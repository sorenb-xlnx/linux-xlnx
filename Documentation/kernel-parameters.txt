                          Kernel Parameters
                          ~~~~~~~~~~~~~~~~~

The following is a consolidated list of the kernel parameters as implemented
(mostly) by the __setup() macro and sorted into English Dictionary order
(defined as ignoring all punctuation and sorting digits before letters in a
case insensitive manner), and with descriptions where known.

Module parameters for loadable modules are specified only as the
parameter name with optional '=' and value as appropriate, such as:

	modprobe usbcore blinkenlights=1

Module parameters for modules that are built into the kernel image
are specified on the kernel command line with the module name plus
'.' plus parameter name, with '=' and value if appropriate, such as:

	usbcore.blinkenlights=1

Hyphens (dashes) and underscores are equivalent in parameter names, so
	log_buf_len=1M print-fatal-signals=1
can also be entered as
	log-buf-len=1M print_fatal_signals=1


This document may not be entirely up to date and comprehensive. The command
"modinfo -p ${modulename}" shows a current list of all parameters of a loadable
module. Loadable modules, after being loaded into the running kernel, also
reveal their parameters in /sys/module/${modulename}/parameters/. Some of these
parameters may be changed at runtime by the command
"echo -n ${value} > /sys/module/${modulename}/parameters/${parm}".

The parameters listed below are only valid if certain kernel build options were
enabled and if respective hardware is present. The text in square brackets at
the beginning of each description states the restrictions within which a
parameter is applicable:

	ACPI	ACPI support is enabled.
	AGP	AGP (Accelerated Graphics Port) is enabled.
	ALSA	ALSA sound support is enabled.
	APIC	APIC support is enabled.
	APM	Advanced Power Management support is enabled.
	AVR32	AVR32 architecture is enabled.
	AX25	Appropriate AX.25 support is enabled.
	BLACKFIN Blackfin architecture is enabled.
	DRM	Direct Rendering Management support is enabled.
	EDD	BIOS Enhanced Disk Drive Services (EDD) is enabled
	EFI	EFI Partitioning (GPT) is enabled
	EIDE	EIDE/ATAPI support is enabled.
	FB	The frame buffer device is enabled.
	GCOV	GCOV profiling is enabled.
	HW	Appropriate hardware is enabled.
	IA-64	IA-64 architecture is enabled.
	IMA     Integrity measurement architecture is enabled.
	IOSCHED	More than one I/O scheduler is enabled.
	IP_PNP	IP DHCP, BOOTP, or RARP is enabled.
	IPV6	IPv6 support is enabled.
	ISAPNP	ISA PnP code is enabled.
	ISDN	Appropriate ISDN support is enabled.
	JOY	Appropriate joystick support is enabled.
	KGDB	Kernel debugger support is enabled.
	KVM	Kernel Virtual Machine support is enabled.
	LIBATA  Libata driver is enabled
	LP	Printer support is enabled.
	LOOP	Loopback device support is enabled.
	M68k	M68k architecture is enabled.
			These options have more detailed description inside of
			Documentation/m68k/kernel-options.txt.
	MCA	MCA bus support is enabled.
	MDA	MDA console support is enabled.
	MOUSE	Appropriate mouse support is enabled.
	MSI	Message Signaled Interrupts (PCI).
	MTD	MTD (Memory Technology Device) support is enabled.
	NET	Appropriate network support is enabled.
	NUMA	NUMA support is enabled.
	GENERIC_TIME The generic timeofday code is enabled.
	NFS	Appropriate NFS support is enabled.
	OSS	OSS sound support is enabled.
	PV_OPS	A paravirtualized kernel is enabled.
	PARIDE	The ParIDE (parallel port IDE) subsystem is enabled.
	PARISC	The PA-RISC architecture is enabled.
	PCI	PCI bus support is enabled.
	PCIE	PCI Express support is enabled.
	PCMCIA	The PCMCIA subsystem is enabled.
	PNP	Plug & Play support is enabled.
	PPC	PowerPC architecture is enabled.
	PPT	Parallel port support is enabled.
	PS2	Appropriate PS/2 support is enabled.
	RAM	RAM disk support is enabled.
	S390	S390 architecture is enabled.
	SCSI	Appropriate SCSI support is enabled.
			A lot of drivers have their options described inside
			the Documentation/scsi/ sub-directory.
	SECURITY Different security models are enabled.
	SELINUX SELinux support is enabled.
	SERIAL	Serial support is enabled.
	SH	SuperH architecture is enabled.
	SMP	The kernel is an SMP kernel.
	SPARC	Sparc architecture is enabled.
	SWSUSP	Software suspend (hibernation) is enabled.
	SUSPEND	System suspend states are enabled.
	FTRACE	Function tracing enabled.
	TPM	TPM drivers are enabled.
	TS	Appropriate touchscreen support is enabled.
	UMS	USB Mass Storage support is enabled.
	USB	USB support is enabled.
	USBHID	USB Human Interface Device support is enabled.
	V4L	Video For Linux support is enabled.
	VGA	The VGA console has been enabled.
	VT	Virtual terminal support is enabled.
	WDT	Watchdog support is enabled.
	XT	IBM PC/XT MFM hard disk support is enabled.
	X86-32	X86-32, aka i386 architecture is enabled.
	X86-64	X86-64 architecture is enabled.
			More X86-64 boot options can be found in
			Documentation/x86/x86_64/boot-options.txt .
	X86	Either 32bit or 64bit x86 (same as X86-32+X86-64)

In addition, the following text indicates that the option:

	BUGS=	Relates to possible processor bugs on the said processor.
	KNL	Is a kernel start-up parameter.
	BOOT	Is a boot loader parameter.

Parameters denoted with BOOT are actually interpreted by the boot
loader, and have no meaning to the kernel directly.
Do not modify the syntax of boot loader parameters without extreme
need or coordination with <Documentation/x86/boot.txt>.

There are also arch-specific kernel-parameters not documented here.
See for example <Documentation/x86/x86_64/boot-options.txt>.

Note that ALL kernel parameters listed below are CASE SENSITIVE, and that
a trailing = on the name of any parameter states that that parameter will
be entered as an environment variable, whereas its absence indicates that
it will appear as a kernel argument readable via /proc/cmdline by programs
running once the system is up.

The number of kernel parameters is not limited, but the length of the
complete command line (parameters including spaces etc.) is limited to
a fixed number of characters. This limit depends on the architecture
and is between 256 and 4096 characters. It is defined in the file
./include/asm/setup.h as COMMAND_LINE_SIZE.


	acpi=		[HW,ACPI,X86]
			Advanced Configuration and Power Interface
			Format: { force | off | strict | noirq | rsdt }
			force -- enable ACPI if default was off
			off -- disable ACPI if default was on
			noirq -- do not use ACPI for IRQ routing
			strict -- Be less tolerant of platforms that are not
				strictly ACPI specification compliant.
			rsdt -- prefer RSDT over (default) XSDT
			copy_dsdt -- copy DSDT to memory

			See also Documentation/power/pm.txt, pci=noacpi

	acpi_apic_instance=	[ACPI, IOAPIC]
			Format: <int>
			2: use 2nd APIC table, if available
			1,0: use 1st APIC table
			default: 0

	acpi_backlight=	[HW,ACPI]
			acpi_backlight=vendor
			acpi_backlight=video
			If set to vendor, prefer vendor specific driver
			(e.g. thinkpad_acpi, sony_acpi, etc.) instead
			of the ACPI video.ko driver.

	acpi.debug_layer=	[HW,ACPI,ACPI_DEBUG]
	acpi.debug_level=	[HW,ACPI,ACPI_DEBUG]
			Format: <int>
			CONFIG_ACPI_DEBUG must be enabled to produce any ACPI
			debug output.  Bits in debug_layer correspond to a
			_COMPONENT in an ACPI source file, e.g.,
			    #define _COMPONENT ACPI_PCI_COMPONENT
			Bits in debug_level correspond to a level in
			ACPI_DEBUG_PRINT statements, e.g.,
			    ACPI_DEBUG_PRINT((ACPI_DB_INFO, ...
			The debug_level mask defaults to "info".  See
			Documentation/acpi/debug.txt for more information about
			debug layers and levels.

			Enable processor driver info messages:
			    acpi.debug_layer=0x20000000
			Enable PCI/PCI interrupt routing info messages:
			    acpi.debug_layer=0x400000
			Enable AML "Debug" output, i.e., stores to the Debug
			object while interpreting AML:
			    acpi.debug_layer=0xffffffff acpi.debug_level=0x2
			Enable all messages related to ACPI hardware:
			    acpi.debug_layer=0x2 acpi.debug_level=0xffffffff

			Some values produce so much output that the system is
			unusable.  The "log_buf_len" parameter may be useful
			if you need to capture more output.

	acpi_display_output=	[HW,ACPI]
			acpi_display_output=vendor
			acpi_display_output=video
			See above.

	acpi_irq_balance [HW,ACPI]
			ACPI will balance active IRQs
			default in APIC mode

	acpi_irq_nobalance [HW,ACPI]
			ACPI will not move active IRQs (default)
			default in PIC mode

	acpi_irq_isa=	[HW,ACPI] If irq_balance, mark listed IRQs used by ISA
			Format: <irq>,<irq>...

	acpi_irq_pci=	[HW,ACPI] If irq_balance, clear listed IRQs for
			use by PCI
			Format: <irq>,<irq>...

	acpi_no_auto_ssdt	[HW,ACPI] Disable automatic loading of SSDT

	acpi_os_name=	[HW,ACPI] Tell ACPI BIOS the name of the OS
			Format: To spoof as Windows 98: ="Microsoft Windows"

	acpi_osi=	[HW,ACPI] Modify list of supported OS interface strings
			acpi_osi="string1"	# add string1 -- only one string
			acpi_osi="!string2"	# remove built-in string2
			acpi_osi=		# disable all strings

	acpi_pm_good	[X86]
			Override the pmtimer bug detection: force the kernel
			to assume that this machine's pmtimer latches its value
			and always returns good values.

	acpi_sci=	[HW,ACPI] ACPI System Control Interrupt trigger mode
			Format: { level | edge | high | low }

	acpi_serialize	[HW,ACPI] force serialization of AML methods

	acpi_skip_timer_override [HW,ACPI]
			Recognize and ignore IRQ0/pin2 Interrupt Override.
			For broken nForce2 BIOS resulting in XT-PIC timer.

	acpi_sleep=	[HW,ACPI] Sleep options
			Format: { s3_bios, s3_mode, s3_beep, s4_nohwsig,
				  old_ordering, s4_nonvs, sci_force_enable }
			See Documentation/power/video.txt for information on
			s3_bios and s3_mode.
			s3_beep is for debugging; it makes the PC's speaker beep
			as soon as the kernel's real-mode entry point is called.
			s4_nohwsig prevents ACPI hardware signature from being
			used during resume from hibernation.
			old_ordering causes the ACPI 1.0 ordering of the _PTS
			control method, with respect to putting devices into
			low power states, to be enforced (the ACPI 2.0 ordering
			of _PTS is used by default).
			s4_nonvs prevents the kernel from saving/restoring the
			ACPI NVS memory during hibernation.
			sci_force_enable causes the kernel to set SCI_EN directly
			on resume from S1/S3 (which is against the ACPI spec,
			but some broken systems don't work without it).

	acpi_use_timer_override [HW,ACPI]
			Use timer override. For some broken Nvidia NF5 boards
			that require a timer override, but don't have HPET

	acpi_enforce_resources=	[ACPI]
			{ strict | lax | no }
			Check for resource conflicts between native drivers
			and ACPI OperationRegions (SystemIO and SystemMemory
			only). IO ports and memory declared in ACPI might be
			used by the ACPI subsystem in arbitrary AML code and
			can interfere with legacy drivers.
			strict (default): access to resources claimed by ACPI
			is denied; legacy drivers trying to access reserved
			resources will fail to bind to device using them.
			lax: access to resources claimed by ACPI is allowed;
			legacy drivers trying to access reserved resources
			will bind successfully but a warning message is logged.
			no: ACPI OperationRegions are not marked as reserved,
			no further checks are performed.

	ad1848=		[HW,OSS]
			Format: <io>,<irq>,<dma>,<dma2>,<type>

	add_efi_memmap	[EFI; X86] Include EFI memory map in
			kernel's map of available physical RAM.

<<<<<<< HEAD
=======
	advansys=	[HW,SCSI]
			See header of drivers/scsi/advansys.c.

>>>>>>> bc10f967
	aedsp16=	[HW,OSS] Audio Excel DSP 16
			Format: <io>,<irq>,<dma>,<mss_io>,<mpu_io>,<mpu_irq>
			See also header of sound/oss/aedsp16.c.

	agp=		[AGP]
			{ off | try_unsupported }
			off: disable AGP support
			try_unsupported: try to drive unsupported chipsets
				(may crash computer or cause data corruption)

	alignment=	[KNL,ARM]
			Allow the default userspace alignment fault handler
			behaviour to be specified.  Bit 0 enables warnings,
			bit 1 enables fixups, and bit 2 sends a segfault.

	amd_iommu=	[HW,X86-84]
			Pass parameters to the AMD IOMMU driver in the system.
			Possible values are:
			fullflush - enable flushing of IO/TLB entries when
				    they are unmapped. Otherwise they are
				    flushed before they will be reused, which
				    is a lot of faster
			off	  - do not initialize any AMD IOMMU found in
				    the system

	amijoy.map=	[HW,JOY] Amiga joystick support
			Map of devices attached to JOY0DAT and JOY1DAT
			Format: <a>,<b>
			See also Documentation/kernel/input/joystick.txt

	analog.map=	[HW,JOY] Analog joystick and gamepad support
			Specifies type or capabilities of an analog joystick
			connected to one of 16 gameports
			Format: <type1>,<type2>,..<type16>

	apc=		[HW,SPARC]
			Power management functions (SPARCstation-4/5 + deriv.)
			Format: noidle
			Disable APC CPU standby support. SPARCstation-Fox does
			not play well with APC CPU idle - disable it if you have
			APC and your system crashes randomly.

	apic=		[APIC,X86-32] Advanced Programmable Interrupt Controller
			Change the output verbosity whilst booting
			Format: { quiet (default) | verbose | debug }
			Change the amount of debugging information output
			when initialising the APIC and IO-APIC components.

	autoconf=	[IPV6]
			See Documentation/networking/ipv6.txt.

	show_lapic=	[APIC,X86] Advanced Programmable Interrupt Controller
			Limit apic dumping. The parameter defines the maximal
			number of local apics being dumped. Also it is possible
			to set it to "all" by meaning -- no limit here.
			Format: { 1 (default) | 2 | ... | all }.
			The parameter valid if only apic=debug or
			apic=verbose is specified.
			Example: apic=debug show_lapic=all

	apm=		[APM] Advanced Power Management
			See header of arch/x86/kernel/apm_32.c.

	arcrimi=	[HW,NET] ARCnet - "RIM I" (entirely mem-mapped) cards
			Format: <io>,<irq>,<nodeID>

	ataflop=	[HW,M68k]

	atarimouse=	[HW,MOUSE] Atari Mouse

	atkbd.extra=	[HW] Enable extra LEDs and keys on IBM RapidAccess,
			EzKey and similar keyboards

	atkbd.reset=	[HW] Reset keyboard during initialization

	atkbd.set=	[HW] Select keyboard code set
			Format: <int> (2 = AT (default), 3 = PS/2)

	atkbd.scroll=	[HW] Enable scroll wheel on MS Office and similar
			keyboards

	atkbd.softraw=	[HW] Choose between synthetic and real raw mode
			Format: <bool> (0 = real, 1 = synthetic (default))

	atkbd.softrepeat= [HW]
			Use software keyboard repeat

	autotest	[IA64]

	baycom_epp=	[HW,AX25]
			Format: <io>,<mode>

	baycom_par=	[HW,AX25] BayCom Parallel Port AX.25 Modem
			Format: <io>,<mode>
			See header of drivers/net/hamradio/baycom_par.c.

	baycom_ser_fdx=	[HW,AX25]
			BayCom Serial Port AX.25 Modem (Full Duplex Mode)
			Format: <io>,<irq>,<mode>[,<baud>]
			See header of drivers/net/hamradio/baycom_ser_fdx.c.

	baycom_ser_hdx=	[HW,AX25]
			BayCom Serial Port AX.25 Modem (Half Duplex Mode)
			Format: <io>,<irq>,<mode>
			See header of drivers/net/hamradio/baycom_ser_hdx.c.

	boot_delay=	Milliseconds to delay each printk during boot.
			Values larger than 10 seconds (10000) are changed to
			no delay (0).
			Format: integer

	bootmem_debug	[KNL] Enable bootmem allocator debug messages.

	bttv.card=	[HW,V4L] bttv (bt848 + bt878 based grabber cards)
	bttv.radio=	Most important insmod options are available as
			kernel args too.
	bttv.pll=	See Documentation/video4linux/bttv/Insmod-options
	bttv.tuner=	and Documentation/video4linux/bttv/CARDLIST

	c101=		[NET] Moxa C101 synchronous serial card

	cachesize=	[BUGS=X86-32] Override level 2 CPU cache size detection.
			Sometimes CPU hardware bugs make them report the cache
			size incorrectly. The kernel will attempt work arounds
			to fix known problems, but for some CPUs it is not
			possible to determine what the correct size should be.
			This option provides an override for these situations.

	capability.disable=
			[SECURITY] Disable capabilities.  This would normally
			be used only if an alternative security model is to be
			configured.  Potentially dangerous and should only be
			used if you are entirely sure of the consequences.

	ccw_timeout_log [S390]
			See Documentation/s390/CommonIO for details.

	cgroup_disable= [KNL] Disable a particular controller
			Format: {name of the controller(s) to disable}
				{Currently supported controllers - "memory"}

	checkreqprot	[SELINUX] Set initial checkreqprot flag value.
			Format: { "0" | "1" }
			See security/selinux/Kconfig help text.
			0 -- check protection applied by kernel (includes
				any implied execute protection).
			1 -- check protection requested by application.
			Default value is set via a kernel config option.
			Value can be changed at runtime via
				/selinux/checkreqprot.

	cio_ignore=	[S390]
			See Documentation/s390/CommonIO for details.

	clock=		[BUGS=X86-32, HW] gettimeofday clocksource override.
			[Deprecated]
			Forces specified clocksource (if available) to be used
			when calculating gettimeofday(). If specified
			clocksource is not available, it defaults to PIT.
			Format: { pit | tsc | cyclone | pmtmr }

	clocksource=	[GENERIC_TIME] Override the default clocksource
			Format: <string>
			Override the default clocksource and use the clocksource
			with the name specified.
			Some clocksource names to choose from, depending on
			the platform:
			[all] jiffies (this is the base, fallback clocksource)
			[ACPI] acpi_pm
			[ARM] imx_timer1,OSTS,netx_timer,mpu_timer2,
				pxa_timer,timer3,32k_counter,timer0_1
			[AVR32] avr32
			[X86-32] pit,hpet,tsc,vmi-timer;
				scx200_hrt on Geode; cyclone on IBM x440
			[MIPS] MIPS
			[PARISC] cr16
			[S390] tod
			[SH] SuperH
			[SPARC64] tick
			[X86-64] hpet,tsc

	clearcpuid=BITNUM [X86]
			Disable CPUID feature X for the kernel. See
			arch/x86/include/asm/cpufeature.h for the valid bit
			numbers. Note the Linux specific bits are not necessarily
			stable over kernel options, but the vendor specific
			ones should be.
			Also note that user programs calling CPUID directly
			or using the feature without checking anything
			will still see it. This just prevents it from
			being used by the kernel or shown in /proc/cpuinfo.
			Also note the kernel might malfunction if you disable
			some critical bits.

	cmo_free_hint=	[PPC] Format: { yes | no }
			Specify whether pages are marked as being inactive
			when they are freed.  This is used in CMO environments
			to determine OS memory pressure for page stealing by
			a hypervisor.
			Default: yes

	code_bytes	[X86] How many bytes of object code to print
			in an oops report.
			Range: 0 - 8192
			Default: 64

	com20020=	[HW,NET] ARCnet - COM20020 chipset
			Format:
			<io>[,<irq>[,<nodeID>[,<backplane>[,<ckp>[,<timeout>]]]]]

	com90io=	[HW,NET] ARCnet - COM90xx chipset (IO-mapped buffers)
			Format: <io>[,<irq>]

	com90xx=	[HW,NET]
			ARCnet - COM90xx chipset (memory-mapped buffers)
			Format: <io>[,<irq>[,<memstart>]]

	condev=		[HW,S390] console device
	conmode=

	console=	[KNL] Output console device and options.

		tty<n>	Use the virtual console device <n>.

		ttyS<n>[,options]
		ttyUSB0[,options]
			Use the specified serial port.  The options are of
			the form "bbbbpnf", where "bbbb" is the baud rate,
			"p" is parity ("n", "o", or "e"), "n" is number of
			bits, and "f" is flow control ("r" for RTS or
			omit it).  Default is "9600n8".

			See Documentation/serial-console.txt for more
			information.  See
			Documentation/networking/netconsole.txt for an
			alternative.

		uart[8250],io,<addr>[,options]
		uart[8250],mmio,<addr>[,options]
			Start an early, polled-mode console on the 8250/16550
			UART at the specified I/O port or MMIO address,
			switching to the matching ttyS device later.  The
			options are the same as for ttyS, above.

                If the device connected to the port is not a TTY but a braille
                device, prepend "brl," before the device type, for instance
			console=brl,ttyS0
		For now, only VisioBraille is supported.

	consoleblank=	[KNL] The console blank (screen saver) timeout in
			seconds. Defaults to 10*60 = 10mins. A value of 0
			disables the blank timer.

	coredump_filter=
			[KNL] Change the default value for
			/proc/<pid>/coredump_filter.
			See also Documentation/filesystems/proc.txt.

	cpcihp_generic=	[HW,PCI] Generic port I/O CompactPCI driver
			Format:
			<first_slot>,<last_slot>,<port>,<enum_bit>[,<debug>]

	crashkernel=nn[KMG]@ss[KMG]
			[KNL] Reserve a chunk of physical memory to
			hold a kernel to switch to with kexec on panic.

	crashkernel=range1:size1[,range2:size2,...][@offset]
			[KNL] Same as above, but depends on the memory
			in the running system. The syntax of range is
			start-[end] where start and end are both
			a memory unit (amount[KMG]). See also
			Documentation/kdump/kdump.txt for a example.

	cs89x0_dma=	[HW,NET]
			Format: <dma>

	cs89x0_media=	[HW,NET]
			Format: { rj45 | aui | bnc }

	dasd=		[HW,NET]
			See header of drivers/s390/block/dasd_devmap.c.

	db9.dev[2|3]=	[HW,JOY] Multisystem joystick support via parallel port
			(one device per port)
			Format: <port#>,<type>
			See also Documentation/input/joystick-parport.txt

	debug		[KNL] Enable kernel debugging (events log level).

	debug_locks_verbose=
			[KNL] verbose self-tests
			Format=<0|1>
			Print debugging info while doing the locking API
			self-tests.
			We default to 0 (no extra messages), setting it to
			1 will print _a lot_ more information - normally
			only useful to kernel developers.

	debug_objects	[KNL] Enable object debugging

	no_debug_objects
			[KNL] Disable object debugging

	debugpat	[X86] Enable PAT debugging

	decnet.addr=	[HW,NET]
			Format: <area>[,<node>]
			See also Documentation/networking/decnet.txt.

	default_hugepagesz=
			[same as hugepagesz=] The size of the default
			HugeTLB page size. This is the size represented by
			the legacy /proc/ hugepages APIs, used for SHM, and
			default size when mounting hugetlbfs filesystems.
			Defaults to the default architecture's huge page size
			if not specified.

	dhash_entries=	[KNL]
			Set number of hash buckets for dentry cache.

	digi=		[HW,SERIAL]
			IO parameters + enable/disable command.

	digiepca=	[HW,SERIAL]
			See drivers/char/README.epca and
			Documentation/serial/digiepca.txt.

	disable=	[IPV6]
			See Documentation/networking/ipv6.txt.

	disable_ipv6=	[IPV6]
			See Documentation/networking/ipv6.txt.

	disable_mtrr_cleanup [X86]
			The kernel tries to adjust MTRR layout from continuous
			to discrete, to make X server driver able to add WB
			entry later. This parameter disables that.

	disable_mtrr_trim [X86, Intel and AMD only]
			By default the kernel will trim any uncacheable
			memory out of your available memory pool based on
			MTRR settings.  This parameter disables that behavior,
			possibly causing your machine to run very slowly.

	disable_timer_pin_1 [X86]
			Disable PIN 1 of APIC timer
			Can be useful to work around chipset bugs.

	dmasound=	[HW,OSS] Sound subsystem buffers

	dma_debug=off	If the kernel is compiled with DMA_API_DEBUG support,
			this option disables the debugging code at boot.

	dma_debug_entries=<number>
			This option allows to tune the number of preallocated
			entries for DMA-API debugging code. One entry is
			required per DMA-API allocation. Use this if the
			DMA-API debugging code disables itself because the
			architectural default is too low.

	dma_debug_driver=<driver_name>
			With this option the DMA-API debugging driver
			filter feature can be enabled at boot time. Just
			pass the driver to filter for as the parameter.
			The filter can be disabled or changed to another
			driver later using sysfs.

	dscc4.setup=	[NET]

	dynamic_printk	Enables pr_debug()/dev_dbg() calls if
			CONFIG_DYNAMIC_PRINTK_DEBUG has been enabled.
			These can also be switched on/off via
			<debugfs>/dynamic_printk/modules

	earlycon=	[KNL] Output early console device and options.
		uart[8250],io,<addr>[,options]
		uart[8250],mmio,<addr>[,options]
			Start an early, polled-mode console on the 8250/16550
			UART at the specified I/O port or MMIO address.
			The options are the same as for ttyS, above.

	earlyprintk=	[X86,SH,BLACKFIN]
			earlyprintk=vga
			earlyprintk=serial[,ttySn[,baudrate]]
			earlyprintk=ttySn[,baudrate]
			earlyprintk=dbgp[debugController#]

			Append ",keep" to not disable it when the real console
			takes over.

			Only vga or serial or usb debug port at a time.

			Currently only ttyS0 and ttyS1 are supported.

			Interaction with the standard serial driver is not
			very good.

			The VGA output is eventually overwritten by the real
			console.

	ekgdboc=	[X86,KGDB] Allow early kernel console debugging
			ekgdboc=kbd

			This is desgined to be used in conjunction with
			the boot argument: earlyprintk=vga
<<<<<<< HEAD
=======

	eata=		[HW,SCSI]
>>>>>>> bc10f967

	edd=		[EDD]
			Format: {"off" | "on" | "skip[mbr]"}

	eisa_irq_edge=	[PARISC,HW]
			See header of drivers/parisc/eisa.c.

	elanfreq=	[X86-32]
			See comment before function elanfreq_setup() in
			arch/x86/kernel/cpu/cpufreq/elanfreq.c.

	elevator=	[IOSCHED]
			Format: {"anticipatory" | "cfq" | "deadline" | "noop"}
			See Documentation/block/as-iosched.txt and
			Documentation/block/deadline-iosched.txt for details.

	elfcorehdr=	[IA64,PPC,SH,X86]
			Specifies physical address of start of kernel core
			image elf header. Generally kexec loader will
			pass this option to capture kernel.
			See Documentation/kdump/kdump.txt for details.

	enable_mtrr_cleanup [X86]
			The kernel tries to adjust MTRR layout from continuous
			to discrete, to make X server driver able to add WB
			entry later. This parameter enables that.

	enable_timer_pin_1 [X86]
			Enable PIN 1 of APIC timer
			Can be useful to work around chipset bugs
			(in particular on some ATI chipsets).
			The kernel tries to set a reasonable default.

	enforcing	[SELINUX] Set initial enforcing status.
			Format: {"0" | "1"}
			See security/selinux/Kconfig help text.
			0 -- permissive (log only, no denials).
			1 -- enforcing (deny and log).
			Default value is 0.
			Value can be changed at runtime via /selinux/enforce.

	erst_disable	[ACPI]
			Disable Error Record Serialization Table (ERST)
			support.

	ether=		[HW,NET] Ethernet cards parameters
			This option is obsoleted by the "netdev=" option, which
			has equivalent usage. See its documentation for details.

	failslab=
	fail_page_alloc=
	fail_make_request=[KNL]
			General fault injection mechanism.
			Format: <interval>,<probability>,<space>,<times>
			See also /Documentation/fault-injection/.

	floppy=		[HW]
			See Documentation/blockdev/floppy.txt.

	force_pal_cache_flush
			[IA-64] Avoid check_sal_cache_flush which may hang on
			buggy SAL_CACHE_FLUSH implementations. Using this
			parameter will force ia64_sal_cache_flush to call
			ia64_pal_cache_flush instead of SAL_CACHE_FLUSH.

	ftrace=[tracer]
			[FTRACE] will set and start the specified tracer
			as early as possible in order to facilitate early
			boot debugging.

	ftrace_dump_on_oops[=orig_cpu]
			[FTRACE] will dump the trace buffers on oops.
			If no parameter is passed, ftrace will dump
			buffers of all CPUs, but if you pass orig_cpu, it will
			dump only the buffer of the CPU that triggered the
			oops.

	ftrace_filter=[function-list]
			[FTRACE] Limit the functions traced by the function
			tracer at boot up. function-list is a comma separated
			list of functions. This list can be changed at run
			time by the set_ftrace_filter file in the debugfs
			tracing directory. 

	ftrace_notrace=[function-list]
			[FTRACE] Do not trace the functions specified in
			function-list. This list can be changed at run time
			by the set_ftrace_notrace file in the debugfs
			tracing directory.

	ftrace_graph_filter=[function-list]
			[FTRACE] Limit the top level callers functions traced
			by the function graph tracer at boot up.
			function-list is a comma separated list of functions
			that can be changed at run time by the
			set_graph_function file in the debugfs tracing directory.

	gamecon.map[2|3]=
			[HW,JOY] Multisystem joystick and NES/SNES/PSX pad
			support via parallel port (up to 5 devices per port)
			Format: <port#>,<pad1>,<pad2>,<pad3>,<pad4>,<pad5>
			See also Documentation/input/joystick-parport.txt

	gamma=		[HW,DRM]

	gart_fix_e820=  [X86_64] disable the fix e820 for K8 GART
			Format: off | on
			default: on

	gcov_persist=	[GCOV] When non-zero (default), profiling data for
			kernel modules is saved and remains accessible via
			debugfs, even when the module is unloaded/reloaded.
			When zero, profiling data is discarded and associated
			debugfs files are removed at module unload time.

	gpt		[EFI] Forces disk with valid GPT signature but
			invalid Protective MBR to be treated as GPT.

	hashdist=	[KNL,NUMA] Large hashes allocated during boot
			are distributed across NUMA nodes.  Defaults on
			for 64bit NUMA, off otherwise.
			Format: 0 | 1 (for off | on)

	hcl=		[IA-64] SGI's Hardware Graph compatibility layer

	hd=		[EIDE] (E)IDE hard drive subsystem geometry
			Format: <cyl>,<head>,<sect>

	hest_disable	[ACPI]
			Disable Hardware Error Source Table (HEST) support;
			corresponding firmware-first mode error processing
			logic will be disabled.

	highmem=nn[KMG]	[KNL,BOOT] forces the highmem zone to have an exact
			size of <nn>. This works even on boxes that have no
			highmem otherwise. This also works to reduce highmem
			size on bigger boxes.

	highres=	[KNL] Enable/disable high resolution timer mode.
			Valid parameters: "on", "off"
			Default: "on"

	hisax=		[HW,ISDN]
			See Documentation/isdn/README.HiSax.

	hlt		[BUGS=ARM,SH]

	hpet=		[X86-32,HPET] option to control HPET usage
			Format: { enable (default) | disable | force |
				verbose }
			disable: disable HPET and use PIT instead
			force: allow force enabled of undocumented chips (ICH4,
				VIA, nVidia)
			verbose: show contents of HPET registers during setup

	hugepages=	[HW,X86-32,IA-64] HugeTLB pages to allocate at boot.
	hugepagesz=	[HW,IA-64,PPC,X86-64] The size of the HugeTLB pages.
			On x86-64 and powerpc, this option can be specified
			multiple times interleaved with hugepages= to reserve
			huge pages of different sizes. Valid pages sizes on
			x86-64 are 2M (when the CPU supports "pse") and 1G
			(when the CPU supports the "pdpe1gb" cpuinfo flag)
			Note that 1GB pages can only be allocated at boot time
			using hugepages= and not freed afterwards.

	hvc_iucv=	[S390] Number of z/VM IUCV hypervisor console (HVC)
			       terminal devices. Valid values: 0..8
	hvc_iucv_allow=	[S390] Comma-separated list of z/VM user IDs.
			       If specified, z/VM IUCV HVC accepts connections
			       from listed z/VM user IDs only.

	i2c_bus=	[HW] Override the default board specific I2C bus speed
			     or register an additional I2C bus that is not
			     registered from board initialization code.
			     Format:
			     <bus_id>,<clkrate>

	i8042.debug	[HW] Toggle i8042 debug mode
	i8042.direct	[HW] Put keyboard port into non-translated mode
	i8042.dumbkbd	[HW] Pretend that controller can only read data from
			     keyboard and cannot control its state
			     (Don't attempt to blink the leds)
	i8042.noaux	[HW] Don't check for auxiliary (== mouse) port
	i8042.nokbd	[HW] Don't check/create keyboard port
	i8042.noloop	[HW] Disable the AUX Loopback command while probing
			     for the AUX port
	i8042.nomux	[HW] Don't check presence of an active multiplexing
			     controller
	i8042.nopnp	[HW] Don't use ACPIPnP / PnPBIOS to discover KBD/AUX
			     controllers
	i8042.panicblink=
			[HW] Frequency with which keyboard LEDs should blink
			     when kernel panics (default is 0.5 sec)
	i8042.reset	[HW] Reset the controller during init and cleanup
	i8042.unlock	[HW] Unlock (ignore) the keylock

	i810=		[HW,DRM]

	i8k.ignore_dmi	[HW] Continue probing hardware even if DMI data
			indicates that the driver is running on unsupported
			hardware.
	i8k.force	[HW] Activate i8k driver even if SMM BIOS signature
			does not match list of supported models.
	i8k.power_status
			[HW] Report power status in /proc/i8k
			(disabled by default)
	i8k.restricted	[HW] Allow controlling fans only if SYS_ADMIN
			capability is set.

	icn=		[HW,ISDN]
			Format: <io>[,<membase>[,<icn_id>[,<icn_id2>]]]

	ide-core.nodma=	[HW] (E)IDE subsystem
			Format: =0.0 to prevent dma on hda, =0.1 hdb =1.0 hdc
			.vlb_clock .pci_clock .noflush .nohpa .noprobe .nowerr
			.cdrom .chs .ignore_cable are additional options
			See Documentation/ide/ide.txt.

	ide-pci-generic.all-generic-ide [HW] (E)IDE subsystem
			Claim all unknown PCI IDE storage controllers.

	idle=		[X86]
			Format: idle=poll, idle=mwait, idle=halt, idle=nomwait
			Poll forces a polling idle loop that can slightly
			improve the performance of waking up a idle CPU, but
			will use a lot of power and make the system run hot.
			Not recommended.
			idle=mwait: On systems which support MONITOR/MWAIT but
			the kernel chose to not use it because it doesn't save
			as much power as a normal idle loop, use the
			MONITOR/MWAIT idle loop anyways. Performance should be
			the same as idle=poll.
			idle=halt: Halt is forced to be used for CPU idle.
			In such case C2/C3 won't be used again.
			idle=nomwait: Disable mwait for CPU C-states

	ignore_loglevel	[KNL]
			Ignore loglevel setting - this will print /all/
			kernel messages to the console. Useful for debugging.

	ihash_entries=	[KNL]
			Set number of hash buckets for inode cache.

	ima_audit=	[IMA]
			Format: { "0" | "1" }
			0 -- integrity auditing messages. (Default)
			1 -- enable informational integrity auditing messages.

	ima_hash=	[IMA]
			Format: { "sha1" | "md5" }
			default: "sha1"

	ima_tcb		[IMA]
			Load a policy which meets the needs of the Trusted
			Computing Base.  This means IMA will measure all
			programs exec'd, files mmap'd for exec, and all files
			opened for read by uid=0.

	init=		[KNL]
			Format: <full_path>
			Run specified binary instead of /sbin/init as init
			process.

	initcall_debug	[KNL] Trace initcalls as they are executed.  Useful
			for working out where the kernel is dying during
			startup.

	initrd=		[BOOT] Specify the location of the initial ramdisk

	inport.irq=	[HW] Inport (ATI XL and Microsoft) busmouse driver
			Format: <irq>

	intel_iommu=	[DMAR] Intel IOMMU driver (DMAR) option
		on
			Enable intel iommu driver.
		off
			Disable intel iommu driver.
		igfx_off [Default Off]
			By default, gfx is mapped as normal device. If a gfx
			device has a dedicated DMAR unit, the DMAR unit is
			bypassed by not enabling DMAR with this option. In
			this case, gfx device will use physical address for
			DMA.
		forcedac [x86_64]
			With this option iommu will not optimize to look
			for io virtual address below 32 bit forcing dual
			address cycle on pci bus for cards supporting greater
			than 32 bit addressing. The default is to look
			for translation below 32 bit and if not available
			then look in the higher range.
		strict [Default Off]
			With this option on every unmap_single operation will
			result in a hardware IOTLB flush operation as opposed
			to batching them for performance.

	inttest=	[IA64]

	iomem=		Disable strict checking of access to MMIO memory
		strict	regions from userspace.
		relaxed

	iommu=		[x86]
		off
		force
		noforce
		biomerge
		panic
		nopanic
		merge
		nomerge
		forcesac
		soft
		pt	[x86, IA64]

	io7=		[HW] IO7 for Marvel based alpha systems
			See comment before marvel_specify_io7 in
			arch/alpha/kernel/core_marvel.c.

	io_delay=	[X86] I/O delay method
		0x80
			Standard port 0x80 based delay
		0xed
			Alternate port 0xed based delay (needed on some systems)
		udelay
			Simple two microseconds delay
		none
			No delay

	ip=		[IP_PNP]
			See Documentation/filesystems/nfs/nfsroot.txt.

	ip2=		[HW] Set IO/IRQ pairs for up to 4 IntelliPort boards
			See comment before ip2_setup() in
			drivers/char/ip2/ip2base.c.

	irqfixup	[HW]
			When an interrupt is not handled search all handlers
			for it. Intended to get systems with badly broken
			firmware running.

	irqpoll		[HW]
			When an interrupt is not handled search all handlers
			for it. Also check all handlers each timer
			interrupt. Intended to get systems with badly broken
			firmware running.

	isapnp=		[ISAPNP]
			Format: <RDP>,<reset>,<pci_scan>,<verbosity>

	isolcpus=	[KNL,SMP] Isolate CPUs from the general scheduler.
			Format:
			<cpu number>,...,<cpu number>
			or
			<cpu number>-<cpu number>
			(must be a positive range in ascending order)
			or a mixture
			<cpu number>,...,<cpu number>-<cpu number>

			This option can be used to specify one or more CPUs
			to isolate from the general SMP balancing and scheduling
			algorithms. You can move a process onto or off an
			"isolated" CPU via the CPU affinity syscalls or cpuset.
			<cpu number> begins at 0 and the maximum value is
			"number of CPUs in system - 1".

			This option is the preferred way to isolate CPUs. The
			alternative -- manually setting the CPU mask of all
			tasks in the system -- can cause problems and
			suboptimal load balancer performance.

	iucv=		[HW,NET]

	js=		[HW,JOY] Analog joystick
			See Documentation/input/joystick.txt.

	keepinitrd	[HW,ARM]

	kernelcore=nn[KMG]	[KNL,X86,IA-64,PPC] This parameter
			specifies the amount of memory usable by the kernel
			for non-movable allocations.  The requested amount is
			spread evenly throughout all nodes in the system. The
			remaining memory in each node is used for Movable
			pages. In the event, a node is too small to have both
			kernelcore and Movable pages, kernelcore pages will
			take priority and other nodes will have a larger number
			of kernelcore pages.  The Movable zone is used for the
			allocation of pages that may be reclaimed or moved
			by the page migration subsystem.  This means that
			HugeTLB pages may not be allocated from this zone.
			Note that allocations like PTEs-from-HighMem still
			use the HighMem zone if it exists, and the Normal
			zone if it does not.

	kgdbdbgp=	[KGDB,HW] kgdb over EHCI usb debug port.
			Format: <Controller#>[,poll interval]
			The controller # is the number of the ehci usb debug
			port as it is probed via PCI.  The poll interval is
			optional and is the number seconds in between
			each poll cycle to the debug port in case you need
			the functionality for interrupting the kernel with
			gdb or control-c on the dbgp connection.  When
			not using this parameter you use sysrq-g to break into
			the kernel debugger.

	kgdboc=		[KGDB,HW] kgdb over consoles.
			Requires a tty driver that supports console polling,
			or a supported polling keyboard driver (non-usb).
			Serial only format: <serial_device>[,baud]
			keyboard only format: kbd
			keyboard and serial format: kbd,<serial_device>[,baud]

	kgdbwait	[KGDB] Stop kernel execution and enter the
			kernel debugger at the earliest opportunity.

	kmac=		[MIPS] korina ethernet MAC address.
			Configure the RouterBoard 532 series on-chip
			Ethernet adapter MAC address.

	kmemleak=	[KNL] Boot-time kmemleak enable/disable
			Valid arguments: on, off
			Default: on

	kstack=N	[X86] Print N words from the kernel stack
			in oops dumps.

	kvm.ignore_msrs=[KVM] Ignore guest accesses to unhandled MSRs.
			Default is 0 (don't ignore, but inject #GP)

	kvm.oos_shadow=	[KVM] Disable out-of-sync shadow paging.
			Default is 1 (enabled)

	kvm-amd.nested=	[KVM,AMD] Allow nested virtualization in KVM/SVM.
			Default is 0 (off)

	kvm-amd.npt=	[KVM,AMD] Disable nested paging (virtualized MMU)
			for all guests.
			Default is 1 (enabled) if in 64bit or 32bit-PAE mode

	kvm-intel.bypass_guest_pf=
			[KVM,Intel] Disables bypassing of guest page faults
			on Intel chips. Default is 1 (enabled)

	kvm-intel.ept=	[KVM,Intel] Disable extended page tables
			(virtualized MMU) support on capable Intel chips.
			Default is 1 (enabled)

	kvm-intel.emulate_invalid_guest_state=
			[KVM,Intel] Enable emulation of invalid guest states
			Default is 0 (disabled)

	kvm-intel.flexpriority=
			[KVM,Intel] Disable FlexPriority feature (TPR shadow).
			Default is 1 (enabled)

	kvm-intel.unrestricted_guest=
			[KVM,Intel] Disable unrestricted guest feature
			(virtualized real and unpaged mode) on capable
			Intel chips. Default is 1 (enabled)

	kvm-intel.vpid=	[KVM,Intel] Disable Virtual Processor Identification
			feature (tagged TLBs) on capable Intel chips.
			Default is 1 (enabled)

	l2cr=		[PPC]

	l3cr=		[PPC]

	lapic		[X86-32,APIC] Enable the local APIC even if BIOS
			disabled it.

	lapic_timer_c2_ok	[X86,APIC] trust the local apic timer
			in C2 power state.

	libata.dma=	[LIBATA] DMA control
			libata.dma=0	  Disable all PATA and SATA DMA
			libata.dma=1	  PATA and SATA Disk DMA only
			libata.dma=2	  ATAPI (CDROM) DMA only
			libata.dma=4	  Compact Flash DMA only 
			Combinations also work, so libata.dma=3 enables DMA
			for disks and CDROMs, but not CFs.
	
	libata.ignore_hpa=	[LIBATA] Ignore HPA limit
			libata.ignore_hpa=0	  keep BIOS limits (default)
			libata.ignore_hpa=1	  ignore limits, using full disk

	libata.noacpi	[LIBATA] Disables use of ACPI in libata suspend/resume
			when set.
			Format: <int>

	libata.force=	[LIBATA] Force configurations.  The format is comma
			separated list of "[ID:]VAL" where ID is
			PORT[.DEVICE].  PORT and DEVICE are decimal numbers
			matching port, link or device.  Basically, it matches
			the ATA ID string printed on console by libata.  If
			the whole ID part is omitted, the last PORT and DEVICE
			values are used.  If ID hasn't been specified yet, the
			configuration applies to all ports, links and devices.

			If only DEVICE is omitted, the parameter applies to
			the port and all links and devices behind it.  DEVICE
			number of 0 either selects the first device or the
			first fan-out link behind PMP device.  It does not
			select the host link.  DEVICE number of 15 selects the
			host link and device attached to it.

			The VAL specifies the configuration to force.  As long
			as there's no ambiguity shortcut notation is allowed.
			For example, both 1.5 and 1.5G would work for 1.5Gbps.
			The following configurations can be forced.

			* Cable type: 40c, 80c, short40c, unk, ign or sata.
			  Any ID with matching PORT is used.

			* SATA link speed limit: 1.5Gbps or 3.0Gbps.

			* Transfer mode: pio[0-7], mwdma[0-4] and udma[0-7].
			  udma[/][16,25,33,44,66,100,133] notation is also
			  allowed.

			* [no]ncq: Turn on or off NCQ.

			* nohrst, nosrst, norst: suppress hard, soft
                          and both resets.

			* dump_id: dump IDENTIFY data.

			If there are multiple matching configurations changing
			the same attribute, the last one is used.

	lmb=debug	[KNL] Enable lmb debug messages.

	load_ramdisk=	[RAM] List of ramdisks to load from floppy
			See Documentation/blockdev/ramdisk.txt.

	lockd.nlm_grace_period=P  [NFS] Assign grace period.
			Format: <integer>

	lockd.nlm_tcpport=N	[NFS] Assign TCP port.
			Format: <integer>

	lockd.nlm_timeout=T	[NFS] Assign timeout value.
			Format: <integer>

	lockd.nlm_udpport=M	[NFS] Assign UDP port.
			Format: <integer>

	logibm.irq=	[HW,MOUSE] Logitech Bus Mouse Driver
			Format: <irq>

	loglevel=	All Kernel Messages with a loglevel smaller than the
			console loglevel will be printed to the console. It can
			also be changed with klogd or other programs. The
			loglevels are defined as follows:

			0 (KERN_EMERG)		system is unusable
			1 (KERN_ALERT)		action must be taken immediately
			2 (KERN_CRIT)		critical conditions
			3 (KERN_ERR)		error conditions
			4 (KERN_WARNING)	warning conditions
			5 (KERN_NOTICE)		normal but significant condition
			6 (KERN_INFO)		informational
			7 (KERN_DEBUG)		debug-level messages

	log_buf_len=n	Sets the size of the printk ring buffer, in bytes.
			Format: { n | nk | nM }
			n must be a power of two.  The default size
			is set in the kernel config file.

	logo.nologo	[FB] Disables display of the built-in Linux logo.
			This may be used to provide more screen space for
			kernel log messages and is useful when debugging
			kernel boot problems.

	lp=0		[LP]	Specify parallel ports to use, e.g,
	lp=port[,port...]	lp=none,parport0 (lp0 not configured, lp1 uses
	lp=reset		first parallel port). 'lp=0' disables the
	lp=auto			printer driver. 'lp=reset' (which can be
				specified in addition to the ports) causes
				attached printers to be reset. Using
				lp=port1,port2,... specifies the parallel ports
				to associate lp devices with, starting with
				lp0. A port specification may be 'none' to skip
				that lp device, or a parport name such as
				'parport0'. Specifying 'lp=auto' instead of a
				port specification list means that device IDs
				from each port should be examined, to see if
				an IEEE 1284-compliant printer is attached; if
				so, the driver will manage that printer.
				See also header of drivers/char/lp.c.

	lpj=n		[KNL]
			Sets loops_per_jiffy to given constant, thus avoiding
			time-consuming boot-time autodetection (up to 250 ms per
			CPU). 0 enables autodetection (default). To determine
			the correct value for your kernel, boot with normal
			autodetection and see what value is printed. Note that
			on SMP systems the preset will be applied to all CPUs,
			which is likely to cause problems if your CPUs need
			significantly divergent settings. An incorrect value
			will cause delays in the kernel to be wrong, leading to
			unpredictable I/O errors and other breakage. Although
			unlikely, in the extreme case this might damage your
			hardware.

	ltpc=		[NET]
			Format: <io>,<irq>,<dma>

	machvec=	[IA64] Force the use of a particular machine-vector
			(machvec) in a generic kernel.
			Example: machvec=hpzx1_swiotlb

	machtype=	[Loongson] Share the same kernel image file between different
			 yeeloong laptop.
			Example: machtype=lemote-yeeloong-2f-7inch

	max_addr=nn[KMG]	[KNL,BOOT,ia64] All physical memory greater
			than or equal to this physical address is ignored.

	maxcpus=	[SMP] Maximum number of processors that	an SMP kernel
			should make use of.  maxcpus=n : n >= 0 limits the
			kernel to using 'n' processors.  n=0 is a special case,
			it is equivalent to "nosmp", which also disables
			the IO APIC.

	max_loop=	[LOOP] Maximum number of loopback devices that can
			be mounted
			Format: <1-256>

	mcatest=	[IA-64]

	mce		[X86-32] Machine Check Exception

	mce=option	[X86-64] See Documentation/x86/x86_64/boot-options.txt

	md=		[HW] RAID subsystems devices and level
			See Documentation/md.txt.

	mdacon=		[MDA]
			Format: <first>,<last>
			Specifies range of consoles to be captured by the MDA.

	mem=nn[KMG]	[KNL,BOOT] Force usage of a specific amount of memory
			Amount of memory to be used when the kernel is not able
			to see the whole system memory or for test.
			[X86-32] Use together with memmap= to avoid physical
			address space collisions. Without memmap= PCI devices
			could be placed at addresses belonging to unused RAM.

	mem=nopentium	[BUGS=X86-32] Disable usage of 4MB pages for kernel
			memory.

	memchunk=nn[KMG]
			[KNL,SH] Allow user to override the default size for
			per-device physically contiguous DMA buffers.

	memmap=exactmap	[KNL,X86] Enable setting of an exact
			E820 memory map, as specified by the user.
			Such memmap=exactmap lines can be constructed based on
			BIOS output or other requirements. See the memmap=nn@ss
			option description.

	memmap=nn[KMG]@ss[KMG]
			[KNL] Force usage of a specific region of memory
			Region of memory to be used, from ss to ss+nn.

	memmap=nn[KMG]#ss[KMG]
			[KNL,ACPI] Mark specific memory as ACPI data.
			Region of memory to be used, from ss to ss+nn.

	memmap=nn[KMG]$ss[KMG]
			[KNL,ACPI] Mark specific memory as reserved.
			Region of memory to be used, from ss to ss+nn.
			Example: Exclude memory from 0x18690000-0x1869ffff
			         memmap=64K$0x18690000
			         or
			         memmap=0x10000$0x18690000

	memory_corruption_check=0/1 [X86]
			Some BIOSes seem to corrupt the first 64k of
			memory when doing things like suspend/resume.
			Setting this option will scan the memory
			looking for corruption.  Enabling this will
			both detect corruption and prevent the kernel
			from using the memory being corrupted.
			However, its intended as a diagnostic tool; if
			repeatable BIOS-originated corruption always
			affects the same memory, you can use memmap=
			to prevent the kernel from using that memory.

	memory_corruption_check_size=size [X86]
			By default it checks for corruption in the low
			64k, making this memory unavailable for normal
			use.  Use this parameter to scan for
			corruption in more or less memory.

	memory_corruption_check_period=seconds [X86]
			By default it checks for corruption every 60
			seconds.  Use this parameter to check at some
			other rate.  0 disables periodic checking.

	memtest=	[KNL,X86] Enable memtest
			Format: <integer>
			default : 0 <disable>
			Specifies the number of memtest passes to be
			performed. Each pass selects another test
			pattern from a given set of patterns. Memtest
			fills the memory with this pattern, validates
			memory contents and reserves bad memory
			regions that are detected.

	meye.*=		[HW] Set MotionEye Camera parameters
			See Documentation/video4linux/meye.txt.

	mfgpt_irq=	[IA-32] Specify the IRQ to use for the
			Multi-Function General Purpose Timers on AMD Geode
			platforms.

	mfgptfix	[X86-32] Fix MFGPT timers on AMD Geode platforms when
			the BIOS has incorrectly applied a workaround. TinyBIOS
			version 0.98 is known to be affected, 0.99 fixes the
			problem by letting the user disable the workaround.

	mga=		[HW,DRM]

	min_addr=nn[KMG]	[KNL,BOOT,ia64] All physical memory below this
			physical address is ignored.

	mini2440=	[ARM,HW,KNL]
			Format:[0..2][b][c][t]
			Default: "0tb"
			MINI2440 configuration specification:
			0 - The attached screen is the 3.5" TFT
			1 - The attached screen is the 7" TFT
			2 - The VGA Shield is attached (1024x768)
			Leaving out the screen size parameter will not load
			the TFT driver, and the framebuffer will be left
			unconfigured.
			b - Enable backlight. The TFT backlight pin will be
			linked to the kernel VESA blanking code and a GPIO
			LED. This parameter is not necessary when using the
			VGA shield.
			c - Enable the s3c camera interface.
			t - Reserved for enabling touchscreen support. The
			touchscreen support is not enabled in the mainstream
			kernel as of 2.6.30, a preliminary port can be found
			in the "bleeding edge" mini2440 support kernel at
			http://repo.or.cz/w/linux-2.6/mini2440.git

	mminit_loglevel=
			[KNL] When CONFIG_DEBUG_MEMORY_INIT is set, this
			parameter allows control of the logging verbosity for
			the additional memory initialisation checks. A value
			of 0 disables mminit logging and a level of 4 will
			log everything. Information is printed at KERN_DEBUG
			so loglevel=8 may also need to be specified.

	mousedev.tap_time=
			[MOUSE] Maximum time between finger touching and
			leaving touchpad surface for touch to be considered
			a tap and be reported as a left button click (for
			touchpads working in absolute mode only).
			Format: <msecs>
	mousedev.xres=	[MOUSE] Horizontal screen resolution, used for devices
			reporting absolute coordinates, such as tablets
	mousedev.yres=	[MOUSE] Vertical screen resolution, used for devices
			reporting absolute coordinates, such as tablets

	movablecore=nn[KMG]	[KNL,X86,IA-64,PPC] This parameter
			is similar to kernelcore except it specifies the
			amount of memory used for migratable allocations.
			If both kernelcore and movablecore is specified,
			then kernelcore will be at *least* the specified
			value but may be more. If movablecore on its own
			is specified, the administrator must be careful
			that the amount of memory usable for all allocations
			is not too small.

	mpu401=		[HW,OSS]
			Format: <io>,<irq>

	MTD_Partition=	[MTD]
			Format: <name>,<region-number>,<size>,<offset>

	MTD_Region=	[MTD] Format:
			<name>,<region-number>[,<base>,<size>,<buswidth>,<altbuswidth>]

	mtdparts=	[MTD]
			See drivers/mtd/cmdlinepart.c.

	onenand.bdry=	[HW,MTD] Flex-OneNAND Boundary Configuration

			Format: [die0_boundary][,die0_lock][,die1_boundary][,die1_lock]

			boundary - index of last SLC block on Flex-OneNAND.
				   The remaining blocks are configured as MLC blocks.
			lock	 - Configure if Flex-OneNAND boundary should be locked.
				   Once locked, the boundary cannot be changed.
				   1 indicates lock status, 0 indicates unlock status.

	mtdset=		[ARM]
			ARM/S3C2412 JIVE boot control

			See arch/arm/mach-s3c2412/mach-jive.c

	mtouchusb.raw_coordinates=
			[HW] Make the MicroTouch USB driver use raw coordinates
			('y', default) or cooked coordinates ('n')

	mtrr_chunk_size=nn[KMG] [X86]
			used for mtrr cleanup. It is largest continuous chunk
			that could hold holes aka. UC entries.

	mtrr_gran_size=nn[KMG] [X86]
			Used for mtrr cleanup. It is granularity of mtrr block.
			Default is 1.
			Large value could prevent small alignment from
			using up MTRRs.

	mtrr_spare_reg_nr=n [X86]
			Format: <integer>
			Range: 0,7 : spare reg number
			Default : 1
			Used for mtrr cleanup. It is spare mtrr entries number.
			Set to 2 or more if your graphical card needs more.

	n2=		[NET] SDL Inc. RISCom/N2 synchronous serial card

	netdev=		[NET] Network devices parameters
			Format: <irq>,<io>,<mem_start>,<mem_end>,<name>
			Note that mem_start is often overloaded to mean
			something different and driver-specific.
			This usage is only documented in each driver source
			file if at all.

	nf_conntrack.acct=
			[NETFILTER] Enable connection tracking flow accounting
			0 to disable accounting
			1 to enable accounting
			Default value is 0.

	nfsaddrs=	[NFS]
			See Documentation/filesystems/nfs/nfsroot.txt.

	nfsroot=	[NFS] nfs root filesystem for disk-less boxes.
			See Documentation/filesystems/nfs/nfsroot.txt.

	nfs.callback_tcpport=
			[NFS] set the TCP port on which the NFSv4 callback
			channel should listen.

	nfs.cache_getent=
			[NFS] sets the pathname to the program which is used
			to update the NFS client cache entries.

	nfs.cache_getent_timeout=
			[NFS] sets the timeout after which an attempt to
			update a cache entry is deemed to have failed.

	nfs.idmap_cache_timeout=
			[NFS] set the maximum lifetime for idmapper cache
			entries.

	nfs.enable_ino64=
			[NFS] enable 64-bit inode numbers.
			If zero, the NFS client will fake up a 32-bit inode
			number for the readdir() and stat() syscalls instead
			of returning the full 64-bit number.
			The default is to return 64-bit inode numbers.

	nmi_debug=	[KNL,AVR32,SH] Specify one or more actions to take
			when a NMI is triggered.
			Format: [state][,regs][,debounce][,die]

	nmi_watchdog=	[KNL,BUGS=X86] Debugging features for SMP kernels
			Format: [panic,][num]
			Valid num: 0,1,2
			0 - turn nmi_watchdog off
			1 - use the IO-APIC timer for the NMI watchdog
			2 - use the local APIC for the NMI watchdog using
			a performance counter. Note: This will use one
			performance counter and the local APIC's performance
			vector.
			When panic is specified, panic when an NMI watchdog
			timeout occurs.
			This is useful when you use a panic=... timeout and
			need the box quickly up again.
			Instead of 1 and 2 it is possible to use the following
			symbolic names: lapic and ioapic
			Example: nmi_watchdog=2 or nmi_watchdog=panic,lapic

	netpoll.carrier_timeout=
			[NET] Specifies amount of time (in seconds) that
			netpoll should wait for a carrier. By default netpoll
			waits 4 seconds.

	no387		[BUGS=X86-32] Tells the kernel to use the 387 maths
			emulation library even if a 387 maths coprocessor
			is present.

	no_console_suspend
			[HW] Never suspend the console
			Disable suspending of consoles during suspend and
			hibernate operations.  Once disabled, debugging
			messages can reach various consoles while the rest
			of the system is being put to sleep (ie, while
			debugging driver suspend/resume hooks).  This may
			not work reliably with all consoles, but is known
			to work with serial and VGA consoles.

	noaliencache	[MM, NUMA, SLAB] Disables the allocation of alien
			caches in the slab allocator.  Saves per-node memory,
			but will impact performance.

	noalign		[KNL,ARM]

	noapic		[SMP,APIC] Tells the kernel to not make use of any
			IOAPICs that may be present in the system.

	nobats		[PPC] Do not use BATs for mapping kernel lowmem
			on "Classic" PPC cores.

	nocache		[ARM]

	noclflush	[BUGS=X86] Don't use the CLFLUSH instruction

	nodelayacct	[KNL] Disable per-task delay accounting

	nodsp		[SH] Disable hardware DSP at boot time.

	noefi		[X86] Disable EFI runtime services support.

	noexec		[IA-64]

	noexec		[X86]
			On X86-32 available only on PAE configured kernels.
			noexec=on: enable non-executable mappings (default)
			noexec=off: disable non-executable mappings

	noexec32	[X86-64]
			This affects only 32-bit executables.
			noexec32=on: enable non-executable mappings (default)
				read doesn't imply executable mappings
			noexec32=off: disable non-executable mappings
				read implies executable mappings

	nofpu		[SH] Disable hardware FPU at boot time.

	nofxsr		[BUGS=X86-32] Disables x86 floating point extended
			register save and restore. The kernel will only save
			legacy floating-point registers on task switch.

	noxsave		[BUGS=X86] Disables x86 extended register state save
			and restore using xsave. The kernel will fallback to
			enabling legacy floating-point and sse state.

	nohlt		[BUGS=ARM,SH] Tells the kernel that the sleep(SH) or
			wfi(ARM) instruction doesn't work correctly and not to
			use it. This is also useful when using JTAG debugger.

	no-hlt		[BUGS=X86-32] Tells the kernel that the hlt
			instruction doesn't work correctly and not to
			use it.

	no_file_caps	Tells the kernel not to honor file capabilities.  The
			only way then for a file to be executed with privilege
			is to be setuid root or executed by root.

	nohalt		[IA-64] Tells the kernel not to use the power saving
			function PAL_HALT_LIGHT when idle. This increases
			power-consumption. On the positive side, it reduces
			interrupt wake-up latency, which may improve performance
			in certain environments such as networked servers or
			real-time systems.

	nohz=		[KNL] Boottime enable/disable dynamic ticks
			Valid arguments: on, off
			Default: on

	noiotrap	[SH] Disables trapped I/O port accesses.

	noirqdebug	[X86-32] Disables the code which attempts to detect and
			disable unhandled interrupt sources.

	no_timer_check	[X86,APIC] Disables the code which tests for
			broken timer IRQ sources.

	noisapnp	[ISAPNP] Disables ISA PnP code.

	noinitrd	[RAM] Tells the kernel not to load any configured
			initial RAM disk.

	nointremap	[X86-64, Intel-IOMMU] Do not enable interrupt
			remapping.

	nointroute	[IA-64]

	nojitter	[IA64] Disables jitter checking for ITC timers.

	nolapic		[X86-32,APIC] Do not enable or use the local APIC.

	nolapic_timer	[X86-32,APIC] Do not use the local APIC timer.

	noltlbs		[PPC] Do not use large page/tlb entries for kernel
			lowmem mapping on PPC40x.

	nomca		[IA-64] Disable machine check abort handling

	nomce		[X86-32] Machine Check Exception

	nomfgpt		[X86-32] Disable Multi-Function General Purpose
			Timer usage (for AMD Geode machines).

	nopat		[X86] Disable PAT (page attribute table extension of
			pagetables) support.

	norandmaps	Don't use address space randomization.  Equivalent to
			echo 0 > /proc/sys/kernel/randomize_va_space

	noreplace-paravirt	[X86-32,PV_OPS] Don't patch paravirt_ops

	noreplace-smp	[X86-32,SMP] Don't replace SMP instructions
			with UP alternatives

	noresidual	[PPC] Don't use residual data on PReP machines.

	noresume	[SWSUSP] Disables resume and restores original swap
			space.

	no-scroll	[VGA] Disables scrollback.
			This is required for the Braillex ib80-piezo Braille
			reader made by F.H. Papenmeier (Germany).

	nosbagart	[IA-64]

	nosep		[BUGS=X86-32] Disables x86 SYSENTER/SYSEXIT support.

	nosmp		[SMP] Tells an SMP kernel to act as a UP kernel,
			and disable the IO APIC.  legacy for "maxcpus=0".

	nosoftlockup	[KNL] Disable the soft-lockup detector.

	noswapaccount	[KNL] Disable accounting of swap in memory resource
			controller. (See Documentation/cgroups/memory.txt)

	nosync		[HW,M68K] Disables sync negotiation for all devices.

	notsc		[BUGS=X86-32] Disable Time Stamp Counter

	nousb		[USB] Disable the USB subsystem

	nowb		[ARM]

	nox2apic	[X86-64,APIC] Do not enable x2APIC mode.

	nptcg=		[IA64] Override max number of concurrent global TLB
			purges which is reported from either PAL_VM_SUMMARY or
			SAL PALO.

	nr_cpus=	[SMP] Maximum number of processors that	an SMP kernel
			could support.  nr_cpus=n : n >= 1 limits the kernel to
			supporting 'n' processors. Later in runtime you can not
			use hotplug cpu feature to put more cpu back to online.
			just like you compile the kernel NR_CPUS=n

	nr_uarts=	[SERIAL] maximum number of UARTs to be registered.

	numa_zonelist_order= [KNL, BOOT] Select zonelist order for NUMA.
			one of ['zone', 'node', 'default'] can be specified
			This can be set from sysctl after boot.
			See Documentation/sysctl/vm.txt for details.

	ohci1394_dma=early	[HW] enable debugging via the ohci1394 driver.
			See Documentation/debugging-via-ohci1394.txt for more
			info.

	olpc_ec_timeout= [OLPC] ms delay when issuing EC commands
			Rather than timing out after 20 ms if an EC
			command is not properly ACKed, override the length
			of the timeout.  We have interrupts disabled while
			waiting for the ACK, so if this is set too high
			interrupts *may* be lost!

	omap_mux=	[OMAP] Override bootloader pin multiplexing.
			Format: <mux_mode0.mode_name=value>...
			For example, to override I2C bus2:
			omap_mux=i2c2_scl.i2c2_scl=0x100,i2c2_sda.i2c2_sda=0x100

	opl3=		[HW,OSS]
			Format: <io>

	oprofile.timer=	[HW]
			Use timer interrupt instead of performance counters

	oprofile.cpu_type=	Force an oprofile cpu type
			This might be useful if you have an older oprofile
			userland or if you want common events.
			Format: { arch_perfmon }
			arch_perfmon: [X86] Force use of architectural
				perfmon on Intel CPUs instead of the
				CPU specific event set.

	panic=		[KNL] Kernel behaviour on panic
			Format: <timeout>

	parkbd.port=	[HW] Parallel port number the keyboard adapter is
			connected to, default is 0.
			Format: <parport#>
	parkbd.mode=	[HW] Parallel port keyboard adapter mode of operation,
			0 for XT, 1 for AT (default is AT).
			Format: <mode>

	parport=	[HW,PPT] Specify parallel ports. 0 disables.
			Format: { 0 | auto | 0xBBB[,IRQ[,DMA]] }
			Use 'auto' to force the driver to use any
			IRQ/DMA settings detected (the default is to
			ignore detected IRQ/DMA settings because of
			possible conflicts). You can specify the base
			address, IRQ, and DMA settings; IRQ and DMA
			should be numbers, or 'auto' (for using detected
			settings on that particular port), or 'nofifo'
			(to avoid using a FIFO even if it is detected).
			Parallel ports are assigned in the order they
			are specified on the command line, starting
			with parport0.

	parport_init_mode=	[HW,PPT]
			Configure VIA parallel port to operate in
			a specific mode. This is necessary on Pegasos
			computer where firmware has no options for setting
			up parallel port mode and sets it to spp.
			Currently this function knows 686a and 8231 chips.
			Format: [spp|ps2|epp|ecp|ecpepp]

	pas2=		[HW,OSS] Format:
			<io>,<irq>,<dma>,<dma16>,<sb_io>,<sb_irq>,<sb_dma>,<sb_dma16>

	pause_on_oops=
			Halt all CPUs after the first oops has been printed for
			the specified number of seconds.  This is to be used if
			your oopses keep scrolling off the screen.

	pcbit=		[HW,ISDN]

	pcd.		[PARIDE]
			See header of drivers/block/paride/pcd.c.
			See also Documentation/blockdev/paride.txt.

	pci=option[,option...]	[PCI] various PCI subsystem options:
		earlydump	[X86] dump PCI config space before the kernel
			        changes anything
		off		[X86] don't probe for the PCI bus
		bios		[X86-32] force use of PCI BIOS, don't access
				the hardware directly. Use this if your machine
				has a non-standard PCI host bridge.
		nobios		[X86-32] disallow use of PCI BIOS, only direct
				hardware access methods are allowed. Use this
				if you experience crashes upon bootup and you
				suspect they are caused by the BIOS.
		conf1		[X86] Force use of PCI Configuration
				Mechanism 1.
		conf2		[X86] Force use of PCI Configuration
				Mechanism 2.
		noaer		[PCIE] If the PCIEAER kernel config parameter is
				enabled, this kernel boot option can be used to
				disable the use of PCIE advanced error reporting.
		nodomains	[PCI] Disable support for multiple PCI
				root domains (aka PCI segments, in ACPI-speak).
		nommconf	[X86] Disable use of MMCONFIG for PCI
				Configuration
		check_enable_amd_mmconf [X86] check for and enable
				properly configured MMIO access to PCI
				config space on AMD family 10h CPU
		nomsi		[MSI] If the PCI_MSI kernel config parameter is
				enabled, this kernel boot option can be used to
				disable the use of MSI interrupts system-wide.
		noioapicquirk	[APIC] Disable all boot interrupt quirks.
				Safety option to keep boot IRQs enabled. This
				should never be necessary.
		ioapicreroute	[APIC] Enable rerouting of boot IRQs to the
				primary IO-APIC for bridges that cannot disable
				boot IRQs. This fixes a source of spurious IRQs
				when the system masks IRQs.
		noioapicreroute	[APIC] Disable workaround that uses the
				boot IRQ equivalent of an IRQ that connects to
				a chipset where boot IRQs cannot be disabled.
				The opposite of ioapicreroute.
		biosirq		[X86-32] Use PCI BIOS calls to get the interrupt
				routing table. These calls are known to be buggy
				on several machines and they hang the machine
				when used, but on other computers it's the only
				way to get the interrupt routing table. Try
				this option if the kernel is unable to allocate
				IRQs or discover secondary PCI buses on your
				motherboard.
		rom		[X86] Assign address space to expansion ROMs.
				Use with caution as certain devices share
				address decoders between ROMs and other
				resources.
		norom		[X86] Do not assign address space to
				expansion ROMs that do not already have
				BIOS assigned address ranges.
		nobar		[X86] Do not assign address space to the
				BARs that weren't assigned by the BIOS.
		irqmask=0xMMMM	[X86] Set a bit mask of IRQs allowed to be
				assigned automatically to PCI devices. You can
				make the kernel exclude IRQs of your ISA cards
				this way.
		pirqaddr=0xAAAAA	[X86] Specify the physical address
				of the PIRQ table (normally generated
				by the BIOS) if it is outside the
				F0000h-100000h range.
		lastbus=N	[X86] Scan all buses thru bus #N. Can be
				useful if the kernel is unable to find your
				secondary buses and you want to tell it
				explicitly which ones they are.
		assign-busses	[X86] Always assign all PCI bus
				numbers ourselves, overriding
				whatever the firmware may have done.
		usepirqmask	[X86] Honor the possible IRQ mask stored
				in the BIOS $PIR table. This is needed on
				some systems with broken BIOSes, notably
				some HP Pavilion N5400 and Omnibook XE3
				notebooks. This will have no effect if ACPI
				IRQ routing is enabled.
		noacpi		[X86] Do not use ACPI for IRQ routing
				or for PCI scanning.
		use_crs		[X86] Use PCI host bridge window information
				from ACPI.  On BIOSes from 2008 or later, this
				is enabled by default.  If you need to use this,
				please report a bug.
		nocrs		[X86] Ignore PCI host bridge windows from ACPI.
			        If you need to use this, please report a bug.
		routeirq	Do IRQ routing for all PCI devices.
				This is normally done in pci_enable_device(),
				so this option is a temporary workaround
				for broken drivers that don't call it.
		skip_isa_align	[X86] do not align io start addr, so can
				handle more pci cards
		firmware	[ARM] Do not re-enumerate the bus but instead
				just use the configuration from the
				bootloader. This is currently used on
				IXP2000 systems where the bus has to be
				configured a certain way for adjunct CPUs.
		noearly		[X86] Don't do any early type 1 scanning.
				This might help on some broken boards which
				machine check when some devices' config space
				is read. But various workarounds are disabled
				and some IOMMU drivers will not work.
		bfsort		Sort PCI devices into breadth-first order.
				This sorting is done to get a device
				order compatible with older (<= 2.4) kernels.
		nobfsort	Don't sort PCI devices into breadth-first order.
		cbiosize=nn[KMG]	The fixed amount of bus space which is
				reserved for the CardBus bridge's IO window.
				The default value is 256 bytes.
		cbmemsize=nn[KMG]	The fixed amount of bus space which is
				reserved for the CardBus bridge's memory
				window. The default value is 64 megabytes.
		resource_alignment=
				Format:
				[<order of align>@][<domain>:]<bus>:<slot>.<func>[; ...]
				Specifies alignment and device to reassign
				aligned memory resources.
				If <order of align> is not specified,
				PAGE_SIZE is used as alignment.
				PCI-PCI bridge can be specified, if resource
				windows need to be expanded.
		ecrc=		Enable/disable PCIe ECRC (transaction layer
				end-to-end CRC checking).
				bios: Use BIOS/firmware settings. This is the
				the default.
				off: Turn ECRC off
				on: Turn ECRC on.

	pcie_aspm=	[PCIE] Forcibly enable or disable PCIe Active State Power
			Management.
		off	Disable ASPM.
		force	Enable ASPM even on devices that claim not to support it.
			WARNING: Forcing ASPM on may cause system lockups.

	pcie_pme=	[PCIE,PM] Native PCIe PME signaling options:
			Format: {auto|force}[,nomsi]
		auto	Use native PCIe PME signaling if the BIOS allows the
			kernel to control PCIe config registers of root ports.
		force	Use native PCIe PME signaling even if the BIOS refuses
			to allow the kernel to control the relevant PCIe config
			registers.
		nomsi	Do not use MSI for native PCIe PME signaling (this makes
			all PCIe root ports use INTx for everything).

	pcmv=		[HW,PCMCIA] BadgePAD 4

	pd.		[PARIDE]
			See Documentation/blockdev/paride.txt.

	pdcchassis=	[PARISC,HW] Disable/Enable PDC Chassis Status codes at
			boot time.
			Format: { 0 | 1 }
			See arch/parisc/kernel/pdc_chassis.c

	percpu_alloc=	Select which percpu first chunk allocator to use.
			Currently supported values are "embed" and "page".
			Archs may support subset or none of the	selections.
			See comments in mm/percpu.c for details on each
			allocator.  This parameter is primarily	for debugging
			and performance comparison.

	pf.		[PARIDE]
			See Documentation/blockdev/paride.txt.

	pg.		[PARIDE]
			See Documentation/blockdev/paride.txt.

	pirq=		[SMP,APIC] Manual mp-table setup
			See Documentation/x86/i386/IO-APIC.txt.

	plip=		[PPT,NET] Parallel port network link
			Format: { parport<nr> | timid | 0 }
			See also Documentation/parport.txt.

	pmtmr=		[X86] Manual setup of pmtmr I/O Port. 
			Override pmtimer IOPort with a hex value.
			e.g. pmtmr=0x508

	pnp.debug	[PNP]
			Enable PNP debug messages.  This depends on the
			CONFIG_PNP_DEBUG_MESSAGES option.

	pnpacpi=	[ACPI]
			{ off }

	pnpbios=	[ISAPNP]
			{ on | off | curr | res | no-curr | no-res }

	pnp_reserve_irq=
			[ISAPNP] Exclude IRQs for the autoconfiguration

	pnp_reserve_dma=
			[ISAPNP] Exclude DMAs for the autoconfiguration

	pnp_reserve_io=	[ISAPNP] Exclude I/O ports for the autoconfiguration
			Ranges are in pairs (I/O port base and size).

	pnp_reserve_mem=
			[ISAPNP] Exclude memory regions for the
			autoconfiguration.
			Ranges are in pairs (memory base and size).

	ports=		[IP_VS_FTP] IPVS ftp helper module
			Default is 21.
			Up to 8 (IP_VS_APP_MAX_PORTS) ports
			may be specified.
			Format: <port>,<port>....

	print-fatal-signals=
			[KNL] debug: print fatal signals

			If enabled, warn about various signal handling
			related application anomalies: too many signals,
			too many POSIX.1 timers, fatal signals causing a
			coredump - etc.

			If you hit the warning due to signal overflow,
			you might want to try "ulimit -i unlimited".

			default: off.

	printk.time=	Show timing data prefixed to each printk message line
			Format: <bool>  (1/Y/y=enable, 0/N/n=disable)

	processor.max_cstate=	[HW,ACPI]
			Limit processor to maximum C-state
			max_cstate=9 overrides any DMI blacklist limit.

	processor.nocst	[HW,ACPI]
			Ignore the _CST method to determine C-states,
			instead using the legacy FADT method

	profile=	[KNL] Enable kernel profiling via /proc/profile
			Format: [schedule,]<number>
			Param: "schedule" - profile schedule points.
			Param: <number> - step/bucket size as a power of 2 for
				statistical time based profiling.
			Param: "sleep" - profile D-state sleeping (millisecs).
				Requires CONFIG_SCHEDSTATS
			Param: "kvm" - profile VM exits.

	prompt_ramdisk=	[RAM] List of RAM disks to prompt for floppy disk
			before loading.
			See Documentation/blockdev/ramdisk.txt.

	psmouse.proto=	[HW,MOUSE] Highest PS2 mouse protocol extension to
			probe for; one of (bare|imps|exps|lifebook|any).
	psmouse.rate=	[HW,MOUSE] Set desired mouse report rate, in reports
			per second.
	psmouse.resetafter=	[HW,MOUSE]
			Try to reset the device after so many bad packets
			(0 = never).
	psmouse.resolution=
			[HW,MOUSE] Set desired mouse resolution, in dpi.
	psmouse.smartscroll=
			[HW,MOUSE] Controls Logitech smartscroll autorepeat.
			0 = disabled, 1 = enabled (default).

	pss=		[HW,OSS] Personal Sound System (ECHO ESC614)
			Format:
			<io>,<mss_io>,<mss_irq>,<mss_dma>,<mpu_io>,<mpu_irq>

	pt.		[PARIDE]
			See Documentation/blockdev/paride.txt.

	pty.legacy_count=
			[KNL] Number of legacy pty's. Overwrites compiled-in
			default number.

	quiet		[KNL] Disable most log messages

	r128=		[HW,DRM]

	raid=		[HW,RAID]
			See Documentation/md.txt.

	ramdisk_blocksize=	[RAM]
			See Documentation/blockdev/ramdisk.txt.

	ramdisk_size=	[RAM] Sizes of RAM disks in kilobytes
			See Documentation/blockdev/ramdisk.txt.

	rcupdate.blimit=	[KNL,BOOT]
			Set maximum number of finished RCU callbacks to process
			in one batch.

	rcupdate.qhimark=	[KNL,BOOT]
			Set threshold of queued
			RCU callbacks over which batch limiting is disabled.

	rcupdate.qlowmark=	[KNL,BOOT]
			Set threshold of queued RCU callbacks below which
			batch limiting is re-enabled.

	rdinit=		[KNL]
			Format: <full_path>
			Run specified binary instead of /init from the ramdisk,
			used for early userspace startup. See initrd.

	reboot=		[BUGS=X86-32,BUGS=ARM,BUGS=IA-64] Rebooting mode
			Format: <reboot_mode>[,<reboot_mode2>[,...]]
			See arch/*/kernel/reboot.c or arch/*/kernel/process.c

	relax_domain_level=
			[KNL, SMP] Set scheduler's default relax_domain_level.
			See Documentation/cgroups/cpusets.txt.

	reserve=	[KNL,BUGS] Force the kernel to ignore some iomem area

	reservetop=	[X86-32]
			Format: nn[KMG]
			Reserves a hole at the top of the kernel virtual
			address space.

	reset_devices	[KNL] Force drivers to reset the underlying device
			during initialization.

	resume=		[SWSUSP]
			Specify the partition device for software suspend

	resume_offset=	[SWSUSP]
			Specify the offset from the beginning of the partition
			given by "resume=" at which the swap header is located,
			in <PAGE_SIZE> units (needed only for swap files).
			See  Documentation/power/swsusp-and-swap-files.txt

	retain_initrd	[RAM] Keep initrd memory after extraction

	rhash_entries=	[KNL,NET]
			Set number of hash buckets for route cache

	riscom8=	[HW,SERIAL]
			Format: <io_board1>[,<io_board2>[,...<io_boardN>]]

	ro		[KNL] Mount root device read-only on boot

	root=		[KNL] Root filesystem

	rootdelay=	[KNL] Delay (in seconds) to pause before attempting to
			mount the root filesystem

	rootflags=	[KNL] Set root filesystem mount option string

	rootfstype=	[KNL] Set root filesystem type

	rootwait	[KNL] Wait (indefinitely) for root device to show up.
			Useful for devices that are detected asynchronously
			(e.g. USB and MMC devices).

	rw		[KNL] Mount root device read-write on boot

	S		[KNL] Run init in single mode

	sa1100ir	[NET]
			See drivers/net/irda/sa1100_ir.c.

	sbni=		[NET] Granch SBNI12 leased line adapter

	sched_debug	[KNL] Enables verbose scheduler debug messages.

<<<<<<< HEAD
=======
	scsi_debug_*=	[SCSI]
			See drivers/scsi/scsi_debug.c.

	scsi_default_dev_flags=
			[SCSI] SCSI default device flags
			Format: <integer>

	scsi_dev_flags=	[SCSI] Black/white list entry for vendor and model
			Format: <vendor>:<model>:<flags>
			(flags are integer value)

	scsi_logging_level=	[SCSI] a bit mask of logging levels
			See drivers/scsi/scsi_logging.h for bits.  Also
			settable via sysctl at dev.scsi.logging_level
			(/proc/sys/dev/scsi/logging_level).
			There is also a nice 'scsi_logging_level' script in the
			S390-tools package, available for download at
			http://www-128.ibm.com/developerworks/linux/linux390/s390-tools-1.5.4.html

	scsi_mod.scan=	[SCSI] sync (default) scans SCSI busses as they are
			discovered.  async scans them in kernel threads,
			allowing boot to proceed.  none ignores them, expecting
			user space to do the scan.

>>>>>>> bc10f967
	security=	[SECURITY] Choose a security module to enable at boot.
			If this boot parameter is not specified, only the first
			security module asking for security registration will be
			loaded. An invalid security module name will be treated
			as if no module has been chosen.

	selinux=	[SELINUX] Disable or enable SELinux at boot time.
			Format: { "0" | "1" }
			See security/selinux/Kconfig help text.
			0 -- disable.
			1 -- enable.
			Default value is set via kernel config option.
			If enabled at boot time, /selinux/disable can be used
			later to disable prior to initial policy load.

	serialnumber	[BUGS=X86-32]

	shapers=	[NET]
			Maximal number of shapers.

	show_msr=	[x86] show boot-time MSR settings
			Format: { <integer> }
			Show boot-time (BIOS-initialized) MSR settings.
			The parameter means the number of CPUs to show,
			for example 1 means boot CPU only.

	simeth=		[IA-64]
	simscsi=

	slram=		[HW,MTD]

	slub_debug[=options[,slabs]]	[MM, SLUB]
			Enabling slub_debug allows one to determine the
			culprit if slab objects become corrupted. Enabling
			slub_debug can create guard zones around objects and
			may poison objects when not in use. Also tracks the
			last alloc / free. For more information see
			Documentation/vm/slub.txt.

	slub_max_order= [MM, SLUB]
			Determines the maximum allowed order for slabs.
			A high setting may cause OOMs due to memory
			fragmentation. For more information see
			Documentation/vm/slub.txt.

	slub_min_objects=	[MM, SLUB]
			The minimum number of objects per slab. SLUB will
			increase the slab order up to slub_max_order to
			generate a sufficiently large slab able to contain
			the number of objects indicated. The higher the number
			of objects the smaller the overhead of tracking slabs
			and the less frequently locks need to be acquired.
			For more information see Documentation/vm/slub.txt.

	slub_min_order=	[MM, SLUB]
			Determines the mininum page order for slabs. Must be
			lower than slub_max_order.
			For more information see Documentation/vm/slub.txt.

	slub_nomerge	[MM, SLUB]
			Disable merging of slabs with similar size. May be
			necessary if there is some reason to distinguish
			allocs to different slabs. Debug options disable
			merging on their own.
			For more information see Documentation/vm/slub.txt.

	smart2=		[HW]
			Format: <io1>[,<io2>[,...,<io8>]]

	smp-alt-once	[X86-32,SMP] On a hotplug CPU system, only
			attempt to substitute SMP alternatives once at boot.

	smsc-ircc2.nopnp	[HW] Don't use PNP to discover SMC devices
	smsc-ircc2.ircc_cfg=	[HW] Device configuration I/O port
	smsc-ircc2.ircc_sir=	[HW] SIR base I/O port
	smsc-ircc2.ircc_fir=	[HW] FIR base I/O port
	smsc-ircc2.ircc_irq=	[HW] IRQ line
	smsc-ircc2.ircc_dma=	[HW] DMA channel
	smsc-ircc2.ircc_transceiver= [HW] Transceiver type:
				0: Toshiba Satellite 1800 (GP data pin select)
				1: Fast pin select (default)
				2: ATC IRMode

	snd-ad1816a=	[HW,ALSA]

	snd-ad1848=	[HW,ALSA]

	snd-ali5451=	[HW,ALSA]

	snd-als100=	[HW,ALSA]

	snd-als4000=	[HW,ALSA]

	snd-azt2320=	[HW,ALSA]

	snd-cmi8330=	[HW,ALSA]

	snd-cmipci=	[HW,ALSA]

	snd-cs4231=	[HW,ALSA]

	snd-cs4232=	[HW,ALSA]

	snd-cs4236=	[HW,ALSA]

	snd-cs4281=	[HW,ALSA]

	snd-cs46xx=	[HW,ALSA]

	snd-dt019x=	[HW,ALSA]

	snd-dummy=	[HW,ALSA]

	snd-emu10k1=	[HW,ALSA]

	snd-ens1370=	[HW,ALSA]

	snd-ens1371=	[HW,ALSA]

	snd-es968=	[HW,ALSA]

	snd-es1688=	[HW,ALSA]

	snd-es18xx=	[HW,ALSA]

	snd-es1938=	[HW,ALSA]

	snd-es1968=	[HW,ALSA]

	snd-fm801=	[HW,ALSA]

	snd-gusclassic=	[HW,ALSA]

	snd-gusextreme=	[HW,ALSA]

	snd-gusmax=	[HW,ALSA]

	snd-hdsp=	[HW,ALSA]

	snd-ice1712=	[HW,ALSA]

	snd-intel8x0=	[HW,ALSA]

	snd-interwave=	[HW,ALSA]

	snd-interwave-stb=
			[HW,ALSA]

	snd-korg1212=	[HW,ALSA]

	snd-maestro3=	[HW,ALSA]

	snd-mpu401=	[HW,ALSA]

	snd-mtpav=	[HW,ALSA]

	snd-nm256=	[HW,ALSA]

	snd-opl3sa2=	[HW,ALSA]

	snd-opti92x-ad1848=
			[HW,ALSA]

	snd-opti92x-cs4231=
			[HW,ALSA]

	snd-opti93x=	[HW,ALSA]

	snd-pmac=	[HW,ALSA]

	snd-rme32=	[HW,ALSA]

	snd-rme96=	[HW,ALSA]

	snd-rme9652=	[HW,ALSA]

	snd-sb8=	[HW,ALSA]

	snd-sb16=	[HW,ALSA]

	snd-sbawe=	[HW,ALSA]

	snd-serial=	[HW,ALSA]

	snd-sgalaxy=	[HW,ALSA]

	snd-sonicvibes=	[HW,ALSA]

	snd-sun-amd7930=
			[HW,ALSA]

	snd-sun-cs4231=	[HW,ALSA]

	snd-trident=	[HW,ALSA]

	snd-usb-audio=	[HW,ALSA,USB]

	snd-via82xx=	[HW,ALSA]

	snd-virmidi=	[HW,ALSA]

	snd-wavefront=	[HW,ALSA]

	snd-ymfpci=	[HW,ALSA]

	softlockup_panic=
			[KNL] Should the soft-lockup detector generate panics.

	sonypi.*=	[HW] Sony Programmable I/O Control Device driver
			See Documentation/sonypi.txt

	specialix=	[HW,SERIAL] Specialix multi-serial port adapter
			See Documentation/serial/specialix.txt.

	spia_io_base=	[HW,MTD]
	spia_fio_base=
	spia_pedr=
	spia_peddr=

	sscape=		[HW,OSS]
			Format: <io>,<irq>,<dma>,<mpu_io>,<mpu_irq>

	stacktrace	[FTRACE]
			Enabled the stack tracer on boot up.

	sti=		[PARISC,HW]
			Format: <num>
			Set the STI (builtin display/keyboard on the HP-PARISC
			machines) console (graphic card) which should be used
			as the initial boot-console.
			See also comment in drivers/video/console/sticore.c.

	sti_font=	[HW]
			See comment in drivers/video/console/sticore.c.

	stifb=		[HW]
			Format: bpp:<bpp1>[:<bpp2>[:<bpp3>...]]

	sunrpc.min_resvport=
	sunrpc.max_resvport=
			[NFS,SUNRPC]
			SunRPC servers often require that client requests
			originate from a privileged port (i.e. a port in the
			range 0 < portnr < 1024).
			An administrator who wishes to reserve some of these
			ports for other uses may adjust the range that the
			kernel's sunrpc client considers to be privileged
			using these two parameters to set the minimum and
			maximum port values.

	sunrpc.pool_mode=
			[NFS]
			Control how the NFS server code allocates CPUs to
			service thread pools.  Depending on how many NICs
			you have and where their interrupts are bound, this
			option will affect which CPUs will do NFS serving.
			Note: this parameter cannot be changed while the
			NFS server is running.

			auto	    the server chooses an appropriate mode
				    automatically using heuristics
			global	    a single global pool contains all CPUs
			percpu	    one pool for each CPU
			pernode	    one pool for each NUMA node (equivalent
				    to global on non-NUMA machines)

	sunrpc.tcp_slot_table_entries=
	sunrpc.udp_slot_table_entries=
			[NFS,SUNRPC]
			Sets the upper limit on the number of simultaneous
			RPC calls that can be sent from the client to a
			server. Increasing these values may allow you to
			improve throughput, but will also increase the
			amount of memory reserved for use by the client.

	swiotlb=	[IA-64] Number of I/O TLB slabs

	switches=	[HW,M68k]

	sysrq_always_enabled
			[KNL]
			Ignore sysrq setting - this boot parameter will
			neutralize any effect of /proc/sys/kernel/sysrq.
			Useful for debugging.

	tdfx=		[HW,DRM]

	test_suspend=	[SUSPEND]
			Specify "mem" (for Suspend-to-RAM) or "standby" (for
			standby suspend) as the system sleep state to briefly
			enter during system startup.  The system is woken from
			this state using a wakeup-capable RTC alarm.

	thash_entries=	[KNL,NET]
			Set number of hash buckets for TCP connection

	thermal.act=	[HW,ACPI]
			-1: disable all active trip points in all thermal zones
			<degrees C>: override all lowest active trip points

	thermal.crt=	[HW,ACPI]
			-1: disable all critical trip points in all thermal zones
			<degrees C>: override all critical trip points

	thermal.nocrt=	[HW,ACPI]
			Set to disable actions on ACPI thermal zone
			critical and hot trip points.

	thermal.off=	[HW,ACPI]
			1: disable ACPI thermal control

	thermal.psv=	[HW,ACPI]
			-1: disable all passive trip points
			<degrees C>: override all passive trip points to this
			value

	thermal.tzp=	[HW,ACPI]
			Specify global default ACPI thermal zone polling rate
			<deci-seconds>: poll all this frequency
			0: no polling (default)

	topology=	[S390]
			Format: {off | on}
			Specify if the kernel should make use of the cpu
			topology informations if the hardware supports these.
			The scheduler will make use of these informations and
			e.g. base its process migration decisions on it.
			Default is off.

	tp720=		[HW,PS2]

	tpm_suspend_pcr=[HW,TPM]
			Format: integer pcr id
			Specify that at suspend time, the tpm driver
			should extend the specified pcr with zeros,
			as a workaround for some chips which fail to
			flush the last written pcr on TPM_SaveState.
			This will guarantee that all the other pcrs
			are saved.

	trace_buf_size=nn[KMG]
			[FTRACE] will set tracing buffer size.

	trace_event=[event-list]
			[FTRACE] Set and start specified trace events in order
			to facilitate early boot debugging.
			See also Documentation/trace/events.txt

	trix=		[HW,OSS] MediaTrix AudioTrix Pro
			Format:
			<io>,<irq>,<dma>,<dma2>,<sb_io>,<sb_irq>,<sb_dma>,<mpu_io>,<mpu_irq>

	tsc=		Disable clocksource-must-verify flag for TSC.
			Format: <string>
			[x86] reliable: mark tsc clocksource as reliable, this
			disables clocksource verification at runtime.
			Used to enable high-resolution timer mode on older
			hardware, and in virtualized environment.

	turbografx.map[2|3]=	[HW,JOY]
			TurboGraFX parallel port interface
			Format:
			<port#>,<js1>,<js2>,<js3>,<js4>,<js5>,<js6>,<js7>
			See also Documentation/input/joystick-parport.txt

	uart401=	[HW,OSS]
			Format: <io>,<irq>

	uart6850=	[HW,OSS]
			Format: <io>,<irq>

	uhash_entries=	[KNL,NET]
			Set number of hash buckets for UDP/UDP-Lite connections

	uhci-hcd.ignore_oc=
			[USB] Ignore overcurrent events (default N).
			Some badly-designed motherboards generate lots of
			bogus events, for ports that aren't wired to
			anything.  Set this parameter to avoid log spamming.
			Note that genuine overcurrent events won't be
			reported either.

	unknown_nmi_panic
			[X86]
			Set unknown_nmi_panic=1 early on boot.

	usbcore.autosuspend=
			[USB] The autosuspend time delay (in seconds) used
			for newly-detected USB devices (default 2).  This
			is the time required before an idle device will be
			autosuspended.  Devices for which the delay is set
			to a negative value won't be autosuspended at all.

	usbcore.usbfs_snoop=
			[USB] Set to log all usbfs traffic (default 0 = off).

	usbcore.blinkenlights=
			[USB] Set to cycle leds on hubs (default 0 = off).

	usbcore.old_scheme_first=
			[USB] Start with the old device initialization
			scheme (default 0 = off).

	usbcore.use_both_schemes=
			[USB] Try the other device initialization scheme
			if the first one fails (default 1 = enabled).

	usbcore.initial_descriptor_timeout=
			[USB] Specifies timeout for the initial 64-byte
                        USB_REQ_GET_DESCRIPTOR request in milliseconds
			(default 5000 = 5.0 seconds).

	usbhid.mousepoll=
			[USBHID] The interval which mice are to be polled at.

	usb-storage.delay_use=
			[UMS] The delay in seconds before a new device is
			scanned for Logical Units (default 5).

	usb-storage.quirks=
			[UMS] A list of quirks entries to supplement or
			override the built-in unusual_devs list.  List
			entries are separated by commas.  Each entry has
			the form VID:PID:Flags where VID and PID are Vendor
			and Product ID values (4-digit hex numbers) and
			Flags is a set of characters, each corresponding
			to a common usb-storage quirk flag as follows:
				a = SANE_SENSE (collect more than 18 bytes
					of sense data);
				b = BAD_SENSE (don't collect more than 18
					bytes of sense data);
				c = FIX_CAPACITY (decrease the reported
					device capacity by one sector);
				h = CAPACITY_HEURISTICS (decrease the
					reported device capacity by one
					sector if the number is odd);
				i = IGNORE_DEVICE (don't bind to this
					device);
				l = NOT_LOCKABLE (don't try to lock and
					unlock ejectable media);
				m = MAX_SECTORS_64 (don't transfer more
					than 64 sectors = 32 KB at a time);
				o = CAPACITY_OK (accept the capacity
					reported by the device);
				r = IGNORE_RESIDUE (the device reports
					bogus residue values);
				s = SINGLE_LUN (the device has only one
					Logical Unit);
				w = NO_WP_DETECT (don't test whether the
					medium is write-protected).
			Example: quirks=0419:aaf5:rl,0421:0433:rc

	userpte=
			[X86] Flags controlling user PTE allocations.

				nohigh = do not allocate PTE pages in
					HIGHMEM regardless of setting
					of CONFIG_HIGHPTE.

	vdso=		[X86,SH]
			vdso=2: enable compat VDSO (default with COMPAT_VDSO)
			vdso=1: enable VDSO (default)
			vdso=0: disable VDSO mapping

	vdso32=		[X86]
			vdso32=2: enable compat VDSO (default with COMPAT_VDSO)
			vdso32=1: enable 32-bit VDSO (default)
			vdso32=0: disable 32-bit VDSO mapping

	vector=		[IA-64,SMP]
			vector=percpu: enable percpu vector domain

	video=		[FB] Frame buffer configuration
			See Documentation/fb/modedb.txt.

	vga=		[BOOT,X86-32] Select a particular video mode
			See Documentation/x86/boot.txt and
			Documentation/svga.txt.
			Use vga=ask for menu.
			This is actually a boot loader parameter; the value is
			passed to the kernel using a special protocol.

	vmalloc=nn[KMG]	[KNL,BOOT] Forces the vmalloc area to have an exact
			size of <nn>. This can be used to increase the
			minimum size (128MB on x86). It can also be used to
			decrease the size and leave more room for directly
			mapped kernel RAM.

	vmhalt=		[KNL,S390] Perform z/VM CP command after system halt.
			Format: <command>

	vmpanic=	[KNL,S390] Perform z/VM CP command after kernel panic.
			Format: <command>

	vmpoff=		[KNL,S390] Perform z/VM CP command after power off.
			Format: <command>

	vt.cur_default=	[VT] Default cursor shape.
			Format: 0xCCBBAA, where AA, BB, and CC are the same as
			the parameters of the <Esc>[?A;B;Cc escape sequence;
			see VGA-softcursor.txt. Default: 2 = underline.

	vt.default_blu=	[VT]
			Format: <blue0>,<blue1>,<blue2>,...,<blue15>
			Change the default blue palette of the console.
			This is a 16-member array composed of values
			ranging from 0-255.

	vt.default_grn=	[VT]
			Format: <green0>,<green1>,<green2>,...,<green15>
			Change the default green palette of the console.
			This is a 16-member array composed of values
			ranging from 0-255.

	vt.default_red=	[VT]
			Format: <red0>,<red1>,<red2>,...,<red15>
			Change the default red palette of the console.
			This is a 16-member array composed of values
			ranging from 0-255.

	vt.default_utf8=
			[VT]
			Format=<0|1>
			Set system-wide default UTF-8 mode for all tty's.
			Default is 1, i.e. UTF-8 mode is enabled for all
			newly opened terminals.

	vt.global_cursor_default=
			[VT]
			Format=<-1|0|1>
			Set system-wide default for whether a cursor
			is shown on new VTs. Default is -1,
			i.e. cursors will be created by default unless
			overridden by individual drivers. 0 will hide
			cursors, 1 will display them.

	waveartist=	[HW,OSS]
			Format: <io>,<irq>,<dma>,<dma2>

<<<<<<< HEAD
=======
	wd33c93=	[HW,SCSI]
			See header of drivers/scsi/wd33c93.c.

	wd7000=		[HW,SCSI]
			See header of drivers/scsi/wd7000.c.

>>>>>>> bc10f967
	watchdog timers	[HW,WDT] For information on watchdog timers,
			see Documentation/watchdog/watchdog-parameters.txt
			or other driver-specific files in the
			Documentation/watchdog/ directory.

	x2apic_phys	[X86-64,APIC] Use x2apic physical mode instead of
			default x2apic cluster mode on platforms
			supporting x2apic.

	x86_mrst_timer= [X86-32,APBT]
			Choose timer option for x86 Moorestown MID platform.
			Two valid options are apbt timer only and lapic timer
			plus one apbt timer for broadcast timer.
			x86_mrst_timer=apbt_only | lapic_and_apbt

	xd=		[HW,XT] Original XT pre-IDE (RLL encoded) disks.
	xd_geo=		See header of drivers/block/xd.c.

	xirc2ps_cs=	[NET,PCMCIA]
			Format:
			<irq>,<irq_mask>,<io>,<full_duplex>,<do_sound>,<lockup_hack>[,<irq2>[,<irq3>[,<irq4>]]]

______________________________________________________________________

TODO:

	Add documentation for ALSA options.
	Add more DRM drivers.<|MERGE_RESOLUTION|>--- conflicted
+++ resolved
@@ -286,12 +286,6 @@
 	add_efi_memmap	[EFI; X86] Include EFI memory map in
 			kernel's map of available physical RAM.
 
-<<<<<<< HEAD
-=======
-	advansys=	[HW,SCSI]
-			See header of drivers/scsi/advansys.c.
-
->>>>>>> bc10f967
 	aedsp16=	[HW,OSS] Audio Excel DSP 16
 			Format: <io>,<irq>,<dma>,<mss_io>,<mpu_io>,<mpu_irq>
 			See also header of sound/oss/aedsp16.c.
@@ -697,11 +691,6 @@
 
 			This is desgined to be used in conjunction with
 			the boot argument: earlyprintk=vga
-<<<<<<< HEAD
-=======
-
-	eata=		[HW,SCSI]
->>>>>>> bc10f967
 
 	edd=		[EDD]
 			Format: {"off" | "on" | "skip[mbr]"}
@@ -2208,33 +2197,6 @@
 
 	sched_debug	[KNL] Enables verbose scheduler debug messages.
 
-<<<<<<< HEAD
-=======
-	scsi_debug_*=	[SCSI]
-			See drivers/scsi/scsi_debug.c.
-
-	scsi_default_dev_flags=
-			[SCSI] SCSI default device flags
-			Format: <integer>
-
-	scsi_dev_flags=	[SCSI] Black/white list entry for vendor and model
-			Format: <vendor>:<model>:<flags>
-			(flags are integer value)
-
-	scsi_logging_level=	[SCSI] a bit mask of logging levels
-			See drivers/scsi/scsi_logging.h for bits.  Also
-			settable via sysctl at dev.scsi.logging_level
-			(/proc/sys/dev/scsi/logging_level).
-			There is also a nice 'scsi_logging_level' script in the
-			S390-tools package, available for download at
-			http://www-128.ibm.com/developerworks/linux/linux390/s390-tools-1.5.4.html
-
-	scsi_mod.scan=	[SCSI] sync (default) scans SCSI busses as they are
-			discovered.  async scans them in kernel threads,
-			allowing boot to proceed.  none ignores them, expecting
-			user space to do the scan.
-
->>>>>>> bc10f967
 	security=	[SECURITY] Choose a security module to enable at boot.
 			If this boot parameter is not specified, only the first
 			security module asking for security registration will be
@@ -2774,15 +2736,6 @@
 	waveartist=	[HW,OSS]
 			Format: <io>,<irq>,<dma>,<dma2>
 
-<<<<<<< HEAD
-=======
-	wd33c93=	[HW,SCSI]
-			See header of drivers/scsi/wd33c93.c.
-
-	wd7000=		[HW,SCSI]
-			See header of drivers/scsi/wd7000.c.
-
->>>>>>> bc10f967
 	watchdog timers	[HW,WDT] For information on watchdog timers,
 			see Documentation/watchdog/watchdog-parameters.txt
 			or other driver-specific files in the
