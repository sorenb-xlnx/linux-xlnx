                          Kernel Parameters
                          ~~~~~~~~~~~~~~~~~

The following is a consolidated list of the kernel parameters as implemented
(mostly) by the __setup() macro and sorted into English Dictionary order
(defined as ignoring all punctuation and sorting digits before letters in a
case insensitive manner), and with descriptions where known.

Module parameters for loadable modules are specified only as the
parameter name with optional '=' and value as appropriate, such as:

	modprobe usbcore blinkenlights=1

Module parameters for modules that are built into the kernel image
are specified on the kernel command line with the module name plus
'.' plus parameter name, with '=' and value if appropriate, such as:

	usbcore.blinkenlights=1

This document may not be entirely up to date and comprehensive. The command
"modinfo -p ${modulename}" shows a current list of all parameters of a loadable
module. Loadable modules, after being loaded into the running kernel, also
reveal their parameters in /sys/module/${modulename}/parameters/. Some of these
parameters may be changed at runtime by the command
"echo -n ${value} > /sys/module/${modulename}/parameters/${parm}".

The parameters listed below are only valid if certain kernel build options were
enabled and if respective hardware is present. The text in square brackets at
the beginning of each description states the restrictions within which a
parameter is applicable:

	ACPI	ACPI support is enabled.
	AGP	AGP (Accelerated Graphics Port) is enabled.
	ALSA	ALSA sound support is enabled.
	APIC	APIC support is enabled.
	APM	Advanced Power Management support is enabled.
	AVR32	AVR32 architecture is enabled.
	AX25	Appropriate AX.25 support is enabled.
	BLACKFIN Blackfin architecture is enabled.
	DRM	Direct Rendering Management support is enabled.
	EDD	BIOS Enhanced Disk Drive Services (EDD) is enabled
	EFI	EFI Partitioning (GPT) is enabled
	EIDE	EIDE/ATAPI support is enabled.
	FB	The frame buffer device is enabled.
	HW	Appropriate hardware is enabled.
	IA-64	IA-64 architecture is enabled.
	IOSCHED	More than one I/O scheduler is enabled.
	IP_PNP	IP DHCP, BOOTP, or RARP is enabled.
	ISAPNP	ISA PnP code is enabled.
	ISDN	Appropriate ISDN support is enabled.
	JOY	Appropriate joystick support is enabled.
	LIBATA  Libata driver is enabled
	LP	Printer support is enabled.
	LOOP	Loopback device support is enabled.
	M68k	M68k architecture is enabled.
			These options have more detailed description inside of
			Documentation/m68k/kernel-options.txt.
	MCA	MCA bus support is enabled.
	MDA	MDA console support is enabled.
	MOUSE	Appropriate mouse support is enabled.
	MSI	Message Signaled Interrupts (PCI).
	MTD	MTD (Memory Technology Device) support is enabled.
	NET	Appropriate network support is enabled.
	NUMA	NUMA support is enabled.
	GENERIC_TIME The generic timeofday code is enabled.
	NFS	Appropriate NFS support is enabled.
	OSS	OSS sound support is enabled.
	PV_OPS	A paravirtualized kernel is enabled.
	PARIDE	The ParIDE (parallel port IDE) subsystem is enabled.
	PARISC	The PA-RISC architecture is enabled.
	PCI	PCI bus support is enabled.
	PCIE	PCI Express support is enabled.
	PCMCIA	The PCMCIA subsystem is enabled.
	PNP	Plug & Play support is enabled.
	PPC	PowerPC architecture is enabled.
	PPT	Parallel port support is enabled.
	PS2	Appropriate PS/2 support is enabled.
	RAM	RAM disk support is enabled.
	ROOTPLUG The example Root Plug LSM is enabled.
	S390	S390 architecture is enabled.
	SCSI	Appropriate SCSI support is enabled.
			A lot of drivers has their options described inside of
			Documentation/scsi/.
	SECURITY Different security models are enabled.
	SELINUX SELinux support is enabled.
	SERIAL	Serial support is enabled.
	SH	SuperH architecture is enabled.
	SMP	The kernel is an SMP kernel.
	SPARC	Sparc architecture is enabled.
	SWSUSP	Software suspend is enabled.
	TS	Appropriate touchscreen support is enabled.
	USB	USB support is enabled.
	USBHID	USB Human Interface Device support is enabled.
	V4L	Video For Linux support is enabled.
	VGA	The VGA console has been enabled.
	VT	Virtual terminal support is enabled.
	WDT	Watchdog support is enabled.
	XT	IBM PC/XT MFM hard disk support is enabled.
	X86-32	X86-32, aka i386 architecture is enabled.
	X86-64	X86-64 architecture is enabled.
			More X86-64 boot options can be found in
			Documentation/x86_64/boot-options.txt .

In addition, the following text indicates that the option:

	BUGS=	Relates to possible processor bugs on the said processor.
	KNL	Is a kernel start-up parameter.
	BOOT	Is a boot loader parameter.

Parameters denoted with BOOT are actually interpreted by the boot
loader, and have no meaning to the kernel directly.
Do not modify the syntax of boot loader parameters without extreme
need or coordination with <Documentation/i386/boot.txt>.

There are also arch-specific kernel-parameters not documented here.
See for example <Documentation/x86_64/boot-options.txt>.

Note that ALL kernel parameters listed below are CASE SENSITIVE, and that
a trailing = on the name of any parameter states that that parameter will
be entered as an environment variable, whereas its absence indicates that
it will appear as a kernel argument readable via /proc/cmdline by programs
running once the system is up.

The number of kernel parameters is not limited, but the length of the
complete command line (parameters including spaces etc.) is limited to
a fixed number of characters. This limit depends on the architecture
and is between 256 and 4096 characters. It is defined in the file
./include/asm/setup.h as COMMAND_LINE_SIZE.


	acpi=		[HW,ACPI,X86-64,i386]
			Advanced Configuration and Power Interface
			Format: { force | off | ht | strict | noirq }
			force -- enable ACPI if default was off
			off -- disable ACPI if default was on
			noirq -- do not use ACPI for IRQ routing
			ht -- run only enough ACPI to enable Hyper Threading
			strict -- Be less tolerant of platforms that are not
				strictly ACPI specification compliant.

			See also Documentation/power/pm.txt, pci=noacpi

	acpi_apic_instance=	[ACPI, IOAPIC]
			Format: <int>
			2: use 2nd APIC table, if available
			1,0: use 1st APIC table
			default: 0

	acpi_sleep=	[HW,ACPI] Sleep options
			Format: { s3_bios, s3_mode, s3_beep }
			See Documentation/power/video.txt for s3_bios and s3_mode.
			s3_beep is for debugging; it makes the PC's speaker beep
			as soon as the kernel's real-mode entry point is called.

	acpi_sci=	[HW,ACPI] ACPI System Control Interrupt trigger mode
			Format: { level | edge | high | low }

	acpi_irq_balance [HW,ACPI]
			ACPI will balance active IRQs
			default in APIC mode

	acpi_irq_nobalance [HW,ACPI]
			ACPI will not move active IRQs (default)
			default in PIC mode

	acpi_irq_pci=	[HW,ACPI] If irq_balance, clear listed IRQs for
			use by PCI
			Format: <irq>,<irq>...

	acpi_irq_isa=	[HW,ACPI] If irq_balance, mark listed IRQs used by ISA
			Format: <irq>,<irq>...

	acpi_new_pts_ordering [HW,ACPI]
			Enforce the ACPI 2.0 ordering of the _PTS control
			method wrt putting devices into low power states
			default: pre ACPI 2.0 ordering of _PTS

	acpi_no_auto_ssdt	[HW,ACPI] Disable automatic loading of SSDT

	acpi_os_name=	[HW,ACPI] Tell ACPI BIOS the name of the OS
			Format: To spoof as Windows 98: ="Microsoft Windows"

	acpi_osi=	[HW,ACPI] Modify list of supported OS interface strings
			acpi_osi="string1"	# add string1 -- only one string
			acpi_osi="!string2"	# remove built-in string2
			acpi_osi=		# disable all strings

	acpi_serialize	[HW,ACPI] force serialization of AML methods

	acpi_skip_timer_override [HW,ACPI]
			Recognize and ignore IRQ0/pin2 Interrupt Override.
			For broken nForce2 BIOS resulting in XT-PIC timer.
	acpi_use_timer_override [HW,ACPI}
			Use timer override. For some broken Nvidia NF5 boards
			that require a timer override, but don't have
			HPET

	acpi.debug_layer=	[HW,ACPI]
			Format: <int>
			Each bit of the <int> indicates an ACPI debug layer,
			1: enable, 0: disable. It is useful for boot time
			debugging. After system has booted up, it can be set
			via /sys/module/acpi/parameters/debug_layer.
			CONFIG_ACPI_DEBUG must be enabled for this to produce any output.
			Available bits (add the numbers together) to enable debug output
			for specific parts of the ACPI subsystem:
			0x01 utilities 0x02 hardware 0x04 events 0x08 tables
			0x10 namespace 0x20 parser 0x40 dispatcher
			0x80 executer 0x100 resources 0x200 acpica debugger
			0x400 os services 0x800 acpica disassembler.
			The number can be in decimal or prefixed with 0x in hex.
			Warning: Many of these options can produce a lot of
			output and make your system unusable. Be very careful.

	acpi.debug_level=	[HW,ACPI]
			Format: <int>
			Each bit of the <int> indicates an ACPI debug level,
			1: enable, 0: disable. It is useful for boot time
			debugging. After system has booted up, it can be set
			via /sys/module/acpi/parameters/debug_level.
			CONFIG_ACPI_DEBUG must be enabled for this to produce any output.
			Available bits (add the numbers together) to enable different
			debug output levels of the ACPI subsystem:
			0x01 error 0x02 warn 0x04 init 0x08 debug object
			0x10 info 0x20 init names 0x40 parse 0x80 load
			0x100 dispatch 0x200 execute 0x400 names 0x800 operation region
			0x1000 bfield 0x2000 tables 0x4000 values 0x8000 objects
			0x10000 resources 0x20000 user requests 0x40000 package.
			The number can be in decimal or prefixed with 0x in hex.
			Warning: Many of these options can produce a lot of
			output and make your system unusable. Be very careful.

	acpi_pm_good	[X86-32,X86-64]
			Override the pmtimer bug detection: force the kernel
			to assume that this machine's pmtimer latches its value
			and always returns good values.

	agp=		[AGP]
			{ off | try_unsupported }
			off: disable AGP support
			try_unsupported: try to drive unsupported chipsets
				(may crash computer or cause data corruption)

	enable_timer_pin_1 [i386,x86-64]
			Enable PIN 1 of APIC timer
			Can be useful to work around chipset bugs
			(in particular on some ATI chipsets).
			The kernel tries to set a reasonable default.

	disable_timer_pin_1 [i386,x86-64]
			Disable PIN 1 of APIC timer
			Can be useful to work around chipset bugs.

	ad1848=		[HW,OSS]
			Format: <io>,<irq>,<dma>,<dma2>,<type>

	advansys=	[HW,SCSI]
			See header of drivers/scsi/advansys.c.

	advwdt=		[HW,WDT] Advantech WDT
			Format: <iostart>,<iostop>

	aedsp16=	[HW,OSS] Audio Excel DSP 16
			Format: <io>,<irq>,<dma>,<mss_io>,<mpu_io>,<mpu_irq>
			See also header of sound/oss/aedsp16.c.

	aha152x=	[HW,SCSI]
			See Documentation/scsi/aha152x.txt.

	aha1542=	[HW,SCSI]
			Format: <portbase>[,<buson>,<busoff>[,<dmaspeed>]]

	aic7xxx=	[HW,SCSI]
			See Documentation/scsi/aic7xxx.txt.

	aic79xx=	[HW,SCSI]
			See Documentation/scsi/aic79xx.txt.

	amijoy.map=	[HW,JOY] Amiga joystick support
			Map of devices attached to JOY0DAT and JOY1DAT
			Format: <a>,<b>
			See also Documentation/kernel/input/joystick.txt

	analog.map=	[HW,JOY] Analog joystick and gamepad support
			Specifies type or capabilities of an analog joystick
			connected to one of 16 gameports
			Format: <type1>,<type2>,..<type16>

	apc=		[HW,SPARC]
			Power management functions (SPARCstation-4/5 + deriv.)
			Format: noidle
			Disable APC CPU standby support. SPARCstation-Fox does
			not play well with APC CPU idle - disable it if you have
			APC and your system crashes randomly.

	apic=		[APIC,i386] Advanced Programmable Interrupt Controller
			Change the output verbosity whilst booting
			Format: { quiet (default) | verbose | debug }
			Change the amount of debugging information output
			when initialising the APIC and IO-APIC components.

	apm=		[APM] Advanced Power Management
			See header of arch/i386/kernel/apm.c.

	arcrimi=	[HW,NET] ARCnet - "RIM I" (entirely mem-mapped) cards
			Format: <io>,<irq>,<nodeID>

	ataflop=	[HW,M68k]

	atarimouse=	[HW,MOUSE] Atari Mouse

	atascsi=	[HW,SCSI] Atari SCSI

	atkbd.extra=	[HW] Enable extra LEDs and keys on IBM RapidAccess,
			EzKey and similar keyboards

	atkbd.reset=	[HW] Reset keyboard during initialization

	atkbd.set=	[HW] Select keyboard code set
			Format: <int> (2 = AT (default), 3 = PS/2)

	atkbd.scroll=	[HW] Enable scroll wheel on MS Office and similar
			keyboards

	atkbd.softraw=	[HW] Choose between synthetic and real raw mode
			Format: <bool> (0 = real, 1 = synthetic (default))

	atkbd.softrepeat= [HW]
			Use software keyboard repeat

	autotest	[IA64]

	baycom_epp=	[HW,AX25]
			Format: <io>,<mode>

	baycom_par=	[HW,AX25] BayCom Parallel Port AX.25 Modem
			Format: <io>,<mode>
			See header of drivers/net/hamradio/baycom_par.c.

	baycom_ser_fdx=	[HW,AX25]
			BayCom Serial Port AX.25 Modem (Full Duplex Mode)
			Format: <io>,<irq>,<mode>[,<baud>]
			See header of drivers/net/hamradio/baycom_ser_fdx.c.

	baycom_ser_hdx=	[HW,AX25]
			BayCom Serial Port AX.25 Modem (Half Duplex Mode)
			Format: <io>,<irq>,<mode>
			See header of drivers/net/hamradio/baycom_ser_hdx.c.

	boot_delay=	Milliseconds to delay each printk during boot.
			Values larger than 10 seconds (10000) are changed to
			no delay (0).
			Format: integer

	bttv.card=	[HW,V4L] bttv (bt848 + bt878 based grabber cards)
	bttv.radio=	Most important insmod options are available as
			kernel args too.
	bttv.pll=	See Documentation/video4linux/bttv/Insmod-options
	bttv.tuner=	and Documentation/video4linux/bttv/CARDLIST

	BusLogic=	[HW,SCSI]
			See drivers/scsi/BusLogic.c, comment before function
			BusLogic_ParseDriverOptions().

	c101=		[NET] Moxa C101 synchronous serial card

	cachesize=	[BUGS=X86-32] Override level 2 CPU cache size detection.
			Sometimes CPU hardware bugs make them report the cache
			size incorrectly. The kernel will attempt work arounds
			to fix known problems, but for some CPUs it is not
			possible to determine what the correct size should be.
			This option provides an override for these situations.

	capability.disable=
			[SECURITY] Disable capabilities.  This would normally
			be used only if an alternative security model is to be
			configured.  Potentially dangerous and should only be
			used if you are entirely sure of the consequences.

	ccw_timeout_log [S390]
			See Documentation/s390/CommonIO for details.

	checkreqprot	[SELINUX] Set initial checkreqprot flag value.
			Format: { "0" | "1" }
			See security/selinux/Kconfig help text.
			0 -- check protection applied by kernel (includes
				any implied execute protection).
			1 -- check protection requested by application.
			Default value is set via a kernel config option.
			Value can be changed at runtime via
				/selinux/checkreqprot.

	cio_ignore=	[S390]
			See Documentation/s390/CommonIO for details.

	cio_msg=	[S390]
			See Documentation/s390/CommonIO for details.

	clock=		[BUGS=X86-32, HW] gettimeofday clocksource override.
			[Deprecated]
			Forces specified clocksource (if available) to be used
			when calculating gettimeofday(). If specified
			clocksource is not available, it defaults to PIT.
			Format: { pit | tsc | cyclone | pmtmr }

	clocksource=	[GENERIC_TIME] Override the default clocksource
			Format: <string>
			Override the default clocksource and use the clocksource
			with the name specified.
			Some clocksource names to choose from, depending on
			the platform:
			[all] jiffies (this is the base, fallback clocksource)
			[ACPI] acpi_pm
			[ARM] imx_timer1,OSTS,netx_timer,mpu_timer2,
				pxa_timer,timer3,32k_counter,timer0_1
			[AVR32] avr32
			[X86-32] pit,hpet,tsc,vmi-timer;
				scx200_hrt on Geode; cyclone on IBM x440
			[MIPS] MIPS
			[PARISC] cr16
			[S390] tod
			[SH] SuperH
			[SPARC64] tick
			[X86-64] hpet,tsc

	clearcpuid=BITNUM [X86]
			Disable CPUID feature X for the kernel. See
			include/asm-x86/cpufeature.h for the valid bit numbers.
			Note the Linux specific bits are not necessarily
			stable over kernel options, but the vendor specific
			ones should be.
			Also note that user programs calling CPUID directly
			or using the feature without checking anything
			will still see it. This just prevents it from
			being used by the kernel or shown in /proc/cpuinfo.
			Also note the kernel might malfunction if you disable
			some critical bits.

	code_bytes	[IA32/X86_64] How many bytes of object code to print
			in an oops report.
			Range: 0 - 8192
			Default: 64

	disable_8254_timer
	enable_8254_timer
			[IA32/X86_64] Disable/Enable interrupt 0 timer routing
			over the 8254 in addition to over the IO-APIC. The
			kernel tries to set a sensible default.

	hpet=		[X86-32,HPET] option to control HPET usage
			Format: { enable (default) | disable | force }
			disable: disable HPET and use PIT instead
			force: allow force enabled of undocumented chips (ICH4,
			VIA, nVidia)

	com20020=	[HW,NET] ARCnet - COM20020 chipset
			Format:
			<io>[,<irq>[,<nodeID>[,<backplane>[,<ckp>[,<timeout>]]]]]

	com90io=	[HW,NET] ARCnet - COM90xx chipset (IO-mapped buffers)
			Format: <io>[,<irq>]

	com90xx=	[HW,NET]
			ARCnet - COM90xx chipset (memory-mapped buffers)
			Format: <io>[,<irq>[,<memstart>]]

	condev=		[HW,S390] console device
	conmode=

	console=	[KNL] Output console device and options.

		tty<n>	Use the virtual console device <n>.

		ttyS<n>[,options]
		ttyUSB0[,options]
			Use the specified serial port.  The options are of
			the form "bbbbpnf", where "bbbb" is the baud rate,
			"p" is parity ("n", "o", or "e"), "n" is number of
			bits, and "f" is flow control ("r" for RTS or
			omit it).  Default is "9600n8".

			See Documentation/serial-console.txt for more
			information.  See
			Documentation/networking/netconsole.txt for an
			alternative.

		uart[8250],io,<addr>[,options]
		uart[8250],mmio,<addr>[,options]
			Start an early, polled-mode console on the 8250/16550
			UART at the specified I/O port or MMIO address,
			switching to the matching ttyS device later.  The
			options are the same as for ttyS, above.

	earlycon=	[KNL] Output early console device and options.
		uart[8250],io,<addr>[,options]
		uart[8250],mmio,<addr>[,options]
			Start an early, polled-mode console on the 8250/16550
			UART at the specified I/O port or MMIO address.
			The options are the same as for ttyS, above.

	no_console_suspend
			[HW] Never suspend the console
			Disable suspending of consoles during suspend and
			hibernate operations.  Once disabled, debugging
			messages can reach various consoles while the rest
			of the system is being put to sleep (ie, while
			debugging driver suspend/resume hooks).  This may
			not work reliably with all consoles, but is known
			to work with serial and VGA consoles.

	cpcihp_generic=	[HW,PCI] Generic port I/O CompactPCI driver
			Format:
			<first_slot>,<last_slot>,<port>,<enum_bit>[,<debug>]

	crashkernel=nn[KMG]@ss[KMG]
			[KNL] Reserve a chunk of physical memory to
			hold a kernel to switch to with kexec on panic.

	crashkernel=range1:size1[,range2:size2,...][@offset]
			[KNL] Same as above, but depends on the memory
			in the running system. The syntax of range is
			start-[end] where start and end are both
			a memory unit (amount[KMG]). See also
			Documentation/kdump/kdump.txt for a example.

	cs4232=		[HW,OSS]
			Format: <io>,<irq>,<dma>,<dma2>,<mpuio>,<mpuirq>

	cs89x0_dma=	[HW,NET]
			Format: <dma>

	cs89x0_media=	[HW,NET]
			Format: { rj45 | aui | bnc }

	dasd=		[HW,NET]
			See header of drivers/s390/block/dasd_devmap.c.

	db9.dev[2|3]=	[HW,JOY] Multisystem joystick support via parallel port
			(one device per port)
			Format: <port#>,<type>
			See also Documentation/input/joystick-parport.txt

	debug		[KNL] Enable kernel debugging (events log level).

	debug_locks_verbose=
			[KNL] verbose self-tests
			Format=<0|1>
			Print debugging info while doing the locking API
			self-tests.
			We default to 0 (no extra messages), setting it to
			1 will print _a lot_ more information - normally
			only useful to kernel developers.

	decnet.addr=	[HW,NET]
			Format: <area>[,<node>]
			See also Documentation/networking/decnet.txt.

	vt.default_blu=	[VT]
			Format: <blue0>,<blue1>,<blue2>,...,<blue15>
			Change the default blue palette of the console.
			This is a 16-member array composed of values
			ranging from 0-255.

	vt.default_grn=	[VT]
			Format: <green0>,<green1>,<green2>,...,<green15>
			Change the default green palette of the console.
			This is a 16-member array composed of values
			ranging from 0-255.

	vt.default_red=	[VT]
			Format: <red0>,<red1>,<red2>,...,<red15>
			Change the default red palette of the console.
			This is a 16-member array composed of values
			ranging from 0-255.

	vt.default_utf8=
			[VT]
			Format=<0|1>
			Set system-wide default UTF-8 mode for all tty's.
			Default is 1, i.e. UTF-8 mode is enabled for all
			newly opened terminals.

	dhash_entries=	[KNL]
			Set number of hash buckets for dentry cache.

	digi=		[HW,SERIAL]
			IO parameters + enable/disable command.

	digiepca=	[HW,SERIAL]
			See drivers/char/README.epca and
			Documentation/digiepca.txt.

	disable_mtrr_trim [X86, Intel and AMD only]
			By default the kernel will trim any uncacheable
			memory out of your available memory pool based on
			MTRR settings.  This parameter disables that behavior,
			possibly causing your machine to run very slowly.

	dmasound=	[HW,OSS] Sound subsystem buffers

	dscc4.setup=	[NET]

	dtc3181e=	[HW,SCSI]

	earlyprintk=	[X86-32,X86-64,SH,BLACKFIN]
			earlyprintk=vga
			earlyprintk=serial[,ttySn[,baudrate]]

			Append ",keep" to not disable it when the real console
			takes over.

			Only vga or serial at a time, not both.

			Currently only ttyS0 and ttyS1 are supported.

			Interaction with the standard serial driver is not
			very good.

			The VGA output is eventually overwritten by the real
			console.

	eata=		[HW,SCSI]

	edd=		[EDD]
			Format: {"of[f]" | "sk[ipmbr]"}
			See comment in arch/i386/boot/edd.S

	eisa_irq_edge=	[PARISC,HW]
			See header of drivers/parisc/eisa.c.

	elanfreq=	[X86-32]
			See comment before function elanfreq_setup() in
			arch/i386/kernel/cpu/cpufreq/elanfreq.c.

	elevator=	[IOSCHED]
			Format: {"anticipatory" | "cfq" | "deadline" | "noop"}
			See Documentation/block/as-iosched.txt and
			Documentation/block/deadline-iosched.txt for details.

	elfcorehdr=	[X86-32, X86_64]
			Specifies physical address of start of kernel core
			image elf header. Generally kexec loader will
			pass this option to capture kernel.
			See Documentation/kdump/kdump.txt for details.

	enforcing	[SELINUX] Set initial enforcing status.
			Format: {"0" | "1"}
			See security/selinux/Kconfig help text.
			0 -- permissive (log only, no denials).
			1 -- enforcing (deny and log).
			Default value is 0.
			Value can be changed at runtime via /selinux/enforce.

	es1371=		[HW,OSS]
			Format: <spdif>,[<nomix>,[<amplifier>]]
			See also header of sound/oss/es1371.c.

	ether=		[HW,NET] Ethernet cards parameters
			This option is obsoleted by the "netdev=" option, which
			has equivalent usage. See its documentation for details.

	eurwdt=		[HW,WDT] Eurotech CPU-1220/1410 onboard watchdog.
			Format: <io>[,<irq>]

	failslab=
	fail_page_alloc=
	fail_make_request=[KNL]
			General fault injection mechanism.
			Format: <interval>,<probability>,<space>,<times>
			See also /Documentation/fault-injection/.

	fd_mcs=		[HW,SCSI]
			See header of drivers/scsi/fd_mcs.c.

	fdomain=	[HW,SCSI]
			See header of drivers/scsi/fdomain.c.

	floppy=		[HW]
			See Documentation/floppy.txt.

	gamecon.map[2|3]=
			[HW,JOY] Multisystem joystick and NES/SNES/PSX pad
			support via parallel port (up to 5 devices per port)
			Format: <port#>,<pad1>,<pad2>,<pad3>,<pad4>,<pad5>
			See also Documentation/input/joystick-parport.txt

	gamma=		[HW,DRM]

	gart_fix_e820=  [X86_64] disable the fix e820 for K8 GART
			Format: off | on
			default: on

	gdth=		[HW,SCSI]
			See header of drivers/scsi/gdth.c.

	gpt		[EFI] Forces disk with valid GPT signature but
			invalid Protective MBR to be treated as GPT.

	gvp11=		[HW,SCSI]

	hashdist=	[KNL,NUMA] Large hashes allocated during boot
			are distributed across NUMA nodes.  Defaults on
			for IA-64, off otherwise.
			Format: 0 | 1 (for off | on)

	hcl=		[IA-64] SGI's Hardware Graph compatibility layer

	hd=		[EIDE] (E)IDE hard drive subsystem geometry
			Format: <cyl>,<head>,<sect>

	hd?=		[HW] (E)IDE subsystem
	hd?lun=		See Documentation/ide/ide.txt.

	highmem=nn[KMG]	[KNL,BOOT] forces the highmem zone to have an exact
			size of <nn>. This works even on boxes that have no
			highmem otherwise. This also works to reduce highmem
			size on bigger boxes.

	highres=	[KNL] Enable/disable high resolution timer mode.
			Valid parameters: "on", "off"
			Default: "on"

	hisax=		[HW,ISDN]
			See Documentation/isdn/README.HiSax.

	hugepages=	[HW,X86-32,IA-64] Maximal number of HugeTLB pages.
	hugepagesz=	[HW,IA-64,PPC] The size of the HugeTLB pages.

	i8042.direct	[HW] Put keyboard port into non-translated mode
	i8042.dumbkbd	[HW] Pretend that controller can only read data from
			     keyboard and cannot control its state
			     (Don't attempt to blink the leds)
	i8042.noaux	[HW] Don't check for auxiliary (== mouse) port
	i8042.nokbd	[HW] Don't check/create keyboard port
	i8042.nomux	[HW] Don't check presence of an active multiplexing
			     controller
	i8042.nopnp	[HW] Don't use ACPIPnP / PnPBIOS to discover KBD/AUX
			     controllers
	i8042.panicblink=
			[HW] Frequency with which keyboard LEDs should blink
			     when kernel panics (default is 0.5 sec)
	i8042.reset	[HW] Reset the controller during init and cleanup
	i8042.unlock	[HW] Unlock (ignore) the keylock

	i810=		[HW,DRM]

	i8k.ignore_dmi	[HW] Continue probing hardware even if DMI data
			indicates that the driver is running on unsupported
			hardware.
	i8k.force	[HW] Activate i8k driver even if SMM BIOS signature
			does not match list of supported models.
	i8k.power_status
			[HW] Report power status in /proc/i8k
			(disabled by default)
	i8k.restricted	[HW] Allow controlling fans only if SYS_ADMIN
			capability is set.

	ibmmcascsi=	[HW,MCA,SCSI] IBM MicroChannel SCSI adapter
			See Documentation/mca.txt.

	icn=		[HW,ISDN]
			Format: <io>[,<membase>[,<icn_id>[,<icn_id2>]]]

	ide=		[HW] (E)IDE subsystem
			Format: ide=nodma or ide=doubler
<<<<<<< HEAD
			See Documentation/ide/ide.txt.

	ide?=		[HW] (E)IDE subsystem
			Format: ide?=noprobe or chipset specific parameters.
=======
>>>>>>> 4a7a9d67
			See Documentation/ide/ide.txt.

	idebus=		[HW] (E)IDE subsystem - VLB/PCI bus speed
			See Documentation/ide/ide.txt.

	idle=		[X86]
			Format: idle=poll or idle=mwait
			Poll forces a polling idle loop that can slightly improves the performance
			of waking up a idle CPU, but will use a lot of power and make the system
			run hot. Not recommended.
			idle=mwait. On systems which support MONITOR/MWAIT but the kernel chose
			to not use it because it doesn't save as much power as a normal idle
			loop use the MONITOR/MWAIT idle loop anyways. Performance should be the same
			as idle=poll.

	ide-pci-generic.all-generic-ide [HW] (E)IDE subsystem
			Claim all unknown PCI IDE storage controllers.

	ignore_loglevel	[KNL]
			Ignore loglevel setting - this will print /all/
			kernel messages to the console. Useful for debugging.

	ihash_entries=	[KNL]
			Set number of hash buckets for inode cache.

	in2000=		[HW,SCSI]
			See header of drivers/scsi/in2000.c.

	init=		[KNL]
			Format: <full_path>
			Run specified binary instead of /sbin/init as init
			process.

	initcall_debug	[KNL] Trace initcalls as they are executed.  Useful
			for working out where the kernel is dying during
			startup.

	initrd=		[BOOT] Specify the location of the initial ramdisk

	inport.irq=	[HW] Inport (ATI XL and Microsoft) busmouse driver
			Format: <irq>

	inttest=	[IA64]

	intel_iommu=	[DMAR] Intel IOMMU driver (DMAR) option
		off
			Disable intel iommu driver.
		igfx_off [Default Off]
			By default, gfx is mapped as normal device. If a gfx
			device has a dedicated DMAR unit, the DMAR unit is
			bypassed by not enabling DMAR with this option. In
			this case, gfx device will use physical address for
			DMA.
		forcedac [x86_64]
			With this option iommu will not optimize to look
			for io virtual address below 32 bit forcing dual
			address cycle on pci bus for cards supporting greater
			than 32 bit addressing. The default is to look
			for translation below 32 bit and if not available
			then look in the higher range.
		strict [Default Off]
			With this option on every unmap_single operation will
			result in a hardware IOTLB flush operation as opposed
			to batching them for performance.

	io_delay=	[X86-32,X86-64] I/O delay method
		0x80
			Standard port 0x80 based delay
		0xed
			Alternate port 0xed based delay (needed on some systems)
		udelay
			Simple two microseconds delay
		none
			No delay

	io7=		[HW] IO7 for Marvel based alpha systems
			See comment before marvel_specify_io7 in
			arch/alpha/kernel/core_marvel.c.

	ip=		[IP_PNP]
			See Documentation/nfsroot.txt.

	ip2=		[HW] Set IO/IRQ pairs for up to 4 IntelliPort boards
			See comment before ip2_setup() in
			drivers/char/ip2/ip2base.c.

	ips=		[HW,SCSI] Adaptec / IBM ServeRAID controller
			See header of drivers/scsi/ips.c.

	ports=		[IP_VS_FTP] IPVS ftp helper module
			Default is 21.
			Up to 8 (IP_VS_APP_MAX_PORTS) ports
			may be specified.
			Format: <port>,<port>....

	irqfixup	[HW]
			When an interrupt is not handled search all handlers
			for it. Intended to get systems with badly broken
			firmware running.

	irqpoll		[HW]
			When an interrupt is not handled search all handlers
			for it. Also check all handlers each timer
			interrupt. Intended to get systems with badly broken
			firmware running.

	isapnp=		[ISAPNP]
			Format: <RDP>,<reset>,<pci_scan>,<verbosity>

	isolcpus=	[KNL,SMP] Isolate CPUs from the general scheduler.
			Format:
			<cpu number>,...,<cpu number>
			or
			<cpu number>-<cpu number>  (must be a positive range in ascending order)
			or a mixture
			<cpu number>,...,<cpu number>-<cpu number>
			This option can be used to specify one or more CPUs
			to isolate from the general SMP balancing and scheduling
			algorithms. The only way to move a process onto or off
			an "isolated" CPU is via the CPU affinity syscalls.
			<cpu number> begins at 0 and the maximum value is
			"number of CPUs in system - 1".

			This option is the preferred way to isolate CPUs. The
			alternative -- manually setting the CPU mask of all
			tasks in the system -- can cause problems and
			suboptimal load balancer performance.

	iucv=		[HW,NET]

	js=		[HW,JOY] Analog joystick
			See Documentation/input/joystick.txt.

	kernelcore=nn[KMG]	[KNL,X86-32,IA-64,PPC,X86-64] This parameter
			specifies the amount of memory usable by the kernel
			for non-movable allocations.  The requested amount is
			spread evenly throughout all nodes in the system. The
			remaining memory in each node is used for Movable
			pages. In the event, a node is too small to have both
			kernelcore and Movable pages, kernelcore pages will
			take priority and other nodes will have a larger number
			of kernelcore pages.  The Movable zone is used for the
			allocation of pages that may be reclaimed or moved
			by the page migration subsystem.  This means that
			HugeTLB pages may not be allocated from this zone.
			Note that allocations like PTEs-from-HighMem still
			use the HighMem zone if it exists, and the Normal
			zone if it does not.

	movablecore=nn[KMG]	[KNL,X86-32,IA-64,PPC,X86-64] This parameter
			is similar to kernelcore except it specifies the
			amount of memory used for migratable allocations.
			If both kernelcore and movablecore is specified,
			then kernelcore will be at *least* the specified
			value but may be more. If movablecore on its own
			is specified, the administrator must be careful
			that the amount of memory usable for all allocations
			is not too small.

	keepinitrd	[HW,ARM]

	kstack=N	[X86-32,X86-64] Print N words from the kernel stack
			in oops dumps.

	l2cr=		[PPC]

	lapic		[X86-32,APIC] Enable the local APIC even if BIOS
			disabled it.

	lapic_timer_c2_ok	[X86-32,x86-64,APIC] trust the local apic timer in
			C2 power state.

	libata.dma=	[LIBATA] DMA control
			libata.dma=0	  Disable all PATA and SATA DMA
			libata.dma=1	  PATA and SATA Disk DMA only
			libata.dma=2	  ATAPI (CDROM) DMA only
			libata.dma=4	  Compact Flash DMA only 
			Combinations also work, so libata.dma=3 enables DMA
			for disks and CDROMs, but not CFs.

	libata.noacpi	[LIBATA] Disables use of ACPI in libata suspend/resume
			when set.
			Format: <int>

	libata.force=	[LIBATA] Force configurations.  The format is comma
			separated list of "[ID:]VAL" where ID is
			PORT[:DEVICE].  PORT and DEVICE are decimal numbers
			matching port, link or device.  Basically, it matches
			the ATA ID string printed on console by libata.  If
			the whole ID part is omitted, the last PORT and DEVICE
			values are used.  If ID hasn't been specified yet, the
			configuration applies to all ports, links and devices.

			If only DEVICE is omitted, the parameter applies to
			the port and all links and devices behind it.  DEVICE
			number of 0 either selects the first device or the
			first fan-out link behind PMP device.  It does not
			select the host link.  DEVICE number of 15 selects the
			host link and device attached to it.

			The VAL specifies the configuration to force.  As long
			as there's no ambiguity shortcut notation is allowed.
			For example, both 1.5 and 1.5G would work for 1.5Gbps.
			The following configurations can be forced.

			* Cable type: 40c, 80c, short40c, unk, ign or sata.
			  Any ID with matching PORT is used.

			* SATA link speed limit: 1.5Gbps or 3.0Gbps.

			* Transfer mode: pio[0-7], mwdma[0-4] and udma[0-7].
			  udma[/][16,25,33,44,66,100,133] notation is also
			  allowed.

			* [no]ncq: Turn on or off NCQ.

			If there are multiple matching configurations changing
			the same attribute, the last one is used.

	load_ramdisk=	[RAM] List of ramdisks to load from floppy
			See Documentation/ramdisk.txt.

	lockd.nlm_grace_period=P  [NFS] Assign grace period.
			Format: <integer>

	lockd.nlm_tcpport=N	[NFS] Assign TCP port.
			Format: <integer>

	lockd.nlm_timeout=T	[NFS] Assign timeout value.
			Format: <integer>

	lockd.nlm_udpport=M	[NFS] Assign UDP port.
			Format: <integer>

	logibm.irq=	[HW,MOUSE] Logitech Bus Mouse Driver
			Format: <irq>

	loglevel=	All Kernel Messages with a loglevel smaller than the
			console loglevel will be printed to the console. It can
			also be changed with klogd or other programs. The
			loglevels are defined as follows:

			0 (KERN_EMERG)		system is unusable
			1 (KERN_ALERT)		action must be taken immediately
			2 (KERN_CRIT)		critical conditions
			3 (KERN_ERR)		error conditions
			4 (KERN_WARNING)	warning conditions
			5 (KERN_NOTICE)		normal but significant condition
			6 (KERN_INFO)		informational
			7 (KERN_DEBUG)		debug-level messages

	log_buf_len=n	Sets the size of the printk ring buffer, in bytes.
			Format: { n | nk | nM }
			n must be a power of two.  The default size
			is set in the kernel config file.

	logo.nologo	[FB] Disables display of the built-in Linux logo.
			This may be used to provide more screen space for
			kernel log messages and is useful when debugging
			kernel boot problems.

	lp=0		[LP]	Specify parallel ports to use, e.g,
	lp=port[,port...]	lp=none,parport0 (lp0 not configured, lp1 uses
	lp=reset		first parallel port). 'lp=0' disables the
	lp=auto			printer driver. 'lp=reset' (which can be
				specified in addition to the ports) causes
				attached printers to be reset. Using
				lp=port1,port2,... specifies the parallel ports
				to associate lp devices with, starting with
				lp0. A port specification may be 'none' to skip
				that lp device, or a parport name such as
				'parport0'. Specifying 'lp=auto' instead of a
				port specification list means that device IDs
				from each port should be examined, to see if
				an IEEE 1284-compliant printer is attached; if
				so, the driver will manage that printer.
				See also header of drivers/char/lp.c.

	lpj=n		[KNL]
			Sets loops_per_jiffy to given constant, thus avoiding
			time-consuming boot-time autodetection (up to 250 ms per
			CPU). 0 enables autodetection (default). To determine
			the correct value for your kernel, boot with normal
			autodetection and see what value is printed. Note that
			on SMP systems the preset will be applied to all CPUs,
			which is likely to cause problems if your CPUs need
			significantly divergent settings. An incorrect value
			will cause delays in the kernel to be wrong, leading to
			unpredictable I/O errors and other breakage. Although
			unlikely, in the extreme case this might damage your
			hardware.

	ltpc=		[NET]
			Format: <io>,<irq>,<dma>

	mac5380=	[HW,SCSI] Format:
			<can_queue>,<cmd_per_lun>,<sg_tablesize>,<hostid>,<use_tags>

	mac53c9x=	[HW,SCSI] Format:
			<num_esps>,<disconnect>,<nosync>,<can_queue>,<cmd_per_lun>,<sg_tablesize>,<hostid>,<use_tags>

	machvec=	[IA64] Force the use of a particular machine-vector
			(machvec) in a generic kernel.
			Example: machvec=hpzx1_swiotlb

	max_loop=	[LOOP] Maximum number of loopback devices that can
			be mounted
			Format: <1-256>

	maxcpus=	[SMP] Maximum number of processors that	an SMP kernel
			should make use of.  maxcpus=n : n >= 0 limits the
			kernel to using 'n' processors.  n=0 is a special case,
			it is equivalent to "nosmp", which also disables
			the IO APIC.

	max_addr=[KMG]	[KNL,BOOT,ia64] All physical memory greater than or
			equal to this physical address is ignored.

	max_luns=	[SCSI] Maximum number of LUNs to probe.
			Should be between 1 and 2^32-1.

	max_report_luns=
			[SCSI] Maximum number of LUNs received.
			Should be between 1 and 16384.

	mcatest=	[IA-64]

	mce		[X86-32] Machine Check Exception

	mce=option	[X86-64] See Documentation/x86_64/boot-options.txt

	md=		[HW] RAID subsystems devices and level
			See Documentation/md.txt.

	mdacon=		[MDA]
			Format: <first>,<last>
			Specifies range of consoles to be captured by the MDA.

	mem=nn[KMG]	[KNL,BOOT] Force usage of a specific amount of memory
			Amount of memory to be used when the kernel is not able
			to see the whole system memory or for test.
			[X86-32] Use together with memmap= to avoid physical
			address space collisions. Without memmap= PCI devices
			could be placed at addresses belonging to unused RAM.

	mem=nopentium	[BUGS=X86-32] Disable usage of 4MB pages for kernel
			memory.

	memmap=exactmap	[KNL,X86-32,X86_64] Enable setting of an exact
			E820 memory map, as specified by the user.
			Such memmap=exactmap lines can be constructed based on
			BIOS output or other requirements. See the memmap=nn@ss
			option description.

	memmap=nn[KMG]@ss[KMG]
			[KNL] Force usage of a specific region of memory
			Region of memory to be used, from ss to ss+nn.

	memmap=nn[KMG]#ss[KMG]
			[KNL,ACPI] Mark specific memory as ACPI data.
			Region of memory to be used, from ss to ss+nn.

	memmap=nn[KMG]$ss[KMG]
			[KNL,ACPI] Mark specific memory as reserved.
			Region of memory to be used, from ss to ss+nn.

	meye.*=		[HW] Set MotionEye Camera parameters
			See Documentation/video4linux/meye.txt.

	mfgpt_irq=	[IA-32] Specify the IRQ to use for the
			Multi-Function General Purpose Timers on AMD Geode
			platforms.

	mfgptfix	[X86-32] Fix MFGPT timers on AMD Geode platforms when
			the BIOS has incorrectly applied a workaround. TinyBIOS
			version 0.98 is known to be affected, 0.99 fixes the
			problem by letting the user disable the workaround.

	mga=		[HW,DRM]

	mousedev.tap_time=
			[MOUSE] Maximum time between finger touching and
			leaving touchpad surface for touch to be considered
			a tap and be reported as a left button click (for
			touchpads working in absolute mode only).
			Format: <msecs>
	mousedev.xres=	[MOUSE] Horizontal screen resolution, used for devices
			reporting absolute coordinates, such as tablets
	mousedev.yres=	[MOUSE] Vertical screen resolution, used for devices
			reporting absolute coordinates, such as tablets

	mpu401=		[HW,OSS]
			Format: <io>,<irq>

	MTD_Partition=	[MTD]
			Format: <name>,<region-number>,<size>,<offset>

	MTD_Region=	[MTD] Format:
			<name>,<region-number>[,<base>,<size>,<buswidth>,<altbuswidth>]

	mtdparts=	[MTD]
			See drivers/mtd/cmdlinepart.c.

	mtouchusb.raw_coordinates=
			[HW] Make the MicroTouch USB driver use raw coordinates
			('y', default) or cooked coordinates ('n')

	n2=		[NET] SDL Inc. RISCom/N2 synchronous serial card

	NCR_D700=	[HW,SCSI]
			See header of drivers/scsi/NCR_D700.c.

	ncr5380=	[HW,SCSI]

	ncr53c400=	[HW,SCSI]

	ncr53c400a=	[HW,SCSI]

	ncr53c406a=	[HW,SCSI]

	ncr53c8xx=	[HW,SCSI]

	netdev=		[NET] Network devices parameters
			Format: <irq>,<io>,<mem_start>,<mem_end>,<name>
			Note that mem_start is often overloaded to mean
			something different and driver-specific.
			This usage is only documented in each driver source
			file if at all.

	nfsaddrs=	[NFS]
			See Documentation/nfsroot.txt.

	nfsroot=	[NFS] nfs root filesystem for disk-less boxes.
			See Documentation/nfsroot.txt.

	nfs.callback_tcpport=
			[NFS] set the TCP port on which the NFSv4 callback
			channel should listen.

	nfs.idmap_cache_timeout=
			[NFS] set the maximum lifetime for idmapper cache
			entries.

	nfs.enable_ino64=
			[NFS] enable 64-bit inode numbers.
			If zero, the NFS client will fake up a 32-bit inode
			number for the readdir() and stat() syscalls instead
			of returning the full 64-bit number.
			The default is to return 64-bit inode numbers.

	nmi_debug=	[KNL,AVR32] Specify one or more actions to take
			when a NMI is triggered.
			Format: [state][,regs][,debounce][,die]

	nmi_watchdog=	[KNL,BUGS=X86-32] Debugging features for SMP kernels

	no387		[BUGS=X86-32] Tells the kernel to use the 387 maths
			emulation library even if a 387 maths coprocessor
			is present.

	noaliencache	[MM, NUMA, SLAB] Disables the allocation of alien
			caches in the slab allocator.  Saves per-node memory,
			but will impact performance.

	noalign		[KNL,ARM]

	noapic		[SMP,APIC] Tells the kernel to not make use of any
			IOAPICs that may be present in the system.

	nobats		[PPC] Do not use BATs for mapping kernel lowmem
			on "Classic" PPC cores.

	nocache		[ARM]

	nodelayacct	[KNL] Disable per-task delay accounting

	nodisconnect	[HW,SCSI,M68K] Disables SCSI disconnects.

	noefi		[X86-32,X86-64] Disable EFI runtime services support.

	noexec		[IA-64]

	noexec		[X86-32,X86-64]
			noexec=on: enable non-executable mappings (default)
			noexec=off: disable nn-executable mappings

	nofxsr		[BUGS=X86-32] Disables x86 floating point extended
			register save and restore. The kernel will only save
			legacy floating-point registers on task switch.

	noclflush	[BUGS=X86] Don't use the CLFLUSH instruction

	nohlt		[BUGS=ARM]

	no-hlt		[BUGS=X86-32] Tells the kernel that the hlt
			instruction doesn't work correctly and not to
			use it.

	nohalt		[IA-64] Tells the kernel not to use the power saving
			function PAL_HALT_LIGHT when idle. This increases
			power-consumption. On the positive side, it reduces
			interrupt wake-up latency, which may improve performance
			in certain environments such as networked servers or
			real-time systems.

	nohz=		[KNL] Boottime enable/disable dynamic ticks
			Valid arguments: on, off
			Default: on

	noirqbalance	[X86-32,SMP,KNL] Disable kernel irq balancing

	noirqdebug	[X86-32] Disables the code which attempts to detect and
			disable unhandled interrupt sources.

	no_timer_check	[X86-32,X86_64,APIC] Disables the code which tests for
			broken timer IRQ sources.

	noisapnp	[ISAPNP] Disables ISA PnP code.

	noinitrd	[RAM] Tells the kernel not to load any configured
			initial RAM disk.

	nointroute	[IA-64]

	nojitter	[IA64] Disables jitter checking for ITC timers.

	nolapic		[X86-32,APIC] Do not enable or use the local APIC.

	nolapic_timer	[X86-32,APIC] Do not use the local APIC timer.

	noltlbs		[PPC] Do not use large page/tlb entries for kernel
			lowmem mapping on PPC40x.

	nomca		[IA-64] Disable machine check abort handling

	nomce		[X86-32] Machine Check Exception

	nomfgpt		[X86-32] Disable Multi-Function General Purpose
			Timer usage (for AMD Geode machines).

	noreplace-paravirt	[X86-32,PV_OPS] Don't patch paravirt_ops

	noreplace-smp	[X86-32,SMP] Don't replace SMP instructions
			with UP alternatives

	noresidual	[PPC] Don't use residual data on PReP machines.

	noresume	[SWSUSP] Disables resume and restores original swap
			space.

	no-scroll	[VGA] Disables scrollback.
			This is required for the Braillex ib80-piezo Braille
			reader made by F.H. Papenmeier (Germany).

	nosbagart	[IA-64]

	nosep		[BUGS=X86-32] Disables x86 SYSENTER/SYSEXIT support.

	nosmp		[SMP] Tells an SMP kernel to act as a UP kernel,
			and disable the IO APIC.  legacy for "maxcpus=0".

	nosoftlockup	[KNL] Disable the soft-lockup detector.

	nosync		[HW,M68K] Disables sync negotiation for all devices.

	notsc		[BUGS=X86-32] Disable Time Stamp Counter

	nousb		[USB] Disable the USB subsystem

	nowb		[ARM]

	numa_zonelist_order= [KNL, BOOT] Select zonelist order for NUMA.
			one of ['zone', 'node', 'default'] can be specified
			This can be set from sysctl after boot.
			See Documentation/sysctl/vm.txt for details.

	nr_uarts=	[SERIAL] maximum number of UARTs to be registered.

	opl3=		[HW,OSS]
			Format: <io>

	oprofile.timer=	[HW]
			Use timer interrupt instead of performance counters

	osst=		[HW,SCSI] SCSI Tape Driver
			Format: <buffer_size>,<write_threshold>
			See also Documentation/scsi/st.txt.

	panic=		[KNL] Kernel behaviour on panic
			Format: <timeout>

	parkbd.port=	[HW] Parallel port number the keyboard adapter is
			connected to, default is 0.
			Format: <parport#>
	parkbd.mode=	[HW] Parallel port keyboard adapter mode of operation,
			0 for XT, 1 for AT (default is AT).
			Format: <mode>

	parport=	[HW,PPT] Specify parallel ports. 0 disables.
			Format: { 0 | auto | 0xBBB[,IRQ[,DMA]] }
			Use 'auto' to force the driver to use any
			IRQ/DMA settings detected (the default is to
			ignore detected IRQ/DMA settings because of
			possible conflicts). You can specify the base
			address, IRQ, and DMA settings; IRQ and DMA
			should be numbers, or 'auto' (for using detected
			settings on that particular port), or 'nofifo'
			(to avoid using a FIFO even if it is detected).
			Parallel ports are assigned in the order they
			are specified on the command line, starting
			with parport0.

	parport_init_mode=	[HW,PPT]
			Configure VIA parallel port to operate in
			a specific mode. This is necessary on Pegasos
			computer where firmware has no options for setting
			up parallel port mode and sets it to spp.
			Currently this function knows 686a and 8231 chips.
			Format: [spp|ps2|epp|ecp|ecpepp]

	pas2=		[HW,OSS] Format:
			<io>,<irq>,<dma>,<dma16>,<sb_io>,<sb_irq>,<sb_dma>,<sb_dma16>

	pas16=		[HW,SCSI]
			See header of drivers/scsi/pas16.c.

	pause_on_oops=
			Halt all CPUs after the first oops has been printed for
			the specified number of seconds.  This is to be used if
			your oopses keep scrolling off the screen.

	pcbit=		[HW,ISDN]

	pcd.		[PARIDE]
			See header of drivers/block/paride/pcd.c.
			See also Documentation/paride.txt.

	pci=option[,option...]	[PCI] various PCI subsystem options:
		off		[X86-32] don't probe for the PCI bus
		bios		[X86-32] force use of PCI BIOS, don't access
				the hardware directly. Use this if your machine
				has a non-standard PCI host bridge.
		nobios		[X86-32] disallow use of PCI BIOS, only direct
				hardware access methods are allowed. Use this
				if you experience crashes upon bootup and you
				suspect they are caused by the BIOS.
		conf1		[X86-32] Force use of PCI Configuration
				Mechanism 1.
		conf2		[X86-32] Force use of PCI Configuration
				Mechanism 2.
		noaer		[PCIE] If the PCIEAER kernel config parameter is
				enabled, this kernel boot option can be used to
				disable the use of PCIE advanced error reporting.
		nodomains	[PCI] Disable support for multiple PCI
				root domains (aka PCI segments, in ACPI-speak).
		nommconf	[X86-32,X86_64] Disable use of MMCONFIG for PCI
				Configuration
		nomsi		[MSI] If the PCI_MSI kernel config parameter is
				enabled, this kernel boot option can be used to
				disable the use of MSI interrupts system-wide.
		biosirq		[X86-32] Use PCI BIOS calls to get the interrupt
				routing table. These calls are known to be buggy
				on several machines and they hang the machine
				when used, but on other computers it's the only
				way to get the interrupt routing table. Try
				this option if the kernel is unable to allocate
				IRQs or discover secondary PCI buses on your
				motherboard.
		rom		[X86-32] Assign address space to expansion ROMs.
				Use with caution as certain devices share
				address decoders between ROMs and other
				resources.
		irqmask=0xMMMM	[X86-32] Set a bit mask of IRQs allowed to be
				assigned automatically to PCI devices. You can
				make the kernel exclude IRQs of your ISA cards
				this way.
		pirqaddr=0xAAAAA	[X86-32] Specify the physical address
				of the PIRQ table (normally generated
				by the BIOS) if it is outside the
				F0000h-100000h range.
		lastbus=N	[X86-32] Scan all buses thru bus #N. Can be
				useful if the kernel is unable to find your
				secondary buses and you want to tell it
				explicitly which ones they are.
		assign-busses	[X86-32] Always assign all PCI bus
				numbers ourselves, overriding
				whatever the firmware may have done.
		usepirqmask	[X86-32] Honor the possible IRQ mask stored
				in the BIOS $PIR table. This is needed on
				some systems with broken BIOSes, notably
				some HP Pavilion N5400 and Omnibook XE3
				notebooks. This will have no effect if ACPI
				IRQ routing is enabled.
		noacpi		[X86-32] Do not use ACPI for IRQ routing
				or for PCI scanning.
		use_crs		[X86-32] Use _CRS for PCI resource
				allocation.
		routeirq	Do IRQ routing for all PCI devices.
				This is normally done in pci_enable_device(),
				so this option is a temporary workaround
				for broken drivers that don't call it.
		firmware	[ARM] Do not re-enumerate the bus but instead
				just use the configuration from the
				bootloader. This is currently used on
				IXP2000 systems where the bus has to be
				configured a certain way for adjunct CPUs.
		noearly		[X86] Don't do any early type 1 scanning.
				This might help on some broken boards which
				machine check when some devices' config space
				is read. But various workarounds are disabled
				and some IOMMU drivers will not work.
		bfsort		Sort PCI devices into breadth-first order.
				This sorting is done to get a device
				order compatible with older (<= 2.4) kernels.
		nobfsort	Don't sort PCI devices into breadth-first order.
		cbiosize=nn[KMG]	The fixed amount of bus space which is
				reserved for the CardBus bridge's IO window.
				The default value is 256 bytes.
		cbmemsize=nn[KMG]	The fixed amount of bus space which is
				reserved for the CardBus bridge's memory
				window. The default value is 64 megabytes.

	pcmv=		[HW,PCMCIA] BadgePAD 4

	pd.		[PARIDE]
			See Documentation/paride.txt.

	pdcchassis=	[PARISC,HW] Disable/Enable PDC Chassis Status codes at
			boot time.
			Format: { 0 | 1 }
			See arch/parisc/kernel/pdc_chassis.c

	pf.		[PARIDE]
			See Documentation/paride.txt.

	pg.		[PARIDE]
			See Documentation/paride.txt.

	pirq=		[SMP,APIC] Manual mp-table setup
			See Documentation/i386/IO-APIC.txt.

	plip=		[PPT,NET] Parallel port network link
			Format: { parport<nr> | timid | 0 }
			See also Documentation/parport.txt.

	pnpacpi=	[ACPI]
			{ off }

	pnpbios=	[ISAPNP]
			{ on | off | curr | res | no-curr | no-res }

	pnp_reserve_irq=
			[ISAPNP] Exclude IRQs for the autoconfiguration

	pnp_reserve_dma=
			[ISAPNP] Exclude DMAs for the autoconfiguration

	pnp_reserve_io=	[ISAPNP] Exclude I/O ports for the autoconfiguration
			Ranges are in pairs (I/O port base and size).

	pnp_reserve_mem=
			[ISAPNP] Exclude memory regions for the
			autoconfiguration.
			Ranges are in pairs (memory base and size).

	print-fatal-signals=
			[KNL] debug: print fatal signals
			print-fatal-signals=1: print segfault info to
			the kernel console.
			default: off.

	printk.time=	Show timing data prefixed to each printk message line
			Format: <bool>  (1/Y/y=enable, 0/N/n=disable)

	profile=	[KNL] Enable kernel profiling via /proc/profile
			Format: [schedule,]<number>
			Param: "schedule" - profile schedule points.
			Param: <number> - step/bucket size as a power of 2 for
				statistical time based profiling.
			Param: "sleep" - profile D-state sleeping (millisecs).
				Requires CONFIG_SCHEDSTATS
			Param: "kvm" - profile VM exits.

	processor.max_cstate=	[HW,ACPI]
			Limit processor to maximum C-state
			max_cstate=9 overrides any DMI blacklist limit.

	processor.nocst	[HW,ACPI]
			Ignore the _CST method to determine C-states,
			instead using the legacy FADT method

	prompt_ramdisk=	[RAM] List of RAM disks to prompt for floppy disk
			before loading.
			See Documentation/ramdisk.txt.

	psmouse.proto=	[HW,MOUSE] Highest PS2 mouse protocol extension to
			probe for; one of (bare|imps|exps|lifebook|any).
	psmouse.rate=	[HW,MOUSE] Set desired mouse report rate, in reports
			per second.
	psmouse.resetafter=	[HW,MOUSE]
			Try to reset the device after so many bad packets
			(0 = never).
	psmouse.resolution=
			[HW,MOUSE] Set desired mouse resolution, in dpi.
	psmouse.smartscroll=
			[HW,MOUSE] Controls Logitech smartscroll autorepeat.
			0 = disabled, 1 = enabled (default).

	pss=		[HW,OSS] Personal Sound System (ECHO ESC614)
			Format:
			<io>,<mss_io>,<mss_irq>,<mss_dma>,<mpu_io>,<mpu_irq>

	pt.		[PARIDE]
			See Documentation/paride.txt.

	pty.legacy_count=
			[KNL] Number of legacy pty's. Overwrites compiled-in
			default number.

	quiet		[KNL] Disable most log messages

	r128=		[HW,DRM]

	raid=		[HW,RAID]
			See Documentation/md.txt.

	ramdisk_blocksize=	[RAM]
			See Documentation/ramdisk.txt.

	ramdisk_size=	[RAM] Sizes of RAM disks in kilobytes
			See Documentation/ramdisk.txt.

	rcupdate.blimit=	[KNL,BOOT]
			Set maximum number of finished RCU callbacks to process
			in one batch.

	rcupdate.qhimark=	[KNL,BOOT]
			Set threshold of queued
			RCU callbacks over which batch limiting is disabled.

	rcupdate.qlowmark=	[KNL,BOOT]
			Set threshold of queued RCU callbacks below which
			batch limiting is re-enabled.

	rdinit=		[KNL]
			Format: <full_path>
			Run specified binary instead of /init from the ramdisk,
			used for early userspace startup. See initrd.

	reboot=		[BUGS=X86-32,BUGS=ARM,BUGS=IA-64] Rebooting mode
			Format: <reboot_mode>[,<reboot_mode2>[,...]]
			See arch/*/kernel/reboot.c or arch/*/kernel/process.c			

	reserve=	[KNL,BUGS] Force the kernel to ignore some iomem area

	reservetop=	[X86-32]
			Format: nn[KMG]
			Reserves a hole at the top of the kernel virtual
			address space.

	reset_devices	[KNL] Force drivers to reset the underlying device
			during initialization.

	resume=		[SWSUSP]
			Specify the partition device for software suspend

	resume_offset=	[SWSUSP]
			Specify the offset from the beginning of the partition
			given by "resume=" at which the swap header is located,
			in <PAGE_SIZE> units (needed only for swap files).
			See  Documentation/power/swsusp-and-swap-files.txt

	retain_initrd	[RAM] Keep initrd memory after extraction

	rhash_entries=	[KNL,NET]
			Set number of hash buckets for route cache

	riscom8=	[HW,SERIAL]
			Format: <io_board1>[,<io_board2>[,...<io_boardN>]]

	ro		[KNL] Mount root device read-only on boot

	root=		[KNL] Root filesystem

	rootdelay=	[KNL] Delay (in seconds) to pause before attempting to
			mount the root filesystem

	rootflags=	[KNL] Set root filesystem mount option string

	rootfstype=	[KNL] Set root filesystem type

	rootwait	[KNL] Wait (indefinitely) for root device to show up.
			Useful for devices that are detected asynchronously
			(e.g. USB and MMC devices).

	root_plug.vendor_id=
			[ROOTPLUG] Override the default vendor ID

	root_plug.product_id=
			[ROOTPLUG] Override the default product ID

	root_plug.debug=
			[ROOTPLUG] Enable debugging output

	rw		[KNL] Mount root device read-write on boot

	S		[KNL] Run init in single mode

	sa1100ir	[NET]
			See drivers/net/irda/sa1100_ir.c.

	sbni=		[NET] Granch SBNI12 leased line adapter

	sc1200wdt=	[HW,WDT] SC1200 WDT (watchdog) driver
			Format: <io>[,<timeout>[,<isapnp>]]

	scsi_debug_*=	[SCSI]
			See drivers/scsi/scsi_debug.c.

	scsi_default_dev_flags=
			[SCSI] SCSI default device flags
			Format: <integer>

	scsi_dev_flags=	[SCSI] Black/white list entry for vendor and model
			Format: <vendor>:<model>:<flags>
			(flags are integer value)

	scsi_logging_level=	[SCSI] a bit mask of logging levels
			See drivers/scsi/scsi_logging.h for bits.  Also
			settable via sysctl at dev.scsi.logging_level
			(/proc/sys/dev/scsi/logging_level).
			There is also a nice 'scsi_logging_level' script in the
			S390-tools package, available for download at
			http://www-128.ibm.com/developerworks/linux/linux390/s390-tools-1.5.4.html

	scsi_mod.scan=	[SCSI] sync (default) scans SCSI busses as they are
			discovered.  async scans them in kernel threads,
			allowing boot to proceed.  none ignores them, expecting
			user space to do the scan.

	selinux		[SELINUX] Disable or enable SELinux at boot time.
			Format: { "0" | "1" }
			See security/selinux/Kconfig help text.
			0 -- disable.
			1 -- enable.
			Default value is set via kernel config option.
			If enabled at boot time, /selinux/disable can be used
			later to disable prior to initial policy load.

	selinux_compat_net =
			[SELINUX] Set initial selinux_compat_net flag value.
                        Format: { "0" | "1" }
                        0 -- use new secmark-based packet controls
                        1 -- use legacy packet controls
                        Default value is 0 (preferred).
                        Value can be changed at runtime via
                        /selinux/compat_net.

	serialnumber	[BUGS=X86-32]

	shapers=	[NET]
			Maximal number of shapers.

	sim710=		[SCSI,HW]
			See header of drivers/scsi/sim710.c.

	simeth=		[IA-64]
	simscsi=

	slram=		[HW,MTD]

	slub_debug[=options[,slabs]]	[MM, SLUB]
			Enabling slub_debug allows one to determine the
			culprit if slab objects become corrupted. Enabling
			slub_debug can create guard zones around objects and
			may poison objects when not in use. Also tracks the
			last alloc / free. For more information see
			Documentation/vm/slub.txt.

	slub_max_order= [MM, SLUB]
			Determines the maximum allowed order for slabs.
			A high setting may cause OOMs due to memory
			fragmentation. For more information see
			Documentation/vm/slub.txt.

	slub_min_objects=	[MM, SLUB]
			The minimum number of objects per slab. SLUB will
			increase the slab order up to slub_max_order to
			generate a sufficiently large slab able to contain
			the number of objects indicated. The higher the number
			of objects the smaller the overhead of tracking slabs
			and the less frequently locks need to be acquired.
			For more information see Documentation/vm/slub.txt.

	slub_min_order=	[MM, SLUB]
			Determines the mininum page order for slabs. Must be
			lower than slub_max_order.
			For more information see Documentation/vm/slub.txt.

	slub_nomerge	[MM, SLUB]
			Disable merging of slabs with similar size. May be
			necessary if there is some reason to distinguish
			allocs to different slabs. Debug options disable
			merging on their own.
			For more information see Documentation/vm/slub.txt.

	smart2=		[HW]
			Format: <io1>[,<io2>[,...,<io8>]]

	smp-alt-once	[X86-32,SMP] On a hotplug CPU system, only
			attempt to substitute SMP alternatives once at boot.

	smsc-ircc2.nopnp	[HW] Don't use PNP to discover SMC devices
	smsc-ircc2.ircc_cfg=	[HW] Device configuration I/O port
	smsc-ircc2.ircc_sir=	[HW] SIR base I/O port
	smsc-ircc2.ircc_fir=	[HW] FIR base I/O port
	smsc-ircc2.ircc_irq=	[HW] IRQ line
	smsc-ircc2.ircc_dma=	[HW] DMA channel
	smsc-ircc2.ircc_transceiver= [HW] Transceiver type:
				0: Toshiba Satellite 1800 (GP data pin select)
				1: Fast pin select (default)
				2: ATC IRMode

	snd-ad1816a=	[HW,ALSA]

	snd-ad1848=	[HW,ALSA]

	snd-ali5451=	[HW,ALSA]

	snd-als100=	[HW,ALSA]

	snd-als4000=	[HW,ALSA]

	snd-azt2320=	[HW,ALSA]

	snd-cmi8330=	[HW,ALSA]

	snd-cmipci=	[HW,ALSA]

	snd-cs4231=	[HW,ALSA]

	snd-cs4232=	[HW,ALSA]

	snd-cs4236=	[HW,ALSA]

	snd-cs4281=	[HW,ALSA]

	snd-cs46xx=	[HW,ALSA]

	snd-dt019x=	[HW,ALSA]

	snd-dummy=	[HW,ALSA]

	snd-emu10k1=	[HW,ALSA]

	snd-ens1370=	[HW,ALSA]

	snd-ens1371=	[HW,ALSA]

	snd-es968=	[HW,ALSA]

	snd-es1688=	[HW,ALSA]

	snd-es18xx=	[HW,ALSA]

	snd-es1938=	[HW,ALSA]

	snd-es1968=	[HW,ALSA]

	snd-fm801=	[HW,ALSA]

	snd-gusclassic=	[HW,ALSA]

	snd-gusextreme=	[HW,ALSA]

	snd-gusmax=	[HW,ALSA]

	snd-hdsp=	[HW,ALSA]

	snd-ice1712=	[HW,ALSA]

	snd-intel8x0=	[HW,ALSA]

	snd-interwave=	[HW,ALSA]

	snd-interwave-stb=
			[HW,ALSA]

	snd-korg1212=	[HW,ALSA]

	snd-maestro3=	[HW,ALSA]

	snd-mpu401=	[HW,ALSA]

	snd-mtpav=	[HW,ALSA]

	snd-nm256=	[HW,ALSA]

	snd-opl3sa2=	[HW,ALSA]

	snd-opti92x-ad1848=
			[HW,ALSA]

	snd-opti92x-cs4231=
			[HW,ALSA]

	snd-opti93x=	[HW,ALSA]

	snd-pmac=	[HW,ALSA]

	snd-rme32=	[HW,ALSA]

	snd-rme96=	[HW,ALSA]

	snd-rme9652=	[HW,ALSA]

	snd-sb8=	[HW,ALSA]

	snd-sb16=	[HW,ALSA]

	snd-sbawe=	[HW,ALSA]

	snd-serial=	[HW,ALSA]

	snd-sgalaxy=	[HW,ALSA]

	snd-sonicvibes=	[HW,ALSA]

	snd-sun-amd7930=
			[HW,ALSA]

	snd-sun-cs4231=	[HW,ALSA]

	snd-trident=	[HW,ALSA]

	snd-usb-audio=	[HW,ALSA,USB]

	snd-via82xx=	[HW,ALSA]

	snd-virmidi=	[HW,ALSA]

	snd-wavefront=	[HW,ALSA]

	snd-ymfpci=	[HW,ALSA]

	sonypi.*=	[HW] Sony Programmable I/O Control Device driver
			See Documentation/sonypi.txt

	specialix=	[HW,SERIAL] Specialix multi-serial port adapter
			See Documentation/specialix.txt.

	spia_io_base=	[HW,MTD]
	spia_fio_base=
	spia_pedr=
	spia_peddr=

	sscape=		[HW,OSS]
			Format: <io>,<irq>,<dma>,<mpu_io>,<mpu_irq>

	st=		[HW,SCSI] SCSI tape parameters (buffers, etc.)
			See Documentation/scsi/st.txt.

	sti=		[PARISC,HW]
			Format: <num>
			Set the STI (builtin display/keyboard on the HP-PARISC
			machines) console (graphic card) which should be used
			as the initial boot-console.
			See also comment in drivers/video/console/sticore.c.

	sti_font=	[HW]
			See comment in drivers/video/console/sticore.c.

	stifb=		[HW]
			Format: bpp:<bpp1>[:<bpp2>[:<bpp3>...]]

	sunrpc.pool_mode=
			[NFS]
			Control how the NFS server code allocates CPUs to
			service thread pools.  Depending on how many NICs
			you have and where their interrupts are bound, this
			option will affect which CPUs will do NFS serving.
			Note: this parameter cannot be changed while the
			NFS server is running.

			auto	    the server chooses an appropriate mode
				    automatically using heuristics
			global	    a single global pool contains all CPUs
			percpu	    one pool for each CPU
			pernode	    one pool for each NUMA node (equivalent
				    to global on non-NUMA machines)

	swiotlb=	[IA-64] Number of I/O TLB slabs

	switches=	[HW,M68k]

	sym53c416=	[HW,SCSI]
			See header of drivers/scsi/sym53c416.c.

	sysrq_always_enabled
			[KNL]
			Ignore sysrq setting - this boot parameter will
			neutralize any effect of /proc/sys/kernel/sysrq.
			Useful for debugging.

	t128=		[HW,SCSI]
			See header of drivers/scsi/t128.c.

	tdfx=		[HW,DRM]

	thash_entries=	[KNL,NET]
			Set number of hash buckets for TCP connection

	thermal.act=	[HW,ACPI]
			-1: disable all active trip points in all thermal zones
			<degrees C>: override all lowest active trip points

	thermal.crt=	[HW,ACPI]
			-1: disable all critical trip points in all thermal zones
			<degrees C>: lower all critical trip points

	thermal.nocrt=	[HW,ACPI]
			Set to disable actions on ACPI thermal zone
			critical and hot trip points.

	thermal.off=	[HW,ACPI]
			1: disable ACPI thermal control

	thermal.psv=	[HW,ACPI]
			-1: disable all passive trip points
			<degrees C>: override all passive trip points to this value

	thermal.tzp=	[HW,ACPI]
			Specify global default ACPI thermal zone polling rate
			<deci-seconds>: poll all this frequency
			0: no polling (default)

	tipar.timeout=	[HW,PPT]
			Set communications timeout in tenths of a second
			(default 15).

	tipar.delay=	[HW,PPT]
			Set inter-bit delay in microseconds (default 10).

	tmscsim=	[HW,SCSI]
			See comment before function dc390_setup() in
			drivers/scsi/tmscsim.c.

	tp720=		[HW,PS2]

	trix=		[HW,OSS] MediaTrix AudioTrix Pro
			Format:
			<io>,<irq>,<dma>,<dma2>,<sb_io>,<sb_irq>,<sb_dma>,<mpu_io>,<mpu_irq>

	turbografx.map[2|3]=	[HW,JOY]
			TurboGraFX parallel port interface
			Format:
			<port#>,<js1>,<js2>,<js3>,<js4>,<js5>,<js6>,<js7>
			See also Documentation/input/joystick-parport.txt

	u14-34f=	[HW,SCSI] UltraStor 14F/34F SCSI host adapter
			See header of drivers/scsi/u14-34f.c.

	uart401=	[HW,OSS]
			Format: <io>,<irq>

	uart6850=	[HW,OSS]
			Format: <io>,<irq>

	uhci-hcd.ignore_oc=
			[USB] Ignore overcurrent events (default N).
			Some badly-designed motherboards generate lots of
			bogus events, for ports that aren't wired to
			anything.  Set this parameter to avoid log spamming.
			Note that genuine overcurrent events won't be
			reported either.

	usbcore.autosuspend=
			[USB] The autosuspend time delay (in seconds) used
			for newly-detected USB devices (default 2).  This
			is the time required before an idle device will be
			autosuspended.  Devices for which the delay is set
			to a negative value won't be autosuspended at all.

	usbhid.mousepoll=
			[USBHID] The interval which mice are to be polled at.

	vdso=		[X86-32,SH,x86-64]
			vdso=2: enable compat VDSO (default with COMPAT_VDSO)
			vdso=1: enable VDSO (default)
			vdso=0: disable VDSO mapping

	vdso32=		[X86-32,X86-64]
			vdso32=2: enable compat VDSO (default with COMPAT_VDSO)
			vdso32=1: enable 32-bit VDSO (default)
			vdso32=0: disable 32-bit VDSO mapping

	vector=		[IA-64,SMP]
			vector=percpu: enable percpu vector domain

	video=		[FB] Frame buffer configuration
			See Documentation/fb/modedb.txt.

	vga=		[BOOT,X86-32] Select a particular video mode
			See Documentation/i386/boot.txt and
			Documentation/svga.txt.
			Use vga=ask for menu.
			This is actually a boot loader parameter; the value is
			passed to the kernel using a special protocol.

	vmalloc=nn[KMG]	[KNL,BOOT] Forces the vmalloc area to have an exact
			size of <nn>. This can be used to increase the
			minimum size (128MB on x86). It can also be used to
			decrease the size and leave more room for directly
			mapped kernel RAM.

	vmhalt=		[KNL,S390] Perform z/VM CP command after system halt.
			Format: <command>

	vmpanic=	[KNL,S390] Perform z/VM CP command after kernel panic.
			Format: <command>

	vmpoff=		[KNL,S390] Perform z/VM CP command after power off.
			Format: <command>

	waveartist=	[HW,OSS]
			Format: <io>,<irq>,<dma>,<dma2>

	wd33c93=	[HW,SCSI]
			See header of drivers/scsi/wd33c93.c.

	wd7000=		[HW,SCSI]
			See header of drivers/scsi/wd7000.c.

	wdt=		[WDT] Watchdog
			See Documentation/watchdog/wdt.txt.

	xd=		[HW,XT] Original XT pre-IDE (RLL encoded) disks.
	xd_geo=		See header of drivers/block/xd.c.

	xirc2ps_cs=	[NET,PCMCIA]
			Format:
			<irq>,<irq_mask>,<io>,<full_duplex>,<do_sound>,<lockup_hack>[,<irq2>[,<irq3>[,<irq4>]]]

	norandmaps	Don't use address space randomization
			Equivalent to echo 0 > /proc/sys/kernel/randomize_va_space

______________________________________________________________________

TODO:

	Add documentation for ALSA options.
	Add more DRM drivers.<|MERGE_RESOLUTION|>--- conflicted
+++ resolved
@@ -763,13 +763,6 @@
 
 	ide=		[HW] (E)IDE subsystem
 			Format: ide=nodma or ide=doubler
-<<<<<<< HEAD
-			See Documentation/ide/ide.txt.
-
-	ide?=		[HW] (E)IDE subsystem
-			Format: ide?=noprobe or chipset specific parameters.
-=======
->>>>>>> 4a7a9d67
 			See Documentation/ide/ide.txt.
 
 	idebus=		[HW] (E)IDE subsystem - VLB/PCI bus speed
