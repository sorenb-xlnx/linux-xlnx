--- conflicted
+++ resolved
@@ -765,13 +765,8 @@
 			Format: <io>[,<membase>[,<icn_id>[,<icn_id2>]]]
 
 	ide=		[HW] (E)IDE subsystem
-<<<<<<< HEAD
-			Format: ide=nodma or ide=doubler
-			See Documentation/ide.txt.
-=======
 			Format: ide=nodma or ide=doubler or ide=reverse
 			See Documentation/ide/ide.txt.
->>>>>>> 40a5f878
 
 	ide?=		[HW] (E)IDE subsystem
 			Format: ide?=noprobe or chipset specific parameters.
