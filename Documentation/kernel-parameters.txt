--- conflicted
+++ resolved
@@ -479,17 +479,6 @@
 			Range: 0 - 8192
 			Default: 64
 
-<<<<<<< HEAD
-	hpet=		[X86-32,HPET] option to control HPET usage
-			Format: { enable (default) | disable | force |
-				verbose }
-			disable: disable HPET and use PIT instead
-			force: allow force enabled of undocumented chips (ICH4,
-			VIA, nVidia)
-			verbose: show contents of HPET registers during setup
-
-=======
->>>>>>> 8e141e0b
 	com20020=	[HW,NET] ARCnet - COM20020 chipset
 			Format:
 			<io>[,<irq>[,<nodeID>[,<backplane>[,<ckp>[,<timeout>]]]]]
@@ -782,10 +771,12 @@
 	hlt		[BUGS=ARM,SH]
 
 	hpet=		[X86-32,HPET] option to control HPET usage
-			Format: { enable (default) | disable | force }
+			Format: { enable (default) | disable | force |
+				verbose }
 			disable: disable HPET and use PIT instead
 			force: allow force enabled of undocumented chips (ICH4,
 			VIA, nVidia)
+			verbose: show contents of HPET registers during setup
 
 	hugepages=	[HW,X86-32,IA-64] HugeTLB pages to allocate at boot.
 	hugepagesz=	[HW,IA-64,PPC,X86-64] The size of the HugeTLB pages.
@@ -1015,7 +1006,15 @@
 			use the HighMem zone if it exists, and the Normal
 			zone if it does not.
 
-<<<<<<< HEAD
+	kgdboc=		[HW] kgdb over consoles.
+			Requires a tty driver that supports console polling.
+			(only serial suported for now)
+			Format: <serial_device>[,baud]
+
+	kmac=		[MIPS] korina ethernet MAC address.
+			Configure the RouterBoard 532 series on-chip
+			Ethernet adapter MAC address.
+
 	kmemtrace.enable=	[KNL,KMEMTRACE] Format: { yes | no }
 				Controls whether kmemtrace is enabled
 				at boot-time.
@@ -1024,32 +1023,6 @@
 			subbufs kmemtrace's relay channel has. Set this
 			higher than default (KMEMTRACE_N_SUBBUFS in code) if
 			you experience buffer overruns.
-
-	movablecore=nn[KMG]	[KNL,X86-32,IA-64,PPC,X86-64] This parameter
-			is similar to kernelcore except it specifies the
-			amount of memory used for migratable allocations.
-			If both kernelcore and movablecore is specified,
-			then kernelcore will be at *least* the specified
-			value but may be more. If movablecore on its own
-			is specified, the administrator must be careful
-			that the amount of memory usable for all allocations
-			is not too small.
-
-	keepinitrd	[HW,ARM]
-
-	kstack=N	[X86-32,X86-64] Print N words from the kernel stack
-			in oops dumps.
-
-=======
->>>>>>> 8e141e0b
-	kgdboc=		[HW] kgdb over consoles.
-			Requires a tty driver that supports console polling.
-			(only serial suported for now)
-			Format: <serial_device>[,baud]
-
-	kmac=		[MIPS] korina ethernet MAC address.
-			Configure the RouterBoard 532 series on-chip
-			Ethernet adapter MAC address.
 
 	kstack=N	[X86-32,X86-64] Print N words from the kernel stack
 			in oops dumps.
