--- conflicted
+++ resolved
@@ -765,11 +765,7 @@
 			Format: <io>[,<membase>[,<icn_id>[,<icn_id2>]]]
 
 	ide=		[HW] (E)IDE subsystem
-<<<<<<< HEAD
-			Format: ide=nodma or ide=doubler
-=======
 			Format: ide=nodma or ide=doubler or ide=reverse
->>>>>>> 0532661e
 			See Documentation/ide/ide.txt.
 
 	ide?=		[HW] (E)IDE subsystem
