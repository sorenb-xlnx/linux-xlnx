--- conflicted
+++ resolved
@@ -762,13 +762,6 @@
 
 	ide=		[HW] (E)IDE subsystem
 			Format: ide=nodma or ide=doubler
-<<<<<<< HEAD
-			See Documentation/ide/ide.txt.
-
-	ide?=		[HW] (E)IDE subsystem
-			Format: ide?=noprobe or chipset specific parameters.
-=======
->>>>>>> b5e972f8
 			See Documentation/ide/ide.txt.
 
 	idebus=		[HW] (E)IDE subsystem - VLB/PCI bus speed
