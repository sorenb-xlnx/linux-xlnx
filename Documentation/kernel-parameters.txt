                          Kernel Parameters
                          ~~~~~~~~~~~~~~~~~

The following is a consolidated list of the kernel parameters as implemented
(mostly) by the __setup() macro and sorted into English Dictionary order
(defined as ignoring all punctuation and sorting digits before letters in a
case insensitive manner), and with descriptions where known.

Module parameters for loadable modules are specified only as the
parameter name with optional '=' and value as appropriate, such as:

	modprobe usbcore blinkenlights=1

Module parameters for modules that are built into the kernel image
are specified on the kernel command line with the module name plus
'.' plus parameter name, with '=' and value if appropriate, such as:

	usbcore.blinkenlights=1

Hyphens (dashes) and underscores are equivalent in parameter names, so
	log_buf_len=1M print-fatal-signals=1
can also be entered as
	log-buf-len=1M print_fatal_signals=1


This document may not be entirely up to date and comprehensive. The command
"modinfo -p ${modulename}" shows a current list of all parameters of a loadable
module. Loadable modules, after being loaded into the running kernel, also
reveal their parameters in /sys/module/${modulename}/parameters/. Some of these
parameters may be changed at runtime by the command
"echo -n ${value} > /sys/module/${modulename}/parameters/${parm}".

The parameters listed below are only valid if certain kernel build options were
enabled and if respective hardware is present. The text in square brackets at
the beginning of each description states the restrictions within which a
parameter is applicable:

	ACPI	ACPI support is enabled.
	AGP	AGP (Accelerated Graphics Port) is enabled.
	ALSA	ALSA sound support is enabled.
	APIC	APIC support is enabled.
	APM	Advanced Power Management support is enabled.
	AVR32	AVR32 architecture is enabled.
	AX25	Appropriate AX.25 support is enabled.
	BLACKFIN Blackfin architecture is enabled.
	DRM	Direct Rendering Management support is enabled.
	EDD	BIOS Enhanced Disk Drive Services (EDD) is enabled
	EFI	EFI Partitioning (GPT) is enabled
	EIDE	EIDE/ATAPI support is enabled.
	FB	The frame buffer device is enabled.
	GCOV	GCOV profiling is enabled.
	HW	Appropriate hardware is enabled.
	IA-64	IA-64 architecture is enabled.
	IMA     Integrity measurement architecture is enabled.
	IOSCHED	More than one I/O scheduler is enabled.
	IP_PNP	IP DHCP, BOOTP, or RARP is enabled.
	IPV6	IPv6 support is enabled.
	ISAPNP	ISA PnP code is enabled.
	ISDN	Appropriate ISDN support is enabled.
	JOY	Appropriate joystick support is enabled.
	KGDB	Kernel debugger support is enabled.
	KVM	Kernel Virtual Machine support is enabled.
	LIBATA  Libata driver is enabled
	LP	Printer support is enabled.
	LOOP	Loopback device support is enabled.
	M68k	M68k architecture is enabled.
			These options have more detailed description inside of
			Documentation/m68k/kernel-options.txt.
	MCA	MCA bus support is enabled.
	MDA	MDA console support is enabled.
	MOUSE	Appropriate mouse support is enabled.
	MSI	Message Signaled Interrupts (PCI).
	MTD	MTD (Memory Technology Device) support is enabled.
	NET	Appropriate network support is enabled.
	NUMA	NUMA support is enabled.
	NFS	Appropriate NFS support is enabled.
	OSS	OSS sound support is enabled.
	PV_OPS	A paravirtualized kernel is enabled.
	PARIDE	The ParIDE (parallel port IDE) subsystem is enabled.
	PARISC	The PA-RISC architecture is enabled.
	PCI	PCI bus support is enabled.
	PCIE	PCI Express support is enabled.
	PCMCIA	The PCMCIA subsystem is enabled.
	PNP	Plug & Play support is enabled.
	PPC	PowerPC architecture is enabled.
	PPT	Parallel port support is enabled.
	PS2	Appropriate PS/2 support is enabled.
	RAM	RAM disk support is enabled.
	S390	S390 architecture is enabled.
	SCSI	Appropriate SCSI support is enabled.
			A lot of drivers have their options described inside
			the Documentation/scsi/ sub-directory.
	SECURITY Different security models are enabled.
	SELINUX SELinux support is enabled.
	APPARMOR AppArmor support is enabled.
	SERIAL	Serial support is enabled.
	SH	SuperH architecture is enabled.
	SMP	The kernel is an SMP kernel.
	SPARC	Sparc architecture is enabled.
	SWSUSP	Software suspend (hibernation) is enabled.
	SUSPEND	System suspend states are enabled.
	FTRACE	Function tracing enabled.
	TPM	TPM drivers are enabled.
	TS	Appropriate touchscreen support is enabled.
	UMS	USB Mass Storage support is enabled.
	USB	USB support is enabled.
	USBHID	USB Human Interface Device support is enabled.
	V4L	Video For Linux support is enabled.
	VGA	The VGA console has been enabled.
	VT	Virtual terminal support is enabled.
	WDT	Watchdog support is enabled.
	XT	IBM PC/XT MFM hard disk support is enabled.
	X86-32	X86-32, aka i386 architecture is enabled.
	X86-64	X86-64 architecture is enabled.
			More X86-64 boot options can be found in
			Documentation/x86/x86_64/boot-options.txt .
	X86	Either 32bit or 64bit x86 (same as X86-32+X86-64)
	XEN	Xen support is enabled

In addition, the following text indicates that the option:

	BUGS=	Relates to possible processor bugs on the said processor.
	KNL	Is a kernel start-up parameter.
	BOOT	Is a boot loader parameter.

Parameters denoted with BOOT are actually interpreted by the boot
loader, and have no meaning to the kernel directly.
Do not modify the syntax of boot loader parameters without extreme
need or coordination with <Documentation/x86/boot.txt>.

There are also arch-specific kernel-parameters not documented here.
See for example <Documentation/x86/x86_64/boot-options.txt>.

Note that ALL kernel parameters listed below are CASE SENSITIVE, and that
a trailing = on the name of any parameter states that that parameter will
be entered as an environment variable, whereas its absence indicates that
it will appear as a kernel argument readable via /proc/cmdline by programs
running once the system is up.

The number of kernel parameters is not limited, but the length of the
complete command line (parameters including spaces etc.) is limited to
a fixed number of characters. This limit depends on the architecture
and is between 256 and 4096 characters. It is defined in the file
./include/asm/setup.h as COMMAND_LINE_SIZE.


	acpi=		[HW,ACPI,X86]
			Advanced Configuration and Power Interface
			Format: { force | off | strict | noirq | rsdt }
			force -- enable ACPI if default was off
			off -- disable ACPI if default was on
			noirq -- do not use ACPI for IRQ routing
			strict -- Be less tolerant of platforms that are not
				strictly ACPI specification compliant.
			rsdt -- prefer RSDT over (default) XSDT
			copy_dsdt -- copy DSDT to memory

			See also Documentation/power/pm.txt, pci=noacpi

	acpi_apic_instance=	[ACPI, IOAPIC]
			Format: <int>
			2: use 2nd APIC table, if available
			1,0: use 1st APIC table
			default: 0

	acpi_backlight=	[HW,ACPI]
			acpi_backlight=vendor
			acpi_backlight=video
			If set to vendor, prefer vendor specific driver
			(e.g. thinkpad_acpi, sony_acpi, etc.) instead
			of the ACPI video.ko driver.

	acpi.debug_layer=	[HW,ACPI,ACPI_DEBUG]
	acpi.debug_level=	[HW,ACPI,ACPI_DEBUG]
			Format: <int>
			CONFIG_ACPI_DEBUG must be enabled to produce any ACPI
			debug output.  Bits in debug_layer correspond to a
			_COMPONENT in an ACPI source file, e.g.,
			    #define _COMPONENT ACPI_PCI_COMPONENT
			Bits in debug_level correspond to a level in
			ACPI_DEBUG_PRINT statements, e.g.,
			    ACPI_DEBUG_PRINT((ACPI_DB_INFO, ...
			The debug_level mask defaults to "info".  See
			Documentation/acpi/debug.txt for more information about
			debug layers and levels.

			Enable processor driver info messages:
			    acpi.debug_layer=0x20000000
			Enable PCI/PCI interrupt routing info messages:
			    acpi.debug_layer=0x400000
			Enable AML "Debug" output, i.e., stores to the Debug
			object while interpreting AML:
			    acpi.debug_layer=0xffffffff acpi.debug_level=0x2
			Enable all messages related to ACPI hardware:
			    acpi.debug_layer=0x2 acpi.debug_level=0xffffffff

			Some values produce so much output that the system is
			unusable.  The "log_buf_len" parameter may be useful
			if you need to capture more output.

	acpi_display_output=	[HW,ACPI]
			acpi_display_output=vendor
			acpi_display_output=video
			See above.

	acpi_irq_balance [HW,ACPI]
			ACPI will balance active IRQs
			default in APIC mode

	acpi_irq_nobalance [HW,ACPI]
			ACPI will not move active IRQs (default)
			default in PIC mode

	acpi_irq_isa=	[HW,ACPI] If irq_balance, mark listed IRQs used by ISA
			Format: <irq>,<irq>...

	acpi_irq_pci=	[HW,ACPI] If irq_balance, clear listed IRQs for
			use by PCI
			Format: <irq>,<irq>...

	acpi_no_auto_ssdt	[HW,ACPI] Disable automatic loading of SSDT

	acpi_os_name=	[HW,ACPI] Tell ACPI BIOS the name of the OS
			Format: To spoof as Windows 98: ="Microsoft Windows"

	acpi_osi=	[HW,ACPI] Modify list of supported OS interface strings
			acpi_osi="string1"	# add string1 -- only one string
			acpi_osi="!string2"	# remove built-in string2
			acpi_osi=		# disable all strings

	acpi_pm_good	[X86]
			Override the pmtimer bug detection: force the kernel
			to assume that this machine's pmtimer latches its value
			and always returns good values.

	acpi_sci=	[HW,ACPI] ACPI System Control Interrupt trigger mode
			Format: { level | edge | high | low }

	acpi_serialize	[HW,ACPI] force serialization of AML methods

	acpi_skip_timer_override [HW,ACPI]
			Recognize and ignore IRQ0/pin2 Interrupt Override.
			For broken nForce2 BIOS resulting in XT-PIC timer.

	acpi_sleep=	[HW,ACPI] Sleep options
			Format: { s3_bios, s3_mode, s3_beep, s4_nohwsig,
				  old_ordering, s4_nonvs, sci_force_enable }
			See Documentation/power/video.txt for information on
			s3_bios and s3_mode.
			s3_beep is for debugging; it makes the PC's speaker beep
			as soon as the kernel's real-mode entry point is called.
			s4_nohwsig prevents ACPI hardware signature from being
			used during resume from hibernation.
			old_ordering causes the ACPI 1.0 ordering of the _PTS
			control method, with respect to putting devices into
			low power states, to be enforced (the ACPI 2.0 ordering
			of _PTS is used by default).
			nonvs prevents the kernel from saving/restoring the
			ACPI NVS memory during suspend/hibernation and resume.
			sci_force_enable causes the kernel to set SCI_EN directly
			on resume from S1/S3 (which is against the ACPI spec,
			but some broken systems don't work without it).

	acpi_use_timer_override [HW,ACPI]
			Use timer override. For some broken Nvidia NF5 boards
			that require a timer override, but don't have HPET

	acpi_enforce_resources=	[ACPI]
			{ strict | lax | no }
			Check for resource conflicts between native drivers
			and ACPI OperationRegions (SystemIO and SystemMemory
			only). IO ports and memory declared in ACPI might be
			used by the ACPI subsystem in arbitrary AML code and
			can interfere with legacy drivers.
			strict (default): access to resources claimed by ACPI
			is denied; legacy drivers trying to access reserved
			resources will fail to bind to device using them.
			lax: access to resources claimed by ACPI is allowed;
			legacy drivers trying to access reserved resources
			will bind successfully but a warning message is logged.
			no: ACPI OperationRegions are not marked as reserved,
			no further checks are performed.

	add_efi_memmap	[EFI; X86] Include EFI memory map in
			kernel's map of available physical RAM.

<<<<<<< HEAD
	advansys=	[HW,SCSI]
			See header of drivers/scsi/advansys.c.
=======
	aedsp16=	[HW,OSS] Audio Excel DSP 16
			Format: <io>,<irq>,<dma>,<mss_io>,<mpu_io>,<mpu_irq>
			See also header of sound/oss/aedsp16.c.
>>>>>>> fa4171be

	agp=		[AGP]
			{ off | try_unsupported }
			off: disable AGP support
			try_unsupported: try to drive unsupported chipsets
				(may crash computer or cause data corruption)

<<<<<<< HEAD
	aha152x=	[HW,SCSI]
			See Documentation/scsi/aha152x.txt.

	aha1542=	[HW,SCSI]
			Format: <portbase>[,<buson>,<busoff>[,<dmaspeed>]]

	aic7xxx=	[HW,SCSI]
			See Documentation/scsi/aic7xxx.txt.

	aic79xx=	[HW,SCSI]
			See Documentation/scsi/aic79xx.txt.

	ALSA		[HW,ALSA]
			See Documentation/sound/alsa/alsa-parameters.txt

=======
>>>>>>> fa4171be
	alignment=	[KNL,ARM]
			Allow the default userspace alignment fault handler
			behaviour to be specified.  Bit 0 enables warnings,
			bit 1 enables fixups, and bit 2 sends a segfault.

	amd_iommu=	[HW,X86-84]
			Pass parameters to the AMD IOMMU driver in the system.
			Possible values are:
			fullflush - enable flushing of IO/TLB entries when
				    they are unmapped. Otherwise they are
				    flushed before they will be reused, which
				    is a lot of faster
			off	  - do not initialize any AMD IOMMU found in
				    the system

	amijoy.map=	[HW,JOY] Amiga joystick support
			Map of devices attached to JOY0DAT and JOY1DAT
			Format: <a>,<b>
			See also Documentation/kernel/input/joystick.txt

	analog.map=	[HW,JOY] Analog joystick and gamepad support
			Specifies type or capabilities of an analog joystick
			connected to one of 16 gameports
			Format: <type1>,<type2>,..<type16>

	apc=		[HW,SPARC]
			Power management functions (SPARCstation-4/5 + deriv.)
			Format: noidle
			Disable APC CPU standby support. SPARCstation-Fox does
			not play well with APC CPU idle - disable it if you have
			APC and your system crashes randomly.

	apic=		[APIC,X86-32] Advanced Programmable Interrupt Controller
			Change the output verbosity whilst booting
			Format: { quiet (default) | verbose | debug }
			Change the amount of debugging information output
			when initialising the APIC and IO-APIC components.

	autoconf=	[IPV6]
			See Documentation/networking/ipv6.txt.

	show_lapic=	[APIC,X86] Advanced Programmable Interrupt Controller
			Limit apic dumping. The parameter defines the maximal
			number of local apics being dumped. Also it is possible
			to set it to "all" by meaning -- no limit here.
			Format: { 1 (default) | 2 | ... | all }.
			The parameter valid if only apic=debug or
			apic=verbose is specified.
			Example: apic=debug show_lapic=all

	apm=		[APM] Advanced Power Management
			See header of arch/x86/kernel/apm_32.c.

	arcrimi=	[HW,NET] ARCnet - "RIM I" (entirely mem-mapped) cards
			Format: <io>,<irq>,<nodeID>

	ataflop=	[HW,M68k]

	atarimouse=	[HW,MOUSE] Atari Mouse

	atkbd.extra=	[HW] Enable extra LEDs and keys on IBM RapidAccess,
			EzKey and similar keyboards

	atkbd.reset=	[HW] Reset keyboard during initialization

	atkbd.set=	[HW] Select keyboard code set
			Format: <int> (2 = AT (default), 3 = PS/2)

	atkbd.scroll=	[HW] Enable scroll wheel on MS Office and similar
			keyboards

	atkbd.softraw=	[HW] Choose between synthetic and real raw mode
			Format: <bool> (0 = real, 1 = synthetic (default))

	atkbd.softrepeat= [HW]
			Use software keyboard repeat

	autotest	[IA64]

	baycom_epp=	[HW,AX25]
			Format: <io>,<mode>

	baycom_par=	[HW,AX25] BayCom Parallel Port AX.25 Modem
			Format: <io>,<mode>
			See header of drivers/net/hamradio/baycom_par.c.

	baycom_ser_fdx=	[HW,AX25]
			BayCom Serial Port AX.25 Modem (Full Duplex Mode)
			Format: <io>,<irq>,<mode>[,<baud>]
			See header of drivers/net/hamradio/baycom_ser_fdx.c.

	baycom_ser_hdx=	[HW,AX25]
			BayCom Serial Port AX.25 Modem (Half Duplex Mode)
			Format: <io>,<irq>,<mode>
			See header of drivers/net/hamradio/baycom_ser_hdx.c.

	boot_delay=	Milliseconds to delay each printk during boot.
			Values larger than 10 seconds (10000) are changed to
			no delay (0).
			Format: integer

	bootmem_debug	[KNL] Enable bootmem allocator debug messages.

	bttv.card=	[HW,V4L] bttv (bt848 + bt878 based grabber cards)
	bttv.radio=	Most important insmod options are available as
			kernel args too.
	bttv.pll=	See Documentation/video4linux/bttv/Insmod-options
	bttv.tuner=	and Documentation/video4linux/bttv/CARDLIST

	c101=		[NET] Moxa C101 synchronous serial card

	cachesize=	[BUGS=X86-32] Override level 2 CPU cache size detection.
			Sometimes CPU hardware bugs make them report the cache
			size incorrectly. The kernel will attempt work arounds
			to fix known problems, but for some CPUs it is not
			possible to determine what the correct size should be.
			This option provides an override for these situations.

	capability.disable=
			[SECURITY] Disable capabilities.  This would normally
			be used only if an alternative security model is to be
			configured.  Potentially dangerous and should only be
			used if you are entirely sure of the consequences.

	ccw_timeout_log [S390]
			See Documentation/s390/CommonIO for details.

	cgroup_disable= [KNL] Disable a particular controller
			Format: {name of the controller(s) to disable}
				{Currently supported controllers - "memory"}

	checkreqprot	[SELINUX] Set initial checkreqprot flag value.
			Format: { "0" | "1" }
			See security/selinux/Kconfig help text.
			0 -- check protection applied by kernel (includes
				any implied execute protection).
			1 -- check protection requested by application.
			Default value is set via a kernel config option.
			Value can be changed at runtime via
				/selinux/checkreqprot.

	cio_ignore=	[S390]
			See Documentation/s390/CommonIO for details.

	clock=		[BUGS=X86-32, HW] gettimeofday clocksource override.
			[Deprecated]
			Forces specified clocksource (if available) to be used
			when calculating gettimeofday(). If specified
			clocksource is not available, it defaults to PIT.
			Format: { pit | tsc | cyclone | pmtmr }

	clocksource=	Override the default clocksource
			Format: <string>
			Override the default clocksource and use the clocksource
			with the name specified.
			Some clocksource names to choose from, depending on
			the platform:
			[all] jiffies (this is the base, fallback clocksource)
			[ACPI] acpi_pm
			[ARM] imx_timer1,OSTS,netx_timer,mpu_timer2,
				pxa_timer,timer3,32k_counter,timer0_1
			[AVR32] avr32
			[X86-32] pit,hpet,tsc,vmi-timer;
				scx200_hrt on Geode; cyclone on IBM x440
			[MIPS] MIPS
			[PARISC] cr16
			[S390] tod
			[SH] SuperH
			[SPARC64] tick
			[X86-64] hpet,tsc

	clearcpuid=BITNUM [X86]
			Disable CPUID feature X for the kernel. See
			arch/x86/include/asm/cpufeature.h for the valid bit
			numbers. Note the Linux specific bits are not necessarily
			stable over kernel options, but the vendor specific
			ones should be.
			Also note that user programs calling CPUID directly
			or using the feature without checking anything
			will still see it. This just prevents it from
			being used by the kernel or shown in /proc/cpuinfo.
			Also note the kernel might malfunction if you disable
			some critical bits.

	cmo_free_hint=	[PPC] Format: { yes | no }
			Specify whether pages are marked as being inactive
			when they are freed.  This is used in CMO environments
			to determine OS memory pressure for page stealing by
			a hypervisor.
			Default: yes

	code_bytes	[X86] How many bytes of object code to print
			in an oops report.
			Range: 0 - 8192
			Default: 64

	com20020=	[HW,NET] ARCnet - COM20020 chipset
			Format:
			<io>[,<irq>[,<nodeID>[,<backplane>[,<ckp>[,<timeout>]]]]]

	com90io=	[HW,NET] ARCnet - COM90xx chipset (IO-mapped buffers)
			Format: <io>[,<irq>]

	com90xx=	[HW,NET]
			ARCnet - COM90xx chipset (memory-mapped buffers)
			Format: <io>[,<irq>[,<memstart>]]

	condev=		[HW,S390] console device
	conmode=

	console=	[KNL] Output console device and options.

		tty<n>	Use the virtual console device <n>.

		ttyS<n>[,options]
		ttyUSB0[,options]
			Use the specified serial port.  The options are of
			the form "bbbbpnf", where "bbbb" is the baud rate,
			"p" is parity ("n", "o", or "e"), "n" is number of
			bits, and "f" is flow control ("r" for RTS or
			omit it).  Default is "9600n8".

			See Documentation/serial-console.txt for more
			information.  See
			Documentation/networking/netconsole.txt for an
			alternative.

		uart[8250],io,<addr>[,options]
		uart[8250],mmio,<addr>[,options]
			Start an early, polled-mode console on the 8250/16550
			UART at the specified I/O port or MMIO address,
			switching to the matching ttyS device later.  The
			options are the same as for ttyS, above.

                If the device connected to the port is not a TTY but a braille
                device, prepend "brl," before the device type, for instance
			console=brl,ttyS0
		For now, only VisioBraille is supported.

	consoleblank=	[KNL] The console blank (screen saver) timeout in
			seconds. Defaults to 10*60 = 10mins. A value of 0
			disables the blank timer.

	coredump_filter=
			[KNL] Change the default value for
			/proc/<pid>/coredump_filter.
			See also Documentation/filesystems/proc.txt.

	cpcihp_generic=	[HW,PCI] Generic port I/O CompactPCI driver
			Format:
			<first_slot>,<last_slot>,<port>,<enum_bit>[,<debug>]

	crashkernel=nn[KMG]@ss[KMG]
			[KNL] Reserve a chunk of physical memory to
			hold a kernel to switch to with kexec on panic.

	crashkernel=range1:size1[,range2:size2,...][@offset]
			[KNL] Same as above, but depends on the memory
			in the running system. The syntax of range is
			start-[end] where start and end are both
			a memory unit (amount[KMG]). See also
			Documentation/kdump/kdump.txt for a example.

	cs89x0_dma=	[HW,NET]
			Format: <dma>

	cs89x0_media=	[HW,NET]
			Format: { rj45 | aui | bnc }

	dasd=		[HW,NET]
			See header of drivers/s390/block/dasd_devmap.c.

	db9.dev[2|3]=	[HW,JOY] Multisystem joystick support via parallel port
			(one device per port)
			Format: <port#>,<type>
			See also Documentation/input/joystick-parport.txt

	debug		[KNL] Enable kernel debugging (events log level).

	debug_locks_verbose=
			[KNL] verbose self-tests
			Format=<0|1>
			Print debugging info while doing the locking API
			self-tests.
			We default to 0 (no extra messages), setting it to
			1 will print _a lot_ more information - normally
			only useful to kernel developers.

	debug_objects	[KNL] Enable object debugging

	no_debug_objects
			[KNL] Disable object debugging

	debugpat	[X86] Enable PAT debugging

	decnet.addr=	[HW,NET]
			Format: <area>[,<node>]
			See also Documentation/networking/decnet.txt.

	default_hugepagesz=
			[same as hugepagesz=] The size of the default
			HugeTLB page size. This is the size represented by
			the legacy /proc/ hugepages APIs, used for SHM, and
			default size when mounting hugetlbfs filesystems.
			Defaults to the default architecture's huge page size
			if not specified.

	dhash_entries=	[KNL]
			Set number of hash buckets for dentry cache.

	digi=		[HW,SERIAL]
			IO parameters + enable/disable command.

	digiepca=	[HW,SERIAL]
			See drivers/char/README.epca and
			Documentation/serial/digiepca.txt.

	disable=	[IPV6]
			See Documentation/networking/ipv6.txt.

	disable_ipv6=	[IPV6]
			See Documentation/networking/ipv6.txt.

	disable_mtrr_cleanup [X86]
			The kernel tries to adjust MTRR layout from continuous
			to discrete, to make X server driver able to add WB
			entry later. This parameter disables that.

	disable_mtrr_trim [X86, Intel and AMD only]
			By default the kernel will trim any uncacheable
			memory out of your available memory pool based on
			MTRR settings.  This parameter disables that behavior,
			possibly causing your machine to run very slowly.

	disable_timer_pin_1 [X86]
			Disable PIN 1 of APIC timer
			Can be useful to work around chipset bugs.

	dma_debug=off	If the kernel is compiled with DMA_API_DEBUG support,
			this option disables the debugging code at boot.

	dma_debug_entries=<number>
			This option allows to tune the number of preallocated
			entries for DMA-API debugging code. One entry is
			required per DMA-API allocation. Use this if the
			DMA-API debugging code disables itself because the
			architectural default is too low.

	dma_debug_driver=<driver_name>
			With this option the DMA-API debugging driver
			filter feature can be enabled at boot time. Just
			pass the driver to filter for as the parameter.
			The filter can be disabled or changed to another
			driver later using sysfs.

	dscc4.setup=	[NET]

	dynamic_printk	Enables pr_debug()/dev_dbg() calls if
			CONFIG_DYNAMIC_PRINTK_DEBUG has been enabled.
			These can also be switched on/off via
			<debugfs>/dynamic_printk/modules

	earlycon=	[KNL] Output early console device and options.
		uart[8250],io,<addr>[,options]
		uart[8250],mmio,<addr>[,options]
		uart[8250],mmio32,<addr>[,options]
			Start an early, polled-mode console on the 8250/16550
			UART at the specified I/O port or MMIO address.
			MMIO inter-register address stride is either 8bit (mmio)
                        or 32bit (mmio32).
			The options are the same as for ttyS, above.

	earlyprintk=	[X86,SH,BLACKFIN]
			earlyprintk=vga
			earlyprintk=serial[,ttySn[,baudrate]]
			earlyprintk=ttySn[,baudrate]
			earlyprintk=dbgp[debugController#]

			Append ",keep" to not disable it when the real console
			takes over.

			Only vga or serial or usb debug port at a time.

			Currently only ttyS0 and ttyS1 are supported.

			Interaction with the standard serial driver is not
			very good.

			The VGA output is eventually overwritten by the real
			console.

	ekgdboc=	[X86,KGDB] Allow early kernel console debugging
			ekgdboc=kbd

			This is desgined to be used in conjunction with
			the boot argument: earlyprintk=vga

	edd=		[EDD]
			Format: {"off" | "on" | "skip[mbr]"}

	eisa_irq_edge=	[PARISC,HW]
			See header of drivers/parisc/eisa.c.

	elanfreq=	[X86-32]
			See comment before function elanfreq_setup() in
			arch/x86/kernel/cpu/cpufreq/elanfreq.c.

	elevator=	[IOSCHED]
			Format: {"anticipatory" | "cfq" | "deadline" | "noop"}
			See Documentation/block/as-iosched.txt and
			Documentation/block/deadline-iosched.txt for details.

	elfcorehdr=	[IA64,PPC,SH,X86]
			Specifies physical address of start of kernel core
			image elf header. Generally kexec loader will
			pass this option to capture kernel.
			See Documentation/kdump/kdump.txt for details.

	enable_mtrr_cleanup [X86]
			The kernel tries to adjust MTRR layout from continuous
			to discrete, to make X server driver able to add WB
			entry later. This parameter enables that.

	enable_timer_pin_1 [X86]
			Enable PIN 1 of APIC timer
			Can be useful to work around chipset bugs
			(in particular on some ATI chipsets).
			The kernel tries to set a reasonable default.

	enforcing	[SELINUX] Set initial enforcing status.
			Format: {"0" | "1"}
			See security/selinux/Kconfig help text.
			0 -- permissive (log only, no denials).
			1 -- enforcing (deny and log).
			Default value is 0.
			Value can be changed at runtime via /selinux/enforce.

	erst_disable	[ACPI]
			Disable Error Record Serialization Table (ERST)
			support.

	ether=		[HW,NET] Ethernet cards parameters
			This option is obsoleted by the "netdev=" option, which
			has equivalent usage. See its documentation for details.

	failslab=
	fail_page_alloc=
	fail_make_request=[KNL]
			General fault injection mechanism.
			Format: <interval>,<probability>,<space>,<times>
			See also /Documentation/fault-injection/.

	floppy=		[HW]
			See Documentation/blockdev/floppy.txt.

	force_pal_cache_flush
			[IA-64] Avoid check_sal_cache_flush which may hang on
			buggy SAL_CACHE_FLUSH implementations. Using this
			parameter will force ia64_sal_cache_flush to call
			ia64_pal_cache_flush instead of SAL_CACHE_FLUSH.

	ftrace=[tracer]
			[FTRACE] will set and start the specified tracer
			as early as possible in order to facilitate early
			boot debugging.

	ftrace_dump_on_oops[=orig_cpu]
			[FTRACE] will dump the trace buffers on oops.
			If no parameter is passed, ftrace will dump
			buffers of all CPUs, but if you pass orig_cpu, it will
			dump only the buffer of the CPU that triggered the
			oops.

	ftrace_filter=[function-list]
			[FTRACE] Limit the functions traced by the function
			tracer at boot up. function-list is a comma separated
			list of functions. This list can be changed at run
			time by the set_ftrace_filter file in the debugfs
			tracing directory. 

	ftrace_notrace=[function-list]
			[FTRACE] Do not trace the functions specified in
			function-list. This list can be changed at run time
			by the set_ftrace_notrace file in the debugfs
			tracing directory.

	ftrace_graph_filter=[function-list]
			[FTRACE] Limit the top level callers functions traced
			by the function graph tracer at boot up.
			function-list is a comma separated list of functions
			that can be changed at run time by the
			set_graph_function file in the debugfs tracing directory.

	gamecon.map[2|3]=
			[HW,JOY] Multisystem joystick and NES/SNES/PSX pad
			support via parallel port (up to 5 devices per port)
			Format: <port#>,<pad1>,<pad2>,<pad3>,<pad4>,<pad5>
			See also Documentation/input/joystick-parport.txt

	gamma=		[HW,DRM]

	gart_fix_e820=  [X86_64] disable the fix e820 for K8 GART
			Format: off | on
			default: on

	gcov_persist=	[GCOV] When non-zero (default), profiling data for
			kernel modules is saved and remains accessible via
			debugfs, even when the module is unloaded/reloaded.
			When zero, profiling data is discarded and associated
			debugfs files are removed at module unload time.

	gpt		[EFI] Forces disk with valid GPT signature but
			invalid Protective MBR to be treated as GPT.

	hashdist=	[KNL,NUMA] Large hashes allocated during boot
			are distributed across NUMA nodes.  Defaults on
			for 64bit NUMA, off otherwise.
			Format: 0 | 1 (for off | on)

	hcl=		[IA-64] SGI's Hardware Graph compatibility layer

	hd=		[EIDE] (E)IDE hard drive subsystem geometry
			Format: <cyl>,<head>,<sect>

	hest_disable	[ACPI]
			Disable Hardware Error Source Table (HEST) support;
			corresponding firmware-first mode error processing
			logic will be disabled.

	highmem=nn[KMG]	[KNL,BOOT] forces the highmem zone to have an exact
			size of <nn>. This works even on boxes that have no
			highmem otherwise. This also works to reduce highmem
			size on bigger boxes.

	highres=	[KNL] Enable/disable high resolution timer mode.
			Valid parameters: "on", "off"
			Default: "on"

	hisax=		[HW,ISDN]
			See Documentation/isdn/README.HiSax.

	hlt		[BUGS=ARM,SH]

	hpet=		[X86-32,HPET] option to control HPET usage
			Format: { enable (default) | disable | force |
				verbose }
			disable: disable HPET and use PIT instead
			force: allow force enabled of undocumented chips (ICH4,
				VIA, nVidia)
			verbose: show contents of HPET registers during setup

	hugepages=	[HW,X86-32,IA-64] HugeTLB pages to allocate at boot.
	hugepagesz=	[HW,IA-64,PPC,X86-64] The size of the HugeTLB pages.
			On x86-64 and powerpc, this option can be specified
			multiple times interleaved with hugepages= to reserve
			huge pages of different sizes. Valid pages sizes on
			x86-64 are 2M (when the CPU supports "pse") and 1G
			(when the CPU supports the "pdpe1gb" cpuinfo flag)
			Note that 1GB pages can only be allocated at boot time
			using hugepages= and not freed afterwards.

	hvc_iucv=	[S390] Number of z/VM IUCV hypervisor console (HVC)
			       terminal devices. Valid values: 0..8
	hvc_iucv_allow=	[S390] Comma-separated list of z/VM user IDs.
			       If specified, z/VM IUCV HVC accepts connections
			       from listed z/VM user IDs only.

	i2c_bus=	[HW] Override the default board specific I2C bus speed
			     or register an additional I2C bus that is not
			     registered from board initialization code.
			     Format:
			     <bus_id>,<clkrate>

	i8042.debug	[HW] Toggle i8042 debug mode
	i8042.direct	[HW] Put keyboard port into non-translated mode
	i8042.dumbkbd	[HW] Pretend that controller can only read data from
			     keyboard and cannot control its state
			     (Don't attempt to blink the leds)
	i8042.noaux	[HW] Don't check for auxiliary (== mouse) port
	i8042.nokbd	[HW] Don't check/create keyboard port
	i8042.noloop	[HW] Disable the AUX Loopback command while probing
			     for the AUX port
	i8042.nomux	[HW] Don't check presence of an active multiplexing
			     controller
	i8042.nopnp	[HW] Don't use ACPIPnP / PnPBIOS to discover KBD/AUX
			     controllers
	i8042.panicblink=
			[HW] Frequency with which keyboard LEDs should blink
			     when kernel panics (default is 0.5 sec)
	i8042.reset	[HW] Reset the controller during init and cleanup
	i8042.unlock	[HW] Unlock (ignore) the keylock

	i810=		[HW,DRM]

	i8k.ignore_dmi	[HW] Continue probing hardware even if DMI data
			indicates that the driver is running on unsupported
			hardware.
	i8k.force	[HW] Activate i8k driver even if SMM BIOS signature
			does not match list of supported models.
	i8k.power_status
			[HW] Report power status in /proc/i8k
			(disabled by default)
	i8k.restricted	[HW] Allow controlling fans only if SYS_ADMIN
			capability is set.

	icn=		[HW,ISDN]
			Format: <io>[,<membase>[,<icn_id>[,<icn_id2>]]]

	ide-core.nodma=	[HW] (E)IDE subsystem
			Format: =0.0 to prevent dma on hda, =0.1 hdb =1.0 hdc
			.vlb_clock .pci_clock .noflush .nohpa .noprobe .nowerr
			.cdrom .chs .ignore_cable are additional options
			See Documentation/ide/ide.txt.

	ide-pci-generic.all-generic-ide [HW] (E)IDE subsystem
			Claim all unknown PCI IDE storage controllers.

	idle=		[X86]
			Format: idle=poll, idle=mwait, idle=halt, idle=nomwait
			Poll forces a polling idle loop that can slightly
			improve the performance of waking up a idle CPU, but
			will use a lot of power and make the system run hot.
			Not recommended.
			idle=mwait: On systems which support MONITOR/MWAIT but
			the kernel chose to not use it because it doesn't save
			as much power as a normal idle loop, use the
			MONITOR/MWAIT idle loop anyways. Performance should be
			the same as idle=poll.
			idle=halt: Halt is forced to be used for CPU idle.
			In such case C2/C3 won't be used again.
			idle=nomwait: Disable mwait for CPU C-states

	ignore_loglevel	[KNL]
			Ignore loglevel setting - this will print /all/
			kernel messages to the console. Useful for debugging.

	ihash_entries=	[KNL]
			Set number of hash buckets for inode cache.

	ima_audit=	[IMA]
			Format: { "0" | "1" }
			0 -- integrity auditing messages. (Default)
			1 -- enable informational integrity auditing messages.

	ima_hash=	[IMA]
			Format: { "sha1" | "md5" }
			default: "sha1"

	ima_tcb		[IMA]
			Load a policy which meets the needs of the Trusted
			Computing Base.  This means IMA will measure all
			programs exec'd, files mmap'd for exec, and all files
			opened for read by uid=0.

	init=		[KNL]
			Format: <full_path>
			Run specified binary instead of /sbin/init as init
			process.

	initcall_debug	[KNL] Trace initcalls as they are executed.  Useful
			for working out where the kernel is dying during
			startup.

	initrd=		[BOOT] Specify the location of the initial ramdisk

	inport.irq=	[HW] Inport (ATI XL and Microsoft) busmouse driver
			Format: <irq>

	intel_iommu=	[DMAR] Intel IOMMU driver (DMAR) option
		on
			Enable intel iommu driver.
		off
			Disable intel iommu driver.
		igfx_off [Default Off]
			By default, gfx is mapped as normal device. If a gfx
			device has a dedicated DMAR unit, the DMAR unit is
			bypassed by not enabling DMAR with this option. In
			this case, gfx device will use physical address for
			DMA.
		forcedac [x86_64]
			With this option iommu will not optimize to look
			for io virtual address below 32 bit forcing dual
			address cycle on pci bus for cards supporting greater
			than 32 bit addressing. The default is to look
			for translation below 32 bit and if not available
			then look in the higher range.
		strict [Default Off]
			With this option on every unmap_single operation will
			result in a hardware IOTLB flush operation as opposed
			to batching them for performance.

	inttest=	[IA64]

	iomem=		Disable strict checking of access to MMIO memory
		strict	regions from userspace.
		relaxed

	iommu=		[x86]
		off
		force
		noforce
		biomerge
		panic
		nopanic
		merge
		nomerge
		forcesac
		soft
		pt	[x86, IA64]

	io7=		[HW] IO7 for Marvel based alpha systems
			See comment before marvel_specify_io7 in
			arch/alpha/kernel/core_marvel.c.

	io_delay=	[X86] I/O delay method
		0x80
			Standard port 0x80 based delay
		0xed
			Alternate port 0xed based delay (needed on some systems)
		udelay
			Simple two microseconds delay
		none
			No delay

	ip=		[IP_PNP]
			See Documentation/filesystems/nfs/nfsroot.txt.

	ip2=		[HW] Set IO/IRQ pairs for up to 4 IntelliPort boards
			See comment before ip2_setup() in
			drivers/char/ip2/ip2base.c.

	irqfixup	[HW]
			When an interrupt is not handled search all handlers
			for it. Intended to get systems with badly broken
			firmware running.

	irqpoll		[HW]
			When an interrupt is not handled search all handlers
			for it. Also check all handlers each timer
			interrupt. Intended to get systems with badly broken
			firmware running.

	isapnp=		[ISAPNP]
			Format: <RDP>,<reset>,<pci_scan>,<verbosity>

	isolcpus=	[KNL,SMP] Isolate CPUs from the general scheduler.
			Format:
			<cpu number>,...,<cpu number>
			or
			<cpu number>-<cpu number>
			(must be a positive range in ascending order)
			or a mixture
			<cpu number>,...,<cpu number>-<cpu number>

			This option can be used to specify one or more CPUs
			to isolate from the general SMP balancing and scheduling
			algorithms. You can move a process onto or off an
			"isolated" CPU via the CPU affinity syscalls or cpuset.
			<cpu number> begins at 0 and the maximum value is
			"number of CPUs in system - 1".

			This option is the preferred way to isolate CPUs. The
			alternative -- manually setting the CPU mask of all
			tasks in the system -- can cause problems and
			suboptimal load balancer performance.

	iucv=		[HW,NET]

	js=		[HW,JOY] Analog joystick
			See Documentation/input/joystick.txt.

	keepinitrd	[HW,ARM]

	kernelcore=nn[KMG]	[KNL,X86,IA-64,PPC] This parameter
			specifies the amount of memory usable by the kernel
			for non-movable allocations.  The requested amount is
			spread evenly throughout all nodes in the system. The
			remaining memory in each node is used for Movable
			pages. In the event, a node is too small to have both
			kernelcore and Movable pages, kernelcore pages will
			take priority and other nodes will have a larger number
			of kernelcore pages.  The Movable zone is used for the
			allocation of pages that may be reclaimed or moved
			by the page migration subsystem.  This means that
			HugeTLB pages may not be allocated from this zone.
			Note that allocations like PTEs-from-HighMem still
			use the HighMem zone if it exists, and the Normal
			zone if it does not.

	kgdbdbgp=	[KGDB,HW] kgdb over EHCI usb debug port.
			Format: <Controller#>[,poll interval]
			The controller # is the number of the ehci usb debug
			port as it is probed via PCI.  The poll interval is
			optional and is the number seconds in between
			each poll cycle to the debug port in case you need
			the functionality for interrupting the kernel with
			gdb or control-c on the dbgp connection.  When
			not using this parameter you use sysrq-g to break into
			the kernel debugger.

	kgdboc=		[KGDB,HW] kgdb over consoles.
			Requires a tty driver that supports console polling,
			or a supported polling keyboard driver (non-usb).
			 Serial only format: <serial_device>[,baud]
			 keyboard only format: kbd
			 keyboard and serial format: kbd,<serial_device>[,baud]
			Optional Kernel mode setting:
			 kms, kbd format: kms,kbd
			 kms, kbd and serial format: kms,kbd,<ser_dev>[,baud]

	kgdbwait	[KGDB] Stop kernel execution and enter the
			kernel debugger at the earliest opportunity.

	kmac=		[MIPS] korina ethernet MAC address.
			Configure the RouterBoard 532 series on-chip
			Ethernet adapter MAC address.

	kmemleak=	[KNL] Boot-time kmemleak enable/disable
			Valid arguments: on, off
			Default: on

	kstack=N	[X86] Print N words from the kernel stack
			in oops dumps.

	kvm.ignore_msrs=[KVM] Ignore guest accesses to unhandled MSRs.
			Default is 0 (don't ignore, but inject #GP)

	kvm.oos_shadow=	[KVM] Disable out-of-sync shadow paging.
			Default is 1 (enabled)

	kvm-amd.nested=	[KVM,AMD] Allow nested virtualization in KVM/SVM.
			Default is 0 (off)

	kvm-amd.npt=	[KVM,AMD] Disable nested paging (virtualized MMU)
			for all guests.
			Default is 1 (enabled) if in 64bit or 32bit-PAE mode

	kvm-intel.bypass_guest_pf=
			[KVM,Intel] Disables bypassing of guest page faults
			on Intel chips. Default is 1 (enabled)

	kvm-intel.ept=	[KVM,Intel] Disable extended page tables
			(virtualized MMU) support on capable Intel chips.
			Default is 1 (enabled)

	kvm-intel.emulate_invalid_guest_state=
			[KVM,Intel] Enable emulation of invalid guest states
			Default is 0 (disabled)

	kvm-intel.flexpriority=
			[KVM,Intel] Disable FlexPriority feature (TPR shadow).
			Default is 1 (enabled)

	kvm-intel.unrestricted_guest=
			[KVM,Intel] Disable unrestricted guest feature
			(virtualized real and unpaged mode) on capable
			Intel chips. Default is 1 (enabled)

	kvm-intel.vpid=	[KVM,Intel] Disable Virtual Processor Identification
			feature (tagged TLBs) on capable Intel chips.
			Default is 1 (enabled)

	l2cr=		[PPC]

	l3cr=		[PPC]

	lapic		[X86-32,APIC] Enable the local APIC even if BIOS
			disabled it.

	lapic_timer_c2_ok	[X86,APIC] trust the local apic timer
			in C2 power state.

	libata.dma=	[LIBATA] DMA control
			libata.dma=0	  Disable all PATA and SATA DMA
			libata.dma=1	  PATA and SATA Disk DMA only
			libata.dma=2	  ATAPI (CDROM) DMA only
			libata.dma=4	  Compact Flash DMA only 
			Combinations also work, so libata.dma=3 enables DMA
			for disks and CDROMs, but not CFs.
	
	libata.ignore_hpa=	[LIBATA] Ignore HPA limit
			libata.ignore_hpa=0	  keep BIOS limits (default)
			libata.ignore_hpa=1	  ignore limits, using full disk

	libata.noacpi	[LIBATA] Disables use of ACPI in libata suspend/resume
			when set.
			Format: <int>

	libata.force=	[LIBATA] Force configurations.  The format is comma
			separated list of "[ID:]VAL" where ID is
			PORT[.DEVICE].  PORT and DEVICE are decimal numbers
			matching port, link or device.  Basically, it matches
			the ATA ID string printed on console by libata.  If
			the whole ID part is omitted, the last PORT and DEVICE
			values are used.  If ID hasn't been specified yet, the
			configuration applies to all ports, links and devices.

			If only DEVICE is omitted, the parameter applies to
			the port and all links and devices behind it.  DEVICE
			number of 0 either selects the first device or the
			first fan-out link behind PMP device.  It does not
			select the host link.  DEVICE number of 15 selects the
			host link and device attached to it.

			The VAL specifies the configuration to force.  As long
			as there's no ambiguity shortcut notation is allowed.
			For example, both 1.5 and 1.5G would work for 1.5Gbps.
			The following configurations can be forced.

			* Cable type: 40c, 80c, short40c, unk, ign or sata.
			  Any ID with matching PORT is used.

			* SATA link speed limit: 1.5Gbps or 3.0Gbps.

			* Transfer mode: pio[0-7], mwdma[0-4] and udma[0-7].
			  udma[/][16,25,33,44,66,100,133] notation is also
			  allowed.

			* [no]ncq: Turn on or off NCQ.

			* nohrst, nosrst, norst: suppress hard, soft
                          and both resets.

			* dump_id: dump IDENTIFY data.

			If there are multiple matching configurations changing
			the same attribute, the last one is used.

	memblock=debug	[KNL] Enable memblock debug messages.

	load_ramdisk=	[RAM] List of ramdisks to load from floppy
			See Documentation/blockdev/ramdisk.txt.

	lockd.nlm_grace_period=P  [NFS] Assign grace period.
			Format: <integer>

	lockd.nlm_tcpport=N	[NFS] Assign TCP port.
			Format: <integer>

	lockd.nlm_timeout=T	[NFS] Assign timeout value.
			Format: <integer>

	lockd.nlm_udpport=M	[NFS] Assign UDP port.
			Format: <integer>

	logibm.irq=	[HW,MOUSE] Logitech Bus Mouse Driver
			Format: <irq>

	loglevel=	All Kernel Messages with a loglevel smaller than the
			console loglevel will be printed to the console. It can
			also be changed with klogd or other programs. The
			loglevels are defined as follows:

			0 (KERN_EMERG)		system is unusable
			1 (KERN_ALERT)		action must be taken immediately
			2 (KERN_CRIT)		critical conditions
			3 (KERN_ERR)		error conditions
			4 (KERN_WARNING)	warning conditions
			5 (KERN_NOTICE)		normal but significant condition
			6 (KERN_INFO)		informational
			7 (KERN_DEBUG)		debug-level messages

	log_buf_len=n	Sets the size of the printk ring buffer, in bytes.
			Format: { n | nk | nM }
			n must be a power of two.  The default size
			is set in the kernel config file.

	logo.nologo	[FB] Disables display of the built-in Linux logo.
			This may be used to provide more screen space for
			kernel log messages and is useful when debugging
			kernel boot problems.

	lp=0		[LP]	Specify parallel ports to use, e.g,
	lp=port[,port...]	lp=none,parport0 (lp0 not configured, lp1 uses
	lp=reset		first parallel port). 'lp=0' disables the
	lp=auto			printer driver. 'lp=reset' (which can be
				specified in addition to the ports) causes
				attached printers to be reset. Using
				lp=port1,port2,... specifies the parallel ports
				to associate lp devices with, starting with
				lp0. A port specification may be 'none' to skip
				that lp device, or a parport name such as
				'parport0'. Specifying 'lp=auto' instead of a
				port specification list means that device IDs
				from each port should be examined, to see if
				an IEEE 1284-compliant printer is attached; if
				so, the driver will manage that printer.
				See also header of drivers/char/lp.c.

	lpj=n		[KNL]
			Sets loops_per_jiffy to given constant, thus avoiding
			time-consuming boot-time autodetection (up to 250 ms per
			CPU). 0 enables autodetection (default). To determine
			the correct value for your kernel, boot with normal
			autodetection and see what value is printed. Note that
			on SMP systems the preset will be applied to all CPUs,
			which is likely to cause problems if your CPUs need
			significantly divergent settings. An incorrect value
			will cause delays in the kernel to be wrong, leading to
			unpredictable I/O errors and other breakage. Although
			unlikely, in the extreme case this might damage your
			hardware.

	ltpc=		[NET]
			Format: <io>,<irq>,<dma>

	machvec=	[IA64] Force the use of a particular machine-vector
			(machvec) in a generic kernel.
			Example: machvec=hpzx1_swiotlb

	machtype=	[Loongson] Share the same kernel image file between different
			 yeeloong laptop.
			Example: machtype=lemote-yeeloong-2f-7inch

	max_addr=nn[KMG]	[KNL,BOOT,ia64] All physical memory greater
			than or equal to this physical address is ignored.

	maxcpus=	[SMP] Maximum number of processors that	an SMP kernel
			should make use of.  maxcpus=n : n >= 0 limits the
			kernel to using 'n' processors.  n=0 is a special case,
			it is equivalent to "nosmp", which also disables
			the IO APIC.

	max_loop=	[LOOP] Maximum number of loopback devices that can
			be mounted
			Format: <1-256>

	mcatest=	[IA-64]

	mce		[X86-32] Machine Check Exception

	mce=option	[X86-64] See Documentation/x86/x86_64/boot-options.txt

	md=		[HW] RAID subsystems devices and level
			See Documentation/md.txt.

	mdacon=		[MDA]
			Format: <first>,<last>
			Specifies range of consoles to be captured by the MDA.

	mem=nn[KMG]	[KNL,BOOT] Force usage of a specific amount of memory
			Amount of memory to be used when the kernel is not able
			to see the whole system memory or for test.
			[X86-32] Use together with memmap= to avoid physical
			address space collisions. Without memmap= PCI devices
			could be placed at addresses belonging to unused RAM.

	mem=nopentium	[BUGS=X86-32] Disable usage of 4MB pages for kernel
			memory.

	memchunk=nn[KMG]
			[KNL,SH] Allow user to override the default size for
			per-device physically contiguous DMA buffers.

	memmap=exactmap	[KNL,X86] Enable setting of an exact
			E820 memory map, as specified by the user.
			Such memmap=exactmap lines can be constructed based on
			BIOS output or other requirements. See the memmap=nn@ss
			option description.

	memmap=nn[KMG]@ss[KMG]
			[KNL] Force usage of a specific region of memory
			Region of memory to be used, from ss to ss+nn.

	memmap=nn[KMG]#ss[KMG]
			[KNL,ACPI] Mark specific memory as ACPI data.
			Region of memory to be used, from ss to ss+nn.

	memmap=nn[KMG]$ss[KMG]
			[KNL,ACPI] Mark specific memory as reserved.
			Region of memory to be used, from ss to ss+nn.
			Example: Exclude memory from 0x18690000-0x1869ffff
			         memmap=64K$0x18690000
			         or
			         memmap=0x10000$0x18690000

	memory_corruption_check=0/1 [X86]
			Some BIOSes seem to corrupt the first 64k of
			memory when doing things like suspend/resume.
			Setting this option will scan the memory
			looking for corruption.  Enabling this will
			both detect corruption and prevent the kernel
			from using the memory being corrupted.
			However, its intended as a diagnostic tool; if
			repeatable BIOS-originated corruption always
			affects the same memory, you can use memmap=
			to prevent the kernel from using that memory.

	memory_corruption_check_size=size [X86]
			By default it checks for corruption in the low
			64k, making this memory unavailable for normal
			use.  Use this parameter to scan for
			corruption in more or less memory.

	memory_corruption_check_period=seconds [X86]
			By default it checks for corruption every 60
			seconds.  Use this parameter to check at some
			other rate.  0 disables periodic checking.

	memtest=	[KNL,X86] Enable memtest
			Format: <integer>
			default : 0 <disable>
			Specifies the number of memtest passes to be
			performed. Each pass selects another test
			pattern from a given set of patterns. Memtest
			fills the memory with this pattern, validates
			memory contents and reserves bad memory
			regions that are detected.

	meye.*=		[HW] Set MotionEye Camera parameters
			See Documentation/video4linux/meye.txt.

	mfgpt_irq=	[IA-32] Specify the IRQ to use for the
			Multi-Function General Purpose Timers on AMD Geode
			platforms.

	mfgptfix	[X86-32] Fix MFGPT timers on AMD Geode platforms when
			the BIOS has incorrectly applied a workaround. TinyBIOS
			version 0.98 is known to be affected, 0.99 fixes the
			problem by letting the user disable the workaround.

	mga=		[HW,DRM]

	min_addr=nn[KMG]	[KNL,BOOT,ia64] All physical memory below this
			physical address is ignored.

	mini2440=	[ARM,HW,KNL]
			Format:[0..2][b][c][t]
			Default: "0tb"
			MINI2440 configuration specification:
			0 - The attached screen is the 3.5" TFT
			1 - The attached screen is the 7" TFT
			2 - The VGA Shield is attached (1024x768)
			Leaving out the screen size parameter will not load
			the TFT driver, and the framebuffer will be left
			unconfigured.
			b - Enable backlight. The TFT backlight pin will be
			linked to the kernel VESA blanking code and a GPIO
			LED. This parameter is not necessary when using the
			VGA shield.
			c - Enable the s3c camera interface.
			t - Reserved for enabling touchscreen support. The
			touchscreen support is not enabled in the mainstream
			kernel as of 2.6.30, a preliminary port can be found
			in the "bleeding edge" mini2440 support kernel at
			http://repo.or.cz/w/linux-2.6/mini2440.git

	mminit_loglevel=
			[KNL] When CONFIG_DEBUG_MEMORY_INIT is set, this
			parameter allows control of the logging verbosity for
			the additional memory initialisation checks. A value
			of 0 disables mminit logging and a level of 4 will
			log everything. Information is printed at KERN_DEBUG
			so loglevel=8 may also need to be specified.

	mousedev.tap_time=
			[MOUSE] Maximum time between finger touching and
			leaving touchpad surface for touch to be considered
			a tap and be reported as a left button click (for
			touchpads working in absolute mode only).
			Format: <msecs>
	mousedev.xres=	[MOUSE] Horizontal screen resolution, used for devices
			reporting absolute coordinates, such as tablets
	mousedev.yres=	[MOUSE] Vertical screen resolution, used for devices
			reporting absolute coordinates, such as tablets

	movablecore=nn[KMG]	[KNL,X86,IA-64,PPC] This parameter
			is similar to kernelcore except it specifies the
			amount of memory used for migratable allocations.
			If both kernelcore and movablecore is specified,
			then kernelcore will be at *least* the specified
			value but may be more. If movablecore on its own
			is specified, the administrator must be careful
			that the amount of memory usable for all allocations
			is not too small.

	MTD_Partition=	[MTD]
			Format: <name>,<region-number>,<size>,<offset>

	MTD_Region=	[MTD] Format:
			<name>,<region-number>[,<base>,<size>,<buswidth>,<altbuswidth>]

	mtdparts=	[MTD]
			See drivers/mtd/cmdlinepart.c.

	onenand.bdry=	[HW,MTD] Flex-OneNAND Boundary Configuration

			Format: [die0_boundary][,die0_lock][,die1_boundary][,die1_lock]

			boundary - index of last SLC block on Flex-OneNAND.
				   The remaining blocks are configured as MLC blocks.
			lock	 - Configure if Flex-OneNAND boundary should be locked.
				   Once locked, the boundary cannot be changed.
				   1 indicates lock status, 0 indicates unlock status.

	mtdset=		[ARM]
			ARM/S3C2412 JIVE boot control

			See arch/arm/mach-s3c2412/mach-jive.c

	mtouchusb.raw_coordinates=
			[HW] Make the MicroTouch USB driver use raw coordinates
			('y', default) or cooked coordinates ('n')

	mtrr_chunk_size=nn[KMG] [X86]
			used for mtrr cleanup. It is largest continuous chunk
			that could hold holes aka. UC entries.

	mtrr_gran_size=nn[KMG] [X86]
			Used for mtrr cleanup. It is granularity of mtrr block.
			Default is 1.
			Large value could prevent small alignment from
			using up MTRRs.

	mtrr_spare_reg_nr=n [X86]
			Format: <integer>
			Range: 0,7 : spare reg number
			Default : 1
			Used for mtrr cleanup. It is spare mtrr entries number.
			Set to 2 or more if your graphical card needs more.

	n2=		[NET] SDL Inc. RISCom/N2 synchronous serial card

	netdev=		[NET] Network devices parameters
			Format: <irq>,<io>,<mem_start>,<mem_end>,<name>
			Note that mem_start is often overloaded to mean
			something different and driver-specific.
			This usage is only documented in each driver source
			file if at all.

	nf_conntrack.acct=
			[NETFILTER] Enable connection tracking flow accounting
			0 to disable accounting
			1 to enable accounting
			Default value is 0.

	nfsaddrs=	[NFS]
			See Documentation/filesystems/nfs/nfsroot.txt.

	nfsroot=	[NFS] nfs root filesystem for disk-less boxes.
			See Documentation/filesystems/nfs/nfsroot.txt.

	nfs.callback_tcpport=
			[NFS] set the TCP port on which the NFSv4 callback
			channel should listen.

	nfs.cache_getent=
			[NFS] sets the pathname to the program which is used
			to update the NFS client cache entries.

	nfs.cache_getent_timeout=
			[NFS] sets the timeout after which an attempt to
			update a cache entry is deemed to have failed.

	nfs.idmap_cache_timeout=
			[NFS] set the maximum lifetime for idmapper cache
			entries.

	nfs.enable_ino64=
			[NFS] enable 64-bit inode numbers.
			If zero, the NFS client will fake up a 32-bit inode
			number for the readdir() and stat() syscalls instead
			of returning the full 64-bit number.
			The default is to return 64-bit inode numbers.

	nmi_debug=	[KNL,AVR32,SH] Specify one or more actions to take
			when a NMI is triggered.
			Format: [state][,regs][,debounce][,die]

	nmi_watchdog=	[KNL,BUGS=X86] Debugging features for SMP kernels
			Format: [panic,][num]
			Valid num: 0,1,2
			0 - turn nmi_watchdog off
			1 - use the IO-APIC timer for the NMI watchdog
			2 - use the local APIC for the NMI watchdog using
			a performance counter. Note: This will use one
			performance counter and the local APIC's performance
			vector.
			When panic is specified, panic when an NMI watchdog
			timeout occurs.
			This is useful when you use a panic=... timeout and
			need the box quickly up again.
			Instead of 1 and 2 it is possible to use the following
			symbolic names: lapic and ioapic
			Example: nmi_watchdog=2 or nmi_watchdog=panic,lapic

	netpoll.carrier_timeout=
			[NET] Specifies amount of time (in seconds) that
			netpoll should wait for a carrier. By default netpoll
			waits 4 seconds.

	no387		[BUGS=X86-32] Tells the kernel to use the 387 maths
			emulation library even if a 387 maths coprocessor
			is present.

	no_console_suspend
			[HW] Never suspend the console
			Disable suspending of consoles during suspend and
			hibernate operations.  Once disabled, debugging
			messages can reach various consoles while the rest
			of the system is being put to sleep (ie, while
			debugging driver suspend/resume hooks).  This may
			not work reliably with all consoles, but is known
			to work with serial and VGA consoles.

	noaliencache	[MM, NUMA, SLAB] Disables the allocation of alien
			caches in the slab allocator.  Saves per-node memory,
			but will impact performance.

	noalign		[KNL,ARM]

	noapic		[SMP,APIC] Tells the kernel to not make use of any
			IOAPICs that may be present in the system.

	nobats		[PPC] Do not use BATs for mapping kernel lowmem
			on "Classic" PPC cores.

	nocache		[ARM]

	noclflush	[BUGS=X86] Don't use the CLFLUSH instruction

	nodelayacct	[KNL] Disable per-task delay accounting

	nodsp		[SH] Disable hardware DSP at boot time.

	noefi		[X86] Disable EFI runtime services support.

	noexec		[IA-64]

	noexec		[X86]
			On X86-32 available only on PAE configured kernels.
			noexec=on: enable non-executable mappings (default)
			noexec=off: disable non-executable mappings

	noexec32	[X86-64]
			This affects only 32-bit executables.
			noexec32=on: enable non-executable mappings (default)
				read doesn't imply executable mappings
			noexec32=off: disable non-executable mappings
				read implies executable mappings

	nofpu		[SH] Disable hardware FPU at boot time.

	nofxsr		[BUGS=X86-32] Disables x86 floating point extended
			register save and restore. The kernel will only save
			legacy floating-point registers on task switch.

	noxsave		[BUGS=X86] Disables x86 extended register state save
			and restore using xsave. The kernel will fallback to
			enabling legacy floating-point and sse state.

	nohlt		[BUGS=ARM,SH] Tells the kernel that the sleep(SH) or
			wfi(ARM) instruction doesn't work correctly and not to
			use it. This is also useful when using JTAG debugger.

	no-hlt		[BUGS=X86-32] Tells the kernel that the hlt
			instruction doesn't work correctly and not to
			use it.

	no_file_caps	Tells the kernel not to honor file capabilities.  The
			only way then for a file to be executed with privilege
			is to be setuid root or executed by root.

	nohalt		[IA-64] Tells the kernel not to use the power saving
			function PAL_HALT_LIGHT when idle. This increases
			power-consumption. On the positive side, it reduces
			interrupt wake-up latency, which may improve performance
			in certain environments such as networked servers or
			real-time systems.

	nohz=		[KNL] Boottime enable/disable dynamic ticks
			Valid arguments: on, off
			Default: on

	noiotrap	[SH] Disables trapped I/O port accesses.

	noirqdebug	[X86-32] Disables the code which attempts to detect and
			disable unhandled interrupt sources.

	no_timer_check	[X86,APIC] Disables the code which tests for
			broken timer IRQ sources.

	noisapnp	[ISAPNP] Disables ISA PnP code.

	noinitrd	[RAM] Tells the kernel not to load any configured
			initial RAM disk.

	nointremap	[X86-64, Intel-IOMMU] Do not enable interrupt
			remapping.

	nointroute	[IA-64]

	nojitter	[IA64] Disables jitter checking for ITC timers.

	nolapic		[X86-32,APIC] Do not enable or use the local APIC.

	nolapic_timer	[X86-32,APIC] Do not use the local APIC timer.

	noltlbs		[PPC] Do not use large page/tlb entries for kernel
			lowmem mapping on PPC40x.

	nomca		[IA-64] Disable machine check abort handling

	nomce		[X86-32] Machine Check Exception

	nomfgpt		[X86-32] Disable Multi-Function General Purpose
			Timer usage (for AMD Geode machines).

	nopat		[X86] Disable PAT (page attribute table extension of
			pagetables) support.

	norandmaps	Don't use address space randomization.  Equivalent to
			echo 0 > /proc/sys/kernel/randomize_va_space

	noreplace-paravirt	[X86-32,PV_OPS] Don't patch paravirt_ops

	noreplace-smp	[X86-32,SMP] Don't replace SMP instructions
			with UP alternatives

	noresidual	[PPC] Don't use residual data on PReP machines.

	noresume	[SWSUSP] Disables resume and restores original swap
			space.

	no-scroll	[VGA] Disables scrollback.
			This is required for the Braillex ib80-piezo Braille
			reader made by F.H. Papenmeier (Germany).

	nosbagart	[IA-64]

	nosep		[BUGS=X86-32] Disables x86 SYSENTER/SYSEXIT support.

	nosmp		[SMP] Tells an SMP kernel to act as a UP kernel,
			and disable the IO APIC.  legacy for "maxcpus=0".

	nosoftlockup	[KNL] Disable the soft-lockup detector.

	noswapaccount	[KNL] Disable accounting of swap in memory resource
			controller. (See Documentation/cgroups/memory.txt)

	nosync		[HW,M68K] Disables sync negotiation for all devices.

	notsc		[BUGS=X86-32] Disable Time Stamp Counter

	nousb		[USB] Disable the USB subsystem

	nowatchdog	[KNL] Disable the lockup detector.

	nowb		[ARM]

	nox2apic	[X86-64,APIC] Do not enable x2APIC mode.

	nptcg=		[IA64] Override max number of concurrent global TLB
			purges which is reported from either PAL_VM_SUMMARY or
			SAL PALO.

	nr_cpus=	[SMP] Maximum number of processors that	an SMP kernel
			could support.  nr_cpus=n : n >= 1 limits the kernel to
			supporting 'n' processors. Later in runtime you can not
			use hotplug cpu feature to put more cpu back to online.
			just like you compile the kernel NR_CPUS=n

	nr_uarts=	[SERIAL] maximum number of UARTs to be registered.

	numa_zonelist_order= [KNL, BOOT] Select zonelist order for NUMA.
			one of ['zone', 'node', 'default'] can be specified
			This can be set from sysctl after boot.
			See Documentation/sysctl/vm.txt for details.

	ohci1394_dma=early	[HW] enable debugging via the ohci1394 driver.
			See Documentation/debugging-via-ohci1394.txt for more
			info.

	olpc_ec_timeout= [OLPC] ms delay when issuing EC commands
			Rather than timing out after 20 ms if an EC
			command is not properly ACKed, override the length
			of the timeout.  We have interrupts disabled while
			waiting for the ACK, so if this is set too high
			interrupts *may* be lost!

	omap_mux=	[OMAP] Override bootloader pin multiplexing.
			Format: <mux_mode0.mode_name=value>...
			For example, to override I2C bus2:
			omap_mux=i2c2_scl.i2c2_scl=0x100,i2c2_sda.i2c2_sda=0x100

	oprofile.timer=	[HW]
			Use timer interrupt instead of performance counters

	oprofile.cpu_type=	Force an oprofile cpu type
			This might be useful if you have an older oprofile
			userland or if you want common events.
			Format: { arch_perfmon }
			arch_perfmon: [X86] Force use of architectural
				perfmon on Intel CPUs instead of the
				CPU specific event set.

<<<<<<< HEAD
	OSS		[HW,OSS]
			See Documentation/sound/oss/oss-parameters.txt

	osst=		[HW,SCSI] SCSI Tape Driver
			Format: <buffer_size>,<write_threshold>
			See also Documentation/scsi/st.txt.

=======
>>>>>>> fa4171be
	panic=		[KNL] Kernel behaviour on panic
			Format: <timeout>

	parkbd.port=	[HW] Parallel port number the keyboard adapter is
			connected to, default is 0.
			Format: <parport#>
	parkbd.mode=	[HW] Parallel port keyboard adapter mode of operation,
			0 for XT, 1 for AT (default is AT).
			Format: <mode>

	parport=	[HW,PPT] Specify parallel ports. 0 disables.
			Format: { 0 | auto | 0xBBB[,IRQ[,DMA]] }
			Use 'auto' to force the driver to use any
			IRQ/DMA settings detected (the default is to
			ignore detected IRQ/DMA settings because of
			possible conflicts). You can specify the base
			address, IRQ, and DMA settings; IRQ and DMA
			should be numbers, or 'auto' (for using detected
			settings on that particular port), or 'nofifo'
			(to avoid using a FIFO even if it is detected).
			Parallel ports are assigned in the order they
			are specified on the command line, starting
			with parport0.

	parport_init_mode=	[HW,PPT]
			Configure VIA parallel port to operate in
			a specific mode. This is necessary on Pegasos
			computer where firmware has no options for setting
			up parallel port mode and sets it to spp.
			Currently this function knows 686a and 8231 chips.
			Format: [spp|ps2|epp|ecp|ecpepp]

<<<<<<< HEAD
	pas16=		[HW,SCSI]
			See header of drivers/scsi/pas16.c.
=======
	pas2=		[HW,OSS] Format:
			<io>,<irq>,<dma>,<dma16>,<sb_io>,<sb_irq>,<sb_dma>,<sb_dma16>
>>>>>>> fa4171be

	pause_on_oops=
			Halt all CPUs after the first oops has been printed for
			the specified number of seconds.  This is to be used if
			your oopses keep scrolling off the screen.

	pcbit=		[HW,ISDN]

	pcd.		[PARIDE]
			See header of drivers/block/paride/pcd.c.
			See also Documentation/blockdev/paride.txt.

	pci=option[,option...]	[PCI] various PCI subsystem options:
		earlydump	[X86] dump PCI config space before the kernel
			        changes anything
		off		[X86] don't probe for the PCI bus
		bios		[X86-32] force use of PCI BIOS, don't access
				the hardware directly. Use this if your machine
				has a non-standard PCI host bridge.
		nobios		[X86-32] disallow use of PCI BIOS, only direct
				hardware access methods are allowed. Use this
				if you experience crashes upon bootup and you
				suspect they are caused by the BIOS.
		conf1		[X86] Force use of PCI Configuration
				Mechanism 1.
		conf2		[X86] Force use of PCI Configuration
				Mechanism 2.
		noaer		[PCIE] If the PCIEAER kernel config parameter is
				enabled, this kernel boot option can be used to
				disable the use of PCIE advanced error reporting.
		nodomains	[PCI] Disable support for multiple PCI
				root domains (aka PCI segments, in ACPI-speak).
		nommconf	[X86] Disable use of MMCONFIG for PCI
				Configuration
		check_enable_amd_mmconf [X86] check for and enable
				properly configured MMIO access to PCI
				config space on AMD family 10h CPU
		nomsi		[MSI] If the PCI_MSI kernel config parameter is
				enabled, this kernel boot option can be used to
				disable the use of MSI interrupts system-wide.
		noioapicquirk	[APIC] Disable all boot interrupt quirks.
				Safety option to keep boot IRQs enabled. This
				should never be necessary.
		ioapicreroute	[APIC] Enable rerouting of boot IRQs to the
				primary IO-APIC for bridges that cannot disable
				boot IRQs. This fixes a source of spurious IRQs
				when the system masks IRQs.
		noioapicreroute	[APIC] Disable workaround that uses the
				boot IRQ equivalent of an IRQ that connects to
				a chipset where boot IRQs cannot be disabled.
				The opposite of ioapicreroute.
		biosirq		[X86-32] Use PCI BIOS calls to get the interrupt
				routing table. These calls are known to be buggy
				on several machines and they hang the machine
				when used, but on other computers it's the only
				way to get the interrupt routing table. Try
				this option if the kernel is unable to allocate
				IRQs or discover secondary PCI buses on your
				motherboard.
		rom		[X86] Assign address space to expansion ROMs.
				Use with caution as certain devices share
				address decoders between ROMs and other
				resources.
		norom		[X86] Do not assign address space to
				expansion ROMs that do not already have
				BIOS assigned address ranges.
		nobar		[X86] Do not assign address space to the
				BARs that weren't assigned by the BIOS.
		irqmask=0xMMMM	[X86] Set a bit mask of IRQs allowed to be
				assigned automatically to PCI devices. You can
				make the kernel exclude IRQs of your ISA cards
				this way.
		pirqaddr=0xAAAAA	[X86] Specify the physical address
				of the PIRQ table (normally generated
				by the BIOS) if it is outside the
				F0000h-100000h range.
		lastbus=N	[X86] Scan all buses thru bus #N. Can be
				useful if the kernel is unable to find your
				secondary buses and you want to tell it
				explicitly which ones they are.
		assign-busses	[X86] Always assign all PCI bus
				numbers ourselves, overriding
				whatever the firmware may have done.
		usepirqmask	[X86] Honor the possible IRQ mask stored
				in the BIOS $PIR table. This is needed on
				some systems with broken BIOSes, notably
				some HP Pavilion N5400 and Omnibook XE3
				notebooks. This will have no effect if ACPI
				IRQ routing is enabled.
		noacpi		[X86] Do not use ACPI for IRQ routing
				or for PCI scanning.
		use_crs		[X86] Use PCI host bridge window information
				from ACPI.  On BIOSes from 2008 or later, this
				is enabled by default.  If you need to use this,
				please report a bug.
		nocrs		[X86] Ignore PCI host bridge windows from ACPI.
			        If you need to use this, please report a bug.
		routeirq	Do IRQ routing for all PCI devices.
				This is normally done in pci_enable_device(),
				so this option is a temporary workaround
				for broken drivers that don't call it.
		skip_isa_align	[X86] do not align io start addr, so can
				handle more pci cards
		firmware	[ARM] Do not re-enumerate the bus but instead
				just use the configuration from the
				bootloader. This is currently used on
				IXP2000 systems where the bus has to be
				configured a certain way for adjunct CPUs.
		noearly		[X86] Don't do any early type 1 scanning.
				This might help on some broken boards which
				machine check when some devices' config space
				is read. But various workarounds are disabled
				and some IOMMU drivers will not work.
		bfsort		Sort PCI devices into breadth-first order.
				This sorting is done to get a device
				order compatible with older (<= 2.4) kernels.
		nobfsort	Don't sort PCI devices into breadth-first order.
		cbiosize=nn[KMG]	The fixed amount of bus space which is
				reserved for the CardBus bridge's IO window.
				The default value is 256 bytes.
		cbmemsize=nn[KMG]	The fixed amount of bus space which is
				reserved for the CardBus bridge's memory
				window. The default value is 64 megabytes.
		resource_alignment=
				Format:
				[<order of align>@][<domain>:]<bus>:<slot>.<func>[; ...]
				Specifies alignment and device to reassign
				aligned memory resources.
				If <order of align> is not specified,
				PAGE_SIZE is used as alignment.
				PCI-PCI bridge can be specified, if resource
				windows need to be expanded.
		ecrc=		Enable/disable PCIe ECRC (transaction layer
				end-to-end CRC checking).
				bios: Use BIOS/firmware settings. This is the
				the default.
				off: Turn ECRC off
				on: Turn ECRC on.

	pcie_aspm=	[PCIE] Forcibly enable or disable PCIe Active State Power
			Management.
		off	Disable ASPM.
		force	Enable ASPM even on devices that claim not to support it.
			WARNING: Forcing ASPM on may cause system lockups.

	pcie_pme=	[PCIE,PM] Native PCIe PME signaling options:
			Format: {auto|force}[,nomsi]
		auto	Use native PCIe PME signaling if the BIOS allows the
			kernel to control PCIe config registers of root ports.
		force	Use native PCIe PME signaling even if the BIOS refuses
			to allow the kernel to control the relevant PCIe config
			registers.
		nomsi	Do not use MSI for native PCIe PME signaling (this makes
			all PCIe root ports use INTx for everything).

	pcmv=		[HW,PCMCIA] BadgePAD 4

	pd.		[PARIDE]
			See Documentation/blockdev/paride.txt.

	pdcchassis=	[PARISC,HW] Disable/Enable PDC Chassis Status codes at
			boot time.
			Format: { 0 | 1 }
			See arch/parisc/kernel/pdc_chassis.c

	percpu_alloc=	Select which percpu first chunk allocator to use.
			Currently supported values are "embed" and "page".
			Archs may support subset or none of the	selections.
			See comments in mm/percpu.c for details on each
			allocator.  This parameter is primarily	for debugging
			and performance comparison.

	pf.		[PARIDE]
			See Documentation/blockdev/paride.txt.

	pg.		[PARIDE]
			See Documentation/blockdev/paride.txt.

	pirq=		[SMP,APIC] Manual mp-table setup
			See Documentation/x86/i386/IO-APIC.txt.

	plip=		[PPT,NET] Parallel port network link
			Format: { parport<nr> | timid | 0 }
			See also Documentation/parport.txt.

	pmtmr=		[X86] Manual setup of pmtmr I/O Port. 
			Override pmtimer IOPort with a hex value.
			e.g. pmtmr=0x508

	pnp.debug	[PNP]
			Enable PNP debug messages.  This depends on the
			CONFIG_PNP_DEBUG_MESSAGES option.

	pnpacpi=	[ACPI]
			{ off }

	pnpbios=	[ISAPNP]
			{ on | off | curr | res | no-curr | no-res }

	pnp_reserve_irq=
			[ISAPNP] Exclude IRQs for the autoconfiguration

	pnp_reserve_dma=
			[ISAPNP] Exclude DMAs for the autoconfiguration

	pnp_reserve_io=	[ISAPNP] Exclude I/O ports for the autoconfiguration
			Ranges are in pairs (I/O port base and size).

	pnp_reserve_mem=
			[ISAPNP] Exclude memory regions for the
			autoconfiguration.
			Ranges are in pairs (memory base and size).

	ports=		[IP_VS_FTP] IPVS ftp helper module
			Default is 21.
			Up to 8 (IP_VS_APP_MAX_PORTS) ports
			may be specified.
			Format: <port>,<port>....

	print-fatal-signals=
			[KNL] debug: print fatal signals

			If enabled, warn about various signal handling
			related application anomalies: too many signals,
			too many POSIX.1 timers, fatal signals causing a
			coredump - etc.

			If you hit the warning due to signal overflow,
			you might want to try "ulimit -i unlimited".

			default: off.

	printk.time=	Show timing data prefixed to each printk message line
			Format: <bool>  (1/Y/y=enable, 0/N/n=disable)

	processor.max_cstate=	[HW,ACPI]
			Limit processor to maximum C-state
			max_cstate=9 overrides any DMI blacklist limit.

	processor.nocst	[HW,ACPI]
			Ignore the _CST method to determine C-states,
			instead using the legacy FADT method

	profile=	[KNL] Enable kernel profiling via /proc/profile
			Format: [schedule,]<number>
			Param: "schedule" - profile schedule points.
			Param: <number> - step/bucket size as a power of 2 for
				statistical time based profiling.
			Param: "sleep" - profile D-state sleeping (millisecs).
				Requires CONFIG_SCHEDSTATS
			Param: "kvm" - profile VM exits.

	prompt_ramdisk=	[RAM] List of RAM disks to prompt for floppy disk
			before loading.
			See Documentation/blockdev/ramdisk.txt.

	psmouse.proto=	[HW,MOUSE] Highest PS2 mouse protocol extension to
			probe for; one of (bare|imps|exps|lifebook|any).
	psmouse.rate=	[HW,MOUSE] Set desired mouse report rate, in reports
			per second.
	psmouse.resetafter=	[HW,MOUSE]
			Try to reset the device after so many bad packets
			(0 = never).
	psmouse.resolution=
			[HW,MOUSE] Set desired mouse resolution, in dpi.
	psmouse.smartscroll=
			[HW,MOUSE] Controls Logitech smartscroll autorepeat.
			0 = disabled, 1 = enabled (default).

	pt.		[PARIDE]
			See Documentation/blockdev/paride.txt.

	pty.legacy_count=
			[KNL] Number of legacy pty's. Overwrites compiled-in
			default number.

	quiet		[KNL] Disable most log messages

	r128=		[HW,DRM]

	raid=		[HW,RAID]
			See Documentation/md.txt.

	ramdisk_blocksize=	[RAM]
			See Documentation/blockdev/ramdisk.txt.

	ramdisk_size=	[RAM] Sizes of RAM disks in kilobytes
			See Documentation/blockdev/ramdisk.txt.

	rcupdate.blimit=	[KNL,BOOT]
			Set maximum number of finished RCU callbacks to process
			in one batch.

	rcupdate.qhimark=	[KNL,BOOT]
			Set threshold of queued
			RCU callbacks over which batch limiting is disabled.

	rcupdate.qlowmark=	[KNL,BOOT]
			Set threshold of queued RCU callbacks below which
			batch limiting is re-enabled.

	rdinit=		[KNL]
			Format: <full_path>
			Run specified binary instead of /init from the ramdisk,
			used for early userspace startup. See initrd.

	reboot=		[BUGS=X86-32,BUGS=ARM,BUGS=IA-64] Rebooting mode
			Format: <reboot_mode>[,<reboot_mode2>[,...]]
			See arch/*/kernel/reboot.c or arch/*/kernel/process.c

	relax_domain_level=
			[KNL, SMP] Set scheduler's default relax_domain_level.
			See Documentation/cgroups/cpusets.txt.

	reserve=	[KNL,BUGS] Force the kernel to ignore some iomem area

	reservetop=	[X86-32]
			Format: nn[KMG]
			Reserves a hole at the top of the kernel virtual
			address space.

	reset_devices	[KNL] Force drivers to reset the underlying device
			during initialization.

	resume=		[SWSUSP]
			Specify the partition device for software suspend

	resume_offset=	[SWSUSP]
			Specify the offset from the beginning of the partition
			given by "resume=" at which the swap header is located,
			in <PAGE_SIZE> units (needed only for swap files).
			See  Documentation/power/swsusp-and-swap-files.txt

	retain_initrd	[RAM] Keep initrd memory after extraction

	rhash_entries=	[KNL,NET]
			Set number of hash buckets for route cache

	riscom8=	[HW,SERIAL]
			Format: <io_board1>[,<io_board2>[,...<io_boardN>]]

	ro		[KNL] Mount root device read-only on boot

	root=		[KNL] Root filesystem

	rootdelay=	[KNL] Delay (in seconds) to pause before attempting to
			mount the root filesystem

	rootflags=	[KNL] Set root filesystem mount option string

	rootfstype=	[KNL] Set root filesystem type

	rootwait	[KNL] Wait (indefinitely) for root device to show up.
			Useful for devices that are detected asynchronously
			(e.g. USB and MMC devices).

	rw		[KNL] Mount root device read-write on boot

	S		[KNL] Run init in single mode

	sa1100ir	[NET]
			See drivers/net/irda/sa1100_ir.c.

	sbni=		[NET] Granch SBNI12 leased line adapter

	sched_debug	[KNL] Enables verbose scheduler debug messages.

	security=	[SECURITY] Choose a security module to enable at boot.
			If this boot parameter is not specified, only the first
			security module asking for security registration will be
			loaded. An invalid security module name will be treated
			as if no module has been chosen.

	selinux=	[SELINUX] Disable or enable SELinux at boot time.
			Format: { "0" | "1" }
			See security/selinux/Kconfig help text.
			0 -- disable.
			1 -- enable.
			Default value is set via kernel config option.
			If enabled at boot time, /selinux/disable can be used
			later to disable prior to initial policy load.

	apparmor=	[APPARMOR] Disable or enable AppArmor at boot time
			Format: { "0" | "1" }
			See security/apparmor/Kconfig help text
			0 -- disable.
			1 -- enable.
			Default value is set via kernel config option.

	serialnumber	[BUGS=X86-32]

	shapers=	[NET]
			Maximal number of shapers.

	show_msr=	[x86] show boot-time MSR settings
			Format: { <integer> }
			Show boot-time (BIOS-initialized) MSR settings.
			The parameter means the number of CPUs to show,
			for example 1 means boot CPU only.

	simeth=		[IA-64]
	simscsi=

	slram=		[HW,MTD]

	slub_debug[=options[,slabs]]	[MM, SLUB]
			Enabling slub_debug allows one to determine the
			culprit if slab objects become corrupted. Enabling
			slub_debug can create guard zones around objects and
			may poison objects when not in use. Also tracks the
			last alloc / free. For more information see
			Documentation/vm/slub.txt.

	slub_max_order= [MM, SLUB]
			Determines the maximum allowed order for slabs.
			A high setting may cause OOMs due to memory
			fragmentation. For more information see
			Documentation/vm/slub.txt.

	slub_min_objects=	[MM, SLUB]
			The minimum number of objects per slab. SLUB will
			increase the slab order up to slub_max_order to
			generate a sufficiently large slab able to contain
			the number of objects indicated. The higher the number
			of objects the smaller the overhead of tracking slabs
			and the less frequently locks need to be acquired.
			For more information see Documentation/vm/slub.txt.

	slub_min_order=	[MM, SLUB]
			Determines the mininum page order for slabs. Must be
			lower than slub_max_order.
			For more information see Documentation/vm/slub.txt.

	slub_nomerge	[MM, SLUB]
			Disable merging of slabs with similar size. May be
			necessary if there is some reason to distinguish
			allocs to different slabs. Debug options disable
			merging on their own.
			For more information see Documentation/vm/slub.txt.

	smart2=		[HW]
			Format: <io1>[,<io2>[,...,<io8>]]

	smp-alt-once	[X86-32,SMP] On a hotplug CPU system, only
			attempt to substitute SMP alternatives once at boot.

	smsc-ircc2.nopnp	[HW] Don't use PNP to discover SMC devices
	smsc-ircc2.ircc_cfg=	[HW] Device configuration I/O port
	smsc-ircc2.ircc_sir=	[HW] SIR base I/O port
	smsc-ircc2.ircc_fir=	[HW] FIR base I/O port
	smsc-ircc2.ircc_irq=	[HW] IRQ line
	smsc-ircc2.ircc_dma=	[HW] DMA channel
	smsc-ircc2.ircc_transceiver= [HW] Transceiver type:
				0: Toshiba Satellite 1800 (GP data pin select)
				1: Fast pin select (default)
				2: ATC IRMode

	softlockup_panic=
			[KNL] Should the soft-lockup detector generate panics.

	sonypi.*=	[HW] Sony Programmable I/O Control Device driver
			See Documentation/sonypi.txt

	specialix=	[HW,SERIAL] Specialix multi-serial port adapter
			See Documentation/serial/specialix.txt.

	spia_io_base=	[HW,MTD]
	spia_fio_base=
	spia_pedr=
	spia_peddr=

<<<<<<< HEAD
	st=		[HW,SCSI] SCSI tape parameters (buffers, etc.)
			See Documentation/scsi/st.txt.
=======
	sscape=		[HW,OSS]
			Format: <io>,<irq>,<dma>,<mpu_io>,<mpu_irq>
>>>>>>> fa4171be

	stacktrace	[FTRACE]
			Enabled the stack tracer on boot up.

	sti=		[PARISC,HW]
			Format: <num>
			Set the STI (builtin display/keyboard on the HP-PARISC
			machines) console (graphic card) which should be used
			as the initial boot-console.
			See also comment in drivers/video/console/sticore.c.

	sti_font=	[HW]
			See comment in drivers/video/console/sticore.c.

	stifb=		[HW]
			Format: bpp:<bpp1>[:<bpp2>[:<bpp3>...]]

	sunrpc.min_resvport=
	sunrpc.max_resvport=
			[NFS,SUNRPC]
			SunRPC servers often require that client requests
			originate from a privileged port (i.e. a port in the
			range 0 < portnr < 1024).
			An administrator who wishes to reserve some of these
			ports for other uses may adjust the range that the
			kernel's sunrpc client considers to be privileged
			using these two parameters to set the minimum and
			maximum port values.

	sunrpc.pool_mode=
			[NFS]
			Control how the NFS server code allocates CPUs to
			service thread pools.  Depending on how many NICs
			you have and where their interrupts are bound, this
			option will affect which CPUs will do NFS serving.
			Note: this parameter cannot be changed while the
			NFS server is running.

			auto	    the server chooses an appropriate mode
				    automatically using heuristics
			global	    a single global pool contains all CPUs
			percpu	    one pool for each CPU
			pernode	    one pool for each NUMA node (equivalent
				    to global on non-NUMA machines)

	sunrpc.tcp_slot_table_entries=
	sunrpc.udp_slot_table_entries=
			[NFS,SUNRPC]
			Sets the upper limit on the number of simultaneous
			RPC calls that can be sent from the client to a
			server. Increasing these values may allow you to
			improve throughput, but will also increase the
			amount of memory reserved for use by the client.

	swiotlb=	[IA-64] Number of I/O TLB slabs

	switches=	[HW,M68k]

	sysrq_always_enabled
			[KNL]
			Ignore sysrq setting - this boot parameter will
			neutralize any effect of /proc/sys/kernel/sysrq.
			Useful for debugging.

	tdfx=		[HW,DRM]

	test_suspend=	[SUSPEND]
			Specify "mem" (for Suspend-to-RAM) or "standby" (for
			standby suspend) as the system sleep state to briefly
			enter during system startup.  The system is woken from
			this state using a wakeup-capable RTC alarm.

	thash_entries=	[KNL,NET]
			Set number of hash buckets for TCP connection

	thermal.act=	[HW,ACPI]
			-1: disable all active trip points in all thermal zones
			<degrees C>: override all lowest active trip points

	thermal.crt=	[HW,ACPI]
			-1: disable all critical trip points in all thermal zones
			<degrees C>: override all critical trip points

	thermal.nocrt=	[HW,ACPI]
			Set to disable actions on ACPI thermal zone
			critical and hot trip points.

	thermal.off=	[HW,ACPI]
			1: disable ACPI thermal control

	thermal.psv=	[HW,ACPI]
			-1: disable all passive trip points
			<degrees C>: override all passive trip points to this
			value

	thermal.tzp=	[HW,ACPI]
			Specify global default ACPI thermal zone polling rate
			<deci-seconds>: poll all this frequency
			0: no polling (default)

	topology=	[S390]
			Format: {off | on}
			Specify if the kernel should make use of the cpu
			topology informations if the hardware supports these.
			The scheduler will make use of these informations and
			e.g. base its process migration decisions on it.
			Default is off.

	tp720=		[HW,PS2]

	tpm_suspend_pcr=[HW,TPM]
			Format: integer pcr id
			Specify that at suspend time, the tpm driver
			should extend the specified pcr with zeros,
			as a workaround for some chips which fail to
			flush the last written pcr on TPM_SaveState.
			This will guarantee that all the other pcrs
			are saved.

	trace_buf_size=nn[KMG]
			[FTRACE] will set tracing buffer size.

	trace_event=[event-list]
			[FTRACE] Set and start specified trace events in order
			to facilitate early boot debugging.
			See also Documentation/trace/events.txt

	tsc=		Disable clocksource-must-verify flag for TSC.
			Format: <string>
			[x86] reliable: mark tsc clocksource as reliable, this
			disables clocksource verification at runtime.
			Used to enable high-resolution timer mode on older
			hardware, and in virtualized environment.

	turbografx.map[2|3]=	[HW,JOY]
			TurboGraFX parallel port interface
			Format:
			<port#>,<js1>,<js2>,<js3>,<js4>,<js5>,<js6>,<js7>
			See also Documentation/input/joystick-parport.txt

<<<<<<< HEAD
	u14-34f=	[HW,SCSI] UltraStor 14F/34F SCSI host adapter
			See header of drivers/scsi/u14-34f.c.
=======
	uart401=	[HW,OSS]
			Format: <io>,<irq>

	uart6850=	[HW,OSS]
			Format: <io>,<irq>
>>>>>>> fa4171be

	uhash_entries=	[KNL,NET]
			Set number of hash buckets for UDP/UDP-Lite connections

	uhci-hcd.ignore_oc=
			[USB] Ignore overcurrent events (default N).
			Some badly-designed motherboards generate lots of
			bogus events, for ports that aren't wired to
			anything.  Set this parameter to avoid log spamming.
			Note that genuine overcurrent events won't be
			reported either.

	unknown_nmi_panic
			[X86]
			Set unknown_nmi_panic=1 early on boot.

	usbcore.autosuspend=
			[USB] The autosuspend time delay (in seconds) used
			for newly-detected USB devices (default 2).  This
			is the time required before an idle device will be
			autosuspended.  Devices for which the delay is set
			to a negative value won't be autosuspended at all.

	usbcore.usbfs_snoop=
			[USB] Set to log all usbfs traffic (default 0 = off).

	usbcore.blinkenlights=
			[USB] Set to cycle leds on hubs (default 0 = off).

	usbcore.old_scheme_first=
			[USB] Start with the old device initialization
			scheme (default 0 = off).

	usbcore.use_both_schemes=
			[USB] Try the other device initialization scheme
			if the first one fails (default 1 = enabled).

	usbcore.initial_descriptor_timeout=
			[USB] Specifies timeout for the initial 64-byte
                        USB_REQ_GET_DESCRIPTOR request in milliseconds
			(default 5000 = 5.0 seconds).

	usbhid.mousepoll=
			[USBHID] The interval which mice are to be polled at.

	usb-storage.delay_use=
			[UMS] The delay in seconds before a new device is
			scanned for Logical Units (default 5).

	usb-storage.quirks=
			[UMS] A list of quirks entries to supplement or
			override the built-in unusual_devs list.  List
			entries are separated by commas.  Each entry has
			the form VID:PID:Flags where VID and PID are Vendor
			and Product ID values (4-digit hex numbers) and
			Flags is a set of characters, each corresponding
			to a common usb-storage quirk flag as follows:
				a = SANE_SENSE (collect more than 18 bytes
					of sense data);
				b = BAD_SENSE (don't collect more than 18
					bytes of sense data);
				c = FIX_CAPACITY (decrease the reported
					device capacity by one sector);
				h = CAPACITY_HEURISTICS (decrease the
					reported device capacity by one
					sector if the number is odd);
				i = IGNORE_DEVICE (don't bind to this
					device);
				l = NOT_LOCKABLE (don't try to lock and
					unlock ejectable media);
				m = MAX_SECTORS_64 (don't transfer more
					than 64 sectors = 32 KB at a time);
				o = CAPACITY_OK (accept the capacity
					reported by the device);
				r = IGNORE_RESIDUE (the device reports
					bogus residue values);
				s = SINGLE_LUN (the device has only one
					Logical Unit);
				w = NO_WP_DETECT (don't test whether the
					medium is write-protected).
			Example: quirks=0419:aaf5:rl,0421:0433:rc

	userpte=
			[X86] Flags controlling user PTE allocations.

				nohigh = do not allocate PTE pages in
					HIGHMEM regardless of setting
					of CONFIG_HIGHPTE.

	vdso=		[X86,SH]
			vdso=2: enable compat VDSO (default with COMPAT_VDSO)
			vdso=1: enable VDSO (default)
			vdso=0: disable VDSO mapping

	vdso32=		[X86]
			vdso32=2: enable compat VDSO (default with COMPAT_VDSO)
			vdso32=1: enable 32-bit VDSO (default)
			vdso32=0: disable 32-bit VDSO mapping

	vector=		[IA-64,SMP]
			vector=percpu: enable percpu vector domain

	video=		[FB] Frame buffer configuration
			See Documentation/fb/modedb.txt.

	vga=		[BOOT,X86-32] Select a particular video mode
			See Documentation/x86/boot.txt and
			Documentation/svga.txt.
			Use vga=ask for menu.
			This is actually a boot loader parameter; the value is
			passed to the kernel using a special protocol.

	vmalloc=nn[KMG]	[KNL,BOOT] Forces the vmalloc area to have an exact
			size of <nn>. This can be used to increase the
			minimum size (128MB on x86). It can also be used to
			decrease the size and leave more room for directly
			mapped kernel RAM.

	vmhalt=		[KNL,S390] Perform z/VM CP command after system halt.
			Format: <command>

	vmpanic=	[KNL,S390] Perform z/VM CP command after kernel panic.
			Format: <command>

	vmpoff=		[KNL,S390] Perform z/VM CP command after power off.
			Format: <command>

	vt.cur_default=	[VT] Default cursor shape.
			Format: 0xCCBBAA, where AA, BB, and CC are the same as
			the parameters of the <Esc>[?A;B;Cc escape sequence;
			see VGA-softcursor.txt. Default: 2 = underline.

	vt.default_blu=	[VT]
			Format: <blue0>,<blue1>,<blue2>,...,<blue15>
			Change the default blue palette of the console.
			This is a 16-member array composed of values
			ranging from 0-255.

	vt.default_grn=	[VT]
			Format: <green0>,<green1>,<green2>,...,<green15>
			Change the default green palette of the console.
			This is a 16-member array composed of values
			ranging from 0-255.

	vt.default_red=	[VT]
			Format: <red0>,<red1>,<red2>,...,<red15>
			Change the default red palette of the console.
			This is a 16-member array composed of values
			ranging from 0-255.

	vt.default_utf8=
			[VT]
			Format=<0|1>
			Set system-wide default UTF-8 mode for all tty's.
			Default is 1, i.e. UTF-8 mode is enabled for all
			newly opened terminals.

	vt.global_cursor_default=
			[VT]
			Format=<-1|0|1>
			Set system-wide default for whether a cursor
			is shown on new VTs. Default is -1,
			i.e. cursors will be created by default unless
			overridden by individual drivers. 0 will hide
			cursors, 1 will display them.

<<<<<<< HEAD
	wd33c93=	[HW,SCSI]
			See header of drivers/scsi/wd33c93.c.

	wd7000=		[HW,SCSI]
			See header of drivers/scsi/wd7000.c.
=======
	waveartist=	[HW,OSS]
			Format: <io>,<irq>,<dma>,<dma2>
>>>>>>> fa4171be

	watchdog timers	[HW,WDT] For information on watchdog timers,
			see Documentation/watchdog/watchdog-parameters.txt
			or other driver-specific files in the
			Documentation/watchdog/ directory.

	x2apic_phys	[X86-64,APIC] Use x2apic physical mode instead of
			default x2apic cluster mode on platforms
			supporting x2apic.

	x86_mrst_timer= [X86-32,APBT]
			Choose timer option for x86 Moorestown MID platform.
			Two valid options are apbt timer only and lapic timer
			plus one apbt timer for broadcast timer.
			x86_mrst_timer=apbt_only | lapic_and_apbt

	xd=		[HW,XT] Original XT pre-IDE (RLL encoded) disks.
	xd_geo=		See header of drivers/block/xd.c.

	xen_emul_unplug=		[HW,X86,XEN]
			Unplug Xen emulated devices
			Format: [unplug0,][unplug1]
			ide-disks -- unplug primary master IDE devices
			aux-ide-disks -- unplug non-primary-master IDE devices
			nics -- unplug network devices
			all -- unplug all emulated devices (NICs and IDE disks)
			ignore -- continue loading the Xen platform PCI driver even
				if the version check failed

	xirc2ps_cs=	[NET,PCMCIA]
			Format:
			<irq>,<irq_mask>,<io>,<full_duplex>,<do_sound>,<lockup_hack>[,<irq2>[,<irq3>[,<irq4>]]]

______________________________________________________________________

TODO:

	Add more DRM drivers.<|MERGE_RESOLUTION|>--- conflicted
+++ resolved
@@ -284,39 +284,15 @@
 	add_efi_memmap	[EFI; X86] Include EFI memory map in
 			kernel's map of available physical RAM.
 
-<<<<<<< HEAD
-	advansys=	[HW,SCSI]
-			See header of drivers/scsi/advansys.c.
-=======
-	aedsp16=	[HW,OSS] Audio Excel DSP 16
-			Format: <io>,<irq>,<dma>,<mss_io>,<mpu_io>,<mpu_irq>
-			See also header of sound/oss/aedsp16.c.
->>>>>>> fa4171be
-
 	agp=		[AGP]
 			{ off | try_unsupported }
 			off: disable AGP support
 			try_unsupported: try to drive unsupported chipsets
 				(may crash computer or cause data corruption)
 
-<<<<<<< HEAD
-	aha152x=	[HW,SCSI]
-			See Documentation/scsi/aha152x.txt.
-
-	aha1542=	[HW,SCSI]
-			Format: <portbase>[,<buson>,<busoff>[,<dmaspeed>]]
-
-	aic7xxx=	[HW,SCSI]
-			See Documentation/scsi/aic7xxx.txt.
-
-	aic79xx=	[HW,SCSI]
-			See Documentation/scsi/aic79xx.txt.
-
 	ALSA		[HW,ALSA]
 			See Documentation/sound/alsa/alsa-parameters.txt
 
-=======
->>>>>>> fa4171be
 	alignment=	[KNL,ARM]
 			Allow the default userspace alignment fault handler
 			behaviour to be specified.  Bit 0 enables warnings,
@@ -1813,16 +1789,9 @@
 				perfmon on Intel CPUs instead of the
 				CPU specific event set.
 
-<<<<<<< HEAD
 	OSS		[HW,OSS]
 			See Documentation/sound/oss/oss-parameters.txt
 
-	osst=		[HW,SCSI] SCSI Tape Driver
-			Format: <buffer_size>,<write_threshold>
-			See also Documentation/scsi/st.txt.
-
-=======
->>>>>>> fa4171be
 	panic=		[KNL] Kernel behaviour on panic
 			Format: <timeout>
 
@@ -1854,14 +1823,6 @@
 			up parallel port mode and sets it to spp.
 			Currently this function knows 686a and 8231 chips.
 			Format: [spp|ps2|epp|ecp|ecpepp]
-
-<<<<<<< HEAD
-	pas16=		[HW,SCSI]
-			See header of drivers/scsi/pas16.c.
-=======
-	pas2=		[HW,OSS] Format:
-			<io>,<irq>,<dma>,<dma16>,<sb_io>,<sb_irq>,<sb_dma>,<sb_dma16>
->>>>>>> fa4171be
 
 	pause_on_oops=
 			Halt all CPUs after the first oops has been printed for
@@ -2333,14 +2294,6 @@
 	spia_pedr=
 	spia_peddr=
 
-<<<<<<< HEAD
-	st=		[HW,SCSI] SCSI tape parameters (buffers, etc.)
-			See Documentation/scsi/st.txt.
-=======
-	sscape=		[HW,OSS]
-			Format: <io>,<irq>,<dma>,<mpu_io>,<mpu_irq>
->>>>>>> fa4171be
-
 	stacktrace	[FTRACE]
 			Enabled the stack tracer on boot up.
 
@@ -2479,17 +2432,6 @@
 			Format:
 			<port#>,<js1>,<js2>,<js3>,<js4>,<js5>,<js6>,<js7>
 			See also Documentation/input/joystick-parport.txt
-
-<<<<<<< HEAD
-	u14-34f=	[HW,SCSI] UltraStor 14F/34F SCSI host adapter
-			See header of drivers/scsi/u14-34f.c.
-=======
-	uart401=	[HW,OSS]
-			Format: <io>,<irq>
-
-	uart6850=	[HW,OSS]
-			Format: <io>,<irq>
->>>>>>> fa4171be
 
 	uhash_entries=	[KNL,NET]
 			Set number of hash buckets for UDP/UDP-Lite connections
@@ -2656,17 +2598,6 @@
 			overridden by individual drivers. 0 will hide
 			cursors, 1 will display them.
 
-<<<<<<< HEAD
-	wd33c93=	[HW,SCSI]
-			See header of drivers/scsi/wd33c93.c.
-
-	wd7000=		[HW,SCSI]
-			See header of drivers/scsi/wd7000.c.
-=======
-	waveartist=	[HW,OSS]
-			Format: <io>,<irq>,<dma>,<dma2>
->>>>>>> fa4171be
-
 	watchdog timers	[HW,WDT] For information on watchdog timers,
 			see Documentation/watchdog/watchdog-parameters.txt
 			or other driver-specific files in the
