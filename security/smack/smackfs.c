--- conflicted
+++ resolved
@@ -115,7 +115,7 @@
 {
 	nap->loginuid = audit_get_loginuid(current);
 	nap->sessionid = audit_get_sessionid(current);
-	nap->secid = smack_to_secid(current->security);
+	nap->secid = smack_to_secid(current_security());
 }
 
 /*
@@ -355,13 +355,7 @@
 	struct cipso_v4_doi *doip;
 	struct netlbl_audit nai;
 
-<<<<<<< HEAD
-	audit_info.loginuid = audit_get_loginuid(current);
-	audit_info.sessionid = audit_get_sessionid(current);
-	audit_info.secid = smack_to_secid(current_security());
-=======
 	smk_netlabel_audit_set(&nai);
->>>>>>> d936691a
 
 	rc = netlbl_cfg_map_del(NULL, PF_INET, NULL, NULL, &nai);
 	if (rc != 0)
@@ -402,13 +396,7 @@
 	int rc;
 	struct netlbl_audit nai;
 
-<<<<<<< HEAD
-	audit_info.loginuid = audit_get_loginuid(current);
-	audit_info.sessionid = audit_get_sessionid(current);
-	audit_info.secid = smack_to_secid(current_security());
-=======
 	smk_netlabel_audit_set(&nai);
->>>>>>> d936691a
 
 	if (oldambient != NULL) {
 		rc = netlbl_cfg_map_del(oldambient, PF_INET, NULL, NULL, &nai);
