/*
 * Copyright (C) 2007 Casey Schaufler <casey@schaufler-ca.com>
 *
 *	This program is free software; you can redistribute it and/or modify
 *  	it under the terms of the GNU General Public License as published by
 *	the Free Software Foundation, version 2.
 *
 * Authors:
 * 	Casey Schaufler <casey@schaufler-ca.com>
 * 	Ahmed S. Darwish <darwish.07@gmail.com>
 *
 * Special thanks to the authors of selinuxfs.
 *
 *	Karl MacMillan <kmacmillan@tresys.com>
 *	James Morris <jmorris@redhat.com>
 *
 */

#include <linux/kernel.h>
#include <linux/vmalloc.h>
#include <linux/security.h>
#include <linux/mutex.h>
#include <net/net_namespace.h>
#include <net/netlabel.h>
#include <net/cipso_ipv4.h>
#include <linux/seq_file.h>
#include <linux/ctype.h>
#include <linux/audit.h>
#include "smack.h"

/*
 * smackfs pseudo filesystem.
 */

enum smk_inos {
	SMK_ROOT_INO	= 2,
	SMK_LOAD	= 3,	/* load policy */
	SMK_CIPSO	= 4,	/* load label -> CIPSO mapping */
	SMK_DOI		= 5,	/* CIPSO DOI */
	SMK_DIRECT	= 6,	/* CIPSO level indicating direct label */
	SMK_AMBIENT	= 7,	/* internet ambient label */
	SMK_NETLBLADDR	= 8,	/* single label hosts */
	SMK_ONLYCAP	= 9,	/* the only "capable" label */
};

/*
 * List locks
 */
static DEFINE_MUTEX(smack_list_lock);
static DEFINE_MUTEX(smack_cipso_lock);
static DEFINE_MUTEX(smack_ambient_lock);
static DEFINE_MUTEX(smk_netlbladdr_lock);

/*
 * This is the "ambient" label for network traffic.
 * If it isn't somehow marked, use this.
 * It can be reset via smackfs/ambient
 */
char *smack_net_ambient = smack_known_floor.smk_known;

/*
 * This is the level in a CIPSO header that indicates a
 * smack label is contained directly in the category set.
 * It can be reset via smackfs/direct
 */
int smack_cipso_direct = SMACK_CIPSO_DIRECT_DEFAULT;

/*
 * Unless a process is running with this label even
 * having CAP_MAC_OVERRIDE isn't enough to grant
 * privilege to violate MAC policy. If no label is
 * designated (the NULL case) capabilities apply to
 * everyone. It is expected that the hat (^) label
 * will be used if any label is used.
 */
char *smack_onlycap;

/*
 * Certain IP addresses may be designated as single label hosts.
 * Packets are sent there unlabeled, but only from tasks that
 * can write to the specified label.
 */
struct smk_netlbladdr *smack_netlbladdrs;

static int smk_cipso_doi_value = SMACK_CIPSO_DOI_DEFAULT;
struct smk_list_entry *smack_list;

#define	SEQ_READ_FINISHED	1

/*
 * Values for parsing cipso rules
 * SMK_DIGITLEN: Length of a digit field in a rule.
 * SMK_CIPSOMIN: Minimum possible cipso rule length.
 * SMK_CIPSOMAX: Maximum possible cipso rule length.
 */
#define SMK_DIGITLEN 4
#define SMK_CIPSOMIN (SMK_LABELLEN + 2 * SMK_DIGITLEN)
#define SMK_CIPSOMAX (SMK_CIPSOMIN + SMACK_CIPSO_MAXCATNUM * SMK_DIGITLEN)

/*
 * Values for parsing MAC rules
 * SMK_ACCESS: Maximum possible combination of access permissions
 * SMK_ACCESSLEN: Maximum length for a rule access field
 * SMK_LOADLEN: Smack rule length
 */
#define SMK_ACCESS    "rwxa"
#define SMK_ACCESSLEN (sizeof(SMK_ACCESS) - 1)
#define SMK_LOADLEN   (SMK_LABELLEN + SMK_LABELLEN + SMK_ACCESSLEN)

/**
 * smk_netlabel_audit_set - fill a netlbl_audit struct
 * @nap: structure to fill
 */
static void smk_netlabel_audit_set(struct netlbl_audit *nap)
{
	nap->loginuid = audit_get_loginuid(current);
	nap->sessionid = audit_get_sessionid(current);
	nap->secid = smack_to_secid(current_security());
}

/*
 * Values for parsing single label host rules
 * "1.2.3.4 X"
 * "192.168.138.129/32 abcdefghijklmnopqrstuvw"
 */
#define SMK_NETLBLADDRMIN	9
#define SMK_NETLBLADDRMAX	42

/*
 * Seq_file read operations for /smack/load
 */

static void *load_seq_start(struct seq_file *s, loff_t *pos)
{
	if (*pos == SEQ_READ_FINISHED)
		return NULL;

	return smack_list;
}

static void *load_seq_next(struct seq_file *s, void *v, loff_t *pos)
{
	struct smk_list_entry *skp = ((struct smk_list_entry *) v)->smk_next;

	if (skp == NULL)
		*pos = SEQ_READ_FINISHED;

	return skp;
}

static int load_seq_show(struct seq_file *s, void *v)
{
	struct smk_list_entry *slp = (struct smk_list_entry *) v;
	struct smack_rule *srp = &slp->smk_rule;

	seq_printf(s, "%s %s", (char *)srp->smk_subject,
		   (char *)srp->smk_object);

	seq_putc(s, ' ');

	if (srp->smk_access & MAY_READ)
		seq_putc(s, 'r');
	if (srp->smk_access & MAY_WRITE)
		seq_putc(s, 'w');
	if (srp->smk_access & MAY_EXEC)
		seq_putc(s, 'x');
	if (srp->smk_access & MAY_APPEND)
		seq_putc(s, 'a');
	if (srp->smk_access == 0)
		seq_putc(s, '-');

	seq_putc(s, '\n');

	return 0;
}

static void load_seq_stop(struct seq_file *s, void *v)
{
	/* No-op */
}

static struct seq_operations load_seq_ops = {
	.start = load_seq_start,
	.next  = load_seq_next,
	.show  = load_seq_show,
	.stop  = load_seq_stop,
};

/**
 * smk_open_load - open() for /smack/load
 * @inode: inode structure representing file
 * @file: "load" file pointer
 *
 * For reading, use load_seq_* seq_file reading operations.
 */
static int smk_open_load(struct inode *inode, struct file *file)
{
	return seq_open(file, &load_seq_ops);
}

/**
 * smk_set_access - add a rule to the rule list
 * @srp: the new rule to add
 *
 * Looks through the current subject/object/access list for
 * the subject/object pair and replaces the access that was
 * there. If the pair isn't found add it with the specified
 * access.
 *
 * Returns 0 if nothing goes wrong or -ENOMEM if it fails
 * during the allocation of the new pair to add.
 */
static int smk_set_access(struct smack_rule *srp)
{
	struct smk_list_entry *sp;
	struct smk_list_entry *newp;
	int ret = 0;

	mutex_lock(&smack_list_lock);

	for (sp = smack_list; sp != NULL; sp = sp->smk_next)
		if (sp->smk_rule.smk_subject == srp->smk_subject &&
		    sp->smk_rule.smk_object == srp->smk_object) {
			sp->smk_rule.smk_access = srp->smk_access;
			break;
		}

	if (sp == NULL) {
		newp = kzalloc(sizeof(struct smk_list_entry), GFP_KERNEL);
		if (newp == NULL) {
			ret = -ENOMEM;
			goto out;
		}

		newp->smk_rule = *srp;
		newp->smk_next = smack_list;
		smack_list = newp;
	}

out:
	mutex_unlock(&smack_list_lock);

	return ret;
}

/**
 * smk_write_load - write() for /smack/load
 * @filp: file pointer, not actually used
 * @buf: where to get the data from
 * @count: bytes sent
 * @ppos: where to start - must be 0
 *
 * Get one smack access rule from above.
 * The format is exactly:
 *     char subject[SMK_LABELLEN]
 *     char object[SMK_LABELLEN]
 *     char access[SMK_ACCESSLEN]
 *
 * writes must be SMK_LABELLEN+SMK_LABELLEN+SMK_ACCESSLEN bytes.
 */
static ssize_t smk_write_load(struct file *file, const char __user *buf,
			      size_t count, loff_t *ppos)
{
	struct smack_rule rule;
	char *data;
	int rc = -EINVAL;

	/*
	 * Must have privilege.
	 * No partial writes.
	 * Enough data must be present.
	 */
	if (!capable(CAP_MAC_ADMIN))
		return -EPERM;
	if (*ppos != 0)
		return -EINVAL;
	if (count != SMK_LOADLEN)
		return -EINVAL;

	data = kzalloc(count, GFP_KERNEL);
	if (data == NULL)
		return -ENOMEM;

	if (copy_from_user(data, buf, count) != 0) {
		rc = -EFAULT;
		goto out;
	}

	rule.smk_subject = smk_import(data, 0);
	if (rule.smk_subject == NULL)
		goto out;

	rule.smk_object = smk_import(data + SMK_LABELLEN, 0);
	if (rule.smk_object == NULL)
		goto out;

	rule.smk_access = 0;

	switch (data[SMK_LABELLEN + SMK_LABELLEN]) {
	case '-':
		break;
	case 'r':
	case 'R':
		rule.smk_access |= MAY_READ;
		break;
	default:
		goto out;
	}

	switch (data[SMK_LABELLEN + SMK_LABELLEN + 1]) {
	case '-':
		break;
	case 'w':
	case 'W':
		rule.smk_access |= MAY_WRITE;
		break;
	default:
		goto out;
	}

	switch (data[SMK_LABELLEN + SMK_LABELLEN + 2]) {
	case '-':
		break;
	case 'x':
	case 'X':
		rule.smk_access |= MAY_EXEC;
		break;
	default:
		goto out;
	}

	switch (data[SMK_LABELLEN + SMK_LABELLEN + 3]) {
	case '-':
		break;
	case 'a':
	case 'A':
		rule.smk_access |= MAY_READ;
		break;
	default:
		goto out;
	}

	rc = smk_set_access(&rule);

	if (!rc)
		rc = count;

out:
	kfree(data);
	return rc;
}

static const struct file_operations smk_load_ops = {
	.open           = smk_open_load,
	.read		= seq_read,
	.llseek         = seq_lseek,
	.write		= smk_write_load,
	.release        = seq_release,
};

/**
 * smk_cipso_doi - initialize the CIPSO domain
 */
static void smk_cipso_doi(void)
{
	int rc;
	struct cipso_v4_doi *doip;
	struct netlbl_audit nai;

<<<<<<< HEAD
	audit_info.loginuid = audit_get_loginuid(current);
	audit_info.sessionid = audit_get_sessionid(current);
	audit_info.secid = smack_to_secid(current_security());
=======
	smk_netlabel_audit_set(&nai);
>>>>>>> 2e0ffce6

	rc = netlbl_cfg_map_del(NULL, PF_INET, NULL, NULL, &nai);
	if (rc != 0)
		printk(KERN_WARNING "%s:%d remove rc = %d\n",
		       __func__, __LINE__, rc);

	doip = kmalloc(sizeof(struct cipso_v4_doi), GFP_KERNEL);
	if (doip == NULL)
		panic("smack:  Failed to initialize cipso DOI.\n");
	doip->map.std = NULL;
	doip->doi = smk_cipso_doi_value;
	doip->type = CIPSO_V4_MAP_PASS;
	doip->tags[0] = CIPSO_V4_TAG_RBITMAP;
	for (rc = 1; rc < CIPSO_V4_TAG_MAXCNT; rc++)
		doip->tags[rc] = CIPSO_V4_TAG_INVALID;

	rc = netlbl_cfg_cipsov4_add(doip, &nai);
	if (rc != 0) {
		printk(KERN_WARNING "%s:%d cipso add rc = %d\n",
		       __func__, __LINE__, rc);
		kfree(doip);
		return;
	}
	rc = netlbl_cfg_cipsov4_map_add(doip->doi, NULL, NULL, NULL, &nai);
	if (rc != 0) {
		printk(KERN_WARNING "%s:%d map add rc = %d\n",
		       __func__, __LINE__, rc);
		kfree(doip);
		return;
	}
}

/**
 * smk_unlbl_ambient - initialize the unlabeled domain
 */
static void smk_unlbl_ambient(char *oldambient)
{
	int rc;
	struct netlbl_audit nai;

<<<<<<< HEAD
	audit_info.loginuid = audit_get_loginuid(current);
	audit_info.sessionid = audit_get_sessionid(current);
	audit_info.secid = smack_to_secid(current_security());
=======
	smk_netlabel_audit_set(&nai);
>>>>>>> 2e0ffce6

	if (oldambient != NULL) {
		rc = netlbl_cfg_map_del(oldambient, PF_INET, NULL, NULL, &nai);
		if (rc != 0)
			printk(KERN_WARNING "%s:%d remove rc = %d\n",
			       __func__, __LINE__, rc);
	}

	rc = netlbl_cfg_unlbl_map_add(smack_net_ambient, PF_INET,
				      NULL, NULL, &nai);
	if (rc != 0)
		printk(KERN_WARNING "%s:%d add rc = %d\n",
		       __func__, __LINE__, rc);
}

/*
 * Seq_file read operations for /smack/cipso
 */

static void *cipso_seq_start(struct seq_file *s, loff_t *pos)
{
	if (*pos == SEQ_READ_FINISHED)
		return NULL;

	return smack_known;
}

static void *cipso_seq_next(struct seq_file *s, void *v, loff_t *pos)
{
	struct smack_known *skp = ((struct smack_known *) v)->smk_next;

	/*
	 * Omit labels with no associated cipso value
	 */
	while (skp != NULL && !skp->smk_cipso)
		skp = skp->smk_next;

	if (skp == NULL)
		*pos = SEQ_READ_FINISHED;

	return skp;
}

/*
 * Print cipso labels in format:
 * label level[/cat[,cat]]
 */
static int cipso_seq_show(struct seq_file *s, void *v)
{
	struct smack_known *skp = (struct smack_known *) v;
	struct smack_cipso *scp = skp->smk_cipso;
	char *cbp;
	char sep = '/';
	int cat = 1;
	int i;
	unsigned char m;

	if (scp == NULL)
		return 0;

	seq_printf(s, "%s %3d", (char *)&skp->smk_known, scp->smk_level);

	cbp = scp->smk_catset;
	for (i = 0; i < SMK_LABELLEN; i++)
		for (m = 0x80; m != 0; m >>= 1) {
			if (m & cbp[i]) {
				seq_printf(s, "%c%d", sep, cat);
				sep = ',';
			}
			cat++;
		}

	seq_putc(s, '\n');

	return 0;
}

static void cipso_seq_stop(struct seq_file *s, void *v)
{
	/* No-op */
}

static struct seq_operations cipso_seq_ops = {
	.start = cipso_seq_start,
	.stop  = cipso_seq_stop,
	.next  = cipso_seq_next,
	.show  = cipso_seq_show,
};

/**
 * smk_open_cipso - open() for /smack/cipso
 * @inode: inode structure representing file
 * @file: "cipso" file pointer
 *
 * Connect our cipso_seq_* operations with /smack/cipso
 * file_operations
 */
static int smk_open_cipso(struct inode *inode, struct file *file)
{
	return seq_open(file, &cipso_seq_ops);
}

/**
 * smk_write_cipso - write() for /smack/cipso
 * @filp: file pointer, not actually used
 * @buf: where to get the data from
 * @count: bytes sent
 * @ppos: where to start
 *
 * Accepts only one cipso rule per write call.
 * Returns number of bytes written or error code, as appropriate
 */
static ssize_t smk_write_cipso(struct file *file, const char __user *buf,
			       size_t count, loff_t *ppos)
{
	struct smack_known *skp;
	struct smack_cipso *scp = NULL;
	char mapcatset[SMK_LABELLEN];
	int maplevel;
	int cat;
	int catlen;
	ssize_t rc = -EINVAL;
	char *data = NULL;
	char *rule;
	int ret;
	int i;

	/*
	 * Must have privilege.
	 * No partial writes.
	 * Enough data must be present.
	 */
	if (!capable(CAP_MAC_ADMIN))
		return -EPERM;
	if (*ppos != 0)
		return -EINVAL;
	if (count < SMK_CIPSOMIN || count > SMK_CIPSOMAX)
		return -EINVAL;

	data = kzalloc(count + 1, GFP_KERNEL);
	if (data == NULL)
		return -ENOMEM;

	if (copy_from_user(data, buf, count) != 0) {
		rc = -EFAULT;
		goto unlockedout;
	}

	data[count] = '\0';
	rule = data;
	/*
	 * Only allow one writer at a time. Writes should be
	 * quite rare and small in any case.
	 */
	mutex_lock(&smack_cipso_lock);

	skp = smk_import_entry(rule, 0);
	if (skp == NULL)
		goto out;

	rule += SMK_LABELLEN;;
	ret = sscanf(rule, "%d", &maplevel);
	if (ret != 1 || maplevel > SMACK_CIPSO_MAXLEVEL)
		goto out;

	rule += SMK_DIGITLEN;
	ret = sscanf(rule, "%d", &catlen);
	if (ret != 1 || catlen > SMACK_CIPSO_MAXCATNUM)
		goto out;

	if (count != (SMK_CIPSOMIN + catlen * SMK_DIGITLEN))
		goto out;

	memset(mapcatset, 0, sizeof(mapcatset));

	for (i = 0; i < catlen; i++) {
		rule += SMK_DIGITLEN;
		ret = sscanf(rule, "%d", &cat);
		if (ret != 1 || cat > SMACK_CIPSO_MAXCATVAL)
			goto out;

		smack_catset_bit(cat, mapcatset);
	}

	if (skp->smk_cipso == NULL) {
		scp = kzalloc(sizeof(struct smack_cipso), GFP_KERNEL);
		if (scp == NULL) {
			rc = -ENOMEM;
			goto out;
		}
	}

	spin_lock_bh(&skp->smk_cipsolock);

	if (scp == NULL)
		scp = skp->smk_cipso;
	else
		skp->smk_cipso = scp;

	scp->smk_level = maplevel;
	memcpy(scp->smk_catset, mapcatset, sizeof(mapcatset));

	spin_unlock_bh(&skp->smk_cipsolock);

	rc = count;
out:
	mutex_unlock(&smack_cipso_lock);
unlockedout:
	kfree(data);
	return rc;
}

static const struct file_operations smk_cipso_ops = {
	.open           = smk_open_cipso,
	.read		= seq_read,
	.llseek         = seq_lseek,
	.write		= smk_write_cipso,
	.release        = seq_release,
};

/*
 * Seq_file read operations for /smack/netlabel
 */

static void *netlbladdr_seq_start(struct seq_file *s, loff_t *pos)
{
	if (*pos == SEQ_READ_FINISHED)
		return NULL;

	return smack_netlbladdrs;
}

static void *netlbladdr_seq_next(struct seq_file *s, void *v, loff_t *pos)
{
	struct smk_netlbladdr *skp = ((struct smk_netlbladdr *) v)->smk_next;

	if (skp == NULL)
		*pos = SEQ_READ_FINISHED;

	return skp;
}
/*
#define BEMASK	0x80000000
*/
#define BEMASK	0x00000001
#define BEBITS	(sizeof(__be32) * 8)

/*
 * Print host/label pairs
 */
static int netlbladdr_seq_show(struct seq_file *s, void *v)
{
	struct smk_netlbladdr *skp = (struct smk_netlbladdr *) v;
	unsigned char *hp = (char *) &skp->smk_host.sin_addr.s_addr;
	__be32 bebits;
	int maskn = 0;

	for (bebits = BEMASK; bebits != 0; maskn++, bebits <<= 1)
		if ((skp->smk_mask.s_addr & bebits) == 0)
			break;

	seq_printf(s, "%u.%u.%u.%u/%d %s\n",
		hp[0], hp[1], hp[2], hp[3], maskn, skp->smk_label);

	return 0;
}

static void netlbladdr_seq_stop(struct seq_file *s, void *v)
{
	/* No-op */
}

static struct seq_operations netlbladdr_seq_ops = {
	.start = netlbladdr_seq_start,
	.stop  = netlbladdr_seq_stop,
	.next  = netlbladdr_seq_next,
	.show  = netlbladdr_seq_show,
};

/**
 * smk_open_netlbladdr - open() for /smack/netlabel
 * @inode: inode structure representing file
 * @file: "netlabel" file pointer
 *
 * Connect our netlbladdr_seq_* operations with /smack/netlabel
 * file_operations
 */
static int smk_open_netlbladdr(struct inode *inode, struct file *file)
{
	return seq_open(file, &netlbladdr_seq_ops);
}

/**
 * smk_write_netlbladdr - write() for /smack/netlabel
 * @filp: file pointer, not actually used
 * @buf: where to get the data from
 * @count: bytes sent
 * @ppos: where to start
 *
 * Accepts only one netlbladdr per write call.
 * Returns number of bytes written or error code, as appropriate
 */
static ssize_t smk_write_netlbladdr(struct file *file, const char __user *buf,
				size_t count, loff_t *ppos)
{
	struct smk_netlbladdr *skp;
	struct sockaddr_in newname;
	char smack[SMK_LABELLEN];
	char *sp;
	char data[SMK_NETLBLADDRMAX];
	char *host = (char *)&newname.sin_addr.s_addr;
	int rc;
	struct netlbl_audit audit_info;
	struct in_addr mask;
	unsigned int m;
	__be32 bebits = BEMASK;
	__be32 nsa;

	/*
	 * Must have privilege.
	 * No partial writes.
	 * Enough data must be present.
	 * "<addr/mask, as a.b.c.d/e><space><label>"
	 * "<addr, as a.b.c.d><space><label>"
	 */
	if (!capable(CAP_MAC_ADMIN))
		return -EPERM;
	if (*ppos != 0)
		return -EINVAL;
	if (count < SMK_NETLBLADDRMIN || count > SMK_NETLBLADDRMAX)
		return -EINVAL;
	if (copy_from_user(data, buf, count) != 0)
		return -EFAULT;

	data[count] = '\0';

	rc = sscanf(data, "%hhd.%hhd.%hhd.%hhd/%d %s",
		&host[0], &host[1], &host[2], &host[3], &m, smack);
	if (rc != 6) {
		rc = sscanf(data, "%hhd.%hhd.%hhd.%hhd %s",
			&host[0], &host[1], &host[2], &host[3], smack);
		if (rc != 5)
			return -EINVAL;
		m = BEBITS;
	}
	if (m > BEBITS)
		return -EINVAL;

	sp = smk_import(smack, 0);
	if (sp == NULL)
		return -EINVAL;

	for (mask.s_addr = 0; m > 0; m--) {
		mask.s_addr |= bebits;
		bebits <<= 1;
	}
	/*
	 * Only allow one writer at a time. Writes should be
	 * quite rare and small in any case.
	 */
	mutex_lock(&smk_netlbladdr_lock);

	nsa = newname.sin_addr.s_addr;
	for (skp = smack_netlbladdrs; skp != NULL; skp = skp->smk_next)
		if (skp->smk_host.sin_addr.s_addr == nsa &&
		    skp->smk_mask.s_addr == mask.s_addr)
			break;

	smk_netlabel_audit_set(&audit_info);

	if (skp == NULL) {
		skp = kzalloc(sizeof(*skp), GFP_KERNEL);
		if (skp == NULL)
			rc = -ENOMEM;
		else {
			rc = 0;
			skp->smk_host.sin_addr.s_addr = newname.sin_addr.s_addr;
			skp->smk_mask.s_addr = mask.s_addr;
			skp->smk_next = smack_netlbladdrs;
			skp->smk_label = sp;
			smack_netlbladdrs = skp;
		}
	} else {
		rc = netlbl_cfg_unlbl_static_del(&init_net, NULL,
			&skp->smk_host.sin_addr, &skp->smk_mask,
			PF_INET, &audit_info);
		skp->smk_label = sp;
	}

	/*
	 * Now tell netlabel about the single label nature of
	 * this host so that incoming packets get labeled.
	 */

	if (rc == 0)
		rc = netlbl_cfg_unlbl_static_add(&init_net, NULL,
			&skp->smk_host.sin_addr, &skp->smk_mask, PF_INET,
			smack_to_secid(skp->smk_label), &audit_info);

	if (rc == 0)
		rc = count;

	mutex_unlock(&smk_netlbladdr_lock);

	return rc;
}

static const struct file_operations smk_netlbladdr_ops = {
	.open           = smk_open_netlbladdr,
	.read		= seq_read,
	.llseek         = seq_lseek,
	.write		= smk_write_netlbladdr,
	.release        = seq_release,
};

/**
 * smk_read_doi - read() for /smack/doi
 * @filp: file pointer, not actually used
 * @buf: where to put the result
 * @count: maximum to send along
 * @ppos: where to start
 *
 * Returns number of bytes read or error code, as appropriate
 */
static ssize_t smk_read_doi(struct file *filp, char __user *buf,
			    size_t count, loff_t *ppos)
{
	char temp[80];
	ssize_t rc;

	if (*ppos != 0)
		return 0;

	sprintf(temp, "%d", smk_cipso_doi_value);
	rc = simple_read_from_buffer(buf, count, ppos, temp, strlen(temp));

	return rc;
}

/**
 * smk_write_doi - write() for /smack/doi
 * @filp: file pointer, not actually used
 * @buf: where to get the data from
 * @count: bytes sent
 * @ppos: where to start
 *
 * Returns number of bytes written or error code, as appropriate
 */
static ssize_t smk_write_doi(struct file *file, const char __user *buf,
			     size_t count, loff_t *ppos)
{
	char temp[80];
	int i;

	if (!capable(CAP_MAC_ADMIN))
		return -EPERM;

	if (count >= sizeof(temp) || count == 0)
		return -EINVAL;

	if (copy_from_user(temp, buf, count) != 0)
		return -EFAULT;

	temp[count] = '\0';

	if (sscanf(temp, "%d", &i) != 1)
		return -EINVAL;

	smk_cipso_doi_value = i;

	smk_cipso_doi();

	return count;
}

static const struct file_operations smk_doi_ops = {
	.read		= smk_read_doi,
	.write		= smk_write_doi,
};

/**
 * smk_read_direct - read() for /smack/direct
 * @filp: file pointer, not actually used
 * @buf: where to put the result
 * @count: maximum to send along
 * @ppos: where to start
 *
 * Returns number of bytes read or error code, as appropriate
 */
static ssize_t smk_read_direct(struct file *filp, char __user *buf,
			       size_t count, loff_t *ppos)
{
	char temp[80];
	ssize_t rc;

	if (*ppos != 0)
		return 0;

	sprintf(temp, "%d", smack_cipso_direct);
	rc = simple_read_from_buffer(buf, count, ppos, temp, strlen(temp));

	return rc;
}

/**
 * smk_write_direct - write() for /smack/direct
 * @filp: file pointer, not actually used
 * @buf: where to get the data from
 * @count: bytes sent
 * @ppos: where to start
 *
 * Returns number of bytes written or error code, as appropriate
 */
static ssize_t smk_write_direct(struct file *file, const char __user *buf,
				size_t count, loff_t *ppos)
{
	char temp[80];
	int i;

	if (!capable(CAP_MAC_ADMIN))
		return -EPERM;

	if (count >= sizeof(temp) || count == 0)
		return -EINVAL;

	if (copy_from_user(temp, buf, count) != 0)
		return -EFAULT;

	temp[count] = '\0';

	if (sscanf(temp, "%d", &i) != 1)
		return -EINVAL;

	smack_cipso_direct = i;

	return count;
}

static const struct file_operations smk_direct_ops = {
	.read		= smk_read_direct,
	.write		= smk_write_direct,
};

/**
 * smk_read_ambient - read() for /smack/ambient
 * @filp: file pointer, not actually used
 * @buf: where to put the result
 * @cn: maximum to send along
 * @ppos: where to start
 *
 * Returns number of bytes read or error code, as appropriate
 */
static ssize_t smk_read_ambient(struct file *filp, char __user *buf,
				size_t cn, loff_t *ppos)
{
	ssize_t rc;
	int asize;

	if (*ppos != 0)
		return 0;
	/*
	 * Being careful to avoid a problem in the case where
	 * smack_net_ambient gets changed in midstream.
	 */
	mutex_lock(&smack_ambient_lock);

	asize = strlen(smack_net_ambient) + 1;

	if (cn >= asize)
		rc = simple_read_from_buffer(buf, cn, ppos,
					     smack_net_ambient, asize);
	else
		rc = -EINVAL;

	mutex_unlock(&smack_ambient_lock);

	return rc;
}

/**
 * smk_write_ambient - write() for /smack/ambient
 * @filp: file pointer, not actually used
 * @buf: where to get the data from
 * @count: bytes sent
 * @ppos: where to start
 *
 * Returns number of bytes written or error code, as appropriate
 */
static ssize_t smk_write_ambient(struct file *file, const char __user *buf,
				 size_t count, loff_t *ppos)
{
	char in[SMK_LABELLEN];
	char *oldambient;
	char *smack;

	if (!capable(CAP_MAC_ADMIN))
		return -EPERM;

	if (count >= SMK_LABELLEN)
		return -EINVAL;

	if (copy_from_user(in, buf, count) != 0)
		return -EFAULT;

	smack = smk_import(in, count);
	if (smack == NULL)
		return -EINVAL;

	mutex_lock(&smack_ambient_lock);

	oldambient = smack_net_ambient;
	smack_net_ambient = smack;
	smk_unlbl_ambient(oldambient);

	mutex_unlock(&smack_ambient_lock);

	return count;
}

static const struct file_operations smk_ambient_ops = {
	.read		= smk_read_ambient,
	.write		= smk_write_ambient,
};

/**
 * smk_read_onlycap - read() for /smack/onlycap
 * @filp: file pointer, not actually used
 * @buf: where to put the result
 * @cn: maximum to send along
 * @ppos: where to start
 *
 * Returns number of bytes read or error code, as appropriate
 */
static ssize_t smk_read_onlycap(struct file *filp, char __user *buf,
				size_t cn, loff_t *ppos)
{
	char *smack = "";
	ssize_t rc = -EINVAL;
	int asize;

	if (*ppos != 0)
		return 0;

	if (smack_onlycap != NULL)
		smack = smack_onlycap;

	asize = strlen(smack) + 1;

	if (cn >= asize)
		rc = simple_read_from_buffer(buf, cn, ppos, smack, asize);

	return rc;
}

/**
 * smk_write_onlycap - write() for /smack/onlycap
 * @filp: file pointer, not actually used
 * @buf: where to get the data from
 * @count: bytes sent
 * @ppos: where to start
 *
 * Returns number of bytes written or error code, as appropriate
 */
static ssize_t smk_write_onlycap(struct file *file, const char __user *buf,
				 size_t count, loff_t *ppos)
{
	char in[SMK_LABELLEN];
	char *sp = current->cred->security;

	if (!capable(CAP_MAC_ADMIN))
		return -EPERM;

	/*
	 * This can be done using smk_access() but is done
	 * explicitly for clarity. The smk_access() implementation
	 * would use smk_access(smack_onlycap, MAY_WRITE)
	 */
	if (smack_onlycap != NULL && smack_onlycap != sp)
		return -EPERM;

	if (count >= SMK_LABELLEN)
		return -EINVAL;

	if (copy_from_user(in, buf, count) != 0)
		return -EFAULT;

	/*
	 * Should the null string be passed in unset the onlycap value.
	 * This seems like something to be careful with as usually
	 * smk_import only expects to return NULL for errors. It
	 * is usually the case that a nullstring or "\n" would be
	 * bad to pass to smk_import but in fact this is useful here.
	 */
	smack_onlycap = smk_import(in, count);

	return count;
}

static const struct file_operations smk_onlycap_ops = {
	.read		= smk_read_onlycap,
	.write		= smk_write_onlycap,
};

/**
 * smk_fill_super - fill the /smackfs superblock
 * @sb: the empty superblock
 * @data: unused
 * @silent: unused
 *
 * Fill in the well known entries for /smack
 *
 * Returns 0 on success, an error code on failure
 */
static int smk_fill_super(struct super_block *sb, void *data, int silent)
{
	int rc;
	struct inode *root_inode;

	static struct tree_descr smack_files[] = {
		[SMK_LOAD]	=
			{"load", &smk_load_ops, S_IRUGO|S_IWUSR},
		[SMK_CIPSO]	=
			{"cipso", &smk_cipso_ops, S_IRUGO|S_IWUSR},
		[SMK_DOI]	=
			{"doi", &smk_doi_ops, S_IRUGO|S_IWUSR},
		[SMK_DIRECT]	=
			{"direct", &smk_direct_ops, S_IRUGO|S_IWUSR},
		[SMK_AMBIENT]	=
			{"ambient", &smk_ambient_ops, S_IRUGO|S_IWUSR},
		[SMK_NETLBLADDR] =
			{"netlabel", &smk_netlbladdr_ops, S_IRUGO|S_IWUSR},
		[SMK_ONLYCAP]	=
			{"onlycap", &smk_onlycap_ops, S_IRUGO|S_IWUSR},
		/* last one */ {""}
	};

	rc = simple_fill_super(sb, SMACK_MAGIC, smack_files);
	if (rc != 0) {
		printk(KERN_ERR "%s failed %d while creating inodes\n",
			__func__, rc);
		return rc;
	}

	root_inode = sb->s_root->d_inode;
	root_inode->i_security = new_inode_smack(smack_known_floor.smk_known);

	return 0;
}

/**
 * smk_get_sb - get the smackfs superblock
 * @fs_type: passed along without comment
 * @flags: passed along without comment
 * @dev_name: passed along without comment
 * @data: passed along without comment
 * @mnt: passed along without comment
 *
 * Just passes everything along.
 *
 * Returns what the lower level code does.
 */
static int smk_get_sb(struct file_system_type *fs_type,
		      int flags, const char *dev_name, void *data,
		      struct vfsmount *mnt)
{
	return get_sb_single(fs_type, flags, data, smk_fill_super, mnt);
}

static struct file_system_type smk_fs_type = {
	.name		= "smackfs",
	.get_sb		= smk_get_sb,
	.kill_sb	= kill_litter_super,
};

static struct vfsmount *smackfs_mount;

/**
 * init_smk_fs - get the smackfs superblock
 *
 * register the smackfs
 *
 * Do not register smackfs if Smack wasn't enabled
 * on boot. We can not put this method normally under the
 * smack_init() code path since the security subsystem get
 * initialized before the vfs caches.
 *
 * Returns true if we were not chosen on boot or if
 * we were chosen and filesystem registration succeeded.
 */
static int __init init_smk_fs(void)
{
	int err;

	if (!security_module_enable(&smack_ops))
		return 0;

	err = register_filesystem(&smk_fs_type);
	if (!err) {
		smackfs_mount = kern_mount(&smk_fs_type);
		if (IS_ERR(smackfs_mount)) {
			printk(KERN_ERR "smackfs:  could not mount!\n");
			err = PTR_ERR(smackfs_mount);
			smackfs_mount = NULL;
		}
	}

	smk_cipso_doi();
	smk_unlbl_ambient(NULL);

	return err;
}

__initcall(init_smk_fs);<|MERGE_RESOLUTION|>--- conflicted
+++ resolved
@@ -367,13 +367,7 @@
 	struct cipso_v4_doi *doip;
 	struct netlbl_audit nai;
 
-<<<<<<< HEAD
-	audit_info.loginuid = audit_get_loginuid(current);
-	audit_info.sessionid = audit_get_sessionid(current);
-	audit_info.secid = smack_to_secid(current_security());
-=======
 	smk_netlabel_audit_set(&nai);
->>>>>>> 2e0ffce6
 
 	rc = netlbl_cfg_map_del(NULL, PF_INET, NULL, NULL, &nai);
 	if (rc != 0)
@@ -414,13 +408,7 @@
 	int rc;
 	struct netlbl_audit nai;
 
-<<<<<<< HEAD
-	audit_info.loginuid = audit_get_loginuid(current);
-	audit_info.sessionid = audit_get_sessionid(current);
-	audit_info.secid = smack_to_secid(current_security());
-=======
 	smk_netlabel_audit_set(&nai);
->>>>>>> 2e0ffce6
 
 	if (oldambient != NULL) {
 		rc = netlbl_cfg_map_del(oldambient, PF_INET, NULL, NULL, &nai);
