--- conflicted
+++ resolved
@@ -80,26 +80,6 @@
 	return 0;
 }
 
-<<<<<<< HEAD
-int cap_ptrace_may_access(struct task_struct *child, unsigned int mode)
-{
-	/* Derived from arch/i386/kernel/ptrace.c:sys_ptrace. */
-	if (cap_issubset(child->cap_permitted, current->cap_permitted))
-		return 0;
-	if (capable(CAP_SYS_PTRACE))
-		return 0;
-	return -EPERM;
-}
-
-int cap_ptrace_traceme(struct task_struct *parent)
-{
-	/* Derived from arch/i386/kernel/ptrace.c:sys_ptrace. */
-	if (cap_issubset(current->cap_permitted, parent->cap_permitted))
-		return 0;
-	if (has_capability(parent, CAP_SYS_PTRACE))
-		return 0;
-	return -EPERM;
-=======
 /**
  * cap_ptrace_may_access - Determine whether the current process may access
  *			   another
@@ -120,7 +100,6 @@
 		ret = -EPERM;
 	rcu_read_unlock();
 	return ret;
->>>>>>> 4030dcef
 }
 
 /**
@@ -695,10 +674,6 @@
  */
 static inline int cap_safe_nice(struct task_struct *p)
 {
-<<<<<<< HEAD
-	if (!cap_issubset(p->cap_permitted, current->cap_permitted) &&
-	    !capable(CAP_SYS_NICE))
-=======
 	int is_subset;
 
 	rcu_read_lock();
@@ -707,7 +682,6 @@
 	rcu_read_unlock();
 
 	if (!is_subset && !capable(CAP_SYS_NICE))
->>>>>>> 4030dcef
 		return -EPERM;
 	return 0;
 }
