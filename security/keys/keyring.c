/* Keyring handling
 *
 * Copyright (C) 2004-2005, 2008 Red Hat, Inc. All Rights Reserved.
 * Written by David Howells (dhowells@redhat.com)
 *
 * This program is free software; you can redistribute it and/or
 * modify it under the terms of the GNU General Public License
 * as published by the Free Software Foundation; either version
 * 2 of the License, or (at your option) any later version.
 */

#include <linux/module.h>
#include <linux/init.h>
#include <linux/sched.h>
#include <linux/slab.h>
#include <linux/security.h>
#include <linux/seq_file.h>
#include <linux/err.h>
#include <keys/keyring-type.h>
#include <linux/uaccess.h>
#include "internal.h"

#define rcu_dereference_locked_keyring(keyring)				\
	(rcu_dereference_protected(					\
		(keyring)->payload.subscriptions,			\
		rwsem_is_locked((struct rw_semaphore *)&(keyring)->sem)))

/*
 * when plumbing the depths of the key tree, this sets a hard limit set on how
 * deep we're willing to go
 */
#define KEYRING_SEARCH_MAX_DEPTH 6

/*
 * we keep all named keyrings in a hash to speed looking them up
 */
#define KEYRING_NAME_HASH_SIZE	(1 << 5)

static struct list_head	keyring_name_hash[KEYRING_NAME_HASH_SIZE];
static DEFINE_RWLOCK(keyring_name_lock);

static inline unsigned keyring_hash(const char *desc)
{
	unsigned bucket = 0;

	for (; *desc; desc++)
		bucket += (unsigned char)*desc;

	return bucket & (KEYRING_NAME_HASH_SIZE - 1);
}

/*
 * the keyring type definition
 */
static int keyring_instantiate(struct key *keyring,
			       const void *data, size_t datalen);
static int keyring_match(const struct key *keyring, const void *criterion);
static void keyring_revoke(struct key *keyring);
static void keyring_destroy(struct key *keyring);
static void keyring_describe(const struct key *keyring, struct seq_file *m);
static long keyring_read(const struct key *keyring,
			 char __user *buffer, size_t buflen);

struct key_type key_type_keyring = {
	.name		= "keyring",
	.def_datalen	= sizeof(struct keyring_list),
	.instantiate	= keyring_instantiate,
	.match		= keyring_match,
	.revoke		= keyring_revoke,
	.destroy	= keyring_destroy,
	.describe	= keyring_describe,
	.read		= keyring_read,
};

EXPORT_SYMBOL(key_type_keyring);

/*
 * semaphore to serialise link/link calls to prevent two link calls in parallel
 * introducing a cycle
 */
static DECLARE_RWSEM(keyring_serialise_link_sem);

/*****************************************************************************/
/*
 * publish the name of a keyring so that it can be found by name (if it has
 * one)
 */
static void keyring_publish_name(struct key *keyring)
{
	int bucket;

	if (keyring->description) {
		bucket = keyring_hash(keyring->description);

		write_lock(&keyring_name_lock);

		if (!keyring_name_hash[bucket].next)
			INIT_LIST_HEAD(&keyring_name_hash[bucket]);

		list_add_tail(&keyring->type_data.link,
			      &keyring_name_hash[bucket]);

		write_unlock(&keyring_name_lock);
	}

} /* end keyring_publish_name() */

/*****************************************************************************/
/*
 * initialise a keyring
 * - we object if we were given any data
 */
static int keyring_instantiate(struct key *keyring,
			       const void *data, size_t datalen)
{
	int ret;

	ret = -EINVAL;
	if (datalen == 0) {
		/* make the keyring available by name if it has one */
		keyring_publish_name(keyring);
		ret = 0;
	}

	return ret;

} /* end keyring_instantiate() */

/*****************************************************************************/
/*
 * match keyrings on their name
 */
static int keyring_match(const struct key *keyring, const void *description)
{
	return keyring->description &&
		strcmp(keyring->description, description) == 0;

} /* end keyring_match() */

/*****************************************************************************/
/*
 * dispose of the data dangling from the corpse of a keyring
 */
static void keyring_destroy(struct key *keyring)
{
	struct keyring_list *klist;
	int loop;

	if (keyring->description) {
		write_lock(&keyring_name_lock);

		if (keyring->type_data.link.next != NULL &&
		    !list_empty(&keyring->type_data.link))
			list_del(&keyring->type_data.link);

		write_unlock(&keyring_name_lock);
	}

	klist = rcu_dereference_check(keyring->payload.subscriptions,
				      rcu_read_lock_held() ||
				      atomic_read(&keyring->usage) == 0);
	if (klist) {
		for (loop = klist->nkeys - 1; loop >= 0; loop--)
			key_put(klist->keys[loop]);
		kfree(klist);
	}

} /* end keyring_destroy() */

/*****************************************************************************/
/*
 * describe the keyring
 */
static void keyring_describe(const struct key *keyring, struct seq_file *m)
{
	struct keyring_list *klist;

	if (keyring->description)
		seq_puts(m, keyring->description);
	else
		seq_puts(m, "[anon]");

	rcu_read_lock();
	klist = rcu_dereference(keyring->payload.subscriptions);
	if (klist)
		seq_printf(m, ": %u/%u", klist->nkeys, klist->maxkeys);
	else
		seq_puts(m, ": empty");
	rcu_read_unlock();

} /* end keyring_describe() */

/*****************************************************************************/
/*
 * read a list of key IDs from the keyring's contents
 * - the keyring's semaphore is read-locked
 */
static long keyring_read(const struct key *keyring,
			 char __user *buffer, size_t buflen)
{
	struct keyring_list *klist;
	struct key *key;
	size_t qty, tmp;
	int loop, ret;

	ret = 0;
	klist = rcu_dereference_locked_keyring(keyring);
	if (klist) {
		/* calculate how much data we could return */
		qty = klist->nkeys * sizeof(key_serial_t);

		if (buffer && buflen > 0) {
			if (buflen > qty)
				buflen = qty;

			/* copy the IDs of the subscribed keys into the
			 * buffer */
			ret = -EFAULT;

			for (loop = 0; loop < klist->nkeys; loop++) {
				key = klist->keys[loop];

				tmp = sizeof(key_serial_t);
				if (tmp > buflen)
					tmp = buflen;

				if (copy_to_user(buffer,
						 &key->serial,
						 tmp) != 0)
					goto error;

				buflen -= tmp;
				if (buflen == 0)
					break;
				buffer += tmp;
			}
		}

		ret = qty;
	}

error:
	return ret;

} /* end keyring_read() */

/*****************************************************************************/
/*
 * allocate a keyring and link into the destination keyring
 */
struct key *keyring_alloc(const char *description, uid_t uid, gid_t gid,
			  const struct cred *cred, unsigned long flags,
			  struct key *dest)
{
	struct key *keyring;
	int ret;

	keyring = key_alloc(&key_type_keyring, description,
			    uid, gid, cred,
			    (KEY_POS_ALL & ~KEY_POS_SETATTR) | KEY_USR_ALL,
			    flags);

	if (!IS_ERR(keyring)) {
		ret = key_instantiate_and_link(keyring, NULL, 0, dest, NULL);
		if (ret < 0) {
			key_put(keyring);
			keyring = ERR_PTR(ret);
		}
	}

	return keyring;

} /* end keyring_alloc() */

/*****************************************************************************/
/*
 * search the supplied keyring tree for a key that matches the criterion
 * - perform a breadth-then-depth search up to the prescribed limit
 * - we only find keys on which we have search permission
 * - we use the supplied match function to see if the description (or other
 *   feature of interest) matches
 * - we rely on RCU to prevent the keyring lists from disappearing on us
 * - we return -EAGAIN if we didn't find any matching key
 * - we return -ENOKEY if we only found negative matching keys
 * - we propagate the possession attribute from the keyring ref to the key ref
 */
key_ref_t keyring_search_aux(key_ref_t keyring_ref,
			     const struct cred *cred,
			     struct key_type *type,
			     const void *description,
			     key_match_func_t match)
{
	struct {
		struct keyring_list *keylist;
		int kix;
	} stack[KEYRING_SEARCH_MAX_DEPTH];

	struct keyring_list *keylist;
	struct timespec now;
	unsigned long possessed, kflags;
	struct key *keyring, *key;
	key_ref_t key_ref;
	long err;
	int sp, kix;

	keyring = key_ref_to_ptr(keyring_ref);
	possessed = is_key_possessed(keyring_ref);
	key_check(keyring);

	/* top keyring must have search permission to begin the search */
	err = key_task_permission(keyring_ref, cred, KEY_SEARCH);
	if (err < 0) {
		key_ref = ERR_PTR(err);
		goto error;
	}

	key_ref = ERR_PTR(-ENOTDIR);
	if (keyring->type != &key_type_keyring)
		goto error;

	rcu_read_lock();

	now = current_kernel_time();
	err = -EAGAIN;
	sp = 0;

	/* firstly we should check to see if this top-level keyring is what we
	 * are looking for */
	key_ref = ERR_PTR(-EAGAIN);
	kflags = keyring->flags;
	if (keyring->type == type && match(keyring, description)) {
		key = keyring;

		/* check it isn't negative and hasn't expired or been
		 * revoked */
		if (kflags & (1 << KEY_FLAG_REVOKED))
			goto error_2;
		if (key->expiry && now.tv_sec >= key->expiry)
			goto error_2;
		key_ref = ERR_PTR(-ENOKEY);
		if (kflags & (1 << KEY_FLAG_NEGATIVE))
			goto error_2;
		goto found;
	}

	/* otherwise, the top keyring must not be revoked, expired, or
	 * negatively instantiated if we are to search it */
	key_ref = ERR_PTR(-EAGAIN);
	if (kflags & ((1 << KEY_FLAG_REVOKED) | (1 << KEY_FLAG_NEGATIVE)) ||
	    (keyring->expiry && now.tv_sec >= keyring->expiry))
		goto error_2;

	/* start processing a new keyring */
descend:
	if (test_bit(KEY_FLAG_REVOKED, &keyring->flags))
		goto not_this_keyring;

	keylist = rcu_dereference(keyring->payload.subscriptions);
	if (!keylist)
		goto not_this_keyring;

	/* iterate through the keys in this keyring first */
	for (kix = 0; kix < keylist->nkeys; kix++) {
		key = keylist->keys[kix];
		kflags = key->flags;

		/* ignore keys not of this type */
		if (key->type != type)
			continue;

		/* skip revoked keys and expired keys */
		if (kflags & (1 << KEY_FLAG_REVOKED))
			continue;

		if (key->expiry && now.tv_sec >= key->expiry)
			continue;

		/* keys that don't match */
		if (!match(key, description))
			continue;

		/* key must have search permissions */
		if (key_task_permission(make_key_ref(key, possessed),
					cred, KEY_SEARCH) < 0)
			continue;

		/* we set a different error code if we pass a negative key */
		if (kflags & (1 << KEY_FLAG_NEGATIVE)) {
			err = -ENOKEY;
			continue;
		}

		goto found;
	}

	/* search through the keyrings nested in this one */
	kix = 0;
ascend:
	for (; kix < keylist->nkeys; kix++) {
		key = keylist->keys[kix];
		if (key->type != &key_type_keyring)
			continue;

		/* recursively search nested keyrings
		 * - only search keyrings for which we have search permission
		 */
		if (sp >= KEYRING_SEARCH_MAX_DEPTH)
			continue;

		if (key_task_permission(make_key_ref(key, possessed),
					cred, KEY_SEARCH) < 0)
			continue;

		/* stack the current position */
		stack[sp].keylist = keylist;
		stack[sp].kix = kix;
		sp++;

		/* begin again with the new keyring */
		keyring = key;
		goto descend;
	}

	/* the keyring we're looking at was disqualified or didn't contain a
	 * matching key */
not_this_keyring:
	if (sp > 0) {
		/* resume the processing of a keyring higher up in the tree */
		sp--;
		keylist = stack[sp].keylist;
		kix = stack[sp].kix + 1;
		goto ascend;
	}

	key_ref = ERR_PTR(err);
	goto error_2;

	/* we found a viable match */
found:
	atomic_inc(&key->usage);
	key_check(key);
	key_ref = make_key_ref(key, possessed);
error_2:
	rcu_read_unlock();
error:
	return key_ref;

} /* end keyring_search_aux() */

/*****************************************************************************/
/*
 * search the supplied keyring tree for a key that matches the criterion
 * - perform a breadth-then-depth search up to the prescribed limit
 * - we only find keys on which we have search permission
 * - we readlock the keyrings as we search down the tree
 * - we return -EAGAIN if we didn't find any matching key
 * - we return -ENOKEY if we only found negative matching keys
 */
key_ref_t keyring_search(key_ref_t keyring,
			 struct key_type *type,
			 const char *description)
{
	if (!type->match)
		return ERR_PTR(-ENOKEY);

	return keyring_search_aux(keyring, current->cred,
				  type, description, type->match);

} /* end keyring_search() */

EXPORT_SYMBOL(keyring_search);

/*****************************************************************************/
/*
 * search the given keyring only (no recursion)
 * - keyring must be locked by caller
 * - caller must guarantee that the keyring is a keyring
 */
key_ref_t __keyring_search_one(key_ref_t keyring_ref,
			       const struct key_type *ktype,
			       const char *description,
			       key_perm_t perm)
{
	struct keyring_list *klist;
	unsigned long possessed;
	struct key *keyring, *key;
	int loop;

	keyring = key_ref_to_ptr(keyring_ref);
	possessed = is_key_possessed(keyring_ref);

	rcu_read_lock();

	klist = rcu_dereference(keyring->payload.subscriptions);
	if (klist) {
		for (loop = 0; loop < klist->nkeys; loop++) {
			key = klist->keys[loop];

			if (key->type == ktype &&
			    (!key->type->match ||
			     key->type->match(key, description)) &&
			    key_permission(make_key_ref(key, possessed),
					   perm) == 0 &&
			    !test_bit(KEY_FLAG_REVOKED, &key->flags)
			    )
				goto found;
		}
	}

	rcu_read_unlock();
	return ERR_PTR(-ENOKEY);

found:
	atomic_inc(&key->usage);
	rcu_read_unlock();
	return make_key_ref(key, possessed);

} /* end __keyring_search_one() */

/*****************************************************************************/
/*
 * find a keyring with the specified name
 * - all named keyrings are searched
 * - normally only finds keyrings with search permission for the current process
 */
struct key *find_keyring_by_name(const char *name, bool skip_perm_check)
{
	struct key *keyring;
	int bucket;

	if (!name)
		return ERR_PTR(-EINVAL);

	bucket = keyring_hash(name);

	read_lock(&keyring_name_lock);

	if (keyring_name_hash[bucket].next) {
		/* search this hash bucket for a keyring with a matching name
		 * that's readable and that hasn't been revoked */
		list_for_each_entry(keyring,
				    &keyring_name_hash[bucket],
				    type_data.link
				    ) {
			if (keyring->user->user_ns != current_user_ns())
				continue;

			if (test_bit(KEY_FLAG_REVOKED, &keyring->flags))
				continue;

			if (strcmp(keyring->description, name) != 0)
				continue;

			if (!skip_perm_check &&
			    key_permission(make_key_ref(keyring, 0),
					   KEY_SEARCH) < 0)
				continue;

			/* we've got a match but we might end up racing with
			 * key_cleanup() if the keyring is currently 'dead'
			 * (ie. it has a zero usage count) */
			if (!atomic_inc_not_zero(&keyring->usage))
				continue;
			goto out;
		}
	}

	keyring = ERR_PTR(-ENOKEY);
<<<<<<< HEAD
out:
	read_unlock(&keyring_name_lock);
=======

error:
>>>>>>> 4e5d6f7e
	return keyring;

} /* end find_keyring_by_name() */

/*****************************************************************************/
/*
 * see if a cycle will will be created by inserting acyclic tree B in acyclic
 * tree A at the topmost level (ie: as a direct child of A)
 * - since we are adding B to A at the top level, checking for cycles should
 *   just be a matter of seeing if node A is somewhere in tree B
 */
static int keyring_detect_cycle(struct key *A, struct key *B)
{
	struct {
		struct keyring_list *keylist;
		int kix;
	} stack[KEYRING_SEARCH_MAX_DEPTH];

	struct keyring_list *keylist;
	struct key *subtree, *key;
	int sp, kix, ret;

	rcu_read_lock();

	ret = -EDEADLK;
	if (A == B)
		goto cycle_detected;

	subtree = B;
	sp = 0;

	/* start processing a new keyring */
descend:
	if (test_bit(KEY_FLAG_REVOKED, &subtree->flags))
		goto not_this_keyring;

	keylist = rcu_dereference(subtree->payload.subscriptions);
	if (!keylist)
		goto not_this_keyring;
	kix = 0;

ascend:
	/* iterate through the remaining keys in this keyring */
	for (; kix < keylist->nkeys; kix++) {
		key = keylist->keys[kix];

		if (key == A)
			goto cycle_detected;

		/* recursively check nested keyrings */
		if (key->type == &key_type_keyring) {
			if (sp >= KEYRING_SEARCH_MAX_DEPTH)
				goto too_deep;

			/* stack the current position */
			stack[sp].keylist = keylist;
			stack[sp].kix = kix;
			sp++;

			/* begin again with the new keyring */
			subtree = key;
			goto descend;
		}
	}

	/* the keyring we're looking at was disqualified or didn't contain a
	 * matching key */
not_this_keyring:
	if (sp > 0) {
		/* resume the checking of a keyring higher up in the tree */
		sp--;
		keylist = stack[sp].keylist;
		kix = stack[sp].kix + 1;
		goto ascend;
	}

	ret = 0; /* no cycles detected */

error:
	rcu_read_unlock();
	return ret;

too_deep:
	ret = -ELOOP;
	goto error;

cycle_detected:
	ret = -EDEADLK;
	goto error;

} /* end keyring_detect_cycle() */

/*****************************************************************************/
/*
 * dispose of a keyring list after the RCU grace period
 */
static void keyring_link_rcu_disposal(struct rcu_head *rcu)
{
	struct keyring_list *klist =
		container_of(rcu, struct keyring_list, rcu);

	kfree(klist);

} /* end keyring_link_rcu_disposal() */

/*****************************************************************************/
/*
 * dispose of a keyring list after the RCU grace period, freeing the unlinked
 * key
 */
static void keyring_unlink_rcu_disposal(struct rcu_head *rcu)
{
	struct keyring_list *klist =
		container_of(rcu, struct keyring_list, rcu);

	key_put(klist->keys[klist->delkey]);
	kfree(klist);

} /* end keyring_unlink_rcu_disposal() */

/*****************************************************************************/
/*
 * link a key into to a keyring
 * - must be called with the keyring's semaphore write-locked
 * - discard already extant link to matching key if there is one
 */
int __key_link(struct key *keyring, struct key *key)
{
	struct keyring_list *klist, *nklist;
	unsigned max;
	size_t size;
	int loop, ret;

	ret = -EKEYREVOKED;
	if (test_bit(KEY_FLAG_REVOKED, &keyring->flags))
		goto error;

	ret = -ENOTDIR;
	if (keyring->type != &key_type_keyring)
		goto error;

	/* serialise link/link calls to prevent parallel calls causing a
	 * cycle when applied to two keyring in opposite orders */
	down_write(&keyring_serialise_link_sem);

	/* check that we aren't going to create a cycle adding one keyring to
	 * another */
	if (key->type == &key_type_keyring) {
		ret = keyring_detect_cycle(keyring, key);
		if (ret < 0)
			goto error2;
	}

	/* see if there's a matching key we can displace */
	klist = rcu_dereference_locked_keyring(keyring);
	if (klist && klist->nkeys > 0) {
		struct key_type *type = key->type;

		for (loop = klist->nkeys - 1; loop >= 0; loop--) {
			if (klist->keys[loop]->type == type &&
			    strcmp(klist->keys[loop]->description,
				   key->description) == 0
			    ) {
				/* found a match - replace with new key */
				size = sizeof(struct key *) * klist->maxkeys;
				size += sizeof(*klist);
				BUG_ON(size > PAGE_SIZE);

				ret = -ENOMEM;
				nklist = kmemdup(klist, size, GFP_KERNEL);
				if (!nklist)
					goto error2;

				/* replace matched key */
				atomic_inc(&key->usage);
				nklist->keys[loop] = key;

				rcu_assign_pointer(
					keyring->payload.subscriptions,
					nklist);

				/* dispose of the old keyring list and the
				 * displaced key */
				klist->delkey = loop;
				call_rcu(&klist->rcu,
					 keyring_unlink_rcu_disposal);

				goto done;
			}
		}
	}

	/* check that we aren't going to overrun the user's quota */
	ret = key_payload_reserve(keyring,
				  keyring->datalen + KEYQUOTA_LINK_BYTES);
	if (ret < 0)
		goto error2;

	if (klist && klist->nkeys < klist->maxkeys) {
		/* there's sufficient slack space to add directly */
		atomic_inc(&key->usage);

		klist->keys[klist->nkeys] = key;
		smp_wmb();
		klist->nkeys++;
		smp_wmb();
	} else {
		/* grow the key list */
		max = 4;
		if (klist)
			max += klist->maxkeys;

		ret = -ENFILE;
		if (max > 65535)
			goto error3;
		size = sizeof(*klist) + sizeof(struct key *) * max;
		if (size > PAGE_SIZE)
			goto error3;

		ret = -ENOMEM;
		nklist = kmalloc(size, GFP_KERNEL);
		if (!nklist)
			goto error3;
		nklist->maxkeys = max;
		nklist->nkeys = 0;

		if (klist) {
			nklist->nkeys = klist->nkeys;
			memcpy(nklist->keys,
			       klist->keys,
			       sizeof(struct key *) * klist->nkeys);
		}

		/* add the key into the new space */
		atomic_inc(&key->usage);
		nklist->keys[nklist->nkeys++] = key;

		rcu_assign_pointer(keyring->payload.subscriptions, nklist);

		/* dispose of the old keyring list */
		if (klist)
			call_rcu(&klist->rcu, keyring_link_rcu_disposal);
	}

done:
	ret = 0;
error2:
	up_write(&keyring_serialise_link_sem);
error:
	return ret;

error3:
	/* undo the quota changes */
	key_payload_reserve(keyring,
			    keyring->datalen - KEYQUOTA_LINK_BYTES);
	goto error2;

} /* end __key_link() */

/*****************************************************************************/
/*
 * link a key to a keyring
 */
int key_link(struct key *keyring, struct key *key)
{
	int ret;

	key_check(keyring);
	key_check(key);

	down_write(&keyring->sem);
	ret = __key_link(keyring, key);
	up_write(&keyring->sem);

	return ret;

} /* end key_link() */

EXPORT_SYMBOL(key_link);

/*****************************************************************************/
/*
 * unlink the first link to a key from a keyring
 */
int key_unlink(struct key *keyring, struct key *key)
{
	struct keyring_list *klist, *nklist;
	int loop, ret;

	key_check(keyring);
	key_check(key);

	ret = -ENOTDIR;
	if (keyring->type != &key_type_keyring)
		goto error;

	down_write(&keyring->sem);

	klist = rcu_dereference_locked_keyring(keyring);
	if (klist) {
		/* search the keyring for the key */
		for (loop = 0; loop < klist->nkeys; loop++)
			if (klist->keys[loop] == key)
				goto key_is_present;
	}

	up_write(&keyring->sem);
	ret = -ENOENT;
	goto error;

key_is_present:
	/* we need to copy the key list for RCU purposes */
	nklist = kmalloc(sizeof(*klist) +
			 sizeof(struct key *) * klist->maxkeys,
			 GFP_KERNEL);
	if (!nklist)
		goto nomem;
	nklist->maxkeys = klist->maxkeys;
	nklist->nkeys = klist->nkeys - 1;

	if (loop > 0)
		memcpy(&nklist->keys[0],
		       &klist->keys[0],
		       loop * sizeof(struct key *));

	if (loop < nklist->nkeys)
		memcpy(&nklist->keys[loop],
		       &klist->keys[loop + 1],
		       (nklist->nkeys - loop) * sizeof(struct key *));

	/* adjust the user's quota */
	key_payload_reserve(keyring,
			    keyring->datalen - KEYQUOTA_LINK_BYTES);

	rcu_assign_pointer(keyring->payload.subscriptions, nklist);

	up_write(&keyring->sem);

	/* schedule for later cleanup */
	klist->delkey = loop;
	call_rcu(&klist->rcu, keyring_unlink_rcu_disposal);

	ret = 0;

error:
	return ret;
nomem:
	ret = -ENOMEM;
	up_write(&keyring->sem);
	goto error;

} /* end key_unlink() */

EXPORT_SYMBOL(key_unlink);

/*****************************************************************************/
/*
 * dispose of a keyring list after the RCU grace period, releasing the keys it
 * links to
 */
static void keyring_clear_rcu_disposal(struct rcu_head *rcu)
{
	struct keyring_list *klist;
	int loop;

	klist = container_of(rcu, struct keyring_list, rcu);

	for (loop = klist->nkeys - 1; loop >= 0; loop--)
		key_put(klist->keys[loop]);

	kfree(klist);

} /* end keyring_clear_rcu_disposal() */

/*****************************************************************************/
/*
 * clear the specified process keyring
 * - implements keyctl(KEYCTL_CLEAR)
 */
int keyring_clear(struct key *keyring)
{
	struct keyring_list *klist;
	int ret;

	ret = -ENOTDIR;
	if (keyring->type == &key_type_keyring) {
		/* detach the pointer block with the locks held */
		down_write(&keyring->sem);

		klist = rcu_dereference_locked_keyring(keyring);
		if (klist) {
			/* adjust the quota */
			key_payload_reserve(keyring,
					    sizeof(struct keyring_list));

			rcu_assign_pointer(keyring->payload.subscriptions,
					   NULL);
		}

		up_write(&keyring->sem);

		/* free the keys after the locks have been dropped */
		if (klist)
			call_rcu(&klist->rcu, keyring_clear_rcu_disposal);

		ret = 0;
	}

	return ret;

} /* end keyring_clear() */

EXPORT_SYMBOL(keyring_clear);

/*****************************************************************************/
/*
 * dispose of the links from a revoked keyring
 * - called with the key sem write-locked
 */
static void keyring_revoke(struct key *keyring)
{
	struct keyring_list *klist;

	klist = rcu_dereference_locked_keyring(keyring);

	/* adjust the quota */
	key_payload_reserve(keyring, 0);

	if (klist) {
		rcu_assign_pointer(keyring->payload.subscriptions, NULL);
		call_rcu(&klist->rcu, keyring_clear_rcu_disposal);
	}

} /* end keyring_revoke() */

/*
 * Determine whether a key is dead
 */
static bool key_is_dead(struct key *key, time_t limit)
{
	return test_bit(KEY_FLAG_DEAD, &key->flags) ||
		(key->expiry > 0 && key->expiry <= limit);
}

/*
 * Collect garbage from the contents of a keyring
 */
void keyring_gc(struct key *keyring, time_t limit)
{
	struct keyring_list *klist, *new;
	struct key *key;
	int loop, keep, max;

	kenter("{%x,%s}", key_serial(keyring), keyring->description);

	down_write(&keyring->sem);

	klist = rcu_dereference_locked_keyring(keyring);
	if (!klist)
		goto no_klist;

	/* work out how many subscriptions we're keeping */
	keep = 0;
	for (loop = klist->nkeys - 1; loop >= 0; loop--)
		if (!key_is_dead(klist->keys[loop], limit))
			keep++;

	if (keep == klist->nkeys)
		goto just_return;

	/* allocate a new keyring payload */
	max = roundup(keep, 4);
	new = kmalloc(sizeof(struct keyring_list) + max * sizeof(struct key *),
		      GFP_KERNEL);
	if (!new)
		goto nomem;
	new->maxkeys = max;
	new->nkeys = 0;
	new->delkey = 0;

	/* install the live keys
	 * - must take care as expired keys may be updated back to life
	 */
	keep = 0;
	for (loop = klist->nkeys - 1; loop >= 0; loop--) {
		key = klist->keys[loop];
		if (!key_is_dead(key, limit)) {
			if (keep >= max)
				goto discard_new;
			new->keys[keep++] = key_get(key);
		}
	}
	new->nkeys = keep;

	/* adjust the quota */
	key_payload_reserve(keyring,
			    sizeof(struct keyring_list) +
			    KEYQUOTA_LINK_BYTES * keep);

	if (keep == 0) {
		rcu_assign_pointer(keyring->payload.subscriptions, NULL);
		kfree(new);
	} else {
		rcu_assign_pointer(keyring->payload.subscriptions, new);
	}

	up_write(&keyring->sem);

	call_rcu(&klist->rcu, keyring_clear_rcu_disposal);
	kleave(" [yes]");
	return;

discard_new:
	new->nkeys = keep;
	keyring_clear_rcu_disposal(&new->rcu);
	up_write(&keyring->sem);
	kleave(" [discard]");
	return;

just_return:
	up_write(&keyring->sem);
	kleave(" [no dead]");
	return;

no_klist:
	up_write(&keyring->sem);
	kleave(" [no_klist]");
	return;

nomem:
	up_write(&keyring->sem);
	kleave(" [oom]");
}<|MERGE_RESOLUTION|>--- conflicted
+++ resolved
@@ -566,13 +566,8 @@
 	}
 
 	keyring = ERR_PTR(-ENOKEY);
-<<<<<<< HEAD
 out:
 	read_unlock(&keyring_name_lock);
-=======
-
-error:
->>>>>>> 4e5d6f7e
 	return keyring;
 
 } /* end find_keyring_by_name() */
