--- conflicted
+++ resolved
@@ -2207,14 +2207,9 @@
 			   than using file_has_perm, as this particular open
 			   file may belong to another process and we are only
 			   interested in the inode-based check here. */
-<<<<<<< HEAD
 			file = list_first_entry(&tty->tty_files, struct file, f_u.fu_list);
 			inode = file->f_path.dentry->d_inode;
-			if (inode_has_perm(current, inode,
-=======
-			struct inode *inode = file->f_path.dentry->d_inode;
 			if (inode_has_perm(cred, inode,
->>>>>>> 2eabda30
 					   FILE__READ | FILE__WRITE, NULL)) {
 				drop_tty = 1;
 			}
@@ -2697,13 +2692,8 @@
 		return 0;
 	}
 
-<<<<<<< HEAD
-	return inode_has_perm(current, inode,
+	return inode_has_perm(cred, inode,
 			      file_mask_to_av(inode->i_mode, mask), NULL);
-=======
-	return inode_has_perm(cred, inode,
-			      open_file_mask_to_av(inode->i_mode, mask), NULL);
->>>>>>> 2eabda30
 }
 
 static int selinux_inode_setattr(struct dentry *dentry, struct iattr *iattr)
@@ -3236,11 +3226,7 @@
 	 * new inode label or new policy.
 	 * This check is not redundant - do not remove.
 	 */
-<<<<<<< HEAD
-	return inode_has_perm(current, inode, open_file_to_av(file), NULL);
-=======
-	return inode_has_perm(cred, inode, file_to_av(file), NULL);
->>>>>>> 2eabda30
+	return inode_has_perm(cred, inode, open_file_to_av(file), NULL);
 }
 
 /* task security operations */
