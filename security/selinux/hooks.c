/*
 *  NSA Security-Enhanced Linux (SELinux) security module
 *
 *  This file contains the SELinux hook function implementations.
 *
 *  Authors:  Stephen Smalley, <sds@epoch.ncsc.mil>
 *	      Chris Vance, <cvance@nai.com>
 *	      Wayne Salamon, <wsalamon@nai.com>
 *	      James Morris <jmorris@redhat.com>
 *
 *  Copyright (C) 2001,2002 Networks Associates Technology, Inc.
 *  Copyright (C) 2003-2008 Red Hat, Inc., James Morris <jmorris@redhat.com>
 *					   Eric Paris <eparis@redhat.com>
 *  Copyright (C) 2004-2005 Trusted Computer Solutions, Inc.
 *			    <dgoeddel@trustedcs.com>
 *  Copyright (C) 2006, 2007 Hewlett-Packard Development Company, L.P.
 *		Paul Moore <paul.moore@hp.com>
 *  Copyright (C) 2007 Hitachi Software Engineering Co., Ltd.
 *		       Yuichi Nakamura <ynakam@hitachisoft.jp>
 *
 *	This program is free software; you can redistribute it and/or modify
 *	it under the terms of the GNU General Public License version 2,
 *	as published by the Free Software Foundation.
 */

#include <linux/init.h>
#include <linux/kernel.h>
#include <linux/tracehook.h>
#include <linux/errno.h>
#include <linux/sched.h>
#include <linux/security.h>
#include <linux/xattr.h>
#include <linux/capability.h>
#include <linux/unistd.h>
#include <linux/mm.h>
#include <linux/mman.h>
#include <linux/slab.h>
#include <linux/pagemap.h>
#include <linux/swap.h>
#include <linux/spinlock.h>
#include <linux/syscalls.h>
#include <linux/file.h>
#include <linux/fdtable.h>
#include <linux/namei.h>
#include <linux/mount.h>
#include <linux/proc_fs.h>
#include <linux/netfilter_ipv4.h>
#include <linux/netfilter_ipv6.h>
#include <linux/tty.h>
#include <net/icmp.h>
#include <net/ip.h>		/* for local_port_range[] */
#include <net/tcp.h>		/* struct or_callable used in sock_rcv_skb */
#include <net/net_namespace.h>
#include <net/netlabel.h>
#include <linux/uaccess.h>
#include <asm/ioctls.h>
#include <asm/atomic.h>
#include <linux/bitops.h>
#include <linux/interrupt.h>
#include <linux/netdevice.h>	/* for network interface checks */
#include <linux/netlink.h>
#include <linux/tcp.h>
#include <linux/udp.h>
#include <linux/dccp.h>
#include <linux/quota.h>
#include <linux/un.h>		/* for Unix socket types */
#include <net/af_unix.h>	/* for Unix socket types */
#include <linux/parser.h>
#include <linux/nfs_mount.h>
#include <net/ipv6.h>
#include <linux/hugetlb.h>
#include <linux/personality.h>
#include <linux/sysctl.h>
#include <linux/audit.h>
#include <linux/string.h>
#include <linux/selinux.h>
#include <linux/mutex.h>
#include <linux/posix-timers.h>

#include "avc.h"
#include "objsec.h"
#include "netif.h"
#include "netnode.h"
#include "netport.h"
#include "xfrm.h"
#include "netlabel.h"
#include "audit.h"

#define XATTR_SELINUX_SUFFIX "selinux"
#define XATTR_NAME_SELINUX XATTR_SECURITY_PREFIX XATTR_SELINUX_SUFFIX

#define NUM_SEL_MNT_OPTS 4

extern unsigned int policydb_loaded_version;
extern int selinux_nlmsg_lookup(u16 sclass, u16 nlmsg_type, u32 *perm);
extern int selinux_compat_net;
extern struct security_operations *security_ops;

/* SECMARK reference count */
atomic_t selinux_secmark_refcount = ATOMIC_INIT(0);

#ifdef CONFIG_SECURITY_SELINUX_DEVELOP
int selinux_enforcing;

static int __init enforcing_setup(char *str)
{
	unsigned long enforcing;
	if (!strict_strtoul(str, 0, &enforcing))
		selinux_enforcing = enforcing ? 1 : 0;
	return 1;
}
__setup("enforcing=", enforcing_setup);
#endif

#ifdef CONFIG_SECURITY_SELINUX_BOOTPARAM
int selinux_enabled = CONFIG_SECURITY_SELINUX_BOOTPARAM_VALUE;

static int __init selinux_enabled_setup(char *str)
{
	unsigned long enabled;
	if (!strict_strtoul(str, 0, &enabled))
		selinux_enabled = enabled ? 1 : 0;
	return 1;
}
__setup("selinux=", selinux_enabled_setup);
#else
int selinux_enabled = 1;
#endif


/*
 * Minimal support for a secondary security module,
 * just to allow the use of the capability module.
 */
static struct security_operations *secondary_ops;

/* Lists of inode and superblock security structures initialized
   before the policy was loaded. */
static LIST_HEAD(superblock_security_head);
static DEFINE_SPINLOCK(sb_security_lock);

static struct kmem_cache *sel_inode_cache;

/**
 * selinux_secmark_enabled - Check to see if SECMARK is currently enabled
 *
 * Description:
 * This function checks the SECMARK reference counter to see if any SECMARK
 * targets are currently configured, if the reference counter is greater than
 * zero SECMARK is considered to be enabled.  Returns true (1) if SECMARK is
 * enabled, false (0) if SECMARK is disabled.
 *
 */
static int selinux_secmark_enabled(void)
{
	return (atomic_read(&selinux_secmark_refcount) > 0);
}

/*
 * initialise the security for the init task
 */
static void cred_init_security(void)
{
	struct cred *cred = (struct cred *) current->real_cred;
	struct task_security_struct *tsec;

	tsec = kzalloc(sizeof(struct task_security_struct), GFP_KERNEL);
	if (!tsec)
		panic("SELinux:  Failed to initialize initial task.\n");

	tsec->osid = tsec->sid = SECINITSID_KERNEL;
	cred->security = tsec;
}

/*
 * get the security ID of a set of credentials
 */
static inline u32 cred_sid(const struct cred *cred)
{
	const struct task_security_struct *tsec;

	tsec = cred->security;
	return tsec->sid;
}

/*
 * get the objective security ID of a task
 */
static inline u32 task_sid(const struct task_struct *task)
{
	u32 sid;

	rcu_read_lock();
	sid = cred_sid(__task_cred(task));
	rcu_read_unlock();
	return sid;
}

/*
 * get the subjective security ID of the current task
 */
static inline u32 current_sid(void)
{
	const struct task_security_struct *tsec = current_cred()->security;

	return tsec->sid;
}

/* Allocate and free functions for each kind of security blob. */

static int inode_alloc_security(struct inode *inode)
{
	struct inode_security_struct *isec;
	u32 sid = current_sid();

	isec = kmem_cache_zalloc(sel_inode_cache, GFP_NOFS);
	if (!isec)
		return -ENOMEM;

	mutex_init(&isec->lock);
	INIT_LIST_HEAD(&isec->list);
	isec->inode = inode;
	isec->sid = SECINITSID_UNLABELED;
	isec->sclass = SECCLASS_FILE;
	isec->task_sid = sid;
	inode->i_security = isec;

	return 0;
}

static void inode_free_security(struct inode *inode)
{
	struct inode_security_struct *isec = inode->i_security;
	struct superblock_security_struct *sbsec = inode->i_sb->s_security;

	spin_lock(&sbsec->isec_lock);
	if (!list_empty(&isec->list))
		list_del_init(&isec->list);
	spin_unlock(&sbsec->isec_lock);

	inode->i_security = NULL;
	kmem_cache_free(sel_inode_cache, isec);
}

static int file_alloc_security(struct file *file)
{
	struct file_security_struct *fsec;
	u32 sid = current_sid();

	fsec = kzalloc(sizeof(struct file_security_struct), GFP_KERNEL);
	if (!fsec)
		return -ENOMEM;

	fsec->sid = sid;
	fsec->fown_sid = sid;
	file->f_security = fsec;

	return 0;
}

static void file_free_security(struct file *file)
{
	struct file_security_struct *fsec = file->f_security;
	file->f_security = NULL;
	kfree(fsec);
}

static int superblock_alloc_security(struct super_block *sb)
{
	struct superblock_security_struct *sbsec;

	sbsec = kzalloc(sizeof(struct superblock_security_struct), GFP_KERNEL);
	if (!sbsec)
		return -ENOMEM;

	mutex_init(&sbsec->lock);
	INIT_LIST_HEAD(&sbsec->list);
	INIT_LIST_HEAD(&sbsec->isec_head);
	spin_lock_init(&sbsec->isec_lock);
	sbsec->sb = sb;
	sbsec->sid = SECINITSID_UNLABELED;
	sbsec->def_sid = SECINITSID_FILE;
	sbsec->mntpoint_sid = SECINITSID_UNLABELED;
	sb->s_security = sbsec;

	return 0;
}

static void superblock_free_security(struct super_block *sb)
{
	struct superblock_security_struct *sbsec = sb->s_security;

	spin_lock(&sb_security_lock);
	if (!list_empty(&sbsec->list))
		list_del_init(&sbsec->list);
	spin_unlock(&sb_security_lock);

	sb->s_security = NULL;
	kfree(sbsec);
}

static int sk_alloc_security(struct sock *sk, int family, gfp_t priority)
{
	struct sk_security_struct *ssec;

	ssec = kzalloc(sizeof(*ssec), priority);
	if (!ssec)
		return -ENOMEM;

	ssec->peer_sid = SECINITSID_UNLABELED;
	ssec->sid = SECINITSID_UNLABELED;
	sk->sk_security = ssec;

	selinux_netlbl_sk_security_reset(ssec, family);

	return 0;
}

static void sk_free_security(struct sock *sk)
{
	struct sk_security_struct *ssec = sk->sk_security;

	sk->sk_security = NULL;
	selinux_netlbl_sk_security_free(ssec);
	kfree(ssec);
}

/* The security server must be initialized before
   any labeling or access decisions can be provided. */
extern int ss_initialized;

/* The file system's label must be initialized prior to use. */

static char *labeling_behaviors[6] = {
	"uses xattr",
	"uses transition SIDs",
	"uses task SIDs",
	"uses genfs_contexts",
	"not configured for labeling",
	"uses mountpoint labeling",
};

static int inode_doinit_with_dentry(struct inode *inode, struct dentry *opt_dentry);

static inline int inode_doinit(struct inode *inode)
{
	return inode_doinit_with_dentry(inode, NULL);
}

enum {
	Opt_error = -1,
	Opt_context = 1,
	Opt_fscontext = 2,
	Opt_defcontext = 3,
	Opt_rootcontext = 4,
};

static const match_table_t tokens = {
	{Opt_context, CONTEXT_STR "%s"},
	{Opt_fscontext, FSCONTEXT_STR "%s"},
	{Opt_defcontext, DEFCONTEXT_STR "%s"},
	{Opt_rootcontext, ROOTCONTEXT_STR "%s"},
	{Opt_error, NULL},
};

#define SEL_MOUNT_FAIL_MSG "SELinux:  duplicate or incompatible mount options\n"

static int may_context_mount_sb_relabel(u32 sid,
			struct superblock_security_struct *sbsec,
			const struct cred *cred)
{
	const struct task_security_struct *tsec = cred->security;
	int rc;

	rc = avc_has_perm(tsec->sid, sbsec->sid, SECCLASS_FILESYSTEM,
			  FILESYSTEM__RELABELFROM, NULL);
	if (rc)
		return rc;

	rc = avc_has_perm(tsec->sid, sid, SECCLASS_FILESYSTEM,
			  FILESYSTEM__RELABELTO, NULL);
	return rc;
}

static int may_context_mount_inode_relabel(u32 sid,
			struct superblock_security_struct *sbsec,
			const struct cred *cred)
{
	const struct task_security_struct *tsec = cred->security;
	int rc;
	rc = avc_has_perm(tsec->sid, sbsec->sid, SECCLASS_FILESYSTEM,
			  FILESYSTEM__RELABELFROM, NULL);
	if (rc)
		return rc;

	rc = avc_has_perm(sid, sbsec->sid, SECCLASS_FILESYSTEM,
			  FILESYSTEM__ASSOCIATE, NULL);
	return rc;
}

static int sb_finish_set_opts(struct super_block *sb)
{
	struct superblock_security_struct *sbsec = sb->s_security;
	struct dentry *root = sb->s_root;
	struct inode *root_inode = root->d_inode;
	int rc = 0;

	if (sbsec->behavior == SECURITY_FS_USE_XATTR) {
		/* Make sure that the xattr handler exists and that no
		   error other than -ENODATA is returned by getxattr on
		   the root directory.  -ENODATA is ok, as this may be
		   the first boot of the SELinux kernel before we have
		   assigned xattr values to the filesystem. */
		if (!root_inode->i_op->getxattr) {
			printk(KERN_WARNING "SELinux: (dev %s, type %s) has no "
			       "xattr support\n", sb->s_id, sb->s_type->name);
			rc = -EOPNOTSUPP;
			goto out;
		}
		rc = root_inode->i_op->getxattr(root, XATTR_NAME_SELINUX, NULL, 0);
		if (rc < 0 && rc != -ENODATA) {
			if (rc == -EOPNOTSUPP)
				printk(KERN_WARNING "SELinux: (dev %s, type "
				       "%s) has no security xattr handler\n",
				       sb->s_id, sb->s_type->name);
			else
				printk(KERN_WARNING "SELinux: (dev %s, type "
				       "%s) getxattr errno %d\n", sb->s_id,
				       sb->s_type->name, -rc);
			goto out;
		}
	}

	sbsec->initialized = 1;

	if (sbsec->behavior > ARRAY_SIZE(labeling_behaviors))
		printk(KERN_ERR "SELinux: initialized (dev %s, type %s), unknown behavior\n",
		       sb->s_id, sb->s_type->name);
	else
		printk(KERN_DEBUG "SELinux: initialized (dev %s, type %s), %s\n",
		       sb->s_id, sb->s_type->name,
		       labeling_behaviors[sbsec->behavior-1]);

	/* Initialize the root inode. */
	rc = inode_doinit_with_dentry(root_inode, root);

	/* Initialize any other inodes associated with the superblock, e.g.
	   inodes created prior to initial policy load or inodes created
	   during get_sb by a pseudo filesystem that directly
	   populates itself. */
	spin_lock(&sbsec->isec_lock);
next_inode:
	if (!list_empty(&sbsec->isec_head)) {
		struct inode_security_struct *isec =
				list_entry(sbsec->isec_head.next,
					   struct inode_security_struct, list);
		struct inode *inode = isec->inode;
		spin_unlock(&sbsec->isec_lock);
		inode = igrab(inode);
		if (inode) {
			if (!IS_PRIVATE(inode))
				inode_doinit(inode);
			iput(inode);
		}
		spin_lock(&sbsec->isec_lock);
		list_del_init(&isec->list);
		goto next_inode;
	}
	spin_unlock(&sbsec->isec_lock);
out:
	return rc;
}

/*
 * This function should allow an FS to ask what it's mount security
 * options were so it can use those later for submounts, displaying
 * mount options, or whatever.
 */
static int selinux_get_mnt_opts(const struct super_block *sb,
				struct security_mnt_opts *opts)
{
	int rc = 0, i;
	struct superblock_security_struct *sbsec = sb->s_security;
	char *context = NULL;
	u32 len;
	char tmp;

	security_init_mnt_opts(opts);

	if (!sbsec->initialized)
		return -EINVAL;

	if (!ss_initialized)
		return -EINVAL;

	/*
	 * if we ever use sbsec flags for anything other than tracking mount
	 * settings this is going to need a mask
	 */
	tmp = sbsec->flags;
	/* count the number of mount options for this sb */
	for (i = 0; i < 8; i++) {
		if (tmp & 0x01)
			opts->num_mnt_opts++;
		tmp >>= 1;
	}

	opts->mnt_opts = kcalloc(opts->num_mnt_opts, sizeof(char *), GFP_ATOMIC);
	if (!opts->mnt_opts) {
		rc = -ENOMEM;
		goto out_free;
	}

	opts->mnt_opts_flags = kcalloc(opts->num_mnt_opts, sizeof(int), GFP_ATOMIC);
	if (!opts->mnt_opts_flags) {
		rc = -ENOMEM;
		goto out_free;
	}

	i = 0;
	if (sbsec->flags & FSCONTEXT_MNT) {
		rc = security_sid_to_context(sbsec->sid, &context, &len);
		if (rc)
			goto out_free;
		opts->mnt_opts[i] = context;
		opts->mnt_opts_flags[i++] = FSCONTEXT_MNT;
	}
	if (sbsec->flags & CONTEXT_MNT) {
		rc = security_sid_to_context(sbsec->mntpoint_sid, &context, &len);
		if (rc)
			goto out_free;
		opts->mnt_opts[i] = context;
		opts->mnt_opts_flags[i++] = CONTEXT_MNT;
	}
	if (sbsec->flags & DEFCONTEXT_MNT) {
		rc = security_sid_to_context(sbsec->def_sid, &context, &len);
		if (rc)
			goto out_free;
		opts->mnt_opts[i] = context;
		opts->mnt_opts_flags[i++] = DEFCONTEXT_MNT;
	}
	if (sbsec->flags & ROOTCONTEXT_MNT) {
		struct inode *root = sbsec->sb->s_root->d_inode;
		struct inode_security_struct *isec = root->i_security;

		rc = security_sid_to_context(isec->sid, &context, &len);
		if (rc)
			goto out_free;
		opts->mnt_opts[i] = context;
		opts->mnt_opts_flags[i++] = ROOTCONTEXT_MNT;
	}

	BUG_ON(i != opts->num_mnt_opts);

	return 0;

out_free:
	security_free_mnt_opts(opts);
	return rc;
}

static int bad_option(struct superblock_security_struct *sbsec, char flag,
		      u32 old_sid, u32 new_sid)
{
	/* check if the old mount command had the same options */
	if (sbsec->initialized)
		if (!(sbsec->flags & flag) ||
		    (old_sid != new_sid))
			return 1;

	/* check if we were passed the same options twice,
	 * aka someone passed context=a,context=b
	 */
	if (!sbsec->initialized)
		if (sbsec->flags & flag)
			return 1;
	return 0;
}

/*
 * Allow filesystems with binary mount data to explicitly set mount point
 * labeling information.
 */
static int selinux_set_mnt_opts(struct super_block *sb,
				struct security_mnt_opts *opts)
{
	const struct cred *cred = current_cred();
	int rc = 0, i;
	struct superblock_security_struct *sbsec = sb->s_security;
	const char *name = sb->s_type->name;
	struct inode *inode = sbsec->sb->s_root->d_inode;
	struct inode_security_struct *root_isec = inode->i_security;
	u32 fscontext_sid = 0, context_sid = 0, rootcontext_sid = 0;
	u32 defcontext_sid = 0;
	char **mount_options = opts->mnt_opts;
	int *flags = opts->mnt_opts_flags;
	int num_opts = opts->num_mnt_opts;

	mutex_lock(&sbsec->lock);

	if (!ss_initialized) {
		if (!num_opts) {
			/* Defer initialization until selinux_complete_init,
			   after the initial policy is loaded and the security
			   server is ready to handle calls. */
			spin_lock(&sb_security_lock);
			if (list_empty(&sbsec->list))
				list_add(&sbsec->list, &superblock_security_head);
			spin_unlock(&sb_security_lock);
			goto out;
		}
		rc = -EINVAL;
		printk(KERN_WARNING "SELinux: Unable to set superblock options "
			"before the security server is initialized\n");
		goto out;
	}

	/*
	 * Binary mount data FS will come through this function twice.  Once
	 * from an explicit call and once from the generic calls from the vfs.
	 * Since the generic VFS calls will not contain any security mount data
	 * we need to skip the double mount verification.
	 *
	 * This does open a hole in which we will not notice if the first
	 * mount using this sb set explict options and a second mount using
	 * this sb does not set any security options.  (The first options
	 * will be used for both mounts)
	 */
	if (sbsec->initialized && (sb->s_type->fs_flags & FS_BINARY_MOUNTDATA)
	    && (num_opts == 0))
		goto out;

	/*
	 * parse the mount options, check if they are valid sids.
	 * also check if someone is trying to mount the same sb more
	 * than once with different security options.
	 */
	for (i = 0; i < num_opts; i++) {
		u32 sid;
		rc = security_context_to_sid(mount_options[i],
					     strlen(mount_options[i]), &sid);
		if (rc) {
			printk(KERN_WARNING "SELinux: security_context_to_sid"
			       "(%s) failed for (dev %s, type %s) errno=%d\n",
			       mount_options[i], sb->s_id, name, rc);
			goto out;
		}
		switch (flags[i]) {
		case FSCONTEXT_MNT:
			fscontext_sid = sid;

			if (bad_option(sbsec, FSCONTEXT_MNT, sbsec->sid,
					fscontext_sid))
				goto out_double_mount;

			sbsec->flags |= FSCONTEXT_MNT;
			break;
		case CONTEXT_MNT:
			context_sid = sid;

			if (bad_option(sbsec, CONTEXT_MNT, sbsec->mntpoint_sid,
					context_sid))
				goto out_double_mount;

			sbsec->flags |= CONTEXT_MNT;
			break;
		case ROOTCONTEXT_MNT:
			rootcontext_sid = sid;

			if (bad_option(sbsec, ROOTCONTEXT_MNT, root_isec->sid,
					rootcontext_sid))
				goto out_double_mount;

			sbsec->flags |= ROOTCONTEXT_MNT;

			break;
		case DEFCONTEXT_MNT:
			defcontext_sid = sid;

			if (bad_option(sbsec, DEFCONTEXT_MNT, sbsec->def_sid,
					defcontext_sid))
				goto out_double_mount;

			sbsec->flags |= DEFCONTEXT_MNT;

			break;
		default:
			rc = -EINVAL;
			goto out;
		}
	}

	if (sbsec->initialized) {
		/* previously mounted with options, but not on this attempt? */
		if (sbsec->flags && !num_opts)
			goto out_double_mount;
		rc = 0;
		goto out;
	}

	if (strcmp(sb->s_type->name, "proc") == 0)
		sbsec->proc = 1;

	/* Determine the labeling behavior to use for this filesystem type. */
	rc = security_fs_use(sb->s_type->name, &sbsec->behavior, &sbsec->sid);
	if (rc) {
		printk(KERN_WARNING "%s: security_fs_use(%s) returned %d\n",
		       __func__, sb->s_type->name, rc);
		goto out;
	}

	/* sets the context of the superblock for the fs being mounted. */
	if (fscontext_sid) {
		rc = may_context_mount_sb_relabel(fscontext_sid, sbsec, cred);
		if (rc)
			goto out;

		sbsec->sid = fscontext_sid;
	}

	/*
	 * Switch to using mount point labeling behavior.
	 * sets the label used on all file below the mountpoint, and will set
	 * the superblock context if not already set.
	 */
	if (context_sid) {
		if (!fscontext_sid) {
			rc = may_context_mount_sb_relabel(context_sid, sbsec,
							  cred);
			if (rc)
				goto out;
			sbsec->sid = context_sid;
		} else {
			rc = may_context_mount_inode_relabel(context_sid, sbsec,
							     cred);
			if (rc)
				goto out;
		}
		if (!rootcontext_sid)
			rootcontext_sid = context_sid;

		sbsec->mntpoint_sid = context_sid;
		sbsec->behavior = SECURITY_FS_USE_MNTPOINT;
	}

	if (rootcontext_sid) {
		rc = may_context_mount_inode_relabel(rootcontext_sid, sbsec,
						     cred);
		if (rc)
			goto out;

		root_isec->sid = rootcontext_sid;
		root_isec->initialized = 1;
	}

	if (defcontext_sid) {
		if (sbsec->behavior != SECURITY_FS_USE_XATTR) {
			rc = -EINVAL;
			printk(KERN_WARNING "SELinux: defcontext option is "
			       "invalid for this filesystem type\n");
			goto out;
		}

		if (defcontext_sid != sbsec->def_sid) {
			rc = may_context_mount_inode_relabel(defcontext_sid,
							     sbsec, cred);
			if (rc)
				goto out;
		}

		sbsec->def_sid = defcontext_sid;
	}

	rc = sb_finish_set_opts(sb);
out:
	mutex_unlock(&sbsec->lock);
	return rc;
out_double_mount:
	rc = -EINVAL;
	printk(KERN_WARNING "SELinux: mount invalid.  Same superblock, different "
	       "security settings for (dev %s, type %s)\n", sb->s_id, name);
	goto out;
}

static void selinux_sb_clone_mnt_opts(const struct super_block *oldsb,
					struct super_block *newsb)
{
	const struct superblock_security_struct *oldsbsec = oldsb->s_security;
	struct superblock_security_struct *newsbsec = newsb->s_security;

	int set_fscontext =	(oldsbsec->flags & FSCONTEXT_MNT);
	int set_context =	(oldsbsec->flags & CONTEXT_MNT);
	int set_rootcontext =	(oldsbsec->flags & ROOTCONTEXT_MNT);

	/*
	 * if the parent was able to be mounted it clearly had no special lsm
	 * mount options.  thus we can safely put this sb on the list and deal
	 * with it later
	 */
	if (!ss_initialized) {
		spin_lock(&sb_security_lock);
		if (list_empty(&newsbsec->list))
			list_add(&newsbsec->list, &superblock_security_head);
		spin_unlock(&sb_security_lock);
		return;
	}

	/* how can we clone if the old one wasn't set up?? */
	BUG_ON(!oldsbsec->initialized);

	/* if fs is reusing a sb, just let its options stand... */
	if (newsbsec->initialized)
		return;

	mutex_lock(&newsbsec->lock);

	newsbsec->flags = oldsbsec->flags;

	newsbsec->sid = oldsbsec->sid;
	newsbsec->def_sid = oldsbsec->def_sid;
	newsbsec->behavior = oldsbsec->behavior;

	if (set_context) {
		u32 sid = oldsbsec->mntpoint_sid;

		if (!set_fscontext)
			newsbsec->sid = sid;
		if (!set_rootcontext) {
			struct inode *newinode = newsb->s_root->d_inode;
			struct inode_security_struct *newisec = newinode->i_security;
			newisec->sid = sid;
		}
		newsbsec->mntpoint_sid = sid;
	}
	if (set_rootcontext) {
		const struct inode *oldinode = oldsb->s_root->d_inode;
		const struct inode_security_struct *oldisec = oldinode->i_security;
		struct inode *newinode = newsb->s_root->d_inode;
		struct inode_security_struct *newisec = newinode->i_security;

		newisec->sid = oldisec->sid;
	}

	sb_finish_set_opts(newsb);
	mutex_unlock(&newsbsec->lock);
}

static int selinux_parse_opts_str(char *options,
				  struct security_mnt_opts *opts)
{
	char *p;
	char *context = NULL, *defcontext = NULL;
	char *fscontext = NULL, *rootcontext = NULL;
	int rc, num_mnt_opts = 0;

	opts->num_mnt_opts = 0;

	/* Standard string-based options. */
	while ((p = strsep(&options, "|")) != NULL) {
		int token;
		substring_t args[MAX_OPT_ARGS];

		if (!*p)
			continue;

		token = match_token(p, tokens, args);

		switch (token) {
		case Opt_context:
			if (context || defcontext) {
				rc = -EINVAL;
				printk(KERN_WARNING SEL_MOUNT_FAIL_MSG);
				goto out_err;
			}
			context = match_strdup(&args[0]);
			if (!context) {
				rc = -ENOMEM;
				goto out_err;
			}
			break;

		case Opt_fscontext:
			if (fscontext) {
				rc = -EINVAL;
				printk(KERN_WARNING SEL_MOUNT_FAIL_MSG);
				goto out_err;
			}
			fscontext = match_strdup(&args[0]);
			if (!fscontext) {
				rc = -ENOMEM;
				goto out_err;
			}
			break;

		case Opt_rootcontext:
			if (rootcontext) {
				rc = -EINVAL;
				printk(KERN_WARNING SEL_MOUNT_FAIL_MSG);
				goto out_err;
			}
			rootcontext = match_strdup(&args[0]);
			if (!rootcontext) {
				rc = -ENOMEM;
				goto out_err;
			}
			break;

		case Opt_defcontext:
			if (context || defcontext) {
				rc = -EINVAL;
				printk(KERN_WARNING SEL_MOUNT_FAIL_MSG);
				goto out_err;
			}
			defcontext = match_strdup(&args[0]);
			if (!defcontext) {
				rc = -ENOMEM;
				goto out_err;
			}
			break;

		default:
			rc = -EINVAL;
			printk(KERN_WARNING "SELinux:  unknown mount option\n");
			goto out_err;

		}
	}

	rc = -ENOMEM;
	opts->mnt_opts = kcalloc(NUM_SEL_MNT_OPTS, sizeof(char *), GFP_ATOMIC);
	if (!opts->mnt_opts)
		goto out_err;

	opts->mnt_opts_flags = kcalloc(NUM_SEL_MNT_OPTS, sizeof(int), GFP_ATOMIC);
	if (!opts->mnt_opts_flags) {
		kfree(opts->mnt_opts);
		goto out_err;
	}

	if (fscontext) {
		opts->mnt_opts[num_mnt_opts] = fscontext;
		opts->mnt_opts_flags[num_mnt_opts++] = FSCONTEXT_MNT;
	}
	if (context) {
		opts->mnt_opts[num_mnt_opts] = context;
		opts->mnt_opts_flags[num_mnt_opts++] = CONTEXT_MNT;
	}
	if (rootcontext) {
		opts->mnt_opts[num_mnt_opts] = rootcontext;
		opts->mnt_opts_flags[num_mnt_opts++] = ROOTCONTEXT_MNT;
	}
	if (defcontext) {
		opts->mnt_opts[num_mnt_opts] = defcontext;
		opts->mnt_opts_flags[num_mnt_opts++] = DEFCONTEXT_MNT;
	}

	opts->num_mnt_opts = num_mnt_opts;
	return 0;

out_err:
	kfree(context);
	kfree(defcontext);
	kfree(fscontext);
	kfree(rootcontext);
	return rc;
}
/*
 * string mount options parsing and call set the sbsec
 */
static int superblock_doinit(struct super_block *sb, void *data)
{
	int rc = 0;
	char *options = data;
	struct security_mnt_opts opts;

	security_init_mnt_opts(&opts);

	if (!data)
		goto out;

	BUG_ON(sb->s_type->fs_flags & FS_BINARY_MOUNTDATA);

	rc = selinux_parse_opts_str(options, &opts);
	if (rc)
		goto out_err;

out:
	rc = selinux_set_mnt_opts(sb, &opts);

out_err:
	security_free_mnt_opts(&opts);
	return rc;
}

static void selinux_write_opts(struct seq_file *m,
			       struct security_mnt_opts *opts)
{
	int i;
	char *prefix;

	for (i = 0; i < opts->num_mnt_opts; i++) {
		char *has_comma = strchr(opts->mnt_opts[i], ',');

		switch (opts->mnt_opts_flags[i]) {
		case CONTEXT_MNT:
			prefix = CONTEXT_STR;
			break;
		case FSCONTEXT_MNT:
			prefix = FSCONTEXT_STR;
			break;
		case ROOTCONTEXT_MNT:
			prefix = ROOTCONTEXT_STR;
			break;
		case DEFCONTEXT_MNT:
			prefix = DEFCONTEXT_STR;
			break;
		default:
			BUG();
		};
		/* we need a comma before each option */
		seq_putc(m, ',');
		seq_puts(m, prefix);
		if (has_comma)
			seq_putc(m, '\"');
		seq_puts(m, opts->mnt_opts[i]);
		if (has_comma)
			seq_putc(m, '\"');
	}
}

static int selinux_sb_show_options(struct seq_file *m, struct super_block *sb)
{
	struct security_mnt_opts opts;
	int rc;

	rc = selinux_get_mnt_opts(sb, &opts);
	if (rc) {
		/* before policy load we may get EINVAL, don't show anything */
		if (rc == -EINVAL)
			rc = 0;
		return rc;
	}

	selinux_write_opts(m, &opts);

	security_free_mnt_opts(&opts);

	return rc;
}

static inline u16 inode_mode_to_security_class(umode_t mode)
{
	switch (mode & S_IFMT) {
	case S_IFSOCK:
		return SECCLASS_SOCK_FILE;
	case S_IFLNK:
		return SECCLASS_LNK_FILE;
	case S_IFREG:
		return SECCLASS_FILE;
	case S_IFBLK:
		return SECCLASS_BLK_FILE;
	case S_IFDIR:
		return SECCLASS_DIR;
	case S_IFCHR:
		return SECCLASS_CHR_FILE;
	case S_IFIFO:
		return SECCLASS_FIFO_FILE;

	}

	return SECCLASS_FILE;
}

static inline int default_protocol_stream(int protocol)
{
	return (protocol == IPPROTO_IP || protocol == IPPROTO_TCP);
}

static inline int default_protocol_dgram(int protocol)
{
	return (protocol == IPPROTO_IP || protocol == IPPROTO_UDP);
}

static inline u16 socket_type_to_security_class(int family, int type, int protocol)
{
	switch (family) {
	case PF_UNIX:
		switch (type) {
		case SOCK_STREAM:
		case SOCK_SEQPACKET:
			return SECCLASS_UNIX_STREAM_SOCKET;
		case SOCK_DGRAM:
			return SECCLASS_UNIX_DGRAM_SOCKET;
		}
		break;
	case PF_INET:
	case PF_INET6:
		switch (type) {
		case SOCK_STREAM:
			if (default_protocol_stream(protocol))
				return SECCLASS_TCP_SOCKET;
			else
				return SECCLASS_RAWIP_SOCKET;
		case SOCK_DGRAM:
			if (default_protocol_dgram(protocol))
				return SECCLASS_UDP_SOCKET;
			else
				return SECCLASS_RAWIP_SOCKET;
		case SOCK_DCCP:
			return SECCLASS_DCCP_SOCKET;
		default:
			return SECCLASS_RAWIP_SOCKET;
		}
		break;
	case PF_NETLINK:
		switch (protocol) {
		case NETLINK_ROUTE:
			return SECCLASS_NETLINK_ROUTE_SOCKET;
		case NETLINK_FIREWALL:
			return SECCLASS_NETLINK_FIREWALL_SOCKET;
		case NETLINK_INET_DIAG:
			return SECCLASS_NETLINK_TCPDIAG_SOCKET;
		case NETLINK_NFLOG:
			return SECCLASS_NETLINK_NFLOG_SOCKET;
		case NETLINK_XFRM:
			return SECCLASS_NETLINK_XFRM_SOCKET;
		case NETLINK_SELINUX:
			return SECCLASS_NETLINK_SELINUX_SOCKET;
		case NETLINK_AUDIT:
			return SECCLASS_NETLINK_AUDIT_SOCKET;
		case NETLINK_IP6_FW:
			return SECCLASS_NETLINK_IP6FW_SOCKET;
		case NETLINK_DNRTMSG:
			return SECCLASS_NETLINK_DNRT_SOCKET;
		case NETLINK_KOBJECT_UEVENT:
			return SECCLASS_NETLINK_KOBJECT_UEVENT_SOCKET;
		default:
			return SECCLASS_NETLINK_SOCKET;
		}
	case PF_PACKET:
		return SECCLASS_PACKET_SOCKET;
	case PF_KEY:
		return SECCLASS_KEY_SOCKET;
	case PF_APPLETALK:
		return SECCLASS_APPLETALK_SOCKET;
	}

	return SECCLASS_SOCKET;
}

#ifdef CONFIG_PROC_FS
static int selinux_proc_get_sid(struct proc_dir_entry *de,
				u16 tclass,
				u32 *sid)
{
	int buflen, rc;
	char *buffer, *path, *end;

	buffer = (char *)__get_free_page(GFP_KERNEL);
	if (!buffer)
		return -ENOMEM;

	buflen = PAGE_SIZE;
	end = buffer+buflen;
	*--end = '\0';
	buflen--;
	path = end-1;
	*path = '/';
	while (de && de != de->parent) {
		buflen -= de->namelen + 1;
		if (buflen < 0)
			break;
		end -= de->namelen;
		memcpy(end, de->name, de->namelen);
		*--end = '/';
		path = end;
		de = de->parent;
	}
	rc = security_genfs_sid("proc", path, tclass, sid);
	free_page((unsigned long)buffer);
	return rc;
}
#else
static int selinux_proc_get_sid(struct proc_dir_entry *de,
				u16 tclass,
				u32 *sid)
{
	return -EINVAL;
}
#endif

/* The inode's security attributes must be initialized before first use. */
static int inode_doinit_with_dentry(struct inode *inode, struct dentry *opt_dentry)
{
	struct superblock_security_struct *sbsec = NULL;
	struct inode_security_struct *isec = inode->i_security;
	u32 sid;
	struct dentry *dentry;
#define INITCONTEXTLEN 255
	char *context = NULL;
	unsigned len = 0;
	int rc = 0;

	if (isec->initialized)
		goto out;

	mutex_lock(&isec->lock);
	if (isec->initialized)
		goto out_unlock;

	sbsec = inode->i_sb->s_security;
	if (!sbsec->initialized) {
		/* Defer initialization until selinux_complete_init,
		   after the initial policy is loaded and the security
		   server is ready to handle calls. */
		spin_lock(&sbsec->isec_lock);
		if (list_empty(&isec->list))
			list_add(&isec->list, &sbsec->isec_head);
		spin_unlock(&sbsec->isec_lock);
		goto out_unlock;
	}

	switch (sbsec->behavior) {
	case SECURITY_FS_USE_XATTR:
		if (!inode->i_op->getxattr) {
			isec->sid = sbsec->def_sid;
			break;
		}

		/* Need a dentry, since the xattr API requires one.
		   Life would be simpler if we could just pass the inode. */
		if (opt_dentry) {
			/* Called from d_instantiate or d_splice_alias. */
			dentry = dget(opt_dentry);
		} else {
			/* Called from selinux_complete_init, try to find a dentry. */
			dentry = d_find_alias(inode);
		}
		if (!dentry) {
			printk(KERN_WARNING "SELinux: %s:  no dentry for dev=%s "
			       "ino=%ld\n", __func__, inode->i_sb->s_id,
			       inode->i_ino);
			goto out_unlock;
		}

		len = INITCONTEXTLEN;
		context = kmalloc(len, GFP_NOFS);
		if (!context) {
			rc = -ENOMEM;
			dput(dentry);
			goto out_unlock;
		}
		rc = inode->i_op->getxattr(dentry, XATTR_NAME_SELINUX,
					   context, len);
		if (rc == -ERANGE) {
			/* Need a larger buffer.  Query for the right size. */
			rc = inode->i_op->getxattr(dentry, XATTR_NAME_SELINUX,
						   NULL, 0);
			if (rc < 0) {
				dput(dentry);
				goto out_unlock;
			}
			kfree(context);
			len = rc;
			context = kmalloc(len, GFP_NOFS);
			if (!context) {
				rc = -ENOMEM;
				dput(dentry);
				goto out_unlock;
			}
			rc = inode->i_op->getxattr(dentry,
						   XATTR_NAME_SELINUX,
						   context, len);
		}
		dput(dentry);
		if (rc < 0) {
			if (rc != -ENODATA) {
				printk(KERN_WARNING "SELinux: %s:  getxattr returned "
				       "%d for dev=%s ino=%ld\n", __func__,
				       -rc, inode->i_sb->s_id, inode->i_ino);
				kfree(context);
				goto out_unlock;
			}
			/* Map ENODATA to the default file SID */
			sid = sbsec->def_sid;
			rc = 0;
		} else {
			rc = security_context_to_sid_default(context, rc, &sid,
							     sbsec->def_sid,
							     GFP_NOFS);
			if (rc) {
				printk(KERN_WARNING "SELinux: %s:  context_to_sid(%s) "
				       "returned %d for dev=%s ino=%ld\n",
				       __func__, context, -rc,
				       inode->i_sb->s_id, inode->i_ino);
				kfree(context);
				/* Leave with the unlabeled SID */
				rc = 0;
				break;
			}
		}
		kfree(context);
		isec->sid = sid;
		break;
	case SECURITY_FS_USE_TASK:
		isec->sid = isec->task_sid;
		break;
	case SECURITY_FS_USE_TRANS:
		/* Default to the fs SID. */
		isec->sid = sbsec->sid;

		/* Try to obtain a transition SID. */
		isec->sclass = inode_mode_to_security_class(inode->i_mode);
		rc = security_transition_sid(isec->task_sid,
					     sbsec->sid,
					     isec->sclass,
					     &sid);
		if (rc)
			goto out_unlock;
		isec->sid = sid;
		break;
	case SECURITY_FS_USE_MNTPOINT:
		isec->sid = sbsec->mntpoint_sid;
		break;
	default:
		/* Default to the fs superblock SID. */
		isec->sid = sbsec->sid;

		if (sbsec->proc && !S_ISLNK(inode->i_mode)) {
			struct proc_inode *proci = PROC_I(inode);
			if (proci->pde) {
				isec->sclass = inode_mode_to_security_class(inode->i_mode);
				rc = selinux_proc_get_sid(proci->pde,
							  isec->sclass,
							  &sid);
				if (rc)
					goto out_unlock;
				isec->sid = sid;
			}
		}
		break;
	}

	isec->initialized = 1;

out_unlock:
	mutex_unlock(&isec->lock);
out:
	if (isec->sclass == SECCLASS_FILE)
		isec->sclass = inode_mode_to_security_class(inode->i_mode);
	return rc;
}

/* Convert a Linux signal to an access vector. */
static inline u32 signal_to_av(int sig)
{
	u32 perm = 0;

	switch (sig) {
	case SIGCHLD:
		/* Commonly granted from child to parent. */
		perm = PROCESS__SIGCHLD;
		break;
	case SIGKILL:
		/* Cannot be caught or ignored */
		perm = PROCESS__SIGKILL;
		break;
	case SIGSTOP:
		/* Cannot be caught or ignored */
		perm = PROCESS__SIGSTOP;
		break;
	default:
		/* All other signals. */
		perm = PROCESS__SIGNAL;
		break;
	}

	return perm;
}

/*
 * Check permission between a pair of credentials
 * fork check, ptrace check, etc.
 */
static int cred_has_perm(const struct cred *actor,
			 const struct cred *target,
			 u32 perms)
{
	u32 asid = cred_sid(actor), tsid = cred_sid(target);

	return avc_has_perm(asid, tsid, SECCLASS_PROCESS, perms, NULL);
}

/*
 * Check permission between a pair of tasks, e.g. signal checks,
 * fork check, ptrace check, etc.
 * tsk1 is the actor and tsk2 is the target
 * - this uses the default subjective creds of tsk1
 */
static int task_has_perm(const struct task_struct *tsk1,
			 const struct task_struct *tsk2,
			 u32 perms)
{
	const struct task_security_struct *__tsec1, *__tsec2;
	u32 sid1, sid2;

	rcu_read_lock();
	__tsec1 = __task_cred(tsk1)->security;	sid1 = __tsec1->sid;
	__tsec2 = __task_cred(tsk2)->security;	sid2 = __tsec2->sid;
	rcu_read_unlock();
	return avc_has_perm(sid1, sid2, SECCLASS_PROCESS, perms, NULL);
}

/*
 * Check permission between current and another task, e.g. signal checks,
 * fork check, ptrace check, etc.
 * current is the actor and tsk2 is the target
 * - this uses current's subjective creds
 */
static int current_has_perm(const struct task_struct *tsk,
			    u32 perms)
{
	u32 sid, tsid;

	sid = current_sid();
	tsid = task_sid(tsk);
	return avc_has_perm(sid, tsid, SECCLASS_PROCESS, perms, NULL);
}

#if CAP_LAST_CAP > 63
#error Fix SELinux to handle capabilities > 63.
#endif

/* Check whether a task is allowed to use a capability. */
static int task_has_capability(struct task_struct *tsk,
			       int cap)
{
	struct avc_audit_data ad;
	u16 sclass;
	u32 sid = task_sid(tsk);
	u32 av = CAP_TO_MASK(cap);

	AVC_AUDIT_DATA_INIT(&ad, CAP);
	ad.tsk = tsk;
	ad.u.cap = cap;

	switch (CAP_TO_INDEX(cap)) {
	case 0:
		sclass = SECCLASS_CAPABILITY;
		break;
	case 1:
		sclass = SECCLASS_CAPABILITY2;
		break;
	default:
		printk(KERN_ERR
		       "SELinux:  out of range capability %d\n", cap);
		BUG();
	}
	return avc_has_perm(sid, sid, sclass, av, &ad);
}

/* Check whether a task is allowed to use a system operation. */
static int task_has_system(struct task_struct *tsk,
			   u32 perms)
{
	u32 sid = task_sid(tsk);

	return avc_has_perm(sid, SECINITSID_KERNEL,
			    SECCLASS_SYSTEM, perms, NULL);
}

/* Check whether a task has a particular permission to an inode.
   The 'adp' parameter is optional and allows other audit
   data to be passed (e.g. the dentry). */
static int inode_has_perm(const struct cred *cred,
			  struct inode *inode,
			  u32 perms,
			  struct avc_audit_data *adp)
{
	struct inode_security_struct *isec;
	struct avc_audit_data ad;
	u32 sid;

	if (unlikely(IS_PRIVATE(inode)))
		return 0;

	sid = cred_sid(cred);
	isec = inode->i_security;

	if (!adp) {
		adp = &ad;
		AVC_AUDIT_DATA_INIT(&ad, FS);
		ad.u.fs.inode = inode;
	}

	return avc_has_perm(sid, isec->sid, isec->sclass, perms, adp);
}

/* Same as inode_has_perm, but pass explicit audit data containing
   the dentry to help the auditing code to more easily generate the
   pathname if needed. */
static inline int dentry_has_perm(const struct cred *cred,
				  struct vfsmount *mnt,
				  struct dentry *dentry,
				  u32 av)
{
	struct inode *inode = dentry->d_inode;
	struct avc_audit_data ad;

	AVC_AUDIT_DATA_INIT(&ad, FS);
	ad.u.fs.path.mnt = mnt;
	ad.u.fs.path.dentry = dentry;
	return inode_has_perm(cred, inode, av, &ad);
}

/* Check whether a task can use an open file descriptor to
   access an inode in a given way.  Check access to the
   descriptor itself, and then use dentry_has_perm to
   check a particular permission to the file.
   Access to the descriptor is implicitly granted if it
   has the same SID as the process.  If av is zero, then
   access to the file is not checked, e.g. for cases
   where only the descriptor is affected like seek. */
static int file_has_perm(const struct cred *cred,
			 struct file *file,
			 u32 av)
{
	struct file_security_struct *fsec = file->f_security;
	struct inode *inode = file->f_path.dentry->d_inode;
	struct avc_audit_data ad;
	u32 sid = cred_sid(cred);
	int rc;

	AVC_AUDIT_DATA_INIT(&ad, FS);
	ad.u.fs.path = file->f_path;

	if (sid != fsec->sid) {
		rc = avc_has_perm(sid, fsec->sid,
				  SECCLASS_FD,
				  FD__USE,
				  &ad);
		if (rc)
			goto out;
	}

	/* av is zero if only checking access to the descriptor. */
	rc = 0;
	if (av)
		rc = inode_has_perm(cred, inode, av, &ad);

out:
	return rc;
}

/* Check whether a task can create a file. */
static int may_create(struct inode *dir,
		      struct dentry *dentry,
		      u16 tclass)
{
	const struct cred *cred = current_cred();
	const struct task_security_struct *tsec = cred->security;
	struct inode_security_struct *dsec;
	struct superblock_security_struct *sbsec;
	u32 sid, newsid;
	struct avc_audit_data ad;
	int rc;

	dsec = dir->i_security;
	sbsec = dir->i_sb->s_security;

	sid = tsec->sid;
	newsid = tsec->create_sid;

	AVC_AUDIT_DATA_INIT(&ad, FS);
	ad.u.fs.path.dentry = dentry;

	rc = avc_has_perm(sid, dsec->sid, SECCLASS_DIR,
			  DIR__ADD_NAME | DIR__SEARCH,
			  &ad);
	if (rc)
		return rc;

	if (!newsid || sbsec->behavior == SECURITY_FS_USE_MNTPOINT) {
		rc = security_transition_sid(sid, dsec->sid, tclass, &newsid);
		if (rc)
			return rc;
	}

	rc = avc_has_perm(sid, newsid, tclass, FILE__CREATE, &ad);
	if (rc)
		return rc;

	return avc_has_perm(newsid, sbsec->sid,
			    SECCLASS_FILESYSTEM,
			    FILESYSTEM__ASSOCIATE, &ad);
}

/* Check whether a task can create a key. */
static int may_create_key(u32 ksid,
			  struct task_struct *ctx)
{
	u32 sid = task_sid(ctx);

	return avc_has_perm(sid, ksid, SECCLASS_KEY, KEY__CREATE, NULL);
}

#define MAY_LINK	0
#define MAY_UNLINK	1
#define MAY_RMDIR	2

/* Check whether a task can link, unlink, or rmdir a file/directory. */
static int may_link(struct inode *dir,
		    struct dentry *dentry,
		    int kind)

{
	struct inode_security_struct *dsec, *isec;
	struct avc_audit_data ad;
	u32 sid = current_sid();
	u32 av;
	int rc;

	dsec = dir->i_security;
	isec = dentry->d_inode->i_security;

	AVC_AUDIT_DATA_INIT(&ad, FS);
	ad.u.fs.path.dentry = dentry;

	av = DIR__SEARCH;
	av |= (kind ? DIR__REMOVE_NAME : DIR__ADD_NAME);
	rc = avc_has_perm(sid, dsec->sid, SECCLASS_DIR, av, &ad);
	if (rc)
		return rc;

	switch (kind) {
	case MAY_LINK:
		av = FILE__LINK;
		break;
	case MAY_UNLINK:
		av = FILE__UNLINK;
		break;
	case MAY_RMDIR:
		av = DIR__RMDIR;
		break;
	default:
		printk(KERN_WARNING "SELinux: %s:  unrecognized kind %d\n",
			__func__, kind);
		return 0;
	}

	rc = avc_has_perm(sid, isec->sid, isec->sclass, av, &ad);
	return rc;
}

static inline int may_rename(struct inode *old_dir,
			     struct dentry *old_dentry,
			     struct inode *new_dir,
			     struct dentry *new_dentry)
{
	struct inode_security_struct *old_dsec, *new_dsec, *old_isec, *new_isec;
	struct avc_audit_data ad;
	u32 sid = current_sid();
	u32 av;
	int old_is_dir, new_is_dir;
	int rc;

	old_dsec = old_dir->i_security;
	old_isec = old_dentry->d_inode->i_security;
	old_is_dir = S_ISDIR(old_dentry->d_inode->i_mode);
	new_dsec = new_dir->i_security;

	AVC_AUDIT_DATA_INIT(&ad, FS);

	ad.u.fs.path.dentry = old_dentry;
	rc = avc_has_perm(sid, old_dsec->sid, SECCLASS_DIR,
			  DIR__REMOVE_NAME | DIR__SEARCH, &ad);
	if (rc)
		return rc;
	rc = avc_has_perm(sid, old_isec->sid,
			  old_isec->sclass, FILE__RENAME, &ad);
	if (rc)
		return rc;
	if (old_is_dir && new_dir != old_dir) {
		rc = avc_has_perm(sid, old_isec->sid,
				  old_isec->sclass, DIR__REPARENT, &ad);
		if (rc)
			return rc;
	}

	ad.u.fs.path.dentry = new_dentry;
	av = DIR__ADD_NAME | DIR__SEARCH;
	if (new_dentry->d_inode)
		av |= DIR__REMOVE_NAME;
	rc = avc_has_perm(sid, new_dsec->sid, SECCLASS_DIR, av, &ad);
	if (rc)
		return rc;
	if (new_dentry->d_inode) {
		new_isec = new_dentry->d_inode->i_security;
		new_is_dir = S_ISDIR(new_dentry->d_inode->i_mode);
		rc = avc_has_perm(sid, new_isec->sid,
				  new_isec->sclass,
				  (new_is_dir ? DIR__RMDIR : FILE__UNLINK), &ad);
		if (rc)
			return rc;
	}

	return 0;
}

/* Check whether a task can perform a filesystem operation. */
static int superblock_has_perm(const struct cred *cred,
			       struct super_block *sb,
			       u32 perms,
			       struct avc_audit_data *ad)
{
	struct superblock_security_struct *sbsec;
	u32 sid = cred_sid(cred);

	sbsec = sb->s_security;
	return avc_has_perm(sid, sbsec->sid, SECCLASS_FILESYSTEM, perms, ad);
}

/* Convert a Linux mode and permission mask to an access vector. */
static inline u32 file_mask_to_av(int mode, int mask)
{
	u32 av = 0;

	if ((mode & S_IFMT) != S_IFDIR) {
		if (mask & MAY_EXEC)
			av |= FILE__EXECUTE;
		if (mask & MAY_READ)
			av |= FILE__READ;

		if (mask & MAY_APPEND)
			av |= FILE__APPEND;
		else if (mask & MAY_WRITE)
			av |= FILE__WRITE;

	} else {
		if (mask & MAY_EXEC)
			av |= DIR__SEARCH;
		if (mask & MAY_WRITE)
			av |= DIR__WRITE;
		if (mask & MAY_READ)
			av |= DIR__READ;
	}

	return av;
}

/*
 * Convert a file mask to an access vector and include the correct open
 * open permission.
 */
static inline u32 open_file_mask_to_av(int mode, int mask)
{
	u32 av = file_mask_to_av(mode, mask);

	if (selinux_policycap_openperm) {
		/*
		 * lnk files and socks do not really have an 'open'
		 */
		if (S_ISREG(mode))
			av |= FILE__OPEN;
		else if (S_ISCHR(mode))
			av |= CHR_FILE__OPEN;
		else if (S_ISBLK(mode))
			av |= BLK_FILE__OPEN;
		else if (S_ISFIFO(mode))
			av |= FIFO_FILE__OPEN;
		else if (S_ISDIR(mode))
			av |= DIR__OPEN;
		else
			printk(KERN_ERR "SELinux: WARNING: inside %s with "
				"unknown mode:%x\n", __func__, mode);
	}
	return av;
}

/* Convert a Linux file to an access vector. */
static inline u32 file_to_av(struct file *file)
{
	u32 av = 0;

	if (file->f_mode & FMODE_READ)
		av |= FILE__READ;
	if (file->f_mode & FMODE_WRITE) {
		if (file->f_flags & O_APPEND)
			av |= FILE__APPEND;
		else
			av |= FILE__WRITE;
	}
	if (!av) {
		/*
		 * Special file opened with flags 3 for ioctl-only use.
		 */
		av = FILE__IOCTL;
	}

	return av;
}

/* Hook functions begin here. */

static int selinux_ptrace_may_access(struct task_struct *child,
				     unsigned int mode)
{
	int rc;

	rc = secondary_ops->ptrace_may_access(child, mode);
	if (rc)
		return rc;

	if (mode == PTRACE_MODE_READ) {
		u32 sid = current_sid();
		u32 csid = task_sid(child);
		return avc_has_perm(sid, csid, SECCLASS_FILE, FILE__READ, NULL);
	}

	return current_has_perm(child, PROCESS__PTRACE);
}

static int selinux_ptrace_traceme(struct task_struct *parent)
{
	int rc;

	rc = secondary_ops->ptrace_traceme(parent);
	if (rc)
		return rc;

	return task_has_perm(parent, current, PROCESS__PTRACE);
}

static int selinux_capget(struct task_struct *target, kernel_cap_t *effective,
			  kernel_cap_t *inheritable, kernel_cap_t *permitted)
{
	int error;

	error = current_has_perm(target, PROCESS__GETCAP);
	if (error)
		return error;

	return secondary_ops->capget(target, effective, inheritable, permitted);
}

static int selinux_capset(struct cred *new, const struct cred *old,
			  const kernel_cap_t *effective,
			  const kernel_cap_t *inheritable,
			  const kernel_cap_t *permitted)
{
	int error;

	error = secondary_ops->capset(new, old,
				      effective, inheritable, permitted);
	if (error)
		return error;

	return cred_has_perm(old, new, PROCESS__SETCAP);
}

static int selinux_capable(struct task_struct *tsk, int cap)
{
	int rc;

	rc = secondary_ops->capable(tsk, cap);
	if (rc)
		return rc;

	return task_has_capability(tsk, cap);
}

static int selinux_sysctl_get_sid(ctl_table *table, u16 tclass, u32 *sid)
{
	int buflen, rc;
	char *buffer, *path, *end;

	rc = -ENOMEM;
	buffer = (char *)__get_free_page(GFP_KERNEL);
	if (!buffer)
		goto out;

	buflen = PAGE_SIZE;
	end = buffer+buflen;
	*--end = '\0';
	buflen--;
	path = end-1;
	*path = '/';
	while (table) {
		const char *name = table->procname;
		size_t namelen = strlen(name);
		buflen -= namelen + 1;
		if (buflen < 0)
			goto out_free;
		end -= namelen;
		memcpy(end, name, namelen);
		*--end = '/';
		path = end;
		table = table->parent;
	}
	buflen -= 4;
	if (buflen < 0)
		goto out_free;
	end -= 4;
	memcpy(end, "/sys", 4);
	path = end;
	rc = security_genfs_sid("proc", path, tclass, sid);
out_free:
	free_page((unsigned long)buffer);
out:
	return rc;
}

static int selinux_sysctl(ctl_table *table, int op)
{
	int error = 0;
	u32 av;
	u32 tsid, sid;
	int rc;

	rc = secondary_ops->sysctl(table, op);
	if (rc)
		return rc;

	sid = current_sid();

	rc = selinux_sysctl_get_sid(table, (op == 0001) ?
				    SECCLASS_DIR : SECCLASS_FILE, &tsid);
	if (rc) {
		/* Default to the well-defined sysctl SID. */
		tsid = SECINITSID_SYSCTL;
	}

	/* The op values are "defined" in sysctl.c, thereby creating
	 * a bad coupling between this module and sysctl.c */
	if (op == 001) {
		error = avc_has_perm(sid, tsid,
				     SECCLASS_DIR, DIR__SEARCH, NULL);
	} else {
		av = 0;
		if (op & 004)
			av |= FILE__READ;
		if (op & 002)
			av |= FILE__WRITE;
		if (av)
			error = avc_has_perm(sid, tsid,
					     SECCLASS_FILE, av, NULL);
	}

	return error;
}

static int selinux_quotactl(int cmds, int type, int id, struct super_block *sb)
{
	const struct cred *cred = current_cred();
	int rc = 0;

	if (!sb)
		return 0;

	switch (cmds) {
	case Q_SYNC:
	case Q_QUOTAON:
	case Q_QUOTAOFF:
	case Q_SETINFO:
	case Q_SETQUOTA:
		rc = superblock_has_perm(cred, sb, FILESYSTEM__QUOTAMOD, NULL);
		break;
	case Q_GETFMT:
	case Q_GETINFO:
	case Q_GETQUOTA:
		rc = superblock_has_perm(cred, sb, FILESYSTEM__QUOTAGET, NULL);
		break;
	default:
		rc = 0;  /* let the kernel handle invalid cmds */
		break;
	}
	return rc;
}

static int selinux_quota_on(struct dentry *dentry)
{
	const struct cred *cred = current_cred();

	return dentry_has_perm(cred, NULL, dentry, FILE__QUOTAON);
}

static int selinux_syslog(int type)
{
	int rc;

	rc = secondary_ops->syslog(type);
	if (rc)
		return rc;

	switch (type) {
	case 3:		/* Read last kernel messages */
	case 10:	/* Return size of the log buffer */
		rc = task_has_system(current, SYSTEM__SYSLOG_READ);
		break;
	case 6:		/* Disable logging to console */
	case 7:		/* Enable logging to console */
	case 8:		/* Set level of messages printed to console */
		rc = task_has_system(current, SYSTEM__SYSLOG_CONSOLE);
		break;
	case 0:		/* Close log */
	case 1:		/* Open log */
	case 2:		/* Read from log */
	case 4:		/* Read/clear last kernel messages */
	case 5:		/* Clear ring buffer */
	default:
		rc = task_has_system(current, SYSTEM__SYSLOG_MOD);
		break;
	}
	return rc;
}

/*
 * Check that a process has enough memory to allocate a new virtual
 * mapping. 0 means there is enough memory for the allocation to
 * succeed and -ENOMEM implies there is not.
 *
 * Note that secondary_ops->capable and task_has_perm_noaudit return 0
 * if the capability is granted, but __vm_enough_memory requires 1 if
 * the capability is granted.
 *
 * Do not audit the selinux permission check, as this is applied to all
 * processes that allocate mappings.
 */
static int selinux_vm_enough_memory(struct mm_struct *mm, long pages)
{
	int rc, cap_sys_admin = 0;
	u32 sid = current_sid();

	rc = secondary_ops->capable(current, CAP_SYS_ADMIN);
	if (rc == 0)
		rc = avc_has_perm_noaudit(sid, sid,
					  SECCLASS_CAPABILITY,
					  CAP_TO_MASK(CAP_SYS_ADMIN),
					  0,
					  NULL);

	if (rc == 0)
		cap_sys_admin = 1;

	return __vm_enough_memory(mm, pages, cap_sys_admin);
}

/* binprm security operations */

static int selinux_bprm_set_creds(struct linux_binprm *bprm)
{
	const struct task_security_struct *old_tsec;
	struct task_security_struct *new_tsec;
	struct inode_security_struct *isec;
	struct avc_audit_data ad;
	struct inode *inode = bprm->file->f_path.dentry->d_inode;
	int rc;

	rc = secondary_ops->bprm_set_creds(bprm);
	if (rc)
		return rc;

	/* SELinux context only depends on initial program or script and not
	 * the script interpreter */
	if (bprm->cred_prepared)
		return 0;

	old_tsec = current_security();
	new_tsec = bprm->cred->security;
	isec = inode->i_security;

	/* Default to the current task SID. */
	new_tsec->sid = old_tsec->sid;
	new_tsec->osid = old_tsec->sid;

	/* Reset fs, key, and sock SIDs on execve. */
	new_tsec->create_sid = 0;
	new_tsec->keycreate_sid = 0;
	new_tsec->sockcreate_sid = 0;

	if (old_tsec->exec_sid) {
		new_tsec->sid = old_tsec->exec_sid;
		/* Reset exec SID on execve. */
		new_tsec->exec_sid = 0;
	} else {
		/* Check for a default transition on this program. */
		rc = security_transition_sid(old_tsec->sid, isec->sid,
					     SECCLASS_PROCESS, &new_tsec->sid);
		if (rc)
			return rc;
	}

	AVC_AUDIT_DATA_INIT(&ad, FS);
	ad.u.fs.path = bprm->file->f_path;

	if (bprm->file->f_path.mnt->mnt_flags & MNT_NOSUID)
		new_tsec->sid = old_tsec->sid;

	if (new_tsec->sid == old_tsec->sid) {
		rc = avc_has_perm(old_tsec->sid, isec->sid,
				  SECCLASS_FILE, FILE__EXECUTE_NO_TRANS, &ad);
		if (rc)
			return rc;
	} else {
		/* Check permissions for the transition. */
		rc = avc_has_perm(old_tsec->sid, new_tsec->sid,
				  SECCLASS_PROCESS, PROCESS__TRANSITION, &ad);
		if (rc)
			return rc;

		rc = avc_has_perm(new_tsec->sid, isec->sid,
				  SECCLASS_FILE, FILE__ENTRYPOINT, &ad);
		if (rc)
			return rc;

		/* Check for shared state */
		if (bprm->unsafe & LSM_UNSAFE_SHARE) {
			rc = avc_has_perm(old_tsec->sid, new_tsec->sid,
					  SECCLASS_PROCESS, PROCESS__SHARE,
					  NULL);
			if (rc)
				return -EPERM;
		}

		/* Make sure that anyone attempting to ptrace over a task that
		 * changes its SID has the appropriate permit */
		if (bprm->unsafe &
		    (LSM_UNSAFE_PTRACE | LSM_UNSAFE_PTRACE_CAP)) {
			struct task_struct *tracer;
			struct task_security_struct *sec;
			u32 ptsid = 0;

			rcu_read_lock();
			tracer = tracehook_tracer_task(current);
			if (likely(tracer != NULL)) {
				sec = __task_cred(tracer)->security;
				ptsid = sec->sid;
			}
			rcu_read_unlock();

			if (ptsid != 0) {
				rc = avc_has_perm(ptsid, new_tsec->sid,
						  SECCLASS_PROCESS,
						  PROCESS__PTRACE, NULL);
				if (rc)
					return -EPERM;
			}
		}

		/* Clear any possibly unsafe personality bits on exec: */
		bprm->per_clear |= PER_CLEAR_ON_SETID;
	}

	return 0;
}

static int selinux_bprm_check_security(struct linux_binprm *bprm)
{
	return secondary_ops->bprm_check_security(bprm);
}

static int selinux_bprm_secureexec(struct linux_binprm *bprm)
{
	const struct cred *cred = current_cred();
	const struct task_security_struct *tsec = cred->security;
	u32 sid, osid;
	int atsecure = 0;

	sid = tsec->sid;
	osid = tsec->osid;

	if (osid != sid) {
		/* Enable secure mode for SIDs transitions unless
		   the noatsecure permission is granted between
		   the two SIDs, i.e. ahp returns 0. */
		atsecure = avc_has_perm(osid, sid,
					SECCLASS_PROCESS,
					PROCESS__NOATSECURE, NULL);
	}

	return (atsecure || secondary_ops->bprm_secureexec(bprm));
}

extern struct vfsmount *selinuxfs_mount;
extern struct dentry *selinux_null;

/* Derived from fs/exec.c:flush_old_files. */
static inline void flush_unauthorized_files(const struct cred *cred,
					    struct files_struct *files)
{
	struct avc_audit_data ad;
	struct file *file, *devnull = NULL;
	struct tty_struct *tty;
	struct fdtable *fdt;
	long j = -1;
	int drop_tty = 0;

	tty = get_current_tty();
	if (tty) {
		file_list_lock();
		file = list_entry(tty->tty_files.next, typeof(*file), f_u.fu_list);
		if (file) {
			/* Revalidate access to controlling tty.
			   Use inode_has_perm on the tty inode directly rather
			   than using file_has_perm, as this particular open
			   file may belong to another process and we are only
			   interested in the inode-based check here. */
			struct inode *inode = file->f_path.dentry->d_inode;
			if (inode_has_perm(cred, inode,
					   FILE__READ | FILE__WRITE, NULL)) {
				drop_tty = 1;
			}
		}
		file_list_unlock();
		tty_kref_put(tty);
	}
	/* Reset controlling tty. */
	if (drop_tty)
		no_tty();

	/* Revalidate access to inherited open files. */

	AVC_AUDIT_DATA_INIT(&ad, FS);

	spin_lock(&files->file_lock);
	for (;;) {
		unsigned long set, i;
		int fd;

		j++;
		i = j * __NFDBITS;
		fdt = files_fdtable(files);
		if (i >= fdt->max_fds)
			break;
		set = fdt->open_fds->fds_bits[j];
		if (!set)
			continue;
		spin_unlock(&files->file_lock);
		for ( ; set ; i++, set >>= 1) {
			if (set & 1) {
				file = fget(i);
				if (!file)
					continue;
				if (file_has_perm(cred,
						  file,
						  file_to_av(file))) {
					sys_close(i);
					fd = get_unused_fd();
					if (fd != i) {
						if (fd >= 0)
							put_unused_fd(fd);
						fput(file);
						continue;
					}
					if (devnull) {
						get_file(devnull);
					} else {
						devnull = dentry_open(
							dget(selinux_null),
							mntget(selinuxfs_mount),
							O_RDWR, cred);
						if (IS_ERR(devnull)) {
							devnull = NULL;
							put_unused_fd(fd);
							fput(file);
							continue;
						}
					}
					fd_install(fd, devnull);
				}
				fput(file);
			}
		}
		spin_lock(&files->file_lock);

	}
	spin_unlock(&files->file_lock);
}

/*
 * Prepare a process for imminent new credential changes due to exec
 */
static void selinux_bprm_committing_creds(struct linux_binprm *bprm)
{
	struct task_security_struct *new_tsec;
	struct rlimit *rlim, *initrlim;
	int rc, i;

	secondary_ops->bprm_committing_creds(bprm);

	new_tsec = bprm->cred->security;
	if (new_tsec->sid == new_tsec->osid)
		return;

	/* Close files for which the new task SID is not authorized. */
	flush_unauthorized_files(bprm->cred, current->files);

	/* Always clear parent death signal on SID transitions. */
	current->pdeath_signal = 0;

	/* Check whether the new SID can inherit resource limits from the old
	 * SID.  If not, reset all soft limits to the lower of the current
	 * task's hard limit and the init task's soft limit.
	 *
	 * Note that the setting of hard limits (even to lower them) can be
	 * controlled by the setrlimit check.  The inclusion of the init task's
	 * soft limit into the computation is to avoid resetting soft limits
	 * higher than the default soft limit for cases where the default is
	 * lower than the hard limit, e.g. RLIMIT_CORE or RLIMIT_STACK.
	 */
	rc = avc_has_perm(new_tsec->osid, new_tsec->sid, SECCLASS_PROCESS,
			  PROCESS__RLIMITINH, NULL);
	if (rc) {
		for (i = 0; i < RLIM_NLIMITS; i++) {
			rlim = current->signal->rlim + i;
			initrlim = init_task.signal->rlim+i;
			rlim->rlim_cur = min(rlim->rlim_max, initrlim->rlim_cur);
		}

		if (current->signal->rlim[RLIMIT_CPU].rlim_cur != RLIM_INFINITY) {
			/*
			 * This will cause RLIMIT_CPU calculations to be
			 * refigured.
			 */
			current->it_prof_expires = jiffies_to_cputime(1);
		}
	}
}

/*
 * Clean up the process immediately after the installation of new credentials
 * due to exec
 */
static void selinux_bprm_committed_creds(struct linux_binprm *bprm)
{
	const struct task_security_struct *tsec = current_security();
	struct itimerval itimer;
	u32 osid, sid;
	int rc, i;

	secondary_ops->bprm_committed_creds(bprm);

	osid = tsec->osid;
	sid = tsec->sid;

	if (sid == osid)
		return;

	/* Check whether the new SID can inherit signal state from the old SID.
	 * If not, clear itimers to avoid subsequent signal generation and
	 * flush and unblock signals.
	 *
	 * This must occur _after_ the task SID has been updated so that any
	 * kill done after the flush will be checked against the new SID.
	 */
	rc = avc_has_perm(osid, sid, SECCLASS_PROCESS, PROCESS__SIGINH, NULL);
	if (rc) {
		memset(&itimer, 0, sizeof itimer);
		for (i = 0; i < 3; i++)
			do_setitimer(i, &itimer, NULL);
		flush_signals(current);
		spin_lock_irq(&current->sighand->siglock);
		flush_signal_handlers(current, 1);
		sigemptyset(&current->blocked);
		recalc_sigpending();
		spin_unlock_irq(&current->sighand->siglock);
	}

<<<<<<< HEAD
	/* Always clear parent death signal on SID transitions. */
	current->pdeath_signal = 0;

	/* Check whether the new SID can inherit resource limits
	   from the old SID.  If not, reset all soft limits to
	   the lower of the current task's hard limit and the init
	   task's soft limit.  Note that the setting of hard limits
	   (even to lower them) can be controlled by the setrlimit
	   check. The inclusion of the init task's soft limit into
	   the computation is to avoid resetting soft limits higher
	   than the default soft limit for cases where the default
	   is lower than the hard limit, e.g. RLIMIT_CORE or
	   RLIMIT_STACK.*/
	rc = avc_has_perm(tsec->osid, tsec->sid, SECCLASS_PROCESS,
			  PROCESS__RLIMITINH, NULL);
	if (rc) {
		for (i = 0; i < RLIM_NLIMITS; i++) {
			rlim = current->signal->rlim + i;
			initrlim = init_task.signal->rlim+i;
			rlim->rlim_cur = min(rlim->rlim_max, initrlim->rlim_cur);
		}
		update_rlimit_cpu(rlim->rlim_cur);
	}

=======
>>>>>>> b84a6734
	/* Wake up the parent if it is waiting so that it can
	   recheck wait permission to the new task SID. */
	wake_up_interruptible(&current->parent->signal->wait_chldexit);
}

/* superblock security operations */

static int selinux_sb_alloc_security(struct super_block *sb)
{
	return superblock_alloc_security(sb);
}

static void selinux_sb_free_security(struct super_block *sb)
{
	superblock_free_security(sb);
}

static inline int match_prefix(char *prefix, int plen, char *option, int olen)
{
	if (plen > olen)
		return 0;

	return !memcmp(prefix, option, plen);
}

static inline int selinux_option(char *option, int len)
{
	return (match_prefix(CONTEXT_STR, sizeof(CONTEXT_STR)-1, option, len) ||
		match_prefix(FSCONTEXT_STR, sizeof(FSCONTEXT_STR)-1, option, len) ||
		match_prefix(DEFCONTEXT_STR, sizeof(DEFCONTEXT_STR)-1, option, len) ||
		match_prefix(ROOTCONTEXT_STR, sizeof(ROOTCONTEXT_STR)-1, option, len));
}

static inline void take_option(char **to, char *from, int *first, int len)
{
	if (!*first) {
		**to = ',';
		*to += 1;
	} else
		*first = 0;
	memcpy(*to, from, len);
	*to += len;
}

static inline void take_selinux_option(char **to, char *from, int *first,
				       int len)
{
	int current_size = 0;

	if (!*first) {
		**to = '|';
		*to += 1;
	} else
		*first = 0;

	while (current_size < len) {
		if (*from != '"') {
			**to = *from;
			*to += 1;
		}
		from += 1;
		current_size += 1;
	}
}

static int selinux_sb_copy_data(char *orig, char *copy)
{
	int fnosec, fsec, rc = 0;
	char *in_save, *in_curr, *in_end;
	char *sec_curr, *nosec_save, *nosec;
	int open_quote = 0;

	in_curr = orig;
	sec_curr = copy;

	nosec = (char *)get_zeroed_page(GFP_KERNEL);
	if (!nosec) {
		rc = -ENOMEM;
		goto out;
	}

	nosec_save = nosec;
	fnosec = fsec = 1;
	in_save = in_end = orig;

	do {
		if (*in_end == '"')
			open_quote = !open_quote;
		if ((*in_end == ',' && open_quote == 0) ||
				*in_end == '\0') {
			int len = in_end - in_curr;

			if (selinux_option(in_curr, len))
				take_selinux_option(&sec_curr, in_curr, &fsec, len);
			else
				take_option(&nosec, in_curr, &fnosec, len);

			in_curr = in_end + 1;
		}
	} while (*in_end++);

	strcpy(in_save, nosec_save);
	free_page((unsigned long)nosec_save);
out:
	return rc;
}

static int selinux_sb_kern_mount(struct super_block *sb, void *data)
{
	const struct cred *cred = current_cred();
	struct avc_audit_data ad;
	int rc;

	rc = superblock_doinit(sb, data);
	if (rc)
		return rc;

	AVC_AUDIT_DATA_INIT(&ad, FS);
	ad.u.fs.path.dentry = sb->s_root;
	return superblock_has_perm(cred, sb, FILESYSTEM__MOUNT, &ad);
}

static int selinux_sb_statfs(struct dentry *dentry)
{
	const struct cred *cred = current_cred();
	struct avc_audit_data ad;

	AVC_AUDIT_DATA_INIT(&ad, FS);
	ad.u.fs.path.dentry = dentry->d_sb->s_root;
	return superblock_has_perm(cred, dentry->d_sb, FILESYSTEM__GETATTR, &ad);
}

static int selinux_mount(char *dev_name,
			 struct path *path,
			 char *type,
			 unsigned long flags,
			 void *data)
{
	const struct cred *cred = current_cred();
	int rc;

	rc = secondary_ops->sb_mount(dev_name, path, type, flags, data);
	if (rc)
		return rc;

	if (flags & MS_REMOUNT)
		return superblock_has_perm(cred, path->mnt->mnt_sb,
					   FILESYSTEM__REMOUNT, NULL);
	else
		return dentry_has_perm(cred, path->mnt, path->dentry,
				       FILE__MOUNTON);
}

static int selinux_umount(struct vfsmount *mnt, int flags)
{
	const struct cred *cred = current_cred();
	int rc;

	rc = secondary_ops->sb_umount(mnt, flags);
	if (rc)
		return rc;

	return superblock_has_perm(cred, mnt->mnt_sb,
				   FILESYSTEM__UNMOUNT, NULL);
}

/* inode security operations */

static int selinux_inode_alloc_security(struct inode *inode)
{
	return inode_alloc_security(inode);
}

static void selinux_inode_free_security(struct inode *inode)
{
	inode_free_security(inode);
}

static int selinux_inode_init_security(struct inode *inode, struct inode *dir,
				       char **name, void **value,
				       size_t *len)
{
	const struct cred *cred = current_cred();
	const struct task_security_struct *tsec = cred->security;
	struct inode_security_struct *dsec;
	struct superblock_security_struct *sbsec;
	u32 sid, newsid, clen;
	int rc;
	char *namep = NULL, *context;

	dsec = dir->i_security;
	sbsec = dir->i_sb->s_security;

	sid = tsec->sid;
	newsid = tsec->create_sid;

	if (!newsid || sbsec->behavior == SECURITY_FS_USE_MNTPOINT) {
		rc = security_transition_sid(sid, dsec->sid,
					     inode_mode_to_security_class(inode->i_mode),
					     &newsid);
		if (rc) {
			printk(KERN_WARNING "%s:  "
			       "security_transition_sid failed, rc=%d (dev=%s "
			       "ino=%ld)\n",
			       __func__,
			       -rc, inode->i_sb->s_id, inode->i_ino);
			return rc;
		}
	}

	/* Possibly defer initialization to selinux_complete_init. */
	if (sbsec->initialized) {
		struct inode_security_struct *isec = inode->i_security;
		isec->sclass = inode_mode_to_security_class(inode->i_mode);
		isec->sid = newsid;
		isec->initialized = 1;
	}

	if (!ss_initialized || sbsec->behavior == SECURITY_FS_USE_MNTPOINT)
		return -EOPNOTSUPP;

	if (name) {
		namep = kstrdup(XATTR_SELINUX_SUFFIX, GFP_NOFS);
		if (!namep)
			return -ENOMEM;
		*name = namep;
	}

	if (value && len) {
		rc = security_sid_to_context_force(newsid, &context, &clen);
		if (rc) {
			kfree(namep);
			return rc;
		}
		*value = context;
		*len = clen;
	}

	return 0;
}

static int selinux_inode_create(struct inode *dir, struct dentry *dentry, int mask)
{
	return may_create(dir, dentry, SECCLASS_FILE);
}

static int selinux_inode_link(struct dentry *old_dentry, struct inode *dir, struct dentry *new_dentry)
{
	int rc;

	rc = secondary_ops->inode_link(old_dentry, dir, new_dentry);
	if (rc)
		return rc;
	return may_link(dir, old_dentry, MAY_LINK);
}

static int selinux_inode_unlink(struct inode *dir, struct dentry *dentry)
{
	int rc;

	rc = secondary_ops->inode_unlink(dir, dentry);
	if (rc)
		return rc;
	return may_link(dir, dentry, MAY_UNLINK);
}

static int selinux_inode_symlink(struct inode *dir, struct dentry *dentry, const char *name)
{
	return may_create(dir, dentry, SECCLASS_LNK_FILE);
}

static int selinux_inode_mkdir(struct inode *dir, struct dentry *dentry, int mask)
{
	return may_create(dir, dentry, SECCLASS_DIR);
}

static int selinux_inode_rmdir(struct inode *dir, struct dentry *dentry)
{
	return may_link(dir, dentry, MAY_RMDIR);
}

static int selinux_inode_mknod(struct inode *dir, struct dentry *dentry, int mode, dev_t dev)
{
	int rc;

	rc = secondary_ops->inode_mknod(dir, dentry, mode, dev);
	if (rc)
		return rc;

	return may_create(dir, dentry, inode_mode_to_security_class(mode));
}

static int selinux_inode_rename(struct inode *old_inode, struct dentry *old_dentry,
				struct inode *new_inode, struct dentry *new_dentry)
{
	return may_rename(old_inode, old_dentry, new_inode, new_dentry);
}

static int selinux_inode_readlink(struct dentry *dentry)
{
	const struct cred *cred = current_cred();

	return dentry_has_perm(cred, NULL, dentry, FILE__READ);
}

static int selinux_inode_follow_link(struct dentry *dentry, struct nameidata *nameidata)
{
	const struct cred *cred = current_cred();
	int rc;

	rc = secondary_ops->inode_follow_link(dentry, nameidata);
	if (rc)
		return rc;
	return dentry_has_perm(cred, NULL, dentry, FILE__READ);
}

static int selinux_inode_permission(struct inode *inode, int mask)
{
	const struct cred *cred = current_cred();
	int rc;

	rc = secondary_ops->inode_permission(inode, mask);
	if (rc)
		return rc;

	if (!mask) {
		/* No permission to check.  Existence test. */
		return 0;
	}

	return inode_has_perm(cred, inode,
			      open_file_mask_to_av(inode->i_mode, mask), NULL);
}

static int selinux_inode_setattr(struct dentry *dentry, struct iattr *iattr)
{
	const struct cred *cred = current_cred();
	int rc;

	rc = secondary_ops->inode_setattr(dentry, iattr);
	if (rc)
		return rc;

	if (iattr->ia_valid & ATTR_FORCE)
		return 0;

	if (iattr->ia_valid & (ATTR_MODE | ATTR_UID | ATTR_GID |
			       ATTR_ATIME_SET | ATTR_MTIME_SET))
		return dentry_has_perm(cred, NULL, dentry, FILE__SETATTR);

	return dentry_has_perm(cred, NULL, dentry, FILE__WRITE);
}

static int selinux_inode_getattr(struct vfsmount *mnt, struct dentry *dentry)
{
	const struct cred *cred = current_cred();

	return dentry_has_perm(cred, mnt, dentry, FILE__GETATTR);
}

static int selinux_inode_setotherxattr(struct dentry *dentry, const char *name)
{
	const struct cred *cred = current_cred();

	if (!strncmp(name, XATTR_SECURITY_PREFIX,
		     sizeof XATTR_SECURITY_PREFIX - 1)) {
		if (!strcmp(name, XATTR_NAME_CAPS)) {
			if (!capable(CAP_SETFCAP))
				return -EPERM;
		} else if (!capable(CAP_SYS_ADMIN)) {
			/* A different attribute in the security namespace.
			   Restrict to administrator. */
			return -EPERM;
		}
	}

	/* Not an attribute we recognize, so just check the
	   ordinary setattr permission. */
	return dentry_has_perm(cred, NULL, dentry, FILE__SETATTR);
}

static int selinux_inode_setxattr(struct dentry *dentry, const char *name,
				  const void *value, size_t size, int flags)
{
	struct inode *inode = dentry->d_inode;
	struct inode_security_struct *isec = inode->i_security;
	struct superblock_security_struct *sbsec;
	struct avc_audit_data ad;
	u32 newsid, sid = current_sid();
	int rc = 0;

	if (strcmp(name, XATTR_NAME_SELINUX))
		return selinux_inode_setotherxattr(dentry, name);

	sbsec = inode->i_sb->s_security;
	if (sbsec->behavior == SECURITY_FS_USE_MNTPOINT)
		return -EOPNOTSUPP;

	if (!is_owner_or_cap(inode))
		return -EPERM;

	AVC_AUDIT_DATA_INIT(&ad, FS);
	ad.u.fs.path.dentry = dentry;

	rc = avc_has_perm(sid, isec->sid, isec->sclass,
			  FILE__RELABELFROM, &ad);
	if (rc)
		return rc;

	rc = security_context_to_sid(value, size, &newsid);
	if (rc == -EINVAL) {
		if (!capable(CAP_MAC_ADMIN))
			return rc;
		rc = security_context_to_sid_force(value, size, &newsid);
	}
	if (rc)
		return rc;

	rc = avc_has_perm(sid, newsid, isec->sclass,
			  FILE__RELABELTO, &ad);
	if (rc)
		return rc;

	rc = security_validate_transition(isec->sid, newsid, sid,
					  isec->sclass);
	if (rc)
		return rc;

	return avc_has_perm(newsid,
			    sbsec->sid,
			    SECCLASS_FILESYSTEM,
			    FILESYSTEM__ASSOCIATE,
			    &ad);
}

static void selinux_inode_post_setxattr(struct dentry *dentry, const char *name,
					const void *value, size_t size,
					int flags)
{
	struct inode *inode = dentry->d_inode;
	struct inode_security_struct *isec = inode->i_security;
	u32 newsid;
	int rc;

	if (strcmp(name, XATTR_NAME_SELINUX)) {
		/* Not an attribute we recognize, so nothing to do. */
		return;
	}

	rc = security_context_to_sid_force(value, size, &newsid);
	if (rc) {
		printk(KERN_ERR "SELinux:  unable to map context to SID"
		       "for (%s, %lu), rc=%d\n",
		       inode->i_sb->s_id, inode->i_ino, -rc);
		return;
	}

	isec->sid = newsid;
	return;
}

static int selinux_inode_getxattr(struct dentry *dentry, const char *name)
{
	const struct cred *cred = current_cred();

	return dentry_has_perm(cred, NULL, dentry, FILE__GETATTR);
}

static int selinux_inode_listxattr(struct dentry *dentry)
{
	const struct cred *cred = current_cred();

	return dentry_has_perm(cred, NULL, dentry, FILE__GETATTR);
}

static int selinux_inode_removexattr(struct dentry *dentry, const char *name)
{
	if (strcmp(name, XATTR_NAME_SELINUX))
		return selinux_inode_setotherxattr(dentry, name);

	/* No one is allowed to remove a SELinux security label.
	   You can change the label, but all data must be labeled. */
	return -EACCES;
}

/*
 * Copy the inode security context value to the user.
 *
 * Permission check is handled by selinux_inode_getxattr hook.
 */
static int selinux_inode_getsecurity(const struct inode *inode, const char *name, void **buffer, bool alloc)
{
	u32 size;
	int error;
	char *context = NULL;
	struct task_security_struct *tsec = current_security();
	struct inode_security_struct *isec = inode->i_security;

	if (strcmp(name, XATTR_SELINUX_SUFFIX))
		return -EOPNOTSUPP;

	/*
	 * If the caller has CAP_MAC_ADMIN, then get the raw context
	 * value even if it is not defined by current policy; otherwise,
	 * use the in-core value under current policy.
	 * Use the non-auditing forms of the permission checks since
	 * getxattr may be called by unprivileged processes commonly
	 * and lack of permission just means that we fall back to the
	 * in-core context value, not a denial.
	 */
	error = secondary_ops->capable(current, CAP_MAC_ADMIN);
	if (!error)
		error = avc_has_perm_noaudit(tsec->sid, tsec->sid,
					     SECCLASS_CAPABILITY2,
					     CAPABILITY2__MAC_ADMIN,
					     0,
					     NULL);
	if (!error)
		error = security_sid_to_context_force(isec->sid, &context,
						      &size);
	else
		error = security_sid_to_context(isec->sid, &context, &size);
	if (error)
		return error;
	error = size;
	if (alloc) {
		*buffer = context;
		goto out_nofree;
	}
	kfree(context);
out_nofree:
	return error;
}

static int selinux_inode_setsecurity(struct inode *inode, const char *name,
				     const void *value, size_t size, int flags)
{
	struct inode_security_struct *isec = inode->i_security;
	u32 newsid;
	int rc;

	if (strcmp(name, XATTR_SELINUX_SUFFIX))
		return -EOPNOTSUPP;

	if (!value || !size)
		return -EACCES;

	rc = security_context_to_sid((void *)value, size, &newsid);
	if (rc)
		return rc;

	isec->sid = newsid;
	return 0;
}

static int selinux_inode_listsecurity(struct inode *inode, char *buffer, size_t buffer_size)
{
	const int len = sizeof(XATTR_NAME_SELINUX);
	if (buffer && len <= buffer_size)
		memcpy(buffer, XATTR_NAME_SELINUX, len);
	return len;
}

static int selinux_inode_need_killpriv(struct dentry *dentry)
{
	return secondary_ops->inode_need_killpriv(dentry);
}

static int selinux_inode_killpriv(struct dentry *dentry)
{
	return secondary_ops->inode_killpriv(dentry);
}

static void selinux_inode_getsecid(const struct inode *inode, u32 *secid)
{
	struct inode_security_struct *isec = inode->i_security;
	*secid = isec->sid;
}

/* file security operations */

static int selinux_revalidate_file_permission(struct file *file, int mask)
{
	const struct cred *cred = current_cred();
	int rc;
	struct inode *inode = file->f_path.dentry->d_inode;

	if (!mask) {
		/* No permission to check.  Existence test. */
		return 0;
	}

	/* file_mask_to_av won't add FILE__WRITE if MAY_APPEND is set */
	if ((file->f_flags & O_APPEND) && (mask & MAY_WRITE))
		mask |= MAY_APPEND;

	rc = file_has_perm(cred, file,
			   file_mask_to_av(inode->i_mode, mask));
	if (rc)
		return rc;

	return selinux_netlbl_inode_permission(inode, mask);
}

static int selinux_file_permission(struct file *file, int mask)
{
	struct inode *inode = file->f_path.dentry->d_inode;
	struct file_security_struct *fsec = file->f_security;
	struct inode_security_struct *isec = inode->i_security;
	u32 sid = current_sid();

	if (!mask) {
		/* No permission to check.  Existence test. */
		return 0;
	}

	if (sid == fsec->sid && fsec->isid == isec->sid
	    && fsec->pseqno == avc_policy_seqno())
		return selinux_netlbl_inode_permission(inode, mask);

	return selinux_revalidate_file_permission(file, mask);
}

static int selinux_file_alloc_security(struct file *file)
{
	return file_alloc_security(file);
}

static void selinux_file_free_security(struct file *file)
{
	file_free_security(file);
}

static int selinux_file_ioctl(struct file *file, unsigned int cmd,
			      unsigned long arg)
{
	const struct cred *cred = current_cred();
	u32 av = 0;

	if (_IOC_DIR(cmd) & _IOC_WRITE)
		av |= FILE__WRITE;
	if (_IOC_DIR(cmd) & _IOC_READ)
		av |= FILE__READ;
	if (!av)
		av = FILE__IOCTL;

	return file_has_perm(cred, file, av);
}

static int file_map_prot_check(struct file *file, unsigned long prot, int shared)
{
	const struct cred *cred = current_cred();
	int rc = 0;

#ifndef CONFIG_PPC32
	if ((prot & PROT_EXEC) && (!file || (!shared && (prot & PROT_WRITE)))) {
		/*
		 * We are making executable an anonymous mapping or a
		 * private file mapping that will also be writable.
		 * This has an additional check.
		 */
		rc = cred_has_perm(cred, cred, PROCESS__EXECMEM);
		if (rc)
			goto error;
	}
#endif

	if (file) {
		/* read access is always possible with a mapping */
		u32 av = FILE__READ;

		/* write access only matters if the mapping is shared */
		if (shared && (prot & PROT_WRITE))
			av |= FILE__WRITE;

		if (prot & PROT_EXEC)
			av |= FILE__EXECUTE;

		return file_has_perm(cred, file, av);
	}

error:
	return rc;
}

static int selinux_file_mmap(struct file *file, unsigned long reqprot,
			     unsigned long prot, unsigned long flags,
			     unsigned long addr, unsigned long addr_only)
{
	int rc = 0;
	u32 sid = current_sid();

	if (addr < mmap_min_addr)
		rc = avc_has_perm(sid, sid, SECCLASS_MEMPROTECT,
				  MEMPROTECT__MMAP_ZERO, NULL);
	if (rc || addr_only)
		return rc;

	if (selinux_checkreqprot)
		prot = reqprot;

	return file_map_prot_check(file, prot,
				   (flags & MAP_TYPE) == MAP_SHARED);
}

static int selinux_file_mprotect(struct vm_area_struct *vma,
				 unsigned long reqprot,
				 unsigned long prot)
{
	const struct cred *cred = current_cred();
	int rc;

	rc = secondary_ops->file_mprotect(vma, reqprot, prot);
	if (rc)
		return rc;

	if (selinux_checkreqprot)
		prot = reqprot;

#ifndef CONFIG_PPC32
	if ((prot & PROT_EXEC) && !(vma->vm_flags & VM_EXEC)) {
		rc = 0;
		if (vma->vm_start >= vma->vm_mm->start_brk &&
		    vma->vm_end <= vma->vm_mm->brk) {
			rc = cred_has_perm(cred, cred, PROCESS__EXECHEAP);
		} else if (!vma->vm_file &&
			   vma->vm_start <= vma->vm_mm->start_stack &&
			   vma->vm_end >= vma->vm_mm->start_stack) {
			rc = current_has_perm(current, PROCESS__EXECSTACK);
		} else if (vma->vm_file && vma->anon_vma) {
			/*
			 * We are making executable a file mapping that has
			 * had some COW done. Since pages might have been
			 * written, check ability to execute the possibly
			 * modified content.  This typically should only
			 * occur for text relocations.
			 */
			rc = file_has_perm(cred, vma->vm_file, FILE__EXECMOD);
		}
		if (rc)
			return rc;
	}
#endif

	return file_map_prot_check(vma->vm_file, prot, vma->vm_flags&VM_SHARED);
}

static int selinux_file_lock(struct file *file, unsigned int cmd)
{
	const struct cred *cred = current_cred();

	return file_has_perm(cred, file, FILE__LOCK);
}

static int selinux_file_fcntl(struct file *file, unsigned int cmd,
			      unsigned long arg)
{
	const struct cred *cred = current_cred();
	int err = 0;

	switch (cmd) {
	case F_SETFL:
		if (!file->f_path.dentry || !file->f_path.dentry->d_inode) {
			err = -EINVAL;
			break;
		}

		if ((file->f_flags & O_APPEND) && !(arg & O_APPEND)) {
			err = file_has_perm(cred, file, FILE__WRITE);
			break;
		}
		/* fall through */
	case F_SETOWN:
	case F_SETSIG:
	case F_GETFL:
	case F_GETOWN:
	case F_GETSIG:
		/* Just check FD__USE permission */
		err = file_has_perm(cred, file, 0);
		break;
	case F_GETLK:
	case F_SETLK:
	case F_SETLKW:
#if BITS_PER_LONG == 32
	case F_GETLK64:
	case F_SETLK64:
	case F_SETLKW64:
#endif
		if (!file->f_path.dentry || !file->f_path.dentry->d_inode) {
			err = -EINVAL;
			break;
		}
		err = file_has_perm(cred, file, FILE__LOCK);
		break;
	}

	return err;
}

static int selinux_file_set_fowner(struct file *file)
{
	struct file_security_struct *fsec;

	fsec = file->f_security;
	fsec->fown_sid = current_sid();

	return 0;
}

static int selinux_file_send_sigiotask(struct task_struct *tsk,
				       struct fown_struct *fown, int signum)
{
	struct file *file;
	u32 sid = current_sid();
	u32 perm;
	struct file_security_struct *fsec;

	/* struct fown_struct is never outside the context of a struct file */
	file = container_of(fown, struct file, f_owner);

	fsec = file->f_security;

	if (!signum)
		perm = signal_to_av(SIGIO); /* as per send_sigio_to_task */
	else
		perm = signal_to_av(signum);

	return avc_has_perm(fsec->fown_sid, sid,
			    SECCLASS_PROCESS, perm, NULL);
}

static int selinux_file_receive(struct file *file)
{
	const struct cred *cred = current_cred();

	return file_has_perm(cred, file, file_to_av(file));
}

static int selinux_dentry_open(struct file *file, const struct cred *cred)
{
	struct file_security_struct *fsec;
	struct inode *inode;
	struct inode_security_struct *isec;

	inode = file->f_path.dentry->d_inode;
	fsec = file->f_security;
	isec = inode->i_security;
	/*
	 * Save inode label and policy sequence number
	 * at open-time so that selinux_file_permission
	 * can determine whether revalidation is necessary.
	 * Task label is already saved in the file security
	 * struct as its SID.
	 */
	fsec->isid = isec->sid;
	fsec->pseqno = avc_policy_seqno();
	/*
	 * Since the inode label or policy seqno may have changed
	 * between the selinux_inode_permission check and the saving
	 * of state above, recheck that access is still permitted.
	 * Otherwise, access might never be revalidated against the
	 * new inode label or new policy.
	 * This check is not redundant - do not remove.
	 */
	return inode_has_perm(cred, inode, file_to_av(file), NULL);
}

/* task security operations */

static int selinux_task_create(unsigned long clone_flags)
{
	int rc;

	rc = secondary_ops->task_create(clone_flags);
	if (rc)
		return rc;

	return current_has_perm(current, PROCESS__FORK);
}

/*
 * detach and free the LSM part of a set of credentials
 */
static void selinux_cred_free(struct cred *cred)
{
	struct task_security_struct *tsec = cred->security;
	cred->security = NULL;
	kfree(tsec);
}

/*
 * prepare a new set of credentials for modification
 */
static int selinux_cred_prepare(struct cred *new, const struct cred *old,
				gfp_t gfp)
{
	const struct task_security_struct *old_tsec;
	struct task_security_struct *tsec;

	old_tsec = old->security;

	tsec = kmemdup(old_tsec, sizeof(struct task_security_struct), gfp);
	if (!tsec)
		return -ENOMEM;

	new->security = tsec;
	return 0;
}

/*
 * commit new credentials
 */
static void selinux_cred_commit(struct cred *new, const struct cred *old)
{
	secondary_ops->cred_commit(new, old);
}

/*
 * set the security data for a kernel service
 * - all the creation contexts are set to unlabelled
 */
static int selinux_kernel_act_as(struct cred *new, u32 secid)
{
	struct task_security_struct *tsec = new->security;
	u32 sid = current_sid();
	int ret;

	ret = avc_has_perm(sid, secid,
			   SECCLASS_KERNEL_SERVICE,
			   KERNEL_SERVICE__USE_AS_OVERRIDE,
			   NULL);
	if (ret == 0) {
		tsec->sid = secid;
		tsec->create_sid = 0;
		tsec->keycreate_sid = 0;
		tsec->sockcreate_sid = 0;
	}
	return ret;
}

/*
 * set the file creation context in a security record to the same as the
 * objective context of the specified inode
 */
static int selinux_kernel_create_files_as(struct cred *new, struct inode *inode)
{
	struct inode_security_struct *isec = inode->i_security;
	struct task_security_struct *tsec = new->security;
	u32 sid = current_sid();
	int ret;

	ret = avc_has_perm(sid, isec->sid,
			   SECCLASS_KERNEL_SERVICE,
			   KERNEL_SERVICE__CREATE_FILES_AS,
			   NULL);

	if (ret == 0)
		tsec->create_sid = isec->sid;
	return 0;
}

static int selinux_task_setuid(uid_t id0, uid_t id1, uid_t id2, int flags)
{
	/* Since setuid only affects the current process, and
	   since the SELinux controls are not based on the Linux
	   identity attributes, SELinux does not need to control
	   this operation.  However, SELinux does control the use
	   of the CAP_SETUID and CAP_SETGID capabilities using the
	   capable hook. */
	return 0;
}

static int selinux_task_fix_setuid(struct cred *new, const struct cred *old,
				   int flags)
{
	return secondary_ops->task_fix_setuid(new, old, flags);
}

static int selinux_task_setgid(gid_t id0, gid_t id1, gid_t id2, int flags)
{
	/* See the comment for setuid above. */
	return 0;
}

static int selinux_task_setpgid(struct task_struct *p, pid_t pgid)
{
	return current_has_perm(p, PROCESS__SETPGID);
}

static int selinux_task_getpgid(struct task_struct *p)
{
	return current_has_perm(p, PROCESS__GETPGID);
}

static int selinux_task_getsid(struct task_struct *p)
{
	return current_has_perm(p, PROCESS__GETSESSION);
}

static void selinux_task_getsecid(struct task_struct *p, u32 *secid)
{
	*secid = task_sid(p);
}

static int selinux_task_setgroups(struct group_info *group_info)
{
	/* See the comment for setuid above. */
	return 0;
}

static int selinux_task_setnice(struct task_struct *p, int nice)
{
	int rc;

	rc = secondary_ops->task_setnice(p, nice);
	if (rc)
		return rc;

	return current_has_perm(p, PROCESS__SETSCHED);
}

static int selinux_task_setioprio(struct task_struct *p, int ioprio)
{
	int rc;

	rc = secondary_ops->task_setioprio(p, ioprio);
	if (rc)
		return rc;

	return current_has_perm(p, PROCESS__SETSCHED);
}

static int selinux_task_getioprio(struct task_struct *p)
{
	return current_has_perm(p, PROCESS__GETSCHED);
}

static int selinux_task_setrlimit(unsigned int resource, struct rlimit *new_rlim)
{
	struct rlimit *old_rlim = current->signal->rlim + resource;
	int rc;

	rc = secondary_ops->task_setrlimit(resource, new_rlim);
	if (rc)
		return rc;

	/* Control the ability to change the hard limit (whether
	   lowering or raising it), so that the hard limit can
	   later be used as a safe reset point for the soft limit
	   upon context transitions.  See selinux_bprm_committing_creds. */
	if (old_rlim->rlim_max != new_rlim->rlim_max)
		return current_has_perm(current, PROCESS__SETRLIMIT);

	return 0;
}

static int selinux_task_setscheduler(struct task_struct *p, int policy, struct sched_param *lp)
{
	int rc;

	rc = secondary_ops->task_setscheduler(p, policy, lp);
	if (rc)
		return rc;

	return current_has_perm(p, PROCESS__SETSCHED);
}

static int selinux_task_getscheduler(struct task_struct *p)
{
	return current_has_perm(p, PROCESS__GETSCHED);
}

static int selinux_task_movememory(struct task_struct *p)
{
	return current_has_perm(p, PROCESS__SETSCHED);
}

static int selinux_task_kill(struct task_struct *p, struct siginfo *info,
				int sig, u32 secid)
{
	u32 perm;
	int rc;

	rc = secondary_ops->task_kill(p, info, sig, secid);
	if (rc)
		return rc;

	if (!sig)
		perm = PROCESS__SIGNULL; /* null signal; existence test */
	else
		perm = signal_to_av(sig);
	if (secid)
		rc = avc_has_perm(secid, task_sid(p),
				  SECCLASS_PROCESS, perm, NULL);
	else
		rc = current_has_perm(p, perm);
	return rc;
}

static int selinux_task_prctl(int option,
			      unsigned long arg2,
			      unsigned long arg3,
			      unsigned long arg4,
			      unsigned long arg5)
{
	/* The current prctl operations do not appear to require
	   any SELinux controls since they merely observe or modify
	   the state of the current process. */
	return secondary_ops->task_prctl(option, arg2, arg3, arg4, arg5);
}

static int selinux_task_wait(struct task_struct *p)
{
	return task_has_perm(p, current, PROCESS__SIGCHLD);
}

static void selinux_task_to_inode(struct task_struct *p,
				  struct inode *inode)
{
	struct inode_security_struct *isec = inode->i_security;
	u32 sid = task_sid(p);

	isec->sid = sid;
	isec->initialized = 1;
}

/* Returns error only if unable to parse addresses */
static int selinux_parse_skb_ipv4(struct sk_buff *skb,
			struct avc_audit_data *ad, u8 *proto)
{
	int offset, ihlen, ret = -EINVAL;
	struct iphdr _iph, *ih;

	offset = skb_network_offset(skb);
	ih = skb_header_pointer(skb, offset, sizeof(_iph), &_iph);
	if (ih == NULL)
		goto out;

	ihlen = ih->ihl * 4;
	if (ihlen < sizeof(_iph))
		goto out;

	ad->u.net.v4info.saddr = ih->saddr;
	ad->u.net.v4info.daddr = ih->daddr;
	ret = 0;

	if (proto)
		*proto = ih->protocol;

	switch (ih->protocol) {
	case IPPROTO_TCP: {
		struct tcphdr _tcph, *th;

		if (ntohs(ih->frag_off) & IP_OFFSET)
			break;

		offset += ihlen;
		th = skb_header_pointer(skb, offset, sizeof(_tcph), &_tcph);
		if (th == NULL)
			break;

		ad->u.net.sport = th->source;
		ad->u.net.dport = th->dest;
		break;
	}

	case IPPROTO_UDP: {
		struct udphdr _udph, *uh;

		if (ntohs(ih->frag_off) & IP_OFFSET)
			break;

		offset += ihlen;
		uh = skb_header_pointer(skb, offset, sizeof(_udph), &_udph);
		if (uh == NULL)
			break;

		ad->u.net.sport = uh->source;
		ad->u.net.dport = uh->dest;
		break;
	}

	case IPPROTO_DCCP: {
		struct dccp_hdr _dccph, *dh;

		if (ntohs(ih->frag_off) & IP_OFFSET)
			break;

		offset += ihlen;
		dh = skb_header_pointer(skb, offset, sizeof(_dccph), &_dccph);
		if (dh == NULL)
			break;

		ad->u.net.sport = dh->dccph_sport;
		ad->u.net.dport = dh->dccph_dport;
		break;
	}

	default:
		break;
	}
out:
	return ret;
}

#if defined(CONFIG_IPV6) || defined(CONFIG_IPV6_MODULE)

/* Returns error only if unable to parse addresses */
static int selinux_parse_skb_ipv6(struct sk_buff *skb,
			struct avc_audit_data *ad, u8 *proto)
{
	u8 nexthdr;
	int ret = -EINVAL, offset;
	struct ipv6hdr _ipv6h, *ip6;

	offset = skb_network_offset(skb);
	ip6 = skb_header_pointer(skb, offset, sizeof(_ipv6h), &_ipv6h);
	if (ip6 == NULL)
		goto out;

	ipv6_addr_copy(&ad->u.net.v6info.saddr, &ip6->saddr);
	ipv6_addr_copy(&ad->u.net.v6info.daddr, &ip6->daddr);
	ret = 0;

	nexthdr = ip6->nexthdr;
	offset += sizeof(_ipv6h);
	offset = ipv6_skip_exthdr(skb, offset, &nexthdr);
	if (offset < 0)
		goto out;

	if (proto)
		*proto = nexthdr;

	switch (nexthdr) {
	case IPPROTO_TCP: {
		struct tcphdr _tcph, *th;

		th = skb_header_pointer(skb, offset, sizeof(_tcph), &_tcph);
		if (th == NULL)
			break;

		ad->u.net.sport = th->source;
		ad->u.net.dport = th->dest;
		break;
	}

	case IPPROTO_UDP: {
		struct udphdr _udph, *uh;

		uh = skb_header_pointer(skb, offset, sizeof(_udph), &_udph);
		if (uh == NULL)
			break;

		ad->u.net.sport = uh->source;
		ad->u.net.dport = uh->dest;
		break;
	}

	case IPPROTO_DCCP: {
		struct dccp_hdr _dccph, *dh;

		dh = skb_header_pointer(skb, offset, sizeof(_dccph), &_dccph);
		if (dh == NULL)
			break;

		ad->u.net.sport = dh->dccph_sport;
		ad->u.net.dport = dh->dccph_dport;
		break;
	}

	/* includes fragments */
	default:
		break;
	}
out:
	return ret;
}

#endif /* IPV6 */

static int selinux_parse_skb(struct sk_buff *skb, struct avc_audit_data *ad,
			     char **_addrp, int src, u8 *proto)
{
	char *addrp;
	int ret;

	switch (ad->u.net.family) {
	case PF_INET:
		ret = selinux_parse_skb_ipv4(skb, ad, proto);
		if (ret)
			goto parse_error;
		addrp = (char *)(src ? &ad->u.net.v4info.saddr :
				       &ad->u.net.v4info.daddr);
		goto okay;

#if defined(CONFIG_IPV6) || defined(CONFIG_IPV6_MODULE)
	case PF_INET6:
		ret = selinux_parse_skb_ipv6(skb, ad, proto);
		if (ret)
			goto parse_error;
		addrp = (char *)(src ? &ad->u.net.v6info.saddr :
				       &ad->u.net.v6info.daddr);
		goto okay;
#endif	/* IPV6 */
	default:
		addrp = NULL;
		goto okay;
	}

parse_error:
	printk(KERN_WARNING
	       "SELinux: failure in selinux_parse_skb(),"
	       " unable to parse packet\n");
	return ret;

okay:
	if (_addrp)
		*_addrp = addrp;
	return 0;
}

/**
 * selinux_skb_peerlbl_sid - Determine the peer label of a packet
 * @skb: the packet
 * @family: protocol family
 * @sid: the packet's peer label SID
 *
 * Description:
 * Check the various different forms of network peer labeling and determine
 * the peer label/SID for the packet; most of the magic actually occurs in
 * the security server function security_net_peersid_cmp().  The function
 * returns zero if the value in @sid is valid (although it may be SECSID_NULL)
 * or -EACCES if @sid is invalid due to inconsistencies with the different
 * peer labels.
 *
 */
static int selinux_skb_peerlbl_sid(struct sk_buff *skb, u16 family, u32 *sid)
{
	int err;
	u32 xfrm_sid;
	u32 nlbl_sid;
	u32 nlbl_type;

	selinux_skb_xfrm_sid(skb, &xfrm_sid);
	selinux_netlbl_skbuff_getsid(skb, family, &nlbl_type, &nlbl_sid);

	err = security_net_peersid_resolve(nlbl_sid, nlbl_type, xfrm_sid, sid);
	if (unlikely(err)) {
		printk(KERN_WARNING
		       "SELinux: failure in selinux_skb_peerlbl_sid(),"
		       " unable to determine packet's peer label\n");
		return -EACCES;
	}

	return 0;
}

/* socket security operations */
static int socket_has_perm(struct task_struct *task, struct socket *sock,
			   u32 perms)
{
	struct inode_security_struct *isec;
	struct avc_audit_data ad;
	u32 sid;
	int err = 0;

	isec = SOCK_INODE(sock)->i_security;

	if (isec->sid == SECINITSID_KERNEL)
		goto out;
	sid = task_sid(task);

	AVC_AUDIT_DATA_INIT(&ad, NET);
	ad.u.net.sk = sock->sk;
	err = avc_has_perm(sid, isec->sid, isec->sclass, perms, &ad);

out:
	return err;
}

static int selinux_socket_create(int family, int type,
				 int protocol, int kern)
{
	const struct cred *cred = current_cred();
	const struct task_security_struct *tsec = cred->security;
	u32 sid, newsid;
	u16 secclass;
	int err = 0;

	if (kern)
		goto out;

	sid = tsec->sid;
	newsid = tsec->sockcreate_sid ?: sid;

	secclass = socket_type_to_security_class(family, type, protocol);
	err = avc_has_perm(sid, newsid, secclass, SOCKET__CREATE, NULL);

out:
	return err;
}

static int selinux_socket_post_create(struct socket *sock, int family,
				      int type, int protocol, int kern)
{
	const struct cred *cred = current_cred();
	const struct task_security_struct *tsec = cred->security;
	struct inode_security_struct *isec;
	struct sk_security_struct *sksec;
	u32 sid, newsid;
	int err = 0;

	sid = tsec->sid;
	newsid = tsec->sockcreate_sid;

	isec = SOCK_INODE(sock)->i_security;

	if (kern)
		isec->sid = SECINITSID_KERNEL;
	else if (newsid)
		isec->sid = newsid;
	else
		isec->sid = sid;

	isec->sclass = socket_type_to_security_class(family, type, protocol);
	isec->initialized = 1;

	if (sock->sk) {
		sksec = sock->sk->sk_security;
		sksec->sid = isec->sid;
		sksec->sclass = isec->sclass;
		err = selinux_netlbl_socket_post_create(sock);
	}

	return err;
}

/* Range of port numbers used to automatically bind.
   Need to determine whether we should perform a name_bind
   permission check between the socket and the port number. */

static int selinux_socket_bind(struct socket *sock, struct sockaddr *address, int addrlen)
{
	u16 family;
	int err;

	err = socket_has_perm(current, sock, SOCKET__BIND);
	if (err)
		goto out;

	/*
	 * If PF_INET or PF_INET6, check name_bind permission for the port.
	 * Multiple address binding for SCTP is not supported yet: we just
	 * check the first address now.
	 */
	family = sock->sk->sk_family;
	if (family == PF_INET || family == PF_INET6) {
		char *addrp;
		struct inode_security_struct *isec;
		struct avc_audit_data ad;
		struct sockaddr_in *addr4 = NULL;
		struct sockaddr_in6 *addr6 = NULL;
		unsigned short snum;
		struct sock *sk = sock->sk;
		u32 sid, node_perm;

		isec = SOCK_INODE(sock)->i_security;

		if (family == PF_INET) {
			addr4 = (struct sockaddr_in *)address;
			snum = ntohs(addr4->sin_port);
			addrp = (char *)&addr4->sin_addr.s_addr;
		} else {
			addr6 = (struct sockaddr_in6 *)address;
			snum = ntohs(addr6->sin6_port);
			addrp = (char *)&addr6->sin6_addr.s6_addr;
		}

		if (snum) {
			int low, high;

			inet_get_local_port_range(&low, &high);

			if (snum < max(PROT_SOCK, low) || snum > high) {
				err = sel_netport_sid(sk->sk_protocol,
						      snum, &sid);
				if (err)
					goto out;
				AVC_AUDIT_DATA_INIT(&ad, NET);
				ad.u.net.sport = htons(snum);
				ad.u.net.family = family;
				err = avc_has_perm(isec->sid, sid,
						   isec->sclass,
						   SOCKET__NAME_BIND, &ad);
				if (err)
					goto out;
			}
		}

		switch (isec->sclass) {
		case SECCLASS_TCP_SOCKET:
			node_perm = TCP_SOCKET__NODE_BIND;
			break;

		case SECCLASS_UDP_SOCKET:
			node_perm = UDP_SOCKET__NODE_BIND;
			break;

		case SECCLASS_DCCP_SOCKET:
			node_perm = DCCP_SOCKET__NODE_BIND;
			break;

		default:
			node_perm = RAWIP_SOCKET__NODE_BIND;
			break;
		}

		err = sel_netnode_sid(addrp, family, &sid);
		if (err)
			goto out;

		AVC_AUDIT_DATA_INIT(&ad, NET);
		ad.u.net.sport = htons(snum);
		ad.u.net.family = family;

		if (family == PF_INET)
			ad.u.net.v4info.saddr = addr4->sin_addr.s_addr;
		else
			ipv6_addr_copy(&ad.u.net.v6info.saddr, &addr6->sin6_addr);

		err = avc_has_perm(isec->sid, sid,
				   isec->sclass, node_perm, &ad);
		if (err)
			goto out;
	}
out:
	return err;
}

static int selinux_socket_connect(struct socket *sock, struct sockaddr *address, int addrlen)
{
	struct sock *sk = sock->sk;
	struct inode_security_struct *isec;
	int err;

	err = socket_has_perm(current, sock, SOCKET__CONNECT);
	if (err)
		return err;

	/*
	 * If a TCP or DCCP socket, check name_connect permission for the port.
	 */
	isec = SOCK_INODE(sock)->i_security;
	if (isec->sclass == SECCLASS_TCP_SOCKET ||
	    isec->sclass == SECCLASS_DCCP_SOCKET) {
		struct avc_audit_data ad;
		struct sockaddr_in *addr4 = NULL;
		struct sockaddr_in6 *addr6 = NULL;
		unsigned short snum;
		u32 sid, perm;

		if (sk->sk_family == PF_INET) {
			addr4 = (struct sockaddr_in *)address;
			if (addrlen < sizeof(struct sockaddr_in))
				return -EINVAL;
			snum = ntohs(addr4->sin_port);
		} else {
			addr6 = (struct sockaddr_in6 *)address;
			if (addrlen < SIN6_LEN_RFC2133)
				return -EINVAL;
			snum = ntohs(addr6->sin6_port);
		}

		err = sel_netport_sid(sk->sk_protocol, snum, &sid);
		if (err)
			goto out;

		perm = (isec->sclass == SECCLASS_TCP_SOCKET) ?
		       TCP_SOCKET__NAME_CONNECT : DCCP_SOCKET__NAME_CONNECT;

		AVC_AUDIT_DATA_INIT(&ad, NET);
		ad.u.net.dport = htons(snum);
		ad.u.net.family = sk->sk_family;
		err = avc_has_perm(isec->sid, sid, isec->sclass, perm, &ad);
		if (err)
			goto out;
	}

	err = selinux_netlbl_socket_connect(sk, address);

out:
	return err;
}

static int selinux_socket_listen(struct socket *sock, int backlog)
{
	return socket_has_perm(current, sock, SOCKET__LISTEN);
}

static int selinux_socket_accept(struct socket *sock, struct socket *newsock)
{
	int err;
	struct inode_security_struct *isec;
	struct inode_security_struct *newisec;

	err = socket_has_perm(current, sock, SOCKET__ACCEPT);
	if (err)
		return err;

	newisec = SOCK_INODE(newsock)->i_security;

	isec = SOCK_INODE(sock)->i_security;
	newisec->sclass = isec->sclass;
	newisec->sid = isec->sid;
	newisec->initialized = 1;

	return 0;
}

static int selinux_socket_sendmsg(struct socket *sock, struct msghdr *msg,
				  int size)
{
	int rc;

	rc = socket_has_perm(current, sock, SOCKET__WRITE);
	if (rc)
		return rc;

	return selinux_netlbl_inode_permission(SOCK_INODE(sock), MAY_WRITE);
}

static int selinux_socket_recvmsg(struct socket *sock, struct msghdr *msg,
				  int size, int flags)
{
	return socket_has_perm(current, sock, SOCKET__READ);
}

static int selinux_socket_getsockname(struct socket *sock)
{
	return socket_has_perm(current, sock, SOCKET__GETATTR);
}

static int selinux_socket_getpeername(struct socket *sock)
{
	return socket_has_perm(current, sock, SOCKET__GETATTR);
}

static int selinux_socket_setsockopt(struct socket *sock, int level, int optname)
{
	int err;

	err = socket_has_perm(current, sock, SOCKET__SETOPT);
	if (err)
		return err;

	return selinux_netlbl_socket_setsockopt(sock, level, optname);
}

static int selinux_socket_getsockopt(struct socket *sock, int level,
				     int optname)
{
	return socket_has_perm(current, sock, SOCKET__GETOPT);
}

static int selinux_socket_shutdown(struct socket *sock, int how)
{
	return socket_has_perm(current, sock, SOCKET__SHUTDOWN);
}

static int selinux_socket_unix_stream_connect(struct socket *sock,
					      struct socket *other,
					      struct sock *newsk)
{
	struct sk_security_struct *ssec;
	struct inode_security_struct *isec;
	struct inode_security_struct *other_isec;
	struct avc_audit_data ad;
	int err;

	err = secondary_ops->unix_stream_connect(sock, other, newsk);
	if (err)
		return err;

	isec = SOCK_INODE(sock)->i_security;
	other_isec = SOCK_INODE(other)->i_security;

	AVC_AUDIT_DATA_INIT(&ad, NET);
	ad.u.net.sk = other->sk;

	err = avc_has_perm(isec->sid, other_isec->sid,
			   isec->sclass,
			   UNIX_STREAM_SOCKET__CONNECTTO, &ad);
	if (err)
		return err;

	/* connecting socket */
	ssec = sock->sk->sk_security;
	ssec->peer_sid = other_isec->sid;

	/* server child socket */
	ssec = newsk->sk_security;
	ssec->peer_sid = isec->sid;
	err = security_sid_mls_copy(other_isec->sid, ssec->peer_sid, &ssec->sid);

	return err;
}

static int selinux_socket_unix_may_send(struct socket *sock,
					struct socket *other)
{
	struct inode_security_struct *isec;
	struct inode_security_struct *other_isec;
	struct avc_audit_data ad;
	int err;

	isec = SOCK_INODE(sock)->i_security;
	other_isec = SOCK_INODE(other)->i_security;

	AVC_AUDIT_DATA_INIT(&ad, NET);
	ad.u.net.sk = other->sk;

	err = avc_has_perm(isec->sid, other_isec->sid,
			   isec->sclass, SOCKET__SENDTO, &ad);
	if (err)
		return err;

	return 0;
}

static int selinux_inet_sys_rcv_skb(int ifindex, char *addrp, u16 family,
				    u32 peer_sid,
				    struct avc_audit_data *ad)
{
	int err;
	u32 if_sid;
	u32 node_sid;

	err = sel_netif_sid(ifindex, &if_sid);
	if (err)
		return err;
	err = avc_has_perm(peer_sid, if_sid,
			   SECCLASS_NETIF, NETIF__INGRESS, ad);
	if (err)
		return err;

	err = sel_netnode_sid(addrp, family, &node_sid);
	if (err)
		return err;
	return avc_has_perm(peer_sid, node_sid,
			    SECCLASS_NODE, NODE__RECVFROM, ad);
}

static int selinux_sock_rcv_skb_iptables_compat(struct sock *sk,
						struct sk_buff *skb,
						struct avc_audit_data *ad,
						u16 family,
						char *addrp)
{
	int err;
	struct sk_security_struct *sksec = sk->sk_security;
	u16 sk_class;
	u32 netif_perm, node_perm, recv_perm;
	u32 port_sid, node_sid, if_sid, sk_sid;

	sk_sid = sksec->sid;
	sk_class = sksec->sclass;

	switch (sk_class) {
	case SECCLASS_UDP_SOCKET:
		netif_perm = NETIF__UDP_RECV;
		node_perm = NODE__UDP_RECV;
		recv_perm = UDP_SOCKET__RECV_MSG;
		break;
	case SECCLASS_TCP_SOCKET:
		netif_perm = NETIF__TCP_RECV;
		node_perm = NODE__TCP_RECV;
		recv_perm = TCP_SOCKET__RECV_MSG;
		break;
	case SECCLASS_DCCP_SOCKET:
		netif_perm = NETIF__DCCP_RECV;
		node_perm = NODE__DCCP_RECV;
		recv_perm = DCCP_SOCKET__RECV_MSG;
		break;
	default:
		netif_perm = NETIF__RAWIP_RECV;
		node_perm = NODE__RAWIP_RECV;
		recv_perm = 0;
		break;
	}

	err = sel_netif_sid(skb->iif, &if_sid);
	if (err)
		return err;
	err = avc_has_perm(sk_sid, if_sid, SECCLASS_NETIF, netif_perm, ad);
	if (err)
		return err;

	err = sel_netnode_sid(addrp, family, &node_sid);
	if (err)
		return err;
	err = avc_has_perm(sk_sid, node_sid, SECCLASS_NODE, node_perm, ad);
	if (err)
		return err;

	if (!recv_perm)
		return 0;
	err = sel_netport_sid(sk->sk_protocol,
			      ntohs(ad->u.net.sport), &port_sid);
	if (unlikely(err)) {
		printk(KERN_WARNING
		       "SELinux: failure in"
		       " selinux_sock_rcv_skb_iptables_compat(),"
		       " network port label not found\n");
		return err;
	}
	return avc_has_perm(sk_sid, port_sid, sk_class, recv_perm, ad);
}

static int selinux_sock_rcv_skb_compat(struct sock *sk, struct sk_buff *skb,
				       u16 family)
{
	int err;
	struct sk_security_struct *sksec = sk->sk_security;
	u32 peer_sid;
	u32 sk_sid = sksec->sid;
	struct avc_audit_data ad;
	char *addrp;

	AVC_AUDIT_DATA_INIT(&ad, NET);
	ad.u.net.netif = skb->iif;
	ad.u.net.family = family;
	err = selinux_parse_skb(skb, &ad, &addrp, 1, NULL);
	if (err)
		return err;

	if (selinux_compat_net)
		err = selinux_sock_rcv_skb_iptables_compat(sk, skb, &ad,
							   family, addrp);
	else
		err = avc_has_perm(sk_sid, skb->secmark, SECCLASS_PACKET,
				   PACKET__RECV, &ad);
	if (err)
		return err;

	if (selinux_policycap_netpeer) {
		err = selinux_skb_peerlbl_sid(skb, family, &peer_sid);
		if (err)
			return err;
		err = avc_has_perm(sk_sid, peer_sid,
				   SECCLASS_PEER, PEER__RECV, &ad);
		if (err)
			selinux_netlbl_err(skb, err, 0);
	} else {
		err = selinux_netlbl_sock_rcv_skb(sksec, skb, family, &ad);
		if (err)
			return err;
		err = selinux_xfrm_sock_rcv_skb(sksec->sid, skb, &ad);
	}

	return err;
}

static int selinux_socket_sock_rcv_skb(struct sock *sk, struct sk_buff *skb)
{
	int err;
	struct sk_security_struct *sksec = sk->sk_security;
	u16 family = sk->sk_family;
	u32 sk_sid = sksec->sid;
	struct avc_audit_data ad;
	char *addrp;
	u8 secmark_active;
	u8 peerlbl_active;

	if (family != PF_INET && family != PF_INET6)
		return 0;

	/* Handle mapped IPv4 packets arriving via IPv6 sockets */
	if (family == PF_INET6 && skb->protocol == htons(ETH_P_IP))
		family = PF_INET;

	/* If any sort of compatibility mode is enabled then handoff processing
	 * to the selinux_sock_rcv_skb_compat() function to deal with the
	 * special handling.  We do this in an attempt to keep this function
	 * as fast and as clean as possible. */
	if (selinux_compat_net || !selinux_policycap_netpeer)
		return selinux_sock_rcv_skb_compat(sk, skb, family);

	secmark_active = selinux_secmark_enabled();
	peerlbl_active = netlbl_enabled() || selinux_xfrm_enabled();
	if (!secmark_active && !peerlbl_active)
		return 0;

	AVC_AUDIT_DATA_INIT(&ad, NET);
	ad.u.net.netif = skb->iif;
	ad.u.net.family = family;
	err = selinux_parse_skb(skb, &ad, &addrp, 1, NULL);
	if (err)
		return err;

	if (peerlbl_active) {
		u32 peer_sid;

		err = selinux_skb_peerlbl_sid(skb, family, &peer_sid);
		if (err)
			return err;
		err = selinux_inet_sys_rcv_skb(skb->iif, addrp, family,
					       peer_sid, &ad);
		if (err) {
			selinux_netlbl_err(skb, err, 0);
			return err;
		}
		err = avc_has_perm(sk_sid, peer_sid, SECCLASS_PEER,
				   PEER__RECV, &ad);
		if (err)
			selinux_netlbl_err(skb, err, 0);
	}

	if (secmark_active) {
		err = avc_has_perm(sk_sid, skb->secmark, SECCLASS_PACKET,
				   PACKET__RECV, &ad);
		if (err)
			return err;
	}

	return err;
}

static int selinux_socket_getpeersec_stream(struct socket *sock, char __user *optval,
					    int __user *optlen, unsigned len)
{
	int err = 0;
	char *scontext;
	u32 scontext_len;
	struct sk_security_struct *ssec;
	struct inode_security_struct *isec;
	u32 peer_sid = SECSID_NULL;

	isec = SOCK_INODE(sock)->i_security;

	if (isec->sclass == SECCLASS_UNIX_STREAM_SOCKET ||
	    isec->sclass == SECCLASS_TCP_SOCKET) {
		ssec = sock->sk->sk_security;
		peer_sid = ssec->peer_sid;
	}
	if (peer_sid == SECSID_NULL) {
		err = -ENOPROTOOPT;
		goto out;
	}

	err = security_sid_to_context(peer_sid, &scontext, &scontext_len);

	if (err)
		goto out;

	if (scontext_len > len) {
		err = -ERANGE;
		goto out_len;
	}

	if (copy_to_user(optval, scontext, scontext_len))
		err = -EFAULT;

out_len:
	if (put_user(scontext_len, optlen))
		err = -EFAULT;

	kfree(scontext);
out:
	return err;
}

static int selinux_socket_getpeersec_dgram(struct socket *sock, struct sk_buff *skb, u32 *secid)
{
	u32 peer_secid = SECSID_NULL;
	u16 family;

	if (skb && skb->protocol == htons(ETH_P_IP))
		family = PF_INET;
	else if (skb && skb->protocol == htons(ETH_P_IPV6))
		family = PF_INET6;
	else if (sock)
		family = sock->sk->sk_family;
	else
		goto out;

	if (sock && family == PF_UNIX)
		selinux_inode_getsecid(SOCK_INODE(sock), &peer_secid);
	else if (skb)
		selinux_skb_peerlbl_sid(skb, family, &peer_secid);

out:
	*secid = peer_secid;
	if (peer_secid == SECSID_NULL)
		return -EINVAL;
	return 0;
}

static int selinux_sk_alloc_security(struct sock *sk, int family, gfp_t priority)
{
	return sk_alloc_security(sk, family, priority);
}

static void selinux_sk_free_security(struct sock *sk)
{
	sk_free_security(sk);
}

static void selinux_sk_clone_security(const struct sock *sk, struct sock *newsk)
{
	struct sk_security_struct *ssec = sk->sk_security;
	struct sk_security_struct *newssec = newsk->sk_security;

	newssec->sid = ssec->sid;
	newssec->peer_sid = ssec->peer_sid;
	newssec->sclass = ssec->sclass;

	selinux_netlbl_sk_security_reset(newssec, newsk->sk_family);
}

static void selinux_sk_getsecid(struct sock *sk, u32 *secid)
{
	if (!sk)
		*secid = SECINITSID_ANY_SOCKET;
	else {
		struct sk_security_struct *sksec = sk->sk_security;

		*secid = sksec->sid;
	}
}

static void selinux_sock_graft(struct sock *sk, struct socket *parent)
{
	struct inode_security_struct *isec = SOCK_INODE(parent)->i_security;
	struct sk_security_struct *sksec = sk->sk_security;

	if (sk->sk_family == PF_INET || sk->sk_family == PF_INET6 ||
	    sk->sk_family == PF_UNIX)
		isec->sid = sksec->sid;
	sksec->sclass = isec->sclass;
}

static int selinux_inet_conn_request(struct sock *sk, struct sk_buff *skb,
				     struct request_sock *req)
{
	struct sk_security_struct *sksec = sk->sk_security;
	int err;
	u16 family = sk->sk_family;
	u32 newsid;
	u32 peersid;

	/* handle mapped IPv4 packets arriving via IPv6 sockets */
	if (family == PF_INET6 && skb->protocol == htons(ETH_P_IP))
		family = PF_INET;

	err = selinux_skb_peerlbl_sid(skb, family, &peersid);
	if (err)
		return err;
	if (peersid == SECSID_NULL) {
		req->secid = sksec->sid;
		req->peer_secid = SECSID_NULL;
		return 0;
	}

	err = security_sid_mls_copy(sksec->sid, peersid, &newsid);
	if (err)
		return err;

	req->secid = newsid;
	req->peer_secid = peersid;
	return 0;
}

static void selinux_inet_csk_clone(struct sock *newsk,
				   const struct request_sock *req)
{
	struct sk_security_struct *newsksec = newsk->sk_security;

	newsksec->sid = req->secid;
	newsksec->peer_sid = req->peer_secid;
	/* NOTE: Ideally, we should also get the isec->sid for the
	   new socket in sync, but we don't have the isec available yet.
	   So we will wait until sock_graft to do it, by which
	   time it will have been created and available. */

	/* We don't need to take any sort of lock here as we are the only
	 * thread with access to newsksec */
	selinux_netlbl_sk_security_reset(newsksec, req->rsk_ops->family);
}

static void selinux_inet_conn_established(struct sock *sk, struct sk_buff *skb)
{
	u16 family = sk->sk_family;
	struct sk_security_struct *sksec = sk->sk_security;

	/* handle mapped IPv4 packets arriving via IPv6 sockets */
	if (family == PF_INET6 && skb->protocol == htons(ETH_P_IP))
		family = PF_INET;

	selinux_skb_peerlbl_sid(skb, family, &sksec->peer_sid);

	selinux_netlbl_inet_conn_established(sk, family);
}

static void selinux_req_classify_flow(const struct request_sock *req,
				      struct flowi *fl)
{
	fl->secid = req->secid;
}

static int selinux_nlmsg_perm(struct sock *sk, struct sk_buff *skb)
{
	int err = 0;
	u32 perm;
	struct nlmsghdr *nlh;
	struct socket *sock = sk->sk_socket;
	struct inode_security_struct *isec = SOCK_INODE(sock)->i_security;

	if (skb->len < NLMSG_SPACE(0)) {
		err = -EINVAL;
		goto out;
	}
	nlh = nlmsg_hdr(skb);

	err = selinux_nlmsg_lookup(isec->sclass, nlh->nlmsg_type, &perm);
	if (err) {
		if (err == -EINVAL) {
			audit_log(current->audit_context, GFP_KERNEL, AUDIT_SELINUX_ERR,
				  "SELinux:  unrecognized netlink message"
				  " type=%hu for sclass=%hu\n",
				  nlh->nlmsg_type, isec->sclass);
			if (!selinux_enforcing)
				err = 0;
		}

		/* Ignore */
		if (err == -ENOENT)
			err = 0;
		goto out;
	}

	err = socket_has_perm(current, sock, perm);
out:
	return err;
}

#ifdef CONFIG_NETFILTER

static unsigned int selinux_ip_forward(struct sk_buff *skb, int ifindex,
				       u16 family)
{
	int err;
	char *addrp;
	u32 peer_sid;
	struct avc_audit_data ad;
	u8 secmark_active;
	u8 netlbl_active;
	u8 peerlbl_active;

	if (!selinux_policycap_netpeer)
		return NF_ACCEPT;

	secmark_active = selinux_secmark_enabled();
	netlbl_active = netlbl_enabled();
	peerlbl_active = netlbl_active || selinux_xfrm_enabled();
	if (!secmark_active && !peerlbl_active)
		return NF_ACCEPT;

	if (selinux_skb_peerlbl_sid(skb, family, &peer_sid) != 0)
		return NF_DROP;

	AVC_AUDIT_DATA_INIT(&ad, NET);
	ad.u.net.netif = ifindex;
	ad.u.net.family = family;
	if (selinux_parse_skb(skb, &ad, &addrp, 1, NULL) != 0)
		return NF_DROP;

	if (peerlbl_active) {
		err = selinux_inet_sys_rcv_skb(ifindex, addrp, family,
					       peer_sid, &ad);
		if (err) {
			selinux_netlbl_err(skb, err, 1);
			return NF_DROP;
		}
	}

	if (secmark_active)
		if (avc_has_perm(peer_sid, skb->secmark,
				 SECCLASS_PACKET, PACKET__FORWARD_IN, &ad))
			return NF_DROP;

	if (netlbl_active)
		/* we do this in the FORWARD path and not the POST_ROUTING
		 * path because we want to make sure we apply the necessary
		 * labeling before IPsec is applied so we can leverage AH
		 * protection */
		if (selinux_netlbl_skbuff_setsid(skb, family, peer_sid) != 0)
			return NF_DROP;

	return NF_ACCEPT;
}

static unsigned int selinux_ipv4_forward(unsigned int hooknum,
					 struct sk_buff *skb,
					 const struct net_device *in,
					 const struct net_device *out,
					 int (*okfn)(struct sk_buff *))
{
	return selinux_ip_forward(skb, in->ifindex, PF_INET);
}

#if defined(CONFIG_IPV6) || defined(CONFIG_IPV6_MODULE)
static unsigned int selinux_ipv6_forward(unsigned int hooknum,
					 struct sk_buff *skb,
					 const struct net_device *in,
					 const struct net_device *out,
					 int (*okfn)(struct sk_buff *))
{
	return selinux_ip_forward(skb, in->ifindex, PF_INET6);
}
#endif	/* IPV6 */

static unsigned int selinux_ip_output(struct sk_buff *skb,
				      u16 family)
{
	u32 sid;

	if (!netlbl_enabled())
		return NF_ACCEPT;

	/* we do this in the LOCAL_OUT path and not the POST_ROUTING path
	 * because we want to make sure we apply the necessary labeling
	 * before IPsec is applied so we can leverage AH protection */
	if (skb->sk) {
		struct sk_security_struct *sksec = skb->sk->sk_security;
		sid = sksec->sid;
	} else
		sid = SECINITSID_KERNEL;
	if (selinux_netlbl_skbuff_setsid(skb, family, sid) != 0)
		return NF_DROP;

	return NF_ACCEPT;
}

static unsigned int selinux_ipv4_output(unsigned int hooknum,
					struct sk_buff *skb,
					const struct net_device *in,
					const struct net_device *out,
					int (*okfn)(struct sk_buff *))
{
	return selinux_ip_output(skb, PF_INET);
}

static int selinux_ip_postroute_iptables_compat(struct sock *sk,
						int ifindex,
						struct avc_audit_data *ad,
						u16 family, char *addrp)
{
	int err;
	struct sk_security_struct *sksec = sk->sk_security;
	u16 sk_class;
	u32 netif_perm, node_perm, send_perm;
	u32 port_sid, node_sid, if_sid, sk_sid;

	sk_sid = sksec->sid;
	sk_class = sksec->sclass;

	switch (sk_class) {
	case SECCLASS_UDP_SOCKET:
		netif_perm = NETIF__UDP_SEND;
		node_perm = NODE__UDP_SEND;
		send_perm = UDP_SOCKET__SEND_MSG;
		break;
	case SECCLASS_TCP_SOCKET:
		netif_perm = NETIF__TCP_SEND;
		node_perm = NODE__TCP_SEND;
		send_perm = TCP_SOCKET__SEND_MSG;
		break;
	case SECCLASS_DCCP_SOCKET:
		netif_perm = NETIF__DCCP_SEND;
		node_perm = NODE__DCCP_SEND;
		send_perm = DCCP_SOCKET__SEND_MSG;
		break;
	default:
		netif_perm = NETIF__RAWIP_SEND;
		node_perm = NODE__RAWIP_SEND;
		send_perm = 0;
		break;
	}

	err = sel_netif_sid(ifindex, &if_sid);
	if (err)
		return err;
	err = avc_has_perm(sk_sid, if_sid, SECCLASS_NETIF, netif_perm, ad);
		return err;

	err = sel_netnode_sid(addrp, family, &node_sid);
	if (err)
		return err;
	err = avc_has_perm(sk_sid, node_sid, SECCLASS_NODE, node_perm, ad);
	if (err)
		return err;

	if (send_perm != 0)
		return 0;

	err = sel_netport_sid(sk->sk_protocol,
			      ntohs(ad->u.net.dport), &port_sid);
	if (unlikely(err)) {
		printk(KERN_WARNING
		       "SELinux: failure in"
		       " selinux_ip_postroute_iptables_compat(),"
		       " network port label not found\n");
		return err;
	}
	return avc_has_perm(sk_sid, port_sid, sk_class, send_perm, ad);
}

static unsigned int selinux_ip_postroute_compat(struct sk_buff *skb,
						int ifindex,
						u16 family)
{
	struct sock *sk = skb->sk;
	struct sk_security_struct *sksec;
	struct avc_audit_data ad;
	char *addrp;
	u8 proto;

	if (sk == NULL)
		return NF_ACCEPT;
	sksec = sk->sk_security;

	AVC_AUDIT_DATA_INIT(&ad, NET);
	ad.u.net.netif = ifindex;
	ad.u.net.family = family;
	if (selinux_parse_skb(skb, &ad, &addrp, 0, &proto))
		return NF_DROP;

	if (selinux_compat_net) {
		if (selinux_ip_postroute_iptables_compat(skb->sk, ifindex,
							 &ad, family, addrp))
			return NF_DROP;
	} else {
		if (avc_has_perm(sksec->sid, skb->secmark,
				 SECCLASS_PACKET, PACKET__SEND, &ad))
			return NF_DROP;
	}

	if (selinux_policycap_netpeer)
		if (selinux_xfrm_postroute_last(sksec->sid, skb, &ad, proto))
			return NF_DROP;

	return NF_ACCEPT;
}

static unsigned int selinux_ip_postroute(struct sk_buff *skb, int ifindex,
					 u16 family)
{
	u32 secmark_perm;
	u32 peer_sid;
	struct sock *sk;
	struct avc_audit_data ad;
	char *addrp;
	u8 secmark_active;
	u8 peerlbl_active;

	/* If any sort of compatibility mode is enabled then handoff processing
	 * to the selinux_ip_postroute_compat() function to deal with the
	 * special handling.  We do this in an attempt to keep this function
	 * as fast and as clean as possible. */
	if (selinux_compat_net || !selinux_policycap_netpeer)
		return selinux_ip_postroute_compat(skb, ifindex, family);

	/* If skb->dst->xfrm is non-NULL then the packet is undergoing an IPsec
	 * packet transformation so allow the packet to pass without any checks
	 * since we'll have another chance to perform access control checks
	 * when the packet is on it's final way out.
	 * NOTE: there appear to be some IPv6 multicast cases where skb->dst
	 *       is NULL, in this case go ahead and apply access control. */
	if (skb->dst != NULL && skb->dst->xfrm != NULL)
		return NF_ACCEPT;

	secmark_active = selinux_secmark_enabled();
	peerlbl_active = netlbl_enabled() || selinux_xfrm_enabled();
	if (!secmark_active && !peerlbl_active)
		return NF_ACCEPT;

	/* if the packet is being forwarded then get the peer label from the
	 * packet itself; otherwise check to see if it is from a local
	 * application or the kernel, if from an application get the peer label
	 * from the sending socket, otherwise use the kernel's sid */
	sk = skb->sk;
	if (sk == NULL) {
		switch (family) {
		case PF_INET:
			if (IPCB(skb)->flags & IPSKB_FORWARDED)
				secmark_perm = PACKET__FORWARD_OUT;
			else
				secmark_perm = PACKET__SEND;
			break;
		case PF_INET6:
			if (IP6CB(skb)->flags & IP6SKB_FORWARDED)
				secmark_perm = PACKET__FORWARD_OUT;
			else
				secmark_perm = PACKET__SEND;
			break;
		default:
			return NF_DROP;
		}
		if (secmark_perm == PACKET__FORWARD_OUT) {
			if (selinux_skb_peerlbl_sid(skb, family, &peer_sid))
				return NF_DROP;
		} else
			peer_sid = SECINITSID_KERNEL;
	} else {
		struct sk_security_struct *sksec = sk->sk_security;
		peer_sid = sksec->sid;
		secmark_perm = PACKET__SEND;
	}

	AVC_AUDIT_DATA_INIT(&ad, NET);
	ad.u.net.netif = ifindex;
	ad.u.net.family = family;
	if (selinux_parse_skb(skb, &ad, &addrp, 0, NULL))
		return NF_DROP;

	if (secmark_active)
		if (avc_has_perm(peer_sid, skb->secmark,
				 SECCLASS_PACKET, secmark_perm, &ad))
			return NF_DROP;

	if (peerlbl_active) {
		u32 if_sid;
		u32 node_sid;

		if (sel_netif_sid(ifindex, &if_sid))
			return NF_DROP;
		if (avc_has_perm(peer_sid, if_sid,
				 SECCLASS_NETIF, NETIF__EGRESS, &ad))
			return NF_DROP;

		if (sel_netnode_sid(addrp, family, &node_sid))
			return NF_DROP;
		if (avc_has_perm(peer_sid, node_sid,
				 SECCLASS_NODE, NODE__SENDTO, &ad))
			return NF_DROP;
	}

	return NF_ACCEPT;
}

static unsigned int selinux_ipv4_postroute(unsigned int hooknum,
					   struct sk_buff *skb,
					   const struct net_device *in,
					   const struct net_device *out,
					   int (*okfn)(struct sk_buff *))
{
	return selinux_ip_postroute(skb, out->ifindex, PF_INET);
}

#if defined(CONFIG_IPV6) || defined(CONFIG_IPV6_MODULE)
static unsigned int selinux_ipv6_postroute(unsigned int hooknum,
					   struct sk_buff *skb,
					   const struct net_device *in,
					   const struct net_device *out,
					   int (*okfn)(struct sk_buff *))
{
	return selinux_ip_postroute(skb, out->ifindex, PF_INET6);
}
#endif	/* IPV6 */

#endif	/* CONFIG_NETFILTER */

static int selinux_netlink_send(struct sock *sk, struct sk_buff *skb)
{
	int err;

	err = secondary_ops->netlink_send(sk, skb);
	if (err)
		return err;

	if (policydb_loaded_version >= POLICYDB_VERSION_NLCLASS)
		err = selinux_nlmsg_perm(sk, skb);

	return err;
}

static int selinux_netlink_recv(struct sk_buff *skb, int capability)
{
	int err;
	struct avc_audit_data ad;

	err = secondary_ops->netlink_recv(skb, capability);
	if (err)
		return err;

	AVC_AUDIT_DATA_INIT(&ad, CAP);
	ad.u.cap = capability;

	return avc_has_perm(NETLINK_CB(skb).sid, NETLINK_CB(skb).sid,
			    SECCLASS_CAPABILITY, CAP_TO_MASK(capability), &ad);
}

static int ipc_alloc_security(struct task_struct *task,
			      struct kern_ipc_perm *perm,
			      u16 sclass)
{
	struct ipc_security_struct *isec;
	u32 sid;

	isec = kzalloc(sizeof(struct ipc_security_struct), GFP_KERNEL);
	if (!isec)
		return -ENOMEM;

	sid = task_sid(task);
	isec->sclass = sclass;
	isec->sid = sid;
	perm->security = isec;

	return 0;
}

static void ipc_free_security(struct kern_ipc_perm *perm)
{
	struct ipc_security_struct *isec = perm->security;
	perm->security = NULL;
	kfree(isec);
}

static int msg_msg_alloc_security(struct msg_msg *msg)
{
	struct msg_security_struct *msec;

	msec = kzalloc(sizeof(struct msg_security_struct), GFP_KERNEL);
	if (!msec)
		return -ENOMEM;

	msec->sid = SECINITSID_UNLABELED;
	msg->security = msec;

	return 0;
}

static void msg_msg_free_security(struct msg_msg *msg)
{
	struct msg_security_struct *msec = msg->security;

	msg->security = NULL;
	kfree(msec);
}

static int ipc_has_perm(struct kern_ipc_perm *ipc_perms,
			u32 perms)
{
	struct ipc_security_struct *isec;
	struct avc_audit_data ad;
	u32 sid = current_sid();

	isec = ipc_perms->security;

	AVC_AUDIT_DATA_INIT(&ad, IPC);
	ad.u.ipc_id = ipc_perms->key;

	return avc_has_perm(sid, isec->sid, isec->sclass, perms, &ad);
}

static int selinux_msg_msg_alloc_security(struct msg_msg *msg)
{
	return msg_msg_alloc_security(msg);
}

static void selinux_msg_msg_free_security(struct msg_msg *msg)
{
	msg_msg_free_security(msg);
}

/* message queue security operations */
static int selinux_msg_queue_alloc_security(struct msg_queue *msq)
{
	struct ipc_security_struct *isec;
	struct avc_audit_data ad;
	u32 sid = current_sid();
	int rc;

	rc = ipc_alloc_security(current, &msq->q_perm, SECCLASS_MSGQ);
	if (rc)
		return rc;

	isec = msq->q_perm.security;

	AVC_AUDIT_DATA_INIT(&ad, IPC);
	ad.u.ipc_id = msq->q_perm.key;

	rc = avc_has_perm(sid, isec->sid, SECCLASS_MSGQ,
			  MSGQ__CREATE, &ad);
	if (rc) {
		ipc_free_security(&msq->q_perm);
		return rc;
	}
	return 0;
}

static void selinux_msg_queue_free_security(struct msg_queue *msq)
{
	ipc_free_security(&msq->q_perm);
}

static int selinux_msg_queue_associate(struct msg_queue *msq, int msqflg)
{
	struct ipc_security_struct *isec;
	struct avc_audit_data ad;
	u32 sid = current_sid();

	isec = msq->q_perm.security;

	AVC_AUDIT_DATA_INIT(&ad, IPC);
	ad.u.ipc_id = msq->q_perm.key;

	return avc_has_perm(sid, isec->sid, SECCLASS_MSGQ,
			    MSGQ__ASSOCIATE, &ad);
}

static int selinux_msg_queue_msgctl(struct msg_queue *msq, int cmd)
{
	int err;
	int perms;

	switch (cmd) {
	case IPC_INFO:
	case MSG_INFO:
		/* No specific object, just general system-wide information. */
		return task_has_system(current, SYSTEM__IPC_INFO);
	case IPC_STAT:
	case MSG_STAT:
		perms = MSGQ__GETATTR | MSGQ__ASSOCIATE;
		break;
	case IPC_SET:
		perms = MSGQ__SETATTR;
		break;
	case IPC_RMID:
		perms = MSGQ__DESTROY;
		break;
	default:
		return 0;
	}

	err = ipc_has_perm(&msq->q_perm, perms);
	return err;
}

static int selinux_msg_queue_msgsnd(struct msg_queue *msq, struct msg_msg *msg, int msqflg)
{
	struct ipc_security_struct *isec;
	struct msg_security_struct *msec;
	struct avc_audit_data ad;
	u32 sid = current_sid();
	int rc;

	isec = msq->q_perm.security;
	msec = msg->security;

	/*
	 * First time through, need to assign label to the message
	 */
	if (msec->sid == SECINITSID_UNLABELED) {
		/*
		 * Compute new sid based on current process and
		 * message queue this message will be stored in
		 */
		rc = security_transition_sid(sid, isec->sid, SECCLASS_MSG,
					     &msec->sid);
		if (rc)
			return rc;
	}

	AVC_AUDIT_DATA_INIT(&ad, IPC);
	ad.u.ipc_id = msq->q_perm.key;

	/* Can this process write to the queue? */
	rc = avc_has_perm(sid, isec->sid, SECCLASS_MSGQ,
			  MSGQ__WRITE, &ad);
	if (!rc)
		/* Can this process send the message */
		rc = avc_has_perm(sid, msec->sid, SECCLASS_MSG,
				  MSG__SEND, &ad);
	if (!rc)
		/* Can the message be put in the queue? */
		rc = avc_has_perm(msec->sid, isec->sid, SECCLASS_MSGQ,
				  MSGQ__ENQUEUE, &ad);

	return rc;
}

static int selinux_msg_queue_msgrcv(struct msg_queue *msq, struct msg_msg *msg,
				    struct task_struct *target,
				    long type, int mode)
{
	struct ipc_security_struct *isec;
	struct msg_security_struct *msec;
	struct avc_audit_data ad;
	u32 sid = task_sid(target);
	int rc;

	isec = msq->q_perm.security;
	msec = msg->security;

	AVC_AUDIT_DATA_INIT(&ad, IPC);
	ad.u.ipc_id = msq->q_perm.key;

	rc = avc_has_perm(sid, isec->sid,
			  SECCLASS_MSGQ, MSGQ__READ, &ad);
	if (!rc)
		rc = avc_has_perm(sid, msec->sid,
				  SECCLASS_MSG, MSG__RECEIVE, &ad);
	return rc;
}

/* Shared Memory security operations */
static int selinux_shm_alloc_security(struct shmid_kernel *shp)
{
	struct ipc_security_struct *isec;
	struct avc_audit_data ad;
	u32 sid = current_sid();
	int rc;

	rc = ipc_alloc_security(current, &shp->shm_perm, SECCLASS_SHM);
	if (rc)
		return rc;

	isec = shp->shm_perm.security;

	AVC_AUDIT_DATA_INIT(&ad, IPC);
	ad.u.ipc_id = shp->shm_perm.key;

	rc = avc_has_perm(sid, isec->sid, SECCLASS_SHM,
			  SHM__CREATE, &ad);
	if (rc) {
		ipc_free_security(&shp->shm_perm);
		return rc;
	}
	return 0;
}

static void selinux_shm_free_security(struct shmid_kernel *shp)
{
	ipc_free_security(&shp->shm_perm);
}

static int selinux_shm_associate(struct shmid_kernel *shp, int shmflg)
{
	struct ipc_security_struct *isec;
	struct avc_audit_data ad;
	u32 sid = current_sid();

	isec = shp->shm_perm.security;

	AVC_AUDIT_DATA_INIT(&ad, IPC);
	ad.u.ipc_id = shp->shm_perm.key;

	return avc_has_perm(sid, isec->sid, SECCLASS_SHM,
			    SHM__ASSOCIATE, &ad);
}

/* Note, at this point, shp is locked down */
static int selinux_shm_shmctl(struct shmid_kernel *shp, int cmd)
{
	int perms;
	int err;

	switch (cmd) {
	case IPC_INFO:
	case SHM_INFO:
		/* No specific object, just general system-wide information. */
		return task_has_system(current, SYSTEM__IPC_INFO);
	case IPC_STAT:
	case SHM_STAT:
		perms = SHM__GETATTR | SHM__ASSOCIATE;
		break;
	case IPC_SET:
		perms = SHM__SETATTR;
		break;
	case SHM_LOCK:
	case SHM_UNLOCK:
		perms = SHM__LOCK;
		break;
	case IPC_RMID:
		perms = SHM__DESTROY;
		break;
	default:
		return 0;
	}

	err = ipc_has_perm(&shp->shm_perm, perms);
	return err;
}

static int selinux_shm_shmat(struct shmid_kernel *shp,
			     char __user *shmaddr, int shmflg)
{
	u32 perms;
	int rc;

	rc = secondary_ops->shm_shmat(shp, shmaddr, shmflg);
	if (rc)
		return rc;

	if (shmflg & SHM_RDONLY)
		perms = SHM__READ;
	else
		perms = SHM__READ | SHM__WRITE;

	return ipc_has_perm(&shp->shm_perm, perms);
}

/* Semaphore security operations */
static int selinux_sem_alloc_security(struct sem_array *sma)
{
	struct ipc_security_struct *isec;
	struct avc_audit_data ad;
	u32 sid = current_sid();
	int rc;

	rc = ipc_alloc_security(current, &sma->sem_perm, SECCLASS_SEM);
	if (rc)
		return rc;

	isec = sma->sem_perm.security;

	AVC_AUDIT_DATA_INIT(&ad, IPC);
	ad.u.ipc_id = sma->sem_perm.key;

	rc = avc_has_perm(sid, isec->sid, SECCLASS_SEM,
			  SEM__CREATE, &ad);
	if (rc) {
		ipc_free_security(&sma->sem_perm);
		return rc;
	}
	return 0;
}

static void selinux_sem_free_security(struct sem_array *sma)
{
	ipc_free_security(&sma->sem_perm);
}

static int selinux_sem_associate(struct sem_array *sma, int semflg)
{
	struct ipc_security_struct *isec;
	struct avc_audit_data ad;
	u32 sid = current_sid();

	isec = sma->sem_perm.security;

	AVC_AUDIT_DATA_INIT(&ad, IPC);
	ad.u.ipc_id = sma->sem_perm.key;

	return avc_has_perm(sid, isec->sid, SECCLASS_SEM,
			    SEM__ASSOCIATE, &ad);
}

/* Note, at this point, sma is locked down */
static int selinux_sem_semctl(struct sem_array *sma, int cmd)
{
	int err;
	u32 perms;

	switch (cmd) {
	case IPC_INFO:
	case SEM_INFO:
		/* No specific object, just general system-wide information. */
		return task_has_system(current, SYSTEM__IPC_INFO);
	case GETPID:
	case GETNCNT:
	case GETZCNT:
		perms = SEM__GETATTR;
		break;
	case GETVAL:
	case GETALL:
		perms = SEM__READ;
		break;
	case SETVAL:
	case SETALL:
		perms = SEM__WRITE;
		break;
	case IPC_RMID:
		perms = SEM__DESTROY;
		break;
	case IPC_SET:
		perms = SEM__SETATTR;
		break;
	case IPC_STAT:
	case SEM_STAT:
		perms = SEM__GETATTR | SEM__ASSOCIATE;
		break;
	default:
		return 0;
	}

	err = ipc_has_perm(&sma->sem_perm, perms);
	return err;
}

static int selinux_sem_semop(struct sem_array *sma,
			     struct sembuf *sops, unsigned nsops, int alter)
{
	u32 perms;

	if (alter)
		perms = SEM__READ | SEM__WRITE;
	else
		perms = SEM__READ;

	return ipc_has_perm(&sma->sem_perm, perms);
}

static int selinux_ipc_permission(struct kern_ipc_perm *ipcp, short flag)
{
	u32 av = 0;

	av = 0;
	if (flag & S_IRUGO)
		av |= IPC__UNIX_READ;
	if (flag & S_IWUGO)
		av |= IPC__UNIX_WRITE;

	if (av == 0)
		return 0;

	return ipc_has_perm(ipcp, av);
}

static void selinux_ipc_getsecid(struct kern_ipc_perm *ipcp, u32 *secid)
{
	struct ipc_security_struct *isec = ipcp->security;
	*secid = isec->sid;
}

static void selinux_d_instantiate(struct dentry *dentry, struct inode *inode)
{
	if (inode)
		inode_doinit_with_dentry(inode, dentry);
}

static int selinux_getprocattr(struct task_struct *p,
			       char *name, char **value)
{
	const struct task_security_struct *__tsec;
	u32 sid;
	int error;
	unsigned len;

	if (current != p) {
		error = current_has_perm(p, PROCESS__GETATTR);
		if (error)
			return error;
	}

	rcu_read_lock();
	__tsec = __task_cred(p)->security;

	if (!strcmp(name, "current"))
		sid = __tsec->sid;
	else if (!strcmp(name, "prev"))
		sid = __tsec->osid;
	else if (!strcmp(name, "exec"))
		sid = __tsec->exec_sid;
	else if (!strcmp(name, "fscreate"))
		sid = __tsec->create_sid;
	else if (!strcmp(name, "keycreate"))
		sid = __tsec->keycreate_sid;
	else if (!strcmp(name, "sockcreate"))
		sid = __tsec->sockcreate_sid;
	else
		goto invalid;
	rcu_read_unlock();

	if (!sid)
		return 0;

	error = security_sid_to_context(sid, value, &len);
	if (error)
		return error;
	return len;

invalid:
	rcu_read_unlock();
	return -EINVAL;
}

static int selinux_setprocattr(struct task_struct *p,
			       char *name, void *value, size_t size)
{
	struct task_security_struct *tsec;
	struct task_struct *tracer;
	struct cred *new;
	u32 sid = 0, ptsid;
	int error;
	char *str = value;

	if (current != p) {
		/* SELinux only allows a process to change its own
		   security attributes. */
		return -EACCES;
	}

	/*
	 * Basic control over ability to set these attributes at all.
	 * current == p, but we'll pass them separately in case the
	 * above restriction is ever removed.
	 */
	if (!strcmp(name, "exec"))
		error = current_has_perm(p, PROCESS__SETEXEC);
	else if (!strcmp(name, "fscreate"))
		error = current_has_perm(p, PROCESS__SETFSCREATE);
	else if (!strcmp(name, "keycreate"))
		error = current_has_perm(p, PROCESS__SETKEYCREATE);
	else if (!strcmp(name, "sockcreate"))
		error = current_has_perm(p, PROCESS__SETSOCKCREATE);
	else if (!strcmp(name, "current"))
		error = current_has_perm(p, PROCESS__SETCURRENT);
	else
		error = -EINVAL;
	if (error)
		return error;

	/* Obtain a SID for the context, if one was specified. */
	if (size && str[1] && str[1] != '\n') {
		if (str[size-1] == '\n') {
			str[size-1] = 0;
			size--;
		}
		error = security_context_to_sid(value, size, &sid);
		if (error == -EINVAL && !strcmp(name, "fscreate")) {
			if (!capable(CAP_MAC_ADMIN))
				return error;
			error = security_context_to_sid_force(value, size,
							      &sid);
		}
		if (error)
			return error;
	}

	new = prepare_creds();
	if (!new)
		return -ENOMEM;

	/* Permission checking based on the specified context is
	   performed during the actual operation (execve,
	   open/mkdir/...), when we know the full context of the
	   operation.  See selinux_bprm_set_creds for the execve
	   checks and may_create for the file creation checks. The
	   operation will then fail if the context is not permitted. */
	tsec = new->security;
	if (!strcmp(name, "exec")) {
		tsec->exec_sid = sid;
	} else if (!strcmp(name, "fscreate")) {
		tsec->create_sid = sid;
	} else if (!strcmp(name, "keycreate")) {
		error = may_create_key(sid, p);
		if (error)
			goto abort_change;
		tsec->keycreate_sid = sid;
	} else if (!strcmp(name, "sockcreate")) {
		tsec->sockcreate_sid = sid;
	} else if (!strcmp(name, "current")) {
		error = -EINVAL;
		if (sid == 0)
			goto abort_change;

		/* Only allow single threaded processes to change context */
		error = -EPERM;
		if (!is_single_threaded(p)) {
			error = security_bounded_transition(tsec->sid, sid);
			if (error)
				goto abort_change;
		}

		/* Check permissions for the transition. */
		error = avc_has_perm(tsec->sid, sid, SECCLASS_PROCESS,
				     PROCESS__DYNTRANSITION, NULL);
		if (error)
			goto abort_change;

		/* Check for ptracing, and update the task SID if ok.
		   Otherwise, leave SID unchanged and fail. */
		ptsid = 0;
		task_lock(p);
		tracer = tracehook_tracer_task(p);
		if (tracer)
			ptsid = task_sid(tracer);
		task_unlock(p);

		if (tracer) {
			error = avc_has_perm(ptsid, sid, SECCLASS_PROCESS,
					     PROCESS__PTRACE, NULL);
			if (error)
				goto abort_change;
		}

		tsec->sid = sid;
	} else {
		error = -EINVAL;
		goto abort_change;
	}

	commit_creds(new);
	return size;

abort_change:
	abort_creds(new);
	return error;
}

static int selinux_secid_to_secctx(u32 secid, char **secdata, u32 *seclen)
{
	return security_sid_to_context(secid, secdata, seclen);
}

static int selinux_secctx_to_secid(const char *secdata, u32 seclen, u32 *secid)
{
	return security_context_to_sid(secdata, seclen, secid);
}

static void selinux_release_secctx(char *secdata, u32 seclen)
{
	kfree(secdata);
}

#ifdef CONFIG_KEYS

static int selinux_key_alloc(struct key *k, const struct cred *cred,
			     unsigned long flags)
{
	const struct task_security_struct *tsec;
	struct key_security_struct *ksec;

	ksec = kzalloc(sizeof(struct key_security_struct), GFP_KERNEL);
	if (!ksec)
		return -ENOMEM;

	tsec = cred->security;
	if (tsec->keycreate_sid)
		ksec->sid = tsec->keycreate_sid;
	else
		ksec->sid = tsec->sid;

	k->security = ksec;
	return 0;
}

static void selinux_key_free(struct key *k)
{
	struct key_security_struct *ksec = k->security;

	k->security = NULL;
	kfree(ksec);
}

static int selinux_key_permission(key_ref_t key_ref,
				  const struct cred *cred,
				  key_perm_t perm)
{
	struct key *key;
	struct key_security_struct *ksec;
	u32 sid;

	/* if no specific permissions are requested, we skip the
	   permission check. No serious, additional covert channels
	   appear to be created. */
	if (perm == 0)
		return 0;

	sid = cred_sid(cred);

	key = key_ref_to_ptr(key_ref);
	ksec = key->security;

	return avc_has_perm(sid, ksec->sid, SECCLASS_KEY, perm, NULL);
}

static int selinux_key_getsecurity(struct key *key, char **_buffer)
{
	struct key_security_struct *ksec = key->security;
	char *context = NULL;
	unsigned len;
	int rc;

	rc = security_sid_to_context(ksec->sid, &context, &len);
	if (!rc)
		rc = len;
	*_buffer = context;
	return rc;
}

#endif

static struct security_operations selinux_ops = {
	.name =				"selinux",

	.ptrace_may_access =		selinux_ptrace_may_access,
	.ptrace_traceme =		selinux_ptrace_traceme,
	.capget =			selinux_capget,
	.capset =			selinux_capset,
	.sysctl =			selinux_sysctl,
	.capable =			selinux_capable,
	.quotactl =			selinux_quotactl,
	.quota_on =			selinux_quota_on,
	.syslog =			selinux_syslog,
	.vm_enough_memory =		selinux_vm_enough_memory,

	.netlink_send =			selinux_netlink_send,
	.netlink_recv =			selinux_netlink_recv,

	.bprm_set_creds =		selinux_bprm_set_creds,
	.bprm_check_security =		selinux_bprm_check_security,
	.bprm_committing_creds =	selinux_bprm_committing_creds,
	.bprm_committed_creds =		selinux_bprm_committed_creds,
	.bprm_secureexec =		selinux_bprm_secureexec,

	.sb_alloc_security =		selinux_sb_alloc_security,
	.sb_free_security =		selinux_sb_free_security,
	.sb_copy_data =			selinux_sb_copy_data,
	.sb_kern_mount =		selinux_sb_kern_mount,
	.sb_show_options =		selinux_sb_show_options,
	.sb_statfs =			selinux_sb_statfs,
	.sb_mount =			selinux_mount,
	.sb_umount =			selinux_umount,
	.sb_set_mnt_opts =		selinux_set_mnt_opts,
	.sb_clone_mnt_opts =		selinux_sb_clone_mnt_opts,
	.sb_parse_opts_str = 		selinux_parse_opts_str,


	.inode_alloc_security =		selinux_inode_alloc_security,
	.inode_free_security =		selinux_inode_free_security,
	.inode_init_security =		selinux_inode_init_security,
	.inode_create =			selinux_inode_create,
	.inode_link =			selinux_inode_link,
	.inode_unlink =			selinux_inode_unlink,
	.inode_symlink =		selinux_inode_symlink,
	.inode_mkdir =			selinux_inode_mkdir,
	.inode_rmdir =			selinux_inode_rmdir,
	.inode_mknod =			selinux_inode_mknod,
	.inode_rename =			selinux_inode_rename,
	.inode_readlink =		selinux_inode_readlink,
	.inode_follow_link =		selinux_inode_follow_link,
	.inode_permission =		selinux_inode_permission,
	.inode_setattr =		selinux_inode_setattr,
	.inode_getattr =		selinux_inode_getattr,
	.inode_setxattr =		selinux_inode_setxattr,
	.inode_post_setxattr =		selinux_inode_post_setxattr,
	.inode_getxattr =		selinux_inode_getxattr,
	.inode_listxattr =		selinux_inode_listxattr,
	.inode_removexattr =		selinux_inode_removexattr,
	.inode_getsecurity =		selinux_inode_getsecurity,
	.inode_setsecurity =		selinux_inode_setsecurity,
	.inode_listsecurity =		selinux_inode_listsecurity,
	.inode_need_killpriv =		selinux_inode_need_killpriv,
	.inode_killpriv =		selinux_inode_killpriv,
	.inode_getsecid =		selinux_inode_getsecid,

	.file_permission =		selinux_file_permission,
	.file_alloc_security =		selinux_file_alloc_security,
	.file_free_security =		selinux_file_free_security,
	.file_ioctl =			selinux_file_ioctl,
	.file_mmap =			selinux_file_mmap,
	.file_mprotect =		selinux_file_mprotect,
	.file_lock =			selinux_file_lock,
	.file_fcntl =			selinux_file_fcntl,
	.file_set_fowner =		selinux_file_set_fowner,
	.file_send_sigiotask =		selinux_file_send_sigiotask,
	.file_receive =			selinux_file_receive,

	.dentry_open =			selinux_dentry_open,

	.task_create =			selinux_task_create,
	.cred_free =			selinux_cred_free,
	.cred_prepare =			selinux_cred_prepare,
	.cred_commit =			selinux_cred_commit,
	.kernel_act_as =		selinux_kernel_act_as,
	.kernel_create_files_as =	selinux_kernel_create_files_as,
	.task_setuid =			selinux_task_setuid,
	.task_fix_setuid =		selinux_task_fix_setuid,
	.task_setgid =			selinux_task_setgid,
	.task_setpgid =			selinux_task_setpgid,
	.task_getpgid =			selinux_task_getpgid,
	.task_getsid =			selinux_task_getsid,
	.task_getsecid =		selinux_task_getsecid,
	.task_setgroups =		selinux_task_setgroups,
	.task_setnice =			selinux_task_setnice,
	.task_setioprio =		selinux_task_setioprio,
	.task_getioprio =		selinux_task_getioprio,
	.task_setrlimit =		selinux_task_setrlimit,
	.task_setscheduler =		selinux_task_setscheduler,
	.task_getscheduler =		selinux_task_getscheduler,
	.task_movememory =		selinux_task_movememory,
	.task_kill =			selinux_task_kill,
	.task_wait =			selinux_task_wait,
	.task_prctl =			selinux_task_prctl,
	.task_to_inode =		selinux_task_to_inode,

	.ipc_permission =		selinux_ipc_permission,
	.ipc_getsecid =			selinux_ipc_getsecid,

	.msg_msg_alloc_security =	selinux_msg_msg_alloc_security,
	.msg_msg_free_security =	selinux_msg_msg_free_security,

	.msg_queue_alloc_security =	selinux_msg_queue_alloc_security,
	.msg_queue_free_security =	selinux_msg_queue_free_security,
	.msg_queue_associate =		selinux_msg_queue_associate,
	.msg_queue_msgctl =		selinux_msg_queue_msgctl,
	.msg_queue_msgsnd =		selinux_msg_queue_msgsnd,
	.msg_queue_msgrcv =		selinux_msg_queue_msgrcv,

	.shm_alloc_security =		selinux_shm_alloc_security,
	.shm_free_security =		selinux_shm_free_security,
	.shm_associate =		selinux_shm_associate,
	.shm_shmctl =			selinux_shm_shmctl,
	.shm_shmat =			selinux_shm_shmat,

	.sem_alloc_security =		selinux_sem_alloc_security,
	.sem_free_security =		selinux_sem_free_security,
	.sem_associate =		selinux_sem_associate,
	.sem_semctl =			selinux_sem_semctl,
	.sem_semop =			selinux_sem_semop,

	.d_instantiate =		selinux_d_instantiate,

	.getprocattr =			selinux_getprocattr,
	.setprocattr =			selinux_setprocattr,

	.secid_to_secctx =		selinux_secid_to_secctx,
	.secctx_to_secid =		selinux_secctx_to_secid,
	.release_secctx =		selinux_release_secctx,

	.unix_stream_connect =		selinux_socket_unix_stream_connect,
	.unix_may_send =		selinux_socket_unix_may_send,

	.socket_create =		selinux_socket_create,
	.socket_post_create =		selinux_socket_post_create,
	.socket_bind =			selinux_socket_bind,
	.socket_connect =		selinux_socket_connect,
	.socket_listen =		selinux_socket_listen,
	.socket_accept =		selinux_socket_accept,
	.socket_sendmsg =		selinux_socket_sendmsg,
	.socket_recvmsg =		selinux_socket_recvmsg,
	.socket_getsockname =		selinux_socket_getsockname,
	.socket_getpeername =		selinux_socket_getpeername,
	.socket_getsockopt =		selinux_socket_getsockopt,
	.socket_setsockopt =		selinux_socket_setsockopt,
	.socket_shutdown =		selinux_socket_shutdown,
	.socket_sock_rcv_skb =		selinux_socket_sock_rcv_skb,
	.socket_getpeersec_stream =	selinux_socket_getpeersec_stream,
	.socket_getpeersec_dgram =	selinux_socket_getpeersec_dgram,
	.sk_alloc_security =		selinux_sk_alloc_security,
	.sk_free_security =		selinux_sk_free_security,
	.sk_clone_security =		selinux_sk_clone_security,
	.sk_getsecid =			selinux_sk_getsecid,
	.sock_graft =			selinux_sock_graft,
	.inet_conn_request =		selinux_inet_conn_request,
	.inet_csk_clone =		selinux_inet_csk_clone,
	.inet_conn_established =	selinux_inet_conn_established,
	.req_classify_flow =		selinux_req_classify_flow,

#ifdef CONFIG_SECURITY_NETWORK_XFRM
	.xfrm_policy_alloc_security =	selinux_xfrm_policy_alloc,
	.xfrm_policy_clone_security =	selinux_xfrm_policy_clone,
	.xfrm_policy_free_security =	selinux_xfrm_policy_free,
	.xfrm_policy_delete_security =	selinux_xfrm_policy_delete,
	.xfrm_state_alloc_security =	selinux_xfrm_state_alloc,
	.xfrm_state_free_security =	selinux_xfrm_state_free,
	.xfrm_state_delete_security =	selinux_xfrm_state_delete,
	.xfrm_policy_lookup =		selinux_xfrm_policy_lookup,
	.xfrm_state_pol_flow_match =	selinux_xfrm_state_pol_flow_match,
	.xfrm_decode_session =		selinux_xfrm_decode_session,
#endif

#ifdef CONFIG_KEYS
	.key_alloc =			selinux_key_alloc,
	.key_free =			selinux_key_free,
	.key_permission =		selinux_key_permission,
	.key_getsecurity =		selinux_key_getsecurity,
#endif

#ifdef CONFIG_AUDIT
	.audit_rule_init =		selinux_audit_rule_init,
	.audit_rule_known =		selinux_audit_rule_known,
	.audit_rule_match =		selinux_audit_rule_match,
	.audit_rule_free =		selinux_audit_rule_free,
#endif
};

static __init int selinux_init(void)
{
	if (!security_module_enable(&selinux_ops)) {
		selinux_enabled = 0;
		return 0;
	}

	if (!selinux_enabled) {
		printk(KERN_INFO "SELinux:  Disabled at boot.\n");
		return 0;
	}

	printk(KERN_INFO "SELinux:  Initializing.\n");

	/* Set the security state for the initial task. */
	cred_init_security();

	sel_inode_cache = kmem_cache_create("selinux_inode_security",
					    sizeof(struct inode_security_struct),
					    0, SLAB_PANIC, NULL);
	avc_init();

	secondary_ops = security_ops;
	if (!secondary_ops)
		panic("SELinux: No initial security operations\n");
	if (register_security(&selinux_ops))
		panic("SELinux: Unable to register with kernel.\n");

	if (selinux_enforcing)
		printk(KERN_DEBUG "SELinux:  Starting in enforcing mode\n");
	else
		printk(KERN_DEBUG "SELinux:  Starting in permissive mode\n");

	return 0;
}

void selinux_complete_init(void)
{
	printk(KERN_DEBUG "SELinux:  Completing initialization.\n");

	/* Set up any superblocks initialized prior to the policy load. */
	printk(KERN_DEBUG "SELinux:  Setting up existing superblocks.\n");
	spin_lock(&sb_lock);
	spin_lock(&sb_security_lock);
next_sb:
	if (!list_empty(&superblock_security_head)) {
		struct superblock_security_struct *sbsec =
				list_entry(superblock_security_head.next,
					   struct superblock_security_struct,
					   list);
		struct super_block *sb = sbsec->sb;
		sb->s_count++;
		spin_unlock(&sb_security_lock);
		spin_unlock(&sb_lock);
		down_read(&sb->s_umount);
		if (sb->s_root)
			superblock_doinit(sb, NULL);
		drop_super(sb);
		spin_lock(&sb_lock);
		spin_lock(&sb_security_lock);
		list_del_init(&sbsec->list);
		goto next_sb;
	}
	spin_unlock(&sb_security_lock);
	spin_unlock(&sb_lock);
}

/* SELinux requires early initialization in order to label
   all processes and objects when they are created. */
security_initcall(selinux_init);

#if defined(CONFIG_NETFILTER)

static struct nf_hook_ops selinux_ipv4_ops[] = {
	{
		.hook =		selinux_ipv4_postroute,
		.owner =	THIS_MODULE,
		.pf =		PF_INET,
		.hooknum =	NF_INET_POST_ROUTING,
		.priority =	NF_IP_PRI_SELINUX_LAST,
	},
	{
		.hook =		selinux_ipv4_forward,
		.owner =	THIS_MODULE,
		.pf =		PF_INET,
		.hooknum =	NF_INET_FORWARD,
		.priority =	NF_IP_PRI_SELINUX_FIRST,
	},
	{
		.hook =		selinux_ipv4_output,
		.owner =	THIS_MODULE,
		.pf =		PF_INET,
		.hooknum =	NF_INET_LOCAL_OUT,
		.priority =	NF_IP_PRI_SELINUX_FIRST,
	}
};

#if defined(CONFIG_IPV6) || defined(CONFIG_IPV6_MODULE)

static struct nf_hook_ops selinux_ipv6_ops[] = {
	{
		.hook =		selinux_ipv6_postroute,
		.owner =	THIS_MODULE,
		.pf =		PF_INET6,
		.hooknum =	NF_INET_POST_ROUTING,
		.priority =	NF_IP6_PRI_SELINUX_LAST,
	},
	{
		.hook =		selinux_ipv6_forward,
		.owner =	THIS_MODULE,
		.pf =		PF_INET6,
		.hooknum =	NF_INET_FORWARD,
		.priority =	NF_IP6_PRI_SELINUX_FIRST,
	}
};

#endif	/* IPV6 */

static int __init selinux_nf_ip_init(void)
{
	int err = 0;

	if (!selinux_enabled)
		goto out;

	printk(KERN_DEBUG "SELinux:  Registering netfilter hooks\n");

	err = nf_register_hooks(selinux_ipv4_ops, ARRAY_SIZE(selinux_ipv4_ops));
	if (err)
		panic("SELinux: nf_register_hooks for IPv4: error %d\n", err);

#if defined(CONFIG_IPV6) || defined(CONFIG_IPV6_MODULE)
	err = nf_register_hooks(selinux_ipv6_ops, ARRAY_SIZE(selinux_ipv6_ops));
	if (err)
		panic("SELinux: nf_register_hooks for IPv6: error %d\n", err);
#endif	/* IPV6 */

out:
	return err;
}

__initcall(selinux_nf_ip_init);

#ifdef CONFIG_SECURITY_SELINUX_DISABLE
static void selinux_nf_ip_exit(void)
{
	printk(KERN_DEBUG "SELinux:  Unregistering netfilter hooks\n");

	nf_unregister_hooks(selinux_ipv4_ops, ARRAY_SIZE(selinux_ipv4_ops));
#if defined(CONFIG_IPV6) || defined(CONFIG_IPV6_MODULE)
	nf_unregister_hooks(selinux_ipv6_ops, ARRAY_SIZE(selinux_ipv6_ops));
#endif	/* IPV6 */
}
#endif

#else /* CONFIG_NETFILTER */

#ifdef CONFIG_SECURITY_SELINUX_DISABLE
#define selinux_nf_ip_exit()
#endif

#endif /* CONFIG_NETFILTER */

#ifdef CONFIG_SECURITY_SELINUX_DISABLE
static int selinux_disabled;

int selinux_disable(void)
{
	extern void exit_sel_fs(void);

	if (ss_initialized) {
		/* Not permitted after initial policy load. */
		return -EINVAL;
	}

	if (selinux_disabled) {
		/* Only do this once. */
		return -EINVAL;
	}

	printk(KERN_INFO "SELinux:  Disabled at runtime.\n");

	selinux_disabled = 1;
	selinux_enabled = 0;

	/* Reset security_ops to the secondary module, dummy or capability. */
	security_ops = secondary_ops;

	/* Unregister netfilter hooks. */
	selinux_nf_ip_exit();

	/* Unregister selinuxfs. */
	exit_sel_fs();

	return 0;
}
#endif<|MERGE_RESOLUTION|>--- conflicted
+++ resolved
@@ -2316,14 +2316,7 @@
 			initrlim = init_task.signal->rlim+i;
 			rlim->rlim_cur = min(rlim->rlim_max, initrlim->rlim_cur);
 		}
-
-		if (current->signal->rlim[RLIMIT_CPU].rlim_cur != RLIM_INFINITY) {
-			/*
-			 * This will cause RLIMIT_CPU calculations to be
-			 * refigured.
-			 */
-			current->it_prof_expires = jiffies_to_cputime(1);
-		}
+		update_rlimit_cpu(rlim->rlim_cur);
 	}
 }
 
@@ -2366,33 +2359,6 @@
 		spin_unlock_irq(&current->sighand->siglock);
 	}
 
-<<<<<<< HEAD
-	/* Always clear parent death signal on SID transitions. */
-	current->pdeath_signal = 0;
-
-	/* Check whether the new SID can inherit resource limits
-	   from the old SID.  If not, reset all soft limits to
-	   the lower of the current task's hard limit and the init
-	   task's soft limit.  Note that the setting of hard limits
-	   (even to lower them) can be controlled by the setrlimit
-	   check. The inclusion of the init task's soft limit into
-	   the computation is to avoid resetting soft limits higher
-	   than the default soft limit for cases where the default
-	   is lower than the hard limit, e.g. RLIMIT_CORE or
-	   RLIMIT_STACK.*/
-	rc = avc_has_perm(tsec->osid, tsec->sid, SECCLASS_PROCESS,
-			  PROCESS__RLIMITINH, NULL);
-	if (rc) {
-		for (i = 0; i < RLIM_NLIMITS; i++) {
-			rlim = current->signal->rlim + i;
-			initrlim = init_task.signal->rlim+i;
-			rlim->rlim_cur = min(rlim->rlim_max, initrlim->rlim_cur);
-		}
-		update_rlimit_cpu(rlim->rlim_cur);
-	}
-
-=======
->>>>>>> b84a6734
 	/* Wake up the parent if it is waiting so that it can
 	   recheck wait permission to the new task SID. */
 	wake_up_interruptible(&current->parent->signal->wait_chldexit);
