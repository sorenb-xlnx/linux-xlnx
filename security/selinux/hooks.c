/*
 *  NSA Security-Enhanced Linux (SELinux) security module
 *
 *  This file contains the SELinux hook function implementations.
 *
 *  Authors:  Stephen Smalley, <sds@epoch.ncsc.mil>
 *	      Chris Vance, <cvance@nai.com>
 *	      Wayne Salamon, <wsalamon@nai.com>
 *	      James Morris <jmorris@redhat.com>
 *
 *  Copyright (C) 2001,2002 Networks Associates Technology, Inc.
 *  Copyright (C) 2003-2008 Red Hat, Inc., James Morris <jmorris@redhat.com>
 *					   Eric Paris <eparis@redhat.com>
 *  Copyright (C) 2004-2005 Trusted Computer Solutions, Inc.
 *			    <dgoeddel@trustedcs.com>
 *  Copyright (C) 2006, 2007 Hewlett-Packard Development Company, L.P.
 *		Paul Moore <paul.moore@hp.com>
 *  Copyright (C) 2007 Hitachi Software Engineering Co., Ltd.
 *		       Yuichi Nakamura <ynakam@hitachisoft.jp>
 *
 *	This program is free software; you can redistribute it and/or modify
 *	it under the terms of the GNU General Public License version 2,
 *	as published by the Free Software Foundation.
 */

#include <linux/init.h>
#include <linux/kernel.h>
#include <linux/tracehook.h>
#include <linux/errno.h>
#include <linux/sched.h>
#include <linux/security.h>
#include <linux/xattr.h>
#include <linux/capability.h>
#include <linux/unistd.h>
#include <linux/mm.h>
#include <linux/mman.h>
#include <linux/slab.h>
#include <linux/pagemap.h>
#include <linux/swap.h>
#include <linux/spinlock.h>
#include <linux/syscalls.h>
#include <linux/file.h>
#include <linux/fdtable.h>
#include <linux/namei.h>
#include <linux/mount.h>
#include <linux/proc_fs.h>
#include <linux/netfilter_ipv4.h>
#include <linux/netfilter_ipv6.h>
#include <linux/tty.h>
#include <net/icmp.h>
#include <net/ip.h>		/* for local_port_range[] */
#include <net/tcp.h>		/* struct or_callable used in sock_rcv_skb */
#include <net/net_namespace.h>
#include <net/netlabel.h>
#include <linux/uaccess.h>
#include <asm/ioctls.h>
#include <asm/atomic.h>
#include <linux/bitops.h>
#include <linux/interrupt.h>
#include <linux/netdevice.h>	/* for network interface checks */
#include <linux/netlink.h>
#include <linux/tcp.h>
#include <linux/udp.h>
#include <linux/dccp.h>
#include <linux/quota.h>
#include <linux/un.h>		/* for Unix socket types */
#include <net/af_unix.h>	/* for Unix socket types */
#include <linux/parser.h>
#include <linux/nfs_mount.h>
#include <net/ipv6.h>
#include <linux/hugetlb.h>
#include <linux/personality.h>
#include <linux/sysctl.h>
#include <linux/audit.h>
#include <linux/string.h>
#include <linux/selinux.h>
#include <linux/mutex.h>
#include <linux/posix-timers.h>

#include "avc.h"
#include "objsec.h"
#include "netif.h"
#include "netnode.h"
#include "netport.h"
#include "xfrm.h"
#include "netlabel.h"
#include "audit.h"

#define XATTR_SELINUX_SUFFIX "selinux"
#define XATTR_NAME_SELINUX XATTR_SECURITY_PREFIX XATTR_SELINUX_SUFFIX

#define NUM_SEL_MNT_OPTS 4

extern unsigned int policydb_loaded_version;
extern int selinux_nlmsg_lookup(u16 sclass, u16 nlmsg_type, u32 *perm);
extern int selinux_compat_net;
extern struct security_operations *security_ops;

/* SECMARK reference count */
atomic_t selinux_secmark_refcount = ATOMIC_INIT(0);

#ifdef CONFIG_SECURITY_SELINUX_DEVELOP
int selinux_enforcing;

static int __init enforcing_setup(char *str)
{
	unsigned long enforcing;
	if (!strict_strtoul(str, 0, &enforcing))
		selinux_enforcing = enforcing ? 1 : 0;
	return 1;
}
__setup("enforcing=", enforcing_setup);
#endif

#ifdef CONFIG_SECURITY_SELINUX_BOOTPARAM
int selinux_enabled = CONFIG_SECURITY_SELINUX_BOOTPARAM_VALUE;

static int __init selinux_enabled_setup(char *str)
{
	unsigned long enabled;
	if (!strict_strtoul(str, 0, &enabled))
		selinux_enabled = enabled ? 1 : 0;
	return 1;
}
__setup("selinux=", selinux_enabled_setup);
#else
int selinux_enabled = 1;
#endif


/*
 * Minimal support for a secondary security module,
 * just to allow the use of the capability module.
 */
static struct security_operations *secondary_ops;

/* Lists of inode and superblock security structures initialized
   before the policy was loaded. */
static LIST_HEAD(superblock_security_head);
static DEFINE_SPINLOCK(sb_security_lock);

static struct kmem_cache *sel_inode_cache;

/**
 * selinux_secmark_enabled - Check to see if SECMARK is currently enabled
 *
 * Description:
 * This function checks the SECMARK reference counter to see if any SECMARK
 * targets are currently configured, if the reference counter is greater than
 * zero SECMARK is considered to be enabled.  Returns true (1) if SECMARK is
 * enabled, false (0) if SECMARK is disabled.
 *
 */
static int selinux_secmark_enabled(void)
{
	return (atomic_read(&selinux_secmark_refcount) > 0);
}

/*
 * initialise the security for the init task
 */
static void cred_init_security(void)
{
	struct cred *cred = (struct cred *) current->real_cred;
	struct task_security_struct *tsec;

	tsec = kzalloc(sizeof(struct task_security_struct), GFP_KERNEL);
	if (!tsec)
		panic("SELinux:  Failed to initialize initial task.\n");

	tsec->osid = tsec->sid = SECINITSID_KERNEL;
	cred->security = tsec;
}

/*
 * get the security ID of a set of credentials
 */
static inline u32 cred_sid(const struct cred *cred)
{
	const struct task_security_struct *tsec;

	tsec = cred->security;
	return tsec->sid;
}

/*
 * get the objective security ID of a task
 */
static inline u32 task_sid(const struct task_struct *task)
{
	u32 sid;

	rcu_read_lock();
	sid = cred_sid(__task_cred(task));
	rcu_read_unlock();
	return sid;
}

/*
 * get the subjective security ID of the current task
 */
static inline u32 current_sid(void)
{
	const struct task_security_struct *tsec = current_cred()->security;

	return tsec->sid;
}

/* Allocate and free functions for each kind of security blob. */

static int inode_alloc_security(struct inode *inode)
{
	struct inode_security_struct *isec;
	u32 sid = current_sid();

	isec = kmem_cache_zalloc(sel_inode_cache, GFP_NOFS);
	if (!isec)
		return -ENOMEM;

	mutex_init(&isec->lock);
	INIT_LIST_HEAD(&isec->list);
	isec->inode = inode;
	isec->sid = SECINITSID_UNLABELED;
	isec->sclass = SECCLASS_FILE;
	isec->task_sid = sid;
	inode->i_security = isec;

	return 0;
}

static void inode_free_security(struct inode *inode)
{
	struct inode_security_struct *isec = inode->i_security;
	struct superblock_security_struct *sbsec = inode->i_sb->s_security;

	spin_lock(&sbsec->isec_lock);
	if (!list_empty(&isec->list))
		list_del_init(&isec->list);
	spin_unlock(&sbsec->isec_lock);

	inode->i_security = NULL;
	kmem_cache_free(sel_inode_cache, isec);
}

static int file_alloc_security(struct file *file)
{
	struct file_security_struct *fsec;
	u32 sid = current_sid();

	fsec = kzalloc(sizeof(struct file_security_struct), GFP_KERNEL);
	if (!fsec)
		return -ENOMEM;

	fsec->sid = sid;
	fsec->fown_sid = sid;
	file->f_security = fsec;

	return 0;
}

static void file_free_security(struct file *file)
{
	struct file_security_struct *fsec = file->f_security;
	file->f_security = NULL;
	kfree(fsec);
}

static int superblock_alloc_security(struct super_block *sb)
{
	struct superblock_security_struct *sbsec;

	sbsec = kzalloc(sizeof(struct superblock_security_struct), GFP_KERNEL);
	if (!sbsec)
		return -ENOMEM;

	mutex_init(&sbsec->lock);
	INIT_LIST_HEAD(&sbsec->list);
	INIT_LIST_HEAD(&sbsec->isec_head);
	spin_lock_init(&sbsec->isec_lock);
	sbsec->sb = sb;
	sbsec->sid = SECINITSID_UNLABELED;
	sbsec->def_sid = SECINITSID_FILE;
	sbsec->mntpoint_sid = SECINITSID_UNLABELED;
	sb->s_security = sbsec;

	return 0;
}

static void superblock_free_security(struct super_block *sb)
{
	struct superblock_security_struct *sbsec = sb->s_security;

	spin_lock(&sb_security_lock);
	if (!list_empty(&sbsec->list))
		list_del_init(&sbsec->list);
	spin_unlock(&sb_security_lock);

	sb->s_security = NULL;
	kfree(sbsec);
}

static int sk_alloc_security(struct sock *sk, int family, gfp_t priority)
{
	struct sk_security_struct *ssec;

	ssec = kzalloc(sizeof(*ssec), priority);
	if (!ssec)
		return -ENOMEM;

	ssec->peer_sid = SECINITSID_UNLABELED;
	ssec->sid = SECINITSID_UNLABELED;
	sk->sk_security = ssec;

	selinux_netlbl_sk_security_reset(ssec, family);

	return 0;
}

static void sk_free_security(struct sock *sk)
{
	struct sk_security_struct *ssec = sk->sk_security;

	sk->sk_security = NULL;
	selinux_netlbl_sk_security_free(ssec);
	kfree(ssec);
}

/* The security server must be initialized before
   any labeling or access decisions can be provided. */
extern int ss_initialized;

/* The file system's label must be initialized prior to use. */

static char *labeling_behaviors[6] = {
	"uses xattr",
	"uses transition SIDs",
	"uses task SIDs",
	"uses genfs_contexts",
	"not configured for labeling",
	"uses mountpoint labeling",
};

static int inode_doinit_with_dentry(struct inode *inode, struct dentry *opt_dentry);

static inline int inode_doinit(struct inode *inode)
{
	return inode_doinit_with_dentry(inode, NULL);
}

enum {
	Opt_error = -1,
	Opt_context = 1,
	Opt_fscontext = 2,
	Opt_defcontext = 3,
	Opt_rootcontext = 4,
};

static const match_table_t tokens = {
	{Opt_context, CONTEXT_STR "%s"},
	{Opt_fscontext, FSCONTEXT_STR "%s"},
	{Opt_defcontext, DEFCONTEXT_STR "%s"},
	{Opt_rootcontext, ROOTCONTEXT_STR "%s"},
	{Opt_error, NULL},
};

#define SEL_MOUNT_FAIL_MSG "SELinux:  duplicate or incompatible mount options\n"

static int may_context_mount_sb_relabel(u32 sid,
			struct superblock_security_struct *sbsec,
			const struct cred *cred)
{
	const struct task_security_struct *tsec = cred->security;
	int rc;

	rc = avc_has_perm(tsec->sid, sbsec->sid, SECCLASS_FILESYSTEM,
			  FILESYSTEM__RELABELFROM, NULL);
	if (rc)
		return rc;

	rc = avc_has_perm(tsec->sid, sid, SECCLASS_FILESYSTEM,
			  FILESYSTEM__RELABELTO, NULL);
	return rc;
}

static int may_context_mount_inode_relabel(u32 sid,
			struct superblock_security_struct *sbsec,
			const struct cred *cred)
{
	const struct task_security_struct *tsec = cred->security;
	int rc;
	rc = avc_has_perm(tsec->sid, sbsec->sid, SECCLASS_FILESYSTEM,
			  FILESYSTEM__RELABELFROM, NULL);
	if (rc)
		return rc;

	rc = avc_has_perm(sid, sbsec->sid, SECCLASS_FILESYSTEM,
			  FILESYSTEM__ASSOCIATE, NULL);
	return rc;
}

static int sb_finish_set_opts(struct super_block *sb)
{
	struct superblock_security_struct *sbsec = sb->s_security;
	struct dentry *root = sb->s_root;
	struct inode *root_inode = root->d_inode;
	int rc = 0;

	if (sbsec->behavior == SECURITY_FS_USE_XATTR) {
		/* Make sure that the xattr handler exists and that no
		   error other than -ENODATA is returned by getxattr on
		   the root directory.  -ENODATA is ok, as this may be
		   the first boot of the SELinux kernel before we have
		   assigned xattr values to the filesystem. */
		if (!root_inode->i_op->getxattr) {
			printk(KERN_WARNING "SELinux: (dev %s, type %s) has no "
			       "xattr support\n", sb->s_id, sb->s_type->name);
			rc = -EOPNOTSUPP;
			goto out;
		}
		rc = root_inode->i_op->getxattr(root, XATTR_NAME_SELINUX, NULL, 0);
		if (rc < 0 && rc != -ENODATA) {
			if (rc == -EOPNOTSUPP)
				printk(KERN_WARNING "SELinux: (dev %s, type "
				       "%s) has no security xattr handler\n",
				       sb->s_id, sb->s_type->name);
			else
				printk(KERN_WARNING "SELinux: (dev %s, type "
				       "%s) getxattr errno %d\n", sb->s_id,
				       sb->s_type->name, -rc);
			goto out;
		}
	}

	sbsec->initialized = 1;

	if (sbsec->behavior > ARRAY_SIZE(labeling_behaviors))
		printk(KERN_ERR "SELinux: initialized (dev %s, type %s), unknown behavior\n",
		       sb->s_id, sb->s_type->name);
	else
		printk(KERN_DEBUG "SELinux: initialized (dev %s, type %s), %s\n",
		       sb->s_id, sb->s_type->name,
		       labeling_behaviors[sbsec->behavior-1]);

	/* Initialize the root inode. */
	rc = inode_doinit_with_dentry(root_inode, root);

	/* Initialize any other inodes associated with the superblock, e.g.
	   inodes created prior to initial policy load or inodes created
	   during get_sb by a pseudo filesystem that directly
	   populates itself. */
	spin_lock(&sbsec->isec_lock);
next_inode:
	if (!list_empty(&sbsec->isec_head)) {
		struct inode_security_struct *isec =
				list_entry(sbsec->isec_head.next,
					   struct inode_security_struct, list);
		struct inode *inode = isec->inode;
		spin_unlock(&sbsec->isec_lock);
		inode = igrab(inode);
		if (inode) {
			if (!IS_PRIVATE(inode))
				inode_doinit(inode);
			iput(inode);
		}
		spin_lock(&sbsec->isec_lock);
		list_del_init(&isec->list);
		goto next_inode;
	}
	spin_unlock(&sbsec->isec_lock);
out:
	return rc;
}

/*
 * This function should allow an FS to ask what it's mount security
 * options were so it can use those later for submounts, displaying
 * mount options, or whatever.
 */
static int selinux_get_mnt_opts(const struct super_block *sb,
				struct security_mnt_opts *opts)
{
	int rc = 0, i;
	struct superblock_security_struct *sbsec = sb->s_security;
	char *context = NULL;
	u32 len;
	char tmp;

	security_init_mnt_opts(opts);

	if (!sbsec->initialized)
		return -EINVAL;

	if (!ss_initialized)
		return -EINVAL;

	/*
	 * if we ever use sbsec flags for anything other than tracking mount
	 * settings this is going to need a mask
	 */
	tmp = sbsec->flags;
	/* count the number of mount options for this sb */
	for (i = 0; i < 8; i++) {
		if (tmp & 0x01)
			opts->num_mnt_opts++;
		tmp >>= 1;
	}

	opts->mnt_opts = kcalloc(opts->num_mnt_opts, sizeof(char *), GFP_ATOMIC);
	if (!opts->mnt_opts) {
		rc = -ENOMEM;
		goto out_free;
	}

	opts->mnt_opts_flags = kcalloc(opts->num_mnt_opts, sizeof(int), GFP_ATOMIC);
	if (!opts->mnt_opts_flags) {
		rc = -ENOMEM;
		goto out_free;
	}

	i = 0;
	if (sbsec->flags & FSCONTEXT_MNT) {
		rc = security_sid_to_context(sbsec->sid, &context, &len);
		if (rc)
			goto out_free;
		opts->mnt_opts[i] = context;
		opts->mnt_opts_flags[i++] = FSCONTEXT_MNT;
	}
	if (sbsec->flags & CONTEXT_MNT) {
		rc = security_sid_to_context(sbsec->mntpoint_sid, &context, &len);
		if (rc)
			goto out_free;
		opts->mnt_opts[i] = context;
		opts->mnt_opts_flags[i++] = CONTEXT_MNT;
	}
	if (sbsec->flags & DEFCONTEXT_MNT) {
		rc = security_sid_to_context(sbsec->def_sid, &context, &len);
		if (rc)
			goto out_free;
		opts->mnt_opts[i] = context;
		opts->mnt_opts_flags[i++] = DEFCONTEXT_MNT;
	}
	if (sbsec->flags & ROOTCONTEXT_MNT) {
		struct inode *root = sbsec->sb->s_root->d_inode;
		struct inode_security_struct *isec = root->i_security;

		rc = security_sid_to_context(isec->sid, &context, &len);
		if (rc)
			goto out_free;
		opts->mnt_opts[i] = context;
		opts->mnt_opts_flags[i++] = ROOTCONTEXT_MNT;
	}

	BUG_ON(i != opts->num_mnt_opts);

	return 0;

out_free:
	security_free_mnt_opts(opts);
	return rc;
}

static int bad_option(struct superblock_security_struct *sbsec, char flag,
		      u32 old_sid, u32 new_sid)
{
	/* check if the old mount command had the same options */
	if (sbsec->initialized)
		if (!(sbsec->flags & flag) ||
		    (old_sid != new_sid))
			return 1;

	/* check if we were passed the same options twice,
	 * aka someone passed context=a,context=b
	 */
	if (!sbsec->initialized)
		if (sbsec->flags & flag)
			return 1;
	return 0;
}

/*
 * Allow filesystems with binary mount data to explicitly set mount point
 * labeling information.
 */
static int selinux_set_mnt_opts(struct super_block *sb,
				struct security_mnt_opts *opts)
{
	const struct cred *cred = current_cred();
	int rc = 0, i;
	struct superblock_security_struct *sbsec = sb->s_security;
	const char *name = sb->s_type->name;
	struct inode *inode = sbsec->sb->s_root->d_inode;
	struct inode_security_struct *root_isec = inode->i_security;
	u32 fscontext_sid = 0, context_sid = 0, rootcontext_sid = 0;
	u32 defcontext_sid = 0;
	char **mount_options = opts->mnt_opts;
	int *flags = opts->mnt_opts_flags;
	int num_opts = opts->num_mnt_opts;

	mutex_lock(&sbsec->lock);

	if (!ss_initialized) {
		if (!num_opts) {
			/* Defer initialization until selinux_complete_init,
			   after the initial policy is loaded and the security
			   server is ready to handle calls. */
			spin_lock(&sb_security_lock);
			if (list_empty(&sbsec->list))
				list_add(&sbsec->list, &superblock_security_head);
			spin_unlock(&sb_security_lock);
			goto out;
		}
		rc = -EINVAL;
		printk(KERN_WARNING "SELinux: Unable to set superblock options "
			"before the security server is initialized\n");
		goto out;
	}

	/*
	 * Binary mount data FS will come through this function twice.  Once
	 * from an explicit call and once from the generic calls from the vfs.
	 * Since the generic VFS calls will not contain any security mount data
	 * we need to skip the double mount verification.
	 *
	 * This does open a hole in which we will not notice if the first
	 * mount using this sb set explict options and a second mount using
	 * this sb does not set any security options.  (The first options
	 * will be used for both mounts)
	 */
	if (sbsec->initialized && (sb->s_type->fs_flags & FS_BINARY_MOUNTDATA)
	    && (num_opts == 0))
		goto out;

	/*
	 * parse the mount options, check if they are valid sids.
	 * also check if someone is trying to mount the same sb more
	 * than once with different security options.
	 */
	for (i = 0; i < num_opts; i++) {
		u32 sid;
		rc = security_context_to_sid(mount_options[i],
					     strlen(mount_options[i]), &sid);
		if (rc) {
			printk(KERN_WARNING "SELinux: security_context_to_sid"
			       "(%s) failed for (dev %s, type %s) errno=%d\n",
			       mount_options[i], sb->s_id, name, rc);
			goto out;
		}
		switch (flags[i]) {
		case FSCONTEXT_MNT:
			fscontext_sid = sid;

			if (bad_option(sbsec, FSCONTEXT_MNT, sbsec->sid,
					fscontext_sid))
				goto out_double_mount;

			sbsec->flags |= FSCONTEXT_MNT;
			break;
		case CONTEXT_MNT:
			context_sid = sid;

			if (bad_option(sbsec, CONTEXT_MNT, sbsec->mntpoint_sid,
					context_sid))
				goto out_double_mount;

			sbsec->flags |= CONTEXT_MNT;
			break;
		case ROOTCONTEXT_MNT:
			rootcontext_sid = sid;

			if (bad_option(sbsec, ROOTCONTEXT_MNT, root_isec->sid,
					rootcontext_sid))
				goto out_double_mount;

			sbsec->flags |= ROOTCONTEXT_MNT;

			break;
		case DEFCONTEXT_MNT:
			defcontext_sid = sid;

			if (bad_option(sbsec, DEFCONTEXT_MNT, sbsec->def_sid,
					defcontext_sid))
				goto out_double_mount;

			sbsec->flags |= DEFCONTEXT_MNT;

			break;
		default:
			rc = -EINVAL;
			goto out;
		}
	}

	if (sbsec->initialized) {
		/* previously mounted with options, but not on this attempt? */
		if (sbsec->flags && !num_opts)
			goto out_double_mount;
		rc = 0;
		goto out;
	}

	if (strcmp(sb->s_type->name, "proc") == 0)
		sbsec->proc = 1;

	/* Determine the labeling behavior to use for this filesystem type. */
	rc = security_fs_use(sb->s_type->name, &sbsec->behavior, &sbsec->sid);
	if (rc) {
		printk(KERN_WARNING "%s: security_fs_use(%s) returned %d\n",
		       __func__, sb->s_type->name, rc);
		goto out;
	}

	/* sets the context of the superblock for the fs being mounted. */
	if (fscontext_sid) {
		rc = may_context_mount_sb_relabel(fscontext_sid, sbsec, cred);
		if (rc)
			goto out;

		sbsec->sid = fscontext_sid;
	}

	/*
	 * Switch to using mount point labeling behavior.
	 * sets the label used on all file below the mountpoint, and will set
	 * the superblock context if not already set.
	 */
	if (context_sid) {
		if (!fscontext_sid) {
			rc = may_context_mount_sb_relabel(context_sid, sbsec,
							  cred);
			if (rc)
				goto out;
			sbsec->sid = context_sid;
		} else {
			rc = may_context_mount_inode_relabel(context_sid, sbsec,
							     cred);
			if (rc)
				goto out;
		}
		if (!rootcontext_sid)
			rootcontext_sid = context_sid;

		sbsec->mntpoint_sid = context_sid;
		sbsec->behavior = SECURITY_FS_USE_MNTPOINT;
	}

	if (rootcontext_sid) {
		rc = may_context_mount_inode_relabel(rootcontext_sid, sbsec,
						     cred);
		if (rc)
			goto out;

		root_isec->sid = rootcontext_sid;
		root_isec->initialized = 1;
	}

	if (defcontext_sid) {
		if (sbsec->behavior != SECURITY_FS_USE_XATTR) {
			rc = -EINVAL;
			printk(KERN_WARNING "SELinux: defcontext option is "
			       "invalid for this filesystem type\n");
			goto out;
		}

		if (defcontext_sid != sbsec->def_sid) {
			rc = may_context_mount_inode_relabel(defcontext_sid,
							     sbsec, cred);
			if (rc)
				goto out;
		}

		sbsec->def_sid = defcontext_sid;
	}

	rc = sb_finish_set_opts(sb);
out:
	mutex_unlock(&sbsec->lock);
	return rc;
out_double_mount:
	rc = -EINVAL;
	printk(KERN_WARNING "SELinux: mount invalid.  Same superblock, different "
	       "security settings for (dev %s, type %s)\n", sb->s_id, name);
	goto out;
}

static void selinux_sb_clone_mnt_opts(const struct super_block *oldsb,
					struct super_block *newsb)
{
	const struct superblock_security_struct *oldsbsec = oldsb->s_security;
	struct superblock_security_struct *newsbsec = newsb->s_security;

	int set_fscontext =	(oldsbsec->flags & FSCONTEXT_MNT);
	int set_context =	(oldsbsec->flags & CONTEXT_MNT);
	int set_rootcontext =	(oldsbsec->flags & ROOTCONTEXT_MNT);

	/*
	 * if the parent was able to be mounted it clearly had no special lsm
	 * mount options.  thus we can safely put this sb on the list and deal
	 * with it later
	 */
	if (!ss_initialized) {
		spin_lock(&sb_security_lock);
		if (list_empty(&newsbsec->list))
			list_add(&newsbsec->list, &superblock_security_head);
		spin_unlock(&sb_security_lock);
		return;
	}

	/* how can we clone if the old one wasn't set up?? */
	BUG_ON(!oldsbsec->initialized);

	/* if fs is reusing a sb, just let its options stand... */
	if (newsbsec->initialized)
		return;

	mutex_lock(&newsbsec->lock);

	newsbsec->flags = oldsbsec->flags;

	newsbsec->sid = oldsbsec->sid;
	newsbsec->def_sid = oldsbsec->def_sid;
	newsbsec->behavior = oldsbsec->behavior;

	if (set_context) {
		u32 sid = oldsbsec->mntpoint_sid;

		if (!set_fscontext)
			newsbsec->sid = sid;
		if (!set_rootcontext) {
			struct inode *newinode = newsb->s_root->d_inode;
			struct inode_security_struct *newisec = newinode->i_security;
			newisec->sid = sid;
		}
		newsbsec->mntpoint_sid = sid;
	}
	if (set_rootcontext) {
		const struct inode *oldinode = oldsb->s_root->d_inode;
		const struct inode_security_struct *oldisec = oldinode->i_security;
		struct inode *newinode = newsb->s_root->d_inode;
		struct inode_security_struct *newisec = newinode->i_security;

		newisec->sid = oldisec->sid;
	}

	sb_finish_set_opts(newsb);
	mutex_unlock(&newsbsec->lock);
}

static int selinux_parse_opts_str(char *options,
				  struct security_mnt_opts *opts)
{
	char *p;
	char *context = NULL, *defcontext = NULL;
	char *fscontext = NULL, *rootcontext = NULL;
	int rc, num_mnt_opts = 0;

	opts->num_mnt_opts = 0;

	/* Standard string-based options. */
	while ((p = strsep(&options, "|")) != NULL) {
		int token;
		substring_t args[MAX_OPT_ARGS];

		if (!*p)
			continue;

		token = match_token(p, tokens, args);

		switch (token) {
		case Opt_context:
			if (context || defcontext) {
				rc = -EINVAL;
				printk(KERN_WARNING SEL_MOUNT_FAIL_MSG);
				goto out_err;
			}
			context = match_strdup(&args[0]);
			if (!context) {
				rc = -ENOMEM;
				goto out_err;
			}
			break;

		case Opt_fscontext:
			if (fscontext) {
				rc = -EINVAL;
				printk(KERN_WARNING SEL_MOUNT_FAIL_MSG);
				goto out_err;
			}
			fscontext = match_strdup(&args[0]);
			if (!fscontext) {
				rc = -ENOMEM;
				goto out_err;
			}
			break;

		case Opt_rootcontext:
			if (rootcontext) {
				rc = -EINVAL;
				printk(KERN_WARNING SEL_MOUNT_FAIL_MSG);
				goto out_err;
			}
			rootcontext = match_strdup(&args[0]);
			if (!rootcontext) {
				rc = -ENOMEM;
				goto out_err;
			}
			break;

		case Opt_defcontext:
			if (context || defcontext) {
				rc = -EINVAL;
				printk(KERN_WARNING SEL_MOUNT_FAIL_MSG);
				goto out_err;
			}
			defcontext = match_strdup(&args[0]);
			if (!defcontext) {
				rc = -ENOMEM;
				goto out_err;
			}
			break;

		default:
			rc = -EINVAL;
			printk(KERN_WARNING "SELinux:  unknown mount option\n");
			goto out_err;

		}
	}

	rc = -ENOMEM;
	opts->mnt_opts = kcalloc(NUM_SEL_MNT_OPTS, sizeof(char *), GFP_ATOMIC);
	if (!opts->mnt_opts)
		goto out_err;

	opts->mnt_opts_flags = kcalloc(NUM_SEL_MNT_OPTS, sizeof(int), GFP_ATOMIC);
	if (!opts->mnt_opts_flags) {
		kfree(opts->mnt_opts);
		goto out_err;
	}

	if (fscontext) {
		opts->mnt_opts[num_mnt_opts] = fscontext;
		opts->mnt_opts_flags[num_mnt_opts++] = FSCONTEXT_MNT;
	}
	if (context) {
		opts->mnt_opts[num_mnt_opts] = context;
		opts->mnt_opts_flags[num_mnt_opts++] = CONTEXT_MNT;
	}
	if (rootcontext) {
		opts->mnt_opts[num_mnt_opts] = rootcontext;
		opts->mnt_opts_flags[num_mnt_opts++] = ROOTCONTEXT_MNT;
	}
	if (defcontext) {
		opts->mnt_opts[num_mnt_opts] = defcontext;
		opts->mnt_opts_flags[num_mnt_opts++] = DEFCONTEXT_MNT;
	}

	opts->num_mnt_opts = num_mnt_opts;
	return 0;

out_err:
	kfree(context);
	kfree(defcontext);
	kfree(fscontext);
	kfree(rootcontext);
	return rc;
}
/*
 * string mount options parsing and call set the sbsec
 */
static int superblock_doinit(struct super_block *sb, void *data)
{
	int rc = 0;
	char *options = data;
	struct security_mnt_opts opts;

	security_init_mnt_opts(&opts);

	if (!data)
		goto out;

	BUG_ON(sb->s_type->fs_flags & FS_BINARY_MOUNTDATA);

	rc = selinux_parse_opts_str(options, &opts);
	if (rc)
		goto out_err;

out:
	rc = selinux_set_mnt_opts(sb, &opts);

out_err:
	security_free_mnt_opts(&opts);
	return rc;
}

static void selinux_write_opts(struct seq_file *m,
			       struct security_mnt_opts *opts)
{
	int i;
	char *prefix;

	for (i = 0; i < opts->num_mnt_opts; i++) {
		char *has_comma = strchr(opts->mnt_opts[i], ',');

		switch (opts->mnt_opts_flags[i]) {
		case CONTEXT_MNT:
			prefix = CONTEXT_STR;
			break;
		case FSCONTEXT_MNT:
			prefix = FSCONTEXT_STR;
			break;
		case ROOTCONTEXT_MNT:
			prefix = ROOTCONTEXT_STR;
			break;
		case DEFCONTEXT_MNT:
			prefix = DEFCONTEXT_STR;
			break;
		default:
			BUG();
		};
		/* we need a comma before each option */
		seq_putc(m, ',');
		seq_puts(m, prefix);
		if (has_comma)
			seq_putc(m, '\"');
		seq_puts(m, opts->mnt_opts[i]);
		if (has_comma)
			seq_putc(m, '\"');
	}
}

static int selinux_sb_show_options(struct seq_file *m, struct super_block *sb)
{
	struct security_mnt_opts opts;
	int rc;

	rc = selinux_get_mnt_opts(sb, &opts);
	if (rc) {
		/* before policy load we may get EINVAL, don't show anything */
		if (rc == -EINVAL)
			rc = 0;
		return rc;
	}

	selinux_write_opts(m, &opts);

	security_free_mnt_opts(&opts);

	return rc;
}

static inline u16 inode_mode_to_security_class(umode_t mode)
{
	switch (mode & S_IFMT) {
	case S_IFSOCK:
		return SECCLASS_SOCK_FILE;
	case S_IFLNK:
		return SECCLASS_LNK_FILE;
	case S_IFREG:
		return SECCLASS_FILE;
	case S_IFBLK:
		return SECCLASS_BLK_FILE;
	case S_IFDIR:
		return SECCLASS_DIR;
	case S_IFCHR:
		return SECCLASS_CHR_FILE;
	case S_IFIFO:
		return SECCLASS_FIFO_FILE;

	}

	return SECCLASS_FILE;
}

static inline int default_protocol_stream(int protocol)
{
	return (protocol == IPPROTO_IP || protocol == IPPROTO_TCP);
}

static inline int default_protocol_dgram(int protocol)
{
	return (protocol == IPPROTO_IP || protocol == IPPROTO_UDP);
}

static inline u16 socket_type_to_security_class(int family, int type, int protocol)
{
	switch (family) {
	case PF_UNIX:
		switch (type) {
		case SOCK_STREAM:
		case SOCK_SEQPACKET:
			return SECCLASS_UNIX_STREAM_SOCKET;
		case SOCK_DGRAM:
			return SECCLASS_UNIX_DGRAM_SOCKET;
		}
		break;
	case PF_INET:
	case PF_INET6:
		switch (type) {
		case SOCK_STREAM:
			if (default_protocol_stream(protocol))
				return SECCLASS_TCP_SOCKET;
			else
				return SECCLASS_RAWIP_SOCKET;
		case SOCK_DGRAM:
			if (default_protocol_dgram(protocol))
				return SECCLASS_UDP_SOCKET;
			else
				return SECCLASS_RAWIP_SOCKET;
		case SOCK_DCCP:
			return SECCLASS_DCCP_SOCKET;
		default:
			return SECCLASS_RAWIP_SOCKET;
		}
		break;
	case PF_NETLINK:
		switch (protocol) {
		case NETLINK_ROUTE:
			return SECCLASS_NETLINK_ROUTE_SOCKET;
		case NETLINK_FIREWALL:
			return SECCLASS_NETLINK_FIREWALL_SOCKET;
		case NETLINK_INET_DIAG:
			return SECCLASS_NETLINK_TCPDIAG_SOCKET;
		case NETLINK_NFLOG:
			return SECCLASS_NETLINK_NFLOG_SOCKET;
		case NETLINK_XFRM:
			return SECCLASS_NETLINK_XFRM_SOCKET;
		case NETLINK_SELINUX:
			return SECCLASS_NETLINK_SELINUX_SOCKET;
		case NETLINK_AUDIT:
			return SECCLASS_NETLINK_AUDIT_SOCKET;
		case NETLINK_IP6_FW:
			return SECCLASS_NETLINK_IP6FW_SOCKET;
		case NETLINK_DNRTMSG:
			return SECCLASS_NETLINK_DNRT_SOCKET;
		case NETLINK_KOBJECT_UEVENT:
			return SECCLASS_NETLINK_KOBJECT_UEVENT_SOCKET;
		default:
			return SECCLASS_NETLINK_SOCKET;
		}
	case PF_PACKET:
		return SECCLASS_PACKET_SOCKET;
	case PF_KEY:
		return SECCLASS_KEY_SOCKET;
	case PF_APPLETALK:
		return SECCLASS_APPLETALK_SOCKET;
	}

	return SECCLASS_SOCKET;
}

#ifdef CONFIG_PROC_FS
static int selinux_proc_get_sid(struct proc_dir_entry *de,
				u16 tclass,
				u32 *sid)
{
	int buflen, rc;
	char *buffer, *path, *end;

	buffer = (char *)__get_free_page(GFP_KERNEL);
	if (!buffer)
		return -ENOMEM;

	buflen = PAGE_SIZE;
	end = buffer+buflen;
	*--end = '\0';
	buflen--;
	path = end-1;
	*path = '/';
	while (de && de != de->parent) {
		buflen -= de->namelen + 1;
		if (buflen < 0)
			break;
		end -= de->namelen;
		memcpy(end, de->name, de->namelen);
		*--end = '/';
		path = end;
		de = de->parent;
	}
	rc = security_genfs_sid("proc", path, tclass, sid);
	free_page((unsigned long)buffer);
	return rc;
}
#else
static int selinux_proc_get_sid(struct proc_dir_entry *de,
				u16 tclass,
				u32 *sid)
{
	return -EINVAL;
}
#endif

/* The inode's security attributes must be initialized before first use. */
static int inode_doinit_with_dentry(struct inode *inode, struct dentry *opt_dentry)
{
	struct superblock_security_struct *sbsec = NULL;
	struct inode_security_struct *isec = inode->i_security;
	u32 sid;
	struct dentry *dentry;
#define INITCONTEXTLEN 255
	char *context = NULL;
	unsigned len = 0;
	int rc = 0;

	if (isec->initialized)
		goto out;

	mutex_lock(&isec->lock);
	if (isec->initialized)
		goto out_unlock;

	sbsec = inode->i_sb->s_security;
	if (!sbsec->initialized) {
		/* Defer initialization until selinux_complete_init,
		   after the initial policy is loaded and the security
		   server is ready to handle calls. */
		spin_lock(&sbsec->isec_lock);
		if (list_empty(&isec->list))
			list_add(&isec->list, &sbsec->isec_head);
		spin_unlock(&sbsec->isec_lock);
		goto out_unlock;
	}

	switch (sbsec->behavior) {
	case SECURITY_FS_USE_XATTR:
		if (!inode->i_op->getxattr) {
			isec->sid = sbsec->def_sid;
			break;
		}

		/* Need a dentry, since the xattr API requires one.
		   Life would be simpler if we could just pass the inode. */
		if (opt_dentry) {
			/* Called from d_instantiate or d_splice_alias. */
			dentry = dget(opt_dentry);
		} else {
			/* Called from selinux_complete_init, try to find a dentry. */
			dentry = d_find_alias(inode);
		}
		if (!dentry) {
			printk(KERN_WARNING "SELinux: %s:  no dentry for dev=%s "
			       "ino=%ld\n", __func__, inode->i_sb->s_id,
			       inode->i_ino);
			goto out_unlock;
		}

		len = INITCONTEXTLEN;
		context = kmalloc(len, GFP_NOFS);
		if (!context) {
			rc = -ENOMEM;
			dput(dentry);
			goto out_unlock;
		}
		rc = inode->i_op->getxattr(dentry, XATTR_NAME_SELINUX,
					   context, len);
		if (rc == -ERANGE) {
			/* Need a larger buffer.  Query for the right size. */
			rc = inode->i_op->getxattr(dentry, XATTR_NAME_SELINUX,
						   NULL, 0);
			if (rc < 0) {
				dput(dentry);
				goto out_unlock;
			}
			kfree(context);
			len = rc;
			context = kmalloc(len, GFP_NOFS);
			if (!context) {
				rc = -ENOMEM;
				dput(dentry);
				goto out_unlock;
			}
			rc = inode->i_op->getxattr(dentry,
						   XATTR_NAME_SELINUX,
						   context, len);
		}
		dput(dentry);
		if (rc < 0) {
			if (rc != -ENODATA) {
				printk(KERN_WARNING "SELinux: %s:  getxattr returned "
				       "%d for dev=%s ino=%ld\n", __func__,
				       -rc, inode->i_sb->s_id, inode->i_ino);
				kfree(context);
				goto out_unlock;
			}
			/* Map ENODATA to the default file SID */
			sid = sbsec->def_sid;
			rc = 0;
		} else {
			rc = security_context_to_sid_default(context, rc, &sid,
							     sbsec->def_sid,
							     GFP_NOFS);
			if (rc) {
				printk(KERN_WARNING "SELinux: %s:  context_to_sid(%s) "
				       "returned %d for dev=%s ino=%ld\n",
				       __func__, context, -rc,
				       inode->i_sb->s_id, inode->i_ino);
				kfree(context);
				/* Leave with the unlabeled SID */
				rc = 0;
				break;
			}
		}
		kfree(context);
		isec->sid = sid;
		break;
	case SECURITY_FS_USE_TASK:
		isec->sid = isec->task_sid;
		break;
	case SECURITY_FS_USE_TRANS:
		/* Default to the fs SID. */
		isec->sid = sbsec->sid;

		/* Try to obtain a transition SID. */
		isec->sclass = inode_mode_to_security_class(inode->i_mode);
		rc = security_transition_sid(isec->task_sid,
					     sbsec->sid,
					     isec->sclass,
					     &sid);
		if (rc)
			goto out_unlock;
		isec->sid = sid;
		break;
	case SECURITY_FS_USE_MNTPOINT:
		isec->sid = sbsec->mntpoint_sid;
		break;
	default:
		/* Default to the fs superblock SID. */
		isec->sid = sbsec->sid;

		if (sbsec->proc && !S_ISLNK(inode->i_mode)) {
			struct proc_inode *proci = PROC_I(inode);
			if (proci->pde) {
				isec->sclass = inode_mode_to_security_class(inode->i_mode);
				rc = selinux_proc_get_sid(proci->pde,
							  isec->sclass,
							  &sid);
				if (rc)
					goto out_unlock;
				isec->sid = sid;
			}
		}
		break;
	}

	isec->initialized = 1;

out_unlock:
	mutex_unlock(&isec->lock);
out:
	if (isec->sclass == SECCLASS_FILE)
		isec->sclass = inode_mode_to_security_class(inode->i_mode);
	return rc;
}

/* Convert a Linux signal to an access vector. */
static inline u32 signal_to_av(int sig)
{
	u32 perm = 0;

	switch (sig) {
	case SIGCHLD:
		/* Commonly granted from child to parent. */
		perm = PROCESS__SIGCHLD;
		break;
	case SIGKILL:
		/* Cannot be caught or ignored */
		perm = PROCESS__SIGKILL;
		break;
	case SIGSTOP:
		/* Cannot be caught or ignored */
		perm = PROCESS__SIGSTOP;
		break;
	default:
		/* All other signals. */
		perm = PROCESS__SIGNAL;
		break;
	}

	return perm;
}

/*
 * Check permission between a pair of credentials
 * fork check, ptrace check, etc.
 */
static int cred_has_perm(const struct cred *actor,
			 const struct cred *target,
			 u32 perms)
{
	u32 asid = cred_sid(actor), tsid = cred_sid(target);

	return avc_has_perm(asid, tsid, SECCLASS_PROCESS, perms, NULL);
}

/*
 * Check permission between a pair of tasks, e.g. signal checks,
 * fork check, ptrace check, etc.
 * tsk1 is the actor and tsk2 is the target
 * - this uses the default subjective creds of tsk1
 */
static int task_has_perm(const struct task_struct *tsk1,
			 const struct task_struct *tsk2,
			 u32 perms)
{
	const struct task_security_struct *__tsec1, *__tsec2;
	u32 sid1, sid2;

	rcu_read_lock();
	__tsec1 = __task_cred(tsk1)->security;	sid1 = __tsec1->sid;
	__tsec2 = __task_cred(tsk2)->security;	sid2 = __tsec2->sid;
	rcu_read_unlock();
	return avc_has_perm(sid1, sid2, SECCLASS_PROCESS, perms, NULL);
}

/*
 * Check permission between current and another task, e.g. signal checks,
 * fork check, ptrace check, etc.
 * current is the actor and tsk2 is the target
 * - this uses current's subjective creds
 */
static int current_has_perm(const struct task_struct *tsk,
			    u32 perms)
{
	u32 sid, tsid;

	sid = current_sid();
	tsid = task_sid(tsk);
	return avc_has_perm(sid, tsid, SECCLASS_PROCESS, perms, NULL);
}

#if CAP_LAST_CAP > 63
#error Fix SELinux to handle capabilities > 63.
#endif

/* Check whether a task is allowed to use a capability. */
static int task_has_capability(struct task_struct *tsk,
			       int cap)
{
	struct avc_audit_data ad;
	u16 sclass;
	u32 sid = task_sid(tsk);
	u32 av = CAP_TO_MASK(cap);

	AVC_AUDIT_DATA_INIT(&ad, CAP);
	ad.tsk = tsk;
	ad.u.cap = cap;

	switch (CAP_TO_INDEX(cap)) {
	case 0:
		sclass = SECCLASS_CAPABILITY;
		break;
	case 1:
		sclass = SECCLASS_CAPABILITY2;
		break;
	default:
		printk(KERN_ERR
		       "SELinux:  out of range capability %d\n", cap);
		BUG();
	}
	return avc_has_perm(sid, sid, sclass, av, &ad);
}

/* Check whether a task is allowed to use a system operation. */
static int task_has_system(struct task_struct *tsk,
			   u32 perms)
{
	u32 sid = task_sid(tsk);

	return avc_has_perm(sid, SECINITSID_KERNEL,
			    SECCLASS_SYSTEM, perms, NULL);
}

/* Check whether a task has a particular permission to an inode.
   The 'adp' parameter is optional and allows other audit
   data to be passed (e.g. the dentry). */
static int inode_has_perm(const struct cred *cred,
			  struct inode *inode,
			  u32 perms,
			  struct avc_audit_data *adp)
{
	struct inode_security_struct *isec;
	struct avc_audit_data ad;
	u32 sid;

	if (unlikely(IS_PRIVATE(inode)))
		return 0;

	sid = cred_sid(cred);
	isec = inode->i_security;

	if (!adp) {
		adp = &ad;
		AVC_AUDIT_DATA_INIT(&ad, FS);
		ad.u.fs.inode = inode;
	}

	return avc_has_perm(sid, isec->sid, isec->sclass, perms, adp);
}

/* Same as inode_has_perm, but pass explicit audit data containing
   the dentry to help the auditing code to more easily generate the
   pathname if needed. */
static inline int dentry_has_perm(const struct cred *cred,
				  struct vfsmount *mnt,
				  struct dentry *dentry,
				  u32 av)
{
	struct inode *inode = dentry->d_inode;
	struct avc_audit_data ad;

	AVC_AUDIT_DATA_INIT(&ad, FS);
	ad.u.fs.path.mnt = mnt;
	ad.u.fs.path.dentry = dentry;
	return inode_has_perm(cred, inode, av, &ad);
}

/* Check whether a task can use an open file descriptor to
   access an inode in a given way.  Check access to the
   descriptor itself, and then use dentry_has_perm to
   check a particular permission to the file.
   Access to the descriptor is implicitly granted if it
   has the same SID as the process.  If av is zero, then
   access to the file is not checked, e.g. for cases
   where only the descriptor is affected like seek. */
static int file_has_perm(const struct cred *cred,
			 struct file *file,
			 u32 av)
{
	struct file_security_struct *fsec = file->f_security;
	struct inode *inode = file->f_path.dentry->d_inode;
	struct avc_audit_data ad;
	u32 sid = cred_sid(cred);
	int rc;

	AVC_AUDIT_DATA_INIT(&ad, FS);
	ad.u.fs.path = file->f_path;

	if (sid != fsec->sid) {
		rc = avc_has_perm(sid, fsec->sid,
				  SECCLASS_FD,
				  FD__USE,
				  &ad);
		if (rc)
			goto out;
	}

	/* av is zero if only checking access to the descriptor. */
	rc = 0;
	if (av)
		rc = inode_has_perm(cred, inode, av, &ad);

out:
	return rc;
}

/* Check whether a task can create a file. */
static int may_create(struct inode *dir,
		      struct dentry *dentry,
		      u16 tclass)
{
	const struct cred *cred = current_cred();
	const struct task_security_struct *tsec = cred->security;
	struct inode_security_struct *dsec;
	struct superblock_security_struct *sbsec;
	u32 sid, newsid;
	struct avc_audit_data ad;
	int rc;

	dsec = dir->i_security;
	sbsec = dir->i_sb->s_security;

	sid = tsec->sid;
	newsid = tsec->create_sid;

	AVC_AUDIT_DATA_INIT(&ad, FS);
	ad.u.fs.path.dentry = dentry;

	rc = avc_has_perm(sid, dsec->sid, SECCLASS_DIR,
			  DIR__ADD_NAME | DIR__SEARCH,
			  &ad);
	if (rc)
		return rc;

	if (!newsid || sbsec->behavior == SECURITY_FS_USE_MNTPOINT) {
		rc = security_transition_sid(sid, dsec->sid, tclass, &newsid);
		if (rc)
			return rc;
	}

	rc = avc_has_perm(sid, newsid, tclass, FILE__CREATE, &ad);
	if (rc)
		return rc;

	return avc_has_perm(newsid, sbsec->sid,
			    SECCLASS_FILESYSTEM,
			    FILESYSTEM__ASSOCIATE, &ad);
}

/* Check whether a task can create a key. */
static int may_create_key(u32 ksid,
			  struct task_struct *ctx)
{
	u32 sid = task_sid(ctx);

	return avc_has_perm(sid, ksid, SECCLASS_KEY, KEY__CREATE, NULL);
}

#define MAY_LINK	0
#define MAY_UNLINK	1
#define MAY_RMDIR	2

/* Check whether a task can link, unlink, or rmdir a file/directory. */
static int may_link(struct inode *dir,
		    struct dentry *dentry,
		    int kind)

{
	struct inode_security_struct *dsec, *isec;
	struct avc_audit_data ad;
	u32 sid = current_sid();
	u32 av;
	int rc;

	dsec = dir->i_security;
	isec = dentry->d_inode->i_security;

	AVC_AUDIT_DATA_INIT(&ad, FS);
	ad.u.fs.path.dentry = dentry;

	av = DIR__SEARCH;
	av |= (kind ? DIR__REMOVE_NAME : DIR__ADD_NAME);
	rc = avc_has_perm(sid, dsec->sid, SECCLASS_DIR, av, &ad);
	if (rc)
		return rc;

	switch (kind) {
	case MAY_LINK:
		av = FILE__LINK;
		break;
	case MAY_UNLINK:
		av = FILE__UNLINK;
		break;
	case MAY_RMDIR:
		av = DIR__RMDIR;
		break;
	default:
		printk(KERN_WARNING "SELinux: %s:  unrecognized kind %d\n",
			__func__, kind);
		return 0;
	}

	rc = avc_has_perm(sid, isec->sid, isec->sclass, av, &ad);
	return rc;
}

static inline int may_rename(struct inode *old_dir,
			     struct dentry *old_dentry,
			     struct inode *new_dir,
			     struct dentry *new_dentry)
{
	struct inode_security_struct *old_dsec, *new_dsec, *old_isec, *new_isec;
	struct avc_audit_data ad;
	u32 sid = current_sid();
	u32 av;
	int old_is_dir, new_is_dir;
	int rc;

	old_dsec = old_dir->i_security;
	old_isec = old_dentry->d_inode->i_security;
	old_is_dir = S_ISDIR(old_dentry->d_inode->i_mode);
	new_dsec = new_dir->i_security;

	AVC_AUDIT_DATA_INIT(&ad, FS);

	ad.u.fs.path.dentry = old_dentry;
	rc = avc_has_perm(sid, old_dsec->sid, SECCLASS_DIR,
			  DIR__REMOVE_NAME | DIR__SEARCH, &ad);
	if (rc)
		return rc;
	rc = avc_has_perm(sid, old_isec->sid,
			  old_isec->sclass, FILE__RENAME, &ad);
	if (rc)
		return rc;
	if (old_is_dir && new_dir != old_dir) {
		rc = avc_has_perm(sid, old_isec->sid,
				  old_isec->sclass, DIR__REPARENT, &ad);
		if (rc)
			return rc;
	}

	ad.u.fs.path.dentry = new_dentry;
	av = DIR__ADD_NAME | DIR__SEARCH;
	if (new_dentry->d_inode)
		av |= DIR__REMOVE_NAME;
	rc = avc_has_perm(sid, new_dsec->sid, SECCLASS_DIR, av, &ad);
	if (rc)
		return rc;
	if (new_dentry->d_inode) {
		new_isec = new_dentry->d_inode->i_security;
		new_is_dir = S_ISDIR(new_dentry->d_inode->i_mode);
		rc = avc_has_perm(sid, new_isec->sid,
				  new_isec->sclass,
				  (new_is_dir ? DIR__RMDIR : FILE__UNLINK), &ad);
		if (rc)
			return rc;
	}

	return 0;
}

/* Check whether a task can perform a filesystem operation. */
static int superblock_has_perm(const struct cred *cred,
			       struct super_block *sb,
			       u32 perms,
			       struct avc_audit_data *ad)
{
	struct superblock_security_struct *sbsec;
	u32 sid = cred_sid(cred);

	sbsec = sb->s_security;
	return avc_has_perm(sid, sbsec->sid, SECCLASS_FILESYSTEM, perms, ad);
}

/* Convert a Linux mode and permission mask to an access vector. */
static inline u32 file_mask_to_av(int mode, int mask)
{
	u32 av = 0;

	if ((mode & S_IFMT) != S_IFDIR) {
		if (mask & MAY_EXEC)
			av |= FILE__EXECUTE;
		if (mask & MAY_READ)
			av |= FILE__READ;

		if (mask & MAY_APPEND)
			av |= FILE__APPEND;
		else if (mask & MAY_WRITE)
			av |= FILE__WRITE;

	} else {
		if (mask & MAY_EXEC)
			av |= DIR__SEARCH;
		if (mask & MAY_WRITE)
			av |= DIR__WRITE;
		if (mask & MAY_READ)
			av |= DIR__READ;
	}

	return av;
}

/* Convert a Linux file to an access vector. */
static inline u32 file_to_av(struct file *file)
{
	u32 av = 0;

	if (file->f_mode & FMODE_READ)
		av |= FILE__READ;
	if (file->f_mode & FMODE_WRITE) {
		if (file->f_flags & O_APPEND)
			av |= FILE__APPEND;
		else
			av |= FILE__WRITE;
	}
	if (!av) {
		/*
		 * Special file opened with flags 3 for ioctl-only use.
		 */
		av = FILE__IOCTL;
	}

	return av;
}

/*
 * Convert a file to an access vector and include the correct open
 * open permission.
 */
static inline u32 open_file_to_av(struct file *file)
{
	u32 av = file_to_av(file);

	if (selinux_policycap_openperm) {
		mode_t mode = file->f_path.dentry->d_inode->i_mode;
		/*
		 * lnk files and socks do not really have an 'open'
		 */
		if (S_ISREG(mode))
			av |= FILE__OPEN;
		else if (S_ISCHR(mode))
			av |= CHR_FILE__OPEN;
		else if (S_ISBLK(mode))
			av |= BLK_FILE__OPEN;
		else if (S_ISFIFO(mode))
			av |= FIFO_FILE__OPEN;
		else if (S_ISDIR(mode))
			av |= DIR__OPEN;
		else
			printk(KERN_ERR "SELinux: WARNING: inside %s with "
				"unknown mode:%o\n", __func__, mode);
	}
	return av;
}

/* Hook functions begin here. */

static int selinux_ptrace_may_access(struct task_struct *child,
				     unsigned int mode)
{
	int rc;

	rc = secondary_ops->ptrace_may_access(child, mode);
	if (rc)
		return rc;

	if (mode == PTRACE_MODE_READ) {
		u32 sid = current_sid();
		u32 csid = task_sid(child);
		return avc_has_perm(sid, csid, SECCLASS_FILE, FILE__READ, NULL);
	}

	return current_has_perm(child, PROCESS__PTRACE);
}

static int selinux_ptrace_traceme(struct task_struct *parent)
{
	int rc;

	rc = secondary_ops->ptrace_traceme(parent);
	if (rc)
		return rc;

	return task_has_perm(parent, current, PROCESS__PTRACE);
}

static int selinux_capget(struct task_struct *target, kernel_cap_t *effective,
			  kernel_cap_t *inheritable, kernel_cap_t *permitted)
{
	int error;

	error = current_has_perm(target, PROCESS__GETCAP);
	if (error)
		return error;

	return secondary_ops->capget(target, effective, inheritable, permitted);
}

static int selinux_capset(struct cred *new, const struct cred *old,
			  const kernel_cap_t *effective,
			  const kernel_cap_t *inheritable,
			  const kernel_cap_t *permitted)
{
	int error;

	error = secondary_ops->capset(new, old,
				      effective, inheritable, permitted);
	if (error)
		return error;

	return cred_has_perm(old, new, PROCESS__SETCAP);
}

static int selinux_capable(struct task_struct *tsk, int cap)
{
	int rc;

	rc = secondary_ops->capable(tsk, cap);
	if (rc)
		return rc;

	return task_has_capability(tsk, cap);
}

static int selinux_sysctl_get_sid(ctl_table *table, u16 tclass, u32 *sid)
{
	int buflen, rc;
	char *buffer, *path, *end;

	rc = -ENOMEM;
	buffer = (char *)__get_free_page(GFP_KERNEL);
	if (!buffer)
		goto out;

	buflen = PAGE_SIZE;
	end = buffer+buflen;
	*--end = '\0';
	buflen--;
	path = end-1;
	*path = '/';
	while (table) {
		const char *name = table->procname;
		size_t namelen = strlen(name);
		buflen -= namelen + 1;
		if (buflen < 0)
			goto out_free;
		end -= namelen;
		memcpy(end, name, namelen);
		*--end = '/';
		path = end;
		table = table->parent;
	}
	buflen -= 4;
	if (buflen < 0)
		goto out_free;
	end -= 4;
	memcpy(end, "/sys", 4);
	path = end;
	rc = security_genfs_sid("proc", path, tclass, sid);
out_free:
	free_page((unsigned long)buffer);
out:
	return rc;
}

static int selinux_sysctl(ctl_table *table, int op)
{
	int error = 0;
	u32 av;
	u32 tsid, sid;
	int rc;

	rc = secondary_ops->sysctl(table, op);
	if (rc)
		return rc;

	sid = current_sid();

	rc = selinux_sysctl_get_sid(table, (op == 0001) ?
				    SECCLASS_DIR : SECCLASS_FILE, &tsid);
	if (rc) {
		/* Default to the well-defined sysctl SID. */
		tsid = SECINITSID_SYSCTL;
	}

	/* The op values are "defined" in sysctl.c, thereby creating
	 * a bad coupling between this module and sysctl.c */
	if (op == 001) {
		error = avc_has_perm(sid, tsid,
				     SECCLASS_DIR, DIR__SEARCH, NULL);
	} else {
		av = 0;
		if (op & 004)
			av |= FILE__READ;
		if (op & 002)
			av |= FILE__WRITE;
		if (av)
			error = avc_has_perm(sid, tsid,
					     SECCLASS_FILE, av, NULL);
	}

	return error;
}

static int selinux_quotactl(int cmds, int type, int id, struct super_block *sb)
{
	const struct cred *cred = current_cred();
	int rc = 0;

	if (!sb)
		return 0;

	switch (cmds) {
	case Q_SYNC:
	case Q_QUOTAON:
	case Q_QUOTAOFF:
	case Q_SETINFO:
	case Q_SETQUOTA:
		rc = superblock_has_perm(cred, sb, FILESYSTEM__QUOTAMOD, NULL);
		break;
	case Q_GETFMT:
	case Q_GETINFO:
	case Q_GETQUOTA:
		rc = superblock_has_perm(cred, sb, FILESYSTEM__QUOTAGET, NULL);
		break;
	default:
		rc = 0;  /* let the kernel handle invalid cmds */
		break;
	}
	return rc;
}

static int selinux_quota_on(struct dentry *dentry)
{
	const struct cred *cred = current_cred();

	return dentry_has_perm(cred, NULL, dentry, FILE__QUOTAON);
}

static int selinux_syslog(int type)
{
	int rc;

	rc = secondary_ops->syslog(type);
	if (rc)
		return rc;

	switch (type) {
	case 3:		/* Read last kernel messages */
	case 10:	/* Return size of the log buffer */
		rc = task_has_system(current, SYSTEM__SYSLOG_READ);
		break;
	case 6:		/* Disable logging to console */
	case 7:		/* Enable logging to console */
	case 8:		/* Set level of messages printed to console */
		rc = task_has_system(current, SYSTEM__SYSLOG_CONSOLE);
		break;
	case 0:		/* Close log */
	case 1:		/* Open log */
	case 2:		/* Read from log */
	case 4:		/* Read/clear last kernel messages */
	case 5:		/* Clear ring buffer */
	default:
		rc = task_has_system(current, SYSTEM__SYSLOG_MOD);
		break;
	}
	return rc;
}

/*
 * Check that a process has enough memory to allocate a new virtual
 * mapping. 0 means there is enough memory for the allocation to
 * succeed and -ENOMEM implies there is not.
 *
 * Note that secondary_ops->capable and task_has_perm_noaudit return 0
 * if the capability is granted, but __vm_enough_memory requires 1 if
 * the capability is granted.
 *
 * Do not audit the selinux permission check, as this is applied to all
 * processes that allocate mappings.
 */
static int selinux_vm_enough_memory(struct mm_struct *mm, long pages)
{
	int rc, cap_sys_admin = 0;
	u32 sid = current_sid();

	rc = secondary_ops->capable(current, CAP_SYS_ADMIN);
	if (rc == 0)
		rc = avc_has_perm_noaudit(sid, sid,
					  SECCLASS_CAPABILITY,
					  CAP_TO_MASK(CAP_SYS_ADMIN),
					  0,
					  NULL);

	if (rc == 0)
		cap_sys_admin = 1;

	return __vm_enough_memory(mm, pages, cap_sys_admin);
}

/* binprm security operations */

static int selinux_bprm_set_creds(struct linux_binprm *bprm)
{
	const struct task_security_struct *old_tsec;
	struct task_security_struct *new_tsec;
	struct inode_security_struct *isec;
	struct avc_audit_data ad;
	struct inode *inode = bprm->file->f_path.dentry->d_inode;
	int rc;

	rc = secondary_ops->bprm_set_creds(bprm);
	if (rc)
		return rc;

	/* SELinux context only depends on initial program or script and not
	 * the script interpreter */
	if (bprm->cred_prepared)
		return 0;

	old_tsec = current_security();
	new_tsec = bprm->cred->security;
	isec = inode->i_security;

	/* Default to the current task SID. */
	new_tsec->sid = old_tsec->sid;
	new_tsec->osid = old_tsec->sid;

	/* Reset fs, key, and sock SIDs on execve. */
	new_tsec->create_sid = 0;
	new_tsec->keycreate_sid = 0;
	new_tsec->sockcreate_sid = 0;

	if (old_tsec->exec_sid) {
		new_tsec->sid = old_tsec->exec_sid;
		/* Reset exec SID on execve. */
		new_tsec->exec_sid = 0;
	} else {
		/* Check for a default transition on this program. */
		rc = security_transition_sid(old_tsec->sid, isec->sid,
					     SECCLASS_PROCESS, &new_tsec->sid);
		if (rc)
			return rc;
	}

	AVC_AUDIT_DATA_INIT(&ad, FS);
	ad.u.fs.path = bprm->file->f_path;

	if (bprm->file->f_path.mnt->mnt_flags & MNT_NOSUID)
		new_tsec->sid = old_tsec->sid;

	if (new_tsec->sid == old_tsec->sid) {
		rc = avc_has_perm(old_tsec->sid, isec->sid,
				  SECCLASS_FILE, FILE__EXECUTE_NO_TRANS, &ad);
		if (rc)
			return rc;
	} else {
		/* Check permissions for the transition. */
		rc = avc_has_perm(old_tsec->sid, new_tsec->sid,
				  SECCLASS_PROCESS, PROCESS__TRANSITION, &ad);
		if (rc)
			return rc;

		rc = avc_has_perm(new_tsec->sid, isec->sid,
				  SECCLASS_FILE, FILE__ENTRYPOINT, &ad);
		if (rc)
			return rc;

		/* Check for shared state */
		if (bprm->unsafe & LSM_UNSAFE_SHARE) {
			rc = avc_has_perm(old_tsec->sid, new_tsec->sid,
					  SECCLASS_PROCESS, PROCESS__SHARE,
					  NULL);
			if (rc)
				return -EPERM;
		}

		/* Make sure that anyone attempting to ptrace over a task that
		 * changes its SID has the appropriate permit */
		if (bprm->unsafe &
		    (LSM_UNSAFE_PTRACE | LSM_UNSAFE_PTRACE_CAP)) {
			struct task_struct *tracer;
			struct task_security_struct *sec;
			u32 ptsid = 0;

			rcu_read_lock();
			tracer = tracehook_tracer_task(current);
			if (likely(tracer != NULL)) {
				sec = __task_cred(tracer)->security;
				ptsid = sec->sid;
			}
			rcu_read_unlock();

			if (ptsid != 0) {
				rc = avc_has_perm(ptsid, new_tsec->sid,
						  SECCLASS_PROCESS,
						  PROCESS__PTRACE, NULL);
				if (rc)
					return -EPERM;
			}
		}

		/* Clear any possibly unsafe personality bits on exec: */
		bprm->per_clear |= PER_CLEAR_ON_SETID;
	}

	return 0;
}

static int selinux_bprm_check_security(struct linux_binprm *bprm)
{
	return secondary_ops->bprm_check_security(bprm);
}

static int selinux_bprm_secureexec(struct linux_binprm *bprm)
{
	const struct cred *cred = current_cred();
	const struct task_security_struct *tsec = cred->security;
	u32 sid, osid;
	int atsecure = 0;

	sid = tsec->sid;
	osid = tsec->osid;

	if (osid != sid) {
		/* Enable secure mode for SIDs transitions unless
		   the noatsecure permission is granted between
		   the two SIDs, i.e. ahp returns 0. */
		atsecure = avc_has_perm(osid, sid,
					SECCLASS_PROCESS,
					PROCESS__NOATSECURE, NULL);
	}

	return (atsecure || secondary_ops->bprm_secureexec(bprm));
}

extern struct vfsmount *selinuxfs_mount;
extern struct dentry *selinux_null;

/* Derived from fs/exec.c:flush_old_files. */
static inline void flush_unauthorized_files(const struct cred *cred,
					    struct files_struct *files)
{
	struct avc_audit_data ad;
	struct file *file, *devnull = NULL;
	struct tty_struct *tty;
	struct fdtable *fdt;
	long j = -1;
	int drop_tty = 0;

	tty = get_current_tty();
	if (tty) {
		file_list_lock();
		file = list_entry(tty->tty_files.next, typeof(*file), f_u.fu_list);
		if (file) {
			/* Revalidate access to controlling tty.
			   Use inode_has_perm on the tty inode directly rather
			   than using file_has_perm, as this particular open
			   file may belong to another process and we are only
			   interested in the inode-based check here. */
			struct inode *inode = file->f_path.dentry->d_inode;
			if (inode_has_perm(cred, inode,
					   FILE__READ | FILE__WRITE, NULL)) {
				drop_tty = 1;
			}
		}
		file_list_unlock();
		tty_kref_put(tty);
	}
	/* Reset controlling tty. */
	if (drop_tty)
		no_tty();

	/* Revalidate access to inherited open files. */

	AVC_AUDIT_DATA_INIT(&ad, FS);

	spin_lock(&files->file_lock);
	for (;;) {
		unsigned long set, i;
		int fd;

		j++;
		i = j * __NFDBITS;
		fdt = files_fdtable(files);
		if (i >= fdt->max_fds)
			break;
		set = fdt->open_fds->fds_bits[j];
		if (!set)
			continue;
		spin_unlock(&files->file_lock);
		for ( ; set ; i++, set >>= 1) {
			if (set & 1) {
				file = fget(i);
				if (!file)
					continue;
				if (file_has_perm(cred,
						  file,
						  file_to_av(file))) {
					sys_close(i);
					fd = get_unused_fd();
					if (fd != i) {
						if (fd >= 0)
							put_unused_fd(fd);
						fput(file);
						continue;
					}
					if (devnull) {
						get_file(devnull);
					} else {
						devnull = dentry_open(
							dget(selinux_null),
							mntget(selinuxfs_mount),
							O_RDWR, cred);
						if (IS_ERR(devnull)) {
							devnull = NULL;
							put_unused_fd(fd);
							fput(file);
							continue;
						}
					}
					fd_install(fd, devnull);
				}
				fput(file);
			}
		}
		spin_lock(&files->file_lock);

	}
	spin_unlock(&files->file_lock);
}

/*
 * Prepare a process for imminent new credential changes due to exec
 */
static void selinux_bprm_committing_creds(struct linux_binprm *bprm)
{
	struct task_security_struct *new_tsec;
	struct rlimit *rlim, *initrlim;
	int rc, i;

	secondary_ops->bprm_committing_creds(bprm);

	new_tsec = bprm->cred->security;
	if (new_tsec->sid == new_tsec->osid)
		return;

	/* Close files for which the new task SID is not authorized. */
	flush_unauthorized_files(bprm->cred, current->files);

	/* Always clear parent death signal on SID transitions. */
	current->pdeath_signal = 0;

	/* Check whether the new SID can inherit resource limits from the old
	 * SID.  If not, reset all soft limits to the lower of the current
	 * task's hard limit and the init task's soft limit.
	 *
	 * Note that the setting of hard limits (even to lower them) can be
	 * controlled by the setrlimit check.  The inclusion of the init task's
	 * soft limit into the computation is to avoid resetting soft limits
	 * higher than the default soft limit for cases where the default is
	 * lower than the hard limit, e.g. RLIMIT_CORE or RLIMIT_STACK.
	 */
	rc = avc_has_perm(new_tsec->osid, new_tsec->sid, SECCLASS_PROCESS,
			  PROCESS__RLIMITINH, NULL);
	if (rc) {
		for (i = 0; i < RLIM_NLIMITS; i++) {
			rlim = current->signal->rlim + i;
			initrlim = init_task.signal->rlim + i;
			rlim->rlim_cur = min(rlim->rlim_max, initrlim->rlim_cur);
		}
		update_rlimit_cpu(rlim->rlim_cur);
	}
}

/*
 * Clean up the process immediately after the installation of new credentials
 * due to exec
 */
static void selinux_bprm_committed_creds(struct linux_binprm *bprm)
{
	const struct task_security_struct *tsec = current_security();
	struct itimerval itimer;
	u32 osid, sid;
	int rc, i;

	secondary_ops->bprm_committed_creds(bprm);

	osid = tsec->osid;
	sid = tsec->sid;

	if (sid == osid)
		return;

	/* Check whether the new SID can inherit signal state from the old SID.
	 * If not, clear itimers to avoid subsequent signal generation and
	 * flush and unblock signals.
	 *
	 * This must occur _after_ the task SID has been updated so that any
	 * kill done after the flush will be checked against the new SID.
	 */
	rc = avc_has_perm(osid, sid, SECCLASS_PROCESS, PROCESS__SIGINH, NULL);
	if (rc) {
		memset(&itimer, 0, sizeof itimer);
		for (i = 0; i < 3; i++)
			do_setitimer(i, &itimer, NULL);
		flush_signals(current);
		spin_lock_irq(&current->sighand->siglock);
		flush_signal_handlers(current, 1);
		sigemptyset(&current->blocked);
		recalc_sigpending();
		spin_unlock_irq(&current->sighand->siglock);
	}

	/* Wake up the parent if it is waiting so that it can
	   recheck wait permission to the new task SID. */
	wake_up_interruptible(&current->parent->signal->wait_chldexit);
}

/* superblock security operations */

static int selinux_sb_alloc_security(struct super_block *sb)
{
	return superblock_alloc_security(sb);
}

static void selinux_sb_free_security(struct super_block *sb)
{
	superblock_free_security(sb);
}

static inline int match_prefix(char *prefix, int plen, char *option, int olen)
{
	if (plen > olen)
		return 0;

	return !memcmp(prefix, option, plen);
}

static inline int selinux_option(char *option, int len)
{
	return (match_prefix(CONTEXT_STR, sizeof(CONTEXT_STR)-1, option, len) ||
		match_prefix(FSCONTEXT_STR, sizeof(FSCONTEXT_STR)-1, option, len) ||
		match_prefix(DEFCONTEXT_STR, sizeof(DEFCONTEXT_STR)-1, option, len) ||
		match_prefix(ROOTCONTEXT_STR, sizeof(ROOTCONTEXT_STR)-1, option, len));
}

static inline void take_option(char **to, char *from, int *first, int len)
{
	if (!*first) {
		**to = ',';
		*to += 1;
	} else
		*first = 0;
	memcpy(*to, from, len);
	*to += len;
}

static inline void take_selinux_option(char **to, char *from, int *first,
				       int len)
{
	int current_size = 0;

	if (!*first) {
		**to = '|';
		*to += 1;
	} else
		*first = 0;

	while (current_size < len) {
		if (*from != '"') {
			**to = *from;
			*to += 1;
		}
		from += 1;
		current_size += 1;
	}
}

static int selinux_sb_copy_data(char *orig, char *copy)
{
	int fnosec, fsec, rc = 0;
	char *in_save, *in_curr, *in_end;
	char *sec_curr, *nosec_save, *nosec;
	int open_quote = 0;

	in_curr = orig;
	sec_curr = copy;

	nosec = (char *)get_zeroed_page(GFP_KERNEL);
	if (!nosec) {
		rc = -ENOMEM;
		goto out;
	}

	nosec_save = nosec;
	fnosec = fsec = 1;
	in_save = in_end = orig;

	do {
		if (*in_end == '"')
			open_quote = !open_quote;
		if ((*in_end == ',' && open_quote == 0) ||
				*in_end == '\0') {
			int len = in_end - in_curr;

			if (selinux_option(in_curr, len))
				take_selinux_option(&sec_curr, in_curr, &fsec, len);
			else
				take_option(&nosec, in_curr, &fnosec, len);

			in_curr = in_end + 1;
		}
	} while (*in_end++);

	strcpy(in_save, nosec_save);
	free_page((unsigned long)nosec_save);
out:
	return rc;
}

static int selinux_sb_kern_mount(struct super_block *sb, void *data)
{
	const struct cred *cred = current_cred();
	struct avc_audit_data ad;
	int rc;

	rc = superblock_doinit(sb, data);
	if (rc)
		return rc;

	AVC_AUDIT_DATA_INIT(&ad, FS);
	ad.u.fs.path.dentry = sb->s_root;
	return superblock_has_perm(cred, sb, FILESYSTEM__MOUNT, &ad);
}

static int selinux_sb_statfs(struct dentry *dentry)
{
	const struct cred *cred = current_cred();
	struct avc_audit_data ad;

	AVC_AUDIT_DATA_INIT(&ad, FS);
	ad.u.fs.path.dentry = dentry->d_sb->s_root;
	return superblock_has_perm(cred, dentry->d_sb, FILESYSTEM__GETATTR, &ad);
}

static int selinux_mount(char *dev_name,
			 struct path *path,
			 char *type,
			 unsigned long flags,
			 void *data)
{
	const struct cred *cred = current_cred();
	int rc;

	rc = secondary_ops->sb_mount(dev_name, path, type, flags, data);
	if (rc)
		return rc;

	if (flags & MS_REMOUNT)
		return superblock_has_perm(cred, path->mnt->mnt_sb,
					   FILESYSTEM__REMOUNT, NULL);
	else
		return dentry_has_perm(cred, path->mnt, path->dentry,
				       FILE__MOUNTON);
}

static int selinux_umount(struct vfsmount *mnt, int flags)
{
	const struct cred *cred = current_cred();
	int rc;

	rc = secondary_ops->sb_umount(mnt, flags);
	if (rc)
		return rc;

	return superblock_has_perm(cred, mnt->mnt_sb,
				   FILESYSTEM__UNMOUNT, NULL);
}

/* inode security operations */

static int selinux_inode_alloc_security(struct inode *inode)
{
	return inode_alloc_security(inode);
}

static void selinux_inode_free_security(struct inode *inode)
{
	inode_free_security(inode);
}

static int selinux_inode_init_security(struct inode *inode, struct inode *dir,
				       char **name, void **value,
				       size_t *len)
{
	const struct cred *cred = current_cred();
	const struct task_security_struct *tsec = cred->security;
	struct inode_security_struct *dsec;
	struct superblock_security_struct *sbsec;
	u32 sid, newsid, clen;
	int rc;
	char *namep = NULL, *context;

	dsec = dir->i_security;
	sbsec = dir->i_sb->s_security;

	sid = tsec->sid;
	newsid = tsec->create_sid;

	if (!newsid || sbsec->behavior == SECURITY_FS_USE_MNTPOINT) {
		rc = security_transition_sid(sid, dsec->sid,
					     inode_mode_to_security_class(inode->i_mode),
					     &newsid);
		if (rc) {
			printk(KERN_WARNING "%s:  "
			       "security_transition_sid failed, rc=%d (dev=%s "
			       "ino=%ld)\n",
			       __func__,
			       -rc, inode->i_sb->s_id, inode->i_ino);
			return rc;
		}
	}

	/* Possibly defer initialization to selinux_complete_init. */
	if (sbsec->initialized) {
		struct inode_security_struct *isec = inode->i_security;
		isec->sclass = inode_mode_to_security_class(inode->i_mode);
		isec->sid = newsid;
		isec->initialized = 1;
	}

	if (!ss_initialized || sbsec->behavior == SECURITY_FS_USE_MNTPOINT)
		return -EOPNOTSUPP;

	if (name) {
		namep = kstrdup(XATTR_SELINUX_SUFFIX, GFP_NOFS);
		if (!namep)
			return -ENOMEM;
		*name = namep;
	}

	if (value && len) {
		rc = security_sid_to_context_force(newsid, &context, &clen);
		if (rc) {
			kfree(namep);
			return rc;
		}
		*value = context;
		*len = clen;
	}

	return 0;
}

static int selinux_inode_create(struct inode *dir, struct dentry *dentry, int mask)
{
	return may_create(dir, dentry, SECCLASS_FILE);
}

static int selinux_inode_link(struct dentry *old_dentry, struct inode *dir, struct dentry *new_dentry)
{
	int rc;

	rc = secondary_ops->inode_link(old_dentry, dir, new_dentry);
	if (rc)
		return rc;
	return may_link(dir, old_dentry, MAY_LINK);
}

static int selinux_inode_unlink(struct inode *dir, struct dentry *dentry)
{
	int rc;

	rc = secondary_ops->inode_unlink(dir, dentry);
	if (rc)
		return rc;
	return may_link(dir, dentry, MAY_UNLINK);
}

static int selinux_inode_symlink(struct inode *dir, struct dentry *dentry, const char *name)
{
	return may_create(dir, dentry, SECCLASS_LNK_FILE);
}

static int selinux_inode_mkdir(struct inode *dir, struct dentry *dentry, int mask)
{
	return may_create(dir, dentry, SECCLASS_DIR);
}

static int selinux_inode_rmdir(struct inode *dir, struct dentry *dentry)
{
	return may_link(dir, dentry, MAY_RMDIR);
}

static int selinux_inode_mknod(struct inode *dir, struct dentry *dentry, int mode, dev_t dev)
{
	int rc;

	rc = secondary_ops->inode_mknod(dir, dentry, mode, dev);
	if (rc)
		return rc;

	return may_create(dir, dentry, inode_mode_to_security_class(mode));
}

static int selinux_inode_rename(struct inode *old_inode, struct dentry *old_dentry,
				struct inode *new_inode, struct dentry *new_dentry)
{
	return may_rename(old_inode, old_dentry, new_inode, new_dentry);
}

static int selinux_inode_readlink(struct dentry *dentry)
{
	const struct cred *cred = current_cred();

	return dentry_has_perm(cred, NULL, dentry, FILE__READ);
}

static int selinux_inode_follow_link(struct dentry *dentry, struct nameidata *nameidata)
{
	const struct cred *cred = current_cred();
	int rc;

	rc = secondary_ops->inode_follow_link(dentry, nameidata);
	if (rc)
		return rc;
	return dentry_has_perm(cred, NULL, dentry, FILE__READ);
}

static int selinux_inode_permission(struct inode *inode, int mask)
{
	const struct cred *cred = current_cred();
	int rc;

	rc = secondary_ops->inode_permission(inode, mask);
	if (rc)
		return rc;

	if (!mask) {
		/* No permission to check.  Existence test. */
		return 0;
	}

<<<<<<< HEAD
	return inode_has_perm(current, inode,
			      file_mask_to_av(inode->i_mode, mask), NULL);
=======
	return inode_has_perm(cred, inode,
			      open_file_mask_to_av(inode->i_mode, mask), NULL);
>>>>>>> 1be293b2
}

static int selinux_inode_setattr(struct dentry *dentry, struct iattr *iattr)
{
	const struct cred *cred = current_cred();
	int rc;

	rc = secondary_ops->inode_setattr(dentry, iattr);
	if (rc)
		return rc;

	if (iattr->ia_valid & ATTR_FORCE)
		return 0;

	if (iattr->ia_valid & (ATTR_MODE | ATTR_UID | ATTR_GID |
			       ATTR_ATIME_SET | ATTR_MTIME_SET))
		return dentry_has_perm(cred, NULL, dentry, FILE__SETATTR);

	return dentry_has_perm(cred, NULL, dentry, FILE__WRITE);
}

static int selinux_inode_getattr(struct vfsmount *mnt, struct dentry *dentry)
{
	const struct cred *cred = current_cred();

	return dentry_has_perm(cred, mnt, dentry, FILE__GETATTR);
}

static int selinux_inode_setotherxattr(struct dentry *dentry, const char *name)
{
	const struct cred *cred = current_cred();

	if (!strncmp(name, XATTR_SECURITY_PREFIX,
		     sizeof XATTR_SECURITY_PREFIX - 1)) {
		if (!strcmp(name, XATTR_NAME_CAPS)) {
			if (!capable(CAP_SETFCAP))
				return -EPERM;
		} else if (!capable(CAP_SYS_ADMIN)) {
			/* A different attribute in the security namespace.
			   Restrict to administrator. */
			return -EPERM;
		}
	}

	/* Not an attribute we recognize, so just check the
	   ordinary setattr permission. */
	return dentry_has_perm(cred, NULL, dentry, FILE__SETATTR);
}

static int selinux_inode_setxattr(struct dentry *dentry, const char *name,
				  const void *value, size_t size, int flags)
{
	struct inode *inode = dentry->d_inode;
	struct inode_security_struct *isec = inode->i_security;
	struct superblock_security_struct *sbsec;
	struct avc_audit_data ad;
	u32 newsid, sid = current_sid();
	int rc = 0;

	if (strcmp(name, XATTR_NAME_SELINUX))
		return selinux_inode_setotherxattr(dentry, name);

	sbsec = inode->i_sb->s_security;
	if (sbsec->behavior == SECURITY_FS_USE_MNTPOINT)
		return -EOPNOTSUPP;

	if (!is_owner_or_cap(inode))
		return -EPERM;

	AVC_AUDIT_DATA_INIT(&ad, FS);
	ad.u.fs.path.dentry = dentry;

	rc = avc_has_perm(sid, isec->sid, isec->sclass,
			  FILE__RELABELFROM, &ad);
	if (rc)
		return rc;

	rc = security_context_to_sid(value, size, &newsid);
	if (rc == -EINVAL) {
		if (!capable(CAP_MAC_ADMIN))
			return rc;
		rc = security_context_to_sid_force(value, size, &newsid);
	}
	if (rc)
		return rc;

	rc = avc_has_perm(sid, newsid, isec->sclass,
			  FILE__RELABELTO, &ad);
	if (rc)
		return rc;

	rc = security_validate_transition(isec->sid, newsid, sid,
					  isec->sclass);
	if (rc)
		return rc;

	return avc_has_perm(newsid,
			    sbsec->sid,
			    SECCLASS_FILESYSTEM,
			    FILESYSTEM__ASSOCIATE,
			    &ad);
}

static void selinux_inode_post_setxattr(struct dentry *dentry, const char *name,
					const void *value, size_t size,
					int flags)
{
	struct inode *inode = dentry->d_inode;
	struct inode_security_struct *isec = inode->i_security;
	u32 newsid;
	int rc;

	if (strcmp(name, XATTR_NAME_SELINUX)) {
		/* Not an attribute we recognize, so nothing to do. */
		return;
	}

	rc = security_context_to_sid_force(value, size, &newsid);
	if (rc) {
		printk(KERN_ERR "SELinux:  unable to map context to SID"
		       "for (%s, %lu), rc=%d\n",
		       inode->i_sb->s_id, inode->i_ino, -rc);
		return;
	}

	isec->sid = newsid;
	return;
}

static int selinux_inode_getxattr(struct dentry *dentry, const char *name)
{
	const struct cred *cred = current_cred();

	return dentry_has_perm(cred, NULL, dentry, FILE__GETATTR);
}

static int selinux_inode_listxattr(struct dentry *dentry)
{
	const struct cred *cred = current_cred();

	return dentry_has_perm(cred, NULL, dentry, FILE__GETATTR);
}

static int selinux_inode_removexattr(struct dentry *dentry, const char *name)
{
	if (strcmp(name, XATTR_NAME_SELINUX))
		return selinux_inode_setotherxattr(dentry, name);

	/* No one is allowed to remove a SELinux security label.
	   You can change the label, but all data must be labeled. */
	return -EACCES;
}

/*
 * Copy the inode security context value to the user.
 *
 * Permission check is handled by selinux_inode_getxattr hook.
 */
static int selinux_inode_getsecurity(const struct inode *inode, const char *name, void **buffer, bool alloc)
{
	u32 size;
	int error;
	char *context = NULL;
	struct task_security_struct *tsec = current_security();
	struct inode_security_struct *isec = inode->i_security;

	if (strcmp(name, XATTR_SELINUX_SUFFIX))
		return -EOPNOTSUPP;

	/*
	 * If the caller has CAP_MAC_ADMIN, then get the raw context
	 * value even if it is not defined by current policy; otherwise,
	 * use the in-core value under current policy.
	 * Use the non-auditing forms of the permission checks since
	 * getxattr may be called by unprivileged processes commonly
	 * and lack of permission just means that we fall back to the
	 * in-core context value, not a denial.
	 */
	error = secondary_ops->capable(current, CAP_MAC_ADMIN);
	if (!error)
		error = avc_has_perm_noaudit(tsec->sid, tsec->sid,
					     SECCLASS_CAPABILITY2,
					     CAPABILITY2__MAC_ADMIN,
					     0,
					     NULL);
	if (!error)
		error = security_sid_to_context_force(isec->sid, &context,
						      &size);
	else
		error = security_sid_to_context(isec->sid, &context, &size);
	if (error)
		return error;
	error = size;
	if (alloc) {
		*buffer = context;
		goto out_nofree;
	}
	kfree(context);
out_nofree:
	return error;
}

static int selinux_inode_setsecurity(struct inode *inode, const char *name,
				     const void *value, size_t size, int flags)
{
	struct inode_security_struct *isec = inode->i_security;
	u32 newsid;
	int rc;

	if (strcmp(name, XATTR_SELINUX_SUFFIX))
		return -EOPNOTSUPP;

	if (!value || !size)
		return -EACCES;

	rc = security_context_to_sid((void *)value, size, &newsid);
	if (rc)
		return rc;

	isec->sid = newsid;
	return 0;
}

static int selinux_inode_listsecurity(struct inode *inode, char *buffer, size_t buffer_size)
{
	const int len = sizeof(XATTR_NAME_SELINUX);
	if (buffer && len <= buffer_size)
		memcpy(buffer, XATTR_NAME_SELINUX, len);
	return len;
}

static int selinux_inode_need_killpriv(struct dentry *dentry)
{
	return secondary_ops->inode_need_killpriv(dentry);
}

static int selinux_inode_killpriv(struct dentry *dentry)
{
	return secondary_ops->inode_killpriv(dentry);
}

static void selinux_inode_getsecid(const struct inode *inode, u32 *secid)
{
	struct inode_security_struct *isec = inode->i_security;
	*secid = isec->sid;
}

/* file security operations */

static int selinux_revalidate_file_permission(struct file *file, int mask)
{
	const struct cred *cred = current_cred();
	int rc;
	struct inode *inode = file->f_path.dentry->d_inode;

	if (!mask) {
		/* No permission to check.  Existence test. */
		return 0;
	}

	/* file_mask_to_av won't add FILE__WRITE if MAY_APPEND is set */
	if ((file->f_flags & O_APPEND) && (mask & MAY_WRITE))
		mask |= MAY_APPEND;

	rc = file_has_perm(cred, file,
			   file_mask_to_av(inode->i_mode, mask));
	if (rc)
		return rc;

	return selinux_netlbl_inode_permission(inode, mask);
}

static int selinux_file_permission(struct file *file, int mask)
{
	struct inode *inode = file->f_path.dentry->d_inode;
	struct file_security_struct *fsec = file->f_security;
	struct inode_security_struct *isec = inode->i_security;
	u32 sid = current_sid();

	if (!mask) {
		/* No permission to check.  Existence test. */
		return 0;
	}

	if (sid == fsec->sid && fsec->isid == isec->sid
	    && fsec->pseqno == avc_policy_seqno())
		return selinux_netlbl_inode_permission(inode, mask);

	return selinux_revalidate_file_permission(file, mask);
}

static int selinux_file_alloc_security(struct file *file)
{
	return file_alloc_security(file);
}

static void selinux_file_free_security(struct file *file)
{
	file_free_security(file);
}

static int selinux_file_ioctl(struct file *file, unsigned int cmd,
			      unsigned long arg)
{
	const struct cred *cred = current_cred();
	u32 av = 0;

	if (_IOC_DIR(cmd) & _IOC_WRITE)
		av |= FILE__WRITE;
	if (_IOC_DIR(cmd) & _IOC_READ)
		av |= FILE__READ;
	if (!av)
		av = FILE__IOCTL;

	return file_has_perm(cred, file, av);
}

static int file_map_prot_check(struct file *file, unsigned long prot, int shared)
{
	const struct cred *cred = current_cred();
	int rc = 0;

#ifndef CONFIG_PPC32
	if ((prot & PROT_EXEC) && (!file || (!shared && (prot & PROT_WRITE)))) {
		/*
		 * We are making executable an anonymous mapping or a
		 * private file mapping that will also be writable.
		 * This has an additional check.
		 */
		rc = cred_has_perm(cred, cred, PROCESS__EXECMEM);
		if (rc)
			goto error;
	}
#endif

	if (file) {
		/* read access is always possible with a mapping */
		u32 av = FILE__READ;

		/* write access only matters if the mapping is shared */
		if (shared && (prot & PROT_WRITE))
			av |= FILE__WRITE;

		if (prot & PROT_EXEC)
			av |= FILE__EXECUTE;

		return file_has_perm(cred, file, av);
	}

error:
	return rc;
}

static int selinux_file_mmap(struct file *file, unsigned long reqprot,
			     unsigned long prot, unsigned long flags,
			     unsigned long addr, unsigned long addr_only)
{
	int rc = 0;
	u32 sid = current_sid();

	if (addr < mmap_min_addr)
		rc = avc_has_perm(sid, sid, SECCLASS_MEMPROTECT,
				  MEMPROTECT__MMAP_ZERO, NULL);
	if (rc || addr_only)
		return rc;

	if (selinux_checkreqprot)
		prot = reqprot;

	return file_map_prot_check(file, prot,
				   (flags & MAP_TYPE) == MAP_SHARED);
}

static int selinux_file_mprotect(struct vm_area_struct *vma,
				 unsigned long reqprot,
				 unsigned long prot)
{
	const struct cred *cred = current_cred();
	int rc;

	rc = secondary_ops->file_mprotect(vma, reqprot, prot);
	if (rc)
		return rc;

	if (selinux_checkreqprot)
		prot = reqprot;

#ifndef CONFIG_PPC32
	if ((prot & PROT_EXEC) && !(vma->vm_flags & VM_EXEC)) {
		rc = 0;
		if (vma->vm_start >= vma->vm_mm->start_brk &&
		    vma->vm_end <= vma->vm_mm->brk) {
			rc = cred_has_perm(cred, cred, PROCESS__EXECHEAP);
		} else if (!vma->vm_file &&
			   vma->vm_start <= vma->vm_mm->start_stack &&
			   vma->vm_end >= vma->vm_mm->start_stack) {
			rc = current_has_perm(current, PROCESS__EXECSTACK);
		} else if (vma->vm_file && vma->anon_vma) {
			/*
			 * We are making executable a file mapping that has
			 * had some COW done. Since pages might have been
			 * written, check ability to execute the possibly
			 * modified content.  This typically should only
			 * occur for text relocations.
			 */
			rc = file_has_perm(cred, vma->vm_file, FILE__EXECMOD);
		}
		if (rc)
			return rc;
	}
#endif

	return file_map_prot_check(vma->vm_file, prot, vma->vm_flags&VM_SHARED);
}

static int selinux_file_lock(struct file *file, unsigned int cmd)
{
	const struct cred *cred = current_cred();

	return file_has_perm(cred, file, FILE__LOCK);
}

static int selinux_file_fcntl(struct file *file, unsigned int cmd,
			      unsigned long arg)
{
	const struct cred *cred = current_cred();
	int err = 0;

	switch (cmd) {
	case F_SETFL:
		if (!file->f_path.dentry || !file->f_path.dentry->d_inode) {
			err = -EINVAL;
			break;
		}

		if ((file->f_flags & O_APPEND) && !(arg & O_APPEND)) {
			err = file_has_perm(cred, file, FILE__WRITE);
			break;
		}
		/* fall through */
	case F_SETOWN:
	case F_SETSIG:
	case F_GETFL:
	case F_GETOWN:
	case F_GETSIG:
		/* Just check FD__USE permission */
		err = file_has_perm(cred, file, 0);
		break;
	case F_GETLK:
	case F_SETLK:
	case F_SETLKW:
#if BITS_PER_LONG == 32
	case F_GETLK64:
	case F_SETLK64:
	case F_SETLKW64:
#endif
		if (!file->f_path.dentry || !file->f_path.dentry->d_inode) {
			err = -EINVAL;
			break;
		}
		err = file_has_perm(cred, file, FILE__LOCK);
		break;
	}

	return err;
}

static int selinux_file_set_fowner(struct file *file)
{
	struct file_security_struct *fsec;

	fsec = file->f_security;
	fsec->fown_sid = current_sid();

	return 0;
}

static int selinux_file_send_sigiotask(struct task_struct *tsk,
				       struct fown_struct *fown, int signum)
{
	struct file *file;
	u32 sid = current_sid();
	u32 perm;
	struct file_security_struct *fsec;

	/* struct fown_struct is never outside the context of a struct file */
	file = container_of(fown, struct file, f_owner);

	fsec = file->f_security;

	if (!signum)
		perm = signal_to_av(SIGIO); /* as per send_sigio_to_task */
	else
		perm = signal_to_av(signum);

	return avc_has_perm(fsec->fown_sid, sid,
			    SECCLASS_PROCESS, perm, NULL);
}

static int selinux_file_receive(struct file *file)
{
	const struct cred *cred = current_cred();

	return file_has_perm(cred, file, file_to_av(file));
}

static int selinux_dentry_open(struct file *file, const struct cred *cred)
{
	struct file_security_struct *fsec;
	struct inode *inode;
	struct inode_security_struct *isec;

	inode = file->f_path.dentry->d_inode;
	fsec = file->f_security;
	isec = inode->i_security;
	/*
	 * Save inode label and policy sequence number
	 * at open-time so that selinux_file_permission
	 * can determine whether revalidation is necessary.
	 * Task label is already saved in the file security
	 * struct as its SID.
	 */
	fsec->isid = isec->sid;
	fsec->pseqno = avc_policy_seqno();
	/*
	 * Since the inode label or policy seqno may have changed
	 * between the selinux_inode_permission check and the saving
	 * of state above, recheck that access is still permitted.
	 * Otherwise, access might never be revalidated against the
	 * new inode label or new policy.
	 * This check is not redundant - do not remove.
	 */
<<<<<<< HEAD
	return inode_has_perm(current, inode, open_file_to_av(file), NULL);
=======
	return inode_has_perm(cred, inode, file_to_av(file), NULL);
>>>>>>> 1be293b2
}

/* task security operations */

static int selinux_task_create(unsigned long clone_flags)
{
	int rc;

	rc = secondary_ops->task_create(clone_flags);
	if (rc)
		return rc;

	return current_has_perm(current, PROCESS__FORK);
}

/*
 * detach and free the LSM part of a set of credentials
 */
static void selinux_cred_free(struct cred *cred)
{
	struct task_security_struct *tsec = cred->security;
	cred->security = NULL;
	kfree(tsec);
}

/*
 * prepare a new set of credentials for modification
 */
static int selinux_cred_prepare(struct cred *new, const struct cred *old,
				gfp_t gfp)
{
	const struct task_security_struct *old_tsec;
	struct task_security_struct *tsec;

	old_tsec = old->security;

	tsec = kmemdup(old_tsec, sizeof(struct task_security_struct), gfp);
	if (!tsec)
		return -ENOMEM;

	new->security = tsec;
	return 0;
}

/*
 * commit new credentials
 */
static void selinux_cred_commit(struct cred *new, const struct cred *old)
{
	secondary_ops->cred_commit(new, old);
}

/*
 * set the security data for a kernel service
 * - all the creation contexts are set to unlabelled
 */
static int selinux_kernel_act_as(struct cred *new, u32 secid)
{
	struct task_security_struct *tsec = new->security;
	u32 sid = current_sid();
	int ret;

	ret = avc_has_perm(sid, secid,
			   SECCLASS_KERNEL_SERVICE,
			   KERNEL_SERVICE__USE_AS_OVERRIDE,
			   NULL);
	if (ret == 0) {
		tsec->sid = secid;
		tsec->create_sid = 0;
		tsec->keycreate_sid = 0;
		tsec->sockcreate_sid = 0;
	}
	return ret;
}

/*
 * set the file creation context in a security record to the same as the
 * objective context of the specified inode
 */
static int selinux_kernel_create_files_as(struct cred *new, struct inode *inode)
{
	struct inode_security_struct *isec = inode->i_security;
	struct task_security_struct *tsec = new->security;
	u32 sid = current_sid();
	int ret;

	ret = avc_has_perm(sid, isec->sid,
			   SECCLASS_KERNEL_SERVICE,
			   KERNEL_SERVICE__CREATE_FILES_AS,
			   NULL);

	if (ret == 0)
		tsec->create_sid = isec->sid;
	return 0;
}

static int selinux_task_setuid(uid_t id0, uid_t id1, uid_t id2, int flags)
{
	/* Since setuid only affects the current process, and
	   since the SELinux controls are not based on the Linux
	   identity attributes, SELinux does not need to control
	   this operation.  However, SELinux does control the use
	   of the CAP_SETUID and CAP_SETGID capabilities using the
	   capable hook. */
	return 0;
}

static int selinux_task_fix_setuid(struct cred *new, const struct cred *old,
				   int flags)
{
	return secondary_ops->task_fix_setuid(new, old, flags);
}

static int selinux_task_setgid(gid_t id0, gid_t id1, gid_t id2, int flags)
{
	/* See the comment for setuid above. */
	return 0;
}

static int selinux_task_setpgid(struct task_struct *p, pid_t pgid)
{
	return current_has_perm(p, PROCESS__SETPGID);
}

static int selinux_task_getpgid(struct task_struct *p)
{
	return current_has_perm(p, PROCESS__GETPGID);
}

static int selinux_task_getsid(struct task_struct *p)
{
	return current_has_perm(p, PROCESS__GETSESSION);
}

static void selinux_task_getsecid(struct task_struct *p, u32 *secid)
{
	*secid = task_sid(p);
}

static int selinux_task_setgroups(struct group_info *group_info)
{
	/* See the comment for setuid above. */
	return 0;
}

static int selinux_task_setnice(struct task_struct *p, int nice)
{
	int rc;

	rc = secondary_ops->task_setnice(p, nice);
	if (rc)
		return rc;

	return current_has_perm(p, PROCESS__SETSCHED);
}

static int selinux_task_setioprio(struct task_struct *p, int ioprio)
{
	int rc;

	rc = secondary_ops->task_setioprio(p, ioprio);
	if (rc)
		return rc;

	return current_has_perm(p, PROCESS__SETSCHED);
}

static int selinux_task_getioprio(struct task_struct *p)
{
	return current_has_perm(p, PROCESS__GETSCHED);
}

static int selinux_task_setrlimit(unsigned int resource, struct rlimit *new_rlim)
{
	struct rlimit *old_rlim = current->signal->rlim + resource;
	int rc;

	rc = secondary_ops->task_setrlimit(resource, new_rlim);
	if (rc)
		return rc;

	/* Control the ability to change the hard limit (whether
	   lowering or raising it), so that the hard limit can
	   later be used as a safe reset point for the soft limit
	   upon context transitions.  See selinux_bprm_committing_creds. */
	if (old_rlim->rlim_max != new_rlim->rlim_max)
		return current_has_perm(current, PROCESS__SETRLIMIT);

	return 0;
}

static int selinux_task_setscheduler(struct task_struct *p, int policy, struct sched_param *lp)
{
	int rc;

	rc = secondary_ops->task_setscheduler(p, policy, lp);
	if (rc)
		return rc;

	return current_has_perm(p, PROCESS__SETSCHED);
}

static int selinux_task_getscheduler(struct task_struct *p)
{
	return current_has_perm(p, PROCESS__GETSCHED);
}

static int selinux_task_movememory(struct task_struct *p)
{
	return current_has_perm(p, PROCESS__SETSCHED);
}

static int selinux_task_kill(struct task_struct *p, struct siginfo *info,
				int sig, u32 secid)
{
	u32 perm;
	int rc;

	rc = secondary_ops->task_kill(p, info, sig, secid);
	if (rc)
		return rc;

	if (!sig)
		perm = PROCESS__SIGNULL; /* null signal; existence test */
	else
		perm = signal_to_av(sig);
	if (secid)
		rc = avc_has_perm(secid, task_sid(p),
				  SECCLASS_PROCESS, perm, NULL);
	else
		rc = current_has_perm(p, perm);
	return rc;
}

static int selinux_task_prctl(int option,
			      unsigned long arg2,
			      unsigned long arg3,
			      unsigned long arg4,
			      unsigned long arg5)
{
	/* The current prctl operations do not appear to require
	   any SELinux controls since they merely observe or modify
	   the state of the current process. */
	return secondary_ops->task_prctl(option, arg2, arg3, arg4, arg5);
}

static int selinux_task_wait(struct task_struct *p)
{
	return task_has_perm(p, current, PROCESS__SIGCHLD);
}

static void selinux_task_to_inode(struct task_struct *p,
				  struct inode *inode)
{
	struct inode_security_struct *isec = inode->i_security;
	u32 sid = task_sid(p);

	isec->sid = sid;
	isec->initialized = 1;
}

/* Returns error only if unable to parse addresses */
static int selinux_parse_skb_ipv4(struct sk_buff *skb,
			struct avc_audit_data *ad, u8 *proto)
{
	int offset, ihlen, ret = -EINVAL;
	struct iphdr _iph, *ih;

	offset = skb_network_offset(skb);
	ih = skb_header_pointer(skb, offset, sizeof(_iph), &_iph);
	if (ih == NULL)
		goto out;

	ihlen = ih->ihl * 4;
	if (ihlen < sizeof(_iph))
		goto out;

	ad->u.net.v4info.saddr = ih->saddr;
	ad->u.net.v4info.daddr = ih->daddr;
	ret = 0;

	if (proto)
		*proto = ih->protocol;

	switch (ih->protocol) {
	case IPPROTO_TCP: {
		struct tcphdr _tcph, *th;

		if (ntohs(ih->frag_off) & IP_OFFSET)
			break;

		offset += ihlen;
		th = skb_header_pointer(skb, offset, sizeof(_tcph), &_tcph);
		if (th == NULL)
			break;

		ad->u.net.sport = th->source;
		ad->u.net.dport = th->dest;
		break;
	}

	case IPPROTO_UDP: {
		struct udphdr _udph, *uh;

		if (ntohs(ih->frag_off) & IP_OFFSET)
			break;

		offset += ihlen;
		uh = skb_header_pointer(skb, offset, sizeof(_udph), &_udph);
		if (uh == NULL)
			break;

		ad->u.net.sport = uh->source;
		ad->u.net.dport = uh->dest;
		break;
	}

	case IPPROTO_DCCP: {
		struct dccp_hdr _dccph, *dh;

		if (ntohs(ih->frag_off) & IP_OFFSET)
			break;

		offset += ihlen;
		dh = skb_header_pointer(skb, offset, sizeof(_dccph), &_dccph);
		if (dh == NULL)
			break;

		ad->u.net.sport = dh->dccph_sport;
		ad->u.net.dport = dh->dccph_dport;
		break;
	}

	default:
		break;
	}
out:
	return ret;
}

#if defined(CONFIG_IPV6) || defined(CONFIG_IPV6_MODULE)

/* Returns error only if unable to parse addresses */
static int selinux_parse_skb_ipv6(struct sk_buff *skb,
			struct avc_audit_data *ad, u8 *proto)
{
	u8 nexthdr;
	int ret = -EINVAL, offset;
	struct ipv6hdr _ipv6h, *ip6;

	offset = skb_network_offset(skb);
	ip6 = skb_header_pointer(skb, offset, sizeof(_ipv6h), &_ipv6h);
	if (ip6 == NULL)
		goto out;

	ipv6_addr_copy(&ad->u.net.v6info.saddr, &ip6->saddr);
	ipv6_addr_copy(&ad->u.net.v6info.daddr, &ip6->daddr);
	ret = 0;

	nexthdr = ip6->nexthdr;
	offset += sizeof(_ipv6h);
	offset = ipv6_skip_exthdr(skb, offset, &nexthdr);
	if (offset < 0)
		goto out;

	if (proto)
		*proto = nexthdr;

	switch (nexthdr) {
	case IPPROTO_TCP: {
		struct tcphdr _tcph, *th;

		th = skb_header_pointer(skb, offset, sizeof(_tcph), &_tcph);
		if (th == NULL)
			break;

		ad->u.net.sport = th->source;
		ad->u.net.dport = th->dest;
		break;
	}

	case IPPROTO_UDP: {
		struct udphdr _udph, *uh;

		uh = skb_header_pointer(skb, offset, sizeof(_udph), &_udph);
		if (uh == NULL)
			break;

		ad->u.net.sport = uh->source;
		ad->u.net.dport = uh->dest;
		break;
	}

	case IPPROTO_DCCP: {
		struct dccp_hdr _dccph, *dh;

		dh = skb_header_pointer(skb, offset, sizeof(_dccph), &_dccph);
		if (dh == NULL)
			break;

		ad->u.net.sport = dh->dccph_sport;
		ad->u.net.dport = dh->dccph_dport;
		break;
	}

	/* includes fragments */
	default:
		break;
	}
out:
	return ret;
}

#endif /* IPV6 */

static int selinux_parse_skb(struct sk_buff *skb, struct avc_audit_data *ad,
			     char **_addrp, int src, u8 *proto)
{
	char *addrp;
	int ret;

	switch (ad->u.net.family) {
	case PF_INET:
		ret = selinux_parse_skb_ipv4(skb, ad, proto);
		if (ret)
			goto parse_error;
		addrp = (char *)(src ? &ad->u.net.v4info.saddr :
				       &ad->u.net.v4info.daddr);
		goto okay;

#if defined(CONFIG_IPV6) || defined(CONFIG_IPV6_MODULE)
	case PF_INET6:
		ret = selinux_parse_skb_ipv6(skb, ad, proto);
		if (ret)
			goto parse_error;
		addrp = (char *)(src ? &ad->u.net.v6info.saddr :
				       &ad->u.net.v6info.daddr);
		goto okay;
#endif	/* IPV6 */
	default:
		addrp = NULL;
		goto okay;
	}

parse_error:
	printk(KERN_WARNING
	       "SELinux: failure in selinux_parse_skb(),"
	       " unable to parse packet\n");
	return ret;

okay:
	if (_addrp)
		*_addrp = addrp;
	return 0;
}

/**
 * selinux_skb_peerlbl_sid - Determine the peer label of a packet
 * @skb: the packet
 * @family: protocol family
 * @sid: the packet's peer label SID
 *
 * Description:
 * Check the various different forms of network peer labeling and determine
 * the peer label/SID for the packet; most of the magic actually occurs in
 * the security server function security_net_peersid_cmp().  The function
 * returns zero if the value in @sid is valid (although it may be SECSID_NULL)
 * or -EACCES if @sid is invalid due to inconsistencies with the different
 * peer labels.
 *
 */
static int selinux_skb_peerlbl_sid(struct sk_buff *skb, u16 family, u32 *sid)
{
	int err;
	u32 xfrm_sid;
	u32 nlbl_sid;
	u32 nlbl_type;

	selinux_skb_xfrm_sid(skb, &xfrm_sid);
	selinux_netlbl_skbuff_getsid(skb, family, &nlbl_type, &nlbl_sid);

	err = security_net_peersid_resolve(nlbl_sid, nlbl_type, xfrm_sid, sid);
	if (unlikely(err)) {
		printk(KERN_WARNING
		       "SELinux: failure in selinux_skb_peerlbl_sid(),"
		       " unable to determine packet's peer label\n");
		return -EACCES;
	}

	return 0;
}

/* socket security operations */
static int socket_has_perm(struct task_struct *task, struct socket *sock,
			   u32 perms)
{
	struct inode_security_struct *isec;
	struct avc_audit_data ad;
	u32 sid;
	int err = 0;

	isec = SOCK_INODE(sock)->i_security;

	if (isec->sid == SECINITSID_KERNEL)
		goto out;
	sid = task_sid(task);

	AVC_AUDIT_DATA_INIT(&ad, NET);
	ad.u.net.sk = sock->sk;
	err = avc_has_perm(sid, isec->sid, isec->sclass, perms, &ad);

out:
	return err;
}

static int selinux_socket_create(int family, int type,
				 int protocol, int kern)
{
	const struct cred *cred = current_cred();
	const struct task_security_struct *tsec = cred->security;
	u32 sid, newsid;
	u16 secclass;
	int err = 0;

	if (kern)
		goto out;

	sid = tsec->sid;
	newsid = tsec->sockcreate_sid ?: sid;

	secclass = socket_type_to_security_class(family, type, protocol);
	err = avc_has_perm(sid, newsid, secclass, SOCKET__CREATE, NULL);

out:
	return err;
}

static int selinux_socket_post_create(struct socket *sock, int family,
				      int type, int protocol, int kern)
{
	const struct cred *cred = current_cred();
	const struct task_security_struct *tsec = cred->security;
	struct inode_security_struct *isec;
	struct sk_security_struct *sksec;
	u32 sid, newsid;
	int err = 0;

	sid = tsec->sid;
	newsid = tsec->sockcreate_sid;

	isec = SOCK_INODE(sock)->i_security;

	if (kern)
		isec->sid = SECINITSID_KERNEL;
	else if (newsid)
		isec->sid = newsid;
	else
		isec->sid = sid;

	isec->sclass = socket_type_to_security_class(family, type, protocol);
	isec->initialized = 1;

	if (sock->sk) {
		sksec = sock->sk->sk_security;
		sksec->sid = isec->sid;
		sksec->sclass = isec->sclass;
		err = selinux_netlbl_socket_post_create(sock);
	}

	return err;
}

/* Range of port numbers used to automatically bind.
   Need to determine whether we should perform a name_bind
   permission check between the socket and the port number. */

static int selinux_socket_bind(struct socket *sock, struct sockaddr *address, int addrlen)
{
	u16 family;
	int err;

	err = socket_has_perm(current, sock, SOCKET__BIND);
	if (err)
		goto out;

	/*
	 * If PF_INET or PF_INET6, check name_bind permission for the port.
	 * Multiple address binding for SCTP is not supported yet: we just
	 * check the first address now.
	 */
	family = sock->sk->sk_family;
	if (family == PF_INET || family == PF_INET6) {
		char *addrp;
		struct inode_security_struct *isec;
		struct avc_audit_data ad;
		struct sockaddr_in *addr4 = NULL;
		struct sockaddr_in6 *addr6 = NULL;
		unsigned short snum;
		struct sock *sk = sock->sk;
		u32 sid, node_perm;

		isec = SOCK_INODE(sock)->i_security;

		if (family == PF_INET) {
			addr4 = (struct sockaddr_in *)address;
			snum = ntohs(addr4->sin_port);
			addrp = (char *)&addr4->sin_addr.s_addr;
		} else {
			addr6 = (struct sockaddr_in6 *)address;
			snum = ntohs(addr6->sin6_port);
			addrp = (char *)&addr6->sin6_addr.s6_addr;
		}

		if (snum) {
			int low, high;

			inet_get_local_port_range(&low, &high);

			if (snum < max(PROT_SOCK, low) || snum > high) {
				err = sel_netport_sid(sk->sk_protocol,
						      snum, &sid);
				if (err)
					goto out;
				AVC_AUDIT_DATA_INIT(&ad, NET);
				ad.u.net.sport = htons(snum);
				ad.u.net.family = family;
				err = avc_has_perm(isec->sid, sid,
						   isec->sclass,
						   SOCKET__NAME_BIND, &ad);
				if (err)
					goto out;
			}
		}

		switch (isec->sclass) {
		case SECCLASS_TCP_SOCKET:
			node_perm = TCP_SOCKET__NODE_BIND;
			break;

		case SECCLASS_UDP_SOCKET:
			node_perm = UDP_SOCKET__NODE_BIND;
			break;

		case SECCLASS_DCCP_SOCKET:
			node_perm = DCCP_SOCKET__NODE_BIND;
			break;

		default:
			node_perm = RAWIP_SOCKET__NODE_BIND;
			break;
		}

		err = sel_netnode_sid(addrp, family, &sid);
		if (err)
			goto out;

		AVC_AUDIT_DATA_INIT(&ad, NET);
		ad.u.net.sport = htons(snum);
		ad.u.net.family = family;

		if (family == PF_INET)
			ad.u.net.v4info.saddr = addr4->sin_addr.s_addr;
		else
			ipv6_addr_copy(&ad.u.net.v6info.saddr, &addr6->sin6_addr);

		err = avc_has_perm(isec->sid, sid,
				   isec->sclass, node_perm, &ad);
		if (err)
			goto out;
	}
out:
	return err;
}

static int selinux_socket_connect(struct socket *sock, struct sockaddr *address, int addrlen)
{
	struct sock *sk = sock->sk;
	struct inode_security_struct *isec;
	int err;

	err = socket_has_perm(current, sock, SOCKET__CONNECT);
	if (err)
		return err;

	/*
	 * If a TCP or DCCP socket, check name_connect permission for the port.
	 */
	isec = SOCK_INODE(sock)->i_security;
	if (isec->sclass == SECCLASS_TCP_SOCKET ||
	    isec->sclass == SECCLASS_DCCP_SOCKET) {
		struct avc_audit_data ad;
		struct sockaddr_in *addr4 = NULL;
		struct sockaddr_in6 *addr6 = NULL;
		unsigned short snum;
		u32 sid, perm;

		if (sk->sk_family == PF_INET) {
			addr4 = (struct sockaddr_in *)address;
			if (addrlen < sizeof(struct sockaddr_in))
				return -EINVAL;
			snum = ntohs(addr4->sin_port);
		} else {
			addr6 = (struct sockaddr_in6 *)address;
			if (addrlen < SIN6_LEN_RFC2133)
				return -EINVAL;
			snum = ntohs(addr6->sin6_port);
		}

		err = sel_netport_sid(sk->sk_protocol, snum, &sid);
		if (err)
			goto out;

		perm = (isec->sclass == SECCLASS_TCP_SOCKET) ?
		       TCP_SOCKET__NAME_CONNECT : DCCP_SOCKET__NAME_CONNECT;

		AVC_AUDIT_DATA_INIT(&ad, NET);
		ad.u.net.dport = htons(snum);
		ad.u.net.family = sk->sk_family;
		err = avc_has_perm(isec->sid, sid, isec->sclass, perm, &ad);
		if (err)
			goto out;
	}

	err = selinux_netlbl_socket_connect(sk, address);

out:
	return err;
}

static int selinux_socket_listen(struct socket *sock, int backlog)
{
	return socket_has_perm(current, sock, SOCKET__LISTEN);
}

static int selinux_socket_accept(struct socket *sock, struct socket *newsock)
{
	int err;
	struct inode_security_struct *isec;
	struct inode_security_struct *newisec;

	err = socket_has_perm(current, sock, SOCKET__ACCEPT);
	if (err)
		return err;

	newisec = SOCK_INODE(newsock)->i_security;

	isec = SOCK_INODE(sock)->i_security;
	newisec->sclass = isec->sclass;
	newisec->sid = isec->sid;
	newisec->initialized = 1;

	return 0;
}

static int selinux_socket_sendmsg(struct socket *sock, struct msghdr *msg,
				  int size)
{
	int rc;

	rc = socket_has_perm(current, sock, SOCKET__WRITE);
	if (rc)
		return rc;

	return selinux_netlbl_inode_permission(SOCK_INODE(sock), MAY_WRITE);
}

static int selinux_socket_recvmsg(struct socket *sock, struct msghdr *msg,
				  int size, int flags)
{
	return socket_has_perm(current, sock, SOCKET__READ);
}

static int selinux_socket_getsockname(struct socket *sock)
{
	return socket_has_perm(current, sock, SOCKET__GETATTR);
}

static int selinux_socket_getpeername(struct socket *sock)
{
	return socket_has_perm(current, sock, SOCKET__GETATTR);
}

static int selinux_socket_setsockopt(struct socket *sock, int level, int optname)
{
	int err;

	err = socket_has_perm(current, sock, SOCKET__SETOPT);
	if (err)
		return err;

	return selinux_netlbl_socket_setsockopt(sock, level, optname);
}

static int selinux_socket_getsockopt(struct socket *sock, int level,
				     int optname)
{
	return socket_has_perm(current, sock, SOCKET__GETOPT);
}

static int selinux_socket_shutdown(struct socket *sock, int how)
{
	return socket_has_perm(current, sock, SOCKET__SHUTDOWN);
}

static int selinux_socket_unix_stream_connect(struct socket *sock,
					      struct socket *other,
					      struct sock *newsk)
{
	struct sk_security_struct *ssec;
	struct inode_security_struct *isec;
	struct inode_security_struct *other_isec;
	struct avc_audit_data ad;
	int err;

	err = secondary_ops->unix_stream_connect(sock, other, newsk);
	if (err)
		return err;

	isec = SOCK_INODE(sock)->i_security;
	other_isec = SOCK_INODE(other)->i_security;

	AVC_AUDIT_DATA_INIT(&ad, NET);
	ad.u.net.sk = other->sk;

	err = avc_has_perm(isec->sid, other_isec->sid,
			   isec->sclass,
			   UNIX_STREAM_SOCKET__CONNECTTO, &ad);
	if (err)
		return err;

	/* connecting socket */
	ssec = sock->sk->sk_security;
	ssec->peer_sid = other_isec->sid;

	/* server child socket */
	ssec = newsk->sk_security;
	ssec->peer_sid = isec->sid;
	err = security_sid_mls_copy(other_isec->sid, ssec->peer_sid, &ssec->sid);

	return err;
}

static int selinux_socket_unix_may_send(struct socket *sock,
					struct socket *other)
{
	struct inode_security_struct *isec;
	struct inode_security_struct *other_isec;
	struct avc_audit_data ad;
	int err;

	isec = SOCK_INODE(sock)->i_security;
	other_isec = SOCK_INODE(other)->i_security;

	AVC_AUDIT_DATA_INIT(&ad, NET);
	ad.u.net.sk = other->sk;

	err = avc_has_perm(isec->sid, other_isec->sid,
			   isec->sclass, SOCKET__SENDTO, &ad);
	if (err)
		return err;

	return 0;
}

static int selinux_inet_sys_rcv_skb(int ifindex, char *addrp, u16 family,
				    u32 peer_sid,
				    struct avc_audit_data *ad)
{
	int err;
	u32 if_sid;
	u32 node_sid;

	err = sel_netif_sid(ifindex, &if_sid);
	if (err)
		return err;
	err = avc_has_perm(peer_sid, if_sid,
			   SECCLASS_NETIF, NETIF__INGRESS, ad);
	if (err)
		return err;

	err = sel_netnode_sid(addrp, family, &node_sid);
	if (err)
		return err;
	return avc_has_perm(peer_sid, node_sid,
			    SECCLASS_NODE, NODE__RECVFROM, ad);
}

static int selinux_sock_rcv_skb_iptables_compat(struct sock *sk,
						struct sk_buff *skb,
						struct avc_audit_data *ad,
						u16 family,
						char *addrp)
{
	int err;
	struct sk_security_struct *sksec = sk->sk_security;
	u16 sk_class;
	u32 netif_perm, node_perm, recv_perm;
	u32 port_sid, node_sid, if_sid, sk_sid;

	sk_sid = sksec->sid;
	sk_class = sksec->sclass;

	switch (sk_class) {
	case SECCLASS_UDP_SOCKET:
		netif_perm = NETIF__UDP_RECV;
		node_perm = NODE__UDP_RECV;
		recv_perm = UDP_SOCKET__RECV_MSG;
		break;
	case SECCLASS_TCP_SOCKET:
		netif_perm = NETIF__TCP_RECV;
		node_perm = NODE__TCP_RECV;
		recv_perm = TCP_SOCKET__RECV_MSG;
		break;
	case SECCLASS_DCCP_SOCKET:
		netif_perm = NETIF__DCCP_RECV;
		node_perm = NODE__DCCP_RECV;
		recv_perm = DCCP_SOCKET__RECV_MSG;
		break;
	default:
		netif_perm = NETIF__RAWIP_RECV;
		node_perm = NODE__RAWIP_RECV;
		recv_perm = 0;
		break;
	}

	err = sel_netif_sid(skb->iif, &if_sid);
	if (err)
		return err;
	err = avc_has_perm(sk_sid, if_sid, SECCLASS_NETIF, netif_perm, ad);
	if (err)
		return err;

	err = sel_netnode_sid(addrp, family, &node_sid);
	if (err)
		return err;
	err = avc_has_perm(sk_sid, node_sid, SECCLASS_NODE, node_perm, ad);
	if (err)
		return err;

	if (!recv_perm)
		return 0;
	err = sel_netport_sid(sk->sk_protocol,
			      ntohs(ad->u.net.sport), &port_sid);
	if (unlikely(err)) {
		printk(KERN_WARNING
		       "SELinux: failure in"
		       " selinux_sock_rcv_skb_iptables_compat(),"
		       " network port label not found\n");
		return err;
	}
	return avc_has_perm(sk_sid, port_sid, sk_class, recv_perm, ad);
}

static int selinux_sock_rcv_skb_compat(struct sock *sk, struct sk_buff *skb,
				       u16 family)
{
	int err;
	struct sk_security_struct *sksec = sk->sk_security;
	u32 peer_sid;
	u32 sk_sid = sksec->sid;
	struct avc_audit_data ad;
	char *addrp;

	AVC_AUDIT_DATA_INIT(&ad, NET);
	ad.u.net.netif = skb->iif;
	ad.u.net.family = family;
	err = selinux_parse_skb(skb, &ad, &addrp, 1, NULL);
	if (err)
		return err;

	if (selinux_compat_net)
		err = selinux_sock_rcv_skb_iptables_compat(sk, skb, &ad,
							   family, addrp);
	else
		err = avc_has_perm(sk_sid, skb->secmark, SECCLASS_PACKET,
				   PACKET__RECV, &ad);
	if (err)
		return err;

	if (selinux_policycap_netpeer) {
		err = selinux_skb_peerlbl_sid(skb, family, &peer_sid);
		if (err)
			return err;
		err = avc_has_perm(sk_sid, peer_sid,
				   SECCLASS_PEER, PEER__RECV, &ad);
		if (err)
			selinux_netlbl_err(skb, err, 0);
	} else {
		err = selinux_netlbl_sock_rcv_skb(sksec, skb, family, &ad);
		if (err)
			return err;
		err = selinux_xfrm_sock_rcv_skb(sksec->sid, skb, &ad);
	}

	return err;
}

static int selinux_socket_sock_rcv_skb(struct sock *sk, struct sk_buff *skb)
{
	int err;
	struct sk_security_struct *sksec = sk->sk_security;
	u16 family = sk->sk_family;
	u32 sk_sid = sksec->sid;
	struct avc_audit_data ad;
	char *addrp;
	u8 secmark_active;
	u8 peerlbl_active;

	if (family != PF_INET && family != PF_INET6)
		return 0;

	/* Handle mapped IPv4 packets arriving via IPv6 sockets */
	if (family == PF_INET6 && skb->protocol == htons(ETH_P_IP))
		family = PF_INET;

	/* If any sort of compatibility mode is enabled then handoff processing
	 * to the selinux_sock_rcv_skb_compat() function to deal with the
	 * special handling.  We do this in an attempt to keep this function
	 * as fast and as clean as possible. */
	if (selinux_compat_net || !selinux_policycap_netpeer)
		return selinux_sock_rcv_skb_compat(sk, skb, family);

	secmark_active = selinux_secmark_enabled();
	peerlbl_active = netlbl_enabled() || selinux_xfrm_enabled();
	if (!secmark_active && !peerlbl_active)
		return 0;

	AVC_AUDIT_DATA_INIT(&ad, NET);
	ad.u.net.netif = skb->iif;
	ad.u.net.family = family;
	err = selinux_parse_skb(skb, &ad, &addrp, 1, NULL);
	if (err)
		return err;

	if (peerlbl_active) {
		u32 peer_sid;

		err = selinux_skb_peerlbl_sid(skb, family, &peer_sid);
		if (err)
			return err;
		err = selinux_inet_sys_rcv_skb(skb->iif, addrp, family,
					       peer_sid, &ad);
		if (err) {
			selinux_netlbl_err(skb, err, 0);
			return err;
		}
		err = avc_has_perm(sk_sid, peer_sid, SECCLASS_PEER,
				   PEER__RECV, &ad);
		if (err)
			selinux_netlbl_err(skb, err, 0);
	}

	if (secmark_active) {
		err = avc_has_perm(sk_sid, skb->secmark, SECCLASS_PACKET,
				   PACKET__RECV, &ad);
		if (err)
			return err;
	}

	return err;
}

static int selinux_socket_getpeersec_stream(struct socket *sock, char __user *optval,
					    int __user *optlen, unsigned len)
{
	int err = 0;
	char *scontext;
	u32 scontext_len;
	struct sk_security_struct *ssec;
	struct inode_security_struct *isec;
	u32 peer_sid = SECSID_NULL;

	isec = SOCK_INODE(sock)->i_security;

	if (isec->sclass == SECCLASS_UNIX_STREAM_SOCKET ||
	    isec->sclass == SECCLASS_TCP_SOCKET) {
		ssec = sock->sk->sk_security;
		peer_sid = ssec->peer_sid;
	}
	if (peer_sid == SECSID_NULL) {
		err = -ENOPROTOOPT;
		goto out;
	}

	err = security_sid_to_context(peer_sid, &scontext, &scontext_len);

	if (err)
		goto out;

	if (scontext_len > len) {
		err = -ERANGE;
		goto out_len;
	}

	if (copy_to_user(optval, scontext, scontext_len))
		err = -EFAULT;

out_len:
	if (put_user(scontext_len, optlen))
		err = -EFAULT;

	kfree(scontext);
out:
	return err;
}

static int selinux_socket_getpeersec_dgram(struct socket *sock, struct sk_buff *skb, u32 *secid)
{
	u32 peer_secid = SECSID_NULL;
	u16 family;

	if (skb && skb->protocol == htons(ETH_P_IP))
		family = PF_INET;
	else if (skb && skb->protocol == htons(ETH_P_IPV6))
		family = PF_INET6;
	else if (sock)
		family = sock->sk->sk_family;
	else
		goto out;

	if (sock && family == PF_UNIX)
		selinux_inode_getsecid(SOCK_INODE(sock), &peer_secid);
	else if (skb)
		selinux_skb_peerlbl_sid(skb, family, &peer_secid);

out:
	*secid = peer_secid;
	if (peer_secid == SECSID_NULL)
		return -EINVAL;
	return 0;
}

static int selinux_sk_alloc_security(struct sock *sk, int family, gfp_t priority)
{
	return sk_alloc_security(sk, family, priority);
}

static void selinux_sk_free_security(struct sock *sk)
{
	sk_free_security(sk);
}

static void selinux_sk_clone_security(const struct sock *sk, struct sock *newsk)
{
	struct sk_security_struct *ssec = sk->sk_security;
	struct sk_security_struct *newssec = newsk->sk_security;

	newssec->sid = ssec->sid;
	newssec->peer_sid = ssec->peer_sid;
	newssec->sclass = ssec->sclass;

	selinux_netlbl_sk_security_reset(newssec, newsk->sk_family);
}

static void selinux_sk_getsecid(struct sock *sk, u32 *secid)
{
	if (!sk)
		*secid = SECINITSID_ANY_SOCKET;
	else {
		struct sk_security_struct *sksec = sk->sk_security;

		*secid = sksec->sid;
	}
}

static void selinux_sock_graft(struct sock *sk, struct socket *parent)
{
	struct inode_security_struct *isec = SOCK_INODE(parent)->i_security;
	struct sk_security_struct *sksec = sk->sk_security;

	if (sk->sk_family == PF_INET || sk->sk_family == PF_INET6 ||
	    sk->sk_family == PF_UNIX)
		isec->sid = sksec->sid;
	sksec->sclass = isec->sclass;
}

static int selinux_inet_conn_request(struct sock *sk, struct sk_buff *skb,
				     struct request_sock *req)
{
	struct sk_security_struct *sksec = sk->sk_security;
	int err;
	u16 family = sk->sk_family;
	u32 newsid;
	u32 peersid;

	/* handle mapped IPv4 packets arriving via IPv6 sockets */
	if (family == PF_INET6 && skb->protocol == htons(ETH_P_IP))
		family = PF_INET;

	err = selinux_skb_peerlbl_sid(skb, family, &peersid);
	if (err)
		return err;
	if (peersid == SECSID_NULL) {
		req->secid = sksec->sid;
		req->peer_secid = SECSID_NULL;
		return 0;
	}

	err = security_sid_mls_copy(sksec->sid, peersid, &newsid);
	if (err)
		return err;

	req->secid = newsid;
	req->peer_secid = peersid;
	return 0;
}

static void selinux_inet_csk_clone(struct sock *newsk,
				   const struct request_sock *req)
{
	struct sk_security_struct *newsksec = newsk->sk_security;

	newsksec->sid = req->secid;
	newsksec->peer_sid = req->peer_secid;
	/* NOTE: Ideally, we should also get the isec->sid for the
	   new socket in sync, but we don't have the isec available yet.
	   So we will wait until sock_graft to do it, by which
	   time it will have been created and available. */

	/* We don't need to take any sort of lock here as we are the only
	 * thread with access to newsksec */
	selinux_netlbl_sk_security_reset(newsksec, req->rsk_ops->family);
}

static void selinux_inet_conn_established(struct sock *sk, struct sk_buff *skb)
{
	u16 family = sk->sk_family;
	struct sk_security_struct *sksec = sk->sk_security;

	/* handle mapped IPv4 packets arriving via IPv6 sockets */
	if (family == PF_INET6 && skb->protocol == htons(ETH_P_IP))
		family = PF_INET;

	selinux_skb_peerlbl_sid(skb, family, &sksec->peer_sid);

	selinux_netlbl_inet_conn_established(sk, family);
}

static void selinux_req_classify_flow(const struct request_sock *req,
				      struct flowi *fl)
{
	fl->secid = req->secid;
}

static int selinux_nlmsg_perm(struct sock *sk, struct sk_buff *skb)
{
	int err = 0;
	u32 perm;
	struct nlmsghdr *nlh;
	struct socket *sock = sk->sk_socket;
	struct inode_security_struct *isec = SOCK_INODE(sock)->i_security;

	if (skb->len < NLMSG_SPACE(0)) {
		err = -EINVAL;
		goto out;
	}
	nlh = nlmsg_hdr(skb);

	err = selinux_nlmsg_lookup(isec->sclass, nlh->nlmsg_type, &perm);
	if (err) {
		if (err == -EINVAL) {
			audit_log(current->audit_context, GFP_KERNEL, AUDIT_SELINUX_ERR,
				  "SELinux:  unrecognized netlink message"
				  " type=%hu for sclass=%hu\n",
				  nlh->nlmsg_type, isec->sclass);
			if (!selinux_enforcing)
				err = 0;
		}

		/* Ignore */
		if (err == -ENOENT)
			err = 0;
		goto out;
	}

	err = socket_has_perm(current, sock, perm);
out:
	return err;
}

#ifdef CONFIG_NETFILTER

static unsigned int selinux_ip_forward(struct sk_buff *skb, int ifindex,
				       u16 family)
{
	int err;
	char *addrp;
	u32 peer_sid;
	struct avc_audit_data ad;
	u8 secmark_active;
	u8 netlbl_active;
	u8 peerlbl_active;

	if (!selinux_policycap_netpeer)
		return NF_ACCEPT;

	secmark_active = selinux_secmark_enabled();
	netlbl_active = netlbl_enabled();
	peerlbl_active = netlbl_active || selinux_xfrm_enabled();
	if (!secmark_active && !peerlbl_active)
		return NF_ACCEPT;

	if (selinux_skb_peerlbl_sid(skb, family, &peer_sid) != 0)
		return NF_DROP;

	AVC_AUDIT_DATA_INIT(&ad, NET);
	ad.u.net.netif = ifindex;
	ad.u.net.family = family;
	if (selinux_parse_skb(skb, &ad, &addrp, 1, NULL) != 0)
		return NF_DROP;

	if (peerlbl_active) {
		err = selinux_inet_sys_rcv_skb(ifindex, addrp, family,
					       peer_sid, &ad);
		if (err) {
			selinux_netlbl_err(skb, err, 1);
			return NF_DROP;
		}
	}

	if (secmark_active)
		if (avc_has_perm(peer_sid, skb->secmark,
				 SECCLASS_PACKET, PACKET__FORWARD_IN, &ad))
			return NF_DROP;

	if (netlbl_active)
		/* we do this in the FORWARD path and not the POST_ROUTING
		 * path because we want to make sure we apply the necessary
		 * labeling before IPsec is applied so we can leverage AH
		 * protection */
		if (selinux_netlbl_skbuff_setsid(skb, family, peer_sid) != 0)
			return NF_DROP;

	return NF_ACCEPT;
}

static unsigned int selinux_ipv4_forward(unsigned int hooknum,
					 struct sk_buff *skb,
					 const struct net_device *in,
					 const struct net_device *out,
					 int (*okfn)(struct sk_buff *))
{
	return selinux_ip_forward(skb, in->ifindex, PF_INET);
}

#if defined(CONFIG_IPV6) || defined(CONFIG_IPV6_MODULE)
static unsigned int selinux_ipv6_forward(unsigned int hooknum,
					 struct sk_buff *skb,
					 const struct net_device *in,
					 const struct net_device *out,
					 int (*okfn)(struct sk_buff *))
{
	return selinux_ip_forward(skb, in->ifindex, PF_INET6);
}
#endif	/* IPV6 */

static unsigned int selinux_ip_output(struct sk_buff *skb,
				      u16 family)
{
	u32 sid;

	if (!netlbl_enabled())
		return NF_ACCEPT;

	/* we do this in the LOCAL_OUT path and not the POST_ROUTING path
	 * because we want to make sure we apply the necessary labeling
	 * before IPsec is applied so we can leverage AH protection */
	if (skb->sk) {
		struct sk_security_struct *sksec = skb->sk->sk_security;
		sid = sksec->sid;
	} else
		sid = SECINITSID_KERNEL;
	if (selinux_netlbl_skbuff_setsid(skb, family, sid) != 0)
		return NF_DROP;

	return NF_ACCEPT;
}

static unsigned int selinux_ipv4_output(unsigned int hooknum,
					struct sk_buff *skb,
					const struct net_device *in,
					const struct net_device *out,
					int (*okfn)(struct sk_buff *))
{
	return selinux_ip_output(skb, PF_INET);
}

static int selinux_ip_postroute_iptables_compat(struct sock *sk,
						int ifindex,
						struct avc_audit_data *ad,
						u16 family, char *addrp)
{
	int err;
	struct sk_security_struct *sksec = sk->sk_security;
	u16 sk_class;
	u32 netif_perm, node_perm, send_perm;
	u32 port_sid, node_sid, if_sid, sk_sid;

	sk_sid = sksec->sid;
	sk_class = sksec->sclass;

	switch (sk_class) {
	case SECCLASS_UDP_SOCKET:
		netif_perm = NETIF__UDP_SEND;
		node_perm = NODE__UDP_SEND;
		send_perm = UDP_SOCKET__SEND_MSG;
		break;
	case SECCLASS_TCP_SOCKET:
		netif_perm = NETIF__TCP_SEND;
		node_perm = NODE__TCP_SEND;
		send_perm = TCP_SOCKET__SEND_MSG;
		break;
	case SECCLASS_DCCP_SOCKET:
		netif_perm = NETIF__DCCP_SEND;
		node_perm = NODE__DCCP_SEND;
		send_perm = DCCP_SOCKET__SEND_MSG;
		break;
	default:
		netif_perm = NETIF__RAWIP_SEND;
		node_perm = NODE__RAWIP_SEND;
		send_perm = 0;
		break;
	}

	err = sel_netif_sid(ifindex, &if_sid);
	if (err)
		return err;
	err = avc_has_perm(sk_sid, if_sid, SECCLASS_NETIF, netif_perm, ad);
		return err;

	err = sel_netnode_sid(addrp, family, &node_sid);
	if (err)
		return err;
	err = avc_has_perm(sk_sid, node_sid, SECCLASS_NODE, node_perm, ad);
	if (err)
		return err;

	if (send_perm != 0)
		return 0;

	err = sel_netport_sid(sk->sk_protocol,
			      ntohs(ad->u.net.dport), &port_sid);
	if (unlikely(err)) {
		printk(KERN_WARNING
		       "SELinux: failure in"
		       " selinux_ip_postroute_iptables_compat(),"
		       " network port label not found\n");
		return err;
	}
	return avc_has_perm(sk_sid, port_sid, sk_class, send_perm, ad);
}

static unsigned int selinux_ip_postroute_compat(struct sk_buff *skb,
						int ifindex,
						u16 family)
{
	struct sock *sk = skb->sk;
	struct sk_security_struct *sksec;
	struct avc_audit_data ad;
	char *addrp;
	u8 proto;

	if (sk == NULL)
		return NF_ACCEPT;
	sksec = sk->sk_security;

	AVC_AUDIT_DATA_INIT(&ad, NET);
	ad.u.net.netif = ifindex;
	ad.u.net.family = family;
	if (selinux_parse_skb(skb, &ad, &addrp, 0, &proto))
		return NF_DROP;

	if (selinux_compat_net) {
		if (selinux_ip_postroute_iptables_compat(skb->sk, ifindex,
							 &ad, family, addrp))
			return NF_DROP;
	} else {
		if (avc_has_perm(sksec->sid, skb->secmark,
				 SECCLASS_PACKET, PACKET__SEND, &ad))
			return NF_DROP;
	}

	if (selinux_policycap_netpeer)
		if (selinux_xfrm_postroute_last(sksec->sid, skb, &ad, proto))
			return NF_DROP;

	return NF_ACCEPT;
}

static unsigned int selinux_ip_postroute(struct sk_buff *skb, int ifindex,
					 u16 family)
{
	u32 secmark_perm;
	u32 peer_sid;
	struct sock *sk;
	struct avc_audit_data ad;
	char *addrp;
	u8 secmark_active;
	u8 peerlbl_active;

	/* If any sort of compatibility mode is enabled then handoff processing
	 * to the selinux_ip_postroute_compat() function to deal with the
	 * special handling.  We do this in an attempt to keep this function
	 * as fast and as clean as possible. */
	if (selinux_compat_net || !selinux_policycap_netpeer)
		return selinux_ip_postroute_compat(skb, ifindex, family);
#ifdef CONFIG_XFRM
	/* If skb->dst->xfrm is non-NULL then the packet is undergoing an IPsec
	 * packet transformation so allow the packet to pass without any checks
	 * since we'll have another chance to perform access control checks
	 * when the packet is on it's final way out.
	 * NOTE: there appear to be some IPv6 multicast cases where skb->dst
	 *       is NULL, in this case go ahead and apply access control. */
	if (skb->dst != NULL && skb->dst->xfrm != NULL)
		return NF_ACCEPT;
#endif
	secmark_active = selinux_secmark_enabled();
	peerlbl_active = netlbl_enabled() || selinux_xfrm_enabled();
	if (!secmark_active && !peerlbl_active)
		return NF_ACCEPT;

	/* if the packet is being forwarded then get the peer label from the
	 * packet itself; otherwise check to see if it is from a local
	 * application or the kernel, if from an application get the peer label
	 * from the sending socket, otherwise use the kernel's sid */
	sk = skb->sk;
	if (sk == NULL) {
		switch (family) {
		case PF_INET:
			if (IPCB(skb)->flags & IPSKB_FORWARDED)
				secmark_perm = PACKET__FORWARD_OUT;
			else
				secmark_perm = PACKET__SEND;
			break;
		case PF_INET6:
			if (IP6CB(skb)->flags & IP6SKB_FORWARDED)
				secmark_perm = PACKET__FORWARD_OUT;
			else
				secmark_perm = PACKET__SEND;
			break;
		default:
			return NF_DROP;
		}
		if (secmark_perm == PACKET__FORWARD_OUT) {
			if (selinux_skb_peerlbl_sid(skb, family, &peer_sid))
				return NF_DROP;
		} else
			peer_sid = SECINITSID_KERNEL;
	} else {
		struct sk_security_struct *sksec = sk->sk_security;
		peer_sid = sksec->sid;
		secmark_perm = PACKET__SEND;
	}

	AVC_AUDIT_DATA_INIT(&ad, NET);
	ad.u.net.netif = ifindex;
	ad.u.net.family = family;
	if (selinux_parse_skb(skb, &ad, &addrp, 0, NULL))
		return NF_DROP;

	if (secmark_active)
		if (avc_has_perm(peer_sid, skb->secmark,
				 SECCLASS_PACKET, secmark_perm, &ad))
			return NF_DROP;

	if (peerlbl_active) {
		u32 if_sid;
		u32 node_sid;

		if (sel_netif_sid(ifindex, &if_sid))
			return NF_DROP;
		if (avc_has_perm(peer_sid, if_sid,
				 SECCLASS_NETIF, NETIF__EGRESS, &ad))
			return NF_DROP;

		if (sel_netnode_sid(addrp, family, &node_sid))
			return NF_DROP;
		if (avc_has_perm(peer_sid, node_sid,
				 SECCLASS_NODE, NODE__SENDTO, &ad))
			return NF_DROP;
	}

	return NF_ACCEPT;
}

static unsigned int selinux_ipv4_postroute(unsigned int hooknum,
					   struct sk_buff *skb,
					   const struct net_device *in,
					   const struct net_device *out,
					   int (*okfn)(struct sk_buff *))
{
	return selinux_ip_postroute(skb, out->ifindex, PF_INET);
}

#if defined(CONFIG_IPV6) || defined(CONFIG_IPV6_MODULE)
static unsigned int selinux_ipv6_postroute(unsigned int hooknum,
					   struct sk_buff *skb,
					   const struct net_device *in,
					   const struct net_device *out,
					   int (*okfn)(struct sk_buff *))
{
	return selinux_ip_postroute(skb, out->ifindex, PF_INET6);
}
#endif	/* IPV6 */

#endif	/* CONFIG_NETFILTER */

static int selinux_netlink_send(struct sock *sk, struct sk_buff *skb)
{
	int err;

	err = secondary_ops->netlink_send(sk, skb);
	if (err)
		return err;

	if (policydb_loaded_version >= POLICYDB_VERSION_NLCLASS)
		err = selinux_nlmsg_perm(sk, skb);

	return err;
}

static int selinux_netlink_recv(struct sk_buff *skb, int capability)
{
	int err;
	struct avc_audit_data ad;

	err = secondary_ops->netlink_recv(skb, capability);
	if (err)
		return err;

	AVC_AUDIT_DATA_INIT(&ad, CAP);
	ad.u.cap = capability;

	return avc_has_perm(NETLINK_CB(skb).sid, NETLINK_CB(skb).sid,
			    SECCLASS_CAPABILITY, CAP_TO_MASK(capability), &ad);
}

static int ipc_alloc_security(struct task_struct *task,
			      struct kern_ipc_perm *perm,
			      u16 sclass)
{
	struct ipc_security_struct *isec;
	u32 sid;

	isec = kzalloc(sizeof(struct ipc_security_struct), GFP_KERNEL);
	if (!isec)
		return -ENOMEM;

	sid = task_sid(task);
	isec->sclass = sclass;
	isec->sid = sid;
	perm->security = isec;

	return 0;
}

static void ipc_free_security(struct kern_ipc_perm *perm)
{
	struct ipc_security_struct *isec = perm->security;
	perm->security = NULL;
	kfree(isec);
}

static int msg_msg_alloc_security(struct msg_msg *msg)
{
	struct msg_security_struct *msec;

	msec = kzalloc(sizeof(struct msg_security_struct), GFP_KERNEL);
	if (!msec)
		return -ENOMEM;

	msec->sid = SECINITSID_UNLABELED;
	msg->security = msec;

	return 0;
}

static void msg_msg_free_security(struct msg_msg *msg)
{
	struct msg_security_struct *msec = msg->security;

	msg->security = NULL;
	kfree(msec);
}

static int ipc_has_perm(struct kern_ipc_perm *ipc_perms,
			u32 perms)
{
	struct ipc_security_struct *isec;
	struct avc_audit_data ad;
	u32 sid = current_sid();

	isec = ipc_perms->security;

	AVC_AUDIT_DATA_INIT(&ad, IPC);
	ad.u.ipc_id = ipc_perms->key;

	return avc_has_perm(sid, isec->sid, isec->sclass, perms, &ad);
}

static int selinux_msg_msg_alloc_security(struct msg_msg *msg)
{
	return msg_msg_alloc_security(msg);
}

static void selinux_msg_msg_free_security(struct msg_msg *msg)
{
	msg_msg_free_security(msg);
}

/* message queue security operations */
static int selinux_msg_queue_alloc_security(struct msg_queue *msq)
{
	struct ipc_security_struct *isec;
	struct avc_audit_data ad;
	u32 sid = current_sid();
	int rc;

	rc = ipc_alloc_security(current, &msq->q_perm, SECCLASS_MSGQ);
	if (rc)
		return rc;

	isec = msq->q_perm.security;

	AVC_AUDIT_DATA_INIT(&ad, IPC);
	ad.u.ipc_id = msq->q_perm.key;

	rc = avc_has_perm(sid, isec->sid, SECCLASS_MSGQ,
			  MSGQ__CREATE, &ad);
	if (rc) {
		ipc_free_security(&msq->q_perm);
		return rc;
	}
	return 0;
}

static void selinux_msg_queue_free_security(struct msg_queue *msq)
{
	ipc_free_security(&msq->q_perm);
}

static int selinux_msg_queue_associate(struct msg_queue *msq, int msqflg)
{
	struct ipc_security_struct *isec;
	struct avc_audit_data ad;
	u32 sid = current_sid();

	isec = msq->q_perm.security;

	AVC_AUDIT_DATA_INIT(&ad, IPC);
	ad.u.ipc_id = msq->q_perm.key;

	return avc_has_perm(sid, isec->sid, SECCLASS_MSGQ,
			    MSGQ__ASSOCIATE, &ad);
}

static int selinux_msg_queue_msgctl(struct msg_queue *msq, int cmd)
{
	int err;
	int perms;

	switch (cmd) {
	case IPC_INFO:
	case MSG_INFO:
		/* No specific object, just general system-wide information. */
		return task_has_system(current, SYSTEM__IPC_INFO);
	case IPC_STAT:
	case MSG_STAT:
		perms = MSGQ__GETATTR | MSGQ__ASSOCIATE;
		break;
	case IPC_SET:
		perms = MSGQ__SETATTR;
		break;
	case IPC_RMID:
		perms = MSGQ__DESTROY;
		break;
	default:
		return 0;
	}

	err = ipc_has_perm(&msq->q_perm, perms);
	return err;
}

static int selinux_msg_queue_msgsnd(struct msg_queue *msq, struct msg_msg *msg, int msqflg)
{
	struct ipc_security_struct *isec;
	struct msg_security_struct *msec;
	struct avc_audit_data ad;
	u32 sid = current_sid();
	int rc;

	isec = msq->q_perm.security;
	msec = msg->security;

	/*
	 * First time through, need to assign label to the message
	 */
	if (msec->sid == SECINITSID_UNLABELED) {
		/*
		 * Compute new sid based on current process and
		 * message queue this message will be stored in
		 */
		rc = security_transition_sid(sid, isec->sid, SECCLASS_MSG,
					     &msec->sid);
		if (rc)
			return rc;
	}

	AVC_AUDIT_DATA_INIT(&ad, IPC);
	ad.u.ipc_id = msq->q_perm.key;

	/* Can this process write to the queue? */
	rc = avc_has_perm(sid, isec->sid, SECCLASS_MSGQ,
			  MSGQ__WRITE, &ad);
	if (!rc)
		/* Can this process send the message */
		rc = avc_has_perm(sid, msec->sid, SECCLASS_MSG,
				  MSG__SEND, &ad);
	if (!rc)
		/* Can the message be put in the queue? */
		rc = avc_has_perm(msec->sid, isec->sid, SECCLASS_MSGQ,
				  MSGQ__ENQUEUE, &ad);

	return rc;
}

static int selinux_msg_queue_msgrcv(struct msg_queue *msq, struct msg_msg *msg,
				    struct task_struct *target,
				    long type, int mode)
{
	struct ipc_security_struct *isec;
	struct msg_security_struct *msec;
	struct avc_audit_data ad;
	u32 sid = task_sid(target);
	int rc;

	isec = msq->q_perm.security;
	msec = msg->security;

	AVC_AUDIT_DATA_INIT(&ad, IPC);
	ad.u.ipc_id = msq->q_perm.key;

	rc = avc_has_perm(sid, isec->sid,
			  SECCLASS_MSGQ, MSGQ__READ, &ad);
	if (!rc)
		rc = avc_has_perm(sid, msec->sid,
				  SECCLASS_MSG, MSG__RECEIVE, &ad);
	return rc;
}

/* Shared Memory security operations */
static int selinux_shm_alloc_security(struct shmid_kernel *shp)
{
	struct ipc_security_struct *isec;
	struct avc_audit_data ad;
	u32 sid = current_sid();
	int rc;

	rc = ipc_alloc_security(current, &shp->shm_perm, SECCLASS_SHM);
	if (rc)
		return rc;

	isec = shp->shm_perm.security;

	AVC_AUDIT_DATA_INIT(&ad, IPC);
	ad.u.ipc_id = shp->shm_perm.key;

	rc = avc_has_perm(sid, isec->sid, SECCLASS_SHM,
			  SHM__CREATE, &ad);
	if (rc) {
		ipc_free_security(&shp->shm_perm);
		return rc;
	}
	return 0;
}

static void selinux_shm_free_security(struct shmid_kernel *shp)
{
	ipc_free_security(&shp->shm_perm);
}

static int selinux_shm_associate(struct shmid_kernel *shp, int shmflg)
{
	struct ipc_security_struct *isec;
	struct avc_audit_data ad;
	u32 sid = current_sid();

	isec = shp->shm_perm.security;

	AVC_AUDIT_DATA_INIT(&ad, IPC);
	ad.u.ipc_id = shp->shm_perm.key;

	return avc_has_perm(sid, isec->sid, SECCLASS_SHM,
			    SHM__ASSOCIATE, &ad);
}

/* Note, at this point, shp is locked down */
static int selinux_shm_shmctl(struct shmid_kernel *shp, int cmd)
{
	int perms;
	int err;

	switch (cmd) {
	case IPC_INFO:
	case SHM_INFO:
		/* No specific object, just general system-wide information. */
		return task_has_system(current, SYSTEM__IPC_INFO);
	case IPC_STAT:
	case SHM_STAT:
		perms = SHM__GETATTR | SHM__ASSOCIATE;
		break;
	case IPC_SET:
		perms = SHM__SETATTR;
		break;
	case SHM_LOCK:
	case SHM_UNLOCK:
		perms = SHM__LOCK;
		break;
	case IPC_RMID:
		perms = SHM__DESTROY;
		break;
	default:
		return 0;
	}

	err = ipc_has_perm(&shp->shm_perm, perms);
	return err;
}

static int selinux_shm_shmat(struct shmid_kernel *shp,
			     char __user *shmaddr, int shmflg)
{
	u32 perms;
	int rc;

	rc = secondary_ops->shm_shmat(shp, shmaddr, shmflg);
	if (rc)
		return rc;

	if (shmflg & SHM_RDONLY)
		perms = SHM__READ;
	else
		perms = SHM__READ | SHM__WRITE;

	return ipc_has_perm(&shp->shm_perm, perms);
}

/* Semaphore security operations */
static int selinux_sem_alloc_security(struct sem_array *sma)
{
	struct ipc_security_struct *isec;
	struct avc_audit_data ad;
	u32 sid = current_sid();
	int rc;

	rc = ipc_alloc_security(current, &sma->sem_perm, SECCLASS_SEM);
	if (rc)
		return rc;

	isec = sma->sem_perm.security;

	AVC_AUDIT_DATA_INIT(&ad, IPC);
	ad.u.ipc_id = sma->sem_perm.key;

	rc = avc_has_perm(sid, isec->sid, SECCLASS_SEM,
			  SEM__CREATE, &ad);
	if (rc) {
		ipc_free_security(&sma->sem_perm);
		return rc;
	}
	return 0;
}

static void selinux_sem_free_security(struct sem_array *sma)
{
	ipc_free_security(&sma->sem_perm);
}

static int selinux_sem_associate(struct sem_array *sma, int semflg)
{
	struct ipc_security_struct *isec;
	struct avc_audit_data ad;
	u32 sid = current_sid();

	isec = sma->sem_perm.security;

	AVC_AUDIT_DATA_INIT(&ad, IPC);
	ad.u.ipc_id = sma->sem_perm.key;

	return avc_has_perm(sid, isec->sid, SECCLASS_SEM,
			    SEM__ASSOCIATE, &ad);
}

/* Note, at this point, sma is locked down */
static int selinux_sem_semctl(struct sem_array *sma, int cmd)
{
	int err;
	u32 perms;

	switch (cmd) {
	case IPC_INFO:
	case SEM_INFO:
		/* No specific object, just general system-wide information. */
		return task_has_system(current, SYSTEM__IPC_INFO);
	case GETPID:
	case GETNCNT:
	case GETZCNT:
		perms = SEM__GETATTR;
		break;
	case GETVAL:
	case GETALL:
		perms = SEM__READ;
		break;
	case SETVAL:
	case SETALL:
		perms = SEM__WRITE;
		break;
	case IPC_RMID:
		perms = SEM__DESTROY;
		break;
	case IPC_SET:
		perms = SEM__SETATTR;
		break;
	case IPC_STAT:
	case SEM_STAT:
		perms = SEM__GETATTR | SEM__ASSOCIATE;
		break;
	default:
		return 0;
	}

	err = ipc_has_perm(&sma->sem_perm, perms);
	return err;
}

static int selinux_sem_semop(struct sem_array *sma,
			     struct sembuf *sops, unsigned nsops, int alter)
{
	u32 perms;

	if (alter)
		perms = SEM__READ | SEM__WRITE;
	else
		perms = SEM__READ;

	return ipc_has_perm(&sma->sem_perm, perms);
}

static int selinux_ipc_permission(struct kern_ipc_perm *ipcp, short flag)
{
	u32 av = 0;

	av = 0;
	if (flag & S_IRUGO)
		av |= IPC__UNIX_READ;
	if (flag & S_IWUGO)
		av |= IPC__UNIX_WRITE;

	if (av == 0)
		return 0;

	return ipc_has_perm(ipcp, av);
}

static void selinux_ipc_getsecid(struct kern_ipc_perm *ipcp, u32 *secid)
{
	struct ipc_security_struct *isec = ipcp->security;
	*secid = isec->sid;
}

static void selinux_d_instantiate(struct dentry *dentry, struct inode *inode)
{
	if (inode)
		inode_doinit_with_dentry(inode, dentry);
}

static int selinux_getprocattr(struct task_struct *p,
			       char *name, char **value)
{
	const struct task_security_struct *__tsec;
	u32 sid;
	int error;
	unsigned len;

	if (current != p) {
		error = current_has_perm(p, PROCESS__GETATTR);
		if (error)
			return error;
	}

	rcu_read_lock();
	__tsec = __task_cred(p)->security;

	if (!strcmp(name, "current"))
		sid = __tsec->sid;
	else if (!strcmp(name, "prev"))
		sid = __tsec->osid;
	else if (!strcmp(name, "exec"))
		sid = __tsec->exec_sid;
	else if (!strcmp(name, "fscreate"))
		sid = __tsec->create_sid;
	else if (!strcmp(name, "keycreate"))
		sid = __tsec->keycreate_sid;
	else if (!strcmp(name, "sockcreate"))
		sid = __tsec->sockcreate_sid;
	else
		goto invalid;
	rcu_read_unlock();

	if (!sid)
		return 0;

	error = security_sid_to_context(sid, value, &len);
	if (error)
		return error;
	return len;

invalid:
	rcu_read_unlock();
	return -EINVAL;
}

static int selinux_setprocattr(struct task_struct *p,
			       char *name, void *value, size_t size)
{
	struct task_security_struct *tsec;
	struct task_struct *tracer;
	struct cred *new;
	u32 sid = 0, ptsid;
	int error;
	char *str = value;

	if (current != p) {
		/* SELinux only allows a process to change its own
		   security attributes. */
		return -EACCES;
	}

	/*
	 * Basic control over ability to set these attributes at all.
	 * current == p, but we'll pass them separately in case the
	 * above restriction is ever removed.
	 */
	if (!strcmp(name, "exec"))
		error = current_has_perm(p, PROCESS__SETEXEC);
	else if (!strcmp(name, "fscreate"))
		error = current_has_perm(p, PROCESS__SETFSCREATE);
	else if (!strcmp(name, "keycreate"))
		error = current_has_perm(p, PROCESS__SETKEYCREATE);
	else if (!strcmp(name, "sockcreate"))
		error = current_has_perm(p, PROCESS__SETSOCKCREATE);
	else if (!strcmp(name, "current"))
		error = current_has_perm(p, PROCESS__SETCURRENT);
	else
		error = -EINVAL;
	if (error)
		return error;

	/* Obtain a SID for the context, if one was specified. */
	if (size && str[1] && str[1] != '\n') {
		if (str[size-1] == '\n') {
			str[size-1] = 0;
			size--;
		}
		error = security_context_to_sid(value, size, &sid);
		if (error == -EINVAL && !strcmp(name, "fscreate")) {
			if (!capable(CAP_MAC_ADMIN))
				return error;
			error = security_context_to_sid_force(value, size,
							      &sid);
		}
		if (error)
			return error;
	}

	new = prepare_creds();
	if (!new)
		return -ENOMEM;

	/* Permission checking based on the specified context is
	   performed during the actual operation (execve,
	   open/mkdir/...), when we know the full context of the
	   operation.  See selinux_bprm_set_creds for the execve
	   checks and may_create for the file creation checks. The
	   operation will then fail if the context is not permitted. */
	tsec = new->security;
	if (!strcmp(name, "exec")) {
		tsec->exec_sid = sid;
	} else if (!strcmp(name, "fscreate")) {
		tsec->create_sid = sid;
	} else if (!strcmp(name, "keycreate")) {
		error = may_create_key(sid, p);
		if (error)
			goto abort_change;
		tsec->keycreate_sid = sid;
	} else if (!strcmp(name, "sockcreate")) {
		tsec->sockcreate_sid = sid;
	} else if (!strcmp(name, "current")) {
		error = -EINVAL;
		if (sid == 0)
			goto abort_change;

		/* Only allow single threaded processes to change context */
		error = -EPERM;
		if (!is_single_threaded(p)) {
			error = security_bounded_transition(tsec->sid, sid);
			if (error)
				goto abort_change;
		}

		/* Check permissions for the transition. */
		error = avc_has_perm(tsec->sid, sid, SECCLASS_PROCESS,
				     PROCESS__DYNTRANSITION, NULL);
		if (error)
			goto abort_change;

		/* Check for ptracing, and update the task SID if ok.
		   Otherwise, leave SID unchanged and fail. */
		ptsid = 0;
		task_lock(p);
		tracer = tracehook_tracer_task(p);
		if (tracer)
			ptsid = task_sid(tracer);
		task_unlock(p);

		if (tracer) {
			error = avc_has_perm(ptsid, sid, SECCLASS_PROCESS,
					     PROCESS__PTRACE, NULL);
			if (error)
				goto abort_change;
		}

		tsec->sid = sid;
	} else {
		error = -EINVAL;
		goto abort_change;
	}

	commit_creds(new);
	return size;

abort_change:
	abort_creds(new);
	return error;
}

static int selinux_secid_to_secctx(u32 secid, char **secdata, u32 *seclen)
{
	return security_sid_to_context(secid, secdata, seclen);
}

static int selinux_secctx_to_secid(const char *secdata, u32 seclen, u32 *secid)
{
	return security_context_to_sid(secdata, seclen, secid);
}

static void selinux_release_secctx(char *secdata, u32 seclen)
{
	kfree(secdata);
}

#ifdef CONFIG_KEYS

static int selinux_key_alloc(struct key *k, const struct cred *cred,
			     unsigned long flags)
{
	const struct task_security_struct *tsec;
	struct key_security_struct *ksec;

	ksec = kzalloc(sizeof(struct key_security_struct), GFP_KERNEL);
	if (!ksec)
		return -ENOMEM;

	tsec = cred->security;
	if (tsec->keycreate_sid)
		ksec->sid = tsec->keycreate_sid;
	else
		ksec->sid = tsec->sid;

	k->security = ksec;
	return 0;
}

static void selinux_key_free(struct key *k)
{
	struct key_security_struct *ksec = k->security;

	k->security = NULL;
	kfree(ksec);
}

static int selinux_key_permission(key_ref_t key_ref,
				  const struct cred *cred,
				  key_perm_t perm)
{
	struct key *key;
	struct key_security_struct *ksec;
	u32 sid;

	/* if no specific permissions are requested, we skip the
	   permission check. No serious, additional covert channels
	   appear to be created. */
	if (perm == 0)
		return 0;

	sid = cred_sid(cred);

	key = key_ref_to_ptr(key_ref);
	ksec = key->security;

	return avc_has_perm(sid, ksec->sid, SECCLASS_KEY, perm, NULL);
}

static int selinux_key_getsecurity(struct key *key, char **_buffer)
{
	struct key_security_struct *ksec = key->security;
	char *context = NULL;
	unsigned len;
	int rc;

	rc = security_sid_to_context(ksec->sid, &context, &len);
	if (!rc)
		rc = len;
	*_buffer = context;
	return rc;
}

#endif

static struct security_operations selinux_ops = {
	.name =				"selinux",

	.ptrace_may_access =		selinux_ptrace_may_access,
	.ptrace_traceme =		selinux_ptrace_traceme,
	.capget =			selinux_capget,
	.capset =			selinux_capset,
	.sysctl =			selinux_sysctl,
	.capable =			selinux_capable,
	.quotactl =			selinux_quotactl,
	.quota_on =			selinux_quota_on,
	.syslog =			selinux_syslog,
	.vm_enough_memory =		selinux_vm_enough_memory,

	.netlink_send =			selinux_netlink_send,
	.netlink_recv =			selinux_netlink_recv,

	.bprm_set_creds =		selinux_bprm_set_creds,
	.bprm_check_security =		selinux_bprm_check_security,
	.bprm_committing_creds =	selinux_bprm_committing_creds,
	.bprm_committed_creds =		selinux_bprm_committed_creds,
	.bprm_secureexec =		selinux_bprm_secureexec,

	.sb_alloc_security =		selinux_sb_alloc_security,
	.sb_free_security =		selinux_sb_free_security,
	.sb_copy_data =			selinux_sb_copy_data,
	.sb_kern_mount =		selinux_sb_kern_mount,
	.sb_show_options =		selinux_sb_show_options,
	.sb_statfs =			selinux_sb_statfs,
	.sb_mount =			selinux_mount,
	.sb_umount =			selinux_umount,
	.sb_set_mnt_opts =		selinux_set_mnt_opts,
	.sb_clone_mnt_opts =		selinux_sb_clone_mnt_opts,
	.sb_parse_opts_str = 		selinux_parse_opts_str,


	.inode_alloc_security =		selinux_inode_alloc_security,
	.inode_free_security =		selinux_inode_free_security,
	.inode_init_security =		selinux_inode_init_security,
	.inode_create =			selinux_inode_create,
	.inode_link =			selinux_inode_link,
	.inode_unlink =			selinux_inode_unlink,
	.inode_symlink =		selinux_inode_symlink,
	.inode_mkdir =			selinux_inode_mkdir,
	.inode_rmdir =			selinux_inode_rmdir,
	.inode_mknod =			selinux_inode_mknod,
	.inode_rename =			selinux_inode_rename,
	.inode_readlink =		selinux_inode_readlink,
	.inode_follow_link =		selinux_inode_follow_link,
	.inode_permission =		selinux_inode_permission,
	.inode_setattr =		selinux_inode_setattr,
	.inode_getattr =		selinux_inode_getattr,
	.inode_setxattr =		selinux_inode_setxattr,
	.inode_post_setxattr =		selinux_inode_post_setxattr,
	.inode_getxattr =		selinux_inode_getxattr,
	.inode_listxattr =		selinux_inode_listxattr,
	.inode_removexattr =		selinux_inode_removexattr,
	.inode_getsecurity =		selinux_inode_getsecurity,
	.inode_setsecurity =		selinux_inode_setsecurity,
	.inode_listsecurity =		selinux_inode_listsecurity,
	.inode_need_killpriv =		selinux_inode_need_killpriv,
	.inode_killpriv =		selinux_inode_killpriv,
	.inode_getsecid =		selinux_inode_getsecid,

	.file_permission =		selinux_file_permission,
	.file_alloc_security =		selinux_file_alloc_security,
	.file_free_security =		selinux_file_free_security,
	.file_ioctl =			selinux_file_ioctl,
	.file_mmap =			selinux_file_mmap,
	.file_mprotect =		selinux_file_mprotect,
	.file_lock =			selinux_file_lock,
	.file_fcntl =			selinux_file_fcntl,
	.file_set_fowner =		selinux_file_set_fowner,
	.file_send_sigiotask =		selinux_file_send_sigiotask,
	.file_receive =			selinux_file_receive,

	.dentry_open =			selinux_dentry_open,

	.task_create =			selinux_task_create,
	.cred_free =			selinux_cred_free,
	.cred_prepare =			selinux_cred_prepare,
	.cred_commit =			selinux_cred_commit,
	.kernel_act_as =		selinux_kernel_act_as,
	.kernel_create_files_as =	selinux_kernel_create_files_as,
	.task_setuid =			selinux_task_setuid,
	.task_fix_setuid =		selinux_task_fix_setuid,
	.task_setgid =			selinux_task_setgid,
	.task_setpgid =			selinux_task_setpgid,
	.task_getpgid =			selinux_task_getpgid,
	.task_getsid =			selinux_task_getsid,
	.task_getsecid =		selinux_task_getsecid,
	.task_setgroups =		selinux_task_setgroups,
	.task_setnice =			selinux_task_setnice,
	.task_setioprio =		selinux_task_setioprio,
	.task_getioprio =		selinux_task_getioprio,
	.task_setrlimit =		selinux_task_setrlimit,
	.task_setscheduler =		selinux_task_setscheduler,
	.task_getscheduler =		selinux_task_getscheduler,
	.task_movememory =		selinux_task_movememory,
	.task_kill =			selinux_task_kill,
	.task_wait =			selinux_task_wait,
	.task_prctl =			selinux_task_prctl,
	.task_to_inode =		selinux_task_to_inode,

	.ipc_permission =		selinux_ipc_permission,
	.ipc_getsecid =			selinux_ipc_getsecid,

	.msg_msg_alloc_security =	selinux_msg_msg_alloc_security,
	.msg_msg_free_security =	selinux_msg_msg_free_security,

	.msg_queue_alloc_security =	selinux_msg_queue_alloc_security,
	.msg_queue_free_security =	selinux_msg_queue_free_security,
	.msg_queue_associate =		selinux_msg_queue_associate,
	.msg_queue_msgctl =		selinux_msg_queue_msgctl,
	.msg_queue_msgsnd =		selinux_msg_queue_msgsnd,
	.msg_queue_msgrcv =		selinux_msg_queue_msgrcv,

	.shm_alloc_security =		selinux_shm_alloc_security,
	.shm_free_security =		selinux_shm_free_security,
	.shm_associate =		selinux_shm_associate,
	.shm_shmctl =			selinux_shm_shmctl,
	.shm_shmat =			selinux_shm_shmat,

	.sem_alloc_security =		selinux_sem_alloc_security,
	.sem_free_security =		selinux_sem_free_security,
	.sem_associate =		selinux_sem_associate,
	.sem_semctl =			selinux_sem_semctl,
	.sem_semop =			selinux_sem_semop,

	.d_instantiate =		selinux_d_instantiate,

	.getprocattr =			selinux_getprocattr,
	.setprocattr =			selinux_setprocattr,

	.secid_to_secctx =		selinux_secid_to_secctx,
	.secctx_to_secid =		selinux_secctx_to_secid,
	.release_secctx =		selinux_release_secctx,

	.unix_stream_connect =		selinux_socket_unix_stream_connect,
	.unix_may_send =		selinux_socket_unix_may_send,

	.socket_create =		selinux_socket_create,
	.socket_post_create =		selinux_socket_post_create,
	.socket_bind =			selinux_socket_bind,
	.socket_connect =		selinux_socket_connect,
	.socket_listen =		selinux_socket_listen,
	.socket_accept =		selinux_socket_accept,
	.socket_sendmsg =		selinux_socket_sendmsg,
	.socket_recvmsg =		selinux_socket_recvmsg,
	.socket_getsockname =		selinux_socket_getsockname,
	.socket_getpeername =		selinux_socket_getpeername,
	.socket_getsockopt =		selinux_socket_getsockopt,
	.socket_setsockopt =		selinux_socket_setsockopt,
	.socket_shutdown =		selinux_socket_shutdown,
	.socket_sock_rcv_skb =		selinux_socket_sock_rcv_skb,
	.socket_getpeersec_stream =	selinux_socket_getpeersec_stream,
	.socket_getpeersec_dgram =	selinux_socket_getpeersec_dgram,
	.sk_alloc_security =		selinux_sk_alloc_security,
	.sk_free_security =		selinux_sk_free_security,
	.sk_clone_security =		selinux_sk_clone_security,
	.sk_getsecid =			selinux_sk_getsecid,
	.sock_graft =			selinux_sock_graft,
	.inet_conn_request =		selinux_inet_conn_request,
	.inet_csk_clone =		selinux_inet_csk_clone,
	.inet_conn_established =	selinux_inet_conn_established,
	.req_classify_flow =		selinux_req_classify_flow,

#ifdef CONFIG_SECURITY_NETWORK_XFRM
	.xfrm_policy_alloc_security =	selinux_xfrm_policy_alloc,
	.xfrm_policy_clone_security =	selinux_xfrm_policy_clone,
	.xfrm_policy_free_security =	selinux_xfrm_policy_free,
	.xfrm_policy_delete_security =	selinux_xfrm_policy_delete,
	.xfrm_state_alloc_security =	selinux_xfrm_state_alloc,
	.xfrm_state_free_security =	selinux_xfrm_state_free,
	.xfrm_state_delete_security =	selinux_xfrm_state_delete,
	.xfrm_policy_lookup =		selinux_xfrm_policy_lookup,
	.xfrm_state_pol_flow_match =	selinux_xfrm_state_pol_flow_match,
	.xfrm_decode_session =		selinux_xfrm_decode_session,
#endif

#ifdef CONFIG_KEYS
	.key_alloc =			selinux_key_alloc,
	.key_free =			selinux_key_free,
	.key_permission =		selinux_key_permission,
	.key_getsecurity =		selinux_key_getsecurity,
#endif

#ifdef CONFIG_AUDIT
	.audit_rule_init =		selinux_audit_rule_init,
	.audit_rule_known =		selinux_audit_rule_known,
	.audit_rule_match =		selinux_audit_rule_match,
	.audit_rule_free =		selinux_audit_rule_free,
#endif
};

static __init int selinux_init(void)
{
	if (!security_module_enable(&selinux_ops)) {
		selinux_enabled = 0;
		return 0;
	}

	if (!selinux_enabled) {
		printk(KERN_INFO "SELinux:  Disabled at boot.\n");
		return 0;
	}

	printk(KERN_INFO "SELinux:  Initializing.\n");

	/* Set the security state for the initial task. */
	cred_init_security();

	sel_inode_cache = kmem_cache_create("selinux_inode_security",
					    sizeof(struct inode_security_struct),
					    0, SLAB_PANIC, NULL);
	avc_init();

	secondary_ops = security_ops;
	if (!secondary_ops)
		panic("SELinux: No initial security operations\n");
	if (register_security(&selinux_ops))
		panic("SELinux: Unable to register with kernel.\n");

	if (selinux_enforcing)
		printk(KERN_DEBUG "SELinux:  Starting in enforcing mode\n");
	else
		printk(KERN_DEBUG "SELinux:  Starting in permissive mode\n");

	return 0;
}

void selinux_complete_init(void)
{
	printk(KERN_DEBUG "SELinux:  Completing initialization.\n");

	/* Set up any superblocks initialized prior to the policy load. */
	printk(KERN_DEBUG "SELinux:  Setting up existing superblocks.\n");
	spin_lock(&sb_lock);
	spin_lock(&sb_security_lock);
next_sb:
	if (!list_empty(&superblock_security_head)) {
		struct superblock_security_struct *sbsec =
				list_entry(superblock_security_head.next,
					   struct superblock_security_struct,
					   list);
		struct super_block *sb = sbsec->sb;
		sb->s_count++;
		spin_unlock(&sb_security_lock);
		spin_unlock(&sb_lock);
		down_read(&sb->s_umount);
		if (sb->s_root)
			superblock_doinit(sb, NULL);
		drop_super(sb);
		spin_lock(&sb_lock);
		spin_lock(&sb_security_lock);
		list_del_init(&sbsec->list);
		goto next_sb;
	}
	spin_unlock(&sb_security_lock);
	spin_unlock(&sb_lock);
}

/* SELinux requires early initialization in order to label
   all processes and objects when they are created. */
security_initcall(selinux_init);

#if defined(CONFIG_NETFILTER)

static struct nf_hook_ops selinux_ipv4_ops[] = {
	{
		.hook =		selinux_ipv4_postroute,
		.owner =	THIS_MODULE,
		.pf =		PF_INET,
		.hooknum =	NF_INET_POST_ROUTING,
		.priority =	NF_IP_PRI_SELINUX_LAST,
	},
	{
		.hook =		selinux_ipv4_forward,
		.owner =	THIS_MODULE,
		.pf =		PF_INET,
		.hooknum =	NF_INET_FORWARD,
		.priority =	NF_IP_PRI_SELINUX_FIRST,
	},
	{
		.hook =		selinux_ipv4_output,
		.owner =	THIS_MODULE,
		.pf =		PF_INET,
		.hooknum =	NF_INET_LOCAL_OUT,
		.priority =	NF_IP_PRI_SELINUX_FIRST,
	}
};

#if defined(CONFIG_IPV6) || defined(CONFIG_IPV6_MODULE)

static struct nf_hook_ops selinux_ipv6_ops[] = {
	{
		.hook =		selinux_ipv6_postroute,
		.owner =	THIS_MODULE,
		.pf =		PF_INET6,
		.hooknum =	NF_INET_POST_ROUTING,
		.priority =	NF_IP6_PRI_SELINUX_LAST,
	},
	{
		.hook =		selinux_ipv6_forward,
		.owner =	THIS_MODULE,
		.pf =		PF_INET6,
		.hooknum =	NF_INET_FORWARD,
		.priority =	NF_IP6_PRI_SELINUX_FIRST,
	}
};

#endif	/* IPV6 */

static int __init selinux_nf_ip_init(void)
{
	int err = 0;

	if (!selinux_enabled)
		goto out;

	printk(KERN_DEBUG "SELinux:  Registering netfilter hooks\n");

	err = nf_register_hooks(selinux_ipv4_ops, ARRAY_SIZE(selinux_ipv4_ops));
	if (err)
		panic("SELinux: nf_register_hooks for IPv4: error %d\n", err);

#if defined(CONFIG_IPV6) || defined(CONFIG_IPV6_MODULE)
	err = nf_register_hooks(selinux_ipv6_ops, ARRAY_SIZE(selinux_ipv6_ops));
	if (err)
		panic("SELinux: nf_register_hooks for IPv6: error %d\n", err);
#endif	/* IPV6 */

out:
	return err;
}

__initcall(selinux_nf_ip_init);

#ifdef CONFIG_SECURITY_SELINUX_DISABLE
static void selinux_nf_ip_exit(void)
{
	printk(KERN_DEBUG "SELinux:  Unregistering netfilter hooks\n");

	nf_unregister_hooks(selinux_ipv4_ops, ARRAY_SIZE(selinux_ipv4_ops));
#if defined(CONFIG_IPV6) || defined(CONFIG_IPV6_MODULE)
	nf_unregister_hooks(selinux_ipv6_ops, ARRAY_SIZE(selinux_ipv6_ops));
#endif	/* IPV6 */
}
#endif

#else /* CONFIG_NETFILTER */

#ifdef CONFIG_SECURITY_SELINUX_DISABLE
#define selinux_nf_ip_exit()
#endif

#endif /* CONFIG_NETFILTER */

#ifdef CONFIG_SECURITY_SELINUX_DISABLE
static int selinux_disabled;

int selinux_disable(void)
{
	extern void exit_sel_fs(void);

	if (ss_initialized) {
		/* Not permitted after initial policy load. */
		return -EINVAL;
	}

	if (selinux_disabled) {
		/* Only do this once. */
		return -EINVAL;
	}

	printk(KERN_INFO "SELinux:  Disabled at runtime.\n");

	selinux_disabled = 1;
	selinux_enabled = 0;

	/* Reset security_ops to the secondary module, dummy or capability. */
	security_ops = secondary_ops;

	/* Unregister netfilter hooks. */
	selinux_nf_ip_exit();

	/* Unregister selinuxfs. */
	exit_sel_fs();

	return 0;
}
#endif<|MERGE_RESOLUTION|>--- conflicted
+++ resolved
@@ -2690,13 +2690,8 @@
 		return 0;
 	}
 
-<<<<<<< HEAD
-	return inode_has_perm(current, inode,
+	return inode_has_perm(cred, inode,
 			      file_mask_to_av(inode->i_mode, mask), NULL);
-=======
-	return inode_has_perm(cred, inode,
-			      open_file_mask_to_av(inode->i_mode, mask), NULL);
->>>>>>> 1be293b2
 }
 
 static int selinux_inode_setattr(struct dentry *dentry, struct iattr *iattr)
@@ -3229,11 +3224,7 @@
 	 * new inode label or new policy.
 	 * This check is not redundant - do not remove.
 	 */
-<<<<<<< HEAD
-	return inode_has_perm(current, inode, open_file_to_av(file), NULL);
-=======
-	return inode_has_perm(cred, inode, file_to_av(file), NULL);
->>>>>>> 1be293b2
+	return inode_has_perm(cred, inode, open_file_to_av(file), NULL);
 }
 
 /* task security operations */
