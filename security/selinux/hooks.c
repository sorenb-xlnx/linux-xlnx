--- conflicted
+++ resolved
@@ -2331,12 +2331,8 @@
 {
 	const struct task_security_struct *tsec = current_security();
 	struct itimerval itimer;
-<<<<<<< HEAD
-	struct bprm_security_struct *bsec;
 	struct sighand_struct *psig;
-=======
 	u32 osid, sid;
->>>>>>> ee28143c
 	int rc, i;
 	unsigned long flags;
 
@@ -2703,13 +2699,8 @@
 		return 0;
 	}
 
-<<<<<<< HEAD
-	return inode_has_perm(current, inode,
+	return inode_has_perm(cred, inode,
 			      file_mask_to_av(inode->i_mode, mask), NULL);
-=======
-	return inode_has_perm(cred, inode,
-			      open_file_mask_to_av(inode->i_mode, mask), NULL);
->>>>>>> ee28143c
 }
 
 static int selinux_inode_setattr(struct dentry *dentry, struct iattr *iattr)
@@ -3242,11 +3233,7 @@
 	 * new inode label or new policy.
 	 * This check is not redundant - do not remove.
 	 */
-<<<<<<< HEAD
-	return inode_has_perm(current, inode, open_file_to_av(file), NULL);
-=======
-	return inode_has_perm(cred, inode, file_to_av(file), NULL);
->>>>>>> ee28143c
+	return inode_has_perm(cred, inode, open_file_to_av(file), NULL);
 }
 
 /* task security operations */
