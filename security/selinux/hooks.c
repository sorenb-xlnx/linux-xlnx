--- conflicted
+++ resolved
@@ -1811,22 +1811,12 @@
 		return rc;
 
 	if (mode == PTRACE_MODE_READ) {
-<<<<<<< HEAD
-		struct task_security_struct *tsec = current->security;
-		struct task_security_struct *csec = child->security;
-		return avc_has_perm(tsec->sid, csec->sid,
-				    SECCLASS_FILE, FILE__READ, NULL);
-	}
-
-	return task_has_perm(current, child, PROCESS__PTRACE);
-=======
 		u32 sid = current_sid();
 		u32 csid = task_sid(child);
 		return avc_has_perm(sid, csid, SECCLASS_FILE, FILE__READ, NULL);
 	}
 
 	return current_has_perm(child, PROCESS__PTRACE);
->>>>>>> 353d3769
 }
 
 static int selinux_ptrace_traceme(struct task_struct *parent)
@@ -5441,39 +5431,19 @@
 	} else if (!strcmp(name, "current")) {
 		error = -EINVAL;
 		if (sid == 0)
-<<<<<<< HEAD
-			return -EINVAL;
+			goto abort_change;
+
 		/*
 		 * SELinux allows to change context in the following case only.
 		 *  - Single threaded processes.
 		 *  - Multi threaded processes intend to change its context into
 		 *    more restricted domain (defined by TYPEBOUNDS statement).
 		 */
-		if (atomic_read(&p->mm->mm_users) != 1) {
-			struct task_struct *g, *t;
-			struct mm_struct *mm = p->mm;
-			read_lock(&tasklist_lock);
-			do_each_thread(g, t) {
-				if (t->mm == mm && t != p) {
-					read_unlock(&tasklist_lock);
-					error = security_bounded_transition(tsec->sid, sid);
-					if (!error)
-						goto boundary_ok;
-
-					return error;
-				}
-			} while_each_thread(g, t);
-			read_unlock(&tasklist_lock);
+		if (!is_single_threaded(p)) {
+			error = security_bounded_transition(tsec->sid, sid);
+			if (error)
+				goto abort_change;
 		}
-boundary_ok:
-=======
-			goto abort_change;
-
-		/* Only allow single threaded processes to change context */
-		error = -EPERM;
-		if (!is_single_threaded(p))
-			goto abort_change;
->>>>>>> 353d3769
 
 		/* Check permissions for the transition. */
 		error = avc_has_perm(tsec->sid, sid, SECCLASS_PROCESS,
