--- conflicted
+++ resolved
@@ -713,14 +713,9 @@
 		goto out;
 	}
 
-<<<<<<< HEAD
-	if (strcmp(sb->s_type->name, "proc") == 0)
-		sbsec->flags |= SE_SBPROC;
-=======
 	/* "proc", "proc/net" */
 	if (strncmp(sb->s_type->name, "proc", 4) == 0)
-		sbsec->proc = 1;
->>>>>>> 5397a83c
+		sbsec->flags |= SE_SBPROC;
 
 	/* Determine the labeling behavior to use for this filesystem type. */
 	rc = security_fs_use((sbsec->flags & SE_SBPROC) ? "proc" : sb->s_type->name, &sbsec->behavior, &sbsec->sid);
