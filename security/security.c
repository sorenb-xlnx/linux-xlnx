/*
 * Security plug functions
 *
 * Copyright (C) 2001 WireX Communications, Inc <chris@wirex.com>
 * Copyright (C) 2001-2002 Greg Kroah-Hartman <greg@kroah.com>
 * Copyright (C) 2001 Networks Associates Technology, Inc <ssmalley@nai.com>
 *
 *	This program is free software; you can redistribute it and/or modify
 *	it under the terms of the GNU General Public License as published by
 *	the Free Software Foundation; either version 2 of the License, or
 *	(at your option) any later version.
 */

#include <linux/capability.h>
#include <linux/module.h>
#include <linux/init.h>
#include <linux/kernel.h>
#include <linux/security.h>

/* Boot-time LSM user choice */
static __initdata char chosen_lsm[SECURITY_NAME_MAX + 1];

/* things that live in capability.c */
extern struct security_operations default_security_ops;
extern void security_fixup_ops(struct security_operations *ops);

struct security_operations *security_ops;	/* Initialized to NULL */

/* amount of vm to protect from userspace access */
unsigned long mmap_min_addr = CONFIG_SECURITY_DEFAULT_MMAP_MIN_ADDR;

static inline int verify(struct security_operations *ops)
{
	/* verify the security_operations structure exists */
	if (!ops)
		return -EINVAL;
	security_fixup_ops(ops);
	return 0;
}

static void __init do_security_initcalls(void)
{
	initcall_t *call;
	call = __security_initcall_start;
	while (call < __security_initcall_end) {
		(*call) ();
		call++;
	}
}

/**
 * security_init - initializes the security framework
 *
 * This should be called early in the kernel initialization sequence.
 */
int __init security_init(void)
{
	printk(KERN_INFO "Security Framework initialized\n");

	security_fixup_ops(&default_security_ops);
	security_ops = &default_security_ops;
	do_security_initcalls();

	return 0;
}

/* Save user chosen LSM */
static int __init choose_lsm(char *str)
{
	strncpy(chosen_lsm, str, SECURITY_NAME_MAX);
	return 1;
}
__setup("security=", choose_lsm);

/**
 * security_module_enable - Load given security module on boot ?
 * @ops: a pointer to the struct security_operations that is to be checked.
 *
 * Each LSM must pass this method before registering its own operations
 * to avoid security registration races. This method may also be used
 * to check if your LSM is currently loaded during kernel initialization.
 *
 * Return true if:
 *	-The passed LSM is the one chosen by user at boot time,
 *	-or user didn't specify a specific LSM and we're the first to ask
 *	 for registration permission,
 *	-or the passed LSM is currently loaded.
 * Otherwise, return false.
 */
int __init security_module_enable(struct security_operations *ops)
{
	if (!*chosen_lsm)
		strncpy(chosen_lsm, ops->name, SECURITY_NAME_MAX);
	else if (strncmp(ops->name, chosen_lsm, SECURITY_NAME_MAX))
		return 0;

	return 1;
}

/**
 * register_security - registers a security framework with the kernel
 * @ops: a pointer to the struct security_options that is to be registered
 *
 * This function allows a security module to register itself with the
 * kernel security subsystem.  Some rudimentary checking is done on the @ops
 * value passed to this function. You'll need to check first if your LSM
 * is allowed to register its @ops by calling security_module_enable(@ops).
 *
 * If there is already a security module registered with the kernel,
 * an error will be returned.  Otherwise %0 is returned on success.
 */
int register_security(struct security_operations *ops)
{
	if (verify(ops)) {
		printk(KERN_DEBUG "%s could not verify "
		       "security_operations structure.\n", __func__);
		return -EINVAL;
	}

	if (security_ops != &default_security_ops)
		return -EAGAIN;

	security_ops = ops;

	return 0;
}

/* Security operations */

int security_ptrace_may_access(struct task_struct *child, unsigned int mode)
{
	return security_ops->ptrace_may_access(child, mode);
}

int security_ptrace_traceme(struct task_struct *parent)
{
	return security_ops->ptrace_traceme(parent);
}

int security_capget(struct task_struct *target,
		     kernel_cap_t *effective,
		     kernel_cap_t *inheritable,
		     kernel_cap_t *permitted)
{
	return security_ops->capget(target, effective, inheritable, permitted);
}

int security_capset(struct cred *new, const struct cred *old,
		    const kernel_cap_t *effective,
		    const kernel_cap_t *inheritable,
		    const kernel_cap_t *permitted)
{
	return security_ops->capset(new, old,
				    effective, inheritable, permitted);
}

int security_capable(struct task_struct *tsk, int cap)
{
	return security_ops->capable(tsk, cap);
}

int security_acct(struct file *file)
{
	return security_ops->acct(file);
}

int security_sysctl(struct ctl_table *table, int op)
{
	return security_ops->sysctl(table, op);
}

int security_quotactl(int cmds, int type, int id, struct super_block *sb)
{
	return security_ops->quotactl(cmds, type, id, sb);
}

int security_quota_on(struct dentry *dentry)
{
	return security_ops->quota_on(dentry);
}

int security_syslog(int type)
{
	return security_ops->syslog(type);
}

int security_settime(struct timespec *ts, struct timezone *tz)
{
	return security_ops->settime(ts, tz);
}

int security_vm_enough_memory(long pages)
{
	WARN_ON(current->mm == NULL);
	return security_ops->vm_enough_memory(current->mm, pages);
}

int security_vm_enough_memory_mm(struct mm_struct *mm, long pages)
{
	WARN_ON(mm == NULL);
	return security_ops->vm_enough_memory(mm, pages);
}

<<<<<<< HEAD
int security_bprm_set_creds(struct linux_binprm *bprm)
=======
int security_vm_enough_memory_kern(long pages)
{
	/* If current->mm is a kernel thread then we will pass NULL,
	   for this specific case that is fine */
	return security_ops->vm_enough_memory(current->mm, pages);
}

int security_bprm_alloc(struct linux_binprm *bprm)
>>>>>>> 721d5dfe
{
	return security_ops->bprm_set_creds(bprm);
}

int security_bprm_check(struct linux_binprm *bprm)
{
	return security_ops->bprm_check_security(bprm);
}

void security_bprm_committing_creds(struct linux_binprm *bprm)
{
	return security_ops->bprm_committing_creds(bprm);
}

void security_bprm_committed_creds(struct linux_binprm *bprm)
{
	return security_ops->bprm_committed_creds(bprm);
}

int security_bprm_secureexec(struct linux_binprm *bprm)
{
	return security_ops->bprm_secureexec(bprm);
}

int security_sb_alloc(struct super_block *sb)
{
	return security_ops->sb_alloc_security(sb);
}

void security_sb_free(struct super_block *sb)
{
	security_ops->sb_free_security(sb);
}

int security_sb_copy_data(char *orig, char *copy)
{
	return security_ops->sb_copy_data(orig, copy);
}
EXPORT_SYMBOL(security_sb_copy_data);

int security_sb_kern_mount(struct super_block *sb, void *data)
{
	return security_ops->sb_kern_mount(sb, data);
}

int security_sb_show_options(struct seq_file *m, struct super_block *sb)
{
	return security_ops->sb_show_options(m, sb);
}

int security_sb_statfs(struct dentry *dentry)
{
	return security_ops->sb_statfs(dentry);
}

int security_sb_mount(char *dev_name, struct path *path,
                       char *type, unsigned long flags, void *data)
{
	return security_ops->sb_mount(dev_name, path, type, flags, data);
}

int security_sb_check_sb(struct vfsmount *mnt, struct path *path)
{
	return security_ops->sb_check_sb(mnt, path);
}

int security_sb_umount(struct vfsmount *mnt, int flags)
{
	return security_ops->sb_umount(mnt, flags);
}

void security_sb_umount_close(struct vfsmount *mnt)
{
	security_ops->sb_umount_close(mnt);
}

void security_sb_umount_busy(struct vfsmount *mnt)
{
	security_ops->sb_umount_busy(mnt);
}

void security_sb_post_remount(struct vfsmount *mnt, unsigned long flags, void *data)
{
	security_ops->sb_post_remount(mnt, flags, data);
}

void security_sb_post_addmount(struct vfsmount *mnt, struct path *mountpoint)
{
	security_ops->sb_post_addmount(mnt, mountpoint);
}

int security_sb_pivotroot(struct path *old_path, struct path *new_path)
{
	return security_ops->sb_pivotroot(old_path, new_path);
}

void security_sb_post_pivotroot(struct path *old_path, struct path *new_path)
{
	security_ops->sb_post_pivotroot(old_path, new_path);
}

int security_sb_set_mnt_opts(struct super_block *sb,
				struct security_mnt_opts *opts)
{
	return security_ops->sb_set_mnt_opts(sb, opts);
}
EXPORT_SYMBOL(security_sb_set_mnt_opts);

void security_sb_clone_mnt_opts(const struct super_block *oldsb,
				struct super_block *newsb)
{
	security_ops->sb_clone_mnt_opts(oldsb, newsb);
}
EXPORT_SYMBOL(security_sb_clone_mnt_opts);

int security_sb_parse_opts_str(char *options, struct security_mnt_opts *opts)
{
	return security_ops->sb_parse_opts_str(options, opts);
}
EXPORT_SYMBOL(security_sb_parse_opts_str);

int security_inode_alloc(struct inode *inode)
{
	inode->i_security = NULL;
	return security_ops->inode_alloc_security(inode);
}

void security_inode_free(struct inode *inode)
{
	security_ops->inode_free_security(inode);
}

int security_inode_init_security(struct inode *inode, struct inode *dir,
				  char **name, void **value, size_t *len)
{
	if (unlikely(IS_PRIVATE(inode)))
		return -EOPNOTSUPP;
	return security_ops->inode_init_security(inode, dir, name, value, len);
}
EXPORT_SYMBOL(security_inode_init_security);

int security_inode_create(struct inode *dir, struct dentry *dentry, int mode)
{
	if (unlikely(IS_PRIVATE(dir)))
		return 0;
	return security_ops->inode_create(dir, dentry, mode);
}

int security_inode_link(struct dentry *old_dentry, struct inode *dir,
			 struct dentry *new_dentry)
{
	if (unlikely(IS_PRIVATE(old_dentry->d_inode)))
		return 0;
	return security_ops->inode_link(old_dentry, dir, new_dentry);
}

int security_inode_unlink(struct inode *dir, struct dentry *dentry)
{
	if (unlikely(IS_PRIVATE(dentry->d_inode)))
		return 0;
	return security_ops->inode_unlink(dir, dentry);
}

int security_inode_symlink(struct inode *dir, struct dentry *dentry,
			    const char *old_name)
{
	if (unlikely(IS_PRIVATE(dir)))
		return 0;
	return security_ops->inode_symlink(dir, dentry, old_name);
}

int security_inode_mkdir(struct inode *dir, struct dentry *dentry, int mode)
{
	if (unlikely(IS_PRIVATE(dir)))
		return 0;
	return security_ops->inode_mkdir(dir, dentry, mode);
}

int security_inode_rmdir(struct inode *dir, struct dentry *dentry)
{
	if (unlikely(IS_PRIVATE(dentry->d_inode)))
		return 0;
	return security_ops->inode_rmdir(dir, dentry);
}

int security_inode_mknod(struct inode *dir, struct dentry *dentry, int mode, dev_t dev)
{
	if (unlikely(IS_PRIVATE(dir)))
		return 0;
	return security_ops->inode_mknod(dir, dentry, mode, dev);
}

int security_inode_rename(struct inode *old_dir, struct dentry *old_dentry,
			   struct inode *new_dir, struct dentry *new_dentry)
{
        if (unlikely(IS_PRIVATE(old_dentry->d_inode) ||
            (new_dentry->d_inode && IS_PRIVATE(new_dentry->d_inode))))
		return 0;
	return security_ops->inode_rename(old_dir, old_dentry,
					   new_dir, new_dentry);
}

int security_inode_readlink(struct dentry *dentry)
{
	if (unlikely(IS_PRIVATE(dentry->d_inode)))
		return 0;
	return security_ops->inode_readlink(dentry);
}

int security_inode_follow_link(struct dentry *dentry, struct nameidata *nd)
{
	if (unlikely(IS_PRIVATE(dentry->d_inode)))
		return 0;
	return security_ops->inode_follow_link(dentry, nd);
}

int security_inode_permission(struct inode *inode, int mask)
{
	if (unlikely(IS_PRIVATE(inode)))
		return 0;
	return security_ops->inode_permission(inode, mask);
}

int security_inode_setattr(struct dentry *dentry, struct iattr *attr)
{
	if (unlikely(IS_PRIVATE(dentry->d_inode)))
		return 0;
	return security_ops->inode_setattr(dentry, attr);
}
EXPORT_SYMBOL_GPL(security_inode_setattr);

int security_inode_getattr(struct vfsmount *mnt, struct dentry *dentry)
{
	if (unlikely(IS_PRIVATE(dentry->d_inode)))
		return 0;
	return security_ops->inode_getattr(mnt, dentry);
}

void security_inode_delete(struct inode *inode)
{
	if (unlikely(IS_PRIVATE(inode)))
		return;
	security_ops->inode_delete(inode);
}

int security_inode_setxattr(struct dentry *dentry, const char *name,
			    const void *value, size_t size, int flags)
{
	if (unlikely(IS_PRIVATE(dentry->d_inode)))
		return 0;
	return security_ops->inode_setxattr(dentry, name, value, size, flags);
}

void security_inode_post_setxattr(struct dentry *dentry, const char *name,
				  const void *value, size_t size, int flags)
{
	if (unlikely(IS_PRIVATE(dentry->d_inode)))
		return;
	security_ops->inode_post_setxattr(dentry, name, value, size, flags);
}

int security_inode_getxattr(struct dentry *dentry, const char *name)
{
	if (unlikely(IS_PRIVATE(dentry->d_inode)))
		return 0;
	return security_ops->inode_getxattr(dentry, name);
}

int security_inode_listxattr(struct dentry *dentry)
{
	if (unlikely(IS_PRIVATE(dentry->d_inode)))
		return 0;
	return security_ops->inode_listxattr(dentry);
}

int security_inode_removexattr(struct dentry *dentry, const char *name)
{
	if (unlikely(IS_PRIVATE(dentry->d_inode)))
		return 0;
	return security_ops->inode_removexattr(dentry, name);
}

int security_inode_need_killpriv(struct dentry *dentry)
{
	return security_ops->inode_need_killpriv(dentry);
}

int security_inode_killpriv(struct dentry *dentry)
{
	return security_ops->inode_killpriv(dentry);
}

int security_inode_getsecurity(const struct inode *inode, const char *name, void **buffer, bool alloc)
{
	if (unlikely(IS_PRIVATE(inode)))
		return 0;
	return security_ops->inode_getsecurity(inode, name, buffer, alloc);
}

int security_inode_setsecurity(struct inode *inode, const char *name, const void *value, size_t size, int flags)
{
	if (unlikely(IS_PRIVATE(inode)))
		return 0;
	return security_ops->inode_setsecurity(inode, name, value, size, flags);
}

int security_inode_listsecurity(struct inode *inode, char *buffer, size_t buffer_size)
{
	if (unlikely(IS_PRIVATE(inode)))
		return 0;
	return security_ops->inode_listsecurity(inode, buffer, buffer_size);
}

void security_inode_getsecid(const struct inode *inode, u32 *secid)
{
	security_ops->inode_getsecid(inode, secid);
}

int security_file_permission(struct file *file, int mask)
{
	return security_ops->file_permission(file, mask);
}

int security_file_alloc(struct file *file)
{
	return security_ops->file_alloc_security(file);
}

void security_file_free(struct file *file)
{
	security_ops->file_free_security(file);
}

int security_file_ioctl(struct file *file, unsigned int cmd, unsigned long arg)
{
	return security_ops->file_ioctl(file, cmd, arg);
}

int security_file_mmap(struct file *file, unsigned long reqprot,
			unsigned long prot, unsigned long flags,
			unsigned long addr, unsigned long addr_only)
{
	return security_ops->file_mmap(file, reqprot, prot, flags, addr, addr_only);
}

int security_file_mprotect(struct vm_area_struct *vma, unsigned long reqprot,
			    unsigned long prot)
{
	return security_ops->file_mprotect(vma, reqprot, prot);
}

int security_file_lock(struct file *file, unsigned int cmd)
{
	return security_ops->file_lock(file, cmd);
}

int security_file_fcntl(struct file *file, unsigned int cmd, unsigned long arg)
{
	return security_ops->file_fcntl(file, cmd, arg);
}

int security_file_set_fowner(struct file *file)
{
	return security_ops->file_set_fowner(file);
}

int security_file_send_sigiotask(struct task_struct *tsk,
				  struct fown_struct *fown, int sig)
{
	return security_ops->file_send_sigiotask(tsk, fown, sig);
}

int security_file_receive(struct file *file)
{
	return security_ops->file_receive(file);
}

int security_dentry_open(struct file *file, const struct cred *cred)
{
	return security_ops->dentry_open(file, cred);
}

int security_task_create(unsigned long clone_flags)
{
	return security_ops->task_create(clone_flags);
}

void security_cred_free(struct cred *cred)
{
	security_ops->cred_free(cred);
}

int security_prepare_creds(struct cred *new, const struct cred *old, gfp_t gfp)
{
	return security_ops->cred_prepare(new, old, gfp);
}

void security_commit_creds(struct cred *new, const struct cred *old)
{
	return security_ops->cred_commit(new, old);
}

int security_kernel_act_as(struct cred *new, u32 secid)
{
	return security_ops->kernel_act_as(new, secid);
}

int security_kernel_create_files_as(struct cred *new, struct inode *inode)
{
	return security_ops->kernel_create_files_as(new, inode);
}

int security_task_setuid(uid_t id0, uid_t id1, uid_t id2, int flags)
{
	return security_ops->task_setuid(id0, id1, id2, flags);
}

int security_task_fix_setuid(struct cred *new, const struct cred *old,
			     int flags)
{
	return security_ops->task_fix_setuid(new, old, flags);
}

int security_task_setgid(gid_t id0, gid_t id1, gid_t id2, int flags)
{
	return security_ops->task_setgid(id0, id1, id2, flags);
}

int security_task_setpgid(struct task_struct *p, pid_t pgid)
{
	return security_ops->task_setpgid(p, pgid);
}

int security_task_getpgid(struct task_struct *p)
{
	return security_ops->task_getpgid(p);
}

int security_task_getsid(struct task_struct *p)
{
	return security_ops->task_getsid(p);
}

void security_task_getsecid(struct task_struct *p, u32 *secid)
{
	security_ops->task_getsecid(p, secid);
}
EXPORT_SYMBOL(security_task_getsecid);

int security_task_setgroups(struct group_info *group_info)
{
	return security_ops->task_setgroups(group_info);
}

int security_task_setnice(struct task_struct *p, int nice)
{
	return security_ops->task_setnice(p, nice);
}

int security_task_setioprio(struct task_struct *p, int ioprio)
{
	return security_ops->task_setioprio(p, ioprio);
}

int security_task_getioprio(struct task_struct *p)
{
	return security_ops->task_getioprio(p);
}

int security_task_setrlimit(unsigned int resource, struct rlimit *new_rlim)
{
	return security_ops->task_setrlimit(resource, new_rlim);
}

int security_task_setscheduler(struct task_struct *p,
				int policy, struct sched_param *lp)
{
	return security_ops->task_setscheduler(p, policy, lp);
}

int security_task_getscheduler(struct task_struct *p)
{
	return security_ops->task_getscheduler(p);
}

int security_task_movememory(struct task_struct *p)
{
	return security_ops->task_movememory(p);
}

int security_task_kill(struct task_struct *p, struct siginfo *info,
			int sig, u32 secid)
{
	return security_ops->task_kill(p, info, sig, secid);
}

int security_task_wait(struct task_struct *p)
{
	return security_ops->task_wait(p);
}

int security_task_prctl(int option, unsigned long arg2, unsigned long arg3,
			 unsigned long arg4, unsigned long arg5)
{
	return security_ops->task_prctl(option, arg2, arg3, arg4, arg5);
}

void security_task_to_inode(struct task_struct *p, struct inode *inode)
{
	security_ops->task_to_inode(p, inode);
}

int security_ipc_permission(struct kern_ipc_perm *ipcp, short flag)
{
	return security_ops->ipc_permission(ipcp, flag);
}

void security_ipc_getsecid(struct kern_ipc_perm *ipcp, u32 *secid)
{
	security_ops->ipc_getsecid(ipcp, secid);
}

int security_msg_msg_alloc(struct msg_msg *msg)
{
	return security_ops->msg_msg_alloc_security(msg);
}

void security_msg_msg_free(struct msg_msg *msg)
{
	security_ops->msg_msg_free_security(msg);
}

int security_msg_queue_alloc(struct msg_queue *msq)
{
	return security_ops->msg_queue_alloc_security(msq);
}

void security_msg_queue_free(struct msg_queue *msq)
{
	security_ops->msg_queue_free_security(msq);
}

int security_msg_queue_associate(struct msg_queue *msq, int msqflg)
{
	return security_ops->msg_queue_associate(msq, msqflg);
}

int security_msg_queue_msgctl(struct msg_queue *msq, int cmd)
{
	return security_ops->msg_queue_msgctl(msq, cmd);
}

int security_msg_queue_msgsnd(struct msg_queue *msq,
			       struct msg_msg *msg, int msqflg)
{
	return security_ops->msg_queue_msgsnd(msq, msg, msqflg);
}

int security_msg_queue_msgrcv(struct msg_queue *msq, struct msg_msg *msg,
			       struct task_struct *target, long type, int mode)
{
	return security_ops->msg_queue_msgrcv(msq, msg, target, type, mode);
}

int security_shm_alloc(struct shmid_kernel *shp)
{
	return security_ops->shm_alloc_security(shp);
}

void security_shm_free(struct shmid_kernel *shp)
{
	security_ops->shm_free_security(shp);
}

int security_shm_associate(struct shmid_kernel *shp, int shmflg)
{
	return security_ops->shm_associate(shp, shmflg);
}

int security_shm_shmctl(struct shmid_kernel *shp, int cmd)
{
	return security_ops->shm_shmctl(shp, cmd);
}

int security_shm_shmat(struct shmid_kernel *shp, char __user *shmaddr, int shmflg)
{
	return security_ops->shm_shmat(shp, shmaddr, shmflg);
}

int security_sem_alloc(struct sem_array *sma)
{
	return security_ops->sem_alloc_security(sma);
}

void security_sem_free(struct sem_array *sma)
{
	security_ops->sem_free_security(sma);
}

int security_sem_associate(struct sem_array *sma, int semflg)
{
	return security_ops->sem_associate(sma, semflg);
}

int security_sem_semctl(struct sem_array *sma, int cmd)
{
	return security_ops->sem_semctl(sma, cmd);
}

int security_sem_semop(struct sem_array *sma, struct sembuf *sops,
			unsigned nsops, int alter)
{
	return security_ops->sem_semop(sma, sops, nsops, alter);
}

void security_d_instantiate(struct dentry *dentry, struct inode *inode)
{
	if (unlikely(inode && IS_PRIVATE(inode)))
		return;
	security_ops->d_instantiate(dentry, inode);
}
EXPORT_SYMBOL(security_d_instantiate);

int security_getprocattr(struct task_struct *p, char *name, char **value)
{
	return security_ops->getprocattr(p, name, value);
}

int security_setprocattr(struct task_struct *p, char *name, void *value, size_t size)
{
	return security_ops->setprocattr(p, name, value, size);
}

int security_netlink_send(struct sock *sk, struct sk_buff *skb)
{
	return security_ops->netlink_send(sk, skb);
}

int security_netlink_recv(struct sk_buff *skb, int cap)
{
	return security_ops->netlink_recv(skb, cap);
}
EXPORT_SYMBOL(security_netlink_recv);

int security_secid_to_secctx(u32 secid, char **secdata, u32 *seclen)
{
	return security_ops->secid_to_secctx(secid, secdata, seclen);
}
EXPORT_SYMBOL(security_secid_to_secctx);

int security_secctx_to_secid(const char *secdata, u32 seclen, u32 *secid)
{
	return security_ops->secctx_to_secid(secdata, seclen, secid);
}
EXPORT_SYMBOL(security_secctx_to_secid);

void security_release_secctx(char *secdata, u32 seclen)
{
	security_ops->release_secctx(secdata, seclen);
}
EXPORT_SYMBOL(security_release_secctx);

#ifdef CONFIG_SECURITY_NETWORK

int security_unix_stream_connect(struct socket *sock, struct socket *other,
				 struct sock *newsk)
{
	return security_ops->unix_stream_connect(sock, other, newsk);
}
EXPORT_SYMBOL(security_unix_stream_connect);

int security_unix_may_send(struct socket *sock,  struct socket *other)
{
	return security_ops->unix_may_send(sock, other);
}
EXPORT_SYMBOL(security_unix_may_send);

int security_socket_create(int family, int type, int protocol, int kern)
{
	return security_ops->socket_create(family, type, protocol, kern);
}

int security_socket_post_create(struct socket *sock, int family,
				int type, int protocol, int kern)
{
	return security_ops->socket_post_create(sock, family, type,
						protocol, kern);
}

int security_socket_bind(struct socket *sock, struct sockaddr *address, int addrlen)
{
	return security_ops->socket_bind(sock, address, addrlen);
}

int security_socket_connect(struct socket *sock, struct sockaddr *address, int addrlen)
{
	return security_ops->socket_connect(sock, address, addrlen);
}

int security_socket_listen(struct socket *sock, int backlog)
{
	return security_ops->socket_listen(sock, backlog);
}

int security_socket_accept(struct socket *sock, struct socket *newsock)
{
	return security_ops->socket_accept(sock, newsock);
}

void security_socket_post_accept(struct socket *sock, struct socket *newsock)
{
	security_ops->socket_post_accept(sock, newsock);
}

int security_socket_sendmsg(struct socket *sock, struct msghdr *msg, int size)
{
	return security_ops->socket_sendmsg(sock, msg, size);
}

int security_socket_recvmsg(struct socket *sock, struct msghdr *msg,
			    int size, int flags)
{
	return security_ops->socket_recvmsg(sock, msg, size, flags);
}

int security_socket_getsockname(struct socket *sock)
{
	return security_ops->socket_getsockname(sock);
}

int security_socket_getpeername(struct socket *sock)
{
	return security_ops->socket_getpeername(sock);
}

int security_socket_getsockopt(struct socket *sock, int level, int optname)
{
	return security_ops->socket_getsockopt(sock, level, optname);
}

int security_socket_setsockopt(struct socket *sock, int level, int optname)
{
	return security_ops->socket_setsockopt(sock, level, optname);
}

int security_socket_shutdown(struct socket *sock, int how)
{
	return security_ops->socket_shutdown(sock, how);
}

int security_sock_rcv_skb(struct sock *sk, struct sk_buff *skb)
{
	return security_ops->socket_sock_rcv_skb(sk, skb);
}
EXPORT_SYMBOL(security_sock_rcv_skb);

int security_socket_getpeersec_stream(struct socket *sock, char __user *optval,
				      int __user *optlen, unsigned len)
{
	return security_ops->socket_getpeersec_stream(sock, optval, optlen, len);
}

int security_socket_getpeersec_dgram(struct socket *sock, struct sk_buff *skb, u32 *secid)
{
	return security_ops->socket_getpeersec_dgram(sock, skb, secid);
}
EXPORT_SYMBOL(security_socket_getpeersec_dgram);

int security_sk_alloc(struct sock *sk, int family, gfp_t priority)
{
	return security_ops->sk_alloc_security(sk, family, priority);
}

void security_sk_free(struct sock *sk)
{
	security_ops->sk_free_security(sk);
}

void security_sk_clone(const struct sock *sk, struct sock *newsk)
{
	security_ops->sk_clone_security(sk, newsk);
}

void security_sk_classify_flow(struct sock *sk, struct flowi *fl)
{
	security_ops->sk_getsecid(sk, &fl->secid);
}
EXPORT_SYMBOL(security_sk_classify_flow);

void security_req_classify_flow(const struct request_sock *req, struct flowi *fl)
{
	security_ops->req_classify_flow(req, fl);
}
EXPORT_SYMBOL(security_req_classify_flow);

void security_sock_graft(struct sock *sk, struct socket *parent)
{
	security_ops->sock_graft(sk, parent);
}
EXPORT_SYMBOL(security_sock_graft);

int security_inet_conn_request(struct sock *sk,
			struct sk_buff *skb, struct request_sock *req)
{
	return security_ops->inet_conn_request(sk, skb, req);
}
EXPORT_SYMBOL(security_inet_conn_request);

void security_inet_csk_clone(struct sock *newsk,
			const struct request_sock *req)
{
	security_ops->inet_csk_clone(newsk, req);
}

void security_inet_conn_established(struct sock *sk,
			struct sk_buff *skb)
{
	security_ops->inet_conn_established(sk, skb);
}

#endif	/* CONFIG_SECURITY_NETWORK */

#ifdef CONFIG_SECURITY_NETWORK_XFRM

int security_xfrm_policy_alloc(struct xfrm_sec_ctx **ctxp, struct xfrm_user_sec_ctx *sec_ctx)
{
	return security_ops->xfrm_policy_alloc_security(ctxp, sec_ctx);
}
EXPORT_SYMBOL(security_xfrm_policy_alloc);

int security_xfrm_policy_clone(struct xfrm_sec_ctx *old_ctx,
			      struct xfrm_sec_ctx **new_ctxp)
{
	return security_ops->xfrm_policy_clone_security(old_ctx, new_ctxp);
}

void security_xfrm_policy_free(struct xfrm_sec_ctx *ctx)
{
	security_ops->xfrm_policy_free_security(ctx);
}
EXPORT_SYMBOL(security_xfrm_policy_free);

int security_xfrm_policy_delete(struct xfrm_sec_ctx *ctx)
{
	return security_ops->xfrm_policy_delete_security(ctx);
}

int security_xfrm_state_alloc(struct xfrm_state *x, struct xfrm_user_sec_ctx *sec_ctx)
{
	return security_ops->xfrm_state_alloc_security(x, sec_ctx, 0);
}
EXPORT_SYMBOL(security_xfrm_state_alloc);

int security_xfrm_state_alloc_acquire(struct xfrm_state *x,
				      struct xfrm_sec_ctx *polsec, u32 secid)
{
	if (!polsec)
		return 0;
	/*
	 * We want the context to be taken from secid which is usually
	 * from the sock.
	 */
	return security_ops->xfrm_state_alloc_security(x, NULL, secid);
}

int security_xfrm_state_delete(struct xfrm_state *x)
{
	return security_ops->xfrm_state_delete_security(x);
}
EXPORT_SYMBOL(security_xfrm_state_delete);

void security_xfrm_state_free(struct xfrm_state *x)
{
	security_ops->xfrm_state_free_security(x);
}

int security_xfrm_policy_lookup(struct xfrm_sec_ctx *ctx, u32 fl_secid, u8 dir)
{
	return security_ops->xfrm_policy_lookup(ctx, fl_secid, dir);
}

int security_xfrm_state_pol_flow_match(struct xfrm_state *x,
				       struct xfrm_policy *xp, struct flowi *fl)
{
	return security_ops->xfrm_state_pol_flow_match(x, xp, fl);
}

int security_xfrm_decode_session(struct sk_buff *skb, u32 *secid)
{
	return security_ops->xfrm_decode_session(skb, secid, 1);
}

void security_skb_classify_flow(struct sk_buff *skb, struct flowi *fl)
{
	int rc = security_ops->xfrm_decode_session(skb, &fl->secid, 0);

	BUG_ON(rc);
}
EXPORT_SYMBOL(security_skb_classify_flow);

#endif	/* CONFIG_SECURITY_NETWORK_XFRM */

#ifdef CONFIG_KEYS

int security_key_alloc(struct key *key, const struct cred *cred,
		       unsigned long flags)
{
	return security_ops->key_alloc(key, cred, flags);
}

void security_key_free(struct key *key)
{
	security_ops->key_free(key);
}

int security_key_permission(key_ref_t key_ref,
			    const struct cred *cred, key_perm_t perm)
{
	return security_ops->key_permission(key_ref, cred, perm);
}

int security_key_getsecurity(struct key *key, char **_buffer)
{
	return security_ops->key_getsecurity(key, _buffer);
}

#endif	/* CONFIG_KEYS */

#ifdef CONFIG_AUDIT

int security_audit_rule_init(u32 field, u32 op, char *rulestr, void **lsmrule)
{
	return security_ops->audit_rule_init(field, op, rulestr, lsmrule);
}

int security_audit_rule_known(struct audit_krule *krule)
{
	return security_ops->audit_rule_known(krule);
}

void security_audit_rule_free(void *lsmrule)
{
	security_ops->audit_rule_free(lsmrule);
}

int security_audit_rule_match(u32 secid, u32 field, u32 op, void *lsmrule,
			      struct audit_context *actx)
{
	return security_ops->audit_rule_match(secid, field, op, lsmrule, actx);
}

#endif /* CONFIG_AUDIT */<|MERGE_RESOLUTION|>--- conflicted
+++ resolved
@@ -201,9 +201,6 @@
 	return security_ops->vm_enough_memory(mm, pages);
 }
 
-<<<<<<< HEAD
-int security_bprm_set_creds(struct linux_binprm *bprm)
-=======
 int security_vm_enough_memory_kern(long pages)
 {
 	/* If current->mm is a kernel thread then we will pass NULL,
@@ -211,8 +208,7 @@
 	return security_ops->vm_enough_memory(current->mm, pages);
 }
 
-int security_bprm_alloc(struct linux_binprm *bprm)
->>>>>>> 721d5dfe
+int security_bprm_set_creds(struct linux_binprm *bprm)
 {
 	return security_ops->bprm_set_creds(bprm);
 }
