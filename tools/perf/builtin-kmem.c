#include "builtin.h"
#include "perf.h"

#include "util/util.h"
#include "util/cache.h"
#include "util/symbol.h"
#include "util/thread.h"
#include "util/header.h"
#include "util/session.h"

#include "util/parse-options.h"
#include "util/trace-event.h"

#include "util/debug.h"

#include <linux/rbtree.h>

struct alloc_stat;
typedef int (*sort_fn_t)(struct alloc_stat *, struct alloc_stat *);

static char const		*input_name = "perf.data";

static int			alloc_flag;
static int			caller_flag;

static int			alloc_lines = -1;
static int			caller_lines = -1;

static bool			raw_ip;

static char			default_sort_order[] = "frag,hit,bytes";

static int			*cpunode_map;
static int			max_cpu_num;

struct alloc_stat {
	u64	call_site;
	u64	ptr;
	u64	bytes_req;
	u64	bytes_alloc;
	u32	hit;
	u32	pingpong;

	short	alloc_cpu;

	struct rb_node node;
};

static struct rb_root root_alloc_stat;
static struct rb_root root_alloc_sorted;
static struct rb_root root_caller_stat;
static struct rb_root root_caller_sorted;

static unsigned long total_requested, total_allocated;
static unsigned long nr_allocs, nr_cross_allocs;

#define PATH_SYS_NODE	"/sys/devices/system/node"

static void init_cpunode_map(void)
{
	FILE *fp;
	int i;

	fp = fopen("/sys/devices/system/cpu/kernel_max", "r");
	if (!fp) {
		max_cpu_num = 4096;
		return;
	}

	if (fscanf(fp, "%d", &max_cpu_num) < 1)
		die("Failed to read 'kernel_max' from sysfs");
	max_cpu_num++;

	cpunode_map = calloc(max_cpu_num, sizeof(int));
	if (!cpunode_map)
		die("calloc");
	for (i = 0; i < max_cpu_num; i++)
		cpunode_map[i] = -1;
	fclose(fp);
}

static void setup_cpunode_map(void)
{
	struct dirent *dent1, *dent2;
	DIR *dir1, *dir2;
	unsigned int cpu, mem;
	char buf[PATH_MAX];

	init_cpunode_map();

	dir1 = opendir(PATH_SYS_NODE);
	if (!dir1)
		return;

	while ((dent1 = readdir(dir1)) != NULL) {
		if (dent1->d_type != DT_DIR ||
		    sscanf(dent1->d_name, "node%u", &mem) < 1)
			continue;

		snprintf(buf, PATH_MAX, "%s/%s", PATH_SYS_NODE, dent1->d_name);
		dir2 = opendir(buf);
		if (!dir2)
			continue;
		while ((dent2 = readdir(dir2)) != NULL) {
			if (dent2->d_type != DT_LNK ||
			    sscanf(dent2->d_name, "cpu%u", &cpu) < 1)
				continue;
			cpunode_map[cpu] = mem;
		}
	}
}

static void insert_alloc_stat(unsigned long call_site, unsigned long ptr,
			      int bytes_req, int bytes_alloc, int cpu)
{
	struct rb_node **node = &root_alloc_stat.rb_node;
	struct rb_node *parent = NULL;
	struct alloc_stat *data = NULL;

	while (*node) {
		parent = *node;
		data = rb_entry(*node, struct alloc_stat, node);

		if (ptr > data->ptr)
			node = &(*node)->rb_right;
		else if (ptr < data->ptr)
			node = &(*node)->rb_left;
		else
			break;
	}

	if (data && data->ptr == ptr) {
		data->hit++;
		data->bytes_req += bytes_req;
		data->bytes_alloc += bytes_alloc;
	} else {
		data = malloc(sizeof(*data));
		if (!data)
			die("malloc");
		data->ptr = ptr;
		data->pingpong = 0;
		data->hit = 1;
		data->bytes_req = bytes_req;
		data->bytes_alloc = bytes_alloc;

		rb_link_node(&data->node, parent, node);
		rb_insert_color(&data->node, &root_alloc_stat);
	}
	data->call_site = call_site;
	data->alloc_cpu = cpu;
}

static void insert_caller_stat(unsigned long call_site,
			      int bytes_req, int bytes_alloc)
{
	struct rb_node **node = &root_caller_stat.rb_node;
	struct rb_node *parent = NULL;
	struct alloc_stat *data = NULL;

	while (*node) {
		parent = *node;
		data = rb_entry(*node, struct alloc_stat, node);

		if (call_site > data->call_site)
			node = &(*node)->rb_right;
		else if (call_site < data->call_site)
			node = &(*node)->rb_left;
		else
			break;
	}

	if (data && data->call_site == call_site) {
		data->hit++;
		data->bytes_req += bytes_req;
		data->bytes_alloc += bytes_alloc;
	} else {
		data = malloc(sizeof(*data));
		if (!data)
			die("malloc");
		data->call_site = call_site;
		data->pingpong = 0;
		data->hit = 1;
		data->bytes_req = bytes_req;
		data->bytes_alloc = bytes_alloc;

		rb_link_node(&data->node, parent, node);
		rb_insert_color(&data->node, &root_caller_stat);
	}
}

static void process_alloc_event(void *data,
				struct event *event,
				int cpu,
				u64 timestamp __used,
				struct thread *thread __used,
				int node)
{
	unsigned long call_site;
	unsigned long ptr;
	int bytes_req;
	int bytes_alloc;
	int node1, node2;

	ptr = raw_field_value(event, "ptr", data);
	call_site = raw_field_value(event, "call_site", data);
	bytes_req = raw_field_value(event, "bytes_req", data);
	bytes_alloc = raw_field_value(event, "bytes_alloc", data);

	insert_alloc_stat(call_site, ptr, bytes_req, bytes_alloc, cpu);
	insert_caller_stat(call_site, bytes_req, bytes_alloc);

	total_requested += bytes_req;
	total_allocated += bytes_alloc;

	if (node) {
		node1 = cpunode_map[cpu];
		node2 = raw_field_value(event, "node", data);
		if (node1 != node2)
			nr_cross_allocs++;
	}
	nr_allocs++;
}

static int ptr_cmp(struct alloc_stat *, struct alloc_stat *);
static int callsite_cmp(struct alloc_stat *, struct alloc_stat *);

static struct alloc_stat *search_alloc_stat(unsigned long ptr,
					    unsigned long call_site,
					    struct rb_root *root,
					    sort_fn_t sort_fn)
{
	struct rb_node *node = root->rb_node;
	struct alloc_stat key = { .ptr = ptr, .call_site = call_site };

	while (node) {
		struct alloc_stat *data;
		int cmp;

		data = rb_entry(node, struct alloc_stat, node);

		cmp = sort_fn(&key, data);
		if (cmp < 0)
			node = node->rb_left;
		else if (cmp > 0)
			node = node->rb_right;
		else
			return data;
	}
	return NULL;
}

static void process_free_event(void *data,
			       struct event *event,
			       int cpu,
			       u64 timestamp __used,
			       struct thread *thread __used)
{
	unsigned long ptr;
	struct alloc_stat *s_alloc, *s_caller;

	ptr = raw_field_value(event, "ptr", data);

	s_alloc = search_alloc_stat(ptr, 0, &root_alloc_stat, ptr_cmp);
	if (!s_alloc)
		return;

	if (cpu != s_alloc->alloc_cpu) {
		s_alloc->pingpong++;

		s_caller = search_alloc_stat(0, s_alloc->call_site,
					     &root_caller_stat, callsite_cmp);
		assert(s_caller);
		s_caller->pingpong++;
	}
	s_alloc->alloc_cpu = -1;
}

static void process_raw_event(union perf_event *raw_event __used, void *data,
			      int cpu, u64 timestamp, struct thread *thread)
{
	struct event *event;
	int type;

	type = trace_parse_common_type(data);
	event = trace_find_event(type);

	if (!strcmp(event->name, "kmalloc") ||
	    !strcmp(event->name, "kmem_cache_alloc")) {
		process_alloc_event(data, event, cpu, timestamp, thread, 0);
		return;
	}

	if (!strcmp(event->name, "kmalloc_node") ||
	    !strcmp(event->name, "kmem_cache_alloc_node")) {
		process_alloc_event(data, event, cpu, timestamp, thread, 1);
		return;
	}

	if (!strcmp(event->name, "kfree") ||
	    !strcmp(event->name, "kmem_cache_free")) {
		process_free_event(data, event, cpu, timestamp, thread);
		return;
	}
}

static int process_sample_event(union perf_event *event,
				struct perf_sample *sample,
<<<<<<< HEAD
=======
				struct perf_evsel *evsel __used,
>>>>>>> 8eca7a00
				struct perf_session *session)
{
	struct thread *thread = perf_session__findnew(session, event->ip.pid);

	if (thread == NULL) {
		pr_debug("problem processing %d event, skipping it.\n",
			 event->header.type);
		return -1;
	}

	dump_printf(" ... thread: %s:%d\n", thread->comm, thread->pid);

	process_raw_event(event, sample->raw_data, sample->cpu,
			  sample->time, thread);

	return 0;
}

static struct perf_event_ops event_ops = {
	.sample			= process_sample_event,
	.comm			= perf_event__process_comm,
	.ordered_samples	= true,
};

static double fragmentation(unsigned long n_req, unsigned long n_alloc)
{
	if (n_alloc == 0)
		return 0.0;
	else
		return 100.0 - (100.0 * n_req / n_alloc);
}

static void __print_result(struct rb_root *root, struct perf_session *session,
			   int n_lines, int is_caller)
{
	struct rb_node *next;
	struct machine *machine;

	printf("%.102s\n", graph_dotted_line);
	printf(" %-34s |",  is_caller ? "Callsite": "Alloc Ptr");
	printf(" Total_alloc/Per | Total_req/Per   | Hit      | Ping-pong | Frag\n");
	printf("%.102s\n", graph_dotted_line);

	next = rb_first(root);

	machine = perf_session__find_host_machine(session);
	if (!machine) {
		pr_err("__print_result: couldn't find kernel information\n");
		return;
	}
	while (next && n_lines--) {
		struct alloc_stat *data = rb_entry(next, struct alloc_stat,
						   node);
		struct symbol *sym = NULL;
		struct map *map;
		char buf[BUFSIZ];
		u64 addr;

		if (is_caller) {
			addr = data->call_site;
			if (!raw_ip)
				sym = machine__find_kernel_function(machine, addr, &map, NULL);
		} else
			addr = data->ptr;

		if (sym != NULL)
			snprintf(buf, sizeof(buf), "%s+%" PRIx64 "", sym->name,
				 addr - map->unmap_ip(map, sym->start));
		else
			snprintf(buf, sizeof(buf), "%#" PRIx64 "", addr);
		printf(" %-34s |", buf);

		printf(" %9llu/%-5lu | %9llu/%-5lu | %8lu | %8lu | %6.3f%%\n",
		       (unsigned long long)data->bytes_alloc,
		       (unsigned long)data->bytes_alloc / data->hit,
		       (unsigned long long)data->bytes_req,
		       (unsigned long)data->bytes_req / data->hit,
		       (unsigned long)data->hit,
		       (unsigned long)data->pingpong,
		       fragmentation(data->bytes_req, data->bytes_alloc));

		next = rb_next(next);
	}

	if (n_lines == -1)
		printf(" ...                                | ...             | ...             | ...    | ...      | ...   \n");

	printf("%.102s\n", graph_dotted_line);
}

static void print_summary(void)
{
	printf("\nSUMMARY\n=======\n");
	printf("Total bytes requested: %lu\n", total_requested);
	printf("Total bytes allocated: %lu\n", total_allocated);
	printf("Total bytes wasted on internal fragmentation: %lu\n",
	       total_allocated - total_requested);
	printf("Internal fragmentation: %f%%\n",
	       fragmentation(total_requested, total_allocated));
	printf("Cross CPU allocations: %lu/%lu\n", nr_cross_allocs, nr_allocs);
}

static void print_result(struct perf_session *session)
{
	if (caller_flag)
		__print_result(&root_caller_sorted, session, caller_lines, 1);
	if (alloc_flag)
		__print_result(&root_alloc_sorted, session, alloc_lines, 0);
	print_summary();
}

struct sort_dimension {
	const char		name[20];
	sort_fn_t		cmp;
	struct list_head	list;
};

static LIST_HEAD(caller_sort);
static LIST_HEAD(alloc_sort);

static void sort_insert(struct rb_root *root, struct alloc_stat *data,
			struct list_head *sort_list)
{
	struct rb_node **new = &(root->rb_node);
	struct rb_node *parent = NULL;
	struct sort_dimension *sort;

	while (*new) {
		struct alloc_stat *this;
		int cmp = 0;

		this = rb_entry(*new, struct alloc_stat, node);
		parent = *new;

		list_for_each_entry(sort, sort_list, list) {
			cmp = sort->cmp(data, this);
			if (cmp)
				break;
		}

		if (cmp > 0)
			new = &((*new)->rb_left);
		else
			new = &((*new)->rb_right);
	}

	rb_link_node(&data->node, parent, new);
	rb_insert_color(&data->node, root);
}

static void __sort_result(struct rb_root *root, struct rb_root *root_sorted,
			  struct list_head *sort_list)
{
	struct rb_node *node;
	struct alloc_stat *data;

	for (;;) {
		node = rb_first(root);
		if (!node)
			break;

		rb_erase(node, root);
		data = rb_entry(node, struct alloc_stat, node);
		sort_insert(root_sorted, data, sort_list);
	}
}

static void sort_result(void)
{
	__sort_result(&root_alloc_stat, &root_alloc_sorted, &alloc_sort);
	__sort_result(&root_caller_stat, &root_caller_sorted, &caller_sort);
}

static int __cmd_kmem(void)
{
	int err = -EINVAL;
	struct perf_session *session = perf_session__new(input_name, O_RDONLY,
							 0, false, &event_ops);
	if (session == NULL)
		return -ENOMEM;

	if (perf_session__create_kernel_maps(session) < 0)
		goto out_delete;

	if (!perf_session__has_traces(session, "kmem record"))
		goto out_delete;

	setup_pager();
	err = perf_session__process_events(session, &event_ops);
	if (err != 0)
		goto out_delete;
	sort_result();
	print_result(session);
out_delete:
	perf_session__delete(session);
	return err;
}

static const char * const kmem_usage[] = {
	"perf kmem [<options>] {record|stat}",
	NULL
};

static int ptr_cmp(struct alloc_stat *l, struct alloc_stat *r)
{
	if (l->ptr < r->ptr)
		return -1;
	else if (l->ptr > r->ptr)
		return 1;
	return 0;
}

static struct sort_dimension ptr_sort_dimension = {
	.name	= "ptr",
	.cmp	= ptr_cmp,
};

static int callsite_cmp(struct alloc_stat *l, struct alloc_stat *r)
{
	if (l->call_site < r->call_site)
		return -1;
	else if (l->call_site > r->call_site)
		return 1;
	return 0;
}

static struct sort_dimension callsite_sort_dimension = {
	.name	= "callsite",
	.cmp	= callsite_cmp,
};

static int hit_cmp(struct alloc_stat *l, struct alloc_stat *r)
{
	if (l->hit < r->hit)
		return -1;
	else if (l->hit > r->hit)
		return 1;
	return 0;
}

static struct sort_dimension hit_sort_dimension = {
	.name	= "hit",
	.cmp	= hit_cmp,
};

static int bytes_cmp(struct alloc_stat *l, struct alloc_stat *r)
{
	if (l->bytes_alloc < r->bytes_alloc)
		return -1;
	else if (l->bytes_alloc > r->bytes_alloc)
		return 1;
	return 0;
}

static struct sort_dimension bytes_sort_dimension = {
	.name	= "bytes",
	.cmp	= bytes_cmp,
};

static int frag_cmp(struct alloc_stat *l, struct alloc_stat *r)
{
	double x, y;

	x = fragmentation(l->bytes_req, l->bytes_alloc);
	y = fragmentation(r->bytes_req, r->bytes_alloc);

	if (x < y)
		return -1;
	else if (x > y)
		return 1;
	return 0;
}

static struct sort_dimension frag_sort_dimension = {
	.name	= "frag",
	.cmp	= frag_cmp,
};

static int pingpong_cmp(struct alloc_stat *l, struct alloc_stat *r)
{
	if (l->pingpong < r->pingpong)
		return -1;
	else if (l->pingpong > r->pingpong)
		return 1;
	return 0;
}

static struct sort_dimension pingpong_sort_dimension = {
	.name	= "pingpong",
	.cmp	= pingpong_cmp,
};

static struct sort_dimension *avail_sorts[] = {
	&ptr_sort_dimension,
	&callsite_sort_dimension,
	&hit_sort_dimension,
	&bytes_sort_dimension,
	&frag_sort_dimension,
	&pingpong_sort_dimension,
};

#define NUM_AVAIL_SORTS	\
	(int)(sizeof(avail_sorts) / sizeof(struct sort_dimension *))

static int sort_dimension__add(const char *tok, struct list_head *list)
{
	struct sort_dimension *sort;
	int i;

	for (i = 0; i < NUM_AVAIL_SORTS; i++) {
		if (!strcmp(avail_sorts[i]->name, tok)) {
			sort = malloc(sizeof(*sort));
			if (!sort)
				die("malloc");
			memcpy(sort, avail_sorts[i], sizeof(*sort));
			list_add_tail(&sort->list, list);
			return 0;
		}
	}

	return -1;
}

static int setup_sorting(struct list_head *sort_list, const char *arg)
{
	char *tok;
	char *str = strdup(arg);

	if (!str)
		die("strdup");

	while (true) {
		tok = strsep(&str, ",");
		if (!tok)
			break;
		if (sort_dimension__add(tok, sort_list) < 0) {
			error("Unknown --sort key: '%s'", tok);
			return -1;
		}
	}

	free(str);
	return 0;
}

static int parse_sort_opt(const struct option *opt __used,
			  const char *arg, int unset __used)
{
	if (!arg)
		return -1;

	if (caller_flag > alloc_flag)
		return setup_sorting(&caller_sort, arg);
	else
		return setup_sorting(&alloc_sort, arg);

	return 0;
}

static int parse_caller_opt(const struct option *opt __used,
			  const char *arg __used, int unset __used)
{
	caller_flag = (alloc_flag + 1);
	return 0;
}

static int parse_alloc_opt(const struct option *opt __used,
			  const char *arg __used, int unset __used)
{
	alloc_flag = (caller_flag + 1);
	return 0;
}

static int parse_line_opt(const struct option *opt __used,
			  const char *arg, int unset __used)
{
	int lines;

	if (!arg)
		return -1;

	lines = strtoul(arg, NULL, 10);

	if (caller_flag > alloc_flag)
		caller_lines = lines;
	else
		alloc_lines = lines;

	return 0;
}

static const struct option kmem_options[] = {
	OPT_STRING('i', "input", &input_name, "file",
		   "input file name"),
	OPT_CALLBACK_NOOPT(0, "caller", NULL, NULL,
			   "show per-callsite statistics",
			   parse_caller_opt),
	OPT_CALLBACK_NOOPT(0, "alloc", NULL, NULL,
			   "show per-allocation statistics",
			   parse_alloc_opt),
	OPT_CALLBACK('s', "sort", NULL, "key[,key2...]",
		     "sort by keys: ptr, call_site, bytes, hit, pingpong, frag",
		     parse_sort_opt),
	OPT_CALLBACK('l', "line", NULL, "num",
		     "show n lines",
		     parse_line_opt),
	OPT_BOOLEAN(0, "raw-ip", &raw_ip, "show raw ip instead of symbol"),
	OPT_END()
};

static const char *record_args[] = {
	"record",
	"-a",
	"-R",
	"-f",
	"-c", "1",
	"-e", "kmem:kmalloc",
	"-e", "kmem:kmalloc_node",
	"-e", "kmem:kfree",
	"-e", "kmem:kmem_cache_alloc",
	"-e", "kmem:kmem_cache_alloc_node",
	"-e", "kmem:kmem_cache_free",
};

static int __cmd_record(int argc, const char **argv)
{
	unsigned int rec_argc, i, j;
	const char **rec_argv;

	rec_argc = ARRAY_SIZE(record_args) + argc - 1;
	rec_argv = calloc(rec_argc + 1, sizeof(char *));

	if (rec_argv == NULL)
		return -ENOMEM;

	for (i = 0; i < ARRAY_SIZE(record_args); i++)
		rec_argv[i] = strdup(record_args[i]);

	for (j = 1; j < (unsigned int)argc; j++, i++)
		rec_argv[i] = argv[j];

	return cmd_record(i, rec_argv, NULL);
}

int cmd_kmem(int argc, const char **argv, const char *prefix __used)
{
	argc = parse_options(argc, argv, kmem_options, kmem_usage, 0);

	if (!argc)
		usage_with_options(kmem_usage, kmem_options);

	symbol__init();

	if (!strncmp(argv[0], "rec", 3)) {
		return __cmd_record(argc, argv);
	} else if (!strcmp(argv[0], "stat")) {
		setup_cpunode_map();

		if (list_empty(&caller_sort))
			setup_sorting(&caller_sort, default_sort_order);
		if (list_empty(&alloc_sort))
			setup_sorting(&alloc_sort, default_sort_order);

		return __cmd_kmem();
	} else
		usage_with_options(kmem_usage, kmem_options);

	return 0;
}
<|MERGE_RESOLUTION|>--- conflicted
+++ resolved
@@ -305,10 +305,7 @@
 
 static int process_sample_event(union perf_event *event,
 				struct perf_sample *sample,
-<<<<<<< HEAD
-=======
 				struct perf_evsel *evsel __used,
->>>>>>> 8eca7a00
 				struct perf_session *session)
 {
 	struct thread *thread = perf_session__findnew(session, event->ip.pid);
