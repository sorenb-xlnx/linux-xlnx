--- conflicted
+++ resolved
@@ -352,11 +352,7 @@
 			   int n_lines, int is_caller)
 {
 	struct rb_node *next;
-<<<<<<< HEAD
-	struct kernel_info *kerninfo;
-=======
 	struct machine *machine;
->>>>>>> d66466c3
 
 	printf("%.102s\n", graph_dotted_line);
 	printf(" %-34s |",  is_caller ? "Callsite": "Alloc Ptr");
@@ -365,13 +361,8 @@
 
 	next = rb_first(root);
 
-<<<<<<< HEAD
-	kerninfo = kerninfo__findhost(&session->kerninfo_root);
-	if (!kerninfo) {
-=======
 	machine = perf_session__find_host_machine(session);
 	if (!machine) {
->>>>>>> d66466c3
 		pr_err("__print_result: couldn't find kernel information\n");
 		return;
 	}
@@ -379,10 +370,6 @@
 		struct alloc_stat *data = rb_entry(next, struct alloc_stat,
 						   node);
 		struct symbol *sym = NULL;
-<<<<<<< HEAD
-		struct map_groups *kmaps = &kerninfo->kmaps;
-=======
->>>>>>> d66466c3
 		struct map *map;
 		char buf[BUFSIZ];
 		u64 addr;
@@ -390,12 +377,7 @@
 		if (is_caller) {
 			addr = data->call_site;
 			if (!raw_ip)
-<<<<<<< HEAD
-				sym = map_groups__find_function(kmaps, addr,
-								&map, NULL);
-=======
 				sym = machine__find_kernel_function(machine, addr, &map, NULL);
->>>>>>> d66466c3
 		} else
 			addr = data->ptr;
 
