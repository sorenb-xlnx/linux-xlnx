--- conflicted
+++ resolved
@@ -854,11 +854,7 @@
 		case 'Q':
 			printf("exiting.\n");
 			if (dump_symtab)
-<<<<<<< HEAD
-				dsos__fprintf(&session->kerninfo_root, stderr);
-=======
 				perf_session__fprintf_dsos(session, stderr);
->>>>>>> c569cd9a
 			exit(0);
 		case 's':
 			prompt_symbol(&sym_filter_entry, "Enter details symbol");
@@ -986,11 +982,7 @@
 	u64 ip = self->ip.ip;
 	struct sym_entry *syme;
 	struct addr_location al;
-<<<<<<< HEAD
-	struct kernel_info *kerninfo;
-=======
 	struct machine *machine;
->>>>>>> c569cd9a
 	u8 origin = self->header.misc & PERF_RECORD_MISC_CPUMODE_MASK;
 
 	++samples;
@@ -1000,30 +992,17 @@
 		++us_samples;
 		if (hide_user_symbols)
 			return;
-<<<<<<< HEAD
-		kerninfo = kerninfo__findhost(&session->kerninfo_root);
-=======
 		machine = perf_session__find_host_machine(session);
->>>>>>> c569cd9a
 		break;
 	case PERF_RECORD_MISC_KERNEL:
 		++kernel_samples;
 		if (hide_kernel_symbols)
 			return;
-<<<<<<< HEAD
-		kerninfo = kerninfo__findhost(&session->kerninfo_root);
-		break;
-	case PERF_RECORD_MISC_GUEST_KERNEL:
-		++guest_kernel_samples;
-		kerninfo = kerninfo__find(&session->kerninfo_root,
-					  self->ip.pid);
-=======
 		machine = perf_session__find_host_machine(session);
 		break;
 	case PERF_RECORD_MISC_GUEST_KERNEL:
 		++guest_kernel_samples;
 		machine = perf_session__find_machine(session, self->ip.pid);
->>>>>>> c569cd9a
 		break;
 	case PERF_RECORD_MISC_GUEST_USER:
 		++guest_us_samples;
@@ -1036,11 +1015,7 @@
 		return;
 	}
 
-<<<<<<< HEAD
-	if (!kerninfo && perf_guest) {
-=======
 	if (!machine && perf_guest) {
->>>>>>> c569cd9a
 		pr_err("Can't find guest [%d]'s kernel information\n",
 			self->ip.pid);
 		return;
@@ -1065,11 +1040,7 @@
 		 * --hide-kernel-symbols, even if the user specifies an
 		 * invalid --vmlinux ;-)
 		 */
-<<<<<<< HEAD
-		if (al.map == kerninfo->vmlinux_maps[MAP__FUNCTION] &&
-=======
 		if (al.map == machine->vmlinux_maps[MAP__FUNCTION] &&
->>>>>>> c569cd9a
 		    RB_EMPTY_ROOT(&al.map->dso->symbols[MAP__FUNCTION])) {
 			pr_err("The %s file can't be used\n",
 			       symbol_conf.vmlinux_name);
