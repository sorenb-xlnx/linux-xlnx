--- conflicted
+++ resolved
@@ -20,10 +20,7 @@
 
 #include "perf.h"
 
-<<<<<<< HEAD
-=======
 #include "util/annotate.h"
->>>>>>> d5e3d747
 #include "util/cache.h"
 #include "util/color.h"
 #include "util/evlist.h"
@@ -189,20 +186,8 @@
 
 static void __zero_source_counters(struct sym_entry *syme)
 {
-<<<<<<< HEAD
-	int i;
-	struct source_line *line;
-
-	line = syme->src->lines;
-	while (line) {
-		for (i = 0; i < top.evlist->nr_entries; i++)
-			line->count[i] = 0;
-		line = line->next;
-	}
-=======
 	struct symbol *sym = sym_entry__symbol(syme);
 	symbol__annotate_zero_histograms(sym);
->>>>>>> d5e3d747
 }
 
 static void record_precise_ip(struct sym_entry *syme, int counter, u64 ip)
@@ -219,20 +204,10 @@
 	if (pthread_mutex_trylock(&notes->lock))
 		return;
 
-<<<<<<< HEAD
-	line = queue;
-	for (i = 0; i < count; i++) {
-		float pcnt = 100.0*(float)line->count[top.sym_counter]/(float)total;
-
-		printf("%8li %4.1f%%\t%s\n", line->count[top.sym_counter], pcnt, line->line);
-		line = line->next;
-	}
-=======
 	ip = syme->map->map_ip(syme->map, ip);
 	symbol__inc_addr_samples(sym, syme->map, counter, ip);
 
 	pthread_mutex_unlock(&notes->lock);
->>>>>>> d5e3d747
 }
 
 static void show_details(struct sym_entry *syme)
@@ -245,46 +220,6 @@
 		return;
 
 	symbol = sym_entry__symbol(syme);
-<<<<<<< HEAD
-	printf("Showing %s for %s\n", event_name(top.sym_evsel), symbol->name);
-	printf("  Events  Pcnt (>=%d%%)\n", sym_pcnt_filter);
-
-	pthread_mutex_lock(&syme->src->lock);
-	line = syme->src->source;
-	while (line) {
-		total += line->count[top.sym_counter];
-		line = line->next;
-	}
-
-	line = syme->src->source;
-	while (line) {
-		float pcnt = 0.0;
-
-		if (!line_queue_count)
-			line_queue = line;
-		line_queue_count++;
-
-		if (line->count[top.sym_counter])
-			pcnt = 100.0 * line->count[top.sym_counter] / (float)total;
-		if (pcnt >= (float)sym_pcnt_filter) {
-			if (displayed <= top.print_entries)
-				show_lines(line_queue, line_queue_count, total);
-			else more++;
-			displayed += line_queue_count;
-			line_queue_count = 0;
-			line_queue = NULL;
-		} else if (line_queue_count > TRACE_COUNT) {
-			line_queue = line_queue->next;
-			line_queue_count--;
-		}
-
-		line->count[top.sym_counter] = top.zero ? 0 : line->count[top.sym_counter] * 7 / 8;
-		line = line->next;
-	}
-	pthread_mutex_unlock(&syme->src->lock);
-	if (more)
-		printf("%d lines not displayed, maybe increase display entries [e]\n", more);
-=======
 	notes = symbol__annotation(symbol);
 
 	pthread_mutex_lock(&notes->lock);
@@ -305,7 +240,6 @@
 		printf("%d lines not displayed, maybe increase display entries [e]\n", more);
 out_unlock:
 	pthread_mutex_unlock(&notes->lock);
->>>>>>> d5e3d747
 }
 
 static const char		CONSOLE_CLEAR[] = "[H[2J";
@@ -932,11 +866,7 @@
 {
 	pthread_t thread;
 	struct perf_evsel *first;
-<<<<<<< HEAD
-	int ret;
-=======
 	int ret __used;
->>>>>>> d5e3d747
 	/*
 	 * FIXME: perf_session__new should allow passing a O_MMAP, so that all this
 	 * mmap reading, etc is encapsulated in it. Use O_WRONLY for now.
@@ -1124,11 +1054,7 @@
 
 	top.sym_evsel = list_entry(top.evlist->entries.next, struct perf_evsel, node);
 
-<<<<<<< HEAD
-	symbol_conf.priv_size = (sizeof(struct sym_entry) +
-=======
 	symbol_conf.priv_size = (sizeof(struct sym_entry) + sizeof(struct annotation) +
->>>>>>> d5e3d747
 				 (top.evlist->nr_entries + 1) * sizeof(unsigned long));
 
 	symbol_conf.try_vmlinux_path = (symbol_conf.vmlinux_name == NULL);
