--- conflicted
+++ resolved
@@ -72,10 +72,7 @@
 	.target_tid		= -1,
 	.active_symbols		= LIST_HEAD_INIT(top.active_symbols),
 	.active_symbols_lock	= PTHREAD_MUTEX_INITIALIZER,
-<<<<<<< HEAD
-=======
 	.active_symbols_cond	= PTHREAD_COND_INITIALIZER,
->>>>>>> 0f5dbad5
 	.freq			= 1000, /* 1 KHz */
 };
 
@@ -167,15 +164,9 @@
 		pthread_mutex_lock(&notes->lock);
 		goto out_assign;
 	}
-<<<<<<< HEAD
 
 	pthread_mutex_lock(&notes->lock);
 
-=======
-
-	pthread_mutex_lock(&notes->lock);
-
->>>>>>> 0f5dbad5
 	if (symbol__alloc_hist(sym, top.evlist->nr_entries) < 0) {
 		pthread_mutex_unlock(&notes->lock);
 		pr_err("Not enough memory for annotating '%s' symbol!\n",
@@ -231,15 +222,9 @@
 
 	symbol = sym_entry__symbol(syme);
 	notes = symbol__annotation(symbol);
-<<<<<<< HEAD
 
 	pthread_mutex_lock(&notes->lock);
 
-=======
-
-	pthread_mutex_lock(&notes->lock);
-
->>>>>>> 0f5dbad5
 	if (notes->src == NULL)
 		goto out_unlock;
 
@@ -593,9 +578,6 @@
 
 static void *display_thread_tui(void *arg __used)
 {
-<<<<<<< HEAD
-	perf_top__tui_browser(&top);
-=======
 	int err = 0;
 	pthread_mutex_lock(&top.active_symbols_lock);
 	while (list_empty(&top.active_symbols)) {
@@ -607,7 +589,6 @@
 	pthread_mutex_unlock(&top.active_symbols_lock);
 	if (!err)
 		perf_top__tui_browser(&top);
->>>>>>> 0f5dbad5
 	exit_browser(0);
 	exit(0);
 	return NULL;
@@ -806,10 +787,6 @@
 		syme->count[evsel->idx]++;
 		record_precise_ip(syme, evsel->idx, ip);
 		pthread_mutex_lock(&top.active_symbols_lock);
-<<<<<<< HEAD
-		if (list_empty(&syme->node) || !syme->node.next)
-			__list_insert_active_sym(syme);
-=======
 		if (list_empty(&syme->node) || !syme->node.next) {
 			static bool first = true;
 			__list_insert_active_sym(syme);
@@ -818,7 +795,6 @@
 				first = false;
 			}
 		}
->>>>>>> 0f5dbad5
 		pthread_mutex_unlock(&top.active_symbols_lock);
 	}
 }
@@ -827,17 +803,10 @@
 {
 	struct perf_sample sample;
 	union perf_event *event;
-<<<<<<< HEAD
 
 	while ((event = perf_evlist__read_on_cpu(top.evlist, cpu)) != NULL) {
 		perf_session__parse_sample(self, event, &sample);
 
-=======
-
-	while ((event = perf_evlist__read_on_cpu(top.evlist, cpu)) != NULL) {
-		perf_session__parse_sample(self, event, &sample);
-
->>>>>>> 0f5dbad5
 		if (event->header.type == PERF_RECORD_SAMPLE)
 			perf_event__process_sample(event, &sample, self);
 		else
