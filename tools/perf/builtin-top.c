/*
 * builtin-top.c
 *
 * Builtin top command: Display a continuously updated profile of
 * any workload, CPU or specific PID.
 *
 * Copyright (C) 2008, Red Hat Inc, Ingo Molnar <mingo@redhat.com>
 *
 * Improvements and fixes by:
 *
 *   Arjan van de Ven <arjan@linux.intel.com>
 *   Yanmin Zhang <yanmin.zhang@intel.com>
 *   Wu Fengguang <fengguang.wu@intel.com>
 *   Mike Galbraith <efault@gmx.de>
 *   Paul Mackerras <paulus@samba.org>
 *
 * Released under the GPL v2. (and only v2, not any later version)
 */
#include "builtin.h"

#include "perf.h"

#include "util/annotate.h"
#include "util/cache.h"
#include "util/color.h"
#include "util/evlist.h"
#include "util/evsel.h"
#include "util/session.h"
#include "util/symbol.h"
#include "util/thread.h"
#include "util/thread_map.h"
#include "util/top.h"
#include "util/util.h"
#include <linux/rbtree.h>
#include "util/parse-options.h"
#include "util/parse-events.h"
#include "util/cpumap.h"
#include "util/xyarray.h"

#include "util/debug.h"

#include <assert.h>
#include <fcntl.h>

#include <stdio.h>
#include <termios.h>
#include <unistd.h>
#include <inttypes.h>

#include <errno.h>
#include <time.h>
#include <sched.h>

#include <sys/syscall.h>
#include <sys/ioctl.h>
#include <sys/poll.h>
#include <sys/prctl.h>
#include <sys/wait.h>
#include <sys/uio.h>
#include <sys/mman.h>

#include <linux/unistd.h>
#include <linux/types.h>

#define FD(e, x, y) (*(int *)xyarray__entry(e->fd, x, y))

static struct perf_top top = {
	.count_filter		= 5,
	.delay_secs		= 2,
	.display_weighted	= -1,
	.target_pid		= -1,
	.target_tid		= -1,
	.active_symbols		= LIST_HEAD_INIT(top.active_symbols),
	.active_symbols_lock	= PTHREAD_MUTEX_INITIALIZER,
	.active_symbols_cond	= PTHREAD_COND_INITIALIZER,
	.freq			= 1000, /* 1 KHz */
};

static bool			system_wide			=  false;

static bool			use_tui, use_stdio;

static int			default_interval		=      0;

static bool			inherit				=  false;
static int			realtime_prio			=      0;
static bool			group				=  false;
static unsigned int		page_size;
static unsigned int		mmap_pages			=    128;

static bool			dump_symtab                     =  false;

static struct winsize		winsize;

static const char		*sym_filter			=   NULL;
struct sym_entry		*sym_filter_entry_sched		=   NULL;
static int			sym_pcnt_filter			=      5;

/*
 * Source functions
 */

void get_term_dimensions(struct winsize *ws)
{
	char *s = getenv("LINES");

	if (s != NULL) {
		ws->ws_row = atoi(s);
		s = getenv("COLUMNS");
		if (s != NULL) {
			ws->ws_col = atoi(s);
			if (ws->ws_row && ws->ws_col)
				return;
		}
	}
#ifdef TIOCGWINSZ
	if (ioctl(1, TIOCGWINSZ, ws) == 0 &&
	    ws->ws_row && ws->ws_col)
		return;
#endif
	ws->ws_row = 25;
	ws->ws_col = 80;
}

static void update_print_entries(struct winsize *ws)
{
	top.print_entries = ws->ws_row;

	if (top.print_entries > 9)
		top.print_entries -= 9;
}

static void sig_winch_handler(int sig __used)
{
	get_term_dimensions(&winsize);
	update_print_entries(&winsize);
}

static int parse_source(struct sym_entry *syme)
{
	struct symbol *sym;
	struct annotation *notes;
	struct map *map;
	int err = -1;

	if (!syme)
		return -1;

	sym = sym_entry__symbol(syme);
	map = syme->map;

	/*
	 * We can't annotate with just /proc/kallsyms
	 */
	if (map->dso->symtab_type == SYMTAB__KALLSYMS) {
		pr_err("Can't annotate %s: No vmlinux file was found in the "
		       "path\n", sym->name);
		sleep(1);
		return -1;
	}

	notes = symbol__annotation(sym);
	if (notes->src != NULL) {
		pthread_mutex_lock(&notes->lock);
		goto out_assign;
	}
<<<<<<< HEAD

	pthread_mutex_lock(&notes->lock);

=======

	pthread_mutex_lock(&notes->lock);

>>>>>>> 8eca7a00
	if (symbol__alloc_hist(sym, top.evlist->nr_entries) < 0) {
		pthread_mutex_unlock(&notes->lock);
		pr_err("Not enough memory for annotating '%s' symbol!\n",
		       sym->name);
		sleep(1);
		return err;
	}

	err = symbol__annotate(sym, syme->map, 0);
	if (err == 0) {
out_assign:
		top.sym_filter_entry = syme;
	}

	pthread_mutex_unlock(&notes->lock);
	return err;
}

static void __zero_source_counters(struct sym_entry *syme)
{
	struct symbol *sym = sym_entry__symbol(syme);
	symbol__annotate_zero_histograms(sym);
}

static void record_precise_ip(struct sym_entry *syme, int counter, u64 ip)
{
	struct annotation *notes;
	struct symbol *sym;

	if (syme != top.sym_filter_entry)
		return;

	sym = sym_entry__symbol(syme);
	notes = symbol__annotation(sym);

	if (pthread_mutex_trylock(&notes->lock))
		return;

	ip = syme->map->map_ip(syme->map, ip);
	symbol__inc_addr_samples(sym, syme->map, counter, ip);

	pthread_mutex_unlock(&notes->lock);
}

static void show_details(struct sym_entry *syme)
{
	struct annotation *notes;
	struct symbol *symbol;
	int more;

	if (!syme)
		return;

	symbol = sym_entry__symbol(syme);
	notes = symbol__annotation(symbol);

	pthread_mutex_lock(&notes->lock);

	if (notes->src == NULL)
		goto out_unlock;

	printf("Showing %s for %s\n", event_name(top.sym_evsel), symbol->name);
	printf("  Events  Pcnt (>=%d%%)\n", sym_pcnt_filter);

	more = symbol__annotate_printf(symbol, syme->map, top.sym_evsel->idx,
				       0, sym_pcnt_filter, top.print_entries, 4);
	if (top.zero)
		symbol__annotate_zero_histogram(symbol, top.sym_evsel->idx);
	else
		symbol__annotate_decay_histogram(symbol, top.sym_evsel->idx);
	if (more != 0)
		printf("%d lines not displayed, maybe increase display entries [e]\n", more);
out_unlock:
	pthread_mutex_unlock(&notes->lock);
}

static const char		CONSOLE_CLEAR[] = "[H[2J";

static void __list_insert_active_sym(struct sym_entry *syme)
{
	list_add(&syme->node, &top.active_symbols);
}

static void print_sym_table(struct perf_session *session)
{
	char bf[160];
	int printed = 0;
	struct rb_node *nd;
	struct sym_entry *syme;
	struct rb_root tmp = RB_ROOT;
	const int win_width = winsize.ws_col - 1;
	int sym_width, dso_width, dso_short_width;
	float sum_ksamples = perf_top__decay_samples(&top, &tmp);

	puts(CONSOLE_CLEAR);

	perf_top__header_snprintf(&top, bf, sizeof(bf));
	printf("%s\n", bf);

	perf_top__reset_sample_counters(&top);

	printf("%-*.*s\n", win_width, win_width, graph_dotted_line);

	if (session->hists.stats.total_lost != 0) {
		color_fprintf(stdout, PERF_COLOR_RED, "WARNING:");
		printf(" LOST %" PRIu64 " events, Check IO/CPU overload\n",
		       session->hists.stats.total_lost);
	}

	if (top.sym_filter_entry) {
		show_details(top.sym_filter_entry);
		return;
	}

	perf_top__find_widths(&top, &tmp, &dso_width, &dso_short_width,
			      &sym_width);

	if (sym_width + dso_width > winsize.ws_col - 29) {
		dso_width = dso_short_width;
		if (sym_width + dso_width > winsize.ws_col - 29)
			sym_width = winsize.ws_col - dso_width - 29;
	}
	putchar('\n');
	if (top.evlist->nr_entries == 1)
		printf("             samples  pcnt");
	else
		printf("   weight    samples  pcnt");

	if (verbose)
		printf("         RIP       ");
	printf(" %-*.*s DSO\n", sym_width, sym_width, "function");
	printf("   %s    _______ _____",
	       top.evlist->nr_entries == 1 ? "      " : "______");
	if (verbose)
		printf(" ________________");
	printf(" %-*.*s", sym_width, sym_width, graph_line);
	printf(" %-*.*s", dso_width, dso_width, graph_line);
	puts("\n");

	for (nd = rb_first(&tmp); nd; nd = rb_next(nd)) {
		struct symbol *sym;
		double pcnt;

		syme = rb_entry(nd, struct sym_entry, rb_node);
		sym = sym_entry__symbol(syme);
		if (++printed > top.print_entries ||
		    (int)syme->snap_count < top.count_filter)
			continue;

		pcnt = 100.0 - (100.0 * ((sum_ksamples - syme->snap_count) /
					 sum_ksamples));

		if (top.evlist->nr_entries == 1 || !top.display_weighted)
			printf("%20.2f ", syme->weight);
		else
			printf("%9.1f %10ld ", syme->weight, syme->snap_count);

		percent_color_fprintf(stdout, "%4.1f%%", pcnt);
		if (verbose)
			printf(" %016" PRIx64, sym->start);
		printf(" %-*.*s", sym_width, sym_width, sym->name);
		printf(" %-*.*s\n", dso_width, dso_width,
		       dso_width >= syme->map->dso->long_name_len ?
					syme->map->dso->long_name :
					syme->map->dso->short_name);
	}
}

static void prompt_integer(int *target, const char *msg)
{
	char *buf = malloc(0), *p;
	size_t dummy = 0;
	int tmp;

	fprintf(stdout, "\n%s: ", msg);
	if (getline(&buf, &dummy, stdin) < 0)
		return;

	p = strchr(buf, '\n');
	if (p)
		*p = 0;

	p = buf;
	while(*p) {
		if (!isdigit(*p))
			goto out_free;
		p++;
	}
	tmp = strtoul(buf, NULL, 10);
	*target = tmp;
out_free:
	free(buf);
}

static void prompt_percent(int *target, const char *msg)
{
	int tmp = 0;

	prompt_integer(&tmp, msg);
	if (tmp >= 0 && tmp <= 100)
		*target = tmp;
}

static void prompt_symbol(struct sym_entry **target, const char *msg)
{
	char *buf = malloc(0), *p;
	struct sym_entry *syme = *target, *n, *found = NULL;
	size_t dummy = 0;

	/* zero counters of active symbol */
	if (syme) {
		__zero_source_counters(syme);
		*target = NULL;
	}

	fprintf(stdout, "\n%s: ", msg);
	if (getline(&buf, &dummy, stdin) < 0)
		goto out_free;

	p = strchr(buf, '\n');
	if (p)
		*p = 0;

	pthread_mutex_lock(&top.active_symbols_lock);
	syme = list_entry(top.active_symbols.next, struct sym_entry, node);
	pthread_mutex_unlock(&top.active_symbols_lock);

	list_for_each_entry_safe_from(syme, n, &top.active_symbols, node) {
		struct symbol *sym = sym_entry__symbol(syme);

		if (!strcmp(buf, sym->name)) {
			found = syme;
			break;
		}
	}

	if (!found) {
		fprintf(stderr, "Sorry, %s is not active.\n", buf);
		sleep(1);
		return;
	} else
		parse_source(found);

out_free:
	free(buf);
}

static void print_mapped_keys(void)
{
	char *name = NULL;

	if (top.sym_filter_entry) {
		struct symbol *sym = sym_entry__symbol(top.sym_filter_entry);
		name = sym->name;
	}

	fprintf(stdout, "\nMapped keys:\n");
	fprintf(stdout, "\t[d]     display refresh delay.             \t(%d)\n", top.delay_secs);
	fprintf(stdout, "\t[e]     display entries (lines).           \t(%d)\n", top.print_entries);

	if (top.evlist->nr_entries > 1)
		fprintf(stdout, "\t[E]     active event counter.              \t(%s)\n", event_name(top.sym_evsel));

	fprintf(stdout, "\t[f]     profile display filter (count).    \t(%d)\n", top.count_filter);

	fprintf(stdout, "\t[F]     annotate display filter (percent). \t(%d%%)\n", sym_pcnt_filter);
	fprintf(stdout, "\t[s]     annotate symbol.                   \t(%s)\n", name?: "NULL");
	fprintf(stdout, "\t[S]     stop annotation.\n");

	if (top.evlist->nr_entries > 1)
		fprintf(stdout, "\t[w]     toggle display weighted/count[E]r. \t(%d)\n", top.display_weighted ? 1 : 0);

	fprintf(stdout,
		"\t[K]     hide kernel_symbols symbols.     \t(%s)\n",
		top.hide_kernel_symbols ? "yes" : "no");
	fprintf(stdout,
		"\t[U]     hide user symbols.               \t(%s)\n",
		top.hide_user_symbols ? "yes" : "no");
	fprintf(stdout, "\t[z]     toggle sample zeroing.             \t(%d)\n", top.zero ? 1 : 0);
	fprintf(stdout, "\t[qQ]    quit.\n");
}

static int key_mapped(int c)
{
	switch (c) {
		case 'd':
		case 'e':
		case 'f':
		case 'z':
		case 'q':
		case 'Q':
		case 'K':
		case 'U':
		case 'F':
		case 's':
		case 'S':
			return 1;
		case 'E':
		case 'w':
			return top.evlist->nr_entries > 1 ? 1 : 0;
		default:
			break;
	}

	return 0;
}

static void handle_keypress(struct perf_session *session, int c)
{
	if (!key_mapped(c)) {
		struct pollfd stdin_poll = { .fd = 0, .events = POLLIN };
		struct termios tc, save;

		print_mapped_keys();
		fprintf(stdout, "\nEnter selection, or unmapped key to continue: ");
		fflush(stdout);

		tcgetattr(0, &save);
		tc = save;
		tc.c_lflag &= ~(ICANON | ECHO);
		tc.c_cc[VMIN] = 0;
		tc.c_cc[VTIME] = 0;
		tcsetattr(0, TCSANOW, &tc);

		poll(&stdin_poll, 1, -1);
		c = getc(stdin);

		tcsetattr(0, TCSAFLUSH, &save);
		if (!key_mapped(c))
			return;
	}

	switch (c) {
		case 'd':
			prompt_integer(&top.delay_secs, "Enter display delay");
			if (top.delay_secs < 1)
				top.delay_secs = 1;
			break;
		case 'e':
			prompt_integer(&top.print_entries, "Enter display entries (lines)");
			if (top.print_entries == 0) {
				sig_winch_handler(SIGWINCH);
				signal(SIGWINCH, sig_winch_handler);
			} else
				signal(SIGWINCH, SIG_DFL);
			break;
		case 'E':
			if (top.evlist->nr_entries > 1) {
<<<<<<< HEAD
				int counter;
=======
				/* Select 0 as the default event: */
				int counter = 0;

>>>>>>> 8eca7a00
				fprintf(stderr, "\nAvailable events:");

				list_for_each_entry(top.sym_evsel, &top.evlist->entries, node)
					fprintf(stderr, "\n\t%d %s", top.sym_evsel->idx, event_name(top.sym_evsel));

				prompt_integer(&counter, "Enter details event counter");

				if (counter >= top.evlist->nr_entries) {
					top.sym_evsel = list_entry(top.evlist->entries.next, struct perf_evsel, node);
					fprintf(stderr, "Sorry, no such event, using %s.\n", event_name(top.sym_evsel));
					sleep(1);
					break;
				}
				list_for_each_entry(top.sym_evsel, &top.evlist->entries, node)
					if (top.sym_evsel->idx == counter)
						break;
			} else
				top.sym_evsel = list_entry(top.evlist->entries.next, struct perf_evsel, node);
			break;
		case 'f':
			prompt_integer(&top.count_filter, "Enter display event count filter");
			break;
		case 'F':
			prompt_percent(&sym_pcnt_filter, "Enter details display event filter (percent)");
			break;
		case 'K':
			top.hide_kernel_symbols = !top.hide_kernel_symbols;
			break;
		case 'q':
		case 'Q':
			printf("exiting.\n");
			if (dump_symtab)
				perf_session__fprintf_dsos(session, stderr);
			exit(0);
		case 's':
			prompt_symbol(&top.sym_filter_entry, "Enter details symbol");
			break;
		case 'S':
			if (!top.sym_filter_entry)
				break;
			else {
				struct sym_entry *syme = top.sym_filter_entry;

				top.sym_filter_entry = NULL;
				__zero_source_counters(syme);
			}
			break;
		case 'U':
			top.hide_user_symbols = !top.hide_user_symbols;
			break;
		case 'w':
			top.display_weighted = ~top.display_weighted;
			break;
		case 'z':
			top.zero = !top.zero;
			break;
		default:
			break;
	}
}

static void *display_thread_tui(void *arg __used)
{
	int err = 0;
	pthread_mutex_lock(&top.active_symbols_lock);
	while (list_empty(&top.active_symbols)) {
		err = pthread_cond_wait(&top.active_symbols_cond,
					&top.active_symbols_lock);
		if (err)
			break;
	}
	pthread_mutex_unlock(&top.active_symbols_lock);
	if (!err)
		perf_top__tui_browser(&top);
	exit_browser(0);
	exit(0);
	return NULL;
}

static void *display_thread(void *arg __used)
{
	struct pollfd stdin_poll = { .fd = 0, .events = POLLIN };
	struct termios tc, save;
	int delay_msecs, c;
	struct perf_session *session = (struct perf_session *) arg;

	tcgetattr(0, &save);
	tc = save;
	tc.c_lflag &= ~(ICANON | ECHO);
	tc.c_cc[VMIN] = 0;
	tc.c_cc[VTIME] = 0;

repeat:
	delay_msecs = top.delay_secs * 1000;
	tcsetattr(0, TCSANOW, &tc);
	/* trash return*/
	getc(stdin);

	do {
		print_sym_table(session);
	} while (!poll(&stdin_poll, 1, delay_msecs) == 1);

	c = getc(stdin);
	tcsetattr(0, TCSAFLUSH, &save);

	handle_keypress(session, c);
	goto repeat;

	return NULL;
}

/* Tag samples to be skipped. */
static const char *skip_symbols[] = {
	"default_idle",
	"native_safe_halt",
	"cpu_idle",
	"enter_idle",
	"exit_idle",
	"mwait_idle",
	"mwait_idle_with_hints",
	"poll_idle",
	"ppc64_runlatch_off",
	"pseries_dedicated_idle_sleep",
	NULL
};

static int symbol_filter(struct map *map, struct symbol *sym)
{
	struct sym_entry *syme;
	const char *name = sym->name;
	int i;

	/*
	 * ppc64 uses function descriptors and appends a '.' to the
	 * start of every instruction address. Remove it.
	 */
	if (name[0] == '.')
		name++;

	if (!strcmp(name, "_text") ||
	    !strcmp(name, "_etext") ||
	    !strcmp(name, "_sinittext") ||
	    !strncmp("init_module", name, 11) ||
	    !strncmp("cleanup_module", name, 14) ||
	    strstr(name, "_text_start") ||
	    strstr(name, "_text_end"))
		return 1;

	syme = symbol__priv(sym);
	syme->map = map;
	symbol__annotate_init(map, sym);

	if (!top.sym_filter_entry && sym_filter && !strcmp(name, sym_filter)) {
		/* schedule initial sym_filter_entry setup */
		sym_filter_entry_sched = syme;
		sym_filter = NULL;
	}

	for (i = 0; skip_symbols[i]; i++) {
		if (!strcmp(skip_symbols[i], name)) {
			sym->ignore = true;
			break;
		}
	}

	return 0;
}

static void perf_event__process_sample(const union perf_event *event,
				       struct perf_sample *sample,
				       struct perf_session *session)
{
	u64 ip = event->ip.ip;
	struct sym_entry *syme;
	struct addr_location al;
	struct machine *machine;
	u8 origin = event->header.misc & PERF_RECORD_MISC_CPUMODE_MASK;

	++top.samples;

	switch (origin) {
	case PERF_RECORD_MISC_USER:
		++top.us_samples;
		if (top.hide_user_symbols)
			return;
		machine = perf_session__find_host_machine(session);
		break;
	case PERF_RECORD_MISC_KERNEL:
		++top.kernel_samples;
		if (top.hide_kernel_symbols)
			return;
		machine = perf_session__find_host_machine(session);
		break;
	case PERF_RECORD_MISC_GUEST_KERNEL:
		++top.guest_kernel_samples;
		machine = perf_session__find_machine(session, event->ip.pid);
		break;
	case PERF_RECORD_MISC_GUEST_USER:
		++top.guest_us_samples;
		/*
		 * TODO: we don't process guest user from host side
		 * except simple counting.
		 */
		return;
	default:
		return;
	}

	if (!machine && perf_guest) {
		pr_err("Can't find guest [%d]'s kernel information\n",
			event->ip.pid);
		return;
	}

	if (event->header.misc & PERF_RECORD_MISC_EXACT_IP)
		top.exact_samples++;

	if (perf_event__preprocess_sample(event, session, &al, sample,
					  symbol_filter) < 0 ||
	    al.filtered)
		return;

	if (al.sym == NULL) {
		/*
		 * As we do lazy loading of symtabs we only will know if the
		 * specified vmlinux file is invalid when we actually have a
		 * hit in kernel space and then try to load it. So if we get
		 * here and there are _no_ symbols in the DSO backing the
		 * kernel map, bail out.
		 *
		 * We may never get here, for instance, if we use -K/
		 * --hide-kernel-symbols, even if the user specifies an
		 * invalid --vmlinux ;-)
		 */
		if (al.map == machine->vmlinux_maps[MAP__FUNCTION] &&
		    RB_EMPTY_ROOT(&al.map->dso->symbols[MAP__FUNCTION])) {
			ui__warning("The %s file can't be used\n",
				    symbol_conf.vmlinux_name);
			exit_browser(0);
			exit(1);
		}

		return;
	}

	/* let's see, whether we need to install initial sym_filter_entry */
	if (sym_filter_entry_sched) {
		top.sym_filter_entry = sym_filter_entry_sched;
		sym_filter_entry_sched = NULL;
		if (parse_source(top.sym_filter_entry) < 0) {
			struct symbol *sym = sym_entry__symbol(top.sym_filter_entry);

			pr_err("Can't annotate %s", sym->name);
			if (top.sym_filter_entry->map->dso->symtab_type == SYMTAB__KALLSYMS) {
				pr_err(": No vmlinux file was found in the path:\n");
				machine__fprintf_vmlinux_path(machine, stderr);
			} else
				pr_err(".\n");
			exit(1);
		}
	}

	syme = symbol__priv(al.sym);
	if (!al.sym->ignore) {
		struct perf_evsel *evsel;

		evsel = perf_evlist__id2evsel(top.evlist, sample->id);
		assert(evsel != NULL);
		syme->count[evsel->idx]++;
		record_precise_ip(syme, evsel->idx, ip);
		pthread_mutex_lock(&top.active_symbols_lock);
		if (list_empty(&syme->node) || !syme->node.next) {
			static bool first = true;
			__list_insert_active_sym(syme);
			if (first) {
				pthread_cond_broadcast(&top.active_symbols_cond);
				first = false;
			}
		}
		pthread_mutex_unlock(&top.active_symbols_lock);
	}
}

static void perf_session__mmap_read_cpu(struct perf_session *self, int cpu)
{
	struct perf_sample sample;
	union perf_event *event;

	while ((event = perf_evlist__read_on_cpu(top.evlist, cpu)) != NULL) {
		perf_session__parse_sample(self, event, &sample);

		if (event->header.type == PERF_RECORD_SAMPLE)
			perf_event__process_sample(event, &sample, self);
		else
			perf_event__process(event, &sample, self);
	}
}

static void perf_session__mmap_read(struct perf_session *self)
{
	int i;

	for (i = 0; i < top.evlist->cpus->nr; i++)
		perf_session__mmap_read_cpu(self, i);
}

static void start_counters(struct perf_evlist *evlist)
{
	struct perf_evsel *counter;

	list_for_each_entry(counter, &evlist->entries, node) {
		struct perf_event_attr *attr = &counter->attr;

		attr->sample_type = PERF_SAMPLE_IP | PERF_SAMPLE_TID;

		if (top.freq) {
			attr->sample_type |= PERF_SAMPLE_PERIOD;
			attr->freq	  = 1;
			attr->sample_freq = top.freq;
		}

		if (evlist->nr_entries > 1) {
			attr->sample_type |= PERF_SAMPLE_ID;
			attr->read_format |= PERF_FORMAT_ID;
		}

		attr->mmap = 1;
try_again:
		if (perf_evsel__open(counter, top.evlist->cpus,
				     top.evlist->threads, group, inherit) < 0) {
			int err = errno;

			if (err == EPERM || err == EACCES)
				die("Permission error - are you root?\n"
					"\t Consider tweaking"
					" /proc/sys/kernel/perf_event_paranoid.\n");
			/*
			 * If it's cycles then fall back to hrtimer
			 * based cpu-clock-tick sw counter, which
			 * is always available even if no PMU support:
			 */
			if (attr->type == PERF_TYPE_HARDWARE &&
			    attr->config == PERF_COUNT_HW_CPU_CYCLES) {

				if (verbose)
					warning(" ... trying to fall back to cpu-clock-ticks\n");

				attr->type = PERF_TYPE_SOFTWARE;
				attr->config = PERF_COUNT_SW_CPU_CLOCK;
				goto try_again;
			}
			printf("\n");
			error("sys_perf_event_open() syscall returned with %d "
			      "(%s).  /bin/dmesg may provide additional information.\n",
			      err, strerror(err));
			die("No CONFIG_PERF_EVENTS=y kernel support configured?\n");
			exit(-1);
		}
	}

	if (perf_evlist__mmap(evlist, mmap_pages, false) < 0)
		die("failed to mmap with %d (%s)\n", errno, strerror(errno));
}

static int __cmd_top(void)
{
	pthread_t thread;
	int ret __used;
	/*
	 * FIXME: perf_session__new should allow passing a O_MMAP, so that all this
	 * mmap reading, etc is encapsulated in it. Use O_WRONLY for now.
	 */
	struct perf_session *session = perf_session__new(NULL, O_WRONLY, false, false, NULL);
	if (session == NULL)
		return -ENOMEM;

	if (top.target_tid != -1)
		perf_event__synthesize_thread_map(top.evlist->threads,
						  perf_event__process, session);
	else
		perf_event__synthesize_threads(perf_event__process, session);

	start_counters(top.evlist);
	session->evlist = top.evlist;
	perf_session__update_sample_type(session);

	/* Wait for a minimal set of events before starting the snapshot */
	poll(top.evlist->pollfd, top.evlist->nr_fds, 100);

	perf_session__mmap_read(session);

	if (pthread_create(&thread, NULL, (use_browser > 0 ? display_thread_tui :
							     display_thread), session)) {
		printf("Could not create display thread.\n");
		exit(-1);
	}

	if (realtime_prio) {
		struct sched_param param;

		param.sched_priority = realtime_prio;
		if (sched_setscheduler(0, SCHED_FIFO, &param)) {
			printf("Could not set realtime priority.\n");
			exit(-1);
		}
	}

	while (1) {
		u64 hits = top.samples;

		perf_session__mmap_read(session);

		if (hits == top.samples)
			ret = poll(top.evlist->pollfd, top.evlist->nr_fds, 100);
	}

	return 0;
}

static const char * const top_usage[] = {
	"perf top [<options>]",
	NULL
};

static const struct option options[] = {
	OPT_CALLBACK('e', "event", &top.evlist, "event",
		     "event selector. use 'perf list' to list available events",
		     parse_events),
	OPT_INTEGER('c', "count", &default_interval,
		    "event period to sample"),
	OPT_INTEGER('p', "pid", &top.target_pid,
		    "profile events on existing process id"),
	OPT_INTEGER('t', "tid", &top.target_tid,
		    "profile events on existing thread id"),
	OPT_BOOLEAN('a', "all-cpus", &system_wide,
			    "system-wide collection from all CPUs"),
	OPT_STRING('C', "cpu", &top.cpu_list, "cpu",
		    "list of cpus to monitor"),
	OPT_STRING('k', "vmlinux", &symbol_conf.vmlinux_name,
		   "file", "vmlinux pathname"),
	OPT_BOOLEAN('K', "hide_kernel_symbols", &top.hide_kernel_symbols,
		    "hide kernel symbols"),
	OPT_UINTEGER('m', "mmap-pages", &mmap_pages, "number of mmap data pages"),
	OPT_INTEGER('r', "realtime", &realtime_prio,
		    "collect data with this RT SCHED_FIFO priority"),
	OPT_INTEGER('d', "delay", &top.delay_secs,
		    "number of seconds to delay between refreshes"),
	OPT_BOOLEAN('D', "dump-symtab", &dump_symtab,
			    "dump the symbol table used for profiling"),
	OPT_INTEGER('f', "count-filter", &top.count_filter,
		    "only display functions with more events than this"),
	OPT_BOOLEAN('g', "group", &group,
			    "put the counters into a counter group"),
	OPT_BOOLEAN('i', "inherit", &inherit,
		    "child tasks inherit counters"),
	OPT_STRING('s', "sym-annotate", &sym_filter, "symbol name",
		    "symbol to annotate"),
	OPT_BOOLEAN('z', "zero", &top.zero,
		    "zero history across updates"),
	OPT_INTEGER('F', "freq", &top.freq,
		    "profile at this frequency"),
	OPT_INTEGER('E', "entries", &top.print_entries,
		    "display this many functions"),
	OPT_BOOLEAN('U', "hide_user_symbols", &top.hide_user_symbols,
		    "hide user symbols"),
	OPT_BOOLEAN(0, "tui", &use_tui, "Use the TUI interface"),
	OPT_BOOLEAN(0, "stdio", &use_stdio, "Use the stdio interface"),
	OPT_INCR('v', "verbose", &verbose,
		    "be more verbose (show counter open errors, etc)"),
	OPT_END()
};

int cmd_top(int argc, const char **argv, const char *prefix __used)
{
	struct perf_evsel *pos;
	int status = -ENOMEM;

	top.evlist = perf_evlist__new(NULL, NULL);
	if (top.evlist == NULL)
		return -ENOMEM;

	page_size = sysconf(_SC_PAGE_SIZE);

	argc = parse_options(argc, argv, options, top_usage, 0);
	if (argc)
		usage_with_options(top_usage, options);

	/*
 	 * XXX For now start disabled, only using TUI if explicitely asked for.
 	 * Change that when handle_keys equivalent gets written, live annotation
 	 * done, etc.
 	 */
	use_browser = 0;

	if (use_stdio)
		use_browser = 0;
	else if (use_tui)
		use_browser = 1;

	setup_browser(false);

	/* CPU and PID are mutually exclusive */
	if (top.target_tid > 0 && top.cpu_list) {
		printf("WARNING: PID switch overriding CPU\n");
		sleep(1);
		top.cpu_list = NULL;
	}

	if (top.target_pid != -1)
		top.target_tid = top.target_pid;

	if (perf_evlist__create_maps(top.evlist, top.target_pid,
				     top.target_tid, top.cpu_list) < 0)
		usage_with_options(top_usage, options);

	if (!top.evlist->nr_entries &&
	    perf_evlist__add_default(top.evlist) < 0) {
		pr_err("Not enough memory for event selector list\n");
		return -ENOMEM;
	}

	if (top.delay_secs < 1)
		top.delay_secs = 1;

	/*
	 * User specified count overrides default frequency.
	 */
	if (default_interval)
		top.freq = 0;
	else if (top.freq) {
		default_interval = top.freq;
	} else {
		fprintf(stderr, "frequency and count are zero, aborting\n");
		exit(EXIT_FAILURE);
	}

	list_for_each_entry(pos, &top.evlist->entries, node) {
		if (perf_evsel__alloc_fd(pos, top.evlist->cpus->nr,
					 top.evlist->threads->nr) < 0)
			goto out_free_fd;
		/*
		 * Fill in the ones not specifically initialized via -c:
		 */
		if (pos->attr.sample_period)
			continue;

		pos->attr.sample_period = default_interval;
	}

	if (perf_evlist__alloc_pollfd(top.evlist) < 0 ||
	    perf_evlist__alloc_mmap(top.evlist) < 0)
		goto out_free_fd;

	top.sym_evsel = list_entry(top.evlist->entries.next, struct perf_evsel, node);

	symbol_conf.priv_size = (sizeof(struct sym_entry) + sizeof(struct annotation) +
				 (top.evlist->nr_entries + 1) * sizeof(unsigned long));

	symbol_conf.try_vmlinux_path = (symbol_conf.vmlinux_name == NULL);
	if (symbol__init() < 0)
		return -1;

	get_term_dimensions(&winsize);
	if (top.print_entries == 0) {
		update_print_entries(&winsize);
		signal(SIGWINCH, sig_winch_handler);
	}

	status = __cmd_top();
out_free_fd:
	perf_evlist__delete(top.evlist);

	return status;
}<|MERGE_RESOLUTION|>--- conflicted
+++ resolved
@@ -164,15 +164,9 @@
 		pthread_mutex_lock(&notes->lock);
 		goto out_assign;
 	}
-<<<<<<< HEAD
 
 	pthread_mutex_lock(&notes->lock);
 
-=======
-
-	pthread_mutex_lock(&notes->lock);
-
->>>>>>> 8eca7a00
 	if (symbol__alloc_hist(sym, top.evlist->nr_entries) < 0) {
 		pthread_mutex_unlock(&notes->lock);
 		pr_err("Not enough memory for annotating '%s' symbol!\n",
@@ -521,13 +515,9 @@
 			break;
 		case 'E':
 			if (top.evlist->nr_entries > 1) {
-<<<<<<< HEAD
-				int counter;
-=======
 				/* Select 0 as the default event: */
 				int counter = 0;
 
->>>>>>> 8eca7a00
 				fprintf(stderr, "\nAvailable events:");
 
 				list_for_each_entry(top.sym_evsel, &top.evlist->entries, node)
