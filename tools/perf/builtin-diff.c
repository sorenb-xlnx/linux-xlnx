/*
 * builtin-diff.c
 *
 * Builtin diff command: Analyze two perf.data input files, look up and read
 * DSOs and symbol information, sort them and produce a diff.
 */
#include "builtin.h"

#include "util/debug.h"
#include "util/event.h"
#include "util/hist.h"
#include "util/session.h"
#include "util/sort.h"
#include "util/symbol.h"
#include "util/util.h"

#include <stdlib.h>

static char const *input_old = "perf.data.old",
		  *input_new = "perf.data";
static char	  diff__default_sort_order[] = "dso,symbol";
static bool  force;
static bool show_displacement;

static int hists__add_entry(struct hists *self,
			    struct addr_location *al, u64 count)
{
<<<<<<< HEAD
	bool hit;
	struct hist_entry *he = __perf_session__add_hist_entry(&self->hists,
							       al, NULL,
							       count, &hit);
	if (he == NULL)
		return -ENOMEM;

	if (hit)
		__perf_session__add_count(he, al, count);

	return 0;
=======
	if (__hists__add_entry(self, al, NULL, count) != NULL)
		return 0;
	return -ENOMEM;
>>>>>>> d66466c3
}

static int diff__process_sample_event(event_t *event, struct perf_session *session)
{
	struct addr_location al;
	struct sample_data data = { .period = 1, };

	dump_printf("(IP, %d): %d: %#Lx\n", event->header.misc,
		    event->ip.pid, event->ip.ip);

	if (event__preprocess_sample(event, session, &al, NULL) < 0) {
		pr_warning("problem processing %d event, skipping it.\n",
			   event->header.type);
		return -1;
	}

	if (al.filtered || al.sym == NULL)
		return 0;

	event__parse_sample(event, session->sample_type, &data);

	if (hists__add_entry(&session->hists, &al, data.period)) {
		pr_warning("problem incrementing symbol count, skipping event\n");
		return -1;
	}

	session->hists.stats.total += data.period;
	return 0;
}

static struct perf_event_ops event_ops = {
	.sample	= diff__process_sample_event,
	.mmap	= event__process_mmap,
	.comm	= event__process_comm,
	.exit	= event__process_task,
	.fork	= event__process_task,
	.lost	= event__process_lost,
};

static void perf_session__insert_hist_entry_by_name(struct rb_root *root,
						    struct hist_entry *he)
{
	struct rb_node **p = &root->rb_node;
	struct rb_node *parent = NULL;
	struct hist_entry *iter;

	while (*p != NULL) {
		parent = *p;
		iter = rb_entry(parent, struct hist_entry, rb_node);
		if (hist_entry__cmp(he, iter) < 0)
			p = &(*p)->rb_left;
		else
			p = &(*p)->rb_right;
	}

	rb_link_node(&he->rb_node, parent, p);
	rb_insert_color(&he->rb_node, root);
}

static void hists__resort_entries(struct hists *self)
{
	unsigned long position = 1;
	struct rb_root tmp = RB_ROOT;
	struct rb_node *next = rb_first(&self->entries);

	while (next != NULL) {
		struct hist_entry *n = rb_entry(next, struct hist_entry, rb_node);

		next = rb_next(&n->rb_node);
		rb_erase(&n->rb_node, &self->entries);
		n->position = position++;
		perf_session__insert_hist_entry_by_name(&tmp, n);
	}

	self->entries = tmp;
}

static void hists__set_positions(struct hists *self)
{
	hists__output_resort(self);
	hists__resort_entries(self);
}

static struct hist_entry *hists__find_entry(struct hists *self,
					    struct hist_entry *he)
{
	struct rb_node *n = self->entries.rb_node;

	while (n) {
		struct hist_entry *iter = rb_entry(n, struct hist_entry, rb_node);
		int64_t cmp = hist_entry__cmp(he, iter);

		if (cmp < 0)
			n = n->rb_left;
		else if (cmp > 0)
			n = n->rb_right;
		else 
			return iter;
	}

	return NULL;
}

static void hists__match(struct hists *older, struct hists *newer)
{
	struct rb_node *nd;

	for (nd = rb_first(&newer->entries); nd; nd = rb_next(nd)) {
		struct hist_entry *pos = rb_entry(nd, struct hist_entry, rb_node);
		pos->pair = hists__find_entry(older, pos);
	}
}

static int __cmd_diff(void)
{
	int ret, i;
	struct perf_session *session[2];

	session[0] = perf_session__new(input_old, O_RDONLY, force, false);
	session[1] = perf_session__new(input_new, O_RDONLY, force, false);
	if (session[0] == NULL || session[1] == NULL)
		return -ENOMEM;

	for (i = 0; i < 2; ++i) {
		ret = perf_session__process_events(session[i], &event_ops);
		if (ret)
			goto out_delete;
	}

	hists__output_resort(&session[1]->hists);
	if (show_displacement)
		hists__set_positions(&session[0]->hists);

	hists__match(&session[0]->hists, &session[1]->hists);
	hists__fprintf(&session[1]->hists, &session[0]->hists,
		       show_displacement, stdout);
out_delete:
	for (i = 0; i < 2; ++i)
		perf_session__delete(session[i]);
	return ret;
}

static const char * const diff_usage[] = {
	"perf diff [<options>] [old_file] [new_file]",
	NULL,
};

static const struct option options[] = {
	OPT_INCR('v', "verbose", &verbose,
		    "be more verbose (show symbol address, etc)"),
	OPT_BOOLEAN('m', "displacement", &show_displacement,
		    "Show position displacement relative to baseline"),
	OPT_BOOLEAN('D', "dump-raw-trace", &dump_trace,
		    "dump raw trace in ASCII"),
	OPT_BOOLEAN('f', "force", &force, "don't complain, do it"),
	OPT_BOOLEAN('m', "modules", &symbol_conf.use_modules,
		    "load module symbols - WARNING: use only with -k and LIVE kernel"),
	OPT_BOOLEAN('P', "full-paths", &symbol_conf.full_paths,
		    "Don't shorten the pathnames taking into account the cwd"),
	OPT_STRING('d', "dsos", &symbol_conf.dso_list_str, "dso[,dso...]",
		   "only consider symbols in these dsos"),
	OPT_STRING('C', "comms", &symbol_conf.comm_list_str, "comm[,comm...]",
		   "only consider symbols in these comms"),
	OPT_STRING('S', "symbols", &symbol_conf.sym_list_str, "symbol[,symbol...]",
		   "only consider these symbols"),
	OPT_STRING('s', "sort", &sort_order, "key[,key2...]",
		   "sort by key(s): pid, comm, dso, symbol, parent"),
	OPT_STRING('t', "field-separator", &symbol_conf.field_sep, "separator",
		   "separator for columns, no spaces will be added between "
		   "columns '.' is reserved."),
	OPT_END()
};

int cmd_diff(int argc, const char **argv, const char *prefix __used)
{
	sort_order = diff__default_sort_order;
	argc = parse_options(argc, argv, options, diff_usage, 0);
	if (argc) {
		if (argc > 2)
			usage_with_options(diff_usage, options);
		if (argc == 2) {
			input_old = argv[0];
			input_new = argv[1];
		} else
			input_new = argv[0];
	} else if (symbol_conf.default_guest_vmlinux_name ||
		   symbol_conf.default_guest_kallsyms) {
		input_old = "perf.data.host";
		input_new = "perf.data.guest";
	}

	symbol_conf.exclude_other = false;
	if (symbol__init() < 0)
		return -1;

	setup_sorting(diff_usage, options);
	setup_pager();

	sort_entry__setup_elide(&sort_dso, symbol_conf.dso_list, "dso", NULL);
	sort_entry__setup_elide(&sort_comm, symbol_conf.comm_list, "comm", NULL);
	sort_entry__setup_elide(&sort_sym, symbol_conf.sym_list, "symbol", NULL);

	return __cmd_diff();
}<|MERGE_RESOLUTION|>--- conflicted
+++ resolved
@@ -25,23 +25,9 @@
 static int hists__add_entry(struct hists *self,
 			    struct addr_location *al, u64 count)
 {
-<<<<<<< HEAD
-	bool hit;
-	struct hist_entry *he = __perf_session__add_hist_entry(&self->hists,
-							       al, NULL,
-							       count, &hit);
-	if (he == NULL)
-		return -ENOMEM;
-
-	if (hit)
-		__perf_session__add_count(he, al, count);
-
-	return 0;
-=======
 	if (__hists__add_entry(self, al, NULL, count) != NULL)
 		return 0;
 	return -ENOMEM;
->>>>>>> d66466c3
 }
 
 static int diff__process_sample_event(event_t *event, struct perf_session *session)
