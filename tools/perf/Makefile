# The default target of this Makefile is...
all::

# Define V=1 to have a more verbose compile.
#
# Define SNPRINTF_RETURNS_BOGUS if your are on a system which snprintf()
# or vsnprintf() return -1 instead of number of characters which would
# have been written to the final string if enough space had been available.
#
# Define FREAD_READS_DIRECTORIES if your are on a system which succeeds
# when attempting to read from an fopen'ed directory.
#
# Define NO_OPENSSL environment variable if you do not have OpenSSL.
# This also implies MOZILLA_SHA1.
#
# Define CURLDIR=/foo/bar if your curl header and library files are in
# /foo/bar/include and /foo/bar/lib directories.
#
# Define EXPATDIR=/foo/bar if your expat header and library files are in
# /foo/bar/include and /foo/bar/lib directories.
#
# Define NO_D_INO_IN_DIRENT if you don't have d_ino in your struct dirent.
#
# Define NO_D_TYPE_IN_DIRENT if your platform defines DT_UNKNOWN but lacks
# d_type in struct dirent (latest Cygwin -- will be fixed soonish).
#
# Define NO_C99_FORMAT if your formatted IO functions (printf/scanf et.al.)
# do not support the 'size specifiers' introduced by C99, namely ll, hh,
# j, z, t. (representing long long int, char, intmax_t, size_t, ptrdiff_t).
# some C compilers supported these specifiers prior to C99 as an extension.
#
# Define NO_STRCASESTR if you don't have strcasestr.
#
# Define NO_MEMMEM if you don't have memmem.
#
# Define NO_STRTOUMAX if you don't have strtoumax in the C library.
# If your compiler also does not support long long or does not have
# strtoull, define NO_STRTOULL.
#
# Define NO_SETENV if you don't have setenv in the C library.
#
# Define NO_UNSETENV if you don't have unsetenv in the C library.
#
# Define NO_MKDTEMP if you don't have mkdtemp in the C library.
#
# Define NO_SYS_SELECT_H if you don't have sys/select.h.
#
# Define NO_SYMLINK_HEAD if you never want .perf/HEAD to be a symbolic link.
# Enable it on Windows.  By default, symrefs are still used.
#
# Define NO_SVN_TESTS if you want to skip time-consuming SVN interoperability
# tests.  These tests take up a significant amount of the total test time
# but are not needed unless you plan to talk to SVN repos.
#
# Define NO_FINK if you are building on Darwin/Mac OS X, have Fink
# installed in /sw, but don't want PERF to link against any libraries
# installed there.  If defined you may specify your own (or Fink's)
# include directories and library directories by defining CFLAGS
# and LDFLAGS appropriately.
#
# Define NO_DARWIN_PORTS if you are building on Darwin/Mac OS X,
# have DarwinPorts installed in /opt/local, but don't want PERF to
# link against any libraries installed there.  If defined you may
# specify your own (or DarwinPort's) include directories and
# library directories by defining CFLAGS and LDFLAGS appropriately.
#
# Define PPC_SHA1 environment variable when running make to make use of
# a bundled SHA1 routine optimized for PowerPC.
#
# Define ARM_SHA1 environment variable when running make to make use of
# a bundled SHA1 routine optimized for ARM.
#
# Define MOZILLA_SHA1 environment variable when running make to make use of
# a bundled SHA1 routine coming from Mozilla. It is GPL'd and should be fast
# on non-x86 architectures (e.g. PowerPC), while the OpenSSL version (default
# choice) has very fast version optimized for i586.
#
# Define NEEDS_SSL_WITH_CRYPTO if you need -lcrypto with -lssl (Darwin).
#
# Define NEEDS_LIBICONV if linking with libc is not enough (Darwin).
#
# Define NEEDS_SOCKET if linking with libc is not enough (SunOS,
# Patrick Mauritz).
#
# Define NO_MMAP if you want to avoid mmap.
#
# Define NO_PTHREADS if you do not have or do not want to use Pthreads.
#
# Define NO_PREAD if you have a problem with pread() system call (e.g.
# cygwin.dll before v1.5.22).
#
# Define NO_FAST_WORKING_DIRECTORY if accessing objects in pack files is
# generally faster on your platform than accessing the working directory.
#
# Define NO_TRUSTABLE_FILEMODE if your filesystem may claim to support
# the executable mode bit, but doesn't really do so.
#
# Define NO_IPV6 if you lack IPv6 support and getaddrinfo().
#
# Define NO_SOCKADDR_STORAGE if your platform does not have struct
# sockaddr_storage.
#
# Define NO_ICONV if your libc does not properly support iconv.
#
# Define OLD_ICONV if your library has an old iconv(), where the second
# (input buffer pointer) parameter is declared with type (const char **).
#
# Define NO_DEFLATE_BOUND if your zlib does not have deflateBound.
#
# Define NO_R_TO_GCC_LINKER if your gcc does not like "-R/path/lib"
# that tells runtime paths to dynamic libraries;
# "-Wl,-rpath=/path/lib" is used instead.
#
# Define USE_NSEC below if you want perf to care about sub-second file mtimes
# and ctimes. Note that you need recent glibc (at least 2.2.4) for this, and
# it will BREAK YOUR LOCAL DIFFS! show-diff and anything using it will likely
# randomly break unless your underlying filesystem supports those sub-second
# times (my ext3 doesn't).
#
# Define USE_ST_TIMESPEC if your "struct stat" uses "st_ctimespec" instead of
# "st_ctim"
#
# Define NO_NSEC if your "struct stat" does not have "st_ctim.tv_nsec"
# available.  This automatically turns USE_NSEC off.
#
# Define USE_STDEV below if you want perf to care about the underlying device
# change being considered an inode change from the update-index perspective.
#
# Define NO_ST_BLOCKS_IN_STRUCT_STAT if your platform does not have st_blocks
# field that counts the on-disk footprint in 512-byte blocks.
#
# Define ASCIIDOC8 if you want to format documentation with AsciiDoc 8
#
# Define DOCBOOK_XSL_172 if you want to format man pages with DocBook XSL v1.72.
#
# Define NO_PERL_MAKEMAKER if you cannot use Makefiles generated by perl's
# MakeMaker (e.g. using ActiveState under Cygwin).
#
# Define NO_PERL if you do not want Perl scripts or libraries at all.
#
# Define INTERNAL_QSORT to use Git's implementation of qsort(), which
# is a simplified version of the merge sort used in glibc. This is
# recommended if Git triggers O(n^2) behavior in your platform's qsort().
#
# Define NO_EXTERNAL_GREP if you don't want "perf grep" to ever call
# your external grep (e.g., if your system lacks grep, if its grep is
# broken, or spawning external process is slower than built-in grep perf has).

PERF-VERSION-FILE: .FORCE-PERF-VERSION-FILE
	@$(SHELL_PATH) util/PERF-VERSION-GEN
-include PERF-VERSION-FILE

uname_S := $(shell sh -c 'uname -s 2>/dev/null || echo not')
uname_M := $(shell sh -c 'uname -m 2>/dev/null || echo not')
uname_O := $(shell sh -c 'uname -o 2>/dev/null || echo not')
uname_R := $(shell sh -c 'uname -r 2>/dev/null || echo not')
uname_P := $(shell sh -c 'uname -p 2>/dev/null || echo not')
uname_V := $(shell sh -c 'uname -v 2>/dev/null || echo not')

#
# Add -m32 for cross-builds:
#
ifdef NO_64BIT
  MBITS := -m32
else
  #
  # If we're on a 64-bit kernel, use -m64:
  #
  ifneq ($(patsubst %64,%,$(uname_M)),$(uname_M))
    MBITS := -m64
  endif
endif

# CFLAGS and LDFLAGS are for the users to override from the command line.

#
# Include saner warnings here, which can catch bugs:
#

EXTRA_WARNINGS := -Wformat
EXTRA_WARNINGS := $(EXTRA_WARNINGS) -Wformat-security
EXTRA_WARNINGS := $(EXTRA_WARNINGS) -Wformat-y2k
EXTRA_WARNINGS := $(EXTRA_WARNINGS) -Wshadow
EXTRA_WARNINGS := $(EXTRA_WARNINGS) -Winit-self
EXTRA_WARNINGS := $(EXTRA_WARNINGS) -Wpacked
EXTRA_WARNINGS := $(EXTRA_WARNINGS) -Wredundant-decls
EXTRA_WARNINGS := $(EXTRA_WARNINGS) -Wstack-protector
EXTRA_WARNINGS := $(EXTRA_WARNINGS) -Wstrict-aliasing=3
EXTRA_WARNINGS := $(EXTRA_WARNINGS) -Wswitch-default
EXTRA_WARNINGS := $(EXTRA_WARNINGS) -Wswitch-enum
EXTRA_WARNINGS := $(EXTRA_WARNINGS) -Wno-system-headers
EXTRA_WARNINGS := $(EXTRA_WARNINGS) -Wundef
EXTRA_WARNINGS := $(EXTRA_WARNINGS) -Wvolatile-register-var
EXTRA_WARNINGS := $(EXTRA_WARNINGS) -Wwrite-strings
EXTRA_WARNINGS := $(EXTRA_WARNINGS) -Wbad-function-cast
EXTRA_WARNINGS := $(EXTRA_WARNINGS) -Wmissing-declarations
EXTRA_WARNINGS := $(EXTRA_WARNINGS) -Wmissing-prototypes
EXTRA_WARNINGS := $(EXTRA_WARNINGS) -Wnested-externs
EXTRA_WARNINGS := $(EXTRA_WARNINGS) -Wold-style-definition
EXTRA_WARNINGS := $(EXTRA_WARNINGS) -Wstrict-prototypes
EXTRA_WARNINGS := $(EXTRA_WARNINGS) -Wdeclaration-after-statement

ifeq ("$(origin DEBUG)", "command line")
  PERF_DEBUG = $(DEBUG)
endif
ifndef PERF_DEBUG
  CFLAGS_OPTIMIZE = -O6
endif

CFLAGS = $(MBITS) -ggdb3 -Wall -Wextra -std=gnu99 -Werror $(CFLAGS_OPTIMIZE) -fstack-protector-all -D_FORTIFY_SOURCE=2 $(EXTRA_WARNINGS)
LDFLAGS = -lpthread -lrt -lelf -lm
ALL_CFLAGS = $(CFLAGS)
ALL_LDFLAGS = $(LDFLAGS)
STRIP ?= strip

# Among the variables below, these:
#   perfexecdir
#   template_dir
#   mandir
#   infodir
#   htmldir
#   ETC_PERFCONFIG (but not sysconfdir)
# can be specified as a relative path some/where/else;
# this is interpreted as relative to $(prefix) and "perf" at
# runtime figures out where they are based on the path to the executable.
# This can help installing the suite in a relocatable way.

prefix = $(HOME)
bindir_relative = bin
bindir = $(prefix)/$(bindir_relative)
mandir = share/man
infodir = share/info
perfexecdir = libexec/perf-core
sharedir = $(prefix)/share
template_dir = share/perf-core/templates
htmldir = share/doc/perf-doc
ifeq ($(prefix),/usr)
sysconfdir = /etc
ETC_PERFCONFIG = $(sysconfdir)/perfconfig
else
sysconfdir = $(prefix)/etc
ETC_PERFCONFIG = etc/perfconfig
endif
lib = lib
# DESTDIR=

export prefix bindir sharedir sysconfdir

CC = gcc
AR = ar
RM = rm -f
TAR = tar
FIND = find
INSTALL = install
RPMBUILD = rpmbuild
PTHREAD_LIBS = -lpthread

# sparse is architecture-neutral, which means that we need to tell it
# explicitly what architecture to check for. Fix this up for yours..
SPARSE_FLAGS = -D__BIG_ENDIAN__ -D__powerpc__



### --- END CONFIGURATION SECTION ---

# Those must not be GNU-specific; they are shared with perl/ which may
# be built by a different compiler. (Note that this is an artifact now
# but it still might be nice to keep that distinction.)
BASIC_CFLAGS = -Iutil/include
BASIC_LDFLAGS =

# Guard against environment variables
BUILTIN_OBJS =
BUILT_INS =
COMPAT_CFLAGS =
COMPAT_OBJS =
LIB_H =
LIB_OBJS =
SCRIPT_PERL =
SCRIPT_SH =
TEST_PROGRAMS =

#
# No scripts right now:
#

# SCRIPT_SH += perf-am.sh

#
# No Perl scripts right now:
#

# SCRIPT_PERL += perf-add--interactive.perl

SCRIPTS = $(patsubst %.sh,%,$(SCRIPT_SH)) \
	  $(patsubst %.perl,%,$(SCRIPT_PERL))

# Empty...
EXTRA_PROGRAMS =

# ... and all the rest that could be moved out of bindir to perfexecdir
PROGRAMS += $(EXTRA_PROGRAMS)

#
# Single 'perf' binary right now:
#
PROGRAMS += perf

# List built-in command $C whose implementation cmd_$C() is not in
# builtin-$C.o but is linked in as part of some other command.
#
# None right now:
#
# BUILT_INS += perf-init $X

# what 'all' will build and 'install' will install, in perfexecdir
ALL_PROGRAMS = $(PROGRAMS) $(SCRIPTS)

# what 'all' will build but not install in perfexecdir
OTHER_PROGRAMS = perf$X

# Set paths to tools early so that they can be used for version tests.
ifndef SHELL_PATH
	SHELL_PATH = /bin/sh
endif
ifndef PERL_PATH
	PERL_PATH = /usr/bin/perl
endif

export PERL_PATH

LIB_FILE=libperf.a

LIB_H += ../../include/linux/perf_event.h
LIB_H += ../../include/linux/rbtree.h
LIB_H += ../../include/linux/list.h
<<<<<<< HEAD
LIB_H += ../../include/linux/stringify.h
=======
>>>>>>> 8d8d61aa
LIB_H += util/include/linux/bitmap.h
LIB_H += util/include/linux/bitops.h
LIB_H += util/include/linux/compiler.h
LIB_H += util/include/linux/ctype.h
LIB_H += util/include/linux/kernel.h
LIB_H += util/include/linux/list.h
LIB_H += util/include/linux/module.h
LIB_H += util/include/linux/poison.h
LIB_H += util/include/linux/prefetch.h
LIB_H += util/include/linux/rbtree.h
LIB_H += util/include/linux/string.h
LIB_H += util/include/linux/types.h
LIB_H += util/include/asm/asm-offsets.h
LIB_H += util/include/asm/bitops.h
LIB_H += util/include/asm/byteorder.h
LIB_H += util/include/asm/swab.h
LIB_H += util/include/asm/system.h
LIB_H += util/include/asm/uaccess.h
LIB_H += perf.h
LIB_H += util/event.h
LIB_H += util/types.h
LIB_H += util/levenshtein.h
LIB_H += util/parse-options.h
LIB_H += util/parse-events.h
LIB_H += util/quote.h
LIB_H += util/util.h
LIB_H += util/help.h
LIB_H += util/strbuf.h
LIB_H += util/string.h
LIB_H += util/strlist.h
LIB_H += util/run-command.h
LIB_H += util/sigchain.h
LIB_H += util/symbol.h
LIB_H += util/color.h
LIB_H += util/values.h
LIB_H += util/sort.h
LIB_H += util/hist.h
LIB_H += util/thread.h
LIB_H += util/data_map.h

LIB_OBJS += util/abspath.o
LIB_OBJS += util/alias.o
LIB_OBJS += util/config.o
LIB_OBJS += util/ctype.o
LIB_OBJS += util/environment.o
LIB_OBJS += util/event.o
LIB_OBJS += util/exec_cmd.o
LIB_OBJS += util/help.o
LIB_OBJS += util/levenshtein.o
LIB_OBJS += util/parse-options.o
LIB_OBJS += util/parse-events.o
LIB_OBJS += util/path.o
LIB_OBJS += util/rbtree.o
LIB_OBJS += util/bitmap.o
LIB_OBJS += util/hweight.o
LIB_OBJS += util/find_next_bit.o
LIB_OBJS += util/run-command.o
LIB_OBJS += util/quote.o
LIB_OBJS += util/strbuf.o
LIB_OBJS += util/string.o
LIB_OBJS += util/strlist.o
LIB_OBJS += util/usage.o
LIB_OBJS += util/wrapper.o
LIB_OBJS += util/sigchain.o
LIB_OBJS += util/symbol.o
LIB_OBJS += util/color.o
LIB_OBJS += util/pager.o
LIB_OBJS += util/header.o
LIB_OBJS += util/callchain.o
LIB_OBJS += util/values.o
LIB_OBJS += util/debug.o
LIB_OBJS += util/map.o
LIB_OBJS += util/thread.o
LIB_OBJS += util/trace-event-parse.o
LIB_OBJS += util/trace-event-read.o
LIB_OBJS += util/trace-event-info.o
LIB_OBJS += util/svghelper.o
LIB_OBJS += util/sort.o
LIB_OBJS += util/hist.o
LIB_OBJS += util/data_map.o

BUILTIN_OBJS += builtin-annotate.o

BUILTIN_OBJS += builtin-bench.o

# Benchmark modules
BUILTIN_OBJS += bench/sched-messaging.o
BUILTIN_OBJS += bench/sched-pipe.o

BUILTIN_OBJS += builtin-help.o
BUILTIN_OBJS += builtin-sched.o
BUILTIN_OBJS += builtin-list.o
BUILTIN_OBJS += builtin-record.o
BUILTIN_OBJS += builtin-report.o
BUILTIN_OBJS += builtin-stat.o
BUILTIN_OBJS += builtin-timechart.o
BUILTIN_OBJS += builtin-top.o
BUILTIN_OBJS += builtin-trace.o
BUILTIN_OBJS += builtin-probe.o

PERFLIBS = $(LIB_FILE)

#
# Platform specific tweaks
#

# We choose to avoid "if .. else if .. else .. endif endif"
# because maintaining the nesting to match is a pain.  If
# we had "elif" things would have been much nicer...

-include config.mak.autogen
-include config.mak

ifeq ($(uname_S),Darwin)
	ifndef NO_FINK
		ifeq ($(shell test -d /sw/lib && echo y),y)
			BASIC_CFLAGS += -I/sw/include
			BASIC_LDFLAGS += -L/sw/lib
		endif
	endif
	ifndef NO_DARWIN_PORTS
		ifeq ($(shell test -d /opt/local/lib && echo y),y)
			BASIC_CFLAGS += -I/opt/local/include
			BASIC_LDFLAGS += -L/opt/local/lib
		endif
	endif
	PTHREAD_LIBS =
endif

ifeq ($(shell sh -c "(echo '\#include <libelf.h>'; echo 'int main(void) { Elf * elf = elf_begin(0, ELF_C_READ, 0); return (long)elf; }') | $(CC) -x c - $(ALL_CFLAGS) -D_LARGEFILE64_SOURCE -D_FILE_OFFSET_BITS=64 -o /dev/null $(ALL_LDFLAGS) > /dev/null 2>&1 && echo y"), y)
ifneq ($(shell sh -c "(echo '\#include <gnu/libc-version.h>'; echo 'int main(void) { const char * version = gnu_get_libc_version(); return (long)version; }') | $(CC) -x c - $(ALL_CFLAGS) -D_LARGEFILE64_SOURCE -D_FILE_OFFSET_BITS=64 -o /dev/null $(ALL_LDFLAGS) > /dev/null 2>&1 && echo y"), y)
	msg := $(error No gnu/libc-version.h found, please install glibc-dev[el]);
endif

	ifneq ($(shell sh -c "(echo '\#include <libelf.h>'; echo 'int main(void) { Elf * elf = elf_begin(0, ELF_C_READ_MMAP, 0); return (long)elf; }') | $(CC) -x c - $(ALL_CFLAGS) -D_LARGEFILE64_SOURCE -D_FILE_OFFSET_BITS=64 -o /dev/null $(ALL_LDFLAGS) > /dev/null 2>&1 && echo y"), y)
		BASIC_CFLAGS += -DLIBELF_NO_MMAP
	endif
else
	msg := $(error No libelf.h/libelf found, please install libelf-dev/elfutils-libelf-devel);
endif

ifneq ($(shell sh -c "(echo '\#include <libdwarf/dwarf.h>'; echo '\#include <libdwarf/libdwarf.h>'; echo 'int main(void) { Dwarf_Debug dbg; Dwarf_Error err; Dwarf_Ranges *rng; dwarf_init(0, DW_DLC_READ, 0, 0, &dbg, &err); dwarf_get_ranges(dbg, 0, &rng, 0, 0, &err); return (long)dbg; }') | $(CC) -x c - $(ALL_CFLAGS) -D_LARGEFILE64_SOURCE -D_FILE_OFFSET_BITS=64 -ldwarf -lelf -o /dev/null $(ALL_LDFLAGS) > /dev/null 2>&1 && echo y"), y)
	msg := $(warning No libdwarf.h found or old libdwarf.h found, disables dwarf support. Please install libdwarf-dev/libdwarf-devel >= 20081231);
	BASIC_CFLAGS += -DNO_LIBDWARF
else
	EXTLIBS += -lelf -ldwarf
	LIB_H += util/probe-finder.h
	LIB_OBJS += util/probe-finder.o
endif

ifdef NO_DEMANGLE
	BASIC_CFLAGS += -DNO_DEMANGLE
else
	has_bfd := $(shell sh -c "(echo '\#include <bfd.h>'; echo 'int main(void) { bfd_demangle(0, 0, 0); return 0; }') | $(CC) -x c - $(ALL_CFLAGS) -o /dev/null $(ALL_LDFLAGS) -lbfd > /dev/null 2>&1 && echo y")

	ifeq ($(has_bfd),y)
		EXTLIBS += -lbfd
	else
		has_bfd_iberty := $(shell sh -c "(echo '\#include <bfd.h>'; echo 'int main(void) { bfd_demangle(0, 0, 0); return 0; }') | $(CC) -x c - $(ALL_CFLAGS) -o /dev/null $(ALL_LDFLAGS) -lbfd -liberty > /dev/null 2>&1 && echo y")
		ifeq ($(has_bfd_iberty),y)
			EXTLIBS += -lbfd -liberty
		else
			has_bfd_iberty_z := $(shell sh -c "(echo '\#include <bfd.h>'; echo 'int main(void) { bfd_demangle(0, 0, 0); return 0; }') | $(CC) -x c - $(ALL_CFLAGS) -o /dev/null $(ALL_LDFLAGS) -lbfd -liberty -lz > /dev/null 2>&1 && echo y")
			ifeq ($(has_bfd_iberty_z),y)
				EXTLIBS += -lbfd -liberty -lz
			else
				has_cplus_demangle := $(shell sh -c "(echo 'extern char *cplus_demangle(const char *, int);'; echo 'int main(void) { cplus_demangle(0, 0); return 0; }') | $(CC) -x c - $(ALL_CFLAGS) -o /dev/null $(ALL_LDFLAGS) -liberty > /dev/null 2>&1 && echo y")
				ifeq ($(has_cplus_demangle),y)
					EXTLIBS += -liberty
					BASIC_CFLAGS += -DHAVE_CPLUS_DEMANGLE
				else
					msg := $(warning No bfd.h/libbfd found, install binutils-dev[el] to gain symbol demangling)
					BASIC_CFLAGS += -DNO_DEMANGLE
				endif
			endif
		endif
	endif
endif

ifndef CC_LD_DYNPATH
	ifdef NO_R_TO_GCC_LINKER
		# Some gcc does not accept and pass -R to the linker to specify
		# the runtime dynamic library path.
		CC_LD_DYNPATH = -Wl,-rpath,
	else
		CC_LD_DYNPATH = -R
	endif
endif

ifdef NEEDS_SOCKET
	EXTLIBS += -lsocket
endif
ifdef NEEDS_NSL
	EXTLIBS += -lnsl
endif
ifdef NO_D_TYPE_IN_DIRENT
	BASIC_CFLAGS += -DNO_D_TYPE_IN_DIRENT
endif
ifdef NO_D_INO_IN_DIRENT
	BASIC_CFLAGS += -DNO_D_INO_IN_DIRENT
endif
ifdef NO_ST_BLOCKS_IN_STRUCT_STAT
	BASIC_CFLAGS += -DNO_ST_BLOCKS_IN_STRUCT_STAT
endif
ifdef USE_NSEC
	BASIC_CFLAGS += -DUSE_NSEC
endif
ifdef USE_ST_TIMESPEC
	BASIC_CFLAGS += -DUSE_ST_TIMESPEC
endif
ifdef NO_NSEC
	BASIC_CFLAGS += -DNO_NSEC
endif
ifdef NO_C99_FORMAT
	BASIC_CFLAGS += -DNO_C99_FORMAT
endif
ifdef SNPRINTF_RETURNS_BOGUS
	COMPAT_CFLAGS += -DSNPRINTF_RETURNS_BOGUS
	COMPAT_OBJS += compat/snprintf.o
endif
ifdef FREAD_READS_DIRECTORIES
	COMPAT_CFLAGS += -DFREAD_READS_DIRECTORIES
	COMPAT_OBJS += compat/fopen.o
endif
ifdef NO_SYMLINK_HEAD
	BASIC_CFLAGS += -DNO_SYMLINK_HEAD
endif
ifdef NO_STRCASESTR
	COMPAT_CFLAGS += -DNO_STRCASESTR
	COMPAT_OBJS += compat/strcasestr.o
endif
ifdef NO_STRTOUMAX
	COMPAT_CFLAGS += -DNO_STRTOUMAX
	COMPAT_OBJS += compat/strtoumax.o
endif
ifdef NO_STRTOULL
	COMPAT_CFLAGS += -DNO_STRTOULL
endif
ifdef NO_SETENV
	COMPAT_CFLAGS += -DNO_SETENV
	COMPAT_OBJS += compat/setenv.o
endif
ifdef NO_MKDTEMP
	COMPAT_CFLAGS += -DNO_MKDTEMP
	COMPAT_OBJS += compat/mkdtemp.o
endif
ifdef NO_UNSETENV
	COMPAT_CFLAGS += -DNO_UNSETENV
	COMPAT_OBJS += compat/unsetenv.o
endif
ifdef NO_SYS_SELECT_H
	BASIC_CFLAGS += -DNO_SYS_SELECT_H
endif
ifdef NO_MMAP
	COMPAT_CFLAGS += -DNO_MMAP
	COMPAT_OBJS += compat/mmap.o
else
	ifdef USE_WIN32_MMAP
		COMPAT_CFLAGS += -DUSE_WIN32_MMAP
		COMPAT_OBJS += compat/win32mmap.o
	endif
endif
ifdef NO_PREAD
	COMPAT_CFLAGS += -DNO_PREAD
	COMPAT_OBJS += compat/pread.o
endif
ifdef NO_FAST_WORKING_DIRECTORY
	BASIC_CFLAGS += -DNO_FAST_WORKING_DIRECTORY
endif
ifdef NO_TRUSTABLE_FILEMODE
	BASIC_CFLAGS += -DNO_TRUSTABLE_FILEMODE
endif
ifdef NO_IPV6
	BASIC_CFLAGS += -DNO_IPV6
endif
ifdef NO_UINTMAX_T
	BASIC_CFLAGS += -Duintmax_t=uint32_t
endif
ifdef NO_SOCKADDR_STORAGE
ifdef NO_IPV6
	BASIC_CFLAGS += -Dsockaddr_storage=sockaddr_in
else
	BASIC_CFLAGS += -Dsockaddr_storage=sockaddr_in6
endif
endif
ifdef NO_INET_NTOP
	LIB_OBJS += compat/inet_ntop.o
endif
ifdef NO_INET_PTON
	LIB_OBJS += compat/inet_pton.o
endif

ifdef NO_ICONV
	BASIC_CFLAGS += -DNO_ICONV
endif

ifdef OLD_ICONV
	BASIC_CFLAGS += -DOLD_ICONV
endif

ifdef NO_DEFLATE_BOUND
	BASIC_CFLAGS += -DNO_DEFLATE_BOUND
endif

ifdef PPC_SHA1
	SHA1_HEADER = "ppc/sha1.h"
	LIB_OBJS += ppc/sha1.o ppc/sha1ppc.o
else
ifdef ARM_SHA1
	SHA1_HEADER = "arm/sha1.h"
	LIB_OBJS += arm/sha1.o arm/sha1_arm.o
else
ifdef MOZILLA_SHA1
	SHA1_HEADER = "mozilla-sha1/sha1.h"
	LIB_OBJS += mozilla-sha1/sha1.o
else
	SHA1_HEADER = <openssl/sha.h>
	EXTLIBS += $(LIB_4_CRYPTO)
endif
endif
endif
ifdef NO_PERL_MAKEMAKER
	export NO_PERL_MAKEMAKER
endif
ifdef NO_HSTRERROR
	COMPAT_CFLAGS += -DNO_HSTRERROR
	COMPAT_OBJS += compat/hstrerror.o
endif
ifdef NO_MEMMEM
	COMPAT_CFLAGS += -DNO_MEMMEM
	COMPAT_OBJS += compat/memmem.o
endif
ifdef INTERNAL_QSORT
	COMPAT_CFLAGS += -DINTERNAL_QSORT
	COMPAT_OBJS += compat/qsort.o
endif
ifdef RUNTIME_PREFIX
	COMPAT_CFLAGS += -DRUNTIME_PREFIX
endif

ifdef DIR_HAS_BSD_GROUP_SEMANTICS
	COMPAT_CFLAGS += -DDIR_HAS_BSD_GROUP_SEMANTICS
endif
ifdef NO_EXTERNAL_GREP
	BASIC_CFLAGS += -DNO_EXTERNAL_GREP
endif

ifeq ($(PERL_PATH),)
NO_PERL=NoThanks
endif

QUIET_SUBDIR0  = +$(MAKE) -C # space to separate -C and subdir
QUIET_SUBDIR1  =

ifneq ($(findstring $(MAKEFLAGS),w),w)
PRINT_DIR = --no-print-directory
else # "make -w"
NO_SUBDIR = :
endif

ifneq ($(findstring $(MAKEFLAGS),s),s)
ifndef V
	QUIET_CC       = @echo '   ' CC $@;
	QUIET_AR       = @echo '   ' AR $@;
	QUIET_LINK     = @echo '   ' LINK $@;
	QUIET_BUILT_IN = @echo '   ' BUILTIN $@;
	QUIET_GEN      = @echo '   ' GEN $@;
	QUIET_SUBDIR0  = +@subdir=
	QUIET_SUBDIR1  = ;$(NO_SUBDIR) echo '   ' SUBDIR $$subdir; \
			 $(MAKE) $(PRINT_DIR) -C $$subdir
	export V
	export QUIET_GEN
	export QUIET_BUILT_IN
endif
endif

ifdef ASCIIDOC8
	export ASCIIDOC8
endif

# Shell quote (do not use $(call) to accommodate ancient setups);

SHA1_HEADER_SQ = $(subst ','\'',$(SHA1_HEADER))
ETC_PERFCONFIG_SQ = $(subst ','\'',$(ETC_PERFCONFIG))

DESTDIR_SQ = $(subst ','\'',$(DESTDIR))
bindir_SQ = $(subst ','\'',$(bindir))
bindir_relative_SQ = $(subst ','\'',$(bindir_relative))
mandir_SQ = $(subst ','\'',$(mandir))
infodir_SQ = $(subst ','\'',$(infodir))
perfexecdir_SQ = $(subst ','\'',$(perfexecdir))
template_dir_SQ = $(subst ','\'',$(template_dir))
htmldir_SQ = $(subst ','\'',$(htmldir))
prefix_SQ = $(subst ','\'',$(prefix))

SHELL_PATH_SQ = $(subst ','\'',$(SHELL_PATH))
PERL_PATH_SQ = $(subst ','\'',$(PERL_PATH))

LIBS = $(PERFLIBS) $(EXTLIBS)

BASIC_CFLAGS += -DSHA1_HEADER='$(SHA1_HEADER_SQ)' \
	$(COMPAT_CFLAGS)
LIB_OBJS += $(COMPAT_OBJS)

ALL_CFLAGS += $(BASIC_CFLAGS)
ALL_LDFLAGS += $(BASIC_LDFLAGS)

export TAR INSTALL DESTDIR SHELL_PATH


### Build rules

SHELL = $(SHELL_PATH)

all:: shell_compatibility_test $(ALL_PROGRAMS) $(BUILT_INS) $(OTHER_PROGRAMS) PERF-BUILD-OPTIONS
ifneq (,$X)
	$(foreach p,$(patsubst %$X,%,$(filter %$X,$(ALL_PROGRAMS) $(BUILT_INS) perf$X)), test '$p' -ef '$p$X' || $(RM) '$p';)
endif

all::

please_set_SHELL_PATH_to_a_more_modern_shell:
	@$$(:)

shell_compatibility_test: please_set_SHELL_PATH_to_a_more_modern_shell

strip: $(PROGRAMS) perf$X
	$(STRIP) $(STRIP_OPTS) $(PROGRAMS) perf$X

perf.o: perf.c common-cmds.h PERF-CFLAGS
	$(QUIET_CC)$(CC) -DPERF_VERSION='"$(PERF_VERSION)"' \
		'-DPERF_HTML_PATH="$(htmldir_SQ)"' \
		$(ALL_CFLAGS) -c $(filter %.c,$^)

perf$X: perf.o $(BUILTIN_OBJS) $(PERFLIBS)
	$(QUIET_LINK)$(CC) $(ALL_CFLAGS) -o $@ perf.o \
		$(BUILTIN_OBJS) $(ALL_LDFLAGS) $(LIBS)

builtin-help.o: builtin-help.c common-cmds.h PERF-CFLAGS
	$(QUIET_CC)$(CC) -o $*.o -c $(ALL_CFLAGS) \
		'-DPERF_HTML_PATH="$(htmldir_SQ)"' \
		'-DPERF_MAN_PATH="$(mandir_SQ)"' \
		'-DPERF_INFO_PATH="$(infodir_SQ)"' $<

builtin-timechart.o: builtin-timechart.c common-cmds.h PERF-CFLAGS
	$(QUIET_CC)$(CC) -o $*.o -c $(ALL_CFLAGS) \
		'-DPERF_HTML_PATH="$(htmldir_SQ)"' \
		'-DPERF_MAN_PATH="$(mandir_SQ)"' \
		'-DPERF_INFO_PATH="$(infodir_SQ)"' $<

$(BUILT_INS): perf$X
	$(QUIET_BUILT_IN)$(RM) $@ && \
	ln perf$X $@ 2>/dev/null || \
	ln -s perf$X $@ 2>/dev/null || \
	cp perf$X $@

common-cmds.h: util/generate-cmdlist.sh command-list.txt

common-cmds.h: $(wildcard Documentation/perf-*.txt)
	$(QUIET_GEN). util/generate-cmdlist.sh > $@+ && mv $@+ $@

$(patsubst %.sh,%,$(SCRIPT_SH)) : % : %.sh
	$(QUIET_GEN)$(RM) $@ $@+ && \
	sed -e '1s|#!.*/sh|#!$(SHELL_PATH_SQ)|' \
	    -e 's|@SHELL_PATH@|$(SHELL_PATH_SQ)|' \
	    -e 's|@@PERL@@|$(PERL_PATH_SQ)|g' \
	    -e 's/@@PERF_VERSION@@/$(PERF_VERSION)/g' \
	    -e 's/@@NO_CURL@@/$(NO_CURL)/g' \
	    $@.sh >$@+ && \
	chmod +x $@+ && \
	mv $@+ $@

configure: configure.ac
	$(QUIET_GEN)$(RM) $@ $<+ && \
	sed -e 's/@@PERF_VERSION@@/$(PERF_VERSION)/g' \
	    $< > $<+ && \
	autoconf -o $@ $<+ && \
	$(RM) $<+

# These can record PERF_VERSION
perf.o perf.spec \
	$(patsubst %.sh,%,$(SCRIPT_SH)) \
	$(patsubst %.perl,%,$(SCRIPT_PERL)) \
	: PERF-VERSION-FILE

%.o: %.c PERF-CFLAGS
	$(QUIET_CC)$(CC) -o $*.o -c $(ALL_CFLAGS) $<
%.s: %.c PERF-CFLAGS
	$(QUIET_CC)$(CC) -S $(ALL_CFLAGS) $<
%.o: %.S
	$(QUIET_CC)$(CC) -o $*.o -c $(ALL_CFLAGS) $<

util/exec_cmd.o: util/exec_cmd.c PERF-CFLAGS
	$(QUIET_CC)$(CC) -o $*.o -c $(ALL_CFLAGS) \
		'-DPERF_EXEC_PATH="$(perfexecdir_SQ)"' \
		'-DBINDIR="$(bindir_relative_SQ)"' \
		'-DPREFIX="$(prefix_SQ)"' \
		$<

builtin-init-db.o: builtin-init-db.c PERF-CFLAGS
	$(QUIET_CC)$(CC) -o $*.o -c $(ALL_CFLAGS) -DDEFAULT_PERF_TEMPLATE_DIR='"$(template_dir_SQ)"' $<

util/config.o: util/config.c PERF-CFLAGS
	$(QUIET_CC)$(CC) -o $*.o -c $(ALL_CFLAGS) -DETC_PERFCONFIG='"$(ETC_PERFCONFIG_SQ)"' $<

util/rbtree.o: ../../lib/rbtree.c PERF-CFLAGS
	$(QUIET_CC)$(CC) -o util/rbtree.o -c $(ALL_CFLAGS) -DETC_PERFCONFIG='"$(ETC_PERFCONFIG_SQ)"' $<

# some perf warning policies can't fit to lib/bitmap.c, eg: it warns about variable shadowing
# from <string.h> that comes from kernel headers wrapping.
KBITMAP_FLAGS=`echo $(ALL_CFLAGS) | sed s/-Wshadow// | sed s/-Wswitch-default// | sed s/-Wextra//`

util/bitmap.o: ../../lib/bitmap.c PERF-CFLAGS
	$(QUIET_CC)$(CC) -o util/bitmap.o -c $(KBITMAP_FLAGS) -DETC_PERFCONFIG='"$(ETC_PERFCONFIG_SQ)"' $<

util/hweight.o: ../../lib/hweight.c PERF-CFLAGS
	$(QUIET_CC)$(CC) -o util/hweight.o -c $(ALL_CFLAGS) -DETC_PERFCONFIG='"$(ETC_PERFCONFIG_SQ)"' $<

util/find_next_bit.o: ../../lib/find_next_bit.c PERF-CFLAGS
	$(QUIET_CC)$(CC) -o util/find_next_bit.o -c $(ALL_CFLAGS) -DETC_PERFCONFIG='"$(ETC_PERFCONFIG_SQ)"' $<

perf-%$X: %.o $(PERFLIBS)
	$(QUIET_LINK)$(CC) $(ALL_CFLAGS) -o $@ $(ALL_LDFLAGS) $(filter %.o,$^) $(LIBS)

$(LIB_OBJS) $(BUILTIN_OBJS): $(LIB_H)
$(patsubst perf-%$X,%.o,$(PROGRAMS)): $(LIB_H) $(wildcard */*.h)
builtin-revert.o wt-status.o: wt-status.h

$(LIB_FILE): $(LIB_OBJS)
	$(QUIET_AR)$(RM) $@ && $(AR) rcs $@ $(LIB_OBJS)

doc:
	$(MAKE) -C Documentation all

man:
	$(MAKE) -C Documentation man

html:
	$(MAKE) -C Documentation html

info:
	$(MAKE) -C Documentation info

pdf:
	$(MAKE) -C Documentation pdf

TAGS:
	$(RM) TAGS
	$(FIND) . -name '*.[hcS]' -print | xargs etags -a

tags:
	$(RM) tags
	$(FIND) . -name '*.[hcS]' -print | xargs ctags -a

cscope:
	$(RM) cscope*
	$(FIND) . -name '*.[hcS]' -print | xargs cscope -b

### Detect prefix changes
TRACK_CFLAGS = $(subst ','\'',$(ALL_CFLAGS)):\
             $(bindir_SQ):$(perfexecdir_SQ):$(template_dir_SQ):$(prefix_SQ)

PERF-CFLAGS: .FORCE-PERF-CFLAGS
	@FLAGS='$(TRACK_CFLAGS)'; \
	    if test x"$$FLAGS" != x"`cat PERF-CFLAGS 2>/dev/null`" ; then \
		echo 1>&2 "    * new build flags or prefix"; \
		echo "$$FLAGS" >PERF-CFLAGS; \
            fi

# We need to apply sq twice, once to protect from the shell
# that runs PERF-BUILD-OPTIONS, and then again to protect it
# and the first level quoting from the shell that runs "echo".
PERF-BUILD-OPTIONS: .FORCE-PERF-BUILD-OPTIONS
	@echo SHELL_PATH=\''$(subst ','\'',$(SHELL_PATH_SQ))'\' >$@
	@echo TAR=\''$(subst ','\'',$(subst ','\'',$(TAR)))'\' >>$@
	@echo NO_CURL=\''$(subst ','\'',$(subst ','\'',$(NO_CURL)))'\' >>$@
	@echo NO_PERL=\''$(subst ','\'',$(subst ','\'',$(NO_PERL)))'\' >>$@

### Testing rules

#
# None right now:
#
# TEST_PROGRAMS += test-something$X

all:: $(TEST_PROGRAMS)

# GNU make supports exporting all variables by "export" without parameters.
# However, the environment gets quite big, and some programs have problems
# with that.

export NO_SVN_TESTS

check: common-cmds.h
	if sparse; \
	then \
		for i in *.c */*.c; \
		do \
			sparse $(ALL_CFLAGS) $(SPARSE_FLAGS) $$i || exit; \
		done; \
	else \
		echo 2>&1 "Did you mean 'make test'?"; \
		exit 1; \
	fi

remove-dashes:
	./fixup-builtins $(BUILT_INS) $(PROGRAMS) $(SCRIPTS)

### Installation rules

ifneq ($(filter /%,$(firstword $(template_dir))),)
template_instdir = $(template_dir)
else
template_instdir = $(prefix)/$(template_dir)
endif
export template_instdir

ifneq ($(filter /%,$(firstword $(perfexecdir))),)
perfexec_instdir = $(perfexecdir)
else
perfexec_instdir = $(prefix)/$(perfexecdir)
endif
perfexec_instdir_SQ = $(subst ','\'',$(perfexec_instdir))
export perfexec_instdir

install: all
	$(INSTALL) -d -m 755 '$(DESTDIR_SQ)$(bindir_SQ)'
	$(INSTALL) perf$X '$(DESTDIR_SQ)$(bindir_SQ)'
ifdef BUILT_INS
	$(INSTALL) -d -m 755 '$(DESTDIR_SQ)$(perfexec_instdir_SQ)'
	$(INSTALL) $(BUILT_INS) '$(DESTDIR_SQ)$(perfexec_instdir_SQ)'
ifneq (,$X)
	$(foreach p,$(patsubst %$X,%,$(filter %$X,$(ALL_PROGRAMS) $(BUILT_INS) perf$X)), $(RM) '$(DESTDIR_SQ)$(perfexec_instdir_SQ)/$p';)
endif
endif

install-doc:
	$(MAKE) -C Documentation install

install-man:
	$(MAKE) -C Documentation install-man

install-html:
	$(MAKE) -C Documentation install-html

install-info:
	$(MAKE) -C Documentation install-info

install-pdf:
	$(MAKE) -C Documentation install-pdf

quick-install-doc:
	$(MAKE) -C Documentation quick-install

quick-install-man:
	$(MAKE) -C Documentation quick-install-man

quick-install-html:
	$(MAKE) -C Documentation quick-install-html


### Maintainer's dist rules
#
# None right now
#
#
# perf.spec: perf.spec.in
#	sed -e 's/@@VERSION@@/$(PERF_VERSION)/g' < $< > $@+
#	mv $@+ $@
#
# PERF_TARNAME=perf-$(PERF_VERSION)
# dist: perf.spec perf-archive$(X) configure
#	./perf-archive --format=tar \
#		--prefix=$(PERF_TARNAME)/ HEAD^{tree} > $(PERF_TARNAME).tar
#	@mkdir -p $(PERF_TARNAME)
#	@cp perf.spec configure $(PERF_TARNAME)
#	@echo $(PERF_VERSION) > $(PERF_TARNAME)/version
#	$(TAR) rf $(PERF_TARNAME).tar \
#		$(PERF_TARNAME)/perf.spec \
#		$(PERF_TARNAME)/configure \
#		$(PERF_TARNAME)/version
#	@$(RM) -r $(PERF_TARNAME)
#	gzip -f -9 $(PERF_TARNAME).tar
#
# htmldocs = perf-htmldocs-$(PERF_VERSION)
# manpages = perf-manpages-$(PERF_VERSION)
# dist-doc:
#	$(RM) -r .doc-tmp-dir
#	mkdir .doc-tmp-dir
#	$(MAKE) -C Documentation WEBDOC_DEST=../.doc-tmp-dir install-webdoc
#	cd .doc-tmp-dir && $(TAR) cf ../$(htmldocs).tar .
#	gzip -n -9 -f $(htmldocs).tar
#	:
#	$(RM) -r .doc-tmp-dir
#	mkdir -p .doc-tmp-dir/man1 .doc-tmp-dir/man5 .doc-tmp-dir/man7
#	$(MAKE) -C Documentation DESTDIR=./ \
#		man1dir=../.doc-tmp-dir/man1 \
#		man5dir=../.doc-tmp-dir/man5 \
#		man7dir=../.doc-tmp-dir/man7 \
#		install
#	cd .doc-tmp-dir && $(TAR) cf ../$(manpages).tar .
#	gzip -n -9 -f $(manpages).tar
#	$(RM) -r .doc-tmp-dir
#
# rpm: dist
#	$(RPMBUILD) -ta $(PERF_TARNAME).tar.gz

### Cleaning rules

distclean: clean
#	$(RM) configure

clean:
	$(RM) *.o */*.o $(LIB_FILE)
	$(RM) $(ALL_PROGRAMS) $(BUILT_INS) perf$X
	$(RM) $(TEST_PROGRAMS)
	$(RM) *.spec *.pyc *.pyo */*.pyc */*.pyo common-cmds.h TAGS tags cscope*
	$(RM) -r autom4te.cache
	$(RM) config.log config.mak.autogen config.mak.append config.status config.cache
	$(RM) -r $(PERF_TARNAME) .doc-tmp-dir
	$(RM) $(PERF_TARNAME).tar.gz perf-core_$(PERF_VERSION)-*.tar.gz
	$(RM) $(htmldocs).tar.gz $(manpages).tar.gz
	$(MAKE) -C Documentation/ clean
	$(RM) PERF-VERSION-FILE PERF-CFLAGS PERF-BUILD-OPTIONS

.PHONY: all install clean strip
.PHONY: shell_compatibility_test please_set_SHELL_PATH_to_a_more_modern_shell
.PHONY: .FORCE-PERF-VERSION-FILE TAGS tags cscope .FORCE-PERF-CFLAGS
.PHONY: .FORCE-PERF-BUILD-OPTIONS

### Make sure built-ins do not have dups and listed in perf.c
#
check-builtins::
	./check-builtins.sh

### Test suite coverage testing
#
# None right now
#
# .PHONY: coverage coverage-clean coverage-build coverage-report
#
# coverage:
#	$(MAKE) coverage-build
#	$(MAKE) coverage-report
#
# coverage-clean:
#	rm -f *.gcda *.gcno
#
# COVERAGE_CFLAGS = $(CFLAGS) -O0 -ftest-coverage -fprofile-arcs
# COVERAGE_LDFLAGS = $(CFLAGS)  -O0 -lgcov
#
# coverage-build: coverage-clean
#	$(MAKE) CFLAGS="$(COVERAGE_CFLAGS)" LDFLAGS="$(COVERAGE_LDFLAGS)" all
#	$(MAKE) CFLAGS="$(COVERAGE_CFLAGS)" LDFLAGS="$(COVERAGE_LDFLAGS)" \
#		-j1 test
#
# coverage-report:
#	gcov -b *.c */*.c
#	grep '^function.*called 0 ' *.c.gcov */*.c.gcov \
#		| sed -e 's/\([^:]*\)\.gcov: *function \([^ ]*\) called.*/\1: \2/' \
#		| tee coverage-untested-functions<|MERGE_RESOLUTION|>--- conflicted
+++ resolved
@@ -334,10 +334,7 @@
 LIB_H += ../../include/linux/perf_event.h
 LIB_H += ../../include/linux/rbtree.h
 LIB_H += ../../include/linux/list.h
-<<<<<<< HEAD
 LIB_H += ../../include/linux/stringify.h
-=======
->>>>>>> 8d8d61aa
 LIB_H += util/include/linux/bitmap.h
 LIB_H += util/include/linux/bitops.h
 LIB_H += util/include/linux/compiler.h
@@ -476,7 +473,7 @@
 		BASIC_CFLAGS += -DLIBELF_NO_MMAP
 	endif
 else
-	msg := $(error No libelf.h/libelf found, please install libelf-dev/elfutils-libelf-devel);
+	msg := $(error No libelf.h/libelf found, please install libelf-dev/elfutils-libelf-devel and glibc-dev[el]);
 endif
 
 ifneq ($(shell sh -c "(echo '\#include <libdwarf/dwarf.h>'; echo '\#include <libdwarf/libdwarf.h>'; echo 'int main(void) { Dwarf_Debug dbg; Dwarf_Error err; Dwarf_Ranges *rng; dwarf_init(0, DW_DLC_READ, 0, 0, &dbg, &err); dwarf_get_ranges(dbg, 0, &rng, 0, 0, &err); return (long)dbg; }') | $(CC) -x c - $(ALL_CFLAGS) -D_LARGEFILE64_SOURCE -D_FILE_OFFSET_BITS=64 -ldwarf -lelf -o /dev/null $(ALL_LDFLAGS) > /dev/null 2>&1 && echo y"), y)
