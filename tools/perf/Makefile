--- conflicted
+++ resolved
@@ -294,11 +294,6 @@
 LIB_H += util/include/linux/list.h
 LIB_H += perf.h
 LIB_H += util/types.h
-<<<<<<< HEAD
-LIB_H += util/list.h
-LIB_H += util/rbtree.h
-=======
->>>>>>> 8886f33f
 LIB_H += util/levenshtein.h
 LIB_H += util/parse-options.h
 LIB_H += util/parse-events.h
