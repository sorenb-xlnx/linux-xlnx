ifeq ("$(origin O)", "command line")
	OUTPUT := $(O)/
endif

# The default target of this Makefile is...
all::

# Define V=1 to have a more verbose compile.
# Define V=2 to have an even more verbose compile.
#
# Define SNPRINTF_RETURNS_BOGUS if your are on a system which snprintf()
# or vsnprintf() return -1 instead of number of characters which would
# have been written to the final string if enough space had been available.
#
# Define FREAD_READS_DIRECTORIES if your are on a system which succeeds
# when attempting to read from an fopen'ed directory.
#
# Define NO_OPENSSL environment variable if you do not have OpenSSL.
# This also implies MOZILLA_SHA1.
#
# Define CURLDIR=/foo/bar if your curl header and library files are in
# /foo/bar/include and /foo/bar/lib directories.
#
# Define EXPATDIR=/foo/bar if your expat header and library files are in
# /foo/bar/include and /foo/bar/lib directories.
#
# Define NO_D_INO_IN_DIRENT if you don't have d_ino in your struct dirent.
#
# Define NO_D_TYPE_IN_DIRENT if your platform defines DT_UNKNOWN but lacks
# d_type in struct dirent (latest Cygwin -- will be fixed soonish).
#
# Define NO_C99_FORMAT if your formatted IO functions (printf/scanf et.al.)
# do not support the 'size specifiers' introduced by C99, namely ll, hh,
# j, z, t. (representing long long int, char, intmax_t, size_t, ptrdiff_t).
# some C compilers supported these specifiers prior to C99 as an extension.
#
# Define NO_STRCASESTR if you don't have strcasestr.
#
# Define NO_MEMMEM if you don't have memmem.
#
# Define NO_STRTOUMAX if you don't have strtoumax in the C library.
# If your compiler also does not support long long or does not have
# strtoull, define NO_STRTOULL.
#
# Define NO_SETENV if you don't have setenv in the C library.
#
# Define NO_UNSETENV if you don't have unsetenv in the C library.
#
# Define NO_MKDTEMP if you don't have mkdtemp in the C library.
#
# Define NO_SYS_SELECT_H if you don't have sys/select.h.
#
# Define NO_SYMLINK_HEAD if you never want .perf/HEAD to be a symbolic link.
# Enable it on Windows.  By default, symrefs are still used.
#
# Define NO_SVN_TESTS if you want to skip time-consuming SVN interoperability
# tests.  These tests take up a significant amount of the total test time
# but are not needed unless you plan to talk to SVN repos.
#
# Define NO_FINK if you are building on Darwin/Mac OS X, have Fink
# installed in /sw, but don't want PERF to link against any libraries
# installed there.  If defined you may specify your own (or Fink's)
# include directories and library directories by defining CFLAGS
# and LDFLAGS appropriately.
#
# Define NO_DARWIN_PORTS if you are building on Darwin/Mac OS X,
# have DarwinPorts installed in /opt/local, but don't want PERF to
# link against any libraries installed there.  If defined you may
# specify your own (or DarwinPort's) include directories and
# library directories by defining CFLAGS and LDFLAGS appropriately.
#
# Define PPC_SHA1 environment variable when running make to make use of
# a bundled SHA1 routine optimized for PowerPC.
#
# Define ARM_SHA1 environment variable when running make to make use of
# a bundled SHA1 routine optimized for ARM.
#
# Define MOZILLA_SHA1 environment variable when running make to make use of
# a bundled SHA1 routine coming from Mozilla. It is GPL'd and should be fast
# on non-x86 architectures (e.g. PowerPC), while the OpenSSL version (default
# choice) has very fast version optimized for i586.
#
# Define NEEDS_SSL_WITH_CRYPTO if you need -lcrypto with -lssl (Darwin).
#
# Define NEEDS_LIBICONV if linking with libc is not enough (Darwin).
#
# Define NEEDS_SOCKET if linking with libc is not enough (SunOS,
# Patrick Mauritz).
#
# Define NO_MMAP if you want to avoid mmap.
#
# Define NO_PTHREADS if you do not have or do not want to use Pthreads.
#
# Define NO_PREAD if you have a problem with pread() system call (e.g.
# cygwin.dll before v1.5.22).
#
# Define NO_FAST_WORKING_DIRECTORY if accessing objects in pack files is
# generally faster on your platform than accessing the working directory.
#
# Define NO_TRUSTABLE_FILEMODE if your filesystem may claim to support
# the executable mode bit, but doesn't really do so.
#
# Define NO_IPV6 if you lack IPv6 support and getaddrinfo().
#
# Define NO_SOCKADDR_STORAGE if your platform does not have struct
# sockaddr_storage.
#
# Define NO_ICONV if your libc does not properly support iconv.
#
# Define OLD_ICONV if your library has an old iconv(), where the second
# (input buffer pointer) parameter is declared with type (const char **).
#
# Define NO_DEFLATE_BOUND if your zlib does not have deflateBound.
#
# Define NO_R_TO_GCC_LINKER if your gcc does not like "-R/path/lib"
# that tells runtime paths to dynamic libraries;
# "-Wl,-rpath=/path/lib" is used instead.
#
# Define USE_NSEC below if you want perf to care about sub-second file mtimes
# and ctimes. Note that you need recent glibc (at least 2.2.4) for this, and
# it will BREAK YOUR LOCAL DIFFS! show-diff and anything using it will likely
# randomly break unless your underlying filesystem supports those sub-second
# times (my ext3 doesn't).
#
# Define USE_ST_TIMESPEC if your "struct stat" uses "st_ctimespec" instead of
# "st_ctim"
#
# Define NO_NSEC if your "struct stat" does not have "st_ctim.tv_nsec"
# available.  This automatically turns USE_NSEC off.
#
# Define USE_STDEV below if you want perf to care about the underlying device
# change being considered an inode change from the update-index perspective.
#
# Define NO_ST_BLOCKS_IN_STRUCT_STAT if your platform does not have st_blocks
# field that counts the on-disk footprint in 512-byte blocks.
#
# Define ASCIIDOC8 if you want to format documentation with AsciiDoc 8
#
# Define DOCBOOK_XSL_172 if you want to format man pages with DocBook XSL v1.72.
#
# Define NO_PERL_MAKEMAKER if you cannot use Makefiles generated by perl's
# MakeMaker (e.g. using ActiveState under Cygwin).
#
# Define NO_PERL if you do not want Perl scripts or libraries at all.
#
# Define INTERNAL_QSORT to use Git's implementation of qsort(), which
# is a simplified version of the merge sort used in glibc. This is
# recommended if Git triggers O(n^2) behavior in your platform's qsort().
#
# Define NO_EXTERNAL_GREP if you don't want "perf grep" to ever call
# your external grep (e.g., if your system lacks grep, if its grep is
# broken, or spawning external process is slower than built-in grep perf has).
#
# Define LDFLAGS=-static to build a static binary.
#
# Define EXTRA_CFLAGS=-m64 or EXTRA_CFLAGS=-m32 as appropriate for cross-builds.
#
# Define NO_DWARF if you do not want debug-info analysis feature at all.
<<<<<<< HEAD

$(shell sh -c 'mkdir -p $(OUTPUT)scripts/python/Perf-Trace-Util/' 2> /dev/null)
$(shell sh -c 'mkdir -p $(OUTPUT)scripts/perl/Perf-Trace-Util/' 2> /dev/null)
$(shell sh -c 'mkdir -p $(OUTPUT)util/scripting-engines/' 2> /dev/null)
$(shell sh -c 'mkdir $(OUTPUT)bench' 2> /dev/null)

=======

$(shell sh -c 'mkdir -p $(OUTPUT)scripts/python/Perf-Trace-Util/' 2> /dev/null)
$(shell sh -c 'mkdir -p $(OUTPUT)scripts/perl/Perf-Trace-Util/' 2> /dev/null)
$(shell sh -c 'mkdir -p $(OUTPUT)util/scripting-engines/' 2> /dev/null)
$(shell sh -c 'mkdir $(OUTPUT)bench' 2> /dev/null)

>>>>>>> 7d051f4a
$(OUTPUT)PERF-VERSION-FILE: .FORCE-PERF-VERSION-FILE
	@$(SHELL_PATH) util/PERF-VERSION-GEN $(OUTPUT)
-include $(OUTPUT)PERF-VERSION-FILE

uname_S := $(shell sh -c 'uname -s 2>/dev/null || echo not')
uname_M := $(shell sh -c 'uname -m 2>/dev/null || echo not')
uname_O := $(shell sh -c 'uname -o 2>/dev/null || echo not')
uname_R := $(shell sh -c 'uname -r 2>/dev/null || echo not')
uname_P := $(shell sh -c 'uname -p 2>/dev/null || echo not')
uname_V := $(shell sh -c 'uname -v 2>/dev/null || echo not')

ARCH ?= $(shell echo $(uname_M) | sed -e s/i.86/i386/ -e s/sun4u/sparc64/ \
				  -e s/arm.*/arm/ -e s/sa110/arm/ \
				  -e s/s390x/s390/ -e s/parisc64/parisc/ \
				  -e s/ppc.*/powerpc/ -e s/mips.*/mips/ \
				  -e s/sh[234].*/sh/ )

# Additional ARCH settings for x86
ifeq ($(ARCH),i386)
        ARCH := x86
endif
ifeq ($(ARCH),x86_64)
        ARCH := x86
endif

# CFLAGS and LDFLAGS are for the users to override from the command line.

#
# Include saner warnings here, which can catch bugs:
#

EXTRA_WARNINGS := -Wformat
EXTRA_WARNINGS := $(EXTRA_WARNINGS) -Wformat-security
EXTRA_WARNINGS := $(EXTRA_WARNINGS) -Wformat-y2k
EXTRA_WARNINGS := $(EXTRA_WARNINGS) -Wshadow
EXTRA_WARNINGS := $(EXTRA_WARNINGS) -Winit-self
EXTRA_WARNINGS := $(EXTRA_WARNINGS) -Wpacked
EXTRA_WARNINGS := $(EXTRA_WARNINGS) -Wredundant-decls
EXTRA_WARNINGS := $(EXTRA_WARNINGS) -Wstack-protector
EXTRA_WARNINGS := $(EXTRA_WARNINGS) -Wstrict-aliasing=3
EXTRA_WARNINGS := $(EXTRA_WARNINGS) -Wswitch-default
EXTRA_WARNINGS := $(EXTRA_WARNINGS) -Wswitch-enum
EXTRA_WARNINGS := $(EXTRA_WARNINGS) -Wno-system-headers
EXTRA_WARNINGS := $(EXTRA_WARNINGS) -Wundef
EXTRA_WARNINGS := $(EXTRA_WARNINGS) -Wvolatile-register-var
EXTRA_WARNINGS := $(EXTRA_WARNINGS) -Wwrite-strings
EXTRA_WARNINGS := $(EXTRA_WARNINGS) -Wbad-function-cast
EXTRA_WARNINGS := $(EXTRA_WARNINGS) -Wmissing-declarations
EXTRA_WARNINGS := $(EXTRA_WARNINGS) -Wmissing-prototypes
EXTRA_WARNINGS := $(EXTRA_WARNINGS) -Wnested-externs
EXTRA_WARNINGS := $(EXTRA_WARNINGS) -Wold-style-definition
EXTRA_WARNINGS := $(EXTRA_WARNINGS) -Wstrict-prototypes
EXTRA_WARNINGS := $(EXTRA_WARNINGS) -Wdeclaration-after-statement

ifeq ("$(origin DEBUG)", "command line")
  PERF_DEBUG = $(DEBUG)
endif
ifndef PERF_DEBUG
  CFLAGS_OPTIMIZE = -O6
endif

CFLAGS = -ggdb3 -Wall -Wextra -std=gnu99 -Werror $(CFLAGS_OPTIMIZE) -D_FORTIFY_SOURCE=2 $(EXTRA_WARNINGS) $(EXTRA_CFLAGS)
EXTLIBS = -lpthread -lrt -lelf -lm
ALL_CFLAGS = $(CFLAGS) -D_LARGEFILE64_SOURCE -D_FILE_OFFSET_BITS=64
ALL_LDFLAGS = $(LDFLAGS)
STRIP ?= strip

# Among the variables below, these:
#   perfexecdir
#   template_dir
#   mandir
#   infodir
#   htmldir
#   ETC_PERFCONFIG (but not sysconfdir)
# can be specified as a relative path some/where/else;
# this is interpreted as relative to $(prefix) and "perf" at
# runtime figures out where they are based on the path to the executable.
# This can help installing the suite in a relocatable way.

# Make the path relative to DESTDIR, not to prefix
ifndef DESTDIR
prefix = $(HOME)
endif
bindir_relative = bin
bindir = $(prefix)/$(bindir_relative)
mandir = share/man
infodir = share/info
perfexecdir = libexec/perf-core
sharedir = $(prefix)/share
template_dir = share/perf-core/templates
htmldir = share/doc/perf-doc
ifeq ($(prefix),/usr)
sysconfdir = /etc
ETC_PERFCONFIG = $(sysconfdir)/perfconfig
else
sysconfdir = $(prefix)/etc
ETC_PERFCONFIG = etc/perfconfig
endif
lib = lib

export prefix bindir sharedir sysconfdir

CC = $(CROSS_COMPILE)gcc
AR = $(CROSS_COMPILE)ar
RM = rm -f
TAR = tar
FIND = find
INSTALL = install
RPMBUILD = rpmbuild
PTHREAD_LIBS = -lpthread

# sparse is architecture-neutral, which means that we need to tell it
# explicitly what architecture to check for. Fix this up for yours..
SPARSE_FLAGS = -D__BIG_ENDIAN__ -D__powerpc__

ifeq ($(V), 2)
	QUIET_STDERR = ">/dev/null"
else
	QUIET_STDERR = ">/dev/null 2>&1"
endif

BITBUCKET = "/dev/null"

ifneq ($(shell sh -c "(echo '\#include <stdio.h>'; echo 'int main(void) { return puts(\"hi\"); }') | $(CC) -x c - $(ALL_CFLAGS) -o $(BITBUCKET) "$(QUIET_STDERR)" && echo y"), y)
	BITBUCKET = .perf.dev.null
endif

ifeq ($(shell sh -c "echo 'int foo(void) {char X[2]; return 3;}' | $(CC) -x c -c -Werror -fstack-protector-all - -o $(BITBUCKET) "$(QUIET_STDERR)" && echo y"), y)
  CFLAGS := $(CFLAGS) -fstack-protector-all
endif


### --- END CONFIGURATION SECTION ---

# Those must not be GNU-specific; they are shared with perl/ which may
# be built by a different compiler. (Note that this is an artifact now
# but it still might be nice to keep that distinction.)
BASIC_CFLAGS = -Iutil/include -Iarch/$(ARCH)/include
BASIC_LDFLAGS =

# Guard against environment variables
BUILTIN_OBJS =
BUILT_INS =
COMPAT_CFLAGS =
COMPAT_OBJS =
LIB_H =
LIB_OBJS =
SCRIPT_PERL =
SCRIPT_SH =
TEST_PROGRAMS =

SCRIPT_SH += perf-archive.sh

#
# No Perl scripts right now:
#

# SCRIPT_PERL += perf-add--interactive.perl

SCRIPTS = $(patsubst %.sh,%,$(SCRIPT_SH)) \
	  $(patsubst %.perl,%,$(SCRIPT_PERL))

# Empty...
EXTRA_PROGRAMS =

# ... and all the rest that could be moved out of bindir to perfexecdir
PROGRAMS += $(EXTRA_PROGRAMS)

#
# Single 'perf' binary right now:
#
PROGRAMS += $(OUTPUT)perf

# List built-in command $C whose implementation cmd_$C() is not in
# builtin-$C.o but is linked in as part of some other command.
#

# what 'all' will build and 'install' will install, in perfexecdir
ALL_PROGRAMS = $(PROGRAMS) $(SCRIPTS)

# what 'all' will build but not install in perfexecdir
OTHER_PROGRAMS = $(OUTPUT)perf$X

# Set paths to tools early so that they can be used for version tests.
ifndef SHELL_PATH
	SHELL_PATH = /bin/sh
endif
ifndef PERL_PATH
	PERL_PATH = /usr/bin/perl
endif

export PERL_PATH

LIB_FILE=$(OUTPUT)libperf.a

LIB_H += ../../include/linux/perf_event.h
LIB_H += ../../include/linux/rbtree.h
LIB_H += ../../include/linux/list.h
LIB_H += ../../include/linux/hash.h
LIB_H += ../../include/linux/stringify.h
LIB_H += util/include/linux/bitmap.h
LIB_H += util/include/linux/bitops.h
LIB_H += util/include/linux/compiler.h
LIB_H += util/include/linux/ctype.h
LIB_H += util/include/linux/kernel.h
LIB_H += util/include/linux/list.h
LIB_H += util/include/linux/module.h
LIB_H += util/include/linux/poison.h
LIB_H += util/include/linux/prefetch.h
LIB_H += util/include/linux/rbtree.h
LIB_H += util/include/linux/string.h
LIB_H += util/include/linux/types.h
LIB_H += util/include/asm/asm-offsets.h
LIB_H += util/include/asm/bitops.h
LIB_H += util/include/asm/bug.h
LIB_H += util/include/asm/byteorder.h
LIB_H += util/include/asm/swab.h
LIB_H += util/include/asm/system.h
LIB_H += util/include/asm/uaccess.h
LIB_H += util/include/dwarf-regs.h
LIB_H += perf.h
LIB_H += util/cache.h
LIB_H += util/callchain.h
LIB_H += util/build-id.h
LIB_H += util/debug.h
LIB_H += util/debugfs.h
LIB_H += util/event.h
LIB_H += util/exec_cmd.h
LIB_H += util/types.h
LIB_H += util/levenshtein.h
LIB_H += util/map.h
LIB_H += util/parse-options.h
LIB_H += util/parse-events.h
LIB_H += util/quote.h
LIB_H += util/util.h
LIB_H += util/header.h
LIB_H += util/help.h
LIB_H += util/session.h
LIB_H += util/strbuf.h
LIB_H += util/strlist.h
LIB_H += util/svghelper.h
LIB_H += util/run-command.h
LIB_H += util/sigchain.h
LIB_H += util/symbol.h
LIB_H += util/color.h
LIB_H += util/values.h
LIB_H += util/sort.h
LIB_H += util/hist.h
LIB_H += util/thread.h
LIB_H += util/trace-event.h
LIB_H += util/probe-finder.h
LIB_H += util/probe-event.h
LIB_H += util/cpumap.h

LIB_OBJS += $(OUTPUT)util/abspath.o
LIB_OBJS += $(OUTPUT)util/alias.o
LIB_OBJS += $(OUTPUT)util/build-id.o
LIB_OBJS += $(OUTPUT)util/config.o
LIB_OBJS += $(OUTPUT)util/ctype.o
LIB_OBJS += $(OUTPUT)util/debugfs.o
LIB_OBJS += $(OUTPUT)util/environment.o
LIB_OBJS += $(OUTPUT)util/event.o
LIB_OBJS += $(OUTPUT)util/exec_cmd.o
LIB_OBJS += $(OUTPUT)util/help.o
LIB_OBJS += $(OUTPUT)util/levenshtein.o
LIB_OBJS += $(OUTPUT)util/parse-options.o
LIB_OBJS += $(OUTPUT)util/parse-events.o
LIB_OBJS += $(OUTPUT)util/path.o
LIB_OBJS += $(OUTPUT)util/rbtree.o
LIB_OBJS += $(OUTPUT)util/bitmap.o
LIB_OBJS += $(OUTPUT)util/hweight.o
LIB_OBJS += $(OUTPUT)util/find_next_bit.o
LIB_OBJS += $(OUTPUT)util/run-command.o
LIB_OBJS += $(OUTPUT)util/quote.o
LIB_OBJS += $(OUTPUT)util/strbuf.o
LIB_OBJS += $(OUTPUT)util/string.o
LIB_OBJS += $(OUTPUT)util/strlist.o
LIB_OBJS += $(OUTPUT)util/usage.o
LIB_OBJS += $(OUTPUT)util/wrapper.o
LIB_OBJS += $(OUTPUT)util/sigchain.o
LIB_OBJS += $(OUTPUT)util/symbol.o
LIB_OBJS += $(OUTPUT)util/color.o
LIB_OBJS += $(OUTPUT)util/pager.o
LIB_OBJS += $(OUTPUT)util/header.o
LIB_OBJS += $(OUTPUT)util/callchain.o
LIB_OBJS += $(OUTPUT)util/values.o
LIB_OBJS += $(OUTPUT)util/debug.o
LIB_OBJS += $(OUTPUT)util/map.o
LIB_OBJS += $(OUTPUT)util/session.o
LIB_OBJS += $(OUTPUT)util/thread.o
LIB_OBJS += $(OUTPUT)util/trace-event-parse.o
LIB_OBJS += $(OUTPUT)util/trace-event-read.o
LIB_OBJS += $(OUTPUT)util/trace-event-info.o
LIB_OBJS += $(OUTPUT)util/trace-event-scripting.o
LIB_OBJS += $(OUTPUT)util/svghelper.o
LIB_OBJS += $(OUTPUT)util/sort.o
LIB_OBJS += $(OUTPUT)util/hist.o
LIB_OBJS += $(OUTPUT)util/probe-event.o
LIB_OBJS += $(OUTPUT)util/util.o
LIB_OBJS += $(OUTPUT)util/cpumap.o

BUILTIN_OBJS += $(OUTPUT)builtin-annotate.o

BUILTIN_OBJS += $(OUTPUT)builtin-bench.o

# Benchmark modules
BUILTIN_OBJS += $(OUTPUT)bench/sched-messaging.o
BUILTIN_OBJS += $(OUTPUT)bench/sched-pipe.o
BUILTIN_OBJS += $(OUTPUT)bench/mem-memcpy.o

BUILTIN_OBJS += $(OUTPUT)builtin-diff.o
BUILTIN_OBJS += $(OUTPUT)builtin-help.o
BUILTIN_OBJS += $(OUTPUT)builtin-sched.o
BUILTIN_OBJS += $(OUTPUT)builtin-buildid-list.o
BUILTIN_OBJS += $(OUTPUT)builtin-buildid-cache.o
BUILTIN_OBJS += $(OUTPUT)builtin-list.o
BUILTIN_OBJS += $(OUTPUT)builtin-record.o
BUILTIN_OBJS += $(OUTPUT)builtin-report.o
BUILTIN_OBJS += $(OUTPUT)builtin-stat.o
BUILTIN_OBJS += $(OUTPUT)builtin-timechart.o
BUILTIN_OBJS += $(OUTPUT)builtin-top.o
BUILTIN_OBJS += $(OUTPUT)builtin-trace.o
BUILTIN_OBJS += $(OUTPUT)builtin-probe.o
BUILTIN_OBJS += $(OUTPUT)builtin-kmem.o
BUILTIN_OBJS += $(OUTPUT)builtin-lock.o
BUILTIN_OBJS += $(OUTPUT)builtin-kvm.o

PERFLIBS = $(LIB_FILE)

#
# Platform specific tweaks
#

# We choose to avoid "if .. else if .. else .. endif endif"
# because maintaining the nesting to match is a pain.  If
# we had "elif" things would have been much nicer...

-include config.mak.autogen
-include config.mak

ifndef NO_DWARF
ifneq ($(shell sh -c "(echo '\#include <dwarf.h>'; echo '\#include <libdw.h>'; echo 'int main(void) { Dwarf *dbg; dbg = dwarf_begin(0, DWARF_C_READ); return (long)dbg; }') | $(CC) -x c - $(ALL_CFLAGS) -I/usr/include/elfutils -ldw -lelf -o $(BITBUCKET) $(ALL_LDFLAGS) $(EXTLIBS) "$(QUIET_STDERR)" && echo y"), y)
	msg := $(warning No libdw.h found or old libdw.h found, disables dwarf support. Please install elfutils-devel/libdw-dev);
	NO_DWARF := 1
endif # Dwarf support
endif # NO_DWARF

-include arch/$(ARCH)/Makefile

ifeq ($(uname_S),Darwin)
	ifndef NO_FINK
		ifeq ($(shell test -d /sw/lib && echo y),y)
			BASIC_CFLAGS += -I/sw/include
			BASIC_LDFLAGS += -L/sw/lib
		endif
	endif
	ifndef NO_DARWIN_PORTS
		ifeq ($(shell test -d /opt/local/lib && echo y),y)
			BASIC_CFLAGS += -I/opt/local/include
			BASIC_LDFLAGS += -L/opt/local/lib
		endif
	endif
	PTHREAD_LIBS =
endif

ifneq ($(OUTPUT),)
	BASIC_CFLAGS += -I$(OUTPUT)
endif

ifeq ($(shell sh -c "(echo '\#include <libelf.h>'; echo 'int main(void) { Elf * elf = elf_begin(0, ELF_C_READ, 0); return (long)elf; }') | $(CC) -x c - $(ALL_CFLAGS) -o $(BITBUCKET) $(ALL_LDFLAGS) $(EXTLIBS) "$(QUIET_STDERR)" && echo y"), y)
ifneq ($(shell sh -c "(echo '\#include <gnu/libc-version.h>'; echo 'int main(void) { const char * version = gnu_get_libc_version(); return (long)version; }') | $(CC) -x c - $(ALL_CFLAGS) -o $(BITBUCKET) $(ALL_LDFLAGS) $(EXTLIBS) "$(QUIET_STDERR)" && echo y"), y)
	msg := $(error No gnu/libc-version.h found, please install glibc-dev[el]/glibc-static);
endif

	ifneq ($(shell sh -c "(echo '\#include <libelf.h>'; echo 'int main(void) { Elf * elf = elf_begin(0, ELF_C_READ_MMAP, 0); return (long)elf; }') | $(CC) -x c - $(ALL_CFLAGS) -o $(BITBUCKET) $(ALL_LDFLAGS) $(EXTLIBS) "$(QUIET_STDERR)" && echo y"), y)
		BASIC_CFLAGS += -DLIBELF_NO_MMAP
	endif
else
	msg := $(error No libelf.h/libelf found, please install libelf-dev/elfutils-libelf-devel and glibc-dev[el]);
endif

<<<<<<< HEAD
ifneq ($(shell sh -c "(echo '\#include <dwarf.h>'; echo '\#include <libdw.h>'; echo 'int main(void) { Dwarf *dbg; dbg = dwarf_begin(0, DWARF_C_READ); return (long)dbg; }') | $(CC) -x c - $(ALL_CFLAGS) -I/usr/include/elfutils -ldw -lelf -o $(BITBUCKET) $(ALL_LDFLAGS) $(EXTLIBS) "$(QUIET_STDERR)" && echo y"), y)
	msg := $(warning No libdw.h found or old libdw.h found, disables dwarf support. Please install elfutils-devel/elfutils-dev);
else
ifndef NO_DWARF
	BASIC_CFLAGS += -I/usr/include/elfutils -DDWARF_SUPPORT
	EXTLIBS += -lelf -ldw
	LIB_OBJS += $(OUTPUT)util/probe-finder.o
endif
endif
=======
ifndef NO_DWARF
ifeq ($(origin PERF_HAVE_DWARF_REGS), undefined)
	msg := $(warning DWARF register mappings have not been defined for architecture $(ARCH), DWARF support disabled);
else
	BASIC_CFLAGS += -I/usr/include/elfutils -DDWARF_SUPPORT
	EXTLIBS += -lelf -ldw
	LIB_OBJS += $(OUTPUT)util/probe-finder.o
endif # PERF_HAVE_DWARF_REGS
endif # NO_DWARF
>>>>>>> 7d051f4a

ifneq ($(shell sh -c "(echo '\#include <newt.h>'; echo 'int main(void) { newtInit(); newtCls(); return newtFinished(); }') | $(CC) -x c - $(ALL_CFLAGS) -D_LARGEFILE64_SOURCE -D_FILE_OFFSET_BITS=64 -lnewt -o $(BITBUCKET) $(ALL_LDFLAGS) $(EXTLIBS) "$(QUIET_STDERR)" && echo y"), y)
	msg := $(warning newt not found, disables TUI support. Please install newt-devel or libnewt-dev);
	BASIC_CFLAGS += -DNO_NEWT_SUPPORT
else
	EXTLIBS += -lnewt
	LIB_OBJS += $(OUTPUT)util/newt.o
endif

ifndef NO_LIBPERL
PERL_EMBED_LDOPTS = `perl -MExtUtils::Embed -e ldopts 2>/dev/null`
PERL_EMBED_CCOPTS = `perl -MExtUtils::Embed -e ccopts 2>/dev/null`
endif

ifneq ($(shell sh -c "(echo '\#include <EXTERN.h>'; echo '\#include <perl.h>'; echo 'int main(void) { perl_alloc(); return 0; }') | $(CC) -x c - $(PERL_EMBED_CCOPTS) -o $(BITBUCKET) $(PERL_EMBED_LDOPTS) > /dev/null 2>&1 && echo y"), y)
	BASIC_CFLAGS += -DNO_LIBPERL
else
	ALL_LDFLAGS += $(PERL_EMBED_LDOPTS)
	LIB_OBJS += $(OUTPUT)util/scripting-engines/trace-event-perl.o
	LIB_OBJS += $(OUTPUT)scripts/perl/Perf-Trace-Util/Context.o
endif

ifndef NO_LIBPYTHON
PYTHON_EMBED_LDOPTS = `python-config --ldflags 2>/dev/null`
PYTHON_EMBED_CCOPTS = `python-config --cflags 2>/dev/null`
endif

ifneq ($(shell sh -c "(echo '\#include <Python.h>'; echo 'int main(void) { Py_Initialize(); return 0; }') | $(CC) -x c - $(PYTHON_EMBED_CCOPTS) -o $(BITBUCKET) $(PYTHON_EMBED_LDOPTS) > /dev/null 2>&1 && echo y"), y)
	BASIC_CFLAGS += -DNO_LIBPYTHON
else
	ALL_LDFLAGS += $(PYTHON_EMBED_LDOPTS)
	LIB_OBJS += $(OUTPUT)util/scripting-engines/trace-event-python.o
	LIB_OBJS += $(OUTPUT)scripts/python/Perf-Trace-Util/Context.o
endif

ifdef NO_DEMANGLE
	BASIC_CFLAGS += -DNO_DEMANGLE
else
	has_bfd := $(shell sh -c "(echo '\#include <bfd.h>'; echo 'int main(void) { bfd_demangle(0, 0, 0); return 0; }') | $(CC) -x c - $(ALL_CFLAGS) -o $(BITBUCKET) $(ALL_LDFLAGS) $(EXTLIBS) -lbfd "$(QUIET_STDERR)" && echo y")

	ifeq ($(has_bfd),y)
		EXTLIBS += -lbfd
	else
		has_bfd_iberty := $(shell sh -c "(echo '\#include <bfd.h>'; echo 'int main(void) { bfd_demangle(0, 0, 0); return 0; }') | $(CC) -x c - $(ALL_CFLAGS) -o $(BITBUCKET) $(ALL_LDFLAGS) $(EXTLIBS) -lbfd -liberty "$(QUIET_STDERR)" && echo y")
		ifeq ($(has_bfd_iberty),y)
			EXTLIBS += -lbfd -liberty
		else
			has_bfd_iberty_z := $(shell sh -c "(echo '\#include <bfd.h>'; echo 'int main(void) { bfd_demangle(0, 0, 0); return 0; }') | $(CC) -x c - $(ALL_CFLAGS) -o $(BITBUCKET) $(ALL_LDFLAGS) $(EXTLIBS) -lbfd -liberty -lz "$(QUIET_STDERR)" && echo y")
			ifeq ($(has_bfd_iberty_z),y)
				EXTLIBS += -lbfd -liberty -lz
			else
				has_cplus_demangle := $(shell sh -c "(echo 'extern char *cplus_demangle(const char *, int);'; echo 'int main(void) { cplus_demangle(0, 0); return 0; }') | $(CC) -x c - $(ALL_CFLAGS) -o $(BITBUCKET) $(ALL_LDFLAGS) $(EXTLIBS) -liberty "$(QUIET_STDERR)" && echo y")
				ifeq ($(has_cplus_demangle),y)
					EXTLIBS += -liberty
					BASIC_CFLAGS += -DHAVE_CPLUS_DEMANGLE
				else
					msg := $(warning No bfd.h/libbfd found, install binutils-dev[el]/zlib-static to gain symbol demangling)
					BASIC_CFLAGS += -DNO_DEMANGLE
				endif
			endif
		endif
	endif
endif

ifndef CC_LD_DYNPATH
	ifdef NO_R_TO_GCC_LINKER
		# Some gcc does not accept and pass -R to the linker to specify
		# the runtime dynamic library path.
		CC_LD_DYNPATH = -Wl,-rpath,
	else
		CC_LD_DYNPATH = -R
	endif
endif

ifdef NEEDS_SOCKET
	EXTLIBS += -lsocket
endif
ifdef NEEDS_NSL
	EXTLIBS += -lnsl
endif
ifdef NO_D_TYPE_IN_DIRENT
	BASIC_CFLAGS += -DNO_D_TYPE_IN_DIRENT
endif
ifdef NO_D_INO_IN_DIRENT
	BASIC_CFLAGS += -DNO_D_INO_IN_DIRENT
endif
ifdef NO_ST_BLOCKS_IN_STRUCT_STAT
	BASIC_CFLAGS += -DNO_ST_BLOCKS_IN_STRUCT_STAT
endif
ifdef USE_NSEC
	BASIC_CFLAGS += -DUSE_NSEC
endif
ifdef USE_ST_TIMESPEC
	BASIC_CFLAGS += -DUSE_ST_TIMESPEC
endif
ifdef NO_NSEC
	BASIC_CFLAGS += -DNO_NSEC
endif
ifdef NO_C99_FORMAT
	BASIC_CFLAGS += -DNO_C99_FORMAT
endif
ifdef SNPRINTF_RETURNS_BOGUS
	COMPAT_CFLAGS += -DSNPRINTF_RETURNS_BOGUS
	COMPAT_OBJS += $(OUTPUT)compat/snprintf.o
endif
ifdef FREAD_READS_DIRECTORIES
	COMPAT_CFLAGS += -DFREAD_READS_DIRECTORIES
	COMPAT_OBJS += $(OUTPUT)compat/fopen.o
endif
ifdef NO_SYMLINK_HEAD
	BASIC_CFLAGS += -DNO_SYMLINK_HEAD
endif
ifdef NO_STRCASESTR
	COMPAT_CFLAGS += -DNO_STRCASESTR
	COMPAT_OBJS += $(OUTPUT)compat/strcasestr.o
endif
ifdef NO_STRTOUMAX
	COMPAT_CFLAGS += -DNO_STRTOUMAX
	COMPAT_OBJS += $(OUTPUT)compat/strtoumax.o
endif
ifdef NO_STRTOULL
	COMPAT_CFLAGS += -DNO_STRTOULL
endif
ifdef NO_SETENV
	COMPAT_CFLAGS += -DNO_SETENV
	COMPAT_OBJS += $(OUTPUT)compat/setenv.o
endif
ifdef NO_MKDTEMP
	COMPAT_CFLAGS += -DNO_MKDTEMP
	COMPAT_OBJS += $(OUTPUT)compat/mkdtemp.o
endif
ifdef NO_UNSETENV
	COMPAT_CFLAGS += -DNO_UNSETENV
	COMPAT_OBJS += $(OUTPUT)compat/unsetenv.o
endif
ifdef NO_SYS_SELECT_H
	BASIC_CFLAGS += -DNO_SYS_SELECT_H
endif
ifdef NO_MMAP
	COMPAT_CFLAGS += -DNO_MMAP
	COMPAT_OBJS += $(OUTPUT)compat/mmap.o
else
	ifdef USE_WIN32_MMAP
		COMPAT_CFLAGS += -DUSE_WIN32_MMAP
		COMPAT_OBJS += $(OUTPUT)compat/win32mmap.o
	endif
endif
ifdef NO_PREAD
	COMPAT_CFLAGS += -DNO_PREAD
	COMPAT_OBJS += $(OUTPUT)compat/pread.o
endif
ifdef NO_FAST_WORKING_DIRECTORY
	BASIC_CFLAGS += -DNO_FAST_WORKING_DIRECTORY
endif
ifdef NO_TRUSTABLE_FILEMODE
	BASIC_CFLAGS += -DNO_TRUSTABLE_FILEMODE
endif
ifdef NO_IPV6
	BASIC_CFLAGS += -DNO_IPV6
endif
ifdef NO_UINTMAX_T
	BASIC_CFLAGS += -Duintmax_t=uint32_t
endif
ifdef NO_SOCKADDR_STORAGE
ifdef NO_IPV6
	BASIC_CFLAGS += -Dsockaddr_storage=sockaddr_in
else
	BASIC_CFLAGS += -Dsockaddr_storage=sockaddr_in6
endif
endif
ifdef NO_INET_NTOP
	LIB_OBJS += $(OUTPUT)compat/inet_ntop.o
endif
ifdef NO_INET_PTON
	LIB_OBJS += $(OUTPUT)compat/inet_pton.o
endif

ifdef NO_ICONV
	BASIC_CFLAGS += -DNO_ICONV
endif

ifdef OLD_ICONV
	BASIC_CFLAGS += -DOLD_ICONV
endif

ifdef NO_DEFLATE_BOUND
	BASIC_CFLAGS += -DNO_DEFLATE_BOUND
endif

ifdef PPC_SHA1
	SHA1_HEADER = "ppc/sha1.h"
	LIB_OBJS += $(OUTPUT)ppc/sha1.o ppc/sha1ppc.o
else
ifdef ARM_SHA1
	SHA1_HEADER = "arm/sha1.h"
	LIB_OBJS += $(OUTPUT)arm/sha1.o $(OUTPUT)arm/sha1_arm.o
else
ifdef MOZILLA_SHA1
	SHA1_HEADER = "mozilla-sha1/sha1.h"
	LIB_OBJS += $(OUTPUT)mozilla-sha1/sha1.o
else
	SHA1_HEADER = <openssl/sha.h>
	EXTLIBS += $(LIB_4_CRYPTO)
endif
endif
endif
ifdef NO_PERL_MAKEMAKER
	export NO_PERL_MAKEMAKER
endif
ifdef NO_HSTRERROR
	COMPAT_CFLAGS += -DNO_HSTRERROR
	COMPAT_OBJS += $(OUTPUT)compat/hstrerror.o
endif
ifdef NO_MEMMEM
	COMPAT_CFLAGS += -DNO_MEMMEM
	COMPAT_OBJS += $(OUTPUT)compat/memmem.o
endif
ifdef INTERNAL_QSORT
	COMPAT_CFLAGS += -DINTERNAL_QSORT
	COMPAT_OBJS += $(OUTPUT)compat/qsort.o
endif
ifdef RUNTIME_PREFIX
	COMPAT_CFLAGS += -DRUNTIME_PREFIX
endif

ifdef DIR_HAS_BSD_GROUP_SEMANTICS
	COMPAT_CFLAGS += -DDIR_HAS_BSD_GROUP_SEMANTICS
endif
ifdef NO_EXTERNAL_GREP
	BASIC_CFLAGS += -DNO_EXTERNAL_GREP
endif

ifeq ($(PERL_PATH),)
NO_PERL=NoThanks
endif

QUIET_SUBDIR0  = +$(MAKE) -C # space to separate -C and subdir
QUIET_SUBDIR1  =

ifneq ($(findstring $(MAKEFLAGS),w),w)
PRINT_DIR = --no-print-directory
else # "make -w"
NO_SUBDIR = :
endif

ifneq ($(findstring $(MAKEFLAGS),s),s)
ifndef V
	QUIET_CC       = @echo '   ' CC $@;
	QUIET_AR       = @echo '   ' AR $@;
	QUIET_LINK     = @echo '   ' LINK $@;
	QUIET_BUILT_IN = @echo '   ' BUILTIN $@;
	QUIET_GEN      = @echo '   ' GEN $@;
	QUIET_SUBDIR0  = +@subdir=
	QUIET_SUBDIR1  = ;$(NO_SUBDIR) echo '   ' SUBDIR $$subdir; \
			 $(MAKE) $(PRINT_DIR) -C $$subdir
	export V
	export QUIET_GEN
	export QUIET_BUILT_IN
endif
endif

ifdef ASCIIDOC8
	export ASCIIDOC8
endif

# Shell quote (do not use $(call) to accommodate ancient setups);

SHA1_HEADER_SQ = $(subst ','\'',$(SHA1_HEADER))
ETC_PERFCONFIG_SQ = $(subst ','\'',$(ETC_PERFCONFIG))

DESTDIR_SQ = $(subst ','\'',$(DESTDIR))
bindir_SQ = $(subst ','\'',$(bindir))
bindir_relative_SQ = $(subst ','\'',$(bindir_relative))
mandir_SQ = $(subst ','\'',$(mandir))
infodir_SQ = $(subst ','\'',$(infodir))
perfexecdir_SQ = $(subst ','\'',$(perfexecdir))
template_dir_SQ = $(subst ','\'',$(template_dir))
htmldir_SQ = $(subst ','\'',$(htmldir))
prefix_SQ = $(subst ','\'',$(prefix))

SHELL_PATH_SQ = $(subst ','\'',$(SHELL_PATH))
PERL_PATH_SQ = $(subst ','\'',$(PERL_PATH))

LIBS = $(PERFLIBS) $(EXTLIBS)

BASIC_CFLAGS += -DSHA1_HEADER='$(SHA1_HEADER_SQ)' \
	$(COMPAT_CFLAGS)
LIB_OBJS += $(COMPAT_OBJS)

ALL_CFLAGS += $(BASIC_CFLAGS)
ALL_LDFLAGS += $(BASIC_LDFLAGS)

export TAR INSTALL DESTDIR SHELL_PATH


### Build rules

SHELL = $(SHELL_PATH)

all:: .perf.dev.null shell_compatibility_test $(ALL_PROGRAMS) $(BUILT_INS) $(OTHER_PROGRAMS) $(OUTPUT)PERF-BUILD-OPTIONS
ifneq (,$X)
	$(foreach p,$(patsubst %$X,%,$(filter %$X,$(ALL_PROGRAMS) $(BUILT_INS) perf$X)), test '$p' -ef '$p$X' || $(RM) '$p';)
endif

all::

please_set_SHELL_PATH_to_a_more_modern_shell:
	@$$(:)

shell_compatibility_test: please_set_SHELL_PATH_to_a_more_modern_shell

strip: $(PROGRAMS) $(OUTPUT)perf$X
	$(STRIP) $(STRIP_OPTS) $(PROGRAMS) $(OUTPUT)perf$X

$(OUTPUT)perf.o: perf.c $(OUTPUT)common-cmds.h $(OUTPUT)PERF-CFLAGS
	$(QUIET_CC)$(CC) -DPERF_VERSION='"$(PERF_VERSION)"' \
		'-DPERF_HTML_PATH="$(htmldir_SQ)"' \
		$(ALL_CFLAGS) -c $(filter %.c,$^) -o $@

$(OUTPUT)perf$X: $(OUTPUT)perf.o $(BUILTIN_OBJS) $(PERFLIBS)
	$(QUIET_LINK)$(CC) $(ALL_CFLAGS) -o $@ $(OUTPUT)perf.o \
		$(BUILTIN_OBJS) $(ALL_LDFLAGS) $(LIBS)

$(OUTPUT)builtin-help.o: builtin-help.c $(OUTPUT)common-cmds.h $(OUTPUT)PERF-CFLAGS
	$(QUIET_CC)$(CC) -o $@ -c $(ALL_CFLAGS) \
		'-DPERF_HTML_PATH="$(htmldir_SQ)"' \
		'-DPERF_MAN_PATH="$(mandir_SQ)"' \
		'-DPERF_INFO_PATH="$(infodir_SQ)"' $<

$(OUTPUT)builtin-timechart.o: builtin-timechart.c $(OUTPUT)common-cmds.h $(OUTPUT)PERF-CFLAGS
	$(QUIET_CC)$(CC) -o $@ -c $(ALL_CFLAGS) \
		'-DPERF_HTML_PATH="$(htmldir_SQ)"' \
		'-DPERF_MAN_PATH="$(mandir_SQ)"' \
		'-DPERF_INFO_PATH="$(infodir_SQ)"' $<

$(BUILT_INS): $(OUTPUT)perf$X
	$(QUIET_BUILT_IN)$(RM) $@ && \
	ln perf$X $@ 2>/dev/null || \
	ln -s perf$X $@ 2>/dev/null || \
	cp perf$X $@

$(OUTPUT)common-cmds.h: util/generate-cmdlist.sh command-list.txt

$(OUTPUT)common-cmds.h: $(wildcard Documentation/perf-*.txt)
	$(QUIET_GEN). util/generate-cmdlist.sh > $@+ && mv $@+ $@

$(patsubst %.sh,%,$(SCRIPT_SH)) : % : %.sh
	$(QUIET_GEN)$(RM) $@ $@+ && \
	sed -e '1s|#!.*/sh|#!$(SHELL_PATH_SQ)|' \
	    -e 's|@SHELL_PATH@|$(SHELL_PATH_SQ)|' \
	    -e 's|@@PERL@@|$(PERL_PATH_SQ)|g' \
	    -e 's/@@PERF_VERSION@@/$(PERF_VERSION)/g' \
	    -e 's/@@NO_CURL@@/$(NO_CURL)/g' \
	    $@.sh >$@+ && \
	chmod +x $@+ && \
	mv $@+ $(OUTPUT)$@

configure: configure.ac
	$(QUIET_GEN)$(RM) $@ $<+ && \
	sed -e 's/@@PERF_VERSION@@/$(PERF_VERSION)/g' \
	    $< > $<+ && \
	autoconf -o $@ $<+ && \
	$(RM) $<+

# These can record PERF_VERSION
$(OUTPUT)perf.o perf.spec \
	$(patsubst %.sh,%,$(SCRIPT_SH)) \
	$(patsubst %.perl,%,$(SCRIPT_PERL)) \
	: $(OUTPUT)PERF-VERSION-FILE

$(OUTPUT)%.o: %.c $(OUTPUT)PERF-CFLAGS
	$(QUIET_CC)$(CC) -o $@ -c $(ALL_CFLAGS) $<
$(OUTPUT)%.s: %.c $(OUTPUT)PERF-CFLAGS
	$(QUIET_CC)$(CC) -S $(ALL_CFLAGS) $<
$(OUTPUT)%.o: %.S
	$(QUIET_CC)$(CC) -o $@ -c $(ALL_CFLAGS) $<

$(OUTPUT)util/exec_cmd.o: util/exec_cmd.c $(OUTPUT)PERF-CFLAGS
	$(QUIET_CC)$(CC) -o $@ -c $(ALL_CFLAGS) \
		'-DPERF_EXEC_PATH="$(perfexecdir_SQ)"' \
		'-DBINDIR="$(bindir_relative_SQ)"' \
		'-DPREFIX="$(prefix_SQ)"' \
		$<

$(OUTPUT)builtin-init-db.o: builtin-init-db.c $(OUTPUT)PERF-CFLAGS
	$(QUIET_CC)$(CC) -o $@ -c $(ALL_CFLAGS) -DDEFAULT_PERF_TEMPLATE_DIR='"$(template_dir_SQ)"' $<

$(OUTPUT)util/config.o: util/config.c $(OUTPUT)PERF-CFLAGS
	$(QUIET_CC)$(CC) -o $@ -c $(ALL_CFLAGS) -DETC_PERFCONFIG='"$(ETC_PERFCONFIG_SQ)"' $<

$(OUTPUT)util/rbtree.o: ../../lib/rbtree.c $(OUTPUT)PERF-CFLAGS
	$(QUIET_CC)$(CC) -o $@ -c $(ALL_CFLAGS) -DETC_PERFCONFIG='"$(ETC_PERFCONFIG_SQ)"' $<

# some perf warning policies can't fit to lib/bitmap.c, eg: it warns about variable shadowing
# from <string.h> that comes from kernel headers wrapping.
KBITMAP_FLAGS=`echo $(ALL_CFLAGS) | sed s/-Wshadow// | sed s/-Wswitch-default// | sed s/-Wextra//`

$(OUTPUT)util/bitmap.o: ../../lib/bitmap.c $(OUTPUT)PERF-CFLAGS
	$(QUIET_CC)$(CC) -o $@ -c $(KBITMAP_FLAGS) -DETC_PERFCONFIG='"$(ETC_PERFCONFIG_SQ)"' $<

$(OUTPUT)util/hweight.o: ../../lib/hweight.c $(OUTPUT)PERF-CFLAGS
	$(QUIET_CC)$(CC) -o $@ -c $(ALL_CFLAGS) -DETC_PERFCONFIG='"$(ETC_PERFCONFIG_SQ)"' $<

$(OUTPUT)util/find_next_bit.o: ../../lib/find_next_bit.c $(OUTPUT)PERF-CFLAGS
	$(QUIET_CC)$(CC) -o $@ -c $(ALL_CFLAGS) -DETC_PERFCONFIG='"$(ETC_PERFCONFIG_SQ)"' $<

$(OUTPUT)util/scripting-engines/trace-event-perl.o: util/scripting-engines/trace-event-perl.c $(OUTPUT)PERF-CFLAGS
	$(QUIET_CC)$(CC) -o $@ -c $(ALL_CFLAGS) $(PERL_EMBED_CCOPTS) -Wno-redundant-decls -Wno-strict-prototypes -Wno-unused-parameter -Wno-shadow $<

$(OUTPUT)scripts/perl/Perf-Trace-Util/Context.o: scripts/perl/Perf-Trace-Util/Context.c $(OUTPUT)PERF-CFLAGS
	$(QUIET_CC)$(CC) -o $@ -c $(ALL_CFLAGS) $(PERL_EMBED_CCOPTS) -Wno-redundant-decls -Wno-strict-prototypes -Wno-unused-parameter -Wno-nested-externs $<

$(OUTPUT)util/scripting-engines/trace-event-python.o: util/scripting-engines/trace-event-python.c $(OUTPUT)PERF-CFLAGS
	$(QUIET_CC)$(CC) -o $@ -c $(ALL_CFLAGS) $(PYTHON_EMBED_CCOPTS) -Wno-redundant-decls -Wno-strict-prototypes -Wno-unused-parameter -Wno-shadow $<

$(OUTPUT)scripts/python/Perf-Trace-Util/Context.o: scripts/python/Perf-Trace-Util/Context.c $(OUTPUT)PERF-CFLAGS
	$(QUIET_CC)$(CC) -o $@ -c $(ALL_CFLAGS) $(PYTHON_EMBED_CCOPTS) -Wno-redundant-decls -Wno-strict-prototypes -Wno-unused-parameter -Wno-nested-externs $<

$(OUTPUT)perf-%$X: %.o $(PERFLIBS)
	$(QUIET_LINK)$(CC) $(ALL_CFLAGS) -o $@ $(ALL_LDFLAGS) $(filter %.o,$^) $(LIBS)

$(LIB_OBJS) $(BUILTIN_OBJS): $(LIB_H)
$(patsubst perf-%$X,%.o,$(PROGRAMS)): $(LIB_H) $(wildcard */*.h)
builtin-revert.o wt-status.o: wt-status.h

$(LIB_FILE): $(LIB_OBJS)
	$(QUIET_AR)$(RM) $@ && $(AR) rcs $@ $(LIB_OBJS)

doc:
	$(MAKE) -C Documentation all

man:
	$(MAKE) -C Documentation man

html:
	$(MAKE) -C Documentation html

info:
	$(MAKE) -C Documentation info

pdf:
	$(MAKE) -C Documentation pdf

TAGS:
	$(RM) TAGS
	$(FIND) . -name '*.[hcS]' -print | xargs etags -a

tags:
	$(RM) tags
	$(FIND) . -name '*.[hcS]' -print | xargs ctags -a

cscope:
	$(RM) cscope*
	$(FIND) . -name '*.[hcS]' -print | xargs cscope -b

### Detect prefix changes
TRACK_CFLAGS = $(subst ','\'',$(ALL_CFLAGS)):\
             $(bindir_SQ):$(perfexecdir_SQ):$(template_dir_SQ):$(prefix_SQ)

$(OUTPUT)PERF-CFLAGS: .FORCE-PERF-CFLAGS
	@FLAGS='$(TRACK_CFLAGS)'; \
	    if test x"$$FLAGS" != x"`cat $(OUTPUT)PERF-CFLAGS 2>/dev/null`" ; then \
		echo 1>&2 "    * new build flags or prefix"; \
		echo "$$FLAGS" >$(OUTPUT)PERF-CFLAGS; \
            fi

# We need to apply sq twice, once to protect from the shell
# that runs $(OUTPUT)PERF-BUILD-OPTIONS, and then again to protect it
# and the first level quoting from the shell that runs "echo".
$(OUTPUT)PERF-BUILD-OPTIONS: .FORCE-PERF-BUILD-OPTIONS
	@echo SHELL_PATH=\''$(subst ','\'',$(SHELL_PATH_SQ))'\' >$@
	@echo TAR=\''$(subst ','\'',$(subst ','\'',$(TAR)))'\' >>$@
	@echo NO_CURL=\''$(subst ','\'',$(subst ','\'',$(NO_CURL)))'\' >>$@
	@echo NO_PERL=\''$(subst ','\'',$(subst ','\'',$(NO_PERL)))'\' >>$@

### Testing rules

#
# None right now:
#
# TEST_PROGRAMS += test-something$X

all:: $(TEST_PROGRAMS)

# GNU make supports exporting all variables by "export" without parameters.
# However, the environment gets quite big, and some programs have problems
# with that.

export NO_SVN_TESTS

check: $(OUTPUT)common-cmds.h
	if sparse; \
	then \
		for i in *.c */*.c; \
		do \
			sparse $(ALL_CFLAGS) $(SPARSE_FLAGS) $$i || exit; \
		done; \
	else \
		echo 2>&1 "Did you mean 'make test'?"; \
		exit 1; \
	fi

remove-dashes:
	./fixup-builtins $(BUILT_INS) $(PROGRAMS) $(SCRIPTS)

### Installation rules

ifneq ($(filter /%,$(firstword $(template_dir))),)
template_instdir = $(template_dir)
else
template_instdir = $(prefix)/$(template_dir)
endif
export template_instdir

ifneq ($(filter /%,$(firstword $(perfexecdir))),)
perfexec_instdir = $(perfexecdir)
else
perfexec_instdir = $(prefix)/$(perfexecdir)
endif
perfexec_instdir_SQ = $(subst ','\'',$(perfexec_instdir))
export perfexec_instdir

install: all
	$(INSTALL) -d -m 755 '$(DESTDIR_SQ)$(bindir_SQ)'
	$(INSTALL) $(OUTPUT)perf$X '$(DESTDIR_SQ)$(bindir_SQ)'
	$(INSTALL) -d -m 755 '$(DESTDIR_SQ)$(perfexec_instdir_SQ)/scripts/perl/Perf-Trace-Util/lib/Perf/Trace'
	$(INSTALL) -d -m 755 '$(DESTDIR_SQ)$(perfexec_instdir_SQ)/scripts/perl/bin'
	$(INSTALL) $(OUTPUT)perf-archive -t '$(DESTDIR_SQ)$(perfexec_instdir_SQ)'
	$(INSTALL) scripts/perl/Perf-Trace-Util/lib/Perf/Trace/* -t '$(DESTDIR_SQ)$(perfexec_instdir_SQ)/scripts/perl/Perf-Trace-Util/lib/Perf/Trace'
	$(INSTALL) scripts/perl/*.pl -t '$(DESTDIR_SQ)$(perfexec_instdir_SQ)/scripts/perl'
	$(INSTALL) scripts/perl/bin/* -t '$(DESTDIR_SQ)$(perfexec_instdir_SQ)/scripts/perl/bin'
	$(INSTALL) -d -m 755 '$(DESTDIR_SQ)$(perfexec_instdir_SQ)/scripts/python/Perf-Trace-Util/lib/Perf/Trace'
	$(INSTALL) -d -m 755 '$(DESTDIR_SQ)$(perfexec_instdir_SQ)/scripts/python/bin'
	$(INSTALL) scripts/python/Perf-Trace-Util/lib/Perf/Trace/* -t '$(DESTDIR_SQ)$(perfexec_instdir_SQ)/scripts/python/Perf-Trace-Util/lib/Perf/Trace'
	$(INSTALL) scripts/python/*.py -t '$(DESTDIR_SQ)$(perfexec_instdir_SQ)/scripts/python'
	$(INSTALL) scripts/python/bin/* -t '$(DESTDIR_SQ)$(perfexec_instdir_SQ)/scripts/python/bin'

ifdef BUILT_INS
	$(INSTALL) -d -m 755 '$(DESTDIR_SQ)$(perfexec_instdir_SQ)'
	$(INSTALL) $(BUILT_INS) '$(DESTDIR_SQ)$(perfexec_instdir_SQ)'
ifneq (,$X)
	$(foreach p,$(patsubst %$X,%,$(filter %$X,$(ALL_PROGRAMS) $(BUILT_INS) $(OUTPUT)perf$X)), $(RM) '$(DESTDIR_SQ)$(perfexec_instdir_SQ)/$p';)
endif
endif

install-doc:
	$(MAKE) -C Documentation install

install-man:
	$(MAKE) -C Documentation install-man

install-html:
	$(MAKE) -C Documentation install-html

install-info:
	$(MAKE) -C Documentation install-info

install-pdf:
	$(MAKE) -C Documentation install-pdf

quick-install-doc:
	$(MAKE) -C Documentation quick-install

quick-install-man:
	$(MAKE) -C Documentation quick-install-man

quick-install-html:
	$(MAKE) -C Documentation quick-install-html


### Maintainer's dist rules
#
# None right now
#
#
# perf.spec: perf.spec.in
#	sed -e 's/@@VERSION@@/$(PERF_VERSION)/g' < $< > $@+
#	mv $@+ $@
#
# PERF_TARNAME=perf-$(PERF_VERSION)
# dist: perf.spec perf-archive$(X) configure
#	./perf-archive --format=tar \
#		--prefix=$(PERF_TARNAME)/ HEAD^{tree} > $(PERF_TARNAME).tar
#	@mkdir -p $(PERF_TARNAME)
#	@cp perf.spec configure $(PERF_TARNAME)
#	@echo $(PERF_VERSION) > $(PERF_TARNAME)/version
#	$(TAR) rf $(PERF_TARNAME).tar \
#		$(PERF_TARNAME)/perf.spec \
#		$(PERF_TARNAME)/configure \
#		$(PERF_TARNAME)/version
#	@$(RM) -r $(PERF_TARNAME)
#	gzip -f -9 $(PERF_TARNAME).tar
#
# htmldocs = perf-htmldocs-$(PERF_VERSION)
# manpages = perf-manpages-$(PERF_VERSION)
# dist-doc:
#	$(RM) -r .doc-tmp-dir
#	mkdir .doc-tmp-dir
#	$(MAKE) -C Documentation WEBDOC_DEST=../.doc-tmp-dir install-webdoc
#	cd .doc-tmp-dir && $(TAR) cf ../$(htmldocs).tar .
#	gzip -n -9 -f $(htmldocs).tar
#	:
#	$(RM) -r .doc-tmp-dir
#	mkdir -p .doc-tmp-dir/man1 .doc-tmp-dir/man5 .doc-tmp-dir/man7
#	$(MAKE) -C Documentation DESTDIR=./ \
#		man1dir=../.doc-tmp-dir/man1 \
#		man5dir=../.doc-tmp-dir/man5 \
#		man7dir=../.doc-tmp-dir/man7 \
#		install
#	cd .doc-tmp-dir && $(TAR) cf ../$(manpages).tar .
#	gzip -n -9 -f $(manpages).tar
#	$(RM) -r .doc-tmp-dir
#
# rpm: dist
#	$(RPMBUILD) -ta $(PERF_TARNAME).tar.gz

### Cleaning rules

distclean: clean
#	$(RM) configure

clean:
	$(RM) *.o */*.o */*/*.o */*/*/*.o $(LIB_FILE)
	$(RM) $(ALL_PROGRAMS) $(BUILT_INS) perf$X
	$(RM) $(TEST_PROGRAMS)
	$(RM) *.spec *.pyc *.pyo */*.pyc */*.pyo $(OUTPUT)common-cmds.h TAGS tags cscope*
	$(RM) -r autom4te.cache
	$(RM) config.log config.mak.autogen config.mak.append config.status config.cache
	$(RM) -r $(PERF_TARNAME) .doc-tmp-dir
	$(RM) $(PERF_TARNAME).tar.gz perf-core_$(PERF_VERSION)-*.tar.gz
	$(RM) $(htmldocs).tar.gz $(manpages).tar.gz
	$(MAKE) -C Documentation/ clean
	$(RM) $(OUTPUT)PERF-VERSION-FILE $(OUTPUT)PERF-CFLAGS $(OUTPUT)PERF-BUILD-OPTIONS

.PHONY: all install clean strip
.PHONY: shell_compatibility_test please_set_SHELL_PATH_to_a_more_modern_shell
.PHONY: .FORCE-PERF-VERSION-FILE TAGS tags cscope .FORCE-PERF-CFLAGS
.PHONY: .FORCE-PERF-BUILD-OPTIONS

.perf.dev.null:
		touch .perf.dev.null

.INTERMEDIATE:	.perf.dev.null

### Make sure built-ins do not have dups and listed in perf.c
#
check-builtins::
	./check-builtins.sh

### Test suite coverage testing
#
# None right now
#
# .PHONY: coverage coverage-clean coverage-build coverage-report
#
# coverage:
#	$(MAKE) coverage-build
#	$(MAKE) coverage-report
#
# coverage-clean:
#	rm -f *.gcda *.gcno
#
# COVERAGE_CFLAGS = $(CFLAGS) -O0 -ftest-coverage -fprofile-arcs
# COVERAGE_LDFLAGS = $(CFLAGS)  -O0 -lgcov
#
# coverage-build: coverage-clean
#	$(MAKE) CFLAGS="$(COVERAGE_CFLAGS)" LDFLAGS="$(COVERAGE_LDFLAGS)" all
#	$(MAKE) CFLAGS="$(COVERAGE_CFLAGS)" LDFLAGS="$(COVERAGE_LDFLAGS)" \
#		-j1 test
#
# coverage-report:
#	gcov -b *.c */*.c
#	grep '^function.*called 0 ' *.c.gcov */*.c.gcov \
#		| sed -e 's/\([^:]*\)\.gcov: *function \([^ ]*\) called.*/\1: \2/' \
#		| tee coverage-untested-functions<|MERGE_RESOLUTION|>--- conflicted
+++ resolved
@@ -156,21 +156,12 @@
 # Define EXTRA_CFLAGS=-m64 or EXTRA_CFLAGS=-m32 as appropriate for cross-builds.
 #
 # Define NO_DWARF if you do not want debug-info analysis feature at all.
-<<<<<<< HEAD
 
 $(shell sh -c 'mkdir -p $(OUTPUT)scripts/python/Perf-Trace-Util/' 2> /dev/null)
 $(shell sh -c 'mkdir -p $(OUTPUT)scripts/perl/Perf-Trace-Util/' 2> /dev/null)
 $(shell sh -c 'mkdir -p $(OUTPUT)util/scripting-engines/' 2> /dev/null)
 $(shell sh -c 'mkdir $(OUTPUT)bench' 2> /dev/null)
 
-=======
-
-$(shell sh -c 'mkdir -p $(OUTPUT)scripts/python/Perf-Trace-Util/' 2> /dev/null)
-$(shell sh -c 'mkdir -p $(OUTPUT)scripts/perl/Perf-Trace-Util/' 2> /dev/null)
-$(shell sh -c 'mkdir -p $(OUTPUT)util/scripting-engines/' 2> /dev/null)
-$(shell sh -c 'mkdir $(OUTPUT)bench' 2> /dev/null)
-
->>>>>>> 7d051f4a
 $(OUTPUT)PERF-VERSION-FILE: .FORCE-PERF-VERSION-FILE
 	@$(SHELL_PATH) util/PERF-VERSION-GEN $(OUTPUT)
 -include $(OUTPUT)PERF-VERSION-FILE
@@ -552,17 +543,6 @@
 	msg := $(error No libelf.h/libelf found, please install libelf-dev/elfutils-libelf-devel and glibc-dev[el]);
 endif
 
-<<<<<<< HEAD
-ifneq ($(shell sh -c "(echo '\#include <dwarf.h>'; echo '\#include <libdw.h>'; echo 'int main(void) { Dwarf *dbg; dbg = dwarf_begin(0, DWARF_C_READ); return (long)dbg; }') | $(CC) -x c - $(ALL_CFLAGS) -I/usr/include/elfutils -ldw -lelf -o $(BITBUCKET) $(ALL_LDFLAGS) $(EXTLIBS) "$(QUIET_STDERR)" && echo y"), y)
-	msg := $(warning No libdw.h found or old libdw.h found, disables dwarf support. Please install elfutils-devel/elfutils-dev);
-else
-ifndef NO_DWARF
-	BASIC_CFLAGS += -I/usr/include/elfutils -DDWARF_SUPPORT
-	EXTLIBS += -lelf -ldw
-	LIB_OBJS += $(OUTPUT)util/probe-finder.o
-endif
-endif
-=======
 ifndef NO_DWARF
 ifeq ($(origin PERF_HAVE_DWARF_REGS), undefined)
 	msg := $(warning DWARF register mappings have not been defined for architecture $(ARCH), DWARF support disabled);
@@ -572,7 +552,6 @@
 	LIB_OBJS += $(OUTPUT)util/probe-finder.o
 endif # PERF_HAVE_DWARF_REGS
 endif # NO_DWARF
->>>>>>> 7d051f4a
 
 ifneq ($(shell sh -c "(echo '\#include <newt.h>'; echo 'int main(void) { newtInit(); newtCls(); return newtFinished(); }') | $(CC) -x c - $(ALL_CFLAGS) -D_LARGEFILE64_SOURCE -D_FILE_OFFSET_BITS=64 -lnewt -o $(BITBUCKET) $(ALL_LDFLAGS) $(EXTLIBS) "$(QUIET_STDERR)" && echo y"), y)
 	msg := $(warning newt not found, disables TUI support. Please install newt-devel or libnewt-dev);
