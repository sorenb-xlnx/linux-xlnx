--- conflicted
+++ resolved
@@ -156,21 +156,12 @@
 # Define EXTRA_CFLAGS=-m64 or EXTRA_CFLAGS=-m32 as appropriate for cross-builds.
 #
 # Define NO_DWARF if you do not want debug-info analysis feature at all.
-<<<<<<< HEAD
 
 $(shell sh -c 'mkdir -p $(OUTPUT)scripts/python/Perf-Trace-Util/' 2> /dev/null)
 $(shell sh -c 'mkdir -p $(OUTPUT)scripts/perl/Perf-Trace-Util/' 2> /dev/null)
 $(shell sh -c 'mkdir -p $(OUTPUT)util/scripting-engines/' 2> /dev/null)
 $(shell sh -c 'mkdir $(OUTPUT)bench' 2> /dev/null)
 
-=======
-
-$(shell sh -c 'mkdir -p $(OUTPUT)scripts/python/Perf-Trace-Util/' 2> /dev/null)
-$(shell sh -c 'mkdir -p $(OUTPUT)scripts/perl/Perf-Trace-Util/' 2> /dev/null)
-$(shell sh -c 'mkdir -p $(OUTPUT)util/scripting-engines/' 2> /dev/null)
-$(shell sh -c 'mkdir $(OUTPUT)bench' 2> /dev/null)
-
->>>>>>> 777d0411
 $(OUTPUT)PERF-VERSION-FILE: .FORCE-PERF-VERSION-FILE
 	@$(SHELL_PATH) util/PERF-VERSION-GEN $(OUTPUT)
 -include $(OUTPUT)PERF-VERSION-FILE
@@ -196,11 +187,8 @@
         ARCH := x86
 endif
 
-<<<<<<< HEAD
-=======
 $(shell sh -c 'mkdir -p $(OUTPUT)arch/$(ARCH)/util/' 2> /dev/null)
 
->>>>>>> 777d0411
 # CFLAGS and LDFLAGS are for the users to override from the command line.
 
 #
@@ -447,10 +435,6 @@
 LIB_OBJS += $(OUTPUT)util/rbtree.o
 LIB_OBJS += $(OUTPUT)util/bitmap.o
 LIB_OBJS += $(OUTPUT)util/hweight.o
-<<<<<<< HEAD
-LIB_OBJS += $(OUTPUT)util/find_next_bit.o
-=======
->>>>>>> 777d0411
 LIB_OBJS += $(OUTPUT)util/run-command.o
 LIB_OBJS += $(OUTPUT)util/quote.o
 LIB_OBJS += $(OUTPUT)util/strbuf.o
@@ -505,11 +489,8 @@
 BUILTIN_OBJS += $(OUTPUT)builtin-kmem.o
 BUILTIN_OBJS += $(OUTPUT)builtin-lock.o
 BUILTIN_OBJS += $(OUTPUT)builtin-kvm.o
-<<<<<<< HEAD
-=======
 BUILTIN_OBJS += $(OUTPUT)builtin-test.o
 BUILTIN_OBJS += $(OUTPUT)builtin-inject.o
->>>>>>> 777d0411
 
 PERFLIBS = $(LIB_FILE)
 
@@ -960,32 +941,11 @@
 
 $(OUTPUT)builtin-init-db.o: builtin-init-db.c $(OUTPUT)PERF-CFLAGS
 	$(QUIET_CC)$(CC) -o $@ -c $(ALL_CFLAGS) -DDEFAULT_PERF_TEMPLATE_DIR='"$(template_dir_SQ)"' $<
-<<<<<<< HEAD
 
 $(OUTPUT)util/config.o: util/config.c $(OUTPUT)PERF-CFLAGS
 	$(QUIET_CC)$(CC) -o $@ -c $(ALL_CFLAGS) -DETC_PERFCONFIG='"$(ETC_PERFCONFIG_SQ)"' $<
 
 $(OUTPUT)util/rbtree.o: ../../lib/rbtree.c $(OUTPUT)PERF-CFLAGS
-	$(QUIET_CC)$(CC) -o $@ -c $(ALL_CFLAGS) -DETC_PERFCONFIG='"$(ETC_PERFCONFIG_SQ)"' $<
-
-# some perf warning policies can't fit to lib/bitmap.c, eg: it warns about variable shadowing
-# from <string.h> that comes from kernel headers wrapping.
-KBITMAP_FLAGS=`echo $(ALL_CFLAGS) | sed s/-Wshadow// | sed s/-Wswitch-default// | sed s/-Wextra//`
-
-$(OUTPUT)util/bitmap.o: ../../lib/bitmap.c $(OUTPUT)PERF-CFLAGS
-	$(QUIET_CC)$(CC) -o $@ -c $(KBITMAP_FLAGS) -DETC_PERFCONFIG='"$(ETC_PERFCONFIG_SQ)"' $<
-
-$(OUTPUT)util/hweight.o: ../../lib/hweight.c $(OUTPUT)PERF-CFLAGS
-	$(QUIET_CC)$(CC) -o $@ -c $(ALL_CFLAGS) -DETC_PERFCONFIG='"$(ETC_PERFCONFIG_SQ)"' $<
-
-$(OUTPUT)util/find_next_bit.o: ../../lib/find_next_bit.c $(OUTPUT)PERF-CFLAGS
-=======
-
-$(OUTPUT)util/config.o: util/config.c $(OUTPUT)PERF-CFLAGS
-	$(QUIET_CC)$(CC) -o $@ -c $(ALL_CFLAGS) -DETC_PERFCONFIG='"$(ETC_PERFCONFIG_SQ)"' $<
-
-$(OUTPUT)util/rbtree.o: ../../lib/rbtree.c $(OUTPUT)PERF-CFLAGS
->>>>>>> 777d0411
 	$(QUIET_CC)$(CC) -o $@ -c $(ALL_CFLAGS) -DETC_PERFCONFIG='"$(ETC_PERFCONFIG_SQ)"' $<
 
 $(OUTPUT)util/scripting-engines/trace-event-perl.o: util/scripting-engines/trace-event-perl.c $(OUTPUT)PERF-CFLAGS
