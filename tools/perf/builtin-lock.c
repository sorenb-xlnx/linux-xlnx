--- conflicted
+++ resolved
@@ -845,13 +845,9 @@
 		die("Unknown type of information\n");
 }
 
-<<<<<<< HEAD
-static int process_sample_event(union perf_event *event, struct perf_sample *sample,
-=======
 static int process_sample_event(union perf_event *event,
 				struct perf_sample *sample,
 				struct perf_evsel *evsel __used,
->>>>>>> 8eca7a00
 				struct perf_session *s)
 {
 	struct thread *thread = perf_session__findnew(s, sample->tid);
