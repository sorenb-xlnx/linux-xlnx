--- conflicted
+++ resolved
@@ -6,8 +6,6 @@
 #include <linux/list.h>
 #include <linux/rbtree.h>
 #include "module.h"
-<<<<<<< HEAD
-=======
 
 #ifdef HAVE_CPLUS_DEMANGLE
 extern char *cplus_demangle(const char *, int);
@@ -32,7 +30,6 @@
 #define DMGL_PARAMS      (1 << 0)       /* Include function args */
 #define DMGL_ANSI        (1 << 1)       /* Include const, volatile, etc */
 #endif
->>>>>>> 18dd0aa5
 
 struct symbol {
 	struct rb_node	rb_node;
@@ -53,10 +50,7 @@
 	unsigned int	 sym_priv_size;
 	unsigned char	 adjust_symbols;
 	unsigned char	 slen_calculated;
-<<<<<<< HEAD
-=======
 	unsigned char	 origin;
->>>>>>> 18dd0aa5
 	char		 name[0];
 };
 
