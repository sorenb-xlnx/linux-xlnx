--- conflicted
+++ resolved
@@ -27,8 +27,6 @@
 #endif
 #endif
 
-<<<<<<< HEAD
-=======
 /*
  * libelf 0.8.x and earlier do not support ELF_C_READ_MMAP;
  * for newer versions we can use mmap to reduce memory usage:
@@ -39,7 +37,6 @@
 # define PERF_ELF_C_READ_MMAP ELF_C_READ_MMAP
 #endif
 
->>>>>>> 25d27ede
 #ifndef DMGL_PARAMS
 #define DMGL_PARAMS      (1 << 0)       /* Include function args */
 #define DMGL_ANSI        (1 << 1)       /* Include const, volatile, etc */
