--- conflicted
+++ resolved
@@ -162,11 +162,6 @@
 			   symbol_filter_t filter);
 int dso__load_kallsyms(struct dso *self, const char *filename, struct map *map,
 		       symbol_filter_t filter);
-<<<<<<< HEAD
-void dsos__fprintf(struct rb_root *kerninfo_root, FILE *fp);
-size_t dsos__fprintf_buildid(struct rb_root *kerninfo_root,
-		FILE *fp, bool with_hits);
-=======
 int machine__load_kallsyms(struct machine *self, const char *filename,
 			   enum map_type type, symbol_filter_t filter);
 int machine__load_vmlinux_path(struct machine *self, enum map_type type,
@@ -176,7 +171,6 @@
 
 size_t machines__fprintf_dsos(struct rb_root *self, FILE *fp);
 size_t machines__fprintf_dsos_buildid(struct rb_root *self, FILE *fp, bool with_hits);
->>>>>>> 25ad8179
 
 size_t dso__fprintf_buildid(struct dso *self, FILE *fp);
 size_t dso__fprintf(struct dso *self, enum map_type type, FILE *fp);
@@ -198,12 +192,7 @@
 char dso__symtab_origin(const struct dso *self);
 void dso__set_long_name(struct dso *self, char *name);
 void dso__set_build_id(struct dso *self, void *build_id);
-<<<<<<< HEAD
-void dso__read_running_kernel_build_id(struct dso *self,
-		struct kernel_info *kerninfo);
-=======
 void dso__read_running_kernel_build_id(struct dso *self, struct machine *machine);
->>>>>>> 25ad8179
 struct symbol *dso__find_symbol(struct dso *self, enum map_type type, u64 addr);
 struct symbol *dso__find_symbol_by_name(struct dso *self, enum map_type type,
 					const char *name);
@@ -216,19 +205,11 @@
 		    int (*process_symbol)(void *arg, const char *name,
 					  char type, u64 start));
 
-<<<<<<< HEAD
-int __map_groups__create_kernel_maps(struct map_groups *self,
-			struct map *vmlinux_maps[MAP__NR_TYPES],
-			struct dso *kernel);
-int map_groups__create_kernel_maps(struct rb_root *kerninfo_root, pid_t pid);
-int map_groups__create_guest_kernel_maps(struct rb_root *kerninfo_root);
-=======
 int __machine__create_kernel_maps(struct machine *self, struct dso *kernel);
 int machine__create_kernel_maps(struct machine *self);
 
 int machines__create_kernel_maps(struct rb_root *self, pid_t pid);
 int machines__create_guest_kernel_maps(struct rb_root *self);
->>>>>>> 25ad8179
 
 int symbol__init(void);
 bool symbol_type__is_a(char symbol_type, enum map_type map_type);
