--- conflicted
+++ resolved
@@ -8,26 +8,6 @@
 	.min_percent = 0.5
 };
 
-<<<<<<< HEAD
-void __perf_session__add_count(struct hist_entry *he,
-			struct addr_location *al,
-			u64 count)
-{
-	he->count += count;
-
-	switch (al->cpumode) {
-	case PERF_RECORD_MISC_KERNEL:
-		he->count_sys += count;
-		break;
-	case PERF_RECORD_MISC_USER:
-		he->count_us += count;
-		break;
-	case PERF_RECORD_MISC_GUEST_KERNEL:
-		he->count_guest_sys += count;
-		break;
-	case PERF_RECORD_MISC_GUEST_USER:
-		he->count_guest_us += count;
-=======
 static void hist_entry__add_cpumode_count(struct hist_entry *self,
 					  unsigned int cpumode, u64 count)
 {
@@ -43,7 +23,6 @@
 		break;
 	case PERF_RECORD_MISC_GUEST_USER:
 		self->count_guest_us += count;
->>>>>>> d66466c3
 		break;
 	default:
 		break;
@@ -112,12 +91,7 @@
 			p = &(*p)->rb_right;
 	}
 
-<<<<<<< HEAD
-	he = malloc(sizeof(*he) + (symbol_conf.use_callchain ?
-				    sizeof(struct callchain_node) : 0));
-=======
 	he = hist_entry__new(&entry);
->>>>>>> d66466c3
 	if (!he)
 		return NULL;
 	rb_link_node(&he->rb_node, parent, p);
@@ -257,17 +231,12 @@
 	rb_insert_color(&he->rb_node, entries);
 }
 
-<<<<<<< HEAD
-u64 perf_session__output_resort(struct rb_root *hists, u64 total_samples)
-=======
 void hists__output_resort(struct hists *self)
->>>>>>> d66466c3
 {
 	struct rb_root tmp;
 	struct rb_node *next;
 	struct hist_entry *n;
 	u64 min_callchain_hits;
-	u64 nr_hists = 0;
 
 	min_callchain_hits = self->stats.total * (callchain_param.min_percent / 100);
 
@@ -281,23 +250,12 @@
 		n = rb_entry(next, struct hist_entry, rb_node);
 		next = rb_next(&n->rb_node);
 
-<<<<<<< HEAD
-		rb_erase(&n->rb_node, hists);
-		perf_session__insert_output_hist_entry(&tmp, n,
-						       min_callchain_hits);
-		++nr_hists;
-	}
-
-	*hists = tmp;
-	return nr_hists;
-=======
 		rb_erase(&n->rb_node, &self->entries);
 		__hists__insert_output_entry(&tmp, n, min_callchain_hits);
 		hists__inc_nr_entries(self, n);
 	}
 
 	self->entries = tmp;
->>>>>>> d66466c3
 }
 
 static size_t callchain__fprintf_left_margin(FILE *fp, int left_margin)
@@ -552,18 +510,9 @@
 	return ret;
 }
 
-<<<<<<< HEAD
-int hist_entry__snprintf(struct hist_entry *self,
-			   char *s, size_t size,
-			   struct perf_session *pair_session,
-			   bool show_displacement,
-			   long displacement, bool color,
-			   u64 session_total)
-=======
 int hist_entry__snprintf(struct hist_entry *self, char *s, size_t size,
 			 struct hists *pair_hists, bool show_displacement,
 			 long displacement, bool color, u64 session_total)
->>>>>>> d66466c3
 {
 	struct sort_entry *se;
 	u64 count, total, count_sys, count_us, count_guest_sys, count_guest_us;
@@ -575,11 +524,7 @@
 
 	if (pair_hists) {
 		count = self->pair ? self->pair->count : 0;
-<<<<<<< HEAD
-		total = pair_session->events_stats.total;
-=======
 		total = pair_hists->stats.total;
->>>>>>> d66466c3
 		count_sys = self->pair ? self->pair->count_sys : 0;
 		count_us = self->pair ? self->pair->count_us : 0;
 		count_guest_sys = self->pair ? self->pair->count_guest_sys : 0;
@@ -677,23 +622,12 @@
 	return ret;
 }
 
-<<<<<<< HEAD
-int hist_entry__fprintf(struct hist_entry *self,
-			struct perf_session *pair_session,
-			bool show_displacement,
-			long displacement, FILE *fp,
-			u64 session_total)
-{
-	char bf[512];
-	hist_entry__snprintf(self, bf, sizeof(bf), pair_session,
-=======
 int hist_entry__fprintf(struct hist_entry *self, struct hists *pair_hists,
 			bool show_displacement, long displacement, FILE *fp,
 			u64 session_total)
 {
 	char bf[512];
 	hist_entry__snprintf(self, bf, sizeof(bf), pair_hists,
->>>>>>> d66466c3
 			     show_displacement, displacement,
 			     true, session_total);
 	return fprintf(fp, "%s\n", bf);
@@ -834,17 +768,10 @@
 			++position;
 		}
 		ret += hist_entry__fprintf(h, pair, show_displacement,
-<<<<<<< HEAD
-					   displacement, fp, session_total);
-
-		if (symbol_conf.use_callchain)
-			ret += hist_entry__fprintf_callchain(h, fp, session_total);
-=======
 					   displacement, fp, self->stats.total);
 
 		if (symbol_conf.use_callchain)
 			ret += hist_entry__fprintf_callchain(h, fp, self->stats.total);
->>>>>>> d66466c3
 
 		if (h->ms.map == NULL && verbose > 1) {
 			__map_groups__fprintf_maps(&h->thread->mg,
