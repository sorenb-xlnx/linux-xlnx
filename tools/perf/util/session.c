#define _FILE_OFFSET_BITS 64

#include <linux/kernel.h>

#include <byteswap.h>
#include <unistd.h>
#include <sys/types.h>
#include <sys/mman.h>

#include "evlist.h"
#include "evsel.h"
#include "session.h"
#include "sort.h"
#include "util.h"

static int perf_session__open(struct perf_session *self, bool force)
{
	struct stat input_stat;

	if (!strcmp(self->filename, "-")) {
		self->fd_pipe = true;
		self->fd = STDIN_FILENO;

		if (perf_session__read_header(self, self->fd) < 0)
			pr_err("incompatible file format");

		return 0;
	}

	self->fd = open(self->filename, O_RDONLY);
	if (self->fd < 0) {
		int err = errno;

		pr_err("failed to open %s: %s", self->filename, strerror(err));
		if (err == ENOENT && !strcmp(self->filename, "perf.data"))
			pr_err("  (try 'perf record' first)");
		pr_err("\n");
		return -errno;
	}

	if (fstat(self->fd, &input_stat) < 0)
		goto out_close;

	if (!force && input_stat.st_uid && (input_stat.st_uid != geteuid())) {
		pr_err("file %s not owned by current user or root\n",
		       self->filename);
		goto out_close;
	}

	if (!input_stat.st_size) {
		pr_info("zero-sized file (%s), nothing to do!\n",
			self->filename);
		goto out_close;
	}

	if (perf_session__read_header(self, self->fd) < 0) {
		pr_err("incompatible file format");
		goto out_close;
	}

	self->size = input_stat.st_size;
	return 0;

out_close:
	close(self->fd);
	self->fd = -1;
	return -1;
}

static void perf_session__id_header_size(struct perf_session *session)
{
       struct perf_sample *data;
       u64 sample_type = session->sample_type;
       u16 size = 0;

	if (!session->sample_id_all)
		goto out;

       if (sample_type & PERF_SAMPLE_TID)
               size += sizeof(data->tid) * 2;

       if (sample_type & PERF_SAMPLE_TIME)
               size += sizeof(data->time);

       if (sample_type & PERF_SAMPLE_ID)
               size += sizeof(data->id);

       if (sample_type & PERF_SAMPLE_STREAM_ID)
               size += sizeof(data->stream_id);

       if (sample_type & PERF_SAMPLE_CPU)
               size += sizeof(data->cpu) * 2;
out:
       session->id_hdr_size = size;
}

void perf_session__update_sample_type(struct perf_session *self)
{
	self->sample_type = perf_evlist__sample_type(self->evlist);
	self->sample_id_all = perf_evlist__sample_id_all(self->evlist);
	perf_session__id_header_size(self);
}

int perf_session__create_kernel_maps(struct perf_session *self)
{
	int ret = machine__create_kernel_maps(&self->host_machine);

	if (ret >= 0)
		ret = machines__create_guest_kernel_maps(&self->machines);
	return ret;
}

static void perf_session__destroy_kernel_maps(struct perf_session *self)
{
	machine__destroy_kernel_maps(&self->host_machine);
	machines__destroy_guest_kernel_maps(&self->machines);
}

struct perf_session *perf_session__new(const char *filename, int mode,
				       bool force, bool repipe,
				       struct perf_event_ops *ops)
{
	size_t len = filename ? strlen(filename) + 1 : 0;
	struct perf_session *self = zalloc(sizeof(*self) + len);

	if (self == NULL)
		goto out;

	memcpy(self->filename, filename, len);
	self->threads = RB_ROOT;
	INIT_LIST_HEAD(&self->dead_threads);
	self->last_match = NULL;
	/*
	 * On 64bit we can mmap the data file in one go. No need for tiny mmap
	 * slices. On 32bit we use 32MB.
	 */
#if BITS_PER_LONG == 64
	self->mmap_window = ULLONG_MAX;
#else
	self->mmap_window = 32 * 1024 * 1024ULL;
#endif
	self->machines = RB_ROOT;
	self->repipe = repipe;
	INIT_LIST_HEAD(&self->ordered_samples.samples);
	INIT_LIST_HEAD(&self->ordered_samples.sample_cache);
	INIT_LIST_HEAD(&self->ordered_samples.to_free);
	machine__init(&self->host_machine, "", HOST_KERNEL_ID);

	if (mode == O_RDONLY) {
		if (perf_session__open(self, force) < 0)
			goto out_delete;
		perf_session__update_sample_type(self);
	} else if (mode == O_WRONLY) {
		/*
		 * In O_RDONLY mode this will be performed when reading the
		 * kernel MMAP event, in perf_event__process_mmap().
		 */
		if (perf_session__create_kernel_maps(self) < 0)
			goto out_delete;
	}

	if (ops && ops->ordering_requires_timestamps &&
	    ops->ordered_samples && !self->sample_id_all) {
		dump_printf("WARNING: No sample_id_all support, falling back to unordered processing\n");
		ops->ordered_samples = false;
	}

out:
	return self;
out_delete:
	perf_session__delete(self);
	return NULL;
}

static void perf_session__delete_dead_threads(struct perf_session *self)
{
	struct thread *n, *t;

	list_for_each_entry_safe(t, n, &self->dead_threads, node) {
		list_del(&t->node);
		thread__delete(t);
	}
}

static void perf_session__delete_threads(struct perf_session *self)
{
	struct rb_node *nd = rb_first(&self->threads);

	while (nd) {
		struct thread *t = rb_entry(nd, struct thread, rb_node);

		rb_erase(&t->rb_node, &self->threads);
		nd = rb_next(nd);
		thread__delete(t);
	}
}

void perf_session__delete(struct perf_session *self)
{
	perf_session__destroy_kernel_maps(self);
	perf_session__delete_dead_threads(self);
	perf_session__delete_threads(self);
	machine__exit(&self->host_machine);
	close(self->fd);
	free(self);
}

void perf_session__remove_thread(struct perf_session *self, struct thread *th)
{
	self->last_match = NULL;
	rb_erase(&th->rb_node, &self->threads);
	/*
	 * We may have references to this thread, for instance in some hist_entry
	 * instances, so just move them to a separate list.
	 */
	list_add_tail(&th->node, &self->dead_threads);
}

static bool symbol__match_parent_regex(struct symbol *sym)
{
	if (sym->name && !regexec(&parent_regex, sym->name, 0, NULL, 0))
		return 1;

	return 0;
}

int perf_session__resolve_callchain(struct perf_session *self,
				    struct thread *thread,
				    struct ip_callchain *chain,
				    struct symbol **parent)
{
	u8 cpumode = PERF_RECORD_MISC_USER;
	unsigned int i;
	int err;

	callchain_cursor_reset(&self->callchain_cursor);

	for (i = 0; i < chain->nr; i++) {
		u64 ip = chain->ips[i];
		struct addr_location al;

		if (ip >= PERF_CONTEXT_MAX) {
			switch (ip) {
			case PERF_CONTEXT_HV:
				cpumode = PERF_RECORD_MISC_HYPERVISOR;	break;
			case PERF_CONTEXT_KERNEL:
				cpumode = PERF_RECORD_MISC_KERNEL;	break;
			case PERF_CONTEXT_USER:
				cpumode = PERF_RECORD_MISC_USER;	break;
			default:
				break;
			}
			continue;
		}

		al.filtered = false;
		thread__find_addr_location(thread, self, cpumode,
				MAP__FUNCTION, thread->pid, ip, &al, NULL);
		if (al.sym != NULL) {
			if (sort__has_parent && !*parent &&
			    symbol__match_parent_regex(al.sym))
				*parent = al.sym;
			if (!symbol_conf.use_callchain)
				break;
		}

		err = callchain_cursor_append(&self->callchain_cursor,
					      ip, al.map, al.sym);
		if (err)
			return err;
	}

	return 0;
}

static int process_event_synth_stub(union perf_event *event __used,
				    struct perf_session *session __used)
{
	dump_printf(": unhandled!\n");
	return 0;
}

<<<<<<< HEAD
=======
static int process_event_sample_stub(union perf_event *event __used,
				     struct perf_sample *sample __used,
				     struct perf_evsel *evsel __used,
				     struct perf_session *session __used)
{
	dump_printf(": unhandled!\n");
	return 0;
}

>>>>>>> 8eca7a00
static int process_event_stub(union perf_event *event __used,
			      struct perf_sample *sample __used,
			      struct perf_session *session __used)
{
	dump_printf(": unhandled!\n");
	return 0;
}

static int process_finished_round_stub(union perf_event *event __used,
				       struct perf_session *session __used,
				       struct perf_event_ops *ops __used)
{
	dump_printf(": unhandled!\n");
	return 0;
}

static int process_finished_round(union perf_event *event,
				  struct perf_session *session,
				  struct perf_event_ops *ops);

static void perf_event_ops__fill_defaults(struct perf_event_ops *handler)
{
	if (handler->sample == NULL)
		handler->sample = process_event_sample_stub;
	if (handler->mmap == NULL)
		handler->mmap = process_event_stub;
	if (handler->comm == NULL)
		handler->comm = process_event_stub;
	if (handler->fork == NULL)
		handler->fork = process_event_stub;
	if (handler->exit == NULL)
		handler->exit = process_event_stub;
	if (handler->lost == NULL)
		handler->lost = perf_event__process_lost;
	if (handler->read == NULL)
		handler->read = process_event_stub;
	if (handler->throttle == NULL)
		handler->throttle = process_event_stub;
	if (handler->unthrottle == NULL)
		handler->unthrottle = process_event_stub;
	if (handler->attr == NULL)
		handler->attr = process_event_synth_stub;
	if (handler->event_type == NULL)
		handler->event_type = process_event_synth_stub;
	if (handler->tracing_data == NULL)
		handler->tracing_data = process_event_synth_stub;
	if (handler->build_id == NULL)
		handler->build_id = process_event_synth_stub;
	if (handler->finished_round == NULL) {
		if (handler->ordered_samples)
			handler->finished_round = process_finished_round;
		else
			handler->finished_round = process_finished_round_stub;
	}
}

void mem_bswap_64(void *src, int byte_size)
{
	u64 *m = src;

	while (byte_size > 0) {
		*m = bswap_64(*m);
		byte_size -= sizeof(u64);
		++m;
	}
}

static void perf_event__all64_swap(union perf_event *event)
{
	struct perf_event_header *hdr = &event->header;
	mem_bswap_64(hdr + 1, event->header.size - sizeof(*hdr));
}

static void perf_event__comm_swap(union perf_event *event)
{
	event->comm.pid = bswap_32(event->comm.pid);
	event->comm.tid = bswap_32(event->comm.tid);
}

static void perf_event__mmap_swap(union perf_event *event)
{
	event->mmap.pid	  = bswap_32(event->mmap.pid);
	event->mmap.tid	  = bswap_32(event->mmap.tid);
	event->mmap.start = bswap_64(event->mmap.start);
	event->mmap.len	  = bswap_64(event->mmap.len);
	event->mmap.pgoff = bswap_64(event->mmap.pgoff);
}

static void perf_event__task_swap(union perf_event *event)
{
	event->fork.pid	 = bswap_32(event->fork.pid);
	event->fork.tid	 = bswap_32(event->fork.tid);
	event->fork.ppid = bswap_32(event->fork.ppid);
	event->fork.ptid = bswap_32(event->fork.ptid);
	event->fork.time = bswap_64(event->fork.time);
}

static void perf_event__read_swap(union perf_event *event)
{
	event->read.pid		 = bswap_32(event->read.pid);
	event->read.tid		 = bswap_32(event->read.tid);
	event->read.value	 = bswap_64(event->read.value);
	event->read.time_enabled = bswap_64(event->read.time_enabled);
	event->read.time_running = bswap_64(event->read.time_running);
	event->read.id		 = bswap_64(event->read.id);
}

static void perf_event__attr_swap(union perf_event *event)
{
	size_t size;

	event->attr.attr.type		= bswap_32(event->attr.attr.type);
	event->attr.attr.size		= bswap_32(event->attr.attr.size);
	event->attr.attr.config		= bswap_64(event->attr.attr.config);
	event->attr.attr.sample_period	= bswap_64(event->attr.attr.sample_period);
	event->attr.attr.sample_type	= bswap_64(event->attr.attr.sample_type);
	event->attr.attr.read_format	= bswap_64(event->attr.attr.read_format);
	event->attr.attr.wakeup_events	= bswap_32(event->attr.attr.wakeup_events);
	event->attr.attr.bp_type	= bswap_32(event->attr.attr.bp_type);
	event->attr.attr.bp_addr	= bswap_64(event->attr.attr.bp_addr);
	event->attr.attr.bp_len		= bswap_64(event->attr.attr.bp_len);

	size = event->header.size;
	size -= (void *)&event->attr.id - (void *)event;
	mem_bswap_64(event->attr.id, size);
}

static void perf_event__event_type_swap(union perf_event *event)
{
	event->event_type.event_type.event_id =
		bswap_64(event->event_type.event_type.event_id);
}

static void perf_event__tracing_data_swap(union perf_event *event)
{
	event->tracing_data.size = bswap_32(event->tracing_data.size);
}

typedef void (*perf_event__swap_op)(union perf_event *event);

static perf_event__swap_op perf_event__swap_ops[] = {
	[PERF_RECORD_MMAP]		  = perf_event__mmap_swap,
	[PERF_RECORD_COMM]		  = perf_event__comm_swap,
	[PERF_RECORD_FORK]		  = perf_event__task_swap,
	[PERF_RECORD_EXIT]		  = perf_event__task_swap,
	[PERF_RECORD_LOST]		  = perf_event__all64_swap,
	[PERF_RECORD_READ]		  = perf_event__read_swap,
	[PERF_RECORD_SAMPLE]		  = perf_event__all64_swap,
	[PERF_RECORD_HEADER_ATTR]	  = perf_event__attr_swap,
	[PERF_RECORD_HEADER_EVENT_TYPE]	  = perf_event__event_type_swap,
	[PERF_RECORD_HEADER_TRACING_DATA] = perf_event__tracing_data_swap,
	[PERF_RECORD_HEADER_BUILD_ID]	  = NULL,
	[PERF_RECORD_HEADER_MAX]	  = NULL,
};

struct sample_queue {
	u64			timestamp;
	u64			file_offset;
	union perf_event	*event;
	struct list_head	list;
};

static void perf_session_free_sample_buffers(struct perf_session *session)
{
	struct ordered_samples *os = &session->ordered_samples;

	while (!list_empty(&os->to_free)) {
		struct sample_queue *sq;

		sq = list_entry(os->to_free.next, struct sample_queue, list);
		list_del(&sq->list);
		free(sq);
	}
}

static int perf_session_deliver_event(struct perf_session *session,
				      union perf_event *event,
				      struct perf_sample *sample,
				      struct perf_event_ops *ops,
				      u64 file_offset);

static void flush_sample_queue(struct perf_session *s,
			       struct perf_event_ops *ops)
{
	struct ordered_samples *os = &s->ordered_samples;
	struct list_head *head = &os->samples;
	struct sample_queue *tmp, *iter;
	struct perf_sample sample;
	u64 limit = os->next_flush;
	u64 last_ts = os->last_sample ? os->last_sample->timestamp : 0ULL;

	if (!ops->ordered_samples || !limit)
		return;

	list_for_each_entry_safe(iter, tmp, head, list) {
		if (iter->timestamp > limit)
			break;

		perf_session__parse_sample(s, iter->event, &sample);
		perf_session_deliver_event(s, iter->event, &sample, ops,
					   iter->file_offset);

		os->last_flush = iter->timestamp;
		list_del(&iter->list);
		list_add(&iter->list, &os->sample_cache);
	}

	if (list_empty(head)) {
		os->last_sample = NULL;
	} else if (last_ts <= limit) {
		os->last_sample =
			list_entry(head->prev, struct sample_queue, list);
	}
}

/*
 * When perf record finishes a pass on every buffers, it records this pseudo
 * event.
 * We record the max timestamp t found in the pass n.
 * Assuming these timestamps are monotonic across cpus, we know that if
 * a buffer still has events with timestamps below t, they will be all
 * available and then read in the pass n + 1.
 * Hence when we start to read the pass n + 2, we can safely flush every
 * events with timestamps below t.
 *
 *    ============ PASS n =================
 *       CPU 0         |   CPU 1
 *                     |
 *    cnt1 timestamps  |   cnt2 timestamps
 *          1          |         2
 *          2          |         3
 *          -          |         4  <--- max recorded
 *
 *    ============ PASS n + 1 ==============
 *       CPU 0         |   CPU 1
 *                     |
 *    cnt1 timestamps  |   cnt2 timestamps
 *          3          |         5
 *          4          |         6
 *          5          |         7 <---- max recorded
 *
 *      Flush every events below timestamp 4
 *
 *    ============ PASS n + 2 ==============
 *       CPU 0         |   CPU 1
 *                     |
 *    cnt1 timestamps  |   cnt2 timestamps
 *          6          |         8
 *          7          |         9
 *          -          |         10
 *
 *      Flush every events below timestamp 7
 *      etc...
 */
static int process_finished_round(union perf_event *event __used,
				  struct perf_session *session,
				  struct perf_event_ops *ops)
{
	flush_sample_queue(session, ops);
	session->ordered_samples.next_flush = session->ordered_samples.max_timestamp;

	return 0;
}

/* The queue is ordered by time */
static void __queue_event(struct sample_queue *new, struct perf_session *s)
{
	struct ordered_samples *os = &s->ordered_samples;
	struct sample_queue *sample = os->last_sample;
	u64 timestamp = new->timestamp;
	struct list_head *p;

	os->last_sample = new;

	if (!sample) {
		list_add(&new->list, &os->samples);
		os->max_timestamp = timestamp;
		return;
	}

	/*
	 * last_sample might point to some random place in the list as it's
	 * the last queued event. We expect that the new event is close to
	 * this.
	 */
	if (sample->timestamp <= timestamp) {
		while (sample->timestamp <= timestamp) {
			p = sample->list.next;
			if (p == &os->samples) {
				list_add_tail(&new->list, &os->samples);
				os->max_timestamp = timestamp;
				return;
			}
			sample = list_entry(p, struct sample_queue, list);
		}
		list_add_tail(&new->list, &sample->list);
	} else {
		while (sample->timestamp > timestamp) {
			p = sample->list.prev;
			if (p == &os->samples) {
				list_add(&new->list, &os->samples);
				return;
			}
			sample = list_entry(p, struct sample_queue, list);
		}
		list_add(&new->list, &sample->list);
	}
}

#define MAX_SAMPLE_BUFFER	(64 * 1024 / sizeof(struct sample_queue))

static int perf_session_queue_event(struct perf_session *s, union perf_event *event,
				    struct perf_sample *sample, u64 file_offset)
{
	struct ordered_samples *os = &s->ordered_samples;
	struct list_head *sc = &os->sample_cache;
	u64 timestamp = sample->time;
	struct sample_queue *new;

	if (!timestamp || timestamp == ~0ULL)
		return -ETIME;

	if (timestamp < s->ordered_samples.last_flush) {
		printf("Warning: Timestamp below last timeslice flush\n");
		return -EINVAL;
	}

	if (!list_empty(sc)) {
		new = list_entry(sc->next, struct sample_queue, list);
		list_del(&new->list);
	} else if (os->sample_buffer) {
		new = os->sample_buffer + os->sample_buffer_idx;
		if (++os->sample_buffer_idx == MAX_SAMPLE_BUFFER)
			os->sample_buffer = NULL;
	} else {
		os->sample_buffer = malloc(MAX_SAMPLE_BUFFER * sizeof(*new));
		if (!os->sample_buffer)
			return -ENOMEM;
		list_add(&os->sample_buffer->list, &os->to_free);
		os->sample_buffer_idx = 2;
		new = os->sample_buffer + 1;
	}

	new->timestamp = timestamp;
	new->file_offset = file_offset;
	new->event = event;

	__queue_event(new, s);

	return 0;
}

static void callchain__printf(struct perf_sample *sample)
{
	unsigned int i;

	printf("... chain: nr:%" PRIu64 "\n", sample->callchain->nr);

	for (i = 0; i < sample->callchain->nr; i++)
		printf("..... %2d: %016" PRIx64 "\n",
		       i, sample->callchain->ips[i]);
}

static void perf_session__print_tstamp(struct perf_session *session,
				       union perf_event *event,
				       struct perf_sample *sample)
{
	if (event->header.type != PERF_RECORD_SAMPLE &&
	    !session->sample_id_all) {
		fputs("-1 -1 ", stdout);
		return;
	}

	if ((session->sample_type & PERF_SAMPLE_CPU))
		printf("%u ", sample->cpu);

	if (session->sample_type & PERF_SAMPLE_TIME)
		printf("%" PRIu64 " ", sample->time);
}

static void dump_event(struct perf_session *session, union perf_event *event,
		       u64 file_offset, struct perf_sample *sample)
{
	if (!dump_trace)
		return;

	printf("\n%#" PRIx64 " [%#x]: event: %d\n",
	       file_offset, event->header.size, event->header.type);

	trace_event(event);

	if (sample)
		perf_session__print_tstamp(session, event, sample);

	printf("%#" PRIx64 " [%#x]: PERF_RECORD_%s", file_offset,
	       event->header.size, perf_event__name(event->header.type));
}

static void dump_sample(struct perf_session *session, union perf_event *event,
			struct perf_sample *sample)
{
	if (!dump_trace)
		return;

	printf("(IP, %d): %d/%d: %#" PRIx64 " period: %" PRIu64 "\n",
	       event->header.misc, sample->pid, sample->tid, sample->ip,
	       sample->period);

	if (session->sample_type & PERF_SAMPLE_CALLCHAIN)
		callchain__printf(sample);
}

static int perf_session_deliver_event(struct perf_session *session,
				      union perf_event *event,
				      struct perf_sample *sample,
				      struct perf_event_ops *ops,
				      u64 file_offset)
{
	struct perf_evsel *evsel;

	dump_event(session, event, file_offset, sample);

	switch (event->header.type) {
	case PERF_RECORD_SAMPLE:
		dump_sample(session, event, sample);
		evsel = perf_evlist__id2evsel(session->evlist, sample->id);
		if (evsel == NULL) {
			++session->hists.stats.nr_unknown_id;
			return -1;
		}
		return ops->sample(event, sample, evsel, session);
	case PERF_RECORD_MMAP:
		return ops->mmap(event, sample, session);
	case PERF_RECORD_COMM:
		return ops->comm(event, sample, session);
	case PERF_RECORD_FORK:
		return ops->fork(event, sample, session);
	case PERF_RECORD_EXIT:
		return ops->exit(event, sample, session);
	case PERF_RECORD_LOST:
		return ops->lost(event, sample, session);
	case PERF_RECORD_READ:
		return ops->read(event, sample, session);
	case PERF_RECORD_THROTTLE:
		return ops->throttle(event, sample, session);
	case PERF_RECORD_UNTHROTTLE:
		return ops->unthrottle(event, sample, session);
	default:
		++session->hists.stats.nr_unknown_events;
		return -1;
	}
}

static int perf_session__preprocess_sample(struct perf_session *session,
					   union perf_event *event, struct perf_sample *sample)
{
	if (event->header.type != PERF_RECORD_SAMPLE ||
	    !(session->sample_type & PERF_SAMPLE_CALLCHAIN))
		return 0;

	if (!ip_callchain__valid(sample->callchain, event)) {
		pr_debug("call-chain problem with event, skipping it.\n");
		++session->hists.stats.nr_invalid_chains;
		session->hists.stats.total_invalid_chains += sample->period;
		return -EINVAL;
	}
	return 0;
}

static int perf_session__process_user_event(struct perf_session *session, union perf_event *event,
					    struct perf_event_ops *ops, u64 file_offset)
{
	dump_event(session, event, file_offset, NULL);

	/* These events are processed right away */
	switch (event->header.type) {
	case PERF_RECORD_HEADER_ATTR:
		return ops->attr(event, session);
	case PERF_RECORD_HEADER_EVENT_TYPE:
		return ops->event_type(event, session);
	case PERF_RECORD_HEADER_TRACING_DATA:
		/* setup for reading amidst mmap */
		lseek(session->fd, file_offset, SEEK_SET);
		return ops->tracing_data(event, session);
	case PERF_RECORD_HEADER_BUILD_ID:
		return ops->build_id(event, session);
	case PERF_RECORD_FINISHED_ROUND:
		return ops->finished_round(event, session, ops);
	default:
		return -EINVAL;
	}
}

static int perf_session__process_event(struct perf_session *session,
				       union perf_event *event,
				       struct perf_event_ops *ops,
				       u64 file_offset)
{
	struct perf_sample sample;
	int ret;

	if (session->header.needs_swap &&
	    perf_event__swap_ops[event->header.type])
		perf_event__swap_ops[event->header.type](event);

	if (event->header.type >= PERF_RECORD_HEADER_MAX)
		return -EINVAL;

	hists__inc_nr_events(&session->hists, event->header.type);

	if (event->header.type >= PERF_RECORD_USER_TYPE_START)
		return perf_session__process_user_event(session, event, ops, file_offset);

	/*
	 * For all kernel events we get the sample data
	 */
	perf_session__parse_sample(session, event, &sample);

	/* Preprocess sample records - precheck callchains */
	if (perf_session__preprocess_sample(session, event, &sample))
		return 0;

	if (ops->ordered_samples) {
		ret = perf_session_queue_event(session, event, &sample,
					       file_offset);
		if (ret != -ETIME)
			return ret;
	}

	return perf_session_deliver_event(session, event, &sample, ops,
					  file_offset);
}

void perf_event_header__bswap(struct perf_event_header *self)
{
	self->type = bswap_32(self->type);
	self->misc = bswap_16(self->misc);
	self->size = bswap_16(self->size);
}

static struct thread *perf_session__register_idle_thread(struct perf_session *self)
{
	struct thread *thread = perf_session__findnew(self, 0);

	if (thread == NULL || thread__set_comm(thread, "swapper")) {
		pr_err("problem inserting idle task.\n");
		thread = NULL;
	}

	return thread;
}

static void perf_session__warn_about_errors(const struct perf_session *session,
					    const struct perf_event_ops *ops)
{
	if (ops->lost == perf_event__process_lost &&
	    session->hists.stats.total_lost != 0) {
		ui__warning("Processed %" PRIu64 " events and LOST %" PRIu64
			    "!\n\nCheck IO/CPU overload!\n\n",
			    session->hists.stats.total_period,
			    session->hists.stats.total_lost);
	}

	if (session->hists.stats.nr_unknown_events != 0) {
		ui__warning("Found %u unknown events!\n\n"
			    "Is this an older tool processing a perf.data "
			    "file generated by a more recent tool?\n\n"
			    "If that is not the case, consider "
			    "reporting to linux-kernel@vger.kernel.org.\n\n",
			    session->hists.stats.nr_unknown_events);
	}

	if (session->hists.stats.nr_unknown_id != 0) {
		ui__warning("%u samples with id not present in the header\n",
			    session->hists.stats.nr_unknown_id);
	}

 	if (session->hists.stats.nr_invalid_chains != 0) {
 		ui__warning("Found invalid callchains!\n\n"
 			    "%u out of %u events were discarded for this reason.\n\n"
 			    "Consider reporting to linux-kernel@vger.kernel.org.\n\n",
 			    session->hists.stats.nr_invalid_chains,
 			    session->hists.stats.nr_events[PERF_RECORD_SAMPLE]);
 	}
}

#define session_done()	(*(volatile int *)(&session_done))
volatile int session_done;

static int __perf_session__process_pipe_events(struct perf_session *self,
					       struct perf_event_ops *ops)
{
	union perf_event event;
	uint32_t size;
	int skip = 0;
	u64 head;
	int err;
	void *p;

	perf_event_ops__fill_defaults(ops);

	head = 0;
more:
	err = readn(self->fd, &event, sizeof(struct perf_event_header));
	if (err <= 0) {
		if (err == 0)
			goto done;

		pr_err("failed to read event header\n");
		goto out_err;
	}

	if (self->header.needs_swap)
		perf_event_header__bswap(&event.header);

	size = event.header.size;
	if (size == 0)
		size = 8;

	p = &event;
	p += sizeof(struct perf_event_header);

	if (size - sizeof(struct perf_event_header)) {
		err = readn(self->fd, p, size - sizeof(struct perf_event_header));
		if (err <= 0) {
			if (err == 0) {
				pr_err("unexpected end of event stream\n");
				goto done;
			}

			pr_err("failed to read event data\n");
			goto out_err;
		}
	}

	if (size == 0 ||
	    (skip = perf_session__process_event(self, &event, ops, head)) < 0) {
		dump_printf("%#" PRIx64 " [%#x]: skipping unknown header type: %d\n",
			    head, event.header.size, event.header.type);
		/*
		 * assume we lost track of the stream, check alignment, and
		 * increment a single u64 in the hope to catch on again 'soon'.
		 */
		if (unlikely(head & 7))
			head &= ~7ULL;

		size = 8;
	}

	head += size;

	if (skip > 0)
		head += skip;

	if (!session_done())
		goto more;
done:
	err = 0;
out_err:
	perf_session__warn_about_errors(self, ops);
	perf_session_free_sample_buffers(self);
	return err;
}

int __perf_session__process_events(struct perf_session *session,
				   u64 data_offset, u64 data_size,
				   u64 file_size, struct perf_event_ops *ops)
{
	u64 head, page_offset, file_offset, file_pos, progress_next;
	int err, mmap_prot, mmap_flags, map_idx = 0;
	struct ui_progress *progress;
	size_t	page_size, mmap_size;
	char *buf, *mmaps[8];
	union perf_event *event;
	uint32_t size;

	perf_event_ops__fill_defaults(ops);

	page_size = sysconf(_SC_PAGESIZE);

	page_offset = page_size * (data_offset / page_size);
	file_offset = page_offset;
	head = data_offset - page_offset;

	if (data_offset + data_size < file_size)
		file_size = data_offset + data_size;

	progress_next = file_size / 16;
	progress = ui_progress__new("Processing events...", file_size);
	if (progress == NULL)
		return -1;

	mmap_size = session->mmap_window;
	if (mmap_size > file_size)
		mmap_size = file_size;

	memset(mmaps, 0, sizeof(mmaps));

	mmap_prot  = PROT_READ;
	mmap_flags = MAP_SHARED;

	if (session->header.needs_swap) {
		mmap_prot  |= PROT_WRITE;
		mmap_flags = MAP_PRIVATE;
	}
remap:
	buf = mmap(NULL, mmap_size, mmap_prot, mmap_flags, session->fd,
		   file_offset);
	if (buf == MAP_FAILED) {
		pr_err("failed to mmap file\n");
		err = -errno;
		goto out_err;
	}
	mmaps[map_idx] = buf;
	map_idx = (map_idx + 1) & (ARRAY_SIZE(mmaps) - 1);
	file_pos = file_offset + head;

more:
	event = (union perf_event *)(buf + head);

	if (session->header.needs_swap)
		perf_event_header__bswap(&event->header);
	size = event->header.size;
	if (size == 0)
		size = 8;

	if (head + event->header.size > mmap_size) {
		if (mmaps[map_idx]) {
			munmap(mmaps[map_idx], mmap_size);
			mmaps[map_idx] = NULL;
		}

		page_offset = page_size * (head / page_size);
		file_offset += page_offset;
		head -= page_offset;
		goto remap;
	}

	size = event->header.size;

	if (size == 0 ||
	    perf_session__process_event(session, event, ops, file_pos) < 0) {
		dump_printf("%#" PRIx64 " [%#x]: skipping unknown header type: %d\n",
			    file_offset + head, event->header.size,
			    event->header.type);
		/*
		 * assume we lost track of the stream, check alignment, and
		 * increment a single u64 in the hope to catch on again 'soon'.
		 */
		if (unlikely(head & 7))
			head &= ~7ULL;

		size = 8;
	}

	head += size;
	file_pos += size;

	if (file_pos >= progress_next) {
		progress_next += file_size / 16;
		ui_progress__update(progress, file_pos);
	}

	if (file_pos < file_size)
		goto more;

	err = 0;
	/* do the final flush for ordered samples */
	session->ordered_samples.next_flush = ULLONG_MAX;
	flush_sample_queue(session, ops);
out_err:
	ui_progress__delete(progress);
	perf_session__warn_about_errors(session, ops);
	perf_session_free_sample_buffers(session);
	return err;
}

int perf_session__process_events(struct perf_session *self,
				 struct perf_event_ops *ops)
{
	int err;

	if (perf_session__register_idle_thread(self) == NULL)
		return -ENOMEM;

	if (!self->fd_pipe)
		err = __perf_session__process_events(self,
						     self->header.data_offset,
						     self->header.data_size,
						     self->size, ops);
	else
		err = __perf_session__process_pipe_events(self, ops);

	return err;
}

bool perf_session__has_traces(struct perf_session *self, const char *msg)
{
	if (!(self->sample_type & PERF_SAMPLE_RAW)) {
		pr_err("No trace sample to read. Did you call 'perf %s'?\n", msg);
		return false;
	}

	return true;
}

int perf_session__set_kallsyms_ref_reloc_sym(struct map **maps,
					     const char *symbol_name,
					     u64 addr)
{
	char *bracket;
	enum map_type i;
	struct ref_reloc_sym *ref;

	ref = zalloc(sizeof(struct ref_reloc_sym));
	if (ref == NULL)
		return -ENOMEM;

	ref->name = strdup(symbol_name);
	if (ref->name == NULL) {
		free(ref);
		return -ENOMEM;
	}

	bracket = strchr(ref->name, ']');
	if (bracket)
		*bracket = '\0';

	ref->addr = addr;

	for (i = 0; i < MAP__NR_TYPES; ++i) {
		struct kmap *kmap = map__kmap(maps[i]);
		kmap->ref_reloc_sym = ref;
	}

	return 0;
}

size_t perf_session__fprintf_dsos(struct perf_session *self, FILE *fp)
{
	return __dsos__fprintf(&self->host_machine.kernel_dsos, fp) +
	       __dsos__fprintf(&self->host_machine.user_dsos, fp) +
	       machines__fprintf_dsos(&self->machines, fp);
}

size_t perf_session__fprintf_dsos_buildid(struct perf_session *self, FILE *fp,
					  bool with_hits)
{
	size_t ret = machine__fprintf_dsos_buildid(&self->host_machine, fp, with_hits);
	return ret + machines__fprintf_dsos_buildid(&self->machines, fp, with_hits);
}

size_t perf_session__fprintf_nr_events(struct perf_session *session, FILE *fp)
{
	struct perf_evsel *pos;
	size_t ret = fprintf(fp, "Aggregated stats:\n");

	ret += hists__fprintf_nr_events(&session->hists, fp);

	list_for_each_entry(pos, &session->evlist->entries, node) {
		ret += fprintf(fp, "%s stats:\n", event_name(pos));
		ret += hists__fprintf_nr_events(&pos->hists, fp);
	}

	return ret;
}

void perf_session__print_symbols(union perf_event *event,
				struct perf_sample *sample,
				struct perf_session *session)
{
	struct addr_location al;
	const char *symname, *dsoname;
	struct callchain_cursor *cursor = &session->callchain_cursor;
	struct callchain_cursor_node *node;

	if (perf_event__preprocess_sample(event, session, &al, sample,
					  NULL) < 0) {
		error("problem processing %d event, skipping it.\n",
			event->header.type);
		return;
	}

	if (symbol_conf.use_callchain && sample->callchain) {

		if (perf_session__resolve_callchain(session, al.thread,
						sample->callchain, NULL) != 0) {
			if (verbose)
				error("Failed to resolve callchain. Skipping\n");
			return;
		}
		callchain_cursor_commit(cursor);

		while (1) {
			node = callchain_cursor_current(cursor);
			if (!node)
				break;

			if (node->sym && node->sym->name)
				symname = node->sym->name;
			else
				symname = "";

			if (node->map && node->map->dso && node->map->dso->name)
				dsoname = node->map->dso->name;
			else
				dsoname = "";

			printf("\t%16" PRIx64 " %s (%s)\n", node->ip, symname, dsoname);

			callchain_cursor_advance(cursor);
		}

	} else {
		if (al.sym && al.sym->name)
			symname = al.sym->name;
		else
			symname = "";

		if (al.map && al.map->dso && al.map->dso->name)
			dsoname = al.map->dso->name;
		else
			dsoname = "";

		printf("%16" PRIx64 " %s (%s)", al.addr, symname, dsoname);
	}
}<|MERGE_RESOLUTION|>--- conflicted
+++ resolved
@@ -280,8 +280,6 @@
 	return 0;
 }
 
-<<<<<<< HEAD
-=======
 static int process_event_sample_stub(union perf_event *event __used,
 				     struct perf_sample *sample __used,
 				     struct perf_evsel *evsel __used,
@@ -291,7 +289,6 @@
 	return 0;
 }
 
->>>>>>> 8eca7a00
 static int process_event_stub(union perf_event *event __used,
 			      struct perf_sample *sample __used,
 			      struct perf_session *session __used)
