--- conflicted
+++ resolved
@@ -120,15 +120,8 @@
 
 int event__synthesize_build_id(struct dso *pos, u16 misc,
 			       event__handler_t process,
-<<<<<<< HEAD
-			       struct kernel_info *kerninfo,
-			       struct perf_session *session);
-int event__synthesize_build_ids(event__handler_t process,
-				struct perf_session *session);
-=======
 			       struct machine *machine,
 			       struct perf_session *session);
->>>>>>> d66466c3
 int event__process_build_id(event_t *self, struct perf_session *session);
 
 #endif /* __PERF_HEADER_H */