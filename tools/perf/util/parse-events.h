#ifndef __PERF_PARSE_EVENTS_H
#define __PERF_PARSE_EVENTS_H
/*
 * Parse symbolic events/counts passed in as options:
 */

#include "../../../include/linux/perf_event.h"

struct list_head;
struct perf_evsel;

struct option;

struct tracepoint_path {
	char *system;
	char *name;
	struct tracepoint_path *next;
};

extern struct tracepoint_path *tracepoint_id_to_path(u64 config);
extern bool have_tracepoints(struct list_head *evlist);
<<<<<<< HEAD

extern int			nr_counters;
=======
>>>>>>> 0ce790e7

const char *event_type(int type);
const char *event_name(struct perf_evsel *event);
extern const char *__event_name(int type, u64 config);

extern int parse_events(const struct option *opt, const char *str, int unset);
extern int parse_filter(const struct option *opt, const char *str, int unset);

#define EVENTS_HELP_MAX (128*1024)

void print_events(const char *event_glob);
void print_events_type(u8 type);
void print_tracepoint_events(const char *subsys_glob, const char *event_glob);
int print_hwcache_events(const char *event_glob);
extern int is_valid_tracepoint(const char *event_string);

extern char debugfs_path[];
extern int valid_debugfs_mount(const char *debugfs);

#endif /* __PERF_PARSE_EVENTS_H */<|MERGE_RESOLUTION|>--- conflicted
+++ resolved
@@ -19,11 +19,6 @@
 
 extern struct tracepoint_path *tracepoint_id_to_path(u64 config);
 extern bool have_tracepoints(struct list_head *evlist);
-<<<<<<< HEAD
-
-extern int			nr_counters;
-=======
->>>>>>> 0ce790e7
 
 const char *event_type(int type);
 const char *event_name(struct perf_evsel *event);
