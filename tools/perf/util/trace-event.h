--- conflicted
+++ resolved
@@ -280,10 +280,7 @@
 	int (*stop_script) (void);
 	void (*process_event) (union perf_event *event,
 			       struct perf_sample *sample,
-<<<<<<< HEAD
-=======
 			       struct perf_evsel *evsel,
->>>>>>> 8eca7a00
 			       struct perf_session *session,
 			       struct thread *thread);
 	int (*generate_script) (const char *outfile);
