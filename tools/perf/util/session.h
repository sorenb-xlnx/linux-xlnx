#ifndef __PERF_SESSION_H
#define __PERF_SESSION_H

#include "hist.h"
#include "event.h"
#include "header.h"
#include "symbol.h"
#include "thread.h"
#include <linux/rbtree.h>
#include "../../../include/linux/perf_event.h"

struct sample_queue;
struct ip_callchain;
struct thread;

struct ordered_samples {
	u64			last_flush;
	u64			next_flush;
	u64			max_timestamp;
	struct list_head	samples;
	struct list_head	sample_cache;
	struct list_head	to_free;
	struct sample_queue	*sample_buffer;
	struct sample_queue	*last_sample;
	int			sample_buffer_idx;
};

struct perf_session {
	struct perf_header	header;
	unsigned long		size;
	unsigned long		mmap_window;
	struct rb_root		threads;
	struct list_head	dead_threads;
	struct thread		*last_match;
	struct machine		host_machine;
	struct rb_root		machines;
	struct perf_evlist	*evlist;
	/*
	 * FIXME: Need to split this up further, we need global
	 *	  stats + per event stats. 'perf diff' also needs
	 *	  to properly support multiple events in a single
	 *	  perf.data file.
	 */
	struct hists		hists;
	u64			sample_type;
	int			fd;
	bool			fd_pipe;
	bool			repipe;
	bool			sample_id_all;
	u16			id_hdr_size;
	int			cwdlen;
	char			*cwd;
	struct ordered_samples	ordered_samples;
	struct callchain_cursor	callchain_cursor;
	char			filename[0];
};

struct perf_evsel;
struct perf_event_ops;

<<<<<<< HEAD
=======
typedef int (*event_sample)(union perf_event *event, struct perf_sample *sample,
			    struct perf_evsel *evsel, struct perf_session *session);
>>>>>>> 8eca7a00
typedef int (*event_op)(union perf_event *self, struct perf_sample *sample,
			struct perf_session *session);
typedef int (*event_synth_op)(union perf_event *self,
			      struct perf_session *session);
typedef int (*event_op2)(union perf_event *self, struct perf_session *session,
			 struct perf_event_ops *ops);

struct perf_event_ops {
	event_sample	sample;
	event_op	mmap,
			comm,
			fork,
			exit,
			lost,
			read,
			throttle,
			unthrottle;
	event_synth_op	attr,
			event_type,
			tracing_data,
			build_id;
	event_op2	finished_round;
	bool		ordered_samples;
	bool		ordering_requires_timestamps;
};

struct perf_session *perf_session__new(const char *filename, int mode,
				       bool force, bool repipe,
				       struct perf_event_ops *ops);
void perf_session__delete(struct perf_session *self);

void perf_event_header__bswap(struct perf_event_header *self);

int __perf_session__process_events(struct perf_session *self,
				   u64 data_offset, u64 data_size, u64 size,
				   struct perf_event_ops *ops);
int perf_session__process_events(struct perf_session *self,
				 struct perf_event_ops *event_ops);

int perf_session__resolve_callchain(struct perf_session *self,
				    struct thread *thread,
				    struct ip_callchain *chain,
				    struct symbol **parent);

bool perf_session__has_traces(struct perf_session *self, const char *msg);

int perf_session__set_kallsyms_ref_reloc_sym(struct map **maps,
					     const char *symbol_name,
					     u64 addr);

void mem_bswap_64(void *src, int byte_size);

int perf_session__create_kernel_maps(struct perf_session *self);

void perf_session__update_sample_type(struct perf_session *self);
void perf_session__remove_thread(struct perf_session *self, struct thread *th);

static inline
struct machine *perf_session__find_host_machine(struct perf_session *self)
{
	return &self->host_machine;
}

static inline
struct machine *perf_session__find_machine(struct perf_session *self, pid_t pid)
{
	if (pid == HOST_KERNEL_ID)
		return &self->host_machine;
	return machines__find(&self->machines, pid);
}

static inline
struct machine *perf_session__findnew_machine(struct perf_session *self, pid_t pid)
{
	if (pid == HOST_KERNEL_ID)
		return &self->host_machine;
	return machines__findnew(&self->machines, pid);
}

static inline
void perf_session__process_machines(struct perf_session *self,
				    machine__process_t process)
{
	process(&self->host_machine, self);
	return machines__process(&self->machines, process, self);
}

size_t perf_session__fprintf_dsos(struct perf_session *self, FILE *fp);

size_t perf_session__fprintf_dsos_buildid(struct perf_session *self,
					  FILE *fp, bool with_hits);

size_t perf_session__fprintf_nr_events(struct perf_session *session, FILE *fp);

static inline int perf_session__parse_sample(struct perf_session *session,
					     const union perf_event *event,
					     struct perf_sample *sample)
{
	return perf_event__parse_sample(event, session->sample_type,
					session->sample_id_all, sample);
}

void perf_session__print_symbols(union perf_event *event,
				 struct perf_sample *sample,
				 struct perf_session *session);

#endif /* __PERF_SESSION_H */<|MERGE_RESOLUTION|>--- conflicted
+++ resolved
@@ -58,11 +58,8 @@
 struct perf_evsel;
 struct perf_event_ops;
 
-<<<<<<< HEAD
-=======
 typedef int (*event_sample)(union perf_event *event, struct perf_sample *sample,
 			    struct perf_evsel *evsel, struct perf_session *session);
->>>>>>> 8eca7a00
 typedef int (*event_op)(union perf_event *self, struct perf_sample *sample,
 			struct perf_session *session);
 typedef int (*event_synth_op)(union perf_event *self,
