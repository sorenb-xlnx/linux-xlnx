--- conflicted
+++ resolved
@@ -58,55 +58,6 @@
 	return 0;
 }
 
-/*
- * Find a src file from a DWARF tag path. Prepend optional source path prefix
- * and chop off leading directories that do not exist. Result is passed back as
- * a newly allocated path on success.
- * Return 0 if file was found and readable, -errno otherwise.
- */
-static int get_real_path(const char *raw_path, char **new_path)
-{
-	if (!symbol_conf.source_prefix) {
-		if (access(raw_path, R_OK) == 0) {
-			*new_path = strdup(raw_path);
-			return 0;
-		} else
-			return -errno;
-	}
-
-	*new_path = malloc((strlen(symbol_conf.source_prefix) +
-			    strlen(raw_path) + 2));
-	if (!*new_path)
-		return -ENOMEM;
-
-	for (;;) {
-		sprintf(*new_path, "%s/%s", symbol_conf.source_prefix,
-			raw_path);
-
-		if (access(*new_path, R_OK) == 0)
-			return 0;
-
-		switch (errno) {
-		case ENAMETOOLONG:
-		case ENOENT:
-		case EROFS:
-		case EFAULT:
-			raw_path = strchr(++raw_path, '/');
-			if (!raw_path) {
-				free(*new_path);
-				*new_path = NULL;
-				return -ENOENT;
-			}
-			continue;
-
-		default:
-			free(*new_path);
-			*new_path = NULL;
-			return -errno;
-		}
-	}
-}
-
 /* Line number list operations */
 
 /* Add a line to line number list */
@@ -555,13 +506,8 @@
 				return -ENOMEM;
 			}
 		}
-<<<<<<< HEAD
-		if (die_compare_name(&type, "char") != 0 &&
-		    die_compare_name(&type, "unsigned char") != 0) {
-=======
 		if (!die_compare_name(&type, "char") &&
 		    !die_compare_name(&type, "unsigned char")) {
->>>>>>> 4c21adf2
 			pr_warning("Failed to cast into string: "
 				   "%s is not (unsigned) char *.",
 				   dwarf_diename(vr_die));
@@ -1270,17 +1216,11 @@
 static int line_range_add_line(const char *src, unsigned int lineno,
 			       struct line_range *lr)
 {
-<<<<<<< HEAD
-	int ret;
-
-	/* Copy real path */
-=======
 	/* Copy source path */
->>>>>>> 4c21adf2
 	if (!lr->path) {
-		ret = get_real_path(src, &lr->path);
-		if (ret != 0)
-			return ret;
+		lr->path = strdup(src);
+		if (lr->path == NULL)
+			return -ENOMEM;
 	}
 	return line_list__add_line(&lr->line_list, lineno);
 }
