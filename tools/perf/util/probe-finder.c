/*
 * probe-finder.c : C expression to kprobe event converter
 *
 * Written by Masami Hiramatsu <mhiramat@redhat.com>
 *
 * This program is free software; you can redistribute it and/or modify
 * it under the terms of the GNU General Public License as published by
 * the Free Software Foundation; either version 2 of the License, or
 * (at your option) any later version.
 *
 * This program is distributed in the hope that it will be useful,
 * but WITHOUT ANY WARRANTY; without even the implied warranty of
 * MERCHANTABILITY or FITNESS FOR A PARTICULAR PURPOSE.  See the
 * GNU General Public License for more details.
 *
 * You should have received a copy of the GNU General Public License
 * along with this program; if not, write to the Free Software
 * Foundation, Inc., 59 Temple Place - Suite 330, Boston, MA 02111-1307, USA.
 *
 */

#include <sys/utsname.h>
#include <sys/types.h>
#include <sys/stat.h>
#include <fcntl.h>
#include <errno.h>
#include <stdio.h>
#include <unistd.h>
#include <getopt.h>
#include <stdlib.h>
#include <string.h>
#include <stdarg.h>
#include <ctype.h>
#include <dwarf-regs.h>

#include <linux/bitops.h>
#include "event.h"
#include "debug.h"
#include "util.h"
#include "symbol.h"
#include "probe-finder.h"

/* Kprobe tracer basic type is up to u64 */
#define MAX_BASIC_TYPE_BITS	64

/*
 * Compare the tail of two strings.
 * Return 0 if whole of either string is same as another's tail part.
 */
static int strtailcmp(const char *s1, const char *s2)
{
	int i1 = strlen(s1);
	int i2 = strlen(s2);
	while (--i1 >= 0 && --i2 >= 0) {
		if (s1[i1] != s2[i2])
			return s1[i1] - s2[i2];
	}
	return 0;
}

/* Line number list operations */

/* Add a line to line number list */
static int line_list__add_line(struct list_head *head, int line)
{
	struct line_node *ln;
	struct list_head *p;

	/* Reverse search, because new line will be the last one */
	list_for_each_entry_reverse(ln, head, list) {
		if (ln->line < line) {
			p = &ln->list;
			goto found;
		} else if (ln->line == line)	/* Already exist */
			return 1;
	}
	/* List is empty, or the smallest entry */
	p = head;
found:
	pr_debug("line list: add a line %u\n", line);
	ln = zalloc(sizeof(struct line_node));
	if (ln == NULL)
		return -ENOMEM;
	ln->line = line;
	INIT_LIST_HEAD(&ln->list);
	list_add(&ln->list, p);
	return 0;
}

/* Check if the line in line number list */
static int line_list__has_line(struct list_head *head, int line)
{
	struct line_node *ln;

	/* Reverse search, because new line will be the last one */
	list_for_each_entry(ln, head, list)
		if (ln->line == line)
			return 1;

	return 0;
}

/* Init line number list */
static void line_list__init(struct list_head *head)
{
	INIT_LIST_HEAD(head);
}

/* Free line number list */
static void line_list__free(struct list_head *head)
{
	struct line_node *ln;
	while (!list_empty(head)) {
		ln = list_first_entry(head, struct line_node, list);
		list_del(&ln->list);
		free(ln);
	}
}

/* Dwarf FL wrappers */
static char *debuginfo_path;	/* Currently dummy */

static const Dwfl_Callbacks offline_callbacks = {
	.find_debuginfo = dwfl_standard_find_debuginfo,
	.debuginfo_path = &debuginfo_path,

	.section_address = dwfl_offline_section_address,

	/* We use this table for core files too.  */
	.find_elf = dwfl_build_id_find_elf,
};

/* Get a Dwarf from offline image */
static Dwarf *dwfl_init_offline_dwarf(int fd, Dwfl **dwflp, Dwarf_Addr *bias)
{
	Dwfl_Module *mod;
	Dwarf *dbg = NULL;

	if (!dwflp)
		return NULL;

	*dwflp = dwfl_begin(&offline_callbacks);
	if (!*dwflp)
		return NULL;

	mod = dwfl_report_offline(*dwflp, "", "", fd);
	if (!mod)
		goto error;

	dbg = dwfl_module_getdwarf(mod, bias);
	if (!dbg) {
error:
		dwfl_end(*dwflp);
		*dwflp = NULL;
	}
	return dbg;
}

#if _ELFUTILS_PREREQ(0, 148)
/* This method is buggy if elfutils is older than 0.148 */
static int __linux_kernel_find_elf(Dwfl_Module *mod,
				   void **userdata,
				   const char *module_name,
				   Dwarf_Addr base,
				   char **file_name, Elf **elfp)
{
	int fd;
	const char *path = kernel_get_module_path(module_name);

	pr_debug2("Use file %s for %s\n", path, module_name);
	if (path) {
		fd = open(path, O_RDONLY);
		if (fd >= 0) {
			*file_name = strdup(path);
			return fd;
		}
	}
	/* If failed, try to call standard method */
	return dwfl_linux_kernel_find_elf(mod, userdata, module_name, base,
					  file_name, elfp);
}

static const Dwfl_Callbacks kernel_callbacks = {
	.find_debuginfo = dwfl_standard_find_debuginfo,
	.debuginfo_path = &debuginfo_path,

	.find_elf = __linux_kernel_find_elf,
	.section_address = dwfl_linux_kernel_module_section_address,
};

/* Get a Dwarf from live kernel image */
static Dwarf *dwfl_init_live_kernel_dwarf(Dwarf_Addr addr, Dwfl **dwflp,
					  Dwarf_Addr *bias)
{
	Dwarf *dbg;

	if (!dwflp)
		return NULL;

	*dwflp = dwfl_begin(&kernel_callbacks);
	if (!*dwflp)
		return NULL;

	/* Load the kernel dwarves: Don't care the result here */
	dwfl_linux_kernel_report_kernel(*dwflp);
	dwfl_linux_kernel_report_modules(*dwflp);

	dbg = dwfl_addrdwarf(*dwflp, addr, bias);
	/* Here, check whether we could get a real dwarf */
	if (!dbg) {
		pr_debug("Failed to find kernel dwarf at %lx\n",
			 (unsigned long)addr);
		dwfl_end(*dwflp);
		*dwflp = NULL;
	}
	return dbg;
}
#else
/* With older elfutils, this just support kernel module... */
static Dwarf *dwfl_init_live_kernel_dwarf(Dwarf_Addr addr __used, Dwfl **dwflp,
					  Dwarf_Addr *bias)
{
	int fd;
	const char *path = kernel_get_module_path("kernel");

	if (!path) {
		pr_err("Failed to find vmlinux path\n");
		return NULL;
	}

	pr_debug2("Use file %s for debuginfo\n", path);
	fd = open(path, O_RDONLY);
	if (fd < 0)
		return NULL;

	return dwfl_init_offline_dwarf(fd, dwflp, bias);
}
#endif

/* Dwarf wrappers */

/* Find the realpath of the target file. */
static const char *cu_find_realpath(Dwarf_Die *cu_die, const char *fname)
{
	Dwarf_Files *files;
	size_t nfiles, i;
	const char *src = NULL;
	int ret;

	if (!fname)
		return NULL;

	ret = dwarf_getsrcfiles(cu_die, &files, &nfiles);
	if (ret != 0)
		return NULL;

	for (i = 0; i < nfiles; i++) {
		src = dwarf_filesrc(files, i, NULL, NULL);
		if (strtailcmp(src, fname) == 0)
			break;
	}
	if (i == nfiles)
		return NULL;
	return src;
}

/* Get DW_AT_comp_dir (should be NULL with older gcc) */
static const char *cu_get_comp_dir(Dwarf_Die *cu_die)
{
	Dwarf_Attribute attr;
	if (dwarf_attr(cu_die, DW_AT_comp_dir, &attr) == NULL)
		return NULL;
	return dwarf_formstring(&attr);
}

/* Compare diename and tname */
static bool die_compare_name(Dwarf_Die *dw_die, const char *tname)
{
	const char *name;
	name = dwarf_diename(dw_die);
	return name ? (strcmp(tname, name) == 0) : false;
}

/* Get callsite line number of inline-function instance */
static int die_get_call_lineno(Dwarf_Die *in_die)
{
	Dwarf_Attribute attr;
	Dwarf_Word ret;

	if (!dwarf_attr(in_die, DW_AT_call_line, &attr))
		return -ENOENT;

	dwarf_formudata(&attr, &ret);
	return (int)ret;
}

/* Get type die */
static Dwarf_Die *die_get_type(Dwarf_Die *vr_die, Dwarf_Die *die_mem)
{
	Dwarf_Attribute attr;

	if (dwarf_attr_integrate(vr_die, DW_AT_type, &attr) &&
	    dwarf_formref_die(&attr, die_mem))
		return die_mem;
	else
		return NULL;
}

/* Get a type die, but skip qualifiers */
static Dwarf_Die *__die_get_real_type(Dwarf_Die *vr_die, Dwarf_Die *die_mem)
{
	int tag;

	do {
		vr_die = die_get_type(vr_die, die_mem);
		if (!vr_die)
			break;
		tag = dwarf_tag(vr_die);
	} while (tag == DW_TAG_const_type ||
		 tag == DW_TAG_restrict_type ||
		 tag == DW_TAG_volatile_type ||
		 tag == DW_TAG_shared_type);

	return vr_die;
}

/* Get a type die, but skip qualifiers and typedef */
static Dwarf_Die *die_get_real_type(Dwarf_Die *vr_die, Dwarf_Die *die_mem)
{
	do {
		vr_die = __die_get_real_type(vr_die, die_mem);
	} while (vr_die && dwarf_tag(vr_die) == DW_TAG_typedef);

	return vr_die;
}

static int die_get_attr_udata(Dwarf_Die *tp_die, unsigned int attr_name,
			      Dwarf_Word *result)
{
	Dwarf_Attribute attr;

	if (dwarf_attr(tp_die, attr_name, &attr) == NULL ||
	    dwarf_formudata(&attr, result) != 0)
		return -ENOENT;

	return 0;
}

static bool die_is_signed_type(Dwarf_Die *tp_die)
{
	Dwarf_Word ret;

	if (die_get_attr_udata(tp_die, DW_AT_encoding, &ret))
		return false;

	return (ret == DW_ATE_signed_char || ret == DW_ATE_signed ||
		ret == DW_ATE_signed_fixed);
}

static int die_get_byte_size(Dwarf_Die *tp_die)
{
	Dwarf_Word ret;

	if (die_get_attr_udata(tp_die, DW_AT_byte_size, &ret))
		return 0;

	return (int)ret;
}

static int die_get_bit_size(Dwarf_Die *tp_die)
{
	Dwarf_Word ret;

	if (die_get_attr_udata(tp_die, DW_AT_bit_size, &ret))
		return 0;

	return (int)ret;
}

static int die_get_bit_offset(Dwarf_Die *tp_die)
{
	Dwarf_Word ret;

	if (die_get_attr_udata(tp_die, DW_AT_bit_offset, &ret))
		return 0;

	return (int)ret;
}

/* Get data_member_location offset */
static int die_get_data_member_location(Dwarf_Die *mb_die, Dwarf_Word *offs)
{
	Dwarf_Attribute attr;
	Dwarf_Op *expr;
	size_t nexpr;
	int ret;

	if (dwarf_attr(mb_die, DW_AT_data_member_location, &attr) == NULL)
		return -ENOENT;

	if (dwarf_formudata(&attr, offs) != 0) {
		/* DW_AT_data_member_location should be DW_OP_plus_uconst */
		ret = dwarf_getlocation(&attr, &expr, &nexpr);
		if (ret < 0 || nexpr == 0)
			return -ENOENT;

		if (expr[0].atom != DW_OP_plus_uconst || nexpr != 1) {
			pr_debug("Unable to get offset:Unexpected OP %x (%zd)\n",
				 expr[0].atom, nexpr);
			return -ENOTSUP;
		}
		*offs = (Dwarf_Word)expr[0].number;
	}
	return 0;
}

/* Return values for die_find callbacks */
enum {
	DIE_FIND_CB_FOUND = 0,		/* End of Search */
	DIE_FIND_CB_CHILD = 1,		/* Search only children */
	DIE_FIND_CB_SIBLING = 2,	/* Search only siblings */
	DIE_FIND_CB_CONTINUE = 3,	/* Search children and siblings */
};

/* Search a child die */
static Dwarf_Die *die_find_child(Dwarf_Die *rt_die,
				 int (*callback)(Dwarf_Die *, void *),
				 void *data, Dwarf_Die *die_mem)
{
	Dwarf_Die child_die;
	int ret;

	ret = dwarf_child(rt_die, die_mem);
	if (ret != 0)
		return NULL;

	do {
		ret = callback(die_mem, data);
		if (ret == DIE_FIND_CB_FOUND)
			return die_mem;

		if ((ret & DIE_FIND_CB_CHILD) &&
		    die_find_child(die_mem, callback, data, &child_die)) {
			memcpy(die_mem, &child_die, sizeof(Dwarf_Die));
			return die_mem;
		}
	} while ((ret & DIE_FIND_CB_SIBLING) &&
		 dwarf_siblingof(die_mem, die_mem) == 0);

	return NULL;
}

struct __addr_die_search_param {
	Dwarf_Addr	addr;
	Dwarf_Die	*die_mem;
};

static int __die_search_func_cb(Dwarf_Die *fn_die, void *data)
{
	struct __addr_die_search_param *ad = data;

	if (dwarf_tag(fn_die) == DW_TAG_subprogram &&
	    dwarf_haspc(fn_die, ad->addr)) {
		memcpy(ad->die_mem, fn_die, sizeof(Dwarf_Die));
		return DWARF_CB_ABORT;
	}
	return DWARF_CB_OK;
}

/* Search a real subprogram including this line, */
static Dwarf_Die *die_find_real_subprogram(Dwarf_Die *cu_die, Dwarf_Addr addr,
					   Dwarf_Die *die_mem)
{
	struct __addr_die_search_param ad;
	ad.addr = addr;
	ad.die_mem = die_mem;
	/* dwarf_getscopes can't find subprogram. */
	if (!dwarf_getfuncs(cu_die, __die_search_func_cb, &ad, 0))
		return NULL;
	else
		return die_mem;
}

/* die_find callback for inline function search */
static int __die_find_inline_cb(Dwarf_Die *die_mem, void *data)
{
	Dwarf_Addr *addr = data;

	if (dwarf_tag(die_mem) == DW_TAG_inlined_subroutine &&
	    dwarf_haspc(die_mem, *addr))
		return DIE_FIND_CB_FOUND;

	return DIE_FIND_CB_CONTINUE;
}

/* Similar to dwarf_getfuncs, but returns inlined_subroutine if exists. */
static Dwarf_Die *die_find_inlinefunc(Dwarf_Die *sp_die, Dwarf_Addr addr,
				      Dwarf_Die *die_mem)
{
	return die_find_child(sp_die, __die_find_inline_cb, &addr, die_mem);
}

/* Walker on lines (Note: line number will not be sorted) */
typedef int (* line_walk_handler_t) (const char *fname, int lineno,
				     Dwarf_Addr addr, void *data);

struct __line_walk_param {
	const char *fname;
	line_walk_handler_t handler;
	void *data;
	int retval;
};

static int __die_walk_funclines_cb(Dwarf_Die *in_die, void *data)
{
	struct __line_walk_param *lw = data;
	Dwarf_Addr addr;
	int lineno;

	if (dwarf_tag(in_die) == DW_TAG_inlined_subroutine) {
		lineno = die_get_call_lineno(in_die);
		if (lineno > 0 && dwarf_entrypc(in_die, &addr) == 0) {
			lw->retval = lw->handler(lw->fname, lineno, addr,
						 lw->data);
			if (lw->retval != 0)
				return DIE_FIND_CB_FOUND;
		}
	}
	return DIE_FIND_CB_SIBLING;
}

/* Walk on lines of blocks included in given DIE */
static int __die_walk_funclines(Dwarf_Die *sp_die,
				line_walk_handler_t handler, void *data)
{
	struct __line_walk_param lw = {
		.handler = handler,
		.data = data,
		.retval = 0,
	};
	Dwarf_Die die_mem;
	Dwarf_Addr addr;
	int lineno;

	/* Handle function declaration line */
	lw.fname = dwarf_decl_file(sp_die);
	if (lw.fname && dwarf_decl_line(sp_die, &lineno) == 0 &&
	    dwarf_entrypc(sp_die, &addr) == 0) {
		lw.retval = handler(lw.fname, lineno, addr, data);
		if (lw.retval != 0)
			goto done;
	}
	die_find_child(sp_die, __die_walk_funclines_cb, &lw, &die_mem);
done:
	return lw.retval;
}

static int __die_walk_culines_cb(Dwarf_Die *sp_die, void *data)
{
	struct __line_walk_param *lw = data;

	lw->retval = __die_walk_funclines(sp_die, lw->handler, lw->data);
	if (lw->retval != 0)
		return DWARF_CB_ABORT;

	return DWARF_CB_OK;
}

/*
 * Walk on lines inside given PDIE. If the PDIE is subprogram, walk only on
 * the lines inside the subprogram, otherwise PDIE must be a CU DIE.
 */
static int die_walk_lines(Dwarf_Die *pdie, line_walk_handler_t handler,
			  void *data)
{
	Dwarf_Lines *lines;
	Dwarf_Line *line;
	Dwarf_Addr addr;
	const char *fname;
	int lineno, ret = 0;
	Dwarf_Die die_mem, *cu_die;
	size_t nlines, i;

	/* Get the CU die */
	if (dwarf_tag(pdie) == DW_TAG_subprogram)
		cu_die = dwarf_diecu(pdie, &die_mem, NULL, NULL);
	else
		cu_die = pdie;
	if (!cu_die) {
		pr_debug2("Failed to get CU from subprogram\n");
		return -EINVAL;
	}

	/* Get lines list in the CU */
	if (dwarf_getsrclines(cu_die, &lines, &nlines) != 0) {
		pr_debug2("Failed to get source lines on this CU.\n");
		return -ENOENT;
	}
	pr_debug2("Get %zd lines from this CU\n", nlines);

	/* Walk on the lines on lines list */
	for (i = 0; i < nlines; i++) {
		line = dwarf_onesrcline(lines, i);
		if (line == NULL ||
		    dwarf_lineno(line, &lineno) != 0 ||
		    dwarf_lineaddr(line, &addr) != 0) {
			pr_debug2("Failed to get line info. "
				  "Possible error in debuginfo.\n");
			continue;
		}
		/* Filter lines based on address */
		if (pdie != cu_die)
			/*
			 * Address filtering
			 * The line is included in given function, and
			 * no inline block includes it.
			 */
			if (!dwarf_haspc(pdie, addr) ||
			    die_find_inlinefunc(pdie, addr, &die_mem))
				continue;
		/* Get source line */
		fname = dwarf_linesrc(line, NULL, NULL);

		ret = handler(fname, lineno, addr, data);
		if (ret != 0)
			return ret;
	}

	/*
	 * Dwarf lines doesn't include function declarations and inlined
	 * subroutines. We have to check functions list or given function.
	 */
	if (pdie != cu_die)
		ret = __die_walk_funclines(pdie, handler, data);
	else {
		struct __line_walk_param param = {
			.handler = handler,
			.data = data,
			.retval = 0,
		};
		dwarf_getfuncs(cu_die, __die_walk_culines_cb, &param, 0);
		ret = param.retval;
	}

	return ret;
}

struct __find_variable_param {
	const char *name;
	Dwarf_Addr addr;
};

static int __die_find_variable_cb(Dwarf_Die *die_mem, void *data)
{
	struct __find_variable_param *fvp = data;
	int tag;

	tag = dwarf_tag(die_mem);
	if ((tag == DW_TAG_formal_parameter ||
	     tag == DW_TAG_variable) &&
	    die_compare_name(die_mem, fvp->name))
		return DIE_FIND_CB_FOUND;

	if (dwarf_haspc(die_mem, fvp->addr))
		return DIE_FIND_CB_CONTINUE;
	else
		return DIE_FIND_CB_SIBLING;
}

/* Find a variable called 'name' at given address */
static Dwarf_Die *die_find_variable_at(Dwarf_Die *sp_die, const char *name,
				       Dwarf_Addr addr, Dwarf_Die *die_mem)
{
	struct __find_variable_param fvp = { .name = name, .addr = addr};

	return die_find_child(sp_die, __die_find_variable_cb, (void *)&fvp,
			      die_mem);
}

static int __die_find_member_cb(Dwarf_Die *die_mem, void *data)
{
	const char *name = data;

	if ((dwarf_tag(die_mem) == DW_TAG_member) &&
	    die_compare_name(die_mem, name))
		return DIE_FIND_CB_FOUND;

	return DIE_FIND_CB_SIBLING;
}

/* Find a member called 'name' */
static Dwarf_Die *die_find_member(Dwarf_Die *st_die, const char *name,
				  Dwarf_Die *die_mem)
{
	return die_find_child(st_die, __die_find_member_cb, (void *)name,
			      die_mem);
}

/* Get the name of given variable DIE */
static int die_get_typename(Dwarf_Die *vr_die, char *buf, int len)
{
	Dwarf_Die type;
	int tag, ret, ret2;
	const char *tmp = "";

	if (__die_get_real_type(vr_die, &type) == NULL)
		return -ENOENT;

	tag = dwarf_tag(&type);
	if (tag == DW_TAG_array_type || tag == DW_TAG_pointer_type)
		tmp = "*";
	else if (tag == DW_TAG_subroutine_type) {
		/* Function pointer */
		ret = snprintf(buf, len, "(function_type)");
		return (ret >= len) ? -E2BIG : ret;
	} else {
		if (!dwarf_diename(&type))
			return -ENOENT;
		if (tag == DW_TAG_union_type)
			tmp = "union ";
		else if (tag == DW_TAG_structure_type)
			tmp = "struct ";
		/* Write a base name */
		ret = snprintf(buf, len, "%s%s", tmp, dwarf_diename(&type));
		return (ret >= len) ? -E2BIG : ret;
	}
	ret = die_get_typename(&type, buf, len);
	if (ret > 0) {
		ret2 = snprintf(buf + ret, len - ret, "%s", tmp);
		ret = (ret2 >= len - ret) ? -E2BIG : ret2 + ret;
	}
	return ret;
}

/* Get the name and type of given variable DIE, stored as "type\tname" */
static int die_get_varname(Dwarf_Die *vr_die, char *buf, int len)
{
	int ret, ret2;

	ret = die_get_typename(vr_die, buf, len);
	if (ret < 0) {
		pr_debug("Failed to get type, make it unknown.\n");
		ret = snprintf(buf, len, "(unknown_type)");
	}
	if (ret > 0) {
		ret2 = snprintf(buf + ret, len - ret, "\t%s",
				dwarf_diename(vr_die));
		ret = (ret2 >= len - ret) ? -E2BIG : ret2 + ret;
	}
	return ret;
}

/*
 * Probe finder related functions
 */

static struct probe_trace_arg_ref *alloc_trace_arg_ref(long offs)
{
	struct probe_trace_arg_ref *ref;
	ref = zalloc(sizeof(struct probe_trace_arg_ref));
	if (ref != NULL)
		ref->offset = offs;
	return ref;
}

/*
 * Convert a location into trace_arg.
 * If tvar == NULL, this just checks variable can be converted.
 */
static int convert_variable_location(Dwarf_Die *vr_die, Dwarf_Addr addr,
				     Dwarf_Op *fb_ops,
				     struct probe_trace_arg *tvar)
{
	Dwarf_Attribute attr;
	Dwarf_Op *op;
	size_t nops;
	unsigned int regn;
	Dwarf_Word offs = 0;
	bool ref = false;
	const char *regs;
	int ret;

	if (dwarf_attr(vr_die, DW_AT_external, &attr) != NULL)
		goto static_var;

	/* TODO: handle more than 1 exprs */
	if (dwarf_attr(vr_die, DW_AT_location, &attr) == NULL ||
	    dwarf_getlocation_addr(&attr, addr, &op, &nops, 1) <= 0 ||
	    nops == 0) {
		/* TODO: Support const_value */
		return -ENOENT;
	}

	if (op->atom == DW_OP_addr) {
static_var:
		if (!tvar)
			return 0;
		/* Static variables on memory (not stack), make @varname */
		ret = strlen(dwarf_diename(vr_die));
		tvar->value = zalloc(ret + 2);
		if (tvar->value == NULL)
			return -ENOMEM;
		snprintf(tvar->value, ret + 2, "@%s", dwarf_diename(vr_die));
		tvar->ref = alloc_trace_arg_ref((long)offs);
		if (tvar->ref == NULL)
			return -ENOMEM;
		return 0;
	}

	/* If this is based on frame buffer, set the offset */
	if (op->atom == DW_OP_fbreg) {
		if (fb_ops == NULL)
			return -ENOTSUP;
		ref = true;
		offs = op->number;
		op = &fb_ops[0];
	}

	if (op->atom >= DW_OP_breg0 && op->atom <= DW_OP_breg31) {
		regn = op->atom - DW_OP_breg0;
		offs += op->number;
		ref = true;
	} else if (op->atom >= DW_OP_reg0 && op->atom <= DW_OP_reg31) {
		regn = op->atom - DW_OP_reg0;
	} else if (op->atom == DW_OP_bregx) {
		regn = op->number;
		offs += op->number2;
		ref = true;
	} else if (op->atom == DW_OP_regx) {
		regn = op->number;
	} else {
		pr_debug("DW_OP %x is not supported.\n", op->atom);
		return -ENOTSUP;
	}

	if (!tvar)
		return 0;

	regs = get_arch_regstr(regn);
	if (!regs) {
		/* This should be a bug in DWARF or this tool */
		pr_warning("Mapping for the register number %u "
			   "missing on this architecture.\n", regn);
		return -ERANGE;
	}

	tvar->value = strdup(regs);
	if (tvar->value == NULL)
		return -ENOMEM;

	if (ref) {
		tvar->ref = alloc_trace_arg_ref((long)offs);
		if (tvar->ref == NULL)
			return -ENOMEM;
	}
	return 0;
}

#define BYTES_TO_BITS(nb)	((nb) * BITS_PER_LONG / sizeof(long))

static int convert_variable_type(Dwarf_Die *vr_die,
				 struct probe_trace_arg *tvar,
				 const char *cast)
{
	struct probe_trace_arg_ref **ref_ptr = &tvar->ref;
	Dwarf_Die type;
	char buf[16];
	int ret;

	/* TODO: check all types */
	if (cast && strcmp(cast, "string") != 0) {
		/* Non string type is OK */
		tvar->type = strdup(cast);
		return (tvar->type == NULL) ? -ENOMEM : 0;
	}

	if (die_get_bit_size(vr_die) != 0) {
		/* This is a bitfield */
		ret = snprintf(buf, 16, "b%d@%d/%zd", die_get_bit_size(vr_die),
				die_get_bit_offset(vr_die),
				BYTES_TO_BITS(die_get_byte_size(vr_die)));
		goto formatted;
	}

	if (die_get_real_type(vr_die, &type) == NULL) {
		pr_warning("Failed to get a type information of %s.\n",
			   dwarf_diename(vr_die));
		return -ENOENT;
	}

	pr_debug("%s type is %s.\n",
		 dwarf_diename(vr_die), dwarf_diename(&type));

	if (cast && strcmp(cast, "string") == 0) {	/* String type */
		ret = dwarf_tag(&type);
		if (ret != DW_TAG_pointer_type &&
		    ret != DW_TAG_array_type) {
			pr_warning("Failed to cast into string: "
				   "%s(%s) is not a pointer nor array.\n",
				   dwarf_diename(vr_die), dwarf_diename(&type));
			return -EINVAL;
		}
		if (ret == DW_TAG_pointer_type) {
			if (die_get_real_type(&type, &type) == NULL) {
				pr_warning("Failed to get a type"
					   " information.\n");
				return -ENOENT;
			}
			while (*ref_ptr)
				ref_ptr = &(*ref_ptr)->next;
			/* Add new reference with offset +0 */
			*ref_ptr = zalloc(sizeof(struct probe_trace_arg_ref));
			if (*ref_ptr == NULL) {
				pr_warning("Out of memory error\n");
				return -ENOMEM;
			}
		}
		if (!die_compare_name(&type, "char") &&
		    !die_compare_name(&type, "unsigned char")) {
			pr_warning("Failed to cast into string: "
				   "%s is not (unsigned) char *.\n",
				   dwarf_diename(vr_die));
			return -EINVAL;
		}
		tvar->type = strdup(cast);
		return (tvar->type == NULL) ? -ENOMEM : 0;
	}

	ret = BYTES_TO_BITS(die_get_byte_size(&type));
	if (!ret)
		/* No size ... try to use default type */
		return 0;

	/* Check the bitwidth */
	if (ret > MAX_BASIC_TYPE_BITS) {
		pr_info("%s exceeds max-bitwidth. Cut down to %d bits.\n",
			dwarf_diename(&type), MAX_BASIC_TYPE_BITS);
		ret = MAX_BASIC_TYPE_BITS;
	}
	ret = snprintf(buf, 16, "%c%d",
		       die_is_signed_type(&type) ? 's' : 'u', ret);

formatted:
	if (ret < 0 || ret >= 16) {
		if (ret >= 16)
			ret = -E2BIG;
		pr_warning("Failed to convert variable type: %s\n",
			   strerror(-ret));
		return ret;
	}
	tvar->type = strdup(buf);
	if (tvar->type == NULL)
		return -ENOMEM;
	return 0;
}

static int convert_variable_fields(Dwarf_Die *vr_die, const char *varname,
				    struct perf_probe_arg_field *field,
				    struct probe_trace_arg_ref **ref_ptr,
				    Dwarf_Die *die_mem)
{
	struct probe_trace_arg_ref *ref = *ref_ptr;
	Dwarf_Die type;
	Dwarf_Word offs;
	int ret, tag;

	pr_debug("converting %s in %s\n", field->name, varname);
	if (die_get_real_type(vr_die, &type) == NULL) {
		pr_warning("Failed to get the type of %s.\n", varname);
		return -ENOENT;
	}
	pr_debug2("Var real type: (%x)\n", (unsigned)dwarf_dieoffset(&type));
	tag = dwarf_tag(&type);

	if (field->name[0] == '[' &&
	    (tag == DW_TAG_array_type || tag == DW_TAG_pointer_type)) {
		if (field->next)
			/* Save original type for next field */
			memcpy(die_mem, &type, sizeof(*die_mem));
		/* Get the type of this array */
		if (die_get_real_type(&type, &type) == NULL) {
			pr_warning("Failed to get the type of %s.\n", varname);
			return -ENOENT;
		}
		pr_debug2("Array real type: (%x)\n",
			 (unsigned)dwarf_dieoffset(&type));
		if (tag == DW_TAG_pointer_type) {
			ref = zalloc(sizeof(struct probe_trace_arg_ref));
			if (ref == NULL)
				return -ENOMEM;
			if (*ref_ptr)
				(*ref_ptr)->next = ref;
			else
				*ref_ptr = ref;
		}
		ref->offset += die_get_byte_size(&type) * field->index;
		if (!field->next)
			/* Save vr_die for converting types */
			memcpy(die_mem, vr_die, sizeof(*die_mem));
		goto next;
	} else if (tag == DW_TAG_pointer_type) {
		/* Check the pointer and dereference */
		if (!field->ref) {
			pr_err("Semantic error: %s must be referred by '->'\n",
			       field->name);
			return -EINVAL;
		}
		/* Get the type pointed by this pointer */
		if (die_get_real_type(&type, &type) == NULL) {
			pr_warning("Failed to get the type of %s.\n", varname);
			return -ENOENT;
		}
		/* Verify it is a data structure  */
		if (dwarf_tag(&type) != DW_TAG_structure_type) {
			pr_warning("%s is not a data structure.\n", varname);
			return -EINVAL;
		}

		ref = zalloc(sizeof(struct probe_trace_arg_ref));
		if (ref == NULL)
			return -ENOMEM;
		if (*ref_ptr)
			(*ref_ptr)->next = ref;
		else
			*ref_ptr = ref;
	} else {
		/* Verify it is a data structure  */
		if (tag != DW_TAG_structure_type) {
			pr_warning("%s is not a data structure.\n", varname);
			return -EINVAL;
		}
		if (field->name[0] == '[') {
			pr_err("Semantic error: %s is not a pointor"
			       " nor array.\n", varname);
			return -EINVAL;
		}
		if (field->ref) {
			pr_err("Semantic error: %s must be referred by '.'\n",
			       field->name);
			return -EINVAL;
		}
		if (!ref) {
			pr_warning("Structure on a register is not "
				   "supported yet.\n");
			return -ENOTSUP;
		}
	}

	if (die_find_member(&type, field->name, die_mem) == NULL) {
		pr_warning("%s(tyep:%s) has no member %s.\n", varname,
			   dwarf_diename(&type), field->name);
		return -EINVAL;
	}

	/* Get the offset of the field */
	ret = die_get_data_member_location(die_mem, &offs);
	if (ret < 0) {
		pr_warning("Failed to get the offset of %s.\n", field->name);
		return ret;
	}
	ref->offset += (long)offs;

next:
	/* Converting next field */
	if (field->next)
		return convert_variable_fields(die_mem, field->name,
					field->next, &ref, die_mem);
	else
		return 0;
}

/* Show a variables in kprobe event format */
static int convert_variable(Dwarf_Die *vr_die, struct probe_finder *pf)
{
	Dwarf_Die die_mem;
	int ret;

	pr_debug("Converting variable %s into trace event.\n",
		 dwarf_diename(vr_die));

	ret = convert_variable_location(vr_die, pf->addr, pf->fb_ops,
					pf->tvar);
	if (ret == -ENOENT)
		pr_err("Failed to find the location of %s at this address.\n"
		       " Perhaps, it has been optimized out.\n", pf->pvar->var);
	else if (ret == -ENOTSUP)
		pr_err("Sorry, we don't support this variable location yet.\n");
	else if (pf->pvar->field) {
		ret = convert_variable_fields(vr_die, pf->pvar->var,
					      pf->pvar->field, &pf->tvar->ref,
					      &die_mem);
		vr_die = &die_mem;
	}
	if (ret == 0)
		ret = convert_variable_type(vr_die, pf->tvar, pf->pvar->type);
	/* *expr will be cached in libdw. Don't free it. */
	return ret;
}

/* Find a variable in a subprogram die */
static int find_variable(Dwarf_Die *sp_die, struct probe_finder *pf)
{
	Dwarf_Die vr_die, *scopes;
	char buf[32], *ptr;
	int ret, nscopes;

	if (!is_c_varname(pf->pvar->var)) {
		/* Copy raw parameters */
		pf->tvar->value = strdup(pf->pvar->var);
		if (pf->tvar->value == NULL)
			return -ENOMEM;
		if (pf->pvar->type) {
			pf->tvar->type = strdup(pf->pvar->type);
			if (pf->tvar->type == NULL)
				return -ENOMEM;
		}
		if (pf->pvar->name) {
			pf->tvar->name = strdup(pf->pvar->name);
			if (pf->tvar->name == NULL)
				return -ENOMEM;
		} else
			pf->tvar->name = NULL;
		return 0;
	}

	if (pf->pvar->name)
		pf->tvar->name = strdup(pf->pvar->name);
	else {
		ret = synthesize_perf_probe_arg(pf->pvar, buf, 32);
		if (ret < 0)
			return ret;
		ptr = strchr(buf, ':');	/* Change type separator to _ */
		if (ptr)
			*ptr = '_';
		pf->tvar->name = strdup(buf);
	}
	if (pf->tvar->name == NULL)
		return -ENOMEM;

	pr_debug("Searching '%s' variable in context.\n",
		 pf->pvar->var);
	/* Search child die for local variables and parameters. */
	if (die_find_variable_at(sp_die, pf->pvar->var, pf->addr, &vr_die))
		ret = convert_variable(&vr_die, pf);
	else {
		/* Search upper class */
		nscopes = dwarf_getscopes_die(sp_die, &scopes);
		while (nscopes-- > 1) {
			pr_debug("Searching variables in %s\n",
				 dwarf_diename(&scopes[nscopes]));
			/* We should check this scope, so give dummy address */
			if (die_find_variable_at(&scopes[nscopes],
						 pf->pvar->var, 0,
						 &vr_die)) {
				ret = convert_variable(&vr_die, pf);
				goto found;
			}
		}
		if (scopes)
			free(scopes);
		ret = -ENOENT;
	}
found:
	if (ret < 0)
		pr_warning("Failed to find '%s' in this function.\n",
			   pf->pvar->var);
	return ret;
}

/* Convert subprogram DIE to trace point */
static int convert_to_trace_point(Dwarf_Die *sp_die, Dwarf_Addr paddr,
				  bool retprobe, struct probe_trace_point *tp)
{
	Dwarf_Addr eaddr;
	const char *name;

	/* Copy the name of probe point */
	name = dwarf_diename(sp_die);
	if (name) {
		if (dwarf_entrypc(sp_die, &eaddr) != 0) {
			pr_warning("Failed to get entry address of %s\n",
				   dwarf_diename(sp_die));
			return -ENOENT;
		}
		tp->symbol = strdup(name);
		if (tp->symbol == NULL)
			return -ENOMEM;
		tp->offset = (unsigned long)(paddr - eaddr);
	} else
		/* This function has no name. */
		tp->offset = (unsigned long)paddr;

	/* Return probe must be on the head of a subprogram */
	if (retprobe) {
		if (eaddr != paddr) {
			pr_warning("Return probe must be on the head of"
				   " a real function.\n");
			return -EINVAL;
		}
		tp->retprobe = true;
	}

	return 0;
}

/* Call probe_finder callback with real subprogram DIE */
static int call_probe_finder(Dwarf_Die *sp_die, struct probe_finder *pf)
{
	Dwarf_Die die_mem;
	Dwarf_Attribute fb_attr;
	size_t nops;
	int ret;

	/* If no real subprogram, find a real one */
	if (!sp_die || dwarf_tag(sp_die) != DW_TAG_subprogram) {
		sp_die = die_find_real_subprogram(&pf->cu_die,
						  pf->addr, &die_mem);
		if (!sp_die) {
			pr_warning("Failed to find probe point in any "
				   "functions.\n");
			return -ENOENT;
		}
	}

	/* Get the frame base attribute/ops */
	dwarf_attr(sp_die, DW_AT_frame_base, &fb_attr);
	ret = dwarf_getlocation_addr(&fb_attr, pf->addr, &pf->fb_ops, &nops, 1);
	if (ret <= 0 || nops == 0) {
		pf->fb_ops = NULL;
#if _ELFUTILS_PREREQ(0, 142)
	} else if (nops == 1 && pf->fb_ops[0].atom == DW_OP_call_frame_cfa &&
		   pf->cfi != NULL) {
		Dwarf_Frame *frame;
		if (dwarf_cfi_addrframe(pf->cfi, pf->addr, &frame) != 0 ||
		    dwarf_frame_cfa(frame, &pf->fb_ops, &nops) != 0) {
			pr_warning("Failed to get call frame on 0x%jx\n",
				   (uintmax_t)pf->addr);
			return -ENOENT;
		}
#endif
	}

	/* Call finder's callback handler */
	ret = pf->callback(sp_die, pf);

	/* *pf->fb_ops will be cached in libdw. Don't free it. */
	pf->fb_ops = NULL;

	return ret;
}

static int probe_point_line_walker(const char *fname, int lineno,
				   Dwarf_Addr addr, void *data)
{
	struct probe_finder *pf = data;
	int ret;

	if (lineno != pf->lno || strtailcmp(fname, pf->fname) != 0)
		return 0;

	pf->addr = addr;
	ret = call_probe_finder(NULL, pf);

	/* Continue if no error, because the line will be in inline function */
	return ret < 0 ? ret : 0;
}

/* Find probe point from its line number */
static int find_probe_point_by_line(struct probe_finder *pf)
{
	return die_walk_lines(&pf->cu_die, probe_point_line_walker, pf);
}

/* Find lines which match lazy pattern */
static int find_lazy_match_lines(struct list_head *head,
				 const char *fname, const char *pat)
{
	FILE *fp;
	char *line = NULL;
	size_t line_len;
	ssize_t len;
	int count = 0, linenum = 1;

	fp = fopen(fname, "r");
	if (!fp) {
		pr_warning("Failed to open %s: %s\n", fname, strerror(errno));
		return -errno;
	}

	while ((len = getline(&line, &line_len, fp)) > 0) {

		if (line[len - 1] == '\n')
			line[len - 1] = '\0';

		if (strlazymatch(line, pat)) {
			line_list__add_line(head, linenum);
			count++;
		}
		linenum++;
	}

	if (ferror(fp))
		count = -errno;
	free(line);
	fclose(fp);

	if (count == 0)
		pr_debug("No matched lines found in %s.\n", fname);
	return count;
}

static int probe_point_lazy_walker(const char *fname, int lineno,
				   Dwarf_Addr addr, void *data)
{
	struct probe_finder *pf = data;
	int ret;

	if (!line_list__has_line(&pf->lcache, lineno) ||
	    strtailcmp(fname, pf->fname) != 0)
		return 0;

	pr_debug("Probe line found: line:%d addr:0x%llx\n",
		 lineno, (unsigned long long)addr);
	pf->addr = addr;
	ret = call_probe_finder(NULL, pf);

	/*
	 * Continue if no error, because the lazy pattern will match
	 * to other lines
	 */
<<<<<<< HEAD
	return ret < 0 ?: 0;
=======
	return ret < 0 ? ret : 0;
>>>>>>> 016aa2ed
}

/* Find probe points from lazy pattern  */
static int find_probe_point_lazy(Dwarf_Die *sp_die, struct probe_finder *pf)
{
	int ret = 0;

	if (list_empty(&pf->lcache)) {
		/* Matching lazy line pattern */
		ret = find_lazy_match_lines(&pf->lcache, pf->fname,
					    pf->pev->point.lazy_line);
		if (ret <= 0)
			return ret;
	}

	return die_walk_lines(sp_die, probe_point_lazy_walker, pf);
}

/* Callback parameter with return value */
struct dwarf_callback_param {
	void *data;
	int retval;
};

static int probe_point_inline_cb(Dwarf_Die *in_die, void *data)
{
	struct dwarf_callback_param *param = data;
	struct probe_finder *pf = param->data;
	struct perf_probe_point *pp = &pf->pev->point;
	Dwarf_Addr addr;

	if (pp->lazy_line)
		param->retval = find_probe_point_lazy(in_die, pf);
	else {
		/* Get probe address */
		if (dwarf_entrypc(in_die, &addr) != 0) {
			pr_warning("Failed to get entry address of %s.\n",
				   dwarf_diename(in_die));
			param->retval = -ENOENT;
			return DWARF_CB_ABORT;
		}
		pf->addr = addr;
		pf->addr += pp->offset;
		pr_debug("found inline addr: 0x%jx\n",
			 (uintmax_t)pf->addr);

		param->retval = call_probe_finder(in_die, pf);
		if (param->retval < 0)
			return DWARF_CB_ABORT;
	}

	return DWARF_CB_OK;
}

/* Search function from function name */
static int probe_point_search_cb(Dwarf_Die *sp_die, void *data)
{
	struct dwarf_callback_param *param = data;
	struct probe_finder *pf = param->data;
	struct perf_probe_point *pp = &pf->pev->point;

	/* Check tag and diename */
	if (dwarf_tag(sp_die) != DW_TAG_subprogram ||
	    !die_compare_name(sp_die, pp->function))
		return DWARF_CB_OK;

	pf->fname = dwarf_decl_file(sp_die);
	if (pp->line) { /* Function relative line */
		dwarf_decl_line(sp_die, &pf->lno);
		pf->lno += pp->line;
		param->retval = find_probe_point_by_line(pf);
	} else if (!dwarf_func_inline(sp_die)) {
		/* Real function */
		if (pp->lazy_line)
			param->retval = find_probe_point_lazy(sp_die, pf);
		else {
			if (dwarf_entrypc(sp_die, &pf->addr) != 0) {
				pr_warning("Failed to get entry address of "
					   "%s.\n", dwarf_diename(sp_die));
				param->retval = -ENOENT;
				return DWARF_CB_ABORT;
			}
			pf->addr += pp->offset;
			/* TODO: Check the address in this function */
			param->retval = call_probe_finder(sp_die, pf);
		}
	} else {
		struct dwarf_callback_param _param = {.data = (void *)pf,
						      .retval = 0};
		/* Inlined function: search instances */
		dwarf_func_inline_instances(sp_die, probe_point_inline_cb,
					    &_param);
		param->retval = _param.retval;
	}

	return DWARF_CB_ABORT; /* Exit; no same symbol in this CU. */
}

static int find_probe_point_by_func(struct probe_finder *pf)
{
	struct dwarf_callback_param _param = {.data = (void *)pf,
					      .retval = 0};
	dwarf_getfuncs(&pf->cu_die, probe_point_search_cb, &_param, 0);
	return _param.retval;
}

/* Find probe points from debuginfo */
static int find_probes(int fd, struct probe_finder *pf)
{
	struct perf_probe_point *pp = &pf->pev->point;
	Dwarf_Off off, noff;
	size_t cuhl;
	Dwarf_Die *diep;
	Dwarf *dbg = NULL;
	Dwfl *dwfl;
	Dwarf_Addr bias;	/* Currently ignored */
	int ret = 0;

	dbg = dwfl_init_offline_dwarf(fd, &dwfl, &bias);
	if (!dbg) {
		pr_warning("No debug information found in the vmlinux - "
			"please rebuild with CONFIG_DEBUG_INFO=y.\n");
		return -EBADF;
	}

#if _ELFUTILS_PREREQ(0, 142)
	/* Get the call frame information from this dwarf */
	pf->cfi = dwarf_getcfi(dbg);
#endif

	off = 0;
	line_list__init(&pf->lcache);
	/* Loop on CUs (Compilation Unit) */
	while (!dwarf_nextcu(dbg, off, &noff, &cuhl, NULL, NULL, NULL)) {
		/* Get the DIE(Debugging Information Entry) of this CU */
		diep = dwarf_offdie(dbg, off + cuhl, &pf->cu_die);
		if (!diep)
			continue;

		/* Check if target file is included. */
		if (pp->file)
			pf->fname = cu_find_realpath(&pf->cu_die, pp->file);
		else
			pf->fname = NULL;

		if (!pp->file || pf->fname) {
			if (pp->function)
				ret = find_probe_point_by_func(pf);
			else if (pp->lazy_line)
				ret = find_probe_point_lazy(NULL, pf);
			else {
				pf->lno = pp->line;
				ret = find_probe_point_by_line(pf);
			}
			if (ret < 0)
				break;
		}
		off = noff;
	}
	line_list__free(&pf->lcache);
	if (dwfl)
		dwfl_end(dwfl);

	return ret;
}

/* Add a found probe point into trace event list */
static int add_probe_trace_event(Dwarf_Die *sp_die, struct probe_finder *pf)
{
	struct trace_event_finder *tf =
			container_of(pf, struct trace_event_finder, pf);
	struct probe_trace_event *tev;
	int ret, i;

	/* Check number of tevs */
	if (tf->ntevs == tf->max_tevs) {
		pr_warning("Too many( > %d) probe point found.\n",
			   tf->max_tevs);
		return -ERANGE;
	}
	tev = &tf->tevs[tf->ntevs++];

	ret = convert_to_trace_point(sp_die, pf->addr, pf->pev->point.retprobe,
				     &tev->point);
	if (ret < 0)
		return ret;

	pr_debug("Probe point found: %s+%lu\n", tev->point.symbol,
		 tev->point.offset);

	/* Find each argument */
	tev->nargs = pf->pev->nargs;
	tev->args = zalloc(sizeof(struct probe_trace_arg) * tev->nargs);
	if (tev->args == NULL)
		return -ENOMEM;
	for (i = 0; i < pf->pev->nargs; i++) {
		pf->pvar = &pf->pev->args[i];
		pf->tvar = &tev->args[i];
		ret = find_variable(sp_die, pf);
		if (ret != 0)
			return ret;
	}

	return 0;
}

/* Find probe_trace_events specified by perf_probe_event from debuginfo */
int find_probe_trace_events(int fd, struct perf_probe_event *pev,
			    struct probe_trace_event **tevs, int max_tevs)
{
	struct trace_event_finder tf = {
			.pf = {.pev = pev, .callback = add_probe_trace_event},
			.max_tevs = max_tevs};
	int ret;

	/* Allocate result tevs array */
	*tevs = zalloc(sizeof(struct probe_trace_event) * max_tevs);
	if (*tevs == NULL)
		return -ENOMEM;

	tf.tevs = *tevs;
	tf.ntevs = 0;

	ret = find_probes(fd, &tf.pf);
	if (ret < 0) {
		free(*tevs);
		*tevs = NULL;
		return ret;
	}

	return (ret < 0) ? ret : tf.ntevs;
}

#define MAX_VAR_LEN 64

/* Collect available variables in this scope */
static int collect_variables_cb(Dwarf_Die *die_mem, void *data)
{
	struct available_var_finder *af = data;
	struct variable_list *vl;
	char buf[MAX_VAR_LEN];
	int tag, ret;

	vl = &af->vls[af->nvls - 1];

	tag = dwarf_tag(die_mem);
	if (tag == DW_TAG_formal_parameter ||
	    tag == DW_TAG_variable) {
		ret = convert_variable_location(die_mem, af->pf.addr,
						af->pf.fb_ops, NULL);
		if (ret == 0) {
			ret = die_get_varname(die_mem, buf, MAX_VAR_LEN);
			pr_debug2("Add new var: %s\n", buf);
			if (ret > 0)
				strlist__add(vl->vars, buf);
		}
	}

	if (af->child && dwarf_haspc(die_mem, af->pf.addr))
		return DIE_FIND_CB_CONTINUE;
	else
		return DIE_FIND_CB_SIBLING;
}

/* Add a found vars into available variables list */
static int add_available_vars(Dwarf_Die *sp_die, struct probe_finder *pf)
{
	struct available_var_finder *af =
			container_of(pf, struct available_var_finder, pf);
	struct variable_list *vl;
	Dwarf_Die die_mem, *scopes = NULL;
	int ret, nscopes;

	/* Check number of tevs */
	if (af->nvls == af->max_vls) {
		pr_warning("Too many( > %d) probe point found.\n", af->max_vls);
		return -ERANGE;
	}
	vl = &af->vls[af->nvls++];

	ret = convert_to_trace_point(sp_die, pf->addr, pf->pev->point.retprobe,
				     &vl->point);
	if (ret < 0)
		return ret;

	pr_debug("Probe point found: %s+%lu\n", vl->point.symbol,
		 vl->point.offset);

	/* Find local variables */
	vl->vars = strlist__new(true, NULL);
	if (vl->vars == NULL)
		return -ENOMEM;
	af->child = true;
	die_find_child(sp_die, collect_variables_cb, (void *)af, &die_mem);

	/* Find external variables */
	if (!af->externs)
		goto out;
	/* Don't need to search child DIE for externs. */
	af->child = false;
	nscopes = dwarf_getscopes_die(sp_die, &scopes);
	while (nscopes-- > 1)
		die_find_child(&scopes[nscopes], collect_variables_cb,
			       (void *)af, &die_mem);
	if (scopes)
		free(scopes);

out:
	if (strlist__empty(vl->vars)) {
		strlist__delete(vl->vars);
		vl->vars = NULL;
	}

	return ret;
}

/* Find available variables at given probe point */
int find_available_vars_at(int fd, struct perf_probe_event *pev,
			   struct variable_list **vls, int max_vls,
			   bool externs)
{
	struct available_var_finder af = {
			.pf = {.pev = pev, .callback = add_available_vars},
			.max_vls = max_vls, .externs = externs};
	int ret;

	/* Allocate result vls array */
	*vls = zalloc(sizeof(struct variable_list) * max_vls);
	if (*vls == NULL)
		return -ENOMEM;

	af.vls = *vls;
	af.nvls = 0;

	ret = find_probes(fd, &af.pf);
	if (ret < 0) {
		/* Free vlist for error */
		while (af.nvls--) {
			if (af.vls[af.nvls].point.symbol)
				free(af.vls[af.nvls].point.symbol);
			if (af.vls[af.nvls].vars)
				strlist__delete(af.vls[af.nvls].vars);
		}
		free(af.vls);
		*vls = NULL;
		return ret;
	}

	return (ret < 0) ? ret : af.nvls;
}

/* Reverse search */
int find_perf_probe_point(unsigned long addr, struct perf_probe_point *ppt)
{
	Dwarf_Die cudie, spdie, indie;
	Dwarf *dbg = NULL;
	Dwfl *dwfl = NULL;
	Dwarf_Line *line;
	Dwarf_Addr laddr, eaddr, bias = 0;
	const char *tmp;
	int lineno, ret = 0;
	bool found = false;

	/* Open the live linux kernel */
	dbg = dwfl_init_live_kernel_dwarf(addr, &dwfl, &bias);
	if (!dbg) {
		pr_warning("No debug information found in the vmlinux - "
			"please rebuild with CONFIG_DEBUG_INFO=y.\n");
		ret = -EINVAL;
		goto end;
	}

	/* Adjust address with bias */
	addr += bias;
	/* Find cu die */
	if (!dwarf_addrdie(dbg, (Dwarf_Addr)addr - bias, &cudie)) {
		pr_warning("Failed to find debug information for address %lx\n",
			   addr);
		ret = -EINVAL;
		goto end;
	}

	/* Find a corresponding line */
	line = dwarf_getsrc_die(&cudie, (Dwarf_Addr)addr);
	if (line) {
		if (dwarf_lineaddr(line, &laddr) == 0 &&
		    (Dwarf_Addr)addr == laddr &&
		    dwarf_lineno(line, &lineno) == 0) {
			tmp = dwarf_linesrc(line, NULL, NULL);
			if (tmp) {
				ppt->line = lineno;
				ppt->file = strdup(tmp);
				if (ppt->file == NULL) {
					ret = -ENOMEM;
					goto end;
				}
				found = true;
			}
		}
	}

	/* Find a corresponding function */
	if (die_find_real_subprogram(&cudie, (Dwarf_Addr)addr, &spdie)) {
		tmp = dwarf_diename(&spdie);
		if (!tmp || dwarf_entrypc(&spdie, &eaddr) != 0)
			goto end;

		if (ppt->line) {
			if (die_find_inlinefunc(&spdie, (Dwarf_Addr)addr,
						&indie)) {
				/* addr in an inline function */
				tmp = dwarf_diename(&indie);
				if (!tmp)
					goto end;
				ret = dwarf_decl_line(&indie, &lineno);
			} else {
				if (eaddr == addr) {	/* Function entry */
					lineno = ppt->line;
					ret = 0;
				} else
					ret = dwarf_decl_line(&spdie, &lineno);
			}
			if (ret == 0) {
				/* Make a relative line number */
				ppt->line -= lineno;
				goto found;
			}
		}
		/* We don't have a line number, let's use offset */
		ppt->offset = addr - (unsigned long)eaddr;
found:
		ppt->function = strdup(tmp);
		if (ppt->function == NULL) {
			ret = -ENOMEM;
			goto end;
		}
		found = true;
	}

end:
	if (dwfl)
		dwfl_end(dwfl);
	if (ret >= 0)
		ret = found ? 1 : 0;
	return ret;
}

/* Add a line and store the src path */
static int line_range_add_line(const char *src, unsigned int lineno,
			       struct line_range *lr)
{
	/* Copy source path */
	if (!lr->path) {
		lr->path = strdup(src);
		if (lr->path == NULL)
			return -ENOMEM;
	}
	return line_list__add_line(&lr->line_list, lineno);
}

static int line_range_walk_cb(const char *fname, int lineno,
			      Dwarf_Addr addr __used,
			      void *data)
{
	struct line_finder *lf = data;

	if ((strtailcmp(fname, lf->fname) != 0) ||
	    (lf->lno_s > lineno || lf->lno_e < lineno))
		return 0;

	if (line_range_add_line(fname, lineno, lf->lr) < 0)
		return -EINVAL;

	return 0;
}

/* Find line range from its line number */
static int find_line_range_by_line(Dwarf_Die *sp_die, struct line_finder *lf)
{
	int ret;

	ret = die_walk_lines(sp_die ?: &lf->cu_die, line_range_walk_cb, lf);

	/* Update status */
	if (ret >= 0)
		if (!list_empty(&lf->lr->line_list))
			ret = lf->found = 1;
		else
			ret = 0;	/* Lines are not found */
	else {
		free(lf->lr->path);
		lf->lr->path = NULL;
	}
	return ret;
}

static int line_range_inline_cb(Dwarf_Die *in_die, void *data)
{
	struct dwarf_callback_param *param = data;

	param->retval = find_line_range_by_line(in_die, param->data);
	return DWARF_CB_ABORT;	/* No need to find other instances */
}

/* Search function from function name */
static int line_range_search_cb(Dwarf_Die *sp_die, void *data)
{
	struct dwarf_callback_param *param = data;
	struct line_finder *lf = param->data;
	struct line_range *lr = lf->lr;

	if (dwarf_tag(sp_die) == DW_TAG_subprogram &&
	    die_compare_name(sp_die, lr->function)) {
		lf->fname = dwarf_decl_file(sp_die);
		dwarf_decl_line(sp_die, &lr->offset);
		pr_debug("fname: %s, lineno:%d\n", lf->fname, lr->offset);
		lf->lno_s = lr->offset + lr->start;
		if (lf->lno_s < 0)	/* Overflow */
			lf->lno_s = INT_MAX;
		lf->lno_e = lr->offset + lr->end;
		if (lf->lno_e < 0)	/* Overflow */
			lf->lno_e = INT_MAX;
		pr_debug("New line range: %d to %d\n", lf->lno_s, lf->lno_e);
		lr->start = lf->lno_s;
		lr->end = lf->lno_e;
		if (dwarf_func_inline(sp_die)) {
			struct dwarf_callback_param _param;
			_param.data = (void *)lf;
			_param.retval = 0;
			dwarf_func_inline_instances(sp_die,
						    line_range_inline_cb,
						    &_param);
			param->retval = _param.retval;
		} else
			param->retval = find_line_range_by_line(sp_die, lf);
		return DWARF_CB_ABORT;
	}
	return DWARF_CB_OK;
}

static int find_line_range_by_func(struct line_finder *lf)
{
	struct dwarf_callback_param param = {.data = (void *)lf, .retval = 0};
	dwarf_getfuncs(&lf->cu_die, line_range_search_cb, &param, 0);
	return param.retval;
}

int find_line_range(int fd, struct line_range *lr)
{
	struct line_finder lf = {.lr = lr, .found = 0};
	int ret = 0;
	Dwarf_Off off = 0, noff;
	size_t cuhl;
	Dwarf_Die *diep;
	Dwarf *dbg = NULL;
	Dwfl *dwfl;
	Dwarf_Addr bias;	/* Currently ignored */
	const char *comp_dir;

	dbg = dwfl_init_offline_dwarf(fd, &dwfl, &bias);
	if (!dbg) {
		pr_warning("No debug information found in the vmlinux - "
			"please rebuild with CONFIG_DEBUG_INFO=y.\n");
		return -EBADF;
	}

	/* Loop on CUs (Compilation Unit) */
	while (!lf.found && ret >= 0) {
		if (dwarf_nextcu(dbg, off, &noff, &cuhl, NULL, NULL, NULL) != 0)
			break;

		/* Get the DIE(Debugging Information Entry) of this CU */
		diep = dwarf_offdie(dbg, off + cuhl, &lf.cu_die);
		if (!diep)
			continue;

		/* Check if target file is included. */
		if (lr->file)
			lf.fname = cu_find_realpath(&lf.cu_die, lr->file);
		else
			lf.fname = 0;

		if (!lr->file || lf.fname) {
			if (lr->function)
				ret = find_line_range_by_func(&lf);
			else {
				lf.lno_s = lr->start;
				lf.lno_e = lr->end;
				ret = find_line_range_by_line(NULL, &lf);
			}
		}
		off = noff;
	}

	/* Store comp_dir */
	if (lf.found) {
		comp_dir = cu_get_comp_dir(&lf.cu_die);
		if (comp_dir) {
			lr->comp_dir = strdup(comp_dir);
			if (!lr->comp_dir)
				ret = -ENOMEM;
		}
	}

	pr_debug("path: %s\n", lr->path);
	dwfl_end(dwfl);
	return (ret < 0) ? ret : lf.found;
}
<|MERGE_RESOLUTION|>--- conflicted
+++ resolved
@@ -1328,11 +1328,7 @@
 	 * Continue if no error, because the lazy pattern will match
 	 * to other lines
 	 */
-<<<<<<< HEAD
-	return ret < 0 ?: 0;
-=======
 	return ret < 0 ? ret : 0;
->>>>>>> 016aa2ed
 }
 
 /* Find probe points from lazy pattern  */
