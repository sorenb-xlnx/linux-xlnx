--- conflicted
+++ resolved
@@ -39,65 +39,8 @@
 #include "util.h"
 #include "probe-finder.h"
 
-<<<<<<< HEAD
-
-/*
- * Generic dwarf analysis helpers
- */
-
-#define X86_32_MAX_REGS 8
-const char *x86_32_regs_table[X86_32_MAX_REGS] = {
-	"%ax",
-	"%cx",
-	"%dx",
-	"%bx",
-	"$stack",	/* Stack address instead of %sp */
-	"%bp",
-	"%si",
-	"%di",
-};
-
-#define X86_64_MAX_REGS 16
-const char *x86_64_regs_table[X86_64_MAX_REGS] = {
-	"%ax",
-	"%dx",
-	"%cx",
-	"%bx",
-	"%si",
-	"%di",
-	"%bp",
-	"%sp",
-	"%r8",
-	"%r9",
-	"%r10",
-	"%r11",
-	"%r12",
-	"%r13",
-	"%r14",
-	"%r15",
-};
-
-/* TODO: switching by dwarf address size */
-#ifdef __x86_64__
-#define ARCH_MAX_REGS X86_64_MAX_REGS
-#define arch_regs_table x86_64_regs_table
-#else
-#define ARCH_MAX_REGS X86_32_MAX_REGS
-#define arch_regs_table x86_32_regs_table
-#endif
-
 /* Kprobe tracer basic type is up to u64 */
 #define MAX_BASIC_TYPE_BITS	64
-
-/* Return architecture dependent register string (for kprobe-tracer) */
-static const char *get_arch_regstr(unsigned int n)
-{
-	return (n <= ARCH_MAX_REGS) ? arch_regs_table[n] : NULL;
-}
-=======
-/* Kprobe tracer basic type is up to u64 */
-#define MAX_BASIC_TYPE_BITS	64
->>>>>>> 7d051f4a
 
 /*
  * Compare the tail of two strings.
@@ -453,11 +396,7 @@
 
 	regs = get_arch_regstr(regn);
 	if (!regs) {
-<<<<<<< HEAD
-		pr_warning("%u exceeds max register number.\n", regn);
-=======
 		pr_warning("Mapping for DWARF register number %u missing on this architecture.", regn);
->>>>>>> 7d051f4a
 		return -ERANGE;
 	}
 
@@ -528,7 +467,6 @@
 		pr_warning("Failed to get the type of %s.\n", varname);
 		return -ENOENT;
 	}
-<<<<<<< HEAD
 
 	/* Check the pointer and dereference */
 	if (dwarf_tag(&type) == DW_TAG_pointer_type) {
@@ -579,58 +517,6 @@
 		return -EINVAL;
 	}
 
-=======
-
-	/* Check the pointer and dereference */
-	if (dwarf_tag(&type) == DW_TAG_pointer_type) {
-		if (!field->ref) {
-			pr_err("Semantic error: %s must be referred by '->'\n",
-			       field->name);
-			return -EINVAL;
-		}
-		/* Get the type pointed by this pointer */
-		if (die_get_real_type(&type, &type) == NULL) {
-			pr_warning("Failed to get the type of %s.\n", varname);
-			return -ENOENT;
-		}
-		/* Verify it is a data structure  */
-		if (dwarf_tag(&type) != DW_TAG_structure_type) {
-			pr_warning("%s is not a data structure.\n", varname);
-			return -EINVAL;
-		}
-
-		ref = zalloc(sizeof(struct kprobe_trace_arg_ref));
-		if (ref == NULL)
-			return -ENOMEM;
-		if (*ref_ptr)
-			(*ref_ptr)->next = ref;
-		else
-			*ref_ptr = ref;
-	} else {
-		/* Verify it is a data structure  */
-		if (dwarf_tag(&type) != DW_TAG_structure_type) {
-			pr_warning("%s is not a data structure.\n", varname);
-			return -EINVAL;
-		}
-		if (field->ref) {
-			pr_err("Semantic error: %s must be referred by '.'\n",
-			       field->name);
-			return -EINVAL;
-		}
-		if (!ref) {
-			pr_warning("Structure on a register is not "
-				   "supported yet.\n");
-			return -ENOTSUP;
-		}
-	}
-
-	if (die_find_member(&type, field->name, die_mem) == NULL) {
-		pr_warning("%s(tyep:%s) has no member %s.\n", varname,
-			   dwarf_diename(&type), field->name);
-		return -EINVAL;
-	}
-
->>>>>>> 7d051f4a
 	/* Get the offset of the field */
 	ret = die_get_data_member_location(die_mem, &offs);
 	if (ret < 0) {
@@ -740,14 +626,9 @@
 	Dwarf_Attribute fb_attr;
 	size_t nops;
 
-<<<<<<< HEAD
-	if (pf->ntevs == MAX_PROBES) {
-		pr_warning("Too many( > %d) probe point found.\n", MAX_PROBES);
-=======
 	if (pf->ntevs == pf->max_tevs) {
 		pr_warning("Too many( > %d) probe point found.\n",
 			   pf->max_tevs);
->>>>>>> 7d051f4a
 		return -ERANGE;
 	}
 	tev = &pf->tevs[pf->ntevs++];
@@ -991,11 +872,8 @@
 			 (uintmax_t)pf->addr);
 
 		param->retval = convert_probe_point(in_die, pf);
-<<<<<<< HEAD
-=======
 		if (param->retval < 0)
 			return DWARF_CB_ABORT;
->>>>>>> 7d051f4a
 	}
 
 	return DWARF_CB_OK;
@@ -1055,15 +933,9 @@
 
 /* Find kprobe_trace_events specified by perf_probe_event from debuginfo */
 int find_kprobe_trace_events(int fd, struct perf_probe_event *pev,
-<<<<<<< HEAD
-			     struct kprobe_trace_event **tevs)
-{
-	struct probe_finder pf = {.pev = pev};
-=======
 			     struct kprobe_trace_event **tevs, int max_tevs)
 {
 	struct probe_finder pf = {.pev = pev, .max_tevs = max_tevs};
->>>>>>> 7d051f4a
 	struct perf_probe_point *pp = &pev->point;
 	Dwarf_Off off, noff;
 	size_t cuhl;
@@ -1071,11 +943,7 @@
 	Dwarf *dbg;
 	int ret = 0;
 
-<<<<<<< HEAD
-	pf.tevs = zalloc(sizeof(struct kprobe_trace_event) * MAX_PROBES);
-=======
 	pf.tevs = zalloc(sizeof(struct kprobe_trace_event) * max_tevs);
->>>>>>> 7d051f4a
 	if (pf.tevs == NULL)
 		return -ENOMEM;
 	*tevs = pf.tevs;
@@ -1241,11 +1109,8 @@
 		return DWARF_CB_OK;
 
 	param->retval = line_range_add_line(src, lineno, lf->lr);
-<<<<<<< HEAD
-=======
 	if (param->retval < 0)
 		return DWARF_CB_ABORT;
->>>>>>> 7d051f4a
 	return DWARF_CB_OK;
 }
 
