/*
 * probe-finder.c : C expression to kprobe event converter
 *
 * Written by Masami Hiramatsu <mhiramat@redhat.com>
 *
 * This program is free software; you can redistribute it and/or modify
 * it under the terms of the GNU General Public License as published by
 * the Free Software Foundation; either version 2 of the License, or
 * (at your option) any later version.
 *
 * This program is distributed in the hope that it will be useful,
 * but WITHOUT ANY WARRANTY; without even the implied warranty of
 * MERCHANTABILITY or FITNESS FOR A PARTICULAR PURPOSE.  See the
 * GNU General Public License for more details.
 *
 * You should have received a copy of the GNU General Public License
 * along with this program; if not, write to the Free Software
 * Foundation, Inc., 59 Temple Place - Suite 330, Boston, MA 02111-1307, USA.
 *
 */

#include <sys/utsname.h>
#include <sys/types.h>
#include <sys/stat.h>
#include <fcntl.h>
#include <errno.h>
#include <stdio.h>
#include <unistd.h>
#include <getopt.h>
#include <stdlib.h>
#include <string.h>
#include <stdarg.h>
#include <ctype.h>

#include "string.h"
#include "event.h"
#include "debug.h"
#include "util.h"
#include "probe-finder.h"


/*
 * Generic dwarf analysis helpers
 */

#define X86_32_MAX_REGS 8
const char *x86_32_regs_table[X86_32_MAX_REGS] = {
	"%ax",
	"%cx",
	"%dx",
	"%bx",
	"$stack",	/* Stack address instead of %sp */
	"%bp",
	"%si",
	"%di",
};

#define X86_64_MAX_REGS 16
const char *x86_64_regs_table[X86_64_MAX_REGS] = {
	"%ax",
	"%dx",
	"%cx",
	"%bx",
	"%si",
	"%di",
	"%bp",
	"%sp",
	"%r8",
	"%r9",
	"%r10",
	"%r11",
	"%r12",
	"%r13",
	"%r14",
	"%r15",
};

/* TODO: switching by dwarf address size */
#ifdef __x86_64__
#define ARCH_MAX_REGS X86_64_MAX_REGS
#define arch_regs_table x86_64_regs_table
#else
#define ARCH_MAX_REGS X86_32_MAX_REGS
#define arch_regs_table x86_32_regs_table
#endif

/* Return architecture dependent register string (for kprobe-tracer) */
static const char *get_arch_regstr(unsigned int n)
{
	return (n <= ARCH_MAX_REGS) ? arch_regs_table[n] : NULL;
}

/*
 * Compare the tail of two strings.
 * Return 0 if whole of either string is same as another's tail part.
 */
static int strtailcmp(const char *s1, const char *s2)
{
	int i1 = strlen(s1);
	int i2 = strlen(s2);
	while (--i1 >= 0 && --i2 >= 0) {
		if (s1[i1] != s2[i2])
			return s1[i1] - s2[i2];
	}
	return 0;
}

/* Line number list operations */

/* Add a line to line number list */
static void line_list__add_line(struct list_head *head, unsigned int line)
{
	struct line_node *ln;
	struct list_head *p;

	/* Reverse search, because new line will be the last one */
	list_for_each_entry_reverse(ln, head, list) {
		if (ln->line < line) {
			p = &ln->list;
			goto found;
		} else if (ln->line == line)	/* Already exist */
			return ;
	}
	/* List is empty, or the smallest entry */
	p = head;
found:
	pr_debug("line list: add a line %u\n", line);
	ln = zalloc(sizeof(struct line_node));
	DIE_IF(ln == NULL);
	ln->line = line;
	INIT_LIST_HEAD(&ln->list);
	list_add(&ln->list, p);
}

<<<<<<< HEAD
static int cu_get_filename(Dwarf_Die cu_die, Dwarf_Unsigned fno, char **buf)
{
	Dwarf_Signed cnt, i;
	char **srcs;
	int ret = 0;

	if (!buf || !fno)
		return -EINVAL;

	ret = dwarf_srcfiles(cu_die, &srcs, &cnt, &__dw_error);
	if (ret == DW_DLV_OK) {
		if ((Dwarf_Unsigned)cnt > fno - 1) {
			*buf = strdup(srcs[fno - 1]);
			ret = 0;
			pr_debug("found filename: %s\n", *buf);
		} else
			ret = -ENOENT;
		for (i = 0; i < cnt; i++)
			dwarf_dealloc(__dw_debug, srcs[i], DW_DLA_STRING);
		dwarf_dealloc(__dw_debug, srcs, DW_DLA_LIST);
	} else
		ret = -EINVAL;
	return ret;
}

/* Compare diename and tname */
static int die_compare_name(Dwarf_Die dw_die, const char *tname)
=======
/* Check if the line in line number list */
static int line_list__has_line(struct list_head *head, unsigned int line)
>>>>>>> e083b323
{
	struct line_node *ln;

	/* Reverse search, because new line will be the last one */
	list_for_each_entry(ln, head, list)
		if (ln->line == line)
			return 1;

	return 0;
}

/* Init line number list */
static void line_list__init(struct list_head *head)
{
	INIT_LIST_HEAD(head);
}

/* Free line number list */
static void line_list__free(struct list_head *head)
{
	struct line_node *ln;
	while (!list_empty(head)) {
		ln = list_first_entry(head, struct line_node, list);
		list_del(&ln->list);
		free(ln);
	}
}

/* Dwarf wrappers */

/* Find the realpath of the target file. */
static const char *cu_find_realpath(Dwarf_Die *cu_die, const char *fname)
{
	Dwarf_Files *files;
	size_t nfiles, i;
	const char *src;
	int ret;

	if (!fname)
		return NULL;

	ret = dwarf_getsrcfiles(cu_die, &files, &nfiles);
	if (ret != 0)
		return NULL;

	for (i = 0; i < nfiles; i++) {
		src = dwarf_filesrc(files, i, NULL, NULL);
		if (strtailcmp(src, fname) == 0)
			break;
	}
	return src;
}

struct __addr_die_search_param {
	Dwarf_Addr	addr;
	Dwarf_Die	*die_mem;
};

static int __die_search_func_cb(Dwarf_Die *fn_die, void *data)
{
	struct __addr_die_search_param *ad = data;

	if (dwarf_tag(fn_die) == DW_TAG_subprogram &&
	    dwarf_haspc(fn_die, ad->addr)) {
		memcpy(ad->die_mem, fn_die, sizeof(Dwarf_Die));
		return DWARF_CB_ABORT;
	}
	return DWARF_CB_OK;
}

/* Search a real subprogram including this line, */
static Dwarf_Die *die_get_real_subprogram(Dwarf_Die *cu_die, Dwarf_Addr addr,
					  Dwarf_Die *die_mem)
{
	struct __addr_die_search_param ad;
	ad.addr = addr;
	ad.die_mem = die_mem;
	/* dwarf_getscopes can't find subprogram. */
	if (!dwarf_getfuncs(cu_die, __die_search_func_cb, &ad, 0))
		return NULL;
	else
		return die_mem;
}

/* Similar to dwarf_getfuncs, but returns inlined_subroutine if exists. */
static Dwarf_Die *die_get_inlinefunc(Dwarf_Die *sp_die, Dwarf_Addr addr,
				     Dwarf_Die *die_mem)
{
	Dwarf_Die child_die;
	int ret;

	ret = dwarf_child(sp_die, die_mem);
	if (ret != 0)
		return NULL;

	do {
		if (dwarf_tag(die_mem) == DW_TAG_inlined_subroutine &&
		    dwarf_haspc(die_mem, addr))
			return die_mem;

		if (die_get_inlinefunc(die_mem, addr, &child_die)) {
			memcpy(die_mem, &child_die, sizeof(Dwarf_Die));
			return die_mem;
		}
	} while (dwarf_siblingof(die_mem, die_mem) == 0);

	return NULL;
}

/* Compare diename and tname */
static bool die_compare_name(Dwarf_Die *dw_die, const char *tname)
{
	const char *name;
	name = dwarf_diename(dw_die);
	DIE_IF(name == NULL);
	return strcmp(tname, name);
}

/* Get entry pc(or low pc, 1st entry of ranges)  of the die */
static Dwarf_Addr die_get_entrypc(Dwarf_Die *dw_die)
{
	Dwarf_Addr epc;
	int ret;

	ret = dwarf_entrypc(dw_die, &epc);
	DIE_IF(ret == -1);
	return epc;
}

/* Get a variable die */
static Dwarf_Die *die_find_variable(Dwarf_Die *sp_die, const char *name,
				    Dwarf_Die *die_mem)
{
	Dwarf_Die child_die;
	int tag;
	int ret;

	ret = dwarf_child(sp_die, die_mem);
	if (ret != 0)
		return NULL;

	do {
		tag = dwarf_tag(die_mem);
		if ((tag == DW_TAG_formal_parameter ||
		     tag == DW_TAG_variable) &&
		    (die_compare_name(die_mem, name) == 0))
			return die_mem;

		if (die_find_variable(die_mem, name, &child_die)) {
			memcpy(die_mem, &child_die, sizeof(Dwarf_Die));
			return die_mem;
		}
	} while (dwarf_siblingof(die_mem, die_mem) == 0);

	return NULL;
}

/*
 * Probe finder related functions
 */

/* Show a location */
static void show_location(Dwarf_Op *op, struct probe_finder *pf)
{
	unsigned int regn;
	Dwarf_Word offs = 0;
	int deref = 0, ret;
	const char *regs;

	/* TODO: support CFA */
	/* If this is based on frame buffer, set the offset */
	if (op->atom == DW_OP_fbreg) {
		if (pf->fb_ops == NULL)
			die("The attribute of frame base is not supported.\n");
		deref = 1;
		offs = op->number;
		op = &pf->fb_ops[0];
	}

	if (op->atom >= DW_OP_breg0 && op->atom <= DW_OP_breg31) {
		regn = op->atom - DW_OP_breg0;
		offs += op->number;
		deref = 1;
	} else if (op->atom >= DW_OP_reg0 && op->atom <= DW_OP_reg31) {
		regn = op->atom - DW_OP_reg0;
	} else if (op->atom == DW_OP_bregx) {
		regn = op->number;
		offs += op->number2;
		deref = 1;
	} else if (op->atom == DW_OP_regx) {
		regn = op->number;
	} else
<<<<<<< HEAD
		die("Dwarf_OP %d is not supported.", op);

	regs = get_arch_regstr(regn);
	if (!regs)
		die("%lld exceeds max register number.", regn);
=======
		die("DW_OP %d is not supported.", op->atom);

	regs = get_arch_regstr(regn);
	if (!regs)
		die("%u exceeds max register number.", regn);
>>>>>>> e083b323

	if (deref)
		ret = snprintf(pf->buf, pf->len, " %s=+%ju(%s)",
			       pf->var, (uintmax_t)offs, regs);
	else
		ret = snprintf(pf->buf, pf->len, " %s=%s", pf->var, regs);
	DIE_IF(ret < 0);
	DIE_IF(ret >= pf->len);
}

/* Show a variables in kprobe event format */
static void show_variable(Dwarf_Die *vr_die, struct probe_finder *pf)
{
	Dwarf_Attribute attr;
	Dwarf_Op *expr;
	size_t nexpr;
	int ret;

	if (dwarf_attr(vr_die, DW_AT_location, &attr) == NULL)
		goto error;
	/* TODO: handle more than 1 exprs */
	ret = dwarf_getlocation_addr(&attr, (pf->addr - pf->cu_base),
				     &expr, &nexpr, 1);
	if (ret <= 0 || nexpr == 0)
		goto error;

	show_location(expr, pf);
	/* *expr will be cached in libdw. Don't free it. */
	return ;
error:
	/* TODO: Support const_value */
	die("Failed to find the location of %s at this address.\n"
	    " Perhaps, it has been optimized out.", pf->var);
<<<<<<< HEAD
}

static int variable_callback(struct die_link *dlink, void *data)
{
	struct probe_finder *pf = (struct probe_finder *)data;
	Dwarf_Half tag;
	int ret;

	ret = dwarf_tag(dlink->die, &tag, &__dw_error);
	DIE_IF(ret == DW_DLV_ERROR);
	if ((tag == DW_TAG_formal_parameter ||
	     tag == DW_TAG_variable) &&
	    (die_compare_name(dlink->die, pf->var) == 0)) {
		show_variable(dlink->die, pf);
		return 1;
	}
	/* TODO: Support struct members and arrays */
	return 0;
=======
>>>>>>> e083b323
}

/* Find a variable in a subprogram die */
static void find_variable(Dwarf_Die *sp_die, struct probe_finder *pf)
{
	int ret;
	Dwarf_Die vr_die;

	/* TODO: Support struct members and arrays */
	if (!is_c_varname(pf->var)) {
		/* Output raw parameters */
		ret = snprintf(pf->buf, pf->len, " %s", pf->var);
		DIE_IF(ret < 0);
		DIE_IF(ret >= pf->len);
		return ;
	}

	pr_debug("Searching '%s' variable in context.\n", pf->var);
	/* Search child die for local variables and parameters. */
<<<<<<< HEAD
	ret = search_die_from_children(sp_die, variable_callback, pf);
	if (!ret)
		die("Failed to find '%s' in this function.", pf->var);
}
=======
	if (!die_find_variable(sp_die, pf->var, &vr_die))
		die("Failed to find '%s' in this function.", pf->var);
>>>>>>> e083b323

	show_variable(&vr_die, pf);
}

/* Show a probe point to output buffer */
static void show_probe_point(Dwarf_Die *sp_die, struct probe_finder *pf)
{
	struct probe_point *pp = pf->pp;
	Dwarf_Addr eaddr;
	Dwarf_Die die_mem;
	const char *name;
	char tmp[MAX_PROBE_BUFFER];
	int ret, i, len;
	Dwarf_Attribute fb_attr;
	size_t nops;

	/* If no real subprogram, find a real one */
	if (!sp_die || dwarf_tag(sp_die) != DW_TAG_subprogram) {
		sp_die = die_get_real_subprogram(&pf->cu_die,
						 pf->addr, &die_mem);
		if (!sp_die)
			die("Probe point is not found in subprograms.");
	}

	/* Output name of probe point */
	name = dwarf_diename(sp_die);
	if (name) {
		dwarf_entrypc(sp_die, &eaddr);
		ret = snprintf(tmp, MAX_PROBE_BUFFER, "%s+%lu", name,
				(unsigned long)(pf->addr - eaddr));
		/* Copy the function name if possible */
		if (!pp->function) {
			pp->function = strdup(name);
			pp->offset = (size_t)(pf->addr - eaddr);
		}
	} else {
		/* This function has no name. */
		ret = snprintf(tmp, MAX_PROBE_BUFFER, "0x%jx",
			       (uintmax_t)pf->addr);
		if (!pp->function) {
			/* TODO: Use _stext */
			pp->function = strdup("");
			pp->offset = (size_t)pf->addr;
		}
	}
	DIE_IF(ret < 0);
	DIE_IF(ret >= MAX_PROBE_BUFFER);
	len = ret;
	pr_debug("Probe point found: %s\n", tmp);

	/* Get the frame base attribute/ops */
	dwarf_attr(sp_die, DW_AT_frame_base, &fb_attr);
	ret = dwarf_getlocation_addr(&fb_attr, (pf->addr - pf->cu_base),
				     &pf->fb_ops, &nops, 1);
	if (ret <= 0 || nops == 0)
		pf->fb_ops = NULL;

	/* Find each argument */
	/* TODO: use dwarf_cfi_addrframe */
	for (i = 0; i < pp->nr_args; i++) {
		pf->var = pp->args[i];
		pf->buf = &tmp[len];
		pf->len = MAX_PROBE_BUFFER - len;
		find_variable(sp_die, pf);
		len += strlen(pf->buf);
	}

	/* *pf->fb_ops will be cached in libdw. Don't free it. */
	pf->fb_ops = NULL;

	pp->probes[pp->found] = strdup(tmp);
	pp->found++;
}

/* Find probe point from its line number */
static void find_probe_point_by_line(struct probe_finder *pf)
{
	Dwarf_Lines *lines;
	Dwarf_Line *line;
	size_t nlines, i;
	Dwarf_Addr addr;
	int lineno;
	int ret;

	ret = dwarf_getsrclines(&pf->cu_die, &lines, &nlines);
	DIE_IF(ret != 0);

	for (i = 0; i < nlines; i++) {
		line = dwarf_onesrcline(lines, i);
		dwarf_lineno(line, &lineno);
		if (lineno != pf->lno)
			continue;

		/* TODO: Get fileno from line, but how? */
		if (strtailcmp(dwarf_linesrc(line, NULL, NULL), pf->fname) != 0)
			continue;

		ret = dwarf_lineaddr(line, &addr);
		DIE_IF(ret != 0);
		pr_debug("Probe line found: line[%d]:%d addr:0x%jx\n",
			 (int)i, lineno, (uintmax_t)addr);
		pf->addr = addr;

		show_probe_point(NULL, pf);
		/* Continuing, because target line might be inlined. */
	}
}

<<<<<<< HEAD
/* Find probe point from its line number */
static void find_probe_point_by_line(struct probe_finder *pf)
=======
/* Find lines which match lazy pattern */
static int find_lazy_match_lines(struct list_head *head,
				 const char *fname, const char *pat)
{
	char *fbuf, *p1, *p2;
	int fd, line, nlines = 0;
	struct stat st;

	fd = open(fname, O_RDONLY);
	if (fd < 0)
		die("failed to open %s", fname);
	DIE_IF(fstat(fd, &st) < 0);
	fbuf = malloc(st.st_size + 2);
	DIE_IF(fbuf == NULL);
	DIE_IF(read(fd, fbuf, st.st_size) < 0);
	close(fd);
	fbuf[st.st_size] = '\n';	/* Dummy line */
	fbuf[st.st_size + 1] = '\0';
	p1 = fbuf;
	line = 1;
	while ((p2 = strchr(p1, '\n')) != NULL) {
		*p2 = '\0';
		if (strlazymatch(p1, pat)) {
			line_list__add_line(head, line);
			nlines++;
		}
		line++;
		p1 = p2 + 1;
	}
	free(fbuf);
	return nlines;
}

/* Find probe points from lazy pattern  */
static void find_probe_point_lazy(Dwarf_Die *sp_die, struct probe_finder *pf)
>>>>>>> e083b323
{
	Dwarf_Lines *lines;
	Dwarf_Line *line;
	size_t nlines, i;
	Dwarf_Addr addr;
	Dwarf_Die die_mem;
	int lineno;
	int ret;

	if (list_empty(&pf->lcache)) {
		/* Matching lazy line pattern */
		ret = find_lazy_match_lines(&pf->lcache, pf->fname,
					    pf->pp->lazy_line);
		if (ret <= 0)
			die("No matched lines found in %s.", pf->fname);
	}

	ret = dwarf_getsrclines(&pf->cu_die, &lines, &nlines);
	DIE_IF(ret != 0);
	for (i = 0; i < nlines; i++) {
		line = dwarf_onesrcline(lines, i);

		dwarf_lineno(line, &lineno);
		if (!line_list__has_line(&pf->lcache, lineno))
			continue;

		/* TODO: Get fileno from line, but how? */
		if (strtailcmp(dwarf_linesrc(line, NULL, NULL), pf->fname) != 0)
			continue;

		ret = dwarf_lineaddr(line, &addr);
		DIE_IF(ret != 0);
		if (sp_die) {
			/* Address filtering 1: does sp_die include addr? */
			if (!dwarf_haspc(sp_die, addr))
				continue;
			/* Address filtering 2: No child include addr? */
			if (die_get_inlinefunc(sp_die, addr, &die_mem))
				continue;
		}

		pr_debug("Probe line found: line[%d]:%d addr:0x%llx\n",
			 (int)i, lineno, (unsigned long long)addr);
		pf->addr = addr;
<<<<<<< HEAD
		/* Search a real subprogram including this line, */
		ret = search_die_from_children(pf->cu_die,
					       probeaddr_callback, pf);
		if (ret == 0)
			die("Probe point is not found in subprograms.");
=======

		show_probe_point(sp_die, pf);
>>>>>>> e083b323
		/* Continuing, because target line might be inlined. */
	}
	/* TODO: deallocate lines, but how? */
}

static int probe_point_inline_cb(Dwarf_Die *in_die, void *data)
{
	struct probe_finder *pf = (struct probe_finder *)data;
	struct probe_point *pp = pf->pp;

	if (pp->lazy_line)
		find_probe_point_lazy(in_die, pf);
	else {
		/* Get probe address */
		pf->addr = die_get_entrypc(in_die);
		pf->addr += pp->offset;
		pr_debug("found inline addr: 0x%jx\n",
			 (uintmax_t)pf->addr);

		show_probe_point(in_die, pf);
	}

	return DWARF_CB_OK;
}

/* Search function from function name */
static int probe_point_search_cb(Dwarf_Die *sp_die, void *data)
{
	struct probe_finder *pf = (struct probe_finder *)data;
	struct probe_point *pp = pf->pp;

<<<<<<< HEAD
	ret = dwarf_tag(dlink->die, &tag, &__dw_error);
	DIE_IF(ret == DW_DLV_ERROR);
	if (tag == DW_TAG_subprogram) {
		if (die_compare_name(dlink->die, pp->function) == 0) {
			if (pp->line) {	/* Function relative line */
				pf->fno = die_get_decl_file(dlink->die);
				pf->lno = die_get_decl_line(dlink->die)
					 + pp->line;
				find_probe_point_by_line(pf);
				return 1;
			}
			if (die_inlined_subprogram(dlink->die)) {
				/* Inlined function, save it. */
				ret = dwarf_die_CU_offset(dlink->die,
							  &pf->inl_offs,
							  &__dw_error);
				DIE_IF(ret != DW_DLV_OK);
				pr_debug("inline definition offset %lld\n",
					 pf->inl_offs);
				return 0;	/* Continue to search */
			}
			/* Get probe address */
			pf->addr = die_get_entrypc(dlink->die);
			pf->addr += pp->offset;
			/* TODO: Check the address in this function */
			show_probepoint(dlink->die, pp->offset, pf);
			return 1; /* Exit; no same symbol in this CU. */
		}
	} else if (tag == DW_TAG_inlined_subroutine && pf->inl_offs) {
		if (die_get_abstract_origin(dlink->die) == pf->inl_offs) {
			/* Get probe address */
			pf->addr = die_get_entrypc(dlink->die);
			pf->addr += pp->offset;
			pr_debug("found inline addr: 0x%llx\n", pf->addr);
			/* Inlined function. Get a real subprogram */
			for (lk = dlink->parent; lk != NULL; lk = lk->parent) {
				tag = 0;
				dwarf_tag(lk->die, &tag, &__dw_error);
				DIE_IF(ret == DW_DLV_ERROR);
				if (tag == DW_TAG_subprogram &&
				    !die_inlined_subprogram(lk->die))
					goto found;
			}
			die("Failed to find real subprogram.");
found:
			/* Get offset from subprogram */
			ret = die_within_subprogram(lk->die, pf->addr, &offs);
			DIE_IF(!ret);
			show_probepoint(lk->die, offs, pf);
			/* Continue to search */
=======
	/* Check tag and diename */
	if (dwarf_tag(sp_die) != DW_TAG_subprogram ||
	    die_compare_name(sp_die, pp->function) != 0)
		return 0;

	pf->fname = dwarf_decl_file(sp_die);
	if (pp->line) { /* Function relative line */
		dwarf_decl_line(sp_die, &pf->lno);
		pf->lno += pp->line;
		find_probe_point_by_line(pf);
	} else if (!dwarf_func_inline(sp_die)) {
		/* Real function */
		if (pp->lazy_line)
			find_probe_point_lazy(sp_die, pf);
		else {
			pf->addr = die_get_entrypc(sp_die);
			pf->addr += pp->offset;
			/* TODO: Check the address in this function */
			show_probe_point(sp_die, pf);
>>>>>>> e083b323
		}
	} else
		/* Inlined function: search instances */
		dwarf_func_inline_instances(sp_die, probe_point_inline_cb, pf);

	return 1; /* Exit; no same symbol in this CU. */
}

static void find_probe_point_by_func(struct probe_finder *pf)
{
	dwarf_getfuncs(&pf->cu_die, probe_point_search_cb, pf, 0);
}

/* Find a probe point */
int find_probe_point(int fd, struct probe_point *pp)
{
	struct probe_finder pf = {.pp = pp};
	int ret;
	Dwarf_Off off, noff;
	size_t cuhl;
	Dwarf_Die *diep;
	Dwarf *dbg;

	dbg = dwarf_begin(fd, DWARF_C_READ);
	if (!dbg)
		return -ENOENT;

	pp->found = 0;
	off = 0;
	line_list__init(&pf.lcache);
	/* Loop on CUs (Compilation Unit) */
	while (!dwarf_nextcu(dbg, off, &noff, &cuhl, NULL, NULL, NULL)) {
		/* Get the DIE(Debugging Information Entry) of this CU */
		diep = dwarf_offdie(dbg, off + cuhl, &pf.cu_die);
		if (!diep)
			continue;

		/* Check if target file is included. */
		if (pp->file)
			pf.fname = cu_find_realpath(&pf.cu_die, pp->file);
		else
			pf.fname = NULL;

		if (!pp->file || pf.fname) {
			/* Save CU base address (for frame_base) */
			ret = dwarf_lowpc(&pf.cu_die, &pf.cu_base);
			if (ret != 0)
				pf.cu_base = 0;
			if (pp->function)
				find_probe_point_by_func(&pf);
<<<<<<< HEAD
=======
			else if (pp->lazy_line)
				find_probe_point_lazy(NULL, &pf);
>>>>>>> e083b323
			else {
				pf.lno = pp->line;
				find_probe_point_by_line(&pf);
			}
		}
		off = noff;
	}
	line_list__free(&pf.lcache);
	dwarf_end(dbg);

	return pp->found;
}

<<<<<<< HEAD

static void line_range_add_line(struct line_range *lr, unsigned int line)
{
	struct line_node *ln;
	struct list_head *p;

	/* Reverse search, because new line will be the last one */
	list_for_each_entry_reverse(ln, &lr->line_list, list) {
		if (ln->line < line) {
			p = &ln->list;
			goto found;
		} else if (ln->line == line)	/* Already exist */
			return ;
	}
	/* List is empty, or the smallest entry */
	p = &lr->line_list;
found:
	pr_debug("Debug: add a line %u\n", line);
	ln = zalloc(sizeof(struct line_node));
	DIE_IF(ln == NULL);
	ln->line = line;
	INIT_LIST_HEAD(&ln->list);
	list_add(&ln->list, p);
}

/* Find line range from its line number */
static void find_line_range_by_line(struct line_finder *lf)
{
	Dwarf_Signed cnt, i;
	Dwarf_Line *lines;
	Dwarf_Unsigned lineno = 0;
	Dwarf_Unsigned fno;
	Dwarf_Addr addr;
	int ret;

	ret = dwarf_srclines(lf->cu_die, &lines, &cnt, &__dw_error);
	DIE_IF(ret != DW_DLV_OK);

	for (i = 0; i < cnt; i++) {
		ret = dwarf_line_srcfileno(lines[i], &fno, &__dw_error);
		DIE_IF(ret != DW_DLV_OK);
		if (fno != lf->fno)
			continue;

		ret = dwarf_lineno(lines[i], &lineno, &__dw_error);
		DIE_IF(ret != DW_DLV_OK);
		if (lf->lno_s > lineno || lf->lno_e < lineno)
			continue;

		/* Filter line in the function address range */
		if (lf->addr_s && lf->addr_e) {
			ret = dwarf_lineaddr(lines[i], &addr, &__dw_error);
			DIE_IF(ret != DW_DLV_OK);
			if (lf->addr_s > addr || lf->addr_e <= addr)
				continue;
		}
		line_range_add_line(lf->lr, (unsigned int)lineno);
	}
	dwarf_srclines_dealloc(__dw_debug, lines, cnt);
	if (!list_empty(&lf->lr->line_list))
		lf->found = 1;
}

/* Search function from function name */
static int linefunc_callback(struct die_link *dlink, void *data)
{
	struct line_finder *lf = (struct line_finder *)data;
	struct line_range *lr = lf->lr;
	Dwarf_Half tag;
	int ret;

	ret = dwarf_tag(dlink->die, &tag, &__dw_error);
	DIE_IF(ret == DW_DLV_ERROR);
	if (tag == DW_TAG_subprogram &&
	    die_compare_name(dlink->die, lr->function) == 0) {
		/* Get the address range of this function */
		ret = dwarf_highpc(dlink->die, &lf->addr_e, &__dw_error);
		if (ret == DW_DLV_OK)
			ret = dwarf_lowpc(dlink->die, &lf->addr_s, &__dw_error);
		DIE_IF(ret == DW_DLV_ERROR);
		if (ret == DW_DLV_NO_ENTRY) {
			lf->addr_s = 0;
			lf->addr_e = 0;
		}

		lf->fno = die_get_decl_file(dlink->die);
		lr->offset = die_get_decl_line(dlink->die);;
		lf->lno_s = lr->offset + lr->start;
		if (!lr->end)
			lf->lno_e = (Dwarf_Unsigned)-1;
=======
/* Find line range from its line number */
static void find_line_range_by_line(Dwarf_Die *sp_die, struct line_finder *lf)
{
	Dwarf_Lines *lines;
	Dwarf_Line *line;
	size_t nlines, i;
	Dwarf_Addr addr;
	int lineno;
	int ret;
	const char *src;
	Dwarf_Die die_mem;

	line_list__init(&lf->lr->line_list);
	ret = dwarf_getsrclines(&lf->cu_die, &lines, &nlines);
	DIE_IF(ret != 0);

	for (i = 0; i < nlines; i++) {
		line = dwarf_onesrcline(lines, i);
		ret = dwarf_lineno(line, &lineno);
		DIE_IF(ret != 0);
		if (lf->lno_s > lineno || lf->lno_e < lineno)
			continue;

		if (sp_die) {
			/* Address filtering 1: does sp_die include addr? */
			ret = dwarf_lineaddr(line, &addr);
			DIE_IF(ret != 0);
			if (!dwarf_haspc(sp_die, addr))
				continue;

			/* Address filtering 2: No child include addr? */
			if (die_get_inlinefunc(sp_die, addr, &die_mem))
				continue;
		}

		/* TODO: Get fileno from line, but how? */
		src = dwarf_linesrc(line, NULL, NULL);
		if (strtailcmp(src, lf->fname) != 0)
			continue;

		/* Copy real path */
		if (!lf->lr->path)
			lf->lr->path = strdup(src);
		line_list__add_line(&lf->lr->line_list, (unsigned int)lineno);
	}
	/* Update status */
	if (!list_empty(&lf->lr->line_list))
		lf->found = 1;
	else {
		free(lf->lr->path);
		lf->lr->path = NULL;
	}
}

static int line_range_inline_cb(Dwarf_Die *in_die, void *data)
{
	find_line_range_by_line(in_die, (struct line_finder *)data);
	return DWARF_CB_ABORT;	/* No need to find other instances */
}

/* Search function from function name */
static int line_range_search_cb(Dwarf_Die *sp_die, void *data)
{
	struct line_finder *lf = (struct line_finder *)data;
	struct line_range *lr = lf->lr;

	if (dwarf_tag(sp_die) == DW_TAG_subprogram &&
	    die_compare_name(sp_die, lr->function) == 0) {
		lf->fname = dwarf_decl_file(sp_die);
		dwarf_decl_line(sp_die, &lr->offset);
		pr_debug("fname: %s, lineno:%d\n", lf->fname, lr->offset);
		lf->lno_s = lr->offset + lr->start;
		if (!lr->end)
			lf->lno_e = INT_MAX;
>>>>>>> e083b323
		else
			lf->lno_e = lr->offset + lr->end;
		lr->start = lf->lno_s;
		lr->end = lf->lno_e;
<<<<<<< HEAD
		find_line_range_by_line(lf);
		/* If we find a target function, this should be end. */
		lf->found = 1;
=======
		if (dwarf_func_inline(sp_die))
			dwarf_func_inline_instances(sp_die,
						    line_range_inline_cb, lf);
		else
			find_line_range_by_line(sp_die, lf);
>>>>>>> e083b323
		return 1;
	}
	return 0;
}

static void find_line_range_by_func(struct line_finder *lf)
{
<<<<<<< HEAD
	search_die_from_children(lf->cu_die, linefunc_callback, lf);
=======
	dwarf_getfuncs(&lf->cu_die, line_range_search_cb, lf, 0);
>>>>>>> e083b323
}

int find_line_range(int fd, struct line_range *lr)
{
<<<<<<< HEAD
	Dwarf_Half addr_size = 0;
	Dwarf_Unsigned next_cuh = 0;
	int ret;
	struct line_finder lf = {.lr = lr};

	ret = dwarf_init(fd, DW_DLC_READ, 0, 0, &__dw_debug, &__dw_error);
	if (ret != DW_DLV_OK)
		return -ENOENT;

	while (!lf.found) {
		/* Search CU (Compilation Unit) */
		ret = dwarf_next_cu_header(__dw_debug, NULL, NULL, NULL,
			&addr_size, &next_cuh, &__dw_error);
		DIE_IF(ret == DW_DLV_ERROR);
		if (ret == DW_DLV_NO_ENTRY)
			break;

		/* Get the DIE(Debugging Information Entry) of this CU */
		ret = dwarf_siblingof(__dw_debug, 0, &lf.cu_die, &__dw_error);
		DIE_IF(ret != DW_DLV_OK);

		/* Check if target file is included. */
		if (lr->file)
			lf.fno = cu_find_fileno(lf.cu_die, lr->file);

		if (!lr->file || lf.fno) {
=======
	struct line_finder lf = {.lr = lr, .found = 0};
	int ret;
	Dwarf_Off off = 0, noff;
	size_t cuhl;
	Dwarf_Die *diep;
	Dwarf *dbg;

	dbg = dwarf_begin(fd, DWARF_C_READ);
	if (!dbg)
		return -ENOENT;

	/* Loop on CUs (Compilation Unit) */
	while (!lf.found) {
		ret = dwarf_nextcu(dbg, off, &noff, &cuhl, NULL, NULL, NULL);
		if (ret != 0)
			break;

		/* Get the DIE(Debugging Information Entry) of this CU */
		diep = dwarf_offdie(dbg, off + cuhl, &lf.cu_die);
		if (!diep)
			continue;

		/* Check if target file is included. */
		if (lr->file)
			lf.fname = cu_find_realpath(&lf.cu_die, lr->file);
		else
			lf.fname = 0;

		if (!lr->file || lf.fname) {
>>>>>>> e083b323
			if (lr->function)
				find_line_range_by_func(&lf);
			else {
				lf.lno_s = lr->start;
				if (!lr->end)
<<<<<<< HEAD
					lf.lno_e = (Dwarf_Unsigned)-1;
				else
					lf.lno_e = lr->end;
				find_line_range_by_line(&lf);
			}
			/* Get the real file path */
			if (lf.found)
				cu_get_filename(lf.cu_die, lf.fno, &lr->path);
		}
		dwarf_dealloc(__dw_debug, lf.cu_die, DW_DLA_DIE);
	}
	ret = dwarf_finish(__dw_debug, &__dw_error);
	DIE_IF(ret != DW_DLV_OK);
=======
					lf.lno_e = INT_MAX;
				else
					lf.lno_e = lr->end;
				find_line_range_by_line(NULL, &lf);
			}
		}
		off = noff;
	}
	pr_debug("path: %lx\n", (unsigned long)lr->path);
	dwarf_end(dbg);
>>>>>>> e083b323
	return lf.found;
}
<|MERGE_RESOLUTION|>--- conflicted
+++ resolved
@@ -132,38 +132,8 @@
 	list_add(&ln->list, p);
 }
 
-<<<<<<< HEAD
-static int cu_get_filename(Dwarf_Die cu_die, Dwarf_Unsigned fno, char **buf)
-{
-	Dwarf_Signed cnt, i;
-	char **srcs;
-	int ret = 0;
-
-	if (!buf || !fno)
-		return -EINVAL;
-
-	ret = dwarf_srcfiles(cu_die, &srcs, &cnt, &__dw_error);
-	if (ret == DW_DLV_OK) {
-		if ((Dwarf_Unsigned)cnt > fno - 1) {
-			*buf = strdup(srcs[fno - 1]);
-			ret = 0;
-			pr_debug("found filename: %s\n", *buf);
-		} else
-			ret = -ENOENT;
-		for (i = 0; i < cnt; i++)
-			dwarf_dealloc(__dw_debug, srcs[i], DW_DLA_STRING);
-		dwarf_dealloc(__dw_debug, srcs, DW_DLA_LIST);
-	} else
-		ret = -EINVAL;
-	return ret;
-}
-
-/* Compare diename and tname */
-static int die_compare_name(Dwarf_Die dw_die, const char *tname)
-=======
 /* Check if the line in line number list */
 static int line_list__has_line(struct list_head *head, unsigned int line)
->>>>>>> e083b323
 {
 	struct line_node *ln;
 
@@ -356,19 +326,11 @@
 	} else if (op->atom == DW_OP_regx) {
 		regn = op->number;
 	} else
-<<<<<<< HEAD
-		die("Dwarf_OP %d is not supported.", op);
-
-	regs = get_arch_regstr(regn);
-	if (!regs)
-		die("%lld exceeds max register number.", regn);
-=======
 		die("DW_OP %d is not supported.", op->atom);
 
 	regs = get_arch_regstr(regn);
 	if (!regs)
 		die("%u exceeds max register number.", regn);
->>>>>>> e083b323
 
 	if (deref)
 		ret = snprintf(pf->buf, pf->len, " %s=+%ju(%s)",
@@ -402,27 +364,6 @@
 	/* TODO: Support const_value */
 	die("Failed to find the location of %s at this address.\n"
 	    " Perhaps, it has been optimized out.", pf->var);
-<<<<<<< HEAD
-}
-
-static int variable_callback(struct die_link *dlink, void *data)
-{
-	struct probe_finder *pf = (struct probe_finder *)data;
-	Dwarf_Half tag;
-	int ret;
-
-	ret = dwarf_tag(dlink->die, &tag, &__dw_error);
-	DIE_IF(ret == DW_DLV_ERROR);
-	if ((tag == DW_TAG_formal_parameter ||
-	     tag == DW_TAG_variable) &&
-	    (die_compare_name(dlink->die, pf->var) == 0)) {
-		show_variable(dlink->die, pf);
-		return 1;
-	}
-	/* TODO: Support struct members and arrays */
-	return 0;
-=======
->>>>>>> e083b323
 }
 
 /* Find a variable in a subprogram die */
@@ -442,15 +383,8 @@
 
 	pr_debug("Searching '%s' variable in context.\n", pf->var);
 	/* Search child die for local variables and parameters. */
-<<<<<<< HEAD
-	ret = search_die_from_children(sp_die, variable_callback, pf);
-	if (!ret)
-		die("Failed to find '%s' in this function.", pf->var);
-}
-=======
 	if (!die_find_variable(sp_die, pf->var, &vr_die))
 		die("Failed to find '%s' in this function.", pf->var);
->>>>>>> e083b323
 
 	show_variable(&vr_die, pf);
 }
@@ -559,10 +493,6 @@
 	}
 }
 
-<<<<<<< HEAD
-/* Find probe point from its line number */
-static void find_probe_point_by_line(struct probe_finder *pf)
-=======
 /* Find lines which match lazy pattern */
 static int find_lazy_match_lines(struct list_head *head,
 				 const char *fname, const char *pat)
@@ -598,7 +528,6 @@
 
 /* Find probe points from lazy pattern  */
 static void find_probe_point_lazy(Dwarf_Die *sp_die, struct probe_finder *pf)
->>>>>>> e083b323
 {
 	Dwarf_Lines *lines;
 	Dwarf_Line *line;
@@ -643,16 +572,8 @@
 		pr_debug("Probe line found: line[%d]:%d addr:0x%llx\n",
 			 (int)i, lineno, (unsigned long long)addr);
 		pf->addr = addr;
-<<<<<<< HEAD
-		/* Search a real subprogram including this line, */
-		ret = search_die_from_children(pf->cu_die,
-					       probeaddr_callback, pf);
-		if (ret == 0)
-			die("Probe point is not found in subprograms.");
-=======
 
 		show_probe_point(sp_die, pf);
->>>>>>> e083b323
 		/* Continuing, because target line might be inlined. */
 	}
 	/* TODO: deallocate lines, but how? */
@@ -684,58 +605,6 @@
 	struct probe_finder *pf = (struct probe_finder *)data;
 	struct probe_point *pp = pf->pp;
 
-<<<<<<< HEAD
-	ret = dwarf_tag(dlink->die, &tag, &__dw_error);
-	DIE_IF(ret == DW_DLV_ERROR);
-	if (tag == DW_TAG_subprogram) {
-		if (die_compare_name(dlink->die, pp->function) == 0) {
-			if (pp->line) {	/* Function relative line */
-				pf->fno = die_get_decl_file(dlink->die);
-				pf->lno = die_get_decl_line(dlink->die)
-					 + pp->line;
-				find_probe_point_by_line(pf);
-				return 1;
-			}
-			if (die_inlined_subprogram(dlink->die)) {
-				/* Inlined function, save it. */
-				ret = dwarf_die_CU_offset(dlink->die,
-							  &pf->inl_offs,
-							  &__dw_error);
-				DIE_IF(ret != DW_DLV_OK);
-				pr_debug("inline definition offset %lld\n",
-					 pf->inl_offs);
-				return 0;	/* Continue to search */
-			}
-			/* Get probe address */
-			pf->addr = die_get_entrypc(dlink->die);
-			pf->addr += pp->offset;
-			/* TODO: Check the address in this function */
-			show_probepoint(dlink->die, pp->offset, pf);
-			return 1; /* Exit; no same symbol in this CU. */
-		}
-	} else if (tag == DW_TAG_inlined_subroutine && pf->inl_offs) {
-		if (die_get_abstract_origin(dlink->die) == pf->inl_offs) {
-			/* Get probe address */
-			pf->addr = die_get_entrypc(dlink->die);
-			pf->addr += pp->offset;
-			pr_debug("found inline addr: 0x%llx\n", pf->addr);
-			/* Inlined function. Get a real subprogram */
-			for (lk = dlink->parent; lk != NULL; lk = lk->parent) {
-				tag = 0;
-				dwarf_tag(lk->die, &tag, &__dw_error);
-				DIE_IF(ret == DW_DLV_ERROR);
-				if (tag == DW_TAG_subprogram &&
-				    !die_inlined_subprogram(lk->die))
-					goto found;
-			}
-			die("Failed to find real subprogram.");
-found:
-			/* Get offset from subprogram */
-			ret = die_within_subprogram(lk->die, pf->addr, &offs);
-			DIE_IF(!ret);
-			show_probepoint(lk->die, offs, pf);
-			/* Continue to search */
-=======
 	/* Check tag and diename */
 	if (dwarf_tag(sp_die) != DW_TAG_subprogram ||
 	    die_compare_name(sp_die, pp->function) != 0)
@@ -755,7 +624,6 @@
 			pf->addr += pp->offset;
 			/* TODO: Check the address in this function */
 			show_probe_point(sp_die, pf);
->>>>>>> e083b323
 		}
 	} else
 		/* Inlined function: search instances */
@@ -806,11 +674,8 @@
 				pf.cu_base = 0;
 			if (pp->function)
 				find_probe_point_by_func(&pf);
-<<<<<<< HEAD
-=======
 			else if (pp->lazy_line)
 				find_probe_point_lazy(NULL, &pf);
->>>>>>> e083b323
 			else {
 				pf.lno = pp->line;
 				find_probe_point_by_line(&pf);
@@ -824,98 +689,6 @@
 	return pp->found;
 }
 
-<<<<<<< HEAD
-
-static void line_range_add_line(struct line_range *lr, unsigned int line)
-{
-	struct line_node *ln;
-	struct list_head *p;
-
-	/* Reverse search, because new line will be the last one */
-	list_for_each_entry_reverse(ln, &lr->line_list, list) {
-		if (ln->line < line) {
-			p = &ln->list;
-			goto found;
-		} else if (ln->line == line)	/* Already exist */
-			return ;
-	}
-	/* List is empty, or the smallest entry */
-	p = &lr->line_list;
-found:
-	pr_debug("Debug: add a line %u\n", line);
-	ln = zalloc(sizeof(struct line_node));
-	DIE_IF(ln == NULL);
-	ln->line = line;
-	INIT_LIST_HEAD(&ln->list);
-	list_add(&ln->list, p);
-}
-
-/* Find line range from its line number */
-static void find_line_range_by_line(struct line_finder *lf)
-{
-	Dwarf_Signed cnt, i;
-	Dwarf_Line *lines;
-	Dwarf_Unsigned lineno = 0;
-	Dwarf_Unsigned fno;
-	Dwarf_Addr addr;
-	int ret;
-
-	ret = dwarf_srclines(lf->cu_die, &lines, &cnt, &__dw_error);
-	DIE_IF(ret != DW_DLV_OK);
-
-	for (i = 0; i < cnt; i++) {
-		ret = dwarf_line_srcfileno(lines[i], &fno, &__dw_error);
-		DIE_IF(ret != DW_DLV_OK);
-		if (fno != lf->fno)
-			continue;
-
-		ret = dwarf_lineno(lines[i], &lineno, &__dw_error);
-		DIE_IF(ret != DW_DLV_OK);
-		if (lf->lno_s > lineno || lf->lno_e < lineno)
-			continue;
-
-		/* Filter line in the function address range */
-		if (lf->addr_s && lf->addr_e) {
-			ret = dwarf_lineaddr(lines[i], &addr, &__dw_error);
-			DIE_IF(ret != DW_DLV_OK);
-			if (lf->addr_s > addr || lf->addr_e <= addr)
-				continue;
-		}
-		line_range_add_line(lf->lr, (unsigned int)lineno);
-	}
-	dwarf_srclines_dealloc(__dw_debug, lines, cnt);
-	if (!list_empty(&lf->lr->line_list))
-		lf->found = 1;
-}
-
-/* Search function from function name */
-static int linefunc_callback(struct die_link *dlink, void *data)
-{
-	struct line_finder *lf = (struct line_finder *)data;
-	struct line_range *lr = lf->lr;
-	Dwarf_Half tag;
-	int ret;
-
-	ret = dwarf_tag(dlink->die, &tag, &__dw_error);
-	DIE_IF(ret == DW_DLV_ERROR);
-	if (tag == DW_TAG_subprogram &&
-	    die_compare_name(dlink->die, lr->function) == 0) {
-		/* Get the address range of this function */
-		ret = dwarf_highpc(dlink->die, &lf->addr_e, &__dw_error);
-		if (ret == DW_DLV_OK)
-			ret = dwarf_lowpc(dlink->die, &lf->addr_s, &__dw_error);
-		DIE_IF(ret == DW_DLV_ERROR);
-		if (ret == DW_DLV_NO_ENTRY) {
-			lf->addr_s = 0;
-			lf->addr_e = 0;
-		}
-
-		lf->fno = die_get_decl_file(dlink->die);
-		lr->offset = die_get_decl_line(dlink->die);;
-		lf->lno_s = lr->offset + lr->start;
-		if (!lr->end)
-			lf->lno_e = (Dwarf_Unsigned)-1;
-=======
 /* Find line range from its line number */
 static void find_line_range_by_line(Dwarf_Die *sp_die, struct line_finder *lf)
 {
@@ -990,22 +763,15 @@
 		lf->lno_s = lr->offset + lr->start;
 		if (!lr->end)
 			lf->lno_e = INT_MAX;
->>>>>>> e083b323
 		else
 			lf->lno_e = lr->offset + lr->end;
 		lr->start = lf->lno_s;
 		lr->end = lf->lno_e;
-<<<<<<< HEAD
-		find_line_range_by_line(lf);
-		/* If we find a target function, this should be end. */
-		lf->found = 1;
-=======
 		if (dwarf_func_inline(sp_die))
 			dwarf_func_inline_instances(sp_die,
 						    line_range_inline_cb, lf);
 		else
 			find_line_range_by_line(sp_die, lf);
->>>>>>> e083b323
 		return 1;
 	}
 	return 0;
@@ -1013,43 +779,11 @@
 
 static void find_line_range_by_func(struct line_finder *lf)
 {
-<<<<<<< HEAD
-	search_die_from_children(lf->cu_die, linefunc_callback, lf);
-=======
 	dwarf_getfuncs(&lf->cu_die, line_range_search_cb, lf, 0);
->>>>>>> e083b323
 }
 
 int find_line_range(int fd, struct line_range *lr)
 {
-<<<<<<< HEAD
-	Dwarf_Half addr_size = 0;
-	Dwarf_Unsigned next_cuh = 0;
-	int ret;
-	struct line_finder lf = {.lr = lr};
-
-	ret = dwarf_init(fd, DW_DLC_READ, 0, 0, &__dw_debug, &__dw_error);
-	if (ret != DW_DLV_OK)
-		return -ENOENT;
-
-	while (!lf.found) {
-		/* Search CU (Compilation Unit) */
-		ret = dwarf_next_cu_header(__dw_debug, NULL, NULL, NULL,
-			&addr_size, &next_cuh, &__dw_error);
-		DIE_IF(ret == DW_DLV_ERROR);
-		if (ret == DW_DLV_NO_ENTRY)
-			break;
-
-		/* Get the DIE(Debugging Information Entry) of this CU */
-		ret = dwarf_siblingof(__dw_debug, 0, &lf.cu_die, &__dw_error);
-		DIE_IF(ret != DW_DLV_OK);
-
-		/* Check if target file is included. */
-		if (lr->file)
-			lf.fno = cu_find_fileno(lf.cu_die, lr->file);
-
-		if (!lr->file || lf.fno) {
-=======
 	struct line_finder lf = {.lr = lr, .found = 0};
 	int ret;
 	Dwarf_Off off = 0, noff;
@@ -1079,27 +813,11 @@
 			lf.fname = 0;
 
 		if (!lr->file || lf.fname) {
->>>>>>> e083b323
 			if (lr->function)
 				find_line_range_by_func(&lf);
 			else {
 				lf.lno_s = lr->start;
 				if (!lr->end)
-<<<<<<< HEAD
-					lf.lno_e = (Dwarf_Unsigned)-1;
-				else
-					lf.lno_e = lr->end;
-				find_line_range_by_line(&lf);
-			}
-			/* Get the real file path */
-			if (lf.found)
-				cu_get_filename(lf.cu_die, lf.fno, &lr->path);
-		}
-		dwarf_dealloc(__dw_debug, lf.cu_die, DW_DLA_DIE);
-	}
-	ret = dwarf_finish(__dw_debug, &__dw_error);
-	DIE_IF(ret != DW_DLV_OK);
-=======
 					lf.lno_e = INT_MAX;
 				else
 					lf.lno_e = lr->end;
@@ -1110,6 +828,5 @@
 	}
 	pr_debug("path: %lx\n", (unsigned long)lr->path);
 	dwarf_end(dbg);
->>>>>>> e083b323
 	return lf.found;
 }
