#ifndef __PERF_CALLCHAIN_H
#define __PERF_CALLCHAIN_H

#include "../perf.h"
#include <linux/list.h>
#include <linux/rbtree.h>
#include "event.h"
#include "util.h"
#include "symbol.h"

enum chain_mode {
	CHAIN_NONE,
	CHAIN_FLAT,
	CHAIN_GRAPH_ABS,
	CHAIN_GRAPH_REL
};

struct callchain_node {
	struct callchain_node	*parent;
	struct list_head	brothers;
	struct list_head	children;
	struct list_head	val;
	struct rb_node		rb_node; /* to sort nodes in an rbtree */
	struct rb_root		rb_root; /* sorted tree of children */
	unsigned int		val_nr;
	u64			hit;
	u64			children_hit;
};

struct callchain_param;

typedef void (*sort_chain_func_t)(struct rb_root *, struct callchain_node *,
				 u64, struct callchain_param *);

struct callchain_param {
	enum chain_mode 	mode;
	u32			print_limit;
	double			min_percent;
	sort_chain_func_t	sort;
};

struct callchain_list {
	u64			ip;
	struct map_symbol	ms;
	struct list_head	list;
};

static inline void callchain_init(struct callchain_node *node)
{
	INIT_LIST_HEAD(&node->brothers);
	INIT_LIST_HEAD(&node->children);
	INIT_LIST_HEAD(&node->val);
}

static inline u64 cumul_hits(struct callchain_node *node)
{
	return node->hit + node->children_hit;
}

int register_callchain_param(struct callchain_param *param);
int append_chain(struct callchain_node *root, struct ip_callchain *chain,
		 struct map_symbol *syms);
<<<<<<< HEAD
=======

bool ip_callchain__valid(struct ip_callchain *chain, event_t *event);
>>>>>>> d66466c3
#endif	/* __PERF_CALLCHAIN_H */<|MERGE_RESOLUTION|>--- conflicted
+++ resolved
@@ -60,9 +60,6 @@
 int register_callchain_param(struct callchain_param *param);
 int append_chain(struct callchain_node *root, struct ip_callchain *chain,
 		 struct map_symbol *syms);
-<<<<<<< HEAD
-=======
 
 bool ip_callchain__valid(struct ip_callchain *chain, event_t *event);
->>>>>>> d66466c3
 #endif	/* __PERF_CALLCHAIN_H */