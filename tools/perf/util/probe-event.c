/*
 * probe-event.c : perf-probe definition to kprobe_events format converter
 *
 * Written by Masami Hiramatsu <mhiramat@redhat.com>
 *
 * This program is free software; you can redistribute it and/or modify
 * it under the terms of the GNU General Public License as published by
 * the Free Software Foundation; either version 2 of the License, or
 * (at your option) any later version.
 *
 * This program is distributed in the hope that it will be useful,
 * but WITHOUT ANY WARRANTY; without even the implied warranty of
 * MERCHANTABILITY or FITNESS FOR A PARTICULAR PURPOSE.  See the
 * GNU General Public License for more details.
 *
 * You should have received a copy of the GNU General Public License
 * along with this program; if not, write to the Free Software
 * Foundation, Inc., 59 Temple Place - Suite 330, Boston, MA 02111-1307, USA.
 *
 */

#define _GNU_SOURCE
#include <sys/utsname.h>
#include <sys/types.h>
#include <sys/stat.h>
#include <fcntl.h>
#include <errno.h>
#include <stdio.h>
#include <unistd.h>
#include <stdlib.h>
#include <string.h>
#include <stdarg.h>
#include <limits.h>

#undef _GNU_SOURCE
#include "event.h"
#include "string.h"
#include "strlist.h"
#include "debug.h"
#include "cache.h"
#include "color.h"
#include "parse-events.h"  /* For debugfs_path */
#include "probe-event.h"

#define MAX_CMDLEN 256
#define MAX_PROBE_ARGS 128
#define PERFPROBE_GROUP "probe"

#define semantic_error(msg ...) die("Semantic error :" msg)

/* If there is no space to write, returns -E2BIG. */
static int e_snprintf(char *str, size_t size, const char *format, ...)
	__attribute__((format(printf, 3, 4)));

static int e_snprintf(char *str, size_t size, const char *format, ...)
{
	int ret;
	va_list ap;
	va_start(ap, format);
	ret = vsnprintf(str, size, format, ap);
	va_end(ap);
	if (ret >= (int)size)
		ret = -E2BIG;
	return ret;
}

void parse_line_range_desc(const char *arg, struct line_range *lr)
{
	const char *ptr;
	char *tmp;
	/*
	 * <Syntax>
	 * SRC:SLN[+NUM|-ELN]
	 * FUNC[:SLN[+NUM|-ELN]]
	 */
	ptr = strchr(arg, ':');
	if (ptr) {
		lr->start = (unsigned int)strtoul(ptr + 1, &tmp, 0);
		if (*tmp == '+')
			lr->end = lr->start + (unsigned int)strtoul(tmp + 1,
								    &tmp, 0);
		else if (*tmp == '-')
			lr->end = (unsigned int)strtoul(tmp + 1, &tmp, 0);
		else
			lr->end = 0;
		pr_debug("Line range is %u to %u\n", lr->start, lr->end);
		if (lr->end && lr->start > lr->end)
			semantic_error("Start line must be smaller"
				       " than end line.");
		if (*tmp != '\0')
			semantic_error("Tailing with invalid character '%d'.",
				       *tmp);
		tmp = strndup(arg, (ptr - arg));
	} else
		tmp = strdup(arg);

	if (strchr(tmp, '.'))
		lr->file = tmp;
	else
		lr->function = tmp;
}

/* Check the name is good for event/group */
static bool check_event_name(const char *name)
{
	if (!isalpha(*name) && *name != '_')
		return false;
	while (*++name != '\0') {
		if (!isalpha(*name) && !isdigit(*name) && *name != '_')
			return false;
	}
	return true;
}

/* Parse probepoint definition. */
static void parse_perf_probe_probepoint(char *arg, struct probe_point *pp)
{
	char *ptr, *tmp;
	char c, nc = 0;
	/*
	 * <Syntax>
	 * perf probe [EVENT=]SRC:LN
	 * perf probe [EVENT=]FUNC[+OFFS|%return][@SRC]
	 *
	 * TODO:Group name support
	 */

	ptr = strchr(arg, '=');
	if (ptr) {	/* Event name */
		*ptr = '\0';
		tmp = ptr + 1;
		ptr = strchr(arg, ':');
		if (ptr)	/* Group name is not supported yet. */
			semantic_error("Group name is not supported yet.");
		if (!check_event_name(arg))
			semantic_error("%s is bad for event name -it must "
				       "follow C symbol-naming rule.", arg);
		pp->event = strdup(arg);
		arg = tmp;
	}

	ptr = strpbrk(arg, ":+@%");
	if (ptr) {
		nc = *ptr;
		*ptr++ = '\0';
	}

	/* Check arg is function or file and copy it */
	if (strchr(arg, '.'))	/* File */
		pp->file = strdup(arg);
	else			/* Function */
		pp->function = strdup(arg);
	DIE_IF(pp->file == NULL && pp->function == NULL);

	/* Parse other options */
	while (ptr) {
		arg = ptr;
		c = nc;
		ptr = strpbrk(arg, ":+@%");
		if (ptr) {
			nc = *ptr;
			*ptr++ = '\0';
		}
		switch (c) {
		case ':':	/* Line number */
			pp->line = strtoul(arg, &tmp, 0);
			if (*tmp != '\0')
				semantic_error("There is non-digit charactor"
						" in line number.");
			break;
		case '+':	/* Byte offset from a symbol */
			pp->offset = strtoul(arg, &tmp, 0);
			if (*tmp != '\0')
				semantic_error("There is non-digit charactor"
						" in offset.");
			break;
		case '@':	/* File name */
			if (pp->file)
				semantic_error("SRC@SRC is not allowed.");
			pp->file = strdup(arg);
			DIE_IF(pp->file == NULL);
			if (ptr)
				semantic_error("@SRC must be the last "
					       "option.");
			break;
		case '%':	/* Probe places */
			if (strcmp(arg, "return") == 0) {
				pp->retprobe = 1;
			} else	/* Others not supported yet */
				semantic_error("%%%s is not supported.", arg);
			break;
		default:
			DIE_IF("Program has a bug.");
			break;
		}
	}

	/* Exclusion check */
	if (pp->line && pp->offset)
		semantic_error("Offset can't be used with line number.");

	if (!pp->line && pp->file && !pp->function)
		semantic_error("File always requires line number.");

	if (pp->offset && !pp->function)
		semantic_error("Offset requires an entry function.");

	if (pp->retprobe && !pp->function)
		semantic_error("Return probe requires an entry function.");

	if ((pp->offset || pp->line) && pp->retprobe)
		semantic_error("Offset/Line can't be used with return probe.");

	pr_debug("symbol:%s file:%s line:%d offset:%d, return:%d\n",
		 pp->function, pp->file, pp->line, pp->offset, pp->retprobe);
}

/* Parse perf-probe event definition */
void parse_perf_probe_event(const char *str, struct probe_point *pp,
			    bool *need_dwarf)
{
	char **argv;
	int argc, i;

	*need_dwarf = false;

	argv = argv_split(str, &argc);
	if (!argv)
		die("argv_split failed.");
	if (argc > MAX_PROBE_ARGS + 1)
		semantic_error("Too many arguments");

	/* Parse probe point */
	parse_perf_probe_probepoint(argv[0], pp);
	if (pp->file || pp->line)
		*need_dwarf = true;

	/* Copy arguments and ensure return probe has no C argument */
	pp->nr_args = argc - 1;
	pp->args = zalloc(sizeof(char *) * pp->nr_args);
	for (i = 0; i < pp->nr_args; i++) {
		pp->args[i] = strdup(argv[i + 1]);
		if (!pp->args[i])
			die("Failed to copy argument.");
		if (is_c_varname(pp->args[i])) {
			if (pp->retprobe)
				semantic_error("You can't specify local"
						" variable for kretprobe");
			*need_dwarf = true;
		}
	}

	argv_free(argv);
}

/* Parse kprobe_events event into struct probe_point */
void parse_trace_kprobe_event(const char *str, struct probe_point *pp)
{
	char pr;
	char *p;
	int ret, i, argc;
	char **argv;

	pr_debug("Parsing kprobe_events: %s\n", str);
	argv = argv_split(str, &argc);
	if (!argv)
		die("argv_split failed.");
	if (argc < 2)
		semantic_error("Too less arguments.");

	/* Scan event and group name. */
	ret = sscanf(argv[0], "%c:%a[^/ \t]/%a[^ \t]",
		     &pr, (float *)(void *)&pp->group,
		     (float *)(void *)&pp->event);
	if (ret != 3)
		semantic_error("Failed to parse event name: %s", argv[0]);
	pr_debug("Group:%s Event:%s probe:%c\n", pp->group, pp->event, pr);

	pp->retprobe = (pr == 'r');

	/* Scan function name and offset */
	ret = sscanf(argv[1], "%a[^+]+%d", (float *)(void *)&pp->function,
		     &pp->offset);
	if (ret == 1)
		pp->offset = 0;

	/* kprobe_events doesn't have this information */
	pp->line = 0;
	pp->file = NULL;

	pp->nr_args = argc - 2;
	pp->args = zalloc(sizeof(char *) * pp->nr_args);
	for (i = 0; i < pp->nr_args; i++) {
		p = strchr(argv[i + 2], '=');
		if (p)	/* We don't need which register is assigned. */
			*p = '\0';
		pp->args[i] = strdup(argv[i + 2]);
		if (!pp->args[i])
			die("Failed to copy argument.");
	}

	argv_free(argv);
}

/* Synthesize only probe point (not argument) */
int synthesize_perf_probe_point(struct probe_point *pp)
{
	char *buf;
	char offs[64] = "", line[64] = "";
	int ret;

	pp->probes[0] = buf = zalloc(MAX_CMDLEN);
	pp->found = 1;
	if (!buf)
		die("Failed to allocate memory by zalloc.");
	if (pp->offset) {
		ret = e_snprintf(offs, 64, "+%d", pp->offset);
		if (ret <= 0)
			goto error;
	}
	if (pp->line) {
		ret = e_snprintf(line, 64, ":%d", pp->line);
		if (ret <= 0)
			goto error;
	}

	if (pp->function)
		ret = e_snprintf(buf, MAX_CMDLEN, "%s%s%s%s", pp->function,
				 offs, pp->retprobe ? "%return" : "", line);
	else
		ret = e_snprintf(buf, MAX_CMDLEN, "%s%s", pp->file, line);
	if (ret <= 0) {
error:
		free(pp->probes[0]);
		pp->probes[0] = NULL;
		pp->found = 0;
	}
	return ret;
}

int synthesize_perf_probe_event(struct probe_point *pp)
{
	char *buf;
	int i, len, ret;

	len = synthesize_perf_probe_point(pp);
	if (len < 0)
		return 0;

	buf = pp->probes[0];
	for (i = 0; i < pp->nr_args; i++) {
		ret = e_snprintf(&buf[len], MAX_CMDLEN - len, " %s",
				 pp->args[i]);
		if (ret <= 0)
			goto error;
		len += ret;
	}
	pp->found = 1;

	return pp->found;
error:
	free(pp->probes[0]);
	pp->probes[0] = NULL;

	return ret;
}

int synthesize_trace_kprobe_event(struct probe_point *pp)
{
	char *buf;
	int i, len, ret;

	pp->probes[0] = buf = zalloc(MAX_CMDLEN);
	if (!buf)
		die("Failed to allocate memory by zalloc.");
	ret = e_snprintf(buf, MAX_CMDLEN, "%s+%d", pp->function, pp->offset);
	if (ret <= 0)
		goto error;
	len = ret;

	for (i = 0; i < pp->nr_args; i++) {
		ret = e_snprintf(&buf[len], MAX_CMDLEN - len, " %s",
				 pp->args[i]);
		if (ret <= 0)
			goto error;
		len += ret;
	}
	pp->found = 1;

	return pp->found;
error:
	free(pp->probes[0]);
	pp->probes[0] = NULL;

	return ret;
}

static int open_kprobe_events(int flags, int mode)
{
	char buf[PATH_MAX];
	int ret;

	ret = e_snprintf(buf, PATH_MAX, "%s/../kprobe_events", debugfs_path);
	if (ret < 0)
		die("Failed to make kprobe_events path.");

	ret = open(buf, flags, mode);
	if (ret < 0) {
		if (errno == ENOENT)
			die("kprobe_events file does not exist -"
			    " please rebuild with CONFIG_KPROBE_EVENT.");
		else
			die("Could not open kprobe_events file: %s",
			    strerror(errno));
	}
	return ret;
}

/* Get raw string list of current kprobe_events */
static struct strlist *get_trace_kprobe_event_rawlist(int fd)
{
	int ret, idx;
	FILE *fp;
	char buf[MAX_CMDLEN];
	char *p;
	struct strlist *sl;

	sl = strlist__new(true, NULL);

	fp = fdopen(dup(fd), "r");
	while (!feof(fp)) {
		p = fgets(buf, MAX_CMDLEN, fp);
		if (!p)
			break;

		idx = strlen(p) - 1;
		if (p[idx] == '\n')
			p[idx] = '\0';
		ret = strlist__add(sl, buf);
		if (ret < 0)
			die("strlist__add failed: %s", strerror(-ret));
	}
	fclose(fp);

	return sl;
}

/* Free and zero clear probe_point */
static void clear_probe_point(struct probe_point *pp)
{
	int i;

	if (pp->event)
		free(pp->event);
	if (pp->group)
		free(pp->group);
	if (pp->function)
		free(pp->function);
	if (pp->file)
		free(pp->file);
	for (i = 0; i < pp->nr_args; i++)
		free(pp->args[i]);
	if (pp->args)
		free(pp->args);
	for (i = 0; i < pp->found; i++)
		free(pp->probes[i]);
	memset(pp, 0, sizeof(*pp));
}

/* Show an event */
static void show_perf_probe_event(const char *event, const char *place,
				  struct probe_point *pp)
{
	int i, ret;
	char buf[128];

	ret = e_snprintf(buf, 128, "%s:%s", pp->group, event);
	if (ret < 0)
		die("Failed to copy event: %s", strerror(-ret));
	printf("  %-40s (on %s", buf, place);

	if (pp->nr_args > 0) {
		printf(" with");
		for (i = 0; i < pp->nr_args; i++)
			printf(" %s", pp->args[i]);
	}
	printf(")\n");
}

/* List up current perf-probe events */
void show_perf_probe_events(void)
{
	int fd;
	struct probe_point pp;
	struct strlist *rawlist;
	struct str_node *ent;

<<<<<<< HEAD
	setup_pager();

=======
	memset(&pp, 0, sizeof(pp));
>>>>>>> 388c3aab
	fd = open_kprobe_events(O_RDONLY, 0);
	rawlist = get_trace_kprobe_event_rawlist(fd);
	close(fd);

	strlist__for_each(ent, rawlist) {
		parse_trace_kprobe_event(ent->s, &pp);
		/* Synthesize only event probe point */
		synthesize_perf_probe_point(&pp);
		/* Show an event */
		show_perf_probe_event(pp.event, pp.probes[0], &pp);
		clear_probe_point(&pp);
	}

	strlist__delete(rawlist);
}

/* Get current perf-probe event names */
static struct strlist *get_perf_event_names(int fd, bool include_group)
{
	char buf[128];
	struct strlist *sl, *rawlist;
	struct str_node *ent;
	struct probe_point pp;

	memset(&pp, 0, sizeof(pp));
	rawlist = get_trace_kprobe_event_rawlist(fd);

	sl = strlist__new(true, NULL);
	strlist__for_each(ent, rawlist) {
		parse_trace_kprobe_event(ent->s, &pp);
		if (include_group) {
			if (e_snprintf(buf, 128, "%s:%s", pp.group,
				       pp.event) < 0)
				die("Failed to copy group:event name.");
			strlist__add(sl, buf);
		} else
			strlist__add(sl, pp.event);
		clear_probe_point(&pp);
	}

	strlist__delete(rawlist);

	return sl;
}

static void write_trace_kprobe_event(int fd, const char *buf)
{
	int ret;

	pr_debug("Writing event: %s\n", buf);
	ret = write(fd, buf, strlen(buf));
	if (ret <= 0)
		die("Failed to write event: %s", strerror(errno));
}

static void get_new_event_name(char *buf, size_t len, const char *base,
			       struct strlist *namelist, bool allow_suffix)
{
	int i, ret;

	/* Try no suffix */
	ret = e_snprintf(buf, len, "%s", base);
	if (ret < 0)
		die("snprintf() failed: %s", strerror(-ret));
	if (!strlist__has_entry(namelist, buf))
		return;

	if (!allow_suffix) {
		pr_warning("Error: event \"%s\" already exists. "
			   "(Use -f to force duplicates.)\n", base);
		die("Can't add new event.");
	}

	/* Try to add suffix */
	for (i = 1; i < MAX_EVENT_INDEX; i++) {
		ret = e_snprintf(buf, len, "%s_%d", base, i);
		if (ret < 0)
			die("snprintf() failed: %s", strerror(-ret));
		if (!strlist__has_entry(namelist, buf))
			break;
	}
	if (i == MAX_EVENT_INDEX)
		die("Too many events are on the same function.");
}

void add_trace_kprobe_events(struct probe_point *probes, int nr_probes,
			     bool force_add)
{
	int i, j, fd;
	struct probe_point *pp;
	char buf[MAX_CMDLEN];
	char event[64];
	struct strlist *namelist;
	bool allow_suffix;

	fd = open_kprobe_events(O_RDWR, O_APPEND);
	/* Get current event names */
	namelist = get_perf_event_names(fd, false);

	for (j = 0; j < nr_probes; j++) {
		pp = probes + j;
		if (!pp->event)
			pp->event = strdup(pp->function);
		if (!pp->group)
			pp->group = strdup(PERFPROBE_GROUP);
		DIE_IF(!pp->event || !pp->group);
		/* If force_add is true, suffix search is allowed */
		allow_suffix = force_add;
		for (i = 0; i < pp->found; i++) {
			/* Get an unused new event name */
			get_new_event_name(event, 64, pp->event, namelist,
					   allow_suffix);
			snprintf(buf, MAX_CMDLEN, "%c:%s/%s %s\n",
				 pp->retprobe ? 'r' : 'p',
				 pp->group, event,
				 pp->probes[i]);
			write_trace_kprobe_event(fd, buf);
			printf("Added new event:\n");
			/* Get the first parameter (probe-point) */
			sscanf(pp->probes[i], "%s", buf);
			show_perf_probe_event(event, buf, pp);
			/* Add added event name to namelist */
			strlist__add(namelist, event);
			/*
			 * Probes after the first probe which comes from same
			 * user input are always allowed to add suffix, because
			 * there might be several addresses corresponding to
			 * one code line.
			 */
			allow_suffix = true;
		}
	}
	/* Show how to use the event. */
	printf("\nYou can now use it on all perf tools, such as:\n\n");
	printf("\tperf record -e %s:%s -a sleep 1\n\n", PERFPROBE_GROUP, event);

	strlist__delete(namelist);
	close(fd);
}

static void __del_trace_kprobe_event(int fd, struct str_node *ent)
{
	char *p;
	char buf[128];

	/* Convert from perf-probe event to trace-kprobe event */
	if (e_snprintf(buf, 128, "-:%s", ent->s) < 0)
		die("Failed to copy event.");
	p = strchr(buf + 2, ':');
	if (!p)
		die("Internal error: %s should have ':' but not.", ent->s);
	*p = '/';

	write_trace_kprobe_event(fd, buf);
	printf("Remove event: %s\n", ent->s);
}

static void del_trace_kprobe_event(int fd, const char *group,
				   const char *event, struct strlist *namelist)
{
	char buf[128];
	struct str_node *ent, *n;
	int found = 0;

	if (e_snprintf(buf, 128, "%s:%s", group, event) < 0)
		die("Failed to copy event.");

	if (strpbrk(buf, "*?")) { /* Glob-exp */
		strlist__for_each_safe(ent, n, namelist)
			if (strglobmatch(ent->s, buf)) {
				found++;
				__del_trace_kprobe_event(fd, ent);
				strlist__remove(namelist, ent);
			}
	} else {
		ent = strlist__find(namelist, buf);
		if (ent) {
			found++;
			__del_trace_kprobe_event(fd, ent);
			strlist__remove(namelist, ent);
		}
	}
	if (found == 0)
		pr_info("Info: event \"%s\" does not exist, could not remove it.\n", buf);
}

void del_trace_kprobe_events(struct strlist *dellist)
{
	int fd;
	const char *group, *event;
	char *p, *str;
	struct str_node *ent;
	struct strlist *namelist;

	fd = open_kprobe_events(O_RDWR, O_APPEND);
	/* Get current event names */
	namelist = get_perf_event_names(fd, true);

	strlist__for_each(ent, dellist) {
		str = strdup(ent->s);
		if (!str)
			die("Failed to copy event.");
		pr_debug("Parsing: %s\n", str);
		p = strchr(str, ':');
		if (p) {
			group = str;
			*p = '\0';
			event = p + 1;
		} else {
			group = "*";
			event = str;
		}
		pr_debug("Group: %s, Event: %s\n", group, event);
		del_trace_kprobe_event(fd, group, event, namelist);
		free(str);
	}
	strlist__delete(namelist);
	close(fd);
}

#define LINEBUF_SIZE 256

static void show_one_line(FILE *fp, unsigned int l, bool skip, bool show_num)
{
	char buf[LINEBUF_SIZE];
	const char *color = PERF_COLOR_BLUE;

	if (fgets(buf, LINEBUF_SIZE, fp) == NULL)
		goto error;
	if (!skip) {
		if (show_num)
			fprintf(stdout, "%7u  %s", l, buf);
		else
			color_fprintf(stdout, color, "         %s", buf);
	}

	while (strlen(buf) == LINEBUF_SIZE - 1 &&
	       buf[LINEBUF_SIZE - 2] != '\n') {
		if (fgets(buf, LINEBUF_SIZE, fp) == NULL)
			goto error;
		if (!skip) {
			if (show_num)
				fprintf(stdout, "%s", buf);
			else
				color_fprintf(stdout, color, "%s", buf);
		}
	}
	return;
error:
	if (feof(fp))
		die("Source file is shorter than expected.");
	else
		die("File read error: %s", strerror(errno));
}

void show_line_range(struct line_range *lr)
{
	unsigned int l = 1;
	struct line_node *ln;
	FILE *fp;

	setup_pager();

	if (lr->function)
		fprintf(stdout, "<%s:%d>\n", lr->function,
			lr->start - lr->offset);
	else
		fprintf(stdout, "<%s:%d>\n", lr->file, lr->start);

	fp = fopen(lr->path, "r");
	if (fp == NULL)
		die("Failed to open %s: %s", lr->path, strerror(errno));
	/* Skip to starting line number */
	while (l < lr->start)
		show_one_line(fp, l++, true, false);

	list_for_each_entry(ln, &lr->line_list, list) {
		while (ln->line > l)
			show_one_line(fp, (l++) - lr->offset, false, false);
		show_one_line(fp, (l++) - lr->offset, false, true);
	}
	fclose(fp);
}<|MERGE_RESOLUTION|>--- conflicted
+++ resolved
@@ -495,12 +495,8 @@
 	struct strlist *rawlist;
 	struct str_node *ent;
 
-<<<<<<< HEAD
 	setup_pager();
-
-=======
 	memset(&pp, 0, sizeof(pp));
->>>>>>> 388c3aab
 	fd = open_kprobe_events(O_RDONLY, 0);
 	rawlist = get_trace_kprobe_event_rawlist(fd);
 	close(fd);
