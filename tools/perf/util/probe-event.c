--- conflicted
+++ resolved
@@ -72,12 +72,7 @@
 }
 
 static char *synthesize_perf_probe_point(struct perf_probe_point *pp);
-<<<<<<< HEAD
-static struct map_groups kmap_groups;
-static struct map *kmaps[MAP__NR_TYPES];
-=======
 static struct machine machine;
->>>>>>> c569cd9a
 
 /* Initialize symbol maps and path of vmlinux */
 static int init_vmlinux(void)
@@ -96,23 +91,15 @@
 		goto out;
 	}
 
-<<<<<<< HEAD
-=======
 	ret = machine__init(&machine, "/", 0);
 	if (ret < 0)
 		goto out;
 
->>>>>>> c569cd9a
 	kernel = dso__new_kernel(symbol_conf.vmlinux_name);
 	if (kernel == NULL)
 		die("Failed to create kernel dso.");
 
-<<<<<<< HEAD
-	map_groups__init(&kmap_groups);
-	ret = __map_groups__create_kernel_maps(&kmap_groups, kmaps, kernel);
-=======
 	ret = __machine__create_kernel_maps(&machine, kernel);
->>>>>>> c569cd9a
 	if (ret < 0)
 		pr_debug("Failed to create kernel maps.\n");
 
@@ -125,21 +112,12 @@
 #ifdef DWARF_SUPPORT
 static int open_vmlinux(void)
 {
-<<<<<<< HEAD
-	if (map__load(kmaps[MAP__FUNCTION], NULL) < 0) {
-		pr_debug("Failed to load kernel map.\n");
-		return -EINVAL;
-	}
-	pr_debug("Try to open %s\n", kmaps[MAP__FUNCTION]->dso->long_name);
-	return open(kmaps[MAP__FUNCTION]->dso->long_name, O_RDONLY);
-=======
 	if (map__load(machine.vmlinux_maps[MAP__FUNCTION], NULL) < 0) {
 		pr_debug("Failed to load kernel map.\n");
 		return -EINVAL;
 	}
 	pr_debug("Try to open %s\n", machine.vmlinux_maps[MAP__FUNCTION]->dso->long_name);
 	return open(machine.vmlinux_maps[MAP__FUNCTION]->dso->long_name, O_RDONLY);
->>>>>>> c569cd9a
 }
 
 /* Convert trace point to probe point with debuginfo */
@@ -149,11 +127,7 @@
 	struct symbol *sym;
 	int fd, ret = -ENOENT;
 
-<<<<<<< HEAD
-	sym = map__find_symbol_by_name(kmaps[MAP__FUNCTION],
-=======
 	sym = map__find_symbol_by_name(machine.vmlinux_maps[MAP__FUNCTION],
->>>>>>> c569cd9a
 				       tp->symbol, NULL);
 	if (sym) {
 		fd = open_vmlinux();
@@ -178,12 +152,8 @@
 
 /* Try to find perf_probe_event with debuginfo */
 static int try_to_find_kprobe_trace_events(struct perf_probe_event *pev,
-<<<<<<< HEAD
-					   struct kprobe_trace_event **tevs)
-=======
 					   struct kprobe_trace_event **tevs,
 					   int max_tevs)
->>>>>>> c569cd9a
 {
 	bool need_dwarf = perf_probe_event_need_dwarf(pev);
 	int fd, ntevs;
@@ -199,11 +169,7 @@
 	}
 
 	/* Searching trace events corresponding to probe event */
-<<<<<<< HEAD
-	ntevs = find_kprobe_trace_events(fd, pev, tevs);
-=======
 	ntevs = find_kprobe_trace_events(fd, pev, tevs, max_tevs);
->>>>>>> c569cd9a
 	close(fd);
 
 	if (ntevs > 0) {	/* Succeeded to find trace events */
@@ -217,17 +183,6 @@
 		return -ENOENT;
 	}
 	/* Error path : ntevs < 0 */
-<<<<<<< HEAD
-	if (need_dwarf) {
-		if (ntevs == -EBADF)
-			pr_warning("No dwarf info found in the vmlinux - "
-				"please rebuild with CONFIG_DEBUG_INFO=y.\n");
-		return ntevs;
-	}
-	pr_debug("An error occurred in debuginfo analysis."
-		 " Try to use symbols.\n");
-	return 0;
-=======
 	pr_debug("An error occurred in debuginfo analysis (%d).\n", ntevs);
 	if (ntevs == -EBADF) {
 		pr_warning("Warning: No dwarf info found in the vmlinux - "
@@ -238,7 +193,6 @@
 		}
 	}
 	return ntevs;
->>>>>>> c569cd9a
 }
 
 #define LINEBUF_SIZE 256
@@ -367,12 +321,8 @@
 }
 
 static int try_to_find_kprobe_trace_events(struct perf_probe_event *pev,
-<<<<<<< HEAD
-				struct kprobe_trace_event **tevs __unused)
-=======
 				struct kprobe_trace_event **tevs __unused,
 				int max_tevs __unused)
->>>>>>> c569cd9a
 {
 	if (perf_probe_event_need_dwarf(pev)) {
 		pr_warning("Debuginfo-analysis is not supported.\n");
@@ -611,7 +561,6 @@
 	struct perf_probe_arg_field **fieldp;
 
 	pr_debug("parsing arg: %s into ", str);
-<<<<<<< HEAD
 
 	tmp = strchr(str, '=');
 	if (tmp) {
@@ -641,37 +590,6 @@
 		return 0;
 	}
 
-=======
-
-	tmp = strchr(str, '=');
-	if (tmp) {
-		arg->name = strndup(str, tmp - str);
-		if (arg->name == NULL)
-			return -ENOMEM;
-		pr_debug("name:%s ", arg->name);
-		str = tmp + 1;
-	}
-
-	tmp = strchr(str, ':');
-	if (tmp) {	/* Type setting */
-		*tmp = '\0';
-		arg->type = strdup(tmp + 1);
-		if (arg->type == NULL)
-			return -ENOMEM;
-		pr_debug("type:%s ", arg->type);
-	}
-
-	tmp = strpbrk(str, "-.");
-	if (!is_c_varname(str) || !tmp) {
-		/* A variable, register, symbol or special value */
-		arg->var = strdup(str);
-		if (arg->var == NULL)
-			return -ENOMEM;
-		pr_debug("%s\n", arg->var);
-		return 0;
-	}
-
->>>>>>> c569cd9a
 	/* Structure fields */
 	arg->var = strndup(str, tmp - str);
 	if (arg->var == NULL)
@@ -1250,15 +1168,9 @@
 	ret = e_snprintf(buf, 128, "%s:%s", pev->group, pev->event);
 	if (ret < 0)
 		return ret;
-<<<<<<< HEAD
 
 	printf("  %-20s (on %s", buf, place);
 
-=======
-
-	printf("  %-20s (on %s", buf, place);
-
->>>>>>> c569cd9a
 	if (pev->nargs > 0) {
 		printf(" with");
 		for (i = 0; i < pev->nargs; i++) {
@@ -1497,18 +1409,18 @@
 	strlist__delete(namelist);
 	close(fd);
 	return ret;
-<<<<<<< HEAD
 }
 
 static int convert_to_kprobe_trace_events(struct perf_probe_event *pev,
-					  struct kprobe_trace_event **tevs)
+					  struct kprobe_trace_event **tevs,
+					  int max_tevs)
 {
 	struct symbol *sym;
 	int ret = 0, i;
 	struct kprobe_trace_event *tev;
 
 	/* Convert perf_probe_event with debuginfo */
-	ret = try_to_find_kprobe_trace_events(pev, tevs);
+	ret = try_to_find_kprobe_trace_events(pev, tevs, max_tevs);
 	if (ret != 0)
 		return ret;
 
@@ -1556,7 +1468,7 @@
 	}
 
 	/* Currently just checking function name from symbol map */
-	sym = map__find_symbol_by_name(kmaps[MAP__FUNCTION],
+	sym = map__find_symbol_by_name(machine.vmlinux_maps[MAP__FUNCTION],
 				       tev->point.symbol, NULL);
 	if (!sym) {
 		pr_warning("Kernel symbol \'%s\' not found.\n",
@@ -1580,7 +1492,7 @@
 };
 
 int add_perf_probe_events(struct perf_probe_event *pevs, int npevs,
-			  bool force_add)
+			  bool force_add, int max_tevs)
 {
 	int i, j, ret;
 	struct __event_package *pkgs;
@@ -1599,7 +1511,7 @@
 		pkgs[i].pev = &pevs[i];
 		/* Convert with or without debuginfo */
 		ret  = convert_to_kprobe_trace_events(pkgs[i].pev,
-						      &pkgs[i].tevs);
+						      &pkgs[i].tevs, max_tevs);
 		if (ret < 0)
 			goto end;
 		pkgs[i].ntevs = ret;
@@ -1618,129 +1530,6 @@
 	return ret;
 }
 
-=======
-}
-
-static int convert_to_kprobe_trace_events(struct perf_probe_event *pev,
-					  struct kprobe_trace_event **tevs,
-					  int max_tevs)
-{
-	struct symbol *sym;
-	int ret = 0, i;
-	struct kprobe_trace_event *tev;
-
-	/* Convert perf_probe_event with debuginfo */
-	ret = try_to_find_kprobe_trace_events(pev, tevs, max_tevs);
-	if (ret != 0)
-		return ret;
-
-	/* Allocate trace event buffer */
-	tev = *tevs = zalloc(sizeof(struct kprobe_trace_event));
-	if (tev == NULL)
-		return -ENOMEM;
-
-	/* Copy parameters */
-	tev->point.symbol = strdup(pev->point.function);
-	if (tev->point.symbol == NULL) {
-		ret = -ENOMEM;
-		goto error;
-	}
-	tev->point.offset = pev->point.offset;
-	tev->nargs = pev->nargs;
-	if (tev->nargs) {
-		tev->args = zalloc(sizeof(struct kprobe_trace_arg)
-				   * tev->nargs);
-		if (tev->args == NULL) {
-			ret = -ENOMEM;
-			goto error;
-		}
-		for (i = 0; i < tev->nargs; i++) {
-			if (pev->args[i].name) {
-				tev->args[i].name = strdup(pev->args[i].name);
-				if (tev->args[i].name == NULL) {
-					ret = -ENOMEM;
-					goto error;
-				}
-			}
-			tev->args[i].value = strdup(pev->args[i].var);
-			if (tev->args[i].value == NULL) {
-				ret = -ENOMEM;
-				goto error;
-			}
-			if (pev->args[i].type) {
-				tev->args[i].type = strdup(pev->args[i].type);
-				if (tev->args[i].type == NULL) {
-					ret = -ENOMEM;
-					goto error;
-				}
-			}
-		}
-	}
-
-	/* Currently just checking function name from symbol map */
-	sym = map__find_symbol_by_name(machine.vmlinux_maps[MAP__FUNCTION],
-				       tev->point.symbol, NULL);
-	if (!sym) {
-		pr_warning("Kernel symbol \'%s\' not found.\n",
-			   tev->point.symbol);
-		ret = -ENOENT;
-		goto error;
-	}
-
-	return 1;
-error:
-	clear_kprobe_trace_event(tev);
-	free(tev);
-	*tevs = NULL;
-	return ret;
-}
-
-struct __event_package {
-	struct perf_probe_event		*pev;
-	struct kprobe_trace_event	*tevs;
-	int				ntevs;
-};
-
-int add_perf_probe_events(struct perf_probe_event *pevs, int npevs,
-			  bool force_add, int max_tevs)
-{
-	int i, j, ret;
-	struct __event_package *pkgs;
-
-	pkgs = zalloc(sizeof(struct __event_package) * npevs);
-	if (pkgs == NULL)
-		return -ENOMEM;
-
-	/* Init vmlinux path */
-	ret = init_vmlinux();
-	if (ret < 0)
-		return ret;
-
-	/* Loop 1: convert all events */
-	for (i = 0; i < npevs; i++) {
-		pkgs[i].pev = &pevs[i];
-		/* Convert with or without debuginfo */
-		ret  = convert_to_kprobe_trace_events(pkgs[i].pev,
-						      &pkgs[i].tevs, max_tevs);
-		if (ret < 0)
-			goto end;
-		pkgs[i].ntevs = ret;
-	}
-
-	/* Loop 2: add all events */
-	for (i = 0; i < npevs && ret >= 0; i++)
-		ret = __add_kprobe_trace_events(pkgs[i].pev, pkgs[i].tevs,
-						pkgs[i].ntevs, force_add);
-end:
-	/* Loop 3: cleanup trace events  */
-	for (i = 0; i < npevs; i++)
-		for (j = 0; j < pkgs[i].ntevs; j++)
-			clear_kprobe_trace_event(&pkgs[i].tevs[j]);
-
-	return ret;
-}
-
->>>>>>> c569cd9a
 static int __del_trace_kprobe_event(int fd, struct str_node *ent)
 {
 	char *p;
