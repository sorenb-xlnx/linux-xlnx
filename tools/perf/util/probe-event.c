--- conflicted
+++ resolved
@@ -508,13 +508,8 @@
 	struct str_node *ent;
 
 	setup_pager();
-<<<<<<< HEAD
-
 	memset(&pp, 0, sizeof(pp));
-=======
-	memset(&pp, 0, sizeof(pp));
-
->>>>>>> e083b323
+
 	fd = open_kprobe_events(O_RDONLY, 0);
 	rawlist = get_trace_kprobe_event_rawlist(fd);
 	close(fd);
@@ -736,10 +731,7 @@
 }
 
 #define LINEBUF_SIZE 256
-<<<<<<< HEAD
-=======
 #define NR_ADDITIONAL_LINES 2
->>>>>>> e083b323
 
 static void show_one_line(FILE *fp, unsigned int l, bool skip, bool show_num)
 {
@@ -800,14 +792,11 @@
 			show_one_line(fp, (l++) - lr->offset, false, false);
 		show_one_line(fp, (l++) - lr->offset, false, true);
 	}
-<<<<<<< HEAD
-=======
 
 	if (lr->end == INT_MAX)
 		lr->end = l + NR_ADDITIONAL_LINES;
 	while (l < lr->end && !feof(fp))
 		show_one_line(fp, (l++) - lr->offset, false, false);
 
->>>>>>> e083b323
 	fclose(fp);
 }