#include "symbol.h"
#include <errno.h>
#include <limits.h>
#include <stdlib.h>
#include <string.h>
#include <stdio.h>
#include <unistd.h>
#include "map.h"

const char *map_type__name[MAP__NR_TYPES] = {
	[MAP__FUNCTION] = "Functions",
	[MAP__VARIABLE] = "Variables",
};

static inline int is_anon_memory(const char *filename)
{
	return strcmp(filename, "//anon") == 0;
}

static int strcommon(const char *pathname, char *cwd, int cwdlen)
{
	int n = 0;

	while (n < cwdlen && pathname[n] == cwd[n])
		++n;

	return n;
}

void map__init(struct map *self, enum map_type type,
	       u64 start, u64 end, u64 pgoff, struct dso *dso)
{
	self->type     = type;
	self->start    = start;
	self->end      = end;
	self->pgoff    = pgoff;
	self->dso      = dso;
	self->map_ip   = map__map_ip;
	self->unmap_ip = map__unmap_ip;
	RB_CLEAR_NODE(&self->rb_node);
	self->groups   = NULL;
}

struct map *map__new(struct list_head *dsos__list, u64 start, u64 len,
		     u64 pgoff, u32 pid, char *filename,
		     enum map_type type, char *cwd, int cwdlen)
{
	struct map *self = malloc(sizeof(*self));

	if (self != NULL) {
		char newfilename[PATH_MAX];
		struct dso *dso;
		int anon;

		if (cwd) {
			int n = strcommon(filename, cwd, cwdlen);

			if (n == cwdlen) {
				snprintf(newfilename, sizeof(newfilename),
					 ".%s", filename + n);
				filename = newfilename;
			}
		}

		anon = is_anon_memory(filename);

		if (anon) {
			snprintf(newfilename, sizeof(newfilename), "/tmp/perf-%d.map", pid);
			filename = newfilename;
		}

		dso = __dsos__findnew(dsos__list, filename);
		if (dso == NULL)
			goto out_delete;

		map__init(self, type, start, start + len, pgoff, dso);

		if (anon) {
set_identity:
			self->map_ip = self->unmap_ip = identity__map_ip;
		} else if (strcmp(filename, "[vdso]") == 0) {
			dso__set_loaded(dso, self->type);
			goto set_identity;
		}
	}
	return self;
out_delete:
	free(self);
	return NULL;
}

void map__delete(struct map *self)
{
	free(self);
}

void map__fixup_start(struct map *self)
{
	struct rb_root *symbols = &self->dso->symbols[self->type];
	struct rb_node *nd = rb_first(symbols);
	if (nd != NULL) {
		struct symbol *sym = rb_entry(nd, struct symbol, rb_node);
		self->start = sym->start;
	}
}

void map__fixup_end(struct map *self)
{
	struct rb_root *symbols = &self->dso->symbols[self->type];
	struct rb_node *nd = rb_last(symbols);
	if (nd != NULL) {
		struct symbol *sym = rb_entry(nd, struct symbol, rb_node);
		self->end = sym->end;
	}
}

#define DSO__DELETED "(deleted)"

int map__load(struct map *self, symbol_filter_t filter)
{
	const char *name = self->dso->long_name;
	int nr;

	if (dso__loaded(self->dso, self->type))
		return 0;

	nr = dso__load(self->dso, self, filter);
	if (nr < 0) {
		if (self->dso->has_build_id) {
			char sbuild_id[BUILD_ID_SIZE * 2 + 1];

			build_id__sprintf(self->dso->build_id,
					  sizeof(self->dso->build_id),
					  sbuild_id);
			pr_warning("%s with build id %s not found",
				   name, sbuild_id);
		} else
			pr_warning("Failed to open %s", name);

		pr_warning(", continuing without symbols\n");
		return -1;
	} else if (nr == 0) {
		const size_t len = strlen(name);
		const size_t real_len = len - sizeof(DSO__DELETED);

		if (len > sizeof(DSO__DELETED) &&
		    strcmp(name + real_len + 1, DSO__DELETED) == 0) {
			pr_warning("%.*s was updated, restart the long "
				   "running apps that use it!\n",
				   (int)real_len, name);
		} else {
			pr_warning("no symbols found in %s, maybe install "
				   "a debug package?\n", name);
		}

		return -1;
	}
	/*
	 * Only applies to the kernel, as its symtabs aren't relative like the
	 * module ones.
	 */
	if (self->dso->kernel)
		map__reloc_vmlinux(self);

	return 0;
}

struct symbol *map__find_symbol(struct map *self, u64 addr,
				symbol_filter_t filter)
{
	if (map__load(self, filter) < 0)
		return NULL;

	return dso__find_symbol(self->dso, self->type, addr);
}

struct symbol *map__find_symbol_by_name(struct map *self, const char *name,
					symbol_filter_t filter)
{
	if (map__load(self, filter) < 0)
		return NULL;

	if (!dso__sorted_by_name(self->dso, self->type))
		dso__sort_by_name(self->dso, self->type);

	return dso__find_symbol_by_name(self->dso, self->type, name);
}

struct map *map__clone(struct map *self)
{
	struct map *map = malloc(sizeof(*self));

	if (!map)
		return NULL;

	memcpy(map, self, sizeof(*self));

	return map;
}

int map__overlap(struct map *l, struct map *r)
{
	if (l->start > r->start) {
		struct map *t = l;
		l = r;
		r = t;
	}

	if (l->end > r->start)
		return 1;

	return 0;
}

size_t map__fprintf(struct map *self, FILE *fp)
{
	return fprintf(fp, " %Lx-%Lx %Lx %s\n",
		       self->start, self->end, self->pgoff, self->dso->name);
}

/*
 * objdump wants/reports absolute IPs for ET_EXEC, and RIPs for ET_DYN.
 * map->dso->adjust_symbols==1 for ET_EXEC-like cases.
 */
u64 map__rip_2objdump(struct map *map, u64 rip)
{
	u64 addr = map->dso->adjust_symbols ?
			map->unmap_ip(map, rip) :	/* RIP -> IP */
			rip;
	return addr;
}

u64 map__objdump_2ip(struct map *map, u64 addr)
{
	u64 ip = map->dso->adjust_symbols ?
			addr :
			map->unmap_ip(map, addr);	/* RIP -> IP */
	return ip;
}

void map_groups__init(struct map_groups *self)
{
	int i;
	for (i = 0; i < MAP__NR_TYPES; ++i) {
		self->maps[i] = RB_ROOT;
		INIT_LIST_HEAD(&self->removed_maps[i]);
	}
<<<<<<< HEAD
	 self->this_kerninfo = NULL;
=======
	self->machine = NULL;
>>>>>>> 7e8e1867
}

void map_groups__flush(struct map_groups *self)
{
	int type;

	for (type = 0; type < MAP__NR_TYPES; type++) {
		struct rb_root *root = &self->maps[type];
		struct rb_node *next = rb_first(root);

		while (next) {
			struct map *pos = rb_entry(next, struct map, rb_node);
			next = rb_next(&pos->rb_node);
			rb_erase(&pos->rb_node, root);
			/*
			 * We may have references to this map, for
			 * instance in some hist_entry instances, so
			 * just move them to a separate list.
			 */
			list_add_tail(&pos->node, &self->removed_maps[pos->type]);
		}
	}
}

struct symbol *map_groups__find_symbol(struct map_groups *self,
				       enum map_type type, u64 addr,
				       struct map **mapp,
				       symbol_filter_t filter)
{
	struct map *map = map_groups__find(self, type, addr);

	if (map != NULL) {
		if (mapp != NULL)
			*mapp = map;
		return map__find_symbol(map, map->map_ip(map, addr), filter);
	}

	return NULL;
}

struct symbol *map_groups__find_symbol_by_name(struct map_groups *self,
					       enum map_type type,
					       const char *name,
					       struct map **mapp,
					       symbol_filter_t filter)
{
	struct rb_node *nd;

	for (nd = rb_first(&self->maps[type]); nd; nd = rb_next(nd)) {
		struct map *pos = rb_entry(nd, struct map, rb_node);
		struct symbol *sym = map__find_symbol_by_name(pos, name, filter);

		if (sym == NULL)
			continue;
		if (mapp != NULL)
			*mapp = pos;
		return sym;
	}

	return NULL;
}

size_t __map_groups__fprintf_maps(struct map_groups *self,
				  enum map_type type, int verbose, FILE *fp)
{
	size_t printed = fprintf(fp, "%s:\n", map_type__name[type]);
	struct rb_node *nd;

	for (nd = rb_first(&self->maps[type]); nd; nd = rb_next(nd)) {
		struct map *pos = rb_entry(nd, struct map, rb_node);
		printed += fprintf(fp, "Map:");
		printed += map__fprintf(pos, fp);
		if (verbose > 2) {
			printed += dso__fprintf(pos->dso, type, fp);
			printed += fprintf(fp, "--\n");
		}
	}

	return printed;
}

size_t map_groups__fprintf_maps(struct map_groups *self, int verbose, FILE *fp)
{
	size_t printed = 0, i;
	for (i = 0; i < MAP__NR_TYPES; ++i)
		printed += __map_groups__fprintf_maps(self, i, verbose, fp);
	return printed;
}

static size_t __map_groups__fprintf_removed_maps(struct map_groups *self,
						 enum map_type type,
						 int verbose, FILE *fp)
{
	struct map *pos;
	size_t printed = 0;

	list_for_each_entry(pos, &self->removed_maps[type], node) {
		printed += fprintf(fp, "Map:");
		printed += map__fprintf(pos, fp);
		if (verbose > 1) {
			printed += dso__fprintf(pos->dso, type, fp);
			printed += fprintf(fp, "--\n");
		}
	}
	return printed;
}

static size_t map_groups__fprintf_removed_maps(struct map_groups *self,
					       int verbose, FILE *fp)
{
	size_t printed = 0, i;
	for (i = 0; i < MAP__NR_TYPES; ++i)
		printed += __map_groups__fprintf_removed_maps(self, i, verbose, fp);
	return printed;
}

size_t map_groups__fprintf(struct map_groups *self, int verbose, FILE *fp)
{
	size_t printed = map_groups__fprintf_maps(self, verbose, fp);
	printed += fprintf(fp, "Removed maps:\n");
	return printed + map_groups__fprintf_removed_maps(self, verbose, fp);
}

int map_groups__fixup_overlappings(struct map_groups *self, struct map *map,
				   int verbose, FILE *fp)
{
	struct rb_root *root = &self->maps[map->type];
	struct rb_node *next = rb_first(root);

	while (next) {
		struct map *pos = rb_entry(next, struct map, rb_node);
		next = rb_next(&pos->rb_node);

		if (!map__overlap(pos, map))
			continue;

		if (verbose >= 2) {
			fputs("overlapping maps:\n", fp);
			map__fprintf(map, fp);
			map__fprintf(pos, fp);
		}

		rb_erase(&pos->rb_node, root);
		/*
		 * We may have references to this map, for instance in some
		 * hist_entry instances, so just move them to a separate
		 * list.
		 */
		list_add_tail(&pos->node, &self->removed_maps[map->type]);
		/*
		 * Now check if we need to create new maps for areas not
		 * overlapped by the new map:
		 */
		if (map->start > pos->start) {
			struct map *before = map__clone(pos);

			if (before == NULL)
				return -ENOMEM;

			before->end = map->start - 1;
			map_groups__insert(self, before);
			if (verbose >= 2)
				map__fprintf(before, fp);
		}

		if (map->end < pos->end) {
			struct map *after = map__clone(pos);

			if (after == NULL)
				return -ENOMEM;

			after->start = map->end + 1;
			map_groups__insert(self, after);
			if (verbose >= 2)
				map__fprintf(after, fp);
		}
	}

	return 0;
}

/*
 * XXX This should not really _copy_ te maps, but refcount them.
 */
int map_groups__clone(struct map_groups *self,
		      struct map_groups *parent, enum map_type type)
{
	struct rb_node *nd;
	for (nd = rb_first(&parent->maps[type]); nd; nd = rb_next(nd)) {
		struct map *map = rb_entry(nd, struct map, rb_node);
		struct map *new = map__clone(map);
		if (new == NULL)
			return -ENOMEM;
		map_groups__insert(self, new);
	}
	return 0;
}

static u64 map__reloc_map_ip(struct map *map, u64 ip)
{
	return ip + (s64)map->pgoff;
}

static u64 map__reloc_unmap_ip(struct map *map, u64 ip)
{
	return ip - (s64)map->pgoff;
}

void map__reloc_vmlinux(struct map *self)
{
	struct kmap *kmap = map__kmap(self);
	s64 reloc;

	if (!kmap->ref_reloc_sym || !kmap->ref_reloc_sym->unrelocated_addr)
		return;

	reloc = (kmap->ref_reloc_sym->unrelocated_addr -
		 kmap->ref_reloc_sym->addr);

	if (!reloc)
		return;

	self->map_ip   = map__reloc_map_ip;
	self->unmap_ip = map__reloc_unmap_ip;
	self->pgoff    = reloc;
}

void maps__insert(struct rb_root *maps, struct map *map)
{
	struct rb_node **p = &maps->rb_node;
	struct rb_node *parent = NULL;
	const u64 ip = map->start;
	struct map *m;

	while (*p != NULL) {
		parent = *p;
		m = rb_entry(parent, struct map, rb_node);
		if (ip < m->start)
			p = &(*p)->rb_left;
		else
			p = &(*p)->rb_right;
	}

	rb_link_node(&map->rb_node, parent, p);
	rb_insert_color(&map->rb_node, maps);
}

struct map *maps__find(struct rb_root *maps, u64 ip)
{
	struct rb_node **p = &maps->rb_node;
	struct rb_node *parent = NULL;
	struct map *m;

	while (*p != NULL) {
		parent = *p;
		m = rb_entry(parent, struct map, rb_node);
		if (ip < m->start)
			p = &(*p)->rb_left;
		else if (ip > m->end)
			p = &(*p)->rb_right;
		else
			return m;
	}

	return NULL;
}

<<<<<<< HEAD
struct kernel_info *add_new_kernel_info(struct rb_root *kerninfo_root,
			pid_t pid, const char *root_dir)
{
	struct rb_node **p = &kerninfo_root->rb_node;
	struct rb_node *parent = NULL;
	struct kernel_info *kerninfo, *pos;

	kerninfo = malloc(sizeof(struct kernel_info));
	if (!kerninfo)
		return NULL;

	kerninfo->pid = pid;
	map_groups__init(&kerninfo->kmaps);
	kerninfo->root_dir = strdup(root_dir);
	RB_CLEAR_NODE(&kerninfo->rb_node);
	INIT_LIST_HEAD(&kerninfo->dsos__user);
	INIT_LIST_HEAD(&kerninfo->dsos__kernel);
	kerninfo->kmaps.this_kerninfo = kerninfo;

	while (*p != NULL) {
		parent = *p;
		pos = rb_entry(parent, struct kernel_info, rb_node);
=======
int machine__init(struct machine *self, const char *root_dir, pid_t pid)
{
	map_groups__init(&self->kmaps);
	RB_CLEAR_NODE(&self->rb_node);
	INIT_LIST_HEAD(&self->user_dsos);
	INIT_LIST_HEAD(&self->kernel_dsos);

	self->kmaps.machine = self;
	self->pid	    = pid;
	self->root_dir      = strdup(root_dir);
	return self->root_dir == NULL ? -ENOMEM : 0;
}

struct machine *machines__add(struct rb_root *self, pid_t pid,
			      const char *root_dir)
{
	struct rb_node **p = &self->rb_node;
	struct rb_node *parent = NULL;
	struct machine *pos, *machine = malloc(sizeof(*machine));

	if (!machine)
		return NULL;

	if (machine__init(machine, root_dir, pid) != 0) {
		free(machine);
		return NULL;
	}

	while (*p != NULL) {
		parent = *p;
		pos = rb_entry(parent, struct machine, rb_node);
>>>>>>> 7e8e1867
		if (pid < pos->pid)
			p = &(*p)->rb_left;
		else
			p = &(*p)->rb_right;
	}

<<<<<<< HEAD
	rb_link_node(&kerninfo->rb_node, parent, p);
	rb_insert_color(&kerninfo->rb_node, kerninfo_root);

	return kerninfo;
}

struct kernel_info *kerninfo__find(struct rb_root *kerninfo_root, pid_t pid)
{
	struct rb_node **p = &kerninfo_root->rb_node;
	struct rb_node *parent = NULL;
	struct kernel_info *kerninfo;
	struct kernel_info *default_kerninfo = NULL;

	while (*p != NULL) {
		parent = *p;
		kerninfo = rb_entry(parent, struct kernel_info, rb_node);
		if (pid < kerninfo->pid)
			p = &(*p)->rb_left;
		else if (pid > kerninfo->pid)
			p = &(*p)->rb_right;
		else
			return kerninfo;
		if (!kerninfo->pid)
			default_kerninfo = kerninfo;
	}

	return default_kerninfo;
}

struct kernel_info *kerninfo__findhost(struct rb_root *kerninfo_root)
{
	struct rb_node **p = &kerninfo_root->rb_node;
	struct rb_node *parent = NULL;
	struct kernel_info *kerninfo;
	pid_t pid = HOST_KERNEL_ID;

	while (*p != NULL) {
		parent = *p;
		kerninfo = rb_entry(parent, struct kernel_info, rb_node);
		if (pid < kerninfo->pid)
			p = &(*p)->rb_left;
		else if (pid > kerninfo->pid)
			p = &(*p)->rb_right;
		else
			return kerninfo;
	}

	return NULL;
}

struct kernel_info *kerninfo__findnew(struct rb_root *kerninfo_root, pid_t pid)
{
	char path[PATH_MAX];
	const char *root_dir;
	int ret;
	struct kernel_info *kerninfo = kerninfo__find(kerninfo_root, pid);

	if (!kerninfo || kerninfo->pid != pid) {
=======
	rb_link_node(&machine->rb_node, parent, p);
	rb_insert_color(&machine->rb_node, self);

	return machine;
}

struct machine *machines__find(struct rb_root *self, pid_t pid)
{
	struct rb_node **p = &self->rb_node;
	struct rb_node *parent = NULL;
	struct machine *machine;
	struct machine *default_machine = NULL;

	while (*p != NULL) {
		parent = *p;
		machine = rb_entry(parent, struct machine, rb_node);
		if (pid < machine->pid)
			p = &(*p)->rb_left;
		else if (pid > machine->pid)
			p = &(*p)->rb_right;
		else
			return machine;
		if (!machine->pid)
			default_machine = machine;
	}

	return default_machine;
}

struct machine *machines__findnew(struct rb_root *self, pid_t pid)
{
	char path[PATH_MAX];
	const char *root_dir;
	struct machine *machine = machines__find(self, pid);

	if (!machine || machine->pid != pid) {
>>>>>>> 7e8e1867
		if (pid == HOST_KERNEL_ID || pid == DEFAULT_GUEST_KERNEL_ID)
			root_dir = "";
		else {
			if (!symbol_conf.guestmount)
				goto out;
			sprintf(path, "%s/%d", symbol_conf.guestmount, pid);
<<<<<<< HEAD
			ret = access(path, R_OK);
			if (ret) {
=======
			if (access(path, R_OK)) {
>>>>>>> 7e8e1867
				pr_err("Can't access file %s\n", path);
				goto out;
			}
			root_dir = path;
		}
<<<<<<< HEAD
		kerninfo = add_new_kernel_info(kerninfo_root, pid, root_dir);
	}

out:
	return kerninfo;
}

void kerninfo__process_allkernels(struct rb_root *kerninfo_root,
		process_kernel_info process,
		void *data)
{
	struct rb_node *nd;

	for (nd = rb_first(kerninfo_root); nd; nd = rb_next(nd)) {
		struct kernel_info *pos = rb_entry(nd, struct kernel_info,
							rb_node);
=======
		machine = machines__add(self, pid, root_dir);
	}

out:
	return machine;
}

void machines__process(struct rb_root *self, machine__process_t process, void *data)
{
	struct rb_node *nd;

	for (nd = rb_first(self); nd; nd = rb_next(nd)) {
		struct machine *pos = rb_entry(nd, struct machine, rb_node);
>>>>>>> 7e8e1867
		process(pos, data);
	}
}

<<<<<<< HEAD
char *kern_mmap_name(struct kernel_info *kerninfo, char *buff)
{
	if (is_host_kernel(kerninfo))
		sprintf(buff, "[%s]", "kernel.kallsyms");
	else if (is_default_guest(kerninfo))
		sprintf(buff, "[%s]", "guest.kernel.kallsyms");
	else
		sprintf(buff, "[%s.%d]", "guest.kernel.kallsyms", kerninfo->pid);

	return buff;
=======
char *machine__mmap_name(struct machine *self, char *bf, size_t size)
{
	if (machine__is_host(self))
		snprintf(bf, size, "[%s]", "kernel.kallsyms");
	else if (machine__is_default_guest(self))
		snprintf(bf, size, "[%s]", "guest.kernel.kallsyms");
	else
		snprintf(bf, size, "[%s.%d]", "guest.kernel.kallsyms", self->pid);

	return bf;
>>>>>>> 7e8e1867
}<|MERGE_RESOLUTION|>--- conflicted
+++ resolved
@@ -245,11 +245,7 @@
 		self->maps[i] = RB_ROOT;
 		INIT_LIST_HEAD(&self->removed_maps[i]);
 	}
-<<<<<<< HEAD
-	 self->this_kerninfo = NULL;
-=======
 	self->machine = NULL;
->>>>>>> 7e8e1867
 }
 
 void map_groups__flush(struct map_groups *self)
@@ -517,30 +513,6 @@
 	return NULL;
 }
 
-<<<<<<< HEAD
-struct kernel_info *add_new_kernel_info(struct rb_root *kerninfo_root,
-			pid_t pid, const char *root_dir)
-{
-	struct rb_node **p = &kerninfo_root->rb_node;
-	struct rb_node *parent = NULL;
-	struct kernel_info *kerninfo, *pos;
-
-	kerninfo = malloc(sizeof(struct kernel_info));
-	if (!kerninfo)
-		return NULL;
-
-	kerninfo->pid = pid;
-	map_groups__init(&kerninfo->kmaps);
-	kerninfo->root_dir = strdup(root_dir);
-	RB_CLEAR_NODE(&kerninfo->rb_node);
-	INIT_LIST_HEAD(&kerninfo->dsos__user);
-	INIT_LIST_HEAD(&kerninfo->dsos__kernel);
-	kerninfo->kmaps.this_kerninfo = kerninfo;
-
-	while (*p != NULL) {
-		parent = *p;
-		pos = rb_entry(parent, struct kernel_info, rb_node);
-=======
 int machine__init(struct machine *self, const char *root_dir, pid_t pid)
 {
 	map_groups__init(&self->kmaps);
@@ -572,73 +544,12 @@
 	while (*p != NULL) {
 		parent = *p;
 		pos = rb_entry(parent, struct machine, rb_node);
->>>>>>> 7e8e1867
 		if (pid < pos->pid)
 			p = &(*p)->rb_left;
 		else
 			p = &(*p)->rb_right;
 	}
 
-<<<<<<< HEAD
-	rb_link_node(&kerninfo->rb_node, parent, p);
-	rb_insert_color(&kerninfo->rb_node, kerninfo_root);
-
-	return kerninfo;
-}
-
-struct kernel_info *kerninfo__find(struct rb_root *kerninfo_root, pid_t pid)
-{
-	struct rb_node **p = &kerninfo_root->rb_node;
-	struct rb_node *parent = NULL;
-	struct kernel_info *kerninfo;
-	struct kernel_info *default_kerninfo = NULL;
-
-	while (*p != NULL) {
-		parent = *p;
-		kerninfo = rb_entry(parent, struct kernel_info, rb_node);
-		if (pid < kerninfo->pid)
-			p = &(*p)->rb_left;
-		else if (pid > kerninfo->pid)
-			p = &(*p)->rb_right;
-		else
-			return kerninfo;
-		if (!kerninfo->pid)
-			default_kerninfo = kerninfo;
-	}
-
-	return default_kerninfo;
-}
-
-struct kernel_info *kerninfo__findhost(struct rb_root *kerninfo_root)
-{
-	struct rb_node **p = &kerninfo_root->rb_node;
-	struct rb_node *parent = NULL;
-	struct kernel_info *kerninfo;
-	pid_t pid = HOST_KERNEL_ID;
-
-	while (*p != NULL) {
-		parent = *p;
-		kerninfo = rb_entry(parent, struct kernel_info, rb_node);
-		if (pid < kerninfo->pid)
-			p = &(*p)->rb_left;
-		else if (pid > kerninfo->pid)
-			p = &(*p)->rb_right;
-		else
-			return kerninfo;
-	}
-
-	return NULL;
-}
-
-struct kernel_info *kerninfo__findnew(struct rb_root *kerninfo_root, pid_t pid)
-{
-	char path[PATH_MAX];
-	const char *root_dir;
-	int ret;
-	struct kernel_info *kerninfo = kerninfo__find(kerninfo_root, pid);
-
-	if (!kerninfo || kerninfo->pid != pid) {
-=======
 	rb_link_node(&machine->rb_node, parent, p);
 	rb_insert_color(&machine->rb_node, self);
 
@@ -675,42 +586,18 @@
 	struct machine *machine = machines__find(self, pid);
 
 	if (!machine || machine->pid != pid) {
->>>>>>> 7e8e1867
 		if (pid == HOST_KERNEL_ID || pid == DEFAULT_GUEST_KERNEL_ID)
 			root_dir = "";
 		else {
 			if (!symbol_conf.guestmount)
 				goto out;
 			sprintf(path, "%s/%d", symbol_conf.guestmount, pid);
-<<<<<<< HEAD
-			ret = access(path, R_OK);
-			if (ret) {
-=======
 			if (access(path, R_OK)) {
->>>>>>> 7e8e1867
 				pr_err("Can't access file %s\n", path);
 				goto out;
 			}
 			root_dir = path;
 		}
-<<<<<<< HEAD
-		kerninfo = add_new_kernel_info(kerninfo_root, pid, root_dir);
-	}
-
-out:
-	return kerninfo;
-}
-
-void kerninfo__process_allkernels(struct rb_root *kerninfo_root,
-		process_kernel_info process,
-		void *data)
-{
-	struct rb_node *nd;
-
-	for (nd = rb_first(kerninfo_root); nd; nd = rb_next(nd)) {
-		struct kernel_info *pos = rb_entry(nd, struct kernel_info,
-							rb_node);
-=======
 		machine = machines__add(self, pid, root_dir);
 	}
 
@@ -724,23 +611,10 @@
 
 	for (nd = rb_first(self); nd; nd = rb_next(nd)) {
 		struct machine *pos = rb_entry(nd, struct machine, rb_node);
->>>>>>> 7e8e1867
 		process(pos, data);
 	}
 }
 
-<<<<<<< HEAD
-char *kern_mmap_name(struct kernel_info *kerninfo, char *buff)
-{
-	if (is_host_kernel(kerninfo))
-		sprintf(buff, "[%s]", "kernel.kallsyms");
-	else if (is_default_guest(kerninfo))
-		sprintf(buff, "[%s]", "guest.kernel.kallsyms");
-	else
-		sprintf(buff, "[%s.%d]", "guest.kernel.kallsyms", kerninfo->pid);
-
-	return buff;
-=======
 char *machine__mmap_name(struct machine *self, char *bf, size_t size)
 {
 	if (machine__is_host(self))
@@ -751,5 +625,4 @@
 		snprintf(bf, size, "[%s.%d]", "guest.kernel.kallsyms", self->pid);
 
 	return bf;
->>>>>>> 7e8e1867
 }