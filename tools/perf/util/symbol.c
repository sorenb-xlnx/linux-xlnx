#include "util.h"
#include "../perf.h"
#include "string.h"
#include "symbol.h"
#include "thread.h"

#include "debug.h"

#include <libelf.h>
#include <gelf.h>
#include <elf.h>
#include <sys/utsname.h>

enum dso_origin {
	DSO__ORIG_KERNEL = 0,
	DSO__ORIG_JAVA_JIT,
	DSO__ORIG_FEDORA,
	DSO__ORIG_UBUNTU,
	DSO__ORIG_BUILDID,
	DSO__ORIG_DSO,
	DSO__ORIG_KMODULE,
	DSO__ORIG_NOT_FOUND,
};

static void dsos__add(struct dso *dso);
static struct dso *dsos__find(const char *name);
static struct map *map__new2(u64 start, struct dso *dso);
static void kernel_maps__insert(struct map *map);
unsigned int symbol__priv_size;

static struct rb_root kernel_maps;

static void dso__fixup_sym_end(struct dso *self)
{
	struct rb_node *nd, *prevnd = rb_first(&self->syms);
	struct symbol *curr, *prev;

	if (prevnd == NULL)
		return;
<<<<<<< HEAD

	curr = rb_entry(prevnd, struct symbol, rb_node);

	for (nd = rb_next(prevnd); nd; nd = rb_next(nd)) {
		prev = curr;
		curr = rb_entry(nd, struct symbol, rb_node);

		if (prev->end == prev->start)
			prev->end = curr->start - 1;
	}

	/* Last entry */
	if (curr->end == curr->start)
		curr->end = roundup(curr->start, 4096);
}

static void kernel_maps__fixup_end(void)
{
	struct map *prev, *curr;
	struct rb_node *nd, *prevnd = rb_first(&kernel_maps);

	if (prevnd == NULL)
		return;

	curr = rb_entry(prevnd, struct map, rb_node);

	for (nd = rb_next(prevnd); nd; nd = rb_next(nd)) {
		prev = curr;
		curr = rb_entry(nd, struct map, rb_node);
		prev->end = curr->start - 1;
	}

=======

	curr = rb_entry(prevnd, struct symbol, rb_node);

	for (nd = rb_next(prevnd); nd; nd = rb_next(nd)) {
		prev = curr;
		curr = rb_entry(nd, struct symbol, rb_node);

		if (prev->end == prev->start)
			prev->end = curr->start - 1;
	}

	/* Last entry */
	if (curr->end == curr->start)
		curr->end = roundup(curr->start, 4096);
}

static void kernel_maps__fixup_end(void)
{
	struct map *prev, *curr;
	struct rb_node *nd, *prevnd = rb_first(&kernel_maps);

	if (prevnd == NULL)
		return;

	curr = rb_entry(prevnd, struct map, rb_node);

	for (nd = rb_next(prevnd); nd; nd = rb_next(nd)) {
		prev = curr;
		curr = rb_entry(nd, struct map, rb_node);
		prev->end = curr->start - 1;
	}

>>>>>>> 8d8d61aa
	nd = rb_last(&curr->dso->syms);
	if (nd) {
		struct symbol *sym = rb_entry(nd, struct symbol, rb_node);
		curr->end = sym->end;
	}
}

static struct symbol *symbol__new(u64 start, u64 len, const char *name)
{
	size_t namelen = strlen(name) + 1;
	struct symbol *self = calloc(1, (symbol__priv_size +
					 sizeof(*self) + namelen));
	if (!self)
		return NULL;

	if (symbol__priv_size) {
		memset(self, 0, symbol__priv_size);
		self = ((void *)self) + symbol__priv_size;
	}
	self->start = start;
	self->end   = len ? start + len - 1 : start;

	pr_debug3("%s: %s %#Lx-%#Lx\n", __func__, name, start, self->end);

	memcpy(self->name, name, namelen);

	return self;
}

static void symbol__delete(struct symbol *self)
{
	free(((void *)self) - symbol__priv_size);
}

static size_t symbol__fprintf(struct symbol *self, FILE *fp)
{
	return fprintf(fp, " %llx-%llx %s\n",
		       self->start, self->end, self->name);
}

struct dso *dso__new(const char *name)
{
	struct dso *self = malloc(sizeof(*self) + strlen(name) + 1);

	if (self != NULL) {
		strcpy(self->name, name);
		self->long_name = self->name;
		self->short_name = self->name;
		self->syms = RB_ROOT;
		self->find_symbol = dso__find_symbol;
		self->slen_calculated = 0;
		self->origin = DSO__ORIG_NOT_FOUND;
		self->loaded = false;
	}

	return self;
}

static void dso__delete_symbols(struct dso *self)
{
	struct symbol *pos;
	struct rb_node *next = rb_first(&self->syms);

	while (next) {
		pos = rb_entry(next, struct symbol, rb_node);
		next = rb_next(&pos->rb_node);
		rb_erase(&pos->rb_node, &self->syms);
		symbol__delete(pos);
	}
}

void dso__delete(struct dso *self)
{
	dso__delete_symbols(self);
	if (self->long_name != self->name)
		free(self->long_name);
	free(self);
}

static void dso__insert_symbol(struct dso *self, struct symbol *sym)
{
	struct rb_node **p = &self->syms.rb_node;
	struct rb_node *parent = NULL;
	const u64 ip = sym->start;
	struct symbol *s;

	while (*p != NULL) {
		parent = *p;
		s = rb_entry(parent, struct symbol, rb_node);
		if (ip < s->start)
			p = &(*p)->rb_left;
		else
			p = &(*p)->rb_right;
	}
	rb_link_node(&sym->rb_node, parent, p);
	rb_insert_color(&sym->rb_node, &self->syms);
}

struct symbol *dso__find_symbol(struct dso *self, u64 ip)
{
	struct rb_node *n;

	if (self == NULL)
		return NULL;

	n = self->syms.rb_node;

	while (n) {
		struct symbol *s = rb_entry(n, struct symbol, rb_node);

		if (ip < s->start)
			n = n->rb_left;
		else if (ip > s->end)
			n = n->rb_right;
		else
			return s;
	}

	return NULL;
}

size_t dso__fprintf(struct dso *self, FILE *fp)
{
	size_t ret = fprintf(fp, "dso: %s\n", self->short_name);

	struct rb_node *nd;
	for (nd = rb_first(&self->syms); nd; nd = rb_next(nd)) {
		struct symbol *pos = rb_entry(nd, struct symbol, rb_node);
		ret += symbol__fprintf(pos, fp);
	}

	return ret;
}

/*
 * Loads the function entries in /proc/kallsyms into kernel_map->dso,
 * so that we can in the next step set the symbol ->end address and then
 * call kernel_maps__split_kallsyms.
 */
static int kernel_maps__load_all_kallsyms(void)
{
	char *line = NULL;
	size_t n;
	FILE *file = fopen("/proc/kallsyms", "r");

	if (file == NULL)
		goto out_failure;

	while (!feof(file)) {
		u64 start;
		struct symbol *sym;
		int line_len, len;
		char symbol_type;
		char *symbol_name;

		line_len = getline(&line, &n, file);
		if (line_len < 0)
			break;

		if (!line)
			goto out_failure;

		line[--line_len] = '\0'; /* \n */

		len = hex2u64(line, &start);

		len++;
		if (len + 2 >= line_len)
			continue;

		symbol_type = toupper(line[len]);
		/*
		 * We're interested only in code ('T'ext)
		 */
		if (symbol_type != 'T' && symbol_type != 'W')
			continue;

		symbol_name = line + len + 2;
		/*
		 * Will fix up the end later, when we have all symbols sorted.
		 */
		sym = symbol__new(start, 0, symbol_name);

		if (sym == NULL)
			goto out_delete_line;

		dso__insert_symbol(kernel_map->dso, sym);
	}

	free(line);
	fclose(file);

	return 0;

out_delete_line:
	free(line);
out_failure:
	return -1;
}

/*
 * Split the symbols into maps, making sure there are no overlaps, i.e. the
 * kernel range is broken in several maps, named [kernel].N, as we don't have
 * the original ELF section names vmlinux have.
 */
static int kernel_maps__split_kallsyms(symbol_filter_t filter, int use_modules)
{
	struct map *map = kernel_map;
	struct symbol *pos;
	int count = 0;
	struct rb_node *next = rb_first(&kernel_map->dso->syms);
	int kernel_range = 0;

	while (next) {
		char *module;

		pos = rb_entry(next, struct symbol, rb_node);
		next = rb_next(&pos->rb_node);

		module = strchr(pos->name, '\t');
		if (module) {
			if (!use_modules)
				goto delete_symbol;

			*module++ = '\0';

			if (strcmp(map->dso->name, module)) {
				map = kernel_maps__find_by_dso_name(module);
				if (!map) {
					pr_err("/proc/{kallsyms,modules} "
					       "inconsistency!\n");
					return -1;
				}
			}
			/*
			 * So that we look just like we get from .ko files,
			 * i.e. not prelinked, relative to map->start.
			 */
			pos->start = map->map_ip(map, pos->start);
			pos->end   = map->map_ip(map, pos->end);
		} else if (map != kernel_map) {
			char dso_name[PATH_MAX];
			struct dso *dso;

			snprintf(dso_name, sizeof(dso_name), "[kernel].%d",
				 kernel_range++);

			dso = dso__new(dso_name);
			if (dso == NULL)
				return -1;

			map = map__new2(pos->start, dso);
			if (map == NULL) {
				dso__delete(dso);
				return -1;
			}

			map->map_ip = map->unmap_ip = identity__map_ip;
			kernel_maps__insert(map);
			++kernel_range;
		}

		if (filter && filter(map, pos)) {
delete_symbol:
			rb_erase(&pos->rb_node, &kernel_map->dso->syms);
			symbol__delete(pos);
		} else {
			if (map != kernel_map) {
				rb_erase(&pos->rb_node, &kernel_map->dso->syms);
				dso__insert_symbol(map->dso, pos);
			}
			count++;
		}
	}

	return count;
}


static int kernel_maps__load_kallsyms(symbol_filter_t filter, int use_modules)
{
	if (kernel_maps__load_all_kallsyms())
		return -1;

	dso__fixup_sym_end(kernel_map->dso);

	return kernel_maps__split_kallsyms(filter, use_modules);
}

static size_t kernel_maps__fprintf(FILE *fp)
{
	size_t printed = fprintf(fp, "Kernel maps:\n");
	struct rb_node *nd;

	for (nd = rb_first(&kernel_maps); nd; nd = rb_next(nd)) {
		struct map *pos = rb_entry(nd, struct map, rb_node);

		printed += fprintf(fp, "Map:");
		printed += map__fprintf(pos, fp);
		if (verbose > 1) {
			printed += dso__fprintf(pos->dso, fp);
			printed += fprintf(fp, "--\n");
		}
	}

	return printed + fprintf(fp, "END kernel maps\n");
}

static int dso__load_perf_map(struct dso *self, struct map *map,
			      symbol_filter_t filter)
{
	char *line = NULL;
	size_t n;
	FILE *file;
	int nr_syms = 0;

	file = fopen(self->long_name, "r");
	if (file == NULL)
		goto out_failure;

	while (!feof(file)) {
		u64 start, size;
		struct symbol *sym;
		int line_len, len;

		line_len = getline(&line, &n, file);
		if (line_len < 0)
			break;

		if (!line)
			goto out_failure;

		line[--line_len] = '\0'; /* \n */

		len = hex2u64(line, &start);

		len++;
		if (len + 2 >= line_len)
			continue;

		len += hex2u64(line + len, &size);

		len++;
		if (len + 2 >= line_len)
			continue;

		sym = symbol__new(start, size, line + len);

		if (sym == NULL)
			goto out_delete_line;

		if (filter && filter(map, sym))
			symbol__delete(sym);
		else {
			dso__insert_symbol(self, sym);
			nr_syms++;
		}
	}

	free(line);
	fclose(file);

	return nr_syms;

out_delete_line:
	free(line);
out_failure:
	return -1;
}

/**
 * elf_symtab__for_each_symbol - iterate thru all the symbols
 *
 * @self: struct elf_symtab instance to iterate
 * @idx: uint32_t idx
 * @sym: GElf_Sym iterator
 */
#define elf_symtab__for_each_symbol(syms, nr_syms, idx, sym) \
	for (idx = 0, gelf_getsym(syms, idx, &sym);\
	     idx < nr_syms; \
	     idx++, gelf_getsym(syms, idx, &sym))

static inline uint8_t elf_sym__type(const GElf_Sym *sym)
{
	return GELF_ST_TYPE(sym->st_info);
}

static inline int elf_sym__is_function(const GElf_Sym *sym)
{
	return elf_sym__type(sym) == STT_FUNC &&
	       sym->st_name != 0 &&
	       sym->st_shndx != SHN_UNDEF;
}

static inline int elf_sym__is_label(const GElf_Sym *sym)
{
	return elf_sym__type(sym) == STT_NOTYPE &&
		sym->st_name != 0 &&
		sym->st_shndx != SHN_UNDEF &&
		sym->st_shndx != SHN_ABS;
}

static inline const char *elf_sec__name(const GElf_Shdr *shdr,
					const Elf_Data *secstrs)
{
	return secstrs->d_buf + shdr->sh_name;
}

static inline int elf_sec__is_text(const GElf_Shdr *shdr,
					const Elf_Data *secstrs)
{
	return strstr(elf_sec__name(shdr, secstrs), "text") != NULL;
}

static inline const char *elf_sym__name(const GElf_Sym *sym,
					const Elf_Data *symstrs)
{
	return symstrs->d_buf + sym->st_name;
}

static Elf_Scn *elf_section_by_name(Elf *elf, GElf_Ehdr *ep,
				    GElf_Shdr *shp, const char *name,
				    size_t *idx)
{
	Elf_Scn *sec = NULL;
	size_t cnt = 1;

	while ((sec = elf_nextscn(elf, sec)) != NULL) {
		char *str;

		gelf_getshdr(sec, shp);
		str = elf_strptr(elf, ep->e_shstrndx, shp->sh_name);
		if (!strcmp(name, str)) {
			if (idx)
				*idx = cnt;
			break;
		}
		++cnt;
	}

	return sec;
}

#define elf_section__for_each_rel(reldata, pos, pos_mem, idx, nr_entries) \
	for (idx = 0, pos = gelf_getrel(reldata, 0, &pos_mem); \
	     idx < nr_entries; \
	     ++idx, pos = gelf_getrel(reldata, idx, &pos_mem))

#define elf_section__for_each_rela(reldata, pos, pos_mem, idx, nr_entries) \
	for (idx = 0, pos = gelf_getrela(reldata, 0, &pos_mem); \
	     idx < nr_entries; \
	     ++idx, pos = gelf_getrela(reldata, idx, &pos_mem))

/*
 * We need to check if we have a .dynsym, so that we can handle the
 * .plt, synthesizing its symbols, that aren't on the symtabs (be it
 * .dynsym or .symtab).
 * And always look at the original dso, not at debuginfo packages, that
 * have the PLT data stripped out (shdr_rel_plt.sh_type == SHT_NOBITS).
 */
static int dso__synthesize_plt_symbols(struct  dso *self)
{
	uint32_t nr_rel_entries, idx;
	GElf_Sym sym;
	u64 plt_offset;
	GElf_Shdr shdr_plt;
	struct symbol *f;
	GElf_Shdr shdr_rel_plt, shdr_dynsym;
	Elf_Data *reldata, *syms, *symstrs;
	Elf_Scn *scn_plt_rel, *scn_symstrs, *scn_dynsym;
	size_t dynsym_idx;
	GElf_Ehdr ehdr;
	char sympltname[1024];
	Elf *elf;
	int nr = 0, symidx, fd, err = 0;

	fd = open(self->long_name, O_RDONLY);
	if (fd < 0)
		goto out;

	elf = elf_begin(fd, PERF_ELF_C_READ_MMAP, NULL);
	if (elf == NULL)
		goto out_close;

	if (gelf_getehdr(elf, &ehdr) == NULL)
		goto out_elf_end;

	scn_dynsym = elf_section_by_name(elf, &ehdr, &shdr_dynsym,
					 ".dynsym", &dynsym_idx);
	if (scn_dynsym == NULL)
		goto out_elf_end;

	scn_plt_rel = elf_section_by_name(elf, &ehdr, &shdr_rel_plt,
					  ".rela.plt", NULL);
	if (scn_plt_rel == NULL) {
		scn_plt_rel = elf_section_by_name(elf, &ehdr, &shdr_rel_plt,
						  ".rel.plt", NULL);
		if (scn_plt_rel == NULL)
			goto out_elf_end;
	}

	err = -1;

	if (shdr_rel_plt.sh_link != dynsym_idx)
		goto out_elf_end;

	if (elf_section_by_name(elf, &ehdr, &shdr_plt, ".plt", NULL) == NULL)
		goto out_elf_end;

	/*
	 * Fetch the relocation section to find the idxes to the GOT
	 * and the symbols in the .dynsym they refer to.
	 */
	reldata = elf_getdata(scn_plt_rel, NULL);
	if (reldata == NULL)
		goto out_elf_end;

	syms = elf_getdata(scn_dynsym, NULL);
	if (syms == NULL)
		goto out_elf_end;

	scn_symstrs = elf_getscn(elf, shdr_dynsym.sh_link);
	if (scn_symstrs == NULL)
		goto out_elf_end;

	symstrs = elf_getdata(scn_symstrs, NULL);
	if (symstrs == NULL)
		goto out_elf_end;

	nr_rel_entries = shdr_rel_plt.sh_size / shdr_rel_plt.sh_entsize;
	plt_offset = shdr_plt.sh_offset;

	if (shdr_rel_plt.sh_type == SHT_RELA) {
		GElf_Rela pos_mem, *pos;

		elf_section__for_each_rela(reldata, pos, pos_mem, idx,
					   nr_rel_entries) {
			symidx = GELF_R_SYM(pos->r_info);
			plt_offset += shdr_plt.sh_entsize;
			gelf_getsym(syms, symidx, &sym);
			snprintf(sympltname, sizeof(sympltname),
				 "%s@plt", elf_sym__name(&sym, symstrs));

			f = symbol__new(plt_offset, shdr_plt.sh_entsize,
					sympltname);
			if (!f)
				goto out_elf_end;

			dso__insert_symbol(self, f);
			++nr;
		}
	} else if (shdr_rel_plt.sh_type == SHT_REL) {
		GElf_Rel pos_mem, *pos;
		elf_section__for_each_rel(reldata, pos, pos_mem, idx,
					  nr_rel_entries) {
			symidx = GELF_R_SYM(pos->r_info);
			plt_offset += shdr_plt.sh_entsize;
			gelf_getsym(syms, symidx, &sym);
			snprintf(sympltname, sizeof(sympltname),
				 "%s@plt", elf_sym__name(&sym, symstrs));

			f = symbol__new(plt_offset, shdr_plt.sh_entsize,
					sympltname);
			if (!f)
				goto out_elf_end;

			dso__insert_symbol(self, f);
			++nr;
		}
	}

	err = 0;
out_elf_end:
	elf_end(elf);
out_close:
	close(fd);

	if (err == 0)
		return nr;
out:
	pr_warning("%s: problems reading %s PLT info.\n",
		   __func__, self->long_name);
	return 0;
}

static int dso__load_sym(struct dso *self, struct map *map, const char *name,
			 int fd, symbol_filter_t filter, int kernel,
			 int kmodule)
{
	struct map *curr_map = map;
	struct dso *curr_dso = self;
	size_t dso_name_len = strlen(self->short_name);
	Elf_Data *symstrs, *secstrs;
	uint32_t nr_syms;
	int err = -1;
	uint32_t idx;
	GElf_Ehdr ehdr;
	GElf_Shdr shdr;
	Elf_Data *syms;
	GElf_Sym sym;
	Elf_Scn *sec, *sec_strndx;
	Elf *elf;
	int nr = 0;

	elf = elf_begin(fd, PERF_ELF_C_READ_MMAP, NULL);
	if (elf == NULL) {
		pr_err("%s: cannot read %s ELF file.\n", __func__, name);
		goto out_close;
	}

	if (gelf_getehdr(elf, &ehdr) == NULL) {
		pr_err("%s: cannot get elf header.\n", __func__);
		goto out_elf_end;
	}

	sec = elf_section_by_name(elf, &ehdr, &shdr, ".symtab", NULL);
	if (sec == NULL) {
		sec = elf_section_by_name(elf, &ehdr, &shdr, ".dynsym", NULL);
		if (sec == NULL)
			goto out_elf_end;
	}

	syms = elf_getdata(sec, NULL);
	if (syms == NULL)
		goto out_elf_end;

	sec = elf_getscn(elf, shdr.sh_link);
	if (sec == NULL)
		goto out_elf_end;

	symstrs = elf_getdata(sec, NULL);
	if (symstrs == NULL)
		goto out_elf_end;

	sec_strndx = elf_getscn(elf, ehdr.e_shstrndx);
	if (sec_strndx == NULL)
		goto out_elf_end;

	secstrs = elf_getdata(sec_strndx, NULL);
	if (secstrs == NULL)
		goto out_elf_end;

	nr_syms = shdr.sh_size / shdr.sh_entsize;

	memset(&sym, 0, sizeof(sym));
	if (!kernel) {
		self->adjust_symbols = (ehdr.e_type == ET_EXEC ||
				elf_section_by_name(elf, &ehdr, &shdr,
						     ".gnu.prelink_undo",
						     NULL) != NULL);
	} else self->adjust_symbols = 0;

	elf_symtab__for_each_symbol(syms, nr_syms, idx, sym) {
		struct symbol *f;
		const char *elf_name;
		char *demangled = NULL;
		int is_label = elf_sym__is_label(&sym);
		const char *section_name;

		if (!is_label && !elf_sym__is_function(&sym))
			continue;

		sec = elf_getscn(elf, sym.st_shndx);
		if (!sec)
			goto out_elf_end;

		gelf_getshdr(sec, &shdr);

		if (is_label && !elf_sec__is_text(&shdr, secstrs))
			continue;

		elf_name = elf_sym__name(&sym, symstrs);
		section_name = elf_sec__name(&shdr, secstrs);

		if (kernel || kmodule) {
			char dso_name[PATH_MAX];

			if (strcmp(section_name,
				   curr_dso->short_name + dso_name_len) == 0)
				goto new_symbol;

			if (strcmp(section_name, ".text") == 0) {
				curr_map = map;
				curr_dso = self;
				goto new_symbol;
			}

			snprintf(dso_name, sizeof(dso_name),
				 "%s%s", self->short_name, section_name);

			curr_map = kernel_maps__find_by_dso_name(dso_name);
			if (curr_map == NULL) {
				u64 start = sym.st_value;

				if (kmodule)
					start += map->start + shdr.sh_offset;

				curr_dso = dso__new(dso_name);
				if (curr_dso == NULL)
					goto out_elf_end;
				curr_map = map__new2(start, curr_dso);
				if (curr_map == NULL) {
					dso__delete(curr_dso);
					goto out_elf_end;
				}
				curr_map->map_ip = identity__map_ip;
				curr_map->unmap_ip = identity__map_ip;
				curr_dso->origin = DSO__ORIG_KERNEL;
				kernel_maps__insert(curr_map);
				dsos__add(curr_dso);
			} else
				curr_dso = curr_map->dso;

			goto new_symbol;
		}

		if (curr_dso->adjust_symbols) {
			pr_debug2("adjusting symbol: st_value: %Lx sh_addr: "
				  "%Lx sh_offset: %Lx\n", (u64)sym.st_value,
				  (u64)shdr.sh_addr, (u64)shdr.sh_offset);
			sym.st_value -= shdr.sh_addr - shdr.sh_offset;
		}
		/*
		 * We need to figure out if the object was created from C++ sources
		 * DWARF DW_compile_unit has this, but we don't always have access
		 * to it...
		 */
		demangled = bfd_demangle(NULL, elf_name, DMGL_PARAMS | DMGL_ANSI);
		if (demangled != NULL)
			elf_name = demangled;
new_symbol:
		f = symbol__new(sym.st_value, sym.st_size, elf_name);
		free(demangled);
		if (!f)
			goto out_elf_end;

		if (filter && filter(curr_map, f))
			symbol__delete(f);
		else {
			dso__insert_symbol(curr_dso, f);
			nr++;
		}
	}

	/*
	 * For misannotated, zeroed, ASM function sizes.
	 */
	if (nr > 0)
		dso__fixup_sym_end(self);
	err = nr;
out_elf_end:
	elf_end(elf);
out_close:
	return err;
}

#define BUILD_ID_SIZE 20

<<<<<<< HEAD
static char *dso__read_build_id(struct dso *self)
=======
int filename__read_build_id(const char *filename, void *bf, size_t size)
>>>>>>> 8d8d61aa
{
	int fd, err = -1;
	GElf_Ehdr ehdr;
	GElf_Shdr shdr;
	Elf_Data *build_id_data;
	Elf_Scn *sec;
	Elf *elf;
<<<<<<< HEAD
	int fd = open(self->long_name, O_RDONLY);
=======
>>>>>>> 8d8d61aa

	if (size < BUILD_ID_SIZE)
		goto out;

	fd = open(filename, O_RDONLY);
	if (fd < 0)
		goto out;

	elf = elf_begin(fd, PERF_ELF_C_READ_MMAP, NULL);
	if (elf == NULL) {
<<<<<<< HEAD
		pr_err("%s: cannot read %s ELF file.\n", __func__,
		       self->long_name);
=======
		pr_err("%s: cannot read %s ELF file.\n", __func__, filename);
>>>>>>> 8d8d61aa
		goto out_close;
	}

	if (gelf_getehdr(elf, &ehdr) == NULL) {
		pr_err("%s: cannot get elf header.\n", __func__);
		goto out_elf_end;
	}

	sec = elf_section_by_name(elf, &ehdr, &shdr,
				  ".note.gnu.build-id", NULL);
	if (sec == NULL)
		goto out_elf_end;

	build_id_data = elf_getdata(sec, NULL);
	if (build_id_data == NULL)
		goto out_elf_end;
	memcpy(bf, build_id_data->d_buf + 16, BUILD_ID_SIZE);
	err = BUILD_ID_SIZE;
out_elf_end:
	elf_end(elf);
out_close:
	close(fd);
out:
	return err;
}

static char *dso__read_build_id(struct dso *self)
{
	int i, len;
	char *build_id = NULL, *bid;
	unsigned char rawbf[BUILD_ID_SIZE], *raw;

	len = filename__read_build_id(self->long_name, rawbf, sizeof(rawbf));
	if (len < 0)
		goto out;

	build_id = malloc(len * 2 + 1);
	if (build_id == NULL)
		goto out;
	bid = build_id;

	raw = rawbf;
	for (i = 0; i < len; ++i) {
		sprintf(bid, "%02x", *raw);
		++raw;
		bid += 2;
	}
	pr_debug2("%s(%s): %s\n", __func__, self->long_name, build_id);
<<<<<<< HEAD
out_elf_end:
	elf_end(elf);
out_close:
	close(fd);
=======
>>>>>>> 8d8d61aa
out:
	return build_id;
}

char dso__symtab_origin(const struct dso *self)
{
	static const char origin[] = {
		[DSO__ORIG_KERNEL] =   'k',
		[DSO__ORIG_JAVA_JIT] = 'j',
		[DSO__ORIG_FEDORA] =   'f',
		[DSO__ORIG_UBUNTU] =   'u',
		[DSO__ORIG_BUILDID] =  'b',
		[DSO__ORIG_DSO] =      'd',
		[DSO__ORIG_KMODULE] =  'K',
	};

	if (self == NULL || self->origin == DSO__ORIG_NOT_FOUND)
		return '!';
	return origin[self->origin];
}

int dso__load(struct dso *self, struct map *map, symbol_filter_t filter)
{
	int size = PATH_MAX;
	char *name = malloc(size), *build_id = NULL;
	int ret = -1;
	int fd;

	self->loaded = true;

	if (!name)
		return -1;

	self->adjust_symbols = 0;

	if (strncmp(self->name, "/tmp/perf-", 10) == 0) {
		ret = dso__load_perf_map(self, map, filter);
		self->origin = ret > 0 ? DSO__ORIG_JAVA_JIT :
					 DSO__ORIG_NOT_FOUND;
		return ret;
	}

	self->origin = DSO__ORIG_FEDORA - 1;

more:
	do {
		self->origin++;
		switch (self->origin) {
		case DSO__ORIG_FEDORA:
			snprintf(name, size, "/usr/lib/debug%s.debug",
				 self->long_name);
			break;
		case DSO__ORIG_UBUNTU:
			snprintf(name, size, "/usr/lib/debug%s",
				 self->long_name);
			break;
		case DSO__ORIG_BUILDID:
			build_id = dso__read_build_id(self);
			if (build_id != NULL) {
				snprintf(name, size,
					 "/usr/lib/debug/.build-id/%.2s/%s.debug",
					build_id, build_id + 2);
				free(build_id);
				break;
			}
			self->origin++;
			/* Fall thru */
		case DSO__ORIG_DSO:
			snprintf(name, size, "%s", self->long_name);
			break;

		default:
			goto out;
		}

		fd = open(name, O_RDONLY);
	} while (fd < 0);

	ret = dso__load_sym(self, map, name, fd, filter, 0, 0);
	close(fd);

	/*
	 * Some people seem to have debuginfo files _WITHOUT_ debug info!?!?
	 */
	if (!ret)
		goto more;

	if (ret > 0) {
		int nr_plt = dso__synthesize_plt_symbols(self);
		if (nr_plt > 0)
			ret += nr_plt;
	}
out:
	free(name);
	if (ret < 0 && strstr(self->name, " (deleted)") != NULL)
		return 0;
	return ret;
}

struct map *kernel_map;

static void kernel_maps__insert(struct map *map)
{
	maps__insert(&kernel_maps, map);
}

struct symbol *kernel_maps__find_symbol(u64 ip, struct map **mapp)
{
	struct map *map = maps__find(&kernel_maps, ip);

	if (mapp)
		*mapp = map;

	if (map) {
		ip = map->map_ip(map, ip);
		return map->dso->find_symbol(map->dso, ip);
	}

	return NULL;
}

struct map *kernel_maps__find_by_dso_name(const char *name)
{
	struct rb_node *nd;

	for (nd = rb_first(&kernel_maps); nd; nd = rb_next(nd)) {
		struct map *map = rb_entry(nd, struct map, rb_node);

		if (map->dso && strcmp(map->dso->name, name) == 0)
			return map;
	}

	return NULL;
}

static int dso__load_module_sym(struct dso *self, struct map *map,
				symbol_filter_t filter)
{
	int err = 0, fd = open(self->long_name, O_RDONLY);

	self->loaded = true;

	if (fd < 0) {
		pr_err("%s: cannot open %s\n", __func__, self->long_name);
		return err;
	}

	err = dso__load_sym(self, map, self->long_name, fd, filter, 0, 1);
	close(fd);

	return err;
}

static int dsos__load_modules_sym_dir(char *dirname, symbol_filter_t filter)
{
	struct dirent *dent;
	int nr_symbols = 0, err;
	DIR *dir = opendir(dirname);

	if (!dir) {
		pr_err("%s: cannot open %s dir\n", __func__, dirname);
		return -1;
	}

	while ((dent = readdir(dir)) != NULL) {
		char path[PATH_MAX];

		if (dent->d_type == DT_DIR) {
			if (!strcmp(dent->d_name, ".") ||
			    !strcmp(dent->d_name, ".."))
				continue;

			snprintf(path, sizeof(path), "%s/%s",
				 dirname, dent->d_name);
			err = dsos__load_modules_sym_dir(path, filter);
			if (err < 0)
				goto failure;
		} else {
			char *dot = strrchr(dent->d_name, '.'),
			     dso_name[PATH_MAX];
			struct map *map;
			struct rb_node *last;

			if (dot == NULL || strcmp(dot, ".ko"))
				continue;
			snprintf(dso_name, sizeof(dso_name), "[%.*s]",
				 (int)(dot - dent->d_name), dent->d_name);

			strxfrchar(dso_name, '-', '_');
			map = kernel_maps__find_by_dso_name(dso_name);
			if (map == NULL)
				continue;

			snprintf(path, sizeof(path), "%s/%s",
				 dirname, dent->d_name);

			map->dso->long_name = strdup(path);
			if (map->dso->long_name == NULL)
				goto failure;

			err = dso__load_module_sym(map->dso, map, filter);
			if (err < 0)
				goto failure;
			last = rb_last(&map->dso->syms);
			if (last) {
				struct symbol *sym;
				/*
				 * We do this here as well, even having the
				 * symbol size found in the symtab because
				 * misannotated ASM symbols may have the size
				 * set to zero.
				 */
				dso__fixup_sym_end(map->dso);

				sym = rb_entry(last, struct symbol, rb_node);
				map->end = map->start + sym->end;
			}
		}
		nr_symbols += err;
	}

	return nr_symbols;
failure:
	closedir(dir);
	return -1;
}

static int dsos__load_modules_sym(symbol_filter_t filter)
{
	struct utsname uts;
	char modules_path[PATH_MAX];

	if (uname(&uts) < 0)
		return -1;

	snprintf(modules_path, sizeof(modules_path), "/lib/modules/%s/kernel",
		 uts.release);

	return dsos__load_modules_sym_dir(modules_path, filter);
}

/*
 * Constructor variant for modules (where we know from /proc/modules where
 * they are loaded) and for vmlinux, where only after we load all the
 * symbols we'll know where it starts and ends.
 */
static struct map *map__new2(u64 start, struct dso *dso)
{
	struct map *self = malloc(sizeof(*self));

	if (self != NULL) {
		/*
		 * ->end will be filled after we load all the symbols
		 */
		map__init(self, start, 0, 0, dso);
	}

	return self;
}

static int dsos__load_modules(void)
{
	char *line = NULL;
	size_t n;
	FILE *file = fopen("/proc/modules", "r");
	struct map *map;

	if (file == NULL)
		return -1;

	while (!feof(file)) {
		char name[PATH_MAX];
		u64 start;
		struct dso *dso;
		char *sep;
		int line_len;

		line_len = getline(&line, &n, file);
		if (line_len < 0)
			break;

		if (!line)
			goto out_failure;

		line[--line_len] = '\0'; /* \n */

		sep = strrchr(line, 'x');
		if (sep == NULL)
			continue;

		hex2u64(sep + 1, &start);

		sep = strchr(line, ' ');
		if (sep == NULL)
			continue;

		*sep = '\0';

		snprintf(name, sizeof(name), "[%s]", line);
		dso = dso__new(name);

		if (dso == NULL)
			goto out_delete_line;

		map = map__new2(start, dso);
		if (map == NULL) {
			dso__delete(dso);
			goto out_delete_line;
		}

		dso->origin = DSO__ORIG_KMODULE;
		kernel_maps__insert(map);
		dsos__add(dso);
	}

	free(line);
	fclose(file);

	return 0;

out_delete_line:
	free(line);
out_failure:
	return -1;
}

static int dso__load_vmlinux(struct dso *self, struct map *map,
			     const char *vmlinux, symbol_filter_t filter)
{
	int err, fd = open(vmlinux, O_RDONLY);

	self->loaded = true;

	if (fd < 0)
		return -1;

	err = dso__load_sym(self, map, self->long_name, fd, filter, 1, 0);

	close(fd);

	return err;
}

int dsos__load_kernel(const char *vmlinux, symbol_filter_t filter,
		      int use_modules)
{
	int err = -1;
	struct dso *dso = dso__new(vmlinux);

	if (dso == NULL)
		return -1;

	dso->short_name = "[kernel]";
	kernel_map = map__new2(0, dso);
	if (kernel_map == NULL)
		goto out_delete_dso;

	kernel_map->map_ip = kernel_map->unmap_ip = identity__map_ip;

	if (use_modules && dsos__load_modules() < 0) {
		pr_warning("Failed to load list of modules in use! "
			   "Continuing...\n");
		use_modules = 0;
	}

	if (vmlinux) {
		err = dso__load_vmlinux(dso, kernel_map, vmlinux, filter);
		if (err > 0 && use_modules) {
			int syms = dsos__load_modules_sym(filter);

			if (syms < 0)
				pr_warning("Failed to read module symbols!"
					   " Continuing...\n");
			else
				err += syms;
		}
	}

	if (err <= 0)
		err = kernel_maps__load_kallsyms(filter, use_modules);

	if (err > 0) {
		struct rb_node *node = rb_first(&dso->syms);
		struct symbol *sym = rb_entry(node, struct symbol, rb_node);
<<<<<<< HEAD

		kernel_map->start = sym->start;
		node = rb_last(&dso->syms);
		sym = rb_entry(node, struct symbol, rb_node);
		kernel_map->end = sym->end;

=======

		kernel_map->start = sym->start;
		node = rb_last(&dso->syms);
		sym = rb_entry(node, struct symbol, rb_node);
		kernel_map->end = sym->end;

>>>>>>> 8d8d61aa
		dso->origin = DSO__ORIG_KERNEL;
		kernel_maps__insert(kernel_map);
		/*
		 * Now that we have all sorted out, just set the ->end of all
		 * maps:
		 */
		kernel_maps__fixup_end();
		dsos__add(dso);

		if (verbose)
			kernel_maps__fprintf(stderr);
	}

	return err;

out_delete_dso:
	dso__delete(dso);
	return -1;
}

LIST_HEAD(dsos);
struct dso	*vdso;

const char	*vmlinux_name = "vmlinux";
int		modules;

static void dsos__add(struct dso *dso)
{
	list_add_tail(&dso->node, &dsos);
}

static struct dso *dsos__find(const char *name)
{
	struct dso *pos;

	list_for_each_entry(pos, &dsos, node)
		if (strcmp(pos->name, name) == 0)
			return pos;
	return NULL;
}

struct dso *dsos__findnew(const char *name)
{
	struct dso *dso = dsos__find(name);

	if (!dso) {
		dso = dso__new(name);
		if (dso != NULL)
			dsos__add(dso);
	}

	return dso;
}

void dsos__fprintf(FILE *fp)
{
	struct dso *pos;

	list_for_each_entry(pos, &dsos, node)
		dso__fprintf(pos, fp);
}

int load_kernel(symbol_filter_t filter)
{
	if (dsos__load_kernel(vmlinux_name, filter, modules) <= 0)
		return -1;

	vdso = dso__new("[vdso]");
	if (!vdso)
		return -1;

	dsos__add(vdso);

	return 0;
}

void symbol__init(unsigned int priv_size)
{
	elf_version(EV_CURRENT);
	symbol__priv_size = priv_size;
}<|MERGE_RESOLUTION|>--- conflicted
+++ resolved
@@ -37,7 +37,6 @@
 
 	if (prevnd == NULL)
 		return;
-<<<<<<< HEAD
 
 	curr = rb_entry(prevnd, struct symbol, rb_node);
 
@@ -70,40 +69,6 @@
 		prev->end = curr->start - 1;
 	}
 
-=======
-
-	curr = rb_entry(prevnd, struct symbol, rb_node);
-
-	for (nd = rb_next(prevnd); nd; nd = rb_next(nd)) {
-		prev = curr;
-		curr = rb_entry(nd, struct symbol, rb_node);
-
-		if (prev->end == prev->start)
-			prev->end = curr->start - 1;
-	}
-
-	/* Last entry */
-	if (curr->end == curr->start)
-		curr->end = roundup(curr->start, 4096);
-}
-
-static void kernel_maps__fixup_end(void)
-{
-	struct map *prev, *curr;
-	struct rb_node *nd, *prevnd = rb_first(&kernel_maps);
-
-	if (prevnd == NULL)
-		return;
-
-	curr = rb_entry(prevnd, struct map, rb_node);
-
-	for (nd = rb_next(prevnd); nd; nd = rb_next(nd)) {
-		prev = curr;
-		curr = rb_entry(nd, struct map, rb_node);
-		prev->end = curr->start - 1;
-	}
-
->>>>>>> 8d8d61aa
 	nd = rb_last(&curr->dso->syms);
 	if (nd) {
 		struct symbol *sym = rb_entry(nd, struct symbol, rb_node);
@@ -862,11 +827,7 @@
 
 #define BUILD_ID_SIZE 20
 
-<<<<<<< HEAD
-static char *dso__read_build_id(struct dso *self)
-=======
 int filename__read_build_id(const char *filename, void *bf, size_t size)
->>>>>>> 8d8d61aa
 {
 	int fd, err = -1;
 	GElf_Ehdr ehdr;
@@ -874,10 +835,6 @@
 	Elf_Data *build_id_data;
 	Elf_Scn *sec;
 	Elf *elf;
-<<<<<<< HEAD
-	int fd = open(self->long_name, O_RDONLY);
-=======
->>>>>>> 8d8d61aa
 
 	if (size < BUILD_ID_SIZE)
 		goto out;
@@ -888,12 +845,7 @@
 
 	elf = elf_begin(fd, PERF_ELF_C_READ_MMAP, NULL);
 	if (elf == NULL) {
-<<<<<<< HEAD
-		pr_err("%s: cannot read %s ELF file.\n", __func__,
-		       self->long_name);
-=======
 		pr_err("%s: cannot read %s ELF file.\n", __func__, filename);
->>>>>>> 8d8d61aa
 		goto out_close;
 	}
 
@@ -942,13 +894,6 @@
 		bid += 2;
 	}
 	pr_debug2("%s(%s): %s\n", __func__, self->long_name, build_id);
-<<<<<<< HEAD
-out_elf_end:
-	elf_end(elf);
-out_close:
-	close(fd);
-=======
->>>>>>> 8d8d61aa
 out:
 	return build_id;
 }
@@ -1333,21 +1278,12 @@
 	if (err > 0) {
 		struct rb_node *node = rb_first(&dso->syms);
 		struct symbol *sym = rb_entry(node, struct symbol, rb_node);
-<<<<<<< HEAD
 
 		kernel_map->start = sym->start;
 		node = rb_last(&dso->syms);
 		sym = rb_entry(node, struct symbol, rb_node);
 		kernel_map->end = sym->end;
 
-=======
-
-		kernel_map->start = sym->start;
-		node = rb_last(&dso->syms);
-		sym = rb_entry(node, struct symbol, rb_node);
-		kernel_map->end = sym->end;
-
->>>>>>> 8d8d61aa
 		dso->origin = DSO__ORIG_KERNEL;
 		kernel_maps__insert(kernel_map);
 		/*
