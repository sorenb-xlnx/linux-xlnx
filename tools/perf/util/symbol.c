#define _GNU_SOURCE
#include <ctype.h>
#include <dirent.h>
#include <errno.h>
#include <libgen.h>
#include <stdlib.h>
#include <stdio.h>
#include <string.h>
#include <sys/types.h>
#include <sys/stat.h>
#include <sys/param.h>
#include <fcntl.h>
#include <unistd.h>
#include <inttypes.h>
#include "build-id.h"
#include "debug.h"
#include "symbol.h"
#include "strlist.h"

#include <libelf.h>
#include <gelf.h>
#include <elf.h>
#include <limits.h>
#include <sys/utsname.h>

#ifndef KSYM_NAME_LEN
#define KSYM_NAME_LEN 128
#endif

#ifndef NT_GNU_BUILD_ID
#define NT_GNU_BUILD_ID 3
#endif

static bool dso__build_id_equal(const struct dso *self, u8 *build_id);
static int elf_read_build_id(Elf *elf, void *bf, size_t size);
static void dsos__add(struct list_head *head, struct dso *dso);
static struct map *map__new2(u64 start, struct dso *dso, enum map_type type);
static int dso__load_kernel_sym(struct dso *self, struct map *map,
				symbol_filter_t filter);
static int dso__load_guest_kernel_sym(struct dso *self, struct map *map,
			symbol_filter_t filter);
static int vmlinux_path__nr_entries;
static char **vmlinux_path;

struct symbol_conf symbol_conf = {
	.exclude_other	  = true,
	.use_modules	  = true,
	.try_vmlinux_path = true,
	.symfs            = "",
};

int dso__name_len(const struct dso *self)
{
	if (verbose)
		return self->long_name_len;

	return self->short_name_len;
}

bool dso__loaded(const struct dso *self, enum map_type type)
{
	return self->loaded & (1 << type);
}

bool dso__sorted_by_name(const struct dso *self, enum map_type type)
{
	return self->sorted_by_name & (1 << type);
}

static void dso__set_sorted_by_name(struct dso *self, enum map_type type)
{
	self->sorted_by_name |= (1 << type);
}

bool symbol_type__is_a(char symbol_type, enum map_type map_type)
{
	switch (map_type) {
	case MAP__FUNCTION:
		return symbol_type == 'T' || symbol_type == 'W';
	case MAP__VARIABLE:
		return symbol_type == 'D' || symbol_type == 'd';
	default:
		return false;
	}
}

static void symbols__fixup_end(struct rb_root *self)
{
	struct rb_node *nd, *prevnd = rb_first(self);
	struct symbol *curr, *prev;

	if (prevnd == NULL)
		return;

	curr = rb_entry(prevnd, struct symbol, rb_node);

	for (nd = rb_next(prevnd); nd; nd = rb_next(nd)) {
		prev = curr;
		curr = rb_entry(nd, struct symbol, rb_node);

		if (prev->end == prev->start && prev->end != curr->start)
			prev->end = curr->start - 1;
	}

	/* Last entry */
	if (curr->end == curr->start)
		curr->end = roundup(curr->start, 4096);
}

static void __map_groups__fixup_end(struct map_groups *self, enum map_type type)
{
	struct map *prev, *curr;
	struct rb_node *nd, *prevnd = rb_first(&self->maps[type]);

	if (prevnd == NULL)
		return;

	curr = rb_entry(prevnd, struct map, rb_node);

	for (nd = rb_next(prevnd); nd; nd = rb_next(nd)) {
		prev = curr;
		curr = rb_entry(nd, struct map, rb_node);
		prev->end = curr->start - 1;
	}

	/*
	 * We still haven't the actual symbols, so guess the
	 * last map final address.
	 */
	curr->end = ~0ULL;
}

static void map_groups__fixup_end(struct map_groups *self)
{
	int i;
	for (i = 0; i < MAP__NR_TYPES; ++i)
		__map_groups__fixup_end(self, i);
}

static struct symbol *symbol__new(u64 start, u64 len, u8 binding,
				  const char *name)
{
	size_t namelen = strlen(name) + 1;
	struct symbol *self = calloc(1, (symbol_conf.priv_size +
					 sizeof(*self) + namelen));
	if (self == NULL)
		return NULL;

	if (symbol_conf.priv_size)
		self = ((void *)self) + symbol_conf.priv_size;

	self->start   = start;
	self->end     = len ? start + len - 1 : start;
	self->binding = binding;
	self->namelen = namelen - 1;

	pr_debug4("%s: %s %#" PRIx64 "-%#" PRIx64 "\n", __func__, name, start, self->end);

	memcpy(self->name, name, namelen);

	return self;
}

void symbol__delete(struct symbol *self)
{
	free(((void *)self) - symbol_conf.priv_size);
}

static size_t symbol__fprintf(struct symbol *self, FILE *fp)
{
	return fprintf(fp, " %" PRIx64 "-%" PRIx64 " %c %s\n",
		       self->start, self->end,
		       self->binding == STB_GLOBAL ? 'g' :
		       self->binding == STB_LOCAL  ? 'l' : 'w',
		       self->name);
}

void dso__set_long_name(struct dso *self, char *name)
{
	if (name == NULL)
		return;
	self->long_name = name;
	self->long_name_len = strlen(name);
}

static void dso__set_short_name(struct dso *self, const char *name)
{
	if (name == NULL)
		return;
	self->short_name = name;
	self->short_name_len = strlen(name);
}

static void dso__set_basename(struct dso *self)
{
	dso__set_short_name(self, basename(self->long_name));
}

struct dso *dso__new(const char *name)
{
	struct dso *self = calloc(1, sizeof(*self) + strlen(name) + 1);

	if (self != NULL) {
		int i;
		strcpy(self->name, name);
		dso__set_long_name(self, self->name);
		dso__set_short_name(self, self->name);
		for (i = 0; i < MAP__NR_TYPES; ++i)
			self->symbols[i] = self->symbol_names[i] = RB_ROOT;
		self->symtab_type = SYMTAB__NOT_FOUND;
		self->loaded = 0;
		self->sorted_by_name = 0;
		self->has_build_id = 0;
		self->kernel = DSO_TYPE_USER;
		INIT_LIST_HEAD(&self->node);
	}

	return self;
}

static void symbols__delete(struct rb_root *self)
{
	struct symbol *pos;
	struct rb_node *next = rb_first(self);

	while (next) {
		pos = rb_entry(next, struct symbol, rb_node);
		next = rb_next(&pos->rb_node);
		rb_erase(&pos->rb_node, self);
		symbol__delete(pos);
	}
}

void dso__delete(struct dso *self)
{
	int i;
	for (i = 0; i < MAP__NR_TYPES; ++i)
		symbols__delete(&self->symbols[i]);
	if (self->sname_alloc)
		free((char *)self->short_name);
	if (self->lname_alloc)
		free(self->long_name);
	free(self);
}

void dso__set_build_id(struct dso *self, void *build_id)
{
	memcpy(self->build_id, build_id, sizeof(self->build_id));
	self->has_build_id = 1;
}

static void symbols__insert(struct rb_root *self, struct symbol *sym)
{
	struct rb_node **p = &self->rb_node;
	struct rb_node *parent = NULL;
	const u64 ip = sym->start;
	struct symbol *s;

	while (*p != NULL) {
		parent = *p;
		s = rb_entry(parent, struct symbol, rb_node);
		if (ip < s->start)
			p = &(*p)->rb_left;
		else
			p = &(*p)->rb_right;
	}
	rb_link_node(&sym->rb_node, parent, p);
	rb_insert_color(&sym->rb_node, self);
}

static struct symbol *symbols__find(struct rb_root *self, u64 ip)
{
	struct rb_node *n;

	if (self == NULL)
		return NULL;

	n = self->rb_node;

	while (n) {
		struct symbol *s = rb_entry(n, struct symbol, rb_node);

		if (ip < s->start)
			n = n->rb_left;
		else if (ip > s->end)
			n = n->rb_right;
		else
			return s;
	}

	return NULL;
}

struct symbol_name_rb_node {
	struct rb_node	rb_node;
	struct symbol	sym;
};

static void symbols__insert_by_name(struct rb_root *self, struct symbol *sym)
{
	struct rb_node **p = &self->rb_node;
	struct rb_node *parent = NULL;
	struct symbol_name_rb_node *symn, *s;

	symn = container_of(sym, struct symbol_name_rb_node, sym);

	while (*p != NULL) {
		parent = *p;
		s = rb_entry(parent, struct symbol_name_rb_node, rb_node);
		if (strcmp(sym->name, s->sym.name) < 0)
			p = &(*p)->rb_left;
		else
			p = &(*p)->rb_right;
	}
	rb_link_node(&symn->rb_node, parent, p);
	rb_insert_color(&symn->rb_node, self);
}

static void symbols__sort_by_name(struct rb_root *self, struct rb_root *source)
{
	struct rb_node *nd;

	for (nd = rb_first(source); nd; nd = rb_next(nd)) {
		struct symbol *pos = rb_entry(nd, struct symbol, rb_node);
		symbols__insert_by_name(self, pos);
	}
}

static struct symbol *symbols__find_by_name(struct rb_root *self, const char *name)
{
	struct rb_node *n;

	if (self == NULL)
		return NULL;

	n = self->rb_node;

	while (n) {
		struct symbol_name_rb_node *s;
		int cmp;

		s = rb_entry(n, struct symbol_name_rb_node, rb_node);
		cmp = strcmp(name, s->sym.name);

		if (cmp < 0)
			n = n->rb_left;
		else if (cmp > 0)
			n = n->rb_right;
		else
			return &s->sym;
	}

	return NULL;
}

struct symbol *dso__find_symbol(struct dso *self,
				enum map_type type, u64 addr)
{
	return symbols__find(&self->symbols[type], addr);
}

struct symbol *dso__find_symbol_by_name(struct dso *self, enum map_type type,
					const char *name)
{
	return symbols__find_by_name(&self->symbol_names[type], name);
}

void dso__sort_by_name(struct dso *self, enum map_type type)
{
	dso__set_sorted_by_name(self, type);
	return symbols__sort_by_name(&self->symbol_names[type],
				     &self->symbols[type]);
}

int build_id__sprintf(const u8 *self, int len, char *bf)
{
	char *bid = bf;
	const u8 *raw = self;
	int i;

	for (i = 0; i < len; ++i) {
		sprintf(bid, "%02x", *raw);
		++raw;
		bid += 2;
	}

	return raw - self;
}

size_t dso__fprintf_buildid(struct dso *self, FILE *fp)
{
	char sbuild_id[BUILD_ID_SIZE * 2 + 1];

	build_id__sprintf(self->build_id, sizeof(self->build_id), sbuild_id);
	return fprintf(fp, "%s", sbuild_id);
}

size_t dso__fprintf_symbols_by_name(struct dso *self, enum map_type type, FILE *fp)
{
	size_t ret = 0;
	struct rb_node *nd;
	struct symbol_name_rb_node *pos;

	for (nd = rb_first(&self->symbol_names[type]); nd; nd = rb_next(nd)) {
		pos = rb_entry(nd, struct symbol_name_rb_node, rb_node);
		fprintf(fp, "%s\n", pos->sym.name);
	}

	return ret;
}

size_t dso__fprintf(struct dso *self, enum map_type type, FILE *fp)
{
	struct rb_node *nd;
	size_t ret = fprintf(fp, "dso: %s (", self->short_name);

	if (self->short_name != self->long_name)
		ret += fprintf(fp, "%s, ", self->long_name);
	ret += fprintf(fp, "%s, %sloaded, ", map_type__name[type],
		       self->loaded ? "" : "NOT ");
	ret += dso__fprintf_buildid(self, fp);
	ret += fprintf(fp, ")\n");
	for (nd = rb_first(&self->symbols[type]); nd; nd = rb_next(nd)) {
		struct symbol *pos = rb_entry(nd, struct symbol, rb_node);
		ret += symbol__fprintf(pos, fp);
	}

	return ret;
}

int kallsyms__parse(const char *filename, void *arg,
		    int (*process_symbol)(void *arg, const char *name,
					  char type, u64 start, u64 end))
{
	char *line = NULL;
	size_t n;
	int err = -1;
	u64 prev_start = 0;
	char prev_symbol_type = 0;
	char *prev_symbol_name;
	FILE *file = fopen(filename, "r");

	if (file == NULL)
		goto out_failure;

	prev_symbol_name = malloc(KSYM_NAME_LEN);
	if (prev_symbol_name == NULL)
		goto out_close;

	err = 0;

	while (!feof(file)) {
		u64 start;
		int line_len, len;
		char symbol_type;
		char *symbol_name;

		line_len = getline(&line, &n, file);
		if (line_len < 0 || !line)
			break;

		line[--line_len] = '\0'; /* \n */

		len = hex2u64(line, &start);

		len++;
		if (len + 2 >= line_len)
			continue;

		symbol_type = toupper(line[len]);
		len += 2;
		symbol_name = line + len;
		len = line_len - len;

		if (len >= KSYM_NAME_LEN) {
			err = -1;
			break;
		}

		if (prev_symbol_type) {
			u64 end = start;
			if (end != prev_start)
				--end;
			err = process_symbol(arg, prev_symbol_name,
					     prev_symbol_type, prev_start, end);
			if (err)
				break;
		}

		memcpy(prev_symbol_name, symbol_name, len + 1);
		prev_symbol_type = symbol_type;
		prev_start = start;
	}

	free(prev_symbol_name);
	free(line);
out_close:
	fclose(file);
	return err;

out_failure:
	return -1;
}

struct process_kallsyms_args {
	struct map *map;
	struct dso *dso;
};

static u8 kallsyms2elf_type(char type)
{
	if (type == 'W')
		return STB_WEAK;

	return isupper(type) ? STB_GLOBAL : STB_LOCAL;
}

static int map__process_kallsym_symbol(void *arg, const char *name,
				       char type, u64 start, u64 end)
{
	struct symbol *sym;
	struct process_kallsyms_args *a = arg;
	struct rb_root *root = &a->dso->symbols[a->map->type];

	if (!symbol_type__is_a(type, a->map->type))
		return 0;

	sym = symbol__new(start, end - start + 1,
			  kallsyms2elf_type(type), name);
	if (sym == NULL)
		return -ENOMEM;
	/*
	 * We will pass the symbols to the filter later, in
	 * map__split_kallsyms, when we have split the maps per module
	 */
	symbols__insert(root, sym);

	return 0;
}

/*
 * Loads the function entries in /proc/kallsyms into kernel_map->dso,
 * so that we can in the next step set the symbol ->end address and then
 * call kernel_maps__split_kallsyms.
 */
static int dso__load_all_kallsyms(struct dso *self, const char *filename,
				  struct map *map)
{
	struct process_kallsyms_args args = { .map = map, .dso = self, };
	return kallsyms__parse(filename, &args, map__process_kallsym_symbol);
}

/*
 * Split the symbols into maps, making sure there are no overlaps, i.e. the
 * kernel range is broken in several maps, named [kernel].N, as we don't have
 * the original ELF section names vmlinux have.
 */
static int dso__split_kallsyms(struct dso *self, struct map *map,
			       symbol_filter_t filter)
{
	struct map_groups *kmaps = map__kmap(map)->kmaps;
	struct machine *machine = kmaps->machine;
	struct map *curr_map = map;
	struct symbol *pos;
	int count = 0, moved = 0;	
	struct rb_root *root = &self->symbols[map->type];
	struct rb_node *next = rb_first(root);
	int kernel_range = 0;

	while (next) {
		char *module;

		pos = rb_entry(next, struct symbol, rb_node);
		next = rb_next(&pos->rb_node);

		module = strchr(pos->name, '\t');
		if (module) {
			if (!symbol_conf.use_modules)
				goto discard_symbol;

			*module++ = '\0';

			if (strcmp(curr_map->dso->short_name, module)) {
				if (curr_map != map &&
				    self->kernel == DSO_TYPE_GUEST_KERNEL &&
				    machine__is_default_guest(machine)) {
					/*
					 * We assume all symbols of a module are
					 * continuous in * kallsyms, so curr_map
					 * points to a module and all its
					 * symbols are in its kmap. Mark it as
					 * loaded.
					 */
					dso__set_loaded(curr_map->dso,
							curr_map->type);
				}

				curr_map = map_groups__find_by_name(kmaps,
							map->type, module);
				if (curr_map == NULL) {
					pr_debug("%s/proc/{kallsyms,modules} "
					         "inconsistency while looking "
						 "for \"%s\" module!\n",
						 machine->root_dir, module);
					curr_map = map;
					goto discard_symbol;
				}

				if (curr_map->dso->loaded &&
				    !machine__is_default_guest(machine))
					goto discard_symbol;
			}
			/*
			 * So that we look just like we get from .ko files,
			 * i.e. not prelinked, relative to map->start.
			 */
			pos->start = curr_map->map_ip(curr_map, pos->start);
			pos->end   = curr_map->map_ip(curr_map, pos->end);
		} else if (curr_map != map) {
			char dso_name[PATH_MAX];
			struct dso *dso;

			if (count == 0) {
				curr_map = map;
				goto filter_symbol;
			}

			if (self->kernel == DSO_TYPE_GUEST_KERNEL)
				snprintf(dso_name, sizeof(dso_name),
					"[guest.kernel].%d",
					kernel_range++);
			else
				snprintf(dso_name, sizeof(dso_name),
					"[kernel].%d",
					kernel_range++);

			dso = dso__new(dso_name);
			if (dso == NULL)
				return -1;

			dso->kernel = self->kernel;

			curr_map = map__new2(pos->start, dso, map->type);
			if (curr_map == NULL) {
				dso__delete(dso);
				return -1;
			}

			curr_map->map_ip = curr_map->unmap_ip = identity__map_ip;
			map_groups__insert(kmaps, curr_map);
			++kernel_range;
		}
filter_symbol:
		if (filter && filter(curr_map, pos)) {
discard_symbol:		rb_erase(&pos->rb_node, root);
			symbol__delete(pos);
		} else {
			if (curr_map != map) {
				rb_erase(&pos->rb_node, root);
				symbols__insert(&curr_map->dso->symbols[curr_map->type], pos);
				++moved;
			} else
				++count;
		}
	}

	if (curr_map != map &&
	    self->kernel == DSO_TYPE_GUEST_KERNEL &&
	    machine__is_default_guest(kmaps->machine)) {
		dso__set_loaded(curr_map->dso, curr_map->type);
	}

	return count + moved;
}

int dso__load_kallsyms(struct dso *self, const char *filename,
		       struct map *map, symbol_filter_t filter)
{
	if (dso__load_all_kallsyms(self, filename, map) < 0)
		return -1;

	if (self->kernel == DSO_TYPE_GUEST_KERNEL)
		self->symtab_type = SYMTAB__GUEST_KALLSYMS;
	else
		self->symtab_type = SYMTAB__KALLSYMS;

	return dso__split_kallsyms(self, map, filter);
}

static int dso__load_perf_map(struct dso *self, struct map *map,
			      symbol_filter_t filter)
{
	char *line = NULL;
	size_t n;
	FILE *file;
	int nr_syms = 0;

	file = fopen(self->long_name, "r");
	if (file == NULL)
		goto out_failure;

	while (!feof(file)) {
		u64 start, size;
		struct symbol *sym;
		int line_len, len;

		line_len = getline(&line, &n, file);
		if (line_len < 0)
			break;

		if (!line)
			goto out_failure;

		line[--line_len] = '\0'; /* \n */

		len = hex2u64(line, &start);

		len++;
		if (len + 2 >= line_len)
			continue;

		len += hex2u64(line + len, &size);

		len++;
		if (len + 2 >= line_len)
			continue;

		sym = symbol__new(start, size, STB_GLOBAL, line + len);

		if (sym == NULL)
			goto out_delete_line;

		if (filter && filter(map, sym))
			symbol__delete(sym);
		else {
			symbols__insert(&self->symbols[map->type], sym);
			nr_syms++;
		}
	}

	free(line);
	fclose(file);

	return nr_syms;

out_delete_line:
	free(line);
out_failure:
	return -1;
}

/**
 * elf_symtab__for_each_symbol - iterate thru all the symbols
 *
 * @self: struct elf_symtab instance to iterate
 * @idx: uint32_t idx
 * @sym: GElf_Sym iterator
 */
#define elf_symtab__for_each_symbol(syms, nr_syms, idx, sym) \
	for (idx = 0, gelf_getsym(syms, idx, &sym);\
	     idx < nr_syms; \
	     idx++, gelf_getsym(syms, idx, &sym))

static inline uint8_t elf_sym__type(const GElf_Sym *sym)
{
	return GELF_ST_TYPE(sym->st_info);
}

static inline int elf_sym__is_function(const GElf_Sym *sym)
{
	return elf_sym__type(sym) == STT_FUNC &&
	       sym->st_name != 0 &&
	       sym->st_shndx != SHN_UNDEF;
}

static inline bool elf_sym__is_object(const GElf_Sym *sym)
{
	return elf_sym__type(sym) == STT_OBJECT &&
		sym->st_name != 0 &&
		sym->st_shndx != SHN_UNDEF;
}

static inline int elf_sym__is_label(const GElf_Sym *sym)
{
	return elf_sym__type(sym) == STT_NOTYPE &&
		sym->st_name != 0 &&
		sym->st_shndx != SHN_UNDEF &&
		sym->st_shndx != SHN_ABS;
}

static inline const char *elf_sec__name(const GElf_Shdr *shdr,
					const Elf_Data *secstrs)
{
	return secstrs->d_buf + shdr->sh_name;
}

static inline int elf_sec__is_text(const GElf_Shdr *shdr,
					const Elf_Data *secstrs)
{
	return strstr(elf_sec__name(shdr, secstrs), "text") != NULL;
}

static inline bool elf_sec__is_data(const GElf_Shdr *shdr,
				    const Elf_Data *secstrs)
{
	return strstr(elf_sec__name(shdr, secstrs), "data") != NULL;
}

static inline const char *elf_sym__name(const GElf_Sym *sym,
					const Elf_Data *symstrs)
{
	return symstrs->d_buf + sym->st_name;
}

static Elf_Scn *elf_section_by_name(Elf *elf, GElf_Ehdr *ep,
				    GElf_Shdr *shp, const char *name,
				    size_t *idx)
{
	Elf_Scn *sec = NULL;
	size_t cnt = 1;

	while ((sec = elf_nextscn(elf, sec)) != NULL) {
		char *str;

		gelf_getshdr(sec, shp);
		str = elf_strptr(elf, ep->e_shstrndx, shp->sh_name);
		if (!strcmp(name, str)) {
			if (idx)
				*idx = cnt;
			break;
		}
		++cnt;
	}

	return sec;
}

#define elf_section__for_each_rel(reldata, pos, pos_mem, idx, nr_entries) \
	for (idx = 0, pos = gelf_getrel(reldata, 0, &pos_mem); \
	     idx < nr_entries; \
	     ++idx, pos = gelf_getrel(reldata, idx, &pos_mem))

#define elf_section__for_each_rela(reldata, pos, pos_mem, idx, nr_entries) \
	for (idx = 0, pos = gelf_getrela(reldata, 0, &pos_mem); \
	     idx < nr_entries; \
	     ++idx, pos = gelf_getrela(reldata, idx, &pos_mem))

/*
 * We need to check if we have a .dynsym, so that we can handle the
 * .plt, synthesizing its symbols, that aren't on the symtabs (be it
 * .dynsym or .symtab).
 * And always look at the original dso, not at debuginfo packages, that
 * have the PLT data stripped out (shdr_rel_plt.sh_type == SHT_NOBITS).
 */
static int dso__synthesize_plt_symbols(struct  dso *self, struct map *map,
				       symbol_filter_t filter)
{
	uint32_t nr_rel_entries, idx;
	GElf_Sym sym;
	u64 plt_offset;
	GElf_Shdr shdr_plt;
	struct symbol *f;
	GElf_Shdr shdr_rel_plt, shdr_dynsym;
	Elf_Data *reldata, *syms, *symstrs;
	Elf_Scn *scn_plt_rel, *scn_symstrs, *scn_dynsym;
	size_t dynsym_idx;
	GElf_Ehdr ehdr;
	char sympltname[1024];
	Elf *elf;
	int nr = 0, symidx, fd, err = 0;
	char name[PATH_MAX];

	snprintf(name, sizeof(name), "%s%s",
		 symbol_conf.symfs, self->long_name);
	fd = open(name, O_RDONLY);
	if (fd < 0)
		goto out;

	elf = elf_begin(fd, PERF_ELF_C_READ_MMAP, NULL);
	if (elf == NULL)
		goto out_close;

	if (gelf_getehdr(elf, &ehdr) == NULL)
		goto out_elf_end;

	scn_dynsym = elf_section_by_name(elf, &ehdr, &shdr_dynsym,
					 ".dynsym", &dynsym_idx);
	if (scn_dynsym == NULL)
		goto out_elf_end;

	scn_plt_rel = elf_section_by_name(elf, &ehdr, &shdr_rel_plt,
					  ".rela.plt", NULL);
	if (scn_plt_rel == NULL) {
		scn_plt_rel = elf_section_by_name(elf, &ehdr, &shdr_rel_plt,
						  ".rel.plt", NULL);
		if (scn_plt_rel == NULL)
			goto out_elf_end;
	}

	err = -1;

	if (shdr_rel_plt.sh_link != dynsym_idx)
		goto out_elf_end;

	if (elf_section_by_name(elf, &ehdr, &shdr_plt, ".plt", NULL) == NULL)
		goto out_elf_end;

	/*
	 * Fetch the relocation section to find the idxes to the GOT
	 * and the symbols in the .dynsym they refer to.
	 */
	reldata = elf_getdata(scn_plt_rel, NULL);
	if (reldata == NULL)
		goto out_elf_end;

	syms = elf_getdata(scn_dynsym, NULL);
	if (syms == NULL)
		goto out_elf_end;

	scn_symstrs = elf_getscn(elf, shdr_dynsym.sh_link);
	if (scn_symstrs == NULL)
		goto out_elf_end;

	symstrs = elf_getdata(scn_symstrs, NULL);
	if (symstrs == NULL)
		goto out_elf_end;

	nr_rel_entries = shdr_rel_plt.sh_size / shdr_rel_plt.sh_entsize;
	plt_offset = shdr_plt.sh_offset;

	if (shdr_rel_plt.sh_type == SHT_RELA) {
		GElf_Rela pos_mem, *pos;

		elf_section__for_each_rela(reldata, pos, pos_mem, idx,
					   nr_rel_entries) {
			symidx = GELF_R_SYM(pos->r_info);
			plt_offset += shdr_plt.sh_entsize;
			gelf_getsym(syms, symidx, &sym);
			snprintf(sympltname, sizeof(sympltname),
				 "%s@plt", elf_sym__name(&sym, symstrs));

			f = symbol__new(plt_offset, shdr_plt.sh_entsize,
					STB_GLOBAL, sympltname);
			if (!f)
				goto out_elf_end;

			if (filter && filter(map, f))
				symbol__delete(f);
			else {
				symbols__insert(&self->symbols[map->type], f);
				++nr;
			}
		}
	} else if (shdr_rel_plt.sh_type == SHT_REL) {
		GElf_Rel pos_mem, *pos;
		elf_section__for_each_rel(reldata, pos, pos_mem, idx,
					  nr_rel_entries) {
			symidx = GELF_R_SYM(pos->r_info);
			plt_offset += shdr_plt.sh_entsize;
			gelf_getsym(syms, symidx, &sym);
			snprintf(sympltname, sizeof(sympltname),
				 "%s@plt", elf_sym__name(&sym, symstrs));

			f = symbol__new(plt_offset, shdr_plt.sh_entsize,
					STB_GLOBAL, sympltname);
			if (!f)
				goto out_elf_end;

			if (filter && filter(map, f))
				symbol__delete(f);
			else {
				symbols__insert(&self->symbols[map->type], f);
				++nr;
			}
		}
	}

	err = 0;
out_elf_end:
	elf_end(elf);
out_close:
	close(fd);

	if (err == 0)
		return nr;
out:
	pr_debug("%s: problems reading %s PLT info.\n",
		 __func__, self->long_name);
	return 0;
}

static bool elf_sym__is_a(GElf_Sym *self, enum map_type type)
{
	switch (type) {
	case MAP__FUNCTION:
		return elf_sym__is_function(self);
	case MAP__VARIABLE:
		return elf_sym__is_object(self);
	default:
		return false;
	}
}

static bool elf_sec__is_a(GElf_Shdr *self, Elf_Data *secstrs, enum map_type type)
{
	switch (type) {
	case MAP__FUNCTION:
		return elf_sec__is_text(self, secstrs);
	case MAP__VARIABLE:
		return elf_sec__is_data(self, secstrs);
	default:
		return false;
	}
}

static size_t elf_addr_to_index(Elf *elf, GElf_Addr addr)
{
	Elf_Scn *sec = NULL;
	GElf_Shdr shdr;
	size_t cnt = 1;

	while ((sec = elf_nextscn(elf, sec)) != NULL) {
		gelf_getshdr(sec, &shdr);

		if ((addr >= shdr.sh_addr) &&
		    (addr < (shdr.sh_addr + shdr.sh_size)))
			return cnt;

		++cnt;
	}

	return -1;
}

static int dso__load_sym(struct dso *self, struct map *map, const char *name,
			 int fd, symbol_filter_t filter, int kmodule,
			 int want_symtab)
{
	struct kmap *kmap = self->kernel ? map__kmap(map) : NULL;
	struct map *curr_map = map;
	struct dso *curr_dso = self;
	Elf_Data *symstrs, *secstrs;
	uint32_t nr_syms;
	int err = -1;
	uint32_t idx;
	GElf_Ehdr ehdr;
	GElf_Shdr shdr, opdshdr;
	Elf_Data *syms, *opddata = NULL;
	GElf_Sym sym;
	Elf_Scn *sec, *sec_strndx, *opdsec;
	Elf *elf;
	int nr = 0;
	size_t opdidx = 0;

	elf = elf_begin(fd, PERF_ELF_C_READ_MMAP, NULL);
	if (elf == NULL) {
		pr_debug("%s: cannot read %s ELF file.\n", __func__, name);
		goto out_close;
	}

	if (gelf_getehdr(elf, &ehdr) == NULL) {
		pr_debug("%s: cannot get elf header.\n", __func__);
		goto out_elf_end;
	}

	/* Always reject images with a mismatched build-id: */
	if (self->has_build_id) {
		u8 build_id[BUILD_ID_SIZE];

		if (elf_read_build_id(elf, build_id,
				      BUILD_ID_SIZE) != BUILD_ID_SIZE)
			goto out_elf_end;

		if (!dso__build_id_equal(self, build_id))
			goto out_elf_end;
	}

	sec = elf_section_by_name(elf, &ehdr, &shdr, ".symtab", NULL);
	if (sec == NULL) {
		if (want_symtab)
			goto out_elf_end;

		sec = elf_section_by_name(elf, &ehdr, &shdr, ".dynsym", NULL);
		if (sec == NULL)
			goto out_elf_end;
	}

	opdsec = elf_section_by_name(elf, &ehdr, &opdshdr, ".opd", &opdidx);
	if (opdsec)
		opddata = elf_rawdata(opdsec, NULL);

	syms = elf_getdata(sec, NULL);
	if (syms == NULL)
		goto out_elf_end;

	sec = elf_getscn(elf, shdr.sh_link);
	if (sec == NULL)
		goto out_elf_end;

	symstrs = elf_getdata(sec, NULL);
	if (symstrs == NULL)
		goto out_elf_end;

	sec_strndx = elf_getscn(elf, ehdr.e_shstrndx);
	if (sec_strndx == NULL)
		goto out_elf_end;

	secstrs = elf_getdata(sec_strndx, NULL);
	if (secstrs == NULL)
		goto out_elf_end;

	nr_syms = shdr.sh_size / shdr.sh_entsize;

	memset(&sym, 0, sizeof(sym));
	if (self->kernel == DSO_TYPE_USER) {
		self->adjust_symbols = (ehdr.e_type == ET_EXEC ||
				elf_section_by_name(elf, &ehdr, &shdr,
						     ".gnu.prelink_undo",
						     NULL) != NULL);
	} else self->adjust_symbols = 0;

	elf_symtab__for_each_symbol(syms, nr_syms, idx, sym) {
		struct symbol *f;
		const char *elf_name = elf_sym__name(&sym, symstrs);
		char *demangled = NULL;
		int is_label = elf_sym__is_label(&sym);
		const char *section_name;

		if (kmap && kmap->ref_reloc_sym && kmap->ref_reloc_sym->name &&
		    strcmp(elf_name, kmap->ref_reloc_sym->name) == 0)
			kmap->ref_reloc_sym->unrelocated_addr = sym.st_value;

		if (!is_label && !elf_sym__is_a(&sym, map->type))
			continue;

		/* Reject ARM ELF "mapping symbols": these aren't unique and
		 * don't identify functions, so will confuse the profile
		 * output: */
		if (ehdr.e_machine == EM_ARM) {
			if (!strcmp(elf_name, "$a") ||
			    !strcmp(elf_name, "$d") ||
			    !strcmp(elf_name, "$t"))
				continue;
		}

		if (opdsec && sym.st_shndx == opdidx) {
			u32 offset = sym.st_value - opdshdr.sh_addr;
			u64 *opd = opddata->d_buf + offset;
			sym.st_value = *opd;
			sym.st_shndx = elf_addr_to_index(elf, sym.st_value);
		}

		sec = elf_getscn(elf, sym.st_shndx);
		if (!sec)
			goto out_elf_end;

		gelf_getshdr(sec, &shdr);

		if (is_label && !elf_sec__is_a(&shdr, secstrs, map->type))
			continue;

		section_name = elf_sec__name(&shdr, secstrs);

		/* On ARM, symbols for thumb functions have 1 added to
		 * the symbol address as a flag - remove it */
		if ((ehdr.e_machine == EM_ARM) &&
		    (map->type == MAP__FUNCTION) &&
		    (sym.st_value & 1))
			--sym.st_value;

		if (self->kernel != DSO_TYPE_USER || kmodule) {
			char dso_name[PATH_MAX];

			if (strcmp(section_name,
				   (curr_dso->short_name +
				    self->short_name_len)) == 0)
				goto new_symbol;

			if (strcmp(section_name, ".text") == 0) {
				curr_map = map;
				curr_dso = self;
				goto new_symbol;
			}

			snprintf(dso_name, sizeof(dso_name),
				 "%s%s", self->short_name, section_name);

			curr_map = map_groups__find_by_name(kmap->kmaps, map->type, dso_name);
			if (curr_map == NULL) {
				u64 start = sym.st_value;

				if (kmodule)
					start += map->start + shdr.sh_offset;

				curr_dso = dso__new(dso_name);
				if (curr_dso == NULL)
					goto out_elf_end;
				curr_dso->kernel = self->kernel;
				curr_map = map__new2(start, curr_dso,
						     map->type);
				if (curr_map == NULL) {
					dso__delete(curr_dso);
					goto out_elf_end;
				}
				curr_map->map_ip = identity__map_ip;
				curr_map->unmap_ip = identity__map_ip;
				curr_dso->symtab_type = self->symtab_type;
				map_groups__insert(kmap->kmaps, curr_map);
				dsos__add(&self->node, curr_dso);
				dso__set_loaded(curr_dso, map->type);
			} else
				curr_dso = curr_map->dso;

			goto new_symbol;
		}

		if (curr_dso->adjust_symbols) {
			pr_debug4("%s: adjusting symbol: st_value: %#" PRIx64 " "
				  "sh_addr: %#" PRIx64 " sh_offset: %#" PRIx64 "\n", __func__,
				  (u64)sym.st_value, (u64)shdr.sh_addr,
				  (u64)shdr.sh_offset);
			sym.st_value -= shdr.sh_addr - shdr.sh_offset;
		}
		/*
		 * We need to figure out if the object was created from C++ sources
		 * DWARF DW_compile_unit has this, but we don't always have access
		 * to it...
		 */
		demangled = bfd_demangle(NULL, elf_name, DMGL_PARAMS | DMGL_ANSI);
		if (demangled != NULL)
			elf_name = demangled;
new_symbol:
		f = symbol__new(sym.st_value, sym.st_size,
				GELF_ST_BIND(sym.st_info), elf_name);
		free(demangled);
		if (!f)
			goto out_elf_end;

		if (filter && filter(curr_map, f))
			symbol__delete(f);
		else {
			symbols__insert(&curr_dso->symbols[curr_map->type], f);
			nr++;
		}
	}

	/*
	 * For misannotated, zeroed, ASM function sizes.
	 */
	if (nr > 0) {
		symbols__fixup_end(&self->symbols[map->type]);
		if (kmap) {
			/*
			 * We need to fixup this here too because we create new
			 * maps here, for things like vsyscall sections.
			 */
			__map_groups__fixup_end(kmap->kmaps, map->type);
		}
	}
	err = nr;
out_elf_end:
	elf_end(elf);
out_close:
	return err;
}

static bool dso__build_id_equal(const struct dso *self, u8 *build_id)
{
	return memcmp(self->build_id, build_id, sizeof(self->build_id)) == 0;
}

bool __dsos__read_build_ids(struct list_head *head, bool with_hits)
{
	bool have_build_id = false;
	struct dso *pos;

	list_for_each_entry(pos, head, node) {
		if (with_hits && !pos->hit)
			continue;
		if (pos->has_build_id) {
			have_build_id = true;
			continue;
		}
		if (filename__read_build_id(pos->long_name, pos->build_id,
					    sizeof(pos->build_id)) > 0) {
			have_build_id	  = true;
			pos->has_build_id = true;
		}
	}

	return have_build_id;
}

/*
 * Align offset to 4 bytes as needed for note name and descriptor data.
 */
#define NOTE_ALIGN(n) (((n) + 3) & -4U)

static int elf_read_build_id(Elf *elf, void *bf, size_t size)
{
	int err = -1;
	GElf_Ehdr ehdr;
	GElf_Shdr shdr;
	Elf_Data *data;
	Elf_Scn *sec;
	Elf_Kind ek;
	void *ptr;

	if (size < BUILD_ID_SIZE)
		goto out;

	ek = elf_kind(elf);
	if (ek != ELF_K_ELF)
		goto out;

	if (gelf_getehdr(elf, &ehdr) == NULL) {
		pr_err("%s: cannot get elf header.\n", __func__);
		goto out;
	}

	sec = elf_section_by_name(elf, &ehdr, &shdr,
				  ".note.gnu.build-id", NULL);
	if (sec == NULL) {
		sec = elf_section_by_name(elf, &ehdr, &shdr,
					  ".notes", NULL);
		if (sec == NULL)
			goto out;
	}

	data = elf_getdata(sec, NULL);
	if (data == NULL)
		goto out;

	ptr = data->d_buf;
	while (ptr < (data->d_buf + data->d_size)) {
		GElf_Nhdr *nhdr = ptr;
		int namesz = NOTE_ALIGN(nhdr->n_namesz),
		    descsz = NOTE_ALIGN(nhdr->n_descsz);
		const char *name;

		ptr += sizeof(*nhdr);
		name = ptr;
		ptr += namesz;
		if (nhdr->n_type == NT_GNU_BUILD_ID &&
		    nhdr->n_namesz == sizeof("GNU")) {
			if (memcmp(name, "GNU", sizeof("GNU")) == 0) {
				memcpy(bf, ptr, BUILD_ID_SIZE);
				err = BUILD_ID_SIZE;
				break;
			}
		}
		ptr += descsz;
	}

out:
	return err;
}

int filename__read_build_id(const char *filename, void *bf, size_t size)
{
	int fd, err = -1;
	Elf *elf;

	if (size < BUILD_ID_SIZE)
		goto out;

	fd = open(filename, O_RDONLY);
	if (fd < 0)
		goto out;

	elf = elf_begin(fd, PERF_ELF_C_READ_MMAP, NULL);
	if (elf == NULL) {
		pr_debug2("%s: cannot read %s ELF file.\n", __func__, filename);
		goto out_close;
	}

	err = elf_read_build_id(elf, bf, size);

	elf_end(elf);
out_close:
	close(fd);
out:
	return err;
}

int sysfs__read_build_id(const char *filename, void *build_id, size_t size)
{
	int fd, err = -1;

	if (size < BUILD_ID_SIZE)
		goto out;

	fd = open(filename, O_RDONLY);
	if (fd < 0)
		goto out;

	while (1) {
		char bf[BUFSIZ];
		GElf_Nhdr nhdr;
		int namesz, descsz;

		if (read(fd, &nhdr, sizeof(nhdr)) != sizeof(nhdr))
			break;

		namesz = NOTE_ALIGN(nhdr.n_namesz);
		descsz = NOTE_ALIGN(nhdr.n_descsz);
		if (nhdr.n_type == NT_GNU_BUILD_ID &&
		    nhdr.n_namesz == sizeof("GNU")) {
			if (read(fd, bf, namesz) != namesz)
				break;
			if (memcmp(bf, "GNU", sizeof("GNU")) == 0) {
				if (read(fd, build_id,
				    BUILD_ID_SIZE) == BUILD_ID_SIZE) {
					err = 0;
					break;
				}
			} else if (read(fd, bf, descsz) != descsz)
				break;
		} else {
			int n = namesz + descsz;
			if (read(fd, bf, n) != n)
				break;
		}
	}
	close(fd);
out:
	return err;
}

char dso__symtab_origin(const struct dso *self)
{
	static const char origin[] = {
		[SYMTAB__KALLSYMS]	      = 'k',
		[SYMTAB__JAVA_JIT]	      = 'j',
		[SYMTAB__BUILD_ID_CACHE]      = 'B',
		[SYMTAB__FEDORA_DEBUGINFO]    = 'f',
		[SYMTAB__UBUNTU_DEBUGINFO]    = 'u',
		[SYMTAB__BUILDID_DEBUGINFO]   = 'b',
		[SYMTAB__SYSTEM_PATH_DSO]     = 'd',
		[SYMTAB__SYSTEM_PATH_KMODULE] = 'K',
		[SYMTAB__GUEST_KALLSYMS]      =  'g',
		[SYMTAB__GUEST_KMODULE]	      =  'G',
	};

	if (self == NULL || self->symtab_type == SYMTAB__NOT_FOUND)
		return '!';
	return origin[self->symtab_type];
}

int dso__load(struct dso *self, struct map *map, symbol_filter_t filter)
{
	int size = PATH_MAX;
	char *name;
	int ret = -1;
	int fd;
	struct machine *machine;
	const char *root_dir;
	int want_symtab;

	dso__set_loaded(self, map->type);

	if (self->kernel == DSO_TYPE_KERNEL)
		return dso__load_kernel_sym(self, map, filter);
	else if (self->kernel == DSO_TYPE_GUEST_KERNEL)
		return dso__load_guest_kernel_sym(self, map, filter);

	if (map->groups && map->groups->machine)
		machine = map->groups->machine;
	else
		machine = NULL;

	name = malloc(size);
	if (!name)
		return -1;

	self->adjust_symbols = 0;

	if (strncmp(self->name, "/tmp/perf-", 10) == 0) {
		ret = dso__load_perf_map(self, map, filter);
		self->symtab_type = ret > 0 ? SYMTAB__JAVA_JIT :
					      SYMTAB__NOT_FOUND;
		return ret;
	}

	/* Iterate over candidate debug images.
	 * On the first pass, only load images if they have a full symtab.
	 * Failing that, do a second pass where we accept .dynsym also
	 */
<<<<<<< HEAD
	for (self->symtab_type = SYMTAB__BUILD_ID_CACHE, want_symtab = 1;
=======
	want_symtab = 1;
restart:
	for (self->symtab_type = SYMTAB__BUILD_ID_CACHE;
>>>>>>> 8eca7a00
	     self->symtab_type != SYMTAB__NOT_FOUND;
	     self->symtab_type++) {
		switch (self->symtab_type) {
		case SYMTAB__BUILD_ID_CACHE:
			/* skip the locally configured cache if a symfs is given */
			if (symbol_conf.symfs[0] ||
			    (dso__build_id_filename(self, name, size) == NULL)) {
				continue;
			}
			break;
		case SYMTAB__FEDORA_DEBUGINFO:
			snprintf(name, size, "%s/usr/lib/debug%s.debug",
				 symbol_conf.symfs, self->long_name);
			break;
		case SYMTAB__UBUNTU_DEBUGINFO:
			snprintf(name, size, "%s/usr/lib/debug%s",
				 symbol_conf.symfs, self->long_name);
			break;
		case SYMTAB__BUILDID_DEBUGINFO: {
			char build_id_hex[BUILD_ID_SIZE * 2 + 1];

			if (!self->has_build_id)
				continue;

			build_id__sprintf(self->build_id,
					  sizeof(self->build_id),
					  build_id_hex);
			snprintf(name, size,
				 "%s/usr/lib/debug/.build-id/%.2s/%s.debug",
				 symbol_conf.symfs, build_id_hex, build_id_hex + 2);
			}
			break;
		case SYMTAB__SYSTEM_PATH_DSO:
			snprintf(name, size, "%s%s",
			     symbol_conf.symfs, self->long_name);
			break;
		case SYMTAB__GUEST_KMODULE:
			if (map->groups && machine)
				root_dir = machine->root_dir;
			else
				root_dir = "";
			snprintf(name, size, "%s%s%s", symbol_conf.symfs,
				 root_dir, self->long_name);
			break;

		case SYMTAB__SYSTEM_PATH_KMODULE:
			snprintf(name, size, "%s%s", symbol_conf.symfs,
				 self->long_name);
			break;
<<<<<<< HEAD

		default:
			/*
			 * If we wanted a full symtab but no image had one,
			 * relax our requirements and repeat the search.
			 */
			if (want_symtab) {
				want_symtab = 0;
				self->symtab_type = SYMTAB__BUILD_ID_CACHE;
			} else
				continue;
=======
		default:;
>>>>>>> 8eca7a00
		}

		/* Name is now the name of the next image to try */
		fd = open(name, O_RDONLY);
		if (fd < 0)
			continue;

		ret = dso__load_sym(self, map, name, fd, filter, 0,
				    want_symtab);
		close(fd);

		/*
		 * Some people seem to have debuginfo files _WITHOUT_ debug
		 * info!?!?
		 */
		if (!ret)
			continue;

		if (ret > 0) {
			int nr_plt = dso__synthesize_plt_symbols(self, map, filter);
			if (nr_plt > 0)
				ret += nr_plt;
			break;
		}
	}

	/*
	 * If we wanted a full symtab but no image had one,
	 * relax our requirements and repeat the search.
	 */
	if (ret <= 0 && want_symtab) {
		want_symtab = 0;
		goto restart;
	}

	free(name);
	if (ret < 0 && strstr(self->name, " (deleted)") != NULL)
		return 0;
	return ret;
}

struct map *map_groups__find_by_name(struct map_groups *self,
				     enum map_type type, const char *name)
{
	struct rb_node *nd;

	for (nd = rb_first(&self->maps[type]); nd; nd = rb_next(nd)) {
		struct map *map = rb_entry(nd, struct map, rb_node);

		if (map->dso && strcmp(map->dso->short_name, name) == 0)
			return map;
	}

	return NULL;
}

static int dso__kernel_module_get_build_id(struct dso *self,
				const char *root_dir)
{
	char filename[PATH_MAX];
	/*
	 * kernel module short names are of the form "[module]" and
	 * we need just "module" here.
	 */
	const char *name = self->short_name + 1;

	snprintf(filename, sizeof(filename),
		 "%s/sys/module/%.*s/notes/.note.gnu.build-id",
		 root_dir, (int)strlen(name) - 1, name);

	if (sysfs__read_build_id(filename, self->build_id,
				 sizeof(self->build_id)) == 0)
		self->has_build_id = true;

	return 0;
}

static int map_groups__set_modules_path_dir(struct map_groups *self,
				const char *dir_name)
{
	struct dirent *dent;
	DIR *dir = opendir(dir_name);
	int ret = 0;

	if (!dir) {
		pr_debug("%s: cannot open %s dir\n", __func__, dir_name);
		return -1;
	}

	while ((dent = readdir(dir)) != NULL) {
		char path[PATH_MAX];
		struct stat st;

		/*sshfs might return bad dent->d_type, so we have to stat*/
		sprintf(path, "%s/%s", dir_name, dent->d_name);
		if (stat(path, &st))
			continue;

		if (S_ISDIR(st.st_mode)) {
			if (!strcmp(dent->d_name, ".") ||
			    !strcmp(dent->d_name, ".."))
				continue;

			snprintf(path, sizeof(path), "%s/%s",
				 dir_name, dent->d_name);
			ret = map_groups__set_modules_path_dir(self, path);
			if (ret < 0)
				goto out;
		} else {
			char *dot = strrchr(dent->d_name, '.'),
			     dso_name[PATH_MAX];
			struct map *map;
			char *long_name;

			if (dot == NULL || strcmp(dot, ".ko"))
				continue;
			snprintf(dso_name, sizeof(dso_name), "[%.*s]",
				 (int)(dot - dent->d_name), dent->d_name);

			strxfrchar(dso_name, '-', '_');
			map = map_groups__find_by_name(self, MAP__FUNCTION, dso_name);
			if (map == NULL)
				continue;

			snprintf(path, sizeof(path), "%s/%s",
				 dir_name, dent->d_name);

			long_name = strdup(path);
			if (long_name == NULL) {
				ret = -1;
				goto out;
			}
			dso__set_long_name(map->dso, long_name);
			map->dso->lname_alloc = 1;
			dso__kernel_module_get_build_id(map->dso, "");
		}
	}

out:
	closedir(dir);
	return ret;
}

static char *get_kernel_version(const char *root_dir)
{
	char version[PATH_MAX];
	FILE *file;
	char *name, *tmp;
	const char *prefix = "Linux version ";

	sprintf(version, "%s/proc/version", root_dir);
	file = fopen(version, "r");
	if (!file)
		return NULL;

	version[0] = '\0';
	tmp = fgets(version, sizeof(version), file);
	fclose(file);

	name = strstr(version, prefix);
	if (!name)
		return NULL;
	name += strlen(prefix);
	tmp = strchr(name, ' ');
	if (tmp)
		*tmp = '\0';

	return strdup(name);
}

static int machine__set_modules_path(struct machine *self)
{
	char *version;
	char modules_path[PATH_MAX];

	version = get_kernel_version(self->root_dir);
	if (!version)
		return -1;

	snprintf(modules_path, sizeof(modules_path), "%s/lib/modules/%s/kernel",
		 self->root_dir, version);
	free(version);

	return map_groups__set_modules_path_dir(&self->kmaps, modules_path);
}

/*
 * Constructor variant for modules (where we know from /proc/modules where
 * they are loaded) and for vmlinux, where only after we load all the
 * symbols we'll know where it starts and ends.
 */
static struct map *map__new2(u64 start, struct dso *dso, enum map_type type)
{
	struct map *self = calloc(1, (sizeof(*self) +
				      (dso->kernel ? sizeof(struct kmap) : 0)));
	if (self != NULL) {
		/*
		 * ->end will be filled after we load all the symbols
		 */
		map__init(self, type, start, 0, 0, dso);
	}

	return self;
}

struct map *machine__new_module(struct machine *self, u64 start,
				const char *filename)
{
	struct map *map;
	struct dso *dso = __dsos__findnew(&self->kernel_dsos, filename);

	if (dso == NULL)
		return NULL;

	map = map__new2(start, dso, MAP__FUNCTION);
	if (map == NULL)
		return NULL;

	if (machine__is_host(self))
		dso->symtab_type = SYMTAB__SYSTEM_PATH_KMODULE;
	else
		dso->symtab_type = SYMTAB__GUEST_KMODULE;
	map_groups__insert(&self->kmaps, map);
	return map;
}

static int machine__create_modules(struct machine *self)
{
	char *line = NULL;
	size_t n;
	FILE *file;
	struct map *map;
	const char *modules;
	char path[PATH_MAX];

	if (machine__is_default_guest(self))
		modules = symbol_conf.default_guest_modules;
	else {
		sprintf(path, "%s/proc/modules", self->root_dir);
		modules = path;
	}

	file = fopen(modules, "r");
	if (file == NULL)
		return -1;

	while (!feof(file)) {
		char name[PATH_MAX];
		u64 start;
		char *sep;
		int line_len;

		line_len = getline(&line, &n, file);
		if (line_len < 0)
			break;

		if (!line)
			goto out_failure;

		line[--line_len] = '\0'; /* \n */

		sep = strrchr(line, 'x');
		if (sep == NULL)
			continue;

		hex2u64(sep + 1, &start);

		sep = strchr(line, ' ');
		if (sep == NULL)
			continue;

		*sep = '\0';

		snprintf(name, sizeof(name), "[%s]", line);
		map = machine__new_module(self, start, name);
		if (map == NULL)
			goto out_delete_line;
		dso__kernel_module_get_build_id(map->dso, self->root_dir);
	}

	free(line);
	fclose(file);

	return machine__set_modules_path(self);

out_delete_line:
	free(line);
out_failure:
	return -1;
}

int dso__load_vmlinux(struct dso *self, struct map *map,
		      const char *vmlinux, symbol_filter_t filter)
{
	int err = -1, fd;
	char symfs_vmlinux[PATH_MAX];

	snprintf(symfs_vmlinux, sizeof(symfs_vmlinux), "%s%s",
		 symbol_conf.symfs, vmlinux);
	fd = open(symfs_vmlinux, O_RDONLY);
	if (fd < 0)
		return -1;

	dso__set_loaded(self, map->type);
	err = dso__load_sym(self, map, symfs_vmlinux, fd, filter, 0, 0);
	close(fd);

	if (err > 0)
		pr_debug("Using %s for symbols\n", symfs_vmlinux);

	return err;
}

int dso__load_vmlinux_path(struct dso *self, struct map *map,
			   symbol_filter_t filter)
{
	int i, err = 0;
	char *filename;

	pr_debug("Looking at the vmlinux_path (%d entries long)\n",
		 vmlinux_path__nr_entries + 1);

	filename = dso__build_id_filename(self, NULL, 0);
	if (filename != NULL) {
		err = dso__load_vmlinux(self, map, filename, filter);
		if (err > 0) {
			dso__set_long_name(self, filename);
			goto out;
		}
		free(filename);
	}

	for (i = 0; i < vmlinux_path__nr_entries; ++i) {
		err = dso__load_vmlinux(self, map, vmlinux_path[i], filter);
		if (err > 0) {
			dso__set_long_name(self, strdup(vmlinux_path[i]));
			break;
		}
	}
out:
	return err;
}

static int dso__load_kernel_sym(struct dso *self, struct map *map,
				symbol_filter_t filter)
{
	int err;
	const char *kallsyms_filename = NULL;
	char *kallsyms_allocated_filename = NULL;
	/*
	 * Step 1: if the user specified a kallsyms or vmlinux filename, use
	 * it and only it, reporting errors to the user if it cannot be used.
	 *
	 * For instance, try to analyse an ARM perf.data file _without_ a
	 * build-id, or if the user specifies the wrong path to the right
	 * vmlinux file, obviously we can't fallback to another vmlinux (a
	 * x86_86 one, on the machine where analysis is being performed, say),
	 * or worse, /proc/kallsyms.
	 *
	 * If the specified file _has_ a build-id and there is a build-id
	 * section in the perf.data file, we will still do the expected
	 * validation in dso__load_vmlinux and will bail out if they don't
	 * match.
	 */
	if (symbol_conf.kallsyms_name != NULL) {
		kallsyms_filename = symbol_conf.kallsyms_name;
		goto do_kallsyms;
	}

	if (symbol_conf.vmlinux_name != NULL) {
		err = dso__load_vmlinux(self, map,
					symbol_conf.vmlinux_name, filter);
		if (err > 0) {
			dso__set_long_name(self,
					   strdup(symbol_conf.vmlinux_name));
			goto out_fixup;
		}
		return err;
	}

	if (vmlinux_path != NULL) {
		err = dso__load_vmlinux_path(self, map, filter);
		if (err > 0)
			goto out_fixup;
	}

	/* do not try local files if a symfs was given */
	if (symbol_conf.symfs[0] != 0)
		return -1;

	/*
	 * Say the kernel DSO was created when processing the build-id header table,
	 * we have a build-id, so check if it is the same as the running kernel,
	 * using it if it is.
	 */
	if (self->has_build_id) {
		u8 kallsyms_build_id[BUILD_ID_SIZE];
		char sbuild_id[BUILD_ID_SIZE * 2 + 1];

		if (sysfs__read_build_id("/sys/kernel/notes", kallsyms_build_id,
					 sizeof(kallsyms_build_id)) == 0) {
			if (dso__build_id_equal(self, kallsyms_build_id)) {
				kallsyms_filename = "/proc/kallsyms";
				goto do_kallsyms;
			}
		}
		/*
		 * Now look if we have it on the build-id cache in
		 * $HOME/.debug/[kernel.kallsyms].
		 */
		build_id__sprintf(self->build_id, sizeof(self->build_id),
				  sbuild_id);

		if (asprintf(&kallsyms_allocated_filename,
			     "%s/.debug/[kernel.kallsyms]/%s",
			     getenv("HOME"), sbuild_id) == -1) {
			pr_err("Not enough memory for kallsyms file lookup\n");
			return -1;
		}

		kallsyms_filename = kallsyms_allocated_filename;

		if (access(kallsyms_filename, F_OK)) {
			pr_err("No kallsyms or vmlinux with build-id %s "
			       "was found\n", sbuild_id);
			free(kallsyms_allocated_filename);
			return -1;
		}
	} else {
		/*
		 * Last resort, if we don't have a build-id and couldn't find
		 * any vmlinux file, try the running kernel kallsyms table.
		 */
		kallsyms_filename = "/proc/kallsyms";
	}

do_kallsyms:
	err = dso__load_kallsyms(self, kallsyms_filename, map, filter);
	if (err > 0)
		pr_debug("Using %s for symbols\n", kallsyms_filename);
	free(kallsyms_allocated_filename);

	if (err > 0) {
out_fixup:
		if (kallsyms_filename != NULL)
			dso__set_long_name(self, strdup("[kernel.kallsyms]"));
		map__fixup_start(map);
		map__fixup_end(map);
	}

	return err;
}

static int dso__load_guest_kernel_sym(struct dso *self, struct map *map,
				symbol_filter_t filter)
{
	int err;
	const char *kallsyms_filename = NULL;
	struct machine *machine;
	char path[PATH_MAX];

	if (!map->groups) {
		pr_debug("Guest kernel map hasn't the point to groups\n");
		return -1;
	}
	machine = map->groups->machine;

	if (machine__is_default_guest(machine)) {
		/*
		 * if the user specified a vmlinux filename, use it and only
		 * it, reporting errors to the user if it cannot be used.
		 * Or use file guest_kallsyms inputted by user on commandline
		 */
		if (symbol_conf.default_guest_vmlinux_name != NULL) {
			err = dso__load_vmlinux(self, map,
				symbol_conf.default_guest_vmlinux_name, filter);
			goto out_try_fixup;
		}

		kallsyms_filename = symbol_conf.default_guest_kallsyms;
		if (!kallsyms_filename)
			return -1;
	} else {
		sprintf(path, "%s/proc/kallsyms", machine->root_dir);
		kallsyms_filename = path;
	}

	err = dso__load_kallsyms(self, kallsyms_filename, map, filter);
	if (err > 0)
		pr_debug("Using %s for symbols\n", kallsyms_filename);

out_try_fixup:
	if (err > 0) {
		if (kallsyms_filename != NULL) {
			machine__mmap_name(machine, path, sizeof(path));
			dso__set_long_name(self, strdup(path));
		}
		map__fixup_start(map);
		map__fixup_end(map);
	}

	return err;
}

static void dsos__add(struct list_head *head, struct dso *dso)
{
	list_add_tail(&dso->node, head);
}

static struct dso *dsos__find(struct list_head *head, const char *name)
{
	struct dso *pos;

	list_for_each_entry(pos, head, node)
		if (strcmp(pos->long_name, name) == 0)
			return pos;
	return NULL;
}

struct dso *__dsos__findnew(struct list_head *head, const char *name)
{
	struct dso *dso = dsos__find(head, name);

	if (!dso) {
		dso = dso__new(name);
		if (dso != NULL) {
			dsos__add(head, dso);
			dso__set_basename(dso);
		}
	}

	return dso;
}

size_t __dsos__fprintf(struct list_head *head, FILE *fp)
{
	struct dso *pos;
	size_t ret = 0;

	list_for_each_entry(pos, head, node) {
		int i;
		for (i = 0; i < MAP__NR_TYPES; ++i)
			ret += dso__fprintf(pos, i, fp);
	}

	return ret;
}

size_t machines__fprintf_dsos(struct rb_root *self, FILE *fp)
{
	struct rb_node *nd;
	size_t ret = 0;

	for (nd = rb_first(self); nd; nd = rb_next(nd)) {
		struct machine *pos = rb_entry(nd, struct machine, rb_node);
		ret += __dsos__fprintf(&pos->kernel_dsos, fp);
		ret += __dsos__fprintf(&pos->user_dsos, fp);
	}

	return ret;
}

static size_t __dsos__fprintf_buildid(struct list_head *head, FILE *fp,
				      bool with_hits)
{
	struct dso *pos;
	size_t ret = 0;

	list_for_each_entry(pos, head, node) {
		if (with_hits && !pos->hit)
			continue;
		ret += dso__fprintf_buildid(pos, fp);
		ret += fprintf(fp, " %s\n", pos->long_name);
	}
	return ret;
}

size_t machine__fprintf_dsos_buildid(struct machine *self, FILE *fp, bool with_hits)
{
	return __dsos__fprintf_buildid(&self->kernel_dsos, fp, with_hits) +
	       __dsos__fprintf_buildid(&self->user_dsos, fp, with_hits);
}

size_t machines__fprintf_dsos_buildid(struct rb_root *self, FILE *fp, bool with_hits)
{
	struct rb_node *nd;
	size_t ret = 0;

	for (nd = rb_first(self); nd; nd = rb_next(nd)) {
		struct machine *pos = rb_entry(nd, struct machine, rb_node);
		ret += machine__fprintf_dsos_buildid(pos, fp, with_hits);
	}
	return ret;
}

struct dso *dso__new_kernel(const char *name)
{
	struct dso *self = dso__new(name ?: "[kernel.kallsyms]");

	if (self != NULL) {
		dso__set_short_name(self, "[kernel]");
		self->kernel = DSO_TYPE_KERNEL;
	}

	return self;
}

static struct dso *dso__new_guest_kernel(struct machine *machine,
					const char *name)
{
	char bf[PATH_MAX];
	struct dso *self = dso__new(name ?: machine__mmap_name(machine, bf, sizeof(bf)));

	if (self != NULL) {
		dso__set_short_name(self, "[guest.kernel]");
		self->kernel = DSO_TYPE_GUEST_KERNEL;
	}

	return self;
}

void dso__read_running_kernel_build_id(struct dso *self, struct machine *machine)
{
	char path[PATH_MAX];

	if (machine__is_default_guest(machine))
		return;
	sprintf(path, "%s/sys/kernel/notes", machine->root_dir);
	if (sysfs__read_build_id(path, self->build_id,
				 sizeof(self->build_id)) == 0)
		self->has_build_id = true;
}

static struct dso *machine__create_kernel(struct machine *self)
{
	const char *vmlinux_name = NULL;
	struct dso *kernel;

	if (machine__is_host(self)) {
		vmlinux_name = symbol_conf.vmlinux_name;
		kernel = dso__new_kernel(vmlinux_name);
	} else {
		if (machine__is_default_guest(self))
			vmlinux_name = symbol_conf.default_guest_vmlinux_name;
		kernel = dso__new_guest_kernel(self, vmlinux_name);
	}

	if (kernel != NULL) {
		dso__read_running_kernel_build_id(kernel, self);
		dsos__add(&self->kernel_dsos, kernel);
	}
	return kernel;
}

struct process_args {
	u64 start;
};

static int symbol__in_kernel(void *arg, const char *name,
			     char type __used, u64 start, u64 end __used)
{
	struct process_args *args = arg;

	if (strchr(name, '['))
		return 0;

	args->start = start;
	return 1;
}

/* Figure out the start address of kernel map from /proc/kallsyms */
static u64 machine__get_kernel_start_addr(struct machine *machine)
{
	const char *filename;
	char path[PATH_MAX];
	struct process_args args;

	if (machine__is_host(machine)) {
		filename = "/proc/kallsyms";
	} else {
		if (machine__is_default_guest(machine))
			filename = (char *)symbol_conf.default_guest_kallsyms;
		else {
			sprintf(path, "%s/proc/kallsyms", machine->root_dir);
			filename = path;
		}
	}

	if (kallsyms__parse(filename, &args, symbol__in_kernel) <= 0)
		return 0;

	return args.start;
}

int __machine__create_kernel_maps(struct machine *self, struct dso *kernel)
{
	enum map_type type;
	u64 start = machine__get_kernel_start_addr(self);

	for (type = 0; type < MAP__NR_TYPES; ++type) {
		struct kmap *kmap;

		self->vmlinux_maps[type] = map__new2(start, kernel, type);
		if (self->vmlinux_maps[type] == NULL)
			return -1;

		self->vmlinux_maps[type]->map_ip =
			self->vmlinux_maps[type]->unmap_ip = identity__map_ip;

		kmap = map__kmap(self->vmlinux_maps[type]);
		kmap->kmaps = &self->kmaps;
		map_groups__insert(&self->kmaps, self->vmlinux_maps[type]);
	}

	return 0;
}

void machine__destroy_kernel_maps(struct machine *self)
{
	enum map_type type;

	for (type = 0; type < MAP__NR_TYPES; ++type) {
		struct kmap *kmap;

		if (self->vmlinux_maps[type] == NULL)
			continue;

		kmap = map__kmap(self->vmlinux_maps[type]);
		map_groups__remove(&self->kmaps, self->vmlinux_maps[type]);
		if (kmap->ref_reloc_sym) {
			/*
			 * ref_reloc_sym is shared among all maps, so free just
			 * on one of them.
			 */
			if (type == MAP__FUNCTION) {
				free((char *)kmap->ref_reloc_sym->name);
				kmap->ref_reloc_sym->name = NULL;
				free(kmap->ref_reloc_sym);
			}
			kmap->ref_reloc_sym = NULL;
		}

		map__delete(self->vmlinux_maps[type]);
		self->vmlinux_maps[type] = NULL;
	}
}

int machine__create_kernel_maps(struct machine *self)
{
	struct dso *kernel = machine__create_kernel(self);

	if (kernel == NULL ||
	    __machine__create_kernel_maps(self, kernel) < 0)
		return -1;

	if (symbol_conf.use_modules && machine__create_modules(self) < 0)
		pr_debug("Problems creating module maps, continuing anyway...\n");
	/*
	 * Now that we have all the maps created, just set the ->end of them:
	 */
	map_groups__fixup_end(&self->kmaps);
	return 0;
}

static void vmlinux_path__exit(void)
{
	while (--vmlinux_path__nr_entries >= 0) {
		free(vmlinux_path[vmlinux_path__nr_entries]);
		vmlinux_path[vmlinux_path__nr_entries] = NULL;
	}

	free(vmlinux_path);
	vmlinux_path = NULL;
}

static int vmlinux_path__init(void)
{
	struct utsname uts;
	char bf[PATH_MAX];

	vmlinux_path = malloc(sizeof(char *) * 5);
	if (vmlinux_path == NULL)
		return -1;

	vmlinux_path[vmlinux_path__nr_entries] = strdup("vmlinux");
	if (vmlinux_path[vmlinux_path__nr_entries] == NULL)
		goto out_fail;
	++vmlinux_path__nr_entries;
	vmlinux_path[vmlinux_path__nr_entries] = strdup("/boot/vmlinux");
	if (vmlinux_path[vmlinux_path__nr_entries] == NULL)
		goto out_fail;
	++vmlinux_path__nr_entries;

	/* only try running kernel version if no symfs was given */
	if (symbol_conf.symfs[0] != 0)
		return 0;

	if (uname(&uts) < 0)
		return -1;

	snprintf(bf, sizeof(bf), "/boot/vmlinux-%s", uts.release);
	vmlinux_path[vmlinux_path__nr_entries] = strdup(bf);
	if (vmlinux_path[vmlinux_path__nr_entries] == NULL)
		goto out_fail;
	++vmlinux_path__nr_entries;
	snprintf(bf, sizeof(bf), "/lib/modules/%s/build/vmlinux", uts.release);
	vmlinux_path[vmlinux_path__nr_entries] = strdup(bf);
	if (vmlinux_path[vmlinux_path__nr_entries] == NULL)
		goto out_fail;
	++vmlinux_path__nr_entries;
	snprintf(bf, sizeof(bf), "/usr/lib/debug/lib/modules/%s/vmlinux",
		 uts.release);
	vmlinux_path[vmlinux_path__nr_entries] = strdup(bf);
	if (vmlinux_path[vmlinux_path__nr_entries] == NULL)
		goto out_fail;
	++vmlinux_path__nr_entries;

	return 0;

out_fail:
	vmlinux_path__exit();
	return -1;
}

size_t machine__fprintf_vmlinux_path(struct machine *self, FILE *fp)
{
	int i;
	size_t printed = 0;
	struct dso *kdso = self->vmlinux_maps[MAP__FUNCTION]->dso;

	if (kdso->has_build_id) {
		char filename[PATH_MAX];
		if (dso__build_id_filename(kdso, filename, sizeof(filename)))
			printed += fprintf(fp, "[0] %s\n", filename);
	}

	for (i = 0; i < vmlinux_path__nr_entries; ++i)
		printed += fprintf(fp, "[%d] %s\n",
				   i + kdso->has_build_id, vmlinux_path[i]);

	return printed;
}

static int setup_list(struct strlist **list, const char *list_str,
		      const char *list_name)
{
	if (list_str == NULL)
		return 0;

	*list = strlist__new(true, list_str);
	if (!*list) {
		pr_err("problems parsing %s list\n", list_name);
		return -1;
	}
	return 0;
}

int symbol__init(void)
{
	const char *symfs;

	if (symbol_conf.initialized)
		return 0;

	elf_version(EV_CURRENT);
	if (symbol_conf.sort_by_name)
		symbol_conf.priv_size += (sizeof(struct symbol_name_rb_node) -
					  sizeof(struct symbol));

	if (symbol_conf.try_vmlinux_path && vmlinux_path__init() < 0)
		return -1;

	if (symbol_conf.field_sep && *symbol_conf.field_sep == '.') {
		pr_err("'.' is the only non valid --field-separator argument\n");
		return -1;
	}

	if (setup_list(&symbol_conf.dso_list,
		       symbol_conf.dso_list_str, "dso") < 0)
		return -1;

	if (setup_list(&symbol_conf.comm_list,
		       symbol_conf.comm_list_str, "comm") < 0)
		goto out_free_dso_list;

	if (setup_list(&symbol_conf.sym_list,
		       symbol_conf.sym_list_str, "symbol") < 0)
		goto out_free_comm_list;

	/*
	 * A path to symbols of "/" is identical to ""
	 * reset here for simplicity.
	 */
	symfs = realpath(symbol_conf.symfs, NULL);
	if (symfs == NULL)
		symfs = symbol_conf.symfs;
	if (strcmp(symfs, "/") == 0)
		symbol_conf.symfs = "";
	if (symfs != symbol_conf.symfs)
		free((void *)symfs);

	symbol_conf.initialized = true;
	return 0;

out_free_dso_list:
	strlist__delete(symbol_conf.dso_list);
out_free_comm_list:
	strlist__delete(symbol_conf.comm_list);
	return -1;
}

void symbol__exit(void)
{
	if (!symbol_conf.initialized)
		return;
	strlist__delete(symbol_conf.sym_list);
	strlist__delete(symbol_conf.dso_list);
	strlist__delete(symbol_conf.comm_list);
	vmlinux_path__exit();
	symbol_conf.sym_list = symbol_conf.dso_list = symbol_conf.comm_list = NULL;
	symbol_conf.initialized = false;
}

int machines__create_kernel_maps(struct rb_root *self, pid_t pid)
{
	struct machine *machine = machines__findnew(self, pid);

	if (machine == NULL)
		return -1;

	return machine__create_kernel_maps(machine);
}

static int hex(char ch)
{
	if ((ch >= '0') && (ch <= '9'))
		return ch - '0';
	if ((ch >= 'a') && (ch <= 'f'))
		return ch - 'a' + 10;
	if ((ch >= 'A') && (ch <= 'F'))
		return ch - 'A' + 10;
	return -1;
}

/*
 * While we find nice hex chars, build a long_val.
 * Return number of chars processed.
 */
int hex2u64(const char *ptr, u64 *long_val)
{
	const char *p = ptr;
	*long_val = 0;

	while (*p) {
		const int hex_val = hex(*p);

		if (hex_val < 0)
			break;

		*long_val = (*long_val << 4) | hex_val;
		p++;
	}

	return p - ptr;
}

char *strxfrchar(char *s, char from, char to)
{
	char *p = s;

	while ((p = strchr(p, from)) != NULL)
		*p++ = to;

	return s;
}

int machines__create_guest_kernel_maps(struct rb_root *self)
{
	int ret = 0;
	struct dirent **namelist = NULL;
	int i, items = 0;
	char path[PATH_MAX];
	pid_t pid;

	if (symbol_conf.default_guest_vmlinux_name ||
	    symbol_conf.default_guest_modules ||
	    symbol_conf.default_guest_kallsyms) {
		machines__create_kernel_maps(self, DEFAULT_GUEST_KERNEL_ID);
	}

	if (symbol_conf.guestmount) {
		items = scandir(symbol_conf.guestmount, &namelist, NULL, NULL);
		if (items <= 0)
			return -ENOENT;
		for (i = 0; i < items; i++) {
			if (!isdigit(namelist[i]->d_name[0])) {
				/* Filter out . and .. */
				continue;
			}
			pid = atoi(namelist[i]->d_name);
			sprintf(path, "%s/%s/proc/kallsyms",
				symbol_conf.guestmount,
				namelist[i]->d_name);
			ret = access(path, R_OK);
			if (ret) {
				pr_debug("Can't access file %s\n", path);
				goto failure;
			}
			machines__create_kernel_maps(self, pid);
		}
failure:
		free(namelist);
	}

	return ret;
}

void machines__destroy_guest_kernel_maps(struct rb_root *self)
{
	struct rb_node *next = rb_first(self);

	while (next) {
		struct machine *pos = rb_entry(next, struct machine, rb_node);

		next = rb_next(&pos->rb_node);
		rb_erase(&pos->rb_node, self);
		machine__delete(pos);
	}
}

int machine__load_kallsyms(struct machine *self, const char *filename,
			   enum map_type type, symbol_filter_t filter)
{
	struct map *map = self->vmlinux_maps[type];
	int ret = dso__load_kallsyms(map->dso, filename, map, filter);

	if (ret > 0) {
		dso__set_loaded(map->dso, type);
		/*
		 * Since /proc/kallsyms will have multiple sessions for the
		 * kernel, with modules between them, fixup the end of all
		 * sections.
		 */
		__map_groups__fixup_end(&self->kmaps, type);
	}

	return ret;
}

int machine__load_vmlinux_path(struct machine *self, enum map_type type,
			       symbol_filter_t filter)
{
	struct map *map = self->vmlinux_maps[type];
	int ret = dso__load_vmlinux_path(map->dso, map, filter);

	if (ret > 0) {
		dso__set_loaded(map->dso, type);
		map__reloc_vmlinux(map);
	}

	return ret;
}<|MERGE_RESOLUTION|>--- conflicted
+++ resolved
@@ -1486,13 +1486,9 @@
 	 * On the first pass, only load images if they have a full symtab.
 	 * Failing that, do a second pass where we accept .dynsym also
 	 */
-<<<<<<< HEAD
-	for (self->symtab_type = SYMTAB__BUILD_ID_CACHE, want_symtab = 1;
-=======
 	want_symtab = 1;
 restart:
 	for (self->symtab_type = SYMTAB__BUILD_ID_CACHE;
->>>>>>> 8eca7a00
 	     self->symtab_type != SYMTAB__NOT_FOUND;
 	     self->symtab_type++) {
 		switch (self->symtab_type) {
@@ -1542,21 +1538,7 @@
 			snprintf(name, size, "%s%s", symbol_conf.symfs,
 				 self->long_name);
 			break;
-<<<<<<< HEAD
-
-		default:
-			/*
-			 * If we wanted a full symtab but no image had one,
-			 * relax our requirements and repeat the search.
-			 */
-			if (want_symtab) {
-				want_symtab = 0;
-				self->symtab_type = SYMTAB__BUILD_ID_CACHE;
-			} else
-				continue;
-=======
 		default:;
->>>>>>> 8eca7a00
 		}
 
 		/* Name is now the name of the next image to try */
