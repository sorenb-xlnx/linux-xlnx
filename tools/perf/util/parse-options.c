#include "util.h"
#include "parse-options.h"
#include "cache.h"

#define OPT_SHORT 1
#define OPT_UNSET 2

static int opterror(const struct option *opt, const char *reason, int flags)
{
	if (flags & OPT_SHORT)
		return error("switch `%c' %s", opt->short_name, reason);
	if (flags & OPT_UNSET)
		return error("option `no-%s' %s", opt->long_name, reason);
	return error("option `%s' %s", opt->long_name, reason);
}

static int get_arg(struct parse_opt_ctx_t *p, const struct option *opt,
		   int flags, const char **arg)
{
	if (p->opt) {
		*arg = p->opt;
		p->opt = NULL;
	} else if ((opt->flags & PARSE_OPT_LASTARG_DEFAULT) && (p->argc == 1 ||
		    **(p->argv + 1) == '-')) {
		*arg = (const char *)opt->defval;
	} else if (p->argc > 1) {
		p->argc--;
		*arg = *++p->argv;
	} else
		return opterror(opt, "requires a value", flags);
	return 0;
}

static int get_value(struct parse_opt_ctx_t *p,
		     const struct option *opt, int flags)
{
	const char *s, *arg = NULL;
	const int unset = flags & OPT_UNSET;

	if (unset && p->opt)
		return opterror(opt, "takes no value", flags);
	if (unset && (opt->flags & PARSE_OPT_NONEG))
		return opterror(opt, "isn't available", flags);

	if (!(flags & OPT_SHORT) && p->opt) {
		switch (opt->type) {
		case OPTION_CALLBACK:
			if (!(opt->flags & PARSE_OPT_NOARG))
				break;
			/* FALLTHROUGH */
		case OPTION_BOOLEAN:
		case OPTION_INCR:
		case OPTION_BIT:
		case OPTION_SET_UINT:
		case OPTION_SET_PTR:
			return opterror(opt, "takes no value", flags);
		case OPTION_END:
		case OPTION_ARGUMENT:
		case OPTION_GROUP:
		case OPTION_STRING:
		case OPTION_INTEGER:
		case OPTION_UINTEGER:
		case OPTION_LONG:
		case OPTION_U64:
		default:
			break;
		}
	}

	switch (opt->type) {
	case OPTION_BIT:
		if (unset)
			*(int *)opt->value &= ~opt->defval;
		else
			*(int *)opt->value |= opt->defval;
		return 0;

	case OPTION_BOOLEAN:
		*(bool *)opt->value = unset ? false : true;
		return 0;

	case OPTION_INCR:
		*(int *)opt->value = unset ? 0 : *(int *)opt->value + 1;
		return 0;

	case OPTION_SET_UINT:
		*(unsigned int *)opt->value = unset ? 0 : opt->defval;
		return 0;

	case OPTION_SET_PTR:
		*(void **)opt->value = unset ? NULL : (void *)opt->defval;
		return 0;

	case OPTION_STRING:
		if (unset)
			*(const char **)opt->value = NULL;
		else if (opt->flags & PARSE_OPT_OPTARG && !p->opt)
			*(const char **)opt->value = (const char *)opt->defval;
		else
			return get_arg(p, opt, flags, (const char **)opt->value);
		return 0;

	case OPTION_CALLBACK:
		if (unset)
			return (*opt->callback)(opt, NULL, 1) ? (-1) : 0;
		if (opt->flags & PARSE_OPT_NOARG)
			return (*opt->callback)(opt, NULL, 0) ? (-1) : 0;
		if (opt->flags & PARSE_OPT_OPTARG && !p->opt)
			return (*opt->callback)(opt, NULL, 0) ? (-1) : 0;
		if (get_arg(p, opt, flags, &arg))
			return -1;
		return (*opt->callback)(opt, arg, 0) ? (-1) : 0;

	case OPTION_INTEGER:
		if (unset) {
			*(int *)opt->value = 0;
			return 0;
		}
		if (opt->flags & PARSE_OPT_OPTARG && !p->opt) {
			*(int *)opt->value = opt->defval;
			return 0;
		}
		if (get_arg(p, opt, flags, &arg))
			return -1;
		*(int *)opt->value = strtol(arg, (char **)&s, 10);
		if (*s)
			return opterror(opt, "expects a numerical value", flags);
		return 0;

	case OPTION_UINTEGER:
		if (unset) {
			*(unsigned int *)opt->value = 0;
			return 0;
		}
		if (opt->flags & PARSE_OPT_OPTARG && !p->opt) {
			*(unsigned int *)opt->value = opt->defval;
			return 0;
		}
		if (get_arg(p, opt, flags, &arg))
			return -1;
		*(unsigned int *)opt->value = strtol(arg, (char **)&s, 10);
		if (*s)
			return opterror(opt, "expects a numerical value", flags);
		return 0;

	case OPTION_LONG:
		if (unset) {
			*(long *)opt->value = 0;
			return 0;
		}
		if (opt->flags & PARSE_OPT_OPTARG && !p->opt) {
			*(long *)opt->value = opt->defval;
			return 0;
		}
		if (get_arg(p, opt, flags, &arg))
			return -1;
		*(long *)opt->value = strtol(arg, (char **)&s, 10);
		if (*s)
			return opterror(opt, "expects a numerical value", flags);
		return 0;

	case OPTION_U64:
		if (unset) {
			*(u64 *)opt->value = 0;
			return 0;
		}
		if (opt->flags & PARSE_OPT_OPTARG && !p->opt) {
			*(u64 *)opt->value = opt->defval;
			return 0;
		}
		if (get_arg(p, opt, flags, &arg))
			return -1;
		*(u64 *)opt->value = strtoull(arg, (char **)&s, 10);
		if (*s)
			return opterror(opt, "expects a numerical value", flags);
		return 0;

	case OPTION_END:
	case OPTION_ARGUMENT:
	case OPTION_GROUP:
	default:
		die("should not happen, someone must be hit on the forehead");
	}
}

static int parse_short_opt(struct parse_opt_ctx_t *p, const struct option *options)
{
	for (; options->type != OPTION_END; options++) {
		if (options->short_name == *p->opt) {
			p->opt = p->opt[1] ? p->opt + 1 : NULL;
			return get_value(p, options, OPT_SHORT);
		}
	}
	return -2;
}

static int parse_long_opt(struct parse_opt_ctx_t *p, const char *arg,
                          const struct option *options)
{
	const char *arg_end = strchr(arg, '=');
	const struct option *abbrev_option = NULL, *ambiguous_option = NULL;
	int abbrev_flags = 0, ambiguous_flags = 0;

	if (!arg_end)
		arg_end = arg + strlen(arg);

	for (; options->type != OPTION_END; options++) {
		const char *rest;
		int flags = 0;

		if (!options->long_name)
			continue;

		rest = skip_prefix(arg, options->long_name);
		if (options->type == OPTION_ARGUMENT) {
			if (!rest)
				continue;
			if (*rest == '=')
				return opterror(options, "takes no value", flags);
			if (*rest)
				continue;
			p->out[p->cpidx++] = arg - 2;
			return 0;
		}
		if (!rest) {
			/* abbreviated? */
			if (!strncmp(options->long_name, arg, arg_end - arg)) {
is_abbreviated:
				if (abbrev_option) {
					/*
					 * If this is abbreviated, it is
					 * ambiguous. So when there is no
					 * exact match later, we need to
					 * error out.
					 */
					ambiguous_option = abbrev_option;
					ambiguous_flags = abbrev_flags;
				}
				if (!(flags & OPT_UNSET) && *arg_end)
					p->opt = arg_end + 1;
				abbrev_option = options;
				abbrev_flags = flags;
				continue;
			}
			/* negated and abbreviated very much? */
			if (!prefixcmp("no-", arg)) {
				flags |= OPT_UNSET;
				goto is_abbreviated;
			}
			/* negated? */
			if (strncmp(arg, "no-", 3))
				continue;
			flags |= OPT_UNSET;
			rest = skip_prefix(arg + 3, options->long_name);
			/* abbreviated and negated? */
			if (!rest && !prefixcmp(options->long_name, arg + 3))
				goto is_abbreviated;
			if (!rest)
				continue;
		}
		if (*rest) {
			if (*rest != '=')
				continue;
			p->opt = rest + 1;
		}
		return get_value(p, options, flags);
	}

	if (ambiguous_option)
		return error("Ambiguous option: %s "
			"(could be --%s%s or --%s%s)",
			arg,
			(ambiguous_flags & OPT_UNSET) ?  "no-" : "",
			ambiguous_option->long_name,
			(abbrev_flags & OPT_UNSET) ?  "no-" : "",
			abbrev_option->long_name);
	if (abbrev_option)
		return get_value(p, abbrev_option, abbrev_flags);
	return -2;
}

static void check_typos(const char *arg, const struct option *options)
{
	if (strlen(arg) < 3)
		return;

	if (!prefixcmp(arg, "no-")) {
		error ("did you mean `--%s` (with two dashes ?)", arg);
		exit(129);
	}

	for (; options->type != OPTION_END; options++) {
		if (!options->long_name)
			continue;
		if (!prefixcmp(options->long_name, arg)) {
			error ("did you mean `--%s` (with two dashes ?)", arg);
			exit(129);
		}
	}
}

void parse_options_start(struct parse_opt_ctx_t *ctx,
			 int argc, const char **argv, int flags)
{
	memset(ctx, 0, sizeof(*ctx));
	ctx->argc = argc - 1;
	ctx->argv = argv + 1;
	ctx->out  = argv;
	ctx->cpidx = ((flags & PARSE_OPT_KEEP_ARGV0) != 0);
	ctx->flags = flags;
	if ((flags & PARSE_OPT_KEEP_UNKNOWN) &&
	    (flags & PARSE_OPT_STOP_AT_NON_OPTION))
		die("STOP_AT_NON_OPTION and KEEP_UNKNOWN don't go together");
}

static int usage_with_options_internal(const char * const *,
				       const struct option *, int);

int parse_options_step(struct parse_opt_ctx_t *ctx,
		       const struct option *options,
		       const char * const usagestr[])
{
	int internal_help = !(ctx->flags & PARSE_OPT_NO_INTERNAL_HELP);

	/* we must reset ->opt, unknown short option leave it dangling */
	ctx->opt = NULL;

	for (; ctx->argc; ctx->argc--, ctx->argv++) {
		const char *arg = ctx->argv[0];

		if (*arg != '-' || !arg[1]) {
			if (ctx->flags & PARSE_OPT_STOP_AT_NON_OPTION)
				break;
			ctx->out[ctx->cpidx++] = ctx->argv[0];
			continue;
		}

		if (arg[1] != '-') {
			ctx->opt = arg + 1;
			if (internal_help && *ctx->opt == 'h')
				return parse_options_usage(usagestr, options);
			switch (parse_short_opt(ctx, options)) {
			case -1:
				return parse_options_usage(usagestr, options);
			case -2:
				goto unknown;
			default:
				break;
			}
			if (ctx->opt)
				check_typos(arg + 1, options);
			while (ctx->opt) {
				if (internal_help && *ctx->opt == 'h')
					return parse_options_usage(usagestr, options);
				switch (parse_short_opt(ctx, options)) {
				case -1:
					return parse_options_usage(usagestr, options);
				case -2:
					/* fake a short option thing to hide the fact that we may have
					 * started to parse aggregated stuff
					 *
					 * This is leaky, too bad.
					 */
					ctx->argv[0] = strdup(ctx->opt - 1);
					*(char *)ctx->argv[0] = '-';
					goto unknown;
				default:
					break;
				}
			}
			continue;
		}

		if (!arg[2]) { /* "--" */
			if (!(ctx->flags & PARSE_OPT_KEEP_DASHDASH)) {
				ctx->argc--;
				ctx->argv++;
			}
			break;
		}

		if (internal_help && !strcmp(arg + 2, "help-all"))
			return usage_with_options_internal(usagestr, options, 1);
		if (internal_help && !strcmp(arg + 2, "help"))
			return parse_options_usage(usagestr, options);
		switch (parse_long_opt(ctx, arg + 2, options)) {
		case -1:
			return parse_options_usage(usagestr, options);
		case -2:
			goto unknown;
		default:
			break;
		}
		continue;
unknown:
		if (!(ctx->flags & PARSE_OPT_KEEP_UNKNOWN))
			return PARSE_OPT_UNKNOWN;
		ctx->out[ctx->cpidx++] = ctx->argv[0];
		ctx->opt = NULL;
	}
	return PARSE_OPT_DONE;
}

int parse_options_end(struct parse_opt_ctx_t *ctx)
{
	memmove(ctx->out + ctx->cpidx, ctx->argv, ctx->argc * sizeof(*ctx->out));
	ctx->out[ctx->cpidx + ctx->argc] = NULL;
	return ctx->cpidx + ctx->argc;
}

int parse_options(int argc, const char **argv, const struct option *options,
		  const char * const usagestr[], int flags)
{
	struct parse_opt_ctx_t ctx;

	parse_options_start(&ctx, argc, argv, flags);
	switch (parse_options_step(&ctx, options, usagestr)) {
	case PARSE_OPT_HELP:
		exit(129);
	case PARSE_OPT_DONE:
		break;
	default: /* PARSE_OPT_UNKNOWN */
		if (ctx.argv[0][1] == '-') {
			error("unknown option `%s'", ctx.argv[0] + 2);
		} else {
			error("unknown switch `%c'", *ctx.opt);
		}
		usage_with_options(usagestr, options);
	}

	return parse_options_end(&ctx);
}

#define USAGE_OPTS_WIDTH 24
#define USAGE_GAP         2

int usage_with_options_internal(const char * const *usagestr,
				const struct option *opts, int full)
{
	if (!usagestr)
		return PARSE_OPT_HELP;

	fprintf(stderr, "\n usage: %s\n", *usagestr++);
	while (*usagestr && **usagestr)
		fprintf(stderr, "    or: %s\n", *usagestr++);
	while (*usagestr) {
		fprintf(stderr, "%s%s\n",
				**usagestr ? "    " : "",
				*usagestr);
		usagestr++;
	}

	if (opts->type != OPTION_GROUP)
		fputc('\n', stderr);

	for (; opts->type != OPTION_END; opts++) {
		size_t pos;
		int pad;

		if (opts->type == OPTION_GROUP) {
			fputc('\n', stderr);
			if (*opts->help)
				fprintf(stderr, "%s\n", opts->help);
			continue;
		}
		if (!full && (opts->flags & PARSE_OPT_HIDDEN))
			continue;

		pos = fprintf(stderr, "    ");
		if (opts->short_name)
			pos += fprintf(stderr, "-%c", opts->short_name);
		else
			pos += fprintf(stderr, "    ");

		if (opts->long_name && opts->short_name)
			pos += fprintf(stderr, ", ");
		if (opts->long_name)
			pos += fprintf(stderr, "--%s", opts->long_name);

		switch (opts->type) {
		case OPTION_ARGUMENT:
			break;
		case OPTION_LONG:
		case OPTION_U64:
		case OPTION_INTEGER:
		case OPTION_UINTEGER:
			if (opts->flags & PARSE_OPT_OPTARG)
				if (opts->long_name)
					pos += fprintf(stderr, "[=<n>]");
				else
					pos += fprintf(stderr, "[<n>]");
			else
				pos += fprintf(stderr, " <n>");
			break;
		case OPTION_CALLBACK:
			if (opts->flags & PARSE_OPT_NOARG)
				break;
			/* FALLTHROUGH */
		case OPTION_STRING:
			if (opts->argh) {
				if (opts->flags & PARSE_OPT_OPTARG)
					if (opts->long_name)
						pos += fprintf(stderr, "[=<%s>]", opts->argh);
					else
						pos += fprintf(stderr, "[<%s>]", opts->argh);
				else
					pos += fprintf(stderr, " <%s>", opts->argh);
			} else {
				if (opts->flags & PARSE_OPT_OPTARG)
					if (opts->long_name)
						pos += fprintf(stderr, "[=...]");
					else
						pos += fprintf(stderr, "[...]");
				else
					pos += fprintf(stderr, " ...");
			}
			break;
		default: /* OPTION_{BIT,BOOLEAN,SET_UINT,SET_PTR} */
		case OPTION_END:
		case OPTION_GROUP:
		case OPTION_BIT:
		case OPTION_BOOLEAN:
		case OPTION_INCR:
<<<<<<< HEAD
		case OPTION_SET_INT:
=======
		case OPTION_SET_UINT:
>>>>>>> 392348bf
		case OPTION_SET_PTR:
			break;
		}

		if (pos <= USAGE_OPTS_WIDTH)
			pad = USAGE_OPTS_WIDTH - pos;
		else {
			fputc('\n', stderr);
			pad = USAGE_OPTS_WIDTH;
		}
		fprintf(stderr, "%*s%s\n", pad + USAGE_GAP, "", opts->help);
	}
	fputc('\n', stderr);

	return PARSE_OPT_HELP;
}

void usage_with_options(const char * const *usagestr,
			const struct option *opts)
{
	exit_browser(false);
	usage_with_options_internal(usagestr, opts, 0);
	exit(129);
}

int parse_options_usage(const char * const *usagestr,
			const struct option *opts)
{
	return usage_with_options_internal(usagestr, opts, 0);
}


int parse_opt_verbosity_cb(const struct option *opt, const char *arg __used,
			   int unset)
{
	int *target = opt->value;

	if (unset)
		/* --no-quiet, --no-verbose */
		*target = 0;
	else if (opt->short_name == 'v') {
		if (*target >= 0)
			(*target)++;
		else
			*target = 1;
	} else {
		if (*target <= 0)
			(*target)--;
		else
			*target = -1;
	}
	return 0;
}<|MERGE_RESOLUTION|>--- conflicted
+++ resolved
@@ -521,11 +521,7 @@
 		case OPTION_BIT:
 		case OPTION_BOOLEAN:
 		case OPTION_INCR:
-<<<<<<< HEAD
-		case OPTION_SET_INT:
-=======
 		case OPTION_SET_UINT:
->>>>>>> 392348bf
 		case OPTION_SET_PTR:
 			break;
 		}
