#ifndef __PERF_MAP_H
#define __PERF_MAP_H

#include <linux/compiler.h>
#include <linux/list.h>
#include <linux/rbtree.h>
#include <stdio.h>
<<<<<<< HEAD
=======
#include <stdbool.h>
>>>>>>> 25ad8179
#include "types.h"

enum map_type {
	MAP__FUNCTION = 0,
	MAP__VARIABLE,
};

#define MAP__NR_TYPES (MAP__VARIABLE + 1)

extern const char *map_type__name[MAP__NR_TYPES];

struct dso;
struct ref_reloc_sym;
struct map_groups;
<<<<<<< HEAD
struct kernel_info;
=======
struct machine;
>>>>>>> 25ad8179

struct map {
	union {
		struct rb_node	rb_node;
		struct list_head node;
	};
	u64			start;
	u64			end;
	enum map_type		type;
	u32			priv;
	u64			pgoff;

	/* ip -> dso rip */
	u64			(*map_ip)(struct map *, u64);
	/* dso rip -> ip */
	u64			(*unmap_ip)(struct map *, u64);

	struct dso		*dso;
	struct map_groups	*groups;
};

struct kmap {
	struct ref_reloc_sym	*ref_reloc_sym;
	struct map_groups	*kmaps;
};

struct map_groups {
<<<<<<< HEAD
	struct rb_root		maps[MAP__NR_TYPES];
	struct list_head	removed_maps[MAP__NR_TYPES];
	struct kernel_info	*this_kerninfo;
};

/* Native host kernel uses -1 as pid index in kernel_info */
#define	HOST_KERNEL_ID			(-1)
#define	DEFAULT_GUEST_KERNEL_ID		(0)

struct kernel_info {
	struct rb_node rb_node;
	pid_t pid;
	char *root_dir;
	struct list_head dsos__user;
	struct list_head dsos__kernel;
	struct map_groups kmaps;
	struct map *vmlinux_maps[MAP__NR_TYPES];
};

=======
	struct rb_root	 maps[MAP__NR_TYPES];
	struct list_head removed_maps[MAP__NR_TYPES];
	struct machine	 *machine;
};

/* Native host kernel uses -1 as pid index in machine */
#define	HOST_KERNEL_ID			(-1)
#define	DEFAULT_GUEST_KERNEL_ID		(0)

struct machine {
	struct rb_node	  rb_node;
	pid_t		  pid;
	char		  *root_dir;
	struct list_head  user_dsos;
	struct list_head  kernel_dsos;
	struct map_groups kmaps;
	struct map	  *vmlinux_maps[MAP__NR_TYPES];
};

static inline
struct map *machine__kernel_map(struct machine *self, enum map_type type)
{
	return self->vmlinux_maps[type];
}

>>>>>>> 25ad8179
static inline struct kmap *map__kmap(struct map *self)
{
	return (struct kmap *)(self + 1);
}

static inline u64 map__map_ip(struct map *map, u64 ip)
{
	return ip - map->start + map->pgoff;
}

static inline u64 map__unmap_ip(struct map *map, u64 ip)
{
	return ip + map->start - map->pgoff;
}

static inline u64 identity__map_ip(struct map *map __used, u64 ip)
{
	return ip;
}


/* rip/ip <-> addr suitable for passing to `objdump --start-address=` */
u64 map__rip_2objdump(struct map *map, u64 rip);
u64 map__objdump_2ip(struct map *map, u64 addr);

struct symbol;

typedef int (*symbol_filter_t)(struct map *map, struct symbol *sym);

void map__init(struct map *self, enum map_type type,
	       u64 start, u64 end, u64 pgoff, struct dso *dso);
struct map *map__new(struct list_head *dsos__list, u64 start, u64 len,
		     u64 pgoff, u32 pid, char *filename,
		     enum map_type type, char *cwd, int cwdlen);
void map__delete(struct map *self);
struct map *map__clone(struct map *self);
int map__overlap(struct map *l, struct map *r);
size_t map__fprintf(struct map *self, FILE *fp);

int map__load(struct map *self, symbol_filter_t filter);
struct symbol *map__find_symbol(struct map *self,
				u64 addr, symbol_filter_t filter);
struct symbol *map__find_symbol_by_name(struct map *self, const char *name,
					symbol_filter_t filter);
void map__fixup_start(struct map *self);
void map__fixup_end(struct map *self);

void map__reloc_vmlinux(struct map *self);

size_t __map_groups__fprintf_maps(struct map_groups *self,
				  enum map_type type, int verbose, FILE *fp);
void maps__insert(struct rb_root *maps, struct map *map);
struct map *maps__find(struct rb_root *maps, u64 addr);
void map_groups__init(struct map_groups *self);
int map_groups__clone(struct map_groups *self,
		      struct map_groups *parent, enum map_type type);
size_t map_groups__fprintf(struct map_groups *self, int verbose, FILE *fp);
size_t map_groups__fprintf_maps(struct map_groups *self, int verbose, FILE *fp);

<<<<<<< HEAD
struct kernel_info *add_new_kernel_info(struct rb_root *kerninfo_root,
			pid_t pid, const char *root_dir);
struct kernel_info *kerninfo__find(struct rb_root *kerninfo_root, pid_t pid);
struct kernel_info *kerninfo__findnew(struct rb_root *kerninfo_root, pid_t pid);
struct kernel_info *kerninfo__findhost(struct rb_root *kerninfo_root);
char *kern_mmap_name(struct kernel_info *kerninfo, char *buff);
=======
typedef void (*machine__process_t)(struct machine *self, void *data);

void machines__process(struct rb_root *self, machine__process_t process, void *data);
struct machine *machines__add(struct rb_root *self, pid_t pid,
			      const char *root_dir);
struct machine *machines__find_host(struct rb_root *self);
struct machine *machines__find(struct rb_root *self, pid_t pid);
struct machine *machines__findnew(struct rb_root *self, pid_t pid);
char *machine__mmap_name(struct machine *self, char *bf, size_t size);
int machine__init(struct machine *self, const char *root_dir, pid_t pid);
>>>>>>> 25ad8179

/*
 * Default guest kernel is defined by parameter --guestkallsyms
 * and --guestmodules
 */
<<<<<<< HEAD
static inline int is_default_guest(struct kernel_info *kerninfo)
{
	if (!kerninfo)
		return 0;
	return kerninfo->pid == DEFAULT_GUEST_KERNEL_ID;
}

static inline int is_host_kernel(struct kernel_info *kerninfo)
{
	if (!kerninfo)
		return 0;
	return kerninfo->pid == HOST_KERNEL_ID;
}

typedef void (*process_kernel_info)(struct kernel_info *kerninfo, void *data);
void kerninfo__process_allkernels(struct rb_root *kerninfo_root,
				  process_kernel_info process,
				  void *data);

=======
static inline bool machine__is_default_guest(struct machine *self)
{
	return self ? self->pid == DEFAULT_GUEST_KERNEL_ID : false;
}

static inline bool machine__is_host(struct machine *self)
{
	return self ? self->pid == HOST_KERNEL_ID : false;
}

>>>>>>> 25ad8179
static inline void map_groups__insert(struct map_groups *self, struct map *map)
{
	maps__insert(&self->maps[map->type], map);
	map->groups = self;
}

static inline struct map *map_groups__find(struct map_groups *self,
					   enum map_type type, u64 addr)
{
	return maps__find(&self->maps[type], addr);
}

struct symbol *map_groups__find_symbol(struct map_groups *self,
				       enum map_type type, u64 addr,
				       struct map **mapp,
				       symbol_filter_t filter);

struct symbol *map_groups__find_symbol_by_name(struct map_groups *self,
					       enum map_type type,
					       const char *name,
					       struct map **mapp,
					       symbol_filter_t filter);

static inline
<<<<<<< HEAD
struct symbol *map_groups__find_function(struct map_groups *self, u64 addr,
					 struct map **mapp, symbol_filter_t filter)
{
	return map_groups__find_symbol(self, MAP__FUNCTION, addr, mapp, filter);
=======
struct symbol *machine__find_kernel_symbol(struct machine *self,
					   enum map_type type, u64 addr,
					   struct map **mapp,
					   symbol_filter_t filter)
{
	return map_groups__find_symbol(&self->kmaps, type, addr, mapp, filter);
}

static inline
struct symbol *machine__find_kernel_function(struct machine *self, u64 addr,
					     struct map **mapp,
					     symbol_filter_t filter)
{
	return machine__find_kernel_symbol(self, MAP__FUNCTION, addr, mapp, filter);
>>>>>>> 25ad8179
}

static inline
struct symbol *map_groups__find_function_by_name(struct map_groups *self,
						 const char *name, struct map **mapp,
						 symbol_filter_t filter)
{
	return map_groups__find_symbol_by_name(self, MAP__FUNCTION, name, mapp, filter);
}

int map_groups__fixup_overlappings(struct map_groups *self, struct map *map,
				   int verbose, FILE *fp);

struct map *map_groups__find_by_name(struct map_groups *self,
				     enum map_type type, const char *name);
<<<<<<< HEAD
struct map *map_groups__new_module(struct map_groups *self,
				    u64 start,
				    const char *filename,
				    struct kernel_info *kerninfo);
=======
struct map *machine__new_module(struct machine *self, u64 start, const char *filename);
>>>>>>> 25ad8179

void map_groups__flush(struct map_groups *self);

#endif /* __PERF_MAP_H */<|MERGE_RESOLUTION|>--- conflicted
+++ resolved
@@ -5,10 +5,7 @@
 #include <linux/list.h>
 #include <linux/rbtree.h>
 #include <stdio.h>
-<<<<<<< HEAD
-=======
 #include <stdbool.h>
->>>>>>> 25ad8179
 #include "types.h"
 
 enum map_type {
@@ -23,11 +20,7 @@
 struct dso;
 struct ref_reloc_sym;
 struct map_groups;
-<<<<<<< HEAD
-struct kernel_info;
-=======
 struct machine;
->>>>>>> 25ad8179
 
 struct map {
 	union {
@@ -55,27 +48,6 @@
 };
 
 struct map_groups {
-<<<<<<< HEAD
-	struct rb_root		maps[MAP__NR_TYPES];
-	struct list_head	removed_maps[MAP__NR_TYPES];
-	struct kernel_info	*this_kerninfo;
-};
-
-/* Native host kernel uses -1 as pid index in kernel_info */
-#define	HOST_KERNEL_ID			(-1)
-#define	DEFAULT_GUEST_KERNEL_ID		(0)
-
-struct kernel_info {
-	struct rb_node rb_node;
-	pid_t pid;
-	char *root_dir;
-	struct list_head dsos__user;
-	struct list_head dsos__kernel;
-	struct map_groups kmaps;
-	struct map *vmlinux_maps[MAP__NR_TYPES];
-};
-
-=======
 	struct rb_root	 maps[MAP__NR_TYPES];
 	struct list_head removed_maps[MAP__NR_TYPES];
 	struct machine	 *machine;
@@ -101,7 +73,6 @@
 	return self->vmlinux_maps[type];
 }
 
->>>>>>> 25ad8179
 static inline struct kmap *map__kmap(struct map *self)
 {
 	return (struct kmap *)(self + 1);
@@ -161,14 +132,6 @@
 size_t map_groups__fprintf(struct map_groups *self, int verbose, FILE *fp);
 size_t map_groups__fprintf_maps(struct map_groups *self, int verbose, FILE *fp);
 
-<<<<<<< HEAD
-struct kernel_info *add_new_kernel_info(struct rb_root *kerninfo_root,
-			pid_t pid, const char *root_dir);
-struct kernel_info *kerninfo__find(struct rb_root *kerninfo_root, pid_t pid);
-struct kernel_info *kerninfo__findnew(struct rb_root *kerninfo_root, pid_t pid);
-struct kernel_info *kerninfo__findhost(struct rb_root *kerninfo_root);
-char *kern_mmap_name(struct kernel_info *kerninfo, char *buff);
-=======
 typedef void (*machine__process_t)(struct machine *self, void *data);
 
 void machines__process(struct rb_root *self, machine__process_t process, void *data);
@@ -179,33 +142,11 @@
 struct machine *machines__findnew(struct rb_root *self, pid_t pid);
 char *machine__mmap_name(struct machine *self, char *bf, size_t size);
 int machine__init(struct machine *self, const char *root_dir, pid_t pid);
->>>>>>> 25ad8179
 
 /*
  * Default guest kernel is defined by parameter --guestkallsyms
  * and --guestmodules
  */
-<<<<<<< HEAD
-static inline int is_default_guest(struct kernel_info *kerninfo)
-{
-	if (!kerninfo)
-		return 0;
-	return kerninfo->pid == DEFAULT_GUEST_KERNEL_ID;
-}
-
-static inline int is_host_kernel(struct kernel_info *kerninfo)
-{
-	if (!kerninfo)
-		return 0;
-	return kerninfo->pid == HOST_KERNEL_ID;
-}
-
-typedef void (*process_kernel_info)(struct kernel_info *kerninfo, void *data);
-void kerninfo__process_allkernels(struct rb_root *kerninfo_root,
-				  process_kernel_info process,
-				  void *data);
-
-=======
 static inline bool machine__is_default_guest(struct machine *self)
 {
 	return self ? self->pid == DEFAULT_GUEST_KERNEL_ID : false;
@@ -216,7 +157,6 @@
 	return self ? self->pid == HOST_KERNEL_ID : false;
 }
 
->>>>>>> 25ad8179
 static inline void map_groups__insert(struct map_groups *self, struct map *map)
 {
 	maps__insert(&self->maps[map->type], map);
@@ -241,12 +181,6 @@
 					       symbol_filter_t filter);
 
 static inline
-<<<<<<< HEAD
-struct symbol *map_groups__find_function(struct map_groups *self, u64 addr,
-					 struct map **mapp, symbol_filter_t filter)
-{
-	return map_groups__find_symbol(self, MAP__FUNCTION, addr, mapp, filter);
-=======
 struct symbol *machine__find_kernel_symbol(struct machine *self,
 					   enum map_type type, u64 addr,
 					   struct map **mapp,
@@ -261,7 +195,6 @@
 					     symbol_filter_t filter)
 {
 	return machine__find_kernel_symbol(self, MAP__FUNCTION, addr, mapp, filter);
->>>>>>> 25ad8179
 }
 
 static inline
@@ -277,14 +210,7 @@
 
 struct map *map_groups__find_by_name(struct map_groups *self,
 				     enum map_type type, const char *name);
-<<<<<<< HEAD
-struct map *map_groups__new_module(struct map_groups *self,
-				    u64 start,
-				    const char *filename,
-				    struct kernel_info *kerninfo);
-=======
 struct map *machine__new_module(struct machine *self, u64 start, const char *filename);
->>>>>>> 25ad8179
 
 void map_groups__flush(struct map_groups *self);
 
