#define _GNU_SOURCE
#include <stdio.h>
#undef _GNU_SOURCE
/*
 * slang versions <= 2.0.6 have a "#if HAVE_LONG_LONG" that breaks
 * the build if it isn't defined. Use the equivalent one that glibc
 * has on features.h.
 */
#include <features.h>
#ifndef HAVE_LONG_LONG
#define HAVE_LONG_LONG __GLIBC_HAVE_LONG_LONG
#endif
#include <slang.h>
#include <signal.h>
#include <stdlib.h>
#include <elf.h>
#include <newt.h>
#include <sys/ttydefaults.h>

#include "cache.h"
#include "hist.h"
#include "pstack.h"
#include "session.h"
#include "sort.h"
#include "symbol.h"

#if SLANG_VERSION < 20104
#define slsmg_printf(msg, args...) SLsmg_printf((char *)msg, ##args)
#define slsmg_write_nstring(msg, len) SLsmg_write_nstring((char *)msg, len)
#define sltt_set_color(obj, name, fg, bg) SLtt_set_color(obj,(char *)name,\
							 (char *)fg, (char *)bg)
#else
#define slsmg_printf SLsmg_printf
#define slsmg_write_nstring SLsmg_write_nstring
#define sltt_set_color SLtt_set_color
#endif

struct ui_progress {
	newtComponent form, scale;
};

struct ui_progress *ui_progress__new(const char *title, u64 total)
{
	struct ui_progress *self = malloc(sizeof(*self));

	if (self != NULL) {
		int cols;

		if (use_browser <= 0)	
			return self;
		newtGetScreenSize(&cols, NULL);
		cols -= 4;
		newtCenteredWindow(cols, 1, title);
		self->form  = newtForm(NULL, NULL, 0);
		if (self->form == NULL)
			goto out_free_self;
		self->scale = newtScale(0, 0, cols, total);
		if (self->scale == NULL)
			goto out_free_form;
		newtFormAddComponent(self->form, self->scale);
		newtRefresh();
	}

	return self;

out_free_form:
	newtFormDestroy(self->form);
out_free_self:
	free(self);
	return NULL;
}

void ui_progress__update(struct ui_progress *self, u64 curr)
{
	/*
	 * FIXME: We should have a per UI backend way of showing progress,
	 * stdio will just show a percentage as NN%, etc.
	 */
	if (use_browser <= 0)
		return;
	newtScaleSet(self->scale, curr);
	newtRefresh();
}

void ui_progress__delete(struct ui_progress *self)
{
	if (use_browser > 0) {
		newtFormDestroy(self->form);
		newtPopWindow();
	}
	free(self);
}

static void ui_helpline__pop(void)
{
	newtPopHelpLine();
}

static void ui_helpline__push(const char *msg)
{
	newtPushHelpLine(msg);
}

static void ui_helpline__vpush(const char *fmt, va_list ap)
{
	char *s;

	if (vasprintf(&s, fmt, ap) < 0)
		vfprintf(stderr, fmt, ap);
	else {
		ui_helpline__push(s);
		free(s);
	}
}

static void ui_helpline__fpush(const char *fmt, ...)
{
	va_list ap;

	va_start(ap, fmt);
	ui_helpline__vpush(fmt, ap);
	va_end(ap);
}

static void ui_helpline__puts(const char *msg)
{
	ui_helpline__pop();
	ui_helpline__push(msg);
}

static int ui_entry__read(const char *title, char *bf, size_t size, int width)
{
	struct newtExitStruct es;
	newtComponent form, entry;
	const char *result;
	int err = -1;

	newtCenteredWindow(width, 1, title);
	form = newtForm(NULL, NULL, 0);
	if (form == NULL)
		return -1;

	entry = newtEntry(0, 0, "0x", width, &result, NEWT_FLAG_SCROLL);
	if (entry == NULL)
		goto out_free_form;

	newtFormAddComponent(form, entry);
	newtFormAddHotKey(form, NEWT_KEY_ENTER);
	newtFormAddHotKey(form, NEWT_KEY_ESCAPE);
	newtFormAddHotKey(form, NEWT_KEY_LEFT);
	newtFormAddHotKey(form, CTRL('c'));
	newtFormRun(form, &es);

	if (result != NULL) {
		strncpy(bf, result, size);
		err = 0;
	}
out_free_form:
	newtPopWindow();
	newtFormDestroy(form);
	return 0;
}

static char browser__last_msg[1024];

int browser__show_help(const char *format, va_list ap)
{
	int ret;
	static int backlog;

        ret = vsnprintf(browser__last_msg + backlog,
			sizeof(browser__last_msg) - backlog, format, ap);
	backlog += ret;

	if (browser__last_msg[backlog - 1] == '\n') {
		ui_helpline__puts(browser__last_msg);
		newtRefresh();
		backlog = 0;
	}

	return ret;
}

static void newt_form__set_exit_keys(newtComponent self)
{
	newtFormAddHotKey(self, NEWT_KEY_LEFT);
	newtFormAddHotKey(self, NEWT_KEY_ESCAPE);
	newtFormAddHotKey(self, 'Q');
	newtFormAddHotKey(self, 'q');
	newtFormAddHotKey(self, CTRL('c'));
}

static newtComponent newt_form__new(void)
{
	newtComponent self = newtForm(NULL, NULL, 0);
	if (self)
		newt_form__set_exit_keys(self);
	return self;
}

static int popup_menu(int argc, char * const argv[])
{
	struct newtExitStruct es;
	int i, rc = -1, max_len = 5;
	newtComponent listbox, form = newt_form__new();

	if (form == NULL)
		return -1;

	listbox = newtListbox(0, 0, argc, NEWT_FLAG_RETURNEXIT);
	if (listbox == NULL)
		goto out_destroy_form;

	newtFormAddComponent(form, listbox);

	for (i = 0; i < argc; ++i) {
		int len = strlen(argv[i]);
		if (len > max_len)
			max_len = len;
		if (newtListboxAddEntry(listbox, argv[i], (void *)(long)i))
			goto out_destroy_form;
	}

	newtCenteredWindow(max_len, argc, NULL);
	newtFormRun(form, &es);
	rc = newtListboxGetCurrent(listbox) - NULL;
	if (es.reason == NEWT_EXIT_HOTKEY)
		rc = -1;
	newtPopWindow();
out_destroy_form:
	newtFormDestroy(form);
	return rc;
}

static int ui__help_window(const char *text)
{
	struct newtExitStruct es;
	newtComponent tb, form = newt_form__new();
	int rc = -1;
	int max_len = 0, nr_lines = 0;
	const char *t;

	if (form == NULL)
		return -1;

	t = text;
	while (1) {
		const char *sep = strchr(t, '\n');
		int len;

		if (sep == NULL)
			sep = strchr(t, '\0');
		len = sep - t;
		if (max_len < len)
			max_len = len;
		++nr_lines;
		if (*sep == '\0')
			break;
		t = sep + 1;
	}

	tb = newtTextbox(0, 0, max_len, nr_lines, 0);
	if (tb == NULL)
		goto out_destroy_form;

	newtTextboxSetText(tb, text);
	newtFormAddComponent(form, tb);
	newtCenteredWindow(max_len, nr_lines, NULL);
	newtFormRun(form, &es);
	newtPopWindow();
	rc = 0;
out_destroy_form:
	newtFormDestroy(form);
	return rc;
}

static bool dialog_yesno(const char *msg)
{
	/* newtWinChoice should really be accepting const char pointers... */
	char yes[] = "Yes", no[] = "No";
	return newtWinChoice(NULL, yes, no, (char *)msg) == 1;
}

static void ui__error_window(const char *fmt, ...)
{
	va_list ap;

	va_start(ap, fmt);
	newtWinMessagev((char *)"Error", (char *)"Ok", (char *)fmt, ap);
	va_end(ap);
}

#define HE_COLORSET_TOP		50
#define HE_COLORSET_MEDIUM	51
#define HE_COLORSET_NORMAL	52
#define HE_COLORSET_SELECTED	53
#define HE_COLORSET_CODE	54

static int ui_browser__percent_color(double percent, bool current)
{
	if (current)
		return HE_COLORSET_SELECTED;
	if (percent >= MIN_RED)
		return HE_COLORSET_TOP;
	if (percent >= MIN_GREEN)
		return HE_COLORSET_MEDIUM;
	return HE_COLORSET_NORMAL;
}

struct ui_browser {
	newtComponent	form, sb;
	u64		index, first_visible_entry_idx;
	void		*first_visible_entry, *entries;
	u16		top, left, width, height;
	void		*priv;
<<<<<<< HEAD
	unsigned int	(*refresh_entries)(struct ui_browser *self);
=======
	unsigned int	(*refresh)(struct ui_browser *self);
	void		(*write)(struct ui_browser *self, void *entry, int row);
>>>>>>> 5238a179
	void		(*seek)(struct ui_browser *self,
				off_t offset, int whence);
	u32		nr_entries;
};

static void ui_browser__list_head_seek(struct ui_browser *self,
				       off_t offset, int whence)
{
	struct list_head *head = self->entries;
	struct list_head *pos;

	switch (whence) {
	case SEEK_SET:
		pos = head->next;
		break;
	case SEEK_CUR:
		pos = self->first_visible_entry;
		break;
	case SEEK_END:
		pos = head->prev;
		break;
	default:
		return;
	}

	if (offset > 0) {
		while (offset-- != 0)
			pos = pos->next;
	} else {
		while (offset++ != 0)
			pos = pos->prev;
	}

	self->first_visible_entry = pos;
}

<<<<<<< HEAD
=======
static void ui_browser__rb_tree_seek(struct ui_browser *self,
				     off_t offset, int whence)
{
	struct rb_root *root = self->entries;
	struct rb_node *nd;

	switch (whence) {
	case SEEK_SET:
		nd = rb_first(root);
		break;
	case SEEK_CUR:
		nd = self->first_visible_entry;
		break;
	case SEEK_END:
		nd = rb_last(root);
		break;
	default:
		return;
	}

	if (offset > 0) {
		while (offset-- != 0)
			nd = rb_next(nd);
	} else {
		while (offset++ != 0)
			nd = rb_prev(nd);
	}

	self->first_visible_entry = nd;
}

static unsigned int ui_browser__rb_tree_refresh(struct ui_browser *self)
{
	struct rb_node *nd;
	int row = 0;

	if (self->first_visible_entry == NULL)
                self->first_visible_entry = rb_first(self->entries);

	nd = self->first_visible_entry;

	while (nd != NULL) {
		SLsmg_gotorc(self->top + row, self->left);
		self->write(self, nd, row);
		if (++row == self->height)
			break;
		nd = rb_next(nd);
	}

	return row;
}

>>>>>>> 5238a179
static bool ui_browser__is_current_entry(struct ui_browser *self, unsigned row)
{
	return (self->first_visible_entry_idx + row) == self->index;
}

static void ui_browser__refresh_dimensions(struct ui_browser *self)
{
	int cols, rows;
	newtGetScreenSize(&cols, &rows);

	if (self->width > cols - 4)
		self->width = cols - 4;
	self->height = rows - 5;
	if (self->height > self->nr_entries)
		self->height = self->nr_entries;
	self->top  = (rows - self->height) / 2;
	self->left = (cols - self->width) / 2;
}

static void ui_browser__reset_index(struct ui_browser *self)
{
	self->index = self->first_visible_entry_idx = 0;
	self->seek(self, 0, SEEK_SET);
}

static int ui_browser__show(struct ui_browser *self, const char *title)
{
	if (self->form != NULL) {
		newtFormDestroy(self->form);
		newtPopWindow();
	}
	ui_browser__refresh_dimensions(self);
	newtCenteredWindow(self->width, self->height, title);
	self->form = newt_form__new();
	if (self->form == NULL)
		return -1;

	self->sb = newtVerticalScrollbar(self->width, 0, self->height,
					 HE_COLORSET_NORMAL,
					 HE_COLORSET_SELECTED);
	if (self->sb == NULL)
		return -1;

	newtFormAddHotKey(self->form, NEWT_KEY_UP);
	newtFormAddHotKey(self->form, NEWT_KEY_DOWN);
	newtFormAddHotKey(self->form, NEWT_KEY_PGUP);
	newtFormAddHotKey(self->form, NEWT_KEY_PGDN);
	newtFormAddHotKey(self->form, NEWT_KEY_HOME);
	newtFormAddHotKey(self->form, NEWT_KEY_END);
	newtFormAddComponent(self->form, self->sb);
	return 0;
}

static int objdump_line__show(struct objdump_line *self, struct list_head *head,
			      int width, struct hist_entry *he, int len,
			      bool current_entry)
{
	if (self->offset != -1) {
		struct symbol *sym = he->ms.sym;
		unsigned int hits = 0;
		double percent = 0.0;
		int color;
		struct sym_priv *priv = symbol__priv(sym);
		struct sym_ext *sym_ext = priv->ext;
		struct sym_hist *h = priv->hist;
		s64 offset = self->offset;
		struct objdump_line *next = objdump__get_next_ip_line(head, self);

		while (offset < (s64)len &&
		       (next == NULL || offset < next->offset)) {
			if (sym_ext) {
				percent += sym_ext[offset].percent;
			} else
				hits += h->ip[offset];

			++offset;
		}

		if (sym_ext == NULL && h->sum)
			percent = 100.0 * hits / h->sum;

		color = ui_browser__percent_color(percent, current_entry);
		SLsmg_set_color(color);
		slsmg_printf(" %7.2f ", percent);
		if (!current_entry)
			SLsmg_set_color(HE_COLORSET_CODE);
	} else {
		int color = ui_browser__percent_color(0, current_entry);
		SLsmg_set_color(color);
		slsmg_write_nstring(" ", 9);
	}

	SLsmg_write_char(':');
	slsmg_write_nstring(" ", 8);
	if (!*self->line)
		slsmg_write_nstring(" ", width - 18);
	else
		slsmg_write_nstring(self->line, width - 18);

	return 0;
}

static int ui_browser__refresh(struct ui_browser *self)
{
	int row;

	newtScrollbarSet(self->sb, self->index, self->nr_entries - 1);
<<<<<<< HEAD
	row = self->refresh_entries(self);
=======
	row = self->refresh(self);
>>>>>>> 5238a179
	SLsmg_set_color(HE_COLORSET_NORMAL);
	SLsmg_fill_region(self->top + row, self->left,
			  self->height - row, self->width, ' ');

	return 0;
}

static int ui_browser__run(struct ui_browser *self, struct newtExitStruct *es)
{
<<<<<<< HEAD
	if (ui_browser__refresh_entries(self) < 0)
=======
	if (ui_browser__refresh(self) < 0)
>>>>>>> 5238a179
		return -1;

	while (1) {
		off_t offset;

		newtFormRun(self->form, es);

		if (es->reason != NEWT_EXIT_HOTKEY)
			break;
		if (is_exit_key(es->u.key))
			return es->u.key;
		switch (es->u.key) {
		case NEWT_KEY_DOWN:
			if (self->index == self->nr_entries - 1)
				break;
			++self->index;
			if (self->index == self->first_visible_entry_idx + self->height) {
				++self->first_visible_entry_idx;
				self->seek(self, +1, SEEK_CUR);
			}
			break;
		case NEWT_KEY_UP:
			if (self->index == 0)
				break;
			--self->index;
			if (self->index < self->first_visible_entry_idx) {
				--self->first_visible_entry_idx;
				self->seek(self, -1, SEEK_CUR);
			}
			break;
		case NEWT_KEY_PGDN:
		case ' ':
			if (self->first_visible_entry_idx + self->height > self->nr_entries - 1)
				break;

			offset = self->height;
			if (self->index + offset > self->nr_entries - 1)
				offset = self->nr_entries - 1 - self->index;
			self->index += offset;
			self->first_visible_entry_idx += offset;
			self->seek(self, +offset, SEEK_CUR);
			break;
		case NEWT_KEY_PGUP:
			if (self->first_visible_entry_idx == 0)
				break;

			if (self->first_visible_entry_idx < self->height)
				offset = self->first_visible_entry_idx;
			else
				offset = self->height;

			self->index -= offset;
			self->first_visible_entry_idx -= offset;
			self->seek(self, -offset, SEEK_CUR);
			break;
		case NEWT_KEY_HOME:
			ui_browser__reset_index(self);
			break;
		case NEWT_KEY_END:
			offset = self->height - 1;
			if (offset >= self->nr_entries)
				offset = self->nr_entries - 1;

			self->index = self->nr_entries - 1;
			self->first_visible_entry_idx = self->index - offset;
			self->seek(self, -offset, SEEK_END);
			break;
		default:
			return es->u.key;
		}
		if (ui_browser__refresh(self) < 0)
			return -1;
	}
	return 0;
}

static char *callchain_list__sym_name(struct callchain_list *self,
				      char *bf, size_t bfsize)
{
	if (self->ms.sym)
		return self->ms.sym->name;

	snprintf(bf, bfsize, "%#Lx", self->ip);
	return bf;
}

static unsigned int hist_entry__annotate_browser_refresh(struct ui_browser *self)
{
	struct objdump_line *pos;
	struct list_head *head = self->entries;
	struct hist_entry *he = self->priv;
	int row = 0;
	int len = he->ms.sym->end - he->ms.sym->start;
<<<<<<< HEAD

	if (self->first_visible_entry == NULL || self->first_visible_entry == self->entries)
                self->first_visible_entry = head->next;

	pos = list_entry(self->first_visible_entry, struct objdump_line, node);

=======

	if (self->first_visible_entry == NULL || self->first_visible_entry == self->entries)
                self->first_visible_entry = head->next;

	pos = list_entry(self->first_visible_entry, struct objdump_line, node);

>>>>>>> 5238a179
	list_for_each_entry_from(pos, head, node) {
		bool current_entry = ui_browser__is_current_entry(self, row);
		SLsmg_gotorc(self->top + row, self->left);
		objdump_line__show(pos, head, self->width,
				   he, len, current_entry);
		if (++row == self->height)
			break;
	}

	return row;
}

int hist_entry__tui_annotate(struct hist_entry *self)
{
	struct ui_browser browser;
	struct newtExitStruct es;
	struct objdump_line *pos, *n;
	LIST_HEAD(head);
	int ret;

	if (self->ms.sym == NULL)
		return -1;

	if (self->ms.map->dso->annotate_warned)
		return -1;

	if (hist_entry__annotate(self, &head) < 0) {
		ui__error_window(browser__last_msg);
		return -1;
	}

	ui_helpline__push("Press <- or ESC to exit");

	memset(&browser, 0, sizeof(browser));
<<<<<<< HEAD
	browser.entries		= &head;
	browser.refresh_entries = hist_entry__annotate_browser_refresh;
	browser.seek		= ui_browser__list_head_seek;
=======
	browser.entries	= &head;
	browser.refresh = hist_entry__annotate_browser_refresh;
	browser.seek	= ui_browser__list_head_seek;
>>>>>>> 5238a179
	browser.priv = self;
	list_for_each_entry(pos, &head, node) {
		size_t line_len = strlen(pos->line);
		if (browser.width < line_len)
			browser.width = line_len;
		++browser.nr_entries;
	}

	browser.width += 18; /* Percentage */
	ui_browser__show(&browser, self->ms.sym->name);
	newtFormAddHotKey(browser.form, ' ');
	ret = ui_browser__run(&browser, &es);
	newtFormDestroy(browser.form);
	newtPopWindow();
	list_for_each_entry_safe(pos, n, &head, node) {
		list_del(&pos->node);
		objdump_line__free(pos);
	}
	ui_helpline__pop();
	return ret;
}

<<<<<<< HEAD
struct hist_browser {
	struct ui_browser   b;
	struct hists	    *hists;
	struct hist_entry   *he_selection;
	struct map_symbol   *selection;
};

static void hist_browser__reset(struct hist_browser *self);
static int hist_browser__run(struct hist_browser *self, const char *title,
			     struct newtExitStruct *es);
static unsigned int hist_browser__refresh_entries(struct ui_browser *self);
static void ui_browser__hists_seek(struct ui_browser *self,
				   off_t offset, int whence);

static struct hist_browser *hist_browser__new(struct hists *hists)
{
	struct hist_browser *self = zalloc(sizeof(*self));

	if (self) {
		self->hists = hists;
		self->b.refresh_entries = hist_browser__refresh_entries;
		self->b.seek = ui_browser__hists_seek;
	}
=======
/* -------------------------------------------------------------------- */

struct map_browser {
	struct ui_browser b;
	struct map	  *map;
	u16		  namelen;
	u8		  addrlen;
};

static void map_browser__write(struct ui_browser *self, void *nd, int row)
{
	struct symbol *sym = rb_entry(nd, struct symbol, rb_node);
	struct map_browser *mb = container_of(self, struct map_browser, b);
	bool current_entry = ui_browser__is_current_entry(self, row);
	int color = ui_browser__percent_color(0, current_entry);

	SLsmg_set_color(color);
	slsmg_printf("%*llx %*llx %c ",
		     mb->addrlen, sym->start, mb->addrlen, sym->end,
		     sym->binding == STB_GLOBAL ? 'g' :
		     sym->binding == STB_LOCAL  ? 'l' : 'w');
	slsmg_write_nstring(sym->name, mb->namelen);
}

/* FIXME uber-kludgy, see comment on cmd_report... */
static u32 *symbol__browser_index(struct symbol *self)
{
	return ((void *)self) - sizeof(struct rb_node) - sizeof(u32);
}

static int map_browser__search(struct map_browser *self)
{
	char target[512];
	struct symbol *sym;
	int err = ui_entry__read("Search by name/addr", target, sizeof(target), 40);

	if (err)
		return err;
>>>>>>> 5238a179

	if (target[0] == '0' && tolower(target[1]) == 'x') {
		u64 addr = strtoull(target, NULL, 16);
		sym = map__find_symbol(self->map, addr, NULL);
	} else
		sym = map__find_symbol_by_name(self->map, target, NULL);

	if (sym != NULL) {
		u32 *idx = symbol__browser_index(sym);
			
		self->b.first_visible_entry = &sym->rb_node;
		self->b.index = self->b.first_visible_entry_idx = *idx;
	} else
		ui_helpline__fpush("%s not found!", target);

	return 0;
}

static int map_browser__run(struct map_browser *self, struct newtExitStruct *es)
{
<<<<<<< HEAD
=======
	if (ui_browser__show(&self->b, self->map->dso->long_name) < 0)
		return -1;

	ui_helpline__fpush("Press <- or ESC to exit, %s / to search",
			   verbose ? "" : "restart with -v to use");
	newtFormAddHotKey(self->b.form, NEWT_KEY_LEFT);
	newtFormAddHotKey(self->b.form, NEWT_KEY_ENTER);
	if (verbose)
		newtFormAddHotKey(self->b.form, '/');

	while (1) {
		ui_browser__run(&self->b, es);

		if (es->reason != NEWT_EXIT_HOTKEY)
			break;
		if (verbose && es->u.key == '/')
			map_browser__search(self);
		else
			break;
	}

>>>>>>> 5238a179
	newtFormDestroy(self->b.form);
	newtPopWindow();
	ui_helpline__pop();
	return 0;
}

<<<<<<< HEAD
=======
static int map__browse(struct map *self)
{
	struct map_browser mb = {
		.b = {
			.entries = &self->dso->symbols[self->type],
			.refresh = ui_browser__rb_tree_refresh,
			.seek	 = ui_browser__rb_tree_seek,
			.write	 = map_browser__write,
		},
		.map = self,
	};
	struct newtExitStruct es;
	struct rb_node *nd;
	char tmp[BITS_PER_LONG / 4];
	u64 maxaddr = 0;

	for (nd = rb_first(mb.b.entries); nd; nd = rb_next(nd)) {
		struct symbol *pos = rb_entry(nd, struct symbol, rb_node);

		if (mb.namelen < pos->namelen)
			mb.namelen = pos->namelen;
		if (maxaddr < pos->end)
			maxaddr = pos->end;
		if (verbose) {
			u32 *idx = symbol__browser_index(pos);
			*idx = mb.b.nr_entries;
		}
		++mb.b.nr_entries;
	}

	mb.addrlen = snprintf(tmp, sizeof(tmp), "%llx", maxaddr);
	mb.b.width += mb.addrlen * 2 + 4 + mb.namelen;
	return map_browser__run(&mb, &es);
}

/* -------------------------------------------------------------------- */

struct hist_browser {
	struct ui_browser   b;
	struct hists	    *hists;
	struct hist_entry   *he_selection;
	struct map_symbol   *selection;
};

static void hist_browser__reset(struct hist_browser *self);
static int hist_browser__run(struct hist_browser *self, const char *title,
			     struct newtExitStruct *es);
static unsigned int hist_browser__refresh(struct ui_browser *self);
static void ui_browser__hists_seek(struct ui_browser *self,
				   off_t offset, int whence);

static struct hist_browser *hist_browser__new(struct hists *hists)
{
	struct hist_browser *self = zalloc(sizeof(*self));

	if (self) {
		self->hists = hists;
		self->b.refresh = hist_browser__refresh;
		self->b.seek = ui_browser__hists_seek;
	}

	return self;
}

static void hist_browser__delete(struct hist_browser *self)
{
	newtFormDestroy(self->b.form);
	newtPopWindow();
	free(self);
}

>>>>>>> 5238a179
static struct hist_entry *hist_browser__selected_entry(struct hist_browser *self)
{
	return self->he_selection;
}

static struct thread *hist_browser__selected_thread(struct hist_browser *self)
{
	return self->he_selection->thread;
}

static int hist_browser__title(char *bf, size_t size, const char *ev_name,
			       const struct dso *dso, const struct thread *thread)
{
	int printed = 0;

	if (thread)
		printed += snprintf(bf + printed, size - printed,
				    "Thread: %s(%d)",
				    (thread->comm_set ?  thread->comm : ""),
				    thread->pid);
	if (dso)
		printed += snprintf(bf + printed, size - printed,
				    "%sDSO: %s", thread ? " " : "",
				    dso->short_name);
	return printed ?: snprintf(bf, size, "Event: %s", ev_name);
}

int hists__browse(struct hists *self, const char *helpline, const char *ev_name)
{
	struct hist_browser *browser = hist_browser__new(self);
	struct pstack *fstack;
	const struct thread *thread_filter = NULL;
	const struct dso *dso_filter = NULL;
	struct newtExitStruct es;
	char msg[160];
	int key = -1;

	if (browser == NULL)
		return -1;

	fstack = pstack__new(2);
	if (fstack == NULL)
		goto out;

	ui_helpline__push(helpline);

	hist_browser__title(msg, sizeof(msg), ev_name,
			    dso_filter, thread_filter);

	while (1) {
		const struct thread *thread;
		const struct dso *dso;
		char *options[16];
		int nr_options = 0, choice = 0, i,
		    annotate = -2, zoom_dso = -2, zoom_thread = -2,
		    browse_map = -2;

		if (hist_browser__run(browser, msg, &es))
			break;

		thread = hist_browser__selected_thread(browser);
		dso = browser->selection->map ? browser->selection->map->dso : NULL;

		if (es.reason == NEWT_EXIT_HOTKEY) {
			key = es.u.key;

			switch (key) {
			case NEWT_KEY_F1:
				goto do_help;
			case NEWT_KEY_TAB:
			case NEWT_KEY_UNTAB:
				/*
				 * Exit the browser, let hists__browser_tree
				 * go to the next or previous
				 */
				goto out_free_stack;
			default:;
			}

			key = toupper(key);
			switch (key) {
			case 'A':
				if (browser->selection->map == NULL &&
				    browser->selection->map->dso->annotate_warned)
					continue;
				goto do_annotate;
			case 'D':
				goto zoom_dso;
			case 'T':
				goto zoom_thread;
			case 'H':
			case '?':
do_help:
				ui__help_window("->        Zoom into DSO/Threads & Annotate current symbol\n"
						"<-        Zoom out\n"
						"a         Annotate current symbol\n"
						"h/?/F1    Show this window\n"
						"d         Zoom into current DSO\n"
						"t         Zoom into current Thread\n"
						"q/CTRL+C  Exit browser");
				continue;
			default:;
			}
			if (is_exit_key(key)) {
				if (key == NEWT_KEY_ESCAPE) {
					if (dialog_yesno("Do you really want to exit?"))
						break;
					else
						continue;
				} else
					break;
			}

			if (es.u.key == NEWT_KEY_LEFT) {
				const void *top;

				if (pstack__empty(fstack))
					continue;
				top = pstack__pop(fstack);
				if (top == &dso_filter)
					goto zoom_out_dso;
				if (top == &thread_filter)
					goto zoom_out_thread;
				continue;
			}
		}

		if (browser->selection->sym != NULL &&
		    !browser->selection->map->dso->annotate_warned &&
		    asprintf(&options[nr_options], "Annotate %s",
			     browser->selection->sym->name) > 0)
			annotate = nr_options++;

		if (thread != NULL &&
		    asprintf(&options[nr_options], "Zoom %s %s(%d) thread",
			     (thread_filter ? "out of" : "into"),
			     (thread->comm_set ? thread->comm : ""),
			     thread->pid) > 0)
			zoom_thread = nr_options++;

		if (dso != NULL &&
		    asprintf(&options[nr_options], "Zoom %s %s DSO",
			     (dso_filter ? "out of" : "into"),
			     (dso->kernel ? "the Kernel" : dso->short_name)) > 0)
			zoom_dso = nr_options++;

		if (browser->selection->map != NULL &&
		    asprintf(&options[nr_options], "Browse map details") > 0)
			browse_map = nr_options++;

		options[nr_options++] = (char *)"Exit";

		choice = popup_menu(nr_options, options);

		for (i = 0; i < nr_options - 1; ++i)
			free(options[i]);

		if (choice == nr_options - 1)
			break;

		if (choice == -1)
			continue;

		if (choice == annotate) {
			struct hist_entry *he;
do_annotate:
			if (browser->selection->map->dso->origin == DSO__ORIG_KERNEL) {
				browser->selection->map->dso->annotate_warned = 1;
				ui_helpline__puts("No vmlinux file found, can't "
						 "annotate with just a "
						 "kallsyms file");
				continue;
			}

			he = hist_browser__selected_entry(browser);
			if (he == NULL)
				continue;

			hist_entry__tui_annotate(he);
		} else if (choice == browse_map)
			map__browse(browser->selection->map);
		else if (choice == zoom_dso) {
zoom_dso:
			if (dso_filter) {
				pstack__remove(fstack, &dso_filter);
zoom_out_dso:
				ui_helpline__pop();
				dso_filter = NULL;
			} else {
				if (dso == NULL)
					continue;
				ui_helpline__fpush("To zoom out press <- or -> + \"Zoom out of %s DSO\"",
						   dso->kernel ? "the Kernel" : dso->short_name);
				dso_filter = dso;
				pstack__push(fstack, &dso_filter);
			}
			hists__filter_by_dso(self, dso_filter);
			hist_browser__title(msg, sizeof(msg), ev_name,
					    dso_filter, thread_filter);
			hist_browser__reset(browser);
		} else if (choice == zoom_thread) {
zoom_thread:
			if (thread_filter) {
				pstack__remove(fstack, &thread_filter);
zoom_out_thread:
				ui_helpline__pop();
				thread_filter = NULL;
			} else {
				ui_helpline__fpush("To zoom out press <- or -> + \"Zoom out of %s(%d) thread\"",
						   thread->comm_set ? thread->comm : "",
						   thread->pid);
				thread_filter = thread;
				pstack__push(fstack, &thread_filter);
			}
			hists__filter_by_thread(self, thread_filter);
			hist_browser__title(msg, sizeof(msg), ev_name,
					    dso_filter, thread_filter);
			hist_browser__reset(browser);
		}
	}
out_free_stack:
	pstack__delete(fstack);
out:
	hist_browser__delete(browser);
	return key;
}

int hists__tui_browse_tree(struct rb_root *self, const char *help)
{
	struct rb_node *first = rb_first(self), *nd = first, *next;
	int key = 0;

	while (nd) {
		struct hists *hists = rb_entry(nd, struct hists, rb_node);
		const char *ev_name = __event_name(hists->type, hists->config);

		key = hists__browse(hists, help, ev_name);

		if (is_exit_key(key))
			break;

		switch (key) {
		case NEWT_KEY_TAB:
			next = rb_next(nd);
			if (next)
				nd = next;
			break;
		case NEWT_KEY_UNTAB:
			if (nd == first)
				continue;
			nd = rb_prev(nd);
		default:
			break;
		}
	}

	return key;
}

static struct newtPercentTreeColors {
	const char *topColorFg, *topColorBg;
	const char *mediumColorFg, *mediumColorBg;
	const char *normalColorFg, *normalColorBg;
	const char *selColorFg, *selColorBg;
	const char *codeColorFg, *codeColorBg;
} defaultPercentTreeColors = {
	"red",       "lightgray",
	"green",     "lightgray",
	"black",     "lightgray",
	"lightgray", "magenta",
	"blue",	     "lightgray",
};

static void newt_suspend(void *d __used)
{
	newtSuspend();
	raise(SIGTSTP);
	newtResume();
}

void setup_browser(void)
{
	struct newtPercentTreeColors *c = &defaultPercentTreeColors;

	if (!isatty(1) || !use_browser || dump_trace) {
		use_browser = 0;
		setup_pager();
		return;
	}

	use_browser = 1;
	newtInit();
	newtCls();
	newtSetSuspendCallback(newt_suspend, NULL);
	ui_helpline__puts(" ");
	sltt_set_color(HE_COLORSET_TOP, NULL, c->topColorFg, c->topColorBg);
	sltt_set_color(HE_COLORSET_MEDIUM, NULL, c->mediumColorFg, c->mediumColorBg);
	sltt_set_color(HE_COLORSET_NORMAL, NULL, c->normalColorFg, c->normalColorBg);
	sltt_set_color(HE_COLORSET_SELECTED, NULL, c->selColorFg, c->selColorBg);
	sltt_set_color(HE_COLORSET_CODE, NULL, c->codeColorFg, c->codeColorBg);
}

void exit_browser(bool wait_for_ok)
{
	if (use_browser > 0) {
		if (wait_for_ok) {
			char title[] = "Fatal Error", ok[] = "Ok";
			newtWinMessage(title, ok, browser__last_msg);
		}
		newtFinished();
	}
}

static void hist_browser__refresh_dimensions(struct hist_browser *self)
{
	/* 3 == +/- toggle symbol before actual hist_entry rendering */
	self->b.width = 3 + (hists__sort_list_width(self->hists) +
			     sizeof("[k]"));
}

static void hist_browser__reset(struct hist_browser *self)
{
	self->b.nr_entries = self->hists->nr_entries;
	hist_browser__refresh_dimensions(self);
	ui_browser__reset_index(&self->b);
}

static char tree__folded_sign(bool unfolded)
{
	return unfolded ? '-' : '+';
}

static char map_symbol__folded(const struct map_symbol *self)
{
	return self->has_children ? tree__folded_sign(self->unfolded) : ' ';
}

static char hist_entry__folded(const struct hist_entry *self)
{
	return map_symbol__folded(&self->ms);
}

static char callchain_list__folded(const struct callchain_list *self)
{
	return map_symbol__folded(&self->ms);
}

static bool map_symbol__toggle_fold(struct map_symbol *self)
{
	if (!self->has_children)
		return false;

	self->unfolded = !self->unfolded;
	return true;
}

#define LEVEL_OFFSET_STEP 3

static int hist_browser__show_callchain_node_rb_tree(struct hist_browser *self,
						     struct callchain_node *chain_node,
						     u64 total, int level,
						     unsigned short row,
						     off_t *row_offset,
						     bool *is_current_entry)
{
	struct rb_node *node;
	int first_row = row, width, offset = level * LEVEL_OFFSET_STEP;
	u64 new_total, remaining;

	if (callchain_param.mode == CHAIN_GRAPH_REL)
		new_total = chain_node->children_hit;
	else
		new_total = total;

	remaining = new_total;
	node = rb_first(&chain_node->rb_root);
	while (node) {
		struct callchain_node *child = rb_entry(node, struct callchain_node, rb_node);
		struct rb_node *next = rb_next(node);
		u64 cumul = cumul_hits(child);
		struct callchain_list *chain;
		char folded_sign = ' ';
		int first = true;
		int extra_offset = 0;

		remaining -= cumul;

		list_for_each_entry(chain, &child->val, list) {
			char ipstr[BITS_PER_LONG / 4 + 1], *alloc_str;
			const char *str;
			int color;
			bool was_first = first;

			if (first) {
				first = false;
				chain->ms.has_children = chain->list.next != &child->val ||
							 rb_first(&child->rb_root) != NULL;
			} else {
				extra_offset = LEVEL_OFFSET_STEP;
				chain->ms.has_children = chain->list.next == &child->val &&
							 rb_first(&child->rb_root) != NULL;
			}

			folded_sign = callchain_list__folded(chain);
			if (*row_offset != 0) {
				--*row_offset;
				goto do_next;
			}

			alloc_str = NULL;
			str = callchain_list__sym_name(chain, ipstr, sizeof(ipstr));
			if (was_first) {
				double percent = cumul * 100.0 / new_total;

				if (asprintf(&alloc_str, "%2.2f%% %s", percent, str) < 0)
					str = "Not enough memory!";
				else
					str = alloc_str;
			}

			color = HE_COLORSET_NORMAL;
			width = self->b.width - (offset + extra_offset + 2);
			if (ui_browser__is_current_entry(&self->b, row)) {
				self->selection = &chain->ms;
				color = HE_COLORSET_SELECTED;
				*is_current_entry = true;
			}

			SLsmg_set_color(color);
			SLsmg_gotorc(self->b.top + row, self->b.left);
			slsmg_write_nstring(" ", offset + extra_offset);
			slsmg_printf("%c ", folded_sign);
			slsmg_write_nstring(str, width);
			free(alloc_str);

			if (++row == self->b.height)
				goto out;
do_next:
			if (folded_sign == '+')
				break;
		}

		if (folded_sign == '-') {
			const int new_level = level + (extra_offset ? 2 : 1);
			row += hist_browser__show_callchain_node_rb_tree(self, child, new_total,
									 new_level, row, row_offset,
									 is_current_entry);
		}
		if (row == self->b.height)
			goto out;
		node = next;
	}
out:
	return row - first_row;
}

static int hist_browser__show_callchain_node(struct hist_browser *self,
					     struct callchain_node *node,
					     int level, unsigned short row,
					     off_t *row_offset,
					     bool *is_current_entry)
{
	struct callchain_list *chain;
	int first_row = row,
	     offset = level * LEVEL_OFFSET_STEP,
	     width = self->b.width - offset;
	char folded_sign = ' ';

	list_for_each_entry(chain, &node->val, list) {
		char ipstr[BITS_PER_LONG / 4 + 1], *s;
		int color;
		/*
		 * FIXME: This should be moved to somewhere else,
		 * probably when the callchain is created, so as not to
		 * traverse it all over again
		 */
		chain->ms.has_children = rb_first(&node->rb_root) != NULL;
		folded_sign = callchain_list__folded(chain);

		if (*row_offset != 0) {
			--*row_offset;
			continue;
		}

		color = HE_COLORSET_NORMAL;
		if (ui_browser__is_current_entry(&self->b, row)) {
			self->selection = &chain->ms;
			color = HE_COLORSET_SELECTED;
			*is_current_entry = true;
		}

		s = callchain_list__sym_name(chain, ipstr, sizeof(ipstr));
		SLsmg_gotorc(self->b.top + row, self->b.left);
		SLsmg_set_color(color);
		slsmg_write_nstring(" ", offset);
		slsmg_printf("%c ", folded_sign);
		slsmg_write_nstring(s, width - 2);

		if (++row == self->b.height)
			goto out;
	}

	if (folded_sign == '-')
		row += hist_browser__show_callchain_node_rb_tree(self, node,
								 self->hists->stats.total_period,
								 level + 1, row,
								 row_offset,
								 is_current_entry);
out:
	return row - first_row;
}

static int hist_browser__show_callchain(struct hist_browser *self,
					struct rb_root *chain,
					int level, unsigned short row,
					off_t *row_offset,
					bool *is_current_entry)
{
	struct rb_node *nd;
	int first_row = row;

	for (nd = rb_first(chain); nd; nd = rb_next(nd)) {
		struct callchain_node *node = rb_entry(nd, struct callchain_node, rb_node);

		row += hist_browser__show_callchain_node(self, node, level,
							 row, row_offset,
							 is_current_entry);
		if (row == self->b.height)
			break;
	}

	return row - first_row;
}

static int hist_browser__show_entry(struct hist_browser *self,
				    struct hist_entry *entry,
				    unsigned short row)
{
	char s[256];
	double percent;
	int printed = 0;
	int color, width = self->b.width;
	char folded_sign = ' ';
	bool current_entry = ui_browser__is_current_entry(&self->b, row);
	off_t row_offset = entry->row_offset;

	if (current_entry) {
		self->he_selection = entry;
		self->selection = &entry->ms;
	}

	if (symbol_conf.use_callchain) {
		entry->ms.has_children = !RB_EMPTY_ROOT(&entry->sorted_chain);
		folded_sign = hist_entry__folded(entry);
	}

	if (row_offset == 0) {
		hist_entry__snprintf(entry, s, sizeof(s), self->hists, NULL, false,
				     0, false, self->hists->stats.total_period);
		percent = (entry->period * 100.0) / self->hists->stats.total_period;

		color = HE_COLORSET_SELECTED;
		if (!current_entry) {
			if (percent >= MIN_RED)
				color = HE_COLORSET_TOP;
			else if (percent >= MIN_GREEN)
				color = HE_COLORSET_MEDIUM;
			else
				color = HE_COLORSET_NORMAL;
		}

		SLsmg_set_color(color);
		SLsmg_gotorc(self->b.top + row, self->b.left);
		if (symbol_conf.use_callchain) {
			slsmg_printf("%c ", folded_sign);
			width -= 2;
		}
		slsmg_write_nstring(s, width);
		++row;
		++printed;
	} else
		--row_offset;

	if (folded_sign == '-' && row != self->b.height) {
		printed += hist_browser__show_callchain(self, &entry->sorted_chain,
							1, row, &row_offset,
							&current_entry);
		if (current_entry)
			self->he_selection = entry;
	}

	return printed;
}

<<<<<<< HEAD
static unsigned int hist_browser__refresh_entries(struct ui_browser *self)
=======
static unsigned int hist_browser__refresh(struct ui_browser *self)
>>>>>>> 5238a179
{
	unsigned row = 0;
	struct rb_node *nd;
	struct hist_browser *hb = container_of(self, struct hist_browser, b);

	if (self->first_visible_entry == NULL)
		self->first_visible_entry = rb_first(&hb->hists->entries);

	for (nd = self->first_visible_entry; nd; nd = rb_next(nd)) {
		struct hist_entry *h = rb_entry(nd, struct hist_entry, rb_node);

		if (h->filtered)
			continue;

		row += hist_browser__show_entry(hb, h, row);
		if (row == self->height)
			break;
	}

	return row;
}

static void callchain_node__init_have_children_rb_tree(struct callchain_node *self)
{
	struct rb_node *nd = rb_first(&self->rb_root);

	for (nd = rb_first(&self->rb_root); nd; nd = rb_next(nd)) {
		struct callchain_node *child = rb_entry(nd, struct callchain_node, rb_node);
		struct callchain_list *chain;
		int first = true;

		list_for_each_entry(chain, &child->val, list) {
			if (first) {
				first = false;
				chain->ms.has_children = chain->list.next != &child->val ||
							 rb_first(&child->rb_root) != NULL;
			} else
				chain->ms.has_children = chain->list.next == &child->val &&
							 rb_first(&child->rb_root) != NULL;
		}

		callchain_node__init_have_children_rb_tree(child);
	}
}

static void callchain_node__init_have_children(struct callchain_node *self)
{
	struct callchain_list *chain;

	list_for_each_entry(chain, &self->val, list)
		chain->ms.has_children = rb_first(&self->rb_root) != NULL;

	callchain_node__init_have_children_rb_tree(self);
}

static void callchain__init_have_children(struct rb_root *self)
{
	struct rb_node *nd;

	for (nd = rb_first(self); nd; nd = rb_next(nd)) {
		struct callchain_node *node = rb_entry(nd, struct callchain_node, rb_node);
		callchain_node__init_have_children(node);
	}
}

static void hist_entry__init_have_children(struct hist_entry *self)
{
	if (!self->init_have_children) {
		callchain__init_have_children(&self->sorted_chain);
		self->init_have_children = true;
	}
}

static struct rb_node *hists__filter_entries(struct rb_node *nd)
{
	while (nd != NULL) {
		struct hist_entry *h = rb_entry(nd, struct hist_entry, rb_node);
		if (!h->filtered)
			return nd;

		nd = rb_next(nd);
	}

	return NULL;
}

static struct rb_node *hists__filter_prev_entries(struct rb_node *nd)
{
	while (nd != NULL) {
		struct hist_entry *h = rb_entry(nd, struct hist_entry, rb_node);
		if (!h->filtered)
			return nd;

		nd = rb_prev(nd);
	}

	return NULL;
}

static void ui_browser__hists_seek(struct ui_browser *self,
				   off_t offset, int whence)
{
	struct hist_entry *h;
	struct rb_node *nd;
	bool first = true;

	switch (whence) {
	case SEEK_SET:
		nd = hists__filter_entries(rb_first(self->entries));
		break;
	case SEEK_CUR:
		nd = self->first_visible_entry;
		goto do_offset;
	case SEEK_END:
		nd = hists__filter_prev_entries(rb_last(self->entries));
		first = false;
		break;
	default:
		return;
	}

	/*
	 * Moves not relative to the first visible entry invalidates its
	 * row_offset:
	 */
	h = rb_entry(self->first_visible_entry, struct hist_entry, rb_node);
	h->row_offset = 0;

	/*
	 * Here we have to check if nd is expanded (+), if it is we can't go
	 * the next top level hist_entry, instead we must compute an offset of
	 * what _not_ to show and not change the first visible entry.
	 *
	 * This offset increments when we are going from top to bottom and
	 * decreases when we're going from bottom to top.
	 *
	 * As we don't have backpointers to the top level in the callchains
	 * structure, we need to always print the whole hist_entry callchain,
	 * skipping the first ones that are before the first visible entry
	 * and stop when we printed enough lines to fill the screen.
	 */
do_offset:
	if (offset > 0) {
		do {
			h = rb_entry(nd, struct hist_entry, rb_node);
			if (h->ms.unfolded) {
				u16 remaining = h->nr_rows - h->row_offset;
				if (offset > remaining) {
					offset -= remaining;
					h->row_offset = 0;
				} else {
					h->row_offset += offset;
					offset = 0;
					self->first_visible_entry = nd;
					break;
				}
			}
			nd = hists__filter_entries(rb_next(nd));
			if (nd == NULL)
				break;
			--offset;
			self->first_visible_entry = nd;
		} while (offset != 0);
	} else if (offset < 0) {
		while (1) {
			h = rb_entry(nd, struct hist_entry, rb_node);
			if (h->ms.unfolded) {
				if (first) {
					if (-offset > h->row_offset) {
						offset += h->row_offset;
						h->row_offset = 0;
					} else {
						h->row_offset += offset;
						offset = 0;
						self->first_visible_entry = nd;
						break;
					}
				} else {
					if (-offset > h->nr_rows) {
						offset += h->nr_rows;
						h->row_offset = 0;
					} else {
						h->row_offset = h->nr_rows + offset;
						offset = 0;
						self->first_visible_entry = nd;
						break;
					}
				}
			}

			nd = hists__filter_prev_entries(rb_prev(nd));
			if (nd == NULL)
				break;
			++offset;
			self->first_visible_entry = nd;
			if (offset == 0) {
				/*
				 * Last unfiltered hist_entry, check if it is
				 * unfolded, if it is then we should have
				 * row_offset at its last entry.
				 */
				h = rb_entry(nd, struct hist_entry, rb_node);
				if (h->ms.unfolded)
					h->row_offset = h->nr_rows;
				break;
			}
			first = false;
		}
	} else {
		self->first_visible_entry = nd;
		h = rb_entry(nd, struct hist_entry, rb_node);
		h->row_offset = 0;
	}
}

static int callchain_node__count_rows_rb_tree(struct callchain_node *self)
{
	int n = 0;
	struct rb_node *nd;

	for (nd = rb_first(&self->rb_root); nd; nd = rb_next(nd)) {
		struct callchain_node *child = rb_entry(nd, struct callchain_node, rb_node);
		struct callchain_list *chain;
		char folded_sign = ' '; /* No children */

		list_for_each_entry(chain, &child->val, list) {
			++n;
			/* We need this because we may not have children */
			folded_sign = callchain_list__folded(chain);
			if (folded_sign == '+')
				break;
		}

		if (folded_sign == '-') /* Have children and they're unfolded */
			n += callchain_node__count_rows_rb_tree(child);
	}

	return n;
}

static int callchain_node__count_rows(struct callchain_node *node)
{
	struct callchain_list *chain;
	bool unfolded = false;
	int n = 0;

	list_for_each_entry(chain, &node->val, list) {
		++n;
		unfolded = chain->ms.unfolded;
	}

	if (unfolded)
		n += callchain_node__count_rows_rb_tree(node);

	return n;
}

static int callchain__count_rows(struct rb_root *chain)
{
	struct rb_node *nd;
	int n = 0;

	for (nd = rb_first(chain); nd; nd = rb_next(nd)) {
		struct callchain_node *node = rb_entry(nd, struct callchain_node, rb_node);
		n += callchain_node__count_rows(node);
	}

	return n;
}

static bool hist_browser__toggle_fold(struct hist_browser *self)
{
	if (map_symbol__toggle_fold(self->selection)) {
		struct hist_entry *he = self->he_selection;

		hist_entry__init_have_children(he);
		self->hists->nr_entries -= he->nr_rows;

		if (he->ms.unfolded)
			he->nr_rows = callchain__count_rows(&he->sorted_chain);
		else
			he->nr_rows = 0;
		self->hists->nr_entries += he->nr_rows;
		self->b.nr_entries = self->hists->nr_entries;

		return true;
	}

	/* If it doesn't have children, no toggling performed */
	return false;
}

static int hist_browser__run(struct hist_browser *self, const char *title,
			     struct newtExitStruct *es)
{
	char str[256], unit;
	unsigned long nr_events = self->hists->stats.nr_events[PERF_RECORD_SAMPLE];

	self->b.entries = &self->hists->entries;
	self->b.nr_entries = self->hists->nr_entries;

	hist_browser__refresh_dimensions(self);

	nr_events = convert_unit(nr_events, &unit);
	snprintf(str, sizeof(str), "Events: %lu%c                            ",
		 nr_events, unit);
	newtDrawRootText(0, 0, str);

	if (ui_browser__show(&self->b, title) < 0)
		return -1;

	newtFormAddHotKey(self->b.form, 'A');
	newtFormAddHotKey(self->b.form, 'a');
	newtFormAddHotKey(self->b.form, '?');
	newtFormAddHotKey(self->b.form, 'h');
	newtFormAddHotKey(self->b.form, 'H');
	newtFormAddHotKey(self->b.form, 'd');

	newtFormAddHotKey(self->b.form, NEWT_KEY_LEFT);
	newtFormAddHotKey(self->b.form, NEWT_KEY_RIGHT);
	newtFormAddHotKey(self->b.form, NEWT_KEY_ENTER);

	while (1) {
		ui_browser__run(&self->b, es);

		if (es->reason != NEWT_EXIT_HOTKEY)
			break;
		switch (es->u.key) {
		case 'd': { /* Debug */
			static int seq;
			struct hist_entry *h = rb_entry(self->b.first_visible_entry,
							struct hist_entry, rb_node);
			ui_helpline__pop();
			ui_helpline__fpush("%d: nr_ent=(%d,%d), height=%d, idx=%d, fve: idx=%d, row_off=%d, nrows=%d",
					   seq++, self->b.nr_entries,
					   self->hists->nr_entries,
					   self->b.height,
					   self->b.index,
					   self->b.first_visible_entry_idx,
					   h->row_offset, h->nr_rows);
		}
			continue;
		case NEWT_KEY_ENTER:
			if (hist_browser__toggle_fold(self))
				break;
			/* fall thru */
		default:
			return 0;
		}
	}
	return 0;
}<|MERGE_RESOLUTION|>--- conflicted
+++ resolved
@@ -313,12 +313,8 @@
 	void		*first_visible_entry, *entries;
 	u16		top, left, width, height;
 	void		*priv;
-<<<<<<< HEAD
-	unsigned int	(*refresh_entries)(struct ui_browser *self);
-=======
 	unsigned int	(*refresh)(struct ui_browser *self);
 	void		(*write)(struct ui_browser *self, void *entry, int row);
->>>>>>> 5238a179
 	void		(*seek)(struct ui_browser *self,
 				off_t offset, int whence);
 	u32		nr_entries;
@@ -355,8 +351,6 @@
 	self->first_visible_entry = pos;
 }
 
-<<<<<<< HEAD
-=======
 static void ui_browser__rb_tree_seek(struct ui_browser *self,
 				     off_t offset, int whence)
 {
@@ -409,7 +403,6 @@
 	return row;
 }
 
->>>>>>> 5238a179
 static bool ui_browser__is_current_entry(struct ui_browser *self, unsigned row)
 {
 	return (self->first_visible_entry_idx + row) == self->index;
@@ -517,11 +510,7 @@
 	int row;
 
 	newtScrollbarSet(self->sb, self->index, self->nr_entries - 1);
-<<<<<<< HEAD
-	row = self->refresh_entries(self);
-=======
 	row = self->refresh(self);
->>>>>>> 5238a179
 	SLsmg_set_color(HE_COLORSET_NORMAL);
 	SLsmg_fill_region(self->top + row, self->left,
 			  self->height - row, self->width, ' ');
@@ -531,11 +520,7 @@
 
 static int ui_browser__run(struct ui_browser *self, struct newtExitStruct *es)
 {
-<<<<<<< HEAD
-	if (ui_browser__refresh_entries(self) < 0)
-=======
 	if (ui_browser__refresh(self) < 0)
->>>>>>> 5238a179
 		return -1;
 
 	while (1) {
@@ -629,21 +614,12 @@
 	struct hist_entry *he = self->priv;
 	int row = 0;
 	int len = he->ms.sym->end - he->ms.sym->start;
-<<<<<<< HEAD
 
 	if (self->first_visible_entry == NULL || self->first_visible_entry == self->entries)
                 self->first_visible_entry = head->next;
 
 	pos = list_entry(self->first_visible_entry, struct objdump_line, node);
 
-=======
-
-	if (self->first_visible_entry == NULL || self->first_visible_entry == self->entries)
-                self->first_visible_entry = head->next;
-
-	pos = list_entry(self->first_visible_entry, struct objdump_line, node);
-
->>>>>>> 5238a179
 	list_for_each_entry_from(pos, head, node) {
 		bool current_entry = ui_browser__is_current_entry(self, row);
 		SLsmg_gotorc(self->top + row, self->left);
@@ -678,15 +654,9 @@
 	ui_helpline__push("Press <- or ESC to exit");
 
 	memset(&browser, 0, sizeof(browser));
-<<<<<<< HEAD
-	browser.entries		= &head;
-	browser.refresh_entries = hist_entry__annotate_browser_refresh;
-	browser.seek		= ui_browser__list_head_seek;
-=======
 	browser.entries	= &head;
 	browser.refresh = hist_entry__annotate_browser_refresh;
 	browser.seek	= ui_browser__list_head_seek;
->>>>>>> 5238a179
 	browser.priv = self;
 	list_for_each_entry(pos, &head, node) {
 		size_t line_len = strlen(pos->line);
@@ -709,31 +679,6 @@
 	return ret;
 }
 
-<<<<<<< HEAD
-struct hist_browser {
-	struct ui_browser   b;
-	struct hists	    *hists;
-	struct hist_entry   *he_selection;
-	struct map_symbol   *selection;
-};
-
-static void hist_browser__reset(struct hist_browser *self);
-static int hist_browser__run(struct hist_browser *self, const char *title,
-			     struct newtExitStruct *es);
-static unsigned int hist_browser__refresh_entries(struct ui_browser *self);
-static void ui_browser__hists_seek(struct ui_browser *self,
-				   off_t offset, int whence);
-
-static struct hist_browser *hist_browser__new(struct hists *hists)
-{
-	struct hist_browser *self = zalloc(sizeof(*self));
-
-	if (self) {
-		self->hists = hists;
-		self->b.refresh_entries = hist_browser__refresh_entries;
-		self->b.seek = ui_browser__hists_seek;
-	}
-=======
 /* -------------------------------------------------------------------- */
 
 struct map_browser {
@@ -772,7 +717,6 @@
 
 	if (err)
 		return err;
->>>>>>> 5238a179
 
 	if (target[0] == '0' && tolower(target[1]) == 'x') {
 		u64 addr = strtoull(target, NULL, 16);
@@ -793,8 +737,6 @@
 
 static int map_browser__run(struct map_browser *self, struct newtExitStruct *es)
 {
-<<<<<<< HEAD
-=======
 	if (ui_browser__show(&self->b, self->map->dso->long_name) < 0)
 		return -1;
 
@@ -816,15 +758,12 @@
 			break;
 	}
 
->>>>>>> 5238a179
 	newtFormDestroy(self->b.form);
 	newtPopWindow();
 	ui_helpline__pop();
 	return 0;
 }
 
-<<<<<<< HEAD
-=======
 static int map__browse(struct map *self)
 {
 	struct map_browser mb = {
@@ -896,7 +835,6 @@
 	free(self);
 }
 
->>>>>>> 5238a179
 static struct hist_entry *hist_browser__selected_entry(struct hist_browser *self)
 {
 	return self->he_selection;
@@ -1491,11 +1429,7 @@
 	return printed;
 }
 
-<<<<<<< HEAD
-static unsigned int hist_browser__refresh_entries(struct ui_browser *self)
-=======
 static unsigned int hist_browser__refresh(struct ui_browser *self)
->>>>>>> 5238a179
 {
 	unsigned row = 0;
 	struct rb_node *nd;
