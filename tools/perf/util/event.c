--- conflicted
+++ resolved
@@ -670,7 +670,6 @@
 
 	if (session->sample_type & PERF_SAMPLE_CALLCHAIN) {
 		unsigned int i;
-<<<<<<< HEAD
 
 		dump_printf("... chain: nr:%Lu\n", data->callchain->nr);
 
@@ -680,17 +679,6 @@
 			goto out_filtered;
 		}
 
-=======
-
-		dump_printf("... chain: nr:%Lu\n", data->callchain->nr);
-
-		if (!ip_callchain__valid(data->callchain, self)) {
-			pr_debug("call-chain problem with event, "
-				 "skipping it.\n");
-			goto out_filtered;
-		}
-
->>>>>>> 3772b734
 		if (dump_trace) {
 			for (i = 0; i < data->callchain->nr; i++)
 				dump_printf("..... %2d: %016Lx\n",
