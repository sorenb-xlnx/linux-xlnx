--- conflicted
+++ resolved
@@ -80,7 +80,6 @@
  { "dTLB",	"d-tlb",	"Data-TLB",				},
  { "iTLB",	"i-tlb",	"Instruction-TLB",			},
  { "branch",	"branches",	"bpu",		"btb",		"bpc",	},
-<<<<<<< HEAD
 };
 
 static char *hw_cache_op[][MAX_ALIASES] = {
@@ -114,41 +113,6 @@
  [C(BPU)]	= (CACHE_READ),
 };
 
-=======
-};
-
-static char *hw_cache_op[][MAX_ALIASES] = {
- { "load",	"loads",	"read",					},
- { "store",	"stores",	"write",				},
- { "prefetch",	"prefetches",	"speculative-read", "speculative-load",	},
-};
-
-static char *hw_cache_result[][MAX_ALIASES] = {
- { "refs",	"Reference",	"ops",		"access",		},
- { "misses",	"miss",							},
-};
-
-#define C(x)		PERF_COUNT_HW_CACHE_##x
-#define CACHE_READ	(1 << C(OP_READ))
-#define CACHE_WRITE	(1 << C(OP_WRITE))
-#define CACHE_PREFETCH	(1 << C(OP_PREFETCH))
-#define COP(x)		(1 << x)
-
-/*
- * cache operartion stat
- * L1I : Read and prefetch only
- * ITLB and BPU : Read-only
- */
-static unsigned long hw_cache_stat[C(MAX)] = {
- [C(L1D)]	= (CACHE_READ | CACHE_WRITE | CACHE_PREFETCH),
- [C(L1I)]	= (CACHE_READ | CACHE_PREFETCH),
- [C(LL)]	= (CACHE_READ | CACHE_WRITE | CACHE_PREFETCH),
- [C(DTLB)]	= (CACHE_READ | CACHE_WRITE | CACHE_PREFETCH),
- [C(ITLB)]	= (CACHE_READ),
- [C(BPU)]	= (CACHE_READ),
-};
-
->>>>>>> 18dd0aa5
 #define for_each_subsystem(sys_dir, sys_dirent, sys_next, file, st)	       \
 	while (!readdir_r(sys_dir, &sys_dirent, &sys_next) && sys_next)	       \
 	if (snprintf(file, MAXPATHLEN, "%s/%s", debugfs_path,	       	       \
@@ -157,8 +121,6 @@
 	   (strcmp(sys_dirent.d_name, ".")) &&				       \
 	   (strcmp(sys_dirent.d_name, "..")))
 
-<<<<<<< HEAD
-=======
 static int tp_event_has_id(struct dirent *sys_dir, struct dirent *evt_dir)
 {
 	char evt_path[MAXPATHLEN];
@@ -174,19 +136,14 @@
 	return 0;
 }
 
->>>>>>> 18dd0aa5
 #define for_each_event(sys_dirent, evt_dir, evt_dirent, evt_next, file, st)    \
 	while (!readdir_r(evt_dir, &evt_dirent, &evt_next) && evt_next)        \
 	if (snprintf(file, MAXPATHLEN, "%s/%s/%s", debugfs_path,	       \
 		     sys_dirent.d_name, evt_dirent.d_name) &&		       \
 	   (!stat(file, &st)) && (S_ISDIR(st.st_mode)) &&		       \
 	   (strcmp(evt_dirent.d_name, ".")) &&				       \
-<<<<<<< HEAD
-	   (strcmp(evt_dirent.d_name, "..")))
-=======
 	   (strcmp(evt_dirent.d_name, "..")) &&				       \
 	   (!tp_event_has_id(&sys_dirent, &evt_dirent)))
->>>>>>> 18dd0aa5
 
 #define MAX_EVENT_LENGTH 30
 
@@ -422,10 +379,7 @@
 				    struct perf_counter_attr *attr)
 {
 	const char *evt_name;
-<<<<<<< HEAD
-=======
 	char *flags;
->>>>>>> 18dd0aa5
 	char sys_name[MAX_EVENT_LENGTH];
 	char id_buf[4];
 	int fd;
@@ -443,12 +397,6 @@
 	sys_length = evt_name - *strp;
 	if (sys_length >= MAX_EVENT_LENGTH)
 		return 0;
-<<<<<<< HEAD
-
-	strncpy(sys_name, *strp, sys_length);
-	sys_name[sys_length] = '\0';
-	evt_name = evt_name + 1;
-=======
 
 	strncpy(sys_name, *strp, sys_length);
 	sys_name[sys_length] = '\0';
@@ -462,7 +410,6 @@
 			attr->sample_type |= PERF_SAMPLE_RAW;
 	}
 
->>>>>>> 18dd0aa5
 	evt_length = strlen(evt_name);
 	if (evt_length >= MAX_EVENT_LENGTH)
 		return 0;
@@ -600,15 +547,9 @@
 	      parse_symbolic_event(str, attr) ||
 	      parse_generic_hw_event(str, attr)))
 		return 0;
-<<<<<<< HEAD
 
 	parse_event_modifier(str, attr);
 
-=======
-
-	parse_event_modifier(str, attr);
-
->>>>>>> 18dd0aa5
 	return 1;
 }
 
