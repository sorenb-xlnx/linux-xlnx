--- conflicted
+++ resolved
@@ -418,15 +418,6 @@
 	u64 id;
 	int fd;
 
-<<<<<<< HEAD
-	attr->sample_type |= PERF_SAMPLE_RAW;
-	attr->sample_type |= PERF_SAMPLE_TIME;
-	attr->sample_type |= PERF_SAMPLE_CPU;
-
-	attr->sample_period = 1;
-
-=======
->>>>>>> 7d051f4a
 	snprintf(evt_path, MAXPATHLEN, "%s/%s/%s/id", debugfs_path,
 		 sys_name, evt_name);
 
