--- conflicted
+++ resolved
@@ -6,10 +6,7 @@
 #include "exec_cmd.h"
 #include "string.h"
 #include "cache.h"
-<<<<<<< HEAD
-=======
 #include "header.h"
->>>>>>> ebc79c4f
 
 int					nr_counters;
 
@@ -413,7 +410,6 @@
 
 	*str = s;
 	return EVT_HANDLED;
-<<<<<<< HEAD
 }
 
 static enum event_result
@@ -430,8 +426,11 @@
 	int fd;
 
 	if (flags) {
-		if (!strncmp(flags, "record", strlen(flags)))
+		if (!strncmp(flags, "record", strlen(flags))) {
 			attr->sample_type |= PERF_SAMPLE_RAW;
+			attr->sample_type |= PERF_SAMPLE_TIME;
+			attr->sample_type |= PERF_SAMPLE_CPU;
+		}
 	}
 
 	snprintf(evt_path, MAXPATHLEN, "%s/%s/%s/id", debugfs_path,
@@ -504,101 +503,6 @@
 	return EVT_HANDLED_ALL;
 }
 
-=======
-}
-
-static enum event_result
-parse_single_tracepoint_event(char *sys_name,
-			      const char *evt_name,
-			      unsigned int evt_length,
-			      char *flags,
-			      struct perf_counter_attr *attr,
-			      const char **strp)
-{
-	char evt_path[MAXPATHLEN];
-	char id_buf[4];
-	u64 id;
-	int fd;
-
-	if (flags) {
-		if (!strncmp(flags, "record", strlen(flags))) {
-			attr->sample_type |= PERF_SAMPLE_RAW;
-			attr->sample_type |= PERF_SAMPLE_TIME;
-			attr->sample_type |= PERF_SAMPLE_CPU;
-		}
-	}
-
-	snprintf(evt_path, MAXPATHLEN, "%s/%s/%s/id", debugfs_path,
-		 sys_name, evt_name);
-
-	fd = open(evt_path, O_RDONLY);
-	if (fd < 0)
-		return EVT_FAILED;
-
-	if (read(fd, id_buf, sizeof(id_buf)) < 0) {
-		close(fd);
-		return EVT_FAILED;
-	}
-
-	close(fd);
-	id = atoll(id_buf);
-	attr->config = id;
-	attr->type = PERF_TYPE_TRACEPOINT;
-	*strp = evt_name + evt_length;
-
-	return EVT_HANDLED;
-}
-
-/* sys + ':' + event + ':' + flags*/
-#define MAX_EVOPT_LEN	(MAX_EVENT_LENGTH * 2 + 2 + 128)
-static enum event_result
-parse_subsystem_tracepoint_event(char *sys_name, char *flags)
-{
-	char evt_path[MAXPATHLEN];
-	struct dirent *evt_ent;
-	DIR *evt_dir;
-
-	snprintf(evt_path, MAXPATHLEN, "%s/%s", debugfs_path, sys_name);
-	evt_dir = opendir(evt_path);
-
-	if (!evt_dir) {
-		perror("Can't open event dir");
-		return EVT_FAILED;
-	}
-
-	while ((evt_ent = readdir(evt_dir))) {
-		char event_opt[MAX_EVOPT_LEN + 1];
-		int len;
-		unsigned int rem = MAX_EVOPT_LEN;
-
-		if (!strcmp(evt_ent->d_name, ".")
-		    || !strcmp(evt_ent->d_name, "..")
-		    || !strcmp(evt_ent->d_name, "enable")
-		    || !strcmp(evt_ent->d_name, "filter"))
-			continue;
-
-		len = snprintf(event_opt, MAX_EVOPT_LEN, "%s:%s", sys_name,
-			       evt_ent->d_name);
-		if (len < 0)
-			return EVT_FAILED;
-
-		rem -= len;
-		if (flags) {
-			if (rem < strlen(flags) + 1)
-				return EVT_FAILED;
-
-			strcat(event_opt, ":");
-			strcat(event_opt, flags);
-		}
-
-		if (parse_events(NULL, event_opt, 0))
-			return EVT_FAILED;
-	}
-
-	return EVT_HANDLED_ALL;
-}
-
->>>>>>> ebc79c4f
 
 static enum event_result parse_tracepoint_event(const char **strp,
 				    struct perf_counter_attr *attr)
@@ -771,27 +675,17 @@
 	ret = parse_symbolic_event(str, attr);
 	if (ret != EVT_FAILED)
 		goto modifier;
-<<<<<<< HEAD
 
 	ret = parse_generic_hw_event(str, attr);
 	if (ret != EVT_FAILED)
 		goto modifier;
 
-=======
-
-	ret = parse_generic_hw_event(str, attr);
-	if (ret != EVT_FAILED)
-		goto modifier;
-
->>>>>>> ebc79c4f
 	return EVT_FAILED;
 
 modifier:
 	parse_event_modifier(str, attr);
 
 	return ret;
-<<<<<<< HEAD
-=======
 }
 
 static void store_event_type(const char *orgname)
@@ -812,7 +706,6 @@
 		die("cannot store event ID");
 	fclose(file);
 	perf_header__push_event(id, orgname);
->>>>>>> ebc79c4f
 }
 
 
@@ -820,12 +713,9 @@
 {
 	struct perf_counter_attr attr;
 	enum event_result ret;
-<<<<<<< HEAD
-=======
 
 	if (strchr(str, ':'))
 		store_event_type(str);
->>>>>>> ebc79c4f
 
 	for (;;) {
 		if (nr_counters == MAX_COUNTERS)
