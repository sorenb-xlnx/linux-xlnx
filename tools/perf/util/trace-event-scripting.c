/*
 * trace-event-scripting.  Scripting engine common and initialization code.
 *
 * Copyright (C) 2009-2010 Tom Zanussi <tzanussi@gmail.com>
 *
 *  This program is free software; you can redistribute it and/or modify
 *  it under the terms of the GNU General Public License as published by
 *  the Free Software Foundation; either version 2 of the License, or
 *  (at your option) any later version.
 *
 *  This program is distributed in the hope that it will be useful,
 *  but WITHOUT ANY WARRANTY; without even the implied warranty of
 *  MERCHANTABILITY or FITNESS FOR A PARTICULAR PURPOSE.  See the
 *  GNU General Public License for more details.
 *
 *  You should have received a copy of the GNU General Public License
 *  along with this program; if not, write to the Free Software
 *  Foundation, Inc., 59 Temple Place, Suite 330, Boston, MA  02111-1307  USA
 *
 */

#include <stdio.h>
#include <stdlib.h>
#include <string.h>
#include <ctype.h>
#include <errno.h>

#include "../perf.h"
#include "util.h"
#include "trace-event.h"

struct scripting_context *scripting_context;

static int stop_script_unsupported(void)
{
	return 0;
}

static void process_event_unsupported(union perf_event *event __unused,
				      struct perf_sample *sample __unused,
<<<<<<< HEAD
=======
				      struct perf_evsel *evsel __unused,
>>>>>>> 8eca7a00
				      struct perf_session *session __unused,
				      struct thread *thread __unused)
{
}

static void print_python_unsupported_msg(void)
{
	fprintf(stderr, "Python scripting not supported."
		"  Install libpython and rebuild perf to enable it.\n"
		"For example:\n  # apt-get install python-dev (ubuntu)"
		"\n  # yum install python-devel (Fedora)"
		"\n  etc.\n");
}

static int python_start_script_unsupported(const char *script __unused,
					   int argc __unused,
					   const char **argv __unused)
{
	print_python_unsupported_msg();

	return -1;
}

static int python_generate_script_unsupported(const char *outfile __unused)
{
	print_python_unsupported_msg();

	return -1;
}

struct scripting_ops python_scripting_unsupported_ops = {
	.name = "Python",
	.start_script = python_start_script_unsupported,
	.stop_script = stop_script_unsupported,
	.process_event = process_event_unsupported,
	.generate_script = python_generate_script_unsupported,
};

static void register_python_scripting(struct scripting_ops *scripting_ops)
{
	int err;
	err = script_spec_register("Python", scripting_ops);
	if (err)
		die("error registering Python script extension");

	err = script_spec_register("py", scripting_ops);
	if (err)
		die("error registering py script extension");

	scripting_context = malloc(sizeof(struct scripting_context));
}

#ifdef NO_LIBPYTHON
void setup_python_scripting(void)
{
	register_python_scripting(&python_scripting_unsupported_ops);
}
#else
extern struct scripting_ops python_scripting_ops;

void setup_python_scripting(void)
{
	register_python_scripting(&python_scripting_ops);
}
#endif

static void print_perl_unsupported_msg(void)
{
	fprintf(stderr, "Perl scripting not supported."
		"  Install libperl and rebuild perf to enable it.\n"
		"For example:\n  # apt-get install libperl-dev (ubuntu)"
		"\n  # yum install 'perl(ExtUtils::Embed)' (Fedora)"
		"\n  etc.\n");
}

static int perl_start_script_unsupported(const char *script __unused,
					 int argc __unused,
					 const char **argv __unused)
{
	print_perl_unsupported_msg();

	return -1;
}

static int perl_generate_script_unsupported(const char *outfile __unused)
{
	print_perl_unsupported_msg();

	return -1;
}

struct scripting_ops perl_scripting_unsupported_ops = {
	.name = "Perl",
	.start_script = perl_start_script_unsupported,
	.stop_script = stop_script_unsupported,
	.process_event = process_event_unsupported,
	.generate_script = perl_generate_script_unsupported,
};

static void register_perl_scripting(struct scripting_ops *scripting_ops)
{
	int err;
	err = script_spec_register("Perl", scripting_ops);
	if (err)
		die("error registering Perl script extension");

	err = script_spec_register("pl", scripting_ops);
	if (err)
		die("error registering pl script extension");

	scripting_context = malloc(sizeof(struct scripting_context));
}

#ifdef NO_LIBPERL
void setup_perl_scripting(void)
{
	register_perl_scripting(&perl_scripting_unsupported_ops);
}
#else
extern struct scripting_ops perl_scripting_ops;

void setup_perl_scripting(void)
{
	register_perl_scripting(&perl_scripting_ops);
}
#endif<|MERGE_RESOLUTION|>--- conflicted
+++ resolved
@@ -38,10 +38,7 @@
 
 static void process_event_unsupported(union perf_event *event __unused,
 				      struct perf_sample *sample __unused,
-<<<<<<< HEAD
-=======
 				      struct perf_evsel *evsel __unused,
->>>>>>> 8eca7a00
 				      struct perf_session *session __unused,
 				      struct thread *thread __unused)
 {
