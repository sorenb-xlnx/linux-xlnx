#include "builtin.h"

#include "perf.h"
#include "util/cache.h"
#include "util/debug.h"
#include "util/exec_cmd.h"
#include "util/header.h"
#include "util/parse-options.h"
#include "util/session.h"
#include "util/symbol.h"
#include "util/thread.h"
#include "util/trace-event.h"
#include "util/parse-options.h"
#include "util/util.h"
#include "util/evlist.h"
#include "util/evsel.h"

static char const		*script_name;
static char const		*generate_script_lang;
static bool			debug_mode;
static u64			last_timestamp;
static u64			nr_unordered;
extern const struct option	record_options[];
static bool			no_callchain;

enum perf_output_field {
	PERF_OUTPUT_COMM            = 1U << 0,
	PERF_OUTPUT_TID             = 1U << 1,
	PERF_OUTPUT_PID             = 1U << 2,
	PERF_OUTPUT_TIME            = 1U << 3,
	PERF_OUTPUT_CPU             = 1U << 4,
	PERF_OUTPUT_EVNAME          = 1U << 5,
	PERF_OUTPUT_TRACE           = 1U << 6,
	PERF_OUTPUT_SYM             = 1U << 7,
};

struct output_option {
	const char *str;
	enum perf_output_field field;
} all_output_options[] = {
	{.str = "comm",  .field = PERF_OUTPUT_COMM},
	{.str = "tid",   .field = PERF_OUTPUT_TID},
	{.str = "pid",   .field = PERF_OUTPUT_PID},
	{.str = "time",  .field = PERF_OUTPUT_TIME},
	{.str = "cpu",   .field = PERF_OUTPUT_CPU},
	{.str = "event", .field = PERF_OUTPUT_EVNAME},
	{.str = "trace", .field = PERF_OUTPUT_TRACE},
	{.str = "sym",   .field = PERF_OUTPUT_SYM},
};

/* default set to maintain compatibility with current format */
static u64 output_fields[PERF_TYPE_MAX] = {
	[PERF_TYPE_HARDWARE] = PERF_OUTPUT_COMM | PERF_OUTPUT_TID | \
			       PERF_OUTPUT_CPU | PERF_OUTPUT_TIME | \
			       PERF_OUTPUT_EVNAME | PERF_OUTPUT_SYM,

	[PERF_TYPE_SOFTWARE] = PERF_OUTPUT_COMM | PERF_OUTPUT_TID | \
			       PERF_OUTPUT_CPU | PERF_OUTPUT_TIME | \
			       PERF_OUTPUT_EVNAME | PERF_OUTPUT_SYM,

	[PERF_TYPE_TRACEPOINT] = PERF_OUTPUT_COMM | PERF_OUTPUT_TID | \
				 PERF_OUTPUT_CPU | PERF_OUTPUT_TIME | \
				 PERF_OUTPUT_EVNAME | PERF_OUTPUT_TRACE,
};

static bool output_set_by_user;

#define PRINT_FIELD(x)  (output_fields[attr->type] & PERF_OUTPUT_##x)

static int perf_session__check_attr(struct perf_session *session,
				    struct perf_event_attr *attr)
{
	if (PRINT_FIELD(TRACE) &&
		!perf_session__has_traces(session, "record -R"))
		return -EINVAL;

	if (PRINT_FIELD(SYM)) {
		if (!(session->sample_type & PERF_SAMPLE_IP)) {
			pr_err("Samples do not contain IP data.\n");
			return -EINVAL;
		}
		if (!no_callchain &&
		    !(session->sample_type & PERF_SAMPLE_CALLCHAIN))
			symbol_conf.use_callchain = false;
	}

	if ((PRINT_FIELD(PID) || PRINT_FIELD(TID)) &&
		!(session->sample_type & PERF_SAMPLE_TID)) {
		pr_err("Samples do not contain TID/PID data.\n");
		return -EINVAL;
	}

	if (PRINT_FIELD(TIME) &&
		!(session->sample_type & PERF_SAMPLE_TIME)) {
		pr_err("Samples do not contain timestamps.\n");
		return -EINVAL;
	}

	if (PRINT_FIELD(CPU) &&
		!(session->sample_type & PERF_SAMPLE_CPU)) {
		pr_err("Samples do not contain cpu.\n");
		return -EINVAL;
	}

	return 0;
}

static void print_sample_start(struct perf_sample *sample,
			       struct thread *thread,
			       struct perf_event_attr *attr)
{
	int type;
	struct event *event;
	const char *evname = NULL;
	unsigned long secs;
	unsigned long usecs;
	unsigned long long nsecs;

	if (PRINT_FIELD(COMM)) {
		if (latency_format)
			printf("%8.8s ", thread->comm);
		else if (PRINT_FIELD(SYM) && symbol_conf.use_callchain)
			printf("%s ", thread->comm);
		else
			printf("%16s ", thread->comm);
	}

	if (PRINT_FIELD(PID) && PRINT_FIELD(TID))
		printf("%5d/%-5d ", sample->pid, sample->tid);
	else if (PRINT_FIELD(PID))
		printf("%5d ", sample->pid);
	else if (PRINT_FIELD(TID))
		printf("%5d ", sample->tid);

	if (PRINT_FIELD(CPU)) {
		if (latency_format)
			printf("%3d ", sample->cpu);
		else
			printf("[%03d] ", sample->cpu);
	}

	if (PRINT_FIELD(TIME)) {
		nsecs = sample->time;
		secs = nsecs / NSECS_PER_SEC;
		nsecs -= secs * NSECS_PER_SEC;
		usecs = nsecs / NSECS_PER_USEC;
		printf("%5lu.%06lu: ", secs, usecs);
	}

	if (PRINT_FIELD(EVNAME)) {
		if (attr->type == PERF_TYPE_TRACEPOINT) {
			type = trace_parse_common_type(sample->raw_data);
			event = trace_find_event(type);
			if (event)
				evname = event->name;
		} else
			evname = __event_name(attr->type, attr->config);

		printf("%s: ", evname ? evname : "(unknown)");
	}
}

static void process_event(union perf_event *event __unused,
			  struct perf_sample *sample,
<<<<<<< HEAD
			  struct perf_session *session,
			  struct thread *thread)
{
	struct perf_event_attr *attr;
	struct perf_evsel *evsel;

	evsel = perf_evlist__id2evsel(session->evlist, sample->id);
	if (evsel == NULL) {
		pr_err("Invalid data. Contains samples with id not in "
		       "its header!\n");
		return;
	}
	attr = &evsel->attr;
=======
			  struct perf_evsel *evsel,
			  struct perf_session *session,
			  struct thread *thread)
{
	struct perf_event_attr *attr = &evsel->attr;
>>>>>>> 8eca7a00

	if (output_fields[attr->type] == 0)
		return;

	if (perf_session__check_attr(session, attr) < 0)
		return;

	print_sample_start(sample, thread, attr);

	if (PRINT_FIELD(TRACE))
		print_trace_event(sample->cpu, sample->raw_data,
				  sample->raw_size);

	if (PRINT_FIELD(SYM)) {
		if (!symbol_conf.use_callchain)
			printf(" ");
		else
			printf("\n");
		perf_session__print_symbols(event, sample, session);
	}

	printf("\n");
}

static int default_start_script(const char *script __unused,
				int argc __unused,
				const char **argv __unused)
{
	return 0;
}

static int default_stop_script(void)
{
	return 0;
}

static int default_generate_script(const char *outfile __unused)
{
	return 0;
}

static struct scripting_ops default_scripting_ops = {
	.start_script		= default_start_script,
	.stop_script		= default_stop_script,
	.process_event		= process_event,
	.generate_script	= default_generate_script,
};

static struct scripting_ops	*scripting_ops;

static void setup_scripting(void)
{
	setup_perl_scripting();
	setup_python_scripting();

	scripting_ops = &default_scripting_ops;
}

static int cleanup_scripting(void)
{
	pr_debug("\nperf script stopped\n");

	return scripting_ops->stop_script();
}

static char const		*input_name = "perf.data";

static int process_sample_event(union perf_event *event,
				struct perf_sample *sample,
<<<<<<< HEAD
=======
				struct perf_evsel *evsel,
>>>>>>> 8eca7a00
				struct perf_session *session)
{
	struct thread *thread = perf_session__findnew(session, event->ip.pid);

	if (thread == NULL) {
		pr_debug("problem processing %d event, skipping it.\n",
			 event->header.type);
		return -1;
	}

	if (debug_mode) {
		if (sample->time < last_timestamp) {
			pr_err("Samples misordered, previous: %" PRIu64
				" this: %" PRIu64 "\n", last_timestamp,
				sample->time);
			nr_unordered++;
		}
		last_timestamp = sample->time;
		return 0;
	}
<<<<<<< HEAD
	scripting_ops->process_event(event, sample, session, thread);
=======
	scripting_ops->process_event(event, sample, evsel, session, thread);
>>>>>>> 8eca7a00

	session->hists.stats.total_period += sample->period;
	return 0;
}

static struct perf_event_ops event_ops = {
	.sample		 = process_sample_event,
	.mmap		 = perf_event__process_mmap,
	.comm		 = perf_event__process_comm,
	.exit		 = perf_event__process_task,
	.fork		 = perf_event__process_task,
	.attr		 = perf_event__process_attr,
	.event_type	 = perf_event__process_event_type,
	.tracing_data	 = perf_event__process_tracing_data,
	.build_id	 = perf_event__process_build_id,
	.ordered_samples = true,
	.ordering_requires_timestamps = true,
};

extern volatile int session_done;

static void sig_handler(int sig __unused)
{
	session_done = 1;
}

static int __cmd_script(struct perf_session *session)
{
	int ret;

	signal(SIGINT, sig_handler);

	ret = perf_session__process_events(session, &event_ops);

	if (debug_mode)
		pr_err("Misordered timestamps: %" PRIu64 "\n", nr_unordered);

	return ret;
}

struct script_spec {
	struct list_head	node;
	struct scripting_ops	*ops;
	char			spec[0];
};

static LIST_HEAD(script_specs);

static struct script_spec *script_spec__new(const char *spec,
					    struct scripting_ops *ops)
{
	struct script_spec *s = malloc(sizeof(*s) + strlen(spec) + 1);

	if (s != NULL) {
		strcpy(s->spec, spec);
		s->ops = ops;
	}

	return s;
}

static void script_spec__delete(struct script_spec *s)
{
	free(s->spec);
	free(s);
}

static void script_spec__add(struct script_spec *s)
{
	list_add_tail(&s->node, &script_specs);
}

static struct script_spec *script_spec__find(const char *spec)
{
	struct script_spec *s;

	list_for_each_entry(s, &script_specs, node)
		if (strcasecmp(s->spec, spec) == 0)
			return s;
	return NULL;
}

static struct script_spec *script_spec__findnew(const char *spec,
						struct scripting_ops *ops)
{
	struct script_spec *s = script_spec__find(spec);

	if (s)
		return s;

	s = script_spec__new(spec, ops);
	if (!s)
		goto out_delete_spec;

	script_spec__add(s);

	return s;

out_delete_spec:
	script_spec__delete(s);

	return NULL;
}

int script_spec_register(const char *spec, struct scripting_ops *ops)
{
	struct script_spec *s;

	s = script_spec__find(spec);
	if (s)
		return -1;

	s = script_spec__findnew(spec, ops);
	if (!s)
		return -1;

	return 0;
}

static struct scripting_ops *script_spec__lookup(const char *spec)
{
	struct script_spec *s = script_spec__find(spec);
	if (!s)
		return NULL;

	return s->ops;
}

static void list_available_languages(void)
{
	struct script_spec *s;

	fprintf(stderr, "\n");
	fprintf(stderr, "Scripting language extensions (used in "
		"perf script -s [spec:]script.[spec]):\n\n");

	list_for_each_entry(s, &script_specs, node)
		fprintf(stderr, "  %-42s [%s]\n", s->spec, s->ops->name);

	fprintf(stderr, "\n");
}

static int parse_scriptname(const struct option *opt __used,
			    const char *str, int unset __used)
{
	char spec[PATH_MAX];
	const char *script, *ext;
	int len;

	if (strcmp(str, "lang") == 0) {
		list_available_languages();
		exit(0);
	}

	script = strchr(str, ':');
	if (script) {
		len = script - str;
		if (len >= PATH_MAX) {
			fprintf(stderr, "invalid language specifier");
			return -1;
		}
		strncpy(spec, str, len);
		spec[len] = '\0';
		scripting_ops = script_spec__lookup(spec);
		if (!scripting_ops) {
			fprintf(stderr, "invalid language specifier");
			return -1;
		}
		script++;
	} else {
		script = str;
		ext = strrchr(script, '.');
		if (!ext) {
			fprintf(stderr, "invalid script extension");
			return -1;
		}
		scripting_ops = script_spec__lookup(++ext);
		if (!scripting_ops) {
			fprintf(stderr, "invalid script extension");
			return -1;
		}
	}

	script_name = strdup(script);

	return 0;
}

static int parse_output_fields(const struct option *opt __used,
			    const char *arg, int unset __used)
{
	char *tok;
	int i, imax = sizeof(all_output_options) / sizeof(struct output_option);
	int rc = 0;
	char *str = strdup(arg);
	int type = -1;

	if (!str)
		return -ENOMEM;

	tok = strtok(str, ":");
	if (!tok) {
		fprintf(stderr,
			"Invalid field string - not prepended with type.");
		return -EINVAL;
	}

	/* first word should state which event type user
	 * is specifying the fields
	 */
	if (!strcmp(tok, "hw"))
		type = PERF_TYPE_HARDWARE;
	else if (!strcmp(tok, "sw"))
		type = PERF_TYPE_SOFTWARE;
	else if (!strcmp(tok, "trace"))
		type = PERF_TYPE_TRACEPOINT;
	else {
		fprintf(stderr, "Invalid event type in field string.");
		return -EINVAL;
	}

	output_fields[type] = 0;
	while (1) {
		tok = strtok(NULL, ",");
		if (!tok)
			break;
		for (i = 0; i < imax; ++i) {
			if (strcmp(tok, all_output_options[i].str) == 0) {
				output_fields[type] |= all_output_options[i].field;
				break;
			}
		}
		if (i == imax) {
			fprintf(stderr, "Invalid field requested.");
			rc = -EINVAL;
			break;
		}
	}

	if (output_fields[type] == 0) {
		pr_debug("No fields requested for %s type. "
			 "Events will not be displayed\n", event_type(type));
	}

	output_set_by_user = true;

	free(str);
	return rc;
}

/* Helper function for filesystems that return a dent->d_type DT_UNKNOWN */
static int is_directory(const char *base_path, const struct dirent *dent)
{
	char path[PATH_MAX];
	struct stat st;

	sprintf(path, "%s/%s", base_path, dent->d_name);
	if (stat(path, &st))
		return 0;

	return S_ISDIR(st.st_mode);
}

#define for_each_lang(scripts_path, scripts_dir, lang_dirent, lang_next)\
	while (!readdir_r(scripts_dir, &lang_dirent, &lang_next) &&	\
	       lang_next)						\
		if ((lang_dirent.d_type == DT_DIR ||			\
		     (lang_dirent.d_type == DT_UNKNOWN &&		\
		      is_directory(scripts_path, &lang_dirent))) &&	\
		    (strcmp(lang_dirent.d_name, ".")) &&		\
		    (strcmp(lang_dirent.d_name, "..")))

#define for_each_script(lang_path, lang_dir, script_dirent, script_next)\
	while (!readdir_r(lang_dir, &script_dirent, &script_next) &&	\
	       script_next)						\
		if (script_dirent.d_type != DT_DIR &&			\
		    (script_dirent.d_type != DT_UNKNOWN ||		\
		     !is_directory(lang_path, &script_dirent)))


#define RECORD_SUFFIX			"-record"
#define REPORT_SUFFIX			"-report"

struct script_desc {
	struct list_head	node;
	char			*name;
	char			*half_liner;
	char			*args;
};

static LIST_HEAD(script_descs);

static struct script_desc *script_desc__new(const char *name)
{
	struct script_desc *s = zalloc(sizeof(*s));

	if (s != NULL && name)
		s->name = strdup(name);

	return s;
}

static void script_desc__delete(struct script_desc *s)
{
	free(s->name);
	free(s->half_liner);
	free(s->args);
	free(s);
}

static void script_desc__add(struct script_desc *s)
{
	list_add_tail(&s->node, &script_descs);
}

static struct script_desc *script_desc__find(const char *name)
{
	struct script_desc *s;

	list_for_each_entry(s, &script_descs, node)
		if (strcasecmp(s->name, name) == 0)
			return s;
	return NULL;
}

static struct script_desc *script_desc__findnew(const char *name)
{
	struct script_desc *s = script_desc__find(name);

	if (s)
		return s;

	s = script_desc__new(name);
	if (!s)
		goto out_delete_desc;

	script_desc__add(s);

	return s;

out_delete_desc:
	script_desc__delete(s);

	return NULL;
}

static const char *ends_with(const char *str, const char *suffix)
{
	size_t suffix_len = strlen(suffix);
	const char *p = str;

	if (strlen(str) > suffix_len) {
		p = str + strlen(str) - suffix_len;
		if (!strncmp(p, suffix, suffix_len))
			return p;
	}

	return NULL;
}

static char *ltrim(char *str)
{
	int len = strlen(str);

	while (len && isspace(*str)) {
		len--;
		str++;
	}

	return str;
}

static int read_script_info(struct script_desc *desc, const char *filename)
{
	char line[BUFSIZ], *p;
	FILE *fp;

	fp = fopen(filename, "r");
	if (!fp)
		return -1;

	while (fgets(line, sizeof(line), fp)) {
		p = ltrim(line);
		if (strlen(p) == 0)
			continue;
		if (*p != '#')
			continue;
		p++;
		if (strlen(p) && *p == '!')
			continue;

		p = ltrim(p);
		if (strlen(p) && p[strlen(p) - 1] == '\n')
			p[strlen(p) - 1] = '\0';

		if (!strncmp(p, "description:", strlen("description:"))) {
			p += strlen("description:");
			desc->half_liner = strdup(ltrim(p));
			continue;
		}

		if (!strncmp(p, "args:", strlen("args:"))) {
			p += strlen("args:");
			desc->args = strdup(ltrim(p));
			continue;
		}
	}

	fclose(fp);

	return 0;
}

static int list_available_scripts(const struct option *opt __used,
				  const char *s __used, int unset __used)
{
	struct dirent *script_next, *lang_next, script_dirent, lang_dirent;
	char scripts_path[MAXPATHLEN];
	DIR *scripts_dir, *lang_dir;
	char script_path[MAXPATHLEN];
	char lang_path[MAXPATHLEN];
	struct script_desc *desc;
	char first_half[BUFSIZ];
	char *script_root;
	char *str;

	snprintf(scripts_path, MAXPATHLEN, "%s/scripts", perf_exec_path());

	scripts_dir = opendir(scripts_path);
	if (!scripts_dir)
		return -1;

	for_each_lang(scripts_path, scripts_dir, lang_dirent, lang_next) {
		snprintf(lang_path, MAXPATHLEN, "%s/%s/bin", scripts_path,
			 lang_dirent.d_name);
		lang_dir = opendir(lang_path);
		if (!lang_dir)
			continue;

		for_each_script(lang_path, lang_dir, script_dirent, script_next) {
			script_root = strdup(script_dirent.d_name);
			str = (char *)ends_with(script_root, REPORT_SUFFIX);
			if (str) {
				*str = '\0';
				desc = script_desc__findnew(script_root);
				snprintf(script_path, MAXPATHLEN, "%s/%s",
					 lang_path, script_dirent.d_name);
				read_script_info(desc, script_path);
			}
			free(script_root);
		}
	}

	fprintf(stdout, "List of available trace scripts:\n");
	list_for_each_entry(desc, &script_descs, node) {
		sprintf(first_half, "%s %s", desc->name,
			desc->args ? desc->args : "");
		fprintf(stdout, "  %-36s %s\n", first_half,
			desc->half_liner ? desc->half_liner : "");
	}

	exit(0);
}

static char *get_script_path(const char *script_root, const char *suffix)
{
	struct dirent *script_next, *lang_next, script_dirent, lang_dirent;
	char scripts_path[MAXPATHLEN];
	char script_path[MAXPATHLEN];
	DIR *scripts_dir, *lang_dir;
	char lang_path[MAXPATHLEN];
	char *str, *__script_root;
	char *path = NULL;

	snprintf(scripts_path, MAXPATHLEN, "%s/scripts", perf_exec_path());

	scripts_dir = opendir(scripts_path);
	if (!scripts_dir)
		return NULL;

	for_each_lang(scripts_path, scripts_dir, lang_dirent, lang_next) {
		snprintf(lang_path, MAXPATHLEN, "%s/%s/bin", scripts_path,
			 lang_dirent.d_name);
		lang_dir = opendir(lang_path);
		if (!lang_dir)
			continue;

		for_each_script(lang_path, lang_dir, script_dirent, script_next) {
			__script_root = strdup(script_dirent.d_name);
			str = (char *)ends_with(__script_root, suffix);
			if (str) {
				*str = '\0';
				if (strcmp(__script_root, script_root))
					continue;
				snprintf(script_path, MAXPATHLEN, "%s/%s",
					 lang_path, script_dirent.d_name);
				path = strdup(script_path);
				free(__script_root);
				break;
			}
			free(__script_root);
		}
	}

	return path;
}

static bool is_top_script(const char *script_path)
{
	return ends_with(script_path, "top") == NULL ? false : true;
}

static int has_required_arg(char *script_path)
{
	struct script_desc *desc;
	int n_args = 0;
	char *p;

	desc = script_desc__new(NULL);

	if (read_script_info(desc, script_path))
		goto out;

	if (!desc->args)
		goto out;

	for (p = desc->args; *p; p++)
		if (*p == '<')
			n_args++;
out:
	script_desc__delete(desc);

	return n_args;
}

static const char * const script_usage[] = {
	"perf script [<options>]",
	"perf script [<options>] record <script> [<record-options>] <command>",
	"perf script [<options>] report <script> [script-args]",
	"perf script [<options>] <script> [<record-options>] <command>",
	"perf script [<options>] <top-script> [script-args]",
	NULL
};

static const struct option options[] = {
	OPT_BOOLEAN('D', "dump-raw-trace", &dump_trace,
		    "dump raw trace in ASCII"),
	OPT_INCR('v', "verbose", &verbose,
		    "be more verbose (show symbol address, etc)"),
	OPT_BOOLEAN('L', "Latency", &latency_format,
		    "show latency attributes (irqs/preemption disabled, etc)"),
	OPT_CALLBACK_NOOPT('l', "list", NULL, NULL, "list available scripts",
			   list_available_scripts),
	OPT_CALLBACK('s', "script", NULL, "name",
		     "script file name (lang:script name, script name, or *)",
		     parse_scriptname),
	OPT_STRING('g', "gen-script", &generate_script_lang, "lang",
		   "generate perf-script.xx script in specified language"),
	OPT_STRING('i', "input", &input_name, "file",
		    "input file name"),
	OPT_BOOLEAN('d', "debug-mode", &debug_mode,
		   "do various checks like samples ordering and lost events"),
	OPT_STRING('k', "vmlinux", &symbol_conf.vmlinux_name,
		   "file", "vmlinux pathname"),
	OPT_STRING(0, "kallsyms", &symbol_conf.kallsyms_name,
		   "file", "kallsyms pathname"),
	OPT_BOOLEAN('G', "hide-call-graph", &no_callchain,
		    "When printing symbols do not display call chain"),
	OPT_STRING(0, "symfs", &symbol_conf.symfs, "directory",
		    "Look for files with symbols relative to this directory"),
	OPT_CALLBACK('f', "fields", NULL, "str",
		     "comma separated output fields prepend with 'type:'. Valid types: hw,sw,trace. Fields: comm,tid,pid,time,cpu,event,trace,sym",
		     parse_output_fields),

	OPT_END()
};

static bool have_cmd(int argc, const char **argv)
{
	char **__argv = malloc(sizeof(const char *) * argc);

	if (!__argv)
		die("malloc");
	memcpy(__argv, argv, sizeof(const char *) * argc);
	argc = parse_options(argc, (const char **)__argv, record_options,
			     NULL, PARSE_OPT_STOP_AT_NON_OPTION);
	free(__argv);

	return argc != 0;
}

int cmd_script(int argc, const char **argv, const char *prefix __used)
{
	char *rec_script_path = NULL;
	char *rep_script_path = NULL;
	struct perf_session *session;
	char *script_path = NULL;
	const char **__argv;
	bool system_wide;
	int i, j, err;

	setup_scripting();

	argc = parse_options(argc, argv, options, script_usage,
			     PARSE_OPT_STOP_AT_NON_OPTION);

	if (argc > 1 && !strncmp(argv[0], "rec", strlen("rec"))) {
		rec_script_path = get_script_path(argv[1], RECORD_SUFFIX);
		if (!rec_script_path)
			return cmd_record(argc, argv, NULL);
	}

	if (argc > 1 && !strncmp(argv[0], "rep", strlen("rep"))) {
		rep_script_path = get_script_path(argv[1], REPORT_SUFFIX);
		if (!rep_script_path) {
			fprintf(stderr,
				"Please specify a valid report script"
				"(see 'perf script -l' for listing)\n");
			return -1;
		}
	}

	/* make sure PERF_EXEC_PATH is set for scripts */
	perf_set_argv_exec_path(perf_exec_path());

	if (argc && !script_name && !rec_script_path && !rep_script_path) {
		int live_pipe[2];
		int rep_args;
		pid_t pid;

		rec_script_path = get_script_path(argv[0], RECORD_SUFFIX);
		rep_script_path = get_script_path(argv[0], REPORT_SUFFIX);

		if (!rec_script_path && !rep_script_path) {
			fprintf(stderr, " Couldn't find script %s\n\n See perf"
				" script -l for available scripts.\n", argv[0]);
			usage_with_options(script_usage, options);
		}

		if (is_top_script(argv[0])) {
			rep_args = argc - 1;
		} else {
			int rec_args;

			rep_args = has_required_arg(rep_script_path);
			rec_args = (argc - 1) - rep_args;
			if (rec_args < 0) {
				fprintf(stderr, " %s script requires options."
					"\n\n See perf script -l for available "
					"scripts and options.\n", argv[0]);
				usage_with_options(script_usage, options);
			}
		}

		if (pipe(live_pipe) < 0) {
			perror("failed to create pipe");
			exit(-1);
		}

		pid = fork();
		if (pid < 0) {
			perror("failed to fork");
			exit(-1);
		}

		if (!pid) {
			system_wide = true;
			j = 0;

			dup2(live_pipe[1], 1);
			close(live_pipe[0]);

			if (!is_top_script(argv[0]))
				system_wide = !have_cmd(argc - rep_args,
							&argv[rep_args]);

			__argv = malloc((argc + 6) * sizeof(const char *));
			if (!__argv)
				die("malloc");

			__argv[j++] = "/bin/sh";
			__argv[j++] = rec_script_path;
			if (system_wide)
				__argv[j++] = "-a";
			__argv[j++] = "-q";
			__argv[j++] = "-o";
			__argv[j++] = "-";
			for (i = rep_args + 1; i < argc; i++)
				__argv[j++] = argv[i];
			__argv[j++] = NULL;

			execvp("/bin/sh", (char **)__argv);
			free(__argv);
			exit(-1);
		}

		dup2(live_pipe[0], 0);
		close(live_pipe[1]);

		__argv = malloc((argc + 4) * sizeof(const char *));
		if (!__argv)
			die("malloc");
		j = 0;
		__argv[j++] = "/bin/sh";
		__argv[j++] = rep_script_path;
		for (i = 1; i < rep_args + 1; i++)
			__argv[j++] = argv[i];
		__argv[j++] = "-i";
		__argv[j++] = "-";
		__argv[j++] = NULL;

		execvp("/bin/sh", (char **)__argv);
		free(__argv);
		exit(-1);
	}

	if (rec_script_path)
		script_path = rec_script_path;
	if (rep_script_path)
		script_path = rep_script_path;

	if (script_path) {
		system_wide = false;
		j = 0;

		if (rec_script_path)
			system_wide = !have_cmd(argc - 1, &argv[1]);

		__argv = malloc((argc + 2) * sizeof(const char *));
		if (!__argv)
			die("malloc");
		__argv[j++] = "/bin/sh";
		__argv[j++] = script_path;
		if (system_wide)
			__argv[j++] = "-a";
		for (i = 2; i < argc; i++)
			__argv[j++] = argv[i];
		__argv[j++] = NULL;

		execvp("/bin/sh", (char **)__argv);
		free(__argv);
		exit(-1);
	}

	if (symbol__init() < 0)
		return -1;
	if (!script_name)
		setup_pager();

	session = perf_session__new(input_name, O_RDONLY, 0, false, &event_ops);
	if (session == NULL)
		return -ENOMEM;

	if (!no_callchain)
		symbol_conf.use_callchain = true;
	else
		symbol_conf.use_callchain = false;

	if (generate_script_lang) {
		struct stat perf_stat;
		int input;

		if (output_set_by_user) {
			fprintf(stderr,
				"custom fields not supported for generated scripts");
			return -1;
		}

		input = open(input_name, O_RDONLY);
		if (input < 0) {
			perror("failed to open file");
			exit(-1);
		}

		err = fstat(input, &perf_stat);
		if (err < 0) {
			perror("failed to stat file");
			exit(-1);
		}

		if (!perf_stat.st_size) {
			fprintf(stderr, "zero-sized file, nothing to do!\n");
			exit(0);
		}

		scripting_ops = script_spec__lookup(generate_script_lang);
		if (!scripting_ops) {
			fprintf(stderr, "invalid language specifier");
			return -1;
		}

		err = scripting_ops->generate_script("perf-script");
		goto out;
	}

	if (script_name) {
		err = scripting_ops->start_script(script_name, argc, argv);
		if (err)
			goto out;
		pr_debug("perf script started with script %s\n\n", script_name);
	}

	err = __cmd_script(session);

	perf_session__delete(session);
	cleanup_scripting();
out:
	return err;
}<|MERGE_RESOLUTION|>--- conflicted
+++ resolved
@@ -162,27 +162,11 @@
 
 static void process_event(union perf_event *event __unused,
 			  struct perf_sample *sample,
-<<<<<<< HEAD
-			  struct perf_session *session,
-			  struct thread *thread)
-{
-	struct perf_event_attr *attr;
-	struct perf_evsel *evsel;
-
-	evsel = perf_evlist__id2evsel(session->evlist, sample->id);
-	if (evsel == NULL) {
-		pr_err("Invalid data. Contains samples with id not in "
-		       "its header!\n");
-		return;
-	}
-	attr = &evsel->attr;
-=======
 			  struct perf_evsel *evsel,
 			  struct perf_session *session,
 			  struct thread *thread)
 {
 	struct perf_event_attr *attr = &evsel->attr;
->>>>>>> 8eca7a00
 
 	if (output_fields[attr->type] == 0)
 		return;
@@ -252,10 +236,7 @@
 
 static int process_sample_event(union perf_event *event,
 				struct perf_sample *sample,
-<<<<<<< HEAD
-=======
 				struct perf_evsel *evsel,
->>>>>>> 8eca7a00
 				struct perf_session *session)
 {
 	struct thread *thread = perf_session__findnew(session, event->ip.pid);
@@ -276,11 +257,7 @@
 		last_timestamp = sample->time;
 		return 0;
 	}
-<<<<<<< HEAD
-	scripting_ops->process_event(event, sample, session, thread);
-=======
 	scripting_ops->process_event(event, sample, evsel, session, thread);
->>>>>>> 8eca7a00
 
 	session->hists.stats.total_period += sample->period;
 	return 0;
