/*
 * builtin-probe.c
 *
 * Builtin probe command: Set up probe events by C expression
 *
 * Written by Masami Hiramatsu <mhiramat@redhat.com>
 *
 * This program is free software; you can redistribute it and/or modify
 * it under the terms of the GNU General Public License as published by
 * the Free Software Foundation; either version 2 of the License, or
 * (at your option) any later version.
 *
 * This program is distributed in the hope that it will be useful,
 * but WITHOUT ANY WARRANTY; without even the implied warranty of
 * MERCHANTABILITY or FITNESS FOR A PARTICULAR PURPOSE.  See the
 * GNU General Public License for more details.
 *
 * You should have received a copy of the GNU General Public License
 * along with this program; if not, write to the Free Software
 * Foundation, Inc., 59 Temple Place - Suite 330, Boston, MA 02111-1307, USA.
 *
 */
#define _GNU_SOURCE
#include <sys/utsname.h>
#include <sys/types.h>
#include <sys/stat.h>
#include <fcntl.h>
#include <errno.h>
#include <stdio.h>
#include <unistd.h>
#include <stdlib.h>
#include <string.h>

#undef _GNU_SOURCE
#include "perf.h"
#include "builtin.h"
#include "util/util.h"
#include "util/strlist.h"
#include "util/event.h"
#include "util/debug.h"
#include "util/debugfs.h"
#include "util/symbol.h"
#include "util/thread.h"
#include "util/parse-options.h"
#include "util/parse-events.h"	/* For debugfs_path */
#include "util/probe-finder.h"
#include "util/probe-event.h"

#define MAX_PATH_LEN 256
#define MAX_PROBES 128

/* Session management structure */
static struct {
	bool need_dwarf;
	bool list_events;
	bool force_add;
	bool show_lines;
	int nr_probe;
	struct probe_point probes[MAX_PROBES];
	struct strlist *dellist;
	struct map_groups kmap_groups;
	struct map *kmaps[MAP__NR_TYPES];
	struct line_range line_range;
} session;


/* Parse an event definition. Note that any error must die. */
static void parse_probe_event(const char *str)
{
	struct probe_point *pp = &session.probes[session.nr_probe];

	pr_debug("probe-definition(%d): %s\n", session.nr_probe, str);
	if (++session.nr_probe == MAX_PROBES)
		die("Too many probes (> %d) are specified.", MAX_PROBES);

	/* Parse perf-probe event into probe_point */
	parse_perf_probe_event(str, pp, &session.need_dwarf);

	pr_debug("%d arguments\n", pp->nr_args);
}

static void parse_probe_event_argv(int argc, const char **argv)
{
	int i, len;
	char *buf;

	/* Bind up rest arguments */
	len = 0;
	for (i = 0; i < argc; i++)
		len += strlen(argv[i]) + 1;
	buf = zalloc(len + 1);
	if (!buf)
		die("Failed to allocate memory for binding arguments.");
	len = 0;
	for (i = 0; i < argc; i++)
		len += sprintf(&buf[len], "%s ", argv[i]);
	parse_probe_event(buf);
	free(buf);
}

static int opt_add_probe_event(const struct option *opt __used,
			      const char *str, int unset __used)
{
	if (str)
		parse_probe_event(str);
	return 0;
}

static int opt_del_probe_event(const struct option *opt __used,
			       const char *str, int unset __used)
{
	if (str) {
		if (!session.dellist)
			session.dellist = strlist__new(true, NULL);
		strlist__add(session.dellist, str);
	}
	return 0;
}

/* Currently just checking function name from symbol map */
static void evaluate_probe_point(struct probe_point *pp)
{
	struct symbol *sym;
	sym = map__find_symbol_by_name(session.kmaps[MAP__FUNCTION],
				       pp->function, NULL);
	if (!sym)
		die("Kernel symbol \'%s\' not found - probe not added.",
		    pp->function);
}

#ifndef NO_DWARF_SUPPORT
static int open_vmlinux(void)
{
	if (map__load(session.kmaps[MAP__FUNCTION], NULL) < 0) {
		pr_debug("Failed to load kernel map.\n");
		return -EINVAL;
	}
	pr_debug("Try to open %s\n",
		 session.kmaps[MAP__FUNCTION]->dso->long_name);
	return open(session.kmaps[MAP__FUNCTION]->dso->long_name, O_RDONLY);
}

static int opt_show_lines(const struct option *opt __used,
			  const char *str, int unset __used)
{
	if (str)
		parse_line_range_desc(str, &session.line_range);
	INIT_LIST_HEAD(&session.line_range.line_list);
	session.show_lines = true;
	return 0;
}
#endif

static const char * const probe_usage[] = {
	"perf probe [<options>] 'PROBEDEF' ['PROBEDEF' ...]",
	"perf probe [<options>] --add 'PROBEDEF' [--add 'PROBEDEF' ...]",
	"perf probe [<options>] --del '[GROUP:]EVENT' ...",
	"perf probe --list",
<<<<<<< HEAD
	"perf probe --line 'LINEDESC'",
=======
#ifndef NO_DWARF_SUPPORT
	"perf probe --line 'LINEDESC'",
#endif
>>>>>>> e083b323
	NULL
};

static const struct option options[] = {
	OPT_BOOLEAN('v', "verbose", &verbose,
		    "be more verbose (show parsed arguments, etc)"),
#ifndef NO_DWARF_SUPPORT
	OPT_STRING('k', "vmlinux", &symbol_conf.vmlinux_name,
		   "file", "vmlinux pathname"),
#endif
	OPT_BOOLEAN('l', "list", &session.list_events,
		    "list up current probe events"),
	OPT_CALLBACK('d', "del", NULL, "[GROUP:]EVENT", "delete a probe event.",
		opt_del_probe_event),
	OPT_CALLBACK('a', "add", NULL,
#ifdef NO_DWARF_SUPPORT
		"[EVENT=]FUNC[+OFF|%return] [ARG ...]",
#else
		"[EVENT=]FUNC[+OFF|%return|:RL|;PT][@SRC]|SRC:AL|SRC;PT"
		" [ARG ...]",
#endif
		"probe point definition, where\n"
		"\t\tGROUP:\tGroup name (optional)\n"
		"\t\tEVENT:\tEvent name\n"
		"\t\tFUNC:\tFunction name\n"
		"\t\tOFF:\tOffset from function entry (in byte)\n"
		"\t\t%return:\tPut the probe at function return\n"
#ifdef NO_DWARF_SUPPORT
		"\t\tARG:\tProbe argument (only \n"
#else
		"\t\tSRC:\tSource code path\n"
		"\t\tRL:\tRelative line number from function entry.\n"
		"\t\tAL:\tAbsolute line number in file.\n"
		"\t\tPT:\tLazy expression of line code.\n"
		"\t\tARG:\tProbe argument (local variable name or\n"
#endif
		"\t\t\tkprobe-tracer argument format.)\n",
		opt_add_probe_event),
	OPT_BOOLEAN('f', "force", &session.force_add, "forcibly add events"
		    " with existing name"),
<<<<<<< HEAD
#ifndef NO_LIBDWARF
=======
#ifndef NO_DWARF_SUPPORT
>>>>>>> e083b323
	OPT_CALLBACK('L', "line", NULL,
		     "FUNC[:RLN[+NUM|:RLN2]]|SRC:ALN[+NUM|:ALN2]",
		     "Show source code lines.", opt_show_lines),
#endif
	OPT_END()
};

/* Initialize symbol maps for vmlinux */
static void init_vmlinux(void)
{
	symbol_conf.sort_by_name = true;
	if (symbol_conf.vmlinux_name == NULL)
		symbol_conf.try_vmlinux_path = true;
	else
		pr_debug("Use vmlinux: %s\n", symbol_conf.vmlinux_name);
	if (symbol__init() < 0)
		die("Failed to init symbol map.");

	map_groups__init(&session.kmap_groups);
	if (map_groups__create_kernel_maps(&session.kmap_groups,
					   session.kmaps) < 0)
		die("Failed to create kernel maps.");
}

int cmd_probe(int argc, const char **argv, const char *prefix __used)
{
	int i, ret;
#ifndef NO_DWARF_SUPPORT
	int fd;
#endif
	struct probe_point *pp;

	argc = parse_options(argc, argv, options, probe_usage,
			     PARSE_OPT_STOP_AT_NON_OPTION);
	if (argc > 0) {
		if (strcmp(argv[0], "-") == 0) {
			pr_warning("  Error: '-' is not supported.\n");
			usage_with_options(probe_usage, options);
		}
		parse_probe_event_argv(argc, argv);
	}

	if ((!session.nr_probe && !session.dellist && !session.list_events &&
	     !session.show_lines))
		usage_with_options(probe_usage, options);

	if (debugfs_valid_mountpoint(debugfs_path) < 0)
		die("Failed to find debugfs path.");

	if (session.list_events) {
		if (session.nr_probe != 0 || session.dellist) {
			pr_warning("  Error: Don't use --list with"
				   " --add/--del.\n");
			usage_with_options(probe_usage, options);
		}
		if (session.show_lines) {
			pr_warning("  Error: Don't use --list with --line.\n");
			usage_with_options(probe_usage, options);
		}
		show_perf_probe_events();
		return 0;
	}

<<<<<<< HEAD
#ifndef NO_LIBDWARF
=======
#ifndef NO_DWARF_SUPPORT
>>>>>>> e083b323
	if (session.show_lines) {
		if (session.nr_probe != 0 || session.dellist) {
			pr_warning("  Error: Don't use --line with"
				   " --add/--del.\n");
			usage_with_options(probe_usage, options);
		}
		init_vmlinux();
		fd = open_vmlinux();
		if (fd < 0)
			die("Could not open debuginfo file.");
		ret = find_line_range(fd, &session.line_range);
		if (ret <= 0)
			die("Source line is not found.\n");
		close(fd);
		show_line_range(&session.line_range);
		return 0;
	}
#endif

	if (session.dellist) {
		del_trace_kprobe_events(session.dellist);
		strlist__delete(session.dellist);
		if (session.nr_probe == 0)
			return 0;
	}

	/* Add probes */
	init_vmlinux();

	if (session.need_dwarf)
#ifdef NO_DWARF_SUPPORT
		die("Debuginfo-analysis is not supported");
#else	/* !NO_DWARF_SUPPORT */
		pr_debug("Some probes require debuginfo.\n");

	fd = open_vmlinux();
	if (fd < 0) {
		if (session.need_dwarf)
			die("Could not open debuginfo file.");

		pr_debug("Could not open vmlinux/module file."
			 " Try to use symbols.\n");
		goto end_dwarf;
	}

	/* Searching probe points */
	for (i = 0; i < session.nr_probe; i++) {
		pp = &session.probes[i];
		if (pp->found)
			continue;

		lseek(fd, SEEK_SET, 0);
		ret = find_probe_point(fd, pp);
		if (ret > 0)
			continue;
		if (ret == 0) {	/* No error but failed to find probe point. */
			synthesize_perf_probe_point(pp);
			die("Probe point '%s' not found. - probe not added.",
			    pp->probes[0]);
		}
		/* Error path */
		if (session.need_dwarf) {
			if (ret == -ENOENT)
				pr_warning("No dwarf info found in the vmlinux - please rebuild with CONFIG_DEBUG_INFO=y.\n");
			die("Could not analyze debuginfo.");
		}
		pr_debug("An error occurred in debuginfo analysis."
			 " Try to use symbols.\n");
		break;
	}
	close(fd);

end_dwarf:
#endif /* !NO_DWARF_SUPPORT */

	/* Synthesize probes without dwarf */
	for (i = 0; i < session.nr_probe; i++) {
		pp = &session.probes[i];
		if (pp->found)	/* This probe is already found. */
			continue;

		evaluate_probe_point(pp);
		ret = synthesize_trace_kprobe_event(pp);
		if (ret == -E2BIG)
			die("probe point definition becomes too long.");
		else if (ret < 0)
			die("Failed to synthesize a probe point.");
	}

	/* Settng up probe points */
	add_trace_kprobe_events(session.probes, session.nr_probe,
				session.force_add);
	return 0;
}
<|MERGE_RESOLUTION|>--- conflicted
+++ resolved
@@ -156,13 +156,9 @@
 	"perf probe [<options>] --add 'PROBEDEF' [--add 'PROBEDEF' ...]",
 	"perf probe [<options>] --del '[GROUP:]EVENT' ...",
 	"perf probe --list",
-<<<<<<< HEAD
+#ifndef NO_DWARF_SUPPORT
 	"perf probe --line 'LINEDESC'",
-=======
-#ifndef NO_DWARF_SUPPORT
-	"perf probe --line 'LINEDESC'",
-#endif
->>>>>>> e083b323
+#endif
 	NULL
 };
 
@@ -203,11 +199,7 @@
 		opt_add_probe_event),
 	OPT_BOOLEAN('f', "force", &session.force_add, "forcibly add events"
 		    " with existing name"),
-<<<<<<< HEAD
-#ifndef NO_LIBDWARF
-=======
-#ifndef NO_DWARF_SUPPORT
->>>>>>> e083b323
+#ifndef NO_DWARF_SUPPORT
 	OPT_CALLBACK('L', "line", NULL,
 		     "FUNC[:RLN[+NUM|:RLN2]]|SRC:ALN[+NUM|:ALN2]",
 		     "Show source code lines.", opt_show_lines),
@@ -271,11 +263,7 @@
 		return 0;
 	}
 
-<<<<<<< HEAD
-#ifndef NO_LIBDWARF
-=======
-#ifndef NO_DWARF_SUPPORT
->>>>>>> e083b323
+#ifndef NO_DWARF_SUPPORT
 	if (session.show_lines) {
 		if (session.nr_probe != 0 || session.dellist) {
 			pr_warning("  Error: Don't use --line with"
