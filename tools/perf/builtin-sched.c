--- conflicted
+++ resolved
@@ -1862,11 +1862,7 @@
 	rec_argc = ARRAY_SIZE(record_args) + argc - 1;
 	rec_argv = calloc(rec_argc + 1, sizeof(char *));
 
-<<<<<<< HEAD
-	if (rec_argv)
-=======
 	if (rec_argv == NULL)
->>>>>>> 63310467
 		return -ENOMEM;
 
 	for (i = 0; i < ARRAY_SIZE(record_args); i++)
