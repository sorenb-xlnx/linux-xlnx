--- conflicted
+++ resolved
@@ -1,6 +1,2 @@
 #!/bin/bash
-<<<<<<< HEAD
-perf record -c 1 -f -a -M -R -e syscalls:sys_enter_read -e syscalls:sys_exit_read -e syscalls:sys_enter_write -e syscalls:sys_exit_write $@
-=======
-perf record -a -e syscalls:sys_enter_read -e syscalls:sys_exit_read -e syscalls:sys_enter_write -e syscalls:sys_exit_write $@
->>>>>>> 777d0411
+perf record -a -e syscalls:sys_enter_read -e syscalls:sys_exit_read -e syscalls:sys_enter_write -e syscalls:sys_exit_write $@