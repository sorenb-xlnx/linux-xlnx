#!/bin/bash
<<<<<<< HEAD
perf record -c 1 -f -a -M -R -e syscalls:sys_enter_read -e syscalls:sys_enter_write $@
=======
perf record -a -e syscalls:sys_enter_read -e syscalls:sys_enter_write $@
>>>>>>> 213aee99
<|MERGE_RESOLUTION|>--- conflicted
+++ resolved
@@ -1,6 +1,2 @@
 #!/bin/bash
-<<<<<<< HEAD
-perf record -c 1 -f -a -M -R -e syscalls:sys_enter_read -e syscalls:sys_enter_write $@
-=======
 perf record -a -e syscalls:sys_enter_read -e syscalls:sys_enter_write $@
->>>>>>> 213aee99
