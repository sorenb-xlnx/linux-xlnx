--- conflicted
+++ resolved
@@ -316,11 +316,8 @@
 				      "\t Consider tweaking"
 				      " /proc/sys/kernel/perf_event_paranoid or running as root.",
 				      system_wide ? "system-wide " : "");
-<<<<<<< HEAD
-=======
 			} else if (errno == ENOENT) {
 				error("%s event is not supported. ", event_name(counter));
->>>>>>> 63310467
 			} else {
 				error("open_counter returned with %d (%s). "
 				      "/bin/dmesg may provide additional information.\n",
@@ -688,12 +685,7 @@
 		nr_counters = ARRAY_SIZE(default_attrs);
 
 		for (c = 0; c < ARRAY_SIZE(default_attrs); ++c) {
-<<<<<<< HEAD
-			pos = perf_evsel__new(default_attrs[c].type,
-					      default_attrs[c].config,
-=======
 			pos = perf_evsel__new(&default_attrs[c],
->>>>>>> 63310467
 					      nr_counters);
 			if (pos == NULL)
 				goto out;
@@ -751,10 +743,7 @@
 out_free_fd:
 	list_for_each_entry(pos, &evsel_list, node)
 		perf_evsel__free_stat_priv(pos);
-<<<<<<< HEAD
-=======
 	perf_evsel_list__delete();
->>>>>>> 63310467
 out:
 	thread_map__delete(threads);
 	threads = NULL;
