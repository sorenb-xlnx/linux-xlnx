--- conflicted
+++ resolved
@@ -446,37 +446,17 @@
 
 		process_buildids();
 		perf_header__write(&session->header, output, true);
-<<<<<<< HEAD
-	} else {
-		int err;
-
-		err = event__synthesize_build_ids(process_synthesized_event,
-						  session);
-		if (err < 0)
-			pr_err("Couldn't synthesize build ids.\n");
-	}
-}
-
-static void event__synthesize_guest_os(struct kernel_info *kerninfo,
-		void *data __attribute__((unused)))
-=======
 	}
 }
 
 static void event__synthesize_guest_os(struct machine *machine, void *data)
->>>>>>> 777d0411
 {
 	int err;
 	char *guest_kallsyms;
 	char path[PATH_MAX];
-<<<<<<< HEAD
-
-	if (is_host_kernel(kerninfo))
-=======
 	struct perf_session *psession = data;
 
 	if (machine__is_host(machine))
->>>>>>> 777d0411
 		return;
 
 	/*
@@ -488,18 +468,6 @@
 	 *in module instead of in guest kernel.
 	 */
 	err = event__synthesize_modules(process_synthesized_event,
-<<<<<<< HEAD
-			session,
-			kerninfo);
-	if (err < 0)
-		pr_err("Couldn't record guest kernel [%d]'s reference"
-			" relocation symbol.\n", kerninfo->pid);
-
-	if (is_default_guest(kerninfo))
-		guest_kallsyms = (char *) symbol_conf.default_guest_kallsyms;
-	else {
-		sprintf(path, "%s/proc/kallsyms", kerninfo->root_dir);
-=======
 					psession, machine);
 	if (err < 0)
 		pr_err("Couldn't record guest kernel [%d]'s reference"
@@ -509,7 +477,6 @@
 		guest_kallsyms = (char *) symbol_conf.default_guest_kallsyms;
 	else {
 		sprintf(path, "%s/proc/kallsyms", machine->root_dir);
->>>>>>> 777d0411
 		guest_kallsyms = path;
 	}
 
@@ -518,15 +485,6 @@
 	 * have no _text sometimes.
 	 */
 	err = event__synthesize_kernel_mmap(process_synthesized_event,
-<<<<<<< HEAD
-			session, kerninfo, "_text");
-	if (err < 0)
-		err = event__synthesize_kernel_mmap(process_synthesized_event,
-				session, kerninfo, "_stext");
-	if (err < 0)
-		pr_err("Couldn't record guest kernel [%d]'s reference"
-			" relocation symbol.\n", kerninfo->pid);
-=======
 					    psession, machine, "_text");
 	if (err < 0)
 		err = event__synthesize_kernel_mmap(process_synthesized_event,
@@ -534,7 +492,6 @@
 	if (err < 0)
 		pr_err("Couldn't record guest kernel [%d]'s reference"
 		       " relocation symbol.\n", machine->pid);
->>>>>>> 777d0411
 }
 
 static int __cmd_record(int argc, const char **argv)
@@ -548,11 +505,7 @@
 	int child_ready_pipe[2], go_pipe[2];
 	const bool forks = argc > 0;
 	char buf;
-<<<<<<< HEAD
-	struct kernel_info *kerninfo;
-=======
 	struct machine *machine;
->>>>>>> 777d0411
 
 	page_size = sysconf(_SC_PAGE_SIZE);
 
@@ -595,11 +548,7 @@
 	}
 
 	session = perf_session__new(output_name, O_WRONLY,
-<<<<<<< HEAD
-				    write_mode == WRITE_FORCE);
-=======
 				    write_mode == WRITE_FORCE, false);
->>>>>>> 777d0411
 	if (session == NULL) {
 		pr_err("Not enough memory for reading perf file header\n");
 		return -1;
@@ -717,18 +666,6 @@
 						     nr_counters,
 						     process_synthesized_event,
 						     session);
-<<<<<<< HEAD
-		if (err <= 0) {
-			pr_err("Couldn't record tracing data.\n");
-			return err;
-		}
-
-		advance_output(err);
-	}
-
-	kerninfo = kerninfo__findhost(&session->kerninfo_root);
-	if (!kerninfo) {
-=======
 		/*
 		 * FIXME err <= 0 here actually means that there were no tracepoints
 		 * so its not really an error, just that we don't need to synthesize
@@ -742,45 +679,28 @@
 
 	machine = perf_session__find_host_machine(session);
 	if (!machine) {
->>>>>>> 777d0411
 		pr_err("Couldn't find native kernel information.\n");
 		return -1;
 	}
 
 	err = event__synthesize_kernel_mmap(process_synthesized_event,
-<<<<<<< HEAD
-			session, kerninfo, "_text");
-	if (err < 0)
-		err = event__synthesize_kernel_mmap(process_synthesized_event,
-				session, kerninfo, "_stext");
-=======
 					    session, machine, "_text");
 	if (err < 0)
 		err = event__synthesize_kernel_mmap(process_synthesized_event,
 						    session, machine, "_stext");
->>>>>>> 777d0411
 	if (err < 0) {
 		pr_err("Couldn't record kernel reference relocation symbol.\n");
 		return err;
 	}
 
 	err = event__synthesize_modules(process_synthesized_event,
-<<<<<<< HEAD
-				session, kerninfo);
-=======
 					session, machine);
->>>>>>> 777d0411
 	if (err < 0) {
 		pr_err("Couldn't record kernel reference relocation symbol.\n");
 		return err;
 	}
 	if (perf_guest)
-<<<<<<< HEAD
-		kerninfo__process_allkernels(&session->kerninfo_root,
-			event__synthesize_guest_os, session);
-=======
 		perf_session__process_machines(session, event__synthesize_guest_os);
->>>>>>> 777d0411
 
 	if (!system_wide && profile_cpu == -1)
 		event__synthesize_thread(target_tid, process_synthesized_event,
