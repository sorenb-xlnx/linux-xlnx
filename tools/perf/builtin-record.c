--- conflicted
+++ resolved
@@ -294,7 +294,6 @@
 {
 	struct perf_evsel *pos;
 	int cpu;
-<<<<<<< HEAD
 
 	list_for_each_entry(pos, &evlist->entries, node) {
 		struct perf_event_attr *attr = &pos->attr;
@@ -312,25 +311,6 @@
 		 */
 		bool time_needed = attr->sample_type & PERF_SAMPLE_TIME;
 
-=======
-
-	list_for_each_entry(pos, &evlist->entries, node) {
-		struct perf_event_attr *attr = &pos->attr;
-		/*
-		 * Check if parse_single_tracepoint_event has already asked for
-		 * PERF_SAMPLE_TIME.
-		 *
-		 * XXX this is kludgy but short term fix for problems introduced by
-		 * eac23d1c that broke 'perf script' by having different sample_types
-		 * when using multiple tracepoint events when we use a perf binary
-		 * that tries to use sample_id_all on an older kernel.
-		 *
-		 * We need to move counter creation to perf_session, support
-		 * different sample_types, etc.
-		 */
-		bool time_needed = attr->sample_type & PERF_SAMPLE_TIME;
-
->>>>>>> bf1af3a8
 		config_attr(pos, evlist);
 retry_sample_id:
 		attr->sample_id_all = sample_id_all_avail ? 1 : 0;
@@ -700,15 +680,9 @@
 					       perf_event__synthesize_guest_os);
 
 	if (!system_wide)
-<<<<<<< HEAD
-		perf_event__synthesize_thread(target_tid,
-					      process_synthesized_event,
-					      session);
-=======
 		perf_event__synthesize_thread_map(evsel_list->threads,
 						  process_synthesized_event,
 						  session);
->>>>>>> bf1af3a8
 	else
 		perf_event__synthesize_threads(process_synthesized_event,
 					       session);
