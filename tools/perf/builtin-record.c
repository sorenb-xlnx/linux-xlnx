--- conflicted
+++ resolved
@@ -689,17 +689,10 @@
 	}
 
 	err = event__synthesize_kernel_mmap(process_synthesized_event,
-<<<<<<< HEAD
-					    session, "_text");
-	if (err < 0)
-		err = event__synthesize_kernel_mmap(process_synthesized_event,
-						    session, "_stext");
-=======
 			session, kerninfo, "_text");
 	if (err < 0)
 		err = event__synthesize_kernel_mmap(process_synthesized_event,
 				session, kerninfo, "_stext");
->>>>>>> 3dd26386
 	if (err < 0) {
 		pr_err("Couldn't record kernel reference relocation symbol.\n");
 		return err;
