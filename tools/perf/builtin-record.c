--- conflicted
+++ resolved
@@ -446,37 +446,17 @@
 
 		process_buildids();
 		perf_header__write(&session->header, output, true);
-<<<<<<< HEAD
-	} else {
-		int err;
-
-		err = event__synthesize_build_ids(process_synthesized_event,
-						  session);
-		if (err < 0)
-			pr_err("Couldn't synthesize build ids.\n");
-	}
-}
-
-static void event__synthesize_guest_os(struct kernel_info *kerninfo,
-		void *data __attribute__((unused)))
-=======
 	}
 }
 
 static void event__synthesize_guest_os(struct machine *machine, void *data)
->>>>>>> d66466c3
 {
 	int err;
 	char *guest_kallsyms;
 	char path[PATH_MAX];
-<<<<<<< HEAD
-
-	if (is_host_kernel(kerninfo))
-=======
 	struct perf_session *psession = data;
 
 	if (machine__is_host(machine))
->>>>>>> d66466c3
 		return;
 
 	/*
@@ -488,33 +468,6 @@
 	 *in module instead of in guest kernel.
 	 */
 	err = event__synthesize_modules(process_synthesized_event,
-<<<<<<< HEAD
-			session,
-			kerninfo);
-	if (err < 0)
-		pr_err("Couldn't record guest kernel [%d]'s reference"
-			" relocation symbol.\n", kerninfo->pid);
-
-	if (is_default_guest(kerninfo))
-		guest_kallsyms = (char *) symbol_conf.default_guest_kallsyms;
-	else {
-		sprintf(path, "%s/proc/kallsyms", kerninfo->root_dir);
-		guest_kallsyms = path;
-	}
-
-	/*
-	 * We use _stext for guest kernel because guest kernel's /proc/kallsyms
-	 * have no _text sometimes.
-	 */
-	err = event__synthesize_kernel_mmap(process_synthesized_event,
-			session, kerninfo, "_text");
-	if (err < 0)
-		err = event__synthesize_kernel_mmap(process_synthesized_event,
-				session, kerninfo, "_stext");
-	if (err < 0)
-		pr_err("Couldn't record guest kernel [%d]'s reference"
-			" relocation symbol.\n", kerninfo->pid);
-=======
 					psession, machine);
 	if (err < 0)
 		pr_err("Couldn't record guest kernel [%d]'s reference"
@@ -562,7 +515,6 @@
 
 	if (perf_header__has_feat(&session->header, HEADER_TRACE_INFO))
 		write_output(&finished_round_event, sizeof(finished_round_event));
->>>>>>> d66466c3
 }
 
 static int __cmd_record(int argc, const char **argv)
@@ -576,11 +528,7 @@
 	int child_ready_pipe[2], go_pipe[2];
 	const bool forks = argc > 0;
 	char buf;
-<<<<<<< HEAD
-	struct kernel_info *kerninfo;
-=======
 	struct machine *machine;
->>>>>>> d66466c3
 
 	page_size = sysconf(_SC_PAGE_SIZE);
 
@@ -623,11 +571,7 @@
 	}
 
 	session = perf_session__new(output_name, O_WRONLY,
-<<<<<<< HEAD
-				    write_mode == WRITE_FORCE);
-=======
 				    write_mode == WRITE_FORCE, false);
->>>>>>> d66466c3
 	if (session == NULL) {
 		pr_err("Not enough memory for reading perf file header\n");
 		return -1;
@@ -733,22 +677,6 @@
 			return err;
 		}
 
-<<<<<<< HEAD
-		err = event__synthesize_tracing_data(output, attrs,
-						     nr_counters,
-						     process_synthesized_event,
-						     session);
-		if (err <= 0) {
-			pr_err("Couldn't record tracing data.\n");
-			return err;
-		}
-
-		advance_output(err);
-	}
-
-	kerninfo = kerninfo__findhost(&session->kerninfo_root);
-	if (!kerninfo) {
-=======
 		if (have_tracepoints(attrs, nr_counters)) {
 			/*
 			 * FIXME err <= 0 here actually means that
@@ -772,45 +700,28 @@
 
 	machine = perf_session__find_host_machine(session);
 	if (!machine) {
->>>>>>> d66466c3
 		pr_err("Couldn't find native kernel information.\n");
 		return -1;
 	}
 
 	err = event__synthesize_kernel_mmap(process_synthesized_event,
-<<<<<<< HEAD
-			session, kerninfo, "_text");
-	if (err < 0)
-		err = event__synthesize_kernel_mmap(process_synthesized_event,
-				session, kerninfo, "_stext");
-=======
 					    session, machine, "_text");
 	if (err < 0)
 		err = event__synthesize_kernel_mmap(process_synthesized_event,
 						    session, machine, "_stext");
->>>>>>> d66466c3
 	if (err < 0) {
 		pr_err("Couldn't record kernel reference relocation symbol.\n");
 		return err;
 	}
 
 	err = event__synthesize_modules(process_synthesized_event,
-<<<<<<< HEAD
-				session, kerninfo);
-=======
 					session, machine);
->>>>>>> d66466c3
 	if (err < 0) {
 		pr_err("Couldn't record kernel reference relocation symbol.\n");
 		return err;
 	}
 	if (perf_guest)
-<<<<<<< HEAD
-		kerninfo__process_allkernels(&session->kerninfo_root,
-			event__synthesize_guest_os, session);
-=======
 		perf_session__process_machines(session, event__synthesize_guest_os);
->>>>>>> d66466c3
 
 	if (!system_wide && profile_cpu == -1)
 		event__synthesize_thread(target_tid, process_synthesized_event,
@@ -838,20 +749,7 @@
 		int hits = samples;
 		int thread;
 
-<<<<<<< HEAD
-		for (i = 0; i < nr_cpu; i++) {
-			for (counter = 0; counter < nr_counters; counter++) {
-				for (thread = 0;
-					thread < thread_num; thread++) {
-					if (mmap_array[i][counter][thread].base)
-						mmap_read(&mmap_array[i][counter][thread]);
-				}
-
-			}
-		}
-=======
 		mmap_read_all();
->>>>>>> d66466c3
 
 		if (hits == samples) {
 			if (done)
