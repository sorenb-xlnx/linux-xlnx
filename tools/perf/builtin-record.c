--- conflicted
+++ resolved
@@ -219,11 +219,7 @@
 	snprintf(filename, sizeof(filename), "/proc/%d/status", pid);
 
 	fp = fopen(filename, "r");
-<<<<<<< HEAD
-	if (fd == NULL) {
-=======
 	if (fp == NULL) {
->>>>>>> 1b0053a0
 		/*
 		 * We raced with a task exiting - just return:
 		 */
@@ -324,19 +320,11 @@
 		pbf += n + 3;
 		if (*pbf == 'x') { /* vm_exec */
 			char *execname = strchr(bf, '/');
-<<<<<<< HEAD
 
 			/* Catch VDSO */
 			if (execname == NULL)
 				execname = strstr(bf, "[vdso]");
 
-=======
-
-			/* Catch VDSO */
-			if (execname == NULL)
-				execname = strstr(bf, "[vdso]");
-
->>>>>>> 1b0053a0
 			if (execname == NULL)
 				continue;
 
@@ -406,19 +394,11 @@
 		u64 time_running;
 		u64 id;
 	} read_data;
-<<<<<<< HEAD
 
 	attr->read_format	= PERF_FORMAT_TOTAL_TIME_ENABLED |
 				  PERF_FORMAT_TOTAL_TIME_RUNNING |
 				  PERF_FORMAT_ID;
 
-=======
-
-	attr->read_format	= PERF_FORMAT_TOTAL_TIME_ENABLED |
-				  PERF_FORMAT_TOTAL_TIME_RUNNING |
-				  PERF_FORMAT_ID;
-
->>>>>>> 1b0053a0
 	attr->sample_type	|= PERF_SAMPLE_IP | PERF_SAMPLE_TID;
 
 	if (freq) {
