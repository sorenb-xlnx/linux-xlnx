/*
 * builtin-record.c
 *
 * Builtin record command: Record the profile of a workload
 * (or a CPU, or a PID) into the perf.data output file - for
 * later analysis via perf report.
 */
#define _FILE_OFFSET_BITS 64

#include "builtin.h"

#include "perf.h"

#include "util/build-id.h"
#include "util/util.h"
#include "util/parse-options.h"
#include "util/parse-events.h"

#include "util/header.h"
#include "util/event.h"
#include "util/debug.h"
#include "util/session.h"
#include "util/symbol.h"
#include "util/cpumap.h"

#include <unistd.h>
#include <sched.h>
#include <sys/mman.h>

enum write_mode_t {
	WRITE_FORCE,
	WRITE_APPEND
};

static int			*fd[MAX_NR_CPUS][MAX_COUNTERS];

static u64			user_interval			= ULLONG_MAX;
static u64			default_interval		=      0;
static u64			sample_type;

static int			nr_cpus				=      0;
static unsigned int		page_size;
static unsigned int		mmap_pages			=    128;
static unsigned int		user_freq 			= UINT_MAX;
static int			freq				=   1000;
static int			output;
static int			pipe_output			=      0;
static const char		*output_name			= "perf.data";
static int			group				=      0;
static int			realtime_prio			=      0;
static bool			raw_samples			=  false;
static bool			sample_id_all_avail		=   true;
static bool			system_wide			=  false;
static pid_t			target_pid			=     -1;
static pid_t			target_tid			=     -1;
static pid_t			*all_tids			=      NULL;
static int			thread_num			=      0;
static pid_t			child_pid			=     -1;
static bool			no_inherit			=  false;
static enum write_mode_t	write_mode			= WRITE_FORCE;
static bool			call_graph			=  false;
static bool			inherit_stat			=  false;
static bool			no_samples			=  false;
static bool			sample_address			=  false;
static bool			sample_time			=  false;
static bool			no_buildid			=  false;
static bool			no_buildid_cache		=  false;

static long			samples				=      0;
static u64			bytes_written			=      0;

static struct pollfd		*event_array;

static int			nr_poll				=      0;
static int			nr_cpu				=      0;

static int			file_new			=      1;
static off_t			post_processing_offset;

static struct perf_session	*session;
static const char		*cpu_list;

struct mmap_data {
	int			counter;
	void			*base;
	unsigned int		mask;
	unsigned int		prev;
};

static struct mmap_data		mmap_array[MAX_NR_CPUS];

static unsigned long mmap_read_head(struct mmap_data *md)
{
	struct perf_event_mmap_page *pc = md->base;
	long head;

	head = pc->data_head;
	rmb();

	return head;
}

static void mmap_write_tail(struct mmap_data *md, unsigned long tail)
{
	struct perf_event_mmap_page *pc = md->base;

	/*
	 * ensure all reads are done before we write the tail out.
	 */
	/* mb(); */
	pc->data_tail = tail;
}

static void advance_output(size_t size)
{
	bytes_written += size;
}

static void write_output(void *buf, size_t size)
{
	while (size) {
		int ret = write(output, buf, size);

		if (ret < 0)
			die("failed to write");

		size -= ret;
		buf += ret;

		bytes_written += ret;
	}
}

static int process_synthesized_event(event_t *event,
				     struct sample_data *sample __used,
				     struct perf_session *self __used)
{
	write_output(event, event->header.size);
	return 0;
}

static void mmap_read(struct mmap_data *md)
{
	unsigned int head = mmap_read_head(md);
	unsigned int old = md->prev;
	unsigned char *data = md->base + page_size;
	unsigned long size;
	void *buf;
	int diff;

	/*
	 * If we're further behind than half the buffer, there's a chance
	 * the writer will bite our tail and mess up the samples under us.
	 *
	 * If we somehow ended up ahead of the head, we got messed up.
	 *
	 * In either case, truncate and restart at head.
	 */
	diff = head - old;
	if (diff < 0) {
		fprintf(stderr, "WARNING: failed to keep up with mmap data\n");
		/*
		 * head points to a known good entry, start there.
		 */
		old = head;
	}

	if (old != head)
		samples++;

	size = head - old;

	if ((old & md->mask) + size != (head & md->mask)) {
		buf = &data[old & md->mask];
		size = md->mask + 1 - (old & md->mask);
		old += size;

		write_output(buf, size);
	}

	buf = &data[old & md->mask];
	size = head - old;
	old += size;

	write_output(buf, size);

	md->prev = old;
	mmap_write_tail(md, old);
}

static volatile int done = 0;
static volatile int signr = -1;

static void sig_handler(int sig)
{
	done = 1;
	signr = sig;
}

static void sig_atexit(void)
{
	if (child_pid > 0)
		kill(child_pid, SIGTERM);

	if (signr == -1 || signr == SIGUSR1)
		return;

	signal(signr, SIG_DFL);
	kill(getpid(), signr);
}

static int group_fd;

static struct perf_header_attr *get_header_attr(struct perf_event_attr *a, int nr)
{
	struct perf_header_attr *h_attr;

	if (nr < session->header.attrs) {
		h_attr = session->header.attr[nr];
	} else {
		h_attr = perf_header_attr__new(a);
		if (h_attr != NULL)
			if (perf_header__add_attr(&session->header, h_attr) < 0) {
				perf_header_attr__delete(h_attr);
				h_attr = NULL;
			}
	}

	return h_attr;
}

static void create_counter(int counter, int cpu)
{
	char *filter = filters[counter];
	struct perf_event_attr *attr = attrs + counter;
	struct perf_header_attr *h_attr;
	int track = !counter; /* only the first counter needs these */
	int thread_index;
	int ret;
	struct {
		u64 count;
		u64 time_enabled;
		u64 time_running;
		u64 id;
	} read_data;

	attr->read_format	= PERF_FORMAT_TOTAL_TIME_ENABLED |
				  PERF_FORMAT_TOTAL_TIME_RUNNING |
				  PERF_FORMAT_ID;

	attr->sample_type	|= PERF_SAMPLE_IP | PERF_SAMPLE_TID;

	if (nr_counters > 1)
		attr->sample_type |= PERF_SAMPLE_ID;

	/*
	 * We default some events to a 1 default interval. But keep
	 * it a weak assumption overridable by the user.
	 */
	if (!attr->sample_period || (user_freq != UINT_MAX &&
				     user_interval != ULLONG_MAX)) {
		if (freq) {
			attr->sample_type	|= PERF_SAMPLE_PERIOD;
			attr->freq		= 1;
			attr->sample_freq	= freq;
		} else {
			attr->sample_period = default_interval;
		}
	}

	if (no_samples)
		attr->sample_freq = 0;

	if (inherit_stat)
		attr->inherit_stat = 1;

	if (sample_address) {
		attr->sample_type	|= PERF_SAMPLE_ADDR;
		attr->mmap_data = track;
	}

	if (call_graph)
		attr->sample_type	|= PERF_SAMPLE_CALLCHAIN;

	if (system_wide)
		attr->sample_type	|= PERF_SAMPLE_CPU;

<<<<<<< HEAD
	if (sample_time)
=======
	if (sample_time || system_wide || !no_inherit || cpu_list)
>>>>>>> 9fb67204
		attr->sample_type	|= PERF_SAMPLE_TIME;

	if (raw_samples) {
		attr->sample_type	|= PERF_SAMPLE_TIME;
		attr->sample_type	|= PERF_SAMPLE_RAW;
		attr->sample_type	|= PERF_SAMPLE_CPU;
	}

	if (!sample_type)
		sample_type = attr->sample_type;

	attr->mmap		= track;
	attr->comm		= track;
	attr->inherit		= !no_inherit;
	if (target_pid == -1 && target_tid == -1 && !system_wide) {
		attr->disabled = 1;
		attr->enable_on_exec = 1;
	}
retry_sample_id:
	attr->sample_id_all = sample_id_all_avail ? 1 : 0;

	for (thread_index = 0; thread_index < thread_num; thread_index++) {
try_again:
		fd[nr_cpu][counter][thread_index] = sys_perf_event_open(attr,
				all_tids[thread_index], cpu, group_fd, 0);

		if (fd[nr_cpu][counter][thread_index] < 0) {
			int err = errno;

			if (err == EPERM || err == EACCES)
				die("Permission error - are you root?\n"
					"\t Consider tweaking"
					" /proc/sys/kernel/perf_event_paranoid.\n");
			else if (err ==  ENODEV && cpu_list) {
				die("No such device - did you specify"
					" an out-of-range profile CPU?\n");
			} else if (err == EINVAL && sample_id_all_avail) {
				/*
				 * Old kernel, no attr->sample_id_type_all field
				 */
				sample_id_all_avail = false;
<<<<<<< HEAD
=======
				if (!sample_time && !raw_samples)
					attr->sample_type &= ~PERF_SAMPLE_TIME;

>>>>>>> 9fb67204
				goto retry_sample_id;
			}

			/*
			 * If it's cycles then fall back to hrtimer
			 * based cpu-clock-tick sw counter, which
			 * is always available even if no PMU support:
			 */
			if (attr->type == PERF_TYPE_HARDWARE
					&& attr->config == PERF_COUNT_HW_CPU_CYCLES) {

				if (verbose)
					warning(" ... trying to fall back to cpu-clock-ticks\n");
				attr->type = PERF_TYPE_SOFTWARE;
				attr->config = PERF_COUNT_SW_CPU_CLOCK;
				goto try_again;
			}
			printf("\n");
			error("sys_perf_event_open() syscall returned with %d (%s).  /bin/dmesg may provide additional information.\n",
					fd[nr_cpu][counter][thread_index], strerror(err));

#if defined(__i386__) || defined(__x86_64__)
			if (attr->type == PERF_TYPE_HARDWARE && err == EOPNOTSUPP)
				die("No hardware sampling interrupt available."
				    " No APIC? If so then you can boot the kernel"
				    " with the \"lapic\" boot parameter to"
				    " force-enable it.\n");
#endif

			die("No CONFIG_PERF_EVENTS=y kernel support configured?\n");
			exit(-1);
		}

		h_attr = get_header_attr(attr, counter);
		if (h_attr == NULL)
			die("nomem\n");

		if (!file_new) {
			if (memcmp(&h_attr->attr, attr, sizeof(*attr))) {
				fprintf(stderr, "incompatible append\n");
				exit(-1);
			}
		}

		if (read(fd[nr_cpu][counter][thread_index], &read_data, sizeof(read_data)) == -1) {
			perror("Unable to read perf file descriptor");
			exit(-1);
		}

		if (perf_header_attr__add_id(h_attr, read_data.id) < 0) {
			pr_warning("Not enough memory to add id\n");
			exit(-1);
		}

		assert(fd[nr_cpu][counter][thread_index] >= 0);
		fcntl(fd[nr_cpu][counter][thread_index], F_SETFL, O_NONBLOCK);

		/*
		 * First counter acts as the group leader:
		 */
		if (group && group_fd == -1)
			group_fd = fd[nr_cpu][counter][thread_index];

		if (counter || thread_index) {
			ret = ioctl(fd[nr_cpu][counter][thread_index],
					PERF_EVENT_IOC_SET_OUTPUT,
					fd[nr_cpu][0][0]);
			if (ret) {
				error("failed to set output: %d (%s)\n", errno,
						strerror(errno));
				exit(-1);
			}
		} else {
			mmap_array[nr_cpu].counter = counter;
			mmap_array[nr_cpu].prev = 0;
			mmap_array[nr_cpu].mask = mmap_pages*page_size - 1;
			mmap_array[nr_cpu].base = mmap(NULL, (mmap_pages+1)*page_size,
				PROT_READ|PROT_WRITE, MAP_SHARED, fd[nr_cpu][counter][thread_index], 0);
			if (mmap_array[nr_cpu].base == MAP_FAILED) {
				error("failed to mmap with %d (%s)\n", errno, strerror(errno));
				exit(-1);
			}

			event_array[nr_poll].fd = fd[nr_cpu][counter][thread_index];
			event_array[nr_poll].events = POLLIN;
			nr_poll++;
		}

		if (filter != NULL) {
			ret = ioctl(fd[nr_cpu][counter][thread_index],
					PERF_EVENT_IOC_SET_FILTER, filter);
			if (ret) {
				error("failed to set filter with %d (%s)\n", errno,
						strerror(errno));
				exit(-1);
			}
		}
	}
}

static void open_counters(int cpu)
{
	int counter;

	group_fd = -1;
	for (counter = 0; counter < nr_counters; counter++)
		create_counter(counter, cpu);

	nr_cpu++;
}

static int process_buildids(void)
{
	u64 size = lseek(output, 0, SEEK_CUR);

	if (size == 0)
		return 0;

	session->fd = output;
	return __perf_session__process_events(session, post_processing_offset,
					      size - post_processing_offset,
					      size, &build_id__mark_dso_hit_ops);
}

static void atexit_header(void)
{
	if (!pipe_output) {
		session->header.data_size += bytes_written;

		if (!no_buildid)
			process_buildids();
		perf_header__write(&session->header, output, true);
		perf_session__delete(session);
		symbol__exit();
	}
}

static void event__synthesize_guest_os(struct machine *machine, void *data)
{
	int err;
	struct perf_session *psession = data;

	if (machine__is_host(machine))
		return;

	/*
	 *As for guest kernel when processing subcommand record&report,
	 *we arrange module mmap prior to guest kernel mmap and trigger
	 *a preload dso because default guest module symbols are loaded
	 *from guest kallsyms instead of /lib/modules/XXX/XXX. This
	 *method is used to avoid symbol missing when the first addr is
	 *in module instead of in guest kernel.
	 */
	err = event__synthesize_modules(process_synthesized_event,
					psession, machine);
	if (err < 0)
		pr_err("Couldn't record guest kernel [%d]'s reference"
		       " relocation symbol.\n", machine->pid);

	/*
	 * We use _stext for guest kernel because guest kernel's /proc/kallsyms
	 * have no _text sometimes.
	 */
	err = event__synthesize_kernel_mmap(process_synthesized_event,
					    psession, machine, "_text");
	if (err < 0)
		err = event__synthesize_kernel_mmap(process_synthesized_event,
						    psession, machine, "_stext");
	if (err < 0)
		pr_err("Couldn't record guest kernel [%d]'s reference"
		       " relocation symbol.\n", machine->pid);
}

static struct perf_event_header finished_round_event = {
	.size = sizeof(struct perf_event_header),
	.type = PERF_RECORD_FINISHED_ROUND,
};

static void mmap_read_all(void)
{
	int i;

	for (i = 0; i < nr_cpu; i++) {
		if (mmap_array[i].base)
			mmap_read(&mmap_array[i]);
	}

	if (perf_header__has_feat(&session->header, HEADER_TRACE_INFO))
		write_output(&finished_round_event, sizeof(finished_round_event));
}

static int __cmd_record(int argc, const char **argv)
{
	int i, counter;
	struct stat st;
	int flags;
	int err;
	unsigned long waking = 0;
	int child_ready_pipe[2], go_pipe[2];
	const bool forks = argc > 0;
	char buf;
	struct machine *machine;

	page_size = sysconf(_SC_PAGE_SIZE);

	atexit(sig_atexit);
	signal(SIGCHLD, sig_handler);
	signal(SIGINT, sig_handler);
	signal(SIGUSR1, sig_handler);

	if (forks && (pipe(child_ready_pipe) < 0 || pipe(go_pipe) < 0)) {
		perror("failed to create pipes");
		exit(-1);
	}

	if (!strcmp(output_name, "-"))
		pipe_output = 1;
	else if (!stat(output_name, &st) && st.st_size) {
		if (write_mode == WRITE_FORCE) {
			char oldname[PATH_MAX];
			snprintf(oldname, sizeof(oldname), "%s.old",
				 output_name);
			unlink(oldname);
			rename(output_name, oldname);
		}
	} else if (write_mode == WRITE_APPEND) {
		write_mode = WRITE_FORCE;
	}

	flags = O_CREAT|O_RDWR;
	if (write_mode == WRITE_APPEND)
		file_new = 0;
	else
		flags |= O_TRUNC;

	if (pipe_output)
		output = STDOUT_FILENO;
	else
		output = open(output_name, flags, S_IRUSR | S_IWUSR);
	if (output < 0) {
		perror("failed to create output file");
		exit(-1);
	}

	session = perf_session__new(output_name, O_WRONLY,
				    write_mode == WRITE_FORCE, false, NULL);
	if (session == NULL) {
		pr_err("Not enough memory for reading perf file header\n");
		return -1;
	}

	if (!no_buildid)
		perf_header__set_feat(&session->header, HEADER_BUILD_ID);

	if (!file_new) {
		err = perf_header__read(session, output);
		if (err < 0)
			goto out_delete_session;
	}

	if (have_tracepoints(attrs, nr_counters))
		perf_header__set_feat(&session->header, HEADER_TRACE_INFO);

	/*
 	 * perf_session__delete(session) will be called at atexit_header()
	 */
	atexit(atexit_header);

	if (forks) {
		child_pid = fork();
		if (child_pid < 0) {
			perror("failed to fork");
			exit(-1);
		}

		if (!child_pid) {
			if (pipe_output)
				dup2(2, 1);
			close(child_ready_pipe[0]);
			close(go_pipe[1]);
			fcntl(go_pipe[0], F_SETFD, FD_CLOEXEC);

			/*
			 * Do a dummy execvp to get the PLT entry resolved,
			 * so we avoid the resolver overhead on the real
			 * execvp call.
			 */
			execvp("", (char **)argv);

			/*
			 * Tell the parent we're ready to go
			 */
			close(child_ready_pipe[1]);

			/*
			 * Wait until the parent tells us to go.
			 */
			if (read(go_pipe[0], &buf, 1) == -1)
				perror("unable to read pipe");

			execvp(argv[0], (char **)argv);

			perror(argv[0]);
			kill(getppid(), SIGUSR1);
			exit(-1);
		}

		if (!system_wide && target_tid == -1 && target_pid == -1)
			all_tids[0] = child_pid;

		close(child_ready_pipe[1]);
		close(go_pipe[0]);
		/*
		 * wait for child to settle
		 */
		if (read(child_ready_pipe[0], &buf, 1) == -1) {
			perror("unable to read pipe");
			exit(-1);
		}
		close(child_ready_pipe[0]);
	}

	nr_cpus = read_cpu_map(cpu_list);
	if (nr_cpus < 1) {
		perror("failed to collect number of CPUs");
		return -1;
	}

	if (!system_wide && no_inherit && !cpu_list) {
		open_counters(-1);
	} else {
		for (i = 0; i < nr_cpus; i++)
			open_counters(cpumap[i]);
	}

	perf_session__set_sample_type(session, sample_type);

	if (pipe_output) {
		err = perf_header__write_pipe(output);
		if (err < 0)
			return err;
	} else if (file_new) {
		err = perf_header__write(&session->header, output, false);
		if (err < 0)
			return err;
	}

	post_processing_offset = lseek(output, 0, SEEK_CUR);

	perf_session__set_sample_id_all(session, sample_id_all_avail);

	if (pipe_output) {
		err = event__synthesize_attrs(&session->header,
					      process_synthesized_event,
					      session);
		if (err < 0) {
			pr_err("Couldn't synthesize attrs.\n");
			return err;
		}

		err = event__synthesize_event_types(process_synthesized_event,
						    session);
		if (err < 0) {
			pr_err("Couldn't synthesize event_types.\n");
			return err;
		}

		if (have_tracepoints(attrs, nr_counters)) {
			/*
			 * FIXME err <= 0 here actually means that
			 * there were no tracepoints so its not really
			 * an error, just that we don't need to
			 * synthesize anything.  We really have to
			 * return this more properly and also
			 * propagate errors that now are calling die()
			 */
			err = event__synthesize_tracing_data(output, attrs,
							     nr_counters,
							     process_synthesized_event,
							     session);
			if (err <= 0) {
				pr_err("Couldn't record tracing data.\n");
				return err;
			}
			advance_output(err);
		}
	}

	machine = perf_session__find_host_machine(session);
	if (!machine) {
		pr_err("Couldn't find native kernel information.\n");
		return -1;
	}

	err = event__synthesize_kernel_mmap(process_synthesized_event,
					    session, machine, "_text");
	if (err < 0)
		err = event__synthesize_kernel_mmap(process_synthesized_event,
						    session, machine, "_stext");
	if (err < 0)
		pr_err("Couldn't record kernel reference relocation symbol\n"
		       "Symbol resolution may be skewed if relocation was used (e.g. kexec).\n"
		       "Check /proc/kallsyms permission or run as root.\n");

	err = event__synthesize_modules(process_synthesized_event,
					session, machine);
	if (err < 0)
		pr_err("Couldn't record kernel module information.\n"
		       "Symbol resolution may be skewed if relocation was used (e.g. kexec).\n"
		       "Check /proc/modules permission or run as root.\n");

	if (perf_guest)
		perf_session__process_machines(session, event__synthesize_guest_os);

	if (!system_wide)
		event__synthesize_thread(target_tid, process_synthesized_event,
					 session);
	else
		event__synthesize_threads(process_synthesized_event, session);

	if (realtime_prio) {
		struct sched_param param;

		param.sched_priority = realtime_prio;
		if (sched_setscheduler(0, SCHED_FIFO, &param)) {
			pr_err("Could not set realtime priority.\n");
			exit(-1);
		}
	}

	/*
	 * Let the child rip
	 */
	if (forks)
		close(go_pipe[1]);

	for (;;) {
		int hits = samples;
		int thread;

		mmap_read_all();

		if (hits == samples) {
			if (done)
				break;
			err = poll(event_array, nr_poll, -1);
			waking++;
		}

		if (done) {
			for (i = 0; i < nr_cpu; i++) {
				for (counter = 0;
					counter < nr_counters;
					counter++) {
					for (thread = 0;
						thread < thread_num;
						thread++)
						ioctl(fd[i][counter][thread],
							PERF_EVENT_IOC_DISABLE);
				}
			}
		}
	}

	if (quiet || signr == SIGUSR1)
		return 0;

	fprintf(stderr, "[ perf record: Woken up %ld times to write data ]\n", waking);

	/*
	 * Approximate RIP event size: 24 bytes.
	 */
	fprintf(stderr,
		"[ perf record: Captured and wrote %.3f MB %s (~%lld samples) ]\n",
		(double)bytes_written / 1024.0 / 1024.0,
		output_name,
		bytes_written / 24);

	return 0;

out_delete_session:
	perf_session__delete(session);
	return err;
}

static const char * const record_usage[] = {
	"perf record [<options>] [<command>]",
	"perf record [<options>] -- <command> [<options>]",
	NULL
};

static bool force, append_file;

const struct option record_options[] = {
	OPT_CALLBACK('e', "event", NULL, "event",
		     "event selector. use 'perf list' to list available events",
		     parse_events),
	OPT_CALLBACK(0, "filter", NULL, "filter",
		     "event filter", parse_filter),
	OPT_INTEGER('p', "pid", &target_pid,
		    "record events on existing process id"),
	OPT_INTEGER('t', "tid", &target_tid,
		    "record events on existing thread id"),
	OPT_INTEGER('r', "realtime", &realtime_prio,
		    "collect data with this RT SCHED_FIFO priority"),
	OPT_BOOLEAN('R', "raw-samples", &raw_samples,
		    "collect raw sample records from all opened counters"),
	OPT_BOOLEAN('a', "all-cpus", &system_wide,
			    "system-wide collection from all CPUs"),
	OPT_BOOLEAN('A', "append", &append_file,
			    "append to the output file to do incremental profiling"),
	OPT_STRING('C', "cpu", &cpu_list, "cpu",
		    "list of cpus to monitor"),
	OPT_BOOLEAN('f', "force", &force,
			"overwrite existing data file (deprecated)"),
	OPT_U64('c', "count", &user_interval, "event period to sample"),
	OPT_STRING('o', "output", &output_name, "file",
		    "output file name"),
	OPT_BOOLEAN('i', "no-inherit", &no_inherit,
		    "child tasks do not inherit counters"),
	OPT_UINTEGER('F', "freq", &user_freq, "profile at this frequency"),
	OPT_UINTEGER('m', "mmap-pages", &mmap_pages, "number of mmap data pages"),
	OPT_BOOLEAN('g', "call-graph", &call_graph,
		    "do call-graph (stack chain/backtrace) recording"),
	OPT_INCR('v', "verbose", &verbose,
		    "be more verbose (show counter open errors, etc)"),
	OPT_BOOLEAN('q', "quiet", &quiet, "don't print any message"),
	OPT_BOOLEAN('s', "stat", &inherit_stat,
		    "per thread counts"),
	OPT_BOOLEAN('d', "data", &sample_address,
		    "Sample addresses"),
	OPT_BOOLEAN('T', "timestamp", &sample_time, "Sample timestamps"),
	OPT_BOOLEAN('n', "no-samples", &no_samples,
		    "don't sample"),
	OPT_BOOLEAN('N', "no-buildid-cache", &no_buildid_cache,
		    "do not update the buildid cache"),
	OPT_BOOLEAN('B', "no-buildid", &no_buildid,
		    "do not collect buildids in perf.data"),
	OPT_END()
};

int cmd_record(int argc, const char **argv, const char *prefix __used)
{
	int i, j, err = -ENOMEM;

	argc = parse_options(argc, argv, record_options, record_usage,
			    PARSE_OPT_STOP_AT_NON_OPTION);
	if (!argc && target_pid == -1 && target_tid == -1 &&
		!system_wide && !cpu_list)
		usage_with_options(record_usage, record_options);

	if (force && append_file) {
		fprintf(stderr, "Can't overwrite and append at the same time."
				" You need to choose between -f and -A");
		usage_with_options(record_usage, record_options);
	} else if (append_file) {
		write_mode = WRITE_APPEND;
	} else {
		write_mode = WRITE_FORCE;
	}

	symbol__init();

	if (no_buildid_cache || no_buildid)
		disable_buildid_cache();

	if (!nr_counters) {
		nr_counters	= 1;
		attrs[0].type	= PERF_TYPE_HARDWARE;
		attrs[0].config = PERF_COUNT_HW_CPU_CYCLES;
	}

	if (target_pid != -1) {
		target_tid = target_pid;
		thread_num = find_all_tid(target_pid, &all_tids);
		if (thread_num <= 0) {
			fprintf(stderr, "Can't find all threads of pid %d\n",
					target_pid);
			usage_with_options(record_usage, record_options);
		}
	} else {
		all_tids=malloc(sizeof(pid_t));
		if (!all_tids)
			goto out_symbol_exit;

		all_tids[0] = target_tid;
		thread_num = 1;
	}

	for (i = 0; i < MAX_NR_CPUS; i++) {
		for (j = 0; j < MAX_COUNTERS; j++) {
			fd[i][j] = malloc(sizeof(int)*thread_num);
			if (!fd[i][j])
				goto out_free_fd;
		}
	}
	event_array = malloc(
		sizeof(struct pollfd)*MAX_NR_CPUS*MAX_COUNTERS*thread_num);
	if (!event_array)
		goto out_free_fd;

	if (user_interval != ULLONG_MAX)
		default_interval = user_interval;
	if (user_freq != UINT_MAX)
		freq = user_freq;

	/*
	 * User specified count overrides default frequency.
	 */
	if (default_interval)
		freq = 0;
	else if (freq) {
		default_interval = freq;
	} else {
		fprintf(stderr, "frequency and count are zero, aborting\n");
		err = -EINVAL;
		goto out_free_event_array;
	}

	err = __cmd_record(argc, argv);

out_free_event_array:
	free(event_array);
out_free_fd:
	for (i = 0; i < MAX_NR_CPUS; i++) {
		for (j = 0; j < MAX_COUNTERS; j++)
			free(fd[i][j]);
	}
	free(all_tids);
	all_tids = NULL;
out_symbol_exit:
	symbol__exit();
	return err;
}<|MERGE_RESOLUTION|>--- conflicted
+++ resolved
@@ -285,11 +285,7 @@
 	if (system_wide)
 		attr->sample_type	|= PERF_SAMPLE_CPU;
 
-<<<<<<< HEAD
-	if (sample_time)
-=======
 	if (sample_time || system_wide || !no_inherit || cpu_list)
->>>>>>> 9fb67204
 		attr->sample_type	|= PERF_SAMPLE_TIME;
 
 	if (raw_samples) {
@@ -331,12 +327,9 @@
 				 * Old kernel, no attr->sample_id_type_all field
 				 */
 				sample_id_all_avail = false;
-<<<<<<< HEAD
-=======
 				if (!sample_time && !raw_samples)
 					attr->sample_type &= ~PERF_SAMPLE_TIME;
 
->>>>>>> 9fb67204
 				goto retry_sample_id;
 			}
 
