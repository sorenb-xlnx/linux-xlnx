/*
 * builtin-annotate.c
 *
 * Builtin annotate command: Analyze the perf.data input file,
 * look up and read DSOs and symbol information and display
 * a histogram of results, along various sorting keys.
 */
#include "builtin.h"

#include "util/util.h"

#include "util/util.h"
#include "util/color.h"
#include <linux/list.h>
#include "util/cache.h"
#include <linux/rbtree.h>
#include "util/symbol.h"

#include "perf.h"
#include "util/debug.h"

#include "util/evlist.h"
#include "util/evsel.h"
#include "util/annotate.h"
#include "util/event.h"
#include "util/parse-options.h"
#include "util/parse-events.h"
#include "util/thread.h"
#include "util/sort.h"
#include "util/hist.h"
#include "util/session.h"

static char		const *input_name = "perf.data";

static bool		force, use_tui, use_stdio;

static bool		full_paths;

static bool		print_line;

static const char *sym_hist_filter;

static int perf_evlist__add_sample(struct perf_evlist *evlist,
				   struct perf_sample *sample,
<<<<<<< HEAD
=======
				   struct perf_evsel *evsel,
>>>>>>> 8eca7a00
				   struct addr_location *al)
{
	struct perf_evsel *evsel;
	struct hist_entry *he;
	int ret;

	if (sym_hist_filter != NULL &&
	    (al->sym == NULL || strcmp(sym_hist_filter, al->sym->name) != 0)) {
		/* We're only interested in a symbol named sym_hist_filter */
		if (al->sym != NULL) {
			rb_erase(&al->sym->rb_node,
				 &al->map->dso->symbols[al->map->type]);
			symbol__delete(al->sym);
		}
		return 0;
	}

<<<<<<< HEAD
	evsel = perf_evlist__id2evsel(evlist, sample->id);
	if (evsel == NULL) {
		/*
		 * FIXME: Propagate this back, but at least we're in a builtin,
		 * where exit() is allowed. ;-)
		 */
		ui__warning("Invalid %s file, contains samples with id not in "
			    "its header!\n", input_name);
		exit_browser(0);
		exit(1);
	}

=======
>>>>>>> 8eca7a00
	he = __hists__add_entry(&evsel->hists, al, NULL, 1);
	if (he == NULL)
		return -ENOMEM;

	ret = 0;
	if (he->ms.sym != NULL) {
		struct annotation *notes = symbol__annotation(he->ms.sym);
		if (notes->src == NULL &&
		    symbol__alloc_hist(he->ms.sym, evlist->nr_entries) < 0)
			return -ENOMEM;

		ret = hist_entry__inc_addr_samples(he, evsel->idx, al->addr);
	}

	evsel->hists.stats.total_period += sample->period;
	hists__inc_nr_events(&evsel->hists, PERF_RECORD_SAMPLE);
	return ret;
}

static int process_sample_event(union perf_event *event,
				struct perf_sample *sample,
<<<<<<< HEAD
=======
				struct perf_evsel *evsel,
>>>>>>> 8eca7a00
				struct perf_session *session)
{
	struct addr_location al;

	if (perf_event__preprocess_sample(event, session, &al, sample,
					  symbol__annotate_init) < 0) {
		pr_warning("problem processing %d event, skipping it.\n",
			   event->header.type);
		return -1;
	}

<<<<<<< HEAD
	if (!al.filtered && perf_evlist__add_sample(session->evlist, sample, &al)) {
=======
	if (!al.filtered &&
	    perf_evlist__add_sample(session->evlist, sample, evsel, &al)) {
>>>>>>> 8eca7a00
		pr_warning("problem incrementing symbol count, "
			   "skipping event\n");
		return -1;
	}

	return 0;
}

static int hist_entry__tty_annotate(struct hist_entry *he, int evidx)
{
	return symbol__tty_annotate(he->ms.sym, he->ms.map, evidx,
				    print_line, full_paths, 0, 0);
}

static void hists__find_annotations(struct hists *self, int evidx)
{
	struct rb_node *nd = rb_first(&self->entries), *next;
	int key = KEY_RIGHT;

	while (nd) {
		struct hist_entry *he = rb_entry(nd, struct hist_entry, rb_node);
		struct annotation *notes;

		if (he->ms.sym == NULL || he->ms.map->dso->annotate_warned)
			goto find_next;

		notes = symbol__annotation(he->ms.sym);
		if (notes->src == NULL) {
find_next:
			if (key == KEY_LEFT)
				nd = rb_prev(nd);
			else
				nd = rb_next(nd);
			continue;
		}

		if (use_browser > 0) {
			key = hist_entry__tui_annotate(he, evidx);
			switch (key) {
			case KEY_RIGHT:
				next = rb_next(nd);
				break;
			case KEY_LEFT:
				next = rb_prev(nd);
				break;
			default:
				return;
			}

			if (next != NULL)
				nd = next;
		} else {
			hist_entry__tty_annotate(he, evidx);
			nd = rb_next(nd);
			/*
			 * Since we have a hist_entry per IP for the same
			 * symbol, free he->ms.sym->src to signal we already
			 * processed this symbol.
			 */
			free(notes->src);
			notes->src = NULL;
		}
	}
}

static struct perf_event_ops event_ops = {
	.sample	= process_sample_event,
	.mmap	= perf_event__process_mmap,
	.comm	= perf_event__process_comm,
	.fork	= perf_event__process_task,
	.ordered_samples = true,
	.ordering_requires_timestamps = true,
};

static int __cmd_annotate(void)
{
	int ret;
	struct perf_session *session;
	struct perf_evsel *pos;
	u64 total_nr_samples;

	session = perf_session__new(input_name, O_RDONLY, force, false, &event_ops);
	if (session == NULL)
		return -ENOMEM;

	ret = perf_session__process_events(session, &event_ops);
	if (ret)
		goto out_delete;

	if (dump_trace) {
		perf_session__fprintf_nr_events(session, stdout);
		goto out_delete;
	}

	if (verbose > 3)
		perf_session__fprintf(session, stdout);

	if (verbose > 2)
		perf_session__fprintf_dsos(session, stdout);

	total_nr_samples = 0;
	list_for_each_entry(pos, &session->evlist->entries, node) {
		struct hists *hists = &pos->hists;
		u32 nr_samples = hists->stats.nr_events[PERF_RECORD_SAMPLE];
<<<<<<< HEAD

		if (nr_samples > 0) {
			total_nr_samples += nr_samples;
			hists__collapse_resort(hists);
			hists__output_resort(hists);
			hists__find_annotations(hists, pos->idx);
		}
	}

=======

		if (nr_samples > 0) {
			total_nr_samples += nr_samples;
			hists__collapse_resort(hists);
			hists__output_resort(hists);
			hists__find_annotations(hists, pos->idx);
		}
	}

>>>>>>> 8eca7a00
	if (total_nr_samples == 0) {
		ui__warning("The %s file has no samples!\n", input_name);
		goto out_delete;
	}
out_delete:
	/*
	 * Speed up the exit process, for large files this can
	 * take quite a while.
	 *
	 * XXX Enable this when using valgrind or if we ever
	 * librarize this command.
	 *
	 * Also experiment with obstacks to see how much speed
	 * up we'll get here.
	 *
	 * perf_session__delete(session);
	 */
	return ret;
}

static const char * const annotate_usage[] = {
	"perf annotate [<options>] <command>",
	NULL
};

static const struct option options[] = {
	OPT_STRING('i', "input", &input_name, "file",
		    "input file name"),
	OPT_STRING('d', "dsos", &symbol_conf.dso_list_str, "dso[,dso...]",
		   "only consider symbols in these dsos"),
	OPT_STRING('s', "symbol", &sym_hist_filter, "symbol",
		    "symbol to annotate"),
	OPT_BOOLEAN('f', "force", &force, "don't complain, do it"),
	OPT_INCR('v', "verbose", &verbose,
		    "be more verbose (show symbol address, etc)"),
	OPT_BOOLEAN('D', "dump-raw-trace", &dump_trace,
		    "dump raw trace in ASCII"),
	OPT_BOOLEAN(0, "tui", &use_tui, "Use the TUI interface"),
	OPT_BOOLEAN(0, "stdio", &use_stdio, "Use the stdio interface"),
	OPT_STRING('k', "vmlinux", &symbol_conf.vmlinux_name,
		   "file", "vmlinux pathname"),
	OPT_BOOLEAN('m', "modules", &symbol_conf.use_modules,
		    "load module symbols - WARNING: use only with -k and LIVE kernel"),
	OPT_BOOLEAN('l', "print-line", &print_line,
		    "print matching source lines (may be slow)"),
	OPT_BOOLEAN('P', "full-paths", &full_paths,
		    "Don't shorten the displayed pathnames"),
	OPT_END()
};

int cmd_annotate(int argc, const char **argv, const char *prefix __used)
{
	argc = parse_options(argc, argv, options, annotate_usage, 0);

	if (use_stdio)
		use_browser = 0;
	else if (use_tui)
		use_browser = 1;

	setup_browser(true);

	symbol_conf.priv_size = sizeof(struct annotation);
	symbol_conf.try_vmlinux_path = true;

	if (symbol__init() < 0)
		return -1;

	setup_sorting(annotate_usage, options);

	if (argc) {
		/*
		 * Special case: if there's an argument left then assume tha
		 * it's a symbol filter:
		 */
		if (argc > 1)
			usage_with_options(annotate_usage, options);

		sym_hist_filter = argv[0];
	}

	if (field_sep && *field_sep == '.') {
		pr_err("'.' is the only non valid --field-separator argument\n");
		return -1;
	}

	return __cmd_annotate();
}<|MERGE_RESOLUTION|>--- conflicted
+++ resolved
@@ -42,13 +42,9 @@
 
 static int perf_evlist__add_sample(struct perf_evlist *evlist,
 				   struct perf_sample *sample,
-<<<<<<< HEAD
-=======
 				   struct perf_evsel *evsel,
->>>>>>> 8eca7a00
 				   struct addr_location *al)
 {
-	struct perf_evsel *evsel;
 	struct hist_entry *he;
 	int ret;
 
@@ -63,21 +59,6 @@
 		return 0;
 	}
 
-<<<<<<< HEAD
-	evsel = perf_evlist__id2evsel(evlist, sample->id);
-	if (evsel == NULL) {
-		/*
-		 * FIXME: Propagate this back, but at least we're in a builtin,
-		 * where exit() is allowed. ;-)
-		 */
-		ui__warning("Invalid %s file, contains samples with id not in "
-			    "its header!\n", input_name);
-		exit_browser(0);
-		exit(1);
-	}
-
-=======
->>>>>>> 8eca7a00
 	he = __hists__add_entry(&evsel->hists, al, NULL, 1);
 	if (he == NULL)
 		return -ENOMEM;
@@ -99,10 +80,7 @@
 
 static int process_sample_event(union perf_event *event,
 				struct perf_sample *sample,
-<<<<<<< HEAD
-=======
 				struct perf_evsel *evsel,
->>>>>>> 8eca7a00
 				struct perf_session *session)
 {
 	struct addr_location al;
@@ -114,12 +92,8 @@
 		return -1;
 	}
 
-<<<<<<< HEAD
-	if (!al.filtered && perf_evlist__add_sample(session->evlist, sample, &al)) {
-=======
 	if (!al.filtered &&
 	    perf_evlist__add_sample(session->evlist, sample, evsel, &al)) {
->>>>>>> 8eca7a00
 		pr_warning("problem incrementing symbol count, "
 			   "skipping event\n");
 		return -1;
@@ -224,7 +198,6 @@
 	list_for_each_entry(pos, &session->evlist->entries, node) {
 		struct hists *hists = &pos->hists;
 		u32 nr_samples = hists->stats.nr_events[PERF_RECORD_SAMPLE];
-<<<<<<< HEAD
 
 		if (nr_samples > 0) {
 			total_nr_samples += nr_samples;
@@ -234,17 +207,6 @@
 		}
 	}
 
-=======
-
-		if (nr_samples > 0) {
-			total_nr_samples += nr_samples;
-			hists__collapse_resort(hists);
-			hists__output_resort(hists);
-			hists__find_annotations(hists, pos->idx);
-		}
-	}
-
->>>>>>> 8eca7a00
 	if (total_nr_samples == 0) {
 		ui__warning("The %s file has no samples!\n", input_name);
 		goto out_delete;
