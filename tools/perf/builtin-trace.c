--- conflicted
+++ resolved
@@ -118,10 +118,7 @@
 	.event_type = event__process_event_type,
 	.tracing_data = event__process_tracing_data,
 	.build_id = event__process_build_id,
-<<<<<<< HEAD
-=======
 	.ordered_samples = true,
->>>>>>> c569cd9a
 };
 
 extern volatile int session_done;
