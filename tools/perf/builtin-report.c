--- conflicted
+++ resolved
@@ -58,9 +58,6 @@
 static regex_t		parent_regex;
 
 static int		exclude_other = 1;
-static int		callchain;
-
-static u64		sample_type;
 
 static char		callchain_default_opt[] = "fractal,0.5";
 
@@ -817,55 +814,9 @@
 	return ret;
 }
 static size_t
-<<<<<<< HEAD
-callchain__fprintf(FILE *fp, struct callchain_node *self, u64 total_samples)
-{
-	struct callchain_list *chain;
-	size_t ret = 0;
-
-	if (!self)
-		return 0;
-
-	ret += callchain__fprintf(fp, self->parent, total_samples);
-
-
-	list_for_each_entry(chain, &self->val, list)
-		ret += fprintf(fp, "                %p\n", (void *)chain->ip);
-
-	return ret;
-}
-
-static size_t
-hist_entry_callchain__fprintf(FILE *fp, struct hist_entry *self,
-			      u64 total_samples)
-{
-	struct rb_node *rb_node;
-	struct callchain_node *chain;
-	size_t ret = 0;
-
-	rb_node = rb_first(&self->sorted_chain);
-	while (rb_node) {
-		double percent;
-
-		chain = rb_entry(rb_node, struct callchain_node, rb_node);
-		percent = chain->hit * 100.0 / total_samples;
-		ret += fprintf(fp, "           %6.2f%%\n", percent);
-		ret += callchain__fprintf(fp, chain, total_samples);
-		ret += fprintf(fp, "\n");
-		rb_node = rb_next(rb_node);
-	}
-
-	return ret;
-}
-
-
-static size_t
-hist_entry__fprintf(FILE *fp, struct hist_entry *self, u64 total_samples)
-=======
 ipchain__fprintf_graph(FILE *fp, struct callchain_list *chain, int depth,
 		       int depth_mask, int count, u64 total_samples,
 		       int hits)
->>>>>>> da8f91e1
 {
 	int i;
 	size_t ret = 0;
@@ -1186,15 +1137,10 @@
 
 		if (!cmp) {
 			he->count += count;
-<<<<<<< HEAD
-			if (callchain)
-				append_chain(&he->callchain, chain);
-=======
 			if (callchain) {
 				append_chain(&he->callchain, chain, syms);
 				free(syms);
 			}
->>>>>>> da8f91e1
 			return 0;
 		}
 
@@ -1210,12 +1156,8 @@
 	*he = entry;
 	if (callchain) {
 		callchain_init(&he->callchain);
-<<<<<<< HEAD
-		append_chain(&he->callchain, chain);
-=======
 		append_chain(&he->callchain, chain, syms);
 		free(syms);
->>>>>>> da8f91e1
 	}
 	rb_link_node(&he->rb_node, parent, p);
 	rb_insert_color(&he->rb_node, &hist);
@@ -1294,12 +1236,8 @@
 	struct hist_entry *iter;
 
 	if (callchain)
-<<<<<<< HEAD
-		sort_chain_to_rbtree(&he->sorted_chain, &he->callchain);
-=======
 		callchain_param.sort(&he->sorted_chain, &he->callchain,
 				      min_callchain_hits, &callchain_param);
->>>>>>> da8f91e1
 
 	while (*p != NULL) {
 		parent = *p;
@@ -1448,11 +1386,7 @@
 		(long long)period);
 
 	if (sample_type & PERF_SAMPLE_CALLCHAIN) {
-<<<<<<< HEAD
-		int i;
-=======
 		unsigned int i;
->>>>>>> da8f91e1
 
 		chain = (void *)more_data;
 
@@ -1480,13 +1414,9 @@
 	if (comm_list && !strlist__has_entry(comm_list, thread->comm))
 		return 0;
 
-<<<<<<< HEAD
-	if (event->header.misc & PERF_EVENT_MISC_KERNEL) {
-=======
 	cpumode = event->header.misc & PERF_EVENT_MISC_CPUMODE_MASK;
 
 	if (cpumode == PERF_EVENT_MISC_KERNEL) {
->>>>>>> da8f91e1
 		show = SHOW_KERNEL;
 		level = 'k';
 
@@ -1767,11 +1697,6 @@
 
 	sample_type = perf_header__sample_type();
 
-<<<<<<< HEAD
-	if (sort__has_parent && !(sample_type & PERF_SAMPLE_CALLCHAIN)) {
-		fprintf(stderr, "selected --sort parent, but no callchain data\n");
-		exit(-1);
-=======
 	if (!(sample_type & PERF_SAMPLE_CALLCHAIN)) {
 		if (sort__has_parent) {
 			fprintf(stderr, "selected --sort parent, but no"
@@ -1785,7 +1710,6 @@
 					" -g?\n");
 			exit(-1);
 		}
->>>>>>> da8f91e1
 	}
 
 	if (load_kernel() < 0) {
@@ -1967,13 +1891,9 @@
 		   "regex filter to identify parent, see: '--sort parent'"),
 	OPT_BOOLEAN('x', "exclude-other", &exclude_other,
 		    "Only display entries with parent-match"),
-<<<<<<< HEAD
-	OPT_BOOLEAN('c', "callchain", &callchain, "Display callchains"),
-=======
 	OPT_CALLBACK_DEFAULT('c', "callchain", NULL, "output_type,min_percent",
 		     "Display callchains using output_type and min percent threshold. "
 		     "Default: flat,0", &parse_callchain_opt, callchain_default_opt),
->>>>>>> da8f91e1
 	OPT_STRING('d', "dsos", &dso_list_str, "dso[,dso...]",
 		   "only consider symbols in these dsos"),
 	OPT_STRING('C', "comms", &comm_list_str, "comm[,comm...]",
@@ -2011,11 +1931,7 @@
 	}
 }
 
-<<<<<<< HEAD
-int cmd_report(int argc, const char **argv, const char *prefix)
-=======
 int cmd_report(int argc, const char **argv, const char *prefix __used)
->>>>>>> da8f91e1
 {
 	symbol__init();
 
