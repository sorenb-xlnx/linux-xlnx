--- conflicted
+++ resolved
@@ -50,20 +50,12 @@
 
 static int perf_session__add_hist_entry(struct perf_session *session,
 					struct addr_location *al,
-<<<<<<< HEAD
-					struct perf_sample *sample)
-=======
 					struct perf_sample *sample,
 					struct perf_evsel *evsel)
->>>>>>> 8eca7a00
 {
 	struct symbol *parent = NULL;
 	int err = 0;
 	struct hist_entry *he;
-<<<<<<< HEAD
-	struct perf_evsel *evsel;
-=======
->>>>>>> 8eca7a00
 
 	if ((sort__has_parent || symbol_conf.use_callchain) && sample->callchain) {
 		err = perf_session__resolve_callchain(session, al->thread,
@@ -72,21 +64,6 @@
 			return err;
 	}
 
-<<<<<<< HEAD
-	evsel = perf_evlist__id2evsel(session->evlist, sample->id);
-	if (evsel == NULL) {
-		/*
-		 * FIXME: Propagate this back, but at least we're in a builtin,
-		 * where exit() is allowed. ;-)
-		 */
-		ui__warning("Invalid %s file, contains samples with id %" PRIu64 " not in "
-			    "its header!\n", input_name, sample->id);
-		exit_browser(0);
-		exit(1);
-	}
-
-=======
->>>>>>> 8eca7a00
 	he = __hists__add_entry(&evsel->hists, al, parent, sample->period);
 	if (he == NULL)
 		return -ENOMEM;
@@ -124,10 +101,7 @@
 
 static int process_sample_event(union perf_event *event,
 				struct perf_sample *sample,
-<<<<<<< HEAD
-=======
 				struct perf_evsel *evsel,
->>>>>>> 8eca7a00
 				struct perf_session *session)
 {
 	struct addr_location al;
