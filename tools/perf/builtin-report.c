/*
 * builtin-report.c
 *
 * Builtin report command: Analyze the perf.data input file,
 * look up and read DSOs and symbol information and display
 * a histogram of results, along various sorting keys.
 */
#include "builtin.h"

#include "util/util.h"

#include "util/color.h"
#include <linux/list.h>
#include "util/cache.h"
#include <linux/rbtree.h>
#include "util/symbol.h"
#include "util/callchain.h"
#include "util/strlist.h"
#include "util/values.h"

#include "perf.h"
#include "util/debug.h"
#include "util/header.h"
#include "util/session.h"

#include "util/parse-options.h"
#include "util/parse-events.h"

#include "util/thread.h"
#include "util/sort.h"
#include "util/hist.h"

static char		const *input_name = "perf.data";

static bool		force;
static bool		hide_unresolved;
static bool		dont_use_callchains;

static bool		show_threads;
static struct perf_read_values	show_threads_values;

static const char	default_pretty_printing_style[] = "normal";
static const char	*pretty_printing_style = default_pretty_printing_style;

static char		callchain_default_opt[] = "fractal,0.5";

static struct hists *perf_session__hists_findnew(struct perf_session *self,
						 u64 event_stream, u32 type,
						 u64 config)
{
	struct rb_node **p = &self->hists_tree.rb_node;
	struct rb_node *parent = NULL;
	struct hists *iter, *new;

	while (*p != NULL) {
		parent = *p;
		iter = rb_entry(parent, struct hists, rb_node);
		if (iter->config == config)
			return iter;


		if (config > iter->config)
			p = &(*p)->rb_right;
		else
			p = &(*p)->rb_left;
	}

	new = malloc(sizeof(struct hists));
	if (new == NULL)
		return NULL;
	memset(new, 0, sizeof(struct hists));
	new->event_stream = event_stream;
	new->config = config;
	new->type = type;
	rb_link_node(&new->rb_node, parent, p);
	rb_insert_color(&new->rb_node, &self->hists_tree);
	return new;
}

static int perf_session__add_hist_entry(struct perf_session *self,
					struct addr_location *al,
					struct sample_data *data)
{
	struct map_symbol *syms = NULL;
	struct symbol *parent = NULL;
	int err = -ENOMEM;
	struct hist_entry *he;
	struct hists *hists;
	struct perf_event_attr *attr;

	if ((sort__has_parent || symbol_conf.use_callchain) && data->callchain) {
		syms = perf_session__resolve_callchain(self, al->thread,
						       data->callchain, &parent);
		if (syms == NULL)
			return -ENOMEM;
	}

	attr = perf_header__find_attr(data->id, &self->header);
	if (attr)
		hists = perf_session__hists_findnew(self, data->id, attr->type, attr->config);
	else
		hists = perf_session__hists_findnew(self, data->id, 0, 0);
	if (hists == NULL)
		goto out_free_syms;
	he = __hists__add_entry(hists, al, parent, data->period);
	if (he == NULL)
		goto out_free_syms;
	err = 0;
	if (symbol_conf.use_callchain) {
<<<<<<< HEAD
		err = append_chain(he->callchain, data->callchain, syms);
=======
		err = append_chain(he->callchain, data->callchain, syms, data->period);
>>>>>>> 772320e8
		if (err)
			goto out_free_syms;
	}
	/*
	 * Only in the newt browser we are doing integrated annotation,
	 * so we don't allocated the extra space needed because the stdio
	 * code will not use it.
	 */
	if (use_browser > 0)
		err = hist_entry__inc_addr_samples(he, al->addr);
out_free_syms:
	free(syms);
	return err;
}

static int add_event_total(struct perf_session *session,
			   struct sample_data *data,
			   struct perf_event_attr *attr)
{
	struct hists *hists;

	if (attr)
		hists = perf_session__hists_findnew(session, data->id,
						    attr->type, attr->config);
	else
		hists = perf_session__hists_findnew(session, data->id, 0, 0);

	if (!hists)
		return -ENOMEM;

	hists->stats.total_period += data->period;
	/*
	 * FIXME: add_event_total should be moved from here to
	 * perf_session__process_event so that the proper hist is passed to
	 * the event_op methods.
	 */
	hists__inc_nr_events(hists, PERF_RECORD_SAMPLE);
	session->hists.stats.total_period += data->period;
	return 0;
}

static int process_sample_event(event_t *event, struct perf_session *session)
{
	struct sample_data data = { .period = 1, };
	struct addr_location al;
	struct perf_event_attr *attr;

	event__parse_sample(event, session->sample_type, &data);

	dump_printf("(IP, %d): %d/%d: %#Lx period: %Ld\n", event->header.misc,
		    data.pid, data.tid, data.ip, data.period);

	if (session->sample_type & PERF_SAMPLE_CALLCHAIN) {
		unsigned int i;

		dump_printf("... chain: nr:%Lu\n", data.callchain->nr);

		if (!ip_callchain__valid(data.callchain, event)) {
			pr_debug("call-chain problem with event, "
				 "skipping it.\n");
			return 0;
		}

		if (dump_trace) {
			for (i = 0; i < data.callchain->nr; i++)
				dump_printf("..... %2d: %016Lx\n",
					    i, data.callchain->ips[i]);
		}
	}

	if (event__preprocess_sample(event, session, &al, NULL) < 0) {
		fprintf(stderr, "problem processing %d event, skipping it.\n",
			event->header.type);
		return -1;
	}

	if (al.filtered || (hide_unresolved && al.sym == NULL))
		return 0;

	if (perf_session__add_hist_entry(session, &al, &data)) {
		pr_debug("problem incrementing symbol period, skipping event\n");
		return -1;
	}

	attr = perf_header__find_attr(data.id, &session->header);

	if (add_event_total(session, &data, attr)) {
		pr_debug("problem adding event period\n");
		return -1;
	}

	return 0;
}

static int process_read_event(event_t *event, struct perf_session *session __used)
{
	struct perf_event_attr *attr;

	attr = perf_header__find_attr(event->read.id, &session->header);

	if (show_threads) {
		const char *name = attr ? __event_name(attr->type, attr->config)
				   : "unknown";
		perf_read_values_add_value(&show_threads_values,
					   event->read.pid, event->read.tid,
					   event->read.id,
					   name,
					   event->read.value);
	}

	dump_printf(": %d %d %s %Lu\n", event->read.pid, event->read.tid,
		    attr ? __event_name(attr->type, attr->config) : "FAIL",
		    event->read.value);

	return 0;
}

static int perf_session__setup_sample_type(struct perf_session *self)
{
	if (!(self->sample_type & PERF_SAMPLE_CALLCHAIN)) {
		if (sort__has_parent) {
			fprintf(stderr, "selected --sort parent, but no"
					" callchain data. Did you call"
					" perf record without -g?\n");
			return -EINVAL;
		}
		if (symbol_conf.use_callchain) {
			fprintf(stderr, "selected -g but no callchain data."
					" Did you call perf record without"
					" -g?\n");
			return -1;
		}
	} else if (!dont_use_callchains && callchain_param.mode != CHAIN_NONE &&
		   !symbol_conf.use_callchain) {
			symbol_conf.use_callchain = true;
			if (register_callchain_param(&callchain_param) < 0) {
				fprintf(stderr, "Can't register callchain"
						" params\n");
				return -EINVAL;
			}
	}

	return 0;
}

static struct perf_event_ops event_ops = {
	.sample	= process_sample_event,
	.mmap	= event__process_mmap,
	.comm	= event__process_comm,
	.exit	= event__process_task,
	.fork	= event__process_task,
	.lost	= event__process_lost,
	.read	= process_read_event,
	.attr	= event__process_attr,
	.event_type = event__process_event_type,
	.tracing_data = event__process_tracing_data,
	.build_id = event__process_build_id,
};

extern volatile int session_done;

static void sig_handler(int sig __used)
{
	session_done = 1;
}

static size_t hists__fprintf_nr_sample_events(struct hists *self,
					      const char *evname, FILE *fp)
{
	size_t ret;
	char unit;
	unsigned long nr_events = self->stats.nr_events[PERF_RECORD_SAMPLE];

	nr_events = convert_unit(nr_events, &unit);
	ret = fprintf(fp, "# Events: %lu%c", nr_events, unit);
	if (evname != NULL)
		ret += fprintf(fp, " %s", evname);
	return ret + fprintf(fp, "\n#\n");
}

static int hists__tty_browse_tree(struct rb_root *tree, const char *help)
{
	struct rb_node *next = rb_first(tree);

	while (next) {
		struct hists *hists = rb_entry(next, struct hists, rb_node);
		const char *evname = NULL;

		if (rb_first(&hists->entries) != rb_last(&hists->entries))
			evname = __event_name(hists->type, hists->config);

		hists__fprintf_nr_sample_events(hists, evname, stdout);
		hists__fprintf(hists, NULL, false, stdout);
		fprintf(stdout, "\n\n");
		next = rb_next(&hists->rb_node);
	}

	if (sort_order == default_sort_order &&
	    parent_pattern == default_parent_pattern) {
		fprintf(stdout, "#\n# (%s)\n#\n", help);

		if (show_threads) {
			bool style = !strcmp(pretty_printing_style, "raw");
			perf_read_values_display(stdout, &show_threads_values,
						 style);
			perf_read_values_destroy(&show_threads_values);
		}
	}

	return 0;
}

static int __cmd_report(void)
{
	int ret = -EINVAL;
	struct perf_session *session;
	struct rb_node *next;
	const char *help = "For a higher level overview, try: perf report --sort comm,dso";

	signal(SIGINT, sig_handler);

	session = perf_session__new(input_name, O_RDONLY, force, false);
	if (session == NULL)
		return -ENOMEM;

	if (show_threads)
		perf_read_values_init(&show_threads_values);

	ret = perf_session__setup_sample_type(session);
	if (ret)
		goto out_delete;

	ret = perf_session__process_events(session, &event_ops);
	if (ret)
		goto out_delete;

	if (dump_trace) {
		perf_session__fprintf_nr_events(session, stdout);
		goto out_delete;
	}

	if (verbose > 3)
		perf_session__fprintf(session, stdout);

	if (verbose > 2)
		perf_session__fprintf_dsos(session, stdout);

	next = rb_first(&session->hists_tree);
	while (next) {
		struct hists *hists;

		hists = rb_entry(next, struct hists, rb_node);
		hists__collapse_resort(hists);
		hists__output_resort(hists);
		next = rb_next(&hists->rb_node);
	}

	if (use_browser > 0)
		hists__tui_browse_tree(&session->hists_tree, help);
	else
		hists__tty_browse_tree(&session->hists_tree, help);

out_delete:
	perf_session__delete(session);
	return ret;
}

static int
parse_callchain_opt(const struct option *opt __used, const char *arg,
		    int unset)
{
	char *tok, *tok2;
	char *endptr;

	/*
	 * --no-call-graph
	 */
	if (unset) {
		dont_use_callchains = true;
		return 0;
	}

	symbol_conf.use_callchain = true;

	if (!arg)
		return 0;

	tok = strtok((char *)arg, ",");
	if (!tok)
		return -1;

	/* get the output mode */
	if (!strncmp(tok, "graph", strlen(arg)))
		callchain_param.mode = CHAIN_GRAPH_ABS;

	else if (!strncmp(tok, "flat", strlen(arg)))
		callchain_param.mode = CHAIN_FLAT;

	else if (!strncmp(tok, "fractal", strlen(arg)))
		callchain_param.mode = CHAIN_GRAPH_REL;

	else if (!strncmp(tok, "none", strlen(arg))) {
		callchain_param.mode = CHAIN_NONE;
		symbol_conf.use_callchain = false;

		return 0;
	}

	else
		return -1;

	/* get the min percentage */
	tok = strtok(NULL, ",");
	if (!tok)
		goto setup;

	tok2 = strtok(NULL, ",");
	callchain_param.min_percent = strtod(tok, &endptr);
	if (tok == endptr)
		return -1;

	if (tok2)
		callchain_param.print_limit = strtod(tok2, &endptr);
setup:
	if (register_callchain_param(&callchain_param) < 0) {
		fprintf(stderr, "Can't register callchain params\n");
		return -1;
	}
	return 0;
}

static const char * const report_usage[] = {
	"perf report [<options>] <command>",
	NULL
};

static const struct option options[] = {
	OPT_STRING('i', "input", &input_name, "file",
		    "input file name"),
	OPT_INCR('v', "verbose", &verbose,
		    "be more verbose (show symbol address, etc)"),
	OPT_BOOLEAN('D', "dump-raw-trace", &dump_trace,
		    "dump raw trace in ASCII"),
	OPT_STRING('k', "vmlinux", &symbol_conf.vmlinux_name,
		   "file", "vmlinux pathname"),
	OPT_BOOLEAN('f', "force", &force, "don't complain, do it"),
	OPT_BOOLEAN('m', "modules", &symbol_conf.use_modules,
		    "load module symbols - WARNING: use only with -k and LIVE kernel"),
	OPT_BOOLEAN('n', "show-nr-samples", &symbol_conf.show_nr_samples,
		    "Show a column with the number of samples"),
	OPT_BOOLEAN('T', "threads", &show_threads,
		    "Show per-thread event counters"),
	OPT_STRING(0, "pretty", &pretty_printing_style, "key",
		   "pretty printing style key: normal raw"),
	OPT_STRING('s', "sort", &sort_order, "key[,key2...]",
		   "sort by key(s): pid, comm, dso, symbol, parent"),
	OPT_BOOLEAN('P', "full-paths", &symbol_conf.full_paths,
		    "Don't shorten the pathnames taking into account the cwd"),
	OPT_BOOLEAN(0, "showcpuutilization", &symbol_conf.show_cpu_utilization,
		    "Show sample percentage for different cpu modes"),
	OPT_STRING('p', "parent", &parent_pattern, "regex",
		   "regex filter to identify parent, see: '--sort parent'"),
	OPT_BOOLEAN('x', "exclude-other", &symbol_conf.exclude_other,
		    "Only display entries with parent-match"),
	OPT_CALLBACK_DEFAULT('g', "call-graph", NULL, "output_type,min_percent",
		     "Display callchains using output_type (graph, flat, fractal, or none) and min percent threshold. "
		     "Default: fractal,0.5", &parse_callchain_opt, callchain_default_opt),
	OPT_STRING('d', "dsos", &symbol_conf.dso_list_str, "dso[,dso...]",
		   "only consider symbols in these dsos"),
	OPT_STRING('C', "comms", &symbol_conf.comm_list_str, "comm[,comm...]",
		   "only consider symbols in these comms"),
	OPT_STRING('S', "symbols", &symbol_conf.sym_list_str, "symbol[,symbol...]",
		   "only consider these symbols"),
	OPT_STRING('w', "column-widths", &symbol_conf.col_width_list_str,
		   "width[,width...]",
		   "don't try to adjust column width, use these fixed values"),
	OPT_STRING('t', "field-separator", &symbol_conf.field_sep, "separator",
		   "separator for columns, no spaces will be added between "
		   "columns '.' is reserved."),
	OPT_BOOLEAN('U', "hide-unresolved", &hide_unresolved,
		    "Only display entries resolved to a symbol"),
	OPT_END()
};

int cmd_report(int argc, const char **argv, const char *prefix __used)
{
	argc = parse_options(argc, argv, options, report_usage, 0);

	if (strcmp(input_name, "-") != 0)
		setup_browser();
	/*
	 * Only in the newt browser we are doing integrated annotation,
	 * so don't allocate extra space that won't be used in the stdio
	 * implementation.
	 */
	if (use_browser > 0)
		symbol_conf.priv_size = sizeof(struct sym_priv);

	if (symbol__init() < 0)
		return -1;

	setup_sorting(report_usage, options);

	if (parent_pattern != default_parent_pattern) {
		if (sort_dimension__add("parent") < 0)
			return -1;
		sort_parent.elide = 1;
	} else
		symbol_conf.exclude_other = false;

	/*
	 * Any (unrecognized) arguments left?
	 */
	if (argc)
		usage_with_options(report_usage, options);

	sort_entry__setup_elide(&sort_dso, symbol_conf.dso_list, "dso", stdout);
	sort_entry__setup_elide(&sort_comm, symbol_conf.comm_list, "comm", stdout);
	sort_entry__setup_elide(&sort_sym, symbol_conf.sym_list, "symbol", stdout);

	return __cmd_report();
}<|MERGE_RESOLUTION|>--- conflicted
+++ resolved
@@ -107,11 +107,7 @@
 		goto out_free_syms;
 	err = 0;
 	if (symbol_conf.use_callchain) {
-<<<<<<< HEAD
-		err = append_chain(he->callchain, data->callchain, syms);
-=======
 		err = append_chain(he->callchain, data->callchain, syms, data->period);
->>>>>>> 772320e8
 		if (err)
 			goto out_free_syms;
 	}
