/*
 * The "user cache".
 *
 * (C) Copyright 1991-2000 Linus Torvalds
 *
 * We have a per-user structure to keep track of how many
 * processes, files etc the user has claimed, in order to be
 * able to have per-user limits for system resources. 
 */

#include <linux/init.h>
#include <linux/sched.h>
#include <linux/slab.h>
#include <linux/bitops.h>
#include <linux/key.h>
#include <linux/interrupt.h>
#include <linux/module.h>
#include <linux/user_namespace.h>

struct user_namespace init_user_ns = {
	.kref = {
		.refcount	= ATOMIC_INIT(2),
	},
	.root_user = &root_user,
};
EXPORT_SYMBOL_GPL(init_user_ns);

/*
 * UID task count cache, to get fast user lookup in "alloc_uid"
 * when changing user ID's (ie setuid() and friends).
 */

#define UIDHASH_MASK		(UIDHASH_SZ - 1)
#define __uidhashfn(uid)	(((uid >> UIDHASH_BITS) + uid) & UIDHASH_MASK)
#define uidhashentry(ns, uid)	((ns)->uidhash_table + __uidhashfn((uid)))

static struct kmem_cache *uid_cachep;

/*
 * The uidhash_lock is mostly taken from process context, but it is
 * occasionally also taken from softirq/tasklet context, when
 * task-structs get RCU-freed. Hence all locking must be softirq-safe.
 * But free_uid() is also called with local interrupts disabled, and running
 * local_bh_enable() with local interrupts disabled is an error - we'll run
 * softirq callbacks, and they can unconditionally enable interrupts, and
 * the caller of free_uid() didn't expect that..
 */
static DEFINE_SPINLOCK(uidhash_lock);

struct user_struct root_user = {
	.__count	= ATOMIC_INIT(1),
	.processes	= ATOMIC_INIT(1),
	.files		= ATOMIC_INIT(0),
	.sigpending	= ATOMIC_INIT(0),
	.locked_shm     = 0,
#ifdef CONFIG_USER_SCHED
	.tg		= &init_task_group,
#endif
};

/*
 * These routines must be called with the uidhash spinlock held!
 */
static void uid_hash_insert(struct user_struct *up, struct hlist_head *hashent)
{
	hlist_add_head(&up->uidhash_node, hashent);
}

static void uid_hash_remove(struct user_struct *up)
{
	hlist_del_init(&up->uidhash_node);
}

static struct user_struct *uid_hash_find(uid_t uid, struct hlist_head *hashent)
{
	struct user_struct *user;
	struct hlist_node *h;

	hlist_for_each_entry(user, h, hashent, uidhash_node) {
		if (user->uid == uid) {
			atomic_inc(&user->__count);
			return user;
		}
	}

	return NULL;
}

#ifdef CONFIG_USER_SCHED

static void sched_destroy_user(struct user_struct *up)
{
	sched_destroy_group(up->tg);
}

static int sched_create_user(struct user_struct *up)
{
	int rc = 0;

	up->tg = sched_create_group(&root_task_group);
	if (IS_ERR(up->tg))
		rc = -ENOMEM;

	return rc;
}

static void sched_switch_user(struct task_struct *p)
{
	sched_move_task(p);
}

#else	/* CONFIG_USER_SCHED */

static void sched_destroy_user(struct user_struct *up) { }
static int sched_create_user(struct user_struct *up) { return 0; }
static void sched_switch_user(struct task_struct *p) { }

#endif	/* CONFIG_USER_SCHED */

#if defined(CONFIG_USER_SCHED) && defined(CONFIG_SYSFS)

static struct kset *uids_kset; /* represents the /sys/kernel/uids/ directory */
static DEFINE_MUTEX(uids_mutex);

static inline void uids_mutex_lock(void)
{
	mutex_lock(&uids_mutex);
}

static inline void uids_mutex_unlock(void)
{
	mutex_unlock(&uids_mutex);
}

/* uid directory attributes */
#ifdef CONFIG_FAIR_GROUP_SCHED
static ssize_t cpu_shares_show(struct kobject *kobj,
			       struct kobj_attribute *attr,
			       char *buf)
{
	struct user_struct *up = container_of(kobj, struct user_struct, kobj);

	return sprintf(buf, "%lu\n", sched_group_shares(up->tg));
}

static ssize_t cpu_shares_store(struct kobject *kobj,
				struct kobj_attribute *attr,
				const char *buf, size_t size)
{
	struct user_struct *up = container_of(kobj, struct user_struct, kobj);
	unsigned long shares;
	int rc;

	sscanf(buf, "%lu", &shares);

	rc = sched_group_set_shares(up->tg, shares);

	return (rc ? rc : size);
}

static struct kobj_attribute cpu_share_attr =
	__ATTR(cpu_share, 0644, cpu_shares_show, cpu_shares_store);
#endif

#ifdef CONFIG_RT_GROUP_SCHED
static ssize_t cpu_rt_runtime_show(struct kobject *kobj,
				   struct kobj_attribute *attr,
				   char *buf)
{
	struct user_struct *up = container_of(kobj, struct user_struct, kobj);

	return sprintf(buf, "%lu\n", sched_group_rt_runtime(up->tg));
}

static ssize_t cpu_rt_runtime_store(struct kobject *kobj,
				    struct kobj_attribute *attr,
				    const char *buf, size_t size)
{
	struct user_struct *up = container_of(kobj, struct user_struct, kobj);
	unsigned long rt_runtime;
	int rc;

	sscanf(buf, "%lu", &rt_runtime);

	rc = sched_group_set_rt_runtime(up->tg, rt_runtime);

	return (rc ? rc : size);
}

static struct kobj_attribute cpu_rt_runtime_attr =
	__ATTR(cpu_rt_runtime, 0644, cpu_rt_runtime_show, cpu_rt_runtime_store);

static ssize_t cpu_rt_period_show(struct kobject *kobj,
				   struct kobj_attribute *attr,
				   char *buf)
{
	struct user_struct *up = container_of(kobj, struct user_struct, kobj);

	return sprintf(buf, "%lu\n", sched_group_rt_period(up->tg));
}

static ssize_t cpu_rt_period_store(struct kobject *kobj,
				    struct kobj_attribute *attr,
				    const char *buf, size_t size)
{
	struct user_struct *up = container_of(kobj, struct user_struct, kobj);
	unsigned long rt_period;
	int rc;

	sscanf(buf, "%lu", &rt_period);

	rc = sched_group_set_rt_period(up->tg, rt_period);

	return (rc ? rc : size);
}

static struct kobj_attribute cpu_rt_period_attr =
	__ATTR(cpu_rt_period, 0644, cpu_rt_period_show, cpu_rt_period_store);
#endif

/* default attributes per uid directory */
static struct attribute *uids_attributes[] = {
#ifdef CONFIG_FAIR_GROUP_SCHED
	&cpu_share_attr.attr,
#endif
#ifdef CONFIG_RT_GROUP_SCHED
	&cpu_rt_runtime_attr.attr,
	&cpu_rt_period_attr.attr,
#endif
	NULL
};

/* the lifetime of user_struct is not managed by the core (now) */
static void uids_release(struct kobject *kobj)
{
	return;
}

static struct kobj_type uids_ktype = {
	.sysfs_ops = &kobj_sysfs_ops,
	.default_attrs = uids_attributes,
	.release = uids_release,
};

/* create /sys/kernel/uids/<uid>/cpu_share file for this user */
static int uids_user_create(struct user_struct *up)
{
	struct kobject *kobj = &up->kobj;
	int error;

	memset(kobj, 0, sizeof(struct kobject));
	kobj->kset = uids_kset;
	error = kobject_init_and_add(kobj, &uids_ktype, NULL, "%d", up->uid);
	if (error) {
		kobject_put(kobj);
		goto done;
	}

	kobject_uevent(kobj, KOBJ_ADD);
done:
	return error;
}

/* create these entries in sysfs:
 * 	"/sys/kernel/uids" directory
 * 	"/sys/kernel/uids/0" directory (for root user)
 * 	"/sys/kernel/uids/0/cpu_share" file (for root user)
 */
int __init uids_sysfs_init(void)
{
	uids_kset = kset_create_and_add("uids", NULL, kernel_kobj);
	if (!uids_kset)
		return -ENOMEM;

	return uids_user_create(&root_user);
}

/* work function to remove sysfs directory for a user and free up
 * corresponding structures.
 */
static void remove_user_sysfs_dir(struct work_struct *w)
{
	struct user_struct *up = container_of(w, struct user_struct, work);
	unsigned long flags;
	int remove_user = 0;

	/* Make uid_hash_remove() + sysfs_remove_file() + kobject_del()
	 * atomic.
	 */
	uids_mutex_lock();

	local_irq_save(flags);

	if (atomic_dec_and_lock(&up->__count, &uidhash_lock)) {
		uid_hash_remove(up);
		remove_user = 1;
		spin_unlock_irqrestore(&uidhash_lock, flags);
	} else {
		local_irq_restore(flags);
	}

	if (!remove_user)
		goto done;

	kobject_uevent(&up->kobj, KOBJ_REMOVE);
	kobject_del(&up->kobj);
	kobject_put(&up->kobj);

	sched_destroy_user(up);
	key_put(up->uid_keyring);
	key_put(up->session_keyring);
	kmem_cache_free(uid_cachep, up);

done:
	uids_mutex_unlock();
}

/* IRQs are disabled and uidhash_lock is held upon function entry.
 * IRQ state (as stored in flags) is restored and uidhash_lock released
 * upon function exit.
 */
static inline void free_user(struct user_struct *up, unsigned long flags)
{
	/* restore back the count */
	atomic_inc(&up->__count);
	spin_unlock_irqrestore(&uidhash_lock, flags);

	INIT_WORK(&up->work, remove_user_sysfs_dir);
	schedule_work(&up->work);
}

#else	/* CONFIG_USER_SCHED && CONFIG_SYSFS */

int uids_sysfs_init(void) { return 0; }
static inline int uids_user_create(struct user_struct *up) { return 0; }
static inline void uids_mutex_lock(void) { }
static inline void uids_mutex_unlock(void) { }

/* IRQs are disabled and uidhash_lock is held upon function entry.
 * IRQ state (as stored in flags) is restored and uidhash_lock released
 * upon function exit.
 */
static inline void free_user(struct user_struct *up, unsigned long flags)
{
	uid_hash_remove(up);
	spin_unlock_irqrestore(&uidhash_lock, flags);
	sched_destroy_user(up);
	key_put(up->uid_keyring);
	key_put(up->session_keyring);
	kmem_cache_free(uid_cachep, up);
}

#endif

/*
 * Locate the user_struct for the passed UID.  If found, take a ref on it.  The
 * caller must undo that ref with free_uid().
 *
 * If the user_struct could not be found, return NULL.
 */
struct user_struct *find_user(uid_t uid)
{
	struct user_struct *ret;
	unsigned long flags;
	struct user_namespace *ns = current->nsproxy->user_ns;

	spin_lock_irqsave(&uidhash_lock, flags);
	ret = uid_hash_find(uid, uidhashentry(ns, uid));
	spin_unlock_irqrestore(&uidhash_lock, flags);
	return ret;
}

void free_uid(struct user_struct *up)
{
	unsigned long flags;

	if (!up)
		return;

	local_irq_save(flags);
	if (atomic_dec_and_lock(&up->__count, &uidhash_lock))
		free_user(up, flags);
	else
		local_irq_restore(flags);
}

struct user_struct *alloc_uid(struct user_namespace *ns, uid_t uid)
{
	struct hlist_head *hashent = uidhashentry(ns, uid);
	struct user_struct *up, *new;

	/* Make uid_hash_find() + uids_user_create() + uid_hash_insert()
	 * atomic.
	 */
	uids_mutex_lock();

	spin_lock_irq(&uidhash_lock);
	up = uid_hash_find(uid, hashent);
	spin_unlock_irq(&uidhash_lock);

	if (!up) {
		new = kmem_cache_zalloc(uid_cachep, GFP_KERNEL);
		if (!new)
			goto out_unlock;

		new->uid = uid;
		atomic_set(&new->__count, 1);
<<<<<<< HEAD
		atomic_set(&new->processes, 0);
		atomic_set(&new->files, 0);
		atomic_set(&new->sigpending, 0);
#ifdef CONFIG_INOTIFY_USER
		atomic_set(&new->inotify_watches, 0);
		atomic_set(&new->inotify_devs, 0);
#endif
#ifdef CONFIG_POSIX_MQUEUE
		new->mq_bytes = 0;
#endif
		new->locked_shm = 0;
#ifdef CONFIG_KEYS
		new->uid_keyring = new->session_keyring = NULL;
#endif
=======
>>>>>>> e4c576b9

		if (sched_create_user(new) < 0)
			goto out_free_user;

		if (uids_user_create(new))
			goto out_destoy_sched;

		/*
		 * Before adding this, check whether we raced
		 * on adding the same user already..
		 */
		spin_lock_irq(&uidhash_lock);
		up = uid_hash_find(uid, hashent);
		if (up) {
			/* This case is not possible when CONFIG_USER_SCHED
			 * is defined, since we serialize alloc_uid() using
			 * uids_mutex. Hence no need to call
			 * sched_destroy_user() or remove_user_sysfs_dir().
			 */
			key_put(new->uid_keyring);
			key_put(new->session_keyring);
			kmem_cache_free(uid_cachep, new);
		} else {
			uid_hash_insert(new, hashent);
			up = new;
		}
		spin_unlock_irq(&uidhash_lock);

	}

	uids_mutex_unlock();

	return up;

out_destoy_sched:
	sched_destroy_user(new);
out_free_user:
	kmem_cache_free(uid_cachep, new);
out_unlock:
	uids_mutex_unlock();
	return NULL;
}

void switch_uid(struct user_struct *new_user)
{
	struct user_struct *old_user;

	/* What if a process setreuid()'s and this brings the
	 * new uid over his NPROC rlimit?  We can check this now
	 * cheaply with the new uid cache, so if it matters
	 * we should be checking for it.  -DaveM
	 */
	old_user = current->user;
	atomic_inc(&new_user->processes);
	atomic_dec(&old_user->processes);
	switch_uid_keyring(new_user);
	current->user = new_user;
	sched_switch_user(current);

	/*
	 * We need to synchronize with __sigqueue_alloc()
	 * doing a get_uid(p->user).. If that saw the old
	 * user value, we need to wait until it has exited
	 * its critical region before we can free the old
	 * structure.
	 */
	smp_mb();
	spin_unlock_wait(&current->sighand->siglock);

	free_uid(old_user);
	suid_keys(current);
}

#ifdef CONFIG_USER_NS
void release_uids(struct user_namespace *ns)
{
	int i;
	unsigned long flags;
	struct hlist_head *head;
	struct hlist_node *nd;

	spin_lock_irqsave(&uidhash_lock, flags);
	/*
	 * collapse the chains so that the user_struct-s will
	 * be still alive, but not in hashes. subsequent free_uid()
	 * will free them.
	 */
	for (i = 0; i < UIDHASH_SZ; i++) {
		head = ns->uidhash_table + i;
		while (!hlist_empty(head)) {
			nd = head->first;
			hlist_del_init(nd);
		}
	}
	spin_unlock_irqrestore(&uidhash_lock, flags);

	free_uid(ns->root_user);
}
#endif

static int __init uid_cache_init(void)
{
	int n;

	uid_cachep = kmem_cache_create("uid_cache", sizeof(struct user_struct),
			0, SLAB_HWCACHE_ALIGN|SLAB_PANIC, NULL);

	for(n = 0; n < UIDHASH_SZ; ++n)
		INIT_HLIST_HEAD(init_user_ns.uidhash_table + n);

	/* Insert the root user immediately (init already runs as root) */
	spin_lock_irq(&uidhash_lock);
	uid_hash_insert(&root_user, uidhashentry(&init_user_ns, 0));
	spin_unlock_irq(&uidhash_lock);

	return 0;
}

module_init(uid_cache_init);<|MERGE_RESOLUTION|>--- conflicted
+++ resolved
@@ -405,23 +405,6 @@
 
 		new->uid = uid;
 		atomic_set(&new->__count, 1);
-<<<<<<< HEAD
-		atomic_set(&new->processes, 0);
-		atomic_set(&new->files, 0);
-		atomic_set(&new->sigpending, 0);
-#ifdef CONFIG_INOTIFY_USER
-		atomic_set(&new->inotify_watches, 0);
-		atomic_set(&new->inotify_devs, 0);
-#endif
-#ifdef CONFIG_POSIX_MQUEUE
-		new->mq_bytes = 0;
-#endif
-		new->locked_shm = 0;
-#ifdef CONFIG_KEYS
-		new->uid_keyring = new->session_keyring = NULL;
-#endif
-=======
->>>>>>> e4c576b9
 
 		if (sched_create_user(new) < 0)
 			goto out_free_user;
