/*
 * kernel/lockdep_internals.h
 *
 * Runtime locking correctness validator
 *
 * lockdep subsystem internal functions and variables.
 */

/*
 * Lock-class usage-state bits:
 */
enum lock_usage_bit {
#define LOCKDEP_STATE(__STATE)		\
	LOCK_USED_IN_##__STATE,		\
	LOCK_USED_IN_##__STATE##_READ,	\
	LOCK_ENABLED_##__STATE,		\
	LOCK_ENABLED_##__STATE##_READ,
#include "lockdep_states.h"
#undef LOCKDEP_STATE
	LOCK_USED,
	LOCK_USAGE_STATES
};

/*
 * Usage-state bitmasks:
 */
#define __LOCKF(__STATE)	LOCKF_##__STATE = (1 << LOCK_##__STATE),

enum {
#define LOCKDEP_STATE(__STATE)						\
	__LOCKF(USED_IN_##__STATE)					\
	__LOCKF(USED_IN_##__STATE##_READ)				\
	__LOCKF(ENABLED_##__STATE)					\
	__LOCKF(ENABLED_##__STATE##_READ)
#include "lockdep_states.h"
#undef LOCKDEP_STATE
	__LOCKF(USED)
};

#define LOCKF_ENABLED_IRQ (LOCKF_ENABLED_HARDIRQ | LOCKF_ENABLED_SOFTIRQ)
#define LOCKF_USED_IN_IRQ (LOCKF_USED_IN_HARDIRQ | LOCKF_USED_IN_SOFTIRQ)

#define LOCKF_ENABLED_IRQ_READ \
		(LOCKF_ENABLED_HARDIRQ_READ | LOCKF_ENABLED_SOFTIRQ_READ)
#define LOCKF_USED_IN_IRQ_READ \
		(LOCKF_USED_IN_HARDIRQ_READ | LOCKF_USED_IN_SOFTIRQ_READ)

/*
 * MAX_LOCKDEP_ENTRIES is the maximum number of lock dependencies
 * we track.
 *
 * We use the per-lock dependency maps in two ways: we grow it by adding
 * every to-be-taken lock to all currently held lock's own dependency
 * table (if it's not there yet), and we check it for lock order
 * conflicts and deadlocks.
 */
#define MAX_LOCKDEP_ENTRIES	16384UL

#define MAX_LOCKDEP_CHAINS_BITS	15
#define MAX_LOCKDEP_CHAINS	(1UL << MAX_LOCKDEP_CHAINS_BITS)

#define MAX_LOCKDEP_CHAIN_HLOCKS (MAX_LOCKDEP_CHAINS*5)

/*
 * Stack-trace: tightly packed array of stack backtrace
 * addresses. Protected by the hash_lock.
 */
#define MAX_STACK_TRACE_ENTRIES	262144UL

extern struct list_head all_lock_classes;
extern struct lock_chain lock_chains[];

#define LOCK_USAGE_CHARS (1+LOCK_USAGE_STATES/2)

extern void get_usage_chars(struct lock_class *class,
			    char usage[LOCK_USAGE_CHARS]);

extern const char * __get_key_name(struct lockdep_subclass_key *key, char *str);

struct lock_class *lock_chain_get_class(struct lock_chain *chain, int i);

extern unsigned long nr_lock_classes;
extern unsigned long nr_list_entries;
extern unsigned long nr_lock_chains;
extern int nr_chain_hlocks;
extern unsigned long nr_stack_trace_entries;

extern unsigned int nr_hardirq_chains;
extern unsigned int nr_softirq_chains;
extern unsigned int nr_process_chains;
extern unsigned int max_lockdep_depth;
extern unsigned int max_recursion_depth;

extern unsigned int max_bfs_queue_depth;

#ifdef CONFIG_PROVE_LOCKING
extern unsigned long lockdep_count_forward_deps(struct lock_class *);
extern unsigned long lockdep_count_backward_deps(struct lock_class *);
#else
static inline unsigned long
lockdep_count_forward_deps(struct lock_class *class)
{
	return 0;
}
static inline unsigned long
lockdep_count_backward_deps(struct lock_class *class)
{
	return 0;
}
#endif

#ifdef CONFIG_DEBUG_LOCKDEP

#include <asm/local.h>
/*
 * Various lockdep statistics.
 * We want them per cpu as they are often accessed in fast path
 * and we want to avoid too much cache bouncing.
 */
struct lockdep_stats {
	int	chain_lookup_hits;
	int	chain_lookup_misses;
	int	hardirqs_on_events;
	int	hardirqs_off_events;
	int	redundant_hardirqs_on;
	int	redundant_hardirqs_off;
	int	softirqs_on_events;
	int	softirqs_off_events;
	int	redundant_softirqs_on;
	int	redundant_softirqs_off;
	int	nr_unused_locks;
	int	nr_cyclic_checks;
	int	nr_cyclic_check_recursions;
	int	nr_find_usage_forwards_checks;
	int	nr_find_usage_forwards_recursions;
	int	nr_find_usage_backwards_checks;
	int	nr_find_usage_backwards_recursions;
};

DECLARE_PER_CPU(struct lockdep_stats, lockdep_stats);

<<<<<<< HEAD
#define debug_atomic_inc(ptr)			{		\
	struct lockdep_stats *__cpu_lockdep_stats;		\
								\
	WARN_ON_ONCE(!irqs_disabled());				\
	__cpu_lockdep_stats = &__get_cpu_var(lockdep_stats);	\
	__cpu_lockdep_stats->ptr++;				\
}

#define debug_atomic_dec(ptr)			{		\
	struct lockdep_stats *__cpu_lockdep_stats;		\
								\
	WARN_ON_ONCE(!irqs_disabled());				\
	__cpu_lockdep_stats = &__get_cpu_var(lockdep_stats);	\
	__cpu_lockdep_stats->ptr--;				\
=======
#define __debug_atomic_inc(ptr)					\
	this_cpu_inc(lockdep_stats.ptr);

#define debug_atomic_inc(ptr)			{		\
	WARN_ON_ONCE(!irqs_disabled());				\
	__this_cpu_inc(lockdep_stats.ptr);			\
}

#define debug_atomic_dec(ptr)			{		\
	WARN_ON_ONCE(!irqs_disabled());				\
	__this_cpu_dec(lockdep_stats.ptr);			\
>>>>>>> 54d47a2b
}

#define debug_atomic_read(ptr)		({				\
	struct lockdep_stats *__cpu_lockdep_stats;			\
	unsigned long long __total = 0;					\
	int __cpu;							\
	for_each_possible_cpu(__cpu) {					\
		__cpu_lockdep_stats = &per_cpu(lockdep_stats, __cpu);	\
		__total += __cpu_lockdep_stats->ptr;			\
	}								\
	__total;							\
})
#else
# define __debug_atomic_inc(ptr)	do { } while (0)
# define debug_atomic_inc(ptr)		do { } while (0)
# define debug_atomic_dec(ptr)		do { } while (0)
# define debug_atomic_read(ptr)		0
#endif<|MERGE_RESOLUTION|>--- conflicted
+++ resolved
@@ -139,22 +139,6 @@
 
 DECLARE_PER_CPU(struct lockdep_stats, lockdep_stats);
 
-<<<<<<< HEAD
-#define debug_atomic_inc(ptr)			{		\
-	struct lockdep_stats *__cpu_lockdep_stats;		\
-								\
-	WARN_ON_ONCE(!irqs_disabled());				\
-	__cpu_lockdep_stats = &__get_cpu_var(lockdep_stats);	\
-	__cpu_lockdep_stats->ptr++;				\
-}
-
-#define debug_atomic_dec(ptr)			{		\
-	struct lockdep_stats *__cpu_lockdep_stats;		\
-								\
-	WARN_ON_ONCE(!irqs_disabled());				\
-	__cpu_lockdep_stats = &__get_cpu_var(lockdep_stats);	\
-	__cpu_lockdep_stats->ptr--;				\
-=======
 #define __debug_atomic_inc(ptr)					\
 	this_cpu_inc(lockdep_stats.ptr);
 
@@ -166,7 +150,6 @@
 #define debug_atomic_dec(ptr)			{		\
 	WARN_ON_ONCE(!irqs_disabled());				\
 	__this_cpu_dec(lockdep_stats.ptr);			\
->>>>>>> 54d47a2b
 }
 
 #define debug_atomic_read(ptr)		({				\
