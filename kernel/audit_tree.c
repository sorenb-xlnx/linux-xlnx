#include "audit.h"
#include <linux/fsnotify_backend.h>
#include <linux/namei.h>
#include <linux/mount.h>
#include <linux/kthread.h>

struct audit_tree;
struct audit_chunk;

struct audit_tree {
	atomic_t count;
	int goner;
	struct audit_chunk *root;
	struct list_head chunks;
	struct list_head rules;
	struct list_head list;
	struct list_head same_root;
	struct rcu_head head;
	char pathname[];
};

struct audit_chunk {
	struct list_head hash;
	struct fsnotify_mark mark;
	struct list_head trees;		/* with root here */
	int dead;
	int count;
	atomic_long_t refs;
	struct rcu_head head;
	struct node {
		struct list_head list;
		struct audit_tree *owner;
		unsigned index;		/* index; upper bit indicates 'will prune' */
	} owners[];
};

static LIST_HEAD(tree_list);
static LIST_HEAD(prune_list);

/*
 * One struct chunk is attached to each inode of interest.
 * We replace struct chunk on tagging/untagging.
 * Rules have pointer to struct audit_tree.
 * Rules have struct list_head rlist forming a list of rules over
 * the same tree.
 * References to struct chunk are collected at audit_inode{,_child}()
 * time and used in AUDIT_TREE rule matching.
 * These references are dropped at the same time we are calling
 * audit_free_names(), etc.
 *
 * Cyclic lists galore:
 * tree.chunks anchors chunk.owners[].list			hash_lock
 * tree.rules anchors rule.rlist				audit_filter_mutex
 * chunk.trees anchors tree.same_root				hash_lock
 * chunk.hash is a hash with middle bits of watch.inode as
 * a hash function.						RCU, hash_lock
 *
 * tree is refcounted; one reference for "some rules on rules_list refer to
 * it", one for each chunk with pointer to it.
 *
 * chunk is refcounted by embedded fsnotify_mark + .refs (non-zero refcount
 * of watch contributes 1 to .refs).
 *
 * node.index allows to get from node.list to containing chunk.
 * MSB of that sucker is stolen to mark taggings that we might have to
 * revert - several operations have very unpleasant cleanup logics and
 * that makes a difference.  Some.
 */

static struct fsnotify_group *audit_tree_group;

static struct audit_tree *alloc_tree(const char *s)
{
	struct audit_tree *tree;

	tree = kmalloc(sizeof(struct audit_tree) + strlen(s) + 1, GFP_KERNEL);
	if (tree) {
		atomic_set(&tree->count, 1);
		tree->goner = 0;
		INIT_LIST_HEAD(&tree->chunks);
		INIT_LIST_HEAD(&tree->rules);
		INIT_LIST_HEAD(&tree->list);
		INIT_LIST_HEAD(&tree->same_root);
		tree->root = NULL;
		strcpy(tree->pathname, s);
	}
	return tree;
}

static inline void get_tree(struct audit_tree *tree)
{
	atomic_inc(&tree->count);
}

static void __put_tree(struct rcu_head *rcu)
{
	struct audit_tree *tree = container_of(rcu, struct audit_tree, head);
	kfree(tree);
}

static inline void put_tree(struct audit_tree *tree)
{
	if (atomic_dec_and_test(&tree->count))
		call_rcu(&tree->head, __put_tree);
}

/* to avoid bringing the entire thing in audit.h */
const char *audit_tree_path(struct audit_tree *tree)
{
	return tree->pathname;
}

static void free_chunk(struct audit_chunk *chunk)
{
	int i;

	for (i = 0; i < chunk->count; i++) {
		if (chunk->owners[i].owner)
			put_tree(chunk->owners[i].owner);
	}
	kfree(chunk);
}

void audit_put_chunk(struct audit_chunk *chunk)
{
	if (atomic_long_dec_and_test(&chunk->refs))
		free_chunk(chunk);
}

static void __put_chunk(struct rcu_head *rcu)
{
	struct audit_chunk *chunk = container_of(rcu, struct audit_chunk, head);
	audit_put_chunk(chunk);
}

static void audit_tree_destroy_watch(struct fsnotify_mark *entry)
{
	struct audit_chunk *chunk = container_of(entry, struct audit_chunk, mark);
	call_rcu(&chunk->head, __put_chunk);
}

static struct audit_chunk *alloc_chunk(int count)
{
	struct audit_chunk *chunk;
	size_t size;
	int i;

	size = offsetof(struct audit_chunk, owners) + count * sizeof(struct node);
	chunk = kzalloc(size, GFP_KERNEL);
	if (!chunk)
		return NULL;

	INIT_LIST_HEAD(&chunk->hash);
	INIT_LIST_HEAD(&chunk->trees);
	chunk->count = count;
	atomic_long_set(&chunk->refs, 1);
	for (i = 0; i < count; i++) {
		INIT_LIST_HEAD(&chunk->owners[i].list);
		chunk->owners[i].index = i;
	}
	fsnotify_init_mark(&chunk->mark, audit_tree_destroy_watch);
	return chunk;
}

enum {HASH_SIZE = 128};
static struct list_head chunk_hash_heads[HASH_SIZE];
static __cacheline_aligned_in_smp DEFINE_SPINLOCK(hash_lock);

static inline struct list_head *chunk_hash(const struct inode *inode)
{
	unsigned long n = (unsigned long)inode / L1_CACHE_BYTES;
	return chunk_hash_heads + n % HASH_SIZE;
}

/* hash_lock & entry->lock is held by caller */
static void insert_hash(struct audit_chunk *chunk)
{
	struct fsnotify_mark *entry = &chunk->mark;
	struct list_head *list;

	if (!entry->i.inode)
		return;
	list = chunk_hash(entry->i.inode);
	list_add_rcu(&chunk->hash, list);
}

/* called under rcu_read_lock */
struct audit_chunk *audit_tree_lookup(const struct inode *inode)
{
	struct list_head *list = chunk_hash(inode);
	struct audit_chunk *p;

	list_for_each_entry_rcu(p, list, hash) {
		/* mark.inode may have gone NULL, but who cares? */
		if (p->mark.i.inode == inode) {
			atomic_long_inc(&p->refs);
			return p;
		}
	}
	return NULL;
}

int audit_tree_match(struct audit_chunk *chunk, struct audit_tree *tree)
{
	int n;
	for (n = 0; n < chunk->count; n++)
		if (chunk->owners[n].owner == tree)
			return 1;
	return 0;
}

/* tagging and untagging inodes with trees */

static struct audit_chunk *find_chunk(struct node *p)
{
	int index = p->index & ~(1U<<31);
	p -= index;
	return container_of(p, struct audit_chunk, owners[0]);
}

static void untag_chunk(struct node *p)
{
	struct audit_chunk *chunk = find_chunk(p);
	struct fsnotify_mark *entry = &chunk->mark;
	struct audit_chunk *new;
	struct audit_tree *owner;
	int size = chunk->count - 1;
	int i, j;

	fsnotify_get_mark(entry);

	spin_unlock(&hash_lock);

	spin_lock(&entry->lock);
	if (chunk->dead || !entry->i.inode) {
		spin_unlock(&entry->lock);
		goto out;
	}

	owner = p->owner;

	if (!size) {
		chunk->dead = 1;
		spin_lock(&hash_lock);
		list_del_init(&chunk->trees);
		if (owner->root == chunk)
			owner->root = NULL;
		list_del_init(&p->list);
		list_del_rcu(&chunk->hash);
		spin_unlock(&hash_lock);
		spin_unlock(&entry->lock);
		fsnotify_destroy_mark(entry);
		fsnotify_put_mark(entry);
		goto out;
	}

	new = alloc_chunk(size);
	if (!new)
		goto Fallback;
	fsnotify_duplicate_mark(&new->mark, entry);
	if (fsnotify_add_mark(&new->mark, new->mark.group, new->mark.i.inode, NULL, 1)) {
		free_chunk(new);
		goto Fallback;
	}

	chunk->dead = 1;
	spin_lock(&hash_lock);
	list_replace_init(&chunk->trees, &new->trees);
	if (owner->root == chunk) {
		list_del_init(&owner->same_root);
		owner->root = NULL;
	}

	for (i = j = 0; j <= size; i++, j++) {
		struct audit_tree *s;
		if (&chunk->owners[j] == p) {
			list_del_init(&p->list);
			i--;
			continue;
		}
		s = chunk->owners[j].owner;
		new->owners[i].owner = s;
		new->owners[i].index = chunk->owners[j].index - j + i;
		if (!s) /* result of earlier fallback */
			continue;
		get_tree(s);
		list_replace_init(&chunk->owners[j].list, &new->owners[i].list);
	}

	list_replace_rcu(&chunk->hash, &new->hash);
	list_for_each_entry(owner, &new->trees, same_root)
		owner->root = new;
	spin_unlock(&hash_lock);
	spin_unlock(&entry->lock);
	fsnotify_destroy_mark(entry);
	fsnotify_put_mark(entry);
	goto out;

Fallback:
	// do the best we can
	spin_lock(&hash_lock);
	if (owner->root == chunk) {
		list_del_init(&owner->same_root);
		owner->root = NULL;
	}
	list_del_init(&p->list);
	p->owner = NULL;
	put_tree(owner);
	spin_unlock(&hash_lock);
	spin_unlock(&entry->lock);
out:
	fsnotify_put_mark(entry);
	spin_lock(&hash_lock);
}

static int create_chunk(struct inode *inode, struct audit_tree *tree)
{
	struct fsnotify_mark *entry;
	struct audit_chunk *chunk = alloc_chunk(1);
	if (!chunk)
		return -ENOMEM;

	entry = &chunk->mark;
	if (fsnotify_add_mark(entry, audit_tree_group, inode, NULL, 0)) {
		free_chunk(chunk);
		return -ENOSPC;
	}

	spin_lock(&entry->lock);
	spin_lock(&hash_lock);
	if (tree->goner) {
		spin_unlock(&hash_lock);
		chunk->dead = 1;
		spin_unlock(&entry->lock);
		fsnotify_destroy_mark(entry);
		fsnotify_put_mark(entry);
		return 0;
	}
	chunk->owners[0].index = (1U << 31);
	chunk->owners[0].owner = tree;
	get_tree(tree);
	list_add(&chunk->owners[0].list, &tree->chunks);
	if (!tree->root) {
		tree->root = chunk;
		list_add(&tree->same_root, &chunk->trees);
	}
	insert_hash(chunk);
	spin_unlock(&hash_lock);
	spin_unlock(&entry->lock);
	return 0;
}

/* the first tagged inode becomes root of tree */
static int tag_chunk(struct inode *inode, struct audit_tree *tree)
{
	struct fsnotify_mark *old_entry, *chunk_entry;
	struct audit_tree *owner;
	struct audit_chunk *chunk, *old;
	struct node *p;
	int n;

	old_entry = fsnotify_find_inode_mark(audit_tree_group, inode);
	if (!old_entry)
		return create_chunk(inode, tree);

	old = container_of(old_entry, struct audit_chunk, mark);

	/* are we already there? */
	spin_lock(&hash_lock);
	for (n = 0; n < old->count; n++) {
		if (old->owners[n].owner == tree) {
			spin_unlock(&hash_lock);
			fsnotify_put_mark(old_entry);
			return 0;
		}
	}
	spin_unlock(&hash_lock);

	chunk = alloc_chunk(old->count + 1);
	if (!chunk) {
		fsnotify_put_mark(old_entry);
		return -ENOMEM;
	}

	chunk_entry = &chunk->mark;

	spin_lock(&old_entry->lock);
	if (!old_entry->i.inode) {
		/* old_entry is being shot, lets just lie */
		spin_unlock(&old_entry->lock);
		fsnotify_put_mark(old_entry);
		free_chunk(chunk);
		return -ENOENT;
	}

	fsnotify_duplicate_mark(chunk_entry, old_entry);
	if (fsnotify_add_mark(chunk_entry, chunk_entry->group, chunk_entry->i.inode, NULL, 1)) {
		spin_unlock(&old_entry->lock);
		free_chunk(chunk);
		fsnotify_put_mark(old_entry);
		return -ENOSPC;
	}

	/* even though we hold old_entry->lock, this is safe since chunk_entry->lock could NEVER have been grabbed before */
	spin_lock(&chunk_entry->lock);
	spin_lock(&hash_lock);

	/* we now hold old_entry->lock, chunk_entry->lock, and hash_lock */
	if (tree->goner) {
		spin_unlock(&hash_lock);
		chunk->dead = 1;
		spin_unlock(&chunk_entry->lock);
		spin_unlock(&old_entry->lock);

		fsnotify_destroy_mark(chunk_entry);

		fsnotify_put_mark(chunk_entry);
		fsnotify_put_mark(old_entry);
		return 0;
	}
	list_replace_init(&old->trees, &chunk->trees);
	for (n = 0, p = chunk->owners; n < old->count; n++, p++) {
		struct audit_tree *s = old->owners[n].owner;
		p->owner = s;
		p->index = old->owners[n].index;
		if (!s) /* result of fallback in untag */
			continue;
		get_tree(s);
		list_replace_init(&old->owners[n].list, &p->list);
	}
	p->index = (chunk->count - 1) | (1U<<31);
	p->owner = tree;
	get_tree(tree);
	list_add(&p->list, &tree->chunks);
	list_replace_rcu(&old->hash, &chunk->hash);
	list_for_each_entry(owner, &chunk->trees, same_root)
		owner->root = chunk;
	old->dead = 1;
	if (!tree->root) {
		tree->root = chunk;
		list_add(&tree->same_root, &chunk->trees);
	}
	spin_unlock(&hash_lock);
	spin_unlock(&chunk_entry->lock);
	spin_unlock(&old_entry->lock);
	fsnotify_destroy_mark(old_entry);
	fsnotify_put_mark(old_entry); /* pair to fsnotify_find mark_entry */
	fsnotify_put_mark(old_entry); /* and kill it */
	return 0;
}

static void kill_rules(struct audit_tree *tree)
{
	struct audit_krule *rule, *next;
	struct audit_entry *entry;
	struct audit_buffer *ab;

	list_for_each_entry_safe(rule, next, &tree->rules, rlist) {
		entry = container_of(rule, struct audit_entry, rule);

		list_del_init(&rule->rlist);
		if (rule->tree) {
			/* not a half-baked one */
			ab = audit_log_start(NULL, GFP_KERNEL, AUDIT_CONFIG_CHANGE);
			audit_log_format(ab, "op=");
			audit_log_string(ab, "remove rule");
			audit_log_format(ab, " dir=");
			audit_log_untrustedstring(ab, rule->tree->pathname);
			audit_log_key(ab, rule->filterkey);
			audit_log_format(ab, " list=%d res=1", rule->listnr);
			audit_log_end(ab);
			rule->tree = NULL;
			list_del_rcu(&entry->list);
			list_del(&entry->rule.list);
			call_rcu(&entry->rcu, audit_free_rule_rcu);
		}
	}
}

/*
 * finish killing struct audit_tree
 */
static void prune_one(struct audit_tree *victim)
{
	spin_lock(&hash_lock);
	while (!list_empty(&victim->chunks)) {
		struct node *p;

		p = list_entry(victim->chunks.next, struct node, list);

		untag_chunk(p);
	}
	spin_unlock(&hash_lock);
	put_tree(victim);
}

/* trim the uncommitted chunks from tree */

static void trim_marked(struct audit_tree *tree)
{
	struct list_head *p, *q;
	spin_lock(&hash_lock);
	if (tree->goner) {
		spin_unlock(&hash_lock);
		return;
	}
	/* reorder */
	for (p = tree->chunks.next; p != &tree->chunks; p = q) {
		struct node *node = list_entry(p, struct node, list);
		q = p->next;
		if (node->index & (1U<<31)) {
			list_del_init(p);
			list_add(p, &tree->chunks);
		}
	}

	while (!list_empty(&tree->chunks)) {
		struct node *node;

		node = list_entry(tree->chunks.next, struct node, list);

		/* have we run out of marked? */
		if (!(node->index & (1U<<31)))
			break;

		untag_chunk(node);
	}
	if (!tree->root && !tree->goner) {
		tree->goner = 1;
		spin_unlock(&hash_lock);
		mutex_lock(&audit_filter_mutex);
		kill_rules(tree);
		list_del_init(&tree->list);
		mutex_unlock(&audit_filter_mutex);
		prune_one(tree);
	} else {
		spin_unlock(&hash_lock);
	}
}

static void audit_schedule_prune(void);

/* called with audit_filter_mutex */
int audit_remove_tree_rule(struct audit_krule *rule)
{
	struct audit_tree *tree;
	tree = rule->tree;
	if (tree) {
		spin_lock(&hash_lock);
		list_del_init(&rule->rlist);
		if (list_empty(&tree->rules) && !tree->goner) {
			tree->root = NULL;
			list_del_init(&tree->same_root);
			tree->goner = 1;
			list_move(&tree->list, &prune_list);
			rule->tree = NULL;
			spin_unlock(&hash_lock);
			audit_schedule_prune();
			return 1;
		}
		rule->tree = NULL;
		spin_unlock(&hash_lock);
		return 1;
	}
	return 0;
}

static int compare_root(struct vfsmount *mnt, void *arg)
{
	return mnt->mnt_root->d_inode == arg;
}

void audit_trim_trees(void)
{
	struct list_head cursor;

	mutex_lock(&audit_filter_mutex);
	list_add(&cursor, &tree_list);
	while (cursor.next != &tree_list) {
		struct audit_tree *tree;
		struct path path;
		struct vfsmount *root_mnt;
		struct node *node;
		int err;

		tree = container_of(cursor.next, struct audit_tree, list);
		get_tree(tree);
		list_del(&cursor);
		list_add(&cursor, &tree->list);
		mutex_unlock(&audit_filter_mutex);

		err = kern_path(tree->pathname, 0, &path);
		if (err)
			goto skip_it;

		root_mnt = collect_mounts(&path);
		path_put(&path);
		if (!root_mnt)
			goto skip_it;

		spin_lock(&hash_lock);
		list_for_each_entry(node, &tree->chunks, list) {
<<<<<<< HEAD
			struct inode *inode = find_chunk(node)->watch.inode;
=======
			struct audit_chunk *chunk = find_chunk(node);
			/* this could be NULL if the watch is dieing else where... */
			struct inode *inode = chunk->mark.i.inode;
			struct vfsmount *mnt;
>>>>>>> 8c0f910e
			node->index |= 1U<<31;
			if (iterate_mounts(compare_root, inode, root_mnt))
				node->index &= ~(1U<<31);
		}
		spin_unlock(&hash_lock);
		trim_marked(tree);
		put_tree(tree);
		drop_collected_mounts(root_mnt);
skip_it:
		mutex_lock(&audit_filter_mutex);
	}
	list_del(&cursor);
	mutex_unlock(&audit_filter_mutex);
}

int audit_make_tree(struct audit_krule *rule, char *pathname, u32 op)
{

	if (pathname[0] != '/' ||
	    rule->listnr != AUDIT_FILTER_EXIT ||
	    op != Audit_equal ||
	    rule->inode_f || rule->watch || rule->tree)
		return -EINVAL;
	rule->tree = alloc_tree(pathname);
	if (!rule->tree)
		return -ENOMEM;
	return 0;
}

void audit_put_tree(struct audit_tree *tree)
{
	put_tree(tree);
}

static int tag_mount(struct vfsmount *mnt, void *arg)
{
	return tag_chunk(mnt->mnt_root->d_inode, arg);
}

/* called with audit_filter_mutex */
int audit_add_tree_rule(struct audit_krule *rule)
{
	struct audit_tree *seed = rule->tree, *tree;
	struct path path;
	struct vfsmount *mnt;
	int err;

	list_for_each_entry(tree, &tree_list, list) {
		if (!strcmp(seed->pathname, tree->pathname)) {
			put_tree(seed);
			rule->tree = tree;
			list_add(&rule->rlist, &tree->rules);
			return 0;
		}
	}
	tree = seed;
	list_add(&tree->list, &tree_list);
	list_add(&rule->rlist, &tree->rules);
	/* do not set rule->tree yet */
	mutex_unlock(&audit_filter_mutex);

	err = kern_path(tree->pathname, 0, &path);
	if (err)
		goto Err;
	mnt = collect_mounts(&path);
	path_put(&path);
	if (!mnt) {
		err = -ENOMEM;
		goto Err;
	}

	get_tree(tree);
	err = iterate_mounts(tag_mount, tree, mnt);
	drop_collected_mounts(mnt);

	if (!err) {
		struct node *node;
		spin_lock(&hash_lock);
		list_for_each_entry(node, &tree->chunks, list)
			node->index &= ~(1U<<31);
		spin_unlock(&hash_lock);
	} else {
		trim_marked(tree);
		goto Err;
	}

	mutex_lock(&audit_filter_mutex);
	if (list_empty(&rule->rlist)) {
		put_tree(tree);
		return -ENOENT;
	}
	rule->tree = tree;
	put_tree(tree);

	return 0;
Err:
	mutex_lock(&audit_filter_mutex);
	list_del_init(&tree->list);
	list_del_init(&tree->rules);
	put_tree(tree);
	return err;
}

int audit_tag_tree(char *old, char *new)
{
	struct list_head cursor, barrier;
	int failed = 0;
	struct path path1, path2;
	struct vfsmount *tagged;
	int err;

	err = kern_path(new, 0, &path2);
	if (err)
		return err;
	tagged = collect_mounts(&path2);
	path_put(&path2);
	if (!tagged)
		return -ENOMEM;

	err = kern_path(old, 0, &path1);
	if (err) {
		drop_collected_mounts(tagged);
		return err;
	}

	mutex_lock(&audit_filter_mutex);
	list_add(&barrier, &tree_list);
	list_add(&cursor, &barrier);

	while (cursor.next != &tree_list) {
		struct audit_tree *tree;
		int good_one = 0;

		tree = container_of(cursor.next, struct audit_tree, list);
		get_tree(tree);
		list_del(&cursor);
		list_add(&cursor, &tree->list);
		mutex_unlock(&audit_filter_mutex);

		err = kern_path(tree->pathname, 0, &path2);
		if (!err) {
			good_one = path_is_under(&path1, &path2);
			path_put(&path2);
		}

		if (!good_one) {
			put_tree(tree);
			mutex_lock(&audit_filter_mutex);
			continue;
		}

		failed = iterate_mounts(tag_mount, tree, tagged);
		if (failed) {
			put_tree(tree);
			mutex_lock(&audit_filter_mutex);
			break;
		}

		mutex_lock(&audit_filter_mutex);
		spin_lock(&hash_lock);
		if (!tree->goner) {
			list_del(&tree->list);
			list_add(&tree->list, &tree_list);
		}
		spin_unlock(&hash_lock);
		put_tree(tree);
	}

	while (barrier.prev != &tree_list) {
		struct audit_tree *tree;

		tree = container_of(barrier.prev, struct audit_tree, list);
		get_tree(tree);
		list_del(&tree->list);
		list_add(&tree->list, &barrier);
		mutex_unlock(&audit_filter_mutex);

		if (!failed) {
			struct node *node;
			spin_lock(&hash_lock);
			list_for_each_entry(node, &tree->chunks, list)
				node->index &= ~(1U<<31);
			spin_unlock(&hash_lock);
		} else {
			trim_marked(tree);
		}

		put_tree(tree);
		mutex_lock(&audit_filter_mutex);
	}
	list_del(&barrier);
	list_del(&cursor);
	mutex_unlock(&audit_filter_mutex);
	path_put(&path1);
	drop_collected_mounts(tagged);
	return failed;
}

/*
 * That gets run when evict_chunk() ends up needing to kill audit_tree.
 * Runs from a separate thread.
 */
static int prune_tree_thread(void *unused)
{
	mutex_lock(&audit_cmd_mutex);
	mutex_lock(&audit_filter_mutex);

	while (!list_empty(&prune_list)) {
		struct audit_tree *victim;

		victim = list_entry(prune_list.next, struct audit_tree, list);
		list_del_init(&victim->list);

		mutex_unlock(&audit_filter_mutex);

		prune_one(victim);

		mutex_lock(&audit_filter_mutex);
	}

	mutex_unlock(&audit_filter_mutex);
	mutex_unlock(&audit_cmd_mutex);
	return 0;
}

static void audit_schedule_prune(void)
{
	kthread_run(prune_tree_thread, NULL, "audit_prune_tree");
}

/*
 * ... and that one is done if evict_chunk() decides to delay until the end
 * of syscall.  Runs synchronously.
 */
void audit_kill_trees(struct list_head *list)
{
	mutex_lock(&audit_cmd_mutex);
	mutex_lock(&audit_filter_mutex);

	while (!list_empty(list)) {
		struct audit_tree *victim;

		victim = list_entry(list->next, struct audit_tree, list);
		kill_rules(victim);
		list_del_init(&victim->list);

		mutex_unlock(&audit_filter_mutex);

		prune_one(victim);

		mutex_lock(&audit_filter_mutex);
	}

	mutex_unlock(&audit_filter_mutex);
	mutex_unlock(&audit_cmd_mutex);
}

/*
 *  Here comes the stuff asynchronous to auditctl operations
 */

static void evict_chunk(struct audit_chunk *chunk)
{
	struct audit_tree *owner;
	struct list_head *postponed = audit_killed_trees();
	int need_prune = 0;
	int n;

	if (chunk->dead)
		return;

	chunk->dead = 1;
	mutex_lock(&audit_filter_mutex);
	spin_lock(&hash_lock);
	while (!list_empty(&chunk->trees)) {
		owner = list_entry(chunk->trees.next,
				   struct audit_tree, same_root);
		owner->goner = 1;
		owner->root = NULL;
		list_del_init(&owner->same_root);
		spin_unlock(&hash_lock);
		if (!postponed) {
			kill_rules(owner);
			list_move(&owner->list, &prune_list);
			need_prune = 1;
		} else {
			list_move(&owner->list, postponed);
		}
		spin_lock(&hash_lock);
	}
	list_del_rcu(&chunk->hash);
	for (n = 0; n < chunk->count; n++)
		list_del_init(&chunk->owners[n].list);
	spin_unlock(&hash_lock);
	if (need_prune)
		audit_schedule_prune();
	mutex_unlock(&audit_filter_mutex);
}

static int audit_tree_handle_event(struct fsnotify_group *group, struct fsnotify_event *event)
{
	BUG();
	return -EOPNOTSUPP;
}

static void audit_tree_freeing_mark(struct fsnotify_mark *entry, struct fsnotify_group *group)
{
	struct audit_chunk *chunk = container_of(entry, struct audit_chunk, mark);

	evict_chunk(chunk);
	fsnotify_put_mark(entry);
}

static bool audit_tree_send_event(struct fsnotify_group *group, struct inode *inode,
				  struct vfsmount *mnt, __u32 mask, void *data,
				  int data_type)
{
	return 0;
}

static const struct fsnotify_ops audit_tree_ops = {
	.handle_event = audit_tree_handle_event,
	.should_send_event = audit_tree_send_event,
	.free_group_priv = NULL,
	.free_event_priv = NULL,
	.freeing_mark = audit_tree_freeing_mark,
};

static int __init audit_tree_init(void)
{
	int i;

	audit_tree_group = fsnotify_alloc_group(&audit_tree_ops);
	if (IS_ERR(audit_tree_group))
		audit_panic("cannot initialize fsnotify group for rectree watches");

	for (i = 0; i < HASH_SIZE; i++)
		INIT_LIST_HEAD(&chunk_hash_heads[i]);

	return 0;
}
__initcall(audit_tree_init);<|MERGE_RESOLUTION|>--- conflicted
+++ resolved
@@ -600,14 +600,8 @@
 
 		spin_lock(&hash_lock);
 		list_for_each_entry(node, &tree->chunks, list) {
-<<<<<<< HEAD
-			struct inode *inode = find_chunk(node)->watch.inode;
-=======
-			struct audit_chunk *chunk = find_chunk(node);
 			/* this could be NULL if the watch is dieing else where... */
-			struct inode *inode = chunk->mark.i.inode;
-			struct vfsmount *mnt;
->>>>>>> 8c0f910e
+			struct inode *inode = find_chunk(node)->mark.i.inode;
 			node->index |= 1U<<31;
 			if (iterate_mounts(compare_root, inode, root_mnt))
 				node->index &= ~(1U<<31);
