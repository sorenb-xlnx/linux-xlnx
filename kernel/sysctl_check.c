#include <linux/stat.h>
#include <linux/sysctl.h>
#include "../fs/xfs/linux-2.6/xfs_sysctl.h"
#include <linux/sunrpc/debug.h>
#include <linux/string.h>
#include <net/ip_vs.h>

<<<<<<< HEAD
struct trans_ctl_table {
	int			ctl_name;
	const char		*procname;
	const struct trans_ctl_table *child;
};

static const struct trans_ctl_table trans_random_table[] = {
	{ RANDOM_POOLSIZE,	"poolsize" },
	{ RANDOM_ENTROPY_COUNT,	"entropy_avail" },
	{ RANDOM_READ_THRESH,	"read_wakeup_threshold" },
	{ RANDOM_WRITE_THRESH,	"write_wakeup_threshold" },
	{ RANDOM_BOOT_ID,	"boot_id" },
	{ RANDOM_UUID,		"uuid" },
	{}
};

static const struct trans_ctl_table trans_pty_table[] = {
	{ PTY_MAX,		"max" },
	{ PTY_NR,		"nr" },
	{}
};

static const struct trans_ctl_table trans_kern_table[] = {
	{ KERN_OSTYPE,			"ostype" },
	{ KERN_OSRELEASE,		"osrelease" },
	/* KERN_OSREV not used */
	{ KERN_VERSION,			"version" },
	/* KERN_SECUREMASK not used */
	/* KERN_PROF not used */
	{ KERN_NODENAME,		"hostname" },
	{ KERN_DOMAINNAME,		"domainname" },

	{ KERN_PANIC,			"panic" },
	{ KERN_REALROOTDEV,		"real-root-dev" },

	{ KERN_SPARC_REBOOT,		"reboot-cmd" },
	{ KERN_CTLALTDEL,		"ctrl-alt-del" },
	{ KERN_PRINTK,			"printk" },

	/* KERN_NAMETRANS not used */
	/* KERN_PPC_HTABRECLAIM not used */
	/* KERN_PPC_ZEROPAGED not used */
	{ KERN_PPC_POWERSAVE_NAP,	"powersave-nap" },

	{ KERN_MODPROBE,		"modprobe" },
	{ KERN_SG_BIG_BUFF,		"sg-big-buff" },
	{ KERN_ACCT,			"acct" },
	{ KERN_PPC_L2CR,		"l2cr" },

	/* KERN_RTSIGNR not used */
	/* KERN_RTSIGMAX not used */

	{ KERN_SHMMAX,			"shmmax" },
	{ KERN_MSGMAX,			"msgmax" },
	{ KERN_MSGMNB,			"msgmnb" },
	/* KERN_MSGPOOL not used*/
	{ KERN_SYSRQ,			"sysrq" },
	{ KERN_MAX_THREADS,		"threads-max" },
	{ KERN_RANDOM,			"random",	trans_random_table },
	{ KERN_SHMALL,			"shmall" },
	{ KERN_MSGMNI,			"msgmni" },
	{ KERN_SEM,			"sem" },
	{ KERN_SPARC_STOP_A,		"stop-a" },
	{ KERN_SHMMNI,			"shmmni" },

	{ KERN_OVERFLOWUID,		"overflowuid" },
	{ KERN_OVERFLOWGID,		"overflowgid" },

	{ KERN_HOTPLUG,			"hotplug", },
	{ KERN_IEEE_EMULATION_WARNINGS,	"ieee_emulation_warnings" },

	{ KERN_S390_USER_DEBUG_LOGGING,	"userprocess_debug" },
	{ KERN_CORE_USES_PID,		"core_uses_pid" },
	{ KERN_TAINTED,			"tainted" },
	{ KERN_CADPID,			"cad_pid" },
	{ KERN_PIDMAX,			"pid_max" },
	{ KERN_CORE_PATTERN,		"core_pattern" },
	{ KERN_PANIC_ON_OOPS,		"panic_on_oops" },
	{ KERN_HPPA_PWRSW,		"soft-power" },
	{ KERN_HPPA_UNALIGNED,		"unaligned-trap" },

	{ KERN_PRINTK_RATELIMIT,	"printk_ratelimit" },
	{ KERN_PRINTK_RATELIMIT_BURST,	"printk_ratelimit_burst" },

	{ KERN_PTY,			"pty",		trans_pty_table },
	{ KERN_NGROUPS_MAX,		"ngroups_max" },
	{ KERN_SPARC_SCONS_PWROFF,	"scons-poweroff" },
	{ KERN_HZ_TIMER,		"hz_timer" },
	{ KERN_UNKNOWN_NMI_PANIC,	"unknown_nmi_panic" },
	{ KERN_BOOTLOADER_TYPE,		"bootloader_type" },
	{ KERN_RANDOMIZE,		"randomize_va_space" },

	{ KERN_SPIN_RETRY,		"spin_retry" },
	{ KERN_ACPI_VIDEO_FLAGS,	"acpi_video_flags" },
	{ KERN_IA64_UNALIGNED,		"ignore-unaligned-usertrap" },
	{ KERN_COMPAT_LOG,		"compat-log" },
	{ KERN_MAX_LOCK_DEPTH,		"max_lock_depth" },
	{ KERN_NMI_WATCHDOG,		"nmi_watchdog" },
	{ KERN_PANIC_ON_NMI,		"panic_on_unrecovered_nmi" },
	{}
};

static const struct trans_ctl_table trans_vm_table[] = {
	{ VM_OVERCOMMIT_MEMORY,		"overcommit_memory" },
	{ VM_PAGE_CLUSTER,		"page-cluster" },
	{ VM_DIRTY_BACKGROUND,		"dirty_background_ratio" },
	{ VM_DIRTY_RATIO,		"dirty_ratio" },
	{ VM_DIRTY_WB_CS,		"dirty_writeback_centisecs" },
	{ VM_DIRTY_EXPIRE_CS,		"dirty_expire_centisecs" },
	{ VM_NR_PDFLUSH_THREADS,	"nr_pdflush_threads" },
	{ VM_OVERCOMMIT_RATIO,		"overcommit_ratio" },
	/* VM_PAGEBUF unused */
	{ VM_HUGETLB_PAGES,		"nr_hugepages" },
	{ VM_SWAPPINESS,		"swappiness" },
	{ VM_LOWMEM_RESERVE_RATIO,	"lowmem_reserve_ratio" },
	{ VM_MIN_FREE_KBYTES,		"min_free_kbytes" },
	{ VM_MAX_MAP_COUNT,		"max_map_count" },
	{ VM_LAPTOP_MODE,		"laptop_mode" },
	{ VM_BLOCK_DUMP,		"block_dump" },
	{ VM_HUGETLB_GROUP,		"hugetlb_shm_group" },
	{ VM_VFS_CACHE_PRESSURE,	"vfs_cache_pressure" },
	{ VM_LEGACY_VA_LAYOUT,		"legacy_va_layout" },
	/* VM_SWAP_TOKEN_TIMEOUT unused */
	{ VM_DROP_PAGECACHE,		"drop_caches" },
	{ VM_PERCPU_PAGELIST_FRACTION,	"percpu_pagelist_fraction" },
	{ VM_ZONE_RECLAIM_MODE,		"zone_reclaim_mode" },
	{ VM_MIN_UNMAPPED,		"min_unmapped_ratio" },
	{ VM_PANIC_ON_OOM,		"panic_on_oom" },
	{ VM_VDSO_ENABLED,		"vdso_enabled" },
	{ VM_MIN_SLAB,			"min_slab_ratio" },

	{}
};

static const struct trans_ctl_table trans_net_core_table[] = {
	{ NET_CORE_WMEM_MAX,		"wmem_max" },
	{ NET_CORE_RMEM_MAX,		"rmem_max" },
	{ NET_CORE_WMEM_DEFAULT,	"wmem_default" },
	{ NET_CORE_RMEM_DEFAULT,	"rmem_default" },
	/* NET_CORE_DESTROY_DELAY unused */
	{ NET_CORE_MAX_BACKLOG,		"netdev_max_backlog" },
	/* NET_CORE_FASTROUTE unused */
	{ NET_CORE_MSG_COST,		"message_cost" },
	{ NET_CORE_MSG_BURST,		"message_burst" },
	{ NET_CORE_OPTMEM_MAX,		"optmem_max" },
	/* NET_CORE_HOT_LIST_LENGTH unused */
	/* NET_CORE_DIVERT_VERSION unused */
	/* NET_CORE_NO_CONG_THRESH unused */
	/* NET_CORE_NO_CONG unused */
	/* NET_CORE_LO_CONG unused */
	/* NET_CORE_MOD_CONG unused */
	{ NET_CORE_DEV_WEIGHT,		"dev_weight" },
	{ NET_CORE_SOMAXCONN,		"somaxconn" },
	{ NET_CORE_BUDGET,		"netdev_budget" },
	{ NET_CORE_AEVENT_ETIME,	"xfrm_aevent_etime" },
	{ NET_CORE_AEVENT_RSEQTH,	"xfrm_aevent_rseqth" },
	{ NET_CORE_WARNINGS,		"warnings" },
	{},
};

static const struct trans_ctl_table trans_net_unix_table[] = {
	/* NET_UNIX_DESTROY_DELAY unused */
	/* NET_UNIX_DELETE_DELAY unused */
	{ NET_UNIX_MAX_DGRAM_QLEN,	"max_dgram_qlen" },
	{}
};

static const struct trans_ctl_table trans_net_ipv4_route_table[] = {
	{ NET_IPV4_ROUTE_FLUSH,			"flush" },
	{ NET_IPV4_ROUTE_MIN_DELAY,		"min_delay" },
	{ NET_IPV4_ROUTE_MAX_DELAY,		"max_delay" },
	{ NET_IPV4_ROUTE_GC_THRESH,		"gc_thresh" },
	{ NET_IPV4_ROUTE_MAX_SIZE,		"max_size" },
	{ NET_IPV4_ROUTE_GC_MIN_INTERVAL,	"gc_min_interval" },
	{ NET_IPV4_ROUTE_GC_TIMEOUT,		"gc_timeout" },
	{ NET_IPV4_ROUTE_GC_INTERVAL,		"gc_interval" },
	{ NET_IPV4_ROUTE_REDIRECT_LOAD,		"redirect_load" },
	{ NET_IPV4_ROUTE_REDIRECT_NUMBER,	"redirect_number" },
	{ NET_IPV4_ROUTE_REDIRECT_SILENCE,	"redirect_silence" },
	{ NET_IPV4_ROUTE_ERROR_COST,		"error_cost" },
	{ NET_IPV4_ROUTE_ERROR_BURST,		"error_burst" },
	{ NET_IPV4_ROUTE_GC_ELASTICITY,		"gc_elasticity" },
	{ NET_IPV4_ROUTE_MTU_EXPIRES,		"mtu_expires" },
	{ NET_IPV4_ROUTE_MIN_PMTU,		"min_pmtu" },
	{ NET_IPV4_ROUTE_MIN_ADVMSS,		"min_adv_mss" },
	{ NET_IPV4_ROUTE_SECRET_INTERVAL,	"secret_interval" },
	{ NET_IPV4_ROUTE_GC_MIN_INTERVAL_MS,	"gc_min_interval_ms" },
	{}
};

static const struct trans_ctl_table trans_net_ipv4_conf_vars_table[] = {
	{ NET_IPV4_CONF_FORWARDING,		"forwarding" },
	{ NET_IPV4_CONF_MC_FORWARDING,		"mc_forwarding" },

	{ NET_IPV4_CONF_PROXY_ARP,		"proxy_arp" },
	{ NET_IPV4_CONF_ACCEPT_REDIRECTS,	"accept_redirects" },
	{ NET_IPV4_CONF_SECURE_REDIRECTS,	"secure_redirects" },
	{ NET_IPV4_CONF_SEND_REDIRECTS,		"send_redirects" },
	{ NET_IPV4_CONF_SHARED_MEDIA,		"shared_media" },
	{ NET_IPV4_CONF_RP_FILTER,		"rp_filter" },
	{ NET_IPV4_CONF_ACCEPT_SOURCE_ROUTE,	"accept_source_route" },
	{ NET_IPV4_CONF_BOOTP_RELAY,		"bootp_relay" },
	{ NET_IPV4_CONF_LOG_MARTIANS,		"log_martians" },
	{ NET_IPV4_CONF_TAG,			"tag" },
	{ NET_IPV4_CONF_ARPFILTER,		"arp_filter" },
	{ NET_IPV4_CONF_MEDIUM_ID,		"medium_id" },
	{ NET_IPV4_CONF_NOXFRM,			"disable_xfrm" },
	{ NET_IPV4_CONF_NOPOLICY,		"disable_policy" },
	{ NET_IPV4_CONF_FORCE_IGMP_VERSION,	"force_igmp_version" },

	{ NET_IPV4_CONF_ARP_ANNOUNCE,		"arp_announce" },
	{ NET_IPV4_CONF_ARP_IGNORE,		"arp_ignore" },
	{ NET_IPV4_CONF_PROMOTE_SECONDARIES,	"promote_secondaries" },
	{ NET_IPV4_CONF_ARP_ACCEPT,		"arp_accept" },
	{ NET_IPV4_CONF_ARP_NOTIFY,		"arp_notify" },
	{ NET_IPV4_CONF_ACCEPT_LOCAL,		"accept_local" },
	{}
};

static const struct trans_ctl_table trans_net_ipv4_conf_table[] = {
	{ NET_PROTO_CONF_ALL,		"all",		trans_net_ipv4_conf_vars_table },
	{ NET_PROTO_CONF_DEFAULT,	"default",	trans_net_ipv4_conf_vars_table },
	{ 0, NULL, trans_net_ipv4_conf_vars_table },
	{}
};

static const struct trans_ctl_table trans_net_neigh_vars_table[] = {
	{ NET_NEIGH_MCAST_SOLICIT,	"mcast_solicit" },
	{ NET_NEIGH_UCAST_SOLICIT,	"ucast_solicit" },
	{ NET_NEIGH_APP_SOLICIT,	"app_solicit" },
	{ NET_NEIGH_RETRANS_TIME,	"retrans_time" },
	{ NET_NEIGH_REACHABLE_TIME,	"base_reachable_time" },
	{ NET_NEIGH_DELAY_PROBE_TIME,	"delay_first_probe_time" },
	{ NET_NEIGH_GC_STALE_TIME,	"gc_stale_time" },
	{ NET_NEIGH_UNRES_QLEN,		"unres_qlen" },
	{ NET_NEIGH_PROXY_QLEN,		"proxy_qlen" },
	{ NET_NEIGH_ANYCAST_DELAY,	"anycast_delay" },
	{ NET_NEIGH_PROXY_DELAY,	"proxy_delay" },
	{ NET_NEIGH_LOCKTIME,		"locktime" },
	{ NET_NEIGH_GC_INTERVAL,	"gc_interval" },
	{ NET_NEIGH_GC_THRESH1,		"gc_thresh1" },
	{ NET_NEIGH_GC_THRESH2,		"gc_thresh2" },
	{ NET_NEIGH_GC_THRESH3,		"gc_thresh3" },
	{ NET_NEIGH_RETRANS_TIME_MS,	"retrans_time_ms" },
	{ NET_NEIGH_REACHABLE_TIME_MS,	"base_reachable_time_ms" },
	{}
};

static const struct trans_ctl_table trans_net_neigh_table[] = {
	{ NET_PROTO_CONF_DEFAULT, "default", trans_net_neigh_vars_table },
	{ 0, NULL, trans_net_neigh_vars_table },
	{}
};

static const struct trans_ctl_table trans_net_ipv4_netfilter_table[] = {
	{ NET_IPV4_NF_CONNTRACK_MAX,				"ip_conntrack_max" },

	{ NET_IPV4_NF_CONNTRACK_TCP_TIMEOUT_SYN_SENT,		"ip_conntrack_tcp_timeout_syn_sent" },
	{ NET_IPV4_NF_CONNTRACK_TCP_TIMEOUT_SYN_RECV,		"ip_conntrack_tcp_timeout_syn_recv" },
	{ NET_IPV4_NF_CONNTRACK_TCP_TIMEOUT_ESTABLISHED,	"ip_conntrack_tcp_timeout_established" },
	{ NET_IPV4_NF_CONNTRACK_TCP_TIMEOUT_FIN_WAIT,		"ip_conntrack_tcp_timeout_fin_wait" },
	{ NET_IPV4_NF_CONNTRACK_TCP_TIMEOUT_CLOSE_WAIT,		"ip_conntrack_tcp_timeout_close_wait" },
	{ NET_IPV4_NF_CONNTRACK_TCP_TIMEOUT_LAST_ACK,		"ip_conntrack_tcp_timeout_last_ack" },
	{ NET_IPV4_NF_CONNTRACK_TCP_TIMEOUT_TIME_WAIT,		"ip_conntrack_tcp_timeout_time_wait" },
	{ NET_IPV4_NF_CONNTRACK_TCP_TIMEOUT_CLOSE,		"ip_conntrack_tcp_timeout_close" },

	{ NET_IPV4_NF_CONNTRACK_UDP_TIMEOUT,			"ip_conntrack_udp_timeout" },
	{ NET_IPV4_NF_CONNTRACK_UDP_TIMEOUT_STREAM,		"ip_conntrack_udp_timeout_stream" },
	{ NET_IPV4_NF_CONNTRACK_ICMP_TIMEOUT,			"ip_conntrack_icmp_timeout" },
	{ NET_IPV4_NF_CONNTRACK_GENERIC_TIMEOUT,		"ip_conntrack_generic_timeout" },

	{ NET_IPV4_NF_CONNTRACK_BUCKETS,			"ip_conntrack_buckets" },
	{ NET_IPV4_NF_CONNTRACK_LOG_INVALID,			"ip_conntrack_log_invalid" },
	{ NET_IPV4_NF_CONNTRACK_TCP_TIMEOUT_MAX_RETRANS,	"ip_conntrack_tcp_timeout_max_retrans" },
	{ NET_IPV4_NF_CONNTRACK_TCP_LOOSE,			"ip_conntrack_tcp_loose" },
	{ NET_IPV4_NF_CONNTRACK_TCP_BE_LIBERAL,			"ip_conntrack_tcp_be_liberal" },
	{ NET_IPV4_NF_CONNTRACK_TCP_MAX_RETRANS,		"ip_conntrack_tcp_max_retrans" },

	{ NET_IPV4_NF_CONNTRACK_SCTP_TIMEOUT_CLOSED,		"ip_conntrack_sctp_timeout_closed" },
	{ NET_IPV4_NF_CONNTRACK_SCTP_TIMEOUT_COOKIE_WAIT,	"ip_conntrack_sctp_timeout_cookie_wait" },
	{ NET_IPV4_NF_CONNTRACK_SCTP_TIMEOUT_COOKIE_ECHOED,	"ip_conntrack_sctp_timeout_cookie_echoed" },
	{ NET_IPV4_NF_CONNTRACK_SCTP_TIMEOUT_ESTABLISHED,	"ip_conntrack_sctp_timeout_established" },
	{ NET_IPV4_NF_CONNTRACK_SCTP_TIMEOUT_SHUTDOWN_SENT,	"ip_conntrack_sctp_timeout_shutdown_sent" },
	{ NET_IPV4_NF_CONNTRACK_SCTP_TIMEOUT_SHUTDOWN_RECD,	"ip_conntrack_sctp_timeout_shutdown_recd" },
	{ NET_IPV4_NF_CONNTRACK_SCTP_TIMEOUT_SHUTDOWN_ACK_SENT,	"ip_conntrack_sctp_timeout_shutdown_ack_sent" },

	{ NET_IPV4_NF_CONNTRACK_COUNT,		"ip_conntrack_count" },
	{ NET_IPV4_NF_CONNTRACK_CHECKSUM,	"ip_conntrack_checksum" },
	{}
};

static const struct trans_ctl_table trans_net_ipv4_table[] = {
	{ NET_IPV4_FORWARD,			"ip_forward" },
	{ NET_IPV4_DYNADDR,			"ip_dynaddr" },

	{ NET_IPV4_CONF,		"conf",		trans_net_ipv4_conf_table },
	{ NET_IPV4_NEIGH,		"neigh",	trans_net_neigh_table },
	{ NET_IPV4_ROUTE,		"route",	trans_net_ipv4_route_table },
	/* NET_IPV4_FIB_HASH unused */
	{ NET_IPV4_NETFILTER,		"netfilter",	trans_net_ipv4_netfilter_table },

	{ NET_IPV4_TCP_TIMESTAMPS,		"tcp_timestamps" },
	{ NET_IPV4_TCP_WINDOW_SCALING,		"tcp_window_scaling" },
	{ NET_IPV4_TCP_SACK,			"tcp_sack" },
	{ NET_IPV4_TCP_RETRANS_COLLAPSE,	"tcp_retrans_collapse" },
	{ NET_IPV4_DEFAULT_TTL,			"ip_default_ttl" },
	/* NET_IPV4_AUTOCONFIG unused */
	{ NET_IPV4_NO_PMTU_DISC,		"ip_no_pmtu_disc" },
	{ NET_IPV4_TCP_SYN_RETRIES,		"tcp_syn_retries" },
	{ NET_IPV4_IPFRAG_HIGH_THRESH,		"ipfrag_high_thresh" },
	{ NET_IPV4_IPFRAG_LOW_THRESH,		"ipfrag_low_thresh" },
	{ NET_IPV4_IPFRAG_TIME,			"ipfrag_time" },
	/* NET_IPV4_TCP_MAX_KA_PROBES unused */
	{ NET_IPV4_TCP_KEEPALIVE_TIME,		"tcp_keepalive_time" },
	{ NET_IPV4_TCP_KEEPALIVE_PROBES,	"tcp_keepalive_probes" },
	{ NET_IPV4_TCP_RETRIES1,		"tcp_retries1" },
	{ NET_IPV4_TCP_RETRIES2,		"tcp_retries2" },
	{ NET_IPV4_TCP_FIN_TIMEOUT,		"tcp_fin_timeout" },
	/* NET_IPV4_IP_MASQ_DEBUG unused */
	{ NET_TCP_SYNCOOKIES,			"tcp_syncookies" },
	{ NET_TCP_STDURG,			"tcp_stdurg" },
	{ NET_TCP_RFC1337,			"tcp_rfc1337" },
	/* NET_TCP_SYN_TAILDROP unused */
	{ NET_TCP_MAX_SYN_BACKLOG,		"tcp_max_syn_backlog" },
	{ NET_IPV4_LOCAL_PORT_RANGE,		"ip_local_port_range" },
	{ NET_IPV4_ICMP_ECHO_IGNORE_ALL,	"icmp_echo_ignore_all" },
	{ NET_IPV4_ICMP_ECHO_IGNORE_BROADCASTS,	"icmp_echo_ignore_broadcasts" },
	/* NET_IPV4_ICMP_SOURCEQUENCH_RATE unused */
	/* NET_IPV4_ICMP_DESTUNREACH_RATE unused */
	/* NET_IPV4_ICMP_TIMEEXCEED_RATE unused */
	/* NET_IPV4_ICMP_PARAMPROB_RATE unused */
	/* NET_IPV4_ICMP_ECHOREPLY_RATE unused */
	{ NET_IPV4_ICMP_IGNORE_BOGUS_ERROR_RESPONSES,	"icmp_ignore_bogus_error_responses" },
	{ NET_IPV4_IGMP_MAX_MEMBERSHIPS,	"igmp_max_memberships" },
	{ NET_TCP_TW_RECYCLE,			"tcp_tw_recycle" },
	/* NET_IPV4_ALWAYS_DEFRAG unused */
	{ NET_IPV4_TCP_KEEPALIVE_INTVL,		"tcp_keepalive_intvl" },
	{ NET_IPV4_INET_PEER_THRESHOLD,		"inet_peer_threshold" },
	{ NET_IPV4_INET_PEER_MINTTL,		"inet_peer_minttl" },
	{ NET_IPV4_INET_PEER_MAXTTL,		"inet_peer_maxttl" },
	{ NET_IPV4_INET_PEER_GC_MINTIME,	"inet_peer_gc_mintime" },
	{ NET_IPV4_INET_PEER_GC_MAXTIME,	"inet_peer_gc_maxtime" },
	{ NET_TCP_ORPHAN_RETRIES,		"tcp_orphan_retries" },
	{ NET_TCP_ABORT_ON_OVERFLOW,		"tcp_abort_on_overflow" },
	{ NET_TCP_SYNACK_RETRIES,		"tcp_synack_retries" },
	{ NET_TCP_MAX_ORPHANS,			"tcp_max_orphans" },
	{ NET_TCP_MAX_TW_BUCKETS,		"tcp_max_tw_buckets" },
	{ NET_TCP_FACK,				"tcp_fack" },
	{ NET_TCP_REORDERING,			"tcp_reordering" },
	{ NET_TCP_ECN,				"tcp_ecn" },
	{ NET_TCP_DSACK,			"tcp_dsack" },
	{ NET_TCP_MEM,				"tcp_mem" },
	{ NET_TCP_WMEM,				"tcp_wmem" },
	{ NET_TCP_RMEM,				"tcp_rmem" },
	{ NET_TCP_APP_WIN,			"tcp_app_win" },
	{ NET_TCP_ADV_WIN_SCALE,		"tcp_adv_win_scale" },
	{ NET_IPV4_NONLOCAL_BIND,		"ip_nonlocal_bind" },
	{ NET_IPV4_ICMP_RATELIMIT,		"icmp_ratelimit" },
	{ NET_IPV4_ICMP_RATEMASK,		"icmp_ratemask" },
	{ NET_TCP_TW_REUSE,			"tcp_tw_reuse" },
	{ NET_TCP_FRTO,				"tcp_frto" },
	{ NET_TCP_LOW_LATENCY,			"tcp_low_latency" },
	{ NET_IPV4_IPFRAG_SECRET_INTERVAL,	"ipfrag_secret_interval" },
	{ NET_IPV4_IGMP_MAX_MSF,		"igmp_max_msf" },
	{ NET_TCP_NO_METRICS_SAVE,		"tcp_no_metrics_save" },
	/* NET_TCP_DEFAULT_WIN_SCALE unused */
	{ NET_TCP_MODERATE_RCVBUF,		"tcp_moderate_rcvbuf" },
	{ NET_TCP_TSO_WIN_DIVISOR,		"tcp_tso_win_divisor" },
	/* NET_TCP_BIC_BETA unused */
	{ NET_IPV4_ICMP_ERRORS_USE_INBOUND_IFADDR,	"icmp_errors_use_inbound_ifaddr" },
	{ NET_TCP_CONG_CONTROL,			"tcp_congestion_control" },
	{ NET_TCP_ABC,				"tcp_abc" },
	{ NET_IPV4_IPFRAG_MAX_DIST,		"ipfrag_max_dist" },
	{ NET_TCP_MTU_PROBING,			"tcp_mtu_probing" },
	{ NET_TCP_BASE_MSS,			"tcp_base_mss" },
	{ NET_IPV4_TCP_WORKAROUND_SIGNED_WINDOWS,	"tcp_workaround_signed_windows" },
	{ NET_TCP_DMA_COPYBREAK,		"tcp_dma_copybreak" },
	{ NET_TCP_SLOW_START_AFTER_IDLE,	"tcp_slow_start_after_idle" },
	{ NET_CIPSOV4_CACHE_ENABLE,		"cipso_cache_enable" },
	{ NET_CIPSOV4_CACHE_BUCKET_SIZE,	"cipso_cache_bucket_size" },
	{ NET_CIPSOV4_RBM_OPTFMT,		"cipso_rbm_optfmt" },
	{ NET_CIPSOV4_RBM_STRICTVALID,		"cipso_rbm_strictvalid" },
	{ NET_TCP_AVAIL_CONG_CONTROL,		"tcp_available_congestion_control" },
	{ NET_TCP_ALLOWED_CONG_CONTROL,		"tcp_allowed_congestion_control" },
	{ NET_TCP_MAX_SSTHRESH,			"tcp_max_ssthresh" },
	{ NET_TCP_FRTO_RESPONSE,		"tcp_frto_response" },
	{ 2088 /* NET_IPQ_QMAX */,		"ip_queue_maxlen" },
	{}
};

static const struct trans_ctl_table trans_net_ipx_table[] = {
	{ NET_IPX_PPROP_BROADCASTING,	"ipx_pprop_broadcasting" },
	/* NET_IPX_FORWARDING unused */
	{}
};

static const struct trans_ctl_table trans_net_atalk_table[] = {
	{ NET_ATALK_AARP_EXPIRY_TIME,		"aarp-expiry-time" },
	{ NET_ATALK_AARP_TICK_TIME,		"aarp-tick-time" },
	{ NET_ATALK_AARP_RETRANSMIT_LIMIT,	"aarp-retransmit-limit" },
	{ NET_ATALK_AARP_RESOLVE_TIME,		"aarp-resolve-time" },
	{},
};

static const struct trans_ctl_table trans_net_netrom_table[] = {
	{ NET_NETROM_DEFAULT_PATH_QUALITY,		"default_path_quality" },
	{ NET_NETROM_OBSOLESCENCE_COUNT_INITIALISER,	"obsolescence_count_initialiser" },
	{ NET_NETROM_NETWORK_TTL_INITIALISER,		"network_ttl_initialiser" },
	{ NET_NETROM_TRANSPORT_TIMEOUT,			"transport_timeout" },
	{ NET_NETROM_TRANSPORT_MAXIMUM_TRIES,		"transport_maximum_tries" },
	{ NET_NETROM_TRANSPORT_ACKNOWLEDGE_DELAY,	"transport_acknowledge_delay" },
	{ NET_NETROM_TRANSPORT_BUSY_DELAY,		"transport_busy_delay" },
	{ NET_NETROM_TRANSPORT_REQUESTED_WINDOW_SIZE,	"transport_requested_window_size" },
	{ NET_NETROM_TRANSPORT_NO_ACTIVITY_TIMEOUT,	"transport_no_activity_timeout" },
	{ NET_NETROM_ROUTING_CONTROL,			"routing_control" },
	{ NET_NETROM_LINK_FAILS_COUNT,			"link_fails_count" },
	{ NET_NETROM_RESET,				"reset" },
	{}
};

static const struct trans_ctl_table trans_net_ax25_param_table[] = {
	{ NET_AX25_IP_DEFAULT_MODE,	"ip_default_mode" },
	{ NET_AX25_DEFAULT_MODE,	"ax25_default_mode" },
	{ NET_AX25_BACKOFF_TYPE,	"backoff_type" },
	{ NET_AX25_CONNECT_MODE,	"connect_mode" },
	{ NET_AX25_STANDARD_WINDOW,	"standard_window_size" },
	{ NET_AX25_EXTENDED_WINDOW,	"extended_window_size" },
	{ NET_AX25_T1_TIMEOUT,		"t1_timeout" },
	{ NET_AX25_T2_TIMEOUT,		"t2_timeout" },
	{ NET_AX25_T3_TIMEOUT,		"t3_timeout" },
	{ NET_AX25_IDLE_TIMEOUT,	"idle_timeout" },
	{ NET_AX25_N2,			"maximum_retry_count" },
	{ NET_AX25_PACLEN,		"maximum_packet_length" },
	{ NET_AX25_PROTOCOL,		"protocol" },
	{ NET_AX25_DAMA_SLAVE_TIMEOUT,	"dama_slave_timeout" },
	{}
};

static const struct trans_ctl_table trans_net_ax25_table[] = {
	{ 0, NULL, trans_net_ax25_param_table },
	{}
};

static const struct trans_ctl_table trans_net_bridge_table[] = {
	{ NET_BRIDGE_NF_CALL_ARPTABLES,		"bridge-nf-call-arptables" },
	{ NET_BRIDGE_NF_CALL_IPTABLES,		"bridge-nf-call-iptables" },
	{ NET_BRIDGE_NF_CALL_IP6TABLES,		"bridge-nf-call-ip6tables" },
	{ NET_BRIDGE_NF_FILTER_VLAN_TAGGED,	"bridge-nf-filter-vlan-tagged" },
	{ NET_BRIDGE_NF_FILTER_PPPOE_TAGGED,	"bridge-nf-filter-pppoe-tagged" },
	{}
};

static const struct trans_ctl_table trans_net_rose_table[] = {
	{ NET_ROSE_RESTART_REQUEST_TIMEOUT,	"restart_request_timeout" },
	{ NET_ROSE_CALL_REQUEST_TIMEOUT,	"call_request_timeout" },
	{ NET_ROSE_RESET_REQUEST_TIMEOUT,	"reset_request_timeout" },
	{ NET_ROSE_CLEAR_REQUEST_TIMEOUT,	"clear_request_timeout" },
	{ NET_ROSE_ACK_HOLD_BACK_TIMEOUT,	"acknowledge_hold_back_timeout" },
	{ NET_ROSE_ROUTING_CONTROL,		"routing_control" },
	{ NET_ROSE_LINK_FAIL_TIMEOUT,		"link_fail_timeout" },
	{ NET_ROSE_MAX_VCS,			"maximum_virtual_circuits" },
	{ NET_ROSE_WINDOW_SIZE,			"window_size" },
	{ NET_ROSE_NO_ACTIVITY_TIMEOUT,		"no_activity_timeout" },
	{}
};

static const struct trans_ctl_table trans_net_ipv6_conf_var_table[] = {
	{ NET_IPV6_FORWARDING,			"forwarding" },
	{ NET_IPV6_HOP_LIMIT,			"hop_limit" },
	{ NET_IPV6_MTU,				"mtu" },
	{ NET_IPV6_ACCEPT_RA,			"accept_ra" },
	{ NET_IPV6_ACCEPT_REDIRECTS,		"accept_redirects" },
	{ NET_IPV6_AUTOCONF,			"autoconf" },
	{ NET_IPV6_DAD_TRANSMITS,		"dad_transmits" },
	{ NET_IPV6_RTR_SOLICITS,		"router_solicitations" },
	{ NET_IPV6_RTR_SOLICIT_INTERVAL,	"router_solicitation_interval" },
	{ NET_IPV6_RTR_SOLICIT_DELAY,		"router_solicitation_delay" },
	{ NET_IPV6_USE_TEMPADDR,		"use_tempaddr" },
	{ NET_IPV6_TEMP_VALID_LFT,		"temp_valid_lft" },
	{ NET_IPV6_TEMP_PREFERED_LFT,		"temp_prefered_lft" },
	{ NET_IPV6_REGEN_MAX_RETRY,		"regen_max_retry" },
	{ NET_IPV6_MAX_DESYNC_FACTOR,		"max_desync_factor" },
	{ NET_IPV6_MAX_ADDRESSES,		"max_addresses" },
	{ NET_IPV6_FORCE_MLD_VERSION,		"force_mld_version" },
	{ NET_IPV6_ACCEPT_RA_DEFRTR,		"accept_ra_defrtr" },
	{ NET_IPV6_ACCEPT_RA_PINFO,		"accept_ra_pinfo" },
	{ NET_IPV6_ACCEPT_RA_RTR_PREF,		"accept_ra_rtr_pref" },
	{ NET_IPV6_RTR_PROBE_INTERVAL,		"router_probe_interval" },
	{ NET_IPV6_ACCEPT_RA_RT_INFO_MAX_PLEN,	"accept_ra_rt_info_max_plen" },
	{ NET_IPV6_PROXY_NDP,			"proxy_ndp" },
	{ NET_IPV6_ACCEPT_SOURCE_ROUTE,		"accept_source_route" },
	{}
};

static const struct trans_ctl_table trans_net_ipv6_conf_table[] = {
	{ NET_PROTO_CONF_ALL,		"all",	trans_net_ipv6_conf_var_table },
	{ NET_PROTO_CONF_DEFAULT, 	"default", trans_net_ipv6_conf_var_table },
	{ 0, NULL, trans_net_ipv6_conf_var_table },
	{}
};

static const struct trans_ctl_table trans_net_ipv6_route_table[] = {
	{ NET_IPV6_ROUTE_FLUSH,			"flush" },
	{ NET_IPV6_ROUTE_GC_THRESH,		"gc_thresh" },
	{ NET_IPV6_ROUTE_MAX_SIZE,		"max_size" },
	{ NET_IPV6_ROUTE_GC_MIN_INTERVAL,	"gc_min_interval" },
	{ NET_IPV6_ROUTE_GC_TIMEOUT,		"gc_timeout" },
	{ NET_IPV6_ROUTE_GC_INTERVAL,		"gc_interval" },
	{ NET_IPV6_ROUTE_GC_ELASTICITY,		"gc_elasticity" },
	{ NET_IPV6_ROUTE_MTU_EXPIRES,		"mtu_expires" },
	{ NET_IPV6_ROUTE_MIN_ADVMSS,		"min_adv_mss" },
	{ NET_IPV6_ROUTE_GC_MIN_INTERVAL_MS,	"gc_min_interval_ms" },
	{}
};

static const struct trans_ctl_table trans_net_ipv6_icmp_table[] = {
	{ NET_IPV6_ICMP_RATELIMIT,	"ratelimit" },
	{}
};

static const struct trans_ctl_table trans_net_ipv6_table[] = {
	{ NET_IPV6_CONF,		"conf",		trans_net_ipv6_conf_table },
	{ NET_IPV6_NEIGH,		"neigh",	trans_net_neigh_table },
	{ NET_IPV6_ROUTE,		"route",	trans_net_ipv6_route_table },
	{ NET_IPV6_ICMP,		"icmp",		trans_net_ipv6_icmp_table },
	{ NET_IPV6_BINDV6ONLY,		"bindv6only" },
	{ NET_IPV6_IP6FRAG_HIGH_THRESH,	"ip6frag_high_thresh" },
	{ NET_IPV6_IP6FRAG_LOW_THRESH,	"ip6frag_low_thresh" },
	{ NET_IPV6_IP6FRAG_TIME,	"ip6frag_time" },
	{ NET_IPV6_IP6FRAG_SECRET_INTERVAL,	"ip6frag_secret_interval" },
	{ NET_IPV6_MLD_MAX_MSF,		"mld_max_msf" },
	{ 2088 /* IPQ_QMAX */,		"ip6_queue_maxlen" },
	{}
};

static const struct trans_ctl_table trans_net_x25_table[] = {
	{ NET_X25_RESTART_REQUEST_TIMEOUT,	"restart_request_timeout" },
	{ NET_X25_CALL_REQUEST_TIMEOUT,		"call_request_timeout" },
	{ NET_X25_RESET_REQUEST_TIMEOUT,	"reset_request_timeout" },
	{ NET_X25_CLEAR_REQUEST_TIMEOUT,	"clear_request_timeout" },
	{ NET_X25_ACK_HOLD_BACK_TIMEOUT,	"acknowledgement_hold_back_timeout" },
	{ NET_X25_FORWARD,			"x25_forward" },
	{}
};

static const struct trans_ctl_table trans_net_tr_table[] = {
	{ NET_TR_RIF_TIMEOUT,	"rif_timeout" },
	{}
};


static const struct trans_ctl_table trans_net_decnet_conf_vars[] = {
	{ NET_DECNET_CONF_DEV_FORWARDING,	"forwarding" },
	{ NET_DECNET_CONF_DEV_PRIORITY,		"priority" },
	{ NET_DECNET_CONF_DEV_T2,		"t2" },
	{ NET_DECNET_CONF_DEV_T3,		"t3" },
	{}
};

static const struct trans_ctl_table trans_net_decnet_conf[] = {
	{ 0, NULL, trans_net_decnet_conf_vars },
	{}
};

static const struct trans_ctl_table trans_net_decnet_table[] = {
	{ NET_DECNET_CONF,		"conf",	trans_net_decnet_conf },
	{ NET_DECNET_NODE_ADDRESS,	"node_address" },
	{ NET_DECNET_NODE_NAME,		"node_name" },
	{ NET_DECNET_DEFAULT_DEVICE,	"default_device" },
	{ NET_DECNET_TIME_WAIT,		"time_wait" },
	{ NET_DECNET_DN_COUNT,		"dn_count" },
	{ NET_DECNET_DI_COUNT,		"di_count" },
	{ NET_DECNET_DR_COUNT,		"dr_count" },
	{ NET_DECNET_DST_GC_INTERVAL,	"dst_gc_interval" },
	{ NET_DECNET_NO_FC_MAX_CWND,	"no_fc_max_cwnd" },
	{ NET_DECNET_MEM,		"decnet_mem" },
	{ NET_DECNET_RMEM,		"decnet_rmem" },
	{ NET_DECNET_WMEM,		"decnet_wmem" },
	{ NET_DECNET_DEBUG_LEVEL,	"debug" },
	{}
};

static const struct trans_ctl_table trans_net_sctp_table[] = {
	{ NET_SCTP_RTO_INITIAL,		"rto_initial" },
	{ NET_SCTP_RTO_MIN,		"rto_min" },
	{ NET_SCTP_RTO_MAX,		"rto_max" },
	{ NET_SCTP_RTO_ALPHA,		"rto_alpha_exp_divisor" },
	{ NET_SCTP_RTO_BETA,		"rto_beta_exp_divisor" },
	{ NET_SCTP_VALID_COOKIE_LIFE,	"valid_cookie_life" },
	{ NET_SCTP_ASSOCIATION_MAX_RETRANS,	"association_max_retrans" },
	{ NET_SCTP_PATH_MAX_RETRANS,	"path_max_retrans" },
	{ NET_SCTP_MAX_INIT_RETRANSMITS,	"max_init_retransmits" },
	{ NET_SCTP_HB_INTERVAL,		"hb_interval" },
	{ NET_SCTP_PRESERVE_ENABLE,	"cookie_preserve_enable" },
	{ NET_SCTP_MAX_BURST,		"max_burst" },
	{ NET_SCTP_ADDIP_ENABLE,	"addip_enable" },
	{ NET_SCTP_PRSCTP_ENABLE,	"prsctp_enable" },
	{ NET_SCTP_SNDBUF_POLICY,	"sndbuf_policy" },
	{ NET_SCTP_SACK_TIMEOUT,	"sack_timeout" },
	{ NET_SCTP_RCVBUF_POLICY,	"rcvbuf_policy" },
	{}
};

static const struct trans_ctl_table trans_net_llc_llc2_timeout_table[] = {
	{ NET_LLC2_ACK_TIMEOUT,		"ack" },
	{ NET_LLC2_P_TIMEOUT,		"p" },
	{ NET_LLC2_REJ_TIMEOUT,		"rej" },
	{ NET_LLC2_BUSY_TIMEOUT,	"busy" },
	{}
};

static const struct trans_ctl_table trans_net_llc_station_table[] = {
	{ NET_LLC_STATION_ACK_TIMEOUT,	"ack_timeout" },
	{}
};

static const struct trans_ctl_table trans_net_llc_llc2_table[] = {
	{ NET_LLC2,		"timeout",	trans_net_llc_llc2_timeout_table },
	{}
};

static const struct trans_ctl_table trans_net_llc_table[] = {
	{ NET_LLC2,		"llc2",		trans_net_llc_llc2_table },
	{ NET_LLC_STATION,	"station",	trans_net_llc_station_table },
	{}
};

static const struct trans_ctl_table trans_net_netfilter_table[] = {
	{ NET_NF_CONNTRACK_MAX,				"nf_conntrack_max" },
	{ NET_NF_CONNTRACK_TCP_TIMEOUT_SYN_SENT,	"nf_conntrack_tcp_timeout_syn_sent" },
	{ NET_NF_CONNTRACK_TCP_TIMEOUT_SYN_RECV,	"nf_conntrack_tcp_timeout_syn_recv" },
	{ NET_NF_CONNTRACK_TCP_TIMEOUT_ESTABLISHED,	"nf_conntrack_tcp_timeout_established" },
	{ NET_NF_CONNTRACK_TCP_TIMEOUT_FIN_WAIT,	"nf_conntrack_tcp_timeout_fin_wait" },
	{ NET_NF_CONNTRACK_TCP_TIMEOUT_CLOSE_WAIT,	"nf_conntrack_tcp_timeout_close_wait" },
	{ NET_NF_CONNTRACK_TCP_TIMEOUT_LAST_ACK,	"nf_conntrack_tcp_timeout_last_ack" },
	{ NET_NF_CONNTRACK_TCP_TIMEOUT_TIME_WAIT,	"nf_conntrack_tcp_timeout_time_wait" },
	{ NET_NF_CONNTRACK_TCP_TIMEOUT_CLOSE,		"nf_conntrack_tcp_timeout_close" },
	{ NET_NF_CONNTRACK_UDP_TIMEOUT,			"nf_conntrack_udp_timeout" },
	{ NET_NF_CONNTRACK_UDP_TIMEOUT_STREAM,		"nf_conntrack_udp_timeout_stream" },
	{ NET_NF_CONNTRACK_ICMP_TIMEOUT,	"nf_conntrack_icmp_timeout" },
	{ NET_NF_CONNTRACK_GENERIC_TIMEOUT,		"nf_conntrack_generic_timeout" },
	{ NET_NF_CONNTRACK_BUCKETS,			"nf_conntrack_buckets" },
	{ NET_NF_CONNTRACK_LOG_INVALID,			"nf_conntrack_log_invalid" },
	{ NET_NF_CONNTRACK_TCP_TIMEOUT_MAX_RETRANS,	"nf_conntrack_tcp_timeout_max_retrans" },
	{ NET_NF_CONNTRACK_TCP_LOOSE,			"nf_conntrack_tcp_loose" },
	{ NET_NF_CONNTRACK_TCP_BE_LIBERAL,		"nf_conntrack_tcp_be_liberal" },
	{ NET_NF_CONNTRACK_TCP_MAX_RETRANS,		"nf_conntrack_tcp_max_retrans" },
	{ NET_NF_CONNTRACK_SCTP_TIMEOUT_CLOSED,		"nf_conntrack_sctp_timeout_closed" },
	{ NET_NF_CONNTRACK_SCTP_TIMEOUT_COOKIE_WAIT,	"nf_conntrack_sctp_timeout_cookie_wait" },
	{ NET_NF_CONNTRACK_SCTP_TIMEOUT_COOKIE_ECHOED,	"nf_conntrack_sctp_timeout_cookie_echoed" },
	{ NET_NF_CONNTRACK_SCTP_TIMEOUT_ESTABLISHED,	"nf_conntrack_sctp_timeout_established" },
	{ NET_NF_CONNTRACK_SCTP_TIMEOUT_SHUTDOWN_SENT,	"nf_conntrack_sctp_timeout_shutdown_sent" },
	{ NET_NF_CONNTRACK_SCTP_TIMEOUT_SHUTDOWN_RECD,	"nf_conntrack_sctp_timeout_shutdown_recd" },
	{ NET_NF_CONNTRACK_SCTP_TIMEOUT_SHUTDOWN_ACK_SENT,	"nf_conntrack_sctp_timeout_shutdown_ack_sent" },
	{ NET_NF_CONNTRACK_COUNT,			"nf_conntrack_count" },
	{ NET_NF_CONNTRACK_ICMPV6_TIMEOUT,	"nf_conntrack_icmpv6_timeout" },
	{ NET_NF_CONNTRACK_FRAG6_TIMEOUT,		"nf_conntrack_frag6_timeout" },
	{ NET_NF_CONNTRACK_FRAG6_LOW_THRESH,		"nf_conntrack_frag6_low_thresh" },
	{ NET_NF_CONNTRACK_FRAG6_HIGH_THRESH,		"nf_conntrack_frag6_high_thresh" },
	{ NET_NF_CONNTRACK_CHECKSUM,			"nf_conntrack_checksum" },

	{}
};

static const struct trans_ctl_table trans_net_dccp_table[] = {
	{ NET_DCCP_DEFAULT,	"default" },
	{}
};

static const struct trans_ctl_table trans_net_irda_table[] = {
	{ NET_IRDA_DISCOVERY,		"discovery" },
	{ NET_IRDA_DEVNAME,		"devname" },
	{ NET_IRDA_DEBUG,		"debug" },
	{ NET_IRDA_FAST_POLL,		"fast_poll_increase" },
	{ NET_IRDA_DISCOVERY_SLOTS,	"discovery_slots" },
	{ NET_IRDA_DISCOVERY_TIMEOUT,	"discovery_timeout" },
	{ NET_IRDA_SLOT_TIMEOUT,	"slot_timeout" },
	{ NET_IRDA_MAX_BAUD_RATE,	"max_baud_rate" },
	{ NET_IRDA_MIN_TX_TURN_TIME,	"min_tx_turn_time" },
	{ NET_IRDA_MAX_TX_DATA_SIZE,	"max_tx_data_size" },
	{ NET_IRDA_MAX_TX_WINDOW,	"max_tx_window" },
	{ NET_IRDA_MAX_NOREPLY_TIME,	"max_noreply_time" },
	{ NET_IRDA_WARN_NOREPLY_TIME,	"warn_noreply_time" },
	{ NET_IRDA_LAP_KEEPALIVE_TIME,	"lap_keepalive_time" },
	{}
};

static const struct trans_ctl_table trans_net_table[] = {
	{ NET_CORE,		"core",		trans_net_core_table },
	/* NET_ETHER not used */
	/* NET_802 not used */
	{ NET_UNIX,		"unix",		trans_net_unix_table },
	{ NET_IPV4,		"ipv4",		trans_net_ipv4_table },
	{ NET_IPX,		"ipx",		trans_net_ipx_table },
	{ NET_ATALK,		"appletalk",	trans_net_atalk_table },
	{ NET_NETROM,		"netrom",	trans_net_netrom_table },
	{ NET_AX25,		"ax25",		trans_net_ax25_table },
	{ NET_BRIDGE,		"bridge",	trans_net_bridge_table },
	{ NET_ROSE,		"rose",		trans_net_rose_table },
	{ NET_IPV6,		"ipv6",		trans_net_ipv6_table },
	{ NET_X25,		"x25",		trans_net_x25_table },
	{ NET_TR,		"token-ring",	trans_net_tr_table },
	{ NET_DECNET,		"decnet",	trans_net_decnet_table },
	/*  NET_ECONET not used */
	{ NET_SCTP,		"sctp",		trans_net_sctp_table },
	{ NET_LLC,		"llc",		trans_net_llc_table },
	{ NET_NETFILTER,	"netfilter",	trans_net_netfilter_table },
	{ NET_DCCP,		"dccp",		trans_net_dccp_table },
	{ NET_IRDA,		"irda",		trans_net_irda_table },
	{ 2089,			"nf_conntrack_max" },
	{}
};

static const struct trans_ctl_table trans_fs_quota_table[] = {
	{ FS_DQ_LOOKUPS,	"lookups" },
	{ FS_DQ_DROPS,		"drops" },
	{ FS_DQ_READS,		"reads" },
	{ FS_DQ_WRITES,		"writes" },
	{ FS_DQ_CACHE_HITS,	"cache_hits" },
	{ FS_DQ_ALLOCATED,	"allocated_dquots" },
	{ FS_DQ_FREE,		"free_dquots" },
	{ FS_DQ_SYNCS,		"syncs" },
	{ FS_DQ_WARNINGS,	"warnings" },
	{}
};

static const struct trans_ctl_table trans_fs_xfs_table[] = {
	{ XFS_SGID_INHERIT,	"irix_sgid_inherit" },
	{ XFS_SYMLINK_MODE,	"irix_symlink_mode" },
	{ XFS_PANIC_MASK,	"panic_mask" },

	{ XFS_ERRLEVEL,		"error_level" },
	{ XFS_SYNCD_TIMER,	"xfssyncd_centisecs" },
	{ XFS_INHERIT_SYNC,	"inherit_sync" },
	{ XFS_INHERIT_NODUMP,	"inherit_nodump" },
	{ XFS_INHERIT_NOATIME,	"inherit_noatime" },
	{ XFS_BUF_TIMER,	"xfsbufd_centisecs" },
	{ XFS_BUF_AGE,		"age_buffer_centisecs" },
	{ XFS_INHERIT_NOSYM,	"inherit_nosymlinks" },
	{ XFS_ROTORSTEP,	"rotorstep" },
	{ XFS_INHERIT_NODFRG,	"inherit_nodefrag" },
	{ XFS_FILESTREAM_TIMER,	"filestream_centisecs" },
	{ XFS_STATS_CLEAR,	"stats_clear" },
	{}
};

static const struct trans_ctl_table trans_fs_ocfs2_nm_table[] = {
	{ 1, "hb_ctl_path" },
	{}
};

static const struct trans_ctl_table trans_fs_ocfs2_table[] = {
	{ 1,	"nm",	trans_fs_ocfs2_nm_table },
	{}
};

static const struct trans_ctl_table trans_inotify_table[] = {
	{ INOTIFY_MAX_USER_INSTANCES,	"max_user_instances" },
	{ INOTIFY_MAX_USER_WATCHES,	"max_user_watches" },
	{ INOTIFY_MAX_QUEUED_EVENTS,	"max_queued_events" },
	{}
};

static const struct trans_ctl_table trans_fs_table[] = {
	{ FS_NRINODE,		"inode-nr" },
	{ FS_STATINODE,		"inode-state" },
	/* FS_MAXINODE unused */
	/* FS_NRDQUOT unused */
	/* FS_MAXDQUOT unused */
	{ FS_NRFILE,		"file-nr" },
	{ FS_MAXFILE,		"file-max" },
	{ FS_DENTRY,		"dentry-state" },
	/* FS_NRSUPER unused */
	/* FS_MAXUPSER unused */
	{ FS_OVERFLOWUID,	"overflowuid" },
	{ FS_OVERFLOWGID,	"overflowgid" },
	{ FS_LEASES,		"leases-enable" },
	{ FS_DIR_NOTIFY,	"dir-notify-enable" },
	{ FS_LEASE_TIME,	"lease-break-time" },
	{ FS_DQSTATS,		"quota",		trans_fs_quota_table },
	{ FS_XFS,		"xfs",			trans_fs_xfs_table },
	{ FS_AIO_NR,		"aio-nr" },
	{ FS_AIO_MAX_NR,	"aio-max-nr" },
	{ FS_INOTIFY,		"inotify",		trans_inotify_table },
	{ FS_OCFS2,		"ocfs2",		trans_fs_ocfs2_table },
	{ KERN_SETUID_DUMPABLE,	"suid_dumpable" },
	{}
};

static const struct trans_ctl_table trans_debug_table[] = {
	{}
};

static const struct trans_ctl_table trans_cdrom_table[] = {
	{ DEV_CDROM_INFO,		"info" },
	{ DEV_CDROM_AUTOCLOSE,		"autoclose" },
	{ DEV_CDROM_AUTOEJECT,		"autoeject" },
	{ DEV_CDROM_DEBUG,		"debug" },
	{ DEV_CDROM_LOCK,		"lock" },
	{ DEV_CDROM_CHECK_MEDIA,	"check_media" },
	{}
};

static const struct trans_ctl_table trans_ipmi_table[] = {
	{ DEV_IPMI_POWEROFF_POWERCYCLE,	"poweroff_powercycle" },
	{}
};

static const struct trans_ctl_table trans_mac_hid_files[] = {
	/* DEV_MAC_HID_KEYBOARD_SENDS_LINUX_KEYCODES unused */
	/* DEV_MAC_HID_KEYBOARD_LOCK_KEYCODES unused */
	{ DEV_MAC_HID_MOUSE_BUTTON_EMULATION,	"mouse_button_emulation" },
	{ DEV_MAC_HID_MOUSE_BUTTON2_KEYCODE,	"mouse_button2_keycode" },
	{ DEV_MAC_HID_MOUSE_BUTTON3_KEYCODE,	"mouse_button3_keycode" },
	/* DEV_MAC_HID_ADB_MOUSE_SENDS_KEYCODES unused */
	{}
};

static const struct trans_ctl_table trans_raid_table[] = {
	{ DEV_RAID_SPEED_LIMIT_MIN,	"speed_limit_min" },
	{ DEV_RAID_SPEED_LIMIT_MAX,	"speed_limit_max" },
	{}
};

static const struct trans_ctl_table trans_scsi_table[] = {
	{ DEV_SCSI_LOGGING_LEVEL, "logging_level" },
	{}
};

static const struct trans_ctl_table trans_parport_default_table[] = {
	{ DEV_PARPORT_DEFAULT_TIMESLICE,	"timeslice" },
	{ DEV_PARPORT_DEFAULT_SPINTIME,		"spintime" },
	{}
};

static const struct trans_ctl_table trans_parport_device_table[] = {
	{ DEV_PARPORT_DEVICE_TIMESLICE,		"timeslice" },
	{}
};

static const struct trans_ctl_table trans_parport_devices_table[] = {
	{ DEV_PARPORT_DEVICES_ACTIVE,		"active" },
	{ 0, NULL, trans_parport_device_table },
	{}
};

static const struct trans_ctl_table trans_parport_parport_table[] = {
	{ DEV_PARPORT_SPINTIME,		"spintime" },
	{ DEV_PARPORT_BASE_ADDR,	"base-addr" },
	{ DEV_PARPORT_IRQ,		"irq" },
	{ DEV_PARPORT_DMA,		"dma" },
	{ DEV_PARPORT_MODES,		"modes" },
	{ DEV_PARPORT_DEVICES,		"devices",	trans_parport_devices_table },
	{ DEV_PARPORT_AUTOPROBE,	"autoprobe" },
	{ DEV_PARPORT_AUTOPROBE + 1,	"autoprobe0" },
	{ DEV_PARPORT_AUTOPROBE + 2,	"autoprobe1" },
	{ DEV_PARPORT_AUTOPROBE + 3,	"autoprobe2" },
	{ DEV_PARPORT_AUTOPROBE + 4,	"autoprobe3" },
	{}
};
static const struct trans_ctl_table trans_parport_table[] = {
	{ DEV_PARPORT_DEFAULT,	"default",	trans_parport_default_table },
	{ 0, NULL, trans_parport_parport_table },
	{}
};

static const struct trans_ctl_table trans_dev_table[] = {
	{ DEV_CDROM,	"cdrom",	trans_cdrom_table },
	/* DEV_HWMON unused */
	{ DEV_PARPORT,	"parport",	trans_parport_table },
	{ DEV_RAID,	"raid",		trans_raid_table },
	{ DEV_MAC_HID,	"mac_hid",	trans_mac_hid_files },
	{ DEV_SCSI,	"scsi",		trans_scsi_table },
	{ DEV_IPMI,	"ipmi",		trans_ipmi_table },
	{}
};

static const struct trans_ctl_table trans_bus_isa_table[] = {
	{ BUS_ISA_MEM_BASE,	"membase" },
	{ BUS_ISA_PORT_BASE,	"portbase" },
	{ BUS_ISA_PORT_SHIFT,	"portshift" },
	{}
};

static const struct trans_ctl_table trans_bus_table[] = {
	{ CTL_BUS_ISA,	"isa",	trans_bus_isa_table },
	{}
};

static const struct trans_ctl_table trans_arlan_conf_table0[] = {
	{ 1,	"spreadingCode" },
	{ 2,	"channelNumber" },
	{ 3,	"scramblingDisable" },
	{ 4,	"txAttenuation" },
	{ 5,	"systemId" },
	{ 6,	"maxDatagramSize" },
	{ 7,	"maxFrameSize" },
	{ 8,	"maxRetries" },
	{ 9,	"receiveMode" },
	{ 10,	"priority" },
	{ 11,	"rootOrRepeater" },
	{ 12,	"SID" },
	{ 13,	"registrationMode" },
	{ 14,	"registrationFill" },
	{ 15,	"localTalkAddress" },
	{ 16,	"codeFormat" },
	{ 17,	"numChannels" },
	{ 18,	"channel1" },
	{ 19,	"channel2" },
	{ 20,	"channel3" },
	{ 21,	"channel4" },
	{ 22,	"txClear" },
	{ 23,	"txRetries" },
	{ 24,	"txRouting" },
	{ 25,	"txScrambled" },
	{ 26,	"rxParameter" },
	{ 27,	"txTimeoutMs" },
	{ 28,	"waitCardTimeout" },
	{ 29,	"channelSet" },
	{ 30,	"name" },
	{ 31,	"waitTime" },
	{ 32,	"lParameter" },
	{ 33,	"_15" },
	{ 34,	"headerSize" },
	{ 36,	"tx_delay_ms" },
	{ 37,	"retries" },
	{ 38,	"ReTransmitPacketMaxSize" },
	{ 39,	"waitReTransmitPacketMaxSize" },
	{ 40,	"fastReTransCount" },
	{ 41,	"driverRetransmissions" },
	{ 42,	"txAckTimeoutMs" },
	{ 43,	"registrationInterrupts" },
	{ 44,	"hardwareType" },
	{ 45,	"radioType" },
	{ 46,	"writeEEPROM" },
	{ 47,	"writeRadioType" },
	{ 48,	"entry_exit_debug" },
	{ 49,	"debug" },
	{ 50,	"in_speed" },
	{ 51,	"out_speed" },
	{ 52,	"in_speed10" },
	{ 53,	"out_speed10" },
	{ 54,	"in_speed_max" },
	{ 55,	"out_speed_max" },
	{ 56,	"measure_rate" },
	{ 57,	"pre_Command_Wait" },
	{ 58,	"rx_tweak1" },
	{ 59,	"rx_tweak2" },
	{ 60,	"tx_queue_len" },

	{ 150,	"arlan0-txRing" },
	{ 151,	"arlan0-rxRing" },
	{ 152,	"arlan0-18" },
	{ 153,	"arlan0-ring" },
	{ 154,	"arlan0-shm-cpy" },
	{ 155,	"config0" },
	{ 156,	"reset0" },
	{}
};

static const struct trans_ctl_table trans_arlan_conf_table1[] = {
	{ 1,	"spreadingCode" },
	{ 2,	"channelNumber" },
	{ 3,	"scramblingDisable" },
	{ 4,	"txAttenuation" },
	{ 5,	"systemId" },
	{ 6,	"maxDatagramSize" },
	{ 7,	"maxFrameSize" },
	{ 8,	"maxRetries" },
	{ 9,	"receiveMode" },
	{ 10,	"priority" },
	{ 11,	"rootOrRepeater" },
	{ 12,	"SID" },
	{ 13,	"registrationMode" },
	{ 14,	"registrationFill" },
	{ 15,	"localTalkAddress" },
	{ 16,	"codeFormat" },
	{ 17,	"numChannels" },
	{ 18,	"channel1" },
	{ 19,	"channel2" },
	{ 20,	"channel3" },
	{ 21,	"channel4" },
	{ 22,	"txClear" },
	{ 23,	"txRetries" },
	{ 24,	"txRouting" },
	{ 25,	"txScrambled" },
	{ 26,	"rxParameter" },
	{ 27,	"txTimeoutMs" },
	{ 28,	"waitCardTimeout" },
	{ 29,	"channelSet" },
	{ 30,	"name" },
	{ 31,	"waitTime" },
	{ 32,	"lParameter" },
	{ 33,	"_15" },
	{ 34,	"headerSize" },
	{ 36,	"tx_delay_ms" },
	{ 37,	"retries" },
	{ 38,	"ReTransmitPacketMaxSize" },
	{ 39,	"waitReTransmitPacketMaxSize" },
	{ 40,	"fastReTransCount" },
	{ 41,	"driverRetransmissions" },
	{ 42,	"txAckTimeoutMs" },
	{ 43,	"registrationInterrupts" },
	{ 44,	"hardwareType" },
	{ 45,	"radioType" },
	{ 46,	"writeEEPROM" },
	{ 47,	"writeRadioType" },
	{ 48,	"entry_exit_debug" },
	{ 49,	"debug" },
	{ 50,	"in_speed" },
	{ 51,	"out_speed" },
	{ 52,	"in_speed10" },
	{ 53,	"out_speed10" },
	{ 54,	"in_speed_max" },
	{ 55,	"out_speed_max" },
	{ 56,	"measure_rate" },
	{ 57,	"pre_Command_Wait" },
	{ 58,	"rx_tweak1" },
	{ 59,	"rx_tweak2" },
	{ 60,	"tx_queue_len" },

	{ 150,	"arlan1-txRing" },
	{ 151,	"arlan1-rxRing" },
	{ 152,	"arlan1-18" },
	{ 153,	"arlan1-ring" },
	{ 154,	"arlan1-shm-cpy" },
	{ 155,	"config1" },
	{ 156,	"reset1" },
	{}
};

static const struct trans_ctl_table trans_arlan_conf_table2[] = {
	{ 1,	"spreadingCode" },
	{ 2,	"channelNumber" },
	{ 3,	"scramblingDisable" },
	{ 4,	"txAttenuation" },
	{ 5,	"systemId" },
	{ 6,	"maxDatagramSize" },
	{ 7,	"maxFrameSize" },
	{ 8,	"maxRetries" },
	{ 9,	"receiveMode" },
	{ 10,	"priority" },
	{ 11,	"rootOrRepeater" },
	{ 12,	"SID" },
	{ 13,	"registrationMode" },
	{ 14,	"registrationFill" },
	{ 15,	"localTalkAddress" },
	{ 16,	"codeFormat" },
	{ 17,	"numChannels" },
	{ 18,	"channel1" },
	{ 19,	"channel2" },
	{ 20,	"channel3" },
	{ 21,	"channel4" },
	{ 22,	"txClear" },
	{ 23,	"txRetries" },
	{ 24,	"txRouting" },
	{ 25,	"txScrambled" },
	{ 26,	"rxParameter" },
	{ 27,	"txTimeoutMs" },
	{ 28,	"waitCardTimeout" },
	{ 29,	"channelSet" },
	{ 30,	"name" },
	{ 31,	"waitTime" },
	{ 32,	"lParameter" },
	{ 33,	"_15" },
	{ 34,	"headerSize" },
	{ 36,	"tx_delay_ms" },
	{ 37,	"retries" },
	{ 38,	"ReTransmitPacketMaxSize" },
	{ 39,	"waitReTransmitPacketMaxSize" },
	{ 40,	"fastReTransCount" },
	{ 41,	"driverRetransmissions" },
	{ 42,	"txAckTimeoutMs" },
	{ 43,	"registrationInterrupts" },
	{ 44,	"hardwareType" },
	{ 45,	"radioType" },
	{ 46,	"writeEEPROM" },
	{ 47,	"writeRadioType" },
	{ 48,	"entry_exit_debug" },
	{ 49,	"debug" },
	{ 50,	"in_speed" },
	{ 51,	"out_speed" },
	{ 52,	"in_speed10" },
	{ 53,	"out_speed10" },
	{ 54,	"in_speed_max" },
	{ 55,	"out_speed_max" },
	{ 56,	"measure_rate" },
	{ 57,	"pre_Command_Wait" },
	{ 58,	"rx_tweak1" },
	{ 59,	"rx_tweak2" },
	{ 60,	"tx_queue_len" },

	{ 150,	"arlan2-txRing" },
	{ 151,	"arlan2-rxRing" },
	{ 152,	"arlan2-18" },
	{ 153,	"arlan2-ring" },
	{ 154,	"arlan2-shm-cpy" },
	{ 155,	"config2" },
	{ 156,	"reset2" },
	{}
};

static const struct trans_ctl_table trans_arlan_conf_table3[] = {
	{ 1,	"spreadingCode" },
	{ 2,	"channelNumber" },
	{ 3,	"scramblingDisable" },
	{ 4,	"txAttenuation" },
	{ 5,	"systemId" },
	{ 6,	"maxDatagramSize" },
	{ 7,	"maxFrameSize" },
	{ 8,	"maxRetries" },
	{ 9,	"receiveMode" },
	{ 10,	"priority" },
	{ 11,	"rootOrRepeater" },
	{ 12,	"SID" },
	{ 13,	"registrationMode" },
	{ 14,	"registrationFill" },
	{ 15,	"localTalkAddress" },
	{ 16,	"codeFormat" },
	{ 17,	"numChannels" },
	{ 18,	"channel1" },
	{ 19,	"channel2" },
	{ 20,	"channel3" },
	{ 21,	"channel4" },
	{ 22,	"txClear" },
	{ 23,	"txRetries" },
	{ 24,	"txRouting" },
	{ 25,	"txScrambled" },
	{ 26,	"rxParameter" },
	{ 27,	"txTimeoutMs" },
	{ 28,	"waitCardTimeout" },
	{ 29,	"channelSet" },
	{ 30,	"name" },
	{ 31,	"waitTime" },
	{ 32,	"lParameter" },
	{ 33,	"_15" },
	{ 34,	"headerSize" },
	{ 36,	"tx_delay_ms" },
	{ 37,	"retries" },
	{ 38,	"ReTransmitPacketMaxSize" },
	{ 39,	"waitReTransmitPacketMaxSize" },
	{ 40,	"fastReTransCount" },
	{ 41,	"driverRetransmissions" },
	{ 42,	"txAckTimeoutMs" },
	{ 43,	"registrationInterrupts" },
	{ 44,	"hardwareType" },
	{ 45,	"radioType" },
	{ 46,	"writeEEPROM" },
	{ 47,	"writeRadioType" },
	{ 48,	"entry_exit_debug" },
	{ 49,	"debug" },
	{ 50,	"in_speed" },
	{ 51,	"out_speed" },
	{ 52,	"in_speed10" },
	{ 53,	"out_speed10" },
	{ 54,	"in_speed_max" },
	{ 55,	"out_speed_max" },
	{ 56,	"measure_rate" },
	{ 57,	"pre_Command_Wait" },
	{ 58,	"rx_tweak1" },
	{ 59,	"rx_tweak2" },
	{ 60,	"tx_queue_len" },

	{ 150,	"arlan3-txRing" },
	{ 151,	"arlan3-rxRing" },
	{ 152,	"arlan3-18" },
	{ 153,	"arlan3-ring" },
	{ 154,	"arlan3-shm-cpy" },
	{ 155,	"config3" },
	{ 156,	"reset3" },
	{}
};

static const struct trans_ctl_table trans_arlan_table[] = {
	{ 1,		"arlan0",	trans_arlan_conf_table0 },
	{ 2,		"arlan1",	trans_arlan_conf_table1 },
	{ 3,		"arlan2",	trans_arlan_conf_table2 },
	{ 4,		"arlan3",	trans_arlan_conf_table3 },
	{}
};

static const struct trans_ctl_table trans_s390dbf_table[] = {
	{ 5678 /* CTL_S390DBF_STOPPABLE */,	"debug_stoppable" },
	{ 5679 /* CTL_S390DBF_ACTIVE */,	"debug_active" },
	{}
};

static const struct trans_ctl_table trans_sunrpc_table[] = {
	{ CTL_RPCDEBUG,		"rpc_debug" },
	{ CTL_NFSDEBUG,		"nfs_debug" },
	{ CTL_NFSDDEBUG,	"nfsd_debug" },
	{ CTL_NLMDEBUG,		"nlm_debug" },
	{ CTL_SLOTTABLE_UDP,	"udp_slot_table_entries" },
	{ CTL_SLOTTABLE_TCP,	"tcp_slot_table_entries" },
	{ CTL_MIN_RESVPORT,	"min_resvport" },
	{ CTL_MAX_RESVPORT,	"max_resvport" },
	{}
};

static const struct trans_ctl_table trans_pm_table[] = {
	{ 1 /* CTL_PM_SUSPEND */,	"suspend" },
	{ 2 /* CTL_PM_CMODE */,		"cmode" },
	{ 3 /* CTL_PM_P0 */,		"p0" },
	{ 4 /* CTL_PM_CM */,		"cm" },
	{}
};

static const struct trans_ctl_table trans_frv_table[] = {
	{ 1,	"cache-mode" },
	{ 2,	"pin-cxnr" },
	{}
};

static const struct trans_ctl_table trans_root_table[] = {
	{ CTL_KERN,	"kernel",	trans_kern_table },
	{ CTL_VM,	"vm",		trans_vm_table },
	{ CTL_NET,	"net",		trans_net_table },
	/* CTL_PROC not used */
	{ CTL_FS,	"fs",		trans_fs_table },
	{ CTL_DEBUG,	"debug",	trans_debug_table },
	{ CTL_DEV,	"dev",		trans_dev_table },
	{ CTL_BUS,	"bus",		trans_bus_table },
	{ CTL_ABI,	"abi" },
	/* CTL_CPU not used */
	{ CTL_ARLAN,	"arlan",	trans_arlan_table },
	{ CTL_S390DBF,	"s390dbf",	trans_s390dbf_table },
	{ CTL_SUNRPC,	"sunrpc",	trans_sunrpc_table },
	{ CTL_PM,	"pm",		trans_pm_table },
	{ CTL_FRV,	"frv",		trans_frv_table },
	{}
};



=======
>>>>>>> c656ae95

static int sysctl_depth(struct ctl_table *table)
{
	struct ctl_table *tmp;
	int depth;

	depth = 0;
	for (tmp = table; tmp->parent; tmp = tmp->parent)
		depth++;

	return depth;
}

static struct ctl_table *sysctl_parent(struct ctl_table *table, int n)
{
	int i;

	for (i = 0; table && i < n; i++)
		table = table->parent;

	return table;
}


static void sysctl_print_path(struct ctl_table *table)
{
	struct ctl_table *tmp;
	int depth, i;
	depth = sysctl_depth(table);
	if (table->procname) {
		for (i = depth; i >= 0; i--) {
			tmp = sysctl_parent(table, i);
			printk("/%s", tmp->procname?tmp->procname:"");
		}
	}
	printk(" ");
}

static struct ctl_table *sysctl_check_lookup(struct nsproxy *namespaces,
						struct ctl_table *table)
{
	struct ctl_table_header *head;
	struct ctl_table *ref, *test;
	int depth, cur_depth;

	depth = sysctl_depth(table);

	for (head = __sysctl_head_next(namespaces, NULL); head;
	     head = __sysctl_head_next(namespaces, head)) {
		cur_depth = depth;
		ref = head->ctl_table;
repeat:
		test = sysctl_parent(table, cur_depth);
		for (; ref->procname; ref++) {
			int match = 0;
			if (cur_depth && !ref->child)
				continue;

			if (test->procname && ref->procname &&
			    (strcmp(test->procname, ref->procname) == 0))
					match++;

			if (match) {
				if (cur_depth != 0) {
					cur_depth--;
					ref = ref->child;
					goto repeat;
				}
				goto out;
			}
		}
	}
	ref = NULL;
out:
	sysctl_head_finish(head);
	return ref;
}

static void set_fail(const char **fail, struct ctl_table *table, const char *str)
{
	if (*fail) {
		printk(KERN_ERR "sysctl table check failed: ");
		sysctl_print_path(table);
		printk(" %s\n", *fail);
		dump_stack();
	}
	*fail = str;
}

static void sysctl_check_leaf(struct nsproxy *namespaces,
				struct ctl_table *table, const char **fail)
{
	struct ctl_table *ref;

	ref = sysctl_check_lookup(namespaces, table);
	if (ref && (ref != table))
		set_fail(fail, table, "Sysctl already exists");
}

int sysctl_check_table(struct nsproxy *namespaces, struct ctl_table *table)
{
	int error = 0;
	for (; table->procname; table++) {
		const char *fail = NULL;

		if (table->parent) {
			if (table->procname && !table->parent->procname)
				set_fail(&fail, table, "Parent without procname");
		}
		if (!table->procname)
			set_fail(&fail, table, "No procname");
		if (table->child) {
			if (table->data)
				set_fail(&fail, table, "Directory with data?");
			if (table->maxlen)
				set_fail(&fail, table, "Directory with maxlen?");
			if ((table->mode & (S_IRUGO|S_IXUGO)) != table->mode)
				set_fail(&fail, table, "Writable sysctl directory");
			if (table->proc_handler)
				set_fail(&fail, table, "Directory with proc_handler");
			if (table->extra1)
				set_fail(&fail, table, "Directory with extra1");
			if (table->extra2)
				set_fail(&fail, table, "Directory with extra2");
		} else {
			if ((table->proc_handler == proc_dostring) ||
			    (table->proc_handler == proc_dointvec) ||
			    (table->proc_handler == proc_dointvec_minmax) ||
			    (table->proc_handler == proc_dointvec_jiffies) ||
			    (table->proc_handler == proc_dointvec_userhz_jiffies) ||
			    (table->proc_handler == proc_dointvec_ms_jiffies) ||
			    (table->proc_handler == proc_doulongvec_minmax) ||
			    (table->proc_handler == proc_doulongvec_ms_jiffies_minmax)) {
				if (!table->data)
					set_fail(&fail, table, "No data");
				if (!table->maxlen)
					set_fail(&fail, table, "No maxlen");
			}
			if ((table->proc_handler == proc_doulongvec_minmax) ||
			    (table->proc_handler == proc_doulongvec_ms_jiffies_minmax)) {
				if (table->maxlen > sizeof (unsigned long)) {
					if (!table->extra1)
						set_fail(&fail, table, "No min");
					if (!table->extra2)
						set_fail(&fail, table, "No max");
				}
			}
#ifdef CONFIG_PROC_SYSCTL
			if (table->procname && !table->proc_handler)
				set_fail(&fail, table, "No proc_handler");
#endif
#if 0
			if (!table->procname && table->proc_handler)
				set_fail(&fail, table, "proc_handler without procname");
#endif
			sysctl_check_leaf(namespaces, table, &fail);
		}
		if (table->mode > 0777)
			set_fail(&fail, table, "bogus .mode");
		if (fail) {
			set_fail(&fail, table, NULL);
			error = -EINVAL;
		}
		if (table->child)
			error |= sysctl_check_table(namespaces, table->child);
	}
	return error;
}<|MERGE_RESOLUTION|>--- conflicted
+++ resolved
@@ -5,1243 +5,6 @@
 #include <linux/string.h>
 #include <net/ip_vs.h>
 
-<<<<<<< HEAD
-struct trans_ctl_table {
-	int			ctl_name;
-	const char		*procname;
-	const struct trans_ctl_table *child;
-};
-
-static const struct trans_ctl_table trans_random_table[] = {
-	{ RANDOM_POOLSIZE,	"poolsize" },
-	{ RANDOM_ENTROPY_COUNT,	"entropy_avail" },
-	{ RANDOM_READ_THRESH,	"read_wakeup_threshold" },
-	{ RANDOM_WRITE_THRESH,	"write_wakeup_threshold" },
-	{ RANDOM_BOOT_ID,	"boot_id" },
-	{ RANDOM_UUID,		"uuid" },
-	{}
-};
-
-static const struct trans_ctl_table trans_pty_table[] = {
-	{ PTY_MAX,		"max" },
-	{ PTY_NR,		"nr" },
-	{}
-};
-
-static const struct trans_ctl_table trans_kern_table[] = {
-	{ KERN_OSTYPE,			"ostype" },
-	{ KERN_OSRELEASE,		"osrelease" },
-	/* KERN_OSREV not used */
-	{ KERN_VERSION,			"version" },
-	/* KERN_SECUREMASK not used */
-	/* KERN_PROF not used */
-	{ KERN_NODENAME,		"hostname" },
-	{ KERN_DOMAINNAME,		"domainname" },
-
-	{ KERN_PANIC,			"panic" },
-	{ KERN_REALROOTDEV,		"real-root-dev" },
-
-	{ KERN_SPARC_REBOOT,		"reboot-cmd" },
-	{ KERN_CTLALTDEL,		"ctrl-alt-del" },
-	{ KERN_PRINTK,			"printk" },
-
-	/* KERN_NAMETRANS not used */
-	/* KERN_PPC_HTABRECLAIM not used */
-	/* KERN_PPC_ZEROPAGED not used */
-	{ KERN_PPC_POWERSAVE_NAP,	"powersave-nap" },
-
-	{ KERN_MODPROBE,		"modprobe" },
-	{ KERN_SG_BIG_BUFF,		"sg-big-buff" },
-	{ KERN_ACCT,			"acct" },
-	{ KERN_PPC_L2CR,		"l2cr" },
-
-	/* KERN_RTSIGNR not used */
-	/* KERN_RTSIGMAX not used */
-
-	{ KERN_SHMMAX,			"shmmax" },
-	{ KERN_MSGMAX,			"msgmax" },
-	{ KERN_MSGMNB,			"msgmnb" },
-	/* KERN_MSGPOOL not used*/
-	{ KERN_SYSRQ,			"sysrq" },
-	{ KERN_MAX_THREADS,		"threads-max" },
-	{ KERN_RANDOM,			"random",	trans_random_table },
-	{ KERN_SHMALL,			"shmall" },
-	{ KERN_MSGMNI,			"msgmni" },
-	{ KERN_SEM,			"sem" },
-	{ KERN_SPARC_STOP_A,		"stop-a" },
-	{ KERN_SHMMNI,			"shmmni" },
-
-	{ KERN_OVERFLOWUID,		"overflowuid" },
-	{ KERN_OVERFLOWGID,		"overflowgid" },
-
-	{ KERN_HOTPLUG,			"hotplug", },
-	{ KERN_IEEE_EMULATION_WARNINGS,	"ieee_emulation_warnings" },
-
-	{ KERN_S390_USER_DEBUG_LOGGING,	"userprocess_debug" },
-	{ KERN_CORE_USES_PID,		"core_uses_pid" },
-	{ KERN_TAINTED,			"tainted" },
-	{ KERN_CADPID,			"cad_pid" },
-	{ KERN_PIDMAX,			"pid_max" },
-	{ KERN_CORE_PATTERN,		"core_pattern" },
-	{ KERN_PANIC_ON_OOPS,		"panic_on_oops" },
-	{ KERN_HPPA_PWRSW,		"soft-power" },
-	{ KERN_HPPA_UNALIGNED,		"unaligned-trap" },
-
-	{ KERN_PRINTK_RATELIMIT,	"printk_ratelimit" },
-	{ KERN_PRINTK_RATELIMIT_BURST,	"printk_ratelimit_burst" },
-
-	{ KERN_PTY,			"pty",		trans_pty_table },
-	{ KERN_NGROUPS_MAX,		"ngroups_max" },
-	{ KERN_SPARC_SCONS_PWROFF,	"scons-poweroff" },
-	{ KERN_HZ_TIMER,		"hz_timer" },
-	{ KERN_UNKNOWN_NMI_PANIC,	"unknown_nmi_panic" },
-	{ KERN_BOOTLOADER_TYPE,		"bootloader_type" },
-	{ KERN_RANDOMIZE,		"randomize_va_space" },
-
-	{ KERN_SPIN_RETRY,		"spin_retry" },
-	{ KERN_ACPI_VIDEO_FLAGS,	"acpi_video_flags" },
-	{ KERN_IA64_UNALIGNED,		"ignore-unaligned-usertrap" },
-	{ KERN_COMPAT_LOG,		"compat-log" },
-	{ KERN_MAX_LOCK_DEPTH,		"max_lock_depth" },
-	{ KERN_NMI_WATCHDOG,		"nmi_watchdog" },
-	{ KERN_PANIC_ON_NMI,		"panic_on_unrecovered_nmi" },
-	{}
-};
-
-static const struct trans_ctl_table trans_vm_table[] = {
-	{ VM_OVERCOMMIT_MEMORY,		"overcommit_memory" },
-	{ VM_PAGE_CLUSTER,		"page-cluster" },
-	{ VM_DIRTY_BACKGROUND,		"dirty_background_ratio" },
-	{ VM_DIRTY_RATIO,		"dirty_ratio" },
-	{ VM_DIRTY_WB_CS,		"dirty_writeback_centisecs" },
-	{ VM_DIRTY_EXPIRE_CS,		"dirty_expire_centisecs" },
-	{ VM_NR_PDFLUSH_THREADS,	"nr_pdflush_threads" },
-	{ VM_OVERCOMMIT_RATIO,		"overcommit_ratio" },
-	/* VM_PAGEBUF unused */
-	{ VM_HUGETLB_PAGES,		"nr_hugepages" },
-	{ VM_SWAPPINESS,		"swappiness" },
-	{ VM_LOWMEM_RESERVE_RATIO,	"lowmem_reserve_ratio" },
-	{ VM_MIN_FREE_KBYTES,		"min_free_kbytes" },
-	{ VM_MAX_MAP_COUNT,		"max_map_count" },
-	{ VM_LAPTOP_MODE,		"laptop_mode" },
-	{ VM_BLOCK_DUMP,		"block_dump" },
-	{ VM_HUGETLB_GROUP,		"hugetlb_shm_group" },
-	{ VM_VFS_CACHE_PRESSURE,	"vfs_cache_pressure" },
-	{ VM_LEGACY_VA_LAYOUT,		"legacy_va_layout" },
-	/* VM_SWAP_TOKEN_TIMEOUT unused */
-	{ VM_DROP_PAGECACHE,		"drop_caches" },
-	{ VM_PERCPU_PAGELIST_FRACTION,	"percpu_pagelist_fraction" },
-	{ VM_ZONE_RECLAIM_MODE,		"zone_reclaim_mode" },
-	{ VM_MIN_UNMAPPED,		"min_unmapped_ratio" },
-	{ VM_PANIC_ON_OOM,		"panic_on_oom" },
-	{ VM_VDSO_ENABLED,		"vdso_enabled" },
-	{ VM_MIN_SLAB,			"min_slab_ratio" },
-
-	{}
-};
-
-static const struct trans_ctl_table trans_net_core_table[] = {
-	{ NET_CORE_WMEM_MAX,		"wmem_max" },
-	{ NET_CORE_RMEM_MAX,		"rmem_max" },
-	{ NET_CORE_WMEM_DEFAULT,	"wmem_default" },
-	{ NET_CORE_RMEM_DEFAULT,	"rmem_default" },
-	/* NET_CORE_DESTROY_DELAY unused */
-	{ NET_CORE_MAX_BACKLOG,		"netdev_max_backlog" },
-	/* NET_CORE_FASTROUTE unused */
-	{ NET_CORE_MSG_COST,		"message_cost" },
-	{ NET_CORE_MSG_BURST,		"message_burst" },
-	{ NET_CORE_OPTMEM_MAX,		"optmem_max" },
-	/* NET_CORE_HOT_LIST_LENGTH unused */
-	/* NET_CORE_DIVERT_VERSION unused */
-	/* NET_CORE_NO_CONG_THRESH unused */
-	/* NET_CORE_NO_CONG unused */
-	/* NET_CORE_LO_CONG unused */
-	/* NET_CORE_MOD_CONG unused */
-	{ NET_CORE_DEV_WEIGHT,		"dev_weight" },
-	{ NET_CORE_SOMAXCONN,		"somaxconn" },
-	{ NET_CORE_BUDGET,		"netdev_budget" },
-	{ NET_CORE_AEVENT_ETIME,	"xfrm_aevent_etime" },
-	{ NET_CORE_AEVENT_RSEQTH,	"xfrm_aevent_rseqth" },
-	{ NET_CORE_WARNINGS,		"warnings" },
-	{},
-};
-
-static const struct trans_ctl_table trans_net_unix_table[] = {
-	/* NET_UNIX_DESTROY_DELAY unused */
-	/* NET_UNIX_DELETE_DELAY unused */
-	{ NET_UNIX_MAX_DGRAM_QLEN,	"max_dgram_qlen" },
-	{}
-};
-
-static const struct trans_ctl_table trans_net_ipv4_route_table[] = {
-	{ NET_IPV4_ROUTE_FLUSH,			"flush" },
-	{ NET_IPV4_ROUTE_MIN_DELAY,		"min_delay" },
-	{ NET_IPV4_ROUTE_MAX_DELAY,		"max_delay" },
-	{ NET_IPV4_ROUTE_GC_THRESH,		"gc_thresh" },
-	{ NET_IPV4_ROUTE_MAX_SIZE,		"max_size" },
-	{ NET_IPV4_ROUTE_GC_MIN_INTERVAL,	"gc_min_interval" },
-	{ NET_IPV4_ROUTE_GC_TIMEOUT,		"gc_timeout" },
-	{ NET_IPV4_ROUTE_GC_INTERVAL,		"gc_interval" },
-	{ NET_IPV4_ROUTE_REDIRECT_LOAD,		"redirect_load" },
-	{ NET_IPV4_ROUTE_REDIRECT_NUMBER,	"redirect_number" },
-	{ NET_IPV4_ROUTE_REDIRECT_SILENCE,	"redirect_silence" },
-	{ NET_IPV4_ROUTE_ERROR_COST,		"error_cost" },
-	{ NET_IPV4_ROUTE_ERROR_BURST,		"error_burst" },
-	{ NET_IPV4_ROUTE_GC_ELASTICITY,		"gc_elasticity" },
-	{ NET_IPV4_ROUTE_MTU_EXPIRES,		"mtu_expires" },
-	{ NET_IPV4_ROUTE_MIN_PMTU,		"min_pmtu" },
-	{ NET_IPV4_ROUTE_MIN_ADVMSS,		"min_adv_mss" },
-	{ NET_IPV4_ROUTE_SECRET_INTERVAL,	"secret_interval" },
-	{ NET_IPV4_ROUTE_GC_MIN_INTERVAL_MS,	"gc_min_interval_ms" },
-	{}
-};
-
-static const struct trans_ctl_table trans_net_ipv4_conf_vars_table[] = {
-	{ NET_IPV4_CONF_FORWARDING,		"forwarding" },
-	{ NET_IPV4_CONF_MC_FORWARDING,		"mc_forwarding" },
-
-	{ NET_IPV4_CONF_PROXY_ARP,		"proxy_arp" },
-	{ NET_IPV4_CONF_ACCEPT_REDIRECTS,	"accept_redirects" },
-	{ NET_IPV4_CONF_SECURE_REDIRECTS,	"secure_redirects" },
-	{ NET_IPV4_CONF_SEND_REDIRECTS,		"send_redirects" },
-	{ NET_IPV4_CONF_SHARED_MEDIA,		"shared_media" },
-	{ NET_IPV4_CONF_RP_FILTER,		"rp_filter" },
-	{ NET_IPV4_CONF_ACCEPT_SOURCE_ROUTE,	"accept_source_route" },
-	{ NET_IPV4_CONF_BOOTP_RELAY,		"bootp_relay" },
-	{ NET_IPV4_CONF_LOG_MARTIANS,		"log_martians" },
-	{ NET_IPV4_CONF_TAG,			"tag" },
-	{ NET_IPV4_CONF_ARPFILTER,		"arp_filter" },
-	{ NET_IPV4_CONF_MEDIUM_ID,		"medium_id" },
-	{ NET_IPV4_CONF_NOXFRM,			"disable_xfrm" },
-	{ NET_IPV4_CONF_NOPOLICY,		"disable_policy" },
-	{ NET_IPV4_CONF_FORCE_IGMP_VERSION,	"force_igmp_version" },
-
-	{ NET_IPV4_CONF_ARP_ANNOUNCE,		"arp_announce" },
-	{ NET_IPV4_CONF_ARP_IGNORE,		"arp_ignore" },
-	{ NET_IPV4_CONF_PROMOTE_SECONDARIES,	"promote_secondaries" },
-	{ NET_IPV4_CONF_ARP_ACCEPT,		"arp_accept" },
-	{ NET_IPV4_CONF_ARP_NOTIFY,		"arp_notify" },
-	{ NET_IPV4_CONF_ACCEPT_LOCAL,		"accept_local" },
-	{}
-};
-
-static const struct trans_ctl_table trans_net_ipv4_conf_table[] = {
-	{ NET_PROTO_CONF_ALL,		"all",		trans_net_ipv4_conf_vars_table },
-	{ NET_PROTO_CONF_DEFAULT,	"default",	trans_net_ipv4_conf_vars_table },
-	{ 0, NULL, trans_net_ipv4_conf_vars_table },
-	{}
-};
-
-static const struct trans_ctl_table trans_net_neigh_vars_table[] = {
-	{ NET_NEIGH_MCAST_SOLICIT,	"mcast_solicit" },
-	{ NET_NEIGH_UCAST_SOLICIT,	"ucast_solicit" },
-	{ NET_NEIGH_APP_SOLICIT,	"app_solicit" },
-	{ NET_NEIGH_RETRANS_TIME,	"retrans_time" },
-	{ NET_NEIGH_REACHABLE_TIME,	"base_reachable_time" },
-	{ NET_NEIGH_DELAY_PROBE_TIME,	"delay_first_probe_time" },
-	{ NET_NEIGH_GC_STALE_TIME,	"gc_stale_time" },
-	{ NET_NEIGH_UNRES_QLEN,		"unres_qlen" },
-	{ NET_NEIGH_PROXY_QLEN,		"proxy_qlen" },
-	{ NET_NEIGH_ANYCAST_DELAY,	"anycast_delay" },
-	{ NET_NEIGH_PROXY_DELAY,	"proxy_delay" },
-	{ NET_NEIGH_LOCKTIME,		"locktime" },
-	{ NET_NEIGH_GC_INTERVAL,	"gc_interval" },
-	{ NET_NEIGH_GC_THRESH1,		"gc_thresh1" },
-	{ NET_NEIGH_GC_THRESH2,		"gc_thresh2" },
-	{ NET_NEIGH_GC_THRESH3,		"gc_thresh3" },
-	{ NET_NEIGH_RETRANS_TIME_MS,	"retrans_time_ms" },
-	{ NET_NEIGH_REACHABLE_TIME_MS,	"base_reachable_time_ms" },
-	{}
-};
-
-static const struct trans_ctl_table trans_net_neigh_table[] = {
-	{ NET_PROTO_CONF_DEFAULT, "default", trans_net_neigh_vars_table },
-	{ 0, NULL, trans_net_neigh_vars_table },
-	{}
-};
-
-static const struct trans_ctl_table trans_net_ipv4_netfilter_table[] = {
-	{ NET_IPV4_NF_CONNTRACK_MAX,				"ip_conntrack_max" },
-
-	{ NET_IPV4_NF_CONNTRACK_TCP_TIMEOUT_SYN_SENT,		"ip_conntrack_tcp_timeout_syn_sent" },
-	{ NET_IPV4_NF_CONNTRACK_TCP_TIMEOUT_SYN_RECV,		"ip_conntrack_tcp_timeout_syn_recv" },
-	{ NET_IPV4_NF_CONNTRACK_TCP_TIMEOUT_ESTABLISHED,	"ip_conntrack_tcp_timeout_established" },
-	{ NET_IPV4_NF_CONNTRACK_TCP_TIMEOUT_FIN_WAIT,		"ip_conntrack_tcp_timeout_fin_wait" },
-	{ NET_IPV4_NF_CONNTRACK_TCP_TIMEOUT_CLOSE_WAIT,		"ip_conntrack_tcp_timeout_close_wait" },
-	{ NET_IPV4_NF_CONNTRACK_TCP_TIMEOUT_LAST_ACK,		"ip_conntrack_tcp_timeout_last_ack" },
-	{ NET_IPV4_NF_CONNTRACK_TCP_TIMEOUT_TIME_WAIT,		"ip_conntrack_tcp_timeout_time_wait" },
-	{ NET_IPV4_NF_CONNTRACK_TCP_TIMEOUT_CLOSE,		"ip_conntrack_tcp_timeout_close" },
-
-	{ NET_IPV4_NF_CONNTRACK_UDP_TIMEOUT,			"ip_conntrack_udp_timeout" },
-	{ NET_IPV4_NF_CONNTRACK_UDP_TIMEOUT_STREAM,		"ip_conntrack_udp_timeout_stream" },
-	{ NET_IPV4_NF_CONNTRACK_ICMP_TIMEOUT,			"ip_conntrack_icmp_timeout" },
-	{ NET_IPV4_NF_CONNTRACK_GENERIC_TIMEOUT,		"ip_conntrack_generic_timeout" },
-
-	{ NET_IPV4_NF_CONNTRACK_BUCKETS,			"ip_conntrack_buckets" },
-	{ NET_IPV4_NF_CONNTRACK_LOG_INVALID,			"ip_conntrack_log_invalid" },
-	{ NET_IPV4_NF_CONNTRACK_TCP_TIMEOUT_MAX_RETRANS,	"ip_conntrack_tcp_timeout_max_retrans" },
-	{ NET_IPV4_NF_CONNTRACK_TCP_LOOSE,			"ip_conntrack_tcp_loose" },
-	{ NET_IPV4_NF_CONNTRACK_TCP_BE_LIBERAL,			"ip_conntrack_tcp_be_liberal" },
-	{ NET_IPV4_NF_CONNTRACK_TCP_MAX_RETRANS,		"ip_conntrack_tcp_max_retrans" },
-
-	{ NET_IPV4_NF_CONNTRACK_SCTP_TIMEOUT_CLOSED,		"ip_conntrack_sctp_timeout_closed" },
-	{ NET_IPV4_NF_CONNTRACK_SCTP_TIMEOUT_COOKIE_WAIT,	"ip_conntrack_sctp_timeout_cookie_wait" },
-	{ NET_IPV4_NF_CONNTRACK_SCTP_TIMEOUT_COOKIE_ECHOED,	"ip_conntrack_sctp_timeout_cookie_echoed" },
-	{ NET_IPV4_NF_CONNTRACK_SCTP_TIMEOUT_ESTABLISHED,	"ip_conntrack_sctp_timeout_established" },
-	{ NET_IPV4_NF_CONNTRACK_SCTP_TIMEOUT_SHUTDOWN_SENT,	"ip_conntrack_sctp_timeout_shutdown_sent" },
-	{ NET_IPV4_NF_CONNTRACK_SCTP_TIMEOUT_SHUTDOWN_RECD,	"ip_conntrack_sctp_timeout_shutdown_recd" },
-	{ NET_IPV4_NF_CONNTRACK_SCTP_TIMEOUT_SHUTDOWN_ACK_SENT,	"ip_conntrack_sctp_timeout_shutdown_ack_sent" },
-
-	{ NET_IPV4_NF_CONNTRACK_COUNT,		"ip_conntrack_count" },
-	{ NET_IPV4_NF_CONNTRACK_CHECKSUM,	"ip_conntrack_checksum" },
-	{}
-};
-
-static const struct trans_ctl_table trans_net_ipv4_table[] = {
-	{ NET_IPV4_FORWARD,			"ip_forward" },
-	{ NET_IPV4_DYNADDR,			"ip_dynaddr" },
-
-	{ NET_IPV4_CONF,		"conf",		trans_net_ipv4_conf_table },
-	{ NET_IPV4_NEIGH,		"neigh",	trans_net_neigh_table },
-	{ NET_IPV4_ROUTE,		"route",	trans_net_ipv4_route_table },
-	/* NET_IPV4_FIB_HASH unused */
-	{ NET_IPV4_NETFILTER,		"netfilter",	trans_net_ipv4_netfilter_table },
-
-	{ NET_IPV4_TCP_TIMESTAMPS,		"tcp_timestamps" },
-	{ NET_IPV4_TCP_WINDOW_SCALING,		"tcp_window_scaling" },
-	{ NET_IPV4_TCP_SACK,			"tcp_sack" },
-	{ NET_IPV4_TCP_RETRANS_COLLAPSE,	"tcp_retrans_collapse" },
-	{ NET_IPV4_DEFAULT_TTL,			"ip_default_ttl" },
-	/* NET_IPV4_AUTOCONFIG unused */
-	{ NET_IPV4_NO_PMTU_DISC,		"ip_no_pmtu_disc" },
-	{ NET_IPV4_TCP_SYN_RETRIES,		"tcp_syn_retries" },
-	{ NET_IPV4_IPFRAG_HIGH_THRESH,		"ipfrag_high_thresh" },
-	{ NET_IPV4_IPFRAG_LOW_THRESH,		"ipfrag_low_thresh" },
-	{ NET_IPV4_IPFRAG_TIME,			"ipfrag_time" },
-	/* NET_IPV4_TCP_MAX_KA_PROBES unused */
-	{ NET_IPV4_TCP_KEEPALIVE_TIME,		"tcp_keepalive_time" },
-	{ NET_IPV4_TCP_KEEPALIVE_PROBES,	"tcp_keepalive_probes" },
-	{ NET_IPV4_TCP_RETRIES1,		"tcp_retries1" },
-	{ NET_IPV4_TCP_RETRIES2,		"tcp_retries2" },
-	{ NET_IPV4_TCP_FIN_TIMEOUT,		"tcp_fin_timeout" },
-	/* NET_IPV4_IP_MASQ_DEBUG unused */
-	{ NET_TCP_SYNCOOKIES,			"tcp_syncookies" },
-	{ NET_TCP_STDURG,			"tcp_stdurg" },
-	{ NET_TCP_RFC1337,			"tcp_rfc1337" },
-	/* NET_TCP_SYN_TAILDROP unused */
-	{ NET_TCP_MAX_SYN_BACKLOG,		"tcp_max_syn_backlog" },
-	{ NET_IPV4_LOCAL_PORT_RANGE,		"ip_local_port_range" },
-	{ NET_IPV4_ICMP_ECHO_IGNORE_ALL,	"icmp_echo_ignore_all" },
-	{ NET_IPV4_ICMP_ECHO_IGNORE_BROADCASTS,	"icmp_echo_ignore_broadcasts" },
-	/* NET_IPV4_ICMP_SOURCEQUENCH_RATE unused */
-	/* NET_IPV4_ICMP_DESTUNREACH_RATE unused */
-	/* NET_IPV4_ICMP_TIMEEXCEED_RATE unused */
-	/* NET_IPV4_ICMP_PARAMPROB_RATE unused */
-	/* NET_IPV4_ICMP_ECHOREPLY_RATE unused */
-	{ NET_IPV4_ICMP_IGNORE_BOGUS_ERROR_RESPONSES,	"icmp_ignore_bogus_error_responses" },
-	{ NET_IPV4_IGMP_MAX_MEMBERSHIPS,	"igmp_max_memberships" },
-	{ NET_TCP_TW_RECYCLE,			"tcp_tw_recycle" },
-	/* NET_IPV4_ALWAYS_DEFRAG unused */
-	{ NET_IPV4_TCP_KEEPALIVE_INTVL,		"tcp_keepalive_intvl" },
-	{ NET_IPV4_INET_PEER_THRESHOLD,		"inet_peer_threshold" },
-	{ NET_IPV4_INET_PEER_MINTTL,		"inet_peer_minttl" },
-	{ NET_IPV4_INET_PEER_MAXTTL,		"inet_peer_maxttl" },
-	{ NET_IPV4_INET_PEER_GC_MINTIME,	"inet_peer_gc_mintime" },
-	{ NET_IPV4_INET_PEER_GC_MAXTIME,	"inet_peer_gc_maxtime" },
-	{ NET_TCP_ORPHAN_RETRIES,		"tcp_orphan_retries" },
-	{ NET_TCP_ABORT_ON_OVERFLOW,		"tcp_abort_on_overflow" },
-	{ NET_TCP_SYNACK_RETRIES,		"tcp_synack_retries" },
-	{ NET_TCP_MAX_ORPHANS,			"tcp_max_orphans" },
-	{ NET_TCP_MAX_TW_BUCKETS,		"tcp_max_tw_buckets" },
-	{ NET_TCP_FACK,				"tcp_fack" },
-	{ NET_TCP_REORDERING,			"tcp_reordering" },
-	{ NET_TCP_ECN,				"tcp_ecn" },
-	{ NET_TCP_DSACK,			"tcp_dsack" },
-	{ NET_TCP_MEM,				"tcp_mem" },
-	{ NET_TCP_WMEM,				"tcp_wmem" },
-	{ NET_TCP_RMEM,				"tcp_rmem" },
-	{ NET_TCP_APP_WIN,			"tcp_app_win" },
-	{ NET_TCP_ADV_WIN_SCALE,		"tcp_adv_win_scale" },
-	{ NET_IPV4_NONLOCAL_BIND,		"ip_nonlocal_bind" },
-	{ NET_IPV4_ICMP_RATELIMIT,		"icmp_ratelimit" },
-	{ NET_IPV4_ICMP_RATEMASK,		"icmp_ratemask" },
-	{ NET_TCP_TW_REUSE,			"tcp_tw_reuse" },
-	{ NET_TCP_FRTO,				"tcp_frto" },
-	{ NET_TCP_LOW_LATENCY,			"tcp_low_latency" },
-	{ NET_IPV4_IPFRAG_SECRET_INTERVAL,	"ipfrag_secret_interval" },
-	{ NET_IPV4_IGMP_MAX_MSF,		"igmp_max_msf" },
-	{ NET_TCP_NO_METRICS_SAVE,		"tcp_no_metrics_save" },
-	/* NET_TCP_DEFAULT_WIN_SCALE unused */
-	{ NET_TCP_MODERATE_RCVBUF,		"tcp_moderate_rcvbuf" },
-	{ NET_TCP_TSO_WIN_DIVISOR,		"tcp_tso_win_divisor" },
-	/* NET_TCP_BIC_BETA unused */
-	{ NET_IPV4_ICMP_ERRORS_USE_INBOUND_IFADDR,	"icmp_errors_use_inbound_ifaddr" },
-	{ NET_TCP_CONG_CONTROL,			"tcp_congestion_control" },
-	{ NET_TCP_ABC,				"tcp_abc" },
-	{ NET_IPV4_IPFRAG_MAX_DIST,		"ipfrag_max_dist" },
-	{ NET_TCP_MTU_PROBING,			"tcp_mtu_probing" },
-	{ NET_TCP_BASE_MSS,			"tcp_base_mss" },
-	{ NET_IPV4_TCP_WORKAROUND_SIGNED_WINDOWS,	"tcp_workaround_signed_windows" },
-	{ NET_TCP_DMA_COPYBREAK,		"tcp_dma_copybreak" },
-	{ NET_TCP_SLOW_START_AFTER_IDLE,	"tcp_slow_start_after_idle" },
-	{ NET_CIPSOV4_CACHE_ENABLE,		"cipso_cache_enable" },
-	{ NET_CIPSOV4_CACHE_BUCKET_SIZE,	"cipso_cache_bucket_size" },
-	{ NET_CIPSOV4_RBM_OPTFMT,		"cipso_rbm_optfmt" },
-	{ NET_CIPSOV4_RBM_STRICTVALID,		"cipso_rbm_strictvalid" },
-	{ NET_TCP_AVAIL_CONG_CONTROL,		"tcp_available_congestion_control" },
-	{ NET_TCP_ALLOWED_CONG_CONTROL,		"tcp_allowed_congestion_control" },
-	{ NET_TCP_MAX_SSTHRESH,			"tcp_max_ssthresh" },
-	{ NET_TCP_FRTO_RESPONSE,		"tcp_frto_response" },
-	{ 2088 /* NET_IPQ_QMAX */,		"ip_queue_maxlen" },
-	{}
-};
-
-static const struct trans_ctl_table trans_net_ipx_table[] = {
-	{ NET_IPX_PPROP_BROADCASTING,	"ipx_pprop_broadcasting" },
-	/* NET_IPX_FORWARDING unused */
-	{}
-};
-
-static const struct trans_ctl_table trans_net_atalk_table[] = {
-	{ NET_ATALK_AARP_EXPIRY_TIME,		"aarp-expiry-time" },
-	{ NET_ATALK_AARP_TICK_TIME,		"aarp-tick-time" },
-	{ NET_ATALK_AARP_RETRANSMIT_LIMIT,	"aarp-retransmit-limit" },
-	{ NET_ATALK_AARP_RESOLVE_TIME,		"aarp-resolve-time" },
-	{},
-};
-
-static const struct trans_ctl_table trans_net_netrom_table[] = {
-	{ NET_NETROM_DEFAULT_PATH_QUALITY,		"default_path_quality" },
-	{ NET_NETROM_OBSOLESCENCE_COUNT_INITIALISER,	"obsolescence_count_initialiser" },
-	{ NET_NETROM_NETWORK_TTL_INITIALISER,		"network_ttl_initialiser" },
-	{ NET_NETROM_TRANSPORT_TIMEOUT,			"transport_timeout" },
-	{ NET_NETROM_TRANSPORT_MAXIMUM_TRIES,		"transport_maximum_tries" },
-	{ NET_NETROM_TRANSPORT_ACKNOWLEDGE_DELAY,	"transport_acknowledge_delay" },
-	{ NET_NETROM_TRANSPORT_BUSY_DELAY,		"transport_busy_delay" },
-	{ NET_NETROM_TRANSPORT_REQUESTED_WINDOW_SIZE,	"transport_requested_window_size" },
-	{ NET_NETROM_TRANSPORT_NO_ACTIVITY_TIMEOUT,	"transport_no_activity_timeout" },
-	{ NET_NETROM_ROUTING_CONTROL,			"routing_control" },
-	{ NET_NETROM_LINK_FAILS_COUNT,			"link_fails_count" },
-	{ NET_NETROM_RESET,				"reset" },
-	{}
-};
-
-static const struct trans_ctl_table trans_net_ax25_param_table[] = {
-	{ NET_AX25_IP_DEFAULT_MODE,	"ip_default_mode" },
-	{ NET_AX25_DEFAULT_MODE,	"ax25_default_mode" },
-	{ NET_AX25_BACKOFF_TYPE,	"backoff_type" },
-	{ NET_AX25_CONNECT_MODE,	"connect_mode" },
-	{ NET_AX25_STANDARD_WINDOW,	"standard_window_size" },
-	{ NET_AX25_EXTENDED_WINDOW,	"extended_window_size" },
-	{ NET_AX25_T1_TIMEOUT,		"t1_timeout" },
-	{ NET_AX25_T2_TIMEOUT,		"t2_timeout" },
-	{ NET_AX25_T3_TIMEOUT,		"t3_timeout" },
-	{ NET_AX25_IDLE_TIMEOUT,	"idle_timeout" },
-	{ NET_AX25_N2,			"maximum_retry_count" },
-	{ NET_AX25_PACLEN,		"maximum_packet_length" },
-	{ NET_AX25_PROTOCOL,		"protocol" },
-	{ NET_AX25_DAMA_SLAVE_TIMEOUT,	"dama_slave_timeout" },
-	{}
-};
-
-static const struct trans_ctl_table trans_net_ax25_table[] = {
-	{ 0, NULL, trans_net_ax25_param_table },
-	{}
-};
-
-static const struct trans_ctl_table trans_net_bridge_table[] = {
-	{ NET_BRIDGE_NF_CALL_ARPTABLES,		"bridge-nf-call-arptables" },
-	{ NET_BRIDGE_NF_CALL_IPTABLES,		"bridge-nf-call-iptables" },
-	{ NET_BRIDGE_NF_CALL_IP6TABLES,		"bridge-nf-call-ip6tables" },
-	{ NET_BRIDGE_NF_FILTER_VLAN_TAGGED,	"bridge-nf-filter-vlan-tagged" },
-	{ NET_BRIDGE_NF_FILTER_PPPOE_TAGGED,	"bridge-nf-filter-pppoe-tagged" },
-	{}
-};
-
-static const struct trans_ctl_table trans_net_rose_table[] = {
-	{ NET_ROSE_RESTART_REQUEST_TIMEOUT,	"restart_request_timeout" },
-	{ NET_ROSE_CALL_REQUEST_TIMEOUT,	"call_request_timeout" },
-	{ NET_ROSE_RESET_REQUEST_TIMEOUT,	"reset_request_timeout" },
-	{ NET_ROSE_CLEAR_REQUEST_TIMEOUT,	"clear_request_timeout" },
-	{ NET_ROSE_ACK_HOLD_BACK_TIMEOUT,	"acknowledge_hold_back_timeout" },
-	{ NET_ROSE_ROUTING_CONTROL,		"routing_control" },
-	{ NET_ROSE_LINK_FAIL_TIMEOUT,		"link_fail_timeout" },
-	{ NET_ROSE_MAX_VCS,			"maximum_virtual_circuits" },
-	{ NET_ROSE_WINDOW_SIZE,			"window_size" },
-	{ NET_ROSE_NO_ACTIVITY_TIMEOUT,		"no_activity_timeout" },
-	{}
-};
-
-static const struct trans_ctl_table trans_net_ipv6_conf_var_table[] = {
-	{ NET_IPV6_FORWARDING,			"forwarding" },
-	{ NET_IPV6_HOP_LIMIT,			"hop_limit" },
-	{ NET_IPV6_MTU,				"mtu" },
-	{ NET_IPV6_ACCEPT_RA,			"accept_ra" },
-	{ NET_IPV6_ACCEPT_REDIRECTS,		"accept_redirects" },
-	{ NET_IPV6_AUTOCONF,			"autoconf" },
-	{ NET_IPV6_DAD_TRANSMITS,		"dad_transmits" },
-	{ NET_IPV6_RTR_SOLICITS,		"router_solicitations" },
-	{ NET_IPV6_RTR_SOLICIT_INTERVAL,	"router_solicitation_interval" },
-	{ NET_IPV6_RTR_SOLICIT_DELAY,		"router_solicitation_delay" },
-	{ NET_IPV6_USE_TEMPADDR,		"use_tempaddr" },
-	{ NET_IPV6_TEMP_VALID_LFT,		"temp_valid_lft" },
-	{ NET_IPV6_TEMP_PREFERED_LFT,		"temp_prefered_lft" },
-	{ NET_IPV6_REGEN_MAX_RETRY,		"regen_max_retry" },
-	{ NET_IPV6_MAX_DESYNC_FACTOR,		"max_desync_factor" },
-	{ NET_IPV6_MAX_ADDRESSES,		"max_addresses" },
-	{ NET_IPV6_FORCE_MLD_VERSION,		"force_mld_version" },
-	{ NET_IPV6_ACCEPT_RA_DEFRTR,		"accept_ra_defrtr" },
-	{ NET_IPV6_ACCEPT_RA_PINFO,		"accept_ra_pinfo" },
-	{ NET_IPV6_ACCEPT_RA_RTR_PREF,		"accept_ra_rtr_pref" },
-	{ NET_IPV6_RTR_PROBE_INTERVAL,		"router_probe_interval" },
-	{ NET_IPV6_ACCEPT_RA_RT_INFO_MAX_PLEN,	"accept_ra_rt_info_max_plen" },
-	{ NET_IPV6_PROXY_NDP,			"proxy_ndp" },
-	{ NET_IPV6_ACCEPT_SOURCE_ROUTE,		"accept_source_route" },
-	{}
-};
-
-static const struct trans_ctl_table trans_net_ipv6_conf_table[] = {
-	{ NET_PROTO_CONF_ALL,		"all",	trans_net_ipv6_conf_var_table },
-	{ NET_PROTO_CONF_DEFAULT, 	"default", trans_net_ipv6_conf_var_table },
-	{ 0, NULL, trans_net_ipv6_conf_var_table },
-	{}
-};
-
-static const struct trans_ctl_table trans_net_ipv6_route_table[] = {
-	{ NET_IPV6_ROUTE_FLUSH,			"flush" },
-	{ NET_IPV6_ROUTE_GC_THRESH,		"gc_thresh" },
-	{ NET_IPV6_ROUTE_MAX_SIZE,		"max_size" },
-	{ NET_IPV6_ROUTE_GC_MIN_INTERVAL,	"gc_min_interval" },
-	{ NET_IPV6_ROUTE_GC_TIMEOUT,		"gc_timeout" },
-	{ NET_IPV6_ROUTE_GC_INTERVAL,		"gc_interval" },
-	{ NET_IPV6_ROUTE_GC_ELASTICITY,		"gc_elasticity" },
-	{ NET_IPV6_ROUTE_MTU_EXPIRES,		"mtu_expires" },
-	{ NET_IPV6_ROUTE_MIN_ADVMSS,		"min_adv_mss" },
-	{ NET_IPV6_ROUTE_GC_MIN_INTERVAL_MS,	"gc_min_interval_ms" },
-	{}
-};
-
-static const struct trans_ctl_table trans_net_ipv6_icmp_table[] = {
-	{ NET_IPV6_ICMP_RATELIMIT,	"ratelimit" },
-	{}
-};
-
-static const struct trans_ctl_table trans_net_ipv6_table[] = {
-	{ NET_IPV6_CONF,		"conf",		trans_net_ipv6_conf_table },
-	{ NET_IPV6_NEIGH,		"neigh",	trans_net_neigh_table },
-	{ NET_IPV6_ROUTE,		"route",	trans_net_ipv6_route_table },
-	{ NET_IPV6_ICMP,		"icmp",		trans_net_ipv6_icmp_table },
-	{ NET_IPV6_BINDV6ONLY,		"bindv6only" },
-	{ NET_IPV6_IP6FRAG_HIGH_THRESH,	"ip6frag_high_thresh" },
-	{ NET_IPV6_IP6FRAG_LOW_THRESH,	"ip6frag_low_thresh" },
-	{ NET_IPV6_IP6FRAG_TIME,	"ip6frag_time" },
-	{ NET_IPV6_IP6FRAG_SECRET_INTERVAL,	"ip6frag_secret_interval" },
-	{ NET_IPV6_MLD_MAX_MSF,		"mld_max_msf" },
-	{ 2088 /* IPQ_QMAX */,		"ip6_queue_maxlen" },
-	{}
-};
-
-static const struct trans_ctl_table trans_net_x25_table[] = {
-	{ NET_X25_RESTART_REQUEST_TIMEOUT,	"restart_request_timeout" },
-	{ NET_X25_CALL_REQUEST_TIMEOUT,		"call_request_timeout" },
-	{ NET_X25_RESET_REQUEST_TIMEOUT,	"reset_request_timeout" },
-	{ NET_X25_CLEAR_REQUEST_TIMEOUT,	"clear_request_timeout" },
-	{ NET_X25_ACK_HOLD_BACK_TIMEOUT,	"acknowledgement_hold_back_timeout" },
-	{ NET_X25_FORWARD,			"x25_forward" },
-	{}
-};
-
-static const struct trans_ctl_table trans_net_tr_table[] = {
-	{ NET_TR_RIF_TIMEOUT,	"rif_timeout" },
-	{}
-};
-
-
-static const struct trans_ctl_table trans_net_decnet_conf_vars[] = {
-	{ NET_DECNET_CONF_DEV_FORWARDING,	"forwarding" },
-	{ NET_DECNET_CONF_DEV_PRIORITY,		"priority" },
-	{ NET_DECNET_CONF_DEV_T2,		"t2" },
-	{ NET_DECNET_CONF_DEV_T3,		"t3" },
-	{}
-};
-
-static const struct trans_ctl_table trans_net_decnet_conf[] = {
-	{ 0, NULL, trans_net_decnet_conf_vars },
-	{}
-};
-
-static const struct trans_ctl_table trans_net_decnet_table[] = {
-	{ NET_DECNET_CONF,		"conf",	trans_net_decnet_conf },
-	{ NET_DECNET_NODE_ADDRESS,	"node_address" },
-	{ NET_DECNET_NODE_NAME,		"node_name" },
-	{ NET_DECNET_DEFAULT_DEVICE,	"default_device" },
-	{ NET_DECNET_TIME_WAIT,		"time_wait" },
-	{ NET_DECNET_DN_COUNT,		"dn_count" },
-	{ NET_DECNET_DI_COUNT,		"di_count" },
-	{ NET_DECNET_DR_COUNT,		"dr_count" },
-	{ NET_DECNET_DST_GC_INTERVAL,	"dst_gc_interval" },
-	{ NET_DECNET_NO_FC_MAX_CWND,	"no_fc_max_cwnd" },
-	{ NET_DECNET_MEM,		"decnet_mem" },
-	{ NET_DECNET_RMEM,		"decnet_rmem" },
-	{ NET_DECNET_WMEM,		"decnet_wmem" },
-	{ NET_DECNET_DEBUG_LEVEL,	"debug" },
-	{}
-};
-
-static const struct trans_ctl_table trans_net_sctp_table[] = {
-	{ NET_SCTP_RTO_INITIAL,		"rto_initial" },
-	{ NET_SCTP_RTO_MIN,		"rto_min" },
-	{ NET_SCTP_RTO_MAX,		"rto_max" },
-	{ NET_SCTP_RTO_ALPHA,		"rto_alpha_exp_divisor" },
-	{ NET_SCTP_RTO_BETA,		"rto_beta_exp_divisor" },
-	{ NET_SCTP_VALID_COOKIE_LIFE,	"valid_cookie_life" },
-	{ NET_SCTP_ASSOCIATION_MAX_RETRANS,	"association_max_retrans" },
-	{ NET_SCTP_PATH_MAX_RETRANS,	"path_max_retrans" },
-	{ NET_SCTP_MAX_INIT_RETRANSMITS,	"max_init_retransmits" },
-	{ NET_SCTP_HB_INTERVAL,		"hb_interval" },
-	{ NET_SCTP_PRESERVE_ENABLE,	"cookie_preserve_enable" },
-	{ NET_SCTP_MAX_BURST,		"max_burst" },
-	{ NET_SCTP_ADDIP_ENABLE,	"addip_enable" },
-	{ NET_SCTP_PRSCTP_ENABLE,	"prsctp_enable" },
-	{ NET_SCTP_SNDBUF_POLICY,	"sndbuf_policy" },
-	{ NET_SCTP_SACK_TIMEOUT,	"sack_timeout" },
-	{ NET_SCTP_RCVBUF_POLICY,	"rcvbuf_policy" },
-	{}
-};
-
-static const struct trans_ctl_table trans_net_llc_llc2_timeout_table[] = {
-	{ NET_LLC2_ACK_TIMEOUT,		"ack" },
-	{ NET_LLC2_P_TIMEOUT,		"p" },
-	{ NET_LLC2_REJ_TIMEOUT,		"rej" },
-	{ NET_LLC2_BUSY_TIMEOUT,	"busy" },
-	{}
-};
-
-static const struct trans_ctl_table trans_net_llc_station_table[] = {
-	{ NET_LLC_STATION_ACK_TIMEOUT,	"ack_timeout" },
-	{}
-};
-
-static const struct trans_ctl_table trans_net_llc_llc2_table[] = {
-	{ NET_LLC2,		"timeout",	trans_net_llc_llc2_timeout_table },
-	{}
-};
-
-static const struct trans_ctl_table trans_net_llc_table[] = {
-	{ NET_LLC2,		"llc2",		trans_net_llc_llc2_table },
-	{ NET_LLC_STATION,	"station",	trans_net_llc_station_table },
-	{}
-};
-
-static const struct trans_ctl_table trans_net_netfilter_table[] = {
-	{ NET_NF_CONNTRACK_MAX,				"nf_conntrack_max" },
-	{ NET_NF_CONNTRACK_TCP_TIMEOUT_SYN_SENT,	"nf_conntrack_tcp_timeout_syn_sent" },
-	{ NET_NF_CONNTRACK_TCP_TIMEOUT_SYN_RECV,	"nf_conntrack_tcp_timeout_syn_recv" },
-	{ NET_NF_CONNTRACK_TCP_TIMEOUT_ESTABLISHED,	"nf_conntrack_tcp_timeout_established" },
-	{ NET_NF_CONNTRACK_TCP_TIMEOUT_FIN_WAIT,	"nf_conntrack_tcp_timeout_fin_wait" },
-	{ NET_NF_CONNTRACK_TCP_TIMEOUT_CLOSE_WAIT,	"nf_conntrack_tcp_timeout_close_wait" },
-	{ NET_NF_CONNTRACK_TCP_TIMEOUT_LAST_ACK,	"nf_conntrack_tcp_timeout_last_ack" },
-	{ NET_NF_CONNTRACK_TCP_TIMEOUT_TIME_WAIT,	"nf_conntrack_tcp_timeout_time_wait" },
-	{ NET_NF_CONNTRACK_TCP_TIMEOUT_CLOSE,		"nf_conntrack_tcp_timeout_close" },
-	{ NET_NF_CONNTRACK_UDP_TIMEOUT,			"nf_conntrack_udp_timeout" },
-	{ NET_NF_CONNTRACK_UDP_TIMEOUT_STREAM,		"nf_conntrack_udp_timeout_stream" },
-	{ NET_NF_CONNTRACK_ICMP_TIMEOUT,	"nf_conntrack_icmp_timeout" },
-	{ NET_NF_CONNTRACK_GENERIC_TIMEOUT,		"nf_conntrack_generic_timeout" },
-	{ NET_NF_CONNTRACK_BUCKETS,			"nf_conntrack_buckets" },
-	{ NET_NF_CONNTRACK_LOG_INVALID,			"nf_conntrack_log_invalid" },
-	{ NET_NF_CONNTRACK_TCP_TIMEOUT_MAX_RETRANS,	"nf_conntrack_tcp_timeout_max_retrans" },
-	{ NET_NF_CONNTRACK_TCP_LOOSE,			"nf_conntrack_tcp_loose" },
-	{ NET_NF_CONNTRACK_TCP_BE_LIBERAL,		"nf_conntrack_tcp_be_liberal" },
-	{ NET_NF_CONNTRACK_TCP_MAX_RETRANS,		"nf_conntrack_tcp_max_retrans" },
-	{ NET_NF_CONNTRACK_SCTP_TIMEOUT_CLOSED,		"nf_conntrack_sctp_timeout_closed" },
-	{ NET_NF_CONNTRACK_SCTP_TIMEOUT_COOKIE_WAIT,	"nf_conntrack_sctp_timeout_cookie_wait" },
-	{ NET_NF_CONNTRACK_SCTP_TIMEOUT_COOKIE_ECHOED,	"nf_conntrack_sctp_timeout_cookie_echoed" },
-	{ NET_NF_CONNTRACK_SCTP_TIMEOUT_ESTABLISHED,	"nf_conntrack_sctp_timeout_established" },
-	{ NET_NF_CONNTRACK_SCTP_TIMEOUT_SHUTDOWN_SENT,	"nf_conntrack_sctp_timeout_shutdown_sent" },
-	{ NET_NF_CONNTRACK_SCTP_TIMEOUT_SHUTDOWN_RECD,	"nf_conntrack_sctp_timeout_shutdown_recd" },
-	{ NET_NF_CONNTRACK_SCTP_TIMEOUT_SHUTDOWN_ACK_SENT,	"nf_conntrack_sctp_timeout_shutdown_ack_sent" },
-	{ NET_NF_CONNTRACK_COUNT,			"nf_conntrack_count" },
-	{ NET_NF_CONNTRACK_ICMPV6_TIMEOUT,	"nf_conntrack_icmpv6_timeout" },
-	{ NET_NF_CONNTRACK_FRAG6_TIMEOUT,		"nf_conntrack_frag6_timeout" },
-	{ NET_NF_CONNTRACK_FRAG6_LOW_THRESH,		"nf_conntrack_frag6_low_thresh" },
-	{ NET_NF_CONNTRACK_FRAG6_HIGH_THRESH,		"nf_conntrack_frag6_high_thresh" },
-	{ NET_NF_CONNTRACK_CHECKSUM,			"nf_conntrack_checksum" },
-
-	{}
-};
-
-static const struct trans_ctl_table trans_net_dccp_table[] = {
-	{ NET_DCCP_DEFAULT,	"default" },
-	{}
-};
-
-static const struct trans_ctl_table trans_net_irda_table[] = {
-	{ NET_IRDA_DISCOVERY,		"discovery" },
-	{ NET_IRDA_DEVNAME,		"devname" },
-	{ NET_IRDA_DEBUG,		"debug" },
-	{ NET_IRDA_FAST_POLL,		"fast_poll_increase" },
-	{ NET_IRDA_DISCOVERY_SLOTS,	"discovery_slots" },
-	{ NET_IRDA_DISCOVERY_TIMEOUT,	"discovery_timeout" },
-	{ NET_IRDA_SLOT_TIMEOUT,	"slot_timeout" },
-	{ NET_IRDA_MAX_BAUD_RATE,	"max_baud_rate" },
-	{ NET_IRDA_MIN_TX_TURN_TIME,	"min_tx_turn_time" },
-	{ NET_IRDA_MAX_TX_DATA_SIZE,	"max_tx_data_size" },
-	{ NET_IRDA_MAX_TX_WINDOW,	"max_tx_window" },
-	{ NET_IRDA_MAX_NOREPLY_TIME,	"max_noreply_time" },
-	{ NET_IRDA_WARN_NOREPLY_TIME,	"warn_noreply_time" },
-	{ NET_IRDA_LAP_KEEPALIVE_TIME,	"lap_keepalive_time" },
-	{}
-};
-
-static const struct trans_ctl_table trans_net_table[] = {
-	{ NET_CORE,		"core",		trans_net_core_table },
-	/* NET_ETHER not used */
-	/* NET_802 not used */
-	{ NET_UNIX,		"unix",		trans_net_unix_table },
-	{ NET_IPV4,		"ipv4",		trans_net_ipv4_table },
-	{ NET_IPX,		"ipx",		trans_net_ipx_table },
-	{ NET_ATALK,		"appletalk",	trans_net_atalk_table },
-	{ NET_NETROM,		"netrom",	trans_net_netrom_table },
-	{ NET_AX25,		"ax25",		trans_net_ax25_table },
-	{ NET_BRIDGE,		"bridge",	trans_net_bridge_table },
-	{ NET_ROSE,		"rose",		trans_net_rose_table },
-	{ NET_IPV6,		"ipv6",		trans_net_ipv6_table },
-	{ NET_X25,		"x25",		trans_net_x25_table },
-	{ NET_TR,		"token-ring",	trans_net_tr_table },
-	{ NET_DECNET,		"decnet",	trans_net_decnet_table },
-	/*  NET_ECONET not used */
-	{ NET_SCTP,		"sctp",		trans_net_sctp_table },
-	{ NET_LLC,		"llc",		trans_net_llc_table },
-	{ NET_NETFILTER,	"netfilter",	trans_net_netfilter_table },
-	{ NET_DCCP,		"dccp",		trans_net_dccp_table },
-	{ NET_IRDA,		"irda",		trans_net_irda_table },
-	{ 2089,			"nf_conntrack_max" },
-	{}
-};
-
-static const struct trans_ctl_table trans_fs_quota_table[] = {
-	{ FS_DQ_LOOKUPS,	"lookups" },
-	{ FS_DQ_DROPS,		"drops" },
-	{ FS_DQ_READS,		"reads" },
-	{ FS_DQ_WRITES,		"writes" },
-	{ FS_DQ_CACHE_HITS,	"cache_hits" },
-	{ FS_DQ_ALLOCATED,	"allocated_dquots" },
-	{ FS_DQ_FREE,		"free_dquots" },
-	{ FS_DQ_SYNCS,		"syncs" },
-	{ FS_DQ_WARNINGS,	"warnings" },
-	{}
-};
-
-static const struct trans_ctl_table trans_fs_xfs_table[] = {
-	{ XFS_SGID_INHERIT,	"irix_sgid_inherit" },
-	{ XFS_SYMLINK_MODE,	"irix_symlink_mode" },
-	{ XFS_PANIC_MASK,	"panic_mask" },
-
-	{ XFS_ERRLEVEL,		"error_level" },
-	{ XFS_SYNCD_TIMER,	"xfssyncd_centisecs" },
-	{ XFS_INHERIT_SYNC,	"inherit_sync" },
-	{ XFS_INHERIT_NODUMP,	"inherit_nodump" },
-	{ XFS_INHERIT_NOATIME,	"inherit_noatime" },
-	{ XFS_BUF_TIMER,	"xfsbufd_centisecs" },
-	{ XFS_BUF_AGE,		"age_buffer_centisecs" },
-	{ XFS_INHERIT_NOSYM,	"inherit_nosymlinks" },
-	{ XFS_ROTORSTEP,	"rotorstep" },
-	{ XFS_INHERIT_NODFRG,	"inherit_nodefrag" },
-	{ XFS_FILESTREAM_TIMER,	"filestream_centisecs" },
-	{ XFS_STATS_CLEAR,	"stats_clear" },
-	{}
-};
-
-static const struct trans_ctl_table trans_fs_ocfs2_nm_table[] = {
-	{ 1, "hb_ctl_path" },
-	{}
-};
-
-static const struct trans_ctl_table trans_fs_ocfs2_table[] = {
-	{ 1,	"nm",	trans_fs_ocfs2_nm_table },
-	{}
-};
-
-static const struct trans_ctl_table trans_inotify_table[] = {
-	{ INOTIFY_MAX_USER_INSTANCES,	"max_user_instances" },
-	{ INOTIFY_MAX_USER_WATCHES,	"max_user_watches" },
-	{ INOTIFY_MAX_QUEUED_EVENTS,	"max_queued_events" },
-	{}
-};
-
-static const struct trans_ctl_table trans_fs_table[] = {
-	{ FS_NRINODE,		"inode-nr" },
-	{ FS_STATINODE,		"inode-state" },
-	/* FS_MAXINODE unused */
-	/* FS_NRDQUOT unused */
-	/* FS_MAXDQUOT unused */
-	{ FS_NRFILE,		"file-nr" },
-	{ FS_MAXFILE,		"file-max" },
-	{ FS_DENTRY,		"dentry-state" },
-	/* FS_NRSUPER unused */
-	/* FS_MAXUPSER unused */
-	{ FS_OVERFLOWUID,	"overflowuid" },
-	{ FS_OVERFLOWGID,	"overflowgid" },
-	{ FS_LEASES,		"leases-enable" },
-	{ FS_DIR_NOTIFY,	"dir-notify-enable" },
-	{ FS_LEASE_TIME,	"lease-break-time" },
-	{ FS_DQSTATS,		"quota",		trans_fs_quota_table },
-	{ FS_XFS,		"xfs",			trans_fs_xfs_table },
-	{ FS_AIO_NR,		"aio-nr" },
-	{ FS_AIO_MAX_NR,	"aio-max-nr" },
-	{ FS_INOTIFY,		"inotify",		trans_inotify_table },
-	{ FS_OCFS2,		"ocfs2",		trans_fs_ocfs2_table },
-	{ KERN_SETUID_DUMPABLE,	"suid_dumpable" },
-	{}
-};
-
-static const struct trans_ctl_table trans_debug_table[] = {
-	{}
-};
-
-static const struct trans_ctl_table trans_cdrom_table[] = {
-	{ DEV_CDROM_INFO,		"info" },
-	{ DEV_CDROM_AUTOCLOSE,		"autoclose" },
-	{ DEV_CDROM_AUTOEJECT,		"autoeject" },
-	{ DEV_CDROM_DEBUG,		"debug" },
-	{ DEV_CDROM_LOCK,		"lock" },
-	{ DEV_CDROM_CHECK_MEDIA,	"check_media" },
-	{}
-};
-
-static const struct trans_ctl_table trans_ipmi_table[] = {
-	{ DEV_IPMI_POWEROFF_POWERCYCLE,	"poweroff_powercycle" },
-	{}
-};
-
-static const struct trans_ctl_table trans_mac_hid_files[] = {
-	/* DEV_MAC_HID_KEYBOARD_SENDS_LINUX_KEYCODES unused */
-	/* DEV_MAC_HID_KEYBOARD_LOCK_KEYCODES unused */
-	{ DEV_MAC_HID_MOUSE_BUTTON_EMULATION,	"mouse_button_emulation" },
-	{ DEV_MAC_HID_MOUSE_BUTTON2_KEYCODE,	"mouse_button2_keycode" },
-	{ DEV_MAC_HID_MOUSE_BUTTON3_KEYCODE,	"mouse_button3_keycode" },
-	/* DEV_MAC_HID_ADB_MOUSE_SENDS_KEYCODES unused */
-	{}
-};
-
-static const struct trans_ctl_table trans_raid_table[] = {
-	{ DEV_RAID_SPEED_LIMIT_MIN,	"speed_limit_min" },
-	{ DEV_RAID_SPEED_LIMIT_MAX,	"speed_limit_max" },
-	{}
-};
-
-static const struct trans_ctl_table trans_scsi_table[] = {
-	{ DEV_SCSI_LOGGING_LEVEL, "logging_level" },
-	{}
-};
-
-static const struct trans_ctl_table trans_parport_default_table[] = {
-	{ DEV_PARPORT_DEFAULT_TIMESLICE,	"timeslice" },
-	{ DEV_PARPORT_DEFAULT_SPINTIME,		"spintime" },
-	{}
-};
-
-static const struct trans_ctl_table trans_parport_device_table[] = {
-	{ DEV_PARPORT_DEVICE_TIMESLICE,		"timeslice" },
-	{}
-};
-
-static const struct trans_ctl_table trans_parport_devices_table[] = {
-	{ DEV_PARPORT_DEVICES_ACTIVE,		"active" },
-	{ 0, NULL, trans_parport_device_table },
-	{}
-};
-
-static const struct trans_ctl_table trans_parport_parport_table[] = {
-	{ DEV_PARPORT_SPINTIME,		"spintime" },
-	{ DEV_PARPORT_BASE_ADDR,	"base-addr" },
-	{ DEV_PARPORT_IRQ,		"irq" },
-	{ DEV_PARPORT_DMA,		"dma" },
-	{ DEV_PARPORT_MODES,		"modes" },
-	{ DEV_PARPORT_DEVICES,		"devices",	trans_parport_devices_table },
-	{ DEV_PARPORT_AUTOPROBE,	"autoprobe" },
-	{ DEV_PARPORT_AUTOPROBE + 1,	"autoprobe0" },
-	{ DEV_PARPORT_AUTOPROBE + 2,	"autoprobe1" },
-	{ DEV_PARPORT_AUTOPROBE + 3,	"autoprobe2" },
-	{ DEV_PARPORT_AUTOPROBE + 4,	"autoprobe3" },
-	{}
-};
-static const struct trans_ctl_table trans_parport_table[] = {
-	{ DEV_PARPORT_DEFAULT,	"default",	trans_parport_default_table },
-	{ 0, NULL, trans_parport_parport_table },
-	{}
-};
-
-static const struct trans_ctl_table trans_dev_table[] = {
-	{ DEV_CDROM,	"cdrom",	trans_cdrom_table },
-	/* DEV_HWMON unused */
-	{ DEV_PARPORT,	"parport",	trans_parport_table },
-	{ DEV_RAID,	"raid",		trans_raid_table },
-	{ DEV_MAC_HID,	"mac_hid",	trans_mac_hid_files },
-	{ DEV_SCSI,	"scsi",		trans_scsi_table },
-	{ DEV_IPMI,	"ipmi",		trans_ipmi_table },
-	{}
-};
-
-static const struct trans_ctl_table trans_bus_isa_table[] = {
-	{ BUS_ISA_MEM_BASE,	"membase" },
-	{ BUS_ISA_PORT_BASE,	"portbase" },
-	{ BUS_ISA_PORT_SHIFT,	"portshift" },
-	{}
-};
-
-static const struct trans_ctl_table trans_bus_table[] = {
-	{ CTL_BUS_ISA,	"isa",	trans_bus_isa_table },
-	{}
-};
-
-static const struct trans_ctl_table trans_arlan_conf_table0[] = {
-	{ 1,	"spreadingCode" },
-	{ 2,	"channelNumber" },
-	{ 3,	"scramblingDisable" },
-	{ 4,	"txAttenuation" },
-	{ 5,	"systemId" },
-	{ 6,	"maxDatagramSize" },
-	{ 7,	"maxFrameSize" },
-	{ 8,	"maxRetries" },
-	{ 9,	"receiveMode" },
-	{ 10,	"priority" },
-	{ 11,	"rootOrRepeater" },
-	{ 12,	"SID" },
-	{ 13,	"registrationMode" },
-	{ 14,	"registrationFill" },
-	{ 15,	"localTalkAddress" },
-	{ 16,	"codeFormat" },
-	{ 17,	"numChannels" },
-	{ 18,	"channel1" },
-	{ 19,	"channel2" },
-	{ 20,	"channel3" },
-	{ 21,	"channel4" },
-	{ 22,	"txClear" },
-	{ 23,	"txRetries" },
-	{ 24,	"txRouting" },
-	{ 25,	"txScrambled" },
-	{ 26,	"rxParameter" },
-	{ 27,	"txTimeoutMs" },
-	{ 28,	"waitCardTimeout" },
-	{ 29,	"channelSet" },
-	{ 30,	"name" },
-	{ 31,	"waitTime" },
-	{ 32,	"lParameter" },
-	{ 33,	"_15" },
-	{ 34,	"headerSize" },
-	{ 36,	"tx_delay_ms" },
-	{ 37,	"retries" },
-	{ 38,	"ReTransmitPacketMaxSize" },
-	{ 39,	"waitReTransmitPacketMaxSize" },
-	{ 40,	"fastReTransCount" },
-	{ 41,	"driverRetransmissions" },
-	{ 42,	"txAckTimeoutMs" },
-	{ 43,	"registrationInterrupts" },
-	{ 44,	"hardwareType" },
-	{ 45,	"radioType" },
-	{ 46,	"writeEEPROM" },
-	{ 47,	"writeRadioType" },
-	{ 48,	"entry_exit_debug" },
-	{ 49,	"debug" },
-	{ 50,	"in_speed" },
-	{ 51,	"out_speed" },
-	{ 52,	"in_speed10" },
-	{ 53,	"out_speed10" },
-	{ 54,	"in_speed_max" },
-	{ 55,	"out_speed_max" },
-	{ 56,	"measure_rate" },
-	{ 57,	"pre_Command_Wait" },
-	{ 58,	"rx_tweak1" },
-	{ 59,	"rx_tweak2" },
-	{ 60,	"tx_queue_len" },
-
-	{ 150,	"arlan0-txRing" },
-	{ 151,	"arlan0-rxRing" },
-	{ 152,	"arlan0-18" },
-	{ 153,	"arlan0-ring" },
-	{ 154,	"arlan0-shm-cpy" },
-	{ 155,	"config0" },
-	{ 156,	"reset0" },
-	{}
-};
-
-static const struct trans_ctl_table trans_arlan_conf_table1[] = {
-	{ 1,	"spreadingCode" },
-	{ 2,	"channelNumber" },
-	{ 3,	"scramblingDisable" },
-	{ 4,	"txAttenuation" },
-	{ 5,	"systemId" },
-	{ 6,	"maxDatagramSize" },
-	{ 7,	"maxFrameSize" },
-	{ 8,	"maxRetries" },
-	{ 9,	"receiveMode" },
-	{ 10,	"priority" },
-	{ 11,	"rootOrRepeater" },
-	{ 12,	"SID" },
-	{ 13,	"registrationMode" },
-	{ 14,	"registrationFill" },
-	{ 15,	"localTalkAddress" },
-	{ 16,	"codeFormat" },
-	{ 17,	"numChannels" },
-	{ 18,	"channel1" },
-	{ 19,	"channel2" },
-	{ 20,	"channel3" },
-	{ 21,	"channel4" },
-	{ 22,	"txClear" },
-	{ 23,	"txRetries" },
-	{ 24,	"txRouting" },
-	{ 25,	"txScrambled" },
-	{ 26,	"rxParameter" },
-	{ 27,	"txTimeoutMs" },
-	{ 28,	"waitCardTimeout" },
-	{ 29,	"channelSet" },
-	{ 30,	"name" },
-	{ 31,	"waitTime" },
-	{ 32,	"lParameter" },
-	{ 33,	"_15" },
-	{ 34,	"headerSize" },
-	{ 36,	"tx_delay_ms" },
-	{ 37,	"retries" },
-	{ 38,	"ReTransmitPacketMaxSize" },
-	{ 39,	"waitReTransmitPacketMaxSize" },
-	{ 40,	"fastReTransCount" },
-	{ 41,	"driverRetransmissions" },
-	{ 42,	"txAckTimeoutMs" },
-	{ 43,	"registrationInterrupts" },
-	{ 44,	"hardwareType" },
-	{ 45,	"radioType" },
-	{ 46,	"writeEEPROM" },
-	{ 47,	"writeRadioType" },
-	{ 48,	"entry_exit_debug" },
-	{ 49,	"debug" },
-	{ 50,	"in_speed" },
-	{ 51,	"out_speed" },
-	{ 52,	"in_speed10" },
-	{ 53,	"out_speed10" },
-	{ 54,	"in_speed_max" },
-	{ 55,	"out_speed_max" },
-	{ 56,	"measure_rate" },
-	{ 57,	"pre_Command_Wait" },
-	{ 58,	"rx_tweak1" },
-	{ 59,	"rx_tweak2" },
-	{ 60,	"tx_queue_len" },
-
-	{ 150,	"arlan1-txRing" },
-	{ 151,	"arlan1-rxRing" },
-	{ 152,	"arlan1-18" },
-	{ 153,	"arlan1-ring" },
-	{ 154,	"arlan1-shm-cpy" },
-	{ 155,	"config1" },
-	{ 156,	"reset1" },
-	{}
-};
-
-static const struct trans_ctl_table trans_arlan_conf_table2[] = {
-	{ 1,	"spreadingCode" },
-	{ 2,	"channelNumber" },
-	{ 3,	"scramblingDisable" },
-	{ 4,	"txAttenuation" },
-	{ 5,	"systemId" },
-	{ 6,	"maxDatagramSize" },
-	{ 7,	"maxFrameSize" },
-	{ 8,	"maxRetries" },
-	{ 9,	"receiveMode" },
-	{ 10,	"priority" },
-	{ 11,	"rootOrRepeater" },
-	{ 12,	"SID" },
-	{ 13,	"registrationMode" },
-	{ 14,	"registrationFill" },
-	{ 15,	"localTalkAddress" },
-	{ 16,	"codeFormat" },
-	{ 17,	"numChannels" },
-	{ 18,	"channel1" },
-	{ 19,	"channel2" },
-	{ 20,	"channel3" },
-	{ 21,	"channel4" },
-	{ 22,	"txClear" },
-	{ 23,	"txRetries" },
-	{ 24,	"txRouting" },
-	{ 25,	"txScrambled" },
-	{ 26,	"rxParameter" },
-	{ 27,	"txTimeoutMs" },
-	{ 28,	"waitCardTimeout" },
-	{ 29,	"channelSet" },
-	{ 30,	"name" },
-	{ 31,	"waitTime" },
-	{ 32,	"lParameter" },
-	{ 33,	"_15" },
-	{ 34,	"headerSize" },
-	{ 36,	"tx_delay_ms" },
-	{ 37,	"retries" },
-	{ 38,	"ReTransmitPacketMaxSize" },
-	{ 39,	"waitReTransmitPacketMaxSize" },
-	{ 40,	"fastReTransCount" },
-	{ 41,	"driverRetransmissions" },
-	{ 42,	"txAckTimeoutMs" },
-	{ 43,	"registrationInterrupts" },
-	{ 44,	"hardwareType" },
-	{ 45,	"radioType" },
-	{ 46,	"writeEEPROM" },
-	{ 47,	"writeRadioType" },
-	{ 48,	"entry_exit_debug" },
-	{ 49,	"debug" },
-	{ 50,	"in_speed" },
-	{ 51,	"out_speed" },
-	{ 52,	"in_speed10" },
-	{ 53,	"out_speed10" },
-	{ 54,	"in_speed_max" },
-	{ 55,	"out_speed_max" },
-	{ 56,	"measure_rate" },
-	{ 57,	"pre_Command_Wait" },
-	{ 58,	"rx_tweak1" },
-	{ 59,	"rx_tweak2" },
-	{ 60,	"tx_queue_len" },
-
-	{ 150,	"arlan2-txRing" },
-	{ 151,	"arlan2-rxRing" },
-	{ 152,	"arlan2-18" },
-	{ 153,	"arlan2-ring" },
-	{ 154,	"arlan2-shm-cpy" },
-	{ 155,	"config2" },
-	{ 156,	"reset2" },
-	{}
-};
-
-static const struct trans_ctl_table trans_arlan_conf_table3[] = {
-	{ 1,	"spreadingCode" },
-	{ 2,	"channelNumber" },
-	{ 3,	"scramblingDisable" },
-	{ 4,	"txAttenuation" },
-	{ 5,	"systemId" },
-	{ 6,	"maxDatagramSize" },
-	{ 7,	"maxFrameSize" },
-	{ 8,	"maxRetries" },
-	{ 9,	"receiveMode" },
-	{ 10,	"priority" },
-	{ 11,	"rootOrRepeater" },
-	{ 12,	"SID" },
-	{ 13,	"registrationMode" },
-	{ 14,	"registrationFill" },
-	{ 15,	"localTalkAddress" },
-	{ 16,	"codeFormat" },
-	{ 17,	"numChannels" },
-	{ 18,	"channel1" },
-	{ 19,	"channel2" },
-	{ 20,	"channel3" },
-	{ 21,	"channel4" },
-	{ 22,	"txClear" },
-	{ 23,	"txRetries" },
-	{ 24,	"txRouting" },
-	{ 25,	"txScrambled" },
-	{ 26,	"rxParameter" },
-	{ 27,	"txTimeoutMs" },
-	{ 28,	"waitCardTimeout" },
-	{ 29,	"channelSet" },
-	{ 30,	"name" },
-	{ 31,	"waitTime" },
-	{ 32,	"lParameter" },
-	{ 33,	"_15" },
-	{ 34,	"headerSize" },
-	{ 36,	"tx_delay_ms" },
-	{ 37,	"retries" },
-	{ 38,	"ReTransmitPacketMaxSize" },
-	{ 39,	"waitReTransmitPacketMaxSize" },
-	{ 40,	"fastReTransCount" },
-	{ 41,	"driverRetransmissions" },
-	{ 42,	"txAckTimeoutMs" },
-	{ 43,	"registrationInterrupts" },
-	{ 44,	"hardwareType" },
-	{ 45,	"radioType" },
-	{ 46,	"writeEEPROM" },
-	{ 47,	"writeRadioType" },
-	{ 48,	"entry_exit_debug" },
-	{ 49,	"debug" },
-	{ 50,	"in_speed" },
-	{ 51,	"out_speed" },
-	{ 52,	"in_speed10" },
-	{ 53,	"out_speed10" },
-	{ 54,	"in_speed_max" },
-	{ 55,	"out_speed_max" },
-	{ 56,	"measure_rate" },
-	{ 57,	"pre_Command_Wait" },
-	{ 58,	"rx_tweak1" },
-	{ 59,	"rx_tweak2" },
-	{ 60,	"tx_queue_len" },
-
-	{ 150,	"arlan3-txRing" },
-	{ 151,	"arlan3-rxRing" },
-	{ 152,	"arlan3-18" },
-	{ 153,	"arlan3-ring" },
-	{ 154,	"arlan3-shm-cpy" },
-	{ 155,	"config3" },
-	{ 156,	"reset3" },
-	{}
-};
-
-static const struct trans_ctl_table trans_arlan_table[] = {
-	{ 1,		"arlan0",	trans_arlan_conf_table0 },
-	{ 2,		"arlan1",	trans_arlan_conf_table1 },
-	{ 3,		"arlan2",	trans_arlan_conf_table2 },
-	{ 4,		"arlan3",	trans_arlan_conf_table3 },
-	{}
-};
-
-static const struct trans_ctl_table trans_s390dbf_table[] = {
-	{ 5678 /* CTL_S390DBF_STOPPABLE */,	"debug_stoppable" },
-	{ 5679 /* CTL_S390DBF_ACTIVE */,	"debug_active" },
-	{}
-};
-
-static const struct trans_ctl_table trans_sunrpc_table[] = {
-	{ CTL_RPCDEBUG,		"rpc_debug" },
-	{ CTL_NFSDEBUG,		"nfs_debug" },
-	{ CTL_NFSDDEBUG,	"nfsd_debug" },
-	{ CTL_NLMDEBUG,		"nlm_debug" },
-	{ CTL_SLOTTABLE_UDP,	"udp_slot_table_entries" },
-	{ CTL_SLOTTABLE_TCP,	"tcp_slot_table_entries" },
-	{ CTL_MIN_RESVPORT,	"min_resvport" },
-	{ CTL_MAX_RESVPORT,	"max_resvport" },
-	{}
-};
-
-static const struct trans_ctl_table trans_pm_table[] = {
-	{ 1 /* CTL_PM_SUSPEND */,	"suspend" },
-	{ 2 /* CTL_PM_CMODE */,		"cmode" },
-	{ 3 /* CTL_PM_P0 */,		"p0" },
-	{ 4 /* CTL_PM_CM */,		"cm" },
-	{}
-};
-
-static const struct trans_ctl_table trans_frv_table[] = {
-	{ 1,	"cache-mode" },
-	{ 2,	"pin-cxnr" },
-	{}
-};
-
-static const struct trans_ctl_table trans_root_table[] = {
-	{ CTL_KERN,	"kernel",	trans_kern_table },
-	{ CTL_VM,	"vm",		trans_vm_table },
-	{ CTL_NET,	"net",		trans_net_table },
-	/* CTL_PROC not used */
-	{ CTL_FS,	"fs",		trans_fs_table },
-	{ CTL_DEBUG,	"debug",	trans_debug_table },
-	{ CTL_DEV,	"dev",		trans_dev_table },
-	{ CTL_BUS,	"bus",		trans_bus_table },
-	{ CTL_ABI,	"abi" },
-	/* CTL_CPU not used */
-	{ CTL_ARLAN,	"arlan",	trans_arlan_table },
-	{ CTL_S390DBF,	"s390dbf",	trans_s390dbf_table },
-	{ CTL_SUNRPC,	"sunrpc",	trans_sunrpc_table },
-	{ CTL_PM,	"pm",		trans_pm_table },
-	{ CTL_FRV,	"frv",		trans_frv_table },
-	{}
-};
-
-
-
-=======
->>>>>>> c656ae95
 
 static int sysctl_depth(struct ctl_table *table)
 {
