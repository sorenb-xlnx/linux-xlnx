/*
 *  linux/kernel/hrtimer.c
 *
 *  Copyright(C) 2005-2006, Thomas Gleixner <tglx@linutronix.de>
 *  Copyright(C) 2005-2007, Red Hat, Inc., Ingo Molnar
 *  Copyright(C) 2006-2007  Timesys Corp., Thomas Gleixner
 *
 *  High-resolution kernel timers
 *
 *  In contrast to the low-resolution timeout API implemented in
 *  kernel/timer.c, hrtimers provide finer resolution and accuracy
 *  depending on system configuration and capabilities.
 *
 *  These timers are currently used for:
 *   - itimers
 *   - POSIX timers
 *   - nanosleep
 *   - precise in-kernel timing
 *
 *  Started by: Thomas Gleixner and Ingo Molnar
 *
 *  Credits:
 *	based on kernel/timer.c
 *
 *	Help, testing, suggestions, bugfixes, improvements were
 *	provided by:
 *
 *	George Anzinger, Andrew Morton, Steven Rostedt, Roman Zippel
 *	et. al.
 *
 *  For licencing details see kernel-base/COPYING
 */

#include <linux/cpu.h>
#include <linux/irq.h>
#include <linux/module.h>
#include <linux/percpu.h>
#include <linux/hrtimer.h>
#include <linux/notifier.h>
#include <linux/syscalls.h>
#include <linux/kallsyms.h>
#include <linux/interrupt.h>
#include <linux/tick.h>
#include <linux/seq_file.h>
#include <linux/err.h>
#include <linux/debugobjects.h>

#include <asm/uaccess.h>

/**
 * ktime_get - get the monotonic time in ktime_t format
 *
 * returns the time in ktime_t format
 */
ktime_t ktime_get(void)
{
	struct timespec now;

	ktime_get_ts(&now);

	return timespec_to_ktime(now);
}
EXPORT_SYMBOL_GPL(ktime_get);

/**
 * ktime_get_real - get the real (wall-) time in ktime_t format
 *
 * returns the time in ktime_t format
 */
ktime_t ktime_get_real(void)
{
	struct timespec now;

	getnstimeofday(&now);

	return timespec_to_ktime(now);
}

EXPORT_SYMBOL_GPL(ktime_get_real);

/*
 * The timer bases:
 *
 * Note: If we want to add new timer bases, we have to skip the two
 * clock ids captured by the cpu-timers. We do this by holding empty
 * entries rather than doing math adjustment of the clock ids.
 * This ensures that we capture erroneous accesses to these clock ids
 * rather than moving them into the range of valid clock id's.
 */
DEFINE_PER_CPU(struct hrtimer_cpu_base, hrtimer_bases) =
{

	.clock_base =
	{
		{
			.index = CLOCK_REALTIME,
			.get_time = &ktime_get_real,
			.resolution = KTIME_LOW_RES,
		},
		{
			.index = CLOCK_MONOTONIC,
			.get_time = &ktime_get,
			.resolution = KTIME_LOW_RES,
		},
	}
};

/**
 * ktime_get_ts - get the monotonic clock in timespec format
 * @ts:		pointer to timespec variable
 *
 * The function calculates the monotonic clock from the realtime
 * clock and the wall_to_monotonic offset and stores the result
 * in normalized timespec format in the variable pointed to by @ts.
 */
void ktime_get_ts(struct timespec *ts)
{
	struct timespec tomono;
	unsigned long seq;

	do {
		seq = read_seqbegin(&xtime_lock);
		getnstimeofday(ts);
		tomono = wall_to_monotonic;

	} while (read_seqretry(&xtime_lock, seq));

	set_normalized_timespec(ts, ts->tv_sec + tomono.tv_sec,
				ts->tv_nsec + tomono.tv_nsec);
}
EXPORT_SYMBOL_GPL(ktime_get_ts);

/*
 * Get the coarse grained time at the softirq based on xtime and
 * wall_to_monotonic.
 */
static void hrtimer_get_softirq_time(struct hrtimer_cpu_base *base)
{
	ktime_t xtim, tomono;
	struct timespec xts, tom;
	unsigned long seq;

	do {
		seq = read_seqbegin(&xtime_lock);
		xts = current_kernel_time();
		tom = wall_to_monotonic;
	} while (read_seqretry(&xtime_lock, seq));

	xtim = timespec_to_ktime(xts);
	tomono = timespec_to_ktime(tom);
	base->clock_base[CLOCK_REALTIME].softirq_time = xtim;
	base->clock_base[CLOCK_MONOTONIC].softirq_time =
		ktime_add(xtim, tomono);
}

/*
 * Functions and macros which are different for UP/SMP systems are kept in a
 * single place
 */
#ifdef CONFIG_SMP

/*
 * We are using hashed locking: holding per_cpu(hrtimer_bases)[n].lock
 * means that all timers which are tied to this base via timer->base are
 * locked, and the base itself is locked too.
 *
 * So __run_timers/migrate_timers can safely modify all timers which could
 * be found on the lists/queues.
 *
 * When the timer's base is locked, and the timer removed from list, it is
 * possible to set timer->base = NULL and drop the lock: the timer remains
 * locked.
 */
static
struct hrtimer_clock_base *lock_hrtimer_base(const struct hrtimer *timer,
					     unsigned long *flags)
{
	struct hrtimer_clock_base *base;

	for (;;) {
		base = timer->base;
		if (likely(base != NULL)) {
			spin_lock_irqsave(&base->cpu_base->lock, *flags);
			if (likely(base == timer->base))
				return base;
			/* The timer has migrated to another CPU: */
			spin_unlock_irqrestore(&base->cpu_base->lock, *flags);
		}
		cpu_relax();
	}
}

/*
 * Switch the timer base to the current CPU when possible.
 */
static inline struct hrtimer_clock_base *
switch_hrtimer_base(struct hrtimer *timer, struct hrtimer_clock_base *base)
{
	struct hrtimer_clock_base *new_base;
	struct hrtimer_cpu_base *new_cpu_base;

	new_cpu_base = &__get_cpu_var(hrtimer_bases);
	new_base = &new_cpu_base->clock_base[base->index];

	if (base != new_base) {
		/*
		 * We are trying to schedule the timer on the local CPU.
		 * However we can't change timer's base while it is running,
		 * so we keep it on the same CPU. No hassle vs. reprogramming
		 * the event source in the high resolution case. The softirq
		 * code will take care of this when the timer function has
		 * completed. There is no conflict as we hold the lock until
		 * the timer is enqueued.
		 */
		if (unlikely(hrtimer_callback_running(timer)))
			return base;

		/* See the comment in lock_timer_base() */
		timer->base = NULL;
		spin_unlock(&base->cpu_base->lock);
		spin_lock(&new_base->cpu_base->lock);
		timer->base = new_base;
	}
	return new_base;
}

#else /* CONFIG_SMP */

static inline struct hrtimer_clock_base *
lock_hrtimer_base(const struct hrtimer *timer, unsigned long *flags)
{
	struct hrtimer_clock_base *base = timer->base;

	spin_lock_irqsave(&base->cpu_base->lock, *flags);

	return base;
}

# define switch_hrtimer_base(t, b)	(b)

#endif	/* !CONFIG_SMP */

/*
 * Functions for the union type storage format of ktime_t which are
 * too large for inlining:
 */
#if BITS_PER_LONG < 64
# ifndef CONFIG_KTIME_SCALAR
/**
 * ktime_add_ns - Add a scalar nanoseconds value to a ktime_t variable
 * @kt:		addend
 * @nsec:	the scalar nsec value to add
 *
 * Returns the sum of kt and nsec in ktime_t format
 */
ktime_t ktime_add_ns(const ktime_t kt, u64 nsec)
{
	ktime_t tmp;

	if (likely(nsec < NSEC_PER_SEC)) {
		tmp.tv64 = nsec;
	} else {
		unsigned long rem = do_div(nsec, NSEC_PER_SEC);

		tmp = ktime_set((long)nsec, rem);
	}

	return ktime_add(kt, tmp);
}

EXPORT_SYMBOL_GPL(ktime_add_ns);

/**
 * ktime_sub_ns - Subtract a scalar nanoseconds value from a ktime_t variable
 * @kt:		minuend
 * @nsec:	the scalar nsec value to subtract
 *
 * Returns the subtraction of @nsec from @kt in ktime_t format
 */
ktime_t ktime_sub_ns(const ktime_t kt, u64 nsec)
{
	ktime_t tmp;

	if (likely(nsec < NSEC_PER_SEC)) {
		tmp.tv64 = nsec;
	} else {
		unsigned long rem = do_div(nsec, NSEC_PER_SEC);

		tmp = ktime_set((long)nsec, rem);
	}

	return ktime_sub(kt, tmp);
}

EXPORT_SYMBOL_GPL(ktime_sub_ns);
# endif /* !CONFIG_KTIME_SCALAR */

/*
 * Divide a ktime value by a nanosecond value
 */
u64 ktime_divns(const ktime_t kt, s64 div)
{
	u64 dclc;
	int sft = 0;

	dclc = ktime_to_ns(kt);
	/* Make sure the divisor is less than 2^32: */
	while (div >> 32) {
		sft++;
		div >>= 1;
	}
	dclc >>= sft;
	do_div(dclc, (unsigned long) div);

	return dclc;
}
#endif /* BITS_PER_LONG >= 64 */

/*
 * Add two ktime values and do a safety check for overflow:
 */
ktime_t ktime_add_safe(const ktime_t lhs, const ktime_t rhs)
{
	ktime_t res = ktime_add(lhs, rhs);

	/*
	 * We use KTIME_SEC_MAX here, the maximum timeout which we can
	 * return to user space in a timespec:
	 */
	if (res.tv64 < 0 || res.tv64 < lhs.tv64 || res.tv64 < rhs.tv64)
		res = ktime_set(KTIME_SEC_MAX, 0);

	return res;
}

#ifdef CONFIG_DEBUG_OBJECTS_TIMERS

static struct debug_obj_descr hrtimer_debug_descr;

/*
 * fixup_init is called when:
 * - an active object is initialized
 */
static int hrtimer_fixup_init(void *addr, enum debug_obj_state state)
{
	struct hrtimer *timer = addr;

	switch (state) {
	case ODEBUG_STATE_ACTIVE:
		hrtimer_cancel(timer);
		debug_object_init(timer, &hrtimer_debug_descr);
		return 1;
	default:
		return 0;
	}
}

/*
 * fixup_activate is called when:
 * - an active object is activated
 * - an unknown object is activated (might be a statically initialized object)
 */
static int hrtimer_fixup_activate(void *addr, enum debug_obj_state state)
{
	switch (state) {

	case ODEBUG_STATE_NOTAVAILABLE:
		WARN_ON_ONCE(1);
		return 0;

	case ODEBUG_STATE_ACTIVE:
		WARN_ON(1);

	default:
		return 0;
	}
}

/*
 * fixup_free is called when:
 * - an active object is freed
 */
static int hrtimer_fixup_free(void *addr, enum debug_obj_state state)
{
	struct hrtimer *timer = addr;

	switch (state) {
	case ODEBUG_STATE_ACTIVE:
		hrtimer_cancel(timer);
		debug_object_free(timer, &hrtimer_debug_descr);
		return 1;
	default:
		return 0;
	}
}

static struct debug_obj_descr hrtimer_debug_descr = {
	.name		= "hrtimer",
	.fixup_init	= hrtimer_fixup_init,
	.fixup_activate	= hrtimer_fixup_activate,
	.fixup_free	= hrtimer_fixup_free,
};

static inline void debug_hrtimer_init(struct hrtimer *timer)
{
	debug_object_init(timer, &hrtimer_debug_descr);
}

static inline void debug_hrtimer_activate(struct hrtimer *timer)
{
	debug_object_activate(timer, &hrtimer_debug_descr);
}

static inline void debug_hrtimer_deactivate(struct hrtimer *timer)
{
	debug_object_deactivate(timer, &hrtimer_debug_descr);
}

static inline void debug_hrtimer_free(struct hrtimer *timer)
{
	debug_object_free(timer, &hrtimer_debug_descr);
}

static void __hrtimer_init(struct hrtimer *timer, clockid_t clock_id,
			   enum hrtimer_mode mode);

void hrtimer_init_on_stack(struct hrtimer *timer, clockid_t clock_id,
			   enum hrtimer_mode mode)
{
	debug_object_init_on_stack(timer, &hrtimer_debug_descr);
	__hrtimer_init(timer, clock_id, mode);
}

void destroy_hrtimer_on_stack(struct hrtimer *timer)
{
	debug_object_free(timer, &hrtimer_debug_descr);
}

#else
static inline void debug_hrtimer_init(struct hrtimer *timer) { }
static inline void debug_hrtimer_activate(struct hrtimer *timer) { }
static inline void debug_hrtimer_deactivate(struct hrtimer *timer) { }
#endif

/* High resolution timer related functions */
#ifdef CONFIG_HIGH_RES_TIMERS

/*
 * High resolution timer enabled ?
 */
static int hrtimer_hres_enabled __read_mostly  = 1;

/*
 * Enable / Disable high resolution mode
 */
static int __init setup_hrtimer_hres(char *str)
{
	if (!strcmp(str, "off"))
		hrtimer_hres_enabled = 0;
	else if (!strcmp(str, "on"))
		hrtimer_hres_enabled = 1;
	else
		return 0;
	return 1;
}

__setup("highres=", setup_hrtimer_hres);

/*
 * hrtimer_high_res_enabled - query, if the highres mode is enabled
 */
static inline int hrtimer_is_hres_enabled(void)
{
	return hrtimer_hres_enabled;
}

/*
 * Is the high resolution mode active ?
 */
static inline int hrtimer_hres_active(void)
{
	return __get_cpu_var(hrtimer_bases).hres_active;
}

/*
 * Reprogram the event source with checking both queues for the
 * next event
 * Called with interrupts disabled and base->lock held
 */
static void hrtimer_force_reprogram(struct hrtimer_cpu_base *cpu_base)
{
	int i;
	struct hrtimer_clock_base *base = cpu_base->clock_base;
	ktime_t expires;

	cpu_base->expires_next.tv64 = KTIME_MAX;

	for (i = 0; i < HRTIMER_MAX_CLOCK_BASES; i++, base++) {
		struct hrtimer *timer;

		if (!base->first)
			continue;
		timer = rb_entry(base->first, struct hrtimer, node);
		expires = ktime_sub(hrtimer_get_expires(timer), base->offset);
		if (expires.tv64 < cpu_base->expires_next.tv64)
			cpu_base->expires_next = expires;
	}

	if (cpu_base->expires_next.tv64 != KTIME_MAX)
		tick_program_event(cpu_base->expires_next, 1);
}

/*
 * Shared reprogramming for clock_realtime and clock_monotonic
 *
 * When a timer is enqueued and expires earlier than the already enqueued
 * timers, we have to check, whether it expires earlier than the timer for
 * which the clock event device was armed.
 *
 * Called with interrupts disabled and base->cpu_base.lock held
 */
static int hrtimer_reprogram(struct hrtimer *timer,
			     struct hrtimer_clock_base *base)
{
	ktime_t *expires_next = &__get_cpu_var(hrtimer_bases).expires_next;
	ktime_t expires = ktime_sub(hrtimer_get_expires(timer), base->offset);
	int res;

	WARN_ON_ONCE(hrtimer_get_expires_tv64(timer) < 0);

	/*
	 * When the callback is running, we do not reprogram the clock event
	 * device. The timer callback is either running on a different CPU or
	 * the callback is executed in the hrtimer_interrupt context. The
	 * reprogramming is handled either by the softirq, which called the
	 * callback or at the end of the hrtimer_interrupt.
	 */
	if (hrtimer_callback_running(timer))
		return 0;

	/*
	 * CLOCK_REALTIME timer might be requested with an absolute
	 * expiry time which is less than base->offset. Nothing wrong
	 * about that, just avoid to call into the tick code, which
	 * has now objections against negative expiry values.
	 */
	if (expires.tv64 < 0)
		return -ETIME;

	if (expires.tv64 >= expires_next->tv64)
		return 0;

	/*
	 * Clockevents returns -ETIME, when the event was in the past.
	 */
	res = tick_program_event(expires, 0);
	if (!IS_ERR_VALUE(res))
		*expires_next = expires;
	return res;
}


/*
 * Retrigger next event is called after clock was set
 *
 * Called with interrupts disabled via on_each_cpu()
 */
static void retrigger_next_event(void *arg)
{
	struct hrtimer_cpu_base *base;
	struct timespec realtime_offset;
	unsigned long seq;

	if (!hrtimer_hres_active())
		return;

	do {
		seq = read_seqbegin(&xtime_lock);
		set_normalized_timespec(&realtime_offset,
					-wall_to_monotonic.tv_sec,
					-wall_to_monotonic.tv_nsec);
	} while (read_seqretry(&xtime_lock, seq));

	base = &__get_cpu_var(hrtimer_bases);

	/* Adjust CLOCK_REALTIME offset */
	spin_lock(&base->lock);
	base->clock_base[CLOCK_REALTIME].offset =
		timespec_to_ktime(realtime_offset);

	hrtimer_force_reprogram(base);
	spin_unlock(&base->lock);
}

/*
 * Clock realtime was set
 *
 * Change the offset of the realtime clock vs. the monotonic
 * clock.
 *
 * We might have to reprogram the high resolution timer interrupt. On
 * SMP we call the architecture specific code to retrigger _all_ high
 * resolution timer interrupts. On UP we just disable interrupts and
 * call the high resolution interrupt code.
 */
void clock_was_set(void)
{
	/* Retrigger the CPU local events everywhere */
	on_each_cpu(retrigger_next_event, NULL, 1);
}

/*
 * During resume we might have to reprogram the high resolution timer
 * interrupt (on the local CPU):
 */
void hres_timers_resume(void)
{
	/* Retrigger the CPU local events: */
	retrigger_next_event(NULL);
}

/*
 * Initialize the high resolution related parts of cpu_base
 */
static inline void hrtimer_init_hres(struct hrtimer_cpu_base *base)
{
	base->expires_next.tv64 = KTIME_MAX;
	base->hres_active = 0;
}

/*
 * Initialize the high resolution related parts of a hrtimer
 */
static inline void hrtimer_init_timer_hres(struct hrtimer *timer)
{
}

static void __run_hrtimer(struct hrtimer *timer);

/*
 * When High resolution timers are active, try to reprogram. Note, that in case
 * the state has HRTIMER_STATE_CALLBACK set, no reprogramming and no expiry
 * check happens. The timer gets enqueued into the rbtree. The reprogramming
 * and expiry check is done in the hrtimer_interrupt or in the softirq.
 */
static inline int hrtimer_enqueue_reprogram(struct hrtimer *timer,
					    struct hrtimer_clock_base *base)
{
	if (base->cpu_base->hres_active && hrtimer_reprogram(timer, base)) {
<<<<<<< HEAD

		/* Timer is expired, act upon the callback mode */
		switch(timer->cb_mode) {
		case HRTIMER_CB_IRQSAFE_PERCPU:
		case HRTIMER_CB_IRQSAFE_UNLOCKED:
			/*
			 * This is solely for the sched tick emulation with
			 * dynamic tick support to ensure that we do not
			 * restart the tick right on the edge and end up with
			 * the tick timer in the softirq ! The calling site
			 * takes care of this. Also used for hrtimer sleeper !
			 */
			debug_hrtimer_deactivate(timer);
			return 1;
		case HRTIMER_CB_SOFTIRQ:
			/*
			 * Move everything else into the softirq pending list !
			 */
			list_add_tail(&timer->cb_entry,
				      &base->cpu_base->cb_pending);
			timer->state = HRTIMER_STATE_PENDING;
			return 1;
		default:
			BUG();
		}
=======
		/*
		 * XXX: recursion check?
		 * hrtimer_forward() should round up with timer granularity
		 * so that we never get into inf recursion here,
		 * it doesn't do that though
		 */
		__run_hrtimer(timer);
		return 1;
>>>>>>> fe2ae878
	}
	return 0;
}

/*
 * Switch to high resolution mode
 */
static int hrtimer_switch_to_hres(void)
{
	int cpu = smp_processor_id();
	struct hrtimer_cpu_base *base = &per_cpu(hrtimer_bases, cpu);
	unsigned long flags;

	if (base->hres_active)
		return 1;

	local_irq_save(flags);

	if (tick_init_highres()) {
		local_irq_restore(flags);
		printk(KERN_WARNING "Could not switch to high resolution "
				    "mode on CPU %d\n", cpu);
		return 0;
	}
	base->hres_active = 1;
	base->clock_base[CLOCK_REALTIME].resolution = KTIME_HIGH_RES;
	base->clock_base[CLOCK_MONOTONIC].resolution = KTIME_HIGH_RES;

	tick_setup_sched_timer();

	/* "Retrigger" the interrupt to get things going */
	retrigger_next_event(NULL);
	local_irq_restore(flags);
	printk(KERN_DEBUG "Switched to high resolution mode on CPU %d\n",
	       smp_processor_id());
	return 1;
}

#else

static inline int hrtimer_hres_active(void) { return 0; }
static inline int hrtimer_is_hres_enabled(void) { return 0; }
static inline int hrtimer_switch_to_hres(void) { return 0; }
static inline void hrtimer_force_reprogram(struct hrtimer_cpu_base *base) { }
static inline int hrtimer_enqueue_reprogram(struct hrtimer *timer,
					    struct hrtimer_clock_base *base)
{
	return 0;
}
static inline void hrtimer_init_hres(struct hrtimer_cpu_base *base) { }
static inline void hrtimer_init_timer_hres(struct hrtimer *timer) { }
static inline int hrtimer_reprogram(struct hrtimer *timer,
				    struct hrtimer_clock_base *base)
{
	return 0;
}

#endif /* CONFIG_HIGH_RES_TIMERS */

#ifdef CONFIG_TIMER_STATS
void __timer_stats_hrtimer_set_start_info(struct hrtimer *timer, void *addr)
{
	if (timer->start_site)
		return;

	timer->start_site = addr;
	memcpy(timer->start_comm, current->comm, TASK_COMM_LEN);
	timer->start_pid = current->pid;
}
#endif

/*
 * Counterpart to lock_hrtimer_base above:
 */
static inline
void unlock_hrtimer_base(const struct hrtimer *timer, unsigned long *flags)
{
	spin_unlock_irqrestore(&timer->base->cpu_base->lock, *flags);
}

/**
 * hrtimer_forward - forward the timer expiry
 * @timer:	hrtimer to forward
 * @now:	forward past this time
 * @interval:	the interval to forward
 *
 * Forward the timer expiry so it will expire in the future.
 * Returns the number of overruns.
 */
u64 hrtimer_forward(struct hrtimer *timer, ktime_t now, ktime_t interval)
{
	u64 orun = 1;
	ktime_t delta;

	delta = ktime_sub(now, hrtimer_get_expires(timer));

	if (delta.tv64 < 0)
		return 0;

	if (interval.tv64 < timer->base->resolution.tv64)
		interval.tv64 = timer->base->resolution.tv64;

	if (unlikely(delta.tv64 >= interval.tv64)) {
		s64 incr = ktime_to_ns(interval);

		orun = ktime_divns(delta, incr);
		hrtimer_add_expires_ns(timer, incr * orun);
		if (hrtimer_get_expires_tv64(timer) > now.tv64)
			return orun;
		/*
		 * This (and the ktime_add() below) is the
		 * correction for exact:
		 */
		orun++;
	}
	hrtimer_add_expires(timer, interval);

	return orun;
}
EXPORT_SYMBOL_GPL(hrtimer_forward);

/*
 * enqueue_hrtimer - internal function to (re)start a timer
 *
 * The timer is inserted in expiry order. Insertion into the
 * red black tree is O(log(n)). Must hold the base lock.
 */
static void enqueue_hrtimer(struct hrtimer *timer,
			    struct hrtimer_clock_base *base, int reprogram)
{
	struct rb_node **link = &base->active.rb_node;
	struct rb_node *parent = NULL;
	struct hrtimer *entry;
	int leftmost = 1;

	debug_hrtimer_activate(timer);

	/*
	 * Find the right place in the rbtree:
	 */
	while (*link) {
		parent = *link;
		entry = rb_entry(parent, struct hrtimer, node);
		/*
		 * We dont care about collisions. Nodes with
		 * the same expiry time stay together.
		 */
		if (hrtimer_get_expires_tv64(timer) <
				hrtimer_get_expires_tv64(entry)) {
			link = &(*link)->rb_left;
		} else {
			link = &(*link)->rb_right;
			leftmost = 0;
		}
	}

	/*
	 * Insert the timer to the rbtree and check whether it
	 * replaces the first pending timer
	 */
	if (leftmost) {
		/*
		 * Reprogram the clock event device. When the timer is already
		 * expired hrtimer_enqueue_reprogram has either called the
		 * callback or added it to the pending list and raised the
		 * softirq.
		 *
		 * This is a NOP for !HIGHRES
		 */
		if (reprogram && hrtimer_enqueue_reprogram(timer, base))
			return;

		base->first = &timer->node;
	}

	rb_link_node(&timer->node, parent, link);
	rb_insert_color(&timer->node, &base->active);
	/*
	 * HRTIMER_STATE_ENQUEUED is or'ed to the current state to preserve the
	 * state of a possibly running callback.
	 */
	timer->state |= HRTIMER_STATE_ENQUEUED;
}

/*
 * __remove_hrtimer - internal function to remove a timer
 *
 * Caller must hold the base lock.
 *
 * High resolution timer mode reprograms the clock event device when the
 * timer is the one which expires next. The caller can disable this by setting
 * reprogram to zero. This is useful, when the context does a reprogramming
 * anyway (e.g. timer interrupt)
 */
static void __remove_hrtimer(struct hrtimer *timer,
			     struct hrtimer_clock_base *base,
			     unsigned long newstate, int reprogram)
{
	if (timer->state & HRTIMER_STATE_ENQUEUED) {
		/*
		 * Remove the timer from the rbtree and replace the
		 * first entry pointer if necessary.
		 */
		if (base->first == &timer->node) {
			base->first = rb_next(&timer->node);
			/* Reprogram the clock event device. if enabled */
			if (reprogram && hrtimer_hres_active())
				hrtimer_force_reprogram(base->cpu_base);
		}
		rb_erase(&timer->node, &base->active);
	}
	timer->state = newstate;
}

/*
 * remove hrtimer, called with base lock held
 */
static inline int
remove_hrtimer(struct hrtimer *timer, struct hrtimer_clock_base *base)
{
	if (hrtimer_is_queued(timer)) {
		int reprogram;

		/*
		 * Remove the timer and force reprogramming when high
		 * resolution mode is active and the timer is on the current
		 * CPU. If we remove a timer on another CPU, reprogramming is
		 * skipped. The interrupt event on this CPU is fired and
		 * reprogramming happens in the interrupt handler. This is a
		 * rare case and less expensive than a smp call.
		 */
		debug_hrtimer_deactivate(timer);
		timer_stats_hrtimer_clear_start_info(timer);
		reprogram = base->cpu_base == &__get_cpu_var(hrtimer_bases);
		__remove_hrtimer(timer, base, HRTIMER_STATE_INACTIVE,
				 reprogram);
		return 1;
	}
	return 0;
}

/**
 * hrtimer_start_range_ns - (re)start an hrtimer on the current CPU
 * @timer:	the timer to be added
 * @tim:	expiry time
 * @delta_ns:	"slack" range for the timer
 * @mode:	expiry mode: absolute (HRTIMER_ABS) or relative (HRTIMER_REL)
 *
 * Returns:
 *  0 on success
 *  1 when the timer was active
 */
int
hrtimer_start_range_ns(struct hrtimer *timer, ktime_t tim, unsigned long delta_ns,
			const enum hrtimer_mode mode)
{
	struct hrtimer_clock_base *base, *new_base;
	unsigned long flags;
	int ret;

	base = lock_hrtimer_base(timer, &flags);

	/* Remove an active timer from the queue: */
	ret = remove_hrtimer(timer, base);

	/* Switch the timer base, if necessary: */
	new_base = switch_hrtimer_base(timer, base);

	if (mode == HRTIMER_MODE_REL) {
		tim = ktime_add_safe(tim, new_base->get_time());
		/*
		 * CONFIG_TIME_LOW_RES is a temporary way for architectures
		 * to signal that they simply return xtime in
		 * do_gettimeoffset(). In this case we want to round up by
		 * resolution when starting a relative timer, to avoid short
		 * timeouts. This will go away with the GTOD framework.
		 */
#ifdef CONFIG_TIME_LOW_RES
		tim = ktime_add_safe(tim, base->resolution);
#endif
	}

	hrtimer_set_expires_range_ns(timer, tim, delta_ns);

	timer_stats_hrtimer_set_start_info(timer);

	/*
	 * Only allow reprogramming if the new base is on this CPU.
	 * (it might still be on another CPU if the timer was pending)
	 */
	enqueue_hrtimer(timer, new_base,
			new_base->cpu_base == &__get_cpu_var(hrtimer_bases));

	unlock_hrtimer_base(timer, &flags);

	return ret;
}
EXPORT_SYMBOL_GPL(hrtimer_start_range_ns);

/**
 * hrtimer_start - (re)start an hrtimer on the current CPU
 * @timer:	the timer to be added
 * @tim:	expiry time
 * @mode:	expiry mode: absolute (HRTIMER_ABS) or relative (HRTIMER_REL)
 *
 * Returns:
 *  0 on success
 *  1 when the timer was active
 */
int
hrtimer_start(struct hrtimer *timer, ktime_t tim, const enum hrtimer_mode mode)
{
	return hrtimer_start_range_ns(timer, tim, 0, mode);
}
EXPORT_SYMBOL_GPL(hrtimer_start);


/**
 * hrtimer_try_to_cancel - try to deactivate a timer
 * @timer:	hrtimer to stop
 *
 * Returns:
 *  0 when the timer was not active
 *  1 when the timer was active
 * -1 when the timer is currently excuting the callback function and
 *    cannot be stopped
 */
int hrtimer_try_to_cancel(struct hrtimer *timer)
{
	struct hrtimer_clock_base *base;
	unsigned long flags;
	int ret = -1;

	base = lock_hrtimer_base(timer, &flags);

	if (!hrtimer_callback_running(timer))
		ret = remove_hrtimer(timer, base);

	unlock_hrtimer_base(timer, &flags);

	return ret;

}
EXPORT_SYMBOL_GPL(hrtimer_try_to_cancel);

/**
 * hrtimer_cancel - cancel a timer and wait for the handler to finish.
 * @timer:	the timer to be cancelled
 *
 * Returns:
 *  0 when the timer was not active
 *  1 when the timer was active
 */
int hrtimer_cancel(struct hrtimer *timer)
{
	for (;;) {
		int ret = hrtimer_try_to_cancel(timer);

		if (ret >= 0)
			return ret;
		cpu_relax();
	}
}
EXPORT_SYMBOL_GPL(hrtimer_cancel);

/**
 * hrtimer_get_remaining - get remaining time for the timer
 * @timer:	the timer to read
 */
ktime_t hrtimer_get_remaining(const struct hrtimer *timer)
{
	struct hrtimer_clock_base *base;
	unsigned long flags;
	ktime_t rem;

	base = lock_hrtimer_base(timer, &flags);
	rem = hrtimer_expires_remaining(timer);
	unlock_hrtimer_base(timer, &flags);

	return rem;
}
EXPORT_SYMBOL_GPL(hrtimer_get_remaining);

#ifdef CONFIG_NO_HZ
/**
 * hrtimer_get_next_event - get the time until next expiry event
 *
 * Returns the delta to the next expiry event or KTIME_MAX if no timer
 * is pending.
 */
ktime_t hrtimer_get_next_event(void)
{
	struct hrtimer_cpu_base *cpu_base = &__get_cpu_var(hrtimer_bases);
	struct hrtimer_clock_base *base = cpu_base->clock_base;
	ktime_t delta, mindelta = { .tv64 = KTIME_MAX };
	unsigned long flags;
	int i;

	spin_lock_irqsave(&cpu_base->lock, flags);

	if (!hrtimer_hres_active()) {
		for (i = 0; i < HRTIMER_MAX_CLOCK_BASES; i++, base++) {
			struct hrtimer *timer;

			if (!base->first)
				continue;

			timer = rb_entry(base->first, struct hrtimer, node);
			delta.tv64 = hrtimer_get_expires_tv64(timer);
			delta = ktime_sub(delta, base->get_time());
			if (delta.tv64 < mindelta.tv64)
				mindelta.tv64 = delta.tv64;
		}
	}

	spin_unlock_irqrestore(&cpu_base->lock, flags);

	if (mindelta.tv64 < 0)
		mindelta.tv64 = 0;
	return mindelta;
}
#endif

static void __hrtimer_init(struct hrtimer *timer, clockid_t clock_id,
			   enum hrtimer_mode mode)
{
	struct hrtimer_cpu_base *cpu_base;

	memset(timer, 0, sizeof(struct hrtimer));

	cpu_base = &__raw_get_cpu_var(hrtimer_bases);

	if (clock_id == CLOCK_REALTIME && mode != HRTIMER_MODE_ABS)
		clock_id = CLOCK_MONOTONIC;

	timer->base = &cpu_base->clock_base[clock_id];
	INIT_LIST_HEAD(&timer->cb_entry);
	hrtimer_init_timer_hres(timer);

#ifdef CONFIG_TIMER_STATS
	timer->start_site = NULL;
	timer->start_pid = -1;
	memset(timer->start_comm, 0, TASK_COMM_LEN);
#endif
}

/**
 * hrtimer_init - initialize a timer to the given clock
 * @timer:	the timer to be initialized
 * @clock_id:	the clock to be used
 * @mode:	timer mode abs/rel
 */
void hrtimer_init(struct hrtimer *timer, clockid_t clock_id,
		  enum hrtimer_mode mode)
{
	debug_hrtimer_init(timer);
	__hrtimer_init(timer, clock_id, mode);
}
EXPORT_SYMBOL_GPL(hrtimer_init);

/**
 * hrtimer_get_res - get the timer resolution for a clock
 * @which_clock: which clock to query
 * @tp:		 pointer to timespec variable to store the resolution
 *
 * Store the resolution of the clock selected by @which_clock in the
 * variable pointed to by @tp.
 */
int hrtimer_get_res(const clockid_t which_clock, struct timespec *tp)
{
	struct hrtimer_cpu_base *cpu_base;

	cpu_base = &__raw_get_cpu_var(hrtimer_bases);
	*tp = ktime_to_timespec(cpu_base->clock_base[which_clock].resolution);

	return 0;
}
EXPORT_SYMBOL_GPL(hrtimer_get_res);

<<<<<<< HEAD
static void run_hrtimer_pending(struct hrtimer_cpu_base *cpu_base)
{
	spin_lock_irq(&cpu_base->lock);

	while (!list_empty(&cpu_base->cb_pending)) {
		enum hrtimer_restart (*fn)(struct hrtimer *);
		struct hrtimer *timer;
		int restart;
		int emulate_hardirq_ctx = 0;

		timer = list_entry(cpu_base->cb_pending.next,
				   struct hrtimer, cb_entry);

		debug_hrtimer_deactivate(timer);
		timer_stats_account_hrtimer(timer);

		fn = timer->function;
		/*
		 * A timer might have been added to the cb_pending list
		 * when it was migrated during a cpu-offline operation.
		 * Emulate hardirq context for such timers.
		 */
		if (timer->cb_mode == HRTIMER_CB_IRQSAFE_PERCPU ||
		    timer->cb_mode == HRTIMER_CB_IRQSAFE_UNLOCKED)
			emulate_hardirq_ctx = 1;

		__remove_hrtimer(timer, timer->base, HRTIMER_STATE_CALLBACK, 0);
		spin_unlock_irq(&cpu_base->lock);

		if (unlikely(emulate_hardirq_ctx)) {
			local_irq_disable();
			restart = fn(timer);
			local_irq_enable();
		} else
			restart = fn(timer);

		spin_lock_irq(&cpu_base->lock);

		timer->state &= ~HRTIMER_STATE_CALLBACK;
		if (restart == HRTIMER_RESTART) {
			BUG_ON(hrtimer_active(timer));
			/*
			 * Enqueue the timer, allow reprogramming of the event
			 * device
			 */
			enqueue_hrtimer(timer, timer->base, 1);
		} else if (hrtimer_active(timer)) {
			/*
			 * If the timer was rearmed on another CPU, reprogram
			 * the event device.
			 */
			struct hrtimer_clock_base *base = timer->base;

			if (base->first == &timer->node &&
			    hrtimer_reprogram(timer, base)) {
				/*
				 * Timer is expired. Thus move it from tree to
				 * pending list again.
				 */
				__remove_hrtimer(timer, base,
						 HRTIMER_STATE_PENDING, 0);
				list_add_tail(&timer->cb_entry,
					      &base->cpu_base->cb_pending);
			}
		}
	}
	spin_unlock_irq(&cpu_base->lock);
}

=======
>>>>>>> fe2ae878
static void __run_hrtimer(struct hrtimer *timer)
{
	struct hrtimer_clock_base *base = timer->base;
	struct hrtimer_cpu_base *cpu_base = base->cpu_base;
	enum hrtimer_restart (*fn)(struct hrtimer *);
	int restart;

	WARN_ON(!irqs_disabled());

	debug_hrtimer_deactivate(timer);
	__remove_hrtimer(timer, base, HRTIMER_STATE_CALLBACK, 0);
	timer_stats_account_hrtimer(timer);
	fn = timer->function;

	/*
	 * Because we run timers from hardirq context, there is no chance
	 * they get migrated to another cpu, therefore its safe to unlock
	 * the timer base.
	 */
	spin_unlock(&cpu_base->lock);
	restart = fn(timer);
	spin_lock(&cpu_base->lock);

	/*
	 * Note: We clear the CALLBACK bit after enqueue_hrtimer to avoid
	 * reprogramming of the event hardware. This happens at the end of this
	 * function anyway.
	 */
	if (restart != HRTIMER_NORESTART) {
		BUG_ON(timer->state != HRTIMER_STATE_CALLBACK);
		enqueue_hrtimer(timer, base, 0);
	}
	timer->state &= ~HRTIMER_STATE_CALLBACK;
}

#ifdef CONFIG_HIGH_RES_TIMERS

/*
 * High resolution timer interrupt
 * Called with interrupts disabled
 */
void hrtimer_interrupt(struct clock_event_device *dev)
{
	struct hrtimer_cpu_base *cpu_base = &__get_cpu_var(hrtimer_bases);
	struct hrtimer_clock_base *base;
	ktime_t expires_next, now;
	int i;

	BUG_ON(!cpu_base->hres_active);
	cpu_base->nr_events++;
	dev->next_event.tv64 = KTIME_MAX;

 retry:
	now = ktime_get();

	expires_next.tv64 = KTIME_MAX;

	base = cpu_base->clock_base;

	for (i = 0; i < HRTIMER_MAX_CLOCK_BASES; i++) {
		ktime_t basenow;
		struct rb_node *node;

		spin_lock(&cpu_base->lock);

		basenow = ktime_add(now, base->offset);

		while ((node = base->first)) {
			struct hrtimer *timer;

			timer = rb_entry(node, struct hrtimer, node);

			/*
			 * The immediate goal for using the softexpires is
			 * minimizing wakeups, not running timers at the
			 * earliest interrupt after their soft expiration.
			 * This allows us to avoid using a Priority Search
			 * Tree, which can answer a stabbing querry for
			 * overlapping intervals and instead use the simple
			 * BST we already have.
			 * We don't add extra wakeups by delaying timers that
			 * are right-of a not yet expired timer, because that
			 * timer will have to trigger a wakeup anyway.
			 */

			if (basenow.tv64 < hrtimer_get_softexpires_tv64(timer)) {
				ktime_t expires;

				expires = ktime_sub(hrtimer_get_expires(timer),
						    base->offset);
				if (expires.tv64 < expires_next.tv64)
					expires_next = expires;
				break;
			}

			__run_hrtimer(timer);
		}
		spin_unlock(&cpu_base->lock);
		base++;
	}

	cpu_base->expires_next = expires_next;

	/* Reprogramming necessary ? */
	if (expires_next.tv64 != KTIME_MAX) {
		if (tick_program_event(expires_next, 0))
			goto retry;
	}
}

/**
 * hrtimer_peek_ahead_timers -- run soft-expired timers now
 *
 * hrtimer_peek_ahead_timers will peek at the timer queue of
 * the current cpu and check if there are any timers for which
 * the soft expires time has passed. If any such timers exist,
 * they are run immediately and then removed from the timer queue.
 *
 */
void hrtimer_peek_ahead_timers(void)
<<<<<<< HEAD
{
	struct tick_device *td;
	unsigned long flags;

	if (!hrtimer_hres_active())
		return;

	local_irq_save(flags);
	td = &__get_cpu_var(tick_cpu_device);
	if (td && td->evtdev)
		hrtimer_interrupt(td->evtdev);
	local_irq_restore(flags);
}

static void run_hrtimer_softirq(struct softirq_action *h)
=======
>>>>>>> fe2ae878
{
	struct tick_device *td;
	unsigned long flags;

	if (!hrtimer_hres_active())
		return;

	local_irq_save(flags);
	td = &__get_cpu_var(tick_cpu_device);
	if (td && td->evtdev)
		hrtimer_interrupt(td->evtdev);
	local_irq_restore(flags);
}

#endif	/* CONFIG_HIGH_RES_TIMERS */

/*
 * Called from timer softirq every jiffy, expire hrtimers:
 *
 * For HRT its the fall back code to run the softirq in the timer
 * softirq context in case the hrtimer initialization failed or has
 * not been done yet.
 */
void hrtimer_run_pending(void)
{
	if (hrtimer_hres_active())
		return;

	/*
	 * This _is_ ugly: We have to check in the softirq context,
	 * whether we can switch to highres and / or nohz mode. The
	 * clocksource switch happens in the timer interrupt with
	 * xtime_lock held. Notification from there only sets the
	 * check bit in the tick_oneshot code, otherwise we might
	 * deadlock vs. xtime_lock.
	 */
	if (tick_check_oneshot_change(!hrtimer_is_hres_enabled()))
		hrtimer_switch_to_hres();
}

/*
 * Called from hardirq context every jiffy
 */
void hrtimer_run_queues(void)
{
	struct rb_node *node;
	struct hrtimer_cpu_base *cpu_base = &__get_cpu_var(hrtimer_bases);
	struct hrtimer_clock_base *base;
	int index, gettime = 1;

	if (hrtimer_hres_active())
		return;

	for (index = 0; index < HRTIMER_MAX_CLOCK_BASES; index++) {
		base = &cpu_base->clock_base[index];

		if (!base->first)
			continue;

		if (gettime) {
			hrtimer_get_softirq_time(cpu_base);
			gettime = 0;
		}

		spin_lock(&cpu_base->lock);

		while ((node = base->first)) {
			struct hrtimer *timer;

			timer = rb_entry(node, struct hrtimer, node);
			if (base->softirq_time.tv64 <=
					hrtimer_get_expires_tv64(timer))
				break;

			__run_hrtimer(timer);
		}
		spin_unlock(&cpu_base->lock);
	}
}

/*
 * Sleep related functions:
 */
static enum hrtimer_restart hrtimer_wakeup(struct hrtimer *timer)
{
	struct hrtimer_sleeper *t =
		container_of(timer, struct hrtimer_sleeper, timer);
	struct task_struct *task = t->task;

	t->task = NULL;
	if (task)
		wake_up_process(task);

	return HRTIMER_NORESTART;
}

void hrtimer_init_sleeper(struct hrtimer_sleeper *sl, struct task_struct *task)
{
	sl->timer.function = hrtimer_wakeup;
	sl->task = task;
}

static int __sched do_nanosleep(struct hrtimer_sleeper *t, enum hrtimer_mode mode)
{
	hrtimer_init_sleeper(t, current);

	do {
		set_current_state(TASK_INTERRUPTIBLE);
		hrtimer_start_expires(&t->timer, mode);
		if (!hrtimer_active(&t->timer))
			t->task = NULL;

		if (likely(t->task))
			schedule();

		hrtimer_cancel(&t->timer);
		mode = HRTIMER_MODE_ABS;

	} while (t->task && !signal_pending(current));

	__set_current_state(TASK_RUNNING);

	return t->task == NULL;
}

static int update_rmtp(struct hrtimer *timer, struct timespec __user *rmtp)
{
	struct timespec rmt;
	ktime_t rem;

	rem = hrtimer_expires_remaining(timer);
	if (rem.tv64 <= 0)
		return 0;
	rmt = ktime_to_timespec(rem);

	if (copy_to_user(rmtp, &rmt, sizeof(*rmtp)))
		return -EFAULT;

	return 1;
}

long __sched hrtimer_nanosleep_restart(struct restart_block *restart)
{
	struct hrtimer_sleeper t;
	struct timespec __user  *rmtp;
	int ret = 0;

	hrtimer_init_on_stack(&t.timer, restart->nanosleep.index,
				HRTIMER_MODE_ABS);
	hrtimer_set_expires_tv64(&t.timer, restart->nanosleep.expires);

	if (do_nanosleep(&t, HRTIMER_MODE_ABS))
		goto out;

	rmtp = restart->nanosleep.rmtp;
	if (rmtp) {
		ret = update_rmtp(&t.timer, rmtp);
		if (ret <= 0)
			goto out;
	}

	/* The other values in restart are already filled in */
	ret = -ERESTART_RESTARTBLOCK;
out:
	destroy_hrtimer_on_stack(&t.timer);
	return ret;
}

long hrtimer_nanosleep(struct timespec *rqtp, struct timespec __user *rmtp,
		       const enum hrtimer_mode mode, const clockid_t clockid)
{
	struct restart_block *restart;
	struct hrtimer_sleeper t;
	int ret = 0;
	unsigned long slack;

	slack = current->timer_slack_ns;
	if (rt_task(current))
		slack = 0;

	hrtimer_init_on_stack(&t.timer, clockid, mode);
	hrtimer_set_expires_range_ns(&t.timer, timespec_to_ktime(*rqtp), slack);
	if (do_nanosleep(&t, mode))
		goto out;

	/* Absolute timers do not update the rmtp value and restart: */
	if (mode == HRTIMER_MODE_ABS) {
		ret = -ERESTARTNOHAND;
		goto out;
	}

	if (rmtp) {
		ret = update_rmtp(&t.timer, rmtp);
		if (ret <= 0)
			goto out;
	}

	restart = &current_thread_info()->restart_block;
	restart->fn = hrtimer_nanosleep_restart;
	restart->nanosleep.index = t.timer.base->index;
	restart->nanosleep.rmtp = rmtp;
	restart->nanosleep.expires = hrtimer_get_expires_tv64(&t.timer);

	ret = -ERESTART_RESTARTBLOCK;
out:
	destroy_hrtimer_on_stack(&t.timer);
	return ret;
}

asmlinkage long
sys_nanosleep(struct timespec __user *rqtp, struct timespec __user *rmtp)
{
	struct timespec tu;

	if (copy_from_user(&tu, rqtp, sizeof(tu)))
		return -EFAULT;

	if (!timespec_valid(&tu))
		return -EINVAL;

	return hrtimer_nanosleep(&tu, rmtp, HRTIMER_MODE_REL, CLOCK_MONOTONIC);
}

/*
 * Functions related to boot-time initialization:
 */
static void __cpuinit init_hrtimers_cpu(int cpu)
{
	struct hrtimer_cpu_base *cpu_base = &per_cpu(hrtimer_bases, cpu);
	int i;

	spin_lock_init(&cpu_base->lock);

	for (i = 0; i < HRTIMER_MAX_CLOCK_BASES; i++)
		cpu_base->clock_base[i].cpu_base = cpu_base;

	hrtimer_init_hres(cpu_base);
}

#ifdef CONFIG_HOTPLUG_CPU

static void migrate_hrtimer_list(struct hrtimer_clock_base *old_base,
				struct hrtimer_clock_base *new_base)
{
	struct hrtimer *timer;
	struct rb_node *node;

	while ((node = rb_first(&old_base->active))) {
		timer = rb_entry(node, struct hrtimer, node);
		BUG_ON(hrtimer_callback_running(timer));
		debug_hrtimer_deactivate(timer);

		/*
		 * Mark it as STATE_MIGRATE not INACTIVE otherwise the
		 * timer could be seen as !active and just vanish away
		 * under us on another CPU
		 */
		__remove_hrtimer(timer, old_base, HRTIMER_STATE_MIGRATE, 0);
		timer->base = new_base;
		/*
		 * Enqueue the timers on the new cpu, but do not reprogram 
		 * the timer as that would enable a deadlock between
		 * hrtimer_enqueue_reprogramm() running the timer and us still
		 * holding a nested base lock.
		 *
		 * Instead we tickle the hrtimer interrupt after the migration
		 * is done, which will run all expired timers and re-programm
		 * the timer device.
		 */
		enqueue_hrtimer(timer, new_base, 0);

		/* Clear the migration state bit */
		timer->state &= ~HRTIMER_STATE_MIGRATE;
	}
}

static int migrate_hrtimers(int scpu)
{
	struct hrtimer_cpu_base *old_base, *new_base;
	int dcpu, i;

	BUG_ON(cpu_online(scpu));
	old_base = &per_cpu(hrtimer_bases, scpu);
	new_base = &get_cpu_var(hrtimer_bases);

<<<<<<< HEAD
	tick_cancel_sched_timer(cpu);
=======
	dcpu = smp_processor_id();

	tick_cancel_sched_timer(scpu);
>>>>>>> fe2ae878
	/*
	 * The caller is globally serialized and nobody else
	 * takes two locks at once, deadlock is not possible.
	 */
	spin_lock_irq(&new_base->lock);
	spin_lock_nested(&old_base->lock, SINGLE_DEPTH_NESTING);

	for (i = 0; i < HRTIMER_MAX_CLOCK_BASES; i++) {
		migrate_hrtimer_list(&old_base->clock_base[i],
				     &new_base->clock_base[i]);
	}

	spin_unlock(&old_base->lock);
	spin_unlock_irq(&new_base->lock);
	put_cpu_var(hrtimer_bases);

	return dcpu;
}

static void tickle_timers(void *arg)
{
	hrtimer_peek_ahead_timers();
}

#endif /* CONFIG_HOTPLUG_CPU */

static int __cpuinit hrtimer_cpu_notify(struct notifier_block *self,
					unsigned long action, void *hcpu)
{
	int dcpu, scpu = (long)hcpu;

	switch (action) {

	case CPU_UP_PREPARE:
	case CPU_UP_PREPARE_FROZEN:
		init_hrtimers_cpu(scpu);
		break;

#ifdef CONFIG_HOTPLUG_CPU
	case CPU_DEAD:
	case CPU_DEAD_FROZEN:
		clockevents_notify(CLOCK_EVT_NOTIFY_CPU_DEAD, &scpu);
		dcpu = migrate_hrtimers(scpu);
		smp_call_function_single(dcpu, tickle_timers, NULL, 0);
		break;
#endif

	default:
		break;
	}

	return NOTIFY_OK;
}

static struct notifier_block __cpuinitdata hrtimers_nb = {
	.notifier_call = hrtimer_cpu_notify,
};

void __init hrtimers_init(void)
{
	hrtimer_cpu_notify(&hrtimers_nb, (unsigned long)CPU_UP_PREPARE,
			  (void *)(long)smp_processor_id());
	register_cpu_notifier(&hrtimers_nb);
}

/**
 * schedule_hrtimeout_range - sleep until timeout
 * @expires:	timeout value (ktime_t)
 * @delta:	slack in expires timeout (ktime_t)
 * @mode:	timer mode, HRTIMER_MODE_ABS or HRTIMER_MODE_REL
 *
 * Make the current task sleep until the given expiry time has
 * elapsed. The routine will return immediately unless
 * the current task state has been set (see set_current_state()).
 *
 * The @delta argument gives the kernel the freedom to schedule the
 * actual wakeup to a time that is both power and performance friendly.
 * The kernel give the normal best effort behavior for "@expires+@delta",
 * but may decide to fire the timer earlier, but no earlier than @expires.
 *
 * You can set the task state as follows -
 *
 * %TASK_UNINTERRUPTIBLE - at least @timeout time is guaranteed to
 * pass before the routine returns.
 *
 * %TASK_INTERRUPTIBLE - the routine may return early if a signal is
 * delivered to the current task.
 *
 * The current task state is guaranteed to be TASK_RUNNING when this
 * routine returns.
 *
 * Returns 0 when the timer has expired otherwise -EINTR
 */
int __sched schedule_hrtimeout_range(ktime_t *expires, unsigned long delta,
			       const enum hrtimer_mode mode)
{
	struct hrtimer_sleeper t;

	/*
	 * Optimize when a zero timeout value is given. It does not
	 * matter whether this is an absolute or a relative time.
	 */
	if (expires && !expires->tv64) {
		__set_current_state(TASK_RUNNING);
		return 0;
	}

	/*
	 * A NULL parameter means "inifinte"
	 */
	if (!expires) {
		schedule();
		__set_current_state(TASK_RUNNING);
		return -EINTR;
	}

	hrtimer_init_on_stack(&t.timer, CLOCK_MONOTONIC, mode);
	hrtimer_set_expires_range_ns(&t.timer, *expires, delta);

	hrtimer_init_sleeper(&t, current);

	hrtimer_start_expires(&t.timer, mode);
	if (!hrtimer_active(&t.timer))
		t.task = NULL;

	if (likely(t.task))
		schedule();

	hrtimer_cancel(&t.timer);
	destroy_hrtimer_on_stack(&t.timer);

	__set_current_state(TASK_RUNNING);

	return !t.task ? 0 : -EINTR;
}
EXPORT_SYMBOL_GPL(schedule_hrtimeout_range);

/**
 * schedule_hrtimeout - sleep until timeout
 * @expires:	timeout value (ktime_t)
 * @mode:	timer mode, HRTIMER_MODE_ABS or HRTIMER_MODE_REL
 *
 * Make the current task sleep until the given expiry time has
 * elapsed. The routine will return immediately unless
 * the current task state has been set (see set_current_state()).
 *
 * You can set the task state as follows -
 *
 * %TASK_UNINTERRUPTIBLE - at least @timeout time is guaranteed to
 * pass before the routine returns.
 *
 * %TASK_INTERRUPTIBLE - the routine may return early if a signal is
 * delivered to the current task.
 *
 * The current task state is guaranteed to be TASK_RUNNING when this
 * routine returns.
 *
 * Returns 0 when the timer has expired otherwise -EINTR
 */
int __sched schedule_hrtimeout(ktime_t *expires,
			       const enum hrtimer_mode mode)
{
	return schedule_hrtimeout_range(expires, 0, mode);
}
EXPORT_SYMBOL_GPL(schedule_hrtimeout);<|MERGE_RESOLUTION|>--- conflicted
+++ resolved
@@ -647,33 +647,6 @@
 					    struct hrtimer_clock_base *base)
 {
 	if (base->cpu_base->hres_active && hrtimer_reprogram(timer, base)) {
-<<<<<<< HEAD
-
-		/* Timer is expired, act upon the callback mode */
-		switch(timer->cb_mode) {
-		case HRTIMER_CB_IRQSAFE_PERCPU:
-		case HRTIMER_CB_IRQSAFE_UNLOCKED:
-			/*
-			 * This is solely for the sched tick emulation with
-			 * dynamic tick support to ensure that we do not
-			 * restart the tick right on the edge and end up with
-			 * the tick timer in the softirq ! The calling site
-			 * takes care of this. Also used for hrtimer sleeper !
-			 */
-			debug_hrtimer_deactivate(timer);
-			return 1;
-		case HRTIMER_CB_SOFTIRQ:
-			/*
-			 * Move everything else into the softirq pending list !
-			 */
-			list_add_tail(&timer->cb_entry,
-				      &base->cpu_base->cb_pending);
-			timer->state = HRTIMER_STATE_PENDING;
-			return 1;
-		default:
-			BUG();
-		}
-=======
 		/*
 		 * XXX: recursion check?
 		 * hrtimer_forward() should round up with timer granularity
@@ -682,7 +655,6 @@
 		 */
 		__run_hrtimer(timer);
 		return 1;
->>>>>>> fe2ae878
 	}
 	return 0;
 }
@@ -1162,78 +1134,6 @@
 }
 EXPORT_SYMBOL_GPL(hrtimer_get_res);
 
-<<<<<<< HEAD
-static void run_hrtimer_pending(struct hrtimer_cpu_base *cpu_base)
-{
-	spin_lock_irq(&cpu_base->lock);
-
-	while (!list_empty(&cpu_base->cb_pending)) {
-		enum hrtimer_restart (*fn)(struct hrtimer *);
-		struct hrtimer *timer;
-		int restart;
-		int emulate_hardirq_ctx = 0;
-
-		timer = list_entry(cpu_base->cb_pending.next,
-				   struct hrtimer, cb_entry);
-
-		debug_hrtimer_deactivate(timer);
-		timer_stats_account_hrtimer(timer);
-
-		fn = timer->function;
-		/*
-		 * A timer might have been added to the cb_pending list
-		 * when it was migrated during a cpu-offline operation.
-		 * Emulate hardirq context for such timers.
-		 */
-		if (timer->cb_mode == HRTIMER_CB_IRQSAFE_PERCPU ||
-		    timer->cb_mode == HRTIMER_CB_IRQSAFE_UNLOCKED)
-			emulate_hardirq_ctx = 1;
-
-		__remove_hrtimer(timer, timer->base, HRTIMER_STATE_CALLBACK, 0);
-		spin_unlock_irq(&cpu_base->lock);
-
-		if (unlikely(emulate_hardirq_ctx)) {
-			local_irq_disable();
-			restart = fn(timer);
-			local_irq_enable();
-		} else
-			restart = fn(timer);
-
-		spin_lock_irq(&cpu_base->lock);
-
-		timer->state &= ~HRTIMER_STATE_CALLBACK;
-		if (restart == HRTIMER_RESTART) {
-			BUG_ON(hrtimer_active(timer));
-			/*
-			 * Enqueue the timer, allow reprogramming of the event
-			 * device
-			 */
-			enqueue_hrtimer(timer, timer->base, 1);
-		} else if (hrtimer_active(timer)) {
-			/*
-			 * If the timer was rearmed on another CPU, reprogram
-			 * the event device.
-			 */
-			struct hrtimer_clock_base *base = timer->base;
-
-			if (base->first == &timer->node &&
-			    hrtimer_reprogram(timer, base)) {
-				/*
-				 * Timer is expired. Thus move it from tree to
-				 * pending list again.
-				 */
-				__remove_hrtimer(timer, base,
-						 HRTIMER_STATE_PENDING, 0);
-				list_add_tail(&timer->cb_entry,
-					      &base->cpu_base->cb_pending);
-			}
-		}
-	}
-	spin_unlock_irq(&cpu_base->lock);
-}
-
-=======
->>>>>>> fe2ae878
 static void __run_hrtimer(struct hrtimer *timer)
 {
 	struct hrtimer_clock_base *base = timer->base;
@@ -1354,24 +1254,6 @@
  *
  */
 void hrtimer_peek_ahead_timers(void)
-<<<<<<< HEAD
-{
-	struct tick_device *td;
-	unsigned long flags;
-
-	if (!hrtimer_hres_active())
-		return;
-
-	local_irq_save(flags);
-	td = &__get_cpu_var(tick_cpu_device);
-	if (td && td->evtdev)
-		hrtimer_interrupt(td->evtdev);
-	local_irq_restore(flags);
-}
-
-static void run_hrtimer_softirq(struct softirq_action *h)
-=======
->>>>>>> fe2ae878
 {
 	struct tick_device *td;
 	unsigned long flags;
@@ -1657,13 +1539,9 @@
 	old_base = &per_cpu(hrtimer_bases, scpu);
 	new_base = &get_cpu_var(hrtimer_bases);
 
-<<<<<<< HEAD
-	tick_cancel_sched_timer(cpu);
-=======
 	dcpu = smp_processor_id();
 
 	tick_cancel_sched_timer(scpu);
->>>>>>> fe2ae878
 	/*
 	 * The caller is globally serialized and nobody else
 	 * takes two locks at once, deadlock is not possible.
