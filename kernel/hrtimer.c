--- conflicted
+++ resolved
@@ -1505,12 +1505,8 @@
 	struct timespec __user  *rmtp;
 	int ret = 0;
 
-<<<<<<< HEAD
 	hrtimer_init_on_stack(&t.timer, restart->nanosleep.index,
 				HRTIMER_MODE_ABS);
-=======
-	hrtimer_init(&t.timer, restart->nanosleep.index, HRTIMER_MODE_ABS);
->>>>>>> a30f5c96
 	t.timer.expires.tv64 = restart->nanosleep.expires;
 
 	if (do_nanosleep(&t, HRTIMER_MODE_ABS))
