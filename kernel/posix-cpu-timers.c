/*
 * Implement CPU time clocks for the POSIX clock interface.
 */

#include <linux/sched.h>
#include <linux/posix-timers.h>
#include <linux/errno.h>
#include <linux/math64.h>
#include <asm/uaccess.h>
#include <linux/kernel_stat.h>
#include <trace/events/timer.h>

/*
 * Called after updating RLIMIT_CPU to set timer expiration if necessary.
 */
void update_rlimit_cpu(unsigned long rlim_new)
{
	cputime_t cputime = secs_to_cputime(rlim_new);
	struct signal_struct *const sig = current->signal;

	if (cputime_eq(sig->it[CPUCLOCK_PROF].expires, cputime_zero) ||
	    cputime_gt(sig->it[CPUCLOCK_PROF].expires, cputime)) {
		spin_lock_irq(&current->sighand->siglock);
		set_process_cpu_timer(current, CPUCLOCK_PROF, &cputime, NULL);
		spin_unlock_irq(&current->sighand->siglock);
	}
}

static int check_clock(const clockid_t which_clock)
{
	int error = 0;
	struct task_struct *p;
	const pid_t pid = CPUCLOCK_PID(which_clock);

	if (CPUCLOCK_WHICH(which_clock) >= CPUCLOCK_MAX)
		return -EINVAL;

	if (pid == 0)
		return 0;

	read_lock(&tasklist_lock);
	p = find_task_by_vpid(pid);
	if (!p || !(CPUCLOCK_PERTHREAD(which_clock) ?
		   same_thread_group(p, current) : thread_group_leader(p))) {
		error = -EINVAL;
	}
	read_unlock(&tasklist_lock);

	return error;
}

static inline union cpu_time_count
timespec_to_sample(const clockid_t which_clock, const struct timespec *tp)
{
	union cpu_time_count ret;
	ret.sched = 0;		/* high half always zero when .cpu used */
	if (CPUCLOCK_WHICH(which_clock) == CPUCLOCK_SCHED) {
		ret.sched = (unsigned long long)tp->tv_sec * NSEC_PER_SEC + tp->tv_nsec;
	} else {
		ret.cpu = timespec_to_cputime(tp);
	}
	return ret;
}

static void sample_to_timespec(const clockid_t which_clock,
			       union cpu_time_count cpu,
			       struct timespec *tp)
{
	if (CPUCLOCK_WHICH(which_clock) == CPUCLOCK_SCHED)
		*tp = ns_to_timespec(cpu.sched);
	else
		cputime_to_timespec(cpu.cpu, tp);
}

static inline int cpu_time_before(const clockid_t which_clock,
				  union cpu_time_count now,
				  union cpu_time_count then)
{
	if (CPUCLOCK_WHICH(which_clock) == CPUCLOCK_SCHED) {
		return now.sched < then.sched;
	}  else {
		return cputime_lt(now.cpu, then.cpu);
	}
}
static inline void cpu_time_add(const clockid_t which_clock,
				union cpu_time_count *acc,
			        union cpu_time_count val)
{
	if (CPUCLOCK_WHICH(which_clock) == CPUCLOCK_SCHED) {
		acc->sched += val.sched;
	}  else {
		acc->cpu = cputime_add(acc->cpu, val.cpu);
	}
}
static inline union cpu_time_count cpu_time_sub(const clockid_t which_clock,
						union cpu_time_count a,
						union cpu_time_count b)
{
	if (CPUCLOCK_WHICH(which_clock) == CPUCLOCK_SCHED) {
		a.sched -= b.sched;
	}  else {
		a.cpu = cputime_sub(a.cpu, b.cpu);
	}
	return a;
}

/*
 * Divide and limit the result to res >= 1
 *
 * This is necessary to prevent signal delivery starvation, when the result of
 * the division would be rounded down to 0.
 */
static inline cputime_t cputime_div_non_zero(cputime_t time, unsigned long div)
{
	cputime_t res = cputime_div(time, div);

	return max_t(cputime_t, res, 1);
}

/*
 * Update expiry time from increment, and increase overrun count,
 * given the current clock sample.
 */
static void bump_cpu_timer(struct k_itimer *timer,
				  union cpu_time_count now)
{
	int i;

	if (timer->it.cpu.incr.sched == 0)
		return;

	if (CPUCLOCK_WHICH(timer->it_clock) == CPUCLOCK_SCHED) {
		unsigned long long delta, incr;

		if (now.sched < timer->it.cpu.expires.sched)
			return;
		incr = timer->it.cpu.incr.sched;
		delta = now.sched + incr - timer->it.cpu.expires.sched;
		/* Don't use (incr*2 < delta), incr*2 might overflow. */
		for (i = 0; incr < delta - incr; i++)
			incr = incr << 1;
		for (; i >= 0; incr >>= 1, i--) {
			if (delta < incr)
				continue;
			timer->it.cpu.expires.sched += incr;
			timer->it_overrun += 1 << i;
			delta -= incr;
		}
	} else {
		cputime_t delta, incr;

		if (cputime_lt(now.cpu, timer->it.cpu.expires.cpu))
			return;
		incr = timer->it.cpu.incr.cpu;
		delta = cputime_sub(cputime_add(now.cpu, incr),
				    timer->it.cpu.expires.cpu);
		/* Don't use (incr*2 < delta), incr*2 might overflow. */
		for (i = 0; cputime_lt(incr, cputime_sub(delta, incr)); i++)
			     incr = cputime_add(incr, incr);
		for (; i >= 0; incr = cputime_halve(incr), i--) {
			if (cputime_lt(delta, incr))
				continue;
			timer->it.cpu.expires.cpu =
				cputime_add(timer->it.cpu.expires.cpu, incr);
			timer->it_overrun += 1 << i;
			delta = cputime_sub(delta, incr);
		}
	}
}

static inline cputime_t prof_ticks(struct task_struct *p)
{
	return cputime_add(p->utime, p->stime);
}
static inline cputime_t virt_ticks(struct task_struct *p)
{
	return p->utime;
}

int posix_cpu_clock_getres(const clockid_t which_clock, struct timespec *tp)
{
	int error = check_clock(which_clock);
	if (!error) {
		tp->tv_sec = 0;
		tp->tv_nsec = ((NSEC_PER_SEC + HZ - 1) / HZ);
		if (CPUCLOCK_WHICH(which_clock) == CPUCLOCK_SCHED) {
			/*
			 * If sched_clock is using a cycle counter, we
			 * don't have any idea of its true resolution
			 * exported, but it is much more than 1s/HZ.
			 */
			tp->tv_nsec = 1;
		}
	}
	return error;
}

int posix_cpu_clock_set(const clockid_t which_clock, const struct timespec *tp)
{
	/*
	 * You can never reset a CPU clock, but we check for other errors
	 * in the call before failing with EPERM.
	 */
	int error = check_clock(which_clock);
	if (error == 0) {
		error = -EPERM;
	}
	return error;
}


/*
 * Sample a per-thread clock for the given task.
 */
static int cpu_clock_sample(const clockid_t which_clock, struct task_struct *p,
			    union cpu_time_count *cpu)
{
	switch (CPUCLOCK_WHICH(which_clock)) {
	default:
		return -EINVAL;
	case CPUCLOCK_PROF:
		cpu->cpu = prof_ticks(p);
		break;
	case CPUCLOCK_VIRT:
		cpu->cpu = virt_ticks(p);
		break;
	case CPUCLOCK_SCHED:
		cpu->sched = task_sched_runtime(p);
		break;
	}
	return 0;
}

void thread_group_cputime(struct task_struct *tsk, struct task_cputime *times)
{
	struct sighand_struct *sighand;
	struct signal_struct *sig;
	struct task_struct *t;

	*times = INIT_CPUTIME;

	rcu_read_lock();
	sighand = rcu_dereference(tsk->sighand);
	if (!sighand)
		goto out;

	sig = tsk->signal;

	t = tsk;
	do {
		times->utime = cputime_add(times->utime, t->utime);
		times->stime = cputime_add(times->stime, t->stime);
		times->sum_exec_runtime += t->se.sum_exec_runtime;

		t = next_thread(t);
	} while (t != tsk);

	times->utime = cputime_add(times->utime, sig->utime);
	times->stime = cputime_add(times->stime, sig->stime);
	times->sum_exec_runtime += sig->sum_sched_runtime;
out:
	rcu_read_unlock();
}

static void update_gt_cputime(struct task_cputime *a, struct task_cputime *b)
{
	if (cputime_gt(b->utime, a->utime))
		a->utime = b->utime;

	if (cputime_gt(b->stime, a->stime))
		a->stime = b->stime;

	if (b->sum_exec_runtime > a->sum_exec_runtime)
		a->sum_exec_runtime = b->sum_exec_runtime;
}

void thread_group_cputimer(struct task_struct *tsk, struct task_cputime *times)
{
	struct thread_group_cputimer *cputimer = &tsk->signal->cputimer;
	struct task_cputime sum;
	unsigned long flags;

	spin_lock_irqsave(&cputimer->lock, flags);
	if (!cputimer->running) {
		cputimer->running = 1;
		/*
		 * The POSIX timer interface allows for absolute time expiry
		 * values through the TIMER_ABSTIME flag, therefore we have
		 * to synchronize the timer to the clock every time we start
		 * it.
		 */
		thread_group_cputime(tsk, &sum);
		update_gt_cputime(&cputimer->cputime, &sum);
	}
	*times = cputimer->cputime;
	spin_unlock_irqrestore(&cputimer->lock, flags);
}

/*
 * Sample a process (thread group) clock for the given group_leader task.
 * Must be called with tasklist_lock held for reading.
 */
static int cpu_clock_sample_group(const clockid_t which_clock,
				  struct task_struct *p,
				  union cpu_time_count *cpu)
{
	struct task_cputime cputime;

	switch (CPUCLOCK_WHICH(which_clock)) {
	default:
		return -EINVAL;
	case CPUCLOCK_PROF:
		thread_group_cputime(p, &cputime);
		cpu->cpu = cputime_add(cputime.utime, cputime.stime);
		break;
	case CPUCLOCK_VIRT:
		thread_group_cputime(p, &cputime);
		cpu->cpu = cputime.utime;
		break;
	case CPUCLOCK_SCHED:
		cpu->sched = thread_group_sched_runtime(p);
		break;
	}
	return 0;
}


int posix_cpu_clock_get(const clockid_t which_clock, struct timespec *tp)
{
	const pid_t pid = CPUCLOCK_PID(which_clock);
	int error = -EINVAL;
	union cpu_time_count rtn;

	if (pid == 0) {
		/*
		 * Special case constant value for our own clocks.
		 * We don't have to do any lookup to find ourselves.
		 */
		if (CPUCLOCK_PERTHREAD(which_clock)) {
			/*
			 * Sampling just ourselves we can do with no locking.
			 */
			error = cpu_clock_sample(which_clock,
						 current, &rtn);
		} else {
			read_lock(&tasklist_lock);
			error = cpu_clock_sample_group(which_clock,
						       current, &rtn);
			read_unlock(&tasklist_lock);
		}
	} else {
		/*
		 * Find the given PID, and validate that the caller
		 * should be able to see it.
		 */
		struct task_struct *p;
		rcu_read_lock();
		p = find_task_by_vpid(pid);
		if (p) {
			if (CPUCLOCK_PERTHREAD(which_clock)) {
				if (same_thread_group(p, current)) {
					error = cpu_clock_sample(which_clock,
								 p, &rtn);
				}
			} else {
				read_lock(&tasklist_lock);
				if (thread_group_leader(p) && p->signal) {
					error =
					    cpu_clock_sample_group(which_clock,
							           p, &rtn);
				}
				read_unlock(&tasklist_lock);
			}
		}
		rcu_read_unlock();
	}

	if (error)
		return error;
	sample_to_timespec(which_clock, rtn, tp);
	return 0;
}


/*
 * Validate the clockid_t for a new CPU-clock timer, and initialize the timer.
 * This is called from sys_timer_create with the new timer already locked.
 */
int posix_cpu_timer_create(struct k_itimer *new_timer)
{
	int ret = 0;
	const pid_t pid = CPUCLOCK_PID(new_timer->it_clock);
	struct task_struct *p;

	if (CPUCLOCK_WHICH(new_timer->it_clock) >= CPUCLOCK_MAX)
		return -EINVAL;

	INIT_LIST_HEAD(&new_timer->it.cpu.entry);
	new_timer->it.cpu.incr.sched = 0;
	new_timer->it.cpu.expires.sched = 0;

	read_lock(&tasklist_lock);
	if (CPUCLOCK_PERTHREAD(new_timer->it_clock)) {
		if (pid == 0) {
			p = current;
		} else {
			p = find_task_by_vpid(pid);
			if (p && !same_thread_group(p, current))
				p = NULL;
		}
	} else {
		if (pid == 0) {
			p = current->group_leader;
		} else {
			p = find_task_by_vpid(pid);
			if (p && !thread_group_leader(p))
				p = NULL;
		}
	}
	new_timer->it.cpu.task = p;
	if (p) {
		get_task_struct(p);
	} else {
		ret = -EINVAL;
	}
	read_unlock(&tasklist_lock);

	return ret;
}

/*
 * Clean up a CPU-clock timer that is about to be destroyed.
 * This is called from timer deletion with the timer already locked.
 * If we return TIMER_RETRY, it's necessary to release the timer's lock
 * and try again.  (This happens when the timer is in the middle of firing.)
 */
int posix_cpu_timer_del(struct k_itimer *timer)
{
	struct task_struct *p = timer->it.cpu.task;
	int ret = 0;

	if (likely(p != NULL)) {
		read_lock(&tasklist_lock);
		if (unlikely(p->signal == NULL)) {
			/*
			 * We raced with the reaping of the task.
			 * The deletion should have cleared us off the list.
			 */
			BUG_ON(!list_empty(&timer->it.cpu.entry));
		} else {
			spin_lock(&p->sighand->siglock);
			if (timer->it.cpu.firing)
				ret = TIMER_RETRY;
			else
				list_del(&timer->it.cpu.entry);
			spin_unlock(&p->sighand->siglock);
		}
		read_unlock(&tasklist_lock);

		if (!ret)
			put_task_struct(p);
	}

	return ret;
}

/*
 * Clean out CPU timers still ticking when a thread exited.  The task
 * pointer is cleared, and the expiry time is replaced with the residual
 * time for later timer_gettime calls to return.
 * This must be called with the siglock held.
 */
static void cleanup_timers(struct list_head *head,
			   cputime_t utime, cputime_t stime,
			   unsigned long long sum_exec_runtime)
{
	struct cpu_timer_list *timer, *next;
	cputime_t ptime = cputime_add(utime, stime);

	list_for_each_entry_safe(timer, next, head, entry) {
		list_del_init(&timer->entry);
		if (cputime_lt(timer->expires.cpu, ptime)) {
			timer->expires.cpu = cputime_zero;
		} else {
			timer->expires.cpu = cputime_sub(timer->expires.cpu,
							 ptime);
		}
	}

	++head;
	list_for_each_entry_safe(timer, next, head, entry) {
		list_del_init(&timer->entry);
		if (cputime_lt(timer->expires.cpu, utime)) {
			timer->expires.cpu = cputime_zero;
		} else {
			timer->expires.cpu = cputime_sub(timer->expires.cpu,
							 utime);
		}
	}

	++head;
	list_for_each_entry_safe(timer, next, head, entry) {
		list_del_init(&timer->entry);
		if (timer->expires.sched < sum_exec_runtime) {
			timer->expires.sched = 0;
		} else {
			timer->expires.sched -= sum_exec_runtime;
		}
	}
}

/*
 * These are both called with the siglock held, when the current thread
 * is being reaped.  When the final (leader) thread in the group is reaped,
 * posix_cpu_timers_exit_group will be called after posix_cpu_timers_exit.
 */
void posix_cpu_timers_exit(struct task_struct *tsk)
{
	cleanup_timers(tsk->cpu_timers,
		       tsk->utime, tsk->stime, tsk->se.sum_exec_runtime);

}
void posix_cpu_timers_exit_group(struct task_struct *tsk)
{
	struct signal_struct *const sig = tsk->signal;

	cleanup_timers(tsk->signal->cpu_timers,
		       cputime_add(tsk->utime, sig->utime),
		       cputime_add(tsk->stime, sig->stime),
		       tsk->se.sum_exec_runtime + sig->sum_sched_runtime);
}

static void clear_dead_task(struct k_itimer *timer, union cpu_time_count now)
{
	/*
	 * That's all for this thread or process.
	 * We leave our residual in expires to be reported.
	 */
	put_task_struct(timer->it.cpu.task);
	timer->it.cpu.task = NULL;
	timer->it.cpu.expires = cpu_time_sub(timer->it_clock,
					     timer->it.cpu.expires,
					     now);
}

static inline int expires_gt(cputime_t expires, cputime_t new_exp)
{
	return cputime_eq(expires, cputime_zero) ||
	       cputime_gt(expires, new_exp);
}

static inline int expires_le(cputime_t expires, cputime_t new_exp)
{
	return !cputime_eq(expires, cputime_zero) &&
	       cputime_le(expires, new_exp);
}
/*
 * Insert the timer on the appropriate list before any timers that
 * expire later.  This must be called with the tasklist_lock held
 * for reading, and interrupts disabled.
 */
static void arm_timer(struct k_itimer *timer, union cpu_time_count now)
{
	struct task_struct *p = timer->it.cpu.task;
	struct list_head *head, *listpos;
	struct cpu_timer_list *const nt = &timer->it.cpu;
	struct cpu_timer_list *next;
	unsigned long i;

	head = (CPUCLOCK_PERTHREAD(timer->it_clock) ?
		p->cpu_timers : p->signal->cpu_timers);
	head += CPUCLOCK_WHICH(timer->it_clock);

	BUG_ON(!irqs_disabled());
	spin_lock(&p->sighand->siglock);

	listpos = head;
	if (CPUCLOCK_WHICH(timer->it_clock) == CPUCLOCK_SCHED) {
		list_for_each_entry(next, head, entry) {
			if (next->expires.sched > nt->expires.sched)
				break;
			listpos = &next->entry;
		}
	} else {
		list_for_each_entry(next, head, entry) {
			if (cputime_gt(next->expires.cpu, nt->expires.cpu))
				break;
			listpos = &next->entry;
		}
	}
	list_add(&nt->entry, listpos);

	if (listpos == head) {
		/*
		 * We are the new earliest-expiring timer.
		 * If we are a thread timer, there can always
		 * be a process timer telling us to stop earlier.
		 */

		if (CPUCLOCK_PERTHREAD(timer->it_clock)) {
			union cpu_time_count *exp = &nt->expires;

			switch (CPUCLOCK_WHICH(timer->it_clock)) {
			default:
				BUG();
			case CPUCLOCK_PROF:
				if (expires_gt(p->cputime_expires.prof_exp,
					       exp->cpu))
					p->cputime_expires.prof_exp = exp->cpu;
				break;
			case CPUCLOCK_VIRT:
				if (expires_gt(p->cputime_expires.virt_exp,
					       exp->cpu))
					p->cputime_expires.virt_exp = exp->cpu;
				break;
			case CPUCLOCK_SCHED:
				if (p->cputime_expires.sched_exp == 0 ||
				    p->cputime_expires.sched_exp > exp->sched)
					p->cputime_expires.sched_exp =
								exp->sched;
				break;
			}
		} else {
			struct signal_struct *const sig = p->signal;
			union cpu_time_count *exp = &timer->it.cpu.expires;

			/*
			 * For a process timer, set the cached expiration time.
			 */
			switch (CPUCLOCK_WHICH(timer->it_clock)) {
			default:
				BUG();
			case CPUCLOCK_VIRT:
				if (expires_le(sig->it[CPUCLOCK_VIRT].expires,
					       exp->cpu))
					break;
				sig->cputime_expires.virt_exp = exp->cpu;
				break;
			case CPUCLOCK_PROF:
				if (expires_le(sig->it[CPUCLOCK_PROF].expires,
					       exp->cpu))
					break;
				i = sig->rlim[RLIMIT_CPU].rlim_cur;
				if (i != RLIM_INFINITY &&
				    i <= cputime_to_secs(exp->cpu))
					break;
				sig->cputime_expires.prof_exp = exp->cpu;
				break;
			case CPUCLOCK_SCHED:
				sig->cputime_expires.sched_exp = exp->sched;
				break;
			}
		}
	}

	spin_unlock(&p->sighand->siglock);
}

/*
 * The timer is locked, fire it and arrange for its reload.
 */
static void cpu_timer_fire(struct k_itimer *timer)
{
	if (unlikely(timer->sigq == NULL)) {
		/*
		 * This a special case for clock_nanosleep,
		 * not a normal timer from sys_timer_create.
		 */
		wake_up_process(timer->it_process);
		timer->it.cpu.expires.sched = 0;
	} else if (timer->it.cpu.incr.sched == 0) {
		/*
		 * One-shot timer.  Clear it as soon as it's fired.
		 */
		posix_timer_event(timer, 0);
		timer->it.cpu.expires.sched = 0;
	} else if (posix_timer_event(timer, ++timer->it_requeue_pending)) {
		/*
		 * The signal did not get queued because the signal
		 * was ignored, so we won't get any callback to
		 * reload the timer.  But we need to keep it
		 * ticking in case the signal is deliverable next time.
		 */
		posix_cpu_timer_schedule(timer);
	}
}

/*
 * Sample a process (thread group) timer for the given group_leader task.
 * Must be called with tasklist_lock held for reading.
 */
static int cpu_timer_sample_group(const clockid_t which_clock,
				  struct task_struct *p,
				  union cpu_time_count *cpu)
{
	struct task_cputime cputime;

	thread_group_cputimer(p, &cputime);
	switch (CPUCLOCK_WHICH(which_clock)) {
	default:
		return -EINVAL;
	case CPUCLOCK_PROF:
		cpu->cpu = cputime_add(cputime.utime, cputime.stime);
		break;
	case CPUCLOCK_VIRT:
		cpu->cpu = cputime.utime;
		break;
	case CPUCLOCK_SCHED:
		cpu->sched = cputime.sum_exec_runtime + task_delta_exec(p);
		break;
	}
	return 0;
}

/*
 * Guts of sys_timer_settime for CPU timers.
 * This is called with the timer locked and interrupts disabled.
 * If we return TIMER_RETRY, it's necessary to release the timer's lock
 * and try again.  (This happens when the timer is in the middle of firing.)
 */
int posix_cpu_timer_set(struct k_itimer *timer, int flags,
			struct itimerspec *new, struct itimerspec *old)
{
	struct task_struct *p = timer->it.cpu.task;
	union cpu_time_count old_expires, new_expires, val;
	int ret;

	if (unlikely(p == NULL)) {
		/*
		 * Timer refers to a dead task's clock.
		 */
		return -ESRCH;
	}

	new_expires = timespec_to_sample(timer->it_clock, &new->it_value);

	read_lock(&tasklist_lock);
	/*
	 * We need the tasklist_lock to protect against reaping that
	 * clears p->signal.  If p has just been reaped, we can no
	 * longer get any information about it at all.
	 */
	if (unlikely(p->signal == NULL)) {
		read_unlock(&tasklist_lock);
		put_task_struct(p);
		timer->it.cpu.task = NULL;
		return -ESRCH;
	}

	/*
	 * Disarm any old timer after extracting its expiry time.
	 */
	BUG_ON(!irqs_disabled());

	ret = 0;
	spin_lock(&p->sighand->siglock);
	old_expires = timer->it.cpu.expires;
	if (unlikely(timer->it.cpu.firing)) {
		timer->it.cpu.firing = -1;
		ret = TIMER_RETRY;
	} else
		list_del_init(&timer->it.cpu.entry);
	spin_unlock(&p->sighand->siglock);

	/*
	 * We need to sample the current value to convert the new
	 * value from to relative and absolute, and to convert the
	 * old value from absolute to relative.  To set a process
	 * timer, we need a sample to balance the thread expiry
	 * times (in arm_timer).  With an absolute time, we must
	 * check if it's already passed.  In short, we need a sample.
	 */
	if (CPUCLOCK_PERTHREAD(timer->it_clock)) {
		cpu_clock_sample(timer->it_clock, p, &val);
	} else {
		cpu_timer_sample_group(timer->it_clock, p, &val);
	}

	if (old) {
		if (old_expires.sched == 0) {
			old->it_value.tv_sec = 0;
			old->it_value.tv_nsec = 0;
		} else {
			/*
			 * Update the timer in case it has
			 * overrun already.  If it has,
			 * we'll report it as having overrun
			 * and with the next reloaded timer
			 * already ticking, though we are
			 * swallowing that pending
			 * notification here to install the
			 * new setting.
			 */
			bump_cpu_timer(timer, val);
			if (cpu_time_before(timer->it_clock, val,
					    timer->it.cpu.expires)) {
				old_expires = cpu_time_sub(
					timer->it_clock,
					timer->it.cpu.expires, val);
				sample_to_timespec(timer->it_clock,
						   old_expires,
						   &old->it_value);
			} else {
				old->it_value.tv_nsec = 1;
				old->it_value.tv_sec = 0;
			}
		}
	}

	if (unlikely(ret)) {
		/*
		 * We are colliding with the timer actually firing.
		 * Punt after filling in the timer's old value, and
		 * disable this firing since we are already reporting
		 * it as an overrun (thanks to bump_cpu_timer above).
		 */
		read_unlock(&tasklist_lock);
		goto out;
	}

	if (new_expires.sched != 0 && !(flags & TIMER_ABSTIME)) {
		cpu_time_add(timer->it_clock, &new_expires, val);
	}

	/*
	 * Install the new expiry time (or zero).
	 * For a timer with no notification action, we don't actually
	 * arm the timer (we'll just fake it for timer_gettime).
	 */
	timer->it.cpu.expires = new_expires;
	if (new_expires.sched != 0 &&
	    (timer->it_sigev_notify & ~SIGEV_THREAD_ID) != SIGEV_NONE &&
	    cpu_time_before(timer->it_clock, val, new_expires)) {
		arm_timer(timer, val);
	}

	read_unlock(&tasklist_lock);

	/*
	 * Install the new reload setting, and
	 * set up the signal and overrun bookkeeping.
	 */
	timer->it.cpu.incr = timespec_to_sample(timer->it_clock,
						&new->it_interval);

	/*
	 * This acts as a modification timestamp for the timer,
	 * so any automatic reload attempt will punt on seeing
	 * that we have reset the timer manually.
	 */
	timer->it_requeue_pending = (timer->it_requeue_pending + 2) &
		~REQUEUE_PENDING;
	timer->it_overrun_last = 0;
	timer->it_overrun = -1;

	if (new_expires.sched != 0 &&
	    (timer->it_sigev_notify & ~SIGEV_THREAD_ID) != SIGEV_NONE &&
	    !cpu_time_before(timer->it_clock, val, new_expires)) {
		/*
		 * The designated time already passed, so we notify
		 * immediately, even if the thread never runs to
		 * accumulate more time on this clock.
		 */
		cpu_timer_fire(timer);
	}

	ret = 0;
 out:
	if (old) {
		sample_to_timespec(timer->it_clock,
				   timer->it.cpu.incr, &old->it_interval);
	}
	return ret;
}

void posix_cpu_timer_get(struct k_itimer *timer, struct itimerspec *itp)
{
	union cpu_time_count now;
	struct task_struct *p = timer->it.cpu.task;
	int clear_dead;

	/*
	 * Easy part: convert the reload time.
	 */
	sample_to_timespec(timer->it_clock,
			   timer->it.cpu.incr, &itp->it_interval);

	if (timer->it.cpu.expires.sched == 0) {	/* Timer not armed at all.  */
		itp->it_value.tv_sec = itp->it_value.tv_nsec = 0;
		return;
	}

	if (unlikely(p == NULL)) {
		/*
		 * This task already died and the timer will never fire.
		 * In this case, expires is actually the dead value.
		 */
	dead:
		sample_to_timespec(timer->it_clock, timer->it.cpu.expires,
				   &itp->it_value);
		return;
	}

	/*
	 * Sample the clock to take the difference with the expiry time.
	 */
	if (CPUCLOCK_PERTHREAD(timer->it_clock)) {
		cpu_clock_sample(timer->it_clock, p, &now);
		clear_dead = p->exit_state;
	} else {
		read_lock(&tasklist_lock);
		if (unlikely(p->signal == NULL)) {
			/*
			 * The process has been reaped.
			 * We can't even collect a sample any more.
			 * Call the timer disarmed, nothing else to do.
			 */
			put_task_struct(p);
			timer->it.cpu.task = NULL;
			timer->it.cpu.expires.sched = 0;
			read_unlock(&tasklist_lock);
			goto dead;
		} else {
			cpu_timer_sample_group(timer->it_clock, p, &now);
			clear_dead = (unlikely(p->exit_state) &&
				      thread_group_empty(p));
		}
		read_unlock(&tasklist_lock);
	}

	if ((timer->it_sigev_notify & ~SIGEV_THREAD_ID) == SIGEV_NONE) {
		if (timer->it.cpu.incr.sched == 0 &&
		    cpu_time_before(timer->it_clock,
				    timer->it.cpu.expires, now)) {
			/*
			 * Do-nothing timer expired and has no reload,
			 * so it's as if it was never set.
			 */
			timer->it.cpu.expires.sched = 0;
			itp->it_value.tv_sec = itp->it_value.tv_nsec = 0;
			return;
		}
		/*
		 * Account for any expirations and reloads that should
		 * have happened.
		 */
		bump_cpu_timer(timer, now);
	}

	if (unlikely(clear_dead)) {
		/*
		 * We've noticed that the thread is dead, but
		 * not yet reaped.  Take this opportunity to
		 * drop our task ref.
		 */
		clear_dead_task(timer, now);
		goto dead;
	}

	if (cpu_time_before(timer->it_clock, now, timer->it.cpu.expires)) {
		sample_to_timespec(timer->it_clock,
				   cpu_time_sub(timer->it_clock,
						timer->it.cpu.expires, now),
				   &itp->it_value);
	} else {
		/*
		 * The timer should have expired already, but the firing
		 * hasn't taken place yet.  Say it's just about to expire.
		 */
		itp->it_value.tv_nsec = 1;
		itp->it_value.tv_sec = 0;
	}
}

/*
 * Check for any per-thread CPU timers that have fired and move them off
 * the tsk->cpu_timers[N] list onto the firing list.  Here we update the
 * tsk->it_*_expires values to reflect the remaining thread CPU timers.
 */
static void check_thread_timers(struct task_struct *tsk,
				struct list_head *firing)
{
	int maxfire;
	struct list_head *timers = tsk->cpu_timers;
	struct signal_struct *const sig = tsk->signal;

	maxfire = 20;
	tsk->cputime_expires.prof_exp = cputime_zero;
	while (!list_empty(timers)) {
		struct cpu_timer_list *t = list_first_entry(timers,
						      struct cpu_timer_list,
						      entry);
		if (!--maxfire || cputime_lt(prof_ticks(tsk), t->expires.cpu)) {
			tsk->cputime_expires.prof_exp = t->expires.cpu;
			break;
		}
		t->firing = 1;
		list_move_tail(&t->entry, firing);
	}

	++timers;
	maxfire = 20;
	tsk->cputime_expires.virt_exp = cputime_zero;
	while (!list_empty(timers)) {
		struct cpu_timer_list *t = list_first_entry(timers,
						      struct cpu_timer_list,
						      entry);
		if (!--maxfire || cputime_lt(virt_ticks(tsk), t->expires.cpu)) {
			tsk->cputime_expires.virt_exp = t->expires.cpu;
			break;
		}
		t->firing = 1;
		list_move_tail(&t->entry, firing);
	}

	++timers;
	maxfire = 20;
	tsk->cputime_expires.sched_exp = 0;
	while (!list_empty(timers)) {
		struct cpu_timer_list *t = list_first_entry(timers,
						      struct cpu_timer_list,
						      entry);
		if (!--maxfire || tsk->se.sum_exec_runtime < t->expires.sched) {
			tsk->cputime_expires.sched_exp = t->expires.sched;
			break;
		}
		t->firing = 1;
		list_move_tail(&t->entry, firing);
	}

	/*
	 * Check for the special case thread timers.
	 */
	if (sig->rlim[RLIMIT_RTTIME].rlim_cur != RLIM_INFINITY) {
		unsigned long hard = sig->rlim[RLIMIT_RTTIME].rlim_max;
		unsigned long *soft = &sig->rlim[RLIMIT_RTTIME].rlim_cur;

		if (hard != RLIM_INFINITY &&
		    tsk->rt.timeout > DIV_ROUND_UP(hard, USEC_PER_SEC/HZ)) {
			/*
			 * At the hard limit, we just die.
			 * No need to calculate anything else now.
			 */
			__group_send_sig_info(SIGKILL, SEND_SIG_PRIV, tsk);
			return;
		}
		if (tsk->rt.timeout > DIV_ROUND_UP(*soft, USEC_PER_SEC/HZ)) {
			/*
			 * At the soft limit, send a SIGXCPU every second.
			 */
			if (sig->rlim[RLIMIT_RTTIME].rlim_cur
			    < sig->rlim[RLIMIT_RTTIME].rlim_max) {
				sig->rlim[RLIMIT_RTTIME].rlim_cur +=
								USEC_PER_SEC;
			}
			printk(KERN_INFO
				"RT Watchdog Timeout: %s[%d]\n",
				tsk->comm, task_pid_nr(tsk));
			__group_send_sig_info(SIGXCPU, SEND_SIG_PRIV, tsk);
		}
	}
}

static void stop_process_timers(struct task_struct *tsk)
{
	struct thread_group_cputimer *cputimer = &tsk->signal->cputimer;
	unsigned long flags;

	if (!cputimer->running)
		return;

	spin_lock_irqsave(&cputimer->lock, flags);
	cputimer->running = 0;
	spin_unlock_irqrestore(&cputimer->lock, flags);
}

static u32 onecputick;

static void check_cpu_itimer(struct task_struct *tsk, struct cpu_itimer *it,
			     cputime_t *expires, cputime_t cur_time, int signo)
{
	if (cputime_eq(it->expires, cputime_zero))
		return;

	if (cputime_ge(cur_time, it->expires)) {
		if (!cputime_eq(it->incr, cputime_zero)) {
			it->expires = cputime_add(it->expires, it->incr);
			it->error += it->incr_error;
			if (it->error >= onecputick) {
				it->expires = cputime_sub(it->expires,
							  cputime_one_jiffy);
				it->error -= onecputick;
			}
<<<<<<< HEAD
		} else
			it->expires = cputime_zero;

=======
		} else {
			it->expires = cputime_zero;
		}

		trace_itimer_expire(signo == SIGPROF ?
				    ITIMER_PROF : ITIMER_VIRTUAL,
				    tsk->signal->leader_pid, cur_time);
>>>>>>> 3f0a525e
		__group_send_sig_info(signo, SEND_SIG_PRIV, tsk);
	}

	if (!cputime_eq(it->expires, cputime_zero) &&
	    (cputime_eq(*expires, cputime_zero) ||
	     cputime_lt(it->expires, *expires))) {
		*expires = it->expires;
	}
}

/*
 * Check for any per-thread CPU timers that have fired and move them
 * off the tsk->*_timers list onto the firing list.  Per-thread timers
 * have already been taken off.
 */
static void check_process_timers(struct task_struct *tsk,
				 struct list_head *firing)
{
	int maxfire;
	struct signal_struct *const sig = tsk->signal;
	cputime_t utime, ptime, virt_expires, prof_expires;
	unsigned long long sum_sched_runtime, sched_expires;
	struct list_head *timers = sig->cpu_timers;
	struct task_cputime cputime;

	/*
	 * Don't sample the current process CPU clocks if there are no timers.
	 */
	if (list_empty(&timers[CPUCLOCK_PROF]) &&
	    cputime_eq(sig->it[CPUCLOCK_PROF].expires, cputime_zero) &&
	    sig->rlim[RLIMIT_CPU].rlim_cur == RLIM_INFINITY &&
	    list_empty(&timers[CPUCLOCK_VIRT]) &&
	    cputime_eq(sig->it[CPUCLOCK_VIRT].expires, cputime_zero) &&
	    list_empty(&timers[CPUCLOCK_SCHED])) {
		stop_process_timers(tsk);
		return;
	}

	/*
	 * Collect the current process totals.
	 */
	thread_group_cputimer(tsk, &cputime);
	utime = cputime.utime;
	ptime = cputime_add(utime, cputime.stime);
	sum_sched_runtime = cputime.sum_exec_runtime;
	maxfire = 20;
	prof_expires = cputime_zero;
	while (!list_empty(timers)) {
		struct cpu_timer_list *tl = list_first_entry(timers,
						      struct cpu_timer_list,
						      entry);
		if (!--maxfire || cputime_lt(ptime, tl->expires.cpu)) {
			prof_expires = tl->expires.cpu;
			break;
		}
		tl->firing = 1;
		list_move_tail(&tl->entry, firing);
	}

	++timers;
	maxfire = 20;
	virt_expires = cputime_zero;
	while (!list_empty(timers)) {
		struct cpu_timer_list *tl = list_first_entry(timers,
						      struct cpu_timer_list,
						      entry);
		if (!--maxfire || cputime_lt(utime, tl->expires.cpu)) {
			virt_expires = tl->expires.cpu;
			break;
		}
		tl->firing = 1;
		list_move_tail(&tl->entry, firing);
	}

	++timers;
	maxfire = 20;
	sched_expires = 0;
	while (!list_empty(timers)) {
		struct cpu_timer_list *tl = list_first_entry(timers,
						      struct cpu_timer_list,
						      entry);
		if (!--maxfire || sum_sched_runtime < tl->expires.sched) {
			sched_expires = tl->expires.sched;
			break;
		}
		tl->firing = 1;
		list_move_tail(&tl->entry, firing);
	}

	/*
	 * Check for the special case process timers.
	 */
	check_cpu_itimer(tsk, &sig->it[CPUCLOCK_PROF], &prof_expires, ptime,
			 SIGPROF);
	check_cpu_itimer(tsk, &sig->it[CPUCLOCK_VIRT], &virt_expires, utime,
			 SIGVTALRM);

	if (sig->rlim[RLIMIT_CPU].rlim_cur != RLIM_INFINITY) {
		unsigned long psecs = cputime_to_secs(ptime);
		cputime_t x;
		if (psecs >= sig->rlim[RLIMIT_CPU].rlim_max) {
			/*
			 * At the hard limit, we just die.
			 * No need to calculate anything else now.
			 */
			__group_send_sig_info(SIGKILL, SEND_SIG_PRIV, tsk);
			return;
		}
		if (psecs >= sig->rlim[RLIMIT_CPU].rlim_cur) {
			/*
			 * At the soft limit, send a SIGXCPU every second.
			 */
			__group_send_sig_info(SIGXCPU, SEND_SIG_PRIV, tsk);
			if (sig->rlim[RLIMIT_CPU].rlim_cur
			    < sig->rlim[RLIMIT_CPU].rlim_max) {
				sig->rlim[RLIMIT_CPU].rlim_cur++;
			}
		}
		x = secs_to_cputime(sig->rlim[RLIMIT_CPU].rlim_cur);
		if (cputime_eq(prof_expires, cputime_zero) ||
		    cputime_lt(x, prof_expires)) {
			prof_expires = x;
		}
	}

	if (!cputime_eq(prof_expires, cputime_zero) &&
	    (cputime_eq(sig->cputime_expires.prof_exp, cputime_zero) ||
	     cputime_gt(sig->cputime_expires.prof_exp, prof_expires)))
		sig->cputime_expires.prof_exp = prof_expires;
	if (!cputime_eq(virt_expires, cputime_zero) &&
	    (cputime_eq(sig->cputime_expires.virt_exp, cputime_zero) ||
	     cputime_gt(sig->cputime_expires.virt_exp, virt_expires)))
		sig->cputime_expires.virt_exp = virt_expires;
	if (sched_expires != 0 &&
	    (sig->cputime_expires.sched_exp == 0 ||
	     sig->cputime_expires.sched_exp > sched_expires))
		sig->cputime_expires.sched_exp = sched_expires;
}

/*
 * This is called from the signal code (via do_schedule_next_timer)
 * when the last timer signal was delivered and we have to reload the timer.
 */
void posix_cpu_timer_schedule(struct k_itimer *timer)
{
	struct task_struct *p = timer->it.cpu.task;
	union cpu_time_count now;

	if (unlikely(p == NULL))
		/*
		 * The task was cleaned up already, no future firings.
		 */
		goto out;

	/*
	 * Fetch the current sample and update the timer's expiry time.
	 */
	if (CPUCLOCK_PERTHREAD(timer->it_clock)) {
		cpu_clock_sample(timer->it_clock, p, &now);
		bump_cpu_timer(timer, now);
		if (unlikely(p->exit_state)) {
			clear_dead_task(timer, now);
			goto out;
		}
		read_lock(&tasklist_lock); /* arm_timer needs it.  */
	} else {
		read_lock(&tasklist_lock);
		if (unlikely(p->signal == NULL)) {
			/*
			 * The process has been reaped.
			 * We can't even collect a sample any more.
			 */
			put_task_struct(p);
			timer->it.cpu.task = p = NULL;
			timer->it.cpu.expires.sched = 0;
			goto out_unlock;
		} else if (unlikely(p->exit_state) && thread_group_empty(p)) {
			/*
			 * We've noticed that the thread is dead, but
			 * not yet reaped.  Take this opportunity to
			 * drop our task ref.
			 */
			clear_dead_task(timer, now);
			goto out_unlock;
		}
		cpu_timer_sample_group(timer->it_clock, p, &now);
		bump_cpu_timer(timer, now);
		/* Leave the tasklist_lock locked for the call below.  */
	}

	/*
	 * Now re-arm for the new expiry time.
	 */
	arm_timer(timer, now);

out_unlock:
	read_unlock(&tasklist_lock);

out:
	timer->it_overrun_last = timer->it_overrun;
	timer->it_overrun = -1;
	++timer->it_requeue_pending;
}

/**
 * task_cputime_zero - Check a task_cputime struct for all zero fields.
 *
 * @cputime:	The struct to compare.
 *
 * Checks @cputime to see if all fields are zero.  Returns true if all fields
 * are zero, false if any field is nonzero.
 */
static inline int task_cputime_zero(const struct task_cputime *cputime)
{
	if (cputime_eq(cputime->utime, cputime_zero) &&
	    cputime_eq(cputime->stime, cputime_zero) &&
	    cputime->sum_exec_runtime == 0)
		return 1;
	return 0;
}

/**
 * task_cputime_expired - Compare two task_cputime entities.
 *
 * @sample:	The task_cputime structure to be checked for expiration.
 * @expires:	Expiration times, against which @sample will be checked.
 *
 * Checks @sample against @expires to see if any field of @sample has expired.
 * Returns true if any field of the former is greater than the corresponding
 * field of the latter if the latter field is set.  Otherwise returns false.
 */
static inline int task_cputime_expired(const struct task_cputime *sample,
					const struct task_cputime *expires)
{
	if (!cputime_eq(expires->utime, cputime_zero) &&
	    cputime_ge(sample->utime, expires->utime))
		return 1;
	if (!cputime_eq(expires->stime, cputime_zero) &&
	    cputime_ge(cputime_add(sample->utime, sample->stime),
		       expires->stime))
		return 1;
	if (expires->sum_exec_runtime != 0 &&
	    sample->sum_exec_runtime >= expires->sum_exec_runtime)
		return 1;
	return 0;
}

/**
 * fastpath_timer_check - POSIX CPU timers fast path.
 *
 * @tsk:	The task (thread) being checked.
 *
 * Check the task and thread group timers.  If both are zero (there are no
 * timers set) return false.  Otherwise snapshot the task and thread group
 * timers and compare them with the corresponding expiration times.  Return
 * true if a timer has expired, else return false.
 */
static inline int fastpath_timer_check(struct task_struct *tsk)
{
	struct signal_struct *sig;

	/* tsk == current, ensure it is safe to use ->signal/sighand */
	if (unlikely(tsk->exit_state))
		return 0;

	if (!task_cputime_zero(&tsk->cputime_expires)) {
		struct task_cputime task_sample = {
			.utime = tsk->utime,
			.stime = tsk->stime,
			.sum_exec_runtime = tsk->se.sum_exec_runtime
		};

		if (task_cputime_expired(&task_sample, &tsk->cputime_expires))
			return 1;
	}

	sig = tsk->signal;
	if (!task_cputime_zero(&sig->cputime_expires)) {
		struct task_cputime group_sample;

		thread_group_cputimer(tsk, &group_sample);
		if (task_cputime_expired(&group_sample, &sig->cputime_expires))
			return 1;
	}

	return sig->rlim[RLIMIT_CPU].rlim_cur != RLIM_INFINITY;
}

/*
 * This is called from the timer interrupt handler.  The irq handler has
 * already updated our counts.  We need to check if any timers fire now.
 * Interrupts are disabled.
 */
void run_posix_cpu_timers(struct task_struct *tsk)
{
	LIST_HEAD(firing);
	struct k_itimer *timer, *next;

	BUG_ON(!irqs_disabled());

	/*
	 * The fast path checks that there are no expired thread or thread
	 * group timers.  If that's so, just return.
	 */
	if (!fastpath_timer_check(tsk))
		return;

	spin_lock(&tsk->sighand->siglock);
	/*
	 * Here we take off tsk->signal->cpu_timers[N] and
	 * tsk->cpu_timers[N] all the timers that are firing, and
	 * put them on the firing list.
	 */
	check_thread_timers(tsk, &firing);
	check_process_timers(tsk, &firing);

	/*
	 * We must release these locks before taking any timer's lock.
	 * There is a potential race with timer deletion here, as the
	 * siglock now protects our private firing list.  We have set
	 * the firing flag in each timer, so that a deletion attempt
	 * that gets the timer lock before we do will give it up and
	 * spin until we've taken care of that timer below.
	 */
	spin_unlock(&tsk->sighand->siglock);

	/*
	 * Now that all the timers on our list have the firing flag,
	 * noone will touch their list entries but us.  We'll take
	 * each timer's lock before clearing its firing flag, so no
	 * timer call will interfere.
	 */
	list_for_each_entry_safe(timer, next, &firing, it.cpu.entry) {
		int cpu_firing;

		spin_lock(&timer->it_lock);
		list_del_init(&timer->it.cpu.entry);
		cpu_firing = timer->it.cpu.firing;
		timer->it.cpu.firing = 0;
		/*
		 * The firing flag is -1 if we collided with a reset
		 * of the timer, which already reported this
		 * almost-firing as an overrun.  So don't generate an event.
		 */
		if (likely(cpu_firing >= 0))
			cpu_timer_fire(timer);
		spin_unlock(&timer->it_lock);
	}
}

/*
 * Set one of the process-wide special case CPU timers.
 * The tsk->sighand->siglock must be held by the caller.
 * The *newval argument is relative and we update it to be absolute, *oldval
 * is absolute and we update it to be relative.
 */
void set_process_cpu_timer(struct task_struct *tsk, unsigned int clock_idx,
			   cputime_t *newval, cputime_t *oldval)
{
	union cpu_time_count now;
	struct list_head *head;

	BUG_ON(clock_idx == CPUCLOCK_SCHED);
	cpu_timer_sample_group(clock_idx, tsk, &now);

	if (oldval) {
		if (!cputime_eq(*oldval, cputime_zero)) {
			if (cputime_le(*oldval, now.cpu)) {
				/* Just about to fire. */
				*oldval = cputime_one_jiffy;
			} else {
				*oldval = cputime_sub(*oldval, now.cpu);
			}
		}

		if (cputime_eq(*newval, cputime_zero))
			return;
		*newval = cputime_add(*newval, now.cpu);

		/*
		 * If the RLIMIT_CPU timer will expire before the
		 * ITIMER_PROF timer, we have nothing else to do.
		 */
		if (tsk->signal->rlim[RLIMIT_CPU].rlim_cur
		    < cputime_to_secs(*newval))
			return;
	}

	/*
	 * Check whether there are any process timers already set to fire
	 * before this one.  If so, we don't have anything more to do.
	 */
	head = &tsk->signal->cpu_timers[clock_idx];
	if (list_empty(head) ||
	    cputime_ge(list_first_entry(head,
				  struct cpu_timer_list, entry)->expires.cpu,
		       *newval)) {
		switch (clock_idx) {
		case CPUCLOCK_PROF:
			tsk->signal->cputime_expires.prof_exp = *newval;
			break;
		case CPUCLOCK_VIRT:
			tsk->signal->cputime_expires.virt_exp = *newval;
			break;
		}
	}
}

static int do_cpu_nanosleep(const clockid_t which_clock, int flags,
			    struct timespec *rqtp, struct itimerspec *it)
{
	struct k_itimer timer;
	int error;

	/*
	 * Set up a temporary timer and then wait for it to go off.
	 */
	memset(&timer, 0, sizeof timer);
	spin_lock_init(&timer.it_lock);
	timer.it_clock = which_clock;
	timer.it_overrun = -1;
	error = posix_cpu_timer_create(&timer);
	timer.it_process = current;
	if (!error) {
		static struct itimerspec zero_it;

		memset(it, 0, sizeof *it);
		it->it_value = *rqtp;

		spin_lock_irq(&timer.it_lock);
		error = posix_cpu_timer_set(&timer, flags, it, NULL);
		if (error) {
			spin_unlock_irq(&timer.it_lock);
			return error;
		}

		while (!signal_pending(current)) {
			if (timer.it.cpu.expires.sched == 0) {
				/*
				 * Our timer fired and was reset.
				 */
				spin_unlock_irq(&timer.it_lock);
				return 0;
			}

			/*
			 * Block until cpu_timer_fire (or a signal) wakes us.
			 */
			__set_current_state(TASK_INTERRUPTIBLE);
			spin_unlock_irq(&timer.it_lock);
			schedule();
			spin_lock_irq(&timer.it_lock);
		}

		/*
		 * We were interrupted by a signal.
		 */
		sample_to_timespec(which_clock, timer.it.cpu.expires, rqtp);
		posix_cpu_timer_set(&timer, 0, &zero_it, it);
		spin_unlock_irq(&timer.it_lock);

		if ((it->it_value.tv_sec | it->it_value.tv_nsec) == 0) {
			/*
			 * It actually did fire already.
			 */
			return 0;
		}

		error = -ERESTART_RESTARTBLOCK;
	}

	return error;
}

int posix_cpu_nsleep(const clockid_t which_clock, int flags,
		     struct timespec *rqtp, struct timespec __user *rmtp)
{
	struct restart_block *restart_block =
	    &current_thread_info()->restart_block;
	struct itimerspec it;
	int error;

	/*
	 * Diagnose required errors first.
	 */
	if (CPUCLOCK_PERTHREAD(which_clock) &&
	    (CPUCLOCK_PID(which_clock) == 0 ||
	     CPUCLOCK_PID(which_clock) == current->pid))
		return -EINVAL;

	error = do_cpu_nanosleep(which_clock, flags, rqtp, &it);

	if (error == -ERESTART_RESTARTBLOCK) {

	       	if (flags & TIMER_ABSTIME)
			return -ERESTARTNOHAND;
		/*
	 	 * Report back to the user the time still remaining.
	 	 */
		if (rmtp != NULL && copy_to_user(rmtp, &it.it_value, sizeof *rmtp))
			return -EFAULT;

		restart_block->fn = posix_cpu_nsleep_restart;
		restart_block->arg0 = which_clock;
		restart_block->arg1 = (unsigned long) rmtp;
		restart_block->arg2 = rqtp->tv_sec;
		restart_block->arg3 = rqtp->tv_nsec;
	}
	return error;
}

long posix_cpu_nsleep_restart(struct restart_block *restart_block)
{
	clockid_t which_clock = restart_block->arg0;
	struct timespec __user *rmtp;
	struct timespec t;
	struct itimerspec it;
	int error;

	rmtp = (struct timespec __user *) restart_block->arg1;
	t.tv_sec = restart_block->arg2;
	t.tv_nsec = restart_block->arg3;

	restart_block->fn = do_no_restart_syscall;
	error = do_cpu_nanosleep(which_clock, TIMER_ABSTIME, &t, &it);

	if (error == -ERESTART_RESTARTBLOCK) {
		/*
	 	 * Report back to the user the time still remaining.
	 	 */
		if (rmtp != NULL && copy_to_user(rmtp, &it.it_value, sizeof *rmtp))
			return -EFAULT;

		restart_block->fn = posix_cpu_nsleep_restart;
		restart_block->arg0 = which_clock;
		restart_block->arg1 = (unsigned long) rmtp;
		restart_block->arg2 = t.tv_sec;
		restart_block->arg3 = t.tv_nsec;
	}
	return error;

}


#define PROCESS_CLOCK	MAKE_PROCESS_CPUCLOCK(0, CPUCLOCK_SCHED)
#define THREAD_CLOCK	MAKE_THREAD_CPUCLOCK(0, CPUCLOCK_SCHED)

static int process_cpu_clock_getres(const clockid_t which_clock,
				    struct timespec *tp)
{
	return posix_cpu_clock_getres(PROCESS_CLOCK, tp);
}
static int process_cpu_clock_get(const clockid_t which_clock,
				 struct timespec *tp)
{
	return posix_cpu_clock_get(PROCESS_CLOCK, tp);
}
static int process_cpu_timer_create(struct k_itimer *timer)
{
	timer->it_clock = PROCESS_CLOCK;
	return posix_cpu_timer_create(timer);
}
static int process_cpu_nsleep(const clockid_t which_clock, int flags,
			      struct timespec *rqtp,
			      struct timespec __user *rmtp)
{
	return posix_cpu_nsleep(PROCESS_CLOCK, flags, rqtp, rmtp);
}
static long process_cpu_nsleep_restart(struct restart_block *restart_block)
{
	return -EINVAL;
}
static int thread_cpu_clock_getres(const clockid_t which_clock,
				   struct timespec *tp)
{
	return posix_cpu_clock_getres(THREAD_CLOCK, tp);
}
static int thread_cpu_clock_get(const clockid_t which_clock,
				struct timespec *tp)
{
	return posix_cpu_clock_get(THREAD_CLOCK, tp);
}
static int thread_cpu_timer_create(struct k_itimer *timer)
{
	timer->it_clock = THREAD_CLOCK;
	return posix_cpu_timer_create(timer);
}
static int thread_cpu_nsleep(const clockid_t which_clock, int flags,
			      struct timespec *rqtp, struct timespec __user *rmtp)
{
	return -EINVAL;
}
static long thread_cpu_nsleep_restart(struct restart_block *restart_block)
{
	return -EINVAL;
}

static __init int init_posix_cpu_timers(void)
{
	struct k_clock process = {
		.clock_getres = process_cpu_clock_getres,
		.clock_get = process_cpu_clock_get,
		.clock_set = do_posix_clock_nosettime,
		.timer_create = process_cpu_timer_create,
		.nsleep = process_cpu_nsleep,
		.nsleep_restart = process_cpu_nsleep_restart,
	};
	struct k_clock thread = {
		.clock_getres = thread_cpu_clock_getres,
		.clock_get = thread_cpu_clock_get,
		.clock_set = do_posix_clock_nosettime,
		.timer_create = thread_cpu_timer_create,
		.nsleep = thread_cpu_nsleep,
		.nsleep_restart = thread_cpu_nsleep_restart,
	};
	struct timespec ts;

	register_posix_clock(CLOCK_PROCESS_CPUTIME_ID, &process);
	register_posix_clock(CLOCK_THREAD_CPUTIME_ID, &thread);

	cputime_to_timespec(cputime_one_jiffy, &ts);
	onecputick = ts.tv_nsec;
	WARN_ON(ts.tv_sec != 0);

	return 0;
}
__initcall(init_posix_cpu_timers);<|MERGE_RESOLUTION|>--- conflicted
+++ resolved
@@ -1091,11 +1091,6 @@
 							  cputime_one_jiffy);
 				it->error -= onecputick;
 			}
-<<<<<<< HEAD
-		} else
-			it->expires = cputime_zero;
-
-=======
 		} else {
 			it->expires = cputime_zero;
 		}
@@ -1103,7 +1098,6 @@
 		trace_itimer_expire(signo == SIGPROF ?
 				    ITIMER_PROF : ITIMER_VIRTUAL,
 				    tsk->signal->leader_pid, cur_time);
->>>>>>> 3f0a525e
 		__group_send_sig_info(signo, SEND_SIG_PRIV, tsk);
 	}
 
