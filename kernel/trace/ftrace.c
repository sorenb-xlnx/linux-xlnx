--- conflicted
+++ resolved
@@ -835,56 +835,7 @@
 	return 1;
 }
 
-<<<<<<< HEAD
-static int ftraced(void *ignore)
-{
-	unsigned long usecs;
-
-	set_freezable();
-
-	while (!kthread_should_stop()) {
-
-		if (try_to_freeze())
-			continue;
-
-		set_current_state(TASK_INTERRUPTIBLE);
-
-		/* check once a second */
-		schedule_timeout(HZ);
-
-		if (unlikely(ftrace_disabled))
-			continue;
-
-		mutex_lock(&ftrace_sysctl_lock);
-		mutex_lock(&ftraced_lock);
-		if (!ftraced_suspend && !ftraced_stop &&
-		    ftrace_update_code()) {
-			usecs = nsecs_to_usecs(ftrace_update_time);
-			if (ftrace_update_tot_cnt > 100000) {
-				ftrace_update_tot_cnt = 0;
-				pr_info("hm, dftrace overflow: %lu change%s"
-					" (%lu total) in %lu usec%s\n",
-					ftrace_update_cnt,
-					ftrace_update_cnt != 1 ? "s" : "",
-					ftrace_update_tot_cnt,
-					usecs, usecs != 1 ? "s" : "");
-				ftrace_disabled = 1;
-				WARN_ON_ONCE(1);
-			}
-		}
-		mutex_unlock(&ftraced_lock);
-		mutex_unlock(&ftrace_sysctl_lock);
-
-		ftrace_shutdown_replenish();
-	}
-	__set_current_state(TASK_RUNNING);
-	return 0;
-}
-
-static int __init ftrace_dyn_table_alloc(void)
-=======
 static int __init ftrace_dyn_table_alloc(unsigned long num_to_init)
->>>>>>> d5e92e89
 {
 	struct ftrace_page *pg;
 	int cnt;
