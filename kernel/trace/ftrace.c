--- conflicted
+++ resolved
@@ -553,14 +553,8 @@
 		return;
 
 	mutex_lock(&ftrace_start_lock);
-<<<<<<< HEAD
-	ftrace_start++;
+	ftrace_start_up++;
 	command |= FTRACE_ENABLE_CALLS;
-=======
-	ftrace_start_up++;
-	if (ftrace_start_up == 1)
-		command |= FTRACE_ENABLE_CALLS;
->>>>>>> 802f9255
 
 	if (saved_ftrace_func != ftrace_trace_function) {
 		saved_ftrace_func = ftrace_trace_function;
@@ -1214,11 +1208,7 @@
 
 	mutex_lock(&ftrace_sysctl_lock);
 	mutex_lock(&ftrace_start_lock);
-<<<<<<< HEAD
-	if (ftrace_start && ftrace_enabled)
-=======
-	if (iter->filtered && ftrace_start_up && ftrace_enabled)
->>>>>>> 802f9255
+	if (ftrace_start_up && ftrace_enabled)
 		ftrace_run_update_code(FTRACE_ENABLE_CALLS);
 	mutex_unlock(&ftrace_start_lock);
 	mutex_unlock(&ftrace_sysctl_lock);
