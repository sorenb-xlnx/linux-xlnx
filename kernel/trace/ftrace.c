--- conflicted
+++ resolved
@@ -2456,11 +2456,7 @@
 		return 0;
 	}
 
-<<<<<<< HEAD
-	seq_printf(m, "%pf\n", (void *)*ptr);
-=======
 	seq_printf(m, "%ps\n", (void *)*ptr);
->>>>>>> 0efb4d20
 
 	return 0;
 }
