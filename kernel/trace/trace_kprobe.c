/*
 * Kprobes-based tracing events
 *
 * Created by Masami Hiramatsu <mhiramat@redhat.com>
 *
 * This program is free software; you can redistribute it and/or modify
 * it under the terms of the GNU General Public License version 2 as
 * published by the Free Software Foundation.
 *
 * This program is distributed in the hope that it will be useful,
 * but WITHOUT ANY WARRANTY; without even the implied warranty of
 * MERCHANTABILITY or FITNESS FOR A PARTICULAR PURPOSE.  See the
 * GNU General Public License for more details.
 *
 * You should have received a copy of the GNU General Public License
 * along with this program; if not, write to the Free Software
 * Foundation, Inc., 59 Temple Place, Suite 330, Boston, MA  02111-1307  USA
 */

#include <linux/module.h>
#include <linux/uaccess.h>
#include <linux/kprobes.h>
#include <linux/seq_file.h>
#include <linux/slab.h>
#include <linux/smp.h>
#include <linux/debugfs.h>
#include <linux/types.h>
#include <linux/string.h>
#include <linux/ctype.h>
#include <linux/ptrace.h>
#include <linux/perf_event.h>

#include "trace.h"
#include "trace_output.h"

#define MAX_TRACE_ARGS 128
#define MAX_ARGSTR_LEN 63
#define MAX_EVENT_NAME_LEN 64
#define KPROBE_EVENT_SYSTEM "kprobes"

/* Reserved field names */
#define FIELD_STRING_IP "__probe_ip"
#define FIELD_STRING_NARGS "__probe_nargs"
#define FIELD_STRING_RETIP "__probe_ret_ip"
#define FIELD_STRING_FUNC "__probe_func"

const char *reserved_field_names[] = {
	"common_type",
	"common_flags",
	"common_preempt_count",
	"common_pid",
	"common_tgid",
	"common_lock_depth",
	FIELD_STRING_IP,
	FIELD_STRING_NARGS,
	FIELD_STRING_RETIP,
	FIELD_STRING_FUNC,
};

struct fetch_func {
	unsigned long (*func)(struct pt_regs *, void *);
	void *data;
};

static __kprobes unsigned long call_fetch(struct fetch_func *f,
					  struct pt_regs *regs)
{
	return f->func(regs, f->data);
}

/* fetch handlers */
static __kprobes unsigned long fetch_register(struct pt_regs *regs,
					      void *offset)
{
	return regs_get_register(regs, (unsigned int)((unsigned long)offset));
}

static __kprobes unsigned long fetch_stack(struct pt_regs *regs,
					   void *num)
{
	return regs_get_kernel_stack_nth(regs,
					 (unsigned int)((unsigned long)num));
}

static __kprobes unsigned long fetch_memory(struct pt_regs *regs, void *addr)
{
	unsigned long retval;

	if (probe_kernel_address(addr, retval))
		return 0;
	return retval;
}

static __kprobes unsigned long fetch_argument(struct pt_regs *regs, void *num)
{
	return regs_get_argument_nth(regs, (unsigned int)((unsigned long)num));
}

static __kprobes unsigned long fetch_retvalue(struct pt_regs *regs,
					      void *dummy)
{
	return regs_return_value(regs);
}

static __kprobes unsigned long fetch_stack_address(struct pt_regs *regs,
						   void *dummy)
{
	return kernel_stack_pointer(regs);
}

/* Memory fetching by symbol */
struct symbol_cache {
	char *symbol;
	long offset;
	unsigned long addr;
};

static unsigned long update_symbol_cache(struct symbol_cache *sc)
{
	sc->addr = (unsigned long)kallsyms_lookup_name(sc->symbol);
	if (sc->addr)
		sc->addr += sc->offset;
	return sc->addr;
}

static void free_symbol_cache(struct symbol_cache *sc)
{
	kfree(sc->symbol);
	kfree(sc);
}

static struct symbol_cache *alloc_symbol_cache(const char *sym, long offset)
{
	struct symbol_cache *sc;

	if (!sym || strlen(sym) == 0)
		return NULL;
	sc = kzalloc(sizeof(struct symbol_cache), GFP_KERNEL);
	if (!sc)
		return NULL;

	sc->symbol = kstrdup(sym, GFP_KERNEL);
	if (!sc->symbol) {
		kfree(sc);
		return NULL;
	}
	sc->offset = offset;

	update_symbol_cache(sc);
	return sc;
}

static __kprobes unsigned long fetch_symbol(struct pt_regs *regs, void *data)
{
	struct symbol_cache *sc = data;

	if (sc->addr)
		return fetch_memory(regs, (void *)sc->addr);
	else
		return 0;
}

/* Special indirect memory access interface */
struct indirect_fetch_data {
	struct fetch_func orig;
	long offset;
};

static __kprobes unsigned long fetch_indirect(struct pt_regs *regs, void *data)
{
	struct indirect_fetch_data *ind = data;
	unsigned long addr;

	addr = call_fetch(&ind->orig, regs);
	if (addr) {
		addr += ind->offset;
		return fetch_memory(regs, (void *)addr);
	} else
		return 0;
}

static __kprobes void free_indirect_fetch_data(struct indirect_fetch_data *data)
{
	if (data->orig.func == fetch_indirect)
		free_indirect_fetch_data(data->orig.data);
	else if (data->orig.func == fetch_symbol)
		free_symbol_cache(data->orig.data);
	kfree(data);
}

/**
 * Kprobe event core functions
 */

struct probe_arg {
	struct fetch_func	fetch;
	const char		*name;
};

/* Flags for trace_probe */
#define TP_FLAG_TRACE	1
#define TP_FLAG_PROFILE	2

struct trace_probe {
	struct list_head	list;
	struct kretprobe	rp;	/* Use rp.kp for kprobe use */
	unsigned long 		nhit;
	unsigned int		flags;	/* For TP_FLAG_* */
	const char		*symbol;	/* symbol name */
	struct ftrace_event_call	call;
	struct trace_event		event;
	unsigned int		nr_args;
	struct probe_arg	args[];
};

#define SIZEOF_TRACE_PROBE(n)			\
	(offsetof(struct trace_probe, args) +	\
	(sizeof(struct probe_arg) * (n)))

static __kprobes int probe_is_return(struct trace_probe *tp)
{
	return tp->rp.handler != NULL;
}

static __kprobes const char *probe_symbol(struct trace_probe *tp)
{
	return tp->symbol ? tp->symbol : "unknown";
}

static int probe_arg_string(char *buf, size_t n, struct fetch_func *ff)
{
	int ret = -EINVAL;

	if (ff->func == fetch_argument)
		ret = snprintf(buf, n, "$arg%lu", (unsigned long)ff->data);
	else if (ff->func == fetch_register) {
		const char *name;
		name = regs_query_register_name((unsigned int)((long)ff->data));
		ret = snprintf(buf, n, "%%%s", name);
	} else if (ff->func == fetch_stack)
		ret = snprintf(buf, n, "$stack%lu", (unsigned long)ff->data);
	else if (ff->func == fetch_memory)
		ret = snprintf(buf, n, "@0x%p", ff->data);
	else if (ff->func == fetch_symbol) {
		struct symbol_cache *sc = ff->data;
		if (sc->offset)
			ret = snprintf(buf, n, "@%s%+ld", sc->symbol,
					sc->offset);
		else
			ret = snprintf(buf, n, "@%s", sc->symbol);
	} else if (ff->func == fetch_retvalue)
		ret = snprintf(buf, n, "$retval");
	else if (ff->func == fetch_stack_address)
		ret = snprintf(buf, n, "$stack");
	else if (ff->func == fetch_indirect) {
		struct indirect_fetch_data *id = ff->data;
		size_t l = 0;
		ret = snprintf(buf, n, "%+ld(", id->offset);
		if (ret >= n)
			goto end;
		l += ret;
		ret = probe_arg_string(buf + l, n - l, &id->orig);
		if (ret < 0)
			goto end;
		l += ret;
		ret = snprintf(buf + l, n - l, ")");
		ret += l;
	}
end:
	if (ret >= n)
		return -ENOSPC;
	return ret;
}

static int register_probe_event(struct trace_probe *tp);
static void unregister_probe_event(struct trace_probe *tp);

static DEFINE_MUTEX(probe_lock);
static LIST_HEAD(probe_list);

static int kprobe_dispatcher(struct kprobe *kp, struct pt_regs *regs);
static int kretprobe_dispatcher(struct kretprobe_instance *ri,
				struct pt_regs *regs);

/*
 * Allocate new trace_probe and initialize it (including kprobes).
 */
static struct trace_probe *alloc_trace_probe(const char *group,
					     const char *event,
					     void *addr,
					     const char *symbol,
					     unsigned long offs,
					     int nargs, int is_return)
{
	struct trace_probe *tp;

	tp = kzalloc(SIZEOF_TRACE_PROBE(nargs), GFP_KERNEL);
	if (!tp)
		return ERR_PTR(-ENOMEM);

	if (symbol) {
		tp->symbol = kstrdup(symbol, GFP_KERNEL);
		if (!tp->symbol)
			goto error;
		tp->rp.kp.symbol_name = tp->symbol;
		tp->rp.kp.offset = offs;
	} else
		tp->rp.kp.addr = addr;

	if (is_return)
		tp->rp.handler = kretprobe_dispatcher;
	else
		tp->rp.kp.pre_handler = kprobe_dispatcher;

	if (!event)
		goto error;
	tp->call.name = kstrdup(event, GFP_KERNEL);
	if (!tp->call.name)
		goto error;

	if (!group)
		goto error;
	tp->call.system = kstrdup(group, GFP_KERNEL);
	if (!tp->call.system)
		goto error;

	INIT_LIST_HEAD(&tp->list);
	return tp;
error:
	kfree(tp->call.name);
	kfree(tp->symbol);
	kfree(tp);
	return ERR_PTR(-ENOMEM);
}

static void free_probe_arg(struct probe_arg *arg)
{
	if (arg->fetch.func == fetch_symbol)
		free_symbol_cache(arg->fetch.data);
	else if (arg->fetch.func == fetch_indirect)
		free_indirect_fetch_data(arg->fetch.data);
	kfree(arg->name);
}

static void free_trace_probe(struct trace_probe *tp)
{
	int i;

	for (i = 0; i < tp->nr_args; i++)
		free_probe_arg(&tp->args[i]);

	kfree(tp->call.system);
	kfree(tp->call.name);
	kfree(tp->symbol);
	kfree(tp);
}

static struct trace_probe *find_probe_event(const char *event,
					    const char *group)
{
	struct trace_probe *tp;

	list_for_each_entry(tp, &probe_list, list)
		if (strcmp(tp->call.name, event) == 0 &&
		    strcmp(tp->call.system, group) == 0)
			return tp;
	return NULL;
}

/* Unregister a trace_probe and probe_event: call with locking probe_lock */
static void unregister_trace_probe(struct trace_probe *tp)
{
	if (probe_is_return(tp))
		unregister_kretprobe(&tp->rp);
	else
		unregister_kprobe(&tp->rp.kp);
	list_del(&tp->list);
	unregister_probe_event(tp);
}

/* Register a trace_probe and probe_event */
static int register_trace_probe(struct trace_probe *tp)
{
	struct trace_probe *old_tp;
	int ret;

	mutex_lock(&probe_lock);

	/* register as an event */
	old_tp = find_probe_event(tp->call.name, tp->call.system);
	if (old_tp) {
		/* delete old event */
		unregister_trace_probe(old_tp);
		free_trace_probe(old_tp);
	}
	ret = register_probe_event(tp);
	if (ret) {
		pr_warning("Faild to register probe event(%d)\n", ret);
		goto end;
	}

	tp->rp.kp.flags |= KPROBE_FLAG_DISABLED;
	if (probe_is_return(tp))
		ret = register_kretprobe(&tp->rp);
	else
		ret = register_kprobe(&tp->rp.kp);

	if (ret) {
		pr_warning("Could not insert probe(%d)\n", ret);
		if (ret == -EILSEQ) {
			pr_warning("Probing address(0x%p) is not an "
				   "instruction boundary.\n",
				   tp->rp.kp.addr);
			ret = -EINVAL;
		}
		unregister_probe_event(tp);
	} else
		list_add_tail(&tp->list, &probe_list);
end:
	mutex_unlock(&probe_lock);
	return ret;
}

/* Split symbol and offset. */
static int split_symbol_offset(char *symbol, unsigned long *offset)
{
	char *tmp;
	int ret;

	if (!offset)
		return -EINVAL;

	tmp = strchr(symbol, '+');
	if (tmp) {
		/* skip sign because strict_strtol doesn't accept '+' */
		ret = strict_strtoul(tmp + 1, 0, offset);
		if (ret)
			return ret;
		*tmp = '\0';
	} else
		*offset = 0;
	return 0;
}

#define PARAM_MAX_ARGS 16
#define PARAM_MAX_STACK (THREAD_SIZE / sizeof(unsigned long))

static int parse_probe_vars(char *arg, struct fetch_func *ff, int is_return)
{
	int ret = 0;
	unsigned long param;

	if (strcmp(arg, "retval") == 0) {
		if (is_return) {
			ff->func = fetch_retvalue;
			ff->data = NULL;
		} else
			ret = -EINVAL;
	} else if (strncmp(arg, "stack", 5) == 0) {
		if (arg[5] == '\0') {
			ff->func = fetch_stack_address;
			ff->data = NULL;
		} else if (isdigit(arg[5])) {
			ret = strict_strtoul(arg + 5, 10, &param);
			if (ret || param > PARAM_MAX_STACK)
				ret = -EINVAL;
			else {
				ff->func = fetch_stack;
				ff->data = (void *)param;
			}
		} else
			ret = -EINVAL;
	} else if (strncmp(arg, "arg", 3) == 0 && isdigit(arg[3])) {
		ret = strict_strtoul(arg + 3, 10, &param);
		if (ret || param > PARAM_MAX_ARGS)
			ret = -EINVAL;
		else {
			ff->func = fetch_argument;
			ff->data = (void *)param;
		}
	} else
		ret = -EINVAL;
	return ret;
}

/* Recursive argument parser */
static int __parse_probe_arg(char *arg, struct fetch_func *ff, int is_return)
{
	int ret = 0;
	unsigned long param;
	long offset;
	char *tmp;

	switch (arg[0]) {
	case '$':
		ret = parse_probe_vars(arg + 1, ff, is_return);
		break;
	case '%':	/* named register */
		ret = regs_query_register_offset(arg + 1);
		if (ret >= 0) {
			ff->func = fetch_register;
			ff->data = (void *)(unsigned long)ret;
			ret = 0;
		}
		break;
	case '@':	/* memory or symbol */
		if (isdigit(arg[1])) {
			ret = strict_strtoul(arg + 1, 0, &param);
			if (ret)
				break;
			ff->func = fetch_memory;
			ff->data = (void *)param;
		} else {
			ret = split_symbol_offset(arg + 1, &offset);
			if (ret)
				break;
			ff->data = alloc_symbol_cache(arg + 1, offset);
			if (ff->data)
				ff->func = fetch_symbol;
			else
				ret = -EINVAL;
		}
		break;
	case '+':	/* indirect memory */
	case '-':
		tmp = strchr(arg, '(');
		if (!tmp) {
			ret = -EINVAL;
			break;
		}
		*tmp = '\0';
		ret = strict_strtol(arg + 1, 0, &offset);
		if (ret)
			break;
		if (arg[0] == '-')
			offset = -offset;
		arg = tmp + 1;
		tmp = strrchr(arg, ')');
		if (tmp) {
			struct indirect_fetch_data *id;
			*tmp = '\0';
			id = kzalloc(sizeof(struct indirect_fetch_data),
				     GFP_KERNEL);
			if (!id)
				return -ENOMEM;
			id->offset = offset;
			ret = __parse_probe_arg(arg, &id->orig, is_return);
			if (ret)
				kfree(id);
			else {
				ff->func = fetch_indirect;
				ff->data = (void *)id;
			}
		} else
			ret = -EINVAL;
		break;
	default:
		/* TODO: support custom handler */
		ret = -EINVAL;
	}
	return ret;
}

/* String length checking wrapper */
static int parse_probe_arg(char *arg, struct fetch_func *ff, int is_return)
{
	if (strlen(arg) > MAX_ARGSTR_LEN) {
		pr_info("Argument is too long.: %s\n",  arg);
		return -ENOSPC;
	}
	return __parse_probe_arg(arg, ff, is_return);
}

/* Return 1 if name is reserved or already used by another argument */
static int conflict_field_name(const char *name,
			       struct probe_arg *args, int narg)
{
	int i;
	for (i = 0; i < ARRAY_SIZE(reserved_field_names); i++)
		if (strcmp(reserved_field_names[i], name) == 0)
			return 1;
	for (i = 0; i < narg; i++)
		if (strcmp(args[i].name, name) == 0)
			return 1;
	return 0;
}

static int create_trace_probe(int argc, char **argv)
{
	/*
	 * Argument syntax:
	 *  - Add kprobe: p[:[GRP/]EVENT] KSYM[+OFFS]|KADDR [FETCHARGS]
	 *  - Add kretprobe: r[:[GRP/]EVENT] KSYM[+0] [FETCHARGS]
	 * Fetch args:
	 *  $argN	: fetch Nth of function argument. (N:0-)
	 *  $retval	: fetch return value
	 *  $stack	: fetch stack address
	 *  $stackN	: fetch Nth of stack (N:0-)
	 *  @ADDR	: fetch memory at ADDR (ADDR should be in kernel)
	 *  @SYM[+|-offs] : fetch memory at SYM +|- offs (SYM is a data symbol)
	 *  %REG	: fetch register REG
	 * Indirect memory fetch:
	 *  +|-offs(ARG) : fetch memory at ARG +|- offs address.
	 * Alias name of args:
	 *  NAME=FETCHARG : set NAME as alias of FETCHARG.
	 */
	struct trace_probe *tp;
	int i, ret = 0;
	int is_return = 0, is_delete = 0;
	char *symbol = NULL, *event = NULL, *arg = NULL, *group = NULL;
	unsigned long offset = 0;
	void *addr = NULL;
	char buf[MAX_EVENT_NAME_LEN];

	/* argc must be >= 1 */
	if (argv[0][0] == 'p')
		is_return = 0;
	else if (argv[0][0] == 'r')
		is_return = 1;
	else if (argv[0][0] == '-')
		is_delete = 1;
	else {
		pr_info("Probe definition must be started with 'p', 'r' or"
			" '-'.\n");
		return -EINVAL;
	}

	if (argv[0][1] == ':') {
		event = &argv[0][2];
		if (strchr(event, '/')) {
			group = event;
			event = strchr(group, '/') + 1;
			event[-1] = '\0';
			if (strlen(group) == 0) {
				pr_info("Group name is not specifiled\n");
				return -EINVAL;
			}
		}
		if (strlen(event) == 0) {
			pr_info("Event name is not specifiled\n");
			return -EINVAL;
		}
	}
	if (!group)
		group = KPROBE_EVENT_SYSTEM;

	if (is_delete) {
		if (!event) {
			pr_info("Delete command needs an event name.\n");
			return -EINVAL;
		}
		tp = find_probe_event(event, group);
		if (!tp) {
			pr_info("Event %s/%s doesn't exist.\n", group, event);
			return -ENOENT;
		}
		/* delete an event */
		unregister_trace_probe(tp);
		free_trace_probe(tp);
		return 0;
	}

	if (argc < 2) {
		pr_info("Probe point is not specified.\n");
		return -EINVAL;
	}
	if (isdigit(argv[1][0])) {
		if (is_return) {
			pr_info("Return probe point must be a symbol.\n");
			return -EINVAL;
		}
		/* an address specified */
		ret = strict_strtoul(&argv[0][2], 0, (unsigned long *)&addr);
		if (ret) {
			pr_info("Failed to parse address.\n");
			return ret;
		}
	} else {
		/* a symbol specified */
		symbol = argv[1];
		/* TODO: support .init module functions */
		ret = split_symbol_offset(symbol, &offset);
		if (ret) {
			pr_info("Failed to parse symbol.\n");
			return ret;
		}
		if (offset && is_return) {
			pr_info("Return probe must be used without offset.\n");
			return -EINVAL;
		}
	}
	argc -= 2; argv += 2;

	/* setup a probe */
	if (!event) {
		/* Make a new event name */
		if (symbol)
			snprintf(buf, MAX_EVENT_NAME_LEN, "%c@%s%+ld",
				 is_return ? 'r' : 'p', symbol, offset);
		else
			snprintf(buf, MAX_EVENT_NAME_LEN, "%c@0x%p",
				 is_return ? 'r' : 'p', addr);
		event = buf;
	}
	tp = alloc_trace_probe(group, event, addr, symbol, offset, argc,
			       is_return);
	if (IS_ERR(tp)) {
		pr_info("Failed to allocate trace_probe.(%d)\n",
			(int)PTR_ERR(tp));
		return PTR_ERR(tp);
	}

	/* parse arguments */
	ret = 0;
	for (i = 0; i < argc && i < MAX_TRACE_ARGS; i++) {
		/* Parse argument name */
		arg = strchr(argv[i], '=');
		if (arg)
			*arg++ = '\0';
		else
			arg = argv[i];

		if (conflict_field_name(argv[i], tp->args, i)) {
			pr_info("Argument%d name '%s' conflicts with "
				"another field.\n", i, argv[i]);
			ret = -EINVAL;
			goto error;
		}

		tp->args[i].name = kstrdup(argv[i], GFP_KERNEL);
		if (!tp->args[i].name) {
			pr_info("Failed to allocate argument%d name '%s'.\n",
				i, argv[i]);
			ret = -ENOMEM;
			goto error;
		}

		/* Parse fetch argument */
		ret = parse_probe_arg(arg, &tp->args[i].fetch, is_return);
		if (ret) {
			pr_info("Parse error at argument%d. (%d)\n", i, ret);
			kfree(tp->args[i].name);
			goto error;
		}

		tp->nr_args++;
	}

	ret = register_trace_probe(tp);
	if (ret)
		goto error;
	return 0;

error:
	free_trace_probe(tp);
	return ret;
}

static void cleanup_all_probes(void)
{
	struct trace_probe *tp;

	mutex_lock(&probe_lock);
	/* TODO: Use batch unregistration */
	while (!list_empty(&probe_list)) {
		tp = list_entry(probe_list.next, struct trace_probe, list);
		unregister_trace_probe(tp);
		free_trace_probe(tp);
	}
	mutex_unlock(&probe_lock);
}


/* Probes listing interfaces */
static void *probes_seq_start(struct seq_file *m, loff_t *pos)
{
	mutex_lock(&probe_lock);
	return seq_list_start(&probe_list, *pos);
}

static void *probes_seq_next(struct seq_file *m, void *v, loff_t *pos)
{
	return seq_list_next(v, &probe_list, pos);
}

static void probes_seq_stop(struct seq_file *m, void *v)
{
	mutex_unlock(&probe_lock);
}

static int probes_seq_show(struct seq_file *m, void *v)
{
	struct trace_probe *tp = v;
	int i, ret;
	char buf[MAX_ARGSTR_LEN + 1];

	seq_printf(m, "%c", probe_is_return(tp) ? 'r' : 'p');
	seq_printf(m, ":%s/%s", tp->call.system, tp->call.name);

	if (!tp->symbol)
		seq_printf(m, " 0x%p", tp->rp.kp.addr);
	else if (tp->rp.kp.offset)
		seq_printf(m, " %s+%u", probe_symbol(tp), tp->rp.kp.offset);
	else
		seq_printf(m, " %s", probe_symbol(tp));

	for (i = 0; i < tp->nr_args; i++) {
		ret = probe_arg_string(buf, MAX_ARGSTR_LEN, &tp->args[i].fetch);
		if (ret < 0) {
			pr_warning("Argument%d decoding error(%d).\n", i, ret);
			return ret;
		}
		seq_printf(m, " %s=%s", tp->args[i].name, buf);
	}
	seq_printf(m, "\n");
	return 0;
}

static const struct seq_operations probes_seq_op = {
	.start  = probes_seq_start,
	.next   = probes_seq_next,
	.stop   = probes_seq_stop,
	.show   = probes_seq_show
};

static int probes_open(struct inode *inode, struct file *file)
{
	if ((file->f_mode & FMODE_WRITE) &&
	    (file->f_flags & O_TRUNC))
		cleanup_all_probes();

	return seq_open(file, &probes_seq_op);
}

static int command_trace_probe(const char *buf)
{
	char **argv;
	int argc = 0, ret = 0;

	argv = argv_split(GFP_KERNEL, buf, &argc);
	if (!argv)
		return -ENOMEM;

	if (argc)
		ret = create_trace_probe(argc, argv);

	argv_free(argv);
	return ret;
}

#define WRITE_BUFSIZE 128

static ssize_t probes_write(struct file *file, const char __user *buffer,
			    size_t count, loff_t *ppos)
{
	char *kbuf, *tmp;
	int ret;
	size_t done;
	size_t size;

	kbuf = kmalloc(WRITE_BUFSIZE, GFP_KERNEL);
	if (!kbuf)
		return -ENOMEM;

	ret = done = 0;
	while (done < count) {
		size = count - done;
		if (size >= WRITE_BUFSIZE)
			size = WRITE_BUFSIZE - 1;
		if (copy_from_user(kbuf, buffer + done, size)) {
			ret = -EFAULT;
			goto out;
		}
		kbuf[size] = '\0';
		tmp = strchr(kbuf, '\n');
		if (tmp) {
			*tmp = '\0';
			size = tmp - kbuf + 1;
		} else if (done + size < count) {
			pr_warning("Line length is too long: "
				   "Should be less than %d.", WRITE_BUFSIZE);
			ret = -EINVAL;
			goto out;
		}
		done += size;
		/* Remove comments */
		tmp = strchr(kbuf, '#');
		if (tmp)
			*tmp = '\0';

		ret = command_trace_probe(kbuf);
		if (ret)
			goto out;
	}
	ret = done;
out:
	kfree(kbuf);
	return ret;
}

static const struct file_operations kprobe_events_ops = {
	.owner          = THIS_MODULE,
	.open           = probes_open,
	.read           = seq_read,
	.llseek         = seq_lseek,
	.release        = seq_release,
	.write		= probes_write,
};

/* Probes profiling interfaces */
static int probes_profile_seq_show(struct seq_file *m, void *v)
{
	struct trace_probe *tp = v;

	seq_printf(m, "  %-44s %15lu %15lu\n", tp->call.name, tp->nhit,
		   tp->rp.kp.nmissed);

	return 0;
}

static const struct seq_operations profile_seq_op = {
	.start  = probes_seq_start,
	.next   = probes_seq_next,
	.stop   = probes_seq_stop,
	.show   = probes_profile_seq_show
};

static int profile_open(struct inode *inode, struct file *file)
{
	return seq_open(file, &profile_seq_op);
}

static const struct file_operations kprobe_profile_ops = {
	.owner          = THIS_MODULE,
	.open           = profile_open,
	.read           = seq_read,
	.llseek         = seq_lseek,
	.release        = seq_release,
};

/* Kprobe handler */
static __kprobes int kprobe_trace_func(struct kprobe *kp, struct pt_regs *regs)
{
	struct trace_probe *tp = container_of(kp, struct trace_probe, rp.kp);
	struct kprobe_trace_entry *entry;
	struct ring_buffer_event *event;
	struct ring_buffer *buffer;
	int size, i, pc;
	unsigned long irq_flags;
	struct ftrace_event_call *call = &tp->call;

	tp->nhit++;

	local_save_flags(irq_flags);
	pc = preempt_count();

	size = SIZEOF_KPROBE_TRACE_ENTRY(tp->nr_args);

	event = trace_current_buffer_lock_reserve(&buffer, call->id, size,
						  irq_flags, pc);
	if (!event)
		return 0;

	entry = ring_buffer_event_data(event);
	entry->nargs = tp->nr_args;
	entry->ip = (unsigned long)kp->addr;
	for (i = 0; i < tp->nr_args; i++)
		entry->args[i] = call_fetch(&tp->args[i].fetch, regs);

	if (!filter_current_check_discard(buffer, call, entry, event))
		trace_nowake_buffer_unlock_commit(buffer, event, irq_flags, pc);
	return 0;
}

/* Kretprobe handler */
static __kprobes int kretprobe_trace_func(struct kretprobe_instance *ri,
					  struct pt_regs *regs)
{
	struct trace_probe *tp = container_of(ri->rp, struct trace_probe, rp);
	struct kretprobe_trace_entry *entry;
	struct ring_buffer_event *event;
	struct ring_buffer *buffer;
	int size, i, pc;
	unsigned long irq_flags;
	struct ftrace_event_call *call = &tp->call;

	local_save_flags(irq_flags);
	pc = preempt_count();

	size = SIZEOF_KRETPROBE_TRACE_ENTRY(tp->nr_args);

	event = trace_current_buffer_lock_reserve(&buffer, call->id, size,
						  irq_flags, pc);
	if (!event)
		return 0;

	entry = ring_buffer_event_data(event);
	entry->nargs = tp->nr_args;
	entry->func = (unsigned long)tp->rp.kp.addr;
	entry->ret_ip = (unsigned long)ri->ret_addr;
	for (i = 0; i < tp->nr_args; i++)
		entry->args[i] = call_fetch(&tp->args[i].fetch, regs);

	if (!filter_current_check_discard(buffer, call, entry, event))
		trace_nowake_buffer_unlock_commit(buffer, event, irq_flags, pc);

	return 0;
}

/* Event entry printers */
enum print_line_t
print_kprobe_event(struct trace_iterator *iter, int flags)
{
	struct kprobe_trace_entry *field;
	struct trace_seq *s = &iter->seq;
	struct trace_event *event;
	struct trace_probe *tp;
	int i;

	field = (struct kprobe_trace_entry *)iter->ent;
	event = ftrace_find_event(field->ent.type);
	tp = container_of(event, struct trace_probe, event);

	if (!trace_seq_printf(s, "%s: (", tp->call.name))
		goto partial;

	if (!seq_print_ip_sym(s, field->ip, flags | TRACE_ITER_SYM_OFFSET))
		goto partial;

	if (!trace_seq_puts(s, ")"))
		goto partial;

	for (i = 0; i < field->nargs; i++)
		if (!trace_seq_printf(s, " %s=%lx",
				      tp->args[i].name, field->args[i]))
			goto partial;

	if (!trace_seq_puts(s, "\n"))
		goto partial;

	return TRACE_TYPE_HANDLED;
partial:
	return TRACE_TYPE_PARTIAL_LINE;
}

enum print_line_t
print_kretprobe_event(struct trace_iterator *iter, int flags)
{
	struct kretprobe_trace_entry *field;
	struct trace_seq *s = &iter->seq;
	struct trace_event *event;
	struct trace_probe *tp;
	int i;

	field = (struct kretprobe_trace_entry *)iter->ent;
	event = ftrace_find_event(field->ent.type);
	tp = container_of(event, struct trace_probe, event);

	if (!trace_seq_printf(s, "%s: (", tp->call.name))
		goto partial;

	if (!seq_print_ip_sym(s, field->ret_ip, flags | TRACE_ITER_SYM_OFFSET))
		goto partial;

	if (!trace_seq_puts(s, " <- "))
		goto partial;

	if (!seq_print_ip_sym(s, field->func, flags & ~TRACE_ITER_SYM_OFFSET))
		goto partial;

	if (!trace_seq_puts(s, ")"))
		goto partial;

	for (i = 0; i < field->nargs; i++)
		if (!trace_seq_printf(s, " %s=%lx",
				      tp->args[i].name, field->args[i]))
			goto partial;

	if (!trace_seq_puts(s, "\n"))
		goto partial;

	return TRACE_TYPE_HANDLED;
partial:
	return TRACE_TYPE_PARTIAL_LINE;
}

static int probe_event_enable(struct ftrace_event_call *call)
{
	struct trace_probe *tp = (struct trace_probe *)call->data;

	tp->flags |= TP_FLAG_TRACE;
	if (probe_is_return(tp))
		return enable_kretprobe(&tp->rp);
	else
		return enable_kprobe(&tp->rp.kp);
}

static void probe_event_disable(struct ftrace_event_call *call)
{
	struct trace_probe *tp = (struct trace_probe *)call->data;

	tp->flags &= ~TP_FLAG_TRACE;
	if (!(tp->flags & (TP_FLAG_TRACE | TP_FLAG_PROFILE))) {
		if (probe_is_return(tp))
			disable_kretprobe(&tp->rp);
		else
			disable_kprobe(&tp->rp.kp);
	}
}

static int probe_event_raw_init(struct ftrace_event_call *event_call)
{
	INIT_LIST_HEAD(&event_call->fields);

	return 0;
}

#undef DEFINE_FIELD
#define DEFINE_FIELD(type, item, name, is_signed)			\
	do {								\
		ret = trace_define_field(event_call, #type, name,	\
					 offsetof(typeof(field), item),	\
					 sizeof(field.item), is_signed, \
					 FILTER_OTHER);			\
		if (ret)						\
			return ret;					\
	} while (0)

static int kprobe_event_define_fields(struct ftrace_event_call *event_call)
{
	int ret, i;
	struct kprobe_trace_entry field;
	struct trace_probe *tp = (struct trace_probe *)event_call->data;

<<<<<<< HEAD
	ret = trace_define_common_fields(event_call);
	if (ret)
		return ret;

=======
>>>>>>> 4ab0c540
	DEFINE_FIELD(unsigned long, ip, FIELD_STRING_IP, 0);
	DEFINE_FIELD(int, nargs, FIELD_STRING_NARGS, 1);
	/* Set argument names as fields */
	for (i = 0; i < tp->nr_args; i++)
		DEFINE_FIELD(unsigned long, args[i], tp->args[i].name, 0);
	return 0;
}

static int kretprobe_event_define_fields(struct ftrace_event_call *event_call)
{
	int ret, i;
	struct kretprobe_trace_entry field;
	struct trace_probe *tp = (struct trace_probe *)event_call->data;

<<<<<<< HEAD
	ret = trace_define_common_fields(event_call);
	if (ret)
		return ret;

=======
>>>>>>> 4ab0c540
	DEFINE_FIELD(unsigned long, func, FIELD_STRING_FUNC, 0);
	DEFINE_FIELD(unsigned long, ret_ip, FIELD_STRING_RETIP, 0);
	DEFINE_FIELD(int, nargs, FIELD_STRING_NARGS, 1);
	/* Set argument names as fields */
	for (i = 0; i < tp->nr_args; i++)
		DEFINE_FIELD(unsigned long, args[i], tp->args[i].name, 0);
	return 0;
}

static int __probe_event_show_format(struct trace_seq *s,
				     struct trace_probe *tp, const char *fmt,
				     const char *arg)
{
	int i;

	/* Show format */
	if (!trace_seq_printf(s, "\nprint fmt: \"%s", fmt))
		return 0;

	for (i = 0; i < tp->nr_args; i++)
		if (!trace_seq_printf(s, " %s=%%lx", tp->args[i].name))
			return 0;

	if (!trace_seq_printf(s, "\", %s", arg))
		return 0;

	for (i = 0; i < tp->nr_args; i++)
		if (!trace_seq_printf(s, ", REC->%s", tp->args[i].name))
			return 0;

	return trace_seq_puts(s, "\n");
}

#undef SHOW_FIELD
#define SHOW_FIELD(type, item, name)					\
	do {								\
		ret = trace_seq_printf(s, "\tfield: " #type " %s;\t"	\
				"offset:%u;\tsize:%u;\n", name,		\
				(unsigned int)offsetof(typeof(field), item),\
				(unsigned int)sizeof(type));		\
		if (!ret)						\
			return 0;					\
	} while (0)

static int kprobe_event_show_format(struct ftrace_event_call *call,
				    struct trace_seq *s)
{
	struct kprobe_trace_entry field __attribute__((unused));
	int ret, i;
	struct trace_probe *tp = (struct trace_probe *)call->data;

	SHOW_FIELD(unsigned long, ip, FIELD_STRING_IP);
	SHOW_FIELD(int, nargs, FIELD_STRING_NARGS);

	/* Show fields */
	for (i = 0; i < tp->nr_args; i++)
		SHOW_FIELD(unsigned long, args[i], tp->args[i].name);
	trace_seq_puts(s, "\n");

	return __probe_event_show_format(s, tp, "(%lx)",
					 "REC->" FIELD_STRING_IP);
}

static int kretprobe_event_show_format(struct ftrace_event_call *call,
				       struct trace_seq *s)
{
	struct kretprobe_trace_entry field __attribute__((unused));
	int ret, i;
	struct trace_probe *tp = (struct trace_probe *)call->data;

	SHOW_FIELD(unsigned long, func, FIELD_STRING_FUNC);
	SHOW_FIELD(unsigned long, ret_ip, FIELD_STRING_RETIP);
	SHOW_FIELD(int, nargs, FIELD_STRING_NARGS);

	/* Show fields */
	for (i = 0; i < tp->nr_args; i++)
		SHOW_FIELD(unsigned long, args[i], tp->args[i].name);
	trace_seq_puts(s, "\n");

	return __probe_event_show_format(s, tp, "(%lx <- %lx)",
					 "REC->" FIELD_STRING_FUNC
					 ", REC->" FIELD_STRING_RETIP);
}

#ifdef CONFIG_EVENT_PROFILE

/* Kprobe profile handler */
static __kprobes int kprobe_profile_func(struct kprobe *kp,
					 struct pt_regs *regs)
{
	struct trace_probe *tp = container_of(kp, struct trace_probe, rp.kp);
	struct ftrace_event_call *call = &tp->call;
	struct kprobe_trace_entry *entry;
	struct trace_entry *ent;
	int size, __size, i, pc, __cpu;
	unsigned long irq_flags;
	char *trace_buf;
	char *raw_data;
	int rctx;

	pc = preempt_count();
	__size = SIZEOF_KPROBE_TRACE_ENTRY(tp->nr_args);
	size = ALIGN(__size + sizeof(u32), sizeof(u64));
	size -= sizeof(u32);
	if (WARN_ONCE(size > FTRACE_MAX_PROFILE_SIZE,
		     "profile buffer not large enough"))
		return 0;

	/*
	 * Protect the non nmi buffer
	 * This also protects the rcu read side
	 */
	local_irq_save(irq_flags);

	rctx = perf_swevent_get_recursion_context();
	if (rctx < 0)
		goto end_recursion;

	__cpu = smp_processor_id();

	if (in_nmi())
		trace_buf = rcu_dereference(perf_trace_buf_nmi);
	else
		trace_buf = rcu_dereference(perf_trace_buf);

	if (!trace_buf)
		goto end;

	raw_data = per_cpu_ptr(trace_buf, __cpu);

	/* Zero dead bytes from alignment to avoid buffer leak to userspace */
	*(u64 *)(&raw_data[size - sizeof(u64)]) = 0ULL;
	entry = (struct kprobe_trace_entry *)raw_data;
	ent = &entry->ent;

	tracing_generic_entry_update(ent, irq_flags, pc);
	ent->type = call->id;
	entry->nargs = tp->nr_args;
	entry->ip = (unsigned long)kp->addr;
	for (i = 0; i < tp->nr_args; i++)
		entry->args[i] = call_fetch(&tp->args[i].fetch, regs);
	perf_tp_event(call->id, entry->ip, 1, entry, size);

end:
	perf_swevent_put_recursion_context(rctx);
end_recursion:
	local_irq_restore(irq_flags);

	return 0;
}

/* Kretprobe profile handler */
static __kprobes int kretprobe_profile_func(struct kretprobe_instance *ri,
					    struct pt_regs *regs)
{
	struct trace_probe *tp = container_of(ri->rp, struct trace_probe, rp);
	struct ftrace_event_call *call = &tp->call;
	struct kretprobe_trace_entry *entry;
	struct trace_entry *ent;
	int size, __size, i, pc, __cpu;
	unsigned long irq_flags;
	char *trace_buf;
	char *raw_data;
	int rctx;

	pc = preempt_count();
	__size = SIZEOF_KRETPROBE_TRACE_ENTRY(tp->nr_args);
	size = ALIGN(__size + sizeof(u32), sizeof(u64));
	size -= sizeof(u32);
	if (WARN_ONCE(size > FTRACE_MAX_PROFILE_SIZE,
		     "profile buffer not large enough"))
		return 0;

	/*
	 * Protect the non nmi buffer
	 * This also protects the rcu read side
	 */
	local_irq_save(irq_flags);

	rctx = perf_swevent_get_recursion_context();
	if (rctx < 0)
		goto end_recursion;

	__cpu = smp_processor_id();

	if (in_nmi())
		trace_buf = rcu_dereference(perf_trace_buf_nmi);
	else
		trace_buf = rcu_dereference(perf_trace_buf);

	if (!trace_buf)
		goto end;

	raw_data = per_cpu_ptr(trace_buf, __cpu);

	/* Zero dead bytes from alignment to avoid buffer leak to userspace */
	*(u64 *)(&raw_data[size - sizeof(u64)]) = 0ULL;
	entry = (struct kretprobe_trace_entry *)raw_data;
	ent = &entry->ent;

	tracing_generic_entry_update(ent, irq_flags, pc);
	ent->type = call->id;
	entry->nargs = tp->nr_args;
	entry->func = (unsigned long)tp->rp.kp.addr;
	entry->ret_ip = (unsigned long)ri->ret_addr;
	for (i = 0; i < tp->nr_args; i++)
		entry->args[i] = call_fetch(&tp->args[i].fetch, regs);
	perf_tp_event(call->id, entry->ret_ip, 1, entry, size);

end:
	perf_swevent_put_recursion_context(rctx);
end_recursion:
	local_irq_restore(irq_flags);

	return 0;
}

static int probe_profile_enable(struct ftrace_event_call *call)
{
	struct trace_probe *tp = (struct trace_probe *)call->data;

	tp->flags |= TP_FLAG_PROFILE;

	if (probe_is_return(tp))
		return enable_kretprobe(&tp->rp);
	else
		return enable_kprobe(&tp->rp.kp);
}

static void probe_profile_disable(struct ftrace_event_call *call)
{
	struct trace_probe *tp = (struct trace_probe *)call->data;

	tp->flags &= ~TP_FLAG_PROFILE;

	if (!(tp->flags & TP_FLAG_TRACE)) {
		if (probe_is_return(tp))
			disable_kretprobe(&tp->rp);
		else
			disable_kprobe(&tp->rp.kp);
	}
}
#endif	/* CONFIG_EVENT_PROFILE */


static __kprobes
int kprobe_dispatcher(struct kprobe *kp, struct pt_regs *regs)
{
	struct trace_probe *tp = container_of(kp, struct trace_probe, rp.kp);

	if (tp->flags & TP_FLAG_TRACE)
		kprobe_trace_func(kp, regs);
#ifdef CONFIG_EVENT_PROFILE
	if (tp->flags & TP_FLAG_PROFILE)
		kprobe_profile_func(kp, regs);
#endif	/* CONFIG_EVENT_PROFILE */
	return 0;	/* We don't tweek kernel, so just return 0 */
}

static __kprobes
int kretprobe_dispatcher(struct kretprobe_instance *ri, struct pt_regs *regs)
{
	struct trace_probe *tp = container_of(ri->rp, struct trace_probe, rp);

	if (tp->flags & TP_FLAG_TRACE)
		kretprobe_trace_func(ri, regs);
#ifdef CONFIG_EVENT_PROFILE
	if (tp->flags & TP_FLAG_PROFILE)
		kretprobe_profile_func(ri, regs);
#endif	/* CONFIG_EVENT_PROFILE */
	return 0;	/* We don't tweek kernel, so just return 0 */
}

static int register_probe_event(struct trace_probe *tp)
{
	struct ftrace_event_call *call = &tp->call;
	int ret;

	/* Initialize ftrace_event_call */
	if (probe_is_return(tp)) {
		tp->event.trace = print_kretprobe_event;
		call->raw_init = probe_event_raw_init;
		call->show_format = kretprobe_event_show_format;
		call->define_fields = kretprobe_event_define_fields;
	} else {
		tp->event.trace = print_kprobe_event;
		call->raw_init = probe_event_raw_init;
		call->show_format = kprobe_event_show_format;
		call->define_fields = kprobe_event_define_fields;
	}
	call->event = &tp->event;
	call->id = register_ftrace_event(&tp->event);
	if (!call->id)
		return -ENODEV;
	call->enabled = 0;
	call->regfunc = probe_event_enable;
	call->unregfunc = probe_event_disable;

#ifdef CONFIG_EVENT_PROFILE
	call->profile_enable = probe_profile_enable;
	call->profile_disable = probe_profile_disable;
#endif
	call->data = tp;
	ret = trace_add_event_call(call);
	if (ret) {
		pr_info("Failed to register kprobe event: %s\n", call->name);
		unregister_ftrace_event(&tp->event);
	}
	return ret;
}

static void unregister_probe_event(struct trace_probe *tp)
{
	/* tp->event is unregistered in trace_remove_event_call() */
	trace_remove_event_call(&tp->call);
}

/* Make a debugfs interface for controling probe points */
static __init int init_kprobe_trace(void)
{
	struct dentry *d_tracer;
	struct dentry *entry;

	d_tracer = tracing_init_dentry();
	if (!d_tracer)
		return 0;

	entry = debugfs_create_file("kprobe_events", 0644, d_tracer,
				    NULL, &kprobe_events_ops);

	/* Event list interface */
	if (!entry)
		pr_warning("Could not create debugfs "
			   "'kprobe_events' entry\n");

	/* Profile interface */
	entry = debugfs_create_file("kprobe_profile", 0444, d_tracer,
				    NULL, &kprobe_profile_ops);

	if (!entry)
		pr_warning("Could not create debugfs "
			   "'kprobe_profile' entry\n");
	return 0;
}
fs_initcall(init_kprobe_trace);


#ifdef CONFIG_FTRACE_STARTUP_TEST

static int kprobe_trace_selftest_target(int a1, int a2, int a3,
					int a4, int a5, int a6)
{
	return a1 + a2 + a3 + a4 + a5 + a6;
}

static __init int kprobe_trace_self_tests_init(void)
{
	int ret;
	int (*target)(int, int, int, int, int, int);

	target = kprobe_trace_selftest_target;

	pr_info("Testing kprobe tracing: ");

	ret = command_trace_probe("p:testprobe kprobe_trace_selftest_target "
				  "$arg1 $arg2 $arg3 $arg4 $stack $stack0");
	if (WARN_ON_ONCE(ret))
		pr_warning("error enabling function entry\n");

	ret = command_trace_probe("r:testprobe2 kprobe_trace_selftest_target "
				  "$retval");
	if (WARN_ON_ONCE(ret))
		pr_warning("error enabling function return\n");

	ret = target(1, 2, 3, 4, 5, 6);

	cleanup_all_probes();

	pr_cont("OK\n");
	return 0;
}

late_initcall(kprobe_trace_self_tests_init);

#endif<|MERGE_RESOLUTION|>--- conflicted
+++ resolved
@@ -1132,13 +1132,6 @@
 	struct kprobe_trace_entry field;
 	struct trace_probe *tp = (struct trace_probe *)event_call->data;
 
-<<<<<<< HEAD
-	ret = trace_define_common_fields(event_call);
-	if (ret)
-		return ret;
-
-=======
->>>>>>> 4ab0c540
 	DEFINE_FIELD(unsigned long, ip, FIELD_STRING_IP, 0);
 	DEFINE_FIELD(int, nargs, FIELD_STRING_NARGS, 1);
 	/* Set argument names as fields */
@@ -1153,13 +1146,6 @@
 	struct kretprobe_trace_entry field;
 	struct trace_probe *tp = (struct trace_probe *)event_call->data;
 
-<<<<<<< HEAD
-	ret = trace_define_common_fields(event_call);
-	if (ret)
-		return ret;
-
-=======
->>>>>>> 4ab0c540
 	DEFINE_FIELD(unsigned long, func, FIELD_STRING_FUNC, 0);
 	DEFINE_FIELD(unsigned long, ret_ip, FIELD_STRING_RETIP, 0);
 	DEFINE_FIELD(int, nargs, FIELD_STRING_NARGS, 1);
