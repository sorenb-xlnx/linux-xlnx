--- conflicted
+++ resolved
@@ -1174,7 +1174,6 @@
 #define LEN_OR_ZERO (len ? len - pos : 0)
 
 	pos += snprintf(buf + pos, LEN_OR_ZERO, "\"%s", fmt);
-<<<<<<< HEAD
 
 	for (i = 0; i < tp->nr_args; i++) {
 		pos += snprintf(buf + pos, LEN_OR_ZERO, " %s=%%lx",
@@ -1183,16 +1182,6 @@
 
 	pos += snprintf(buf + pos, LEN_OR_ZERO, "\", %s", arg);
 
-=======
-
-	for (i = 0; i < tp->nr_args; i++) {
-		pos += snprintf(buf + pos, LEN_OR_ZERO, " %s=%%lx",
-				tp->args[i].name);
-	}
-
-	pos += snprintf(buf + pos, LEN_OR_ZERO, "\", %s", arg);
-
->>>>>>> 281b3714
 	for (i = 0; i < tp->nr_args; i++) {
 		pos += snprintf(buf + pos, LEN_OR_ZERO, ", REC->%s",
 				tp->args[i].name);
