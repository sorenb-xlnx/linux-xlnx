--- conflicted
+++ resolved
@@ -935,11 +935,7 @@
 	parg->offset = tp->size;
 	tp->size += parg->type->size;
 	ret = __parse_probe_arg(arg, parg->type, &parg->fetch, is_return);
-<<<<<<< HEAD
-	if (ret >= 0)
-=======
 	if (ret >= 0 && t != NULL)
->>>>>>> bf1af3a8
 		ret = __parse_bitfield_probe_arg(t, parg->type, &parg->fetch);
 	if (ret >= 0) {
 		parg->fetch_size.fn = get_fetch_size_function(parg->type,
