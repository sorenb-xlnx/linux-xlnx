/*
 * ring buffer based function tracer
 *
 * Copyright (C) 2007-2008 Steven Rostedt <srostedt@redhat.com>
 * Copyright (C) 2008 Ingo Molnar <mingo@redhat.com>
 *
 * Originally taken from the RT patch by:
 *    Arnaldo Carvalho de Melo <acme@redhat.com>
 *
 * Based on code from the latency_tracer, that is:
 *  Copyright (C) 2004-2006 Ingo Molnar
 *  Copyright (C) 2004 William Lee Irwin III
 */
#include <linux/ring_buffer.h>
#include <linux/utsrelease.h>
#include <linux/stacktrace.h>
#include <linux/writeback.h>
#include <linux/kallsyms.h>
#include <linux/seq_file.h>
#include <linux/notifier.h>
#include <linux/irqflags.h>
#include <linux/debugfs.h>
#include <linux/pagemap.h>
#include <linux/hardirq.h>
#include <linux/linkage.h>
#include <linux/uaccess.h>
#include <linux/kprobes.h>
#include <linux/ftrace.h>
#include <linux/module.h>
#include <linux/percpu.h>
#include <linux/splice.h>
#include <linux/kdebug.h>
#include <linux/ctype.h>
#include <linux/init.h>
#include <linux/poll.h>
#include <linux/gfp.h>
#include <linux/fs.h>

#include "trace.h"
#include "trace_output.h"

#define TRACE_BUFFER_FLAGS	(RB_FL_OVERWRITE)

unsigned long __read_mostly	tracing_max_latency;
unsigned long __read_mostly	tracing_thresh;

/*
 * On boot up, the ring buffer is set to the minimum size, so that
 * we do not waste memory on systems that are not using tracing.
 */
static int ring_buffer_expanded;

/*
 * We need to change this state when a selftest is running.
 * A selftest will lurk into the ring-buffer to count the
 * entries inserted during the selftest although some concurrent
 * insertions into the ring-buffer such as trace_printk could occurred
 * at the same time, giving false positive or negative results.
 */
static bool __read_mostly tracing_selftest_running;

/*
 * If a tracer is running, we do not want to run SELFTEST.
 */
static bool __read_mostly tracing_selftest_disabled;

/* For tracers that don't implement custom flags */
static struct tracer_opt dummy_tracer_opt[] = {
	{ }
};

static struct tracer_flags dummy_tracer_flags = {
	.val = 0,
	.opts = dummy_tracer_opt
};

static int dummy_set_flag(u32 old_flags, u32 bit, int set)
{
	return 0;
}

/*
 * Kill all tracing for good (never come back).
 * It is initialized to 1 but will turn to zero if the initialization
 * of the tracer is successful. But that is the only place that sets
 * this back to zero.
 */
static int tracing_disabled = 1;

static DEFINE_PER_CPU(local_t, ftrace_cpu_disabled);

static inline void ftrace_disable_cpu(void)
{
	preempt_disable();
	local_inc(&__get_cpu_var(ftrace_cpu_disabled));
}

static inline void ftrace_enable_cpu(void)
{
	local_dec(&__get_cpu_var(ftrace_cpu_disabled));
	preempt_enable();
}

static cpumask_var_t __read_mostly	tracing_buffer_mask;

/* Define which cpu buffers are currently read in trace_pipe */
static cpumask_var_t			tracing_reader_cpumask;

#define for_each_tracing_cpu(cpu)	\
	for_each_cpu(cpu, tracing_buffer_mask)

/*
 * ftrace_dump_on_oops - variable to dump ftrace buffer on oops
 *
 * If there is an oops (or kernel panic) and the ftrace_dump_on_oops
 * is set, then ftrace_dump is called. This will output the contents
 * of the ftrace buffers to the console.  This is very useful for
 * capturing traces that lead to crashes and outputing it to a
 * serial console.
 *
 * It is default off, but you can enable it with either specifying
 * "ftrace_dump_on_oops" in the kernel command line, or setting
 * /proc/sys/kernel/ftrace_dump_on_oops to true.
 */
int ftrace_dump_on_oops;

static int tracing_set_tracer(const char *buf);

#define BOOTUP_TRACER_SIZE		100
static char bootup_tracer_buf[BOOTUP_TRACER_SIZE] __initdata;
static char *default_bootup_tracer;

static int __init set_ftrace(char *str)
{
	strncpy(bootup_tracer_buf, str, BOOTUP_TRACER_SIZE);
	default_bootup_tracer = bootup_tracer_buf;
	/* We are using ftrace early, expand it */
	ring_buffer_expanded = 1;
	return 1;
}
__setup("ftrace=", set_ftrace);

static int __init set_ftrace_dump_on_oops(char *str)
{
	ftrace_dump_on_oops = 1;
	return 1;
}
__setup("ftrace_dump_on_oops", set_ftrace_dump_on_oops);

long
ns2usecs(cycle_t nsec)
{
	nsec += 500;
	do_div(nsec, 1000);
	return nsec;
}

/*
 * The global_trace is the descriptor that holds the tracing
 * buffers for the live tracing. For each CPU, it contains
 * a link list of pages that will store trace entries. The
 * page descriptor of the pages in the memory is used to hold
 * the link list by linking the lru item in the page descriptor
 * to each of the pages in the buffer per CPU.
 *
 * For each active CPU there is a data field that holds the
 * pages for the buffer for that CPU. Each CPU has the same number
 * of pages allocated for its buffer.
 */
static struct trace_array	global_trace;

static DEFINE_PER_CPU(struct trace_array_cpu, global_trace_cpu);

cycle_t ftrace_now(int cpu)
{
	u64 ts;

	/* Early boot up does not have a buffer yet */
	if (!global_trace.buffer)
		return trace_clock_local();

	ts = ring_buffer_time_stamp(global_trace.buffer, cpu);
	ring_buffer_normalize_time_stamp(global_trace.buffer, cpu, &ts);

	return ts;
}

/*
 * The max_tr is used to snapshot the global_trace when a maximum
 * latency is reached. Some tracers will use this to store a maximum
 * trace while it continues examining live traces.
 *
 * The buffers for the max_tr are set up the same as the global_trace.
 * When a snapshot is taken, the link list of the max_tr is swapped
 * with the link list of the global_trace and the buffers are reset for
 * the global_trace so the tracing can continue.
 */
static struct trace_array	max_tr;

static DEFINE_PER_CPU(struct trace_array_cpu, max_data);

/* tracer_enabled is used to toggle activation of a tracer */
static int			tracer_enabled = 1;

/**
 * tracing_is_enabled - return tracer_enabled status
 *
 * This function is used by other tracers to know the status
 * of the tracer_enabled flag.  Tracers may use this function
 * to know if it should enable their features when starting
 * up. See irqsoff tracer for an example (start_irqsoff_tracer).
 */
int tracing_is_enabled(void)
{
	return tracer_enabled;
}

/*
 * trace_buf_size is the size in bytes that is allocated
 * for a buffer. Note, the number of bytes is always rounded
 * to page size.
 *
 * This number is purposely set to a low number of 16384.
 * If the dump on oops happens, it will be much appreciated
 * to not have to wait for all that output. Anyway this can be
 * boot time and run time configurable.
 */
#define TRACE_BUF_SIZE_DEFAULT	1441792UL /* 16384 * 88 (sizeof(entry)) */

static unsigned long		trace_buf_size = TRACE_BUF_SIZE_DEFAULT;

/* trace_types holds a link list of available tracers. */
static struct tracer		*trace_types __read_mostly;

/* current_trace points to the tracer that is currently active */
static struct tracer		*current_trace __read_mostly;

/*
 * max_tracer_type_len is used to simplify the allocating of
 * buffers to read userspace tracer names. We keep track of
 * the longest tracer name registered.
 */
static int			max_tracer_type_len;

/*
 * trace_types_lock is used to protect the trace_types list.
 * This lock is also used to keep user access serialized.
 * Accesses from userspace will grab this lock while userspace
 * activities happen inside the kernel.
 */
static DEFINE_MUTEX(trace_types_lock);

/* trace_wait is a waitqueue for tasks blocked on trace_poll */
static DECLARE_WAIT_QUEUE_HEAD(trace_wait);

/* trace_flags holds trace_options default values */
unsigned long trace_flags = TRACE_ITER_PRINT_PARENT | TRACE_ITER_PRINTK |
<<<<<<< HEAD
	TRACE_ITER_ANNOTATE | TRACE_ITER_CONTEXT_INFO | TRACE_ITER_SLEEP_TIME |
	TRACE_ITER_GRAPH_TIME;
=======
	TRACE_ITER_ANNOTATE | TRACE_ITER_CONTEXT_INFO | TRACE_ITER_SLEEP_TIME;
>>>>>>> 1a6ad031

/**
 * trace_wake_up - wake up tasks waiting for trace input
 *
 * Simply wakes up any task that is blocked on the trace_wait
 * queue. These is used with trace_poll for tasks polling the trace.
 */
void trace_wake_up(void)
{
	/*
	 * The runqueue_is_locked() can fail, but this is the best we
	 * have for now:
	 */
	if (!(trace_flags & TRACE_ITER_BLOCK) && !runqueue_is_locked())
		wake_up(&trace_wait);
}

static int __init set_buf_size(char *str)
{
	unsigned long buf_size;
	int ret;

	if (!str)
		return 0;
	ret = strict_strtoul(str, 0, &buf_size);
	/* nr_entries can not be zero */
	if (ret < 0 || buf_size == 0)
		return 0;
	trace_buf_size = buf_size;
	return 1;
}
__setup("trace_buf_size=", set_buf_size);

unsigned long nsecs_to_usecs(unsigned long nsecs)
{
	return nsecs / 1000;
}

/* These must match the bit postions in trace_iterator_flags */
static const char *trace_options[] = {
	"print-parent",
	"sym-offset",
	"sym-addr",
	"verbose",
	"raw",
	"hex",
	"bin",
	"block",
	"stacktrace",
	"sched-tree",
	"trace_printk",
	"ftrace_preempt",
	"branch",
	"annotate",
	"userstacktrace",
	"sym-userobj",
	"printk-msg-only",
	"context-info",
	"latency-format",
	"global-clock",
	"sleep-time",
<<<<<<< HEAD
	"graph-time",
=======
>>>>>>> 1a6ad031
	NULL
};

/*
 * ftrace_max_lock is used to protect the swapping of buffers
 * when taking a max snapshot. The buffers themselves are
 * protected by per_cpu spinlocks. But the action of the swap
 * needs its own lock.
 *
 * This is defined as a raw_spinlock_t in order to help
 * with performance when lockdep debugging is enabled.
 */
static raw_spinlock_t ftrace_max_lock =
	(raw_spinlock_t)__RAW_SPIN_LOCK_UNLOCKED;

/*
 * Copy the new maximum trace into the separate maximum-trace
 * structure. (this way the maximum trace is permanently saved,
 * for later retrieval via /debugfs/tracing/latency_trace)
 */
static void
__update_max_tr(struct trace_array *tr, struct task_struct *tsk, int cpu)
{
	struct trace_array_cpu *data = tr->data[cpu];

	max_tr.cpu = cpu;
	max_tr.time_start = data->preempt_timestamp;

	data = max_tr.data[cpu];
	data->saved_latency = tracing_max_latency;

	memcpy(data->comm, tsk->comm, TASK_COMM_LEN);
	data->pid = tsk->pid;
	data->uid = task_uid(tsk);
	data->nice = tsk->static_prio - 20 - MAX_RT_PRIO;
	data->policy = tsk->policy;
	data->rt_priority = tsk->rt_priority;

	/* record this tasks comm */
	tracing_record_cmdline(tsk);
}

ssize_t trace_seq_to_user(struct trace_seq *s, char __user *ubuf, size_t cnt)
{
	int len;
	int ret;

	if (!cnt)
		return 0;

	if (s->len <= s->readpos)
		return -EBUSY;

	len = s->len - s->readpos;
	if (cnt > len)
		cnt = len;
	ret = copy_to_user(ubuf, s->buffer + s->readpos, cnt);
	if (ret == cnt)
		return -EFAULT;

	cnt -= ret;

	s->readpos += cnt;
	return cnt;
}

static ssize_t trace_seq_to_buffer(struct trace_seq *s, void *buf, size_t cnt)
{
	int len;
	void *ret;

	if (s->len <= s->readpos)
		return -EBUSY;

	len = s->len - s->readpos;
	if (cnt > len)
		cnt = len;
	ret = memcpy(buf, s->buffer + s->readpos, cnt);
	if (!ret)
		return -EFAULT;

	s->readpos += cnt;
	return cnt;
}

/**
 * update_max_tr - snapshot all trace buffers from global_trace to max_tr
 * @tr: tracer
 * @tsk: the task with the latency
 * @cpu: The cpu that initiated the trace.
 *
 * Flip the buffers between the @tr and the max_tr and record information
 * about which task was the cause of this latency.
 */
void
update_max_tr(struct trace_array *tr, struct task_struct *tsk, int cpu)
{
	struct ring_buffer *buf = tr->buffer;

	WARN_ON_ONCE(!irqs_disabled());
	__raw_spin_lock(&ftrace_max_lock);

	tr->buffer = max_tr.buffer;
	max_tr.buffer = buf;

	ftrace_disable_cpu();
	ring_buffer_reset(tr->buffer);
	ftrace_enable_cpu();

	__update_max_tr(tr, tsk, cpu);
	__raw_spin_unlock(&ftrace_max_lock);
}

/**
 * update_max_tr_single - only copy one trace over, and reset the rest
 * @tr - tracer
 * @tsk - task with the latency
 * @cpu - the cpu of the buffer to copy.
 *
 * Flip the trace of a single CPU buffer between the @tr and the max_tr.
 */
void
update_max_tr_single(struct trace_array *tr, struct task_struct *tsk, int cpu)
{
	int ret;

	WARN_ON_ONCE(!irqs_disabled());
	__raw_spin_lock(&ftrace_max_lock);

	ftrace_disable_cpu();

	ring_buffer_reset(max_tr.buffer);
	ret = ring_buffer_swap_cpu(max_tr.buffer, tr->buffer, cpu);

	ftrace_enable_cpu();

	WARN_ON_ONCE(ret && ret != -EAGAIN);

	__update_max_tr(tr, tsk, cpu);
	__raw_spin_unlock(&ftrace_max_lock);
}

/**
 * register_tracer - register a tracer with the ftrace system.
 * @type - the plugin for the tracer
 *
 * Register a new plugin tracer.
 */
int register_tracer(struct tracer *type)
__releases(kernel_lock)
__acquires(kernel_lock)
{
	struct tracer *t;
	int len;
	int ret = 0;

	if (!type->name) {
		pr_info("Tracer must have a name\n");
		return -1;
	}

	/*
	 * When this gets called we hold the BKL which means that
	 * preemption is disabled. Various trace selftests however
	 * need to disable and enable preemption for successful tests.
	 * So we drop the BKL here and grab it after the tests again.
	 */
	unlock_kernel();
	mutex_lock(&trace_types_lock);

	tracing_selftest_running = true;

	for (t = trace_types; t; t = t->next) {
		if (strcmp(type->name, t->name) == 0) {
			/* already found */
			pr_info("Trace %s already registered\n",
				type->name);
			ret = -1;
			goto out;
		}
	}

	if (!type->set_flag)
		type->set_flag = &dummy_set_flag;
	if (!type->flags)
		type->flags = &dummy_tracer_flags;
	else
		if (!type->flags->opts)
			type->flags->opts = dummy_tracer_opt;
	if (!type->wait_pipe)
		type->wait_pipe = default_wait_pipe;


#ifdef CONFIG_FTRACE_STARTUP_TEST
	if (type->selftest && !tracing_selftest_disabled) {
		struct tracer *saved_tracer = current_trace;
		struct trace_array *tr = &global_trace;
		int i;

		/*
		 * Run a selftest on this tracer.
		 * Here we reset the trace buffer, and set the current
		 * tracer to be this tracer. The tracer can then run some
		 * internal tracing to verify that everything is in order.
		 * If we fail, we do not register this tracer.
		 */
		for_each_tracing_cpu(i)
			tracing_reset(tr, i);

		current_trace = type;
		/* the test is responsible for initializing and enabling */
		pr_info("Testing tracer %s: ", type->name);
		ret = type->selftest(type, tr);
		/* the test is responsible for resetting too */
		current_trace = saved_tracer;
		if (ret) {
			printk(KERN_CONT "FAILED!\n");
			goto out;
		}
		/* Only reset on passing, to avoid touching corrupted buffers */
		for_each_tracing_cpu(i)
			tracing_reset(tr, i);

		printk(KERN_CONT "PASSED\n");
	}
#endif

	type->next = trace_types;
	trace_types = type;
	len = strlen(type->name);
	if (len > max_tracer_type_len)
		max_tracer_type_len = len;

 out:
	tracing_selftest_running = false;
	mutex_unlock(&trace_types_lock);

	if (ret || !default_bootup_tracer)
		goto out_unlock;

	if (strncmp(default_bootup_tracer, type->name, BOOTUP_TRACER_SIZE))
		goto out_unlock;

	printk(KERN_INFO "Starting tracer '%s'\n", type->name);
	/* Do we want this tracer to start on bootup? */
	tracing_set_tracer(type->name);
	default_bootup_tracer = NULL;
	/* disable other selftests, since this will break it. */
	tracing_selftest_disabled = 1;
#ifdef CONFIG_FTRACE_STARTUP_TEST
	printk(KERN_INFO "Disabling FTRACE selftests due to running tracer '%s'\n",
	       type->name);
#endif

 out_unlock:
	lock_kernel();
	return ret;
}

void unregister_tracer(struct tracer *type)
{
	struct tracer **t;
	int len;

	mutex_lock(&trace_types_lock);
	for (t = &trace_types; *t; t = &(*t)->next) {
		if (*t == type)
			goto found;
	}
	pr_info("Trace %s not registered\n", type->name);
	goto out;

 found:
	*t = (*t)->next;

	if (type == current_trace && tracer_enabled) {
		tracer_enabled = 0;
		tracing_stop();
		if (current_trace->stop)
			current_trace->stop(&global_trace);
		current_trace = &nop_trace;
	}

	if (strlen(type->name) != max_tracer_type_len)
		goto out;

	max_tracer_type_len = 0;
	for (t = &trace_types; *t; t = &(*t)->next) {
		len = strlen((*t)->name);
		if (len > max_tracer_type_len)
			max_tracer_type_len = len;
	}
 out:
	mutex_unlock(&trace_types_lock);
}

void tracing_reset(struct trace_array *tr, int cpu)
{
	ftrace_disable_cpu();
	ring_buffer_reset_cpu(tr->buffer, cpu);
	ftrace_enable_cpu();
}

void tracing_reset_online_cpus(struct trace_array *tr)
{
	int cpu;

	tr->time_start = ftrace_now(tr->cpu);

	for_each_online_cpu(cpu)
		tracing_reset(tr, cpu);
}

#define SAVED_CMDLINES 128
#define NO_CMDLINE_MAP UINT_MAX
static unsigned map_pid_to_cmdline[PID_MAX_DEFAULT+1];
static unsigned map_cmdline_to_pid[SAVED_CMDLINES];
static char saved_cmdlines[SAVED_CMDLINES][TASK_COMM_LEN];
static int cmdline_idx;
static raw_spinlock_t trace_cmdline_lock = __RAW_SPIN_LOCK_UNLOCKED;

/* temporary disable recording */
static atomic_t trace_record_cmdline_disabled __read_mostly;

static void trace_init_cmdlines(void)
{
	memset(&map_pid_to_cmdline, NO_CMDLINE_MAP, sizeof(map_pid_to_cmdline));
	memset(&map_cmdline_to_pid, NO_CMDLINE_MAP, sizeof(map_cmdline_to_pid));
	cmdline_idx = 0;
}

static int trace_stop_count;
static DEFINE_SPINLOCK(tracing_start_lock);

/**
 * ftrace_off_permanent - disable all ftrace code permanently
 *
 * This should only be called when a serious anomally has
 * been detected.  This will turn off the function tracing,
 * ring buffers, and other tracing utilites. It takes no
 * locks and can be called from any context.
 */
void ftrace_off_permanent(void)
{
	tracing_disabled = 1;
	ftrace_stop();
	tracing_off_permanent();
}

/**
 * tracing_start - quick start of the tracer
 *
 * If tracing is enabled but was stopped by tracing_stop,
 * this will start the tracer back up.
 */
void tracing_start(void)
{
	struct ring_buffer *buffer;
	unsigned long flags;

	if (tracing_disabled)
		return;

	spin_lock_irqsave(&tracing_start_lock, flags);
	if (--trace_stop_count) {
		if (trace_stop_count < 0) {
			/* Someone screwed up their debugging */
			WARN_ON_ONCE(1);
			trace_stop_count = 0;
		}
		goto out;
	}


	buffer = global_trace.buffer;
	if (buffer)
		ring_buffer_record_enable(buffer);

	buffer = max_tr.buffer;
	if (buffer)
		ring_buffer_record_enable(buffer);

	ftrace_start();
 out:
	spin_unlock_irqrestore(&tracing_start_lock, flags);
}

/**
 * tracing_stop - quick stop of the tracer
 *
 * Light weight way to stop tracing. Use in conjunction with
 * tracing_start.
 */
void tracing_stop(void)
{
	struct ring_buffer *buffer;
	unsigned long flags;

	ftrace_stop();
	spin_lock_irqsave(&tracing_start_lock, flags);
	if (trace_stop_count++)
		goto out;

	buffer = global_trace.buffer;
	if (buffer)
		ring_buffer_record_disable(buffer);

	buffer = max_tr.buffer;
	if (buffer)
		ring_buffer_record_disable(buffer);

 out:
	spin_unlock_irqrestore(&tracing_start_lock, flags);
}

void trace_stop_cmdline_recording(void);

static void trace_save_cmdline(struct task_struct *tsk)
{
	unsigned pid, idx;

	if (!tsk->pid || unlikely(tsk->pid > PID_MAX_DEFAULT))
		return;

	/*
	 * It's not the end of the world if we don't get
	 * the lock, but we also don't want to spin
	 * nor do we want to disable interrupts,
	 * so if we miss here, then better luck next time.
	 */
	if (!__raw_spin_trylock(&trace_cmdline_lock))
		return;

	idx = map_pid_to_cmdline[tsk->pid];
	if (idx == NO_CMDLINE_MAP) {
		idx = (cmdline_idx + 1) % SAVED_CMDLINES;

		/*
		 * Check whether the cmdline buffer at idx has a pid
		 * mapped. We are going to overwrite that entry so we
		 * need to clear the map_pid_to_cmdline. Otherwise we
		 * would read the new comm for the old pid.
		 */
		pid = map_cmdline_to_pid[idx];
		if (pid != NO_CMDLINE_MAP)
			map_pid_to_cmdline[pid] = NO_CMDLINE_MAP;

		map_cmdline_to_pid[idx] = tsk->pid;
		map_pid_to_cmdline[tsk->pid] = idx;

		cmdline_idx = idx;
	}

	memcpy(&saved_cmdlines[idx], tsk->comm, TASK_COMM_LEN);

	__raw_spin_unlock(&trace_cmdline_lock);
}

void trace_find_cmdline(int pid, char comm[])
{
	unsigned map;

	if (!pid) {
		strcpy(comm, "<idle>");
		return;
	}

	if (pid > PID_MAX_DEFAULT) {
		strcpy(comm, "<...>");
		return;
	}

	__raw_spin_lock(&trace_cmdline_lock);
	map = map_pid_to_cmdline[pid];
	if (map != NO_CMDLINE_MAP)
		strcpy(comm, saved_cmdlines[map]);
	else
		strcpy(comm, "<...>");

	__raw_spin_unlock(&trace_cmdline_lock);
}

void tracing_record_cmdline(struct task_struct *tsk)
{
	if (atomic_read(&trace_record_cmdline_disabled) || !tracer_enabled ||
	    !tracing_is_on())
		return;

	trace_save_cmdline(tsk);
}

void
tracing_generic_entry_update(struct trace_entry *entry, unsigned long flags,
			     int pc)
{
	struct task_struct *tsk = current;

	entry->preempt_count		= pc & 0xff;
	entry->pid			= (tsk) ? tsk->pid : 0;
	entry->tgid			= (tsk) ? tsk->tgid : 0;
	entry->flags =
#ifdef CONFIG_TRACE_IRQFLAGS_SUPPORT
		(irqs_disabled_flags(flags) ? TRACE_FLAG_IRQS_OFF : 0) |
#else
		TRACE_FLAG_IRQS_NOSUPPORT |
#endif
		((pc & HARDIRQ_MASK) ? TRACE_FLAG_HARDIRQ : 0) |
		((pc & SOFTIRQ_MASK) ? TRACE_FLAG_SOFTIRQ : 0) |
		(need_resched() ? TRACE_FLAG_NEED_RESCHED : 0);
}

struct ring_buffer_event *trace_buffer_lock_reserve(struct trace_array *tr,
						    unsigned char type,
						    unsigned long len,
						    unsigned long flags, int pc)
{
	struct ring_buffer_event *event;

	event = ring_buffer_lock_reserve(tr->buffer, len);
	if (event != NULL) {
		struct trace_entry *ent = ring_buffer_event_data(event);

		tracing_generic_entry_update(ent, flags, pc);
		ent->type = type;
	}

	return event;
}
static void ftrace_trace_stack(struct trace_array *tr,
			       unsigned long flags, int skip, int pc);
static void ftrace_trace_userstack(struct trace_array *tr,
				   unsigned long flags, int pc);

static inline void __trace_buffer_unlock_commit(struct trace_array *tr,
					struct ring_buffer_event *event,
					unsigned long flags, int pc,
					int wake)
{
	ring_buffer_unlock_commit(tr->buffer, event);

	ftrace_trace_stack(tr, flags, 6, pc);
	ftrace_trace_userstack(tr, flags, pc);

	if (wake)
		trace_wake_up();
}

void trace_buffer_unlock_commit(struct trace_array *tr,
					struct ring_buffer_event *event,
					unsigned long flags, int pc)
{
	__trace_buffer_unlock_commit(tr, event, flags, pc, 1);
}

struct ring_buffer_event *
trace_current_buffer_lock_reserve(unsigned char type, unsigned long len,
				  unsigned long flags, int pc)
{
	return trace_buffer_lock_reserve(&global_trace,
					 type, len, flags, pc);
}

void trace_current_buffer_unlock_commit(struct ring_buffer_event *event,
					unsigned long flags, int pc)
{
	return __trace_buffer_unlock_commit(&global_trace, event, flags, pc, 1);
}

void trace_nowake_buffer_unlock_commit(struct ring_buffer_event *event,
					unsigned long flags, int pc)
{
	return __trace_buffer_unlock_commit(&global_trace, event, flags, pc, 0);
}

void
trace_function(struct trace_array *tr,
	       unsigned long ip, unsigned long parent_ip, unsigned long flags,
	       int pc)
{
	struct ring_buffer_event *event;
	struct ftrace_entry *entry;

	/* If we are reading the ring buffer, don't trace */
	if (unlikely(local_read(&__get_cpu_var(ftrace_cpu_disabled))))
		return;

	event = trace_buffer_lock_reserve(tr, TRACE_FN, sizeof(*entry),
					  flags, pc);
	if (!event)
		return;
	entry	= ring_buffer_event_data(event);
	entry->ip			= ip;
	entry->parent_ip		= parent_ip;
	ring_buffer_unlock_commit(tr->buffer, event);
}

#ifdef CONFIG_FUNCTION_GRAPH_TRACER
static int __trace_graph_entry(struct trace_array *tr,
				struct ftrace_graph_ent *trace,
				unsigned long flags,
				int pc)
{
	struct ring_buffer_event *event;
	struct ftrace_graph_ent_entry *entry;

	if (unlikely(local_read(&__get_cpu_var(ftrace_cpu_disabled))))
		return 0;

	event = trace_buffer_lock_reserve(&global_trace, TRACE_GRAPH_ENT,
					  sizeof(*entry), flags, pc);
	if (!event)
		return 0;
	entry	= ring_buffer_event_data(event);
	entry->graph_ent			= *trace;
	ring_buffer_unlock_commit(global_trace.buffer, event);

	return 1;
}

static void __trace_graph_return(struct trace_array *tr,
				struct ftrace_graph_ret *trace,
				unsigned long flags,
				int pc)
{
	struct ring_buffer_event *event;
	struct ftrace_graph_ret_entry *entry;

	if (unlikely(local_read(&__get_cpu_var(ftrace_cpu_disabled))))
		return;

	event = trace_buffer_lock_reserve(&global_trace, TRACE_GRAPH_RET,
					  sizeof(*entry), flags, pc);
	if (!event)
		return;
	entry	= ring_buffer_event_data(event);
	entry->ret				= *trace;
	ring_buffer_unlock_commit(global_trace.buffer, event);
}
#endif

void
ftrace(struct trace_array *tr, struct trace_array_cpu *data,
       unsigned long ip, unsigned long parent_ip, unsigned long flags,
       int pc)
{
	if (likely(!atomic_read(&data->disabled)))
		trace_function(tr, ip, parent_ip, flags, pc);
}

static void __ftrace_trace_stack(struct trace_array *tr,
				 unsigned long flags,
				 int skip, int pc)
{
#ifdef CONFIG_STACKTRACE
	struct ring_buffer_event *event;
	struct stack_entry *entry;
	struct stack_trace trace;

	event = trace_buffer_lock_reserve(tr, TRACE_STACK,
					  sizeof(*entry), flags, pc);
	if (!event)
		return;
	entry	= ring_buffer_event_data(event);
	memset(&entry->caller, 0, sizeof(entry->caller));

	trace.nr_entries	= 0;
	trace.max_entries	= FTRACE_STACK_ENTRIES;
	trace.skip		= skip;
	trace.entries		= entry->caller;

	save_stack_trace(&trace);
	ring_buffer_unlock_commit(tr->buffer, event);
#endif
}

static void ftrace_trace_stack(struct trace_array *tr,
			       unsigned long flags,
			       int skip, int pc)
{
	if (!(trace_flags & TRACE_ITER_STACKTRACE))
		return;

	__ftrace_trace_stack(tr, flags, skip, pc);
}

void __trace_stack(struct trace_array *tr,
		   unsigned long flags,
		   int skip, int pc)
{
	__ftrace_trace_stack(tr, flags, skip, pc);
}

static void ftrace_trace_userstack(struct trace_array *tr,
				   unsigned long flags, int pc)
{
#ifdef CONFIG_STACKTRACE
	struct ring_buffer_event *event;
	struct userstack_entry *entry;
	struct stack_trace trace;

	if (!(trace_flags & TRACE_ITER_USERSTACKTRACE))
		return;

	event = trace_buffer_lock_reserve(tr, TRACE_USER_STACK,
					  sizeof(*entry), flags, pc);
	if (!event)
		return;
	entry	= ring_buffer_event_data(event);

	memset(&entry->caller, 0, sizeof(entry->caller));

	trace.nr_entries	= 0;
	trace.max_entries	= FTRACE_STACK_ENTRIES;
	trace.skip		= 0;
	trace.entries		= entry->caller;

	save_stack_trace_user(&trace);
	ring_buffer_unlock_commit(tr->buffer, event);
#endif
}

#ifdef UNUSED
static void __trace_userstack(struct trace_array *tr, unsigned long flags)
{
	ftrace_trace_userstack(tr, flags, preempt_count());
}
#endif /* UNUSED */

static void
ftrace_trace_special(void *__tr,
		     unsigned long arg1, unsigned long arg2, unsigned long arg3,
		     int pc)
{
	struct ring_buffer_event *event;
	struct trace_array *tr = __tr;
	struct special_entry *entry;

	event = trace_buffer_lock_reserve(tr, TRACE_SPECIAL,
					  sizeof(*entry), 0, pc);
	if (!event)
		return;
	entry	= ring_buffer_event_data(event);
	entry->arg1			= arg1;
	entry->arg2			= arg2;
	entry->arg3			= arg3;
	trace_buffer_unlock_commit(tr, event, 0, pc);
}

void
__trace_special(void *__tr, void *__data,
		unsigned long arg1, unsigned long arg2, unsigned long arg3)
{
	ftrace_trace_special(__tr, arg1, arg2, arg3, preempt_count());
}

void
tracing_sched_switch_trace(struct trace_array *tr,
			   struct task_struct *prev,
			   struct task_struct *next,
			   unsigned long flags, int pc)
{
	struct ring_buffer_event *event;
	struct ctx_switch_entry *entry;

	event = trace_buffer_lock_reserve(tr, TRACE_CTX,
					  sizeof(*entry), flags, pc);
	if (!event)
		return;
	entry	= ring_buffer_event_data(event);
	entry->prev_pid			= prev->pid;
	entry->prev_prio		= prev->prio;
	entry->prev_state		= prev->state;
	entry->next_pid			= next->pid;
	entry->next_prio		= next->prio;
	entry->next_state		= next->state;
	entry->next_cpu	= task_cpu(next);
	trace_buffer_unlock_commit(tr, event, flags, pc);
}

void
tracing_sched_wakeup_trace(struct trace_array *tr,
			   struct task_struct *wakee,
			   struct task_struct *curr,
			   unsigned long flags, int pc)
{
	struct ring_buffer_event *event;
	struct ctx_switch_entry *entry;

	event = trace_buffer_lock_reserve(tr, TRACE_WAKE,
					  sizeof(*entry), flags, pc);
	if (!event)
		return;
	entry	= ring_buffer_event_data(event);
	entry->prev_pid			= curr->pid;
	entry->prev_prio		= curr->prio;
	entry->prev_state		= curr->state;
	entry->next_pid			= wakee->pid;
	entry->next_prio		= wakee->prio;
	entry->next_state		= wakee->state;
	entry->next_cpu			= task_cpu(wakee);

	ring_buffer_unlock_commit(tr->buffer, event);
	ftrace_trace_stack(tr, flags, 6, pc);
	ftrace_trace_userstack(tr, flags, pc);
}

void
ftrace_special(unsigned long arg1, unsigned long arg2, unsigned long arg3)
{
	struct trace_array *tr = &global_trace;
	struct trace_array_cpu *data;
	unsigned long flags;
	int cpu;
	int pc;

	if (tracing_disabled)
		return;

	pc = preempt_count();
	local_irq_save(flags);
	cpu = raw_smp_processor_id();
	data = tr->data[cpu];

	if (likely(atomic_inc_return(&data->disabled) == 1))
		ftrace_trace_special(tr, arg1, arg2, arg3, pc);

	atomic_dec(&data->disabled);
	local_irq_restore(flags);
}

#ifdef CONFIG_FUNCTION_GRAPH_TRACER
int trace_graph_entry(struct ftrace_graph_ent *trace)
{
	struct trace_array *tr = &global_trace;
	struct trace_array_cpu *data;
	unsigned long flags;
	long disabled;
	int ret;
	int cpu;
	int pc;

	if (!ftrace_trace_task(current))
		return 0;

	if (!ftrace_graph_addr(trace->func))
		return 0;

	local_irq_save(flags);
	cpu = raw_smp_processor_id();
	data = tr->data[cpu];
	disabled = atomic_inc_return(&data->disabled);
	if (likely(disabled == 1)) {
		pc = preempt_count();
		ret = __trace_graph_entry(tr, trace, flags, pc);
	} else {
		ret = 0;
	}
	/* Only do the atomic if it is not already set */
	if (!test_tsk_trace_graph(current))
		set_tsk_trace_graph(current);

	atomic_dec(&data->disabled);
	local_irq_restore(flags);

	return ret;
}

void trace_graph_return(struct ftrace_graph_ret *trace)
{
	struct trace_array *tr = &global_trace;
	struct trace_array_cpu *data;
	unsigned long flags;
	long disabled;
	int cpu;
	int pc;

	local_irq_save(flags);
	cpu = raw_smp_processor_id();
	data = tr->data[cpu];
	disabled = atomic_inc_return(&data->disabled);
	if (likely(disabled == 1)) {
		pc = preempt_count();
		__trace_graph_return(tr, trace, flags, pc);
	}
	if (!trace->depth)
		clear_tsk_trace_graph(current);
	atomic_dec(&data->disabled);
	local_irq_restore(flags);
}
#endif /* CONFIG_FUNCTION_GRAPH_TRACER */


/**
 * trace_vbprintk - write binary msg to tracing buffer
 *
 */
int trace_vbprintk(unsigned long ip, const char *fmt, va_list args)
{
	static raw_spinlock_t trace_buf_lock =
		(raw_spinlock_t)__RAW_SPIN_LOCK_UNLOCKED;
	static u32 trace_buf[TRACE_BUF_SIZE];

	struct ring_buffer_event *event;
	struct trace_array *tr = &global_trace;
	struct trace_array_cpu *data;
	struct bprint_entry *entry;
	unsigned long flags;
	int resched;
	int cpu, len = 0, size, pc;

	if (unlikely(tracing_selftest_running || tracing_disabled))
		return 0;

	/* Don't pollute graph traces with trace_vprintk internals */
	pause_graph_tracing();

	pc = preempt_count();
	resched = ftrace_preempt_disable();
	cpu = raw_smp_processor_id();
	data = tr->data[cpu];

	if (unlikely(atomic_read(&data->disabled)))
		goto out;

	/* Lockdep uses trace_printk for lock tracing */
	local_irq_save(flags);
	__raw_spin_lock(&trace_buf_lock);
	len = vbin_printf(trace_buf, TRACE_BUF_SIZE, fmt, args);

	if (len > TRACE_BUF_SIZE || len < 0)
		goto out_unlock;

	size = sizeof(*entry) + sizeof(u32) * len;
	event = trace_buffer_lock_reserve(tr, TRACE_BPRINT, size, flags, pc);
	if (!event)
		goto out_unlock;
	entry = ring_buffer_event_data(event);
	entry->ip			= ip;
	entry->fmt			= fmt;

	memcpy(entry->buf, trace_buf, sizeof(u32) * len);
	ring_buffer_unlock_commit(tr->buffer, event);

out_unlock:
	__raw_spin_unlock(&trace_buf_lock);
	local_irq_restore(flags);

out:
	ftrace_preempt_enable(resched);
	unpause_graph_tracing();

	return len;
}
EXPORT_SYMBOL_GPL(trace_vbprintk);

int trace_vprintk(unsigned long ip, const char *fmt, va_list args)
{
	static raw_spinlock_t trace_buf_lock = __RAW_SPIN_LOCK_UNLOCKED;
	static char trace_buf[TRACE_BUF_SIZE];

	struct ring_buffer_event *event;
	struct trace_array *tr = &global_trace;
	struct trace_array_cpu *data;
	int cpu, len = 0, size, pc;
	struct print_entry *entry;
	unsigned long irq_flags;

	if (tracing_disabled || tracing_selftest_running)
		return 0;

	pc = preempt_count();
	preempt_disable_notrace();
	cpu = raw_smp_processor_id();
	data = tr->data[cpu];

	if (unlikely(atomic_read(&data->disabled)))
		goto out;

	pause_graph_tracing();
	raw_local_irq_save(irq_flags);
	__raw_spin_lock(&trace_buf_lock);
	len = vsnprintf(trace_buf, TRACE_BUF_SIZE, fmt, args);

	len = min(len, TRACE_BUF_SIZE-1);
	trace_buf[len] = 0;

	size = sizeof(*entry) + len + 1;
	event = trace_buffer_lock_reserve(tr, TRACE_PRINT, size, irq_flags, pc);
	if (!event)
		goto out_unlock;
	entry = ring_buffer_event_data(event);
	entry->ip			= ip;

	memcpy(&entry->buf, trace_buf, len);
	entry->buf[len] = 0;
	ring_buffer_unlock_commit(tr->buffer, event);

 out_unlock:
	__raw_spin_unlock(&trace_buf_lock);
	raw_local_irq_restore(irq_flags);
	unpause_graph_tracing();
 out:
	preempt_enable_notrace();

	return len;
}
EXPORT_SYMBOL_GPL(trace_vprintk);

enum trace_file_type {
	TRACE_FILE_LAT_FMT	= 1,
	TRACE_FILE_ANNOTATE	= 2,
};

static void trace_iterator_increment(struct trace_iterator *iter)
{
	/* Don't allow ftrace to trace into the ring buffers */
	ftrace_disable_cpu();

	iter->idx++;
	if (iter->buffer_iter[iter->cpu])
		ring_buffer_read(iter->buffer_iter[iter->cpu], NULL);

	ftrace_enable_cpu();
}

static struct trace_entry *
peek_next_entry(struct trace_iterator *iter, int cpu, u64 *ts)
{
	struct ring_buffer_event *event;
	struct ring_buffer_iter *buf_iter = iter->buffer_iter[cpu];

	/* Don't allow ftrace to trace into the ring buffers */
	ftrace_disable_cpu();

	if (buf_iter)
		event = ring_buffer_iter_peek(buf_iter, ts);
	else
		event = ring_buffer_peek(iter->tr->buffer, cpu, ts);

	ftrace_enable_cpu();

	return event ? ring_buffer_event_data(event) : NULL;
}

static struct trace_entry *
__find_next_entry(struct trace_iterator *iter, int *ent_cpu, u64 *ent_ts)
{
	struct ring_buffer *buffer = iter->tr->buffer;
	struct trace_entry *ent, *next = NULL;
	int cpu_file = iter->cpu_file;
	u64 next_ts = 0, ts;
	int next_cpu = -1;
	int cpu;

	/*
	 * If we are in a per_cpu trace file, don't bother by iterating over
	 * all cpu and peek directly.
	 */
	if (cpu_file > TRACE_PIPE_ALL_CPU) {
		if (ring_buffer_empty_cpu(buffer, cpu_file))
			return NULL;
		ent = peek_next_entry(iter, cpu_file, ent_ts);
		if (ent_cpu)
			*ent_cpu = cpu_file;

		return ent;
	}

	for_each_tracing_cpu(cpu) {

		if (ring_buffer_empty_cpu(buffer, cpu))
			continue;

		ent = peek_next_entry(iter, cpu, &ts);

		/*
		 * Pick the entry with the smallest timestamp:
		 */
		if (ent && (!next || ts < next_ts)) {
			next = ent;
			next_cpu = cpu;
			next_ts = ts;
		}
	}

	if (ent_cpu)
		*ent_cpu = next_cpu;

	if (ent_ts)
		*ent_ts = next_ts;

	return next;
}

/* Find the next real entry, without updating the iterator itself */
struct trace_entry *trace_find_next_entry(struct trace_iterator *iter,
					  int *ent_cpu, u64 *ent_ts)
{
	return __find_next_entry(iter, ent_cpu, ent_ts);
}

/* Find the next real entry, and increment the iterator to the next entry */
static void *find_next_entry_inc(struct trace_iterator *iter)
{
	iter->ent = __find_next_entry(iter, &iter->cpu, &iter->ts);

	if (iter->ent)
		trace_iterator_increment(iter);

	return iter->ent ? iter : NULL;
}

static void trace_consume(struct trace_iterator *iter)
{
	/* Don't allow ftrace to trace into the ring buffers */
	ftrace_disable_cpu();
	ring_buffer_consume(iter->tr->buffer, iter->cpu, &iter->ts);
	ftrace_enable_cpu();
}

static void *s_next(struct seq_file *m, void *v, loff_t *pos)
{
	struct trace_iterator *iter = m->private;
	int i = (int)*pos;
	void *ent;

	(*pos)++;

	/* can't go backwards */
	if (iter->idx > i)
		return NULL;

	if (iter->idx < 0)
		ent = find_next_entry_inc(iter);
	else
		ent = iter;

	while (ent && iter->idx < i)
		ent = find_next_entry_inc(iter);

	iter->pos = *pos;

	return ent;
}

/*
 * No necessary locking here. The worst thing which can
 * happen is loosing events consumed at the same time
 * by a trace_pipe reader.
 * Other than that, we don't risk to crash the ring buffer
 * because it serializes the readers.
 *
 * The current tracer is copied to avoid a global locking
 * all around.
 */
static void *s_start(struct seq_file *m, loff_t *pos)
{
	struct trace_iterator *iter = m->private;
	static struct tracer *old_tracer;
	int cpu_file = iter->cpu_file;
	void *p = NULL;
	loff_t l = 0;
	int cpu;

	/* copy the tracer to avoid using a global lock all around */
	mutex_lock(&trace_types_lock);
	if (unlikely(old_tracer != current_trace && current_trace)) {
		old_tracer = current_trace;
		*iter->trace = *current_trace;
	}
	mutex_unlock(&trace_types_lock);

	atomic_inc(&trace_record_cmdline_disabled);

	if (*pos != iter->pos) {
		iter->ent = NULL;
		iter->cpu = 0;
		iter->idx = -1;

		ftrace_disable_cpu();

		if (cpu_file == TRACE_PIPE_ALL_CPU) {
			for_each_tracing_cpu(cpu)
				ring_buffer_iter_reset(iter->buffer_iter[cpu]);
		} else
			ring_buffer_iter_reset(iter->buffer_iter[cpu_file]);


		ftrace_enable_cpu();

		for (p = iter; p && l < *pos; p = s_next(m, p, &l))
			;

	} else {
		l = *pos - 1;
		p = s_next(m, p, &l);
	}

	return p;
}

static void s_stop(struct seq_file *m, void *p)
{
	atomic_dec(&trace_record_cmdline_disabled);
}

static void print_lat_help_header(struct seq_file *m)
{
	seq_puts(m, "#                  _------=> CPU#            \n");
	seq_puts(m, "#                 / _-----=> irqs-off        \n");
	seq_puts(m, "#                | / _----=> need-resched    \n");
	seq_puts(m, "#                || / _---=> hardirq/softirq \n");
	seq_puts(m, "#                ||| / _--=> preempt-depth   \n");
	seq_puts(m, "#                |||| /                      \n");
	seq_puts(m, "#                |||||     delay             \n");
	seq_puts(m, "#  cmd     pid   ||||| time  |   caller      \n");
	seq_puts(m, "#     \\   /      |||||   \\   |   /           \n");
}

static void print_func_help_header(struct seq_file *m)
{
	seq_puts(m, "#           TASK-PID    CPU#    TIMESTAMP  FUNCTION\n");
	seq_puts(m, "#              | |       |          |         |\n");
}


static void
print_trace_header(struct seq_file *m, struct trace_iterator *iter)
{
	unsigned long sym_flags = (trace_flags & TRACE_ITER_SYM_MASK);
	struct trace_array *tr = iter->tr;
	struct trace_array_cpu *data = tr->data[tr->cpu];
	struct tracer *type = current_trace;
	unsigned long total;
	unsigned long entries;
	const char *name = "preemption";

	if (type)
		name = type->name;

	entries = ring_buffer_entries(iter->tr->buffer);
	total = entries +
		ring_buffer_overruns(iter->tr->buffer);

	seq_printf(m, "# %s latency trace v1.1.5 on %s\n",
		   name, UTS_RELEASE);
	seq_puts(m, "# -----------------------------------"
		 "---------------------------------\n");
	seq_printf(m, "# latency: %lu us, #%lu/%lu, CPU#%d |"
		   " (M:%s VP:%d, KP:%d, SP:%d HP:%d",
		   nsecs_to_usecs(data->saved_latency),
		   entries,
		   total,
		   tr->cpu,
#if defined(CONFIG_PREEMPT_NONE)
		   "server",
#elif defined(CONFIG_PREEMPT_VOLUNTARY)
		   "desktop",
#elif defined(CONFIG_PREEMPT)
		   "preempt",
#else
		   "unknown",
#endif
		   /* These are reserved for later use */
		   0, 0, 0, 0);
#ifdef CONFIG_SMP
	seq_printf(m, " #P:%d)\n", num_online_cpus());
#else
	seq_puts(m, ")\n");
#endif
	seq_puts(m, "#    -----------------\n");
	seq_printf(m, "#    | task: %.16s-%d "
		   "(uid:%d nice:%ld policy:%ld rt_prio:%ld)\n",
		   data->comm, data->pid, data->uid, data->nice,
		   data->policy, data->rt_priority);
	seq_puts(m, "#    -----------------\n");

	if (data->critical_start) {
		seq_puts(m, "#  => started at: ");
		seq_print_ip_sym(&iter->seq, data->critical_start, sym_flags);
		trace_print_seq(m, &iter->seq);
		seq_puts(m, "\n#  => ended at:   ");
		seq_print_ip_sym(&iter->seq, data->critical_end, sym_flags);
		trace_print_seq(m, &iter->seq);
		seq_puts(m, "#\n");
	}

	seq_puts(m, "#\n");
}

static void test_cpu_buff_start(struct trace_iterator *iter)
{
	struct trace_seq *s = &iter->seq;

	if (!(trace_flags & TRACE_ITER_ANNOTATE))
		return;

	if (!(iter->iter_flags & TRACE_FILE_ANNOTATE))
		return;

	if (cpumask_test_cpu(iter->cpu, iter->started))
		return;

	cpumask_set_cpu(iter->cpu, iter->started);
	trace_seq_printf(s, "##### CPU %u buffer started ####\n", iter->cpu);
}

static enum print_line_t print_trace_fmt(struct trace_iterator *iter)
{
	struct trace_seq *s = &iter->seq;
	unsigned long sym_flags = (trace_flags & TRACE_ITER_SYM_MASK);
	struct trace_entry *entry;
	struct trace_event *event;

	entry = iter->ent;

	test_cpu_buff_start(iter);

	event = ftrace_find_event(entry->type);

	if (trace_flags & TRACE_ITER_CONTEXT_INFO) {
		if (iter->iter_flags & TRACE_FILE_LAT_FMT) {
			if (!trace_print_lat_context(iter))
				goto partial;
		} else {
			if (!trace_print_context(iter))
				goto partial;
		}
	}

	if (event)
		return event->trace(iter, sym_flags);

	if (!trace_seq_printf(s, "Unknown type %d\n", entry->type))
		goto partial;

	return TRACE_TYPE_HANDLED;
partial:
	return TRACE_TYPE_PARTIAL_LINE;
}

static enum print_line_t print_raw_fmt(struct trace_iterator *iter)
{
	struct trace_seq *s = &iter->seq;
	struct trace_entry *entry;
	struct trace_event *event;

	entry = iter->ent;

	if (trace_flags & TRACE_ITER_CONTEXT_INFO) {
		if (!trace_seq_printf(s, "%d %d %llu ",
				      entry->pid, iter->cpu, iter->ts))
			goto partial;
	}

	event = ftrace_find_event(entry->type);
	if (event)
		return event->raw(iter, 0);

	if (!trace_seq_printf(s, "%d ?\n", entry->type))
		goto partial;

	return TRACE_TYPE_HANDLED;
partial:
	return TRACE_TYPE_PARTIAL_LINE;
}

static enum print_line_t print_hex_fmt(struct trace_iterator *iter)
{
	struct trace_seq *s = &iter->seq;
	unsigned char newline = '\n';
	struct trace_entry *entry;
	struct trace_event *event;

	entry = iter->ent;

	if (trace_flags & TRACE_ITER_CONTEXT_INFO) {
		SEQ_PUT_HEX_FIELD_RET(s, entry->pid);
		SEQ_PUT_HEX_FIELD_RET(s, iter->cpu);
		SEQ_PUT_HEX_FIELD_RET(s, iter->ts);
	}

	event = ftrace_find_event(entry->type);
	if (event) {
		enum print_line_t ret = event->hex(iter, 0);
		if (ret != TRACE_TYPE_HANDLED)
			return ret;
	}

	SEQ_PUT_FIELD_RET(s, newline);

	return TRACE_TYPE_HANDLED;
}

static enum print_line_t print_bin_fmt(struct trace_iterator *iter)
{
	struct trace_seq *s = &iter->seq;
	struct trace_entry *entry;
	struct trace_event *event;

	entry = iter->ent;

	if (trace_flags & TRACE_ITER_CONTEXT_INFO) {
		SEQ_PUT_FIELD_RET(s, entry->pid);
		SEQ_PUT_FIELD_RET(s, iter->cpu);
		SEQ_PUT_FIELD_RET(s, iter->ts);
	}

	event = ftrace_find_event(entry->type);
	return event ? event->binary(iter, 0) : TRACE_TYPE_HANDLED;
}

static int trace_empty(struct trace_iterator *iter)
{
	int cpu;

	/* If we are looking at one CPU buffer, only check that one */
	if (iter->cpu_file != TRACE_PIPE_ALL_CPU) {
		cpu = iter->cpu_file;
		if (iter->buffer_iter[cpu]) {
			if (!ring_buffer_iter_empty(iter->buffer_iter[cpu]))
				return 0;
		} else {
			if (!ring_buffer_empty_cpu(iter->tr->buffer, cpu))
				return 0;
		}
		return 1;
	}

	for_each_tracing_cpu(cpu) {
		if (iter->buffer_iter[cpu]) {
			if (!ring_buffer_iter_empty(iter->buffer_iter[cpu]))
				return 0;
		} else {
			if (!ring_buffer_empty_cpu(iter->tr->buffer, cpu))
				return 0;
		}
	}

	return 1;
}

static enum print_line_t print_trace_line(struct trace_iterator *iter)
{
	enum print_line_t ret;

	if (iter->trace && iter->trace->print_line) {
		ret = iter->trace->print_line(iter);
		if (ret != TRACE_TYPE_UNHANDLED)
			return ret;
	}

	if (iter->ent->type == TRACE_BPRINT &&
			trace_flags & TRACE_ITER_PRINTK &&
			trace_flags & TRACE_ITER_PRINTK_MSGONLY)
		return trace_print_bprintk_msg_only(iter);

	if (iter->ent->type == TRACE_PRINT &&
			trace_flags & TRACE_ITER_PRINTK &&
			trace_flags & TRACE_ITER_PRINTK_MSGONLY)
		return trace_print_printk_msg_only(iter);

	if (trace_flags & TRACE_ITER_BIN)
		return print_bin_fmt(iter);

	if (trace_flags & TRACE_ITER_HEX)
		return print_hex_fmt(iter);

	if (trace_flags & TRACE_ITER_RAW)
		return print_raw_fmt(iter);

	return print_trace_fmt(iter);
}

static int s_show(struct seq_file *m, void *v)
{
	struct trace_iterator *iter = v;

	if (iter->ent == NULL) {
		if (iter->tr) {
			seq_printf(m, "# tracer: %s\n", iter->trace->name);
			seq_puts(m, "#\n");
		}
		if (iter->trace && iter->trace->print_header)
			iter->trace->print_header(m);
		else if (iter->iter_flags & TRACE_FILE_LAT_FMT) {
			/* print nothing if the buffers are empty */
			if (trace_empty(iter))
				return 0;
			print_trace_header(m, iter);
			if (!(trace_flags & TRACE_ITER_VERBOSE))
				print_lat_help_header(m);
		} else {
			if (!(trace_flags & TRACE_ITER_VERBOSE))
				print_func_help_header(m);
		}
	} else {
		print_trace_line(iter);
		trace_print_seq(m, &iter->seq);
	}

	return 0;
}

static struct seq_operations tracer_seq_ops = {
	.start		= s_start,
	.next		= s_next,
	.stop		= s_stop,
	.show		= s_show,
};

static struct trace_iterator *
__tracing_open(struct inode *inode, struct file *file)
{
	long cpu_file = (long) inode->i_private;
	void *fail_ret = ERR_PTR(-ENOMEM);
	struct trace_iterator *iter;
	struct seq_file *m;
	int cpu, ret;

	if (tracing_disabled)
		return ERR_PTR(-ENODEV);

	iter = kzalloc(sizeof(*iter), GFP_KERNEL);
	if (!iter)
		return ERR_PTR(-ENOMEM);

	/*
	 * We make a copy of the current tracer to avoid concurrent
	 * changes on it while we are reading.
	 */
	mutex_lock(&trace_types_lock);
	iter->trace = kzalloc(sizeof(*iter->trace), GFP_KERNEL);
	if (!iter->trace)
		goto fail;

	if (current_trace)
		*iter->trace = *current_trace;

	if (current_trace && current_trace->print_max)
		iter->tr = &max_tr;
	else
		iter->tr = &global_trace;
	iter->pos = -1;
	mutex_init(&iter->mutex);
	iter->cpu_file = cpu_file;

	/* Notify the tracer early; before we stop tracing. */
	if (iter->trace && iter->trace->open)
		iter->trace->open(iter);

	/* Annotate start of buffers if we had overruns */
	if (ring_buffer_overruns(iter->tr->buffer))
		iter->iter_flags |= TRACE_FILE_ANNOTATE;

	if (iter->cpu_file == TRACE_PIPE_ALL_CPU) {
		for_each_tracing_cpu(cpu) {

			iter->buffer_iter[cpu] =
				ring_buffer_read_start(iter->tr->buffer, cpu);
		}
	} else {
		cpu = iter->cpu_file;
		iter->buffer_iter[cpu] =
				ring_buffer_read_start(iter->tr->buffer, cpu);
	}

	/* TODO stop tracer */
	ret = seq_open(file, &tracer_seq_ops);
	if (ret < 0) {
		fail_ret = ERR_PTR(ret);
		goto fail_buffer;
	}

	m = file->private_data;
	m->private = iter;

	/* stop the trace while dumping */
	tracing_stop();

	mutex_unlock(&trace_types_lock);

	return iter;

 fail_buffer:
	for_each_tracing_cpu(cpu) {
		if (iter->buffer_iter[cpu])
			ring_buffer_read_finish(iter->buffer_iter[cpu]);
	}
 fail:
	mutex_unlock(&trace_types_lock);
	kfree(iter->trace);
	kfree(iter);

	return fail_ret;
}

int tracing_open_generic(struct inode *inode, struct file *filp)
{
	if (tracing_disabled)
		return -ENODEV;

	filp->private_data = inode->i_private;
	return 0;
}

static int tracing_release(struct inode *inode, struct file *file)
{
	struct seq_file *m = (struct seq_file *)file->private_data;
	struct trace_iterator *iter;
	int cpu;

	if (!(file->f_mode & FMODE_READ))
		return 0;

	iter = m->private;

	mutex_lock(&trace_types_lock);
	for_each_tracing_cpu(cpu) {
		if (iter->buffer_iter[cpu])
			ring_buffer_read_finish(iter->buffer_iter[cpu]);
	}

	if (iter->trace && iter->trace->close)
		iter->trace->close(iter);

	/* reenable tracing if it was previously enabled */
	tracing_start();
	mutex_unlock(&trace_types_lock);

	seq_release(inode, file);
	mutex_destroy(&iter->mutex);
	kfree(iter->trace);
	kfree(iter);
	return 0;
}

static int tracing_open(struct inode *inode, struct file *file)
{
	struct trace_iterator *iter;
	int ret = 0;

	/* If this file was open for write, then erase contents */
	if ((file->f_mode & FMODE_WRITE) &&
	    !(file->f_flags & O_APPEND)) {
		long cpu = (long) inode->i_private;

		if (cpu == TRACE_PIPE_ALL_CPU)
			tracing_reset_online_cpus(&global_trace);
		else
			tracing_reset(&global_trace, cpu);
	}

	if (file->f_mode & FMODE_READ) {
		iter = __tracing_open(inode, file);
		if (IS_ERR(iter))
			ret = PTR_ERR(iter);
		else if (trace_flags & TRACE_ITER_LATENCY_FMT)
			iter->iter_flags |= TRACE_FILE_LAT_FMT;
	}
	return ret;
}

static void *
t_next(struct seq_file *m, void *v, loff_t *pos)
{
	struct tracer *t = m->private;

	(*pos)++;

	if (t)
		t = t->next;

	m->private = t;

	return t;
}

static void *t_start(struct seq_file *m, loff_t *pos)
{
	struct tracer *t = m->private;
	loff_t l = 0;

	mutex_lock(&trace_types_lock);
	for (; t && l < *pos; t = t_next(m, t, &l))
		;

	return t;
}

static void t_stop(struct seq_file *m, void *p)
{
	mutex_unlock(&trace_types_lock);
}

static int t_show(struct seq_file *m, void *v)
{
	struct tracer *t = v;

	if (!t)
		return 0;

	seq_printf(m, "%s", t->name);
	if (t->next)
		seq_putc(m, ' ');
	else
		seq_putc(m, '\n');

	return 0;
}

static struct seq_operations show_traces_seq_ops = {
	.start		= t_start,
	.next		= t_next,
	.stop		= t_stop,
	.show		= t_show,
};

static int show_traces_open(struct inode *inode, struct file *file)
{
	int ret;

	if (tracing_disabled)
		return -ENODEV;

	ret = seq_open(file, &show_traces_seq_ops);
	if (!ret) {
		struct seq_file *m = file->private_data;
		m->private = trace_types;
	}

	return ret;
}

static ssize_t
tracing_write_stub(struct file *filp, const char __user *ubuf,
		   size_t count, loff_t *ppos)
{
	return count;
}

static const struct file_operations tracing_fops = {
	.open		= tracing_open,
	.read		= seq_read,
	.write		= tracing_write_stub,
	.llseek		= seq_lseek,
	.release	= tracing_release,
};

static const struct file_operations show_traces_fops = {
	.open		= show_traces_open,
	.read		= seq_read,
	.release	= seq_release,
};

/*
 * Only trace on a CPU if the bitmask is set:
 */
static cpumask_var_t tracing_cpumask;

/*
 * The tracer itself will not take this lock, but still we want
 * to provide a consistent cpumask to user-space:
 */
static DEFINE_MUTEX(tracing_cpumask_update_lock);

/*
 * Temporary storage for the character representation of the
 * CPU bitmask (and one more byte for the newline):
 */
static char mask_str[NR_CPUS + 1];

static ssize_t
tracing_cpumask_read(struct file *filp, char __user *ubuf,
		     size_t count, loff_t *ppos)
{
	int len;

	mutex_lock(&tracing_cpumask_update_lock);

	len = cpumask_scnprintf(mask_str, count, tracing_cpumask);
	if (count - len < 2) {
		count = -EINVAL;
		goto out_err;
	}
	len += sprintf(mask_str + len, "\n");
	count = simple_read_from_buffer(ubuf, count, ppos, mask_str, NR_CPUS+1);

out_err:
	mutex_unlock(&tracing_cpumask_update_lock);

	return count;
}

static ssize_t
tracing_cpumask_write(struct file *filp, const char __user *ubuf,
		      size_t count, loff_t *ppos)
{
	int err, cpu;
	cpumask_var_t tracing_cpumask_new;

	if (!alloc_cpumask_var(&tracing_cpumask_new, GFP_KERNEL))
		return -ENOMEM;

	mutex_lock(&tracing_cpumask_update_lock);
	err = cpumask_parse_user(ubuf, count, tracing_cpumask_new);
	if (err)
		goto err_unlock;

	local_irq_disable();
	__raw_spin_lock(&ftrace_max_lock);
	for_each_tracing_cpu(cpu) {
		/*
		 * Increase/decrease the disabled counter if we are
		 * about to flip a bit in the cpumask:
		 */
		if (cpumask_test_cpu(cpu, tracing_cpumask) &&
				!cpumask_test_cpu(cpu, tracing_cpumask_new)) {
			atomic_inc(&global_trace.data[cpu]->disabled);
		}
		if (!cpumask_test_cpu(cpu, tracing_cpumask) &&
				cpumask_test_cpu(cpu, tracing_cpumask_new)) {
			atomic_dec(&global_trace.data[cpu]->disabled);
		}
	}
	__raw_spin_unlock(&ftrace_max_lock);
	local_irq_enable();

	cpumask_copy(tracing_cpumask, tracing_cpumask_new);

	mutex_unlock(&tracing_cpumask_update_lock);
	free_cpumask_var(tracing_cpumask_new);

	return count;

err_unlock:
	mutex_unlock(&tracing_cpumask_update_lock);
	free_cpumask_var(tracing_cpumask);

	return err;
}

static const struct file_operations tracing_cpumask_fops = {
	.open		= tracing_open_generic,
	.read		= tracing_cpumask_read,
	.write		= tracing_cpumask_write,
};

static ssize_t
tracing_trace_options_read(struct file *filp, char __user *ubuf,
		       size_t cnt, loff_t *ppos)
{
	struct tracer_opt *trace_opts;
	u32 tracer_flags;
	int len = 0;
	char *buf;
	int r = 0;
	int i;


	/* calculate max size */
	for (i = 0; trace_options[i]; i++) {
		len += strlen(trace_options[i]);
		len += 3; /* "no" and newline */
	}

	mutex_lock(&trace_types_lock);
	tracer_flags = current_trace->flags->val;
	trace_opts = current_trace->flags->opts;

	/*
	 * Increase the size with names of options specific
	 * of the current tracer.
	 */
	for (i = 0; trace_opts[i].name; i++) {
		len += strlen(trace_opts[i].name);
		len += 3; /* "no" and newline */
	}

	/* +2 for \n and \0 */
	buf = kmalloc(len + 2, GFP_KERNEL);
	if (!buf) {
		mutex_unlock(&trace_types_lock);
		return -ENOMEM;
	}

	for (i = 0; trace_options[i]; i++) {
		if (trace_flags & (1 << i))
			r += sprintf(buf + r, "%s\n", trace_options[i]);
		else
			r += sprintf(buf + r, "no%s\n", trace_options[i]);
	}

	for (i = 0; trace_opts[i].name; i++) {
		if (tracer_flags & trace_opts[i].bit)
			r += sprintf(buf + r, "%s\n",
				trace_opts[i].name);
		else
			r += sprintf(buf + r, "no%s\n",
				trace_opts[i].name);
	}
	mutex_unlock(&trace_types_lock);

	WARN_ON(r >= len + 2);

	r = simple_read_from_buffer(ubuf, cnt, ppos, buf, r);

	kfree(buf);
	return r;
}

/* Try to assign a tracer specific option */
static int set_tracer_option(struct tracer *trace, char *cmp, int neg)
{
	struct tracer_flags *trace_flags = trace->flags;
	struct tracer_opt *opts = NULL;
	int ret = 0, i = 0;
	int len;

	for (i = 0; trace_flags->opts[i].name; i++) {
		opts = &trace_flags->opts[i];
		len = strlen(opts->name);

		if (strncmp(cmp, opts->name, len) == 0) {
			ret = trace->set_flag(trace_flags->val,
				opts->bit, !neg);
			break;
		}
	}
	/* Not found */
	if (!trace_flags->opts[i].name)
		return -EINVAL;

	/* Refused to handle */
	if (ret)
		return ret;

	if (neg)
		trace_flags->val &= ~opts->bit;
	else
		trace_flags->val |= opts->bit;

	return 0;
}

static void set_tracer_flags(unsigned int mask, int enabled)
{
	/* do nothing if flag is already set */
	if (!!(trace_flags & mask) == !!enabled)
		return;

	if (enabled)
		trace_flags |= mask;
	else
		trace_flags &= ~mask;

	if (mask == TRACE_ITER_GLOBAL_CLK) {
		u64 (*func)(void);

		if (enabled)
			func = trace_clock_global;
		else
			func = trace_clock_local;

		mutex_lock(&trace_types_lock);
		ring_buffer_set_clock(global_trace.buffer, func);

		if (max_tr.buffer)
			ring_buffer_set_clock(max_tr.buffer, func);
		mutex_unlock(&trace_types_lock);
	}
}

static ssize_t
tracing_trace_options_write(struct file *filp, const char __user *ubuf,
			size_t cnt, loff_t *ppos)
{
	char buf[64];
	char *cmp = buf;
	int neg = 0;
	int ret;
	int i;

	if (cnt >= sizeof(buf))
		return -EINVAL;

	if (copy_from_user(&buf, ubuf, cnt))
		return -EFAULT;

	buf[cnt] = 0;

	if (strncmp(buf, "no", 2) == 0) {
		neg = 1;
		cmp += 2;
	}

	for (i = 0; trace_options[i]; i++) {
		int len = strlen(trace_options[i]);

		if (strncmp(cmp, trace_options[i], len) == 0) {
			set_tracer_flags(1 << i, !neg);
			break;
		}
	}

	/* If no option could be set, test the specific tracer options */
	if (!trace_options[i]) {
		mutex_lock(&trace_types_lock);
		ret = set_tracer_option(current_trace, cmp, neg);
		mutex_unlock(&trace_types_lock);
		if (ret)
			return ret;
	}

	filp->f_pos += cnt;

	return cnt;
}

static const struct file_operations tracing_iter_fops = {
	.open		= tracing_open_generic,
	.read		= tracing_trace_options_read,
	.write		= tracing_trace_options_write,
};

static const char readme_msg[] =
	"tracing mini-HOWTO:\n\n"
	"# mkdir /debug\n"
	"# mount -t debugfs nodev /debug\n\n"
	"# cat /debug/tracing/available_tracers\n"
	"wakeup preemptirqsoff preemptoff irqsoff ftrace sched_switch none\n\n"
	"# cat /debug/tracing/current_tracer\n"
	"none\n"
	"# echo sched_switch > /debug/tracing/current_tracer\n"
	"# cat /debug/tracing/current_tracer\n"
	"sched_switch\n"
	"# cat /debug/tracing/trace_options\n"
	"noprint-parent nosym-offset nosym-addr noverbose\n"
	"# echo print-parent > /debug/tracing/trace_options\n"
	"# echo 1 > /debug/tracing/tracing_enabled\n"
	"# cat /debug/tracing/trace > /tmp/trace.txt\n"
	"echo 0 > /debug/tracing/tracing_enabled\n"
;

static ssize_t
tracing_readme_read(struct file *filp, char __user *ubuf,
		       size_t cnt, loff_t *ppos)
{
	return simple_read_from_buffer(ubuf, cnt, ppos,
					readme_msg, strlen(readme_msg));
}

static const struct file_operations tracing_readme_fops = {
	.open		= tracing_open_generic,
	.read		= tracing_readme_read,
};

static ssize_t
tracing_ctrl_read(struct file *filp, char __user *ubuf,
		  size_t cnt, loff_t *ppos)
{
	char buf[64];
	int r;

	r = sprintf(buf, "%u\n", tracer_enabled);
	return simple_read_from_buffer(ubuf, cnt, ppos, buf, r);
}

static ssize_t
tracing_ctrl_write(struct file *filp, const char __user *ubuf,
		   size_t cnt, loff_t *ppos)
{
	struct trace_array *tr = filp->private_data;
	char buf[64];
	unsigned long val;
	int ret;

	if (cnt >= sizeof(buf))
		return -EINVAL;

	if (copy_from_user(&buf, ubuf, cnt))
		return -EFAULT;

	buf[cnt] = 0;

	ret = strict_strtoul(buf, 10, &val);
	if (ret < 0)
		return ret;

	val = !!val;

	mutex_lock(&trace_types_lock);
	if (tracer_enabled ^ val) {
		if (val) {
			tracer_enabled = 1;
			if (current_trace->start)
				current_trace->start(tr);
			tracing_start();
		} else {
			tracer_enabled = 0;
			tracing_stop();
			if (current_trace->stop)
				current_trace->stop(tr);
		}
	}
	mutex_unlock(&trace_types_lock);

	filp->f_pos += cnt;

	return cnt;
}

static ssize_t
tracing_set_trace_read(struct file *filp, char __user *ubuf,
		       size_t cnt, loff_t *ppos)
{
	char buf[max_tracer_type_len+2];
	int r;

	mutex_lock(&trace_types_lock);
	if (current_trace)
		r = sprintf(buf, "%s\n", current_trace->name);
	else
		r = sprintf(buf, "\n");
	mutex_unlock(&trace_types_lock);

	return simple_read_from_buffer(ubuf, cnt, ppos, buf, r);
}

int tracer_init(struct tracer *t, struct trace_array *tr)
{
	tracing_reset_online_cpus(tr);
	return t->init(tr);
}

static int tracing_resize_ring_buffer(unsigned long size)
{
	int ret;

	/*
	 * If kernel or user changes the size of the ring buffer
	 * we use the size that was given, and we can forget about
	 * expanding it later.
	 */
	ring_buffer_expanded = 1;

	ret = ring_buffer_resize(global_trace.buffer, size);
	if (ret < 0)
		return ret;

	ret = ring_buffer_resize(max_tr.buffer, size);
	if (ret < 0) {
		int r;

		r = ring_buffer_resize(global_trace.buffer,
				       global_trace.entries);
		if (r < 0) {
			/*
			 * AARGH! We are left with different
			 * size max buffer!!!!
			 * The max buffer is our "snapshot" buffer.
			 * When a tracer needs a snapshot (one of the
			 * latency tracers), it swaps the max buffer
			 * with the saved snap shot. We succeeded to
			 * update the size of the main buffer, but failed to
			 * update the size of the max buffer. But when we tried
			 * to reset the main buffer to the original size, we
			 * failed there too. This is very unlikely to
			 * happen, but if it does, warn and kill all
			 * tracing.
			 */
			WARN_ON(1);
			tracing_disabled = 1;
		}
		return ret;
	}

	global_trace.entries = size;

	return ret;
}

/**
 * tracing_update_buffers - used by tracing facility to expand ring buffers
 *
 * To save on memory when the tracing is never used on a system with it
 * configured in. The ring buffers are set to a minimum size. But once
 * a user starts to use the tracing facility, then they need to grow
 * to their default size.
 *
 * This function is to be called when a tracer is about to be used.
 */
int tracing_update_buffers(void)
{
	int ret = 0;

	mutex_lock(&trace_types_lock);
	if (!ring_buffer_expanded)
		ret = tracing_resize_ring_buffer(trace_buf_size);
	mutex_unlock(&trace_types_lock);

	return ret;
}

struct trace_option_dentry;

static struct trace_option_dentry *
create_trace_option_files(struct tracer *tracer);

static void
destroy_trace_option_files(struct trace_option_dentry *topts);

static int tracing_set_tracer(const char *buf)
{
	static struct trace_option_dentry *topts;
	struct trace_array *tr = &global_trace;
	struct tracer *t;
	int ret = 0;

	mutex_lock(&trace_types_lock);

	if (!ring_buffer_expanded) {
		ret = tracing_resize_ring_buffer(trace_buf_size);
		if (ret < 0)
			goto out;
		ret = 0;
	}

	for (t = trace_types; t; t = t->next) {
		if (strcmp(t->name, buf) == 0)
			break;
	}
	if (!t) {
		ret = -EINVAL;
		goto out;
	}
	if (t == current_trace)
		goto out;

	trace_branch_disable();
	if (current_trace && current_trace->reset)
		current_trace->reset(tr);

	destroy_trace_option_files(topts);

	current_trace = t;

	topts = create_trace_option_files(current_trace);

	if (t->init) {
		ret = tracer_init(t, tr);
		if (ret)
			goto out;
	}

	trace_branch_enable(tr);
 out:
	mutex_unlock(&trace_types_lock);

	return ret;
}

static ssize_t
tracing_set_trace_write(struct file *filp, const char __user *ubuf,
			size_t cnt, loff_t *ppos)
{
	char buf[max_tracer_type_len+1];
	int i;
	size_t ret;
	int err;

	ret = cnt;

	if (cnt > max_tracer_type_len)
		cnt = max_tracer_type_len;

	if (copy_from_user(&buf, ubuf, cnt))
		return -EFAULT;

	buf[cnt] = 0;

	/* strip ending whitespace. */
	for (i = cnt - 1; i > 0 && isspace(buf[i]); i--)
		buf[i] = 0;

	err = tracing_set_tracer(buf);
	if (err)
		return err;

	filp->f_pos += ret;

	return ret;
}

static ssize_t
tracing_max_lat_read(struct file *filp, char __user *ubuf,
		     size_t cnt, loff_t *ppos)
{
	unsigned long *ptr = filp->private_data;
	char buf[64];
	int r;

	r = snprintf(buf, sizeof(buf), "%ld\n",
		     *ptr == (unsigned long)-1 ? -1 : nsecs_to_usecs(*ptr));
	if (r > sizeof(buf))
		r = sizeof(buf);
	return simple_read_from_buffer(ubuf, cnt, ppos, buf, r);
}

static ssize_t
tracing_max_lat_write(struct file *filp, const char __user *ubuf,
		      size_t cnt, loff_t *ppos)
{
	unsigned long *ptr = filp->private_data;
	char buf[64];
	unsigned long val;
	int ret;

	if (cnt >= sizeof(buf))
		return -EINVAL;

	if (copy_from_user(&buf, ubuf, cnt))
		return -EFAULT;

	buf[cnt] = 0;

	ret = strict_strtoul(buf, 10, &val);
	if (ret < 0)
		return ret;

	*ptr = val * 1000;

	return cnt;
}

static int tracing_open_pipe(struct inode *inode, struct file *filp)
{
	long cpu_file = (long) inode->i_private;
	struct trace_iterator *iter;
	int ret = 0;

	if (tracing_disabled)
		return -ENODEV;

	mutex_lock(&trace_types_lock);

	/* We only allow one reader per cpu */
	if (cpu_file == TRACE_PIPE_ALL_CPU) {
		if (!cpumask_empty(tracing_reader_cpumask)) {
			ret = -EBUSY;
			goto out;
		}
		cpumask_setall(tracing_reader_cpumask);
	} else {
		if (!cpumask_test_cpu(cpu_file, tracing_reader_cpumask))
			cpumask_set_cpu(cpu_file, tracing_reader_cpumask);
		else {
			ret = -EBUSY;
			goto out;
		}
	}

	/* create a buffer to store the information to pass to userspace */
	iter = kzalloc(sizeof(*iter), GFP_KERNEL);
	if (!iter) {
		ret = -ENOMEM;
		goto out;
	}

	/*
	 * We make a copy of the current tracer to avoid concurrent
	 * changes on it while we are reading.
	 */
	iter->trace = kmalloc(sizeof(*iter->trace), GFP_KERNEL);
	if (!iter->trace) {
		ret = -ENOMEM;
		goto fail;
	}
	if (current_trace)
		*iter->trace = *current_trace;

	if (!alloc_cpumask_var(&iter->started, GFP_KERNEL)) {
		ret = -ENOMEM;
		goto fail;
	}

	/* trace pipe does not show start of buffer */
	cpumask_setall(iter->started);

	iter->cpu_file = cpu_file;
	iter->tr = &global_trace;
	mutex_init(&iter->mutex);
	filp->private_data = iter;

	if (iter->trace->pipe_open)
		iter->trace->pipe_open(iter);

out:
	mutex_unlock(&trace_types_lock);
	return ret;

fail:
	kfree(iter->trace);
	kfree(iter);
	mutex_unlock(&trace_types_lock);
	return ret;
}

static int tracing_release_pipe(struct inode *inode, struct file *file)
{
	struct trace_iterator *iter = file->private_data;

	mutex_lock(&trace_types_lock);

	if (iter->cpu_file == TRACE_PIPE_ALL_CPU)
		cpumask_clear(tracing_reader_cpumask);
	else
		cpumask_clear_cpu(iter->cpu_file, tracing_reader_cpumask);

	mutex_unlock(&trace_types_lock);

	free_cpumask_var(iter->started);
	mutex_destroy(&iter->mutex);
	kfree(iter->trace);
	kfree(iter);

	return 0;
}

static unsigned int
tracing_poll_pipe(struct file *filp, poll_table *poll_table)
{
	struct trace_iterator *iter = filp->private_data;

	if (trace_flags & TRACE_ITER_BLOCK) {
		/*
		 * Always select as readable when in blocking mode
		 */
		return POLLIN | POLLRDNORM;
	} else {
		if (!trace_empty(iter))
			return POLLIN | POLLRDNORM;
		poll_wait(filp, &trace_wait, poll_table);
		if (!trace_empty(iter))
			return POLLIN | POLLRDNORM;

		return 0;
	}
}


void default_wait_pipe(struct trace_iterator *iter)
{
	DEFINE_WAIT(wait);

	prepare_to_wait(&trace_wait, &wait, TASK_INTERRUPTIBLE);

	if (trace_empty(iter))
		schedule();

	finish_wait(&trace_wait, &wait);
}

/*
 * This is a make-shift waitqueue.
 * A tracer might use this callback on some rare cases:
 *
 *  1) the current tracer might hold the runqueue lock when it wakes up
 *     a reader, hence a deadlock (sched, function, and function graph tracers)
 *  2) the function tracers, trace all functions, we don't want
 *     the overhead of calling wake_up and friends
 *     (and tracing them too)
 *
 *     Anyway, this is really very primitive wakeup.
 */
void poll_wait_pipe(struct trace_iterator *iter)
{
	set_current_state(TASK_INTERRUPTIBLE);
	/* sleep for 100 msecs, and try again. */
	schedule_timeout(HZ / 10);
}

/* Must be called with trace_types_lock mutex held. */
static int tracing_wait_pipe(struct file *filp)
{
	struct trace_iterator *iter = filp->private_data;

	while (trace_empty(iter)) {

		if ((filp->f_flags & O_NONBLOCK)) {
			return -EAGAIN;
		}

		mutex_unlock(&iter->mutex);

		iter->trace->wait_pipe(iter);

		mutex_lock(&iter->mutex);

		if (signal_pending(current))
			return -EINTR;

		/*
		 * We block until we read something and tracing is disabled.
		 * We still block if tracing is disabled, but we have never
		 * read anything. This allows a user to cat this file, and
		 * then enable tracing. But after we have read something,
		 * we give an EOF when tracing is again disabled.
		 *
		 * iter->pos will be 0 if we haven't read anything.
		 */
		if (!tracer_enabled && iter->pos)
			break;
	}

	return 1;
}

/*
 * Consumer reader.
 */
static ssize_t
tracing_read_pipe(struct file *filp, char __user *ubuf,
		  size_t cnt, loff_t *ppos)
{
	struct trace_iterator *iter = filp->private_data;
	static struct tracer *old_tracer;
	ssize_t sret;

	/* return any leftover data */
	sret = trace_seq_to_user(&iter->seq, ubuf, cnt);
	if (sret != -EBUSY)
		return sret;

	trace_seq_init(&iter->seq);

	/* copy the tracer to avoid using a global lock all around */
	mutex_lock(&trace_types_lock);
	if (unlikely(old_tracer != current_trace && current_trace)) {
		old_tracer = current_trace;
		*iter->trace = *current_trace;
	}
	mutex_unlock(&trace_types_lock);

	/*
	 * Avoid more than one consumer on a single file descriptor
	 * This is just a matter of traces coherency, the ring buffer itself
	 * is protected.
	 */
	mutex_lock(&iter->mutex);
	if (iter->trace->read) {
		sret = iter->trace->read(iter, filp, ubuf, cnt, ppos);
		if (sret)
			goto out;
	}

waitagain:
	sret = tracing_wait_pipe(filp);
	if (sret <= 0)
		goto out;

	/* stop when tracing is finished */
	if (trace_empty(iter)) {
		sret = 0;
		goto out;
	}

	if (cnt >= PAGE_SIZE)
		cnt = PAGE_SIZE - 1;

	/* reset all but tr, trace, and overruns */
	memset(&iter->seq, 0,
	       sizeof(struct trace_iterator) -
	       offsetof(struct trace_iterator, seq));
	iter->pos = -1;

	while (find_next_entry_inc(iter) != NULL) {
		enum print_line_t ret;
		int len = iter->seq.len;

		ret = print_trace_line(iter);
		if (ret == TRACE_TYPE_PARTIAL_LINE) {
			/* don't print partial lines */
			iter->seq.len = len;
			break;
		}
		if (ret != TRACE_TYPE_NO_CONSUME)
			trace_consume(iter);

		if (iter->seq.len >= cnt)
			break;
	}

	/* Now copy what we have to the user */
	sret = trace_seq_to_user(&iter->seq, ubuf, cnt);
	if (iter->seq.readpos >= iter->seq.len)
		trace_seq_init(&iter->seq);

	/*
	 * If there was nothing to send to user, inspite of consuming trace
	 * entries, go back to wait for more entries.
	 */
	if (sret == -EBUSY)
		goto waitagain;

out:
	mutex_unlock(&iter->mutex);

	return sret;
}

static void tracing_pipe_buf_release(struct pipe_inode_info *pipe,
				     struct pipe_buffer *buf)
{
	__free_page(buf->page);
}

static void tracing_spd_release_pipe(struct splice_pipe_desc *spd,
				     unsigned int idx)
{
	__free_page(spd->pages[idx]);
}

static struct pipe_buf_operations tracing_pipe_buf_ops = {
	.can_merge		= 0,
	.map			= generic_pipe_buf_map,
	.unmap			= generic_pipe_buf_unmap,
	.confirm		= generic_pipe_buf_confirm,
	.release		= tracing_pipe_buf_release,
	.steal			= generic_pipe_buf_steal,
	.get			= generic_pipe_buf_get,
};

static size_t
tracing_fill_pipe_page(size_t rem, struct trace_iterator *iter)
{
	size_t count;
	int ret;

	/* Seq buffer is page-sized, exactly what we need. */
	for (;;) {
		count = iter->seq.len;
		ret = print_trace_line(iter);
		count = iter->seq.len - count;
		if (rem < count) {
			rem = 0;
			iter->seq.len -= count;
			break;
		}
		if (ret == TRACE_TYPE_PARTIAL_LINE) {
			iter->seq.len -= count;
			break;
		}

		trace_consume(iter);
		rem -= count;
		if (!find_next_entry_inc(iter))	{
			rem = 0;
			iter->ent = NULL;
			break;
		}
	}

	return rem;
}

static ssize_t tracing_splice_read_pipe(struct file *filp,
					loff_t *ppos,
					struct pipe_inode_info *pipe,
					size_t len,
					unsigned int flags)
{
	struct page *pages[PIPE_BUFFERS];
	struct partial_page partial[PIPE_BUFFERS];
	struct trace_iterator *iter = filp->private_data;
	struct splice_pipe_desc spd = {
		.pages		= pages,
		.partial	= partial,
		.nr_pages	= 0, /* This gets updated below. */
		.flags		= flags,
		.ops		= &tracing_pipe_buf_ops,
		.spd_release	= tracing_spd_release_pipe,
	};
	static struct tracer *old_tracer;
	ssize_t ret;
	size_t rem;
	unsigned int i;

	/* copy the tracer to avoid using a global lock all around */
	mutex_lock(&trace_types_lock);
	if (unlikely(old_tracer != current_trace && current_trace)) {
		old_tracer = current_trace;
		*iter->trace = *current_trace;
	}
	mutex_unlock(&trace_types_lock);

	mutex_lock(&iter->mutex);

	if (iter->trace->splice_read) {
		ret = iter->trace->splice_read(iter, filp,
					       ppos, pipe, len, flags);
		if (ret)
			goto out_err;
	}

	ret = tracing_wait_pipe(filp);
	if (ret <= 0)
		goto out_err;

	if (!iter->ent && !find_next_entry_inc(iter)) {
		ret = -EFAULT;
		goto out_err;
	}

	/* Fill as many pages as possible. */
	for (i = 0, rem = len; i < PIPE_BUFFERS && rem; i++) {
		pages[i] = alloc_page(GFP_KERNEL);
		if (!pages[i])
			break;

		rem = tracing_fill_pipe_page(rem, iter);

		/* Copy the data into the page, so we can start over. */
		ret = trace_seq_to_buffer(&iter->seq,
					  page_address(pages[i]),
					  iter->seq.len);
		if (ret < 0) {
			__free_page(pages[i]);
			break;
		}
		partial[i].offset = 0;
		partial[i].len = iter->seq.len;

		trace_seq_init(&iter->seq);
	}

	mutex_unlock(&iter->mutex);

	spd.nr_pages = i;

	return splice_to_pipe(pipe, &spd);

out_err:
	mutex_unlock(&iter->mutex);

	return ret;
}

static ssize_t
tracing_entries_read(struct file *filp, char __user *ubuf,
		     size_t cnt, loff_t *ppos)
{
	struct trace_array *tr = filp->private_data;
	char buf[96];
	int r;

	mutex_lock(&trace_types_lock);
	if (!ring_buffer_expanded)
		r = sprintf(buf, "%lu (expanded: %lu)\n",
			    tr->entries >> 10,
			    trace_buf_size >> 10);
	else
		r = sprintf(buf, "%lu\n", tr->entries >> 10);
	mutex_unlock(&trace_types_lock);

	return simple_read_from_buffer(ubuf, cnt, ppos, buf, r);
}

static ssize_t
tracing_entries_write(struct file *filp, const char __user *ubuf,
		      size_t cnt, loff_t *ppos)
{
	unsigned long val;
	char buf[64];
	int ret, cpu;

	if (cnt >= sizeof(buf))
		return -EINVAL;

	if (copy_from_user(&buf, ubuf, cnt))
		return -EFAULT;

	buf[cnt] = 0;

	ret = strict_strtoul(buf, 10, &val);
	if (ret < 0)
		return ret;

	/* must have at least 1 entry */
	if (!val)
		return -EINVAL;

	mutex_lock(&trace_types_lock);

	tracing_stop();

	/* disable all cpu buffers */
	for_each_tracing_cpu(cpu) {
		if (global_trace.data[cpu])
			atomic_inc(&global_trace.data[cpu]->disabled);
		if (max_tr.data[cpu])
			atomic_inc(&max_tr.data[cpu]->disabled);
	}

	/* value is in KB */
	val <<= 10;

	if (val != global_trace.entries) {
		ret = tracing_resize_ring_buffer(val);
		if (ret < 0) {
			cnt = ret;
			goto out;
		}
	}

	filp->f_pos += cnt;

	/* If check pages failed, return ENOMEM */
	if (tracing_disabled)
		cnt = -ENOMEM;
 out:
	for_each_tracing_cpu(cpu) {
		if (global_trace.data[cpu])
			atomic_dec(&global_trace.data[cpu]->disabled);
		if (max_tr.data[cpu])
			atomic_dec(&max_tr.data[cpu]->disabled);
	}

	tracing_start();
	max_tr.entries = global_trace.entries;
	mutex_unlock(&trace_types_lock);

	return cnt;
}

static int mark_printk(const char *fmt, ...)
{
	int ret;
	va_list args;
	va_start(args, fmt);
	ret = trace_vprintk(0, fmt, args);
	va_end(args);
	return ret;
}

static ssize_t
tracing_mark_write(struct file *filp, const char __user *ubuf,
					size_t cnt, loff_t *fpos)
{
	char *buf;
	char *end;

	if (tracing_disabled)
		return -EINVAL;

	if (cnt > TRACE_BUF_SIZE)
		cnt = TRACE_BUF_SIZE;

	buf = kmalloc(cnt + 1, GFP_KERNEL);
	if (buf == NULL)
		return -ENOMEM;

	if (copy_from_user(buf, ubuf, cnt)) {
		kfree(buf);
		return -EFAULT;
	}

	/* Cut from the first nil or newline. */
	buf[cnt] = '\0';
	end = strchr(buf, '\n');
	if (end)
		*end = '\0';

	cnt = mark_printk("%s\n", buf);
	kfree(buf);
	*fpos += cnt;

	return cnt;
}

static const struct file_operations tracing_max_lat_fops = {
	.open		= tracing_open_generic,
	.read		= tracing_max_lat_read,
	.write		= tracing_max_lat_write,
};

static const struct file_operations tracing_ctrl_fops = {
	.open		= tracing_open_generic,
	.read		= tracing_ctrl_read,
	.write		= tracing_ctrl_write,
};

static const struct file_operations set_tracer_fops = {
	.open		= tracing_open_generic,
	.read		= tracing_set_trace_read,
	.write		= tracing_set_trace_write,
};

static const struct file_operations tracing_pipe_fops = {
	.open		= tracing_open_pipe,
	.poll		= tracing_poll_pipe,
	.read		= tracing_read_pipe,
	.splice_read	= tracing_splice_read_pipe,
	.release	= tracing_release_pipe,
};

static const struct file_operations tracing_entries_fops = {
	.open		= tracing_open_generic,
	.read		= tracing_entries_read,
	.write		= tracing_entries_write,
};

static const struct file_operations tracing_mark_fops = {
	.open		= tracing_open_generic,
	.write		= tracing_mark_write,
};

struct ftrace_buffer_info {
	struct trace_array	*tr;
	void			*spare;
	int			cpu;
	unsigned int		read;
};

static int tracing_buffers_open(struct inode *inode, struct file *filp)
{
	int cpu = (int)(long)inode->i_private;
	struct ftrace_buffer_info *info;

	if (tracing_disabled)
		return -ENODEV;

	info = kzalloc(sizeof(*info), GFP_KERNEL);
	if (!info)
		return -ENOMEM;

	info->tr	= &global_trace;
	info->cpu	= cpu;
	info->spare	= ring_buffer_alloc_read_page(info->tr->buffer);
	/* Force reading ring buffer for first read */
	info->read	= (unsigned int)-1;
	if (!info->spare)
		goto out;

	filp->private_data = info;

	return 0;

 out:
	kfree(info);
	return -ENOMEM;
}

static ssize_t
tracing_buffers_read(struct file *filp, char __user *ubuf,
		     size_t count, loff_t *ppos)
{
	struct ftrace_buffer_info *info = filp->private_data;
	unsigned int pos;
	ssize_t ret;
	size_t size;

	if (!count)
		return 0;

	/* Do we have previous read data to read? */
	if (info->read < PAGE_SIZE)
		goto read;

	info->read = 0;

	ret = ring_buffer_read_page(info->tr->buffer,
				    &info->spare,
				    count,
				    info->cpu, 0);
	if (ret < 0)
		return 0;

	pos = ring_buffer_page_len(info->spare);

	if (pos < PAGE_SIZE)
		memset(info->spare + pos, 0, PAGE_SIZE - pos);

read:
	size = PAGE_SIZE - info->read;
	if (size > count)
		size = count;

	ret = copy_to_user(ubuf, info->spare + info->read, size);
	if (ret == size)
		return -EFAULT;
	size -= ret;

	*ppos += size;
	info->read += size;

	return size;
}

static int tracing_buffers_release(struct inode *inode, struct file *file)
{
	struct ftrace_buffer_info *info = file->private_data;

	ring_buffer_free_read_page(info->tr->buffer, info->spare);
	kfree(info);

	return 0;
}

struct buffer_ref {
	struct ring_buffer	*buffer;
	void			*page;
	int			ref;
};

static void buffer_pipe_buf_release(struct pipe_inode_info *pipe,
				    struct pipe_buffer *buf)
{
	struct buffer_ref *ref = (struct buffer_ref *)buf->private;

	if (--ref->ref)
		return;

	ring_buffer_free_read_page(ref->buffer, ref->page);
	kfree(ref);
	buf->private = 0;
}

static int buffer_pipe_buf_steal(struct pipe_inode_info *pipe,
				 struct pipe_buffer *buf)
{
	return 1;
}

static void buffer_pipe_buf_get(struct pipe_inode_info *pipe,
				struct pipe_buffer *buf)
{
	struct buffer_ref *ref = (struct buffer_ref *)buf->private;

	ref->ref++;
}

/* Pipe buffer operations for a buffer. */
static struct pipe_buf_operations buffer_pipe_buf_ops = {
	.can_merge		= 0,
	.map			= generic_pipe_buf_map,
	.unmap			= generic_pipe_buf_unmap,
	.confirm		= generic_pipe_buf_confirm,
	.release		= buffer_pipe_buf_release,
	.steal			= buffer_pipe_buf_steal,
	.get			= buffer_pipe_buf_get,
};

/*
 * Callback from splice_to_pipe(), if we need to release some pages
 * at the end of the spd in case we error'ed out in filling the pipe.
 */
static void buffer_spd_release(struct splice_pipe_desc *spd, unsigned int i)
{
	struct buffer_ref *ref =
		(struct buffer_ref *)spd->partial[i].private;

	if (--ref->ref)
		return;

	ring_buffer_free_read_page(ref->buffer, ref->page);
	kfree(ref);
	spd->partial[i].private = 0;
}

static ssize_t
tracing_buffers_splice_read(struct file *file, loff_t *ppos,
			    struct pipe_inode_info *pipe, size_t len,
			    unsigned int flags)
{
	struct ftrace_buffer_info *info = file->private_data;
	struct partial_page partial[PIPE_BUFFERS];
	struct page *pages[PIPE_BUFFERS];
	struct splice_pipe_desc spd = {
		.pages		= pages,
		.partial	= partial,
		.flags		= flags,
		.ops		= &buffer_pipe_buf_ops,
		.spd_release	= buffer_spd_release,
	};
	struct buffer_ref *ref;
	int size, i;
	size_t ret;

	/*
	 * We can't seek on a buffer input
	 */
	if (unlikely(*ppos))
		return -ESPIPE;


	for (i = 0; i < PIPE_BUFFERS && len; i++, len -= size) {
		struct page *page;
		int r;

		ref = kzalloc(sizeof(*ref), GFP_KERNEL);
		if (!ref)
			break;

		ref->buffer = info->tr->buffer;
		ref->page = ring_buffer_alloc_read_page(ref->buffer);
		if (!ref->page) {
			kfree(ref);
			break;
		}

		r = ring_buffer_read_page(ref->buffer, &ref->page,
					  len, info->cpu, 0);
		if (r < 0) {
			ring_buffer_free_read_page(ref->buffer,
						   ref->page);
			kfree(ref);
			break;
		}

		/*
		 * zero out any left over data, this is going to
		 * user land.
		 */
		size = ring_buffer_page_len(ref->page);
		if (size < PAGE_SIZE)
			memset(ref->page + size, 0, PAGE_SIZE - size);

		page = virt_to_page(ref->page);

		spd.pages[i] = page;
		spd.partial[i].len = PAGE_SIZE;
		spd.partial[i].offset = 0;
		spd.partial[i].private = (unsigned long)ref;
		spd.nr_pages++;
	}

	spd.nr_pages = i;

	/* did we read anything? */
	if (!spd.nr_pages) {
		if (flags & SPLICE_F_NONBLOCK)
			ret = -EAGAIN;
		else
			ret = 0;
		/* TODO: block */
		return ret;
	}

	ret = splice_to_pipe(pipe, &spd);

	return ret;
}

static const struct file_operations tracing_buffers_fops = {
	.open		= tracing_buffers_open,
	.read		= tracing_buffers_read,
	.release	= tracing_buffers_release,
	.splice_read	= tracing_buffers_splice_read,
	.llseek		= no_llseek,
};

#ifdef CONFIG_DYNAMIC_FTRACE

int __weak ftrace_arch_read_dyn_info(char *buf, int size)
{
	return 0;
}

static ssize_t
tracing_read_dyn_info(struct file *filp, char __user *ubuf,
		  size_t cnt, loff_t *ppos)
{
	static char ftrace_dyn_info_buffer[1024];
	static DEFINE_MUTEX(dyn_info_mutex);
	unsigned long *p = filp->private_data;
	char *buf = ftrace_dyn_info_buffer;
	int size = ARRAY_SIZE(ftrace_dyn_info_buffer);
	int r;

	mutex_lock(&dyn_info_mutex);
	r = sprintf(buf, "%ld ", *p);

	r += ftrace_arch_read_dyn_info(buf+r, (size-1)-r);
	buf[r++] = '\n';

	r = simple_read_from_buffer(ubuf, cnt, ppos, buf, r);

	mutex_unlock(&dyn_info_mutex);

	return r;
}

static const struct file_operations tracing_dyn_info_fops = {
	.open		= tracing_open_generic,
	.read		= tracing_read_dyn_info,
};
#endif

static struct dentry *d_tracer;

struct dentry *tracing_init_dentry(void)
{
	static int once;

	if (d_tracer)
		return d_tracer;

	if (!debugfs_initialized())
		return NULL;

	d_tracer = debugfs_create_dir("tracing", NULL);

	if (!d_tracer && !once) {
		once = 1;
		pr_warning("Could not create debugfs directory 'tracing'\n");
		return NULL;
	}

	return d_tracer;
}

static struct dentry *d_percpu;

struct dentry *tracing_dentry_percpu(void)
{
	static int once;
	struct dentry *d_tracer;

	if (d_percpu)
		return d_percpu;

	d_tracer = tracing_init_dentry();

	if (!d_tracer)
		return NULL;

	d_percpu = debugfs_create_dir("per_cpu", d_tracer);

	if (!d_percpu && !once) {
		once = 1;
		pr_warning("Could not create debugfs directory 'per_cpu'\n");
		return NULL;
	}

	return d_percpu;
}

static void tracing_init_debugfs_percpu(long cpu)
{
	struct dentry *d_percpu = tracing_dentry_percpu();
	struct dentry *entry, *d_cpu;
	/* strlen(cpu) + MAX(log10(cpu)) + '\0' */
	char cpu_dir[7];

	if (cpu > 999 || cpu < 0)
		return;

	sprintf(cpu_dir, "cpu%ld", cpu);
	d_cpu = debugfs_create_dir(cpu_dir, d_percpu);
	if (!d_cpu) {
		pr_warning("Could not create debugfs '%s' entry\n", cpu_dir);
		return;
	}

	/* per cpu trace_pipe */
	entry = debugfs_create_file("trace_pipe", 0444, d_cpu,
				(void *) cpu, &tracing_pipe_fops);
	if (!entry)
		pr_warning("Could not create debugfs 'trace_pipe' entry\n");

	/* per cpu trace */
	entry = debugfs_create_file("trace", 0644, d_cpu,
				(void *) cpu, &tracing_fops);
	if (!entry)
		pr_warning("Could not create debugfs 'trace' entry\n");

	entry = debugfs_create_file("trace_pipe_raw", 0444, d_cpu,
				    (void *) cpu, &tracing_buffers_fops);
	if (!entry)
		pr_warning("Could not create debugfs 'trace_pipe_raw' entry\n");
}

#ifdef CONFIG_FTRACE_SELFTEST
/* Let selftest have access to static functions in this file */
#include "trace_selftest.c"
#endif

struct trace_option_dentry {
	struct tracer_opt		*opt;
	struct tracer_flags		*flags;
	struct dentry			*entry;
};

static ssize_t
trace_options_read(struct file *filp, char __user *ubuf, size_t cnt,
			loff_t *ppos)
{
	struct trace_option_dentry *topt = filp->private_data;
	char *buf;

	if (topt->flags->val & topt->opt->bit)
		buf = "1\n";
	else
		buf = "0\n";

	return simple_read_from_buffer(ubuf, cnt, ppos, buf, 2);
}

static ssize_t
trace_options_write(struct file *filp, const char __user *ubuf, size_t cnt,
			 loff_t *ppos)
{
	struct trace_option_dentry *topt = filp->private_data;
	unsigned long val;
	char buf[64];
	int ret;

	if (cnt >= sizeof(buf))
		return -EINVAL;

	if (copy_from_user(&buf, ubuf, cnt))
		return -EFAULT;

	buf[cnt] = 0;

	ret = strict_strtoul(buf, 10, &val);
	if (ret < 0)
		return ret;

	ret = 0;
	switch (val) {
	case 0:
		/* do nothing if already cleared */
		if (!(topt->flags->val & topt->opt->bit))
			break;

		mutex_lock(&trace_types_lock);
		if (current_trace->set_flag)
			ret = current_trace->set_flag(topt->flags->val,
						      topt->opt->bit, 0);
		mutex_unlock(&trace_types_lock);
		if (ret)
			return ret;
		topt->flags->val &= ~topt->opt->bit;
		break;
	case 1:
		/* do nothing if already set */
		if (topt->flags->val & topt->opt->bit)
			break;

		mutex_lock(&trace_types_lock);
		if (current_trace->set_flag)
			ret = current_trace->set_flag(topt->flags->val,
						      topt->opt->bit, 1);
		mutex_unlock(&trace_types_lock);
		if (ret)
			return ret;
		topt->flags->val |= topt->opt->bit;
		break;

	default:
		return -EINVAL;
	}

	*ppos += cnt;

	return cnt;
}


static const struct file_operations trace_options_fops = {
	.open = tracing_open_generic,
	.read = trace_options_read,
	.write = trace_options_write,
};

static ssize_t
trace_options_core_read(struct file *filp, char __user *ubuf, size_t cnt,
			loff_t *ppos)
{
	long index = (long)filp->private_data;
	char *buf;

	if (trace_flags & (1 << index))
		buf = "1\n";
	else
		buf = "0\n";

	return simple_read_from_buffer(ubuf, cnt, ppos, buf, 2);
}

static ssize_t
trace_options_core_write(struct file *filp, const char __user *ubuf, size_t cnt,
			 loff_t *ppos)
{
	long index = (long)filp->private_data;
	char buf[64];
	unsigned long val;
	int ret;

	if (cnt >= sizeof(buf))
		return -EINVAL;

	if (copy_from_user(&buf, ubuf, cnt))
		return -EFAULT;

	buf[cnt] = 0;

	ret = strict_strtoul(buf, 10, &val);
	if (ret < 0)
		return ret;

	switch (val) {
	case 0:
		trace_flags &= ~(1 << index);
		break;
	case 1:
		trace_flags |= 1 << index;
		break;

	default:
		return -EINVAL;
	}

	*ppos += cnt;

	return cnt;
}

static const struct file_operations trace_options_core_fops = {
	.open = tracing_open_generic,
	.read = trace_options_core_read,
	.write = trace_options_core_write,
};

static struct dentry *trace_options_init_dentry(void)
{
	struct dentry *d_tracer;
	static struct dentry *t_options;

	if (t_options)
		return t_options;

	d_tracer = tracing_init_dentry();
	if (!d_tracer)
		return NULL;

	t_options = debugfs_create_dir("options", d_tracer);
	if (!t_options) {
		pr_warning("Could not create debugfs directory 'options'\n");
		return NULL;
	}

	return t_options;
}

static void
create_trace_option_file(struct trace_option_dentry *topt,
			 struct tracer_flags *flags,
			 struct tracer_opt *opt)
{
	struct dentry *t_options;
	struct dentry *entry;

	t_options = trace_options_init_dentry();
	if (!t_options)
		return;

	topt->flags = flags;
	topt->opt = opt;

	entry = debugfs_create_file(opt->name, 0644, t_options, topt,
				    &trace_options_fops);

	topt->entry = entry;

}

static struct trace_option_dentry *
create_trace_option_files(struct tracer *tracer)
{
	struct trace_option_dentry *topts;
	struct tracer_flags *flags;
	struct tracer_opt *opts;
	int cnt;

	if (!tracer)
		return NULL;

	flags = tracer->flags;

	if (!flags || !flags->opts)
		return NULL;

	opts = flags->opts;

	for (cnt = 0; opts[cnt].name; cnt++)
		;

	topts = kcalloc(cnt + 1, sizeof(*topts), GFP_KERNEL);
	if (!topts)
		return NULL;

	for (cnt = 0; opts[cnt].name; cnt++)
		create_trace_option_file(&topts[cnt], flags,
					 &opts[cnt]);

	return topts;
}

static void
destroy_trace_option_files(struct trace_option_dentry *topts)
{
	int cnt;

	if (!topts)
		return;

	for (cnt = 0; topts[cnt].opt; cnt++) {
		if (topts[cnt].entry)
			debugfs_remove(topts[cnt].entry);
	}

	kfree(topts);
}

static struct dentry *
create_trace_option_core_file(const char *option, long index)
{
	struct dentry *t_options;
	struct dentry *entry;

	t_options = trace_options_init_dentry();
	if (!t_options)
		return NULL;

	entry = debugfs_create_file(option, 0644, t_options, (void *)index,
				    &trace_options_core_fops);

	return entry;
}

static __init void create_trace_options_dir(void)
{
	struct dentry *t_options;
	struct dentry *entry;
	int i;

	t_options = trace_options_init_dentry();
	if (!t_options)
		return;

	for (i = 0; trace_options[i]; i++) {
		entry = create_trace_option_core_file(trace_options[i], i);
		if (!entry)
			pr_warning("Could not create debugfs %s entry\n",
				   trace_options[i]);
	}
}

static __init int tracer_init_debugfs(void)
{
	struct dentry *d_tracer;
	struct dentry *entry;
	int cpu;

	d_tracer = tracing_init_dentry();

	entry = debugfs_create_file("tracing_enabled", 0644, d_tracer,
				    &global_trace, &tracing_ctrl_fops);
	if (!entry)
		pr_warning("Could not create debugfs 'tracing_enabled' entry\n");

	entry = debugfs_create_file("trace_options", 0644, d_tracer,
				    NULL, &tracing_iter_fops);
	if (!entry)
		pr_warning("Could not create debugfs 'trace_options' entry\n");

	create_trace_options_dir();

	entry = debugfs_create_file("tracing_cpumask", 0644, d_tracer,
				    NULL, &tracing_cpumask_fops);
	if (!entry)
		pr_warning("Could not create debugfs 'tracing_cpumask' entry\n");

	entry = debugfs_create_file("trace", 0644, d_tracer,
				 (void *) TRACE_PIPE_ALL_CPU, &tracing_fops);
	if (!entry)
		pr_warning("Could not create debugfs 'trace' entry\n");

	entry = debugfs_create_file("available_tracers", 0444, d_tracer,
				    &global_trace, &show_traces_fops);
	if (!entry)
		pr_warning("Could not create debugfs 'available_tracers' entry\n");

	entry = debugfs_create_file("current_tracer", 0444, d_tracer,
				    &global_trace, &set_tracer_fops);
	if (!entry)
		pr_warning("Could not create debugfs 'current_tracer' entry\n");

	entry = debugfs_create_file("tracing_max_latency", 0644, d_tracer,
				    &tracing_max_latency,
				    &tracing_max_lat_fops);
	if (!entry)
		pr_warning("Could not create debugfs "
			   "'tracing_max_latency' entry\n");

	entry = debugfs_create_file("tracing_thresh", 0644, d_tracer,
				    &tracing_thresh, &tracing_max_lat_fops);
	if (!entry)
		pr_warning("Could not create debugfs "
			   "'tracing_thresh' entry\n");
	entry = debugfs_create_file("README", 0644, d_tracer,
				    NULL, &tracing_readme_fops);
	if (!entry)
		pr_warning("Could not create debugfs 'README' entry\n");

	entry = debugfs_create_file("trace_pipe", 0444, d_tracer,
			(void *) TRACE_PIPE_ALL_CPU, &tracing_pipe_fops);
	if (!entry)
		pr_warning("Could not create debugfs "
			   "'trace_pipe' entry\n");

	entry = debugfs_create_file("buffer_size_kb", 0644, d_tracer,
				    &global_trace, &tracing_entries_fops);
	if (!entry)
		pr_warning("Could not create debugfs "
			   "'buffer_size_kb' entry\n");

	entry = debugfs_create_file("trace_marker", 0220, d_tracer,
				    NULL, &tracing_mark_fops);
	if (!entry)
		pr_warning("Could not create debugfs "
			   "'trace_marker' entry\n");

#ifdef CONFIG_DYNAMIC_FTRACE
	entry = debugfs_create_file("dyn_ftrace_total_info", 0444, d_tracer,
				    &ftrace_update_tot_cnt,
				    &tracing_dyn_info_fops);
	if (!entry)
		pr_warning("Could not create debugfs "
			   "'dyn_ftrace_total_info' entry\n");
#endif
#ifdef CONFIG_SYSPROF_TRACER
	init_tracer_sysprof_debugfs(d_tracer);
#endif

	for_each_tracing_cpu(cpu)
		tracing_init_debugfs_percpu(cpu);

	return 0;
}

static int trace_panic_handler(struct notifier_block *this,
			       unsigned long event, void *unused)
{
	if (ftrace_dump_on_oops)
		ftrace_dump();
	return NOTIFY_OK;
}

static struct notifier_block trace_panic_notifier = {
	.notifier_call  = trace_panic_handler,
	.next           = NULL,
	.priority       = 150   /* priority: INT_MAX >= x >= 0 */
};

static int trace_die_handler(struct notifier_block *self,
			     unsigned long val,
			     void *data)
{
	switch (val) {
	case DIE_OOPS:
		if (ftrace_dump_on_oops)
			ftrace_dump();
		break;
	default:
		break;
	}
	return NOTIFY_OK;
}

static struct notifier_block trace_die_notifier = {
	.notifier_call = trace_die_handler,
	.priority = 200
};

/*
 * printk is set to max of 1024, we really don't need it that big.
 * Nothing should be printing 1000 characters anyway.
 */
#define TRACE_MAX_PRINT		1000

/*
 * Define here KERN_TRACE so that we have one place to modify
 * it if we decide to change what log level the ftrace dump
 * should be at.
 */
#define KERN_TRACE		KERN_EMERG

static void
trace_printk_seq(struct trace_seq *s)
{
	/* Probably should print a warning here. */
	if (s->len >= 1000)
		s->len = 1000;

	/* should be zero ended, but we are paranoid. */
	s->buffer[s->len] = 0;

	printk(KERN_TRACE "%s", s->buffer);

	trace_seq_init(s);
}

static void __ftrace_dump(bool disable_tracing)
{
	static DEFINE_SPINLOCK(ftrace_dump_lock);
	/* use static because iter can be a bit big for the stack */
	static struct trace_iterator iter;
	unsigned int old_userobj;
	static int dump_ran;
	unsigned long flags;
	int cnt = 0, cpu;

	/* only one dump */
	spin_lock_irqsave(&ftrace_dump_lock, flags);
	if (dump_ran)
		goto out;

	dump_ran = 1;

	tracing_off();

	if (disable_tracing)
		ftrace_kill();

	for_each_tracing_cpu(cpu) {
		atomic_inc(&global_trace.data[cpu]->disabled);
	}

	old_userobj = trace_flags & TRACE_ITER_SYM_USEROBJ;

	/* don't look at user memory in panic mode */
	trace_flags &= ~TRACE_ITER_SYM_USEROBJ;

	printk(KERN_TRACE "Dumping ftrace buffer:\n");

	/* Simulate the iterator */
	iter.tr = &global_trace;
	iter.trace = current_trace;
	iter.cpu_file = TRACE_PIPE_ALL_CPU;

	/*
	 * We need to stop all tracing on all CPUS to read the
	 * the next buffer. This is a bit expensive, but is
	 * not done often. We fill all what we can read,
	 * and then release the locks again.
	 */

	while (!trace_empty(&iter)) {

		if (!cnt)
			printk(KERN_TRACE "---------------------------------\n");

		cnt++;

		/* reset all but tr, trace, and overruns */
		memset(&iter.seq, 0,
		       sizeof(struct trace_iterator) -
		       offsetof(struct trace_iterator, seq));
		iter.iter_flags |= TRACE_FILE_LAT_FMT;
		iter.pos = -1;

		if (find_next_entry_inc(&iter) != NULL) {
			print_trace_line(&iter);
			trace_consume(&iter);
		}

		trace_printk_seq(&iter.seq);
	}

	if (!cnt)
		printk(KERN_TRACE "   (ftrace buffer empty)\n");
	else
		printk(KERN_TRACE "---------------------------------\n");

	/* Re-enable tracing if requested */
	if (!disable_tracing) {
		trace_flags |= old_userobj;

		for_each_tracing_cpu(cpu) {
			atomic_dec(&global_trace.data[cpu]->disabled);
		}
		tracing_on();
	}

 out:
	spin_unlock_irqrestore(&ftrace_dump_lock, flags);
}

/* By default: disable tracing after the dump */
void ftrace_dump(void)
{
	__ftrace_dump(true);
}

__init static int tracer_alloc_buffers(void)
{
	struct trace_array_cpu *data;
	int ring_buf_size;
	int i;
	int ret = -ENOMEM;

	if (!alloc_cpumask_var(&tracing_buffer_mask, GFP_KERNEL))
		goto out;

	if (!alloc_cpumask_var(&tracing_cpumask, GFP_KERNEL))
		goto out_free_buffer_mask;

	if (!alloc_cpumask_var(&tracing_reader_cpumask, GFP_KERNEL))
		goto out_free_tracing_cpumask;

	/* To save memory, keep the ring buffer size to its minimum */
	if (ring_buffer_expanded)
		ring_buf_size = trace_buf_size;
	else
		ring_buf_size = 1;

	cpumask_copy(tracing_buffer_mask, cpu_possible_mask);
	cpumask_copy(tracing_cpumask, cpu_all_mask);
	cpumask_clear(tracing_reader_cpumask);

	/* TODO: make the number of buffers hot pluggable with CPUS */
	global_trace.buffer = ring_buffer_alloc(ring_buf_size,
						   TRACE_BUFFER_FLAGS);
	if (!global_trace.buffer) {
		printk(KERN_ERR "tracer: failed to allocate ring buffer!\n");
		WARN_ON(1);
		goto out_free_cpumask;
	}
	global_trace.entries = ring_buffer_size(global_trace.buffer);


#ifdef CONFIG_TRACER_MAX_TRACE
	max_tr.buffer = ring_buffer_alloc(ring_buf_size,
					     TRACE_BUFFER_FLAGS);
	if (!max_tr.buffer) {
		printk(KERN_ERR "tracer: failed to allocate max ring buffer!\n");
		WARN_ON(1);
		ring_buffer_free(global_trace.buffer);
		goto out_free_cpumask;
	}
	max_tr.entries = ring_buffer_size(max_tr.buffer);
	WARN_ON(max_tr.entries != global_trace.entries);
#endif

	/* Allocate the first page for all buffers */
	for_each_tracing_cpu(i) {
		data = global_trace.data[i] = &per_cpu(global_trace_cpu, i);
		max_tr.data[i] = &per_cpu(max_data, i);
	}

	trace_init_cmdlines();

	register_tracer(&nop_trace);
	current_trace = &nop_trace;
#ifdef CONFIG_BOOT_TRACER
	register_tracer(&boot_tracer);
#endif
	/* All seems OK, enable tracing */
	tracing_disabled = 0;

	atomic_notifier_chain_register(&panic_notifier_list,
				       &trace_panic_notifier);

	register_die_notifier(&trace_die_notifier);

	return 0;

out_free_cpumask:
	free_cpumask_var(tracing_reader_cpumask);
out_free_tracing_cpumask:
	free_cpumask_var(tracing_cpumask);
out_free_buffer_mask:
	free_cpumask_var(tracing_buffer_mask);
out:
	return ret;
}

__init static int clear_boot_tracer(void)
{
	/*
	 * The default tracer at boot buffer is an init section.
	 * This function is called in lateinit. If we did not
	 * find the boot tracer, then clear it out, to prevent
	 * later registration from accessing the buffer that is
	 * about to be freed.
	 */
	if (!default_bootup_tracer)
		return 0;

	printk(KERN_INFO "ftrace bootup tracer '%s' not registered.\n",
	       default_bootup_tracer);
	default_bootup_tracer = NULL;

	return 0;
}

early_initcall(tracer_alloc_buffers);
fs_initcall(tracer_init_debugfs);
late_initcall(clear_boot_tracer);<|MERGE_RESOLUTION|>--- conflicted
+++ resolved
@@ -255,12 +255,8 @@
 
 /* trace_flags holds trace_options default values */
 unsigned long trace_flags = TRACE_ITER_PRINT_PARENT | TRACE_ITER_PRINTK |
-<<<<<<< HEAD
 	TRACE_ITER_ANNOTATE | TRACE_ITER_CONTEXT_INFO | TRACE_ITER_SLEEP_TIME |
 	TRACE_ITER_GRAPH_TIME;
-=======
-	TRACE_ITER_ANNOTATE | TRACE_ITER_CONTEXT_INFO | TRACE_ITER_SLEEP_TIME;
->>>>>>> 1a6ad031
 
 /**
  * trace_wake_up - wake up tasks waiting for trace input
@@ -322,10 +318,7 @@
 	"latency-format",
 	"global-clock",
 	"sleep-time",
-<<<<<<< HEAD
 	"graph-time",
-=======
->>>>>>> 1a6ad031
 	NULL
 };
 
