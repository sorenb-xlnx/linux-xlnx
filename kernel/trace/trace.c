/*
 * ring buffer based function tracer
 *
 * Copyright (C) 2007-2008 Steven Rostedt <srostedt@redhat.com>
 * Copyright (C) 2008 Ingo Molnar <mingo@redhat.com>
 *
 * Originally taken from the RT patch by:
 *    Arnaldo Carvalho de Melo <acme@redhat.com>
 *
 * Based on code from the latency_tracer, that is:
 *  Copyright (C) 2004-2006 Ingo Molnar
 *  Copyright (C) 2004 William Lee Irwin III
 */
#include <linux/utsrelease.h>
#include <linux/kallsyms.h>
#include <linux/seq_file.h>
#include <linux/notifier.h>
#include <linux/debugfs.h>
#include <linux/pagemap.h>
#include <linux/hardirq.h>
#include <linux/linkage.h>
#include <linux/uaccess.h>
#include <linux/ftrace.h>
#include <linux/module.h>
#include <linux/percpu.h>
#include <linux/kdebug.h>
#include <linux/ctype.h>
#include <linux/init.h>
#include <linux/poll.h>
#include <linux/gfp.h>
#include <linux/fs.h>
#include <linux/kprobes.h>
#include <linux/writeback.h>

#include <linux/stacktrace.h>
#include <linux/ring_buffer.h>
<<<<<<< HEAD
=======
#include <linux/irqflags.h>
>>>>>>> d870ba8c

#include "trace.h"

#define TRACE_BUFFER_FLAGS	(RB_FL_OVERWRITE)

unsigned long __read_mostly	tracing_max_latency = (cycle_t)ULONG_MAX;
unsigned long __read_mostly	tracing_thresh;

static DEFINE_PER_CPU(local_t, ftrace_cpu_disabled);

static inline void ftrace_disable_cpu(void)
{
	preempt_disable();
	local_inc(&__get_cpu_var(ftrace_cpu_disabled));
}

static inline void ftrace_enable_cpu(void)
{
	local_dec(&__get_cpu_var(ftrace_cpu_disabled));
	preempt_enable();
}

static cpumask_t __read_mostly		tracing_buffer_mask;

#define for_each_tracing_cpu(cpu)	\
	for_each_cpu_mask(cpu, tracing_buffer_mask)

static int tracing_disabled = 1;

long
ns2usecs(cycle_t nsec)
{
	nsec += 500;
	do_div(nsec, 1000);
	return nsec;
}

cycle_t ftrace_now(int cpu)
{
	u64 ts = ring_buffer_time_stamp(cpu);
	ring_buffer_normalize_time_stamp(cpu, &ts);
	return ts;
}

/*
 * The global_trace is the descriptor that holds the tracing
 * buffers for the live tracing. For each CPU, it contains
 * a link list of pages that will store trace entries. The
 * page descriptor of the pages in the memory is used to hold
 * the link list by linking the lru item in the page descriptor
 * to each of the pages in the buffer per CPU.
 *
 * For each active CPU there is a data field that holds the
 * pages for the buffer for that CPU. Each CPU has the same number
 * of pages allocated for its buffer.
 */
static struct trace_array	global_trace;

static DEFINE_PER_CPU(struct trace_array_cpu, global_trace_cpu);

/*
 * The max_tr is used to snapshot the global_trace when a maximum
 * latency is reached. Some tracers will use this to store a maximum
 * trace while it continues examining live traces.
 *
 * The buffers for the max_tr are set up the same as the global_trace.
 * When a snapshot is taken, the link list of the max_tr is swapped
 * with the link list of the global_trace and the buffers are reset for
 * the global_trace so the tracing can continue.
 */
static struct trace_array	max_tr;

static DEFINE_PER_CPU(struct trace_array_cpu, max_data);

/* tracer_enabled is used to toggle activation of a tracer */
static int			tracer_enabled = 1;

/* function tracing enabled */
int				ftrace_function_enabled;

/*
 * trace_buf_size is the size in bytes that is allocated
 * for a buffer. Note, the number of bytes is always rounded
 * to page size.
 *
 * This number is purposely set to a low number of 16384.
 * If the dump on oops happens, it will be much appreciated
 * to not have to wait for all that output. Anyway this can be
 * boot time and run time configurable.
 */
#define TRACE_BUF_SIZE_DEFAULT	1441792UL /* 16384 * 88 (sizeof(entry)) */

static unsigned long		trace_buf_size = TRACE_BUF_SIZE_DEFAULT;

/* trace_types holds a link list of available tracers. */
static struct tracer		*trace_types __read_mostly;

/* current_trace points to the tracer that is currently active */
static struct tracer		*current_trace __read_mostly;

/*
 * max_tracer_type_len is used to simplify the allocating of
 * buffers to read userspace tracer names. We keep track of
 * the longest tracer name registered.
 */
static int			max_tracer_type_len;

/*
 * trace_types_lock is used to protect the trace_types list.
 * This lock is also used to keep user access serialized.
 * Accesses from userspace will grab this lock while userspace
 * activities happen inside the kernel.
 */
static DEFINE_MUTEX(trace_types_lock);

/* trace_wait is a waitqueue for tasks blocked on trace_poll */
static DECLARE_WAIT_QUEUE_HEAD(trace_wait);

/* trace_flags holds iter_ctrl options */
unsigned long trace_flags = TRACE_ITER_PRINT_PARENT;

/**
 * trace_wake_up - wake up tasks waiting for trace input
 *
 * Simply wakes up any task that is blocked on the trace_wait
 * queue. These is used with trace_poll for tasks polling the trace.
 */
void trace_wake_up(void)
{
	/*
	 * The runqueue_is_locked() can fail, but this is the best we
	 * have for now:
	 */
	if (!(trace_flags & TRACE_ITER_BLOCK) && !runqueue_is_locked())
		wake_up(&trace_wait);
}

static int __init set_buf_size(char *str)
{
	unsigned long buf_size;
	int ret;

	if (!str)
		return 0;
	ret = strict_strtoul(str, 0, &buf_size);
	/* nr_entries can not be zero */
	if (ret < 0 || buf_size == 0)
		return 0;
	trace_buf_size = buf_size;
	return 1;
}
__setup("trace_buf_size=", set_buf_size);

unsigned long nsecs_to_usecs(unsigned long nsecs)
{
	return nsecs / 1000;
}

/*
 * TRACE_ITER_SYM_MASK masks the options in trace_flags that
 * control the output of kernel symbols.
 */
#define TRACE_ITER_SYM_MASK \
	(TRACE_ITER_PRINT_PARENT|TRACE_ITER_SYM_OFFSET|TRACE_ITER_SYM_ADDR)

/* These must match the bit postions in trace_iterator_flags */
static const char *trace_options[] = {
	"print-parent",
	"sym-offset",
	"sym-addr",
	"verbose",
	"raw",
	"hex",
	"bin",
	"block",
	"stacktrace",
	"sched-tree",
	"ftrace_printk",
	NULL
};

/*
 * ftrace_max_lock is used to protect the swapping of buffers
 * when taking a max snapshot. The buffers themselves are
 * protected by per_cpu spinlocks. But the action of the swap
 * needs its own lock.
 *
 * This is defined as a raw_spinlock_t in order to help
 * with performance when lockdep debugging is enabled.
 */
static raw_spinlock_t ftrace_max_lock =
	(raw_spinlock_t)__RAW_SPIN_LOCK_UNLOCKED;

/*
 * Copy the new maximum trace into the separate maximum-trace
 * structure. (this way the maximum trace is permanently saved,
 * for later retrieval via /debugfs/tracing/latency_trace)
 */
static void
__update_max_tr(struct trace_array *tr, struct task_struct *tsk, int cpu)
{
	struct trace_array_cpu *data = tr->data[cpu];

	max_tr.cpu = cpu;
	max_tr.time_start = data->preempt_timestamp;

	data = max_tr.data[cpu];
	data->saved_latency = tracing_max_latency;

	memcpy(data->comm, tsk->comm, TASK_COMM_LEN);
	data->pid = tsk->pid;
	data->uid = tsk->uid;
	data->nice = tsk->static_prio - 20 - MAX_RT_PRIO;
	data->policy = tsk->policy;
	data->rt_priority = tsk->rt_priority;

	/* record this tasks comm */
	tracing_record_cmdline(current);
}

/**
 * trace_seq_printf - sequence printing of trace information
 * @s: trace sequence descriptor
 * @fmt: printf format string
 *
 * The tracer may use either sequence operations or its own
 * copy to user routines. To simplify formating of a trace
 * trace_seq_printf is used to store strings into a special
 * buffer (@s). Then the output may be either used by
 * the sequencer or pulled into another buffer.
 */
int
trace_seq_printf(struct trace_seq *s, const char *fmt, ...)
{
	int len = (PAGE_SIZE - 1) - s->len;
	va_list ap;
	int ret;

	if (!len)
		return 0;

	va_start(ap, fmt);
	ret = vsnprintf(s->buffer + s->len, len, fmt, ap);
	va_end(ap);

	/* If we can't write it all, don't bother writing anything */
	if (ret >= len)
		return 0;

	s->len += ret;

	return len;
}

/**
 * trace_seq_puts - trace sequence printing of simple string
 * @s: trace sequence descriptor
 * @str: simple string to record
 *
 * The tracer may use either the sequence operations or its own
 * copy to user routines. This function records a simple string
 * into a special buffer (@s) for later retrieval by a sequencer
 * or other mechanism.
 */
static int
trace_seq_puts(struct trace_seq *s, const char *str)
{
	int len = strlen(str);

	if (len > ((PAGE_SIZE - 1) - s->len))
		return 0;

	memcpy(s->buffer + s->len, str, len);
	s->len += len;

	return len;
}

static int
trace_seq_putc(struct trace_seq *s, unsigned char c)
{
	if (s->len >= (PAGE_SIZE - 1))
		return 0;

	s->buffer[s->len++] = c;

	return 1;
}

static int
trace_seq_putmem(struct trace_seq *s, void *mem, size_t len)
{
	if (len > ((PAGE_SIZE - 1) - s->len))
		return 0;

	memcpy(s->buffer + s->len, mem, len);
	s->len += len;

	return len;
}

#define MAX_MEMHEX_BYTES	8
#define HEX_CHARS		(MAX_MEMHEX_BYTES*2 + 1)

static int
trace_seq_putmem_hex(struct trace_seq *s, void *mem, size_t len)
{
	unsigned char hex[HEX_CHARS];
	unsigned char *data = mem;
	int i, j;

#ifdef __BIG_ENDIAN
	for (i = 0, j = 0; i < len; i++) {
#else
	for (i = len-1, j = 0; i >= 0; i--) {
#endif
		hex[j++] = hex_asc_hi(data[i]);
		hex[j++] = hex_asc_lo(data[i]);
	}
	hex[j++] = ' ';

	return trace_seq_putmem(s, hex, j);
}

static void
trace_seq_reset(struct trace_seq *s)
{
	s->len = 0;
	s->readpos = 0;
}

ssize_t trace_seq_to_user(struct trace_seq *s, char __user *ubuf, size_t cnt)
{
	int len;
	int ret;

	if (s->len <= s->readpos)
		return -EBUSY;

	len = s->len - s->readpos;
	if (cnt > len)
		cnt = len;
	ret = copy_to_user(ubuf, s->buffer + s->readpos, cnt);
	if (ret)
		return -EFAULT;

	s->readpos += len;
	return cnt;
}

static void
trace_print_seq(struct seq_file *m, struct trace_seq *s)
{
	int len = s->len >= PAGE_SIZE ? PAGE_SIZE - 1 : s->len;

	s->buffer[len] = 0;
	seq_puts(m, s->buffer);

	trace_seq_reset(s);
}

/**
 * update_max_tr - snapshot all trace buffers from global_trace to max_tr
 * @tr: tracer
 * @tsk: the task with the latency
 * @cpu: The cpu that initiated the trace.
 *
 * Flip the buffers between the @tr and the max_tr and record information
 * about which task was the cause of this latency.
 */
void
update_max_tr(struct trace_array *tr, struct task_struct *tsk, int cpu)
{
	struct ring_buffer *buf = tr->buffer;

	WARN_ON_ONCE(!irqs_disabled());
	__raw_spin_lock(&ftrace_max_lock);

	tr->buffer = max_tr.buffer;
	max_tr.buffer = buf;

	ftrace_disable_cpu();
	ring_buffer_reset(tr->buffer);
	ftrace_enable_cpu();

	__update_max_tr(tr, tsk, cpu);
	__raw_spin_unlock(&ftrace_max_lock);
}

/**
 * update_max_tr_single - only copy one trace over, and reset the rest
 * @tr - tracer
 * @tsk - task with the latency
 * @cpu - the cpu of the buffer to copy.
 *
 * Flip the trace of a single CPU buffer between the @tr and the max_tr.
 */
void
update_max_tr_single(struct trace_array *tr, struct task_struct *tsk, int cpu)
{
	int ret;

	WARN_ON_ONCE(!irqs_disabled());
	__raw_spin_lock(&ftrace_max_lock);

	ftrace_disable_cpu();

	ring_buffer_reset(max_tr.buffer);
	ret = ring_buffer_swap_cpu(max_tr.buffer, tr->buffer, cpu);

	ftrace_enable_cpu();

	WARN_ON_ONCE(ret);

	__update_max_tr(tr, tsk, cpu);
	__raw_spin_unlock(&ftrace_max_lock);
}

/**
 * register_tracer - register a tracer with the ftrace system.
 * @type - the plugin for the tracer
 *
 * Register a new plugin tracer.
 */
int register_tracer(struct tracer *type)
{
	struct tracer *t;
	int len;
	int ret = 0;

	if (!type->name) {
		pr_info("Tracer must have a name\n");
		return -1;
	}

	mutex_lock(&trace_types_lock);
	for (t = trace_types; t; t = t->next) {
		if (strcmp(type->name, t->name) == 0) {
			/* already found */
			pr_info("Trace %s already registered\n",
				type->name);
			ret = -1;
			goto out;
		}
	}

#ifdef CONFIG_FTRACE_STARTUP_TEST
	if (type->selftest) {
		struct tracer *saved_tracer = current_trace;
		struct trace_array *tr = &global_trace;
		int saved_ctrl = tr->ctrl;
		int i;
		/*
		 * Run a selftest on this tracer.
		 * Here we reset the trace buffer, and set the current
		 * tracer to be this tracer. The tracer can then run some
		 * internal tracing to verify that everything is in order.
		 * If we fail, we do not register this tracer.
		 */
		for_each_tracing_cpu(i) {
			tracing_reset(tr, i);
		}
		current_trace = type;
		tr->ctrl = 0;
		/* the test is responsible for initializing and enabling */
		pr_info("Testing tracer %s: ", type->name);
		ret = type->selftest(type, tr);
		/* the test is responsible for resetting too */
		current_trace = saved_tracer;
		tr->ctrl = saved_ctrl;
		if (ret) {
			printk(KERN_CONT "FAILED!\n");
			goto out;
		}
		/* Only reset on passing, to avoid touching corrupted buffers */
		for_each_tracing_cpu(i) {
			tracing_reset(tr, i);
		}
		printk(KERN_CONT "PASSED\n");
	}
#endif

	type->next = trace_types;
	trace_types = type;
	len = strlen(type->name);
	if (len > max_tracer_type_len)
		max_tracer_type_len = len;

 out:
	mutex_unlock(&trace_types_lock);

	return ret;
}

void unregister_tracer(struct tracer *type)
{
	struct tracer **t;
	int len;

	mutex_lock(&trace_types_lock);
	for (t = &trace_types; *t; t = &(*t)->next) {
		if (*t == type)
			goto found;
	}
	pr_info("Trace %s not registered\n", type->name);
	goto out;

 found:
	*t = (*t)->next;
	if (strlen(type->name) != max_tracer_type_len)
		goto out;

	max_tracer_type_len = 0;
	for (t = &trace_types; *t; t = &(*t)->next) {
		len = strlen((*t)->name);
		if (len > max_tracer_type_len)
			max_tracer_type_len = len;
	}
 out:
	mutex_unlock(&trace_types_lock);
}

void tracing_reset(struct trace_array *tr, int cpu)
{
	ftrace_disable_cpu();
	ring_buffer_reset_cpu(tr->buffer, cpu);
	ftrace_enable_cpu();
}

#define SAVED_CMDLINES 128
static unsigned map_pid_to_cmdline[PID_MAX_DEFAULT+1];
static unsigned map_cmdline_to_pid[SAVED_CMDLINES];
static char saved_cmdlines[SAVED_CMDLINES][TASK_COMM_LEN];
static int cmdline_idx;
static DEFINE_SPINLOCK(trace_cmdline_lock);

/* temporary disable recording */
atomic_t trace_record_cmdline_disabled __read_mostly;

static void trace_init_cmdlines(void)
{
	memset(&map_pid_to_cmdline, -1, sizeof(map_pid_to_cmdline));
	memset(&map_cmdline_to_pid, -1, sizeof(map_cmdline_to_pid));
	cmdline_idx = 0;
}

void trace_stop_cmdline_recording(void);

static void trace_save_cmdline(struct task_struct *tsk)
{
	unsigned map;
	unsigned idx;

	if (!tsk->pid || unlikely(tsk->pid > PID_MAX_DEFAULT))
		return;

	/*
	 * It's not the end of the world if we don't get
	 * the lock, but we also don't want to spin
	 * nor do we want to disable interrupts,
	 * so if we miss here, then better luck next time.
	 */
	if (!spin_trylock(&trace_cmdline_lock))
		return;

	idx = map_pid_to_cmdline[tsk->pid];
	if (idx >= SAVED_CMDLINES) {
		idx = (cmdline_idx + 1) % SAVED_CMDLINES;

		map = map_cmdline_to_pid[idx];
		if (map <= PID_MAX_DEFAULT)
			map_pid_to_cmdline[map] = (unsigned)-1;

		map_pid_to_cmdline[tsk->pid] = idx;

		cmdline_idx = idx;
	}

	memcpy(&saved_cmdlines[idx], tsk->comm, TASK_COMM_LEN);

	spin_unlock(&trace_cmdline_lock);
}

static char *trace_find_cmdline(int pid)
{
	char *cmdline = "<...>";
	unsigned map;

	if (!pid)
		return "<idle>";

	if (pid > PID_MAX_DEFAULT)
		goto out;

	map = map_pid_to_cmdline[pid];
	if (map >= SAVED_CMDLINES)
		goto out;

	cmdline = saved_cmdlines[map];

 out:
	return cmdline;
}

void tracing_record_cmdline(struct task_struct *tsk)
{
	if (atomic_read(&trace_record_cmdline_disabled))
		return;

	trace_save_cmdline(tsk);
}

void
tracing_generic_entry_update(struct trace_entry *entry, unsigned long flags,
			     int pc)
{
	struct task_struct *tsk = current;

	entry->preempt_count		= pc & 0xff;
	entry->pid			= (tsk) ? tsk->pid : 0;
	entry->flags =
<<<<<<< HEAD
		(irqs_disabled_flags(flags) ? TRACE_FLAG_IRQS_OFF : 0) |
=======
#ifdef CONFIG_TRACE_IRQFLAGS_SUPPORT
		(irqs_disabled_flags(flags) ? TRACE_FLAG_IRQS_OFF : 0) |
#else
		TRACE_FLAG_IRQS_NOSUPPORT |
#endif
>>>>>>> d870ba8c
		((pc & HARDIRQ_MASK) ? TRACE_FLAG_HARDIRQ : 0) |
		((pc & SOFTIRQ_MASK) ? TRACE_FLAG_SOFTIRQ : 0) |
		(need_resched() ? TRACE_FLAG_NEED_RESCHED : 0);
}

void
trace_function(struct trace_array *tr, struct trace_array_cpu *data,
	       unsigned long ip, unsigned long parent_ip, unsigned long flags,
	       int pc)
{
	struct ring_buffer_event *event;
	struct ftrace_entry *entry;
	unsigned long irq_flags;

	/* If we are reading the ring buffer, don't trace */
	if (unlikely(local_read(&__get_cpu_var(ftrace_cpu_disabled))))
		return;

	event = ring_buffer_lock_reserve(tr->buffer, sizeof(*entry),
					 &irq_flags);
	if (!event)
		return;
	entry	= ring_buffer_event_data(event);
	tracing_generic_entry_update(&entry->ent, flags, pc);
	entry->ent.type			= TRACE_FN;
	entry->ip			= ip;
	entry->parent_ip		= parent_ip;
	ring_buffer_unlock_commit(tr->buffer, event, irq_flags);
}

void
ftrace(struct trace_array *tr, struct trace_array_cpu *data,
       unsigned long ip, unsigned long parent_ip, unsigned long flags,
       int pc)
{
	if (likely(!atomic_read(&data->disabled)))
		trace_function(tr, data, ip, parent_ip, flags, pc);
}

static void ftrace_trace_stack(struct trace_array *tr,
			       struct trace_array_cpu *data,
			       unsigned long flags,
			       int skip, int pc)
{
<<<<<<< HEAD
=======
#ifdef CONFIG_STACKTRACE
>>>>>>> d870ba8c
	struct ring_buffer_event *event;
	struct stack_entry *entry;
	struct stack_trace trace;
	unsigned long irq_flags;

	if (!(trace_flags & TRACE_ITER_STACKTRACE))
		return;

	event = ring_buffer_lock_reserve(tr->buffer, sizeof(*entry),
					 &irq_flags);
	if (!event)
		return;
	entry	= ring_buffer_event_data(event);
	tracing_generic_entry_update(&entry->ent, flags, pc);
	entry->ent.type		= TRACE_STACK;

	memset(&entry->caller, 0, sizeof(entry->caller));

	trace.nr_entries	= 0;
	trace.max_entries	= FTRACE_STACK_ENTRIES;
	trace.skip		= skip;
	trace.entries		= entry->caller;

	save_stack_trace(&trace);
	ring_buffer_unlock_commit(tr->buffer, event, irq_flags);
<<<<<<< HEAD
=======
#endif
>>>>>>> d870ba8c
}

void __trace_stack(struct trace_array *tr,
		   struct trace_array_cpu *data,
		   unsigned long flags,
		   int skip)
{
	ftrace_trace_stack(tr, data, flags, skip, preempt_count());
}

static void
ftrace_trace_special(void *__tr, void *__data,
		     unsigned long arg1, unsigned long arg2, unsigned long arg3,
		     int pc)
{
	struct ring_buffer_event *event;
	struct trace_array_cpu *data = __data;
	struct trace_array *tr = __tr;
	struct special_entry *entry;
	unsigned long irq_flags;

	event = ring_buffer_lock_reserve(tr->buffer, sizeof(*entry),
					 &irq_flags);
	if (!event)
		return;
	entry	= ring_buffer_event_data(event);
	tracing_generic_entry_update(&entry->ent, 0, pc);
	entry->ent.type			= TRACE_SPECIAL;
	entry->arg1			= arg1;
	entry->arg2			= arg2;
	entry->arg3			= arg3;
	ring_buffer_unlock_commit(tr->buffer, event, irq_flags);
	ftrace_trace_stack(tr, data, irq_flags, 4, pc);

	trace_wake_up();
}

void
__trace_special(void *__tr, void *__data,
		unsigned long arg1, unsigned long arg2, unsigned long arg3)
{
	ftrace_trace_special(__tr, __data, arg1, arg2, arg3, preempt_count());
}

void
tracing_sched_switch_trace(struct trace_array *tr,
			   struct trace_array_cpu *data,
			   struct task_struct *prev,
			   struct task_struct *next,
			   unsigned long flags, int pc)
{
	struct ring_buffer_event *event;
	struct ctx_switch_entry *entry;
	unsigned long irq_flags;

	event = ring_buffer_lock_reserve(tr->buffer, sizeof(*entry),
					   &irq_flags);
	if (!event)
		return;
	entry	= ring_buffer_event_data(event);
	tracing_generic_entry_update(&entry->ent, flags, pc);
	entry->ent.type			= TRACE_CTX;
	entry->prev_pid			= prev->pid;
	entry->prev_prio		= prev->prio;
	entry->prev_state		= prev->state;
	entry->next_pid			= next->pid;
	entry->next_prio		= next->prio;
	entry->next_state		= next->state;
	entry->next_cpu	= task_cpu(next);
	ring_buffer_unlock_commit(tr->buffer, event, irq_flags);
	ftrace_trace_stack(tr, data, flags, 5, pc);
}

void
tracing_sched_wakeup_trace(struct trace_array *tr,
			   struct trace_array_cpu *data,
			   struct task_struct *wakee,
			   struct task_struct *curr,
			   unsigned long flags, int pc)
{
	struct ring_buffer_event *event;
	struct ctx_switch_entry *entry;
	unsigned long irq_flags;

	event = ring_buffer_lock_reserve(tr->buffer, sizeof(*entry),
					   &irq_flags);
	if (!event)
		return;
	entry	= ring_buffer_event_data(event);
	tracing_generic_entry_update(&entry->ent, flags, pc);
	entry->ent.type			= TRACE_WAKE;
	entry->prev_pid			= curr->pid;
	entry->prev_prio		= curr->prio;
	entry->prev_state		= curr->state;
	entry->next_pid			= wakee->pid;
	entry->next_prio		= wakee->prio;
	entry->next_state		= wakee->state;
	entry->next_cpu			= task_cpu(wakee);
	ring_buffer_unlock_commit(tr->buffer, event, irq_flags);
	ftrace_trace_stack(tr, data, flags, 6, pc);

	trace_wake_up();
}

void
ftrace_special(unsigned long arg1, unsigned long arg2, unsigned long arg3)
{
	struct trace_array *tr = &global_trace;
	struct trace_array_cpu *data;
	int cpu;
	int pc;

	if (tracing_disabled || !tr->ctrl)
		return;

	pc = preempt_count();
	preempt_disable_notrace();
	cpu = raw_smp_processor_id();
	data = tr->data[cpu];

	if (likely(!atomic_read(&data->disabled)))
		ftrace_trace_special(tr, data, arg1, arg2, arg3, pc);

	preempt_enable_notrace();
}

#ifdef CONFIG_FUNCTION_TRACER
static void
function_trace_call(unsigned long ip, unsigned long parent_ip)
{
	struct trace_array *tr = &global_trace;
	struct trace_array_cpu *data;
	unsigned long flags;
	long disabled;
	int cpu, resched;
	int pc;

	if (unlikely(!ftrace_function_enabled))
		return;

<<<<<<< HEAD
	if (skip_trace(ip))
		return;

=======
>>>>>>> d870ba8c
	pc = preempt_count();
	resched = need_resched();
	preempt_disable_notrace();
	local_save_flags(flags);
	cpu = raw_smp_processor_id();
	data = tr->data[cpu];
	disabled = atomic_inc_return(&data->disabled);

	if (likely(disabled == 1))
		trace_function(tr, data, ip, parent_ip, flags, pc);

	atomic_dec(&data->disabled);
	if (resched)
		preempt_enable_no_resched_notrace();
	else
		preempt_enable_notrace();
}

static struct ftrace_ops trace_ops __read_mostly =
{
	.func = function_trace_call,
};

void tracing_start_function_trace(void)
{
	ftrace_function_enabled = 0;
	register_ftrace_function(&trace_ops);
	if (tracer_enabled)
		ftrace_function_enabled = 1;
}

void tracing_stop_function_trace(void)
{
	ftrace_function_enabled = 0;
	unregister_ftrace_function(&trace_ops);
}
#endif

enum trace_file_type {
	TRACE_FILE_LAT_FMT	= 1,
};

static void trace_iterator_increment(struct trace_iterator *iter, int cpu)
{
	/* Don't allow ftrace to trace into the ring buffers */
	ftrace_disable_cpu();

	iter->idx++;
	if (iter->buffer_iter[iter->cpu])
		ring_buffer_read(iter->buffer_iter[iter->cpu], NULL);

	ftrace_enable_cpu();
}

static struct trace_entry *
peek_next_entry(struct trace_iterator *iter, int cpu, u64 *ts)
{
	struct ring_buffer_event *event;
	struct ring_buffer_iter *buf_iter = iter->buffer_iter[cpu];
<<<<<<< HEAD

	/* Don't allow ftrace to trace into the ring buffers */
	ftrace_disable_cpu();

=======

	/* Don't allow ftrace to trace into the ring buffers */
	ftrace_disable_cpu();

>>>>>>> d870ba8c
	if (buf_iter)
		event = ring_buffer_iter_peek(buf_iter, ts);
	else
		event = ring_buffer_peek(iter->tr->buffer, cpu, ts);

	ftrace_enable_cpu();

	return event ? ring_buffer_event_data(event) : NULL;
}

static struct trace_entry *
__find_next_entry(struct trace_iterator *iter, int *ent_cpu, u64 *ent_ts)
{
	struct ring_buffer *buffer = iter->tr->buffer;
	struct trace_entry *ent, *next = NULL;
	u64 next_ts = 0, ts;
	int next_cpu = -1;
	int cpu;

	for_each_tracing_cpu(cpu) {

		if (ring_buffer_empty_cpu(buffer, cpu))
			continue;

		ent = peek_next_entry(iter, cpu, &ts);

		/*
		 * Pick the entry with the smallest timestamp:
		 */
		if (ent && (!next || ts < next_ts)) {
			next = ent;
			next_cpu = cpu;
			next_ts = ts;
		}
	}

	if (ent_cpu)
		*ent_cpu = next_cpu;

	if (ent_ts)
		*ent_ts = next_ts;

	return next;
}

/* Find the next real entry, without updating the iterator itself */
static struct trace_entry *
find_next_entry(struct trace_iterator *iter, int *ent_cpu, u64 *ent_ts)
{
	return __find_next_entry(iter, ent_cpu, ent_ts);
}

/* Find the next real entry, and increment the iterator to the next entry */
static void *find_next_entry_inc(struct trace_iterator *iter)
{
	iter->ent = __find_next_entry(iter, &iter->cpu, &iter->ts);

	if (iter->ent)
		trace_iterator_increment(iter, iter->cpu);

	return iter->ent ? iter : NULL;
}

static void trace_consume(struct trace_iterator *iter)
{
	/* Don't allow ftrace to trace into the ring buffers */
	ftrace_disable_cpu();
	ring_buffer_consume(iter->tr->buffer, iter->cpu, &iter->ts);
	ftrace_enable_cpu();
}

static void *s_next(struct seq_file *m, void *v, loff_t *pos)
{
	struct trace_iterator *iter = m->private;
	int i = (int)*pos;
	void *ent;

	(*pos)++;

	/* can't go backwards */
	if (iter->idx > i)
		return NULL;

	if (iter->idx < 0)
		ent = find_next_entry_inc(iter);
	else
		ent = iter;

	while (ent && iter->idx < i)
		ent = find_next_entry_inc(iter);

	iter->pos = *pos;

	return ent;
}

static void *s_start(struct seq_file *m, loff_t *pos)
{
	struct trace_iterator *iter = m->private;
	void *p = NULL;
	loff_t l = 0;
	int cpu;

	mutex_lock(&trace_types_lock);

	if (!current_trace || current_trace != iter->trace) {
		mutex_unlock(&trace_types_lock);
		return NULL;
	}

	atomic_inc(&trace_record_cmdline_disabled);

	/* let the tracer grab locks here if needed */
	if (current_trace->start)
		current_trace->start(iter);

	if (*pos != iter->pos) {
		iter->ent = NULL;
		iter->cpu = 0;
		iter->idx = -1;

		ftrace_disable_cpu();

		for_each_tracing_cpu(cpu) {
			ring_buffer_iter_reset(iter->buffer_iter[cpu]);
		}

		ftrace_enable_cpu();

		for (p = iter; p && l < *pos; p = s_next(m, p, &l))
			;

	} else {
		l = *pos - 1;
		p = s_next(m, p, &l);
	}

	return p;
}

static void s_stop(struct seq_file *m, void *p)
{
	struct trace_iterator *iter = m->private;

	atomic_dec(&trace_record_cmdline_disabled);

	/* let the tracer release locks here if needed */
	if (current_trace && current_trace == iter->trace && iter->trace->stop)
		iter->trace->stop(iter);

	mutex_unlock(&trace_types_lock);
}

#ifdef CONFIG_KRETPROBES
static inline const char *kretprobed(const char *name)
{
	static const char tramp_name[] = "kretprobe_trampoline";
	int size = sizeof(tramp_name);

	if (strncmp(tramp_name, name, size) == 0)
		return "[unknown/kretprobe'd]";
	return name;
}
#else
static inline const char *kretprobed(const char *name)
{
	return name;
}
#endif /* CONFIG_KRETPROBES */

static int
seq_print_sym_short(struct trace_seq *s, const char *fmt, unsigned long address)
{
#ifdef CONFIG_KALLSYMS
	char str[KSYM_SYMBOL_LEN];
	const char *name;

	kallsyms_lookup(address, NULL, NULL, NULL, str);

	name = kretprobed(str);

	return trace_seq_printf(s, fmt, name);
#endif
	return 1;
}

static int
seq_print_sym_offset(struct trace_seq *s, const char *fmt,
		     unsigned long address)
{
#ifdef CONFIG_KALLSYMS
	char str[KSYM_SYMBOL_LEN];
	const char *name;

	sprint_symbol(str, address);
	name = kretprobed(str);

	return trace_seq_printf(s, fmt, name);
#endif
	return 1;
}

#ifndef CONFIG_64BIT
# define IP_FMT "%08lx"
#else
# define IP_FMT "%016lx"
#endif

static int
seq_print_ip_sym(struct trace_seq *s, unsigned long ip, unsigned long sym_flags)
{
	int ret;

	if (!ip)
		return trace_seq_printf(s, "0");

	if (sym_flags & TRACE_ITER_SYM_OFFSET)
		ret = seq_print_sym_offset(s, "%s", ip);
	else
		ret = seq_print_sym_short(s, "%s", ip);

	if (!ret)
		return 0;

	if (sym_flags & TRACE_ITER_SYM_ADDR)
		ret = trace_seq_printf(s, " <" IP_FMT ">", ip);
	return ret;
}

static void print_lat_help_header(struct seq_file *m)
{
	seq_puts(m, "#                  _------=> CPU#            \n");
	seq_puts(m, "#                 / _-----=> irqs-off        \n");
	seq_puts(m, "#                | / _----=> need-resched    \n");
	seq_puts(m, "#                || / _---=> hardirq/softirq \n");
	seq_puts(m, "#                ||| / _--=> preempt-depth   \n");
	seq_puts(m, "#                |||| /                      \n");
	seq_puts(m, "#                |||||     delay             \n");
	seq_puts(m, "#  cmd     pid   ||||| time  |   caller      \n");
	seq_puts(m, "#     \\   /      |||||   \\   |   /           \n");
}

static void print_func_help_header(struct seq_file *m)
{
	seq_puts(m, "#           TASK-PID    CPU#    TIMESTAMP  FUNCTION\n");
	seq_puts(m, "#              | |       |          |         |\n");
}


static void
print_trace_header(struct seq_file *m, struct trace_iterator *iter)
{
	unsigned long sym_flags = (trace_flags & TRACE_ITER_SYM_MASK);
	struct trace_array *tr = iter->tr;
	struct trace_array_cpu *data = tr->data[tr->cpu];
	struct tracer *type = current_trace;
	unsigned long total;
	unsigned long entries;
	const char *name = "preemption";

	if (type)
		name = type->name;

	entries = ring_buffer_entries(iter->tr->buffer);
	total = entries +
		ring_buffer_overruns(iter->tr->buffer);

	seq_printf(m, "%s latency trace v1.1.5 on %s\n",
		   name, UTS_RELEASE);
	seq_puts(m, "-----------------------------------"
		 "---------------------------------\n");
	seq_printf(m, " latency: %lu us, #%lu/%lu, CPU#%d |"
		   " (M:%s VP:%d, KP:%d, SP:%d HP:%d",
		   nsecs_to_usecs(data->saved_latency),
		   entries,
		   total,
		   tr->cpu,
#if defined(CONFIG_PREEMPT_NONE)
		   "server",
#elif defined(CONFIG_PREEMPT_VOLUNTARY)
		   "desktop",
#elif defined(CONFIG_PREEMPT)
		   "preempt",
#else
		   "unknown",
#endif
		   /* These are reserved for later use */
		   0, 0, 0, 0);
#ifdef CONFIG_SMP
	seq_printf(m, " #P:%d)\n", num_online_cpus());
#else
	seq_puts(m, ")\n");
#endif
	seq_puts(m, "    -----------------\n");
	seq_printf(m, "    | task: %.16s-%d "
		   "(uid:%d nice:%ld policy:%ld rt_prio:%ld)\n",
		   data->comm, data->pid, data->uid, data->nice,
		   data->policy, data->rt_priority);
	seq_puts(m, "    -----------------\n");

	if (data->critical_start) {
		seq_puts(m, " => started at: ");
		seq_print_ip_sym(&iter->seq, data->critical_start, sym_flags);
		trace_print_seq(m, &iter->seq);
		seq_puts(m, "\n => ended at:   ");
		seq_print_ip_sym(&iter->seq, data->critical_end, sym_flags);
		trace_print_seq(m, &iter->seq);
		seq_puts(m, "\n");
	}

	seq_puts(m, "\n");
}

static void
lat_print_generic(struct trace_seq *s, struct trace_entry *entry, int cpu)
{
	int hardirq, softirq;
	char *comm;

	comm = trace_find_cmdline(entry->pid);

	trace_seq_printf(s, "%8.8s-%-5d ", comm, entry->pid);
	trace_seq_printf(s, "%3d", cpu);
	trace_seq_printf(s, "%c%c",
			(entry->flags & TRACE_FLAG_IRQS_OFF) ? 'd' :
			 (entry->flags & TRACE_FLAG_IRQS_NOSUPPORT) ? 'X' : '.',
			((entry->flags & TRACE_FLAG_NEED_RESCHED) ? 'N' : '.'));

	hardirq = entry->flags & TRACE_FLAG_HARDIRQ;
	softirq = entry->flags & TRACE_FLAG_SOFTIRQ;
	if (hardirq && softirq) {
		trace_seq_putc(s, 'H');
	} else {
		if (hardirq) {
			trace_seq_putc(s, 'h');
		} else {
			if (softirq)
				trace_seq_putc(s, 's');
			else
				trace_seq_putc(s, '.');
		}
	}

	if (entry->preempt_count)
		trace_seq_printf(s, "%x", entry->preempt_count);
	else
		trace_seq_puts(s, ".");
}

unsigned long preempt_mark_thresh = 100;

static void
lat_print_timestamp(struct trace_seq *s, u64 abs_usecs,
		    unsigned long rel_usecs)
{
	trace_seq_printf(s, " %4lldus", abs_usecs);
	if (rel_usecs > preempt_mark_thresh)
		trace_seq_puts(s, "!: ");
	else if (rel_usecs > 1)
		trace_seq_puts(s, "+: ");
	else
		trace_seq_puts(s, " : ");
}

static const char state_to_char[] = TASK_STATE_TO_CHAR_STR;

/*
 * The message is supposed to contain an ending newline.
 * If the printing stops prematurely, try to add a newline of our own.
 */
void trace_seq_print_cont(struct trace_seq *s, struct trace_iterator *iter)
{
	struct trace_entry *ent;
	struct trace_field_cont *cont;
	bool ok = true;

	ent = peek_next_entry(iter, iter->cpu, NULL);
	if (!ent || ent->type != TRACE_CONT) {
		trace_seq_putc(s, '\n');
		return;
	}

	do {
		cont = (struct trace_field_cont *)ent;
		if (ok)
			ok = (trace_seq_printf(s, "%s", cont->buf) > 0);

		ftrace_disable_cpu();

		if (iter->buffer_iter[iter->cpu])
			ring_buffer_read(iter->buffer_iter[iter->cpu], NULL);
		else
			ring_buffer_consume(iter->tr->buffer, iter->cpu, NULL);

		ftrace_enable_cpu();

		ent = peek_next_entry(iter, iter->cpu, NULL);
	} while (ent && ent->type == TRACE_CONT);

	if (!ok)
		trace_seq_putc(s, '\n');
}

static enum print_line_t
print_lat_fmt(struct trace_iterator *iter, unsigned int trace_idx, int cpu)
{
	struct trace_seq *s = &iter->seq;
	unsigned long sym_flags = (trace_flags & TRACE_ITER_SYM_MASK);
	struct trace_entry *next_entry;
	unsigned long verbose = (trace_flags & TRACE_ITER_VERBOSE);
	struct trace_entry *entry = iter->ent;
	unsigned long abs_usecs;
	unsigned long rel_usecs;
	u64 next_ts;
	char *comm;
	int S, T;
	int i;
	unsigned state;

	if (entry->type == TRACE_CONT)
		return TRACE_TYPE_HANDLED;

	next_entry = find_next_entry(iter, NULL, &next_ts);
	if (!next_entry)
		next_ts = iter->ts;
	rel_usecs = ns2usecs(next_ts - iter->ts);
	abs_usecs = ns2usecs(iter->ts - iter->tr->time_start);

	if (verbose) {
		comm = trace_find_cmdline(entry->pid);
		trace_seq_printf(s, "%16s %5d %3d %d %08x %08x [%08lx]"
				 " %ld.%03ldms (+%ld.%03ldms): ",
				 comm,
				 entry->pid, cpu, entry->flags,
				 entry->preempt_count, trace_idx,
				 ns2usecs(iter->ts),
				 abs_usecs/1000,
				 abs_usecs % 1000, rel_usecs/1000,
				 rel_usecs % 1000);
	} else {
		lat_print_generic(s, entry, cpu);
		lat_print_timestamp(s, abs_usecs, rel_usecs);
	}
	switch (entry->type) {
	case TRACE_FN: {
		struct ftrace_entry *field;

		trace_assign_type(field, entry);

		seq_print_ip_sym(s, field->ip, sym_flags);
		trace_seq_puts(s, " (");
<<<<<<< HEAD
		if (kretprobed(field->parent_ip))
			trace_seq_puts(s, KRETPROBE_MSG);
		else
			seq_print_ip_sym(s, field->parent_ip, sym_flags);
=======
		seq_print_ip_sym(s, field->parent_ip, sym_flags);
>>>>>>> d870ba8c
		trace_seq_puts(s, ")\n");
		break;
	}
	case TRACE_CTX:
	case TRACE_WAKE: {
		struct ctx_switch_entry *field;

		trace_assign_type(field, entry);
<<<<<<< HEAD

		T = field->next_state < sizeof(state_to_char) ?
			state_to_char[field->next_state] : 'X';

=======

		T = field->next_state < sizeof(state_to_char) ?
			state_to_char[field->next_state] : 'X';

>>>>>>> d870ba8c
		state = field->prev_state ?
			__ffs(field->prev_state) + 1 : 0;
		S = state < sizeof(state_to_char) - 1 ? state_to_char[state] : 'X';
		comm = trace_find_cmdline(field->next_pid);
		trace_seq_printf(s, " %5d:%3d:%c %s [%03d] %5d:%3d:%c %s\n",
				 field->prev_pid,
				 field->prev_prio,
				 S, entry->type == TRACE_CTX ? "==>" : "  +",
				 field->next_cpu,
				 field->next_pid,
				 field->next_prio,
				 T, comm);
		break;
	}
	case TRACE_SPECIAL: {
		struct special_entry *field;

		trace_assign_type(field, entry);

		trace_seq_printf(s, "# %ld %ld %ld\n",
				 field->arg1,
				 field->arg2,
				 field->arg3);
		break;
	}
	case TRACE_STACK: {
		struct stack_entry *field;

		trace_assign_type(field, entry);

		for (i = 0; i < FTRACE_STACK_ENTRIES; i++) {
			if (i)
				trace_seq_puts(s, " <= ");
			seq_print_ip_sym(s, field->caller[i], sym_flags);
		}
		trace_seq_puts(s, "\n");
		break;
	}
	case TRACE_PRINT: {
		struct print_entry *field;

		trace_assign_type(field, entry);

		seq_print_ip_sym(s, field->ip, sym_flags);
		trace_seq_printf(s, ": %s", field->buf);
		if (entry->flags & TRACE_FLAG_CONT)
			trace_seq_print_cont(s, iter);
		break;
	}
	default:
		trace_seq_printf(s, "Unknown type %d\n", entry->type);
	}
	return TRACE_TYPE_HANDLED;
}

static enum print_line_t print_trace_fmt(struct trace_iterator *iter)
{
	struct trace_seq *s = &iter->seq;
	unsigned long sym_flags = (trace_flags & TRACE_ITER_SYM_MASK);
	struct trace_entry *entry;
	unsigned long usec_rem;
	unsigned long long t;
	unsigned long secs;
	char *comm;
	int ret;
	int S, T;
	int i;

	entry = iter->ent;

	if (entry->type == TRACE_CONT)
		return TRACE_TYPE_HANDLED;

	comm = trace_find_cmdline(iter->ent->pid);

	t = ns2usecs(iter->ts);
	usec_rem = do_div(t, 1000000ULL);
	secs = (unsigned long)t;

	ret = trace_seq_printf(s, "%16s-%-5d ", comm, entry->pid);
	if (!ret)
		return TRACE_TYPE_PARTIAL_LINE;
	ret = trace_seq_printf(s, "[%03d] ", iter->cpu);
	if (!ret)
		return TRACE_TYPE_PARTIAL_LINE;
	ret = trace_seq_printf(s, "%5lu.%06lu: ", secs, usec_rem);
	if (!ret)
		return TRACE_TYPE_PARTIAL_LINE;

	switch (entry->type) {
	case TRACE_FN: {
		struct ftrace_entry *field;

		trace_assign_type(field, entry);

		ret = seq_print_ip_sym(s, field->ip, sym_flags);
		if (!ret)
			return TRACE_TYPE_PARTIAL_LINE;
		if ((sym_flags & TRACE_ITER_PRINT_PARENT) &&
						field->parent_ip) {
			ret = trace_seq_printf(s, " <-");
			if (!ret)
				return TRACE_TYPE_PARTIAL_LINE;
<<<<<<< HEAD
			if (kretprobed(field->parent_ip))
				ret = trace_seq_puts(s, KRETPROBE_MSG);
			else
				ret = seq_print_ip_sym(s,
						       field->parent_ip,
						       sym_flags);
=======
			ret = seq_print_ip_sym(s,
					       field->parent_ip,
					       sym_flags);
>>>>>>> d870ba8c
			if (!ret)
				return TRACE_TYPE_PARTIAL_LINE;
		}
		ret = trace_seq_printf(s, "\n");
		if (!ret)
			return TRACE_TYPE_PARTIAL_LINE;
		break;
	}
	case TRACE_CTX:
	case TRACE_WAKE: {
		struct ctx_switch_entry *field;

		trace_assign_type(field, entry);

		S = field->prev_state < sizeof(state_to_char) ?
			state_to_char[field->prev_state] : 'X';
		T = field->next_state < sizeof(state_to_char) ?
			state_to_char[field->next_state] : 'X';
		ret = trace_seq_printf(s, " %5d:%3d:%c %s [%03d] %5d:%3d:%c\n",
				       field->prev_pid,
				       field->prev_prio,
				       S,
				       entry->type == TRACE_CTX ? "==>" : "  +",
				       field->next_cpu,
				       field->next_pid,
				       field->next_prio,
				       T);
		if (!ret)
			return TRACE_TYPE_PARTIAL_LINE;
		break;
	}
	case TRACE_SPECIAL: {
		struct special_entry *field;

		trace_assign_type(field, entry);

		ret = trace_seq_printf(s, "# %ld %ld %ld\n",
				 field->arg1,
				 field->arg2,
				 field->arg3);
		if (!ret)
			return TRACE_TYPE_PARTIAL_LINE;
		break;
	}
	case TRACE_STACK: {
		struct stack_entry *field;

		trace_assign_type(field, entry);

		for (i = 0; i < FTRACE_STACK_ENTRIES; i++) {
			if (i) {
				ret = trace_seq_puts(s, " <= ");
				if (!ret)
					return TRACE_TYPE_PARTIAL_LINE;
			}
			ret = seq_print_ip_sym(s, field->caller[i],
					       sym_flags);
			if (!ret)
				return TRACE_TYPE_PARTIAL_LINE;
		}
		ret = trace_seq_puts(s, "\n");
		if (!ret)
			return TRACE_TYPE_PARTIAL_LINE;
		break;
	}
	case TRACE_PRINT: {
		struct print_entry *field;

		trace_assign_type(field, entry);

		seq_print_ip_sym(s, field->ip, sym_flags);
		trace_seq_printf(s, ": %s", field->buf);
		if (entry->flags & TRACE_FLAG_CONT)
			trace_seq_print_cont(s, iter);
		break;
	}
	}
	return TRACE_TYPE_HANDLED;
}

static enum print_line_t print_raw_fmt(struct trace_iterator *iter)
{
	struct trace_seq *s = &iter->seq;
	struct trace_entry *entry;
	int ret;
	int S, T;

	entry = iter->ent;

	if (entry->type == TRACE_CONT)
		return TRACE_TYPE_HANDLED;

	ret = trace_seq_printf(s, "%d %d %llu ",
		entry->pid, iter->cpu, iter->ts);
	if (!ret)
		return TRACE_TYPE_PARTIAL_LINE;

	switch (entry->type) {
	case TRACE_FN: {
		struct ftrace_entry *field;

		trace_assign_type(field, entry);

		ret = trace_seq_printf(s, "%x %x\n",
					field->ip,
					field->parent_ip);
		if (!ret)
			return TRACE_TYPE_PARTIAL_LINE;
		break;
	}
	case TRACE_CTX:
	case TRACE_WAKE: {
		struct ctx_switch_entry *field;

		trace_assign_type(field, entry);

		S = field->prev_state < sizeof(state_to_char) ?
			state_to_char[field->prev_state] : 'X';
		T = field->next_state < sizeof(state_to_char) ?
			state_to_char[field->next_state] : 'X';
		if (entry->type == TRACE_WAKE)
			S = '+';
		ret = trace_seq_printf(s, "%d %d %c %d %d %d %c\n",
				       field->prev_pid,
				       field->prev_prio,
				       S,
				       field->next_cpu,
				       field->next_pid,
				       field->next_prio,
				       T);
		if (!ret)
			return TRACE_TYPE_PARTIAL_LINE;
		break;
	}
	case TRACE_SPECIAL:
	case TRACE_STACK: {
		struct special_entry *field;

		trace_assign_type(field, entry);

		ret = trace_seq_printf(s, "# %ld %ld %ld\n",
				 field->arg1,
				 field->arg2,
				 field->arg3);
		if (!ret)
			return TRACE_TYPE_PARTIAL_LINE;
		break;
	}
	case TRACE_PRINT: {
		struct print_entry *field;

		trace_assign_type(field, entry);

		trace_seq_printf(s, "# %lx %s", field->ip, field->buf);
		if (entry->flags & TRACE_FLAG_CONT)
			trace_seq_print_cont(s, iter);
		break;
	}
	}
	return TRACE_TYPE_HANDLED;
}

#define SEQ_PUT_FIELD_RET(s, x)				\
do {							\
	if (!trace_seq_putmem(s, &(x), sizeof(x)))	\
		return 0;				\
} while (0)

#define SEQ_PUT_HEX_FIELD_RET(s, x)			\
do {							\
	BUILD_BUG_ON(sizeof(x) > MAX_MEMHEX_BYTES);	\
	if (!trace_seq_putmem_hex(s, &(x), sizeof(x)))	\
		return 0;				\
} while (0)

static enum print_line_t print_hex_fmt(struct trace_iterator *iter)
{
	struct trace_seq *s = &iter->seq;
	unsigned char newline = '\n';
	struct trace_entry *entry;
	int S, T;

	entry = iter->ent;

	if (entry->type == TRACE_CONT)
		return TRACE_TYPE_HANDLED;

	SEQ_PUT_HEX_FIELD_RET(s, entry->pid);
	SEQ_PUT_HEX_FIELD_RET(s, iter->cpu);
	SEQ_PUT_HEX_FIELD_RET(s, iter->ts);

	switch (entry->type) {
	case TRACE_FN: {
		struct ftrace_entry *field;

		trace_assign_type(field, entry);

		SEQ_PUT_HEX_FIELD_RET(s, field->ip);
		SEQ_PUT_HEX_FIELD_RET(s, field->parent_ip);
		break;
	}
	case TRACE_CTX:
	case TRACE_WAKE: {
		struct ctx_switch_entry *field;

		trace_assign_type(field, entry);

		S = field->prev_state < sizeof(state_to_char) ?
			state_to_char[field->prev_state] : 'X';
		T = field->next_state < sizeof(state_to_char) ?
			state_to_char[field->next_state] : 'X';
		if (entry->type == TRACE_WAKE)
			S = '+';
		SEQ_PUT_HEX_FIELD_RET(s, field->prev_pid);
		SEQ_PUT_HEX_FIELD_RET(s, field->prev_prio);
		SEQ_PUT_HEX_FIELD_RET(s, S);
		SEQ_PUT_HEX_FIELD_RET(s, field->next_cpu);
		SEQ_PUT_HEX_FIELD_RET(s, field->next_pid);
		SEQ_PUT_HEX_FIELD_RET(s, field->next_prio);
		SEQ_PUT_HEX_FIELD_RET(s, T);
		break;
	}
	case TRACE_SPECIAL:
	case TRACE_STACK: {
		struct special_entry *field;

		trace_assign_type(field, entry);

		SEQ_PUT_HEX_FIELD_RET(s, field->arg1);
		SEQ_PUT_HEX_FIELD_RET(s, field->arg2);
		SEQ_PUT_HEX_FIELD_RET(s, field->arg3);
		break;
	}
	}
	SEQ_PUT_FIELD_RET(s, newline);

	return TRACE_TYPE_HANDLED;
}

static enum print_line_t print_bin_fmt(struct trace_iterator *iter)
{
	struct trace_seq *s = &iter->seq;
	struct trace_entry *entry;

	entry = iter->ent;

	if (entry->type == TRACE_CONT)
		return TRACE_TYPE_HANDLED;

	SEQ_PUT_FIELD_RET(s, entry->pid);
	SEQ_PUT_FIELD_RET(s, iter->cpu);
	SEQ_PUT_FIELD_RET(s, iter->ts);

	switch (entry->type) {
	case TRACE_FN: {
		struct ftrace_entry *field;

		trace_assign_type(field, entry);

		SEQ_PUT_FIELD_RET(s, field->ip);
		SEQ_PUT_FIELD_RET(s, field->parent_ip);
		break;
	}
	case TRACE_CTX: {
		struct ctx_switch_entry *field;

		trace_assign_type(field, entry);

		SEQ_PUT_FIELD_RET(s, field->prev_pid);
		SEQ_PUT_FIELD_RET(s, field->prev_prio);
		SEQ_PUT_FIELD_RET(s, field->prev_state);
		SEQ_PUT_FIELD_RET(s, field->next_pid);
		SEQ_PUT_FIELD_RET(s, field->next_prio);
		SEQ_PUT_FIELD_RET(s, field->next_state);
		break;
	}
	case TRACE_SPECIAL:
	case TRACE_STACK: {
		struct special_entry *field;

		trace_assign_type(field, entry);

		SEQ_PUT_FIELD_RET(s, field->arg1);
		SEQ_PUT_FIELD_RET(s, field->arg2);
		SEQ_PUT_FIELD_RET(s, field->arg3);
		break;
	}
	}
	return 1;
}

static int trace_empty(struct trace_iterator *iter)
{
	int cpu;

	for_each_tracing_cpu(cpu) {
		if (iter->buffer_iter[cpu]) {
			if (!ring_buffer_iter_empty(iter->buffer_iter[cpu]))
				return 0;
		} else {
			if (!ring_buffer_empty_cpu(iter->tr->buffer, cpu))
				return 0;
		}
	}

	return 1;
}

static enum print_line_t print_trace_line(struct trace_iterator *iter)
{
	enum print_line_t ret;

	if (iter->trace && iter->trace->print_line) {
		ret = iter->trace->print_line(iter);
		if (ret != TRACE_TYPE_UNHANDLED)
			return ret;
	}

	if (trace_flags & TRACE_ITER_BIN)
		return print_bin_fmt(iter);

	if (trace_flags & TRACE_ITER_HEX)
		return print_hex_fmt(iter);

	if (trace_flags & TRACE_ITER_RAW)
		return print_raw_fmt(iter);

	if (iter->iter_flags & TRACE_FILE_LAT_FMT)
		return print_lat_fmt(iter, iter->idx, iter->cpu);

	return print_trace_fmt(iter);
}

static int s_show(struct seq_file *m, void *v)
{
	struct trace_iterator *iter = v;

	if (iter->ent == NULL) {
		if (iter->tr) {
			seq_printf(m, "# tracer: %s\n", iter->trace->name);
			seq_puts(m, "#\n");
		}
		if (iter->iter_flags & TRACE_FILE_LAT_FMT) {
			/* print nothing if the buffers are empty */
			if (trace_empty(iter))
				return 0;
			print_trace_header(m, iter);
			if (!(trace_flags & TRACE_ITER_VERBOSE))
				print_lat_help_header(m);
		} else {
			if (!(trace_flags & TRACE_ITER_VERBOSE))
				print_func_help_header(m);
		}
	} else {
		print_trace_line(iter);
		trace_print_seq(m, &iter->seq);
	}

	return 0;
}

static struct seq_operations tracer_seq_ops = {
	.start		= s_start,
	.next		= s_next,
	.stop		= s_stop,
	.show		= s_show,
};

static struct trace_iterator *
__tracing_open(struct inode *inode, struct file *file, int *ret)
{
	struct trace_iterator *iter;
	struct seq_file *m;
	int cpu;

	if (tracing_disabled) {
		*ret = -ENODEV;
		return NULL;
	}

	iter = kzalloc(sizeof(*iter), GFP_KERNEL);
	if (!iter) {
		*ret = -ENOMEM;
		goto out;
	}

	mutex_lock(&trace_types_lock);
	if (current_trace && current_trace->print_max)
		iter->tr = &max_tr;
	else
		iter->tr = inode->i_private;
	iter->trace = current_trace;
	iter->pos = -1;

	for_each_tracing_cpu(cpu) {

		iter->buffer_iter[cpu] =
			ring_buffer_read_start(iter->tr->buffer, cpu);

		if (!iter->buffer_iter[cpu])
			goto fail_buffer;
	}

	/* TODO stop tracer */
	*ret = seq_open(file, &tracer_seq_ops);
	if (*ret)
		goto fail_buffer;

	m = file->private_data;
	m->private = iter;

	/* stop the trace while dumping */
	if (iter->tr->ctrl) {
		tracer_enabled = 0;
		ftrace_function_enabled = 0;
	}

	if (iter->trace && iter->trace->open)
			iter->trace->open(iter);

	mutex_unlock(&trace_types_lock);

 out:
	return iter;

 fail_buffer:
	for_each_tracing_cpu(cpu) {
		if (iter->buffer_iter[cpu])
			ring_buffer_read_finish(iter->buffer_iter[cpu]);
	}
	mutex_unlock(&trace_types_lock);

	return ERR_PTR(-ENOMEM);
}

int tracing_open_generic(struct inode *inode, struct file *filp)
{
	if (tracing_disabled)
		return -ENODEV;

	filp->private_data = inode->i_private;
	return 0;
}

int tracing_release(struct inode *inode, struct file *file)
{
	struct seq_file *m = (struct seq_file *)file->private_data;
	struct trace_iterator *iter = m->private;
	int cpu;

	mutex_lock(&trace_types_lock);
	for_each_tracing_cpu(cpu) {
		if (iter->buffer_iter[cpu])
			ring_buffer_read_finish(iter->buffer_iter[cpu]);
	}

	if (iter->trace && iter->trace->close)
		iter->trace->close(iter);

	/* reenable tracing if it was previously enabled */
	if (iter->tr->ctrl) {
		tracer_enabled = 1;
		/*
		 * It is safe to enable function tracing even if it
		 * isn't used
		 */
		ftrace_function_enabled = 1;
	}
	mutex_unlock(&trace_types_lock);

	seq_release(inode, file);
	kfree(iter);
	return 0;
}

static int tracing_open(struct inode *inode, struct file *file)
{
	int ret;

	__tracing_open(inode, file, &ret);

	return ret;
}

static int tracing_lt_open(struct inode *inode, struct file *file)
{
	struct trace_iterator *iter;
	int ret;

	iter = __tracing_open(inode, file, &ret);

	if (!ret)
		iter->iter_flags |= TRACE_FILE_LAT_FMT;

	return ret;
}


static void *
t_next(struct seq_file *m, void *v, loff_t *pos)
{
	struct tracer *t = m->private;

	(*pos)++;

	if (t)
		t = t->next;

	m->private = t;

	return t;
}

static void *t_start(struct seq_file *m, loff_t *pos)
{
	struct tracer *t = m->private;
	loff_t l = 0;

	mutex_lock(&trace_types_lock);
	for (; t && l < *pos; t = t_next(m, t, &l))
		;

	return t;
}

static void t_stop(struct seq_file *m, void *p)
{
	mutex_unlock(&trace_types_lock);
}

static int t_show(struct seq_file *m, void *v)
{
	struct tracer *t = v;

	if (!t)
		return 0;

	seq_printf(m, "%s", t->name);
	if (t->next)
		seq_putc(m, ' ');
	else
		seq_putc(m, '\n');

	return 0;
}

static struct seq_operations show_traces_seq_ops = {
	.start		= t_start,
	.next		= t_next,
	.stop		= t_stop,
	.show		= t_show,
};

static int show_traces_open(struct inode *inode, struct file *file)
{
	int ret;

	if (tracing_disabled)
		return -ENODEV;

	ret = seq_open(file, &show_traces_seq_ops);
	if (!ret) {
		struct seq_file *m = file->private_data;
		m->private = trace_types;
	}

	return ret;
}

static struct file_operations tracing_fops = {
	.open		= tracing_open,
	.read		= seq_read,
	.llseek		= seq_lseek,
	.release	= tracing_release,
};

static struct file_operations tracing_lt_fops = {
	.open		= tracing_lt_open,
	.read		= seq_read,
	.llseek		= seq_lseek,
	.release	= tracing_release,
};

static struct file_operations show_traces_fops = {
	.open		= show_traces_open,
	.read		= seq_read,
	.release	= seq_release,
};

/*
 * Only trace on a CPU if the bitmask is set:
 */
static cpumask_t tracing_cpumask = CPU_MASK_ALL;

/*
 * When tracing/tracing_cpu_mask is modified then this holds
 * the new bitmask we are about to install:
 */
static cpumask_t tracing_cpumask_new;

/*
 * The tracer itself will not take this lock, but still we want
 * to provide a consistent cpumask to user-space:
 */
static DEFINE_MUTEX(tracing_cpumask_update_lock);

/*
 * Temporary storage for the character representation of the
 * CPU bitmask (and one more byte for the newline):
 */
static char mask_str[NR_CPUS + 1];

static ssize_t
tracing_cpumask_read(struct file *filp, char __user *ubuf,
		     size_t count, loff_t *ppos)
{
	int len;

	mutex_lock(&tracing_cpumask_update_lock);

	len = cpumask_scnprintf(mask_str, count, tracing_cpumask);
	if (count - len < 2) {
		count = -EINVAL;
		goto out_err;
	}
	len += sprintf(mask_str + len, "\n");
	count = simple_read_from_buffer(ubuf, count, ppos, mask_str, NR_CPUS+1);

out_err:
	mutex_unlock(&tracing_cpumask_update_lock);

	return count;
}

static ssize_t
tracing_cpumask_write(struct file *filp, const char __user *ubuf,
		      size_t count, loff_t *ppos)
{
	int err, cpu;

	mutex_lock(&tracing_cpumask_update_lock);
	err = cpumask_parse_user(ubuf, count, tracing_cpumask_new);
	if (err)
		goto err_unlock;

	raw_local_irq_disable();
	__raw_spin_lock(&ftrace_max_lock);
	for_each_tracing_cpu(cpu) {
		/*
		 * Increase/decrease the disabled counter if we are
		 * about to flip a bit in the cpumask:
		 */
		if (cpu_isset(cpu, tracing_cpumask) &&
				!cpu_isset(cpu, tracing_cpumask_new)) {
			atomic_inc(&global_trace.data[cpu]->disabled);
		}
		if (!cpu_isset(cpu, tracing_cpumask) &&
				cpu_isset(cpu, tracing_cpumask_new)) {
			atomic_dec(&global_trace.data[cpu]->disabled);
		}
	}
	__raw_spin_unlock(&ftrace_max_lock);
	raw_local_irq_enable();

	tracing_cpumask = tracing_cpumask_new;

	mutex_unlock(&tracing_cpumask_update_lock);

	return count;

err_unlock:
	mutex_unlock(&tracing_cpumask_update_lock);

	return err;
}

static struct file_operations tracing_cpumask_fops = {
	.open		= tracing_open_generic,
	.read		= tracing_cpumask_read,
	.write		= tracing_cpumask_write,
};

static ssize_t
tracing_iter_ctrl_read(struct file *filp, char __user *ubuf,
		       size_t cnt, loff_t *ppos)
{
	char *buf;
	int r = 0;
	int len = 0;
	int i;

	/* calulate max size */
	for (i = 0; trace_options[i]; i++) {
		len += strlen(trace_options[i]);
		len += 3; /* "no" and space */
	}

	/* +2 for \n and \0 */
	buf = kmalloc(len + 2, GFP_KERNEL);
	if (!buf)
		return -ENOMEM;

	for (i = 0; trace_options[i]; i++) {
		if (trace_flags & (1 << i))
			r += sprintf(buf + r, "%s ", trace_options[i]);
		else
			r += sprintf(buf + r, "no%s ", trace_options[i]);
	}

	r += sprintf(buf + r, "\n");
	WARN_ON(r >= len + 2);

	r = simple_read_from_buffer(ubuf, cnt, ppos, buf, r);

	kfree(buf);

	return r;
}

static ssize_t
tracing_iter_ctrl_write(struct file *filp, const char __user *ubuf,
			size_t cnt, loff_t *ppos)
{
	char buf[64];
	char *cmp = buf;
	int neg = 0;
	int i;

	if (cnt >= sizeof(buf))
		return -EINVAL;

	if (copy_from_user(&buf, ubuf, cnt))
		return -EFAULT;

	buf[cnt] = 0;

	if (strncmp(buf, "no", 2) == 0) {
		neg = 1;
		cmp += 2;
	}

	for (i = 0; trace_options[i]; i++) {
		int len = strlen(trace_options[i]);

		if (strncmp(cmp, trace_options[i], len) == 0) {
			if (neg)
				trace_flags &= ~(1 << i);
			else
				trace_flags |= (1 << i);
			break;
		}
	}
	/*
	 * If no option could be set, return an error:
	 */
	if (!trace_options[i])
		return -EINVAL;

	filp->f_pos += cnt;

	return cnt;
}

static struct file_operations tracing_iter_fops = {
	.open		= tracing_open_generic,
	.read		= tracing_iter_ctrl_read,
	.write		= tracing_iter_ctrl_write,
};

static const char readme_msg[] =
	"tracing mini-HOWTO:\n\n"
	"# mkdir /debug\n"
	"# mount -t debugfs nodev /debug\n\n"
	"# cat /debug/tracing/available_tracers\n"
	"wakeup preemptirqsoff preemptoff irqsoff ftrace sched_switch none\n\n"
	"# cat /debug/tracing/current_tracer\n"
	"none\n"
	"# echo sched_switch > /debug/tracing/current_tracer\n"
	"# cat /debug/tracing/current_tracer\n"
	"sched_switch\n"
	"# cat /debug/tracing/iter_ctrl\n"
	"noprint-parent nosym-offset nosym-addr noverbose\n"
	"# echo print-parent > /debug/tracing/iter_ctrl\n"
	"# echo 1 > /debug/tracing/tracing_enabled\n"
	"# cat /debug/tracing/trace > /tmp/trace.txt\n"
	"echo 0 > /debug/tracing/tracing_enabled\n"
;

static ssize_t
tracing_readme_read(struct file *filp, char __user *ubuf,
		       size_t cnt, loff_t *ppos)
{
	return simple_read_from_buffer(ubuf, cnt, ppos,
					readme_msg, strlen(readme_msg));
}

static struct file_operations tracing_readme_fops = {
	.open		= tracing_open_generic,
	.read		= tracing_readme_read,
};

static ssize_t
tracing_ctrl_read(struct file *filp, char __user *ubuf,
		  size_t cnt, loff_t *ppos)
{
	struct trace_array *tr = filp->private_data;
	char buf[64];
	int r;

	r = sprintf(buf, "%ld\n", tr->ctrl);
	return simple_read_from_buffer(ubuf, cnt, ppos, buf, r);
}

static ssize_t
tracing_ctrl_write(struct file *filp, const char __user *ubuf,
		   size_t cnt, loff_t *ppos)
{
	struct trace_array *tr = filp->private_data;
	char buf[64];
	long val;
	int ret;

	if (cnt >= sizeof(buf))
		return -EINVAL;

	if (copy_from_user(&buf, ubuf, cnt))
		return -EFAULT;

	buf[cnt] = 0;

	ret = strict_strtoul(buf, 10, &val);
	if (ret < 0)
		return ret;

	val = !!val;

	mutex_lock(&trace_types_lock);
	if (tr->ctrl ^ val) {
		if (val)
			tracer_enabled = 1;
		else
			tracer_enabled = 0;

		tr->ctrl = val;

		if (current_trace && current_trace->ctrl_update)
			current_trace->ctrl_update(tr);
	}
	mutex_unlock(&trace_types_lock);

	filp->f_pos += cnt;

	return cnt;
}

static ssize_t
tracing_set_trace_read(struct file *filp, char __user *ubuf,
		       size_t cnt, loff_t *ppos)
{
	char buf[max_tracer_type_len+2];
	int r;

	mutex_lock(&trace_types_lock);
	if (current_trace)
		r = sprintf(buf, "%s\n", current_trace->name);
	else
		r = sprintf(buf, "\n");
	mutex_unlock(&trace_types_lock);

	return simple_read_from_buffer(ubuf, cnt, ppos, buf, r);
}

static ssize_t
tracing_set_trace_write(struct file *filp, const char __user *ubuf,
			size_t cnt, loff_t *ppos)
{
	struct trace_array *tr = &global_trace;
	struct tracer *t;
	char buf[max_tracer_type_len+1];
	int i;
	size_t ret;
<<<<<<< HEAD
=======

	ret = cnt;
>>>>>>> d870ba8c

	if (cnt > max_tracer_type_len)
		cnt = max_tracer_type_len;
	ret = cnt;

	if (copy_from_user(&buf, ubuf, cnt))
		return -EFAULT;

	buf[cnt] = 0;

	/* strip ending whitespace. */
	for (i = cnt - 1; i > 0 && isspace(buf[i]); i--)
		buf[i] = 0;

	mutex_lock(&trace_types_lock);
	for (t = trace_types; t; t = t->next) {
		if (strcmp(t->name, buf) == 0)
			break;
	}
	if (!t) {
		ret = -EINVAL;
		goto out;
	}
	if (t == current_trace)
		goto out;

	if (current_trace && current_trace->reset)
		current_trace->reset(tr);

	current_trace = t;
	if (t->init)
		t->init(tr);

 out:
	mutex_unlock(&trace_types_lock);

<<<<<<< HEAD
	if (ret == cnt)
		filp->f_pos += cnt;
=======
	if (ret > 0)
		filp->f_pos += ret;
>>>>>>> d870ba8c

	return ret;
}

static ssize_t
tracing_max_lat_read(struct file *filp, char __user *ubuf,
		     size_t cnt, loff_t *ppos)
{
	unsigned long *ptr = filp->private_data;
	char buf[64];
	int r;

	r = snprintf(buf, sizeof(buf), "%ld\n",
		     *ptr == (unsigned long)-1 ? -1 : nsecs_to_usecs(*ptr));
	if (r > sizeof(buf))
		r = sizeof(buf);
	return simple_read_from_buffer(ubuf, cnt, ppos, buf, r);
}

static ssize_t
tracing_max_lat_write(struct file *filp, const char __user *ubuf,
		      size_t cnt, loff_t *ppos)
{
	long *ptr = filp->private_data;
	char buf[64];
	long val;
	int ret;

	if (cnt >= sizeof(buf))
		return -EINVAL;

	if (copy_from_user(&buf, ubuf, cnt))
		return -EFAULT;

	buf[cnt] = 0;

	ret = strict_strtoul(buf, 10, &val);
	if (ret < 0)
		return ret;

	*ptr = val * 1000;

	return cnt;
}

static atomic_t tracing_reader;

static int tracing_open_pipe(struct inode *inode, struct file *filp)
{
	struct trace_iterator *iter;

	if (tracing_disabled)
		return -ENODEV;

	/* We only allow for reader of the pipe */
	if (atomic_inc_return(&tracing_reader) != 1) {
		atomic_dec(&tracing_reader);
		return -EBUSY;
	}

	/* create a buffer to store the information to pass to userspace */
	iter = kzalloc(sizeof(*iter), GFP_KERNEL);
	if (!iter)
		return -ENOMEM;

	mutex_lock(&trace_types_lock);
	iter->tr = &global_trace;
	iter->trace = current_trace;
	filp->private_data = iter;

	if (iter->trace->pipe_open)
		iter->trace->pipe_open(iter);
	mutex_unlock(&trace_types_lock);

	return 0;
}

static int tracing_release_pipe(struct inode *inode, struct file *file)
{
	struct trace_iterator *iter = file->private_data;

	kfree(iter);
	atomic_dec(&tracing_reader);

	return 0;
}

static unsigned int
tracing_poll_pipe(struct file *filp, poll_table *poll_table)
{
	struct trace_iterator *iter = filp->private_data;

	if (trace_flags & TRACE_ITER_BLOCK) {
		/*
		 * Always select as readable when in blocking mode
		 */
		return POLLIN | POLLRDNORM;
	} else {
		if (!trace_empty(iter))
			return POLLIN | POLLRDNORM;
		poll_wait(filp, &trace_wait, poll_table);
		if (!trace_empty(iter))
			return POLLIN | POLLRDNORM;

		return 0;
	}
}

/*
 * Consumer reader.
 */
static ssize_t
tracing_read_pipe(struct file *filp, char __user *ubuf,
		  size_t cnt, loff_t *ppos)
{
	struct trace_iterator *iter = filp->private_data;
	ssize_t sret;

	/* return any leftover data */
	sret = trace_seq_to_user(&iter->seq, ubuf, cnt);
	if (sret != -EBUSY)
		return sret;

	trace_seq_reset(&iter->seq);

	mutex_lock(&trace_types_lock);
	if (iter->trace->read) {
		sret = iter->trace->read(iter, filp, ubuf, cnt, ppos);
		if (sret)
			goto out;
	}

waitagain:
	sret = 0;
	while (trace_empty(iter)) {

		if ((filp->f_flags & O_NONBLOCK)) {
			sret = -EAGAIN;
			goto out;
		}

		/*
		 * This is a make-shift waitqueue. The reason we don't use
		 * an actual wait queue is because:
		 *  1) we only ever have one waiter
		 *  2) the tracing, traces all functions, we don't want
		 *     the overhead of calling wake_up and friends
		 *     (and tracing them too)
		 *     Anyway, this is really very primitive wakeup.
		 */
		set_current_state(TASK_INTERRUPTIBLE);
		iter->tr->waiter = current;

		mutex_unlock(&trace_types_lock);

		/* sleep for 100 msecs, and try again. */
		schedule_timeout(HZ/10);

		mutex_lock(&trace_types_lock);

		iter->tr->waiter = NULL;

		if (signal_pending(current)) {
			sret = -EINTR;
			goto out;
		}

		if (iter->trace != current_trace)
			goto out;

		/*
		 * We block until we read something and tracing is disabled.
		 * We still block if tracing is disabled, but we have never
		 * read anything. This allows a user to cat this file, and
		 * then enable tracing. But after we have read something,
		 * we give an EOF when tracing is again disabled.
		 *
		 * iter->pos will be 0 if we haven't read anything.
		 */
		if (!tracer_enabled && iter->pos)
			break;

		continue;
	}

	/* stop when tracing is finished */
	if (trace_empty(iter))
		goto out;

	if (cnt >= PAGE_SIZE)
		cnt = PAGE_SIZE - 1;

	/* reset all but tr, trace, and overruns */
	memset(&iter->seq, 0,
	       sizeof(struct trace_iterator) -
	       offsetof(struct trace_iterator, seq));
	iter->pos = -1;

	while (find_next_entry_inc(iter) != NULL) {
		enum print_line_t ret;
		int len = iter->seq.len;

		ret = print_trace_line(iter);
		if (ret == TRACE_TYPE_PARTIAL_LINE) {
			/* don't print partial lines */
			iter->seq.len = len;
			break;
		}

		trace_consume(iter);

		if (iter->seq.len >= cnt)
			break;
	}

	/* Now copy what we have to the user */
	sret = trace_seq_to_user(&iter->seq, ubuf, cnt);
	if (iter->seq.readpos >= iter->seq.len)
		trace_seq_reset(&iter->seq);

	/*
	 * If there was nothing to send to user, inspite of consuming trace
	 * entries, go back to wait for more entries.
	 */
	if (sret == -EBUSY)
		goto waitagain;

out:
	mutex_unlock(&trace_types_lock);

	return sret;
}

static ssize_t
tracing_entries_read(struct file *filp, char __user *ubuf,
		     size_t cnt, loff_t *ppos)
{
	struct trace_array *tr = filp->private_data;
	char buf[64];
	int r;

	r = sprintf(buf, "%lu\n", tr->entries);
	return simple_read_from_buffer(ubuf, cnt, ppos, buf, r);
}

static ssize_t
tracing_entries_write(struct file *filp, const char __user *ubuf,
		      size_t cnt, loff_t *ppos)
{
	unsigned long val;
	char buf[64];
	int ret;
	struct trace_array *tr = filp->private_data;

	if (cnt >= sizeof(buf))
		return -EINVAL;

	if (copy_from_user(&buf, ubuf, cnt))
		return -EFAULT;

	buf[cnt] = 0;

	ret = strict_strtoul(buf, 10, &val);
	if (ret < 0)
		return ret;

	/* must have at least 1 entry */
	if (!val)
		return -EINVAL;

	mutex_lock(&trace_types_lock);

	if (tr->ctrl) {
		cnt = -EBUSY;
		pr_info("ftrace: please disable tracing"
			" before modifying buffer size\n");
		goto out;
	}

	if (val != global_trace.entries) {
		ret = ring_buffer_resize(global_trace.buffer, val);
		if (ret < 0) {
			cnt = ret;
			goto out;
		}

		ret = ring_buffer_resize(max_tr.buffer, val);
		if (ret < 0) {
			int r;
			cnt = ret;
			r = ring_buffer_resize(global_trace.buffer,
					       global_trace.entries);
			if (r < 0) {
				/* AARGH! We are left with different
				 * size max buffer!!!! */
				WARN_ON(1);
				tracing_disabled = 1;
			}
			goto out;
		}

		global_trace.entries = val;
	}

	filp->f_pos += cnt;

	/* If check pages failed, return ENOMEM */
	if (tracing_disabled)
		cnt = -ENOMEM;
 out:
	max_tr.entries = global_trace.entries;
	mutex_unlock(&trace_types_lock);

	return cnt;
}

static int mark_printk(const char *fmt, ...)
{
	int ret;
	va_list args;
	va_start(args, fmt);
	ret = trace_vprintk(0, fmt, args);
	va_end(args);
	return ret;
}

static ssize_t
tracing_mark_write(struct file *filp, const char __user *ubuf,
					size_t cnt, loff_t *fpos)
{
	char *buf;
	char *end;
	struct trace_array *tr = &global_trace;

	if (!tr->ctrl || tracing_disabled)
		return -EINVAL;

	if (cnt > TRACE_BUF_SIZE)
		cnt = TRACE_BUF_SIZE;

	buf = kmalloc(cnt + 1, GFP_KERNEL);
	if (buf == NULL)
		return -ENOMEM;

	if (copy_from_user(buf, ubuf, cnt)) {
		kfree(buf);
		return -EFAULT;
	}

	/* Cut from the first nil or newline. */
	buf[cnt] = '\0';
	end = strchr(buf, '\n');
	if (end)
		*end = '\0';

	cnt = mark_printk("%s\n", buf);
	kfree(buf);
	*fpos += cnt;

	return cnt;
}

static struct file_operations tracing_max_lat_fops = {
	.open		= tracing_open_generic,
	.read		= tracing_max_lat_read,
	.write		= tracing_max_lat_write,
};

static struct file_operations tracing_ctrl_fops = {
	.open		= tracing_open_generic,
	.read		= tracing_ctrl_read,
	.write		= tracing_ctrl_write,
};

static struct file_operations set_tracer_fops = {
	.open		= tracing_open_generic,
	.read		= tracing_set_trace_read,
	.write		= tracing_set_trace_write,
};

static struct file_operations tracing_pipe_fops = {
	.open		= tracing_open_pipe,
	.poll		= tracing_poll_pipe,
	.read		= tracing_read_pipe,
	.release	= tracing_release_pipe,
};

static struct file_operations tracing_entries_fops = {
	.open		= tracing_open_generic,
	.read		= tracing_entries_read,
	.write		= tracing_entries_write,
};

static struct file_operations tracing_mark_fops = {
	.open		= tracing_open_generic,
	.write		= tracing_mark_write,
};

#ifdef CONFIG_DYNAMIC_FTRACE

static ssize_t
tracing_read_long(struct file *filp, char __user *ubuf,
		  size_t cnt, loff_t *ppos)
{
	unsigned long *p = filp->private_data;
	char buf[64];
	int r;

	r = sprintf(buf, "%ld\n", *p);

	return simple_read_from_buffer(ubuf, cnt, ppos, buf, r);
}

static struct file_operations tracing_read_long_fops = {
	.open		= tracing_open_generic,
	.read		= tracing_read_long,
};
#endif

static struct dentry *d_tracer;

struct dentry *tracing_init_dentry(void)
{
	static int once;

	if (d_tracer)
		return d_tracer;

	d_tracer = debugfs_create_dir("tracing", NULL);

	if (!d_tracer && !once) {
		once = 1;
		pr_warning("Could not create debugfs directory 'tracing'\n");
		return NULL;
	}

	return d_tracer;
}

#ifdef CONFIG_FTRACE_SELFTEST
/* Let selftest have access to static functions in this file */
#include "trace_selftest.c"
#endif

static __init int tracer_init_debugfs(void)
{
	struct dentry *d_tracer;
	struct dentry *entry;

	d_tracer = tracing_init_dentry();

	entry = debugfs_create_file("tracing_enabled", 0644, d_tracer,
				    &global_trace, &tracing_ctrl_fops);
	if (!entry)
		pr_warning("Could not create debugfs 'tracing_enabled' entry\n");

	entry = debugfs_create_file("iter_ctrl", 0644, d_tracer,
				    NULL, &tracing_iter_fops);
	if (!entry)
		pr_warning("Could not create debugfs 'iter_ctrl' entry\n");

	entry = debugfs_create_file("tracing_cpumask", 0644, d_tracer,
				    NULL, &tracing_cpumask_fops);
	if (!entry)
		pr_warning("Could not create debugfs 'tracing_cpumask' entry\n");

	entry = debugfs_create_file("latency_trace", 0444, d_tracer,
				    &global_trace, &tracing_lt_fops);
	if (!entry)
		pr_warning("Could not create debugfs 'latency_trace' entry\n");

	entry = debugfs_create_file("trace", 0444, d_tracer,
				    &global_trace, &tracing_fops);
	if (!entry)
		pr_warning("Could not create debugfs 'trace' entry\n");

	entry = debugfs_create_file("available_tracers", 0444, d_tracer,
				    &global_trace, &show_traces_fops);
	if (!entry)
		pr_warning("Could not create debugfs 'available_tracers' entry\n");

	entry = debugfs_create_file("current_tracer", 0444, d_tracer,
				    &global_trace, &set_tracer_fops);
	if (!entry)
		pr_warning("Could not create debugfs 'current_tracer' entry\n");

	entry = debugfs_create_file("tracing_max_latency", 0644, d_tracer,
				    &tracing_max_latency,
				    &tracing_max_lat_fops);
	if (!entry)
		pr_warning("Could not create debugfs "
			   "'tracing_max_latency' entry\n");

	entry = debugfs_create_file("tracing_thresh", 0644, d_tracer,
				    &tracing_thresh, &tracing_max_lat_fops);
	if (!entry)
		pr_warning("Could not create debugfs "
			   "'tracing_thresh' entry\n");
	entry = debugfs_create_file("README", 0644, d_tracer,
				    NULL, &tracing_readme_fops);
	if (!entry)
		pr_warning("Could not create debugfs 'README' entry\n");

	entry = debugfs_create_file("trace_pipe", 0644, d_tracer,
				    NULL, &tracing_pipe_fops);
	if (!entry)
		pr_warning("Could not create debugfs "
			   "'trace_pipe' entry\n");

	entry = debugfs_create_file("trace_entries", 0644, d_tracer,
				    &global_trace, &tracing_entries_fops);
	if (!entry)
		pr_warning("Could not create debugfs "
			   "'trace_entries' entry\n");

	entry = debugfs_create_file("trace_marker", 0220, d_tracer,
				    NULL, &tracing_mark_fops);
	if (!entry)
		pr_warning("Could not create debugfs "
			   "'trace_marker' entry\n");

#ifdef CONFIG_DYNAMIC_FTRACE
	entry = debugfs_create_file("dyn_ftrace_total_info", 0444, d_tracer,
				    &ftrace_update_tot_cnt,
				    &tracing_read_long_fops);
	if (!entry)
		pr_warning("Could not create debugfs "
			   "'dyn_ftrace_total_info' entry\n");
#endif
#ifdef CONFIG_SYSPROF_TRACER
	init_tracer_sysprof_debugfs(d_tracer);
#endif
	return 0;
}

int trace_vprintk(unsigned long ip, const char *fmt, va_list args)
{
	static DEFINE_SPINLOCK(trace_buf_lock);
	static char trace_buf[TRACE_BUF_SIZE];

	struct ring_buffer_event *event;
	struct trace_array *tr = &global_trace;
	struct trace_array_cpu *data;
	struct print_entry *entry;
	unsigned long flags, irq_flags;
	int cpu, len = 0, size, pc;

	if (!tr->ctrl || tracing_disabled)
		return 0;

	pc = preempt_count();
	preempt_disable_notrace();
	cpu = raw_smp_processor_id();
	data = tr->data[cpu];

	if (unlikely(atomic_read(&data->disabled)))
		goto out;

	spin_lock_irqsave(&trace_buf_lock, flags);
	len = vsnprintf(trace_buf, TRACE_BUF_SIZE, fmt, args);

	len = min(len, TRACE_BUF_SIZE-1);
	trace_buf[len] = 0;

	size = sizeof(*entry) + len + 1;
	event = ring_buffer_lock_reserve(tr->buffer, size, &irq_flags);
	if (!event)
		goto out_unlock;
	entry = ring_buffer_event_data(event);
	tracing_generic_entry_update(&entry->ent, flags, pc);
	entry->ent.type			= TRACE_PRINT;
	entry->ip			= ip;

	memcpy(&entry->buf, trace_buf, len);
	entry->buf[len] = 0;
	ring_buffer_unlock_commit(tr->buffer, event, irq_flags);

 out_unlock:
	spin_unlock_irqrestore(&trace_buf_lock, flags);

 out:
	preempt_enable_notrace();

	return len;
}
EXPORT_SYMBOL_GPL(trace_vprintk);

int __ftrace_printk(unsigned long ip, const char *fmt, ...)
{
	int ret;
	va_list ap;

	if (!(trace_flags & TRACE_ITER_PRINTK))
		return 0;

	va_start(ap, fmt);
	ret = trace_vprintk(ip, fmt, ap);
	va_end(ap);
	return ret;
}
EXPORT_SYMBOL_GPL(__ftrace_printk);

static int trace_panic_handler(struct notifier_block *this,
			       unsigned long event, void *unused)
{
	ftrace_dump();
	return NOTIFY_OK;
}

static struct notifier_block trace_panic_notifier = {
	.notifier_call  = trace_panic_handler,
	.next           = NULL,
	.priority       = 150   /* priority: INT_MAX >= x >= 0 */
};

static int trace_die_handler(struct notifier_block *self,
			     unsigned long val,
			     void *data)
{
	switch (val) {
	case DIE_OOPS:
		ftrace_dump();
		break;
	default:
		break;
	}
	return NOTIFY_OK;
}

static struct notifier_block trace_die_notifier = {
	.notifier_call = trace_die_handler,
	.priority = 200
};

/*
 * printk is set to max of 1024, we really don't need it that big.
 * Nothing should be printing 1000 characters anyway.
 */
#define TRACE_MAX_PRINT		1000

/*
 * Define here KERN_TRACE so that we have one place to modify
 * it if we decide to change what log level the ftrace dump
 * should be at.
 */
#define KERN_TRACE		KERN_INFO

static void
trace_printk_seq(struct trace_seq *s)
{
	/* Probably should print a warning here. */
	if (s->len >= 1000)
		s->len = 1000;

	/* should be zero ended, but we are paranoid. */
	s->buffer[s->len] = 0;

	printk(KERN_TRACE "%s", s->buffer);

	trace_seq_reset(s);
}


void ftrace_dump(void)
{
	static DEFINE_SPINLOCK(ftrace_dump_lock);
	/* use static because iter can be a bit big for the stack */
	static struct trace_iterator iter;
	static cpumask_t mask;
	static int dump_ran;
	unsigned long flags;
	int cnt = 0, cpu;

	/* only one dump */
	spin_lock_irqsave(&ftrace_dump_lock, flags);
	if (dump_ran)
		goto out;

	dump_ran = 1;

	/* No turning back! */
<<<<<<< HEAD
	ftrace_kill_atomic();
=======
	ftrace_kill();
>>>>>>> d870ba8c

	for_each_tracing_cpu(cpu) {
		atomic_inc(&global_trace.data[cpu]->disabled);
	}

	printk(KERN_TRACE "Dumping ftrace buffer:\n");

	iter.tr = &global_trace;
	iter.trace = current_trace;

	/*
	 * We need to stop all tracing on all CPUS to read the
	 * the next buffer. This is a bit expensive, but is
	 * not done often. We fill all what we can read,
	 * and then release the locks again.
	 */

	cpus_clear(mask);

	while (!trace_empty(&iter)) {

		if (!cnt)
			printk(KERN_TRACE "---------------------------------\n");

		cnt++;

		/* reset all but tr, trace, and overruns */
		memset(&iter.seq, 0,
		       sizeof(struct trace_iterator) -
		       offsetof(struct trace_iterator, seq));
		iter.iter_flags |= TRACE_FILE_LAT_FMT;
		iter.pos = -1;

		if (find_next_entry_inc(&iter) != NULL) {
			print_trace_line(&iter);
			trace_consume(&iter);
		}

		trace_printk_seq(&iter.seq);
	}

	if (!cnt)
		printk(KERN_TRACE "   (ftrace buffer empty)\n");
	else
		printk(KERN_TRACE "---------------------------------\n");

 out:
	spin_unlock_irqrestore(&ftrace_dump_lock, flags);
}

__init static int tracer_alloc_buffers(void)
{
	struct trace_array_cpu *data;
	int i;

	/* TODO: make the number of buffers hot pluggable with CPUS */
	tracing_buffer_mask = cpu_possible_map;

	global_trace.buffer = ring_buffer_alloc(trace_buf_size,
						   TRACE_BUFFER_FLAGS);
	if (!global_trace.buffer) {
		printk(KERN_ERR "tracer: failed to allocate ring buffer!\n");
		WARN_ON(1);
		return 0;
	}
	global_trace.entries = ring_buffer_size(global_trace.buffer);

#ifdef CONFIG_TRACER_MAX_TRACE
	max_tr.buffer = ring_buffer_alloc(trace_buf_size,
					     TRACE_BUFFER_FLAGS);
	if (!max_tr.buffer) {
		printk(KERN_ERR "tracer: failed to allocate max ring buffer!\n");
		WARN_ON(1);
		ring_buffer_free(global_trace.buffer);
		return 0;
	}
	max_tr.entries = ring_buffer_size(max_tr.buffer);
	WARN_ON(max_tr.entries != global_trace.entries);
#endif

	/* Allocate the first page for all buffers */
	for_each_tracing_cpu(i) {
		data = global_trace.data[i] = &per_cpu(global_trace_cpu, i);
		max_tr.data[i] = &per_cpu(max_data, i);
	}

	trace_init_cmdlines();

	register_tracer(&nop_trace);
#ifdef CONFIG_BOOT_TRACER
	register_tracer(&boot_tracer);
	current_trace = &boot_tracer;
	current_trace->init(&global_trace);
#else
	current_trace = &nop_trace;
#endif

	/* All seems OK, enable tracing */
	global_trace.ctrl = tracer_enabled;
	tracing_disabled = 0;

	atomic_notifier_chain_register(&panic_notifier_list,
				       &trace_panic_notifier);
<<<<<<< HEAD

	register_die_notifier(&trace_die_notifier);

=======

	register_die_notifier(&trace_die_notifier);

>>>>>>> d870ba8c
	return 0;
}
early_initcall(tracer_alloc_buffers);
fs_initcall(tracer_init_debugfs);<|MERGE_RESOLUTION|>--- conflicted
+++ resolved
@@ -34,10 +34,7 @@
 
 #include <linux/stacktrace.h>
 #include <linux/ring_buffer.h>
-<<<<<<< HEAD
-=======
 #include <linux/irqflags.h>
->>>>>>> d870ba8c
 
 #include "trace.h"
 
@@ -659,15 +656,11 @@
 	entry->preempt_count		= pc & 0xff;
 	entry->pid			= (tsk) ? tsk->pid : 0;
 	entry->flags =
-<<<<<<< HEAD
-		(irqs_disabled_flags(flags) ? TRACE_FLAG_IRQS_OFF : 0) |
-=======
 #ifdef CONFIG_TRACE_IRQFLAGS_SUPPORT
 		(irqs_disabled_flags(flags) ? TRACE_FLAG_IRQS_OFF : 0) |
 #else
 		TRACE_FLAG_IRQS_NOSUPPORT |
 #endif
->>>>>>> d870ba8c
 		((pc & HARDIRQ_MASK) ? TRACE_FLAG_HARDIRQ : 0) |
 		((pc & SOFTIRQ_MASK) ? TRACE_FLAG_SOFTIRQ : 0) |
 		(need_resched() ? TRACE_FLAG_NEED_RESCHED : 0);
@@ -712,10 +705,7 @@
 			       unsigned long flags,
 			       int skip, int pc)
 {
-<<<<<<< HEAD
-=======
 #ifdef CONFIG_STACKTRACE
->>>>>>> d870ba8c
 	struct ring_buffer_event *event;
 	struct stack_entry *entry;
 	struct stack_trace trace;
@@ -741,10 +731,7 @@
 
 	save_stack_trace(&trace);
 	ring_buffer_unlock_commit(tr->buffer, event, irq_flags);
-<<<<<<< HEAD
-=======
 #endif
->>>>>>> d870ba8c
 }
 
 void __trace_stack(struct trace_array *tr,
@@ -885,12 +872,6 @@
 	if (unlikely(!ftrace_function_enabled))
 		return;
 
-<<<<<<< HEAD
-	if (skip_trace(ip))
-		return;
-
-=======
->>>>>>> d870ba8c
 	pc = preempt_count();
 	resched = need_resched();
 	preempt_disable_notrace();
@@ -950,17 +931,10 @@
 {
 	struct ring_buffer_event *event;
 	struct ring_buffer_iter *buf_iter = iter->buffer_iter[cpu];
-<<<<<<< HEAD
 
 	/* Don't allow ftrace to trace into the ring buffers */
 	ftrace_disable_cpu();
 
-=======
-
-	/* Don't allow ftrace to trace into the ring buffers */
-	ftrace_disable_cpu();
-
->>>>>>> d870ba8c
 	if (buf_iter)
 		event = ring_buffer_iter_peek(buf_iter, ts);
 	else
@@ -1412,14 +1386,7 @@
 
 		seq_print_ip_sym(s, field->ip, sym_flags);
 		trace_seq_puts(s, " (");
-<<<<<<< HEAD
-		if (kretprobed(field->parent_ip))
-			trace_seq_puts(s, KRETPROBE_MSG);
-		else
-			seq_print_ip_sym(s, field->parent_ip, sym_flags);
-=======
 		seq_print_ip_sym(s, field->parent_ip, sym_flags);
->>>>>>> d870ba8c
 		trace_seq_puts(s, ")\n");
 		break;
 	}
@@ -1428,17 +1395,10 @@
 		struct ctx_switch_entry *field;
 
 		trace_assign_type(field, entry);
-<<<<<<< HEAD
 
 		T = field->next_state < sizeof(state_to_char) ?
 			state_to_char[field->next_state] : 'X';
 
-=======
-
-		T = field->next_state < sizeof(state_to_char) ?
-			state_to_char[field->next_state] : 'X';
-
->>>>>>> d870ba8c
 		state = field->prev_state ?
 			__ffs(field->prev_state) + 1 : 0;
 		S = state < sizeof(state_to_char) - 1 ? state_to_char[state] : 'X';
@@ -1542,18 +1502,9 @@
 			ret = trace_seq_printf(s, " <-");
 			if (!ret)
 				return TRACE_TYPE_PARTIAL_LINE;
-<<<<<<< HEAD
-			if (kretprobed(field->parent_ip))
-				ret = trace_seq_puts(s, KRETPROBE_MSG);
-			else
-				ret = seq_print_ip_sym(s,
-						       field->parent_ip,
-						       sym_flags);
-=======
 			ret = seq_print_ip_sym(s,
 					       field->parent_ip,
 					       sym_flags);
->>>>>>> d870ba8c
 			if (!ret)
 				return TRACE_TYPE_PARTIAL_LINE;
 		}
@@ -2435,15 +2386,11 @@
 	char buf[max_tracer_type_len+1];
 	int i;
 	size_t ret;
-<<<<<<< HEAD
-=======
 
 	ret = cnt;
->>>>>>> d870ba8c
 
 	if (cnt > max_tracer_type_len)
 		cnt = max_tracer_type_len;
-	ret = cnt;
 
 	if (copy_from_user(&buf, ubuf, cnt))
 		return -EFAULT;
@@ -2476,13 +2423,8 @@
  out:
 	mutex_unlock(&trace_types_lock);
 
-<<<<<<< HEAD
-	if (ret == cnt)
-		filp->f_pos += cnt;
-=======
 	if (ret > 0)
 		filp->f_pos += ret;
->>>>>>> d870ba8c
 
 	return ret;
 }
@@ -3164,11 +3106,7 @@
 	dump_ran = 1;
 
 	/* No turning back! */
-<<<<<<< HEAD
-	ftrace_kill_atomic();
-=======
 	ftrace_kill();
->>>>>>> d870ba8c
 
 	for_each_tracing_cpu(cpu) {
 		atomic_inc(&global_trace.data[cpu]->disabled);
@@ -3272,15 +3210,9 @@
 
 	atomic_notifier_chain_register(&panic_notifier_list,
 				       &trace_panic_notifier);
-<<<<<<< HEAD
 
 	register_die_notifier(&trace_die_notifier);
 
-=======
-
-	register_die_notifier(&trace_die_notifier);
-
->>>>>>> d870ba8c
 	return 0;
 }
 early_initcall(tracer_alloc_buffers);
