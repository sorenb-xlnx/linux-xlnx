/*
 * ring buffer based function tracer
 *
 * Copyright (C) 2007-2008 Steven Rostedt <srostedt@redhat.com>
 * Copyright (C) 2008 Ingo Molnar <mingo@redhat.com>
 *
 * Originally taken from the RT patch by:
 *    Arnaldo Carvalho de Melo <acme@redhat.com>
 *
 * Based on code from the latency_tracer, that is:
 *  Copyright (C) 2004-2006 Ingo Molnar
 *  Copyright (C) 2004 William Lee Irwin III
 */
#include <linux/ring_buffer.h>
#include <linux/utsrelease.h>
#include <linux/stacktrace.h>
#include <linux/writeback.h>
#include <linux/kallsyms.h>
#include <linux/seq_file.h>
#include <linux/smp_lock.h>
#include <linux/notifier.h>
#include <linux/irqflags.h>
#include <linux/debugfs.h>
#include <linux/pagemap.h>
#include <linux/hardirq.h>
#include <linux/linkage.h>
#include <linux/uaccess.h>
#include <linux/kprobes.h>
#include <linux/ftrace.h>
#include <linux/module.h>
#include <linux/percpu.h>
#include <linux/splice.h>
#include <linux/kdebug.h>
#include <linux/string.h>
#include <linux/ctype.h>
#include <linux/init.h>
#include <linux/poll.h>
#include <linux/gfp.h>
#include <linux/fs.h>

#include "trace.h"
#include "trace_output.h"

#define TRACE_BUFFER_FLAGS	(RB_FL_OVERWRITE)

/*
 * On boot up, the ring buffer is set to the minimum size, so that
 * we do not waste memory on systems that are not using tracing.
 */
int ring_buffer_expanded;

/*
 * We need to change this state when a selftest is running.
 * A selftest will lurk into the ring-buffer to count the
 * entries inserted during the selftest although some concurrent
 * insertions into the ring-buffer such as trace_printk could occurred
 * at the same time, giving false positive or negative results.
 */
static bool __read_mostly tracing_selftest_running;

/*
 * If a tracer is running, we do not want to run SELFTEST.
 */
bool __read_mostly tracing_selftest_disabled;

/* For tracers that don't implement custom flags */
static struct tracer_opt dummy_tracer_opt[] = {
	{ }
};

static struct tracer_flags dummy_tracer_flags = {
	.val = 0,
	.opts = dummy_tracer_opt
};

static int dummy_set_flag(u32 old_flags, u32 bit, int set)
{
	return 0;
}

/*
 * Kill all tracing for good (never come back).
 * It is initialized to 1 but will turn to zero if the initialization
 * of the tracer is successful. But that is the only place that sets
 * this back to zero.
 */
static int tracing_disabled = 1;

DEFINE_PER_CPU(local_t, ftrace_cpu_disabled);

static inline void ftrace_disable_cpu(void)
{
	preempt_disable();
	local_inc(&__get_cpu_var(ftrace_cpu_disabled));
}

static inline void ftrace_enable_cpu(void)
{
	local_dec(&__get_cpu_var(ftrace_cpu_disabled));
	preempt_enable();
}

static cpumask_var_t __read_mostly	tracing_buffer_mask;

/* Define which cpu buffers are currently read in trace_pipe */
static cpumask_var_t			tracing_reader_cpumask;

#define for_each_tracing_cpu(cpu)	\
	for_each_cpu(cpu, tracing_buffer_mask)

/*
 * ftrace_dump_on_oops - variable to dump ftrace buffer on oops
 *
 * If there is an oops (or kernel panic) and the ftrace_dump_on_oops
 * is set, then ftrace_dump is called. This will output the contents
 * of the ftrace buffers to the console.  This is very useful for
 * capturing traces that lead to crashes and outputing it to a
 * serial console.
 *
 * It is default off, but you can enable it with either specifying
 * "ftrace_dump_on_oops" in the kernel command line, or setting
 * /proc/sys/kernel/ftrace_dump_on_oops to true.
 */
int ftrace_dump_on_oops;

static int tracing_set_tracer(const char *buf);

#define BOOTUP_TRACER_SIZE		100
static char bootup_tracer_buf[BOOTUP_TRACER_SIZE] __initdata;
static char *default_bootup_tracer;

static int __init set_ftrace(char *str)
{
	strncpy(bootup_tracer_buf, str, BOOTUP_TRACER_SIZE);
	default_bootup_tracer = bootup_tracer_buf;
	/* We are using ftrace early, expand it */
	ring_buffer_expanded = 1;
	return 1;
}
__setup("ftrace=", set_ftrace);

static int __init set_ftrace_dump_on_oops(char *str)
{
	ftrace_dump_on_oops = 1;
	return 1;
}
__setup("ftrace_dump_on_oops", set_ftrace_dump_on_oops);

unsigned long long ns2usecs(cycle_t nsec)
{
	nsec += 500;
	do_div(nsec, 1000);
	return nsec;
}

/*
 * The global_trace is the descriptor that holds the tracing
 * buffers for the live tracing. For each CPU, it contains
 * a link list of pages that will store trace entries. The
 * page descriptor of the pages in the memory is used to hold
 * the link list by linking the lru item in the page descriptor
 * to each of the pages in the buffer per CPU.
 *
 * For each active CPU there is a data field that holds the
 * pages for the buffer for that CPU. Each CPU has the same number
 * of pages allocated for its buffer.
 */
static struct trace_array	global_trace;

static DEFINE_PER_CPU(struct trace_array_cpu, global_trace_cpu);

int filter_current_check_discard(struct ring_buffer *buffer,
				 struct ftrace_event_call *call, void *rec,
				 struct ring_buffer_event *event)
{
	return filter_check_discard(call, rec, buffer, event);
}
EXPORT_SYMBOL_GPL(filter_current_check_discard);

cycle_t ftrace_now(int cpu)
{
	u64 ts;

	/* Early boot up does not have a buffer yet */
	if (!global_trace.buffer)
		return trace_clock_local();

	ts = ring_buffer_time_stamp(global_trace.buffer, cpu);
	ring_buffer_normalize_time_stamp(global_trace.buffer, cpu, &ts);

	return ts;
}

/*
 * The max_tr is used to snapshot the global_trace when a maximum
 * latency is reached. Some tracers will use this to store a maximum
 * trace while it continues examining live traces.
 *
 * The buffers for the max_tr are set up the same as the global_trace.
 * When a snapshot is taken, the link list of the max_tr is swapped
 * with the link list of the global_trace and the buffers are reset for
 * the global_trace so the tracing can continue.
 */
static struct trace_array	max_tr;

static DEFINE_PER_CPU(struct trace_array_cpu, max_data);

/* tracer_enabled is used to toggle activation of a tracer */
static int			tracer_enabled = 1;

/**
 * tracing_is_enabled - return tracer_enabled status
 *
 * This function is used by other tracers to know the status
 * of the tracer_enabled flag.  Tracers may use this function
 * to know if it should enable their features when starting
 * up. See irqsoff tracer for an example (start_irqsoff_tracer).
 */
int tracing_is_enabled(void)
{
	return tracer_enabled;
}

/*
 * trace_buf_size is the size in bytes that is allocated
 * for a buffer. Note, the number of bytes is always rounded
 * to page size.
 *
 * This number is purposely set to a low number of 16384.
 * If the dump on oops happens, it will be much appreciated
 * to not have to wait for all that output. Anyway this can be
 * boot time and run time configurable.
 */
#define TRACE_BUF_SIZE_DEFAULT	1441792UL /* 16384 * 88 (sizeof(entry)) */

static unsigned long		trace_buf_size = TRACE_BUF_SIZE_DEFAULT;

/* trace_types holds a link list of available tracers. */
static struct tracer		*trace_types __read_mostly;

/* current_trace points to the tracer that is currently active */
static struct tracer		*current_trace __read_mostly;

/*
 * max_tracer_type_len is used to simplify the allocating of
 * buffers to read userspace tracer names. We keep track of
 * the longest tracer name registered.
 */
static int			max_tracer_type_len;

/*
 * trace_types_lock is used to protect the trace_types list.
 * This lock is also used to keep user access serialized.
 * Accesses from userspace will grab this lock while userspace
 * activities happen inside the kernel.
 */
static DEFINE_MUTEX(trace_types_lock);

/* trace_wait is a waitqueue for tasks blocked on trace_poll */
static DECLARE_WAIT_QUEUE_HEAD(trace_wait);

/* trace_flags holds trace_options default values */
unsigned long trace_flags = TRACE_ITER_PRINT_PARENT | TRACE_ITER_PRINTK |
	TRACE_ITER_ANNOTATE | TRACE_ITER_CONTEXT_INFO | TRACE_ITER_SLEEP_TIME |
	TRACE_ITER_GRAPH_TIME;

static int trace_stop_count;
static DEFINE_SPINLOCK(tracing_start_lock);

/**
 * trace_wake_up - wake up tasks waiting for trace input
 *
 * Simply wakes up any task that is blocked on the trace_wait
 * queue. These is used with trace_poll for tasks polling the trace.
 */
void trace_wake_up(void)
{
	/*
	 * The runqueue_is_locked() can fail, but this is the best we
	 * have for now:
	 */
	if (!(trace_flags & TRACE_ITER_BLOCK) && !runqueue_is_locked())
		wake_up(&trace_wait);
}

static int __init set_buf_size(char *str)
{
	unsigned long buf_size;

	if (!str)
		return 0;
	buf_size = memparse(str, &str);
	/* nr_entries can not be zero */
	if (buf_size == 0)
		return 0;
	trace_buf_size = buf_size;
	return 1;
}
__setup("trace_buf_size=", set_buf_size);

unsigned long nsecs_to_usecs(unsigned long nsecs)
{
	return nsecs / 1000;
}

/* These must match the bit postions in trace_iterator_flags */
static const char *trace_options[] = {
	"print-parent",
	"sym-offset",
	"sym-addr",
	"verbose",
	"raw",
	"hex",
	"bin",
	"block",
	"stacktrace",
	"sched-tree",
	"trace_printk",
	"ftrace_preempt",
	"branch",
	"annotate",
	"userstacktrace",
	"sym-userobj",
	"printk-msg-only",
	"context-info",
	"latency-format",
	"sleep-time",
	"graph-time",
	NULL
};

static struct {
	u64 (*func)(void);
	const char *name;
} trace_clocks[] = {
	{ trace_clock_local,	"local" },
	{ trace_clock_global,	"global" },
};

int trace_clock_id;

ssize_t trace_seq_to_user(struct trace_seq *s, char __user *ubuf, size_t cnt)
{
	int len;
	int ret;

	if (!cnt)
		return 0;

	if (s->len <= s->readpos)
		return -EBUSY;

	len = s->len - s->readpos;
	if (cnt > len)
		cnt = len;
	ret = copy_to_user(ubuf, s->buffer + s->readpos, cnt);
	if (ret == cnt)
		return -EFAULT;

	cnt -= ret;

	s->readpos += cnt;
	return cnt;
}

static ssize_t trace_seq_to_buffer(struct trace_seq *s, void *buf, size_t cnt)
{
	int len;
	void *ret;

	if (s->len <= s->readpos)
		return -EBUSY;

	len = s->len - s->readpos;
	if (cnt > len)
		cnt = len;
	ret = memcpy(buf, s->buffer + s->readpos, cnt);
	if (!ret)
		return -EFAULT;

	s->readpos += cnt;
	return cnt;
}

/*
 * ftrace_max_lock is used to protect the swapping of buffers
 * when taking a max snapshot. The buffers themselves are
 * protected by per_cpu spinlocks. But the action of the swap
 * needs its own lock.
 *
 * This is defined as a raw_spinlock_t in order to help
 * with performance when lockdep debugging is enabled.
 *
 * It is also used in other places outside the update_max_tr
 * so it needs to be defined outside of the
 * CONFIG_TRACER_MAX_TRACE.
 */
static raw_spinlock_t ftrace_max_lock =
	(raw_spinlock_t)__RAW_SPIN_LOCK_UNLOCKED;

#ifdef CONFIG_TRACER_MAX_TRACE
unsigned long __read_mostly	tracing_max_latency;
unsigned long __read_mostly	tracing_thresh;

/*
 * Copy the new maximum trace into the separate maximum-trace
 * structure. (this way the maximum trace is permanently saved,
 * for later retrieval via /sys/kernel/debug/tracing/latency_trace)
 */
static void
__update_max_tr(struct trace_array *tr, struct task_struct *tsk, int cpu)
{
	struct trace_array_cpu *data = tr->data[cpu];
<<<<<<< HEAD
=======
	struct trace_array_cpu *max_data = tr->data[cpu];
>>>>>>> d28daf92

	max_tr.cpu = cpu;
	max_tr.time_start = data->preempt_timestamp;

<<<<<<< HEAD
	data = max_tr.data[cpu];
	data->saved_latency = tracing_max_latency;

	memcpy(data->comm, tsk->comm, TASK_COMM_LEN);
	data->pid = tsk->pid;
	data->uid = task_uid(tsk);
	data->nice = tsk->static_prio - 20 - MAX_RT_PRIO;
	data->policy = tsk->policy;
	data->rt_priority = tsk->rt_priority;
=======
	max_data = max_tr.data[cpu];
	max_data->saved_latency = tracing_max_latency;
	max_data->critical_start = data->critical_start;
	max_data->critical_end = data->critical_end;

	memcpy(data->comm, tsk->comm, TASK_COMM_LEN);
	max_data->pid = tsk->pid;
	max_data->uid = task_uid(tsk);
	max_data->nice = tsk->static_prio - 20 - MAX_RT_PRIO;
	max_data->policy = tsk->policy;
	max_data->rt_priority = tsk->rt_priority;
>>>>>>> d28daf92

	/* record this tasks comm */
	tracing_record_cmdline(tsk);
}

/**
 * update_max_tr - snapshot all trace buffers from global_trace to max_tr
 * @tr: tracer
 * @tsk: the task with the latency
 * @cpu: The cpu that initiated the trace.
 *
 * Flip the buffers between the @tr and the max_tr and record information
 * about which task was the cause of this latency.
 */
void
update_max_tr(struct trace_array *tr, struct task_struct *tsk, int cpu)
{
	struct ring_buffer *buf = tr->buffer;

	if (trace_stop_count)
		return;

	WARN_ON_ONCE(!irqs_disabled());
	__raw_spin_lock(&ftrace_max_lock);

	tr->buffer = max_tr.buffer;
	max_tr.buffer = buf;

	__update_max_tr(tr, tsk, cpu);
	__raw_spin_unlock(&ftrace_max_lock);
}

/**
 * update_max_tr_single - only copy one trace over, and reset the rest
 * @tr - tracer
 * @tsk - task with the latency
 * @cpu - the cpu of the buffer to copy.
 *
 * Flip the trace of a single CPU buffer between the @tr and the max_tr.
 */
void
update_max_tr_single(struct trace_array *tr, struct task_struct *tsk, int cpu)
{
	int ret;

	if (trace_stop_count)
		return;

	WARN_ON_ONCE(!irqs_disabled());
	__raw_spin_lock(&ftrace_max_lock);

	ftrace_disable_cpu();

	ret = ring_buffer_swap_cpu(max_tr.buffer, tr->buffer, cpu);

	if (ret == -EBUSY) {
		/*
		 * We failed to swap the buffer due to a commit taking
		 * place on this CPU. We fail to record, but we reset
		 * the max trace buffer (no one writes directly to it)
		 * and flag that it failed.
		 */
		trace_array_printk(&max_tr, _THIS_IP_,
			"Failed to swap buffers due to commit in progress\n");
	}

	ftrace_enable_cpu();

	WARN_ON_ONCE(ret && ret != -EAGAIN && ret != -EBUSY);

	__update_max_tr(tr, tsk, cpu);
	__raw_spin_unlock(&ftrace_max_lock);
}
#endif /* CONFIG_TRACER_MAX_TRACE */

/**
 * register_tracer - register a tracer with the ftrace system.
 * @type - the plugin for the tracer
 *
 * Register a new plugin tracer.
 */
int register_tracer(struct tracer *type)
__releases(kernel_lock)
__acquires(kernel_lock)
{
	struct tracer *t;
	int len;
	int ret = 0;

	if (!type->name) {
		pr_info("Tracer must have a name\n");
		return -1;
	}

	/*
	 * When this gets called we hold the BKL which means that
	 * preemption is disabled. Various trace selftests however
	 * need to disable and enable preemption for successful tests.
	 * So we drop the BKL here and grab it after the tests again.
	 */
	unlock_kernel();
	mutex_lock(&trace_types_lock);

	tracing_selftest_running = true;

	for (t = trace_types; t; t = t->next) {
		if (strcmp(type->name, t->name) == 0) {
			/* already found */
			pr_info("Trace %s already registered\n",
				type->name);
			ret = -1;
			goto out;
		}
	}

	if (!type->set_flag)
		type->set_flag = &dummy_set_flag;
	if (!type->flags)
		type->flags = &dummy_tracer_flags;
	else
		if (!type->flags->opts)
			type->flags->opts = dummy_tracer_opt;
	if (!type->wait_pipe)
		type->wait_pipe = default_wait_pipe;


#ifdef CONFIG_FTRACE_STARTUP_TEST
	if (type->selftest && !tracing_selftest_disabled) {
		struct tracer *saved_tracer = current_trace;
		struct trace_array *tr = &global_trace;

		/*
		 * Run a selftest on this tracer.
		 * Here we reset the trace buffer, and set the current
		 * tracer to be this tracer. The tracer can then run some
		 * internal tracing to verify that everything is in order.
		 * If we fail, we do not register this tracer.
		 */
		tracing_reset_online_cpus(tr);

		current_trace = type;
		/* the test is responsible for initializing and enabling */
		pr_info("Testing tracer %s: ", type->name);
		ret = type->selftest(type, tr);
		/* the test is responsible for resetting too */
		current_trace = saved_tracer;
		if (ret) {
			printk(KERN_CONT "FAILED!\n");
			goto out;
		}
		/* Only reset on passing, to avoid touching corrupted buffers */
		tracing_reset_online_cpus(tr);

		printk(KERN_CONT "PASSED\n");
	}
#endif

	type->next = trace_types;
	trace_types = type;
	len = strlen(type->name);
	if (len > max_tracer_type_len)
		max_tracer_type_len = len;

 out:
	tracing_selftest_running = false;
	mutex_unlock(&trace_types_lock);

	if (ret || !default_bootup_tracer)
		goto out_unlock;

	if (strncmp(default_bootup_tracer, type->name, BOOTUP_TRACER_SIZE))
		goto out_unlock;

	printk(KERN_INFO "Starting tracer '%s'\n", type->name);
	/* Do we want this tracer to start on bootup? */
	tracing_set_tracer(type->name);
	default_bootup_tracer = NULL;
	/* disable other selftests, since this will break it. */
	tracing_selftest_disabled = 1;
#ifdef CONFIG_FTRACE_STARTUP_TEST
	printk(KERN_INFO "Disabling FTRACE selftests due to running tracer '%s'\n",
	       type->name);
#endif

 out_unlock:
	lock_kernel();
	return ret;
}

void unregister_tracer(struct tracer *type)
{
	struct tracer **t;
	int len;

	mutex_lock(&trace_types_lock);
	for (t = &trace_types; *t; t = &(*t)->next) {
		if (*t == type)
			goto found;
	}
	pr_info("Trace %s not registered\n", type->name);
	goto out;

 found:
	*t = (*t)->next;

	if (type == current_trace && tracer_enabled) {
		tracer_enabled = 0;
		tracing_stop();
		if (current_trace->stop)
			current_trace->stop(&global_trace);
		current_trace = &nop_trace;
	}

	if (strlen(type->name) != max_tracer_type_len)
		goto out;

	max_tracer_type_len = 0;
	for (t = &trace_types; *t; t = &(*t)->next) {
		len = strlen((*t)->name);
		if (len > max_tracer_type_len)
			max_tracer_type_len = len;
	}
 out:
	mutex_unlock(&trace_types_lock);
}

static void __tracing_reset(struct trace_array *tr, int cpu)
{
	ftrace_disable_cpu();
	ring_buffer_reset_cpu(tr->buffer, cpu);
	ftrace_enable_cpu();
}

void tracing_reset(struct trace_array *tr, int cpu)
{
	struct ring_buffer *buffer = tr->buffer;

	ring_buffer_record_disable(buffer);

	/* Make sure all commits have finished */
	synchronize_sched();
	__tracing_reset(tr, cpu);

	ring_buffer_record_enable(buffer);
}

void tracing_reset_online_cpus(struct trace_array *tr)
{
	struct ring_buffer *buffer = tr->buffer;
	int cpu;

	ring_buffer_record_disable(buffer);

	/* Make sure all commits have finished */
	synchronize_sched();

	tr->time_start = ftrace_now(tr->cpu);

	for_each_online_cpu(cpu)
		__tracing_reset(tr, cpu);

	ring_buffer_record_enable(buffer);
}

void tracing_reset_current(int cpu)
{
	tracing_reset(&global_trace, cpu);
}

void tracing_reset_current_online_cpus(void)
{
	tracing_reset_online_cpus(&global_trace);
}

#define SAVED_CMDLINES 128
#define NO_CMDLINE_MAP UINT_MAX
static unsigned map_pid_to_cmdline[PID_MAX_DEFAULT+1];
static unsigned map_cmdline_to_pid[SAVED_CMDLINES];
static char saved_cmdlines[SAVED_CMDLINES][TASK_COMM_LEN];
static int cmdline_idx;
static raw_spinlock_t trace_cmdline_lock = __RAW_SPIN_LOCK_UNLOCKED;

/* temporary disable recording */
static atomic_t trace_record_cmdline_disabled __read_mostly;

static void trace_init_cmdlines(void)
{
	memset(&map_pid_to_cmdline, NO_CMDLINE_MAP, sizeof(map_pid_to_cmdline));
	memset(&map_cmdline_to_pid, NO_CMDLINE_MAP, sizeof(map_cmdline_to_pid));
	cmdline_idx = 0;
}

/**
 * ftrace_off_permanent - disable all ftrace code permanently
 *
 * This should only be called when a serious anomally has
 * been detected.  This will turn off the function tracing,
 * ring buffers, and other tracing utilites. It takes no
 * locks and can be called from any context.
 */
void ftrace_off_permanent(void)
{
	tracing_disabled = 1;
	ftrace_stop();
	tracing_off_permanent();
}

/**
 * tracing_start - quick start of the tracer
 *
 * If tracing is enabled but was stopped by tracing_stop,
 * this will start the tracer back up.
 */
void tracing_start(void)
{
	struct ring_buffer *buffer;
	unsigned long flags;

	if (tracing_disabled)
		return;

	spin_lock_irqsave(&tracing_start_lock, flags);
	if (--trace_stop_count) {
		if (trace_stop_count < 0) {
			/* Someone screwed up their debugging */
			WARN_ON_ONCE(1);
			trace_stop_count = 0;
		}
		goto out;
	}


	buffer = global_trace.buffer;
	if (buffer)
		ring_buffer_record_enable(buffer);

	buffer = max_tr.buffer;
	if (buffer)
		ring_buffer_record_enable(buffer);

	ftrace_start();
 out:
	spin_unlock_irqrestore(&tracing_start_lock, flags);
}

/**
 * tracing_stop - quick stop of the tracer
 *
 * Light weight way to stop tracing. Use in conjunction with
 * tracing_start.
 */
void tracing_stop(void)
{
	struct ring_buffer *buffer;
	unsigned long flags;

	ftrace_stop();
	spin_lock_irqsave(&tracing_start_lock, flags);
	if (trace_stop_count++)
		goto out;

	buffer = global_trace.buffer;
	if (buffer)
		ring_buffer_record_disable(buffer);

	buffer = max_tr.buffer;
	if (buffer)
		ring_buffer_record_disable(buffer);

 out:
	spin_unlock_irqrestore(&tracing_start_lock, flags);
}

void trace_stop_cmdline_recording(void);

static void trace_save_cmdline(struct task_struct *tsk)
{
	unsigned pid, idx;

	if (!tsk->pid || unlikely(tsk->pid > PID_MAX_DEFAULT))
		return;

	/*
	 * It's not the end of the world if we don't get
	 * the lock, but we also don't want to spin
	 * nor do we want to disable interrupts,
	 * so if we miss here, then better luck next time.
	 */
	if (!__raw_spin_trylock(&trace_cmdline_lock))
		return;

	idx = map_pid_to_cmdline[tsk->pid];
	if (idx == NO_CMDLINE_MAP) {
		idx = (cmdline_idx + 1) % SAVED_CMDLINES;

		/*
		 * Check whether the cmdline buffer at idx has a pid
		 * mapped. We are going to overwrite that entry so we
		 * need to clear the map_pid_to_cmdline. Otherwise we
		 * would read the new comm for the old pid.
		 */
		pid = map_cmdline_to_pid[idx];
		if (pid != NO_CMDLINE_MAP)
			map_pid_to_cmdline[pid] = NO_CMDLINE_MAP;

		map_cmdline_to_pid[idx] = tsk->pid;
		map_pid_to_cmdline[tsk->pid] = idx;

		cmdline_idx = idx;
	}

	memcpy(&saved_cmdlines[idx], tsk->comm, TASK_COMM_LEN);

	__raw_spin_unlock(&trace_cmdline_lock);
}

void trace_find_cmdline(int pid, char comm[])
{
	unsigned map;

	if (!pid) {
		strcpy(comm, "<idle>");
		return;
	}

	if (pid > PID_MAX_DEFAULT) {
		strcpy(comm, "<...>");
		return;
	}

	preempt_disable();
	__raw_spin_lock(&trace_cmdline_lock);
	map = map_pid_to_cmdline[pid];
	if (map != NO_CMDLINE_MAP)
		strcpy(comm, saved_cmdlines[map]);
	else
		strcpy(comm, "<...>");

	__raw_spin_unlock(&trace_cmdline_lock);
	preempt_enable();
}

void tracing_record_cmdline(struct task_struct *tsk)
{
	if (atomic_read(&trace_record_cmdline_disabled) || !tracer_enabled ||
	    !tracing_is_on())
		return;

	trace_save_cmdline(tsk);
}

void
tracing_generic_entry_update(struct trace_entry *entry, unsigned long flags,
			     int pc)
{
	struct task_struct *tsk = current;

	entry->preempt_count		= pc & 0xff;
	entry->pid			= (tsk) ? tsk->pid : 0;
	entry->tgid			= (tsk) ? tsk->tgid : 0;
	entry->flags =
#ifdef CONFIG_TRACE_IRQFLAGS_SUPPORT
		(irqs_disabled_flags(flags) ? TRACE_FLAG_IRQS_OFF : 0) |
#else
		TRACE_FLAG_IRQS_NOSUPPORT |
#endif
		((pc & HARDIRQ_MASK) ? TRACE_FLAG_HARDIRQ : 0) |
		((pc & SOFTIRQ_MASK) ? TRACE_FLAG_SOFTIRQ : 0) |
		(need_resched() ? TRACE_FLAG_NEED_RESCHED : 0);
}
EXPORT_SYMBOL_GPL(tracing_generic_entry_update);

struct ring_buffer_event *
trace_buffer_lock_reserve(struct ring_buffer *buffer,
			  int type,
			  unsigned long len,
			  unsigned long flags, int pc)
{
	struct ring_buffer_event *event;

	event = ring_buffer_lock_reserve(buffer, len);
	if (event != NULL) {
		struct trace_entry *ent = ring_buffer_event_data(event);

		tracing_generic_entry_update(ent, flags, pc);
		ent->type = type;
	}

	return event;
}

static inline void
__trace_buffer_unlock_commit(struct ring_buffer *buffer,
			     struct ring_buffer_event *event,
			     unsigned long flags, int pc,
			     int wake)
{
	ring_buffer_unlock_commit(buffer, event);

	ftrace_trace_stack(buffer, flags, 6, pc);
	ftrace_trace_userstack(buffer, flags, pc);

	if (wake)
		trace_wake_up();
}

void trace_buffer_unlock_commit(struct ring_buffer *buffer,
				struct ring_buffer_event *event,
				unsigned long flags, int pc)
{
	__trace_buffer_unlock_commit(buffer, event, flags, pc, 1);
}

struct ring_buffer_event *
trace_current_buffer_lock_reserve(struct ring_buffer **current_rb,
				  int type, unsigned long len,
				  unsigned long flags, int pc)
{
	*current_rb = global_trace.buffer;
	return trace_buffer_lock_reserve(*current_rb,
					 type, len, flags, pc);
}
EXPORT_SYMBOL_GPL(trace_current_buffer_lock_reserve);

void trace_current_buffer_unlock_commit(struct ring_buffer *buffer,
					struct ring_buffer_event *event,
					unsigned long flags, int pc)
{
	__trace_buffer_unlock_commit(buffer, event, flags, pc, 1);
}
EXPORT_SYMBOL_GPL(trace_current_buffer_unlock_commit);

void trace_nowake_buffer_unlock_commit(struct ring_buffer *buffer,
				       struct ring_buffer_event *event,
				       unsigned long flags, int pc)
{
	__trace_buffer_unlock_commit(buffer, event, flags, pc, 0);
}
EXPORT_SYMBOL_GPL(trace_nowake_buffer_unlock_commit);

void trace_current_buffer_discard_commit(struct ring_buffer *buffer,
					 struct ring_buffer_event *event)
{
	ring_buffer_discard_commit(buffer, event);
}
EXPORT_SYMBOL_GPL(trace_current_buffer_discard_commit);

void
trace_function(struct trace_array *tr,
	       unsigned long ip, unsigned long parent_ip, unsigned long flags,
	       int pc)
{
	struct ftrace_event_call *call = &event_function;
	struct ring_buffer *buffer = tr->buffer;
	struct ring_buffer_event *event;
	struct ftrace_entry *entry;

	/* If we are reading the ring buffer, don't trace */
	if (unlikely(local_read(&__get_cpu_var(ftrace_cpu_disabled))))
		return;

	event = trace_buffer_lock_reserve(buffer, TRACE_FN, sizeof(*entry),
					  flags, pc);
	if (!event)
		return;
	entry	= ring_buffer_event_data(event);
	entry->ip			= ip;
	entry->parent_ip		= parent_ip;

<<<<<<< HEAD
	if (!filter_check_discard(call, entry, tr->buffer, event))
		ring_buffer_unlock_commit(tr->buffer, event);
=======
	if (!filter_check_discard(call, entry, buffer, event))
		ring_buffer_unlock_commit(buffer, event);
>>>>>>> d28daf92
}

void
ftrace(struct trace_array *tr, struct trace_array_cpu *data,
       unsigned long ip, unsigned long parent_ip, unsigned long flags,
       int pc)
{
	if (likely(!atomic_read(&data->disabled)))
		trace_function(tr, ip, parent_ip, flags, pc);
}

#ifdef CONFIG_STACKTRACE
<<<<<<< HEAD
static void __ftrace_trace_stack(struct trace_array *tr,
=======
static void __ftrace_trace_stack(struct ring_buffer *buffer,
>>>>>>> d28daf92
				 unsigned long flags,
				 int skip, int pc)
{
	struct ftrace_event_call *call = &event_kernel_stack;
	struct ring_buffer_event *event;
	struct stack_entry *entry;
	struct stack_trace trace;

	event = trace_buffer_lock_reserve(buffer, TRACE_STACK,
					  sizeof(*entry), flags, pc);
	if (!event)
		return;
	entry	= ring_buffer_event_data(event);
	memset(&entry->caller, 0, sizeof(entry->caller));

	trace.nr_entries	= 0;
	trace.max_entries	= FTRACE_STACK_ENTRIES;
	trace.skip		= skip;
	trace.entries		= entry->caller;

	save_stack_trace(&trace);
<<<<<<< HEAD
	if (!filter_check_discard(call, entry, tr->buffer, event))
		ring_buffer_unlock_commit(tr->buffer, event);
}

void ftrace_trace_stack(struct trace_array *tr, unsigned long flags, int skip,
			int pc)
=======
	if (!filter_check_discard(call, entry, buffer, event))
		ring_buffer_unlock_commit(buffer, event);
}

void ftrace_trace_stack(struct ring_buffer *buffer, unsigned long flags,
			int skip, int pc)
>>>>>>> d28daf92
{
	if (!(trace_flags & TRACE_ITER_STACKTRACE))
		return;

	__ftrace_trace_stack(buffer, flags, skip, pc);
}

void __trace_stack(struct trace_array *tr, unsigned long flags, int skip,
		   int pc)
{
	__ftrace_trace_stack(tr->buffer, flags, skip, pc);
}

<<<<<<< HEAD
void ftrace_trace_userstack(struct trace_array *tr, unsigned long flags, int pc)
=======
void
ftrace_trace_userstack(struct ring_buffer *buffer, unsigned long flags, int pc)
>>>>>>> d28daf92
{
	struct ftrace_event_call *call = &event_user_stack;
	struct ring_buffer_event *event;
	struct userstack_entry *entry;
	struct stack_trace trace;

	if (!(trace_flags & TRACE_ITER_USERSTACKTRACE))
		return;

	event = trace_buffer_lock_reserve(buffer, TRACE_USER_STACK,
					  sizeof(*entry), flags, pc);
	if (!event)
		return;
	entry	= ring_buffer_event_data(event);

	memset(&entry->caller, 0, sizeof(entry->caller));

	trace.nr_entries	= 0;
	trace.max_entries	= FTRACE_STACK_ENTRIES;
	trace.skip		= 0;
	trace.entries		= entry->caller;

	save_stack_trace_user(&trace);
<<<<<<< HEAD
	if (!filter_check_discard(call, entry, tr->buffer, event))
		ring_buffer_unlock_commit(tr->buffer, event);
=======
	if (!filter_check_discard(call, entry, buffer, event))
		ring_buffer_unlock_commit(buffer, event);
>>>>>>> d28daf92
}

#ifdef UNUSED
static void __trace_userstack(struct trace_array *tr, unsigned long flags)
{
	ftrace_trace_userstack(tr, flags, preempt_count());
}
#endif /* UNUSED */

#endif /* CONFIG_STACKTRACE */

static void
ftrace_trace_special(void *__tr,
		     unsigned long arg1, unsigned long arg2, unsigned long arg3,
		     int pc)
{
	struct ring_buffer_event *event;
	struct trace_array *tr = __tr;
	struct ring_buffer *buffer = tr->buffer;
	struct special_entry *entry;

	event = trace_buffer_lock_reserve(buffer, TRACE_SPECIAL,
					  sizeof(*entry), 0, pc);
	if (!event)
		return;
	entry	= ring_buffer_event_data(event);
	entry->arg1			= arg1;
	entry->arg2			= arg2;
	entry->arg3			= arg3;
	trace_buffer_unlock_commit(buffer, event, 0, pc);
}

void
__trace_special(void *__tr, void *__data,
		unsigned long arg1, unsigned long arg2, unsigned long arg3)
{
	ftrace_trace_special(__tr, arg1, arg2, arg3, preempt_count());
}

void
ftrace_special(unsigned long arg1, unsigned long arg2, unsigned long arg3)
{
	struct trace_array *tr = &global_trace;
	struct trace_array_cpu *data;
	unsigned long flags;
	int cpu;
	int pc;

	if (tracing_disabled)
		return;

	pc = preempt_count();
	local_irq_save(flags);
	cpu = raw_smp_processor_id();
	data = tr->data[cpu];

	if (likely(atomic_inc_return(&data->disabled) == 1))
		ftrace_trace_special(tr, arg1, arg2, arg3, pc);

	atomic_dec(&data->disabled);
	local_irq_restore(flags);
}

/**
 * trace_vbprintk - write binary msg to tracing buffer
 *
 */
int trace_vbprintk(unsigned long ip, const char *fmt, va_list args)
{
	static raw_spinlock_t trace_buf_lock =
		(raw_spinlock_t)__RAW_SPIN_LOCK_UNLOCKED;
	static u32 trace_buf[TRACE_BUF_SIZE];

	struct ftrace_event_call *call = &event_bprint;
	struct ring_buffer_event *event;
	struct ring_buffer *buffer;
	struct trace_array *tr = &global_trace;
	struct trace_array_cpu *data;
	struct bprint_entry *entry;
	unsigned long flags;
	int disable;
	int resched;
	int cpu, len = 0, size, pc;

	if (unlikely(tracing_selftest_running || tracing_disabled))
		return 0;

	/* Don't pollute graph traces with trace_vprintk internals */
	pause_graph_tracing();

	pc = preempt_count();
	resched = ftrace_preempt_disable();
	cpu = raw_smp_processor_id();
	data = tr->data[cpu];

	disable = atomic_inc_return(&data->disabled);
	if (unlikely(disable != 1))
		goto out;

	/* Lockdep uses trace_printk for lock tracing */
	local_irq_save(flags);
	__raw_spin_lock(&trace_buf_lock);
	len = vbin_printf(trace_buf, TRACE_BUF_SIZE, fmt, args);

	if (len > TRACE_BUF_SIZE || len < 0)
		goto out_unlock;

	size = sizeof(*entry) + sizeof(u32) * len;
	buffer = tr->buffer;
	event = trace_buffer_lock_reserve(buffer, TRACE_BPRINT, size,
					  flags, pc);
	if (!event)
		goto out_unlock;
	entry = ring_buffer_event_data(event);
	entry->ip			= ip;
	entry->fmt			= fmt;

	memcpy(entry->buf, trace_buf, sizeof(u32) * len);
	if (!filter_check_discard(call, entry, buffer, event))
		ring_buffer_unlock_commit(buffer, event);

out_unlock:
	__raw_spin_unlock(&trace_buf_lock);
	local_irq_restore(flags);

out:
	atomic_dec_return(&data->disabled);
	ftrace_preempt_enable(resched);
	unpause_graph_tracing();

	return len;
}
EXPORT_SYMBOL_GPL(trace_vbprintk);

int trace_array_printk(struct trace_array *tr,
		       unsigned long ip, const char *fmt, ...)
{
	int ret;
	va_list ap;

	if (!(trace_flags & TRACE_ITER_PRINTK))
		return 0;

	va_start(ap, fmt);
	ret = trace_array_vprintk(tr, ip, fmt, ap);
	va_end(ap);
	return ret;
}

int trace_array_vprintk(struct trace_array *tr,
			unsigned long ip, const char *fmt, va_list args)
{
	static raw_spinlock_t trace_buf_lock = __RAW_SPIN_LOCK_UNLOCKED;
	static char trace_buf[TRACE_BUF_SIZE];

	struct ftrace_event_call *call = &event_print;
	struct ring_buffer_event *event;
	struct ring_buffer *buffer;
	struct trace_array_cpu *data;
	int cpu, len = 0, size, pc;
	struct print_entry *entry;
	unsigned long irq_flags;
	int disable;

	if (tracing_disabled || tracing_selftest_running)
		return 0;

	pc = preempt_count();
	preempt_disable_notrace();
	cpu = raw_smp_processor_id();
	data = tr->data[cpu];

	disable = atomic_inc_return(&data->disabled);
	if (unlikely(disable != 1))
		goto out;

	pause_graph_tracing();
	raw_local_irq_save(irq_flags);
	__raw_spin_lock(&trace_buf_lock);
	len = vsnprintf(trace_buf, TRACE_BUF_SIZE, fmt, args);

	len = min(len, TRACE_BUF_SIZE-1);
	trace_buf[len] = 0;

	size = sizeof(*entry) + len + 1;
	buffer = tr->buffer;
	event = trace_buffer_lock_reserve(buffer, TRACE_PRINT, size,
					  irq_flags, pc);
	if (!event)
		goto out_unlock;
	entry = ring_buffer_event_data(event);
	entry->ip			= ip;

	memcpy(&entry->buf, trace_buf, len);
	entry->buf[len] = 0;
	if (!filter_check_discard(call, entry, buffer, event))
		ring_buffer_unlock_commit(buffer, event);

 out_unlock:
	__raw_spin_unlock(&trace_buf_lock);
	raw_local_irq_restore(irq_flags);
	unpause_graph_tracing();
 out:
	atomic_dec_return(&data->disabled);
	preempt_enable_notrace();

	return len;
}

int trace_vprintk(unsigned long ip, const char *fmt, va_list args)
{
	return trace_array_printk(&global_trace, ip, fmt, args);
}
EXPORT_SYMBOL_GPL(trace_vprintk);

enum trace_file_type {
	TRACE_FILE_LAT_FMT	= 1,
	TRACE_FILE_ANNOTATE	= 2,
};

static void trace_iterator_increment(struct trace_iterator *iter)
{
	/* Don't allow ftrace to trace into the ring buffers */
	ftrace_disable_cpu();

	iter->idx++;
	if (iter->buffer_iter[iter->cpu])
		ring_buffer_read(iter->buffer_iter[iter->cpu], NULL);

	ftrace_enable_cpu();
}

static struct trace_entry *
peek_next_entry(struct trace_iterator *iter, int cpu, u64 *ts)
{
	struct ring_buffer_event *event;
	struct ring_buffer_iter *buf_iter = iter->buffer_iter[cpu];

	/* Don't allow ftrace to trace into the ring buffers */
	ftrace_disable_cpu();

	if (buf_iter)
		event = ring_buffer_iter_peek(buf_iter, ts);
	else
		event = ring_buffer_peek(iter->tr->buffer, cpu, ts);

	ftrace_enable_cpu();

	return event ? ring_buffer_event_data(event) : NULL;
}

static struct trace_entry *
__find_next_entry(struct trace_iterator *iter, int *ent_cpu, u64 *ent_ts)
{
	struct ring_buffer *buffer = iter->tr->buffer;
	struct trace_entry *ent, *next = NULL;
	int cpu_file = iter->cpu_file;
	u64 next_ts = 0, ts;
	int next_cpu = -1;
	int cpu;

	/*
	 * If we are in a per_cpu trace file, don't bother by iterating over
	 * all cpu and peek directly.
	 */
	if (cpu_file > TRACE_PIPE_ALL_CPU) {
		if (ring_buffer_empty_cpu(buffer, cpu_file))
			return NULL;
		ent = peek_next_entry(iter, cpu_file, ent_ts);
		if (ent_cpu)
			*ent_cpu = cpu_file;

		return ent;
	}

	for_each_tracing_cpu(cpu) {

		if (ring_buffer_empty_cpu(buffer, cpu))
			continue;

		ent = peek_next_entry(iter, cpu, &ts);

		/*
		 * Pick the entry with the smallest timestamp:
		 */
		if (ent && (!next || ts < next_ts)) {
			next = ent;
			next_cpu = cpu;
			next_ts = ts;
		}
	}

	if (ent_cpu)
		*ent_cpu = next_cpu;

	if (ent_ts)
		*ent_ts = next_ts;

	return next;
}

/* Find the next real entry, without updating the iterator itself */
struct trace_entry *trace_find_next_entry(struct trace_iterator *iter,
					  int *ent_cpu, u64 *ent_ts)
{
	return __find_next_entry(iter, ent_cpu, ent_ts);
}

/* Find the next real entry, and increment the iterator to the next entry */
static void *find_next_entry_inc(struct trace_iterator *iter)
{
	iter->ent = __find_next_entry(iter, &iter->cpu, &iter->ts);

	if (iter->ent)
		trace_iterator_increment(iter);

	return iter->ent ? iter : NULL;
}

static void trace_consume(struct trace_iterator *iter)
{
	/* Don't allow ftrace to trace into the ring buffers */
	ftrace_disable_cpu();
	ring_buffer_consume(iter->tr->buffer, iter->cpu, &iter->ts);
	ftrace_enable_cpu();
}

static void *s_next(struct seq_file *m, void *v, loff_t *pos)
{
	struct trace_iterator *iter = m->private;
	int i = (int)*pos;
	void *ent;

	(*pos)++;

	/* can't go backwards */
	if (iter->idx > i)
		return NULL;

	if (iter->idx < 0)
		ent = find_next_entry_inc(iter);
	else
		ent = iter;

	while (ent && iter->idx < i)
		ent = find_next_entry_inc(iter);

	iter->pos = *pos;

	return ent;
}

static void tracing_iter_reset(struct trace_iterator *iter, int cpu)
{
	struct trace_array *tr = iter->tr;
	struct ring_buffer_event *event;
	struct ring_buffer_iter *buf_iter;
	unsigned long entries = 0;
	u64 ts;

	tr->data[cpu]->skipped_entries = 0;

	if (!iter->buffer_iter[cpu])
		return;

	buf_iter = iter->buffer_iter[cpu];
	ring_buffer_iter_reset(buf_iter);

	/*
	 * We could have the case with the max latency tracers
	 * that a reset never took place on a cpu. This is evident
	 * by the timestamp being before the start of the buffer.
	 */
	while ((event = ring_buffer_iter_peek(buf_iter, &ts))) {
		if (ts >= iter->tr->time_start)
			break;
		entries++;
		ring_buffer_read(buf_iter, NULL);
	}

	tr->data[cpu]->skipped_entries = entries;
}

/*
 * No necessary locking here. The worst thing which can
 * happen is loosing events consumed at the same time
 * by a trace_pipe reader.
 * Other than that, we don't risk to crash the ring buffer
 * because it serializes the readers.
 *
 * The current tracer is copied to avoid a global locking
 * all around.
 */
static void *s_start(struct seq_file *m, loff_t *pos)
{
	struct trace_iterator *iter = m->private;
	static struct tracer *old_tracer;
	int cpu_file = iter->cpu_file;
	void *p = NULL;
	loff_t l = 0;
	int cpu;

	/* copy the tracer to avoid using a global lock all around */
	mutex_lock(&trace_types_lock);
	if (unlikely(old_tracer != current_trace && current_trace)) {
		old_tracer = current_trace;
		*iter->trace = *current_trace;
	}
	mutex_unlock(&trace_types_lock);

	atomic_inc(&trace_record_cmdline_disabled);

	if (*pos != iter->pos) {
		iter->ent = NULL;
		iter->cpu = 0;
		iter->idx = -1;

		ftrace_disable_cpu();

		if (cpu_file == TRACE_PIPE_ALL_CPU) {
			for_each_tracing_cpu(cpu)
				tracing_iter_reset(iter, cpu);
		} else
			tracing_iter_reset(iter, cpu_file);

		ftrace_enable_cpu();

		for (p = iter; p && l < *pos; p = s_next(m, p, &l))
			;

	} else {
		l = *pos - 1;
		p = s_next(m, p, &l);
	}

	trace_event_read_lock();
	return p;
}

static void s_stop(struct seq_file *m, void *p)
{
	atomic_dec(&trace_record_cmdline_disabled);
	trace_event_read_unlock();
}

static void print_lat_help_header(struct seq_file *m)
{
	seq_puts(m, "#                  _------=> CPU#            \n");
	seq_puts(m, "#                 / _-----=> irqs-off        \n");
	seq_puts(m, "#                | / _----=> need-resched    \n");
	seq_puts(m, "#                || / _---=> hardirq/softirq \n");
	seq_puts(m, "#                ||| / _--=> preempt-depth   \n");
	seq_puts(m, "#                |||| /                      \n");
	seq_puts(m, "#                |||||     delay             \n");
	seq_puts(m, "#  cmd     pid   ||||| time  |   caller      \n");
	seq_puts(m, "#     \\   /      |||||   \\   |   /           \n");
}

static void print_func_help_header(struct seq_file *m)
{
	seq_puts(m, "#           TASK-PID    CPU#    TIMESTAMP  FUNCTION\n");
	seq_puts(m, "#              | |       |          |         |\n");
}


static void
print_trace_header(struct seq_file *m, struct trace_iterator *iter)
{
	unsigned long sym_flags = (trace_flags & TRACE_ITER_SYM_MASK);
	struct trace_array *tr = iter->tr;
	struct trace_array_cpu *data = tr->data[tr->cpu];
	struct tracer *type = current_trace;
	unsigned long entries = 0;
	unsigned long total = 0;
	unsigned long count;
	const char *name = "preemption";
	int cpu;

	if (type)
		name = type->name;


	for_each_tracing_cpu(cpu) {
		count = ring_buffer_entries_cpu(tr->buffer, cpu);
		/*
		 * If this buffer has skipped entries, then we hold all
		 * entries for the trace and we need to ignore the
		 * ones before the time stamp.
		 */
		if (tr->data[cpu]->skipped_entries) {
			count -= tr->data[cpu]->skipped_entries;
			/* total is the same as the entries */
			total += count;
		} else
			total += count +
				ring_buffer_overrun_cpu(tr->buffer, cpu);
		entries += count;
	}

	seq_printf(m, "# %s latency trace v1.1.5 on %s\n",
		   name, UTS_RELEASE);
	seq_puts(m, "# -----------------------------------"
		 "---------------------------------\n");
	seq_printf(m, "# latency: %lu us, #%lu/%lu, CPU#%d |"
		   " (M:%s VP:%d, KP:%d, SP:%d HP:%d",
		   nsecs_to_usecs(data->saved_latency),
		   entries,
		   total,
		   tr->cpu,
#if defined(CONFIG_PREEMPT_NONE)
		   "server",
#elif defined(CONFIG_PREEMPT_VOLUNTARY)
		   "desktop",
#elif defined(CONFIG_PREEMPT)
		   "preempt",
#else
		   "unknown",
#endif
		   /* These are reserved for later use */
		   0, 0, 0, 0);
#ifdef CONFIG_SMP
	seq_printf(m, " #P:%d)\n", num_online_cpus());
#else
	seq_puts(m, ")\n");
#endif
	seq_puts(m, "#    -----------------\n");
	seq_printf(m, "#    | task: %.16s-%d "
		   "(uid:%d nice:%ld policy:%ld rt_prio:%ld)\n",
		   data->comm, data->pid, data->uid, data->nice,
		   data->policy, data->rt_priority);
	seq_puts(m, "#    -----------------\n");

	if (data->critical_start) {
		seq_puts(m, "#  => started at: ");
		seq_print_ip_sym(&iter->seq, data->critical_start, sym_flags);
		trace_print_seq(m, &iter->seq);
		seq_puts(m, "\n#  => ended at:   ");
		seq_print_ip_sym(&iter->seq, data->critical_end, sym_flags);
		trace_print_seq(m, &iter->seq);
		seq_puts(m, "\n#\n");
	}

	seq_puts(m, "#\n");
}

static void test_cpu_buff_start(struct trace_iterator *iter)
{
	struct trace_seq *s = &iter->seq;

	if (!(trace_flags & TRACE_ITER_ANNOTATE))
		return;

	if (!(iter->iter_flags & TRACE_FILE_ANNOTATE))
		return;

	if (cpumask_test_cpu(iter->cpu, iter->started))
		return;

	if (iter->tr->data[iter->cpu]->skipped_entries)
		return;

	cpumask_set_cpu(iter->cpu, iter->started);

	/* Don't print started cpu buffer for the first entry of the trace */
	if (iter->idx > 1)
		trace_seq_printf(s, "##### CPU %u buffer started ####\n",
				iter->cpu);
}

static enum print_line_t print_trace_fmt(struct trace_iterator *iter)
{
	struct trace_seq *s = &iter->seq;
	unsigned long sym_flags = (trace_flags & TRACE_ITER_SYM_MASK);
	struct trace_entry *entry;
	struct trace_event *event;

	entry = iter->ent;

	test_cpu_buff_start(iter);

	event = ftrace_find_event(entry->type);

	if (trace_flags & TRACE_ITER_CONTEXT_INFO) {
		if (iter->iter_flags & TRACE_FILE_LAT_FMT) {
			if (!trace_print_lat_context(iter))
				goto partial;
		} else {
			if (!trace_print_context(iter))
				goto partial;
		}
	}

	if (event)
		return event->trace(iter, sym_flags);

	if (!trace_seq_printf(s, "Unknown type %d\n", entry->type))
		goto partial;

	return TRACE_TYPE_HANDLED;
partial:
	return TRACE_TYPE_PARTIAL_LINE;
}

static enum print_line_t print_raw_fmt(struct trace_iterator *iter)
{
	struct trace_seq *s = &iter->seq;
	struct trace_entry *entry;
	struct trace_event *event;

	entry = iter->ent;

	if (trace_flags & TRACE_ITER_CONTEXT_INFO) {
		if (!trace_seq_printf(s, "%d %d %llu ",
				      entry->pid, iter->cpu, iter->ts))
			goto partial;
	}

	event = ftrace_find_event(entry->type);
	if (event)
		return event->raw(iter, 0);

	if (!trace_seq_printf(s, "%d ?\n", entry->type))
		goto partial;

	return TRACE_TYPE_HANDLED;
partial:
	return TRACE_TYPE_PARTIAL_LINE;
}

static enum print_line_t print_hex_fmt(struct trace_iterator *iter)
{
	struct trace_seq *s = &iter->seq;
	unsigned char newline = '\n';
	struct trace_entry *entry;
	struct trace_event *event;

	entry = iter->ent;

	if (trace_flags & TRACE_ITER_CONTEXT_INFO) {
		SEQ_PUT_HEX_FIELD_RET(s, entry->pid);
		SEQ_PUT_HEX_FIELD_RET(s, iter->cpu);
		SEQ_PUT_HEX_FIELD_RET(s, iter->ts);
	}

	event = ftrace_find_event(entry->type);
	if (event) {
		enum print_line_t ret = event->hex(iter, 0);
		if (ret != TRACE_TYPE_HANDLED)
			return ret;
	}

	SEQ_PUT_FIELD_RET(s, newline);

	return TRACE_TYPE_HANDLED;
}

static enum print_line_t print_bin_fmt(struct trace_iterator *iter)
{
	struct trace_seq *s = &iter->seq;
	struct trace_entry *entry;
	struct trace_event *event;

	entry = iter->ent;

	if (trace_flags & TRACE_ITER_CONTEXT_INFO) {
		SEQ_PUT_FIELD_RET(s, entry->pid);
		SEQ_PUT_FIELD_RET(s, iter->cpu);
		SEQ_PUT_FIELD_RET(s, iter->ts);
	}

	event = ftrace_find_event(entry->type);
	return event ? event->binary(iter, 0) : TRACE_TYPE_HANDLED;
}

static int trace_empty(struct trace_iterator *iter)
{
	int cpu;

	/* If we are looking at one CPU buffer, only check that one */
	if (iter->cpu_file != TRACE_PIPE_ALL_CPU) {
		cpu = iter->cpu_file;
		if (iter->buffer_iter[cpu]) {
			if (!ring_buffer_iter_empty(iter->buffer_iter[cpu]))
				return 0;
		} else {
			if (!ring_buffer_empty_cpu(iter->tr->buffer, cpu))
				return 0;
		}
		return 1;
	}

	for_each_tracing_cpu(cpu) {
		if (iter->buffer_iter[cpu]) {
			if (!ring_buffer_iter_empty(iter->buffer_iter[cpu]))
				return 0;
		} else {
			if (!ring_buffer_empty_cpu(iter->tr->buffer, cpu))
				return 0;
		}
	}

	return 1;
}

/*  Called with trace_event_read_lock() held. */
static enum print_line_t print_trace_line(struct trace_iterator *iter)
{
	enum print_line_t ret;

	if (iter->trace && iter->trace->print_line) {
		ret = iter->trace->print_line(iter);
		if (ret != TRACE_TYPE_UNHANDLED)
			return ret;
	}

	if (iter->ent->type == TRACE_BPRINT &&
			trace_flags & TRACE_ITER_PRINTK &&
			trace_flags & TRACE_ITER_PRINTK_MSGONLY)
		return trace_print_bprintk_msg_only(iter);

	if (iter->ent->type == TRACE_PRINT &&
			trace_flags & TRACE_ITER_PRINTK &&
			trace_flags & TRACE_ITER_PRINTK_MSGONLY)
		return trace_print_printk_msg_only(iter);

	if (trace_flags & TRACE_ITER_BIN)
		return print_bin_fmt(iter);

	if (trace_flags & TRACE_ITER_HEX)
		return print_hex_fmt(iter);

	if (trace_flags & TRACE_ITER_RAW)
		return print_raw_fmt(iter);

	return print_trace_fmt(iter);
}

static int s_show(struct seq_file *m, void *v)
{
	struct trace_iterator *iter = v;

	if (iter->ent == NULL) {
		if (iter->tr) {
			seq_printf(m, "# tracer: %s\n", iter->trace->name);
			seq_puts(m, "#\n");
		}
		if (iter->trace && iter->trace->print_header)
			iter->trace->print_header(m);
		else if (iter->iter_flags & TRACE_FILE_LAT_FMT) {
			/* print nothing if the buffers are empty */
			if (trace_empty(iter))
				return 0;
			print_trace_header(m, iter);
			if (!(trace_flags & TRACE_ITER_VERBOSE))
				print_lat_help_header(m);
		} else {
			if (!(trace_flags & TRACE_ITER_VERBOSE))
				print_func_help_header(m);
		}
	} else {
		print_trace_line(iter);
		trace_print_seq(m, &iter->seq);
	}

	return 0;
}

static struct seq_operations tracer_seq_ops = {
	.start		= s_start,
	.next		= s_next,
	.stop		= s_stop,
	.show		= s_show,
};

static struct trace_iterator *
__tracing_open(struct inode *inode, struct file *file)
{
	long cpu_file = (long) inode->i_private;
	void *fail_ret = ERR_PTR(-ENOMEM);
	struct trace_iterator *iter;
	struct seq_file *m;
	int cpu, ret;

	if (tracing_disabled)
		return ERR_PTR(-ENODEV);

	iter = kzalloc(sizeof(*iter), GFP_KERNEL);
	if (!iter)
		return ERR_PTR(-ENOMEM);

	/*
	 * We make a copy of the current tracer to avoid concurrent
	 * changes on it while we are reading.
	 */
	mutex_lock(&trace_types_lock);
	iter->trace = kzalloc(sizeof(*iter->trace), GFP_KERNEL);
	if (!iter->trace)
		goto fail;

	if (current_trace)
		*iter->trace = *current_trace;

	if (!alloc_cpumask_var(&iter->started, GFP_KERNEL))
		goto fail;

	cpumask_clear(iter->started);

	if (current_trace && current_trace->print_max)
		iter->tr = &max_tr;
	else
		iter->tr = &global_trace;
	iter->pos = -1;
	mutex_init(&iter->mutex);
	iter->cpu_file = cpu_file;

	/* Notify the tracer early; before we stop tracing. */
	if (iter->trace && iter->trace->open)
		iter->trace->open(iter);

	/* Annotate start of buffers if we had overruns */
	if (ring_buffer_overruns(iter->tr->buffer))
		iter->iter_flags |= TRACE_FILE_ANNOTATE;

	/* stop the trace while dumping */
	tracing_stop();

	if (iter->cpu_file == TRACE_PIPE_ALL_CPU) {
		for_each_tracing_cpu(cpu) {

			iter->buffer_iter[cpu] =
				ring_buffer_read_start(iter->tr->buffer, cpu);
			tracing_iter_reset(iter, cpu);
		}
	} else {
		cpu = iter->cpu_file;
		iter->buffer_iter[cpu] =
				ring_buffer_read_start(iter->tr->buffer, cpu);
		tracing_iter_reset(iter, cpu);
	}

	ret = seq_open(file, &tracer_seq_ops);
	if (ret < 0) {
		fail_ret = ERR_PTR(ret);
		goto fail_buffer;
	}

	m = file->private_data;
	m->private = iter;

	mutex_unlock(&trace_types_lock);

	return iter;

 fail_buffer:
	for_each_tracing_cpu(cpu) {
		if (iter->buffer_iter[cpu])
			ring_buffer_read_finish(iter->buffer_iter[cpu]);
	}
	free_cpumask_var(iter->started);
	tracing_start();
 fail:
	mutex_unlock(&trace_types_lock);
	kfree(iter->trace);
	kfree(iter);

	return fail_ret;
}

int tracing_open_generic(struct inode *inode, struct file *filp)
{
	if (tracing_disabled)
		return -ENODEV;

	filp->private_data = inode->i_private;
	return 0;
}

static int tracing_release(struct inode *inode, struct file *file)
{
	struct seq_file *m = (struct seq_file *)file->private_data;
	struct trace_iterator *iter;
	int cpu;

	if (!(file->f_mode & FMODE_READ))
		return 0;

	iter = m->private;

	mutex_lock(&trace_types_lock);
	for_each_tracing_cpu(cpu) {
		if (iter->buffer_iter[cpu])
			ring_buffer_read_finish(iter->buffer_iter[cpu]);
	}

	if (iter->trace && iter->trace->close)
		iter->trace->close(iter);

	/* reenable tracing if it was previously enabled */
	tracing_start();
	mutex_unlock(&trace_types_lock);

	seq_release(inode, file);
	mutex_destroy(&iter->mutex);
	free_cpumask_var(iter->started);
	kfree(iter->trace);
	kfree(iter);
	return 0;
}

static int tracing_open(struct inode *inode, struct file *file)
{
	struct trace_iterator *iter;
	int ret = 0;

	/* If this file was open for write, then erase contents */
	if ((file->f_mode & FMODE_WRITE) &&
	    (file->f_flags & O_TRUNC)) {
		long cpu = (long) inode->i_private;

		if (cpu == TRACE_PIPE_ALL_CPU)
			tracing_reset_online_cpus(&global_trace);
		else
			tracing_reset(&global_trace, cpu);
	}

	if (file->f_mode & FMODE_READ) {
		iter = __tracing_open(inode, file);
		if (IS_ERR(iter))
			ret = PTR_ERR(iter);
		else if (trace_flags & TRACE_ITER_LATENCY_FMT)
			iter->iter_flags |= TRACE_FILE_LAT_FMT;
	}
	return ret;
}

static void *
t_next(struct seq_file *m, void *v, loff_t *pos)
{
	struct tracer *t = v;

	(*pos)++;

	if (t)
		t = t->next;

	return t;
}

static void *t_start(struct seq_file *m, loff_t *pos)
{
	struct tracer *t;
	loff_t l = 0;

	mutex_lock(&trace_types_lock);
	for (t = trace_types; t && l < *pos; t = t_next(m, t, &l))
		;

	return t;
}

static void t_stop(struct seq_file *m, void *p)
{
	mutex_unlock(&trace_types_lock);
}

static int t_show(struct seq_file *m, void *v)
{
	struct tracer *t = v;

	if (!t)
		return 0;

	seq_printf(m, "%s", t->name);
	if (t->next)
		seq_putc(m, ' ');
	else
		seq_putc(m, '\n');

	return 0;
}

static struct seq_operations show_traces_seq_ops = {
	.start		= t_start,
	.next		= t_next,
	.stop		= t_stop,
	.show		= t_show,
};

static int show_traces_open(struct inode *inode, struct file *file)
{
	if (tracing_disabled)
		return -ENODEV;

	return seq_open(file, &show_traces_seq_ops);
}

static ssize_t
tracing_write_stub(struct file *filp, const char __user *ubuf,
		   size_t count, loff_t *ppos)
{
	return count;
}

static const struct file_operations tracing_fops = {
	.open		= tracing_open,
	.read		= seq_read,
	.write		= tracing_write_stub,
	.llseek		= seq_lseek,
	.release	= tracing_release,
};

static const struct file_operations show_traces_fops = {
	.open		= show_traces_open,
	.read		= seq_read,
	.release	= seq_release,
};

/*
 * Only trace on a CPU if the bitmask is set:
 */
static cpumask_var_t tracing_cpumask;

/*
 * The tracer itself will not take this lock, but still we want
 * to provide a consistent cpumask to user-space:
 */
static DEFINE_MUTEX(tracing_cpumask_update_lock);

/*
 * Temporary storage for the character representation of the
 * CPU bitmask (and one more byte for the newline):
 */
static char mask_str[NR_CPUS + 1];

static ssize_t
tracing_cpumask_read(struct file *filp, char __user *ubuf,
		     size_t count, loff_t *ppos)
{
	int len;

	mutex_lock(&tracing_cpumask_update_lock);

	len = cpumask_scnprintf(mask_str, count, tracing_cpumask);
	if (count - len < 2) {
		count = -EINVAL;
		goto out_err;
	}
	len += sprintf(mask_str + len, "\n");
	count = simple_read_from_buffer(ubuf, count, ppos, mask_str, NR_CPUS+1);

out_err:
	mutex_unlock(&tracing_cpumask_update_lock);

	return count;
}

static ssize_t
tracing_cpumask_write(struct file *filp, const char __user *ubuf,
		      size_t count, loff_t *ppos)
{
	int err, cpu;
	cpumask_var_t tracing_cpumask_new;

	if (!alloc_cpumask_var(&tracing_cpumask_new, GFP_KERNEL))
		return -ENOMEM;

	err = cpumask_parse_user(ubuf, count, tracing_cpumask_new);
	if (err)
		goto err_unlock;

	mutex_lock(&tracing_cpumask_update_lock);

	local_irq_disable();
	__raw_spin_lock(&ftrace_max_lock);
	for_each_tracing_cpu(cpu) {
		/*
		 * Increase/decrease the disabled counter if we are
		 * about to flip a bit in the cpumask:
		 */
		if (cpumask_test_cpu(cpu, tracing_cpumask) &&
				!cpumask_test_cpu(cpu, tracing_cpumask_new)) {
			atomic_inc(&global_trace.data[cpu]->disabled);
		}
		if (!cpumask_test_cpu(cpu, tracing_cpumask) &&
				cpumask_test_cpu(cpu, tracing_cpumask_new)) {
			atomic_dec(&global_trace.data[cpu]->disabled);
		}
	}
	__raw_spin_unlock(&ftrace_max_lock);
	local_irq_enable();

	cpumask_copy(tracing_cpumask, tracing_cpumask_new);

	mutex_unlock(&tracing_cpumask_update_lock);
	free_cpumask_var(tracing_cpumask_new);

	return count;

err_unlock:
	free_cpumask_var(tracing_cpumask_new);

	return err;
}

static const struct file_operations tracing_cpumask_fops = {
	.open		= tracing_open_generic,
	.read		= tracing_cpumask_read,
	.write		= tracing_cpumask_write,
};

static ssize_t
tracing_trace_options_read(struct file *filp, char __user *ubuf,
		       size_t cnt, loff_t *ppos)
{
	struct tracer_opt *trace_opts;
	u32 tracer_flags;
	int len = 0;
	char *buf;
	int r = 0;
	int i;


	/* calculate max size */
	for (i = 0; trace_options[i]; i++) {
		len += strlen(trace_options[i]);
		len += 3; /* "no" and newline */
	}

	mutex_lock(&trace_types_lock);
	tracer_flags = current_trace->flags->val;
	trace_opts = current_trace->flags->opts;

	/*
	 * Increase the size with names of options specific
	 * of the current tracer.
	 */
	for (i = 0; trace_opts[i].name; i++) {
		len += strlen(trace_opts[i].name);
		len += 3; /* "no" and newline */
	}

	/* +1 for \0 */
	buf = kmalloc(len + 1, GFP_KERNEL);
	if (!buf) {
		mutex_unlock(&trace_types_lock);
		return -ENOMEM;
	}

	for (i = 0; trace_options[i]; i++) {
		if (trace_flags & (1 << i))
			r += sprintf(buf + r, "%s\n", trace_options[i]);
		else
			r += sprintf(buf + r, "no%s\n", trace_options[i]);
	}

	for (i = 0; trace_opts[i].name; i++) {
		if (tracer_flags & trace_opts[i].bit)
			r += sprintf(buf + r, "%s\n",
				trace_opts[i].name);
		else
			r += sprintf(buf + r, "no%s\n",
				trace_opts[i].name);
	}
	mutex_unlock(&trace_types_lock);

	WARN_ON(r >= len + 1);

	r = simple_read_from_buffer(ubuf, cnt, ppos, buf, r);

	kfree(buf);
	return r;
}

/* Try to assign a tracer specific option */
static int set_tracer_option(struct tracer *trace, char *cmp, int neg)
{
	struct tracer_flags *tracer_flags = trace->flags;
	struct tracer_opt *opts = NULL;
	int ret = 0, i = 0;
	int len;

	for (i = 0; tracer_flags->opts[i].name; i++) {
		opts = &tracer_flags->opts[i];
		len = strlen(opts->name);

		if (strncmp(cmp, opts->name, len) == 0) {
			ret = trace->set_flag(tracer_flags->val,
				opts->bit, !neg);
			break;
		}
	}
	/* Not found */
	if (!tracer_flags->opts[i].name)
		return -EINVAL;

	/* Refused to handle */
	if (ret)
		return ret;

	if (neg)
		tracer_flags->val &= ~opts->bit;
	else
		tracer_flags->val |= opts->bit;

	return 0;
}

static void set_tracer_flags(unsigned int mask, int enabled)
{
	/* do nothing if flag is already set */
	if (!!(trace_flags & mask) == !!enabled)
		return;

	if (enabled)
		trace_flags |= mask;
	else
		trace_flags &= ~mask;
}

static ssize_t
tracing_trace_options_write(struct file *filp, const char __user *ubuf,
			size_t cnt, loff_t *ppos)
{
	char buf[64];
	char *cmp = buf;
	int neg = 0;
	int ret;
	int i;

	if (cnt >= sizeof(buf))
		return -EINVAL;

	if (copy_from_user(&buf, ubuf, cnt))
		return -EFAULT;

	buf[cnt] = 0;

	if (strncmp(buf, "no", 2) == 0) {
		neg = 1;
		cmp += 2;
	}

	for (i = 0; trace_options[i]; i++) {
		int len = strlen(trace_options[i]);

		if (strncmp(cmp, trace_options[i], len) == 0) {
			set_tracer_flags(1 << i, !neg);
			break;
		}
	}

	/* If no option could be set, test the specific tracer options */
	if (!trace_options[i]) {
		mutex_lock(&trace_types_lock);
		ret = set_tracer_option(current_trace, cmp, neg);
		mutex_unlock(&trace_types_lock);
		if (ret)
			return ret;
	}

	filp->f_pos += cnt;

	return cnt;
}

static const struct file_operations tracing_iter_fops = {
	.open		= tracing_open_generic,
	.read		= tracing_trace_options_read,
	.write		= tracing_trace_options_write,
};

static const char readme_msg[] =
	"tracing mini-HOWTO:\n\n"
	"# mount -t debugfs nodev /sys/kernel/debug\n\n"
	"# cat /sys/kernel/debug/tracing/available_tracers\n"
	"wakeup preemptirqsoff preemptoff irqsoff function sched_switch nop\n\n"
	"# cat /sys/kernel/debug/tracing/current_tracer\n"
	"nop\n"
	"# echo sched_switch > /sys/kernel/debug/tracing/current_tracer\n"
	"# cat /sys/kernel/debug/tracing/current_tracer\n"
	"sched_switch\n"
	"# cat /sys/kernel/debug/tracing/trace_options\n"
	"noprint-parent nosym-offset nosym-addr noverbose\n"
	"# echo print-parent > /sys/kernel/debug/tracing/trace_options\n"
	"# echo 1 > /sys/kernel/debug/tracing/tracing_enabled\n"
	"# cat /sys/kernel/debug/tracing/trace > /tmp/trace.txt\n"
	"# echo 0 > /sys/kernel/debug/tracing/tracing_enabled\n"
;

static ssize_t
tracing_readme_read(struct file *filp, char __user *ubuf,
		       size_t cnt, loff_t *ppos)
{
	return simple_read_from_buffer(ubuf, cnt, ppos,
					readme_msg, strlen(readme_msg));
}

static const struct file_operations tracing_readme_fops = {
	.open		= tracing_open_generic,
	.read		= tracing_readme_read,
};

static ssize_t
tracing_saved_cmdlines_read(struct file *file, char __user *ubuf,
				size_t cnt, loff_t *ppos)
{
	char *buf_comm;
	char *file_buf;
	char *buf;
	int len = 0;
	int pid;
	int i;

	file_buf = kmalloc(SAVED_CMDLINES*(16+TASK_COMM_LEN), GFP_KERNEL);
	if (!file_buf)
		return -ENOMEM;

	buf_comm = kmalloc(TASK_COMM_LEN, GFP_KERNEL);
	if (!buf_comm) {
		kfree(file_buf);
		return -ENOMEM;
	}

	buf = file_buf;

	for (i = 0; i < SAVED_CMDLINES; i++) {
		int r;

		pid = map_cmdline_to_pid[i];
		if (pid == -1 || pid == NO_CMDLINE_MAP)
			continue;

		trace_find_cmdline(pid, buf_comm);
		r = sprintf(buf, "%d %s\n", pid, buf_comm);
		buf += r;
		len += r;
	}

	len = simple_read_from_buffer(ubuf, cnt, ppos,
				      file_buf, len);

	kfree(file_buf);
	kfree(buf_comm);

	return len;
}

static const struct file_operations tracing_saved_cmdlines_fops = {
    .open       = tracing_open_generic,
    .read       = tracing_saved_cmdlines_read,
};

static ssize_t
tracing_ctrl_read(struct file *filp, char __user *ubuf,
		  size_t cnt, loff_t *ppos)
{
	char buf[64];
	int r;

	r = sprintf(buf, "%u\n", tracer_enabled);
	return simple_read_from_buffer(ubuf, cnt, ppos, buf, r);
}

static ssize_t
tracing_ctrl_write(struct file *filp, const char __user *ubuf,
		   size_t cnt, loff_t *ppos)
{
	struct trace_array *tr = filp->private_data;
	char buf[64];
	unsigned long val;
	int ret;

	if (cnt >= sizeof(buf))
		return -EINVAL;

	if (copy_from_user(&buf, ubuf, cnt))
		return -EFAULT;

	buf[cnt] = 0;

	ret = strict_strtoul(buf, 10, &val);
	if (ret < 0)
		return ret;

	val = !!val;

	mutex_lock(&trace_types_lock);
	if (tracer_enabled ^ val) {
		if (val) {
			tracer_enabled = 1;
			if (current_trace->start)
				current_trace->start(tr);
			tracing_start();
		} else {
			tracer_enabled = 0;
			tracing_stop();
			if (current_trace->stop)
				current_trace->stop(tr);
		}
	}
	mutex_unlock(&trace_types_lock);

	filp->f_pos += cnt;

	return cnt;
}

static ssize_t
tracing_set_trace_read(struct file *filp, char __user *ubuf,
		       size_t cnt, loff_t *ppos)
{
	char buf[max_tracer_type_len+2];
	int r;

	mutex_lock(&trace_types_lock);
	if (current_trace)
		r = sprintf(buf, "%s\n", current_trace->name);
	else
		r = sprintf(buf, "\n");
	mutex_unlock(&trace_types_lock);

	return simple_read_from_buffer(ubuf, cnt, ppos, buf, r);
}

int tracer_init(struct tracer *t, struct trace_array *tr)
{
	tracing_reset_online_cpus(tr);
	return t->init(tr);
}

static int tracing_resize_ring_buffer(unsigned long size)
{
	int ret;

	/*
	 * If kernel or user changes the size of the ring buffer
	 * we use the size that was given, and we can forget about
	 * expanding it later.
	 */
	ring_buffer_expanded = 1;

	ret = ring_buffer_resize(global_trace.buffer, size);
	if (ret < 0)
		return ret;

	ret = ring_buffer_resize(max_tr.buffer, size);
	if (ret < 0) {
		int r;

		r = ring_buffer_resize(global_trace.buffer,
				       global_trace.entries);
		if (r < 0) {
			/*
			 * AARGH! We are left with different
			 * size max buffer!!!!
			 * The max buffer is our "snapshot" buffer.
			 * When a tracer needs a snapshot (one of the
			 * latency tracers), it swaps the max buffer
			 * with the saved snap shot. We succeeded to
			 * update the size of the main buffer, but failed to
			 * update the size of the max buffer. But when we tried
			 * to reset the main buffer to the original size, we
			 * failed there too. This is very unlikely to
			 * happen, but if it does, warn and kill all
			 * tracing.
			 */
			WARN_ON(1);
			tracing_disabled = 1;
		}
		return ret;
	}

	global_trace.entries = size;

	return ret;
}

/**
 * tracing_update_buffers - used by tracing facility to expand ring buffers
 *
 * To save on memory when the tracing is never used on a system with it
 * configured in. The ring buffers are set to a minimum size. But once
 * a user starts to use the tracing facility, then they need to grow
 * to their default size.
 *
 * This function is to be called when a tracer is about to be used.
 */
int tracing_update_buffers(void)
{
	int ret = 0;

	mutex_lock(&trace_types_lock);
	if (!ring_buffer_expanded)
		ret = tracing_resize_ring_buffer(trace_buf_size);
	mutex_unlock(&trace_types_lock);

	return ret;
}

struct trace_option_dentry;

static struct trace_option_dentry *
create_trace_option_files(struct tracer *tracer);

static void
destroy_trace_option_files(struct trace_option_dentry *topts);

static int tracing_set_tracer(const char *buf)
{
	static struct trace_option_dentry *topts;
	struct trace_array *tr = &global_trace;
	struct tracer *t;
	int ret = 0;

	mutex_lock(&trace_types_lock);

	if (!ring_buffer_expanded) {
		ret = tracing_resize_ring_buffer(trace_buf_size);
		if (ret < 0)
			goto out;
		ret = 0;
	}

	for (t = trace_types; t; t = t->next) {
		if (strcmp(t->name, buf) == 0)
			break;
	}
	if (!t) {
		ret = -EINVAL;
		goto out;
	}
	if (t == current_trace)
		goto out;

	trace_branch_disable();
	if (current_trace && current_trace->reset)
		current_trace->reset(tr);

	destroy_trace_option_files(topts);

	current_trace = t;

	topts = create_trace_option_files(current_trace);

	if (t->init) {
		ret = tracer_init(t, tr);
		if (ret)
			goto out;
	}

	trace_branch_enable(tr);
 out:
	mutex_unlock(&trace_types_lock);

	return ret;
}

static ssize_t
tracing_set_trace_write(struct file *filp, const char __user *ubuf,
			size_t cnt, loff_t *ppos)
{
	char buf[max_tracer_type_len+1];
	int i;
	size_t ret;
	int err;

	ret = cnt;

	if (cnt > max_tracer_type_len)
		cnt = max_tracer_type_len;

	if (copy_from_user(&buf, ubuf, cnt))
		return -EFAULT;

	buf[cnt] = 0;

	/* strip ending whitespace. */
	for (i = cnt - 1; i > 0 && isspace(buf[i]); i--)
		buf[i] = 0;

	err = tracing_set_tracer(buf);
	if (err)
		return err;

	filp->f_pos += ret;

	return ret;
}

static ssize_t
tracing_max_lat_read(struct file *filp, char __user *ubuf,
		     size_t cnt, loff_t *ppos)
{
	unsigned long *ptr = filp->private_data;
	char buf[64];
	int r;

	r = snprintf(buf, sizeof(buf), "%ld\n",
		     *ptr == (unsigned long)-1 ? -1 : nsecs_to_usecs(*ptr));
	if (r > sizeof(buf))
		r = sizeof(buf);
	return simple_read_from_buffer(ubuf, cnt, ppos, buf, r);
}

static ssize_t
tracing_max_lat_write(struct file *filp, const char __user *ubuf,
		      size_t cnt, loff_t *ppos)
{
	unsigned long *ptr = filp->private_data;
	char buf[64];
	unsigned long val;
	int ret;

	if (cnt >= sizeof(buf))
		return -EINVAL;

	if (copy_from_user(&buf, ubuf, cnt))
		return -EFAULT;

	buf[cnt] = 0;

	ret = strict_strtoul(buf, 10, &val);
	if (ret < 0)
		return ret;

	*ptr = val * 1000;

	return cnt;
}

static int tracing_open_pipe(struct inode *inode, struct file *filp)
{
	long cpu_file = (long) inode->i_private;
	struct trace_iterator *iter;
	int ret = 0;

	if (tracing_disabled)
		return -ENODEV;

	mutex_lock(&trace_types_lock);

	/* We only allow one reader per cpu */
	if (cpu_file == TRACE_PIPE_ALL_CPU) {
		if (!cpumask_empty(tracing_reader_cpumask)) {
			ret = -EBUSY;
			goto out;
		}
		cpumask_setall(tracing_reader_cpumask);
	} else {
		if (!cpumask_test_cpu(cpu_file, tracing_reader_cpumask))
			cpumask_set_cpu(cpu_file, tracing_reader_cpumask);
		else {
			ret = -EBUSY;
			goto out;
		}
	}

	/* create a buffer to store the information to pass to userspace */
	iter = kzalloc(sizeof(*iter), GFP_KERNEL);
	if (!iter) {
		ret = -ENOMEM;
		goto out;
	}

	/*
	 * We make a copy of the current tracer to avoid concurrent
	 * changes on it while we are reading.
	 */
	iter->trace = kmalloc(sizeof(*iter->trace), GFP_KERNEL);
	if (!iter->trace) {
		ret = -ENOMEM;
		goto fail;
	}
	if (current_trace)
		*iter->trace = *current_trace;

	if (!alloc_cpumask_var(&iter->started, GFP_KERNEL)) {
		ret = -ENOMEM;
		goto fail;
	}

	/* trace pipe does not show start of buffer */
	cpumask_setall(iter->started);

	if (trace_flags & TRACE_ITER_LATENCY_FMT)
		iter->iter_flags |= TRACE_FILE_LAT_FMT;

	iter->cpu_file = cpu_file;
	iter->tr = &global_trace;
	mutex_init(&iter->mutex);
	filp->private_data = iter;

	if (iter->trace->pipe_open)
		iter->trace->pipe_open(iter);

out:
	mutex_unlock(&trace_types_lock);
	return ret;

fail:
	kfree(iter->trace);
	kfree(iter);
	mutex_unlock(&trace_types_lock);
	return ret;
}

static int tracing_release_pipe(struct inode *inode, struct file *file)
{
	struct trace_iterator *iter = file->private_data;

	mutex_lock(&trace_types_lock);

	if (iter->cpu_file == TRACE_PIPE_ALL_CPU)
		cpumask_clear(tracing_reader_cpumask);
	else
		cpumask_clear_cpu(iter->cpu_file, tracing_reader_cpumask);

	mutex_unlock(&trace_types_lock);

	free_cpumask_var(iter->started);
	mutex_destroy(&iter->mutex);
	kfree(iter->trace);
	kfree(iter);

	return 0;
}

static unsigned int
tracing_poll_pipe(struct file *filp, poll_table *poll_table)
{
	struct trace_iterator *iter = filp->private_data;

	if (trace_flags & TRACE_ITER_BLOCK) {
		/*
		 * Always select as readable when in blocking mode
		 */
		return POLLIN | POLLRDNORM;
	} else {
		if (!trace_empty(iter))
			return POLLIN | POLLRDNORM;
		poll_wait(filp, &trace_wait, poll_table);
		if (!trace_empty(iter))
			return POLLIN | POLLRDNORM;

		return 0;
	}
}


void default_wait_pipe(struct trace_iterator *iter)
{
	DEFINE_WAIT(wait);

	prepare_to_wait(&trace_wait, &wait, TASK_INTERRUPTIBLE);

	if (trace_empty(iter))
		schedule();

	finish_wait(&trace_wait, &wait);
}

/*
 * This is a make-shift waitqueue.
 * A tracer might use this callback on some rare cases:
 *
 *  1) the current tracer might hold the runqueue lock when it wakes up
 *     a reader, hence a deadlock (sched, function, and function graph tracers)
 *  2) the function tracers, trace all functions, we don't want
 *     the overhead of calling wake_up and friends
 *     (and tracing them too)
 *
 *     Anyway, this is really very primitive wakeup.
 */
void poll_wait_pipe(struct trace_iterator *iter)
{
	set_current_state(TASK_INTERRUPTIBLE);
	/* sleep for 100 msecs, and try again. */
	schedule_timeout(HZ / 10);
}

/* Must be called with trace_types_lock mutex held. */
static int tracing_wait_pipe(struct file *filp)
{
	struct trace_iterator *iter = filp->private_data;

	while (trace_empty(iter)) {

		if ((filp->f_flags & O_NONBLOCK)) {
			return -EAGAIN;
		}

		mutex_unlock(&iter->mutex);

		iter->trace->wait_pipe(iter);

		mutex_lock(&iter->mutex);

		if (signal_pending(current))
			return -EINTR;

		/*
		 * We block until we read something and tracing is disabled.
		 * We still block if tracing is disabled, but we have never
		 * read anything. This allows a user to cat this file, and
		 * then enable tracing. But after we have read something,
		 * we give an EOF when tracing is again disabled.
		 *
		 * iter->pos will be 0 if we haven't read anything.
		 */
		if (!tracer_enabled && iter->pos)
			break;
	}

	return 1;
}

/*
 * Consumer reader.
 */
static ssize_t
tracing_read_pipe(struct file *filp, char __user *ubuf,
		  size_t cnt, loff_t *ppos)
{
	struct trace_iterator *iter = filp->private_data;
	static struct tracer *old_tracer;
	ssize_t sret;

	/* return any leftover data */
	sret = trace_seq_to_user(&iter->seq, ubuf, cnt);
	if (sret != -EBUSY)
		return sret;

	trace_seq_init(&iter->seq);

	/* copy the tracer to avoid using a global lock all around */
	mutex_lock(&trace_types_lock);
	if (unlikely(old_tracer != current_trace && current_trace)) {
		old_tracer = current_trace;
		*iter->trace = *current_trace;
	}
	mutex_unlock(&trace_types_lock);

	/*
	 * Avoid more than one consumer on a single file descriptor
	 * This is just a matter of traces coherency, the ring buffer itself
	 * is protected.
	 */
	mutex_lock(&iter->mutex);
	if (iter->trace->read) {
		sret = iter->trace->read(iter, filp, ubuf, cnt, ppos);
		if (sret)
			goto out;
	}

waitagain:
	sret = tracing_wait_pipe(filp);
	if (sret <= 0)
		goto out;

	/* stop when tracing is finished */
	if (trace_empty(iter)) {
		sret = 0;
		goto out;
	}

	if (cnt >= PAGE_SIZE)
		cnt = PAGE_SIZE - 1;

	/* reset all but tr, trace, and overruns */
	memset(&iter->seq, 0,
	       sizeof(struct trace_iterator) -
	       offsetof(struct trace_iterator, seq));
	iter->pos = -1;

	trace_event_read_lock();
	while (find_next_entry_inc(iter) != NULL) {
		enum print_line_t ret;
		int len = iter->seq.len;

		ret = print_trace_line(iter);
		if (ret == TRACE_TYPE_PARTIAL_LINE) {
			/* don't print partial lines */
			iter->seq.len = len;
			break;
		}
		if (ret != TRACE_TYPE_NO_CONSUME)
			trace_consume(iter);

		if (iter->seq.len >= cnt)
			break;
	}
	trace_event_read_unlock();

	/* Now copy what we have to the user */
	sret = trace_seq_to_user(&iter->seq, ubuf, cnt);
	if (iter->seq.readpos >= iter->seq.len)
		trace_seq_init(&iter->seq);

	/*
	 * If there was nothing to send to user, inspite of consuming trace
	 * entries, go back to wait for more entries.
	 */
	if (sret == -EBUSY)
		goto waitagain;

out:
	mutex_unlock(&iter->mutex);

	return sret;
}

static void tracing_pipe_buf_release(struct pipe_inode_info *pipe,
				     struct pipe_buffer *buf)
{
	__free_page(buf->page);
}

static void tracing_spd_release_pipe(struct splice_pipe_desc *spd,
				     unsigned int idx)
{
	__free_page(spd->pages[idx]);
}

static struct pipe_buf_operations tracing_pipe_buf_ops = {
	.can_merge		= 0,
	.map			= generic_pipe_buf_map,
	.unmap			= generic_pipe_buf_unmap,
	.confirm		= generic_pipe_buf_confirm,
	.release		= tracing_pipe_buf_release,
	.steal			= generic_pipe_buf_steal,
	.get			= generic_pipe_buf_get,
};

static size_t
tracing_fill_pipe_page(size_t rem, struct trace_iterator *iter)
{
	size_t count;
	int ret;

	/* Seq buffer is page-sized, exactly what we need. */
	for (;;) {
		count = iter->seq.len;
		ret = print_trace_line(iter);
		count = iter->seq.len - count;
		if (rem < count) {
			rem = 0;
			iter->seq.len -= count;
			break;
		}
		if (ret == TRACE_TYPE_PARTIAL_LINE) {
			iter->seq.len -= count;
			break;
		}

		if (ret != TRACE_TYPE_NO_CONSUME)
			trace_consume(iter);
		rem -= count;
		if (!find_next_entry_inc(iter))	{
			rem = 0;
			iter->ent = NULL;
			break;
		}
	}

	return rem;
}

static ssize_t tracing_splice_read_pipe(struct file *filp,
					loff_t *ppos,
					struct pipe_inode_info *pipe,
					size_t len,
					unsigned int flags)
{
	struct page *pages[PIPE_BUFFERS];
	struct partial_page partial[PIPE_BUFFERS];
	struct trace_iterator *iter = filp->private_data;
	struct splice_pipe_desc spd = {
		.pages		= pages,
		.partial	= partial,
		.nr_pages	= 0, /* This gets updated below. */
		.flags		= flags,
		.ops		= &tracing_pipe_buf_ops,
		.spd_release	= tracing_spd_release_pipe,
	};
	static struct tracer *old_tracer;
	ssize_t ret;
	size_t rem;
	unsigned int i;

	/* copy the tracer to avoid using a global lock all around */
	mutex_lock(&trace_types_lock);
	if (unlikely(old_tracer != current_trace && current_trace)) {
		old_tracer = current_trace;
		*iter->trace = *current_trace;
	}
	mutex_unlock(&trace_types_lock);

	mutex_lock(&iter->mutex);

	if (iter->trace->splice_read) {
		ret = iter->trace->splice_read(iter, filp,
					       ppos, pipe, len, flags);
		if (ret)
			goto out_err;
	}

	ret = tracing_wait_pipe(filp);
	if (ret <= 0)
		goto out_err;

	if (!iter->ent && !find_next_entry_inc(iter)) {
		ret = -EFAULT;
		goto out_err;
	}

	trace_event_read_lock();

	/* Fill as many pages as possible. */
	for (i = 0, rem = len; i < PIPE_BUFFERS && rem; i++) {
		pages[i] = alloc_page(GFP_KERNEL);
		if (!pages[i])
			break;

		rem = tracing_fill_pipe_page(rem, iter);

		/* Copy the data into the page, so we can start over. */
		ret = trace_seq_to_buffer(&iter->seq,
					  page_address(pages[i]),
					  iter->seq.len);
		if (ret < 0) {
			__free_page(pages[i]);
			break;
		}
		partial[i].offset = 0;
		partial[i].len = iter->seq.len;

		trace_seq_init(&iter->seq);
	}

	trace_event_read_unlock();
	mutex_unlock(&iter->mutex);

	spd.nr_pages = i;

	return splice_to_pipe(pipe, &spd);

out_err:
	mutex_unlock(&iter->mutex);

	return ret;
}

static ssize_t
tracing_entries_read(struct file *filp, char __user *ubuf,
		     size_t cnt, loff_t *ppos)
{
	struct trace_array *tr = filp->private_data;
	char buf[96];
	int r;

	mutex_lock(&trace_types_lock);
	if (!ring_buffer_expanded)
		r = sprintf(buf, "%lu (expanded: %lu)\n",
			    tr->entries >> 10,
			    trace_buf_size >> 10);
	else
		r = sprintf(buf, "%lu\n", tr->entries >> 10);
	mutex_unlock(&trace_types_lock);

	return simple_read_from_buffer(ubuf, cnt, ppos, buf, r);
}

static ssize_t
tracing_entries_write(struct file *filp, const char __user *ubuf,
		      size_t cnt, loff_t *ppos)
{
	unsigned long val;
	char buf[64];
	int ret, cpu;

	if (cnt >= sizeof(buf))
		return -EINVAL;

	if (copy_from_user(&buf, ubuf, cnt))
		return -EFAULT;

	buf[cnt] = 0;

	ret = strict_strtoul(buf, 10, &val);
	if (ret < 0)
		return ret;

	/* must have at least 1 entry */
	if (!val)
		return -EINVAL;

	mutex_lock(&trace_types_lock);

	tracing_stop();

	/* disable all cpu buffers */
	for_each_tracing_cpu(cpu) {
		if (global_trace.data[cpu])
			atomic_inc(&global_trace.data[cpu]->disabled);
		if (max_tr.data[cpu])
			atomic_inc(&max_tr.data[cpu]->disabled);
	}

	/* value is in KB */
	val <<= 10;

	if (val != global_trace.entries) {
		ret = tracing_resize_ring_buffer(val);
		if (ret < 0) {
			cnt = ret;
			goto out;
		}
	}

	filp->f_pos += cnt;

	/* If check pages failed, return ENOMEM */
	if (tracing_disabled)
		cnt = -ENOMEM;
 out:
	for_each_tracing_cpu(cpu) {
		if (global_trace.data[cpu])
			atomic_dec(&global_trace.data[cpu]->disabled);
		if (max_tr.data[cpu])
			atomic_dec(&max_tr.data[cpu]->disabled);
	}

	tracing_start();
	max_tr.entries = global_trace.entries;
	mutex_unlock(&trace_types_lock);

	return cnt;
}

static int mark_printk(const char *fmt, ...)
{
	int ret;
	va_list args;
	va_start(args, fmt);
	ret = trace_vprintk(0, fmt, args);
	va_end(args);
	return ret;
}

static ssize_t
tracing_mark_write(struct file *filp, const char __user *ubuf,
					size_t cnt, loff_t *fpos)
{
	char *buf;
	char *end;

	if (tracing_disabled)
		return -EINVAL;

	if (cnt > TRACE_BUF_SIZE)
		cnt = TRACE_BUF_SIZE;

	buf = kmalloc(cnt + 1, GFP_KERNEL);
	if (buf == NULL)
		return -ENOMEM;

	if (copy_from_user(buf, ubuf, cnt)) {
		kfree(buf);
		return -EFAULT;
	}

	/* Cut from the first nil or newline. */
	buf[cnt] = '\0';
	end = strchr(buf, '\n');
	if (end)
		*end = '\0';

	cnt = mark_printk("%s\n", buf);
	kfree(buf);
	*fpos += cnt;

	return cnt;
}

static ssize_t tracing_clock_read(struct file *filp, char __user *ubuf,
				  size_t cnt, loff_t *ppos)
{
	char buf[64];
	int bufiter = 0;
	int i;

	for (i = 0; i < ARRAY_SIZE(trace_clocks); i++)
		bufiter += snprintf(buf + bufiter, sizeof(buf) - bufiter,
			"%s%s%s%s", i ? " " : "",
			i == trace_clock_id ? "[" : "", trace_clocks[i].name,
			i == trace_clock_id ? "]" : "");
	bufiter += snprintf(buf + bufiter, sizeof(buf) - bufiter, "\n");

	return simple_read_from_buffer(ubuf, cnt, ppos, buf, bufiter);
}

static ssize_t tracing_clock_write(struct file *filp, const char __user *ubuf,
				   size_t cnt, loff_t *fpos)
{
	char buf[64];
	const char *clockstr;
	int i;

	if (cnt >= sizeof(buf))
		return -EINVAL;

	if (copy_from_user(&buf, ubuf, cnt))
		return -EFAULT;

	buf[cnt] = 0;

	clockstr = strstrip(buf);

	for (i = 0; i < ARRAY_SIZE(trace_clocks); i++) {
		if (strcmp(trace_clocks[i].name, clockstr) == 0)
			break;
	}
	if (i == ARRAY_SIZE(trace_clocks))
		return -EINVAL;

	trace_clock_id = i;

	mutex_lock(&trace_types_lock);

	ring_buffer_set_clock(global_trace.buffer, trace_clocks[i].func);
	if (max_tr.buffer)
		ring_buffer_set_clock(max_tr.buffer, trace_clocks[i].func);

	mutex_unlock(&trace_types_lock);

	*fpos += cnt;

	return cnt;
}

static const struct file_operations tracing_max_lat_fops = {
	.open		= tracing_open_generic,
	.read		= tracing_max_lat_read,
	.write		= tracing_max_lat_write,
};

static const struct file_operations tracing_ctrl_fops = {
	.open		= tracing_open_generic,
	.read		= tracing_ctrl_read,
	.write		= tracing_ctrl_write,
};

static const struct file_operations set_tracer_fops = {
	.open		= tracing_open_generic,
	.read		= tracing_set_trace_read,
	.write		= tracing_set_trace_write,
};

static const struct file_operations tracing_pipe_fops = {
	.open		= tracing_open_pipe,
	.poll		= tracing_poll_pipe,
	.read		= tracing_read_pipe,
	.splice_read	= tracing_splice_read_pipe,
	.release	= tracing_release_pipe,
};

static const struct file_operations tracing_entries_fops = {
	.open		= tracing_open_generic,
	.read		= tracing_entries_read,
	.write		= tracing_entries_write,
};

static const struct file_operations tracing_mark_fops = {
	.open		= tracing_open_generic,
	.write		= tracing_mark_write,
};

static const struct file_operations trace_clock_fops = {
	.open		= tracing_open_generic,
	.read		= tracing_clock_read,
	.write		= tracing_clock_write,
};

struct ftrace_buffer_info {
	struct trace_array	*tr;
	void			*spare;
	int			cpu;
	unsigned int		read;
};

static int tracing_buffers_open(struct inode *inode, struct file *filp)
{
	int cpu = (int)(long)inode->i_private;
	struct ftrace_buffer_info *info;

	if (tracing_disabled)
		return -ENODEV;

	info = kzalloc(sizeof(*info), GFP_KERNEL);
	if (!info)
		return -ENOMEM;

	info->tr	= &global_trace;
	info->cpu	= cpu;
	info->spare	= NULL;
	/* Force reading ring buffer for first read */
	info->read	= (unsigned int)-1;

	filp->private_data = info;

	return nonseekable_open(inode, filp);
}

static ssize_t
tracing_buffers_read(struct file *filp, char __user *ubuf,
		     size_t count, loff_t *ppos)
{
	struct ftrace_buffer_info *info = filp->private_data;
	unsigned int pos;
	ssize_t ret;
	size_t size;

	if (!count)
		return 0;

	if (!info->spare)
		info->spare = ring_buffer_alloc_read_page(info->tr->buffer);
	if (!info->spare)
		return -ENOMEM;

	/* Do we have previous read data to read? */
	if (info->read < PAGE_SIZE)
		goto read;

	info->read = 0;

	ret = ring_buffer_read_page(info->tr->buffer,
				    &info->spare,
				    count,
				    info->cpu, 0);
	if (ret < 0)
		return 0;

	pos = ring_buffer_page_len(info->spare);

	if (pos < PAGE_SIZE)
		memset(info->spare + pos, 0, PAGE_SIZE - pos);

read:
	size = PAGE_SIZE - info->read;
	if (size > count)
		size = count;

	ret = copy_to_user(ubuf, info->spare + info->read, size);
	if (ret == size)
		return -EFAULT;
	size -= ret;

	*ppos += size;
	info->read += size;

	return size;
}

static int tracing_buffers_release(struct inode *inode, struct file *file)
{
	struct ftrace_buffer_info *info = file->private_data;

	if (info->spare)
		ring_buffer_free_read_page(info->tr->buffer, info->spare);
	kfree(info);

	return 0;
}

struct buffer_ref {
	struct ring_buffer	*buffer;
	void			*page;
	int			ref;
};

static void buffer_pipe_buf_release(struct pipe_inode_info *pipe,
				    struct pipe_buffer *buf)
{
	struct buffer_ref *ref = (struct buffer_ref *)buf->private;

	if (--ref->ref)
		return;

	ring_buffer_free_read_page(ref->buffer, ref->page);
	kfree(ref);
	buf->private = 0;
}

static int buffer_pipe_buf_steal(struct pipe_inode_info *pipe,
				 struct pipe_buffer *buf)
{
	return 1;
}

static void buffer_pipe_buf_get(struct pipe_inode_info *pipe,
				struct pipe_buffer *buf)
{
	struct buffer_ref *ref = (struct buffer_ref *)buf->private;

	ref->ref++;
}

/* Pipe buffer operations for a buffer. */
static struct pipe_buf_operations buffer_pipe_buf_ops = {
	.can_merge		= 0,
	.map			= generic_pipe_buf_map,
	.unmap			= generic_pipe_buf_unmap,
	.confirm		= generic_pipe_buf_confirm,
	.release		= buffer_pipe_buf_release,
	.steal			= buffer_pipe_buf_steal,
	.get			= buffer_pipe_buf_get,
};

/*
 * Callback from splice_to_pipe(), if we need to release some pages
 * at the end of the spd in case we error'ed out in filling the pipe.
 */
static void buffer_spd_release(struct splice_pipe_desc *spd, unsigned int i)
{
	struct buffer_ref *ref =
		(struct buffer_ref *)spd->partial[i].private;

	if (--ref->ref)
		return;

	ring_buffer_free_read_page(ref->buffer, ref->page);
	kfree(ref);
	spd->partial[i].private = 0;
}

static ssize_t
tracing_buffers_splice_read(struct file *file, loff_t *ppos,
			    struct pipe_inode_info *pipe, size_t len,
			    unsigned int flags)
{
	struct ftrace_buffer_info *info = file->private_data;
	struct partial_page partial[PIPE_BUFFERS];
	struct page *pages[PIPE_BUFFERS];
	struct splice_pipe_desc spd = {
		.pages		= pages,
		.partial	= partial,
		.flags		= flags,
		.ops		= &buffer_pipe_buf_ops,
		.spd_release	= buffer_spd_release,
	};
	struct buffer_ref *ref;
	int entries, size, i;
	size_t ret;

	if (*ppos & (PAGE_SIZE - 1)) {
		WARN_ONCE(1, "Ftrace: previous read must page-align\n");
		return -EINVAL;
	}

	if (len & (PAGE_SIZE - 1)) {
		WARN_ONCE(1, "Ftrace: splice_read should page-align\n");
		if (len < PAGE_SIZE)
			return -EINVAL;
		len &= PAGE_MASK;
	}

	entries = ring_buffer_entries_cpu(info->tr->buffer, info->cpu);

	for (i = 0; i < PIPE_BUFFERS && len && entries; i++, len -= PAGE_SIZE) {
		struct page *page;
		int r;

		ref = kzalloc(sizeof(*ref), GFP_KERNEL);
		if (!ref)
			break;

		ref->ref = 1;
		ref->buffer = info->tr->buffer;
		ref->page = ring_buffer_alloc_read_page(ref->buffer);
		if (!ref->page) {
			kfree(ref);
			break;
		}

		r = ring_buffer_read_page(ref->buffer, &ref->page,
					  len, info->cpu, 1);
		if (r < 0) {
			ring_buffer_free_read_page(ref->buffer,
						   ref->page);
			kfree(ref);
			break;
		}

		/*
		 * zero out any left over data, this is going to
		 * user land.
		 */
		size = ring_buffer_page_len(ref->page);
		if (size < PAGE_SIZE)
			memset(ref->page + size, 0, PAGE_SIZE - size);

		page = virt_to_page(ref->page);

		spd.pages[i] = page;
		spd.partial[i].len = PAGE_SIZE;
		spd.partial[i].offset = 0;
		spd.partial[i].private = (unsigned long)ref;
		spd.nr_pages++;
		*ppos += PAGE_SIZE;

		entries = ring_buffer_entries_cpu(info->tr->buffer, info->cpu);
	}

	spd.nr_pages = i;

	/* did we read anything? */
	if (!spd.nr_pages) {
		if (flags & SPLICE_F_NONBLOCK)
			ret = -EAGAIN;
		else
			ret = 0;
		/* TODO: block */
		return ret;
	}

	ret = splice_to_pipe(pipe, &spd);

	return ret;
}

static const struct file_operations tracing_buffers_fops = {
	.open		= tracing_buffers_open,
	.read		= tracing_buffers_read,
	.release	= tracing_buffers_release,
	.splice_read	= tracing_buffers_splice_read,
	.llseek		= no_llseek,
};

static ssize_t
tracing_stats_read(struct file *filp, char __user *ubuf,
		   size_t count, loff_t *ppos)
{
	unsigned long cpu = (unsigned long)filp->private_data;
	struct trace_array *tr = &global_trace;
	struct trace_seq *s;
	unsigned long cnt;

	s = kmalloc(sizeof(*s), GFP_KERNEL);
	if (!s)
		return ENOMEM;

	trace_seq_init(s);

	cnt = ring_buffer_entries_cpu(tr->buffer, cpu);
	trace_seq_printf(s, "entries: %ld\n", cnt);

	cnt = ring_buffer_overrun_cpu(tr->buffer, cpu);
	trace_seq_printf(s, "overrun: %ld\n", cnt);

	cnt = ring_buffer_commit_overrun_cpu(tr->buffer, cpu);
	trace_seq_printf(s, "commit overrun: %ld\n", cnt);

	count = simple_read_from_buffer(ubuf, count, ppos, s->buffer, s->len);

	kfree(s);

	return count;
}

static const struct file_operations tracing_stats_fops = {
	.open		= tracing_open_generic,
	.read		= tracing_stats_read,
};

#ifdef CONFIG_DYNAMIC_FTRACE

int __weak ftrace_arch_read_dyn_info(char *buf, int size)
{
	return 0;
}

static ssize_t
tracing_read_dyn_info(struct file *filp, char __user *ubuf,
		  size_t cnt, loff_t *ppos)
{
	static char ftrace_dyn_info_buffer[1024];
	static DEFINE_MUTEX(dyn_info_mutex);
	unsigned long *p = filp->private_data;
	char *buf = ftrace_dyn_info_buffer;
	int size = ARRAY_SIZE(ftrace_dyn_info_buffer);
	int r;

	mutex_lock(&dyn_info_mutex);
	r = sprintf(buf, "%ld ", *p);

	r += ftrace_arch_read_dyn_info(buf+r, (size-1)-r);
	buf[r++] = '\n';

	r = simple_read_from_buffer(ubuf, cnt, ppos, buf, r);

	mutex_unlock(&dyn_info_mutex);

	return r;
}

static const struct file_operations tracing_dyn_info_fops = {
	.open		= tracing_open_generic,
	.read		= tracing_read_dyn_info,
};
#endif

static struct dentry *d_tracer;

struct dentry *tracing_init_dentry(void)
{
	static int once;

	if (d_tracer)
		return d_tracer;

	if (!debugfs_initialized())
		return NULL;

	d_tracer = debugfs_create_dir("tracing", NULL);

	if (!d_tracer && !once) {
		once = 1;
		pr_warning("Could not create debugfs directory 'tracing'\n");
		return NULL;
	}

	return d_tracer;
}

static struct dentry *d_percpu;

struct dentry *tracing_dentry_percpu(void)
{
	static int once;
	struct dentry *d_tracer;

	if (d_percpu)
		return d_percpu;

	d_tracer = tracing_init_dentry();

	if (!d_tracer)
		return NULL;

	d_percpu = debugfs_create_dir("per_cpu", d_tracer);

	if (!d_percpu && !once) {
		once = 1;
		pr_warning("Could not create debugfs directory 'per_cpu'\n");
		return NULL;
	}

	return d_percpu;
}

static void tracing_init_debugfs_percpu(long cpu)
{
	struct dentry *d_percpu = tracing_dentry_percpu();
	struct dentry *d_cpu;
	/* strlen(cpu) + MAX(log10(cpu)) + '\0' */
	char cpu_dir[7];

	if (cpu > 999 || cpu < 0)
		return;

	sprintf(cpu_dir, "cpu%ld", cpu);
	d_cpu = debugfs_create_dir(cpu_dir, d_percpu);
	if (!d_cpu) {
		pr_warning("Could not create debugfs '%s' entry\n", cpu_dir);
		return;
	}

	/* per cpu trace_pipe */
	trace_create_file("trace_pipe", 0444, d_cpu,
			(void *) cpu, &tracing_pipe_fops);

	/* per cpu trace */
	trace_create_file("trace", 0644, d_cpu,
			(void *) cpu, &tracing_fops);

	trace_create_file("trace_pipe_raw", 0444, d_cpu,
			(void *) cpu, &tracing_buffers_fops);

	trace_create_file("stats", 0444, d_cpu,
			(void *) cpu, &tracing_stats_fops);
}

#ifdef CONFIG_FTRACE_SELFTEST
/* Let selftest have access to static functions in this file */
#include "trace_selftest.c"
#endif

struct trace_option_dentry {
	struct tracer_opt		*opt;
	struct tracer_flags		*flags;
	struct dentry			*entry;
};

static ssize_t
trace_options_read(struct file *filp, char __user *ubuf, size_t cnt,
			loff_t *ppos)
{
	struct trace_option_dentry *topt = filp->private_data;
	char *buf;

	if (topt->flags->val & topt->opt->bit)
		buf = "1\n";
	else
		buf = "0\n";

	return simple_read_from_buffer(ubuf, cnt, ppos, buf, 2);
}

static ssize_t
trace_options_write(struct file *filp, const char __user *ubuf, size_t cnt,
			 loff_t *ppos)
{
	struct trace_option_dentry *topt = filp->private_data;
	unsigned long val;
	char buf[64];
	int ret;

	if (cnt >= sizeof(buf))
		return -EINVAL;

	if (copy_from_user(&buf, ubuf, cnt))
		return -EFAULT;

	buf[cnt] = 0;

	ret = strict_strtoul(buf, 10, &val);
	if (ret < 0)
		return ret;

	ret = 0;
	switch (val) {
	case 0:
		/* do nothing if already cleared */
		if (!(topt->flags->val & topt->opt->bit))
			break;

		mutex_lock(&trace_types_lock);
		if (current_trace->set_flag)
			ret = current_trace->set_flag(topt->flags->val,
						      topt->opt->bit, 0);
		mutex_unlock(&trace_types_lock);
		if (ret)
			return ret;
		topt->flags->val &= ~topt->opt->bit;
		break;
	case 1:
		/* do nothing if already set */
		if (topt->flags->val & topt->opt->bit)
			break;

		mutex_lock(&trace_types_lock);
		if (current_trace->set_flag)
			ret = current_trace->set_flag(topt->flags->val,
						      topt->opt->bit, 1);
		mutex_unlock(&trace_types_lock);
		if (ret)
			return ret;
		topt->flags->val |= topt->opt->bit;
		break;

	default:
		return -EINVAL;
	}

	*ppos += cnt;

	return cnt;
}


static const struct file_operations trace_options_fops = {
	.open = tracing_open_generic,
	.read = trace_options_read,
	.write = trace_options_write,
};

static ssize_t
trace_options_core_read(struct file *filp, char __user *ubuf, size_t cnt,
			loff_t *ppos)
{
	long index = (long)filp->private_data;
	char *buf;

	if (trace_flags & (1 << index))
		buf = "1\n";
	else
		buf = "0\n";

	return simple_read_from_buffer(ubuf, cnt, ppos, buf, 2);
}

static ssize_t
trace_options_core_write(struct file *filp, const char __user *ubuf, size_t cnt,
			 loff_t *ppos)
{
	long index = (long)filp->private_data;
	char buf[64];
	unsigned long val;
	int ret;

	if (cnt >= sizeof(buf))
		return -EINVAL;

	if (copy_from_user(&buf, ubuf, cnt))
		return -EFAULT;

	buf[cnt] = 0;

	ret = strict_strtoul(buf, 10, &val);
	if (ret < 0)
		return ret;

	if (val != 0 && val != 1)
		return -EINVAL;
	set_tracer_flags(1 << index, val);

	*ppos += cnt;

	return cnt;
}

static const struct file_operations trace_options_core_fops = {
	.open = tracing_open_generic,
	.read = trace_options_core_read,
	.write = trace_options_core_write,
};

struct dentry *trace_create_file(const char *name,
				 mode_t mode,
				 struct dentry *parent,
				 void *data,
				 const struct file_operations *fops)
{
	struct dentry *ret;

	ret = debugfs_create_file(name, mode, parent, data, fops);
	if (!ret)
		pr_warning("Could not create debugfs '%s' entry\n", name);

	return ret;
}


static struct dentry *trace_options_init_dentry(void)
{
	struct dentry *d_tracer;
	static struct dentry *t_options;

	if (t_options)
		return t_options;

	d_tracer = tracing_init_dentry();
	if (!d_tracer)
		return NULL;

	t_options = debugfs_create_dir("options", d_tracer);
	if (!t_options) {
		pr_warning("Could not create debugfs directory 'options'\n");
		return NULL;
	}

	return t_options;
}

static void
create_trace_option_file(struct trace_option_dentry *topt,
			 struct tracer_flags *flags,
			 struct tracer_opt *opt)
{
	struct dentry *t_options;

	t_options = trace_options_init_dentry();
	if (!t_options)
		return;

	topt->flags = flags;
	topt->opt = opt;

	topt->entry = trace_create_file(opt->name, 0644, t_options, topt,
				    &trace_options_fops);

}

static struct trace_option_dentry *
create_trace_option_files(struct tracer *tracer)
{
	struct trace_option_dentry *topts;
	struct tracer_flags *flags;
	struct tracer_opt *opts;
	int cnt;

	if (!tracer)
		return NULL;

	flags = tracer->flags;

	if (!flags || !flags->opts)
		return NULL;

	opts = flags->opts;

	for (cnt = 0; opts[cnt].name; cnt++)
		;

	topts = kcalloc(cnt + 1, sizeof(*topts), GFP_KERNEL);
	if (!topts)
		return NULL;

	for (cnt = 0; opts[cnt].name; cnt++)
		create_trace_option_file(&topts[cnt], flags,
					 &opts[cnt]);

	return topts;
}

static void
destroy_trace_option_files(struct trace_option_dentry *topts)
{
	int cnt;

	if (!topts)
		return;

	for (cnt = 0; topts[cnt].opt; cnt++) {
		if (topts[cnt].entry)
			debugfs_remove(topts[cnt].entry);
	}

	kfree(topts);
}

static struct dentry *
create_trace_option_core_file(const char *option, long index)
{
	struct dentry *t_options;

	t_options = trace_options_init_dentry();
	if (!t_options)
		return NULL;

	return trace_create_file(option, 0644, t_options, (void *)index,
				    &trace_options_core_fops);
}

static __init void create_trace_options_dir(void)
{
	struct dentry *t_options;
	int i;

	t_options = trace_options_init_dentry();
	if (!t_options)
		return;

	for (i = 0; trace_options[i]; i++)
		create_trace_option_core_file(trace_options[i], i);
}

static __init int tracer_init_debugfs(void)
{
	struct dentry *d_tracer;
	int cpu;

	d_tracer = tracing_init_dentry();

	trace_create_file("tracing_enabled", 0644, d_tracer,
			&global_trace, &tracing_ctrl_fops);

	trace_create_file("trace_options", 0644, d_tracer,
			NULL, &tracing_iter_fops);

	trace_create_file("tracing_cpumask", 0644, d_tracer,
			NULL, &tracing_cpumask_fops);

	trace_create_file("trace", 0644, d_tracer,
			(void *) TRACE_PIPE_ALL_CPU, &tracing_fops);

	trace_create_file("available_tracers", 0444, d_tracer,
			&global_trace, &show_traces_fops);

	trace_create_file("current_tracer", 0644, d_tracer,
			&global_trace, &set_tracer_fops);

#ifdef CONFIG_TRACER_MAX_TRACE
	trace_create_file("tracing_max_latency", 0644, d_tracer,
			&tracing_max_latency, &tracing_max_lat_fops);

	trace_create_file("tracing_thresh", 0644, d_tracer,
			&tracing_thresh, &tracing_max_lat_fops);
#endif

	trace_create_file("README", 0444, d_tracer,
			NULL, &tracing_readme_fops);

	trace_create_file("trace_pipe", 0444, d_tracer,
			(void *) TRACE_PIPE_ALL_CPU, &tracing_pipe_fops);

	trace_create_file("buffer_size_kb", 0644, d_tracer,
			&global_trace, &tracing_entries_fops);

	trace_create_file("trace_marker", 0220, d_tracer,
			NULL, &tracing_mark_fops);

	trace_create_file("saved_cmdlines", 0444, d_tracer,
			NULL, &tracing_saved_cmdlines_fops);

	trace_create_file("trace_clock", 0644, d_tracer, NULL,
			  &trace_clock_fops);

#ifdef CONFIG_DYNAMIC_FTRACE
	trace_create_file("dyn_ftrace_total_info", 0444, d_tracer,
			&ftrace_update_tot_cnt, &tracing_dyn_info_fops);
#endif
#ifdef CONFIG_SYSPROF_TRACER
	init_tracer_sysprof_debugfs(d_tracer);
#endif

	create_trace_options_dir();

	for_each_tracing_cpu(cpu)
		tracing_init_debugfs_percpu(cpu);

	return 0;
}

static int trace_panic_handler(struct notifier_block *this,
			       unsigned long event, void *unused)
{
	if (ftrace_dump_on_oops)
		ftrace_dump();
	return NOTIFY_OK;
}

static struct notifier_block trace_panic_notifier = {
	.notifier_call  = trace_panic_handler,
	.next           = NULL,
	.priority       = 150   /* priority: INT_MAX >= x >= 0 */
};

static int trace_die_handler(struct notifier_block *self,
			     unsigned long val,
			     void *data)
{
	switch (val) {
	case DIE_OOPS:
		if (ftrace_dump_on_oops)
			ftrace_dump();
		break;
	default:
		break;
	}
	return NOTIFY_OK;
}

static struct notifier_block trace_die_notifier = {
	.notifier_call = trace_die_handler,
	.priority = 200
};

/*
 * printk is set to max of 1024, we really don't need it that big.
 * Nothing should be printing 1000 characters anyway.
 */
#define TRACE_MAX_PRINT		1000

/*
 * Define here KERN_TRACE so that we have one place to modify
 * it if we decide to change what log level the ftrace dump
 * should be at.
 */
#define KERN_TRACE		KERN_EMERG

static void
trace_printk_seq(struct trace_seq *s)
{
	/* Probably should print a warning here. */
	if (s->len >= 1000)
		s->len = 1000;

	/* should be zero ended, but we are paranoid. */
	s->buffer[s->len] = 0;

	printk(KERN_TRACE "%s", s->buffer);

	trace_seq_init(s);
}

static void __ftrace_dump(bool disable_tracing)
{
	static raw_spinlock_t ftrace_dump_lock =
		(raw_spinlock_t)__RAW_SPIN_LOCK_UNLOCKED;
	/* use static because iter can be a bit big for the stack */
	static struct trace_iterator iter;
	unsigned int old_userobj;
	static int dump_ran;
	unsigned long flags;
	int cnt = 0, cpu;

	/* only one dump */
	local_irq_save(flags);
	__raw_spin_lock(&ftrace_dump_lock);
	if (dump_ran)
		goto out;

	dump_ran = 1;

	tracing_off();

	if (disable_tracing)
		ftrace_kill();

	for_each_tracing_cpu(cpu) {
		atomic_inc(&global_trace.data[cpu]->disabled);
	}

	old_userobj = trace_flags & TRACE_ITER_SYM_USEROBJ;

	/* don't look at user memory in panic mode */
	trace_flags &= ~TRACE_ITER_SYM_USEROBJ;

	printk(KERN_TRACE "Dumping ftrace buffer:\n");

	/* Simulate the iterator */
	iter.tr = &global_trace;
	iter.trace = current_trace;
	iter.cpu_file = TRACE_PIPE_ALL_CPU;

	/*
	 * We need to stop all tracing on all CPUS to read the
	 * the next buffer. This is a bit expensive, but is
	 * not done often. We fill all what we can read,
	 * and then release the locks again.
	 */

	while (!trace_empty(&iter)) {

		if (!cnt)
			printk(KERN_TRACE "---------------------------------\n");

		cnt++;

		/* reset all but tr, trace, and overruns */
		memset(&iter.seq, 0,
		       sizeof(struct trace_iterator) -
		       offsetof(struct trace_iterator, seq));
		iter.iter_flags |= TRACE_FILE_LAT_FMT;
		iter.pos = -1;

		if (find_next_entry_inc(&iter) != NULL) {
			int ret;

			ret = print_trace_line(&iter);
			if (ret != TRACE_TYPE_NO_CONSUME)
				trace_consume(&iter);
		}

		trace_printk_seq(&iter.seq);
	}

	if (!cnt)
		printk(KERN_TRACE "   (ftrace buffer empty)\n");
	else
		printk(KERN_TRACE "---------------------------------\n");

	/* Re-enable tracing if requested */
	if (!disable_tracing) {
		trace_flags |= old_userobj;

		for_each_tracing_cpu(cpu) {
			atomic_dec(&global_trace.data[cpu]->disabled);
		}
		tracing_on();
	}

 out:
	__raw_spin_unlock(&ftrace_dump_lock);
	local_irq_restore(flags);
}

/* By default: disable tracing after the dump */
void ftrace_dump(void)
{
	__ftrace_dump(true);
}

__init static int tracer_alloc_buffers(void)
{
	int ring_buf_size;
	int i;
	int ret = -ENOMEM;

	if (!alloc_cpumask_var(&tracing_buffer_mask, GFP_KERNEL))
		goto out;

	if (!alloc_cpumask_var(&tracing_cpumask, GFP_KERNEL))
		goto out_free_buffer_mask;

	if (!alloc_cpumask_var(&tracing_reader_cpumask, GFP_KERNEL))
		goto out_free_tracing_cpumask;

	/* To save memory, keep the ring buffer size to its minimum */
	if (ring_buffer_expanded)
		ring_buf_size = trace_buf_size;
	else
		ring_buf_size = 1;

	cpumask_copy(tracing_buffer_mask, cpu_possible_mask);
	cpumask_copy(tracing_cpumask, cpu_all_mask);
	cpumask_clear(tracing_reader_cpumask);

	/* TODO: make the number of buffers hot pluggable with CPUS */
	global_trace.buffer = ring_buffer_alloc(ring_buf_size,
						   TRACE_BUFFER_FLAGS);
	if (!global_trace.buffer) {
		printk(KERN_ERR "tracer: failed to allocate ring buffer!\n");
		WARN_ON(1);
		goto out_free_cpumask;
	}
	global_trace.entries = ring_buffer_size(global_trace.buffer);


#ifdef CONFIG_TRACER_MAX_TRACE
	max_tr.buffer = ring_buffer_alloc(ring_buf_size,
					     TRACE_BUFFER_FLAGS);
	if (!max_tr.buffer) {
		printk(KERN_ERR "tracer: failed to allocate max ring buffer!\n");
		WARN_ON(1);
		ring_buffer_free(global_trace.buffer);
		goto out_free_cpumask;
	}
	max_tr.entries = ring_buffer_size(max_tr.buffer);
	WARN_ON(max_tr.entries != global_trace.entries);
#endif

	/* Allocate the first page for all buffers */
	for_each_tracing_cpu(i) {
		global_trace.data[i] = &per_cpu(global_trace_cpu, i);
		max_tr.data[i] = &per_cpu(max_data, i);
	}

	trace_init_cmdlines();

	register_tracer(&nop_trace);
	current_trace = &nop_trace;
#ifdef CONFIG_BOOT_TRACER
	register_tracer(&boot_tracer);
#endif
	/* All seems OK, enable tracing */
	tracing_disabled = 0;

	atomic_notifier_chain_register(&panic_notifier_list,
				       &trace_panic_notifier);

	register_die_notifier(&trace_die_notifier);

	return 0;

out_free_cpumask:
	free_cpumask_var(tracing_reader_cpumask);
out_free_tracing_cpumask:
	free_cpumask_var(tracing_cpumask);
out_free_buffer_mask:
	free_cpumask_var(tracing_buffer_mask);
out:
	return ret;
}

__init static int clear_boot_tracer(void)
{
	/*
	 * The default tracer at boot buffer is an init section.
	 * This function is called in lateinit. If we did not
	 * find the boot tracer, then clear it out, to prevent
	 * later registration from accessing the buffer that is
	 * about to be freed.
	 */
	if (!default_bootup_tracer)
		return 0;

	printk(KERN_INFO "ftrace bootup tracer '%s' not registered.\n",
	       default_bootup_tracer);
	default_bootup_tracer = NULL;

	return 0;
}

early_initcall(tracer_alloc_buffers);
fs_initcall(tracer_init_debugfs);
late_initcall(clear_boot_tracer);<|MERGE_RESOLUTION|>--- conflicted
+++ resolved
@@ -411,25 +411,11 @@
 __update_max_tr(struct trace_array *tr, struct task_struct *tsk, int cpu)
 {
 	struct trace_array_cpu *data = tr->data[cpu];
-<<<<<<< HEAD
-=======
 	struct trace_array_cpu *max_data = tr->data[cpu];
->>>>>>> d28daf92
 
 	max_tr.cpu = cpu;
 	max_tr.time_start = data->preempt_timestamp;
 
-<<<<<<< HEAD
-	data = max_tr.data[cpu];
-	data->saved_latency = tracing_max_latency;
-
-	memcpy(data->comm, tsk->comm, TASK_COMM_LEN);
-	data->pid = tsk->pid;
-	data->uid = task_uid(tsk);
-	data->nice = tsk->static_prio - 20 - MAX_RT_PRIO;
-	data->policy = tsk->policy;
-	data->rt_priority = tsk->rt_priority;
-=======
 	max_data = max_tr.data[cpu];
 	max_data->saved_latency = tracing_max_latency;
 	max_data->critical_start = data->critical_start;
@@ -441,7 +427,6 @@
 	max_data->nice = tsk->static_prio - 20 - MAX_RT_PRIO;
 	max_data->policy = tsk->policy;
 	max_data->rt_priority = tsk->rt_priority;
->>>>>>> d28daf92
 
 	/* record this tasks comm */
 	tracing_record_cmdline(tsk);
@@ -1011,13 +996,8 @@
 	entry->ip			= ip;
 	entry->parent_ip		= parent_ip;
 
-<<<<<<< HEAD
-	if (!filter_check_discard(call, entry, tr->buffer, event))
-		ring_buffer_unlock_commit(tr->buffer, event);
-=======
 	if (!filter_check_discard(call, entry, buffer, event))
 		ring_buffer_unlock_commit(buffer, event);
->>>>>>> d28daf92
 }
 
 void
@@ -1030,11 +1010,7 @@
 }
 
 #ifdef CONFIG_STACKTRACE
-<<<<<<< HEAD
-static void __ftrace_trace_stack(struct trace_array *tr,
-=======
 static void __ftrace_trace_stack(struct ring_buffer *buffer,
->>>>>>> d28daf92
 				 unsigned long flags,
 				 int skip, int pc)
 {
@@ -1056,21 +1032,12 @@
 	trace.entries		= entry->caller;
 
 	save_stack_trace(&trace);
-<<<<<<< HEAD
-	if (!filter_check_discard(call, entry, tr->buffer, event))
-		ring_buffer_unlock_commit(tr->buffer, event);
-}
-
-void ftrace_trace_stack(struct trace_array *tr, unsigned long flags, int skip,
-			int pc)
-=======
 	if (!filter_check_discard(call, entry, buffer, event))
 		ring_buffer_unlock_commit(buffer, event);
 }
 
 void ftrace_trace_stack(struct ring_buffer *buffer, unsigned long flags,
 			int skip, int pc)
->>>>>>> d28daf92
 {
 	if (!(trace_flags & TRACE_ITER_STACKTRACE))
 		return;
@@ -1084,12 +1051,8 @@
 	__ftrace_trace_stack(tr->buffer, flags, skip, pc);
 }
 
-<<<<<<< HEAD
-void ftrace_trace_userstack(struct trace_array *tr, unsigned long flags, int pc)
-=======
 void
 ftrace_trace_userstack(struct ring_buffer *buffer, unsigned long flags, int pc)
->>>>>>> d28daf92
 {
 	struct ftrace_event_call *call = &event_user_stack;
 	struct ring_buffer_event *event;
@@ -1113,13 +1076,8 @@
 	trace.entries		= entry->caller;
 
 	save_stack_trace_user(&trace);
-<<<<<<< HEAD
-	if (!filter_check_discard(call, entry, tr->buffer, event))
-		ring_buffer_unlock_commit(tr->buffer, event);
-=======
 	if (!filter_check_discard(call, entry, buffer, event))
 		ring_buffer_unlock_commit(buffer, event);
->>>>>>> d28daf92
 }
 
 #ifdef UNUSED
