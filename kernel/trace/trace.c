/*
 * ring buffer based function tracer
 *
 * Copyright (C) 2007-2008 Steven Rostedt <srostedt@redhat.com>
 * Copyright (C) 2008 Ingo Molnar <mingo@redhat.com>
 *
 * Originally taken from the RT patch by:
 *    Arnaldo Carvalho de Melo <acme@redhat.com>
 *
 * Based on code from the latency_tracer, that is:
 *  Copyright (C) 2004-2006 Ingo Molnar
 *  Copyright (C) 2004 William Lee Irwin III
 */
#include <linux/utsrelease.h>
#include <linux/kallsyms.h>
#include <linux/seq_file.h>
#include <linux/notifier.h>
#include <linux/debugfs.h>
#include <linux/pagemap.h>
#include <linux/hardirq.h>
#include <linux/linkage.h>
#include <linux/uaccess.h>
#include <linux/ftrace.h>
#include <linux/module.h>
#include <linux/percpu.h>
#include <linux/kdebug.h>
#include <linux/ctype.h>
#include <linux/init.h>
#include <linux/poll.h>
#include <linux/gfp.h>
#include <linux/fs.h>
#include <linux/kprobes.h>
#include <linux/writeback.h>

#include <linux/stacktrace.h>
#include <linux/ring_buffer.h>
#include <linux/irqflags.h>

#include "trace.h"

#define TRACE_BUFFER_FLAGS	(RB_FL_OVERWRITE)

unsigned long __read_mostly	tracing_max_latency = (cycle_t)ULONG_MAX;
unsigned long __read_mostly	tracing_thresh;

static DEFINE_PER_CPU(local_t, ftrace_cpu_disabled);

static inline void ftrace_disable_cpu(void)
{
	preempt_disable();
	local_inc(&__get_cpu_var(ftrace_cpu_disabled));
}

static inline void ftrace_enable_cpu(void)
{
	local_dec(&__get_cpu_var(ftrace_cpu_disabled));
	preempt_enable();
}

static cpumask_t __read_mostly		tracing_buffer_mask;

#define for_each_tracing_cpu(cpu)	\
	for_each_cpu_mask(cpu, tracing_buffer_mask)

static int tracing_disabled = 1;

long
ns2usecs(cycle_t nsec)
{
	nsec += 500;
	do_div(nsec, 1000);
	return nsec;
}

cycle_t ftrace_now(int cpu)
{
	u64 ts = ring_buffer_time_stamp(cpu);
	ring_buffer_normalize_time_stamp(cpu, &ts);
	return ts;
}

/*
 * The global_trace is the descriptor that holds the tracing
 * buffers for the live tracing. For each CPU, it contains
 * a link list of pages that will store trace entries. The
 * page descriptor of the pages in the memory is used to hold
 * the link list by linking the lru item in the page descriptor
 * to each of the pages in the buffer per CPU.
 *
 * For each active CPU there is a data field that holds the
 * pages for the buffer for that CPU. Each CPU has the same number
 * of pages allocated for its buffer.
 */
static struct trace_array	global_trace;

static DEFINE_PER_CPU(struct trace_array_cpu, global_trace_cpu);

/*
 * The max_tr is used to snapshot the global_trace when a maximum
 * latency is reached. Some tracers will use this to store a maximum
 * trace while it continues examining live traces.
 *
 * The buffers for the max_tr are set up the same as the global_trace.
 * When a snapshot is taken, the link list of the max_tr is swapped
 * with the link list of the global_trace and the buffers are reset for
 * the global_trace so the tracing can continue.
 */
static struct trace_array	max_tr;

static DEFINE_PER_CPU(struct trace_array_cpu, max_data);

/* tracer_enabled is used to toggle activation of a tracer */
static int			tracer_enabled = 1;

/* function tracing enabled */
int				ftrace_function_enabled;

/*
 * trace_buf_size is the size in bytes that is allocated
 * for a buffer. Note, the number of bytes is always rounded
 * to page size.
 *
 * This number is purposely set to a low number of 16384.
 * If the dump on oops happens, it will be much appreciated
 * to not have to wait for all that output. Anyway this can be
 * boot time and run time configurable.
 */
#define TRACE_BUF_SIZE_DEFAULT	1441792UL /* 16384 * 88 (sizeof(entry)) */

static unsigned long		trace_buf_size = TRACE_BUF_SIZE_DEFAULT;

/* trace_types holds a link list of available tracers. */
static struct tracer		*trace_types __read_mostly;

/* current_trace points to the tracer that is currently active */
static struct tracer		*current_trace __read_mostly;

/*
 * max_tracer_type_len is used to simplify the allocating of
 * buffers to read userspace tracer names. We keep track of
 * the longest tracer name registered.
 */
static int			max_tracer_type_len;

/*
 * trace_types_lock is used to protect the trace_types list.
 * This lock is also used to keep user access serialized.
 * Accesses from userspace will grab this lock while userspace
 * activities happen inside the kernel.
 */
static DEFINE_MUTEX(trace_types_lock);

/* trace_wait is a waitqueue for tasks blocked on trace_poll */
static DECLARE_WAIT_QUEUE_HEAD(trace_wait);

/* trace_flags holds iter_ctrl options */
unsigned long trace_flags = TRACE_ITER_PRINT_PARENT;

/**
 * trace_wake_up - wake up tasks waiting for trace input
 *
 * Simply wakes up any task that is blocked on the trace_wait
 * queue. These is used with trace_poll for tasks polling the trace.
 */
void trace_wake_up(void)
{
	/*
	 * The runqueue_is_locked() can fail, but this is the best we
	 * have for now:
	 */
	if (!(trace_flags & TRACE_ITER_BLOCK) && !runqueue_is_locked())
		wake_up(&trace_wait);
}

static int __init set_buf_size(char *str)
{
	unsigned long buf_size;
	int ret;

	if (!str)
		return 0;
	ret = strict_strtoul(str, 0, &buf_size);
	/* nr_entries can not be zero */
	if (ret < 0 || buf_size == 0)
		return 0;
	trace_buf_size = buf_size;
	return 1;
}
__setup("trace_buf_size=", set_buf_size);

unsigned long nsecs_to_usecs(unsigned long nsecs)
{
	return nsecs / 1000;
}

/*
 * TRACE_ITER_SYM_MASK masks the options in trace_flags that
 * control the output of kernel symbols.
 */
#define TRACE_ITER_SYM_MASK \
	(TRACE_ITER_PRINT_PARENT|TRACE_ITER_SYM_OFFSET|TRACE_ITER_SYM_ADDR)

/* These must match the bit postions in trace_iterator_flags */
static const char *trace_options[] = {
	"print-parent",
	"sym-offset",
	"sym-addr",
	"verbose",
	"raw",
	"hex",
	"bin",
	"block",
	"stacktrace",
	"sched-tree",
	"ftrace_printk",
	NULL
};

/*
 * ftrace_max_lock is used to protect the swapping of buffers
 * when taking a max snapshot. The buffers themselves are
 * protected by per_cpu spinlocks. But the action of the swap
 * needs its own lock.
 *
 * This is defined as a raw_spinlock_t in order to help
 * with performance when lockdep debugging is enabled.
 */
static raw_spinlock_t ftrace_max_lock =
	(raw_spinlock_t)__RAW_SPIN_LOCK_UNLOCKED;

/*
 * Copy the new maximum trace into the separate maximum-trace
 * structure. (this way the maximum trace is permanently saved,
 * for later retrieval via /debugfs/tracing/latency_trace)
 */
static void
__update_max_tr(struct trace_array *tr, struct task_struct *tsk, int cpu)
{
	struct trace_array_cpu *data = tr->data[cpu];

	max_tr.cpu = cpu;
	max_tr.time_start = data->preempt_timestamp;

	data = max_tr.data[cpu];
	data->saved_latency = tracing_max_latency;

	memcpy(data->comm, tsk->comm, TASK_COMM_LEN);
	data->pid = tsk->pid;
	data->uid = tsk->uid;
	data->nice = tsk->static_prio - 20 - MAX_RT_PRIO;
	data->policy = tsk->policy;
	data->rt_priority = tsk->rt_priority;

	/* record this tasks comm */
	tracing_record_cmdline(current);
}

/**
 * trace_seq_printf - sequence printing of trace information
 * @s: trace sequence descriptor
 * @fmt: printf format string
 *
 * The tracer may use either sequence operations or its own
 * copy to user routines. To simplify formating of a trace
 * trace_seq_printf is used to store strings into a special
 * buffer (@s). Then the output may be either used by
 * the sequencer or pulled into another buffer.
 */
int
trace_seq_printf(struct trace_seq *s, const char *fmt, ...)
{
	int len = (PAGE_SIZE - 1) - s->len;
	va_list ap;
	int ret;

	if (!len)
		return 0;

	va_start(ap, fmt);
	ret = vsnprintf(s->buffer + s->len, len, fmt, ap);
	va_end(ap);

	/* If we can't write it all, don't bother writing anything */
	if (ret >= len)
		return 0;

	s->len += ret;

	return len;
}

/**
 * trace_seq_puts - trace sequence printing of simple string
 * @s: trace sequence descriptor
 * @str: simple string to record
 *
 * The tracer may use either the sequence operations or its own
 * copy to user routines. This function records a simple string
 * into a special buffer (@s) for later retrieval by a sequencer
 * or other mechanism.
 */
static int
trace_seq_puts(struct trace_seq *s, const char *str)
{
	int len = strlen(str);

	if (len > ((PAGE_SIZE - 1) - s->len))
		return 0;

	memcpy(s->buffer + s->len, str, len);
	s->len += len;

	return len;
}

static int
trace_seq_putc(struct trace_seq *s, unsigned char c)
{
	if (s->len >= (PAGE_SIZE - 1))
		return 0;

	s->buffer[s->len++] = c;

	return 1;
}

static int
trace_seq_putmem(struct trace_seq *s, void *mem, size_t len)
{
	if (len > ((PAGE_SIZE - 1) - s->len))
		return 0;

	memcpy(s->buffer + s->len, mem, len);
	s->len += len;

	return len;
}

#define MAX_MEMHEX_BYTES	8
#define HEX_CHARS		(MAX_MEMHEX_BYTES*2 + 1)

static int
trace_seq_putmem_hex(struct trace_seq *s, void *mem, size_t len)
{
	unsigned char hex[HEX_CHARS];
	unsigned char *data = mem;
	int i, j;

#ifdef __BIG_ENDIAN
	for (i = 0, j = 0; i < len; i++) {
#else
	for (i = len-1, j = 0; i >= 0; i--) {
#endif
		hex[j++] = hex_asc_hi(data[i]);
		hex[j++] = hex_asc_lo(data[i]);
	}
	hex[j++] = ' ';

	return trace_seq_putmem(s, hex, j);
}

static void
trace_seq_reset(struct trace_seq *s)
{
	s->len = 0;
	s->readpos = 0;
}

ssize_t trace_seq_to_user(struct trace_seq *s, char __user *ubuf, size_t cnt)
{
	int len;
	int ret;

	if (s->len <= s->readpos)
		return -EBUSY;

	len = s->len - s->readpos;
	if (cnt > len)
		cnt = len;
	ret = copy_to_user(ubuf, s->buffer + s->readpos, cnt);
	if (ret)
		return -EFAULT;

	s->readpos += len;
	return cnt;
}

static void
trace_print_seq(struct seq_file *m, struct trace_seq *s)
{
	int len = s->len >= PAGE_SIZE ? PAGE_SIZE - 1 : s->len;

	s->buffer[len] = 0;
	seq_puts(m, s->buffer);

	trace_seq_reset(s);
}

/**
 * update_max_tr - snapshot all trace buffers from global_trace to max_tr
 * @tr: tracer
 * @tsk: the task with the latency
 * @cpu: The cpu that initiated the trace.
 *
 * Flip the buffers between the @tr and the max_tr and record information
 * about which task was the cause of this latency.
 */
void
update_max_tr(struct trace_array *tr, struct task_struct *tsk, int cpu)
{
	struct ring_buffer *buf = tr->buffer;

	WARN_ON_ONCE(!irqs_disabled());
	__raw_spin_lock(&ftrace_max_lock);

	tr->buffer = max_tr.buffer;
	max_tr.buffer = buf;

	ftrace_disable_cpu();
	ring_buffer_reset(tr->buffer);
	ftrace_enable_cpu();

	__update_max_tr(tr, tsk, cpu);
	__raw_spin_unlock(&ftrace_max_lock);
}

/**
 * update_max_tr_single - only copy one trace over, and reset the rest
 * @tr - tracer
 * @tsk - task with the latency
 * @cpu - the cpu of the buffer to copy.
 *
 * Flip the trace of a single CPU buffer between the @tr and the max_tr.
 */
void
update_max_tr_single(struct trace_array *tr, struct task_struct *tsk, int cpu)
{
	int ret;

	WARN_ON_ONCE(!irqs_disabled());
	__raw_spin_lock(&ftrace_max_lock);

	ftrace_disable_cpu();

	ring_buffer_reset(max_tr.buffer);
	ret = ring_buffer_swap_cpu(max_tr.buffer, tr->buffer, cpu);

	ftrace_enable_cpu();

	WARN_ON_ONCE(ret);

	__update_max_tr(tr, tsk, cpu);
	__raw_spin_unlock(&ftrace_max_lock);
}

/**
 * register_tracer - register a tracer with the ftrace system.
 * @type - the plugin for the tracer
 *
 * Register a new plugin tracer.
 */
int register_tracer(struct tracer *type)
{
	struct tracer *t;
	int len;
	int ret = 0;

	if (!type->name) {
		pr_info("Tracer must have a name\n");
		return -1;
	}

	mutex_lock(&trace_types_lock);
	for (t = trace_types; t; t = t->next) {
		if (strcmp(type->name, t->name) == 0) {
			/* already found */
			pr_info("Trace %s already registered\n",
				type->name);
			ret = -1;
			goto out;
		}
	}

#ifdef CONFIG_FTRACE_STARTUP_TEST
	if (type->selftest) {
		struct tracer *saved_tracer = current_trace;
		struct trace_array *tr = &global_trace;
		int saved_ctrl = tr->ctrl;
		int i;
		/*
		 * Run a selftest on this tracer.
		 * Here we reset the trace buffer, and set the current
		 * tracer to be this tracer. The tracer can then run some
		 * internal tracing to verify that everything is in order.
		 * If we fail, we do not register this tracer.
		 */
		for_each_tracing_cpu(i) {
			tracing_reset(tr, i);
		}
		current_trace = type;
		tr->ctrl = 0;
		/* the test is responsible for initializing and enabling */
		pr_info("Testing tracer %s: ", type->name);
		ret = type->selftest(type, tr);
		/* the test is responsible for resetting too */
		current_trace = saved_tracer;
		tr->ctrl = saved_ctrl;
		if (ret) {
			printk(KERN_CONT "FAILED!\n");
			goto out;
		}
		/* Only reset on passing, to avoid touching corrupted buffers */
		for_each_tracing_cpu(i) {
			tracing_reset(tr, i);
		}
		printk(KERN_CONT "PASSED\n");
	}
#endif

	type->next = trace_types;
	trace_types = type;
	len = strlen(type->name);
	if (len > max_tracer_type_len)
		max_tracer_type_len = len;

 out:
	mutex_unlock(&trace_types_lock);

	return ret;
}

void unregister_tracer(struct tracer *type)
{
	struct tracer **t;
	int len;

	mutex_lock(&trace_types_lock);
	for (t = &trace_types; *t; t = &(*t)->next) {
		if (*t == type)
			goto found;
	}
	pr_info("Trace %s not registered\n", type->name);
	goto out;

 found:
	*t = (*t)->next;
	if (strlen(type->name) != max_tracer_type_len)
		goto out;

	max_tracer_type_len = 0;
	for (t = &trace_types; *t; t = &(*t)->next) {
		len = strlen((*t)->name);
		if (len > max_tracer_type_len)
			max_tracer_type_len = len;
	}
 out:
	mutex_unlock(&trace_types_lock);
}

void tracing_reset(struct trace_array *tr, int cpu)
{
	ftrace_disable_cpu();
	ring_buffer_reset_cpu(tr->buffer, cpu);
	ftrace_enable_cpu();
}

#define SAVED_CMDLINES 128
static unsigned map_pid_to_cmdline[PID_MAX_DEFAULT+1];
static unsigned map_cmdline_to_pid[SAVED_CMDLINES];
static char saved_cmdlines[SAVED_CMDLINES][TASK_COMM_LEN];
static int cmdline_idx;
static DEFINE_SPINLOCK(trace_cmdline_lock);

/* temporary disable recording */
atomic_t trace_record_cmdline_disabled __read_mostly;

static void trace_init_cmdlines(void)
{
	memset(&map_pid_to_cmdline, -1, sizeof(map_pid_to_cmdline));
	memset(&map_cmdline_to_pid, -1, sizeof(map_cmdline_to_pid));
	cmdline_idx = 0;
}

void trace_stop_cmdline_recording(void);

static void trace_save_cmdline(struct task_struct *tsk)
{
	unsigned map;
	unsigned idx;

	if (!tsk->pid || unlikely(tsk->pid > PID_MAX_DEFAULT))
		return;

	/*
	 * It's not the end of the world if we don't get
	 * the lock, but we also don't want to spin
	 * nor do we want to disable interrupts,
	 * so if we miss here, then better luck next time.
	 */
	if (!spin_trylock(&trace_cmdline_lock))
		return;

	idx = map_pid_to_cmdline[tsk->pid];
	if (idx >= SAVED_CMDLINES) {
		idx = (cmdline_idx + 1) % SAVED_CMDLINES;

		map = map_cmdline_to_pid[idx];
		if (map <= PID_MAX_DEFAULT)
			map_pid_to_cmdline[map] = (unsigned)-1;

		map_pid_to_cmdline[tsk->pid] = idx;

		cmdline_idx = idx;
	}

	memcpy(&saved_cmdlines[idx], tsk->comm, TASK_COMM_LEN);

	spin_unlock(&trace_cmdline_lock);
}

static char *trace_find_cmdline(int pid)
{
	char *cmdline = "<...>";
	unsigned map;

	if (!pid)
		return "<idle>";

	if (pid > PID_MAX_DEFAULT)
		goto out;

	map = map_pid_to_cmdline[pid];
	if (map >= SAVED_CMDLINES)
		goto out;

	cmdline = saved_cmdlines[map];

 out:
	return cmdline;
}

void tracing_record_cmdline(struct task_struct *tsk)
{
	if (atomic_read(&trace_record_cmdline_disabled))
		return;

	trace_save_cmdline(tsk);
}

void
tracing_generic_entry_update(struct trace_entry *entry, unsigned long flags,
			     int pc)
{
	struct task_struct *tsk = current;

	entry->preempt_count		= pc & 0xff;
	entry->pid			= (tsk) ? tsk->pid : 0;
	entry->flags =
#ifdef CONFIG_TRACE_IRQFLAGS_SUPPORT
		(irqs_disabled_flags(flags) ? TRACE_FLAG_IRQS_OFF : 0) |
#else
		TRACE_FLAG_IRQS_NOSUPPORT |
#endif
		((pc & HARDIRQ_MASK) ? TRACE_FLAG_HARDIRQ : 0) |
		((pc & SOFTIRQ_MASK) ? TRACE_FLAG_SOFTIRQ : 0) |
		(need_resched() ? TRACE_FLAG_NEED_RESCHED : 0);
}

void
trace_function(struct trace_array *tr, struct trace_array_cpu *data,
	       unsigned long ip, unsigned long parent_ip, unsigned long flags,
	       int pc)
{
	struct ring_buffer_event *event;
	struct ftrace_entry *entry;
	unsigned long irq_flags;

	/* If we are reading the ring buffer, don't trace */
	if (unlikely(local_read(&__get_cpu_var(ftrace_cpu_disabled))))
		return;

	event = ring_buffer_lock_reserve(tr->buffer, sizeof(*entry),
					 &irq_flags);
	if (!event)
		return;
	entry	= ring_buffer_event_data(event);
	tracing_generic_entry_update(&entry->ent, flags, pc);
	entry->ent.type			= TRACE_FN;
	entry->ip			= ip;
	entry->parent_ip		= parent_ip;
	ring_buffer_unlock_commit(tr->buffer, event, irq_flags);
}

void
ftrace(struct trace_array *tr, struct trace_array_cpu *data,
       unsigned long ip, unsigned long parent_ip, unsigned long flags,
       int pc)
{
	if (likely(!atomic_read(&data->disabled)))
		trace_function(tr, data, ip, parent_ip, flags, pc);
}

static void ftrace_trace_stack(struct trace_array *tr,
			       struct trace_array_cpu *data,
			       unsigned long flags,
			       int skip, int pc)
{
#ifdef CONFIG_STACKTRACE
	struct ring_buffer_event *event;
	struct stack_entry *entry;
	struct stack_trace trace;
	unsigned long irq_flags;

	if (!(trace_flags & TRACE_ITER_STACKTRACE))
		return;

	event = ring_buffer_lock_reserve(tr->buffer, sizeof(*entry),
					 &irq_flags);
	if (!event)
		return;
	entry	= ring_buffer_event_data(event);
	tracing_generic_entry_update(&entry->ent, flags, pc);
	entry->ent.type		= TRACE_STACK;

	memset(&entry->caller, 0, sizeof(entry->caller));

	trace.nr_entries	= 0;
	trace.max_entries	= FTRACE_STACK_ENTRIES;
	trace.skip		= skip;
	trace.entries		= entry->caller;

	save_stack_trace(&trace);
	ring_buffer_unlock_commit(tr->buffer, event, irq_flags);
#endif
}

void __trace_stack(struct trace_array *tr,
		   struct trace_array_cpu *data,
		   unsigned long flags,
		   int skip)
{
	ftrace_trace_stack(tr, data, flags, skip, preempt_count());
}

static void
ftrace_trace_special(void *__tr, void *__data,
		     unsigned long arg1, unsigned long arg2, unsigned long arg3,
		     int pc)
{
	struct ring_buffer_event *event;
	struct trace_array_cpu *data = __data;
	struct trace_array *tr = __tr;
	struct special_entry *entry;
	unsigned long irq_flags;

	event = ring_buffer_lock_reserve(tr->buffer, sizeof(*entry),
					 &irq_flags);
	if (!event)
		return;
	entry	= ring_buffer_event_data(event);
	tracing_generic_entry_update(&entry->ent, 0, pc);
	entry->ent.type			= TRACE_SPECIAL;
	entry->arg1			= arg1;
	entry->arg2			= arg2;
	entry->arg3			= arg3;
	ring_buffer_unlock_commit(tr->buffer, event, irq_flags);
	ftrace_trace_stack(tr, data, irq_flags, 4, pc);

	trace_wake_up();
}

void
__trace_special(void *__tr, void *__data,
		unsigned long arg1, unsigned long arg2, unsigned long arg3)
{
	ftrace_trace_special(__tr, __data, arg1, arg2, arg3, preempt_count());
}

void
tracing_sched_switch_trace(struct trace_array *tr,
			   struct trace_array_cpu *data,
			   struct task_struct *prev,
			   struct task_struct *next,
			   unsigned long flags, int pc)
{
	struct ring_buffer_event *event;
	struct ctx_switch_entry *entry;
	unsigned long irq_flags;

	event = ring_buffer_lock_reserve(tr->buffer, sizeof(*entry),
					   &irq_flags);
	if (!event)
		return;
	entry	= ring_buffer_event_data(event);
	tracing_generic_entry_update(&entry->ent, flags, pc);
	entry->ent.type			= TRACE_CTX;
	entry->prev_pid			= prev->pid;
	entry->prev_prio		= prev->prio;
	entry->prev_state		= prev->state;
	entry->next_pid			= next->pid;
	entry->next_prio		= next->prio;
	entry->next_state		= next->state;
	entry->next_cpu	= task_cpu(next);
	ring_buffer_unlock_commit(tr->buffer, event, irq_flags);
	ftrace_trace_stack(tr, data, flags, 5, pc);
}

void
tracing_sched_wakeup_trace(struct trace_array *tr,
			   struct trace_array_cpu *data,
			   struct task_struct *wakee,
			   struct task_struct *curr,
			   unsigned long flags, int pc)
{
	struct ring_buffer_event *event;
	struct ctx_switch_entry *entry;
	unsigned long irq_flags;

	event = ring_buffer_lock_reserve(tr->buffer, sizeof(*entry),
					   &irq_flags);
	if (!event)
		return;
	entry	= ring_buffer_event_data(event);
	tracing_generic_entry_update(&entry->ent, flags, pc);
	entry->ent.type			= TRACE_WAKE;
	entry->prev_pid			= curr->pid;
	entry->prev_prio		= curr->prio;
	entry->prev_state		= curr->state;
	entry->next_pid			= wakee->pid;
	entry->next_prio		= wakee->prio;
	entry->next_state		= wakee->state;
	entry->next_cpu			= task_cpu(wakee);
	ring_buffer_unlock_commit(tr->buffer, event, irq_flags);
	ftrace_trace_stack(tr, data, flags, 6, pc);

	trace_wake_up();
}

void
ftrace_special(unsigned long arg1, unsigned long arg2, unsigned long arg3)
{
	struct trace_array *tr = &global_trace;
	struct trace_array_cpu *data;
	int cpu;
	int pc;

	if (tracing_disabled || !tr->ctrl)
		return;

	pc = preempt_count();
	preempt_disable_notrace();
	cpu = raw_smp_processor_id();
	data = tr->data[cpu];

	if (likely(!atomic_read(&data->disabled)))
		ftrace_trace_special(tr, data, arg1, arg2, arg3, pc);

	preempt_enable_notrace();
}

#ifdef CONFIG_FUNCTION_TRACER
static void
function_trace_call(unsigned long ip, unsigned long parent_ip)
{
	struct trace_array *tr = &global_trace;
	struct trace_array_cpu *data;
	unsigned long flags;
	long disabled;
	int cpu, resched;
	int pc;

	if (unlikely(!ftrace_function_enabled))
		return;

	pc = preempt_count();
	resched = need_resched();
	preempt_disable_notrace();
	local_save_flags(flags);
	cpu = raw_smp_processor_id();
	data = tr->data[cpu];
	disabled = atomic_inc_return(&data->disabled);

	if (likely(disabled == 1))
		trace_function(tr, data, ip, parent_ip, flags, pc);

	atomic_dec(&data->disabled);
	if (resched)
		preempt_enable_no_resched_notrace();
	else
		preempt_enable_notrace();
}

static struct ftrace_ops trace_ops __read_mostly =
{
	.func = function_trace_call,
};

void tracing_start_function_trace(void)
{
	ftrace_function_enabled = 0;
	register_ftrace_function(&trace_ops);
	if (tracer_enabled)
		ftrace_function_enabled = 1;
}

void tracing_stop_function_trace(void)
{
	ftrace_function_enabled = 0;
	unregister_ftrace_function(&trace_ops);
}
#endif

enum trace_file_type {
	TRACE_FILE_LAT_FMT	= 1,
};

static void trace_iterator_increment(struct trace_iterator *iter, int cpu)
{
	/* Don't allow ftrace to trace into the ring buffers */
	ftrace_disable_cpu();

	iter->idx++;
	if (iter->buffer_iter[iter->cpu])
		ring_buffer_read(iter->buffer_iter[iter->cpu], NULL);

	ftrace_enable_cpu();
}
<<<<<<< HEAD

static struct trace_entry *
peek_next_entry(struct trace_iterator *iter, int cpu, u64 *ts)
{
	struct ring_buffer_event *event;
	struct ring_buffer_iter *buf_iter = iter->buffer_iter[cpu];

	/* Don't allow ftrace to trace into the ring buffers */
	ftrace_disable_cpu();

	if (buf_iter)
		event = ring_buffer_iter_peek(buf_iter, ts);
	else
		event = ring_buffer_peek(iter->tr->buffer, cpu, ts);

	ftrace_enable_cpu();

=======

static struct trace_entry *
peek_next_entry(struct trace_iterator *iter, int cpu, u64 *ts)
{
	struct ring_buffer_event *event;
	struct ring_buffer_iter *buf_iter = iter->buffer_iter[cpu];

	/* Don't allow ftrace to trace into the ring buffers */
	ftrace_disable_cpu();

	if (buf_iter)
		event = ring_buffer_iter_peek(buf_iter, ts);
	else
		event = ring_buffer_peek(iter->tr->buffer, cpu, ts);

	ftrace_enable_cpu();

>>>>>>> c0193f39
	return event ? ring_buffer_event_data(event) : NULL;
}

static struct trace_entry *
__find_next_entry(struct trace_iterator *iter, int *ent_cpu, u64 *ent_ts)
{
	struct ring_buffer *buffer = iter->tr->buffer;
	struct trace_entry *ent, *next = NULL;
	u64 next_ts = 0, ts;
	int next_cpu = -1;
	int cpu;

	for_each_tracing_cpu(cpu) {

		if (ring_buffer_empty_cpu(buffer, cpu))
			continue;

		ent = peek_next_entry(iter, cpu, &ts);

		/*
		 * Pick the entry with the smallest timestamp:
		 */
		if (ent && (!next || ts < next_ts)) {
			next = ent;
			next_cpu = cpu;
			next_ts = ts;
		}
	}

	if (ent_cpu)
		*ent_cpu = next_cpu;

	if (ent_ts)
		*ent_ts = next_ts;

	return next;
}

/* Find the next real entry, without updating the iterator itself */
static struct trace_entry *
find_next_entry(struct trace_iterator *iter, int *ent_cpu, u64 *ent_ts)
{
	return __find_next_entry(iter, ent_cpu, ent_ts);
}

/* Find the next real entry, and increment the iterator to the next entry */
static void *find_next_entry_inc(struct trace_iterator *iter)
{
	iter->ent = __find_next_entry(iter, &iter->cpu, &iter->ts);

	if (iter->ent)
		trace_iterator_increment(iter, iter->cpu);

	return iter->ent ? iter : NULL;
}

static void trace_consume(struct trace_iterator *iter)
{
	/* Don't allow ftrace to trace into the ring buffers */
	ftrace_disable_cpu();
	ring_buffer_consume(iter->tr->buffer, iter->cpu, &iter->ts);
	ftrace_enable_cpu();
}

static void *s_next(struct seq_file *m, void *v, loff_t *pos)
{
	struct trace_iterator *iter = m->private;
	int i = (int)*pos;
	void *ent;

	(*pos)++;

	/* can't go backwards */
	if (iter->idx > i)
		return NULL;

	if (iter->idx < 0)
		ent = find_next_entry_inc(iter);
	else
		ent = iter;

	while (ent && iter->idx < i)
		ent = find_next_entry_inc(iter);

	iter->pos = *pos;

	return ent;
}

static void *s_start(struct seq_file *m, loff_t *pos)
{
	struct trace_iterator *iter = m->private;
	void *p = NULL;
	loff_t l = 0;
	int cpu;

	mutex_lock(&trace_types_lock);

	if (!current_trace || current_trace != iter->trace) {
		mutex_unlock(&trace_types_lock);
		return NULL;
	}

	atomic_inc(&trace_record_cmdline_disabled);

	/* let the tracer grab locks here if needed */
	if (current_trace->start)
		current_trace->start(iter);

	if (*pos != iter->pos) {
		iter->ent = NULL;
		iter->cpu = 0;
		iter->idx = -1;

		ftrace_disable_cpu();

		for_each_tracing_cpu(cpu) {
			ring_buffer_iter_reset(iter->buffer_iter[cpu]);
		}

		ftrace_enable_cpu();

		for (p = iter; p && l < *pos; p = s_next(m, p, &l))
			;

	} else {
		l = *pos - 1;
		p = s_next(m, p, &l);
	}

	return p;
}

static void s_stop(struct seq_file *m, void *p)
{
	struct trace_iterator *iter = m->private;

	atomic_dec(&trace_record_cmdline_disabled);

	/* let the tracer release locks here if needed */
	if (current_trace && current_trace == iter->trace && iter->trace->stop)
		iter->trace->stop(iter);

	mutex_unlock(&trace_types_lock);
}

#ifdef CONFIG_KRETPROBES
static inline const char *kretprobed(const char *name)
{
	static const char tramp_name[] = "kretprobe_trampoline";
	int size = sizeof(tramp_name);

	if (strncmp(tramp_name, name, size) == 0)
		return "[unknown/kretprobe'd]";
	return name;
}
#else
static inline const char *kretprobed(const char *name)
{
	return name;
}
#endif /* CONFIG_KRETPROBES */

static int
seq_print_sym_short(struct trace_seq *s, const char *fmt, unsigned long address)
{
#ifdef CONFIG_KALLSYMS
	char str[KSYM_SYMBOL_LEN];
	const char *name;

	kallsyms_lookup(address, NULL, NULL, NULL, str);

	name = kretprobed(str);

	return trace_seq_printf(s, fmt, name);
#endif
	return 1;
}

static int
seq_print_sym_offset(struct trace_seq *s, const char *fmt,
		     unsigned long address)
{
#ifdef CONFIG_KALLSYMS
	char str[KSYM_SYMBOL_LEN];
	const char *name;

	sprint_symbol(str, address);
	name = kretprobed(str);

	return trace_seq_printf(s, fmt, name);
#endif
	return 1;
}

#ifndef CONFIG_64BIT
# define IP_FMT "%08lx"
#else
# define IP_FMT "%016lx"
#endif

static int
seq_print_ip_sym(struct trace_seq *s, unsigned long ip, unsigned long sym_flags)
{
	int ret;

	if (!ip)
		return trace_seq_printf(s, "0");

	if (sym_flags & TRACE_ITER_SYM_OFFSET)
		ret = seq_print_sym_offset(s, "%s", ip);
	else
		ret = seq_print_sym_short(s, "%s", ip);

	if (!ret)
		return 0;

	if (sym_flags & TRACE_ITER_SYM_ADDR)
		ret = trace_seq_printf(s, " <" IP_FMT ">", ip);
	return ret;
}

static void print_lat_help_header(struct seq_file *m)
{
	seq_puts(m, "#                  _------=> CPU#            \n");
	seq_puts(m, "#                 / _-----=> irqs-off        \n");
	seq_puts(m, "#                | / _----=> need-resched    \n");
	seq_puts(m, "#                || / _---=> hardirq/softirq \n");
	seq_puts(m, "#                ||| / _--=> preempt-depth   \n");
	seq_puts(m, "#                |||| /                      \n");
	seq_puts(m, "#                |||||     delay             \n");
	seq_puts(m, "#  cmd     pid   ||||| time  |   caller      \n");
	seq_puts(m, "#     \\   /      |||||   \\   |   /           \n");
}

static void print_func_help_header(struct seq_file *m)
{
	seq_puts(m, "#           TASK-PID    CPU#    TIMESTAMP  FUNCTION\n");
	seq_puts(m, "#              | |       |          |         |\n");
}


static void
print_trace_header(struct seq_file *m, struct trace_iterator *iter)
{
	unsigned long sym_flags = (trace_flags & TRACE_ITER_SYM_MASK);
	struct trace_array *tr = iter->tr;
	struct trace_array_cpu *data = tr->data[tr->cpu];
	struct tracer *type = current_trace;
	unsigned long total;
	unsigned long entries;
	const char *name = "preemption";

	if (type)
		name = type->name;

	entries = ring_buffer_entries(iter->tr->buffer);
	total = entries +
		ring_buffer_overruns(iter->tr->buffer);

	seq_printf(m, "%s latency trace v1.1.5 on %s\n",
		   name, UTS_RELEASE);
	seq_puts(m, "-----------------------------------"
		 "---------------------------------\n");
	seq_printf(m, " latency: %lu us, #%lu/%lu, CPU#%d |"
		   " (M:%s VP:%d, KP:%d, SP:%d HP:%d",
		   nsecs_to_usecs(data->saved_latency),
		   entries,
		   total,
		   tr->cpu,
#if defined(CONFIG_PREEMPT_NONE)
		   "server",
#elif defined(CONFIG_PREEMPT_VOLUNTARY)
		   "desktop",
#elif defined(CONFIG_PREEMPT)
		   "preempt",
#else
		   "unknown",
#endif
		   /* These are reserved for later use */
		   0, 0, 0, 0);
#ifdef CONFIG_SMP
	seq_printf(m, " #P:%d)\n", num_online_cpus());
#else
	seq_puts(m, ")\n");
#endif
	seq_puts(m, "    -----------------\n");
	seq_printf(m, "    | task: %.16s-%d "
		   "(uid:%d nice:%ld policy:%ld rt_prio:%ld)\n",
		   data->comm, data->pid, data->uid, data->nice,
		   data->policy, data->rt_priority);
	seq_puts(m, "    -----------------\n");

	if (data->critical_start) {
		seq_puts(m, " => started at: ");
		seq_print_ip_sym(&iter->seq, data->critical_start, sym_flags);
		trace_print_seq(m, &iter->seq);
		seq_puts(m, "\n => ended at:   ");
		seq_print_ip_sym(&iter->seq, data->critical_end, sym_flags);
		trace_print_seq(m, &iter->seq);
		seq_puts(m, "\n");
	}

	seq_puts(m, "\n");
}

static void
lat_print_generic(struct trace_seq *s, struct trace_entry *entry, int cpu)
{
	int hardirq, softirq;
	char *comm;

	comm = trace_find_cmdline(entry->pid);

	trace_seq_printf(s, "%8.8s-%-5d ", comm, entry->pid);
	trace_seq_printf(s, "%3d", cpu);
	trace_seq_printf(s, "%c%c",
			(entry->flags & TRACE_FLAG_IRQS_OFF) ? 'd' :
			 (entry->flags & TRACE_FLAG_IRQS_NOSUPPORT) ? 'X' : '.',
			((entry->flags & TRACE_FLAG_NEED_RESCHED) ? 'N' : '.'));

	hardirq = entry->flags & TRACE_FLAG_HARDIRQ;
	softirq = entry->flags & TRACE_FLAG_SOFTIRQ;
	if (hardirq && softirq) {
		trace_seq_putc(s, 'H');
	} else {
		if (hardirq) {
			trace_seq_putc(s, 'h');
		} else {
			if (softirq)
				trace_seq_putc(s, 's');
			else
				trace_seq_putc(s, '.');
		}
	}

	if (entry->preempt_count)
		trace_seq_printf(s, "%x", entry->preempt_count);
	else
		trace_seq_puts(s, ".");
}

unsigned long preempt_mark_thresh = 100;

static void
lat_print_timestamp(struct trace_seq *s, u64 abs_usecs,
		    unsigned long rel_usecs)
{
	trace_seq_printf(s, " %4lldus", abs_usecs);
	if (rel_usecs > preempt_mark_thresh)
		trace_seq_puts(s, "!: ");
	else if (rel_usecs > 1)
		trace_seq_puts(s, "+: ");
	else
		trace_seq_puts(s, " : ");
}

static const char state_to_char[] = TASK_STATE_TO_CHAR_STR;

/*
 * The message is supposed to contain an ending newline.
 * If the printing stops prematurely, try to add a newline of our own.
 */
void trace_seq_print_cont(struct trace_seq *s, struct trace_iterator *iter)
{
	struct trace_entry *ent;
	struct trace_field_cont *cont;
	bool ok = true;

	ent = peek_next_entry(iter, iter->cpu, NULL);
	if (!ent || ent->type != TRACE_CONT) {
		trace_seq_putc(s, '\n');
		return;
	}

	do {
		cont = (struct trace_field_cont *)ent;
		if (ok)
			ok = (trace_seq_printf(s, "%s", cont->buf) > 0);

		ftrace_disable_cpu();

		if (iter->buffer_iter[iter->cpu])
			ring_buffer_read(iter->buffer_iter[iter->cpu], NULL);
		else
			ring_buffer_consume(iter->tr->buffer, iter->cpu, NULL);

		ftrace_enable_cpu();

		ent = peek_next_entry(iter, iter->cpu, NULL);
	} while (ent && ent->type == TRACE_CONT);

	if (!ok)
		trace_seq_putc(s, '\n');
}

static enum print_line_t
print_lat_fmt(struct trace_iterator *iter, unsigned int trace_idx, int cpu)
{
	struct trace_seq *s = &iter->seq;
	unsigned long sym_flags = (trace_flags & TRACE_ITER_SYM_MASK);
	struct trace_entry *next_entry;
	unsigned long verbose = (trace_flags & TRACE_ITER_VERBOSE);
	struct trace_entry *entry = iter->ent;
	unsigned long abs_usecs;
	unsigned long rel_usecs;
	u64 next_ts;
	char *comm;
	int S, T;
	int i;
	unsigned state;

	if (entry->type == TRACE_CONT)
		return TRACE_TYPE_HANDLED;

	next_entry = find_next_entry(iter, NULL, &next_ts);
	if (!next_entry)
		next_ts = iter->ts;
	rel_usecs = ns2usecs(next_ts - iter->ts);
	abs_usecs = ns2usecs(iter->ts - iter->tr->time_start);

	if (verbose) {
		comm = trace_find_cmdline(entry->pid);
		trace_seq_printf(s, "%16s %5d %3d %d %08x %08x [%08lx]"
				 " %ld.%03ldms (+%ld.%03ldms): ",
				 comm,
				 entry->pid, cpu, entry->flags,
				 entry->preempt_count, trace_idx,
				 ns2usecs(iter->ts),
				 abs_usecs/1000,
				 abs_usecs % 1000, rel_usecs/1000,
				 rel_usecs % 1000);
	} else {
		lat_print_generic(s, entry, cpu);
		lat_print_timestamp(s, abs_usecs, rel_usecs);
	}
	switch (entry->type) {
	case TRACE_FN: {
		struct ftrace_entry *field;

		trace_assign_type(field, entry);

		seq_print_ip_sym(s, field->ip, sym_flags);
		trace_seq_puts(s, " (");
		seq_print_ip_sym(s, field->parent_ip, sym_flags);
		trace_seq_puts(s, ")\n");
		break;
	}
	case TRACE_CTX:
	case TRACE_WAKE: {
		struct ctx_switch_entry *field;

		trace_assign_type(field, entry);
<<<<<<< HEAD

		T = field->next_state < sizeof(state_to_char) ?
			state_to_char[field->next_state] : 'X';

=======

		T = field->next_state < sizeof(state_to_char) ?
			state_to_char[field->next_state] : 'X';

>>>>>>> c0193f39
		state = field->prev_state ?
			__ffs(field->prev_state) + 1 : 0;
		S = state < sizeof(state_to_char) - 1 ? state_to_char[state] : 'X';
		comm = trace_find_cmdline(field->next_pid);
		trace_seq_printf(s, " %5d:%3d:%c %s [%03d] %5d:%3d:%c %s\n",
				 field->prev_pid,
				 field->prev_prio,
				 S, entry->type == TRACE_CTX ? "==>" : "  +",
				 field->next_cpu,
				 field->next_pid,
				 field->next_prio,
				 T, comm);
		break;
	}
	case TRACE_SPECIAL: {
		struct special_entry *field;

		trace_assign_type(field, entry);

		trace_seq_printf(s, "# %ld %ld %ld\n",
				 field->arg1,
				 field->arg2,
				 field->arg3);
		break;
	}
	case TRACE_STACK: {
		struct stack_entry *field;

		trace_assign_type(field, entry);

		for (i = 0; i < FTRACE_STACK_ENTRIES; i++) {
			if (i)
				trace_seq_puts(s, " <= ");
			seq_print_ip_sym(s, field->caller[i], sym_flags);
		}
		trace_seq_puts(s, "\n");
		break;
	}
	case TRACE_PRINT: {
		struct print_entry *field;

		trace_assign_type(field, entry);

		seq_print_ip_sym(s, field->ip, sym_flags);
		trace_seq_printf(s, ": %s", field->buf);
		if (entry->flags & TRACE_FLAG_CONT)
			trace_seq_print_cont(s, iter);
		break;
	}
	default:
		trace_seq_printf(s, "Unknown type %d\n", entry->type);
	}
	return TRACE_TYPE_HANDLED;
}

static enum print_line_t print_trace_fmt(struct trace_iterator *iter)
{
	struct trace_seq *s = &iter->seq;
	unsigned long sym_flags = (trace_flags & TRACE_ITER_SYM_MASK);
	struct trace_entry *entry;
	unsigned long usec_rem;
	unsigned long long t;
	unsigned long secs;
	char *comm;
	int ret;
	int S, T;
	int i;

	entry = iter->ent;

	if (entry->type == TRACE_CONT)
		return TRACE_TYPE_HANDLED;

	comm = trace_find_cmdline(iter->ent->pid);

	t = ns2usecs(iter->ts);
	usec_rem = do_div(t, 1000000ULL);
	secs = (unsigned long)t;

	ret = trace_seq_printf(s, "%16s-%-5d ", comm, entry->pid);
	if (!ret)
		return TRACE_TYPE_PARTIAL_LINE;
	ret = trace_seq_printf(s, "[%03d] ", iter->cpu);
	if (!ret)
		return TRACE_TYPE_PARTIAL_LINE;
	ret = trace_seq_printf(s, "%5lu.%06lu: ", secs, usec_rem);
	if (!ret)
		return TRACE_TYPE_PARTIAL_LINE;

	switch (entry->type) {
	case TRACE_FN: {
		struct ftrace_entry *field;

		trace_assign_type(field, entry);

		ret = seq_print_ip_sym(s, field->ip, sym_flags);
		if (!ret)
			return TRACE_TYPE_PARTIAL_LINE;
		if ((sym_flags & TRACE_ITER_PRINT_PARENT) &&
						field->parent_ip) {
			ret = trace_seq_printf(s, " <-");
			if (!ret)
				return TRACE_TYPE_PARTIAL_LINE;
			ret = seq_print_ip_sym(s,
					       field->parent_ip,
					       sym_flags);
			if (!ret)
				return TRACE_TYPE_PARTIAL_LINE;
		}
		ret = trace_seq_printf(s, "\n");
		if (!ret)
			return TRACE_TYPE_PARTIAL_LINE;
		break;
	}
	case TRACE_CTX:
	case TRACE_WAKE: {
		struct ctx_switch_entry *field;

		trace_assign_type(field, entry);

		S = field->prev_state < sizeof(state_to_char) ?
			state_to_char[field->prev_state] : 'X';
		T = field->next_state < sizeof(state_to_char) ?
			state_to_char[field->next_state] : 'X';
		ret = trace_seq_printf(s, " %5d:%3d:%c %s [%03d] %5d:%3d:%c\n",
				       field->prev_pid,
				       field->prev_prio,
				       S,
				       entry->type == TRACE_CTX ? "==>" : "  +",
				       field->next_cpu,
				       field->next_pid,
				       field->next_prio,
				       T);
		if (!ret)
			return TRACE_TYPE_PARTIAL_LINE;
		break;
	}
	case TRACE_SPECIAL: {
		struct special_entry *field;

		trace_assign_type(field, entry);

		ret = trace_seq_printf(s, "# %ld %ld %ld\n",
				 field->arg1,
				 field->arg2,
				 field->arg3);
		if (!ret)
			return TRACE_TYPE_PARTIAL_LINE;
		break;
	}
	case TRACE_STACK: {
		struct stack_entry *field;

		trace_assign_type(field, entry);

		for (i = 0; i < FTRACE_STACK_ENTRIES; i++) {
			if (i) {
				ret = trace_seq_puts(s, " <= ");
				if (!ret)
					return TRACE_TYPE_PARTIAL_LINE;
			}
			ret = seq_print_ip_sym(s, field->caller[i],
					       sym_flags);
			if (!ret)
				return TRACE_TYPE_PARTIAL_LINE;
		}
		ret = trace_seq_puts(s, "\n");
		if (!ret)
			return TRACE_TYPE_PARTIAL_LINE;
		break;
	}
	case TRACE_PRINT: {
		struct print_entry *field;

		trace_assign_type(field, entry);

		seq_print_ip_sym(s, field->ip, sym_flags);
		trace_seq_printf(s, ": %s", field->buf);
		if (entry->flags & TRACE_FLAG_CONT)
			trace_seq_print_cont(s, iter);
		break;
	}
	}
	return TRACE_TYPE_HANDLED;
}

static enum print_line_t print_raw_fmt(struct trace_iterator *iter)
{
	struct trace_seq *s = &iter->seq;
	struct trace_entry *entry;
	int ret;
	int S, T;

	entry = iter->ent;

	if (entry->type == TRACE_CONT)
		return TRACE_TYPE_HANDLED;

	ret = trace_seq_printf(s, "%d %d %llu ",
		entry->pid, iter->cpu, iter->ts);
	if (!ret)
		return TRACE_TYPE_PARTIAL_LINE;

	switch (entry->type) {
	case TRACE_FN: {
		struct ftrace_entry *field;

		trace_assign_type(field, entry);

		ret = trace_seq_printf(s, "%x %x\n",
					field->ip,
					field->parent_ip);
		if (!ret)
			return TRACE_TYPE_PARTIAL_LINE;
		break;
	}
	case TRACE_CTX:
	case TRACE_WAKE: {
		struct ctx_switch_entry *field;

		trace_assign_type(field, entry);

		S = field->prev_state < sizeof(state_to_char) ?
			state_to_char[field->prev_state] : 'X';
		T = field->next_state < sizeof(state_to_char) ?
			state_to_char[field->next_state] : 'X';
		if (entry->type == TRACE_WAKE)
			S = '+';
		ret = trace_seq_printf(s, "%d %d %c %d %d %d %c\n",
				       field->prev_pid,
				       field->prev_prio,
				       S,
				       field->next_cpu,
				       field->next_pid,
				       field->next_prio,
				       T);
		if (!ret)
			return TRACE_TYPE_PARTIAL_LINE;
		break;
	}
	case TRACE_SPECIAL:
	case TRACE_STACK: {
		struct special_entry *field;

		trace_assign_type(field, entry);

		ret = trace_seq_printf(s, "# %ld %ld %ld\n",
				 field->arg1,
				 field->arg2,
				 field->arg3);
		if (!ret)
			return TRACE_TYPE_PARTIAL_LINE;
		break;
	}
	case TRACE_PRINT: {
		struct print_entry *field;

		trace_assign_type(field, entry);

		trace_seq_printf(s, "# %lx %s", field->ip, field->buf);
		if (entry->flags & TRACE_FLAG_CONT)
			trace_seq_print_cont(s, iter);
		break;
	}
	}
	return TRACE_TYPE_HANDLED;
}

#define SEQ_PUT_FIELD_RET(s, x)				\
do {							\
	if (!trace_seq_putmem(s, &(x), sizeof(x)))	\
		return 0;				\
} while (0)

#define SEQ_PUT_HEX_FIELD_RET(s, x)			\
do {							\
	BUILD_BUG_ON(sizeof(x) > MAX_MEMHEX_BYTES);	\
	if (!trace_seq_putmem_hex(s, &(x), sizeof(x)))	\
		return 0;				\
} while (0)

static enum print_line_t print_hex_fmt(struct trace_iterator *iter)
{
	struct trace_seq *s = &iter->seq;
	unsigned char newline = '\n';
	struct trace_entry *entry;
	int S, T;

	entry = iter->ent;

	if (entry->type == TRACE_CONT)
		return TRACE_TYPE_HANDLED;

	SEQ_PUT_HEX_FIELD_RET(s, entry->pid);
	SEQ_PUT_HEX_FIELD_RET(s, iter->cpu);
	SEQ_PUT_HEX_FIELD_RET(s, iter->ts);

	switch (entry->type) {
	case TRACE_FN: {
		struct ftrace_entry *field;

		trace_assign_type(field, entry);

		SEQ_PUT_HEX_FIELD_RET(s, field->ip);
		SEQ_PUT_HEX_FIELD_RET(s, field->parent_ip);
		break;
	}
	case TRACE_CTX:
	case TRACE_WAKE: {
		struct ctx_switch_entry *field;

		trace_assign_type(field, entry);

		S = field->prev_state < sizeof(state_to_char) ?
			state_to_char[field->prev_state] : 'X';
		T = field->next_state < sizeof(state_to_char) ?
			state_to_char[field->next_state] : 'X';
		if (entry->type == TRACE_WAKE)
			S = '+';
		SEQ_PUT_HEX_FIELD_RET(s, field->prev_pid);
		SEQ_PUT_HEX_FIELD_RET(s, field->prev_prio);
		SEQ_PUT_HEX_FIELD_RET(s, S);
		SEQ_PUT_HEX_FIELD_RET(s, field->next_cpu);
		SEQ_PUT_HEX_FIELD_RET(s, field->next_pid);
		SEQ_PUT_HEX_FIELD_RET(s, field->next_prio);
		SEQ_PUT_HEX_FIELD_RET(s, T);
		break;
	}
	case TRACE_SPECIAL:
	case TRACE_STACK: {
		struct special_entry *field;

		trace_assign_type(field, entry);

		SEQ_PUT_HEX_FIELD_RET(s, field->arg1);
		SEQ_PUT_HEX_FIELD_RET(s, field->arg2);
		SEQ_PUT_HEX_FIELD_RET(s, field->arg3);
		break;
	}
	}
	SEQ_PUT_FIELD_RET(s, newline);

	return TRACE_TYPE_HANDLED;
}

static enum print_line_t print_bin_fmt(struct trace_iterator *iter)
{
	struct trace_seq *s = &iter->seq;
	struct trace_entry *entry;

	entry = iter->ent;

	if (entry->type == TRACE_CONT)
		return TRACE_TYPE_HANDLED;

	SEQ_PUT_FIELD_RET(s, entry->pid);
	SEQ_PUT_FIELD_RET(s, entry->cpu);
	SEQ_PUT_FIELD_RET(s, iter->ts);

	switch (entry->type) {
	case TRACE_FN: {
		struct ftrace_entry *field;

		trace_assign_type(field, entry);

		SEQ_PUT_FIELD_RET(s, field->ip);
		SEQ_PUT_FIELD_RET(s, field->parent_ip);
		break;
	}
	case TRACE_CTX: {
		struct ctx_switch_entry *field;

		trace_assign_type(field, entry);

		SEQ_PUT_FIELD_RET(s, field->prev_pid);
		SEQ_PUT_FIELD_RET(s, field->prev_prio);
		SEQ_PUT_FIELD_RET(s, field->prev_state);
		SEQ_PUT_FIELD_RET(s, field->next_pid);
		SEQ_PUT_FIELD_RET(s, field->next_prio);
		SEQ_PUT_FIELD_RET(s, field->next_state);
		break;
	}
	case TRACE_SPECIAL:
	case TRACE_STACK: {
		struct special_entry *field;

		trace_assign_type(field, entry);

		SEQ_PUT_FIELD_RET(s, field->arg1);
		SEQ_PUT_FIELD_RET(s, field->arg2);
		SEQ_PUT_FIELD_RET(s, field->arg3);
		break;
	}
	}
	return 1;
}

static int trace_empty(struct trace_iterator *iter)
{
	int cpu;

	for_each_tracing_cpu(cpu) {
		if (iter->buffer_iter[cpu]) {
			if (!ring_buffer_iter_empty(iter->buffer_iter[cpu]))
				return 0;
		} else {
			if (!ring_buffer_empty_cpu(iter->tr->buffer, cpu))
				return 0;
		}
	}

	return 1;
}

static enum print_line_t print_trace_line(struct trace_iterator *iter)
{
	enum print_line_t ret;

	if (iter->trace && iter->trace->print_line) {
		ret = iter->trace->print_line(iter);
		if (ret != TRACE_TYPE_UNHANDLED)
			return ret;
	}

	if (trace_flags & TRACE_ITER_BIN)
		return print_bin_fmt(iter);

	if (trace_flags & TRACE_ITER_HEX)
		return print_hex_fmt(iter);

	if (trace_flags & TRACE_ITER_RAW)
		return print_raw_fmt(iter);

	if (iter->iter_flags & TRACE_FILE_LAT_FMT)
		return print_lat_fmt(iter, iter->idx, iter->cpu);

	return print_trace_fmt(iter);
}

static int s_show(struct seq_file *m, void *v)
{
	struct trace_iterator *iter = v;

	if (iter->ent == NULL) {
		if (iter->tr) {
			seq_printf(m, "# tracer: %s\n", iter->trace->name);
			seq_puts(m, "#\n");
		}
		if (iter->iter_flags & TRACE_FILE_LAT_FMT) {
			/* print nothing if the buffers are empty */
			if (trace_empty(iter))
				return 0;
			print_trace_header(m, iter);
			if (!(trace_flags & TRACE_ITER_VERBOSE))
				print_lat_help_header(m);
		} else {
			if (!(trace_flags & TRACE_ITER_VERBOSE))
				print_func_help_header(m);
		}
	} else {
		print_trace_line(iter);
		trace_print_seq(m, &iter->seq);
	}

	return 0;
}

static struct seq_operations tracer_seq_ops = {
	.start		= s_start,
	.next		= s_next,
	.stop		= s_stop,
	.show		= s_show,
};

static struct trace_iterator *
__tracing_open(struct inode *inode, struct file *file, int *ret)
{
	struct trace_iterator *iter;
	struct seq_file *m;
	int cpu;

	if (tracing_disabled) {
		*ret = -ENODEV;
		return NULL;
	}

	iter = kzalloc(sizeof(*iter), GFP_KERNEL);
	if (!iter) {
		*ret = -ENOMEM;
		goto out;
	}

	mutex_lock(&trace_types_lock);
	if (current_trace && current_trace->print_max)
		iter->tr = &max_tr;
	else
		iter->tr = inode->i_private;
	iter->trace = current_trace;
	iter->pos = -1;

	for_each_tracing_cpu(cpu) {

		iter->buffer_iter[cpu] =
			ring_buffer_read_start(iter->tr->buffer, cpu);

		if (!iter->buffer_iter[cpu])
			goto fail_buffer;
	}

	/* TODO stop tracer */
	*ret = seq_open(file, &tracer_seq_ops);
	if (*ret)
		goto fail_buffer;

	m = file->private_data;
	m->private = iter;

	/* stop the trace while dumping */
	if (iter->tr->ctrl) {
		tracer_enabled = 0;
		ftrace_function_enabled = 0;
	}

	if (iter->trace && iter->trace->open)
			iter->trace->open(iter);

	mutex_unlock(&trace_types_lock);

 out:
	return iter;

 fail_buffer:
	for_each_tracing_cpu(cpu) {
		if (iter->buffer_iter[cpu])
			ring_buffer_read_finish(iter->buffer_iter[cpu]);
	}
	mutex_unlock(&trace_types_lock);
<<<<<<< HEAD
=======
	kfree(iter);
>>>>>>> c0193f39

	return ERR_PTR(-ENOMEM);
}

int tracing_open_generic(struct inode *inode, struct file *filp)
{
	if (tracing_disabled)
		return -ENODEV;

	filp->private_data = inode->i_private;
	return 0;
}

int tracing_release(struct inode *inode, struct file *file)
{
	struct seq_file *m = (struct seq_file *)file->private_data;
	struct trace_iterator *iter = m->private;
	int cpu;

	mutex_lock(&trace_types_lock);
	for_each_tracing_cpu(cpu) {
		if (iter->buffer_iter[cpu])
			ring_buffer_read_finish(iter->buffer_iter[cpu]);
	}

	if (iter->trace && iter->trace->close)
		iter->trace->close(iter);

	/* reenable tracing if it was previously enabled */
	if (iter->tr->ctrl) {
		tracer_enabled = 1;
		/*
		 * It is safe to enable function tracing even if it
		 * isn't used
		 */
		ftrace_function_enabled = 1;
	}
	mutex_unlock(&trace_types_lock);

	seq_release(inode, file);
	kfree(iter);
	return 0;
}

static int tracing_open(struct inode *inode, struct file *file)
{
	int ret;

	__tracing_open(inode, file, &ret);

	return ret;
}

static int tracing_lt_open(struct inode *inode, struct file *file)
{
	struct trace_iterator *iter;
	int ret;

	iter = __tracing_open(inode, file, &ret);

	if (!ret)
		iter->iter_flags |= TRACE_FILE_LAT_FMT;

	return ret;
}


static void *
t_next(struct seq_file *m, void *v, loff_t *pos)
{
	struct tracer *t = m->private;

	(*pos)++;

	if (t)
		t = t->next;

	m->private = t;

	return t;
}

static void *t_start(struct seq_file *m, loff_t *pos)
{
	struct tracer *t = m->private;
	loff_t l = 0;

	mutex_lock(&trace_types_lock);
	for (; t && l < *pos; t = t_next(m, t, &l))
		;

	return t;
}

static void t_stop(struct seq_file *m, void *p)
{
	mutex_unlock(&trace_types_lock);
}

static int t_show(struct seq_file *m, void *v)
{
	struct tracer *t = v;

	if (!t)
		return 0;

	seq_printf(m, "%s", t->name);
	if (t->next)
		seq_putc(m, ' ');
	else
		seq_putc(m, '\n');

	return 0;
}

static struct seq_operations show_traces_seq_ops = {
	.start		= t_start,
	.next		= t_next,
	.stop		= t_stop,
	.show		= t_show,
};

static int show_traces_open(struct inode *inode, struct file *file)
{
	int ret;

	if (tracing_disabled)
		return -ENODEV;

	ret = seq_open(file, &show_traces_seq_ops);
	if (!ret) {
		struct seq_file *m = file->private_data;
		m->private = trace_types;
	}

	return ret;
}

static struct file_operations tracing_fops = {
	.open		= tracing_open,
	.read		= seq_read,
	.llseek		= seq_lseek,
	.release	= tracing_release,
};

static struct file_operations tracing_lt_fops = {
	.open		= tracing_lt_open,
	.read		= seq_read,
	.llseek		= seq_lseek,
	.release	= tracing_release,
};

static struct file_operations show_traces_fops = {
	.open		= show_traces_open,
	.read		= seq_read,
	.release	= seq_release,
};

/*
 * Only trace on a CPU if the bitmask is set:
 */
static cpumask_t tracing_cpumask = CPU_MASK_ALL;

/*
 * When tracing/tracing_cpu_mask is modified then this holds
 * the new bitmask we are about to install:
 */
static cpumask_t tracing_cpumask_new;

/*
 * The tracer itself will not take this lock, but still we want
 * to provide a consistent cpumask to user-space:
 */
static DEFINE_MUTEX(tracing_cpumask_update_lock);

/*
 * Temporary storage for the character representation of the
 * CPU bitmask (and one more byte for the newline):
 */
static char mask_str[NR_CPUS + 1];

static ssize_t
tracing_cpumask_read(struct file *filp, char __user *ubuf,
		     size_t count, loff_t *ppos)
{
	int len;

	mutex_lock(&tracing_cpumask_update_lock);

	len = cpumask_scnprintf(mask_str, count, tracing_cpumask);
	if (count - len < 2) {
		count = -EINVAL;
		goto out_err;
	}
	len += sprintf(mask_str + len, "\n");
	count = simple_read_from_buffer(ubuf, count, ppos, mask_str, NR_CPUS+1);

out_err:
	mutex_unlock(&tracing_cpumask_update_lock);

	return count;
}

static ssize_t
tracing_cpumask_write(struct file *filp, const char __user *ubuf,
		      size_t count, loff_t *ppos)
{
	int err, cpu;

	mutex_lock(&tracing_cpumask_update_lock);
	err = cpumask_parse_user(ubuf, count, tracing_cpumask_new);
	if (err)
		goto err_unlock;

	raw_local_irq_disable();
	__raw_spin_lock(&ftrace_max_lock);
	for_each_tracing_cpu(cpu) {
		/*
		 * Increase/decrease the disabled counter if we are
		 * about to flip a bit in the cpumask:
		 */
		if (cpu_isset(cpu, tracing_cpumask) &&
				!cpu_isset(cpu, tracing_cpumask_new)) {
			atomic_inc(&global_trace.data[cpu]->disabled);
		}
		if (!cpu_isset(cpu, tracing_cpumask) &&
				cpu_isset(cpu, tracing_cpumask_new)) {
			atomic_dec(&global_trace.data[cpu]->disabled);
		}
	}
	__raw_spin_unlock(&ftrace_max_lock);
	raw_local_irq_enable();

	tracing_cpumask = tracing_cpumask_new;

	mutex_unlock(&tracing_cpumask_update_lock);

	return count;

err_unlock:
	mutex_unlock(&tracing_cpumask_update_lock);

	return err;
}

static struct file_operations tracing_cpumask_fops = {
	.open		= tracing_open_generic,
	.read		= tracing_cpumask_read,
	.write		= tracing_cpumask_write,
};

static ssize_t
tracing_iter_ctrl_read(struct file *filp, char __user *ubuf,
		       size_t cnt, loff_t *ppos)
{
	char *buf;
	int r = 0;
	int len = 0;
	int i;

	/* calulate max size */
	for (i = 0; trace_options[i]; i++) {
		len += strlen(trace_options[i]);
		len += 3; /* "no" and space */
	}

	/* +2 for \n and \0 */
	buf = kmalloc(len + 2, GFP_KERNEL);
	if (!buf)
		return -ENOMEM;

	for (i = 0; trace_options[i]; i++) {
		if (trace_flags & (1 << i))
			r += sprintf(buf + r, "%s ", trace_options[i]);
		else
			r += sprintf(buf + r, "no%s ", trace_options[i]);
	}

	r += sprintf(buf + r, "\n");
	WARN_ON(r >= len + 2);

	r = simple_read_from_buffer(ubuf, cnt, ppos, buf, r);

	kfree(buf);

	return r;
}

static ssize_t
tracing_iter_ctrl_write(struct file *filp, const char __user *ubuf,
			size_t cnt, loff_t *ppos)
{
	char buf[64];
	char *cmp = buf;
	int neg = 0;
	int i;

	if (cnt >= sizeof(buf))
		return -EINVAL;

	if (copy_from_user(&buf, ubuf, cnt))
		return -EFAULT;

	buf[cnt] = 0;

	if (strncmp(buf, "no", 2) == 0) {
		neg = 1;
		cmp += 2;
	}

	for (i = 0; trace_options[i]; i++) {
		int len = strlen(trace_options[i]);

		if (strncmp(cmp, trace_options[i], len) == 0) {
			if (neg)
				trace_flags &= ~(1 << i);
			else
				trace_flags |= (1 << i);
			break;
		}
	}
	/*
	 * If no option could be set, return an error:
	 */
	if (!trace_options[i])
		return -EINVAL;

	filp->f_pos += cnt;

	return cnt;
}

static struct file_operations tracing_iter_fops = {
	.open		= tracing_open_generic,
	.read		= tracing_iter_ctrl_read,
	.write		= tracing_iter_ctrl_write,
};

static const char readme_msg[] =
	"tracing mini-HOWTO:\n\n"
	"# mkdir /debug\n"
	"# mount -t debugfs nodev /debug\n\n"
	"# cat /debug/tracing/available_tracers\n"
	"wakeup preemptirqsoff preemptoff irqsoff ftrace sched_switch none\n\n"
	"# cat /debug/tracing/current_tracer\n"
	"none\n"
	"# echo sched_switch > /debug/tracing/current_tracer\n"
	"# cat /debug/tracing/current_tracer\n"
	"sched_switch\n"
	"# cat /debug/tracing/iter_ctrl\n"
	"noprint-parent nosym-offset nosym-addr noverbose\n"
	"# echo print-parent > /debug/tracing/iter_ctrl\n"
	"# echo 1 > /debug/tracing/tracing_enabled\n"
	"# cat /debug/tracing/trace > /tmp/trace.txt\n"
	"echo 0 > /debug/tracing/tracing_enabled\n"
;

static ssize_t
tracing_readme_read(struct file *filp, char __user *ubuf,
		       size_t cnt, loff_t *ppos)
{
	return simple_read_from_buffer(ubuf, cnt, ppos,
					readme_msg, strlen(readme_msg));
}

static struct file_operations tracing_readme_fops = {
	.open		= tracing_open_generic,
	.read		= tracing_readme_read,
};

static ssize_t
tracing_ctrl_read(struct file *filp, char __user *ubuf,
		  size_t cnt, loff_t *ppos)
{
	struct trace_array *tr = filp->private_data;
	char buf[64];
	int r;

	r = sprintf(buf, "%ld\n", tr->ctrl);
	return simple_read_from_buffer(ubuf, cnt, ppos, buf, r);
}

static ssize_t
tracing_ctrl_write(struct file *filp, const char __user *ubuf,
		   size_t cnt, loff_t *ppos)
{
	struct trace_array *tr = filp->private_data;
	char buf[64];
	long val;
	int ret;

	if (cnt >= sizeof(buf))
		return -EINVAL;

	if (copy_from_user(&buf, ubuf, cnt))
		return -EFAULT;

	buf[cnt] = 0;

	ret = strict_strtoul(buf, 10, &val);
	if (ret < 0)
		return ret;

	val = !!val;

	mutex_lock(&trace_types_lock);
	if (tr->ctrl ^ val) {
		if (val)
			tracer_enabled = 1;
		else
			tracer_enabled = 0;

		tr->ctrl = val;

		if (current_trace && current_trace->ctrl_update)
			current_trace->ctrl_update(tr);
	}
	mutex_unlock(&trace_types_lock);

	filp->f_pos += cnt;

	return cnt;
}

static ssize_t
tracing_set_trace_read(struct file *filp, char __user *ubuf,
		       size_t cnt, loff_t *ppos)
{
	char buf[max_tracer_type_len+2];
	int r;

	mutex_lock(&trace_types_lock);
	if (current_trace)
		r = sprintf(buf, "%s\n", current_trace->name);
	else
		r = sprintf(buf, "\n");
	mutex_unlock(&trace_types_lock);

	return simple_read_from_buffer(ubuf, cnt, ppos, buf, r);
}

static ssize_t
tracing_set_trace_write(struct file *filp, const char __user *ubuf,
			size_t cnt, loff_t *ppos)
{
	struct trace_array *tr = &global_trace;
	struct tracer *t;
	char buf[max_tracer_type_len+1];
	int i;
	size_t ret;

	ret = cnt;

	if (cnt > max_tracer_type_len)
		cnt = max_tracer_type_len;

	if (copy_from_user(&buf, ubuf, cnt))
		return -EFAULT;

	buf[cnt] = 0;

	/* strip ending whitespace. */
	for (i = cnt - 1; i > 0 && isspace(buf[i]); i--)
		buf[i] = 0;

	mutex_lock(&trace_types_lock);
	for (t = trace_types; t; t = t->next) {
		if (strcmp(t->name, buf) == 0)
			break;
	}
	if (!t) {
		ret = -EINVAL;
		goto out;
	}
	if (t == current_trace)
		goto out;

	if (current_trace && current_trace->reset)
		current_trace->reset(tr);

	current_trace = t;
	if (t->init)
		t->init(tr);

 out:
	mutex_unlock(&trace_types_lock);

	if (ret > 0)
		filp->f_pos += ret;

	return ret;
}

static ssize_t
tracing_max_lat_read(struct file *filp, char __user *ubuf,
		     size_t cnt, loff_t *ppos)
{
	unsigned long *ptr = filp->private_data;
	char buf[64];
	int r;

	r = snprintf(buf, sizeof(buf), "%ld\n",
		     *ptr == (unsigned long)-1 ? -1 : nsecs_to_usecs(*ptr));
	if (r > sizeof(buf))
		r = sizeof(buf);
	return simple_read_from_buffer(ubuf, cnt, ppos, buf, r);
}

static ssize_t
tracing_max_lat_write(struct file *filp, const char __user *ubuf,
		      size_t cnt, loff_t *ppos)
{
	long *ptr = filp->private_data;
	char buf[64];
	long val;
	int ret;

	if (cnt >= sizeof(buf))
		return -EINVAL;

	if (copy_from_user(&buf, ubuf, cnt))
		return -EFAULT;

	buf[cnt] = 0;

	ret = strict_strtoul(buf, 10, &val);
	if (ret < 0)
		return ret;

	*ptr = val * 1000;

	return cnt;
}

static atomic_t tracing_reader;

static int tracing_open_pipe(struct inode *inode, struct file *filp)
{
	struct trace_iterator *iter;

	if (tracing_disabled)
		return -ENODEV;

	/* We only allow for reader of the pipe */
	if (atomic_inc_return(&tracing_reader) != 1) {
		atomic_dec(&tracing_reader);
		return -EBUSY;
	}

	/* create a buffer to store the information to pass to userspace */
	iter = kzalloc(sizeof(*iter), GFP_KERNEL);
	if (!iter)
		return -ENOMEM;

	mutex_lock(&trace_types_lock);
	iter->tr = &global_trace;
	iter->trace = current_trace;
	filp->private_data = iter;

	if (iter->trace->pipe_open)
		iter->trace->pipe_open(iter);
	mutex_unlock(&trace_types_lock);

	return 0;
}

static int tracing_release_pipe(struct inode *inode, struct file *file)
{
	struct trace_iterator *iter = file->private_data;

	kfree(iter);
	atomic_dec(&tracing_reader);

	return 0;
}

static unsigned int
tracing_poll_pipe(struct file *filp, poll_table *poll_table)
{
	struct trace_iterator *iter = filp->private_data;

	if (trace_flags & TRACE_ITER_BLOCK) {
		/*
		 * Always select as readable when in blocking mode
		 */
		return POLLIN | POLLRDNORM;
	} else {
		if (!trace_empty(iter))
			return POLLIN | POLLRDNORM;
		poll_wait(filp, &trace_wait, poll_table);
		if (!trace_empty(iter))
			return POLLIN | POLLRDNORM;

		return 0;
	}
}

/*
 * Consumer reader.
 */
static ssize_t
tracing_read_pipe(struct file *filp, char __user *ubuf,
		  size_t cnt, loff_t *ppos)
{
	struct trace_iterator *iter = filp->private_data;
	ssize_t sret;

	/* return any leftover data */
	sret = trace_seq_to_user(&iter->seq, ubuf, cnt);
	if (sret != -EBUSY)
		return sret;

	trace_seq_reset(&iter->seq);

	mutex_lock(&trace_types_lock);
	if (iter->trace->read) {
		sret = iter->trace->read(iter, filp, ubuf, cnt, ppos);
		if (sret)
			goto out;
	}

waitagain:
	sret = 0;
	while (trace_empty(iter)) {

		if ((filp->f_flags & O_NONBLOCK)) {
			sret = -EAGAIN;
			goto out;
		}

		/*
		 * This is a make-shift waitqueue. The reason we don't use
		 * an actual wait queue is because:
		 *  1) we only ever have one waiter
		 *  2) the tracing, traces all functions, we don't want
		 *     the overhead of calling wake_up and friends
		 *     (and tracing them too)
		 *     Anyway, this is really very primitive wakeup.
		 */
		set_current_state(TASK_INTERRUPTIBLE);
		iter->tr->waiter = current;

		mutex_unlock(&trace_types_lock);

		/* sleep for 100 msecs, and try again. */
		schedule_timeout(HZ/10);

		mutex_lock(&trace_types_lock);

		iter->tr->waiter = NULL;

		if (signal_pending(current)) {
			sret = -EINTR;
			goto out;
		}

		if (iter->trace != current_trace)
			goto out;

		/*
		 * We block until we read something and tracing is disabled.
		 * We still block if tracing is disabled, but we have never
		 * read anything. This allows a user to cat this file, and
		 * then enable tracing. But after we have read something,
		 * we give an EOF when tracing is again disabled.
		 *
		 * iter->pos will be 0 if we haven't read anything.
		 */
		if (!tracer_enabled && iter->pos)
			break;

		continue;
	}

	/* stop when tracing is finished */
	if (trace_empty(iter))
		goto out;

	if (cnt >= PAGE_SIZE)
		cnt = PAGE_SIZE - 1;

	/* reset all but tr, trace, and overruns */
	memset(&iter->seq, 0,
	       sizeof(struct trace_iterator) -
	       offsetof(struct trace_iterator, seq));
	iter->pos = -1;

	while (find_next_entry_inc(iter) != NULL) {
		enum print_line_t ret;
		int len = iter->seq.len;

		ret = print_trace_line(iter);
		if (ret == TRACE_TYPE_PARTIAL_LINE) {
			/* don't print partial lines */
			iter->seq.len = len;
			break;
		}

		trace_consume(iter);

		if (iter->seq.len >= cnt)
			break;
	}

	/* Now copy what we have to the user */
	sret = trace_seq_to_user(&iter->seq, ubuf, cnt);
	if (iter->seq.readpos >= iter->seq.len)
		trace_seq_reset(&iter->seq);

	/*
	 * If there was nothing to send to user, inspite of consuming trace
	 * entries, go back to wait for more entries.
	 */
	if (sret == -EBUSY)
		goto waitagain;

out:
	mutex_unlock(&trace_types_lock);

	return sret;
}

static ssize_t
tracing_entries_read(struct file *filp, char __user *ubuf,
		     size_t cnt, loff_t *ppos)
{
	struct trace_array *tr = filp->private_data;
	char buf[64];
	int r;

	r = sprintf(buf, "%lu\n", tr->entries);
	return simple_read_from_buffer(ubuf, cnt, ppos, buf, r);
}

static ssize_t
tracing_entries_write(struct file *filp, const char __user *ubuf,
		      size_t cnt, loff_t *ppos)
{
	unsigned long val;
	char buf[64];
	int ret, cpu;
	struct trace_array *tr = filp->private_data;

	if (cnt >= sizeof(buf))
		return -EINVAL;

	if (copy_from_user(&buf, ubuf, cnt))
		return -EFAULT;

	buf[cnt] = 0;

	ret = strict_strtoul(buf, 10, &val);
	if (ret < 0)
		return ret;

	/* must have at least 1 entry */
	if (!val)
		return -EINVAL;

	mutex_lock(&trace_types_lock);

	if (tr->ctrl) {
		cnt = -EBUSY;
		pr_info("ftrace: please disable tracing"
			" before modifying buffer size\n");
		goto out;
	}

	/* disable all cpu buffers */
	for_each_tracing_cpu(cpu) {
		if (global_trace.data[cpu])
			atomic_inc(&global_trace.data[cpu]->disabled);
		if (max_tr.data[cpu])
			atomic_inc(&max_tr.data[cpu]->disabled);
	}

	if (val != global_trace.entries) {
		ret = ring_buffer_resize(global_trace.buffer, val);
		if (ret < 0) {
			cnt = ret;
			goto out;
		}

		ret = ring_buffer_resize(max_tr.buffer, val);
		if (ret < 0) {
			int r;
			cnt = ret;
			r = ring_buffer_resize(global_trace.buffer,
					       global_trace.entries);
			if (r < 0) {
				/* AARGH! We are left with different
				 * size max buffer!!!! */
				WARN_ON(1);
				tracing_disabled = 1;
			}
			goto out;
		}

		global_trace.entries = val;
	}

	filp->f_pos += cnt;

	/* If check pages failed, return ENOMEM */
	if (tracing_disabled)
		cnt = -ENOMEM;
 out:
	for_each_tracing_cpu(cpu) {
		if (global_trace.data[cpu])
			atomic_dec(&global_trace.data[cpu]->disabled);
		if (max_tr.data[cpu])
			atomic_dec(&max_tr.data[cpu]->disabled);
	}

	max_tr.entries = global_trace.entries;
	mutex_unlock(&trace_types_lock);

	return cnt;
}

static int mark_printk(const char *fmt, ...)
{
	int ret;
	va_list args;
	va_start(args, fmt);
	ret = trace_vprintk(0, fmt, args);
	va_end(args);
	return ret;
}

static ssize_t
tracing_mark_write(struct file *filp, const char __user *ubuf,
					size_t cnt, loff_t *fpos)
{
	char *buf;
	char *end;
	struct trace_array *tr = &global_trace;

	if (!tr->ctrl || tracing_disabled)
		return -EINVAL;

	if (cnt > TRACE_BUF_SIZE)
		cnt = TRACE_BUF_SIZE;

	buf = kmalloc(cnt + 1, GFP_KERNEL);
	if (buf == NULL)
		return -ENOMEM;

	if (copy_from_user(buf, ubuf, cnt)) {
		kfree(buf);
		return -EFAULT;
	}

	/* Cut from the first nil or newline. */
	buf[cnt] = '\0';
	end = strchr(buf, '\n');
	if (end)
		*end = '\0';

	cnt = mark_printk("%s\n", buf);
	kfree(buf);
	*fpos += cnt;

	return cnt;
}

static struct file_operations tracing_max_lat_fops = {
	.open		= tracing_open_generic,
	.read		= tracing_max_lat_read,
	.write		= tracing_max_lat_write,
};

static struct file_operations tracing_ctrl_fops = {
	.open		= tracing_open_generic,
	.read		= tracing_ctrl_read,
	.write		= tracing_ctrl_write,
};

static struct file_operations set_tracer_fops = {
	.open		= tracing_open_generic,
	.read		= tracing_set_trace_read,
	.write		= tracing_set_trace_write,
};

static struct file_operations tracing_pipe_fops = {
	.open		= tracing_open_pipe,
	.poll		= tracing_poll_pipe,
	.read		= tracing_read_pipe,
	.release	= tracing_release_pipe,
};

static struct file_operations tracing_entries_fops = {
	.open		= tracing_open_generic,
	.read		= tracing_entries_read,
	.write		= tracing_entries_write,
};

static struct file_operations tracing_mark_fops = {
	.open		= tracing_open_generic,
	.write		= tracing_mark_write,
};

#ifdef CONFIG_DYNAMIC_FTRACE

static ssize_t
tracing_read_long(struct file *filp, char __user *ubuf,
		  size_t cnt, loff_t *ppos)
{
	unsigned long *p = filp->private_data;
	char buf[64];
	int r;

	r = sprintf(buf, "%ld\n", *p);

	return simple_read_from_buffer(ubuf, cnt, ppos, buf, r);
}

static struct file_operations tracing_read_long_fops = {
	.open		= tracing_open_generic,
	.read		= tracing_read_long,
};
#endif

static struct dentry *d_tracer;

struct dentry *tracing_init_dentry(void)
{
	static int once;

	if (d_tracer)
		return d_tracer;

	d_tracer = debugfs_create_dir("tracing", NULL);

	if (!d_tracer && !once) {
		once = 1;
		pr_warning("Could not create debugfs directory 'tracing'\n");
		return NULL;
	}

	return d_tracer;
}

#ifdef CONFIG_FTRACE_SELFTEST
/* Let selftest have access to static functions in this file */
#include "trace_selftest.c"
#endif

static __init int tracer_init_debugfs(void)
{
	struct dentry *d_tracer;
	struct dentry *entry;

	d_tracer = tracing_init_dentry();

	entry = debugfs_create_file("tracing_enabled", 0644, d_tracer,
				    &global_trace, &tracing_ctrl_fops);
	if (!entry)
		pr_warning("Could not create debugfs 'tracing_enabled' entry\n");

	entry = debugfs_create_file("iter_ctrl", 0644, d_tracer,
				    NULL, &tracing_iter_fops);
	if (!entry)
		pr_warning("Could not create debugfs 'iter_ctrl' entry\n");

	entry = debugfs_create_file("tracing_cpumask", 0644, d_tracer,
				    NULL, &tracing_cpumask_fops);
	if (!entry)
		pr_warning("Could not create debugfs 'tracing_cpumask' entry\n");

	entry = debugfs_create_file("latency_trace", 0444, d_tracer,
				    &global_trace, &tracing_lt_fops);
	if (!entry)
		pr_warning("Could not create debugfs 'latency_trace' entry\n");

	entry = debugfs_create_file("trace", 0444, d_tracer,
				    &global_trace, &tracing_fops);
	if (!entry)
		pr_warning("Could not create debugfs 'trace' entry\n");

	entry = debugfs_create_file("available_tracers", 0444, d_tracer,
				    &global_trace, &show_traces_fops);
	if (!entry)
		pr_warning("Could not create debugfs 'available_tracers' entry\n");

	entry = debugfs_create_file("current_tracer", 0444, d_tracer,
				    &global_trace, &set_tracer_fops);
	if (!entry)
		pr_warning("Could not create debugfs 'current_tracer' entry\n");

	entry = debugfs_create_file("tracing_max_latency", 0644, d_tracer,
				    &tracing_max_latency,
				    &tracing_max_lat_fops);
	if (!entry)
		pr_warning("Could not create debugfs "
			   "'tracing_max_latency' entry\n");

	entry = debugfs_create_file("tracing_thresh", 0644, d_tracer,
				    &tracing_thresh, &tracing_max_lat_fops);
	if (!entry)
		pr_warning("Could not create debugfs "
			   "'tracing_thresh' entry\n");
	entry = debugfs_create_file("README", 0644, d_tracer,
				    NULL, &tracing_readme_fops);
	if (!entry)
		pr_warning("Could not create debugfs 'README' entry\n");

	entry = debugfs_create_file("trace_pipe", 0644, d_tracer,
				    NULL, &tracing_pipe_fops);
	if (!entry)
		pr_warning("Could not create debugfs "
			   "'trace_pipe' entry\n");

	entry = debugfs_create_file("trace_entries", 0644, d_tracer,
				    &global_trace, &tracing_entries_fops);
	if (!entry)
		pr_warning("Could not create debugfs "
			   "'trace_entries' entry\n");

	entry = debugfs_create_file("trace_marker", 0220, d_tracer,
				    NULL, &tracing_mark_fops);
	if (!entry)
		pr_warning("Could not create debugfs "
			   "'trace_marker' entry\n");

#ifdef CONFIG_DYNAMIC_FTRACE
	entry = debugfs_create_file("dyn_ftrace_total_info", 0444, d_tracer,
				    &ftrace_update_tot_cnt,
				    &tracing_read_long_fops);
	if (!entry)
		pr_warning("Could not create debugfs "
			   "'dyn_ftrace_total_info' entry\n");
#endif
#ifdef CONFIG_SYSPROF_TRACER
	init_tracer_sysprof_debugfs(d_tracer);
#endif
	return 0;
}

int trace_vprintk(unsigned long ip, const char *fmt, va_list args)
{
	static DEFINE_SPINLOCK(trace_buf_lock);
	static char trace_buf[TRACE_BUF_SIZE];

	struct ring_buffer_event *event;
	struct trace_array *tr = &global_trace;
	struct trace_array_cpu *data;
	struct print_entry *entry;
	unsigned long flags, irq_flags;
	int cpu, len = 0, size, pc;

	if (!tr->ctrl || tracing_disabled)
		return 0;

	pc = preempt_count();
	preempt_disable_notrace();
	cpu = raw_smp_processor_id();
	data = tr->data[cpu];

	if (unlikely(atomic_read(&data->disabled)))
		goto out;

	spin_lock_irqsave(&trace_buf_lock, flags);
	len = vsnprintf(trace_buf, TRACE_BUF_SIZE, fmt, args);

	len = min(len, TRACE_BUF_SIZE-1);
	trace_buf[len] = 0;

	size = sizeof(*entry) + len + 1;
	event = ring_buffer_lock_reserve(tr->buffer, size, &irq_flags);
	if (!event)
		goto out_unlock;
	entry = ring_buffer_event_data(event);
	tracing_generic_entry_update(&entry->ent, flags, pc);
	entry->ent.type			= TRACE_PRINT;
	entry->ip			= ip;

	memcpy(&entry->buf, trace_buf, len);
	entry->buf[len] = 0;
	ring_buffer_unlock_commit(tr->buffer, event, irq_flags);

 out_unlock:
	spin_unlock_irqrestore(&trace_buf_lock, flags);

 out:
	preempt_enable_notrace();

	return len;
}
EXPORT_SYMBOL_GPL(trace_vprintk);

int __ftrace_printk(unsigned long ip, const char *fmt, ...)
{
	int ret;
	va_list ap;

	if (!(trace_flags & TRACE_ITER_PRINTK))
		return 0;

	va_start(ap, fmt);
	ret = trace_vprintk(ip, fmt, ap);
	va_end(ap);
	return ret;
}
EXPORT_SYMBOL_GPL(__ftrace_printk);

static int trace_panic_handler(struct notifier_block *this,
			       unsigned long event, void *unused)
{
	ftrace_dump();
	return NOTIFY_OK;
}

static struct notifier_block trace_panic_notifier = {
	.notifier_call  = trace_panic_handler,
	.next           = NULL,
	.priority       = 150   /* priority: INT_MAX >= x >= 0 */
};

static int trace_die_handler(struct notifier_block *self,
			     unsigned long val,
			     void *data)
{
	switch (val) {
	case DIE_OOPS:
		ftrace_dump();
		break;
	default:
		break;
	}
	return NOTIFY_OK;
}

static struct notifier_block trace_die_notifier = {
	.notifier_call = trace_die_handler,
	.priority = 200
};

/*
 * printk is set to max of 1024, we really don't need it that big.
 * Nothing should be printing 1000 characters anyway.
 */
#define TRACE_MAX_PRINT		1000

/*
 * Define here KERN_TRACE so that we have one place to modify
 * it if we decide to change what log level the ftrace dump
 * should be at.
 */
#define KERN_TRACE		KERN_INFO

static void
trace_printk_seq(struct trace_seq *s)
{
	/* Probably should print a warning here. */
	if (s->len >= 1000)
		s->len = 1000;

	/* should be zero ended, but we are paranoid. */
	s->buffer[s->len] = 0;

	printk(KERN_TRACE "%s", s->buffer);

	trace_seq_reset(s);
}


void ftrace_dump(void)
{
	static DEFINE_SPINLOCK(ftrace_dump_lock);
	/* use static because iter can be a bit big for the stack */
	static struct trace_iterator iter;
	static cpumask_t mask;
	static int dump_ran;
	unsigned long flags;
	int cnt = 0, cpu;

	/* only one dump */
	spin_lock_irqsave(&ftrace_dump_lock, flags);
	if (dump_ran)
		goto out;

	dump_ran = 1;

	/* No turning back! */
	ftrace_kill();

	for_each_tracing_cpu(cpu) {
		atomic_inc(&global_trace.data[cpu]->disabled);
	}

	printk(KERN_TRACE "Dumping ftrace buffer:\n");

	iter.tr = &global_trace;
	iter.trace = current_trace;

	/*
	 * We need to stop all tracing on all CPUS to read the
	 * the next buffer. This is a bit expensive, but is
	 * not done often. We fill all what we can read,
	 * and then release the locks again.
	 */

	cpus_clear(mask);

	while (!trace_empty(&iter)) {

		if (!cnt)
			printk(KERN_TRACE "---------------------------------\n");

		cnt++;

		/* reset all but tr, trace, and overruns */
		memset(&iter.seq, 0,
		       sizeof(struct trace_iterator) -
		       offsetof(struct trace_iterator, seq));
		iter.iter_flags |= TRACE_FILE_LAT_FMT;
		iter.pos = -1;

		if (find_next_entry_inc(&iter) != NULL) {
			print_trace_line(&iter);
			trace_consume(&iter);
		}

		trace_printk_seq(&iter.seq);
	}

	if (!cnt)
		printk(KERN_TRACE "   (ftrace buffer empty)\n");
	else
		printk(KERN_TRACE "---------------------------------\n");

 out:
	spin_unlock_irqrestore(&ftrace_dump_lock, flags);
}

__init static int tracer_alloc_buffers(void)
{
	struct trace_array_cpu *data;
	int i;

	/* TODO: make the number of buffers hot pluggable with CPUS */
	tracing_buffer_mask = cpu_possible_map;

	global_trace.buffer = ring_buffer_alloc(trace_buf_size,
						   TRACE_BUFFER_FLAGS);
	if (!global_trace.buffer) {
		printk(KERN_ERR "tracer: failed to allocate ring buffer!\n");
		WARN_ON(1);
		return 0;
	}
	global_trace.entries = ring_buffer_size(global_trace.buffer);

#ifdef CONFIG_TRACER_MAX_TRACE
	max_tr.buffer = ring_buffer_alloc(trace_buf_size,
					     TRACE_BUFFER_FLAGS);
	if (!max_tr.buffer) {
		printk(KERN_ERR "tracer: failed to allocate max ring buffer!\n");
		WARN_ON(1);
		ring_buffer_free(global_trace.buffer);
		return 0;
	}
	max_tr.entries = ring_buffer_size(max_tr.buffer);
	WARN_ON(max_tr.entries != global_trace.entries);
#endif

	/* Allocate the first page for all buffers */
	for_each_tracing_cpu(i) {
		data = global_trace.data[i] = &per_cpu(global_trace_cpu, i);
		max_tr.data[i] = &per_cpu(max_data, i);
	}

	trace_init_cmdlines();

	register_tracer(&nop_trace);
#ifdef CONFIG_BOOT_TRACER
	register_tracer(&boot_tracer);
	current_trace = &boot_tracer;
	current_trace->init(&global_trace);
#else
	current_trace = &nop_trace;
#endif

	/* All seems OK, enable tracing */
	global_trace.ctrl = tracer_enabled;
	tracing_disabled = 0;

	atomic_notifier_chain_register(&panic_notifier_list,
				       &trace_panic_notifier);

	register_die_notifier(&trace_die_notifier);

	return 0;
}
early_initcall(tracer_alloc_buffers);
fs_initcall(tracer_init_debugfs);<|MERGE_RESOLUTION|>--- conflicted
+++ resolved
@@ -925,7 +925,6 @@
 
 	ftrace_enable_cpu();
 }
-<<<<<<< HEAD
 
 static struct trace_entry *
 peek_next_entry(struct trace_iterator *iter, int cpu, u64 *ts)
@@ -943,25 +942,6 @@
 
 	ftrace_enable_cpu();
 
-=======
-
-static struct trace_entry *
-peek_next_entry(struct trace_iterator *iter, int cpu, u64 *ts)
-{
-	struct ring_buffer_event *event;
-	struct ring_buffer_iter *buf_iter = iter->buffer_iter[cpu];
-
-	/* Don't allow ftrace to trace into the ring buffers */
-	ftrace_disable_cpu();
-
-	if (buf_iter)
-		event = ring_buffer_iter_peek(buf_iter, ts);
-	else
-		event = ring_buffer_peek(iter->tr->buffer, cpu, ts);
-
-	ftrace_enable_cpu();
-
->>>>>>> c0193f39
 	return event ? ring_buffer_event_data(event) : NULL;
 }
 
@@ -1415,17 +1395,10 @@
 		struct ctx_switch_entry *field;
 
 		trace_assign_type(field, entry);
-<<<<<<< HEAD
 
 		T = field->next_state < sizeof(state_to_char) ?
 			state_to_char[field->next_state] : 'X';
 
-=======
-
-		T = field->next_state < sizeof(state_to_char) ?
-			state_to_char[field->next_state] : 'X';
-
->>>>>>> c0193f39
 		state = field->prev_state ?
 			__ffs(field->prev_state) + 1 : 0;
 		S = state < sizeof(state_to_char) - 1 ? state_to_char[state] : 'X';
@@ -1963,10 +1936,7 @@
 			ring_buffer_read_finish(iter->buffer_iter[cpu]);
 	}
 	mutex_unlock(&trace_types_lock);
-<<<<<<< HEAD
-=======
 	kfree(iter);
->>>>>>> c0193f39
 
 	return ERR_PTR(-ENOMEM);
 }
