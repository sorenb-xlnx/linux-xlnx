/*
 * Generic ring buffer
 *
 * Copyright (C) 2008 Steven Rostedt <srostedt@redhat.com>
 */
#include <linux/ring_buffer.h>
#include <linux/trace_clock.h>
#include <linux/ftrace_irq.h>
#include <linux/spinlock.h>
#include <linux/debugfs.h>
#include <linux/uaccess.h>
#include <linux/hardirq.h>
#include <linux/kmemcheck.h>
#include <linux/module.h>
#include <linux/percpu.h>
#include <linux/mutex.h>
#include <linux/init.h>
#include <linux/hash.h>
#include <linux/list.h>
#include <linux/cpu.h>
#include <linux/fs.h>

#include "trace.h"

/*
 * The ring buffer header is special. We must manually up keep it.
 */
int ring_buffer_print_entry_header(struct trace_seq *s)
{
	int ret;

	ret = trace_seq_printf(s, "# compressed entry header\n");
	ret = trace_seq_printf(s, "\ttype_len    :    5 bits\n");
	ret = trace_seq_printf(s, "\ttime_delta  :   27 bits\n");
	ret = trace_seq_printf(s, "\tarray       :   32 bits\n");
	ret = trace_seq_printf(s, "\n");
	ret = trace_seq_printf(s, "\tpadding     : type == %d\n",
			       RINGBUF_TYPE_PADDING);
	ret = trace_seq_printf(s, "\ttime_extend : type == %d\n",
			       RINGBUF_TYPE_TIME_EXTEND);
	ret = trace_seq_printf(s, "\tdata max type_len  == %d\n",
			       RINGBUF_TYPE_DATA_TYPE_LEN_MAX);

	return ret;
}

/*
 * The ring buffer is made up of a list of pages. A separate list of pages is
 * allocated for each CPU. A writer may only write to a buffer that is
 * associated with the CPU it is currently executing on.  A reader may read
 * from any per cpu buffer.
 *
 * The reader is special. For each per cpu buffer, the reader has its own
 * reader page. When a reader has read the entire reader page, this reader
 * page is swapped with another page in the ring buffer.
 *
 * Now, as long as the writer is off the reader page, the reader can do what
 * ever it wants with that page. The writer will never write to that page
 * again (as long as it is out of the ring buffer).
 *
 * Here's some silly ASCII art.
 *
 *   +------+
 *   |reader|          RING BUFFER
 *   |page  |
 *   +------+        +---+   +---+   +---+
 *                   |   |-->|   |-->|   |
 *                   +---+   +---+   +---+
 *                     ^               |
 *                     |               |
 *                     +---------------+
 *
 *
 *   +------+
 *   |reader|          RING BUFFER
 *   |page  |------------------v
 *   +------+        +---+   +---+   +---+
 *                   |   |-->|   |-->|   |
 *                   +---+   +---+   +---+
 *                     ^               |
 *                     |               |
 *                     +---------------+
 *
 *
 *   +------+
 *   |reader|          RING BUFFER
 *   |page  |------------------v
 *   +------+        +---+   +---+   +---+
 *      ^            |   |-->|   |-->|   |
 *      |            +---+   +---+   +---+
 *      |                              |
 *      |                              |
 *      +------------------------------+
 *
 *
 *   +------+
 *   |buffer|          RING BUFFER
 *   |page  |------------------v
 *   +------+        +---+   +---+   +---+
 *      ^            |   |   |   |-->|   |
 *      |   New      +---+   +---+   +---+
 *      |  Reader------^               |
 *      |   page                       |
 *      +------------------------------+
 *
 *
 * After we make this swap, the reader can hand this page off to the splice
 * code and be done with it. It can even allocate a new page if it needs to
 * and swap that into the ring buffer.
 *
 * We will be using cmpxchg soon to make all this lockless.
 *
 */

/*
 * A fast way to enable or disable all ring buffers is to
 * call tracing_on or tracing_off. Turning off the ring buffers
 * prevents all ring buffers from being recorded to.
 * Turning this switch on, makes it OK to write to the
 * ring buffer, if the ring buffer is enabled itself.
 *
 * There's three layers that must be on in order to write
 * to the ring buffer.
 *
 * 1) This global flag must be set.
 * 2) The ring buffer must be enabled for recording.
 * 3) The per cpu buffer must be enabled for recording.
 *
 * In case of an anomaly, this global flag has a bit set that
 * will permantly disable all ring buffers.
 */

/*
 * Global flag to disable all recording to ring buffers
 *  This has two bits: ON, DISABLED
 *
 *  ON   DISABLED
 * ---- ----------
 *   0      0        : ring buffers are off
 *   1      0        : ring buffers are on
 *   X      1        : ring buffers are permanently disabled
 */

enum {
	RB_BUFFERS_ON_BIT	= 0,
	RB_BUFFERS_DISABLED_BIT	= 1,
};

enum {
	RB_BUFFERS_ON		= 1 << RB_BUFFERS_ON_BIT,
	RB_BUFFERS_DISABLED	= 1 << RB_BUFFERS_DISABLED_BIT,
};

static unsigned long ring_buffer_flags __read_mostly = RB_BUFFERS_ON;

#define BUF_PAGE_HDR_SIZE offsetof(struct buffer_data_page, data)

/**
 * tracing_on - enable all tracing buffers
 *
 * This function enables all tracing buffers that may have been
 * disabled with tracing_off.
 */
void tracing_on(void)
{
	set_bit(RB_BUFFERS_ON_BIT, &ring_buffer_flags);
}
EXPORT_SYMBOL_GPL(tracing_on);

/**
 * tracing_off - turn off all tracing buffers
 *
 * This function stops all tracing buffers from recording data.
 * It does not disable any overhead the tracers themselves may
 * be causing. This function simply causes all recording to
 * the ring buffers to fail.
 */
void tracing_off(void)
{
	clear_bit(RB_BUFFERS_ON_BIT, &ring_buffer_flags);
}
EXPORT_SYMBOL_GPL(tracing_off);

/**
 * tracing_off_permanent - permanently disable ring buffers
 *
 * This function, once called, will disable all ring buffers
 * permanently.
 */
void tracing_off_permanent(void)
{
	set_bit(RB_BUFFERS_DISABLED_BIT, &ring_buffer_flags);
}

/**
 * tracing_is_on - show state of ring buffers enabled
 */
int tracing_is_on(void)
{
	return ring_buffer_flags == RB_BUFFERS_ON;
}
EXPORT_SYMBOL_GPL(tracing_is_on);

#include "trace.h"

#define RB_EVNT_HDR_SIZE (offsetof(struct ring_buffer_event, array))
#define RB_ALIGNMENT		4U
#define RB_MAX_SMALL_DATA	(RB_ALIGNMENT * RINGBUF_TYPE_DATA_TYPE_LEN_MAX)

/* define RINGBUF_TYPE_DATA for 'case RINGBUF_TYPE_DATA:' */
#define RINGBUF_TYPE_DATA 0 ... RINGBUF_TYPE_DATA_TYPE_LEN_MAX

enum {
	RB_LEN_TIME_EXTEND = 8,
	RB_LEN_TIME_STAMP = 16,
};

static inline int rb_null_event(struct ring_buffer_event *event)
{
	return event->type_len == RINGBUF_TYPE_PADDING
			&& event->time_delta == 0;
}

static inline int rb_discarded_event(struct ring_buffer_event *event)
{
	return event->type_len == RINGBUF_TYPE_PADDING && event->time_delta;
}

static void rb_event_set_padding(struct ring_buffer_event *event)
{
	event->type_len = RINGBUF_TYPE_PADDING;
	event->time_delta = 0;
}

static unsigned
rb_event_data_length(struct ring_buffer_event *event)
{
	unsigned length;

	if (event->type_len)
		length = event->type_len * RB_ALIGNMENT;
	else
		length = event->array[0];
	return length + RB_EVNT_HDR_SIZE;
}

/* inline for ring buffer fast paths */
static unsigned
rb_event_length(struct ring_buffer_event *event)
{
	switch (event->type_len) {
	case RINGBUF_TYPE_PADDING:
		if (rb_null_event(event))
			/* undefined */
			return -1;
		return  event->array[0] + RB_EVNT_HDR_SIZE;

	case RINGBUF_TYPE_TIME_EXTEND:
		return RB_LEN_TIME_EXTEND;

	case RINGBUF_TYPE_TIME_STAMP:
		return RB_LEN_TIME_STAMP;

	case RINGBUF_TYPE_DATA:
		return rb_event_data_length(event);
	default:
		BUG();
	}
	/* not hit */
	return 0;
}

/**
 * ring_buffer_event_length - return the length of the event
 * @event: the event to get the length of
 */
unsigned ring_buffer_event_length(struct ring_buffer_event *event)
{
	unsigned length = rb_event_length(event);
	if (event->type_len > RINGBUF_TYPE_DATA_TYPE_LEN_MAX)
		return length;
	length -= RB_EVNT_HDR_SIZE;
	if (length > RB_MAX_SMALL_DATA + sizeof(event->array[0]))
                length -= sizeof(event->array[0]);
	return length;
}
EXPORT_SYMBOL_GPL(ring_buffer_event_length);

/* inline for ring buffer fast paths */
static void *
rb_event_data(struct ring_buffer_event *event)
{
	BUG_ON(event->type_len > RINGBUF_TYPE_DATA_TYPE_LEN_MAX);
	/* If length is in len field, then array[0] has the data */
	if (event->type_len)
		return (void *)&event->array[0];
	/* Otherwise length is in array[0] and array[1] has the data */
	return (void *)&event->array[1];
}

/**
 * ring_buffer_event_data - return the data of the event
 * @event: the event to get the data from
 */
void *ring_buffer_event_data(struct ring_buffer_event *event)
{
	return rb_event_data(event);
}
EXPORT_SYMBOL_GPL(ring_buffer_event_data);

#define for_each_buffer_cpu(buffer, cpu)		\
	for_each_cpu(cpu, buffer->cpumask)

#define TS_SHIFT	27
#define TS_MASK		((1ULL << TS_SHIFT) - 1)
#define TS_DELTA_TEST	(~TS_MASK)

struct buffer_data_page {
	u64		 time_stamp;	/* page time stamp */
	local_t		 commit;	/* write committed index */
	unsigned char	 data[];	/* data of buffer page */
};

struct buffer_page {
	struct list_head list;		/* list of buffer pages */
	local_t		 write;		/* index for next write */
	unsigned	 read;		/* index for next read */
	local_t		 entries;	/* entries on this page */
	struct buffer_data_page *page;	/* Actual data page */
};

static void rb_init_page(struct buffer_data_page *bpage)
{
	local_set(&bpage->commit, 0);
}

/**
 * ring_buffer_page_len - the size of data on the page.
 * @page: The page to read
 *
 * Returns the amount of data on the page, including buffer page header.
 */
size_t ring_buffer_page_len(void *page)
{
	return local_read(&((struct buffer_data_page *)page)->commit)
		+ BUF_PAGE_HDR_SIZE;
}

/*
 * Also stolen from mm/slob.c. Thanks to Mathieu Desnoyers for pointing
 * this issue out.
 */
static void free_buffer_page(struct buffer_page *bpage)
{
	free_page((unsigned long)bpage->page);
	kfree(bpage);
}

/*
 * We need to fit the time_stamp delta into 27 bits.
 */
static inline int test_time_stamp(u64 delta)
{
	if (delta & TS_DELTA_TEST)
		return 1;
	return 0;
}

#define BUF_PAGE_SIZE (PAGE_SIZE - BUF_PAGE_HDR_SIZE)

/* Max payload is BUF_PAGE_SIZE - header (8bytes) */
#define BUF_MAX_DATA_SIZE (BUF_PAGE_SIZE - (sizeof(u32) * 2))

/* Max number of timestamps that can fit on a page */
#define RB_TIMESTAMPS_PER_PAGE	(BUF_PAGE_SIZE / RB_LEN_TIME_STAMP)

int ring_buffer_print_page_header(struct trace_seq *s)
{
	struct buffer_data_page field;
	int ret;

	ret = trace_seq_printf(s, "\tfield: u64 timestamp;\t"
			       "offset:0;\tsize:%u;\n",
			       (unsigned int)sizeof(field.time_stamp));

	ret = trace_seq_printf(s, "\tfield: local_t commit;\t"
			       "offset:%u;\tsize:%u;\n",
			       (unsigned int)offsetof(typeof(field), commit),
			       (unsigned int)sizeof(field.commit));

	ret = trace_seq_printf(s, "\tfield: char data;\t"
			       "offset:%u;\tsize:%u;\n",
			       (unsigned int)offsetof(typeof(field), data),
			       (unsigned int)BUF_PAGE_SIZE);

	return ret;
}

/*
 * head_page == tail_page && head == tail then buffer is empty.
 */
struct ring_buffer_per_cpu {
	int				cpu;
	struct ring_buffer		*buffer;
	spinlock_t			reader_lock; /* serialize readers */
	raw_spinlock_t			lock;
	struct lock_class_key		lock_key;
	struct list_head		pages;
	struct buffer_page		*head_page;	/* read from head */
	struct buffer_page		*tail_page;	/* write to tail */
	struct buffer_page		*commit_page;	/* committed pages */
	struct buffer_page		*reader_page;
	unsigned long			nmi_dropped;
	unsigned long			commit_overrun;
	unsigned long			overrun;
	unsigned long			read;
	local_t				entries;
	u64				write_stamp;
	u64				read_stamp;
	atomic_t			record_disabled;
};

struct ring_buffer {
	unsigned			pages;
	unsigned			flags;
	int				cpus;
	atomic_t			record_disabled;
	cpumask_var_t			cpumask;

	struct lock_class_key		*reader_lock_key;

	struct mutex			mutex;

	struct ring_buffer_per_cpu	**buffers;

#ifdef CONFIG_HOTPLUG_CPU
	struct notifier_block		cpu_notify;
#endif
	u64				(*clock)(void);
};

struct ring_buffer_iter {
	struct ring_buffer_per_cpu	*cpu_buffer;
	unsigned long			head;
	struct buffer_page		*head_page;
	u64				read_stamp;
};

/* buffer may be either ring_buffer or ring_buffer_per_cpu */
#define RB_WARN_ON(buffer, cond)				\
	({							\
		int _____ret = unlikely(cond);			\
		if (_____ret) {					\
			atomic_inc(&buffer->record_disabled);	\
			WARN_ON(1);				\
		}						\
		_____ret;					\
	})

/* Up this if you want to test the TIME_EXTENTS and normalization */
#define DEBUG_SHIFT 0

static inline u64 rb_time_stamp(struct ring_buffer *buffer, int cpu)
{
	/* shift to debug/test normalization and TIME_EXTENTS */
	return buffer->clock() << DEBUG_SHIFT;
}

u64 ring_buffer_time_stamp(struct ring_buffer *buffer, int cpu)
{
	u64 time;

	preempt_disable_notrace();
	time = rb_time_stamp(buffer, cpu);
	preempt_enable_no_resched_notrace();

	return time;
}
EXPORT_SYMBOL_GPL(ring_buffer_time_stamp);

void ring_buffer_normalize_time_stamp(struct ring_buffer *buffer,
				      int cpu, u64 *ts)
{
	/* Just stupid testing the normalize function and deltas */
	*ts >>= DEBUG_SHIFT;
}
EXPORT_SYMBOL_GPL(ring_buffer_normalize_time_stamp);

/**
 * check_pages - integrity check of buffer pages
 * @cpu_buffer: CPU buffer with pages to test
 *
 * As a safety measure we check to make sure the data pages have not
 * been corrupted.
 */
static int rb_check_pages(struct ring_buffer_per_cpu *cpu_buffer)
{
	struct list_head *head = &cpu_buffer->pages;
	struct buffer_page *bpage, *tmp;

	if (RB_WARN_ON(cpu_buffer, head->next->prev != head))
		return -1;
	if (RB_WARN_ON(cpu_buffer, head->prev->next != head))
		return -1;

	list_for_each_entry_safe(bpage, tmp, head, list) {
		if (RB_WARN_ON(cpu_buffer,
			       bpage->list.next->prev != &bpage->list))
			return -1;
		if (RB_WARN_ON(cpu_buffer,
			       bpage->list.prev->next != &bpage->list))
			return -1;
	}

	return 0;
}

static int rb_allocate_pages(struct ring_buffer_per_cpu *cpu_buffer,
			     unsigned nr_pages)
{
	struct list_head *head = &cpu_buffer->pages;
	struct buffer_page *bpage, *tmp;
	unsigned long addr;
	LIST_HEAD(pages);
	unsigned i;

	for (i = 0; i < nr_pages; i++) {
		bpage = kzalloc_node(ALIGN(sizeof(*bpage), cache_line_size()),
				    GFP_KERNEL, cpu_to_node(cpu_buffer->cpu));
		if (!bpage)
			goto free_pages;
		list_add(&bpage->list, &pages);

		addr = __get_free_page(GFP_KERNEL);
		if (!addr)
			goto free_pages;
		bpage->page = (void *)addr;
		rb_init_page(bpage->page);
	}

	list_splice(&pages, head);

	rb_check_pages(cpu_buffer);

	return 0;

 free_pages:
	list_for_each_entry_safe(bpage, tmp, &pages, list) {
		list_del_init(&bpage->list);
		free_buffer_page(bpage);
	}
	return -ENOMEM;
}

static struct ring_buffer_per_cpu *
rb_allocate_cpu_buffer(struct ring_buffer *buffer, int cpu)
{
	struct ring_buffer_per_cpu *cpu_buffer;
	struct buffer_page *bpage;
	unsigned long addr;
	int ret;

	cpu_buffer = kzalloc_node(ALIGN(sizeof(*cpu_buffer), cache_line_size()),
				  GFP_KERNEL, cpu_to_node(cpu));
	if (!cpu_buffer)
		return NULL;

	cpu_buffer->cpu = cpu;
	cpu_buffer->buffer = buffer;
	spin_lock_init(&cpu_buffer->reader_lock);
	lockdep_set_class(&cpu_buffer->reader_lock, buffer->reader_lock_key);
	cpu_buffer->lock = (raw_spinlock_t)__RAW_SPIN_LOCK_UNLOCKED;
	INIT_LIST_HEAD(&cpu_buffer->pages);

	bpage = kzalloc_node(ALIGN(sizeof(*bpage), cache_line_size()),
			    GFP_KERNEL, cpu_to_node(cpu));
	if (!bpage)
		goto fail_free_buffer;

	cpu_buffer->reader_page = bpage;
	addr = __get_free_page(GFP_KERNEL);
	if (!addr)
		goto fail_free_reader;
	bpage->page = (void *)addr;
	rb_init_page(bpage->page);

	INIT_LIST_HEAD(&cpu_buffer->reader_page->list);

	ret = rb_allocate_pages(cpu_buffer, buffer->pages);
	if (ret < 0)
		goto fail_free_reader;

	cpu_buffer->head_page
		= list_entry(cpu_buffer->pages.next, struct buffer_page, list);
	cpu_buffer->tail_page = cpu_buffer->commit_page = cpu_buffer->head_page;

	return cpu_buffer;

 fail_free_reader:
	free_buffer_page(cpu_buffer->reader_page);

 fail_free_buffer:
	kfree(cpu_buffer);
	return NULL;
}

static void rb_free_cpu_buffer(struct ring_buffer_per_cpu *cpu_buffer)
{
	struct list_head *head = &cpu_buffer->pages;
	struct buffer_page *bpage, *tmp;

	free_buffer_page(cpu_buffer->reader_page);

	list_for_each_entry_safe(bpage, tmp, head, list) {
		list_del_init(&bpage->list);
		free_buffer_page(bpage);
	}
	kfree(cpu_buffer);
}

/*
 * Causes compile errors if the struct buffer_page gets bigger
 * than the struct page.
 */
extern int ring_buffer_page_too_big(void);

#ifdef CONFIG_HOTPLUG_CPU
static int rb_cpu_notify(struct notifier_block *self,
			 unsigned long action, void *hcpu);
#endif

/**
 * ring_buffer_alloc - allocate a new ring_buffer
 * @size: the size in bytes per cpu that is needed.
 * @flags: attributes to set for the ring buffer.
 *
 * Currently the only flag that is available is the RB_FL_OVERWRITE
 * flag. This flag means that the buffer will overwrite old data
 * when the buffer wraps. If this flag is not set, the buffer will
 * drop data when the tail hits the head.
 */
struct ring_buffer *__ring_buffer_alloc(unsigned long size, unsigned flags,
					struct lock_class_key *key)
{
	struct ring_buffer *buffer;
	int bsize;
	int cpu;

	/* Paranoid! Optimizes out when all is well */
	if (sizeof(struct buffer_page) > sizeof(struct page))
		ring_buffer_page_too_big();


	/* keep it in its own cache line */
	buffer = kzalloc(ALIGN(sizeof(*buffer), cache_line_size()),
			 GFP_KERNEL);
	if (!buffer)
		return NULL;

	if (!alloc_cpumask_var(&buffer->cpumask, GFP_KERNEL))
		goto fail_free_buffer;

	buffer->pages = DIV_ROUND_UP(size, BUF_PAGE_SIZE);
	buffer->flags = flags;
	buffer->clock = trace_clock_local;
	buffer->reader_lock_key = key;

	/* need at least two pages */
	if (buffer->pages == 1)
		buffer->pages++;

	/*
	 * In case of non-hotplug cpu, if the ring-buffer is allocated
	 * in early initcall, it will not be notified of secondary cpus.
	 * In that off case, we need to allocate for all possible cpus.
	 */
#ifdef CONFIG_HOTPLUG_CPU
	get_online_cpus();
	cpumask_copy(buffer->cpumask, cpu_online_mask);
#else
	cpumask_copy(buffer->cpumask, cpu_possible_mask);
#endif
	buffer->cpus = nr_cpu_ids;

	bsize = sizeof(void *) * nr_cpu_ids;
	buffer->buffers = kzalloc(ALIGN(bsize, cache_line_size()),
				  GFP_KERNEL);
	if (!buffer->buffers)
		goto fail_free_cpumask;

	for_each_buffer_cpu(buffer, cpu) {
		buffer->buffers[cpu] =
			rb_allocate_cpu_buffer(buffer, cpu);
		if (!buffer->buffers[cpu])
			goto fail_free_buffers;
	}

#ifdef CONFIG_HOTPLUG_CPU
	buffer->cpu_notify.notifier_call = rb_cpu_notify;
	buffer->cpu_notify.priority = 0;
	register_cpu_notifier(&buffer->cpu_notify);
#endif

	put_online_cpus();
	mutex_init(&buffer->mutex);

	return buffer;

 fail_free_buffers:
	for_each_buffer_cpu(buffer, cpu) {
		if (buffer->buffers[cpu])
			rb_free_cpu_buffer(buffer->buffers[cpu]);
	}
	kfree(buffer->buffers);

 fail_free_cpumask:
	free_cpumask_var(buffer->cpumask);
	put_online_cpus();

 fail_free_buffer:
	kfree(buffer);
	return NULL;
}
EXPORT_SYMBOL_GPL(__ring_buffer_alloc);

/**
 * ring_buffer_free - free a ring buffer.
 * @buffer: the buffer to free.
 */
void
ring_buffer_free(struct ring_buffer *buffer)
{
	int cpu;

	get_online_cpus();

#ifdef CONFIG_HOTPLUG_CPU
	unregister_cpu_notifier(&buffer->cpu_notify);
#endif

	for_each_buffer_cpu(buffer, cpu)
		rb_free_cpu_buffer(buffer->buffers[cpu]);

	put_online_cpus();

	free_cpumask_var(buffer->cpumask);

	kfree(buffer);
}
EXPORT_SYMBOL_GPL(ring_buffer_free);

void ring_buffer_set_clock(struct ring_buffer *buffer,
			   u64 (*clock)(void))
{
	buffer->clock = clock;
}

static void rb_reset_cpu(struct ring_buffer_per_cpu *cpu_buffer);

static void
rb_remove_pages(struct ring_buffer_per_cpu *cpu_buffer, unsigned nr_pages)
{
	struct buffer_page *bpage;
	struct list_head *p;
	unsigned i;

	atomic_inc(&cpu_buffer->record_disabled);
	synchronize_sched();

	for (i = 0; i < nr_pages; i++) {
		if (RB_WARN_ON(cpu_buffer, list_empty(&cpu_buffer->pages)))
			return;
		p = cpu_buffer->pages.next;
		bpage = list_entry(p, struct buffer_page, list);
		list_del_init(&bpage->list);
		free_buffer_page(bpage);
	}
	if (RB_WARN_ON(cpu_buffer, list_empty(&cpu_buffer->pages)))
		return;

	rb_reset_cpu(cpu_buffer);

	rb_check_pages(cpu_buffer);

	atomic_dec(&cpu_buffer->record_disabled);

}

static void
rb_insert_pages(struct ring_buffer_per_cpu *cpu_buffer,
		struct list_head *pages, unsigned nr_pages)
{
	struct buffer_page *bpage;
	struct list_head *p;
	unsigned i;

	atomic_inc(&cpu_buffer->record_disabled);
	synchronize_sched();

	for (i = 0; i < nr_pages; i++) {
		if (RB_WARN_ON(cpu_buffer, list_empty(pages)))
			return;
		p = pages->next;
		bpage = list_entry(p, struct buffer_page, list);
		list_del_init(&bpage->list);
		list_add_tail(&bpage->list, &cpu_buffer->pages);
	}
	rb_reset_cpu(cpu_buffer);

	rb_check_pages(cpu_buffer);

	atomic_dec(&cpu_buffer->record_disabled);
}

/**
 * ring_buffer_resize - resize the ring buffer
 * @buffer: the buffer to resize.
 * @size: the new size.
 *
 * The tracer is responsible for making sure that the buffer is
 * not being used while changing the size.
 * Note: We may be able to change the above requirement by using
 *  RCU synchronizations.
 *
 * Minimum size is 2 * BUF_PAGE_SIZE.
 *
 * Returns -1 on failure.
 */
int ring_buffer_resize(struct ring_buffer *buffer, unsigned long size)
{
	struct ring_buffer_per_cpu *cpu_buffer;
	unsigned nr_pages, rm_pages, new_pages;
	struct buffer_page *bpage, *tmp;
	unsigned long buffer_size;
	unsigned long addr;
	LIST_HEAD(pages);
	int i, cpu;

	/*
	 * Always succeed at resizing a non-existent buffer:
	 */
	if (!buffer)
		return size;

	size = DIV_ROUND_UP(size, BUF_PAGE_SIZE);
	size *= BUF_PAGE_SIZE;
	buffer_size = buffer->pages * BUF_PAGE_SIZE;

	/* we need a minimum of two pages */
	if (size < BUF_PAGE_SIZE * 2)
		size = BUF_PAGE_SIZE * 2;

	if (size == buffer_size)
		return size;

	mutex_lock(&buffer->mutex);
	get_online_cpus();

	nr_pages = DIV_ROUND_UP(size, BUF_PAGE_SIZE);

	if (size < buffer_size) {

		/* easy case, just free pages */
		if (RB_WARN_ON(buffer, nr_pages >= buffer->pages))
			goto out_fail;

		rm_pages = buffer->pages - nr_pages;

		for_each_buffer_cpu(buffer, cpu) {
			cpu_buffer = buffer->buffers[cpu];
			rb_remove_pages(cpu_buffer, rm_pages);
		}
		goto out;
	}

	/*
	 * This is a bit more difficult. We only want to add pages
	 * when we can allocate enough for all CPUs. We do this
	 * by allocating all the pages and storing them on a local
	 * link list. If we succeed in our allocation, then we
	 * add these pages to the cpu_buffers. Otherwise we just free
	 * them all and return -ENOMEM;
	 */
	if (RB_WARN_ON(buffer, nr_pages <= buffer->pages))
		goto out_fail;

	new_pages = nr_pages - buffer->pages;

	for_each_buffer_cpu(buffer, cpu) {
		for (i = 0; i < new_pages; i++) {
			bpage = kzalloc_node(ALIGN(sizeof(*bpage),
						  cache_line_size()),
					    GFP_KERNEL, cpu_to_node(cpu));
			if (!bpage)
				goto free_pages;
			list_add(&bpage->list, &pages);
			addr = __get_free_page(GFP_KERNEL);
			if (!addr)
				goto free_pages;
			bpage->page = (void *)addr;
			rb_init_page(bpage->page);
		}
	}

	for_each_buffer_cpu(buffer, cpu) {
		cpu_buffer = buffer->buffers[cpu];
		rb_insert_pages(cpu_buffer, &pages, new_pages);
	}

	if (RB_WARN_ON(buffer, !list_empty(&pages)))
		goto out_fail;

 out:
	buffer->pages = nr_pages;
	put_online_cpus();
	mutex_unlock(&buffer->mutex);

	return size;

 free_pages:
	list_for_each_entry_safe(bpage, tmp, &pages, list) {
		list_del_init(&bpage->list);
		free_buffer_page(bpage);
	}
	put_online_cpus();
	mutex_unlock(&buffer->mutex);
	return -ENOMEM;

	/*
	 * Something went totally wrong, and we are too paranoid
	 * to even clean up the mess.
	 */
 out_fail:
	put_online_cpus();
	mutex_unlock(&buffer->mutex);
	return -1;
}
EXPORT_SYMBOL_GPL(ring_buffer_resize);

static inline void *
__rb_data_page_index(struct buffer_data_page *bpage, unsigned index)
{
	return bpage->data + index;
}

static inline void *__rb_page_index(struct buffer_page *bpage, unsigned index)
{
	return bpage->page->data + index;
}

static inline struct ring_buffer_event *
rb_reader_event(struct ring_buffer_per_cpu *cpu_buffer)
{
	return __rb_page_index(cpu_buffer->reader_page,
			       cpu_buffer->reader_page->read);
}

static inline struct ring_buffer_event *
rb_head_event(struct ring_buffer_per_cpu *cpu_buffer)
{
	return __rb_page_index(cpu_buffer->head_page,
			       cpu_buffer->head_page->read);
}

static inline struct ring_buffer_event *
rb_iter_head_event(struct ring_buffer_iter *iter)
{
	return __rb_page_index(iter->head_page, iter->head);
}

static inline unsigned rb_page_write(struct buffer_page *bpage)
{
	return local_read(&bpage->write);
}

static inline unsigned rb_page_commit(struct buffer_page *bpage)
{
	return local_read(&bpage->page->commit);
}

/* Size is determined by what has been commited */
static inline unsigned rb_page_size(struct buffer_page *bpage)
{
	return rb_page_commit(bpage);
}

static inline unsigned
rb_commit_index(struct ring_buffer_per_cpu *cpu_buffer)
{
	return rb_page_commit(cpu_buffer->commit_page);
}

static inline unsigned rb_head_size(struct ring_buffer_per_cpu *cpu_buffer)
{
	return rb_page_commit(cpu_buffer->head_page);
}

static inline void rb_inc_page(struct ring_buffer_per_cpu *cpu_buffer,
			       struct buffer_page **bpage)
{
	struct list_head *p = (*bpage)->list.next;

	if (p == &cpu_buffer->pages)
		p = p->next;

	*bpage = list_entry(p, struct buffer_page, list);
}

static inline unsigned
rb_event_index(struct ring_buffer_event *event)
{
	unsigned long addr = (unsigned long)event;

	return (addr & ~PAGE_MASK) - (PAGE_SIZE - BUF_PAGE_SIZE);
}

static inline int
rb_is_commit(struct ring_buffer_per_cpu *cpu_buffer,
	     struct ring_buffer_event *event)
{
	unsigned long addr = (unsigned long)event;
	unsigned long index;

	index = rb_event_index(event);
	addr &= PAGE_MASK;

	return cpu_buffer->commit_page->page == (void *)addr &&
		rb_commit_index(cpu_buffer) == index;
}

static void
rb_set_commit_event(struct ring_buffer_per_cpu *cpu_buffer,
		    struct ring_buffer_event *event)
{
	unsigned long addr = (unsigned long)event;
	unsigned long index;

	index = rb_event_index(event);
	addr &= PAGE_MASK;

	while (cpu_buffer->commit_page->page != (void *)addr) {
		if (RB_WARN_ON(cpu_buffer,
			  cpu_buffer->commit_page == cpu_buffer->tail_page))
			return;
		cpu_buffer->commit_page->page->commit =
			cpu_buffer->commit_page->write;
		rb_inc_page(cpu_buffer, &cpu_buffer->commit_page);
		cpu_buffer->write_stamp =
			cpu_buffer->commit_page->page->time_stamp;
	}

	/* Now set the commit to the event's index */
	local_set(&cpu_buffer->commit_page->page->commit, index);
}

static void
rb_set_commit_to_write(struct ring_buffer_per_cpu *cpu_buffer)
{
	/*
	 * We only race with interrupts and NMIs on this CPU.
	 * If we own the commit event, then we can commit
	 * all others that interrupted us, since the interruptions
	 * are in stack format (they finish before they come
	 * back to us). This allows us to do a simple loop to
	 * assign the commit to the tail.
	 */
 again:
	while (cpu_buffer->commit_page != cpu_buffer->tail_page) {
		cpu_buffer->commit_page->page->commit =
			cpu_buffer->commit_page->write;
		rb_inc_page(cpu_buffer, &cpu_buffer->commit_page);
		cpu_buffer->write_stamp =
			cpu_buffer->commit_page->page->time_stamp;
		/* add barrier to keep gcc from optimizing too much */
		barrier();
	}
	while (rb_commit_index(cpu_buffer) !=
	       rb_page_write(cpu_buffer->commit_page)) {
		cpu_buffer->commit_page->page->commit =
			cpu_buffer->commit_page->write;
		barrier();
	}

	/* again, keep gcc from optimizing */
	barrier();

	/*
	 * If an interrupt came in just after the first while loop
	 * and pushed the tail page forward, we will be left with
	 * a dangling commit that will never go forward.
	 */
	if (unlikely(cpu_buffer->commit_page != cpu_buffer->tail_page))
		goto again;
}

static void rb_reset_reader_page(struct ring_buffer_per_cpu *cpu_buffer)
{
	cpu_buffer->read_stamp = cpu_buffer->reader_page->page->time_stamp;
	cpu_buffer->reader_page->read = 0;
}

static void rb_inc_iter(struct ring_buffer_iter *iter)
{
	struct ring_buffer_per_cpu *cpu_buffer = iter->cpu_buffer;

	/*
	 * The iterator could be on the reader page (it starts there).
	 * But the head could have moved, since the reader was
	 * found. Check for this case and assign the iterator
	 * to the head page instead of next.
	 */
	if (iter->head_page == cpu_buffer->reader_page)
		iter->head_page = cpu_buffer->head_page;
	else
		rb_inc_page(cpu_buffer, &iter->head_page);

	iter->read_stamp = iter->head_page->page->time_stamp;
	iter->head = 0;
}

/**
 * ring_buffer_update_event - update event type and data
 * @event: the even to update
 * @type: the type of event
 * @length: the size of the event field in the ring buffer
 *
 * Update the type and data fields of the event. The length
 * is the actual size that is written to the ring buffer,
 * and with this, we can determine what to place into the
 * data field.
 */
static void
rb_update_event(struct ring_buffer_event *event,
			 unsigned type, unsigned length)
{
	event->type_len = type;

	switch (type) {

	case RINGBUF_TYPE_PADDING:
	case RINGBUF_TYPE_TIME_EXTEND:
	case RINGBUF_TYPE_TIME_STAMP:
		break;

	case 0:
		length -= RB_EVNT_HDR_SIZE;
		if (length > RB_MAX_SMALL_DATA)
			event->array[0] = length;
		else
			event->type_len = DIV_ROUND_UP(length, RB_ALIGNMENT);
		break;
	default:
		BUG();
	}
}

static unsigned rb_calculate_event_length(unsigned length)
{
	struct ring_buffer_event event; /* Used only for sizeof array */

	/* zero length can cause confusions */
	if (!length)
		length = 1;

	if (length > RB_MAX_SMALL_DATA)
		length += sizeof(event.array[0]);

	length += RB_EVNT_HDR_SIZE;
	length = ALIGN(length, RB_ALIGNMENT);

	return length;
}


static struct ring_buffer_event *
rb_move_tail(struct ring_buffer_per_cpu *cpu_buffer,
	     unsigned long length, unsigned long tail,
	     struct buffer_page *commit_page,
	     struct buffer_page *tail_page, u64 *ts)
{
	struct buffer_page *next_page, *head_page, *reader_page;
	struct ring_buffer *buffer = cpu_buffer->buffer;
	struct ring_buffer_event *event;
	bool lock_taken = false;
	unsigned long flags;

	next_page = tail_page;

	local_irq_save(flags);
	/*
	 * Since the write to the buffer is still not
	 * fully lockless, we must be careful with NMIs.
	 * The locks in the writers are taken when a write
	 * crosses to a new page. The locks protect against
	 * races with the readers (this will soon be fixed
	 * with a lockless solution).
	 *
	 * Because we can not protect against NMIs, and we
	 * want to keep traces reentrant, we need to manage
	 * what happens when we are in an NMI.
	 *
	 * NMIs can happen after we take the lock.
	 * If we are in an NMI, only take the lock
	 * if it is not already taken. Otherwise
	 * simply fail.
	 */
	if (unlikely(in_nmi())) {
		if (!__raw_spin_trylock(&cpu_buffer->lock)) {
			cpu_buffer->nmi_dropped++;
			goto out_reset;
		}
	} else
		__raw_spin_lock(&cpu_buffer->lock);

	lock_taken = true;

	rb_inc_page(cpu_buffer, &next_page);

	head_page = cpu_buffer->head_page;
	reader_page = cpu_buffer->reader_page;

	/* we grabbed the lock before incrementing */
	if (RB_WARN_ON(cpu_buffer, next_page == reader_page))
		goto out_reset;

	/*
	 * If for some reason, we had an interrupt storm that made
	 * it all the way around the buffer, bail, and warn
	 * about it.
	 */
	if (unlikely(next_page == commit_page)) {
		cpu_buffer->commit_overrun++;
		goto out_reset;
	}

	if (next_page == head_page) {
		if (!(buffer->flags & RB_FL_OVERWRITE))
			goto out_reset;

		/* tail_page has not moved yet? */
		if (tail_page == cpu_buffer->tail_page) {
			/* count overflows */
			cpu_buffer->overrun +=
				local_read(&head_page->entries);

			rb_inc_page(cpu_buffer, &head_page);
			cpu_buffer->head_page = head_page;
			cpu_buffer->head_page->read = 0;
		}
	}

	/*
	 * If the tail page is still the same as what we think
	 * it is, then it is up to us to update the tail
	 * pointer.
	 */
	if (tail_page == cpu_buffer->tail_page) {
		local_set(&next_page->write, 0);
		local_set(&next_page->entries, 0);
		local_set(&next_page->page->commit, 0);
		cpu_buffer->tail_page = next_page;

		/* reread the time stamp */
		*ts = rb_time_stamp(buffer, cpu_buffer->cpu);
		cpu_buffer->tail_page->page->time_stamp = *ts;
	}

	/*
	 * The actual tail page has moved forward.
	 */
	if (tail < BUF_PAGE_SIZE) {
		/* Mark the rest of the page with padding */
		event = __rb_page_index(tail_page, tail);
<<<<<<< HEAD
=======
		kmemcheck_annotate_bitfield(event, bitfield);
>>>>>>> cf343f36
		rb_event_set_padding(event);
	}

	/* Set the write back to the previous setting */
	local_sub(length, &tail_page->write);

	/*
	 * If this was a commit entry that failed,
	 * increment that too
	 */
	if (tail_page == cpu_buffer->commit_page &&
	    tail == rb_commit_index(cpu_buffer)) {
		rb_set_commit_to_write(cpu_buffer);
	}

	__raw_spin_unlock(&cpu_buffer->lock);
	local_irq_restore(flags);

	/* fail and let the caller try again */
	return ERR_PTR(-EAGAIN);

 out_reset:
	/* reset write */
	local_sub(length, &tail_page->write);

	if (likely(lock_taken))
		__raw_spin_unlock(&cpu_buffer->lock);
	local_irq_restore(flags);
	return NULL;
}

static struct ring_buffer_event *
__rb_reserve_next(struct ring_buffer_per_cpu *cpu_buffer,
		  unsigned type, unsigned long length, u64 *ts)
{
	struct buffer_page *tail_page, *commit_page;
	struct ring_buffer_event *event;
	unsigned long tail, write;

	commit_page = cpu_buffer->commit_page;
	/* we just need to protect against interrupts */
	barrier();
	tail_page = cpu_buffer->tail_page;
	write = local_add_return(length, &tail_page->write);
	tail = write - length;

	/* See if we shot pass the end of this buffer page */
	if (write > BUF_PAGE_SIZE)
		return rb_move_tail(cpu_buffer, length, tail,
				    commit_page, tail_page, ts);

	/* We reserved something on the buffer */

	if (RB_WARN_ON(cpu_buffer, write > BUF_PAGE_SIZE))
		return NULL;

	event = __rb_page_index(tail_page, tail);
	kmemcheck_annotate_bitfield(event, bitfield);
	rb_update_event(event, type, length);

	/* The passed in type is zero for DATA */
	if (likely(!type))
		local_inc(&tail_page->entries);

	/*
	 * If this is a commit and the tail is zero, then update
	 * this page's time stamp.
	 */
	if (!tail && rb_is_commit(cpu_buffer, event))
		cpu_buffer->commit_page->page->time_stamp = *ts;

	return event;
}

static inline int
rb_try_to_discard(struct ring_buffer_per_cpu *cpu_buffer,
		  struct ring_buffer_event *event)
{
	unsigned long new_index, old_index;
	struct buffer_page *bpage;
	unsigned long index;
	unsigned long addr;

	new_index = rb_event_index(event);
	old_index = new_index + rb_event_length(event);
	addr = (unsigned long)event;
	addr &= PAGE_MASK;

	bpage = cpu_buffer->tail_page;

	if (bpage->page == (void *)addr && rb_page_write(bpage) == old_index) {
		/*
		 * This is on the tail page. It is possible that
		 * a write could come in and move the tail page
		 * and write to the next page. That is fine
		 * because we just shorten what is on this page.
		 */
		index = local_cmpxchg(&bpage->write, old_index, new_index);
		if (index == old_index)
			return 1;
	}

	/* could not discard */
	return 0;
}

static int
rb_add_time_stamp(struct ring_buffer_per_cpu *cpu_buffer,
		  u64 *ts, u64 *delta)
{
	struct ring_buffer_event *event;
	static int once;
	int ret;

	if (unlikely(*delta > (1ULL << 59) && !once++)) {
		printk(KERN_WARNING "Delta way too big! %llu"
		       " ts=%llu write stamp = %llu\n",
		       (unsigned long long)*delta,
		       (unsigned long long)*ts,
		       (unsigned long long)cpu_buffer->write_stamp);
		WARN_ON(1);
	}

	/*
	 * The delta is too big, we to add a
	 * new timestamp.
	 */
	event = __rb_reserve_next(cpu_buffer,
				  RINGBUF_TYPE_TIME_EXTEND,
				  RB_LEN_TIME_EXTEND,
				  ts);
	if (!event)
		return -EBUSY;

	if (PTR_ERR(event) == -EAGAIN)
		return -EAGAIN;

	/* Only a commited time event can update the write stamp */
	if (rb_is_commit(cpu_buffer, event)) {
		/*
		 * If this is the first on the page, then we need to
		 * update the page itself, and just put in a zero.
		 */
		if (rb_event_index(event)) {
			event->time_delta = *delta & TS_MASK;
			event->array[0] = *delta >> TS_SHIFT;
		} else {
			cpu_buffer->commit_page->page->time_stamp = *ts;
			/* try to discard, since we do not need this */
			if (!rb_try_to_discard(cpu_buffer, event)) {
				/* nope, just zero it */
				event->time_delta = 0;
				event->array[0] = 0;
			}
		}
		cpu_buffer->write_stamp = *ts;
		/* let the caller know this was the commit */
		ret = 1;
	} else {
		/* Try to discard the event */
		if (!rb_try_to_discard(cpu_buffer, event)) {
			/* Darn, this is just wasted space */
			event->time_delta = 0;
			event->array[0] = 0;
<<<<<<< HEAD
		}
		ret = 0;
=======
			ret = 0;
		}
>>>>>>> cf343f36
	}

	*delta = 0;

	return ret;
}

static struct ring_buffer_event *
rb_reserve_next_event(struct ring_buffer_per_cpu *cpu_buffer,
		      unsigned long length)
{
	struct ring_buffer_event *event;
	u64 ts, delta = 0;
	int commit = 0;
	int nr_loops = 0;

	length = rb_calculate_event_length(length);
 again:
	/*
	 * We allow for interrupts to reenter here and do a trace.
	 * If one does, it will cause this original code to loop
	 * back here. Even with heavy interrupts happening, this
	 * should only happen a few times in a row. If this happens
	 * 1000 times in a row, there must be either an interrupt
	 * storm or we have something buggy.
	 * Bail!
	 */
	if (RB_WARN_ON(cpu_buffer, ++nr_loops > 1000))
		return NULL;

	ts = rb_time_stamp(cpu_buffer->buffer, cpu_buffer->cpu);

	/*
	 * Only the first commit can update the timestamp.
	 * Yes there is a race here. If an interrupt comes in
	 * just after the conditional and it traces too, then it
	 * will also check the deltas. More than one timestamp may
	 * also be made. But only the entry that did the actual
	 * commit will be something other than zero.
	 */
	if (likely(cpu_buffer->tail_page == cpu_buffer->commit_page &&
		   rb_page_write(cpu_buffer->tail_page) ==
		   rb_commit_index(cpu_buffer))) {
		u64 diff;

		diff = ts - cpu_buffer->write_stamp;

		/* make sure this diff is calculated here */
		barrier();

		/* Did the write stamp get updated already? */
		if (unlikely(ts < cpu_buffer->write_stamp))
			goto get_event;

		delta = diff;
		if (unlikely(test_time_stamp(delta))) {

			commit = rb_add_time_stamp(cpu_buffer, &ts, &delta);
			if (commit == -EBUSY)
				return NULL;

			if (commit == -EAGAIN)
				goto again;

			RB_WARN_ON(cpu_buffer, commit < 0);
		}
	}

 get_event:
	event = __rb_reserve_next(cpu_buffer, 0, length, &ts);
	if (unlikely(PTR_ERR(event) == -EAGAIN))
		goto again;

	if (!event) {
		if (unlikely(commit))
			/*
			 * Ouch! We needed a timestamp and it was commited. But
			 * we didn't get our event reserved.
			 */
			rb_set_commit_to_write(cpu_buffer);
		return NULL;
	}

	/*
	 * If the timestamp was commited, make the commit our entry
	 * now so that we will update it when needed.
	 */
	if (unlikely(commit))
		rb_set_commit_event(cpu_buffer, event);
	else if (!rb_is_commit(cpu_buffer, event))
		delta = 0;

	event->time_delta = delta;

	return event;
}

#define TRACE_RECURSIVE_DEPTH 16

static int trace_recursive_lock(void)
{
	current->trace_recursion++;

	if (likely(current->trace_recursion < TRACE_RECURSIVE_DEPTH))
		return 0;

	/* Disable all tracing before we do anything else */
	tracing_off_permanent();

	printk_once(KERN_WARNING "Tracing recursion: depth[%ld]:"
		    "HC[%lu]:SC[%lu]:NMI[%lu]\n",
		    current->trace_recursion,
		    hardirq_count() >> HARDIRQ_SHIFT,
		    softirq_count() >> SOFTIRQ_SHIFT,
		    in_nmi());

	WARN_ON_ONCE(1);
	return -1;
}

static void trace_recursive_unlock(void)
{
	WARN_ON_ONCE(!current->trace_recursion);

	current->trace_recursion--;
}

static DEFINE_PER_CPU(int, rb_need_resched);

/**
 * ring_buffer_lock_reserve - reserve a part of the buffer
 * @buffer: the ring buffer to reserve from
 * @length: the length of the data to reserve (excluding event header)
 *
 * Returns a reseverd event on the ring buffer to copy directly to.
 * The user of this interface will need to get the body to write into
 * and can use the ring_buffer_event_data() interface.
 *
 * The length is the length of the data needed, not the event length
 * which also includes the event header.
 *
 * Must be paired with ring_buffer_unlock_commit, unless NULL is returned.
 * If NULL is returned, then nothing has been allocated or locked.
 */
struct ring_buffer_event *
ring_buffer_lock_reserve(struct ring_buffer *buffer, unsigned long length)
{
	struct ring_buffer_per_cpu *cpu_buffer;
	struct ring_buffer_event *event;
	int cpu, resched;

	if (ring_buffer_flags != RB_BUFFERS_ON)
		return NULL;

	if (atomic_read(&buffer->record_disabled))
		return NULL;

	/* If we are tracing schedule, we don't want to recurse */
	resched = ftrace_preempt_disable();

	if (trace_recursive_lock())
		goto out_nocheck;

	cpu = raw_smp_processor_id();

	if (!cpumask_test_cpu(cpu, buffer->cpumask))
		goto out;

	cpu_buffer = buffer->buffers[cpu];

	if (atomic_read(&cpu_buffer->record_disabled))
		goto out;

	if (length > BUF_MAX_DATA_SIZE)
		goto out;

	event = rb_reserve_next_event(cpu_buffer, length);
	if (!event)
		goto out;

	/*
	 * Need to store resched state on this cpu.
	 * Only the first needs to.
	 */

	if (preempt_count() == 1)
		per_cpu(rb_need_resched, cpu) = resched;

	return event;

 out:
	trace_recursive_unlock();

 out_nocheck:
	ftrace_preempt_enable(resched);
	return NULL;
}
EXPORT_SYMBOL_GPL(ring_buffer_lock_reserve);

static void rb_commit(struct ring_buffer_per_cpu *cpu_buffer,
		      struct ring_buffer_event *event)
{
	local_inc(&cpu_buffer->entries);

	/* Only process further if we own the commit */
	if (!rb_is_commit(cpu_buffer, event))
		return;

	cpu_buffer->write_stamp += event->time_delta;

	rb_set_commit_to_write(cpu_buffer);
}

/**
 * ring_buffer_unlock_commit - commit a reserved
 * @buffer: The buffer to commit to
 * @event: The event pointer to commit.
 *
 * This commits the data to the ring buffer, and releases any locks held.
 *
 * Must be paired with ring_buffer_lock_reserve.
 */
int ring_buffer_unlock_commit(struct ring_buffer *buffer,
			      struct ring_buffer_event *event)
{
	struct ring_buffer_per_cpu *cpu_buffer;
	int cpu = raw_smp_processor_id();

	cpu_buffer = buffer->buffers[cpu];

	rb_commit(cpu_buffer, event);

	trace_recursive_unlock();

	/*
	 * Only the last preempt count needs to restore preemption.
	 */
	if (preempt_count() == 1)
		ftrace_preempt_enable(per_cpu(rb_need_resched, cpu));
	else
		preempt_enable_no_resched_notrace();

	return 0;
}
EXPORT_SYMBOL_GPL(ring_buffer_unlock_commit);

static inline void rb_event_discard(struct ring_buffer_event *event)
{
	/* array[0] holds the actual length for the discarded event */
	event->array[0] = rb_event_data_length(event) - RB_EVNT_HDR_SIZE;
	event->type_len = RINGBUF_TYPE_PADDING;
	/* time delta must be non zero */
	if (!event->time_delta)
		event->time_delta = 1;
}

/**
 * ring_buffer_event_discard - discard any event in the ring buffer
 * @event: the event to discard
 *
 * Sometimes a event that is in the ring buffer needs to be ignored.
 * This function lets the user discard an event in the ring buffer
 * and then that event will not be read later.
 *
 * Note, it is up to the user to be careful with this, and protect
 * against races. If the user discards an event that has been consumed
 * it is possible that it could corrupt the ring buffer.
 */
void ring_buffer_event_discard(struct ring_buffer_event *event)
{
	rb_event_discard(event);
}
EXPORT_SYMBOL_GPL(ring_buffer_event_discard);

/**
 * ring_buffer_commit_discard - discard an event that has not been committed
 * @buffer: the ring buffer
 * @event: non committed event to discard
 *
 * This is similar to ring_buffer_event_discard but must only be
 * performed on an event that has not been committed yet. The difference
 * is that this will also try to free the event from the ring buffer
 * if another event has not been added behind it.
 *
 * If another event has been added behind it, it will set the event
 * up as discarded, and perform the commit.
 *
 * If this function is called, do not call ring_buffer_unlock_commit on
 * the event.
 */
void ring_buffer_discard_commit(struct ring_buffer *buffer,
				struct ring_buffer_event *event)
{
	struct ring_buffer_per_cpu *cpu_buffer;
	int cpu;

	/* The event is discarded regardless */
	rb_event_discard(event);

	/*
	 * This must only be called if the event has not been
	 * committed yet. Thus we can assume that preemption
	 * is still disabled.
	 */
	RB_WARN_ON(buffer, preemptible());

	cpu = smp_processor_id();
	cpu_buffer = buffer->buffers[cpu];

	if (!rb_try_to_discard(cpu_buffer, event))
		goto out;

	/*
	 * The commit is still visible by the reader, so we
	 * must increment entries.
	 */
	local_inc(&cpu_buffer->entries);
 out:
	/*
	 * If a write came in and pushed the tail page
	 * we still need to update the commit pointer
	 * if we were the commit.
	 */
	if (rb_is_commit(cpu_buffer, event))
		rb_set_commit_to_write(cpu_buffer);

	trace_recursive_unlock();

	/*
	 * Only the last preempt count needs to restore preemption.
	 */
	if (preempt_count() == 1)
		ftrace_preempt_enable(per_cpu(rb_need_resched, cpu));
	else
		preempt_enable_no_resched_notrace();

}
EXPORT_SYMBOL_GPL(ring_buffer_discard_commit);

/**
 * ring_buffer_write - write data to the buffer without reserving
 * @buffer: The ring buffer to write to.
 * @length: The length of the data being written (excluding the event header)
 * @data: The data to write to the buffer.
 *
 * This is like ring_buffer_lock_reserve and ring_buffer_unlock_commit as
 * one function. If you already have the data to write to the buffer, it
 * may be easier to simply call this function.
 *
 * Note, like ring_buffer_lock_reserve, the length is the length of the data
 * and not the length of the event which would hold the header.
 */
int ring_buffer_write(struct ring_buffer *buffer,
			unsigned long length,
			void *data)
{
	struct ring_buffer_per_cpu *cpu_buffer;
	struct ring_buffer_event *event;
	void *body;
	int ret = -EBUSY;
	int cpu, resched;

	if (ring_buffer_flags != RB_BUFFERS_ON)
		return -EBUSY;

	if (atomic_read(&buffer->record_disabled))
		return -EBUSY;

	resched = ftrace_preempt_disable();

	cpu = raw_smp_processor_id();

	if (!cpumask_test_cpu(cpu, buffer->cpumask))
		goto out;

	cpu_buffer = buffer->buffers[cpu];

	if (atomic_read(&cpu_buffer->record_disabled))
		goto out;

	if (length > BUF_MAX_DATA_SIZE)
		goto out;

	event = rb_reserve_next_event(cpu_buffer, length);
	if (!event)
		goto out;

	body = rb_event_data(event);

	memcpy(body, data, length);

	rb_commit(cpu_buffer, event);

	ret = 0;
 out:
	ftrace_preempt_enable(resched);

	return ret;
}
EXPORT_SYMBOL_GPL(ring_buffer_write);

static int rb_per_cpu_empty(struct ring_buffer_per_cpu *cpu_buffer)
{
	struct buffer_page *reader = cpu_buffer->reader_page;
	struct buffer_page *head = cpu_buffer->head_page;
	struct buffer_page *commit = cpu_buffer->commit_page;

	return reader->read == rb_page_commit(reader) &&
		(commit == reader ||
		 (commit == head &&
		  head->read == rb_page_commit(commit)));
}

/**
 * ring_buffer_record_disable - stop all writes into the buffer
 * @buffer: The ring buffer to stop writes to.
 *
 * This prevents all writes to the buffer. Any attempt to write
 * to the buffer after this will fail and return NULL.
 *
 * The caller should call synchronize_sched() after this.
 */
void ring_buffer_record_disable(struct ring_buffer *buffer)
{
	atomic_inc(&buffer->record_disabled);
}
EXPORT_SYMBOL_GPL(ring_buffer_record_disable);

/**
 * ring_buffer_record_enable - enable writes to the buffer
 * @buffer: The ring buffer to enable writes
 *
 * Note, multiple disables will need the same number of enables
 * to truely enable the writing (much like preempt_disable).
 */
void ring_buffer_record_enable(struct ring_buffer *buffer)
{
	atomic_dec(&buffer->record_disabled);
}
EXPORT_SYMBOL_GPL(ring_buffer_record_enable);

/**
 * ring_buffer_record_disable_cpu - stop all writes into the cpu_buffer
 * @buffer: The ring buffer to stop writes to.
 * @cpu: The CPU buffer to stop
 *
 * This prevents all writes to the buffer. Any attempt to write
 * to the buffer after this will fail and return NULL.
 *
 * The caller should call synchronize_sched() after this.
 */
void ring_buffer_record_disable_cpu(struct ring_buffer *buffer, int cpu)
{
	struct ring_buffer_per_cpu *cpu_buffer;

	if (!cpumask_test_cpu(cpu, buffer->cpumask))
		return;

	cpu_buffer = buffer->buffers[cpu];
	atomic_inc(&cpu_buffer->record_disabled);
}
EXPORT_SYMBOL_GPL(ring_buffer_record_disable_cpu);

/**
 * ring_buffer_record_enable_cpu - enable writes to the buffer
 * @buffer: The ring buffer to enable writes
 * @cpu: The CPU to enable.
 *
 * Note, multiple disables will need the same number of enables
 * to truely enable the writing (much like preempt_disable).
 */
void ring_buffer_record_enable_cpu(struct ring_buffer *buffer, int cpu)
{
	struct ring_buffer_per_cpu *cpu_buffer;

	if (!cpumask_test_cpu(cpu, buffer->cpumask))
		return;

	cpu_buffer = buffer->buffers[cpu];
	atomic_dec(&cpu_buffer->record_disabled);
}
EXPORT_SYMBOL_GPL(ring_buffer_record_enable_cpu);

/**
 * ring_buffer_entries_cpu - get the number of entries in a cpu buffer
 * @buffer: The ring buffer
 * @cpu: The per CPU buffer to get the entries from.
 */
unsigned long ring_buffer_entries_cpu(struct ring_buffer *buffer, int cpu)
{
	struct ring_buffer_per_cpu *cpu_buffer;
	unsigned long ret;

	if (!cpumask_test_cpu(cpu, buffer->cpumask))
		return 0;

	cpu_buffer = buffer->buffers[cpu];
	ret = (local_read(&cpu_buffer->entries) - cpu_buffer->overrun)
		- cpu_buffer->read;

	return ret;
}
EXPORT_SYMBOL_GPL(ring_buffer_entries_cpu);

/**
 * ring_buffer_overrun_cpu - get the number of overruns in a cpu_buffer
 * @buffer: The ring buffer
 * @cpu: The per CPU buffer to get the number of overruns from
 */
unsigned long ring_buffer_overrun_cpu(struct ring_buffer *buffer, int cpu)
{
	struct ring_buffer_per_cpu *cpu_buffer;
	unsigned long ret;

	if (!cpumask_test_cpu(cpu, buffer->cpumask))
		return 0;

	cpu_buffer = buffer->buffers[cpu];
	ret = cpu_buffer->overrun;

	return ret;
}
EXPORT_SYMBOL_GPL(ring_buffer_overrun_cpu);

/**
 * ring_buffer_nmi_dropped_cpu - get the number of nmis that were dropped
 * @buffer: The ring buffer
 * @cpu: The per CPU buffer to get the number of overruns from
 */
unsigned long ring_buffer_nmi_dropped_cpu(struct ring_buffer *buffer, int cpu)
{
	struct ring_buffer_per_cpu *cpu_buffer;
	unsigned long ret;

	if (!cpumask_test_cpu(cpu, buffer->cpumask))
		return 0;

	cpu_buffer = buffer->buffers[cpu];
	ret = cpu_buffer->nmi_dropped;

	return ret;
}
EXPORT_SYMBOL_GPL(ring_buffer_nmi_dropped_cpu);

/**
 * ring_buffer_commit_overrun_cpu - get the number of overruns caused by commits
 * @buffer: The ring buffer
 * @cpu: The per CPU buffer to get the number of overruns from
 */
unsigned long
ring_buffer_commit_overrun_cpu(struct ring_buffer *buffer, int cpu)
{
	struct ring_buffer_per_cpu *cpu_buffer;
	unsigned long ret;

	if (!cpumask_test_cpu(cpu, buffer->cpumask))
		return 0;

	cpu_buffer = buffer->buffers[cpu];
	ret = cpu_buffer->commit_overrun;

	return ret;
}
EXPORT_SYMBOL_GPL(ring_buffer_commit_overrun_cpu);

/**
 * ring_buffer_entries - get the number of entries in a buffer
 * @buffer: The ring buffer
 *
 * Returns the total number of entries in the ring buffer
 * (all CPU entries)
 */
unsigned long ring_buffer_entries(struct ring_buffer *buffer)
{
	struct ring_buffer_per_cpu *cpu_buffer;
	unsigned long entries = 0;
	int cpu;

	/* if you care about this being correct, lock the buffer */
	for_each_buffer_cpu(buffer, cpu) {
		cpu_buffer = buffer->buffers[cpu];
		entries += (local_read(&cpu_buffer->entries) -
			    cpu_buffer->overrun) - cpu_buffer->read;
	}

	return entries;
}
EXPORT_SYMBOL_GPL(ring_buffer_entries);

/**
 * ring_buffer_overrun_cpu - get the number of overruns in buffer
 * @buffer: The ring buffer
 *
 * Returns the total number of overruns in the ring buffer
 * (all CPU entries)
 */
unsigned long ring_buffer_overruns(struct ring_buffer *buffer)
{
	struct ring_buffer_per_cpu *cpu_buffer;
	unsigned long overruns = 0;
	int cpu;

	/* if you care about this being correct, lock the buffer */
	for_each_buffer_cpu(buffer, cpu) {
		cpu_buffer = buffer->buffers[cpu];
		overruns += cpu_buffer->overrun;
	}

	return overruns;
}
EXPORT_SYMBOL_GPL(ring_buffer_overruns);

static void rb_iter_reset(struct ring_buffer_iter *iter)
{
	struct ring_buffer_per_cpu *cpu_buffer = iter->cpu_buffer;

	/* Iterator usage is expected to have record disabled */
	if (list_empty(&cpu_buffer->reader_page->list)) {
		iter->head_page = cpu_buffer->head_page;
		iter->head = cpu_buffer->head_page->read;
	} else {
		iter->head_page = cpu_buffer->reader_page;
		iter->head = cpu_buffer->reader_page->read;
	}
	if (iter->head)
		iter->read_stamp = cpu_buffer->read_stamp;
	else
		iter->read_stamp = iter->head_page->page->time_stamp;
}

/**
 * ring_buffer_iter_reset - reset an iterator
 * @iter: The iterator to reset
 *
 * Resets the iterator, so that it will start from the beginning
 * again.
 */
void ring_buffer_iter_reset(struct ring_buffer_iter *iter)
{
	struct ring_buffer_per_cpu *cpu_buffer;
	unsigned long flags;

	if (!iter)
		return;

	cpu_buffer = iter->cpu_buffer;

	spin_lock_irqsave(&cpu_buffer->reader_lock, flags);
	rb_iter_reset(iter);
	spin_unlock_irqrestore(&cpu_buffer->reader_lock, flags);
}
EXPORT_SYMBOL_GPL(ring_buffer_iter_reset);

/**
 * ring_buffer_iter_empty - check if an iterator has no more to read
 * @iter: The iterator to check
 */
int ring_buffer_iter_empty(struct ring_buffer_iter *iter)
{
	struct ring_buffer_per_cpu *cpu_buffer;

	cpu_buffer = iter->cpu_buffer;

	return iter->head_page == cpu_buffer->commit_page &&
		iter->head == rb_commit_index(cpu_buffer);
}
EXPORT_SYMBOL_GPL(ring_buffer_iter_empty);

static void
rb_update_read_stamp(struct ring_buffer_per_cpu *cpu_buffer,
		     struct ring_buffer_event *event)
{
	u64 delta;

	switch (event->type_len) {
	case RINGBUF_TYPE_PADDING:
		return;

	case RINGBUF_TYPE_TIME_EXTEND:
		delta = event->array[0];
		delta <<= TS_SHIFT;
		delta += event->time_delta;
		cpu_buffer->read_stamp += delta;
		return;

	case RINGBUF_TYPE_TIME_STAMP:
		/* FIXME: not implemented */
		return;

	case RINGBUF_TYPE_DATA:
		cpu_buffer->read_stamp += event->time_delta;
		return;

	default:
		BUG();
	}
	return;
}

static void
rb_update_iter_read_stamp(struct ring_buffer_iter *iter,
			  struct ring_buffer_event *event)
{
	u64 delta;

	switch (event->type_len) {
	case RINGBUF_TYPE_PADDING:
		return;

	case RINGBUF_TYPE_TIME_EXTEND:
		delta = event->array[0];
		delta <<= TS_SHIFT;
		delta += event->time_delta;
		iter->read_stamp += delta;
		return;

	case RINGBUF_TYPE_TIME_STAMP:
		/* FIXME: not implemented */
		return;

	case RINGBUF_TYPE_DATA:
		iter->read_stamp += event->time_delta;
		return;

	default:
		BUG();
	}
	return;
}

static struct buffer_page *
rb_get_reader_page(struct ring_buffer_per_cpu *cpu_buffer)
{
	struct buffer_page *reader = NULL;
	unsigned long flags;
	int nr_loops = 0;

	local_irq_save(flags);
	__raw_spin_lock(&cpu_buffer->lock);

 again:
	/*
	 * This should normally only loop twice. But because the
	 * start of the reader inserts an empty page, it causes
	 * a case where we will loop three times. There should be no
	 * reason to loop four times (that I know of).
	 */
	if (RB_WARN_ON(cpu_buffer, ++nr_loops > 3)) {
		reader = NULL;
		goto out;
	}

	reader = cpu_buffer->reader_page;

	/* If there's more to read, return this page */
	if (cpu_buffer->reader_page->read < rb_page_size(reader))
		goto out;

	/* Never should we have an index greater than the size */
	if (RB_WARN_ON(cpu_buffer,
		       cpu_buffer->reader_page->read > rb_page_size(reader)))
		goto out;

	/* check if we caught up to the tail */
	reader = NULL;
	if (cpu_buffer->commit_page == cpu_buffer->reader_page)
		goto out;

	/*
	 * Splice the empty reader page into the list around the head.
	 * Reset the reader page to size zero.
	 */

	reader = cpu_buffer->head_page;
	cpu_buffer->reader_page->list.next = reader->list.next;
	cpu_buffer->reader_page->list.prev = reader->list.prev;

	local_set(&cpu_buffer->reader_page->write, 0);
	local_set(&cpu_buffer->reader_page->entries, 0);
	local_set(&cpu_buffer->reader_page->page->commit, 0);

	/* Make the reader page now replace the head */
	reader->list.prev->next = &cpu_buffer->reader_page->list;
	reader->list.next->prev = &cpu_buffer->reader_page->list;

	/*
	 * If the tail is on the reader, then we must set the head
	 * to the inserted page, otherwise we set it one before.
	 */
	cpu_buffer->head_page = cpu_buffer->reader_page;

	if (cpu_buffer->commit_page != reader)
		rb_inc_page(cpu_buffer, &cpu_buffer->head_page);

	/* Finally update the reader page to the new head */
	cpu_buffer->reader_page = reader;
	rb_reset_reader_page(cpu_buffer);

	goto again;

 out:
	__raw_spin_unlock(&cpu_buffer->lock);
	local_irq_restore(flags);

	return reader;
}

static void rb_advance_reader(struct ring_buffer_per_cpu *cpu_buffer)
{
	struct ring_buffer_event *event;
	struct buffer_page *reader;
	unsigned length;

	reader = rb_get_reader_page(cpu_buffer);

	/* This function should not be called when buffer is empty */
	if (RB_WARN_ON(cpu_buffer, !reader))
		return;

	event = rb_reader_event(cpu_buffer);

	if (event->type_len <= RINGBUF_TYPE_DATA_TYPE_LEN_MAX
			|| rb_discarded_event(event))
		cpu_buffer->read++;

	rb_update_read_stamp(cpu_buffer, event);

	length = rb_event_length(event);
	cpu_buffer->reader_page->read += length;
}

static void rb_advance_iter(struct ring_buffer_iter *iter)
{
	struct ring_buffer *buffer;
	struct ring_buffer_per_cpu *cpu_buffer;
	struct ring_buffer_event *event;
	unsigned length;

	cpu_buffer = iter->cpu_buffer;
	buffer = cpu_buffer->buffer;

	/*
	 * Check if we are at the end of the buffer.
	 */
	if (iter->head >= rb_page_size(iter->head_page)) {
		/* discarded commits can make the page empty */
		if (iter->head_page == cpu_buffer->commit_page)
			return;
		rb_inc_iter(iter);
		return;
	}

	event = rb_iter_head_event(iter);

	length = rb_event_length(event);

	/*
	 * This should not be called to advance the header if we are
	 * at the tail of the buffer.
	 */
	if (RB_WARN_ON(cpu_buffer,
		       (iter->head_page == cpu_buffer->commit_page) &&
		       (iter->head + length > rb_commit_index(cpu_buffer))))
		return;

	rb_update_iter_read_stamp(iter, event);

	iter->head += length;

	/* check for end of page padding */
	if ((iter->head >= rb_page_size(iter->head_page)) &&
	    (iter->head_page != cpu_buffer->commit_page))
		rb_advance_iter(iter);
}

static struct ring_buffer_event *
rb_buffer_peek(struct ring_buffer *buffer, int cpu, u64 *ts)
{
	struct ring_buffer_per_cpu *cpu_buffer;
	struct ring_buffer_event *event;
	struct buffer_page *reader;
	int nr_loops = 0;

	cpu_buffer = buffer->buffers[cpu];

 again:
	/*
	 * We repeat when a timestamp is encountered. It is possible
	 * to get multiple timestamps from an interrupt entering just
	 * as one timestamp is about to be written, or from discarded
	 * commits. The most that we can have is the number on a single page.
	 */
	if (RB_WARN_ON(cpu_buffer, ++nr_loops > RB_TIMESTAMPS_PER_PAGE))
		return NULL;

	reader = rb_get_reader_page(cpu_buffer);
	if (!reader)
		return NULL;

	event = rb_reader_event(cpu_buffer);

	switch (event->type_len) {
	case RINGBUF_TYPE_PADDING:
		if (rb_null_event(event))
			RB_WARN_ON(cpu_buffer, 1);
		/*
		 * Because the writer could be discarding every
		 * event it creates (which would probably be bad)
		 * if we were to go back to "again" then we may never
		 * catch up, and will trigger the warn on, or lock
		 * the box. Return the padding, and we will release
		 * the current locks, and try again.
		 */
		rb_advance_reader(cpu_buffer);
		return event;

	case RINGBUF_TYPE_TIME_EXTEND:
		/* Internal data, OK to advance */
		rb_advance_reader(cpu_buffer);
		goto again;

	case RINGBUF_TYPE_TIME_STAMP:
		/* FIXME: not implemented */
		rb_advance_reader(cpu_buffer);
		goto again;

	case RINGBUF_TYPE_DATA:
		if (ts) {
			*ts = cpu_buffer->read_stamp + event->time_delta;
			ring_buffer_normalize_time_stamp(buffer,
							 cpu_buffer->cpu, ts);
		}
		return event;

	default:
		BUG();
	}

	return NULL;
}
EXPORT_SYMBOL_GPL(ring_buffer_peek);

static struct ring_buffer_event *
rb_iter_peek(struct ring_buffer_iter *iter, u64 *ts)
{
	struct ring_buffer *buffer;
	struct ring_buffer_per_cpu *cpu_buffer;
	struct ring_buffer_event *event;
	int nr_loops = 0;

	if (ring_buffer_iter_empty(iter))
		return NULL;

	cpu_buffer = iter->cpu_buffer;
	buffer = cpu_buffer->buffer;

 again:
	/*
	 * We repeat when a timestamp is encountered.
	 * We can get multiple timestamps by nested interrupts or also
	 * if filtering is on (discarding commits). Since discarding
	 * commits can be frequent we can get a lot of timestamps.
	 * But we limit them by not adding timestamps if they begin
	 * at the start of a page.
	 */
	if (RB_WARN_ON(cpu_buffer, ++nr_loops > RB_TIMESTAMPS_PER_PAGE))
		return NULL;

	if (rb_per_cpu_empty(cpu_buffer))
		return NULL;

	event = rb_iter_head_event(iter);

	switch (event->type_len) {
	case RINGBUF_TYPE_PADDING:
		if (rb_null_event(event)) {
			rb_inc_iter(iter);
			goto again;
		}
		rb_advance_iter(iter);
		return event;

	case RINGBUF_TYPE_TIME_EXTEND:
		/* Internal data, OK to advance */
		rb_advance_iter(iter);
		goto again;

	case RINGBUF_TYPE_TIME_STAMP:
		/* FIXME: not implemented */
		rb_advance_iter(iter);
		goto again;

	case RINGBUF_TYPE_DATA:
		if (ts) {
			*ts = iter->read_stamp + event->time_delta;
			ring_buffer_normalize_time_stamp(buffer,
							 cpu_buffer->cpu, ts);
		}
		return event;

	default:
		BUG();
	}

	return NULL;
}
EXPORT_SYMBOL_GPL(ring_buffer_iter_peek);

/**
 * ring_buffer_peek - peek at the next event to be read
 * @buffer: The ring buffer to read
 * @cpu: The cpu to peak at
 * @ts: The timestamp counter of this event.
 *
 * This will return the event that will be read next, but does
 * not consume the data.
 */
struct ring_buffer_event *
ring_buffer_peek(struct ring_buffer *buffer, int cpu, u64 *ts)
{
	struct ring_buffer_per_cpu *cpu_buffer = buffer->buffers[cpu];
	struct ring_buffer_event *event;
	unsigned long flags;

	if (!cpumask_test_cpu(cpu, buffer->cpumask))
		return NULL;

 again:
	spin_lock_irqsave(&cpu_buffer->reader_lock, flags);
	event = rb_buffer_peek(buffer, cpu, ts);
	spin_unlock_irqrestore(&cpu_buffer->reader_lock, flags);

	if (event && event->type_len == RINGBUF_TYPE_PADDING) {
		cpu_relax();
		goto again;
	}

	return event;
}

/**
 * ring_buffer_iter_peek - peek at the next event to be read
 * @iter: The ring buffer iterator
 * @ts: The timestamp counter of this event.
 *
 * This will return the event that will be read next, but does
 * not increment the iterator.
 */
struct ring_buffer_event *
ring_buffer_iter_peek(struct ring_buffer_iter *iter, u64 *ts)
{
	struct ring_buffer_per_cpu *cpu_buffer = iter->cpu_buffer;
	struct ring_buffer_event *event;
	unsigned long flags;

 again:
	spin_lock_irqsave(&cpu_buffer->reader_lock, flags);
	event = rb_iter_peek(iter, ts);
	spin_unlock_irqrestore(&cpu_buffer->reader_lock, flags);

	if (event && event->type_len == RINGBUF_TYPE_PADDING) {
		cpu_relax();
		goto again;
	}

	return event;
}

/**
 * ring_buffer_consume - return an event and consume it
 * @buffer: The ring buffer to get the next event from
 *
 * Returns the next event in the ring buffer, and that event is consumed.
 * Meaning, that sequential reads will keep returning a different event,
 * and eventually empty the ring buffer if the producer is slower.
 */
struct ring_buffer_event *
ring_buffer_consume(struct ring_buffer *buffer, int cpu, u64 *ts)
{
	struct ring_buffer_per_cpu *cpu_buffer;
	struct ring_buffer_event *event = NULL;
	unsigned long flags;

 again:
	/* might be called in atomic */
	preempt_disable();

	if (!cpumask_test_cpu(cpu, buffer->cpumask))
		goto out;

	cpu_buffer = buffer->buffers[cpu];
	spin_lock_irqsave(&cpu_buffer->reader_lock, flags);

	event = rb_buffer_peek(buffer, cpu, ts);
	if (!event)
		goto out_unlock;

	rb_advance_reader(cpu_buffer);

 out_unlock:
	spin_unlock_irqrestore(&cpu_buffer->reader_lock, flags);

 out:
	preempt_enable();

	if (event && event->type_len == RINGBUF_TYPE_PADDING) {
		cpu_relax();
		goto again;
	}

	return event;
}
EXPORT_SYMBOL_GPL(ring_buffer_consume);

/**
 * ring_buffer_read_start - start a non consuming read of the buffer
 * @buffer: The ring buffer to read from
 * @cpu: The cpu buffer to iterate over
 *
 * This starts up an iteration through the buffer. It also disables
 * the recording to the buffer until the reading is finished.
 * This prevents the reading from being corrupted. This is not
 * a consuming read, so a producer is not expected.
 *
 * Must be paired with ring_buffer_finish.
 */
struct ring_buffer_iter *
ring_buffer_read_start(struct ring_buffer *buffer, int cpu)
{
	struct ring_buffer_per_cpu *cpu_buffer;
	struct ring_buffer_iter *iter;
	unsigned long flags;

	if (!cpumask_test_cpu(cpu, buffer->cpumask))
		return NULL;

	iter = kmalloc(sizeof(*iter), GFP_KERNEL);
	if (!iter)
		return NULL;

	cpu_buffer = buffer->buffers[cpu];

	iter->cpu_buffer = cpu_buffer;

	atomic_inc(&cpu_buffer->record_disabled);
	synchronize_sched();

	spin_lock_irqsave(&cpu_buffer->reader_lock, flags);
	__raw_spin_lock(&cpu_buffer->lock);
	rb_iter_reset(iter);
	__raw_spin_unlock(&cpu_buffer->lock);
	spin_unlock_irqrestore(&cpu_buffer->reader_lock, flags);

	return iter;
}
EXPORT_SYMBOL_GPL(ring_buffer_read_start);

/**
 * ring_buffer_finish - finish reading the iterator of the buffer
 * @iter: The iterator retrieved by ring_buffer_start
 *
 * This re-enables the recording to the buffer, and frees the
 * iterator.
 */
void
ring_buffer_read_finish(struct ring_buffer_iter *iter)
{
	struct ring_buffer_per_cpu *cpu_buffer = iter->cpu_buffer;

	atomic_dec(&cpu_buffer->record_disabled);
	kfree(iter);
}
EXPORT_SYMBOL_GPL(ring_buffer_read_finish);

/**
 * ring_buffer_read - read the next item in the ring buffer by the iterator
 * @iter: The ring buffer iterator
 * @ts: The time stamp of the event read.
 *
 * This reads the next event in the ring buffer and increments the iterator.
 */
struct ring_buffer_event *
ring_buffer_read(struct ring_buffer_iter *iter, u64 *ts)
{
	struct ring_buffer_event *event;
	struct ring_buffer_per_cpu *cpu_buffer = iter->cpu_buffer;
	unsigned long flags;

 again:
	spin_lock_irqsave(&cpu_buffer->reader_lock, flags);
	event = rb_iter_peek(iter, ts);
	if (!event)
		goto out;

	rb_advance_iter(iter);
 out:
	spin_unlock_irqrestore(&cpu_buffer->reader_lock, flags);

	if (event && event->type_len == RINGBUF_TYPE_PADDING) {
		cpu_relax();
		goto again;
	}

	return event;
}
EXPORT_SYMBOL_GPL(ring_buffer_read);

/**
 * ring_buffer_size - return the size of the ring buffer (in bytes)
 * @buffer: The ring buffer.
 */
unsigned long ring_buffer_size(struct ring_buffer *buffer)
{
	return BUF_PAGE_SIZE * buffer->pages;
}
EXPORT_SYMBOL_GPL(ring_buffer_size);

static void
rb_reset_cpu(struct ring_buffer_per_cpu *cpu_buffer)
{
	cpu_buffer->head_page
		= list_entry(cpu_buffer->pages.next, struct buffer_page, list);
	local_set(&cpu_buffer->head_page->write, 0);
	local_set(&cpu_buffer->head_page->entries, 0);
	local_set(&cpu_buffer->head_page->page->commit, 0);

	cpu_buffer->head_page->read = 0;

	cpu_buffer->tail_page = cpu_buffer->head_page;
	cpu_buffer->commit_page = cpu_buffer->head_page;

	INIT_LIST_HEAD(&cpu_buffer->reader_page->list);
	local_set(&cpu_buffer->reader_page->write, 0);
	local_set(&cpu_buffer->reader_page->entries, 0);
	local_set(&cpu_buffer->reader_page->page->commit, 0);
	cpu_buffer->reader_page->read = 0;

	cpu_buffer->nmi_dropped = 0;
	cpu_buffer->commit_overrun = 0;
	cpu_buffer->overrun = 0;
	cpu_buffer->read = 0;
	local_set(&cpu_buffer->entries, 0);

	cpu_buffer->write_stamp = 0;
	cpu_buffer->read_stamp = 0;
}

/**
 * ring_buffer_reset_cpu - reset a ring buffer per CPU buffer
 * @buffer: The ring buffer to reset a per cpu buffer of
 * @cpu: The CPU buffer to be reset
 */
void ring_buffer_reset_cpu(struct ring_buffer *buffer, int cpu)
{
	struct ring_buffer_per_cpu *cpu_buffer = buffer->buffers[cpu];
	unsigned long flags;

	if (!cpumask_test_cpu(cpu, buffer->cpumask))
		return;

	atomic_inc(&cpu_buffer->record_disabled);

	spin_lock_irqsave(&cpu_buffer->reader_lock, flags);

	__raw_spin_lock(&cpu_buffer->lock);

	rb_reset_cpu(cpu_buffer);

	__raw_spin_unlock(&cpu_buffer->lock);

	spin_unlock_irqrestore(&cpu_buffer->reader_lock, flags);

	atomic_dec(&cpu_buffer->record_disabled);
}
EXPORT_SYMBOL_GPL(ring_buffer_reset_cpu);

/**
 * ring_buffer_reset - reset a ring buffer
 * @buffer: The ring buffer to reset all cpu buffers
 */
void ring_buffer_reset(struct ring_buffer *buffer)
{
	int cpu;

	for_each_buffer_cpu(buffer, cpu)
		ring_buffer_reset_cpu(buffer, cpu);
}
EXPORT_SYMBOL_GPL(ring_buffer_reset);

/**
 * rind_buffer_empty - is the ring buffer empty?
 * @buffer: The ring buffer to test
 */
int ring_buffer_empty(struct ring_buffer *buffer)
{
	struct ring_buffer_per_cpu *cpu_buffer;
	int cpu;

	/* yes this is racy, but if you don't like the race, lock the buffer */
	for_each_buffer_cpu(buffer, cpu) {
		cpu_buffer = buffer->buffers[cpu];
		if (!rb_per_cpu_empty(cpu_buffer))
			return 0;
	}

	return 1;
}
EXPORT_SYMBOL_GPL(ring_buffer_empty);

/**
 * ring_buffer_empty_cpu - is a cpu buffer of a ring buffer empty?
 * @buffer: The ring buffer
 * @cpu: The CPU buffer to test
 */
int ring_buffer_empty_cpu(struct ring_buffer *buffer, int cpu)
{
	struct ring_buffer_per_cpu *cpu_buffer;
	int ret;

	if (!cpumask_test_cpu(cpu, buffer->cpumask))
		return 1;

	cpu_buffer = buffer->buffers[cpu];
	ret = rb_per_cpu_empty(cpu_buffer);


	return ret;
}
EXPORT_SYMBOL_GPL(ring_buffer_empty_cpu);

/**
 * ring_buffer_swap_cpu - swap a CPU buffer between two ring buffers
 * @buffer_a: One buffer to swap with
 * @buffer_b: The other buffer to swap with
 *
 * This function is useful for tracers that want to take a "snapshot"
 * of a CPU buffer and has another back up buffer lying around.
 * it is expected that the tracer handles the cpu buffer not being
 * used at the moment.
 */
int ring_buffer_swap_cpu(struct ring_buffer *buffer_a,
			 struct ring_buffer *buffer_b, int cpu)
{
	struct ring_buffer_per_cpu *cpu_buffer_a;
	struct ring_buffer_per_cpu *cpu_buffer_b;
	int ret = -EINVAL;

	if (!cpumask_test_cpu(cpu, buffer_a->cpumask) ||
	    !cpumask_test_cpu(cpu, buffer_b->cpumask))
		goto out;

	/* At least make sure the two buffers are somewhat the same */
	if (buffer_a->pages != buffer_b->pages)
		goto out;

	ret = -EAGAIN;

	if (ring_buffer_flags != RB_BUFFERS_ON)
		goto out;

	if (atomic_read(&buffer_a->record_disabled))
		goto out;

	if (atomic_read(&buffer_b->record_disabled))
		goto out;

	cpu_buffer_a = buffer_a->buffers[cpu];
	cpu_buffer_b = buffer_b->buffers[cpu];

	if (atomic_read(&cpu_buffer_a->record_disabled))
		goto out;

	if (atomic_read(&cpu_buffer_b->record_disabled))
		goto out;

	/*
	 * We can't do a synchronize_sched here because this
	 * function can be called in atomic context.
	 * Normally this will be called from the same CPU as cpu.
	 * If not it's up to the caller to protect this.
	 */
	atomic_inc(&cpu_buffer_a->record_disabled);
	atomic_inc(&cpu_buffer_b->record_disabled);

	buffer_a->buffers[cpu] = cpu_buffer_b;
	buffer_b->buffers[cpu] = cpu_buffer_a;

	cpu_buffer_b->buffer = buffer_a;
	cpu_buffer_a->buffer = buffer_b;

	atomic_dec(&cpu_buffer_a->record_disabled);
	atomic_dec(&cpu_buffer_b->record_disabled);

	ret = 0;
out:
	return ret;
}
EXPORT_SYMBOL_GPL(ring_buffer_swap_cpu);

/**
 * ring_buffer_alloc_read_page - allocate a page to read from buffer
 * @buffer: the buffer to allocate for.
 *
 * This function is used in conjunction with ring_buffer_read_page.
 * When reading a full page from the ring buffer, these functions
 * can be used to speed up the process. The calling function should
 * allocate a few pages first with this function. Then when it
 * needs to get pages from the ring buffer, it passes the result
 * of this function into ring_buffer_read_page, which will swap
 * the page that was allocated, with the read page of the buffer.
 *
 * Returns:
 *  The page allocated, or NULL on error.
 */
void *ring_buffer_alloc_read_page(struct ring_buffer *buffer)
{
	struct buffer_data_page *bpage;
	unsigned long addr;

	addr = __get_free_page(GFP_KERNEL);
	if (!addr)
		return NULL;

	bpage = (void *)addr;

	rb_init_page(bpage);

	return bpage;
}
EXPORT_SYMBOL_GPL(ring_buffer_alloc_read_page);

/**
 * ring_buffer_free_read_page - free an allocated read page
 * @buffer: the buffer the page was allocate for
 * @data: the page to free
 *
 * Free a page allocated from ring_buffer_alloc_read_page.
 */
void ring_buffer_free_read_page(struct ring_buffer *buffer, void *data)
{
	free_page((unsigned long)data);
}
EXPORT_SYMBOL_GPL(ring_buffer_free_read_page);

/**
 * ring_buffer_read_page - extract a page from the ring buffer
 * @buffer: buffer to extract from
 * @data_page: the page to use allocated from ring_buffer_alloc_read_page
 * @len: amount to extract
 * @cpu: the cpu of the buffer to extract
 * @full: should the extraction only happen when the page is full.
 *
 * This function will pull out a page from the ring buffer and consume it.
 * @data_page must be the address of the variable that was returned
 * from ring_buffer_alloc_read_page. This is because the page might be used
 * to swap with a page in the ring buffer.
 *
 * for example:
 *	rpage = ring_buffer_alloc_read_page(buffer);
 *	if (!rpage)
 *		return error;
 *	ret = ring_buffer_read_page(buffer, &rpage, len, cpu, 0);
 *	if (ret >= 0)
 *		process_page(rpage, ret);
 *
 * When @full is set, the function will not return true unless
 * the writer is off the reader page.
 *
 * Note: it is up to the calling functions to handle sleeps and wakeups.
 *  The ring buffer can be used anywhere in the kernel and can not
 *  blindly call wake_up. The layer that uses the ring buffer must be
 *  responsible for that.
 *
 * Returns:
 *  >=0 if data has been transferred, returns the offset of consumed data.
 *  <0 if no data has been transferred.
 */
int ring_buffer_read_page(struct ring_buffer *buffer,
			  void **data_page, size_t len, int cpu, int full)
{
	struct ring_buffer_per_cpu *cpu_buffer = buffer->buffers[cpu];
	struct ring_buffer_event *event;
	struct buffer_data_page *bpage;
	struct buffer_page *reader;
	unsigned long flags;
	unsigned int commit;
	unsigned int read;
	u64 save_timestamp;
	int ret = -1;

	if (!cpumask_test_cpu(cpu, buffer->cpumask))
		goto out;

	/*
	 * If len is not big enough to hold the page header, then
	 * we can not copy anything.
	 */
	if (len <= BUF_PAGE_HDR_SIZE)
		goto out;

	len -= BUF_PAGE_HDR_SIZE;

	if (!data_page)
		goto out;

	bpage = *data_page;
	if (!bpage)
		goto out;

	spin_lock_irqsave(&cpu_buffer->reader_lock, flags);

	reader = rb_get_reader_page(cpu_buffer);
	if (!reader)
		goto out_unlock;

	event = rb_reader_event(cpu_buffer);

	read = reader->read;
	commit = rb_page_commit(reader);

	/*
	 * If this page has been partially read or
	 * if len is not big enough to read the rest of the page or
	 * a writer is still on the page, then
	 * we must copy the data from the page to the buffer.
	 * Otherwise, we can simply swap the page with the one passed in.
	 */
	if (read || (len < (commit - read)) ||
	    cpu_buffer->reader_page == cpu_buffer->commit_page) {
		struct buffer_data_page *rpage = cpu_buffer->reader_page->page;
		unsigned int rpos = read;
		unsigned int pos = 0;
		unsigned int size;

		if (full)
			goto out_unlock;

		if (len > (commit - read))
			len = (commit - read);

		size = rb_event_length(event);

		if (len < size)
			goto out_unlock;

		/* save the current timestamp, since the user will need it */
		save_timestamp = cpu_buffer->read_stamp;

		/* Need to copy one event at a time */
		do {
			memcpy(bpage->data + pos, rpage->data + rpos, size);

			len -= size;

			rb_advance_reader(cpu_buffer);
			rpos = reader->read;
			pos += size;

			event = rb_reader_event(cpu_buffer);
			size = rb_event_length(event);
		} while (len > size);

		/* update bpage */
		local_set(&bpage->commit, pos);
		bpage->time_stamp = save_timestamp;

		/* we copied everything to the beginning */
		read = 0;
	} else {
		/* update the entry counter */
		cpu_buffer->read += local_read(&reader->entries);

		/* swap the pages */
		rb_init_page(bpage);
		bpage = reader->page;
		reader->page = *data_page;
		local_set(&reader->write, 0);
		local_set(&reader->entries, 0);
		reader->read = 0;
		*data_page = bpage;
	}
	ret = read;

 out_unlock:
	spin_unlock_irqrestore(&cpu_buffer->reader_lock, flags);

 out:
	return ret;
}
EXPORT_SYMBOL_GPL(ring_buffer_read_page);

static ssize_t
rb_simple_read(struct file *filp, char __user *ubuf,
	       size_t cnt, loff_t *ppos)
{
	unsigned long *p = filp->private_data;
	char buf[64];
	int r;

	if (test_bit(RB_BUFFERS_DISABLED_BIT, p))
		r = sprintf(buf, "permanently disabled\n");
	else
		r = sprintf(buf, "%d\n", test_bit(RB_BUFFERS_ON_BIT, p));

	return simple_read_from_buffer(ubuf, cnt, ppos, buf, r);
}

static ssize_t
rb_simple_write(struct file *filp, const char __user *ubuf,
		size_t cnt, loff_t *ppos)
{
	unsigned long *p = filp->private_data;
	char buf[64];
	unsigned long val;
	int ret;

	if (cnt >= sizeof(buf))
		return -EINVAL;

	if (copy_from_user(&buf, ubuf, cnt))
		return -EFAULT;

	buf[cnt] = 0;

	ret = strict_strtoul(buf, 10, &val);
	if (ret < 0)
		return ret;

	if (val)
		set_bit(RB_BUFFERS_ON_BIT, p);
	else
		clear_bit(RB_BUFFERS_ON_BIT, p);

	(*ppos)++;

	return cnt;
}

static const struct file_operations rb_simple_fops = {
	.open		= tracing_open_generic,
	.read		= rb_simple_read,
	.write		= rb_simple_write,
};


static __init int rb_init_debugfs(void)
{
	struct dentry *d_tracer;

	d_tracer = tracing_init_dentry();

	trace_create_file("tracing_on", 0644, d_tracer,
			    &ring_buffer_flags, &rb_simple_fops);

	return 0;
}

fs_initcall(rb_init_debugfs);

#ifdef CONFIG_HOTPLUG_CPU
static int rb_cpu_notify(struct notifier_block *self,
			 unsigned long action, void *hcpu)
{
	struct ring_buffer *buffer =
		container_of(self, struct ring_buffer, cpu_notify);
	long cpu = (long)hcpu;

	switch (action) {
	case CPU_UP_PREPARE:
	case CPU_UP_PREPARE_FROZEN:
		if (cpu_isset(cpu, *buffer->cpumask))
			return NOTIFY_OK;

		buffer->buffers[cpu] =
			rb_allocate_cpu_buffer(buffer, cpu);
		if (!buffer->buffers[cpu]) {
			WARN(1, "failed to allocate ring buffer on CPU %ld\n",
			     cpu);
			return NOTIFY_OK;
		}
		smp_wmb();
		cpu_set(cpu, *buffer->cpumask);
		break;
	case CPU_DOWN_PREPARE:
	case CPU_DOWN_PREPARE_FROZEN:
		/*
		 * Do nothing.
		 *  If we were to free the buffer, then the user would
		 *  lose any trace that was in the buffer.
		 */
		break;
	default:
		break;
	}
	return NOTIFY_OK;
}
#endif<|MERGE_RESOLUTION|>--- conflicted
+++ resolved
@@ -1271,10 +1271,7 @@
 	if (tail < BUF_PAGE_SIZE) {
 		/* Mark the rest of the page with padding */
 		event = __rb_page_index(tail_page, tail);
-<<<<<<< HEAD
-=======
 		kmemcheck_annotate_bitfield(event, bitfield);
->>>>>>> cf343f36
 		rb_event_set_padding(event);
 	}
 
@@ -1439,13 +1436,8 @@
 			/* Darn, this is just wasted space */
 			event->time_delta = 0;
 			event->array[0] = 0;
-<<<<<<< HEAD
 		}
 		ret = 0;
-=======
-			ret = 0;
-		}
->>>>>>> cf343f36
 	}
 
 	*delta = 0;
