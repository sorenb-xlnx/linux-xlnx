/*
 * Generic ring buffer
 *
 * Copyright (C) 2008 Steven Rostedt <srostedt@redhat.com>
 */
#include <linux/ring_buffer.h>
#include <linux/trace_clock.h>
#include <linux/ftrace_irq.h>
#include <linux/spinlock.h>
#include <linux/debugfs.h>
#include <linux/uaccess.h>
<<<<<<< HEAD
#include <linux/kmemcheck.h>
=======
#include <linux/hardirq.h>
>>>>>>> d508afb4
#include <linux/module.h>
#include <linux/percpu.h>
#include <linux/mutex.h>
#include <linux/init.h>
#include <linux/hash.h>
#include <linux/list.h>
#include <linux/cpu.h>
#include <linux/fs.h>

#include "trace.h"

/*
 * The ring buffer is made up of a list of pages. A separate list of pages is
 * allocated for each CPU. A writer may only write to a buffer that is
 * associated with the CPU it is currently executing on.  A reader may read
 * from any per cpu buffer.
 *
 * The reader is special. For each per cpu buffer, the reader has its own
 * reader page. When a reader has read the entire reader page, this reader
 * page is swapped with another page in the ring buffer.
 *
 * Now, as long as the writer is off the reader page, the reader can do what
 * ever it wants with that page. The writer will never write to that page
 * again (as long as it is out of the ring buffer).
 *
 * Here's some silly ASCII art.
 *
 *   +------+
 *   |reader|          RING BUFFER
 *   |page  |
 *   +------+        +---+   +---+   +---+
 *                   |   |-->|   |-->|   |
 *                   +---+   +---+   +---+
 *                     ^               |
 *                     |               |
 *                     +---------------+
 *
 *
 *   +------+
 *   |reader|          RING BUFFER
 *   |page  |------------------v
 *   +------+        +---+   +---+   +---+
 *                   |   |-->|   |-->|   |
 *                   +---+   +---+   +---+
 *                     ^               |
 *                     |               |
 *                     +---------------+
 *
 *
 *   +------+
 *   |reader|          RING BUFFER
 *   |page  |------------------v
 *   +------+        +---+   +---+   +---+
 *      ^            |   |-->|   |-->|   |
 *      |            +---+   +---+   +---+
 *      |                              |
 *      |                              |
 *      +------------------------------+
 *
 *
 *   +------+
 *   |buffer|          RING BUFFER
 *   |page  |------------------v
 *   +------+        +---+   +---+   +---+
 *      ^            |   |   |   |-->|   |
 *      |   New      +---+   +---+   +---+
 *      |  Reader------^               |
 *      |   page                       |
 *      +------------------------------+
 *
 *
 * After we make this swap, the reader can hand this page off to the splice
 * code and be done with it. It can even allocate a new page if it needs to
 * and swap that into the ring buffer.
 *
 * We will be using cmpxchg soon to make all this lockless.
 *
 */

/*
 * A fast way to enable or disable all ring buffers is to
 * call tracing_on or tracing_off. Turning off the ring buffers
 * prevents all ring buffers from being recorded to.
 * Turning this switch on, makes it OK to write to the
 * ring buffer, if the ring buffer is enabled itself.
 *
 * There's three layers that must be on in order to write
 * to the ring buffer.
 *
 * 1) This global flag must be set.
 * 2) The ring buffer must be enabled for recording.
 * 3) The per cpu buffer must be enabled for recording.
 *
 * In case of an anomaly, this global flag has a bit set that
 * will permantly disable all ring buffers.
 */

/*
 * Global flag to disable all recording to ring buffers
 *  This has two bits: ON, DISABLED
 *
 *  ON   DISABLED
 * ---- ----------
 *   0      0        : ring buffers are off
 *   1      0        : ring buffers are on
 *   X      1        : ring buffers are permanently disabled
 */

enum {
	RB_BUFFERS_ON_BIT	= 0,
	RB_BUFFERS_DISABLED_BIT	= 1,
};

enum {
	RB_BUFFERS_ON		= 1 << RB_BUFFERS_ON_BIT,
	RB_BUFFERS_DISABLED	= 1 << RB_BUFFERS_DISABLED_BIT,
};

static unsigned long ring_buffer_flags __read_mostly = RB_BUFFERS_ON;

#define BUF_PAGE_HDR_SIZE offsetof(struct buffer_data_page, data)

/**
 * tracing_on - enable all tracing buffers
 *
 * This function enables all tracing buffers that may have been
 * disabled with tracing_off.
 */
void tracing_on(void)
{
	set_bit(RB_BUFFERS_ON_BIT, &ring_buffer_flags);
}
EXPORT_SYMBOL_GPL(tracing_on);

/**
 * tracing_off - turn off all tracing buffers
 *
 * This function stops all tracing buffers from recording data.
 * It does not disable any overhead the tracers themselves may
 * be causing. This function simply causes all recording to
 * the ring buffers to fail.
 */
void tracing_off(void)
{
	clear_bit(RB_BUFFERS_ON_BIT, &ring_buffer_flags);
}
EXPORT_SYMBOL_GPL(tracing_off);

/**
 * tracing_off_permanent - permanently disable ring buffers
 *
 * This function, once called, will disable all ring buffers
 * permanently.
 */
void tracing_off_permanent(void)
{
	set_bit(RB_BUFFERS_DISABLED_BIT, &ring_buffer_flags);
}

/**
 * tracing_is_on - show state of ring buffers enabled
 */
int tracing_is_on(void)
{
	return ring_buffer_flags == RB_BUFFERS_ON;
}
EXPORT_SYMBOL_GPL(tracing_is_on);

#include "trace.h"

#define RB_EVNT_HDR_SIZE (offsetof(struct ring_buffer_event, array))
#define RB_ALIGNMENT		4U
#define RB_MAX_SMALL_DATA	28

enum {
	RB_LEN_TIME_EXTEND = 8,
	RB_LEN_TIME_STAMP = 16,
};

static inline int rb_null_event(struct ring_buffer_event *event)
{
	return event->type == RINGBUF_TYPE_PADDING && event->time_delta == 0;
}

static inline int rb_discarded_event(struct ring_buffer_event *event)
{
	return event->type == RINGBUF_TYPE_PADDING && event->time_delta;
}

static void rb_event_set_padding(struct ring_buffer_event *event)
{
	event->type = RINGBUF_TYPE_PADDING;
	event->time_delta = 0;
}

/**
 * ring_buffer_event_discard - discard an event in the ring buffer
 * @buffer: the ring buffer
 * @event: the event to discard
 *
 * Sometimes a event that is in the ring buffer needs to be ignored.
 * This function lets the user discard an event in the ring buffer
 * and then that event will not be read later.
 *
 * Note, it is up to the user to be careful with this, and protect
 * against races. If the user discards an event that has been consumed
 * it is possible that it could corrupt the ring buffer.
 */
void ring_buffer_event_discard(struct ring_buffer_event *event)
{
	event->type = RINGBUF_TYPE_PADDING;
	/* time delta must be non zero */
	if (!event->time_delta)
		event->time_delta = 1;
}

static unsigned
rb_event_data_length(struct ring_buffer_event *event)
{
	unsigned length;

	if (event->len)
		length = event->len * RB_ALIGNMENT;
	else
		length = event->array[0];
	return length + RB_EVNT_HDR_SIZE;
}

/* inline for ring buffer fast paths */
static unsigned
rb_event_length(struct ring_buffer_event *event)
{
	switch (event->type) {
	case RINGBUF_TYPE_PADDING:
		if (rb_null_event(event))
			/* undefined */
			return -1;
		return rb_event_data_length(event);

	case RINGBUF_TYPE_TIME_EXTEND:
		return RB_LEN_TIME_EXTEND;

	case RINGBUF_TYPE_TIME_STAMP:
		return RB_LEN_TIME_STAMP;

	case RINGBUF_TYPE_DATA:
		return rb_event_data_length(event);
	default:
		BUG();
	}
	/* not hit */
	return 0;
}

/**
 * ring_buffer_event_length - return the length of the event
 * @event: the event to get the length of
 */
unsigned ring_buffer_event_length(struct ring_buffer_event *event)
{
	unsigned length = rb_event_length(event);
	if (event->type != RINGBUF_TYPE_DATA)
		return length;
	length -= RB_EVNT_HDR_SIZE;
	if (length > RB_MAX_SMALL_DATA + sizeof(event->array[0]))
                length -= sizeof(event->array[0]);
	return length;
}
EXPORT_SYMBOL_GPL(ring_buffer_event_length);

/* inline for ring buffer fast paths */
static void *
rb_event_data(struct ring_buffer_event *event)
{
	BUG_ON(event->type != RINGBUF_TYPE_DATA);
	/* If length is in len field, then array[0] has the data */
	if (event->len)
		return (void *)&event->array[0];
	/* Otherwise length is in array[0] and array[1] has the data */
	return (void *)&event->array[1];
}

/**
 * ring_buffer_event_data - return the data of the event
 * @event: the event to get the data from
 */
void *ring_buffer_event_data(struct ring_buffer_event *event)
{
	return rb_event_data(event);
}
EXPORT_SYMBOL_GPL(ring_buffer_event_data);

#define for_each_buffer_cpu(buffer, cpu)		\
	for_each_cpu(cpu, buffer->cpumask)

#define TS_SHIFT	27
#define TS_MASK		((1ULL << TS_SHIFT) - 1)
#define TS_DELTA_TEST	(~TS_MASK)

struct buffer_data_page {
	u64		 time_stamp;	/* page time stamp */
	local_t		 commit;	/* write committed index */
	unsigned char	 data[];	/* data of buffer page */
};

struct buffer_page {
	local_t		 write;		/* index for next write */
	unsigned	 read;		/* index for next read */
	struct list_head list;		/* list of free pages */
	struct buffer_data_page *page;	/* Actual data page */
};

static void rb_init_page(struct buffer_data_page *bpage)
{
	local_set(&bpage->commit, 0);
}

/**
 * ring_buffer_page_len - the size of data on the page.
 * @page: The page to read
 *
 * Returns the amount of data on the page, including buffer page header.
 */
size_t ring_buffer_page_len(void *page)
{
	return local_read(&((struct buffer_data_page *)page)->commit)
		+ BUF_PAGE_HDR_SIZE;
}

/*
 * Also stolen from mm/slob.c. Thanks to Mathieu Desnoyers for pointing
 * this issue out.
 */
static void free_buffer_page(struct buffer_page *bpage)
{
	free_page((unsigned long)bpage->page);
	kfree(bpage);
}

/*
 * We need to fit the time_stamp delta into 27 bits.
 */
static inline int test_time_stamp(u64 delta)
{
	if (delta & TS_DELTA_TEST)
		return 1;
	return 0;
}

#define BUF_PAGE_SIZE (PAGE_SIZE - BUF_PAGE_HDR_SIZE)

/*
 * head_page == tail_page && head == tail then buffer is empty.
 */
struct ring_buffer_per_cpu {
	int				cpu;
	struct ring_buffer		*buffer;
	spinlock_t			reader_lock; /* serialize readers */
	raw_spinlock_t			lock;
	struct lock_class_key		lock_key;
	struct list_head		pages;
	struct buffer_page		*head_page;	/* read from head */
	struct buffer_page		*tail_page;	/* write to tail */
	struct buffer_page		*commit_page;	/* committed pages */
	struct buffer_page		*reader_page;
	unsigned long			overrun;
	unsigned long			entries;
	u64				write_stamp;
	u64				read_stamp;
	atomic_t			record_disabled;
};

struct ring_buffer {
	unsigned			pages;
	unsigned			flags;
	int				cpus;
	atomic_t			record_disabled;
	cpumask_var_t			cpumask;

	struct mutex			mutex;

	struct ring_buffer_per_cpu	**buffers;

#ifdef CONFIG_HOTPLUG_CPU
	struct notifier_block		cpu_notify;
#endif
	u64				(*clock)(void);
};

struct ring_buffer_iter {
	struct ring_buffer_per_cpu	*cpu_buffer;
	unsigned long			head;
	struct buffer_page		*head_page;
	u64				read_stamp;
};

/* buffer may be either ring_buffer or ring_buffer_per_cpu */
#define RB_WARN_ON(buffer, cond)				\
	({							\
		int _____ret = unlikely(cond);			\
		if (_____ret) {					\
			atomic_inc(&buffer->record_disabled);	\
			WARN_ON(1);				\
		}						\
		_____ret;					\
	})

/* Up this if you want to test the TIME_EXTENTS and normalization */
#define DEBUG_SHIFT 0

u64 ring_buffer_time_stamp(struct ring_buffer *buffer, int cpu)
{
	u64 time;

	preempt_disable_notrace();
	/* shift to debug/test normalization and TIME_EXTENTS */
	time = buffer->clock() << DEBUG_SHIFT;
	preempt_enable_no_resched_notrace();

	return time;
}
EXPORT_SYMBOL_GPL(ring_buffer_time_stamp);

void ring_buffer_normalize_time_stamp(struct ring_buffer *buffer,
				      int cpu, u64 *ts)
{
	/* Just stupid testing the normalize function and deltas */
	*ts >>= DEBUG_SHIFT;
}
EXPORT_SYMBOL_GPL(ring_buffer_normalize_time_stamp);

/**
 * check_pages - integrity check of buffer pages
 * @cpu_buffer: CPU buffer with pages to test
 *
 * As a safety measure we check to make sure the data pages have not
 * been corrupted.
 */
static int rb_check_pages(struct ring_buffer_per_cpu *cpu_buffer)
{
	struct list_head *head = &cpu_buffer->pages;
	struct buffer_page *bpage, *tmp;

	if (RB_WARN_ON(cpu_buffer, head->next->prev != head))
		return -1;
	if (RB_WARN_ON(cpu_buffer, head->prev->next != head))
		return -1;

	list_for_each_entry_safe(bpage, tmp, head, list) {
		if (RB_WARN_ON(cpu_buffer,
			       bpage->list.next->prev != &bpage->list))
			return -1;
		if (RB_WARN_ON(cpu_buffer,
			       bpage->list.prev->next != &bpage->list))
			return -1;
	}

	return 0;
}

static int rb_allocate_pages(struct ring_buffer_per_cpu *cpu_buffer,
			     unsigned nr_pages)
{
	struct list_head *head = &cpu_buffer->pages;
	struct buffer_page *bpage, *tmp;
	unsigned long addr;
	LIST_HEAD(pages);
	unsigned i;

	for (i = 0; i < nr_pages; i++) {
		bpage = kzalloc_node(ALIGN(sizeof(*bpage), cache_line_size()),
				    GFP_KERNEL, cpu_to_node(cpu_buffer->cpu));
		if (!bpage)
			goto free_pages;
		list_add(&bpage->list, &pages);

		addr = __get_free_page(GFP_KERNEL);
		if (!addr)
			goto free_pages;
		bpage->page = (void *)addr;
		rb_init_page(bpage->page);
	}

	list_splice(&pages, head);

	rb_check_pages(cpu_buffer);

	return 0;

 free_pages:
	list_for_each_entry_safe(bpage, tmp, &pages, list) {
		list_del_init(&bpage->list);
		free_buffer_page(bpage);
	}
	return -ENOMEM;
}

static struct ring_buffer_per_cpu *
rb_allocate_cpu_buffer(struct ring_buffer *buffer, int cpu)
{
	struct ring_buffer_per_cpu *cpu_buffer;
	struct buffer_page *bpage;
	unsigned long addr;
	int ret;

	cpu_buffer = kzalloc_node(ALIGN(sizeof(*cpu_buffer), cache_line_size()),
				  GFP_KERNEL, cpu_to_node(cpu));
	if (!cpu_buffer)
		return NULL;

	cpu_buffer->cpu = cpu;
	cpu_buffer->buffer = buffer;
	spin_lock_init(&cpu_buffer->reader_lock);
	cpu_buffer->lock = (raw_spinlock_t)__RAW_SPIN_LOCK_UNLOCKED;
	INIT_LIST_HEAD(&cpu_buffer->pages);

	bpage = kzalloc_node(ALIGN(sizeof(*bpage), cache_line_size()),
			    GFP_KERNEL, cpu_to_node(cpu));
	if (!bpage)
		goto fail_free_buffer;

	cpu_buffer->reader_page = bpage;
	addr = __get_free_page(GFP_KERNEL);
	if (!addr)
		goto fail_free_reader;
	bpage->page = (void *)addr;
	rb_init_page(bpage->page);

	INIT_LIST_HEAD(&cpu_buffer->reader_page->list);

	ret = rb_allocate_pages(cpu_buffer, buffer->pages);
	if (ret < 0)
		goto fail_free_reader;

	cpu_buffer->head_page
		= list_entry(cpu_buffer->pages.next, struct buffer_page, list);
	cpu_buffer->tail_page = cpu_buffer->commit_page = cpu_buffer->head_page;

	return cpu_buffer;

 fail_free_reader:
	free_buffer_page(cpu_buffer->reader_page);

 fail_free_buffer:
	kfree(cpu_buffer);
	return NULL;
}

static void rb_free_cpu_buffer(struct ring_buffer_per_cpu *cpu_buffer)
{
	struct list_head *head = &cpu_buffer->pages;
	struct buffer_page *bpage, *tmp;

	free_buffer_page(cpu_buffer->reader_page);

	list_for_each_entry_safe(bpage, tmp, head, list) {
		list_del_init(&bpage->list);
		free_buffer_page(bpage);
	}
	kfree(cpu_buffer);
}

/*
 * Causes compile errors if the struct buffer_page gets bigger
 * than the struct page.
 */
extern int ring_buffer_page_too_big(void);

#ifdef CONFIG_HOTPLUG_CPU
static int rb_cpu_notify(struct notifier_block *self,
			 unsigned long action, void *hcpu);
#endif

/**
 * ring_buffer_alloc - allocate a new ring_buffer
 * @size: the size in bytes per cpu that is needed.
 * @flags: attributes to set for the ring buffer.
 *
 * Currently the only flag that is available is the RB_FL_OVERWRITE
 * flag. This flag means that the buffer will overwrite old data
 * when the buffer wraps. If this flag is not set, the buffer will
 * drop data when the tail hits the head.
 */
struct ring_buffer *ring_buffer_alloc(unsigned long size, unsigned flags)
{
	struct ring_buffer *buffer;
	int bsize;
	int cpu;

	/* Paranoid! Optimizes out when all is well */
	if (sizeof(struct buffer_page) > sizeof(struct page))
		ring_buffer_page_too_big();


	/* keep it in its own cache line */
	buffer = kzalloc(ALIGN(sizeof(*buffer), cache_line_size()),
			 GFP_KERNEL);
	if (!buffer)
		return NULL;

	if (!alloc_cpumask_var(&buffer->cpumask, GFP_KERNEL))
		goto fail_free_buffer;

	buffer->pages = DIV_ROUND_UP(size, BUF_PAGE_SIZE);
	buffer->flags = flags;
	buffer->clock = trace_clock_local;

	/* need at least two pages */
	if (buffer->pages == 1)
		buffer->pages++;

	/*
	 * In case of non-hotplug cpu, if the ring-buffer is allocated
	 * in early initcall, it will not be notified of secondary cpus.
	 * In that off case, we need to allocate for all possible cpus.
	 */
#ifdef CONFIG_HOTPLUG_CPU
	get_online_cpus();
	cpumask_copy(buffer->cpumask, cpu_online_mask);
#else
	cpumask_copy(buffer->cpumask, cpu_possible_mask);
#endif
	buffer->cpus = nr_cpu_ids;

	bsize = sizeof(void *) * nr_cpu_ids;
	buffer->buffers = kzalloc(ALIGN(bsize, cache_line_size()),
				  GFP_KERNEL);
	if (!buffer->buffers)
		goto fail_free_cpumask;

	for_each_buffer_cpu(buffer, cpu) {
		buffer->buffers[cpu] =
			rb_allocate_cpu_buffer(buffer, cpu);
		if (!buffer->buffers[cpu])
			goto fail_free_buffers;
	}

#ifdef CONFIG_HOTPLUG_CPU
	buffer->cpu_notify.notifier_call = rb_cpu_notify;
	buffer->cpu_notify.priority = 0;
	register_cpu_notifier(&buffer->cpu_notify);
#endif

	put_online_cpus();
	mutex_init(&buffer->mutex);

	return buffer;

 fail_free_buffers:
	for_each_buffer_cpu(buffer, cpu) {
		if (buffer->buffers[cpu])
			rb_free_cpu_buffer(buffer->buffers[cpu]);
	}
	kfree(buffer->buffers);

 fail_free_cpumask:
	free_cpumask_var(buffer->cpumask);
	put_online_cpus();

 fail_free_buffer:
	kfree(buffer);
	return NULL;
}
EXPORT_SYMBOL_GPL(ring_buffer_alloc);

/**
 * ring_buffer_free - free a ring buffer.
 * @buffer: the buffer to free.
 */
void
ring_buffer_free(struct ring_buffer *buffer)
{
	int cpu;

	get_online_cpus();

#ifdef CONFIG_HOTPLUG_CPU
	unregister_cpu_notifier(&buffer->cpu_notify);
#endif

	for_each_buffer_cpu(buffer, cpu)
		rb_free_cpu_buffer(buffer->buffers[cpu]);

	put_online_cpus();

	free_cpumask_var(buffer->cpumask);

	kfree(buffer);
}
EXPORT_SYMBOL_GPL(ring_buffer_free);

void ring_buffer_set_clock(struct ring_buffer *buffer,
			   u64 (*clock)(void))
{
	buffer->clock = clock;
}

static void rb_reset_cpu(struct ring_buffer_per_cpu *cpu_buffer);

static void
rb_remove_pages(struct ring_buffer_per_cpu *cpu_buffer, unsigned nr_pages)
{
	struct buffer_page *bpage;
	struct list_head *p;
	unsigned i;

	atomic_inc(&cpu_buffer->record_disabled);
	synchronize_sched();

	for (i = 0; i < nr_pages; i++) {
		if (RB_WARN_ON(cpu_buffer, list_empty(&cpu_buffer->pages)))
			return;
		p = cpu_buffer->pages.next;
		bpage = list_entry(p, struct buffer_page, list);
		list_del_init(&bpage->list);
		free_buffer_page(bpage);
	}
	if (RB_WARN_ON(cpu_buffer, list_empty(&cpu_buffer->pages)))
		return;

	rb_reset_cpu(cpu_buffer);

	rb_check_pages(cpu_buffer);

	atomic_dec(&cpu_buffer->record_disabled);

}

static void
rb_insert_pages(struct ring_buffer_per_cpu *cpu_buffer,
		struct list_head *pages, unsigned nr_pages)
{
	struct buffer_page *bpage;
	struct list_head *p;
	unsigned i;

	atomic_inc(&cpu_buffer->record_disabled);
	synchronize_sched();

	for (i = 0; i < nr_pages; i++) {
		if (RB_WARN_ON(cpu_buffer, list_empty(pages)))
			return;
		p = pages->next;
		bpage = list_entry(p, struct buffer_page, list);
		list_del_init(&bpage->list);
		list_add_tail(&bpage->list, &cpu_buffer->pages);
	}
	rb_reset_cpu(cpu_buffer);

	rb_check_pages(cpu_buffer);

	atomic_dec(&cpu_buffer->record_disabled);
}

/**
 * ring_buffer_resize - resize the ring buffer
 * @buffer: the buffer to resize.
 * @size: the new size.
 *
 * The tracer is responsible for making sure that the buffer is
 * not being used while changing the size.
 * Note: We may be able to change the above requirement by using
 *  RCU synchronizations.
 *
 * Minimum size is 2 * BUF_PAGE_SIZE.
 *
 * Returns -1 on failure.
 */
int ring_buffer_resize(struct ring_buffer *buffer, unsigned long size)
{
	struct ring_buffer_per_cpu *cpu_buffer;
	unsigned nr_pages, rm_pages, new_pages;
	struct buffer_page *bpage, *tmp;
	unsigned long buffer_size;
	unsigned long addr;
	LIST_HEAD(pages);
	int i, cpu;

	/*
	 * Always succeed at resizing a non-existent buffer:
	 */
	if (!buffer)
		return size;

	size = DIV_ROUND_UP(size, BUF_PAGE_SIZE);
	size *= BUF_PAGE_SIZE;
	buffer_size = buffer->pages * BUF_PAGE_SIZE;

	/* we need a minimum of two pages */
	if (size < BUF_PAGE_SIZE * 2)
		size = BUF_PAGE_SIZE * 2;

	if (size == buffer_size)
		return size;

	mutex_lock(&buffer->mutex);
	get_online_cpus();

	nr_pages = DIV_ROUND_UP(size, BUF_PAGE_SIZE);

	if (size < buffer_size) {

		/* easy case, just free pages */
		if (RB_WARN_ON(buffer, nr_pages >= buffer->pages))
			goto out_fail;

		rm_pages = buffer->pages - nr_pages;

		for_each_buffer_cpu(buffer, cpu) {
			cpu_buffer = buffer->buffers[cpu];
			rb_remove_pages(cpu_buffer, rm_pages);
		}
		goto out;
	}

	/*
	 * This is a bit more difficult. We only want to add pages
	 * when we can allocate enough for all CPUs. We do this
	 * by allocating all the pages and storing them on a local
	 * link list. If we succeed in our allocation, then we
	 * add these pages to the cpu_buffers. Otherwise we just free
	 * them all and return -ENOMEM;
	 */
	if (RB_WARN_ON(buffer, nr_pages <= buffer->pages))
		goto out_fail;

	new_pages = nr_pages - buffer->pages;

	for_each_buffer_cpu(buffer, cpu) {
		for (i = 0; i < new_pages; i++) {
			bpage = kzalloc_node(ALIGN(sizeof(*bpage),
						  cache_line_size()),
					    GFP_KERNEL, cpu_to_node(cpu));
			if (!bpage)
				goto free_pages;
			list_add(&bpage->list, &pages);
			addr = __get_free_page(GFP_KERNEL);
			if (!addr)
				goto free_pages;
			bpage->page = (void *)addr;
			rb_init_page(bpage->page);
		}
	}

	for_each_buffer_cpu(buffer, cpu) {
		cpu_buffer = buffer->buffers[cpu];
		rb_insert_pages(cpu_buffer, &pages, new_pages);
	}

	if (RB_WARN_ON(buffer, !list_empty(&pages)))
		goto out_fail;

 out:
	buffer->pages = nr_pages;
	put_online_cpus();
	mutex_unlock(&buffer->mutex);

	return size;

 free_pages:
	list_for_each_entry_safe(bpage, tmp, &pages, list) {
		list_del_init(&bpage->list);
		free_buffer_page(bpage);
	}
	put_online_cpus();
	mutex_unlock(&buffer->mutex);
	return -ENOMEM;

	/*
	 * Something went totally wrong, and we are too paranoid
	 * to even clean up the mess.
	 */
 out_fail:
	put_online_cpus();
	mutex_unlock(&buffer->mutex);
	return -1;
}
EXPORT_SYMBOL_GPL(ring_buffer_resize);

static inline void *
__rb_data_page_index(struct buffer_data_page *bpage, unsigned index)
{
	return bpage->data + index;
}

static inline void *__rb_page_index(struct buffer_page *bpage, unsigned index)
{
	return bpage->page->data + index;
}

static inline struct ring_buffer_event *
rb_reader_event(struct ring_buffer_per_cpu *cpu_buffer)
{
	return __rb_page_index(cpu_buffer->reader_page,
			       cpu_buffer->reader_page->read);
}

static inline struct ring_buffer_event *
rb_head_event(struct ring_buffer_per_cpu *cpu_buffer)
{
	return __rb_page_index(cpu_buffer->head_page,
			       cpu_buffer->head_page->read);
}

static inline struct ring_buffer_event *
rb_iter_head_event(struct ring_buffer_iter *iter)
{
	return __rb_page_index(iter->head_page, iter->head);
}

static inline unsigned rb_page_write(struct buffer_page *bpage)
{
	return local_read(&bpage->write);
}

static inline unsigned rb_page_commit(struct buffer_page *bpage)
{
	return local_read(&bpage->page->commit);
}

/* Size is determined by what has been commited */
static inline unsigned rb_page_size(struct buffer_page *bpage)
{
	return rb_page_commit(bpage);
}

static inline unsigned
rb_commit_index(struct ring_buffer_per_cpu *cpu_buffer)
{
	return rb_page_commit(cpu_buffer->commit_page);
}

static inline unsigned rb_head_size(struct ring_buffer_per_cpu *cpu_buffer)
{
	return rb_page_commit(cpu_buffer->head_page);
}

/*
 * When the tail hits the head and the buffer is in overwrite mode,
 * the head jumps to the next page and all content on the previous
 * page is discarded. But before doing so, we update the overrun
 * variable of the buffer.
 */
static void rb_update_overflow(struct ring_buffer_per_cpu *cpu_buffer)
{
	struct ring_buffer_event *event;
	unsigned long head;

	for (head = 0; head < rb_head_size(cpu_buffer);
	     head += rb_event_length(event)) {

		event = __rb_page_index(cpu_buffer->head_page, head);
		if (RB_WARN_ON(cpu_buffer, rb_null_event(event)))
			return;
		/* Only count data entries */
		if (event->type != RINGBUF_TYPE_DATA)
			continue;
		cpu_buffer->overrun++;
		cpu_buffer->entries--;
	}
}

static inline void rb_inc_page(struct ring_buffer_per_cpu *cpu_buffer,
			       struct buffer_page **bpage)
{
	struct list_head *p = (*bpage)->list.next;

	if (p == &cpu_buffer->pages)
		p = p->next;

	*bpage = list_entry(p, struct buffer_page, list);
}

static inline unsigned
rb_event_index(struct ring_buffer_event *event)
{
	unsigned long addr = (unsigned long)event;

	return (addr & ~PAGE_MASK) - (PAGE_SIZE - BUF_PAGE_SIZE);
}

static int
rb_is_commit(struct ring_buffer_per_cpu *cpu_buffer,
	     struct ring_buffer_event *event)
{
	unsigned long addr = (unsigned long)event;
	unsigned long index;

	index = rb_event_index(event);
	addr &= PAGE_MASK;

	return cpu_buffer->commit_page->page == (void *)addr &&
		rb_commit_index(cpu_buffer) == index;
}

static void
rb_set_commit_event(struct ring_buffer_per_cpu *cpu_buffer,
		    struct ring_buffer_event *event)
{
	unsigned long addr = (unsigned long)event;
	unsigned long index;

	index = rb_event_index(event);
	addr &= PAGE_MASK;

	while (cpu_buffer->commit_page->page != (void *)addr) {
		if (RB_WARN_ON(cpu_buffer,
			  cpu_buffer->commit_page == cpu_buffer->tail_page))
			return;
		cpu_buffer->commit_page->page->commit =
			cpu_buffer->commit_page->write;
		rb_inc_page(cpu_buffer, &cpu_buffer->commit_page);
		cpu_buffer->write_stamp =
			cpu_buffer->commit_page->page->time_stamp;
	}

	/* Now set the commit to the event's index */
	local_set(&cpu_buffer->commit_page->page->commit, index);
}

static void
rb_set_commit_to_write(struct ring_buffer_per_cpu *cpu_buffer)
{
	/*
	 * We only race with interrupts and NMIs on this CPU.
	 * If we own the commit event, then we can commit
	 * all others that interrupted us, since the interruptions
	 * are in stack format (they finish before they come
	 * back to us). This allows us to do a simple loop to
	 * assign the commit to the tail.
	 */
 again:
	while (cpu_buffer->commit_page != cpu_buffer->tail_page) {
		cpu_buffer->commit_page->page->commit =
			cpu_buffer->commit_page->write;
		rb_inc_page(cpu_buffer, &cpu_buffer->commit_page);
		cpu_buffer->write_stamp =
			cpu_buffer->commit_page->page->time_stamp;
		/* add barrier to keep gcc from optimizing too much */
		barrier();
	}
	while (rb_commit_index(cpu_buffer) !=
	       rb_page_write(cpu_buffer->commit_page)) {
		cpu_buffer->commit_page->page->commit =
			cpu_buffer->commit_page->write;
		barrier();
	}

	/* again, keep gcc from optimizing */
	barrier();

	/*
	 * If an interrupt came in just after the first while loop
	 * and pushed the tail page forward, we will be left with
	 * a dangling commit that will never go forward.
	 */
	if (unlikely(cpu_buffer->commit_page != cpu_buffer->tail_page))
		goto again;
}

static void rb_reset_reader_page(struct ring_buffer_per_cpu *cpu_buffer)
{
	cpu_buffer->read_stamp = cpu_buffer->reader_page->page->time_stamp;
	cpu_buffer->reader_page->read = 0;
}

static void rb_inc_iter(struct ring_buffer_iter *iter)
{
	struct ring_buffer_per_cpu *cpu_buffer = iter->cpu_buffer;

	/*
	 * The iterator could be on the reader page (it starts there).
	 * But the head could have moved, since the reader was
	 * found. Check for this case and assign the iterator
	 * to the head page instead of next.
	 */
	if (iter->head_page == cpu_buffer->reader_page)
		iter->head_page = cpu_buffer->head_page;
	else
		rb_inc_page(cpu_buffer, &iter->head_page);

	iter->read_stamp = iter->head_page->page->time_stamp;
	iter->head = 0;
}

/**
 * ring_buffer_update_event - update event type and data
 * @event: the even to update
 * @type: the type of event
 * @length: the size of the event field in the ring buffer
 *
 * Update the type and data fields of the event. The length
 * is the actual size that is written to the ring buffer,
 * and with this, we can determine what to place into the
 * data field.
 */
static void
rb_update_event(struct ring_buffer_event *event,
			 unsigned type, unsigned length)
{
	event->type = type;

	switch (type) {

	case RINGBUF_TYPE_PADDING:
		break;

	case RINGBUF_TYPE_TIME_EXTEND:
		event->len = DIV_ROUND_UP(RB_LEN_TIME_EXTEND, RB_ALIGNMENT);
		break;

	case RINGBUF_TYPE_TIME_STAMP:
		event->len = DIV_ROUND_UP(RB_LEN_TIME_STAMP, RB_ALIGNMENT);
		break;

	case RINGBUF_TYPE_DATA:
		length -= RB_EVNT_HDR_SIZE;
		if (length > RB_MAX_SMALL_DATA) {
			event->len = 0;
			event->array[0] = length;
		} else
			event->len = DIV_ROUND_UP(length, RB_ALIGNMENT);
		break;
	default:
		BUG();
	}
}

static unsigned rb_calculate_event_length(unsigned length)
{
	struct ring_buffer_event event; /* Used only for sizeof array */

	/* zero length can cause confusions */
	if (!length)
		length = 1;

	if (length > RB_MAX_SMALL_DATA)
		length += sizeof(event.array[0]);

	length += RB_EVNT_HDR_SIZE;
	length = ALIGN(length, RB_ALIGNMENT);

	return length;
}

static struct ring_buffer_event *
__rb_reserve_next(struct ring_buffer_per_cpu *cpu_buffer,
		  unsigned type, unsigned long length, u64 *ts)
{
	struct buffer_page *tail_page, *head_page, *reader_page, *commit_page;
	unsigned long tail, write;
	struct ring_buffer *buffer = cpu_buffer->buffer;
	struct ring_buffer_event *event;
	unsigned long flags;
	bool lock_taken = false;

	commit_page = cpu_buffer->commit_page;
	/* we just need to protect against interrupts */
	barrier();
	tail_page = cpu_buffer->tail_page;
	write = local_add_return(length, &tail_page->write);
	tail = write - length;

	/* See if we shot pass the end of this buffer page */
	if (write > BUF_PAGE_SIZE) {
		struct buffer_page *next_page = tail_page;

		local_irq_save(flags);
		/*
		 * Since the write to the buffer is still not
		 * fully lockless, we must be careful with NMIs.
		 * The locks in the writers are taken when a write
		 * crosses to a new page. The locks protect against
		 * races with the readers (this will soon be fixed
		 * with a lockless solution).
		 *
		 * Because we can not protect against NMIs, and we
		 * want to keep traces reentrant, we need to manage
		 * what happens when we are in an NMI.
		 *
		 * NMIs can happen after we take the lock.
		 * If we are in an NMI, only take the lock
		 * if it is not already taken. Otherwise
		 * simply fail.
		 */
		if (unlikely(in_nmi())) {
			if (!__raw_spin_trylock(&cpu_buffer->lock))
				goto out_reset;
		} else
			__raw_spin_lock(&cpu_buffer->lock);

		lock_taken = true;

		rb_inc_page(cpu_buffer, &next_page);

		head_page = cpu_buffer->head_page;
		reader_page = cpu_buffer->reader_page;

		/* we grabbed the lock before incrementing */
		if (RB_WARN_ON(cpu_buffer, next_page == reader_page))
			goto out_reset;

		/*
		 * If for some reason, we had an interrupt storm that made
		 * it all the way around the buffer, bail, and warn
		 * about it.
		 */
		if (unlikely(next_page == commit_page)) {
			WARN_ON_ONCE(1);
			goto out_reset;
		}

		if (next_page == head_page) {
			if (!(buffer->flags & RB_FL_OVERWRITE))
				goto out_reset;

			/* tail_page has not moved yet? */
			if (tail_page == cpu_buffer->tail_page) {
				/* count overflows */
				rb_update_overflow(cpu_buffer);

				rb_inc_page(cpu_buffer, &head_page);
				cpu_buffer->head_page = head_page;
				cpu_buffer->head_page->read = 0;
			}
		}

		/*
		 * If the tail page is still the same as what we think
		 * it is, then it is up to us to update the tail
		 * pointer.
		 */
		if (tail_page == cpu_buffer->tail_page) {
			local_set(&next_page->write, 0);
			local_set(&next_page->page->commit, 0);
			cpu_buffer->tail_page = next_page;

			/* reread the time stamp */
			*ts = ring_buffer_time_stamp(buffer, cpu_buffer->cpu);
			cpu_buffer->tail_page->page->time_stamp = *ts;
		}

		/*
		 * The actual tail page has moved forward.
		 */
		if (tail < BUF_PAGE_SIZE) {
			/* Mark the rest of the page with padding */
			event = __rb_page_index(tail_page, tail);
<<<<<<< HEAD
			kmemcheck_annotate_bitfield(event->bitfield);
			event->type = RINGBUF_TYPE_PADDING;
=======
			rb_event_set_padding(event);
>>>>>>> d508afb4
		}

		if (tail <= BUF_PAGE_SIZE)
			/* Set the write back to the previous setting */
			local_set(&tail_page->write, tail);

		/*
		 * If this was a commit entry that failed,
		 * increment that too
		 */
		if (tail_page == cpu_buffer->commit_page &&
		    tail == rb_commit_index(cpu_buffer)) {
			rb_set_commit_to_write(cpu_buffer);
		}

		__raw_spin_unlock(&cpu_buffer->lock);
		local_irq_restore(flags);

		/* fail and let the caller try again */
		return ERR_PTR(-EAGAIN);
	}

	/* We reserved something on the buffer */

	if (RB_WARN_ON(cpu_buffer, write > BUF_PAGE_SIZE))
		return NULL;

	event = __rb_page_index(tail_page, tail);
	kmemcheck_annotate_bitfield(event->bitfield);
	rb_update_event(event, type, length);

	/*
	 * If this is a commit and the tail is zero, then update
	 * this page's time stamp.
	 */
	if (!tail && rb_is_commit(cpu_buffer, event))
		cpu_buffer->commit_page->page->time_stamp = *ts;

	return event;

 out_reset:
	/* reset write */
	if (tail <= BUF_PAGE_SIZE)
		local_set(&tail_page->write, tail);

	if (likely(lock_taken))
		__raw_spin_unlock(&cpu_buffer->lock);
	local_irq_restore(flags);
	return NULL;
}

static int
rb_add_time_stamp(struct ring_buffer_per_cpu *cpu_buffer,
		  u64 *ts, u64 *delta)
{
	struct ring_buffer_event *event;
	static int once;
	int ret;

	if (unlikely(*delta > (1ULL << 59) && !once++)) {
		printk(KERN_WARNING "Delta way too big! %llu"
		       " ts=%llu write stamp = %llu\n",
		       (unsigned long long)*delta,
		       (unsigned long long)*ts,
		       (unsigned long long)cpu_buffer->write_stamp);
		WARN_ON(1);
	}

	/*
	 * The delta is too big, we to add a
	 * new timestamp.
	 */
	event = __rb_reserve_next(cpu_buffer,
				  RINGBUF_TYPE_TIME_EXTEND,
				  RB_LEN_TIME_EXTEND,
				  ts);
	if (!event)
		return -EBUSY;

	if (PTR_ERR(event) == -EAGAIN)
		return -EAGAIN;

	/* Only a commited time event can update the write stamp */
	if (rb_is_commit(cpu_buffer, event)) {
		/*
		 * If this is the first on the page, then we need to
		 * update the page itself, and just put in a zero.
		 */
		if (rb_event_index(event)) {
			event->time_delta = *delta & TS_MASK;
			event->array[0] = *delta >> TS_SHIFT;
		} else {
			cpu_buffer->commit_page->page->time_stamp = *ts;
			event->time_delta = 0;
			event->array[0] = 0;
		}
		cpu_buffer->write_stamp = *ts;
		/* let the caller know this was the commit */
		ret = 1;
	} else {
		/* Darn, this is just wasted space */
		event->time_delta = 0;
		event->array[0] = 0;
		ret = 0;
	}

	*delta = 0;

	return ret;
}

static struct ring_buffer_event *
rb_reserve_next_event(struct ring_buffer_per_cpu *cpu_buffer,
		      unsigned type, unsigned long length)
{
	struct ring_buffer_event *event;
	u64 ts, delta;
	int commit = 0;
	int nr_loops = 0;

 again:
	/*
	 * We allow for interrupts to reenter here and do a trace.
	 * If one does, it will cause this original code to loop
	 * back here. Even with heavy interrupts happening, this
	 * should only happen a few times in a row. If this happens
	 * 1000 times in a row, there must be either an interrupt
	 * storm or we have something buggy.
	 * Bail!
	 */
	if (RB_WARN_ON(cpu_buffer, ++nr_loops > 1000))
		return NULL;

	ts = ring_buffer_time_stamp(cpu_buffer->buffer, cpu_buffer->cpu);

	/*
	 * Only the first commit can update the timestamp.
	 * Yes there is a race here. If an interrupt comes in
	 * just after the conditional and it traces too, then it
	 * will also check the deltas. More than one timestamp may
	 * also be made. But only the entry that did the actual
	 * commit will be something other than zero.
	 */
	if (cpu_buffer->tail_page == cpu_buffer->commit_page &&
	    rb_page_write(cpu_buffer->tail_page) ==
	    rb_commit_index(cpu_buffer)) {

		delta = ts - cpu_buffer->write_stamp;

		/* make sure this delta is calculated here */
		barrier();

		/* Did the write stamp get updated already? */
		if (unlikely(ts < cpu_buffer->write_stamp))
			delta = 0;

		if (test_time_stamp(delta)) {

			commit = rb_add_time_stamp(cpu_buffer, &ts, &delta);

			if (commit == -EBUSY)
				return NULL;

			if (commit == -EAGAIN)
				goto again;

			RB_WARN_ON(cpu_buffer, commit < 0);
		}
	} else
		/* Non commits have zero deltas */
		delta = 0;

	event = __rb_reserve_next(cpu_buffer, type, length, &ts);
	if (PTR_ERR(event) == -EAGAIN)
		goto again;

	if (!event) {
		if (unlikely(commit))
			/*
			 * Ouch! We needed a timestamp and it was commited. But
			 * we didn't get our event reserved.
			 */
			rb_set_commit_to_write(cpu_buffer);
		return NULL;
	}

	/*
	 * If the timestamp was commited, make the commit our entry
	 * now so that we will update it when needed.
	 */
	if (commit)
		rb_set_commit_event(cpu_buffer, event);
	else if (!rb_is_commit(cpu_buffer, event))
		delta = 0;

	event->time_delta = delta;

	return event;
}

static DEFINE_PER_CPU(int, rb_need_resched);

/**
 * ring_buffer_lock_reserve - reserve a part of the buffer
 * @buffer: the ring buffer to reserve from
 * @length: the length of the data to reserve (excluding event header)
 *
 * Returns a reseverd event on the ring buffer to copy directly to.
 * The user of this interface will need to get the body to write into
 * and can use the ring_buffer_event_data() interface.
 *
 * The length is the length of the data needed, not the event length
 * which also includes the event header.
 *
 * Must be paired with ring_buffer_unlock_commit, unless NULL is returned.
 * If NULL is returned, then nothing has been allocated or locked.
 */
struct ring_buffer_event *
ring_buffer_lock_reserve(struct ring_buffer *buffer, unsigned long length)
{
	struct ring_buffer_per_cpu *cpu_buffer;
	struct ring_buffer_event *event;
	int cpu, resched;

	if (ring_buffer_flags != RB_BUFFERS_ON)
		return NULL;

	if (atomic_read(&buffer->record_disabled))
		return NULL;

	/* If we are tracing schedule, we don't want to recurse */
	resched = ftrace_preempt_disable();

	cpu = raw_smp_processor_id();

	if (!cpumask_test_cpu(cpu, buffer->cpumask))
		goto out;

	cpu_buffer = buffer->buffers[cpu];

	if (atomic_read(&cpu_buffer->record_disabled))
		goto out;

	length = rb_calculate_event_length(length);
	if (length > BUF_PAGE_SIZE)
		goto out;

	event = rb_reserve_next_event(cpu_buffer, RINGBUF_TYPE_DATA, length);
	if (!event)
		goto out;

	/*
	 * Need to store resched state on this cpu.
	 * Only the first needs to.
	 */

	if (preempt_count() == 1)
		per_cpu(rb_need_resched, cpu) = resched;

	return event;

 out:
	ftrace_preempt_enable(resched);
	return NULL;
}
EXPORT_SYMBOL_GPL(ring_buffer_lock_reserve);

static void rb_commit(struct ring_buffer_per_cpu *cpu_buffer,
		      struct ring_buffer_event *event)
{
	cpu_buffer->entries++;

	/* Only process further if we own the commit */
	if (!rb_is_commit(cpu_buffer, event))
		return;

	cpu_buffer->write_stamp += event->time_delta;

	rb_set_commit_to_write(cpu_buffer);
}

/**
 * ring_buffer_unlock_commit - commit a reserved
 * @buffer: The buffer to commit to
 * @event: The event pointer to commit.
 *
 * This commits the data to the ring buffer, and releases any locks held.
 *
 * Must be paired with ring_buffer_lock_reserve.
 */
int ring_buffer_unlock_commit(struct ring_buffer *buffer,
			      struct ring_buffer_event *event)
{
	struct ring_buffer_per_cpu *cpu_buffer;
	int cpu = raw_smp_processor_id();

	cpu_buffer = buffer->buffers[cpu];

	rb_commit(cpu_buffer, event);

	/*
	 * Only the last preempt count needs to restore preemption.
	 */
	if (preempt_count() == 1)
		ftrace_preempt_enable(per_cpu(rb_need_resched, cpu));
	else
		preempt_enable_no_resched_notrace();

	return 0;
}
EXPORT_SYMBOL_GPL(ring_buffer_unlock_commit);

/**
 * ring_buffer_write - write data to the buffer without reserving
 * @buffer: The ring buffer to write to.
 * @length: The length of the data being written (excluding the event header)
 * @data: The data to write to the buffer.
 *
 * This is like ring_buffer_lock_reserve and ring_buffer_unlock_commit as
 * one function. If you already have the data to write to the buffer, it
 * may be easier to simply call this function.
 *
 * Note, like ring_buffer_lock_reserve, the length is the length of the data
 * and not the length of the event which would hold the header.
 */
int ring_buffer_write(struct ring_buffer *buffer,
			unsigned long length,
			void *data)
{
	struct ring_buffer_per_cpu *cpu_buffer;
	struct ring_buffer_event *event;
	unsigned long event_length;
	void *body;
	int ret = -EBUSY;
	int cpu, resched;

	if (ring_buffer_flags != RB_BUFFERS_ON)
		return -EBUSY;

	if (atomic_read(&buffer->record_disabled))
		return -EBUSY;

	resched = ftrace_preempt_disable();

	cpu = raw_smp_processor_id();

	if (!cpumask_test_cpu(cpu, buffer->cpumask))
		goto out;

	cpu_buffer = buffer->buffers[cpu];

	if (atomic_read(&cpu_buffer->record_disabled))
		goto out;

	event_length = rb_calculate_event_length(length);
	event = rb_reserve_next_event(cpu_buffer,
				      RINGBUF_TYPE_DATA, event_length);
	if (!event)
		goto out;

	body = rb_event_data(event);

	memcpy(body, data, length);

	rb_commit(cpu_buffer, event);

	ret = 0;
 out:
	ftrace_preempt_enable(resched);

	return ret;
}
EXPORT_SYMBOL_GPL(ring_buffer_write);

static int rb_per_cpu_empty(struct ring_buffer_per_cpu *cpu_buffer)
{
	struct buffer_page *reader = cpu_buffer->reader_page;
	struct buffer_page *head = cpu_buffer->head_page;
	struct buffer_page *commit = cpu_buffer->commit_page;

	return reader->read == rb_page_commit(reader) &&
		(commit == reader ||
		 (commit == head &&
		  head->read == rb_page_commit(commit)));
}

/**
 * ring_buffer_record_disable - stop all writes into the buffer
 * @buffer: The ring buffer to stop writes to.
 *
 * This prevents all writes to the buffer. Any attempt to write
 * to the buffer after this will fail and return NULL.
 *
 * The caller should call synchronize_sched() after this.
 */
void ring_buffer_record_disable(struct ring_buffer *buffer)
{
	atomic_inc(&buffer->record_disabled);
}
EXPORT_SYMBOL_GPL(ring_buffer_record_disable);

/**
 * ring_buffer_record_enable - enable writes to the buffer
 * @buffer: The ring buffer to enable writes
 *
 * Note, multiple disables will need the same number of enables
 * to truely enable the writing (much like preempt_disable).
 */
void ring_buffer_record_enable(struct ring_buffer *buffer)
{
	atomic_dec(&buffer->record_disabled);
}
EXPORT_SYMBOL_GPL(ring_buffer_record_enable);

/**
 * ring_buffer_record_disable_cpu - stop all writes into the cpu_buffer
 * @buffer: The ring buffer to stop writes to.
 * @cpu: The CPU buffer to stop
 *
 * This prevents all writes to the buffer. Any attempt to write
 * to the buffer after this will fail and return NULL.
 *
 * The caller should call synchronize_sched() after this.
 */
void ring_buffer_record_disable_cpu(struct ring_buffer *buffer, int cpu)
{
	struct ring_buffer_per_cpu *cpu_buffer;

	if (!cpumask_test_cpu(cpu, buffer->cpumask))
		return;

	cpu_buffer = buffer->buffers[cpu];
	atomic_inc(&cpu_buffer->record_disabled);
}
EXPORT_SYMBOL_GPL(ring_buffer_record_disable_cpu);

/**
 * ring_buffer_record_enable_cpu - enable writes to the buffer
 * @buffer: The ring buffer to enable writes
 * @cpu: The CPU to enable.
 *
 * Note, multiple disables will need the same number of enables
 * to truely enable the writing (much like preempt_disable).
 */
void ring_buffer_record_enable_cpu(struct ring_buffer *buffer, int cpu)
{
	struct ring_buffer_per_cpu *cpu_buffer;

	if (!cpumask_test_cpu(cpu, buffer->cpumask))
		return;

	cpu_buffer = buffer->buffers[cpu];
	atomic_dec(&cpu_buffer->record_disabled);
}
EXPORT_SYMBOL_GPL(ring_buffer_record_enable_cpu);

/**
 * ring_buffer_entries_cpu - get the number of entries in a cpu buffer
 * @buffer: The ring buffer
 * @cpu: The per CPU buffer to get the entries from.
 */
unsigned long ring_buffer_entries_cpu(struct ring_buffer *buffer, int cpu)
{
	struct ring_buffer_per_cpu *cpu_buffer;
	unsigned long ret;

	if (!cpumask_test_cpu(cpu, buffer->cpumask))
		return 0;

	cpu_buffer = buffer->buffers[cpu];
	ret = cpu_buffer->entries;

	return ret;
}
EXPORT_SYMBOL_GPL(ring_buffer_entries_cpu);

/**
 * ring_buffer_overrun_cpu - get the number of overruns in a cpu_buffer
 * @buffer: The ring buffer
 * @cpu: The per CPU buffer to get the number of overruns from
 */
unsigned long ring_buffer_overrun_cpu(struct ring_buffer *buffer, int cpu)
{
	struct ring_buffer_per_cpu *cpu_buffer;
	unsigned long ret;

	if (!cpumask_test_cpu(cpu, buffer->cpumask))
		return 0;

	cpu_buffer = buffer->buffers[cpu];
	ret = cpu_buffer->overrun;

	return ret;
}
EXPORT_SYMBOL_GPL(ring_buffer_overrun_cpu);

/**
 * ring_buffer_entries - get the number of entries in a buffer
 * @buffer: The ring buffer
 *
 * Returns the total number of entries in the ring buffer
 * (all CPU entries)
 */
unsigned long ring_buffer_entries(struct ring_buffer *buffer)
{
	struct ring_buffer_per_cpu *cpu_buffer;
	unsigned long entries = 0;
	int cpu;

	/* if you care about this being correct, lock the buffer */
	for_each_buffer_cpu(buffer, cpu) {
		cpu_buffer = buffer->buffers[cpu];
		entries += cpu_buffer->entries;
	}

	return entries;
}
EXPORT_SYMBOL_GPL(ring_buffer_entries);

/**
 * ring_buffer_overrun_cpu - get the number of overruns in buffer
 * @buffer: The ring buffer
 *
 * Returns the total number of overruns in the ring buffer
 * (all CPU entries)
 */
unsigned long ring_buffer_overruns(struct ring_buffer *buffer)
{
	struct ring_buffer_per_cpu *cpu_buffer;
	unsigned long overruns = 0;
	int cpu;

	/* if you care about this being correct, lock the buffer */
	for_each_buffer_cpu(buffer, cpu) {
		cpu_buffer = buffer->buffers[cpu];
		overruns += cpu_buffer->overrun;
	}

	return overruns;
}
EXPORT_SYMBOL_GPL(ring_buffer_overruns);

static void rb_iter_reset(struct ring_buffer_iter *iter)
{
	struct ring_buffer_per_cpu *cpu_buffer = iter->cpu_buffer;

	/* Iterator usage is expected to have record disabled */
	if (list_empty(&cpu_buffer->reader_page->list)) {
		iter->head_page = cpu_buffer->head_page;
		iter->head = cpu_buffer->head_page->read;
	} else {
		iter->head_page = cpu_buffer->reader_page;
		iter->head = cpu_buffer->reader_page->read;
	}
	if (iter->head)
		iter->read_stamp = cpu_buffer->read_stamp;
	else
		iter->read_stamp = iter->head_page->page->time_stamp;
}

/**
 * ring_buffer_iter_reset - reset an iterator
 * @iter: The iterator to reset
 *
 * Resets the iterator, so that it will start from the beginning
 * again.
 */
void ring_buffer_iter_reset(struct ring_buffer_iter *iter)
{
	struct ring_buffer_per_cpu *cpu_buffer;
	unsigned long flags;

	if (!iter)
		return;

	cpu_buffer = iter->cpu_buffer;

	spin_lock_irqsave(&cpu_buffer->reader_lock, flags);
	rb_iter_reset(iter);
	spin_unlock_irqrestore(&cpu_buffer->reader_lock, flags);
}
EXPORT_SYMBOL_GPL(ring_buffer_iter_reset);

/**
 * ring_buffer_iter_empty - check if an iterator has no more to read
 * @iter: The iterator to check
 */
int ring_buffer_iter_empty(struct ring_buffer_iter *iter)
{
	struct ring_buffer_per_cpu *cpu_buffer;

	cpu_buffer = iter->cpu_buffer;

	return iter->head_page == cpu_buffer->commit_page &&
		iter->head == rb_commit_index(cpu_buffer);
}
EXPORT_SYMBOL_GPL(ring_buffer_iter_empty);

static void
rb_update_read_stamp(struct ring_buffer_per_cpu *cpu_buffer,
		     struct ring_buffer_event *event)
{
	u64 delta;

	switch (event->type) {
	case RINGBUF_TYPE_PADDING:
		return;

	case RINGBUF_TYPE_TIME_EXTEND:
		delta = event->array[0];
		delta <<= TS_SHIFT;
		delta += event->time_delta;
		cpu_buffer->read_stamp += delta;
		return;

	case RINGBUF_TYPE_TIME_STAMP:
		/* FIXME: not implemented */
		return;

	case RINGBUF_TYPE_DATA:
		cpu_buffer->read_stamp += event->time_delta;
		return;

	default:
		BUG();
	}
	return;
}

static void
rb_update_iter_read_stamp(struct ring_buffer_iter *iter,
			  struct ring_buffer_event *event)
{
	u64 delta;

	switch (event->type) {
	case RINGBUF_TYPE_PADDING:
		return;

	case RINGBUF_TYPE_TIME_EXTEND:
		delta = event->array[0];
		delta <<= TS_SHIFT;
		delta += event->time_delta;
		iter->read_stamp += delta;
		return;

	case RINGBUF_TYPE_TIME_STAMP:
		/* FIXME: not implemented */
		return;

	case RINGBUF_TYPE_DATA:
		iter->read_stamp += event->time_delta;
		return;

	default:
		BUG();
	}
	return;
}

static struct buffer_page *
rb_get_reader_page(struct ring_buffer_per_cpu *cpu_buffer)
{
	struct buffer_page *reader = NULL;
	unsigned long flags;
	int nr_loops = 0;

	local_irq_save(flags);
	__raw_spin_lock(&cpu_buffer->lock);

 again:
	/*
	 * This should normally only loop twice. But because the
	 * start of the reader inserts an empty page, it causes
	 * a case where we will loop three times. There should be no
	 * reason to loop four times (that I know of).
	 */
	if (RB_WARN_ON(cpu_buffer, ++nr_loops > 3)) {
		reader = NULL;
		goto out;
	}

	reader = cpu_buffer->reader_page;

	/* If there's more to read, return this page */
	if (cpu_buffer->reader_page->read < rb_page_size(reader))
		goto out;

	/* Never should we have an index greater than the size */
	if (RB_WARN_ON(cpu_buffer,
		       cpu_buffer->reader_page->read > rb_page_size(reader)))
		goto out;

	/* check if we caught up to the tail */
	reader = NULL;
	if (cpu_buffer->commit_page == cpu_buffer->reader_page)
		goto out;

	/*
	 * Splice the empty reader page into the list around the head.
	 * Reset the reader page to size zero.
	 */

	reader = cpu_buffer->head_page;
	cpu_buffer->reader_page->list.next = reader->list.next;
	cpu_buffer->reader_page->list.prev = reader->list.prev;

	local_set(&cpu_buffer->reader_page->write, 0);
	local_set(&cpu_buffer->reader_page->page->commit, 0);

	/* Make the reader page now replace the head */
	reader->list.prev->next = &cpu_buffer->reader_page->list;
	reader->list.next->prev = &cpu_buffer->reader_page->list;

	/*
	 * If the tail is on the reader, then we must set the head
	 * to the inserted page, otherwise we set it one before.
	 */
	cpu_buffer->head_page = cpu_buffer->reader_page;

	if (cpu_buffer->commit_page != reader)
		rb_inc_page(cpu_buffer, &cpu_buffer->head_page);

	/* Finally update the reader page to the new head */
	cpu_buffer->reader_page = reader;
	rb_reset_reader_page(cpu_buffer);

	goto again;

 out:
	__raw_spin_unlock(&cpu_buffer->lock);
	local_irq_restore(flags);

	return reader;
}

static void rb_advance_reader(struct ring_buffer_per_cpu *cpu_buffer)
{
	struct ring_buffer_event *event;
	struct buffer_page *reader;
	unsigned length;

	reader = rb_get_reader_page(cpu_buffer);

	/* This function should not be called when buffer is empty */
	if (RB_WARN_ON(cpu_buffer, !reader))
		return;

	event = rb_reader_event(cpu_buffer);

	if (event->type == RINGBUF_TYPE_DATA || rb_discarded_event(event))
		cpu_buffer->entries--;

	rb_update_read_stamp(cpu_buffer, event);

	length = rb_event_length(event);
	cpu_buffer->reader_page->read += length;
}

static void rb_advance_iter(struct ring_buffer_iter *iter)
{
	struct ring_buffer *buffer;
	struct ring_buffer_per_cpu *cpu_buffer;
	struct ring_buffer_event *event;
	unsigned length;

	cpu_buffer = iter->cpu_buffer;
	buffer = cpu_buffer->buffer;

	/*
	 * Check if we are at the end of the buffer.
	 */
	if (iter->head >= rb_page_size(iter->head_page)) {
		if (RB_WARN_ON(buffer,
			       iter->head_page == cpu_buffer->commit_page))
			return;
		rb_inc_iter(iter);
		return;
	}

	event = rb_iter_head_event(iter);

	length = rb_event_length(event);

	/*
	 * This should not be called to advance the header if we are
	 * at the tail of the buffer.
	 */
	if (RB_WARN_ON(cpu_buffer,
		       (iter->head_page == cpu_buffer->commit_page) &&
		       (iter->head + length > rb_commit_index(cpu_buffer))))
		return;

	rb_update_iter_read_stamp(iter, event);

	iter->head += length;

	/* check for end of page padding */
	if ((iter->head >= rb_page_size(iter->head_page)) &&
	    (iter->head_page != cpu_buffer->commit_page))
		rb_advance_iter(iter);
}

static struct ring_buffer_event *
rb_buffer_peek(struct ring_buffer *buffer, int cpu, u64 *ts)
{
	struct ring_buffer_per_cpu *cpu_buffer;
	struct ring_buffer_event *event;
	struct buffer_page *reader;
	int nr_loops = 0;

	cpu_buffer = buffer->buffers[cpu];

 again:
	/*
	 * We repeat when a timestamp is encountered. It is possible
	 * to get multiple timestamps from an interrupt entering just
	 * as one timestamp is about to be written. The max times
	 * that this can happen is the number of nested interrupts we
	 * can have.  Nesting 10 deep of interrupts is clearly
	 * an anomaly.
	 */
	if (RB_WARN_ON(cpu_buffer, ++nr_loops > 10))
		return NULL;

	reader = rb_get_reader_page(cpu_buffer);
	if (!reader)
		return NULL;

	event = rb_reader_event(cpu_buffer);

	switch (event->type) {
	case RINGBUF_TYPE_PADDING:
		if (rb_null_event(event))
			RB_WARN_ON(cpu_buffer, 1);
		/*
		 * Because the writer could be discarding every
		 * event it creates (which would probably be bad)
		 * if we were to go back to "again" then we may never
		 * catch up, and will trigger the warn on, or lock
		 * the box. Return the padding, and we will release
		 * the current locks, and try again.
		 */
		rb_advance_reader(cpu_buffer);
		return event;

	case RINGBUF_TYPE_TIME_EXTEND:
		/* Internal data, OK to advance */
		rb_advance_reader(cpu_buffer);
		goto again;

	case RINGBUF_TYPE_TIME_STAMP:
		/* FIXME: not implemented */
		rb_advance_reader(cpu_buffer);
		goto again;

	case RINGBUF_TYPE_DATA:
		if (ts) {
			*ts = cpu_buffer->read_stamp + event->time_delta;
			ring_buffer_normalize_time_stamp(buffer,
							 cpu_buffer->cpu, ts);
		}
		return event;

	default:
		BUG();
	}

	return NULL;
}
EXPORT_SYMBOL_GPL(ring_buffer_peek);

static struct ring_buffer_event *
rb_iter_peek(struct ring_buffer_iter *iter, u64 *ts)
{
	struct ring_buffer *buffer;
	struct ring_buffer_per_cpu *cpu_buffer;
	struct ring_buffer_event *event;
	int nr_loops = 0;

	if (ring_buffer_iter_empty(iter))
		return NULL;

	cpu_buffer = iter->cpu_buffer;
	buffer = cpu_buffer->buffer;

 again:
	/*
	 * We repeat when a timestamp is encountered. It is possible
	 * to get multiple timestamps from an interrupt entering just
	 * as one timestamp is about to be written. The max times
	 * that this can happen is the number of nested interrupts we
	 * can have. Nesting 10 deep of interrupts is clearly
	 * an anomaly.
	 */
	if (RB_WARN_ON(cpu_buffer, ++nr_loops > 10))
		return NULL;

	if (rb_per_cpu_empty(cpu_buffer))
		return NULL;

	event = rb_iter_head_event(iter);

	switch (event->type) {
	case RINGBUF_TYPE_PADDING:
		if (rb_null_event(event)) {
			rb_inc_iter(iter);
			goto again;
		}
		rb_advance_iter(iter);
		return event;

	case RINGBUF_TYPE_TIME_EXTEND:
		/* Internal data, OK to advance */
		rb_advance_iter(iter);
		goto again;

	case RINGBUF_TYPE_TIME_STAMP:
		/* FIXME: not implemented */
		rb_advance_iter(iter);
		goto again;

	case RINGBUF_TYPE_DATA:
		if (ts) {
			*ts = iter->read_stamp + event->time_delta;
			ring_buffer_normalize_time_stamp(buffer,
							 cpu_buffer->cpu, ts);
		}
		return event;

	default:
		BUG();
	}

	return NULL;
}
EXPORT_SYMBOL_GPL(ring_buffer_iter_peek);

/**
 * ring_buffer_peek - peek at the next event to be read
 * @buffer: The ring buffer to read
 * @cpu: The cpu to peak at
 * @ts: The timestamp counter of this event.
 *
 * This will return the event that will be read next, but does
 * not consume the data.
 */
struct ring_buffer_event *
ring_buffer_peek(struct ring_buffer *buffer, int cpu, u64 *ts)
{
	struct ring_buffer_per_cpu *cpu_buffer = buffer->buffers[cpu];
	struct ring_buffer_event *event;
	unsigned long flags;

	if (!cpumask_test_cpu(cpu, buffer->cpumask))
		return NULL;

 again:
	spin_lock_irqsave(&cpu_buffer->reader_lock, flags);
	event = rb_buffer_peek(buffer, cpu, ts);
	spin_unlock_irqrestore(&cpu_buffer->reader_lock, flags);

	if (event && event->type == RINGBUF_TYPE_PADDING) {
		cpu_relax();
		goto again;
	}

	return event;
}

/**
 * ring_buffer_iter_peek - peek at the next event to be read
 * @iter: The ring buffer iterator
 * @ts: The timestamp counter of this event.
 *
 * This will return the event that will be read next, but does
 * not increment the iterator.
 */
struct ring_buffer_event *
ring_buffer_iter_peek(struct ring_buffer_iter *iter, u64 *ts)
{
	struct ring_buffer_per_cpu *cpu_buffer = iter->cpu_buffer;
	struct ring_buffer_event *event;
	unsigned long flags;

 again:
	spin_lock_irqsave(&cpu_buffer->reader_lock, flags);
	event = rb_iter_peek(iter, ts);
	spin_unlock_irqrestore(&cpu_buffer->reader_lock, flags);

	if (event && event->type == RINGBUF_TYPE_PADDING) {
		cpu_relax();
		goto again;
	}

	return event;
}

/**
 * ring_buffer_consume - return an event and consume it
 * @buffer: The ring buffer to get the next event from
 *
 * Returns the next event in the ring buffer, and that event is consumed.
 * Meaning, that sequential reads will keep returning a different event,
 * and eventually empty the ring buffer if the producer is slower.
 */
struct ring_buffer_event *
ring_buffer_consume(struct ring_buffer *buffer, int cpu, u64 *ts)
{
	struct ring_buffer_per_cpu *cpu_buffer;
	struct ring_buffer_event *event = NULL;
	unsigned long flags;

 again:
	/* might be called in atomic */
	preempt_disable();

	if (!cpumask_test_cpu(cpu, buffer->cpumask))
		goto out;

	cpu_buffer = buffer->buffers[cpu];
	spin_lock_irqsave(&cpu_buffer->reader_lock, flags);

	event = rb_buffer_peek(buffer, cpu, ts);
	if (!event)
		goto out_unlock;

	rb_advance_reader(cpu_buffer);

 out_unlock:
	spin_unlock_irqrestore(&cpu_buffer->reader_lock, flags);

 out:
	preempt_enable();

	if (event && event->type == RINGBUF_TYPE_PADDING) {
		cpu_relax();
		goto again;
	}

	return event;
}
EXPORT_SYMBOL_GPL(ring_buffer_consume);

/**
 * ring_buffer_read_start - start a non consuming read of the buffer
 * @buffer: The ring buffer to read from
 * @cpu: The cpu buffer to iterate over
 *
 * This starts up an iteration through the buffer. It also disables
 * the recording to the buffer until the reading is finished.
 * This prevents the reading from being corrupted. This is not
 * a consuming read, so a producer is not expected.
 *
 * Must be paired with ring_buffer_finish.
 */
struct ring_buffer_iter *
ring_buffer_read_start(struct ring_buffer *buffer, int cpu)
{
	struct ring_buffer_per_cpu *cpu_buffer;
	struct ring_buffer_iter *iter;
	unsigned long flags;

	if (!cpumask_test_cpu(cpu, buffer->cpumask))
		return NULL;

	iter = kmalloc(sizeof(*iter), GFP_KERNEL);
	if (!iter)
		return NULL;

	cpu_buffer = buffer->buffers[cpu];

	iter->cpu_buffer = cpu_buffer;

	atomic_inc(&cpu_buffer->record_disabled);
	synchronize_sched();

	spin_lock_irqsave(&cpu_buffer->reader_lock, flags);
	__raw_spin_lock(&cpu_buffer->lock);
	rb_iter_reset(iter);
	__raw_spin_unlock(&cpu_buffer->lock);
	spin_unlock_irqrestore(&cpu_buffer->reader_lock, flags);

	return iter;
}
EXPORT_SYMBOL_GPL(ring_buffer_read_start);

/**
 * ring_buffer_finish - finish reading the iterator of the buffer
 * @iter: The iterator retrieved by ring_buffer_start
 *
 * This re-enables the recording to the buffer, and frees the
 * iterator.
 */
void
ring_buffer_read_finish(struct ring_buffer_iter *iter)
{
	struct ring_buffer_per_cpu *cpu_buffer = iter->cpu_buffer;

	atomic_dec(&cpu_buffer->record_disabled);
	kfree(iter);
}
EXPORT_SYMBOL_GPL(ring_buffer_read_finish);

/**
 * ring_buffer_read - read the next item in the ring buffer by the iterator
 * @iter: The ring buffer iterator
 * @ts: The time stamp of the event read.
 *
 * This reads the next event in the ring buffer and increments the iterator.
 */
struct ring_buffer_event *
ring_buffer_read(struct ring_buffer_iter *iter, u64 *ts)
{
	struct ring_buffer_event *event;
	struct ring_buffer_per_cpu *cpu_buffer = iter->cpu_buffer;
	unsigned long flags;

 again:
	spin_lock_irqsave(&cpu_buffer->reader_lock, flags);
	event = rb_iter_peek(iter, ts);
	if (!event)
		goto out;

	rb_advance_iter(iter);
 out:
	spin_unlock_irqrestore(&cpu_buffer->reader_lock, flags);

	if (event && event->type == RINGBUF_TYPE_PADDING) {
		cpu_relax();
		goto again;
	}

	return event;
}
EXPORT_SYMBOL_GPL(ring_buffer_read);

/**
 * ring_buffer_size - return the size of the ring buffer (in bytes)
 * @buffer: The ring buffer.
 */
unsigned long ring_buffer_size(struct ring_buffer *buffer)
{
	return BUF_PAGE_SIZE * buffer->pages;
}
EXPORT_SYMBOL_GPL(ring_buffer_size);

static void
rb_reset_cpu(struct ring_buffer_per_cpu *cpu_buffer)
{
	cpu_buffer->head_page
		= list_entry(cpu_buffer->pages.next, struct buffer_page, list);
	local_set(&cpu_buffer->head_page->write, 0);
	local_set(&cpu_buffer->head_page->page->commit, 0);

	cpu_buffer->head_page->read = 0;

	cpu_buffer->tail_page = cpu_buffer->head_page;
	cpu_buffer->commit_page = cpu_buffer->head_page;

	INIT_LIST_HEAD(&cpu_buffer->reader_page->list);
	local_set(&cpu_buffer->reader_page->write, 0);
	local_set(&cpu_buffer->reader_page->page->commit, 0);
	cpu_buffer->reader_page->read = 0;

	cpu_buffer->overrun = 0;
	cpu_buffer->entries = 0;

	cpu_buffer->write_stamp = 0;
	cpu_buffer->read_stamp = 0;
}

/**
 * ring_buffer_reset_cpu - reset a ring buffer per CPU buffer
 * @buffer: The ring buffer to reset a per cpu buffer of
 * @cpu: The CPU buffer to be reset
 */
void ring_buffer_reset_cpu(struct ring_buffer *buffer, int cpu)
{
	struct ring_buffer_per_cpu *cpu_buffer = buffer->buffers[cpu];
	unsigned long flags;

	if (!cpumask_test_cpu(cpu, buffer->cpumask))
		return;

	spin_lock_irqsave(&cpu_buffer->reader_lock, flags);

	__raw_spin_lock(&cpu_buffer->lock);

	rb_reset_cpu(cpu_buffer);

	__raw_spin_unlock(&cpu_buffer->lock);

	spin_unlock_irqrestore(&cpu_buffer->reader_lock, flags);
}
EXPORT_SYMBOL_GPL(ring_buffer_reset_cpu);

/**
 * ring_buffer_reset - reset a ring buffer
 * @buffer: The ring buffer to reset all cpu buffers
 */
void ring_buffer_reset(struct ring_buffer *buffer)
{
	int cpu;

	for_each_buffer_cpu(buffer, cpu)
		ring_buffer_reset_cpu(buffer, cpu);
}
EXPORT_SYMBOL_GPL(ring_buffer_reset);

/**
 * rind_buffer_empty - is the ring buffer empty?
 * @buffer: The ring buffer to test
 */
int ring_buffer_empty(struct ring_buffer *buffer)
{
	struct ring_buffer_per_cpu *cpu_buffer;
	int cpu;

	/* yes this is racy, but if you don't like the race, lock the buffer */
	for_each_buffer_cpu(buffer, cpu) {
		cpu_buffer = buffer->buffers[cpu];
		if (!rb_per_cpu_empty(cpu_buffer))
			return 0;
	}

	return 1;
}
EXPORT_SYMBOL_GPL(ring_buffer_empty);

/**
 * ring_buffer_empty_cpu - is a cpu buffer of a ring buffer empty?
 * @buffer: The ring buffer
 * @cpu: The CPU buffer to test
 */
int ring_buffer_empty_cpu(struct ring_buffer *buffer, int cpu)
{
	struct ring_buffer_per_cpu *cpu_buffer;
	int ret;

	if (!cpumask_test_cpu(cpu, buffer->cpumask))
		return 1;

	cpu_buffer = buffer->buffers[cpu];
	ret = rb_per_cpu_empty(cpu_buffer);


	return ret;
}
EXPORT_SYMBOL_GPL(ring_buffer_empty_cpu);

/**
 * ring_buffer_swap_cpu - swap a CPU buffer between two ring buffers
 * @buffer_a: One buffer to swap with
 * @buffer_b: The other buffer to swap with
 *
 * This function is useful for tracers that want to take a "snapshot"
 * of a CPU buffer and has another back up buffer lying around.
 * it is expected that the tracer handles the cpu buffer not being
 * used at the moment.
 */
int ring_buffer_swap_cpu(struct ring_buffer *buffer_a,
			 struct ring_buffer *buffer_b, int cpu)
{
	struct ring_buffer_per_cpu *cpu_buffer_a;
	struct ring_buffer_per_cpu *cpu_buffer_b;
	int ret = -EINVAL;

	if (!cpumask_test_cpu(cpu, buffer_a->cpumask) ||
	    !cpumask_test_cpu(cpu, buffer_b->cpumask))
		goto out;

	/* At least make sure the two buffers are somewhat the same */
	if (buffer_a->pages != buffer_b->pages)
		goto out;

	ret = -EAGAIN;

	if (ring_buffer_flags != RB_BUFFERS_ON)
		goto out;

	if (atomic_read(&buffer_a->record_disabled))
		goto out;

	if (atomic_read(&buffer_b->record_disabled))
		goto out;

	cpu_buffer_a = buffer_a->buffers[cpu];
	cpu_buffer_b = buffer_b->buffers[cpu];

	if (atomic_read(&cpu_buffer_a->record_disabled))
		goto out;

	if (atomic_read(&cpu_buffer_b->record_disabled))
		goto out;

	/*
	 * We can't do a synchronize_sched here because this
	 * function can be called in atomic context.
	 * Normally this will be called from the same CPU as cpu.
	 * If not it's up to the caller to protect this.
	 */
	atomic_inc(&cpu_buffer_a->record_disabled);
	atomic_inc(&cpu_buffer_b->record_disabled);

	buffer_a->buffers[cpu] = cpu_buffer_b;
	buffer_b->buffers[cpu] = cpu_buffer_a;

	cpu_buffer_b->buffer = buffer_a;
	cpu_buffer_a->buffer = buffer_b;

	atomic_dec(&cpu_buffer_a->record_disabled);
	atomic_dec(&cpu_buffer_b->record_disabled);

	ret = 0;
out:
	return ret;
}
EXPORT_SYMBOL_GPL(ring_buffer_swap_cpu);

static void rb_remove_entries(struct ring_buffer_per_cpu *cpu_buffer,
			      struct buffer_data_page *bpage,
			      unsigned int offset)
{
	struct ring_buffer_event *event;
	unsigned long head;

	__raw_spin_lock(&cpu_buffer->lock);
	for (head = offset; head < local_read(&bpage->commit);
	     head += rb_event_length(event)) {

		event = __rb_data_page_index(bpage, head);
		if (RB_WARN_ON(cpu_buffer, rb_null_event(event)))
			return;
		/* Only count data entries */
		if (event->type != RINGBUF_TYPE_DATA)
			continue;
		cpu_buffer->entries--;
	}
	__raw_spin_unlock(&cpu_buffer->lock);
}

/**
 * ring_buffer_alloc_read_page - allocate a page to read from buffer
 * @buffer: the buffer to allocate for.
 *
 * This function is used in conjunction with ring_buffer_read_page.
 * When reading a full page from the ring buffer, these functions
 * can be used to speed up the process. The calling function should
 * allocate a few pages first with this function. Then when it
 * needs to get pages from the ring buffer, it passes the result
 * of this function into ring_buffer_read_page, which will swap
 * the page that was allocated, with the read page of the buffer.
 *
 * Returns:
 *  The page allocated, or NULL on error.
 */
void *ring_buffer_alloc_read_page(struct ring_buffer *buffer)
{
	struct buffer_data_page *bpage;
	unsigned long addr;

	addr = __get_free_page(GFP_KERNEL);
	if (!addr)
		return NULL;

	bpage = (void *)addr;

	rb_init_page(bpage);

	return bpage;
}

/**
 * ring_buffer_free_read_page - free an allocated read page
 * @buffer: the buffer the page was allocate for
 * @data: the page to free
 *
 * Free a page allocated from ring_buffer_alloc_read_page.
 */
void ring_buffer_free_read_page(struct ring_buffer *buffer, void *data)
{
	free_page((unsigned long)data);
}

/**
 * ring_buffer_read_page - extract a page from the ring buffer
 * @buffer: buffer to extract from
 * @data_page: the page to use allocated from ring_buffer_alloc_read_page
 * @len: amount to extract
 * @cpu: the cpu of the buffer to extract
 * @full: should the extraction only happen when the page is full.
 *
 * This function will pull out a page from the ring buffer and consume it.
 * @data_page must be the address of the variable that was returned
 * from ring_buffer_alloc_read_page. This is because the page might be used
 * to swap with a page in the ring buffer.
 *
 * for example:
 *	rpage = ring_buffer_alloc_read_page(buffer);
 *	if (!rpage)
 *		return error;
 *	ret = ring_buffer_read_page(buffer, &rpage, len, cpu, 0);
 *	if (ret >= 0)
 *		process_page(rpage, ret);
 *
 * When @full is set, the function will not return true unless
 * the writer is off the reader page.
 *
 * Note: it is up to the calling functions to handle sleeps and wakeups.
 *  The ring buffer can be used anywhere in the kernel and can not
 *  blindly call wake_up. The layer that uses the ring buffer must be
 *  responsible for that.
 *
 * Returns:
 *  >=0 if data has been transferred, returns the offset of consumed data.
 *  <0 if no data has been transferred.
 */
int ring_buffer_read_page(struct ring_buffer *buffer,
			  void **data_page, size_t len, int cpu, int full)
{
	struct ring_buffer_per_cpu *cpu_buffer = buffer->buffers[cpu];
	struct ring_buffer_event *event;
	struct buffer_data_page *bpage;
	struct buffer_page *reader;
	unsigned long flags;
	unsigned int commit;
	unsigned int read;
	u64 save_timestamp;
	int ret = -1;

	if (!cpumask_test_cpu(cpu, buffer->cpumask))
		goto out;

	/*
	 * If len is not big enough to hold the page header, then
	 * we can not copy anything.
	 */
	if (len <= BUF_PAGE_HDR_SIZE)
		goto out;

	len -= BUF_PAGE_HDR_SIZE;

	if (!data_page)
		goto out;

	bpage = *data_page;
	if (!bpage)
		goto out;

	spin_lock_irqsave(&cpu_buffer->reader_lock, flags);

	reader = rb_get_reader_page(cpu_buffer);
	if (!reader)
		goto out_unlock;

	event = rb_reader_event(cpu_buffer);

	read = reader->read;
	commit = rb_page_commit(reader);

	/*
	 * If this page has been partially read or
	 * if len is not big enough to read the rest of the page or
	 * a writer is still on the page, then
	 * we must copy the data from the page to the buffer.
	 * Otherwise, we can simply swap the page with the one passed in.
	 */
	if (read || (len < (commit - read)) ||
	    cpu_buffer->reader_page == cpu_buffer->commit_page) {
		struct buffer_data_page *rpage = cpu_buffer->reader_page->page;
		unsigned int rpos = read;
		unsigned int pos = 0;
		unsigned int size;

		if (full)
			goto out_unlock;

		if (len > (commit - read))
			len = (commit - read);

		size = rb_event_length(event);

		if (len < size)
			goto out_unlock;

		/* save the current timestamp, since the user will need it */
		save_timestamp = cpu_buffer->read_stamp;

		/* Need to copy one event at a time */
		do {
			memcpy(bpage->data + pos, rpage->data + rpos, size);

			len -= size;

			rb_advance_reader(cpu_buffer);
			rpos = reader->read;
			pos += size;

			event = rb_reader_event(cpu_buffer);
			size = rb_event_length(event);
		} while (len > size);

		/* update bpage */
		local_set(&bpage->commit, pos);
		bpage->time_stamp = save_timestamp;

		/* we copied everything to the beginning */
		read = 0;
	} else {
		/* swap the pages */
		rb_init_page(bpage);
		bpage = reader->page;
		reader->page = *data_page;
		local_set(&reader->write, 0);
		reader->read = 0;
		*data_page = bpage;

		/* update the entry counter */
		rb_remove_entries(cpu_buffer, bpage, read);
	}
	ret = read;

 out_unlock:
	spin_unlock_irqrestore(&cpu_buffer->reader_lock, flags);

 out:
	return ret;
}

static ssize_t
rb_simple_read(struct file *filp, char __user *ubuf,
	       size_t cnt, loff_t *ppos)
{
	unsigned long *p = filp->private_data;
	char buf[64];
	int r;

	if (test_bit(RB_BUFFERS_DISABLED_BIT, p))
		r = sprintf(buf, "permanently disabled\n");
	else
		r = sprintf(buf, "%d\n", test_bit(RB_BUFFERS_ON_BIT, p));

	return simple_read_from_buffer(ubuf, cnt, ppos, buf, r);
}

static ssize_t
rb_simple_write(struct file *filp, const char __user *ubuf,
		size_t cnt, loff_t *ppos)
{
	unsigned long *p = filp->private_data;
	char buf[64];
	unsigned long val;
	int ret;

	if (cnt >= sizeof(buf))
		return -EINVAL;

	if (copy_from_user(&buf, ubuf, cnt))
		return -EFAULT;

	buf[cnt] = 0;

	ret = strict_strtoul(buf, 10, &val);
	if (ret < 0)
		return ret;

	if (val)
		set_bit(RB_BUFFERS_ON_BIT, p);
	else
		clear_bit(RB_BUFFERS_ON_BIT, p);

	(*ppos)++;

	return cnt;
}

static const struct file_operations rb_simple_fops = {
	.open		= tracing_open_generic,
	.read		= rb_simple_read,
	.write		= rb_simple_write,
};


static __init int rb_init_debugfs(void)
{
	struct dentry *d_tracer;
	struct dentry *entry;

	d_tracer = tracing_init_dentry();

	entry = debugfs_create_file("tracing_on", 0644, d_tracer,
				    &ring_buffer_flags, &rb_simple_fops);
	if (!entry)
		pr_warning("Could not create debugfs 'tracing_on' entry\n");

	return 0;
}

fs_initcall(rb_init_debugfs);

#ifdef CONFIG_HOTPLUG_CPU
static int rb_cpu_notify(struct notifier_block *self,
			 unsigned long action, void *hcpu)
{
	struct ring_buffer *buffer =
		container_of(self, struct ring_buffer, cpu_notify);
	long cpu = (long)hcpu;

	switch (action) {
	case CPU_UP_PREPARE:
	case CPU_UP_PREPARE_FROZEN:
		if (cpu_isset(cpu, *buffer->cpumask))
			return NOTIFY_OK;

		buffer->buffers[cpu] =
			rb_allocate_cpu_buffer(buffer, cpu);
		if (!buffer->buffers[cpu]) {
			WARN(1, "failed to allocate ring buffer on CPU %ld\n",
			     cpu);
			return NOTIFY_OK;
		}
		smp_wmb();
		cpu_set(cpu, *buffer->cpumask);
		break;
	case CPU_DOWN_PREPARE:
	case CPU_DOWN_PREPARE_FROZEN:
		/*
		 * Do nothing.
		 *  If we were to free the buffer, then the user would
		 *  lose any trace that was in the buffer.
		 */
		break;
	default:
		break;
	}
	return NOTIFY_OK;
}
#endif<|MERGE_RESOLUTION|>--- conflicted
+++ resolved
@@ -9,11 +9,8 @@
 #include <linux/spinlock.h>
 #include <linux/debugfs.h>
 #include <linux/uaccess.h>
-<<<<<<< HEAD
+#include <linux/hardirq.h>
 #include <linux/kmemcheck.h>
-=======
-#include <linux/hardirq.h>
->>>>>>> d508afb4
 #include <linux/module.h>
 #include <linux/percpu.h>
 #include <linux/mutex.h>
@@ -1262,12 +1259,8 @@
 		if (tail < BUF_PAGE_SIZE) {
 			/* Mark the rest of the page with padding */
 			event = __rb_page_index(tail_page, tail);
-<<<<<<< HEAD
 			kmemcheck_annotate_bitfield(event->bitfield);
-			event->type = RINGBUF_TYPE_PADDING;
-=======
 			rb_event_set_padding(event);
->>>>>>> d508afb4
 		}
 
 		if (tail <= BUF_PAGE_SIZE)
