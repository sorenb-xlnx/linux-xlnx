--- conflicted
+++ resolved
@@ -3122,11 +3122,7 @@
 	local_irq_save(flags);
 	if (dolock)
 		spin_lock(&cpu_buffer->reader_lock);
-<<<<<<< HEAD
-	event = rb_buffer_peek(buffer, cpu, ts);
-=======
 	event = rb_buffer_peek(cpu_buffer, ts);
->>>>>>> 8b505025
 	if (event && event->type_len == RINGBUF_TYPE_PADDING)
 		rb_advance_reader(cpu_buffer);
 	if (dolock)
@@ -3199,11 +3195,7 @@
 	if (dolock)
 		spin_lock(&cpu_buffer->reader_lock);
 
-<<<<<<< HEAD
-	event = rb_buffer_peek(buffer, cpu, ts);
-=======
 	event = rb_buffer_peek(cpu_buffer, ts);
->>>>>>> 8b505025
 	if (event)
 		rb_advance_reader(cpu_buffer);
 
