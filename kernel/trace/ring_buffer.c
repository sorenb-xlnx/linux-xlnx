/*
 * Generic ring buffer
 *
 * Copyright (C) 2008 Steven Rostedt <srostedt@redhat.com>
 */
#include <linux/ring_buffer.h>
#include <linux/spinlock.h>
#include <linux/debugfs.h>
#include <linux/uaccess.h>
#include <linux/module.h>
#include <linux/percpu.h>
#include <linux/mutex.h>
#include <linux/sched.h>	/* used for sched_clock() (for now) */
#include <linux/init.h>
#include <linux/hash.h>
#include <linux/list.h>
#include <linux/fs.h>

#include "trace.h"

<<<<<<< HEAD
=======
/* Global flag to disable all recording to ring buffers */
static int ring_buffers_off __read_mostly;

/**
 * tracing_on - enable all tracing buffers
 *
 * This function enables all tracing buffers that may have been
 * disabled with tracing_off.
 */
void tracing_on(void)
{
	ring_buffers_off = 0;
}

/**
 * tracing_off - turn off all tracing buffers
 *
 * This function stops all tracing buffers from recording data.
 * It does not disable any overhead the tracers themselves may
 * be causing. This function simply causes all recording to
 * the ring buffers to fail.
 */
void tracing_off(void)
{
	ring_buffers_off = 1;
}

>>>>>>> c1e7abbc
/* Up this if you want to test the TIME_EXTENTS and normalization */
#define DEBUG_SHIFT 0

/* FIXME!!! */
u64 ring_buffer_time_stamp(int cpu)
{
	/* shift to debug/test normalization and TIME_EXTENTS */
	return sched_clock() << DEBUG_SHIFT;
}

void ring_buffer_normalize_time_stamp(int cpu, u64 *ts)
{
	/* Just stupid testing the normalize function and deltas */
	*ts >>= DEBUG_SHIFT;
}

#define RB_EVNT_HDR_SIZE (sizeof(struct ring_buffer_event))
#define RB_ALIGNMENT_SHIFT	2
#define RB_ALIGNMENT		(1 << RB_ALIGNMENT_SHIFT)
#define RB_MAX_SMALL_DATA	28

enum {
	RB_LEN_TIME_EXTEND = 8,
	RB_LEN_TIME_STAMP = 16,
};

/* inline for ring buffer fast paths */
static inline unsigned
rb_event_length(struct ring_buffer_event *event)
{
	unsigned length;

	switch (event->type) {
	case RINGBUF_TYPE_PADDING:
		/* undefined */
		return -1;

	case RINGBUF_TYPE_TIME_EXTEND:
		return RB_LEN_TIME_EXTEND;

	case RINGBUF_TYPE_TIME_STAMP:
		return RB_LEN_TIME_STAMP;

	case RINGBUF_TYPE_DATA:
		if (event->len)
			length = event->len << RB_ALIGNMENT_SHIFT;
		else
			length = event->array[0];
		return length + RB_EVNT_HDR_SIZE;
	default:
		BUG();
	}
	/* not hit */
	return 0;
}

/**
 * ring_buffer_event_length - return the length of the event
 * @event: the event to get the length of
 */
unsigned ring_buffer_event_length(struct ring_buffer_event *event)
{
	return rb_event_length(event);
}

/* inline for ring buffer fast paths */
static inline void *
rb_event_data(struct ring_buffer_event *event)
{
	BUG_ON(event->type != RINGBUF_TYPE_DATA);
	/* If length is in len field, then array[0] has the data */
	if (event->len)
		return (void *)&event->array[0];
	/* Otherwise length is in array[0] and array[1] has the data */
	return (void *)&event->array[1];
}

/**
 * ring_buffer_event_data - return the data of the event
 * @event: the event to get the data from
 */
void *ring_buffer_event_data(struct ring_buffer_event *event)
{
	return rb_event_data(event);
}

#define for_each_buffer_cpu(buffer, cpu)		\
	for_each_cpu_mask(cpu, buffer->cpumask)

#define TS_SHIFT	27
#define TS_MASK		((1ULL << TS_SHIFT) - 1)
#define TS_DELTA_TEST	(~TS_MASK)

/*
 * This hack stolen from mm/slob.c.
 * We can store per page timing information in the page frame of the page.
 * Thanks to Peter Zijlstra for suggesting this idea.
 */
struct buffer_page {
	u64		 time_stamp;	/* page time stamp */
	local_t		 write;		/* index for next write */
	local_t		 commit;	/* write commited index */
	unsigned	 read;		/* index for next read */
	struct list_head list;		/* list of free pages */
	void *page;			/* Actual data page */
};

/*
 * Also stolen from mm/slob.c. Thanks to Mathieu Desnoyers for pointing
 * this issue out.
 */
static inline void free_buffer_page(struct buffer_page *bpage)
{
	if (bpage->page)
		free_page((unsigned long)bpage->page);
	kfree(bpage);
}

/*
 * We need to fit the time_stamp delta into 27 bits.
 */
static inline int test_time_stamp(u64 delta)
{
	if (delta & TS_DELTA_TEST)
		return 1;
	return 0;
}

#define BUF_PAGE_SIZE PAGE_SIZE

/*
 * head_page == tail_page && head == tail then buffer is empty.
 */
struct ring_buffer_per_cpu {
	int				cpu;
	struct ring_buffer		*buffer;
	raw_spinlock_t			lock;
	struct lock_class_key		lock_key;
	struct list_head		pages;
	struct buffer_page		*head_page;	/* read from head */
	struct buffer_page		*tail_page;	/* write to tail */
	struct buffer_page		*commit_page;	/* commited pages */
	struct buffer_page		*reader_page;
	unsigned long			overrun;
	unsigned long			entries;
	u64				write_stamp;
	u64				read_stamp;
	atomic_t			record_disabled;
};

struct ring_buffer {
	unsigned long			size;
	unsigned			pages;
	unsigned			flags;
	int				cpus;
	cpumask_t			cpumask;
	atomic_t			record_disabled;

	struct mutex			mutex;

	struct ring_buffer_per_cpu	**buffers;
};

struct ring_buffer_iter {
	struct ring_buffer_per_cpu	*cpu_buffer;
	unsigned long			head;
	struct buffer_page		*head_page;
	u64				read_stamp;
};

/* buffer may be either ring_buffer or ring_buffer_per_cpu */
#define RB_WARN_ON(buffer, cond)				\
	do {							\
		if (unlikely(cond)) {				\
			atomic_inc(&buffer->record_disabled);	\
			WARN_ON(1);				\
		}						\
	} while (0)

#define RB_WARN_ON_RET(buffer, cond)				\
	do {							\
		if (unlikely(cond)) {				\
			atomic_inc(&buffer->record_disabled);	\
			WARN_ON(1);				\
			return;					\
		}						\
	} while (0)

#define RB_WARN_ON_RET_INT(buffer, cond)			\
	do {							\
		if (unlikely(cond)) {				\
			atomic_inc(&buffer->record_disabled);	\
			WARN_ON(1);				\
			return -1;				\
		}						\
	} while (0)

#define RB_WARN_ON_RET_NULL(buffer, cond)			\
	do {							\
		if (unlikely(cond)) {				\
			atomic_inc(&buffer->record_disabled);	\
			WARN_ON(1);				\
			return NULL;				\
		}						\
	} while (0)

#define RB_WARN_ON_ONCE(buffer, cond)				\
	do {							\
		static int once;				\
		if (unlikely(cond) && !once) {			\
			once++;					\
			atomic_inc(&buffer->record_disabled);	\
			WARN_ON(1);				\
		}						\
	} while (0)

/* buffer must be ring_buffer not per_cpu */
#define RB_WARN_ON_UNLOCK(buffer, cond)				\
	do {							\
		if (unlikely(cond)) {				\
			mutex_unlock(&buffer->mutex);		\
			atomic_inc(&buffer->record_disabled);	\
			WARN_ON(1);				\
			return -1;				\
		}						\
	} while (0)

/**
 * check_pages - integrity check of buffer pages
 * @cpu_buffer: CPU buffer with pages to test
 *
 * As a safty measure we check to make sure the data pages have not
 * been corrupted.
 */
static int rb_check_pages(struct ring_buffer_per_cpu *cpu_buffer)
{
	struct list_head *head = &cpu_buffer->pages;
	struct buffer_page *page, *tmp;

	RB_WARN_ON_RET_INT(cpu_buffer, head->next->prev != head);
	RB_WARN_ON_RET_INT(cpu_buffer, head->prev->next != head);

	list_for_each_entry_safe(page, tmp, head, list) {
		RB_WARN_ON_RET_INT(cpu_buffer,
			       page->list.next->prev != &page->list);
		RB_WARN_ON_RET_INT(cpu_buffer,
			       page->list.prev->next != &page->list);
	}

	return 0;
}

static int rb_allocate_pages(struct ring_buffer_per_cpu *cpu_buffer,
			     unsigned nr_pages)
{
	struct list_head *head = &cpu_buffer->pages;
	struct buffer_page *page, *tmp;
	unsigned long addr;
	LIST_HEAD(pages);
	unsigned i;

	for (i = 0; i < nr_pages; i++) {
		page = kzalloc_node(ALIGN(sizeof(*page), cache_line_size()),
				    GFP_KERNEL, cpu_to_node(cpu_buffer->cpu));
		if (!page)
			goto free_pages;
		list_add(&page->list, &pages);

		addr = __get_free_page(GFP_KERNEL);
		if (!addr)
			goto free_pages;
		page->page = (void *)addr;
	}

	list_splice(&pages, head);

	rb_check_pages(cpu_buffer);

	return 0;

 free_pages:
	list_for_each_entry_safe(page, tmp, &pages, list) {
		list_del_init(&page->list);
		free_buffer_page(page);
	}
	return -ENOMEM;
}

static struct ring_buffer_per_cpu *
rb_allocate_cpu_buffer(struct ring_buffer *buffer, int cpu)
{
	struct ring_buffer_per_cpu *cpu_buffer;
	struct buffer_page *page;
	unsigned long addr;
	int ret;

	cpu_buffer = kzalloc_node(ALIGN(sizeof(*cpu_buffer), cache_line_size()),
				  GFP_KERNEL, cpu_to_node(cpu));
	if (!cpu_buffer)
		return NULL;

	cpu_buffer->cpu = cpu;
	cpu_buffer->buffer = buffer;
	cpu_buffer->lock = (raw_spinlock_t)__RAW_SPIN_LOCK_UNLOCKED;
	INIT_LIST_HEAD(&cpu_buffer->pages);

	page = kzalloc_node(ALIGN(sizeof(*page), cache_line_size()),
			    GFP_KERNEL, cpu_to_node(cpu));
	if (!page)
		goto fail_free_buffer;

	cpu_buffer->reader_page = page;
	addr = __get_free_page(GFP_KERNEL);
	if (!addr)
		goto fail_free_reader;
	page->page = (void *)addr;

	INIT_LIST_HEAD(&cpu_buffer->reader_page->list);

	ret = rb_allocate_pages(cpu_buffer, buffer->pages);
	if (ret < 0)
		goto fail_free_reader;

	cpu_buffer->head_page
		= list_entry(cpu_buffer->pages.next, struct buffer_page, list);
	cpu_buffer->tail_page = cpu_buffer->commit_page = cpu_buffer->head_page;

	return cpu_buffer;

 fail_free_reader:
	free_buffer_page(cpu_buffer->reader_page);

 fail_free_buffer:
	kfree(cpu_buffer);
	return NULL;
}

static void rb_free_cpu_buffer(struct ring_buffer_per_cpu *cpu_buffer)
{
	struct list_head *head = &cpu_buffer->pages;
	struct buffer_page *page, *tmp;

	list_del_init(&cpu_buffer->reader_page->list);
	free_buffer_page(cpu_buffer->reader_page);

	list_for_each_entry_safe(page, tmp, head, list) {
		list_del_init(&page->list);
		free_buffer_page(page);
	}
	kfree(cpu_buffer);
}

/*
 * Causes compile errors if the struct buffer_page gets bigger
 * than the struct page.
 */
extern int ring_buffer_page_too_big(void);

/**
 * ring_buffer_alloc - allocate a new ring_buffer
 * @size: the size in bytes that is needed.
 * @flags: attributes to set for the ring buffer.
 *
 * Currently the only flag that is available is the RB_FL_OVERWRITE
 * flag. This flag means that the buffer will overwrite old data
 * when the buffer wraps. If this flag is not set, the buffer will
 * drop data when the tail hits the head.
 */
struct ring_buffer *ring_buffer_alloc(unsigned long size, unsigned flags)
{
	struct ring_buffer *buffer;
	int bsize;
	int cpu;

	/* Paranoid! Optimizes out when all is well */
	if (sizeof(struct buffer_page) > sizeof(struct page))
		ring_buffer_page_too_big();


	/* keep it in its own cache line */
	buffer = kzalloc(ALIGN(sizeof(*buffer), cache_line_size()),
			 GFP_KERNEL);
	if (!buffer)
		return NULL;

	buffer->pages = DIV_ROUND_UP(size, BUF_PAGE_SIZE);
	buffer->flags = flags;

	/* need at least two pages */
	if (buffer->pages == 1)
		buffer->pages++;

	buffer->cpumask = cpu_possible_map;
	buffer->cpus = nr_cpu_ids;

	bsize = sizeof(void *) * nr_cpu_ids;
	buffer->buffers = kzalloc(ALIGN(bsize, cache_line_size()),
				  GFP_KERNEL);
	if (!buffer->buffers)
		goto fail_free_buffer;

	for_each_buffer_cpu(buffer, cpu) {
		buffer->buffers[cpu] =
			rb_allocate_cpu_buffer(buffer, cpu);
		if (!buffer->buffers[cpu])
			goto fail_free_buffers;
	}

	mutex_init(&buffer->mutex);

	return buffer;

 fail_free_buffers:
	for_each_buffer_cpu(buffer, cpu) {
		if (buffer->buffers[cpu])
			rb_free_cpu_buffer(buffer->buffers[cpu]);
	}
	kfree(buffer->buffers);

 fail_free_buffer:
	kfree(buffer);
	return NULL;
}

/**
 * ring_buffer_free - free a ring buffer.
 * @buffer: the buffer to free.
 */
void
ring_buffer_free(struct ring_buffer *buffer)
{
	int cpu;

	for_each_buffer_cpu(buffer, cpu)
		rb_free_cpu_buffer(buffer->buffers[cpu]);

	kfree(buffer);
}

static void rb_reset_cpu(struct ring_buffer_per_cpu *cpu_buffer);

static void
rb_remove_pages(struct ring_buffer_per_cpu *cpu_buffer, unsigned nr_pages)
{
	struct buffer_page *page;
	struct list_head *p;
	unsigned i;

	atomic_inc(&cpu_buffer->record_disabled);
	synchronize_sched();

	for (i = 0; i < nr_pages; i++) {
		RB_WARN_ON_RET(cpu_buffer, list_empty(&cpu_buffer->pages));
		p = cpu_buffer->pages.next;
		page = list_entry(p, struct buffer_page, list);
		list_del_init(&page->list);
		free_buffer_page(page);
	}
	RB_WARN_ON_RET(cpu_buffer, list_empty(&cpu_buffer->pages));

	rb_reset_cpu(cpu_buffer);

	rb_check_pages(cpu_buffer);

	atomic_dec(&cpu_buffer->record_disabled);

}

static void
rb_insert_pages(struct ring_buffer_per_cpu *cpu_buffer,
		struct list_head *pages, unsigned nr_pages)
{
	struct buffer_page *page;
	struct list_head *p;
	unsigned i;

	atomic_inc(&cpu_buffer->record_disabled);
	synchronize_sched();

	for (i = 0; i < nr_pages; i++) {
		RB_WARN_ON_RET(cpu_buffer, list_empty(pages));
		p = pages->next;
		page = list_entry(p, struct buffer_page, list);
		list_del_init(&page->list);
		list_add_tail(&page->list, &cpu_buffer->pages);
	}
	rb_reset_cpu(cpu_buffer);

	rb_check_pages(cpu_buffer);

	atomic_dec(&cpu_buffer->record_disabled);
}

/**
 * ring_buffer_resize - resize the ring buffer
 * @buffer: the buffer to resize.
 * @size: the new size.
 *
 * The tracer is responsible for making sure that the buffer is
 * not being used while changing the size.
 * Note: We may be able to change the above requirement by using
 *  RCU synchronizations.
 *
 * Minimum size is 2 * BUF_PAGE_SIZE.
 *
 * Returns -1 on failure.
 */
int ring_buffer_resize(struct ring_buffer *buffer, unsigned long size)
{
	struct ring_buffer_per_cpu *cpu_buffer;
	unsigned nr_pages, rm_pages, new_pages;
	struct buffer_page *page, *tmp;
	unsigned long buffer_size;
	unsigned long addr;
	LIST_HEAD(pages);
	int i, cpu;

	size = DIV_ROUND_UP(size, BUF_PAGE_SIZE);
	size *= BUF_PAGE_SIZE;
	buffer_size = buffer->pages * BUF_PAGE_SIZE;

	/* we need a minimum of two pages */
	if (size < BUF_PAGE_SIZE * 2)
		size = BUF_PAGE_SIZE * 2;

	if (size == buffer_size)
		return size;

	mutex_lock(&buffer->mutex);

	nr_pages = DIV_ROUND_UP(size, BUF_PAGE_SIZE);

	if (size < buffer_size) {

		/* easy case, just free pages */
		RB_WARN_ON_UNLOCK(buffer, nr_pages >= buffer->pages);

		rm_pages = buffer->pages - nr_pages;

		for_each_buffer_cpu(buffer, cpu) {
			cpu_buffer = buffer->buffers[cpu];
			rb_remove_pages(cpu_buffer, rm_pages);
		}
		goto out;
	}

	/*
	 * This is a bit more difficult. We only want to add pages
	 * when we can allocate enough for all CPUs. We do this
	 * by allocating all the pages and storing them on a local
	 * link list. If we succeed in our allocation, then we
	 * add these pages to the cpu_buffers. Otherwise we just free
	 * them all and return -ENOMEM;
	 */
	RB_WARN_ON_UNLOCK(buffer, nr_pages <= buffer->pages);

	new_pages = nr_pages - buffer->pages;

	for_each_buffer_cpu(buffer, cpu) {
		for (i = 0; i < new_pages; i++) {
			page = kzalloc_node(ALIGN(sizeof(*page),
						  cache_line_size()),
					    GFP_KERNEL, cpu_to_node(cpu));
			if (!page)
				goto free_pages;
			list_add(&page->list, &pages);
			addr = __get_free_page(GFP_KERNEL);
			if (!addr)
				goto free_pages;
			page->page = (void *)addr;
		}
	}

	for_each_buffer_cpu(buffer, cpu) {
		cpu_buffer = buffer->buffers[cpu];
		rb_insert_pages(cpu_buffer, &pages, new_pages);
	}

	RB_WARN_ON_UNLOCK(buffer, !list_empty(&pages));

 out:
	buffer->pages = nr_pages;
	mutex_unlock(&buffer->mutex);

	return size;

 free_pages:
	list_for_each_entry_safe(page, tmp, &pages, list) {
		list_del_init(&page->list);
		free_buffer_page(page);
	}
	return -ENOMEM;
}

static inline int rb_null_event(struct ring_buffer_event *event)
{
	return event->type == RINGBUF_TYPE_PADDING;
}

static inline void *__rb_page_index(struct buffer_page *page, unsigned index)
{
	return page->page + index;
}

static inline struct ring_buffer_event *
rb_reader_event(struct ring_buffer_per_cpu *cpu_buffer)
{
	return __rb_page_index(cpu_buffer->reader_page,
			       cpu_buffer->reader_page->read);
}

static inline struct ring_buffer_event *
rb_head_event(struct ring_buffer_per_cpu *cpu_buffer)
{
	return __rb_page_index(cpu_buffer->head_page,
			       cpu_buffer->head_page->read);
}

static inline struct ring_buffer_event *
rb_iter_head_event(struct ring_buffer_iter *iter)
{
	return __rb_page_index(iter->head_page, iter->head);
}

static inline unsigned rb_page_write(struct buffer_page *bpage)
{
	return local_read(&bpage->write);
}

static inline unsigned rb_page_commit(struct buffer_page *bpage)
{
	return local_read(&bpage->commit);
}

/* Size is determined by what has been commited */
static inline unsigned rb_page_size(struct buffer_page *bpage)
{
	return rb_page_commit(bpage);
}

static inline unsigned
rb_commit_index(struct ring_buffer_per_cpu *cpu_buffer)
{
	return rb_page_commit(cpu_buffer->commit_page);
}

static inline unsigned rb_head_size(struct ring_buffer_per_cpu *cpu_buffer)
{
	return rb_page_commit(cpu_buffer->head_page);
}

/*
 * When the tail hits the head and the buffer is in overwrite mode,
 * the head jumps to the next page and all content on the previous
 * page is discarded. But before doing so, we update the overrun
 * variable of the buffer.
 */
static void rb_update_overflow(struct ring_buffer_per_cpu *cpu_buffer)
{
	struct ring_buffer_event *event;
	unsigned long head;

	for (head = 0; head < rb_head_size(cpu_buffer);
	     head += rb_event_length(event)) {

		event = __rb_page_index(cpu_buffer->head_page, head);
		RB_WARN_ON_RET(cpu_buffer, rb_null_event(event));
		/* Only count data entries */
		if (event->type != RINGBUF_TYPE_DATA)
			continue;
		cpu_buffer->overrun++;
		cpu_buffer->entries--;
	}
}

static inline void rb_inc_page(struct ring_buffer_per_cpu *cpu_buffer,
			       struct buffer_page **page)
{
	struct list_head *p = (*page)->list.next;

	if (p == &cpu_buffer->pages)
		p = p->next;

	*page = list_entry(p, struct buffer_page, list);
}

static inline unsigned
rb_event_index(struct ring_buffer_event *event)
{
	unsigned long addr = (unsigned long)event;

	return (addr & ~PAGE_MASK) - (PAGE_SIZE - BUF_PAGE_SIZE);
}

static inline int
rb_is_commit(struct ring_buffer_per_cpu *cpu_buffer,
	     struct ring_buffer_event *event)
{
	unsigned long addr = (unsigned long)event;
	unsigned long index;

	index = rb_event_index(event);
	addr &= PAGE_MASK;

	return cpu_buffer->commit_page->page == (void *)addr &&
		rb_commit_index(cpu_buffer) == index;
}

static inline void
rb_set_commit_event(struct ring_buffer_per_cpu *cpu_buffer,
		    struct ring_buffer_event *event)
{
	unsigned long addr = (unsigned long)event;
	unsigned long index;

	index = rb_event_index(event);
	addr &= PAGE_MASK;

	while (cpu_buffer->commit_page->page != (void *)addr) {
		RB_WARN_ON(cpu_buffer,
			   cpu_buffer->commit_page == cpu_buffer->tail_page);
		cpu_buffer->commit_page->commit =
			cpu_buffer->commit_page->write;
		rb_inc_page(cpu_buffer, &cpu_buffer->commit_page);
		cpu_buffer->write_stamp = cpu_buffer->commit_page->time_stamp;
	}

	/* Now set the commit to the event's index */
	local_set(&cpu_buffer->commit_page->commit, index);
}

static inline void
rb_set_commit_to_write(struct ring_buffer_per_cpu *cpu_buffer)
{
	/*
	 * We only race with interrupts and NMIs on this CPU.
	 * If we own the commit event, then we can commit
	 * all others that interrupted us, since the interruptions
	 * are in stack format (they finish before they come
	 * back to us). This allows us to do a simple loop to
	 * assign the commit to the tail.
	 */
	while (cpu_buffer->commit_page != cpu_buffer->tail_page) {
		cpu_buffer->commit_page->commit =
			cpu_buffer->commit_page->write;
		rb_inc_page(cpu_buffer, &cpu_buffer->commit_page);
		cpu_buffer->write_stamp = cpu_buffer->commit_page->time_stamp;
		/* add barrier to keep gcc from optimizing too much */
		barrier();
	}
	while (rb_commit_index(cpu_buffer) !=
	       rb_page_write(cpu_buffer->commit_page)) {
		cpu_buffer->commit_page->commit =
			cpu_buffer->commit_page->write;
		barrier();
	}
}

static void rb_reset_reader_page(struct ring_buffer_per_cpu *cpu_buffer)
{
	cpu_buffer->read_stamp = cpu_buffer->reader_page->time_stamp;
	cpu_buffer->reader_page->read = 0;
}

static inline void rb_inc_iter(struct ring_buffer_iter *iter)
{
	struct ring_buffer_per_cpu *cpu_buffer = iter->cpu_buffer;

	/*
	 * The iterator could be on the reader page (it starts there).
	 * But the head could have moved, since the reader was
	 * found. Check for this case and assign the iterator
	 * to the head page instead of next.
	 */
	if (iter->head_page == cpu_buffer->reader_page)
		iter->head_page = cpu_buffer->head_page;
	else
		rb_inc_page(cpu_buffer, &iter->head_page);

	iter->read_stamp = iter->head_page->time_stamp;
	iter->head = 0;
}

/**
 * ring_buffer_update_event - update event type and data
 * @event: the even to update
 * @type: the type of event
 * @length: the size of the event field in the ring buffer
 *
 * Update the type and data fields of the event. The length
 * is the actual size that is written to the ring buffer,
 * and with this, we can determine what to place into the
 * data field.
 */
static inline void
rb_update_event(struct ring_buffer_event *event,
			 unsigned type, unsigned length)
{
	event->type = type;

	switch (type) {

	case RINGBUF_TYPE_PADDING:
		break;

	case RINGBUF_TYPE_TIME_EXTEND:
		event->len =
			(RB_LEN_TIME_EXTEND + (RB_ALIGNMENT-1))
			>> RB_ALIGNMENT_SHIFT;
		break;

	case RINGBUF_TYPE_TIME_STAMP:
		event->len =
			(RB_LEN_TIME_STAMP + (RB_ALIGNMENT-1))
			>> RB_ALIGNMENT_SHIFT;
		break;

	case RINGBUF_TYPE_DATA:
		length -= RB_EVNT_HDR_SIZE;
		if (length > RB_MAX_SMALL_DATA) {
			event->len = 0;
			event->array[0] = length;
		} else
			event->len =
				(length + (RB_ALIGNMENT-1))
				>> RB_ALIGNMENT_SHIFT;
		break;
	default:
		BUG();
	}
}

static inline unsigned rb_calculate_event_length(unsigned length)
{
	struct ring_buffer_event event; /* Used only for sizeof array */

	/* zero length can cause confusions */
	if (!length)
		length = 1;

	if (length > RB_MAX_SMALL_DATA)
		length += sizeof(event.array[0]);

	length += RB_EVNT_HDR_SIZE;
	length = ALIGN(length, RB_ALIGNMENT);

	return length;
}

static struct ring_buffer_event *
__rb_reserve_next(struct ring_buffer_per_cpu *cpu_buffer,
		  unsigned type, unsigned long length, u64 *ts)
{
	struct buffer_page *tail_page, *head_page, *reader_page;
	unsigned long tail, write;
	struct ring_buffer *buffer = cpu_buffer->buffer;
	struct ring_buffer_event *event;
	unsigned long flags;

	tail_page = cpu_buffer->tail_page;
	write = local_add_return(length, &tail_page->write);
	tail = write - length;

	/* See if we shot pass the end of this buffer page */
	if (write > BUF_PAGE_SIZE) {
		struct buffer_page *next_page = tail_page;

		local_irq_save(flags);
		__raw_spin_lock(&cpu_buffer->lock);

		rb_inc_page(cpu_buffer, &next_page);

		head_page = cpu_buffer->head_page;
		reader_page = cpu_buffer->reader_page;

		/* we grabbed the lock before incrementing */
		RB_WARN_ON(cpu_buffer, next_page == reader_page);

		/*
		 * If for some reason, we had an interrupt storm that made
		 * it all the way around the buffer, bail, and warn
		 * about it.
		 */
		if (unlikely(next_page == cpu_buffer->commit_page)) {
			WARN_ON_ONCE(1);
			goto out_unlock;
		}

		if (next_page == head_page) {
			if (!(buffer->flags & RB_FL_OVERWRITE)) {
				/* reset write */
				if (tail <= BUF_PAGE_SIZE)
					local_set(&tail_page->write, tail);
				goto out_unlock;
			}

			/* tail_page has not moved yet? */
			if (tail_page == cpu_buffer->tail_page) {
				/* count overflows */
				rb_update_overflow(cpu_buffer);

				rb_inc_page(cpu_buffer, &head_page);
				cpu_buffer->head_page = head_page;
				cpu_buffer->head_page->read = 0;
			}
		}

		/*
		 * If the tail page is still the same as what we think
		 * it is, then it is up to us to update the tail
		 * pointer.
		 */
		if (tail_page == cpu_buffer->tail_page) {
			local_set(&next_page->write, 0);
			local_set(&next_page->commit, 0);
			cpu_buffer->tail_page = next_page;

			/* reread the time stamp */
			*ts = ring_buffer_time_stamp(cpu_buffer->cpu);
			cpu_buffer->tail_page->time_stamp = *ts;
		}

		/*
		 * The actual tail page has moved forward.
		 */
		if (tail < BUF_PAGE_SIZE) {
			/* Mark the rest of the page with padding */
			event = __rb_page_index(tail_page, tail);
			event->type = RINGBUF_TYPE_PADDING;
		}

		if (tail <= BUF_PAGE_SIZE)
			/* Set the write back to the previous setting */
			local_set(&tail_page->write, tail);

		/*
		 * If this was a commit entry that failed,
		 * increment that too
		 */
		if (tail_page == cpu_buffer->commit_page &&
		    tail == rb_commit_index(cpu_buffer)) {
			rb_set_commit_to_write(cpu_buffer);
		}

		__raw_spin_unlock(&cpu_buffer->lock);
		local_irq_restore(flags);

		/* fail and let the caller try again */
		return ERR_PTR(-EAGAIN);
	}

	/* We reserved something on the buffer */

	RB_WARN_ON_RET_NULL(cpu_buffer, write > BUF_PAGE_SIZE);

	event = __rb_page_index(tail_page, tail);
	rb_update_event(event, type, length);

	/*
	 * If this is a commit and the tail is zero, then update
	 * this page's time stamp.
	 */
	if (!tail && rb_is_commit(cpu_buffer, event))
		cpu_buffer->commit_page->time_stamp = *ts;

	return event;

 out_unlock:
	__raw_spin_unlock(&cpu_buffer->lock);
	local_irq_restore(flags);
	return NULL;
}

static int
rb_add_time_stamp(struct ring_buffer_per_cpu *cpu_buffer,
		  u64 *ts, u64 *delta)
{
	struct ring_buffer_event *event;
	static int once;
	int ret;

	if (unlikely(*delta > (1ULL << 59) && !once++)) {
		printk(KERN_WARNING "Delta way too big! %llu"
		       " ts=%llu write stamp = %llu\n",
		       (unsigned long long)*delta,
		       (unsigned long long)*ts,
		       (unsigned long long)cpu_buffer->write_stamp);
		WARN_ON(1);
	}

	/*
	 * The delta is too big, we to add a
	 * new timestamp.
	 */
	event = __rb_reserve_next(cpu_buffer,
				  RINGBUF_TYPE_TIME_EXTEND,
				  RB_LEN_TIME_EXTEND,
				  ts);
	if (!event)
		return -EBUSY;

	if (PTR_ERR(event) == -EAGAIN)
		return -EAGAIN;

	/* Only a commited time event can update the write stamp */
	if (rb_is_commit(cpu_buffer, event)) {
		/*
		 * If this is the first on the page, then we need to
		 * update the page itself, and just put in a zero.
		 */
		if (rb_event_index(event)) {
			event->time_delta = *delta & TS_MASK;
			event->array[0] = *delta >> TS_SHIFT;
		} else {
			cpu_buffer->commit_page->time_stamp = *ts;
			event->time_delta = 0;
			event->array[0] = 0;
		}
		cpu_buffer->write_stamp = *ts;
		/* let the caller know this was the commit */
		ret = 1;
	} else {
		/* Darn, this is just wasted space */
		event->time_delta = 0;
		event->array[0] = 0;
		ret = 0;
	}

	*delta = 0;

	return ret;
}

static struct ring_buffer_event *
rb_reserve_next_event(struct ring_buffer_per_cpu *cpu_buffer,
		      unsigned type, unsigned long length)
{
	struct ring_buffer_event *event;
	u64 ts, delta;
	int commit = 0;
	int nr_loops = 0;

 again:
	/*
	 * We allow for interrupts to reenter here and do a trace.
	 * If one does, it will cause this original code to loop
	 * back here. Even with heavy interrupts happening, this
	 * should only happen a few times in a row. If this happens
	 * 1000 times in a row, there must be either an interrupt
	 * storm or we have something buggy.
	 * Bail!
	 */
	if (unlikely(++nr_loops > 1000)) {
		RB_WARN_ON(cpu_buffer, 1);
		return NULL;
	}

	ts = ring_buffer_time_stamp(cpu_buffer->cpu);

	/*
	 * Only the first commit can update the timestamp.
	 * Yes there is a race here. If an interrupt comes in
	 * just after the conditional and it traces too, then it
	 * will also check the deltas. More than one timestamp may
	 * also be made. But only the entry that did the actual
	 * commit will be something other than zero.
	 */
	if (cpu_buffer->tail_page == cpu_buffer->commit_page &&
	    rb_page_write(cpu_buffer->tail_page) ==
	    rb_commit_index(cpu_buffer)) {

		delta = ts - cpu_buffer->write_stamp;

		/* make sure this delta is calculated here */
		barrier();

		/* Did the write stamp get updated already? */
		if (unlikely(ts < cpu_buffer->write_stamp))
			delta = 0;

		if (test_time_stamp(delta)) {

			commit = rb_add_time_stamp(cpu_buffer, &ts, &delta);

			if (commit == -EBUSY)
				return NULL;

			if (commit == -EAGAIN)
				goto again;

			RB_WARN_ON(cpu_buffer, commit < 0);
		}
	} else
		/* Non commits have zero deltas */
		delta = 0;

	event = __rb_reserve_next(cpu_buffer, type, length, &ts);
	if (PTR_ERR(event) == -EAGAIN)
		goto again;

	if (!event) {
		if (unlikely(commit))
			/*
			 * Ouch! We needed a timestamp and it was commited. But
			 * we didn't get our event reserved.
			 */
			rb_set_commit_to_write(cpu_buffer);
		return NULL;
	}

	/*
	 * If the timestamp was commited, make the commit our entry
	 * now so that we will update it when needed.
	 */
	if (commit)
		rb_set_commit_event(cpu_buffer, event);
	else if (!rb_is_commit(cpu_buffer, event))
		delta = 0;

	event->time_delta = delta;

	return event;
}

static DEFINE_PER_CPU(int, rb_need_resched);

/**
 * ring_buffer_lock_reserve - reserve a part of the buffer
 * @buffer: the ring buffer to reserve from
 * @length: the length of the data to reserve (excluding event header)
 * @flags: a pointer to save the interrupt flags
 *
 * Returns a reseverd event on the ring buffer to copy directly to.
 * The user of this interface will need to get the body to write into
 * and can use the ring_buffer_event_data() interface.
 *
 * The length is the length of the data needed, not the event length
 * which also includes the event header.
 *
 * Must be paired with ring_buffer_unlock_commit, unless NULL is returned.
 * If NULL is returned, then nothing has been allocated or locked.
 */
struct ring_buffer_event *
ring_buffer_lock_reserve(struct ring_buffer *buffer,
			 unsigned long length,
			 unsigned long *flags)
{
	struct ring_buffer_per_cpu *cpu_buffer;
	struct ring_buffer_event *event;
	int cpu, resched;

	if (ring_buffers_off)
		return NULL;

	if (atomic_read(&buffer->record_disabled))
		return NULL;

	/* If we are tracing schedule, we don't want to recurse */
	resched = ftrace_preempt_disable();

	cpu = raw_smp_processor_id();

	if (!cpu_isset(cpu, buffer->cpumask))
		goto out;

	cpu_buffer = buffer->buffers[cpu];

	if (atomic_read(&cpu_buffer->record_disabled))
		goto out;

	length = rb_calculate_event_length(length);
	if (length > BUF_PAGE_SIZE)
		goto out;

	event = rb_reserve_next_event(cpu_buffer, RINGBUF_TYPE_DATA, length);
	if (!event)
		goto out;

	/*
	 * Need to store resched state on this cpu.
	 * Only the first needs to.
	 */

	if (preempt_count() == 1)
		per_cpu(rb_need_resched, cpu) = resched;

	return event;

 out:
	ftrace_preempt_enable(resched);
	return NULL;
}

static void rb_commit(struct ring_buffer_per_cpu *cpu_buffer,
		      struct ring_buffer_event *event)
{
	cpu_buffer->entries++;

	/* Only process further if we own the commit */
	if (!rb_is_commit(cpu_buffer, event))
		return;

	cpu_buffer->write_stamp += event->time_delta;

	rb_set_commit_to_write(cpu_buffer);
}

/**
 * ring_buffer_unlock_commit - commit a reserved
 * @buffer: The buffer to commit to
 * @event: The event pointer to commit.
 * @flags: the interrupt flags received from ring_buffer_lock_reserve.
 *
 * This commits the data to the ring buffer, and releases any locks held.
 *
 * Must be paired with ring_buffer_lock_reserve.
 */
int ring_buffer_unlock_commit(struct ring_buffer *buffer,
			      struct ring_buffer_event *event,
			      unsigned long flags)
{
	struct ring_buffer_per_cpu *cpu_buffer;
	int cpu = raw_smp_processor_id();

	cpu_buffer = buffer->buffers[cpu];

	rb_commit(cpu_buffer, event);

	/*
	 * Only the last preempt count needs to restore preemption.
	 */
	if (preempt_count() == 1)
		ftrace_preempt_enable(per_cpu(rb_need_resched, cpu));
	else
		preempt_enable_no_resched_notrace();

	return 0;
}

/**
 * ring_buffer_write - write data to the buffer without reserving
 * @buffer: The ring buffer to write to.
 * @length: The length of the data being written (excluding the event header)
 * @data: The data to write to the buffer.
 *
 * This is like ring_buffer_lock_reserve and ring_buffer_unlock_commit as
 * one function. If you already have the data to write to the buffer, it
 * may be easier to simply call this function.
 *
 * Note, like ring_buffer_lock_reserve, the length is the length of the data
 * and not the length of the event which would hold the header.
 */
int ring_buffer_write(struct ring_buffer *buffer,
			unsigned long length,
			void *data)
{
	struct ring_buffer_per_cpu *cpu_buffer;
	struct ring_buffer_event *event;
	unsigned long event_length;
	void *body;
	int ret = -EBUSY;
	int cpu, resched;

	if (ring_buffers_off)
		return -EBUSY;

	if (atomic_read(&buffer->record_disabled))
		return -EBUSY;

	resched = ftrace_preempt_disable();

	cpu = raw_smp_processor_id();

	if (!cpu_isset(cpu, buffer->cpumask))
		goto out;

	cpu_buffer = buffer->buffers[cpu];

	if (atomic_read(&cpu_buffer->record_disabled))
		goto out;

	event_length = rb_calculate_event_length(length);
	event = rb_reserve_next_event(cpu_buffer,
				      RINGBUF_TYPE_DATA, event_length);
	if (!event)
		goto out;

	body = rb_event_data(event);

	memcpy(body, data, length);

	rb_commit(cpu_buffer, event);

	ret = 0;
 out:
	ftrace_preempt_enable(resched);

	return ret;
}

static inline int rb_per_cpu_empty(struct ring_buffer_per_cpu *cpu_buffer)
{
	struct buffer_page *reader = cpu_buffer->reader_page;
	struct buffer_page *head = cpu_buffer->head_page;
	struct buffer_page *commit = cpu_buffer->commit_page;

	return reader->read == rb_page_commit(reader) &&
		(commit == reader ||
		 (commit == head &&
		  head->read == rb_page_commit(commit)));
}

/**
 * ring_buffer_record_disable - stop all writes into the buffer
 * @buffer: The ring buffer to stop writes to.
 *
 * This prevents all writes to the buffer. Any attempt to write
 * to the buffer after this will fail and return NULL.
 *
 * The caller should call synchronize_sched() after this.
 */
void ring_buffer_record_disable(struct ring_buffer *buffer)
{
	atomic_inc(&buffer->record_disabled);
}

/**
 * ring_buffer_record_enable - enable writes to the buffer
 * @buffer: The ring buffer to enable writes
 *
 * Note, multiple disables will need the same number of enables
 * to truely enable the writing (much like preempt_disable).
 */
void ring_buffer_record_enable(struct ring_buffer *buffer)
{
	atomic_dec(&buffer->record_disabled);
}

/**
 * ring_buffer_record_disable_cpu - stop all writes into the cpu_buffer
 * @buffer: The ring buffer to stop writes to.
 * @cpu: The CPU buffer to stop
 *
 * This prevents all writes to the buffer. Any attempt to write
 * to the buffer after this will fail and return NULL.
 *
 * The caller should call synchronize_sched() after this.
 */
void ring_buffer_record_disable_cpu(struct ring_buffer *buffer, int cpu)
{
	struct ring_buffer_per_cpu *cpu_buffer;

	if (!cpu_isset(cpu, buffer->cpumask))
		return;

	cpu_buffer = buffer->buffers[cpu];
	atomic_inc(&cpu_buffer->record_disabled);
}

/**
 * ring_buffer_record_enable_cpu - enable writes to the buffer
 * @buffer: The ring buffer to enable writes
 * @cpu: The CPU to enable.
 *
 * Note, multiple disables will need the same number of enables
 * to truely enable the writing (much like preempt_disable).
 */
void ring_buffer_record_enable_cpu(struct ring_buffer *buffer, int cpu)
{
	struct ring_buffer_per_cpu *cpu_buffer;

	if (!cpu_isset(cpu, buffer->cpumask))
		return;

	cpu_buffer = buffer->buffers[cpu];
	atomic_dec(&cpu_buffer->record_disabled);
}

/**
 * ring_buffer_entries_cpu - get the number of entries in a cpu buffer
 * @buffer: The ring buffer
 * @cpu: The per CPU buffer to get the entries from.
 */
unsigned long ring_buffer_entries_cpu(struct ring_buffer *buffer, int cpu)
{
	struct ring_buffer_per_cpu *cpu_buffer;

	if (!cpu_isset(cpu, buffer->cpumask))
		return 0;

	cpu_buffer = buffer->buffers[cpu];
	return cpu_buffer->entries;
}

/**
 * ring_buffer_overrun_cpu - get the number of overruns in a cpu_buffer
 * @buffer: The ring buffer
 * @cpu: The per CPU buffer to get the number of overruns from
 */
unsigned long ring_buffer_overrun_cpu(struct ring_buffer *buffer, int cpu)
{
	struct ring_buffer_per_cpu *cpu_buffer;

	if (!cpu_isset(cpu, buffer->cpumask))
		return 0;

	cpu_buffer = buffer->buffers[cpu];
	return cpu_buffer->overrun;
}

/**
 * ring_buffer_entries - get the number of entries in a buffer
 * @buffer: The ring buffer
 *
 * Returns the total number of entries in the ring buffer
 * (all CPU entries)
 */
unsigned long ring_buffer_entries(struct ring_buffer *buffer)
{
	struct ring_buffer_per_cpu *cpu_buffer;
	unsigned long entries = 0;
	int cpu;

	/* if you care about this being correct, lock the buffer */
	for_each_buffer_cpu(buffer, cpu) {
		cpu_buffer = buffer->buffers[cpu];
		entries += cpu_buffer->entries;
	}

	return entries;
}

/**
 * ring_buffer_overrun_cpu - get the number of overruns in buffer
 * @buffer: The ring buffer
 *
 * Returns the total number of overruns in the ring buffer
 * (all CPU entries)
 */
unsigned long ring_buffer_overruns(struct ring_buffer *buffer)
{
	struct ring_buffer_per_cpu *cpu_buffer;
	unsigned long overruns = 0;
	int cpu;

	/* if you care about this being correct, lock the buffer */
	for_each_buffer_cpu(buffer, cpu) {
		cpu_buffer = buffer->buffers[cpu];
		overruns += cpu_buffer->overrun;
	}

	return overruns;
}

/**
 * ring_buffer_iter_reset - reset an iterator
 * @iter: The iterator to reset
 *
 * Resets the iterator, so that it will start from the beginning
 * again.
 */
void ring_buffer_iter_reset(struct ring_buffer_iter *iter)
{
	struct ring_buffer_per_cpu *cpu_buffer = iter->cpu_buffer;

	/* Iterator usage is expected to have record disabled */
	if (list_empty(&cpu_buffer->reader_page->list)) {
		iter->head_page = cpu_buffer->head_page;
		iter->head = cpu_buffer->head_page->read;
	} else {
		iter->head_page = cpu_buffer->reader_page;
		iter->head = cpu_buffer->reader_page->read;
	}
	if (iter->head)
		iter->read_stamp = cpu_buffer->read_stamp;
	else
		iter->read_stamp = iter->head_page->time_stamp;
}

/**
 * ring_buffer_iter_empty - check if an iterator has no more to read
 * @iter: The iterator to check
 */
int ring_buffer_iter_empty(struct ring_buffer_iter *iter)
{
	struct ring_buffer_per_cpu *cpu_buffer;

	cpu_buffer = iter->cpu_buffer;

	return iter->head_page == cpu_buffer->commit_page &&
		iter->head == rb_commit_index(cpu_buffer);
}

static void
rb_update_read_stamp(struct ring_buffer_per_cpu *cpu_buffer,
		     struct ring_buffer_event *event)
{
	u64 delta;

	switch (event->type) {
	case RINGBUF_TYPE_PADDING:
		return;

	case RINGBUF_TYPE_TIME_EXTEND:
		delta = event->array[0];
		delta <<= TS_SHIFT;
		delta += event->time_delta;
		cpu_buffer->read_stamp += delta;
		return;

	case RINGBUF_TYPE_TIME_STAMP:
		/* FIXME: not implemented */
		return;

	case RINGBUF_TYPE_DATA:
		cpu_buffer->read_stamp += event->time_delta;
		return;

	default:
		BUG();
	}
	return;
}

static void
rb_update_iter_read_stamp(struct ring_buffer_iter *iter,
			  struct ring_buffer_event *event)
{
	u64 delta;

	switch (event->type) {
	case RINGBUF_TYPE_PADDING:
		return;

	case RINGBUF_TYPE_TIME_EXTEND:
		delta = event->array[0];
		delta <<= TS_SHIFT;
		delta += event->time_delta;
		iter->read_stamp += delta;
		return;

	case RINGBUF_TYPE_TIME_STAMP:
		/* FIXME: not implemented */
		return;

	case RINGBUF_TYPE_DATA:
		iter->read_stamp += event->time_delta;
		return;

	default:
		BUG();
	}
	return;
}

static struct buffer_page *
rb_get_reader_page(struct ring_buffer_per_cpu *cpu_buffer)
{
	struct buffer_page *reader = NULL;
	unsigned long flags;
	int nr_loops = 0;

	local_irq_save(flags);
	__raw_spin_lock(&cpu_buffer->lock);

 again:
	/*
	 * This should normally only loop twice. But because the
	 * start of the reader inserts an empty page, it causes
	 * a case where we will loop three times. There should be no
	 * reason to loop four times (that I know of).
	 */
	if (unlikely(++nr_loops > 3)) {
		RB_WARN_ON(cpu_buffer, 1);
		reader = NULL;
		goto out;
	}

	reader = cpu_buffer->reader_page;

	/* If there's more to read, return this page */
	if (cpu_buffer->reader_page->read < rb_page_size(reader))
		goto out;

	/* Never should we have an index greater than the size */
	RB_WARN_ON(cpu_buffer,
		   cpu_buffer->reader_page->read > rb_page_size(reader));

	/* check if we caught up to the tail */
	reader = NULL;
	if (cpu_buffer->commit_page == cpu_buffer->reader_page)
		goto out;

	/*
	 * Splice the empty reader page into the list around the head.
	 * Reset the reader page to size zero.
	 */

	reader = cpu_buffer->head_page;
	cpu_buffer->reader_page->list.next = reader->list.next;
	cpu_buffer->reader_page->list.prev = reader->list.prev;

	local_set(&cpu_buffer->reader_page->write, 0);
	local_set(&cpu_buffer->reader_page->commit, 0);

	/* Make the reader page now replace the head */
	reader->list.prev->next = &cpu_buffer->reader_page->list;
	reader->list.next->prev = &cpu_buffer->reader_page->list;

	/*
	 * If the tail is on the reader, then we must set the head
	 * to the inserted page, otherwise we set it one before.
	 */
	cpu_buffer->head_page = cpu_buffer->reader_page;

	if (cpu_buffer->commit_page != reader)
		rb_inc_page(cpu_buffer, &cpu_buffer->head_page);

	/* Finally update the reader page to the new head */
	cpu_buffer->reader_page = reader;
	rb_reset_reader_page(cpu_buffer);

	goto again;

 out:
	__raw_spin_unlock(&cpu_buffer->lock);
	local_irq_restore(flags);

	return reader;
}

static void rb_advance_reader(struct ring_buffer_per_cpu *cpu_buffer)
{
	struct ring_buffer_event *event;
	struct buffer_page *reader;
	unsigned length;

	reader = rb_get_reader_page(cpu_buffer);

	/* This function should not be called when buffer is empty */
	RB_WARN_ON_RET(cpu_buffer, !reader);

	event = rb_reader_event(cpu_buffer);

	if (event->type == RINGBUF_TYPE_DATA)
		cpu_buffer->entries--;

	rb_update_read_stamp(cpu_buffer, event);

	length = rb_event_length(event);
	cpu_buffer->reader_page->read += length;
}

static void rb_advance_iter(struct ring_buffer_iter *iter)
{
	struct ring_buffer *buffer;
	struct ring_buffer_per_cpu *cpu_buffer;
	struct ring_buffer_event *event;
	unsigned length;

	cpu_buffer = iter->cpu_buffer;
	buffer = cpu_buffer->buffer;

	/*
	 * Check if we are at the end of the buffer.
	 */
	if (iter->head >= rb_page_size(iter->head_page)) {
		RB_WARN_ON_RET(buffer,
			       iter->head_page == cpu_buffer->commit_page);
		rb_inc_iter(iter);
		return;
	}

	event = rb_iter_head_event(iter);

	length = rb_event_length(event);

	/*
	 * This should not be called to advance the header if we are
	 * at the tail of the buffer.
	 */
	RB_WARN_ON_RET(cpu_buffer,
		       (iter->head_page == cpu_buffer->commit_page) &&
		       (iter->head + length > rb_commit_index(cpu_buffer)));

	rb_update_iter_read_stamp(iter, event);

	iter->head += length;

	/* check for end of page padding */
	if ((iter->head >= rb_page_size(iter->head_page)) &&
	    (iter->head_page != cpu_buffer->commit_page))
		rb_advance_iter(iter);
}

/**
 * ring_buffer_peek - peek at the next event to be read
 * @buffer: The ring buffer to read
 * @cpu: The cpu to peak at
 * @ts: The timestamp counter of this event.
 *
 * This will return the event that will be read next, but does
 * not consume the data.
 */
struct ring_buffer_event *
ring_buffer_peek(struct ring_buffer *buffer, int cpu, u64 *ts)
{
	struct ring_buffer_per_cpu *cpu_buffer;
	struct ring_buffer_event *event;
	struct buffer_page *reader;
	int nr_loops = 0;

	if (!cpu_isset(cpu, buffer->cpumask))
		return NULL;

	cpu_buffer = buffer->buffers[cpu];

 again:
	/*
	 * We repeat when a timestamp is encountered. It is possible
	 * to get multiple timestamps from an interrupt entering just
	 * as one timestamp is about to be written. The max times
	 * that this can happen is the number of nested interrupts we
	 * can have.  Nesting 10 deep of interrupts is clearly
	 * an anomaly.
	 */
	if (unlikely(++nr_loops > 10)) {
		RB_WARN_ON(cpu_buffer, 1);
		return NULL;
	}

	reader = rb_get_reader_page(cpu_buffer);
	if (!reader)
		return NULL;

	event = rb_reader_event(cpu_buffer);

	switch (event->type) {
	case RINGBUF_TYPE_PADDING:
		RB_WARN_ON(cpu_buffer, 1);
		rb_advance_reader(cpu_buffer);
		return NULL;

	case RINGBUF_TYPE_TIME_EXTEND:
		/* Internal data, OK to advance */
		rb_advance_reader(cpu_buffer);
		goto again;

	case RINGBUF_TYPE_TIME_STAMP:
		/* FIXME: not implemented */
		rb_advance_reader(cpu_buffer);
		goto again;

	case RINGBUF_TYPE_DATA:
		if (ts) {
			*ts = cpu_buffer->read_stamp + event->time_delta;
			ring_buffer_normalize_time_stamp(cpu_buffer->cpu, ts);
		}
		return event;

	default:
		BUG();
	}

	return NULL;
}

/**
 * ring_buffer_iter_peek - peek at the next event to be read
 * @iter: The ring buffer iterator
 * @ts: The timestamp counter of this event.
 *
 * This will return the event that will be read next, but does
 * not increment the iterator.
 */
struct ring_buffer_event *
ring_buffer_iter_peek(struct ring_buffer_iter *iter, u64 *ts)
{
	struct ring_buffer *buffer;
	struct ring_buffer_per_cpu *cpu_buffer;
	struct ring_buffer_event *event;
	int nr_loops = 0;

	if (ring_buffer_iter_empty(iter))
		return NULL;

	cpu_buffer = iter->cpu_buffer;
	buffer = cpu_buffer->buffer;

 again:
	/*
	 * We repeat when a timestamp is encountered. It is possible
	 * to get multiple timestamps from an interrupt entering just
	 * as one timestamp is about to be written. The max times
	 * that this can happen is the number of nested interrupts we
	 * can have. Nesting 10 deep of interrupts is clearly
	 * an anomaly.
	 */
	if (unlikely(++nr_loops > 10)) {
		RB_WARN_ON(cpu_buffer, 1);
		return NULL;
	}

	if (rb_per_cpu_empty(cpu_buffer))
		return NULL;

	event = rb_iter_head_event(iter);

	switch (event->type) {
	case RINGBUF_TYPE_PADDING:
		rb_inc_iter(iter);
		goto again;

	case RINGBUF_TYPE_TIME_EXTEND:
		/* Internal data, OK to advance */
		rb_advance_iter(iter);
		goto again;

	case RINGBUF_TYPE_TIME_STAMP:
		/* FIXME: not implemented */
		rb_advance_iter(iter);
		goto again;

	case RINGBUF_TYPE_DATA:
		if (ts) {
			*ts = iter->read_stamp + event->time_delta;
			ring_buffer_normalize_time_stamp(cpu_buffer->cpu, ts);
		}
		return event;

	default:
		BUG();
	}

	return NULL;
}

/**
 * ring_buffer_consume - return an event and consume it
 * @buffer: The ring buffer to get the next event from
 *
 * Returns the next event in the ring buffer, and that event is consumed.
 * Meaning, that sequential reads will keep returning a different event,
 * and eventually empty the ring buffer if the producer is slower.
 */
struct ring_buffer_event *
ring_buffer_consume(struct ring_buffer *buffer, int cpu, u64 *ts)
{
	struct ring_buffer_per_cpu *cpu_buffer;
	struct ring_buffer_event *event;

	if (!cpu_isset(cpu, buffer->cpumask))
		return NULL;

	event = ring_buffer_peek(buffer, cpu, ts);
	if (!event)
		return NULL;

	cpu_buffer = buffer->buffers[cpu];
	rb_advance_reader(cpu_buffer);

	return event;
}

/**
 * ring_buffer_read_start - start a non consuming read of the buffer
 * @buffer: The ring buffer to read from
 * @cpu: The cpu buffer to iterate over
 *
 * This starts up an iteration through the buffer. It also disables
 * the recording to the buffer until the reading is finished.
 * This prevents the reading from being corrupted. This is not
 * a consuming read, so a producer is not expected.
 *
 * Must be paired with ring_buffer_finish.
 */
struct ring_buffer_iter *
ring_buffer_read_start(struct ring_buffer *buffer, int cpu)
{
	struct ring_buffer_per_cpu *cpu_buffer;
	struct ring_buffer_iter *iter;
	unsigned long flags;

	if (!cpu_isset(cpu, buffer->cpumask))
		return NULL;

	iter = kmalloc(sizeof(*iter), GFP_KERNEL);
	if (!iter)
		return NULL;

	cpu_buffer = buffer->buffers[cpu];

	iter->cpu_buffer = cpu_buffer;

	atomic_inc(&cpu_buffer->record_disabled);
	synchronize_sched();

	local_irq_save(flags);
	__raw_spin_lock(&cpu_buffer->lock);
	ring_buffer_iter_reset(iter);
	__raw_spin_unlock(&cpu_buffer->lock);
	local_irq_restore(flags);

	return iter;
}

/**
 * ring_buffer_finish - finish reading the iterator of the buffer
 * @iter: The iterator retrieved by ring_buffer_start
 *
 * This re-enables the recording to the buffer, and frees the
 * iterator.
 */
void
ring_buffer_read_finish(struct ring_buffer_iter *iter)
{
	struct ring_buffer_per_cpu *cpu_buffer = iter->cpu_buffer;

	atomic_dec(&cpu_buffer->record_disabled);
	kfree(iter);
}

/**
 * ring_buffer_read - read the next item in the ring buffer by the iterator
 * @iter: The ring buffer iterator
 * @ts: The time stamp of the event read.
 *
 * This reads the next event in the ring buffer and increments the iterator.
 */
struct ring_buffer_event *
ring_buffer_read(struct ring_buffer_iter *iter, u64 *ts)
{
	struct ring_buffer_event *event;

	event = ring_buffer_iter_peek(iter, ts);
	if (!event)
		return NULL;

	rb_advance_iter(iter);

	return event;
}

/**
 * ring_buffer_size - return the size of the ring buffer (in bytes)
 * @buffer: The ring buffer.
 */
unsigned long ring_buffer_size(struct ring_buffer *buffer)
{
	return BUF_PAGE_SIZE * buffer->pages;
}

static void
rb_reset_cpu(struct ring_buffer_per_cpu *cpu_buffer)
{
	cpu_buffer->head_page
		= list_entry(cpu_buffer->pages.next, struct buffer_page, list);
	local_set(&cpu_buffer->head_page->write, 0);
	local_set(&cpu_buffer->head_page->commit, 0);

	cpu_buffer->head_page->read = 0;

	cpu_buffer->tail_page = cpu_buffer->head_page;
	cpu_buffer->commit_page = cpu_buffer->head_page;

	INIT_LIST_HEAD(&cpu_buffer->reader_page->list);
	local_set(&cpu_buffer->reader_page->write, 0);
	local_set(&cpu_buffer->reader_page->commit, 0);
	cpu_buffer->reader_page->read = 0;

	cpu_buffer->overrun = 0;
	cpu_buffer->entries = 0;
}

/**
 * ring_buffer_reset_cpu - reset a ring buffer per CPU buffer
 * @buffer: The ring buffer to reset a per cpu buffer of
 * @cpu: The CPU buffer to be reset
 */
void ring_buffer_reset_cpu(struct ring_buffer *buffer, int cpu)
{
	struct ring_buffer_per_cpu *cpu_buffer = buffer->buffers[cpu];
	unsigned long flags;

	if (!cpu_isset(cpu, buffer->cpumask))
		return;

	local_irq_save(flags);
	__raw_spin_lock(&cpu_buffer->lock);

	rb_reset_cpu(cpu_buffer);

	__raw_spin_unlock(&cpu_buffer->lock);
	local_irq_restore(flags);
}

/**
 * ring_buffer_reset - reset a ring buffer
 * @buffer: The ring buffer to reset all cpu buffers
 */
void ring_buffer_reset(struct ring_buffer *buffer)
{
	int cpu;

	for_each_buffer_cpu(buffer, cpu)
		ring_buffer_reset_cpu(buffer, cpu);
}

/**
 * rind_buffer_empty - is the ring buffer empty?
 * @buffer: The ring buffer to test
 */
int ring_buffer_empty(struct ring_buffer *buffer)
{
	struct ring_buffer_per_cpu *cpu_buffer;
	int cpu;

	/* yes this is racy, but if you don't like the race, lock the buffer */
	for_each_buffer_cpu(buffer, cpu) {
		cpu_buffer = buffer->buffers[cpu];
		if (!rb_per_cpu_empty(cpu_buffer))
			return 0;
	}
	return 1;
}

/**
 * ring_buffer_empty_cpu - is a cpu buffer of a ring buffer empty?
 * @buffer: The ring buffer
 * @cpu: The CPU buffer to test
 */
int ring_buffer_empty_cpu(struct ring_buffer *buffer, int cpu)
{
	struct ring_buffer_per_cpu *cpu_buffer;

	if (!cpu_isset(cpu, buffer->cpumask))
		return 1;

	cpu_buffer = buffer->buffers[cpu];
	return rb_per_cpu_empty(cpu_buffer);
}

/**
 * ring_buffer_swap_cpu - swap a CPU buffer between two ring buffers
 * @buffer_a: One buffer to swap with
 * @buffer_b: The other buffer to swap with
 *
 * This function is useful for tracers that want to take a "snapshot"
 * of a CPU buffer and has another back up buffer lying around.
 * it is expected that the tracer handles the cpu buffer not being
 * used at the moment.
 */
int ring_buffer_swap_cpu(struct ring_buffer *buffer_a,
			 struct ring_buffer *buffer_b, int cpu)
{
	struct ring_buffer_per_cpu *cpu_buffer_a;
	struct ring_buffer_per_cpu *cpu_buffer_b;

	if (!cpu_isset(cpu, buffer_a->cpumask) ||
	    !cpu_isset(cpu, buffer_b->cpumask))
		return -EINVAL;

	/* At least make sure the two buffers are somewhat the same */
	if (buffer_a->size != buffer_b->size ||
	    buffer_a->pages != buffer_b->pages)
		return -EINVAL;

	cpu_buffer_a = buffer_a->buffers[cpu];
	cpu_buffer_b = buffer_b->buffers[cpu];

	/*
	 * We can't do a synchronize_sched here because this
	 * function can be called in atomic context.
	 * Normally this will be called from the same CPU as cpu.
	 * If not it's up to the caller to protect this.
	 */
	atomic_inc(&cpu_buffer_a->record_disabled);
	atomic_inc(&cpu_buffer_b->record_disabled);

	buffer_a->buffers[cpu] = cpu_buffer_b;
	buffer_b->buffers[cpu] = cpu_buffer_a;

	cpu_buffer_b->buffer = buffer_a;
	cpu_buffer_a->buffer = buffer_b;

	atomic_dec(&cpu_buffer_a->record_disabled);
	atomic_dec(&cpu_buffer_b->record_disabled);

	return 0;
}

static ssize_t
rb_simple_read(struct file *filp, char __user *ubuf,
	       size_t cnt, loff_t *ppos)
{
	int *p = filp->private_data;
	char buf[64];
	int r;

	/* !ring_buffers_off == tracing_on */
	r = sprintf(buf, "%d\n", !*p);

	return simple_read_from_buffer(ubuf, cnt, ppos, buf, r);
}

static ssize_t
rb_simple_write(struct file *filp, const char __user *ubuf,
		size_t cnt, loff_t *ppos)
{
	int *p = filp->private_data;
	char buf[64];
	long val;
	int ret;

	if (cnt >= sizeof(buf))
		return -EINVAL;

	if (copy_from_user(&buf, ubuf, cnt))
		return -EFAULT;

	buf[cnt] = 0;

	ret = strict_strtoul(buf, 10, &val);
	if (ret < 0)
		return ret;

	/* !ring_buffers_off == tracing_on */
	*p = !val;

	(*ppos)++;

	return cnt;
}

static struct file_operations rb_simple_fops = {
	.open		= tracing_open_generic,
	.read		= rb_simple_read,
	.write		= rb_simple_write,
};


static __init int rb_init_debugfs(void)
{
	struct dentry *d_tracer;
	struct dentry *entry;

	d_tracer = tracing_init_dentry();

	entry = debugfs_create_file("tracing_on", 0644, d_tracer,
				    &ring_buffers_off, &rb_simple_fops);
	if (!entry)
		pr_warning("Could not create debugfs 'tracing_on' entry\n");

	return 0;
}

fs_initcall(rb_init_debugfs);<|MERGE_RESOLUTION|>--- conflicted
+++ resolved
@@ -18,8 +18,6 @@
 
 #include "trace.h"
 
-<<<<<<< HEAD
-=======
 /* Global flag to disable all recording to ring buffers */
 static int ring_buffers_off __read_mostly;
 
@@ -47,7 +45,8 @@
 	ring_buffers_off = 1;
 }
 
->>>>>>> c1e7abbc
+#include "trace.h"
+
 /* Up this if you want to test the TIME_EXTENTS and normalization */
 #define DEBUG_SHIFT 0
 
@@ -184,6 +183,7 @@
 struct ring_buffer_per_cpu {
 	int				cpu;
 	struct ring_buffer		*buffer;
+	spinlock_t			reader_lock; /* serialize readers */
 	raw_spinlock_t			lock;
 	struct lock_class_key		lock_key;
 	struct list_head		pages;
@@ -351,6 +351,7 @@
 
 	cpu_buffer->cpu = cpu;
 	cpu_buffer->buffer = buffer;
+	spin_lock_init(&cpu_buffer->reader_lock);
 	cpu_buffer->lock = (raw_spinlock_t)__RAW_SPIN_LOCK_UNLOCKED;
 	INIT_LIST_HEAD(&cpu_buffer->pages);
 
@@ -1512,6 +1513,9 @@
 void ring_buffer_iter_reset(struct ring_buffer_iter *iter)
 {
 	struct ring_buffer_per_cpu *cpu_buffer = iter->cpu_buffer;
+	unsigned long flags;
+
+	spin_lock_irqsave(&cpu_buffer->reader_lock, flags);
 
 	/* Iterator usage is expected to have record disabled */
 	if (list_empty(&cpu_buffer->reader_page->list)) {
@@ -1525,6 +1529,8 @@
 		iter->read_stamp = cpu_buffer->read_stamp;
 	else
 		iter->read_stamp = iter->head_page->time_stamp;
+
+	spin_unlock_irqrestore(&cpu_buffer->reader_lock, flags);
 }
 
 /**
@@ -1743,17 +1749,8 @@
 		rb_advance_iter(iter);
 }
 
-/**
- * ring_buffer_peek - peek at the next event to be read
- * @buffer: The ring buffer to read
- * @cpu: The cpu to peak at
- * @ts: The timestamp counter of this event.
- *
- * This will return the event that will be read next, but does
- * not consume the data.
- */
-struct ring_buffer_event *
-ring_buffer_peek(struct ring_buffer *buffer, int cpu, u64 *ts)
+static struct ring_buffer_event *
+rb_buffer_peek(struct ring_buffer *buffer, int cpu, u64 *ts)
 {
 	struct ring_buffer_per_cpu *cpu_buffer;
 	struct ring_buffer_event *event;
@@ -1815,16 +1812,8 @@
 	return NULL;
 }
 
-/**
- * ring_buffer_iter_peek - peek at the next event to be read
- * @iter: The ring buffer iterator
- * @ts: The timestamp counter of this event.
- *
- * This will return the event that will be read next, but does
- * not increment the iterator.
- */
-struct ring_buffer_event *
-ring_buffer_iter_peek(struct ring_buffer_iter *iter, u64 *ts)
+static struct ring_buffer_event *
+rb_iter_peek(struct ring_buffer_iter *iter, u64 *ts)
 {
 	struct ring_buffer *buffer;
 	struct ring_buffer_per_cpu *cpu_buffer;
@@ -1886,6 +1875,51 @@
 }
 
 /**
+ * ring_buffer_peek - peek at the next event to be read
+ * @buffer: The ring buffer to read
+ * @cpu: The cpu to peak at
+ * @ts: The timestamp counter of this event.
+ *
+ * This will return the event that will be read next, but does
+ * not consume the data.
+ */
+struct ring_buffer_event *
+ring_buffer_peek(struct ring_buffer *buffer, int cpu, u64 *ts)
+{
+	struct ring_buffer_per_cpu *cpu_buffer = buffer->buffers[cpu];
+	struct ring_buffer_event *event;
+	unsigned long flags;
+
+	spin_lock_irqsave(&cpu_buffer->reader_lock, flags);
+	event = rb_buffer_peek(buffer, cpu, ts);
+	spin_unlock_irqrestore(&cpu_buffer->reader_lock, flags);
+
+	return event;
+}
+
+/**
+ * ring_buffer_iter_peek - peek at the next event to be read
+ * @iter: The ring buffer iterator
+ * @ts: The timestamp counter of this event.
+ *
+ * This will return the event that will be read next, but does
+ * not increment the iterator.
+ */
+struct ring_buffer_event *
+ring_buffer_iter_peek(struct ring_buffer_iter *iter, u64 *ts)
+{
+	struct ring_buffer_per_cpu *cpu_buffer = iter->cpu_buffer;
+	struct ring_buffer_event *event;
+	unsigned long flags;
+
+	spin_lock_irqsave(&cpu_buffer->reader_lock, flags);
+	event = rb_iter_peek(iter, ts);
+	spin_unlock_irqrestore(&cpu_buffer->reader_lock, flags);
+
+	return event;
+}
+
+/**
  * ring_buffer_consume - return an event and consume it
  * @buffer: The ring buffer to get the next event from
  *
@@ -1896,18 +1930,23 @@
 struct ring_buffer_event *
 ring_buffer_consume(struct ring_buffer *buffer, int cpu, u64 *ts)
 {
-	struct ring_buffer_per_cpu *cpu_buffer;
+	struct ring_buffer_per_cpu *cpu_buffer = buffer->buffers[cpu];
 	struct ring_buffer_event *event;
+	unsigned long flags;
 
 	if (!cpu_isset(cpu, buffer->cpumask))
 		return NULL;
 
-	event = ring_buffer_peek(buffer, cpu, ts);
+	spin_lock_irqsave(&cpu_buffer->reader_lock, flags);
+
+	event = rb_buffer_peek(buffer, cpu, ts);
 	if (!event)
-		return NULL;
-
-	cpu_buffer = buffer->buffers[cpu];
+		goto out;
+
 	rb_advance_reader(cpu_buffer);
+
+ out:
+	spin_unlock_irqrestore(&cpu_buffer->reader_lock, flags);
 
 	return event;
 }
@@ -1945,11 +1984,11 @@
 	atomic_inc(&cpu_buffer->record_disabled);
 	synchronize_sched();
 
-	local_irq_save(flags);
+	spin_lock_irqsave(&cpu_buffer->reader_lock, flags);
 	__raw_spin_lock(&cpu_buffer->lock);
 	ring_buffer_iter_reset(iter);
 	__raw_spin_unlock(&cpu_buffer->lock);
-	local_irq_restore(flags);
+	spin_unlock_irqrestore(&cpu_buffer->reader_lock, flags);
 
 	return iter;
 }
@@ -1981,12 +2020,17 @@
 ring_buffer_read(struct ring_buffer_iter *iter, u64 *ts)
 {
 	struct ring_buffer_event *event;
-
-	event = ring_buffer_iter_peek(iter, ts);
+	struct ring_buffer_per_cpu *cpu_buffer = iter->cpu_buffer;
+	unsigned long flags;
+
+	spin_lock_irqsave(&cpu_buffer->reader_lock, flags);
+	event = rb_iter_peek(iter, ts);
 	if (!event)
-		return NULL;
+		goto out;
 
 	rb_advance_iter(iter);
+ out:
+	spin_unlock_irqrestore(&cpu_buffer->reader_lock, flags);
 
 	return event;
 }
@@ -2035,13 +2079,15 @@
 	if (!cpu_isset(cpu, buffer->cpumask))
 		return;
 
-	local_irq_save(flags);
+	spin_lock_irqsave(&cpu_buffer->reader_lock, flags);
+
 	__raw_spin_lock(&cpu_buffer->lock);
 
 	rb_reset_cpu(cpu_buffer);
 
 	__raw_spin_unlock(&cpu_buffer->lock);
-	local_irq_restore(flags);
+
+	spin_unlock_irqrestore(&cpu_buffer->reader_lock, flags);
 }
 
 /**
