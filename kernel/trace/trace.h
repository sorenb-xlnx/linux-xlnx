#ifndef _LINUX_KERNEL_TRACE_H
#define _LINUX_KERNEL_TRACE_H

#include <linux/fs.h>
#include <asm/atomic.h>
#include <linux/sched.h>
#include <linux/clocksource.h>
#include <linux/ring_buffer.h>
#include <linux/mmiotrace.h>
#include <linux/tracepoint.h>
#include <linux/ftrace.h>
#include <trace/boot.h>
#include <linux/kmemtrace.h>

#include <linux/trace_seq.h>
#include <linux/ftrace_event.h>

#ifdef CONFIG_KSYM_TRACER
#include <asm/hw_breakpoint.h>
#endif

enum trace_type {
	__TRACE_FIRST_TYPE = 0,

	TRACE_FN,
	TRACE_CTX,
	TRACE_WAKE,
	TRACE_STACK,
	TRACE_PRINT,
	TRACE_BPRINT,
	TRACE_SPECIAL,
	TRACE_MMIO_RW,
	TRACE_MMIO_MAP,
	TRACE_BRANCH,
	TRACE_BOOT_CALL,
	TRACE_BOOT_RET,
	TRACE_GRAPH_RET,
	TRACE_GRAPH_ENT,
	TRACE_USER_STACK,
	TRACE_HW_BRANCHES,
	TRACE_KMEM_ALLOC,
	TRACE_KMEM_FREE,
	TRACE_BLK,
	TRACE_KSYM,

	__TRACE_LAST_TYPE,
};

enum kmemtrace_type_id {
	KMEMTRACE_TYPE_KMALLOC = 0,	/* kmalloc() or kfree(). */
	KMEMTRACE_TYPE_CACHE,		/* kmem_cache_*(). */
	KMEMTRACE_TYPE_PAGES,		/* __get_free_pages() and friends. */
};

extern struct tracer boot_tracer;

#undef __field
#define __field(type, item)		type	item;

#undef __field_struct
#define __field_struct(type, item)	__field(type, item)

#undef __field_desc
#define __field_desc(type, container, item)

#undef __array
#define __array(type, item, size)	type	item[size];

#undef __array_desc
#define __array_desc(type, container, item, size)

#undef __dynamic_array
#define __dynamic_array(type, item)	type	item[];

#undef F_STRUCT
#define F_STRUCT(args...)		args

#undef FTRACE_ENTRY
#define FTRACE_ENTRY(name, struct_name, id, tstruct, print)	\
	struct struct_name {					\
		struct trace_entry	ent;			\
		tstruct						\
	}

#undef TP_ARGS
#define TP_ARGS(args...)	args

#undef FTRACE_ENTRY_DUP
#define FTRACE_ENTRY_DUP(name, name_struct, id, tstruct, printk)

#include "trace_entries.h"

/*
 * syscalls are special, and need special handling, this is why
 * they are not included in trace_entries.h
 */
struct syscall_trace_enter {
	struct trace_entry	ent;
	int			nr;
	unsigned long		args[];
};

struct syscall_trace_exit {
	struct trace_entry	ent;
	int			nr;
	unsigned long		ret;
};

<<<<<<< HEAD
=======
#define KSYM_SELFTEST_ENTRY "ksym_selftest_dummy"
extern int process_new_ksym_entry(char *ksymname, int op, unsigned long addr);

struct ksym_trace_entry {
	struct trace_entry	ent;
	unsigned long		ip;
	unsigned char		type;
	char			ksym_name[KSYM_NAME_LEN];
	char			cmd[TASK_COMM_LEN];
};

>>>>>>> dca2d6ac
/*
 * trace_flag_type is an enumeration that holds different
 * states when a trace occurs. These are:
 *  IRQS_OFF		- interrupts were disabled
 *  IRQS_NOSUPPORT	- arch does not support irqs_disabled_flags
 *  NEED_RESCHED	- reschedule is requested
 *  HARDIRQ		- inside an interrupt handler
 *  SOFTIRQ		- inside a softirq handler
 */
enum trace_flag_type {
	TRACE_FLAG_IRQS_OFF		= 0x01,
	TRACE_FLAG_IRQS_NOSUPPORT	= 0x02,
	TRACE_FLAG_NEED_RESCHED		= 0x04,
	TRACE_FLAG_HARDIRQ		= 0x08,
	TRACE_FLAG_SOFTIRQ		= 0x10,
};

#define TRACE_BUF_SIZE		1024

/*
 * The CPU trace array - it consists of thousands of trace entries
 * plus some other descriptor data: (for example which task started
 * the trace, etc.)
 */
struct trace_array_cpu {
	atomic_t		disabled;
	void			*buffer_page;	/* ring buffer spare */

	unsigned long		saved_latency;
	unsigned long		critical_start;
	unsigned long		critical_end;
	unsigned long		critical_sequence;
	unsigned long		nice;
	unsigned long		policy;
	unsigned long		rt_priority;
	unsigned long		skipped_entries;
	cycle_t			preempt_timestamp;
	pid_t			pid;
	uid_t			uid;
	char			comm[TASK_COMM_LEN];
};

/*
 * The trace array - an array of per-CPU trace arrays. This is the
 * highest level data structure that individual tracers deal with.
 * They have on/off state as well:
 */
struct trace_array {
	struct ring_buffer	*buffer;
	unsigned long		entries;
	int			cpu;
	cycle_t			time_start;
	struct task_struct	*waiter;
	struct trace_array_cpu	*data[NR_CPUS];
};

#define FTRACE_CMP_TYPE(var, type) \
	__builtin_types_compatible_p(typeof(var), type *)

#undef IF_ASSIGN
#define IF_ASSIGN(var, entry, etype, id)		\
	if (FTRACE_CMP_TYPE(var, etype)) {		\
		var = (typeof(var))(entry);		\
		WARN_ON(id && (entry)->type != id);	\
		break;					\
	}

/* Will cause compile errors if type is not found. */
extern void __ftrace_bad_type(void);

/*
 * The trace_assign_type is a verifier that the entry type is
 * the same as the type being assigned. To add new types simply
 * add a line with the following format:
 *
 * IF_ASSIGN(var, ent, type, id);
 *
 *  Where "type" is the trace type that includes the trace_entry
 *  as the "ent" item. And "id" is the trace identifier that is
 *  used in the trace_type enum.
 *
 *  If the type can have more than one id, then use zero.
 */
#define trace_assign_type(var, ent)					\
	do {								\
		IF_ASSIGN(var, ent, struct ftrace_entry, TRACE_FN);	\
		IF_ASSIGN(var, ent, struct ctx_switch_entry, 0);	\
		IF_ASSIGN(var, ent, struct stack_entry, TRACE_STACK);	\
		IF_ASSIGN(var, ent, struct userstack_entry, TRACE_USER_STACK);\
		IF_ASSIGN(var, ent, struct print_entry, TRACE_PRINT);	\
		IF_ASSIGN(var, ent, struct bprint_entry, TRACE_BPRINT);	\
		IF_ASSIGN(var, ent, struct special_entry, 0);		\
		IF_ASSIGN(var, ent, struct trace_mmiotrace_rw,		\
			  TRACE_MMIO_RW);				\
		IF_ASSIGN(var, ent, struct trace_mmiotrace_map,		\
			  TRACE_MMIO_MAP);				\
		IF_ASSIGN(var, ent, struct trace_boot_call, TRACE_BOOT_CALL);\
		IF_ASSIGN(var, ent, struct trace_boot_ret, TRACE_BOOT_RET);\
		IF_ASSIGN(var, ent, struct trace_branch, TRACE_BRANCH); \
		IF_ASSIGN(var, ent, struct ftrace_graph_ent_entry,	\
			  TRACE_GRAPH_ENT);		\
		IF_ASSIGN(var, ent, struct ftrace_graph_ret_entry,	\
			  TRACE_GRAPH_RET);		\
		IF_ASSIGN(var, ent, struct hw_branch_entry, TRACE_HW_BRANCHES);\
		IF_ASSIGN(var, ent, struct kmemtrace_alloc_entry,	\
			  TRACE_KMEM_ALLOC);	\
		IF_ASSIGN(var, ent, struct kmemtrace_free_entry,	\
			  TRACE_KMEM_FREE);	\
		IF_ASSIGN(var, ent, struct ksym_trace_entry, TRACE_KSYM);\
		__ftrace_bad_type();					\
	} while (0)

/*
 * An option specific to a tracer. This is a boolean value.
 * The bit is the bit index that sets its value on the
 * flags value in struct tracer_flags.
 */
struct tracer_opt {
	const char	*name; /* Will appear on the trace_options file */
	u32		bit; /* Mask assigned in val field in tracer_flags */
};

/*
 * The set of specific options for a tracer. Your tracer
 * have to set the initial value of the flags val.
 */
struct tracer_flags {
	u32			val;
	struct tracer_opt	*opts;
};

/* Makes more easy to define a tracer opt */
#define TRACER_OPT(s, b)	.name = #s, .bit = b


/**
 * struct tracer - a specific tracer and its callbacks to interact with debugfs
 * @name: the name chosen to select it on the available_tracers file
 * @init: called when one switches to this tracer (echo name > current_tracer)
 * @reset: called when one switches to another tracer
 * @start: called when tracing is unpaused (echo 1 > tracing_enabled)
 * @stop: called when tracing is paused (echo 0 > tracing_enabled)
 * @open: called when the trace file is opened
 * @pipe_open: called when the trace_pipe file is opened
 * @wait_pipe: override how the user waits for traces on trace_pipe
 * @close: called when the trace file is released
 * @read: override the default read callback on trace_pipe
 * @splice_read: override the default splice_read callback on trace_pipe
 * @selftest: selftest to run on boot (see trace_selftest.c)
 * @print_headers: override the first lines that describe your columns
 * @print_line: callback that prints a trace
 * @set_flag: signals one of your private flags changed (trace_options file)
 * @flags: your private flags
 */
struct tracer {
	const char		*name;
	int			(*init)(struct trace_array *tr);
	void			(*reset)(struct trace_array *tr);
	void			(*start)(struct trace_array *tr);
	void			(*stop)(struct trace_array *tr);
	void			(*open)(struct trace_iterator *iter);
	void			(*pipe_open)(struct trace_iterator *iter);
	void			(*wait_pipe)(struct trace_iterator *iter);
	void			(*close)(struct trace_iterator *iter);
	ssize_t			(*read)(struct trace_iterator *iter,
					struct file *filp, char __user *ubuf,
					size_t cnt, loff_t *ppos);
	ssize_t			(*splice_read)(struct trace_iterator *iter,
					       struct file *filp,
					       loff_t *ppos,
					       struct pipe_inode_info *pipe,
					       size_t len,
					       unsigned int flags);
#ifdef CONFIG_FTRACE_STARTUP_TEST
	int			(*selftest)(struct tracer *trace,
					    struct trace_array *tr);
#endif
	void			(*print_header)(struct seq_file *m);
	enum print_line_t	(*print_line)(struct trace_iterator *iter);
	/* If you handled the flag setting, return 0 */
	int			(*set_flag)(u32 old_flags, u32 bit, int set);
	struct tracer		*next;
	int			print_max;
	struct tracer_flags	*flags;
};


#define TRACE_PIPE_ALL_CPU	-1

int tracer_init(struct tracer *t, struct trace_array *tr);
int tracing_is_enabled(void);
void trace_wake_up(void);
void tracing_reset(struct trace_array *tr, int cpu);
void tracing_reset_online_cpus(struct trace_array *tr);
void tracing_reset_current(int cpu);
void tracing_reset_current_online_cpus(void);
int tracing_open_generic(struct inode *inode, struct file *filp);
struct dentry *trace_create_file(const char *name,
				 mode_t mode,
				 struct dentry *parent,
				 void *data,
				 const struct file_operations *fops);

struct dentry *tracing_init_dentry(void);
void init_tracer_sysprof_debugfs(struct dentry *d_tracer);

struct ring_buffer_event;

struct ring_buffer_event *
trace_buffer_lock_reserve(struct ring_buffer *buffer,
			  int type,
			  unsigned long len,
			  unsigned long flags,
			  int pc);
void trace_buffer_unlock_commit(struct ring_buffer *buffer,
				struct ring_buffer_event *event,
				unsigned long flags, int pc);

struct trace_entry *tracing_get_trace_entry(struct trace_array *tr,
						struct trace_array_cpu *data);

struct trace_entry *trace_find_next_entry(struct trace_iterator *iter,
					  int *ent_cpu, u64 *ent_ts);

void default_wait_pipe(struct trace_iterator *iter);
void poll_wait_pipe(struct trace_iterator *iter);

void ftrace(struct trace_array *tr,
			    struct trace_array_cpu *data,
			    unsigned long ip,
			    unsigned long parent_ip,
			    unsigned long flags, int pc);
void tracing_sched_switch_trace(struct trace_array *tr,
				struct task_struct *prev,
				struct task_struct *next,
				unsigned long flags, int pc);

void tracing_sched_wakeup_trace(struct trace_array *tr,
				struct task_struct *wakee,
				struct task_struct *cur,
				unsigned long flags, int pc);
void trace_special(struct trace_array *tr,
		   struct trace_array_cpu *data,
		   unsigned long arg1,
		   unsigned long arg2,
		   unsigned long arg3, int pc);
void trace_function(struct trace_array *tr,
		    unsigned long ip,
		    unsigned long parent_ip,
		    unsigned long flags, int pc);

void trace_graph_return(struct ftrace_graph_ret *trace);
int trace_graph_entry(struct ftrace_graph_ent *trace);
void set_graph_array(struct trace_array *tr);

void tracing_start_cmdline_record(void);
void tracing_stop_cmdline_record(void);
void tracing_sched_switch_assign_trace(struct trace_array *tr);
void tracing_stop_sched_switch_record(void);
void tracing_start_sched_switch_record(void);
int register_tracer(struct tracer *type);
void unregister_tracer(struct tracer *type);
int is_tracing_stopped(void);

extern unsigned long nsecs_to_usecs(unsigned long nsecs);

#ifdef CONFIG_TRACER_MAX_TRACE
extern unsigned long tracing_max_latency;
extern unsigned long tracing_thresh;

void update_max_tr(struct trace_array *tr, struct task_struct *tsk, int cpu);
void update_max_tr_single(struct trace_array *tr,
			  struct task_struct *tsk, int cpu);
#endif /* CONFIG_TRACER_MAX_TRACE */

#ifdef CONFIG_STACKTRACE
void ftrace_trace_stack(struct ring_buffer *buffer, unsigned long flags,
			int skip, int pc);

void ftrace_trace_userstack(struct ring_buffer *buffer, unsigned long flags,
			    int pc);

void __trace_stack(struct trace_array *tr, unsigned long flags, int skip,
		   int pc);
#else
static inline void ftrace_trace_stack(struct trace_array *tr,
				      unsigned long flags, int skip, int pc)
{
}

static inline void ftrace_trace_userstack(struct trace_array *tr,
					  unsigned long flags, int pc)
{
}

static inline void __trace_stack(struct trace_array *tr, unsigned long flags,
				 int skip, int pc)
{
}
#endif /* CONFIG_STACKTRACE */

extern cycle_t ftrace_now(int cpu);

extern void trace_find_cmdline(int pid, char comm[]);

#ifdef CONFIG_DYNAMIC_FTRACE
extern unsigned long ftrace_update_tot_cnt;
#define DYN_FTRACE_TEST_NAME trace_selftest_dynamic_test_func
extern int DYN_FTRACE_TEST_NAME(void);
#endif

extern int ring_buffer_expanded;
extern bool tracing_selftest_disabled;
DECLARE_PER_CPU(local_t, ftrace_cpu_disabled);

#ifdef CONFIG_FTRACE_STARTUP_TEST
extern int trace_selftest_startup_function(struct tracer *trace,
					   struct trace_array *tr);
extern int trace_selftest_startup_function_graph(struct tracer *trace,
						 struct trace_array *tr);
extern int trace_selftest_startup_irqsoff(struct tracer *trace,
					  struct trace_array *tr);
extern int trace_selftest_startup_preemptoff(struct tracer *trace,
					     struct trace_array *tr);
extern int trace_selftest_startup_preemptirqsoff(struct tracer *trace,
						 struct trace_array *tr);
extern int trace_selftest_startup_wakeup(struct tracer *trace,
					 struct trace_array *tr);
extern int trace_selftest_startup_nop(struct tracer *trace,
					 struct trace_array *tr);
extern int trace_selftest_startup_sched_switch(struct tracer *trace,
					       struct trace_array *tr);
extern int trace_selftest_startup_sysprof(struct tracer *trace,
					       struct trace_array *tr);
extern int trace_selftest_startup_branch(struct tracer *trace,
					 struct trace_array *tr);
extern int trace_selftest_startup_hw_branches(struct tracer *trace,
					      struct trace_array *tr);
extern int trace_selftest_startup_ksym(struct tracer *trace,
					 struct trace_array *tr);
#endif /* CONFIG_FTRACE_STARTUP_TEST */

extern void *head_page(struct trace_array_cpu *data);
extern unsigned long long ns2usecs(cycle_t nsec);
extern int
trace_vbprintk(unsigned long ip, const char *fmt, va_list args);
extern int
trace_vprintk(unsigned long ip, const char *fmt, va_list args);
extern int
trace_array_vprintk(struct trace_array *tr,
		    unsigned long ip, const char *fmt, va_list args);
int trace_array_printk(struct trace_array *tr,
		       unsigned long ip, const char *fmt, ...);

extern unsigned long trace_flags;

extern int trace_clock_id;

/* Standard output formatting function used for function return traces */
#ifdef CONFIG_FUNCTION_GRAPH_TRACER
extern enum print_line_t print_graph_function(struct trace_iterator *iter);
extern enum print_line_t
trace_print_graph_duration(unsigned long long duration, struct trace_seq *s);

#ifdef CONFIG_DYNAMIC_FTRACE
/* TODO: make this variable */
#define FTRACE_GRAPH_MAX_FUNCS		32
extern int ftrace_graph_count;
extern unsigned long ftrace_graph_funcs[FTRACE_GRAPH_MAX_FUNCS];

static inline int ftrace_graph_addr(unsigned long addr)
{
	int i;

	if (!ftrace_graph_count || test_tsk_trace_graph(current))
		return 1;

	for (i = 0; i < ftrace_graph_count; i++) {
		if (addr == ftrace_graph_funcs[i])
			return 1;
	}

	return 0;
}
#else
static inline int ftrace_trace_addr(unsigned long addr)
{
	return 1;
}
static inline int ftrace_graph_addr(unsigned long addr)
{
	return 1;
}
#endif /* CONFIG_DYNAMIC_FTRACE */
#else /* CONFIG_FUNCTION_GRAPH_TRACER */
static inline enum print_line_t
print_graph_function(struct trace_iterator *iter)
{
	return TRACE_TYPE_UNHANDLED;
}
#endif /* CONFIG_FUNCTION_GRAPH_TRACER */

extern struct pid *ftrace_pid_trace;

#ifdef CONFIG_FUNCTION_TRACER
static inline int ftrace_trace_task(struct task_struct *task)
{
	if (!ftrace_pid_trace)
		return 1;

	return test_tsk_trace_trace(task);
}
#else
static inline int ftrace_trace_task(struct task_struct *task)
{
	return 1;
}
#endif

/*
 * struct trace_parser - servers for reading the user input separated by spaces
 * @cont: set if the input is not complete - no final space char was found
 * @buffer: holds the parsed user input
 * @idx: user input lenght
 * @size: buffer size
 */
struct trace_parser {
	bool		cont;
	char		*buffer;
	unsigned	idx;
	unsigned	size;
};

static inline bool trace_parser_loaded(struct trace_parser *parser)
{
	return (parser->idx != 0);
}

static inline bool trace_parser_cont(struct trace_parser *parser)
{
	return parser->cont;
}

static inline void trace_parser_clear(struct trace_parser *parser)
{
	parser->cont = false;
	parser->idx = 0;
}

extern int trace_parser_get_init(struct trace_parser *parser, int size);
extern void trace_parser_put(struct trace_parser *parser);
extern int trace_get_user(struct trace_parser *parser, const char __user *ubuf,
	size_t cnt, loff_t *ppos);

/*
 * trace_iterator_flags is an enumeration that defines bit
 * positions into trace_flags that controls the output.
 *
 * NOTE: These bits must match the trace_options array in
 *       trace.c.
 */
enum trace_iterator_flags {
	TRACE_ITER_PRINT_PARENT		= 0x01,
	TRACE_ITER_SYM_OFFSET		= 0x02,
	TRACE_ITER_SYM_ADDR		= 0x04,
	TRACE_ITER_VERBOSE		= 0x08,
	TRACE_ITER_RAW			= 0x10,
	TRACE_ITER_HEX			= 0x20,
	TRACE_ITER_BIN			= 0x40,
	TRACE_ITER_BLOCK		= 0x80,
	TRACE_ITER_STACKTRACE		= 0x100,
	TRACE_ITER_SCHED_TREE		= 0x200,
	TRACE_ITER_PRINTK		= 0x400,
	TRACE_ITER_PREEMPTONLY		= 0x800,
	TRACE_ITER_BRANCH		= 0x1000,
	TRACE_ITER_ANNOTATE		= 0x2000,
	TRACE_ITER_USERSTACKTRACE       = 0x4000,
	TRACE_ITER_SYM_USEROBJ          = 0x8000,
	TRACE_ITER_PRINTK_MSGONLY	= 0x10000,
	TRACE_ITER_CONTEXT_INFO		= 0x20000, /* Print pid/cpu/time */
	TRACE_ITER_LATENCY_FMT		= 0x40000,
	TRACE_ITER_SLEEP_TIME		= 0x80000,
	TRACE_ITER_GRAPH_TIME		= 0x100000,
};

/*
 * TRACE_ITER_SYM_MASK masks the options in trace_flags that
 * control the output of kernel symbols.
 */
#define TRACE_ITER_SYM_MASK \
	(TRACE_ITER_PRINT_PARENT|TRACE_ITER_SYM_OFFSET|TRACE_ITER_SYM_ADDR)

extern struct tracer nop_trace;

/**
 * ftrace_preempt_disable - disable preemption scheduler safe
 *
 * When tracing can happen inside the scheduler, there exists
 * cases that the tracing might happen before the need_resched
 * flag is checked. If this happens and the tracer calls
 * preempt_enable (after a disable), a schedule might take place
 * causing an infinite recursion.
 *
 * To prevent this, we read the need_resched flag before
 * disabling preemption. When we want to enable preemption we
 * check the flag, if it is set, then we call preempt_enable_no_resched.
 * Otherwise, we call preempt_enable.
 *
 * The rational for doing the above is that if need_resched is set
 * and we have yet to reschedule, we are either in an atomic location
 * (where we do not need to check for scheduling) or we are inside
 * the scheduler and do not want to resched.
 */
static inline int ftrace_preempt_disable(void)
{
	int resched;

	resched = need_resched();
	preempt_disable_notrace();

	return resched;
}

/**
 * ftrace_preempt_enable - enable preemption scheduler safe
 * @resched: the return value from ftrace_preempt_disable
 *
 * This is a scheduler safe way to enable preemption and not miss
 * any preemption checks. The disabled saved the state of preemption.
 * If resched is set, then we are either inside an atomic or
 * are inside the scheduler (we would have already scheduled
 * otherwise). In this case, we do not want to call normal
 * preempt_enable, but preempt_enable_no_resched instead.
 */
static inline void ftrace_preempt_enable(int resched)
{
	if (resched)
		preempt_enable_no_resched_notrace();
	else
		preempt_enable_notrace();
}

#ifdef CONFIG_BRANCH_TRACER
extern int enable_branch_tracing(struct trace_array *tr);
extern void disable_branch_tracing(void);
static inline int trace_branch_enable(struct trace_array *tr)
{
	if (trace_flags & TRACE_ITER_BRANCH)
		return enable_branch_tracing(tr);
	return 0;
}
static inline void trace_branch_disable(void)
{
	/* due to races, always disable */
	disable_branch_tracing();
}
#else
static inline int trace_branch_enable(struct trace_array *tr)
{
	return 0;
}
static inline void trace_branch_disable(void)
{
}
#endif /* CONFIG_BRANCH_TRACER */

/* set ring buffers to default size if not already done so */
int tracing_update_buffers(void);

/* trace event type bit fields, not numeric */
enum {
	TRACE_EVENT_TYPE_PRINTF		= 1,
	TRACE_EVENT_TYPE_RAW		= 2,
};

struct ftrace_event_field {
	struct list_head	link;
	char			*name;
	char			*type;
	int			filter_type;
	int			offset;
	int			size;
	int			is_signed;
};

struct event_filter {
	int			n_preds;
	struct filter_pred	**preds;
	char			*filter_string;
	bool			no_reset;
};

struct event_subsystem {
	struct list_head	list;
	const char		*name;
	struct dentry		*entry;
	struct event_filter	*filter;
	int			nr_events;
};

struct filter_pred;
struct regex;

typedef int (*filter_pred_fn_t) (struct filter_pred *pred, void *event,
				 int val1, int val2);

typedef int (*regex_match_func)(char *str, struct regex *r, int len);

enum regex_type {
	MATCH_FULL,
	MATCH_FRONT_ONLY,
	MATCH_MIDDLE_ONLY,
	MATCH_END_ONLY,
};

struct regex {
	char			pattern[MAX_FILTER_STR_VAL];
	int			len;
	int			field_len;
	regex_match_func	match;
};

struct filter_pred {
	filter_pred_fn_t 	fn;
	u64 			val;
	struct regex		regex;
	char 			*field_name;
	int 			offset;
	int 			not;
	int 			op;
	int 			pop_n;
};

extern enum regex_type
filter_parse_regex(char *buff, int len, char **search, int *not);
extern void print_event_filter(struct ftrace_event_call *call,
			       struct trace_seq *s);
extern int apply_event_filter(struct ftrace_event_call *call,
			      char *filter_string);
extern int apply_subsystem_event_filter(struct event_subsystem *system,
					char *filter_string);
extern void print_subsystem_event_filter(struct event_subsystem *system,
					 struct trace_seq *s);
extern int filter_assign_type(const char *type);

static inline int
filter_check_discard(struct ftrace_event_call *call, void *rec,
		     struct ring_buffer *buffer,
		     struct ring_buffer_event *event)
{
	if (unlikely(call->filter_active) && !filter_match_preds(call, rec)) {
		ring_buffer_discard_commit(buffer, event);
		return 1;
	}

	return 0;
}

extern struct mutex event_mutex;
extern struct list_head ftrace_events;

extern const char *__start___trace_bprintk_fmt[];
extern const char *__stop___trace_bprintk_fmt[];

#undef FTRACE_ENTRY
#define FTRACE_ENTRY(call, struct_name, id, tstruct, print)		\
	extern struct ftrace_event_call event_##call;
#undef FTRACE_ENTRY_DUP
#define FTRACE_ENTRY_DUP(call, struct_name, id, tstruct, print)		\
	FTRACE_ENTRY(call, struct_name, id, PARAMS(tstruct), PARAMS(print))
#include "trace_entries.h"

#endif /* _LINUX_KERNEL_TRACE_H */<|MERGE_RESOLUTION|>--- conflicted
+++ resolved
@@ -106,20 +106,6 @@
 	unsigned long		ret;
 };
 
-<<<<<<< HEAD
-=======
-#define KSYM_SELFTEST_ENTRY "ksym_selftest_dummy"
-extern int process_new_ksym_entry(char *ksymname, int op, unsigned long addr);
-
-struct ksym_trace_entry {
-	struct trace_entry	ent;
-	unsigned long		ip;
-	unsigned char		type;
-	char			ksym_name[KSYM_NAME_LEN];
-	char			cmd[TASK_COMM_LEN];
-};
-
->>>>>>> dca2d6ac
 /*
  * trace_flag_type is an enumeration that holds different
  * states when a trace occurs. These are:
@@ -254,6 +240,16 @@
 /* Makes more easy to define a tracer opt */
 #define TRACER_OPT(s, b)	.name = #s, .bit = b
 
+#define KSYM_SELFTEST_ENTRY "ksym_selftest_dummy"
+extern int process_new_ksym_entry(char *ksymname, int op, unsigned long addr);
+
+struct ksym_trace_entry {
+	struct trace_entry	ent;
+	unsigned long		ip;
+	unsigned char		type;
+	char			ksym_name[KSYM_NAME_LEN];
+	char			cmd[TASK_COMM_LEN];
+};
 
 /**
  * struct tracer - a specific tracer and its callbacks to interact with debugfs
