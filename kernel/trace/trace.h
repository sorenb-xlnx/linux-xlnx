--- conflicted
+++ resolved
@@ -197,10 +197,6 @@
 			  TRACE_GRAPH_ENT);		\
 		IF_ASSIGN(var, ent, struct ftrace_graph_ret_entry,	\
 			  TRACE_GRAPH_RET);		\
-<<<<<<< HEAD
-		IF_ASSIGN(var, ent, struct ksym_trace_entry, TRACE_KSYM);\
-=======
->>>>>>> 4c21adf2
 		__ftrace_bad_type();					\
 	} while (0)
 
