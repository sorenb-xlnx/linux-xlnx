--- conflicted
+++ resolved
@@ -334,15 +334,8 @@
 			  TRACE_KMEM_ALLOC);	\
 		IF_ASSIGN(var, ent, struct kmemtrace_free_entry,	\
 			  TRACE_KMEM_FREE);	\
-<<<<<<< HEAD
-		IF_ASSIGN(var, ent, struct syscall_trace_enter,		\
-			  TRACE_SYSCALL_ENTER);				\
-		IF_ASSIGN(var, ent, struct syscall_trace_exit,		\
-			  TRACE_SYSCALL_EXIT);				\
 		IF_ASSIGN(var, ent, struct trace_skb_event,		\
 			  TRACE_SKB_SOURCE);				\
-=======
->>>>>>> 2788a103
 		__ftrace_bad_type();					\
 	} while (0)
 
