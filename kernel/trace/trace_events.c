/*
 * event tracer
 *
 * Copyright (C) 2008 Red Hat Inc, Steven Rostedt <srostedt@redhat.com>
 *
 *  - Added format output of fields of the trace point.
 *    This was based off of work by Tom Zanussi <tzanussi@gmail.com>.
 *
 */

#include <linux/workqueue.h>
#include <linux/spinlock.h>
#include <linux/kthread.h>
#include <linux/debugfs.h>
#include <linux/uaccess.h>
#include <linux/module.h>
#include <linux/ctype.h>
#include <linux/slab.h>
#include <linux/delay.h>

#include <asm/setup.h>

#include "trace_output.h"

#undef TRACE_SYSTEM
#define TRACE_SYSTEM "TRACE_SYSTEM"

DEFINE_MUTEX(event_mutex);

LIST_HEAD(ftrace_events);
LIST_HEAD(ftrace_common_fields);

struct list_head *
trace_get_fields(struct ftrace_event_call *event_call)
{
	if (!event_call->class->get_fields)
		return &event_call->class->fields;
	return event_call->class->get_fields(event_call);
}

static int __trace_define_field(struct list_head *head, const char *type,
				const char *name, int offset, int size,
				int is_signed, int filter_type)
{
	struct ftrace_event_field *field;

	field = kzalloc(sizeof(*field), GFP_KERNEL);
	if (!field)
		goto err;

	field->name = kstrdup(name, GFP_KERNEL);
	if (!field->name)
		goto err;

	field->type = kstrdup(type, GFP_KERNEL);
	if (!field->type)
		goto err;

	if (filter_type == FILTER_OTHER)
		field->filter_type = filter_assign_type(type);
	else
		field->filter_type = filter_type;

	field->offset = offset;
	field->size = size;
	field->is_signed = is_signed;

	list_add(&field->link, head);

	return 0;

err:
	if (field)
		kfree(field->name);
	kfree(field);

	return -ENOMEM;
}

int trace_define_field(struct ftrace_event_call *call, const char *type,
		       const char *name, int offset, int size, int is_signed,
		       int filter_type)
{
	struct list_head *head;

	if (WARN_ON(!call->class))
		return 0;

	head = trace_get_fields(call);
	return __trace_define_field(head, type, name, offset, size,
				    is_signed, filter_type);
}
EXPORT_SYMBOL_GPL(trace_define_field);

#define __common_field(type, item)					\
	ret = __trace_define_field(&ftrace_common_fields, #type,	\
				   "common_" #item,			\
				   offsetof(typeof(ent), item),		\
				   sizeof(ent.item),			\
				   is_signed_type(type), FILTER_OTHER);	\
	if (ret)							\
		return ret;

static int trace_define_common_fields(void)
{
	int ret;
	struct trace_entry ent;

	__common_field(unsigned short, type);
	__common_field(unsigned char, flags);
	__common_field(unsigned char, preempt_count);
	__common_field(int, pid);
	__common_field(int, lock_depth);

	return ret;
}

void trace_destroy_fields(struct ftrace_event_call *call)
{
	struct ftrace_event_field *field, *next;
	struct list_head *head;

	head = trace_get_fields(call);
	list_for_each_entry_safe(field, next, head, link) {
		list_del(&field->link);
		kfree(field->type);
		kfree(field->name);
		kfree(field);
	}
}

int trace_event_raw_init(struct ftrace_event_call *call)
{
	int id;

	id = register_ftrace_event(&call->event);
	if (!id)
		return -ENODEV;

	return 0;
}
EXPORT_SYMBOL_GPL(trace_event_raw_init);

int ftrace_event_reg(struct ftrace_event_call *call, enum trace_reg type)
{
	switch (type) {
	case TRACE_REG_REGISTER:
		return tracepoint_probe_register(call->name,
						 call->class->probe,
						 call);
	case TRACE_REG_UNREGISTER:
		tracepoint_probe_unregister(call->name,
					    call->class->probe,
					    call);
		return 0;

#ifdef CONFIG_PERF_EVENTS
	case TRACE_REG_PERF_REGISTER:
		return tracepoint_probe_register(call->name,
						 call->class->perf_probe,
						 call);
	case TRACE_REG_PERF_UNREGISTER:
		tracepoint_probe_unregister(call->name,
					    call->class->perf_probe,
					    call);
		return 0;
#endif
	}
	return 0;
}
EXPORT_SYMBOL_GPL(ftrace_event_reg);

<<<<<<< HEAD
=======
void trace_event_enable_cmd_record(bool enable)
{
	struct ftrace_event_call *call;

	mutex_lock(&event_mutex);
	list_for_each_entry(call, &ftrace_events, list) {
		if (!(call->flags & TRACE_EVENT_FL_ENABLED))
			continue;

		if (enable) {
			tracing_start_cmdline_record();
			call->flags |= TRACE_EVENT_FL_RECORDED_CMD;
		} else {
			tracing_stop_cmdline_record();
			call->flags &= ~TRACE_EVENT_FL_RECORDED_CMD;
		}
	}
	mutex_unlock(&event_mutex);
}

>>>>>>> 3772b734
static int ftrace_event_enable_disable(struct ftrace_event_call *call,
					int enable)
{
	int ret = 0;

	switch (enable) {
	case 0:
		if (call->flags & TRACE_EVENT_FL_ENABLED) {
			call->flags &= ~TRACE_EVENT_FL_ENABLED;
<<<<<<< HEAD
			tracing_stop_cmdline_record();
=======
			if (call->flags & TRACE_EVENT_FL_RECORDED_CMD) {
				tracing_stop_cmdline_record();
				call->flags &= ~TRACE_EVENT_FL_RECORDED_CMD;
			}
>>>>>>> 3772b734
			call->class->reg(call, TRACE_REG_UNREGISTER);
		}
		break;
	case 1:
		if (!(call->flags & TRACE_EVENT_FL_ENABLED)) {
<<<<<<< HEAD
			tracing_start_cmdline_record();
=======
			if (trace_flags & TRACE_ITER_RECORD_CMD) {
				tracing_start_cmdline_record();
				call->flags |= TRACE_EVENT_FL_RECORDED_CMD;
			}
>>>>>>> 3772b734
			ret = call->class->reg(call, TRACE_REG_REGISTER);
			if (ret) {
				tracing_stop_cmdline_record();
				pr_info("event trace: Could not enable event "
					"%s\n", call->name);
				break;
			}
			call->flags |= TRACE_EVENT_FL_ENABLED;
		}
		break;
	}

	return ret;
}

static void ftrace_clear_events(void)
{
	struct ftrace_event_call *call;

	mutex_lock(&event_mutex);
	list_for_each_entry(call, &ftrace_events, list) {
		ftrace_event_enable_disable(call, 0);
	}
	mutex_unlock(&event_mutex);
}

/*
 * __ftrace_set_clr_event(NULL, NULL, NULL, set) will set/unset all events.
 */
static int __ftrace_set_clr_event(const char *match, const char *sub,
				  const char *event, int set)
{
	struct ftrace_event_call *call;
	int ret = -EINVAL;

	mutex_lock(&event_mutex);
	list_for_each_entry(call, &ftrace_events, list) {

		if (!call->name || !call->class || !call->class->reg)
			continue;

		if (match &&
		    strcmp(match, call->name) != 0 &&
		    strcmp(match, call->class->system) != 0)
			continue;

		if (sub && strcmp(sub, call->class->system) != 0)
			continue;

		if (event && strcmp(event, call->name) != 0)
			continue;

		ftrace_event_enable_disable(call, set);

		ret = 0;
	}
	mutex_unlock(&event_mutex);

	return ret;
}

static int ftrace_set_clr_event(char *buf, int set)
{
	char *event = NULL, *sub = NULL, *match;

	/*
	 * The buf format can be <subsystem>:<event-name>
	 *  *:<event-name> means any event by that name.
	 *  :<event-name> is the same.
	 *
	 *  <subsystem>:* means all events in that subsystem
	 *  <subsystem>: means the same.
	 *
	 *  <name> (no ':') means all events in a subsystem with
	 *  the name <name> or any event that matches <name>
	 */

	match = strsep(&buf, ":");
	if (buf) {
		sub = match;
		event = buf;
		match = NULL;

		if (!strlen(sub) || strcmp(sub, "*") == 0)
			sub = NULL;
		if (!strlen(event) || strcmp(event, "*") == 0)
			event = NULL;
	}

	return __ftrace_set_clr_event(match, sub, event, set);
}

/**
 * trace_set_clr_event - enable or disable an event
 * @system: system name to match (NULL for any system)
 * @event: event name to match (NULL for all events, within system)
 * @set: 1 to enable, 0 to disable
 *
 * This is a way for other parts of the kernel to enable or disable
 * event recording.
 *
 * Returns 0 on success, -EINVAL if the parameters do not match any
 * registered events.
 */
int trace_set_clr_event(const char *system, const char *event, int set)
{
	return __ftrace_set_clr_event(NULL, system, event, set);
}

/* 128 should be much more than enough */
#define EVENT_BUF_SIZE		127

static ssize_t
ftrace_event_write(struct file *file, const char __user *ubuf,
		   size_t cnt, loff_t *ppos)
{
	struct trace_parser parser;
	ssize_t read, ret;

	if (!cnt)
		return 0;

	ret = tracing_update_buffers();
	if (ret < 0)
		return ret;

	if (trace_parser_get_init(&parser, EVENT_BUF_SIZE + 1))
		return -ENOMEM;

	read = trace_get_user(&parser, ubuf, cnt, ppos);

	if (read >= 0 && trace_parser_loaded((&parser))) {
		int set = 1;

		if (*parser.buffer == '!')
			set = 0;

		parser.buffer[parser.idx] = 0;

		ret = ftrace_set_clr_event(parser.buffer + !set, set);
		if (ret)
			goto out_put;
	}

	ret = read;

 out_put:
	trace_parser_put(&parser);

	return ret;
}

static void *
t_next(struct seq_file *m, void *v, loff_t *pos)
{
	struct ftrace_event_call *call = v;

	(*pos)++;

	list_for_each_entry_continue(call, &ftrace_events, list) {
		/*
		 * The ftrace subsystem is for showing formats only.
		 * They can not be enabled or disabled via the event files.
		 */
		if (call->class && call->class->reg)
			return call;
	}

	return NULL;
}

static void *t_start(struct seq_file *m, loff_t *pos)
{
	struct ftrace_event_call *call;
	loff_t l;

	mutex_lock(&event_mutex);

	call = list_entry(&ftrace_events, struct ftrace_event_call, list);
	for (l = 0; l <= *pos; ) {
		call = t_next(m, call, &l);
		if (!call)
			break;
	}
	return call;
}

static void *
s_next(struct seq_file *m, void *v, loff_t *pos)
{
	struct ftrace_event_call *call = v;

	(*pos)++;

	list_for_each_entry_continue(call, &ftrace_events, list) {
		if (call->flags & TRACE_EVENT_FL_ENABLED)
			return call;
	}

	return NULL;
}

static void *s_start(struct seq_file *m, loff_t *pos)
{
	struct ftrace_event_call *call;
	loff_t l;

	mutex_lock(&event_mutex);

	call = list_entry(&ftrace_events, struct ftrace_event_call, list);
	for (l = 0; l <= *pos; ) {
		call = s_next(m, call, &l);
		if (!call)
			break;
	}
	return call;
}

static int t_show(struct seq_file *m, void *v)
{
	struct ftrace_event_call *call = v;

	if (strcmp(call->class->system, TRACE_SYSTEM) != 0)
		seq_printf(m, "%s:", call->class->system);
	seq_printf(m, "%s\n", call->name);

	return 0;
}

static void t_stop(struct seq_file *m, void *p)
{
	mutex_unlock(&event_mutex);
}

static int
ftrace_event_seq_open(struct inode *inode, struct file *file)
{
	const struct seq_operations *seq_ops;

	if ((file->f_mode & FMODE_WRITE) &&
	    (file->f_flags & O_TRUNC))
		ftrace_clear_events();

	seq_ops = inode->i_private;
	return seq_open(file, seq_ops);
}

static ssize_t
event_enable_read(struct file *filp, char __user *ubuf, size_t cnt,
		  loff_t *ppos)
{
	struct ftrace_event_call *call = filp->private_data;
	char *buf;

	if (call->flags & TRACE_EVENT_FL_ENABLED)
		buf = "1\n";
	else
		buf = "0\n";

	return simple_read_from_buffer(ubuf, cnt, ppos, buf, 2);
}

static ssize_t
event_enable_write(struct file *filp, const char __user *ubuf, size_t cnt,
		   loff_t *ppos)
{
	struct ftrace_event_call *call = filp->private_data;
	char buf[64];
	unsigned long val;
	int ret;

	if (cnt >= sizeof(buf))
		return -EINVAL;

	if (copy_from_user(&buf, ubuf, cnt))
		return -EFAULT;

	buf[cnt] = 0;

	ret = strict_strtoul(buf, 10, &val);
	if (ret < 0)
		return ret;

	ret = tracing_update_buffers();
	if (ret < 0)
		return ret;

	switch (val) {
	case 0:
	case 1:
		mutex_lock(&event_mutex);
		ret = ftrace_event_enable_disable(call, val);
		mutex_unlock(&event_mutex);
		break;

	default:
		return -EINVAL;
	}

	*ppos += cnt;

	return ret ? ret : cnt;
}

static ssize_t
system_enable_read(struct file *filp, char __user *ubuf, size_t cnt,
		   loff_t *ppos)
{
	const char set_to_char[4] = { '?', '0', '1', 'X' };
	const char *system = filp->private_data;
	struct ftrace_event_call *call;
	char buf[2];
	int set = 0;
	int ret;

	mutex_lock(&event_mutex);
	list_for_each_entry(call, &ftrace_events, list) {
		if (!call->name || !call->class || !call->class->reg)
			continue;

		if (system && strcmp(call->class->system, system) != 0)
			continue;

		/*
		 * We need to find out if all the events are set
		 * or if all events or cleared, or if we have
		 * a mixture.
		 */
		set |= (1 << !!(call->flags & TRACE_EVENT_FL_ENABLED));

		/*
		 * If we have a mixture, no need to look further.
		 */
		if (set == 3)
			break;
	}
	mutex_unlock(&event_mutex);

	buf[0] = set_to_char[set];
	buf[1] = '\n';

	ret = simple_read_from_buffer(ubuf, cnt, ppos, buf, 2);

	return ret;
}

static ssize_t
system_enable_write(struct file *filp, const char __user *ubuf, size_t cnt,
		    loff_t *ppos)
{
	const char *system = filp->private_data;
	unsigned long val;
	char buf[64];
	ssize_t ret;

	if (cnt >= sizeof(buf))
		return -EINVAL;

	if (copy_from_user(&buf, ubuf, cnt))
		return -EFAULT;

	buf[cnt] = 0;

	ret = strict_strtoul(buf, 10, &val);
	if (ret < 0)
		return ret;

	ret = tracing_update_buffers();
	if (ret < 0)
		return ret;

	if (val != 0 && val != 1)
		return -EINVAL;

	ret = __ftrace_set_clr_event(NULL, system, NULL, val);
	if (ret)
		goto out;

	ret = cnt;

out:
	*ppos += cnt;

	return ret;
}

static void print_event_fields(struct trace_seq *s, struct list_head *head)
{
	struct ftrace_event_field *field;

	list_for_each_entry_reverse(field, head, link) {
		/*
		 * Smartly shows the array type(except dynamic array).
		 * Normal:
		 *	field:TYPE VAR
		 * If TYPE := TYPE[LEN], it is shown:
		 *	field:TYPE VAR[LEN]
		 */
		const char *array_descriptor = strchr(field->type, '[');

		if (!strncmp(field->type, "__data_loc", 10))
			array_descriptor = NULL;

		if (!array_descriptor) {
			trace_seq_printf(s, "\tfield:%s %s;\toffset:%u;"
					"\tsize:%u;\tsigned:%d;\n",
					field->type, field->name, field->offset,
					field->size, !!field->is_signed);
		} else {
			trace_seq_printf(s, "\tfield:%.*s %s%s;\toffset:%u;"
					"\tsize:%u;\tsigned:%d;\n",
					(int)(array_descriptor - field->type),
					field->type, field->name,
					array_descriptor, field->offset,
					field->size, !!field->is_signed);
		}
	}
}

static ssize_t
event_format_read(struct file *filp, char __user *ubuf, size_t cnt,
		  loff_t *ppos)
{
	struct ftrace_event_call *call = filp->private_data;
	struct list_head *head;
	struct trace_seq *s;
	char *buf;
	int r;

	if (*ppos)
		return 0;

	s = kmalloc(sizeof(*s), GFP_KERNEL);
	if (!s)
		return -ENOMEM;

	trace_seq_init(s);

	trace_seq_printf(s, "name: %s\n", call->name);
	trace_seq_printf(s, "ID: %d\n", call->event.type);
	trace_seq_printf(s, "format:\n");

	/* print common fields */
	print_event_fields(s, &ftrace_common_fields);
<<<<<<< HEAD

	trace_seq_putc(s, '\n');

=======

	trace_seq_putc(s, '\n');

>>>>>>> 3772b734
	/* print event specific fields */
	head = trace_get_fields(call);
	print_event_fields(s, head);

	r = trace_seq_printf(s, "\nprint fmt: %s\n", call->print_fmt);

	if (!r) {
		/*
		 * ug!  The format output is bigger than a PAGE!!
		 */
		buf = "FORMAT TOO BIG\n";
		r = simple_read_from_buffer(ubuf, cnt, ppos,
					      buf, strlen(buf));
		goto out;
	}

	r = simple_read_from_buffer(ubuf, cnt, ppos,
				    s->buffer, s->len);
 out:
	kfree(s);
	return r;
}

static ssize_t
event_id_read(struct file *filp, char __user *ubuf, size_t cnt, loff_t *ppos)
{
	struct ftrace_event_call *call = filp->private_data;
	struct trace_seq *s;
	int r;

	if (*ppos)
		return 0;

	s = kmalloc(sizeof(*s), GFP_KERNEL);
	if (!s)
		return -ENOMEM;

	trace_seq_init(s);
	trace_seq_printf(s, "%d\n", call->event.type);

	r = simple_read_from_buffer(ubuf, cnt, ppos,
				    s->buffer, s->len);
	kfree(s);
	return r;
}

static ssize_t
event_filter_read(struct file *filp, char __user *ubuf, size_t cnt,
		  loff_t *ppos)
{
	struct ftrace_event_call *call = filp->private_data;
	struct trace_seq *s;
	int r;

	if (*ppos)
		return 0;

	s = kmalloc(sizeof(*s), GFP_KERNEL);
	if (!s)
		return -ENOMEM;

	trace_seq_init(s);

	print_event_filter(call, s);
	r = simple_read_from_buffer(ubuf, cnt, ppos, s->buffer, s->len);

	kfree(s);

	return r;
}

static ssize_t
event_filter_write(struct file *filp, const char __user *ubuf, size_t cnt,
		   loff_t *ppos)
{
	struct ftrace_event_call *call = filp->private_data;
	char *buf;
	int err;

	if (cnt >= PAGE_SIZE)
		return -EINVAL;

	buf = (char *)__get_free_page(GFP_TEMPORARY);
	if (!buf)
		return -ENOMEM;

	if (copy_from_user(buf, ubuf, cnt)) {
		free_page((unsigned long) buf);
		return -EFAULT;
	}
	buf[cnt] = '\0';

	err = apply_event_filter(call, buf);
	free_page((unsigned long) buf);
	if (err < 0)
		return err;

	*ppos += cnt;

	return cnt;
}

static ssize_t
subsystem_filter_read(struct file *filp, char __user *ubuf, size_t cnt,
		      loff_t *ppos)
{
	struct event_subsystem *system = filp->private_data;
	struct trace_seq *s;
	int r;

	if (*ppos)
		return 0;

	s = kmalloc(sizeof(*s), GFP_KERNEL);
	if (!s)
		return -ENOMEM;

	trace_seq_init(s);

	print_subsystem_event_filter(system, s);
	r = simple_read_from_buffer(ubuf, cnt, ppos, s->buffer, s->len);

	kfree(s);

	return r;
}

static ssize_t
subsystem_filter_write(struct file *filp, const char __user *ubuf, size_t cnt,
		       loff_t *ppos)
{
	struct event_subsystem *system = filp->private_data;
	char *buf;
	int err;

	if (cnt >= PAGE_SIZE)
		return -EINVAL;

	buf = (char *)__get_free_page(GFP_TEMPORARY);
	if (!buf)
		return -ENOMEM;

	if (copy_from_user(buf, ubuf, cnt)) {
		free_page((unsigned long) buf);
		return -EFAULT;
	}
	buf[cnt] = '\0';

	err = apply_subsystem_event_filter(system, buf);
	free_page((unsigned long) buf);
	if (err < 0)
		return err;

	*ppos += cnt;

	return cnt;
}

static ssize_t
show_header(struct file *filp, char __user *ubuf, size_t cnt, loff_t *ppos)
{
	int (*func)(struct trace_seq *s) = filp->private_data;
	struct trace_seq *s;
	int r;

	if (*ppos)
		return 0;

	s = kmalloc(sizeof(*s), GFP_KERNEL);
	if (!s)
		return -ENOMEM;

	trace_seq_init(s);

	func(s);
	r = simple_read_from_buffer(ubuf, cnt, ppos, s->buffer, s->len);

	kfree(s);

	return r;
}

static const struct seq_operations show_event_seq_ops = {
	.start = t_start,
	.next = t_next,
	.show = t_show,
	.stop = t_stop,
};

static const struct seq_operations show_set_event_seq_ops = {
	.start = s_start,
	.next = s_next,
	.show = t_show,
	.stop = t_stop,
};

static const struct file_operations ftrace_avail_fops = {
	.open = ftrace_event_seq_open,
	.read = seq_read,
	.llseek = seq_lseek,
	.release = seq_release,
};

static const struct file_operations ftrace_set_event_fops = {
	.open = ftrace_event_seq_open,
	.read = seq_read,
	.write = ftrace_event_write,
	.llseek = seq_lseek,
	.release = seq_release,
};

static const struct file_operations ftrace_enable_fops = {
	.open = tracing_open_generic,
	.read = event_enable_read,
	.write = event_enable_write,
};

static const struct file_operations ftrace_event_format_fops = {
	.open = tracing_open_generic,
	.read = event_format_read,
};

static const struct file_operations ftrace_event_id_fops = {
	.open = tracing_open_generic,
	.read = event_id_read,
};

static const struct file_operations ftrace_event_filter_fops = {
	.open = tracing_open_generic,
	.read = event_filter_read,
	.write = event_filter_write,
};

static const struct file_operations ftrace_subsystem_filter_fops = {
	.open = tracing_open_generic,
	.read = subsystem_filter_read,
	.write = subsystem_filter_write,
};

static const struct file_operations ftrace_system_enable_fops = {
	.open = tracing_open_generic,
	.read = system_enable_read,
	.write = system_enable_write,
};

static const struct file_operations ftrace_show_header_fops = {
	.open = tracing_open_generic,
	.read = show_header,
};

static struct dentry *event_trace_events_dir(void)
{
	static struct dentry *d_tracer;
	static struct dentry *d_events;

	if (d_events)
		return d_events;

	d_tracer = tracing_init_dentry();
	if (!d_tracer)
		return NULL;

	d_events = debugfs_create_dir("events", d_tracer);
	if (!d_events)
		pr_warning("Could not create debugfs "
			   "'events' directory\n");

	return d_events;
}

static LIST_HEAD(event_subsystems);

static struct dentry *
event_subsystem_dir(const char *name, struct dentry *d_events)
{
	struct event_subsystem *system;
	struct dentry *entry;

	/* First see if we did not already create this dir */
	list_for_each_entry(system, &event_subsystems, list) {
		if (strcmp(system->name, name) == 0) {
			system->nr_events++;
			return system->entry;
		}
	}

	/* need to create new entry */
	system = kmalloc(sizeof(*system), GFP_KERNEL);
	if (!system) {
		pr_warning("No memory to create event subsystem %s\n",
			   name);
		return d_events;
	}

	system->entry = debugfs_create_dir(name, d_events);
	if (!system->entry) {
		pr_warning("Could not create event subsystem %s\n",
			   name);
		kfree(system);
		return d_events;
	}

	system->nr_events = 1;
	system->name = kstrdup(name, GFP_KERNEL);
	if (!system->name) {
		debugfs_remove(system->entry);
		kfree(system);
		return d_events;
	}

	list_add(&system->list, &event_subsystems);

	system->filter = NULL;

	system->filter = kzalloc(sizeof(struct event_filter), GFP_KERNEL);
	if (!system->filter) {
		pr_warning("Could not allocate filter for subsystem "
			   "'%s'\n", name);
		return system->entry;
	}

	entry = debugfs_create_file("filter", 0644, system->entry, system,
				    &ftrace_subsystem_filter_fops);
	if (!entry) {
		kfree(system->filter);
		system->filter = NULL;
		pr_warning("Could not create debugfs "
			   "'%s/filter' entry\n", name);
	}

	trace_create_file("enable", 0644, system->entry,
			  (void *)system->name,
			  &ftrace_system_enable_fops);

	return system->entry;
}

static int
event_create_dir(struct ftrace_event_call *call, struct dentry *d_events,
		 const struct file_operations *id,
		 const struct file_operations *enable,
		 const struct file_operations *filter,
		 const struct file_operations *format)
{
	struct list_head *head;
	int ret;

	/*
	 * If the trace point header did not define TRACE_SYSTEM
	 * then the system would be called "TRACE_SYSTEM".
	 */
	if (strcmp(call->class->system, TRACE_SYSTEM) != 0)
		d_events = event_subsystem_dir(call->class->system, d_events);

	call->dir = debugfs_create_dir(call->name, d_events);
	if (!call->dir) {
		pr_warning("Could not create debugfs "
			   "'%s' directory\n", call->name);
		return -1;
	}

	if (call->class->reg)
		trace_create_file("enable", 0644, call->dir, call,
				  enable);

#ifdef CONFIG_PERF_EVENTS
	if (call->event.type && call->class->reg)
		trace_create_file("id", 0444, call->dir, call,
		 		  id);
#endif

	/*
	 * Other events may have the same class. Only update
	 * the fields if they are not already defined.
	 */
	head = trace_get_fields(call);
	if (list_empty(head)) {
		ret = call->class->define_fields(call);
		if (ret < 0) {
			pr_warning("Could not initialize trace point"
				   " events/%s\n", call->name);
			return ret;
		}
	}
	trace_create_file("filter", 0644, call->dir, call,
			  filter);

	trace_create_file("format", 0444, call->dir, call,
			  format);

	return 0;
}

static int
__trace_add_event_call(struct ftrace_event_call *call, struct module *mod,
		       const struct file_operations *id,
		       const struct file_operations *enable,
		       const struct file_operations *filter,
		       const struct file_operations *format)
{
	struct dentry *d_events;
	int ret;

	/* The linker may leave blanks */
	if (!call->name)
		return -EINVAL;

	if (call->class->raw_init) {
		ret = call->class->raw_init(call);
		if (ret < 0) {
			if (ret != -ENOSYS)
				pr_warning("Could not initialize trace events/%s\n",
					   call->name);
			return ret;
		}
	}

	d_events = event_trace_events_dir();
	if (!d_events)
		return -ENOENT;

	ret = event_create_dir(call, d_events, id, enable, filter, format);
	if (!ret)
		list_add(&call->list, &ftrace_events);
	call->mod = mod;

	return ret;
}

/* Add an additional event_call dynamically */
int trace_add_event_call(struct ftrace_event_call *call)
{
	int ret;
	mutex_lock(&event_mutex);
	ret = __trace_add_event_call(call, NULL, &ftrace_event_id_fops,
				     &ftrace_enable_fops,
				     &ftrace_event_filter_fops,
				     &ftrace_event_format_fops);
	mutex_unlock(&event_mutex);
	return ret;
}

static void remove_subsystem_dir(const char *name)
{
	struct event_subsystem *system;

	if (strcmp(name, TRACE_SYSTEM) == 0)
		return;

	list_for_each_entry(system, &event_subsystems, list) {
		if (strcmp(system->name, name) == 0) {
			if (!--system->nr_events) {
				struct event_filter *filter = system->filter;

				debugfs_remove_recursive(system->entry);
				list_del(&system->list);
				if (filter) {
					kfree(filter->filter_string);
					kfree(filter);
				}
				kfree(system->name);
				kfree(system);
			}
			break;
		}
	}
}

/*
 * Must be called under locking both of event_mutex and trace_event_mutex.
 */
static void __trace_remove_event_call(struct ftrace_event_call *call)
{
	ftrace_event_enable_disable(call, 0);
	if (call->event.funcs)
		__unregister_ftrace_event(&call->event);
	debugfs_remove_recursive(call->dir);
	list_del(&call->list);
	trace_destroy_fields(call);
	destroy_preds(call);
	remove_subsystem_dir(call->class->system);
}

/* Remove an event_call */
void trace_remove_event_call(struct ftrace_event_call *call)
{
	mutex_lock(&event_mutex);
	down_write(&trace_event_mutex);
	__trace_remove_event_call(call);
	up_write(&trace_event_mutex);
	mutex_unlock(&event_mutex);
}

#define for_each_event(event, start, end)			\
	for (event = start;					\
	     (unsigned long)event < (unsigned long)end;		\
	     event++)

#ifdef CONFIG_MODULES

static LIST_HEAD(ftrace_module_file_list);

/*
 * Modules must own their file_operations to keep up with
 * reference counting.
 */
struct ftrace_module_file_ops {
	struct list_head		list;
	struct module			*mod;
	struct file_operations		id;
	struct file_operations		enable;
	struct file_operations		format;
	struct file_operations		filter;
};

static struct ftrace_module_file_ops *
trace_create_file_ops(struct module *mod)
{
	struct ftrace_module_file_ops *file_ops;

	/*
	 * This is a bit of a PITA. To allow for correct reference
	 * counting, modules must "own" their file_operations.
	 * To do this, we allocate the file operations that will be
	 * used in the event directory.
	 */

	file_ops = kmalloc(sizeof(*file_ops), GFP_KERNEL);
	if (!file_ops)
		return NULL;

	file_ops->mod = mod;

	file_ops->id = ftrace_event_id_fops;
	file_ops->id.owner = mod;

	file_ops->enable = ftrace_enable_fops;
	file_ops->enable.owner = mod;

	file_ops->filter = ftrace_event_filter_fops;
	file_ops->filter.owner = mod;

	file_ops->format = ftrace_event_format_fops;
	file_ops->format.owner = mod;

	list_add(&file_ops->list, &ftrace_module_file_list);

	return file_ops;
}

static void trace_module_add_events(struct module *mod)
{
	struct ftrace_module_file_ops *file_ops = NULL;
	struct ftrace_event_call *call, *start, *end;

	start = mod->trace_events;
	end = mod->trace_events + mod->num_trace_events;

	if (start == end)
		return;

	file_ops = trace_create_file_ops(mod);
	if (!file_ops)
		return;

	for_each_event(call, start, end) {
		__trace_add_event_call(call, mod,
				       &file_ops->id, &file_ops->enable,
				       &file_ops->filter, &file_ops->format);
	}
}

static void trace_module_remove_events(struct module *mod)
{
	struct ftrace_module_file_ops *file_ops;
	struct ftrace_event_call *call, *p;
	bool found = false;

	down_write(&trace_event_mutex);
	list_for_each_entry_safe(call, p, &ftrace_events, list) {
		if (call->mod == mod) {
			found = true;
			__trace_remove_event_call(call);
		}
	}

	/* Now free the file_operations */
	list_for_each_entry(file_ops, &ftrace_module_file_list, list) {
		if (file_ops->mod == mod)
			break;
	}
	if (&file_ops->list != &ftrace_module_file_list) {
		list_del(&file_ops->list);
		kfree(file_ops);
	}

	/*
	 * It is safest to reset the ring buffer if the module being unloaded
	 * registered any events.
	 */
	if (found)
		tracing_reset_current_online_cpus();
	up_write(&trace_event_mutex);
}

static int trace_module_notify(struct notifier_block *self,
			       unsigned long val, void *data)
{
	struct module *mod = data;

	mutex_lock(&event_mutex);
	switch (val) {
	case MODULE_STATE_COMING:
		trace_module_add_events(mod);
		break;
	case MODULE_STATE_GOING:
		trace_module_remove_events(mod);
		break;
	}
	mutex_unlock(&event_mutex);

	return 0;
}
#else
static int trace_module_notify(struct notifier_block *self,
			       unsigned long val, void *data)
{
	return 0;
}
#endif /* CONFIG_MODULES */

static struct notifier_block trace_module_nb = {
	.notifier_call = trace_module_notify,
	.priority = 0,
};

extern struct ftrace_event_call __start_ftrace_events[];
extern struct ftrace_event_call __stop_ftrace_events[];

static char bootup_event_buf[COMMAND_LINE_SIZE] __initdata;

static __init int setup_trace_event(char *str)
{
	strlcpy(bootup_event_buf, str, COMMAND_LINE_SIZE);
	ring_buffer_expanded = 1;
	tracing_selftest_disabled = 1;

	return 1;
}
__setup("trace_event=", setup_trace_event);

static __init int event_trace_init(void)
{
	struct ftrace_event_call *call;
	struct dentry *d_tracer;
	struct dentry *entry;
	struct dentry *d_events;
	int ret;
	char *buf = bootup_event_buf;
	char *token;

	d_tracer = tracing_init_dentry();
	if (!d_tracer)
		return 0;

	entry = debugfs_create_file("available_events", 0444, d_tracer,
				    (void *)&show_event_seq_ops,
				    &ftrace_avail_fops);
	if (!entry)
		pr_warning("Could not create debugfs "
			   "'available_events' entry\n");

	entry = debugfs_create_file("set_event", 0644, d_tracer,
				    (void *)&show_set_event_seq_ops,
				    &ftrace_set_event_fops);
	if (!entry)
		pr_warning("Could not create debugfs "
			   "'set_event' entry\n");

	d_events = event_trace_events_dir();
	if (!d_events)
		return 0;

	/* ring buffer internal formats */
	trace_create_file("header_page", 0444, d_events,
			  ring_buffer_print_page_header,
			  &ftrace_show_header_fops);

	trace_create_file("header_event", 0444, d_events,
			  ring_buffer_print_entry_header,
			  &ftrace_show_header_fops);

	trace_create_file("enable", 0644, d_events,
			  NULL, &ftrace_system_enable_fops);

	if (trace_define_common_fields())
		pr_warning("tracing: Failed to allocate common fields");

	for_each_event(call, __start_ftrace_events, __stop_ftrace_events) {
		__trace_add_event_call(call, NULL, &ftrace_event_id_fops,
				       &ftrace_enable_fops,
				       &ftrace_event_filter_fops,
				       &ftrace_event_format_fops);
	}

	while (true) {
		token = strsep(&buf, ",");

		if (!token)
			break;
		if (!*token)
			continue;

		ret = ftrace_set_clr_event(token, 1);
		if (ret)
			pr_warning("Failed to enable trace event: %s\n", token);
	}

	ret = register_module_notifier(&trace_module_nb);
	if (ret)
		pr_warning("Failed to register trace events module notifier\n");

	return 0;
}
fs_initcall(event_trace_init);

#ifdef CONFIG_FTRACE_STARTUP_TEST

static DEFINE_SPINLOCK(test_spinlock);
static DEFINE_SPINLOCK(test_spinlock_irq);
static DEFINE_MUTEX(test_mutex);

static __init void test_work(struct work_struct *dummy)
{
	spin_lock(&test_spinlock);
	spin_lock_irq(&test_spinlock_irq);
	udelay(1);
	spin_unlock_irq(&test_spinlock_irq);
	spin_unlock(&test_spinlock);

	mutex_lock(&test_mutex);
	msleep(1);
	mutex_unlock(&test_mutex);
}

static __init int event_test_thread(void *unused)
{
	void *test_malloc;

	test_malloc = kmalloc(1234, GFP_KERNEL);
	if (!test_malloc)
		pr_info("failed to kmalloc\n");

	schedule_on_each_cpu(test_work);

	kfree(test_malloc);

	set_current_state(TASK_INTERRUPTIBLE);
	while (!kthread_should_stop())
		schedule();

	return 0;
}

/*
 * Do various things that may trigger events.
 */
static __init void event_test_stuff(void)
{
	struct task_struct *test_thread;

	test_thread = kthread_run(event_test_thread, NULL, "test-events");
	msleep(1);
	kthread_stop(test_thread);
}

/*
 * For every trace event defined, we will test each trace point separately,
 * and then by groups, and finally all trace points.
 */
static __init void event_trace_self_tests(void)
{
	struct ftrace_event_call *call;
	struct event_subsystem *system;
	int ret;

	pr_info("Running tests on trace events:\n");

	list_for_each_entry(call, &ftrace_events, list) {

		/* Only test those that have a probe */
		if (!call->class || !call->class->probe)
			continue;

/*
 * Testing syscall events here is pretty useless, but
 * we still do it if configured. But this is time consuming.
 * What we really need is a user thread to perform the
 * syscalls as we test.
 */
#ifndef CONFIG_EVENT_TRACE_TEST_SYSCALLS
		if (call->class->system &&
		    strcmp(call->class->system, "syscalls") == 0)
			continue;
#endif

		pr_info("Testing event %s: ", call->name);

		/*
		 * If an event is already enabled, someone is using
		 * it and the self test should not be on.
		 */
		if (call->flags & TRACE_EVENT_FL_ENABLED) {
			pr_warning("Enabled event during self test!\n");
			WARN_ON_ONCE(1);
			continue;
		}

		ftrace_event_enable_disable(call, 1);
		event_test_stuff();
		ftrace_event_enable_disable(call, 0);

		pr_cont("OK\n");
	}

	/* Now test at the sub system level */

	pr_info("Running tests on trace event systems:\n");

	list_for_each_entry(system, &event_subsystems, list) {

		/* the ftrace system is special, skip it */
		if (strcmp(system->name, "ftrace") == 0)
			continue;

		pr_info("Testing event system %s: ", system->name);

		ret = __ftrace_set_clr_event(NULL, system->name, NULL, 1);
		if (WARN_ON_ONCE(ret)) {
			pr_warning("error enabling system %s\n",
				   system->name);
			continue;
		}

		event_test_stuff();

		ret = __ftrace_set_clr_event(NULL, system->name, NULL, 0);
		if (WARN_ON_ONCE(ret))
			pr_warning("error disabling system %s\n",
				   system->name);

		pr_cont("OK\n");
	}

	/* Test with all events enabled */

	pr_info("Running tests on all trace events:\n");
	pr_info("Testing all events: ");

	ret = __ftrace_set_clr_event(NULL, NULL, NULL, 1);
	if (WARN_ON_ONCE(ret)) {
		pr_warning("error enabling all events\n");
		return;
	}

	event_test_stuff();

	/* reset sysname */
	ret = __ftrace_set_clr_event(NULL, NULL, NULL, 0);
	if (WARN_ON_ONCE(ret)) {
		pr_warning("error disabling all events\n");
		return;
	}

	pr_cont("OK\n");
}

#ifdef CONFIG_FUNCTION_TRACER

static DEFINE_PER_CPU(atomic_t, ftrace_test_event_disable);

static void
function_test_events_call(unsigned long ip, unsigned long parent_ip)
{
	struct ring_buffer_event *event;
	struct ring_buffer *buffer;
	struct ftrace_entry *entry;
	unsigned long flags;
	long disabled;
	int cpu;
	int pc;

	pc = preempt_count();
	preempt_disable_notrace();
	cpu = raw_smp_processor_id();
	disabled = atomic_inc_return(&per_cpu(ftrace_test_event_disable, cpu));

	if (disabled != 1)
		goto out;

	local_save_flags(flags);

	event = trace_current_buffer_lock_reserve(&buffer,
						  TRACE_FN, sizeof(*entry),
						  flags, pc);
	if (!event)
		goto out;
	entry	= ring_buffer_event_data(event);
	entry->ip			= ip;
	entry->parent_ip		= parent_ip;

	trace_nowake_buffer_unlock_commit(buffer, event, flags, pc);

 out:
	atomic_dec(&per_cpu(ftrace_test_event_disable, cpu));
	preempt_enable_notrace();
}

static struct ftrace_ops trace_ops __initdata  =
{
	.func = function_test_events_call,
};

static __init void event_trace_self_test_with_function(void)
{
	register_ftrace_function(&trace_ops);
	pr_info("Running tests again, along with the function tracer\n");
	event_trace_self_tests();
	unregister_ftrace_function(&trace_ops);
}
#else
static __init void event_trace_self_test_with_function(void)
{
}
#endif

static __init int event_trace_self_tests_init(void)
{
	if (!tracing_selftest_disabled) {
		event_trace_self_tests();
		event_trace_self_test_with_function();
	}

	return 0;
}

late_initcall(event_trace_self_tests_init);

#endif<|MERGE_RESOLUTION|>--- conflicted
+++ resolved
@@ -170,8 +170,6 @@
 }
 EXPORT_SYMBOL_GPL(ftrace_event_reg);
 
-<<<<<<< HEAD
-=======
 void trace_event_enable_cmd_record(bool enable)
 {
 	struct ftrace_event_call *call;
@@ -192,7 +190,6 @@
 	mutex_unlock(&event_mutex);
 }
 
->>>>>>> 3772b734
 static int ftrace_event_enable_disable(struct ftrace_event_call *call,
 					int enable)
 {
@@ -202,27 +199,19 @@
 	case 0:
 		if (call->flags & TRACE_EVENT_FL_ENABLED) {
 			call->flags &= ~TRACE_EVENT_FL_ENABLED;
-<<<<<<< HEAD
-			tracing_stop_cmdline_record();
-=======
 			if (call->flags & TRACE_EVENT_FL_RECORDED_CMD) {
 				tracing_stop_cmdline_record();
 				call->flags &= ~TRACE_EVENT_FL_RECORDED_CMD;
 			}
->>>>>>> 3772b734
 			call->class->reg(call, TRACE_REG_UNREGISTER);
 		}
 		break;
 	case 1:
 		if (!(call->flags & TRACE_EVENT_FL_ENABLED)) {
-<<<<<<< HEAD
-			tracing_start_cmdline_record();
-=======
 			if (trace_flags & TRACE_ITER_RECORD_CMD) {
 				tracing_start_cmdline_record();
 				call->flags |= TRACE_EVENT_FL_RECORDED_CMD;
 			}
->>>>>>> 3772b734
 			ret = call->class->reg(call, TRACE_REG_REGISTER);
 			if (ret) {
 				tracing_stop_cmdline_record();
@@ -667,15 +656,9 @@
 
 	/* print common fields */
 	print_event_fields(s, &ftrace_common_fields);
-<<<<<<< HEAD
 
 	trace_seq_putc(s, '\n');
 
-=======
-
-	trace_seq_putc(s, '\n');
-
->>>>>>> 3772b734
 	/* print event specific fields */
 	head = trace_get_fields(call);
 	print_event_fields(s, head);
