#include <trace/syscall.h>
#include <trace/events/syscalls.h>
#include <linux/kernel.h>
#include <linux/ftrace.h>
<<<<<<< HEAD
#include <linux/perf_counter.h>
=======
#include <linux/perf_event.h>
>>>>>>> 0efe5e32
#include <asm/syscall.h>

#include "trace_output.h"
#include "trace.h"

static DEFINE_MUTEX(syscall_trace_lock);
static int sys_refcount_enter;
static int sys_refcount_exit;
static DECLARE_BITMAP(enabled_enter_syscalls, NR_syscalls);
static DECLARE_BITMAP(enabled_exit_syscalls, NR_syscalls);

enum print_line_t
print_syscall_enter(struct trace_iterator *iter, int flags)
{
	struct trace_seq *s = &iter->seq;
	struct trace_entry *ent = iter->ent;
	struct syscall_trace_enter *trace;
	struct syscall_metadata *entry;
	int i, ret, syscall;

	trace = (typeof(trace))ent;
	syscall = trace->nr;
	entry = syscall_nr_to_meta(syscall);

	if (!entry)
		goto end;

	if (entry->enter_id != ent->type) {
		WARN_ON_ONCE(1);
		goto end;
	}

	ret = trace_seq_printf(s, "%s(", entry->name);
	if (!ret)
		return TRACE_TYPE_PARTIAL_LINE;

	for (i = 0; i < entry->nb_args; i++) {
		/* parameter types */
		if (trace_flags & TRACE_ITER_VERBOSE) {
			ret = trace_seq_printf(s, "%s ", entry->types[i]);
			if (!ret)
				return TRACE_TYPE_PARTIAL_LINE;
		}
		/* parameter values */
		ret = trace_seq_printf(s, "%s: %lx%s", entry->args[i],
				       trace->args[i],
				       i == entry->nb_args - 1 ? "" : ", ");
		if (!ret)
			return TRACE_TYPE_PARTIAL_LINE;
	}

	ret = trace_seq_putc(s, ')');
	if (!ret)
		return TRACE_TYPE_PARTIAL_LINE;

end:
	ret =  trace_seq_putc(s, '\n');
	if (!ret)
		return TRACE_TYPE_PARTIAL_LINE;

	return TRACE_TYPE_HANDLED;
}

enum print_line_t
print_syscall_exit(struct trace_iterator *iter, int flags)
{
	struct trace_seq *s = &iter->seq;
	struct trace_entry *ent = iter->ent;
	struct syscall_trace_exit *trace;
	int syscall;
	struct syscall_metadata *entry;
	int ret;

	trace = (typeof(trace))ent;
	syscall = trace->nr;
	entry = syscall_nr_to_meta(syscall);

	if (!entry) {
		trace_seq_printf(s, "\n");
		return TRACE_TYPE_HANDLED;
	}

	if (entry->exit_id != ent->type) {
		WARN_ON_ONCE(1);
		return TRACE_TYPE_UNHANDLED;
	}

	ret = trace_seq_printf(s, "%s -> 0x%lx\n", entry->name,
				trace->ret);
	if (!ret)
		return TRACE_TYPE_PARTIAL_LINE;

	return TRACE_TYPE_HANDLED;
}

extern char *__bad_type_size(void);

#define SYSCALL_FIELD(type, name)					\
	sizeof(type) != sizeof(trace.name) ?				\
		__bad_type_size() :					\
		#type, #name, offsetof(typeof(trace), name), sizeof(trace.name)

int syscall_enter_format(struct ftrace_event_call *call, struct trace_seq *s)
{
	int i;
	int nr;
	int ret;
	struct syscall_metadata *entry;
	struct syscall_trace_enter trace;
	int offset = offsetof(struct syscall_trace_enter, args);

	nr = syscall_name_to_nr(call->data);
	entry = syscall_nr_to_meta(nr);

	if (!entry)
		return 0;
<<<<<<< HEAD

	ret = trace_seq_printf(s, "\tfield:%s %s;\toffset:%zu;\tsize:%zu;\n",
			       SYSCALL_FIELD(int, nr));
	if (!ret)
		return 0;

	for (i = 0; i < entry->nb_args; i++) {
		ret = trace_seq_printf(s, "\tfield:%s %s;", entry->types[i],
				        entry->args[i]);
		if (!ret)
			return 0;
		ret = trace_seq_printf(s, "\toffset:%d;\tsize:%zu;\n", offset,
				       sizeof(unsigned long));
		if (!ret)
			return 0;
		offset += sizeof(unsigned long);
	}

	trace_seq_puts(s, "\nprint fmt: \"");
	for (i = 0; i < entry->nb_args; i++) {
		ret = trace_seq_printf(s, "%s: 0x%%0%zulx%s", entry->args[i],
				        sizeof(unsigned long),
					i == entry->nb_args - 1 ? "" : ", ");
		if (!ret)
			return 0;
	}
	trace_seq_putc(s, '"');

	for (i = 0; i < entry->nb_args; i++) {
		ret = trace_seq_printf(s, ", ((unsigned long)(REC->%s))",
				       entry->args[i]);
		if (!ret)
			return 0;
	}

=======

	ret = trace_seq_printf(s, "\tfield:%s %s;\toffset:%zu;\tsize:%zu;\n",
			       SYSCALL_FIELD(int, nr));
	if (!ret)
		return 0;

	for (i = 0; i < entry->nb_args; i++) {
		ret = trace_seq_printf(s, "\tfield:%s %s;", entry->types[i],
				        entry->args[i]);
		if (!ret)
			return 0;
		ret = trace_seq_printf(s, "\toffset:%d;\tsize:%zu;\n", offset,
				       sizeof(unsigned long));
		if (!ret)
			return 0;
		offset += sizeof(unsigned long);
	}

	trace_seq_puts(s, "\nprint fmt: \"");
	for (i = 0; i < entry->nb_args; i++) {
		ret = trace_seq_printf(s, "%s: 0x%%0%zulx%s", entry->args[i],
				        sizeof(unsigned long),
					i == entry->nb_args - 1 ? "" : ", ");
		if (!ret)
			return 0;
	}
	trace_seq_putc(s, '"');

	for (i = 0; i < entry->nb_args; i++) {
		ret = trace_seq_printf(s, ", ((unsigned long)(REC->%s))",
				       entry->args[i]);
		if (!ret)
			return 0;
	}

>>>>>>> 0efe5e32
	return trace_seq_putc(s, '\n');
}

int syscall_exit_format(struct ftrace_event_call *call, struct trace_seq *s)
{
	int ret;
	struct syscall_trace_exit trace;

	ret = trace_seq_printf(s,
			       "\tfield:%s %s;\toffset:%zu;\tsize:%zu;\n"
			       "\tfield:%s %s;\toffset:%zu;\tsize:%zu;\n",
			       SYSCALL_FIELD(int, nr),
			       SYSCALL_FIELD(unsigned long, ret));
	if (!ret)
		return 0;

	return trace_seq_printf(s, "\nprint fmt: \"0x%%lx\", REC->ret\n");
}

int syscall_enter_define_fields(struct ftrace_event_call *call)
{
	struct syscall_trace_enter trace;
	struct syscall_metadata *meta;
	int ret;
	int nr;
	int i;
	int offset = offsetof(typeof(trace), args);

	nr = syscall_name_to_nr(call->data);
	meta = syscall_nr_to_meta(nr);

	if (!meta)
		return 0;

	ret = trace_define_common_fields(call);
	if (ret)
		return ret;

	for (i = 0; i < meta->nb_args; i++) {
		ret = trace_define_field(call, meta->types[i],
					 meta->args[i], offset,
					 sizeof(unsigned long), 0,
					 FILTER_OTHER);
		offset += sizeof(unsigned long);
	}

	return ret;
}

int syscall_exit_define_fields(struct ftrace_event_call *call)
{
	struct syscall_trace_exit trace;
	int ret;

	ret = trace_define_common_fields(call);
	if (ret)
		return ret;

	ret = trace_define_field(call, SYSCALL_FIELD(unsigned long, ret), 0,
				 FILTER_OTHER);

	return ret;
}

void ftrace_syscall_enter(struct pt_regs *regs, long id)
{
	struct syscall_trace_enter *entry;
	struct syscall_metadata *sys_data;
	struct ring_buffer_event *event;
	struct ring_buffer *buffer;
	int size;
	int syscall_nr;

	syscall_nr = syscall_get_nr(current, regs);
	if (syscall_nr < 0)
		return;
	if (!test_bit(syscall_nr, enabled_enter_syscalls))
		return;

	sys_data = syscall_nr_to_meta(syscall_nr);
	if (!sys_data)
		return;

	size = sizeof(*entry) + sizeof(unsigned long) * sys_data->nb_args;

<<<<<<< HEAD
	event = trace_current_buffer_lock_reserve(sys_data->enter_id, size,
							0, 0);
=======
	event = trace_current_buffer_lock_reserve(&buffer, sys_data->enter_id,
						  size, 0, 0);
>>>>>>> 0efe5e32
	if (!event)
		return;

	entry = ring_buffer_event_data(event);
	entry->nr = syscall_nr;
	syscall_get_arguments(current, regs, 0, sys_data->nb_args, entry->args);

<<<<<<< HEAD
	if (!filter_current_check_discard(sys_data->enter_event, entry, event))
		trace_current_buffer_unlock_commit(event, 0, 0);
=======
	if (!filter_current_check_discard(buffer, sys_data->enter_event,
					  entry, event))
		trace_current_buffer_unlock_commit(buffer, event, 0, 0);
>>>>>>> 0efe5e32
}

void ftrace_syscall_exit(struct pt_regs *regs, long ret)
{
	struct syscall_trace_exit *entry;
	struct syscall_metadata *sys_data;
	struct ring_buffer_event *event;
	struct ring_buffer *buffer;
	int syscall_nr;

	syscall_nr = syscall_get_nr(current, regs);
	if (syscall_nr < 0)
		return;
	if (!test_bit(syscall_nr, enabled_exit_syscalls))
		return;

	sys_data = syscall_nr_to_meta(syscall_nr);
	if (!sys_data)
		return;

<<<<<<< HEAD
	event = trace_current_buffer_lock_reserve(sys_data->exit_id,
=======
	event = trace_current_buffer_lock_reserve(&buffer, sys_data->exit_id,
>>>>>>> 0efe5e32
				sizeof(*entry), 0, 0);
	if (!event)
		return;

	entry = ring_buffer_event_data(event);
	entry->nr = syscall_nr;
	entry->ret = syscall_get_return_value(current, regs);

<<<<<<< HEAD
	if (!filter_current_check_discard(sys_data->exit_event, entry, event))
		trace_current_buffer_unlock_commit(event, 0, 0);
=======
	if (!filter_current_check_discard(buffer, sys_data->exit_event,
					  entry, event))
		trace_current_buffer_unlock_commit(buffer, event, 0, 0);
>>>>>>> 0efe5e32
}

int reg_event_syscall_enter(void *ptr)
{
	int ret = 0;
	int num;
	char *name;

	name = (char *)ptr;
	num = syscall_name_to_nr(name);
	if (num < 0 || num >= NR_syscalls)
		return -ENOSYS;
	mutex_lock(&syscall_trace_lock);
	if (!sys_refcount_enter)
		ret = register_trace_sys_enter(ftrace_syscall_enter);
	if (ret) {
		pr_info("event trace: Could not activate"
				"syscall entry trace point");
	} else {
		set_bit(num, enabled_enter_syscalls);
		sys_refcount_enter++;
	}
	mutex_unlock(&syscall_trace_lock);
	return ret;
}

void unreg_event_syscall_enter(void *ptr)
{
	int num;
	char *name;
<<<<<<< HEAD

	name = (char *)ptr;
	num = syscall_name_to_nr(name);
	if (num < 0 || num >= NR_syscalls)
		return;
	mutex_lock(&syscall_trace_lock);
	sys_refcount_enter--;
	clear_bit(num, enabled_enter_syscalls);
	if (!sys_refcount_enter)
		unregister_trace_sys_enter(ftrace_syscall_enter);
	mutex_unlock(&syscall_trace_lock);
}

int reg_event_syscall_exit(void *ptr)
{
	int ret = 0;
	int num;
	char *name;

	name = (char *)ptr;
	num = syscall_name_to_nr(name);
	if (num < 0 || num >= NR_syscalls)
		return -ENOSYS;
	mutex_lock(&syscall_trace_lock);
	if (!sys_refcount_exit)
		ret = register_trace_sys_exit(ftrace_syscall_exit);
	if (ret) {
		pr_info("event trace: Could not activate"
				"syscall exit trace point");
	} else {
		set_bit(num, enabled_exit_syscalls);
		sys_refcount_exit++;
	}
	mutex_unlock(&syscall_trace_lock);
	return ret;
}

void unreg_event_syscall_exit(void *ptr)
{
=======

	name = (char *)ptr;
	num = syscall_name_to_nr(name);
	if (num < 0 || num >= NR_syscalls)
		return;
	mutex_lock(&syscall_trace_lock);
	sys_refcount_enter--;
	clear_bit(num, enabled_enter_syscalls);
	if (!sys_refcount_enter)
		unregister_trace_sys_enter(ftrace_syscall_enter);
	mutex_unlock(&syscall_trace_lock);
}

int reg_event_syscall_exit(void *ptr)
{
	int ret = 0;
>>>>>>> 0efe5e32
	int num;
	char *name;

	name = (char *)ptr;
	num = syscall_name_to_nr(name);
	if (num < 0 || num >= NR_syscalls)
<<<<<<< HEAD
		return;
	mutex_lock(&syscall_trace_lock);
	sys_refcount_exit--;
	clear_bit(num, enabled_exit_syscalls);
	if (!sys_refcount_exit)
		unregister_trace_sys_exit(ftrace_syscall_exit);
	mutex_unlock(&syscall_trace_lock);
}

struct trace_event event_syscall_enter = {
	.trace			= print_syscall_enter,
};

struct trace_event event_syscall_exit = {
	.trace			= print_syscall_exit,
};

#ifdef CONFIG_EVENT_PROFILE

=======
		return -ENOSYS;
	mutex_lock(&syscall_trace_lock);
	if (!sys_refcount_exit)
		ret = register_trace_sys_exit(ftrace_syscall_exit);
	if (ret) {
		pr_info("event trace: Could not activate"
				"syscall exit trace point");
	} else {
		set_bit(num, enabled_exit_syscalls);
		sys_refcount_exit++;
	}
	mutex_unlock(&syscall_trace_lock);
	return ret;
}

void unreg_event_syscall_exit(void *ptr)
{
	int num;
	char *name;

	name = (char *)ptr;
	num = syscall_name_to_nr(name);
	if (num < 0 || num >= NR_syscalls)
		return;
	mutex_lock(&syscall_trace_lock);
	sys_refcount_exit--;
	clear_bit(num, enabled_exit_syscalls);
	if (!sys_refcount_exit)
		unregister_trace_sys_exit(ftrace_syscall_exit);
	mutex_unlock(&syscall_trace_lock);
}

struct trace_event event_syscall_enter = {
	.trace			= print_syscall_enter,
};

struct trace_event event_syscall_exit = {
	.trace			= print_syscall_exit,
};

#ifdef CONFIG_EVENT_PROFILE

>>>>>>> 0efe5e32
static DECLARE_BITMAP(enabled_prof_enter_syscalls, NR_syscalls);
static DECLARE_BITMAP(enabled_prof_exit_syscalls, NR_syscalls);
static int sys_prof_refcount_enter;
static int sys_prof_refcount_exit;

static void prof_syscall_enter(struct pt_regs *regs, long id)
{
<<<<<<< HEAD
	struct syscall_trace_enter *rec;
	struct syscall_metadata *sys_data;
	int syscall_nr;
	int size;
=======
	struct syscall_metadata *sys_data;
	struct syscall_trace_enter *rec;
	unsigned long flags;
	char *raw_data;
	int syscall_nr;
	int size;
	int cpu;
>>>>>>> 0efe5e32

	syscall_nr = syscall_get_nr(current, regs);
	if (!test_bit(syscall_nr, enabled_prof_enter_syscalls))
		return;

	sys_data = syscall_nr_to_meta(syscall_nr);
	if (!sys_data)
		return;

	/* get the size after alignment with the u32 buffer size field */
	size = sizeof(unsigned long) * sys_data->nb_args + sizeof(*rec);
	size = ALIGN(size + sizeof(u32), sizeof(u64));
	size -= sizeof(u32);

<<<<<<< HEAD
	do {
		char raw_data[size];

		/* zero the dead bytes from align to not leak stack to user */
		*(u64 *)(&raw_data[size - sizeof(u64)]) = 0ULL;

		rec = (struct syscall_trace_enter *) raw_data;
		tracing_generic_entry_update(&rec->ent, 0, 0);
		rec->ent.type = sys_data->enter_id;
		rec->nr = syscall_nr;
		syscall_get_arguments(current, regs, 0, sys_data->nb_args,
				       (unsigned long *)&rec->args);
		perf_tpcounter_event(sys_data->enter_id, 0, 1, rec, size);
	} while(0);
=======
	if (WARN_ONCE(size > FTRACE_MAX_PROFILE_SIZE,
		      "profile buffer not large enough"))
		return;

	/* Protect the per cpu buffer, begin the rcu read side */
	local_irq_save(flags);

	cpu = smp_processor_id();

	if (in_nmi())
		raw_data = rcu_dereference(trace_profile_buf_nmi);
	else
		raw_data = rcu_dereference(trace_profile_buf);

	if (!raw_data)
		goto end;

	raw_data = per_cpu_ptr(raw_data, cpu);

	/* zero the dead bytes from align to not leak stack to user */
	*(u64 *)(&raw_data[size - sizeof(u64)]) = 0ULL;

	rec = (struct syscall_trace_enter *) raw_data;
	tracing_generic_entry_update(&rec->ent, 0, 0);
	rec->ent.type = sys_data->enter_id;
	rec->nr = syscall_nr;
	syscall_get_arguments(current, regs, 0, sys_data->nb_args,
			       (unsigned long *)&rec->args);
	perf_tp_event(sys_data->enter_id, 0, 1, rec, size);

end:
	local_irq_restore(flags);
>>>>>>> 0efe5e32
}

int reg_prof_syscall_enter(char *name)
{
	int ret = 0;
	int num;

	num = syscall_name_to_nr(name);
	if (num < 0 || num >= NR_syscalls)
		return -ENOSYS;

	mutex_lock(&syscall_trace_lock);
	if (!sys_prof_refcount_enter)
		ret = register_trace_sys_enter(prof_syscall_enter);
	if (ret) {
		pr_info("event trace: Could not activate"
				"syscall entry trace point");
	} else {
		set_bit(num, enabled_prof_enter_syscalls);
		sys_prof_refcount_enter++;
	}
	mutex_unlock(&syscall_trace_lock);
	return ret;
}

void unreg_prof_syscall_enter(char *name)
{
	int num;

	num = syscall_name_to_nr(name);
	if (num < 0 || num >= NR_syscalls)
		return;

	mutex_lock(&syscall_trace_lock);
	sys_prof_refcount_enter--;
	clear_bit(num, enabled_prof_enter_syscalls);
	if (!sys_prof_refcount_enter)
		unregister_trace_sys_enter(prof_syscall_enter);
	mutex_unlock(&syscall_trace_lock);
}

static void prof_syscall_exit(struct pt_regs *regs, long ret)
{
	struct syscall_metadata *sys_data;
<<<<<<< HEAD
	struct syscall_trace_exit rec;
	int syscall_nr;
=======
	struct syscall_trace_exit *rec;
	unsigned long flags;
	int syscall_nr;
	char *raw_data;
	int size;
	int cpu;
>>>>>>> 0efe5e32

	syscall_nr = syscall_get_nr(current, regs);
	if (!test_bit(syscall_nr, enabled_prof_exit_syscalls))
		return;

	sys_data = syscall_nr_to_meta(syscall_nr);
	if (!sys_data)
		return;

<<<<<<< HEAD
	tracing_generic_entry_update(&rec.ent, 0, 0);
	rec.ent.type = sys_data->exit_id;
	rec.nr = syscall_nr;
	rec.ret = syscall_get_return_value(current, regs);

	perf_tpcounter_event(sys_data->exit_id, 0, 1, &rec, sizeof(rec));
=======
	/* We can probably do that at build time */
	size = ALIGN(sizeof(*rec) + sizeof(u32), sizeof(u64));
	size -= sizeof(u32);

	/*
	 * Impossible, but be paranoid with the future
	 * How to put this check outside runtime?
	 */
	if (WARN_ONCE(size > FTRACE_MAX_PROFILE_SIZE,
		"exit event has grown above profile buffer size"))
		return;

	/* Protect the per cpu buffer, begin the rcu read side */
	local_irq_save(flags);
	cpu = smp_processor_id();

	if (in_nmi())
		raw_data = rcu_dereference(trace_profile_buf_nmi);
	else
		raw_data = rcu_dereference(trace_profile_buf);

	if (!raw_data)
		goto end;

	raw_data = per_cpu_ptr(raw_data, cpu);

	/* zero the dead bytes from align to not leak stack to user */
	*(u64 *)(&raw_data[size - sizeof(u64)]) = 0ULL;

	rec = (struct syscall_trace_exit *)raw_data;

	tracing_generic_entry_update(&rec->ent, 0, 0);
	rec->ent.type = sys_data->exit_id;
	rec->nr = syscall_nr;
	rec->ret = syscall_get_return_value(current, regs);

	perf_tp_event(sys_data->exit_id, 0, 1, rec, size);

end:
	local_irq_restore(flags);
>>>>>>> 0efe5e32
}

int reg_prof_syscall_exit(char *name)
{
	int ret = 0;
	int num;

	num = syscall_name_to_nr(name);
	if (num < 0 || num >= NR_syscalls)
		return -ENOSYS;

	mutex_lock(&syscall_trace_lock);
	if (!sys_prof_refcount_exit)
		ret = register_trace_sys_exit(prof_syscall_exit);
	if (ret) {
		pr_info("event trace: Could not activate"
				"syscall entry trace point");
	} else {
		set_bit(num, enabled_prof_exit_syscalls);
		sys_prof_refcount_exit++;
	}
	mutex_unlock(&syscall_trace_lock);
	return ret;
}
<<<<<<< HEAD

void unreg_prof_syscall_exit(char *name)
{
	int num;

	num = syscall_name_to_nr(name);
	if (num < 0 || num >= NR_syscalls)
		return;

=======

void unreg_prof_syscall_exit(char *name)
{
	int num;

	num = syscall_name_to_nr(name);
	if (num < 0 || num >= NR_syscalls)
		return;

>>>>>>> 0efe5e32
	mutex_lock(&syscall_trace_lock);
	sys_prof_refcount_exit--;
	clear_bit(num, enabled_prof_exit_syscalls);
	if (!sys_prof_refcount_exit)
		unregister_trace_sys_exit(prof_syscall_exit);
	mutex_unlock(&syscall_trace_lock);
}

#endif

<|MERGE_RESOLUTION|>--- conflicted
+++ resolved
@@ -2,11 +2,7 @@
 #include <trace/events/syscalls.h>
 #include <linux/kernel.h>
 #include <linux/ftrace.h>
-<<<<<<< HEAD
-#include <linux/perf_counter.h>
-=======
 #include <linux/perf_event.h>
->>>>>>> 0efe5e32
 #include <asm/syscall.h>
 
 #include "trace_output.h"
@@ -123,7 +119,6 @@
 
 	if (!entry)
 		return 0;
-<<<<<<< HEAD
 
 	ret = trace_seq_printf(s, "\tfield:%s %s;\toffset:%zu;\tsize:%zu;\n",
 			       SYSCALL_FIELD(int, nr));
@@ -159,43 +154,6 @@
 			return 0;
 	}
 
-=======
-
-	ret = trace_seq_printf(s, "\tfield:%s %s;\toffset:%zu;\tsize:%zu;\n",
-			       SYSCALL_FIELD(int, nr));
-	if (!ret)
-		return 0;
-
-	for (i = 0; i < entry->nb_args; i++) {
-		ret = trace_seq_printf(s, "\tfield:%s %s;", entry->types[i],
-				        entry->args[i]);
-		if (!ret)
-			return 0;
-		ret = trace_seq_printf(s, "\toffset:%d;\tsize:%zu;\n", offset,
-				       sizeof(unsigned long));
-		if (!ret)
-			return 0;
-		offset += sizeof(unsigned long);
-	}
-
-	trace_seq_puts(s, "\nprint fmt: \"");
-	for (i = 0; i < entry->nb_args; i++) {
-		ret = trace_seq_printf(s, "%s: 0x%%0%zulx%s", entry->args[i],
-				        sizeof(unsigned long),
-					i == entry->nb_args - 1 ? "" : ", ");
-		if (!ret)
-			return 0;
-	}
-	trace_seq_putc(s, '"');
-
-	for (i = 0; i < entry->nb_args; i++) {
-		ret = trace_seq_printf(s, ", ((unsigned long)(REC->%s))",
-				       entry->args[i]);
-		if (!ret)
-			return 0;
-	}
-
->>>>>>> 0efe5e32
 	return trace_seq_putc(s, '\n');
 }
 
@@ -281,13 +239,8 @@
 
 	size = sizeof(*entry) + sizeof(unsigned long) * sys_data->nb_args;
 
-<<<<<<< HEAD
-	event = trace_current_buffer_lock_reserve(sys_data->enter_id, size,
-							0, 0);
-=======
 	event = trace_current_buffer_lock_reserve(&buffer, sys_data->enter_id,
 						  size, 0, 0);
->>>>>>> 0efe5e32
 	if (!event)
 		return;
 
@@ -295,14 +248,9 @@
 	entry->nr = syscall_nr;
 	syscall_get_arguments(current, regs, 0, sys_data->nb_args, entry->args);
 
-<<<<<<< HEAD
-	if (!filter_current_check_discard(sys_data->enter_event, entry, event))
-		trace_current_buffer_unlock_commit(event, 0, 0);
-=======
 	if (!filter_current_check_discard(buffer, sys_data->enter_event,
 					  entry, event))
 		trace_current_buffer_unlock_commit(buffer, event, 0, 0);
->>>>>>> 0efe5e32
 }
 
 void ftrace_syscall_exit(struct pt_regs *regs, long ret)
@@ -323,11 +271,7 @@
 	if (!sys_data)
 		return;
 
-<<<<<<< HEAD
-	event = trace_current_buffer_lock_reserve(sys_data->exit_id,
-=======
 	event = trace_current_buffer_lock_reserve(&buffer, sys_data->exit_id,
->>>>>>> 0efe5e32
 				sizeof(*entry), 0, 0);
 	if (!event)
 		return;
@@ -336,14 +280,9 @@
 	entry->nr = syscall_nr;
 	entry->ret = syscall_get_return_value(current, regs);
 
-<<<<<<< HEAD
-	if (!filter_current_check_discard(sys_data->exit_event, entry, event))
-		trace_current_buffer_unlock_commit(event, 0, 0);
-=======
 	if (!filter_current_check_discard(buffer, sys_data->exit_event,
 					  entry, event))
 		trace_current_buffer_unlock_commit(buffer, event, 0, 0);
->>>>>>> 0efe5e32
 }
 
 int reg_event_syscall_enter(void *ptr)
@@ -374,7 +313,6 @@
 {
 	int num;
 	char *name;
-<<<<<<< HEAD
 
 	name = (char *)ptr;
 	num = syscall_name_to_nr(name);
@@ -414,31 +352,12 @@
 
 void unreg_event_syscall_exit(void *ptr)
 {
-=======
+	int num;
+	char *name;
 
 	name = (char *)ptr;
 	num = syscall_name_to_nr(name);
 	if (num < 0 || num >= NR_syscalls)
-		return;
-	mutex_lock(&syscall_trace_lock);
-	sys_refcount_enter--;
-	clear_bit(num, enabled_enter_syscalls);
-	if (!sys_refcount_enter)
-		unregister_trace_sys_enter(ftrace_syscall_enter);
-	mutex_unlock(&syscall_trace_lock);
-}
-
-int reg_event_syscall_exit(void *ptr)
-{
-	int ret = 0;
->>>>>>> 0efe5e32
-	int num;
-	char *name;
-
-	name = (char *)ptr;
-	num = syscall_name_to_nr(name);
-	if (num < 0 || num >= NR_syscalls)
-<<<<<<< HEAD
 		return;
 	mutex_lock(&syscall_trace_lock);
 	sys_refcount_exit--;
@@ -458,50 +377,6 @@
 
 #ifdef CONFIG_EVENT_PROFILE
 
-=======
-		return -ENOSYS;
-	mutex_lock(&syscall_trace_lock);
-	if (!sys_refcount_exit)
-		ret = register_trace_sys_exit(ftrace_syscall_exit);
-	if (ret) {
-		pr_info("event trace: Could not activate"
-				"syscall exit trace point");
-	} else {
-		set_bit(num, enabled_exit_syscalls);
-		sys_refcount_exit++;
-	}
-	mutex_unlock(&syscall_trace_lock);
-	return ret;
-}
-
-void unreg_event_syscall_exit(void *ptr)
-{
-	int num;
-	char *name;
-
-	name = (char *)ptr;
-	num = syscall_name_to_nr(name);
-	if (num < 0 || num >= NR_syscalls)
-		return;
-	mutex_lock(&syscall_trace_lock);
-	sys_refcount_exit--;
-	clear_bit(num, enabled_exit_syscalls);
-	if (!sys_refcount_exit)
-		unregister_trace_sys_exit(ftrace_syscall_exit);
-	mutex_unlock(&syscall_trace_lock);
-}
-
-struct trace_event event_syscall_enter = {
-	.trace			= print_syscall_enter,
-};
-
-struct trace_event event_syscall_exit = {
-	.trace			= print_syscall_exit,
-};
-
-#ifdef CONFIG_EVENT_PROFILE
-
->>>>>>> 0efe5e32
 static DECLARE_BITMAP(enabled_prof_enter_syscalls, NR_syscalls);
 static DECLARE_BITMAP(enabled_prof_exit_syscalls, NR_syscalls);
 static int sys_prof_refcount_enter;
@@ -509,12 +384,6 @@
 
 static void prof_syscall_enter(struct pt_regs *regs, long id)
 {
-<<<<<<< HEAD
-	struct syscall_trace_enter *rec;
-	struct syscall_metadata *sys_data;
-	int syscall_nr;
-	int size;
-=======
 	struct syscall_metadata *sys_data;
 	struct syscall_trace_enter *rec;
 	unsigned long flags;
@@ -522,7 +391,6 @@
 	int syscall_nr;
 	int size;
 	int cpu;
->>>>>>> 0efe5e32
 
 	syscall_nr = syscall_get_nr(current, regs);
 	if (!test_bit(syscall_nr, enabled_prof_enter_syscalls))
@@ -537,22 +405,6 @@
 	size = ALIGN(size + sizeof(u32), sizeof(u64));
 	size -= sizeof(u32);
 
-<<<<<<< HEAD
-	do {
-		char raw_data[size];
-
-		/* zero the dead bytes from align to not leak stack to user */
-		*(u64 *)(&raw_data[size - sizeof(u64)]) = 0ULL;
-
-		rec = (struct syscall_trace_enter *) raw_data;
-		tracing_generic_entry_update(&rec->ent, 0, 0);
-		rec->ent.type = sys_data->enter_id;
-		rec->nr = syscall_nr;
-		syscall_get_arguments(current, regs, 0, sys_data->nb_args,
-				       (unsigned long *)&rec->args);
-		perf_tpcounter_event(sys_data->enter_id, 0, 1, rec, size);
-	} while(0);
-=======
 	if (WARN_ONCE(size > FTRACE_MAX_PROFILE_SIZE,
 		      "profile buffer not large enough"))
 		return;
@@ -585,7 +437,6 @@
 
 end:
 	local_irq_restore(flags);
->>>>>>> 0efe5e32
 }
 
 int reg_prof_syscall_enter(char *name)
@@ -630,17 +481,12 @@
 static void prof_syscall_exit(struct pt_regs *regs, long ret)
 {
 	struct syscall_metadata *sys_data;
-<<<<<<< HEAD
-	struct syscall_trace_exit rec;
-	int syscall_nr;
-=======
 	struct syscall_trace_exit *rec;
 	unsigned long flags;
 	int syscall_nr;
 	char *raw_data;
 	int size;
 	int cpu;
->>>>>>> 0efe5e32
 
 	syscall_nr = syscall_get_nr(current, regs);
 	if (!test_bit(syscall_nr, enabled_prof_exit_syscalls))
@@ -650,14 +496,6 @@
 	if (!sys_data)
 		return;
 
-<<<<<<< HEAD
-	tracing_generic_entry_update(&rec.ent, 0, 0);
-	rec.ent.type = sys_data->exit_id;
-	rec.nr = syscall_nr;
-	rec.ret = syscall_get_return_value(current, regs);
-
-	perf_tpcounter_event(sys_data->exit_id, 0, 1, &rec, sizeof(rec));
-=======
 	/* We can probably do that at build time */
 	size = ALIGN(sizeof(*rec) + sizeof(u32), sizeof(u64));
 	size -= sizeof(u32);
@@ -698,7 +536,6 @@
 
 end:
 	local_irq_restore(flags);
->>>>>>> 0efe5e32
 }
 
 int reg_prof_syscall_exit(char *name)
@@ -723,7 +560,6 @@
 	mutex_unlock(&syscall_trace_lock);
 	return ret;
 }
-<<<<<<< HEAD
 
 void unreg_prof_syscall_exit(char *name)
 {
@@ -733,17 +569,6 @@
 	if (num < 0 || num >= NR_syscalls)
 		return;
 
-=======
-
-void unreg_prof_syscall_exit(char *name)
-{
-	int num;
-
-	num = syscall_name_to_nr(name);
-	if (num < 0 || num >= NR_syscalls)
-		return;
-
->>>>>>> 0efe5e32
 	mutex_lock(&syscall_trace_lock);
 	sys_prof_refcount_exit--;
 	clear_bit(num, enabled_prof_exit_syscalls);
