--- conflicted
+++ resolved
@@ -28,18 +28,11 @@
 			   unsigned long flags, int pc)
 {
 	struct ftrace_event_call *call = &event_context_switch;
-<<<<<<< HEAD
-	struct ring_buffer_event *event;
-	struct ctx_switch_entry *entry;
-
-	event = trace_buffer_lock_reserve(tr, TRACE_CTX,
-=======
 	struct ring_buffer *buffer = tr->buffer;
 	struct ring_buffer_event *event;
 	struct ctx_switch_entry *entry;
 
 	event = trace_buffer_lock_reserve(buffer, TRACE_CTX,
->>>>>>> 0efe5e32
 					  sizeof(*entry), flags, pc);
 	if (!event)
 		return;
@@ -52,13 +45,8 @@
 	entry->next_state		= next->state;
 	entry->next_cpu	= task_cpu(next);
 
-<<<<<<< HEAD
-	if (!filter_check_discard(call, entry, tr->buffer, event))
-		trace_buffer_unlock_commit(tr, event, flags, pc);
-=======
 	if (!filter_check_discard(call, entry, buffer, event))
 		trace_buffer_unlock_commit(buffer, event, flags, pc);
->>>>>>> 0efe5e32
 }
 
 static void
@@ -99,14 +87,9 @@
 	struct ftrace_event_call *call = &event_wakeup;
 	struct ring_buffer_event *event;
 	struct ctx_switch_entry *entry;
-<<<<<<< HEAD
-
-	event = trace_buffer_lock_reserve(tr, TRACE_WAKE,
-=======
 	struct ring_buffer *buffer = tr->buffer;
 
 	event = trace_buffer_lock_reserve(buffer, TRACE_WAKE,
->>>>>>> 0efe5e32
 					  sizeof(*entry), flags, pc);
 	if (!event)
 		return;
@@ -119,17 +102,10 @@
 	entry->next_state		= wakee->state;
 	entry->next_cpu			= task_cpu(wakee);
 
-<<<<<<< HEAD
-	if (!filter_check_discard(call, entry, tr->buffer, event))
-		ring_buffer_unlock_commit(tr->buffer, event);
-	ftrace_trace_stack(tr, flags, 6, pc);
-	ftrace_trace_userstack(tr, flags, pc);
-=======
 	if (!filter_check_discard(call, entry, buffer, event))
 		ring_buffer_unlock_commit(buffer, event);
 	ftrace_trace_stack(tr->buffer, flags, 6, pc);
 	ftrace_trace_userstack(tr->buffer, flags, pc);
->>>>>>> 0efe5e32
 }
 
 static void
