--- conflicted
+++ resolved
@@ -273,22 +273,3 @@
 		 __entry->line,
 		 __entry->func, __entry->file, __entry->correct)
 );
-<<<<<<< HEAD
-
-FTRACE_ENTRY(ksym_trace, ksym_trace_entry,
-
-	TRACE_KSYM,
-
-	F_STRUCT(
-		__field(	unsigned long,	ip			  )
-		__field(	unsigned char,	type			  )
-		__array(	char	     ,	cmd,	   TASK_COMM_LEN  )
-		__field(	unsigned long,  addr			  )
-	),
-
-	F_printk("ip: %pF type: %d ksym_name: %pS cmd: %s",
-		(void *)__entry->ip, (unsigned int)__entry->type,
-		(void *)__entry->addr,  __entry->cmd)
-);
-=======
->>>>>>> 4c21adf2
