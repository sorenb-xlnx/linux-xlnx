/*
   Copyright (C) 2002 Richard Henderson
   Copyright (C) 2001 Rusty Russell, 2002 Rusty Russell IBM.

    This program is free software; you can redistribute it and/or modify
    it under the terms of the GNU General Public License as published by
    the Free Software Foundation; either version 2 of the License, or
    (at your option) any later version.

    This program is distributed in the hope that it will be useful,
    but WITHOUT ANY WARRANTY; without even the implied warranty of
    MERCHANTABILITY or FITNESS FOR A PARTICULAR PURPOSE.  See the
    GNU General Public License for more details.

    You should have received a copy of the GNU General Public License
    along with this program; if not, write to the Free Software
    Foundation, Inc., 59 Temple Place, Suite 330, Boston, MA  02111-1307  USA
*/
#include <linux/module.h>
#include <linux/moduleloader.h>
#include <linux/init.h>
#include <linux/kallsyms.h>
#include <linux/sysfs.h>
#include <linux/kernel.h>
#include <linux/slab.h>
#include <linux/vmalloc.h>
#include <linux/elf.h>
#include <linux/seq_file.h>
#include <linux/syscalls.h>
#include <linux/fcntl.h>
#include <linux/rcupdate.h>
#include <linux/capability.h>
#include <linux/cpu.h>
#include <linux/moduleparam.h>
#include <linux/errno.h>
#include <linux/err.h>
#include <linux/vermagic.h>
#include <linux/notifier.h>
#include <linux/sched.h>
#include <linux/stop_machine.h>
#include <linux/device.h>
#include <linux/string.h>
#include <linux/mutex.h>
#include <linux/unwind.h>
#include <linux/rculist.h>
#include <asm/uaccess.h>
#include <asm/cacheflush.h>
#include <asm/sections.h>
#include <linux/license.h>
#include <asm/sections.h>
#include <linux/tracepoint.h>
#include <linux/ftrace.h>

#if 0
#define DEBUGP printk
#else
#define DEBUGP(fmt , a...)
#endif

#ifndef ARCH_SHF_SMALL
#define ARCH_SHF_SMALL 0
#endif

/* If this is set, the section belongs in the init part of the module */
#define INIT_OFFSET_MASK (1UL << (BITS_PER_LONG-1))

/* List of modules, protected by module_mutex or preempt_disable
 * (delete uses stop_machine/add uses RCU list operations). */
static DEFINE_MUTEX(module_mutex);
static LIST_HEAD(modules);

/* Waiting for a module to finish initializing? */
static DECLARE_WAIT_QUEUE_HEAD(module_wq);

static BLOCKING_NOTIFIER_HEAD(module_notify_list);

/* Bounds of module allocation, for speeding __module_text_address */
static unsigned long module_addr_min = -1UL, module_addr_max = 0;

int register_module_notifier(struct notifier_block * nb)
{
	return blocking_notifier_chain_register(&module_notify_list, nb);
}
EXPORT_SYMBOL(register_module_notifier);

int unregister_module_notifier(struct notifier_block * nb)
{
	return blocking_notifier_chain_unregister(&module_notify_list, nb);
}
EXPORT_SYMBOL(unregister_module_notifier);

/* We require a truly strong try_module_get(): 0 means failure due to
   ongoing or failed initialization etc. */
static inline int strong_try_module_get(struct module *mod)
{
	if (mod && mod->state == MODULE_STATE_COMING)
		return -EBUSY;
	if (try_module_get(mod))
		return 0;
	else
		return -ENOENT;
}

static inline void add_taint_module(struct module *mod, unsigned flag)
{
	add_taint(flag);
	mod->taints |= flag;
}

/*
 * A thread that wants to hold a reference to a module only while it
 * is running can call this to safely exit.  nfsd and lockd use this.
 */
void __module_put_and_exit(struct module *mod, long code)
{
	module_put(mod);
	do_exit(code);
}
EXPORT_SYMBOL(__module_put_and_exit);

/* Find a module section: 0 means not found. */
static unsigned int find_sec(Elf_Ehdr *hdr,
			     Elf_Shdr *sechdrs,
			     const char *secstrings,
			     const char *name)
{
	unsigned int i;

	for (i = 1; i < hdr->e_shnum; i++)
		/* Alloc bit cleared means "ignore it." */
		if ((sechdrs[i].sh_flags & SHF_ALLOC)
		    && strcmp(secstrings+sechdrs[i].sh_name, name) == 0)
			return i;
	return 0;
}

/* Find a module section, or NULL. */
static void *section_addr(Elf_Ehdr *hdr, Elf_Shdr *shdrs,
			  const char *secstrings, const char *name)
{
	/* Section 0 has sh_addr 0. */
	return (void *)shdrs[find_sec(hdr, shdrs, secstrings, name)].sh_addr;
}

/* Find a module section, or NULL.  Fill in number of "objects" in section. */
static void *section_objs(Elf_Ehdr *hdr,
			  Elf_Shdr *sechdrs,
			  const char *secstrings,
			  const char *name,
			  size_t object_size,
			  unsigned int *num)
{
	unsigned int sec = find_sec(hdr, sechdrs, secstrings, name);

	/* Section 0 has sh_addr 0 and sh_size 0. */
	*num = sechdrs[sec].sh_size / object_size;
	return (void *)sechdrs[sec].sh_addr;
}

/* Provided by the linker */
extern const struct kernel_symbol __start___ksymtab[];
extern const struct kernel_symbol __stop___ksymtab[];
extern const struct kernel_symbol __start___ksymtab_gpl[];
extern const struct kernel_symbol __stop___ksymtab_gpl[];
extern const struct kernel_symbol __start___ksymtab_gpl_future[];
extern const struct kernel_symbol __stop___ksymtab_gpl_future[];
extern const struct kernel_symbol __start___ksymtab_gpl_future[];
extern const struct kernel_symbol __stop___ksymtab_gpl_future[];
extern const unsigned long __start___kcrctab[];
extern const unsigned long __start___kcrctab_gpl[];
extern const unsigned long __start___kcrctab_gpl_future[];
#ifdef CONFIG_UNUSED_SYMBOLS
extern const struct kernel_symbol __start___ksymtab_unused[];
extern const struct kernel_symbol __stop___ksymtab_unused[];
extern const struct kernel_symbol __start___ksymtab_unused_gpl[];
extern const struct kernel_symbol __stop___ksymtab_unused_gpl[];
extern const unsigned long __start___kcrctab_unused[];
extern const unsigned long __start___kcrctab_unused_gpl[];
#endif

#ifndef CONFIG_MODVERSIONS
#define symversion(base, idx) NULL
#else
#define symversion(base, idx) ((base != NULL) ? ((base) + (idx)) : NULL)
#endif

struct symsearch {
	const struct kernel_symbol *start, *stop;
	const unsigned long *crcs;
	enum {
		NOT_GPL_ONLY,
		GPL_ONLY,
		WILL_BE_GPL_ONLY,
	} licence;
	bool unused;
};

static bool each_symbol_in_section(const struct symsearch *arr,
				   unsigned int arrsize,
				   struct module *owner,
				   bool (*fn)(const struct symsearch *syms,
					      struct module *owner,
					      unsigned int symnum, void *data),
				   void *data)
{
	unsigned int i, j;

	for (j = 0; j < arrsize; j++) {
		for (i = 0; i < arr[j].stop - arr[j].start; i++)
			if (fn(&arr[j], owner, i, data))
				return true;
	}

	return false;
}

/* Returns true as soon as fn returns true, otherwise false. */
static bool each_symbol(bool (*fn)(const struct symsearch *arr,
				   struct module *owner,
				   unsigned int symnum, void *data),
			void *data)
{
	struct module *mod;
	const struct symsearch arr[] = {
		{ __start___ksymtab, __stop___ksymtab, __start___kcrctab,
		  NOT_GPL_ONLY, false },
		{ __start___ksymtab_gpl, __stop___ksymtab_gpl,
		  __start___kcrctab_gpl,
		  GPL_ONLY, false },
		{ __start___ksymtab_gpl_future, __stop___ksymtab_gpl_future,
		  __start___kcrctab_gpl_future,
		  WILL_BE_GPL_ONLY, false },
#ifdef CONFIG_UNUSED_SYMBOLS
		{ __start___ksymtab_unused, __stop___ksymtab_unused,
		  __start___kcrctab_unused,
		  NOT_GPL_ONLY, true },
		{ __start___ksymtab_unused_gpl, __stop___ksymtab_unused_gpl,
		  __start___kcrctab_unused_gpl,
		  GPL_ONLY, true },
#endif
	};

	if (each_symbol_in_section(arr, ARRAY_SIZE(arr), NULL, fn, data))
		return true;

	list_for_each_entry_rcu(mod, &modules, list) {
		struct symsearch arr[] = {
			{ mod->syms, mod->syms + mod->num_syms, mod->crcs,
			  NOT_GPL_ONLY, false },
			{ mod->gpl_syms, mod->gpl_syms + mod->num_gpl_syms,
			  mod->gpl_crcs,
			  GPL_ONLY, false },
			{ mod->gpl_future_syms,
			  mod->gpl_future_syms + mod->num_gpl_future_syms,
			  mod->gpl_future_crcs,
			  WILL_BE_GPL_ONLY, false },
#ifdef CONFIG_UNUSED_SYMBOLS
			{ mod->unused_syms,
			  mod->unused_syms + mod->num_unused_syms,
			  mod->unused_crcs,
			  NOT_GPL_ONLY, true },
			{ mod->unused_gpl_syms,
			  mod->unused_gpl_syms + mod->num_unused_gpl_syms,
			  mod->unused_gpl_crcs,
			  GPL_ONLY, true },
#endif
		};

		if (each_symbol_in_section(arr, ARRAY_SIZE(arr), mod, fn, data))
			return true;
	}
	return false;
}

struct find_symbol_arg {
	/* Input */
	const char *name;
	bool gplok;
	bool warn;

	/* Output */
	struct module *owner;
	const unsigned long *crc;
	unsigned long value;
};

static bool find_symbol_in_section(const struct symsearch *syms,
				   struct module *owner,
				   unsigned int symnum, void *data)
{
	struct find_symbol_arg *fsa = data;

	if (strcmp(syms->start[symnum].name, fsa->name) != 0)
		return false;

	if (!fsa->gplok) {
		if (syms->licence == GPL_ONLY)
			return false;
		if (syms->licence == WILL_BE_GPL_ONLY && fsa->warn) {
			printk(KERN_WARNING "Symbol %s is being used "
			       "by a non-GPL module, which will not "
			       "be allowed in the future\n", fsa->name);
			printk(KERN_WARNING "Please see the file "
			       "Documentation/feature-removal-schedule.txt "
			       "in the kernel source tree for more details.\n");
		}
	}

#ifdef CONFIG_UNUSED_SYMBOLS
	if (syms->unused && fsa->warn) {
		printk(KERN_WARNING "Symbol %s is marked as UNUSED, "
		       "however this module is using it.\n", fsa->name);
		printk(KERN_WARNING
		       "This symbol will go away in the future.\n");
		printk(KERN_WARNING
		       "Please evalute if this is the right api to use and if "
		       "it really is, submit a report the linux kernel "
		       "mailinglist together with submitting your code for "
		       "inclusion.\n");
	}
#endif

	fsa->owner = owner;
	fsa->crc = symversion(syms->crcs, symnum);
	fsa->value = syms->start[symnum].value;
	return true;
}

/* Find a symbol, return value, (optional) crc and (optional) module
 * which owns it */
static unsigned long find_symbol(const char *name,
				 struct module **owner,
				 const unsigned long **crc,
				 bool gplok,
				 bool warn)
{
	struct find_symbol_arg fsa;

	fsa.name = name;
	fsa.gplok = gplok;
	fsa.warn = warn;

	if (each_symbol(find_symbol_in_section, &fsa)) {
		if (owner)
			*owner = fsa.owner;
		if (crc)
			*crc = fsa.crc;
		return fsa.value;
	}

	DEBUGP("Failed to find symbol %s\n", name);
	return -ENOENT;
}

/* Search for module by name: must hold module_mutex. */
static struct module *find_module(const char *name)
{
	struct module *mod;

	list_for_each_entry(mod, &modules, list) {
		if (strcmp(mod->name, name) == 0)
			return mod;
	}
	return NULL;
}

#ifdef CONFIG_SMP
/* Number of blocks used and allocated. */
static unsigned int pcpu_num_used, pcpu_num_allocated;
/* Size of each block.  -ve means used. */
static int *pcpu_size;

static int split_block(unsigned int i, unsigned short size)
{
	/* Reallocation required? */
	if (pcpu_num_used + 1 > pcpu_num_allocated) {
		int *new;

		new = krealloc(pcpu_size, sizeof(new[0])*pcpu_num_allocated*2,
			       GFP_KERNEL);
		if (!new)
			return 0;

		pcpu_num_allocated *= 2;
		pcpu_size = new;
	}

	/* Insert a new subblock */
	memmove(&pcpu_size[i+1], &pcpu_size[i],
		sizeof(pcpu_size[0]) * (pcpu_num_used - i));
	pcpu_num_used++;

	pcpu_size[i+1] -= size;
	pcpu_size[i] = size;
	return 1;
}

static inline unsigned int block_size(int val)
{
	if (val < 0)
		return -val;
	return val;
}

static void *percpu_modalloc(unsigned long size, unsigned long align,
			     const char *name)
{
	unsigned long extra;
	unsigned int i;
	void *ptr;

	if (align > PAGE_SIZE) {
		printk(KERN_WARNING "%s: per-cpu alignment %li > %li\n",
		       name, align, PAGE_SIZE);
		align = PAGE_SIZE;
	}

	ptr = __per_cpu_load;
	for (i = 0; i < pcpu_num_used; ptr += block_size(pcpu_size[i]), i++) {
		/* Extra for alignment requirement. */
		extra = ALIGN((unsigned long)ptr, align) - (unsigned long)ptr;
		BUG_ON(i == 0 && extra != 0);

		if (pcpu_size[i] < 0 || pcpu_size[i] < extra + size)
			continue;

		/* Transfer extra to previous block. */
		if (pcpu_size[i-1] < 0)
			pcpu_size[i-1] -= extra;
		else
			pcpu_size[i-1] += extra;
		pcpu_size[i] -= extra;
		ptr += extra;

		/* Split block if warranted */
		if (pcpu_size[i] - size > sizeof(unsigned long))
			if (!split_block(i, size))
				return NULL;

		/* Mark allocated */
		pcpu_size[i] = -pcpu_size[i];
		return ptr;
	}

	printk(KERN_WARNING "Could not allocate %lu bytes percpu data\n",
	       size);
	return NULL;
}

static void percpu_modfree(void *freeme)
{
	unsigned int i;
	void *ptr = __per_cpu_load + block_size(pcpu_size[0]);

	/* First entry is core kernel percpu data. */
	for (i = 1; i < pcpu_num_used; ptr += block_size(pcpu_size[i]), i++) {
		if (ptr == freeme) {
			pcpu_size[i] = -pcpu_size[i];
			goto free;
		}
	}
	BUG();

 free:
	/* Merge with previous? */
	if (pcpu_size[i-1] >= 0) {
		pcpu_size[i-1] += pcpu_size[i];
		pcpu_num_used--;
		memmove(&pcpu_size[i], &pcpu_size[i+1],
			(pcpu_num_used - i) * sizeof(pcpu_size[0]));
		i--;
	}
	/* Merge with next? */
	if (i+1 < pcpu_num_used && pcpu_size[i+1] >= 0) {
		pcpu_size[i] += pcpu_size[i+1];
		pcpu_num_used--;
		memmove(&pcpu_size[i+1], &pcpu_size[i+2],
			(pcpu_num_used - (i+1)) * sizeof(pcpu_size[0]));
	}
}

static unsigned int find_pcpusec(Elf_Ehdr *hdr,
				 Elf_Shdr *sechdrs,
				 const char *secstrings)
{
	return find_sec(hdr, sechdrs, secstrings, ".data.percpu");
}

static void percpu_modcopy(void *pcpudest, const void *from, unsigned long size)
{
	int cpu;

	for_each_possible_cpu(cpu)
		memcpy(pcpudest + per_cpu_offset(cpu), from, size);
}

static int percpu_modinit(void)
{
	pcpu_num_used = 2;
	pcpu_num_allocated = 2;
	pcpu_size = kmalloc(sizeof(pcpu_size[0]) * pcpu_num_allocated,
			    GFP_KERNEL);
	/* Static in-kernel percpu data (used). */
	pcpu_size[0] = -__per_cpu_size;
	/* Free room. */
	pcpu_size[1] = PERCPU_ENOUGH_ROOM + pcpu_size[0];
	if (pcpu_size[1] < 0) {
		printk(KERN_ERR "No per-cpu room for modules.\n");
		pcpu_num_used = 1;
	}

	return 0;
}
__initcall(percpu_modinit);
#else /* ... !CONFIG_SMP */
static inline void *percpu_modalloc(unsigned long size, unsigned long align,
				    const char *name)
{
	return NULL;
}
static inline void percpu_modfree(void *pcpuptr)
{
	BUG();
}
static inline unsigned int find_pcpusec(Elf_Ehdr *hdr,
					Elf_Shdr *sechdrs,
					const char *secstrings)
{
	return 0;
}
static inline void percpu_modcopy(void *pcpudst, const void *src,
				  unsigned long size)
{
	/* pcpusec should be 0, and size of that section should be 0. */
	BUG_ON(size != 0);
}
#endif /* CONFIG_SMP */

#define MODINFO_ATTR(field)	\
static void setup_modinfo_##field(struct module *mod, const char *s)  \
{                                                                     \
	mod->field = kstrdup(s, GFP_KERNEL);                          \
}                                                                     \
static ssize_t show_modinfo_##field(struct module_attribute *mattr,   \
	                struct module *mod, char *buffer)             \
{                                                                     \
	return sprintf(buffer, "%s\n", mod->field);                   \
}                                                                     \
static int modinfo_##field##_exists(struct module *mod)               \
{                                                                     \
	return mod->field != NULL;                                    \
}                                                                     \
static void free_modinfo_##field(struct module *mod)                  \
{                                                                     \
	kfree(mod->field);                                            \
	mod->field = NULL;                                            \
}                                                                     \
static struct module_attribute modinfo_##field = {                    \
	.attr = { .name = __stringify(field), .mode = 0444 },         \
	.show = show_modinfo_##field,                                 \
	.setup = setup_modinfo_##field,                               \
	.test = modinfo_##field##_exists,                             \
	.free = free_modinfo_##field,                                 \
};

MODINFO_ATTR(version);
MODINFO_ATTR(srcversion);

static char last_unloaded_module[MODULE_NAME_LEN+1];

#ifdef CONFIG_MODULE_UNLOAD
/* Init the unload section of the module. */
static void module_unload_init(struct module *mod)
{
	unsigned int i;

	INIT_LIST_HEAD(&mod->modules_which_use_me);
	for (i = 0; i < NR_CPUS; i++)
		local_set(&mod->ref[i].count, 0);
	/* Hold reference count during initialization. */
	local_set(&mod->ref[raw_smp_processor_id()].count, 1);
	/* Backwards compatibility macros put refcount during init. */
	mod->waiter = current;
}

/* modules using other modules */
struct module_use
{
	struct list_head list;
	struct module *module_which_uses;
};

/* Does a already use b? */
static int already_uses(struct module *a, struct module *b)
{
	struct module_use *use;

	list_for_each_entry(use, &b->modules_which_use_me, list) {
		if (use->module_which_uses == a) {
			DEBUGP("%s uses %s!\n", a->name, b->name);
			return 1;
		}
	}
	DEBUGP("%s does not use %s!\n", a->name, b->name);
	return 0;
}

/* Module a uses b */
static int use_module(struct module *a, struct module *b)
{
	struct module_use *use;
	int no_warn, err;

	if (b == NULL || already_uses(a, b)) return 1;

	/* If we're interrupted or time out, we fail. */
	if (wait_event_interruptible_timeout(
		    module_wq, (err = strong_try_module_get(b)) != -EBUSY,
		    30 * HZ) <= 0) {
		printk("%s: gave up waiting for init of module %s.\n",
		       a->name, b->name);
		return 0;
	}

	/* If strong_try_module_get() returned a different error, we fail. */
	if (err)
		return 0;

	DEBUGP("Allocating new usage for %s.\n", a->name);
	use = kmalloc(sizeof(*use), GFP_ATOMIC);
	if (!use) {
		printk("%s: out of memory loading\n", a->name);
		module_put(b);
		return 0;
	}

	use->module_which_uses = a;
	list_add(&use->list, &b->modules_which_use_me);
	no_warn = sysfs_create_link(b->holders_dir, &a->mkobj.kobj, a->name);
	return 1;
}

/* Clear the unload stuff of the module. */
static void module_unload_free(struct module *mod)
{
	struct module *i;

	list_for_each_entry(i, &modules, list) {
		struct module_use *use;

		list_for_each_entry(use, &i->modules_which_use_me, list) {
			if (use->module_which_uses == mod) {
				DEBUGP("%s unusing %s\n", mod->name, i->name);
				module_put(i);
				list_del(&use->list);
				kfree(use);
				sysfs_remove_link(i->holders_dir, mod->name);
				/* There can be at most one match. */
				break;
			}
		}
	}
}

#ifdef CONFIG_MODULE_FORCE_UNLOAD
static inline int try_force_unload(unsigned int flags)
{
	int ret = (flags & O_TRUNC);
	if (ret)
		add_taint(TAINT_FORCED_RMMOD);
	return ret;
}
#else
static inline int try_force_unload(unsigned int flags)
{
	return 0;
}
#endif /* CONFIG_MODULE_FORCE_UNLOAD */

struct stopref
{
	struct module *mod;
	int flags;
	int *forced;
};

/* Whole machine is stopped with interrupts off when this runs. */
static int __try_stop_module(void *_sref)
{
	struct stopref *sref = _sref;

	/* If it's not unused, quit unless we're forcing. */
	if (module_refcount(sref->mod) != 0) {
		if (!(*sref->forced = try_force_unload(sref->flags)))
			return -EWOULDBLOCK;
	}

	/* Mark it as dying. */
	sref->mod->state = MODULE_STATE_GOING;
	return 0;
}

static int try_stop_module(struct module *mod, int flags, int *forced)
{
	if (flags & O_NONBLOCK) {
		struct stopref sref = { mod, flags, forced };

		return stop_machine(__try_stop_module, &sref, NULL);
	} else {
		/* We don't need to stop the machine for this. */
		mod->state = MODULE_STATE_GOING;
		synchronize_sched();
		return 0;
	}
}

unsigned int module_refcount(struct module *mod)
{
	unsigned int i, total = 0;

	for (i = 0; i < NR_CPUS; i++)
		total += local_read(&mod->ref[i].count);
	return total;
}
EXPORT_SYMBOL(module_refcount);

/* This exists whether we can unload or not */
static void free_module(struct module *mod);

static void wait_for_zero_refcount(struct module *mod)
{
	/* Since we might sleep for some time, release the mutex first */
	mutex_unlock(&module_mutex);
	for (;;) {
		DEBUGP("Looking at refcount...\n");
		set_current_state(TASK_UNINTERRUPTIBLE);
		if (module_refcount(mod) == 0)
			break;
		schedule();
	}
	current->state = TASK_RUNNING;
	mutex_lock(&module_mutex);
}

asmlinkage long
sys_delete_module(const char __user *name_user, unsigned int flags)
{
	struct module *mod;
	char name[MODULE_NAME_LEN];
	int ret, forced = 0;

	if (!capable(CAP_SYS_MODULE))
		return -EPERM;

	if (strncpy_from_user(name, name_user, MODULE_NAME_LEN-1) < 0)
		return -EFAULT;
	name[MODULE_NAME_LEN-1] = '\0';

	if (mutex_lock_interruptible(&module_mutex) != 0)
		return -EINTR;

	mod = find_module(name);
	if (!mod) {
		ret = -ENOENT;
		goto out;
	}

	if (!list_empty(&mod->modules_which_use_me)) {
		/* Other modules depend on us: get rid of them first. */
		ret = -EWOULDBLOCK;
		goto out;
	}

	/* Doing init or already dying? */
	if (mod->state != MODULE_STATE_LIVE) {
		/* FIXME: if (force), slam module count and wake up
                   waiter --RR */
		DEBUGP("%s already dying\n", mod->name);
		ret = -EBUSY;
		goto out;
	}

	/* If it has an init func, it must have an exit func to unload */
	if (mod->init && !mod->exit) {
		forced = try_force_unload(flags);
		if (!forced) {
			/* This module can't be removed */
			ret = -EBUSY;
			goto out;
		}
	}

	/* Set this up before setting mod->state */
	mod->waiter = current;

	/* Stop the machine so refcounts can't move and disable module. */
	ret = try_stop_module(mod, flags, &forced);
	if (ret != 0)
		goto out;

	/* Never wait if forced. */
	if (!forced && module_refcount(mod) != 0)
		wait_for_zero_refcount(mod);

	mutex_unlock(&module_mutex);
	/* Final destruction now noone is using it. */
	if (mod->exit != NULL)
		mod->exit();
	blocking_notifier_call_chain(&module_notify_list,
				     MODULE_STATE_GOING, mod);
	mutex_lock(&module_mutex);
	/* Store the name of the last unloaded module for diagnostic purposes */
	strlcpy(last_unloaded_module, mod->name, sizeof(last_unloaded_module));
	unregister_dynamic_debug_module(mod->name);
	free_module(mod);

 out:
	mutex_unlock(&module_mutex);
	return ret;
}

static void print_unload_info(struct seq_file *m, struct module *mod)
{
	struct module_use *use;
	int printed_something = 0;

	seq_printf(m, " %u ", module_refcount(mod));

	/* Always include a trailing , so userspace can differentiate
           between this and the old multi-field proc format. */
	list_for_each_entry(use, &mod->modules_which_use_me, list) {
		printed_something = 1;
		seq_printf(m, "%s,", use->module_which_uses->name);
	}

	if (mod->init != NULL && mod->exit == NULL) {
		printed_something = 1;
		seq_printf(m, "[permanent],");
	}

	if (!printed_something)
		seq_printf(m, "-");
}

void __symbol_put(const char *symbol)
{
	struct module *owner;

	preempt_disable();
	if (IS_ERR_VALUE(find_symbol(symbol, &owner, NULL, true, false)))
		BUG();
	module_put(owner);
	preempt_enable();
}
EXPORT_SYMBOL(__symbol_put);

void symbol_put_addr(void *addr)
{
	struct module *modaddr;

	if (core_kernel_text((unsigned long)addr))
		return;

	if (!(modaddr = module_text_address((unsigned long)addr)))
		BUG();
	module_put(modaddr);
}
EXPORT_SYMBOL_GPL(symbol_put_addr);

static ssize_t show_refcnt(struct module_attribute *mattr,
			   struct module *mod, char *buffer)
{
	return sprintf(buffer, "%u\n", module_refcount(mod));
}

static struct module_attribute refcnt = {
	.attr = { .name = "refcnt", .mode = 0444 },
	.show = show_refcnt,
};

void module_put(struct module *module)
{
	if (module) {
		unsigned int cpu = get_cpu();
		local_dec(&module->ref[cpu].count);
		/* Maybe they're waiting for us to drop reference? */
		if (unlikely(!module_is_live(module)))
			wake_up_process(module->waiter);
		put_cpu();
	}
}
EXPORT_SYMBOL(module_put);

#else /* !CONFIG_MODULE_UNLOAD */
static void print_unload_info(struct seq_file *m, struct module *mod)
{
	/* We don't know the usage count, or what modules are using. */
	seq_printf(m, " - -");
}

static inline void module_unload_free(struct module *mod)
{
}

static inline int use_module(struct module *a, struct module *b)
{
	return strong_try_module_get(b) == 0;
}

static inline void module_unload_init(struct module *mod)
{
}
#endif /* CONFIG_MODULE_UNLOAD */

static ssize_t show_initstate(struct module_attribute *mattr,
			   struct module *mod, char *buffer)
{
	const char *state = "unknown";

	switch (mod->state) {
	case MODULE_STATE_LIVE:
		state = "live";
		break;
	case MODULE_STATE_COMING:
		state = "coming";
		break;
	case MODULE_STATE_GOING:
		state = "going";
		break;
	}
	return sprintf(buffer, "%s\n", state);
}

static struct module_attribute initstate = {
	.attr = { .name = "initstate", .mode = 0444 },
	.show = show_initstate,
};

static struct module_attribute *modinfo_attrs[] = {
	&modinfo_version,
	&modinfo_srcversion,
	&initstate,
#ifdef CONFIG_MODULE_UNLOAD
	&refcnt,
#endif
	NULL,
};

static const char vermagic[] = VERMAGIC_STRING;

static int try_to_force_load(struct module *mod, const char *symname)
{
#ifdef CONFIG_MODULE_FORCE_LOAD
	if (!(tainted & TAINT_FORCED_MODULE))
		printk("%s: no version for \"%s\" found: kernel tainted.\n",
		       mod->name, symname);
	add_taint_module(mod, TAINT_FORCED_MODULE);
	return 0;
#else
	return -ENOEXEC;
#endif
}

#ifdef CONFIG_MODVERSIONS
static int check_version(Elf_Shdr *sechdrs,
			 unsigned int versindex,
			 const char *symname,
			 struct module *mod, 
			 const unsigned long *crc)
{
	unsigned int i, num_versions;
	struct modversion_info *versions;

	/* Exporting module didn't supply crcs?  OK, we're already tainted. */
	if (!crc)
		return 1;

	/* No versions at all?  modprobe --force does this. */
	if (versindex == 0)
		return try_to_force_load(mod, symname) == 0;

	versions = (void *) sechdrs[versindex].sh_addr;
	num_versions = sechdrs[versindex].sh_size
		/ sizeof(struct modversion_info);

	for (i = 0; i < num_versions; i++) {
		if (strcmp(versions[i].name, symname) != 0)
			continue;

		if (versions[i].crc == *crc)
			return 1;
		DEBUGP("Found checksum %lX vs module %lX\n",
		       *crc, versions[i].crc);
		goto bad_version;
	}

	printk(KERN_WARNING "%s: no symbol version for %s\n",
	       mod->name, symname);
	return 0;

bad_version:
	printk("%s: disagrees about version of symbol %s\n",
	       mod->name, symname);
	return 0;
}

static inline int check_modstruct_version(Elf_Shdr *sechdrs,
					  unsigned int versindex,
					  struct module *mod)
{
	const unsigned long *crc;

	if (IS_ERR_VALUE(find_symbol("struct_module", NULL, &crc, true, false)))
		BUG();
	return check_version(sechdrs, versindex, "struct_module", mod, crc);
}

/* First part is kernel version, which we ignore if module has crcs. */
static inline int same_magic(const char *amagic, const char *bmagic,
			     bool has_crcs)
{
	if (has_crcs) {
		amagic += strcspn(amagic, " ");
		bmagic += strcspn(bmagic, " ");
	}
	return strcmp(amagic, bmagic) == 0;
}
#else
static inline int check_version(Elf_Shdr *sechdrs,
				unsigned int versindex,
				const char *symname,
				struct module *mod, 
				const unsigned long *crc)
{
	return 1;
}

static inline int check_modstruct_version(Elf_Shdr *sechdrs,
					  unsigned int versindex,
					  struct module *mod)
{
	return 1;
}

static inline int same_magic(const char *amagic, const char *bmagic,
			     bool has_crcs)
{
	return strcmp(amagic, bmagic) == 0;
}
#endif /* CONFIG_MODVERSIONS */

/* Resolve a symbol for this module.  I.e. if we find one, record usage.
   Must be holding module_mutex. */
static unsigned long resolve_symbol(Elf_Shdr *sechdrs,
				    unsigned int versindex,
				    const char *name,
				    struct module *mod)
{
	struct module *owner;
	unsigned long ret;
	const unsigned long *crc;

	ret = find_symbol(name, &owner, &crc,
			  !(mod->taints & TAINT_PROPRIETARY_MODULE), true);
	if (!IS_ERR_VALUE(ret)) {
		/* use_module can fail due to OOM,
		   or module initialization or unloading */
		if (!check_version(sechdrs, versindex, name, mod, crc) ||
		    !use_module(mod, owner))
			ret = -EINVAL;
	}
	return ret;
}

/*
 * /sys/module/foo/sections stuff
 * J. Corbet <corbet@lwn.net>
 */
#if defined(CONFIG_KALLSYMS) && defined(CONFIG_SYSFS)
struct module_sect_attr
{
	struct module_attribute mattr;
	char *name;
	unsigned long address;
};

struct module_sect_attrs
{
	struct attribute_group grp;
	unsigned int nsections;
	struct module_sect_attr attrs[0];
};

static ssize_t module_sect_show(struct module_attribute *mattr,
				struct module *mod, char *buf)
{
	struct module_sect_attr *sattr =
		container_of(mattr, struct module_sect_attr, mattr);
	return sprintf(buf, "0x%lx\n", sattr->address);
}

static void free_sect_attrs(struct module_sect_attrs *sect_attrs)
{
	unsigned int section;

	for (section = 0; section < sect_attrs->nsections; section++)
		kfree(sect_attrs->attrs[section].name);
	kfree(sect_attrs);
}

static void add_sect_attrs(struct module *mod, unsigned int nsect,
		char *secstrings, Elf_Shdr *sechdrs)
{
	unsigned int nloaded = 0, i, size[2];
	struct module_sect_attrs *sect_attrs;
	struct module_sect_attr *sattr;
	struct attribute **gattr;

	/* Count loaded sections and allocate structures */
	for (i = 0; i < nsect; i++)
		if (sechdrs[i].sh_flags & SHF_ALLOC)
			nloaded++;
	size[0] = ALIGN(sizeof(*sect_attrs)
			+ nloaded * sizeof(sect_attrs->attrs[0]),
			sizeof(sect_attrs->grp.attrs[0]));
	size[1] = (nloaded + 1) * sizeof(sect_attrs->grp.attrs[0]);
	sect_attrs = kzalloc(size[0] + size[1], GFP_KERNEL);
	if (sect_attrs == NULL)
		return;

	/* Setup section attributes. */
	sect_attrs->grp.name = "sections";
	sect_attrs->grp.attrs = (void *)sect_attrs + size[0];

	sect_attrs->nsections = 0;
	sattr = &sect_attrs->attrs[0];
	gattr = &sect_attrs->grp.attrs[0];
	for (i = 0; i < nsect; i++) {
		if (! (sechdrs[i].sh_flags & SHF_ALLOC))
			continue;
		sattr->address = sechdrs[i].sh_addr;
		sattr->name = kstrdup(secstrings + sechdrs[i].sh_name,
					GFP_KERNEL);
		if (sattr->name == NULL)
			goto out;
		sect_attrs->nsections++;
		sattr->mattr.show = module_sect_show;
		sattr->mattr.store = NULL;
		sattr->mattr.attr.name = sattr->name;
		sattr->mattr.attr.mode = S_IRUGO;
		*(gattr++) = &(sattr++)->mattr.attr;
	}
	*gattr = NULL;

	if (sysfs_create_group(&mod->mkobj.kobj, &sect_attrs->grp))
		goto out;

	mod->sect_attrs = sect_attrs;
	return;
  out:
	free_sect_attrs(sect_attrs);
}

static void remove_sect_attrs(struct module *mod)
{
	if (mod->sect_attrs) {
		sysfs_remove_group(&mod->mkobj.kobj,
				   &mod->sect_attrs->grp);
		/* We are positive that no one is using any sect attrs
		 * at this point.  Deallocate immediately. */
		free_sect_attrs(mod->sect_attrs);
		mod->sect_attrs = NULL;
	}
}

/*
 * /sys/module/foo/notes/.section.name gives contents of SHT_NOTE sections.
 */

struct module_notes_attrs {
	struct kobject *dir;
	unsigned int notes;
	struct bin_attribute attrs[0];
};

static ssize_t module_notes_read(struct kobject *kobj,
				 struct bin_attribute *bin_attr,
				 char *buf, loff_t pos, size_t count)
{
	/*
	 * The caller checked the pos and count against our size.
	 */
	memcpy(buf, bin_attr->private + pos, count);
	return count;
}

static void free_notes_attrs(struct module_notes_attrs *notes_attrs,
			     unsigned int i)
{
	if (notes_attrs->dir) {
		while (i-- > 0)
			sysfs_remove_bin_file(notes_attrs->dir,
					      &notes_attrs->attrs[i]);
		kobject_del(notes_attrs->dir);
	}
	kfree(notes_attrs);
}

static void add_notes_attrs(struct module *mod, unsigned int nsect,
			    char *secstrings, Elf_Shdr *sechdrs)
{
	unsigned int notes, loaded, i;
	struct module_notes_attrs *notes_attrs;
	struct bin_attribute *nattr;

	/* Count notes sections and allocate structures.  */
	notes = 0;
	for (i = 0; i < nsect; i++)
		if ((sechdrs[i].sh_flags & SHF_ALLOC) &&
		    (sechdrs[i].sh_type == SHT_NOTE))
			++notes;

	if (notes == 0)
		return;

	notes_attrs = kzalloc(sizeof(*notes_attrs)
			      + notes * sizeof(notes_attrs->attrs[0]),
			      GFP_KERNEL);
	if (notes_attrs == NULL)
		return;

	notes_attrs->notes = notes;
	nattr = &notes_attrs->attrs[0];
	for (loaded = i = 0; i < nsect; ++i) {
		if (!(sechdrs[i].sh_flags & SHF_ALLOC))
			continue;
		if (sechdrs[i].sh_type == SHT_NOTE) {
			nattr->attr.name = mod->sect_attrs->attrs[loaded].name;
			nattr->attr.mode = S_IRUGO;
			nattr->size = sechdrs[i].sh_size;
			nattr->private = (void *) sechdrs[i].sh_addr;
			nattr->read = module_notes_read;
			++nattr;
		}
		++loaded;
	}

	notes_attrs->dir = kobject_create_and_add("notes", &mod->mkobj.kobj);
	if (!notes_attrs->dir)
		goto out;

	for (i = 0; i < notes; ++i)
		if (sysfs_create_bin_file(notes_attrs->dir,
					  &notes_attrs->attrs[i]))
			goto out;

	mod->notes_attrs = notes_attrs;
	return;

  out:
	free_notes_attrs(notes_attrs, i);
}

static void remove_notes_attrs(struct module *mod)
{
	if (mod->notes_attrs)
		free_notes_attrs(mod->notes_attrs, mod->notes_attrs->notes);
}

#else

static inline void add_sect_attrs(struct module *mod, unsigned int nsect,
		char *sectstrings, Elf_Shdr *sechdrs)
{
}

static inline void remove_sect_attrs(struct module *mod)
{
}

static inline void add_notes_attrs(struct module *mod, unsigned int nsect,
				   char *sectstrings, Elf_Shdr *sechdrs)
{
}

static inline void remove_notes_attrs(struct module *mod)
{
}
#endif

#ifdef CONFIG_SYSFS
int module_add_modinfo_attrs(struct module *mod)
{
	struct module_attribute *attr;
	struct module_attribute *temp_attr;
	int error = 0;
	int i;

	mod->modinfo_attrs = kzalloc((sizeof(struct module_attribute) *
					(ARRAY_SIZE(modinfo_attrs) + 1)),
					GFP_KERNEL);
	if (!mod->modinfo_attrs)
		return -ENOMEM;

	temp_attr = mod->modinfo_attrs;
	for (i = 0; (attr = modinfo_attrs[i]) && !error; i++) {
		if (!attr->test ||
		    (attr->test && attr->test(mod))) {
			memcpy(temp_attr, attr, sizeof(*temp_attr));
			error = sysfs_create_file(&mod->mkobj.kobj,&temp_attr->attr);
			++temp_attr;
		}
	}
	return error;
}

void module_remove_modinfo_attrs(struct module *mod)
{
	struct module_attribute *attr;
	int i;

	for (i = 0; (attr = &mod->modinfo_attrs[i]); i++) {
		/* pick a field to test for end of list */
		if (!attr->attr.name)
			break;
		sysfs_remove_file(&mod->mkobj.kobj,&attr->attr);
		if (attr->free)
			attr->free(mod);
	}
	kfree(mod->modinfo_attrs);
}

int mod_sysfs_init(struct module *mod)
{
	int err;
	struct kobject *kobj;

	if (!module_sysfs_initialized) {
		printk(KERN_ERR "%s: module sysfs not initialized\n",
		       mod->name);
		err = -EINVAL;
		goto out;
	}

	kobj = kset_find_obj(module_kset, mod->name);
	if (kobj) {
		printk(KERN_ERR "%s: module is already loaded\n", mod->name);
		kobject_put(kobj);
		err = -EINVAL;
		goto out;
	}

	mod->mkobj.mod = mod;

	memset(&mod->mkobj.kobj, 0, sizeof(mod->mkobj.kobj));
	mod->mkobj.kobj.kset = module_kset;
	err = kobject_init_and_add(&mod->mkobj.kobj, &module_ktype, NULL,
				   "%s", mod->name);
	if (err)
		kobject_put(&mod->mkobj.kobj);

	/* delay uevent until full sysfs population */
out:
	return err;
}

int mod_sysfs_setup(struct module *mod,
			   struct kernel_param *kparam,
			   unsigned int num_params)
{
	int err;

	mod->holders_dir = kobject_create_and_add("holders", &mod->mkobj.kobj);
	if (!mod->holders_dir) {
		err = -ENOMEM;
		goto out_unreg;
	}

	err = module_param_sysfs_setup(mod, kparam, num_params);
	if (err)
		goto out_unreg_holders;

	err = module_add_modinfo_attrs(mod);
	if (err)
		goto out_unreg_param;

	kobject_uevent(&mod->mkobj.kobj, KOBJ_ADD);
	return 0;

out_unreg_param:
	module_param_sysfs_remove(mod);
out_unreg_holders:
	kobject_put(mod->holders_dir);
out_unreg:
	kobject_put(&mod->mkobj.kobj);
	return err;
}

static void mod_sysfs_fini(struct module *mod)
{
	kobject_put(&mod->mkobj.kobj);
}

#else /* CONFIG_SYSFS */

static void mod_sysfs_fini(struct module *mod)
{
}

#endif /* CONFIG_SYSFS */

static void mod_kobject_remove(struct module *mod)
{
	module_remove_modinfo_attrs(mod);
	module_param_sysfs_remove(mod);
	kobject_put(mod->mkobj.drivers_dir);
	kobject_put(mod->holders_dir);
	mod_sysfs_fini(mod);
}

/*
 * unlink the module with the whole machine is stopped with interrupts off
 * - this defends against kallsyms not taking locks
 */
static int __unlink_module(void *_mod)
{
	struct module *mod = _mod;
	list_del(&mod->list);
	return 0;
}

/* Free a module, remove from lists, etc (must hold module_mutex). */
static void free_module(struct module *mod)
{
	/* Delete from various lists */
	stop_machine(__unlink_module, mod, NULL);
	remove_notes_attrs(mod);
	remove_sect_attrs(mod);
	mod_kobject_remove(mod);

	unwind_remove_table(mod->unwind_info, 0);

	/* Arch-specific cleanup. */
	module_arch_cleanup(mod);

	/* Module unload stuff */
	module_unload_free(mod);

	/* release any pointers to mcount in this module */
	ftrace_release(mod->module_core, mod->core_size);

	/* This may be NULL, but that's OK */
	module_free(mod, mod->module_init);
	kfree(mod->args);
	if (mod->percpu)
		percpu_modfree(mod->percpu);

	/* Free lock-classes: */
	lockdep_free_key_range(mod->module_core, mod->core_size);

	/* Finally, free the core (containing the module structure) */
	module_free(mod, mod->module_core);
}

void *__symbol_get(const char *symbol)
{
	struct module *owner;
	unsigned long value;

	preempt_disable();
	value = find_symbol(symbol, &owner, NULL, true, true);
	if (IS_ERR_VALUE(value))
		value = 0;
	else if (strong_try_module_get(owner))
		value = 0;
	preempt_enable();

	return (void *)value;
}
EXPORT_SYMBOL_GPL(__symbol_get);

/*
 * Ensure that an exported symbol [global namespace] does not already exist
 * in the kernel or in some other module's exported symbol table.
 */
static int verify_export_symbols(struct module *mod)
{
	unsigned int i;
	struct module *owner;
	const struct kernel_symbol *s;
	struct {
		const struct kernel_symbol *sym;
		unsigned int num;
	} arr[] = {
		{ mod->syms, mod->num_syms },
		{ mod->gpl_syms, mod->num_gpl_syms },
		{ mod->gpl_future_syms, mod->num_gpl_future_syms },
#ifdef CONFIG_UNUSED_SYMBOLS
		{ mod->unused_syms, mod->num_unused_syms },
		{ mod->unused_gpl_syms, mod->num_unused_gpl_syms },
#endif
	};

	for (i = 0; i < ARRAY_SIZE(arr); i++) {
		for (s = arr[i].sym; s < arr[i].sym + arr[i].num; s++) {
			if (!IS_ERR_VALUE(find_symbol(s->name, &owner,
						      NULL, true, false))) {
				printk(KERN_ERR
				       "%s: exports duplicate symbol %s"
				       " (owned by %s)\n",
				       mod->name, s->name, module_name(owner));
				return -ENOEXEC;
			}
		}
	}
	return 0;
}

/* Change all symbols so that st_value encodes the pointer directly. */
static int simplify_symbols(Elf_Shdr *sechdrs,
			    unsigned int symindex,
			    const char *strtab,
			    unsigned int versindex,
			    unsigned int pcpuindex,
			    struct module *mod)
{
	Elf_Sym *sym = (void *)sechdrs[symindex].sh_addr;
	unsigned long secbase;
	unsigned int i, n = sechdrs[symindex].sh_size / sizeof(Elf_Sym);
	int ret = 0;

	for (i = 1; i < n; i++) {
		switch (sym[i].st_shndx) {
		case SHN_COMMON:
			/* We compiled with -fno-common.  These are not
			   supposed to happen.  */
			DEBUGP("Common symbol: %s\n", strtab + sym[i].st_name);
			printk("%s: please compile with -fno-common\n",
			       mod->name);
			ret = -ENOEXEC;
			break;

		case SHN_ABS:
			/* Don't need to do anything */
			DEBUGP("Absolute symbol: 0x%08lx\n",
			       (long)sym[i].st_value);
			break;

		case SHN_UNDEF:
			sym[i].st_value
			  = resolve_symbol(sechdrs, versindex,
					   strtab + sym[i].st_name, mod);

			/* Ok if resolved.  */
			if (!IS_ERR_VALUE(sym[i].st_value))
				break;
			/* Ok if weak.  */
			if (ELF_ST_BIND(sym[i].st_info) == STB_WEAK)
				break;

			printk(KERN_WARNING "%s: Unknown symbol %s\n",
			       mod->name, strtab + sym[i].st_name);
			ret = -ENOENT;
			break;

		default:
			/* Divert to percpu allocation if a percpu var. */
			if (sym[i].st_shndx == pcpuindex)
				secbase = (unsigned long)mod->percpu;
			else
				secbase = sechdrs[sym[i].st_shndx].sh_addr;
			sym[i].st_value += secbase;
			break;
		}
	}

	return ret;
}

/* Update size with this section: return offset. */
static long get_offset(unsigned int *size, Elf_Shdr *sechdr)
{
	long ret;

	ret = ALIGN(*size, sechdr->sh_addralign ?: 1);
	*size = ret + sechdr->sh_size;
	return ret;
}

/* Lay out the SHF_ALLOC sections in a way not dissimilar to how ld
   might -- code, read-only data, read-write data, small data.  Tally
   sizes, and place the offsets into sh_entsize fields: high bit means it
   belongs in init. */
static void layout_sections(struct module *mod,
			    const Elf_Ehdr *hdr,
			    Elf_Shdr *sechdrs,
			    const char *secstrings)
{
	static unsigned long const masks[][2] = {
		/* NOTE: all executable code must be the first section
		 * in this array; otherwise modify the text_size
		 * finder in the two loops below */
		{ SHF_EXECINSTR | SHF_ALLOC, ARCH_SHF_SMALL },
		{ SHF_ALLOC, SHF_WRITE | ARCH_SHF_SMALL },
		{ SHF_WRITE | SHF_ALLOC, ARCH_SHF_SMALL },
		{ ARCH_SHF_SMALL | SHF_ALLOC, 0 }
	};
	unsigned int m, i;

	for (i = 0; i < hdr->e_shnum; i++)
		sechdrs[i].sh_entsize = ~0UL;

	DEBUGP("Core section allocation order:\n");
	for (m = 0; m < ARRAY_SIZE(masks); ++m) {
		for (i = 0; i < hdr->e_shnum; ++i) {
			Elf_Shdr *s = &sechdrs[i];

			if ((s->sh_flags & masks[m][0]) != masks[m][0]
			    || (s->sh_flags & masks[m][1])
			    || s->sh_entsize != ~0UL
			    || strncmp(secstrings + s->sh_name,
				       ".init", 5) == 0)
				continue;
			s->sh_entsize = get_offset(&mod->core_size, s);
			DEBUGP("\t%s\n", secstrings + s->sh_name);
		}
		if (m == 0)
			mod->core_text_size = mod->core_size;
	}

	DEBUGP("Init section allocation order:\n");
	for (m = 0; m < ARRAY_SIZE(masks); ++m) {
		for (i = 0; i < hdr->e_shnum; ++i) {
			Elf_Shdr *s = &sechdrs[i];

			if ((s->sh_flags & masks[m][0]) != masks[m][0]
			    || (s->sh_flags & masks[m][1])
			    || s->sh_entsize != ~0UL
			    || strncmp(secstrings + s->sh_name,
				       ".init", 5) != 0)
				continue;
			s->sh_entsize = (get_offset(&mod->init_size, s)
					 | INIT_OFFSET_MASK);
			DEBUGP("\t%s\n", secstrings + s->sh_name);
		}
		if (m == 0)
			mod->init_text_size = mod->init_size;
	}
}

static void set_license(struct module *mod, const char *license)
{
	if (!license)
		license = "unspecified";

	if (!license_is_gpl_compatible(license)) {
		if (!(tainted & TAINT_PROPRIETARY_MODULE))
			printk(KERN_WARNING "%s: module license '%s' taints "
				"kernel.\n", mod->name, license);
		add_taint_module(mod, TAINT_PROPRIETARY_MODULE);
	}
}

/* Parse tag=value strings from .modinfo section */
static char *next_string(char *string, unsigned long *secsize)
{
	/* Skip non-zero chars */
	while (string[0]) {
		string++;
		if ((*secsize)-- <= 1)
			return NULL;
	}

	/* Skip any zero padding. */
	while (!string[0]) {
		string++;
		if ((*secsize)-- <= 1)
			return NULL;
	}
	return string;
}

static char *get_modinfo(Elf_Shdr *sechdrs,
			 unsigned int info,
			 const char *tag)
{
	char *p;
	unsigned int taglen = strlen(tag);
	unsigned long size = sechdrs[info].sh_size;

	for (p = (char *)sechdrs[info].sh_addr; p; p = next_string(p, &size)) {
		if (strncmp(p, tag, taglen) == 0 && p[taglen] == '=')
			return p + taglen + 1;
	}
	return NULL;
}

static void setup_modinfo(struct module *mod, Elf_Shdr *sechdrs,
			  unsigned int infoindex)
{
	struct module_attribute *attr;
	int i;

	for (i = 0; (attr = modinfo_attrs[i]); i++) {
		if (attr->setup)
			attr->setup(mod,
				    get_modinfo(sechdrs,
						infoindex,
						attr->attr.name));
	}
}

#ifdef CONFIG_KALLSYMS

/* lookup symbol in given range of kernel_symbols */
static const struct kernel_symbol *lookup_symbol(const char *name,
	const struct kernel_symbol *start,
	const struct kernel_symbol *stop)
{
	const struct kernel_symbol *ks = start;
	for (; ks < stop; ks++)
		if (strcmp(ks->name, name) == 0)
			return ks;
	return NULL;
}

static int is_exported(const char *name, const struct module *mod)
{
	if (!mod && lookup_symbol(name, __start___ksymtab, __stop___ksymtab))
		return 1;
	else
		if (mod && lookup_symbol(name, mod->syms, mod->syms + mod->num_syms))
			return 1;
		else
			return 0;
}

/* As per nm */
static char elf_type(const Elf_Sym *sym,
		     Elf_Shdr *sechdrs,
		     const char *secstrings,
		     struct module *mod)
{
	if (ELF_ST_BIND(sym->st_info) == STB_WEAK) {
		if (ELF_ST_TYPE(sym->st_info) == STT_OBJECT)
			return 'v';
		else
			return 'w';
	}
	if (sym->st_shndx == SHN_UNDEF)
		return 'U';
	if (sym->st_shndx == SHN_ABS)
		return 'a';
	if (sym->st_shndx >= SHN_LORESERVE)
		return '?';
	if (sechdrs[sym->st_shndx].sh_flags & SHF_EXECINSTR)
		return 't';
	if (sechdrs[sym->st_shndx].sh_flags & SHF_ALLOC
	    && sechdrs[sym->st_shndx].sh_type != SHT_NOBITS) {
		if (!(sechdrs[sym->st_shndx].sh_flags & SHF_WRITE))
			return 'r';
		else if (sechdrs[sym->st_shndx].sh_flags & ARCH_SHF_SMALL)
			return 'g';
		else
			return 'd';
	}
	if (sechdrs[sym->st_shndx].sh_type == SHT_NOBITS) {
		if (sechdrs[sym->st_shndx].sh_flags & ARCH_SHF_SMALL)
			return 's';
		else
			return 'b';
	}
	if (strncmp(secstrings + sechdrs[sym->st_shndx].sh_name,
		    ".debug", strlen(".debug")) == 0)
		return 'n';
	return '?';
}

static void add_kallsyms(struct module *mod,
			 Elf_Shdr *sechdrs,
			 unsigned int symindex,
			 unsigned int strindex,
			 const char *secstrings)
{
	unsigned int i;

	mod->symtab = (void *)sechdrs[symindex].sh_addr;
	mod->num_symtab = sechdrs[symindex].sh_size / sizeof(Elf_Sym);
	mod->strtab = (void *)sechdrs[strindex].sh_addr;

	/* Set types up while we still have access to sections. */
	for (i = 0; i < mod->num_symtab; i++)
		mod->symtab[i].st_info
			= elf_type(&mod->symtab[i], sechdrs, secstrings, mod);
}
#else
static inline void add_kallsyms(struct module *mod,
				Elf_Shdr *sechdrs,
				unsigned int symindex,
				unsigned int strindex,
				const char *secstrings)
{
}
#endif /* CONFIG_KALLSYMS */

#ifdef CONFIG_DYNAMIC_PRINTK_DEBUG
static void dynamic_printk_setup(Elf_Shdr *sechdrs, unsigned int verboseindex)
{
	struct mod_debug *debug_info;
	unsigned long pos, end;
	unsigned int num_verbose;

	pos = sechdrs[verboseindex].sh_addr;
	num_verbose = sechdrs[verboseindex].sh_size /
				sizeof(struct mod_debug);
	end = pos + (num_verbose * sizeof(struct mod_debug));

	for (; pos < end; pos += sizeof(struct mod_debug)) {
		debug_info = (struct mod_debug *)pos;
		register_dynamic_debug_module(debug_info->modname,
			debug_info->type, debug_info->logical_modname,
			debug_info->flag_names, debug_info->hash,
			debug_info->hash2);
	}
}
#else
static inline void dynamic_printk_setup(Elf_Shdr *sechdrs,
					unsigned int verboseindex)
{
}
#endif /* CONFIG_DYNAMIC_PRINTK_DEBUG */

static void *module_alloc_update_bounds(unsigned long size)
{
	void *ret = module_alloc(size);

	if (ret) {
		/* Update module bounds. */
		if ((unsigned long)ret < module_addr_min)
			module_addr_min = (unsigned long)ret;
		if ((unsigned long)ret + size > module_addr_max)
			module_addr_max = (unsigned long)ret + size;
	}
	return ret;
}

/* Allocate and load the module: note that size of section 0 is always
   zero, and we rely on this for optional sections. */
static noinline struct module *load_module(void __user *umod,
				  unsigned long len,
				  const char __user *uargs)
{
	Elf_Ehdr *hdr;
	Elf_Shdr *sechdrs;
	char *secstrings, *args, *modmagic, *strtab = NULL;
	unsigned int i;
	unsigned int symindex = 0;
	unsigned int strindex = 0;
	unsigned int modindex, versindex, infoindex, pcpuindex;
	unsigned int unwindex = 0;
<<<<<<< HEAD
#ifdef CONFIG_UNUSED_SYMBOLS
	unsigned int unusedindex;
	unsigned int unusedcrcindex;
	unsigned int unusedgplindex;
	unsigned int unusedgplcrcindex;
#endif
	unsigned int markersindex;
	unsigned int markersstringsindex;
	unsigned int verboseindex;
	unsigned int tracepointsindex;
	unsigned int tracepointsstringsindex;
	unsigned int mcountindex;
	struct module *mod;
	long err = 0;
	void *percpu = NULL, *ptr = NULL; /* Stops spurious gcc warning */
	void *mseg;
	struct exception_table_entry *extable;
=======
	unsigned int num_kp;
	struct kernel_param *kp;
	struct module *mod;
	long err = 0;
	void *percpu = NULL, *ptr = NULL; /* Stops spurious gcc warning */
>>>>>>> a09ee8d8
	mm_segment_t old_fs;

	DEBUGP("load_module: umod=%p, len=%lu, uargs=%p\n",
	       umod, len, uargs);
	if (len < sizeof(*hdr))
		return ERR_PTR(-ENOEXEC);

	/* Suck in entire file: we'll want most of it. */
	/* vmalloc barfs on "unusual" numbers.  Check here */
	if (len > 64 * 1024 * 1024 || (hdr = vmalloc(len)) == NULL)
		return ERR_PTR(-ENOMEM);
	if (copy_from_user(hdr, umod, len) != 0) {
		err = -EFAULT;
		goto free_hdr;
	}

	/* Sanity checks against insmoding binaries or wrong arch,
           weird elf version */
	if (memcmp(hdr->e_ident, ELFMAG, SELFMAG) != 0
	    || hdr->e_type != ET_REL
	    || !elf_check_arch(hdr)
	    || hdr->e_shentsize != sizeof(*sechdrs)) {
		err = -ENOEXEC;
		goto free_hdr;
	}

	if (len < hdr->e_shoff + hdr->e_shnum * sizeof(Elf_Shdr))
		goto truncated;

	/* Convenience variables */
	sechdrs = (void *)hdr + hdr->e_shoff;
	secstrings = (void *)hdr + sechdrs[hdr->e_shstrndx].sh_offset;
	sechdrs[0].sh_addr = 0;

	for (i = 1; i < hdr->e_shnum; i++) {
		if (sechdrs[i].sh_type != SHT_NOBITS
		    && len < sechdrs[i].sh_offset + sechdrs[i].sh_size)
			goto truncated;

		/* Mark all sections sh_addr with their address in the
		   temporary image. */
		sechdrs[i].sh_addr = (size_t)hdr + sechdrs[i].sh_offset;

		/* Internal symbols and strings. */
		if (sechdrs[i].sh_type == SHT_SYMTAB) {
			symindex = i;
			strindex = sechdrs[i].sh_link;
			strtab = (char *)hdr + sechdrs[strindex].sh_offset;
		}
#ifndef CONFIG_MODULE_UNLOAD
		/* Don't load .exit sections */
		if (strncmp(secstrings+sechdrs[i].sh_name, ".exit", 5) == 0)
			sechdrs[i].sh_flags &= ~(unsigned long)SHF_ALLOC;
#endif
	}

	modindex = find_sec(hdr, sechdrs, secstrings,
			    ".gnu.linkonce.this_module");
	if (!modindex) {
		printk(KERN_WARNING "No module found in object\n");
		err = -ENOEXEC;
		goto free_hdr;
	}
	/* This is temporary: point mod into copy of data. */
	mod = (void *)sechdrs[modindex].sh_addr;

	if (symindex == 0) {
		printk(KERN_WARNING "%s: module has no symbols (stripped?)\n",
		       mod->name);
		err = -ENOEXEC;
		goto free_hdr;
	}

	versindex = find_sec(hdr, sechdrs, secstrings, "__versions");
	infoindex = find_sec(hdr, sechdrs, secstrings, ".modinfo");
	pcpuindex = find_pcpusec(hdr, sechdrs, secstrings);
#ifdef ARCH_UNWIND_SECTION_NAME
	unwindex = find_sec(hdr, sechdrs, secstrings, ARCH_UNWIND_SECTION_NAME);
#endif

	/* Don't keep modinfo and version sections. */
	sechdrs[infoindex].sh_flags &= ~(unsigned long)SHF_ALLOC;
	sechdrs[versindex].sh_flags &= ~(unsigned long)SHF_ALLOC;
#ifdef CONFIG_KALLSYMS
	/* Keep symbol and string tables for decoding later. */
	sechdrs[symindex].sh_flags |= SHF_ALLOC;
	sechdrs[strindex].sh_flags |= SHF_ALLOC;
#endif
	if (unwindex)
		sechdrs[unwindex].sh_flags |= SHF_ALLOC;

	/* Check module struct version now, before we try to use module. */
	if (!check_modstruct_version(sechdrs, versindex, mod)) {
		err = -ENOEXEC;
		goto free_hdr;
	}

	modmagic = get_modinfo(sechdrs, infoindex, "vermagic");
	/* This is allowed: modprobe --force will invalidate it. */
	if (!modmagic) {
		err = try_to_force_load(mod, "magic");
		if (err)
			goto free_hdr;
	} else if (!same_magic(modmagic, vermagic, versindex)) {
		printk(KERN_ERR "%s: version magic '%s' should be '%s'\n",
		       mod->name, modmagic, vermagic);
		err = -ENOEXEC;
		goto free_hdr;
	}

	/* Now copy in args */
	args = strndup_user(uargs, ~0UL >> 1);
	if (IS_ERR(args)) {
		err = PTR_ERR(args);
		goto free_hdr;
	}

	if (find_module(mod->name)) {
		err = -EEXIST;
		goto free_mod;
	}

	mod->state = MODULE_STATE_COMING;

	/* Allow arches to frob section contents and sizes.  */
	err = module_frob_arch_sections(hdr, sechdrs, secstrings, mod);
	if (err < 0)
		goto free_mod;

	if (pcpuindex) {
		/* We have a special allocation for this section. */
		percpu = percpu_modalloc(sechdrs[pcpuindex].sh_size,
					 sechdrs[pcpuindex].sh_addralign,
					 mod->name);
		if (!percpu) {
			err = -ENOMEM;
			goto free_mod;
		}
		sechdrs[pcpuindex].sh_flags &= ~(unsigned long)SHF_ALLOC;
		mod->percpu = percpu;
	}

	/* Determine total sizes, and put offsets in sh_entsize.  For now
	   this is done generically; there doesn't appear to be any
	   special cases for the architectures. */
	layout_sections(mod, hdr, sechdrs, secstrings);

	/* Do the allocs. */
	ptr = module_alloc_update_bounds(mod->core_size);
	if (!ptr) {
		err = -ENOMEM;
		goto free_percpu;
	}
	memset(ptr, 0, mod->core_size);
	mod->module_core = ptr;

	ptr = module_alloc_update_bounds(mod->init_size);
	if (!ptr && mod->init_size) {
		err = -ENOMEM;
		goto free_core;
	}
	memset(ptr, 0, mod->init_size);
	mod->module_init = ptr;

	/* Transfer each section which specifies SHF_ALLOC */
	DEBUGP("final section addresses:\n");
	for (i = 0; i < hdr->e_shnum; i++) {
		void *dest;

		if (!(sechdrs[i].sh_flags & SHF_ALLOC))
			continue;

		if (sechdrs[i].sh_entsize & INIT_OFFSET_MASK)
			dest = mod->module_init
				+ (sechdrs[i].sh_entsize & ~INIT_OFFSET_MASK);
		else
			dest = mod->module_core + sechdrs[i].sh_entsize;

		if (sechdrs[i].sh_type != SHT_NOBITS)
			memcpy(dest, (void *)sechdrs[i].sh_addr,
			       sechdrs[i].sh_size);
		/* Update sh_addr to point to copy in image. */
		sechdrs[i].sh_addr = (unsigned long)dest;
		DEBUGP("\t0x%lx %s\n", sechdrs[i].sh_addr, secstrings + sechdrs[i].sh_name);
	}
	/* Module has been moved. */
	mod = (void *)sechdrs[modindex].sh_addr;

	/* Now we've moved module, initialize linked lists, etc. */
	module_unload_init(mod);

	/* add kobject, so we can reference it. */
	err = mod_sysfs_init(mod);
	if (err)
		goto free_unload;

	/* Set up license info based on the info section */
	set_license(mod, get_modinfo(sechdrs, infoindex, "license"));

	/*
	 * ndiswrapper is under GPL by itself, but loads proprietary modules.
	 * Don't use add_taint_module(), as it would prevent ndiswrapper from
	 * using GPL-only symbols it needs.
	 */
	if (strcmp(mod->name, "ndiswrapper") == 0)
		add_taint(TAINT_PROPRIETARY_MODULE);

	/* driverloader was caught wrongly pretending to be under GPL */
	if (strcmp(mod->name, "driverloader") == 0)
		add_taint_module(mod, TAINT_PROPRIETARY_MODULE);

	/* Set up MODINFO_ATTR fields */
	setup_modinfo(mod, sechdrs, infoindex);

	/* Fix up syms, so that st_value is a pointer to location. */
	err = simplify_symbols(sechdrs, symindex, strtab, versindex, pcpuindex,
			       mod);
	if (err < 0)
		goto cleanup;

	/* Now we've got everything in the final locations, we can
	 * find optional sections. */
	kp = section_objs(hdr, sechdrs, secstrings, "__param", sizeof(*kp),
			  &num_kp);
	mod->syms = section_objs(hdr, sechdrs, secstrings, "__ksymtab",
				 sizeof(*mod->syms), &mod->num_syms);
	mod->crcs = section_addr(hdr, sechdrs, secstrings, "__kcrctab");
	mod->gpl_syms = section_objs(hdr, sechdrs, secstrings, "__ksymtab_gpl",
				     sizeof(*mod->gpl_syms),
				     &mod->num_gpl_syms);
	mod->gpl_crcs = section_addr(hdr, sechdrs, secstrings, "__kcrctab_gpl");
	mod->gpl_future_syms = section_objs(hdr, sechdrs, secstrings,
					    "__ksymtab_gpl_future",
					    sizeof(*mod->gpl_future_syms),
					    &mod->num_gpl_future_syms);
	mod->gpl_future_crcs = section_addr(hdr, sechdrs, secstrings,
					    "__kcrctab_gpl_future");

#ifdef CONFIG_UNUSED_SYMBOLS
	mod->unused_syms = section_objs(hdr, sechdrs, secstrings,
					"__ksymtab_unused",
					sizeof(*mod->unused_syms),
					&mod->num_unused_syms);
	mod->unused_crcs = section_addr(hdr, sechdrs, secstrings,
					"__kcrctab_unused");
	mod->unused_gpl_syms = section_objs(hdr, sechdrs, secstrings,
					    "__ksymtab_unused_gpl",
					    sizeof(*mod->unused_gpl_syms),
					    &mod->num_unused_gpl_syms);
	mod->unused_gpl_crcs = section_addr(hdr, sechdrs, secstrings,
					    "__kcrctab_unused_gpl");
#endif

#ifdef CONFIG_MARKERS
	mod->markers = section_objs(hdr, sechdrs, secstrings, "__markers",
				    sizeof(*mod->markers), &mod->num_markers);
#endif

#ifdef CONFIG_MODVERSIONS
	if ((mod->num_syms && !mod->crcs)
	    || (mod->num_gpl_syms && !mod->gpl_crcs)
	    || (mod->num_gpl_future_syms && !mod->gpl_future_crcs)
#ifdef CONFIG_UNUSED_SYMBOLS
	    || (mod->num_unused_syms && !mod->unused_crcs)
	    || (mod->num_unused_gpl_syms && !mod->unused_gpl_crcs)
#endif
		) {
		printk(KERN_WARNING "%s: No versions for exported symbols.\n", mod->name);
		err = try_to_force_load(mod, "nocrc");
		if (err)
			goto cleanup;
	}
#endif
<<<<<<< HEAD
	markersindex = find_sec(hdr, sechdrs, secstrings, "__markers");
 	markersstringsindex = find_sec(hdr, sechdrs, secstrings,
					"__markers_strings");
	verboseindex = find_sec(hdr, sechdrs, secstrings, "__verbose");
	tracepointsindex = find_sec(hdr, sechdrs, secstrings, "__tracepoints");
	tracepointsstringsindex = find_sec(hdr, sechdrs, secstrings,
					"__tracepoints_strings");

	mcountindex = find_sec(hdr, sechdrs, secstrings,
			       "__mcount_loc");
=======
>>>>>>> a09ee8d8

	/* Now do relocations. */
	for (i = 1; i < hdr->e_shnum; i++) {
		const char *strtab = (char *)sechdrs[strindex].sh_addr;
		unsigned int info = sechdrs[i].sh_info;

		/* Not a valid relocation section? */
		if (info >= hdr->e_shnum)
			continue;

		/* Don't bother with non-allocated sections */
		if (!(sechdrs[info].sh_flags & SHF_ALLOC))
			continue;

		if (sechdrs[i].sh_type == SHT_REL)
			err = apply_relocate(sechdrs, strtab, symindex, i,mod);
		else if (sechdrs[i].sh_type == SHT_RELA)
			err = apply_relocate_add(sechdrs, strtab, symindex, i,
						 mod);
		if (err < 0)
			goto cleanup;
	}
<<<<<<< HEAD
#ifdef CONFIG_MARKERS
	mod->markers = (void *)sechdrs[markersindex].sh_addr;
	mod->num_markers =
		sechdrs[markersindex].sh_size / sizeof(*mod->markers);
#endif
#ifdef CONFIG_TRACEPOINTS
	mod->tracepoints = (void *)sechdrs[tracepointsindex].sh_addr;
	mod->num_tracepoints =
		sechdrs[tracepointsindex].sh_size / sizeof(*mod->tracepoints);
#endif

=======
>>>>>>> a09ee8d8

        /* Find duplicate symbols */
	err = verify_export_symbols(mod);
	if (err < 0)
		goto cleanup;

  	/* Set up and sort exception table */
	mod->extable = section_objs(hdr, sechdrs, secstrings, "__ex_table",
				    sizeof(*mod->extable), &mod->num_exentries);
	sort_extable(mod->extable, mod->extable + mod->num_exentries);

	/* Finally, copy percpu area over. */
	percpu_modcopy(mod->percpu, (void *)sechdrs[pcpuindex].sh_addr,
		       sechdrs[pcpuindex].sh_size);

	add_kallsyms(mod, sechdrs, symindex, strindex, secstrings);

	if (!mod->taints) {
#ifdef CONFIG_MARKERS
		marker_update_probe_range(mod->markers,
			mod->markers + mod->num_markers);
#endif
#ifdef CONFIG_TRACEPOINTS
		tracepoint_update_probe_range(mod->tracepoints,
			mod->tracepoints + mod->num_tracepoints);
#endif
	}
	dynamic_printk_setup(sechdrs, verboseindex);

	/* sechdrs[0].sh_size is always zero */
	mseg = (void *)sechdrs[mcountindex].sh_addr;
	ftrace_init_module(mseg, mseg + sechdrs[mcountindex].sh_size);

	err = module_finalize(hdr, sechdrs, mod);
	if (err < 0)
		goto cleanup;

	/* flush the icache in correct context */
	old_fs = get_fs();
	set_fs(KERNEL_DS);

	/*
	 * Flush the instruction cache, since we've played with text.
	 * Do it before processing of module parameters, so the module
	 * can provide parameter accessor functions of its own.
	 */
	if (mod->module_init)
		flush_icache_range((unsigned long)mod->module_init,
				   (unsigned long)mod->module_init
				   + mod->init_size);
	flush_icache_range((unsigned long)mod->module_core,
			   (unsigned long)mod->module_core + mod->core_size);

	set_fs(old_fs);

	mod->args = args;
	if (section_addr(hdr, sechdrs, secstrings, "__obsparm"))
		printk(KERN_WARNING "%s: Ignoring obsolete parameters\n",
		       mod->name);

	/* Now sew it into the lists so we can get lockdep and oops
	 * info during argument parsing.  Noone should access us, since
	 * strong_try_module_get() will fail.
	 * lockdep/oops can run asynchronous, so use the RCU list insertion
	 * function to insert in a way safe to concurrent readers.
	 * The mutex protects against concurrent writers.
	 */
	list_add_rcu(&mod->list, &modules);

	err = parse_args(mod->name, mod->args, kp, num_kp, NULL);
	if (err < 0)
		goto unlink;

	err = mod_sysfs_setup(mod, kp, num_kp);
	if (err < 0)
		goto unlink;
	add_sect_attrs(mod, hdr->e_shnum, secstrings, sechdrs);
	add_notes_attrs(mod, hdr->e_shnum, secstrings, sechdrs);

	/* Size of section 0 is 0, so this works well if no unwind info. */
	mod->unwind_info = unwind_add_table(mod,
					    (void *)sechdrs[unwindex].sh_addr,
					    sechdrs[unwindex].sh_size);

	/* Get rid of temporary copy */
	vfree(hdr);

	/* Done! */
	return mod;

 unlink:
	stop_machine(__unlink_module, mod, NULL);
	module_arch_cleanup(mod);
 cleanup:
	kobject_del(&mod->mkobj.kobj);
	kobject_put(&mod->mkobj.kobj);
	ftrace_release(mod->module_core, mod->core_size);
 free_unload:
	module_unload_free(mod);
	module_free(mod, mod->module_init);
 free_core:
	module_free(mod, mod->module_core);
 free_percpu:
	if (percpu)
		percpu_modfree(percpu);
 free_mod:
	kfree(args);
 free_hdr:
	vfree(hdr);
	return ERR_PTR(err);

 truncated:
	printk(KERN_ERR "Module len %lu truncated\n", len);
	err = -ENOEXEC;
	goto free_hdr;
}

/* This is where the real work happens */
asmlinkage long
sys_init_module(void __user *umod,
		unsigned long len,
		const char __user *uargs)
{
	struct module *mod;
	int ret = 0;

	/* Must have permission */
	if (!capable(CAP_SYS_MODULE))
		return -EPERM;

	/* Only one module load at a time, please */
	if (mutex_lock_interruptible(&module_mutex) != 0)
		return -EINTR;

	/* Do all the hard work */
	mod = load_module(umod, len, uargs);
	if (IS_ERR(mod)) {
		mutex_unlock(&module_mutex);
		return PTR_ERR(mod);
	}

	/* Drop lock so they can recurse */
	mutex_unlock(&module_mutex);

	blocking_notifier_call_chain(&module_notify_list,
			MODULE_STATE_COMING, mod);

	/* Start the module */
	if (mod->init != NULL)
		ret = do_one_initcall(mod->init);
	if (ret < 0) {
		/* Init routine failed: abort.  Try to protect us from
                   buggy refcounters. */
		mod->state = MODULE_STATE_GOING;
		synchronize_sched();
		module_put(mod);
		blocking_notifier_call_chain(&module_notify_list,
					     MODULE_STATE_GOING, mod);
		mutex_lock(&module_mutex);
		free_module(mod);
		mutex_unlock(&module_mutex);
		wake_up(&module_wq);
		return ret;
	}
	if (ret > 0) {
		printk(KERN_WARNING "%s: '%s'->init suspiciously returned %d, "
				    "it should follow 0/-E convention\n"
		       KERN_WARNING "%s: loading module anyway...\n",
		       __func__, mod->name, ret,
		       __func__);
		dump_stack();
	}

	/* Now it's a first class citizen!  Wake up anyone waiting for it. */
	mod->state = MODULE_STATE_LIVE;
	wake_up(&module_wq);

	mutex_lock(&module_mutex);
	/* Drop initial reference. */
	module_put(mod);
	unwind_remove_table(mod->unwind_info, 1);
	module_free(mod, mod->module_init);
	mod->module_init = NULL;
	mod->init_size = 0;
	mod->init_text_size = 0;
	mutex_unlock(&module_mutex);

	return 0;
}

static inline int within(unsigned long addr, void *start, unsigned long size)
{
	return ((void *)addr >= start && (void *)addr < start + size);
}

#ifdef CONFIG_KALLSYMS
/*
 * This ignores the intensely annoying "mapping symbols" found
 * in ARM ELF files: $a, $t and $d.
 */
static inline int is_arm_mapping_symbol(const char *str)
{
	return str[0] == '$' && strchr("atd", str[1])
	       && (str[2] == '\0' || str[2] == '.');
}

static const char *get_ksymbol(struct module *mod,
			       unsigned long addr,
			       unsigned long *size,
			       unsigned long *offset)
{
	unsigned int i, best = 0;
	unsigned long nextval;

	/* At worse, next value is at end of module */
	if (within(addr, mod->module_init, mod->init_size))
		nextval = (unsigned long)mod->module_init+mod->init_text_size;
	else
		nextval = (unsigned long)mod->module_core+mod->core_text_size;

	/* Scan for closest preceeding symbol, and next symbol. (ELF
	   starts real symbols at 1). */
	for (i = 1; i < mod->num_symtab; i++) {
		if (mod->symtab[i].st_shndx == SHN_UNDEF)
			continue;

		/* We ignore unnamed symbols: they're uninformative
		 * and inserted at a whim. */
		if (mod->symtab[i].st_value <= addr
		    && mod->symtab[i].st_value > mod->symtab[best].st_value
		    && *(mod->strtab + mod->symtab[i].st_name) != '\0'
		    && !is_arm_mapping_symbol(mod->strtab + mod->symtab[i].st_name))
			best = i;
		if (mod->symtab[i].st_value > addr
		    && mod->symtab[i].st_value < nextval
		    && *(mod->strtab + mod->symtab[i].st_name) != '\0'
		    && !is_arm_mapping_symbol(mod->strtab + mod->symtab[i].st_name))
			nextval = mod->symtab[i].st_value;
	}

	if (!best)
		return NULL;

	if (size)
		*size = nextval - mod->symtab[best].st_value;
	if (offset)
		*offset = addr - mod->symtab[best].st_value;
	return mod->strtab + mod->symtab[best].st_name;
}

/* For kallsyms to ask for address resolution.  NULL means not found.  Careful
 * not to lock to avoid deadlock on oopses, simply disable preemption. */
const char *module_address_lookup(unsigned long addr,
			    unsigned long *size,
			    unsigned long *offset,
			    char **modname,
			    char *namebuf)
{
	struct module *mod;
	const char *ret = NULL;

	preempt_disable();
	list_for_each_entry_rcu(mod, &modules, list) {
		if (within(addr, mod->module_init, mod->init_size)
		    || within(addr, mod->module_core, mod->core_size)) {
			if (modname)
				*modname = mod->name;
			ret = get_ksymbol(mod, addr, size, offset);
			break;
		}
	}
	/* Make a copy in here where it's safe */
	if (ret) {
		strncpy(namebuf, ret, KSYM_NAME_LEN - 1);
		ret = namebuf;
	}
	preempt_enable();
	return ret;
}

int lookup_module_symbol_name(unsigned long addr, char *symname)
{
	struct module *mod;

	preempt_disable();
	list_for_each_entry_rcu(mod, &modules, list) {
		if (within(addr, mod->module_init, mod->init_size) ||
		    within(addr, mod->module_core, mod->core_size)) {
			const char *sym;

			sym = get_ksymbol(mod, addr, NULL, NULL);
			if (!sym)
				goto out;
			strlcpy(symname, sym, KSYM_NAME_LEN);
			preempt_enable();
			return 0;
		}
	}
out:
	preempt_enable();
	return -ERANGE;
}

int lookup_module_symbol_attrs(unsigned long addr, unsigned long *size,
			unsigned long *offset, char *modname, char *name)
{
	struct module *mod;

	preempt_disable();
	list_for_each_entry_rcu(mod, &modules, list) {
		if (within(addr, mod->module_init, mod->init_size) ||
		    within(addr, mod->module_core, mod->core_size)) {
			const char *sym;

			sym = get_ksymbol(mod, addr, size, offset);
			if (!sym)
				goto out;
			if (modname)
				strlcpy(modname, mod->name, MODULE_NAME_LEN);
			if (name)
				strlcpy(name, sym, KSYM_NAME_LEN);
			preempt_enable();
			return 0;
		}
	}
out:
	preempt_enable();
	return -ERANGE;
}

int module_get_kallsym(unsigned int symnum, unsigned long *value, char *type,
			char *name, char *module_name, int *exported)
{
	struct module *mod;

	preempt_disable();
	list_for_each_entry_rcu(mod, &modules, list) {
		if (symnum < mod->num_symtab) {
			*value = mod->symtab[symnum].st_value;
			*type = mod->symtab[symnum].st_info;
			strlcpy(name, mod->strtab + mod->symtab[symnum].st_name,
				KSYM_NAME_LEN);
			strlcpy(module_name, mod->name, MODULE_NAME_LEN);
			*exported = is_exported(name, mod);
			preempt_enable();
			return 0;
		}
		symnum -= mod->num_symtab;
	}
	preempt_enable();
	return -ERANGE;
}

static unsigned long mod_find_symname(struct module *mod, const char *name)
{
	unsigned int i;

	for (i = 0; i < mod->num_symtab; i++)
		if (strcmp(name, mod->strtab+mod->symtab[i].st_name) == 0 &&
		    mod->symtab[i].st_info != 'U')
			return mod->symtab[i].st_value;
	return 0;
}

/* Look for this name: can be of form module:name. */
unsigned long module_kallsyms_lookup_name(const char *name)
{
	struct module *mod;
	char *colon;
	unsigned long ret = 0;

	/* Don't lock: we're in enough trouble already. */
	preempt_disable();
	if ((colon = strchr(name, ':')) != NULL) {
		*colon = '\0';
		if ((mod = find_module(name)) != NULL)
			ret = mod_find_symname(mod, colon+1);
		*colon = ':';
	} else {
		list_for_each_entry_rcu(mod, &modules, list)
			if ((ret = mod_find_symname(mod, name)) != 0)
				break;
	}
	preempt_enable();
	return ret;
}
#endif /* CONFIG_KALLSYMS */

/* Called by the /proc file system to return a list of modules. */
static void *m_start(struct seq_file *m, loff_t *pos)
{
	mutex_lock(&module_mutex);
	return seq_list_start(&modules, *pos);
}

static void *m_next(struct seq_file *m, void *p, loff_t *pos)
{
	return seq_list_next(p, &modules, pos);
}

static void m_stop(struct seq_file *m, void *p)
{
	mutex_unlock(&module_mutex);
}

static char *module_flags(struct module *mod, char *buf)
{
	int bx = 0;

	if (mod->taints ||
	    mod->state == MODULE_STATE_GOING ||
	    mod->state == MODULE_STATE_COMING) {
		buf[bx++] = '(';
		if (mod->taints & TAINT_PROPRIETARY_MODULE)
			buf[bx++] = 'P';
		if (mod->taints & TAINT_FORCED_MODULE)
			buf[bx++] = 'F';
		/*
		 * TAINT_FORCED_RMMOD: could be added.
		 * TAINT_UNSAFE_SMP, TAINT_MACHINE_CHECK, TAINT_BAD_PAGE don't
		 * apply to modules.
		 */

		/* Show a - for module-is-being-unloaded */
		if (mod->state == MODULE_STATE_GOING)
			buf[bx++] = '-';
		/* Show a + for module-is-being-loaded */
		if (mod->state == MODULE_STATE_COMING)
			buf[bx++] = '+';
		buf[bx++] = ')';
	}
	buf[bx] = '\0';

	return buf;
}

static int m_show(struct seq_file *m, void *p)
{
	struct module *mod = list_entry(p, struct module, list);
	char buf[8];

	seq_printf(m, "%s %u",
		   mod->name, mod->init_size + mod->core_size);
	print_unload_info(m, mod);

	/* Informative for users. */
	seq_printf(m, " %s",
		   mod->state == MODULE_STATE_GOING ? "Unloading":
		   mod->state == MODULE_STATE_COMING ? "Loading":
		   "Live");
	/* Used by oprofile and other similar tools. */
	seq_printf(m, " 0x%p", mod->module_core);

	/* Taints info */
	if (mod->taints)
		seq_printf(m, " %s", module_flags(mod, buf));

	seq_printf(m, "\n");
	return 0;
}

/* Format: modulename size refcount deps address

   Where refcount is a number or -, and deps is a comma-separated list
   of depends or -.
*/
const struct seq_operations modules_op = {
	.start	= m_start,
	.next	= m_next,
	.stop	= m_stop,
	.show	= m_show
};

/* Given an address, look for it in the module exception tables. */
const struct exception_table_entry *search_module_extables(unsigned long addr)
{
	const struct exception_table_entry *e = NULL;
	struct module *mod;

	preempt_disable();
	list_for_each_entry_rcu(mod, &modules, list) {
		if (mod->num_exentries == 0)
			continue;

		e = search_extable(mod->extable,
				   mod->extable + mod->num_exentries - 1,
				   addr);
		if (e)
			break;
	}
	preempt_enable();

	/* Now, if we found one, we are running inside it now, hence
	   we cannot unload the module, hence no refcnt needed. */
	return e;
}

/*
 * Is this a valid module address?
 */
int is_module_address(unsigned long addr)
{
	struct module *mod;

	preempt_disable();

	list_for_each_entry_rcu(mod, &modules, list) {
		if (within(addr, mod->module_core, mod->core_size)) {
			preempt_enable();
			return 1;
		}
	}

	preempt_enable();

	return 0;
}


/* Is this a valid kernel address? */
struct module *__module_text_address(unsigned long addr)
{
	struct module *mod;

	if (addr < module_addr_min || addr > module_addr_max)
		return NULL;

	list_for_each_entry_rcu(mod, &modules, list)
		if (within(addr, mod->module_init, mod->init_text_size)
		    || within(addr, mod->module_core, mod->core_text_size))
			return mod;
	return NULL;
}

struct module *module_text_address(unsigned long addr)
{
	struct module *mod;

	preempt_disable();
	mod = __module_text_address(addr);
	preempt_enable();

	return mod;
}

/* Don't grab lock, we're oopsing. */
void print_modules(void)
{
	struct module *mod;
	char buf[8];

	printk("Modules linked in:");
	/* Most callers should already have preempt disabled, but make sure */
	preempt_disable();
	list_for_each_entry_rcu(mod, &modules, list)
		printk(" %s%s", mod->name, module_flags(mod, buf));
	preempt_enable();
	if (last_unloaded_module[0])
		printk(" [last unloaded: %s]", last_unloaded_module);
	printk("\n");
}

#ifdef CONFIG_MODVERSIONS
/* Generate the signature for struct module here, too, for modversions. */
void struct_module(struct module *mod) { return; }
EXPORT_SYMBOL(struct_module);
#endif

#ifdef CONFIG_MARKERS
void module_update_markers(void)
{
	struct module *mod;

	mutex_lock(&module_mutex);
	list_for_each_entry(mod, &modules, list)
		if (!mod->taints)
			marker_update_probe_range(mod->markers,
				mod->markers + mod->num_markers);
	mutex_unlock(&module_mutex);
}
#endif

#ifdef CONFIG_TRACEPOINTS
void module_update_tracepoints(void)
{
	struct module *mod;

	mutex_lock(&module_mutex);
	list_for_each_entry(mod, &modules, list)
		if (!mod->taints)
			tracepoint_update_probe_range(mod->tracepoints,
				mod->tracepoints + mod->num_tracepoints);
	mutex_unlock(&module_mutex);
}

/*
 * Returns 0 if current not found.
 * Returns 1 if current found.
 */
int module_get_iter_tracepoints(struct tracepoint_iter *iter)
{
	struct module *iter_mod;
	int found = 0;

	mutex_lock(&module_mutex);
	list_for_each_entry(iter_mod, &modules, list) {
		if (!iter_mod->taints) {
			/*
			 * Sorted module list
			 */
			if (iter_mod < iter->module)
				continue;
			else if (iter_mod > iter->module)
				iter->tracepoint = NULL;
			found = tracepoint_get_iter_range(&iter->tracepoint,
				iter_mod->tracepoints,
				iter_mod->tracepoints
					+ iter_mod->num_tracepoints);
			if (found) {
				iter->module = iter_mod;
				break;
			}
		}
	}
	mutex_unlock(&module_mutex);
	return found;
}
#endif<|MERGE_RESOLUTION|>--- conflicted
+++ resolved
@@ -1858,31 +1858,14 @@
 	unsigned int strindex = 0;
 	unsigned int modindex, versindex, infoindex, pcpuindex;
 	unsigned int unwindex = 0;
-<<<<<<< HEAD
-#ifdef CONFIG_UNUSED_SYMBOLS
-	unsigned int unusedindex;
-	unsigned int unusedcrcindex;
-	unsigned int unusedgplindex;
-	unsigned int unusedgplcrcindex;
-#endif
-	unsigned int markersindex;
-	unsigned int markersstringsindex;
 	unsigned int verboseindex;
-	unsigned int tracepointsindex;
-	unsigned int tracepointsstringsindex;
-	unsigned int mcountindex;
-	struct module *mod;
-	long err = 0;
-	void *percpu = NULL, *ptr = NULL; /* Stops spurious gcc warning */
-	void *mseg;
-	struct exception_table_entry *extable;
-=======
+	unsigned int mcountsize;
 	unsigned int num_kp;
 	struct kernel_param *kp;
 	struct module *mod;
 	long err = 0;
 	void *percpu = NULL, *ptr = NULL; /* Stops spurious gcc warning */
->>>>>>> a09ee8d8
+	void *mseg;
 	mm_segment_t old_fs;
 
 	DEBUGP("load_module: umod=%p, len=%lu, uargs=%p\n",
@@ -2140,6 +2123,11 @@
 	mod->markers = section_objs(hdr, sechdrs, secstrings, "__markers",
 				    sizeof(*mod->markers), &mod->num_markers);
 #endif
+#ifdef CONFIG_TRACEPOINTS
+	mod->tracepoints = section_objs(hdr, sechdrs, secstrings,
+				"__tracepoints", sizeof(*mod->tracepoints),
+				&mod->num_tracepoints);
+#endif
 
 #ifdef CONFIG_MODVERSIONS
 	if ((mod->num_syms && !mod->crcs)
@@ -2156,19 +2144,7 @@
 			goto cleanup;
 	}
 #endif
-<<<<<<< HEAD
-	markersindex = find_sec(hdr, sechdrs, secstrings, "__markers");
- 	markersstringsindex = find_sec(hdr, sechdrs, secstrings,
-					"__markers_strings");
 	verboseindex = find_sec(hdr, sechdrs, secstrings, "__verbose");
-	tracepointsindex = find_sec(hdr, sechdrs, secstrings, "__tracepoints");
-	tracepointsstringsindex = find_sec(hdr, sechdrs, secstrings,
-					"__tracepoints_strings");
-
-	mcountindex = find_sec(hdr, sechdrs, secstrings,
-			       "__mcount_loc");
-=======
->>>>>>> a09ee8d8
 
 	/* Now do relocations. */
 	for (i = 1; i < hdr->e_shnum; i++) {
@@ -2191,20 +2167,6 @@
 		if (err < 0)
 			goto cleanup;
 	}
-<<<<<<< HEAD
-#ifdef CONFIG_MARKERS
-	mod->markers = (void *)sechdrs[markersindex].sh_addr;
-	mod->num_markers =
-		sechdrs[markersindex].sh_size / sizeof(*mod->markers);
-#endif
-#ifdef CONFIG_TRACEPOINTS
-	mod->tracepoints = (void *)sechdrs[tracepointsindex].sh_addr;
-	mod->num_tracepoints =
-		sechdrs[tracepointsindex].sh_size / sizeof(*mod->tracepoints);
-#endif
-
-=======
->>>>>>> a09ee8d8
 
         /* Find duplicate symbols */
 	err = verify_export_symbols(mod);
@@ -2235,8 +2197,9 @@
 	dynamic_printk_setup(sechdrs, verboseindex);
 
 	/* sechdrs[0].sh_size is always zero */
-	mseg = (void *)sechdrs[mcountindex].sh_addr;
-	ftrace_init_module(mseg, mseg + sechdrs[mcountindex].sh_size);
+	mseg = section_objs(hdr, sechdrs, secstrings,
+			       "__mcount_loc", 1, &mcountsize);
+	ftrace_init_module(mseg, mseg + mcountsize);
 
 	err = module_finalize(hdr, sechdrs, mod);
 	if (err < 0)
