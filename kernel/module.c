--- conflicted
+++ resolved
@@ -2777,11 +2777,7 @@
  * Must be called with preempt disabled or module mutex held so that
  * module doesn't get freed during this.
  */
-<<<<<<< HEAD
 struct module *__module_address(unsigned long addr)
-=======
-__notrace_funcgraph struct module *__module_address(unsigned long addr)
->>>>>>> f548e749
 {
 	struct module *mod;
 
