/*
   Copyright (C) 2002 Richard Henderson
   Copyright (C) 2001 Rusty Russell, 2002, 2010 Rusty Russell IBM.

    This program is free software; you can redistribute it and/or modify
    it under the terms of the GNU General Public License as published by
    the Free Software Foundation; either version 2 of the License, or
    (at your option) any later version.

    This program is distributed in the hope that it will be useful,
    but WITHOUT ANY WARRANTY; without even the implied warranty of
    MERCHANTABILITY or FITNESS FOR A PARTICULAR PURPOSE.  See the
    GNU General Public License for more details.

    You should have received a copy of the GNU General Public License
    along with this program; if not, write to the Free Software
    Foundation, Inc., 59 Temple Place, Suite 330, Boston, MA  02111-1307  USA
*/
#include <linux/module.h>
#include <linux/moduleloader.h>
#include <linux/ftrace_event.h>
#include <linux/init.h>
#include <linux/kallsyms.h>
#include <linux/fs.h>
#include <linux/sysfs.h>
#include <linux/kernel.h>
#include <linux/slab.h>
#include <linux/vmalloc.h>
#include <linux/elf.h>
#include <linux/proc_fs.h>
#include <linux/seq_file.h>
#include <linux/syscalls.h>
#include <linux/fcntl.h>
#include <linux/rcupdate.h>
#include <linux/capability.h>
#include <linux/cpu.h>
#include <linux/moduleparam.h>
#include <linux/errno.h>
#include <linux/err.h>
#include <linux/vermagic.h>
#include <linux/notifier.h>
#include <linux/sched.h>
#include <linux/stop_machine.h>
#include <linux/device.h>
#include <linux/string.h>
#include <linux/mutex.h>
#include <linux/rculist.h>
#include <asm/uaccess.h>
#include <asm/cacheflush.h>
#include <asm/mmu_context.h>
#include <linux/license.h>
#include <asm/sections.h>
#include <linux/tracepoint.h>
#include <linux/ftrace.h>
#include <linux/async.h>
#include <linux/percpu.h>
#include <linux/kmemleak.h>

#define CREATE_TRACE_POINTS
#include <trace/events/module.h>

#if 0
#define DEBUGP printk
#else
#define DEBUGP(fmt , a...)
#endif

#ifndef ARCH_SHF_SMALL
#define ARCH_SHF_SMALL 0
#endif

/* If this is set, the section belongs in the init part of the module */
#define INIT_OFFSET_MASK (1UL << (BITS_PER_LONG-1))

/*
 * Mutex protects:
 * 1) List of modules (also safely readable with preempt_disable),
 * 2) module_use links,
 * 3) module_addr_min/module_addr_max.
 * (delete uses stop_machine/add uses RCU list operations). */
DEFINE_MUTEX(module_mutex);
EXPORT_SYMBOL_GPL(module_mutex);
static LIST_HEAD(modules);
#ifdef CONFIG_KGDB_KDB
struct list_head *kdb_modules = &modules; /* kdb needs the list of modules */
#endif /* CONFIG_KGDB_KDB */


/* Block module loading/unloading? */
int modules_disabled = 0;

/* Waiting for a module to finish initializing? */
static DECLARE_WAIT_QUEUE_HEAD(module_wq);

static BLOCKING_NOTIFIER_HEAD(module_notify_list);

/* Bounds of module allocation, for speeding __module_address.
 * Protected by module_mutex. */
static unsigned long module_addr_min = -1UL, module_addr_max = 0;

int register_module_notifier(struct notifier_block * nb)
{
	return blocking_notifier_chain_register(&module_notify_list, nb);
}
EXPORT_SYMBOL(register_module_notifier);

int unregister_module_notifier(struct notifier_block * nb)
{
	return blocking_notifier_chain_unregister(&module_notify_list, nb);
}
EXPORT_SYMBOL(unregister_module_notifier);

struct load_info {
	Elf_Ehdr *hdr;
	unsigned long len;
	Elf_Shdr *sechdrs;
	char *secstrings, *strtab;
	unsigned long *strmap;
	unsigned long symoffs, stroffs;
	struct _ddebug *debug;
	unsigned int num_debug;
	struct {
		unsigned int sym, str, mod, vers, info, pcpu;
	} index;
};

/* We require a truly strong try_module_get(): 0 means failure due to
   ongoing or failed initialization etc. */
static inline int strong_try_module_get(struct module *mod)
{
	if (mod && mod->state == MODULE_STATE_COMING)
		return -EBUSY;
	if (try_module_get(mod))
		return 0;
	else
		return -ENOENT;
}

static inline void add_taint_module(struct module *mod, unsigned flag)
{
	add_taint(flag);
	mod->taints |= (1U << flag);
}

/*
 * A thread that wants to hold a reference to a module only while it
 * is running can call this to safely exit.  nfsd and lockd use this.
 */
void __module_put_and_exit(struct module *mod, long code)
{
	module_put(mod);
	do_exit(code);
}
EXPORT_SYMBOL(__module_put_and_exit);

/* Find a module section: 0 means not found. */
static unsigned int find_sec(const struct load_info *info, const char *name)
{
	unsigned int i;

	for (i = 1; i < info->hdr->e_shnum; i++) {
		Elf_Shdr *shdr = &info->sechdrs[i];
		/* Alloc bit cleared means "ignore it." */
		if ((shdr->sh_flags & SHF_ALLOC)
		    && strcmp(info->secstrings + shdr->sh_name, name) == 0)
			return i;
	}
	return 0;
}

/* Find a module section, or NULL. */
static void *section_addr(const struct load_info *info, const char *name)
{
	/* Section 0 has sh_addr 0. */
	return (void *)info->sechdrs[find_sec(info, name)].sh_addr;
}

/* Find a module section, or NULL.  Fill in number of "objects" in section. */
static void *section_objs(const struct load_info *info,
			  const char *name,
			  size_t object_size,
			  unsigned int *num)
{
	unsigned int sec = find_sec(info, name);

	/* Section 0 has sh_addr 0 and sh_size 0. */
	*num = info->sechdrs[sec].sh_size / object_size;
	return (void *)info->sechdrs[sec].sh_addr;
}

/* Provided by the linker */
extern const struct kernel_symbol __start___ksymtab[];
extern const struct kernel_symbol __stop___ksymtab[];
extern const struct kernel_symbol __start___ksymtab_gpl[];
extern const struct kernel_symbol __stop___ksymtab_gpl[];
extern const struct kernel_symbol __start___ksymtab_gpl_future[];
extern const struct kernel_symbol __stop___ksymtab_gpl_future[];
extern const unsigned long __start___kcrctab[];
extern const unsigned long __start___kcrctab_gpl[];
extern const unsigned long __start___kcrctab_gpl_future[];
#ifdef CONFIG_UNUSED_SYMBOLS
extern const struct kernel_symbol __start___ksymtab_unused[];
extern const struct kernel_symbol __stop___ksymtab_unused[];
extern const struct kernel_symbol __start___ksymtab_unused_gpl[];
extern const struct kernel_symbol __stop___ksymtab_unused_gpl[];
extern const unsigned long __start___kcrctab_unused[];
extern const unsigned long __start___kcrctab_unused_gpl[];
#endif

#ifndef CONFIG_MODVERSIONS
#define symversion(base, idx) NULL
#else
#define symversion(base, idx) ((base != NULL) ? ((base) + (idx)) : NULL)
#endif

static bool each_symbol_in_section(const struct symsearch *arr,
				   unsigned int arrsize,
				   struct module *owner,
				   bool (*fn)(const struct symsearch *syms,
					      struct module *owner,
					      unsigned int symnum, void *data),
				   void *data)
{
	unsigned int i, j;

	for (j = 0; j < arrsize; j++) {
		for (i = 0; i < arr[j].stop - arr[j].start; i++)
			if (fn(&arr[j], owner, i, data))
				return true;
	}

	return false;
}

/* Returns true as soon as fn returns true, otherwise false. */
bool each_symbol(bool (*fn)(const struct symsearch *arr, struct module *owner,
			    unsigned int symnum, void *data), void *data)
{
	struct module *mod;
	static const struct symsearch arr[] = {
		{ __start___ksymtab, __stop___ksymtab, __start___kcrctab,
		  NOT_GPL_ONLY, false },
		{ __start___ksymtab_gpl, __stop___ksymtab_gpl,
		  __start___kcrctab_gpl,
		  GPL_ONLY, false },
		{ __start___ksymtab_gpl_future, __stop___ksymtab_gpl_future,
		  __start___kcrctab_gpl_future,
		  WILL_BE_GPL_ONLY, false },
#ifdef CONFIG_UNUSED_SYMBOLS
		{ __start___ksymtab_unused, __stop___ksymtab_unused,
		  __start___kcrctab_unused,
		  NOT_GPL_ONLY, true },
		{ __start___ksymtab_unused_gpl, __stop___ksymtab_unused_gpl,
		  __start___kcrctab_unused_gpl,
		  GPL_ONLY, true },
#endif
	};

	if (each_symbol_in_section(arr, ARRAY_SIZE(arr), NULL, fn, data))
		return true;

	list_for_each_entry_rcu(mod, &modules, list) {
		struct symsearch arr[] = {
			{ mod->syms, mod->syms + mod->num_syms, mod->crcs,
			  NOT_GPL_ONLY, false },
			{ mod->gpl_syms, mod->gpl_syms + mod->num_gpl_syms,
			  mod->gpl_crcs,
			  GPL_ONLY, false },
			{ mod->gpl_future_syms,
			  mod->gpl_future_syms + mod->num_gpl_future_syms,
			  mod->gpl_future_crcs,
			  WILL_BE_GPL_ONLY, false },
#ifdef CONFIG_UNUSED_SYMBOLS
			{ mod->unused_syms,
			  mod->unused_syms + mod->num_unused_syms,
			  mod->unused_crcs,
			  NOT_GPL_ONLY, true },
			{ mod->unused_gpl_syms,
			  mod->unused_gpl_syms + mod->num_unused_gpl_syms,
			  mod->unused_gpl_crcs,
			  GPL_ONLY, true },
#endif
		};

		if (each_symbol_in_section(arr, ARRAY_SIZE(arr), mod, fn, data))
			return true;
	}
	return false;
}
EXPORT_SYMBOL_GPL(each_symbol);

struct find_symbol_arg {
	/* Input */
	const char *name;
	bool gplok;
	bool warn;

	/* Output */
	struct module *owner;
	const unsigned long *crc;
	const struct kernel_symbol *sym;
};

static bool find_symbol_in_section(const struct symsearch *syms,
				   struct module *owner,
				   unsigned int symnum, void *data)
{
	struct find_symbol_arg *fsa = data;

	if (strcmp(syms->start[symnum].name, fsa->name) != 0)
		return false;

	if (!fsa->gplok) {
		if (syms->licence == GPL_ONLY)
			return false;
		if (syms->licence == WILL_BE_GPL_ONLY && fsa->warn) {
			printk(KERN_WARNING "Symbol %s is being used "
			       "by a non-GPL module, which will not "
			       "be allowed in the future\n", fsa->name);
			printk(KERN_WARNING "Please see the file "
			       "Documentation/feature-removal-schedule.txt "
			       "in the kernel source tree for more details.\n");
		}
	}

#ifdef CONFIG_UNUSED_SYMBOLS
	if (syms->unused && fsa->warn) {
		printk(KERN_WARNING "Symbol %s is marked as UNUSED, "
		       "however this module is using it.\n", fsa->name);
		printk(KERN_WARNING
		       "This symbol will go away in the future.\n");
		printk(KERN_WARNING
		       "Please evalute if this is the right api to use and if "
		       "it really is, submit a report the linux kernel "
		       "mailinglist together with submitting your code for "
		       "inclusion.\n");
	}
#endif

	fsa->owner = owner;
	fsa->crc = symversion(syms->crcs, symnum);
	fsa->sym = &syms->start[symnum];
	return true;
}

/* Find a symbol and return it, along with, (optional) crc and
 * (optional) module which owns it.  Needs preempt disabled or module_mutex. */
const struct kernel_symbol *find_symbol(const char *name,
					struct module **owner,
					const unsigned long **crc,
					bool gplok,
					bool warn)
{
	struct find_symbol_arg fsa;

	fsa.name = name;
	fsa.gplok = gplok;
	fsa.warn = warn;

	if (each_symbol(find_symbol_in_section, &fsa)) {
		if (owner)
			*owner = fsa.owner;
		if (crc)
			*crc = fsa.crc;
		return fsa.sym;
	}

	DEBUGP("Failed to find symbol %s\n", name);
	return NULL;
}
EXPORT_SYMBOL_GPL(find_symbol);

/* Search for module by name: must hold module_mutex. */
struct module *find_module(const char *name)
{
	struct module *mod;

	list_for_each_entry(mod, &modules, list) {
		if (strcmp(mod->name, name) == 0)
			return mod;
	}
	return NULL;
}
EXPORT_SYMBOL_GPL(find_module);

#ifdef CONFIG_SMP

static inline void __percpu *mod_percpu(struct module *mod)
{
	return mod->percpu;
}

static int percpu_modalloc(struct module *mod,
			   unsigned long size, unsigned long align)
{
	if (align > PAGE_SIZE) {
		printk(KERN_WARNING "%s: per-cpu alignment %li > %li\n",
		       mod->name, align, PAGE_SIZE);
		align = PAGE_SIZE;
	}

	mod->percpu = __alloc_reserved_percpu(size, align);
	if (!mod->percpu) {
		printk(KERN_WARNING
		       "%s: Could not allocate %lu bytes percpu data\n",
		       mod->name, size);
		return -ENOMEM;
	}
	mod->percpu_size = size;
	return 0;
}

static void percpu_modfree(struct module *mod)
{
	free_percpu(mod->percpu);
}

static unsigned int find_pcpusec(struct load_info *info)
{
	return find_sec(info, ".data..percpu");
}

static void percpu_modcopy(struct module *mod,
			   const void *from, unsigned long size)
{
	int cpu;

	for_each_possible_cpu(cpu)
		memcpy(per_cpu_ptr(mod->percpu, cpu), from, size);
}

/**
 * is_module_percpu_address - test whether address is from module static percpu
 * @addr: address to test
 *
 * Test whether @addr belongs to module static percpu area.
 *
 * RETURNS:
 * %true if @addr is from module static percpu area
 */
bool is_module_percpu_address(unsigned long addr)
{
	struct module *mod;
	unsigned int cpu;

	preempt_disable();

	list_for_each_entry_rcu(mod, &modules, list) {
		if (!mod->percpu_size)
			continue;
		for_each_possible_cpu(cpu) {
			void *start = per_cpu_ptr(mod->percpu, cpu);

			if ((void *)addr >= start &&
			    (void *)addr < start + mod->percpu_size) {
				preempt_enable();
				return true;
			}
		}
	}

	preempt_enable();
	return false;
}

#else /* ... !CONFIG_SMP */

static inline void __percpu *mod_percpu(struct module *mod)
{
	return NULL;
}
static inline int percpu_modalloc(struct module *mod,
				  unsigned long size, unsigned long align)
{
	return -ENOMEM;
}
static inline void percpu_modfree(struct module *mod)
{
}
static unsigned int find_pcpusec(struct load_info *info)
{
	return 0;
}
static inline void percpu_modcopy(struct module *mod,
				  const void *from, unsigned long size)
{
	/* pcpusec should be 0, and size of that section should be 0. */
	BUG_ON(size != 0);
}
bool is_module_percpu_address(unsigned long addr)
{
	return false;
}

#endif /* CONFIG_SMP */

#define MODINFO_ATTR(field)	\
static void setup_modinfo_##field(struct module *mod, const char *s)  \
{                                                                     \
	mod->field = kstrdup(s, GFP_KERNEL);                          \
}                                                                     \
static ssize_t show_modinfo_##field(struct module_attribute *mattr,   \
	                struct module *mod, char *buffer)             \
{                                                                     \
	return sprintf(buffer, "%s\n", mod->field);                   \
}                                                                     \
static int modinfo_##field##_exists(struct module *mod)               \
{                                                                     \
	return mod->field != NULL;                                    \
}                                                                     \
static void free_modinfo_##field(struct module *mod)                  \
{                                                                     \
	kfree(mod->field);                                            \
	mod->field = NULL;                                            \
}                                                                     \
static struct module_attribute modinfo_##field = {                    \
	.attr = { .name = __stringify(field), .mode = 0444 },         \
	.show = show_modinfo_##field,                                 \
	.setup = setup_modinfo_##field,                               \
	.test = modinfo_##field##_exists,                             \
	.free = free_modinfo_##field,                                 \
};

MODINFO_ATTR(version);
MODINFO_ATTR(srcversion);

static char last_unloaded_module[MODULE_NAME_LEN+1];

#ifdef CONFIG_MODULE_UNLOAD

EXPORT_TRACEPOINT_SYMBOL(module_get);

/* Init the unload section of the module. */
static int module_unload_init(struct module *mod)
{
	mod->refptr = alloc_percpu(struct module_ref);
	if (!mod->refptr)
		return -ENOMEM;

	INIT_LIST_HEAD(&mod->source_list);
	INIT_LIST_HEAD(&mod->target_list);

	/* Hold reference count during initialization. */
	__this_cpu_write(mod->refptr->incs, 1);
	/* Backwards compatibility macros put refcount during init. */
	mod->waiter = current;

	return 0;
}

/* Does a already use b? */
static int already_uses(struct module *a, struct module *b)
{
	struct module_use *use;

	list_for_each_entry(use, &b->source_list, source_list) {
		if (use->source == a) {
			DEBUGP("%s uses %s!\n", a->name, b->name);
			return 1;
		}
	}
	DEBUGP("%s does not use %s!\n", a->name, b->name);
	return 0;
}

/*
 * Module a uses b
 *  - we add 'a' as a "source", 'b' as a "target" of module use
 *  - the module_use is added to the list of 'b' sources (so
 *    'b' can walk the list to see who sourced them), and of 'a'
 *    targets (so 'a' can see what modules it targets).
 */
static int add_module_usage(struct module *a, struct module *b)
{
	struct module_use *use;

	DEBUGP("Allocating new usage for %s.\n", a->name);
	use = kmalloc(sizeof(*use), GFP_ATOMIC);
	if (!use) {
		printk(KERN_WARNING "%s: out of memory loading\n", a->name);
		return -ENOMEM;
	}

	use->source = a;
	use->target = b;
	list_add(&use->source_list, &b->source_list);
	list_add(&use->target_list, &a->target_list);
	return 0;
}

/* Module a uses b: caller needs module_mutex() */
int ref_module(struct module *a, struct module *b)
{
	int err;

	if (b == NULL || already_uses(a, b))
		return 0;

	/* If module isn't available, we fail. */
	err = strong_try_module_get(b);
	if (err)
		return err;

	err = add_module_usage(a, b);
	if (err) {
		module_put(b);
		return err;
	}
	return 0;
}
EXPORT_SYMBOL_GPL(ref_module);

/* Clear the unload stuff of the module. */
static void module_unload_free(struct module *mod)
{
	struct module_use *use, *tmp;

	mutex_lock(&module_mutex);
	list_for_each_entry_safe(use, tmp, &mod->target_list, target_list) {
		struct module *i = use->target;
		DEBUGP("%s unusing %s\n", mod->name, i->name);
		module_put(i);
		list_del(&use->source_list);
		list_del(&use->target_list);
		kfree(use);
	}
	mutex_unlock(&module_mutex);

	free_percpu(mod->refptr);
}

#ifdef CONFIG_MODULE_FORCE_UNLOAD
static inline int try_force_unload(unsigned int flags)
{
	int ret = (flags & O_TRUNC);
	if (ret)
		add_taint(TAINT_FORCED_RMMOD);
	return ret;
}
#else
static inline int try_force_unload(unsigned int flags)
{
	return 0;
}
#endif /* CONFIG_MODULE_FORCE_UNLOAD */

struct stopref
{
	struct module *mod;
	int flags;
	int *forced;
};

/* Whole machine is stopped with interrupts off when this runs. */
static int __try_stop_module(void *_sref)
{
	struct stopref *sref = _sref;

	/* If it's not unused, quit unless we're forcing. */
	if (module_refcount(sref->mod) != 0) {
		if (!(*sref->forced = try_force_unload(sref->flags)))
			return -EWOULDBLOCK;
	}

	/* Mark it as dying. */
	sref->mod->state = MODULE_STATE_GOING;
	return 0;
}

static int try_stop_module(struct module *mod, int flags, int *forced)
{
	if (flags & O_NONBLOCK) {
		struct stopref sref = { mod, flags, forced };

		return stop_machine(__try_stop_module, &sref, NULL);
	} else {
		/* We don't need to stop the machine for this. */
		mod->state = MODULE_STATE_GOING;
		synchronize_sched();
		return 0;
	}
}

unsigned int module_refcount(struct module *mod)
{
	unsigned int incs = 0, decs = 0;
	int cpu;

	for_each_possible_cpu(cpu)
		decs += per_cpu_ptr(mod->refptr, cpu)->decs;
	/*
	 * ensure the incs are added up after the decs.
	 * module_put ensures incs are visible before decs with smp_wmb.
	 *
	 * This 2-count scheme avoids the situation where the refcount
	 * for CPU0 is read, then CPU0 increments the module refcount,
	 * then CPU1 drops that refcount, then the refcount for CPU1 is
	 * read. We would record a decrement but not its corresponding
	 * increment so we would see a low count (disaster).
	 *
	 * Rare situation? But module_refcount can be preempted, and we
	 * might be tallying up 4096+ CPUs. So it is not impossible.
	 */
	smp_rmb();
	for_each_possible_cpu(cpu)
		incs += per_cpu_ptr(mod->refptr, cpu)->incs;
	return incs - decs;
}
EXPORT_SYMBOL(module_refcount);

/* This exists whether we can unload or not */
static void free_module(struct module *mod);

static void wait_for_zero_refcount(struct module *mod)
{
	/* Since we might sleep for some time, release the mutex first */
	mutex_unlock(&module_mutex);
	for (;;) {
		DEBUGP("Looking at refcount...\n");
		set_current_state(TASK_UNINTERRUPTIBLE);
		if (module_refcount(mod) == 0)
			break;
		schedule();
	}
	current->state = TASK_RUNNING;
	mutex_lock(&module_mutex);
}

SYSCALL_DEFINE2(delete_module, const char __user *, name_user,
		unsigned int, flags)
{
	struct module *mod;
	char name[MODULE_NAME_LEN];
	int ret, forced = 0;

	if (!capable(CAP_SYS_MODULE) || modules_disabled)
		return -EPERM;

	if (strncpy_from_user(name, name_user, MODULE_NAME_LEN-1) < 0)
		return -EFAULT;
	name[MODULE_NAME_LEN-1] = '\0';

	if (mutex_lock_interruptible(&module_mutex) != 0)
		return -EINTR;

	mod = find_module(name);
	if (!mod) {
		ret = -ENOENT;
		goto out;
	}

	if (!list_empty(&mod->source_list)) {
		/* Other modules depend on us: get rid of them first. */
		ret = -EWOULDBLOCK;
		goto out;
	}

	/* Doing init or already dying? */
	if (mod->state != MODULE_STATE_LIVE) {
		/* FIXME: if (force), slam module count and wake up
                   waiter --RR */
		DEBUGP("%s already dying\n", mod->name);
		ret = -EBUSY;
		goto out;
	}

	/* If it has an init func, it must have an exit func to unload */
	if (mod->init && !mod->exit) {
		forced = try_force_unload(flags);
		if (!forced) {
			/* This module can't be removed */
			ret = -EBUSY;
			goto out;
		}
	}

	/* Set this up before setting mod->state */
	mod->waiter = current;

	/* Stop the machine so refcounts can't move and disable module. */
	ret = try_stop_module(mod, flags, &forced);
	if (ret != 0)
		goto out;

	/* Never wait if forced. */
	if (!forced && module_refcount(mod) != 0)
		wait_for_zero_refcount(mod);

	mutex_unlock(&module_mutex);
	/* Final destruction now noone is using it. */
	if (mod->exit != NULL)
		mod->exit();
	blocking_notifier_call_chain(&module_notify_list,
				     MODULE_STATE_GOING, mod);
	async_synchronize_full();

	/* Store the name of the last unloaded module for diagnostic purposes */
	strlcpy(last_unloaded_module, mod->name, sizeof(last_unloaded_module));
	ddebug_remove_module(mod->name);

	free_module(mod);
	return 0;
out:
	mutex_unlock(&module_mutex);
	return ret;
}

static inline void print_unload_info(struct seq_file *m, struct module *mod)
{
	struct module_use *use;
	int printed_something = 0;

	seq_printf(m, " %u ", module_refcount(mod));

	/* Always include a trailing , so userspace can differentiate
           between this and the old multi-field proc format. */
	list_for_each_entry(use, &mod->source_list, source_list) {
		printed_something = 1;
		seq_printf(m, "%s,", use->source->name);
	}

	if (mod->init != NULL && mod->exit == NULL) {
		printed_something = 1;
		seq_printf(m, "[permanent],");
	}

	if (!printed_something)
		seq_printf(m, "-");
}

void __symbol_put(const char *symbol)
{
	struct module *owner;

	preempt_disable();
	if (!find_symbol(symbol, &owner, NULL, true, false))
		BUG();
	module_put(owner);
	preempt_enable();
}
EXPORT_SYMBOL(__symbol_put);

/* Note this assumes addr is a function, which it currently always is. */
void symbol_put_addr(void *addr)
{
	struct module *modaddr;
	unsigned long a = (unsigned long)dereference_function_descriptor(addr);

	if (core_kernel_text(a))
		return;

	/* module_text_address is safe here: we're supposed to have reference
	 * to module from symbol_get, so it can't go away. */
	modaddr = __module_text_address(a);
	BUG_ON(!modaddr);
	module_put(modaddr);
}
EXPORT_SYMBOL_GPL(symbol_put_addr);

static ssize_t show_refcnt(struct module_attribute *mattr,
			   struct module *mod, char *buffer)
{
	return sprintf(buffer, "%u\n", module_refcount(mod));
}

static struct module_attribute refcnt = {
	.attr = { .name = "refcnt", .mode = 0444 },
	.show = show_refcnt,
};

void module_put(struct module *module)
{
	if (module) {
		preempt_disable();
		smp_wmb(); /* see comment in module_refcount */
		__this_cpu_inc(module->refptr->decs);

		trace_module_put(module, _RET_IP_);
		/* Maybe they're waiting for us to drop reference? */
		if (unlikely(!module_is_live(module)))
			wake_up_process(module->waiter);
		preempt_enable();
	}
}
EXPORT_SYMBOL(module_put);

#else /* !CONFIG_MODULE_UNLOAD */
static inline void print_unload_info(struct seq_file *m, struct module *mod)
{
	/* We don't know the usage count, or what modules are using. */
	seq_printf(m, " - -");
}

static inline void module_unload_free(struct module *mod)
{
}

int ref_module(struct module *a, struct module *b)
{
	return strong_try_module_get(b);
}
EXPORT_SYMBOL_GPL(ref_module);

static inline int module_unload_init(struct module *mod)
{
	return 0;
}
#endif /* CONFIG_MODULE_UNLOAD */

static ssize_t show_initstate(struct module_attribute *mattr,
			   struct module *mod, char *buffer)
{
	const char *state = "unknown";

	switch (mod->state) {
	case MODULE_STATE_LIVE:
		state = "live";
		break;
	case MODULE_STATE_COMING:
		state = "coming";
		break;
	case MODULE_STATE_GOING:
		state = "going";
		break;
	}
	return sprintf(buffer, "%s\n", state);
}

static struct module_attribute initstate = {
	.attr = { .name = "initstate", .mode = 0444 },
	.show = show_initstate,
};

static struct module_attribute *modinfo_attrs[] = {
	&modinfo_version,
	&modinfo_srcversion,
	&initstate,
#ifdef CONFIG_MODULE_UNLOAD
	&refcnt,
#endif
	NULL,
};

static const char vermagic[] = VERMAGIC_STRING;

static int try_to_force_load(struct module *mod, const char *reason)
{
#ifdef CONFIG_MODULE_FORCE_LOAD
	if (!test_taint(TAINT_FORCED_MODULE))
		printk(KERN_WARNING "%s: %s: kernel tainted.\n",
		       mod->name, reason);
	add_taint_module(mod, TAINT_FORCED_MODULE);
	return 0;
#else
	return -ENOEXEC;
#endif
}

#ifdef CONFIG_MODVERSIONS
/* If the arch applies (non-zero) relocations to kernel kcrctab, unapply it. */
static unsigned long maybe_relocated(unsigned long crc,
				     const struct module *crc_owner)
{
#ifdef ARCH_RELOCATES_KCRCTAB
	if (crc_owner == NULL)
		return crc - (unsigned long)reloc_start;
#endif
	return crc;
}

static int check_version(Elf_Shdr *sechdrs,
			 unsigned int versindex,
			 const char *symname,
			 struct module *mod, 
			 const unsigned long *crc,
			 const struct module *crc_owner)
{
	unsigned int i, num_versions;
	struct modversion_info *versions;

	/* Exporting module didn't supply crcs?  OK, we're already tainted. */
	if (!crc)
		return 1;

	/* No versions at all?  modprobe --force does this. */
	if (versindex == 0)
		return try_to_force_load(mod, symname) == 0;

	versions = (void *) sechdrs[versindex].sh_addr;
	num_versions = sechdrs[versindex].sh_size
		/ sizeof(struct modversion_info);

	for (i = 0; i < num_versions; i++) {
		if (strcmp(versions[i].name, symname) != 0)
			continue;

		if (versions[i].crc == maybe_relocated(*crc, crc_owner))
			return 1;
		DEBUGP("Found checksum %lX vs module %lX\n",
		       maybe_relocated(*crc, crc_owner), versions[i].crc);
		goto bad_version;
	}

	printk(KERN_WARNING "%s: no symbol version for %s\n",
	       mod->name, symname);
	return 0;

bad_version:
	printk("%s: disagrees about version of symbol %s\n",
	       mod->name, symname);
	return 0;
}

static inline int check_modstruct_version(Elf_Shdr *sechdrs,
					  unsigned int versindex,
					  struct module *mod)
{
	const unsigned long *crc;

	/* Since this should be found in kernel (which can't be removed),
	 * no locking is necessary. */
	if (!find_symbol(MODULE_SYMBOL_PREFIX "module_layout", NULL,
			 &crc, true, false))
		BUG();
	return check_version(sechdrs, versindex, "module_layout", mod, crc,
			     NULL);
}

/* First part is kernel version, which we ignore if module has crcs. */
static inline int same_magic(const char *amagic, const char *bmagic,
			     bool has_crcs)
{
	if (has_crcs) {
		amagic += strcspn(amagic, " ");
		bmagic += strcspn(bmagic, " ");
	}
	return strcmp(amagic, bmagic) == 0;
}
#else
static inline int check_version(Elf_Shdr *sechdrs,
				unsigned int versindex,
				const char *symname,
				struct module *mod, 
				const unsigned long *crc,
				const struct module *crc_owner)
{
	return 1;
}

static inline int check_modstruct_version(Elf_Shdr *sechdrs,
					  unsigned int versindex,
					  struct module *mod)
{
	return 1;
}

static inline int same_magic(const char *amagic, const char *bmagic,
			     bool has_crcs)
{
	return strcmp(amagic, bmagic) == 0;
}
#endif /* CONFIG_MODVERSIONS */

/* Resolve a symbol for this module.  I.e. if we find one, record usage. */
static const struct kernel_symbol *resolve_symbol(struct module *mod,
						  const struct load_info *info,
						  const char *name,
						  char ownername[])
{
	struct module *owner;
	const struct kernel_symbol *sym;
	const unsigned long *crc;
	int err;

	mutex_lock(&module_mutex);
	sym = find_symbol(name, &owner, &crc,
			  !(mod->taints & (1 << TAINT_PROPRIETARY_MODULE)), true);
	if (!sym)
		goto unlock;

	if (!check_version(info->sechdrs, info->index.vers, name, mod, crc,
			   owner)) {
		sym = ERR_PTR(-EINVAL);
		goto getname;
	}

	err = ref_module(mod, owner);
	if (err) {
		sym = ERR_PTR(err);
		goto getname;
	}

getname:
	/* We must make copy under the lock if we failed to get ref. */
	strncpy(ownername, module_name(owner), MODULE_NAME_LEN);
unlock:
	mutex_unlock(&module_mutex);
	return sym;
}

static const struct kernel_symbol *
resolve_symbol_wait(struct module *mod,
		    const struct load_info *info,
		    const char *name)
{
	const struct kernel_symbol *ksym;
	char owner[MODULE_NAME_LEN];

	if (wait_event_interruptible_timeout(module_wq,
			!IS_ERR(ksym = resolve_symbol(mod, info, name, owner))
			|| PTR_ERR(ksym) != -EBUSY,
					     30 * HZ) <= 0) {
		printk(KERN_WARNING "%s: gave up waiting for init of module %s.\n",
		       mod->name, owner);
	}
	return ksym;
}

/*
 * /sys/module/foo/sections stuff
 * J. Corbet <corbet@lwn.net>
 */
#ifdef CONFIG_SYSFS

#ifdef CONFIG_KALLSYMS
static inline bool sect_empty(const Elf_Shdr *sect)
{
	return !(sect->sh_flags & SHF_ALLOC) || sect->sh_size == 0;
}

struct module_sect_attr
{
	struct module_attribute mattr;
	char *name;
	unsigned long address;
};

struct module_sect_attrs
{
	struct attribute_group grp;
	unsigned int nsections;
	struct module_sect_attr attrs[0];
};

static ssize_t module_sect_show(struct module_attribute *mattr,
				struct module *mod, char *buf)
{
	struct module_sect_attr *sattr =
		container_of(mattr, struct module_sect_attr, mattr);
	return sprintf(buf, "0x%lx\n", sattr->address);
}

static void free_sect_attrs(struct module_sect_attrs *sect_attrs)
{
	unsigned int section;

	for (section = 0; section < sect_attrs->nsections; section++)
		kfree(sect_attrs->attrs[section].name);
	kfree(sect_attrs);
}

static void add_sect_attrs(struct module *mod, const struct load_info *info)
{
	unsigned int nloaded = 0, i, size[2];
	struct module_sect_attrs *sect_attrs;
	struct module_sect_attr *sattr;
	struct attribute **gattr;

	/* Count loaded sections and allocate structures */
	for (i = 0; i < info->hdr->e_shnum; i++)
		if (!sect_empty(&info->sechdrs[i]))
			nloaded++;
	size[0] = ALIGN(sizeof(*sect_attrs)
			+ nloaded * sizeof(sect_attrs->attrs[0]),
			sizeof(sect_attrs->grp.attrs[0]));
	size[1] = (nloaded + 1) * sizeof(sect_attrs->grp.attrs[0]);
	sect_attrs = kzalloc(size[0] + size[1], GFP_KERNEL);
	if (sect_attrs == NULL)
		return;

	/* Setup section attributes. */
	sect_attrs->grp.name = "sections";
	sect_attrs->grp.attrs = (void *)sect_attrs + size[0];

	sect_attrs->nsections = 0;
	sattr = &sect_attrs->attrs[0];
	gattr = &sect_attrs->grp.attrs[0];
	for (i = 0; i < info->hdr->e_shnum; i++) {
		Elf_Shdr *sec = &info->sechdrs[i];
		if (sect_empty(sec))
			continue;
		sattr->address = sec->sh_addr;
		sattr->name = kstrdup(info->secstrings + sec->sh_name,
					GFP_KERNEL);
		if (sattr->name == NULL)
			goto out;
		sect_attrs->nsections++;
		sysfs_attr_init(&sattr->mattr.attr);
		sattr->mattr.show = module_sect_show;
		sattr->mattr.store = NULL;
		sattr->mattr.attr.name = sattr->name;
		sattr->mattr.attr.mode = S_IRUGO;
		*(gattr++) = &(sattr++)->mattr.attr;
	}
	*gattr = NULL;

	if (sysfs_create_group(&mod->mkobj.kobj, &sect_attrs->grp))
		goto out;

	mod->sect_attrs = sect_attrs;
	return;
  out:
	free_sect_attrs(sect_attrs);
}

static void remove_sect_attrs(struct module *mod)
{
	if (mod->sect_attrs) {
		sysfs_remove_group(&mod->mkobj.kobj,
				   &mod->sect_attrs->grp);
		/* We are positive that no one is using any sect attrs
		 * at this point.  Deallocate immediately. */
		free_sect_attrs(mod->sect_attrs);
		mod->sect_attrs = NULL;
	}
}

/*
 * /sys/module/foo/notes/.section.name gives contents of SHT_NOTE sections.
 */

struct module_notes_attrs {
	struct kobject *dir;
	unsigned int notes;
	struct bin_attribute attrs[0];
};

static ssize_t module_notes_read(struct file *filp, struct kobject *kobj,
				 struct bin_attribute *bin_attr,
				 char *buf, loff_t pos, size_t count)
{
	/*
	 * The caller checked the pos and count against our size.
	 */
	memcpy(buf, bin_attr->private + pos, count);
	return count;
}

static void free_notes_attrs(struct module_notes_attrs *notes_attrs,
			     unsigned int i)
{
	if (notes_attrs->dir) {
		while (i-- > 0)
			sysfs_remove_bin_file(notes_attrs->dir,
					      &notes_attrs->attrs[i]);
		kobject_put(notes_attrs->dir);
	}
	kfree(notes_attrs);
}

static void add_notes_attrs(struct module *mod, const struct load_info *info)
{
	unsigned int notes, loaded, i;
	struct module_notes_attrs *notes_attrs;
	struct bin_attribute *nattr;

	/* failed to create section attributes, so can't create notes */
	if (!mod->sect_attrs)
		return;

	/* Count notes sections and allocate structures.  */
	notes = 0;
	for (i = 0; i < info->hdr->e_shnum; i++)
		if (!sect_empty(&info->sechdrs[i]) &&
		    (info->sechdrs[i].sh_type == SHT_NOTE))
			++notes;

	if (notes == 0)
		return;

	notes_attrs = kzalloc(sizeof(*notes_attrs)
			      + notes * sizeof(notes_attrs->attrs[0]),
			      GFP_KERNEL);
	if (notes_attrs == NULL)
		return;

	notes_attrs->notes = notes;
	nattr = &notes_attrs->attrs[0];
	for (loaded = i = 0; i < info->hdr->e_shnum; ++i) {
		if (sect_empty(&info->sechdrs[i]))
			continue;
		if (info->sechdrs[i].sh_type == SHT_NOTE) {
			sysfs_bin_attr_init(nattr);
			nattr->attr.name = mod->sect_attrs->attrs[loaded].name;
			nattr->attr.mode = S_IRUGO;
			nattr->size = info->sechdrs[i].sh_size;
			nattr->private = (void *) info->sechdrs[i].sh_addr;
			nattr->read = module_notes_read;
			++nattr;
		}
		++loaded;
	}

	notes_attrs->dir = kobject_create_and_add("notes", &mod->mkobj.kobj);
	if (!notes_attrs->dir)
		goto out;

	for (i = 0; i < notes; ++i)
		if (sysfs_create_bin_file(notes_attrs->dir,
					  &notes_attrs->attrs[i]))
			goto out;

	mod->notes_attrs = notes_attrs;
	return;

  out:
	free_notes_attrs(notes_attrs, i);
}

static void remove_notes_attrs(struct module *mod)
{
	if (mod->notes_attrs)
		free_notes_attrs(mod->notes_attrs, mod->notes_attrs->notes);
}

#else

static inline void add_sect_attrs(struct module *mod,
				  const struct load_info *info)
{
}

static inline void remove_sect_attrs(struct module *mod)
{
}

static inline void add_notes_attrs(struct module *mod,
				   const struct load_info *info)
{
}

static inline void remove_notes_attrs(struct module *mod)
{
}
#endif /* CONFIG_KALLSYMS */

static void add_usage_links(struct module *mod)
{
#ifdef CONFIG_MODULE_UNLOAD
	struct module_use *use;
	int nowarn;

	mutex_lock(&module_mutex);
	list_for_each_entry(use, &mod->target_list, target_list) {
		nowarn = sysfs_create_link(use->target->holders_dir,
					   &mod->mkobj.kobj, mod->name);
	}
	mutex_unlock(&module_mutex);
#endif
}

static void del_usage_links(struct module *mod)
{
#ifdef CONFIG_MODULE_UNLOAD
	struct module_use *use;

	mutex_lock(&module_mutex);
	list_for_each_entry(use, &mod->target_list, target_list)
		sysfs_remove_link(use->target->holders_dir, mod->name);
	mutex_unlock(&module_mutex);
#endif
}

static int module_add_modinfo_attrs(struct module *mod)
{
	struct module_attribute *attr;
	struct module_attribute *temp_attr;
	int error = 0;
	int i;

	mod->modinfo_attrs = kzalloc((sizeof(struct module_attribute) *
					(ARRAY_SIZE(modinfo_attrs) + 1)),
					GFP_KERNEL);
	if (!mod->modinfo_attrs)
		return -ENOMEM;

	temp_attr = mod->modinfo_attrs;
	for (i = 0; (attr = modinfo_attrs[i]) && !error; i++) {
		if (!attr->test ||
		    (attr->test && attr->test(mod))) {
			memcpy(temp_attr, attr, sizeof(*temp_attr));
			sysfs_attr_init(&temp_attr->attr);
			error = sysfs_create_file(&mod->mkobj.kobj,&temp_attr->attr);
			++temp_attr;
		}
	}
	return error;
}

static void module_remove_modinfo_attrs(struct module *mod)
{
	struct module_attribute *attr;
	int i;

	for (i = 0; (attr = &mod->modinfo_attrs[i]); i++) {
		/* pick a field to test for end of list */
		if (!attr->attr.name)
			break;
		sysfs_remove_file(&mod->mkobj.kobj,&attr->attr);
		if (attr->free)
			attr->free(mod);
	}
	kfree(mod->modinfo_attrs);
}

static int mod_sysfs_init(struct module *mod)
{
	int err;
	struct kobject *kobj;

	if (!module_sysfs_initialized) {
		printk(KERN_ERR "%s: module sysfs not initialized\n",
		       mod->name);
		err = -EINVAL;
		goto out;
	}

	kobj = kset_find_obj(module_kset, mod->name);
	if (kobj) {
		printk(KERN_ERR "%s: module is already loaded\n", mod->name);
		kobject_put(kobj);
		err = -EINVAL;
		goto out;
	}

	mod->mkobj.mod = mod;

	memset(&mod->mkobj.kobj, 0, sizeof(mod->mkobj.kobj));
	mod->mkobj.kobj.kset = module_kset;
	err = kobject_init_and_add(&mod->mkobj.kobj, &module_ktype, NULL,
				   "%s", mod->name);
	if (err)
		kobject_put(&mod->mkobj.kobj);

	/* delay uevent until full sysfs population */
out:
	return err;
}

static int mod_sysfs_setup(struct module *mod,
			   const struct load_info *info,
			   struct kernel_param *kparam,
			   unsigned int num_params)
{
	int err;

	err = mod_sysfs_init(mod);
	if (err)
		goto out;

	mod->holders_dir = kobject_create_and_add("holders", &mod->mkobj.kobj);
	if (!mod->holders_dir) {
		err = -ENOMEM;
		goto out_unreg;
	}

	err = module_param_sysfs_setup(mod, kparam, num_params);
	if (err)
		goto out_unreg_holders;

	err = module_add_modinfo_attrs(mod);
	if (err)
		goto out_unreg_param;

	add_usage_links(mod);
	add_sect_attrs(mod, info);
	add_notes_attrs(mod, info);

	kobject_uevent(&mod->mkobj.kobj, KOBJ_ADD);
	return 0;

out_unreg_param:
	module_param_sysfs_remove(mod);
out_unreg_holders:
	kobject_put(mod->holders_dir);
out_unreg:
	kobject_put(&mod->mkobj.kobj);
out:
	return err;
}

static void mod_sysfs_fini(struct module *mod)
{
	remove_notes_attrs(mod);
	remove_sect_attrs(mod);
	kobject_put(&mod->mkobj.kobj);
}

#else /* !CONFIG_SYSFS */

static int mod_sysfs_setup(struct module *mod,
			   const struct load_info *info,
			   struct kernel_param *kparam,
			   unsigned int num_params)
{
	return 0;
}

static void mod_sysfs_fini(struct module *mod)
{
}

static void module_remove_modinfo_attrs(struct module *mod)
{
}

static void del_usage_links(struct module *mod)
{
}

#endif /* CONFIG_SYSFS */

static void mod_sysfs_teardown(struct module *mod)
{
	del_usage_links(mod);
	module_remove_modinfo_attrs(mod);
	module_param_sysfs_remove(mod);
	kobject_put(mod->mkobj.drivers_dir);
	kobject_put(mod->holders_dir);
	mod_sysfs_fini(mod);
}

/*
 * unlink the module with the whole machine is stopped with interrupts off
 * - this defends against kallsyms not taking locks
 */
static int __unlink_module(void *_mod)
{
	struct module *mod = _mod;
	list_del(&mod->list);
	return 0;
}

/* Free a module, remove from lists, etc. */
static void free_module(struct module *mod)
{
	trace_module_free(mod);

	/* Delete from various lists */
	mutex_lock(&module_mutex);
	stop_machine(__unlink_module, mod, NULL);
	mutex_unlock(&module_mutex);
	mod_sysfs_teardown(mod);

	/* Arch-specific cleanup. */
	module_arch_cleanup(mod);

	/* Module unload stuff */
	module_unload_free(mod);

	/* Free any allocated parameters. */
	destroy_params(mod->kp, mod->num_kp);

	/* This may be NULL, but that's OK */
	module_free(mod, mod->module_init);
	kfree(mod->args);
	percpu_modfree(mod);

	/* Free lock-classes: */
	lockdep_free_key_range(mod->module_core, mod->core_size);

	/* Finally, free the core (containing the module structure) */
	module_free(mod, mod->module_core);

#ifdef CONFIG_MPU
	update_protections(current->mm);
#endif
}

void *__symbol_get(const char *symbol)
{
	struct module *owner;
	const struct kernel_symbol *sym;

	preempt_disable();
	sym = find_symbol(symbol, &owner, NULL, true, true);
	if (sym && strong_try_module_get(owner))
		sym = NULL;
	preempt_enable();

	return sym ? (void *)sym->value : NULL;
}
EXPORT_SYMBOL_GPL(__symbol_get);

/*
 * Ensure that an exported symbol [global namespace] does not already exist
 * in the kernel or in some other module's exported symbol table.
 *
 * You must hold the module_mutex.
 */
static int verify_export_symbols(struct module *mod)
{
	unsigned int i;
	struct module *owner;
	const struct kernel_symbol *s;
	struct {
		const struct kernel_symbol *sym;
		unsigned int num;
	} arr[] = {
		{ mod->syms, mod->num_syms },
		{ mod->gpl_syms, mod->num_gpl_syms },
		{ mod->gpl_future_syms, mod->num_gpl_future_syms },
#ifdef CONFIG_UNUSED_SYMBOLS
		{ mod->unused_syms, mod->num_unused_syms },
		{ mod->unused_gpl_syms, mod->num_unused_gpl_syms },
#endif
	};

	for (i = 0; i < ARRAY_SIZE(arr); i++) {
		for (s = arr[i].sym; s < arr[i].sym + arr[i].num; s++) {
			if (find_symbol(s->name, &owner, NULL, true, false)) {
				printk(KERN_ERR
				       "%s: exports duplicate symbol %s"
				       " (owned by %s)\n",
				       mod->name, s->name, module_name(owner));
				return -ENOEXEC;
			}
		}
	}
	return 0;
}

/* Change all symbols so that st_value encodes the pointer directly. */
static int simplify_symbols(struct module *mod, const struct load_info *info)
{
	Elf_Shdr *symsec = &info->sechdrs[info->index.sym];
	Elf_Sym *sym = (void *)symsec->sh_addr;
	unsigned long secbase;
	unsigned int i;
	int ret = 0;
	const struct kernel_symbol *ksym;

	for (i = 1; i < symsec->sh_size / sizeof(Elf_Sym); i++) {
		const char *name = info->strtab + sym[i].st_name;

		switch (sym[i].st_shndx) {
		case SHN_COMMON:
			/* We compiled with -fno-common.  These are not
			   supposed to happen.  */
			DEBUGP("Common symbol: %s\n", name);
			printk("%s: please compile with -fno-common\n",
			       mod->name);
			ret = -ENOEXEC;
			break;

		case SHN_ABS:
			/* Don't need to do anything */
			DEBUGP("Absolute symbol: 0x%08lx\n",
			       (long)sym[i].st_value);
			break;

		case SHN_UNDEF:
			ksym = resolve_symbol_wait(mod, info, name);
			/* Ok if resolved.  */
			if (ksym && !IS_ERR(ksym)) {
				sym[i].st_value = ksym->value;
				break;
			}

			/* Ok if weak.  */
			if (!ksym && ELF_ST_BIND(sym[i].st_info) == STB_WEAK)
				break;

			printk(KERN_WARNING "%s: Unknown symbol %s (err %li)\n",
			       mod->name, name, PTR_ERR(ksym));
			ret = PTR_ERR(ksym) ?: -ENOENT;
			break;

		default:
			/* Divert to percpu allocation if a percpu var. */
			if (sym[i].st_shndx == info->index.pcpu)
				secbase = (unsigned long)mod_percpu(mod);
			else
				secbase = info->sechdrs[sym[i].st_shndx].sh_addr;
			sym[i].st_value += secbase;
			break;
		}
	}

	return ret;
}

static int apply_relocations(struct module *mod, const struct load_info *info)
{
	unsigned int i;
	int err = 0;

	/* Now do relocations. */
	for (i = 1; i < info->hdr->e_shnum; i++) {
		unsigned int infosec = info->sechdrs[i].sh_info;

		/* Not a valid relocation section? */
		if (infosec >= info->hdr->e_shnum)
			continue;

		/* Don't bother with non-allocated sections */
		if (!(info->sechdrs[infosec].sh_flags & SHF_ALLOC))
			continue;

		if (info->sechdrs[i].sh_type == SHT_REL)
			err = apply_relocate(info->sechdrs, info->strtab,
					     info->index.sym, i, mod);
		else if (info->sechdrs[i].sh_type == SHT_RELA)
			err = apply_relocate_add(info->sechdrs, info->strtab,
						 info->index.sym, i, mod);
		if (err < 0)
			break;
	}
	return err;
}

/* Additional bytes needed by arch in front of individual sections */
unsigned int __weak arch_mod_section_prepend(struct module *mod,
					     unsigned int section)
{
	/* default implementation just returns zero */
	return 0;
}

/* Update size with this section: return offset. */
static long get_offset(struct module *mod, unsigned int *size,
		       Elf_Shdr *sechdr, unsigned int section)
{
	long ret;

	*size += arch_mod_section_prepend(mod, section);
	ret = ALIGN(*size, sechdr->sh_addralign ?: 1);
	*size = ret + sechdr->sh_size;
	return ret;
}

/* Lay out the SHF_ALLOC sections in a way not dissimilar to how ld
   might -- code, read-only data, read-write data, small data.  Tally
   sizes, and place the offsets into sh_entsize fields: high bit means it
   belongs in init. */
static void layout_sections(struct module *mod, struct load_info *info)
{
	static unsigned long const masks[][2] = {
		/* NOTE: all executable code must be the first section
		 * in this array; otherwise modify the text_size
		 * finder in the two loops below */
		{ SHF_EXECINSTR | SHF_ALLOC, ARCH_SHF_SMALL },
		{ SHF_ALLOC, SHF_WRITE | ARCH_SHF_SMALL },
		{ SHF_WRITE | SHF_ALLOC, ARCH_SHF_SMALL },
		{ ARCH_SHF_SMALL | SHF_ALLOC, 0 }
	};
	unsigned int m, i;

	for (i = 0; i < info->hdr->e_shnum; i++)
		info->sechdrs[i].sh_entsize = ~0UL;

	DEBUGP("Core section allocation order:\n");
	for (m = 0; m < ARRAY_SIZE(masks); ++m) {
		for (i = 0; i < info->hdr->e_shnum; ++i) {
			Elf_Shdr *s = &info->sechdrs[i];
			const char *sname = info->secstrings + s->sh_name;

			if ((s->sh_flags & masks[m][0]) != masks[m][0]
			    || (s->sh_flags & masks[m][1])
			    || s->sh_entsize != ~0UL
			    || strstarts(sname, ".init"))
				continue;
			s->sh_entsize = get_offset(mod, &mod->core_size, s, i);
			DEBUGP("\t%s\n", name);
		}
		if (m == 0)
			mod->core_text_size = mod->core_size;
	}

	DEBUGP("Init section allocation order:\n");
	for (m = 0; m < ARRAY_SIZE(masks); ++m) {
		for (i = 0; i < info->hdr->e_shnum; ++i) {
			Elf_Shdr *s = &info->sechdrs[i];
			const char *sname = info->secstrings + s->sh_name;

			if ((s->sh_flags & masks[m][0]) != masks[m][0]
			    || (s->sh_flags & masks[m][1])
			    || s->sh_entsize != ~0UL
			    || !strstarts(sname, ".init"))
				continue;
			s->sh_entsize = (get_offset(mod, &mod->init_size, s, i)
					 | INIT_OFFSET_MASK);
			DEBUGP("\t%s\n", sname);
		}
		if (m == 0)
			mod->init_text_size = mod->init_size;
	}
}

static void set_license(struct module *mod, const char *license)
{
	if (!license)
		license = "unspecified";

	if (!license_is_gpl_compatible(license)) {
		if (!test_taint(TAINT_PROPRIETARY_MODULE))
			printk(KERN_WARNING "%s: module license '%s' taints "
				"kernel.\n", mod->name, license);
		add_taint_module(mod, TAINT_PROPRIETARY_MODULE);
	}
}

/* Parse tag=value strings from .modinfo section */
static char *next_string(char *string, unsigned long *secsize)
{
	/* Skip non-zero chars */
	while (string[0]) {
		string++;
		if ((*secsize)-- <= 1)
			return NULL;
	}

	/* Skip any zero padding. */
	while (!string[0]) {
		string++;
		if ((*secsize)-- <= 1)
			return NULL;
	}
	return string;
}

static char *get_modinfo(struct load_info *info, const char *tag)
{
	char *p;
	unsigned int taglen = strlen(tag);
	Elf_Shdr *infosec = &info->sechdrs[info->index.info];
	unsigned long size = infosec->sh_size;

	for (p = (char *)infosec->sh_addr; p; p = next_string(p, &size)) {
		if (strncmp(p, tag, taglen) == 0 && p[taglen] == '=')
			return p + taglen + 1;
	}
	return NULL;
}

static void setup_modinfo(struct module *mod, struct load_info *info)
{
	struct module_attribute *attr;
	int i;

	for (i = 0; (attr = modinfo_attrs[i]); i++) {
		if (attr->setup)
			attr->setup(mod, get_modinfo(info, attr->attr.name));
	}
}

static void free_modinfo(struct module *mod)
{
	struct module_attribute *attr;
	int i;

	for (i = 0; (attr = modinfo_attrs[i]); i++) {
		if (attr->free)
			attr->free(mod);
	}
}

#ifdef CONFIG_KALLSYMS

/* lookup symbol in given range of kernel_symbols */
static const struct kernel_symbol *lookup_symbol(const char *name,
	const struct kernel_symbol *start,
	const struct kernel_symbol *stop)
{
	const struct kernel_symbol *ks = start;
	for (; ks < stop; ks++)
		if (strcmp(ks->name, name) == 0)
			return ks;
	return NULL;
}

static int is_exported(const char *name, unsigned long value,
		       const struct module *mod)
{
	const struct kernel_symbol *ks;
	if (!mod)
		ks = lookup_symbol(name, __start___ksymtab, __stop___ksymtab);
	else
		ks = lookup_symbol(name, mod->syms, mod->syms + mod->num_syms);
	return ks != NULL && ks->value == value;
}

/* As per nm */
static char elf_type(const Elf_Sym *sym, const struct load_info *info)
{
	const Elf_Shdr *sechdrs = info->sechdrs;

	if (ELF_ST_BIND(sym->st_info) == STB_WEAK) {
		if (ELF_ST_TYPE(sym->st_info) == STT_OBJECT)
			return 'v';
		else
			return 'w';
	}
	if (sym->st_shndx == SHN_UNDEF)
		return 'U';
	if (sym->st_shndx == SHN_ABS)
		return 'a';
	if (sym->st_shndx >= SHN_LORESERVE)
		return '?';
	if (sechdrs[sym->st_shndx].sh_flags & SHF_EXECINSTR)
		return 't';
	if (sechdrs[sym->st_shndx].sh_flags & SHF_ALLOC
	    && sechdrs[sym->st_shndx].sh_type != SHT_NOBITS) {
		if (!(sechdrs[sym->st_shndx].sh_flags & SHF_WRITE))
			return 'r';
		else if (sechdrs[sym->st_shndx].sh_flags & ARCH_SHF_SMALL)
			return 'g';
		else
			return 'd';
	}
	if (sechdrs[sym->st_shndx].sh_type == SHT_NOBITS) {
		if (sechdrs[sym->st_shndx].sh_flags & ARCH_SHF_SMALL)
			return 's';
		else
			return 'b';
	}
	if (strstarts(info->secstrings + sechdrs[sym->st_shndx].sh_name,
		      ".debug")) {
		return 'n';
	}
	return '?';
}

static bool is_core_symbol(const Elf_Sym *src, const Elf_Shdr *sechdrs,
                           unsigned int shnum)
{
	const Elf_Shdr *sec;

	if (src->st_shndx == SHN_UNDEF
	    || src->st_shndx >= shnum
	    || !src->st_name)
		return false;

	sec = sechdrs + src->st_shndx;
	if (!(sec->sh_flags & SHF_ALLOC)
#ifndef CONFIG_KALLSYMS_ALL
	    || !(sec->sh_flags & SHF_EXECINSTR)
#endif
	    || (sec->sh_entsize & INIT_OFFSET_MASK))
		return false;

	return true;
}

static void layout_symtab(struct module *mod, struct load_info *info)
{
	Elf_Shdr *symsect = info->sechdrs + info->index.sym;
	Elf_Shdr *strsect = info->sechdrs + info->index.str;
	const Elf_Sym *src;
	unsigned int i, nsrc, ndst;

	/* Put symbol section at end of init part of module. */
	symsect->sh_flags |= SHF_ALLOC;
	symsect->sh_entsize = get_offset(mod, &mod->init_size, symsect,
					 info->index.sym) | INIT_OFFSET_MASK;
	DEBUGP("\t%s\n", info->secstrings + symsect->sh_name);

	src = (void *)info->hdr + symsect->sh_offset;
	nsrc = symsect->sh_size / sizeof(*src);
	for (ndst = i = 1; i < nsrc; ++i, ++src)
		if (is_core_symbol(src, info->sechdrs, info->hdr->e_shnum)) {
			unsigned int j = src->st_name;

			while (!__test_and_set_bit(j, info->strmap)
			       && info->strtab[j])
				++j;
			++ndst;
		}

	/* Append room for core symbols at end of core part. */
	info->symoffs = ALIGN(mod->core_size, symsect->sh_addralign ?: 1);
	mod->core_size = info->symoffs + ndst * sizeof(Elf_Sym);

	/* Put string table section at end of init part of module. */
	strsect->sh_flags |= SHF_ALLOC;
	strsect->sh_entsize = get_offset(mod, &mod->init_size, strsect,
					 info->index.str) | INIT_OFFSET_MASK;
	DEBUGP("\t%s\n", info->secstrings + strsect->sh_name);

	/* Append room for core symbols' strings at end of core part. */
	info->stroffs = mod->core_size;
	__set_bit(0, info->strmap);
	mod->core_size += bitmap_weight(info->strmap, strsect->sh_size);
}

static void add_kallsyms(struct module *mod, const struct load_info *info)
{
	unsigned int i, ndst;
	const Elf_Sym *src;
	Elf_Sym *dst;
	char *s;
	Elf_Shdr *symsec = &info->sechdrs[info->index.sym];

	mod->symtab = (void *)symsec->sh_addr;
	mod->num_symtab = symsec->sh_size / sizeof(Elf_Sym);
	mod->strtab = info->strtab;

	/* Set types up while we still have access to sections. */
	for (i = 0; i < mod->num_symtab; i++)
		mod->symtab[i].st_info = elf_type(&mod->symtab[i], info);

	mod->core_symtab = dst = mod->module_core + info->symoffs;
	src = mod->symtab;
	*dst = *src;
	for (ndst = i = 1; i < mod->num_symtab; ++i, ++src) {
		if (!is_core_symbol(src, info->sechdrs, info->hdr->e_shnum))
			continue;
		dst[ndst] = *src;
		dst[ndst].st_name = bitmap_weight(info->strmap,
						  dst[ndst].st_name);
		++ndst;
	}
	mod->core_num_syms = ndst;

	mod->core_strtab = s = mod->module_core + info->stroffs;
	for (*s = 0, i = 1; i < info->sechdrs[info->index.str].sh_size; ++i)
		if (test_bit(i, info->strmap))
			*++s = mod->strtab[i];
}
#else
static inline void layout_symtab(struct module *mod, struct load_info *info)
{
}

static void add_kallsyms(struct module *mod, struct load_info *info)
{
}
#endif /* CONFIG_KALLSYMS */

static void dynamic_debug_setup(struct _ddebug *debug, unsigned int num)
{
	if (!debug)
		return;
#ifdef CONFIG_DYNAMIC_DEBUG
	if (ddebug_add_module(debug, num, debug->modname))
		printk(KERN_ERR "dynamic debug error adding module: %s\n",
					debug->modname);
#endif
}

static void dynamic_debug_remove(struct _ddebug *debug)
{
	if (debug)
		ddebug_remove_module(debug->modname);
}

static void *module_alloc_update_bounds(unsigned long size)
{
	void *ret = module_alloc(size);

	if (ret) {
		mutex_lock(&module_mutex);
		/* Update module bounds. */
		if ((unsigned long)ret < module_addr_min)
			module_addr_min = (unsigned long)ret;
		if ((unsigned long)ret + size > module_addr_max)
			module_addr_max = (unsigned long)ret + size;
		mutex_unlock(&module_mutex);
	}
	return ret;
}

#ifdef CONFIG_DEBUG_KMEMLEAK
static void kmemleak_load_module(const struct module *mod,
				 const struct load_info *info)
{
	unsigned int i;

	/* only scan the sections containing data */
	kmemleak_scan_area(mod, sizeof(struct module), GFP_KERNEL);

	for (i = 1; i < info->hdr->e_shnum; i++) {
		const char *name = info->secstrings + info->sechdrs[i].sh_name;
		if (!(info->sechdrs[i].sh_flags & SHF_ALLOC))
			continue;
		if (!strstarts(name, ".data") && !strstarts(name, ".bss"))
			continue;

		kmemleak_scan_area((void *)info->sechdrs[i].sh_addr,
				   info->sechdrs[i].sh_size, GFP_KERNEL);
	}
}
#else
static inline void kmemleak_load_module(const struct module *mod,
					const struct load_info *info)
{
}
#endif

/* Sets info->hdr and info->len. */
static int copy_and_check(struct load_info *info,
			  const void __user *umod, unsigned long len,
			  const char __user *uargs)
{
	int err;
	Elf_Ehdr *hdr;
<<<<<<< HEAD
	Elf_Shdr *sechdrs;
	char *secstrings, *args, *modmagic, *strtab = NULL;
	char *staging;
	unsigned int i;
	unsigned int symindex = 0;
	unsigned int strindex = 0;
	unsigned int modindex, versindex, infoindex, pcpuindex;
	struct module *mod;
	long err = 0;
	void *ptr = NULL; /* Stops spurious gcc warning */
	unsigned long symoffs, stroffs, *strmap;
	void __percpu *percpu;
	struct _ddebug *debug = NULL;
	unsigned int num_debug = 0;

	mm_segment_t old_fs;
=======
>>>>>>> 86f6c1f1

	if (len < sizeof(*hdr))
		return -ENOEXEC;

	/* Suck in entire file: we'll want most of it. */
	/* vmalloc barfs on "unusual" numbers.  Check here */
	if (len > 64 * 1024 * 1024 || (hdr = vmalloc(len)) == NULL)
		return -ENOMEM;

	if (copy_from_user(hdr, umod, len) != 0) {
		err = -EFAULT;
		goto free_hdr;
	}

	/* Sanity checks against insmoding binaries or wrong arch,
	   weird elf version */
	if (memcmp(hdr->e_ident, ELFMAG, SELFMAG) != 0
	    || hdr->e_type != ET_REL
	    || !elf_check_arch(hdr)
	    || hdr->e_shentsize != sizeof(Elf_Shdr)) {
		err = -ENOEXEC;
		goto free_hdr;
	}

	if (len < hdr->e_shoff + hdr->e_shnum * sizeof(Elf_Shdr)) {
		err = -ENOEXEC;
		goto free_hdr;
	}

	info->hdr = hdr;
	info->len = len;
	return 0;

free_hdr:
	vfree(hdr);
	return err;
}

static void free_copy(struct load_info *info)
{
	vfree(info->hdr);
}

static int rewrite_section_headers(struct load_info *info)
{
	unsigned int i;

	/* This should always be true, but let's be sure. */
	info->sechdrs[0].sh_addr = 0;

	for (i = 1; i < info->hdr->e_shnum; i++) {
		Elf_Shdr *shdr = &info->sechdrs[i];
		if (shdr->sh_type != SHT_NOBITS
		    && info->len < shdr->sh_offset + shdr->sh_size) {
			printk(KERN_ERR "Module len %lu truncated\n",
			       info->len);
			return -ENOEXEC;
		}

		/* Mark all sections sh_addr with their address in the
		   temporary image. */
		shdr->sh_addr = (size_t)info->hdr + shdr->sh_offset;

#ifndef CONFIG_MODULE_UNLOAD
		/* Don't load .exit sections */
		if (strstarts(info->secstrings+shdr->sh_name, ".exit"))
			shdr->sh_flags &= ~(unsigned long)SHF_ALLOC;
#endif
	}

	/* Track but don't keep modinfo and version sections. */
	info->index.vers = find_sec(info, "__versions");
	info->index.info = find_sec(info, ".modinfo");
	info->sechdrs[info->index.info].sh_flags &= ~(unsigned long)SHF_ALLOC;
	info->sechdrs[info->index.vers].sh_flags &= ~(unsigned long)SHF_ALLOC;
	return 0;
}

/*
 * Set up our basic convenience variables (pointers to section headers,
 * search for module section index etc), and do some basic section
 * verification.
 *
 * Return the temporary module pointer (we'll replace it with the final
 * one when we move the module sections around).
 */
static struct module *setup_load_info(struct load_info *info)
{
	unsigned int i;
	int err;
	struct module *mod;

	/* Set up the convenience variables */
	info->sechdrs = (void *)info->hdr + info->hdr->e_shoff;
	info->secstrings = (void *)info->hdr
		+ info->sechdrs[info->hdr->e_shstrndx].sh_offset;

	err = rewrite_section_headers(info);
	if (err)
		return ERR_PTR(err);

	/* Find internal symbols and strings. */
	for (i = 1; i < info->hdr->e_shnum; i++) {
		if (info->sechdrs[i].sh_type == SHT_SYMTAB) {
			info->index.sym = i;
			info->index.str = info->sechdrs[i].sh_link;
			info->strtab = (char *)info->hdr
				+ info->sechdrs[info->index.str].sh_offset;
			break;
		}
	}

	info->index.mod = find_sec(info, ".gnu.linkonce.this_module");
	if (!info->index.mod) {
		printk(KERN_WARNING "No module found in object\n");
		return ERR_PTR(-ENOEXEC);
	}
	/* This is temporary: point mod into copy of data. */
	mod = (void *)info->sechdrs[info->index.mod].sh_addr;

	if (info->index.sym == 0) {
		printk(KERN_WARNING "%s: module has no symbols (stripped?)\n",
		       mod->name);
		return ERR_PTR(-ENOEXEC);
	}

	info->index.pcpu = find_pcpusec(info);

	/* Check module struct version now, before we try to use module. */
	if (!check_modstruct_version(info->sechdrs, info->index.vers, mod))
		return ERR_PTR(-ENOEXEC);

	return mod;
}

static int check_modinfo(struct module *mod, struct load_info *info)
{
	const char *modmagic = get_modinfo(info, "vermagic");
	int err;

	/* This is allowed: modprobe --force will invalidate it. */
	if (!modmagic) {
		err = try_to_force_load(mod, "bad vermagic");
		if (err)
			return err;
	} else if (!same_magic(modmagic, vermagic, info->index.vers)) {
		printk(KERN_ERR "%s: version magic '%s' should be '%s'\n",
		       mod->name, modmagic, vermagic);
		return -ENOEXEC;
	}

	if (get_modinfo(info, "staging")) {
		add_taint_module(mod, TAINT_CRAP);
		printk(KERN_WARNING "%s: module is from the staging directory,"
		       " the quality is unknown, you have been warned.\n",
		       mod->name);
	}

	/* Set up license info based on the info section */
	set_license(mod, get_modinfo(info, "license"));

	return 0;
}

static void find_module_sections(struct module *mod, struct load_info *info)
{
	mod->kp = section_objs(info, "__param",
			       sizeof(*mod->kp), &mod->num_kp);
	mod->syms = section_objs(info, "__ksymtab",
				 sizeof(*mod->syms), &mod->num_syms);
	mod->crcs = section_addr(info, "__kcrctab");
	mod->gpl_syms = section_objs(info, "__ksymtab_gpl",
				     sizeof(*mod->gpl_syms),
				     &mod->num_gpl_syms);
	mod->gpl_crcs = section_addr(info, "__kcrctab_gpl");
	mod->gpl_future_syms = section_objs(info,
					    "__ksymtab_gpl_future",
					    sizeof(*mod->gpl_future_syms),
					    &mod->num_gpl_future_syms);
	mod->gpl_future_crcs = section_addr(info, "__kcrctab_gpl_future");

#ifdef CONFIG_UNUSED_SYMBOLS
	mod->unused_syms = section_objs(info, "__ksymtab_unused",
					sizeof(*mod->unused_syms),
					&mod->num_unused_syms);
	mod->unused_crcs = section_addr(info, "__kcrctab_unused");
	mod->unused_gpl_syms = section_objs(info, "__ksymtab_unused_gpl",
					    sizeof(*mod->unused_gpl_syms),
					    &mod->num_unused_gpl_syms);
	mod->unused_gpl_crcs = section_addr(info, "__kcrctab_unused_gpl");
#endif
#ifdef CONFIG_CONSTRUCTORS
	mod->ctors = section_objs(info, ".ctors",
				  sizeof(*mod->ctors), &mod->num_ctors);
#endif

#ifdef CONFIG_TRACEPOINTS
	mod->tracepoints = section_objs(info, "__tracepoints",
					sizeof(*mod->tracepoints),
					&mod->num_tracepoints);
#endif
#ifdef CONFIG_EVENT_TRACING
	mod->trace_events = section_objs(info, "_ftrace_events",
					 sizeof(*mod->trace_events),
					 &mod->num_trace_events);
	/*
	 * This section contains pointers to allocated objects in the trace
	 * code and not scanning it leads to false positives.
	 */
	kmemleak_scan_area(mod->trace_events, sizeof(*mod->trace_events) *
			   mod->num_trace_events, GFP_KERNEL);
#endif
#ifdef CONFIG_FTRACE_MCOUNT_RECORD
	/* sechdrs[0].sh_size is always zero */
	mod->ftrace_callsites = section_objs(info, "__mcount_loc",
					     sizeof(*mod->ftrace_callsites),
					     &mod->num_ftrace_callsites);
#endif

	mod->extable = section_objs(info, "__ex_table",
				    sizeof(*mod->extable), &mod->num_exentries);

	if (section_addr(info, "__obsparm"))
		printk(KERN_WARNING "%s: Ignoring obsolete parameters\n",
		       mod->name);

	info->debug = section_objs(info, "__verbose",
				   sizeof(*info->debug), &info->num_debug);
}

static int move_module(struct module *mod, struct load_info *info)
{
	int i;
	void *ptr;

	/* Do the allocs. */
	ptr = module_alloc_update_bounds(mod->core_size);
	/*
	 * The pointer to this block is stored in the module structure
	 * which is inside the block. Just mark it as not being a
	 * leak.
	 */
	kmemleak_not_leak(ptr);
	if (!ptr)
		return -ENOMEM;

	memset(ptr, 0, mod->core_size);
	mod->module_core = ptr;

	ptr = module_alloc_update_bounds(mod->init_size);
	/*
	 * The pointer to this block is stored in the module structure
	 * which is inside the block. This block doesn't need to be
	 * scanned as it contains data and code that will be freed
	 * after the module is initialized.
	 */
	kmemleak_ignore(ptr);
	if (!ptr && mod->init_size) {
		module_free(mod, mod->module_core);
		return -ENOMEM;
	}
	memset(ptr, 0, mod->init_size);
	mod->module_init = ptr;

	/* Transfer each section which specifies SHF_ALLOC */
	DEBUGP("final section addresses:\n");
	for (i = 0; i < info->hdr->e_shnum; i++) {
		void *dest;
		Elf_Shdr *shdr = &info->sechdrs[i];

		if (!(shdr->sh_flags & SHF_ALLOC))
			continue;

		if (shdr->sh_entsize & INIT_OFFSET_MASK)
			dest = mod->module_init
				+ (shdr->sh_entsize & ~INIT_OFFSET_MASK);
		else
			dest = mod->module_core + shdr->sh_entsize;

		if (shdr->sh_type != SHT_NOBITS)
			memcpy(dest, (void *)shdr->sh_addr, shdr->sh_size);
		/* Update sh_addr to point to copy in image. */
		shdr->sh_addr = (unsigned long)dest;
		DEBUGP("\t0x%lx %s\n",
		       shdr->sh_addr, info->secstrings + shdr->sh_name);
	}

	return 0;
}

static int check_module_license_and_versions(struct module *mod)
{
	/*
	 * ndiswrapper is under GPL by itself, but loads proprietary modules.
	 * Don't use add_taint_module(), as it would prevent ndiswrapper from
	 * using GPL-only symbols it needs.
	 */
	if (strcmp(mod->name, "ndiswrapper") == 0)
		add_taint(TAINT_PROPRIETARY_MODULE);

	/* driverloader was caught wrongly pretending to be under GPL */
	if (strcmp(mod->name, "driverloader") == 0)
		add_taint_module(mod, TAINT_PROPRIETARY_MODULE);

#ifdef CONFIG_MODVERSIONS
	if ((mod->num_syms && !mod->crcs)
	    || (mod->num_gpl_syms && !mod->gpl_crcs)
	    || (mod->num_gpl_future_syms && !mod->gpl_future_crcs)
#ifdef CONFIG_UNUSED_SYMBOLS
	    || (mod->num_unused_syms && !mod->unused_crcs)
	    || (mod->num_unused_gpl_syms && !mod->unused_gpl_crcs)
#endif
		) {
		return try_to_force_load(mod,
					 "no versions for exported symbols");
	}
#endif
	return 0;
}

<<<<<<< HEAD
	/* Now do relocations. */
	for (i = 1; i < hdr->e_shnum; i++) {
		const char *strtab = (char *)sechdrs[strindex].sh_addr;
		unsigned int info = sechdrs[i].sh_info;

		/* Not a valid relocation section? */
		if (info >= hdr->e_shnum)
			continue;

		/* Don't bother with non-allocated sections */
		if (!(sechdrs[info].sh_flags & SHF_ALLOC))
			continue;

		if (sechdrs[i].sh_type == SHT_REL)
			err = apply_relocate(sechdrs, strtab, symindex, i,mod);
		else if (sechdrs[i].sh_type == SHT_RELA)
			err = apply_relocate_add(sechdrs, strtab, symindex, i,
						 mod);
		if (err < 0)
			goto cleanup;
	}

  	/* Set up and sort exception table */
	mod->extable = section_objs(hdr, sechdrs, secstrings, "__ex_table",
				    sizeof(*mod->extable), &mod->num_exentries);
	sort_extable(mod->extable, mod->extable + mod->num_exentries);

	/* Finally, copy percpu area over. */
	percpu_modcopy(mod, (void *)sechdrs[pcpuindex].sh_addr,
		       sechdrs[pcpuindex].sh_size);

	add_kallsyms(mod, sechdrs, hdr->e_shnum, symindex, strindex,
		     symoffs, stroffs, secstrings, strmap);
	kfree(strmap);
	strmap = NULL;

	if (!mod->taints)
		debug = section_objs(hdr, sechdrs, secstrings, "__verbose",
				     sizeof(*debug), &num_debug);

	err = module_finalize(hdr, sechdrs, mod);
	if (err < 0)
		goto cleanup;
=======
static void flush_module_icache(const struct module *mod)
{
	mm_segment_t old_fs;
>>>>>>> 86f6c1f1

	/* flush the icache in correct context */
	old_fs = get_fs();
	set_fs(KERNEL_DS);

	/*
	 * Flush the instruction cache, since we've played with text.
	 * Do it before processing of module parameters, so the module
	 * can provide parameter accessor functions of its own.
	 */
	if (mod->module_init)
		flush_icache_range((unsigned long)mod->module_init,
				   (unsigned long)mod->module_init
				   + mod->init_size);
	flush_icache_range((unsigned long)mod->module_core,
			   (unsigned long)mod->module_core + mod->core_size);

	set_fs(old_fs);
}

static struct module *layout_and_allocate(struct load_info *info)
{
	/* Module within temporary copy. */
	struct module *mod;
	Elf_Shdr *pcpusec;
	int err;

	mod = setup_load_info(info);
	if (IS_ERR(mod))
		return mod;

	err = check_modinfo(mod, info);
	if (err)
		return ERR_PTR(err);

	/* Allow arches to frob section contents and sizes.  */
	err = module_frob_arch_sections(info->hdr, info->sechdrs,
					info->secstrings, mod);
	if (err < 0)
		goto out;

	pcpusec = &info->sechdrs[info->index.pcpu];
	if (pcpusec->sh_size) {
		/* We have a special allocation for this section. */
		err = percpu_modalloc(mod,
				      pcpusec->sh_size, pcpusec->sh_addralign);
		if (err)
			goto out;
		pcpusec->sh_flags &= ~(unsigned long)SHF_ALLOC;
	}

	/* Determine total sizes, and put offsets in sh_entsize.  For now
	   this is done generically; there doesn't appear to be any
	   special cases for the architectures. */
	layout_sections(mod, info);

	info->strmap = kzalloc(BITS_TO_LONGS(info->sechdrs[info->index.str].sh_size)
			 * sizeof(long), GFP_KERNEL);
	if (!info->strmap) {
		err = -ENOMEM;
		goto free_percpu;
	}
	layout_symtab(mod, info);

	/* Allocate and move to the final place */
	err = move_module(mod, info);
	if (err)
		goto free_strmap;

	/* Module has been copied to its final place now: return it. */
	mod = (void *)info->sechdrs[info->index.mod].sh_addr;
	kmemleak_load_module(mod, info);
	return mod;

free_strmap:
	kfree(info->strmap);
free_percpu:
	percpu_modfree(mod);
out:
	return ERR_PTR(err);
}

/* mod is no longer valid after this! */
static void module_deallocate(struct module *mod, struct load_info *info)
{
	kfree(info->strmap);
	percpu_modfree(mod);
	module_free(mod, mod->module_init);
	module_free(mod, mod->module_core);
}

static int post_relocation(struct module *mod, const struct load_info *info)
{
	/* Sort exception table now relocations are done. */
	sort_extable(mod->extable, mod->extable + mod->num_exentries);

	/* Copy relocated percpu area over. */
	percpu_modcopy(mod, (void *)info->sechdrs[info->index.pcpu].sh_addr,
		       info->sechdrs[info->index.pcpu].sh_size);

	/* Setup kallsyms-specific fields. */
	add_kallsyms(mod, info);

	/* Arch-specific module finalizing. */
	return module_finalize(info->hdr, info->sechdrs, mod);
}

/* Allocate and load the module: note that size of section 0 is always
   zero, and we rely on this for optional sections. */
static struct module *load_module(void __user *umod,
				  unsigned long len,
				  const char __user *uargs)
{
	struct load_info info = { NULL, };
	struct module *mod;
	long err;

	DEBUGP("load_module: umod=%p, len=%lu, uargs=%p\n",
	       umod, len, uargs);

	/* Copy in the blobs from userspace, check they are vaguely sane. */
	err = copy_and_check(&info, umod, len, uargs);
	if (err)
		return ERR_PTR(err);

	/* Figure out module layout, and allocate all the memory. */
	mod = layout_and_allocate(&info);
	if (IS_ERR(mod)) {
		err = PTR_ERR(mod);
		goto free_copy;
	}

	/* Now module is in final location, initialize linked lists, etc. */
	err = module_unload_init(mod);
	if (err)
		goto free_module;

	/* Now we've got everything in the final locations, we can
	 * find optional sections. */
	find_module_sections(mod, &info);

	err = check_module_license_and_versions(mod);
	if (err)
		goto free_unload;

	/* Set up MODINFO_ATTR fields */
	setup_modinfo(mod, &info);

	/* Fix up syms, so that st_value is a pointer to location. */
	err = simplify_symbols(mod, &info);
	if (err < 0)
		goto free_modinfo;

	err = apply_relocations(mod, &info);
	if (err < 0)
		goto free_modinfo;

	err = post_relocation(mod, &info);
	if (err < 0)
		goto free_modinfo;

	flush_module_icache(mod);

	/* Now copy in args */
	mod->args = strndup_user(uargs, ~0UL >> 1);
	if (IS_ERR(mod->args)) {
		err = PTR_ERR(mod->args);
		goto free_arch_cleanup;
	}

	/* Mark state as coming so strong_try_module_get() ignores us. */
	mod->state = MODULE_STATE_COMING;

	/* Now sew it into the lists so we can get lockdep and oops
	 * info during argument parsing.  Noone should access us, since
	 * strong_try_module_get() will fail.
	 * lockdep/oops can run asynchronous, so use the RCU list insertion
	 * function to insert in a way safe to concurrent readers.
	 * The mutex protects against concurrent writers.
	 */
	mutex_lock(&module_mutex);
	if (find_module(mod->name)) {
		err = -EEXIST;
		goto unlock;
	}

<<<<<<< HEAD
	if (debug)
		dynamic_debug_setup(debug, num_debug);
=======
	/* This has to be done once we're sure module name is unique. */
	if (!mod->taints)
		dynamic_debug_setup(info.debug, info.num_debug);
>>>>>>> 86f6c1f1

	/* Find duplicate symbols */
	err = verify_export_symbols(mod);
	if (err < 0)
		goto ddebug;

	list_add_rcu(&mod->list, &modules);
	mutex_unlock(&module_mutex);

	/* Module is ready to execute: parsing args may do that. */
	err = parse_args(mod->name, mod->args, mod->kp, mod->num_kp, NULL);
	if (err < 0)
		goto unlink;

	/* Link in to syfs. */
	err = mod_sysfs_setup(mod, &info, mod->kp, mod->num_kp);
	if (err < 0)
		goto unlink;

	/* Get rid of temporary copy and strmap. */
	kfree(info.strmap);
	free_copy(&info);

	/* Done! */
	trace_module_load(mod);
	return mod;

 unlink:
	mutex_lock(&module_mutex);
	/* Unlink carefully: kallsyms could be walking list. */
	list_del_rcu(&mod->list);
 ddebug:
<<<<<<< HEAD
	dynamic_debug_remove(debug);
=======
	if (!mod->taints)
		dynamic_debug_remove(info.debug);
>>>>>>> 86f6c1f1
 unlock:
	mutex_unlock(&module_mutex);
	synchronize_sched();
	kfree(mod->args);
 free_arch_cleanup:
	module_arch_cleanup(mod);
 free_modinfo:
	free_modinfo(mod);
 free_unload:
	module_unload_free(mod);
 free_module:
	module_deallocate(mod, &info);
 free_copy:
	free_copy(&info);
	return ERR_PTR(err);
}

/* Call module constructors. */
static void do_mod_ctors(struct module *mod)
{
#ifdef CONFIG_CONSTRUCTORS
	unsigned long i;

	for (i = 0; i < mod->num_ctors; i++)
		mod->ctors[i]();
#endif
}

/* This is where the real work happens */
SYSCALL_DEFINE3(init_module, void __user *, umod,
		unsigned long, len, const char __user *, uargs)
{
	struct module *mod;
	int ret = 0;

	/* Must have permission */
	if (!capable(CAP_SYS_MODULE) || modules_disabled)
		return -EPERM;

	/* Do all the hard work */
	mod = load_module(umod, len, uargs);
	if (IS_ERR(mod))
		return PTR_ERR(mod);

	blocking_notifier_call_chain(&module_notify_list,
			MODULE_STATE_COMING, mod);

	do_mod_ctors(mod);
	/* Start the module */
	if (mod->init != NULL)
		ret = do_one_initcall(mod->init);
	if (ret < 0) {
		/* Init routine failed: abort.  Try to protect us from
                   buggy refcounters. */
		mod->state = MODULE_STATE_GOING;
		synchronize_sched();
		module_put(mod);
		blocking_notifier_call_chain(&module_notify_list,
					     MODULE_STATE_GOING, mod);
		free_module(mod);
		wake_up(&module_wq);
		return ret;
	}
	if (ret > 0) {
		printk(KERN_WARNING
"%s: '%s'->init suspiciously returned %d, it should follow 0/-E convention\n"
"%s: loading module anyway...\n",
		       __func__, mod->name, ret,
		       __func__);
		dump_stack();
	}

	/* Now it's a first class citizen!  Wake up anyone waiting for it. */
	mod->state = MODULE_STATE_LIVE;
	wake_up(&module_wq);
	blocking_notifier_call_chain(&module_notify_list,
				     MODULE_STATE_LIVE, mod);

	/* We need to finish all async code before the module init sequence is done */
	async_synchronize_full();

	mutex_lock(&module_mutex);
	/* Drop initial reference. */
	module_put(mod);
	trim_init_extable(mod);
#ifdef CONFIG_KALLSYMS
	mod->num_symtab = mod->core_num_syms;
	mod->symtab = mod->core_symtab;
	mod->strtab = mod->core_strtab;
#endif
	module_free(mod, mod->module_init);
	mod->module_init = NULL;
	mod->init_size = 0;
	mod->init_text_size = 0;
	mutex_unlock(&module_mutex);

	return 0;
}

static inline int within(unsigned long addr, void *start, unsigned long size)
{
	return ((void *)addr >= start && (void *)addr < start + size);
}

#ifdef CONFIG_KALLSYMS
/*
 * This ignores the intensely annoying "mapping symbols" found
 * in ARM ELF files: $a, $t and $d.
 */
static inline int is_arm_mapping_symbol(const char *str)
{
	return str[0] == '$' && strchr("atd", str[1])
	       && (str[2] == '\0' || str[2] == '.');
}

static const char *get_ksymbol(struct module *mod,
			       unsigned long addr,
			       unsigned long *size,
			       unsigned long *offset)
{
	unsigned int i, best = 0;
	unsigned long nextval;

	/* At worse, next value is at end of module */
	if (within_module_init(addr, mod))
		nextval = (unsigned long)mod->module_init+mod->init_text_size;
	else
		nextval = (unsigned long)mod->module_core+mod->core_text_size;

	/* Scan for closest preceeding symbol, and next symbol. (ELF
	   starts real symbols at 1). */
	for (i = 1; i < mod->num_symtab; i++) {
		if (mod->symtab[i].st_shndx == SHN_UNDEF)
			continue;

		/* We ignore unnamed symbols: they're uninformative
		 * and inserted at a whim. */
		if (mod->symtab[i].st_value <= addr
		    && mod->symtab[i].st_value > mod->symtab[best].st_value
		    && *(mod->strtab + mod->symtab[i].st_name) != '\0'
		    && !is_arm_mapping_symbol(mod->strtab + mod->symtab[i].st_name))
			best = i;
		if (mod->symtab[i].st_value > addr
		    && mod->symtab[i].st_value < nextval
		    && *(mod->strtab + mod->symtab[i].st_name) != '\0'
		    && !is_arm_mapping_symbol(mod->strtab + mod->symtab[i].st_name))
			nextval = mod->symtab[i].st_value;
	}

	if (!best)
		return NULL;

	if (size)
		*size = nextval - mod->symtab[best].st_value;
	if (offset)
		*offset = addr - mod->symtab[best].st_value;
	return mod->strtab + mod->symtab[best].st_name;
}

/* For kallsyms to ask for address resolution.  NULL means not found.  Careful
 * not to lock to avoid deadlock on oopses, simply disable preemption. */
const char *module_address_lookup(unsigned long addr,
			    unsigned long *size,
			    unsigned long *offset,
			    char **modname,
			    char *namebuf)
{
	struct module *mod;
	const char *ret = NULL;

	preempt_disable();
	list_for_each_entry_rcu(mod, &modules, list) {
		if (within_module_init(addr, mod) ||
		    within_module_core(addr, mod)) {
			if (modname)
				*modname = mod->name;
			ret = get_ksymbol(mod, addr, size, offset);
			break;
		}
	}
	/* Make a copy in here where it's safe */
	if (ret) {
		strncpy(namebuf, ret, KSYM_NAME_LEN - 1);
		ret = namebuf;
	}
	preempt_enable();
	return ret;
}

int lookup_module_symbol_name(unsigned long addr, char *symname)
{
	struct module *mod;

	preempt_disable();
	list_for_each_entry_rcu(mod, &modules, list) {
		if (within_module_init(addr, mod) ||
		    within_module_core(addr, mod)) {
			const char *sym;

			sym = get_ksymbol(mod, addr, NULL, NULL);
			if (!sym)
				goto out;
			strlcpy(symname, sym, KSYM_NAME_LEN);
			preempt_enable();
			return 0;
		}
	}
out:
	preempt_enable();
	return -ERANGE;
}

int lookup_module_symbol_attrs(unsigned long addr, unsigned long *size,
			unsigned long *offset, char *modname, char *name)
{
	struct module *mod;

	preempt_disable();
	list_for_each_entry_rcu(mod, &modules, list) {
		if (within_module_init(addr, mod) ||
		    within_module_core(addr, mod)) {
			const char *sym;

			sym = get_ksymbol(mod, addr, size, offset);
			if (!sym)
				goto out;
			if (modname)
				strlcpy(modname, mod->name, MODULE_NAME_LEN);
			if (name)
				strlcpy(name, sym, KSYM_NAME_LEN);
			preempt_enable();
			return 0;
		}
	}
out:
	preempt_enable();
	return -ERANGE;
}

int module_get_kallsym(unsigned int symnum, unsigned long *value, char *type,
			char *name, char *module_name, int *exported)
{
	struct module *mod;

	preempt_disable();
	list_for_each_entry_rcu(mod, &modules, list) {
		if (symnum < mod->num_symtab) {
			*value = mod->symtab[symnum].st_value;
			*type = mod->symtab[symnum].st_info;
			strlcpy(name, mod->strtab + mod->symtab[symnum].st_name,
				KSYM_NAME_LEN);
			strlcpy(module_name, mod->name, MODULE_NAME_LEN);
			*exported = is_exported(name, *value, mod);
			preempt_enable();
			return 0;
		}
		symnum -= mod->num_symtab;
	}
	preempt_enable();
	return -ERANGE;
}

static unsigned long mod_find_symname(struct module *mod, const char *name)
{
	unsigned int i;

	for (i = 0; i < mod->num_symtab; i++)
		if (strcmp(name, mod->strtab+mod->symtab[i].st_name) == 0 &&
		    mod->symtab[i].st_info != 'U')
			return mod->symtab[i].st_value;
	return 0;
}

/* Look for this name: can be of form module:name. */
unsigned long module_kallsyms_lookup_name(const char *name)
{
	struct module *mod;
	char *colon;
	unsigned long ret = 0;

	/* Don't lock: we're in enough trouble already. */
	preempt_disable();
	if ((colon = strchr(name, ':')) != NULL) {
		*colon = '\0';
		if ((mod = find_module(name)) != NULL)
			ret = mod_find_symname(mod, colon+1);
		*colon = ':';
	} else {
		list_for_each_entry_rcu(mod, &modules, list)
			if ((ret = mod_find_symname(mod, name)) != 0)
				break;
	}
	preempt_enable();
	return ret;
}

int module_kallsyms_on_each_symbol(int (*fn)(void *, const char *,
					     struct module *, unsigned long),
				   void *data)
{
	struct module *mod;
	unsigned int i;
	int ret;

	list_for_each_entry(mod, &modules, list) {
		for (i = 0; i < mod->num_symtab; i++) {
			ret = fn(data, mod->strtab + mod->symtab[i].st_name,
				 mod, mod->symtab[i].st_value);
			if (ret != 0)
				return ret;
		}
	}
	return 0;
}
#endif /* CONFIG_KALLSYMS */

static char *module_flags(struct module *mod, char *buf)
{
	int bx = 0;

	if (mod->taints ||
	    mod->state == MODULE_STATE_GOING ||
	    mod->state == MODULE_STATE_COMING) {
		buf[bx++] = '(';
		if (mod->taints & (1 << TAINT_PROPRIETARY_MODULE))
			buf[bx++] = 'P';
		if (mod->taints & (1 << TAINT_FORCED_MODULE))
			buf[bx++] = 'F';
		if (mod->taints & (1 << TAINT_CRAP))
			buf[bx++] = 'C';
		/*
		 * TAINT_FORCED_RMMOD: could be added.
		 * TAINT_UNSAFE_SMP, TAINT_MACHINE_CHECK, TAINT_BAD_PAGE don't
		 * apply to modules.
		 */

		/* Show a - for module-is-being-unloaded */
		if (mod->state == MODULE_STATE_GOING)
			buf[bx++] = '-';
		/* Show a + for module-is-being-loaded */
		if (mod->state == MODULE_STATE_COMING)
			buf[bx++] = '+';
		buf[bx++] = ')';
	}
	buf[bx] = '\0';

	return buf;
}

#ifdef CONFIG_PROC_FS
/* Called by the /proc file system to return a list of modules. */
static void *m_start(struct seq_file *m, loff_t *pos)
{
	mutex_lock(&module_mutex);
	return seq_list_start(&modules, *pos);
}

static void *m_next(struct seq_file *m, void *p, loff_t *pos)
{
	return seq_list_next(p, &modules, pos);
}

static void m_stop(struct seq_file *m, void *p)
{
	mutex_unlock(&module_mutex);
}

static int m_show(struct seq_file *m, void *p)
{
	struct module *mod = list_entry(p, struct module, list);
	char buf[8];

	seq_printf(m, "%s %u",
		   mod->name, mod->init_size + mod->core_size);
	print_unload_info(m, mod);

	/* Informative for users. */
	seq_printf(m, " %s",
		   mod->state == MODULE_STATE_GOING ? "Unloading":
		   mod->state == MODULE_STATE_COMING ? "Loading":
		   "Live");
	/* Used by oprofile and other similar tools. */
	seq_printf(m, " 0x%p", mod->module_core);

	/* Taints info */
	if (mod->taints)
		seq_printf(m, " %s", module_flags(mod, buf));

	seq_printf(m, "\n");
	return 0;
}

/* Format: modulename size refcount deps address

   Where refcount is a number or -, and deps is a comma-separated list
   of depends or -.
*/
static const struct seq_operations modules_op = {
	.start	= m_start,
	.next	= m_next,
	.stop	= m_stop,
	.show	= m_show
};

static int modules_open(struct inode *inode, struct file *file)
{
	return seq_open(file, &modules_op);
}

static const struct file_operations proc_modules_operations = {
	.open		= modules_open,
	.read		= seq_read,
	.llseek		= seq_lseek,
	.release	= seq_release,
};

static int __init proc_modules_init(void)
{
	proc_create("modules", 0, NULL, &proc_modules_operations);
	return 0;
}
module_init(proc_modules_init);
#endif

/* Given an address, look for it in the module exception tables. */
const struct exception_table_entry *search_module_extables(unsigned long addr)
{
	const struct exception_table_entry *e = NULL;
	struct module *mod;

	preempt_disable();
	list_for_each_entry_rcu(mod, &modules, list) {
		if (mod->num_exentries == 0)
			continue;

		e = search_extable(mod->extable,
				   mod->extable + mod->num_exentries - 1,
				   addr);
		if (e)
			break;
	}
	preempt_enable();

	/* Now, if we found one, we are running inside it now, hence
	   we cannot unload the module, hence no refcnt needed. */
	return e;
}

/*
 * is_module_address - is this address inside a module?
 * @addr: the address to check.
 *
 * See is_module_text_address() if you simply want to see if the address
 * is code (not data).
 */
bool is_module_address(unsigned long addr)
{
	bool ret;

	preempt_disable();
	ret = __module_address(addr) != NULL;
	preempt_enable();

	return ret;
}

/*
 * __module_address - get the module which contains an address.
 * @addr: the address.
 *
 * Must be called with preempt disabled or module mutex held so that
 * module doesn't get freed during this.
 */
struct module *__module_address(unsigned long addr)
{
	struct module *mod;

	if (addr < module_addr_min || addr > module_addr_max)
		return NULL;

	list_for_each_entry_rcu(mod, &modules, list)
		if (within_module_core(addr, mod)
		    || within_module_init(addr, mod))
			return mod;
	return NULL;
}
EXPORT_SYMBOL_GPL(__module_address);

/*
 * is_module_text_address - is this address inside module code?
 * @addr: the address to check.
 *
 * See is_module_address() if you simply want to see if the address is
 * anywhere in a module.  See kernel_text_address() for testing if an
 * address corresponds to kernel or module code.
 */
bool is_module_text_address(unsigned long addr)
{
	bool ret;

	preempt_disable();
	ret = __module_text_address(addr) != NULL;
	preempt_enable();

	return ret;
}

/*
 * __module_text_address - get the module whose code contains an address.
 * @addr: the address.
 *
 * Must be called with preempt disabled or module mutex held so that
 * module doesn't get freed during this.
 */
struct module *__module_text_address(unsigned long addr)
{
	struct module *mod = __module_address(addr);
	if (mod) {
		/* Make sure it's within the text section. */
		if (!within(addr, mod->module_init, mod->init_text_size)
		    && !within(addr, mod->module_core, mod->core_text_size))
			mod = NULL;
	}
	return mod;
}
EXPORT_SYMBOL_GPL(__module_text_address);

/* Don't grab lock, we're oopsing. */
void print_modules(void)
{
	struct module *mod;
	char buf[8];

	printk(KERN_DEFAULT "Modules linked in:");
	/* Most callers should already have preempt disabled, but make sure */
	preempt_disable();
	list_for_each_entry_rcu(mod, &modules, list)
		printk(" %s%s", mod->name, module_flags(mod, buf));
	preempt_enable();
	if (last_unloaded_module[0])
		printk(" [last unloaded: %s]", last_unloaded_module);
	printk("\n");
}

#ifdef CONFIG_MODVERSIONS
/* Generate the signature for all relevant module structures here.
 * If these change, we don't want to try to parse the module. */
void module_layout(struct module *mod,
		   struct modversion_info *ver,
		   struct kernel_param *kp,
		   struct kernel_symbol *ks,
		   struct tracepoint *tp)
{
}
EXPORT_SYMBOL(module_layout);
#endif

#ifdef CONFIG_TRACEPOINTS
void module_update_tracepoints(void)
{
	struct module *mod;

	mutex_lock(&module_mutex);
	list_for_each_entry(mod, &modules, list)
		if (!mod->taints)
			tracepoint_update_probe_range(mod->tracepoints,
				mod->tracepoints + mod->num_tracepoints);
	mutex_unlock(&module_mutex);
}

/*
 * Returns 0 if current not found.
 * Returns 1 if current found.
 */
int module_get_iter_tracepoints(struct tracepoint_iter *iter)
{
	struct module *iter_mod;
	int found = 0;

	mutex_lock(&module_mutex);
	list_for_each_entry(iter_mod, &modules, list) {
		if (!iter_mod->taints) {
			/*
			 * Sorted module list
			 */
			if (iter_mod < iter->module)
				continue;
			else if (iter_mod > iter->module)
				iter->tracepoint = NULL;
			found = tracepoint_get_iter_range(&iter->tracepoint,
				iter_mod->tracepoints,
				iter_mod->tracepoints
					+ iter_mod->num_tracepoints);
			if (found) {
				iter->module = iter_mod;
				break;
			}
		}
	}
	mutex_unlock(&module_mutex);
	return found;
}
#endif<|MERGE_RESOLUTION|>--- conflicted
+++ resolved
@@ -2104,25 +2104,6 @@
 {
 	int err;
 	Elf_Ehdr *hdr;
-<<<<<<< HEAD
-	Elf_Shdr *sechdrs;
-	char *secstrings, *args, *modmagic, *strtab = NULL;
-	char *staging;
-	unsigned int i;
-	unsigned int symindex = 0;
-	unsigned int strindex = 0;
-	unsigned int modindex, versindex, infoindex, pcpuindex;
-	struct module *mod;
-	long err = 0;
-	void *ptr = NULL; /* Stops spurious gcc warning */
-	unsigned long symoffs, stroffs, *strmap;
-	void __percpu *percpu;
-	struct _ddebug *debug = NULL;
-	unsigned int num_debug = 0;
-
-	mm_segment_t old_fs;
-=======
->>>>>>> 86f6c1f1
 
 	if (len < sizeof(*hdr))
 		return -ENOEXEC;
@@ -2443,55 +2424,9 @@
 	return 0;
 }
 
-<<<<<<< HEAD
-	/* Now do relocations. */
-	for (i = 1; i < hdr->e_shnum; i++) {
-		const char *strtab = (char *)sechdrs[strindex].sh_addr;
-		unsigned int info = sechdrs[i].sh_info;
-
-		/* Not a valid relocation section? */
-		if (info >= hdr->e_shnum)
-			continue;
-
-		/* Don't bother with non-allocated sections */
-		if (!(sechdrs[info].sh_flags & SHF_ALLOC))
-			continue;
-
-		if (sechdrs[i].sh_type == SHT_REL)
-			err = apply_relocate(sechdrs, strtab, symindex, i,mod);
-		else if (sechdrs[i].sh_type == SHT_RELA)
-			err = apply_relocate_add(sechdrs, strtab, symindex, i,
-						 mod);
-		if (err < 0)
-			goto cleanup;
-	}
-
-  	/* Set up and sort exception table */
-	mod->extable = section_objs(hdr, sechdrs, secstrings, "__ex_table",
-				    sizeof(*mod->extable), &mod->num_exentries);
-	sort_extable(mod->extable, mod->extable + mod->num_exentries);
-
-	/* Finally, copy percpu area over. */
-	percpu_modcopy(mod, (void *)sechdrs[pcpuindex].sh_addr,
-		       sechdrs[pcpuindex].sh_size);
-
-	add_kallsyms(mod, sechdrs, hdr->e_shnum, symindex, strindex,
-		     symoffs, stroffs, secstrings, strmap);
-	kfree(strmap);
-	strmap = NULL;
-
-	if (!mod->taints)
-		debug = section_objs(hdr, sechdrs, secstrings, "__verbose",
-				     sizeof(*debug), &num_debug);
-
-	err = module_finalize(hdr, sechdrs, mod);
-	if (err < 0)
-		goto cleanup;
-=======
 static void flush_module_icache(const struct module *mod)
 {
 	mm_segment_t old_fs;
->>>>>>> 86f6c1f1
 
 	/* flush the icache in correct context */
 	old_fs = get_fs();
@@ -2678,14 +2613,9 @@
 		goto unlock;
 	}
 
-<<<<<<< HEAD
-	if (debug)
-		dynamic_debug_setup(debug, num_debug);
-=======
 	/* This has to be done once we're sure module name is unique. */
 	if (!mod->taints)
 		dynamic_debug_setup(info.debug, info.num_debug);
->>>>>>> 86f6c1f1
 
 	/* Find duplicate symbols */
 	err = verify_export_symbols(mod);
@@ -2718,12 +2648,8 @@
 	/* Unlink carefully: kallsyms could be walking list. */
 	list_del_rcu(&mod->list);
  ddebug:
-<<<<<<< HEAD
-	dynamic_debug_remove(debug);
-=======
 	if (!mod->taints)
 		dynamic_debug_remove(info.debug);
->>>>>>> 86f6c1f1
  unlock:
 	mutex_unlock(&module_mutex);
 	synchronize_sched();
