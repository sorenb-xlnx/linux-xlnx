--- conflicted
+++ resolved
@@ -2773,11 +2773,6 @@
 	return ret;
 }
 
-<<<<<<< HEAD
-
-/* Is this a valid kernel address? */
-struct module *__module_text_address(unsigned long addr)
-=======
 /*
  * __module_address - get the module which contains an address.
  * @addr: the address.
@@ -2785,8 +2780,7 @@
  * Must be called with preempt disabled or module mutex held so that
  * module doesn't get freed during this.
  */
-__notrace_funcgraph struct module *__module_address(unsigned long addr)
->>>>>>> cc7f0e08
+struct module *__module_address(unsigned long addr)
 {
 	struct module *mod;
 
