/*
   Copyright (C) 2002 Richard Henderson
   Copyright (C) 2001 Rusty Russell, 2002 Rusty Russell IBM.

    This program is free software; you can redistribute it and/or modify
    it under the terms of the GNU General Public License as published by
    the Free Software Foundation; either version 2 of the License, or
    (at your option) any later version.

    This program is distributed in the hope that it will be useful,
    but WITHOUT ANY WARRANTY; without even the implied warranty of
    MERCHANTABILITY or FITNESS FOR A PARTICULAR PURPOSE.  See the
    GNU General Public License for more details.

    You should have received a copy of the GNU General Public License
    along with this program; if not, write to the Free Software
    Foundation, Inc., 59 Temple Place, Suite 330, Boston, MA  02111-1307  USA
*/
#include <linux/module.h>
#include <linux/moduleloader.h>
#include <linux/init.h>
#include <linux/kallsyms.h>
#include <linux/sysfs.h>
#include <linux/kernel.h>
#include <linux/slab.h>
#include <linux/vmalloc.h>
#include <linux/elf.h>
#include <linux/seq_file.h>
#include <linux/syscalls.h>
#include <linux/fcntl.h>
#include <linux/rcupdate.h>
#include <linux/capability.h>
#include <linux/cpu.h>
#include <linux/moduleparam.h>
#include <linux/errno.h>
#include <linux/err.h>
#include <linux/vermagic.h>
#include <linux/notifier.h>
#include <linux/sched.h>
#include <linux/stop_machine.h>
#include <linux/device.h>
#include <linux/string.h>
#include <linux/mutex.h>
#include <linux/unwind.h>
#include <asm/uaccess.h>
#include <asm/cacheflush.h>
#include <asm/sections.h>
#include <linux/license.h>
#include <asm/sections.h>
#include <linux/tracepoint.h>

#if 0
#define DEBUGP printk
#else
#define DEBUGP(fmt , a...)
#endif

#ifndef ARCH_SHF_SMALL
#define ARCH_SHF_SMALL 0
#endif

/* If this is set, the section belongs in the init part of the module */
#define INIT_OFFSET_MASK (1UL << (BITS_PER_LONG-1))

/* List of modules, protected by module_mutex or preempt_disable
 * (add/delete uses stop_machine). */
static DEFINE_MUTEX(module_mutex);
static LIST_HEAD(modules);

/* Waiting for a module to finish initializing? */
static DECLARE_WAIT_QUEUE_HEAD(module_wq);

static BLOCKING_NOTIFIER_HEAD(module_notify_list);

/* Bounds of module allocation, for speeding __module_text_address */
static unsigned long module_addr_min = -1UL, module_addr_max = 0;

int register_module_notifier(struct notifier_block * nb)
{
	return blocking_notifier_chain_register(&module_notify_list, nb);
}
EXPORT_SYMBOL(register_module_notifier);

int unregister_module_notifier(struct notifier_block * nb)
{
	return blocking_notifier_chain_unregister(&module_notify_list, nb);
}
EXPORT_SYMBOL(unregister_module_notifier);

/* We require a truly strong try_module_get(): 0 means failure due to
   ongoing or failed initialization etc. */
static inline int strong_try_module_get(struct module *mod)
{
	if (mod && mod->state == MODULE_STATE_COMING)
		return -EBUSY;
	if (try_module_get(mod))
		return 0;
	else
		return -ENOENT;
}

static inline void add_taint_module(struct module *mod, unsigned flag)
{
	add_taint(flag);
	mod->taints |= flag;
}

/*
 * A thread that wants to hold a reference to a module only while it
 * is running can call this to safely exit.  nfsd and lockd use this.
 */
void __module_put_and_exit(struct module *mod, long code)
{
	module_put(mod);
	do_exit(code);
}
EXPORT_SYMBOL(__module_put_and_exit);

/* Find a module section: 0 means not found. */
static unsigned int find_sec(Elf_Ehdr *hdr,
			     Elf_Shdr *sechdrs,
			     const char *secstrings,
			     const char *name)
{
	unsigned int i;

	for (i = 1; i < hdr->e_shnum; i++)
		/* Alloc bit cleared means "ignore it." */
		if ((sechdrs[i].sh_flags & SHF_ALLOC)
		    && strcmp(secstrings+sechdrs[i].sh_name, name) == 0)
			return i;
	return 0;
}

/* Provided by the linker */
extern const struct kernel_symbol __start___ksymtab[];
extern const struct kernel_symbol __stop___ksymtab[];
extern const struct kernel_symbol __start___ksymtab_gpl[];
extern const struct kernel_symbol __stop___ksymtab_gpl[];
extern const struct kernel_symbol __start___ksymtab_gpl_future[];
extern const struct kernel_symbol __stop___ksymtab_gpl_future[];
extern const struct kernel_symbol __start___ksymtab_gpl_future[];
extern const struct kernel_symbol __stop___ksymtab_gpl_future[];
extern const unsigned long __start___kcrctab[];
extern const unsigned long __start___kcrctab_gpl[];
extern const unsigned long __start___kcrctab_gpl_future[];
#ifdef CONFIG_UNUSED_SYMBOLS
extern const struct kernel_symbol __start___ksymtab_unused[];
extern const struct kernel_symbol __stop___ksymtab_unused[];
extern const struct kernel_symbol __start___ksymtab_unused_gpl[];
extern const struct kernel_symbol __stop___ksymtab_unused_gpl[];
extern const unsigned long __start___kcrctab_unused[];
extern const unsigned long __start___kcrctab_unused_gpl[];
#endif

#ifndef CONFIG_MODVERSIONS
#define symversion(base, idx) NULL
#else
#define symversion(base, idx) ((base != NULL) ? ((base) + (idx)) : NULL)
#endif

struct symsearch {
	const struct kernel_symbol *start, *stop;
	const unsigned long *crcs;
	enum {
		NOT_GPL_ONLY,
		GPL_ONLY,
		WILL_BE_GPL_ONLY,
	} licence;
	bool unused;
};

static bool each_symbol_in_section(const struct symsearch *arr,
				   unsigned int arrsize,
				   struct module *owner,
				   bool (*fn)(const struct symsearch *syms,
					      struct module *owner,
					      unsigned int symnum, void *data),
				   void *data)
{
	unsigned int i, j;

	for (j = 0; j < arrsize; j++) {
		for (i = 0; i < arr[j].stop - arr[j].start; i++)
			if (fn(&arr[j], owner, i, data))
				return true;
	}

	return false;
}

/* Returns true as soon as fn returns true, otherwise false. */
static bool each_symbol(bool (*fn)(const struct symsearch *arr,
				   struct module *owner,
				   unsigned int symnum, void *data),
			void *data)
{
	struct module *mod;
	const struct symsearch arr[] = {
		{ __start___ksymtab, __stop___ksymtab, __start___kcrctab,
		  NOT_GPL_ONLY, false },
		{ __start___ksymtab_gpl, __stop___ksymtab_gpl,
		  __start___kcrctab_gpl,
		  GPL_ONLY, false },
		{ __start___ksymtab_gpl_future, __stop___ksymtab_gpl_future,
		  __start___kcrctab_gpl_future,
		  WILL_BE_GPL_ONLY, false },
#ifdef CONFIG_UNUSED_SYMBOLS
		{ __start___ksymtab_unused, __stop___ksymtab_unused,
		  __start___kcrctab_unused,
		  NOT_GPL_ONLY, true },
		{ __start___ksymtab_unused_gpl, __stop___ksymtab_unused_gpl,
		  __start___kcrctab_unused_gpl,
		  GPL_ONLY, true },
#endif
	};

	if (each_symbol_in_section(arr, ARRAY_SIZE(arr), NULL, fn, data))
		return true;

	list_for_each_entry(mod, &modules, list) {
		struct symsearch arr[] = {
			{ mod->syms, mod->syms + mod->num_syms, mod->crcs,
			  NOT_GPL_ONLY, false },
			{ mod->gpl_syms, mod->gpl_syms + mod->num_gpl_syms,
			  mod->gpl_crcs,
			  GPL_ONLY, false },
			{ mod->gpl_future_syms,
			  mod->gpl_future_syms + mod->num_gpl_future_syms,
			  mod->gpl_future_crcs,
			  WILL_BE_GPL_ONLY, false },
#ifdef CONFIG_UNUSED_SYMBOLS
			{ mod->unused_syms,
			  mod->unused_syms + mod->num_unused_syms,
			  mod->unused_crcs,
			  NOT_GPL_ONLY, true },
			{ mod->unused_gpl_syms,
			  mod->unused_gpl_syms + mod->num_unused_gpl_syms,
			  mod->unused_gpl_crcs,
			  GPL_ONLY, true },
#endif
		};

		if (each_symbol_in_section(arr, ARRAY_SIZE(arr), mod, fn, data))
			return true;
	}
	return false;
}

struct find_symbol_arg {
	/* Input */
	const char *name;
	bool gplok;
	bool warn;

	/* Output */
	struct module *owner;
	const unsigned long *crc;
	unsigned long value;
};

static bool find_symbol_in_section(const struct symsearch *syms,
				   struct module *owner,
				   unsigned int symnum, void *data)
{
	struct find_symbol_arg *fsa = data;

	if (strcmp(syms->start[symnum].name, fsa->name) != 0)
		return false;

	if (!fsa->gplok) {
		if (syms->licence == GPL_ONLY)
			return false;
		if (syms->licence == WILL_BE_GPL_ONLY && fsa->warn) {
			printk(KERN_WARNING "Symbol %s is being used "
			       "by a non-GPL module, which will not "
			       "be allowed in the future\n", fsa->name);
			printk(KERN_WARNING "Please see the file "
			       "Documentation/feature-removal-schedule.txt "
			       "in the kernel source tree for more details.\n");
		}
	}

#ifdef CONFIG_UNUSED_SYMBOLS
	if (syms->unused && fsa->warn) {
		printk(KERN_WARNING "Symbol %s is marked as UNUSED, "
		       "however this module is using it.\n", fsa->name);
		printk(KERN_WARNING
		       "This symbol will go away in the future.\n");
		printk(KERN_WARNING
		       "Please evalute if this is the right api to use and if "
		       "it really is, submit a report the linux kernel "
		       "mailinglist together with submitting your code for "
		       "inclusion.\n");
	}
#endif

	fsa->owner = owner;
	fsa->crc = symversion(syms->crcs, symnum);
	fsa->value = syms->start[symnum].value;
	return true;
}

/* Find a symbol, return value, (optional) crc and (optional) module
 * which owns it */
static unsigned long find_symbol(const char *name,
				 struct module **owner,
				 const unsigned long **crc,
				 bool gplok,
				 bool warn)
{
	struct find_symbol_arg fsa;

	fsa.name = name;
	fsa.gplok = gplok;
	fsa.warn = warn;

	if (each_symbol(find_symbol_in_section, &fsa)) {
		if (owner)
			*owner = fsa.owner;
		if (crc)
			*crc = fsa.crc;
		return fsa.value;
	}

	DEBUGP("Failed to find symbol %s\n", name);
	return -ENOENT;
}

/* Search for module by name: must hold module_mutex. */
static struct module *find_module(const char *name)
{
	struct module *mod;

	list_for_each_entry(mod, &modules, list) {
		if (strcmp(mod->name, name) == 0)
			return mod;
	}
	return NULL;
}

#ifdef CONFIG_SMP
/* Number of blocks used and allocated. */
static unsigned int pcpu_num_used, pcpu_num_allocated;
/* Size of each block.  -ve means used. */
static int *pcpu_size;

static int split_block(unsigned int i, unsigned short size)
{
	/* Reallocation required? */
	if (pcpu_num_used + 1 > pcpu_num_allocated) {
		int *new;

		new = krealloc(pcpu_size, sizeof(new[0])*pcpu_num_allocated*2,
			       GFP_KERNEL);
		if (!new)
			return 0;

		pcpu_num_allocated *= 2;
		pcpu_size = new;
	}

	/* Insert a new subblock */
	memmove(&pcpu_size[i+1], &pcpu_size[i],
		sizeof(pcpu_size[0]) * (pcpu_num_used - i));
	pcpu_num_used++;

	pcpu_size[i+1] -= size;
	pcpu_size[i] = size;
	return 1;
}

static inline unsigned int block_size(int val)
{
	if (val < 0)
		return -val;
	return val;
}

static void *percpu_modalloc(unsigned long size, unsigned long align,
			     const char *name)
{
	unsigned long extra;
	unsigned int i;
	void *ptr;

	if (align > PAGE_SIZE) {
		printk(KERN_WARNING "%s: per-cpu alignment %li > %li\n",
		       name, align, PAGE_SIZE);
		align = PAGE_SIZE;
	}

	ptr = __per_cpu_load;
	for (i = 0; i < pcpu_num_used; ptr += block_size(pcpu_size[i]), i++) {
		/* Extra for alignment requirement. */
		extra = ALIGN((unsigned long)ptr, align) - (unsigned long)ptr;
		BUG_ON(i == 0 && extra != 0);

		if (pcpu_size[i] < 0 || pcpu_size[i] < extra + size)
			continue;

		/* Transfer extra to previous block. */
		if (pcpu_size[i-1] < 0)
			pcpu_size[i-1] -= extra;
		else
			pcpu_size[i-1] += extra;
		pcpu_size[i] -= extra;
		ptr += extra;

		/* Split block if warranted */
		if (pcpu_size[i] - size > sizeof(unsigned long))
			if (!split_block(i, size))
				return NULL;

		/* Mark allocated */
		pcpu_size[i] = -pcpu_size[i];
		return ptr;
	}

	printk(KERN_WARNING "Could not allocate %lu bytes percpu data\n",
	       size);
	return NULL;
}

static void percpu_modfree(void *freeme)
{
	unsigned int i;
	void *ptr = __per_cpu_load + block_size(pcpu_size[0]);

	/* First entry is core kernel percpu data. */
	for (i = 1; i < pcpu_num_used; ptr += block_size(pcpu_size[i]), i++) {
		if (ptr == freeme) {
			pcpu_size[i] = -pcpu_size[i];
			goto free;
		}
	}
	BUG();

 free:
	/* Merge with previous? */
	if (pcpu_size[i-1] >= 0) {
		pcpu_size[i-1] += pcpu_size[i];
		pcpu_num_used--;
		memmove(&pcpu_size[i], &pcpu_size[i+1],
			(pcpu_num_used - i) * sizeof(pcpu_size[0]));
		i--;
	}
	/* Merge with next? */
	if (i+1 < pcpu_num_used && pcpu_size[i+1] >= 0) {
		pcpu_size[i] += pcpu_size[i+1];
		pcpu_num_used--;
		memmove(&pcpu_size[i+1], &pcpu_size[i+2],
			(pcpu_num_used - (i+1)) * sizeof(pcpu_size[0]));
	}
}

static unsigned int find_pcpusec(Elf_Ehdr *hdr,
				 Elf_Shdr *sechdrs,
				 const char *secstrings)
{
	return find_sec(hdr, sechdrs, secstrings, ".data.percpu");
}

static void percpu_modcopy(void *pcpudest, const void *from, unsigned long size)
{
	int cpu;

	for_each_possible_cpu(cpu)
		memcpy(pcpudest + per_cpu_offset(cpu), from, size);
}

static int percpu_modinit(void)
{
	pcpu_num_used = 2;
	pcpu_num_allocated = 2;
	pcpu_size = kmalloc(sizeof(pcpu_size[0]) * pcpu_num_allocated,
			    GFP_KERNEL);
	/* Static in-kernel percpu data (used). */
	pcpu_size[0] = -__per_cpu_size;
	/* Free room. */
	pcpu_size[1] = PERCPU_ENOUGH_ROOM + pcpu_size[0];
	if (pcpu_size[1] < 0) {
		printk(KERN_ERR "No per-cpu room for modules.\n");
		pcpu_num_used = 1;
	}

	return 0;
}
__initcall(percpu_modinit);
#else /* ... !CONFIG_SMP */
static inline void *percpu_modalloc(unsigned long size, unsigned long align,
				    const char *name)
{
	return NULL;
}
static inline void percpu_modfree(void *pcpuptr)
{
	BUG();
}
static inline unsigned int find_pcpusec(Elf_Ehdr *hdr,
					Elf_Shdr *sechdrs,
					const char *secstrings)
{
	return 0;
}
static inline void percpu_modcopy(void *pcpudst, const void *src,
				  unsigned long size)
{
	/* pcpusec should be 0, and size of that section should be 0. */
	BUG_ON(size != 0);
}
#endif /* CONFIG_SMP */

#define MODINFO_ATTR(field)	\
static void setup_modinfo_##field(struct module *mod, const char *s)  \
{                                                                     \
	mod->field = kstrdup(s, GFP_KERNEL);                          \
}                                                                     \
static ssize_t show_modinfo_##field(struct module_attribute *mattr,   \
	                struct module *mod, char *buffer)             \
{                                                                     \
	return sprintf(buffer, "%s\n", mod->field);                   \
}                                                                     \
static int modinfo_##field##_exists(struct module *mod)               \
{                                                                     \
	return mod->field != NULL;                                    \
}                                                                     \
static void free_modinfo_##field(struct module *mod)                  \
{                                                                     \
	kfree(mod->field);                                            \
	mod->field = NULL;                                            \
}                                                                     \
static struct module_attribute modinfo_##field = {                    \
	.attr = { .name = __stringify(field), .mode = 0444 },         \
	.show = show_modinfo_##field,                                 \
	.setup = setup_modinfo_##field,                               \
	.test = modinfo_##field##_exists,                             \
	.free = free_modinfo_##field,                                 \
};

MODINFO_ATTR(version);
MODINFO_ATTR(srcversion);

static char last_unloaded_module[MODULE_NAME_LEN+1];

#ifdef CONFIG_MODULE_UNLOAD
/* Init the unload section of the module. */
static void module_unload_init(struct module *mod)
{
	unsigned int i;

	INIT_LIST_HEAD(&mod->modules_which_use_me);
	for (i = 0; i < NR_CPUS; i++)
		local_set(&mod->ref[i].count, 0);
	/* Hold reference count during initialization. */
	local_set(&mod->ref[raw_smp_processor_id()].count, 1);
	/* Backwards compatibility macros put refcount during init. */
	mod->waiter = current;
}

/* modules using other modules */
struct module_use
{
	struct list_head list;
	struct module *module_which_uses;
};

/* Does a already use b? */
static int already_uses(struct module *a, struct module *b)
{
	struct module_use *use;

	list_for_each_entry(use, &b->modules_which_use_me, list) {
		if (use->module_which_uses == a) {
			DEBUGP("%s uses %s!\n", a->name, b->name);
			return 1;
		}
	}
	DEBUGP("%s does not use %s!\n", a->name, b->name);
	return 0;
}

/* Module a uses b */
static int use_module(struct module *a, struct module *b)
{
	struct module_use *use;
	int no_warn, err;

	if (b == NULL || already_uses(a, b)) return 1;

	/* If we're interrupted or time out, we fail. */
	if (wait_event_interruptible_timeout(
		    module_wq, (err = strong_try_module_get(b)) != -EBUSY,
		    30 * HZ) <= 0) {
		printk("%s: gave up waiting for init of module %s.\n",
		       a->name, b->name);
		return 0;
	}

	/* If strong_try_module_get() returned a different error, we fail. */
	if (err)
		return 0;

	DEBUGP("Allocating new usage for %s.\n", a->name);
	use = kmalloc(sizeof(*use), GFP_ATOMIC);
	if (!use) {
		printk("%s: out of memory loading\n", a->name);
		module_put(b);
		return 0;
	}

	use->module_which_uses = a;
	list_add(&use->list, &b->modules_which_use_me);
	no_warn = sysfs_create_link(b->holders_dir, &a->mkobj.kobj, a->name);
	return 1;
}

/* Clear the unload stuff of the module. */
static void module_unload_free(struct module *mod)
{
	struct module *i;

	list_for_each_entry(i, &modules, list) {
		struct module_use *use;

		list_for_each_entry(use, &i->modules_which_use_me, list) {
			if (use->module_which_uses == mod) {
				DEBUGP("%s unusing %s\n", mod->name, i->name);
				module_put(i);
				list_del(&use->list);
				kfree(use);
				sysfs_remove_link(i->holders_dir, mod->name);
				/* There can be at most one match. */
				break;
			}
		}
	}
}

#ifdef CONFIG_MODULE_FORCE_UNLOAD
static inline int try_force_unload(unsigned int flags)
{
	int ret = (flags & O_TRUNC);
	if (ret)
		add_taint(TAINT_FORCED_RMMOD);
	return ret;
}
#else
static inline int try_force_unload(unsigned int flags)
{
	return 0;
}
#endif /* CONFIG_MODULE_FORCE_UNLOAD */

struct stopref
{
	struct module *mod;
	int flags;
	int *forced;
};

/* Whole machine is stopped with interrupts off when this runs. */
static int __try_stop_module(void *_sref)
{
	struct stopref *sref = _sref;

	/* If it's not unused, quit unless we're forcing. */
	if (module_refcount(sref->mod) != 0) {
		if (!(*sref->forced = try_force_unload(sref->flags)))
			return -EWOULDBLOCK;
	}

	/* Mark it as dying. */
	sref->mod->state = MODULE_STATE_GOING;
	return 0;
}

static int try_stop_module(struct module *mod, int flags, int *forced)
{
	if (flags & O_NONBLOCK) {
		struct stopref sref = { mod, flags, forced };

		return stop_machine(__try_stop_module, &sref, NULL);
	} else {
		/* We don't need to stop the machine for this. */
		mod->state = MODULE_STATE_GOING;
		synchronize_sched();
		return 0;
	}
}

unsigned int module_refcount(struct module *mod)
{
	unsigned int i, total = 0;

	for (i = 0; i < NR_CPUS; i++)
		total += local_read(&mod->ref[i].count);
	return total;
}
EXPORT_SYMBOL(module_refcount);

/* This exists whether we can unload or not */
static void free_module(struct module *mod);

static void wait_for_zero_refcount(struct module *mod)
{
	/* Since we might sleep for some time, release the mutex first */
	mutex_unlock(&module_mutex);
	for (;;) {
		DEBUGP("Looking at refcount...\n");
		set_current_state(TASK_UNINTERRUPTIBLE);
		if (module_refcount(mod) == 0)
			break;
		schedule();
	}
	current->state = TASK_RUNNING;
	mutex_lock(&module_mutex);
}

asmlinkage long
sys_delete_module(const char __user *name_user, unsigned int flags)
{
	struct module *mod;
	char name[MODULE_NAME_LEN];
	int ret, forced = 0;

	if (!capable(CAP_SYS_MODULE))
		return -EPERM;

	if (strncpy_from_user(name, name_user, MODULE_NAME_LEN-1) < 0)
		return -EFAULT;
	name[MODULE_NAME_LEN-1] = '\0';

	if (mutex_lock_interruptible(&module_mutex) != 0)
		return -EINTR;

	mod = find_module(name);
	if (!mod) {
		ret = -ENOENT;
		goto out;
	}

	if (!list_empty(&mod->modules_which_use_me)) {
		/* Other modules depend on us: get rid of them first. */
		ret = -EWOULDBLOCK;
		goto out;
	}

	/* Doing init or already dying? */
	if (mod->state != MODULE_STATE_LIVE) {
		/* FIXME: if (force), slam module count and wake up
                   waiter --RR */
		DEBUGP("%s already dying\n", mod->name);
		ret = -EBUSY;
		goto out;
	}

	/* If it has an init func, it must have an exit func to unload */
	if (mod->init && !mod->exit) {
		forced = try_force_unload(flags);
		if (!forced) {
			/* This module can't be removed */
			ret = -EBUSY;
			goto out;
		}
	}

	/* Set this up before setting mod->state */
	mod->waiter = current;

	/* Stop the machine so refcounts can't move and disable module. */
	ret = try_stop_module(mod, flags, &forced);
	if (ret != 0)
		goto out;

	/* Never wait if forced. */
	if (!forced && module_refcount(mod) != 0)
		wait_for_zero_refcount(mod);

	mutex_unlock(&module_mutex);
	/* Final destruction now noone is using it. */
	if (mod->exit != NULL)
		mod->exit();
	blocking_notifier_call_chain(&module_notify_list,
				     MODULE_STATE_GOING, mod);
	mutex_lock(&module_mutex);
	/* Store the name of the last unloaded module for diagnostic purposes */
	strlcpy(last_unloaded_module, mod->name, sizeof(last_unloaded_module));
	unregister_dynamic_debug_module(mod->name);
	free_module(mod);

 out:
	mutex_unlock(&module_mutex);
	return ret;
}

static void print_unload_info(struct seq_file *m, struct module *mod)
{
	struct module_use *use;
	int printed_something = 0;

	seq_printf(m, " %u ", module_refcount(mod));

	/* Always include a trailing , so userspace can differentiate
           between this and the old multi-field proc format. */
	list_for_each_entry(use, &mod->modules_which_use_me, list) {
		printed_something = 1;
		seq_printf(m, "%s,", use->module_which_uses->name);
	}

	if (mod->init != NULL && mod->exit == NULL) {
		printed_something = 1;
		seq_printf(m, "[permanent],");
	}

	if (!printed_something)
		seq_printf(m, "-");
}

void __symbol_put(const char *symbol)
{
	struct module *owner;

	preempt_disable();
	if (IS_ERR_VALUE(find_symbol(symbol, &owner, NULL, true, false)))
		BUG();
	module_put(owner);
	preempt_enable();
}
EXPORT_SYMBOL(__symbol_put);

void symbol_put_addr(void *addr)
{
	struct module *modaddr;

	if (core_kernel_text((unsigned long)addr))
		return;

	if (!(modaddr = module_text_address((unsigned long)addr)))
		BUG();
	module_put(modaddr);
}
EXPORT_SYMBOL_GPL(symbol_put_addr);

static ssize_t show_refcnt(struct module_attribute *mattr,
			   struct module *mod, char *buffer)
{
	return sprintf(buffer, "%u\n", module_refcount(mod));
}

static struct module_attribute refcnt = {
	.attr = { .name = "refcnt", .mode = 0444 },
	.show = show_refcnt,
};

void module_put(struct module *module)
{
	if (module) {
		unsigned int cpu = get_cpu();
		local_dec(&module->ref[cpu].count);
		/* Maybe they're waiting for us to drop reference? */
		if (unlikely(!module_is_live(module)))
			wake_up_process(module->waiter);
		put_cpu();
	}
}
EXPORT_SYMBOL(module_put);

#else /* !CONFIG_MODULE_UNLOAD */
static void print_unload_info(struct seq_file *m, struct module *mod)
{
	/* We don't know the usage count, or what modules are using. */
	seq_printf(m, " - -");
}

static inline void module_unload_free(struct module *mod)
{
}

static inline int use_module(struct module *a, struct module *b)
{
	return strong_try_module_get(b) == 0;
}

static inline void module_unload_init(struct module *mod)
{
}
#endif /* CONFIG_MODULE_UNLOAD */

static ssize_t show_initstate(struct module_attribute *mattr,
			   struct module *mod, char *buffer)
{
	const char *state = "unknown";

	switch (mod->state) {
	case MODULE_STATE_LIVE:
		state = "live";
		break;
	case MODULE_STATE_COMING:
		state = "coming";
		break;
	case MODULE_STATE_GOING:
		state = "going";
		break;
	}
	return sprintf(buffer, "%s\n", state);
}

static struct module_attribute initstate = {
	.attr = { .name = "initstate", .mode = 0444 },
	.show = show_initstate,
};

static struct module_attribute *modinfo_attrs[] = {
	&modinfo_version,
	&modinfo_srcversion,
	&initstate,
#ifdef CONFIG_MODULE_UNLOAD
	&refcnt,
#endif
	NULL,
};

static const char vermagic[] = VERMAGIC_STRING;

static int try_to_force_load(struct module *mod, const char *symname)
{
#ifdef CONFIG_MODULE_FORCE_LOAD
	if (!(tainted & TAINT_FORCED_MODULE))
		printk("%s: no version for \"%s\" found: kernel tainted.\n",
		       mod->name, symname);
	add_taint_module(mod, TAINT_FORCED_MODULE);
	return 0;
#else
	return -ENOEXEC;
#endif
}

#ifdef CONFIG_MODVERSIONS
static int check_version(Elf_Shdr *sechdrs,
			 unsigned int versindex,
			 const char *symname,
			 struct module *mod, 
			 const unsigned long *crc)
{
	unsigned int i, num_versions;
	struct modversion_info *versions;

	/* Exporting module didn't supply crcs?  OK, we're already tainted. */
	if (!crc)
		return 1;

	/* No versions at all?  modprobe --force does this. */
	if (versindex == 0)
		return try_to_force_load(mod, symname) == 0;

	versions = (void *) sechdrs[versindex].sh_addr;
	num_versions = sechdrs[versindex].sh_size
		/ sizeof(struct modversion_info);

	for (i = 0; i < num_versions; i++) {
		if (strcmp(versions[i].name, symname) != 0)
			continue;

		if (versions[i].crc == *crc)
			return 1;
		DEBUGP("Found checksum %lX vs module %lX\n",
		       *crc, versions[i].crc);
		goto bad_version;
	}

	printk(KERN_WARNING "%s: no symbol version for %s\n",
	       mod->name, symname);
	return 0;

bad_version:
	printk("%s: disagrees about version of symbol %s\n",
	       mod->name, symname);
	return 0;
}

static inline int check_modstruct_version(Elf_Shdr *sechdrs,
					  unsigned int versindex,
					  struct module *mod)
{
	const unsigned long *crc;

	if (IS_ERR_VALUE(find_symbol("struct_module", NULL, &crc, true, false)))
		BUG();
	return check_version(sechdrs, versindex, "struct_module", mod, crc);
}

/* First part is kernel version, which we ignore if module has crcs. */
static inline int same_magic(const char *amagic, const char *bmagic,
			     bool has_crcs)
{
	if (has_crcs) {
		amagic += strcspn(amagic, " ");
		bmagic += strcspn(bmagic, " ");
	}
	return strcmp(amagic, bmagic) == 0;
}
#else
static inline int check_version(Elf_Shdr *sechdrs,
				unsigned int versindex,
				const char *symname,
				struct module *mod, 
				const unsigned long *crc)
{
	return 1;
}

static inline int check_modstruct_version(Elf_Shdr *sechdrs,
					  unsigned int versindex,
					  struct module *mod)
{
	return 1;
}

static inline int same_magic(const char *amagic, const char *bmagic,
			     bool has_crcs)
{
	return strcmp(amagic, bmagic) == 0;
}
#endif /* CONFIG_MODVERSIONS */

/* Resolve a symbol for this module.  I.e. if we find one, record usage.
   Must be holding module_mutex. */
static unsigned long resolve_symbol(Elf_Shdr *sechdrs,
				    unsigned int versindex,
				    const char *name,
				    struct module *mod)
{
	struct module *owner;
	unsigned long ret;
	const unsigned long *crc;

	ret = find_symbol(name, &owner, &crc,
			  !(mod->taints & TAINT_PROPRIETARY_MODULE), true);
	if (!IS_ERR_VALUE(ret)) {
		/* use_module can fail due to OOM,
		   or module initialization or unloading */
		if (!check_version(sechdrs, versindex, name, mod, crc) ||
		    !use_module(mod, owner))
			ret = -EINVAL;
	}
	return ret;
}

/*
 * /sys/module/foo/sections stuff
 * J. Corbet <corbet@lwn.net>
 */
#if defined(CONFIG_KALLSYMS) && defined(CONFIG_SYSFS)
struct module_sect_attr
{
	struct module_attribute mattr;
	char *name;
	unsigned long address;
};

struct module_sect_attrs
{
	struct attribute_group grp;
	unsigned int nsections;
	struct module_sect_attr attrs[0];
};

static ssize_t module_sect_show(struct module_attribute *mattr,
				struct module *mod, char *buf)
{
	struct module_sect_attr *sattr =
		container_of(mattr, struct module_sect_attr, mattr);
	return sprintf(buf, "0x%lx\n", sattr->address);
}

static void free_sect_attrs(struct module_sect_attrs *sect_attrs)
{
	unsigned int section;

	for (section = 0; section < sect_attrs->nsections; section++)
		kfree(sect_attrs->attrs[section].name);
	kfree(sect_attrs);
}

static void add_sect_attrs(struct module *mod, unsigned int nsect,
		char *secstrings, Elf_Shdr *sechdrs)
{
	unsigned int nloaded = 0, i, size[2];
	struct module_sect_attrs *sect_attrs;
	struct module_sect_attr *sattr;
	struct attribute **gattr;

	/* Count loaded sections and allocate structures */
	for (i = 0; i < nsect; i++)
		if (sechdrs[i].sh_flags & SHF_ALLOC)
			nloaded++;
	size[0] = ALIGN(sizeof(*sect_attrs)
			+ nloaded * sizeof(sect_attrs->attrs[0]),
			sizeof(sect_attrs->grp.attrs[0]));
	size[1] = (nloaded + 1) * sizeof(sect_attrs->grp.attrs[0]);
	sect_attrs = kzalloc(size[0] + size[1], GFP_KERNEL);
	if (sect_attrs == NULL)
		return;

	/* Setup section attributes. */
	sect_attrs->grp.name = "sections";
	sect_attrs->grp.attrs = (void *)sect_attrs + size[0];

	sect_attrs->nsections = 0;
	sattr = &sect_attrs->attrs[0];
	gattr = &sect_attrs->grp.attrs[0];
	for (i = 0; i < nsect; i++) {
		if (! (sechdrs[i].sh_flags & SHF_ALLOC))
			continue;
		sattr->address = sechdrs[i].sh_addr;
		sattr->name = kstrdup(secstrings + sechdrs[i].sh_name,
					GFP_KERNEL);
		if (sattr->name == NULL)
			goto out;
		sect_attrs->nsections++;
		sattr->mattr.show = module_sect_show;
		sattr->mattr.store = NULL;
		sattr->mattr.attr.name = sattr->name;
		sattr->mattr.attr.mode = S_IRUGO;
		*(gattr++) = &(sattr++)->mattr.attr;
	}
	*gattr = NULL;

	if (sysfs_create_group(&mod->mkobj.kobj, &sect_attrs->grp))
		goto out;

	mod->sect_attrs = sect_attrs;
	return;
  out:
	free_sect_attrs(sect_attrs);
}

static void remove_sect_attrs(struct module *mod)
{
	if (mod->sect_attrs) {
		sysfs_remove_group(&mod->mkobj.kobj,
				   &mod->sect_attrs->grp);
		/* We are positive that no one is using any sect attrs
		 * at this point.  Deallocate immediately. */
		free_sect_attrs(mod->sect_attrs);
		mod->sect_attrs = NULL;
	}
}

/*
 * /sys/module/foo/notes/.section.name gives contents of SHT_NOTE sections.
 */

struct module_notes_attrs {
	struct kobject *dir;
	unsigned int notes;
	struct bin_attribute attrs[0];
};

static ssize_t module_notes_read(struct kobject *kobj,
				 struct bin_attribute *bin_attr,
				 char *buf, loff_t pos, size_t count)
{
	/*
	 * The caller checked the pos and count against our size.
	 */
	memcpy(buf, bin_attr->private + pos, count);
	return count;
}

static void free_notes_attrs(struct module_notes_attrs *notes_attrs,
			     unsigned int i)
{
	if (notes_attrs->dir) {
		while (i-- > 0)
			sysfs_remove_bin_file(notes_attrs->dir,
					      &notes_attrs->attrs[i]);
		kobject_del(notes_attrs->dir);
	}
	kfree(notes_attrs);
}

static void add_notes_attrs(struct module *mod, unsigned int nsect,
			    char *secstrings, Elf_Shdr *sechdrs)
{
	unsigned int notes, loaded, i;
	struct module_notes_attrs *notes_attrs;
	struct bin_attribute *nattr;

	/* Count notes sections and allocate structures.  */
	notes = 0;
	for (i = 0; i < nsect; i++)
		if ((sechdrs[i].sh_flags & SHF_ALLOC) &&
		    (sechdrs[i].sh_type == SHT_NOTE))
			++notes;

	if (notes == 0)
		return;

	notes_attrs = kzalloc(sizeof(*notes_attrs)
			      + notes * sizeof(notes_attrs->attrs[0]),
			      GFP_KERNEL);
	if (notes_attrs == NULL)
		return;

	notes_attrs->notes = notes;
	nattr = &notes_attrs->attrs[0];
	for (loaded = i = 0; i < nsect; ++i) {
		if (!(sechdrs[i].sh_flags & SHF_ALLOC))
			continue;
		if (sechdrs[i].sh_type == SHT_NOTE) {
			nattr->attr.name = mod->sect_attrs->attrs[loaded].name;
			nattr->attr.mode = S_IRUGO;
			nattr->size = sechdrs[i].sh_size;
			nattr->private = (void *) sechdrs[i].sh_addr;
			nattr->read = module_notes_read;
			++nattr;
		}
		++loaded;
	}

	notes_attrs->dir = kobject_create_and_add("notes", &mod->mkobj.kobj);
	if (!notes_attrs->dir)
		goto out;

	for (i = 0; i < notes; ++i)
		if (sysfs_create_bin_file(notes_attrs->dir,
					  &notes_attrs->attrs[i]))
			goto out;

	mod->notes_attrs = notes_attrs;
	return;

  out:
	free_notes_attrs(notes_attrs, i);
}

static void remove_notes_attrs(struct module *mod)
{
	if (mod->notes_attrs)
		free_notes_attrs(mod->notes_attrs, mod->notes_attrs->notes);
}

#else

static inline void add_sect_attrs(struct module *mod, unsigned int nsect,
		char *sectstrings, Elf_Shdr *sechdrs)
{
}

static inline void remove_sect_attrs(struct module *mod)
{
}

static inline void add_notes_attrs(struct module *mod, unsigned int nsect,
				   char *sectstrings, Elf_Shdr *sechdrs)
{
}

static inline void remove_notes_attrs(struct module *mod)
{
}
#endif

#ifdef CONFIG_SYSFS
int module_add_modinfo_attrs(struct module *mod)
{
	struct module_attribute *attr;
	struct module_attribute *temp_attr;
	int error = 0;
	int i;

	mod->modinfo_attrs = kzalloc((sizeof(struct module_attribute) *
					(ARRAY_SIZE(modinfo_attrs) + 1)),
					GFP_KERNEL);
	if (!mod->modinfo_attrs)
		return -ENOMEM;

	temp_attr = mod->modinfo_attrs;
	for (i = 0; (attr = modinfo_attrs[i]) && !error; i++) {
		if (!attr->test ||
		    (attr->test && attr->test(mod))) {
			memcpy(temp_attr, attr, sizeof(*temp_attr));
			error = sysfs_create_file(&mod->mkobj.kobj,&temp_attr->attr);
			++temp_attr;
		}
	}
	return error;
}

void module_remove_modinfo_attrs(struct module *mod)
{
	struct module_attribute *attr;
	int i;

	for (i = 0; (attr = &mod->modinfo_attrs[i]); i++) {
		/* pick a field to test for end of list */
		if (!attr->attr.name)
			break;
		sysfs_remove_file(&mod->mkobj.kobj,&attr->attr);
		if (attr->free)
			attr->free(mod);
	}
	kfree(mod->modinfo_attrs);
}

int mod_sysfs_init(struct module *mod)
{
	int err;
	struct kobject *kobj;

	if (!module_sysfs_initialized) {
		printk(KERN_ERR "%s: module sysfs not initialized\n",
		       mod->name);
		err = -EINVAL;
		goto out;
	}

	kobj = kset_find_obj(module_kset, mod->name);
	if (kobj) {
		printk(KERN_ERR "%s: module is already loaded\n", mod->name);
		kobject_put(kobj);
		err = -EINVAL;
		goto out;
	}

	mod->mkobj.mod = mod;

	memset(&mod->mkobj.kobj, 0, sizeof(mod->mkobj.kobj));
	mod->mkobj.kobj.kset = module_kset;
	err = kobject_init_and_add(&mod->mkobj.kobj, &module_ktype, NULL,
				   "%s", mod->name);
	if (err)
		kobject_put(&mod->mkobj.kobj);

	/* delay uevent until full sysfs population */
out:
	return err;
}

int mod_sysfs_setup(struct module *mod,
			   struct kernel_param *kparam,
			   unsigned int num_params)
{
	int err;

	mod->holders_dir = kobject_create_and_add("holders", &mod->mkobj.kobj);
	if (!mod->holders_dir) {
		err = -ENOMEM;
		goto out_unreg;
	}

	err = module_param_sysfs_setup(mod, kparam, num_params);
	if (err)
		goto out_unreg_holders;

	err = module_add_modinfo_attrs(mod);
	if (err)
		goto out_unreg_param;

	kobject_uevent(&mod->mkobj.kobj, KOBJ_ADD);
	return 0;

out_unreg_param:
	module_param_sysfs_remove(mod);
out_unreg_holders:
	kobject_put(mod->holders_dir);
out_unreg:
	kobject_put(&mod->mkobj.kobj);
	return err;
}

static void mod_sysfs_fini(struct module *mod)
{
	kobject_put(&mod->mkobj.kobj);
}

#else /* CONFIG_SYSFS */

static void mod_sysfs_fini(struct module *mod)
{
}

#endif /* CONFIG_SYSFS */

static void mod_kobject_remove(struct module *mod)
{
	module_remove_modinfo_attrs(mod);
	module_param_sysfs_remove(mod);
	kobject_put(mod->mkobj.drivers_dir);
	kobject_put(mod->holders_dir);
	mod_sysfs_fini(mod);
}

/*
 * link the module with the whole machine is stopped with interrupts off
 * - this defends against kallsyms not taking locks
 */
static int __link_module(void *_mod)
{
	struct module *mod = _mod;
	list_add(&mod->list, &modules);
	return 0;
}

/*
 * unlink the module with the whole machine is stopped with interrupts off
 * - this defends against kallsyms not taking locks
 */
static int __unlink_module(void *_mod)
{
	struct module *mod = _mod;
	list_del(&mod->list);
	return 0;
}

/* Free a module, remove from lists, etc (must hold module_mutex). */
static void free_module(struct module *mod)
{
	/* Delete from various lists */
	stop_machine(__unlink_module, mod, NULL);
	remove_notes_attrs(mod);
	remove_sect_attrs(mod);
	mod_kobject_remove(mod);

	unwind_remove_table(mod->unwind_info, 0);

	/* Arch-specific cleanup. */
	module_arch_cleanup(mod);

	/* Module unload stuff */
	module_unload_free(mod);

	/* This may be NULL, but that's OK */
	module_free(mod, mod->module_init);
	kfree(mod->args);
	if (mod->percpu)
		percpu_modfree(mod->percpu);

	/* Free lock-classes: */
	lockdep_free_key_range(mod->module_core, mod->core_size);

	/* Finally, free the core (containing the module structure) */
	module_free(mod, mod->module_core);
}

void *__symbol_get(const char *symbol)
{
	struct module *owner;
	unsigned long value;

	preempt_disable();
	value = find_symbol(symbol, &owner, NULL, true, true);
	if (IS_ERR_VALUE(value))
		value = 0;
	else if (strong_try_module_get(owner))
		value = 0;
	preempt_enable();

	return (void *)value;
}
EXPORT_SYMBOL_GPL(__symbol_get);

/*
 * Ensure that an exported symbol [global namespace] does not already exist
 * in the kernel or in some other module's exported symbol table.
 */
static int verify_export_symbols(struct module *mod)
{
	unsigned int i;
	struct module *owner;
	const struct kernel_symbol *s;
	struct {
		const struct kernel_symbol *sym;
		unsigned int num;
	} arr[] = {
		{ mod->syms, mod->num_syms },
		{ mod->gpl_syms, mod->num_gpl_syms },
		{ mod->gpl_future_syms, mod->num_gpl_future_syms },
#ifdef CONFIG_UNUSED_SYMBOLS
		{ mod->unused_syms, mod->num_unused_syms },
		{ mod->unused_gpl_syms, mod->num_unused_gpl_syms },
#endif
	};

	for (i = 0; i < ARRAY_SIZE(arr); i++) {
		for (s = arr[i].sym; s < arr[i].sym + arr[i].num; s++) {
			if (!IS_ERR_VALUE(find_symbol(s->name, &owner,
						      NULL, true, false))) {
				printk(KERN_ERR
				       "%s: exports duplicate symbol %s"
				       " (owned by %s)\n",
				       mod->name, s->name, module_name(owner));
				return -ENOEXEC;
			}
		}
	}
	return 0;
}

/* Change all symbols so that st_value encodes the pointer directly. */
static int simplify_symbols(Elf_Shdr *sechdrs,
			    unsigned int symindex,
			    const char *strtab,
			    unsigned int versindex,
			    unsigned int pcpuindex,
			    struct module *mod)
{
	Elf_Sym *sym = (void *)sechdrs[symindex].sh_addr;
	unsigned long secbase;
	unsigned int i, n = sechdrs[symindex].sh_size / sizeof(Elf_Sym);
	int ret = 0;

	for (i = 1; i < n; i++) {
		switch (sym[i].st_shndx) {
		case SHN_COMMON:
			/* We compiled with -fno-common.  These are not
			   supposed to happen.  */
			DEBUGP("Common symbol: %s\n", strtab + sym[i].st_name);
			printk("%s: please compile with -fno-common\n",
			       mod->name);
			ret = -ENOEXEC;
			break;

		case SHN_ABS:
			/* Don't need to do anything */
			DEBUGP("Absolute symbol: 0x%08lx\n",
			       (long)sym[i].st_value);
			break;

		case SHN_UNDEF:
			sym[i].st_value
			  = resolve_symbol(sechdrs, versindex,
					   strtab + sym[i].st_name, mod);

			/* Ok if resolved.  */
			if (!IS_ERR_VALUE(sym[i].st_value))
				break;
			/* Ok if weak.  */
			if (ELF_ST_BIND(sym[i].st_info) == STB_WEAK)
				break;

			printk(KERN_WARNING "%s: Unknown symbol %s\n",
			       mod->name, strtab + sym[i].st_name);
			ret = -ENOENT;
			break;

		default:
			/* Divert to percpu allocation if a percpu var. */
			if (sym[i].st_shndx == pcpuindex)
				secbase = (unsigned long)mod->percpu;
			else
				secbase = sechdrs[sym[i].st_shndx].sh_addr;
			sym[i].st_value += secbase;
			break;
		}
	}

	return ret;
}

/* Update size with this section: return offset. */
static long get_offset(unsigned int *size, Elf_Shdr *sechdr)
{
	long ret;

	ret = ALIGN(*size, sechdr->sh_addralign ?: 1);
	*size = ret + sechdr->sh_size;
	return ret;
}

/* Lay out the SHF_ALLOC sections in a way not dissimilar to how ld
   might -- code, read-only data, read-write data, small data.  Tally
   sizes, and place the offsets into sh_entsize fields: high bit means it
   belongs in init. */
static void layout_sections(struct module *mod,
			    const Elf_Ehdr *hdr,
			    Elf_Shdr *sechdrs,
			    const char *secstrings)
{
	static unsigned long const masks[][2] = {
		/* NOTE: all executable code must be the first section
		 * in this array; otherwise modify the text_size
		 * finder in the two loops below */
		{ SHF_EXECINSTR | SHF_ALLOC, ARCH_SHF_SMALL },
		{ SHF_ALLOC, SHF_WRITE | ARCH_SHF_SMALL },
		{ SHF_WRITE | SHF_ALLOC, ARCH_SHF_SMALL },
		{ ARCH_SHF_SMALL | SHF_ALLOC, 0 }
	};
	unsigned int m, i;

	for (i = 0; i < hdr->e_shnum; i++)
		sechdrs[i].sh_entsize = ~0UL;

	DEBUGP("Core section allocation order:\n");
	for (m = 0; m < ARRAY_SIZE(masks); ++m) {
		for (i = 0; i < hdr->e_shnum; ++i) {
			Elf_Shdr *s = &sechdrs[i];

			if ((s->sh_flags & masks[m][0]) != masks[m][0]
			    || (s->sh_flags & masks[m][1])
			    || s->sh_entsize != ~0UL
			    || strncmp(secstrings + s->sh_name,
				       ".init", 5) == 0)
				continue;
			s->sh_entsize = get_offset(&mod->core_size, s);
			DEBUGP("\t%s\n", secstrings + s->sh_name);
		}
		if (m == 0)
			mod->core_text_size = mod->core_size;
	}

	DEBUGP("Init section allocation order:\n");
	for (m = 0; m < ARRAY_SIZE(masks); ++m) {
		for (i = 0; i < hdr->e_shnum; ++i) {
			Elf_Shdr *s = &sechdrs[i];

			if ((s->sh_flags & masks[m][0]) != masks[m][0]
			    || (s->sh_flags & masks[m][1])
			    || s->sh_entsize != ~0UL
			    || strncmp(secstrings + s->sh_name,
				       ".init", 5) != 0)
				continue;
			s->sh_entsize = (get_offset(&mod->init_size, s)
					 | INIT_OFFSET_MASK);
			DEBUGP("\t%s\n", secstrings + s->sh_name);
		}
		if (m == 0)
			mod->init_text_size = mod->init_size;
	}
}

static void set_license(struct module *mod, const char *license)
{
	if (!license)
		license = "unspecified";

	if (!license_is_gpl_compatible(license)) {
		if (!(tainted & TAINT_PROPRIETARY_MODULE))
			printk(KERN_WARNING "%s: module license '%s' taints "
				"kernel.\n", mod->name, license);
		add_taint_module(mod, TAINT_PROPRIETARY_MODULE);
	}
}

/* Parse tag=value strings from .modinfo section */
static char *next_string(char *string, unsigned long *secsize)
{
	/* Skip non-zero chars */
	while (string[0]) {
		string++;
		if ((*secsize)-- <= 1)
			return NULL;
	}

	/* Skip any zero padding. */
	while (!string[0]) {
		string++;
		if ((*secsize)-- <= 1)
			return NULL;
	}
	return string;
}

static char *get_modinfo(Elf_Shdr *sechdrs,
			 unsigned int info,
			 const char *tag)
{
	char *p;
	unsigned int taglen = strlen(tag);
	unsigned long size = sechdrs[info].sh_size;

	for (p = (char *)sechdrs[info].sh_addr; p; p = next_string(p, &size)) {
		if (strncmp(p, tag, taglen) == 0 && p[taglen] == '=')
			return p + taglen + 1;
	}
	return NULL;
}

static void setup_modinfo(struct module *mod, Elf_Shdr *sechdrs,
			  unsigned int infoindex)
{
	struct module_attribute *attr;
	int i;

	for (i = 0; (attr = modinfo_attrs[i]); i++) {
		if (attr->setup)
			attr->setup(mod,
				    get_modinfo(sechdrs,
						infoindex,
						attr->attr.name));
	}
}

#ifdef CONFIG_KALLSYMS

/* lookup symbol in given range of kernel_symbols */
static const struct kernel_symbol *lookup_symbol(const char *name,
	const struct kernel_symbol *start,
	const struct kernel_symbol *stop)
{
	const struct kernel_symbol *ks = start;
	for (; ks < stop; ks++)
		if (strcmp(ks->name, name) == 0)
			return ks;
	return NULL;
}

static int is_exported(const char *name, const struct module *mod)
{
	if (!mod && lookup_symbol(name, __start___ksymtab, __stop___ksymtab))
		return 1;
	else
		if (mod && lookup_symbol(name, mod->syms, mod->syms + mod->num_syms))
			return 1;
		else
			return 0;
}

/* As per nm */
static char elf_type(const Elf_Sym *sym,
		     Elf_Shdr *sechdrs,
		     const char *secstrings,
		     struct module *mod)
{
	if (ELF_ST_BIND(sym->st_info) == STB_WEAK) {
		if (ELF_ST_TYPE(sym->st_info) == STT_OBJECT)
			return 'v';
		else
			return 'w';
	}
	if (sym->st_shndx == SHN_UNDEF)
		return 'U';
	if (sym->st_shndx == SHN_ABS)
		return 'a';
	if (sym->st_shndx >= SHN_LORESERVE)
		return '?';
	if (sechdrs[sym->st_shndx].sh_flags & SHF_EXECINSTR)
		return 't';
	if (sechdrs[sym->st_shndx].sh_flags & SHF_ALLOC
	    && sechdrs[sym->st_shndx].sh_type != SHT_NOBITS) {
		if (!(sechdrs[sym->st_shndx].sh_flags & SHF_WRITE))
			return 'r';
		else if (sechdrs[sym->st_shndx].sh_flags & ARCH_SHF_SMALL)
			return 'g';
		else
			return 'd';
	}
	if (sechdrs[sym->st_shndx].sh_type == SHT_NOBITS) {
		if (sechdrs[sym->st_shndx].sh_flags & ARCH_SHF_SMALL)
			return 's';
		else
			return 'b';
	}
	if (strncmp(secstrings + sechdrs[sym->st_shndx].sh_name,
		    ".debug", strlen(".debug")) == 0)
		return 'n';
	return '?';
}

static void add_kallsyms(struct module *mod,
			 Elf_Shdr *sechdrs,
			 unsigned int symindex,
			 unsigned int strindex,
			 const char *secstrings)
{
	unsigned int i;

	mod->symtab = (void *)sechdrs[symindex].sh_addr;
	mod->num_symtab = sechdrs[symindex].sh_size / sizeof(Elf_Sym);
	mod->strtab = (void *)sechdrs[strindex].sh_addr;

	/* Set types up while we still have access to sections. */
	for (i = 0; i < mod->num_symtab; i++)
		mod->symtab[i].st_info
			= elf_type(&mod->symtab[i], sechdrs, secstrings, mod);
}
#else
static inline void add_kallsyms(struct module *mod,
				Elf_Shdr *sechdrs,
				unsigned int symindex,
				unsigned int strindex,
				const char *secstrings)
{
}
#endif /* CONFIG_KALLSYMS */

#ifdef CONFIG_DYNAMIC_PRINTK_DEBUG
static void dynamic_printk_setup(struct module *mod,
				 Elf_Shdr *sechdrs,
				 unsigned int verboseindex,
				 const char *secstrings)
{
	struct mod_debug *iter;
	unsigned long value;

	mod->start_verbose = (void *)sechdrs[verboseindex].sh_addr;
	mod->num_verbose = sechdrs[verboseindex].sh_size /
				sizeof(*mod->start_verbose);

	for (value = (unsigned long)mod->start_verbose;
		value < (unsigned long)mod->start_verbose +
		(unsigned long)(mod->num_verbose * sizeof(struct mod_debug));
		value += sizeof(struct mod_debug)) {
			iter = (struct mod_debug *)value;
			register_dynamic_debug_module(iter->modname,
				iter->type,
				iter->logical_modname,
				iter->flag_names, iter->hash, iter->hash2);
	}
}
#else
static inline void dynamic_printk_setup(struct module *mod,
					Elf_Shdr *sechdrs,
					unsigned int symindex,
					const char *secstrings)
{
}
#endif /* CONFIG_DYNAMIC_PRINTK_DEBUG */

static void *module_alloc_update_bounds(unsigned long size)
{
	void *ret = module_alloc(size);

	if (ret) {
		/* Update module bounds. */
		if ((unsigned long)ret < module_addr_min)
			module_addr_min = (unsigned long)ret;
		if ((unsigned long)ret + size > module_addr_max)
			module_addr_max = (unsigned long)ret + size;
	}
	return ret;
}

/* Allocate and load the module: note that size of section 0 is always
   zero, and we rely on this for optional sections. */
static struct module *load_module(void __user *umod,
				  unsigned long len,
				  const char __user *uargs)
{
	Elf_Ehdr *hdr;
	Elf_Shdr *sechdrs;
	char *secstrings, *args, *modmagic, *strtab = NULL;
	unsigned int i;
	unsigned int symindex = 0;
	unsigned int strindex = 0;
	unsigned int setupindex;
	unsigned int exindex;
	unsigned int exportindex;
	unsigned int modindex;
	unsigned int obsparmindex;
	unsigned int infoindex;
	unsigned int gplindex;
	unsigned int crcindex;
	unsigned int gplcrcindex;
	unsigned int versindex;
	unsigned int pcpuindex;
	unsigned int gplfutureindex;
	unsigned int gplfuturecrcindex;
	unsigned int unwindex = 0;
#ifdef CONFIG_UNUSED_SYMBOLS
	unsigned int unusedindex;
	unsigned int unusedcrcindex;
	unsigned int unusedgplindex;
	unsigned int unusedgplcrcindex;
#endif
	unsigned int markersindex;
	unsigned int markersstringsindex;
<<<<<<< HEAD
	unsigned int verboseindex;
=======
	unsigned int tracepointsindex;
	unsigned int tracepointsstringsindex;
>>>>>>> cdca408f
	struct module *mod;
	long err = 0;
	void *percpu = NULL, *ptr = NULL; /* Stops spurious gcc warning */
	struct exception_table_entry *extable;
	mm_segment_t old_fs;

	DEBUGP("load_module: umod=%p, len=%lu, uargs=%p\n",
	       umod, len, uargs);
	if (len < sizeof(*hdr))
		return ERR_PTR(-ENOEXEC);

	/* Suck in entire file: we'll want most of it. */
	/* vmalloc barfs on "unusual" numbers.  Check here */
	if (len > 64 * 1024 * 1024 || (hdr = vmalloc(len)) == NULL)
		return ERR_PTR(-ENOMEM);
	if (copy_from_user(hdr, umod, len) != 0) {
		err = -EFAULT;
		goto free_hdr;
	}

	/* Sanity checks against insmoding binaries or wrong arch,
           weird elf version */
	if (memcmp(hdr->e_ident, ELFMAG, SELFMAG) != 0
	    || hdr->e_type != ET_REL
	    || !elf_check_arch(hdr)
	    || hdr->e_shentsize != sizeof(*sechdrs)) {
		err = -ENOEXEC;
		goto free_hdr;
	}

	if (len < hdr->e_shoff + hdr->e_shnum * sizeof(Elf_Shdr))
		goto truncated;

	/* Convenience variables */
	sechdrs = (void *)hdr + hdr->e_shoff;
	secstrings = (void *)hdr + sechdrs[hdr->e_shstrndx].sh_offset;
	sechdrs[0].sh_addr = 0;

	for (i = 1; i < hdr->e_shnum; i++) {
		if (sechdrs[i].sh_type != SHT_NOBITS
		    && len < sechdrs[i].sh_offset + sechdrs[i].sh_size)
			goto truncated;

		/* Mark all sections sh_addr with their address in the
		   temporary image. */
		sechdrs[i].sh_addr = (size_t)hdr + sechdrs[i].sh_offset;

		/* Internal symbols and strings. */
		if (sechdrs[i].sh_type == SHT_SYMTAB) {
			symindex = i;
			strindex = sechdrs[i].sh_link;
			strtab = (char *)hdr + sechdrs[strindex].sh_offset;
		}
#ifndef CONFIG_MODULE_UNLOAD
		/* Don't load .exit sections */
		if (strncmp(secstrings+sechdrs[i].sh_name, ".exit", 5) == 0)
			sechdrs[i].sh_flags &= ~(unsigned long)SHF_ALLOC;
#endif
	}

	modindex = find_sec(hdr, sechdrs, secstrings,
			    ".gnu.linkonce.this_module");
	if (!modindex) {
		printk(KERN_WARNING "No module found in object\n");
		err = -ENOEXEC;
		goto free_hdr;
	}
	mod = (void *)sechdrs[modindex].sh_addr;

	if (symindex == 0) {
		printk(KERN_WARNING "%s: module has no symbols (stripped?)\n",
		       mod->name);
		err = -ENOEXEC;
		goto free_hdr;
	}

	/* Optional sections */
	exportindex = find_sec(hdr, sechdrs, secstrings, "__ksymtab");
	gplindex = find_sec(hdr, sechdrs, secstrings, "__ksymtab_gpl");
	gplfutureindex = find_sec(hdr, sechdrs, secstrings, "__ksymtab_gpl_future");
	crcindex = find_sec(hdr, sechdrs, secstrings, "__kcrctab");
	gplcrcindex = find_sec(hdr, sechdrs, secstrings, "__kcrctab_gpl");
	gplfuturecrcindex = find_sec(hdr, sechdrs, secstrings, "__kcrctab_gpl_future");
#ifdef CONFIG_UNUSED_SYMBOLS
	unusedindex = find_sec(hdr, sechdrs, secstrings, "__ksymtab_unused");
	unusedgplindex = find_sec(hdr, sechdrs, secstrings, "__ksymtab_unused_gpl");
	unusedcrcindex = find_sec(hdr, sechdrs, secstrings, "__kcrctab_unused");
	unusedgplcrcindex = find_sec(hdr, sechdrs, secstrings, "__kcrctab_unused_gpl");
#endif
	setupindex = find_sec(hdr, sechdrs, secstrings, "__param");
	exindex = find_sec(hdr, sechdrs, secstrings, "__ex_table");
	obsparmindex = find_sec(hdr, sechdrs, secstrings, "__obsparm");
	versindex = find_sec(hdr, sechdrs, secstrings, "__versions");
	infoindex = find_sec(hdr, sechdrs, secstrings, ".modinfo");
	pcpuindex = find_pcpusec(hdr, sechdrs, secstrings);
#ifdef ARCH_UNWIND_SECTION_NAME
	unwindex = find_sec(hdr, sechdrs, secstrings, ARCH_UNWIND_SECTION_NAME);
#endif

	/* Don't keep modinfo and version sections. */
	sechdrs[infoindex].sh_flags &= ~(unsigned long)SHF_ALLOC;
	sechdrs[versindex].sh_flags &= ~(unsigned long)SHF_ALLOC;
#ifdef CONFIG_KALLSYMS
	/* Keep symbol and string tables for decoding later. */
	sechdrs[symindex].sh_flags |= SHF_ALLOC;
	sechdrs[strindex].sh_flags |= SHF_ALLOC;
#endif
	if (unwindex)
		sechdrs[unwindex].sh_flags |= SHF_ALLOC;

	/* Check module struct version now, before we try to use module. */
	if (!check_modstruct_version(sechdrs, versindex, mod)) {
		err = -ENOEXEC;
		goto free_hdr;
	}

	modmagic = get_modinfo(sechdrs, infoindex, "vermagic");
	/* This is allowed: modprobe --force will invalidate it. */
	if (!modmagic) {
		err = try_to_force_load(mod, "magic");
		if (err)
			goto free_hdr;
	} else if (!same_magic(modmagic, vermagic, versindex)) {
		printk(KERN_ERR "%s: version magic '%s' should be '%s'\n",
		       mod->name, modmagic, vermagic);
		err = -ENOEXEC;
		goto free_hdr;
	}

	/* Now copy in args */
	args = strndup_user(uargs, ~0UL >> 1);
	if (IS_ERR(args)) {
		err = PTR_ERR(args);
		goto free_hdr;
	}

	if (find_module(mod->name)) {
		err = -EEXIST;
		goto free_mod;
	}

	mod->state = MODULE_STATE_COMING;

	/* Allow arches to frob section contents and sizes.  */
	err = module_frob_arch_sections(hdr, sechdrs, secstrings, mod);
	if (err < 0)
		goto free_mod;

	if (pcpuindex) {
		/* We have a special allocation for this section. */
		percpu = percpu_modalloc(sechdrs[pcpuindex].sh_size,
					 sechdrs[pcpuindex].sh_addralign,
					 mod->name);
		if (!percpu) {
			err = -ENOMEM;
			goto free_mod;
		}
		sechdrs[pcpuindex].sh_flags &= ~(unsigned long)SHF_ALLOC;
		mod->percpu = percpu;
	}

	/* Determine total sizes, and put offsets in sh_entsize.  For now
	   this is done generically; there doesn't appear to be any
	   special cases for the architectures. */
	layout_sections(mod, hdr, sechdrs, secstrings);

	/* Do the allocs. */
	ptr = module_alloc_update_bounds(mod->core_size);
	if (!ptr) {
		err = -ENOMEM;
		goto free_percpu;
	}
	memset(ptr, 0, mod->core_size);
	mod->module_core = ptr;

	ptr = module_alloc_update_bounds(mod->init_size);
	if (!ptr && mod->init_size) {
		err = -ENOMEM;
		goto free_core;
	}
	memset(ptr, 0, mod->init_size);
	mod->module_init = ptr;

	/* Transfer each section which specifies SHF_ALLOC */
	DEBUGP("final section addresses:\n");
	for (i = 0; i < hdr->e_shnum; i++) {
		void *dest;

		if (!(sechdrs[i].sh_flags & SHF_ALLOC))
			continue;

		if (sechdrs[i].sh_entsize & INIT_OFFSET_MASK)
			dest = mod->module_init
				+ (sechdrs[i].sh_entsize & ~INIT_OFFSET_MASK);
		else
			dest = mod->module_core + sechdrs[i].sh_entsize;

		if (sechdrs[i].sh_type != SHT_NOBITS)
			memcpy(dest, (void *)sechdrs[i].sh_addr,
			       sechdrs[i].sh_size);
		/* Update sh_addr to point to copy in image. */
		sechdrs[i].sh_addr = (unsigned long)dest;
		DEBUGP("\t0x%lx %s\n", sechdrs[i].sh_addr, secstrings + sechdrs[i].sh_name);
	}
	/* Module has been moved. */
	mod = (void *)sechdrs[modindex].sh_addr;

	/* Now we've moved module, initialize linked lists, etc. */
	module_unload_init(mod);

	/* add kobject, so we can reference it. */
	err = mod_sysfs_init(mod);
	if (err)
		goto free_unload;

	/* Set up license info based on the info section */
	set_license(mod, get_modinfo(sechdrs, infoindex, "license"));

	/*
	 * ndiswrapper is under GPL by itself, but loads proprietary modules.
	 * Don't use add_taint_module(), as it would prevent ndiswrapper from
	 * using GPL-only symbols it needs.
	 */
	if (strcmp(mod->name, "ndiswrapper") == 0)
		add_taint(TAINT_PROPRIETARY_MODULE);

	/* driverloader was caught wrongly pretending to be under GPL */
	if (strcmp(mod->name, "driverloader") == 0)
		add_taint_module(mod, TAINT_PROPRIETARY_MODULE);

	/* Set up MODINFO_ATTR fields */
	setup_modinfo(mod, sechdrs, infoindex);

	/* Fix up syms, so that st_value is a pointer to location. */
	err = simplify_symbols(sechdrs, symindex, strtab, versindex, pcpuindex,
			       mod);
	if (err < 0)
		goto cleanup;

	/* Set up EXPORTed & EXPORT_GPLed symbols (section 0 is 0 length) */
	mod->num_syms = sechdrs[exportindex].sh_size / sizeof(*mod->syms);
	mod->syms = (void *)sechdrs[exportindex].sh_addr;
	if (crcindex)
		mod->crcs = (void *)sechdrs[crcindex].sh_addr;
	mod->num_gpl_syms = sechdrs[gplindex].sh_size / sizeof(*mod->gpl_syms);
	mod->gpl_syms = (void *)sechdrs[gplindex].sh_addr;
	if (gplcrcindex)
		mod->gpl_crcs = (void *)sechdrs[gplcrcindex].sh_addr;
	mod->num_gpl_future_syms = sechdrs[gplfutureindex].sh_size /
					sizeof(*mod->gpl_future_syms);
	mod->gpl_future_syms = (void *)sechdrs[gplfutureindex].sh_addr;
	if (gplfuturecrcindex)
		mod->gpl_future_crcs = (void *)sechdrs[gplfuturecrcindex].sh_addr;

#ifdef CONFIG_UNUSED_SYMBOLS
	mod->num_unused_syms = sechdrs[unusedindex].sh_size /
					sizeof(*mod->unused_syms);
	mod->num_unused_gpl_syms = sechdrs[unusedgplindex].sh_size /
					sizeof(*mod->unused_gpl_syms);
	mod->unused_syms = (void *)sechdrs[unusedindex].sh_addr;
	if (unusedcrcindex)
		mod->unused_crcs = (void *)sechdrs[unusedcrcindex].sh_addr;
	mod->unused_gpl_syms = (void *)sechdrs[unusedgplindex].sh_addr;
	if (unusedgplcrcindex)
		mod->unused_gpl_crcs
			= (void *)sechdrs[unusedgplcrcindex].sh_addr;
#endif

#ifdef CONFIG_MODVERSIONS
	if ((mod->num_syms && !crcindex)
	    || (mod->num_gpl_syms && !gplcrcindex)
	    || (mod->num_gpl_future_syms && !gplfuturecrcindex)
#ifdef CONFIG_UNUSED_SYMBOLS
	    || (mod->num_unused_syms && !unusedcrcindex)
	    || (mod->num_unused_gpl_syms && !unusedgplcrcindex)
#endif
		) {
		printk(KERN_WARNING "%s: No versions for exported symbols.\n", mod->name);
		err = try_to_force_load(mod, "nocrc");
		if (err)
			goto cleanup;
	}
#endif
	markersindex = find_sec(hdr, sechdrs, secstrings, "__markers");
 	markersstringsindex = find_sec(hdr, sechdrs, secstrings,
					"__markers_strings");
<<<<<<< HEAD
	verboseindex = find_sec(hdr, sechdrs, secstrings, "__verbose");
=======
	tracepointsindex = find_sec(hdr, sechdrs, secstrings, "__tracepoints");
	tracepointsstringsindex = find_sec(hdr, sechdrs, secstrings,
					"__tracepoints_strings");
>>>>>>> cdca408f

	/* Now do relocations. */
	for (i = 1; i < hdr->e_shnum; i++) {
		const char *strtab = (char *)sechdrs[strindex].sh_addr;
		unsigned int info = sechdrs[i].sh_info;

		/* Not a valid relocation section? */
		if (info >= hdr->e_shnum)
			continue;

		/* Don't bother with non-allocated sections */
		if (!(sechdrs[info].sh_flags & SHF_ALLOC))
			continue;

		if (sechdrs[i].sh_type == SHT_REL)
			err = apply_relocate(sechdrs, strtab, symindex, i,mod);
		else if (sechdrs[i].sh_type == SHT_RELA)
			err = apply_relocate_add(sechdrs, strtab, symindex, i,
						 mod);
		if (err < 0)
			goto cleanup;
	}
#ifdef CONFIG_MARKERS
	mod->markers = (void *)sechdrs[markersindex].sh_addr;
	mod->num_markers =
		sechdrs[markersindex].sh_size / sizeof(*mod->markers);
#endif
#ifdef CONFIG_TRACEPOINTS
	mod->tracepoints = (void *)sechdrs[tracepointsindex].sh_addr;
	mod->num_tracepoints =
		sechdrs[tracepointsindex].sh_size / sizeof(*mod->tracepoints);
#endif


        /* Find duplicate symbols */
	err = verify_export_symbols(mod);

	if (err < 0)
		goto cleanup;

  	/* Set up and sort exception table */
	mod->num_exentries = sechdrs[exindex].sh_size / sizeof(*mod->extable);
	mod->extable = extable = (void *)sechdrs[exindex].sh_addr;
	sort_extable(extable, extable + mod->num_exentries);

	/* Finally, copy percpu area over. */
	percpu_modcopy(mod->percpu, (void *)sechdrs[pcpuindex].sh_addr,
		       sechdrs[pcpuindex].sh_size);

	add_kallsyms(mod, sechdrs, symindex, strindex, secstrings);

	if (!mod->taints) {
#ifdef CONFIG_MARKERS
		marker_update_probe_range(mod->markers,
			mod->markers + mod->num_markers);
#endif
<<<<<<< HEAD
	dynamic_printk_setup(mod, sechdrs, verboseindex, secstrings);
=======
#ifdef CONFIG_TRACEPOINTS
		tracepoint_update_probe_range(mod->tracepoints,
			mod->tracepoints + mod->num_tracepoints);
#endif
	}
>>>>>>> cdca408f
	err = module_finalize(hdr, sechdrs, mod);
	if (err < 0)
		goto cleanup;

	/* flush the icache in correct context */
	old_fs = get_fs();
	set_fs(KERNEL_DS);

	/*
	 * Flush the instruction cache, since we've played with text.
	 * Do it before processing of module parameters, so the module
	 * can provide parameter accessor functions of its own.
	 */
	if (mod->module_init)
		flush_icache_range((unsigned long)mod->module_init,
				   (unsigned long)mod->module_init
				   + mod->init_size);
	flush_icache_range((unsigned long)mod->module_core,
			   (unsigned long)mod->module_core + mod->core_size);

	set_fs(old_fs);

	mod->args = args;
	if (obsparmindex)
		printk(KERN_WARNING "%s: Ignoring obsolete parameters\n",
		       mod->name);

	/* Now sew it into the lists so we can get lockdep and oops
         * info during argument parsing.  Noone should access us, since
         * strong_try_module_get() will fail. */
	stop_machine(__link_module, mod, NULL);

	/* Size of section 0 is 0, so this works well if no params */
	err = parse_args(mod->name, mod->args,
			 (struct kernel_param *)
			 sechdrs[setupindex].sh_addr,
			 sechdrs[setupindex].sh_size
			 / sizeof(struct kernel_param),
			 NULL);
	if (err < 0)
		goto unlink;

	err = mod_sysfs_setup(mod,
			      (struct kernel_param *)
			      sechdrs[setupindex].sh_addr,
			      sechdrs[setupindex].sh_size
			      / sizeof(struct kernel_param));
	if (err < 0)
		goto unlink;
	add_sect_attrs(mod, hdr->e_shnum, secstrings, sechdrs);
	add_notes_attrs(mod, hdr->e_shnum, secstrings, sechdrs);

	/* Size of section 0 is 0, so this works well if no unwind info. */
	mod->unwind_info = unwind_add_table(mod,
					    (void *)sechdrs[unwindex].sh_addr,
					    sechdrs[unwindex].sh_size);

	/* Get rid of temporary copy */
	vfree(hdr);

	/* Done! */
	return mod;

 unlink:
	stop_machine(__unlink_module, mod, NULL);
	module_arch_cleanup(mod);
 cleanup:
	kobject_del(&mod->mkobj.kobj);
	kobject_put(&mod->mkobj.kobj);
 free_unload:
	module_unload_free(mod);
	module_free(mod, mod->module_init);
 free_core:
	module_free(mod, mod->module_core);
 free_percpu:
	if (percpu)
		percpu_modfree(percpu);
 free_mod:
	kfree(args);
 free_hdr:
	vfree(hdr);
	return ERR_PTR(err);

 truncated:
	printk(KERN_ERR "Module len %lu truncated\n", len);
	err = -ENOEXEC;
	goto free_hdr;
}

/* This is where the real work happens */
asmlinkage long
sys_init_module(void __user *umod,
		unsigned long len,
		const char __user *uargs)
{
	struct module *mod;
	int ret = 0;

	/* Must have permission */
	if (!capable(CAP_SYS_MODULE))
		return -EPERM;

	/* Only one module load at a time, please */
	if (mutex_lock_interruptible(&module_mutex) != 0)
		return -EINTR;

	/* Do all the hard work */
	mod = load_module(umod, len, uargs);
	if (IS_ERR(mod)) {
		mutex_unlock(&module_mutex);
		return PTR_ERR(mod);
	}

	/* Drop lock so they can recurse */
	mutex_unlock(&module_mutex);

	blocking_notifier_call_chain(&module_notify_list,
			MODULE_STATE_COMING, mod);

	/* Start the module */
	if (mod->init != NULL)
		ret = do_one_initcall(mod->init);
	if (ret < 0) {
		/* Init routine failed: abort.  Try to protect us from
                   buggy refcounters. */
		mod->state = MODULE_STATE_GOING;
		synchronize_sched();
		module_put(mod);
		blocking_notifier_call_chain(&module_notify_list,
					     MODULE_STATE_GOING, mod);
		mutex_lock(&module_mutex);
		free_module(mod);
		mutex_unlock(&module_mutex);
		wake_up(&module_wq);
		return ret;
	}
	if (ret > 0) {
		printk(KERN_WARNING "%s: '%s'->init suspiciously returned %d, "
				    "it should follow 0/-E convention\n"
		       KERN_WARNING "%s: loading module anyway...\n",
		       __func__, mod->name, ret,
		       __func__);
		dump_stack();
	}

	/* Now it's a first class citizen!  Wake up anyone waiting for it. */
	mod->state = MODULE_STATE_LIVE;
	wake_up(&module_wq);

	mutex_lock(&module_mutex);
	/* Drop initial reference. */
	module_put(mod);
	unwind_remove_table(mod->unwind_info, 1);
	module_free(mod, mod->module_init);
	mod->module_init = NULL;
	mod->init_size = 0;
	mod->init_text_size = 0;
	mutex_unlock(&module_mutex);

	return 0;
}

static inline int within(unsigned long addr, void *start, unsigned long size)
{
	return ((void *)addr >= start && (void *)addr < start + size);
}

#ifdef CONFIG_KALLSYMS
/*
 * This ignores the intensely annoying "mapping symbols" found
 * in ARM ELF files: $a, $t and $d.
 */
static inline int is_arm_mapping_symbol(const char *str)
{
	return str[0] == '$' && strchr("atd", str[1])
	       && (str[2] == '\0' || str[2] == '.');
}

static const char *get_ksymbol(struct module *mod,
			       unsigned long addr,
			       unsigned long *size,
			       unsigned long *offset)
{
	unsigned int i, best = 0;
	unsigned long nextval;

	/* At worse, next value is at end of module */
	if (within(addr, mod->module_init, mod->init_size))
		nextval = (unsigned long)mod->module_init+mod->init_text_size;
	else
		nextval = (unsigned long)mod->module_core+mod->core_text_size;

	/* Scan for closest preceeding symbol, and next symbol. (ELF
	   starts real symbols at 1). */
	for (i = 1; i < mod->num_symtab; i++) {
		if (mod->symtab[i].st_shndx == SHN_UNDEF)
			continue;

		/* We ignore unnamed symbols: they're uninformative
		 * and inserted at a whim. */
		if (mod->symtab[i].st_value <= addr
		    && mod->symtab[i].st_value > mod->symtab[best].st_value
		    && *(mod->strtab + mod->symtab[i].st_name) != '\0'
		    && !is_arm_mapping_symbol(mod->strtab + mod->symtab[i].st_name))
			best = i;
		if (mod->symtab[i].st_value > addr
		    && mod->symtab[i].st_value < nextval
		    && *(mod->strtab + mod->symtab[i].st_name) != '\0'
		    && !is_arm_mapping_symbol(mod->strtab + mod->symtab[i].st_name))
			nextval = mod->symtab[i].st_value;
	}

	if (!best)
		return NULL;

	if (size)
		*size = nextval - mod->symtab[best].st_value;
	if (offset)
		*offset = addr - mod->symtab[best].st_value;
	return mod->strtab + mod->symtab[best].st_name;
}

/* For kallsyms to ask for address resolution.  NULL means not found.  Careful
 * not to lock to avoid deadlock on oopses, simply disable preemption. */
const char *module_address_lookup(unsigned long addr,
			    unsigned long *size,
			    unsigned long *offset,
			    char **modname,
			    char *namebuf)
{
	struct module *mod;
	const char *ret = NULL;

	preempt_disable();
	list_for_each_entry(mod, &modules, list) {
		if (within(addr, mod->module_init, mod->init_size)
		    || within(addr, mod->module_core, mod->core_size)) {
			if (modname)
				*modname = mod->name;
			ret = get_ksymbol(mod, addr, size, offset);
			break;
		}
	}
	/* Make a copy in here where it's safe */
	if (ret) {
		strncpy(namebuf, ret, KSYM_NAME_LEN - 1);
		ret = namebuf;
	}
	preempt_enable();
	return ret;
}

int lookup_module_symbol_name(unsigned long addr, char *symname)
{
	struct module *mod;

	preempt_disable();
	list_for_each_entry(mod, &modules, list) {
		if (within(addr, mod->module_init, mod->init_size) ||
		    within(addr, mod->module_core, mod->core_size)) {
			const char *sym;

			sym = get_ksymbol(mod, addr, NULL, NULL);
			if (!sym)
				goto out;
			strlcpy(symname, sym, KSYM_NAME_LEN);
			preempt_enable();
			return 0;
		}
	}
out:
	preempt_enable();
	return -ERANGE;
}

int lookup_module_symbol_attrs(unsigned long addr, unsigned long *size,
			unsigned long *offset, char *modname, char *name)
{
	struct module *mod;

	preempt_disable();
	list_for_each_entry(mod, &modules, list) {
		if (within(addr, mod->module_init, mod->init_size) ||
		    within(addr, mod->module_core, mod->core_size)) {
			const char *sym;

			sym = get_ksymbol(mod, addr, size, offset);
			if (!sym)
				goto out;
			if (modname)
				strlcpy(modname, mod->name, MODULE_NAME_LEN);
			if (name)
				strlcpy(name, sym, KSYM_NAME_LEN);
			preempt_enable();
			return 0;
		}
	}
out:
	preempt_enable();
	return -ERANGE;
}

int module_get_kallsym(unsigned int symnum, unsigned long *value, char *type,
			char *name, char *module_name, int *exported)
{
	struct module *mod;

	preempt_disable();
	list_for_each_entry(mod, &modules, list) {
		if (symnum < mod->num_symtab) {
			*value = mod->symtab[symnum].st_value;
			*type = mod->symtab[symnum].st_info;
			strlcpy(name, mod->strtab + mod->symtab[symnum].st_name,
				KSYM_NAME_LEN);
			strlcpy(module_name, mod->name, MODULE_NAME_LEN);
			*exported = is_exported(name, mod);
			preempt_enable();
			return 0;
		}
		symnum -= mod->num_symtab;
	}
	preempt_enable();
	return -ERANGE;
}

static unsigned long mod_find_symname(struct module *mod, const char *name)
{
	unsigned int i;

	for (i = 0; i < mod->num_symtab; i++)
		if (strcmp(name, mod->strtab+mod->symtab[i].st_name) == 0 &&
		    mod->symtab[i].st_info != 'U')
			return mod->symtab[i].st_value;
	return 0;
}

/* Look for this name: can be of form module:name. */
unsigned long module_kallsyms_lookup_name(const char *name)
{
	struct module *mod;
	char *colon;
	unsigned long ret = 0;

	/* Don't lock: we're in enough trouble already. */
	preempt_disable();
	if ((colon = strchr(name, ':')) != NULL) {
		*colon = '\0';
		if ((mod = find_module(name)) != NULL)
			ret = mod_find_symname(mod, colon+1);
		*colon = ':';
	} else {
		list_for_each_entry(mod, &modules, list)
			if ((ret = mod_find_symname(mod, name)) != 0)
				break;
	}
	preempt_enable();
	return ret;
}
#endif /* CONFIG_KALLSYMS */

/* Called by the /proc file system to return a list of modules. */
static void *m_start(struct seq_file *m, loff_t *pos)
{
	mutex_lock(&module_mutex);
	return seq_list_start(&modules, *pos);
}

static void *m_next(struct seq_file *m, void *p, loff_t *pos)
{
	return seq_list_next(p, &modules, pos);
}

static void m_stop(struct seq_file *m, void *p)
{
	mutex_unlock(&module_mutex);
}

static char *module_flags(struct module *mod, char *buf)
{
	int bx = 0;

	if (mod->taints ||
	    mod->state == MODULE_STATE_GOING ||
	    mod->state == MODULE_STATE_COMING) {
		buf[bx++] = '(';
		if (mod->taints & TAINT_PROPRIETARY_MODULE)
			buf[bx++] = 'P';
		if (mod->taints & TAINT_FORCED_MODULE)
			buf[bx++] = 'F';
		/*
		 * TAINT_FORCED_RMMOD: could be added.
		 * TAINT_UNSAFE_SMP, TAINT_MACHINE_CHECK, TAINT_BAD_PAGE don't
		 * apply to modules.
		 */

		/* Show a - for module-is-being-unloaded */
		if (mod->state == MODULE_STATE_GOING)
			buf[bx++] = '-';
		/* Show a + for module-is-being-loaded */
		if (mod->state == MODULE_STATE_COMING)
			buf[bx++] = '+';
		buf[bx++] = ')';
	}
	buf[bx] = '\0';

	return buf;
}

static int m_show(struct seq_file *m, void *p)
{
	struct module *mod = list_entry(p, struct module, list);
	char buf[8];

	seq_printf(m, "%s %u",
		   mod->name, mod->init_size + mod->core_size);
	print_unload_info(m, mod);

	/* Informative for users. */
	seq_printf(m, " %s",
		   mod->state == MODULE_STATE_GOING ? "Unloading":
		   mod->state == MODULE_STATE_COMING ? "Loading":
		   "Live");
	/* Used by oprofile and other similar tools. */
	seq_printf(m, " 0x%p", mod->module_core);

	/* Taints info */
	if (mod->taints)
		seq_printf(m, " %s", module_flags(mod, buf));

	seq_printf(m, "\n");
	return 0;
}

/* Format: modulename size refcount deps address

   Where refcount is a number or -, and deps is a comma-separated list
   of depends or -.
*/
const struct seq_operations modules_op = {
	.start	= m_start,
	.next	= m_next,
	.stop	= m_stop,
	.show	= m_show
};

/* Given an address, look for it in the module exception tables. */
const struct exception_table_entry *search_module_extables(unsigned long addr)
{
	const struct exception_table_entry *e = NULL;
	struct module *mod;

	preempt_disable();
	list_for_each_entry(mod, &modules, list) {
		if (mod->num_exentries == 0)
			continue;

		e = search_extable(mod->extable,
				   mod->extable + mod->num_exentries - 1,
				   addr);
		if (e)
			break;
	}
	preempt_enable();

	/* Now, if we found one, we are running inside it now, hence
	   we cannot unload the module, hence no refcnt needed. */
	return e;
}

/*
 * Is this a valid module address?
 */
int is_module_address(unsigned long addr)
{
	struct module *mod;

	preempt_disable();

	list_for_each_entry(mod, &modules, list) {
		if (within(addr, mod->module_core, mod->core_size)) {
			preempt_enable();
			return 1;
		}
	}

	preempt_enable();

	return 0;
}


/* Is this a valid kernel address? */
struct module *__module_text_address(unsigned long addr)
{
	struct module *mod;

	if (addr < module_addr_min || addr > module_addr_max)
		return NULL;

	list_for_each_entry(mod, &modules, list)
		if (within(addr, mod->module_init, mod->init_text_size)
		    || within(addr, mod->module_core, mod->core_text_size))
			return mod;
	return NULL;
}

struct module *module_text_address(unsigned long addr)
{
	struct module *mod;

	preempt_disable();
	mod = __module_text_address(addr);
	preempt_enable();

	return mod;
}

/* Don't grab lock, we're oopsing. */
void print_modules(void)
{
	struct module *mod;
	char buf[8];

	printk("Modules linked in:");
	list_for_each_entry(mod, &modules, list)
		printk(" %s%s", mod->name, module_flags(mod, buf));
	if (last_unloaded_module[0])
		printk(" [last unloaded: %s]", last_unloaded_module);
	printk("\n");
}

#ifdef CONFIG_MODVERSIONS
/* Generate the signature for struct module here, too, for modversions. */
void struct_module(struct module *mod) { return; }
EXPORT_SYMBOL(struct_module);
#endif

#ifdef CONFIG_MARKERS
void module_update_markers(void)
{
	struct module *mod;

	mutex_lock(&module_mutex);
	list_for_each_entry(mod, &modules, list)
		if (!mod->taints)
			marker_update_probe_range(mod->markers,
				mod->markers + mod->num_markers);
	mutex_unlock(&module_mutex);
}
#endif

#ifdef CONFIG_TRACEPOINTS
void module_update_tracepoints(void)
{
	struct module *mod;

	mutex_lock(&module_mutex);
	list_for_each_entry(mod, &modules, list)
		if (!mod->taints)
			tracepoint_update_probe_range(mod->tracepoints,
				mod->tracepoints + mod->num_tracepoints);
	mutex_unlock(&module_mutex);
}

/*
 * Returns 0 if current not found.
 * Returns 1 if current found.
 */
int module_get_iter_tracepoints(struct tracepoint_iter *iter)
{
	struct module *iter_mod;
	int found = 0;

	mutex_lock(&module_mutex);
	list_for_each_entry(iter_mod, &modules, list) {
		if (!iter_mod->taints) {
			/*
			 * Sorted module list
			 */
			if (iter_mod < iter->module)
				continue;
			else if (iter_mod > iter->module)
				iter->tracepoint = NULL;
			found = tracepoint_get_iter_range(&iter->tracepoint,
				iter_mod->tracepoints,
				iter_mod->tracepoints
					+ iter_mod->num_tracepoints);
			if (found) {
				iter->module = iter_mod;
				break;
			}
		}
	}
	mutex_unlock(&module_mutex);
	return found;
}
#endif<|MERGE_RESOLUTION|>--- conflicted
+++ resolved
@@ -1867,12 +1867,9 @@
 #endif
 	unsigned int markersindex;
 	unsigned int markersstringsindex;
-<<<<<<< HEAD
 	unsigned int verboseindex;
-=======
 	unsigned int tracepointsindex;
 	unsigned int tracepointsstringsindex;
->>>>>>> cdca408f
 	struct module *mod;
 	long err = 0;
 	void *percpu = NULL, *ptr = NULL; /* Stops spurious gcc warning */
@@ -2159,13 +2156,10 @@
 	markersindex = find_sec(hdr, sechdrs, secstrings, "__markers");
  	markersstringsindex = find_sec(hdr, sechdrs, secstrings,
 					"__markers_strings");
-<<<<<<< HEAD
 	verboseindex = find_sec(hdr, sechdrs, secstrings, "__verbose");
-=======
 	tracepointsindex = find_sec(hdr, sechdrs, secstrings, "__tracepoints");
 	tracepointsstringsindex = find_sec(hdr, sechdrs, secstrings,
 					"__tracepoints_strings");
->>>>>>> cdca408f
 
 	/* Now do relocations. */
 	for (i = 1; i < hdr->e_shnum; i++) {
@@ -2222,15 +2216,12 @@
 		marker_update_probe_range(mod->markers,
 			mod->markers + mod->num_markers);
 #endif
-<<<<<<< HEAD
-	dynamic_printk_setup(mod, sechdrs, verboseindex, secstrings);
-=======
 #ifdef CONFIG_TRACEPOINTS
 		tracepoint_update_probe_range(mod->tracepoints,
 			mod->tracepoints + mod->num_tracepoints);
 #endif
 	}
->>>>>>> cdca408f
+	dynamic_printk_setup(mod, sechdrs, verboseindex, secstrings);
 	err = module_finalize(hdr, sechdrs, mod);
 	if (err < 0)
 		goto cleanup;
