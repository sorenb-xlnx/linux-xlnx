/*
   Copyright (C) 2002 Richard Henderson
   Copyright (C) 2001 Rusty Russell, 2002 Rusty Russell IBM.

    This program is free software; you can redistribute it and/or modify
    it under the terms of the GNU General Public License as published by
    the Free Software Foundation; either version 2 of the License, or
    (at your option) any later version.

    This program is distributed in the hope that it will be useful,
    but WITHOUT ANY WARRANTY; without even the implied warranty of
    MERCHANTABILITY or FITNESS FOR A PARTICULAR PURPOSE.  See the
    GNU General Public License for more details.

    You should have received a copy of the GNU General Public License
    along with this program; if not, write to the Free Software
    Foundation, Inc., 59 Temple Place, Suite 330, Boston, MA  02111-1307  USA
*/
#include <linux/module.h>
#include <linux/moduleloader.h>
#include <linux/init.h>
#include <linux/kallsyms.h>
#include <linux/fs.h>
#include <linux/sysfs.h>
#include <linux/kernel.h>
#include <linux/slab.h>
#include <linux/vmalloc.h>
#include <linux/elf.h>
#include <linux/proc_fs.h>
#include <linux/seq_file.h>
#include <linux/syscalls.h>
#include <linux/fcntl.h>
#include <linux/rcupdate.h>
#include <linux/capability.h>
#include <linux/cpu.h>
#include <linux/moduleparam.h>
#include <linux/errno.h>
#include <linux/err.h>
#include <linux/vermagic.h>
#include <linux/notifier.h>
#include <linux/sched.h>
#include <linux/stop_machine.h>
#include <linux/device.h>
#include <linux/string.h>
#include <linux/mutex.h>
#include <linux/rculist.h>
#include <asm/uaccess.h>
#include <asm/cacheflush.h>
#include <linux/license.h>
#include <asm/sections.h>
#include <linux/tracepoint.h>
#include <linux/ftrace.h>
#include <linux/async.h>
#include <linux/percpu.h>

#if 0
#define DEBUGP printk
#else
#define DEBUGP(fmt , a...)
#endif

#ifndef ARCH_SHF_SMALL
#define ARCH_SHF_SMALL 0
#endif

/* If this is set, the section belongs in the init part of the module */
#define INIT_OFFSET_MASK (1UL << (BITS_PER_LONG-1))

/* List of modules, protected by module_mutex or preempt_disable
 * (delete uses stop_machine/add uses RCU list operations). */
DEFINE_MUTEX(module_mutex);
EXPORT_SYMBOL_GPL(module_mutex);
static LIST_HEAD(modules);

/* Waiting for a module to finish initializing? */
static DECLARE_WAIT_QUEUE_HEAD(module_wq);

static BLOCKING_NOTIFIER_HEAD(module_notify_list);

/* Bounds of module allocation, for speeding __module_address */
static unsigned long module_addr_min = -1UL, module_addr_max = 0;

int register_module_notifier(struct notifier_block * nb)
{
	return blocking_notifier_chain_register(&module_notify_list, nb);
}
EXPORT_SYMBOL(register_module_notifier);

int unregister_module_notifier(struct notifier_block * nb)
{
	return blocking_notifier_chain_unregister(&module_notify_list, nb);
}
EXPORT_SYMBOL(unregister_module_notifier);

/* We require a truly strong try_module_get(): 0 means failure due to
   ongoing or failed initialization etc. */
static inline int strong_try_module_get(struct module *mod)
{
	if (mod && mod->state == MODULE_STATE_COMING)
		return -EBUSY;
	if (try_module_get(mod))
		return 0;
	else
		return -ENOENT;
}

static inline void add_taint_module(struct module *mod, unsigned flag)
{
	add_taint(flag);
	mod->taints |= (1U << flag);
}

/*
 * A thread that wants to hold a reference to a module only while it
 * is running can call this to safely exit.  nfsd and lockd use this.
 */
void __module_put_and_exit(struct module *mod, long code)
{
	module_put(mod);
	do_exit(code);
}
EXPORT_SYMBOL(__module_put_and_exit);

/* Find a module section: 0 means not found. */
static unsigned int find_sec(Elf_Ehdr *hdr,
			     Elf_Shdr *sechdrs,
			     const char *secstrings,
			     const char *name)
{
	unsigned int i;

	for (i = 1; i < hdr->e_shnum; i++)
		/* Alloc bit cleared means "ignore it." */
		if ((sechdrs[i].sh_flags & SHF_ALLOC)
		    && strcmp(secstrings+sechdrs[i].sh_name, name) == 0)
			return i;
	return 0;
}

/* Find a module section, or NULL. */
static void *section_addr(Elf_Ehdr *hdr, Elf_Shdr *shdrs,
			  const char *secstrings, const char *name)
{
	/* Section 0 has sh_addr 0. */
	return (void *)shdrs[find_sec(hdr, shdrs, secstrings, name)].sh_addr;
}

/* Find a module section, or NULL.  Fill in number of "objects" in section. */
static void *section_objs(Elf_Ehdr *hdr,
			  Elf_Shdr *sechdrs,
			  const char *secstrings,
			  const char *name,
			  size_t object_size,
			  unsigned int *num)
{
	unsigned int sec = find_sec(hdr, sechdrs, secstrings, name);

	/* Section 0 has sh_addr 0 and sh_size 0. */
	*num = sechdrs[sec].sh_size / object_size;
	return (void *)sechdrs[sec].sh_addr;
}

/* Provided by the linker */
extern const struct kernel_symbol __start___ksymtab[];
extern const struct kernel_symbol __stop___ksymtab[];
extern const struct kernel_symbol __start___ksymtab_gpl[];
extern const struct kernel_symbol __stop___ksymtab_gpl[];
extern const struct kernel_symbol __start___ksymtab_gpl_future[];
extern const struct kernel_symbol __stop___ksymtab_gpl_future[];
extern const struct kernel_symbol __start___ksymtab_gpl_future[];
extern const struct kernel_symbol __stop___ksymtab_gpl_future[];
extern const unsigned long __start___kcrctab[];
extern const unsigned long __start___kcrctab_gpl[];
extern const unsigned long __start___kcrctab_gpl_future[];
#ifdef CONFIG_UNUSED_SYMBOLS
extern const struct kernel_symbol __start___ksymtab_unused[];
extern const struct kernel_symbol __stop___ksymtab_unused[];
extern const struct kernel_symbol __start___ksymtab_unused_gpl[];
extern const struct kernel_symbol __stop___ksymtab_unused_gpl[];
extern const unsigned long __start___kcrctab_unused[];
extern const unsigned long __start___kcrctab_unused_gpl[];
#endif

#ifndef CONFIG_MODVERSIONS
#define symversion(base, idx) NULL
#else
#define symversion(base, idx) ((base != NULL) ? ((base) + (idx)) : NULL)
#endif

static bool each_symbol_in_section(const struct symsearch *arr,
				   unsigned int arrsize,
				   struct module *owner,
				   bool (*fn)(const struct symsearch *syms,
					      struct module *owner,
					      unsigned int symnum, void *data),
				   void *data)
{
	unsigned int i, j;

	for (j = 0; j < arrsize; j++) {
		for (i = 0; i < arr[j].stop - arr[j].start; i++)
			if (fn(&arr[j], owner, i, data))
				return true;
	}

	return false;
}

/* Returns true as soon as fn returns true, otherwise false. */
bool each_symbol(bool (*fn)(const struct symsearch *arr, struct module *owner,
			    unsigned int symnum, void *data), void *data)
{
	struct module *mod;
	const struct symsearch arr[] = {
		{ __start___ksymtab, __stop___ksymtab, __start___kcrctab,
		  NOT_GPL_ONLY, false },
		{ __start___ksymtab_gpl, __stop___ksymtab_gpl,
		  __start___kcrctab_gpl,
		  GPL_ONLY, false },
		{ __start___ksymtab_gpl_future, __stop___ksymtab_gpl_future,
		  __start___kcrctab_gpl_future,
		  WILL_BE_GPL_ONLY, false },
#ifdef CONFIG_UNUSED_SYMBOLS
		{ __start___ksymtab_unused, __stop___ksymtab_unused,
		  __start___kcrctab_unused,
		  NOT_GPL_ONLY, true },
		{ __start___ksymtab_unused_gpl, __stop___ksymtab_unused_gpl,
		  __start___kcrctab_unused_gpl,
		  GPL_ONLY, true },
#endif
	};

	if (each_symbol_in_section(arr, ARRAY_SIZE(arr), NULL, fn, data))
		return true;

	list_for_each_entry_rcu(mod, &modules, list) {
		struct symsearch arr[] = {
			{ mod->syms, mod->syms + mod->num_syms, mod->crcs,
			  NOT_GPL_ONLY, false },
			{ mod->gpl_syms, mod->gpl_syms + mod->num_gpl_syms,
			  mod->gpl_crcs,
			  GPL_ONLY, false },
			{ mod->gpl_future_syms,
			  mod->gpl_future_syms + mod->num_gpl_future_syms,
			  mod->gpl_future_crcs,
			  WILL_BE_GPL_ONLY, false },
#ifdef CONFIG_UNUSED_SYMBOLS
			{ mod->unused_syms,
			  mod->unused_syms + mod->num_unused_syms,
			  mod->unused_crcs,
			  NOT_GPL_ONLY, true },
			{ mod->unused_gpl_syms,
			  mod->unused_gpl_syms + mod->num_unused_gpl_syms,
			  mod->unused_gpl_crcs,
			  GPL_ONLY, true },
#endif
		};

		if (each_symbol_in_section(arr, ARRAY_SIZE(arr), mod, fn, data))
			return true;
	}
	return false;
}
EXPORT_SYMBOL_GPL(each_symbol);

struct find_symbol_arg {
	/* Input */
	const char *name;
	bool gplok;
	bool warn;

	/* Output */
	struct module *owner;
	const unsigned long *crc;
	const struct kernel_symbol *sym;
};

static bool find_symbol_in_section(const struct symsearch *syms,
				   struct module *owner,
				   unsigned int symnum, void *data)
{
	struct find_symbol_arg *fsa = data;

	if (strcmp(syms->start[symnum].name, fsa->name) != 0)
		return false;

	if (!fsa->gplok) {
		if (syms->licence == GPL_ONLY)
			return false;
		if (syms->licence == WILL_BE_GPL_ONLY && fsa->warn) {
			printk(KERN_WARNING "Symbol %s is being used "
			       "by a non-GPL module, which will not "
			       "be allowed in the future\n", fsa->name);
			printk(KERN_WARNING "Please see the file "
			       "Documentation/feature-removal-schedule.txt "
			       "in the kernel source tree for more details.\n");
		}
	}

#ifdef CONFIG_UNUSED_SYMBOLS
	if (syms->unused && fsa->warn) {
		printk(KERN_WARNING "Symbol %s is marked as UNUSED, "
		       "however this module is using it.\n", fsa->name);
		printk(KERN_WARNING
		       "This symbol will go away in the future.\n");
		printk(KERN_WARNING
		       "Please evalute if this is the right api to use and if "
		       "it really is, submit a report the linux kernel "
		       "mailinglist together with submitting your code for "
		       "inclusion.\n");
	}
#endif

	fsa->owner = owner;
	fsa->crc = symversion(syms->crcs, symnum);
	fsa->sym = &syms->start[symnum];
	return true;
}

/* Find a symbol and return it, along with, (optional) crc and
 * (optional) module which owns it */
const struct kernel_symbol *find_symbol(const char *name,
					struct module **owner,
					const unsigned long **crc,
					bool gplok,
					bool warn)
{
	struct find_symbol_arg fsa;

	fsa.name = name;
	fsa.gplok = gplok;
	fsa.warn = warn;

	if (each_symbol(find_symbol_in_section, &fsa)) {
		if (owner)
			*owner = fsa.owner;
		if (crc)
			*crc = fsa.crc;
		return fsa.sym;
	}

	DEBUGP("Failed to find symbol %s\n", name);
	return NULL;
}
EXPORT_SYMBOL_GPL(find_symbol);

/* Search for module by name: must hold module_mutex. */
struct module *find_module(const char *name)
{
	struct module *mod;

	list_for_each_entry(mod, &modules, list) {
		if (strcmp(mod->name, name) == 0)
			return mod;
	}
	return NULL;
}
EXPORT_SYMBOL_GPL(find_module);

#ifdef CONFIG_SMP

#ifdef CONFIG_HAVE_DYNAMIC_PER_CPU_AREA

static void *percpu_modalloc(unsigned long size, unsigned long align,
			     const char *name)
{
	void *ptr;

	if (align > PAGE_SIZE) {
		printk(KERN_WARNING "%s: per-cpu alignment %li > %li\n",
		       name, align, PAGE_SIZE);
		align = PAGE_SIZE;
	}

	ptr = __alloc_reserved_percpu(size, align);
	if (!ptr)
		printk(KERN_WARNING
		       "Could not allocate %lu bytes percpu data\n", size);
	return ptr;
}

static void percpu_modfree(void *freeme)
{
	free_percpu(freeme);
}

#else /* ... !CONFIG_HAVE_DYNAMIC_PER_CPU_AREA */

/* Number of blocks used and allocated. */
static unsigned int pcpu_num_used, pcpu_num_allocated;
/* Size of each block.  -ve means used. */
static int *pcpu_size;

static int split_block(unsigned int i, unsigned short size)
{
	/* Reallocation required? */
	if (pcpu_num_used + 1 > pcpu_num_allocated) {
		int *new;

		new = krealloc(pcpu_size, sizeof(new[0])*pcpu_num_allocated*2,
			       GFP_KERNEL);
		if (!new)
			return 0;

		pcpu_num_allocated *= 2;
		pcpu_size = new;
	}

	/* Insert a new subblock */
	memmove(&pcpu_size[i+1], &pcpu_size[i],
		sizeof(pcpu_size[0]) * (pcpu_num_used - i));
	pcpu_num_used++;

	pcpu_size[i+1] -= size;
	pcpu_size[i] = size;
	return 1;
}

static inline unsigned int block_size(int val)
{
	if (val < 0)
		return -val;
	return val;
}

static void *percpu_modalloc(unsigned long size, unsigned long align,
			     const char *name)
{
	unsigned long extra;
	unsigned int i;
	void *ptr;

	if (align > PAGE_SIZE) {
		printk(KERN_WARNING "%s: per-cpu alignment %li > %li\n",
		       name, align, PAGE_SIZE);
		align = PAGE_SIZE;
	}

	ptr = __per_cpu_start;
	for (i = 0; i < pcpu_num_used; ptr += block_size(pcpu_size[i]), i++) {
		/* Extra for alignment requirement. */
		extra = ALIGN((unsigned long)ptr, align) - (unsigned long)ptr;
		BUG_ON(i == 0 && extra != 0);

		if (pcpu_size[i] < 0 || pcpu_size[i] < extra + size)
			continue;

		/* Transfer extra to previous block. */
		if (pcpu_size[i-1] < 0)
			pcpu_size[i-1] -= extra;
		else
			pcpu_size[i-1] += extra;
		pcpu_size[i] -= extra;
		ptr += extra;

		/* Split block if warranted */
		if (pcpu_size[i] - size > sizeof(unsigned long))
			if (!split_block(i, size))
				return NULL;

		/* Mark allocated */
		pcpu_size[i] = -pcpu_size[i];
		return ptr;
	}

	printk(KERN_WARNING "Could not allocate %lu bytes percpu data\n",
	       size);
	return NULL;
}

static void percpu_modfree(void *freeme)
{
	unsigned int i;
	void *ptr = __per_cpu_start + block_size(pcpu_size[0]);

	/* First entry is core kernel percpu data. */
	for (i = 1; i < pcpu_num_used; ptr += block_size(pcpu_size[i]), i++) {
		if (ptr == freeme) {
			pcpu_size[i] = -pcpu_size[i];
			goto free;
		}
	}
	BUG();

 free:
	/* Merge with previous? */
	if (pcpu_size[i-1] >= 0) {
		pcpu_size[i-1] += pcpu_size[i];
		pcpu_num_used--;
		memmove(&pcpu_size[i], &pcpu_size[i+1],
			(pcpu_num_used - i) * sizeof(pcpu_size[0]));
		i--;
	}
	/* Merge with next? */
	if (i+1 < pcpu_num_used && pcpu_size[i+1] >= 0) {
		pcpu_size[i] += pcpu_size[i+1];
		pcpu_num_used--;
		memmove(&pcpu_size[i+1], &pcpu_size[i+2],
			(pcpu_num_used - (i+1)) * sizeof(pcpu_size[0]));
	}
}

static int percpu_modinit(void)
{
	pcpu_num_used = 2;
	pcpu_num_allocated = 2;
	pcpu_size = kmalloc(sizeof(pcpu_size[0]) * pcpu_num_allocated,
			    GFP_KERNEL);
	/* Static in-kernel percpu data (used). */
	pcpu_size[0] = -(__per_cpu_end-__per_cpu_start);
	/* Free room. */
	pcpu_size[1] = PERCPU_ENOUGH_ROOM + pcpu_size[0];
	if (pcpu_size[1] < 0) {
		printk(KERN_ERR "No per-cpu room for modules.\n");
		pcpu_num_used = 1;
	}

	return 0;
}
__initcall(percpu_modinit);

#endif /* CONFIG_HAVE_DYNAMIC_PER_CPU_AREA */

static unsigned int find_pcpusec(Elf_Ehdr *hdr,
				 Elf_Shdr *sechdrs,
				 const char *secstrings)
{
	return find_sec(hdr, sechdrs, secstrings, ".data.percpu");
}

static void percpu_modcopy(void *pcpudest, const void *from, unsigned long size)
{
	int cpu;

	for_each_possible_cpu(cpu)
		memcpy(pcpudest + per_cpu_offset(cpu), from, size);
}

#else /* ... !CONFIG_SMP */

static inline void *percpu_modalloc(unsigned long size, unsigned long align,
				    const char *name)
{
	return NULL;
}
static inline void percpu_modfree(void *pcpuptr)
{
	BUG();
}
static inline unsigned int find_pcpusec(Elf_Ehdr *hdr,
					Elf_Shdr *sechdrs,
					const char *secstrings)
{
	return 0;
}
static inline void percpu_modcopy(void *pcpudst, const void *src,
				  unsigned long size)
{
	/* pcpusec should be 0, and size of that section should be 0. */
	BUG_ON(size != 0);
}

#endif /* CONFIG_SMP */

#define MODINFO_ATTR(field)	\
static void setup_modinfo_##field(struct module *mod, const char *s)  \
{                                                                     \
	mod->field = kstrdup(s, GFP_KERNEL);                          \
}                                                                     \
static ssize_t show_modinfo_##field(struct module_attribute *mattr,   \
	                struct module *mod, char *buffer)             \
{                                                                     \
	return sprintf(buffer, "%s\n", mod->field);                   \
}                                                                     \
static int modinfo_##field##_exists(struct module *mod)               \
{                                                                     \
	return mod->field != NULL;                                    \
}                                                                     \
static void free_modinfo_##field(struct module *mod)                  \
{                                                                     \
	kfree(mod->field);                                            \
	mod->field = NULL;                                            \
}                                                                     \
static struct module_attribute modinfo_##field = {                    \
	.attr = { .name = __stringify(field), .mode = 0444 },         \
	.show = show_modinfo_##field,                                 \
	.setup = setup_modinfo_##field,                               \
	.test = modinfo_##field##_exists,                             \
	.free = free_modinfo_##field,                                 \
};

MODINFO_ATTR(version);
MODINFO_ATTR(srcversion);

static char last_unloaded_module[MODULE_NAME_LEN+1];

#ifdef CONFIG_MODULE_UNLOAD
/* Init the unload section of the module. */
static void module_unload_init(struct module *mod)
{
	int cpu;

	INIT_LIST_HEAD(&mod->modules_which_use_me);
	for_each_possible_cpu(cpu)
		local_set(__module_ref_addr(mod, cpu), 0);
	/* Hold reference count during initialization. */
	local_set(__module_ref_addr(mod, raw_smp_processor_id()), 1);
	/* Backwards compatibility macros put refcount during init. */
	mod->waiter = current;
}

/* modules using other modules */
struct module_use
{
	struct list_head list;
	struct module *module_which_uses;
};

/* Does a already use b? */
static int already_uses(struct module *a, struct module *b)
{
	struct module_use *use;

	list_for_each_entry(use, &b->modules_which_use_me, list) {
		if (use->module_which_uses == a) {
			DEBUGP("%s uses %s!\n", a->name, b->name);
			return 1;
		}
	}
	DEBUGP("%s does not use %s!\n", a->name, b->name);
	return 0;
}

/* Module a uses b */
int use_module(struct module *a, struct module *b)
{
	struct module_use *use;
	int no_warn, err;

	if (b == NULL || already_uses(a, b)) return 1;

	/* If we're interrupted or time out, we fail. */
	if (wait_event_interruptible_timeout(
		    module_wq, (err = strong_try_module_get(b)) != -EBUSY,
		    30 * HZ) <= 0) {
		printk("%s: gave up waiting for init of module %s.\n",
		       a->name, b->name);
		return 0;
	}

	/* If strong_try_module_get() returned a different error, we fail. */
	if (err)
		return 0;

	DEBUGP("Allocating new usage for %s.\n", a->name);
	use = kmalloc(sizeof(*use), GFP_ATOMIC);
	if (!use) {
		printk("%s: out of memory loading\n", a->name);
		module_put(b);
		return 0;
	}

	use->module_which_uses = a;
	list_add(&use->list, &b->modules_which_use_me);
	no_warn = sysfs_create_link(b->holders_dir, &a->mkobj.kobj, a->name);
	return 1;
}
EXPORT_SYMBOL_GPL(use_module);

/* Clear the unload stuff of the module. */
static void module_unload_free(struct module *mod)
{
	struct module *i;

	list_for_each_entry(i, &modules, list) {
		struct module_use *use;

		list_for_each_entry(use, &i->modules_which_use_me, list) {
			if (use->module_which_uses == mod) {
				DEBUGP("%s unusing %s\n", mod->name, i->name);
				module_put(i);
				list_del(&use->list);
				kfree(use);
				sysfs_remove_link(i->holders_dir, mod->name);
				/* There can be at most one match. */
				break;
			}
		}
	}
}

#ifdef CONFIG_MODULE_FORCE_UNLOAD
static inline int try_force_unload(unsigned int flags)
{
	int ret = (flags & O_TRUNC);
	if (ret)
		add_taint(TAINT_FORCED_RMMOD);
	return ret;
}
#else
static inline int try_force_unload(unsigned int flags)
{
	return 0;
}
#endif /* CONFIG_MODULE_FORCE_UNLOAD */

struct stopref
{
	struct module *mod;
	int flags;
	int *forced;
};

/* Whole machine is stopped with interrupts off when this runs. */
static int __try_stop_module(void *_sref)
{
	struct stopref *sref = _sref;

	/* If it's not unused, quit unless we're forcing. */
	if (module_refcount(sref->mod) != 0) {
		if (!(*sref->forced = try_force_unload(sref->flags)))
			return -EWOULDBLOCK;
	}

	/* Mark it as dying. */
	sref->mod->state = MODULE_STATE_GOING;
	return 0;
}

static int try_stop_module(struct module *mod, int flags, int *forced)
{
	if (flags & O_NONBLOCK) {
		struct stopref sref = { mod, flags, forced };

		return stop_machine(__try_stop_module, &sref, NULL);
	} else {
		/* We don't need to stop the machine for this. */
		mod->state = MODULE_STATE_GOING;
		synchronize_sched();
		return 0;
	}
}

unsigned int module_refcount(struct module *mod)
{
	unsigned int total = 0;
	int cpu;

	for_each_possible_cpu(cpu)
		total += local_read(__module_ref_addr(mod, cpu));
	return total;
}
EXPORT_SYMBOL(module_refcount);

/* This exists whether we can unload or not */
static void free_module(struct module *mod);

static void wait_for_zero_refcount(struct module *mod)
{
	/* Since we might sleep for some time, release the mutex first */
	mutex_unlock(&module_mutex);
	for (;;) {
		DEBUGP("Looking at refcount...\n");
		set_current_state(TASK_UNINTERRUPTIBLE);
		if (module_refcount(mod) == 0)
			break;
		schedule();
	}
	current->state = TASK_RUNNING;
	mutex_lock(&module_mutex);
}

SYSCALL_DEFINE2(delete_module, const char __user *, name_user,
		unsigned int, flags)
{
	struct module *mod;
	char name[MODULE_NAME_LEN];
	int ret, forced = 0;

	if (!capable(CAP_SYS_MODULE))
		return -EPERM;

	if (strncpy_from_user(name, name_user, MODULE_NAME_LEN-1) < 0)
		return -EFAULT;
	name[MODULE_NAME_LEN-1] = '\0';

	/* Create stop_machine threads since free_module relies on
	 * a non-failing stop_machine call. */
	ret = stop_machine_create();
	if (ret)
		return ret;

	if (mutex_lock_interruptible(&module_mutex) != 0) {
		ret = -EINTR;
		goto out_stop;
	}

	mod = find_module(name);
	if (!mod) {
		ret = -ENOENT;
		goto out;
	}

	if (!list_empty(&mod->modules_which_use_me)) {
		/* Other modules depend on us: get rid of them first. */
		ret = -EWOULDBLOCK;
		goto out;
	}

	/* Doing init or already dying? */
	if (mod->state != MODULE_STATE_LIVE) {
		/* FIXME: if (force), slam module count and wake up
                   waiter --RR */
		DEBUGP("%s already dying\n", mod->name);
		ret = -EBUSY;
		goto out;
	}

	/* If it has an init func, it must have an exit func to unload */
	if (mod->init && !mod->exit) {
		forced = try_force_unload(flags);
		if (!forced) {
			/* This module can't be removed */
			ret = -EBUSY;
			goto out;
		}
	}

	/* Set this up before setting mod->state */
	mod->waiter = current;

	/* Stop the machine so refcounts can't move and disable module. */
	ret = try_stop_module(mod, flags, &forced);
	if (ret != 0)
		goto out;

	/* Never wait if forced. */
	if (!forced && module_refcount(mod) != 0)
		wait_for_zero_refcount(mod);

	mutex_unlock(&module_mutex);
	/* Final destruction now noone is using it. */
	if (mod->exit != NULL)
		mod->exit();
	blocking_notifier_call_chain(&module_notify_list,
				     MODULE_STATE_GOING, mod);
	async_synchronize_full();
	mutex_lock(&module_mutex);
	/* Store the name of the last unloaded module for diagnostic purposes */
	strlcpy(last_unloaded_module, mod->name, sizeof(last_unloaded_module));
	unregister_dynamic_debug_module(mod->name);
	free_module(mod);

 out:
	mutex_unlock(&module_mutex);
out_stop:
	stop_machine_destroy();
	return ret;
}

static inline void print_unload_info(struct seq_file *m, struct module *mod)
{
	struct module_use *use;
	int printed_something = 0;

	seq_printf(m, " %u ", module_refcount(mod));

	/* Always include a trailing , so userspace can differentiate
           between this and the old multi-field proc format. */
	list_for_each_entry(use, &mod->modules_which_use_me, list) {
		printed_something = 1;
		seq_printf(m, "%s,", use->module_which_uses->name);
	}

	if (mod->init != NULL && mod->exit == NULL) {
		printed_something = 1;
		seq_printf(m, "[permanent],");
	}

	if (!printed_something)
		seq_printf(m, "-");
}

void __symbol_put(const char *symbol)
{
	struct module *owner;

	preempt_disable();
	if (!find_symbol(symbol, &owner, NULL, true, false))
		BUG();
	module_put(owner);
	preempt_enable();
}
EXPORT_SYMBOL(__symbol_put);

void symbol_put_addr(void *addr)
{
	struct module *modaddr;

	if (core_kernel_text((unsigned long)addr))
		return;

	/* module_text_address is safe here: we're supposed to have reference
	 * to module from symbol_get, so it can't go away. */
	modaddr = __module_text_address((unsigned long)addr);
	BUG_ON(!modaddr);
	module_put(modaddr);
}
EXPORT_SYMBOL_GPL(symbol_put_addr);

static ssize_t show_refcnt(struct module_attribute *mattr,
			   struct module *mod, char *buffer)
{
	return sprintf(buffer, "%u\n", module_refcount(mod));
}

static struct module_attribute refcnt = {
	.attr = { .name = "refcnt", .mode = 0444 },
	.show = show_refcnt,
};

void module_put(struct module *module)
{
	if (module) {
		unsigned int cpu = get_cpu();
		local_dec(__module_ref_addr(module, cpu));
		/* Maybe they're waiting for us to drop reference? */
		if (unlikely(!module_is_live(module)))
			wake_up_process(module->waiter);
		put_cpu();
	}
}
EXPORT_SYMBOL(module_put);

#else /* !CONFIG_MODULE_UNLOAD */
static inline void print_unload_info(struct seq_file *m, struct module *mod)
{
	/* We don't know the usage count, or what modules are using. */
	seq_printf(m, " - -");
}

static inline void module_unload_free(struct module *mod)
{
}

int use_module(struct module *a, struct module *b)
{
	return strong_try_module_get(b) == 0;
}
EXPORT_SYMBOL_GPL(use_module);

static inline void module_unload_init(struct module *mod)
{
}
#endif /* CONFIG_MODULE_UNLOAD */

static ssize_t show_initstate(struct module_attribute *mattr,
			   struct module *mod, char *buffer)
{
	const char *state = "unknown";

	switch (mod->state) {
	case MODULE_STATE_LIVE:
		state = "live";
		break;
	case MODULE_STATE_COMING:
		state = "coming";
		break;
	case MODULE_STATE_GOING:
		state = "going";
		break;
	}
	return sprintf(buffer, "%s\n", state);
}

static struct module_attribute initstate = {
	.attr = { .name = "initstate", .mode = 0444 },
	.show = show_initstate,
};

static struct module_attribute *modinfo_attrs[] = {
	&modinfo_version,
	&modinfo_srcversion,
	&initstate,
#ifdef CONFIG_MODULE_UNLOAD
	&refcnt,
#endif
	NULL,
};

static const char vermagic[] = VERMAGIC_STRING;

static int try_to_force_load(struct module *mod, const char *reason)
{
#ifdef CONFIG_MODULE_FORCE_LOAD
	if (!test_taint(TAINT_FORCED_MODULE))
		printk(KERN_WARNING "%s: %s: kernel tainted.\n",
		       mod->name, reason);
	add_taint_module(mod, TAINT_FORCED_MODULE);
	return 0;
#else
	return -ENOEXEC;
#endif
}

#ifdef CONFIG_MODVERSIONS
static int check_version(Elf_Shdr *sechdrs,
			 unsigned int versindex,
			 const char *symname,
			 struct module *mod, 
			 const unsigned long *crc)
{
	unsigned int i, num_versions;
	struct modversion_info *versions;

	/* Exporting module didn't supply crcs?  OK, we're already tainted. */
	if (!crc)
		return 1;

	/* No versions at all?  modprobe --force does this. */
	if (versindex == 0)
		return try_to_force_load(mod, symname) == 0;

	versions = (void *) sechdrs[versindex].sh_addr;
	num_versions = sechdrs[versindex].sh_size
		/ sizeof(struct modversion_info);

	for (i = 0; i < num_versions; i++) {
		if (strcmp(versions[i].name, symname) != 0)
			continue;

		if (versions[i].crc == *crc)
			return 1;
		DEBUGP("Found checksum %lX vs module %lX\n",
		       *crc, versions[i].crc);
		goto bad_version;
	}

	printk(KERN_WARNING "%s: no symbol version for %s\n",
	       mod->name, symname);
	return 0;

bad_version:
	printk("%s: disagrees about version of symbol %s\n",
	       mod->name, symname);
	return 0;
}

static inline int check_modstruct_version(Elf_Shdr *sechdrs,
					  unsigned int versindex,
					  struct module *mod)
{
	const unsigned long *crc;

	if (!find_symbol("module_layout", NULL, &crc, true, false))
		BUG();
	return check_version(sechdrs, versindex, "module_layout", mod, crc);
}

/* First part is kernel version, which we ignore if module has crcs. */
static inline int same_magic(const char *amagic, const char *bmagic,
			     bool has_crcs)
{
	if (has_crcs) {
		amagic += strcspn(amagic, " ");
		bmagic += strcspn(bmagic, " ");
	}
	return strcmp(amagic, bmagic) == 0;
}
#else
static inline int check_version(Elf_Shdr *sechdrs,
				unsigned int versindex,
				const char *symname,
				struct module *mod, 
				const unsigned long *crc)
{
	return 1;
}

static inline int check_modstruct_version(Elf_Shdr *sechdrs,
					  unsigned int versindex,
					  struct module *mod)
{
	return 1;
}

static inline int same_magic(const char *amagic, const char *bmagic,
			     bool has_crcs)
{
	return strcmp(amagic, bmagic) == 0;
}
#endif /* CONFIG_MODVERSIONS */

/* Resolve a symbol for this module.  I.e. if we find one, record usage.
   Must be holding module_mutex. */
static const struct kernel_symbol *resolve_symbol(Elf_Shdr *sechdrs,
						  unsigned int versindex,
						  const char *name,
						  struct module *mod)
{
	struct module *owner;
	const struct kernel_symbol *sym;
	const unsigned long *crc;

	sym = find_symbol(name, &owner, &crc,
			  !(mod->taints & (1 << TAINT_PROPRIETARY_MODULE)), true);
	/* use_module can fail due to OOM,
	   or module initialization or unloading */
	if (sym) {
		if (!check_version(sechdrs, versindex, name, mod, crc) ||
		    !use_module(mod, owner))
			sym = NULL;
	}
	return sym;
}

/*
 * /sys/module/foo/sections stuff
 * J. Corbet <corbet@lwn.net>
 */
#if defined(CONFIG_KALLSYMS) && defined(CONFIG_SYSFS)
struct module_sect_attr
{
	struct module_attribute mattr;
	char *name;
	unsigned long address;
};

struct module_sect_attrs
{
	struct attribute_group grp;
	unsigned int nsections;
	struct module_sect_attr attrs[0];
};

static ssize_t module_sect_show(struct module_attribute *mattr,
				struct module *mod, char *buf)
{
	struct module_sect_attr *sattr =
		container_of(mattr, struct module_sect_attr, mattr);
	return sprintf(buf, "0x%lx\n", sattr->address);
}

static void free_sect_attrs(struct module_sect_attrs *sect_attrs)
{
	unsigned int section;

	for (section = 0; section < sect_attrs->nsections; section++)
		kfree(sect_attrs->attrs[section].name);
	kfree(sect_attrs);
}

static void add_sect_attrs(struct module *mod, unsigned int nsect,
		char *secstrings, Elf_Shdr *sechdrs)
{
	unsigned int nloaded = 0, i, size[2];
	struct module_sect_attrs *sect_attrs;
	struct module_sect_attr *sattr;
	struct attribute **gattr;

	/* Count loaded sections and allocate structures */
	for (i = 0; i < nsect; i++)
		if (sechdrs[i].sh_flags & SHF_ALLOC)
			nloaded++;
	size[0] = ALIGN(sizeof(*sect_attrs)
			+ nloaded * sizeof(sect_attrs->attrs[0]),
			sizeof(sect_attrs->grp.attrs[0]));
	size[1] = (nloaded + 1) * sizeof(sect_attrs->grp.attrs[0]);
	sect_attrs = kzalloc(size[0] + size[1], GFP_KERNEL);
	if (sect_attrs == NULL)
		return;

	/* Setup section attributes. */
	sect_attrs->grp.name = "sections";
	sect_attrs->grp.attrs = (void *)sect_attrs + size[0];

	sect_attrs->nsections = 0;
	sattr = &sect_attrs->attrs[0];
	gattr = &sect_attrs->grp.attrs[0];
	for (i = 0; i < nsect; i++) {
		if (! (sechdrs[i].sh_flags & SHF_ALLOC))
			continue;
		sattr->address = sechdrs[i].sh_addr;
		sattr->name = kstrdup(secstrings + sechdrs[i].sh_name,
					GFP_KERNEL);
		if (sattr->name == NULL)
			goto out;
		sect_attrs->nsections++;
		sattr->mattr.show = module_sect_show;
		sattr->mattr.store = NULL;
		sattr->mattr.attr.name = sattr->name;
		sattr->mattr.attr.mode = S_IRUGO;
		*(gattr++) = &(sattr++)->mattr.attr;
	}
	*gattr = NULL;

	if (sysfs_create_group(&mod->mkobj.kobj, &sect_attrs->grp))
		goto out;

	mod->sect_attrs = sect_attrs;
	return;
  out:
	free_sect_attrs(sect_attrs);
}

static void remove_sect_attrs(struct module *mod)
{
	if (mod->sect_attrs) {
		sysfs_remove_group(&mod->mkobj.kobj,
				   &mod->sect_attrs->grp);
		/* We are positive that no one is using any sect attrs
		 * at this point.  Deallocate immediately. */
		free_sect_attrs(mod->sect_attrs);
		mod->sect_attrs = NULL;
	}
}

/*
 * /sys/module/foo/notes/.section.name gives contents of SHT_NOTE sections.
 */

struct module_notes_attrs {
	struct kobject *dir;
	unsigned int notes;
	struct bin_attribute attrs[0];
};

static ssize_t module_notes_read(struct kobject *kobj,
				 struct bin_attribute *bin_attr,
				 char *buf, loff_t pos, size_t count)
{
	/*
	 * The caller checked the pos and count against our size.
	 */
	memcpy(buf, bin_attr->private + pos, count);
	return count;
}

static void free_notes_attrs(struct module_notes_attrs *notes_attrs,
			     unsigned int i)
{
	if (notes_attrs->dir) {
		while (i-- > 0)
			sysfs_remove_bin_file(notes_attrs->dir,
					      &notes_attrs->attrs[i]);
		kobject_put(notes_attrs->dir);
	}
	kfree(notes_attrs);
}

static void add_notes_attrs(struct module *mod, unsigned int nsect,
			    char *secstrings, Elf_Shdr *sechdrs)
{
	unsigned int notes, loaded, i;
	struct module_notes_attrs *notes_attrs;
	struct bin_attribute *nattr;

	/* Count notes sections and allocate structures.  */
	notes = 0;
	for (i = 0; i < nsect; i++)
		if ((sechdrs[i].sh_flags & SHF_ALLOC) &&
		    (sechdrs[i].sh_type == SHT_NOTE))
			++notes;

	if (notes == 0)
		return;

	notes_attrs = kzalloc(sizeof(*notes_attrs)
			      + notes * sizeof(notes_attrs->attrs[0]),
			      GFP_KERNEL);
	if (notes_attrs == NULL)
		return;

	notes_attrs->notes = notes;
	nattr = &notes_attrs->attrs[0];
	for (loaded = i = 0; i < nsect; ++i) {
		if (!(sechdrs[i].sh_flags & SHF_ALLOC))
			continue;
		if (sechdrs[i].sh_type == SHT_NOTE) {
			nattr->attr.name = mod->sect_attrs->attrs[loaded].name;
			nattr->attr.mode = S_IRUGO;
			nattr->size = sechdrs[i].sh_size;
			nattr->private = (void *) sechdrs[i].sh_addr;
			nattr->read = module_notes_read;
			++nattr;
		}
		++loaded;
	}

	notes_attrs->dir = kobject_create_and_add("notes", &mod->mkobj.kobj);
	if (!notes_attrs->dir)
		goto out;

	for (i = 0; i < notes; ++i)
		if (sysfs_create_bin_file(notes_attrs->dir,
					  &notes_attrs->attrs[i]))
			goto out;

	mod->notes_attrs = notes_attrs;
	return;

  out:
	free_notes_attrs(notes_attrs, i);
}

static void remove_notes_attrs(struct module *mod)
{
	if (mod->notes_attrs)
		free_notes_attrs(mod->notes_attrs, mod->notes_attrs->notes);
}

#else

static inline void add_sect_attrs(struct module *mod, unsigned int nsect,
		char *sectstrings, Elf_Shdr *sechdrs)
{
}

static inline void remove_sect_attrs(struct module *mod)
{
}

static inline void add_notes_attrs(struct module *mod, unsigned int nsect,
				   char *sectstrings, Elf_Shdr *sechdrs)
{
}

static inline void remove_notes_attrs(struct module *mod)
{
}
#endif

#ifdef CONFIG_SYSFS
int module_add_modinfo_attrs(struct module *mod)
{
	struct module_attribute *attr;
	struct module_attribute *temp_attr;
	int error = 0;
	int i;

	mod->modinfo_attrs = kzalloc((sizeof(struct module_attribute) *
					(ARRAY_SIZE(modinfo_attrs) + 1)),
					GFP_KERNEL);
	if (!mod->modinfo_attrs)
		return -ENOMEM;

	temp_attr = mod->modinfo_attrs;
	for (i = 0; (attr = modinfo_attrs[i]) && !error; i++) {
		if (!attr->test ||
		    (attr->test && attr->test(mod))) {
			memcpy(temp_attr, attr, sizeof(*temp_attr));
			error = sysfs_create_file(&mod->mkobj.kobj,&temp_attr->attr);
			++temp_attr;
		}
	}
	return error;
}

void module_remove_modinfo_attrs(struct module *mod)
{
	struct module_attribute *attr;
	int i;

	for (i = 0; (attr = &mod->modinfo_attrs[i]); i++) {
		/* pick a field to test for end of list */
		if (!attr->attr.name)
			break;
		sysfs_remove_file(&mod->mkobj.kobj,&attr->attr);
		if (attr->free)
			attr->free(mod);
	}
	kfree(mod->modinfo_attrs);
}

int mod_sysfs_init(struct module *mod)
{
	int err;
	struct kobject *kobj;

	if (!module_sysfs_initialized) {
		printk(KERN_ERR "%s: module sysfs not initialized\n",
		       mod->name);
		err = -EINVAL;
		goto out;
	}

	kobj = kset_find_obj(module_kset, mod->name);
	if (kobj) {
		printk(KERN_ERR "%s: module is already loaded\n", mod->name);
		kobject_put(kobj);
		err = -EINVAL;
		goto out;
	}

	mod->mkobj.mod = mod;

	memset(&mod->mkobj.kobj, 0, sizeof(mod->mkobj.kobj));
	mod->mkobj.kobj.kset = module_kset;
	err = kobject_init_and_add(&mod->mkobj.kobj, &module_ktype, NULL,
				   "%s", mod->name);
	if (err)
		kobject_put(&mod->mkobj.kobj);

	/* delay uevent until full sysfs population */
out:
	return err;
}

int mod_sysfs_setup(struct module *mod,
			   struct kernel_param *kparam,
			   unsigned int num_params)
{
	int err;

	mod->holders_dir = kobject_create_and_add("holders", &mod->mkobj.kobj);
	if (!mod->holders_dir) {
		err = -ENOMEM;
		goto out_unreg;
	}

	err = module_param_sysfs_setup(mod, kparam, num_params);
	if (err)
		goto out_unreg_holders;

	err = module_add_modinfo_attrs(mod);
	if (err)
		goto out_unreg_param;

	kobject_uevent(&mod->mkobj.kobj, KOBJ_ADD);
	return 0;

out_unreg_param:
	module_param_sysfs_remove(mod);
out_unreg_holders:
	kobject_put(mod->holders_dir);
out_unreg:
	kobject_put(&mod->mkobj.kobj);
	return err;
}

static void mod_sysfs_fini(struct module *mod)
{
	kobject_put(&mod->mkobj.kobj);
}

#else /* CONFIG_SYSFS */

static void mod_sysfs_fini(struct module *mod)
{
}

#endif /* CONFIG_SYSFS */

static void mod_kobject_remove(struct module *mod)
{
	module_remove_modinfo_attrs(mod);
	module_param_sysfs_remove(mod);
	kobject_put(mod->mkobj.drivers_dir);
	kobject_put(mod->holders_dir);
	mod_sysfs_fini(mod);
}

/*
 * unlink the module with the whole machine is stopped with interrupts off
 * - this defends against kallsyms not taking locks
 */
static int __unlink_module(void *_mod)
{
	struct module *mod = _mod;
	list_del(&mod->list);
	return 0;
}

/* Free a module, remove from lists, etc (must hold module_mutex). */
static void free_module(struct module *mod)
{
	/* Delete from various lists */
	stop_machine(__unlink_module, mod, NULL);
	remove_notes_attrs(mod);
	remove_sect_attrs(mod);
	mod_kobject_remove(mod);

	/* Arch-specific cleanup. */
	module_arch_cleanup(mod);

	/* Module unload stuff */
	module_unload_free(mod);

	/* Free any allocated parameters. */
	destroy_params(mod->kp, mod->num_kp);

	/* release any pointers to mcount in this module */
	ftrace_release(mod->module_core, mod->core_size);

	/* This may be NULL, but that's OK */
	module_free(mod, mod->module_init);
	kfree(mod->args);
	if (mod->percpu)
		percpu_modfree(mod->percpu);
#if defined(CONFIG_MODULE_UNLOAD) && defined(CONFIG_SMP)
	if (mod->refptr)
		percpu_modfree(mod->refptr);
#endif
	/* Free lock-classes: */
	lockdep_free_key_range(mod->module_core, mod->core_size);

	/* Finally, free the core (containing the module structure) */
	module_free(mod, mod->module_core);
}

void *__symbol_get(const char *symbol)
{
	struct module *owner;
	const struct kernel_symbol *sym;

	preempt_disable();
	sym = find_symbol(symbol, &owner, NULL, true, true);
	if (sym && strong_try_module_get(owner))
		sym = NULL;
	preempt_enable();

	return sym ? (void *)sym->value : NULL;
}
EXPORT_SYMBOL_GPL(__symbol_get);

/*
 * Ensure that an exported symbol [global namespace] does not already exist
 * in the kernel or in some other module's exported symbol table.
 */
static int verify_export_symbols(struct module *mod)
{
	unsigned int i;
	struct module *owner;
	const struct kernel_symbol *s;
	struct {
		const struct kernel_symbol *sym;
		unsigned int num;
	} arr[] = {
		{ mod->syms, mod->num_syms },
		{ mod->gpl_syms, mod->num_gpl_syms },
		{ mod->gpl_future_syms, mod->num_gpl_future_syms },
#ifdef CONFIG_UNUSED_SYMBOLS
		{ mod->unused_syms, mod->num_unused_syms },
		{ mod->unused_gpl_syms, mod->num_unused_gpl_syms },
#endif
	};

	for (i = 0; i < ARRAY_SIZE(arr); i++) {
		for (s = arr[i].sym; s < arr[i].sym + arr[i].num; s++) {
			if (find_symbol(s->name, &owner, NULL, true, false)) {
				printk(KERN_ERR
				       "%s: exports duplicate symbol %s"
				       " (owned by %s)\n",
				       mod->name, s->name, module_name(owner));
				return -ENOEXEC;
			}
		}
	}
	return 0;
}

/* Change all symbols so that st_value encodes the pointer directly. */
static int simplify_symbols(Elf_Shdr *sechdrs,
			    unsigned int symindex,
			    const char *strtab,
			    unsigned int versindex,
			    unsigned int pcpuindex,
			    struct module *mod)
{
	Elf_Sym *sym = (void *)sechdrs[symindex].sh_addr;
	unsigned long secbase;
	unsigned int i, n = sechdrs[symindex].sh_size / sizeof(Elf_Sym);
	int ret = 0;
	const struct kernel_symbol *ksym;

	for (i = 1; i < n; i++) {
		switch (sym[i].st_shndx) {
		case SHN_COMMON:
			/* We compiled with -fno-common.  These are not
			   supposed to happen.  */
			DEBUGP("Common symbol: %s\n", strtab + sym[i].st_name);
			printk("%s: please compile with -fno-common\n",
			       mod->name);
			ret = -ENOEXEC;
			break;

		case SHN_ABS:
			/* Don't need to do anything */
			DEBUGP("Absolute symbol: 0x%08lx\n",
			       (long)sym[i].st_value);
			break;

		case SHN_UNDEF:
			ksym = resolve_symbol(sechdrs, versindex,
					      strtab + sym[i].st_name, mod);
			/* Ok if resolved.  */
			if (ksym) {
				sym[i].st_value = ksym->value;
				break;
			}

			/* Ok if weak.  */
			if (ELF_ST_BIND(sym[i].st_info) == STB_WEAK)
				break;

			printk(KERN_WARNING "%s: Unknown symbol %s\n",
			       mod->name, strtab + sym[i].st_name);
			ret = -ENOENT;
			break;

		default:
			/* Divert to percpu allocation if a percpu var. */
			if (sym[i].st_shndx == pcpuindex)
				secbase = (unsigned long)mod->percpu;
			else
				secbase = sechdrs[sym[i].st_shndx].sh_addr;
			sym[i].st_value += secbase;
			break;
		}
	}

	return ret;
}

/* Additional bytes needed by arch in front of individual sections */
unsigned int __weak arch_mod_section_prepend(struct module *mod,
					     unsigned int section)
{
	/* default implementation just returns zero */
	return 0;
}

/* Update size with this section: return offset. */
static long get_offset(struct module *mod, unsigned int *size,
		       Elf_Shdr *sechdr, unsigned int section)
{
	long ret;

	*size += arch_mod_section_prepend(mod, section);
	ret = ALIGN(*size, sechdr->sh_addralign ?: 1);
	*size = ret + sechdr->sh_size;
	return ret;
}

/* Lay out the SHF_ALLOC sections in a way not dissimilar to how ld
   might -- code, read-only data, read-write data, small data.  Tally
   sizes, and place the offsets into sh_entsize fields: high bit means it
   belongs in init. */
static void layout_sections(struct module *mod,
			    const Elf_Ehdr *hdr,
			    Elf_Shdr *sechdrs,
			    const char *secstrings)
{
	static unsigned long const masks[][2] = {
		/* NOTE: all executable code must be the first section
		 * in this array; otherwise modify the text_size
		 * finder in the two loops below */
		{ SHF_EXECINSTR | SHF_ALLOC, ARCH_SHF_SMALL },
		{ SHF_ALLOC, SHF_WRITE | ARCH_SHF_SMALL },
		{ SHF_WRITE | SHF_ALLOC, ARCH_SHF_SMALL },
		{ ARCH_SHF_SMALL | SHF_ALLOC, 0 }
	};
	unsigned int m, i;

	for (i = 0; i < hdr->e_shnum; i++)
		sechdrs[i].sh_entsize = ~0UL;

	DEBUGP("Core section allocation order:\n");
	for (m = 0; m < ARRAY_SIZE(masks); ++m) {
		for (i = 0; i < hdr->e_shnum; ++i) {
			Elf_Shdr *s = &sechdrs[i];

			if ((s->sh_flags & masks[m][0]) != masks[m][0]
			    || (s->sh_flags & masks[m][1])
			    || s->sh_entsize != ~0UL
			    || strstarts(secstrings + s->sh_name, ".init"))
				continue;
			s->sh_entsize = get_offset(mod, &mod->core_size, s, i);
			DEBUGP("\t%s\n", secstrings + s->sh_name);
		}
		if (m == 0)
			mod->core_text_size = mod->core_size;
	}

	DEBUGP("Init section allocation order:\n");
	for (m = 0; m < ARRAY_SIZE(masks); ++m) {
		for (i = 0; i < hdr->e_shnum; ++i) {
			Elf_Shdr *s = &sechdrs[i];

			if ((s->sh_flags & masks[m][0]) != masks[m][0]
			    || (s->sh_flags & masks[m][1])
			    || s->sh_entsize != ~0UL
			    || !strstarts(secstrings + s->sh_name, ".init"))
				continue;
			s->sh_entsize = (get_offset(mod, &mod->init_size, s, i)
					 | INIT_OFFSET_MASK);
			DEBUGP("\t%s\n", secstrings + s->sh_name);
		}
		if (m == 0)
			mod->init_text_size = mod->init_size;
	}
}

static void set_license(struct module *mod, const char *license)
{
	if (!license)
		license = "unspecified";

	if (!license_is_gpl_compatible(license)) {
		if (!test_taint(TAINT_PROPRIETARY_MODULE))
			printk(KERN_WARNING "%s: module license '%s' taints "
				"kernel.\n", mod->name, license);
		add_taint_module(mod, TAINT_PROPRIETARY_MODULE);
	}
}

/* Parse tag=value strings from .modinfo section */
static char *next_string(char *string, unsigned long *secsize)
{
	/* Skip non-zero chars */
	while (string[0]) {
		string++;
		if ((*secsize)-- <= 1)
			return NULL;
	}

	/* Skip any zero padding. */
	while (!string[0]) {
		string++;
		if ((*secsize)-- <= 1)
			return NULL;
	}
	return string;
}

static char *get_modinfo(Elf_Shdr *sechdrs,
			 unsigned int info,
			 const char *tag)
{
	char *p;
	unsigned int taglen = strlen(tag);
	unsigned long size = sechdrs[info].sh_size;

	for (p = (char *)sechdrs[info].sh_addr; p; p = next_string(p, &size)) {
		if (strncmp(p, tag, taglen) == 0 && p[taglen] == '=')
			return p + taglen + 1;
	}
	return NULL;
}

static void setup_modinfo(struct module *mod, Elf_Shdr *sechdrs,
			  unsigned int infoindex)
{
	struct module_attribute *attr;
	int i;

	for (i = 0; (attr = modinfo_attrs[i]); i++) {
		if (attr->setup)
			attr->setup(mod,
				    get_modinfo(sechdrs,
						infoindex,
						attr->attr.name));
	}
}

#ifdef CONFIG_KALLSYMS

/* lookup symbol in given range of kernel_symbols */
static const struct kernel_symbol *lookup_symbol(const char *name,
	const struct kernel_symbol *start,
	const struct kernel_symbol *stop)
{
	const struct kernel_symbol *ks = start;
	for (; ks < stop; ks++)
		if (strcmp(ks->name, name) == 0)
			return ks;
	return NULL;
}

static int is_exported(const char *name, unsigned long value,
		       const struct module *mod)
{
	const struct kernel_symbol *ks;
	if (!mod)
		ks = lookup_symbol(name, __start___ksymtab, __stop___ksymtab);
	else
		ks = lookup_symbol(name, mod->syms, mod->syms + mod->num_syms);
	return ks != NULL && ks->value == value;
}

/* As per nm */
static char elf_type(const Elf_Sym *sym,
		     Elf_Shdr *sechdrs,
		     const char *secstrings,
		     struct module *mod)
{
	if (ELF_ST_BIND(sym->st_info) == STB_WEAK) {
		if (ELF_ST_TYPE(sym->st_info) == STT_OBJECT)
			return 'v';
		else
			return 'w';
	}
	if (sym->st_shndx == SHN_UNDEF)
		return 'U';
	if (sym->st_shndx == SHN_ABS)
		return 'a';
	if (sym->st_shndx >= SHN_LORESERVE)
		return '?';
	if (sechdrs[sym->st_shndx].sh_flags & SHF_EXECINSTR)
		return 't';
	if (sechdrs[sym->st_shndx].sh_flags & SHF_ALLOC
	    && sechdrs[sym->st_shndx].sh_type != SHT_NOBITS) {
		if (!(sechdrs[sym->st_shndx].sh_flags & SHF_WRITE))
			return 'r';
		else if (sechdrs[sym->st_shndx].sh_flags & ARCH_SHF_SMALL)
			return 'g';
		else
			return 'd';
	}
	if (sechdrs[sym->st_shndx].sh_type == SHT_NOBITS) {
		if (sechdrs[sym->st_shndx].sh_flags & ARCH_SHF_SMALL)
			return 's';
		else
			return 'b';
	}
	if (strstarts(secstrings + sechdrs[sym->st_shndx].sh_name, ".debug"))
		return 'n';
	return '?';
}

static void add_kallsyms(struct module *mod,
			 Elf_Shdr *sechdrs,
			 unsigned int symindex,
			 unsigned int strindex,
			 const char *secstrings)
{
	unsigned int i;

	mod->symtab = (void *)sechdrs[symindex].sh_addr;
	mod->num_symtab = sechdrs[symindex].sh_size / sizeof(Elf_Sym);
	mod->strtab = (void *)sechdrs[strindex].sh_addr;

	/* Set types up while we still have access to sections. */
	for (i = 0; i < mod->num_symtab; i++)
		mod->symtab[i].st_info
			= elf_type(&mod->symtab[i], sechdrs, secstrings, mod);
}
#else
static inline void add_kallsyms(struct module *mod,
				Elf_Shdr *sechdrs,
				unsigned int symindex,
				unsigned int strindex,
				const char *secstrings)
{
}
#endif /* CONFIG_KALLSYMS */

static void dynamic_printk_setup(struct mod_debug *debug, unsigned int num)
{
#ifdef CONFIG_DYNAMIC_PRINTK_DEBUG
	unsigned int i;

	for (i = 0; i < num; i++) {
		register_dynamic_debug_module(debug[i].modname,
					      debug[i].type,
					      debug[i].logical_modname,
					      debug[i].flag_names,
					      debug[i].hash, debug[i].hash2);
	}
#endif /* CONFIG_DYNAMIC_PRINTK_DEBUG */
}

static void *module_alloc_update_bounds(unsigned long size)
{
	void *ret = module_alloc(size);

	if (ret) {
		/* Update module bounds. */
		if ((unsigned long)ret < module_addr_min)
			module_addr_min = (unsigned long)ret;
		if ((unsigned long)ret + size > module_addr_max)
			module_addr_max = (unsigned long)ret + size;
	}
	return ret;
}

/* Allocate and load the module: note that size of section 0 is always
   zero, and we rely on this for optional sections. */
static noinline struct module *load_module(void __user *umod,
				  unsigned long len,
				  const char __user *uargs)
{
	Elf_Ehdr *hdr;
	Elf_Shdr *sechdrs;
	char *secstrings, *args, *modmagic, *strtab = NULL;
	char *staging;
	unsigned int i;
	unsigned int symindex = 0;
	unsigned int strindex = 0;
	unsigned int modindex, versindex, infoindex, pcpuindex;
	unsigned int num_mcount;
	struct module *mod;
	long err = 0;
	void *percpu = NULL, *ptr = NULL; /* Stops spurious gcc warning */
	unsigned long *mseg;
	mm_segment_t old_fs;

	DEBUGP("load_module: umod=%p, len=%lu, uargs=%p\n",
	       umod, len, uargs);
	if (len < sizeof(*hdr))
		return ERR_PTR(-ENOEXEC);

	/* Suck in entire file: we'll want most of it. */
	/* vmalloc barfs on "unusual" numbers.  Check here */
	if (len > 64 * 1024 * 1024 || (hdr = vmalloc(len)) == NULL)
		return ERR_PTR(-ENOMEM);

	if (copy_from_user(hdr, umod, len) != 0) {
		err = -EFAULT;
		goto free_hdr;
	}

	/* Sanity checks against insmoding binaries or wrong arch,
           weird elf version */
	if (memcmp(hdr->e_ident, ELFMAG, SELFMAG) != 0
	    || hdr->e_type != ET_REL
	    || !elf_check_arch(hdr)
	    || hdr->e_shentsize != sizeof(*sechdrs)) {
		err = -ENOEXEC;
		goto free_hdr;
	}

	if (len < hdr->e_shoff + hdr->e_shnum * sizeof(Elf_Shdr))
		goto truncated;

	/* Convenience variables */
	sechdrs = (void *)hdr + hdr->e_shoff;
	secstrings = (void *)hdr + sechdrs[hdr->e_shstrndx].sh_offset;
	sechdrs[0].sh_addr = 0;

	for (i = 1; i < hdr->e_shnum; i++) {
		if (sechdrs[i].sh_type != SHT_NOBITS
		    && len < sechdrs[i].sh_offset + sechdrs[i].sh_size)
			goto truncated;

		/* Mark all sections sh_addr with their address in the
		   temporary image. */
		sechdrs[i].sh_addr = (size_t)hdr + sechdrs[i].sh_offset;

		/* Internal symbols and strings. */
		if (sechdrs[i].sh_type == SHT_SYMTAB) {
			symindex = i;
			strindex = sechdrs[i].sh_link;
			strtab = (char *)hdr + sechdrs[strindex].sh_offset;
		}
#ifndef CONFIG_MODULE_UNLOAD
		/* Don't load .exit sections */
		if (strstarts(secstrings+sechdrs[i].sh_name, ".exit"))
			sechdrs[i].sh_flags &= ~(unsigned long)SHF_ALLOC;
#endif
		/* Don't keep __versions around; it's just for loading. */
		if (strcmp(secstrings + sechdrs[i].sh_name, "__versions") == 0)
			sechdrs[i].sh_flags &= ~(unsigned long)SHF_ALLOC;
	}

	modindex = find_sec(hdr, sechdrs, secstrings,
			    ".gnu.linkonce.this_module");
	if (!modindex) {
		printk(KERN_WARNING "No module found in object\n");
		err = -ENOEXEC;
		goto free_hdr;
	}
	/* This is temporary: point mod into copy of data. */
	mod = (void *)sechdrs[modindex].sh_addr;

	if (symindex == 0) {
		printk(KERN_WARNING "%s: module has no symbols (stripped?)\n",
		       mod->name);
		err = -ENOEXEC;
		goto free_hdr;
	}

	versindex = find_sec(hdr, sechdrs, secstrings, "__versions");
	infoindex = find_sec(hdr, sechdrs, secstrings, ".modinfo");
	pcpuindex = find_pcpusec(hdr, sechdrs, secstrings);

	/* Don't keep modinfo and version sections. */
	sechdrs[infoindex].sh_flags &= ~(unsigned long)SHF_ALLOC;
	sechdrs[versindex].sh_flags &= ~(unsigned long)SHF_ALLOC;
#ifdef CONFIG_KALLSYMS
	/* Keep symbol and string tables for decoding later. */
	sechdrs[symindex].sh_flags |= SHF_ALLOC;
	sechdrs[strindex].sh_flags |= SHF_ALLOC;
#endif

	/* Check module struct version now, before we try to use module. */
	if (!check_modstruct_version(sechdrs, versindex, mod)) {
		err = -ENOEXEC;
		goto free_hdr;
	}

	modmagic = get_modinfo(sechdrs, infoindex, "vermagic");
	/* This is allowed: modprobe --force will invalidate it. */
	if (!modmagic) {
		err = try_to_force_load(mod, "bad vermagic");
		if (err)
			goto free_hdr;
	} else if (!same_magic(modmagic, vermagic, versindex)) {
		printk(KERN_ERR "%s: version magic '%s' should be '%s'\n",
		       mod->name, modmagic, vermagic);
		err = -ENOEXEC;
		goto free_hdr;
	}

	staging = get_modinfo(sechdrs, infoindex, "staging");
	if (staging) {
		add_taint_module(mod, TAINT_CRAP);
		printk(KERN_WARNING "%s: module is from the staging directory,"
		       " the quality is unknown, you have been warned.\n",
		       mod->name);
	}

	/* Now copy in args */
	args = strndup_user(uargs, ~0UL >> 1);
	if (IS_ERR(args)) {
		err = PTR_ERR(args);
		goto free_hdr;
	}

	if (find_module(mod->name)) {
		err = -EEXIST;
		goto free_mod;
	}

	mod->state = MODULE_STATE_COMING;

	/* Allow arches to frob section contents and sizes.  */
	err = module_frob_arch_sections(hdr, sechdrs, secstrings, mod);
	if (err < 0)
		goto free_mod;

	if (pcpuindex) {
		/* We have a special allocation for this section. */
		percpu = percpu_modalloc(sechdrs[pcpuindex].sh_size,
					 sechdrs[pcpuindex].sh_addralign,
					 mod->name);
		if (!percpu) {
			err = -ENOMEM;
			goto free_mod;
		}
		sechdrs[pcpuindex].sh_flags &= ~(unsigned long)SHF_ALLOC;
		mod->percpu = percpu;
	}

	/* Determine total sizes, and put offsets in sh_entsize.  For now
	   this is done generically; there doesn't appear to be any
	   special cases for the architectures. */
	layout_sections(mod, hdr, sechdrs, secstrings);

	/* Do the allocs. */
	ptr = module_alloc_update_bounds(mod->core_size);
	if (!ptr) {
		err = -ENOMEM;
		goto free_percpu;
	}
	memset(ptr, 0, mod->core_size);
	mod->module_core = ptr;

	ptr = module_alloc_update_bounds(mod->init_size);
	if (!ptr && mod->init_size) {
		err = -ENOMEM;
		goto free_core;
	}
	memset(ptr, 0, mod->init_size);
	mod->module_init = ptr;

	/* Transfer each section which specifies SHF_ALLOC */
	DEBUGP("final section addresses:\n");
	for (i = 0; i < hdr->e_shnum; i++) {
		void *dest;

		if (!(sechdrs[i].sh_flags & SHF_ALLOC))
			continue;

		if (sechdrs[i].sh_entsize & INIT_OFFSET_MASK)
			dest = mod->module_init
				+ (sechdrs[i].sh_entsize & ~INIT_OFFSET_MASK);
		else
			dest = mod->module_core + sechdrs[i].sh_entsize;

		if (sechdrs[i].sh_type != SHT_NOBITS)
			memcpy(dest, (void *)sechdrs[i].sh_addr,
			       sechdrs[i].sh_size);
		/* Update sh_addr to point to copy in image. */
		sechdrs[i].sh_addr = (unsigned long)dest;
		DEBUGP("\t0x%lx %s\n", sechdrs[i].sh_addr, secstrings + sechdrs[i].sh_name);
	}
	/* Module has been moved. */
	mod = (void *)sechdrs[modindex].sh_addr;

#if defined(CONFIG_MODULE_UNLOAD) && defined(CONFIG_SMP)
	mod->refptr = percpu_modalloc(sizeof(local_t), __alignof__(local_t),
				      mod->name);
	if (!mod->refptr) {
		err = -ENOMEM;
		goto free_init;
	}
#endif
	/* Now we've moved module, initialize linked lists, etc. */
	module_unload_init(mod);

	/* add kobject, so we can reference it. */
	err = mod_sysfs_init(mod);
	if (err)
		goto free_unload;

	/* Set up license info based on the info section */
	set_license(mod, get_modinfo(sechdrs, infoindex, "license"));

	/*
	 * ndiswrapper is under GPL by itself, but loads proprietary modules.
	 * Don't use add_taint_module(), as it would prevent ndiswrapper from
	 * using GPL-only symbols it needs.
	 */
	if (strcmp(mod->name, "ndiswrapper") == 0)
		add_taint(TAINT_PROPRIETARY_MODULE);

	/* driverloader was caught wrongly pretending to be under GPL */
	if (strcmp(mod->name, "driverloader") == 0)
		add_taint_module(mod, TAINT_PROPRIETARY_MODULE);

	/* Set up MODINFO_ATTR fields */
	setup_modinfo(mod, sechdrs, infoindex);

	/* Fix up syms, so that st_value is a pointer to location. */
	err = simplify_symbols(sechdrs, symindex, strtab, versindex, pcpuindex,
			       mod);
	if (err < 0)
		goto cleanup;

	/* Now we've got everything in the final locations, we can
	 * find optional sections. */
	mod->kp = section_objs(hdr, sechdrs, secstrings, "__param",
			       sizeof(*mod->kp), &mod->num_kp);
	mod->syms = section_objs(hdr, sechdrs, secstrings, "__ksymtab",
				 sizeof(*mod->syms), &mod->num_syms);
	mod->crcs = section_addr(hdr, sechdrs, secstrings, "__kcrctab");
	mod->gpl_syms = section_objs(hdr, sechdrs, secstrings, "__ksymtab_gpl",
				     sizeof(*mod->gpl_syms),
				     &mod->num_gpl_syms);
	mod->gpl_crcs = section_addr(hdr, sechdrs, secstrings, "__kcrctab_gpl");
	mod->gpl_future_syms = section_objs(hdr, sechdrs, secstrings,
					    "__ksymtab_gpl_future",
					    sizeof(*mod->gpl_future_syms),
					    &mod->num_gpl_future_syms);
	mod->gpl_future_crcs = section_addr(hdr, sechdrs, secstrings,
					    "__kcrctab_gpl_future");

#ifdef CONFIG_UNUSED_SYMBOLS
	mod->unused_syms = section_objs(hdr, sechdrs, secstrings,
					"__ksymtab_unused",
					sizeof(*mod->unused_syms),
					&mod->num_unused_syms);
	mod->unused_crcs = section_addr(hdr, sechdrs, secstrings,
					"__kcrctab_unused");
	mod->unused_gpl_syms = section_objs(hdr, sechdrs, secstrings,
					    "__ksymtab_unused_gpl",
					    sizeof(*mod->unused_gpl_syms),
					    &mod->num_unused_gpl_syms);
	mod->unused_gpl_crcs = section_addr(hdr, sechdrs, secstrings,
					    "__kcrctab_unused_gpl");
#endif

#ifdef CONFIG_MARKERS
	mod->markers = section_objs(hdr, sechdrs, secstrings, "__markers",
				    sizeof(*mod->markers), &mod->num_markers);
#endif
#ifdef CONFIG_TRACEPOINTS
	mod->tracepoints = section_objs(hdr, sechdrs, secstrings,
					"__tracepoints",
					sizeof(*mod->tracepoints),
					&mod->num_tracepoints);
#endif

#ifdef CONFIG_MODVERSIONS
	if ((mod->num_syms && !mod->crcs)
	    || (mod->num_gpl_syms && !mod->gpl_crcs)
	    || (mod->num_gpl_future_syms && !mod->gpl_future_crcs)
#ifdef CONFIG_UNUSED_SYMBOLS
	    || (mod->num_unused_syms && !mod->unused_crcs)
	    || (mod->num_unused_gpl_syms && !mod->unused_gpl_crcs)
#endif
		) {
		err = try_to_force_load(mod,
					"no versions for exported symbols");
		if (err)
			goto cleanup;
	}
#endif

	/* Now do relocations. */
	for (i = 1; i < hdr->e_shnum; i++) {
		const char *strtab = (char *)sechdrs[strindex].sh_addr;
		unsigned int info = sechdrs[i].sh_info;

		/* Not a valid relocation section? */
		if (info >= hdr->e_shnum)
			continue;

		/* Don't bother with non-allocated sections */
		if (!(sechdrs[info].sh_flags & SHF_ALLOC))
			continue;

		if (sechdrs[i].sh_type == SHT_REL)
			err = apply_relocate(sechdrs, strtab, symindex, i,mod);
		else if (sechdrs[i].sh_type == SHT_RELA)
			err = apply_relocate_add(sechdrs, strtab, symindex, i,
						 mod);
		if (err < 0)
			goto cleanup;
	}

        /* Find duplicate symbols */
	err = verify_export_symbols(mod);
	if (err < 0)
		goto cleanup;

  	/* Set up and sort exception table */
	mod->extable = section_objs(hdr, sechdrs, secstrings, "__ex_table",
				    sizeof(*mod->extable), &mod->num_exentries);
	sort_extable(mod->extable, mod->extable + mod->num_exentries);

	/* Finally, copy percpu area over. */
	percpu_modcopy(mod->percpu, (void *)sechdrs[pcpuindex].sh_addr,
		       sechdrs[pcpuindex].sh_size);

	add_kallsyms(mod, sechdrs, symindex, strindex, secstrings);

	if (!mod->taints) {
		struct mod_debug *debug;
		unsigned int num_debug;

		debug = section_objs(hdr, sechdrs, secstrings, "__verbose",
				     sizeof(*debug), &num_debug);
		dynamic_printk_setup(debug, num_debug);
	}

	/* sechdrs[0].sh_size is always zero */
	mseg = section_objs(hdr, sechdrs, secstrings, "__mcount_loc",
			    sizeof(*mseg), &num_mcount);
	ftrace_init_module(mod, mseg, mseg + num_mcount);

	err = module_finalize(hdr, sechdrs, mod);
	if (err < 0)
		goto cleanup;

	/* flush the icache in correct context */
	old_fs = get_fs();
	set_fs(KERNEL_DS);

	/*
	 * Flush the instruction cache, since we've played with text.
	 * Do it before processing of module parameters, so the module
	 * can provide parameter accessor functions of its own.
	 */
	if (mod->module_init)
		flush_icache_range((unsigned long)mod->module_init,
				   (unsigned long)mod->module_init
				   + mod->init_size);
	flush_icache_range((unsigned long)mod->module_core,
			   (unsigned long)mod->module_core + mod->core_size);

	set_fs(old_fs);

	mod->args = args;
	if (section_addr(hdr, sechdrs, secstrings, "__obsparm"))
		printk(KERN_WARNING "%s: Ignoring obsolete parameters\n",
		       mod->name);

	/* Now sew it into the lists so we can get lockdep and oops
	 * info during argument parsing.  Noone should access us, since
	 * strong_try_module_get() will fail.
	 * lockdep/oops can run asynchronous, so use the RCU list insertion
	 * function to insert in a way safe to concurrent readers.
	 * The mutex protects against concurrent writers.
	 */
	list_add_rcu(&mod->list, &modules);

	err = parse_args(mod->name, mod->args, mod->kp, mod->num_kp, NULL);
	if (err < 0)
		goto unlink;

	err = mod_sysfs_setup(mod, mod->kp, mod->num_kp);
	if (err < 0)
		goto unlink;
	add_sect_attrs(mod, hdr->e_shnum, secstrings, sechdrs);
	add_notes_attrs(mod, hdr->e_shnum, secstrings, sechdrs);

	/* Get rid of temporary copy */
	vfree(hdr);

	/* Done! */
	return mod;

 unlink:
	/* Unlink carefully: kallsyms could be walking list. */
	list_del_rcu(&mod->list);
	synchronize_sched();
	module_arch_cleanup(mod);
 cleanup:
	kobject_del(&mod->mkobj.kobj);
	kobject_put(&mod->mkobj.kobj);
	ftrace_release(mod->module_core, mod->core_size);
 free_unload:
	module_unload_free(mod);
 free_init:
#if defined(CONFIG_MODULE_UNLOAD) && defined(CONFIG_SMP)
	percpu_modfree(mod->refptr);
#endif
	module_free(mod, mod->module_init);
 free_core:
	module_free(mod, mod->module_core);
	/* mod will be freed with core. Don't access it beyond this line! */
 free_percpu:
	if (percpu)
		percpu_modfree(percpu);
 free_mod:
	kfree(args);
 free_hdr:
	vfree(hdr);
	return ERR_PTR(err);

 truncated:
	printk(KERN_ERR "Module len %lu truncated\n", len);
	err = -ENOEXEC;
	goto free_hdr;
}

/* This is where the real work happens */
SYSCALL_DEFINE3(init_module, void __user *, umod,
		unsigned long, len, const char __user *, uargs)
{
	struct module *mod;
	int ret = 0;

	/* Must have permission */
	if (!capable(CAP_SYS_MODULE))
		return -EPERM;

	/* Only one module load at a time, please */
	if (mutex_lock_interruptible(&module_mutex) != 0)
		return -EINTR;

	/* Do all the hard work */
	mod = load_module(umod, len, uargs);
	if (IS_ERR(mod)) {
		mutex_unlock(&module_mutex);
		return PTR_ERR(mod);
	}

	/* Drop lock so they can recurse */
	mutex_unlock(&module_mutex);

	blocking_notifier_call_chain(&module_notify_list,
			MODULE_STATE_COMING, mod);

	/* Start the module */
	if (mod->init != NULL)
		ret = do_one_initcall(mod->init);
	if (ret < 0) {
		/* Init routine failed: abort.  Try to protect us from
                   buggy refcounters. */
		mod->state = MODULE_STATE_GOING;
		synchronize_sched();
		module_put(mod);
		blocking_notifier_call_chain(&module_notify_list,
					     MODULE_STATE_GOING, mod);
		mutex_lock(&module_mutex);
		free_module(mod);
		mutex_unlock(&module_mutex);
		wake_up(&module_wq);
		return ret;
	}
	if (ret > 0) {
		printk(KERN_WARNING "%s: '%s'->init suspiciously returned %d, "
				    "it should follow 0/-E convention\n"
		       KERN_WARNING "%s: loading module anyway...\n",
		       __func__, mod->name, ret,
		       __func__);
		dump_stack();
	}

	/* Now it's a first class citizen!  Wake up anyone waiting for it. */
	mod->state = MODULE_STATE_LIVE;
	wake_up(&module_wq);
	blocking_notifier_call_chain(&module_notify_list,
				     MODULE_STATE_LIVE, mod);

	mutex_lock(&module_mutex);
	/* Drop initial reference. */
	module_put(mod);
	module_free(mod, mod->module_init);
	mod->module_init = NULL;
	mod->init_size = 0;
	mod->init_text_size = 0;
	mutex_unlock(&module_mutex);

	return 0;
}

static inline int within(unsigned long addr, void *start, unsigned long size)
{
	return ((void *)addr >= start && (void *)addr < start + size);
}

#ifdef CONFIG_KALLSYMS
/*
 * This ignores the intensely annoying "mapping symbols" found
 * in ARM ELF files: $a, $t and $d.
 */
static inline int is_arm_mapping_symbol(const char *str)
{
	return str[0] == '$' && strchr("atd", str[1])
	       && (str[2] == '\0' || str[2] == '.');
}

static const char *get_ksymbol(struct module *mod,
			       unsigned long addr,
			       unsigned long *size,
			       unsigned long *offset)
{
	unsigned int i, best = 0;
	unsigned long nextval;

	/* At worse, next value is at end of module */
	if (within_module_init(addr, mod))
		nextval = (unsigned long)mod->module_init+mod->init_text_size;
	else
		nextval = (unsigned long)mod->module_core+mod->core_text_size;

	/* Scan for closest preceeding symbol, and next symbol. (ELF
	   starts real symbols at 1). */
	for (i = 1; i < mod->num_symtab; i++) {
		if (mod->symtab[i].st_shndx == SHN_UNDEF)
			continue;

		/* We ignore unnamed symbols: they're uninformative
		 * and inserted at a whim. */
		if (mod->symtab[i].st_value <= addr
		    && mod->symtab[i].st_value > mod->symtab[best].st_value
		    && *(mod->strtab + mod->symtab[i].st_name) != '\0'
		    && !is_arm_mapping_symbol(mod->strtab + mod->symtab[i].st_name))
			best = i;
		if (mod->symtab[i].st_value > addr
		    && mod->symtab[i].st_value < nextval
		    && *(mod->strtab + mod->symtab[i].st_name) != '\0'
		    && !is_arm_mapping_symbol(mod->strtab + mod->symtab[i].st_name))
			nextval = mod->symtab[i].st_value;
	}

	if (!best)
		return NULL;

	if (size)
		*size = nextval - mod->symtab[best].st_value;
	if (offset)
		*offset = addr - mod->symtab[best].st_value;
	return mod->strtab + mod->symtab[best].st_name;
}

/* For kallsyms to ask for address resolution.  NULL means not found.  Careful
 * not to lock to avoid deadlock on oopses, simply disable preemption. */
const char *module_address_lookup(unsigned long addr,
			    unsigned long *size,
			    unsigned long *offset,
			    char **modname,
			    char *namebuf)
{
	struct module *mod;
	const char *ret = NULL;

	preempt_disable();
	list_for_each_entry_rcu(mod, &modules, list) {
		if (within_module_init(addr, mod) ||
		    within_module_core(addr, mod)) {
			if (modname)
				*modname = mod->name;
			ret = get_ksymbol(mod, addr, size, offset);
			break;
		}
	}
	/* Make a copy in here where it's safe */
	if (ret) {
		strncpy(namebuf, ret, KSYM_NAME_LEN - 1);
		ret = namebuf;
	}
	preempt_enable();
	return ret;
}

int lookup_module_symbol_name(unsigned long addr, char *symname)
{
	struct module *mod;

	preempt_disable();
	list_for_each_entry_rcu(mod, &modules, list) {
		if (within_module_init(addr, mod) ||
		    within_module_core(addr, mod)) {
			const char *sym;

			sym = get_ksymbol(mod, addr, NULL, NULL);
			if (!sym)
				goto out;
			strlcpy(symname, sym, KSYM_NAME_LEN);
			preempt_enable();
			return 0;
		}
	}
out:
	preempt_enable();
	return -ERANGE;
}

int lookup_module_symbol_attrs(unsigned long addr, unsigned long *size,
			unsigned long *offset, char *modname, char *name)
{
	struct module *mod;

	preempt_disable();
	list_for_each_entry_rcu(mod, &modules, list) {
		if (within_module_init(addr, mod) ||
		    within_module_core(addr, mod)) {
			const char *sym;

			sym = get_ksymbol(mod, addr, size, offset);
			if (!sym)
				goto out;
			if (modname)
				strlcpy(modname, mod->name, MODULE_NAME_LEN);
			if (name)
				strlcpy(name, sym, KSYM_NAME_LEN);
			preempt_enable();
			return 0;
		}
	}
out:
	preempt_enable();
	return -ERANGE;
}

int module_get_kallsym(unsigned int symnum, unsigned long *value, char *type,
			char *name, char *module_name, int *exported)
{
	struct module *mod;

	preempt_disable();
	list_for_each_entry_rcu(mod, &modules, list) {
		if (symnum < mod->num_symtab) {
			*value = mod->symtab[symnum].st_value;
			*type = mod->symtab[symnum].st_info;
			strlcpy(name, mod->strtab + mod->symtab[symnum].st_name,
				KSYM_NAME_LEN);
			strlcpy(module_name, mod->name, MODULE_NAME_LEN);
			*exported = is_exported(name, *value, mod);
			preempt_enable();
			return 0;
		}
		symnum -= mod->num_symtab;
	}
	preempt_enable();
	return -ERANGE;
}

static unsigned long mod_find_symname(struct module *mod, const char *name)
{
	unsigned int i;

	for (i = 0; i < mod->num_symtab; i++)
		if (strcmp(name, mod->strtab+mod->symtab[i].st_name) == 0 &&
		    mod->symtab[i].st_info != 'U')
			return mod->symtab[i].st_value;
	return 0;
}

/* Look for this name: can be of form module:name. */
unsigned long module_kallsyms_lookup_name(const char *name)
{
	struct module *mod;
	char *colon;
	unsigned long ret = 0;

	/* Don't lock: we're in enough trouble already. */
	preempt_disable();
	if ((colon = strchr(name, ':')) != NULL) {
		*colon = '\0';
		if ((mod = find_module(name)) != NULL)
			ret = mod_find_symname(mod, colon+1);
		*colon = ':';
	} else {
		list_for_each_entry_rcu(mod, &modules, list)
			if ((ret = mod_find_symname(mod, name)) != 0)
				break;
	}
	preempt_enable();
	return ret;
}

int module_kallsyms_on_each_symbol(int (*fn)(void *, const char *,
					     struct module *, unsigned long),
				   void *data)
{
	struct module *mod;
	unsigned int i;
	int ret;

	list_for_each_entry(mod, &modules, list) {
		for (i = 0; i < mod->num_symtab; i++) {
			ret = fn(data, mod->strtab + mod->symtab[i].st_name,
				 mod, mod->symtab[i].st_value);
			if (ret != 0)
				return ret;
		}
	}
	return 0;
}
#endif /* CONFIG_KALLSYMS */

static char *module_flags(struct module *mod, char *buf)
{
	int bx = 0;

	if (mod->taints ||
	    mod->state == MODULE_STATE_GOING ||
	    mod->state == MODULE_STATE_COMING) {
		buf[bx++] = '(';
		if (mod->taints & (1 << TAINT_PROPRIETARY_MODULE))
			buf[bx++] = 'P';
		if (mod->taints & (1 << TAINT_FORCED_MODULE))
			buf[bx++] = 'F';
		if (mod->taints & (1 << TAINT_CRAP))
			buf[bx++] = 'C';
		/*
		 * TAINT_FORCED_RMMOD: could be added.
		 * TAINT_UNSAFE_SMP, TAINT_MACHINE_CHECK, TAINT_BAD_PAGE don't
		 * apply to modules.
		 */

		/* Show a - for module-is-being-unloaded */
		if (mod->state == MODULE_STATE_GOING)
			buf[bx++] = '-';
		/* Show a + for module-is-being-loaded */
		if (mod->state == MODULE_STATE_COMING)
			buf[bx++] = '+';
		buf[bx++] = ')';
	}
	buf[bx] = '\0';

	return buf;
}

#ifdef CONFIG_PROC_FS
/* Called by the /proc file system to return a list of modules. */
static void *m_start(struct seq_file *m, loff_t *pos)
{
	mutex_lock(&module_mutex);
	return seq_list_start(&modules, *pos);
}

static void *m_next(struct seq_file *m, void *p, loff_t *pos)
{
	return seq_list_next(p, &modules, pos);
}

static void m_stop(struct seq_file *m, void *p)
{
	mutex_unlock(&module_mutex);
}

static int m_show(struct seq_file *m, void *p)
{
	struct module *mod = list_entry(p, struct module, list);
	char buf[8];

	seq_printf(m, "%s %u",
		   mod->name, mod->init_size + mod->core_size);
	print_unload_info(m, mod);

	/* Informative for users. */
	seq_printf(m, " %s",
		   mod->state == MODULE_STATE_GOING ? "Unloading":
		   mod->state == MODULE_STATE_COMING ? "Loading":
		   "Live");
	/* Used by oprofile and other similar tools. */
	seq_printf(m, " 0x%p", mod->module_core);

	/* Taints info */
	if (mod->taints)
		seq_printf(m, " %s", module_flags(mod, buf));

	seq_printf(m, "\n");
	return 0;
}

/* Format: modulename size refcount deps address

   Where refcount is a number or -, and deps is a comma-separated list
   of depends or -.
*/
static const struct seq_operations modules_op = {
	.start	= m_start,
	.next	= m_next,
	.stop	= m_stop,
	.show	= m_show
};

static int modules_open(struct inode *inode, struct file *file)
{
	return seq_open(file, &modules_op);
}

static const struct file_operations proc_modules_operations = {
	.open		= modules_open,
	.read		= seq_read,
	.llseek		= seq_lseek,
	.release	= seq_release,
};

static int __init proc_modules_init(void)
{
	proc_create("modules", 0, NULL, &proc_modules_operations);
	return 0;
}
module_init(proc_modules_init);
#endif

/* Given an address, look for it in the module exception tables. */
const struct exception_table_entry *search_module_extables(unsigned long addr)
{
	const struct exception_table_entry *e = NULL;
	struct module *mod;

	preempt_disable();
	list_for_each_entry_rcu(mod, &modules, list) {
		if (mod->num_exentries == 0)
			continue;

		e = search_extable(mod->extable,
				   mod->extable + mod->num_exentries - 1,
				   addr);
		if (e)
			break;
	}
	preempt_enable();

	/* Now, if we found one, we are running inside it now, hence
	   we cannot unload the module, hence no refcnt needed. */
	return e;
}

/*
 * is_module_address - is this address inside a module?
 * @addr: the address to check.
 *
 * See is_module_text_address() if you simply want to see if the address
 * is code (not data).
 */
bool is_module_address(unsigned long addr)
{
	bool ret;

	preempt_disable();
	ret = __module_address(addr) != NULL;
	preempt_enable();

	return ret;
}

<<<<<<< HEAD

/* Is this a valid kernel address? */
struct module *__module_text_address(unsigned long addr)
=======
/*
 * __module_address - get the module which contains an address.
 * @addr: the address.
 *
 * Must be called with preempt disabled or module mutex held so that
 * module doesn't get freed during this.
 */
__notrace_funcgraph struct module *__module_address(unsigned long addr)
>>>>>>> becc2097
{
	struct module *mod;

	if (addr < module_addr_min || addr > module_addr_max)
		return NULL;

	list_for_each_entry_rcu(mod, &modules, list)
		if (within_module_core(addr, mod)
		    || within_module_init(addr, mod))
			return mod;
	return NULL;
}
EXPORT_SYMBOL_GPL(__module_address);

/*
 * is_module_text_address - is this address inside module code?
 * @addr: the address to check.
 *
 * See is_module_address() if you simply want to see if the address is
 * anywhere in a module.  See kernel_text_address() for testing if an
 * address corresponds to kernel or module code.
 */
bool is_module_text_address(unsigned long addr)
{
	bool ret;

	preempt_disable();
	ret = __module_text_address(addr) != NULL;
	preempt_enable();

	return ret;
}

/*
 * __module_text_address - get the module whose code contains an address.
 * @addr: the address.
 *
 * Must be called with preempt disabled or module mutex held so that
 * module doesn't get freed during this.
 */
struct module *__module_text_address(unsigned long addr)
{
	struct module *mod = __module_address(addr);
	if (mod) {
		/* Make sure it's within the text section. */
		if (!within(addr, mod->module_init, mod->init_text_size)
		    && !within(addr, mod->module_core, mod->core_text_size))
			mod = NULL;
	}
	return mod;
}
EXPORT_SYMBOL_GPL(__module_text_address);

/* Don't grab lock, we're oopsing. */
void print_modules(void)
{
	struct module *mod;
	char buf[8];

	printk("Modules linked in:");
	/* Most callers should already have preempt disabled, but make sure */
	preempt_disable();
	list_for_each_entry_rcu(mod, &modules, list)
		printk(" %s%s", mod->name, module_flags(mod, buf));
	preempt_enable();
	if (last_unloaded_module[0])
		printk(" [last unloaded: %s]", last_unloaded_module);
	printk("\n");
}

#ifdef CONFIG_MODVERSIONS
/* Generate the signature for all relevant module structures here.
 * If these change, we don't want to try to parse the module. */
void module_layout(struct module *mod,
		   struct modversion_info *ver,
		   struct kernel_param *kp,
		   struct kernel_symbol *ks,
		   struct marker *marker,
		   struct tracepoint *tp)
{
}
EXPORT_SYMBOL(module_layout);
#endif

#ifdef CONFIG_MARKERS
void module_update_markers(void)
{
	struct module *mod;

	mutex_lock(&module_mutex);
	list_for_each_entry(mod, &modules, list)
		if (!mod->taints)
			marker_update_probe_range(mod->markers,
				mod->markers + mod->num_markers);
	mutex_unlock(&module_mutex);
}
#endif

#ifdef CONFIG_TRACEPOINTS
void module_update_tracepoints(void)
{
	struct module *mod;

	mutex_lock(&module_mutex);
	list_for_each_entry(mod, &modules, list)
		if (!mod->taints)
			tracepoint_update_probe_range(mod->tracepoints,
				mod->tracepoints + mod->num_tracepoints);
	mutex_unlock(&module_mutex);
}

/*
 * Returns 0 if current not found.
 * Returns 1 if current found.
 */
int module_get_iter_tracepoints(struct tracepoint_iter *iter)
{
	struct module *iter_mod;
	int found = 0;

	mutex_lock(&module_mutex);
	list_for_each_entry(iter_mod, &modules, list) {
		if (!iter_mod->taints) {
			/*
			 * Sorted module list
			 */
			if (iter_mod < iter->module)
				continue;
			else if (iter_mod > iter->module)
				iter->tracepoint = NULL;
			found = tracepoint_get_iter_range(&iter->tracepoint,
				iter_mod->tracepoints,
				iter_mod->tracepoints
					+ iter_mod->num_tracepoints);
			if (found) {
				iter->module = iter_mod;
				break;
			}
		}
	}
	mutex_unlock(&module_mutex);
	return found;
}
#endif<|MERGE_RESOLUTION|>--- conflicted
+++ resolved
@@ -2775,11 +2775,6 @@
 	return ret;
 }
 
-<<<<<<< HEAD
-
-/* Is this a valid kernel address? */
-struct module *__module_text_address(unsigned long addr)
-=======
 /*
  * __module_address - get the module which contains an address.
  * @addr: the address.
@@ -2787,8 +2782,7 @@
  * Must be called with preempt disabled or module mutex held so that
  * module doesn't get freed during this.
  */
-__notrace_funcgraph struct module *__module_address(unsigned long addr)
->>>>>>> becc2097
+struct module *__module_address(unsigned long addr)
 {
 	struct module *mod;
 
