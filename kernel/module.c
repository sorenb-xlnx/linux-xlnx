/*
   Copyright (C) 2002 Richard Henderson
   Copyright (C) 2001 Rusty Russell, 2002 Rusty Russell IBM.

    This program is free software; you can redistribute it and/or modify
    it under the terms of the GNU General Public License as published by
    the Free Software Foundation; either version 2 of the License, or
    (at your option) any later version.

    This program is distributed in the hope that it will be useful,
    but WITHOUT ANY WARRANTY; without even the implied warranty of
    MERCHANTABILITY or FITNESS FOR A PARTICULAR PURPOSE.  See the
    GNU General Public License for more details.

    You should have received a copy of the GNU General Public License
    along with this program; if not, write to the Free Software
    Foundation, Inc., 59 Temple Place, Suite 330, Boston, MA  02111-1307  USA
*/
#include <linux/module.h>
#include <linux/moduleloader.h>
#include <linux/ftrace_event.h>
#include <linux/init.h>
#include <linux/kallsyms.h>
#include <linux/fs.h>
#include <linux/sysfs.h>
#include <linux/kernel.h>
#include <linux/slab.h>
#include <linux/vmalloc.h>
#include <linux/elf.h>
#include <linux/proc_fs.h>
#include <linux/seq_file.h>
#include <linux/syscalls.h>
#include <linux/fcntl.h>
#include <linux/rcupdate.h>
#include <linux/capability.h>
#include <linux/cpu.h>
#include <linux/moduleparam.h>
#include <linux/errno.h>
#include <linux/err.h>
#include <linux/vermagic.h>
#include <linux/notifier.h>
#include <linux/sched.h>
#include <linux/stop_machine.h>
#include <linux/device.h>
#include <linux/string.h>
#include <linux/mutex.h>
#include <linux/rculist.h>
#include <asm/uaccess.h>
#include <asm/cacheflush.h>
#include <asm/mmu_context.h>
#include <linux/license.h>
#include <asm/sections.h>
#include <linux/tracepoint.h>
#include <linux/ftrace.h>
#include <linux/async.h>
#include <linux/percpu.h>
#include <linux/kmemleak.h>

#define CREATE_TRACE_POINTS
#include <trace/events/module.h>

#if 0
#define DEBUGP printk
#else
#define DEBUGP(fmt , a...)
#endif

#ifndef ARCH_SHF_SMALL
#define ARCH_SHF_SMALL 0
#endif

/* If this is set, the section belongs in the init part of the module */
#define INIT_OFFSET_MASK (1UL << (BITS_PER_LONG-1))

/*
 * Mutex protects:
 * 1) List of modules (also safely readable with preempt_disable),
 * 2) module_use links,
 * 3) module_addr_min/module_addr_max.
 * (delete uses stop_machine/add uses RCU list operations). */
DEFINE_MUTEX(module_mutex);
EXPORT_SYMBOL_GPL(module_mutex);
static LIST_HEAD(modules);
#ifdef CONFIG_KGDB_KDB
struct list_head *kdb_modules = &modules; /* kdb needs the list of modules */
#endif /* CONFIG_KGDB_KDB */


/* Block module loading/unloading? */
int modules_disabled = 0;

/* Waiting for a module to finish initializing? */
static DECLARE_WAIT_QUEUE_HEAD(module_wq);

static BLOCKING_NOTIFIER_HEAD(module_notify_list);

/* Bounds of module allocation, for speeding __module_address.
 * Protected by module_mutex. */
static unsigned long module_addr_min = -1UL, module_addr_max = 0;

int register_module_notifier(struct notifier_block * nb)
{
	return blocking_notifier_chain_register(&module_notify_list, nb);
}
EXPORT_SYMBOL(register_module_notifier);

int unregister_module_notifier(struct notifier_block * nb)
{
	return blocking_notifier_chain_unregister(&module_notify_list, nb);
}
EXPORT_SYMBOL(unregister_module_notifier);

/* We require a truly strong try_module_get(): 0 means failure due to
   ongoing or failed initialization etc. */
static inline int strong_try_module_get(struct module *mod)
{
	if (mod && mod->state == MODULE_STATE_COMING)
		return -EBUSY;
	if (try_module_get(mod))
		return 0;
	else
		return -ENOENT;
}

static inline void add_taint_module(struct module *mod, unsigned flag)
{
	add_taint(flag);
	mod->taints |= (1U << flag);
}

/*
 * A thread that wants to hold a reference to a module only while it
 * is running can call this to safely exit.  nfsd and lockd use this.
 */
void __module_put_and_exit(struct module *mod, long code)
{
	module_put(mod);
	do_exit(code);
}
EXPORT_SYMBOL(__module_put_and_exit);

/* Find a module section: 0 means not found. */
static unsigned int find_sec(Elf_Ehdr *hdr,
			     Elf_Shdr *sechdrs,
			     const char *secstrings,
			     const char *name)
{
	unsigned int i;

	for (i = 1; i < hdr->e_shnum; i++)
		/* Alloc bit cleared means "ignore it." */
		if ((sechdrs[i].sh_flags & SHF_ALLOC)
		    && strcmp(secstrings+sechdrs[i].sh_name, name) == 0)
			return i;
	return 0;
}

/* Find a module section, or NULL. */
static void *section_addr(Elf_Ehdr *hdr, Elf_Shdr *shdrs,
			  const char *secstrings, const char *name)
{
	/* Section 0 has sh_addr 0. */
	return (void *)shdrs[find_sec(hdr, shdrs, secstrings, name)].sh_addr;
}

/* Find a module section, or NULL.  Fill in number of "objects" in section. */
static void *section_objs(Elf_Ehdr *hdr,
			  Elf_Shdr *sechdrs,
			  const char *secstrings,
			  const char *name,
			  size_t object_size,
			  unsigned int *num)
{
	unsigned int sec = find_sec(hdr, sechdrs, secstrings, name);

	/* Section 0 has sh_addr 0 and sh_size 0. */
	*num = sechdrs[sec].sh_size / object_size;
	return (void *)sechdrs[sec].sh_addr;
}

/* Provided by the linker */
extern const struct kernel_symbol __start___ksymtab[];
extern const struct kernel_symbol __stop___ksymtab[];
extern const struct kernel_symbol __start___ksymtab_gpl[];
extern const struct kernel_symbol __stop___ksymtab_gpl[];
extern const struct kernel_symbol __start___ksymtab_gpl_future[];
extern const struct kernel_symbol __stop___ksymtab_gpl_future[];
extern const unsigned long __start___kcrctab[];
extern const unsigned long __start___kcrctab_gpl[];
extern const unsigned long __start___kcrctab_gpl_future[];
#ifdef CONFIG_UNUSED_SYMBOLS
extern const struct kernel_symbol __start___ksymtab_unused[];
extern const struct kernel_symbol __stop___ksymtab_unused[];
extern const struct kernel_symbol __start___ksymtab_unused_gpl[];
extern const struct kernel_symbol __stop___ksymtab_unused_gpl[];
extern const unsigned long __start___kcrctab_unused[];
extern const unsigned long __start___kcrctab_unused_gpl[];
#endif

#ifndef CONFIG_MODVERSIONS
#define symversion(base, idx) NULL
#else
#define symversion(base, idx) ((base != NULL) ? ((base) + (idx)) : NULL)
#endif

static bool each_symbol_in_section(const struct symsearch *arr,
				   unsigned int arrsize,
				   struct module *owner,
				   bool (*fn)(const struct symsearch *syms,
					      struct module *owner,
					      unsigned int symnum, void *data),
				   void *data)
{
	unsigned int i, j;

	for (j = 0; j < arrsize; j++) {
		for (i = 0; i < arr[j].stop - arr[j].start; i++)
			if (fn(&arr[j], owner, i, data))
				return true;
	}

	return false;
}

/* Returns true as soon as fn returns true, otherwise false. */
bool each_symbol(bool (*fn)(const struct symsearch *arr, struct module *owner,
			    unsigned int symnum, void *data), void *data)
{
	struct module *mod;
	const struct symsearch arr[] = {
		{ __start___ksymtab, __stop___ksymtab, __start___kcrctab,
		  NOT_GPL_ONLY, false },
		{ __start___ksymtab_gpl, __stop___ksymtab_gpl,
		  __start___kcrctab_gpl,
		  GPL_ONLY, false },
		{ __start___ksymtab_gpl_future, __stop___ksymtab_gpl_future,
		  __start___kcrctab_gpl_future,
		  WILL_BE_GPL_ONLY, false },
#ifdef CONFIG_UNUSED_SYMBOLS
		{ __start___ksymtab_unused, __stop___ksymtab_unused,
		  __start___kcrctab_unused,
		  NOT_GPL_ONLY, true },
		{ __start___ksymtab_unused_gpl, __stop___ksymtab_unused_gpl,
		  __start___kcrctab_unused_gpl,
		  GPL_ONLY, true },
#endif
	};

	if (each_symbol_in_section(arr, ARRAY_SIZE(arr), NULL, fn, data))
		return true;

	list_for_each_entry_rcu(mod, &modules, list) {
		struct symsearch arr[] = {
			{ mod->syms, mod->syms + mod->num_syms, mod->crcs,
			  NOT_GPL_ONLY, false },
			{ mod->gpl_syms, mod->gpl_syms + mod->num_gpl_syms,
			  mod->gpl_crcs,
			  GPL_ONLY, false },
			{ mod->gpl_future_syms,
			  mod->gpl_future_syms + mod->num_gpl_future_syms,
			  mod->gpl_future_crcs,
			  WILL_BE_GPL_ONLY, false },
#ifdef CONFIG_UNUSED_SYMBOLS
			{ mod->unused_syms,
			  mod->unused_syms + mod->num_unused_syms,
			  mod->unused_crcs,
			  NOT_GPL_ONLY, true },
			{ mod->unused_gpl_syms,
			  mod->unused_gpl_syms + mod->num_unused_gpl_syms,
			  mod->unused_gpl_crcs,
			  GPL_ONLY, true },
#endif
		};

		if (each_symbol_in_section(arr, ARRAY_SIZE(arr), mod, fn, data))
			return true;
	}
	return false;
}
EXPORT_SYMBOL_GPL(each_symbol);

struct find_symbol_arg {
	/* Input */
	const char *name;
	bool gplok;
	bool warn;

	/* Output */
	struct module *owner;
	const unsigned long *crc;
	const struct kernel_symbol *sym;
};

static bool find_symbol_in_section(const struct symsearch *syms,
				   struct module *owner,
				   unsigned int symnum, void *data)
{
	struct find_symbol_arg *fsa = data;

	if (strcmp(syms->start[symnum].name, fsa->name) != 0)
		return false;

	if (!fsa->gplok) {
		if (syms->licence == GPL_ONLY)
			return false;
		if (syms->licence == WILL_BE_GPL_ONLY && fsa->warn) {
			printk(KERN_WARNING "Symbol %s is being used "
			       "by a non-GPL module, which will not "
			       "be allowed in the future\n", fsa->name);
			printk(KERN_WARNING "Please see the file "
			       "Documentation/feature-removal-schedule.txt "
			       "in the kernel source tree for more details.\n");
		}
	}

#ifdef CONFIG_UNUSED_SYMBOLS
	if (syms->unused && fsa->warn) {
		printk(KERN_WARNING "Symbol %s is marked as UNUSED, "
		       "however this module is using it.\n", fsa->name);
		printk(KERN_WARNING
		       "This symbol will go away in the future.\n");
		printk(KERN_WARNING
		       "Please evalute if this is the right api to use and if "
		       "it really is, submit a report the linux kernel "
		       "mailinglist together with submitting your code for "
		       "inclusion.\n");
	}
#endif

	fsa->owner = owner;
	fsa->crc = symversion(syms->crcs, symnum);
	fsa->sym = &syms->start[symnum];
	return true;
}

/* Find a symbol and return it, along with, (optional) crc and
 * (optional) module which owns it.  Needs preempt disabled or module_mutex. */
const struct kernel_symbol *find_symbol(const char *name,
					struct module **owner,
					const unsigned long **crc,
					bool gplok,
					bool warn)
{
	struct find_symbol_arg fsa;

	fsa.name = name;
	fsa.gplok = gplok;
	fsa.warn = warn;

	if (each_symbol(find_symbol_in_section, &fsa)) {
		if (owner)
			*owner = fsa.owner;
		if (crc)
			*crc = fsa.crc;
		return fsa.sym;
	}

	DEBUGP("Failed to find symbol %s\n", name);
	return NULL;
}
EXPORT_SYMBOL_GPL(find_symbol);

/* Search for module by name: must hold module_mutex. */
struct module *find_module(const char *name)
{
	struct module *mod;

	list_for_each_entry(mod, &modules, list) {
		if (strcmp(mod->name, name) == 0)
			return mod;
	}
	return NULL;
}
EXPORT_SYMBOL_GPL(find_module);

#ifdef CONFIG_SMP

static inline void __percpu *mod_percpu(struct module *mod)
{
	return mod->percpu;
}

static int percpu_modalloc(struct module *mod,
			   unsigned long size, unsigned long align)
{
	if (align > PAGE_SIZE) {
		printk(KERN_WARNING "%s: per-cpu alignment %li > %li\n",
		       mod->name, align, PAGE_SIZE);
		align = PAGE_SIZE;
	}

	mod->percpu = __alloc_reserved_percpu(size, align);
	if (!mod->percpu) {
		printk(KERN_WARNING
		       "Could not allocate %lu bytes percpu data\n", size);
		return -ENOMEM;
	}
	mod->percpu_size = size;
	return 0;
}

static void percpu_modfree(struct module *mod)
{
	free_percpu(mod->percpu);
}

static unsigned int find_pcpusec(Elf_Ehdr *hdr,
				 Elf_Shdr *sechdrs,
				 const char *secstrings)
{
	return find_sec(hdr, sechdrs, secstrings, ".data..percpu");
}

static void percpu_modcopy(struct module *mod,
			   const void *from, unsigned long size)
{
	int cpu;

	for_each_possible_cpu(cpu)
		memcpy(per_cpu_ptr(mod->percpu, cpu), from, size);
}

/**
 * is_module_percpu_address - test whether address is from module static percpu
 * @addr: address to test
 *
 * Test whether @addr belongs to module static percpu area.
 *
 * RETURNS:
 * %true if @addr is from module static percpu area
 */
bool is_module_percpu_address(unsigned long addr)
{
	struct module *mod;
	unsigned int cpu;

	preempt_disable();

	list_for_each_entry_rcu(mod, &modules, list) {
		if (!mod->percpu_size)
			continue;
		for_each_possible_cpu(cpu) {
			void *start = per_cpu_ptr(mod->percpu, cpu);

			if ((void *)addr >= start &&
			    (void *)addr < start + mod->percpu_size) {
				preempt_enable();
				return true;
			}
		}
	}

	preempt_enable();
	return false;
}

#else /* ... !CONFIG_SMP */

static inline void __percpu *mod_percpu(struct module *mod)
{
	return NULL;
}
static inline int percpu_modalloc(struct module *mod,
				  unsigned long size, unsigned long align)
{
	return -ENOMEM;
}
static inline void percpu_modfree(struct module *mod)
{
}
static inline unsigned int find_pcpusec(Elf_Ehdr *hdr,
					Elf_Shdr *sechdrs,
					const char *secstrings)
{
	return 0;
}
static inline void percpu_modcopy(struct module *mod,
				  const void *from, unsigned long size)
{
	/* pcpusec should be 0, and size of that section should be 0. */
	BUG_ON(size != 0);
}
bool is_module_percpu_address(unsigned long addr)
{
	return false;
}

#endif /* CONFIG_SMP */

#define MODINFO_ATTR(field)	\
static void setup_modinfo_##field(struct module *mod, const char *s)  \
{                                                                     \
	mod->field = kstrdup(s, GFP_KERNEL);                          \
}                                                                     \
static ssize_t show_modinfo_##field(struct module_attribute *mattr,   \
	                struct module *mod, char *buffer)             \
{                                                                     \
	return sprintf(buffer, "%s\n", mod->field);                   \
}                                                                     \
static int modinfo_##field##_exists(struct module *mod)               \
{                                                                     \
	return mod->field != NULL;                                    \
}                                                                     \
static void free_modinfo_##field(struct module *mod)                  \
{                                                                     \
	kfree(mod->field);                                            \
	mod->field = NULL;                                            \
}                                                                     \
static struct module_attribute modinfo_##field = {                    \
	.attr = { .name = __stringify(field), .mode = 0444 },         \
	.show = show_modinfo_##field,                                 \
	.setup = setup_modinfo_##field,                               \
	.test = modinfo_##field##_exists,                             \
	.free = free_modinfo_##field,                                 \
};

MODINFO_ATTR(version);
MODINFO_ATTR(srcversion);

static char last_unloaded_module[MODULE_NAME_LEN+1];

#ifdef CONFIG_MODULE_UNLOAD

EXPORT_TRACEPOINT_SYMBOL(module_get);

/* Init the unload section of the module. */
static void module_unload_init(struct module *mod)
{
	int cpu;

	INIT_LIST_HEAD(&mod->source_list);
	INIT_LIST_HEAD(&mod->target_list);
	for_each_possible_cpu(cpu) {
		per_cpu_ptr(mod->refptr, cpu)->incs = 0;
		per_cpu_ptr(mod->refptr, cpu)->decs = 0;
	}

	/* Hold reference count during initialization. */
	__this_cpu_write(mod->refptr->incs, 1);
	/* Backwards compatibility macros put refcount during init. */
	mod->waiter = current;
}

/* Does a already use b? */
static int already_uses(struct module *a, struct module *b)
{
	struct module_use *use;

	list_for_each_entry(use, &b->source_list, source_list) {
		if (use->source == a) {
			DEBUGP("%s uses %s!\n", a->name, b->name);
			return 1;
		}
	}
	DEBUGP("%s does not use %s!\n", a->name, b->name);
	return 0;
}

/*
 * Module a uses b
 *  - we add 'a' as a "source", 'b' as a "target" of module use
 *  - the module_use is added to the list of 'b' sources (so
 *    'b' can walk the list to see who sourced them), and of 'a'
 *    targets (so 'a' can see what modules it targets).
 */
static int add_module_usage(struct module *a, struct module *b)
{
	struct module_use *use;

	DEBUGP("Allocating new usage for %s.\n", a->name);
	use = kmalloc(sizeof(*use), GFP_ATOMIC);
	if (!use) {
		printk(KERN_WARNING "%s: out of memory loading\n", a->name);
		return -ENOMEM;
	}

	use->source = a;
	use->target = b;
	list_add(&use->source_list, &b->source_list);
	list_add(&use->target_list, &a->target_list);
	return 0;
}
<<<<<<< HEAD

/* Module a uses b: caller needs module_mutex() */
int ref_module(struct module *a, struct module *b)
{
	int err;

=======

/* Module a uses b: caller needs module_mutex() */
int ref_module(struct module *a, struct module *b)
{
	int err;

>>>>>>> 2aa72f61
	if (b == NULL || already_uses(a, b))
		return 0;

	/* If module isn't available, we fail. */
	err = strong_try_module_get(b);
	if (err)
		return err;

	err = add_module_usage(a, b);
	if (err) {
		module_put(b);
		return err;
	}
	return 0;
}
EXPORT_SYMBOL_GPL(ref_module);

/* Clear the unload stuff of the module. */
static void module_unload_free(struct module *mod)
{
	struct module_use *use, *tmp;

	mutex_lock(&module_mutex);
	list_for_each_entry_safe(use, tmp, &mod->target_list, target_list) {
		struct module *i = use->target;
		DEBUGP("%s unusing %s\n", mod->name, i->name);
		module_put(i);
		list_del(&use->source_list);
		list_del(&use->target_list);
		kfree(use);
	}
	mutex_unlock(&module_mutex);
}

#ifdef CONFIG_MODULE_FORCE_UNLOAD
static inline int try_force_unload(unsigned int flags)
{
	int ret = (flags & O_TRUNC);
	if (ret)
		add_taint(TAINT_FORCED_RMMOD);
	return ret;
}
#else
static inline int try_force_unload(unsigned int flags)
{
	return 0;
}
#endif /* CONFIG_MODULE_FORCE_UNLOAD */

struct stopref
{
	struct module *mod;
	int flags;
	int *forced;
};

/* Whole machine is stopped with interrupts off when this runs. */
static int __try_stop_module(void *_sref)
{
	struct stopref *sref = _sref;

	/* If it's not unused, quit unless we're forcing. */
	if (module_refcount(sref->mod) != 0) {
		if (!(*sref->forced = try_force_unload(sref->flags)))
			return -EWOULDBLOCK;
	}

	/* Mark it as dying. */
	sref->mod->state = MODULE_STATE_GOING;
	return 0;
}

static int try_stop_module(struct module *mod, int flags, int *forced)
{
	if (flags & O_NONBLOCK) {
		struct stopref sref = { mod, flags, forced };

		return stop_machine(__try_stop_module, &sref, NULL);
	} else {
		/* We don't need to stop the machine for this. */
		mod->state = MODULE_STATE_GOING;
		synchronize_sched();
		return 0;
	}
}

unsigned int module_refcount(struct module *mod)
{
	unsigned int incs = 0, decs = 0;
	int cpu;

	for_each_possible_cpu(cpu)
		decs += per_cpu_ptr(mod->refptr, cpu)->decs;
	/*
	 * ensure the incs are added up after the decs.
	 * module_put ensures incs are visible before decs with smp_wmb.
	 *
	 * This 2-count scheme avoids the situation where the refcount
	 * for CPU0 is read, then CPU0 increments the module refcount,
	 * then CPU1 drops that refcount, then the refcount for CPU1 is
	 * read. We would record a decrement but not its corresponding
	 * increment so we would see a low count (disaster).
	 *
	 * Rare situation? But module_refcount can be preempted, and we
	 * might be tallying up 4096+ CPUs. So it is not impossible.
	 */
	smp_rmb();
	for_each_possible_cpu(cpu)
		incs += per_cpu_ptr(mod->refptr, cpu)->incs;
	return incs - decs;
}
EXPORT_SYMBOL(module_refcount);

/* This exists whether we can unload or not */
static void free_module(struct module *mod);

static void wait_for_zero_refcount(struct module *mod)
{
	/* Since we might sleep for some time, release the mutex first */
	mutex_unlock(&module_mutex);
	for (;;) {
		DEBUGP("Looking at refcount...\n");
		set_current_state(TASK_UNINTERRUPTIBLE);
		if (module_refcount(mod) == 0)
			break;
		schedule();
	}
	current->state = TASK_RUNNING;
	mutex_lock(&module_mutex);
}

SYSCALL_DEFINE2(delete_module, const char __user *, name_user,
		unsigned int, flags)
{
	struct module *mod;
	char name[MODULE_NAME_LEN];
	int ret, forced = 0;

	if (!capable(CAP_SYS_MODULE) || modules_disabled)
		return -EPERM;

	if (strncpy_from_user(name, name_user, MODULE_NAME_LEN-1) < 0)
		return -EFAULT;
	name[MODULE_NAME_LEN-1] = '\0';

	if (mutex_lock_interruptible(&module_mutex) != 0)
		return -EINTR;

	mod = find_module(name);
	if (!mod) {
		ret = -ENOENT;
		goto out;
	}

	if (!list_empty(&mod->source_list)) {
		/* Other modules depend on us: get rid of them first. */
		ret = -EWOULDBLOCK;
		goto out;
	}

	/* Doing init or already dying? */
	if (mod->state != MODULE_STATE_LIVE) {
		/* FIXME: if (force), slam module count and wake up
                   waiter --RR */
		DEBUGP("%s already dying\n", mod->name);
		ret = -EBUSY;
		goto out;
	}

	/* If it has an init func, it must have an exit func to unload */
	if (mod->init && !mod->exit) {
		forced = try_force_unload(flags);
		if (!forced) {
			/* This module can't be removed */
			ret = -EBUSY;
			goto out;
		}
	}

	/* Set this up before setting mod->state */
	mod->waiter = current;

	/* Stop the machine so refcounts can't move and disable module. */
	ret = try_stop_module(mod, flags, &forced);
	if (ret != 0)
		goto out;

	/* Never wait if forced. */
	if (!forced && module_refcount(mod) != 0)
		wait_for_zero_refcount(mod);

	mutex_unlock(&module_mutex);
	/* Final destruction now noone is using it. */
	if (mod->exit != NULL)
		mod->exit();
	blocking_notifier_call_chain(&module_notify_list,
				     MODULE_STATE_GOING, mod);
	async_synchronize_full();

	/* Store the name of the last unloaded module for diagnostic purposes */
	strlcpy(last_unloaded_module, mod->name, sizeof(last_unloaded_module));
	ddebug_remove_module(mod->name);

	free_module(mod);
	return 0;
out:
	mutex_unlock(&module_mutex);
	return ret;
}

static inline void print_unload_info(struct seq_file *m, struct module *mod)
{
	struct module_use *use;
	int printed_something = 0;

	seq_printf(m, " %u ", module_refcount(mod));

	/* Always include a trailing , so userspace can differentiate
           between this and the old multi-field proc format. */
	list_for_each_entry(use, &mod->source_list, source_list) {
		printed_something = 1;
		seq_printf(m, "%s,", use->source->name);
	}

	if (mod->init != NULL && mod->exit == NULL) {
		printed_something = 1;
		seq_printf(m, "[permanent],");
	}

	if (!printed_something)
		seq_printf(m, "-");
}

void __symbol_put(const char *symbol)
{
	struct module *owner;

	preempt_disable();
	if (!find_symbol(symbol, &owner, NULL, true, false))
		BUG();
	module_put(owner);
	preempt_enable();
}
EXPORT_SYMBOL(__symbol_put);

/* Note this assumes addr is a function, which it currently always is. */
void symbol_put_addr(void *addr)
{
	struct module *modaddr;
	unsigned long a = (unsigned long)dereference_function_descriptor(addr);

	if (core_kernel_text(a))
		return;

	/* module_text_address is safe here: we're supposed to have reference
	 * to module from symbol_get, so it can't go away. */
	modaddr = __module_text_address(a);
	BUG_ON(!modaddr);
	module_put(modaddr);
}
EXPORT_SYMBOL_GPL(symbol_put_addr);

static ssize_t show_refcnt(struct module_attribute *mattr,
			   struct module *mod, char *buffer)
{
	return sprintf(buffer, "%u\n", module_refcount(mod));
}

static struct module_attribute refcnt = {
	.attr = { .name = "refcnt", .mode = 0444 },
	.show = show_refcnt,
};

void module_put(struct module *module)
{
	if (module) {
		preempt_disable();
		smp_wmb(); /* see comment in module_refcount */
		__this_cpu_inc(module->refptr->decs);

		trace_module_put(module, _RET_IP_);
		/* Maybe they're waiting for us to drop reference? */
		if (unlikely(!module_is_live(module)))
			wake_up_process(module->waiter);
		preempt_enable();
	}
}
EXPORT_SYMBOL(module_put);

#else /* !CONFIG_MODULE_UNLOAD */
static inline void print_unload_info(struct seq_file *m, struct module *mod)
{
	/* We don't know the usage count, or what modules are using. */
	seq_printf(m, " - -");
}

static inline void module_unload_free(struct module *mod)
{
}

int ref_module(struct module *a, struct module *b)
{
	return strong_try_module_get(b);
}
EXPORT_SYMBOL_GPL(ref_module);

static inline void module_unload_init(struct module *mod)
{
}
#endif /* CONFIG_MODULE_UNLOAD */

static ssize_t show_initstate(struct module_attribute *mattr,
			   struct module *mod, char *buffer)
{
	const char *state = "unknown";

	switch (mod->state) {
	case MODULE_STATE_LIVE:
		state = "live";
		break;
	case MODULE_STATE_COMING:
		state = "coming";
		break;
	case MODULE_STATE_GOING:
		state = "going";
		break;
	}
	return sprintf(buffer, "%s\n", state);
}

static struct module_attribute initstate = {
	.attr = { .name = "initstate", .mode = 0444 },
	.show = show_initstate,
};

static struct module_attribute *modinfo_attrs[] = {
	&modinfo_version,
	&modinfo_srcversion,
	&initstate,
#ifdef CONFIG_MODULE_UNLOAD
	&refcnt,
#endif
	NULL,
};

static const char vermagic[] = VERMAGIC_STRING;

static int try_to_force_load(struct module *mod, const char *reason)
{
#ifdef CONFIG_MODULE_FORCE_LOAD
	if (!test_taint(TAINT_FORCED_MODULE))
		printk(KERN_WARNING "%s: %s: kernel tainted.\n",
		       mod->name, reason);
	add_taint_module(mod, TAINT_FORCED_MODULE);
	return 0;
#else
	return -ENOEXEC;
#endif
}

#ifdef CONFIG_MODVERSIONS
/* If the arch applies (non-zero) relocations to kernel kcrctab, unapply it. */
static unsigned long maybe_relocated(unsigned long crc,
				     const struct module *crc_owner)
{
#ifdef ARCH_RELOCATES_KCRCTAB
	if (crc_owner == NULL)
		return crc - (unsigned long)reloc_start;
#endif
	return crc;
}

static int check_version(Elf_Shdr *sechdrs,
			 unsigned int versindex,
			 const char *symname,
			 struct module *mod, 
			 const unsigned long *crc,
			 const struct module *crc_owner)
{
	unsigned int i, num_versions;
	struct modversion_info *versions;

	/* Exporting module didn't supply crcs?  OK, we're already tainted. */
	if (!crc)
		return 1;

	/* No versions at all?  modprobe --force does this. */
	if (versindex == 0)
		return try_to_force_load(mod, symname) == 0;

	versions = (void *) sechdrs[versindex].sh_addr;
	num_versions = sechdrs[versindex].sh_size
		/ sizeof(struct modversion_info);

	for (i = 0; i < num_versions; i++) {
		if (strcmp(versions[i].name, symname) != 0)
			continue;

		if (versions[i].crc == maybe_relocated(*crc, crc_owner))
			return 1;
		DEBUGP("Found checksum %lX vs module %lX\n",
		       maybe_relocated(*crc, crc_owner), versions[i].crc);
		goto bad_version;
	}

	printk(KERN_WARNING "%s: no symbol version for %s\n",
	       mod->name, symname);
	return 0;

bad_version:
	printk("%s: disagrees about version of symbol %s\n",
	       mod->name, symname);
	return 0;
}

static inline int check_modstruct_version(Elf_Shdr *sechdrs,
					  unsigned int versindex,
					  struct module *mod)
{
	const unsigned long *crc;

	/* Since this should be found in kernel (which can't be removed),
	 * no locking is necessary. */
	if (!find_symbol(MODULE_SYMBOL_PREFIX "module_layout", NULL,
			 &crc, true, false))
		BUG();
	return check_version(sechdrs, versindex, "module_layout", mod, crc,
			     NULL);
}

/* First part is kernel version, which we ignore if module has crcs. */
static inline int same_magic(const char *amagic, const char *bmagic,
			     bool has_crcs)
{
	if (has_crcs) {
		amagic += strcspn(amagic, " ");
		bmagic += strcspn(bmagic, " ");
	}
	return strcmp(amagic, bmagic) == 0;
}
#else
static inline int check_version(Elf_Shdr *sechdrs,
				unsigned int versindex,
				const char *symname,
				struct module *mod, 
				const unsigned long *crc,
				const struct module *crc_owner)
{
	return 1;
}

static inline int check_modstruct_version(Elf_Shdr *sechdrs,
					  unsigned int versindex,
					  struct module *mod)
{
	return 1;
}

static inline int same_magic(const char *amagic, const char *bmagic,
			     bool has_crcs)
{
	return strcmp(amagic, bmagic) == 0;
}
#endif /* CONFIG_MODVERSIONS */

/* Resolve a symbol for this module.  I.e. if we find one, record usage. */
static const struct kernel_symbol *resolve_symbol(Elf_Shdr *sechdrs,
						  unsigned int versindex,
						  const char *name,
						  struct module *mod,
						  char ownername[])
{
	struct module *owner;
	const struct kernel_symbol *sym;
	const unsigned long *crc;
	int err;

	mutex_lock(&module_mutex);
	sym = find_symbol(name, &owner, &crc,
			  !(mod->taints & (1 << TAINT_PROPRIETARY_MODULE)), true);
	if (!sym)
		goto unlock;

	if (!check_version(sechdrs, versindex, name, mod, crc, owner)) {
		sym = ERR_PTR(-EINVAL);
		goto getname;
<<<<<<< HEAD
	}

	err = ref_module(mod, owner);
	if (err) {
		sym = ERR_PTR(err);
		goto getname;
	}

=======
	}

	err = ref_module(mod, owner);
	if (err) {
		sym = ERR_PTR(err);
		goto getname;
	}

>>>>>>> 2aa72f61
getname:
	/* We must make copy under the lock if we failed to get ref. */
	strncpy(ownername, module_name(owner), MODULE_NAME_LEN);
unlock:
	mutex_unlock(&module_mutex);
	return sym;
}

static const struct kernel_symbol *resolve_symbol_wait(Elf_Shdr *sechdrs,
						       unsigned int versindex,
						       const char *name,
						       struct module *mod)
{
	const struct kernel_symbol *ksym;
	char ownername[MODULE_NAME_LEN];

	if (wait_event_interruptible_timeout(module_wq,
			!IS_ERR(ksym = resolve_symbol(sechdrs, versindex, name,
						      mod, ownername)) ||
			PTR_ERR(ksym) != -EBUSY,
					     30 * HZ) <= 0) {
		printk(KERN_WARNING "%s: gave up waiting for init of module %s.\n",
		       mod->name, ownername);
	}
	return ksym;
}

/*
 * /sys/module/foo/sections stuff
 * J. Corbet <corbet@lwn.net>
 */
#if defined(CONFIG_KALLSYMS) && defined(CONFIG_SYSFS)

static inline bool sect_empty(const Elf_Shdr *sect)
{
	return !(sect->sh_flags & SHF_ALLOC) || sect->sh_size == 0;
}

struct module_sect_attr
{
	struct module_attribute mattr;
	char *name;
	unsigned long address;
};

struct module_sect_attrs
{
	struct attribute_group grp;
	unsigned int nsections;
	struct module_sect_attr attrs[0];
};

static ssize_t module_sect_show(struct module_attribute *mattr,
				struct module *mod, char *buf)
{
	struct module_sect_attr *sattr =
		container_of(mattr, struct module_sect_attr, mattr);
	return sprintf(buf, "0x%lx\n", sattr->address);
}

static void free_sect_attrs(struct module_sect_attrs *sect_attrs)
{
	unsigned int section;

	for (section = 0; section < sect_attrs->nsections; section++)
		kfree(sect_attrs->attrs[section].name);
	kfree(sect_attrs);
}

static void add_sect_attrs(struct module *mod, unsigned int nsect,
		char *secstrings, Elf_Shdr *sechdrs)
{
	unsigned int nloaded = 0, i, size[2];
	struct module_sect_attrs *sect_attrs;
	struct module_sect_attr *sattr;
	struct attribute **gattr;

	/* Count loaded sections and allocate structures */
	for (i = 0; i < nsect; i++)
		if (!sect_empty(&sechdrs[i]))
			nloaded++;
	size[0] = ALIGN(sizeof(*sect_attrs)
			+ nloaded * sizeof(sect_attrs->attrs[0]),
			sizeof(sect_attrs->grp.attrs[0]));
	size[1] = (nloaded + 1) * sizeof(sect_attrs->grp.attrs[0]);
	sect_attrs = kzalloc(size[0] + size[1], GFP_KERNEL);
	if (sect_attrs == NULL)
		return;

	/* Setup section attributes. */
	sect_attrs->grp.name = "sections";
	sect_attrs->grp.attrs = (void *)sect_attrs + size[0];

	sect_attrs->nsections = 0;
	sattr = &sect_attrs->attrs[0];
	gattr = &sect_attrs->grp.attrs[0];
	for (i = 0; i < nsect; i++) {
		if (sect_empty(&sechdrs[i]))
			continue;
		sattr->address = sechdrs[i].sh_addr;
		sattr->name = kstrdup(secstrings + sechdrs[i].sh_name,
					GFP_KERNEL);
		if (sattr->name == NULL)
			goto out;
		sect_attrs->nsections++;
		sysfs_attr_init(&sattr->mattr.attr);
		sattr->mattr.show = module_sect_show;
		sattr->mattr.store = NULL;
		sattr->mattr.attr.name = sattr->name;
		sattr->mattr.attr.mode = S_IRUGO;
		*(gattr++) = &(sattr++)->mattr.attr;
	}
	*gattr = NULL;

	if (sysfs_create_group(&mod->mkobj.kobj, &sect_attrs->grp))
		goto out;

	mod->sect_attrs = sect_attrs;
	return;
  out:
	free_sect_attrs(sect_attrs);
}

static void remove_sect_attrs(struct module *mod)
{
	if (mod->sect_attrs) {
		sysfs_remove_group(&mod->mkobj.kobj,
				   &mod->sect_attrs->grp);
		/* We are positive that no one is using any sect attrs
		 * at this point.  Deallocate immediately. */
		free_sect_attrs(mod->sect_attrs);
		mod->sect_attrs = NULL;
	}
}

/*
 * /sys/module/foo/notes/.section.name gives contents of SHT_NOTE sections.
 */

struct module_notes_attrs {
	struct kobject *dir;
	unsigned int notes;
	struct bin_attribute attrs[0];
};

static ssize_t module_notes_read(struct file *filp, struct kobject *kobj,
				 struct bin_attribute *bin_attr,
				 char *buf, loff_t pos, size_t count)
{
	/*
	 * The caller checked the pos and count against our size.
	 */
	memcpy(buf, bin_attr->private + pos, count);
	return count;
}

static void free_notes_attrs(struct module_notes_attrs *notes_attrs,
			     unsigned int i)
{
	if (notes_attrs->dir) {
		while (i-- > 0)
			sysfs_remove_bin_file(notes_attrs->dir,
					      &notes_attrs->attrs[i]);
		kobject_put(notes_attrs->dir);
	}
	kfree(notes_attrs);
}

static void add_notes_attrs(struct module *mod, unsigned int nsect,
			    char *secstrings, Elf_Shdr *sechdrs)
{
	unsigned int notes, loaded, i;
	struct module_notes_attrs *notes_attrs;
	struct bin_attribute *nattr;

	/* failed to create section attributes, so can't create notes */
	if (!mod->sect_attrs)
		return;

	/* Count notes sections and allocate structures.  */
	notes = 0;
	for (i = 0; i < nsect; i++)
		if (!sect_empty(&sechdrs[i]) &&
		    (sechdrs[i].sh_type == SHT_NOTE))
			++notes;

	if (notes == 0)
		return;

	notes_attrs = kzalloc(sizeof(*notes_attrs)
			      + notes * sizeof(notes_attrs->attrs[0]),
			      GFP_KERNEL);
	if (notes_attrs == NULL)
		return;

	notes_attrs->notes = notes;
	nattr = &notes_attrs->attrs[0];
	for (loaded = i = 0; i < nsect; ++i) {
		if (sect_empty(&sechdrs[i]))
			continue;
		if (sechdrs[i].sh_type == SHT_NOTE) {
			sysfs_bin_attr_init(nattr);
			nattr->attr.name = mod->sect_attrs->attrs[loaded].name;
			nattr->attr.mode = S_IRUGO;
			nattr->size = sechdrs[i].sh_size;
			nattr->private = (void *) sechdrs[i].sh_addr;
			nattr->read = module_notes_read;
			++nattr;
		}
		++loaded;
	}

	notes_attrs->dir = kobject_create_and_add("notes", &mod->mkobj.kobj);
	if (!notes_attrs->dir)
		goto out;

	for (i = 0; i < notes; ++i)
		if (sysfs_create_bin_file(notes_attrs->dir,
					  &notes_attrs->attrs[i]))
			goto out;

	mod->notes_attrs = notes_attrs;
	return;

  out:
	free_notes_attrs(notes_attrs, i);
}

static void remove_notes_attrs(struct module *mod)
{
	if (mod->notes_attrs)
		free_notes_attrs(mod->notes_attrs, mod->notes_attrs->notes);
}

#else

static inline void add_sect_attrs(struct module *mod, unsigned int nsect,
		char *sectstrings, Elf_Shdr *sechdrs)
{
}

static inline void remove_sect_attrs(struct module *mod)
{
}

static inline void add_notes_attrs(struct module *mod, unsigned int nsect,
				   char *sectstrings, Elf_Shdr *sechdrs)
{
}

static inline void remove_notes_attrs(struct module *mod)
{
}
#endif

#ifdef CONFIG_SYSFS
static void add_usage_links(struct module *mod)
{
#ifdef CONFIG_MODULE_UNLOAD
	struct module_use *use;
	int nowarn;

	mutex_lock(&module_mutex);
	list_for_each_entry(use, &mod->target_list, target_list) {
		nowarn = sysfs_create_link(use->target->holders_dir,
					   &mod->mkobj.kobj, mod->name);
	}
	mutex_unlock(&module_mutex);
#endif
}

static void del_usage_links(struct module *mod)
{
#ifdef CONFIG_MODULE_UNLOAD
	struct module_use *use;

	mutex_lock(&module_mutex);
	list_for_each_entry(use, &mod->target_list, target_list)
		sysfs_remove_link(use->target->holders_dir, mod->name);
	mutex_unlock(&module_mutex);
#endif
}

static int module_add_modinfo_attrs(struct module *mod)
{
	struct module_attribute *attr;
	struct module_attribute *temp_attr;
	int error = 0;
	int i;

	mod->modinfo_attrs = kzalloc((sizeof(struct module_attribute) *
					(ARRAY_SIZE(modinfo_attrs) + 1)),
					GFP_KERNEL);
	if (!mod->modinfo_attrs)
		return -ENOMEM;

	temp_attr = mod->modinfo_attrs;
	for (i = 0; (attr = modinfo_attrs[i]) && !error; i++) {
		if (!attr->test ||
		    (attr->test && attr->test(mod))) {
			memcpy(temp_attr, attr, sizeof(*temp_attr));
			sysfs_attr_init(&temp_attr->attr);
			error = sysfs_create_file(&mod->mkobj.kobj,&temp_attr->attr);
			++temp_attr;
		}
	}
	return error;
}

static void module_remove_modinfo_attrs(struct module *mod)
{
	struct module_attribute *attr;
	int i;

	for (i = 0; (attr = &mod->modinfo_attrs[i]); i++) {
		/* pick a field to test for end of list */
		if (!attr->attr.name)
			break;
		sysfs_remove_file(&mod->mkobj.kobj,&attr->attr);
		if (attr->free)
			attr->free(mod);
	}
	kfree(mod->modinfo_attrs);
}

static int mod_sysfs_init(struct module *mod)
{
	int err;
	struct kobject *kobj;

	if (!module_sysfs_initialized) {
		printk(KERN_ERR "%s: module sysfs not initialized\n",
		       mod->name);
		err = -EINVAL;
		goto out;
	}

	kobj = kset_find_obj(module_kset, mod->name);
	if (kobj) {
		printk(KERN_ERR "%s: module is already loaded\n", mod->name);
		kobject_put(kobj);
		err = -EINVAL;
		goto out;
	}

	mod->mkobj.mod = mod;

	memset(&mod->mkobj.kobj, 0, sizeof(mod->mkobj.kobj));
	mod->mkobj.kobj.kset = module_kset;
	err = kobject_init_and_add(&mod->mkobj.kobj, &module_ktype, NULL,
				   "%s", mod->name);
	if (err)
		kobject_put(&mod->mkobj.kobj);

	/* delay uevent until full sysfs population */
out:
	return err;
}

static int mod_sysfs_setup(struct module *mod,
			   struct kernel_param *kparam,
			   unsigned int num_params)
{
	int err;

	err = mod_sysfs_init(mod);
	if (err)
		goto out;

	mod->holders_dir = kobject_create_and_add("holders", &mod->mkobj.kobj);
	if (!mod->holders_dir) {
		err = -ENOMEM;
		goto out_unreg;
	}

	err = module_param_sysfs_setup(mod, kparam, num_params);
	if (err)
		goto out_unreg_holders;

	err = module_add_modinfo_attrs(mod);
	if (err)
		goto out_unreg_param;

	add_usage_links(mod);

	kobject_uevent(&mod->mkobj.kobj, KOBJ_ADD);
	return 0;

out_unreg_param:
	module_param_sysfs_remove(mod);
out_unreg_holders:
	kobject_put(mod->holders_dir);
out_unreg:
	kobject_put(&mod->mkobj.kobj);
out:
	return err;
}

static void mod_sysfs_fini(struct module *mod)
{
	kobject_put(&mod->mkobj.kobj);
}

#else /* CONFIG_SYSFS */

static inline int mod_sysfs_init(struct module *mod)
{
	return 0;
}

static inline int mod_sysfs_setup(struct module *mod,
			   struct kernel_param *kparam,
			   unsigned int num_params)
{
	return 0;
}

static inline int module_add_modinfo_attrs(struct module *mod)
{
	return 0;
}

static inline void module_remove_modinfo_attrs(struct module *mod)
{
}

static void mod_sysfs_fini(struct module *mod)
{
}

static void del_usage_links(struct module *mod)
{
}

#endif /* CONFIG_SYSFS */

static void mod_kobject_remove(struct module *mod)
{
	del_usage_links(mod);
	module_remove_modinfo_attrs(mod);
	module_param_sysfs_remove(mod);
	kobject_put(mod->mkobj.drivers_dir);
	kobject_put(mod->holders_dir);
	mod_sysfs_fini(mod);
}

/*
 * unlink the module with the whole machine is stopped with interrupts off
 * - this defends against kallsyms not taking locks
 */
static int __unlink_module(void *_mod)
{
	struct module *mod = _mod;
	list_del(&mod->list);
	return 0;
}

/* Free a module, remove from lists, etc. */
static void free_module(struct module *mod)
{
	trace_module_free(mod);

	/* Delete from various lists */
	mutex_lock(&module_mutex);
	stop_machine(__unlink_module, mod, NULL);
	mutex_unlock(&module_mutex);
	remove_notes_attrs(mod);
	remove_sect_attrs(mod);
	mod_kobject_remove(mod);

	/* Arch-specific cleanup. */
	module_arch_cleanup(mod);

	/* Module unload stuff */
	module_unload_free(mod);

	/* Free any allocated parameters. */
	destroy_params(mod->kp, mod->num_kp);

	/* This may be NULL, but that's OK */
	module_free(mod, mod->module_init);
	kfree(mod->args);
	percpu_modfree(mod);
#if defined(CONFIG_MODULE_UNLOAD)
	if (mod->refptr)
		free_percpu(mod->refptr);
#endif
	/* Free lock-classes: */
	lockdep_free_key_range(mod->module_core, mod->core_size);

	/* Finally, free the core (containing the module structure) */
	module_free(mod, mod->module_core);

#ifdef CONFIG_MPU
	update_protections(current->mm);
#endif
}

void *__symbol_get(const char *symbol)
{
	struct module *owner;
	const struct kernel_symbol *sym;

	preempt_disable();
	sym = find_symbol(symbol, &owner, NULL, true, true);
	if (sym && strong_try_module_get(owner))
		sym = NULL;
	preempt_enable();

	return sym ? (void *)sym->value : NULL;
}
EXPORT_SYMBOL_GPL(__symbol_get);

/*
 * Ensure that an exported symbol [global namespace] does not already exist
 * in the kernel or in some other module's exported symbol table.
 *
 * You must hold the module_mutex.
 */
static int verify_export_symbols(struct module *mod)
{
	unsigned int i;
	struct module *owner;
	const struct kernel_symbol *s;
	struct {
		const struct kernel_symbol *sym;
		unsigned int num;
	} arr[] = {
		{ mod->syms, mod->num_syms },
		{ mod->gpl_syms, mod->num_gpl_syms },
		{ mod->gpl_future_syms, mod->num_gpl_future_syms },
#ifdef CONFIG_UNUSED_SYMBOLS
		{ mod->unused_syms, mod->num_unused_syms },
		{ mod->unused_gpl_syms, mod->num_unused_gpl_syms },
#endif
	};

	for (i = 0; i < ARRAY_SIZE(arr); i++) {
		for (s = arr[i].sym; s < arr[i].sym + arr[i].num; s++) {
			if (find_symbol(s->name, &owner, NULL, true, false)) {
				printk(KERN_ERR
				       "%s: exports duplicate symbol %s"
				       " (owned by %s)\n",
				       mod->name, s->name, module_name(owner));
				return -ENOEXEC;
			}
		}
	}
	return 0;
}

/* Change all symbols so that st_value encodes the pointer directly. */
static int simplify_symbols(Elf_Shdr *sechdrs,
			    unsigned int symindex,
			    const char *strtab,
			    unsigned int versindex,
			    unsigned int pcpuindex,
			    struct module *mod)
{
	Elf_Sym *sym = (void *)sechdrs[symindex].sh_addr;
	unsigned long secbase;
	unsigned int i, n = sechdrs[symindex].sh_size / sizeof(Elf_Sym);
	int ret = 0;
	const struct kernel_symbol *ksym;

	for (i = 1; i < n; i++) {
		switch (sym[i].st_shndx) {
		case SHN_COMMON:
			/* We compiled with -fno-common.  These are not
			   supposed to happen.  */
			DEBUGP("Common symbol: %s\n", strtab + sym[i].st_name);
			printk("%s: please compile with -fno-common\n",
			       mod->name);
			ret = -ENOEXEC;
			break;

		case SHN_ABS:
			/* Don't need to do anything */
			DEBUGP("Absolute symbol: 0x%08lx\n",
			       (long)sym[i].st_value);
			break;

		case SHN_UNDEF:
			ksym = resolve_symbol_wait(sechdrs, versindex,
						   strtab + sym[i].st_name,
						   mod);
			/* Ok if resolved.  */
			if (ksym && !IS_ERR(ksym)) {
				sym[i].st_value = ksym->value;
				break;
			}

			/* Ok if weak.  */
			if (!ksym && ELF_ST_BIND(sym[i].st_info) == STB_WEAK)
				break;

			printk(KERN_WARNING "%s: Unknown symbol %s (err %li)\n",
			       mod->name, strtab + sym[i].st_name,
			       PTR_ERR(ksym));
			ret = PTR_ERR(ksym) ?: -ENOENT;
			break;

		default:
			/* Divert to percpu allocation if a percpu var. */
			if (sym[i].st_shndx == pcpuindex)
				secbase = (unsigned long)mod_percpu(mod);
			else
				secbase = sechdrs[sym[i].st_shndx].sh_addr;
			sym[i].st_value += secbase;
			break;
		}
	}

	return ret;
}

/* Additional bytes needed by arch in front of individual sections */
unsigned int __weak arch_mod_section_prepend(struct module *mod,
					     unsigned int section)
{
	/* default implementation just returns zero */
	return 0;
}

/* Update size with this section: return offset. */
static long get_offset(struct module *mod, unsigned int *size,
		       Elf_Shdr *sechdr, unsigned int section)
{
	long ret;

	*size += arch_mod_section_prepend(mod, section);
	ret = ALIGN(*size, sechdr->sh_addralign ?: 1);
	*size = ret + sechdr->sh_size;
	return ret;
}

/* Lay out the SHF_ALLOC sections in a way not dissimilar to how ld
   might -- code, read-only data, read-write data, small data.  Tally
   sizes, and place the offsets into sh_entsize fields: high bit means it
   belongs in init. */
static void layout_sections(struct module *mod,
			    const Elf_Ehdr *hdr,
			    Elf_Shdr *sechdrs,
			    const char *secstrings)
{
	static unsigned long const masks[][2] = {
		/* NOTE: all executable code must be the first section
		 * in this array; otherwise modify the text_size
		 * finder in the two loops below */
		{ SHF_EXECINSTR | SHF_ALLOC, ARCH_SHF_SMALL },
		{ SHF_ALLOC, SHF_WRITE | ARCH_SHF_SMALL },
		{ SHF_WRITE | SHF_ALLOC, ARCH_SHF_SMALL },
		{ ARCH_SHF_SMALL | SHF_ALLOC, 0 }
	};
	unsigned int m, i;

	for (i = 0; i < hdr->e_shnum; i++)
		sechdrs[i].sh_entsize = ~0UL;

	DEBUGP("Core section allocation order:\n");
	for (m = 0; m < ARRAY_SIZE(masks); ++m) {
		for (i = 0; i < hdr->e_shnum; ++i) {
			Elf_Shdr *s = &sechdrs[i];

			if ((s->sh_flags & masks[m][0]) != masks[m][0]
			    || (s->sh_flags & masks[m][1])
			    || s->sh_entsize != ~0UL
			    || strstarts(secstrings + s->sh_name, ".init"))
				continue;
			s->sh_entsize = get_offset(mod, &mod->core_size, s, i);
			DEBUGP("\t%s\n", secstrings + s->sh_name);
		}
		if (m == 0)
			mod->core_text_size = mod->core_size;
	}

	DEBUGP("Init section allocation order:\n");
	for (m = 0; m < ARRAY_SIZE(masks); ++m) {
		for (i = 0; i < hdr->e_shnum; ++i) {
			Elf_Shdr *s = &sechdrs[i];

			if ((s->sh_flags & masks[m][0]) != masks[m][0]
			    || (s->sh_flags & masks[m][1])
			    || s->sh_entsize != ~0UL
			    || !strstarts(secstrings + s->sh_name, ".init"))
				continue;
			s->sh_entsize = (get_offset(mod, &mod->init_size, s, i)
					 | INIT_OFFSET_MASK);
			DEBUGP("\t%s\n", secstrings + s->sh_name);
		}
		if (m == 0)
			mod->init_text_size = mod->init_size;
	}
}

static void set_license(struct module *mod, const char *license)
{
	if (!license)
		license = "unspecified";

	if (!license_is_gpl_compatible(license)) {
		if (!test_taint(TAINT_PROPRIETARY_MODULE))
			printk(KERN_WARNING "%s: module license '%s' taints "
				"kernel.\n", mod->name, license);
		add_taint_module(mod, TAINT_PROPRIETARY_MODULE);
	}
}

/* Parse tag=value strings from .modinfo section */
static char *next_string(char *string, unsigned long *secsize)
{
	/* Skip non-zero chars */
	while (string[0]) {
		string++;
		if ((*secsize)-- <= 1)
			return NULL;
	}

	/* Skip any zero padding. */
	while (!string[0]) {
		string++;
		if ((*secsize)-- <= 1)
			return NULL;
	}
	return string;
}

static char *get_modinfo(Elf_Shdr *sechdrs,
			 unsigned int info,
			 const char *tag)
{
	char *p;
	unsigned int taglen = strlen(tag);
	unsigned long size = sechdrs[info].sh_size;

	for (p = (char *)sechdrs[info].sh_addr; p; p = next_string(p, &size)) {
		if (strncmp(p, tag, taglen) == 0 && p[taglen] == '=')
			return p + taglen + 1;
	}
	return NULL;
}

static void setup_modinfo(struct module *mod, Elf_Shdr *sechdrs,
			  unsigned int infoindex)
{
	struct module_attribute *attr;
	int i;

	for (i = 0; (attr = modinfo_attrs[i]); i++) {
		if (attr->setup)
			attr->setup(mod,
				    get_modinfo(sechdrs,
						infoindex,
						attr->attr.name));
	}
}

static void free_modinfo(struct module *mod)
{
	struct module_attribute *attr;
	int i;

	for (i = 0; (attr = modinfo_attrs[i]); i++) {
		if (attr->free)
			attr->free(mod);
	}
}

#ifdef CONFIG_KALLSYMS

/* lookup symbol in given range of kernel_symbols */
static const struct kernel_symbol *lookup_symbol(const char *name,
	const struct kernel_symbol *start,
	const struct kernel_symbol *stop)
{
	const struct kernel_symbol *ks = start;
	for (; ks < stop; ks++)
		if (strcmp(ks->name, name) == 0)
			return ks;
	return NULL;
}

static int is_exported(const char *name, unsigned long value,
		       const struct module *mod)
{
	const struct kernel_symbol *ks;
	if (!mod)
		ks = lookup_symbol(name, __start___ksymtab, __stop___ksymtab);
	else
		ks = lookup_symbol(name, mod->syms, mod->syms + mod->num_syms);
	return ks != NULL && ks->value == value;
}

/* As per nm */
static char elf_type(const Elf_Sym *sym,
		     Elf_Shdr *sechdrs,
		     const char *secstrings,
		     struct module *mod)
{
	if (ELF_ST_BIND(sym->st_info) == STB_WEAK) {
		if (ELF_ST_TYPE(sym->st_info) == STT_OBJECT)
			return 'v';
		else
			return 'w';
	}
	if (sym->st_shndx == SHN_UNDEF)
		return 'U';
	if (sym->st_shndx == SHN_ABS)
		return 'a';
	if (sym->st_shndx >= SHN_LORESERVE)
		return '?';
	if (sechdrs[sym->st_shndx].sh_flags & SHF_EXECINSTR)
		return 't';
	if (sechdrs[sym->st_shndx].sh_flags & SHF_ALLOC
	    && sechdrs[sym->st_shndx].sh_type != SHT_NOBITS) {
		if (!(sechdrs[sym->st_shndx].sh_flags & SHF_WRITE))
			return 'r';
		else if (sechdrs[sym->st_shndx].sh_flags & ARCH_SHF_SMALL)
			return 'g';
		else
			return 'd';
	}
	if (sechdrs[sym->st_shndx].sh_type == SHT_NOBITS) {
		if (sechdrs[sym->st_shndx].sh_flags & ARCH_SHF_SMALL)
			return 's';
		else
			return 'b';
	}
	if (strstarts(secstrings + sechdrs[sym->st_shndx].sh_name, ".debug"))
		return 'n';
	return '?';
}

static bool is_core_symbol(const Elf_Sym *src, const Elf_Shdr *sechdrs,
                           unsigned int shnum)
{
	const Elf_Shdr *sec;

	if (src->st_shndx == SHN_UNDEF
	    || src->st_shndx >= shnum
	    || !src->st_name)
		return false;

	sec = sechdrs + src->st_shndx;
	if (!(sec->sh_flags & SHF_ALLOC)
#ifndef CONFIG_KALLSYMS_ALL
	    || !(sec->sh_flags & SHF_EXECINSTR)
#endif
	    || (sec->sh_entsize & INIT_OFFSET_MASK))
		return false;

	return true;
}

static unsigned long layout_symtab(struct module *mod,
				   Elf_Shdr *sechdrs,
				   unsigned int symindex,
				   unsigned int strindex,
				   const Elf_Ehdr *hdr,
				   const char *secstrings,
				   unsigned long *pstroffs,
				   unsigned long *strmap)
{
	unsigned long symoffs;
	Elf_Shdr *symsect = sechdrs + symindex;
	Elf_Shdr *strsect = sechdrs + strindex;
	const Elf_Sym *src;
	const char *strtab;
	unsigned int i, nsrc, ndst;

	/* Put symbol section at end of init part of module. */
	symsect->sh_flags |= SHF_ALLOC;
	symsect->sh_entsize = get_offset(mod, &mod->init_size, symsect,
					 symindex) | INIT_OFFSET_MASK;
	DEBUGP("\t%s\n", secstrings + symsect->sh_name);

	src = (void *)hdr + symsect->sh_offset;
	nsrc = symsect->sh_size / sizeof(*src);
	strtab = (void *)hdr + strsect->sh_offset;
	for (ndst = i = 1; i < nsrc; ++i, ++src)
		if (is_core_symbol(src, sechdrs, hdr->e_shnum)) {
			unsigned int j = src->st_name;

			while(!__test_and_set_bit(j, strmap) && strtab[j])
				++j;
			++ndst;
		}

	/* Append room for core symbols at end of core part. */
	symoffs = ALIGN(mod->core_size, symsect->sh_addralign ?: 1);
	mod->core_size = symoffs + ndst * sizeof(Elf_Sym);

	/* Put string table section at end of init part of module. */
	strsect->sh_flags |= SHF_ALLOC;
	strsect->sh_entsize = get_offset(mod, &mod->init_size, strsect,
					 strindex) | INIT_OFFSET_MASK;
	DEBUGP("\t%s\n", secstrings + strsect->sh_name);

	/* Append room for core symbols' strings at end of core part. */
	*pstroffs = mod->core_size;
	__set_bit(0, strmap);
	mod->core_size += bitmap_weight(strmap, strsect->sh_size);

	return symoffs;
}

static void add_kallsyms(struct module *mod,
			 Elf_Shdr *sechdrs,
			 unsigned int shnum,
			 unsigned int symindex,
			 unsigned int strindex,
			 unsigned long symoffs,
			 unsigned long stroffs,
			 const char *secstrings,
			 unsigned long *strmap)
{
	unsigned int i, ndst;
	const Elf_Sym *src;
	Elf_Sym *dst;
	char *s;

	mod->symtab = (void *)sechdrs[symindex].sh_addr;
	mod->num_symtab = sechdrs[symindex].sh_size / sizeof(Elf_Sym);
	mod->strtab = (void *)sechdrs[strindex].sh_addr;

	/* Set types up while we still have access to sections. */
	for (i = 0; i < mod->num_symtab; i++)
		mod->symtab[i].st_info
			= elf_type(&mod->symtab[i], sechdrs, secstrings, mod);

	mod->core_symtab = dst = mod->module_core + symoffs;
	src = mod->symtab;
	*dst = *src;
	for (ndst = i = 1; i < mod->num_symtab; ++i, ++src) {
		if (!is_core_symbol(src, sechdrs, shnum))
			continue;
		dst[ndst] = *src;
		dst[ndst].st_name = bitmap_weight(strmap, dst[ndst].st_name);
		++ndst;
	}
	mod->core_num_syms = ndst;

	mod->core_strtab = s = mod->module_core + stroffs;
	for (*s = 0, i = 1; i < sechdrs[strindex].sh_size; ++i)
		if (test_bit(i, strmap))
			*++s = mod->strtab[i];
}
#else
static inline unsigned long layout_symtab(struct module *mod,
					  Elf_Shdr *sechdrs,
					  unsigned int symindex,
					  unsigned int strindex,
					  const Elf_Ehdr *hdr,
					  const char *secstrings,
					  unsigned long *pstroffs,
					  unsigned long *strmap)
{
	return 0;
}

static inline void add_kallsyms(struct module *mod,
				Elf_Shdr *sechdrs,
				unsigned int shnum,
				unsigned int symindex,
				unsigned int strindex,
				unsigned long symoffs,
				unsigned long stroffs,
				const char *secstrings,
				const unsigned long *strmap)
{
}
#endif /* CONFIG_KALLSYMS */

static void dynamic_debug_setup(struct _ddebug *debug, unsigned int num)
{
#ifdef CONFIG_DYNAMIC_DEBUG
	if (ddebug_add_module(debug, num, debug->modname))
		printk(KERN_ERR "dynamic debug error adding module: %s\n",
					debug->modname);
#endif
}

static void dynamic_debug_remove(struct _ddebug *debug)
{
	if (debug)
		ddebug_remove_module(debug->modname);
}

static void *module_alloc_update_bounds(unsigned long size)
{
	void *ret = module_alloc(size);

	if (ret) {
		mutex_lock(&module_mutex);
		/* Update module bounds. */
		if ((unsigned long)ret < module_addr_min)
			module_addr_min = (unsigned long)ret;
		if ((unsigned long)ret + size > module_addr_max)
			module_addr_max = (unsigned long)ret + size;
		mutex_unlock(&module_mutex);
	}
	return ret;
}

#ifdef CONFIG_DEBUG_KMEMLEAK
static void kmemleak_load_module(struct module *mod, Elf_Ehdr *hdr,
				 Elf_Shdr *sechdrs, char *secstrings)
{
	unsigned int i;

	/* only scan the sections containing data */
	kmemleak_scan_area(mod, sizeof(struct module), GFP_KERNEL);

	for (i = 1; i < hdr->e_shnum; i++) {
		if (!(sechdrs[i].sh_flags & SHF_ALLOC))
			continue;
		if (strncmp(secstrings + sechdrs[i].sh_name, ".data", 5) != 0
		    && strncmp(secstrings + sechdrs[i].sh_name, ".bss", 4) != 0)
			continue;

		kmemleak_scan_area((void *)sechdrs[i].sh_addr,
				   sechdrs[i].sh_size, GFP_KERNEL);
	}
}
#else
static inline void kmemleak_load_module(struct module *mod, Elf_Ehdr *hdr,
					Elf_Shdr *sechdrs, char *secstrings)
{
}
#endif

/* Allocate and load the module: note that size of section 0 is always
   zero, and we rely on this for optional sections. */
static noinline struct module *load_module(void __user *umod,
				  unsigned long len,
				  const char __user *uargs)
{
	Elf_Ehdr *hdr;
	Elf_Shdr *sechdrs;
	char *secstrings, *args, *modmagic, *strtab = NULL;
	char *staging;
	unsigned int i;
	unsigned int symindex = 0;
	unsigned int strindex = 0;
	unsigned int modindex, versindex, infoindex, pcpuindex;
	struct module *mod;
	long err = 0;
	void *ptr = NULL; /* Stops spurious gcc warning */
	unsigned long symoffs, stroffs, *strmap;
	void __percpu *percpu;
<<<<<<< HEAD
=======
	struct _ddebug *debug = NULL;
	unsigned int num_debug = 0;
>>>>>>> 2aa72f61

	mm_segment_t old_fs;

	DEBUGP("load_module: umod=%p, len=%lu, uargs=%p\n",
	       umod, len, uargs);
	if (len < sizeof(*hdr))
		return ERR_PTR(-ENOEXEC);

	/* Suck in entire file: we'll want most of it. */
	/* vmalloc barfs on "unusual" numbers.  Check here */
	if (len > 64 * 1024 * 1024 || (hdr = vmalloc(len)) == NULL)
		return ERR_PTR(-ENOMEM);

	if (copy_from_user(hdr, umod, len) != 0) {
		err = -EFAULT;
		goto free_hdr;
	}

	/* Sanity checks against insmoding binaries or wrong arch,
           weird elf version */
	if (memcmp(hdr->e_ident, ELFMAG, SELFMAG) != 0
	    || hdr->e_type != ET_REL
	    || !elf_check_arch(hdr)
	    || hdr->e_shentsize != sizeof(*sechdrs)) {
		err = -ENOEXEC;
		goto free_hdr;
	}

	if (len < hdr->e_shoff + hdr->e_shnum * sizeof(Elf_Shdr))
		goto truncated;

	/* Convenience variables */
	sechdrs = (void *)hdr + hdr->e_shoff;
	secstrings = (void *)hdr + sechdrs[hdr->e_shstrndx].sh_offset;
	sechdrs[0].sh_addr = 0;

	for (i = 1; i < hdr->e_shnum; i++) {
		if (sechdrs[i].sh_type != SHT_NOBITS
		    && len < sechdrs[i].sh_offset + sechdrs[i].sh_size)
			goto truncated;

		/* Mark all sections sh_addr with their address in the
		   temporary image. */
		sechdrs[i].sh_addr = (size_t)hdr + sechdrs[i].sh_offset;

		/* Internal symbols and strings. */
		if (sechdrs[i].sh_type == SHT_SYMTAB) {
			symindex = i;
			strindex = sechdrs[i].sh_link;
			strtab = (char *)hdr + sechdrs[strindex].sh_offset;
		}
#ifndef CONFIG_MODULE_UNLOAD
		/* Don't load .exit sections */
		if (strstarts(secstrings+sechdrs[i].sh_name, ".exit"))
			sechdrs[i].sh_flags &= ~(unsigned long)SHF_ALLOC;
#endif
	}

	modindex = find_sec(hdr, sechdrs, secstrings,
			    ".gnu.linkonce.this_module");
	if (!modindex) {
		printk(KERN_WARNING "No module found in object\n");
		err = -ENOEXEC;
		goto free_hdr;
	}
	/* This is temporary: point mod into copy of data. */
	mod = (void *)sechdrs[modindex].sh_addr;

	if (symindex == 0) {
		printk(KERN_WARNING "%s: module has no symbols (stripped?)\n",
		       mod->name);
		err = -ENOEXEC;
		goto free_hdr;
	}

	versindex = find_sec(hdr, sechdrs, secstrings, "__versions");
	infoindex = find_sec(hdr, sechdrs, secstrings, ".modinfo");
	pcpuindex = find_pcpusec(hdr, sechdrs, secstrings);

	/* Don't keep modinfo and version sections. */
	sechdrs[infoindex].sh_flags &= ~(unsigned long)SHF_ALLOC;
	sechdrs[versindex].sh_flags &= ~(unsigned long)SHF_ALLOC;

	/* Check module struct version now, before we try to use module. */
	if (!check_modstruct_version(sechdrs, versindex, mod)) {
		err = -ENOEXEC;
		goto free_hdr;
	}

	modmagic = get_modinfo(sechdrs, infoindex, "vermagic");
	/* This is allowed: modprobe --force will invalidate it. */
	if (!modmagic) {
		err = try_to_force_load(mod, "bad vermagic");
		if (err)
			goto free_hdr;
	} else if (!same_magic(modmagic, vermagic, versindex)) {
		printk(KERN_ERR "%s: version magic '%s' should be '%s'\n",
		       mod->name, modmagic, vermagic);
		err = -ENOEXEC;
		goto free_hdr;
	}

	staging = get_modinfo(sechdrs, infoindex, "staging");
	if (staging) {
		add_taint_module(mod, TAINT_CRAP);
		printk(KERN_WARNING "%s: module is from the staging directory,"
		       " the quality is unknown, you have been warned.\n",
		       mod->name);
	}

	/* Now copy in args */
	args = strndup_user(uargs, ~0UL >> 1);
	if (IS_ERR(args)) {
		err = PTR_ERR(args);
		goto free_hdr;
	}

	strmap = kzalloc(BITS_TO_LONGS(sechdrs[strindex].sh_size)
			 * sizeof(long), GFP_KERNEL);
	if (!strmap) {
		err = -ENOMEM;
		goto free_mod;
	}

	mod->state = MODULE_STATE_COMING;

	/* Allow arches to frob section contents and sizes.  */
	err = module_frob_arch_sections(hdr, sechdrs, secstrings, mod);
	if (err < 0)
		goto free_mod;

	if (pcpuindex) {
		/* We have a special allocation for this section. */
		err = percpu_modalloc(mod, sechdrs[pcpuindex].sh_size,
				      sechdrs[pcpuindex].sh_addralign);
		if (err)
			goto free_mod;
		sechdrs[pcpuindex].sh_flags &= ~(unsigned long)SHF_ALLOC;
	}
	/* Keep this around for failure path. */
	percpu = mod_percpu(mod);

	/* Determine total sizes, and put offsets in sh_entsize.  For now
	   this is done generically; there doesn't appear to be any
	   special cases for the architectures. */
	layout_sections(mod, hdr, sechdrs, secstrings);
	symoffs = layout_symtab(mod, sechdrs, symindex, strindex, hdr,
				secstrings, &stroffs, strmap);

	/* Do the allocs. */
	ptr = module_alloc_update_bounds(mod->core_size);
	/*
	 * The pointer to this block is stored in the module structure
	 * which is inside the block. Just mark it as not being a
	 * leak.
	 */
	kmemleak_not_leak(ptr);
	if (!ptr) {
		err = -ENOMEM;
		goto free_percpu;
	}
	memset(ptr, 0, mod->core_size);
	mod->module_core = ptr;

	ptr = module_alloc_update_bounds(mod->init_size);
	/*
	 * The pointer to this block is stored in the module structure
	 * which is inside the block. This block doesn't need to be
	 * scanned as it contains data and code that will be freed
	 * after the module is initialized.
	 */
	kmemleak_ignore(ptr);
	if (!ptr && mod->init_size) {
		err = -ENOMEM;
		goto free_core;
	}
	memset(ptr, 0, mod->init_size);
	mod->module_init = ptr;

	/* Transfer each section which specifies SHF_ALLOC */
	DEBUGP("final section addresses:\n");
	for (i = 0; i < hdr->e_shnum; i++) {
		void *dest;

		if (!(sechdrs[i].sh_flags & SHF_ALLOC))
			continue;

		if (sechdrs[i].sh_entsize & INIT_OFFSET_MASK)
			dest = mod->module_init
				+ (sechdrs[i].sh_entsize & ~INIT_OFFSET_MASK);
		else
			dest = mod->module_core + sechdrs[i].sh_entsize;

		if (sechdrs[i].sh_type != SHT_NOBITS)
			memcpy(dest, (void *)sechdrs[i].sh_addr,
			       sechdrs[i].sh_size);
		/* Update sh_addr to point to copy in image. */
		sechdrs[i].sh_addr = (unsigned long)dest;
		DEBUGP("\t0x%lx %s\n", sechdrs[i].sh_addr, secstrings + sechdrs[i].sh_name);
	}
	/* Module has been moved. */
	mod = (void *)sechdrs[modindex].sh_addr;
	kmemleak_load_module(mod, hdr, sechdrs, secstrings);

#if defined(CONFIG_MODULE_UNLOAD)
	mod->refptr = alloc_percpu(struct module_ref);
	if (!mod->refptr) {
		err = -ENOMEM;
		goto free_init;
	}
#endif
	/* Now we've moved module, initialize linked lists, etc. */
	module_unload_init(mod);

	/* Set up license info based on the info section */
	set_license(mod, get_modinfo(sechdrs, infoindex, "license"));

	/*
	 * ndiswrapper is under GPL by itself, but loads proprietary modules.
	 * Don't use add_taint_module(), as it would prevent ndiswrapper from
	 * using GPL-only symbols it needs.
	 */
	if (strcmp(mod->name, "ndiswrapper") == 0)
		add_taint(TAINT_PROPRIETARY_MODULE);

	/* driverloader was caught wrongly pretending to be under GPL */
	if (strcmp(mod->name, "driverloader") == 0)
		add_taint_module(mod, TAINT_PROPRIETARY_MODULE);

	/* Set up MODINFO_ATTR fields */
	setup_modinfo(mod, sechdrs, infoindex);

	/* Fix up syms, so that st_value is a pointer to location. */
	err = simplify_symbols(sechdrs, symindex, strtab, versindex, pcpuindex,
			       mod);
	if (err < 0)
		goto cleanup;

	/* Now we've got everything in the final locations, we can
	 * find optional sections. */
	mod->kp = section_objs(hdr, sechdrs, secstrings, "__param",
			       sizeof(*mod->kp), &mod->num_kp);
	mod->syms = section_objs(hdr, sechdrs, secstrings, "__ksymtab",
				 sizeof(*mod->syms), &mod->num_syms);
	mod->crcs = section_addr(hdr, sechdrs, secstrings, "__kcrctab");
	mod->gpl_syms = section_objs(hdr, sechdrs, secstrings, "__ksymtab_gpl",
				     sizeof(*mod->gpl_syms),
				     &mod->num_gpl_syms);
	mod->gpl_crcs = section_addr(hdr, sechdrs, secstrings, "__kcrctab_gpl");
	mod->gpl_future_syms = section_objs(hdr, sechdrs, secstrings,
					    "__ksymtab_gpl_future",
					    sizeof(*mod->gpl_future_syms),
					    &mod->num_gpl_future_syms);
	mod->gpl_future_crcs = section_addr(hdr, sechdrs, secstrings,
					    "__kcrctab_gpl_future");

#ifdef CONFIG_UNUSED_SYMBOLS
	mod->unused_syms = section_objs(hdr, sechdrs, secstrings,
					"__ksymtab_unused",
					sizeof(*mod->unused_syms),
					&mod->num_unused_syms);
	mod->unused_crcs = section_addr(hdr, sechdrs, secstrings,
					"__kcrctab_unused");
	mod->unused_gpl_syms = section_objs(hdr, sechdrs, secstrings,
					    "__ksymtab_unused_gpl",
					    sizeof(*mod->unused_gpl_syms),
					    &mod->num_unused_gpl_syms);
	mod->unused_gpl_crcs = section_addr(hdr, sechdrs, secstrings,
					    "__kcrctab_unused_gpl");
#endif
#ifdef CONFIG_CONSTRUCTORS
	mod->ctors = section_objs(hdr, sechdrs, secstrings, ".ctors",
				  sizeof(*mod->ctors), &mod->num_ctors);
#endif

#ifdef CONFIG_TRACEPOINTS
	mod->tracepoints = section_objs(hdr, sechdrs, secstrings,
					"__tracepoints",
					sizeof(*mod->tracepoints),
					&mod->num_tracepoints);
#endif
#ifdef CONFIG_EVENT_TRACING
	mod->trace_events = section_objs(hdr, sechdrs, secstrings,
					 "_ftrace_events",
					 sizeof(*mod->trace_events),
					 &mod->num_trace_events);
	/*
	 * This section contains pointers to allocated objects in the trace
	 * code and not scanning it leads to false positives.
	 */
	kmemleak_scan_area(mod->trace_events, sizeof(*mod->trace_events) *
			   mod->num_trace_events, GFP_KERNEL);
#endif
#ifdef CONFIG_FTRACE_MCOUNT_RECORD
	/* sechdrs[0].sh_size is always zero */
	mod->ftrace_callsites = section_objs(hdr, sechdrs, secstrings,
					     "__mcount_loc",
					     sizeof(*mod->ftrace_callsites),
					     &mod->num_ftrace_callsites);
#endif
#ifdef CONFIG_MODVERSIONS
	if ((mod->num_syms && !mod->crcs)
	    || (mod->num_gpl_syms && !mod->gpl_crcs)
	    || (mod->num_gpl_future_syms && !mod->gpl_future_crcs)
#ifdef CONFIG_UNUSED_SYMBOLS
	    || (mod->num_unused_syms && !mod->unused_crcs)
	    || (mod->num_unused_gpl_syms && !mod->unused_gpl_crcs)
#endif
		) {
		err = try_to_force_load(mod,
					"no versions for exported symbols");
		if (err)
			goto cleanup;
	}
#endif

	/* Now do relocations. */
	for (i = 1; i < hdr->e_shnum; i++) {
		const char *strtab = (char *)sechdrs[strindex].sh_addr;
		unsigned int info = sechdrs[i].sh_info;

		/* Not a valid relocation section? */
		if (info >= hdr->e_shnum)
			continue;

		/* Don't bother with non-allocated sections */
		if (!(sechdrs[info].sh_flags & SHF_ALLOC))
			continue;

		if (sechdrs[i].sh_type == SHT_REL)
			err = apply_relocate(sechdrs, strtab, symindex, i,mod);
		else if (sechdrs[i].sh_type == SHT_RELA)
			err = apply_relocate_add(sechdrs, strtab, symindex, i,
						 mod);
		if (err < 0)
			goto cleanup;
	}

  	/* Set up and sort exception table */
	mod->extable = section_objs(hdr, sechdrs, secstrings, "__ex_table",
				    sizeof(*mod->extable), &mod->num_exentries);
	sort_extable(mod->extable, mod->extable + mod->num_exentries);

	/* Finally, copy percpu area over. */
	percpu_modcopy(mod, (void *)sechdrs[pcpuindex].sh_addr,
		       sechdrs[pcpuindex].sh_size);

	add_kallsyms(mod, sechdrs, hdr->e_shnum, symindex, strindex,
		     symoffs, stroffs, secstrings, strmap);
	kfree(strmap);
	strmap = NULL;

	if (!mod->taints)
		debug = section_objs(hdr, sechdrs, secstrings, "__verbose",
				     sizeof(*debug), &num_debug);

	err = module_finalize(hdr, sechdrs, mod);
	if (err < 0)
		goto cleanup;

	/* flush the icache in correct context */
	old_fs = get_fs();
	set_fs(KERNEL_DS);

	/*
	 * Flush the instruction cache, since we've played with text.
	 * Do it before processing of module parameters, so the module
	 * can provide parameter accessor functions of its own.
	 */
	if (mod->module_init)
		flush_icache_range((unsigned long)mod->module_init,
				   (unsigned long)mod->module_init
				   + mod->init_size);
	flush_icache_range((unsigned long)mod->module_core,
			   (unsigned long)mod->module_core + mod->core_size);

	set_fs(old_fs);

	mod->args = args;
	if (section_addr(hdr, sechdrs, secstrings, "__obsparm"))
		printk(KERN_WARNING "%s: Ignoring obsolete parameters\n",
		       mod->name);

	/* Now sew it into the lists so we can get lockdep and oops
	 * info during argument parsing.  Noone should access us, since
	 * strong_try_module_get() will fail.
	 * lockdep/oops can run asynchronous, so use the RCU list insertion
	 * function to insert in a way safe to concurrent readers.
	 * The mutex protects against concurrent writers.
	 */
	mutex_lock(&module_mutex);
	if (find_module(mod->name)) {
		err = -EEXIST;
		goto unlock;
	}

<<<<<<< HEAD
	/* Find duplicate symbols */
	err = verify_export_symbols(mod);
	if (err < 0)
		goto unlock;
=======
	if (debug)
		dynamic_debug_setup(debug, num_debug);

	/* Find duplicate symbols */
	err = verify_export_symbols(mod);
	if (err < 0)
		goto ddebug;
>>>>>>> 2aa72f61

	list_add_rcu(&mod->list, &modules);
	mutex_unlock(&module_mutex);

	err = parse_args(mod->name, mod->args, mod->kp, mod->num_kp, NULL);
	if (err < 0)
		goto unlink;

	err = mod_sysfs_setup(mod, mod->kp, mod->num_kp);
	if (err < 0)
		goto unlink;

	add_sect_attrs(mod, hdr->e_shnum, secstrings, sechdrs);
	add_notes_attrs(mod, hdr->e_shnum, secstrings, sechdrs);

	/* Get rid of temporary copy */
	vfree(hdr);

	trace_module_load(mod);

	/* Done! */
	return mod;

 unlink:
	mutex_lock(&module_mutex);
	/* Unlink carefully: kallsyms could be walking list. */
	list_del_rcu(&mod->list);
<<<<<<< HEAD
=======
 ddebug:
	dynamic_debug_remove(debug);
>>>>>>> 2aa72f61
 unlock:
	mutex_unlock(&module_mutex);
	synchronize_sched();
	module_arch_cleanup(mod);
 cleanup:
	free_modinfo(mod);
	module_unload_free(mod);
#if defined(CONFIG_MODULE_UNLOAD)
	free_percpu(mod->refptr);
 free_init:
#endif
	module_free(mod, mod->module_init);
 free_core:
	module_free(mod, mod->module_core);
	/* mod will be freed with core. Don't access it beyond this line! */
 free_percpu:
	free_percpu(percpu);
 free_mod:
	kfree(args);
	kfree(strmap);
 free_hdr:
	vfree(hdr);
	return ERR_PTR(err);

 truncated:
	printk(KERN_ERR "Module len %lu truncated\n", len);
	err = -ENOEXEC;
	goto free_hdr;
}

/* Call module constructors. */
static void do_mod_ctors(struct module *mod)
{
#ifdef CONFIG_CONSTRUCTORS
	unsigned long i;

	for (i = 0; i < mod->num_ctors; i++)
		mod->ctors[i]();
#endif
}

/* This is where the real work happens */
SYSCALL_DEFINE3(init_module, void __user *, umod,
		unsigned long, len, const char __user *, uargs)
{
	struct module *mod;
	int ret = 0;

	/* Must have permission */
	if (!capable(CAP_SYS_MODULE) || modules_disabled)
		return -EPERM;

	/* Do all the hard work */
	mod = load_module(umod, len, uargs);
	if (IS_ERR(mod))
		return PTR_ERR(mod);

	blocking_notifier_call_chain(&module_notify_list,
			MODULE_STATE_COMING, mod);

	do_mod_ctors(mod);
	/* Start the module */
	if (mod->init != NULL)
		ret = do_one_initcall(mod->init);
	if (ret < 0) {
		/* Init routine failed: abort.  Try to protect us from
                   buggy refcounters. */
		mod->state = MODULE_STATE_GOING;
		synchronize_sched();
		module_put(mod);
		blocking_notifier_call_chain(&module_notify_list,
					     MODULE_STATE_GOING, mod);
		free_module(mod);
		wake_up(&module_wq);
		return ret;
	}
	if (ret > 0) {
		printk(KERN_WARNING
"%s: '%s'->init suspiciously returned %d, it should follow 0/-E convention\n"
"%s: loading module anyway...\n",
		       __func__, mod->name, ret,
		       __func__);
		dump_stack();
	}

	/* Now it's a first class citizen!  Wake up anyone waiting for it. */
	mod->state = MODULE_STATE_LIVE;
	wake_up(&module_wq);
	blocking_notifier_call_chain(&module_notify_list,
				     MODULE_STATE_LIVE, mod);

	/* We need to finish all async code before the module init sequence is done */
	async_synchronize_full();

	mutex_lock(&module_mutex);
	/* Drop initial reference. */
	module_put(mod);
	trim_init_extable(mod);
#ifdef CONFIG_KALLSYMS
	mod->num_symtab = mod->core_num_syms;
	mod->symtab = mod->core_symtab;
	mod->strtab = mod->core_strtab;
#endif
	module_free(mod, mod->module_init);
	mod->module_init = NULL;
	mod->init_size = 0;
	mod->init_text_size = 0;
	mutex_unlock(&module_mutex);

	return 0;
}

static inline int within(unsigned long addr, void *start, unsigned long size)
{
	return ((void *)addr >= start && (void *)addr < start + size);
}

#ifdef CONFIG_KALLSYMS
/*
 * This ignores the intensely annoying "mapping symbols" found
 * in ARM ELF files: $a, $t and $d.
 */
static inline int is_arm_mapping_symbol(const char *str)
{
	return str[0] == '$' && strchr("atd", str[1])
	       && (str[2] == '\0' || str[2] == '.');
}

static const char *get_ksymbol(struct module *mod,
			       unsigned long addr,
			       unsigned long *size,
			       unsigned long *offset)
{
	unsigned int i, best = 0;
	unsigned long nextval;

	/* At worse, next value is at end of module */
	if (within_module_init(addr, mod))
		nextval = (unsigned long)mod->module_init+mod->init_text_size;
	else
		nextval = (unsigned long)mod->module_core+mod->core_text_size;

	/* Scan for closest preceeding symbol, and next symbol. (ELF
	   starts real symbols at 1). */
	for (i = 1; i < mod->num_symtab; i++) {
		if (mod->symtab[i].st_shndx == SHN_UNDEF)
			continue;

		/* We ignore unnamed symbols: they're uninformative
		 * and inserted at a whim. */
		if (mod->symtab[i].st_value <= addr
		    && mod->symtab[i].st_value > mod->symtab[best].st_value
		    && *(mod->strtab + mod->symtab[i].st_name) != '\0'
		    && !is_arm_mapping_symbol(mod->strtab + mod->symtab[i].st_name))
			best = i;
		if (mod->symtab[i].st_value > addr
		    && mod->symtab[i].st_value < nextval
		    && *(mod->strtab + mod->symtab[i].st_name) != '\0'
		    && !is_arm_mapping_symbol(mod->strtab + mod->symtab[i].st_name))
			nextval = mod->symtab[i].st_value;
	}

	if (!best)
		return NULL;

	if (size)
		*size = nextval - mod->symtab[best].st_value;
	if (offset)
		*offset = addr - mod->symtab[best].st_value;
	return mod->strtab + mod->symtab[best].st_name;
}

/* For kallsyms to ask for address resolution.  NULL means not found.  Careful
 * not to lock to avoid deadlock on oopses, simply disable preemption. */
const char *module_address_lookup(unsigned long addr,
			    unsigned long *size,
			    unsigned long *offset,
			    char **modname,
			    char *namebuf)
{
	struct module *mod;
	const char *ret = NULL;

	preempt_disable();
	list_for_each_entry_rcu(mod, &modules, list) {
		if (within_module_init(addr, mod) ||
		    within_module_core(addr, mod)) {
			if (modname)
				*modname = mod->name;
			ret = get_ksymbol(mod, addr, size, offset);
			break;
		}
	}
	/* Make a copy in here where it's safe */
	if (ret) {
		strncpy(namebuf, ret, KSYM_NAME_LEN - 1);
		ret = namebuf;
	}
	preempt_enable();
	return ret;
}

int lookup_module_symbol_name(unsigned long addr, char *symname)
{
	struct module *mod;

	preempt_disable();
	list_for_each_entry_rcu(mod, &modules, list) {
		if (within_module_init(addr, mod) ||
		    within_module_core(addr, mod)) {
			const char *sym;

			sym = get_ksymbol(mod, addr, NULL, NULL);
			if (!sym)
				goto out;
			strlcpy(symname, sym, KSYM_NAME_LEN);
			preempt_enable();
			return 0;
		}
	}
out:
	preempt_enable();
	return -ERANGE;
}

int lookup_module_symbol_attrs(unsigned long addr, unsigned long *size,
			unsigned long *offset, char *modname, char *name)
{
	struct module *mod;

	preempt_disable();
	list_for_each_entry_rcu(mod, &modules, list) {
		if (within_module_init(addr, mod) ||
		    within_module_core(addr, mod)) {
			const char *sym;

			sym = get_ksymbol(mod, addr, size, offset);
			if (!sym)
				goto out;
			if (modname)
				strlcpy(modname, mod->name, MODULE_NAME_LEN);
			if (name)
				strlcpy(name, sym, KSYM_NAME_LEN);
			preempt_enable();
			return 0;
		}
	}
out:
	preempt_enable();
	return -ERANGE;
}

int module_get_kallsym(unsigned int symnum, unsigned long *value, char *type,
			char *name, char *module_name, int *exported)
{
	struct module *mod;

	preempt_disable();
	list_for_each_entry_rcu(mod, &modules, list) {
		if (symnum < mod->num_symtab) {
			*value = mod->symtab[symnum].st_value;
			*type = mod->symtab[symnum].st_info;
			strlcpy(name, mod->strtab + mod->symtab[symnum].st_name,
				KSYM_NAME_LEN);
			strlcpy(module_name, mod->name, MODULE_NAME_LEN);
			*exported = is_exported(name, *value, mod);
			preempt_enable();
			return 0;
		}
		symnum -= mod->num_symtab;
	}
	preempt_enable();
	return -ERANGE;
}

static unsigned long mod_find_symname(struct module *mod, const char *name)
{
	unsigned int i;

	for (i = 0; i < mod->num_symtab; i++)
		if (strcmp(name, mod->strtab+mod->symtab[i].st_name) == 0 &&
		    mod->symtab[i].st_info != 'U')
			return mod->symtab[i].st_value;
	return 0;
}

/* Look for this name: can be of form module:name. */
unsigned long module_kallsyms_lookup_name(const char *name)
{
	struct module *mod;
	char *colon;
	unsigned long ret = 0;

	/* Don't lock: we're in enough trouble already. */
	preempt_disable();
	if ((colon = strchr(name, ':')) != NULL) {
		*colon = '\0';
		if ((mod = find_module(name)) != NULL)
			ret = mod_find_symname(mod, colon+1);
		*colon = ':';
	} else {
		list_for_each_entry_rcu(mod, &modules, list)
			if ((ret = mod_find_symname(mod, name)) != 0)
				break;
	}
	preempt_enable();
	return ret;
}

int module_kallsyms_on_each_symbol(int (*fn)(void *, const char *,
					     struct module *, unsigned long),
				   void *data)
{
	struct module *mod;
	unsigned int i;
	int ret;

	list_for_each_entry(mod, &modules, list) {
		for (i = 0; i < mod->num_symtab; i++) {
			ret = fn(data, mod->strtab + mod->symtab[i].st_name,
				 mod, mod->symtab[i].st_value);
			if (ret != 0)
				return ret;
		}
	}
	return 0;
}
#endif /* CONFIG_KALLSYMS */

static char *module_flags(struct module *mod, char *buf)
{
	int bx = 0;

	if (mod->taints ||
	    mod->state == MODULE_STATE_GOING ||
	    mod->state == MODULE_STATE_COMING) {
		buf[bx++] = '(';
		if (mod->taints & (1 << TAINT_PROPRIETARY_MODULE))
			buf[bx++] = 'P';
		if (mod->taints & (1 << TAINT_FORCED_MODULE))
			buf[bx++] = 'F';
		if (mod->taints & (1 << TAINT_CRAP))
			buf[bx++] = 'C';
		/*
		 * TAINT_FORCED_RMMOD: could be added.
		 * TAINT_UNSAFE_SMP, TAINT_MACHINE_CHECK, TAINT_BAD_PAGE don't
		 * apply to modules.
		 */

		/* Show a - for module-is-being-unloaded */
		if (mod->state == MODULE_STATE_GOING)
			buf[bx++] = '-';
		/* Show a + for module-is-being-loaded */
		if (mod->state == MODULE_STATE_COMING)
			buf[bx++] = '+';
		buf[bx++] = ')';
	}
	buf[bx] = '\0';

	return buf;
}

#ifdef CONFIG_PROC_FS
/* Called by the /proc file system to return a list of modules. */
static void *m_start(struct seq_file *m, loff_t *pos)
{
	mutex_lock(&module_mutex);
	return seq_list_start(&modules, *pos);
}

static void *m_next(struct seq_file *m, void *p, loff_t *pos)
{
	return seq_list_next(p, &modules, pos);
}

static void m_stop(struct seq_file *m, void *p)
{
	mutex_unlock(&module_mutex);
}

static int m_show(struct seq_file *m, void *p)
{
	struct module *mod = list_entry(p, struct module, list);
	char buf[8];

	seq_printf(m, "%s %u",
		   mod->name, mod->init_size + mod->core_size);
	print_unload_info(m, mod);

	/* Informative for users. */
	seq_printf(m, " %s",
		   mod->state == MODULE_STATE_GOING ? "Unloading":
		   mod->state == MODULE_STATE_COMING ? "Loading":
		   "Live");
	/* Used by oprofile and other similar tools. */
	seq_printf(m, " 0x%p", mod->module_core);

	/* Taints info */
	if (mod->taints)
		seq_printf(m, " %s", module_flags(mod, buf));

	seq_printf(m, "\n");
	return 0;
}

/* Format: modulename size refcount deps address

   Where refcount is a number or -, and deps is a comma-separated list
   of depends or -.
*/
static const struct seq_operations modules_op = {
	.start	= m_start,
	.next	= m_next,
	.stop	= m_stop,
	.show	= m_show
};

static int modules_open(struct inode *inode, struct file *file)
{
	return seq_open(file, &modules_op);
}

static const struct file_operations proc_modules_operations = {
	.open		= modules_open,
	.read		= seq_read,
	.llseek		= seq_lseek,
	.release	= seq_release,
};

static int __init proc_modules_init(void)
{
	proc_create("modules", 0, NULL, &proc_modules_operations);
	return 0;
}
module_init(proc_modules_init);
#endif

/* Given an address, look for it in the module exception tables. */
const struct exception_table_entry *search_module_extables(unsigned long addr)
{
	const struct exception_table_entry *e = NULL;
	struct module *mod;

	preempt_disable();
	list_for_each_entry_rcu(mod, &modules, list) {
		if (mod->num_exentries == 0)
			continue;

		e = search_extable(mod->extable,
				   mod->extable + mod->num_exentries - 1,
				   addr);
		if (e)
			break;
	}
	preempt_enable();

	/* Now, if we found one, we are running inside it now, hence
	   we cannot unload the module, hence no refcnt needed. */
	return e;
}

/*
 * is_module_address - is this address inside a module?
 * @addr: the address to check.
 *
 * See is_module_text_address() if you simply want to see if the address
 * is code (not data).
 */
bool is_module_address(unsigned long addr)
{
	bool ret;

	preempt_disable();
	ret = __module_address(addr) != NULL;
	preempt_enable();

	return ret;
}

/*
 * __module_address - get the module which contains an address.
 * @addr: the address.
 *
 * Must be called with preempt disabled or module mutex held so that
 * module doesn't get freed during this.
 */
struct module *__module_address(unsigned long addr)
{
	struct module *mod;

	if (addr < module_addr_min || addr > module_addr_max)
		return NULL;

	list_for_each_entry_rcu(mod, &modules, list)
		if (within_module_core(addr, mod)
		    || within_module_init(addr, mod))
			return mod;
	return NULL;
}
EXPORT_SYMBOL_GPL(__module_address);

/*
 * is_module_text_address - is this address inside module code?
 * @addr: the address to check.
 *
 * See is_module_address() if you simply want to see if the address is
 * anywhere in a module.  See kernel_text_address() for testing if an
 * address corresponds to kernel or module code.
 */
bool is_module_text_address(unsigned long addr)
{
	bool ret;

	preempt_disable();
	ret = __module_text_address(addr) != NULL;
	preempt_enable();

	return ret;
}

/*
 * __module_text_address - get the module whose code contains an address.
 * @addr: the address.
 *
 * Must be called with preempt disabled or module mutex held so that
 * module doesn't get freed during this.
 */
struct module *__module_text_address(unsigned long addr)
{
	struct module *mod = __module_address(addr);
	if (mod) {
		/* Make sure it's within the text section. */
		if (!within(addr, mod->module_init, mod->init_text_size)
		    && !within(addr, mod->module_core, mod->core_text_size))
			mod = NULL;
	}
	return mod;
}
EXPORT_SYMBOL_GPL(__module_text_address);

/* Don't grab lock, we're oopsing. */
void print_modules(void)
{
	struct module *mod;
	char buf[8];

	printk(KERN_DEFAULT "Modules linked in:");
	/* Most callers should already have preempt disabled, but make sure */
	preempt_disable();
	list_for_each_entry_rcu(mod, &modules, list)
		printk(" %s%s", mod->name, module_flags(mod, buf));
	preempt_enable();
	if (last_unloaded_module[0])
		printk(" [last unloaded: %s]", last_unloaded_module);
	printk("\n");
}

#ifdef CONFIG_MODVERSIONS
/* Generate the signature for all relevant module structures here.
 * If these change, we don't want to try to parse the module. */
void module_layout(struct module *mod,
		   struct modversion_info *ver,
		   struct kernel_param *kp,
		   struct kernel_symbol *ks,
		   struct tracepoint *tp)
{
}
EXPORT_SYMBOL(module_layout);
#endif

#ifdef CONFIG_TRACEPOINTS
void module_update_tracepoints(void)
{
	struct module *mod;

	mutex_lock(&module_mutex);
	list_for_each_entry(mod, &modules, list)
		if (!mod->taints)
			tracepoint_update_probe_range(mod->tracepoints,
				mod->tracepoints + mod->num_tracepoints);
	mutex_unlock(&module_mutex);
}

/*
 * Returns 0 if current not found.
 * Returns 1 if current found.
 */
int module_get_iter_tracepoints(struct tracepoint_iter *iter)
{
	struct module *iter_mod;
	int found = 0;

	mutex_lock(&module_mutex);
	list_for_each_entry(iter_mod, &modules, list) {
		if (!iter_mod->taints) {
			/*
			 * Sorted module list
			 */
			if (iter_mod < iter->module)
				continue;
			else if (iter_mod > iter->module)
				iter->tracepoint = NULL;
			found = tracepoint_get_iter_range(&iter->tracepoint,
				iter_mod->tracepoints,
				iter_mod->tracepoints
					+ iter_mod->num_tracepoints);
			if (found) {
				iter->module = iter_mod;
				break;
			}
		}
	}
	mutex_unlock(&module_mutex);
	return found;
}
#endif<|MERGE_RESOLUTION|>--- conflicted
+++ resolved
@@ -580,21 +580,12 @@
 	list_add(&use->target_list, &a->target_list);
 	return 0;
 }
-<<<<<<< HEAD
 
 /* Module a uses b: caller needs module_mutex() */
 int ref_module(struct module *a, struct module *b)
 {
 	int err;
 
-=======
-
-/* Module a uses b: caller needs module_mutex() */
-int ref_module(struct module *a, struct module *b)
-{
-	int err;
-
->>>>>>> 2aa72f61
 	if (b == NULL || already_uses(a, b))
 		return 0;
 
@@ -1081,7 +1072,6 @@
 	if (!check_version(sechdrs, versindex, name, mod, crc, owner)) {
 		sym = ERR_PTR(-EINVAL);
 		goto getname;
-<<<<<<< HEAD
 	}
 
 	err = ref_module(mod, owner);
@@ -1090,16 +1080,6 @@
 		goto getname;
 	}
 
-=======
-	}
-
-	err = ref_module(mod, owner);
-	if (err) {
-		sym = ERR_PTR(err);
-		goto getname;
-	}
-
->>>>>>> 2aa72f61
 getname:
 	/* We must make copy under the lock if we failed to get ref. */
 	strncpy(ownername, module_name(owner), MODULE_NAME_LEN);
@@ -2150,11 +2130,8 @@
 	void *ptr = NULL; /* Stops spurious gcc warning */
 	unsigned long symoffs, stroffs, *strmap;
 	void __percpu *percpu;
-<<<<<<< HEAD
-=======
 	struct _ddebug *debug = NULL;
 	unsigned int num_debug = 0;
->>>>>>> 2aa72f61
 
 	mm_segment_t old_fs;
 
@@ -2551,12 +2528,6 @@
 		goto unlock;
 	}
 
-<<<<<<< HEAD
-	/* Find duplicate symbols */
-	err = verify_export_symbols(mod);
-	if (err < 0)
-		goto unlock;
-=======
 	if (debug)
 		dynamic_debug_setup(debug, num_debug);
 
@@ -2564,7 +2535,6 @@
 	err = verify_export_symbols(mod);
 	if (err < 0)
 		goto ddebug;
->>>>>>> 2aa72f61
 
 	list_add_rcu(&mod->list, &modules);
 	mutex_unlock(&module_mutex);
@@ -2592,11 +2562,8 @@
 	mutex_lock(&module_mutex);
 	/* Unlink carefully: kallsyms could be walking list. */
 	list_del_rcu(&mod->list);
-<<<<<<< HEAD
-=======
  ddebug:
 	dynamic_debug_remove(debug);
->>>>>>> 2aa72f61
  unlock:
 	mutex_unlock(&module_mutex);
 	synchronize_sched();
