--- conflicted
+++ resolved
@@ -537,25 +537,15 @@
 
 	INIT_LIST_HEAD(&mod->source_list);
 	INIT_LIST_HEAD(&mod->target_list);
-<<<<<<< HEAD
-	for_each_possible_cpu(cpu) {
-		per_cpu_ptr(mod->refptr, cpu)->incs = 0;
-		per_cpu_ptr(mod->refptr, cpu)->decs = 0;
-	}
-=======
->>>>>>> 8190589b
 
 	/* Hold reference count during initialization. */
 	__this_cpu_write(mod->refptr->incs, 1);
 	/* Backwards compatibility macros put refcount during init. */
 	mod->waiter = current;
 
-<<<<<<< HEAD
-=======
 	return 0;
 }
 
->>>>>>> 8190589b
 /* Does a already use b? */
 static int already_uses(struct module *a, struct module *b)
 {
@@ -633,11 +623,8 @@
 		kfree(use);
 	}
 	mutex_unlock(&module_mutex);
-<<<<<<< HEAD
-=======
 
 	free_percpu(mod->refptr);
->>>>>>> 8190589b
 }
 
 #ifdef CONFIG_MODULE_FORCE_UNLOAD
@@ -1073,16 +1060,9 @@
 #endif /* CONFIG_MODVERSIONS */
 
 /* Resolve a symbol for this module.  I.e. if we find one, record usage. */
-<<<<<<< HEAD
-static const struct kernel_symbol *resolve_symbol(Elf_Shdr *sechdrs,
-						  unsigned int versindex,
-						  const char *name,
-						  struct module *mod,
-=======
 static const struct kernel_symbol *resolve_symbol(struct module *mod,
 						  const struct load_info *info,
 						  const char *name,
->>>>>>> 8190589b
 						  char ownername[])
 {
 	struct module *owner;
@@ -1096,8 +1076,8 @@
 	if (!sym)
 		goto unlock;
 
-<<<<<<< HEAD
-	if (!check_version(sechdrs, versindex, name, mod, crc, owner)) {
+	if (!check_version(info->sechdrs, info->index.vers, name, mod, crc,
+			   owner)) {
 		sym = ERR_PTR(-EINVAL);
 		goto getname;
 	}
@@ -1108,20 +1088,6 @@
 		goto getname;
 	}
 
-=======
-	if (!check_version(info->sechdrs, info->index.vers, name, mod, crc,
-			   owner)) {
-		sym = ERR_PTR(-EINVAL);
-		goto getname;
-	}
-
-	err = ref_module(mod, owner);
-	if (err) {
-		sym = ERR_PTR(err);
-		goto getname;
-	}
-
->>>>>>> 8190589b
 getname:
 	/* We must make copy under the lock if we failed to get ref. */
 	strncpy(ownername, module_name(owner), MODULE_NAME_LEN);
@@ -1130,23 +1096,6 @@
 	return sym;
 }
 
-<<<<<<< HEAD
-static const struct kernel_symbol *resolve_symbol_wait(Elf_Shdr *sechdrs,
-						       unsigned int versindex,
-						       const char *name,
-						       struct module *mod)
-{
-	const struct kernel_symbol *ksym;
-	char ownername[MODULE_NAME_LEN];
-
-	if (wait_event_interruptible_timeout(module_wq,
-			!IS_ERR(ksym = resolve_symbol(sechdrs, versindex, name,
-						      mod, ownername)) ||
-			PTR_ERR(ksym) != -EBUSY,
-					     30 * HZ) <= 0) {
-		printk(KERN_WARNING "%s: gave up waiting for init of module %s.\n",
-		       mod->name, ownername);
-=======
 static const struct kernel_symbol *
 resolve_symbol_wait(struct module *mod,
 		    const struct load_info *info,
@@ -1161,7 +1110,6 @@
 					     30 * HZ) <= 0) {
 		printk(KERN_WARNING "%s: gave up waiting for init of module %s.\n",
 		       mod->name, owner);
->>>>>>> 8190589b
 	}
 	return ksym;
 }
@@ -1409,25 +1357,6 @@
 #endif
 }
 
-<<<<<<< HEAD
-#ifdef CONFIG_SYSFS
-static void add_usage_links(struct module *mod)
-{
-#ifdef CONFIG_MODULE_UNLOAD
-	struct module_use *use;
-	int nowarn;
-
-	mutex_lock(&module_mutex);
-	list_for_each_entry(use, &mod->target_list, target_list) {
-		nowarn = sysfs_create_link(use->target->holders_dir,
-					   &mod->mkobj.kobj, mod->name);
-	}
-	mutex_unlock(&module_mutex);
-#endif
-}
-
-=======
->>>>>>> 8190589b
 static void del_usage_links(struct module *mod)
 {
 #ifdef CONFIG_MODULE_UNLOAD
@@ -1517,10 +1446,7 @@
 }
 
 static int mod_sysfs_setup(struct module *mod,
-<<<<<<< HEAD
-=======
 			   const struct load_info *info,
->>>>>>> 8190589b
 			   struct kernel_param *kparam,
 			   unsigned int num_params)
 {
@@ -1545,11 +1471,8 @@
 		goto out_unreg_param;
 
 	add_usage_links(mod);
-<<<<<<< HEAD
-=======
 	add_sect_attrs(mod, info);
 	add_notes_attrs(mod, info);
->>>>>>> 8190589b
 
 	kobject_uevent(&mod->mkobj.kobj, KOBJ_ADD);
 	return 0;
@@ -1581,38 +1504,14 @@
 	return 0;
 }
 
-static inline int mod_sysfs_init(struct module *mod)
-{
-	return 0;
-}
-
-static inline int mod_sysfs_setup(struct module *mod,
-			   struct kernel_param *kparam,
-			   unsigned int num_params)
-{
-	return 0;
-}
-
-static inline int module_add_modinfo_attrs(struct module *mod)
-{
-	return 0;
-}
-
-static inline void module_remove_modinfo_attrs(struct module *mod)
-{
-}
-
 static void mod_sysfs_fini(struct module *mod)
 {
 }
 
-<<<<<<< HEAD
-=======
 static void module_remove_modinfo_attrs(struct module *mod)
 {
 }
 
->>>>>>> 8190589b
 static void del_usage_links(struct module *mod)
 {
 }
@@ -1649,13 +1548,7 @@
 	mutex_lock(&module_mutex);
 	stop_machine(__unlink_module, mod, NULL);
 	mutex_unlock(&module_mutex);
-<<<<<<< HEAD
-	remove_notes_attrs(mod);
-	remove_sect_attrs(mod);
-	mod_kobject_remove(mod);
-=======
 	mod_sysfs_teardown(mod);
->>>>>>> 8190589b
 
 	/* Arch-specific cleanup. */
 	module_arch_cleanup(mod);
@@ -1765,13 +1658,7 @@
 			break;
 
 		case SHN_UNDEF:
-<<<<<<< HEAD
-			ksym = resolve_symbol_wait(sechdrs, versindex,
-						   strtab + sym[i].st_name,
-						   mod);
-=======
 			ksym = resolve_symbol_wait(mod, info, name);
->>>>>>> 8190589b
 			/* Ok if resolved.  */
 			if (ksym && !IS_ERR(ksym)) {
 				sym[i].st_value = ksym->value;
@@ -1783,12 +1670,7 @@
 				break;
 
 			printk(KERN_WARNING "%s: Unknown symbol %s (err %li)\n",
-<<<<<<< HEAD
-			       mod->name, strtab + sym[i].st_name,
-			       PTR_ERR(ksym));
-=======
 			       mod->name, name, PTR_ERR(ksym));
->>>>>>> 8190589b
 			ret = PTR_ERR(ksym) ?: -ENOENT;
 			break;
 
@@ -2367,9 +2249,6 @@
 	return 0;
 }
 
-<<<<<<< HEAD
-	mod->state = MODULE_STATE_COMING;
-=======
 static void find_module_sections(struct module *mod,
 				 const struct load_info *info)
 {
@@ -2402,7 +2281,6 @@
 	mod->ctors = section_objs(info, ".ctors",
 				  sizeof(*mod->ctors), &mod->num_ctors);
 #endif
->>>>>>> 8190589b
 
 #ifdef CONFIG_TRACEPOINTS
 	mod->tracepoints = section_objs(info, "__tracepoints",
@@ -2491,18 +2369,9 @@
 		DEBUGP("\t0x%lx %s\n",
 		       shdr->sh_addr, info->secstrings + shdr->sh_name);
 	}
-<<<<<<< HEAD
-#endif
-	/* Now we've moved module, initialize linked lists, etc. */
-	module_unload_init(mod);
-
-	/* Set up license info based on the info section */
-	set_license(mod, get_modinfo(sechdrs, infoindex, "license"));
-=======
 
 	return 0;
 }
->>>>>>> 8190589b
 
 static int check_module_license_and_versions(struct module *mod)
 {
@@ -2534,61 +2403,9 @@
 	return 0;
 }
 
-<<<<<<< HEAD
-	/* Now do relocations. */
-	for (i = 1; i < hdr->e_shnum; i++) {
-		const char *strtab = (char *)sechdrs[strindex].sh_addr;
-		unsigned int info = sechdrs[i].sh_info;
-
-		/* Not a valid relocation section? */
-		if (info >= hdr->e_shnum)
-			continue;
-
-		/* Don't bother with non-allocated sections */
-		if (!(sechdrs[info].sh_flags & SHF_ALLOC))
-			continue;
-
-		if (sechdrs[i].sh_type == SHT_REL)
-			err = apply_relocate(sechdrs, strtab, symindex, i,mod);
-		else if (sechdrs[i].sh_type == SHT_RELA)
-			err = apply_relocate_add(sechdrs, strtab, symindex, i,
-						 mod);
-		if (err < 0)
-			goto cleanup;
-	}
-
-  	/* Set up and sort exception table */
-	mod->extable = section_objs(hdr, sechdrs, secstrings, "__ex_table",
-				    sizeof(*mod->extable), &mod->num_exentries);
-	sort_extable(mod->extable, mod->extable + mod->num_exentries);
-
-	/* Finally, copy percpu area over. */
-	percpu_modcopy(mod, (void *)sechdrs[pcpuindex].sh_addr,
-		       sechdrs[pcpuindex].sh_size);
-
-	add_kallsyms(mod, sechdrs, hdr->e_shnum, symindex, strindex,
-		     symoffs, stroffs, secstrings, strmap);
-	kfree(strmap);
-	strmap = NULL;
-
-	if (!mod->taints) {
-		struct _ddebug *debug;
-		unsigned int num_debug;
-
-		debug = section_objs(hdr, sechdrs, secstrings, "__verbose",
-				     sizeof(*debug), &num_debug);
-		if (debug)
-			dynamic_debug_setup(debug, num_debug);
-	}
-
-	err = module_finalize(hdr, sechdrs, mod);
-	if (err < 0)
-		goto cleanup;
-=======
 static void flush_module_icache(const struct module *mod)
 {
 	mm_segment_t old_fs;
->>>>>>> 8190589b
 
 	/* flush the icache in correct context */
 	old_fs = get_fs();
@@ -2814,15 +2631,6 @@
 	err = mod_sysfs_setup(mod, &info, mod->kp, mod->num_kp);
 	if (err < 0)
 		goto unlink;
-<<<<<<< HEAD
-
-	add_sect_attrs(mod, hdr->e_shnum, secstrings, sechdrs);
-	add_notes_attrs(mod, hdr->e_shnum, secstrings, sechdrs);
-
-	/* Get rid of temporary copy */
-	vfree(hdr);
-=======
->>>>>>> 8190589b
 
 	/* Get rid of temporary copy and strmap. */
 	kfree(info.strmap);
@@ -2844,10 +2652,7 @@
 	module_arch_cleanup(mod);
  free_modinfo:
 	free_modinfo(mod);
-<<<<<<< HEAD
-=======
  free_unload:
->>>>>>> 8190589b
 	module_unload_free(mod);
  free_module:
 	module_deallocate(mod, &info);
