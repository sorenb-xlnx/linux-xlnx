/*
   Copyright (C) 2002 Richard Henderson
   Copyright (C) 2001 Rusty Russell, 2002 Rusty Russell IBM.

    This program is free software; you can redistribute it and/or modify
    it under the terms of the GNU General Public License as published by
    the Free Software Foundation; either version 2 of the License, or
    (at your option) any later version.

    This program is distributed in the hope that it will be useful,
    but WITHOUT ANY WARRANTY; without even the implied warranty of
    MERCHANTABILITY or FITNESS FOR A PARTICULAR PURPOSE.  See the
    GNU General Public License for more details.

    You should have received a copy of the GNU General Public License
    along with this program; if not, write to the Free Software
    Foundation, Inc., 59 Temple Place, Suite 330, Boston, MA  02111-1307  USA
*/
#include <linux/module.h>
#include <linux/moduleloader.h>
#include <linux/init.h>
#include <linux/kallsyms.h>
#include <linux/fs.h>
#include <linux/sysfs.h>
#include <linux/kernel.h>
#include <linux/slab.h>
#include <linux/vmalloc.h>
#include <linux/elf.h>
#include <linux/proc_fs.h>
#include <linux/seq_file.h>
#include <linux/syscalls.h>
#include <linux/fcntl.h>
#include <linux/rcupdate.h>
#include <linux/capability.h>
#include <linux/cpu.h>
#include <linux/moduleparam.h>
#include <linux/errno.h>
#include <linux/err.h>
#include <linux/vermagic.h>
#include <linux/notifier.h>
#include <linux/sched.h>
#include <linux/stop_machine.h>
#include <linux/device.h>
#include <linux/string.h>
#include <linux/mutex.h>
#include <linux/unwind.h>
#include <linux/rculist.h>
#include <asm/uaccess.h>
#include <asm/cacheflush.h>
#include <asm/sections.h>
#include <linux/license.h>
#include <asm/sections.h>
#include <linux/tracepoint.h>
#include <linux/ftrace.h>

#if 0
#define DEBUGP printk
#else
#define DEBUGP(fmt , a...)
#endif

#ifndef ARCH_SHF_SMALL
#define ARCH_SHF_SMALL 0
#endif

/* If this is set, the section belongs in the init part of the module */
#define INIT_OFFSET_MASK (1UL << (BITS_PER_LONG-1))

/* List of modules, protected by module_mutex or preempt_disable
 * (delete uses stop_machine/add uses RCU list operations). */
static DEFINE_MUTEX(module_mutex);
static LIST_HEAD(modules);

/* Waiting for a module to finish initializing? */
static DECLARE_WAIT_QUEUE_HEAD(module_wq);

static BLOCKING_NOTIFIER_HEAD(module_notify_list);

/* Bounds of module allocation, for speeding __module_text_address */
static unsigned long module_addr_min = -1UL, module_addr_max = 0;

int register_module_notifier(struct notifier_block * nb)
{
	return blocking_notifier_chain_register(&module_notify_list, nb);
}
EXPORT_SYMBOL(register_module_notifier);

int unregister_module_notifier(struct notifier_block * nb)
{
	return blocking_notifier_chain_unregister(&module_notify_list, nb);
}
EXPORT_SYMBOL(unregister_module_notifier);

/* We require a truly strong try_module_get(): 0 means failure due to
   ongoing or failed initialization etc. */
static inline int strong_try_module_get(struct module *mod)
{
	if (mod && mod->state == MODULE_STATE_COMING)
		return -EBUSY;
	if (try_module_get(mod))
		return 0;
	else
		return -ENOENT;
}

static inline void add_taint_module(struct module *mod, unsigned flag)
{
	add_taint(flag);
	mod->taints |= (1U << flag);
}

/*
 * A thread that wants to hold a reference to a module only while it
 * is running can call this to safely exit.  nfsd and lockd use this.
 */
void __module_put_and_exit(struct module *mod, long code)
{
	module_put(mod);
	do_exit(code);
}
EXPORT_SYMBOL(__module_put_and_exit);

/* Find a module section: 0 means not found. */
static unsigned int find_sec(Elf_Ehdr *hdr,
			     Elf_Shdr *sechdrs,
			     const char *secstrings,
			     const char *name)
{
	unsigned int i;

	for (i = 1; i < hdr->e_shnum; i++)
		/* Alloc bit cleared means "ignore it." */
		if ((sechdrs[i].sh_flags & SHF_ALLOC)
		    && strcmp(secstrings+sechdrs[i].sh_name, name) == 0)
			return i;
	return 0;
}

/* Find a module section, or NULL. */
static void *section_addr(Elf_Ehdr *hdr, Elf_Shdr *shdrs,
			  const char *secstrings, const char *name)
{
	/* Section 0 has sh_addr 0. */
	return (void *)shdrs[find_sec(hdr, shdrs, secstrings, name)].sh_addr;
}

/* Find a module section, or NULL.  Fill in number of "objects" in section. */
static void *section_objs(Elf_Ehdr *hdr,
			  Elf_Shdr *sechdrs,
			  const char *secstrings,
			  const char *name,
			  size_t object_size,
			  unsigned int *num)
{
	unsigned int sec = find_sec(hdr, sechdrs, secstrings, name);

	/* Section 0 has sh_addr 0 and sh_size 0. */
	*num = sechdrs[sec].sh_size / object_size;
	return (void *)sechdrs[sec].sh_addr;
}

/* Provided by the linker */
extern const struct kernel_symbol __start___ksymtab[];
extern const struct kernel_symbol __stop___ksymtab[];
extern const struct kernel_symbol __start___ksymtab_gpl[];
extern const struct kernel_symbol __stop___ksymtab_gpl[];
extern const struct kernel_symbol __start___ksymtab_gpl_future[];
extern const struct kernel_symbol __stop___ksymtab_gpl_future[];
extern const struct kernel_symbol __start___ksymtab_gpl_future[];
extern const struct kernel_symbol __stop___ksymtab_gpl_future[];
extern const unsigned long __start___kcrctab[];
extern const unsigned long __start___kcrctab_gpl[];
extern const unsigned long __start___kcrctab_gpl_future[];
#ifdef CONFIG_UNUSED_SYMBOLS
extern const struct kernel_symbol __start___ksymtab_unused[];
extern const struct kernel_symbol __stop___ksymtab_unused[];
extern const struct kernel_symbol __start___ksymtab_unused_gpl[];
extern const struct kernel_symbol __stop___ksymtab_unused_gpl[];
extern const unsigned long __start___kcrctab_unused[];
extern const unsigned long __start___kcrctab_unused_gpl[];
#endif

#ifndef CONFIG_MODVERSIONS
#define symversion(base, idx) NULL
#else
#define symversion(base, idx) ((base != NULL) ? ((base) + (idx)) : NULL)
#endif

struct symsearch {
	const struct kernel_symbol *start, *stop;
	const unsigned long *crcs;
	enum {
		NOT_GPL_ONLY,
		GPL_ONLY,
		WILL_BE_GPL_ONLY,
	} licence;
	bool unused;
};

static bool each_symbol_in_section(const struct symsearch *arr,
				   unsigned int arrsize,
				   struct module *owner,
				   bool (*fn)(const struct symsearch *syms,
					      struct module *owner,
					      unsigned int symnum, void *data),
				   void *data)
{
	unsigned int i, j;

	for (j = 0; j < arrsize; j++) {
		for (i = 0; i < arr[j].stop - arr[j].start; i++)
			if (fn(&arr[j], owner, i, data))
				return true;
	}

	return false;
}

/* Returns true as soon as fn returns true, otherwise false. */
static bool each_symbol(bool (*fn)(const struct symsearch *arr,
				   struct module *owner,
				   unsigned int symnum, void *data),
			void *data)
{
	struct module *mod;
	const struct symsearch arr[] = {
		{ __start___ksymtab, __stop___ksymtab, __start___kcrctab,
		  NOT_GPL_ONLY, false },
		{ __start___ksymtab_gpl, __stop___ksymtab_gpl,
		  __start___kcrctab_gpl,
		  GPL_ONLY, false },
		{ __start___ksymtab_gpl_future, __stop___ksymtab_gpl_future,
		  __start___kcrctab_gpl_future,
		  WILL_BE_GPL_ONLY, false },
#ifdef CONFIG_UNUSED_SYMBOLS
		{ __start___ksymtab_unused, __stop___ksymtab_unused,
		  __start___kcrctab_unused,
		  NOT_GPL_ONLY, true },
		{ __start___ksymtab_unused_gpl, __stop___ksymtab_unused_gpl,
		  __start___kcrctab_unused_gpl,
		  GPL_ONLY, true },
#endif
	};

	if (each_symbol_in_section(arr, ARRAY_SIZE(arr), NULL, fn, data))
		return true;

	list_for_each_entry_rcu(mod, &modules, list) {
		struct symsearch arr[] = {
			{ mod->syms, mod->syms + mod->num_syms, mod->crcs,
			  NOT_GPL_ONLY, false },
			{ mod->gpl_syms, mod->gpl_syms + mod->num_gpl_syms,
			  mod->gpl_crcs,
			  GPL_ONLY, false },
			{ mod->gpl_future_syms,
			  mod->gpl_future_syms + mod->num_gpl_future_syms,
			  mod->gpl_future_crcs,
			  WILL_BE_GPL_ONLY, false },
#ifdef CONFIG_UNUSED_SYMBOLS
			{ mod->unused_syms,
			  mod->unused_syms + mod->num_unused_syms,
			  mod->unused_crcs,
			  NOT_GPL_ONLY, true },
			{ mod->unused_gpl_syms,
			  mod->unused_gpl_syms + mod->num_unused_gpl_syms,
			  mod->unused_gpl_crcs,
			  GPL_ONLY, true },
#endif
		};

		if (each_symbol_in_section(arr, ARRAY_SIZE(arr), mod, fn, data))
			return true;
	}
	return false;
}

struct find_symbol_arg {
	/* Input */
	const char *name;
	bool gplok;
	bool warn;

	/* Output */
	struct module *owner;
	const unsigned long *crc;
	unsigned long value;
};

static bool find_symbol_in_section(const struct symsearch *syms,
				   struct module *owner,
				   unsigned int symnum, void *data)
{
	struct find_symbol_arg *fsa = data;

	if (strcmp(syms->start[symnum].name, fsa->name) != 0)
		return false;

	if (!fsa->gplok) {
		if (syms->licence == GPL_ONLY)
			return false;
		if (syms->licence == WILL_BE_GPL_ONLY && fsa->warn) {
			printk(KERN_WARNING "Symbol %s is being used "
			       "by a non-GPL module, which will not "
			       "be allowed in the future\n", fsa->name);
			printk(KERN_WARNING "Please see the file "
			       "Documentation/feature-removal-schedule.txt "
			       "in the kernel source tree for more details.\n");
		}
	}

#ifdef CONFIG_UNUSED_SYMBOLS
	if (syms->unused && fsa->warn) {
		printk(KERN_WARNING "Symbol %s is marked as UNUSED, "
		       "however this module is using it.\n", fsa->name);
		printk(KERN_WARNING
		       "This symbol will go away in the future.\n");
		printk(KERN_WARNING
		       "Please evalute if this is the right api to use and if "
		       "it really is, submit a report the linux kernel "
		       "mailinglist together with submitting your code for "
		       "inclusion.\n");
	}
#endif

	fsa->owner = owner;
	fsa->crc = symversion(syms->crcs, symnum);
	fsa->value = syms->start[symnum].value;
	return true;
}

/* Find a symbol, return value, (optional) crc and (optional) module
 * which owns it */
static unsigned long find_symbol(const char *name,
				 struct module **owner,
				 const unsigned long **crc,
				 bool gplok,
				 bool warn)
{
	struct find_symbol_arg fsa;

	fsa.name = name;
	fsa.gplok = gplok;
	fsa.warn = warn;

	if (each_symbol(find_symbol_in_section, &fsa)) {
		if (owner)
			*owner = fsa.owner;
		if (crc)
			*crc = fsa.crc;
		return fsa.value;
	}

	DEBUGP("Failed to find symbol %s\n", name);
	return -ENOENT;
}

/* Search for module by name: must hold module_mutex. */
static struct module *find_module(const char *name)
{
	struct module *mod;

	list_for_each_entry(mod, &modules, list) {
		if (strcmp(mod->name, name) == 0)
			return mod;
	}
	return NULL;
}

<<<<<<< HEAD
#ifdef CONFIG_SMP
/* Number of blocks used and allocated. */
static unsigned int pcpu_num_used, pcpu_num_allocated;
/* Size of each block.  -ve means used. */
static int *pcpu_size;

static int split_block(unsigned int i, unsigned short size)
{
	/* Reallocation required? */
	if (pcpu_num_used + 1 > pcpu_num_allocated) {
		int *new;

		new = krealloc(pcpu_size, sizeof(new[0])*pcpu_num_allocated*2,
			       GFP_KERNEL);
		if (!new)
			return 0;

		pcpu_num_allocated *= 2;
		pcpu_size = new;
	}

	/* Insert a new subblock */
	memmove(&pcpu_size[i+1], &pcpu_size[i],
		sizeof(pcpu_size[0]) * (pcpu_num_used - i));
	pcpu_num_used++;

	pcpu_size[i+1] -= size;
	pcpu_size[i] = size;
	return 1;
}

static inline unsigned int block_size(int val)
{
	if (val < 0)
		return -val;
	return val;
}

static void *percpu_modalloc(unsigned long size, unsigned long align,
			     const char *name)
{
	unsigned long extra;
	unsigned int i;
	void *ptr;

	if (align > PAGE_SIZE) {
		printk(KERN_WARNING "%s: per-cpu alignment %li > %li\n",
		       name, align, PAGE_SIZE);
		align = PAGE_SIZE;
	}

	ptr = __per_cpu_load;
	for (i = 0; i < pcpu_num_used; ptr += block_size(pcpu_size[i]), i++) {
		/* Extra for alignment requirement. */
		extra = ALIGN((unsigned long)ptr, align) - (unsigned long)ptr;
		BUG_ON(i == 0 && extra != 0);

		if (pcpu_size[i] < 0 || pcpu_size[i] < extra + size)
			continue;

		/* Transfer extra to previous block. */
		if (pcpu_size[i-1] < 0)
			pcpu_size[i-1] -= extra;
		else
			pcpu_size[i-1] += extra;
		pcpu_size[i] -= extra;
		ptr += extra;

		/* Split block if warranted */
		if (pcpu_size[i] - size > sizeof(unsigned long))
			if (!split_block(i, size))
				return NULL;

		/* Mark allocated */
		pcpu_size[i] = -pcpu_size[i];
		return ptr;
	}

	printk(KERN_WARNING "Could not allocate %lu bytes percpu data\n",
	       size);
	return NULL;
}

static void percpu_modfree(void *freeme)
{
	unsigned int i;
	void *ptr = __per_cpu_load + block_size(pcpu_size[0]);

	/* First entry is core kernel percpu data. */
	for (i = 1; i < pcpu_num_used; ptr += block_size(pcpu_size[i]), i++) {
		if (ptr == freeme) {
			pcpu_size[i] = -pcpu_size[i];
			goto free;
		}
	}
	BUG();

 free:
	/* Merge with previous? */
	if (pcpu_size[i-1] >= 0) {
		pcpu_size[i-1] += pcpu_size[i];
		pcpu_num_used--;
		memmove(&pcpu_size[i], &pcpu_size[i+1],
			(pcpu_num_used - i) * sizeof(pcpu_size[0]));
		i--;
	}
	/* Merge with next? */
	if (i+1 < pcpu_num_used && pcpu_size[i+1] >= 0) {
		pcpu_size[i] += pcpu_size[i+1];
		pcpu_num_used--;
		memmove(&pcpu_size[i+1], &pcpu_size[i+2],
			(pcpu_num_used - (i+1)) * sizeof(pcpu_size[0]));
	}
}

=======
>>>>>>> 5bac7c16
static unsigned int find_pcpusec(Elf_Ehdr *hdr,
				 Elf_Shdr *sechdrs,
				 const char *secstrings)
{
	return find_sec(hdr, sechdrs, secstrings, ".data.percpu");
}

static void percpu_modcopy(void *pcpudest, const void *from, unsigned long size)
{
	int cpu;

	for_each_possible_cpu(cpu)
		memcpy(pcpudest + per_cpu_offset(cpu), from, size);
}

<<<<<<< HEAD
static int percpu_modinit(void)
{
	pcpu_num_used = 2;
	pcpu_num_allocated = 2;
	pcpu_size = kmalloc(sizeof(pcpu_size[0]) * pcpu_num_allocated,
			    GFP_KERNEL);
	/* Static in-kernel percpu data (used). */
	pcpu_size[0] = -__per_cpu_size;
	/* Free room. */
	pcpu_size[1] = PERCPU_ENOUGH_ROOM + pcpu_size[0];
	if (pcpu_size[1] < 0) {
		printk(KERN_ERR "No per-cpu room for modules.\n");
		pcpu_num_used = 1;
	}

	return 0;
}
__initcall(percpu_modinit);
#else /* ... !CONFIG_SMP */
static inline void *percpu_modalloc(unsigned long size, unsigned long align,
				    const char *name)
{
	return NULL;
}
static inline void percpu_modfree(void *pcpuptr)
{
	BUG();
}
static inline unsigned int find_pcpusec(Elf_Ehdr *hdr,
					Elf_Shdr *sechdrs,
					const char *secstrings)
{
	return 0;
}
static inline void percpu_modcopy(void *pcpudst, const void *src,
				  unsigned long size)
{
	/* pcpusec should be 0, and size of that section should be 0. */
	BUG_ON(size != 0);
}
#endif /* CONFIG_SMP */

=======
>>>>>>> 5bac7c16
#define MODINFO_ATTR(field)	\
static void setup_modinfo_##field(struct module *mod, const char *s)  \
{                                                                     \
	mod->field = kstrdup(s, GFP_KERNEL);                          \
}                                                                     \
static ssize_t show_modinfo_##field(struct module_attribute *mattr,   \
	                struct module *mod, char *buffer)             \
{                                                                     \
	return sprintf(buffer, "%s\n", mod->field);                   \
}                                                                     \
static int modinfo_##field##_exists(struct module *mod)               \
{                                                                     \
	return mod->field != NULL;                                    \
}                                                                     \
static void free_modinfo_##field(struct module *mod)                  \
{                                                                     \
	kfree(mod->field);                                            \
	mod->field = NULL;                                            \
}                                                                     \
static struct module_attribute modinfo_##field = {                    \
	.attr = { .name = __stringify(field), .mode = 0444 },         \
	.show = show_modinfo_##field,                                 \
	.setup = setup_modinfo_##field,                               \
	.test = modinfo_##field##_exists,                             \
	.free = free_modinfo_##field,                                 \
};

MODINFO_ATTR(version);
MODINFO_ATTR(srcversion);

static char last_unloaded_module[MODULE_NAME_LEN+1];

#ifdef CONFIG_MODULE_UNLOAD
/* Init the unload section of the module. */
static void module_unload_init(struct module *mod)
{
	unsigned int i;

	INIT_LIST_HEAD(&mod->modules_which_use_me);
	for (i = 0; i < NR_CPUS; i++)
		local_set(&mod->ref[i].count, 0);
	/* Hold reference count during initialization. */
	local_set(&mod->ref[raw_smp_processor_id()].count, 1);
	/* Backwards compatibility macros put refcount during init. */
	mod->waiter = current;
}

/* modules using other modules */
struct module_use
{
	struct list_head list;
	struct module *module_which_uses;
};

/* Does a already use b? */
static int already_uses(struct module *a, struct module *b)
{
	struct module_use *use;

	list_for_each_entry(use, &b->modules_which_use_me, list) {
		if (use->module_which_uses == a) {
			DEBUGP("%s uses %s!\n", a->name, b->name);
			return 1;
		}
	}
	DEBUGP("%s does not use %s!\n", a->name, b->name);
	return 0;
}

/* Module a uses b */
static int use_module(struct module *a, struct module *b)
{
	struct module_use *use;
	int no_warn, err;

	if (b == NULL || already_uses(a, b)) return 1;

	/* If we're interrupted or time out, we fail. */
	if (wait_event_interruptible_timeout(
		    module_wq, (err = strong_try_module_get(b)) != -EBUSY,
		    30 * HZ) <= 0) {
		printk("%s: gave up waiting for init of module %s.\n",
		       a->name, b->name);
		return 0;
	}

	/* If strong_try_module_get() returned a different error, we fail. */
	if (err)
		return 0;

	DEBUGP("Allocating new usage for %s.\n", a->name);
	use = kmalloc(sizeof(*use), GFP_ATOMIC);
	if (!use) {
		printk("%s: out of memory loading\n", a->name);
		module_put(b);
		return 0;
	}

	use->module_which_uses = a;
	list_add(&use->list, &b->modules_which_use_me);
	no_warn = sysfs_create_link(b->holders_dir, &a->mkobj.kobj, a->name);
	return 1;
}

/* Clear the unload stuff of the module. */
static void module_unload_free(struct module *mod)
{
	struct module *i;

	list_for_each_entry(i, &modules, list) {
		struct module_use *use;

		list_for_each_entry(use, &i->modules_which_use_me, list) {
			if (use->module_which_uses == mod) {
				DEBUGP("%s unusing %s\n", mod->name, i->name);
				module_put(i);
				list_del(&use->list);
				kfree(use);
				sysfs_remove_link(i->holders_dir, mod->name);
				/* There can be at most one match. */
				break;
			}
		}
	}
}

#ifdef CONFIG_MODULE_FORCE_UNLOAD
static inline int try_force_unload(unsigned int flags)
{
	int ret = (flags & O_TRUNC);
	if (ret)
		add_taint(TAINT_FORCED_RMMOD);
	return ret;
}
#else
static inline int try_force_unload(unsigned int flags)
{
	return 0;
}
#endif /* CONFIG_MODULE_FORCE_UNLOAD */

struct stopref
{
	struct module *mod;
	int flags;
	int *forced;
};

/* Whole machine is stopped with interrupts off when this runs. */
static int __try_stop_module(void *_sref)
{
	struct stopref *sref = _sref;

	/* If it's not unused, quit unless we're forcing. */
	if (module_refcount(sref->mod) != 0) {
		if (!(*sref->forced = try_force_unload(sref->flags)))
			return -EWOULDBLOCK;
	}

	/* Mark it as dying. */
	sref->mod->state = MODULE_STATE_GOING;
	return 0;
}

static int try_stop_module(struct module *mod, int flags, int *forced)
{
	if (flags & O_NONBLOCK) {
		struct stopref sref = { mod, flags, forced };

		return stop_machine(__try_stop_module, &sref, NULL);
	} else {
		/* We don't need to stop the machine for this. */
		mod->state = MODULE_STATE_GOING;
		synchronize_sched();
		return 0;
	}
}

unsigned int module_refcount(struct module *mod)
{
	unsigned int i, total = 0;

	for (i = 0; i < NR_CPUS; i++)
		total += local_read(&mod->ref[i].count);
	return total;
}
EXPORT_SYMBOL(module_refcount);

/* This exists whether we can unload or not */
static void free_module(struct module *mod);

static void wait_for_zero_refcount(struct module *mod)
{
	/* Since we might sleep for some time, release the mutex first */
	mutex_unlock(&module_mutex);
	for (;;) {
		DEBUGP("Looking at refcount...\n");
		set_current_state(TASK_UNINTERRUPTIBLE);
		if (module_refcount(mod) == 0)
			break;
		schedule();
	}
	current->state = TASK_RUNNING;
	mutex_lock(&module_mutex);
}

asmlinkage long
sys_delete_module(const char __user *name_user, unsigned int flags)
{
	struct module *mod;
	char name[MODULE_NAME_LEN];
	int ret, forced = 0;

	if (!capable(CAP_SYS_MODULE))
		return -EPERM;

	if (strncpy_from_user(name, name_user, MODULE_NAME_LEN-1) < 0)
		return -EFAULT;
	name[MODULE_NAME_LEN-1] = '\0';

	if (mutex_lock_interruptible(&module_mutex) != 0)
		return -EINTR;

	mod = find_module(name);
	if (!mod) {
		ret = -ENOENT;
		goto out;
	}

	if (!list_empty(&mod->modules_which_use_me)) {
		/* Other modules depend on us: get rid of them first. */
		ret = -EWOULDBLOCK;
		goto out;
	}

	/* Doing init or already dying? */
	if (mod->state != MODULE_STATE_LIVE) {
		/* FIXME: if (force), slam module count and wake up
                   waiter --RR */
		DEBUGP("%s already dying\n", mod->name);
		ret = -EBUSY;
		goto out;
	}

	/* If it has an init func, it must have an exit func to unload */
	if (mod->init && !mod->exit) {
		forced = try_force_unload(flags);
		if (!forced) {
			/* This module can't be removed */
			ret = -EBUSY;
			goto out;
		}
	}

	/* Set this up before setting mod->state */
	mod->waiter = current;

	/* Stop the machine so refcounts can't move and disable module. */
	ret = try_stop_module(mod, flags, &forced);
	if (ret != 0)
		goto out;

	/* Never wait if forced. */
	if (!forced && module_refcount(mod) != 0)
		wait_for_zero_refcount(mod);

	mutex_unlock(&module_mutex);
	/* Final destruction now noone is using it. */
	if (mod->exit != NULL)
		mod->exit();
	blocking_notifier_call_chain(&module_notify_list,
				     MODULE_STATE_GOING, mod);
	mutex_lock(&module_mutex);
	/* Store the name of the last unloaded module for diagnostic purposes */
	strlcpy(last_unloaded_module, mod->name, sizeof(last_unloaded_module));
	unregister_dynamic_debug_module(mod->name);
	free_module(mod);

 out:
	mutex_unlock(&module_mutex);
	return ret;
}

static void print_unload_info(struct seq_file *m, struct module *mod)
{
	struct module_use *use;
	int printed_something = 0;

	seq_printf(m, " %u ", module_refcount(mod));

	/* Always include a trailing , so userspace can differentiate
           between this and the old multi-field proc format. */
	list_for_each_entry(use, &mod->modules_which_use_me, list) {
		printed_something = 1;
		seq_printf(m, "%s,", use->module_which_uses->name);
	}

	if (mod->init != NULL && mod->exit == NULL) {
		printed_something = 1;
		seq_printf(m, "[permanent],");
	}

	if (!printed_something)
		seq_printf(m, "-");
}

void __symbol_put(const char *symbol)
{
	struct module *owner;

	preempt_disable();
	if (IS_ERR_VALUE(find_symbol(symbol, &owner, NULL, true, false)))
		BUG();
	module_put(owner);
	preempt_enable();
}
EXPORT_SYMBOL(__symbol_put);

void symbol_put_addr(void *addr)
{
	struct module *modaddr;

	if (core_kernel_text((unsigned long)addr))
		return;

	if (!(modaddr = module_text_address((unsigned long)addr)))
		BUG();
	module_put(modaddr);
}
EXPORT_SYMBOL_GPL(symbol_put_addr);

static ssize_t show_refcnt(struct module_attribute *mattr,
			   struct module *mod, char *buffer)
{
	return sprintf(buffer, "%u\n", module_refcount(mod));
}

static struct module_attribute refcnt = {
	.attr = { .name = "refcnt", .mode = 0444 },
	.show = show_refcnt,
};

void module_put(struct module *module)
{
	if (module) {
		unsigned int cpu = get_cpu();
		local_dec(&module->ref[cpu].count);
		/* Maybe they're waiting for us to drop reference? */
		if (unlikely(!module_is_live(module)))
			wake_up_process(module->waiter);
		put_cpu();
	}
}
EXPORT_SYMBOL(module_put);

#else /* !CONFIG_MODULE_UNLOAD */
static void print_unload_info(struct seq_file *m, struct module *mod)
{
	/* We don't know the usage count, or what modules are using. */
	seq_printf(m, " - -");
}

static inline void module_unload_free(struct module *mod)
{
}

static inline int use_module(struct module *a, struct module *b)
{
	return strong_try_module_get(b) == 0;
}

static inline void module_unload_init(struct module *mod)
{
}
#endif /* CONFIG_MODULE_UNLOAD */

static ssize_t show_initstate(struct module_attribute *mattr,
			   struct module *mod, char *buffer)
{
	const char *state = "unknown";

	switch (mod->state) {
	case MODULE_STATE_LIVE:
		state = "live";
		break;
	case MODULE_STATE_COMING:
		state = "coming";
		break;
	case MODULE_STATE_GOING:
		state = "going";
		break;
	}
	return sprintf(buffer, "%s\n", state);
}

static struct module_attribute initstate = {
	.attr = { .name = "initstate", .mode = 0444 },
	.show = show_initstate,
};

static struct module_attribute *modinfo_attrs[] = {
	&modinfo_version,
	&modinfo_srcversion,
	&initstate,
#ifdef CONFIG_MODULE_UNLOAD
	&refcnt,
#endif
	NULL,
};

static const char vermagic[] = VERMAGIC_STRING;

static int try_to_force_load(struct module *mod, const char *symname)
{
#ifdef CONFIG_MODULE_FORCE_LOAD
	if (!test_taint(TAINT_FORCED_MODULE))
		printk("%s: no version for \"%s\" found: kernel tainted.\n",
		       mod->name, symname);
	add_taint_module(mod, TAINT_FORCED_MODULE);
	return 0;
#else
	return -ENOEXEC;
#endif
}

#ifdef CONFIG_MODVERSIONS
static int check_version(Elf_Shdr *sechdrs,
			 unsigned int versindex,
			 const char *symname,
			 struct module *mod, 
			 const unsigned long *crc)
{
	unsigned int i, num_versions;
	struct modversion_info *versions;

	/* Exporting module didn't supply crcs?  OK, we're already tainted. */
	if (!crc)
		return 1;

	/* No versions at all?  modprobe --force does this. */
	if (versindex == 0)
		return try_to_force_load(mod, symname) == 0;

	versions = (void *) sechdrs[versindex].sh_addr;
	num_versions = sechdrs[versindex].sh_size
		/ sizeof(struct modversion_info);

	for (i = 0; i < num_versions; i++) {
		if (strcmp(versions[i].name, symname) != 0)
			continue;

		if (versions[i].crc == *crc)
			return 1;
		DEBUGP("Found checksum %lX vs module %lX\n",
		       *crc, versions[i].crc);
		goto bad_version;
	}

	printk(KERN_WARNING "%s: no symbol version for %s\n",
	       mod->name, symname);
	return 0;

bad_version:
	printk("%s: disagrees about version of symbol %s\n",
	       mod->name, symname);
	return 0;
}

static inline int check_modstruct_version(Elf_Shdr *sechdrs,
					  unsigned int versindex,
					  struct module *mod)
{
	const unsigned long *crc;

	if (IS_ERR_VALUE(find_symbol("struct_module", NULL, &crc, true, false)))
		BUG();
	return check_version(sechdrs, versindex, "struct_module", mod, crc);
}

/* First part is kernel version, which we ignore if module has crcs. */
static inline int same_magic(const char *amagic, const char *bmagic,
			     bool has_crcs)
{
	if (has_crcs) {
		amagic += strcspn(amagic, " ");
		bmagic += strcspn(bmagic, " ");
	}
	return strcmp(amagic, bmagic) == 0;
}
#else
static inline int check_version(Elf_Shdr *sechdrs,
				unsigned int versindex,
				const char *symname,
				struct module *mod, 
				const unsigned long *crc)
{
	return 1;
}

static inline int check_modstruct_version(Elf_Shdr *sechdrs,
					  unsigned int versindex,
					  struct module *mod)
{
	return 1;
}

static inline int same_magic(const char *amagic, const char *bmagic,
			     bool has_crcs)
{
	return strcmp(amagic, bmagic) == 0;
}
#endif /* CONFIG_MODVERSIONS */

/* Resolve a symbol for this module.  I.e. if we find one, record usage.
   Must be holding module_mutex. */
static unsigned long resolve_symbol(Elf_Shdr *sechdrs,
				    unsigned int versindex,
				    const char *name,
				    struct module *mod)
{
	struct module *owner;
	unsigned long ret;
	const unsigned long *crc;

	ret = find_symbol(name, &owner, &crc,
			  !(mod->taints & (1 << TAINT_PROPRIETARY_MODULE)), true);
	if (!IS_ERR_VALUE(ret)) {
		/* use_module can fail due to OOM,
		   or module initialization or unloading */
		if (!check_version(sechdrs, versindex, name, mod, crc) ||
		    !use_module(mod, owner))
			ret = -EINVAL;
	}
	return ret;
}

/*
 * /sys/module/foo/sections stuff
 * J. Corbet <corbet@lwn.net>
 */
#if defined(CONFIG_KALLSYMS) && defined(CONFIG_SYSFS)
struct module_sect_attr
{
	struct module_attribute mattr;
	char *name;
	unsigned long address;
};

struct module_sect_attrs
{
	struct attribute_group grp;
	unsigned int nsections;
	struct module_sect_attr attrs[0];
};

static ssize_t module_sect_show(struct module_attribute *mattr,
				struct module *mod, char *buf)
{
	struct module_sect_attr *sattr =
		container_of(mattr, struct module_sect_attr, mattr);
	return sprintf(buf, "0x%lx\n", sattr->address);
}

static void free_sect_attrs(struct module_sect_attrs *sect_attrs)
{
	unsigned int section;

	for (section = 0; section < sect_attrs->nsections; section++)
		kfree(sect_attrs->attrs[section].name);
	kfree(sect_attrs);
}

static void add_sect_attrs(struct module *mod, unsigned int nsect,
		char *secstrings, Elf_Shdr *sechdrs)
{
	unsigned int nloaded = 0, i, size[2];
	struct module_sect_attrs *sect_attrs;
	struct module_sect_attr *sattr;
	struct attribute **gattr;

	/* Count loaded sections and allocate structures */
	for (i = 0; i < nsect; i++)
		if (sechdrs[i].sh_flags & SHF_ALLOC)
			nloaded++;
	size[0] = ALIGN(sizeof(*sect_attrs)
			+ nloaded * sizeof(sect_attrs->attrs[0]),
			sizeof(sect_attrs->grp.attrs[0]));
	size[1] = (nloaded + 1) * sizeof(sect_attrs->grp.attrs[0]);
	sect_attrs = kzalloc(size[0] + size[1], GFP_KERNEL);
	if (sect_attrs == NULL)
		return;

	/* Setup section attributes. */
	sect_attrs->grp.name = "sections";
	sect_attrs->grp.attrs = (void *)sect_attrs + size[0];

	sect_attrs->nsections = 0;
	sattr = &sect_attrs->attrs[0];
	gattr = &sect_attrs->grp.attrs[0];
	for (i = 0; i < nsect; i++) {
		if (! (sechdrs[i].sh_flags & SHF_ALLOC))
			continue;
		sattr->address = sechdrs[i].sh_addr;
		sattr->name = kstrdup(secstrings + sechdrs[i].sh_name,
					GFP_KERNEL);
		if (sattr->name == NULL)
			goto out;
		sect_attrs->nsections++;
		sattr->mattr.show = module_sect_show;
		sattr->mattr.store = NULL;
		sattr->mattr.attr.name = sattr->name;
		sattr->mattr.attr.mode = S_IRUGO;
		*(gattr++) = &(sattr++)->mattr.attr;
	}
	*gattr = NULL;

	if (sysfs_create_group(&mod->mkobj.kobj, &sect_attrs->grp))
		goto out;

	mod->sect_attrs = sect_attrs;
	return;
  out:
	free_sect_attrs(sect_attrs);
}

static void remove_sect_attrs(struct module *mod)
{
	if (mod->sect_attrs) {
		sysfs_remove_group(&mod->mkobj.kobj,
				   &mod->sect_attrs->grp);
		/* We are positive that no one is using any sect attrs
		 * at this point.  Deallocate immediately. */
		free_sect_attrs(mod->sect_attrs);
		mod->sect_attrs = NULL;
	}
}

/*
 * /sys/module/foo/notes/.section.name gives contents of SHT_NOTE sections.
 */

struct module_notes_attrs {
	struct kobject *dir;
	unsigned int notes;
	struct bin_attribute attrs[0];
};

static ssize_t module_notes_read(struct kobject *kobj,
				 struct bin_attribute *bin_attr,
				 char *buf, loff_t pos, size_t count)
{
	/*
	 * The caller checked the pos and count against our size.
	 */
	memcpy(buf, bin_attr->private + pos, count);
	return count;
}

static void free_notes_attrs(struct module_notes_attrs *notes_attrs,
			     unsigned int i)
{
	if (notes_attrs->dir) {
		while (i-- > 0)
			sysfs_remove_bin_file(notes_attrs->dir,
					      &notes_attrs->attrs[i]);
		kobject_put(notes_attrs->dir);
	}
	kfree(notes_attrs);
}

static void add_notes_attrs(struct module *mod, unsigned int nsect,
			    char *secstrings, Elf_Shdr *sechdrs)
{
	unsigned int notes, loaded, i;
	struct module_notes_attrs *notes_attrs;
	struct bin_attribute *nattr;

	/* Count notes sections and allocate structures.  */
	notes = 0;
	for (i = 0; i < nsect; i++)
		if ((sechdrs[i].sh_flags & SHF_ALLOC) &&
		    (sechdrs[i].sh_type == SHT_NOTE))
			++notes;

	if (notes == 0)
		return;

	notes_attrs = kzalloc(sizeof(*notes_attrs)
			      + notes * sizeof(notes_attrs->attrs[0]),
			      GFP_KERNEL);
	if (notes_attrs == NULL)
		return;

	notes_attrs->notes = notes;
	nattr = &notes_attrs->attrs[0];
	for (loaded = i = 0; i < nsect; ++i) {
		if (!(sechdrs[i].sh_flags & SHF_ALLOC))
			continue;
		if (sechdrs[i].sh_type == SHT_NOTE) {
			nattr->attr.name = mod->sect_attrs->attrs[loaded].name;
			nattr->attr.mode = S_IRUGO;
			nattr->size = sechdrs[i].sh_size;
			nattr->private = (void *) sechdrs[i].sh_addr;
			nattr->read = module_notes_read;
			++nattr;
		}
		++loaded;
	}

	notes_attrs->dir = kobject_create_and_add("notes", &mod->mkobj.kobj);
	if (!notes_attrs->dir)
		goto out;

	for (i = 0; i < notes; ++i)
		if (sysfs_create_bin_file(notes_attrs->dir,
					  &notes_attrs->attrs[i]))
			goto out;

	mod->notes_attrs = notes_attrs;
	return;

  out:
	free_notes_attrs(notes_attrs, i);
}

static void remove_notes_attrs(struct module *mod)
{
	if (mod->notes_attrs)
		free_notes_attrs(mod->notes_attrs, mod->notes_attrs->notes);
}

#else

static inline void add_sect_attrs(struct module *mod, unsigned int nsect,
		char *sectstrings, Elf_Shdr *sechdrs)
{
}

static inline void remove_sect_attrs(struct module *mod)
{
}

static inline void add_notes_attrs(struct module *mod, unsigned int nsect,
				   char *sectstrings, Elf_Shdr *sechdrs)
{
}

static inline void remove_notes_attrs(struct module *mod)
{
}
#endif

#ifdef CONFIG_SYSFS
int module_add_modinfo_attrs(struct module *mod)
{
	struct module_attribute *attr;
	struct module_attribute *temp_attr;
	int error = 0;
	int i;

	mod->modinfo_attrs = kzalloc((sizeof(struct module_attribute) *
					(ARRAY_SIZE(modinfo_attrs) + 1)),
					GFP_KERNEL);
	if (!mod->modinfo_attrs)
		return -ENOMEM;

	temp_attr = mod->modinfo_attrs;
	for (i = 0; (attr = modinfo_attrs[i]) && !error; i++) {
		if (!attr->test ||
		    (attr->test && attr->test(mod))) {
			memcpy(temp_attr, attr, sizeof(*temp_attr));
			error = sysfs_create_file(&mod->mkobj.kobj,&temp_attr->attr);
			++temp_attr;
		}
	}
	return error;
}

void module_remove_modinfo_attrs(struct module *mod)
{
	struct module_attribute *attr;
	int i;

	for (i = 0; (attr = &mod->modinfo_attrs[i]); i++) {
		/* pick a field to test for end of list */
		if (!attr->attr.name)
			break;
		sysfs_remove_file(&mod->mkobj.kobj,&attr->attr);
		if (attr->free)
			attr->free(mod);
	}
	kfree(mod->modinfo_attrs);
}

int mod_sysfs_init(struct module *mod)
{
	int err;
	struct kobject *kobj;

	if (!module_sysfs_initialized) {
		printk(KERN_ERR "%s: module sysfs not initialized\n",
		       mod->name);
		err = -EINVAL;
		goto out;
	}

	kobj = kset_find_obj(module_kset, mod->name);
	if (kobj) {
		printk(KERN_ERR "%s: module is already loaded\n", mod->name);
		kobject_put(kobj);
		err = -EINVAL;
		goto out;
	}

	mod->mkobj.mod = mod;

	memset(&mod->mkobj.kobj, 0, sizeof(mod->mkobj.kobj));
	mod->mkobj.kobj.kset = module_kset;
	err = kobject_init_and_add(&mod->mkobj.kobj, &module_ktype, NULL,
				   "%s", mod->name);
	if (err)
		kobject_put(&mod->mkobj.kobj);

	/* delay uevent until full sysfs population */
out:
	return err;
}

int mod_sysfs_setup(struct module *mod,
			   struct kernel_param *kparam,
			   unsigned int num_params)
{
	int err;

	mod->holders_dir = kobject_create_and_add("holders", &mod->mkobj.kobj);
	if (!mod->holders_dir) {
		err = -ENOMEM;
		goto out_unreg;
	}

	err = module_param_sysfs_setup(mod, kparam, num_params);
	if (err)
		goto out_unreg_holders;

	err = module_add_modinfo_attrs(mod);
	if (err)
		goto out_unreg_param;

	kobject_uevent(&mod->mkobj.kobj, KOBJ_ADD);
	return 0;

out_unreg_param:
	module_param_sysfs_remove(mod);
out_unreg_holders:
	kobject_put(mod->holders_dir);
out_unreg:
	kobject_put(&mod->mkobj.kobj);
	return err;
}

static void mod_sysfs_fini(struct module *mod)
{
	kobject_put(&mod->mkobj.kobj);
}

#else /* CONFIG_SYSFS */

static void mod_sysfs_fini(struct module *mod)
{
}

#endif /* CONFIG_SYSFS */

static void mod_kobject_remove(struct module *mod)
{
	module_remove_modinfo_attrs(mod);
	module_param_sysfs_remove(mod);
	kobject_put(mod->mkobj.drivers_dir);
	kobject_put(mod->holders_dir);
	mod_sysfs_fini(mod);
}

/*
 * unlink the module with the whole machine is stopped with interrupts off
 * - this defends against kallsyms not taking locks
 */
static int __unlink_module(void *_mod)
{
	struct module *mod = _mod;
	list_del(&mod->list);
	return 0;
}

/* Free a module, remove from lists, etc (must hold module_mutex). */
static void free_module(struct module *mod)
{
	/* Delete from various lists */
	stop_machine(__unlink_module, mod, NULL);
	remove_notes_attrs(mod);
	remove_sect_attrs(mod);
	mod_kobject_remove(mod);

	unwind_remove_table(mod->unwind_info, 0);

	/* Arch-specific cleanup. */
	module_arch_cleanup(mod);

	/* Module unload stuff */
	module_unload_free(mod);

	/* release any pointers to mcount in this module */
	ftrace_release(mod->module_core, mod->core_size);

	/* This may be NULL, but that's OK */
	module_free(mod, mod->module_init);
	kfree(mod->args);
	if (mod->percpu)
		cpu_free(mod->percpu, mod->percpu_size);

	/* Free lock-classes: */
	lockdep_free_key_range(mod->module_core, mod->core_size);

	/* Finally, free the core (containing the module structure) */
	module_free(mod, mod->module_core);
}

void *__symbol_get(const char *symbol)
{
	struct module *owner;
	unsigned long value;

	preempt_disable();
	value = find_symbol(symbol, &owner, NULL, true, true);
	if (IS_ERR_VALUE(value))
		value = 0;
	else if (strong_try_module_get(owner))
		value = 0;
	preempt_enable();

	return (void *)value;
}
EXPORT_SYMBOL_GPL(__symbol_get);

/*
 * Ensure that an exported symbol [global namespace] does not already exist
 * in the kernel or in some other module's exported symbol table.
 */
static int verify_export_symbols(struct module *mod)
{
	unsigned int i;
	struct module *owner;
	const struct kernel_symbol *s;
	struct {
		const struct kernel_symbol *sym;
		unsigned int num;
	} arr[] = {
		{ mod->syms, mod->num_syms },
		{ mod->gpl_syms, mod->num_gpl_syms },
		{ mod->gpl_future_syms, mod->num_gpl_future_syms },
#ifdef CONFIG_UNUSED_SYMBOLS
		{ mod->unused_syms, mod->num_unused_syms },
		{ mod->unused_gpl_syms, mod->num_unused_gpl_syms },
#endif
	};

	for (i = 0; i < ARRAY_SIZE(arr); i++) {
		for (s = arr[i].sym; s < arr[i].sym + arr[i].num; s++) {
			if (!IS_ERR_VALUE(find_symbol(s->name, &owner,
						      NULL, true, false))) {
				printk(KERN_ERR
				       "%s: exports duplicate symbol %s"
				       " (owned by %s)\n",
				       mod->name, s->name, module_name(owner));
				return -ENOEXEC;
			}
		}
	}
	return 0;
}

/* Change all symbols so that st_value encodes the pointer directly. */
static int simplify_symbols(Elf_Shdr *sechdrs,
			    unsigned int symindex,
			    const char *strtab,
			    unsigned int versindex,
			    unsigned int pcpuindex,
			    struct module *mod)
{
	Elf_Sym *sym = (void *)sechdrs[symindex].sh_addr;
	unsigned long secbase;
	unsigned int i, n = sechdrs[symindex].sh_size / sizeof(Elf_Sym);
	int ret = 0;

	for (i = 1; i < n; i++) {
		switch (sym[i].st_shndx) {
		case SHN_COMMON:
			/* We compiled with -fno-common.  These are not
			   supposed to happen.  */
			DEBUGP("Common symbol: %s\n", strtab + sym[i].st_name);
			printk("%s: please compile with -fno-common\n",
			       mod->name);
			ret = -ENOEXEC;
			break;

		case SHN_ABS:
			/* Don't need to do anything */
			DEBUGP("Absolute symbol: 0x%08lx\n",
			       (long)sym[i].st_value);
			break;

		case SHN_UNDEF:
			sym[i].st_value
			  = resolve_symbol(sechdrs, versindex,
					   strtab + sym[i].st_name, mod);

			/* Ok if resolved.  */
			if (!IS_ERR_VALUE(sym[i].st_value))
				break;
			/* Ok if weak.  */
			if (ELF_ST_BIND(sym[i].st_info) == STB_WEAK)
				break;

			printk(KERN_WARNING "%s: Unknown symbol %s\n",
			       mod->name, strtab + sym[i].st_name);
			ret = -ENOENT;
			break;

		default:
			/* Divert to percpu allocation if a percpu var. */
			if (sym[i].st_shndx == pcpuindex)
				secbase = (unsigned long)mod->percpu;
			else
				secbase = sechdrs[sym[i].st_shndx].sh_addr;
			sym[i].st_value += secbase;
			break;
		}
	}

	return ret;
}

/* Update size with this section: return offset. */
static long get_offset(unsigned int *size, Elf_Shdr *sechdr)
{
	long ret;

	ret = ALIGN(*size, sechdr->sh_addralign ?: 1);
	*size = ret + sechdr->sh_size;
	return ret;
}

/* Lay out the SHF_ALLOC sections in a way not dissimilar to how ld
   might -- code, read-only data, read-write data, small data.  Tally
   sizes, and place the offsets into sh_entsize fields: high bit means it
   belongs in init. */
static void layout_sections(struct module *mod,
			    const Elf_Ehdr *hdr,
			    Elf_Shdr *sechdrs,
			    const char *secstrings)
{
	static unsigned long const masks[][2] = {
		/* NOTE: all executable code must be the first section
		 * in this array; otherwise modify the text_size
		 * finder in the two loops below */
		{ SHF_EXECINSTR | SHF_ALLOC, ARCH_SHF_SMALL },
		{ SHF_ALLOC, SHF_WRITE | ARCH_SHF_SMALL },
		{ SHF_WRITE | SHF_ALLOC, ARCH_SHF_SMALL },
		{ ARCH_SHF_SMALL | SHF_ALLOC, 0 }
	};
	unsigned int m, i;

	for (i = 0; i < hdr->e_shnum; i++)
		sechdrs[i].sh_entsize = ~0UL;

	DEBUGP("Core section allocation order:\n");
	for (m = 0; m < ARRAY_SIZE(masks); ++m) {
		for (i = 0; i < hdr->e_shnum; ++i) {
			Elf_Shdr *s = &sechdrs[i];

			if ((s->sh_flags & masks[m][0]) != masks[m][0]
			    || (s->sh_flags & masks[m][1])
			    || s->sh_entsize != ~0UL
			    || strncmp(secstrings + s->sh_name,
				       ".init", 5) == 0)
				continue;
			s->sh_entsize = get_offset(&mod->core_size, s);
			DEBUGP("\t%s\n", secstrings + s->sh_name);
		}
		if (m == 0)
			mod->core_text_size = mod->core_size;
	}

	DEBUGP("Init section allocation order:\n");
	for (m = 0; m < ARRAY_SIZE(masks); ++m) {
		for (i = 0; i < hdr->e_shnum; ++i) {
			Elf_Shdr *s = &sechdrs[i];

			if ((s->sh_flags & masks[m][0]) != masks[m][0]
			    || (s->sh_flags & masks[m][1])
			    || s->sh_entsize != ~0UL
			    || strncmp(secstrings + s->sh_name,
				       ".init", 5) != 0)
				continue;
			s->sh_entsize = (get_offset(&mod->init_size, s)
					 | INIT_OFFSET_MASK);
			DEBUGP("\t%s\n", secstrings + s->sh_name);
		}
		if (m == 0)
			mod->init_text_size = mod->init_size;
	}
}

static void set_license(struct module *mod, const char *license)
{
	if (!license)
		license = "unspecified";

	if (!license_is_gpl_compatible(license)) {
		if (!test_taint(TAINT_PROPRIETARY_MODULE))
			printk(KERN_WARNING "%s: module license '%s' taints "
				"kernel.\n", mod->name, license);
		add_taint_module(mod, TAINT_PROPRIETARY_MODULE);
	}
}

/* Parse tag=value strings from .modinfo section */
static char *next_string(char *string, unsigned long *secsize)
{
	/* Skip non-zero chars */
	while (string[0]) {
		string++;
		if ((*secsize)-- <= 1)
			return NULL;
	}

	/* Skip any zero padding. */
	while (!string[0]) {
		string++;
		if ((*secsize)-- <= 1)
			return NULL;
	}
	return string;
}

static char *get_modinfo(Elf_Shdr *sechdrs,
			 unsigned int info,
			 const char *tag)
{
	char *p;
	unsigned int taglen = strlen(tag);
	unsigned long size = sechdrs[info].sh_size;

	for (p = (char *)sechdrs[info].sh_addr; p; p = next_string(p, &size)) {
		if (strncmp(p, tag, taglen) == 0 && p[taglen] == '=')
			return p + taglen + 1;
	}
	return NULL;
}

static void setup_modinfo(struct module *mod, Elf_Shdr *sechdrs,
			  unsigned int infoindex)
{
	struct module_attribute *attr;
	int i;

	for (i = 0; (attr = modinfo_attrs[i]); i++) {
		if (attr->setup)
			attr->setup(mod,
				    get_modinfo(sechdrs,
						infoindex,
						attr->attr.name));
	}
}

#ifdef CONFIG_KALLSYMS

/* lookup symbol in given range of kernel_symbols */
static const struct kernel_symbol *lookup_symbol(const char *name,
	const struct kernel_symbol *start,
	const struct kernel_symbol *stop)
{
	const struct kernel_symbol *ks = start;
	for (; ks < stop; ks++)
		if (strcmp(ks->name, name) == 0)
			return ks;
	return NULL;
}

static int is_exported(const char *name, const struct module *mod)
{
	if (!mod && lookup_symbol(name, __start___ksymtab, __stop___ksymtab))
		return 1;
	else
		if (mod && lookup_symbol(name, mod->syms, mod->syms + mod->num_syms))
			return 1;
		else
			return 0;
}

/* As per nm */
static char elf_type(const Elf_Sym *sym,
		     Elf_Shdr *sechdrs,
		     const char *secstrings,
		     struct module *mod)
{
	if (ELF_ST_BIND(sym->st_info) == STB_WEAK) {
		if (ELF_ST_TYPE(sym->st_info) == STT_OBJECT)
			return 'v';
		else
			return 'w';
	}
	if (sym->st_shndx == SHN_UNDEF)
		return 'U';
	if (sym->st_shndx == SHN_ABS)
		return 'a';
	if (sym->st_shndx >= SHN_LORESERVE)
		return '?';
	if (sechdrs[sym->st_shndx].sh_flags & SHF_EXECINSTR)
		return 't';
	if (sechdrs[sym->st_shndx].sh_flags & SHF_ALLOC
	    && sechdrs[sym->st_shndx].sh_type != SHT_NOBITS) {
		if (!(sechdrs[sym->st_shndx].sh_flags & SHF_WRITE))
			return 'r';
		else if (sechdrs[sym->st_shndx].sh_flags & ARCH_SHF_SMALL)
			return 'g';
		else
			return 'd';
	}
	if (sechdrs[sym->st_shndx].sh_type == SHT_NOBITS) {
		if (sechdrs[sym->st_shndx].sh_flags & ARCH_SHF_SMALL)
			return 's';
		else
			return 'b';
	}
	if (strncmp(secstrings + sechdrs[sym->st_shndx].sh_name,
		    ".debug", strlen(".debug")) == 0)
		return 'n';
	return '?';
}

static void add_kallsyms(struct module *mod,
			 Elf_Shdr *sechdrs,
			 unsigned int symindex,
			 unsigned int strindex,
			 const char *secstrings)
{
	unsigned int i;

	mod->symtab = (void *)sechdrs[symindex].sh_addr;
	mod->num_symtab = sechdrs[symindex].sh_size / sizeof(Elf_Sym);
	mod->strtab = (void *)sechdrs[strindex].sh_addr;

	/* Set types up while we still have access to sections. */
	for (i = 0; i < mod->num_symtab; i++)
		mod->symtab[i].st_info
			= elf_type(&mod->symtab[i], sechdrs, secstrings, mod);
}
#else
static inline void add_kallsyms(struct module *mod,
				Elf_Shdr *sechdrs,
				unsigned int symindex,
				unsigned int strindex,
				const char *secstrings)
{
}
#endif /* CONFIG_KALLSYMS */

static void dynamic_printk_setup(struct mod_debug *debug, unsigned int num)
{
#ifdef CONFIG_DYNAMIC_PRINTK_DEBUG
	unsigned int i;

	for (i = 0; i < num; i++) {
		register_dynamic_debug_module(debug[i].modname,
					      debug[i].type,
					      debug[i].logical_modname,
					      debug[i].flag_names,
					      debug[i].hash, debug[i].hash2);
	}
#endif /* CONFIG_DYNAMIC_PRINTK_DEBUG */
}

static void *module_alloc_update_bounds(unsigned long size)
{
	void *ret = module_alloc(size);

	if (ret) {
		/* Update module bounds. */
		if ((unsigned long)ret < module_addr_min)
			module_addr_min = (unsigned long)ret;
		if ((unsigned long)ret + size > module_addr_max)
			module_addr_max = (unsigned long)ret + size;
	}
	return ret;
}

/* Allocate and load the module: note that size of section 0 is always
   zero, and we rely on this for optional sections. */
static noinline struct module *load_module(void __user *umod,
				  unsigned long len,
				  const char __user *uargs)
{
	Elf_Ehdr *hdr;
	Elf_Shdr *sechdrs;
	char *secstrings, *args, *modmagic, *strtab = NULL;
	char *staging;
	unsigned int i;
	unsigned int symindex = 0;
	unsigned int strindex = 0;
	unsigned int modindex, versindex, infoindex, pcpuindex;
	unsigned int unwindex = 0;
	unsigned int num_kp, num_mcount;
	struct kernel_param *kp;
	struct module *mod;
	long err = 0;
	unsigned long percpu_size = 0;
	void *percpu = NULL, *ptr = NULL; /* Stops spurious gcc warning */
	unsigned long *mseg;
	mm_segment_t old_fs;

	DEBUGP("load_module: umod=%p, len=%lu, uargs=%p\n",
	       umod, len, uargs);
	if (len < sizeof(*hdr))
		return ERR_PTR(-ENOEXEC);

	/* Suck in entire file: we'll want most of it. */
	/* vmalloc barfs on "unusual" numbers.  Check here */
	if (len > 64 * 1024 * 1024 || (hdr = vmalloc(len)) == NULL)
		return ERR_PTR(-ENOMEM);
	if (copy_from_user(hdr, umod, len) != 0) {
		err = -EFAULT;
		goto free_hdr;
	}

	/* Sanity checks against insmoding binaries or wrong arch,
           weird elf version */
	if (memcmp(hdr->e_ident, ELFMAG, SELFMAG) != 0
	    || hdr->e_type != ET_REL
	    || !elf_check_arch(hdr)
	    || hdr->e_shentsize != sizeof(*sechdrs)) {
		err = -ENOEXEC;
		goto free_hdr;
	}

	if (len < hdr->e_shoff + hdr->e_shnum * sizeof(Elf_Shdr))
		goto truncated;

	/* Convenience variables */
	sechdrs = (void *)hdr + hdr->e_shoff;
	secstrings = (void *)hdr + sechdrs[hdr->e_shstrndx].sh_offset;
	sechdrs[0].sh_addr = 0;

	for (i = 1; i < hdr->e_shnum; i++) {
		if (sechdrs[i].sh_type != SHT_NOBITS
		    && len < sechdrs[i].sh_offset + sechdrs[i].sh_size)
			goto truncated;

		/* Mark all sections sh_addr with their address in the
		   temporary image. */
		sechdrs[i].sh_addr = (size_t)hdr + sechdrs[i].sh_offset;

		/* Internal symbols and strings. */
		if (sechdrs[i].sh_type == SHT_SYMTAB) {
			symindex = i;
			strindex = sechdrs[i].sh_link;
			strtab = (char *)hdr + sechdrs[strindex].sh_offset;
		}
#ifndef CONFIG_MODULE_UNLOAD
		/* Don't load .exit sections */
		if (strncmp(secstrings+sechdrs[i].sh_name, ".exit", 5) == 0)
			sechdrs[i].sh_flags &= ~(unsigned long)SHF_ALLOC;
#endif
	}

	modindex = find_sec(hdr, sechdrs, secstrings,
			    ".gnu.linkonce.this_module");
	if (!modindex) {
		printk(KERN_WARNING "No module found in object\n");
		err = -ENOEXEC;
		goto free_hdr;
	}
	/* This is temporary: point mod into copy of data. */
	mod = (void *)sechdrs[modindex].sh_addr;

	if (symindex == 0) {
		printk(KERN_WARNING "%s: module has no symbols (stripped?)\n",
		       mod->name);
		err = -ENOEXEC;
		goto free_hdr;
	}

	versindex = find_sec(hdr, sechdrs, secstrings, "__versions");
	infoindex = find_sec(hdr, sechdrs, secstrings, ".modinfo");
	pcpuindex = find_pcpusec(hdr, sechdrs, secstrings);
#ifdef ARCH_UNWIND_SECTION_NAME
	unwindex = find_sec(hdr, sechdrs, secstrings, ARCH_UNWIND_SECTION_NAME);
#endif

	/* Don't keep modinfo and version sections. */
	sechdrs[infoindex].sh_flags &= ~(unsigned long)SHF_ALLOC;
	sechdrs[versindex].sh_flags &= ~(unsigned long)SHF_ALLOC;
#ifdef CONFIG_KALLSYMS
	/* Keep symbol and string tables for decoding later. */
	sechdrs[symindex].sh_flags |= SHF_ALLOC;
	sechdrs[strindex].sh_flags |= SHF_ALLOC;
#endif
	if (unwindex)
		sechdrs[unwindex].sh_flags |= SHF_ALLOC;

	/* Check module struct version now, before we try to use module. */
	if (!check_modstruct_version(sechdrs, versindex, mod)) {
		err = -ENOEXEC;
		goto free_hdr;
	}

	modmagic = get_modinfo(sechdrs, infoindex, "vermagic");
	/* This is allowed: modprobe --force will invalidate it. */
	if (!modmagic) {
		err = try_to_force_load(mod, "magic");
		if (err)
			goto free_hdr;
	} else if (!same_magic(modmagic, vermagic, versindex)) {
		printk(KERN_ERR "%s: version magic '%s' should be '%s'\n",
		       mod->name, modmagic, vermagic);
		err = -ENOEXEC;
		goto free_hdr;
	}

	staging = get_modinfo(sechdrs, infoindex, "staging");
	if (staging) {
		add_taint_module(mod, TAINT_CRAP);
		printk(KERN_WARNING "%s: module is from the staging directory,"
		       " the quality is unknown, you have been warned.\n",
		       mod->name);
	}

	/* Now copy in args */
	args = strndup_user(uargs, ~0UL >> 1);
	if (IS_ERR(args)) {
		err = PTR_ERR(args);
		goto free_hdr;
	}

	if (find_module(mod->name)) {
		err = -EEXIST;
		goto free_mod;
	}

	mod->state = MODULE_STATE_COMING;

	/* Allow arches to frob section contents and sizes.  */
	err = module_frob_arch_sections(hdr, sechdrs, secstrings, mod);
	if (err < 0)
		goto free_mod;

	if (pcpuindex) {
		/* We have a special allocation for this section. */
		unsigned long align = sechdrs[pcpuindex].sh_addralign;

		percpu_size = sechdrs[pcpuindex].sh_size;
		percpu = cpu_alloc(percpu_size, GFP_KERNEL|__GFP_ZERO, align);
		if (!percpu)
			printk(KERN_WARNING "Could not allocate %lu bytes percpu data\n",
				percpu_size);
		if (!percpu) {
			err = -ENOMEM;
			goto free_mod;
		}
		sechdrs[pcpuindex].sh_flags &= ~(unsigned long)SHF_ALLOC;
		mod->percpu = percpu;
		mod->percpu_size = percpu_size;
	}

	/* Determine total sizes, and put offsets in sh_entsize.  For now
	   this is done generically; there doesn't appear to be any
	   special cases for the architectures. */
	layout_sections(mod, hdr, sechdrs, secstrings);

	/* Do the allocs. */
	ptr = module_alloc_update_bounds(mod->core_size);
	if (!ptr) {
		err = -ENOMEM;
		goto free_percpu;
	}
	memset(ptr, 0, mod->core_size);
	mod->module_core = ptr;

	ptr = module_alloc_update_bounds(mod->init_size);
	if (!ptr && mod->init_size) {
		err = -ENOMEM;
		goto free_core;
	}
	memset(ptr, 0, mod->init_size);
	mod->module_init = ptr;

	/* Transfer each section which specifies SHF_ALLOC */
	DEBUGP("final section addresses:\n");
	for (i = 0; i < hdr->e_shnum; i++) {
		void *dest;

		if (!(sechdrs[i].sh_flags & SHF_ALLOC))
			continue;

		if (sechdrs[i].sh_entsize & INIT_OFFSET_MASK)
			dest = mod->module_init
				+ (sechdrs[i].sh_entsize & ~INIT_OFFSET_MASK);
		else
			dest = mod->module_core + sechdrs[i].sh_entsize;

		if (sechdrs[i].sh_type != SHT_NOBITS)
			memcpy(dest, (void *)sechdrs[i].sh_addr,
			       sechdrs[i].sh_size);
		/* Update sh_addr to point to copy in image. */
		sechdrs[i].sh_addr = (unsigned long)dest;
		DEBUGP("\t0x%lx %s\n", sechdrs[i].sh_addr, secstrings + sechdrs[i].sh_name);
	}
	/* Module has been moved. */
	mod = (void *)sechdrs[modindex].sh_addr;

	/* Now we've moved module, initialize linked lists, etc. */
	module_unload_init(mod);

	/* add kobject, so we can reference it. */
	err = mod_sysfs_init(mod);
	if (err)
		goto free_unload;

	/* Set up license info based on the info section */
	set_license(mod, get_modinfo(sechdrs, infoindex, "license"));

	/*
	 * ndiswrapper is under GPL by itself, but loads proprietary modules.
	 * Don't use add_taint_module(), as it would prevent ndiswrapper from
	 * using GPL-only symbols it needs.
	 */
	if (strcmp(mod->name, "ndiswrapper") == 0)
		add_taint(TAINT_PROPRIETARY_MODULE);

	/* driverloader was caught wrongly pretending to be under GPL */
	if (strcmp(mod->name, "driverloader") == 0)
		add_taint_module(mod, TAINT_PROPRIETARY_MODULE);

	/* Set up MODINFO_ATTR fields */
	setup_modinfo(mod, sechdrs, infoindex);

	/* Fix up syms, so that st_value is a pointer to location. */
	err = simplify_symbols(sechdrs, symindex, strtab, versindex, pcpuindex,
			       mod);
	if (err < 0)
		goto cleanup;

	/* Now we've got everything in the final locations, we can
	 * find optional sections. */
	kp = section_objs(hdr, sechdrs, secstrings, "__param", sizeof(*kp),
			  &num_kp);
	mod->syms = section_objs(hdr, sechdrs, secstrings, "__ksymtab",
				 sizeof(*mod->syms), &mod->num_syms);
	mod->crcs = section_addr(hdr, sechdrs, secstrings, "__kcrctab");
	mod->gpl_syms = section_objs(hdr, sechdrs, secstrings, "__ksymtab_gpl",
				     sizeof(*mod->gpl_syms),
				     &mod->num_gpl_syms);
	mod->gpl_crcs = section_addr(hdr, sechdrs, secstrings, "__kcrctab_gpl");
	mod->gpl_future_syms = section_objs(hdr, sechdrs, secstrings,
					    "__ksymtab_gpl_future",
					    sizeof(*mod->gpl_future_syms),
					    &mod->num_gpl_future_syms);
	mod->gpl_future_crcs = section_addr(hdr, sechdrs, secstrings,
					    "__kcrctab_gpl_future");

#ifdef CONFIG_UNUSED_SYMBOLS
	mod->unused_syms = section_objs(hdr, sechdrs, secstrings,
					"__ksymtab_unused",
					sizeof(*mod->unused_syms),
					&mod->num_unused_syms);
	mod->unused_crcs = section_addr(hdr, sechdrs, secstrings,
					"__kcrctab_unused");
	mod->unused_gpl_syms = section_objs(hdr, sechdrs, secstrings,
					    "__ksymtab_unused_gpl",
					    sizeof(*mod->unused_gpl_syms),
					    &mod->num_unused_gpl_syms);
	mod->unused_gpl_crcs = section_addr(hdr, sechdrs, secstrings,
					    "__kcrctab_unused_gpl");
#endif

#ifdef CONFIG_MARKERS
	mod->markers = section_objs(hdr, sechdrs, secstrings, "__markers",
				    sizeof(*mod->markers), &mod->num_markers);
#endif
#ifdef CONFIG_TRACEPOINTS
	mod->tracepoints = section_objs(hdr, sechdrs, secstrings,
					"__tracepoints",
					sizeof(*mod->tracepoints),
					&mod->num_tracepoints);
#endif

#ifdef CONFIG_MODVERSIONS
	if ((mod->num_syms && !mod->crcs)
	    || (mod->num_gpl_syms && !mod->gpl_crcs)
	    || (mod->num_gpl_future_syms && !mod->gpl_future_crcs)
#ifdef CONFIG_UNUSED_SYMBOLS
	    || (mod->num_unused_syms && !mod->unused_crcs)
	    || (mod->num_unused_gpl_syms && !mod->unused_gpl_crcs)
#endif
		) {
		printk(KERN_WARNING "%s: No versions for exported symbols.\n", mod->name);
		err = try_to_force_load(mod, "nocrc");
		if (err)
			goto cleanup;
	}
#endif

	/* Now do relocations. */
	for (i = 1; i < hdr->e_shnum; i++) {
		const char *strtab = (char *)sechdrs[strindex].sh_addr;
		unsigned int info = sechdrs[i].sh_info;

		/* Not a valid relocation section? */
		if (info >= hdr->e_shnum)
			continue;

		/* Don't bother with non-allocated sections */
		if (!(sechdrs[info].sh_flags & SHF_ALLOC))
			continue;

		if (sechdrs[i].sh_type == SHT_REL)
			err = apply_relocate(sechdrs, strtab, symindex, i,mod);
		else if (sechdrs[i].sh_type == SHT_RELA)
			err = apply_relocate_add(sechdrs, strtab, symindex, i,
						 mod);
		if (err < 0)
			goto cleanup;
	}

        /* Find duplicate symbols */
	err = verify_export_symbols(mod);
	if (err < 0)
		goto cleanup;

  	/* Set up and sort exception table */
	mod->extable = section_objs(hdr, sechdrs, secstrings, "__ex_table",
				    sizeof(*mod->extable), &mod->num_exentries);
	sort_extable(mod->extable, mod->extable + mod->num_exentries);

	/* Finally, copy percpu area over. */
	percpu_modcopy(mod->percpu, (void *)sechdrs[pcpuindex].sh_addr,
		       sechdrs[pcpuindex].sh_size);

	add_kallsyms(mod, sechdrs, symindex, strindex, secstrings);

	if (!mod->taints) {
		struct mod_debug *debug;
		unsigned int num_debug;

#ifdef CONFIG_MARKERS
		marker_update_probe_range(mod->markers,
			mod->markers + mod->num_markers);
#endif
		debug = section_objs(hdr, sechdrs, secstrings, "__verbose",
				     sizeof(*debug), &num_debug);
		dynamic_printk_setup(debug, num_debug);

#ifdef CONFIG_TRACEPOINTS
		tracepoint_update_probe_range(mod->tracepoints,
			mod->tracepoints + mod->num_tracepoints);
#endif
	}

	/* sechdrs[0].sh_size is always zero */
	mseg = section_objs(hdr, sechdrs, secstrings, "__mcount_loc",
			    sizeof(*mseg), &num_mcount);
	ftrace_init_module(mseg, mseg + num_mcount);

	err = module_finalize(hdr, sechdrs, mod);
	if (err < 0)
		goto cleanup;

	/* flush the icache in correct context */
	old_fs = get_fs();
	set_fs(KERNEL_DS);

	/*
	 * Flush the instruction cache, since we've played with text.
	 * Do it before processing of module parameters, so the module
	 * can provide parameter accessor functions of its own.
	 */
	if (mod->module_init)
		flush_icache_range((unsigned long)mod->module_init,
				   (unsigned long)mod->module_init
				   + mod->init_size);
	flush_icache_range((unsigned long)mod->module_core,
			   (unsigned long)mod->module_core + mod->core_size);

	set_fs(old_fs);

	mod->args = args;
	if (section_addr(hdr, sechdrs, secstrings, "__obsparm"))
		printk(KERN_WARNING "%s: Ignoring obsolete parameters\n",
		       mod->name);

	/* Now sew it into the lists so we can get lockdep and oops
	 * info during argument parsing.  Noone should access us, since
	 * strong_try_module_get() will fail.
	 * lockdep/oops can run asynchronous, so use the RCU list insertion
	 * function to insert in a way safe to concurrent readers.
	 * The mutex protects against concurrent writers.
	 */
	list_add_rcu(&mod->list, &modules);

	err = parse_args(mod->name, mod->args, kp, num_kp, NULL);
	if (err < 0)
		goto unlink;

	err = mod_sysfs_setup(mod, kp, num_kp);
	if (err < 0)
		goto unlink;
	add_sect_attrs(mod, hdr->e_shnum, secstrings, sechdrs);
	add_notes_attrs(mod, hdr->e_shnum, secstrings, sechdrs);

	/* Size of section 0 is 0, so this works well if no unwind info. */
	mod->unwind_info = unwind_add_table(mod,
					    (void *)sechdrs[unwindex].sh_addr,
					    sechdrs[unwindex].sh_size);

	/* Get rid of temporary copy */
	vfree(hdr);

	/* Done! */
	return mod;

 unlink:
	stop_machine(__unlink_module, mod, NULL);
	module_arch_cleanup(mod);
 cleanup:
	kobject_del(&mod->mkobj.kobj);
	kobject_put(&mod->mkobj.kobj);
	ftrace_release(mod->module_core, mod->core_size);
 free_unload:
	module_unload_free(mod);
	module_free(mod, mod->module_init);
 free_core:
	module_free(mod, mod->module_core);
 free_percpu:
	if (percpu)
		cpu_free(percpu, percpu_size);
 free_mod:
	kfree(args);
 free_hdr:
	vfree(hdr);
	return ERR_PTR(err);

 truncated:
	printk(KERN_ERR "Module len %lu truncated\n", len);
	err = -ENOEXEC;
	goto free_hdr;
}

/* This is where the real work happens */
asmlinkage long
sys_init_module(void __user *umod,
		unsigned long len,
		const char __user *uargs)
{
	struct module *mod;
	int ret = 0;

	/* Must have permission */
	if (!capable(CAP_SYS_MODULE))
		return -EPERM;

	/* Only one module load at a time, please */
	if (mutex_lock_interruptible(&module_mutex) != 0)
		return -EINTR;

	/* Do all the hard work */
	mod = load_module(umod, len, uargs);
	if (IS_ERR(mod)) {
		mutex_unlock(&module_mutex);
		return PTR_ERR(mod);
	}

	/* Drop lock so they can recurse */
	mutex_unlock(&module_mutex);

	blocking_notifier_call_chain(&module_notify_list,
			MODULE_STATE_COMING, mod);

	/* Start the module */
	if (mod->init != NULL)
		ret = do_one_initcall(mod->init);
	if (ret < 0) {
		/* Init routine failed: abort.  Try to protect us from
                   buggy refcounters. */
		mod->state = MODULE_STATE_GOING;
		synchronize_sched();
		module_put(mod);
		blocking_notifier_call_chain(&module_notify_list,
					     MODULE_STATE_GOING, mod);
		mutex_lock(&module_mutex);
		free_module(mod);
		mutex_unlock(&module_mutex);
		wake_up(&module_wq);
		return ret;
	}
	if (ret > 0) {
		printk(KERN_WARNING "%s: '%s'->init suspiciously returned %d, "
				    "it should follow 0/-E convention\n"
		       KERN_WARNING "%s: loading module anyway...\n",
		       __func__, mod->name, ret,
		       __func__);
		dump_stack();
	}

	/* Now it's a first class citizen!  Wake up anyone waiting for it. */
	mod->state = MODULE_STATE_LIVE;
	wake_up(&module_wq);

	mutex_lock(&module_mutex);
	/* Drop initial reference. */
	module_put(mod);
	unwind_remove_table(mod->unwind_info, 1);
	module_free(mod, mod->module_init);
	mod->module_init = NULL;
	mod->init_size = 0;
	mod->init_text_size = 0;
	mutex_unlock(&module_mutex);

	return 0;
}

static inline int within(unsigned long addr, void *start, unsigned long size)
{
	return ((void *)addr >= start && (void *)addr < start + size);
}

#ifdef CONFIG_KALLSYMS
/*
 * This ignores the intensely annoying "mapping symbols" found
 * in ARM ELF files: $a, $t and $d.
 */
static inline int is_arm_mapping_symbol(const char *str)
{
	return str[0] == '$' && strchr("atd", str[1])
	       && (str[2] == '\0' || str[2] == '.');
}

static const char *get_ksymbol(struct module *mod,
			       unsigned long addr,
			       unsigned long *size,
			       unsigned long *offset)
{
	unsigned int i, best = 0;
	unsigned long nextval;

	/* At worse, next value is at end of module */
	if (within(addr, mod->module_init, mod->init_size))
		nextval = (unsigned long)mod->module_init+mod->init_text_size;
	else
		nextval = (unsigned long)mod->module_core+mod->core_text_size;

	/* Scan for closest preceeding symbol, and next symbol. (ELF
	   starts real symbols at 1). */
	for (i = 1; i < mod->num_symtab; i++) {
		if (mod->symtab[i].st_shndx == SHN_UNDEF)
			continue;

		/* We ignore unnamed symbols: they're uninformative
		 * and inserted at a whim. */
		if (mod->symtab[i].st_value <= addr
		    && mod->symtab[i].st_value > mod->symtab[best].st_value
		    && *(mod->strtab + mod->symtab[i].st_name) != '\0'
		    && !is_arm_mapping_symbol(mod->strtab + mod->symtab[i].st_name))
			best = i;
		if (mod->symtab[i].st_value > addr
		    && mod->symtab[i].st_value < nextval
		    && *(mod->strtab + mod->symtab[i].st_name) != '\0'
		    && !is_arm_mapping_symbol(mod->strtab + mod->symtab[i].st_name))
			nextval = mod->symtab[i].st_value;
	}

	if (!best)
		return NULL;

	if (size)
		*size = nextval - mod->symtab[best].st_value;
	if (offset)
		*offset = addr - mod->symtab[best].st_value;
	return mod->strtab + mod->symtab[best].st_name;
}

/* For kallsyms to ask for address resolution.  NULL means not found.  Careful
 * not to lock to avoid deadlock on oopses, simply disable preemption. */
const char *module_address_lookup(unsigned long addr,
			    unsigned long *size,
			    unsigned long *offset,
			    char **modname,
			    char *namebuf)
{
	struct module *mod;
	const char *ret = NULL;

	preempt_disable();
	list_for_each_entry_rcu(mod, &modules, list) {
		if (within(addr, mod->module_init, mod->init_size)
		    || within(addr, mod->module_core, mod->core_size)) {
			if (modname)
				*modname = mod->name;
			ret = get_ksymbol(mod, addr, size, offset);
			break;
		}
	}
	/* Make a copy in here where it's safe */
	if (ret) {
		strncpy(namebuf, ret, KSYM_NAME_LEN - 1);
		ret = namebuf;
	}
	preempt_enable();
	return ret;
}

int lookup_module_symbol_name(unsigned long addr, char *symname)
{
	struct module *mod;

	preempt_disable();
	list_for_each_entry_rcu(mod, &modules, list) {
		if (within(addr, mod->module_init, mod->init_size) ||
		    within(addr, mod->module_core, mod->core_size)) {
			const char *sym;

			sym = get_ksymbol(mod, addr, NULL, NULL);
			if (!sym)
				goto out;
			strlcpy(symname, sym, KSYM_NAME_LEN);
			preempt_enable();
			return 0;
		}
	}
out:
	preempt_enable();
	return -ERANGE;
}

int lookup_module_symbol_attrs(unsigned long addr, unsigned long *size,
			unsigned long *offset, char *modname, char *name)
{
	struct module *mod;

	preempt_disable();
	list_for_each_entry_rcu(mod, &modules, list) {
		if (within(addr, mod->module_init, mod->init_size) ||
		    within(addr, mod->module_core, mod->core_size)) {
			const char *sym;

			sym = get_ksymbol(mod, addr, size, offset);
			if (!sym)
				goto out;
			if (modname)
				strlcpy(modname, mod->name, MODULE_NAME_LEN);
			if (name)
				strlcpy(name, sym, KSYM_NAME_LEN);
			preempt_enable();
			return 0;
		}
	}
out:
	preempt_enable();
	return -ERANGE;
}

int module_get_kallsym(unsigned int symnum, unsigned long *value, char *type,
			char *name, char *module_name, int *exported)
{
	struct module *mod;

	preempt_disable();
	list_for_each_entry_rcu(mod, &modules, list) {
		if (symnum < mod->num_symtab) {
			*value = mod->symtab[symnum].st_value;
			*type = mod->symtab[symnum].st_info;
			strlcpy(name, mod->strtab + mod->symtab[symnum].st_name,
				KSYM_NAME_LEN);
			strlcpy(module_name, mod->name, MODULE_NAME_LEN);
			*exported = is_exported(name, mod);
			preempt_enable();
			return 0;
		}
		symnum -= mod->num_symtab;
	}
	preempt_enable();
	return -ERANGE;
}

static unsigned long mod_find_symname(struct module *mod, const char *name)
{
	unsigned int i;

	for (i = 0; i < mod->num_symtab; i++)
		if (strcmp(name, mod->strtab+mod->symtab[i].st_name) == 0 &&
		    mod->symtab[i].st_info != 'U')
			return mod->symtab[i].st_value;
	return 0;
}

/* Look for this name: can be of form module:name. */
unsigned long module_kallsyms_lookup_name(const char *name)
{
	struct module *mod;
	char *colon;
	unsigned long ret = 0;

	/* Don't lock: we're in enough trouble already. */
	preempt_disable();
	if ((colon = strchr(name, ':')) != NULL) {
		*colon = '\0';
		if ((mod = find_module(name)) != NULL)
			ret = mod_find_symname(mod, colon+1);
		*colon = ':';
	} else {
		list_for_each_entry_rcu(mod, &modules, list)
			if ((ret = mod_find_symname(mod, name)) != 0)
				break;
	}
	preempt_enable();
	return ret;
}
#endif /* CONFIG_KALLSYMS */

static char *module_flags(struct module *mod, char *buf)
{
	int bx = 0;

	if (mod->taints ||
	    mod->state == MODULE_STATE_GOING ||
	    mod->state == MODULE_STATE_COMING) {
		buf[bx++] = '(';
		if (mod->taints & (1 << TAINT_PROPRIETARY_MODULE))
			buf[bx++] = 'P';
		if (mod->taints & (1 << TAINT_FORCED_MODULE))
			buf[bx++] = 'F';
		if (mod->taints & (1 << TAINT_CRAP))
			buf[bx++] = 'C';
		/*
		 * TAINT_FORCED_RMMOD: could be added.
		 * TAINT_UNSAFE_SMP, TAINT_MACHINE_CHECK, TAINT_BAD_PAGE don't
		 * apply to modules.
		 */

		/* Show a - for module-is-being-unloaded */
		if (mod->state == MODULE_STATE_GOING)
			buf[bx++] = '-';
		/* Show a + for module-is-being-loaded */
		if (mod->state == MODULE_STATE_COMING)
			buf[bx++] = '+';
		buf[bx++] = ')';
	}
	buf[bx] = '\0';

	return buf;
}

#ifdef CONFIG_PROC_FS
/* Called by the /proc file system to return a list of modules. */
static void *m_start(struct seq_file *m, loff_t *pos)
{
	mutex_lock(&module_mutex);
	return seq_list_start(&modules, *pos);
}

static void *m_next(struct seq_file *m, void *p, loff_t *pos)
{
	return seq_list_next(p, &modules, pos);
}

static void m_stop(struct seq_file *m, void *p)
{
	mutex_unlock(&module_mutex);
}

static int m_show(struct seq_file *m, void *p)
{
	struct module *mod = list_entry(p, struct module, list);
	char buf[8];

	seq_printf(m, "%s %u",
		   mod->name, mod->init_size + mod->core_size);
	print_unload_info(m, mod);

	/* Informative for users. */
	seq_printf(m, " %s",
		   mod->state == MODULE_STATE_GOING ? "Unloading":
		   mod->state == MODULE_STATE_COMING ? "Loading":
		   "Live");
	/* Used by oprofile and other similar tools. */
	seq_printf(m, " 0x%p", mod->module_core);

	/* Taints info */
	if (mod->taints)
		seq_printf(m, " %s", module_flags(mod, buf));

	seq_printf(m, "\n");
	return 0;
}

/* Format: modulename size refcount deps address

   Where refcount is a number or -, and deps is a comma-separated list
   of depends or -.
*/
static const struct seq_operations modules_op = {
	.start	= m_start,
	.next	= m_next,
	.stop	= m_stop,
	.show	= m_show
};

static int modules_open(struct inode *inode, struct file *file)
{
	return seq_open(file, &modules_op);
}

static const struct file_operations proc_modules_operations = {
	.open		= modules_open,
	.read		= seq_read,
	.llseek		= seq_lseek,
	.release	= seq_release,
};

static int __init proc_modules_init(void)
{
	proc_create("modules", 0, NULL, &proc_modules_operations);
	return 0;
}
module_init(proc_modules_init);
#endif

/* Given an address, look for it in the module exception tables. */
const struct exception_table_entry *search_module_extables(unsigned long addr)
{
	const struct exception_table_entry *e = NULL;
	struct module *mod;

	preempt_disable();
	list_for_each_entry_rcu(mod, &modules, list) {
		if (mod->num_exentries == 0)
			continue;

		e = search_extable(mod->extable,
				   mod->extable + mod->num_exentries - 1,
				   addr);
		if (e)
			break;
	}
	preempt_enable();

	/* Now, if we found one, we are running inside it now, hence
	   we cannot unload the module, hence no refcnt needed. */
	return e;
}

/*
 * Is this a valid module address?
 */
int is_module_address(unsigned long addr)
{
	struct module *mod;

	preempt_disable();

	list_for_each_entry_rcu(mod, &modules, list) {
		if (within(addr, mod->module_core, mod->core_size)) {
			preempt_enable();
			return 1;
		}
	}

	preempt_enable();

	return 0;
}


/* Is this a valid kernel address? */
struct module *__module_text_address(unsigned long addr)
{
	struct module *mod;

	if (addr < module_addr_min || addr > module_addr_max)
		return NULL;

	list_for_each_entry_rcu(mod, &modules, list)
		if (within(addr, mod->module_init, mod->init_text_size)
		    || within(addr, mod->module_core, mod->core_text_size))
			return mod;
	return NULL;
}

struct module *module_text_address(unsigned long addr)
{
	struct module *mod;

	preempt_disable();
	mod = __module_text_address(addr);
	preempt_enable();

	return mod;
}

/* Don't grab lock, we're oopsing. */
void print_modules(void)
{
	struct module *mod;
	char buf[8];

	printk("Modules linked in:");
	/* Most callers should already have preempt disabled, but make sure */
	preempt_disable();
	list_for_each_entry_rcu(mod, &modules, list)
		printk(" %s%s", mod->name, module_flags(mod, buf));
	preempt_enable();
	if (last_unloaded_module[0])
		printk(" [last unloaded: %s]", last_unloaded_module);
	printk("\n");
}

#ifdef CONFIG_MODVERSIONS
/* Generate the signature for struct module here, too, for modversions. */
void struct_module(struct module *mod) { return; }
EXPORT_SYMBOL(struct_module);
#endif

#ifdef CONFIG_MARKERS
void module_update_markers(void)
{
	struct module *mod;

	mutex_lock(&module_mutex);
	list_for_each_entry(mod, &modules, list)
		if (!mod->taints)
			marker_update_probe_range(mod->markers,
				mod->markers + mod->num_markers);
	mutex_unlock(&module_mutex);
}
#endif

#ifdef CONFIG_TRACEPOINTS
void module_update_tracepoints(void)
{
	struct module *mod;

	mutex_lock(&module_mutex);
	list_for_each_entry(mod, &modules, list)
		if (!mod->taints)
			tracepoint_update_probe_range(mod->tracepoints,
				mod->tracepoints + mod->num_tracepoints);
	mutex_unlock(&module_mutex);
}

/*
 * Returns 0 if current not found.
 * Returns 1 if current found.
 */
int module_get_iter_tracepoints(struct tracepoint_iter *iter)
{
	struct module *iter_mod;
	int found = 0;

	mutex_lock(&module_mutex);
	list_for_each_entry(iter_mod, &modules, list) {
		if (!iter_mod->taints) {
			/*
			 * Sorted module list
			 */
			if (iter_mod < iter->module)
				continue;
			else if (iter_mod > iter->module)
				iter->tracepoint = NULL;
			found = tracepoint_get_iter_range(&iter->tracepoint,
				iter_mod->tracepoints,
				iter_mod->tracepoints
					+ iter_mod->num_tracepoints);
			if (found) {
				iter->module = iter_mod;
				break;
			}
		}
	}
	mutex_unlock(&module_mutex);
	return found;
}
#endif<|MERGE_RESOLUTION|>--- conflicted
+++ resolved
@@ -366,124 +366,6 @@
 	return NULL;
 }
 
-<<<<<<< HEAD
-#ifdef CONFIG_SMP
-/* Number of blocks used and allocated. */
-static unsigned int pcpu_num_used, pcpu_num_allocated;
-/* Size of each block.  -ve means used. */
-static int *pcpu_size;
-
-static int split_block(unsigned int i, unsigned short size)
-{
-	/* Reallocation required? */
-	if (pcpu_num_used + 1 > pcpu_num_allocated) {
-		int *new;
-
-		new = krealloc(pcpu_size, sizeof(new[0])*pcpu_num_allocated*2,
-			       GFP_KERNEL);
-		if (!new)
-			return 0;
-
-		pcpu_num_allocated *= 2;
-		pcpu_size = new;
-	}
-
-	/* Insert a new subblock */
-	memmove(&pcpu_size[i+1], &pcpu_size[i],
-		sizeof(pcpu_size[0]) * (pcpu_num_used - i));
-	pcpu_num_used++;
-
-	pcpu_size[i+1] -= size;
-	pcpu_size[i] = size;
-	return 1;
-}
-
-static inline unsigned int block_size(int val)
-{
-	if (val < 0)
-		return -val;
-	return val;
-}
-
-static void *percpu_modalloc(unsigned long size, unsigned long align,
-			     const char *name)
-{
-	unsigned long extra;
-	unsigned int i;
-	void *ptr;
-
-	if (align > PAGE_SIZE) {
-		printk(KERN_WARNING "%s: per-cpu alignment %li > %li\n",
-		       name, align, PAGE_SIZE);
-		align = PAGE_SIZE;
-	}
-
-	ptr = __per_cpu_load;
-	for (i = 0; i < pcpu_num_used; ptr += block_size(pcpu_size[i]), i++) {
-		/* Extra for alignment requirement. */
-		extra = ALIGN((unsigned long)ptr, align) - (unsigned long)ptr;
-		BUG_ON(i == 0 && extra != 0);
-
-		if (pcpu_size[i] < 0 || pcpu_size[i] < extra + size)
-			continue;
-
-		/* Transfer extra to previous block. */
-		if (pcpu_size[i-1] < 0)
-			pcpu_size[i-1] -= extra;
-		else
-			pcpu_size[i-1] += extra;
-		pcpu_size[i] -= extra;
-		ptr += extra;
-
-		/* Split block if warranted */
-		if (pcpu_size[i] - size > sizeof(unsigned long))
-			if (!split_block(i, size))
-				return NULL;
-
-		/* Mark allocated */
-		pcpu_size[i] = -pcpu_size[i];
-		return ptr;
-	}
-
-	printk(KERN_WARNING "Could not allocate %lu bytes percpu data\n",
-	       size);
-	return NULL;
-}
-
-static void percpu_modfree(void *freeme)
-{
-	unsigned int i;
-	void *ptr = __per_cpu_load + block_size(pcpu_size[0]);
-
-	/* First entry is core kernel percpu data. */
-	for (i = 1; i < pcpu_num_used; ptr += block_size(pcpu_size[i]), i++) {
-		if (ptr == freeme) {
-			pcpu_size[i] = -pcpu_size[i];
-			goto free;
-		}
-	}
-	BUG();
-
- free:
-	/* Merge with previous? */
-	if (pcpu_size[i-1] >= 0) {
-		pcpu_size[i-1] += pcpu_size[i];
-		pcpu_num_used--;
-		memmove(&pcpu_size[i], &pcpu_size[i+1],
-			(pcpu_num_used - i) * sizeof(pcpu_size[0]));
-		i--;
-	}
-	/* Merge with next? */
-	if (i+1 < pcpu_num_used && pcpu_size[i+1] >= 0) {
-		pcpu_size[i] += pcpu_size[i+1];
-		pcpu_num_used--;
-		memmove(&pcpu_size[i+1], &pcpu_size[i+2],
-			(pcpu_num_used - (i+1)) * sizeof(pcpu_size[0]));
-	}
-}
-
-=======
->>>>>>> 5bac7c16
 static unsigned int find_pcpusec(Elf_Ehdr *hdr,
 				 Elf_Shdr *sechdrs,
 				 const char *secstrings)
@@ -499,51 +381,6 @@
 		memcpy(pcpudest + per_cpu_offset(cpu), from, size);
 }
 
-<<<<<<< HEAD
-static int percpu_modinit(void)
-{
-	pcpu_num_used = 2;
-	pcpu_num_allocated = 2;
-	pcpu_size = kmalloc(sizeof(pcpu_size[0]) * pcpu_num_allocated,
-			    GFP_KERNEL);
-	/* Static in-kernel percpu data (used). */
-	pcpu_size[0] = -__per_cpu_size;
-	/* Free room. */
-	pcpu_size[1] = PERCPU_ENOUGH_ROOM + pcpu_size[0];
-	if (pcpu_size[1] < 0) {
-		printk(KERN_ERR "No per-cpu room for modules.\n");
-		pcpu_num_used = 1;
-	}
-
-	return 0;
-}
-__initcall(percpu_modinit);
-#else /* ... !CONFIG_SMP */
-static inline void *percpu_modalloc(unsigned long size, unsigned long align,
-				    const char *name)
-{
-	return NULL;
-}
-static inline void percpu_modfree(void *pcpuptr)
-{
-	BUG();
-}
-static inline unsigned int find_pcpusec(Elf_Ehdr *hdr,
-					Elf_Shdr *sechdrs,
-					const char *secstrings)
-{
-	return 0;
-}
-static inline void percpu_modcopy(void *pcpudst, const void *src,
-				  unsigned long size)
-{
-	/* pcpusec should be 0, and size of that section should be 0. */
-	BUG_ON(size != 0);
-}
-#endif /* CONFIG_SMP */
-
-=======
->>>>>>> 5bac7c16
 #define MODINFO_ATTR(field)	\
 static void setup_modinfo_##field(struct module *mod, const char *s)  \
 {                                                                     \
