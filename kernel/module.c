/*
   Copyright (C) 2002 Richard Henderson
   Copyright (C) 2001 Rusty Russell, 2002 Rusty Russell IBM.

    This program is free software; you can redistribute it and/or modify
    it under the terms of the GNU General Public License as published by
    the Free Software Foundation; either version 2 of the License, or
    (at your option) any later version.

    This program is distributed in the hope that it will be useful,
    but WITHOUT ANY WARRANTY; without even the implied warranty of
    MERCHANTABILITY or FITNESS FOR A PARTICULAR PURPOSE.  See the
    GNU General Public License for more details.

    You should have received a copy of the GNU General Public License
    along with this program; if not, write to the Free Software
    Foundation, Inc., 59 Temple Place, Suite 330, Boston, MA  02111-1307  USA
*/
#include <linux/module.h>
#include <linux/moduleloader.h>
#include <linux/init.h>
#include <linux/kallsyms.h>
#include <linux/sysfs.h>
#include <linux/kernel.h>
#include <linux/slab.h>
#include <linux/vmalloc.h>
#include <linux/elf.h>
#include <linux/seq_file.h>
#include <linux/syscalls.h>
#include <linux/fcntl.h>
#include <linux/rcupdate.h>
#include <linux/capability.h>
#include <linux/cpu.h>
#include <linux/moduleparam.h>
#include <linux/errno.h>
#include <linux/err.h>
#include <linux/vermagic.h>
#include <linux/notifier.h>
#include <linux/sched.h>
#include <linux/stop_machine.h>
#include <linux/device.h>
#include <linux/string.h>
#include <linux/mutex.h>
#include <linux/unwind.h>
#include <asm/uaccess.h>
#include <asm/cacheflush.h>
#include <asm/sections.h>
#include <linux/license.h>
#include <asm/sections.h>
#include <linux/tracepoint.h>

#if 0
#define DEBUGP printk
#else
#define DEBUGP(fmt , a...)
#endif

#ifndef ARCH_SHF_SMALL
#define ARCH_SHF_SMALL 0
#endif

/* If this is set, the section belongs in the init part of the module */
#define INIT_OFFSET_MASK (1UL << (BITS_PER_LONG-1))

/* List of modules, protected by module_mutex or preempt_disable
 * (add/delete uses stop_machine). */
static DEFINE_MUTEX(module_mutex);
static LIST_HEAD(modules);

/* Waiting for a module to finish initializing? */
static DECLARE_WAIT_QUEUE_HEAD(module_wq);

static BLOCKING_NOTIFIER_HEAD(module_notify_list);

/* Bounds of module allocation, for speeding __module_text_address */
static unsigned long module_addr_min = -1UL, module_addr_max = 0;

int register_module_notifier(struct notifier_block * nb)
{
	return blocking_notifier_chain_register(&module_notify_list, nb);
}
EXPORT_SYMBOL(register_module_notifier);

int unregister_module_notifier(struct notifier_block * nb)
{
	return blocking_notifier_chain_unregister(&module_notify_list, nb);
}
EXPORT_SYMBOL(unregister_module_notifier);

/* We require a truly strong try_module_get(): 0 means failure due to
   ongoing or failed initialization etc. */
static inline int strong_try_module_get(struct module *mod)
{
	if (mod && mod->state == MODULE_STATE_COMING)
		return -EBUSY;
	if (try_module_get(mod))
		return 0;
	else
		return -ENOENT;
}

static inline void add_taint_module(struct module *mod, unsigned flag)
{
	add_taint(flag);
	mod->taints |= flag;
}

/*
 * A thread that wants to hold a reference to a module only while it
 * is running can call this to safely exit.  nfsd and lockd use this.
 */
void __module_put_and_exit(struct module *mod, long code)
{
	module_put(mod);
	do_exit(code);
}
EXPORT_SYMBOL(__module_put_and_exit);

/* Find a module section: 0 means not found. */
static unsigned int find_sec(Elf_Ehdr *hdr,
			     Elf_Shdr *sechdrs,
			     const char *secstrings,
			     const char *name)
{
	unsigned int i;

	for (i = 1; i < hdr->e_shnum; i++)
		/* Alloc bit cleared means "ignore it." */
		if ((sechdrs[i].sh_flags & SHF_ALLOC)
		    && strcmp(secstrings+sechdrs[i].sh_name, name) == 0)
			return i;
	return 0;
}

/* Provided by the linker */
extern const struct kernel_symbol __start___ksymtab[];
extern const struct kernel_symbol __stop___ksymtab[];
extern const struct kernel_symbol __start___ksymtab_gpl[];
extern const struct kernel_symbol __stop___ksymtab_gpl[];
extern const struct kernel_symbol __start___ksymtab_gpl_future[];
extern const struct kernel_symbol __stop___ksymtab_gpl_future[];
extern const struct kernel_symbol __start___ksymtab_gpl_future[];
extern const struct kernel_symbol __stop___ksymtab_gpl_future[];
extern const unsigned long __start___kcrctab[];
extern const unsigned long __start___kcrctab_gpl[];
extern const unsigned long __start___kcrctab_gpl_future[];
#ifdef CONFIG_UNUSED_SYMBOLS
extern const struct kernel_symbol __start___ksymtab_unused[];
extern const struct kernel_symbol __stop___ksymtab_unused[];
extern const struct kernel_symbol __start___ksymtab_unused_gpl[];
extern const struct kernel_symbol __stop___ksymtab_unused_gpl[];
extern const unsigned long __start___kcrctab_unused[];
extern const unsigned long __start___kcrctab_unused_gpl[];
#endif

#ifndef CONFIG_MODVERSIONS
#define symversion(base, idx) NULL
#else
#define symversion(base, idx) ((base != NULL) ? ((base) + (idx)) : NULL)
#endif

struct symsearch {
	const struct kernel_symbol *start, *stop;
	const unsigned long *crcs;
	enum {
		NOT_GPL_ONLY,
		GPL_ONLY,
		WILL_BE_GPL_ONLY,
	} licence;
	bool unused;
};

static bool each_symbol_in_section(const struct symsearch *arr,
				   unsigned int arrsize,
				   struct module *owner,
				   bool (*fn)(const struct symsearch *syms,
					      struct module *owner,
					      unsigned int symnum, void *data),
				   void *data)
{
	unsigned int i, j;

	for (j = 0; j < arrsize; j++) {
		for (i = 0; i < arr[j].stop - arr[j].start; i++)
			if (fn(&arr[j], owner, i, data))
				return true;
	}

	return false;
}

/* Returns true as soon as fn returns true, otherwise false. */
static bool each_symbol(bool (*fn)(const struct symsearch *arr,
				   struct module *owner,
				   unsigned int symnum, void *data),
			void *data)
{
	struct module *mod;
	const struct symsearch arr[] = {
		{ __start___ksymtab, __stop___ksymtab, __start___kcrctab,
		  NOT_GPL_ONLY, false },
		{ __start___ksymtab_gpl, __stop___ksymtab_gpl,
		  __start___kcrctab_gpl,
		  GPL_ONLY, false },
		{ __start___ksymtab_gpl_future, __stop___ksymtab_gpl_future,
		  __start___kcrctab_gpl_future,
		  WILL_BE_GPL_ONLY, false },
#ifdef CONFIG_UNUSED_SYMBOLS
		{ __start___ksymtab_unused, __stop___ksymtab_unused,
		  __start___kcrctab_unused,
		  NOT_GPL_ONLY, true },
		{ __start___ksymtab_unused_gpl, __stop___ksymtab_unused_gpl,
		  __start___kcrctab_unused_gpl,
		  GPL_ONLY, true },
#endif
	};

	if (each_symbol_in_section(arr, ARRAY_SIZE(arr), NULL, fn, data))
		return true;

	list_for_each_entry(mod, &modules, list) {
		struct symsearch arr[] = {
			{ mod->syms, mod->syms + mod->num_syms, mod->crcs,
			  NOT_GPL_ONLY, false },
			{ mod->gpl_syms, mod->gpl_syms + mod->num_gpl_syms,
			  mod->gpl_crcs,
			  GPL_ONLY, false },
			{ mod->gpl_future_syms,
			  mod->gpl_future_syms + mod->num_gpl_future_syms,
			  mod->gpl_future_crcs,
			  WILL_BE_GPL_ONLY, false },
#ifdef CONFIG_UNUSED_SYMBOLS
			{ mod->unused_syms,
			  mod->unused_syms + mod->num_unused_syms,
			  mod->unused_crcs,
			  NOT_GPL_ONLY, true },
			{ mod->unused_gpl_syms,
			  mod->unused_gpl_syms + mod->num_unused_gpl_syms,
			  mod->unused_gpl_crcs,
			  GPL_ONLY, true },
#endif
		};

		if (each_symbol_in_section(arr, ARRAY_SIZE(arr), mod, fn, data))
			return true;
	}
	return false;
}

struct find_symbol_arg {
	/* Input */
	const char *name;
	bool gplok;
	bool warn;

	/* Output */
	struct module *owner;
	const unsigned long *crc;
	unsigned long value;
};

static bool find_symbol_in_section(const struct symsearch *syms,
				   struct module *owner,
				   unsigned int symnum, void *data)
{
	struct find_symbol_arg *fsa = data;

	if (strcmp(syms->start[symnum].name, fsa->name) != 0)
		return false;

	if (!fsa->gplok) {
		if (syms->licence == GPL_ONLY)
			return false;
		if (syms->licence == WILL_BE_GPL_ONLY && fsa->warn) {
			printk(KERN_WARNING "Symbol %s is being used "
			       "by a non-GPL module, which will not "
			       "be allowed in the future\n", fsa->name);
			printk(KERN_WARNING "Please see the file "
			       "Documentation/feature-removal-schedule.txt "
			       "in the kernel source tree for more details.\n");
		}
	}

#ifdef CONFIG_UNUSED_SYMBOLS
	if (syms->unused && fsa->warn) {
		printk(KERN_WARNING "Symbol %s is marked as UNUSED, "
		       "however this module is using it.\n", fsa->name);
		printk(KERN_WARNING
		       "This symbol will go away in the future.\n");
		printk(KERN_WARNING
		       "Please evalute if this is the right api to use and if "
		       "it really is, submit a report the linux kernel "
		       "mailinglist together with submitting your code for "
		       "inclusion.\n");
	}
#endif

	fsa->owner = owner;
	fsa->crc = symversion(syms->crcs, symnum);
	fsa->value = syms->start[symnum].value;
	return true;
}

/* Find a symbol, return value, (optional) crc and (optional) module
 * which owns it */
static unsigned long find_symbol(const char *name,
				 struct module **owner,
				 const unsigned long **crc,
				 bool gplok,
				 bool warn)
{
	struct find_symbol_arg fsa;

	fsa.name = name;
	fsa.gplok = gplok;
	fsa.warn = warn;

	if (each_symbol(find_symbol_in_section, &fsa)) {
		if (owner)
			*owner = fsa.owner;
		if (crc)
			*crc = fsa.crc;
		return fsa.value;
	}

	DEBUGP("Failed to find symbol %s\n", name);
	return -ENOENT;
}

/* Search for module by name: must hold module_mutex. */
static struct module *find_module(const char *name)
{
	struct module *mod;

	list_for_each_entry(mod, &modules, list) {
		if (strcmp(mod->name, name) == 0)
			return mod;
	}
	return NULL;
}

#ifdef CONFIG_SMP
/* Number of blocks used and allocated. */
static unsigned int pcpu_num_used, pcpu_num_allocated;
/* Size of each block.  -ve means used. */
static int *pcpu_size;

static int split_block(unsigned int i, unsigned short size)
{
	/* Reallocation required? */
	if (pcpu_num_used + 1 > pcpu_num_allocated) {
		int *new;

		new = krealloc(pcpu_size, sizeof(new[0])*pcpu_num_allocated*2,
			       GFP_KERNEL);
		if (!new)
			return 0;

		pcpu_num_allocated *= 2;
		pcpu_size = new;
	}

	/* Insert a new subblock */
	memmove(&pcpu_size[i+1], &pcpu_size[i],
		sizeof(pcpu_size[0]) * (pcpu_num_used - i));
	pcpu_num_used++;

	pcpu_size[i+1] -= size;
	pcpu_size[i] = size;
	return 1;
}

static inline unsigned int block_size(int val)
{
	if (val < 0)
		return -val;
	return val;
}

static void *percpu_modalloc(unsigned long size, unsigned long align,
			     const char *name)
{
	unsigned long extra;
	unsigned int i;
	void *ptr;

	if (align > PAGE_SIZE) {
		printk(KERN_WARNING "%s: per-cpu alignment %li > %li\n",
		       name, align, PAGE_SIZE);
		align = PAGE_SIZE;
	}

	ptr = __per_cpu_load;
	for (i = 0; i < pcpu_num_used; ptr += block_size(pcpu_size[i]), i++) {
		/* Extra for alignment requirement. */
		extra = ALIGN((unsigned long)ptr, align) - (unsigned long)ptr;
		BUG_ON(i == 0 && extra != 0);

		if (pcpu_size[i] < 0 || pcpu_size[i] < extra + size)
			continue;

		/* Transfer extra to previous block. */
		if (pcpu_size[i-1] < 0)
			pcpu_size[i-1] -= extra;
		else
			pcpu_size[i-1] += extra;
		pcpu_size[i] -= extra;
		ptr += extra;

		/* Split block if warranted */
		if (pcpu_size[i] - size > sizeof(unsigned long))
			if (!split_block(i, size))
				return NULL;

		/* Mark allocated */
		pcpu_size[i] = -pcpu_size[i];
		return ptr;
	}

	printk(KERN_WARNING "Could not allocate %lu bytes percpu data\n",
	       size);
	return NULL;
}

static void percpu_modfree(void *freeme)
{
	unsigned int i;
	void *ptr = __per_cpu_load + block_size(pcpu_size[0]);

	/* First entry is core kernel percpu data. */
	for (i = 1; i < pcpu_num_used; ptr += block_size(pcpu_size[i]), i++) {
		if (ptr == freeme) {
			pcpu_size[i] = -pcpu_size[i];
			goto free;
		}
	}
	BUG();

 free:
	/* Merge with previous? */
	if (pcpu_size[i-1] >= 0) {
		pcpu_size[i-1] += pcpu_size[i];
		pcpu_num_used--;
		memmove(&pcpu_size[i], &pcpu_size[i+1],
			(pcpu_num_used - i) * sizeof(pcpu_size[0]));
		i--;
	}
	/* Merge with next? */
	if (i+1 < pcpu_num_used && pcpu_size[i+1] >= 0) {
		pcpu_size[i] += pcpu_size[i+1];
		pcpu_num_used--;
		memmove(&pcpu_size[i+1], &pcpu_size[i+2],
			(pcpu_num_used - (i+1)) * sizeof(pcpu_size[0]));
	}
}

static unsigned int find_pcpusec(Elf_Ehdr *hdr,
				 Elf_Shdr *sechdrs,
				 const char *secstrings)
{
	return find_sec(hdr, sechdrs, secstrings, ".data.percpu");
}

static void percpu_modcopy(void *pcpudest, const void *from, unsigned long size)
{
	int cpu;

	for_each_possible_cpu(cpu)
		memcpy(pcpudest + per_cpu_offset(cpu), from, size);
}

static int percpu_modinit(void)
{
	pcpu_num_used = 2;
	pcpu_num_allocated = 2;
	pcpu_size = kmalloc(sizeof(pcpu_size[0]) * pcpu_num_allocated,
			    GFP_KERNEL);
	/* Static in-kernel percpu data (used). */
	pcpu_size[0] = -__per_cpu_size;
	/* Free room. */
	pcpu_size[1] = PERCPU_ENOUGH_ROOM + pcpu_size[0];
	if (pcpu_size[1] < 0) {
		printk(KERN_ERR "No per-cpu room for modules.\n");
		pcpu_num_used = 1;
	}

	return 0;
}
__initcall(percpu_modinit);
#else /* ... !CONFIG_SMP */
static inline void *percpu_modalloc(unsigned long size, unsigned long align,
				    const char *name)
{
	return NULL;
}
static inline void percpu_modfree(void *pcpuptr)
{
	BUG();
}
static inline unsigned int find_pcpusec(Elf_Ehdr *hdr,
					Elf_Shdr *sechdrs,
					const char *secstrings)
{
	return 0;
}
static inline void percpu_modcopy(void *pcpudst, const void *src,
				  unsigned long size)
{
	/* pcpusec should be 0, and size of that section should be 0. */
	BUG_ON(size != 0);
}
#endif /* CONFIG_SMP */

#define MODINFO_ATTR(field)	\
static void setup_modinfo_##field(struct module *mod, const char *s)  \
{                                                                     \
	mod->field = kstrdup(s, GFP_KERNEL);                          \
}                                                                     \
static ssize_t show_modinfo_##field(struct module_attribute *mattr,   \
	                struct module *mod, char *buffer)             \
{                                                                     \
	return sprintf(buffer, "%s\n", mod->field);                   \
}                                                                     \
static int modinfo_##field##_exists(struct module *mod)               \
{                                                                     \
	return mod->field != NULL;                                    \
}                                                                     \
static void free_modinfo_##field(struct module *mod)                  \
{                                                                     \
	kfree(mod->field);                                            \
	mod->field = NULL;                                            \
}                                                                     \
static struct module_attribute modinfo_##field = {                    \
	.attr = { .name = __stringify(field), .mode = 0444 },         \
	.show = show_modinfo_##field,                                 \
	.setup = setup_modinfo_##field,                               \
	.test = modinfo_##field##_exists,                             \
	.free = free_modinfo_##field,                                 \
};

MODINFO_ATTR(version);
MODINFO_ATTR(srcversion);

static char last_unloaded_module[MODULE_NAME_LEN+1];

#ifdef CONFIG_MODULE_UNLOAD
/* Init the unload section of the module. */
static void module_unload_init(struct module *mod)
{
	unsigned int i;

	INIT_LIST_HEAD(&mod->modules_which_use_me);
	for (i = 0; i < NR_CPUS; i++)
		local_set(&mod->ref[i].count, 0);
	/* Hold reference count during initialization. */
	local_set(&mod->ref[raw_smp_processor_id()].count, 1);
	/* Backwards compatibility macros put refcount during init. */
	mod->waiter = current;
}

/* modules using other modules */
struct module_use
{
	struct list_head list;
	struct module *module_which_uses;
};

/* Does a already use b? */
static int already_uses(struct module *a, struct module *b)
{
	struct module_use *use;

	list_for_each_entry(use, &b->modules_which_use_me, list) {
		if (use->module_which_uses == a) {
			DEBUGP("%s uses %s!\n", a->name, b->name);
			return 1;
		}
	}
	DEBUGP("%s does not use %s!\n", a->name, b->name);
	return 0;
}

/* Module a uses b */
static int use_module(struct module *a, struct module *b)
{
	struct module_use *use;
	int no_warn, err;

	if (b == NULL || already_uses(a, b)) return 1;

	/* If we're interrupted or time out, we fail. */
	if (wait_event_interruptible_timeout(
		    module_wq, (err = strong_try_module_get(b)) != -EBUSY,
		    30 * HZ) <= 0) {
		printk("%s: gave up waiting for init of module %s.\n",
		       a->name, b->name);
		return 0;
	}

	/* If strong_try_module_get() returned a different error, we fail. */
	if (err)
		return 0;

	DEBUGP("Allocating new usage for %s.\n", a->name);
	use = kmalloc(sizeof(*use), GFP_ATOMIC);
	if (!use) {
		printk("%s: out of memory loading\n", a->name);
		module_put(b);
		return 0;
	}

	use->module_which_uses = a;
	list_add(&use->list, &b->modules_which_use_me);
	no_warn = sysfs_create_link(b->holders_dir, &a->mkobj.kobj, a->name);
	return 1;
}

/* Clear the unload stuff of the module. */
static void module_unload_free(struct module *mod)
{
	struct module *i;

	list_for_each_entry(i, &modules, list) {
		struct module_use *use;

		list_for_each_entry(use, &i->modules_which_use_me, list) {
			if (use->module_which_uses == mod) {
				DEBUGP("%s unusing %s\n", mod->name, i->name);
				module_put(i);
				list_del(&use->list);
				kfree(use);
				sysfs_remove_link(i->holders_dir, mod->name);
				/* There can be at most one match. */
				break;
			}
		}
	}
}

#ifdef CONFIG_MODULE_FORCE_UNLOAD
static inline int try_force_unload(unsigned int flags)
{
	int ret = (flags & O_TRUNC);
	if (ret)
		add_taint(TAINT_FORCED_RMMOD);
	return ret;
}
#else
static inline int try_force_unload(unsigned int flags)
{
	return 0;
}
#endif /* CONFIG_MODULE_FORCE_UNLOAD */

struct stopref
{
	struct module *mod;
	int flags;
	int *forced;
};

/* Whole machine is stopped with interrupts off when this runs. */
static int __try_stop_module(void *_sref)
{
	struct stopref *sref = _sref;

	/* If it's not unused, quit unless we're forcing. */
	if (module_refcount(sref->mod) != 0) {
		if (!(*sref->forced = try_force_unload(sref->flags)))
			return -EWOULDBLOCK;
	}

	/* Mark it as dying. */
	sref->mod->state = MODULE_STATE_GOING;
	return 0;
}

static int try_stop_module(struct module *mod, int flags, int *forced)
{
	if (flags & O_NONBLOCK) {
		struct stopref sref = { mod, flags, forced };

		return stop_machine(__try_stop_module, &sref, NULL);
	} else {
		/* We don't need to stop the machine for this. */
		mod->state = MODULE_STATE_GOING;
		synchronize_sched();
		return 0;
	}
}

unsigned int module_refcount(struct module *mod)
{
	unsigned int i, total = 0;

	for (i = 0; i < NR_CPUS; i++)
		total += local_read(&mod->ref[i].count);
	return total;
}
EXPORT_SYMBOL(module_refcount);

/* This exists whether we can unload or not */
static void free_module(struct module *mod);

static void wait_for_zero_refcount(struct module *mod)
{
	/* Since we might sleep for some time, release the mutex first */
	mutex_unlock(&module_mutex);
	for (;;) {
		DEBUGP("Looking at refcount...\n");
		set_current_state(TASK_UNINTERRUPTIBLE);
		if (module_refcount(mod) == 0)
			break;
		schedule();
	}
	current->state = TASK_RUNNING;
	mutex_lock(&module_mutex);
}

asmlinkage long
sys_delete_module(const char __user *name_user, unsigned int flags)
{
	struct module *mod;
	char name[MODULE_NAME_LEN];
	int ret, forced = 0;

	if (!capable(CAP_SYS_MODULE))
		return -EPERM;

	if (strncpy_from_user(name, name_user, MODULE_NAME_LEN-1) < 0)
		return -EFAULT;
	name[MODULE_NAME_LEN-1] = '\0';

	if (mutex_lock_interruptible(&module_mutex) != 0)
		return -EINTR;

	mod = find_module(name);
	if (!mod) {
		ret = -ENOENT;
		goto out;
	}

	if (!list_empty(&mod->modules_which_use_me)) {
		/* Other modules depend on us: get rid of them first. */
		ret = -EWOULDBLOCK;
		goto out;
	}

	/* Doing init or already dying? */
	if (mod->state != MODULE_STATE_LIVE) {
		/* FIXME: if (force), slam module count and wake up
                   waiter --RR */
		DEBUGP("%s already dying\n", mod->name);
		ret = -EBUSY;
		goto out;
	}

	/* If it has an init func, it must have an exit func to unload */
	if (mod->init && !mod->exit) {
		forced = try_force_unload(flags);
		if (!forced) {
			/* This module can't be removed */
			ret = -EBUSY;
			goto out;
		}
	}

	/* Set this up before setting mod->state */
	mod->waiter = current;

	/* Stop the machine so refcounts can't move and disable module. */
	ret = try_stop_module(mod, flags, &forced);
	if (ret != 0)
		goto out;

	/* Never wait if forced. */
	if (!forced && module_refcount(mod) != 0)
		wait_for_zero_refcount(mod);

	mutex_unlock(&module_mutex);
	/* Final destruction now noone is using it. */
	if (mod->exit != NULL)
		mod->exit();
	blocking_notifier_call_chain(&module_notify_list,
				     MODULE_STATE_GOING, mod);
	mutex_lock(&module_mutex);
	/* Store the name of the last unloaded module for diagnostic purposes */
	strlcpy(last_unloaded_module, mod->name, sizeof(last_unloaded_module));
	unregister_dynamic_debug_module(mod->name);
	free_module(mod);

 out:
	mutex_unlock(&module_mutex);
	return ret;
}

static void print_unload_info(struct seq_file *m, struct module *mod)
{
	struct module_use *use;
	int printed_something = 0;

	seq_printf(m, " %u ", module_refcount(mod));

	/* Always include a trailing , so userspace can differentiate
           between this and the old multi-field proc format. */
	list_for_each_entry(use, &mod->modules_which_use_me, list) {
		printed_something = 1;
		seq_printf(m, "%s,", use->module_which_uses->name);
	}

	if (mod->init != NULL && mod->exit == NULL) {
		printed_something = 1;
		seq_printf(m, "[permanent],");
	}

	if (!printed_something)
		seq_printf(m, "-");
}

void __symbol_put(const char *symbol)
{
	struct module *owner;

	preempt_disable();
	if (IS_ERR_VALUE(find_symbol(symbol, &owner, NULL, true, false)))
		BUG();
	module_put(owner);
	preempt_enable();
}
EXPORT_SYMBOL(__symbol_put);

void symbol_put_addr(void *addr)
{
	struct module *modaddr;

	if (core_kernel_text((unsigned long)addr))
		return;

	if (!(modaddr = module_text_address((unsigned long)addr)))
		BUG();
	module_put(modaddr);
}
EXPORT_SYMBOL_GPL(symbol_put_addr);

static ssize_t show_refcnt(struct module_attribute *mattr,
			   struct module *mod, char *buffer)
{
	return sprintf(buffer, "%u\n", module_refcount(mod));
}

static struct module_attribute refcnt = {
	.attr = { .name = "refcnt", .mode = 0444 },
	.show = show_refcnt,
};

void module_put(struct module *module)
{
	if (module) {
		unsigned int cpu = get_cpu();
		local_dec(&module->ref[cpu].count);
		/* Maybe they're waiting for us to drop reference? */
		if (unlikely(!module_is_live(module)))
			wake_up_process(module->waiter);
		put_cpu();
	}
}
EXPORT_SYMBOL(module_put);

#else /* !CONFIG_MODULE_UNLOAD */
static void print_unload_info(struct seq_file *m, struct module *mod)
{
	/* We don't know the usage count, or what modules are using. */
	seq_printf(m, " - -");
}

static inline void module_unload_free(struct module *mod)
{
}

static inline int use_module(struct module *a, struct module *b)
{
	return strong_try_module_get(b) == 0;
}

static inline void module_unload_init(struct module *mod)
{
}
#endif /* CONFIG_MODULE_UNLOAD */

static ssize_t show_initstate(struct module_attribute *mattr,
			   struct module *mod, char *buffer)
{
	const char *state = "unknown";

	switch (mod->state) {
	case MODULE_STATE_LIVE:
		state = "live";
		break;
	case MODULE_STATE_COMING:
		state = "coming";
		break;
	case MODULE_STATE_GOING:
		state = "going";
		break;
	}
	return sprintf(buffer, "%s\n", state);
}

static struct module_attribute initstate = {
	.attr = { .name = "initstate", .mode = 0444 },
	.show = show_initstate,
};

static struct module_attribute *modinfo_attrs[] = {
	&modinfo_version,
	&modinfo_srcversion,
	&initstate,
#ifdef CONFIG_MODULE_UNLOAD
	&refcnt,
#endif
	NULL,
};

static const char vermagic[] = VERMAGIC_STRING;

static int try_to_force_load(struct module *mod, const char *symname)
{
#ifdef CONFIG_MODULE_FORCE_LOAD
	if (!(tainted & TAINT_FORCED_MODULE))
		printk("%s: no version for \"%s\" found: kernel tainted.\n",
		       mod->name, symname);
	add_taint_module(mod, TAINT_FORCED_MODULE);
	return 0;
#else
	return -ENOEXEC;
#endif
}

#ifdef CONFIG_MODVERSIONS
static int check_version(Elf_Shdr *sechdrs,
			 unsigned int versindex,
			 const char *symname,
			 struct module *mod, 
			 const unsigned long *crc)
{
	unsigned int i, num_versions;
	struct modversion_info *versions;

	/* Exporting module didn't supply crcs?  OK, we're already tainted. */
	if (!crc)
		return 1;

	/* No versions at all?  modprobe --force does this. */
	if (versindex == 0)
		return try_to_force_load(mod, symname) == 0;

	versions = (void *) sechdrs[versindex].sh_addr;
	num_versions = sechdrs[versindex].sh_size
		/ sizeof(struct modversion_info);

	for (i = 0; i < num_versions; i++) {
		if (strcmp(versions[i].name, symname) != 0)
			continue;

		if (versions[i].crc == *crc)
			return 1;
		DEBUGP("Found checksum %lX vs module %lX\n",
		       *crc, versions[i].crc);
		goto bad_version;
	}

	printk(KERN_WARNING "%s: no symbol version for %s\n",
	       mod->name, symname);
	return 0;

bad_version:
	printk("%s: disagrees about version of symbol %s\n",
	       mod->name, symname);
	return 0;
}

static inline int check_modstruct_version(Elf_Shdr *sechdrs,
					  unsigned int versindex,
					  struct module *mod)
{
	const unsigned long *crc;

	if (IS_ERR_VALUE(find_symbol("struct_module", NULL, &crc, true, false)))
		BUG();
	return check_version(sechdrs, versindex, "struct_module", mod, crc);
}

/* First part is kernel version, which we ignore if module has crcs. */
static inline int same_magic(const char *amagic, const char *bmagic,
			     bool has_crcs)
{
	if (has_crcs) {
		amagic += strcspn(amagic, " ");
		bmagic += strcspn(bmagic, " ");
	}
	return strcmp(amagic, bmagic) == 0;
}
#else
static inline int check_version(Elf_Shdr *sechdrs,
				unsigned int versindex,
				const char *symname,
				struct module *mod, 
				const unsigned long *crc)
{
	return 1;
}

static inline int check_modstruct_version(Elf_Shdr *sechdrs,
					  unsigned int versindex,
					  struct module *mod)
{
	return 1;
}

static inline int same_magic(const char *amagic, const char *bmagic,
			     bool has_crcs)
{
	return strcmp(amagic, bmagic) == 0;
}
#endif /* CONFIG_MODVERSIONS */

/* Resolve a symbol for this module.  I.e. if we find one, record usage.
   Must be holding module_mutex. */
static unsigned long resolve_symbol(Elf_Shdr *sechdrs,
				    unsigned int versindex,
				    const char *name,
				    struct module *mod)
{
	struct module *owner;
	unsigned long ret;
	const unsigned long *crc;

	ret = find_symbol(name, &owner, &crc,
			  !(mod->taints & TAINT_PROPRIETARY_MODULE), true);
	if (!IS_ERR_VALUE(ret)) {
		/* use_module can fail due to OOM,
		   or module initialization or unloading */
		if (!check_version(sechdrs, versindex, name, mod, crc) ||
		    !use_module(mod, owner))
			ret = -EINVAL;
	}
	return ret;
}

/*
 * /sys/module/foo/sections stuff
 * J. Corbet <corbet@lwn.net>
 */
#if defined(CONFIG_KALLSYMS) && defined(CONFIG_SYSFS)
struct module_sect_attr
{
	struct module_attribute mattr;
	char *name;
	unsigned long address;
};

struct module_sect_attrs
{
	struct attribute_group grp;
	unsigned int nsections;
	struct module_sect_attr attrs[0];
};

static ssize_t module_sect_show(struct module_attribute *mattr,
				struct module *mod, char *buf)
{
	struct module_sect_attr *sattr =
		container_of(mattr, struct module_sect_attr, mattr);
	return sprintf(buf, "0x%lx\n", sattr->address);
}

static void free_sect_attrs(struct module_sect_attrs *sect_attrs)
{
	unsigned int section;

	for (section = 0; section < sect_attrs->nsections; section++)
		kfree(sect_attrs->attrs[section].name);
	kfree(sect_attrs);
}

static void add_sect_attrs(struct module *mod, unsigned int nsect,
		char *secstrings, Elf_Shdr *sechdrs)
{
	unsigned int nloaded = 0, i, size[2];
	struct module_sect_attrs *sect_attrs;
	struct module_sect_attr *sattr;
	struct attribute **gattr;

	/* Count loaded sections and allocate structures */
	for (i = 0; i < nsect; i++)
		if (sechdrs[i].sh_flags & SHF_ALLOC)
			nloaded++;
	size[0] = ALIGN(sizeof(*sect_attrs)
			+ nloaded * sizeof(sect_attrs->attrs[0]),
			sizeof(sect_attrs->grp.attrs[0]));
	size[1] = (nloaded + 1) * sizeof(sect_attrs->grp.attrs[0]);
	sect_attrs = kzalloc(size[0] + size[1], GFP_KERNEL);
	if (sect_attrs == NULL)
		return;

	/* Setup section attributes. */
	sect_attrs->grp.name = "sections";
	sect_attrs->grp.attrs = (void *)sect_attrs + size[0];

	sect_attrs->nsections = 0;
	sattr = &sect_attrs->attrs[0];
	gattr = &sect_attrs->grp.attrs[0];
	for (i = 0; i < nsect; i++) {
		if (! (sechdrs[i].sh_flags & SHF_ALLOC))
			continue;
		sattr->address = sechdrs[i].sh_addr;
		sattr->name = kstrdup(secstrings + sechdrs[i].sh_name,
					GFP_KERNEL);
		if (sattr->name == NULL)
			goto out;
		sect_attrs->nsections++;
		sattr->mattr.show = module_sect_show;
		sattr->mattr.store = NULL;
		sattr->mattr.attr.name = sattr->name;
		sattr->mattr.attr.mode = S_IRUGO;
		*(gattr++) = &(sattr++)->mattr.attr;
	}
	*gattr = NULL;

	if (sysfs_create_group(&mod->mkobj.kobj, &sect_attrs->grp))
		goto out;

	mod->sect_attrs = sect_attrs;
	return;
  out:
	free_sect_attrs(sect_attrs);
}

static void remove_sect_attrs(struct module *mod)
{
	if (mod->sect_attrs) {
		sysfs_remove_group(&mod->mkobj.kobj,
				   &mod->sect_attrs->grp);
		/* We are positive that no one is using any sect attrs
		 * at this point.  Deallocate immediately. */
		free_sect_attrs(mod->sect_attrs);
		mod->sect_attrs = NULL;
	}
}

/*
 * /sys/module/foo/notes/.section.name gives contents of SHT_NOTE sections.
 */

struct module_notes_attrs {
	struct kobject *dir;
	unsigned int notes;
	struct bin_attribute attrs[0];
};

static ssize_t module_notes_read(struct kobject *kobj,
				 struct bin_attribute *bin_attr,
				 char *buf, loff_t pos, size_t count)
{
	/*
	 * The caller checked the pos and count against our size.
	 */
	memcpy(buf, bin_attr->private + pos, count);
	return count;
}

static void free_notes_attrs(struct module_notes_attrs *notes_attrs,
			     unsigned int i)
{
	if (notes_attrs->dir) {
		while (i-- > 0)
			sysfs_remove_bin_file(notes_attrs->dir,
					      &notes_attrs->attrs[i]);
		kobject_del(notes_attrs->dir);
	}
	kfree(notes_attrs);
}

static void add_notes_attrs(struct module *mod, unsigned int nsect,
			    char *secstrings, Elf_Shdr *sechdrs)
{
	unsigned int notes, loaded, i;
	struct module_notes_attrs *notes_attrs;
	struct bin_attribute *nattr;

	/* Count notes sections and allocate structures.  */
	notes = 0;
	for (i = 0; i < nsect; i++)
		if ((sechdrs[i].sh_flags & SHF_ALLOC) &&
		    (sechdrs[i].sh_type == SHT_NOTE))
			++notes;

	if (notes == 0)
		return;

	notes_attrs = kzalloc(sizeof(*notes_attrs)
			      + notes * sizeof(notes_attrs->attrs[0]),
			      GFP_KERNEL);
	if (notes_attrs == NULL)
		return;

	notes_attrs->notes = notes;
	nattr = &notes_attrs->attrs[0];
	for (loaded = i = 0; i < nsect; ++i) {
		if (!(sechdrs[i].sh_flags & SHF_ALLOC))
			continue;
		if (sechdrs[i].sh_type == SHT_NOTE) {
			nattr->attr.name = mod->sect_attrs->attrs[loaded].name;
			nattr->attr.mode = S_IRUGO;
			nattr->size = sechdrs[i].sh_size;
			nattr->private = (void *) sechdrs[i].sh_addr;
			nattr->read = module_notes_read;
			++nattr;
		}
		++loaded;
	}

	notes_attrs->dir = kobject_create_and_add("notes", &mod->mkobj.kobj);
	if (!notes_attrs->dir)
		goto out;

	for (i = 0; i < notes; ++i)
		if (sysfs_create_bin_file(notes_attrs->dir,
					  &notes_attrs->attrs[i]))
			goto out;

	mod->notes_attrs = notes_attrs;
	return;

  out:
	free_notes_attrs(notes_attrs, i);
}

static void remove_notes_attrs(struct module *mod)
{
	if (mod->notes_attrs)
		free_notes_attrs(mod->notes_attrs, mod->notes_attrs->notes);
}

#else

static inline void add_sect_attrs(struct module *mod, unsigned int nsect,
		char *sectstrings, Elf_Shdr *sechdrs)
{
}

static inline void remove_sect_attrs(struct module *mod)
{
}

static inline void add_notes_attrs(struct module *mod, unsigned int nsect,
				   char *sectstrings, Elf_Shdr *sechdrs)
{
}

static inline void remove_notes_attrs(struct module *mod)
{
}
#endif

#ifdef CONFIG_SYSFS
int module_add_modinfo_attrs(struct module *mod)
{
	struct module_attribute *attr;
	struct module_attribute *temp_attr;
	int error = 0;
	int i;

	mod->modinfo_attrs = kzalloc((sizeof(struct module_attribute) *
					(ARRAY_SIZE(modinfo_attrs) + 1)),
					GFP_KERNEL);
	if (!mod->modinfo_attrs)
		return -ENOMEM;

	temp_attr = mod->modinfo_attrs;
	for (i = 0; (attr = modinfo_attrs[i]) && !error; i++) {
		if (!attr->test ||
		    (attr->test && attr->test(mod))) {
			memcpy(temp_attr, attr, sizeof(*temp_attr));
			error = sysfs_create_file(&mod->mkobj.kobj,&temp_attr->attr);
			++temp_attr;
		}
	}
	return error;
}

void module_remove_modinfo_attrs(struct module *mod)
{
	struct module_attribute *attr;
	int i;

	for (i = 0; (attr = &mod->modinfo_attrs[i]); i++) {
		/* pick a field to test for end of list */
		if (!attr->attr.name)
			break;
		sysfs_remove_file(&mod->mkobj.kobj,&attr->attr);
		if (attr->free)
			attr->free(mod);
	}
	kfree(mod->modinfo_attrs);
}

int mod_sysfs_init(struct module *mod)
{
	int err;
	struct kobject *kobj;

	if (!module_sysfs_initialized) {
		printk(KERN_ERR "%s: module sysfs not initialized\n",
		       mod->name);
		err = -EINVAL;
		goto out;
	}

	kobj = kset_find_obj(module_kset, mod->name);
	if (kobj) {
		printk(KERN_ERR "%s: module is already loaded\n", mod->name);
		kobject_put(kobj);
		err = -EINVAL;
		goto out;
	}

	mod->mkobj.mod = mod;

	memset(&mod->mkobj.kobj, 0, sizeof(mod->mkobj.kobj));
	mod->mkobj.kobj.kset = module_kset;
	err = kobject_init_and_add(&mod->mkobj.kobj, &module_ktype, NULL,
				   "%s", mod->name);
	if (err)
		kobject_put(&mod->mkobj.kobj);

	/* delay uevent until full sysfs population */
out:
	return err;
}

int mod_sysfs_setup(struct module *mod,
			   struct kernel_param *kparam,
			   unsigned int num_params)
{
	int err;

	mod->holders_dir = kobject_create_and_add("holders", &mod->mkobj.kobj);
	if (!mod->holders_dir) {
		err = -ENOMEM;
		goto out_unreg;
	}

	err = module_param_sysfs_setup(mod, kparam, num_params);
	if (err)
		goto out_unreg_holders;

	err = module_add_modinfo_attrs(mod);
	if (err)
		goto out_unreg_param;

	kobject_uevent(&mod->mkobj.kobj, KOBJ_ADD);
	return 0;

out_unreg_param:
	module_param_sysfs_remove(mod);
out_unreg_holders:
	kobject_put(mod->holders_dir);
out_unreg:
	kobject_put(&mod->mkobj.kobj);
	return err;
}

static void mod_sysfs_fini(struct module *mod)
{
	kobject_put(&mod->mkobj.kobj);
}

#else /* CONFIG_SYSFS */

static void mod_sysfs_fini(struct module *mod)
{
}

#endif /* CONFIG_SYSFS */

static void mod_kobject_remove(struct module *mod)
{
	module_remove_modinfo_attrs(mod);
	module_param_sysfs_remove(mod);
	kobject_put(mod->mkobj.drivers_dir);
	kobject_put(mod->holders_dir);
	mod_sysfs_fini(mod);
}

/*
 * link the module with the whole machine is stopped with interrupts off
 * - this defends against kallsyms not taking locks
 */
static int __link_module(void *_mod)
{
	struct module *mod = _mod;
	list_add(&mod->list, &modules);
	return 0;
}

/*
 * unlink the module with the whole machine is stopped with interrupts off
 * - this defends against kallsyms not taking locks
 */
static int __unlink_module(void *_mod)
{
	struct module *mod = _mod;
	list_del(&mod->list);
	return 0;
}

/* Free a module, remove from lists, etc (must hold module_mutex). */
static void free_module(struct module *mod)
{
	/* Delete from various lists */
	stop_machine(__unlink_module, mod, NULL);
	remove_notes_attrs(mod);
	remove_sect_attrs(mod);
	mod_kobject_remove(mod);

	unwind_remove_table(mod->unwind_info, 0);

	/* Arch-specific cleanup. */
	module_arch_cleanup(mod);

	/* Module unload stuff */
	module_unload_free(mod);

	/* This may be NULL, but that's OK */
	module_free(mod, mod->module_init);
	kfree(mod->args);
	if (mod->percpu)
		percpu_modfree(mod->percpu);

	/* Free lock-classes: */
	lockdep_free_key_range(mod->module_core, mod->core_size);

	/* Finally, free the core (containing the module structure) */
	module_free(mod, mod->module_core);
}

void *__symbol_get(const char *symbol)
{
	struct module *owner;
	unsigned long value;

	preempt_disable();
	value = find_symbol(symbol, &owner, NULL, true, true);
	if (IS_ERR_VALUE(value))
		value = 0;
	else if (strong_try_module_get(owner))
		value = 0;
	preempt_enable();

	return (void *)value;
}
EXPORT_SYMBOL_GPL(__symbol_get);

/*
 * Ensure that an exported symbol [global namespace] does not already exist
 * in the kernel or in some other module's exported symbol table.
 */
static int verify_export_symbols(struct module *mod)
{
	unsigned int i;
	struct module *owner;
	const struct kernel_symbol *s;
	struct {
		const struct kernel_symbol *sym;
		unsigned int num;
	} arr[] = {
		{ mod->syms, mod->num_syms },
		{ mod->gpl_syms, mod->num_gpl_syms },
		{ mod->gpl_future_syms, mod->num_gpl_future_syms },
#ifdef CONFIG_UNUSED_SYMBOLS
		{ mod->unused_syms, mod->num_unused_syms },
		{ mod->unused_gpl_syms, mod->num_unused_gpl_syms },
#endif
	};

	for (i = 0; i < ARRAY_SIZE(arr); i++) {
		for (s = arr[i].sym; s < arr[i].sym + arr[i].num; s++) {
			if (!IS_ERR_VALUE(find_symbol(s->name, &owner,
						      NULL, true, false))) {
				printk(KERN_ERR
				       "%s: exports duplicate symbol %s"
				       " (owned by %s)\n",
				       mod->name, s->name, module_name(owner));
				return -ENOEXEC;
			}
		}
	}
	return 0;
}

/* Change all symbols so that st_value encodes the pointer directly. */
static int simplify_symbols(Elf_Shdr *sechdrs,
			    unsigned int symindex,
			    const char *strtab,
			    unsigned int versindex,
			    unsigned int pcpuindex,
			    struct module *mod)
{
	Elf_Sym *sym = (void *)sechdrs[symindex].sh_addr;
	unsigned long secbase;
	unsigned int i, n = sechdrs[symindex].sh_size / sizeof(Elf_Sym);
	int ret = 0;

	for (i = 1; i < n; i++) {
		switch (sym[i].st_shndx) {
		case SHN_COMMON:
			/* We compiled with -fno-common.  These are not
			   supposed to happen.  */
			DEBUGP("Common symbol: %s\n", strtab + sym[i].st_name);
			printk("%s: please compile with -fno-common\n",
			       mod->name);
			ret = -ENOEXEC;
			break;

		case SHN_ABS:
			/* Don't need to do anything */
			DEBUGP("Absolute symbol: 0x%08lx\n",
			       (long)sym[i].st_value);
			break;

		case SHN_UNDEF:
			sym[i].st_value
			  = resolve_symbol(sechdrs, versindex,
					   strtab + sym[i].st_name, mod);

			/* Ok if resolved.  */
			if (!IS_ERR_VALUE(sym[i].st_value))
				break;
			/* Ok if weak.  */
			if (ELF_ST_BIND(sym[i].st_info) == STB_WEAK)
				break;

			printk(KERN_WARNING "%s: Unknown symbol %s\n",
			       mod->name, strtab + sym[i].st_name);
			ret = -ENOENT;
			break;

		default:
			/* Divert to percpu allocation if a percpu var. */
			if (sym[i].st_shndx == pcpuindex)
				secbase = (unsigned long)mod->percpu;
			else
				secbase = sechdrs[sym[i].st_shndx].sh_addr;
			sym[i].st_value += secbase;
			break;
		}
	}

	return ret;
}

/* Update size with this section: return offset. */
static long get_offset(unsigned int *size, Elf_Shdr *sechdr)
{
	long ret;

	ret = ALIGN(*size, sechdr->sh_addralign ?: 1);
	*size = ret + sechdr->sh_size;
	return ret;
}

/* Lay out the SHF_ALLOC sections in a way not dissimilar to how ld
   might -- code, read-only data, read-write data, small data.  Tally
   sizes, and place the offsets into sh_entsize fields: high bit means it
   belongs in init. */
static void layout_sections(struct module *mod,
			    const Elf_Ehdr *hdr,
			    Elf_Shdr *sechdrs,
			    const char *secstrings)
{
	static unsigned long const masks[][2] = {
		/* NOTE: all executable code must be the first section
		 * in this array; otherwise modify the text_size
		 * finder in the two loops below */
		{ SHF_EXECINSTR | SHF_ALLOC, ARCH_SHF_SMALL },
		{ SHF_ALLOC, SHF_WRITE | ARCH_SHF_SMALL },
		{ SHF_WRITE | SHF_ALLOC, ARCH_SHF_SMALL },
		{ ARCH_SHF_SMALL | SHF_ALLOC, 0 }
	};
	unsigned int m, i;

	for (i = 0; i < hdr->e_shnum; i++)
		sechdrs[i].sh_entsize = ~0UL;

	DEBUGP("Core section allocation order:\n");
	for (m = 0; m < ARRAY_SIZE(masks); ++m) {
		for (i = 0; i < hdr->e_shnum; ++i) {
			Elf_Shdr *s = &sechdrs[i];

			if ((s->sh_flags & masks[m][0]) != masks[m][0]
			    || (s->sh_flags & masks[m][1])
			    || s->sh_entsize != ~0UL
			    || strncmp(secstrings + s->sh_name,
				       ".init", 5) == 0)
				continue;
			s->sh_entsize = get_offset(&mod->core_size, s);
			DEBUGP("\t%s\n", secstrings + s->sh_name);
		}
		if (m == 0)
			mod->core_text_size = mod->core_size;
	}

	DEBUGP("Init section allocation order:\n");
	for (m = 0; m < ARRAY_SIZE(masks); ++m) {
		for (i = 0; i < hdr->e_shnum; ++i) {
			Elf_Shdr *s = &sechdrs[i];

			if ((s->sh_flags & masks[m][0]) != masks[m][0]
			    || (s->sh_flags & masks[m][1])
			    || s->sh_entsize != ~0UL
			    || strncmp(secstrings + s->sh_name,
				       ".init", 5) != 0)
				continue;
			s->sh_entsize = (get_offset(&mod->init_size, s)
					 | INIT_OFFSET_MASK);
			DEBUGP("\t%s\n", secstrings + s->sh_name);
		}
		if (m == 0)
			mod->init_text_size = mod->init_size;
	}
}

static void set_license(struct module *mod, const char *license)
{
	if (!license)
		license = "unspecified";

	if (!license_is_gpl_compatible(license)) {
		if (!(tainted & TAINT_PROPRIETARY_MODULE))
			printk(KERN_WARNING "%s: module license '%s' taints "
				"kernel.\n", mod->name, license);
		add_taint_module(mod, TAINT_PROPRIETARY_MODULE);
	}
}

/* Parse tag=value strings from .modinfo section */
static char *next_string(char *string, unsigned long *secsize)
{
	/* Skip non-zero chars */
	while (string[0]) {
		string++;
		if ((*secsize)-- <= 1)
			return NULL;
	}

	/* Skip any zero padding. */
	while (!string[0]) {
		string++;
		if ((*secsize)-- <= 1)
			return NULL;
	}
	return string;
}

static char *get_modinfo(Elf_Shdr *sechdrs,
			 unsigned int info,
			 const char *tag)
{
	char *p;
	unsigned int taglen = strlen(tag);
	unsigned long size = sechdrs[info].sh_size;

	for (p = (char *)sechdrs[info].sh_addr; p; p = next_string(p, &size)) {
		if (strncmp(p, tag, taglen) == 0 && p[taglen] == '=')
			return p + taglen + 1;
	}
	return NULL;
}

static void setup_modinfo(struct module *mod, Elf_Shdr *sechdrs,
			  unsigned int infoindex)
{
	struct module_attribute *attr;
	int i;

	for (i = 0; (attr = modinfo_attrs[i]); i++) {
		if (attr->setup)
			attr->setup(mod,
				    get_modinfo(sechdrs,
						infoindex,
						attr->attr.name));
	}
}

#ifdef CONFIG_KALLSYMS

/* lookup symbol in given range of kernel_symbols */
static const struct kernel_symbol *lookup_symbol(const char *name,
	const struct kernel_symbol *start,
	const struct kernel_symbol *stop)
{
	const struct kernel_symbol *ks = start;
	for (; ks < stop; ks++)
		if (strcmp(ks->name, name) == 0)
			return ks;
	return NULL;
}

static int is_exported(const char *name, const struct module *mod)
{
	if (!mod && lookup_symbol(name, __start___ksymtab, __stop___ksymtab))
		return 1;
	else
		if (mod && lookup_symbol(name, mod->syms, mod->syms + mod->num_syms))
			return 1;
		else
			return 0;
}

/* As per nm */
static char elf_type(const Elf_Sym *sym,
		     Elf_Shdr *sechdrs,
		     const char *secstrings,
		     struct module *mod)
{
	if (ELF_ST_BIND(sym->st_info) == STB_WEAK) {
		if (ELF_ST_TYPE(sym->st_info) == STT_OBJECT)
			return 'v';
		else
			return 'w';
	}
	if (sym->st_shndx == SHN_UNDEF)
		return 'U';
	if (sym->st_shndx == SHN_ABS)
		return 'a';
	if (sym->st_shndx >= SHN_LORESERVE)
		return '?';
	if (sechdrs[sym->st_shndx].sh_flags & SHF_EXECINSTR)
		return 't';
	if (sechdrs[sym->st_shndx].sh_flags & SHF_ALLOC
	    && sechdrs[sym->st_shndx].sh_type != SHT_NOBITS) {
		if (!(sechdrs[sym->st_shndx].sh_flags & SHF_WRITE))
			return 'r';
		else if (sechdrs[sym->st_shndx].sh_flags & ARCH_SHF_SMALL)
			return 'g';
		else
			return 'd';
	}
	if (sechdrs[sym->st_shndx].sh_type == SHT_NOBITS) {
		if (sechdrs[sym->st_shndx].sh_flags & ARCH_SHF_SMALL)
			return 's';
		else
			return 'b';
	}
	if (strncmp(secstrings + sechdrs[sym->st_shndx].sh_name,
		    ".debug", strlen(".debug")) == 0)
		return 'n';
	return '?';
}

static void add_kallsyms(struct module *mod,
			 Elf_Shdr *sechdrs,
			 unsigned int symindex,
			 unsigned int strindex,
			 const char *secstrings)
{
	unsigned int i;

	mod->symtab = (void *)sechdrs[symindex].sh_addr;
	mod->num_symtab = sechdrs[symindex].sh_size / sizeof(Elf_Sym);
	mod->strtab = (void *)sechdrs[strindex].sh_addr;

	/* Set types up while we still have access to sections. */
	for (i = 0; i < mod->num_symtab; i++)
		mod->symtab[i].st_info
			= elf_type(&mod->symtab[i], sechdrs, secstrings, mod);
}
#else
static inline void add_kallsyms(struct module *mod,
				Elf_Shdr *sechdrs,
				unsigned int symindex,
				unsigned int strindex,
				const char *secstrings)
{
}
#endif /* CONFIG_KALLSYMS */

static void *module_alloc_update_bounds(unsigned long size)
{
	void *ret = module_alloc(size);

	if (ret) {
		/* Update module bounds. */
		if ((unsigned long)ret < module_addr_min)
			module_addr_min = (unsigned long)ret;
		if ((unsigned long)ret + size > module_addr_max)
			module_addr_max = (unsigned long)ret + size;
	}
	return ret;
}

/* Allocate and load the module: note that size of section 0 is always
   zero, and we rely on this for optional sections. */
static struct module *load_module(void __user *umod,
				  unsigned long len,
				  const char __user *uargs)
{
	Elf_Ehdr *hdr;
	Elf_Shdr *sechdrs;
	char *secstrings, *args, *modmagic, *strtab = NULL;
	unsigned int i;
	unsigned int symindex = 0;
	unsigned int strindex = 0;
	unsigned int setupindex;
	unsigned int exindex;
	unsigned int exportindex;
	unsigned int modindex;
	unsigned int obsparmindex;
	unsigned int infoindex;
	unsigned int gplindex;
	unsigned int crcindex;
	unsigned int gplcrcindex;
	unsigned int versindex;
	unsigned int pcpuindex;
	unsigned int gplfutureindex;
	unsigned int gplfuturecrcindex;
	unsigned int unwindex = 0;
#ifdef CONFIG_UNUSED_SYMBOLS
	unsigned int unusedindex;
	unsigned int unusedcrcindex;
	unsigned int unusedgplindex;
	unsigned int unusedgplcrcindex;
#endif
	unsigned int markersindex;
	unsigned int markersstringsindex;
<<<<<<< HEAD
	unsigned int verboseindex;
	struct mod_debug *iter;
	unsigned long value;
=======
	unsigned int tracepointsindex;
	unsigned int tracepointsstringsindex;
>>>>>>> cdca408f
	struct module *mod;
	long err = 0;
	void *percpu = NULL, *ptr = NULL; /* Stops spurious gcc warning */
	struct exception_table_entry *extable;
	mm_segment_t old_fs;

	DEBUGP("load_module: umod=%p, len=%lu, uargs=%p\n",
	       umod, len, uargs);
	if (len < sizeof(*hdr))
		return ERR_PTR(-ENOEXEC);

	/* Suck in entire file: we'll want most of it. */
	/* vmalloc barfs on "unusual" numbers.  Check here */
	if (len > 64 * 1024 * 1024 || (hdr = vmalloc(len)) == NULL)
		return ERR_PTR(-ENOMEM);
	if (copy_from_user(hdr, umod, len) != 0) {
		err = -EFAULT;
		goto free_hdr;
	}

	/* Sanity checks against insmoding binaries or wrong arch,
           weird elf version */
	if (memcmp(hdr->e_ident, ELFMAG, SELFMAG) != 0
	    || hdr->e_type != ET_REL
	    || !elf_check_arch(hdr)
	    || hdr->e_shentsize != sizeof(*sechdrs)) {
		err = -ENOEXEC;
		goto free_hdr;
	}

	if (len < hdr->e_shoff + hdr->e_shnum * sizeof(Elf_Shdr))
		goto truncated;

	/* Convenience variables */
	sechdrs = (void *)hdr + hdr->e_shoff;
	secstrings = (void *)hdr + sechdrs[hdr->e_shstrndx].sh_offset;
	sechdrs[0].sh_addr = 0;

	for (i = 1; i < hdr->e_shnum; i++) {
		if (sechdrs[i].sh_type != SHT_NOBITS
		    && len < sechdrs[i].sh_offset + sechdrs[i].sh_size)
			goto truncated;

		/* Mark all sections sh_addr with their address in the
		   temporary image. */
		sechdrs[i].sh_addr = (size_t)hdr + sechdrs[i].sh_offset;

		/* Internal symbols and strings. */
		if (sechdrs[i].sh_type == SHT_SYMTAB) {
			symindex = i;
			strindex = sechdrs[i].sh_link;
			strtab = (char *)hdr + sechdrs[strindex].sh_offset;
		}
#ifndef CONFIG_MODULE_UNLOAD
		/* Don't load .exit sections */
		if (strncmp(secstrings+sechdrs[i].sh_name, ".exit", 5) == 0)
			sechdrs[i].sh_flags &= ~(unsigned long)SHF_ALLOC;
#endif
	}

	modindex = find_sec(hdr, sechdrs, secstrings,
			    ".gnu.linkonce.this_module");
	if (!modindex) {
		printk(KERN_WARNING "No module found in object\n");
		err = -ENOEXEC;
		goto free_hdr;
	}
	mod = (void *)sechdrs[modindex].sh_addr;

	if (symindex == 0) {
		printk(KERN_WARNING "%s: module has no symbols (stripped?)\n",
		       mod->name);
		err = -ENOEXEC;
		goto free_hdr;
	}

	/* Optional sections */
	exportindex = find_sec(hdr, sechdrs, secstrings, "__ksymtab");
	gplindex = find_sec(hdr, sechdrs, secstrings, "__ksymtab_gpl");
	gplfutureindex = find_sec(hdr, sechdrs, secstrings, "__ksymtab_gpl_future");
	crcindex = find_sec(hdr, sechdrs, secstrings, "__kcrctab");
	gplcrcindex = find_sec(hdr, sechdrs, secstrings, "__kcrctab_gpl");
	gplfuturecrcindex = find_sec(hdr, sechdrs, secstrings, "__kcrctab_gpl_future");
#ifdef CONFIG_UNUSED_SYMBOLS
	unusedindex = find_sec(hdr, sechdrs, secstrings, "__ksymtab_unused");
	unusedgplindex = find_sec(hdr, sechdrs, secstrings, "__ksymtab_unused_gpl");
	unusedcrcindex = find_sec(hdr, sechdrs, secstrings, "__kcrctab_unused");
	unusedgplcrcindex = find_sec(hdr, sechdrs, secstrings, "__kcrctab_unused_gpl");
#endif
	setupindex = find_sec(hdr, sechdrs, secstrings, "__param");
	exindex = find_sec(hdr, sechdrs, secstrings, "__ex_table");
	obsparmindex = find_sec(hdr, sechdrs, secstrings, "__obsparm");
	versindex = find_sec(hdr, sechdrs, secstrings, "__versions");
	infoindex = find_sec(hdr, sechdrs, secstrings, ".modinfo");
	pcpuindex = find_pcpusec(hdr, sechdrs, secstrings);
#ifdef ARCH_UNWIND_SECTION_NAME
	unwindex = find_sec(hdr, sechdrs, secstrings, ARCH_UNWIND_SECTION_NAME);
#endif

	/* Don't keep modinfo and version sections. */
	sechdrs[infoindex].sh_flags &= ~(unsigned long)SHF_ALLOC;
	sechdrs[versindex].sh_flags &= ~(unsigned long)SHF_ALLOC;
#ifdef CONFIG_KALLSYMS
	/* Keep symbol and string tables for decoding later. */
	sechdrs[symindex].sh_flags |= SHF_ALLOC;
	sechdrs[strindex].sh_flags |= SHF_ALLOC;
#endif
	if (unwindex)
		sechdrs[unwindex].sh_flags |= SHF_ALLOC;

	/* Check module struct version now, before we try to use module. */
	if (!check_modstruct_version(sechdrs, versindex, mod)) {
		err = -ENOEXEC;
		goto free_hdr;
	}

	modmagic = get_modinfo(sechdrs, infoindex, "vermagic");
	/* This is allowed: modprobe --force will invalidate it. */
	if (!modmagic) {
		err = try_to_force_load(mod, "magic");
		if (err)
			goto free_hdr;
	} else if (!same_magic(modmagic, vermagic, versindex)) {
		printk(KERN_ERR "%s: version magic '%s' should be '%s'\n",
		       mod->name, modmagic, vermagic);
		err = -ENOEXEC;
		goto free_hdr;
	}

	/* Now copy in args */
	args = strndup_user(uargs, ~0UL >> 1);
	if (IS_ERR(args)) {
		err = PTR_ERR(args);
		goto free_hdr;
	}

	if (find_module(mod->name)) {
		err = -EEXIST;
		goto free_mod;
	}

	mod->state = MODULE_STATE_COMING;

	/* Allow arches to frob section contents and sizes.  */
	err = module_frob_arch_sections(hdr, sechdrs, secstrings, mod);
	if (err < 0)
		goto free_mod;

	if (pcpuindex) {
		/* We have a special allocation for this section. */
		percpu = percpu_modalloc(sechdrs[pcpuindex].sh_size,
					 sechdrs[pcpuindex].sh_addralign,
					 mod->name);
		if (!percpu) {
			err = -ENOMEM;
			goto free_mod;
		}
		sechdrs[pcpuindex].sh_flags &= ~(unsigned long)SHF_ALLOC;
		mod->percpu = percpu;
	}

	/* Determine total sizes, and put offsets in sh_entsize.  For now
	   this is done generically; there doesn't appear to be any
	   special cases for the architectures. */
	layout_sections(mod, hdr, sechdrs, secstrings);

	/* Do the allocs. */
	ptr = module_alloc_update_bounds(mod->core_size);
	if (!ptr) {
		err = -ENOMEM;
		goto free_percpu;
	}
	memset(ptr, 0, mod->core_size);
	mod->module_core = ptr;

	ptr = module_alloc_update_bounds(mod->init_size);
	if (!ptr && mod->init_size) {
		err = -ENOMEM;
		goto free_core;
	}
	memset(ptr, 0, mod->init_size);
	mod->module_init = ptr;

	/* Transfer each section which specifies SHF_ALLOC */
	DEBUGP("final section addresses:\n");
	for (i = 0; i < hdr->e_shnum; i++) {
		void *dest;

		if (!(sechdrs[i].sh_flags & SHF_ALLOC))
			continue;

		if (sechdrs[i].sh_entsize & INIT_OFFSET_MASK)
			dest = mod->module_init
				+ (sechdrs[i].sh_entsize & ~INIT_OFFSET_MASK);
		else
			dest = mod->module_core + sechdrs[i].sh_entsize;

		if (sechdrs[i].sh_type != SHT_NOBITS)
			memcpy(dest, (void *)sechdrs[i].sh_addr,
			       sechdrs[i].sh_size);
		/* Update sh_addr to point to copy in image. */
		sechdrs[i].sh_addr = (unsigned long)dest;
		DEBUGP("\t0x%lx %s\n", sechdrs[i].sh_addr, secstrings + sechdrs[i].sh_name);
	}
	/* Module has been moved. */
	mod = (void *)sechdrs[modindex].sh_addr;

	/* Now we've moved module, initialize linked lists, etc. */
	module_unload_init(mod);

	/* add kobject, so we can reference it. */
	err = mod_sysfs_init(mod);
	if (err)
		goto free_unload;

	/* Set up license info based on the info section */
	set_license(mod, get_modinfo(sechdrs, infoindex, "license"));

	/*
	 * ndiswrapper is under GPL by itself, but loads proprietary modules.
	 * Don't use add_taint_module(), as it would prevent ndiswrapper from
	 * using GPL-only symbols it needs.
	 */
	if (strcmp(mod->name, "ndiswrapper") == 0)
		add_taint(TAINT_PROPRIETARY_MODULE);

	/* driverloader was caught wrongly pretending to be under GPL */
	if (strcmp(mod->name, "driverloader") == 0)
		add_taint_module(mod, TAINT_PROPRIETARY_MODULE);

	/* Set up MODINFO_ATTR fields */
	setup_modinfo(mod, sechdrs, infoindex);

	/* Fix up syms, so that st_value is a pointer to location. */
	err = simplify_symbols(sechdrs, symindex, strtab, versindex, pcpuindex,
			       mod);
	if (err < 0)
		goto cleanup;

	/* Set up EXPORTed & EXPORT_GPLed symbols (section 0 is 0 length) */
	mod->num_syms = sechdrs[exportindex].sh_size / sizeof(*mod->syms);
	mod->syms = (void *)sechdrs[exportindex].sh_addr;
	if (crcindex)
		mod->crcs = (void *)sechdrs[crcindex].sh_addr;
	mod->num_gpl_syms = sechdrs[gplindex].sh_size / sizeof(*mod->gpl_syms);
	mod->gpl_syms = (void *)sechdrs[gplindex].sh_addr;
	if (gplcrcindex)
		mod->gpl_crcs = (void *)sechdrs[gplcrcindex].sh_addr;
	mod->num_gpl_future_syms = sechdrs[gplfutureindex].sh_size /
					sizeof(*mod->gpl_future_syms);
	mod->gpl_future_syms = (void *)sechdrs[gplfutureindex].sh_addr;
	if (gplfuturecrcindex)
		mod->gpl_future_crcs = (void *)sechdrs[gplfuturecrcindex].sh_addr;

#ifdef CONFIG_UNUSED_SYMBOLS
	mod->num_unused_syms = sechdrs[unusedindex].sh_size /
					sizeof(*mod->unused_syms);
	mod->num_unused_gpl_syms = sechdrs[unusedgplindex].sh_size /
					sizeof(*mod->unused_gpl_syms);
	mod->unused_syms = (void *)sechdrs[unusedindex].sh_addr;
	if (unusedcrcindex)
		mod->unused_crcs = (void *)sechdrs[unusedcrcindex].sh_addr;
	mod->unused_gpl_syms = (void *)sechdrs[unusedgplindex].sh_addr;
	if (unusedgplcrcindex)
		mod->unused_gpl_crcs
			= (void *)sechdrs[unusedgplcrcindex].sh_addr;
#endif

#ifdef CONFIG_MODVERSIONS
	if ((mod->num_syms && !crcindex)
	    || (mod->num_gpl_syms && !gplcrcindex)
	    || (mod->num_gpl_future_syms && !gplfuturecrcindex)
#ifdef CONFIG_UNUSED_SYMBOLS
	    || (mod->num_unused_syms && !unusedcrcindex)
	    || (mod->num_unused_gpl_syms && !unusedgplcrcindex)
#endif
		) {
		printk(KERN_WARNING "%s: No versions for exported symbols.\n", mod->name);
		err = try_to_force_load(mod, "nocrc");
		if (err)
			goto cleanup;
	}
#endif
	markersindex = find_sec(hdr, sechdrs, secstrings, "__markers");
 	markersstringsindex = find_sec(hdr, sechdrs, secstrings,
					"__markers_strings");
<<<<<<< HEAD
	verboseindex = find_sec(hdr, sechdrs, secstrings, "__verbose");
=======
	tracepointsindex = find_sec(hdr, sechdrs, secstrings, "__tracepoints");
	tracepointsstringsindex = find_sec(hdr, sechdrs, secstrings,
					"__tracepoints_strings");
>>>>>>> cdca408f

	/* Now do relocations. */
	for (i = 1; i < hdr->e_shnum; i++) {
		const char *strtab = (char *)sechdrs[strindex].sh_addr;
		unsigned int info = sechdrs[i].sh_info;

		/* Not a valid relocation section? */
		if (info >= hdr->e_shnum)
			continue;

		/* Don't bother with non-allocated sections */
		if (!(sechdrs[info].sh_flags & SHF_ALLOC))
			continue;

		if (sechdrs[i].sh_type == SHT_REL)
			err = apply_relocate(sechdrs, strtab, symindex, i,mod);
		else if (sechdrs[i].sh_type == SHT_RELA)
			err = apply_relocate_add(sechdrs, strtab, symindex, i,
						 mod);
		if (err < 0)
			goto cleanup;
	}
#ifdef CONFIG_MARKERS
	mod->markers = (void *)sechdrs[markersindex].sh_addr;
	mod->num_markers =
		sechdrs[markersindex].sh_size / sizeof(*mod->markers);
#endif
<<<<<<< HEAD
#ifdef CONFIG_DYNAMIC_PRINTK_DEBUG
	mod->start_verbose = (void *)sechdrs[verboseindex].sh_addr;
	mod->num_verbose = sechdrs[verboseindex].sh_size /
				sizeof(*mod->start_verbose);
#endif
=======
#ifdef CONFIG_TRACEPOINTS
	mod->tracepoints = (void *)sechdrs[tracepointsindex].sh_addr;
	mod->num_tracepoints =
		sechdrs[tracepointsindex].sh_size / sizeof(*mod->tracepoints);
#endif

>>>>>>> cdca408f

        /* Find duplicate symbols */
	err = verify_export_symbols(mod);

	if (err < 0)
		goto cleanup;

  	/* Set up and sort exception table */
	mod->num_exentries = sechdrs[exindex].sh_size / sizeof(*mod->extable);
	mod->extable = extable = (void *)sechdrs[exindex].sh_addr;
	sort_extable(extable, extable + mod->num_exentries);

	/* Finally, copy percpu area over. */
	percpu_modcopy(mod->percpu, (void *)sechdrs[pcpuindex].sh_addr,
		       sechdrs[pcpuindex].sh_size);

	add_kallsyms(mod, sechdrs, symindex, strindex, secstrings);

	if (!mod->taints) {
#ifdef CONFIG_MARKERS
		marker_update_probe_range(mod->markers,
			mod->markers + mod->num_markers);
#endif
<<<<<<< HEAD
#ifdef CONFIG_DYNAMIC_PRINTK_DEBUG
	for (value = (unsigned long)mod->start_verbose;
		value < (unsigned long)mod->start_verbose +
		(unsigned long)(mod->num_verbose * sizeof(struct mod_debug));
		value += sizeof(struct mod_debug)) {
			iter = (struct mod_debug *)value;
			register_dynamic_debug_module(iter->modname,
				iter->type,
				iter->logical_modname,
				iter->flag_names, iter->hash, iter->hash2);
	}
#endif
=======
#ifdef CONFIG_TRACEPOINTS
		tracepoint_update_probe_range(mod->tracepoints,
			mod->tracepoints + mod->num_tracepoints);
#endif
	}
>>>>>>> cdca408f
	err = module_finalize(hdr, sechdrs, mod);
	if (err < 0)
		goto cleanup;

	/* flush the icache in correct context */
	old_fs = get_fs();
	set_fs(KERNEL_DS);

	/*
	 * Flush the instruction cache, since we've played with text.
	 * Do it before processing of module parameters, so the module
	 * can provide parameter accessor functions of its own.
	 */
	if (mod->module_init)
		flush_icache_range((unsigned long)mod->module_init,
				   (unsigned long)mod->module_init
				   + mod->init_size);
	flush_icache_range((unsigned long)mod->module_core,
			   (unsigned long)mod->module_core + mod->core_size);

	set_fs(old_fs);

	mod->args = args;
	if (obsparmindex)
		printk(KERN_WARNING "%s: Ignoring obsolete parameters\n",
		       mod->name);

	/* Now sew it into the lists so we can get lockdep and oops
         * info during argument parsing.  Noone should access us, since
         * strong_try_module_get() will fail. */
	stop_machine(__link_module, mod, NULL);

	/* Size of section 0 is 0, so this works well if no params */
	err = parse_args(mod->name, mod->args,
			 (struct kernel_param *)
			 sechdrs[setupindex].sh_addr,
			 sechdrs[setupindex].sh_size
			 / sizeof(struct kernel_param),
			 NULL);
	if (err < 0)
		goto unlink;

	err = mod_sysfs_setup(mod,
			      (struct kernel_param *)
			      sechdrs[setupindex].sh_addr,
			      sechdrs[setupindex].sh_size
			      / sizeof(struct kernel_param));
	if (err < 0)
		goto unlink;
	add_sect_attrs(mod, hdr->e_shnum, secstrings, sechdrs);
	add_notes_attrs(mod, hdr->e_shnum, secstrings, sechdrs);

	/* Size of section 0 is 0, so this works well if no unwind info. */
	mod->unwind_info = unwind_add_table(mod,
					    (void *)sechdrs[unwindex].sh_addr,
					    sechdrs[unwindex].sh_size);

	/* Get rid of temporary copy */
	vfree(hdr);

	/* Done! */
	return mod;

 unlink:
	stop_machine(__unlink_module, mod, NULL);
	module_arch_cleanup(mod);
 cleanup:
	kobject_del(&mod->mkobj.kobj);
	kobject_put(&mod->mkobj.kobj);
 free_unload:
	module_unload_free(mod);
	module_free(mod, mod->module_init);
 free_core:
	module_free(mod, mod->module_core);
 free_percpu:
	if (percpu)
		percpu_modfree(percpu);
 free_mod:
	kfree(args);
 free_hdr:
	vfree(hdr);
	return ERR_PTR(err);

 truncated:
	printk(KERN_ERR "Module len %lu truncated\n", len);
	err = -ENOEXEC;
	goto free_hdr;
}

/* This is where the real work happens */
asmlinkage long
sys_init_module(void __user *umod,
		unsigned long len,
		const char __user *uargs)
{
	struct module *mod;
	int ret = 0;

	/* Must have permission */
	if (!capable(CAP_SYS_MODULE))
		return -EPERM;

	/* Only one module load at a time, please */
	if (mutex_lock_interruptible(&module_mutex) != 0)
		return -EINTR;

	/* Do all the hard work */
	mod = load_module(umod, len, uargs);
	if (IS_ERR(mod)) {
		mutex_unlock(&module_mutex);
		return PTR_ERR(mod);
	}

	/* Drop lock so they can recurse */
	mutex_unlock(&module_mutex);

	blocking_notifier_call_chain(&module_notify_list,
			MODULE_STATE_COMING, mod);

	/* Start the module */
	if (mod->init != NULL)
		ret = do_one_initcall(mod->init);
	if (ret < 0) {
		/* Init routine failed: abort.  Try to protect us from
                   buggy refcounters. */
		mod->state = MODULE_STATE_GOING;
		synchronize_sched();
		module_put(mod);
		blocking_notifier_call_chain(&module_notify_list,
					     MODULE_STATE_GOING, mod);
		mutex_lock(&module_mutex);
		free_module(mod);
		mutex_unlock(&module_mutex);
		wake_up(&module_wq);
		return ret;
	}
	if (ret > 0) {
		printk(KERN_WARNING "%s: '%s'->init suspiciously returned %d, "
				    "it should follow 0/-E convention\n"
		       KERN_WARNING "%s: loading module anyway...\n",
		       __func__, mod->name, ret,
		       __func__);
		dump_stack();
	}

	/* Now it's a first class citizen!  Wake up anyone waiting for it. */
	mod->state = MODULE_STATE_LIVE;
	wake_up(&module_wq);

	mutex_lock(&module_mutex);
	/* Drop initial reference. */
	module_put(mod);
	unwind_remove_table(mod->unwind_info, 1);
	module_free(mod, mod->module_init);
	mod->module_init = NULL;
	mod->init_size = 0;
	mod->init_text_size = 0;
	mutex_unlock(&module_mutex);

	return 0;
}

static inline int within(unsigned long addr, void *start, unsigned long size)
{
	return ((void *)addr >= start && (void *)addr < start + size);
}

#ifdef CONFIG_KALLSYMS
/*
 * This ignores the intensely annoying "mapping symbols" found
 * in ARM ELF files: $a, $t and $d.
 */
static inline int is_arm_mapping_symbol(const char *str)
{
	return str[0] == '$' && strchr("atd", str[1])
	       && (str[2] == '\0' || str[2] == '.');
}

static const char *get_ksymbol(struct module *mod,
			       unsigned long addr,
			       unsigned long *size,
			       unsigned long *offset)
{
	unsigned int i, best = 0;
	unsigned long nextval;

	/* At worse, next value is at end of module */
	if (within(addr, mod->module_init, mod->init_size))
		nextval = (unsigned long)mod->module_init+mod->init_text_size;
	else
		nextval = (unsigned long)mod->module_core+mod->core_text_size;

	/* Scan for closest preceeding symbol, and next symbol. (ELF
	   starts real symbols at 1). */
	for (i = 1; i < mod->num_symtab; i++) {
		if (mod->symtab[i].st_shndx == SHN_UNDEF)
			continue;

		/* We ignore unnamed symbols: they're uninformative
		 * and inserted at a whim. */
		if (mod->symtab[i].st_value <= addr
		    && mod->symtab[i].st_value > mod->symtab[best].st_value
		    && *(mod->strtab + mod->symtab[i].st_name) != '\0'
		    && !is_arm_mapping_symbol(mod->strtab + mod->symtab[i].st_name))
			best = i;
		if (mod->symtab[i].st_value > addr
		    && mod->symtab[i].st_value < nextval
		    && *(mod->strtab + mod->symtab[i].st_name) != '\0'
		    && !is_arm_mapping_symbol(mod->strtab + mod->symtab[i].st_name))
			nextval = mod->symtab[i].st_value;
	}

	if (!best)
		return NULL;

	if (size)
		*size = nextval - mod->symtab[best].st_value;
	if (offset)
		*offset = addr - mod->symtab[best].st_value;
	return mod->strtab + mod->symtab[best].st_name;
}

/* For kallsyms to ask for address resolution.  NULL means not found.  Careful
 * not to lock to avoid deadlock on oopses, simply disable preemption. */
const char *module_address_lookup(unsigned long addr,
			    unsigned long *size,
			    unsigned long *offset,
			    char **modname,
			    char *namebuf)
{
	struct module *mod;
	const char *ret = NULL;

	preempt_disable();
	list_for_each_entry(mod, &modules, list) {
		if (within(addr, mod->module_init, mod->init_size)
		    || within(addr, mod->module_core, mod->core_size)) {
			if (modname)
				*modname = mod->name;
			ret = get_ksymbol(mod, addr, size, offset);
			break;
		}
	}
	/* Make a copy in here where it's safe */
	if (ret) {
		strncpy(namebuf, ret, KSYM_NAME_LEN - 1);
		ret = namebuf;
	}
	preempt_enable();
	return ret;
}

int lookup_module_symbol_name(unsigned long addr, char *symname)
{
	struct module *mod;

	preempt_disable();
	list_for_each_entry(mod, &modules, list) {
		if (within(addr, mod->module_init, mod->init_size) ||
		    within(addr, mod->module_core, mod->core_size)) {
			const char *sym;

			sym = get_ksymbol(mod, addr, NULL, NULL);
			if (!sym)
				goto out;
			strlcpy(symname, sym, KSYM_NAME_LEN);
			preempt_enable();
			return 0;
		}
	}
out:
	preempt_enable();
	return -ERANGE;
}

int lookup_module_symbol_attrs(unsigned long addr, unsigned long *size,
			unsigned long *offset, char *modname, char *name)
{
	struct module *mod;

	preempt_disable();
	list_for_each_entry(mod, &modules, list) {
		if (within(addr, mod->module_init, mod->init_size) ||
		    within(addr, mod->module_core, mod->core_size)) {
			const char *sym;

			sym = get_ksymbol(mod, addr, size, offset);
			if (!sym)
				goto out;
			if (modname)
				strlcpy(modname, mod->name, MODULE_NAME_LEN);
			if (name)
				strlcpy(name, sym, KSYM_NAME_LEN);
			preempt_enable();
			return 0;
		}
	}
out:
	preempt_enable();
	return -ERANGE;
}

int module_get_kallsym(unsigned int symnum, unsigned long *value, char *type,
			char *name, char *module_name, int *exported)
{
	struct module *mod;

	preempt_disable();
	list_for_each_entry(mod, &modules, list) {
		if (symnum < mod->num_symtab) {
			*value = mod->symtab[symnum].st_value;
			*type = mod->symtab[symnum].st_info;
			strlcpy(name, mod->strtab + mod->symtab[symnum].st_name,
				KSYM_NAME_LEN);
			strlcpy(module_name, mod->name, MODULE_NAME_LEN);
			*exported = is_exported(name, mod);
			preempt_enable();
			return 0;
		}
		symnum -= mod->num_symtab;
	}
	preempt_enable();
	return -ERANGE;
}

static unsigned long mod_find_symname(struct module *mod, const char *name)
{
	unsigned int i;

	for (i = 0; i < mod->num_symtab; i++)
		if (strcmp(name, mod->strtab+mod->symtab[i].st_name) == 0 &&
		    mod->symtab[i].st_info != 'U')
			return mod->symtab[i].st_value;
	return 0;
}

/* Look for this name: can be of form module:name. */
unsigned long module_kallsyms_lookup_name(const char *name)
{
	struct module *mod;
	char *colon;
	unsigned long ret = 0;

	/* Don't lock: we're in enough trouble already. */
	preempt_disable();
	if ((colon = strchr(name, ':')) != NULL) {
		*colon = '\0';
		if ((mod = find_module(name)) != NULL)
			ret = mod_find_symname(mod, colon+1);
		*colon = ':';
	} else {
		list_for_each_entry(mod, &modules, list)
			if ((ret = mod_find_symname(mod, name)) != 0)
				break;
	}
	preempt_enable();
	return ret;
}
#endif /* CONFIG_KALLSYMS */

/* Called by the /proc file system to return a list of modules. */
static void *m_start(struct seq_file *m, loff_t *pos)
{
	mutex_lock(&module_mutex);
	return seq_list_start(&modules, *pos);
}

static void *m_next(struct seq_file *m, void *p, loff_t *pos)
{
	return seq_list_next(p, &modules, pos);
}

static void m_stop(struct seq_file *m, void *p)
{
	mutex_unlock(&module_mutex);
}

static char *module_flags(struct module *mod, char *buf)
{
	int bx = 0;

	if (mod->taints ||
	    mod->state == MODULE_STATE_GOING ||
	    mod->state == MODULE_STATE_COMING) {
		buf[bx++] = '(';
		if (mod->taints & TAINT_PROPRIETARY_MODULE)
			buf[bx++] = 'P';
		if (mod->taints & TAINT_FORCED_MODULE)
			buf[bx++] = 'F';
		/*
		 * TAINT_FORCED_RMMOD: could be added.
		 * TAINT_UNSAFE_SMP, TAINT_MACHINE_CHECK, TAINT_BAD_PAGE don't
		 * apply to modules.
		 */

		/* Show a - for module-is-being-unloaded */
		if (mod->state == MODULE_STATE_GOING)
			buf[bx++] = '-';
		/* Show a + for module-is-being-loaded */
		if (mod->state == MODULE_STATE_COMING)
			buf[bx++] = '+';
		buf[bx++] = ')';
	}
	buf[bx] = '\0';

	return buf;
}

static int m_show(struct seq_file *m, void *p)
{
	struct module *mod = list_entry(p, struct module, list);
	char buf[8];

	seq_printf(m, "%s %u",
		   mod->name, mod->init_size + mod->core_size);
	print_unload_info(m, mod);

	/* Informative for users. */
	seq_printf(m, " %s",
		   mod->state == MODULE_STATE_GOING ? "Unloading":
		   mod->state == MODULE_STATE_COMING ? "Loading":
		   "Live");
	/* Used by oprofile and other similar tools. */
	seq_printf(m, " 0x%p", mod->module_core);

	/* Taints info */
	if (mod->taints)
		seq_printf(m, " %s", module_flags(mod, buf));

	seq_printf(m, "\n");
	return 0;
}

/* Format: modulename size refcount deps address

   Where refcount is a number or -, and deps is a comma-separated list
   of depends or -.
*/
const struct seq_operations modules_op = {
	.start	= m_start,
	.next	= m_next,
	.stop	= m_stop,
	.show	= m_show
};

/* Given an address, look for it in the module exception tables. */
const struct exception_table_entry *search_module_extables(unsigned long addr)
{
	const struct exception_table_entry *e = NULL;
	struct module *mod;

	preempt_disable();
	list_for_each_entry(mod, &modules, list) {
		if (mod->num_exentries == 0)
			continue;

		e = search_extable(mod->extable,
				   mod->extable + mod->num_exentries - 1,
				   addr);
		if (e)
			break;
	}
	preempt_enable();

	/* Now, if we found one, we are running inside it now, hence
	   we cannot unload the module, hence no refcnt needed. */
	return e;
}

/*
 * Is this a valid module address?
 */
int is_module_address(unsigned long addr)
{
	struct module *mod;

	preempt_disable();

	list_for_each_entry(mod, &modules, list) {
		if (within(addr, mod->module_core, mod->core_size)) {
			preempt_enable();
			return 1;
		}
	}

	preempt_enable();

	return 0;
}


/* Is this a valid kernel address? */
struct module *__module_text_address(unsigned long addr)
{
	struct module *mod;

	if (addr < module_addr_min || addr > module_addr_max)
		return NULL;

	list_for_each_entry(mod, &modules, list)
		if (within(addr, mod->module_init, mod->init_text_size)
		    || within(addr, mod->module_core, mod->core_text_size))
			return mod;
	return NULL;
}

struct module *module_text_address(unsigned long addr)
{
	struct module *mod;

	preempt_disable();
	mod = __module_text_address(addr);
	preempt_enable();

	return mod;
}

/* Don't grab lock, we're oopsing. */
void print_modules(void)
{
	struct module *mod;
	char buf[8];

	printk("Modules linked in:");
	list_for_each_entry(mod, &modules, list)
		printk(" %s%s", mod->name, module_flags(mod, buf));
	if (last_unloaded_module[0])
		printk(" [last unloaded: %s]", last_unloaded_module);
	printk("\n");
}

#ifdef CONFIG_MODVERSIONS
/* Generate the signature for struct module here, too, for modversions. */
void struct_module(struct module *mod) { return; }
EXPORT_SYMBOL(struct_module);
#endif

#ifdef CONFIG_MARKERS
void module_update_markers(void)
{
	struct module *mod;

	mutex_lock(&module_mutex);
	list_for_each_entry(mod, &modules, list)
		if (!mod->taints)
			marker_update_probe_range(mod->markers,
				mod->markers + mod->num_markers);
	mutex_unlock(&module_mutex);
}
#endif

#ifdef CONFIG_TRACEPOINTS
void module_update_tracepoints(void)
{
	struct module *mod;

	mutex_lock(&module_mutex);
	list_for_each_entry(mod, &modules, list)
		if (!mod->taints)
			tracepoint_update_probe_range(mod->tracepoints,
				mod->tracepoints + mod->num_tracepoints);
	mutex_unlock(&module_mutex);
}

/*
 * Returns 0 if current not found.
 * Returns 1 if current found.
 */
int module_get_iter_tracepoints(struct tracepoint_iter *iter)
{
	struct module *iter_mod;
	int found = 0;

	mutex_lock(&module_mutex);
	list_for_each_entry(iter_mod, &modules, list) {
		if (!iter_mod->taints) {
			/*
			 * Sorted module list
			 */
			if (iter_mod < iter->module)
				continue;
			else if (iter_mod > iter->module)
				iter->tracepoint = NULL;
			found = tracepoint_get_iter_range(&iter->tracepoint,
				iter_mod->tracepoints,
				iter_mod->tracepoints
					+ iter_mod->num_tracepoints);
			if (found) {
				iter->module = iter_mod;
				break;
			}
		}
	}
	mutex_unlock(&module_mutex);
	return found;
}
#endif<|MERGE_RESOLUTION|>--- conflicted
+++ resolved
@@ -1834,14 +1834,11 @@
 #endif
 	unsigned int markersindex;
 	unsigned int markersstringsindex;
-<<<<<<< HEAD
 	unsigned int verboseindex;
 	struct mod_debug *iter;
 	unsigned long value;
-=======
 	unsigned int tracepointsindex;
 	unsigned int tracepointsstringsindex;
->>>>>>> cdca408f
 	struct module *mod;
 	long err = 0;
 	void *percpu = NULL, *ptr = NULL; /* Stops spurious gcc warning */
@@ -2128,13 +2125,10 @@
 	markersindex = find_sec(hdr, sechdrs, secstrings, "__markers");
  	markersstringsindex = find_sec(hdr, sechdrs, secstrings,
 					"__markers_strings");
-<<<<<<< HEAD
 	verboseindex = find_sec(hdr, sechdrs, secstrings, "__verbose");
-=======
 	tracepointsindex = find_sec(hdr, sechdrs, secstrings, "__tracepoints");
 	tracepointsstringsindex = find_sec(hdr, sechdrs, secstrings,
 					"__tracepoints_strings");
->>>>>>> cdca408f
 
 	/* Now do relocations. */
 	for (i = 1; i < hdr->e_shnum; i++) {
@@ -2162,20 +2156,17 @@
 	mod->num_markers =
 		sechdrs[markersindex].sh_size / sizeof(*mod->markers);
 #endif
-<<<<<<< HEAD
 #ifdef CONFIG_DYNAMIC_PRINTK_DEBUG
 	mod->start_verbose = (void *)sechdrs[verboseindex].sh_addr;
 	mod->num_verbose = sechdrs[verboseindex].sh_size /
 				sizeof(*mod->start_verbose);
 #endif
-=======
 #ifdef CONFIG_TRACEPOINTS
 	mod->tracepoints = (void *)sechdrs[tracepointsindex].sh_addr;
 	mod->num_tracepoints =
 		sechdrs[tracepointsindex].sh_size / sizeof(*mod->tracepoints);
 #endif
 
->>>>>>> cdca408f
 
         /* Find duplicate symbols */
 	err = verify_export_symbols(mod);
@@ -2199,7 +2190,11 @@
 		marker_update_probe_range(mod->markers,
 			mod->markers + mod->num_markers);
 #endif
-<<<<<<< HEAD
+#ifdef CONFIG_TRACEPOINTS
+		tracepoint_update_probe_range(mod->tracepoints,
+			mod->tracepoints + mod->num_tracepoints);
+#endif
+	}
 #ifdef CONFIG_DYNAMIC_PRINTK_DEBUG
 	for (value = (unsigned long)mod->start_verbose;
 		value < (unsigned long)mod->start_verbose +
@@ -2212,13 +2207,6 @@
 				iter->flag_names, iter->hash, iter->hash2);
 	}
 #endif
-=======
-#ifdef CONFIG_TRACEPOINTS
-		tracepoint_update_probe_range(mod->tracepoints,
-			mod->tracepoints + mod->num_tracepoints);
-#endif
-	}
->>>>>>> cdca408f
 	err = module_finalize(hdr, sechdrs, mod);
 	if (err < 0)
 		goto cleanup;
