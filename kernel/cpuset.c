/*
 *  kernel/cpuset.c
 *
 *  Processor and Memory placement constraints for sets of tasks.
 *
 *  Copyright (C) 2003 BULL SA.
 *  Copyright (C) 2004-2007 Silicon Graphics, Inc.
 *  Copyright (C) 2006 Google, Inc
 *
 *  Portions derived from Patrick Mochel's sysfs code.
 *  sysfs is Copyright (c) 2001-3 Patrick Mochel
 *
 *  2003-10-10 Written by Simon Derr.
 *  2003-10-22 Updates by Stephen Hemminger.
 *  2004 May-July Rework by Paul Jackson.
 *  2006 Rework by Paul Menage to use generic cgroups
 *
 *  This file is subject to the terms and conditions of the GNU General Public
 *  License.  See the file COPYING in the main directory of the Linux
 *  distribution for more details.
 */

#include <linux/cpu.h>
#include <linux/cpumask.h>
#include <linux/cpuset.h>
#include <linux/err.h>
#include <linux/errno.h>
#include <linux/file.h>
#include <linux/fs.h>
#include <linux/init.h>
#include <linux/interrupt.h>
#include <linux/kernel.h>
#include <linux/kmod.h>
#include <linux/list.h>
#include <linux/mempolicy.h>
#include <linux/mm.h>
#include <linux/module.h>
#include <linux/mount.h>
#include <linux/namei.h>
#include <linux/pagemap.h>
#include <linux/proc_fs.h>
#include <linux/rcupdate.h>
#include <linux/sched.h>
#include <linux/seq_file.h>
#include <linux/security.h>
#include <linux/slab.h>
#include <linux/spinlock.h>
#include <linux/stat.h>
#include <linux/string.h>
#include <linux/time.h>
#include <linux/backing-dev.h>
#include <linux/sort.h>

#include <asm/uaccess.h>
#include <asm/atomic.h>
#include <linux/mutex.h>
#include <linux/workqueue.h>
#include <linux/cgroup.h>

/*
 * Tracks how many cpusets are currently defined in system.
 * When there is only one cpuset (the root cpuset) we can
 * short circuit some hooks.
 */
int number_of_cpusets __read_mostly;

/* Forward declare cgroup structures */
struct cgroup_subsys cpuset_subsys;
struct cpuset;

/* See "Frequency meter" comments, below. */

struct fmeter {
	int cnt;		/* unprocessed events count */
	int val;		/* most recent output value */
	time_t time;		/* clock (secs) when val computed */
	spinlock_t lock;	/* guards read or write of above */
};

struct cpuset {
	struct cgroup_subsys_state css;

	unsigned long flags;		/* "unsigned long" so bitops work */
	cpumask_t cpus_allowed;		/* CPUs allowed to tasks in cpuset */
	nodemask_t mems_allowed;	/* Memory Nodes allowed to tasks */

	struct cpuset *parent;		/* my parent */

	/*
	 * Copy of global cpuset_mems_generation as of the most
	 * recent time this cpuset changed its mems_allowed.
	 */
	int mems_generation;

	struct fmeter fmeter;		/* memory_pressure filter */

	/* partition number for rebuild_sched_domains() */
	int pn;

	/* for custom sched domain */
	int relax_domain_level;

	/* used for walking a cpuset heirarchy */
	struct list_head stack_list;
};

/* Retrieve the cpuset for a cgroup */
static inline struct cpuset *cgroup_cs(struct cgroup *cont)
{
	return container_of(cgroup_subsys_state(cont, cpuset_subsys_id),
			    struct cpuset, css);
}

/* Retrieve the cpuset for a task */
static inline struct cpuset *task_cs(struct task_struct *task)
{
	return container_of(task_subsys_state(task, cpuset_subsys_id),
			    struct cpuset, css);
}
struct cpuset_hotplug_scanner {
	struct cgroup_scanner scan;
	struct cgroup *to;
};

/* bits in struct cpuset flags field */
typedef enum {
	CS_CPU_EXCLUSIVE,
	CS_MEM_EXCLUSIVE,
	CS_MEM_HARDWALL,
	CS_MEMORY_MIGRATE,
	CS_SCHED_LOAD_BALANCE,
	CS_SPREAD_PAGE,
	CS_SPREAD_SLAB,
} cpuset_flagbits_t;

/* convenient tests for these bits */
static inline int is_cpu_exclusive(const struct cpuset *cs)
{
	return test_bit(CS_CPU_EXCLUSIVE, &cs->flags);
}

static inline int is_mem_exclusive(const struct cpuset *cs)
{
	return test_bit(CS_MEM_EXCLUSIVE, &cs->flags);
}

static inline int is_mem_hardwall(const struct cpuset *cs)
{
	return test_bit(CS_MEM_HARDWALL, &cs->flags);
}

static inline int is_sched_load_balance(const struct cpuset *cs)
{
	return test_bit(CS_SCHED_LOAD_BALANCE, &cs->flags);
}

static inline int is_memory_migrate(const struct cpuset *cs)
{
	return test_bit(CS_MEMORY_MIGRATE, &cs->flags);
}

static inline int is_spread_page(const struct cpuset *cs)
{
	return test_bit(CS_SPREAD_PAGE, &cs->flags);
}

static inline int is_spread_slab(const struct cpuset *cs)
{
	return test_bit(CS_SPREAD_SLAB, &cs->flags);
}

/*
 * Increment this integer everytime any cpuset changes its
 * mems_allowed value.  Users of cpusets can track this generation
 * number, and avoid having to lock and reload mems_allowed unless
 * the cpuset they're using changes generation.
 *
 * A single, global generation is needed because cpuset_attach_task() could
 * reattach a task to a different cpuset, which must not have its
 * generation numbers aliased with those of that tasks previous cpuset.
 *
 * Generations are needed for mems_allowed because one task cannot
 * modify another's memory placement.  So we must enable every task,
 * on every visit to __alloc_pages(), to efficiently check whether
 * its current->cpuset->mems_allowed has changed, requiring an update
 * of its current->mems_allowed.
 *
 * Since writes to cpuset_mems_generation are guarded by the cgroup lock
 * there is no need to mark it atomic.
 */
static int cpuset_mems_generation;

static struct cpuset top_cpuset = {
	.flags = ((1 << CS_CPU_EXCLUSIVE) | (1 << CS_MEM_EXCLUSIVE)),
	.cpus_allowed = CPU_MASK_ALL,
	.mems_allowed = NODE_MASK_ALL,
};

/*
 * There are two global mutexes guarding cpuset structures.  The first
 * is the main control groups cgroup_mutex, accessed via
 * cgroup_lock()/cgroup_unlock().  The second is the cpuset-specific
 * callback_mutex, below. They can nest.  It is ok to first take
 * cgroup_mutex, then nest callback_mutex.  We also require taking
 * task_lock() when dereferencing a task's cpuset pointer.  See "The
 * task_lock() exception", at the end of this comment.
 *
 * A task must hold both mutexes to modify cpusets.  If a task
 * holds cgroup_mutex, then it blocks others wanting that mutex,
 * ensuring that it is the only task able to also acquire callback_mutex
 * and be able to modify cpusets.  It can perform various checks on
 * the cpuset structure first, knowing nothing will change.  It can
 * also allocate memory while just holding cgroup_mutex.  While it is
 * performing these checks, various callback routines can briefly
 * acquire callback_mutex to query cpusets.  Once it is ready to make
 * the changes, it takes callback_mutex, blocking everyone else.
 *
 * Calls to the kernel memory allocator can not be made while holding
 * callback_mutex, as that would risk double tripping on callback_mutex
 * from one of the callbacks into the cpuset code from within
 * __alloc_pages().
 *
 * If a task is only holding callback_mutex, then it has read-only
 * access to cpusets.
 *
 * The task_struct fields mems_allowed and mems_generation may only
 * be accessed in the context of that task, so require no locks.
 *
 * The cpuset_common_file_read() handlers only hold callback_mutex across
 * small pieces of code, such as when reading out possibly multi-word
 * cpumasks and nodemasks.
 *
 * Accessing a task's cpuset should be done in accordance with the
 * guidelines for accessing subsystem state in kernel/cgroup.c
 */

static DEFINE_MUTEX(callback_mutex);

/* This is ugly, but preserves the userspace API for existing cpuset
 * users. If someone tries to mount the "cpuset" filesystem, we
 * silently switch it to mount "cgroup" instead */
static int cpuset_get_sb(struct file_system_type *fs_type,
			 int flags, const char *unused_dev_name,
			 void *data, struct vfsmount *mnt)
{
	struct file_system_type *cgroup_fs = get_fs_type("cgroup");
	int ret = -ENODEV;
	if (cgroup_fs) {
		char mountopts[] =
			"cpuset,noprefix,"
			"release_agent=/sbin/cpuset_release_agent";
		ret = cgroup_fs->get_sb(cgroup_fs, flags,
					   unused_dev_name, mountopts, mnt);
		put_filesystem(cgroup_fs);
	}
	return ret;
}

static struct file_system_type cpuset_fs_type = {
	.name = "cpuset",
	.get_sb = cpuset_get_sb,
};

/*
 * Return in *pmask the portion of a cpusets's cpus_allowed that
 * are online.  If none are online, walk up the cpuset hierarchy
 * until we find one that does have some online cpus.  If we get
 * all the way to the top and still haven't found any online cpus,
 * return cpu_online_map.  Or if passed a NULL cs from an exit'ing
 * task, return cpu_online_map.
 *
 * One way or another, we guarantee to return some non-empty subset
 * of cpu_online_map.
 *
 * Call with callback_mutex held.
 */

static void guarantee_online_cpus(const struct cpuset *cs, cpumask_t *pmask)
{
	while (cs && !cpus_intersects(cs->cpus_allowed, cpu_online_map))
		cs = cs->parent;
	if (cs)
		cpus_and(*pmask, cs->cpus_allowed, cpu_online_map);
	else
		*pmask = cpu_online_map;
	BUG_ON(!cpus_intersects(*pmask, cpu_online_map));
}

/*
 * Return in *pmask the portion of a cpusets's mems_allowed that
 * are online, with memory.  If none are online with memory, walk
 * up the cpuset hierarchy until we find one that does have some
 * online mems.  If we get all the way to the top and still haven't
 * found any online mems, return node_states[N_HIGH_MEMORY].
 *
 * One way or another, we guarantee to return some non-empty subset
 * of node_states[N_HIGH_MEMORY].
 *
 * Call with callback_mutex held.
 */

static void guarantee_online_mems(const struct cpuset *cs, nodemask_t *pmask)
{
	while (cs && !nodes_intersects(cs->mems_allowed,
					node_states[N_HIGH_MEMORY]))
		cs = cs->parent;
	if (cs)
		nodes_and(*pmask, cs->mems_allowed,
					node_states[N_HIGH_MEMORY]);
	else
		*pmask = node_states[N_HIGH_MEMORY];
	BUG_ON(!nodes_intersects(*pmask, node_states[N_HIGH_MEMORY]));
}

/**
 * cpuset_update_task_memory_state - update task memory placement
 *
 * If the current tasks cpusets mems_allowed changed behind our
 * backs, update current->mems_allowed, mems_generation and task NUMA
 * mempolicy to the new value.
 *
 * Task mempolicy is updated by rebinding it relative to the
 * current->cpuset if a task has its memory placement changed.
 * Do not call this routine if in_interrupt().
 *
 * Call without callback_mutex or task_lock() held.  May be
 * called with or without cgroup_mutex held.  Thanks in part to
 * 'the_top_cpuset_hack', the task's cpuset pointer will never
 * be NULL.  This routine also might acquire callback_mutex during
 * call.
 *
 * Reading current->cpuset->mems_generation doesn't need task_lock
 * to guard the current->cpuset derefence, because it is guarded
 * from concurrent freeing of current->cpuset using RCU.
 *
 * The rcu_dereference() is technically probably not needed,
 * as I don't actually mind if I see a new cpuset pointer but
 * an old value of mems_generation.  However this really only
 * matters on alpha systems using cpusets heavily.  If I dropped
 * that rcu_dereference(), it would save them a memory barrier.
 * For all other arch's, rcu_dereference is a no-op anyway, and for
 * alpha systems not using cpusets, another planned optimization,
 * avoiding the rcu critical section for tasks in the root cpuset
 * which is statically allocated, so can't vanish, will make this
 * irrelevant.  Better to use RCU as intended, than to engage in
 * some cute trick to save a memory barrier that is impossible to
 * test, for alpha systems using cpusets heavily, which might not
 * even exist.
 *
 * This routine is needed to update the per-task mems_allowed data,
 * within the tasks context, when it is trying to allocate memory
 * (in various mm/mempolicy.c routines) and notices that some other
 * task has been modifying its cpuset.
 */

void cpuset_update_task_memory_state(void)
{
	int my_cpusets_mem_gen;
	struct task_struct *tsk = current;
	struct cpuset *cs;

	if (task_cs(tsk) == &top_cpuset) {
		/* Don't need rcu for top_cpuset.  It's never freed. */
		my_cpusets_mem_gen = top_cpuset.mems_generation;
	} else {
		rcu_read_lock();
		my_cpusets_mem_gen = task_cs(tsk)->mems_generation;
		rcu_read_unlock();
	}

	if (my_cpusets_mem_gen != tsk->cpuset_mems_generation) {
		mutex_lock(&callback_mutex);
		task_lock(tsk);
		cs = task_cs(tsk); /* Maybe changed when task not locked */
		guarantee_online_mems(cs, &tsk->mems_allowed);
		tsk->cpuset_mems_generation = cs->mems_generation;
		if (is_spread_page(cs))
			tsk->flags |= PF_SPREAD_PAGE;
		else
			tsk->flags &= ~PF_SPREAD_PAGE;
		if (is_spread_slab(cs))
			tsk->flags |= PF_SPREAD_SLAB;
		else
			tsk->flags &= ~PF_SPREAD_SLAB;
		task_unlock(tsk);
		mutex_unlock(&callback_mutex);
		mpol_rebind_task(tsk, &tsk->mems_allowed);
	}
}

/*
 * is_cpuset_subset(p, q) - Is cpuset p a subset of cpuset q?
 *
 * One cpuset is a subset of another if all its allowed CPUs and
 * Memory Nodes are a subset of the other, and its exclusive flags
 * are only set if the other's are set.  Call holding cgroup_mutex.
 */

static int is_cpuset_subset(const struct cpuset *p, const struct cpuset *q)
{
	return	cpus_subset(p->cpus_allowed, q->cpus_allowed) &&
		nodes_subset(p->mems_allowed, q->mems_allowed) &&
		is_cpu_exclusive(p) <= is_cpu_exclusive(q) &&
		is_mem_exclusive(p) <= is_mem_exclusive(q);
}

/*
 * validate_change() - Used to validate that any proposed cpuset change
 *		       follows the structural rules for cpusets.
 *
 * If we replaced the flag and mask values of the current cpuset
 * (cur) with those values in the trial cpuset (trial), would
 * our various subset and exclusive rules still be valid?  Presumes
 * cgroup_mutex held.
 *
 * 'cur' is the address of an actual, in-use cpuset.  Operations
 * such as list traversal that depend on the actual address of the
 * cpuset in the list must use cur below, not trial.
 *
 * 'trial' is the address of bulk structure copy of cur, with
 * perhaps one or more of the fields cpus_allowed, mems_allowed,
 * or flags changed to new, trial values.
 *
 * Return 0 if valid, -errno if not.
 */

static int validate_change(const struct cpuset *cur, const struct cpuset *trial)
{
	struct cgroup *cont;
	struct cpuset *c, *par;

	/* Each of our child cpusets must be a subset of us */
	list_for_each_entry(cont, &cur->css.cgroup->children, sibling) {
		if (!is_cpuset_subset(cgroup_cs(cont), trial))
			return -EBUSY;
	}

	/* Remaining checks don't apply to root cpuset */
	if (cur == &top_cpuset)
		return 0;

	par = cur->parent;

	/* We must be a subset of our parent cpuset */
	if (!is_cpuset_subset(trial, par))
		return -EACCES;

	/*
	 * If either I or some sibling (!= me) is exclusive, we can't
	 * overlap
	 */
	list_for_each_entry(cont, &par->css.cgroup->children, sibling) {
		c = cgroup_cs(cont);
		if ((is_cpu_exclusive(trial) || is_cpu_exclusive(c)) &&
		    c != cur &&
		    cpus_intersects(trial->cpus_allowed, c->cpus_allowed))
			return -EINVAL;
		if ((is_mem_exclusive(trial) || is_mem_exclusive(c)) &&
		    c != cur &&
		    nodes_intersects(trial->mems_allowed, c->mems_allowed))
			return -EINVAL;
	}

	/* Cpusets with tasks can't have empty cpus_allowed or mems_allowed */
	if (cgroup_task_count(cur->css.cgroup)) {
		if (cpus_empty(trial->cpus_allowed) ||
		    nodes_empty(trial->mems_allowed)) {
			return -ENOSPC;
		}
	}

	return 0;
}

/*
 * Helper routine for rebuild_sched_domains().
 * Do cpusets a, b have overlapping cpus_allowed masks?
 */

static int cpusets_overlap(struct cpuset *a, struct cpuset *b)
{
	return cpus_intersects(a->cpus_allowed, b->cpus_allowed);
}

static void
update_domain_attr(struct sched_domain_attr *dattr, struct cpuset *c)
{
	if (dattr->relax_domain_level < c->relax_domain_level)
		dattr->relax_domain_level = c->relax_domain_level;
	return;
}

static void
update_domain_attr_tree(struct sched_domain_attr *dattr, struct cpuset *c)
{
	LIST_HEAD(q);

	list_add(&c->stack_list, &q);
	while (!list_empty(&q)) {
		struct cpuset *cp;
		struct cgroup *cont;
		struct cpuset *child;

		cp = list_first_entry(&q, struct cpuset, stack_list);
		list_del(q.next);

		if (cpus_empty(cp->cpus_allowed))
			continue;

		if (is_sched_load_balance(cp))
			update_domain_attr(dattr, cp);

		list_for_each_entry(cont, &cp->css.cgroup->children, sibling) {
			child = cgroup_cs(cont);
			list_add_tail(&child->stack_list, &q);
		}
	}
}

/*
 * rebuild_sched_domains()
 *
 * This routine will be called to rebuild the scheduler's dynamic
 * sched domains:
 * - if the flag 'sched_load_balance' of any cpuset with non-empty
 *   'cpus' changes,
 * - or if the 'cpus' allowed changes in any cpuset which has that
 *   flag enabled,
 * - or if the 'sched_relax_domain_level' of any cpuset which has
 *   that flag enabled and with non-empty 'cpus' changes,
 * - or if any cpuset with non-empty 'cpus' is removed,
 * - or if a cpu gets offlined.
 *
 * This routine builds a partial partition of the systems CPUs
 * (the set of non-overlappping cpumask_t's in the array 'part'
 * below), and passes that partial partition to the kernel/sched.c
 * partition_sched_domains() routine, which will rebuild the
 * schedulers load balancing domains (sched domains) as specified
 * by that partial partition.  A 'partial partition' is a set of
 * non-overlapping subsets whose union is a subset of that set.
 *
 * See "What is sched_load_balance" in Documentation/cpusets.txt
 * for a background explanation of this.
 *
 * Does not return errors, on the theory that the callers of this
 * routine would rather not worry about failures to rebuild sched
 * domains when operating in the severe memory shortage situations
 * that could cause allocation failures below.
 *
 * Call with cgroup_mutex held.  May take callback_mutex during
 * call due to the kfifo_alloc() and kmalloc() calls.  May nest
 * a call to the get_online_cpus()/put_online_cpus() pair.
 * Must not be called holding callback_mutex, because we must not
 * call get_online_cpus() while holding callback_mutex.  Elsewhere
 * the kernel nests callback_mutex inside get_online_cpus() calls.
 * So the reverse nesting would risk an ABBA deadlock.
 *
 * The three key local variables below are:
 *    q  - a linked-list queue of cpuset pointers, used to implement a
 *	   top-down scan of all cpusets.  This scan loads a pointer
 *	   to each cpuset marked is_sched_load_balance into the
 *	   array 'csa'.  For our purposes, rebuilding the schedulers
 *	   sched domains, we can ignore !is_sched_load_balance cpusets.
 *  csa  - (for CpuSet Array) Array of pointers to all the cpusets
 *	   that need to be load balanced, for convenient iterative
 *	   access by the subsequent code that finds the best partition,
 *	   i.e the set of domains (subsets) of CPUs such that the
 *	   cpus_allowed of every cpuset marked is_sched_load_balance
 *	   is a subset of one of these domains, while there are as
 *	   many such domains as possible, each as small as possible.
 * doms  - Conversion of 'csa' to an array of cpumasks, for passing to
 *	   the kernel/sched.c routine partition_sched_domains() in a
 *	   convenient format, that can be easily compared to the prior
 *	   value to determine what partition elements (sched domains)
 *	   were changed (added or removed.)
 *
 * Finding the best partition (set of domains):
 *	The triple nested loops below over i, j, k scan over the
 *	load balanced cpusets (using the array of cpuset pointers in
 *	csa[]) looking for pairs of cpusets that have overlapping
 *	cpus_allowed, but which don't have the same 'pn' partition
 *	number and gives them in the same partition number.  It keeps
 *	looping on the 'restart' label until it can no longer find
 *	any such pairs.
 *
 *	The union of the cpus_allowed masks from the set of
 *	all cpusets having the same 'pn' value then form the one
 *	element of the partition (one sched domain) to be passed to
 *	partition_sched_domains().
 */

void rebuild_sched_domains(void)
{
	LIST_HEAD(q);		/* queue of cpusets to be scanned*/
	struct cpuset *cp;	/* scans q */
	struct cpuset **csa;	/* array of all cpuset ptrs */
	int csn;		/* how many cpuset ptrs in csa so far */
	int i, j, k;		/* indices for partition finding loops */
	cpumask_t *doms;	/* resulting partition; i.e. sched domains */
	struct sched_domain_attr *dattr;  /* attributes for custom domains */
	int ndoms;		/* number of sched domains in result */
	int nslot;		/* next empty doms[] cpumask_t slot */

	csa = NULL;
	doms = NULL;
	dattr = NULL;

	/* Special case for the 99% of systems with one, full, sched domain */
	if (is_sched_load_balance(&top_cpuset)) {
		ndoms = 1;
		doms = kmalloc(sizeof(cpumask_t), GFP_KERNEL);
		if (!doms)
			goto rebuild;
		dattr = kmalloc(sizeof(struct sched_domain_attr), GFP_KERNEL);
		if (dattr) {
			*dattr = SD_ATTR_INIT;
			update_domain_attr_tree(dattr, &top_cpuset);
		}
		*doms = top_cpuset.cpus_allowed;
		goto rebuild;
	}

	csa = kmalloc(number_of_cpusets * sizeof(cp), GFP_KERNEL);
	if (!csa)
		goto done;
	csn = 0;

	list_add(&top_cpuset.stack_list, &q);
	while (!list_empty(&q)) {
		struct cgroup *cont;
		struct cpuset *child;   /* scans child cpusets of cp */

		cp = list_first_entry(&q, struct cpuset, stack_list);
		list_del(q.next);

		if (cpus_empty(cp->cpus_allowed))
			continue;

		/*
		 * All child cpusets contain a subset of the parent's cpus, so
		 * just skip them, and then we call update_domain_attr_tree()
		 * to calc relax_domain_level of the corresponding sched
		 * domain.
		 */
		if (is_sched_load_balance(cp)) {
			csa[csn++] = cp;
			continue;
		}

		list_for_each_entry(cont, &cp->css.cgroup->children, sibling) {
			child = cgroup_cs(cont);
			list_add_tail(&child->stack_list, &q);
		}
  	}

	for (i = 0; i < csn; i++)
		csa[i]->pn = i;
	ndoms = csn;

restart:
	/* Find the best partition (set of sched domains) */
	for (i = 0; i < csn; i++) {
		struct cpuset *a = csa[i];
		int apn = a->pn;

		for (j = 0; j < csn; j++) {
			struct cpuset *b = csa[j];
			int bpn = b->pn;

			if (apn != bpn && cpusets_overlap(a, b)) {
				for (k = 0; k < csn; k++) {
					struct cpuset *c = csa[k];

					if (c->pn == bpn)
						c->pn = apn;
				}
				ndoms--;	/* one less element */
				goto restart;
			}
		}
	}

	/* Convert <csn, csa> to <ndoms, doms> */
	doms = kmalloc(ndoms * sizeof(cpumask_t), GFP_KERNEL);
	if (!doms)
		goto rebuild;
	dattr = kmalloc(ndoms * sizeof(struct sched_domain_attr), GFP_KERNEL);

	for (nslot = 0, i = 0; i < csn; i++) {
		struct cpuset *a = csa[i];
		int apn = a->pn;

		if (apn >= 0) {
			cpumask_t *dp = doms + nslot;

			if (nslot == ndoms) {
				static int warnings = 10;
				if (warnings) {
					printk(KERN_WARNING
					 "rebuild_sched_domains confused:"
					  " nslot %d, ndoms %d, csn %d, i %d,"
					  " apn %d\n",
					  nslot, ndoms, csn, i, apn);
					warnings--;
				}
				continue;
			}

			cpus_clear(*dp);
			if (dattr)
				*(dattr + nslot) = SD_ATTR_INIT;
			for (j = i; j < csn; j++) {
				struct cpuset *b = csa[j];

				if (apn == b->pn) {
					cpus_or(*dp, *dp, b->cpus_allowed);
					b->pn = -1;
					if (dattr)
						update_domain_attr_tree(dattr
								   + nslot, b);
				}
			}
			nslot++;
		}
	}
	BUG_ON(nslot != ndoms);

rebuild:
	/* Have scheduler rebuild sched domains */
	get_online_cpus();
	partition_sched_domains(ndoms, doms, dattr);
	put_online_cpus();

done:
	kfree(csa);
	/* Don't kfree(doms) -- partition_sched_domains() does that. */
	/* Don't kfree(dattr) -- partition_sched_domains() does that. */
}

/**
 * cpuset_test_cpumask - test a task's cpus_allowed versus its cpuset's
 * @tsk: task to test
 * @scan: struct cgroup_scanner contained in its struct cpuset_hotplug_scanner
 *
 * Call with cgroup_mutex held.  May take callback_mutex during call.
 * Called for each task in a cgroup by cgroup_scan_tasks().
 * Return nonzero if this tasks's cpus_allowed mask should be changed (in other
 * words, if its mask is not equal to its cpuset's mask).
 */
static int cpuset_test_cpumask(struct task_struct *tsk,
			       struct cgroup_scanner *scan)
{
	return !cpus_equal(tsk->cpus_allowed,
			(cgroup_cs(scan->cg))->cpus_allowed);
}

/**
 * cpuset_change_cpumask - make a task's cpus_allowed the same as its cpuset's
 * @tsk: task to test
 * @scan: struct cgroup_scanner containing the cgroup of the task
 *
 * Called by cgroup_scan_tasks() for each task in a cgroup whose
 * cpus_allowed mask needs to be changed.
 *
 * We don't need to re-check for the cgroup/cpuset membership, since we're
 * holding cgroup_lock() at this point.
 */
static void cpuset_change_cpumask(struct task_struct *tsk,
				  struct cgroup_scanner *scan)
{
	set_cpus_allowed_ptr(tsk, &((cgroup_cs(scan->cg))->cpus_allowed));
}

/**
 * update_tasks_cpumask - Update the cpumasks of tasks in the cpuset.
 * @cs: the cpuset in which each task's cpus_allowed mask needs to be changed
 *
 * Called with cgroup_mutex held
 *
 * The cgroup_scan_tasks() function will scan all the tasks in a cgroup,
 * calling callback functions for each.
 *
 * Return 0 if successful, -errno if not.
 */
static int update_tasks_cpumask(struct cpuset *cs)
{
	struct cgroup_scanner scan;
	struct ptr_heap heap;
	int retval;

	/*
	 * cgroup_scan_tasks() will initialize heap->gt for us.
	 * heap_init() is still needed here for we should not change
	 * cs->cpus_allowed when heap_init() fails.
	 */
	retval = heap_init(&heap, PAGE_SIZE, GFP_KERNEL, NULL);
	if (retval)
		return retval;

	scan.cg = cs->css.cgroup;
	scan.test_task = cpuset_test_cpumask;
	scan.process_task = cpuset_change_cpumask;
	scan.heap = &heap;
	retval = cgroup_scan_tasks(&scan);

	heap_free(&heap);
	return retval;
}

/**
 * update_cpumask - update the cpus_allowed mask of a cpuset and all tasks in it
 * @cs: the cpuset to consider
 * @buf: buffer of cpu numbers written to this cpuset
 */
static int update_cpumask(struct cpuset *cs, const char *buf)
{
	struct cpuset trialcs;
	int retval;
	int is_load_balanced;

	/* top_cpuset.cpus_allowed tracks cpu_online_map; it's read-only */
	if (cs == &top_cpuset)
		return -EACCES;

	trialcs = *cs;

	/*
	 * An empty cpus_allowed is ok only if the cpuset has no tasks.
	 * Since cpulist_parse() fails on an empty mask, we special case
	 * that parsing.  The validate_change() call ensures that cpusets
	 * with tasks have cpus.
	 */
	if (!*buf) {
		cpus_clear(trialcs.cpus_allowed);
	} else {
		retval = cpulist_parse(buf, trialcs.cpus_allowed);
		if (retval < 0)
			return retval;

		if (!cpus_subset(trialcs.cpus_allowed, cpu_online_map))
			return -EINVAL;
	}
	retval = validate_change(cs, &trialcs);
	if (retval < 0)
		return retval;

	/* Nothing to do if the cpus didn't change */
	if (cpus_equal(cs->cpus_allowed, trialcs.cpus_allowed))
		return 0;

	is_load_balanced = is_sched_load_balance(&trialcs);

	mutex_lock(&callback_mutex);
	cs->cpus_allowed = trialcs.cpus_allowed;
	mutex_unlock(&callback_mutex);

	/*
	 * Scan tasks in the cpuset, and update the cpumasks of any
	 * that need an update.
	 */
	retval = update_tasks_cpumask(cs);
	if (retval < 0)
		return retval;

	if (is_load_balanced)
		rebuild_sched_domains();
	return 0;
}

/*
 * cpuset_migrate_mm
 *
 *    Migrate memory region from one set of nodes to another.
 *
 *    Temporarilly set tasks mems_allowed to target nodes of migration,
 *    so that the migration code can allocate pages on these nodes.
 *
 *    Call holding cgroup_mutex, so current's cpuset won't change
 *    during this call, as manage_mutex holds off any cpuset_attach()
 *    calls.  Therefore we don't need to take task_lock around the
 *    call to guarantee_online_mems(), as we know no one is changing
 *    our task's cpuset.
 *
 *    Hold callback_mutex around the two modifications of our tasks
 *    mems_allowed to synchronize with cpuset_mems_allowed().
 *
 *    While the mm_struct we are migrating is typically from some
 *    other task, the task_struct mems_allowed that we are hacking
 *    is for our current task, which must allocate new pages for that
 *    migrating memory region.
 *
 *    We call cpuset_update_task_memory_state() before hacking
 *    our tasks mems_allowed, so that we are assured of being in
 *    sync with our tasks cpuset, and in particular, callbacks to
 *    cpuset_update_task_memory_state() from nested page allocations
 *    won't see any mismatch of our cpuset and task mems_generation
 *    values, so won't overwrite our hacked tasks mems_allowed
 *    nodemask.
 */

static void cpuset_migrate_mm(struct mm_struct *mm, const nodemask_t *from,
							const nodemask_t *to)
{
	struct task_struct *tsk = current;

	cpuset_update_task_memory_state();

	mutex_lock(&callback_mutex);
	tsk->mems_allowed = *to;
	mutex_unlock(&callback_mutex);

	do_migrate_pages(mm, from, to, MPOL_MF_MOVE_ALL);

	mutex_lock(&callback_mutex);
	guarantee_online_mems(task_cs(tsk),&tsk->mems_allowed);
	mutex_unlock(&callback_mutex);
}

static void *cpuset_being_rebound;

/**
 * update_tasks_nodemask - Update the nodemasks of tasks in the cpuset.
 * @cs: the cpuset in which each task's mems_allowed mask needs to be changed
 * @oldmem: old mems_allowed of cpuset cs
 *
 * Called with cgroup_mutex held
 * Return 0 if successful, -errno if not.
 */
static int update_tasks_nodemask(struct cpuset *cs, const nodemask_t *oldmem)
{
	struct task_struct *p;
	struct mm_struct **mmarray;
	int i, n, ntasks;
	int migrate;
	int fudge;
	struct cgroup_iter it;
	int retval;

	cpuset_being_rebound = cs;		/* causes mpol_dup() rebind */

	fudge = 10;				/* spare mmarray[] slots */
	fudge += cpus_weight(cs->cpus_allowed);	/* imagine one fork-bomb/cpu */
	retval = -ENOMEM;

	/*
	 * Allocate mmarray[] to hold mm reference for each task
	 * in cpuset cs.  Can't kmalloc GFP_KERNEL while holding
	 * tasklist_lock.  We could use GFP_ATOMIC, but with a
	 * few more lines of code, we can retry until we get a big
	 * enough mmarray[] w/o using GFP_ATOMIC.
	 */
	while (1) {
		ntasks = cgroup_task_count(cs->css.cgroup);  /* guess */
		ntasks += fudge;
		mmarray = kmalloc(ntasks * sizeof(*mmarray), GFP_KERNEL);
		if (!mmarray)
			goto done;
		read_lock(&tasklist_lock);		/* block fork */
		if (cgroup_task_count(cs->css.cgroup) <= ntasks)
			break;				/* got enough */
		read_unlock(&tasklist_lock);		/* try again */
		kfree(mmarray);
	}

	n = 0;

	/* Load up mmarray[] with mm reference for each task in cpuset. */
	cgroup_iter_start(cs->css.cgroup, &it);
	while ((p = cgroup_iter_next(cs->css.cgroup, &it))) {
		struct mm_struct *mm;

		if (n >= ntasks) {
			printk(KERN_WARNING
				"Cpuset mempolicy rebind incomplete.\n");
			break;
		}
		mm = get_task_mm(p);
		if (!mm)
			continue;
		mmarray[n++] = mm;
	}
	cgroup_iter_end(cs->css.cgroup, &it);
	read_unlock(&tasklist_lock);

	/*
	 * Now that we've dropped the tasklist spinlock, we can
	 * rebind the vma mempolicies of each mm in mmarray[] to their
	 * new cpuset, and release that mm.  The mpol_rebind_mm()
	 * call takes mmap_sem, which we couldn't take while holding
	 * tasklist_lock.  Forks can happen again now - the mpol_dup()
	 * cpuset_being_rebound check will catch such forks, and rebind
	 * their vma mempolicies too.  Because we still hold the global
	 * cgroup_mutex, we know that no other rebind effort will
	 * be contending for the global variable cpuset_being_rebound.
	 * It's ok if we rebind the same mm twice; mpol_rebind_mm()
	 * is idempotent.  Also migrate pages in each mm to new nodes.
	 */
	migrate = is_memory_migrate(cs);
	for (i = 0; i < n; i++) {
		struct mm_struct *mm = mmarray[i];

		mpol_rebind_mm(mm, &cs->mems_allowed);
		if (migrate)
			cpuset_migrate_mm(mm, oldmem, &cs->mems_allowed);
		mmput(mm);
	}

	/* We're done rebinding vmas to this cpuset's new mems_allowed. */
	kfree(mmarray);
	cpuset_being_rebound = NULL;
	retval = 0;
done:
	return retval;
}

/*
 * Handle user request to change the 'mems' memory placement
 * of a cpuset.  Needs to validate the request, update the
 * cpusets mems_allowed and mems_generation, and for each
 * task in the cpuset, rebind any vma mempolicies and if
 * the cpuset is marked 'memory_migrate', migrate the tasks
 * pages to the new memory.
 *
 * Call with cgroup_mutex held.  May take callback_mutex during call.
 * Will take tasklist_lock, scan tasklist for tasks in cpuset cs,
 * lock each such tasks mm->mmap_sem, scan its vma's and rebind
 * their mempolicies to the cpusets new mems_allowed.
 */
static int update_nodemask(struct cpuset *cs, const char *buf)
{
	struct cpuset trialcs;
	nodemask_t oldmem;
	int retval;

	/*
	 * top_cpuset.mems_allowed tracks node_stats[N_HIGH_MEMORY];
	 * it's read-only
	 */
	if (cs == &top_cpuset)
		return -EACCES;

	trialcs = *cs;

	/*
	 * An empty mems_allowed is ok iff there are no tasks in the cpuset.
	 * Since nodelist_parse() fails on an empty mask, we special case
	 * that parsing.  The validate_change() call ensures that cpusets
	 * with tasks have memory.
	 */
	if (!*buf) {
		nodes_clear(trialcs.mems_allowed);
	} else {
		retval = nodelist_parse(buf, trialcs.mems_allowed);
		if (retval < 0)
			goto done;

		if (!nodes_subset(trialcs.mems_allowed,
				node_states[N_HIGH_MEMORY]))
			return -EINVAL;
	}
	oldmem = cs->mems_allowed;
	if (nodes_equal(oldmem, trialcs.mems_allowed)) {
		retval = 0;		/* Too easy - nothing to do */
		goto done;
	}
	retval = validate_change(cs, &trialcs);
	if (retval < 0)
		goto done;

	mutex_lock(&callback_mutex);
	cs->mems_allowed = trialcs.mems_allowed;
	cs->mems_generation = cpuset_mems_generation++;
	mutex_unlock(&callback_mutex);

	retval = update_tasks_nodemask(cs, &oldmem);
done:
	return retval;
}

int current_cpuset_is_being_rebound(void)
{
	return task_cs(current) == cpuset_being_rebound;
}

static int update_relax_domain_level(struct cpuset *cs, s64 val)
{
	if (val < -1 || val >= SD_LV_MAX)
		return -EINVAL;

	if (val != cs->relax_domain_level) {
		cs->relax_domain_level = val;
		if (!cpus_empty(cs->cpus_allowed) && is_sched_load_balance(cs))
			rebuild_sched_domains();
	}

	return 0;
}

/*
 * update_flag - read a 0 or a 1 in a file and update associated flag
 * bit:		the bit to update (see cpuset_flagbits_t)
 * cs:		the cpuset to update
 * turning_on: 	whether the flag is being set or cleared
 *
 * Call with cgroup_mutex held.
 */

static int update_flag(cpuset_flagbits_t bit, struct cpuset *cs,
		       int turning_on)
{
	struct cpuset trialcs;
	int err;
	int cpus_nonempty, balance_flag_changed;

	trialcs = *cs;
	if (turning_on)
		set_bit(bit, &trialcs.flags);
	else
		clear_bit(bit, &trialcs.flags);

	err = validate_change(cs, &trialcs);
	if (err < 0)
		return err;

	cpus_nonempty = !cpus_empty(trialcs.cpus_allowed);
	balance_flag_changed = (is_sched_load_balance(cs) !=
		 			is_sched_load_balance(&trialcs));

	mutex_lock(&callback_mutex);
	cs->flags = trialcs.flags;
	mutex_unlock(&callback_mutex);

	if (cpus_nonempty && balance_flag_changed)
		rebuild_sched_domains();

	return 0;
}

/*
 * Frequency meter - How fast is some event occurring?
 *
 * These routines manage a digitally filtered, constant time based,
 * event frequency meter.  There are four routines:
 *   fmeter_init() - initialize a frequency meter.
 *   fmeter_markevent() - called each time the event happens.
 *   fmeter_getrate() - returns the recent rate of such events.
 *   fmeter_update() - internal routine used to update fmeter.
 *
 * A common data structure is passed to each of these routines,
 * which is used to keep track of the state required to manage the
 * frequency meter and its digital filter.
 *
 * The filter works on the number of events marked per unit time.
 * The filter is single-pole low-pass recursive (IIR).  The time unit
 * is 1 second.  Arithmetic is done using 32-bit integers scaled to
 * simulate 3 decimal digits of precision (multiplied by 1000).
 *
 * With an FM_COEF of 933, and a time base of 1 second, the filter
 * has a half-life of 10 seconds, meaning that if the events quit
 * happening, then the rate returned from the fmeter_getrate()
 * will be cut in half each 10 seconds, until it converges to zero.
 *
 * It is not worth doing a real infinitely recursive filter.  If more
 * than FM_MAXTICKS ticks have elapsed since the last filter event,
 * just compute FM_MAXTICKS ticks worth, by which point the level
 * will be stable.
 *
 * Limit the count of unprocessed events to FM_MAXCNT, so as to avoid
 * arithmetic overflow in the fmeter_update() routine.
 *
 * Given the simple 32 bit integer arithmetic used, this meter works
 * best for reporting rates between one per millisecond (msec) and
 * one per 32 (approx) seconds.  At constant rates faster than one
 * per msec it maxes out at values just under 1,000,000.  At constant
 * rates between one per msec, and one per second it will stabilize
 * to a value N*1000, where N is the rate of events per second.
 * At constant rates between one per second and one per 32 seconds,
 * it will be choppy, moving up on the seconds that have an event,
 * and then decaying until the next event.  At rates slower than
 * about one in 32 seconds, it decays all the way back to zero between
 * each event.
 */

#define FM_COEF 933		/* coefficient for half-life of 10 secs */
#define FM_MAXTICKS ((time_t)99) /* useless computing more ticks than this */
#define FM_MAXCNT 1000000	/* limit cnt to avoid overflow */
#define FM_SCALE 1000		/* faux fixed point scale */

/* Initialize a frequency meter */
static void fmeter_init(struct fmeter *fmp)
{
	fmp->cnt = 0;
	fmp->val = 0;
	fmp->time = 0;
	spin_lock_init(&fmp->lock);
}

/* Internal meter update - process cnt events and update value */
static void fmeter_update(struct fmeter *fmp)
{
	time_t now = get_seconds();
	time_t ticks = now - fmp->time;

	if (ticks == 0)
		return;

	ticks = min(FM_MAXTICKS, ticks);
	while (ticks-- > 0)
		fmp->val = (FM_COEF * fmp->val) / FM_SCALE;
	fmp->time = now;

	fmp->val += ((FM_SCALE - FM_COEF) * fmp->cnt) / FM_SCALE;
	fmp->cnt = 0;
}

/* Process any previous ticks, then bump cnt by one (times scale). */
static void fmeter_markevent(struct fmeter *fmp)
{
	spin_lock(&fmp->lock);
	fmeter_update(fmp);
	fmp->cnt = min(FM_MAXCNT, fmp->cnt + FM_SCALE);
	spin_unlock(&fmp->lock);
}

/* Process any previous ticks, then return current value. */
static int fmeter_getrate(struct fmeter *fmp)
{
	int val;

	spin_lock(&fmp->lock);
	fmeter_update(fmp);
	val = fmp->val;
	spin_unlock(&fmp->lock);
	return val;
}

/* Called by cgroups to determine if a cpuset is usable; cgroup_mutex held */
static int cpuset_can_attach(struct cgroup_subsys *ss,
			     struct cgroup *cont, struct task_struct *tsk)
{
	struct cpuset *cs = cgroup_cs(cont);

	if (cpus_empty(cs->cpus_allowed) || nodes_empty(cs->mems_allowed))
		return -ENOSPC;
	if (tsk->flags & PF_THREAD_BOUND) {
		cpumask_t mask;

		mutex_lock(&callback_mutex);
		mask = cs->cpus_allowed;
		mutex_unlock(&callback_mutex);
		if (!cpus_equal(tsk->cpus_allowed, mask))
			return -EINVAL;
	}

	return security_task_setscheduler(tsk, 0, NULL);
}

static void cpuset_attach(struct cgroup_subsys *ss,
			  struct cgroup *cont, struct cgroup *oldcont,
			  struct task_struct *tsk)
{
	cpumask_t cpus;
	nodemask_t from, to;
	struct mm_struct *mm;
	struct cpuset *cs = cgroup_cs(cont);
	struct cpuset *oldcs = cgroup_cs(oldcont);
	int err;

	mutex_lock(&callback_mutex);
	guarantee_online_cpus(cs, &cpus);
	err = set_cpus_allowed_ptr(tsk, &cpus);
	mutex_unlock(&callback_mutex);
	if (err)
		return;

	from = oldcs->mems_allowed;
	to = cs->mems_allowed;
	mm = get_task_mm(tsk);
	if (mm) {
		mpol_rebind_mm(mm, &to);
		if (is_memory_migrate(cs))
			cpuset_migrate_mm(mm, &from, &to);
		mmput(mm);
	}

}

/* The various types of files and directories in a cpuset file system */

typedef enum {
	FILE_MEMORY_MIGRATE,
	FILE_CPULIST,
	FILE_MEMLIST,
	FILE_CPU_EXCLUSIVE,
	FILE_MEM_EXCLUSIVE,
	FILE_MEM_HARDWALL,
	FILE_SCHED_LOAD_BALANCE,
	FILE_SCHED_RELAX_DOMAIN_LEVEL,
	FILE_MEMORY_PRESSURE_ENABLED,
	FILE_MEMORY_PRESSURE,
	FILE_SPREAD_PAGE,
	FILE_SPREAD_SLAB,
} cpuset_filetype_t;

static int cpuset_write_u64(struct cgroup *cgrp, struct cftype *cft, u64 val)
{
	int retval = 0;
	struct cpuset *cs = cgroup_cs(cgrp);
	cpuset_filetype_t type = cft->private;

	if (!cgroup_lock_live_group(cgrp))
		return -ENODEV;

	switch (type) {
	case FILE_CPU_EXCLUSIVE:
		retval = update_flag(CS_CPU_EXCLUSIVE, cs, val);
		break;
	case FILE_MEM_EXCLUSIVE:
		retval = update_flag(CS_MEM_EXCLUSIVE, cs, val);
		break;
	case FILE_MEM_HARDWALL:
		retval = update_flag(CS_MEM_HARDWALL, cs, val);
		break;
	case FILE_SCHED_LOAD_BALANCE:
		retval = update_flag(CS_SCHED_LOAD_BALANCE, cs, val);
		break;
	case FILE_MEMORY_MIGRATE:
		retval = update_flag(CS_MEMORY_MIGRATE, cs, val);
		break;
	case FILE_MEMORY_PRESSURE_ENABLED:
		cpuset_memory_pressure_enabled = !!val;
		break;
	case FILE_MEMORY_PRESSURE:
		retval = -EACCES;
		break;
	case FILE_SPREAD_PAGE:
		retval = update_flag(CS_SPREAD_PAGE, cs, val);
		cs->mems_generation = cpuset_mems_generation++;
		break;
	case FILE_SPREAD_SLAB:
		retval = update_flag(CS_SPREAD_SLAB, cs, val);
		cs->mems_generation = cpuset_mems_generation++;
		break;
	default:
		retval = -EINVAL;
		break;
	}
	cgroup_unlock();
	return retval;
}

static int cpuset_write_s64(struct cgroup *cgrp, struct cftype *cft, s64 val)
{
	int retval = 0;
	struct cpuset *cs = cgroup_cs(cgrp);
	cpuset_filetype_t type = cft->private;

	if (!cgroup_lock_live_group(cgrp))
		return -ENODEV;

	switch (type) {
	case FILE_SCHED_RELAX_DOMAIN_LEVEL:
		retval = update_relax_domain_level(cs, val);
		break;
	default:
		retval = -EINVAL;
		break;
	}
	cgroup_unlock();
	return retval;
}

/*
 * Common handling for a write to a "cpus" or "mems" file.
 */
static int cpuset_write_resmask(struct cgroup *cgrp, struct cftype *cft,
				const char *buf)
{
	int retval = 0;

	if (!cgroup_lock_live_group(cgrp))
		return -ENODEV;

	switch (cft->private) {
	case FILE_CPULIST:
		retval = update_cpumask(cgroup_cs(cgrp), buf);
		break;
	case FILE_MEMLIST:
		retval = update_nodemask(cgroup_cs(cgrp), buf);
		break;
	default:
		retval = -EINVAL;
		break;
	}
	cgroup_unlock();
	return retval;
}

/*
 * These ascii lists should be read in a single call, by using a user
 * buffer large enough to hold the entire map.  If read in smaller
 * chunks, there is no guarantee of atomicity.  Since the display format
 * used, list of ranges of sequential numbers, is variable length,
 * and since these maps can change value dynamically, one could read
 * gibberish by doing partial reads while a list was changing.
 * A single large read to a buffer that crosses a page boundary is
 * ok, because the result being copied to user land is not recomputed
 * across a page fault.
 */

static int cpuset_sprintf_cpulist(char *page, struct cpuset *cs)
{
	cpumask_t mask;

	mutex_lock(&callback_mutex);
	mask = cs->cpus_allowed;
	mutex_unlock(&callback_mutex);

	return cpulist_scnprintf(page, PAGE_SIZE, mask);
}

static int cpuset_sprintf_memlist(char *page, struct cpuset *cs)
{
	nodemask_t mask;

	mutex_lock(&callback_mutex);
	mask = cs->mems_allowed;
	mutex_unlock(&callback_mutex);

	return nodelist_scnprintf(page, PAGE_SIZE, mask);
}

static ssize_t cpuset_common_file_read(struct cgroup *cont,
				       struct cftype *cft,
				       struct file *file,
				       char __user *buf,
				       size_t nbytes, loff_t *ppos)
{
	struct cpuset *cs = cgroup_cs(cont);
	cpuset_filetype_t type = cft->private;
	char *page;
	ssize_t retval = 0;
	char *s;

	if (!(page = (char *)__get_free_page(GFP_TEMPORARY)))
		return -ENOMEM;

	s = page;

	switch (type) {
	case FILE_CPULIST:
		s += cpuset_sprintf_cpulist(s, cs);
		break;
	case FILE_MEMLIST:
		s += cpuset_sprintf_memlist(s, cs);
		break;
	default:
		retval = -EINVAL;
		goto out;
	}
	*s++ = '\n';

	retval = simple_read_from_buffer(buf, nbytes, ppos, page, s - page);
out:
	free_page((unsigned long)page);
	return retval;
}

static u64 cpuset_read_u64(struct cgroup *cont, struct cftype *cft)
{
	struct cpuset *cs = cgroup_cs(cont);
	cpuset_filetype_t type = cft->private;
	switch (type) {
	case FILE_CPU_EXCLUSIVE:
		return is_cpu_exclusive(cs);
	case FILE_MEM_EXCLUSIVE:
		return is_mem_exclusive(cs);
	case FILE_MEM_HARDWALL:
		return is_mem_hardwall(cs);
	case FILE_SCHED_LOAD_BALANCE:
		return is_sched_load_balance(cs);
	case FILE_MEMORY_MIGRATE:
		return is_memory_migrate(cs);
	case FILE_MEMORY_PRESSURE_ENABLED:
		return cpuset_memory_pressure_enabled;
	case FILE_MEMORY_PRESSURE:
		return fmeter_getrate(&cs->fmeter);
	case FILE_SPREAD_PAGE:
		return is_spread_page(cs);
	case FILE_SPREAD_SLAB:
		return is_spread_slab(cs);
	default:
		BUG();
	}
}

static s64 cpuset_read_s64(struct cgroup *cont, struct cftype *cft)
{
	struct cpuset *cs = cgroup_cs(cont);
	cpuset_filetype_t type = cft->private;
	switch (type) {
	case FILE_SCHED_RELAX_DOMAIN_LEVEL:
		return cs->relax_domain_level;
	default:
		BUG();
	}
}


/*
 * for the common functions, 'private' gives the type of file
 */

static struct cftype files[] = {
	{
		.name = "cpus",
		.read = cpuset_common_file_read,
		.write_string = cpuset_write_resmask,
		.max_write_len = (100U + 6 * NR_CPUS),
		.private = FILE_CPULIST,
	},

	{
		.name = "mems",
		.read = cpuset_common_file_read,
		.write_string = cpuset_write_resmask,
		.max_write_len = (100U + 6 * MAX_NUMNODES),
		.private = FILE_MEMLIST,
	},

	{
		.name = "cpu_exclusive",
		.read_u64 = cpuset_read_u64,
		.write_u64 = cpuset_write_u64,
		.private = FILE_CPU_EXCLUSIVE,
	},

	{
		.name = "mem_exclusive",
		.read_u64 = cpuset_read_u64,
		.write_u64 = cpuset_write_u64,
		.private = FILE_MEM_EXCLUSIVE,
	},

	{
		.name = "mem_hardwall",
		.read_u64 = cpuset_read_u64,
		.write_u64 = cpuset_write_u64,
		.private = FILE_MEM_HARDWALL,
	},

	{
		.name = "sched_load_balance",
		.read_u64 = cpuset_read_u64,
		.write_u64 = cpuset_write_u64,
		.private = FILE_SCHED_LOAD_BALANCE,
	},

	{
		.name = "sched_relax_domain_level",
		.read_s64 = cpuset_read_s64,
		.write_s64 = cpuset_write_s64,
		.private = FILE_SCHED_RELAX_DOMAIN_LEVEL,
	},

	{
		.name = "memory_migrate",
		.read_u64 = cpuset_read_u64,
		.write_u64 = cpuset_write_u64,
		.private = FILE_MEMORY_MIGRATE,
	},

	{
		.name = "memory_pressure",
		.read_u64 = cpuset_read_u64,
		.write_u64 = cpuset_write_u64,
		.private = FILE_MEMORY_PRESSURE,
	},

	{
		.name = "memory_spread_page",
		.read_u64 = cpuset_read_u64,
		.write_u64 = cpuset_write_u64,
		.private = FILE_SPREAD_PAGE,
	},

	{
		.name = "memory_spread_slab",
		.read_u64 = cpuset_read_u64,
		.write_u64 = cpuset_write_u64,
		.private = FILE_SPREAD_SLAB,
	},
};

static struct cftype cft_memory_pressure_enabled = {
	.name = "memory_pressure_enabled",
	.read_u64 = cpuset_read_u64,
	.write_u64 = cpuset_write_u64,
	.private = FILE_MEMORY_PRESSURE_ENABLED,
};

static int cpuset_populate(struct cgroup_subsys *ss, struct cgroup *cont)
{
	int err;

	err = cgroup_add_files(cont, ss, files, ARRAY_SIZE(files));
	if (err)
		return err;
	/* memory_pressure_enabled is in root cpuset only */
	if (!cont->parent)
		err = cgroup_add_file(cont, ss,
				      &cft_memory_pressure_enabled);
	return err;
}

/*
 * post_clone() is called at the end of cgroup_clone().
 * 'cgroup' was just created automatically as a result of
 * a cgroup_clone(), and the current task is about to
 * be moved into 'cgroup'.
 *
 * Currently we refuse to set up the cgroup - thereby
 * refusing the task to be entered, and as a result refusing
 * the sys_unshare() or clone() which initiated it - if any
 * sibling cpusets have exclusive cpus or mem.
 *
 * If this becomes a problem for some users who wish to
 * allow that scenario, then cpuset_post_clone() could be
 * changed to grant parent->cpus_allowed-sibling_cpus_exclusive
 * (and likewise for mems) to the new cgroup. Called with cgroup_mutex
 * held.
 */
static void cpuset_post_clone(struct cgroup_subsys *ss,
			      struct cgroup *cgroup)
{
	struct cgroup *parent, *child;
	struct cpuset *cs, *parent_cs;

	parent = cgroup->parent;
	list_for_each_entry(child, &parent->children, sibling) {
		cs = cgroup_cs(child);
		if (is_mem_exclusive(cs) || is_cpu_exclusive(cs))
			return;
	}
	cs = cgroup_cs(cgroup);
	parent_cs = cgroup_cs(parent);

	cs->mems_allowed = parent_cs->mems_allowed;
	cs->cpus_allowed = parent_cs->cpus_allowed;
	return;
}

/*
 *	cpuset_create - create a cpuset
 *	ss:	cpuset cgroup subsystem
 *	cont:	control group that the new cpuset will be part of
 */

static struct cgroup_subsys_state *cpuset_create(
	struct cgroup_subsys *ss,
	struct cgroup *cont)
{
	struct cpuset *cs;
	struct cpuset *parent;

	if (!cont->parent) {
		/* This is early initialization for the top cgroup */
		top_cpuset.mems_generation = cpuset_mems_generation++;
		return &top_cpuset.css;
	}
	parent = cgroup_cs(cont->parent);
	cs = kmalloc(sizeof(*cs), GFP_KERNEL);
	if (!cs)
		return ERR_PTR(-ENOMEM);

	cpuset_update_task_memory_state();
	cs->flags = 0;
	if (is_spread_page(parent))
		set_bit(CS_SPREAD_PAGE, &cs->flags);
	if (is_spread_slab(parent))
		set_bit(CS_SPREAD_SLAB, &cs->flags);
	set_bit(CS_SCHED_LOAD_BALANCE, &cs->flags);
	cpus_clear(cs->cpus_allowed);
	nodes_clear(cs->mems_allowed);
	cs->mems_generation = cpuset_mems_generation++;
	fmeter_init(&cs->fmeter);
	cs->relax_domain_level = -1;

	cs->parent = parent;
	number_of_cpusets++;
	return &cs->css ;
}

/*
 * Locking note on the strange update_flag() call below:
 *
 * If the cpuset being removed has its flag 'sched_load_balance'
 * enabled, then simulate turning sched_load_balance off, which
 * will call rebuild_sched_domains().  The get_online_cpus()
 * call in rebuild_sched_domains() must not be made while holding
 * callback_mutex.  Elsewhere the kernel nests callback_mutex inside
 * get_online_cpus() calls.  So the reverse nesting would risk an
 * ABBA deadlock.
 */

static void cpuset_destroy(struct cgroup_subsys *ss, struct cgroup *cont)
{
	struct cpuset *cs = cgroup_cs(cont);

	cpuset_update_task_memory_state();

	if (is_sched_load_balance(cs))
		update_flag(CS_SCHED_LOAD_BALANCE, cs, 0);

	number_of_cpusets--;
	kfree(cs);
}

struct cgroup_subsys cpuset_subsys = {
	.name = "cpuset",
	.create = cpuset_create,
	.destroy  = cpuset_destroy,
	.can_attach = cpuset_can_attach,
	.attach = cpuset_attach,
	.populate = cpuset_populate,
	.post_clone = cpuset_post_clone,
	.subsys_id = cpuset_subsys_id,
	.early_init = 1,
};

/*
 * cpuset_init_early - just enough so that the calls to
 * cpuset_update_task_memory_state() in early init code
 * are harmless.
 */

int __init cpuset_init_early(void)
{
	top_cpuset.mems_generation = cpuset_mems_generation++;
	return 0;
}


/**
 * cpuset_init - initialize cpusets at system boot
 *
 * Description: Initialize top_cpuset and the cpuset internal file system,
 **/

int __init cpuset_init(void)
{
	int err = 0;

	cpus_setall(top_cpuset.cpus_allowed);
	nodes_setall(top_cpuset.mems_allowed);

	fmeter_init(&top_cpuset.fmeter);
	top_cpuset.mems_generation = cpuset_mems_generation++;
	set_bit(CS_SCHED_LOAD_BALANCE, &top_cpuset.flags);
	top_cpuset.relax_domain_level = -1;

	err = register_filesystem(&cpuset_fs_type);
	if (err < 0)
		return err;

	number_of_cpusets = 1;
	return 0;
}

/**
 * cpuset_do_move_task - move a given task to another cpuset
 * @tsk: pointer to task_struct the task to move
 * @scan: struct cgroup_scanner contained in its struct cpuset_hotplug_scanner
 *
 * Called by cgroup_scan_tasks() for each task in a cgroup.
 * Return nonzero to stop the walk through the tasks.
 */
static void cpuset_do_move_task(struct task_struct *tsk,
				struct cgroup_scanner *scan)
{
	struct cpuset_hotplug_scanner *chsp;

	chsp = container_of(scan, struct cpuset_hotplug_scanner, scan);
	cgroup_attach_task(chsp->to, tsk);
}

/**
 * move_member_tasks_to_cpuset - move tasks from one cpuset to another
 * @from: cpuset in which the tasks currently reside
 * @to: cpuset to which the tasks will be moved
 *
 * Called with cgroup_mutex held
 * callback_mutex must not be held, as cpuset_attach() will take it.
 *
 * The cgroup_scan_tasks() function will scan all the tasks in a cgroup,
 * calling callback functions for each.
 */
static void move_member_tasks_to_cpuset(struct cpuset *from, struct cpuset *to)
{
	struct cpuset_hotplug_scanner scan;

	scan.scan.cg = from->css.cgroup;
	scan.scan.test_task = NULL; /* select all tasks in cgroup */
	scan.scan.process_task = cpuset_do_move_task;
	scan.scan.heap = NULL;
	scan.to = to->css.cgroup;

	if (cgroup_scan_tasks(&scan.scan))
		printk(KERN_ERR "move_member_tasks_to_cpuset: "
				"cgroup_scan_tasks failed\n");
}

/*
 * If common_cpu_mem_hotplug_unplug(), below, unplugs any CPUs
 * or memory nodes, we need to walk over the cpuset hierarchy,
 * removing that CPU or node from all cpusets.  If this removes the
 * last CPU or node from a cpuset, then move the tasks in the empty
 * cpuset to its next-highest non-empty parent.
 *
 * Called with cgroup_mutex held
 * callback_mutex must not be held, as cpuset_attach() will take it.
 */
static void remove_tasks_in_empty_cpuset(struct cpuset *cs)
{
	struct cpuset *parent;

	/*
	 * The cgroup's css_sets list is in use if there are tasks
	 * in the cpuset; the list is empty if there are none;
	 * the cs->css.refcnt seems always 0.
	 */
	if (list_empty(&cs->css.cgroup->css_sets))
		return;

	/*
	 * Find its next-highest non-empty parent, (top cpuset
	 * has online cpus, so can't be empty).
	 */
	parent = cs->parent;
	while (cpus_empty(parent->cpus_allowed) ||
			nodes_empty(parent->mems_allowed))
		parent = parent->parent;

	move_member_tasks_to_cpuset(cs, parent);
}

/*
 * Walk the specified cpuset subtree and look for empty cpusets.
 * The tasks of such cpuset must be moved to a parent cpuset.
 *
 * Called with cgroup_mutex held.  We take callback_mutex to modify
 * cpus_allowed and mems_allowed.
 *
 * This walk processes the tree from top to bottom, completing one layer
 * before dropping down to the next.  It always processes a node before
 * any of its children.
 *
 * For now, since we lack memory hot unplug, we'll never see a cpuset
 * that has tasks along with an empty 'mems'.  But if we did see such
 * a cpuset, we'd handle it just like we do if its 'cpus' was empty.
 */
static void scan_for_empty_cpusets(const struct cpuset *root)
{
	LIST_HEAD(queue);
	struct cpuset *cp;	/* scans cpusets being updated */
	struct cpuset *child;	/* scans child cpusets of cp */
	struct cgroup *cont;
	nodemask_t oldmems;

	list_add_tail((struct list_head *)&root->stack_list, &queue);

	while (!list_empty(&queue)) {
		cp = list_first_entry(&queue, struct cpuset, stack_list);
		list_del(queue.next);
		list_for_each_entry(cont, &cp->css.cgroup->children, sibling) {
			child = cgroup_cs(cont);
			list_add_tail(&child->stack_list, &queue);
		}

		/* Continue past cpusets with all cpus, mems online */
		if (cpus_subset(cp->cpus_allowed, cpu_online_map) &&
		    nodes_subset(cp->mems_allowed, node_states[N_HIGH_MEMORY]))
			continue;

		oldmems = cp->mems_allowed;

		/* Remove offline cpus and mems from this cpuset. */
		mutex_lock(&callback_mutex);
		cpus_and(cp->cpus_allowed, cp->cpus_allowed, cpu_online_map);
		nodes_and(cp->mems_allowed, cp->mems_allowed,
						node_states[N_HIGH_MEMORY]);
		mutex_unlock(&callback_mutex);

		/* Move tasks from the empty cpuset to a parent */
		if (cpus_empty(cp->cpus_allowed) ||
		     nodes_empty(cp->mems_allowed))
			remove_tasks_in_empty_cpuset(cp);
		else {
			update_tasks_cpumask(cp);
			update_tasks_nodemask(cp, &oldmems);
		}
	}
}

/*
 * The cpus_allowed and mems_allowed nodemasks in the top_cpuset track
 * cpu_online_map and node_states[N_HIGH_MEMORY].  Force the top cpuset to
 * track what's online after any CPU or memory node hotplug or unplug event.
 *
 * Since there are two callers of this routine, one for CPU hotplug
 * events and one for memory node hotplug events, we could have coded
 * two separate routines here.  We code it as a single common routine
 * in order to minimize text size.
 */

static void common_cpu_mem_hotplug_unplug(int rebuild_sd)
{
	cgroup_lock();

	top_cpuset.cpus_allowed = cpu_online_map;
	top_cpuset.mems_allowed = node_states[N_HIGH_MEMORY];
	scan_for_empty_cpusets(&top_cpuset);

	/*
	 * Scheduler destroys domains on hotplug events.
	 * Rebuild them based on the current settings.
	 */
<<<<<<< HEAD
	rebuild_sched_domains();
=======
	if (rebuild_sd)
		rebuild_sched_domains();
>>>>>>> 0967d61e

	cgroup_unlock();
}

/*
 * The top_cpuset tracks what CPUs and Memory Nodes are online,
 * period.  This is necessary in order to make cpusets transparent
 * (of no affect) on systems that are actively using CPU hotplug
 * but making no active use of cpusets.
 *
 * This routine ensures that top_cpuset.cpus_allowed tracks
 * cpu_online_map on each CPU hotplug (cpuhp) event.
 */

static int cpuset_handle_cpuhp(struct notifier_block *unused_nb,
				unsigned long phase, void *unused_cpu)
{
	switch (phase) {
	case CPU_UP_CANCELED:
	case CPU_UP_CANCELED_FROZEN:
	case CPU_DOWN_FAILED:
	case CPU_DOWN_FAILED_FROZEN:
	case CPU_ONLINE:
	case CPU_ONLINE_FROZEN:
	case CPU_DEAD:
	case CPU_DEAD_FROZEN:
		common_cpu_mem_hotplug_unplug(1);
		break;
	default:
		return NOTIFY_DONE;
	}

	return NOTIFY_OK;
}

#ifdef CONFIG_MEMORY_HOTPLUG
/*
 * Keep top_cpuset.mems_allowed tracking node_states[N_HIGH_MEMORY].
 * Call this routine anytime after you change
 * node_states[N_HIGH_MEMORY].
 * See also the previous routine cpuset_handle_cpuhp().
 */

void cpuset_track_online_nodes(void)
{
	common_cpu_mem_hotplug_unplug(0);
}
#endif

/**
 * cpuset_init_smp - initialize cpus_allowed
 *
 * Description: Finish top cpuset after cpu, node maps are initialized
 **/

void __init cpuset_init_smp(void)
{
	top_cpuset.cpus_allowed = cpu_online_map;
	top_cpuset.mems_allowed = node_states[N_HIGH_MEMORY];

	hotcpu_notifier(cpuset_handle_cpuhp, 0);
}

/**
 * cpuset_cpus_allowed - return cpus_allowed mask from a tasks cpuset.
 * @tsk: pointer to task_struct from which to obtain cpuset->cpus_allowed.
 * @pmask: pointer to cpumask_t variable to receive cpus_allowed set.
 *
 * Description: Returns the cpumask_t cpus_allowed of the cpuset
 * attached to the specified @tsk.  Guaranteed to return some non-empty
 * subset of cpu_online_map, even if this means going outside the
 * tasks cpuset.
 **/

void cpuset_cpus_allowed(struct task_struct *tsk, cpumask_t *pmask)
{
	mutex_lock(&callback_mutex);
	cpuset_cpus_allowed_locked(tsk, pmask);
	mutex_unlock(&callback_mutex);
}

/**
 * cpuset_cpus_allowed_locked - return cpus_allowed mask from a tasks cpuset.
 * Must be called with callback_mutex held.
 **/
void cpuset_cpus_allowed_locked(struct task_struct *tsk, cpumask_t *pmask)
{
	task_lock(tsk);
	guarantee_online_cpus(task_cs(tsk), pmask);
	task_unlock(tsk);
}

void cpuset_init_current_mems_allowed(void)
{
	nodes_setall(current->mems_allowed);
}

/**
 * cpuset_mems_allowed - return mems_allowed mask from a tasks cpuset.
 * @tsk: pointer to task_struct from which to obtain cpuset->mems_allowed.
 *
 * Description: Returns the nodemask_t mems_allowed of the cpuset
 * attached to the specified @tsk.  Guaranteed to return some non-empty
 * subset of node_states[N_HIGH_MEMORY], even if this means going outside the
 * tasks cpuset.
 **/

nodemask_t cpuset_mems_allowed(struct task_struct *tsk)
{
	nodemask_t mask;

	mutex_lock(&callback_mutex);
	task_lock(tsk);
	guarantee_online_mems(task_cs(tsk), &mask);
	task_unlock(tsk);
	mutex_unlock(&callback_mutex);

	return mask;
}

/**
 * cpuset_nodemask_valid_mems_allowed - check nodemask vs. curremt mems_allowed
 * @nodemask: the nodemask to be checked
 *
 * Are any of the nodes in the nodemask allowed in current->mems_allowed?
 */
int cpuset_nodemask_valid_mems_allowed(nodemask_t *nodemask)
{
	return nodes_intersects(*nodemask, current->mems_allowed);
}

/*
 * nearest_hardwall_ancestor() - Returns the nearest mem_exclusive or
 * mem_hardwall ancestor to the specified cpuset.  Call holding
 * callback_mutex.  If no ancestor is mem_exclusive or mem_hardwall
 * (an unusual configuration), then returns the root cpuset.
 */
static const struct cpuset *nearest_hardwall_ancestor(const struct cpuset *cs)
{
	while (!(is_mem_exclusive(cs) || is_mem_hardwall(cs)) && cs->parent)
		cs = cs->parent;
	return cs;
}

/**
 * cpuset_zone_allowed_softwall - Can we allocate on zone z's memory node?
 * @z: is this zone on an allowed node?
 * @gfp_mask: memory allocation flags
 *
 * If we're in interrupt, yes, we can always allocate.  If
 * __GFP_THISNODE is set, yes, we can always allocate.  If zone
 * z's node is in our tasks mems_allowed, yes.  If it's not a
 * __GFP_HARDWALL request and this zone's nodes is in the nearest
 * hardwalled cpuset ancestor to this tasks cpuset, yes.
 * If the task has been OOM killed and has access to memory reserves
 * as specified by the TIF_MEMDIE flag, yes.
 * Otherwise, no.
 *
 * If __GFP_HARDWALL is set, cpuset_zone_allowed_softwall()
 * reduces to cpuset_zone_allowed_hardwall().  Otherwise,
 * cpuset_zone_allowed_softwall() might sleep, and might allow a zone
 * from an enclosing cpuset.
 *
 * cpuset_zone_allowed_hardwall() only handles the simpler case of
 * hardwall cpusets, and never sleeps.
 *
 * The __GFP_THISNODE placement logic is really handled elsewhere,
 * by forcibly using a zonelist starting at a specified node, and by
 * (in get_page_from_freelist()) refusing to consider the zones for
 * any node on the zonelist except the first.  By the time any such
 * calls get to this routine, we should just shut up and say 'yes'.
 *
 * GFP_USER allocations are marked with the __GFP_HARDWALL bit,
 * and do not allow allocations outside the current tasks cpuset
 * unless the task has been OOM killed as is marked TIF_MEMDIE.
 * GFP_KERNEL allocations are not so marked, so can escape to the
 * nearest enclosing hardwalled ancestor cpuset.
 *
 * Scanning up parent cpusets requires callback_mutex.  The
 * __alloc_pages() routine only calls here with __GFP_HARDWALL bit
 * _not_ set if it's a GFP_KERNEL allocation, and all nodes in the
 * current tasks mems_allowed came up empty on the first pass over
 * the zonelist.  So only GFP_KERNEL allocations, if all nodes in the
 * cpuset are short of memory, might require taking the callback_mutex
 * mutex.
 *
 * The first call here from mm/page_alloc:get_page_from_freelist()
 * has __GFP_HARDWALL set in gfp_mask, enforcing hardwall cpusets,
 * so no allocation on a node outside the cpuset is allowed (unless
 * in interrupt, of course).
 *
 * The second pass through get_page_from_freelist() doesn't even call
 * here for GFP_ATOMIC calls.  For those calls, the __alloc_pages()
 * variable 'wait' is not set, and the bit ALLOC_CPUSET is not set
 * in alloc_flags.  That logic and the checks below have the combined
 * affect that:
 *	in_interrupt - any node ok (current task context irrelevant)
 *	GFP_ATOMIC   - any node ok
 *	TIF_MEMDIE   - any node ok
 *	GFP_KERNEL   - any node in enclosing hardwalled cpuset ok
 *	GFP_USER     - only nodes in current tasks mems allowed ok.
 *
 * Rule:
 *    Don't call cpuset_zone_allowed_softwall if you can't sleep, unless you
 *    pass in the __GFP_HARDWALL flag set in gfp_flag, which disables
 *    the code that might scan up ancestor cpusets and sleep.
 */

int __cpuset_zone_allowed_softwall(struct zone *z, gfp_t gfp_mask)
{
	int node;			/* node that zone z is on */
	const struct cpuset *cs;	/* current cpuset ancestors */
	int allowed;			/* is allocation in zone z allowed? */

	if (in_interrupt() || (gfp_mask & __GFP_THISNODE))
		return 1;
	node = zone_to_nid(z);
	might_sleep_if(!(gfp_mask & __GFP_HARDWALL));
	if (node_isset(node, current->mems_allowed))
		return 1;
	/*
	 * Allow tasks that have access to memory reserves because they have
	 * been OOM killed to get memory anywhere.
	 */
	if (unlikely(test_thread_flag(TIF_MEMDIE)))
		return 1;
	if (gfp_mask & __GFP_HARDWALL)	/* If hardwall request, stop here */
		return 0;

	if (current->flags & PF_EXITING) /* Let dying task have memory */
		return 1;

	/* Not hardwall and node outside mems_allowed: scan up cpusets */
	mutex_lock(&callback_mutex);

	task_lock(current);
	cs = nearest_hardwall_ancestor(task_cs(current));
	task_unlock(current);

	allowed = node_isset(node, cs->mems_allowed);
	mutex_unlock(&callback_mutex);
	return allowed;
}

/*
 * cpuset_zone_allowed_hardwall - Can we allocate on zone z's memory node?
 * @z: is this zone on an allowed node?
 * @gfp_mask: memory allocation flags
 *
 * If we're in interrupt, yes, we can always allocate.
 * If __GFP_THISNODE is set, yes, we can always allocate.  If zone
 * z's node is in our tasks mems_allowed, yes.   If the task has been
 * OOM killed and has access to memory reserves as specified by the
 * TIF_MEMDIE flag, yes.  Otherwise, no.
 *
 * The __GFP_THISNODE placement logic is really handled elsewhere,
 * by forcibly using a zonelist starting at a specified node, and by
 * (in get_page_from_freelist()) refusing to consider the zones for
 * any node on the zonelist except the first.  By the time any such
 * calls get to this routine, we should just shut up and say 'yes'.
 *
 * Unlike the cpuset_zone_allowed_softwall() variant, above,
 * this variant requires that the zone be in the current tasks
 * mems_allowed or that we're in interrupt.  It does not scan up the
 * cpuset hierarchy for the nearest enclosing mem_exclusive cpuset.
 * It never sleeps.
 */

int __cpuset_zone_allowed_hardwall(struct zone *z, gfp_t gfp_mask)
{
	int node;			/* node that zone z is on */

	if (in_interrupt() || (gfp_mask & __GFP_THISNODE))
		return 1;
	node = zone_to_nid(z);
	if (node_isset(node, current->mems_allowed))
		return 1;
	/*
	 * Allow tasks that have access to memory reserves because they have
	 * been OOM killed to get memory anywhere.
	 */
	if (unlikely(test_thread_flag(TIF_MEMDIE)))
		return 1;
	return 0;
}

/**
 * cpuset_lock - lock out any changes to cpuset structures
 *
 * The out of memory (oom) code needs to mutex_lock cpusets
 * from being changed while it scans the tasklist looking for a
 * task in an overlapping cpuset.  Expose callback_mutex via this
 * cpuset_lock() routine, so the oom code can lock it, before
 * locking the task list.  The tasklist_lock is a spinlock, so
 * must be taken inside callback_mutex.
 */

void cpuset_lock(void)
{
	mutex_lock(&callback_mutex);
}

/**
 * cpuset_unlock - release lock on cpuset changes
 *
 * Undo the lock taken in a previous cpuset_lock() call.
 */

void cpuset_unlock(void)
{
	mutex_unlock(&callback_mutex);
}

/**
 * cpuset_mem_spread_node() - On which node to begin search for a page
 *
 * If a task is marked PF_SPREAD_PAGE or PF_SPREAD_SLAB (as for
 * tasks in a cpuset with is_spread_page or is_spread_slab set),
 * and if the memory allocation used cpuset_mem_spread_node()
 * to determine on which node to start looking, as it will for
 * certain page cache or slab cache pages such as used for file
 * system buffers and inode caches, then instead of starting on the
 * local node to look for a free page, rather spread the starting
 * node around the tasks mems_allowed nodes.
 *
 * We don't have to worry about the returned node being offline
 * because "it can't happen", and even if it did, it would be ok.
 *
 * The routines calling guarantee_online_mems() are careful to
 * only set nodes in task->mems_allowed that are online.  So it
 * should not be possible for the following code to return an
 * offline node.  But if it did, that would be ok, as this routine
 * is not returning the node where the allocation must be, only
 * the node where the search should start.  The zonelist passed to
 * __alloc_pages() will include all nodes.  If the slab allocator
 * is passed an offline node, it will fall back to the local node.
 * See kmem_cache_alloc_node().
 */

int cpuset_mem_spread_node(void)
{
	int node;

	node = next_node(current->cpuset_mem_spread_rotor, current->mems_allowed);
	if (node == MAX_NUMNODES)
		node = first_node(current->mems_allowed);
	current->cpuset_mem_spread_rotor = node;
	return node;
}
EXPORT_SYMBOL_GPL(cpuset_mem_spread_node);

/**
 * cpuset_mems_allowed_intersects - Does @tsk1's mems_allowed intersect @tsk2's?
 * @tsk1: pointer to task_struct of some task.
 * @tsk2: pointer to task_struct of some other task.
 *
 * Description: Return true if @tsk1's mems_allowed intersects the
 * mems_allowed of @tsk2.  Used by the OOM killer to determine if
 * one of the task's memory usage might impact the memory available
 * to the other.
 **/

int cpuset_mems_allowed_intersects(const struct task_struct *tsk1,
				   const struct task_struct *tsk2)
{
	return nodes_intersects(tsk1->mems_allowed, tsk2->mems_allowed);
}

/*
 * Collection of memory_pressure is suppressed unless
 * this flag is enabled by writing "1" to the special
 * cpuset file 'memory_pressure_enabled' in the root cpuset.
 */

int cpuset_memory_pressure_enabled __read_mostly;

/**
 * cpuset_memory_pressure_bump - keep stats of per-cpuset reclaims.
 *
 * Keep a running average of the rate of synchronous (direct)
 * page reclaim efforts initiated by tasks in each cpuset.
 *
 * This represents the rate at which some task in the cpuset
 * ran low on memory on all nodes it was allowed to use, and
 * had to enter the kernels page reclaim code in an effort to
 * create more free memory by tossing clean pages or swapping
 * or writing dirty pages.
 *
 * Display to user space in the per-cpuset read-only file
 * "memory_pressure".  Value displayed is an integer
 * representing the recent rate of entry into the synchronous
 * (direct) page reclaim by any task attached to the cpuset.
 **/

void __cpuset_memory_pressure_bump(void)
{
	task_lock(current);
	fmeter_markevent(&task_cs(current)->fmeter);
	task_unlock(current);
}

#ifdef CONFIG_PROC_PID_CPUSET
/*
 * proc_cpuset_show()
 *  - Print tasks cpuset path into seq_file.
 *  - Used for /proc/<pid>/cpuset.
 *  - No need to task_lock(tsk) on this tsk->cpuset reference, as it
 *    doesn't really matter if tsk->cpuset changes after we read it,
 *    and we take cgroup_mutex, keeping cpuset_attach() from changing it
 *    anyway.
 */
static int proc_cpuset_show(struct seq_file *m, void *unused_v)
{
	struct pid *pid;
	struct task_struct *tsk;
	char *buf;
	struct cgroup_subsys_state *css;
	int retval;

	retval = -ENOMEM;
	buf = kmalloc(PAGE_SIZE, GFP_KERNEL);
	if (!buf)
		goto out;

	retval = -ESRCH;
	pid = m->private;
	tsk = get_pid_task(pid, PIDTYPE_PID);
	if (!tsk)
		goto out_free;

	retval = -EINVAL;
	cgroup_lock();
	css = task_subsys_state(tsk, cpuset_subsys_id);
	retval = cgroup_path(css->cgroup, buf, PAGE_SIZE);
	if (retval < 0)
		goto out_unlock;
	seq_puts(m, buf);
	seq_putc(m, '\n');
out_unlock:
	cgroup_unlock();
	put_task_struct(tsk);
out_free:
	kfree(buf);
out:
	return retval;
}

static int cpuset_open(struct inode *inode, struct file *file)
{
	struct pid *pid = PROC_I(inode)->pid;
	return single_open(file, proc_cpuset_show, pid);
}

const struct file_operations proc_cpuset_operations = {
	.open		= cpuset_open,
	.read		= seq_read,
	.llseek		= seq_lseek,
	.release	= single_release,
};
#endif /* CONFIG_PROC_PID_CPUSET */

/* Display task cpus_allowed, mems_allowed in /proc/<pid>/status file. */
void cpuset_task_status_allowed(struct seq_file *m, struct task_struct *task)
{
	seq_printf(m, "Cpus_allowed:\t");
	m->count += cpumask_scnprintf(m->buf + m->count, m->size - m->count,
					task->cpus_allowed);
	seq_printf(m, "\n");
	seq_printf(m, "Cpus_allowed_list:\t");
	m->count += cpulist_scnprintf(m->buf + m->count, m->size - m->count,
					task->cpus_allowed);
	seq_printf(m, "\n");
	seq_printf(m, "Mems_allowed:\t");
	m->count += nodemask_scnprintf(m->buf + m->count, m->size - m->count,
					task->mems_allowed);
	seq_printf(m, "\n");
	seq_printf(m, "Mems_allowed_list:\t");
	m->count += nodelist_scnprintf(m->buf + m->count, m->size - m->count,
					task->mems_allowed);
	seq_printf(m, "\n");
}<|MERGE_RESOLUTION|>--- conflicted
+++ resolved
@@ -1925,12 +1925,8 @@
 	 * Scheduler destroys domains on hotplug events.
 	 * Rebuild them based on the current settings.
 	 */
-<<<<<<< HEAD
-	rebuild_sched_domains();
-=======
 	if (rebuild_sd)
 		rebuild_sched_domains();
->>>>>>> 0967d61e
 
 	cgroup_unlock();
 }
