--- conflicted
+++ resolved
@@ -931,11 +931,7 @@
 	if (!*buf) {
 		cpumask_clear(trialcs->cpus_allowed);
 	} else {
-<<<<<<< HEAD
-		retval = cpulist_parse(buf, &trialcs.cpus_allowed);
-=======
 		retval = cpulist_parse(buf, trialcs->cpus_allowed);
->>>>>>> f9d088b2
 		if (retval < 0)
 			return retval;
 
@@ -1537,11 +1533,7 @@
 	ret = cpulist_scnprintf(page, PAGE_SIZE, cs->cpus_allowed);
 	mutex_unlock(&callback_mutex);
 
-<<<<<<< HEAD
-	return cpulist_scnprintf(page, PAGE_SIZE, &mask);
-=======
 	return ret;
->>>>>>> f9d088b2
 }
 
 static int cpuset_sprintf_memlist(char *page, struct cpuset *cs)
