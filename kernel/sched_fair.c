/*
 * Completely Fair Scheduling (CFS) Class (SCHED_NORMAL/SCHED_BATCH)
 *
 *  Copyright (C) 2007 Red Hat, Inc., Ingo Molnar <mingo@redhat.com>
 *
 *  Interactivity improvements by Mike Galbraith
 *  (C) 2007 Mike Galbraith <efault@gmx.de>
 *
 *  Various enhancements by Dmitry Adamushko.
 *  (C) 2007 Dmitry Adamushko <dmitry.adamushko@gmail.com>
 *
 *  Group scheduling enhancements by Srivatsa Vaddagiri
 *  Copyright IBM Corporation, 2007
 *  Author: Srivatsa Vaddagiri <vatsa@linux.vnet.ibm.com>
 *
 *  Scaled math optimizations by Thomas Gleixner
 *  Copyright (C) 2007, Thomas Gleixner <tglx@linutronix.de>
 *
 *  Adaptive scheduling granularity, math enhancements by Peter Zijlstra
 *  Copyright (C) 2007 Red Hat, Inc., Peter Zijlstra <pzijlstr@redhat.com>
 */

#include <linux/latencytop.h>
#include <linux/sched.h>

/*
 * Targeted preemption latency for CPU-bound tasks:
 * (default: 5ms * (1 + ilog(ncpus)), units: nanoseconds)
 *
 * NOTE: this latency value is not the same as the concept of
 * 'timeslice length' - timeslices in CFS are of variable length
 * and have no persistent notion like in traditional, time-slice
 * based scheduling concepts.
 *
 * (to see the precise effective timeslice length of your workload,
 *  run vmstat and monitor the context-switches (cs) field)
 */
unsigned int sysctl_sched_latency = 6000000ULL;
unsigned int normalized_sysctl_sched_latency = 6000000ULL;

/*
 * The initial- and re-scaling of tunables is configurable
 * (default SCHED_TUNABLESCALING_LOG = *(1+ilog(ncpus))
 *
 * Options are:
 * SCHED_TUNABLESCALING_NONE - unscaled, always *1
 * SCHED_TUNABLESCALING_LOG - scaled logarithmical, *1+ilog(ncpus)
 * SCHED_TUNABLESCALING_LINEAR - scaled linear, *ncpus
 */
enum sched_tunable_scaling sysctl_sched_tunable_scaling
	= SCHED_TUNABLESCALING_LOG;

/*
 * Minimal preemption granularity for CPU-bound tasks:
 * (default: 2 msec * (1 + ilog(ncpus)), units: nanoseconds)
 */
unsigned int sysctl_sched_min_granularity = 2000000ULL;
unsigned int normalized_sysctl_sched_min_granularity = 2000000ULL;

/*
 * is kept at sysctl_sched_latency / sysctl_sched_min_granularity
 */
static unsigned int sched_nr_latency = 3;

/*
 * After fork, child runs first. If set to 0 (default) then
 * parent will (try to) run first.
 */
unsigned int sysctl_sched_child_runs_first __read_mostly;

/*
 * sys_sched_yield() compat mode
 *
 * This option switches the agressive yield implementation of the
 * old scheduler back on.
 */
unsigned int __read_mostly sysctl_sched_compat_yield;

/*
 * SCHED_OTHER wake-up granularity.
 * (default: 1 msec * (1 + ilog(ncpus)), units: nanoseconds)
 *
 * This option delays the preemption effects of decoupled workloads
 * and reduces their over-scheduling. Synchronous workloads will still
 * have immediate wakeup/sleep latencies.
 */
unsigned int sysctl_sched_wakeup_granularity = 1000000UL;
unsigned int normalized_sysctl_sched_wakeup_granularity = 1000000UL;

const_debug unsigned int sysctl_sched_migration_cost = 500000UL;

static const struct sched_class fair_sched_class;

/**************************************************************
 * CFS operations on generic schedulable entities:
 */

#ifdef CONFIG_FAIR_GROUP_SCHED

/* cpu runqueue to which this cfs_rq is attached */
static inline struct rq *rq_of(struct cfs_rq *cfs_rq)
{
	return cfs_rq->rq;
}

/* An entity is a task if it doesn't "own" a runqueue */
#define entity_is_task(se)	(!se->my_q)

static inline struct task_struct *task_of(struct sched_entity *se)
{
#ifdef CONFIG_SCHED_DEBUG
	WARN_ON_ONCE(!entity_is_task(se));
#endif
	return container_of(se, struct task_struct, se);
}

/* Walk up scheduling entities hierarchy */
#define for_each_sched_entity(se) \
		for (; se; se = se->parent)

static inline struct cfs_rq *task_cfs_rq(struct task_struct *p)
{
	return p->se.cfs_rq;
}

/* runqueue on which this entity is (to be) queued */
static inline struct cfs_rq *cfs_rq_of(struct sched_entity *se)
{
	return se->cfs_rq;
}

/* runqueue "owned" by this group */
static inline struct cfs_rq *group_cfs_rq(struct sched_entity *grp)
{
	return grp->my_q;
}

/* Given a group's cfs_rq on one cpu, return its corresponding cfs_rq on
 * another cpu ('this_cpu')
 */
static inline struct cfs_rq *cpu_cfs_rq(struct cfs_rq *cfs_rq, int this_cpu)
{
	return cfs_rq->tg->cfs_rq[this_cpu];
}

/* Iterate thr' all leaf cfs_rq's on a runqueue */
#define for_each_leaf_cfs_rq(rq, cfs_rq) \
	list_for_each_entry_rcu(cfs_rq, &rq->leaf_cfs_rq_list, leaf_cfs_rq_list)

/* Do the two (enqueued) entities belong to the same group ? */
static inline int
is_same_group(struct sched_entity *se, struct sched_entity *pse)
{
	if (se->cfs_rq == pse->cfs_rq)
		return 1;

	return 0;
}

static inline struct sched_entity *parent_entity(struct sched_entity *se)
{
	return se->parent;
}

/* return depth at which a sched entity is present in the hierarchy */
static inline int depth_se(struct sched_entity *se)
{
	int depth = 0;

	for_each_sched_entity(se)
		depth++;

	return depth;
}

static void
find_matching_se(struct sched_entity **se, struct sched_entity **pse)
{
	int se_depth, pse_depth;

	/*
	 * preemption test can be made between sibling entities who are in the
	 * same cfs_rq i.e who have a common parent. Walk up the hierarchy of
	 * both tasks until we find their ancestors who are siblings of common
	 * parent.
	 */

	/* First walk up until both entities are at same depth */
	se_depth = depth_se(*se);
	pse_depth = depth_se(*pse);

	while (se_depth > pse_depth) {
		se_depth--;
		*se = parent_entity(*se);
	}

	while (pse_depth > se_depth) {
		pse_depth--;
		*pse = parent_entity(*pse);
	}

	while (!is_same_group(*se, *pse)) {
		*se = parent_entity(*se);
		*pse = parent_entity(*pse);
	}
}

#else	/* !CONFIG_FAIR_GROUP_SCHED */

static inline struct task_struct *task_of(struct sched_entity *se)
{
	return container_of(se, struct task_struct, se);
}

static inline struct rq *rq_of(struct cfs_rq *cfs_rq)
{
	return container_of(cfs_rq, struct rq, cfs);
}

#define entity_is_task(se)	1

#define for_each_sched_entity(se) \
		for (; se; se = NULL)

static inline struct cfs_rq *task_cfs_rq(struct task_struct *p)
{
	return &task_rq(p)->cfs;
}

static inline struct cfs_rq *cfs_rq_of(struct sched_entity *se)
{
	struct task_struct *p = task_of(se);
	struct rq *rq = task_rq(p);

	return &rq->cfs;
}

/* runqueue "owned" by this group */
static inline struct cfs_rq *group_cfs_rq(struct sched_entity *grp)
{
	return NULL;
}

static inline struct cfs_rq *cpu_cfs_rq(struct cfs_rq *cfs_rq, int this_cpu)
{
	return &cpu_rq(this_cpu)->cfs;
}

#define for_each_leaf_cfs_rq(rq, cfs_rq) \
		for (cfs_rq = &rq->cfs; cfs_rq; cfs_rq = NULL)

static inline int
is_same_group(struct sched_entity *se, struct sched_entity *pse)
{
	return 1;
}

static inline struct sched_entity *parent_entity(struct sched_entity *se)
{
	return NULL;
}

static inline void
find_matching_se(struct sched_entity **se, struct sched_entity **pse)
{
}

#endif	/* CONFIG_FAIR_GROUP_SCHED */


/**************************************************************
 * Scheduling class tree data structure manipulation methods:
 */

static inline u64 max_vruntime(u64 min_vruntime, u64 vruntime)
{
	s64 delta = (s64)(vruntime - min_vruntime);
	if (delta > 0)
		min_vruntime = vruntime;

	return min_vruntime;
}

static inline u64 min_vruntime(u64 min_vruntime, u64 vruntime)
{
	s64 delta = (s64)(vruntime - min_vruntime);
	if (delta < 0)
		min_vruntime = vruntime;

	return min_vruntime;
}

static inline int entity_before(struct sched_entity *a,
				struct sched_entity *b)
{
	return (s64)(a->vruntime - b->vruntime) < 0;
}

static inline s64 entity_key(struct cfs_rq *cfs_rq, struct sched_entity *se)
{
	return se->vruntime - cfs_rq->min_vruntime;
}

static void update_min_vruntime(struct cfs_rq *cfs_rq)
{
	u64 vruntime = cfs_rq->min_vruntime;

	if (cfs_rq->curr)
		vruntime = cfs_rq->curr->vruntime;

	if (cfs_rq->rb_leftmost) {
		struct sched_entity *se = rb_entry(cfs_rq->rb_leftmost,
						   struct sched_entity,
						   run_node);

		if (!cfs_rq->curr)
			vruntime = se->vruntime;
		else
			vruntime = min_vruntime(vruntime, se->vruntime);
	}

	cfs_rq->min_vruntime = max_vruntime(cfs_rq->min_vruntime, vruntime);
}

/*
 * Enqueue an entity into the rb-tree:
 */
static void __enqueue_entity(struct cfs_rq *cfs_rq, struct sched_entity *se)
{
	struct rb_node **link = &cfs_rq->tasks_timeline.rb_node;
	struct rb_node *parent = NULL;
	struct sched_entity *entry;
	s64 key = entity_key(cfs_rq, se);
	int leftmost = 1;

	/*
	 * Find the right place in the rbtree:
	 */
	while (*link) {
		parent = *link;
		entry = rb_entry(parent, struct sched_entity, run_node);
		/*
		 * We dont care about collisions. Nodes with
		 * the same key stay together.
		 */
		if (key < entity_key(cfs_rq, entry)) {
			link = &parent->rb_left;
		} else {
			link = &parent->rb_right;
			leftmost = 0;
		}
	}

	/*
	 * Maintain a cache of leftmost tree entries (it is frequently
	 * used):
	 */
	if (leftmost)
		cfs_rq->rb_leftmost = &se->run_node;

	rb_link_node(&se->run_node, parent, link);
	rb_insert_color(&se->run_node, &cfs_rq->tasks_timeline);
}

static void __dequeue_entity(struct cfs_rq *cfs_rq, struct sched_entity *se)
{
	if (cfs_rq->rb_leftmost == &se->run_node) {
		struct rb_node *next_node;

		next_node = rb_next(&se->run_node);
		cfs_rq->rb_leftmost = next_node;
	}

	rb_erase(&se->run_node, &cfs_rq->tasks_timeline);
}

static struct sched_entity *__pick_next_entity(struct cfs_rq *cfs_rq)
{
	struct rb_node *left = cfs_rq->rb_leftmost;

	if (!left)
		return NULL;

	return rb_entry(left, struct sched_entity, run_node);
}

static struct sched_entity *__pick_last_entity(struct cfs_rq *cfs_rq)
{
	struct rb_node *last = rb_last(&cfs_rq->tasks_timeline);

	if (!last)
		return NULL;

	return rb_entry(last, struct sched_entity, run_node);
}

/**************************************************************
 * Scheduling class statistics methods:
 */

#ifdef CONFIG_SCHED_DEBUG
int sched_proc_update_handler(struct ctl_table *table, int write,
		void __user *buffer, size_t *lenp,
		loff_t *ppos)
{
	int ret = proc_dointvec_minmax(table, write, buffer, lenp, ppos);
	int factor = get_update_sysctl_factor();

	if (ret || !write)
		return ret;

	sched_nr_latency = DIV_ROUND_UP(sysctl_sched_latency,
					sysctl_sched_min_granularity);

#define WRT_SYSCTL(name) \
	(normalized_sysctl_##name = sysctl_##name / (factor))
	WRT_SYSCTL(sched_min_granularity);
	WRT_SYSCTL(sched_latency);
	WRT_SYSCTL(sched_wakeup_granularity);
	WRT_SYSCTL(sched_shares_ratelimit);
#undef WRT_SYSCTL

	return 0;
}
#endif

/*
 * delta /= w
 */
static inline unsigned long
calc_delta_fair(unsigned long delta, struct sched_entity *se)
{
	if (unlikely(se->load.weight != NICE_0_LOAD))
		delta = calc_delta_mine(delta, NICE_0_LOAD, &se->load);

	return delta;
}

/*
 * The idea is to set a period in which each task runs once.
 *
 * When there are too many tasks (sysctl_sched_nr_latency) we have to stretch
 * this period because otherwise the slices get too small.
 *
 * p = (nr <= nl) ? l : l*nr/nl
 */
static u64 __sched_period(unsigned long nr_running)
{
	u64 period = sysctl_sched_latency;
	unsigned long nr_latency = sched_nr_latency;

	if (unlikely(nr_running > nr_latency)) {
		period = sysctl_sched_min_granularity;
		period *= nr_running;
	}

	return period;
}

/*
 * We calculate the wall-time slice from the period by taking a part
 * proportional to the weight.
 *
 * s = p*P[w/rw]
 */
static u64 sched_slice(struct cfs_rq *cfs_rq, struct sched_entity *se)
{
	u64 slice = __sched_period(cfs_rq->nr_running + !se->on_rq);

	for_each_sched_entity(se) {
		struct load_weight *load;
		struct load_weight lw;

		cfs_rq = cfs_rq_of(se);
		load = &cfs_rq->load;

		if (unlikely(!se->on_rq)) {
			lw = cfs_rq->load;

			update_load_add(&lw, se->load.weight);
			load = &lw;
		}
		slice = calc_delta_mine(slice, se->load.weight, load);
	}
	return slice;
}

/*
 * We calculate the vruntime slice of a to be inserted task
 *
 * vs = s/w
 */
static u64 sched_vslice(struct cfs_rq *cfs_rq, struct sched_entity *se)
{
	return calc_delta_fair(sched_slice(cfs_rq, se), se);
}

/*
 * Update the current task's runtime statistics. Skip current tasks that
 * are not in our scheduling class.
 */
static inline void
__update_curr(struct cfs_rq *cfs_rq, struct sched_entity *curr,
	      unsigned long delta_exec)
{
	unsigned long delta_exec_weighted;

	schedstat_set(curr->statistics.exec_max,
		      max((u64)delta_exec, curr->statistics.exec_max));

	curr->sum_exec_runtime += delta_exec;
	schedstat_add(cfs_rq, exec_clock, delta_exec);
	delta_exec_weighted = calc_delta_fair(delta_exec, curr);

	curr->vruntime += delta_exec_weighted;
	update_min_vruntime(cfs_rq);
}

static void update_curr(struct cfs_rq *cfs_rq)
{
	struct sched_entity *curr = cfs_rq->curr;
	u64 now = rq_of(cfs_rq)->clock;
	unsigned long delta_exec;

	if (unlikely(!curr))
		return;

	/*
	 * Get the amount of time the current task was running
	 * since the last time we changed load (this cannot
	 * overflow on 32 bits):
	 */
	delta_exec = (unsigned long)(now - curr->exec_start);
	if (!delta_exec)
		return;

	__update_curr(cfs_rq, curr, delta_exec);
	curr->exec_start = now;

	if (entity_is_task(curr)) {
		struct task_struct *curtask = task_of(curr);

		trace_sched_stat_runtime(curtask, delta_exec, curr->vruntime);
		cpuacct_charge(curtask, delta_exec);
		account_group_exec_runtime(curtask, delta_exec);
	}
}

static inline void
update_stats_wait_start(struct cfs_rq *cfs_rq, struct sched_entity *se)
{
	schedstat_set(se->statistics.wait_start, rq_of(cfs_rq)->clock);
}

/*
 * Task is being enqueued - update stats:
 */
static void update_stats_enqueue(struct cfs_rq *cfs_rq, struct sched_entity *se)
{
	/*
	 * Are we enqueueing a waiting task? (for current tasks
	 * a dequeue/enqueue event is a NOP)
	 */
	if (se != cfs_rq->curr)
		update_stats_wait_start(cfs_rq, se);
}

static void
update_stats_wait_end(struct cfs_rq *cfs_rq, struct sched_entity *se)
{
	schedstat_set(se->statistics.wait_max, max(se->statistics.wait_max,
			rq_of(cfs_rq)->clock - se->statistics.wait_start));
	schedstat_set(se->statistics.wait_count, se->statistics.wait_count + 1);
	schedstat_set(se->statistics.wait_sum, se->statistics.wait_sum +
			rq_of(cfs_rq)->clock - se->statistics.wait_start);
#ifdef CONFIG_SCHEDSTATS
	if (entity_is_task(se)) {
		trace_sched_stat_wait(task_of(se),
			rq_of(cfs_rq)->clock - se->statistics.wait_start);
	}
#endif
	schedstat_set(se->statistics.wait_start, 0);
}

static inline void
update_stats_dequeue(struct cfs_rq *cfs_rq, struct sched_entity *se)
{
	/*
	 * Mark the end of the wait period if dequeueing a
	 * waiting task:
	 */
	if (se != cfs_rq->curr)
		update_stats_wait_end(cfs_rq, se);
}

/*
 * We are picking a new current task - update its stats:
 */
static inline void
update_stats_curr_start(struct cfs_rq *cfs_rq, struct sched_entity *se)
{
	/*
	 * We are starting a new run period:
	 */
	se->exec_start = rq_of(cfs_rq)->clock;
}

/**************************************************
 * Scheduling class queueing methods:
 */

#if defined CONFIG_SMP && defined CONFIG_FAIR_GROUP_SCHED
static void
add_cfs_task_weight(struct cfs_rq *cfs_rq, unsigned long weight)
{
	cfs_rq->task_weight += weight;
}
#else
static inline void
add_cfs_task_weight(struct cfs_rq *cfs_rq, unsigned long weight)
{
}
#endif

static void
account_entity_enqueue(struct cfs_rq *cfs_rq, struct sched_entity *se)
{
	update_load_add(&cfs_rq->load, se->load.weight);
	if (!parent_entity(se))
		inc_cpu_load(rq_of(cfs_rq), se->load.weight);
	if (entity_is_task(se)) {
		add_cfs_task_weight(cfs_rq, se->load.weight);
		list_add(&se->group_node, &cfs_rq->tasks);
	}
	cfs_rq->nr_running++;
	se->on_rq = 1;
}

static void
account_entity_dequeue(struct cfs_rq *cfs_rq, struct sched_entity *se)
{
	update_load_sub(&cfs_rq->load, se->load.weight);
	if (!parent_entity(se))
		dec_cpu_load(rq_of(cfs_rq), se->load.weight);
	if (entity_is_task(se)) {
		add_cfs_task_weight(cfs_rq, -se->load.weight);
		list_del_init(&se->group_node);
	}
	cfs_rq->nr_running--;
	se->on_rq = 0;
}

static void enqueue_sleeper(struct cfs_rq *cfs_rq, struct sched_entity *se)
{
#ifdef CONFIG_SCHEDSTATS
	struct task_struct *tsk = NULL;

	if (entity_is_task(se))
		tsk = task_of(se);

	if (se->statistics.sleep_start) {
		u64 delta = rq_of(cfs_rq)->clock - se->statistics.sleep_start;

		if ((s64)delta < 0)
			delta = 0;

		if (unlikely(delta > se->statistics.sleep_max))
			se->statistics.sleep_max = delta;

		se->statistics.sleep_start = 0;
		se->statistics.sum_sleep_runtime += delta;

		if (tsk) {
			account_scheduler_latency(tsk, delta >> 10, 1);
			trace_sched_stat_sleep(tsk, delta);
		}
	}
	if (se->statistics.block_start) {
		u64 delta = rq_of(cfs_rq)->clock - se->statistics.block_start;

		if ((s64)delta < 0)
			delta = 0;

		if (unlikely(delta > se->statistics.block_max))
			se->statistics.block_max = delta;

		se->statistics.block_start = 0;
		se->statistics.sum_sleep_runtime += delta;

		if (tsk) {
			if (tsk->in_iowait) {
				se->statistics.iowait_sum += delta;
				se->statistics.iowait_count++;
				trace_sched_stat_iowait(tsk, delta);
			}

			/*
			 * Blocking time is in units of nanosecs, so shift by
			 * 20 to get a milliseconds-range estimation of the
			 * amount of time that the task spent sleeping:
			 */
			if (unlikely(prof_on == SLEEP_PROFILING)) {
				profile_hits(SLEEP_PROFILING,
						(void *)get_wchan(tsk),
						delta >> 20);
			}
			account_scheduler_latency(tsk, delta >> 10, 0);
		}
	}
#endif
}

static void check_spread(struct cfs_rq *cfs_rq, struct sched_entity *se)
{
#ifdef CONFIG_SCHED_DEBUG
	s64 d = se->vruntime - cfs_rq->min_vruntime;

	if (d < 0)
		d = -d;

	if (d > 3*sysctl_sched_latency)
		schedstat_inc(cfs_rq, nr_spread_over);
#endif
}

static void
place_entity(struct cfs_rq *cfs_rq, struct sched_entity *se, int initial)
{
	u64 vruntime = cfs_rq->min_vruntime;

	/*
	 * The 'current' period is already promised to the current tasks,
	 * however the extra weight of the new task will slow them down a
	 * little, place the new task so that it fits in the slot that
	 * stays open at the end.
	 */
	if (initial && sched_feat(START_DEBIT))
		vruntime += sched_vslice(cfs_rq, se);

	/* sleeps up to a single latency don't count. */
	if (!initial) {
		unsigned long thresh = sysctl_sched_latency;

		/*
		 * Halve their sleep time's effect, to allow
		 * for a gentler effect of sleepers:
		 */
		if (sched_feat(GENTLE_FAIR_SLEEPERS))
			thresh >>= 1;

		vruntime -= thresh;
	}

	/* ensure we never gain time by being placed backwards. */
	vruntime = max_vruntime(se->vruntime, vruntime);

	se->vruntime = vruntime;
}

static void
enqueue_entity(struct cfs_rq *cfs_rq, struct sched_entity *se, int flags)
{
	/*
	 * Update the normalized vruntime before updating min_vruntime
	 * through callig update_curr().
	 */
	if (!(flags & ENQUEUE_WAKEUP) || (flags & ENQUEUE_WAKING))
		se->vruntime += cfs_rq->min_vruntime;

	/*
	 * Update run-time statistics of the 'current'.
	 */
	update_curr(cfs_rq);
	account_entity_enqueue(cfs_rq, se);

	if (flags & ENQUEUE_WAKEUP) {
		place_entity(cfs_rq, se, 0);
		enqueue_sleeper(cfs_rq, se);
	}

	update_stats_enqueue(cfs_rq, se);
	check_spread(cfs_rq, se);
	if (se != cfs_rq->curr)
		__enqueue_entity(cfs_rq, se);
}

static void __clear_buddies(struct cfs_rq *cfs_rq, struct sched_entity *se)
{
	if (!se || cfs_rq->last == se)
		cfs_rq->last = NULL;

	if (!se || cfs_rq->next == se)
		cfs_rq->next = NULL;
}

static void clear_buddies(struct cfs_rq *cfs_rq, struct sched_entity *se)
{
	for_each_sched_entity(se)
		__clear_buddies(cfs_rq_of(se), se);
}

static void
dequeue_entity(struct cfs_rq *cfs_rq, struct sched_entity *se, int flags)
{
	/*
	 * Update run-time statistics of the 'current'.
	 */
	update_curr(cfs_rq);

	update_stats_dequeue(cfs_rq, se);
	if (flags & DEQUEUE_SLEEP) {
#ifdef CONFIG_SCHEDSTATS
		if (entity_is_task(se)) {
			struct task_struct *tsk = task_of(se);

			if (tsk->state & TASK_INTERRUPTIBLE)
				se->statistics.sleep_start = rq_of(cfs_rq)->clock;
			if (tsk->state & TASK_UNINTERRUPTIBLE)
				se->statistics.block_start = rq_of(cfs_rq)->clock;
		}
#endif
	}

	clear_buddies(cfs_rq, se);

	if (se != cfs_rq->curr)
		__dequeue_entity(cfs_rq, se);
	account_entity_dequeue(cfs_rq, se);
	update_min_vruntime(cfs_rq);

	/*
	 * Normalize the entity after updating the min_vruntime because the
	 * update can refer to the ->curr item and we need to reflect this
	 * movement in our normalized position.
	 */
	if (!(flags & DEQUEUE_SLEEP))
		se->vruntime -= cfs_rq->min_vruntime;
}

/*
 * Preempt the current task with a newly woken task if needed:
 */
static void
check_preempt_tick(struct cfs_rq *cfs_rq, struct sched_entity *curr)
{
	unsigned long ideal_runtime, delta_exec;

	ideal_runtime = sched_slice(cfs_rq, curr);
	delta_exec = curr->sum_exec_runtime - curr->prev_sum_exec_runtime;
	if (delta_exec > ideal_runtime) {
		resched_task(rq_of(cfs_rq)->curr);
		/*
		 * The current task ran long enough, ensure it doesn't get
		 * re-elected due to buddy favours.
		 */
		clear_buddies(cfs_rq, curr);
		return;
	}

	/*
	 * Ensure that a task that missed wakeup preemption by a
	 * narrow margin doesn't have to wait for a full slice.
	 * This also mitigates buddy induced latencies under load.
	 */
	if (!sched_feat(WAKEUP_PREEMPT))
		return;

	if (delta_exec < sysctl_sched_min_granularity)
		return;

	if (cfs_rq->nr_running > 1) {
		struct sched_entity *se = __pick_next_entity(cfs_rq);
		s64 delta = curr->vruntime - se->vruntime;

		if (delta > ideal_runtime)
			resched_task(rq_of(cfs_rq)->curr);
	}
}

static void
set_next_entity(struct cfs_rq *cfs_rq, struct sched_entity *se)
{
	/* 'current' is not kept within the tree. */
	if (se->on_rq) {
		/*
		 * Any task has to be enqueued before it get to execute on
		 * a CPU. So account for the time it spent waiting on the
		 * runqueue.
		 */
		update_stats_wait_end(cfs_rq, se);
		__dequeue_entity(cfs_rq, se);
	}

	update_stats_curr_start(cfs_rq, se);
	cfs_rq->curr = se;
#ifdef CONFIG_SCHEDSTATS
	/*
	 * Track our maximum slice length, if the CPU's load is at
	 * least twice that of our own weight (i.e. dont track it
	 * when there are only lesser-weight tasks around):
	 */
	if (rq_of(cfs_rq)->load.weight >= 2*se->load.weight) {
		se->statistics.slice_max = max(se->statistics.slice_max,
			se->sum_exec_runtime - se->prev_sum_exec_runtime);
	}
#endif
	se->prev_sum_exec_runtime = se->sum_exec_runtime;
}

static int
wakeup_preempt_entity(struct sched_entity *curr, struct sched_entity *se);

static struct sched_entity *pick_next_entity(struct cfs_rq *cfs_rq)
{
	struct sched_entity *se = __pick_next_entity(cfs_rq);
	struct sched_entity *left = se;

	if (cfs_rq->next && wakeup_preempt_entity(cfs_rq->next, left) < 1)
		se = cfs_rq->next;

	/*
	 * Prefer last buddy, try to return the CPU to a preempted task.
	 */
	if (cfs_rq->last && wakeup_preempt_entity(cfs_rq->last, left) < 1)
		se = cfs_rq->last;

	clear_buddies(cfs_rq, se);

	return se;
}

static void put_prev_entity(struct cfs_rq *cfs_rq, struct sched_entity *prev)
{
	/*
	 * If still on the runqueue then deactivate_task()
	 * was not called and update_curr() has to be done:
	 */
	if (prev->on_rq)
		update_curr(cfs_rq);

	check_spread(cfs_rq, prev);
	if (prev->on_rq) {
		update_stats_wait_start(cfs_rq, prev);
		/* Put 'current' back into the tree. */
		__enqueue_entity(cfs_rq, prev);
	}
	cfs_rq->curr = NULL;
}

static void
entity_tick(struct cfs_rq *cfs_rq, struct sched_entity *curr, int queued)
{
	/*
	 * Update run-time statistics of the 'current'.
	 */
	update_curr(cfs_rq);

#ifdef CONFIG_SCHED_HRTICK
	/*
	 * queued ticks are scheduled to match the slice, so don't bother
	 * validating it and just reschedule.
	 */
	if (queued) {
		resched_task(rq_of(cfs_rq)->curr);
		return;
	}
	/*
	 * don't let the period tick interfere with the hrtick preemption
	 */
	if (!sched_feat(DOUBLE_TICK) &&
			hrtimer_active(&rq_of(cfs_rq)->hrtick_timer))
		return;
#endif

	if (cfs_rq->nr_running > 1 || !sched_feat(WAKEUP_PREEMPT))
		check_preempt_tick(cfs_rq, curr);
}

/**************************************************
 * CFS operations on tasks:
 */

#ifdef CONFIG_SCHED_HRTICK
static void hrtick_start_fair(struct rq *rq, struct task_struct *p)
{
	struct sched_entity *se = &p->se;
	struct cfs_rq *cfs_rq = cfs_rq_of(se);

	WARN_ON(task_rq(p) != rq);

	if (hrtick_enabled(rq) && cfs_rq->nr_running > 1) {
		u64 slice = sched_slice(cfs_rq, se);
		u64 ran = se->sum_exec_runtime - se->prev_sum_exec_runtime;
		s64 delta = slice - ran;

		if (delta < 0) {
			if (rq->curr == p)
				resched_task(p);
			return;
		}

		/*
		 * Don't schedule slices shorter than 10000ns, that just
		 * doesn't make sense. Rely on vruntime for fairness.
		 */
		if (rq->curr != p)
			delta = max_t(s64, 10000LL, delta);

		hrtick_start(rq, delta);
	}
}

/*
 * called from enqueue/dequeue and updates the hrtick when the
 * current task is from our class and nr_running is low enough
 * to matter.
 */
static void hrtick_update(struct rq *rq)
{
	struct task_struct *curr = rq->curr;

	if (curr->sched_class != &fair_sched_class)
		return;

	if (cfs_rq_of(&curr->se)->nr_running < sched_nr_latency)
		hrtick_start_fair(rq, curr);
}
#else /* !CONFIG_SCHED_HRTICK */
static inline void
hrtick_start_fair(struct rq *rq, struct task_struct *p)
{
}

static inline void hrtick_update(struct rq *rq)
{
}
#endif

/*
 * The enqueue_task method is called before nr_running is
 * increased. Here we update the fair scheduling stats and
 * then put the task into the rbtree:
 */
static void
enqueue_task_fair(struct rq *rq, struct task_struct *p, int flags)
{
	struct cfs_rq *cfs_rq;
	struct sched_entity *se = &p->se;

	for_each_sched_entity(se) {
		if (se->on_rq)
			break;
		cfs_rq = cfs_rq_of(se);
		enqueue_entity(cfs_rq, se, flags);
		flags = ENQUEUE_WAKEUP;
	}

	hrtick_update(rq);
}

/*
 * The dequeue_task method is called before nr_running is
 * decreased. We remove the task from the rbtree and
 * update the fair scheduling stats:
 */
static void dequeue_task_fair(struct rq *rq, struct task_struct *p, int flags)
{
	struct cfs_rq *cfs_rq;
	struct sched_entity *se = &p->se;

	for_each_sched_entity(se) {
		cfs_rq = cfs_rq_of(se);
		dequeue_entity(cfs_rq, se, flags);
		/* Don't dequeue parent if it has other entities besides us */
		if (cfs_rq->load.weight)
			break;
		flags |= DEQUEUE_SLEEP;
	}

	hrtick_update(rq);
}

/*
 * sched_yield() support is very simple - we dequeue and enqueue.
 *
 * If compat_yield is turned on then we requeue to the end of the tree.
 */
static void yield_task_fair(struct rq *rq)
{
	struct task_struct *curr = rq->curr;
	struct cfs_rq *cfs_rq = task_cfs_rq(curr);
	struct sched_entity *rightmost, *se = &curr->se;

	/*
	 * Are we the only task in the tree?
	 */
	if (unlikely(cfs_rq->nr_running == 1))
		return;

	clear_buddies(cfs_rq, se);

	if (likely(!sysctl_sched_compat_yield) && curr->policy != SCHED_BATCH) {
		update_rq_clock(rq);
		/*
		 * Update run-time statistics of the 'current'.
		 */
		update_curr(cfs_rq);

		return;
	}
	/*
	 * Find the rightmost entry in the rbtree:
	 */
	rightmost = __pick_last_entity(cfs_rq);
	/*
	 * Already in the rightmost position?
	 */
	if (unlikely(!rightmost || entity_before(rightmost, se)))
		return;

	/*
	 * Minimally necessary key value to be last in the tree:
	 * Upon rescheduling, sched_class::put_prev_task() will place
	 * 'current' within the tree based on its new key value.
	 */
	se->vruntime = rightmost->vruntime + 1;
}

#ifdef CONFIG_SMP

static void task_waking_fair(struct rq *rq, struct task_struct *p)
{
	struct sched_entity *se = &p->se;
	struct cfs_rq *cfs_rq = cfs_rq_of(se);

	se->vruntime -= cfs_rq->min_vruntime;
}

#ifdef CONFIG_FAIR_GROUP_SCHED
/*
 * effective_load() calculates the load change as seen from the root_task_group
 *
 * Adding load to a group doesn't make a group heavier, but can cause movement
 * of group shares between cpus. Assuming the shares were perfectly aligned one
 * can calculate the shift in shares.
 *
 * The problem is that perfectly aligning the shares is rather expensive, hence
 * we try to avoid doing that too often - see update_shares(), which ratelimits
 * this change.
 *
 * We compensate this by not only taking the current delta into account, but
 * also considering the delta between when the shares were last adjusted and
 * now.
 *
 * We still saw a performance dip, some tracing learned us that between
 * cgroup:/ and cgroup:/foo balancing the number of affine wakeups increased
 * significantly. Therefore try to bias the error in direction of failing
 * the affine wakeup.
 *
 */
static long effective_load(struct task_group *tg, int cpu,
		long wl, long wg)
{
	struct sched_entity *se = tg->se[cpu];

	if (!tg->parent)
		return wl;

	/*
	 * By not taking the decrease of shares on the other cpu into
	 * account our error leans towards reducing the affine wakeups.
	 */
	if (!wl && sched_feat(ASYM_EFF_LOAD))
		return wl;

	for_each_sched_entity(se) {
		long S, rw, s, a, b;
		long more_w;

		/*
		 * Instead of using this increment, also add the difference
		 * between when the shares were last updated and now.
		 */
		more_w = se->my_q->load.weight - se->my_q->rq_weight;
		wl += more_w;
		wg += more_w;

		S = se->my_q->tg->shares;
		s = se->my_q->shares;
		rw = se->my_q->rq_weight;

		a = S*(rw + wl);
		b = S*rw + s*wg;

		wl = s*(a-b);

		if (likely(b))
			wl /= b;

		/*
		 * Assume the group is already running and will
		 * thus already be accounted for in the weight.
		 *
		 * That is, moving shares between CPUs, does not
		 * alter the group weight.
		 */
		wg = 0;
	}

	return wl;
}

#else

static inline unsigned long effective_load(struct task_group *tg, int cpu,
		unsigned long wl, unsigned long wg)
{
	return wl;
}

#endif

static int wake_affine(struct sched_domain *sd, struct task_struct *p, int sync)
{
	unsigned long this_load, load;
	int idx, this_cpu, prev_cpu;
	unsigned long tl_per_task;
	struct task_group *tg;
	unsigned long weight;
	int balanced;

	idx	  = sd->wake_idx;
	this_cpu  = smp_processor_id();
	prev_cpu  = task_cpu(p);
	load	  = source_load(prev_cpu, idx);
	this_load = target_load(this_cpu, idx);

	/*
	 * If sync wakeup then subtract the (maximum possible)
	 * effect of the currently running task from the load
	 * of the current CPU:
	 */
	rcu_read_lock();
	if (sync) {
		tg = task_group(current);
		weight = current->se.load.weight;

		this_load += effective_load(tg, this_cpu, -weight, -weight);
		load += effective_load(tg, prev_cpu, 0, -weight);
	}

	tg = task_group(p);
	weight = p->se.load.weight;

	/*
	 * In low-load situations, where prev_cpu is idle and this_cpu is idle
	 * due to the sync cause above having dropped this_load to 0, we'll
	 * always have an imbalance, but there's really nothing you can do
	 * about that, so that's good too.
	 *
	 * Otherwise check if either cpus are near enough in load to allow this
	 * task to be woken on this_cpu.
	 */
	if (this_load) {
		unsigned long this_eff_load, prev_eff_load;

		this_eff_load = 100;
		this_eff_load *= power_of(prev_cpu);
		this_eff_load *= this_load +
			effective_load(tg, this_cpu, weight, weight);

		prev_eff_load = 100 + (sd->imbalance_pct - 100) / 2;
		prev_eff_load *= power_of(this_cpu);
		prev_eff_load *= load + effective_load(tg, prev_cpu, 0, weight);

		balanced = this_eff_load <= prev_eff_load;
	} else
		balanced = true;
	rcu_read_unlock();

	/*
	 * If the currently running task will sleep within
	 * a reasonable amount of time then attract this newly
	 * woken task:
	 */
	if (sync && balanced)
		return 1;

	schedstat_inc(p, se.statistics.nr_wakeups_affine_attempts);
	tl_per_task = cpu_avg_load_per_task(this_cpu);

	if (balanced ||
	    (this_load <= load &&
	     this_load + target_load(prev_cpu, idx) <= tl_per_task)) {
		/*
		 * This domain has SD_WAKE_AFFINE and
		 * p is cache cold in this domain, and
		 * there is no bad imbalance.
		 */
		schedstat_inc(sd, ttwu_move_affine);
		schedstat_inc(p, se.statistics.nr_wakeups_affine);

		return 1;
	}
	return 0;
}

/*
 * find_idlest_group finds and returns the least busy CPU group within the
 * domain.
 */
static struct sched_group *
find_idlest_group(struct sched_domain *sd, struct task_struct *p,
		  int this_cpu, int load_idx)
{
	struct sched_group *idlest = NULL, *this = NULL, *group = sd->groups;
	unsigned long min_load = ULONG_MAX, this_load = 0;
	int imbalance = 100 + (sd->imbalance_pct-100)/2;

	do {
		unsigned long load, avg_load;
		int local_group;
		int i;

		/* Skip over this group if it has no CPUs allowed */
		if (!cpumask_intersects(sched_group_cpus(group),
					&p->cpus_allowed))
			continue;

		local_group = cpumask_test_cpu(this_cpu,
					       sched_group_cpus(group));

		/* Tally up the load of all CPUs in the group */
		avg_load = 0;

		for_each_cpu(i, sched_group_cpus(group)) {
			/* Bias balancing toward cpus of our domain */
			if (local_group)
				load = source_load(i, load_idx);
			else
				load = target_load(i, load_idx);

			avg_load += load;
		}

		/* Adjust by relative CPU power of the group */
		avg_load = (avg_load * SCHED_LOAD_SCALE) / group->cpu_power;

		if (local_group) {
			this_load = avg_load;
			this = group;
		} else if (avg_load < min_load) {
			min_load = avg_load;
			idlest = group;
		}
	} while (group = group->next, group != sd->groups);

	if (!idlest || 100*this_load < imbalance*min_load)
		return NULL;
	return idlest;
}

/*
 * find_idlest_cpu - find the idlest cpu among the cpus in group.
 */
static int
find_idlest_cpu(struct sched_group *group, struct task_struct *p, int this_cpu)
{
	unsigned long load, min_load = ULONG_MAX;
	int idlest = -1;
	int i;

	/* Traverse only the allowed CPUs */
	for_each_cpu_and(i, sched_group_cpus(group), &p->cpus_allowed) {
		load = weighted_cpuload(i);

		if (load < min_load || (load == min_load && i == this_cpu)) {
			min_load = load;
			idlest = i;
		}
	}

	return idlest;
}

/*
 * Try and locate an idle CPU in the sched_domain.
 */
static int select_idle_sibling(struct task_struct *p, int target)
{
	int cpu = smp_processor_id();
	int prev_cpu = task_cpu(p);
	struct sched_domain *sd;
	int i;

	/*
	 * If the task is going to be woken-up on this cpu and if it is
	 * already idle, then it is the right target.
	 */
	if (target == cpu && idle_cpu(cpu))
		return cpu;

	/*
	 * If the task is going to be woken-up on the cpu where it previously
	 * ran and if it is currently idle, then it the right target.
	 */
	if (target == prev_cpu && idle_cpu(prev_cpu))
		return prev_cpu;

	/*
	 * Otherwise, iterate the domains and find an elegible idle cpu.
	 */
	for_each_domain(target, sd) {
		if (!(sd->flags & SD_SHARE_PKG_RESOURCES))
			break;

		for_each_cpu_and(i, sched_domain_span(sd), &p->cpus_allowed) {
			if (idle_cpu(i)) {
				target = i;
				break;
			}
		}

		/*
		 * Lets stop looking for an idle sibling when we reached
		 * the domain that spans the current cpu and prev_cpu.
		 */
		if (cpumask_test_cpu(cpu, sched_domain_span(sd)) &&
		    cpumask_test_cpu(prev_cpu, sched_domain_span(sd)))
			break;
	}

	return target;
}

/*
 * sched_balance_self: balance the current task (running on cpu) in domains
 * that have the 'flag' flag set. In practice, this is SD_BALANCE_FORK and
 * SD_BALANCE_EXEC.
 *
 * Balance, ie. select the least loaded group.
 *
 * Returns the target CPU number, or the same CPU if no balancing is needed.
 *
 * preempt must be disabled.
 */
static int
select_task_rq_fair(struct rq *rq, struct task_struct *p, int sd_flag, int wake_flags)
{
	struct sched_domain *tmp, *affine_sd = NULL, *sd = NULL;
	int cpu = smp_processor_id();
	int prev_cpu = task_cpu(p);
	int new_cpu = cpu;
	int want_affine = 0;
	int want_sd = 1;
	int sync = wake_flags & WF_SYNC;

	if (sd_flag & SD_BALANCE_WAKE) {
		if (cpumask_test_cpu(cpu, &p->cpus_allowed))
			want_affine = 1;
		new_cpu = prev_cpu;
	}

	for_each_domain(cpu, tmp) {
		if (!(tmp->flags & SD_LOAD_BALANCE))
			continue;

		/*
		 * If power savings logic is enabled for a domain, see if we
		 * are not overloaded, if so, don't balance wider.
		 */
		if (tmp->flags & (SD_POWERSAVINGS_BALANCE|SD_PREFER_LOCAL)) {
			unsigned long power = 0;
			unsigned long nr_running = 0;
			unsigned long capacity;
			int i;

			for_each_cpu(i, sched_domain_span(tmp)) {
				power += power_of(i);
				nr_running += cpu_rq(i)->cfs.nr_running;
			}

			capacity = DIV_ROUND_CLOSEST(power, SCHED_LOAD_SCALE);

			if (tmp->flags & SD_POWERSAVINGS_BALANCE)
				nr_running /= 2;

			if (nr_running < capacity)
				want_sd = 0;
		}

		/*
		 * If both cpu and prev_cpu are part of this domain,
		 * cpu is a valid SD_WAKE_AFFINE target.
		 */
		if (want_affine && (tmp->flags & SD_WAKE_AFFINE) &&
		    cpumask_test_cpu(prev_cpu, sched_domain_span(tmp))) {
			affine_sd = tmp;
			want_affine = 0;
		}

		if (!want_sd && !want_affine)
			break;

		if (!(tmp->flags & sd_flag))
			continue;

		if (want_sd)
			sd = tmp;
	}

#ifdef CONFIG_FAIR_GROUP_SCHED
	if (sched_feat(LB_SHARES_UPDATE)) {
		/*
		 * Pick the largest domain to update shares over
		 */
		tmp = sd;
		if (affine_sd && (!tmp || affine_sd->span_weight > sd->span_weight))
			tmp = affine_sd;

		if (tmp) {
			raw_spin_unlock(&rq->lock);
			update_shares(tmp);
			raw_spin_lock(&rq->lock);
		}
	}
#endif

	if (affine_sd) {
		if (cpu == prev_cpu || wake_affine(affine_sd, p, sync))
			return select_idle_sibling(p, cpu);
		else
			return select_idle_sibling(p, prev_cpu);
	}

	while (sd) {
		int load_idx = sd->forkexec_idx;
		struct sched_group *group;
		int weight;

		if (!(sd->flags & sd_flag)) {
			sd = sd->child;
			continue;
		}

		if (sd_flag & SD_BALANCE_WAKE)
			load_idx = sd->wake_idx;

		group = find_idlest_group(sd, p, cpu, load_idx);
		if (!group) {
			sd = sd->child;
			continue;
		}

		new_cpu = find_idlest_cpu(group, p, cpu);
		if (new_cpu == -1 || new_cpu == cpu) {
			/* Now try balancing at a lower domain level of cpu */
			sd = sd->child;
			continue;
		}

		/* Now try balancing at a lower domain level of new_cpu */
		cpu = new_cpu;
		weight = sd->span_weight;
		sd = NULL;
		for_each_domain(cpu, tmp) {
			if (weight <= tmp->span_weight)
				break;
			if (tmp->flags & sd_flag)
				sd = tmp;
		}
		/* while loop will break here if sd == NULL */
	}

	return new_cpu;
}
#endif /* CONFIG_SMP */

static unsigned long
wakeup_gran(struct sched_entity *curr, struct sched_entity *se)
{
	unsigned long gran = sysctl_sched_wakeup_granularity;

	/*
	 * Since its curr running now, convert the gran from real-time
	 * to virtual-time in his units.
	 *
	 * By using 'se' instead of 'curr' we penalize light tasks, so
	 * they get preempted easier. That is, if 'se' < 'curr' then
	 * the resulting gran will be larger, therefore penalizing the
	 * lighter, if otoh 'se' > 'curr' then the resulting gran will
	 * be smaller, again penalizing the lighter task.
	 *
	 * This is especially important for buddies when the leftmost
	 * task is higher priority than the buddy.
	 */
	if (unlikely(se->load.weight != NICE_0_LOAD))
		gran = calc_delta_fair(gran, se);

	return gran;
}

/*
 * Should 'se' preempt 'curr'.
 *
 *             |s1
 *        |s2
 *   |s3
 *         g
 *      |<--->|c
 *
 *  w(c, s1) = -1
 *  w(c, s2) =  0
 *  w(c, s3) =  1
 *
 */
static int
wakeup_preempt_entity(struct sched_entity *curr, struct sched_entity *se)
{
	s64 gran, vdiff = curr->vruntime - se->vruntime;

	if (vdiff <= 0)
		return -1;

	gran = wakeup_gran(curr, se);
	if (vdiff > gran)
		return 1;

	return 0;
}

static void set_last_buddy(struct sched_entity *se)
{
	if (likely(task_of(se)->policy != SCHED_IDLE)) {
		for_each_sched_entity(se)
			cfs_rq_of(se)->last = se;
	}
}

static void set_next_buddy(struct sched_entity *se)
{
	if (likely(task_of(se)->policy != SCHED_IDLE)) {
		for_each_sched_entity(se)
			cfs_rq_of(se)->next = se;
	}
}

/*
 * Preempt the current task with a newly woken task if needed:
 */
static void check_preempt_wakeup(struct rq *rq, struct task_struct *p, int wake_flags)
{
	struct task_struct *curr = rq->curr;
	struct sched_entity *se = &curr->se, *pse = &p->se;
	struct cfs_rq *cfs_rq = task_cfs_rq(curr);
	int scale = cfs_rq->nr_running >= sched_nr_latency;

	if (unlikely(rt_prio(p->prio)))
		goto preempt;

	if (unlikely(p->sched_class != &fair_sched_class))
		return;

	if (unlikely(se == pse))
		return;

	if (sched_feat(NEXT_BUDDY) && scale && !(wake_flags & WF_FORK))
		set_next_buddy(pse);

	/*
	 * We can come here with TIF_NEED_RESCHED already set from new task
	 * wake up path.
	 */
	if (test_tsk_need_resched(curr))
		return;

	/*
	 * Batch and idle tasks do not preempt (their preemption is driven by
	 * the tick):
	 */
	if (unlikely(p->policy != SCHED_NORMAL))
		return;

	/* Idle tasks are by definition preempted by everybody. */
	if (unlikely(curr->policy == SCHED_IDLE))
		goto preempt;

	if (!sched_feat(WAKEUP_PREEMPT))
		return;

	update_curr(cfs_rq);
	find_matching_se(&se, &pse);
	BUG_ON(!pse);
	if (wakeup_preempt_entity(se, pse) == 1)
		goto preempt;

	return;

preempt:
	resched_task(curr);
	/*
	 * Only set the backward buddy when the current task is still
	 * on the rq. This can happen when a wakeup gets interleaved
	 * with schedule on the ->pre_schedule() or idle_balance()
	 * point, either of which can * drop the rq lock.
	 *
	 * Also, during early boot the idle thread is in the fair class,
	 * for obvious reasons its a bad idea to schedule back to it.
	 */
	if (unlikely(!se->on_rq || curr == rq->idle))
		return;

	if (sched_feat(LAST_BUDDY) && scale && entity_is_task(se))
		set_last_buddy(se);
}

static struct task_struct *pick_next_task_fair(struct rq *rq)
{
	struct task_struct *p;
	struct cfs_rq *cfs_rq = &rq->cfs;
	struct sched_entity *se;

	if (!cfs_rq->nr_running)
		return NULL;

	do {
		se = pick_next_entity(cfs_rq);
		set_next_entity(cfs_rq, se);
		cfs_rq = group_cfs_rq(se);
	} while (cfs_rq);

	p = task_of(se);
	hrtick_start_fair(rq, p);

	return p;
}

/*
 * Account for a descheduled task:
 */
static void put_prev_task_fair(struct rq *rq, struct task_struct *prev)
{
	struct sched_entity *se = &prev->se;
	struct cfs_rq *cfs_rq;

	for_each_sched_entity(se) {
		cfs_rq = cfs_rq_of(se);
		put_prev_entity(cfs_rq, se);
	}
}

#ifdef CONFIG_SMP
/**************************************************
 * Fair scheduling class load-balancing methods:
 */

/*
 * pull_task - move a task from a remote runqueue to the local runqueue.
 * Both runqueues must be locked.
 */
static void pull_task(struct rq *src_rq, struct task_struct *p,
		      struct rq *this_rq, int this_cpu)
{
	deactivate_task(src_rq, p, 0);
	set_task_cpu(p, this_cpu);
	activate_task(this_rq, p, 0);
	check_preempt_curr(this_rq, p, 0);
}

/*
 * can_migrate_task - may task p from runqueue rq be migrated to this_cpu?
 */
static
int can_migrate_task(struct task_struct *p, struct rq *rq, int this_cpu,
		     struct sched_domain *sd, enum cpu_idle_type idle,
		     int *all_pinned)
{
	int tsk_cache_hot = 0;
	/*
	 * We do not migrate tasks that are:
	 * 1) running (obviously), or
	 * 2) cannot be migrated to this CPU due to cpus_allowed, or
	 * 3) are cache-hot on their current CPU.
	 */
	if (!cpumask_test_cpu(this_cpu, &p->cpus_allowed)) {
		schedstat_inc(p, se.statistics.nr_failed_migrations_affine);
		return 0;
	}
	*all_pinned = 0;

	if (task_running(rq, p)) {
		schedstat_inc(p, se.statistics.nr_failed_migrations_running);
		return 0;
	}

	/*
	 * Aggressive migration if:
	 * 1) task is cache cold, or
	 * 2) too many balance attempts have failed.
	 */

	tsk_cache_hot = task_hot(p, rq->clock, sd);
	if (!tsk_cache_hot ||
		sd->nr_balance_failed > sd->cache_nice_tries) {
#ifdef CONFIG_SCHEDSTATS
		if (tsk_cache_hot) {
			schedstat_inc(sd, lb_hot_gained[idle]);
			schedstat_inc(p, se.statistics.nr_forced_migrations);
		}
#endif
		return 1;
	}

	if (tsk_cache_hot) {
		schedstat_inc(p, se.statistics.nr_failed_migrations_hot);
		return 0;
	}
	return 1;
}

/*
 * move_one_task tries to move exactly one task from busiest to this_rq, as
 * part of active balancing operations within "domain".
 * Returns 1 if successful and 0 otherwise.
 *
 * Called with both runqueues locked.
 */
static int
move_one_task(struct rq *this_rq, int this_cpu, struct rq *busiest,
	      struct sched_domain *sd, enum cpu_idle_type idle)
{
	struct task_struct *p, *n;
	struct cfs_rq *cfs_rq;
	int pinned = 0;

	for_each_leaf_cfs_rq(busiest, cfs_rq) {
		list_for_each_entry_safe(p, n, &cfs_rq->tasks, se.group_node) {

			if (!can_migrate_task(p, busiest, this_cpu,
						sd, idle, &pinned))
				continue;

			pull_task(busiest, p, this_rq, this_cpu);
			/*
			 * Right now, this is only the second place pull_task()
			 * is called, so we can safely collect pull_task()
			 * stats here rather than inside pull_task().
			 */
			schedstat_inc(sd, lb_gained[idle]);
			return 1;
		}
	}

	return 0;
}

static unsigned long
balance_tasks(struct rq *this_rq, int this_cpu, struct rq *busiest,
	      unsigned long max_load_move, struct sched_domain *sd,
	      enum cpu_idle_type idle, int *all_pinned,
	      int *this_best_prio, struct cfs_rq *busiest_cfs_rq)
{
	int loops = 0, pulled = 0, pinned = 0;
	long rem_load_move = max_load_move;
	struct task_struct *p, *n;

	if (max_load_move == 0)
		goto out;

	pinned = 1;

	list_for_each_entry_safe(p, n, &busiest_cfs_rq->tasks, se.group_node) {
		if (loops++ > sysctl_sched_nr_migrate)
			break;

		if ((p->se.load.weight >> 1) > rem_load_move ||
		    !can_migrate_task(p, busiest, this_cpu, sd, idle, &pinned))
			continue;

		pull_task(busiest, p, this_rq, this_cpu);
		pulled++;
		rem_load_move -= p->se.load.weight;

#ifdef CONFIG_PREEMPT
		/*
		 * NEWIDLE balancing is a source of latency, so preemptible
		 * kernels will stop after the first task is pulled to minimize
		 * the critical section.
		 */
		if (idle == CPU_NEWLY_IDLE)
			break;
#endif

		/*
		 * We only want to steal up to the prescribed amount of
		 * weighted load.
		 */
		if (rem_load_move <= 0)
			break;

		if (p->prio < *this_best_prio)
			*this_best_prio = p->prio;
	}
out:
	/*
	 * Right now, this is one of only two places pull_task() is called,
	 * so we can safely collect pull_task() stats here rather than
	 * inside pull_task().
	 */
	schedstat_add(sd, lb_gained[idle], pulled);

	if (all_pinned)
		*all_pinned = pinned;

	return max_load_move - rem_load_move;
}

#ifdef CONFIG_FAIR_GROUP_SCHED
static unsigned long
load_balance_fair(struct rq *this_rq, int this_cpu, struct rq *busiest,
		  unsigned long max_load_move,
		  struct sched_domain *sd, enum cpu_idle_type idle,
		  int *all_pinned, int *this_best_prio)
{
	long rem_load_move = max_load_move;
	int busiest_cpu = cpu_of(busiest);
	struct task_group *tg;

	rcu_read_lock();
	update_h_load(busiest_cpu);

	list_for_each_entry_rcu(tg, &task_groups, list) {
		struct cfs_rq *busiest_cfs_rq = tg->cfs_rq[busiest_cpu];
		unsigned long busiest_h_load = busiest_cfs_rq->h_load;
		unsigned long busiest_weight = busiest_cfs_rq->load.weight;
		u64 rem_load, moved_load;

		/*
		 * empty group
		 */
		if (!busiest_cfs_rq->task_weight)
			continue;

		rem_load = (u64)rem_load_move * busiest_weight;
		rem_load = div_u64(rem_load, busiest_h_load + 1);

		moved_load = balance_tasks(this_rq, this_cpu, busiest,
				rem_load, sd, idle, all_pinned, this_best_prio,
				busiest_cfs_rq);

		if (!moved_load)
			continue;

		moved_load *= busiest_h_load;
		moved_load = div_u64(moved_load, busiest_weight + 1);

		rem_load_move -= moved_load;
		if (rem_load_move < 0)
			break;
	}
	rcu_read_unlock();

	return max_load_move - rem_load_move;
}
#else
static unsigned long
load_balance_fair(struct rq *this_rq, int this_cpu, struct rq *busiest,
		  unsigned long max_load_move,
		  struct sched_domain *sd, enum cpu_idle_type idle,
		  int *all_pinned, int *this_best_prio)
{
	return balance_tasks(this_rq, this_cpu, busiest,
			max_load_move, sd, idle, all_pinned,
			this_best_prio, &busiest->cfs);
}
#endif

/*
 * move_tasks tries to move up to max_load_move weighted load from busiest to
 * this_rq, as part of a balancing operation within domain "sd".
 * Returns 1 if successful and 0 otherwise.
 *
 * Called with both runqueues locked.
 */
static int move_tasks(struct rq *this_rq, int this_cpu, struct rq *busiest,
		      unsigned long max_load_move,
		      struct sched_domain *sd, enum cpu_idle_type idle,
		      int *all_pinned)
{
	unsigned long total_load_moved = 0, load_moved;
	int this_best_prio = this_rq->curr->prio;

	do {
		load_moved = load_balance_fair(this_rq, this_cpu, busiest,
				max_load_move - total_load_moved,
				sd, idle, all_pinned, &this_best_prio);

		total_load_moved += load_moved;

#ifdef CONFIG_PREEMPT
		/*
		 * NEWIDLE balancing is a source of latency, so preemptible
		 * kernels will stop after the first task is pulled to minimize
		 * the critical section.
		 */
		if (idle == CPU_NEWLY_IDLE && this_rq->nr_running)
			break;

		if (raw_spin_is_contended(&this_rq->lock) ||
				raw_spin_is_contended(&busiest->lock))
			break;
#endif
	} while (load_moved && max_load_move > total_load_moved);

	return total_load_moved > 0;
}

/********** Helpers for find_busiest_group ************************/
/*
 * sd_lb_stats - Structure to store the statistics of a sched_domain
 * 		during load balancing.
 */
struct sd_lb_stats {
	struct sched_group *busiest; /* Busiest group in this sd */
	struct sched_group *this;  /* Local group in this sd */
	unsigned long total_load;  /* Total load of all groups in sd */
	unsigned long total_pwr;   /*	Total power of all groups in sd */
	unsigned long avg_load;	   /* Average load across all groups in sd */

	/** Statistics of this group */
	unsigned long this_load;
	unsigned long this_load_per_task;
	unsigned long this_nr_running;

	/* Statistics of the busiest group */
	unsigned long max_load;
	unsigned long busiest_load_per_task;
	unsigned long busiest_nr_running;
	unsigned long busiest_group_capacity;

	int group_imb; /* Is there imbalance in this sd */
#if defined(CONFIG_SCHED_MC) || defined(CONFIG_SCHED_SMT)
	int power_savings_balance; /* Is powersave balance needed for this sd */
	struct sched_group *group_min; /* Least loaded group in sd */
	struct sched_group *group_leader; /* Group which relieves group_min */
	unsigned long min_load_per_task; /* load_per_task in group_min */
	unsigned long leader_nr_running; /* Nr running of group_leader */
	unsigned long min_nr_running; /* Nr running of group_min */
#endif
};

/*
 * sg_lb_stats - stats of a sched_group required for load_balancing
 */
struct sg_lb_stats {
	unsigned long avg_load; /*Avg load across the CPUs of the group */
	unsigned long group_load; /* Total load over the CPUs of the group */
	unsigned long sum_nr_running; /* Nr tasks running in the group */
	unsigned long sum_weighted_load; /* Weighted load of group's tasks */
	unsigned long group_capacity;
	int group_imb; /* Is there an imbalance in the group ? */
};

/**
 * group_first_cpu - Returns the first cpu in the cpumask of a sched_group.
 * @group: The group whose first cpu is to be returned.
 */
static inline unsigned int group_first_cpu(struct sched_group *group)
{
	return cpumask_first(sched_group_cpus(group));
}

/**
 * get_sd_load_idx - Obtain the load index for a given sched domain.
 * @sd: The sched_domain whose load_idx is to be obtained.
 * @idle: The Idle status of the CPU for whose sd load_icx is obtained.
 */
static inline int get_sd_load_idx(struct sched_domain *sd,
					enum cpu_idle_type idle)
{
	int load_idx;

	switch (idle) {
	case CPU_NOT_IDLE:
		load_idx = sd->busy_idx;
		break;

	case CPU_NEWLY_IDLE:
		load_idx = sd->newidle_idx;
		break;
	default:
		load_idx = sd->idle_idx;
		break;
	}

	return load_idx;
}


#if defined(CONFIG_SCHED_MC) || defined(CONFIG_SCHED_SMT)
/**
 * init_sd_power_savings_stats - Initialize power savings statistics for
 * the given sched_domain, during load balancing.
 *
 * @sd: Sched domain whose power-savings statistics are to be initialized.
 * @sds: Variable containing the statistics for sd.
 * @idle: Idle status of the CPU at which we're performing load-balancing.
 */
static inline void init_sd_power_savings_stats(struct sched_domain *sd,
	struct sd_lb_stats *sds, enum cpu_idle_type idle)
{
	/*
	 * Busy processors will not participate in power savings
	 * balance.
	 */
	if (idle == CPU_NOT_IDLE || !(sd->flags & SD_POWERSAVINGS_BALANCE))
		sds->power_savings_balance = 0;
	else {
		sds->power_savings_balance = 1;
		sds->min_nr_running = ULONG_MAX;
		sds->leader_nr_running = 0;
	}
}

/**
 * update_sd_power_savings_stats - Update the power saving stats for a
 * sched_domain while performing load balancing.
 *
 * @group: sched_group belonging to the sched_domain under consideration.
 * @sds: Variable containing the statistics of the sched_domain
 * @local_group: Does group contain the CPU for which we're performing
 * 		load balancing ?
 * @sgs: Variable containing the statistics of the group.
 */
static inline void update_sd_power_savings_stats(struct sched_group *group,
	struct sd_lb_stats *sds, int local_group, struct sg_lb_stats *sgs)
{

	if (!sds->power_savings_balance)
		return;

	/*
	 * If the local group is idle or completely loaded
	 * no need to do power savings balance at this domain
	 */
	if (local_group && (sds->this_nr_running >= sgs->group_capacity ||
				!sds->this_nr_running))
		sds->power_savings_balance = 0;

	/*
	 * If a group is already running at full capacity or idle,
	 * don't include that group in power savings calculations
	 */
	if (!sds->power_savings_balance ||
		sgs->sum_nr_running >= sgs->group_capacity ||
		!sgs->sum_nr_running)
		return;

	/*
	 * Calculate the group which has the least non-idle load.
	 * This is the group from where we need to pick up the load
	 * for saving power
	 */
	if ((sgs->sum_nr_running < sds->min_nr_running) ||
	    (sgs->sum_nr_running == sds->min_nr_running &&
	     group_first_cpu(group) > group_first_cpu(sds->group_min))) {
		sds->group_min = group;
		sds->min_nr_running = sgs->sum_nr_running;
		sds->min_load_per_task = sgs->sum_weighted_load /
						sgs->sum_nr_running;
	}

	/*
	 * Calculate the group which is almost near its
	 * capacity but still has some space to pick up some load
	 * from other group and save more power
	 */
	if (sgs->sum_nr_running + 1 > sgs->group_capacity)
		return;

	if (sgs->sum_nr_running > sds->leader_nr_running ||
	    (sgs->sum_nr_running == sds->leader_nr_running &&
	     group_first_cpu(group) < group_first_cpu(sds->group_leader))) {
		sds->group_leader = group;
		sds->leader_nr_running = sgs->sum_nr_running;
	}
}

/**
 * check_power_save_busiest_group - see if there is potential for some power-savings balance
 * @sds: Variable containing the statistics of the sched_domain
 *	under consideration.
 * @this_cpu: Cpu at which we're currently performing load-balancing.
 * @imbalance: Variable to store the imbalance.
 *
 * Description:
 * Check if we have potential to perform some power-savings balance.
 * If yes, set the busiest group to be the least loaded group in the
 * sched_domain, so that it's CPUs can be put to idle.
 *
 * Returns 1 if there is potential to perform power-savings balance.
 * Else returns 0.
 */
static inline int check_power_save_busiest_group(struct sd_lb_stats *sds,
					int this_cpu, unsigned long *imbalance)
{
	if (!sds->power_savings_balance)
		return 0;

	if (sds->this != sds->group_leader ||
			sds->group_leader == sds->group_min)
		return 0;

	*imbalance = sds->min_load_per_task;
	sds->busiest = sds->group_min;

	return 1;

}
#else /* CONFIG_SCHED_MC || CONFIG_SCHED_SMT */
static inline void init_sd_power_savings_stats(struct sched_domain *sd,
	struct sd_lb_stats *sds, enum cpu_idle_type idle)
{
	return;
}

static inline void update_sd_power_savings_stats(struct sched_group *group,
	struct sd_lb_stats *sds, int local_group, struct sg_lb_stats *sgs)
{
	return;
}

static inline int check_power_save_busiest_group(struct sd_lb_stats *sds,
					int this_cpu, unsigned long *imbalance)
{
	return 0;
}
#endif /* CONFIG_SCHED_MC || CONFIG_SCHED_SMT */


unsigned long default_scale_freq_power(struct sched_domain *sd, int cpu)
{
	return SCHED_LOAD_SCALE;
}

unsigned long __weak arch_scale_freq_power(struct sched_domain *sd, int cpu)
{
	return default_scale_freq_power(sd, cpu);
}

unsigned long default_scale_smt_power(struct sched_domain *sd, int cpu)
{
	unsigned long weight = sd->span_weight;
	unsigned long smt_gain = sd->smt_gain;

	smt_gain /= weight;

	return smt_gain;
}

unsigned long __weak arch_scale_smt_power(struct sched_domain *sd, int cpu)
{
	return default_scale_smt_power(sd, cpu);
}

unsigned long scale_rt_power(int cpu)
{
	struct rq *rq = cpu_rq(cpu);
	u64 total, available;

	sched_avg_update(rq);

	total = sched_avg_period() + (rq->clock - rq->age_stamp);
	available = total - rq->rt_avg;

	if (unlikely((s64)total < SCHED_LOAD_SCALE))
		total = SCHED_LOAD_SCALE;

	total >>= SCHED_LOAD_SHIFT;

	return div_u64(available, total);
}

static void update_cpu_power(struct sched_domain *sd, int cpu)
{
	unsigned long weight = sd->span_weight;
	unsigned long power = SCHED_LOAD_SCALE;
	struct sched_group *sdg = sd->groups;

	if ((sd->flags & SD_SHARE_CPUPOWER) && weight > 1) {
		if (sched_feat(ARCH_POWER))
			power *= arch_scale_smt_power(sd, cpu);
		else
			power *= default_scale_smt_power(sd, cpu);

		power >>= SCHED_LOAD_SHIFT;
	}

	sdg->cpu_power_orig = power;

	if (sched_feat(ARCH_POWER))
		power *= arch_scale_freq_power(sd, cpu);
	else
		power *= default_scale_freq_power(sd, cpu);

	power >>= SCHED_LOAD_SHIFT;

	power *= scale_rt_power(cpu);
	power >>= SCHED_LOAD_SHIFT;

	if (!power)
		power = 1;

	cpu_rq(cpu)->cpu_power = power;
	sdg->cpu_power = power;
}

static void update_group_power(struct sched_domain *sd, int cpu)
{
	struct sched_domain *child = sd->child;
	struct sched_group *group, *sdg = sd->groups;
	unsigned long power;

	if (!child) {
		update_cpu_power(sd, cpu);
		return;
	}

	power = 0;

	group = child->groups;
	do {
		power += group->cpu_power;
		group = group->next;
	} while (group != child->groups);

	sdg->cpu_power = power;
}

/*
 * Try and fix up capacity for tiny siblings, this is needed when
 * things like SD_ASYM_PACKING need f_b_g to select another sibling
 * which on its own isn't powerful enough.
 *
 * See update_sd_pick_busiest() and check_asym_packing().
 */
static inline int
fix_small_capacity(struct sched_domain *sd, struct sched_group *group)
{
	/*
	 * Only siblings can have significantly less than SCHED_LOAD_SCALE
	 */
	if (sd->level != SD_LV_SIBLING)
		return 0;

	/*
	 * If ~90% of the cpu_power is still there, we're good.
	 */
	if (group->cpu_power * 32 > group->cpu_power_orig * 29)
		return 1;

	return 0;
}

/**
 * update_sg_lb_stats - Update sched_group's statistics for load balancing.
 * @sd: The sched_domain whose statistics are to be updated.
 * @group: sched_group whose statistics are to be updated.
 * @this_cpu: Cpu for which load balance is currently performed.
 * @idle: Idle status of this_cpu
 * @load_idx: Load index of sched_domain of this_cpu for load calc.
 * @sd_idle: Idle status of the sched_domain containing group.
 * @local_group: Does group contain this_cpu.
 * @cpus: Set of cpus considered for load balancing.
 * @balance: Should we balance.
 * @sgs: variable to hold the statistics for this group.
 */
static inline void update_sg_lb_stats(struct sched_domain *sd,
			struct sched_group *group, int this_cpu,
			enum cpu_idle_type idle, int load_idx, int *sd_idle,
			int local_group, const struct cpumask *cpus,
			int *balance, struct sg_lb_stats *sgs)
{
	unsigned long load, max_cpu_load, min_cpu_load;
	int i;
	unsigned int balance_cpu = -1, first_idle_cpu = 0;
	unsigned long avg_load_per_task = 0;

	if (local_group)
		balance_cpu = group_first_cpu(group);

	/* Tally up the load of all CPUs in the group */
	max_cpu_load = 0;
	min_cpu_load = ~0UL;

	for_each_cpu_and(i, sched_group_cpus(group), cpus) {
		struct rq *rq = cpu_rq(i);

		if (*sd_idle && rq->nr_running)
			*sd_idle = 0;

		/* Bias balancing toward cpus of our domain */
		if (local_group) {
			if (idle_cpu(i) && !first_idle_cpu) {
				first_idle_cpu = 1;
				balance_cpu = i;
			}

			load = target_load(i, load_idx);
		} else {
			load = source_load(i, load_idx);
			if (load > max_cpu_load)
				max_cpu_load = load;
			if (min_cpu_load > load)
				min_cpu_load = load;
		}

		sgs->group_load += load;
		sgs->sum_nr_running += rq->nr_running;
		sgs->sum_weighted_load += weighted_cpuload(i);

	}

	/*
	 * First idle cpu or the first cpu(busiest) in this sched group
	 * is eligible for doing load balancing at this and above
	 * domains. In the newly idle case, we will allow all the cpu's
	 * to do the newly idle load balance.
	 */
	if (idle != CPU_NEWLY_IDLE && local_group) {
		if (balance_cpu != this_cpu) {
			*balance = 0;
			return;
		}
		update_group_power(sd, this_cpu);
	}

	/* Adjust by relative CPU power of the group */
	sgs->avg_load = (sgs->group_load * SCHED_LOAD_SCALE) / group->cpu_power;

	/*
	 * Consider the group unbalanced when the imbalance is larger
	 * than the average weight of two tasks.
	 *
	 * APZ: with cgroup the avg task weight can vary wildly and
	 *      might not be a suitable number - should we keep a
	 *      normalized nr_running number somewhere that negates
	 *      the hierarchy?
	 */
	if (sgs->sum_nr_running)
		avg_load_per_task = sgs->sum_weighted_load / sgs->sum_nr_running;

	if ((max_cpu_load - min_cpu_load) > 2*avg_load_per_task)
		sgs->group_imb = 1;

	sgs->group_capacity =
		DIV_ROUND_CLOSEST(group->cpu_power, SCHED_LOAD_SCALE);
	if (!sgs->group_capacity)
		sgs->group_capacity = fix_small_capacity(sd, group);
}

/**
 * update_sd_pick_busiest - return 1 on busiest group
 * @sd: sched_domain whose statistics are to be checked
 * @sds: sched_domain statistics
 * @sg: sched_group candidate to be checked for being the busiest
 * @sgs: sched_group statistics
 * @this_cpu: the current cpu
 *
 * Determine if @sg is a busier group than the previously selected
 * busiest group.
 */
static bool update_sd_pick_busiest(struct sched_domain *sd,
				   struct sd_lb_stats *sds,
				   struct sched_group *sg,
				   struct sg_lb_stats *sgs,
				   int this_cpu)
{
	if (sgs->avg_load <= sds->max_load)
		return false;

	if (sgs->sum_nr_running > sgs->group_capacity)
		return true;

	if (sgs->group_imb)
		return true;

	/*
	 * ASYM_PACKING needs to move all the work to the lowest
	 * numbered CPUs in the group, therefore mark all groups
	 * higher than ourself as busy.
	 */
	if ((sd->flags & SD_ASYM_PACKING) && sgs->sum_nr_running &&
	    this_cpu < group_first_cpu(sg)) {
		if (!sds->busiest)
			return true;

		if (group_first_cpu(sds->busiest) > group_first_cpu(sg))
			return true;
	}

	return false;
}

/**
 * update_sd_lb_stats - Update sched_group's statistics for load balancing.
 * @sd: sched_domain whose statistics are to be updated.
 * @this_cpu: Cpu for which load balance is currently performed.
 * @idle: Idle status of this_cpu
 * @sd_idle: Idle status of the sched_domain containing sg.
 * @cpus: Set of cpus considered for load balancing.
 * @balance: Should we balance.
 * @sds: variable to hold the statistics for this sched_domain.
 */
static inline void update_sd_lb_stats(struct sched_domain *sd, int this_cpu,
			enum cpu_idle_type idle, int *sd_idle,
			const struct cpumask *cpus, int *balance,
			struct sd_lb_stats *sds)
{
	struct sched_domain *child = sd->child;
	struct sched_group *sg = sd->groups;
	struct sg_lb_stats sgs;
	int load_idx, prefer_sibling = 0;

	if (child && child->flags & SD_PREFER_SIBLING)
		prefer_sibling = 1;

	init_sd_power_savings_stats(sd, sds, idle);
	load_idx = get_sd_load_idx(sd, idle);

	do {
		int local_group;

		local_group = cpumask_test_cpu(this_cpu, sched_group_cpus(sg));
		memset(&sgs, 0, sizeof(sgs));
		update_sg_lb_stats(sd, sg, this_cpu, idle, load_idx, sd_idle,
				local_group, cpus, balance, &sgs);

		if (local_group && !(*balance))
			return;

		sds->total_load += sgs.group_load;
		sds->total_pwr += sg->cpu_power;

		/*
		 * In case the child domain prefers tasks go to siblings
		 * first, lower the sg capacity to one so that we'll try
		 * and move all the excess tasks away.
		 */
		if (prefer_sibling)
			sgs.group_capacity = min(sgs.group_capacity, 1UL);

		if (local_group) {
			sds->this_load = sgs.avg_load;
			sds->this = sg;
			sds->this_nr_running = sgs.sum_nr_running;
			sds->this_load_per_task = sgs.sum_weighted_load;
		} else if (update_sd_pick_busiest(sd, sds, sg, &sgs, this_cpu)) {
			sds->max_load = sgs.avg_load;
			sds->busiest = sg;
			sds->busiest_nr_running = sgs.sum_nr_running;
			sds->busiest_group_capacity = sgs.group_capacity;
			sds->busiest_load_per_task = sgs.sum_weighted_load;
			sds->group_imb = sgs.group_imb;
		}

		update_sd_power_savings_stats(sg, sds, local_group, &sgs);
		sg = sg->next;
	} while (sg != sd->groups);
}

int __weak arch_sd_sibling_asym_packing(void)
{
       return 0*SD_ASYM_PACKING;
}

/**
 * check_asym_packing - Check to see if the group is packed into the
 *			sched doman.
 *
 * This is primarily intended to used at the sibling level.  Some
 * cores like POWER7 prefer to use lower numbered SMT threads.  In the
 * case of POWER7, it can move to lower SMT modes only when higher
 * threads are idle.  When in lower SMT modes, the threads will
 * perform better since they share less core resources.  Hence when we
 * have idle threads, we want them to be the higher ones.
 *
 * This packing function is run on idle threads.  It checks to see if
 * the busiest CPU in this domain (core in the P7 case) has a higher
 * CPU number than the packing function is being run on.  Here we are
 * assuming lower CPU number will be equivalent to lower a SMT thread
 * number.
 *
 * Returns 1 when packing is required and a task should be moved to
 * this CPU.  The amount of the imbalance is returned in *imbalance.
 *
 * @sd: The sched_domain whose packing is to be checked.
 * @sds: Statistics of the sched_domain which is to be packed
 * @this_cpu: The cpu at whose sched_domain we're performing load-balance.
 * @imbalance: returns amount of imbalanced due to packing.
 */
static int check_asym_packing(struct sched_domain *sd,
			      struct sd_lb_stats *sds,
			      int this_cpu, unsigned long *imbalance)
{
	int busiest_cpu;

	if (!(sd->flags & SD_ASYM_PACKING))
		return 0;

	if (!sds->busiest)
		return 0;

	busiest_cpu = group_first_cpu(sds->busiest);
	if (this_cpu > busiest_cpu)
		return 0;

	*imbalance = DIV_ROUND_CLOSEST(sds->max_load * sds->busiest->cpu_power,
				       SCHED_LOAD_SCALE);
	return 1;
}

/**
 * fix_small_imbalance - Calculate the minor imbalance that exists
 *			amongst the groups of a sched_domain, during
 *			load balancing.
 * @sds: Statistics of the sched_domain whose imbalance is to be calculated.
 * @this_cpu: The cpu at whose sched_domain we're performing load-balance.
 * @imbalance: Variable to store the imbalance.
 */
static inline void fix_small_imbalance(struct sd_lb_stats *sds,
				int this_cpu, unsigned long *imbalance)
{
	unsigned long tmp, pwr_now = 0, pwr_move = 0;
	unsigned int imbn = 2;
	unsigned long scaled_busy_load_per_task;

	if (sds->this_nr_running) {
		sds->this_load_per_task /= sds->this_nr_running;
		if (sds->busiest_load_per_task >
				sds->this_load_per_task)
			imbn = 1;
	} else
		sds->this_load_per_task =
			cpu_avg_load_per_task(this_cpu);

	scaled_busy_load_per_task = sds->busiest_load_per_task
						 * SCHED_LOAD_SCALE;
	scaled_busy_load_per_task /= sds->busiest->cpu_power;

	if (sds->max_load - sds->this_load + scaled_busy_load_per_task >=
			(scaled_busy_load_per_task * imbn)) {
		*imbalance = sds->busiest_load_per_task;
		return;
	}

	/*
	 * OK, we don't have enough imbalance to justify moving tasks,
	 * however we may be able to increase total CPU power used by
	 * moving them.
	 */

	pwr_now += sds->busiest->cpu_power *
			min(sds->busiest_load_per_task, sds->max_load);
	pwr_now += sds->this->cpu_power *
			min(sds->this_load_per_task, sds->this_load);
	pwr_now /= SCHED_LOAD_SCALE;

	/* Amount of load we'd subtract */
	tmp = (sds->busiest_load_per_task * SCHED_LOAD_SCALE) /
		sds->busiest->cpu_power;
	if (sds->max_load > tmp)
		pwr_move += sds->busiest->cpu_power *
			min(sds->busiest_load_per_task, sds->max_load - tmp);

	/* Amount of load we'd add */
	if (sds->max_load * sds->busiest->cpu_power <
		sds->busiest_load_per_task * SCHED_LOAD_SCALE)
		tmp = (sds->max_load * sds->busiest->cpu_power) /
			sds->this->cpu_power;
	else
		tmp = (sds->busiest_load_per_task * SCHED_LOAD_SCALE) /
			sds->this->cpu_power;
	pwr_move += sds->this->cpu_power *
			min(sds->this_load_per_task, sds->this_load + tmp);
	pwr_move /= SCHED_LOAD_SCALE;

	/* Move if we gain throughput */
	if (pwr_move > pwr_now)
		*imbalance = sds->busiest_load_per_task;
}

/**
 * calculate_imbalance - Calculate the amount of imbalance present within the
 *			 groups of a given sched_domain during load balance.
 * @sds: statistics of the sched_domain whose imbalance is to be calculated.
 * @this_cpu: Cpu for which currently load balance is being performed.
 * @imbalance: The variable to store the imbalance.
 */
static inline void calculate_imbalance(struct sd_lb_stats *sds, int this_cpu,
		unsigned long *imbalance)
{
	unsigned long max_pull, load_above_capacity = ~0UL;

	sds->busiest_load_per_task /= sds->busiest_nr_running;
	if (sds->group_imb) {
		sds->busiest_load_per_task =
			min(sds->busiest_load_per_task, sds->avg_load);
	}

	/*
	 * In the presence of smp nice balancing, certain scenarios can have
	 * max load less than avg load(as we skip the groups at or below
	 * its cpu_power, while calculating max_load..)
	 */
	if (sds->max_load < sds->avg_load) {
		*imbalance = 0;
		return fix_small_imbalance(sds, this_cpu, imbalance);
	}

	if (!sds->group_imb) {
		/*
		 * Don't want to pull so many tasks that a group would go idle.
		 */
		load_above_capacity = (sds->busiest_nr_running -
						sds->busiest_group_capacity);

		load_above_capacity *= (SCHED_LOAD_SCALE * SCHED_LOAD_SCALE);

		load_above_capacity /= sds->busiest->cpu_power;
	}

	/*
	 * We're trying to get all the cpus to the average_load, so we don't
	 * want to push ourselves above the average load, nor do we wish to
	 * reduce the max loaded cpu below the average load. At the same time,
	 * we also don't want to reduce the group load below the group capacity
	 * (so that we can implement power-savings policies etc). Thus we look
	 * for the minimum possible imbalance.
	 * Be careful of negative numbers as they'll appear as very large values
	 * with unsigned longs.
	 */
	max_pull = min(sds->max_load - sds->avg_load, load_above_capacity);

	/* How much load to actually move to equalise the imbalance */
	*imbalance = min(max_pull * sds->busiest->cpu_power,
		(sds->avg_load - sds->this_load) * sds->this->cpu_power)
			/ SCHED_LOAD_SCALE;

	/*
	 * if *imbalance is less than the average load per runnable task
	 * there is no gaurantee that any tasks will be moved so we'll have
	 * a think about bumping its value to force at least one task to be
	 * moved
	 */
	if (*imbalance < sds->busiest_load_per_task)
		return fix_small_imbalance(sds, this_cpu, imbalance);

}
/******* find_busiest_group() helpers end here *********************/

/**
 * find_busiest_group - Returns the busiest group within the sched_domain
 * if there is an imbalance. If there isn't an imbalance, and
 * the user has opted for power-savings, it returns a group whose
 * CPUs can be put to idle by rebalancing those tasks elsewhere, if
 * such a group exists.
 *
 * Also calculates the amount of weighted load which should be moved
 * to restore balance.
 *
 * @sd: The sched_domain whose busiest group is to be returned.
 * @this_cpu: The cpu for which load balancing is currently being performed.
 * @imbalance: Variable which stores amount of weighted load which should
 *		be moved to restore balance/put a group to idle.
 * @idle: The idle status of this_cpu.
 * @sd_idle: The idleness of sd
 * @cpus: The set of CPUs under consideration for load-balancing.
 * @balance: Pointer to a variable indicating if this_cpu
 *	is the appropriate cpu to perform load balancing at this_level.
 *
 * Returns:	- the busiest group if imbalance exists.
 *		- If no imbalance and user has opted for power-savings balance,
 *		   return the least loaded group whose CPUs can be
 *		   put to idle by rebalancing its tasks onto our group.
 */
static struct sched_group *
find_busiest_group(struct sched_domain *sd, int this_cpu,
		   unsigned long *imbalance, enum cpu_idle_type idle,
		   int *sd_idle, const struct cpumask *cpus, int *balance)
{
	struct sd_lb_stats sds;

	memset(&sds, 0, sizeof(sds));

	/*
	 * Compute the various statistics relavent for load balancing at
	 * this level.
	 */
	update_sd_lb_stats(sd, this_cpu, idle, sd_idle, cpus,
					balance, &sds);

	/* Cases where imbalance does not exist from POV of this_cpu */
	/* 1) this_cpu is not the appropriate cpu to perform load balancing
	 *    at this level.
	 * 2) There is no busy sibling group to pull from.
	 * 3) This group is the busiest group.
	 * 4) This group is more busy than the avg busieness at this
	 *    sched_domain.
	 * 5) The imbalance is within the specified limit.
	 */
	if (!(*balance))
		goto ret;

	if ((idle == CPU_IDLE || idle == CPU_NEWLY_IDLE) &&
	    check_asym_packing(sd, &sds, this_cpu, imbalance))
		return sds.busiest;

	if (!sds.busiest || sds.busiest_nr_running == 0)
		goto out_balanced;

	if (sds.this_load >= sds.max_load)
		goto out_balanced;

	sds.avg_load = (SCHED_LOAD_SCALE * sds.total_load) / sds.total_pwr;

	if (sds.this_load >= sds.avg_load)
		goto out_balanced;

	if (100 * sds.max_load <= sd->imbalance_pct * sds.this_load)
		goto out_balanced;

	/* Looks like there is an imbalance. Compute it */
	calculate_imbalance(&sds, this_cpu, imbalance);
	return sds.busiest;

out_balanced:
	/*
	 * There is no obvious imbalance. But check if we can do some balancing
	 * to save power.
	 */
	if (check_power_save_busiest_group(&sds, this_cpu, imbalance))
		return sds.busiest;
ret:
	*imbalance = 0;
	return NULL;
}

/*
 * find_busiest_queue - find the busiest runqueue among the cpus in group.
 */
static struct rq *
find_busiest_queue(struct sched_domain *sd, struct sched_group *group,
		   enum cpu_idle_type idle, unsigned long imbalance,
		   const struct cpumask *cpus)
{
	struct rq *busiest = NULL, *rq;
	unsigned long max_load = 0;
	int i;

	for_each_cpu(i, sched_group_cpus(group)) {
		unsigned long power = power_of(i);
		unsigned long capacity = DIV_ROUND_CLOSEST(power, SCHED_LOAD_SCALE);
		unsigned long wl;

		if (!capacity)
			capacity = fix_small_capacity(sd, group);

		if (!cpumask_test_cpu(i, cpus))
			continue;

		rq = cpu_rq(i);
		wl = weighted_cpuload(i);

		/*
		 * When comparing with imbalance, use weighted_cpuload()
		 * which is not scaled with the cpu power.
		 */
		if (capacity && rq->nr_running == 1 && wl > imbalance)
			continue;

		/*
		 * For the load comparisons with the other cpu's, consider
		 * the weighted_cpuload() scaled with the cpu power, so that
		 * the load can be moved away from the cpu that is potentially
		 * running at a lower capacity.
		 */
		wl = (wl * SCHED_LOAD_SCALE) / power;

		if (wl > max_load) {
			max_load = wl;
			busiest = rq;
		}
	}

	return busiest;
}

/*
 * Max backoff if we encounter pinned tasks. Pretty arbitrary value, but
 * so long as it is large enough.
 */
#define MAX_PINNED_INTERVAL	512

/* Working cpumask for load_balance and load_balance_newidle. */
static DEFINE_PER_CPU(cpumask_var_t, load_balance_tmpmask);

static int need_active_balance(struct sched_domain *sd, int sd_idle, int idle,
			       int busiest_cpu, int this_cpu)
{
	if (idle == CPU_NEWLY_IDLE) {

		/*
		 * ASYM_PACKING needs to force migrate tasks from busy but
		 * higher numbered CPUs in order to pack all tasks in the
		 * lowest numbered CPUs.
		 */
		if ((sd->flags & SD_ASYM_PACKING) && busiest_cpu > this_cpu)
			return 1;

		/*
		 * The only task running in a non-idle cpu can be moved to this
		 * cpu in an attempt to completely freeup the other CPU
		 * package.
		 *
		 * The package power saving logic comes from
		 * find_busiest_group(). If there are no imbalance, then
		 * f_b_g() will return NULL. However when sched_mc={1,2} then
		 * f_b_g() will select a group from which a running task may be
		 * pulled to this cpu in order to make the other package idle.
		 * If there is no opportunity to make a package idle and if
		 * there are no imbalance, then f_b_g() will return NULL and no
		 * action will be taken in load_balance_newidle().
		 *
		 * Under normal task pull operation due to imbalance, there
		 * will be more than one task in the source run queue and
		 * move_tasks() will succeed.  ld_moved will be true and this
		 * active balance code will not be triggered.
		 */
		if (!sd_idle && sd->flags & SD_SHARE_CPUPOWER &&
		    !test_sd_parent(sd, SD_POWERSAVINGS_BALANCE))
			return 0;

		if (sched_mc_power_savings < POWERSAVINGS_BALANCE_WAKEUP)
			return 0;
	}

	return unlikely(sd->nr_balance_failed > sd->cache_nice_tries+2);
}

static int active_load_balance_cpu_stop(void *data);

/*
 * Check this_cpu to ensure it is balanced within domain. Attempt to move
 * tasks if there is an imbalance.
 */
static int load_balance(int this_cpu, struct rq *this_rq,
			struct sched_domain *sd, enum cpu_idle_type idle,
			int *balance)
{
	int ld_moved, all_pinned = 0, active_balance = 0, sd_idle = 0;
	struct sched_group *group;
	unsigned long imbalance;
	struct rq *busiest;
	unsigned long flags;
	struct cpumask *cpus = __get_cpu_var(load_balance_tmpmask);

	cpumask_copy(cpus, cpu_active_mask);

	/*
	 * When power savings policy is enabled for the parent domain, idle
	 * sibling can pick up load irrespective of busy siblings. In this case,
	 * let the state of idle sibling percolate up as CPU_IDLE, instead of
	 * portraying it as CPU_NOT_IDLE.
	 */
	if (idle != CPU_NOT_IDLE && sd->flags & SD_SHARE_CPUPOWER &&
	    !test_sd_parent(sd, SD_POWERSAVINGS_BALANCE))
		sd_idle = 1;

	schedstat_inc(sd, lb_count[idle]);

redo:
	update_shares(sd);
	group = find_busiest_group(sd, this_cpu, &imbalance, idle, &sd_idle,
				   cpus, balance);

	if (*balance == 0)
		goto out_balanced;

	if (!group) {
		schedstat_inc(sd, lb_nobusyg[idle]);
		goto out_balanced;
	}

	busiest = find_busiest_queue(sd, group, idle, imbalance, cpus);
	if (!busiest) {
		schedstat_inc(sd, lb_nobusyq[idle]);
		goto out_balanced;
	}

	BUG_ON(busiest == this_rq);

	schedstat_add(sd, lb_imbalance[idle], imbalance);

	ld_moved = 0;
	if (busiest->nr_running > 1) {
		/*
		 * Attempt to move tasks. If find_busiest_group has found
		 * an imbalance but busiest->nr_running <= 1, the group is
		 * still unbalanced. ld_moved simply stays zero, so it is
		 * correctly treated as an imbalance.
		 */
		local_irq_save(flags);
		double_rq_lock(this_rq, busiest);
		ld_moved = move_tasks(this_rq, this_cpu, busiest,
				      imbalance, sd, idle, &all_pinned);
		double_rq_unlock(this_rq, busiest);
		local_irq_restore(flags);

		/*
		 * some other cpu did the load balance for us.
		 */
		if (ld_moved && this_cpu != smp_processor_id())
			resched_cpu(this_cpu);

		/* All tasks on this runqueue were pinned by CPU affinity */
		if (unlikely(all_pinned)) {
			cpumask_clear_cpu(cpu_of(busiest), cpus);
			if (!cpumask_empty(cpus))
				goto redo;
			goto out_balanced;
		}
	}

	if (!ld_moved) {
		schedstat_inc(sd, lb_failed[idle]);
		sd->nr_balance_failed++;

		if (need_active_balance(sd, sd_idle, idle, cpu_of(busiest),
					this_cpu)) {
			raw_spin_lock_irqsave(&busiest->lock, flags);

			/* don't kick the active_load_balance_cpu_stop,
			 * if the curr task on busiest cpu can't be
			 * moved to this_cpu
			 */
			if (!cpumask_test_cpu(this_cpu,
					      &busiest->curr->cpus_allowed)) {
				raw_spin_unlock_irqrestore(&busiest->lock,
							    flags);
				all_pinned = 1;
				goto out_one_pinned;
			}

			/*
			 * ->active_balance synchronizes accesses to
			 * ->active_balance_work.  Once set, it's cleared
			 * only after active load balance is finished.
			 */
			if (!busiest->active_balance) {
				busiest->active_balance = 1;
				busiest->push_cpu = this_cpu;
				active_balance = 1;
			}
			raw_spin_unlock_irqrestore(&busiest->lock, flags);

			if (active_balance)
				stop_one_cpu_nowait(cpu_of(busiest),
					active_load_balance_cpu_stop, busiest,
					&busiest->active_balance_work);

			/*
			 * We've kicked active balancing, reset the failure
			 * counter.
			 */
			sd->nr_balance_failed = sd->cache_nice_tries+1;
		}
	} else
		sd->nr_balance_failed = 0;

	if (likely(!active_balance)) {
		/* We were unbalanced, so reset the balancing interval */
		sd->balance_interval = sd->min_interval;
	} else {
		/*
		 * If we've begun active balancing, start to back off. This
		 * case may not be covered by the all_pinned logic if there
		 * is only 1 task on the busy runqueue (because we don't call
		 * move_tasks).
		 */
		if (sd->balance_interval < sd->max_interval)
			sd->balance_interval *= 2;
	}

	if (!ld_moved && !sd_idle && sd->flags & SD_SHARE_CPUPOWER &&
	    !test_sd_parent(sd, SD_POWERSAVINGS_BALANCE))
		ld_moved = -1;

	goto out;

out_balanced:
	schedstat_inc(sd, lb_balanced[idle]);

	sd->nr_balance_failed = 0;

out_one_pinned:
	/* tune up the balancing interval */
	if ((all_pinned && sd->balance_interval < MAX_PINNED_INTERVAL) ||
			(sd->balance_interval < sd->max_interval))
		sd->balance_interval *= 2;

	if (!sd_idle && sd->flags & SD_SHARE_CPUPOWER &&
	    !test_sd_parent(sd, SD_POWERSAVINGS_BALANCE))
		ld_moved = -1;
	else
		ld_moved = 0;
out:
	if (ld_moved)
		update_shares(sd);
	return ld_moved;
}

/*
 * idle_balance is called by schedule() if this_cpu is about to become
 * idle. Attempts to pull tasks from other CPUs.
 */
static void idle_balance(int this_cpu, struct rq *this_rq)
{
	struct sched_domain *sd;
	int pulled_task = 0;
	unsigned long next_balance = jiffies + HZ;

	this_rq->idle_stamp = this_rq->clock;

	if (this_rq->avg_idle < sysctl_sched_migration_cost)
		return;

	/*
	 * Drop the rq->lock, but keep IRQ/preempt disabled.
	 */
	raw_spin_unlock(&this_rq->lock);

	for_each_domain(this_cpu, sd) {
		unsigned long interval;
		int balance = 1;

		if (!(sd->flags & SD_LOAD_BALANCE))
			continue;

		if (sd->flags & SD_BALANCE_NEWIDLE) {
			/* If we've pulled tasks over stop searching: */
			pulled_task = load_balance(this_cpu, this_rq,
						   sd, CPU_NEWLY_IDLE, &balance);
		}

		interval = msecs_to_jiffies(sd->balance_interval);
		if (time_after(next_balance, sd->last_balance + interval))
			next_balance = sd->last_balance + interval;
		if (pulled_task) {
			this_rq->idle_stamp = 0;
			break;
		}
	}

	raw_spin_lock(&this_rq->lock);

	if (pulled_task || time_after(jiffies, this_rq->next_balance)) {
		/*
		 * We are going idle. next_balance may be set based on
		 * a busy processor. So reset next_balance.
		 */
		this_rq->next_balance = next_balance;
	}
}

/*
 * active_load_balance_cpu_stop is run by cpu stopper. It pushes
 * running tasks off the busiest CPU onto idle CPUs. It requires at
 * least 1 task to be running on each physical CPU where possible, and
 * avoids physical / logical imbalances.
 */
static int active_load_balance_cpu_stop(void *data)
{
	struct rq *busiest_rq = data;
	int busiest_cpu = cpu_of(busiest_rq);
	int target_cpu = busiest_rq->push_cpu;
	struct rq *target_rq = cpu_rq(target_cpu);
	struct sched_domain *sd;

	raw_spin_lock_irq(&busiest_rq->lock);

	/* make sure the requested cpu hasn't gone down in the meantime */
	if (unlikely(busiest_cpu != smp_processor_id() ||
		     !busiest_rq->active_balance))
		goto out_unlock;

	/* Is there any task to move? */
	if (busiest_rq->nr_running <= 1)
		goto out_unlock;

	/*
	 * This condition is "impossible", if it occurs
	 * we need to fix it. Originally reported by
	 * Bjorn Helgaas on a 128-cpu setup.
	 */
	BUG_ON(busiest_rq == target_rq);

	/* move a task from busiest_rq to target_rq */
	double_lock_balance(busiest_rq, target_rq);

	/* Search for an sd spanning us and the target CPU. */
	for_each_domain(target_cpu, sd) {
		if ((sd->flags & SD_LOAD_BALANCE) &&
		    cpumask_test_cpu(busiest_cpu, sched_domain_span(sd)))
				break;
	}

	if (likely(sd)) {
		schedstat_inc(sd, alb_count);

		if (move_one_task(target_rq, target_cpu, busiest_rq,
				  sd, CPU_IDLE))
			schedstat_inc(sd, alb_pushed);
		else
			schedstat_inc(sd, alb_failed);
	}
	double_unlock_balance(busiest_rq, target_rq);
out_unlock:
	busiest_rq->active_balance = 0;
	raw_spin_unlock_irq(&busiest_rq->lock);
	return 0;
}

#ifdef CONFIG_NO_HZ

static DEFINE_PER_CPU(struct call_single_data, remote_sched_softirq_cb);

static void trigger_sched_softirq(void *data)
{
	raise_softirq_irqoff(SCHED_SOFTIRQ);
}

static inline void init_sched_softirq_csd(struct call_single_data *csd)
{
	csd->func = trigger_sched_softirq;
	csd->info = NULL;
	csd->flags = 0;
	csd->priv = 0;
}

/*
 * idle load balancing details
 * - One of the idle CPUs nominates itself as idle load_balancer, while
 *   entering idle.
 * - This idle load balancer CPU will also go into tickless mode when
 *   it is idle, just like all other idle CPUs
 * - When one of the busy CPUs notice that there may be an idle rebalancing
 *   needed, they will kick the idle load balancer, which then does idle
 *   load balancing for all the idle CPUs.
 */
static struct {
	atomic_t load_balancer;
	atomic_t first_pick_cpu;
	atomic_t second_pick_cpu;
	cpumask_var_t idle_cpus_mask;
	cpumask_var_t grp_idle_mask;
	unsigned long next_balance;     /* in jiffy units */
} nohz ____cacheline_aligned;

int get_nohz_load_balancer(void)
{
	return atomic_read(&nohz.load_balancer);
}

#if defined(CONFIG_SCHED_MC) || defined(CONFIG_SCHED_SMT)
/**
 * lowest_flag_domain - Return lowest sched_domain containing flag.
 * @cpu:	The cpu whose lowest level of sched domain is to
 *		be returned.
 * @flag:	The flag to check for the lowest sched_domain
 *		for the given cpu.
 *
 * Returns the lowest sched_domain of a cpu which contains the given flag.
 */
static inline struct sched_domain *lowest_flag_domain(int cpu, int flag)
{
	struct sched_domain *sd;

	for_each_domain(cpu, sd)
		if (sd && (sd->flags & flag))
			break;

	return sd;
}

/**
 * for_each_flag_domain - Iterates over sched_domains containing the flag.
 * @cpu:	The cpu whose domains we're iterating over.
 * @sd:		variable holding the value of the power_savings_sd
 *		for cpu.
 * @flag:	The flag to filter the sched_domains to be iterated.
 *
 * Iterates over all the scheduler domains for a given cpu that has the 'flag'
 * set, starting from the lowest sched_domain to the highest.
 */
#define for_each_flag_domain(cpu, sd, flag) \
	for (sd = lowest_flag_domain(cpu, flag); \
		(sd && (sd->flags & flag)); sd = sd->parent)

/**
 * is_semi_idle_group - Checks if the given sched_group is semi-idle.
 * @ilb_group:	group to be checked for semi-idleness
 *
 * Returns:	1 if the group is semi-idle. 0 otherwise.
 *
 * We define a sched_group to be semi idle if it has atleast one idle-CPU
 * and atleast one non-idle CPU. This helper function checks if the given
 * sched_group is semi-idle or not.
 */
static inline int is_semi_idle_group(struct sched_group *ilb_group)
{
	cpumask_and(nohz.grp_idle_mask, nohz.idle_cpus_mask,
					sched_group_cpus(ilb_group));

	/*
	 * A sched_group is semi-idle when it has atleast one busy cpu
	 * and atleast one idle cpu.
	 */
	if (cpumask_empty(nohz.grp_idle_mask))
		return 0;

	if (cpumask_equal(nohz.grp_idle_mask, sched_group_cpus(ilb_group)))
		return 0;

	return 1;
}
/**
 * find_new_ilb - Finds the optimum idle load balancer for nomination.
 * @cpu:	The cpu which is nominating a new idle_load_balancer.
 *
 * Returns:	Returns the id of the idle load balancer if it exists,
 *		Else, returns >= nr_cpu_ids.
 *
 * This algorithm picks the idle load balancer such that it belongs to a
 * semi-idle powersavings sched_domain. The idea is to try and avoid
 * completely idle packages/cores just for the purpose of idle load balancing
 * when there are other idle cpu's which are better suited for that job.
 */
static int find_new_ilb(int cpu)
{
	struct sched_domain *sd;
	struct sched_group *ilb_group;

	/*
	 * Have idle load balancer selection from semi-idle packages only
	 * when power-aware load balancing is enabled
	 */
	if (!(sched_smt_power_savings || sched_mc_power_savings))
		goto out_done;

	/*
	 * Optimize for the case when we have no idle CPUs or only one
	 * idle CPU. Don't walk the sched_domain hierarchy in such cases
	 */
	if (cpumask_weight(nohz.idle_cpus_mask) < 2)
		goto out_done;

	for_each_flag_domain(cpu, sd, SD_POWERSAVINGS_BALANCE) {
		ilb_group = sd->groups;

		do {
			if (is_semi_idle_group(ilb_group))
				return cpumask_first(nohz.grp_idle_mask);

			ilb_group = ilb_group->next;

		} while (ilb_group != sd->groups);
	}

out_done:
	return nr_cpu_ids;
}
#else /*  (CONFIG_SCHED_MC || CONFIG_SCHED_SMT) */
static inline int find_new_ilb(int call_cpu)
{
	return nr_cpu_ids;
}
#endif

/*
 * Kick a CPU to do the nohz balancing, if it is time for it. We pick the
 * nohz_load_balancer CPU (if there is one) otherwise fallback to any idle
 * CPU (if there is one).
 */
static void nohz_balancer_kick(int cpu)
{
	int ilb_cpu;

	nohz.next_balance++;

	ilb_cpu = get_nohz_load_balancer();

	if (ilb_cpu >= nr_cpu_ids) {
		ilb_cpu = cpumask_first(nohz.idle_cpus_mask);
		if (ilb_cpu >= nr_cpu_ids)
			return;
	}

	if (!cpu_rq(ilb_cpu)->nohz_balance_kick) {
		struct call_single_data *cp;

		cpu_rq(ilb_cpu)->nohz_balance_kick = 1;
		cp = &per_cpu(remote_sched_softirq_cb, cpu);
		__smp_call_function_single(ilb_cpu, cp, 0);
	}
	return;
}

/*
 * This routine will try to nominate the ilb (idle load balancing)
 * owner among the cpus whose ticks are stopped. ilb owner will do the idle
 * load balancing on behalf of all those cpus.
 *
 * When the ilb owner becomes busy, we will not have new ilb owner until some
 * idle CPU wakes up and goes back to idle or some busy CPU tries to kick
 * idle load balancing by kicking one of the idle CPUs.
 *
 * Ticks are stopped for the ilb owner as well, with busy CPU kicking this
 * ilb owner CPU in future (when there is a need for idle load balancing on
 * behalf of all idle CPUs).
 */
void select_nohz_load_balancer(int stop_tick)
{
	int cpu = smp_processor_id();

	if (stop_tick) {
		if (!cpu_active(cpu)) {
			if (atomic_read(&nohz.load_balancer) != cpu)
				return;

			/*
			 * If we are going offline and still the leader,
			 * give up!
			 */
			if (atomic_cmpxchg(&nohz.load_balancer, cpu,
					   nr_cpu_ids) != cpu)
				BUG();

			return;
		}

		cpumask_set_cpu(cpu, nohz.idle_cpus_mask);

		if (atomic_read(&nohz.first_pick_cpu) == cpu)
			atomic_cmpxchg(&nohz.first_pick_cpu, cpu, nr_cpu_ids);
		if (atomic_read(&nohz.second_pick_cpu) == cpu)
			atomic_cmpxchg(&nohz.second_pick_cpu, cpu, nr_cpu_ids);

		if (atomic_read(&nohz.load_balancer) >= nr_cpu_ids) {
			int new_ilb;

			/* make me the ilb owner */
			if (atomic_cmpxchg(&nohz.load_balancer, nr_cpu_ids,
					   cpu) != nr_cpu_ids)
				return;

			/*
			 * Check to see if there is a more power-efficient
			 * ilb.
			 */
			new_ilb = find_new_ilb(cpu);
			if (new_ilb < nr_cpu_ids && new_ilb != cpu) {
				atomic_set(&nohz.load_balancer, nr_cpu_ids);
				resched_cpu(new_ilb);
				return;
			}
			return;
		}
	} else {
		if (!cpumask_test_cpu(cpu, nohz.idle_cpus_mask))
			return;

		cpumask_clear_cpu(cpu, nohz.idle_cpus_mask);

		if (atomic_read(&nohz.load_balancer) == cpu)
			if (atomic_cmpxchg(&nohz.load_balancer, cpu,
					   nr_cpu_ids) != cpu)
				BUG();
	}
	return;
}
#endif

static DEFINE_SPINLOCK(balancing);

/*
 * It checks each scheduling domain to see if it is due to be balanced,
 * and initiates a balancing operation if so.
 *
 * Balancing parameters are set up in arch_init_sched_domains.
 */
static void rebalance_domains(int cpu, enum cpu_idle_type idle)
{
	int balance = 1;
	struct rq *rq = cpu_rq(cpu);
	unsigned long interval;
	struct sched_domain *sd;
	/* Earliest time when we have to do rebalance again */
	unsigned long next_balance = jiffies + 60*HZ;
	int update_next_balance = 0;
	int need_serialize;

	for_each_domain(cpu, sd) {
		if (!(sd->flags & SD_LOAD_BALANCE))
			continue;

		interval = sd->balance_interval;
		if (idle != CPU_IDLE)
			interval *= sd->busy_factor;

		/* scale ms to jiffies */
		interval = msecs_to_jiffies(interval);
		if (unlikely(!interval))
			interval = 1;
		if (interval > HZ*NR_CPUS/10)
			interval = HZ*NR_CPUS/10;

		need_serialize = sd->flags & SD_SERIALIZE;

		if (need_serialize) {
			if (!spin_trylock(&balancing))
				goto out;
		}

		if (time_after_eq(jiffies, sd->last_balance + interval)) {
			if (load_balance(cpu, rq, sd, idle, &balance)) {
				/*
				 * We've pulled tasks over so either we're no
				 * longer idle, or one of our SMT siblings is
				 * not idle.
				 */
				idle = CPU_NOT_IDLE;
			}
			sd->last_balance = jiffies;
		}
		if (need_serialize)
			spin_unlock(&balancing);
out:
		if (time_after(next_balance, sd->last_balance + interval)) {
			next_balance = sd->last_balance + interval;
			update_next_balance = 1;
		}

		/*
		 * Stop the load balance at this level. There is another
		 * CPU in our sched group which is doing load balancing more
		 * actively.
		 */
		if (!balance)
			break;
	}

	/*
	 * next_balance will be updated only when there is a need.
	 * When the cpu is attached to null domain for ex, it will not be
	 * updated.
	 */
	if (likely(update_next_balance))
		rq->next_balance = next_balance;
}

#ifdef CONFIG_NO_HZ
/*
 * In CONFIG_NO_HZ case, the idle balance kickee will do the
 * rebalancing for all the cpus for whom scheduler ticks are stopped.
 */
static void nohz_idle_balance(int this_cpu, enum cpu_idle_type idle)
{
	struct rq *this_rq = cpu_rq(this_cpu);
	struct rq *rq;
	int balance_cpu;

	if (idle != CPU_IDLE || !this_rq->nohz_balance_kick)
		return;

	for_each_cpu(balance_cpu, nohz.idle_cpus_mask) {
		if (balance_cpu == this_cpu)
			continue;

		/*
		 * If this cpu gets work to do, stop the load balancing
		 * work being done for other cpus. Next load
		 * balancing owner will pick it up.
		 */
		if (need_resched()) {
			this_rq->nohz_balance_kick = 0;
			break;
		}

		raw_spin_lock_irq(&this_rq->lock);
<<<<<<< HEAD
=======
		update_rq_clock(this_rq);
>>>>>>> eebef746
		update_cpu_load(this_rq);
		raw_spin_unlock_irq(&this_rq->lock);

		rebalance_domains(balance_cpu, CPU_IDLE);

		rq = cpu_rq(balance_cpu);
		if (time_after(this_rq->next_balance, rq->next_balance))
			this_rq->next_balance = rq->next_balance;
	}
	nohz.next_balance = this_rq->next_balance;
	this_rq->nohz_balance_kick = 0;
}

/*
 * Current heuristic for kicking the idle load balancer
 * - first_pick_cpu is the one of the busy CPUs. It will kick
 *   idle load balancer when it has more than one process active. This
 *   eliminates the need for idle load balancing altogether when we have
 *   only one running process in the system (common case).
 * - If there are more than one busy CPU, idle load balancer may have
 *   to run for active_load_balance to happen (i.e., two busy CPUs are
 *   SMT or core siblings and can run better if they move to different
 *   physical CPUs). So, second_pick_cpu is the second of the busy CPUs
 *   which will kick idle load balancer as soon as it has any load.
 */
static inline int nohz_kick_needed(struct rq *rq, int cpu)
{
	unsigned long now = jiffies;
	int ret;
	int first_pick_cpu, second_pick_cpu;

	if (time_before(now, nohz.next_balance))
		return 0;

	if (!rq->nr_running)
		return 0;

	first_pick_cpu = atomic_read(&nohz.first_pick_cpu);
	second_pick_cpu = atomic_read(&nohz.second_pick_cpu);

	if (first_pick_cpu < nr_cpu_ids && first_pick_cpu != cpu &&
	    second_pick_cpu < nr_cpu_ids && second_pick_cpu != cpu)
		return 0;

	ret = atomic_cmpxchg(&nohz.first_pick_cpu, nr_cpu_ids, cpu);
	if (ret == nr_cpu_ids || ret == cpu) {
		atomic_cmpxchg(&nohz.second_pick_cpu, cpu, nr_cpu_ids);
		if (rq->nr_running > 1)
			return 1;
	} else {
		ret = atomic_cmpxchg(&nohz.second_pick_cpu, nr_cpu_ids, cpu);
		if (ret == nr_cpu_ids || ret == cpu) {
			if (rq->nr_running)
				return 1;
		}
	}
	return 0;
}
#else
static void nohz_idle_balance(int this_cpu, enum cpu_idle_type idle) { }
#endif

/*
 * run_rebalance_domains is triggered when needed from the scheduler tick.
 * Also triggered for nohz idle balancing (with nohz_balancing_kick set).
 */
static void run_rebalance_domains(struct softirq_action *h)
{
	int this_cpu = smp_processor_id();
	struct rq *this_rq = cpu_rq(this_cpu);
	enum cpu_idle_type idle = this_rq->idle_at_tick ?
						CPU_IDLE : CPU_NOT_IDLE;

	rebalance_domains(this_cpu, idle);

	/*
	 * If this cpu has a pending nohz_balance_kick, then do the
	 * balancing on behalf of the other idle cpus whose ticks are
	 * stopped.
	 */
	nohz_idle_balance(this_cpu, idle);
}

static inline int on_null_domain(int cpu)
{
	return !rcu_dereference_sched(cpu_rq(cpu)->sd);
}

/*
 * Trigger the SCHED_SOFTIRQ if it is time to do periodic load balancing.
 */
static inline void trigger_load_balance(struct rq *rq, int cpu)
{
	/* Don't need to rebalance while attached to NULL domain */
	if (time_after_eq(jiffies, rq->next_balance) &&
	    likely(!on_null_domain(cpu)))
		raise_softirq(SCHED_SOFTIRQ);
#ifdef CONFIG_NO_HZ
	else if (nohz_kick_needed(rq, cpu) && likely(!on_null_domain(cpu)))
		nohz_balancer_kick(cpu);
#endif
}

static void rq_online_fair(struct rq *rq)
{
	update_sysctl();
}

static void rq_offline_fair(struct rq *rq)
{
	update_sysctl();
}

#else	/* CONFIG_SMP */

/*
 * on UP we do not need to balance between CPUs:
 */
static inline void idle_balance(int cpu, struct rq *rq)
{
}

#endif /* CONFIG_SMP */

/*
 * scheduler tick hitting a task of our scheduling class:
 */
static void task_tick_fair(struct rq *rq, struct task_struct *curr, int queued)
{
	struct cfs_rq *cfs_rq;
	struct sched_entity *se = &curr->se;

	for_each_sched_entity(se) {
		cfs_rq = cfs_rq_of(se);
		entity_tick(cfs_rq, se, queued);
	}
}

/*
 * called on fork with the child task as argument from the parent's context
 *  - child not yet on the tasklist
 *  - preemption disabled
 */
static void task_fork_fair(struct task_struct *p)
{
	struct cfs_rq *cfs_rq = task_cfs_rq(current);
	struct sched_entity *se = &p->se, *curr = cfs_rq->curr;
	int this_cpu = smp_processor_id();
	struct rq *rq = this_rq();
	unsigned long flags;

	raw_spin_lock_irqsave(&rq->lock, flags);

	if (unlikely(task_cpu(p) != this_cpu))
		__set_task_cpu(p, this_cpu);

	update_curr(cfs_rq);

	if (curr)
		se->vruntime = curr->vruntime;
	place_entity(cfs_rq, se, 1);

	if (sysctl_sched_child_runs_first && curr && entity_before(curr, se)) {
		/*
		 * Upon rescheduling, sched_class::put_prev_task() will place
		 * 'current' within the tree based on its new key value.
		 */
		swap(curr->vruntime, se->vruntime);
		resched_task(rq->curr);
	}

	se->vruntime -= cfs_rq->min_vruntime;

	raw_spin_unlock_irqrestore(&rq->lock, flags);
}

/*
 * Priority of the task has changed. Check to see if we preempt
 * the current task.
 */
static void prio_changed_fair(struct rq *rq, struct task_struct *p,
			      int oldprio, int running)
{
	/*
	 * Reschedule if we are currently running on this runqueue and
	 * our priority decreased, or if we are not currently running on
	 * this runqueue and our priority is higher than the current's
	 */
	if (running) {
		if (p->prio > oldprio)
			resched_task(rq->curr);
	} else
		check_preempt_curr(rq, p, 0);
}

/*
 * We switched to the sched_fair class.
 */
static void switched_to_fair(struct rq *rq, struct task_struct *p,
			     int running)
{
	/*
	 * We were most likely switched from sched_rt, so
	 * kick off the schedule if running, otherwise just see
	 * if we can still preempt the current task.
	 */
	if (running)
		resched_task(rq->curr);
	else
		check_preempt_curr(rq, p, 0);
}

/* Account for a task changing its policy or group.
 *
 * This routine is mostly called to set cfs_rq->curr field when a task
 * migrates between groups/classes.
 */
static void set_curr_task_fair(struct rq *rq)
{
	struct sched_entity *se = &rq->curr->se;

	for_each_sched_entity(se)
		set_next_entity(cfs_rq_of(se), se);
}

#ifdef CONFIG_FAIR_GROUP_SCHED
static void moved_group_fair(struct task_struct *p, int on_rq)
{
	struct cfs_rq *cfs_rq = task_cfs_rq(p);

	update_curr(cfs_rq);
	if (!on_rq)
		place_entity(cfs_rq, &p->se, 1);
}
#endif

static unsigned int get_rr_interval_fair(struct rq *rq, struct task_struct *task)
{
	struct sched_entity *se = &task->se;
	unsigned int rr_interval = 0;

	/*
	 * Time slice is 0 for SCHED_OTHER tasks that are on an otherwise
	 * idle runqueue:
	 */
	if (rq->cfs.load.weight)
		rr_interval = NS_TO_JIFFIES(sched_slice(&rq->cfs, se));

	return rr_interval;
}

/*
 * All the scheduling class methods:
 */
static const struct sched_class fair_sched_class = {
	.next			= &idle_sched_class,
	.enqueue_task		= enqueue_task_fair,
	.dequeue_task		= dequeue_task_fair,
	.yield_task		= yield_task_fair,

	.check_preempt_curr	= check_preempt_wakeup,

	.pick_next_task		= pick_next_task_fair,
	.put_prev_task		= put_prev_task_fair,

#ifdef CONFIG_SMP
	.select_task_rq		= select_task_rq_fair,

	.rq_online		= rq_online_fair,
	.rq_offline		= rq_offline_fair,

	.task_waking		= task_waking_fair,
#endif

	.set_curr_task          = set_curr_task_fair,
	.task_tick		= task_tick_fair,
	.task_fork		= task_fork_fair,

	.prio_changed		= prio_changed_fair,
	.switched_to		= switched_to_fair,

	.get_rr_interval	= get_rr_interval_fair,

#ifdef CONFIG_FAIR_GROUP_SCHED
	.moved_group		= moved_group_fair,
#endif
};

#ifdef CONFIG_SCHED_DEBUG
static void print_cfs_stats(struct seq_file *m, int cpu)
{
	struct cfs_rq *cfs_rq;

	rcu_read_lock();
	for_each_leaf_cfs_rq(cpu_rq(cpu), cfs_rq)
		print_cfs_rq(m, cpu, cfs_rq);
	rcu_read_unlock();
}
#endif<|MERGE_RESOLUTION|>--- conflicted
+++ resolved
@@ -3598,10 +3598,7 @@
 		}
 
 		raw_spin_lock_irq(&this_rq->lock);
-<<<<<<< HEAD
-=======
 		update_rq_clock(this_rq);
->>>>>>> eebef746
 		update_cpu_load(this_rq);
 		raw_spin_unlock_irq(&this_rq->lock);
 
