--- conflicted
+++ resolved
@@ -564,13 +564,6 @@
 
 #if defined CONFIG_SMP && defined CONFIG_FAIR_GROUP_SCHED
 	cfs_rq->load_unacc_exec_time += delta_exec;
-<<<<<<< HEAD
-	if (cfs_rq->load_unacc_exec_time > sysctl_sched_shares_window) {
-		update_cfs_load(cfs_rq, 0);
-		update_cfs_shares(cfs_rq, 0);
-	}
-=======
->>>>>>> 19e5eebb
 #endif
 }
 
@@ -772,17 +765,12 @@
 static void reweight_entity(struct cfs_rq *cfs_rq, struct sched_entity *se,
 			    unsigned long weight)
 {
-<<<<<<< HEAD
-	if (se->on_rq)
-		account_entity_dequeue(cfs_rq, se);
-=======
 	if (se->on_rq) {
 		/* commit outstanding execution time */
 		if (cfs_rq->curr == se)
 			update_curr(cfs_rq);
 		account_entity_dequeue(cfs_rq, se);
 	}
->>>>>>> 19e5eebb
 
 	update_load_set(&se->load, weight);
 
@@ -821,8 +809,6 @@
 
 	reweight_entity(cfs_rq_of(se), se, shares);
 }
-<<<<<<< HEAD
-=======
 
 static void update_entity_shares_tick(struct cfs_rq *cfs_rq)
 {
@@ -831,7 +817,6 @@
 		update_cfs_shares(cfs_rq, 0);
 	}
 }
->>>>>>> 19e5eebb
 #else /* CONFIG_FAIR_GROUP_SCHED */
 static void update_cfs_load(struct cfs_rq *cfs_rq, int global_update)
 {
@@ -840,13 +825,10 @@
 static inline void update_cfs_shares(struct cfs_rq *cfs_rq, long weight_delta)
 {
 }
-<<<<<<< HEAD
-=======
 
 static inline void update_entity_shares_tick(struct cfs_rq *cfs_rq)
 {
 }
->>>>>>> 19e5eebb
 #endif /* CONFIG_FAIR_GROUP_SCHED */
 
 static void enqueue_sleeper(struct cfs_rq *cfs_rq, struct sched_entity *se)
