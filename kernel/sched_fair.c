--- conflicted
+++ resolved
@@ -3476,11 +3476,7 @@
 
 static inline int on_null_domain(int cpu)
 {
-<<<<<<< HEAD
-	return !rcu_dereference(cpu_rq(cpu)->sd);
-=======
 	return !rcu_dereference_sched(cpu_rq(cpu)->sd);
->>>>>>> 3474cbd1
 }
 
 /*
