--- conflicted
+++ resolved
@@ -728,12 +728,9 @@
 		rcu_preempt_check_blocked_tasks(rnp);
 		rnp->qsmask = rnp->qsmaskinit;
 		rnp->gpnum = rsp->gpnum;
-<<<<<<< HEAD
-=======
 		rnp->completed = rsp->completed;
 		if (rnp == rdp->mynode)
 			rcu_start_gp_per_cpu(rsp, rnp, rdp);
->>>>>>> 9160306e
 		spin_unlock(&rnp->lock);	/* irqs remain disabled. */
 	}
 
@@ -755,10 +752,6 @@
 	WARN_ON_ONCE(!rcu_gp_in_progress(rsp));
 	rsp->completed = rsp->gpnum;
 	rsp->signaled = RCU_GP_IDLE;
-<<<<<<< HEAD
-	rcu_process_gp_end(rsp, rsp->rda[smp_processor_id()]);
-=======
->>>>>>> 9160306e
 	rcu_start_gp(rsp, flags);  /* releases root node's rnp->lock. */
 }
 
@@ -1237,11 +1230,7 @@
 		forcenow = 0;
 		spin_lock(&rnp->lock);
 		if (lastcomp == rsp->completed &&
-<<<<<<< HEAD
-		    rsp->signaled == RCU_SAVE_DYNTICK) {
-=======
 		    rsp->signaled == signaled) {
->>>>>>> 9160306e
 			rsp->signaled = RCU_FORCE_QS;
 			dyntick_record_completed(rsp, lastcomp);
 			forcenow = signaled == RCU_SAVE_COMPLETED;
