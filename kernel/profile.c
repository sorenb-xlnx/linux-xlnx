/*
 *  linux/kernel/profile.c
 *  Simple profiling. Manages a direct-mapped profile hit count buffer,
 *  with configurable resolution, support for restricting the cpus on
 *  which profiling is done, and switching between cpu time and
 *  schedule() calls via kernel command line parameters passed at boot.
 *
 *  Scheduler profiling support, Arjan van de Ven and Ingo Molnar,
 *	Red Hat, July 2004
 *  Consolidation of architecture support code for profiling,
 *	William Irwin, Oracle, July 2004
 *  Amortized hit count accounting via per-cpu open-addressed hashtables
 *	to resolve timer interrupt livelocks, William Irwin, Oracle, 2004
 */

#include <linux/module.h>
#include <linux/profile.h>
#include <linux/bootmem.h>
#include <linux/notifier.h>
#include <linux/mm.h>
#include <linux/cpumask.h>
#include <linux/cpu.h>
#include <linux/highmem.h>
#include <linux/mutex.h>
#include <linux/slab.h>
#include <linux/vmalloc.h>
#include <asm/sections.h>
#include <asm/irq_regs.h>
#include <asm/ptrace.h>

struct profile_hit {
	u32 pc, hits;
};
#define PROFILE_GRPSHIFT	3
#define PROFILE_GRPSZ		(1 << PROFILE_GRPSHIFT)
#define NR_PROFILE_HIT		(PAGE_SIZE/sizeof(struct profile_hit))
#define NR_PROFILE_GRP		(NR_PROFILE_HIT/PROFILE_GRPSZ)

/* Oprofile timer tick hook */
static int (*timer_hook)(struct pt_regs *) __read_mostly;

static atomic_t *prof_buffer;
static unsigned long prof_len, prof_shift;

int prof_on __read_mostly;
EXPORT_SYMBOL_GPL(prof_on);

static cpumask_t prof_cpu_mask = CPU_MASK_ALL;
#ifdef CONFIG_SMP
static DEFINE_PER_CPU(struct profile_hit *[2], cpu_profile_hits);
static DEFINE_PER_CPU(int, cpu_profile_flip);
static DEFINE_MUTEX(profile_flip_mutex);
#endif /* CONFIG_SMP */

int profile_setup(char *str)
{
	static char schedstr[] = "schedule";
	static char sleepstr[] = "sleep";
	static char kvmstr[] = "kvm";
	int par;

	if (!strncmp(str, sleepstr, strlen(sleepstr))) {
#ifdef CONFIG_SCHEDSTATS
		prof_on = SLEEP_PROFILING;
		if (str[strlen(sleepstr)] == ',')
			str += strlen(sleepstr) + 1;
		if (get_option(&str, &par))
			prof_shift = par;
		printk(KERN_INFO
			"kernel sleep profiling enabled (shift: %ld)\n",
			prof_shift);
#else
		printk(KERN_WARNING
			"kernel sleep profiling requires CONFIG_SCHEDSTATS\n");
#endif /* CONFIG_SCHEDSTATS */
	} else if (!strncmp(str, schedstr, strlen(schedstr))) {
		prof_on = SCHED_PROFILING;
		if (str[strlen(schedstr)] == ',')
			str += strlen(schedstr) + 1;
		if (get_option(&str, &par))
			prof_shift = par;
		printk(KERN_INFO
			"kernel schedule profiling enabled (shift: %ld)\n",
			prof_shift);
	} else if (!strncmp(str, kvmstr, strlen(kvmstr))) {
		prof_on = KVM_PROFILING;
		if (str[strlen(kvmstr)] == ',')
			str += strlen(kvmstr) + 1;
		if (get_option(&str, &par))
			prof_shift = par;
		printk(KERN_INFO
			"kernel KVM profiling enabled (shift: %ld)\n",
			prof_shift);
	} else if (get_option(&str, &par)) {
		prof_shift = par;
		prof_on = CPU_PROFILING;
		printk(KERN_INFO "kernel profiling enabled (shift: %ld)\n",
			prof_shift);
	}
	return 1;
}
__setup("profile=", profile_setup);


<<<<<<< HEAD
int profile_init(void)
=======
int __ref profile_init(void)
>>>>>>> 031bb27c
{
	int buffer_bytes;
	if (!prof_on)
		return 0;

	/* only text is profiled */
	prof_len = (_etext - _stext) >> prof_shift;
	buffer_bytes = prof_len*sizeof(atomic_t);
	if (!slab_is_available()) {
		prof_buffer = alloc_bootmem(buffer_bytes);
		return 0;
	}

	prof_buffer = kzalloc(buffer_bytes, GFP_KERNEL);
	if (prof_buffer)
		return 0;

	prof_buffer = alloc_pages_exact(buffer_bytes, GFP_KERNEL|__GFP_ZERO);
	if (prof_buffer)
		return 0;

	prof_buffer = vmalloc(buffer_bytes);
	if (prof_buffer)
		return 0;

	return -ENOMEM;
}

/* Profile event notifications */

static BLOCKING_NOTIFIER_HEAD(task_exit_notifier);
static ATOMIC_NOTIFIER_HEAD(task_free_notifier);
static BLOCKING_NOTIFIER_HEAD(munmap_notifier);

void profile_task_exit(struct task_struct *task)
{
	blocking_notifier_call_chain(&task_exit_notifier, 0, task);
}

int profile_handoff_task(struct task_struct *task)
{
	int ret;
	ret = atomic_notifier_call_chain(&task_free_notifier, 0, task);
	return (ret == NOTIFY_OK) ? 1 : 0;
}

void profile_munmap(unsigned long addr)
{
	blocking_notifier_call_chain(&munmap_notifier, 0, (void *)addr);
}

int task_handoff_register(struct notifier_block *n)
{
	return atomic_notifier_chain_register(&task_free_notifier, n);
}
EXPORT_SYMBOL_GPL(task_handoff_register);

int task_handoff_unregister(struct notifier_block *n)
{
	return atomic_notifier_chain_unregister(&task_free_notifier, n);
}
EXPORT_SYMBOL_GPL(task_handoff_unregister);

int profile_event_register(enum profile_type type, struct notifier_block *n)
{
	int err = -EINVAL;

	switch (type) {
	case PROFILE_TASK_EXIT:
		err = blocking_notifier_chain_register(
				&task_exit_notifier, n);
		break;
	case PROFILE_MUNMAP:
		err = blocking_notifier_chain_register(
				&munmap_notifier, n);
		break;
	}

	return err;
}
EXPORT_SYMBOL_GPL(profile_event_register);

int profile_event_unregister(enum profile_type type, struct notifier_block *n)
{
	int err = -EINVAL;

	switch (type) {
	case PROFILE_TASK_EXIT:
		err = blocking_notifier_chain_unregister(
				&task_exit_notifier, n);
		break;
	case PROFILE_MUNMAP:
		err = blocking_notifier_chain_unregister(
				&munmap_notifier, n);
		break;
	}

	return err;
}
EXPORT_SYMBOL_GPL(profile_event_unregister);

int register_timer_hook(int (*hook)(struct pt_regs *))
{
	if (timer_hook)
		return -EBUSY;
	timer_hook = hook;
	return 0;
}
EXPORT_SYMBOL_GPL(register_timer_hook);

void unregister_timer_hook(int (*hook)(struct pt_regs *))
{
	WARN_ON(hook != timer_hook);
	timer_hook = NULL;
	/* make sure all CPUs see the NULL hook */
	synchronize_sched();  /* Allow ongoing interrupts to complete. */
}
EXPORT_SYMBOL_GPL(unregister_timer_hook);


#ifdef CONFIG_SMP
/*
 * Each cpu has a pair of open-addressed hashtables for pending
 * profile hits. read_profile() IPI's all cpus to request them
 * to flip buffers and flushes their contents to prof_buffer itself.
 * Flip requests are serialized by the profile_flip_mutex. The sole
 * use of having a second hashtable is for avoiding cacheline
 * contention that would otherwise happen during flushes of pending
 * profile hits required for the accuracy of reported profile hits
 * and so resurrect the interrupt livelock issue.
 *
 * The open-addressed hashtables are indexed by profile buffer slot
 * and hold the number of pending hits to that profile buffer slot on
 * a cpu in an entry. When the hashtable overflows, all pending hits
 * are accounted to their corresponding profile buffer slots with
 * atomic_add() and the hashtable emptied. As numerous pending hits
 * may be accounted to a profile buffer slot in a hashtable entry,
 * this amortizes a number of atomic profile buffer increments likely
 * to be far larger than the number of entries in the hashtable,
 * particularly given that the number of distinct profile buffer
 * positions to which hits are accounted during short intervals (e.g.
 * several seconds) is usually very small. Exclusion from buffer
 * flipping is provided by interrupt disablement (note that for
 * SCHED_PROFILING or SLEEP_PROFILING profile_hit() may be called from
 * process context).
 * The hash function is meant to be lightweight as opposed to strong,
 * and was vaguely inspired by ppc64 firmware-supported inverted
 * pagetable hash functions, but uses a full hashtable full of finite
 * collision chains, not just pairs of them.
 *
 * -- wli
 */
static void __profile_flip_buffers(void *unused)
{
	int cpu = smp_processor_id();

	per_cpu(cpu_profile_flip, cpu) = !per_cpu(cpu_profile_flip, cpu);
}

static void profile_flip_buffers(void)
{
	int i, j, cpu;

	mutex_lock(&profile_flip_mutex);
	j = per_cpu(cpu_profile_flip, get_cpu());
	put_cpu();
	on_each_cpu(__profile_flip_buffers, NULL, 1);
	for_each_online_cpu(cpu) {
		struct profile_hit *hits = per_cpu(cpu_profile_hits, cpu)[j];
		for (i = 0; i < NR_PROFILE_HIT; ++i) {
			if (!hits[i].hits) {
				if (hits[i].pc)
					hits[i].pc = 0;
				continue;
			}
			atomic_add(hits[i].hits, &prof_buffer[hits[i].pc]);
			hits[i].hits = hits[i].pc = 0;
		}
	}
	mutex_unlock(&profile_flip_mutex);
}

static void profile_discard_flip_buffers(void)
{
	int i, cpu;

	mutex_lock(&profile_flip_mutex);
	i = per_cpu(cpu_profile_flip, get_cpu());
	put_cpu();
	on_each_cpu(__profile_flip_buffers, NULL, 1);
	for_each_online_cpu(cpu) {
		struct profile_hit *hits = per_cpu(cpu_profile_hits, cpu)[i];
		memset(hits, 0, NR_PROFILE_HIT*sizeof(struct profile_hit));
	}
	mutex_unlock(&profile_flip_mutex);
}

void profile_hits(int type, void *__pc, unsigned int nr_hits)
{
	unsigned long primary, secondary, flags, pc = (unsigned long)__pc;
	int i, j, cpu;
	struct profile_hit *hits;

	if (prof_on != type || !prof_buffer)
		return;
	pc = min((pc - (unsigned long)_stext) >> prof_shift, prof_len - 1);
	i = primary = (pc & (NR_PROFILE_GRP - 1)) << PROFILE_GRPSHIFT;
	secondary = (~(pc << 1) & (NR_PROFILE_GRP - 1)) << PROFILE_GRPSHIFT;
	cpu = get_cpu();
	hits = per_cpu(cpu_profile_hits, cpu)[per_cpu(cpu_profile_flip, cpu)];
	if (!hits) {
		put_cpu();
		return;
	}
	/*
	 * We buffer the global profiler buffer into a per-CPU
	 * queue and thus reduce the number of global (and possibly
	 * NUMA-alien) accesses. The write-queue is self-coalescing:
	 */
	local_irq_save(flags);
	do {
		for (j = 0; j < PROFILE_GRPSZ; ++j) {
			if (hits[i + j].pc == pc) {
				hits[i + j].hits += nr_hits;
				goto out;
			} else if (!hits[i + j].hits) {
				hits[i + j].pc = pc;
				hits[i + j].hits = nr_hits;
				goto out;
			}
		}
		i = (i + secondary) & (NR_PROFILE_HIT - 1);
	} while (i != primary);

	/*
	 * Add the current hit(s) and flush the write-queue out
	 * to the global buffer:
	 */
	atomic_add(nr_hits, &prof_buffer[pc]);
	for (i = 0; i < NR_PROFILE_HIT; ++i) {
		atomic_add(hits[i].hits, &prof_buffer[hits[i].pc]);
		hits[i].pc = hits[i].hits = 0;
	}
out:
	local_irq_restore(flags);
	put_cpu();
}

static int __devinit profile_cpu_callback(struct notifier_block *info,
					unsigned long action, void *__cpu)
{
	int node, cpu = (unsigned long)__cpu;
	struct page *page;

	switch (action) {
	case CPU_UP_PREPARE:
	case CPU_UP_PREPARE_FROZEN:
		node = cpu_to_node(cpu);
		per_cpu(cpu_profile_flip, cpu) = 0;
		if (!per_cpu(cpu_profile_hits, cpu)[1]) {
			page = alloc_pages_node(node,
					GFP_KERNEL | __GFP_ZERO,
					0);
			if (!page)
				return NOTIFY_BAD;
			per_cpu(cpu_profile_hits, cpu)[1] = page_address(page);
		}
		if (!per_cpu(cpu_profile_hits, cpu)[0]) {
			page = alloc_pages_node(node,
					GFP_KERNEL | __GFP_ZERO,
					0);
			if (!page)
				goto out_free;
			per_cpu(cpu_profile_hits, cpu)[0] = page_address(page);
		}
		break;
out_free:
		page = virt_to_page(per_cpu(cpu_profile_hits, cpu)[1]);
		per_cpu(cpu_profile_hits, cpu)[1] = NULL;
		__free_page(page);
		return NOTIFY_BAD;
	case CPU_ONLINE:
	case CPU_ONLINE_FROZEN:
		cpu_set(cpu, prof_cpu_mask);
		break;
	case CPU_UP_CANCELED:
	case CPU_UP_CANCELED_FROZEN:
	case CPU_DEAD:
	case CPU_DEAD_FROZEN:
		cpu_clear(cpu, prof_cpu_mask);
		if (per_cpu(cpu_profile_hits, cpu)[0]) {
			page = virt_to_page(per_cpu(cpu_profile_hits, cpu)[0]);
			per_cpu(cpu_profile_hits, cpu)[0] = NULL;
			__free_page(page);
		}
		if (per_cpu(cpu_profile_hits, cpu)[1]) {
			page = virt_to_page(per_cpu(cpu_profile_hits, cpu)[1]);
			per_cpu(cpu_profile_hits, cpu)[1] = NULL;
			__free_page(page);
		}
		break;
	}
	return NOTIFY_OK;
}
#else /* !CONFIG_SMP */
#define profile_flip_buffers()		do { } while (0)
#define profile_discard_flip_buffers()	do { } while (0)
#define profile_cpu_callback		NULL

void profile_hits(int type, void *__pc, unsigned int nr_hits)
{
	unsigned long pc;

	if (prof_on != type || !prof_buffer)
		return;
	pc = ((unsigned long)__pc - (unsigned long)_stext) >> prof_shift;
	atomic_add(nr_hits, &prof_buffer[min(pc, prof_len - 1)]);
}
#endif /* !CONFIG_SMP */
EXPORT_SYMBOL_GPL(profile_hits);

void profile_tick(int type)
{
	struct pt_regs *regs = get_irq_regs();

	if (type == CPU_PROFILING && timer_hook)
		timer_hook(regs);
	if (!user_mode(regs) && cpu_isset(smp_processor_id(), prof_cpu_mask))
		profile_hit(type, (void *)profile_pc(regs));
}

#ifdef CONFIG_PROC_FS
#include <linux/proc_fs.h>
#include <asm/uaccess.h>
#include <asm/ptrace.h>

static int prof_cpu_mask_read_proc(char *page, char **start, off_t off,
			int count, int *eof, void *data)
{
	int len = cpumask_scnprintf(page, count, *(cpumask_t *)data);
	if (count - len < 2)
		return -EINVAL;
	len += sprintf(page + len, "\n");
	return len;
}

static int prof_cpu_mask_write_proc(struct file *file,
	const char __user *buffer,  unsigned long count, void *data)
{
	cpumask_t *mask = (cpumask_t *)data;
	unsigned long full_count = count, err;
	cpumask_t new_value;

	err = cpumask_parse_user(buffer, count, new_value);
	if (err)
		return err;

	*mask = new_value;
	return full_count;
}

void create_prof_cpu_mask(struct proc_dir_entry *root_irq_dir)
{
	struct proc_dir_entry *entry;

	/* create /proc/irq/prof_cpu_mask */
	entry = create_proc_entry("prof_cpu_mask", 0600, root_irq_dir);
	if (!entry)
		return;
	entry->data = (void *)&prof_cpu_mask;
	entry->read_proc = prof_cpu_mask_read_proc;
	entry->write_proc = prof_cpu_mask_write_proc;
}

/*
 * This function accesses profiling information. The returned data is
 * binary: the sampling step and the actual contents of the profile
 * buffer. Use of the program readprofile is recommended in order to
 * get meaningful info out of these data.
 */
static ssize_t
read_profile(struct file *file, char __user *buf, size_t count, loff_t *ppos)
{
	unsigned long p = *ppos;
	ssize_t read;
	char *pnt;
	unsigned int sample_step = 1 << prof_shift;

	profile_flip_buffers();
	if (p >= (prof_len+1)*sizeof(unsigned int))
		return 0;
	if (count > (prof_len+1)*sizeof(unsigned int) - p)
		count = (prof_len+1)*sizeof(unsigned int) - p;
	read = 0;

	while (p < sizeof(unsigned int) && count > 0) {
		if (put_user(*((char *)(&sample_step)+p), buf))
			return -EFAULT;
		buf++; p++; count--; read++;
	}
	pnt = (char *)prof_buffer + p - sizeof(atomic_t);
	if (copy_to_user(buf, (void *)pnt, count))
		return -EFAULT;
	read += count;
	*ppos += read;
	return read;
}

/*
 * Writing to /proc/profile resets the counters
 *
 * Writing a 'profiling multiplier' value into it also re-sets the profiling
 * interrupt frequency, on architectures that support this.
 */
static ssize_t write_profile(struct file *file, const char __user *buf,
			     size_t count, loff_t *ppos)
{
#ifdef CONFIG_SMP
	extern int setup_profiling_timer(unsigned int multiplier);

	if (count == sizeof(int)) {
		unsigned int multiplier;

		if (copy_from_user(&multiplier, buf, sizeof(int)))
			return -EFAULT;

		if (setup_profiling_timer(multiplier))
			return -EINVAL;
	}
#endif
	profile_discard_flip_buffers();
	memset(prof_buffer, 0, prof_len * sizeof(atomic_t));
	return count;
}

static const struct file_operations proc_profile_operations = {
	.read		= read_profile,
	.write		= write_profile,
};

#ifdef CONFIG_SMP
static inline void profile_nop(void *unused)
{
}

static int create_hash_tables(void)
{
	int cpu;

	for_each_online_cpu(cpu) {
		int node = cpu_to_node(cpu);
		struct page *page;

		page = alloc_pages_node(node,
				GFP_KERNEL | __GFP_ZERO | GFP_THISNODE,
				0);
		if (!page)
			goto out_cleanup;
		per_cpu(cpu_profile_hits, cpu)[1]
				= (struct profile_hit *)page_address(page);
		page = alloc_pages_node(node,
				GFP_KERNEL | __GFP_ZERO | GFP_THISNODE,
				0);
		if (!page)
			goto out_cleanup;
		per_cpu(cpu_profile_hits, cpu)[0]
				= (struct profile_hit *)page_address(page);
	}
	return 0;
out_cleanup:
	prof_on = 0;
	smp_mb();
	on_each_cpu(profile_nop, NULL, 1);
	for_each_online_cpu(cpu) {
		struct page *page;

		if (per_cpu(cpu_profile_hits, cpu)[0]) {
			page = virt_to_page(per_cpu(cpu_profile_hits, cpu)[0]);
			per_cpu(cpu_profile_hits, cpu)[0] = NULL;
			__free_page(page);
		}
		if (per_cpu(cpu_profile_hits, cpu)[1]) {
			page = virt_to_page(per_cpu(cpu_profile_hits, cpu)[1]);
			per_cpu(cpu_profile_hits, cpu)[1] = NULL;
			__free_page(page);
		}
	}
	return -1;
}
#else
#define create_hash_tables()			({ 0; })
#endif

int create_proc_profile(void)
{
	struct proc_dir_entry *entry;

	if (!prof_on)
		return 0;
	if (create_hash_tables())
		return -ENOMEM;
	entry = proc_create("profile", S_IWUSR | S_IRUGO,
			    NULL, &proc_profile_operations);
	if (!entry)
		return 0;
	entry->size = (1+prof_len) * sizeof(atomic_t);
	hotcpu_notifier(profile_cpu_callback, 0);
	return 0;
}
module_init(create_proc_profile);
#endif /* CONFIG_PROC_FS */<|MERGE_RESOLUTION|>--- conflicted
+++ resolved
@@ -102,11 +102,7 @@
 __setup("profile=", profile_setup);
 
 
-<<<<<<< HEAD
-int profile_init(void)
-=======
 int __ref profile_init(void)
->>>>>>> 031bb27c
 {
 	int buffer_bytes;
 	if (!prof_on)
