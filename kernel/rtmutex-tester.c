/*
 * RT-Mutex-tester: scriptable tester for rt mutexes
 *
 * started by Thomas Gleixner:
 *
 *  Copyright (C) 2006, Timesys Corp., Thomas Gleixner <tglx@timesys.com>
 *
 */
#include <linux/kthread.h>
#include <linux/module.h>
#include <linux/sched.h>
#include <linux/spinlock.h>
#include <linux/sysdev.h>
#include <linux/timer.h>
#include <linux/freezer.h>

#include "rtmutex.h"

#define MAX_RT_TEST_THREADS	8
#define MAX_RT_TEST_MUTEXES	8

static spinlock_t rttest_lock;
static atomic_t rttest_event;

struct test_thread_data {
	int			opcode;
	int			opdata;
	int			mutexes[MAX_RT_TEST_MUTEXES];
	int			event;
	struct sys_device	sysdev;
};

static struct test_thread_data thread_data[MAX_RT_TEST_THREADS];
static struct task_struct *threads[MAX_RT_TEST_THREADS];
static struct rt_mutex mutexes[MAX_RT_TEST_MUTEXES];

enum test_opcodes {
	RTTEST_NOP = 0,
	RTTEST_SCHEDOT,		/* 1 Sched other, data = nice */
	RTTEST_SCHEDRT,		/* 2 Sched fifo, data = prio */
	RTTEST_LOCK,		/* 3 Lock uninterruptible, data = lockindex */
	RTTEST_LOCKNOWAIT,	/* 4 Lock uninterruptible no wait in wakeup, data = lockindex */
	RTTEST_LOCKINT,		/* 5 Lock interruptible, data = lockindex */
	RTTEST_LOCKINTNOWAIT,	/* 6 Lock interruptible no wait in wakeup, data = lockindex */
	RTTEST_LOCKCONT,	/* 7 Continue locking after the wakeup delay */
	RTTEST_UNLOCK,		/* 8 Unlock, data = lockindex */
<<<<<<< HEAD
	RTTEST_LOCKBKL,		/* 9 Was: Lock BKL */
	RTTEST_UNLOCKBKL,	/* 10 Was: Unlock BKL */
	RTTEST_SIGNAL,		/* 11 Signal other test thread, data = thread id */
=======
	/* 9, 10 - reserved for BKL commemoration */
	RTTEST_SIGNAL = 11,	/* 11 Signal other test thread, data = thread id */
>>>>>>> dbebbfbb
	RTTEST_RESETEVENT = 98,	/* 98 Reset event counter */
	RTTEST_RESET = 99,	/* 99 Reset all pending operations */
};

static int handle_op(struct test_thread_data *td, int lockwakeup)
{
	int i, id, ret = -EINVAL;

	switch(td->opcode) {

	case RTTEST_NOP:
		return 0;

	case RTTEST_LOCKCONT:
		td->mutexes[td->opdata] = 1;
		td->event = atomic_add_return(1, &rttest_event);
		return 0;

	case RTTEST_RESET:
		for (i = 0; i < MAX_RT_TEST_MUTEXES; i++) {
			if (td->mutexes[i] == 4) {
				rt_mutex_unlock(&mutexes[i]);
				td->mutexes[i] = 0;
			}
		}
		return 0;

	case RTTEST_RESETEVENT:
		atomic_set(&rttest_event, 0);
		return 0;

	default:
		if (lockwakeup)
			return ret;
	}

	switch(td->opcode) {

	case RTTEST_LOCK:
	case RTTEST_LOCKNOWAIT:
		id = td->opdata;
		if (id < 0 || id >= MAX_RT_TEST_MUTEXES)
			return ret;

		td->mutexes[id] = 1;
		td->event = atomic_add_return(1, &rttest_event);
		rt_mutex_lock(&mutexes[id]);
		td->event = atomic_add_return(1, &rttest_event);
		td->mutexes[id] = 4;
		return 0;

	case RTTEST_LOCKINT:
	case RTTEST_LOCKINTNOWAIT:
		id = td->opdata;
		if (id < 0 || id >= MAX_RT_TEST_MUTEXES)
			return ret;

		td->mutexes[id] = 1;
		td->event = atomic_add_return(1, &rttest_event);
		ret = rt_mutex_lock_interruptible(&mutexes[id], 0);
		td->event = atomic_add_return(1, &rttest_event);
		td->mutexes[id] = ret ? 0 : 4;
		return ret ? -EINTR : 0;

	case RTTEST_UNLOCK:
		id = td->opdata;
		if (id < 0 || id >= MAX_RT_TEST_MUTEXES || td->mutexes[id] != 4)
			return ret;

		td->event = atomic_add_return(1, &rttest_event);
		rt_mutex_unlock(&mutexes[id]);
		td->event = atomic_add_return(1, &rttest_event);
		td->mutexes[id] = 0;
		return 0;

	default:
		break;
	}
	return ret;
}

/*
 * Schedule replacement for rtsem_down(). Only called for threads with
 * PF_MUTEX_TESTER set.
 *
 * This allows us to have finegrained control over the event flow.
 *
 */
void schedule_rt_mutex_test(struct rt_mutex *mutex)
{
	int tid, op, dat;
	struct test_thread_data *td;

	/* We have to lookup the task */
	for (tid = 0; tid < MAX_RT_TEST_THREADS; tid++) {
		if (threads[tid] == current)
			break;
	}

	BUG_ON(tid == MAX_RT_TEST_THREADS);

	td = &thread_data[tid];

	op = td->opcode;
	dat = td->opdata;

	switch (op) {
	case RTTEST_LOCK:
	case RTTEST_LOCKINT:
	case RTTEST_LOCKNOWAIT:
	case RTTEST_LOCKINTNOWAIT:
		if (mutex != &mutexes[dat])
			break;

		if (td->mutexes[dat] != 1)
			break;

		td->mutexes[dat] = 2;
		td->event = atomic_add_return(1, &rttest_event);
		break;

	default:
		break;
	}

	schedule();


	switch (op) {
	case RTTEST_LOCK:
	case RTTEST_LOCKINT:
		if (mutex != &mutexes[dat])
			return;

		if (td->mutexes[dat] != 2)
			return;

		td->mutexes[dat] = 3;
		td->event = atomic_add_return(1, &rttest_event);
		break;

	case RTTEST_LOCKNOWAIT:
	case RTTEST_LOCKINTNOWAIT:
		if (mutex != &mutexes[dat])
			return;

		if (td->mutexes[dat] != 2)
			return;

		td->mutexes[dat] = 1;
		td->event = atomic_add_return(1, &rttest_event);
		return;

	default:
		return;
	}

	td->opcode = 0;

	for (;;) {
		set_current_state(TASK_INTERRUPTIBLE);

		if (td->opcode > 0) {
			int ret;

			set_current_state(TASK_RUNNING);
			ret = handle_op(td, 1);
			set_current_state(TASK_INTERRUPTIBLE);
			if (td->opcode == RTTEST_LOCKCONT)
				break;
			td->opcode = ret;
		}

		/* Wait for the next command to be executed */
		schedule();
	}

	/* Restore previous command and data */
	td->opcode = op;
	td->opdata = dat;
}

static int test_func(void *data)
{
	struct test_thread_data *td = data;
	int ret;

	current->flags |= PF_MUTEX_TESTER;
	set_freezable();
	allow_signal(SIGHUP);

	for(;;) {

		set_current_state(TASK_INTERRUPTIBLE);

		if (td->opcode > 0) {
			set_current_state(TASK_RUNNING);
			ret = handle_op(td, 0);
			set_current_state(TASK_INTERRUPTIBLE);
			td->opcode = ret;
		}

		/* Wait for the next command to be executed */
		schedule();
		try_to_freeze();

		if (signal_pending(current))
			flush_signals(current);

		if(kthread_should_stop())
			break;
	}
	return 0;
}

/**
 * sysfs_test_command - interface for test commands
 * @dev:	thread reference
 * @buf:	command for actual step
 * @count:	length of buffer
 *
 * command syntax:
 *
 * opcode:data
 */
static ssize_t sysfs_test_command(struct sys_device *dev, struct sysdev_attribute *attr,
				  const char *buf, size_t count)
{
	struct sched_param schedpar;
	struct test_thread_data *td;
	char cmdbuf[32];
	int op, dat, tid, ret;

	td = container_of(dev, struct test_thread_data, sysdev);
	tid = td->sysdev.id;

	/* strings from sysfs write are not 0 terminated! */
	if (count >= sizeof(cmdbuf))
		return -EINVAL;

	/* strip of \n: */
	if (buf[count-1] == '\n')
		count--;
	if (count < 1)
		return -EINVAL;

	memcpy(cmdbuf, buf, count);
	cmdbuf[count] = 0;

	if (sscanf(cmdbuf, "%d:%d", &op, &dat) != 2)
		return -EINVAL;

	switch (op) {
	case RTTEST_SCHEDOT:
		schedpar.sched_priority = 0;
		ret = sched_setscheduler(threads[tid], SCHED_NORMAL, &schedpar);
		if (ret)
			return ret;
		set_user_nice(current, 0);
		break;

	case RTTEST_SCHEDRT:
		schedpar.sched_priority = dat;
		ret = sched_setscheduler(threads[tid], SCHED_FIFO, &schedpar);
		if (ret)
			return ret;
		break;

	case RTTEST_SIGNAL:
		send_sig(SIGHUP, threads[tid], 0);
		break;

	default:
		if (td->opcode > 0)
			return -EBUSY;
		td->opdata = dat;
		td->opcode = op;
		wake_up_process(threads[tid]);
	}

	return count;
}

/**
 * sysfs_test_status - sysfs interface for rt tester
 * @dev:	thread to query
 * @buf:	char buffer to be filled with thread status info
 */
static ssize_t sysfs_test_status(struct sys_device *dev, struct sysdev_attribute *attr,
				 char *buf)
{
	struct test_thread_data *td;
	struct task_struct *tsk;
	char *curr = buf;
	int i;

	td = container_of(dev, struct test_thread_data, sysdev);
	tsk = threads[td->sysdev.id];

	spin_lock(&rttest_lock);

	curr += sprintf(curr,
		"O: %4d, E:%8d, S: 0x%08lx, P: %4d, N: %4d, B: %p, M:",
		td->opcode, td->event, tsk->state,
			(MAX_RT_PRIO - 1) - tsk->prio,
			(MAX_RT_PRIO - 1) - tsk->normal_prio,
		tsk->pi_blocked_on);

	for (i = MAX_RT_TEST_MUTEXES - 1; i >=0 ; i--)
		curr += sprintf(curr, "%d", td->mutexes[i]);

	spin_unlock(&rttest_lock);

	curr += sprintf(curr, ", T: %p, R: %p\n", tsk,
			mutexes[td->sysdev.id].owner);

	return curr - buf;
}

static SYSDEV_ATTR(status, 0600, sysfs_test_status, NULL);
static SYSDEV_ATTR(command, 0600, NULL, sysfs_test_command);

static struct sysdev_class rttest_sysclass = {
	.name = "rttest",
};

static int init_test_thread(int id)
{
	thread_data[id].sysdev.cls = &rttest_sysclass;
	thread_data[id].sysdev.id = id;

	threads[id] = kthread_run(test_func, &thread_data[id], "rt-test-%d", id);
	if (IS_ERR(threads[id]))
		return PTR_ERR(threads[id]);

	return sysdev_register(&thread_data[id].sysdev);
}

static int init_rttest(void)
{
	int ret, i;

	spin_lock_init(&rttest_lock);

	for (i = 0; i < MAX_RT_TEST_MUTEXES; i++)
		rt_mutex_init(&mutexes[i]);

	ret = sysdev_class_register(&rttest_sysclass);
	if (ret)
		return ret;

	for (i = 0; i < MAX_RT_TEST_THREADS; i++) {
		ret = init_test_thread(i);
		if (ret)
			break;
		ret = sysdev_create_file(&thread_data[i].sysdev, &attr_status);
		if (ret)
			break;
		ret = sysdev_create_file(&thread_data[i].sysdev, &attr_command);
		if (ret)
			break;
	}

	printk("Initializing RT-Tester: %s\n", ret ? "Failed" : "OK" );

	return ret;
}

device_initcall(init_rttest);<|MERGE_RESOLUTION|>--- conflicted
+++ resolved
@@ -44,14 +44,8 @@
 	RTTEST_LOCKINTNOWAIT,	/* 6 Lock interruptible no wait in wakeup, data = lockindex */
 	RTTEST_LOCKCONT,	/* 7 Continue locking after the wakeup delay */
 	RTTEST_UNLOCK,		/* 8 Unlock, data = lockindex */
-<<<<<<< HEAD
-	RTTEST_LOCKBKL,		/* 9 Was: Lock BKL */
-	RTTEST_UNLOCKBKL,	/* 10 Was: Unlock BKL */
-	RTTEST_SIGNAL,		/* 11 Signal other test thread, data = thread id */
-=======
 	/* 9, 10 - reserved for BKL commemoration */
 	RTTEST_SIGNAL = 11,	/* 11 Signal other test thread, data = thread id */
->>>>>>> dbebbfbb
 	RTTEST_RESETEVENT = 98,	/* 98 Reset event counter */
 	RTTEST_RESET = 99,	/* 99 Reset all pending operations */
 };
