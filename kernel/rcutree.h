--- conflicted
+++ resolved
@@ -207,12 +207,8 @@
 #define RCU_GP_IDLE		0	/* No grace period in progress. */
 #define RCU_GP_INIT		1	/* Grace period being initialized. */
 #define RCU_SAVE_DYNTICK	2	/* Need to scan dyntick state. */
-<<<<<<< HEAD
-#define RCU_FORCE_QS		3	/* Need to force quiescent state. */
-=======
 #define RCU_SAVE_COMPLETED	3	/* Need to save rsp->completed. */
 #define RCU_FORCE_QS		4	/* Need to force quiescent state. */
->>>>>>> 9160306e
 #ifdef CONFIG_NO_HZ
 #define RCU_SIGNAL_INIT		RCU_SAVE_DYNTICK
 #else /* #ifdef CONFIG_NO_HZ */
