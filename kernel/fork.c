/*
 *  linux/kernel/fork.c
 *
 *  Copyright (C) 1991, 1992  Linus Torvalds
 */

/*
 *  'fork.c' contains the help-routines for the 'fork' system call
 * (see also entry.S and others).
 * Fork is rather simple, once you get the hang of it, but the memory
 * management can be a bitch. See 'mm/memory.c': 'copy_page_range()'
 */

#include <linux/slab.h>
#include <linux/init.h>
#include <linux/unistd.h>
#include <linux/module.h>
#include <linux/vmalloc.h>
#include <linux/completion.h>
#include <linux/mnt_namespace.h>
#include <linux/personality.h>
#include <linux/mempolicy.h>
#include <linux/sem.h>
#include <linux/file.h>
#include <linux/fdtable.h>
#include <linux/iocontext.h>
#include <linux/key.h>
#include <linux/binfmts.h>
#include <linux/mman.h>
#include <linux/mmu_notifier.h>
#include <linux/fs.h>
#include <linux/nsproxy.h>
#include <linux/capability.h>
#include <linux/cpu.h>
#include <linux/cgroup.h>
#include <linux/security.h>
#include <linux/hugetlb.h>
#include <linux/swap.h>
#include <linux/syscalls.h>
#include <linux/jiffies.h>
#include <linux/tracehook.h>
#include <linux/futex.h>
#include <linux/compat.h>
#include <linux/task_io_accounting_ops.h>
#include <linux/rcupdate.h>
#include <linux/ptrace.h>
#include <linux/mount.h>
#include <linux/audit.h>
#include <linux/memcontrol.h>
#include <linux/ftrace.h>
#include <linux/profile.h>
#include <linux/rmap.h>
#include <linux/acct.h>
#include <linux/tsacct_kern.h>
#include <linux/cn_proc.h>
#include <linux/freezer.h>
#include <linux/delayacct.h>
#include <linux/taskstats_kern.h>
#include <linux/random.h>
#include <linux/tty.h>
#include <linux/proc_fs.h>
#include <linux/blkdev.h>
#include <linux/fs_struct.h>
#include <trace/sched.h>
#include <linux/magic.h>

#include <asm/pgtable.h>
#include <asm/pgalloc.h>
#include <asm/uaccess.h>
#include <asm/mmu_context.h>
#include <asm/cacheflush.h>
#include <asm/tlbflush.h>

/*
 * Protected counters by write_lock_irq(&tasklist_lock)
 */
unsigned long total_forks;	/* Handle normal Linux uptimes. */
int nr_threads; 		/* The idle threads do not count.. */

int max_threads;		/* tunable limit on nr_threads */

DEFINE_PER_CPU(unsigned long, process_counts) = 0;

__cacheline_aligned DEFINE_RWLOCK(tasklist_lock);  /* outer */

DEFINE_TRACE(sched_process_fork);

int nr_processes(void)
{
	int cpu;
	int total = 0;

	for_each_online_cpu(cpu)
		total += per_cpu(process_counts, cpu);

	return total;
}

#ifndef __HAVE_ARCH_TASK_STRUCT_ALLOCATOR
# define alloc_task_struct()	kmem_cache_alloc(task_struct_cachep, GFP_KERNEL)
# define free_task_struct(tsk)	kmem_cache_free(task_struct_cachep, (tsk))
static struct kmem_cache *task_struct_cachep;
#endif

#ifndef __HAVE_ARCH_THREAD_INFO_ALLOCATOR
static inline struct thread_info *alloc_thread_info(struct task_struct *tsk)
{
#ifdef CONFIG_DEBUG_STACK_USAGE
	gfp_t mask = GFP_KERNEL | __GFP_ZERO;
#else
	gfp_t mask = GFP_KERNEL;
#endif
	return (struct thread_info *)__get_free_pages(mask, THREAD_SIZE_ORDER);
}

static inline void free_thread_info(struct thread_info *ti)
{
	free_pages((unsigned long)ti, THREAD_SIZE_ORDER);
}
#endif

/* SLAB cache for signal_struct structures (tsk->signal) */
static struct kmem_cache *signal_cachep;

/* SLAB cache for sighand_struct structures (tsk->sighand) */
struct kmem_cache *sighand_cachep;

/* SLAB cache for files_struct structures (tsk->files) */
struct kmem_cache *files_cachep;

/* SLAB cache for fs_struct structures (tsk->fs) */
struct kmem_cache *fs_cachep;

/* SLAB cache for vm_area_struct structures */
struct kmem_cache *vm_area_cachep;

/* SLAB cache for mm_struct structures (tsk->mm) */
static struct kmem_cache *mm_cachep;

void free_task(struct task_struct *tsk)
{
	prop_local_destroy_single(&tsk->dirties);
	free_thread_info(tsk->stack);
	rt_mutex_debug_task_free(tsk);
	ftrace_graph_exit_task(tsk);
	free_task_struct(tsk);
}
EXPORT_SYMBOL(free_task);

void __put_task_struct(struct task_struct *tsk)
{
	WARN_ON(!tsk->exit_state);
	WARN_ON(atomic_read(&tsk->usage));
	WARN_ON(tsk == current);

	put_cred(tsk->real_cred);
	put_cred(tsk->cred);
	delayacct_tsk_free(tsk);

	if (!profile_handoff_task(tsk))
		free_task(tsk);
}

/*
 * macro override instead of weak attribute alias, to workaround
 * gcc 4.1.0 and 4.1.1 bugs with weak attribute and empty functions.
 */
#ifndef arch_task_cache_init
#define arch_task_cache_init()
#endif

void __init fork_init(unsigned long mempages)
{
#ifndef __HAVE_ARCH_TASK_STRUCT_ALLOCATOR
#ifndef ARCH_MIN_TASKALIGN
#define ARCH_MIN_TASKALIGN	L1_CACHE_BYTES
#endif
	/* create a slab on which task_structs can be allocated */
	task_struct_cachep =
		kmem_cache_create("task_struct", sizeof(struct task_struct),
			ARCH_MIN_TASKALIGN, SLAB_PANIC | SLAB_NOTRACK, NULL);
#endif

	/* do the arch specific task caches init */
	arch_task_cache_init();

	/*
	 * The default maximum number of threads is set to a safe
	 * value: the thread structures can take up at most half
	 * of memory.
	 */
	max_threads = mempages / (8 * THREAD_SIZE / PAGE_SIZE);

	/*
	 * we need to allow at least 20 threads to boot a system
	 */
	if(max_threads < 20)
		max_threads = 20;

	init_task.signal->rlim[RLIMIT_NPROC].rlim_cur = max_threads/2;
	init_task.signal->rlim[RLIMIT_NPROC].rlim_max = max_threads/2;
	init_task.signal->rlim[RLIMIT_SIGPENDING] =
		init_task.signal->rlim[RLIMIT_NPROC];
}

int __attribute__((weak)) arch_dup_task_struct(struct task_struct *dst,
					       struct task_struct *src)
{
	*dst = *src;
	return 0;
}

static struct task_struct *dup_task_struct(struct task_struct *orig)
{
	struct task_struct *tsk;
	struct thread_info *ti;
	unsigned long *stackend;

	int err;

	prepare_to_copy(orig);

	tsk = alloc_task_struct();
	if (!tsk)
		return NULL;

	ti = alloc_thread_info(tsk);
	if (!ti) {
		free_task_struct(tsk);
		return NULL;
	}

 	err = arch_dup_task_struct(tsk, orig);
	if (err)
		goto out;

	tsk->stack = ti;

	err = prop_local_init_single(&tsk->dirties);
	if (err)
		goto out;

	setup_thread_stack(tsk, orig);
	stackend = end_of_stack(tsk);
	*stackend = STACK_END_MAGIC;	/* for overflow detection */

#ifdef CONFIG_CC_STACKPROTECTOR
	tsk->stack_canary = get_random_int();
#endif

	/* One for us, one for whoever does the "release_task()" (usually parent) */
	atomic_set(&tsk->usage,2);
	atomic_set(&tsk->fs_excl, 0);
#ifdef CONFIG_BLK_DEV_IO_TRACE
	tsk->btrace_seq = 0;
#endif
	tsk->splice_pipe = NULL;
	return tsk;

out:
	free_thread_info(ti);
	free_task_struct(tsk);
	return NULL;
}

#ifdef CONFIG_MMU
static int dup_mmap(struct mm_struct *mm, struct mm_struct *oldmm)
{
	struct vm_area_struct *mpnt, *tmp, **pprev;
	struct rb_node **rb_link, *rb_parent;
	int retval;
	unsigned long charge;
	struct mempolicy *pol;

	down_write(&oldmm->mmap_sem);
	flush_cache_dup_mm(oldmm);
	/*
	 * Not linked in yet - no deadlock potential:
	 */
	down_write_nested(&mm->mmap_sem, SINGLE_DEPTH_NESTING);

	mm->locked_vm = 0;
	mm->mmap = NULL;
	mm->mmap_cache = NULL;
	mm->free_area_cache = oldmm->mmap_base;
	mm->cached_hole_size = ~0UL;
	mm->map_count = 0;
	cpumask_clear(mm_cpumask(mm));
	mm->mm_rb = RB_ROOT;
	rb_link = &mm->mm_rb.rb_node;
	rb_parent = NULL;
	pprev = &mm->mmap;

	for (mpnt = oldmm->mmap; mpnt; mpnt = mpnt->vm_next) {
		struct file *file;

		if (mpnt->vm_flags & VM_DONTCOPY) {
			long pages = vma_pages(mpnt);
			mm->total_vm -= pages;
			vm_stat_account(mm, mpnt->vm_flags, mpnt->vm_file,
								-pages);
			continue;
		}
		charge = 0;
		if (mpnt->vm_flags & VM_ACCOUNT) {
			unsigned int len = (mpnt->vm_end - mpnt->vm_start) >> PAGE_SHIFT;
			if (security_vm_enough_memory(len))
				goto fail_nomem;
			charge = len;
		}
		tmp = kmem_cache_alloc(vm_area_cachep, GFP_KERNEL);
		if (!tmp)
			goto fail_nomem;
		*tmp = *mpnt;
		pol = mpol_dup(vma_policy(mpnt));
		retval = PTR_ERR(pol);
		if (IS_ERR(pol))
			goto fail_nomem_policy;
		vma_set_policy(tmp, pol);
		tmp->vm_flags &= ~VM_LOCKED;
		tmp->vm_mm = mm;
		tmp->vm_next = NULL;
		anon_vma_link(tmp);
		file = tmp->vm_file;
		if (file) {
			struct inode *inode = file->f_path.dentry->d_inode;
			struct address_space *mapping = file->f_mapping;

			get_file(file);
			if (tmp->vm_flags & VM_DENYWRITE)
				atomic_dec(&inode->i_writecount);
			spin_lock(&mapping->i_mmap_lock);
			if (tmp->vm_flags & VM_SHARED)
				mapping->i_mmap_writable++;
			tmp->vm_truncate_count = mpnt->vm_truncate_count;
			flush_dcache_mmap_lock(mapping);
			/* insert tmp into the share list, just after mpnt */
			vma_prio_tree_add(tmp, mpnt);
			flush_dcache_mmap_unlock(mapping);
			spin_unlock(&mapping->i_mmap_lock);
		}

		/*
		 * Clear hugetlb-related page reserves for children. This only
		 * affects MAP_PRIVATE mappings. Faults generated by the child
		 * are not guaranteed to succeed, even if read-only
		 */
		if (is_vm_hugetlb_page(tmp))
			reset_vma_resv_huge_pages(tmp);

		/*
		 * Link in the new vma and copy the page table entries.
		 */
		*pprev = tmp;
		pprev = &tmp->vm_next;

		__vma_link_rb(mm, tmp, rb_link, rb_parent);
		rb_link = &tmp->vm_rb.rb_right;
		rb_parent = &tmp->vm_rb;

		mm->map_count++;
		retval = copy_page_range(mm, oldmm, mpnt);

		if (tmp->vm_ops && tmp->vm_ops->open)
			tmp->vm_ops->open(tmp);

		if (retval)
			goto out;
	}
	/* a new mm has just been created */
	arch_dup_mmap(oldmm, mm);
	retval = 0;
out:
	up_write(&mm->mmap_sem);
	flush_tlb_mm(oldmm);
	up_write(&oldmm->mmap_sem);
	return retval;
fail_nomem_policy:
	kmem_cache_free(vm_area_cachep, tmp);
fail_nomem:
	retval = -ENOMEM;
	vm_unacct_memory(charge);
	goto out;
}

static inline int mm_alloc_pgd(struct mm_struct * mm)
{
	mm->pgd = pgd_alloc(mm);
	if (unlikely(!mm->pgd))
		return -ENOMEM;
	return 0;
}

static inline void mm_free_pgd(struct mm_struct * mm)
{
	pgd_free(mm, mm->pgd);
}
#else
#define dup_mmap(mm, oldmm)	(0)
#define mm_alloc_pgd(mm)	(0)
#define mm_free_pgd(mm)
#endif /* CONFIG_MMU */

__cacheline_aligned_in_smp DEFINE_SPINLOCK(mmlist_lock);

#define allocate_mm()	(kmem_cache_alloc(mm_cachep, GFP_KERNEL))
#define free_mm(mm)	(kmem_cache_free(mm_cachep, (mm)))

static unsigned long default_dump_filter = MMF_DUMP_FILTER_DEFAULT;

static int __init coredump_filter_setup(char *s)
{
	default_dump_filter =
		(simple_strtoul(s, NULL, 0) << MMF_DUMP_FILTER_SHIFT) &
		MMF_DUMP_FILTER_MASK;
	return 1;
}

__setup("coredump_filter=", coredump_filter_setup);

#include <linux/init_task.h>

static struct mm_struct * mm_init(struct mm_struct * mm, struct task_struct *p)
{
	atomic_set(&mm->mm_users, 1);
	atomic_set(&mm->mm_count, 1);
	init_rwsem(&mm->mmap_sem);
	INIT_LIST_HEAD(&mm->mmlist);
	mm->flags = (current->mm) ? current->mm->flags : default_dump_filter;
	mm->core_state = NULL;
	mm->nr_ptes = 0;
	set_mm_counter(mm, file_rss, 0);
	set_mm_counter(mm, anon_rss, 0);
	spin_lock_init(&mm->page_table_lock);
	spin_lock_init(&mm->ioctx_lock);
	INIT_HLIST_HEAD(&mm->ioctx_list);
	mm->free_area_cache = TASK_UNMAPPED_BASE;
	mm->cached_hole_size = ~0UL;
	mm_init_owner(mm, p);

	if (likely(!mm_alloc_pgd(mm))) {
		mm->def_flags = 0;
		mmu_notifier_mm_init(mm);
		return mm;
	}

	free_mm(mm);
	return NULL;
}

/*
 * Allocate and initialize an mm_struct.
 */
struct mm_struct * mm_alloc(void)
{
	struct mm_struct * mm;

	mm = allocate_mm();
	if (mm) {
		memset(mm, 0, sizeof(*mm));
		mm = mm_init(mm, current);
	}
	return mm;
}

/*
 * Called when the last reference to the mm
 * is dropped: either by a lazy thread or by
 * mmput. Free the page directory and the mm.
 */
void __mmdrop(struct mm_struct *mm)
{
	BUG_ON(mm == &init_mm);
	mm_free_pgd(mm);
	destroy_context(mm);
	mmu_notifier_mm_destroy(mm);
	free_mm(mm);
}
EXPORT_SYMBOL_GPL(__mmdrop);

/*
 * Decrement the use count and release all resources for an mm.
 */
void mmput(struct mm_struct *mm)
{
	might_sleep();

	if (atomic_dec_and_test(&mm->mm_users)) {
		exit_aio(mm);
		exit_mmap(mm);
		set_mm_exe_file(mm, NULL);
		if (!list_empty(&mm->mmlist)) {
			spin_lock(&mmlist_lock);
			list_del(&mm->mmlist);
			spin_unlock(&mmlist_lock);
		}
		put_swap_token(mm);
		mmdrop(mm);
	}
}
EXPORT_SYMBOL_GPL(mmput);

/**
 * get_task_mm - acquire a reference to the task's mm
 *
 * Returns %NULL if the task has no mm.  Checks PF_KTHREAD (meaning
 * this kernel workthread has transiently adopted a user mm with use_mm,
 * to do its AIO) is not set and if so returns a reference to it, after
 * bumping up the use count.  User must release the mm via mmput()
 * after use.  Typically used by /proc and ptrace.
 */
struct mm_struct *get_task_mm(struct task_struct *task)
{
	struct mm_struct *mm;

	task_lock(task);
	mm = task->mm;
	if (mm) {
		if (task->flags & PF_KTHREAD)
			mm = NULL;
		else
			atomic_inc(&mm->mm_users);
	}
	task_unlock(task);
	return mm;
}
EXPORT_SYMBOL_GPL(get_task_mm);

/* Please note the differences between mmput and mm_release.
 * mmput is called whenever we stop holding onto a mm_struct,
 * error success whatever.
 *
 * mm_release is called after a mm_struct has been removed
 * from the current process.
 *
 * This difference is important for error handling, when we
 * only half set up a mm_struct for a new process and need to restore
 * the old one.  Because we mmput the new mm_struct before
 * restoring the old one. . .
 * Eric Biederman 10 January 1998
 */
void mm_release(struct task_struct *tsk, struct mm_struct *mm)
{
	struct completion *vfork_done = tsk->vfork_done;

	/* Get rid of any futexes when releasing the mm */
#ifdef CONFIG_FUTEX
	if (unlikely(tsk->robust_list))
		exit_robust_list(tsk);
#ifdef CONFIG_COMPAT
	if (unlikely(tsk->compat_robust_list))
		compat_exit_robust_list(tsk);
#endif
#endif

	/* Get rid of any cached register state */
	deactivate_mm(tsk, mm);

	/* notify parent sleeping on vfork() */
	if (vfork_done) {
		tsk->vfork_done = NULL;
		complete(vfork_done);
	}

	/*
	 * If we're exiting normally, clear a user-space tid field if
	 * requested.  We leave this alone when dying by signal, to leave
	 * the value intact in a core dump, and to save the unnecessary
	 * trouble otherwise.  Userland only wants this done for a sys_exit.
	 */
	if (tsk->clear_child_tid
	    && !(tsk->flags & PF_SIGNALED)
	    && atomic_read(&mm->mm_users) > 1) {
		u32 __user * tidptr = tsk->clear_child_tid;
		tsk->clear_child_tid = NULL;

		/*
		 * We don't check the error code - if userspace has
		 * not set up a proper pointer then tough luck.
		 */
		put_user(0, tidptr);
		sys_futex(tidptr, FUTEX_WAKE, 1, NULL, NULL, 0);
	}
}

/*
 * Allocate a new mm structure and copy contents from the
 * mm structure of the passed in task structure.
 */
struct mm_struct *dup_mm(struct task_struct *tsk)
{
	struct mm_struct *mm, *oldmm = current->mm;
	int err;

	if (!oldmm)
		return NULL;

	mm = allocate_mm();
	if (!mm)
		goto fail_nomem;

	memcpy(mm, oldmm, sizeof(*mm));

	/* Initializing for Swap token stuff */
	mm->token_priority = 0;
	mm->last_interval = 0;

	if (!mm_init(mm, tsk))
		goto fail_nomem;

	if (init_new_context(tsk, mm))
		goto fail_nocontext;

	dup_mm_exe_file(oldmm, mm);

	err = dup_mmap(mm, oldmm);
	if (err)
		goto free_pt;

	mm->hiwater_rss = get_mm_rss(mm);
	mm->hiwater_vm = mm->total_vm;

	return mm;

free_pt:
	mmput(mm);

fail_nomem:
	return NULL;

fail_nocontext:
	/*
	 * If init_new_context() failed, we cannot use mmput() to free the mm
	 * because it calls destroy_context()
	 */
	mm_free_pgd(mm);
	free_mm(mm);
	return NULL;
}

static int copy_mm(unsigned long clone_flags, struct task_struct * tsk)
{
	struct mm_struct * mm, *oldmm;
	int retval;

	tsk->min_flt = tsk->maj_flt = 0;
	tsk->nvcsw = tsk->nivcsw = 0;

	tsk->mm = NULL;
	tsk->active_mm = NULL;

	/*
	 * Are we cloning a kernel thread?
	 *
	 * We need to steal a active VM for that..
	 */
	oldmm = current->mm;
	if (!oldmm)
		return 0;

	if (clone_flags & CLONE_VM) {
		atomic_inc(&oldmm->mm_users);
		mm = oldmm;
		goto good_mm;
	}

	retval = -ENOMEM;
	mm = dup_mm(tsk);
	if (!mm)
		goto fail_nomem;

good_mm:
	/* Initializing for Swap token stuff */
	mm->token_priority = 0;
	mm->last_interval = 0;

	tsk->mm = mm;
	tsk->active_mm = mm;
	return 0;

fail_nomem:
	return retval;
}

static int copy_fs(unsigned long clone_flags, struct task_struct *tsk)
{
	struct fs_struct *fs = current->fs;
	if (clone_flags & CLONE_FS) {
		/* tsk->fs is already what we want */
		write_lock(&fs->lock);
		if (fs->in_exec) {
			write_unlock(&fs->lock);
			return -EAGAIN;
		}
		fs->users++;
		write_unlock(&fs->lock);
		return 0;
	}
	tsk->fs = copy_fs_struct(fs);
	if (!tsk->fs)
		return -ENOMEM;
	return 0;
}

static int copy_files(unsigned long clone_flags, struct task_struct * tsk)
{
	struct files_struct *oldf, *newf;
	int error = 0;

	/*
	 * A background process may not have any files ...
	 */
	oldf = current->files;
	if (!oldf)
		goto out;

	if (clone_flags & CLONE_FILES) {
		atomic_inc(&oldf->count);
		goto out;
	}

	newf = dup_fd(oldf, &error);
	if (!newf)
		goto out;

	tsk->files = newf;
	error = 0;
out:
	return error;
}

static int copy_io(unsigned long clone_flags, struct task_struct *tsk)
{
#ifdef CONFIG_BLOCK
	struct io_context *ioc = current->io_context;

	if (!ioc)
		return 0;
	/*
	 * Share io context with parent, if CLONE_IO is set
	 */
	if (clone_flags & CLONE_IO) {
		tsk->io_context = ioc_task_link(ioc);
		if (unlikely(!tsk->io_context))
			return -ENOMEM;
	} else if (ioprio_valid(ioc->ioprio)) {
		tsk->io_context = alloc_io_context(GFP_KERNEL, -1);
		if (unlikely(!tsk->io_context))
			return -ENOMEM;

		tsk->io_context->ioprio = ioc->ioprio;
	}
#endif
	return 0;
}

static int copy_sighand(unsigned long clone_flags, struct task_struct *tsk)
{
	struct sighand_struct *sig;

	if (clone_flags & CLONE_SIGHAND) {
		atomic_inc(&current->sighand->count);
		return 0;
	}
	sig = kmem_cache_alloc(sighand_cachep, GFP_KERNEL);
	rcu_assign_pointer(tsk->sighand, sig);
	if (!sig)
		return -ENOMEM;
	atomic_set(&sig->count, 1);
	memcpy(sig->action, current->sighand->action, sizeof(sig->action));
	return 0;
}

void __cleanup_sighand(struct sighand_struct *sighand)
{
	if (atomic_dec_and_test(&sighand->count))
		kmem_cache_free(sighand_cachep, sighand);
}


/*
 * Initialize POSIX timer handling for a thread group.
 */
static void posix_cpu_timers_init_group(struct signal_struct *sig)
{
	/* Thread group counters. */
	thread_group_cputime_init(sig);

	/* Expiration times and increments. */
	sig->it_virt_expires = cputime_zero;
	sig->it_virt_incr = cputime_zero;
	sig->it_prof_expires = cputime_zero;
	sig->it_prof_incr = cputime_zero;

	/* Cached expiration times. */
	sig->cputime_expires.prof_exp = cputime_zero;
	sig->cputime_expires.virt_exp = cputime_zero;
	sig->cputime_expires.sched_exp = 0;

	/* The timer lists. */
	INIT_LIST_HEAD(&sig->cpu_timers[0]);
	INIT_LIST_HEAD(&sig->cpu_timers[1]);
	INIT_LIST_HEAD(&sig->cpu_timers[2]);
}

static int copy_signal(unsigned long clone_flags, struct task_struct *tsk)
{
	struct signal_struct *sig;

	if (clone_flags & CLONE_THREAD) {
		atomic_inc(&current->signal->count);
		atomic_inc(&current->signal->live);
		return 0;
	}
	sig = kmem_cache_alloc(signal_cachep, GFP_KERNEL);

	if (sig)
		posix_cpu_timers_init_group(sig);

	tsk->signal = sig;
	if (!sig)
		return -ENOMEM;

	atomic_set(&sig->count, 1);
	atomic_set(&sig->live, 1);
	init_waitqueue_head(&sig->wait_chldexit);
	sig->flags = 0;
	if (clone_flags & CLONE_NEWPID)
		sig->flags |= SIGNAL_UNKILLABLE;
	sig->group_exit_code = 0;
	sig->group_exit_task = NULL;
	sig->group_stop_count = 0;
	sig->curr_target = tsk;
	init_sigpending(&sig->shared_pending);
	INIT_LIST_HEAD(&sig->posix_timers);

	hrtimer_init(&sig->real_timer, CLOCK_MONOTONIC, HRTIMER_MODE_REL);
	sig->it_real_incr.tv64 = 0;
	sig->real_timer.function = it_real_fn;

	sig->leader = 0;	/* session leadership doesn't inherit */
	sig->tty_old_pgrp = NULL;
	sig->tty = NULL;

	sig->utime = sig->stime = sig->cutime = sig->cstime = cputime_zero;
	sig->gtime = cputime_zero;
	sig->cgtime = cputime_zero;
	sig->nvcsw = sig->nivcsw = sig->cnvcsw = sig->cnivcsw = 0;
	sig->min_flt = sig->maj_flt = sig->cmin_flt = sig->cmaj_flt = 0;
	sig->inblock = sig->oublock = sig->cinblock = sig->coublock = 0;
	task_io_accounting_init(&sig->ioac);
	sig->sum_sched_runtime = 0;
	taskstats_tgid_init(sig);

	task_lock(current->group_leader);
	memcpy(sig->rlim, current->signal->rlim, sizeof sig->rlim);
	task_unlock(current->group_leader);

	acct_init_pacct(&sig->pacct);

	tty_audit_fork(sig);

	return 0;
}

void __cleanup_signal(struct signal_struct *sig)
{
	thread_group_cputime_free(sig);
	tty_kref_put(sig->tty);
	kmem_cache_free(signal_cachep, sig);
}

static void cleanup_signal(struct task_struct *tsk)
{
	struct signal_struct *sig = tsk->signal;

	atomic_dec(&sig->live);

	if (atomic_dec_and_test(&sig->count))
		__cleanup_signal(sig);
}

static void copy_flags(unsigned long clone_flags, struct task_struct *p)
{
	unsigned long new_flags = p->flags;

	new_flags &= ~PF_SUPERPRIV;
	new_flags |= PF_FORKNOEXEC;
	new_flags |= PF_STARTING;
	p->flags = new_flags;
	clear_freeze_flag(p);
}

SYSCALL_DEFINE1(set_tid_address, int __user *, tidptr)
{
	current->clear_child_tid = tidptr;

	return task_pid_vnr(current);
}

static void rt_mutex_init_task(struct task_struct *p)
{
	spin_lock_init(&p->pi_lock);
#ifdef CONFIG_RT_MUTEXES
	plist_head_init(&p->pi_waiters, &p->pi_lock);
	p->pi_blocked_on = NULL;
#endif
}

#ifdef CONFIG_MM_OWNER
void mm_init_owner(struct mm_struct *mm, struct task_struct *p)
{
	mm->owner = p;
}
#endif /* CONFIG_MM_OWNER */

/*
 * Initialize POSIX timer handling for a single task.
 */
static void posix_cpu_timers_init(struct task_struct *tsk)
{
	tsk->cputime_expires.prof_exp = cputime_zero;
	tsk->cputime_expires.virt_exp = cputime_zero;
	tsk->cputime_expires.sched_exp = 0;
	INIT_LIST_HEAD(&tsk->cpu_timers[0]);
	INIT_LIST_HEAD(&tsk->cpu_timers[1]);
	INIT_LIST_HEAD(&tsk->cpu_timers[2]);
}

/*
 * This creates a new process as a copy of the old one,
 * but does not actually start it yet.
 *
 * It copies the registers, and all the appropriate
 * parts of the process environment (as per the clone
 * flags). The actual kick-off is left to the caller.
 */
static struct task_struct *copy_process(unsigned long clone_flags,
					unsigned long stack_start,
					struct pt_regs *regs,
					unsigned long stack_size,
					int __user *child_tidptr,
					struct pid *pid,
					int trace)
{
	int retval;
	struct task_struct *p;
	int cgroup_callbacks_done = 0;

	if ((clone_flags & (CLONE_NEWNS|CLONE_FS)) == (CLONE_NEWNS|CLONE_FS))
		return ERR_PTR(-EINVAL);

	/*
	 * Thread groups must share signals as well, and detached threads
	 * can only be started up within the thread group.
	 */
	if ((clone_flags & CLONE_THREAD) && !(clone_flags & CLONE_SIGHAND))
		return ERR_PTR(-EINVAL);

	/*
	 * Shared signal handlers imply shared VM. By way of the above,
	 * thread groups also imply shared VM. Blocking this case allows
	 * for various simplifications in other code.
	 */
	if ((clone_flags & CLONE_SIGHAND) && !(clone_flags & CLONE_VM))
		return ERR_PTR(-EINVAL);

	retval = security_task_create(clone_flags);
	if (retval)
		goto fork_out;

	retval = -ENOMEM;
	p = dup_task_struct(current);
	if (!p)
		goto fork_out;

	rt_mutex_init_task(p);

#ifdef CONFIG_PROVE_LOCKING
	DEBUG_LOCKS_WARN_ON(!p->hardirqs_enabled);
	DEBUG_LOCKS_WARN_ON(!p->softirqs_enabled);
#endif
	retval = -EAGAIN;
	if (atomic_read(&p->real_cred->user->processes) >=
			p->signal->rlim[RLIMIT_NPROC].rlim_cur) {
		if (!capable(CAP_SYS_ADMIN) && !capable(CAP_SYS_RESOURCE) &&
		    p->real_cred->user != INIT_USER)
			goto bad_fork_free;
	}

	retval = copy_creds(p, clone_flags);
	if (retval < 0)
		goto bad_fork_free;

	/*
	 * If multiple threads are within copy_process(), then this check
	 * triggers too late. This doesn't hurt, the check is only there
	 * to stop root fork bombs.
	 */
	retval = -EAGAIN;
	if (nr_threads >= max_threads)
		goto bad_fork_cleanup_count;

	if (!try_module_get(task_thread_info(p)->exec_domain->module))
		goto bad_fork_cleanup_count;

	if (p->binfmt && !try_module_get(p->binfmt->module))
		goto bad_fork_cleanup_put_domain;

	p->did_exec = 0;
	delayacct_tsk_init(p);	/* Must remain after dup_task_struct() */
	copy_flags(clone_flags, p);
	INIT_LIST_HEAD(&p->children);
	INIT_LIST_HEAD(&p->sibling);
#ifdef CONFIG_PREEMPT_RCU
	p->rcu_read_lock_nesting = 0;
	p->rcu_flipctr_idx = 0;
#endif /* #ifdef CONFIG_PREEMPT_RCU */
	p->vfork_done = NULL;
	spin_lock_init(&p->alloc_lock);

	clear_tsk_thread_flag(p, TIF_SIGPENDING);
	init_sigpending(&p->pending);

	p->utime = cputime_zero;
	p->stime = cputime_zero;
	p->gtime = cputime_zero;
	p->utimescaled = cputime_zero;
	p->stimescaled = cputime_zero;
	p->prev_utime = cputime_zero;
	p->prev_stime = cputime_zero;

	p->default_timer_slack_ns = current->timer_slack_ns;

#ifdef CONFIG_DETECT_SOFTLOCKUP
	p->last_switch_count = 0;
	p->last_switch_timestamp = 0;
#endif

	task_io_accounting_init(&p->ioac);
	acct_clear_integrals(p);

	posix_cpu_timers_init(p);

	p->lock_depth = -1;		/* -1 = no lock */
	do_posix_clock_monotonic_gettime(&p->start_time);
	p->real_start_time = p->start_time;
	monotonic_to_bootbased(&p->real_start_time);
	p->io_context = NULL;
	p->audit_context = NULL;
	cgroup_fork(p);
#ifdef CONFIG_NUMA
	p->mempolicy = mpol_dup(p->mempolicy);
 	if (IS_ERR(p->mempolicy)) {
 		retval = PTR_ERR(p->mempolicy);
 		p->mempolicy = NULL;
 		goto bad_fork_cleanup_cgroup;
 	}
	mpol_fix_fork_child_flag(p);
#endif
#ifdef CONFIG_TRACE_IRQFLAGS
	p->irq_events = 0;
#ifdef __ARCH_WANT_INTERRUPTS_ON_CTXSW
	p->hardirqs_enabled = 1;
#else
	p->hardirqs_enabled = 0;
#endif
	p->hardirq_enable_ip = 0;
	p->hardirq_enable_event = 0;
	p->hardirq_disable_ip = _THIS_IP_;
	p->hardirq_disable_event = 0;
	p->softirqs_enabled = 1;
	p->softirq_enable_ip = _THIS_IP_;
	p->softirq_enable_event = 0;
	p->softirq_disable_ip = 0;
	p->softirq_disable_event = 0;
	p->hardirq_context = 0;
	p->softirq_context = 0;
#endif
#ifdef CONFIG_LOCKDEP
	p->lockdep_depth = 0; /* no locks held yet */
	p->curr_chain_key = 0;
	p->lockdep_recursion = 0;
#endif

#ifdef CONFIG_DEBUG_MUTEXES
	p->blocked_on = NULL; /* not blocked yet */
#endif
	if (unlikely(current->ptrace))
		ptrace_fork(p, clone_flags);

	/* Perform scheduler related setup. Assign this task to a CPU. */
	sched_fork(p, clone_flags);

	if ((retval = audit_alloc(p)))
		goto bad_fork_cleanup_policy;
	/* copy all the process information */
	if ((retval = copy_semundo(clone_flags, p)))
		goto bad_fork_cleanup_audit;
	if ((retval = copy_files(clone_flags, p)))
		goto bad_fork_cleanup_semundo;
	if ((retval = copy_fs(clone_flags, p)))
		goto bad_fork_cleanup_files;
	if ((retval = copy_sighand(clone_flags, p)))
		goto bad_fork_cleanup_fs;
	if ((retval = copy_signal(clone_flags, p)))
		goto bad_fork_cleanup_sighand;
	if ((retval = copy_mm(clone_flags, p)))
		goto bad_fork_cleanup_signal;
	if ((retval = copy_namespaces(clone_flags, p)))
		goto bad_fork_cleanup_mm;
	if ((retval = copy_io(clone_flags, p)))
		goto bad_fork_cleanup_namespaces;
	retval = copy_thread(clone_flags, stack_start, stack_size, p, regs);
	if (retval)
		goto bad_fork_cleanup_io;

	if (pid != &init_struct_pid) {
		retval = -ENOMEM;
		pid = alloc_pid(p->nsproxy->pid_ns);
		if (!pid)
			goto bad_fork_cleanup_io;

		if (clone_flags & CLONE_NEWPID) {
			retval = pid_ns_prepare_proc(p->nsproxy->pid_ns);
			if (retval < 0)
				goto bad_fork_free_pid;
		}
	}

	ftrace_graph_init_task(p);

	p->pid = pid_nr(pid);
	p->tgid = p->pid;
	if (clone_flags & CLONE_THREAD)
		p->tgid = current->tgid;

	if (current->nsproxy != p->nsproxy) {
		retval = ns_cgroup_clone(p, pid);
		if (retval)
			goto bad_fork_free_graph;
	}

	p->set_child_tid = (clone_flags & CLONE_CHILD_SETTID) ? child_tidptr : NULL;
	/*
	 * Clear TID on mm_release()?
	 */
	p->clear_child_tid = (clone_flags & CLONE_CHILD_CLEARTID) ? child_tidptr: NULL;
#ifdef CONFIG_FUTEX
	p->robust_list = NULL;
#ifdef CONFIG_COMPAT
	p->compat_robust_list = NULL;
#endif
	INIT_LIST_HEAD(&p->pi_state_list);
	p->pi_state_cache = NULL;
#endif
	/*
	 * sigaltstack should be cleared when sharing the same VM
	 */
	if ((clone_flags & (CLONE_VM|CLONE_VFORK)) == CLONE_VM)
		p->sas_ss_sp = p->sas_ss_size = 0;

	/*
	 * Syscall tracing should be turned off in the child regardless
	 * of CLONE_PTRACE.
	 */
	clear_tsk_thread_flag(p, TIF_SYSCALL_TRACE);
#ifdef TIF_SYSCALL_EMU
	clear_tsk_thread_flag(p, TIF_SYSCALL_EMU);
#endif
	clear_all_latency_tracing(p);

	/* ok, now we should be set up.. */
	p->exit_signal = (clone_flags & CLONE_THREAD) ? -1 : (clone_flags & CSIGNAL);
	p->pdeath_signal = 0;
	p->exit_state = 0;

	/*
	 * Ok, make it visible to the rest of the system.
	 * We dont wake it up yet.
	 */
	p->group_leader = p;
	INIT_LIST_HEAD(&p->thread_group);

	/* Now that the task is set up, run cgroup callbacks if
	 * necessary. We need to run them before the task is visible
	 * on the tasklist. */
	cgroup_fork_callbacks(p);
	cgroup_callbacks_done = 1;

	/* Need tasklist lock for parent etc handling! */
	write_lock_irq(&tasklist_lock);

	/*
	 * The task hasn't been attached yet, so its cpus_allowed mask will
	 * not be changed, nor will its assigned CPU.
	 *
	 * The cpus_allowed mask of the parent may have changed after it was
	 * copied first time - so re-copy it here, then check the child's CPU
	 * to ensure it is on a valid CPU (and if not, just force it back to
	 * parent's CPU). This avoids alot of nasty races.
	 */
	p->cpus_allowed = current->cpus_allowed;
	p->rt.nr_cpus_allowed = current->rt.nr_cpus_allowed;
	if (unlikely(!cpu_isset(task_cpu(p), p->cpus_allowed) ||
			!cpu_online(task_cpu(p))))
		set_task_cpu(p, smp_processor_id());

	/* CLONE_PARENT re-uses the old parent */
	if (clone_flags & (CLONE_PARENT|CLONE_THREAD)) {
		p->real_parent = current->real_parent;
		p->parent_exec_id = current->parent_exec_id;
	} else {
		p->real_parent = current;
		p->parent_exec_id = current->self_exec_id;
	}

	spin_lock(&current->sighand->siglock);

	/*
	 * Process group and session signals need to be delivered to just the
	 * parent before the fork or both the parent and the child after the
	 * fork. Restart if a signal comes in before we add the new process to
	 * it's process group.
	 * A fatal signal pending means that current will exit, so the new
	 * thread can't slip out of an OOM kill (or normal SIGKILL).
 	 */
	recalc_sigpending();
	if (signal_pending(current)) {
		spin_unlock(&current->sighand->siglock);
		write_unlock_irq(&tasklist_lock);
		retval = -ERESTARTNOINTR;
		goto bad_fork_free_graph;
	}

	if (clone_flags & CLONE_THREAD) {
		p->group_leader = current->group_leader;
		list_add_tail_rcu(&p->thread_group, &p->group_leader->thread_group);
	}

	if (likely(p->pid)) {
		list_add_tail(&p->sibling, &p->real_parent->children);
		tracehook_finish_clone(p, clone_flags, trace);

		if (thread_group_leader(p)) {
			if (clone_flags & CLONE_NEWPID)
				p->nsproxy->pid_ns->child_reaper = p;

			p->signal->leader_pid = pid;
			tty_kref_put(p->signal->tty);
			p->signal->tty = tty_kref_get(current->signal->tty);
			attach_pid(p, PIDTYPE_PGID, task_pgrp(current));
			attach_pid(p, PIDTYPE_SID, task_session(current));
			list_add_tail_rcu(&p->tasks, &init_task.tasks);
			__get_cpu_var(process_counts)++;
		}
		attach_pid(p, PIDTYPE_PID, pid);
		nr_threads++;
	}

	total_forks++;
	spin_unlock(&current->sighand->siglock);
	write_unlock_irq(&tasklist_lock);
	proc_fork_connector(p);
	cgroup_post_fork(p);
	return p;

bad_fork_free_graph:
	ftrace_graph_exit_task(p);
bad_fork_free_pid:
	if (pid != &init_struct_pid)
		free_pid(pid);
bad_fork_cleanup_io:
	put_io_context(p->io_context);
bad_fork_cleanup_namespaces:
	exit_task_namespaces(p);
bad_fork_cleanup_mm:
	if (p->mm)
		mmput(p->mm);
bad_fork_cleanup_signal:
	cleanup_signal(p);
bad_fork_cleanup_sighand:
	__cleanup_sighand(p->sighand);
bad_fork_cleanup_fs:
	exit_fs(p); /* blocking */
bad_fork_cleanup_files:
	exit_files(p); /* blocking */
bad_fork_cleanup_semundo:
	exit_sem(p);
bad_fork_cleanup_audit:
	audit_free(p);
bad_fork_cleanup_policy:
#ifdef CONFIG_NUMA
	mpol_put(p->mempolicy);
bad_fork_cleanup_cgroup:
#endif
	cgroup_exit(p, cgroup_callbacks_done);
	delayacct_tsk_free(p);
	if (p->binfmt)
		module_put(p->binfmt->module);
bad_fork_cleanup_put_domain:
	module_put(task_thread_info(p)->exec_domain->module);
bad_fork_cleanup_count:
	atomic_dec(&p->cred->user->processes);
	put_cred(p->real_cred);
	put_cred(p->cred);
bad_fork_free:
	free_task(p);
fork_out:
	return ERR_PTR(retval);
}

noinline struct pt_regs * __cpuinit __attribute__((weak)) idle_regs(struct pt_regs *regs)
{
	memset(regs, 0, sizeof(struct pt_regs));
	return regs;
}

struct task_struct * __cpuinit fork_idle(int cpu)
{
	struct task_struct *task;
	struct pt_regs regs;

	task = copy_process(CLONE_VM, 0, idle_regs(&regs), 0, NULL,
			    &init_struct_pid, 0);
	if (!IS_ERR(task))
		init_idle(task, cpu);

	return task;
}

/*
 *  Ok, this is the main fork-routine.
 *
 * It copies the process, and if successful kick-starts
 * it and waits for it to finish using the VM if required.
 */
long do_fork(unsigned long clone_flags,
	      unsigned long stack_start,
	      struct pt_regs *regs,
	      unsigned long stack_size,
	      int __user *parent_tidptr,
	      int __user *child_tidptr)
{
	struct task_struct *p;
	int trace = 0;
	long nr;

	/*
	 * Do some preliminary argument and permissions checking before we
	 * actually start allocating stuff
	 */
	if (clone_flags & CLONE_NEWUSER) {
		if (clone_flags & CLONE_THREAD)
			return -EINVAL;
		/* hopefully this check will go away when userns support is
		 * complete
		 */
		if (!capable(CAP_SYS_ADMIN) || !capable(CAP_SETUID) ||
				!capable(CAP_SETGID))
			return -EPERM;
	}

	/*
	 * We hope to recycle these flags after 2.6.26
	 */
	if (unlikely(clone_flags & CLONE_STOPPED)) {
		static int __read_mostly count = 100;

		if (count > 0 && printk_ratelimit()) {
			char comm[TASK_COMM_LEN];

			count--;
			printk(KERN_INFO "fork(): process `%s' used deprecated "
					"clone flags 0x%lx\n",
				get_task_comm(comm, current),
				clone_flags & CLONE_STOPPED);
		}
	}

	/*
	 * When called from kernel_thread, don't do user tracing stuff.
	 */
	if (likely(user_mode(regs)))
		trace = tracehook_prepare_clone(clone_flags);

	p = copy_process(clone_flags, stack_start, regs, stack_size,
			 child_tidptr, NULL, trace);
	/*
	 * Do this prior waking up the new thread - the thread pointer
	 * might get invalid after that point, if the thread exits quickly.
	 */
	if (!IS_ERR(p)) {
		struct completion vfork;

		trace_sched_process_fork(current, p);

		nr = task_pid_vnr(p);

		if (clone_flags & CLONE_PARENT_SETTID)
			put_user(nr, parent_tidptr);

		if (clone_flags & CLONE_VFORK) {
			p->vfork_done = &vfork;
			init_completion(&vfork);
		}

		audit_finish_fork(p);
		tracehook_report_clone(trace, regs, clone_flags, nr, p);

		/*
		 * We set PF_STARTING at creation in case tracing wants to
		 * use this to distinguish a fully live task from one that
		 * hasn't gotten to tracehook_report_clone() yet.  Now we
		 * clear it and set the child going.
		 */
		p->flags &= ~PF_STARTING;

		if (unlikely(clone_flags & CLONE_STOPPED)) {
			/*
			 * We'll start up with an immediate SIGSTOP.
			 */
			sigaddset(&p->pending.signal, SIGSTOP);
			set_tsk_thread_flag(p, TIF_SIGPENDING);
			__set_task_state(p, TASK_STOPPED);
		} else {
			wake_up_new_task(p, clone_flags);
		}

		tracehook_report_clone_complete(trace, regs,
						clone_flags, nr, p);

		if (clone_flags & CLONE_VFORK) {
			freezer_do_not_count();
			wait_for_completion(&vfork);
			freezer_count();
			tracehook_report_vfork_done(p, nr);
		}
	} else {
		nr = PTR_ERR(p);
	}
	return nr;
}

#ifndef ARCH_MIN_MMSTRUCT_ALIGN
#define ARCH_MIN_MMSTRUCT_ALIGN 0
#endif

static void sighand_ctor(void *data)
{
	struct sighand_struct *sighand = data;

	spin_lock_init(&sighand->siglock);
	init_waitqueue_head(&sighand->signalfd_wqh);
}

void __init proc_caches_init(void)
{
	sighand_cachep = kmem_cache_create("sighand_cache",
			sizeof(struct sighand_struct), 0,
			SLAB_HWCACHE_ALIGN|SLAB_PANIC|SLAB_DESTROY_BY_RCU|
			SLAB_NOTRACK, sighand_ctor);
	signal_cachep = kmem_cache_create("signal_cache",
			sizeof(struct signal_struct), 0,
			SLAB_HWCACHE_ALIGN|SLAB_PANIC|SLAB_NOTRACK, NULL);
	files_cachep = kmem_cache_create("files_cache",
			sizeof(struct files_struct), 0,
			SLAB_HWCACHE_ALIGN|SLAB_PANIC|SLAB_NOTRACK, NULL);
	fs_cachep = kmem_cache_create("fs_cache",
			sizeof(struct fs_struct), 0,
			SLAB_HWCACHE_ALIGN|SLAB_PANIC|SLAB_NOTRACK, NULL);
	mm_cachep = kmem_cache_create("mm_struct",
			sizeof(struct mm_struct), ARCH_MIN_MMSTRUCT_ALIGN,
<<<<<<< HEAD
			SLAB_HWCACHE_ALIGN|SLAB_PANIC|SLAB_NOTRACK, NULL);
=======
			SLAB_HWCACHE_ALIGN|SLAB_PANIC, NULL);
	vm_area_cachep = KMEM_CACHE(vm_area_struct, SLAB_PANIC);
>>>>>>> d508afb4
	mmap_init();
}

/*
 * Check constraints on flags passed to the unshare system call and
 * force unsharing of additional process context as appropriate.
 */
static void check_unshare_flags(unsigned long *flags_ptr)
{
	/*
	 * If unsharing a thread from a thread group, must also
	 * unshare vm.
	 */
	if (*flags_ptr & CLONE_THREAD)
		*flags_ptr |= CLONE_VM;

	/*
	 * If unsharing vm, must also unshare signal handlers.
	 */
	if (*flags_ptr & CLONE_VM)
		*flags_ptr |= CLONE_SIGHAND;

	/*
	 * If unsharing signal handlers and the task was created
	 * using CLONE_THREAD, then must unshare the thread
	 */
	if ((*flags_ptr & CLONE_SIGHAND) &&
	    (atomic_read(&current->signal->count) > 1))
		*flags_ptr |= CLONE_THREAD;

	/*
	 * If unsharing namespace, must also unshare filesystem information.
	 */
	if (*flags_ptr & CLONE_NEWNS)
		*flags_ptr |= CLONE_FS;
}

/*
 * Unsharing of tasks created with CLONE_THREAD is not supported yet
 */
static int unshare_thread(unsigned long unshare_flags)
{
	if (unshare_flags & CLONE_THREAD)
		return -EINVAL;

	return 0;
}

/*
 * Unshare the filesystem structure if it is being shared
 */
static int unshare_fs(unsigned long unshare_flags, struct fs_struct **new_fsp)
{
	struct fs_struct *fs = current->fs;

	if (!(unshare_flags & CLONE_FS) || !fs)
		return 0;

	/* don't need lock here; in the worst case we'll do useless copy */
	if (fs->users == 1)
		return 0;

	*new_fsp = copy_fs_struct(fs);
	if (!*new_fsp)
		return -ENOMEM;

	return 0;
}

/*
 * Unsharing of sighand is not supported yet
 */
static int unshare_sighand(unsigned long unshare_flags, struct sighand_struct **new_sighp)
{
	struct sighand_struct *sigh = current->sighand;

	if ((unshare_flags & CLONE_SIGHAND) && atomic_read(&sigh->count) > 1)
		return -EINVAL;
	else
		return 0;
}

/*
 * Unshare vm if it is being shared
 */
static int unshare_vm(unsigned long unshare_flags, struct mm_struct **new_mmp)
{
	struct mm_struct *mm = current->mm;

	if ((unshare_flags & CLONE_VM) &&
	    (mm && atomic_read(&mm->mm_users) > 1)) {
		return -EINVAL;
	}

	return 0;
}

/*
 * Unshare file descriptor table if it is being shared
 */
static int unshare_fd(unsigned long unshare_flags, struct files_struct **new_fdp)
{
	struct files_struct *fd = current->files;
	int error = 0;

	if ((unshare_flags & CLONE_FILES) &&
	    (fd && atomic_read(&fd->count) > 1)) {
		*new_fdp = dup_fd(fd, &error);
		if (!*new_fdp)
			return error;
	}

	return 0;
}

/*
 * unshare allows a process to 'unshare' part of the process
 * context which was originally shared using clone.  copy_*
 * functions used by do_fork() cannot be used here directly
 * because they modify an inactive task_struct that is being
 * constructed. Here we are modifying the current, active,
 * task_struct.
 */
SYSCALL_DEFINE1(unshare, unsigned long, unshare_flags)
{
	int err = 0;
	struct fs_struct *fs, *new_fs = NULL;
	struct sighand_struct *new_sigh = NULL;
	struct mm_struct *mm, *new_mm = NULL, *active_mm = NULL;
	struct files_struct *fd, *new_fd = NULL;
	struct nsproxy *new_nsproxy = NULL;
	int do_sysvsem = 0;

	check_unshare_flags(&unshare_flags);

	/* Return -EINVAL for all unsupported flags */
	err = -EINVAL;
	if (unshare_flags & ~(CLONE_THREAD|CLONE_FS|CLONE_NEWNS|CLONE_SIGHAND|
				CLONE_VM|CLONE_FILES|CLONE_SYSVSEM|
				CLONE_NEWUTS|CLONE_NEWIPC|CLONE_NEWNET))
		goto bad_unshare_out;

	/*
	 * CLONE_NEWIPC must also detach from the undolist: after switching
	 * to a new ipc namespace, the semaphore arrays from the old
	 * namespace are unreachable.
	 */
	if (unshare_flags & (CLONE_NEWIPC|CLONE_SYSVSEM))
		do_sysvsem = 1;
	if ((err = unshare_thread(unshare_flags)))
		goto bad_unshare_out;
	if ((err = unshare_fs(unshare_flags, &new_fs)))
		goto bad_unshare_cleanup_thread;
	if ((err = unshare_sighand(unshare_flags, &new_sigh)))
		goto bad_unshare_cleanup_fs;
	if ((err = unshare_vm(unshare_flags, &new_mm)))
		goto bad_unshare_cleanup_sigh;
	if ((err = unshare_fd(unshare_flags, &new_fd)))
		goto bad_unshare_cleanup_vm;
	if ((err = unshare_nsproxy_namespaces(unshare_flags, &new_nsproxy,
			new_fs)))
		goto bad_unshare_cleanup_fd;

	if (new_fs ||  new_mm || new_fd || do_sysvsem || new_nsproxy) {
		if (do_sysvsem) {
			/*
			 * CLONE_SYSVSEM is equivalent to sys_exit().
			 */
			exit_sem(current);
		}

		if (new_nsproxy) {
			switch_task_namespaces(current, new_nsproxy);
			new_nsproxy = NULL;
		}

		task_lock(current);

		if (new_fs) {
			fs = current->fs;
			write_lock(&fs->lock);
			current->fs = new_fs;
			if (--fs->users)
				new_fs = NULL;
			else
				new_fs = fs;
			write_unlock(&fs->lock);
		}

		if (new_mm) {
			mm = current->mm;
			active_mm = current->active_mm;
			current->mm = new_mm;
			current->active_mm = new_mm;
			activate_mm(active_mm, new_mm);
			new_mm = mm;
		}

		if (new_fd) {
			fd = current->files;
			current->files = new_fd;
			new_fd = fd;
		}

		task_unlock(current);
	}

	if (new_nsproxy)
		put_nsproxy(new_nsproxy);

bad_unshare_cleanup_fd:
	if (new_fd)
		put_files_struct(new_fd);

bad_unshare_cleanup_vm:
	if (new_mm)
		mmput(new_mm);

bad_unshare_cleanup_sigh:
	if (new_sigh)
		if (atomic_dec_and_test(&new_sigh->count))
			kmem_cache_free(sighand_cachep, new_sigh);

bad_unshare_cleanup_fs:
	if (new_fs)
		free_fs_struct(new_fs);

bad_unshare_cleanup_thread:
bad_unshare_out:
	return err;
}

/*
 *	Helper to unshare the files of the current task.
 *	We don't want to expose copy_files internals to
 *	the exec layer of the kernel.
 */

int unshare_files(struct files_struct **displaced)
{
	struct task_struct *task = current;
	struct files_struct *copy = NULL;
	int error;

	error = unshare_fd(CLONE_FILES, &copy);
	if (error || !copy) {
		*displaced = NULL;
		return error;
	}
	*displaced = task->files;
	task_lock(task);
	task->files = copy;
	task_unlock(task);
	return 0;
}<|MERGE_RESOLUTION|>--- conflicted
+++ resolved
@@ -1471,12 +1471,8 @@
 			SLAB_HWCACHE_ALIGN|SLAB_PANIC|SLAB_NOTRACK, NULL);
 	mm_cachep = kmem_cache_create("mm_struct",
 			sizeof(struct mm_struct), ARCH_MIN_MMSTRUCT_ALIGN,
-<<<<<<< HEAD
 			SLAB_HWCACHE_ALIGN|SLAB_PANIC|SLAB_NOTRACK, NULL);
-=======
-			SLAB_HWCACHE_ALIGN|SLAB_PANIC, NULL);
 	vm_area_cachep = KMEM_CACHE(vm_area_struct, SLAB_PANIC);
->>>>>>> d508afb4
 	mmap_init();
 }
 
