/*
 *  linux/kernel/fork.c
 *
 *  Copyright (C) 1991, 1992  Linus Torvalds
 */

/*
 *  'fork.c' contains the help-routines for the 'fork' system call
 * (see also entry.S and others).
 * Fork is rather simple, once you get the hang of it, but the memory
 * management can be a bitch. See 'mm/memory.c': 'copy_page_range()'
 */

#include <linux/slab.h>
#include <linux/init.h>
#include <linux/unistd.h>
#include <linux/module.h>
#include <linux/vmalloc.h>
#include <linux/completion.h>
#include <linux/mnt_namespace.h>
#include <linux/personality.h>
#include <linux/mempolicy.h>
#include <linux/sem.h>
#include <linux/file.h>
#include <linux/fdtable.h>
#include <linux/iocontext.h>
#include <linux/key.h>
#include <linux/binfmts.h>
#include <linux/mman.h>
#include <linux/mmu_notifier.h>
#include <linux/fs.h>
#include <linux/nsproxy.h>
#include <linux/capability.h>
#include <linux/cpu.h>
#include <linux/cgroup.h>
#include <linux/security.h>
#include <linux/hugetlb.h>
#include <linux/swap.h>
#include <linux/syscalls.h>
#include <linux/jiffies.h>
#include <linux/tracehook.h>
#include <linux/futex.h>
#include <linux/task_io_accounting_ops.h>
#include <linux/rcupdate.h>
#include <linux/ptrace.h>
#include <linux/mount.h>
#include <linux/audit.h>
#include <linux/memcontrol.h>
#include <linux/profile.h>
#include <linux/rmap.h>
#include <linux/acct.h>
#include <linux/tsacct_kern.h>
#include <linux/cn_proc.h>
#include <linux/freezer.h>
#include <linux/delayacct.h>
#include <linux/taskstats_kern.h>
#include <linux/random.h>
#include <linux/tty.h>
#include <linux/proc_fs.h>
#include <linux/blkdev.h>
#include <linux/magic.h>

#include <asm/pgtable.h>
#include <asm/pgalloc.h>
#include <asm/uaccess.h>
#include <asm/mmu_context.h>
#include <asm/cacheflush.h>
#include <asm/tlbflush.h>

/*
 * Protected counters by write_lock_irq(&tasklist_lock)
 */
unsigned long total_forks;	/* Handle normal Linux uptimes. */
int nr_threads; 		/* The idle threads do not count.. */

int max_threads;		/* tunable limit on nr_threads */

DEFINE_PER_CPU(unsigned long, process_counts) = 0;

__cacheline_aligned DEFINE_RWLOCK(tasklist_lock);  /* outer */

int nr_processes(void)
{
	int cpu;
	int total = 0;

	for_each_online_cpu(cpu)
		total += per_cpu(process_counts, cpu);

	return total;
}

#ifndef __HAVE_ARCH_TASK_STRUCT_ALLOCATOR
# define alloc_task_struct()	kmem_cache_alloc(task_struct_cachep, GFP_KERNEL)
# define free_task_struct(tsk)	kmem_cache_free(task_struct_cachep, (tsk))
static struct kmem_cache *task_struct_cachep;
#endif

#ifndef __HAVE_ARCH_THREAD_INFO_ALLOCATOR
static inline struct thread_info *alloc_thread_info(struct task_struct *tsk)
{
#ifdef CONFIG_DEBUG_STACK_USAGE
	gfp_t mask = GFP_KERNEL | __GFP_ZERO;
#else
	gfp_t mask = GFP_KERNEL;
#endif
	return (struct thread_info *)__get_free_pages(mask, THREAD_SIZE_ORDER);
}

static inline void free_thread_info(struct thread_info *ti)
{
	free_pages((unsigned long)ti, THREAD_SIZE_ORDER);
}
#endif

/* SLAB cache for signal_struct structures (tsk->signal) */
static struct kmem_cache *signal_cachep;

/* SLAB cache for sighand_struct structures (tsk->sighand) */
struct kmem_cache *sighand_cachep;

/* SLAB cache for files_struct structures (tsk->files) */
struct kmem_cache *files_cachep;

/* SLAB cache for fs_struct structures (tsk->fs) */
struct kmem_cache *fs_cachep;

/* SLAB cache for vm_area_struct structures */
struct kmem_cache *vm_area_cachep;

/* SLAB cache for mm_struct structures (tsk->mm) */
static struct kmem_cache *mm_cachep;

void free_task(struct task_struct *tsk)
{
	prop_local_destroy_single(&tsk->dirties);
	free_thread_info(tsk->stack);
	rt_mutex_debug_task_free(tsk);
	free_task_struct(tsk);
}
EXPORT_SYMBOL(free_task);

void __put_task_struct(struct task_struct *tsk)
{
	WARN_ON(!tsk->exit_state);
	WARN_ON(atomic_read(&tsk->usage));
	WARN_ON(tsk == current);

	put_cred(tsk->real_cred);
	put_cred(tsk->cred);
	delayacct_tsk_free(tsk);

	if (!profile_handoff_task(tsk))
		free_task(tsk);
}

/*
 * macro override instead of weak attribute alias, to workaround
 * gcc 4.1.0 and 4.1.1 bugs with weak attribute and empty functions.
 */
#ifndef arch_task_cache_init
#define arch_task_cache_init()
#endif

void __init fork_init(unsigned long mempages)
{
#ifndef __HAVE_ARCH_TASK_STRUCT_ALLOCATOR
#ifndef ARCH_MIN_TASKALIGN
#define ARCH_MIN_TASKALIGN	L1_CACHE_BYTES
#endif
	/* create a slab on which task_structs can be allocated */
	task_struct_cachep =
		kmem_cache_create("task_struct", sizeof(struct task_struct),
			ARCH_MIN_TASKALIGN, SLAB_PANIC | SLAB_NOTRACK, NULL);
#endif

	/* do the arch specific task caches init */
	arch_task_cache_init();

	/*
	 * The default maximum number of threads is set to a safe
	 * value: the thread structures can take up at most half
	 * of memory.
	 */
	max_threads = mempages / (8 * THREAD_SIZE / PAGE_SIZE);

	/*
	 * we need to allow at least 20 threads to boot a system
	 */
	if(max_threads < 20)
		max_threads = 20;

	init_task.signal->rlim[RLIMIT_NPROC].rlim_cur = max_threads/2;
	init_task.signal->rlim[RLIMIT_NPROC].rlim_max = max_threads/2;
	init_task.signal->rlim[RLIMIT_SIGPENDING] =
		init_task.signal->rlim[RLIMIT_NPROC];
}

int __attribute__((weak)) arch_dup_task_struct(struct task_struct *dst,
					       struct task_struct *src)
{
	*dst = *src;
	return 0;
}

static struct task_struct *dup_task_struct(struct task_struct *orig)
{
	struct task_struct *tsk;
	struct thread_info *ti;
	unsigned long *stackend;

	int err;

	prepare_to_copy(orig);

	tsk = alloc_task_struct();
	if (!tsk)
		return NULL;

	ti = alloc_thread_info(tsk);
	if (!ti) {
		free_task_struct(tsk);
		return NULL;
	}

 	err = arch_dup_task_struct(tsk, orig);
	if (err)
		goto out;

	tsk->stack = ti;

	err = prop_local_init_single(&tsk->dirties);
	if (err)
		goto out;

	setup_thread_stack(tsk, orig);
	stackend = end_of_stack(tsk);
	*stackend = STACK_END_MAGIC;	/* for overflow detection */

#ifdef CONFIG_CC_STACKPROTECTOR
	tsk->stack_canary = get_random_int();
#endif

	/* One for us, one for whoever does the "release_task()" (usually parent) */
	atomic_set(&tsk->usage,2);
	atomic_set(&tsk->fs_excl, 0);
#ifdef CONFIG_BLK_DEV_IO_TRACE
	tsk->btrace_seq = 0;
#endif
	tsk->splice_pipe = NULL;
	return tsk;

out:
	free_thread_info(ti);
	free_task_struct(tsk);
	return NULL;
}

#ifdef CONFIG_MMU
static int dup_mmap(struct mm_struct *mm, struct mm_struct *oldmm)
{
	struct vm_area_struct *mpnt, *tmp, **pprev;
	struct rb_node **rb_link, *rb_parent;
	int retval;
	unsigned long charge;
	struct mempolicy *pol;

	down_write(&oldmm->mmap_sem);
	flush_cache_dup_mm(oldmm);
	/*
	 * Not linked in yet - no deadlock potential:
	 */
	down_write_nested(&mm->mmap_sem, SINGLE_DEPTH_NESTING);

	mm->locked_vm = 0;
	mm->mmap = NULL;
	mm->mmap_cache = NULL;
	mm->free_area_cache = oldmm->mmap_base;
	mm->cached_hole_size = ~0UL;
	mm->map_count = 0;
	cpus_clear(mm->cpu_vm_mask);
	mm->mm_rb = RB_ROOT;
	rb_link = &mm->mm_rb.rb_node;
	rb_parent = NULL;
	pprev = &mm->mmap;

	for (mpnt = oldmm->mmap; mpnt; mpnt = mpnt->vm_next) {
		struct file *file;

		if (mpnt->vm_flags & VM_DONTCOPY) {
			long pages = vma_pages(mpnt);
			mm->total_vm -= pages;
			vm_stat_account(mm, mpnt->vm_flags, mpnt->vm_file,
								-pages);
			continue;
		}
		charge = 0;
		if (mpnt->vm_flags & VM_ACCOUNT) {
			unsigned int len = (mpnt->vm_end - mpnt->vm_start) >> PAGE_SHIFT;
			if (security_vm_enough_memory(len))
				goto fail_nomem;
			charge = len;
		}
		tmp = kmem_cache_alloc(vm_area_cachep, GFP_KERNEL);
		if (!tmp)
			goto fail_nomem;
		*tmp = *mpnt;
		pol = mpol_dup(vma_policy(mpnt));
		retval = PTR_ERR(pol);
		if (IS_ERR(pol))
			goto fail_nomem_policy;
		vma_set_policy(tmp, pol);
		tmp->vm_flags &= ~VM_LOCKED;
		tmp->vm_mm = mm;
		tmp->vm_next = NULL;
		anon_vma_link(tmp);
		file = tmp->vm_file;
		if (file) {
			struct inode *inode = file->f_path.dentry->d_inode;
			get_file(file);
			if (tmp->vm_flags & VM_DENYWRITE)
				atomic_dec(&inode->i_writecount);

			/* insert tmp into the share list, just after mpnt */
			spin_lock(&file->f_mapping->i_mmap_lock);
			tmp->vm_truncate_count = mpnt->vm_truncate_count;
			flush_dcache_mmap_lock(file->f_mapping);
			vma_prio_tree_add(tmp, mpnt);
			flush_dcache_mmap_unlock(file->f_mapping);
			spin_unlock(&file->f_mapping->i_mmap_lock);
		}

		/*
		 * Clear hugetlb-related page reserves for children. This only
		 * affects MAP_PRIVATE mappings. Faults generated by the child
		 * are not guaranteed to succeed, even if read-only
		 */
		if (is_vm_hugetlb_page(tmp))
			reset_vma_resv_huge_pages(tmp);

		/*
		 * Link in the new vma and copy the page table entries.
		 */
		*pprev = tmp;
		pprev = &tmp->vm_next;

		__vma_link_rb(mm, tmp, rb_link, rb_parent);
		rb_link = &tmp->vm_rb.rb_right;
		rb_parent = &tmp->vm_rb;

		mm->map_count++;
		retval = copy_page_range(mm, oldmm, mpnt);

		if (tmp->vm_ops && tmp->vm_ops->open)
			tmp->vm_ops->open(tmp);

		if (retval)
			goto out;
	}
	/* a new mm has just been created */
	arch_dup_mmap(oldmm, mm);
	retval = 0;
out:
	up_write(&mm->mmap_sem);
	flush_tlb_mm(oldmm);
	up_write(&oldmm->mmap_sem);
	return retval;
fail_nomem_policy:
	kmem_cache_free(vm_area_cachep, tmp);
fail_nomem:
	retval = -ENOMEM;
	vm_unacct_memory(charge);
	goto out;
}

static inline int mm_alloc_pgd(struct mm_struct * mm)
{
	mm->pgd = pgd_alloc(mm);
	if (unlikely(!mm->pgd))
		return -ENOMEM;
	return 0;
}

static inline void mm_free_pgd(struct mm_struct * mm)
{
	pgd_free(mm, mm->pgd);
}
#else
#define dup_mmap(mm, oldmm)	(0)
#define mm_alloc_pgd(mm)	(0)
#define mm_free_pgd(mm)
#endif /* CONFIG_MMU */

__cacheline_aligned_in_smp DEFINE_SPINLOCK(mmlist_lock);

#define allocate_mm()	(kmem_cache_alloc(mm_cachep, GFP_KERNEL))
#define free_mm(mm)	(kmem_cache_free(mm_cachep, (mm)))

#include <linux/init_task.h>

static struct mm_struct * mm_init(struct mm_struct * mm, struct task_struct *p)
{
	atomic_set(&mm->mm_users, 1);
	atomic_set(&mm->mm_count, 1);
	init_rwsem(&mm->mmap_sem);
	INIT_LIST_HEAD(&mm->mmlist);
	mm->flags = (current->mm) ? current->mm->flags
				  : MMF_DUMP_FILTER_DEFAULT;
	mm->core_state = NULL;
	mm->nr_ptes = 0;
	set_mm_counter(mm, file_rss, 0);
	set_mm_counter(mm, anon_rss, 0);
	spin_lock_init(&mm->page_table_lock);
	rwlock_init(&mm->ioctx_list_lock);
	mm->ioctx_list = NULL;
	mm->free_area_cache = TASK_UNMAPPED_BASE;
	mm->cached_hole_size = ~0UL;
	mm_init_owner(mm, p);

	if (likely(!mm_alloc_pgd(mm))) {
		mm->def_flags = 0;
		mmu_notifier_mm_init(mm);
		return mm;
	}

	free_mm(mm);
	return NULL;
}

/*
 * Allocate and initialize an mm_struct.
 */
struct mm_struct * mm_alloc(void)
{
	struct mm_struct * mm;

	mm = allocate_mm();
	if (mm) {
		memset(mm, 0, sizeof(*mm));
		mm = mm_init(mm, current);
	}
	return mm;
}

/*
 * Called when the last reference to the mm
 * is dropped: either by a lazy thread or by
 * mmput. Free the page directory and the mm.
 */
void __mmdrop(struct mm_struct *mm)
{
	BUG_ON(mm == &init_mm);
	mm_free_pgd(mm);
	destroy_context(mm);
	mmu_notifier_mm_destroy(mm);
	free_mm(mm);
}
EXPORT_SYMBOL_GPL(__mmdrop);

/*
 * Decrement the use count and release all resources for an mm.
 */
void mmput(struct mm_struct *mm)
{
	might_sleep();

	if (atomic_dec_and_test(&mm->mm_users)) {
		exit_aio(mm);
		exit_mmap(mm);
		set_mm_exe_file(mm, NULL);
		if (!list_empty(&mm->mmlist)) {
			spin_lock(&mmlist_lock);
			list_del(&mm->mmlist);
			spin_unlock(&mmlist_lock);
		}
		put_swap_token(mm);
		mmdrop(mm);
	}
}
EXPORT_SYMBOL_GPL(mmput);

/**
 * get_task_mm - acquire a reference to the task's mm
 *
 * Returns %NULL if the task has no mm.  Checks PF_KTHREAD (meaning
 * this kernel workthread has transiently adopted a user mm with use_mm,
 * to do its AIO) is not set and if so returns a reference to it, after
 * bumping up the use count.  User must release the mm via mmput()
 * after use.  Typically used by /proc and ptrace.
 */
struct mm_struct *get_task_mm(struct task_struct *task)
{
	struct mm_struct *mm;

	task_lock(task);
	mm = task->mm;
	if (mm) {
		if (task->flags & PF_KTHREAD)
			mm = NULL;
		else
			atomic_inc(&mm->mm_users);
	}
	task_unlock(task);
	return mm;
}
EXPORT_SYMBOL_GPL(get_task_mm);

/* Please note the differences between mmput and mm_release.
 * mmput is called whenever we stop holding onto a mm_struct,
 * error success whatever.
 *
 * mm_release is called after a mm_struct has been removed
 * from the current process.
 *
 * This difference is important for error handling, when we
 * only half set up a mm_struct for a new process and need to restore
 * the old one.  Because we mmput the new mm_struct before
 * restoring the old one. . .
 * Eric Biederman 10 January 1998
 */
void mm_release(struct task_struct *tsk, struct mm_struct *mm)
{
	struct completion *vfork_done = tsk->vfork_done;

	/* Get rid of any cached register state */
	deactivate_mm(tsk, mm);

	/* notify parent sleeping on vfork() */
	if (vfork_done) {
		tsk->vfork_done = NULL;
		complete(vfork_done);
	}

	/*
	 * If we're exiting normally, clear a user-space tid field if
	 * requested.  We leave this alone when dying by signal, to leave
	 * the value intact in a core dump, and to save the unnecessary
	 * trouble otherwise.  Userland only wants this done for a sys_exit.
	 */
	if (tsk->clear_child_tid
	    && !(tsk->flags & PF_SIGNALED)
	    && atomic_read(&mm->mm_users) > 1) {
		u32 __user * tidptr = tsk->clear_child_tid;
		tsk->clear_child_tid = NULL;

		/*
		 * We don't check the error code - if userspace has
		 * not set up a proper pointer then tough luck.
		 */
		put_user(0, tidptr);
		sys_futex(tidptr, FUTEX_WAKE, 1, NULL, NULL, 0);
	}
}

/*
 * Allocate a new mm structure and copy contents from the
 * mm structure of the passed in task structure.
 */
struct mm_struct *dup_mm(struct task_struct *tsk)
{
	struct mm_struct *mm, *oldmm = current->mm;
	int err;

	if (!oldmm)
		return NULL;

	mm = allocate_mm();
	if (!mm)
		goto fail_nomem;

	memcpy(mm, oldmm, sizeof(*mm));

	/* Initializing for Swap token stuff */
	mm->token_priority = 0;
	mm->last_interval = 0;

	if (!mm_init(mm, tsk))
		goto fail_nomem;

	if (init_new_context(tsk, mm))
		goto fail_nocontext;

	dup_mm_exe_file(oldmm, mm);

	err = dup_mmap(mm, oldmm);
	if (err)
		goto free_pt;

	mm->hiwater_rss = get_mm_rss(mm);
	mm->hiwater_vm = mm->total_vm;

	return mm;

free_pt:
	mmput(mm);

fail_nomem:
	return NULL;

fail_nocontext:
	/*
	 * If init_new_context() failed, we cannot use mmput() to free the mm
	 * because it calls destroy_context()
	 */
	mm_free_pgd(mm);
	free_mm(mm);
	return NULL;
}

static int copy_mm(unsigned long clone_flags, struct task_struct * tsk)
{
	struct mm_struct * mm, *oldmm;
	int retval;

	tsk->min_flt = tsk->maj_flt = 0;
	tsk->nvcsw = tsk->nivcsw = 0;

	tsk->mm = NULL;
	tsk->active_mm = NULL;

	/*
	 * Are we cloning a kernel thread?
	 *
	 * We need to steal a active VM for that..
	 */
	oldmm = current->mm;
	if (!oldmm)
		return 0;

	if (clone_flags & CLONE_VM) {
		atomic_inc(&oldmm->mm_users);
		mm = oldmm;
		goto good_mm;
	}

	retval = -ENOMEM;
	mm = dup_mm(tsk);
	if (!mm)
		goto fail_nomem;

good_mm:
	/* Initializing for Swap token stuff */
	mm->token_priority = 0;
	mm->last_interval = 0;

	tsk->mm = mm;
	tsk->active_mm = mm;
	return 0;

fail_nomem:
	return retval;
}

static struct fs_struct *__copy_fs_struct(struct fs_struct *old)
{
	struct fs_struct *fs = kmem_cache_alloc(fs_cachep, GFP_KERNEL);
	/* We don't need to lock fs - think why ;-) */
	if (fs) {
		atomic_set(&fs->count, 1);
		rwlock_init(&fs->lock);
		fs->umask = old->umask;
		read_lock(&old->lock);
		fs->root = old->root;
		path_get(&old->root);
		fs->pwd = old->pwd;
		path_get(&old->pwd);
		read_unlock(&old->lock);
	}
	return fs;
}

struct fs_struct *copy_fs_struct(struct fs_struct *old)
{
	return __copy_fs_struct(old);
}

EXPORT_SYMBOL_GPL(copy_fs_struct);

static int copy_fs(unsigned long clone_flags, struct task_struct *tsk)
{
	if (clone_flags & CLONE_FS) {
		atomic_inc(&current->fs->count);
		return 0;
	}
	tsk->fs = __copy_fs_struct(current->fs);
	if (!tsk->fs)
		return -ENOMEM;
	return 0;
}

static int copy_files(unsigned long clone_flags, struct task_struct * tsk)
{
	struct files_struct *oldf, *newf;
	int error = 0;

	/*
	 * A background process may not have any files ...
	 */
	oldf = current->files;
	if (!oldf)
		goto out;

	if (clone_flags & CLONE_FILES) {
		atomic_inc(&oldf->count);
		goto out;
	}

	newf = dup_fd(oldf, &error);
	if (!newf)
		goto out;

	tsk->files = newf;
	error = 0;
out:
	return error;
}

static int copy_io(unsigned long clone_flags, struct task_struct *tsk)
{
#ifdef CONFIG_BLOCK
	struct io_context *ioc = current->io_context;

	if (!ioc)
		return 0;
	/*
	 * Share io context with parent, if CLONE_IO is set
	 */
	if (clone_flags & CLONE_IO) {
		tsk->io_context = ioc_task_link(ioc);
		if (unlikely(!tsk->io_context))
			return -ENOMEM;
	} else if (ioprio_valid(ioc->ioprio)) {
		tsk->io_context = alloc_io_context(GFP_KERNEL, -1);
		if (unlikely(!tsk->io_context))
			return -ENOMEM;

		tsk->io_context->ioprio = ioc->ioprio;
	}
#endif
	return 0;
}

static int copy_sighand(unsigned long clone_flags, struct task_struct *tsk)
{
	struct sighand_struct *sig;

	if (clone_flags & (CLONE_SIGHAND | CLONE_THREAD)) {
		atomic_inc(&current->sighand->count);
		return 0;
	}
	sig = kmem_cache_alloc(sighand_cachep, GFP_KERNEL);
	rcu_assign_pointer(tsk->sighand, sig);
	if (!sig)
		return -ENOMEM;
	atomic_set(&sig->count, 1);
	memcpy(sig->action, current->sighand->action, sizeof(sig->action));
	return 0;
}

void __cleanup_sighand(struct sighand_struct *sighand)
{
	if (atomic_dec_and_test(&sighand->count))
		kmem_cache_free(sighand_cachep, sighand);
}

static int copy_signal(unsigned long clone_flags, struct task_struct *tsk)
{
	struct signal_struct *sig;

	if (clone_flags & CLONE_THREAD) {
		atomic_inc(&current->signal->count);
		atomic_inc(&current->signal->live);
		return 0;
	}
	sig = kmem_cache_alloc(signal_cachep, GFP_KERNEL);
	tsk->signal = sig;
	if (!sig)
		return -ENOMEM;

	atomic_set(&sig->count, 1);
	atomic_set(&sig->live, 1);
	init_waitqueue_head(&sig->wait_chldexit);
	sig->flags = 0;
	sig->group_exit_code = 0;
	sig->group_exit_task = NULL;
	sig->group_stop_count = 0;
	sig->curr_target = tsk;
	init_sigpending(&sig->shared_pending);
	INIT_LIST_HEAD(&sig->posix_timers);

	hrtimer_init(&sig->real_timer, CLOCK_MONOTONIC, HRTIMER_MODE_REL);
	sig->it_real_incr.tv64 = 0;
	sig->real_timer.function = it_real_fn;

	sig->it_virt_expires = cputime_zero;
	sig->it_virt_incr = cputime_zero;
	sig->it_prof_expires = cputime_zero;
	sig->it_prof_incr = cputime_zero;

	sig->leader = 0;	/* session leadership doesn't inherit */
	sig->tty_old_pgrp = NULL;
	sig->tty = NULL;

	sig->utime = sig->stime = sig->cutime = sig->cstime = cputime_zero;
	sig->gtime = cputime_zero;
	sig->cgtime = cputime_zero;
	sig->nvcsw = sig->nivcsw = sig->cnvcsw = sig->cnivcsw = 0;
	sig->min_flt = sig->maj_flt = sig->cmin_flt = sig->cmaj_flt = 0;
	sig->inblock = sig->oublock = sig->cinblock = sig->coublock = 0;
	task_io_accounting_init(&sig->ioac);
	sig->sum_sched_runtime = 0;
	INIT_LIST_HEAD(&sig->cpu_timers[0]);
	INIT_LIST_HEAD(&sig->cpu_timers[1]);
	INIT_LIST_HEAD(&sig->cpu_timers[2]);
	taskstats_tgid_init(sig);

	task_lock(current->group_leader);
	memcpy(sig->rlim, current->signal->rlim, sizeof sig->rlim);
	task_unlock(current->group_leader);

	if (sig->rlim[RLIMIT_CPU].rlim_cur != RLIM_INFINITY) {
		/*
		 * New sole thread in the process gets an expiry time
		 * of the whole CPU time limit.
		 */
		tsk->it_prof_expires =
			secs_to_cputime(sig->rlim[RLIMIT_CPU].rlim_cur);
	}
	acct_init_pacct(&sig->pacct);

	tty_audit_fork(sig);

	return 0;
}

void __cleanup_signal(struct signal_struct *sig)
{
<<<<<<< HEAD
	exit_thread_group_keys(sig);
	tty_kref_put(sig->tty);
=======
>>>>>>> 4030dcef
	kmem_cache_free(signal_cachep, sig);
}

static void cleanup_signal(struct task_struct *tsk)
{
	struct signal_struct *sig = tsk->signal;

	atomic_dec(&sig->live);

	if (atomic_dec_and_test(&sig->count))
		__cleanup_signal(sig);
}

static void copy_flags(unsigned long clone_flags, struct task_struct *p)
{
	unsigned long new_flags = p->flags;

	new_flags &= ~PF_SUPERPRIV;
	new_flags |= PF_FORKNOEXEC;
	new_flags |= PF_STARTING;
	p->flags = new_flags;
	clear_freeze_flag(p);
}

asmlinkage long sys_set_tid_address(int __user *tidptr)
{
	current->clear_child_tid = tidptr;

	return task_pid_vnr(current);
}

static void rt_mutex_init_task(struct task_struct *p)
{
	spin_lock_init(&p->pi_lock);
#ifdef CONFIG_RT_MUTEXES
	plist_head_init(&p->pi_waiters, &p->pi_lock);
	p->pi_blocked_on = NULL;
#endif
}

#ifdef CONFIG_MM_OWNER
void mm_init_owner(struct mm_struct *mm, struct task_struct *p)
{
	mm->owner = p;
}
#endif /* CONFIG_MM_OWNER */

/*
 * This creates a new process as a copy of the old one,
 * but does not actually start it yet.
 *
 * It copies the registers, and all the appropriate
 * parts of the process environment (as per the clone
 * flags). The actual kick-off is left to the caller.
 */
static struct task_struct *copy_process(unsigned long clone_flags,
					unsigned long stack_start,
					struct pt_regs *regs,
					unsigned long stack_size,
					int __user *child_tidptr,
					struct pid *pid,
					int trace)
{
	int retval;
	struct task_struct *p;
	int cgroup_callbacks_done = 0;

	if ((clone_flags & (CLONE_NEWNS|CLONE_FS)) == (CLONE_NEWNS|CLONE_FS))
		return ERR_PTR(-EINVAL);

	/*
	 * Thread groups must share signals as well, and detached threads
	 * can only be started up within the thread group.
	 */
	if ((clone_flags & CLONE_THREAD) && !(clone_flags & CLONE_SIGHAND))
		return ERR_PTR(-EINVAL);

	/*
	 * Shared signal handlers imply shared VM. By way of the above,
	 * thread groups also imply shared VM. Blocking this case allows
	 * for various simplifications in other code.
	 */
	if ((clone_flags & CLONE_SIGHAND) && !(clone_flags & CLONE_VM))
		return ERR_PTR(-EINVAL);

	retval = security_task_create(clone_flags);
	if (retval)
		goto fork_out;

	retval = -ENOMEM;
	p = dup_task_struct(current);
	if (!p)
		goto fork_out;

	rt_mutex_init_task(p);

#ifdef CONFIG_PROVE_LOCKING
	DEBUG_LOCKS_WARN_ON(!p->hardirqs_enabled);
	DEBUG_LOCKS_WARN_ON(!p->softirqs_enabled);
#endif
	retval = -EAGAIN;
	if (atomic_read(&p->real_cred->user->processes) >=
			p->signal->rlim[RLIMIT_NPROC].rlim_cur) {
		if (!capable(CAP_SYS_ADMIN) && !capable(CAP_SYS_RESOURCE) &&
		    p->real_cred->user != current->nsproxy->user_ns->root_user)
			goto bad_fork_free;
	}

	retval = copy_creds(p, clone_flags);
	if (retval < 0)
		goto bad_fork_free;

	/*
	 * If multiple threads are within copy_process(), then this check
	 * triggers too late. This doesn't hurt, the check is only there
	 * to stop root fork bombs.
	 */
	if (nr_threads >= max_threads)
		goto bad_fork_cleanup_count;

	if (!try_module_get(task_thread_info(p)->exec_domain->module))
		goto bad_fork_cleanup_count;

	if (p->binfmt && !try_module_get(p->binfmt->module))
		goto bad_fork_cleanup_put_domain;

	p->did_exec = 0;
	delayacct_tsk_init(p);	/* Must remain after dup_task_struct() */
	copy_flags(clone_flags, p);
	INIT_LIST_HEAD(&p->children);
	INIT_LIST_HEAD(&p->sibling);
#ifdef CONFIG_PREEMPT_RCU
	p->rcu_read_lock_nesting = 0;
	p->rcu_flipctr_idx = 0;
#endif /* #ifdef CONFIG_PREEMPT_RCU */
	p->vfork_done = NULL;
	spin_lock_init(&p->alloc_lock);

	clear_tsk_thread_flag(p, TIF_SIGPENDING);
	init_sigpending(&p->pending);

	p->utime = cputime_zero;
	p->stime = cputime_zero;
	p->gtime = cputime_zero;
	p->utimescaled = cputime_zero;
	p->stimescaled = cputime_zero;
	p->prev_utime = cputime_zero;
	p->prev_stime = cputime_zero;

#ifdef CONFIG_DETECT_SOFTLOCKUP
	p->last_switch_count = 0;
	p->last_switch_timestamp = 0;
#endif

	task_io_accounting_init(&p->ioac);
	acct_clear_integrals(p);

	p->it_virt_expires = cputime_zero;
	p->it_prof_expires = cputime_zero;
	p->it_sched_expires = 0;
	INIT_LIST_HEAD(&p->cpu_timers[0]);
	INIT_LIST_HEAD(&p->cpu_timers[1]);
	INIT_LIST_HEAD(&p->cpu_timers[2]);

	p->lock_depth = -1;		/* -1 = no lock */
	do_posix_clock_monotonic_gettime(&p->start_time);
	p->real_start_time = p->start_time;
	monotonic_to_bootbased(&p->real_start_time);
	p->io_context = NULL;
	p->audit_context = NULL;
	cgroup_fork(p);
#ifdef CONFIG_NUMA
	p->mempolicy = mpol_dup(p->mempolicy);
 	if (IS_ERR(p->mempolicy)) {
 		retval = PTR_ERR(p->mempolicy);
 		p->mempolicy = NULL;
 		goto bad_fork_cleanup_cgroup;
 	}
	mpol_fix_fork_child_flag(p);
#endif
#ifdef CONFIG_TRACE_IRQFLAGS
	p->irq_events = 0;
#ifdef __ARCH_WANT_INTERRUPTS_ON_CTXSW
	p->hardirqs_enabled = 1;
#else
	p->hardirqs_enabled = 0;
#endif
	p->hardirq_enable_ip = 0;
	p->hardirq_enable_event = 0;
	p->hardirq_disable_ip = _THIS_IP_;
	p->hardirq_disable_event = 0;
	p->softirqs_enabled = 1;
	p->softirq_enable_ip = _THIS_IP_;
	p->softirq_enable_event = 0;
	p->softirq_disable_ip = 0;
	p->softirq_disable_event = 0;
	p->hardirq_context = 0;
	p->softirq_context = 0;
#endif
#ifdef CONFIG_LOCKDEP
	p->lockdep_depth = 0; /* no locks held yet */
	p->curr_chain_key = 0;
	p->lockdep_recursion = 0;
#endif

#ifdef CONFIG_DEBUG_MUTEXES
	p->blocked_on = NULL; /* not blocked yet */
#endif

	/* Perform scheduler related setup. Assign this task to a CPU. */
	sched_fork(p, clone_flags);

	if ((retval = audit_alloc(p)))
		goto bad_fork_cleanup_policy;
	/* copy all the process information */
	if ((retval = copy_semundo(clone_flags, p)))
		goto bad_fork_cleanup_audit;
	if ((retval = copy_files(clone_flags, p)))
		goto bad_fork_cleanup_semundo;
	if ((retval = copy_fs(clone_flags, p)))
		goto bad_fork_cleanup_files;
	if ((retval = copy_sighand(clone_flags, p)))
		goto bad_fork_cleanup_fs;
	if ((retval = copy_signal(clone_flags, p)))
		goto bad_fork_cleanup_sighand;
	if ((retval = copy_mm(clone_flags, p)))
		goto bad_fork_cleanup_signal;
	if ((retval = copy_namespaces(clone_flags, p)))
		goto bad_fork_cleanup_mm;
	if ((retval = copy_io(clone_flags, p)))
		goto bad_fork_cleanup_namespaces;
	retval = copy_thread(0, clone_flags, stack_start, stack_size, p, regs);
	if (retval)
		goto bad_fork_cleanup_io;

	if (pid != &init_struct_pid) {
		retval = -ENOMEM;
		pid = alloc_pid(task_active_pid_ns(p));
		if (!pid)
			goto bad_fork_cleanup_io;

		if (clone_flags & CLONE_NEWPID) {
			retval = pid_ns_prepare_proc(task_active_pid_ns(p));
			if (retval < 0)
				goto bad_fork_free_pid;
		}
	}

	p->pid = pid_nr(pid);
	p->tgid = p->pid;
	if (clone_flags & CLONE_THREAD)
		p->tgid = current->tgid;

	if (current->nsproxy != p->nsproxy) {
		retval = ns_cgroup_clone(p, pid);
		if (retval)
			goto bad_fork_free_pid;
	}

	p->set_child_tid = (clone_flags & CLONE_CHILD_SETTID) ? child_tidptr : NULL;
	/*
	 * Clear TID on mm_release()?
	 */
	p->clear_child_tid = (clone_flags & CLONE_CHILD_CLEARTID) ? child_tidptr: NULL;
#ifdef CONFIG_FUTEX
	p->robust_list = NULL;
#ifdef CONFIG_COMPAT
	p->compat_robust_list = NULL;
#endif
	INIT_LIST_HEAD(&p->pi_state_list);
	p->pi_state_cache = NULL;
#endif
	/*
	 * sigaltstack should be cleared when sharing the same VM
	 */
	if ((clone_flags & (CLONE_VM|CLONE_VFORK)) == CLONE_VM)
		p->sas_ss_sp = p->sas_ss_size = 0;

	/*
	 * Syscall tracing should be turned off in the child regardless
	 * of CLONE_PTRACE.
	 */
	clear_tsk_thread_flag(p, TIF_SYSCALL_TRACE);
#ifdef TIF_SYSCALL_EMU
	clear_tsk_thread_flag(p, TIF_SYSCALL_EMU);
#endif
	clear_all_latency_tracing(p);

	/* Our parent execution domain becomes current domain
	   These must match for thread signalling to apply */
	p->parent_exec_id = p->self_exec_id;

	/* ok, now we should be set up.. */
	p->exit_signal = (clone_flags & CLONE_THREAD) ? -1 : (clone_flags & CSIGNAL);
	p->pdeath_signal = 0;
	p->exit_state = 0;

	/*
	 * Ok, make it visible to the rest of the system.
	 * We dont wake it up yet.
	 */
	p->group_leader = p;
	INIT_LIST_HEAD(&p->thread_group);

	/* Now that the task is set up, run cgroup callbacks if
	 * necessary. We need to run them before the task is visible
	 * on the tasklist. */
	cgroup_fork_callbacks(p);
	cgroup_callbacks_done = 1;

	/* Need tasklist lock for parent etc handling! */
	write_lock_irq(&tasklist_lock);

	/*
	 * The task hasn't been attached yet, so its cpus_allowed mask will
	 * not be changed, nor will its assigned CPU.
	 *
	 * The cpus_allowed mask of the parent may have changed after it was
	 * copied first time - so re-copy it here, then check the child's CPU
	 * to ensure it is on a valid CPU (and if not, just force it back to
	 * parent's CPU). This avoids alot of nasty races.
	 */
	p->cpus_allowed = current->cpus_allowed;
	p->rt.nr_cpus_allowed = current->rt.nr_cpus_allowed;
	if (unlikely(!cpu_isset(task_cpu(p), p->cpus_allowed) ||
			!cpu_online(task_cpu(p))))
		set_task_cpu(p, smp_processor_id());

	/* CLONE_PARENT re-uses the old parent */
	if (clone_flags & (CLONE_PARENT|CLONE_THREAD))
		p->real_parent = current->real_parent;
	else
		p->real_parent = current;

	spin_lock(&current->sighand->siglock);

	/*
	 * Process group and session signals need to be delivered to just the
	 * parent before the fork or both the parent and the child after the
	 * fork. Restart if a signal comes in before we add the new process to
	 * it's process group.
	 * A fatal signal pending means that current will exit, so the new
	 * thread can't slip out of an OOM kill (or normal SIGKILL).
 	 */
	recalc_sigpending();
	if (signal_pending(current)) {
		spin_unlock(&current->sighand->siglock);
		write_unlock_irq(&tasklist_lock);
		retval = -ERESTARTNOINTR;
		goto bad_fork_free_pid;
	}

	if (clone_flags & CLONE_THREAD) {
		p->group_leader = current->group_leader;
		list_add_tail_rcu(&p->thread_group, &p->group_leader->thread_group);

		if (!cputime_eq(current->signal->it_virt_expires,
				cputime_zero) ||
		    !cputime_eq(current->signal->it_prof_expires,
				cputime_zero) ||
		    current->signal->rlim[RLIMIT_CPU].rlim_cur != RLIM_INFINITY ||
		    !list_empty(&current->signal->cpu_timers[0]) ||
		    !list_empty(&current->signal->cpu_timers[1]) ||
		    !list_empty(&current->signal->cpu_timers[2])) {
			/*
			 * Have child wake up on its first tick to check
			 * for process CPU timers.
			 */
			p->it_prof_expires = jiffies_to_cputime(1);
		}
	}

	if (likely(p->pid)) {
		list_add_tail(&p->sibling, &p->real_parent->children);
		tracehook_finish_clone(p, clone_flags, trace);

		if (thread_group_leader(p)) {
			if (clone_flags & CLONE_NEWPID)
				p->nsproxy->pid_ns->child_reaper = p;

			p->signal->leader_pid = pid;
			tty_kref_put(p->signal->tty);
			p->signal->tty = tty_kref_get(current->signal->tty);
			set_task_pgrp(p, task_pgrp_nr(current));
			set_task_session(p, task_session_nr(current));
			attach_pid(p, PIDTYPE_PGID, task_pgrp(current));
			attach_pid(p, PIDTYPE_SID, task_session(current));
			list_add_tail_rcu(&p->tasks, &init_task.tasks);
			__get_cpu_var(process_counts)++;
		}
		attach_pid(p, PIDTYPE_PID, pid);
		nr_threads++;
	}

	total_forks++;
	spin_unlock(&current->sighand->siglock);
	write_unlock_irq(&tasklist_lock);
	proc_fork_connector(p);
	cgroup_post_fork(p);
	return p;

bad_fork_free_pid:
	if (pid != &init_struct_pid)
		free_pid(pid);
bad_fork_cleanup_io:
	put_io_context(p->io_context);
bad_fork_cleanup_namespaces:
	exit_task_namespaces(p);
bad_fork_cleanup_mm:
	if (p->mm)
		mmput(p->mm);
bad_fork_cleanup_signal:
	cleanup_signal(p);
bad_fork_cleanup_sighand:
	__cleanup_sighand(p->sighand);
bad_fork_cleanup_fs:
	exit_fs(p); /* blocking */
bad_fork_cleanup_files:
	exit_files(p); /* blocking */
bad_fork_cleanup_semundo:
	exit_sem(p);
bad_fork_cleanup_audit:
	audit_free(p);
bad_fork_cleanup_policy:
#ifdef CONFIG_NUMA
	mpol_put(p->mempolicy);
bad_fork_cleanup_cgroup:
#endif
	cgroup_exit(p, cgroup_callbacks_done);
	delayacct_tsk_free(p);
	if (p->binfmt)
		module_put(p->binfmt->module);
bad_fork_cleanup_put_domain:
	module_put(task_thread_info(p)->exec_domain->module);
bad_fork_cleanup_count:
	atomic_dec(&p->cred->user->processes);
	put_cred(p->real_cred);
	put_cred(p->cred);
bad_fork_free:
	free_task(p);
fork_out:
	return ERR_PTR(retval);
}

noinline struct pt_regs * __cpuinit __attribute__((weak)) idle_regs(struct pt_regs *regs)
{
	memset(regs, 0, sizeof(struct pt_regs));
	return regs;
}

struct task_struct * __cpuinit fork_idle(int cpu)
{
	struct task_struct *task;
	struct pt_regs regs;

	task = copy_process(CLONE_VM, 0, idle_regs(&regs), 0, NULL,
			    &init_struct_pid, 0);
	if (!IS_ERR(task))
		init_idle(task, cpu);

	return task;
}

/*
 *  Ok, this is the main fork-routine.
 *
 * It copies the process, and if successful kick-starts
 * it and waits for it to finish using the VM if required.
 */
long do_fork(unsigned long clone_flags,
	      unsigned long stack_start,
	      struct pt_regs *regs,
	      unsigned long stack_size,
	      int __user *parent_tidptr,
	      int __user *child_tidptr)
{
	struct task_struct *p;
	int trace = 0;
	long nr;

	/*
	 * We hope to recycle these flags after 2.6.26
	 */
	if (unlikely(clone_flags & CLONE_STOPPED)) {
		static int __read_mostly count = 100;

		if (count > 0 && printk_ratelimit()) {
			char comm[TASK_COMM_LEN];

			count--;
			printk(KERN_INFO "fork(): process `%s' used deprecated "
					"clone flags 0x%lx\n",
				get_task_comm(comm, current),
				clone_flags & CLONE_STOPPED);
		}
	}

	/*
	 * When called from kernel_thread, don't do user tracing stuff.
	 */
	if (likely(user_mode(regs)))
		trace = tracehook_prepare_clone(clone_flags);

	p = copy_process(clone_flags, stack_start, regs, stack_size,
			 child_tidptr, NULL, trace);
	/*
	 * Do this prior waking up the new thread - the thread pointer
	 * might get invalid after that point, if the thread exits quickly.
	 */
	if (!IS_ERR(p)) {
		struct completion vfork;

		nr = task_pid_vnr(p);

		if (clone_flags & CLONE_PARENT_SETTID)
			put_user(nr, parent_tidptr);

		if (clone_flags & CLONE_VFORK) {
			p->vfork_done = &vfork;
			init_completion(&vfork);
		}

		tracehook_report_clone(trace, regs, clone_flags, nr, p);

		/*
		 * We set PF_STARTING at creation in case tracing wants to
		 * use this to distinguish a fully live task from one that
		 * hasn't gotten to tracehook_report_clone() yet.  Now we
		 * clear it and set the child going.
		 */
		p->flags &= ~PF_STARTING;

		if (unlikely(clone_flags & CLONE_STOPPED)) {
			/*
			 * We'll start up with an immediate SIGSTOP.
			 */
			sigaddset(&p->pending.signal, SIGSTOP);
			set_tsk_thread_flag(p, TIF_SIGPENDING);
			__set_task_state(p, TASK_STOPPED);
		} else {
			wake_up_new_task(p, clone_flags);
		}

		tracehook_report_clone_complete(trace, regs,
						clone_flags, nr, p);

		if (clone_flags & CLONE_VFORK) {
			freezer_do_not_count();
			wait_for_completion(&vfork);
			freezer_count();
			tracehook_report_vfork_done(p, nr);
		}
	} else {
		nr = PTR_ERR(p);
	}
	return nr;
}

#ifndef ARCH_MIN_MMSTRUCT_ALIGN
#define ARCH_MIN_MMSTRUCT_ALIGN 0
#endif

static void sighand_ctor(void *data)
{
	struct sighand_struct *sighand = data;

	spin_lock_init(&sighand->siglock);
	init_waitqueue_head(&sighand->signalfd_wqh);
}

void __init proc_caches_init(void)
{
	sighand_cachep = kmem_cache_create("sighand_cache",
			sizeof(struct sighand_struct), 0,
			SLAB_HWCACHE_ALIGN|SLAB_PANIC|SLAB_DESTROY_BY_RCU|
			SLAB_NOTRACK, sighand_ctor);
	signal_cachep = kmem_cache_create("signal_cache",
			sizeof(struct signal_struct), 0,
			SLAB_HWCACHE_ALIGN|SLAB_PANIC|SLAB_NOTRACK, NULL);
	files_cachep = kmem_cache_create("files_cache",
			sizeof(struct files_struct), 0,
			SLAB_HWCACHE_ALIGN|SLAB_PANIC|SLAB_NOTRACK, NULL);
	fs_cachep = kmem_cache_create("fs_cache",
			sizeof(struct fs_struct), 0,
			SLAB_HWCACHE_ALIGN|SLAB_PANIC|SLAB_NOTRACK, NULL);
	vm_area_cachep = kmem_cache_create("vm_area_struct",
			sizeof(struct vm_area_struct), 0,
			SLAB_PANIC|SLAB_NOTRACK, NULL);
	mm_cachep = kmem_cache_create("mm_struct",
			sizeof(struct mm_struct), ARCH_MIN_MMSTRUCT_ALIGN,
			SLAB_HWCACHE_ALIGN|SLAB_PANIC|SLAB_NOTRACK, NULL);
}

/*
 * Check constraints on flags passed to the unshare system call and
 * force unsharing of additional process context as appropriate.
 */
static void check_unshare_flags(unsigned long *flags_ptr)
{
	/*
	 * If unsharing a thread from a thread group, must also
	 * unshare vm.
	 */
	if (*flags_ptr & CLONE_THREAD)
		*flags_ptr |= CLONE_VM;

	/*
	 * If unsharing vm, must also unshare signal handlers.
	 */
	if (*flags_ptr & CLONE_VM)
		*flags_ptr |= CLONE_SIGHAND;

	/*
	 * If unsharing signal handlers and the task was created
	 * using CLONE_THREAD, then must unshare the thread
	 */
	if ((*flags_ptr & CLONE_SIGHAND) &&
	    (atomic_read(&current->signal->count) > 1))
		*flags_ptr |= CLONE_THREAD;

	/*
	 * If unsharing namespace, must also unshare filesystem information.
	 */
	if (*flags_ptr & CLONE_NEWNS)
		*flags_ptr |= CLONE_FS;
}

/*
 * Unsharing of tasks created with CLONE_THREAD is not supported yet
 */
static int unshare_thread(unsigned long unshare_flags)
{
	if (unshare_flags & CLONE_THREAD)
		return -EINVAL;

	return 0;
}

/*
 * Unshare the filesystem structure if it is being shared
 */
static int unshare_fs(unsigned long unshare_flags, struct fs_struct **new_fsp)
{
	struct fs_struct *fs = current->fs;

	if ((unshare_flags & CLONE_FS) &&
	    (fs && atomic_read(&fs->count) > 1)) {
		*new_fsp = __copy_fs_struct(current->fs);
		if (!*new_fsp)
			return -ENOMEM;
	}

	return 0;
}

/*
 * Unsharing of sighand is not supported yet
 */
static int unshare_sighand(unsigned long unshare_flags, struct sighand_struct **new_sighp)
{
	struct sighand_struct *sigh = current->sighand;

	if ((unshare_flags & CLONE_SIGHAND) && atomic_read(&sigh->count) > 1)
		return -EINVAL;
	else
		return 0;
}

/*
 * Unshare vm if it is being shared
 */
static int unshare_vm(unsigned long unshare_flags, struct mm_struct **new_mmp)
{
	struct mm_struct *mm = current->mm;

	if ((unshare_flags & CLONE_VM) &&
	    (mm && atomic_read(&mm->mm_users) > 1)) {
		return -EINVAL;
	}

	return 0;
}

/*
 * Unshare file descriptor table if it is being shared
 */
static int unshare_fd(unsigned long unshare_flags, struct files_struct **new_fdp)
{
	struct files_struct *fd = current->files;
	int error = 0;

	if ((unshare_flags & CLONE_FILES) &&
	    (fd && atomic_read(&fd->count) > 1)) {
		*new_fdp = dup_fd(fd, &error);
		if (!*new_fdp)
			return error;
	}

	return 0;
}

/*
 * unshare allows a process to 'unshare' part of the process
 * context which was originally shared using clone.  copy_*
 * functions used by do_fork() cannot be used here directly
 * because they modify an inactive task_struct that is being
 * constructed. Here we are modifying the current, active,
 * task_struct.
 */
asmlinkage long sys_unshare(unsigned long unshare_flags)
{
	int err = 0;
	struct fs_struct *fs, *new_fs = NULL;
	struct sighand_struct *new_sigh = NULL;
	struct mm_struct *mm, *new_mm = NULL, *active_mm = NULL;
	struct files_struct *fd, *new_fd = NULL;
	struct nsproxy *new_nsproxy = NULL;
	int do_sysvsem = 0;

	check_unshare_flags(&unshare_flags);

	/* Return -EINVAL for all unsupported flags */
	err = -EINVAL;
	if (unshare_flags & ~(CLONE_THREAD|CLONE_FS|CLONE_NEWNS|CLONE_SIGHAND|
				CLONE_VM|CLONE_FILES|CLONE_SYSVSEM|
				CLONE_NEWUTS|CLONE_NEWIPC|CLONE_NEWUSER|
				CLONE_NEWNET))
		goto bad_unshare_out;

	/*
	 * CLONE_NEWIPC must also detach from the undolist: after switching
	 * to a new ipc namespace, the semaphore arrays from the old
	 * namespace are unreachable.
	 */
	if (unshare_flags & (CLONE_NEWIPC|CLONE_SYSVSEM))
		do_sysvsem = 1;
	if ((err = unshare_thread(unshare_flags)))
		goto bad_unshare_out;
	if ((err = unshare_fs(unshare_flags, &new_fs)))
		goto bad_unshare_cleanup_thread;
	if ((err = unshare_sighand(unshare_flags, &new_sigh)))
		goto bad_unshare_cleanup_fs;
	if ((err = unshare_vm(unshare_flags, &new_mm)))
		goto bad_unshare_cleanup_sigh;
	if ((err = unshare_fd(unshare_flags, &new_fd)))
		goto bad_unshare_cleanup_vm;
	if ((err = unshare_nsproxy_namespaces(unshare_flags, &new_nsproxy,
			new_fs)))
		goto bad_unshare_cleanup_fd;

	if (new_fs ||  new_mm || new_fd || do_sysvsem || new_nsproxy) {
		if (do_sysvsem) {
			/*
			 * CLONE_SYSVSEM is equivalent to sys_exit().
			 */
			exit_sem(current);
		}

		if (new_nsproxy) {
			switch_task_namespaces(current, new_nsproxy);
			new_nsproxy = NULL;
		}

		task_lock(current);

		if (new_fs) {
			fs = current->fs;
			current->fs = new_fs;
			new_fs = fs;
		}

		if (new_mm) {
			mm = current->mm;
			active_mm = current->active_mm;
			current->mm = new_mm;
			current->active_mm = new_mm;
			activate_mm(active_mm, new_mm);
			new_mm = mm;
		}

		if (new_fd) {
			fd = current->files;
			current->files = new_fd;
			new_fd = fd;
		}

		task_unlock(current);
	}

	if (new_nsproxy)
		put_nsproxy(new_nsproxy);

bad_unshare_cleanup_fd:
	if (new_fd)
		put_files_struct(new_fd);

bad_unshare_cleanup_vm:
	if (new_mm)
		mmput(new_mm);

bad_unshare_cleanup_sigh:
	if (new_sigh)
		if (atomic_dec_and_test(&new_sigh->count))
			kmem_cache_free(sighand_cachep, new_sigh);

bad_unshare_cleanup_fs:
	if (new_fs)
		put_fs_struct(new_fs);

bad_unshare_cleanup_thread:
bad_unshare_out:
	return err;
}

/*
 *	Helper to unshare the files of the current task.
 *	We don't want to expose copy_files internals to
 *	the exec layer of the kernel.
 */

int unshare_files(struct files_struct **displaced)
{
	struct task_struct *task = current;
	struct files_struct *copy = NULL;
	int error;

	error = unshare_fd(CLONE_FILES, &copy);
	if (error || !copy) {
		*displaced = NULL;
		return error;
	}
	*displaced = task->files;
	task_lock(task);
	task->files = copy;
	task_unlock(task);
	return 0;
}<|MERGE_RESOLUTION|>--- conflicted
+++ resolved
@@ -835,11 +835,7 @@
 
 void __cleanup_signal(struct signal_struct *sig)
 {
-<<<<<<< HEAD
-	exit_thread_group_keys(sig);
 	tty_kref_put(sig->tty);
-=======
->>>>>>> 4030dcef
 	kmem_cache_free(signal_cachep, sig);
 }
 
