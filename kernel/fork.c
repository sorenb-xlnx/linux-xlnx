--- conflicted
+++ resolved
@@ -1049,14 +1049,6 @@
 
 	p->default_timer_slack_ns = current->timer_slack_ns;
 
-<<<<<<< HEAD
-#ifdef CONFIG_DETECT_HUNG_TASK
-	p->last_switch_count = 0;
-	p->last_switch_timestamp = 0;
-#endif
-
-=======
->>>>>>> 9f8d979f
 	task_io_accounting_init(&p->ioac);
 	acct_clear_integrals(p);
 
