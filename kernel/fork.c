/*
 *  linux/kernel/fork.c
 *
 *  Copyright (C) 1991, 1992  Linus Torvalds
 */

/*
 *  'fork.c' contains the help-routines for the 'fork' system call
 * (see also entry.S and others).
 * Fork is rather simple, once you get the hang of it, but the memory
 * management can be a bitch. See 'mm/memory.c': 'copy_page_range()'
 */

#include <linux/slab.h>
#include <linux/init.h>
#include <linux/unistd.h>
#include <linux/module.h>
#include <linux/vmalloc.h>
#include <linux/completion.h>
#include <linux/mnt_namespace.h>
#include <linux/personality.h>
#include <linux/mempolicy.h>
#include <linux/sem.h>
#include <linux/file.h>
#include <linux/fdtable.h>
#include <linux/iocontext.h>
#include <linux/key.h>
#include <linux/binfmts.h>
#include <linux/mman.h>
#include <linux/mmu_notifier.h>
#include <linux/fs.h>
#include <linux/nsproxy.h>
#include <linux/capability.h>
#include <linux/cpu.h>
#include <linux/cgroup.h>
#include <linux/security.h>
#include <linux/hugetlb.h>
#include <linux/swap.h>
#include <linux/syscalls.h>
#include <linux/jiffies.h>
#include <linux/tracehook.h>
#include <linux/futex.h>
#include <linux/compat.h>
#include <linux/task_io_accounting_ops.h>
#include <linux/rcupdate.h>
#include <linux/ptrace.h>
#include <linux/mount.h>
#include <linux/audit.h>
#include <linux/memcontrol.h>
#include <linux/ftrace.h>
#include <linux/profile.h>
#include <linux/rmap.h>
#include <linux/acct.h>
#include <linux/tsacct_kern.h>
#include <linux/cn_proc.h>
#include <linux/freezer.h>
#include <linux/delayacct.h>
#include <linux/taskstats_kern.h>
#include <linux/random.h>
#include <linux/tty.h>
#include <linux/proc_fs.h>
#include <linux/blkdev.h>
#include <trace/sched.h>
#include <linux/magic.h>

#include <asm/pgtable.h>
#include <asm/pgalloc.h>
#include <asm/uaccess.h>
#include <asm/mmu_context.h>
#include <asm/cacheflush.h>
#include <asm/tlbflush.h>

/*
 * Protected counters by write_lock_irq(&tasklist_lock)
 */
unsigned long total_forks;	/* Handle normal Linux uptimes. */
int nr_threads; 		/* The idle threads do not count.. */

int max_threads;		/* tunable limit on nr_threads */

DEFINE_PER_CPU(unsigned long, process_counts) = 0;

__cacheline_aligned DEFINE_RWLOCK(tasklist_lock);  /* outer */

DEFINE_TRACE(sched_process_fork);

int nr_processes(void)
{
	int cpu;
	int total = 0;

	for_each_online_cpu(cpu)
		total += per_cpu(process_counts, cpu);

	return total;
}

#ifndef __HAVE_ARCH_TASK_STRUCT_ALLOCATOR
# define alloc_task_struct()	kmem_cache_alloc(task_struct_cachep, GFP_KERNEL)
# define free_task_struct(tsk)	kmem_cache_free(task_struct_cachep, (tsk))
static struct kmem_cache *task_struct_cachep;
#endif

#ifndef __HAVE_ARCH_THREAD_INFO_ALLOCATOR
static inline struct thread_info *alloc_thread_info(struct task_struct *tsk)
{
#ifdef CONFIG_DEBUG_STACK_USAGE
	gfp_t mask = GFP_KERNEL | __GFP_ZERO;
#else
	gfp_t mask = GFP_KERNEL;
#endif
	return (struct thread_info *)__get_free_pages(mask, THREAD_SIZE_ORDER);
}

static inline void free_thread_info(struct thread_info *ti)
{
	free_pages((unsigned long)ti, THREAD_SIZE_ORDER);
}
#endif

/* SLAB cache for signal_struct structures (tsk->signal) */
static struct kmem_cache *signal_cachep;

/* SLAB cache for sighand_struct structures (tsk->sighand) */
struct kmem_cache *sighand_cachep;

/* SLAB cache for files_struct structures (tsk->files) */
struct kmem_cache *files_cachep;

/* SLAB cache for fs_struct structures (tsk->fs) */
struct kmem_cache *fs_cachep;

/* SLAB cache for vm_area_struct structures */
struct kmem_cache *vm_area_cachep;

/* SLAB cache for mm_struct structures (tsk->mm) */
static struct kmem_cache *mm_cachep;

void free_task(struct task_struct *tsk)
{
	prop_local_destroy_single(&tsk->dirties);
	free_thread_info(tsk->stack);
	rt_mutex_debug_task_free(tsk);
	ftrace_graph_exit_task(tsk);
	free_task_struct(tsk);
}
EXPORT_SYMBOL(free_task);

void __put_task_struct(struct task_struct *tsk)
{
	WARN_ON(!tsk->exit_state);
	WARN_ON(atomic_read(&tsk->usage));
	WARN_ON(tsk == current);

	put_cred(tsk->real_cred);
	put_cred(tsk->cred);
	delayacct_tsk_free(tsk);

	if (!profile_handoff_task(tsk))
		free_task(tsk);
}

/*
 * macro override instead of weak attribute alias, to workaround
 * gcc 4.1.0 and 4.1.1 bugs with weak attribute and empty functions.
 */
#ifndef arch_task_cache_init
#define arch_task_cache_init()
#endif

void __init fork_init(unsigned long mempages)
{
#ifndef __HAVE_ARCH_TASK_STRUCT_ALLOCATOR
#ifndef ARCH_MIN_TASKALIGN
#define ARCH_MIN_TASKALIGN	L1_CACHE_BYTES
#endif
	/* create a slab on which task_structs can be allocated */
	task_struct_cachep =
		kmem_cache_create("task_struct", sizeof(struct task_struct),
			ARCH_MIN_TASKALIGN, SLAB_PANIC | SLAB_NOTRACK, NULL);
#endif

	/* do the arch specific task caches init */
	arch_task_cache_init();

	/*
	 * The default maximum number of threads is set to a safe
	 * value: the thread structures can take up at most half
	 * of memory.
	 */
	max_threads = mempages / (8 * THREAD_SIZE / PAGE_SIZE);

	/*
	 * we need to allow at least 20 threads to boot a system
	 */
	if(max_threads < 20)
		max_threads = 20;

	init_task.signal->rlim[RLIMIT_NPROC].rlim_cur = max_threads/2;
	init_task.signal->rlim[RLIMIT_NPROC].rlim_max = max_threads/2;
	init_task.signal->rlim[RLIMIT_SIGPENDING] =
		init_task.signal->rlim[RLIMIT_NPROC];
}

int __attribute__((weak)) arch_dup_task_struct(struct task_struct *dst,
					       struct task_struct *src)
{
	*dst = *src;
	return 0;
}

static struct task_struct *dup_task_struct(struct task_struct *orig)
{
	struct task_struct *tsk;
	struct thread_info *ti;
	unsigned long *stackend;

	int err;

	prepare_to_copy(orig);

	tsk = alloc_task_struct();
	if (!tsk)
		return NULL;

	ti = alloc_thread_info(tsk);
	if (!ti) {
		free_task_struct(tsk);
		return NULL;
	}

 	err = arch_dup_task_struct(tsk, orig);
	if (err)
		goto out;

	tsk->stack = ti;

	err = prop_local_init_single(&tsk->dirties);
	if (err)
		goto out;

	setup_thread_stack(tsk, orig);
	stackend = end_of_stack(tsk);
	*stackend = STACK_END_MAGIC;	/* for overflow detection */

#ifdef CONFIG_CC_STACKPROTECTOR
	tsk->stack_canary = get_random_int();
#endif

	/* One for us, one for whoever does the "release_task()" (usually parent) */
	atomic_set(&tsk->usage,2);
	atomic_set(&tsk->fs_excl, 0);
#ifdef CONFIG_BLK_DEV_IO_TRACE
	tsk->btrace_seq = 0;
#endif
	tsk->splice_pipe = NULL;
	return tsk;

out:
	free_thread_info(ti);
	free_task_struct(tsk);
	return NULL;
}

#ifdef CONFIG_MMU
static int dup_mmap(struct mm_struct *mm, struct mm_struct *oldmm)
{
	struct vm_area_struct *mpnt, *tmp, **pprev;
	struct rb_node **rb_link, *rb_parent;
	int retval;
	unsigned long charge;
	struct mempolicy *pol;

	down_write(&oldmm->mmap_sem);
	flush_cache_dup_mm(oldmm);
	/*
	 * Not linked in yet - no deadlock potential:
	 */
	down_write_nested(&mm->mmap_sem, SINGLE_DEPTH_NESTING);

	mm->locked_vm = 0;
	mm->mmap = NULL;
	mm->mmap_cache = NULL;
	mm->free_area_cache = oldmm->mmap_base;
	mm->cached_hole_size = ~0UL;
	mm->map_count = 0;
	cpus_clear(mm->cpu_vm_mask);
	mm->mm_rb = RB_ROOT;
	rb_link = &mm->mm_rb.rb_node;
	rb_parent = NULL;
	pprev = &mm->mmap;

	for (mpnt = oldmm->mmap; mpnt; mpnt = mpnt->vm_next) {
		struct file *file;

		if (mpnt->vm_flags & VM_DONTCOPY) {
			long pages = vma_pages(mpnt);
			mm->total_vm -= pages;
			vm_stat_account(mm, mpnt->vm_flags, mpnt->vm_file,
								-pages);
			continue;
		}
		charge = 0;
		if (mpnt->vm_flags & VM_ACCOUNT) {
			unsigned int len = (mpnt->vm_end - mpnt->vm_start) >> PAGE_SHIFT;
			if (security_vm_enough_memory(len))
				goto fail_nomem;
			charge = len;
		}
		tmp = kmem_cache_alloc(vm_area_cachep, GFP_KERNEL);
		if (!tmp)
			goto fail_nomem;
		*tmp = *mpnt;
		pol = mpol_dup(vma_policy(mpnt));
		retval = PTR_ERR(pol);
		if (IS_ERR(pol))
			goto fail_nomem_policy;
		vma_set_policy(tmp, pol);
		tmp->vm_flags &= ~VM_LOCKED;
		tmp->vm_mm = mm;
		tmp->vm_next = NULL;
		anon_vma_link(tmp);
		file = tmp->vm_file;
		if (file) {
			struct inode *inode = file->f_path.dentry->d_inode;
			struct address_space *mapping = file->f_mapping;

			get_file(file);
			if (tmp->vm_flags & VM_DENYWRITE)
				atomic_dec(&inode->i_writecount);
			spin_lock(&mapping->i_mmap_lock);
			if (tmp->vm_flags & VM_SHARED)
				mapping->i_mmap_writable++;
			tmp->vm_truncate_count = mpnt->vm_truncate_count;
			flush_dcache_mmap_lock(mapping);
			/* insert tmp into the share list, just after mpnt */
			vma_prio_tree_add(tmp, mpnt);
			flush_dcache_mmap_unlock(mapping);
			spin_unlock(&mapping->i_mmap_lock);
		}

		/*
		 * Clear hugetlb-related page reserves for children. This only
		 * affects MAP_PRIVATE mappings. Faults generated by the child
		 * are not guaranteed to succeed, even if read-only
		 */
		if (is_vm_hugetlb_page(tmp))
			reset_vma_resv_huge_pages(tmp);

		/*
		 * Link in the new vma and copy the page table entries.
		 */
		*pprev = tmp;
		pprev = &tmp->vm_next;

		__vma_link_rb(mm, tmp, rb_link, rb_parent);
		rb_link = &tmp->vm_rb.rb_right;
		rb_parent = &tmp->vm_rb;

		mm->map_count++;
		retval = copy_page_range(mm, oldmm, mpnt);

		if (tmp->vm_ops && tmp->vm_ops->open)
			tmp->vm_ops->open(tmp);

		if (retval)
			goto out;
	}
	/* a new mm has just been created */
	arch_dup_mmap(oldmm, mm);
	retval = 0;
out:
	up_write(&mm->mmap_sem);
	flush_tlb_mm(oldmm);
	up_write(&oldmm->mmap_sem);
	return retval;
fail_nomem_policy:
	kmem_cache_free(vm_area_cachep, tmp);
fail_nomem:
	retval = -ENOMEM;
	vm_unacct_memory(charge);
	goto out;
}

static inline int mm_alloc_pgd(struct mm_struct * mm)
{
	mm->pgd = pgd_alloc(mm);
	if (unlikely(!mm->pgd))
		return -ENOMEM;
	return 0;
}

static inline void mm_free_pgd(struct mm_struct * mm)
{
	pgd_free(mm, mm->pgd);
}
#else
#define dup_mmap(mm, oldmm)	(0)
#define mm_alloc_pgd(mm)	(0)
#define mm_free_pgd(mm)
#endif /* CONFIG_MMU */

__cacheline_aligned_in_smp DEFINE_SPINLOCK(mmlist_lock);

#define allocate_mm()	(kmem_cache_alloc(mm_cachep, GFP_KERNEL))
#define free_mm(mm)	(kmem_cache_free(mm_cachep, (mm)))

static unsigned long default_dump_filter = MMF_DUMP_FILTER_DEFAULT;

static int __init coredump_filter_setup(char *s)
{
	default_dump_filter =
		(simple_strtoul(s, NULL, 0) << MMF_DUMP_FILTER_SHIFT) &
		MMF_DUMP_FILTER_MASK;
	return 1;
}

__setup("coredump_filter=", coredump_filter_setup);

#include <linux/init_task.h>

static struct mm_struct * mm_init(struct mm_struct * mm, struct task_struct *p)
{
	atomic_set(&mm->mm_users, 1);
	atomic_set(&mm->mm_count, 1);
	init_rwsem(&mm->mmap_sem);
	INIT_LIST_HEAD(&mm->mmlist);
	mm->flags = (current->mm) ? current->mm->flags : default_dump_filter;
	mm->core_state = NULL;
	mm->nr_ptes = 0;
	set_mm_counter(mm, file_rss, 0);
	set_mm_counter(mm, anon_rss, 0);
	spin_lock_init(&mm->page_table_lock);
	spin_lock_init(&mm->ioctx_lock);
	INIT_HLIST_HEAD(&mm->ioctx_list);
	mm->free_area_cache = TASK_UNMAPPED_BASE;
	mm->cached_hole_size = ~0UL;
	mm_init_owner(mm, p);

	if (likely(!mm_alloc_pgd(mm))) {
		mm->def_flags = 0;
		mmu_notifier_mm_init(mm);
		return mm;
	}

	free_mm(mm);
	return NULL;
}

/*
 * Allocate and initialize an mm_struct.
 */
struct mm_struct * mm_alloc(void)
{
	struct mm_struct * mm;

	mm = allocate_mm();
	if (mm) {
		memset(mm, 0, sizeof(*mm));
		mm = mm_init(mm, current);
	}
	return mm;
}

/*
 * Called when the last reference to the mm
 * is dropped: either by a lazy thread or by
 * mmput. Free the page directory and the mm.
 */
void __mmdrop(struct mm_struct *mm)
{
	BUG_ON(mm == &init_mm);
	mm_free_pgd(mm);
	destroy_context(mm);
	mmu_notifier_mm_destroy(mm);
	free_mm(mm);
}
EXPORT_SYMBOL_GPL(__mmdrop);

/*
 * Decrement the use count and release all resources for an mm.
 */
void mmput(struct mm_struct *mm)
{
	might_sleep();

	if (atomic_dec_and_test(&mm->mm_users)) {
		exit_aio(mm);
		exit_mmap(mm);
		set_mm_exe_file(mm, NULL);
		if (!list_empty(&mm->mmlist)) {
			spin_lock(&mmlist_lock);
			list_del(&mm->mmlist);
			spin_unlock(&mmlist_lock);
		}
		put_swap_token(mm);
		mmdrop(mm);
	}
}
EXPORT_SYMBOL_GPL(mmput);

/**
 * get_task_mm - acquire a reference to the task's mm
 *
 * Returns %NULL if the task has no mm.  Checks PF_KTHREAD (meaning
 * this kernel workthread has transiently adopted a user mm with use_mm,
 * to do its AIO) is not set and if so returns a reference to it, after
 * bumping up the use count.  User must release the mm via mmput()
 * after use.  Typically used by /proc and ptrace.
 */
struct mm_struct *get_task_mm(struct task_struct *task)
{
	struct mm_struct *mm;

	task_lock(task);
	mm = task->mm;
	if (mm) {
		if (task->flags & PF_KTHREAD)
			mm = NULL;
		else
			atomic_inc(&mm->mm_users);
	}
	task_unlock(task);
	return mm;
}
EXPORT_SYMBOL_GPL(get_task_mm);

/* Please note the differences between mmput and mm_release.
 * mmput is called whenever we stop holding onto a mm_struct,
 * error success whatever.
 *
 * mm_release is called after a mm_struct has been removed
 * from the current process.
 *
 * This difference is important for error handling, when we
 * only half set up a mm_struct for a new process and need to restore
 * the old one.  Because we mmput the new mm_struct before
 * restoring the old one. . .
 * Eric Biederman 10 January 1998
 */
void mm_release(struct task_struct *tsk, struct mm_struct *mm)
{
	struct completion *vfork_done = tsk->vfork_done;

	/* Get rid of any futexes when releasing the mm */
#ifdef CONFIG_FUTEX
	if (unlikely(tsk->robust_list))
		exit_robust_list(tsk);
#ifdef CONFIG_COMPAT
	if (unlikely(tsk->compat_robust_list))
		compat_exit_robust_list(tsk);
#endif
#endif

	/* Get rid of any cached register state */
	deactivate_mm(tsk, mm);

	/* notify parent sleeping on vfork() */
	if (vfork_done) {
		tsk->vfork_done = NULL;
		complete(vfork_done);
	}

	/*
	 * If we're exiting normally, clear a user-space tid field if
	 * requested.  We leave this alone when dying by signal, to leave
	 * the value intact in a core dump, and to save the unnecessary
	 * trouble otherwise.  Userland only wants this done for a sys_exit.
	 */
	if (tsk->clear_child_tid
	    && !(tsk->flags & PF_SIGNALED)
	    && atomic_read(&mm->mm_users) > 1) {
		u32 __user * tidptr = tsk->clear_child_tid;
		tsk->clear_child_tid = NULL;

		/*
		 * We don't check the error code - if userspace has
		 * not set up a proper pointer then tough luck.
		 */
		put_user(0, tidptr);
		sys_futex(tidptr, FUTEX_WAKE, 1, NULL, NULL, 0);
	}
}

/*
 * Allocate a new mm structure and copy contents from the
 * mm structure of the passed in task structure.
 */
struct mm_struct *dup_mm(struct task_struct *tsk)
{
	struct mm_struct *mm, *oldmm = current->mm;
	int err;

	if (!oldmm)
		return NULL;

	mm = allocate_mm();
	if (!mm)
		goto fail_nomem;

	memcpy(mm, oldmm, sizeof(*mm));

	/* Initializing for Swap token stuff */
	mm->token_priority = 0;
	mm->last_interval = 0;

	if (!mm_init(mm, tsk))
		goto fail_nomem;

	if (init_new_context(tsk, mm))
		goto fail_nocontext;

	dup_mm_exe_file(oldmm, mm);

	err = dup_mmap(mm, oldmm);
	if (err)
		goto free_pt;

	mm->hiwater_rss = get_mm_rss(mm);
	mm->hiwater_vm = mm->total_vm;

	return mm;

free_pt:
	mmput(mm);

fail_nomem:
	return NULL;

fail_nocontext:
	/*
	 * If init_new_context() failed, we cannot use mmput() to free the mm
	 * because it calls destroy_context()
	 */
	mm_free_pgd(mm);
	free_mm(mm);
	return NULL;
}

static int copy_mm(unsigned long clone_flags, struct task_struct * tsk)
{
	struct mm_struct * mm, *oldmm;
	int retval;

	tsk->min_flt = tsk->maj_flt = 0;
	tsk->nvcsw = tsk->nivcsw = 0;

	tsk->mm = NULL;
	tsk->active_mm = NULL;

	/*
	 * Are we cloning a kernel thread?
	 *
	 * We need to steal a active VM for that..
	 */
	oldmm = current->mm;
	if (!oldmm)
		return 0;

	if (clone_flags & CLONE_VM) {
		atomic_inc(&oldmm->mm_users);
		mm = oldmm;
		goto good_mm;
	}

	retval = -ENOMEM;
	mm = dup_mm(tsk);
	if (!mm)
		goto fail_nomem;

good_mm:
	/* Initializing for Swap token stuff */
	mm->token_priority = 0;
	mm->last_interval = 0;

	tsk->mm = mm;
	tsk->active_mm = mm;
	return 0;

fail_nomem:
	return retval;
}

static struct fs_struct *__copy_fs_struct(struct fs_struct *old)
{
	struct fs_struct *fs = kmem_cache_alloc(fs_cachep, GFP_KERNEL);
	/* We don't need to lock fs - think why ;-) */
	if (fs) {
		atomic_set(&fs->count, 1);
		rwlock_init(&fs->lock);
		fs->umask = old->umask;
		read_lock(&old->lock);
		fs->root = old->root;
		path_get(&old->root);
		fs->pwd = old->pwd;
		path_get(&old->pwd);
		read_unlock(&old->lock);
	}
	return fs;
}

struct fs_struct *copy_fs_struct(struct fs_struct *old)
{
	return __copy_fs_struct(old);
}

EXPORT_SYMBOL_GPL(copy_fs_struct);

static int copy_fs(unsigned long clone_flags, struct task_struct *tsk)
{
	if (clone_flags & CLONE_FS) {
		atomic_inc(&current->fs->count);
		return 0;
	}
	tsk->fs = __copy_fs_struct(current->fs);
	if (!tsk->fs)
		return -ENOMEM;
	return 0;
}

static int copy_files(unsigned long clone_flags, struct task_struct * tsk)
{
	struct files_struct *oldf, *newf;
	int error = 0;

	/*
	 * A background process may not have any files ...
	 */
	oldf = current->files;
	if (!oldf)
		goto out;

	if (clone_flags & CLONE_FILES) {
		atomic_inc(&oldf->count);
		goto out;
	}

	newf = dup_fd(oldf, &error);
	if (!newf)
		goto out;

	tsk->files = newf;
	error = 0;
out:
	return error;
}

static int copy_io(unsigned long clone_flags, struct task_struct *tsk)
{
#ifdef CONFIG_BLOCK
	struct io_context *ioc = current->io_context;

	if (!ioc)
		return 0;
	/*
	 * Share io context with parent, if CLONE_IO is set
	 */
	if (clone_flags & CLONE_IO) {
		tsk->io_context = ioc_task_link(ioc);
		if (unlikely(!tsk->io_context))
			return -ENOMEM;
	} else if (ioprio_valid(ioc->ioprio)) {
		tsk->io_context = alloc_io_context(GFP_KERNEL, -1);
		if (unlikely(!tsk->io_context))
			return -ENOMEM;

		tsk->io_context->ioprio = ioc->ioprio;
	}
#endif
	return 0;
}

static int copy_sighand(unsigned long clone_flags, struct task_struct *tsk)
{
	struct sighand_struct *sig;

	if (clone_flags & CLONE_SIGHAND) {
		atomic_inc(&current->sighand->count);
		return 0;
	}
	sig = kmem_cache_alloc(sighand_cachep, GFP_KERNEL);
	rcu_assign_pointer(tsk->sighand, sig);
	if (!sig)
		return -ENOMEM;
	atomic_set(&sig->count, 1);
	memcpy(sig->action, current->sighand->action, sizeof(sig->action));
	return 0;
}

void __cleanup_sighand(struct sighand_struct *sighand)
{
	if (atomic_dec_and_test(&sighand->count))
		kmem_cache_free(sighand_cachep, sighand);
}


/*
 * Initialize POSIX timer handling for a thread group.
 */
static void posix_cpu_timers_init_group(struct signal_struct *sig)
{
	/* Thread group counters. */
	thread_group_cputime_init(sig);

	/* Expiration times and increments. */
	sig->it_virt_expires = cputime_zero;
	sig->it_virt_incr = cputime_zero;
	sig->it_prof_expires = cputime_zero;
	sig->it_prof_incr = cputime_zero;

	/* Cached expiration times. */
	sig->cputime_expires.prof_exp = cputime_zero;
	sig->cputime_expires.virt_exp = cputime_zero;
	sig->cputime_expires.sched_exp = 0;

	/* The timer lists. */
	INIT_LIST_HEAD(&sig->cpu_timers[0]);
	INIT_LIST_HEAD(&sig->cpu_timers[1]);
	INIT_LIST_HEAD(&sig->cpu_timers[2]);
}

static int copy_signal(unsigned long clone_flags, struct task_struct *tsk)
{
	struct signal_struct *sig;
	int ret;

	if (clone_flags & CLONE_THREAD) {
		ret = thread_group_cputime_clone_thread(current);
		if (likely(!ret)) {
			atomic_inc(&current->signal->count);
			atomic_inc(&current->signal->live);
		}
		return ret;
	}
	sig = kmem_cache_alloc(signal_cachep, GFP_KERNEL);
	tsk->signal = sig;
	if (!sig)
		return -ENOMEM;

	atomic_set(&sig->count, 1);
	atomic_set(&sig->live, 1);
	init_waitqueue_head(&sig->wait_chldexit);
	sig->flags = 0;
	sig->group_exit_code = 0;
	sig->group_exit_task = NULL;
	sig->group_stop_count = 0;
	sig->curr_target = tsk;
	init_sigpending(&sig->shared_pending);
	INIT_LIST_HEAD(&sig->posix_timers);

	hrtimer_init(&sig->real_timer, CLOCK_MONOTONIC, HRTIMER_MODE_REL);
	sig->it_real_incr.tv64 = 0;
	sig->real_timer.function = it_real_fn;

	sig->leader = 0;	/* session leadership doesn't inherit */
	sig->tty_old_pgrp = NULL;
	sig->tty = NULL;

	sig->cutime = sig->cstime = cputime_zero;
	sig->gtime = cputime_zero;
	sig->cgtime = cputime_zero;
	sig->nvcsw = sig->nivcsw = sig->cnvcsw = sig->cnivcsw = 0;
	sig->min_flt = sig->maj_flt = sig->cmin_flt = sig->cmaj_flt = 0;
	sig->inblock = sig->oublock = sig->cinblock = sig->coublock = 0;
	task_io_accounting_init(&sig->ioac);
	taskstats_tgid_init(sig);

	task_lock(current->group_leader);
	memcpy(sig->rlim, current->signal->rlim, sizeof sig->rlim);
	task_unlock(current->group_leader);

	posix_cpu_timers_init_group(sig);

	acct_init_pacct(&sig->pacct);

	tty_audit_fork(sig);

	return 0;
}

void __cleanup_signal(struct signal_struct *sig)
{
	thread_group_cputime_free(sig);
	tty_kref_put(sig->tty);
	kmem_cache_free(signal_cachep, sig);
}

static void cleanup_signal(struct task_struct *tsk)
{
	struct signal_struct *sig = tsk->signal;

	atomic_dec(&sig->live);

	if (atomic_dec_and_test(&sig->count))
		__cleanup_signal(sig);
}

static void copy_flags(unsigned long clone_flags, struct task_struct *p)
{
	unsigned long new_flags = p->flags;

	new_flags &= ~PF_SUPERPRIV;
	new_flags |= PF_FORKNOEXEC;
	new_flags |= PF_STARTING;
	p->flags = new_flags;
	clear_freeze_flag(p);
}

asmlinkage long sys_set_tid_address(int __user *tidptr)
{
	current->clear_child_tid = tidptr;

	return task_pid_vnr(current);
}

static void rt_mutex_init_task(struct task_struct *p)
{
	spin_lock_init(&p->pi_lock);
#ifdef CONFIG_RT_MUTEXES
	plist_head_init(&p->pi_waiters, &p->pi_lock);
	p->pi_blocked_on = NULL;
#endif
}

#ifdef CONFIG_MM_OWNER
void mm_init_owner(struct mm_struct *mm, struct task_struct *p)
{
	mm->owner = p;
}
#endif /* CONFIG_MM_OWNER */

/*
 * Initialize POSIX timer handling for a single task.
 */
static void posix_cpu_timers_init(struct task_struct *tsk)
{
	tsk->cputime_expires.prof_exp = cputime_zero;
	tsk->cputime_expires.virt_exp = cputime_zero;
	tsk->cputime_expires.sched_exp = 0;
	INIT_LIST_HEAD(&tsk->cpu_timers[0]);
	INIT_LIST_HEAD(&tsk->cpu_timers[1]);
	INIT_LIST_HEAD(&tsk->cpu_timers[2]);
}

/*
 * This creates a new process as a copy of the old one,
 * but does not actually start it yet.
 *
 * It copies the registers, and all the appropriate
 * parts of the process environment (as per the clone
 * flags). The actual kick-off is left to the caller.
 */
static struct task_struct *copy_process(unsigned long clone_flags,
					unsigned long stack_start,
					struct pt_regs *regs,
					unsigned long stack_size,
					int __user *child_tidptr,
					struct pid *pid,
					int trace)
{
	int retval;
	struct task_struct *p;
	int cgroup_callbacks_done = 0;

	if ((clone_flags & (CLONE_NEWNS|CLONE_FS)) == (CLONE_NEWNS|CLONE_FS))
		return ERR_PTR(-EINVAL);

	/*
	 * Thread groups must share signals as well, and detached threads
	 * can only be started up within the thread group.
	 */
	if ((clone_flags & CLONE_THREAD) && !(clone_flags & CLONE_SIGHAND))
		return ERR_PTR(-EINVAL);

	/*
	 * Shared signal handlers imply shared VM. By way of the above,
	 * thread groups also imply shared VM. Blocking this case allows
	 * for various simplifications in other code.
	 */
	if ((clone_flags & CLONE_SIGHAND) && !(clone_flags & CLONE_VM))
		return ERR_PTR(-EINVAL);

	retval = security_task_create(clone_flags);
	if (retval)
		goto fork_out;

	retval = -ENOMEM;
	p = dup_task_struct(current);
	if (!p)
		goto fork_out;

	rt_mutex_init_task(p);

#ifdef CONFIG_PROVE_LOCKING
	DEBUG_LOCKS_WARN_ON(!p->hardirqs_enabled);
	DEBUG_LOCKS_WARN_ON(!p->softirqs_enabled);
#endif
	retval = -EAGAIN;
	if (atomic_read(&p->real_cred->user->processes) >=
			p->signal->rlim[RLIMIT_NPROC].rlim_cur) {
		if (!capable(CAP_SYS_ADMIN) && !capable(CAP_SYS_RESOURCE) &&
		    p->real_cred->user != INIT_USER)
			goto bad_fork_free;
	}

	retval = copy_creds(p, clone_flags);
	if (retval < 0)
		goto bad_fork_free;

	/*
	 * If multiple threads are within copy_process(), then this check
	 * triggers too late. This doesn't hurt, the check is only there
	 * to stop root fork bombs.
	 */
	if (nr_threads >= max_threads)
		goto bad_fork_cleanup_count;

	if (!try_module_get(task_thread_info(p)->exec_domain->module))
		goto bad_fork_cleanup_count;

	if (p->binfmt && !try_module_get(p->binfmt->module))
		goto bad_fork_cleanup_put_domain;

	p->did_exec = 0;
	delayacct_tsk_init(p);	/* Must remain after dup_task_struct() */
	copy_flags(clone_flags, p);
	INIT_LIST_HEAD(&p->children);
	INIT_LIST_HEAD(&p->sibling);
#ifdef CONFIG_PREEMPT_RCU
	p->rcu_read_lock_nesting = 0;
	p->rcu_flipctr_idx = 0;
#endif /* #ifdef CONFIG_PREEMPT_RCU */
	p->vfork_done = NULL;
	spin_lock_init(&p->alloc_lock);

	clear_tsk_thread_flag(p, TIF_SIGPENDING);
	init_sigpending(&p->pending);

	p->utime = cputime_zero;
	p->stime = cputime_zero;
	p->gtime = cputime_zero;
	p->utimescaled = cputime_zero;
	p->stimescaled = cputime_zero;
	p->prev_utime = cputime_zero;
	p->prev_stime = cputime_zero;

	p->default_timer_slack_ns = current->timer_slack_ns;

#ifdef CONFIG_DETECT_SOFTLOCKUP
	p->last_switch_count = 0;
	p->last_switch_timestamp = 0;
#endif

	task_io_accounting_init(&p->ioac);
	acct_clear_integrals(p);

	posix_cpu_timers_init(p);

	p->lock_depth = -1;		/* -1 = no lock */
	do_posix_clock_monotonic_gettime(&p->start_time);
	p->real_start_time = p->start_time;
	monotonic_to_bootbased(&p->real_start_time);
	p->io_context = NULL;
	p->audit_context = NULL;
	cgroup_fork(p);
#ifdef CONFIG_NUMA
	p->mempolicy = mpol_dup(p->mempolicy);
 	if (IS_ERR(p->mempolicy)) {
 		retval = PTR_ERR(p->mempolicy);
 		p->mempolicy = NULL;
 		goto bad_fork_cleanup_cgroup;
 	}
	mpol_fix_fork_child_flag(p);
#endif
#ifdef CONFIG_TRACE_IRQFLAGS
	p->irq_events = 0;
#ifdef __ARCH_WANT_INTERRUPTS_ON_CTXSW
	p->hardirqs_enabled = 1;
#else
	p->hardirqs_enabled = 0;
#endif
	p->hardirq_enable_ip = 0;
	p->hardirq_enable_event = 0;
	p->hardirq_disable_ip = _THIS_IP_;
	p->hardirq_disable_event = 0;
	p->softirqs_enabled = 1;
	p->softirq_enable_ip = _THIS_IP_;
	p->softirq_enable_event = 0;
	p->softirq_disable_ip = 0;
	p->softirq_disable_event = 0;
	p->hardirq_context = 0;
	p->softirq_context = 0;
#endif
#ifdef CONFIG_LOCKDEP
	p->lockdep_depth = 0; /* no locks held yet */
	p->curr_chain_key = 0;
	p->lockdep_recursion = 0;
#endif

#ifdef CONFIG_DEBUG_MUTEXES
	p->blocked_on = NULL; /* not blocked yet */
#endif
	if (unlikely(ptrace_reparented(current)))
		ptrace_fork(p, clone_flags);

	/* Perform scheduler related setup. Assign this task to a CPU. */
	sched_fork(p, clone_flags);

	if ((retval = audit_alloc(p)))
		goto bad_fork_cleanup_policy;
	/* copy all the process information */
	if ((retval = copy_semundo(clone_flags, p)))
		goto bad_fork_cleanup_audit;
	if ((retval = copy_files(clone_flags, p)))
		goto bad_fork_cleanup_semundo;
	if ((retval = copy_fs(clone_flags, p)))
		goto bad_fork_cleanup_files;
	if ((retval = copy_sighand(clone_flags, p)))
		goto bad_fork_cleanup_fs;
	if ((retval = copy_signal(clone_flags, p)))
		goto bad_fork_cleanup_sighand;
	if ((retval = copy_mm(clone_flags, p)))
		goto bad_fork_cleanup_signal;
	if ((retval = copy_namespaces(clone_flags, p)))
		goto bad_fork_cleanup_mm;
	if ((retval = copy_io(clone_flags, p)))
		goto bad_fork_cleanup_namespaces;
	retval = copy_thread(0, clone_flags, stack_start, stack_size, p, regs);
	if (retval)
		goto bad_fork_cleanup_io;

	if (pid != &init_struct_pid) {
		retval = -ENOMEM;
		pid = alloc_pid(p->nsproxy->pid_ns);
		if (!pid)
			goto bad_fork_cleanup_io;

		if (clone_flags & CLONE_NEWPID) {
			retval = pid_ns_prepare_proc(p->nsproxy->pid_ns);
			if (retval < 0)
				goto bad_fork_free_pid;
		}
	}

	ftrace_graph_init_task(p);

	p->pid = pid_nr(pid);
	p->tgid = p->pid;
	if (clone_flags & CLONE_THREAD)
		p->tgid = current->tgid;

	if (current->nsproxy != p->nsproxy) {
		retval = ns_cgroup_clone(p, pid);
		if (retval)
			goto bad_fork_free_graph;
	}

	p->set_child_tid = (clone_flags & CLONE_CHILD_SETTID) ? child_tidptr : NULL;
	/*
	 * Clear TID on mm_release()?
	 */
	p->clear_child_tid = (clone_flags & CLONE_CHILD_CLEARTID) ? child_tidptr: NULL;
#ifdef CONFIG_FUTEX
	p->robust_list = NULL;
#ifdef CONFIG_COMPAT
	p->compat_robust_list = NULL;
#endif
	INIT_LIST_HEAD(&p->pi_state_list);
	p->pi_state_cache = NULL;
#endif
	/*
	 * sigaltstack should be cleared when sharing the same VM
	 */
	if ((clone_flags & (CLONE_VM|CLONE_VFORK)) == CLONE_VM)
		p->sas_ss_sp = p->sas_ss_size = 0;

	/*
	 * Syscall tracing should be turned off in the child regardless
	 * of CLONE_PTRACE.
	 */
	clear_tsk_thread_flag(p, TIF_SYSCALL_TRACE);
#ifdef TIF_SYSCALL_EMU
	clear_tsk_thread_flag(p, TIF_SYSCALL_EMU);
#endif
	clear_all_latency_tracing(p);

	/* Our parent execution domain becomes current domain
	   These must match for thread signalling to apply */
	p->parent_exec_id = p->self_exec_id;

	/* ok, now we should be set up.. */
	p->exit_signal = (clone_flags & CLONE_THREAD) ? -1 : (clone_flags & CSIGNAL);
	p->pdeath_signal = 0;
	p->exit_state = 0;

	/*
	 * Ok, make it visible to the rest of the system.
	 * We dont wake it up yet.
	 */
	p->group_leader = p;
	INIT_LIST_HEAD(&p->thread_group);

	/* Now that the task is set up, run cgroup callbacks if
	 * necessary. We need to run them before the task is visible
	 * on the tasklist. */
	cgroup_fork_callbacks(p);
	cgroup_callbacks_done = 1;

	/* Need tasklist lock for parent etc handling! */
	write_lock_irq(&tasklist_lock);

	/*
	 * The task hasn't been attached yet, so its cpus_allowed mask will
	 * not be changed, nor will its assigned CPU.
	 *
	 * The cpus_allowed mask of the parent may have changed after it was
	 * copied first time - so re-copy it here, then check the child's CPU
	 * to ensure it is on a valid CPU (and if not, just force it back to
	 * parent's CPU). This avoids alot of nasty races.
	 */
	p->cpus_allowed = current->cpus_allowed;
	p->rt.nr_cpus_allowed = current->rt.nr_cpus_allowed;
	if (unlikely(!cpu_isset(task_cpu(p), p->cpus_allowed) ||
			!cpu_online(task_cpu(p))))
		set_task_cpu(p, smp_processor_id());

	/* CLONE_PARENT re-uses the old parent */
	if (clone_flags & (CLONE_PARENT|CLONE_THREAD))
		p->real_parent = current->real_parent;
	else
		p->real_parent = current;

	spin_lock(&current->sighand->siglock);

	/*
	 * Process group and session signals need to be delivered to just the
	 * parent before the fork or both the parent and the child after the
	 * fork. Restart if a signal comes in before we add the new process to
	 * it's process group.
	 * A fatal signal pending means that current will exit, so the new
	 * thread can't slip out of an OOM kill (or normal SIGKILL).
 	 */
	recalc_sigpending();
	if (signal_pending(current)) {
		spin_unlock(&current->sighand->siglock);
		write_unlock_irq(&tasklist_lock);
		retval = -ERESTARTNOINTR;
		goto bad_fork_free_graph;
	}

	if (clone_flags & CLONE_THREAD) {
		p->group_leader = current->group_leader;
		list_add_tail_rcu(&p->thread_group, &p->group_leader->thread_group);
	}

	if (likely(p->pid)) {
		list_add_tail(&p->sibling, &p->real_parent->children);
		tracehook_finish_clone(p, clone_flags, trace);

		if (thread_group_leader(p)) {
			if (clone_flags & CLONE_NEWPID)
				p->nsproxy->pid_ns->child_reaper = p;

			p->signal->leader_pid = pid;
			tty_kref_put(p->signal->tty);
			p->signal->tty = tty_kref_get(current->signal->tty);
			set_task_pgrp(p, task_pgrp_nr(current));
			set_task_session(p, task_session_nr(current));
			attach_pid(p, PIDTYPE_PGID, task_pgrp(current));
			attach_pid(p, PIDTYPE_SID, task_session(current));
			list_add_tail_rcu(&p->tasks, &init_task.tasks);
			__get_cpu_var(process_counts)++;
		}
		attach_pid(p, PIDTYPE_PID, pid);
		nr_threads++;
	}

	total_forks++;
	spin_unlock(&current->sighand->siglock);
	write_unlock_irq(&tasklist_lock);
	proc_fork_connector(p);
	cgroup_post_fork(p);
	return p;

bad_fork_free_graph:
	ftrace_graph_exit_task(p);
bad_fork_free_pid:
	if (pid != &init_struct_pid)
		free_pid(pid);
bad_fork_cleanup_io:
	put_io_context(p->io_context);
bad_fork_cleanup_namespaces:
	exit_task_namespaces(p);
bad_fork_cleanup_mm:
	if (p->mm)
		mmput(p->mm);
bad_fork_cleanup_signal:
	cleanup_signal(p);
bad_fork_cleanup_sighand:
	__cleanup_sighand(p->sighand);
bad_fork_cleanup_fs:
	exit_fs(p); /* blocking */
bad_fork_cleanup_files:
	exit_files(p); /* blocking */
bad_fork_cleanup_semundo:
	exit_sem(p);
bad_fork_cleanup_audit:
	audit_free(p);
bad_fork_cleanup_policy:
#ifdef CONFIG_NUMA
	mpol_put(p->mempolicy);
bad_fork_cleanup_cgroup:
#endif
	cgroup_exit(p, cgroup_callbacks_done);
	delayacct_tsk_free(p);
	if (p->binfmt)
		module_put(p->binfmt->module);
bad_fork_cleanup_put_domain:
	module_put(task_thread_info(p)->exec_domain->module);
bad_fork_cleanup_count:
	atomic_dec(&p->cred->user->processes);
	put_cred(p->real_cred);
	put_cred(p->cred);
bad_fork_free:
	free_task(p);
fork_out:
	return ERR_PTR(retval);
}

noinline struct pt_regs * __cpuinit __attribute__((weak)) idle_regs(struct pt_regs *regs)
{
	memset(regs, 0, sizeof(struct pt_regs));
	return regs;
}

struct task_struct * __cpuinit fork_idle(int cpu)
{
	struct task_struct *task;
	struct pt_regs regs;

	task = copy_process(CLONE_VM, 0, idle_regs(&regs), 0, NULL,
			    &init_struct_pid, 0);
	if (!IS_ERR(task))
		init_idle(task, cpu);

	return task;
}

/*
 *  Ok, this is the main fork-routine.
 *
 * It copies the process, and if successful kick-starts
 * it and waits for it to finish using the VM if required.
 */
long do_fork(unsigned long clone_flags,
	      unsigned long stack_start,
	      struct pt_regs *regs,
	      unsigned long stack_size,
	      int __user *parent_tidptr,
	      int __user *child_tidptr)
{
	struct task_struct *p;
	int trace = 0;
	long nr;

	/*
	 * Do some preliminary argument and permissions checking before we
	 * actually start allocating stuff
	 */
	if (clone_flags & CLONE_NEWUSER) {
		if (clone_flags & CLONE_THREAD)
			return -EINVAL;
		/* hopefully this check will go away when userns support is
		 * complete
		 */
		if (!capable(CAP_SYS_ADMIN) || !capable(CAP_SETUID) ||
				!capable(CAP_SETGID))
			return -EPERM;
	}

	/*
	 * We hope to recycle these flags after 2.6.26
	 */
	if (unlikely(clone_flags & CLONE_STOPPED)) {
		static int __read_mostly count = 100;

		if (count > 0 && printk_ratelimit()) {
			char comm[TASK_COMM_LEN];

			count--;
			printk(KERN_INFO "fork(): process `%s' used deprecated "
					"clone flags 0x%lx\n",
				get_task_comm(comm, current),
				clone_flags & CLONE_STOPPED);
		}
	}

	/*
	 * When called from kernel_thread, don't do user tracing stuff.
	 */
	if (likely(user_mode(regs)))
		trace = tracehook_prepare_clone(clone_flags);

	p = copy_process(clone_flags, stack_start, regs, stack_size,
			 child_tidptr, NULL, trace);
	/*
	 * Do this prior waking up the new thread - the thread pointer
	 * might get invalid after that point, if the thread exits quickly.
	 */
	if (!IS_ERR(p)) {
		struct completion vfork;

		trace_sched_process_fork(current, p);

		nr = task_pid_vnr(p);

		if (clone_flags & CLONE_PARENT_SETTID)
			put_user(nr, parent_tidptr);

		if (clone_flags & CLONE_VFORK) {
			p->vfork_done = &vfork;
			init_completion(&vfork);
		}

		audit_finish_fork(p);
		tracehook_report_clone(trace, regs, clone_flags, nr, p);

		/*
		 * We set PF_STARTING at creation in case tracing wants to
		 * use this to distinguish a fully live task from one that
		 * hasn't gotten to tracehook_report_clone() yet.  Now we
		 * clear it and set the child going.
		 */
		p->flags &= ~PF_STARTING;

		if (unlikely(clone_flags & CLONE_STOPPED)) {
			/*
			 * We'll start up with an immediate SIGSTOP.
			 */
			sigaddset(&p->pending.signal, SIGSTOP);
			set_tsk_thread_flag(p, TIF_SIGPENDING);
			__set_task_state(p, TASK_STOPPED);
		} else {
			wake_up_new_task(p, clone_flags);
		}

		tracehook_report_clone_complete(trace, regs,
						clone_flags, nr, p);

		if (clone_flags & CLONE_VFORK) {
			freezer_do_not_count();
			wait_for_completion(&vfork);
			freezer_count();
			tracehook_report_vfork_done(p, nr);
		}
	} else {
		nr = PTR_ERR(p);
	}
	return nr;
}

#ifndef ARCH_MIN_MMSTRUCT_ALIGN
#define ARCH_MIN_MMSTRUCT_ALIGN 0
#endif

static void sighand_ctor(void *data)
{
	struct sighand_struct *sighand = data;

	spin_lock_init(&sighand->siglock);
	init_waitqueue_head(&sighand->signalfd_wqh);
}

void __init proc_caches_init(void)
{
	sighand_cachep = kmem_cache_create("sighand_cache",
			sizeof(struct sighand_struct), 0,
			SLAB_HWCACHE_ALIGN|SLAB_PANIC|SLAB_DESTROY_BY_RCU|
			SLAB_NOTRACK, sighand_ctor);
	signal_cachep = kmem_cache_create("signal_cache",
			sizeof(struct signal_struct), 0,
			SLAB_HWCACHE_ALIGN|SLAB_PANIC|SLAB_NOTRACK, NULL);
	files_cachep = kmem_cache_create("files_cache",
			sizeof(struct files_struct), 0,
			SLAB_HWCACHE_ALIGN|SLAB_PANIC|SLAB_NOTRACK, NULL);
	fs_cachep = kmem_cache_create("fs_cache",
			sizeof(struct fs_struct), 0,
<<<<<<< HEAD
			SLAB_HWCACHE_ALIGN|SLAB_PANIC, NULL);
	mm_cachep = kmem_cache_create("mm_struct",
			sizeof(struct mm_struct), ARCH_MIN_MMSTRUCT_ALIGN,
			SLAB_HWCACHE_ALIGN|SLAB_PANIC, NULL);
	mmap_init();
=======
			SLAB_HWCACHE_ALIGN|SLAB_PANIC|SLAB_NOTRACK, NULL);
	vm_area_cachep = kmem_cache_create("vm_area_struct",
			sizeof(struct vm_area_struct), 0,
			SLAB_PANIC|SLAB_NOTRACK, NULL);
	mm_cachep = kmem_cache_create("mm_struct",
			sizeof(struct mm_struct), ARCH_MIN_MMSTRUCT_ALIGN,
			SLAB_HWCACHE_ALIGN|SLAB_PANIC|SLAB_NOTRACK, NULL);
>>>>>>> 72accebb
}

/*
 * Check constraints on flags passed to the unshare system call and
 * force unsharing of additional process context as appropriate.
 */
static void check_unshare_flags(unsigned long *flags_ptr)
{
	/*
	 * If unsharing a thread from a thread group, must also
	 * unshare vm.
	 */
	if (*flags_ptr & CLONE_THREAD)
		*flags_ptr |= CLONE_VM;

	/*
	 * If unsharing vm, must also unshare signal handlers.
	 */
	if (*flags_ptr & CLONE_VM)
		*flags_ptr |= CLONE_SIGHAND;

	/*
	 * If unsharing signal handlers and the task was created
	 * using CLONE_THREAD, then must unshare the thread
	 */
	if ((*flags_ptr & CLONE_SIGHAND) &&
	    (atomic_read(&current->signal->count) > 1))
		*flags_ptr |= CLONE_THREAD;

	/*
	 * If unsharing namespace, must also unshare filesystem information.
	 */
	if (*flags_ptr & CLONE_NEWNS)
		*flags_ptr |= CLONE_FS;
}

/*
 * Unsharing of tasks created with CLONE_THREAD is not supported yet
 */
static int unshare_thread(unsigned long unshare_flags)
{
	if (unshare_flags & CLONE_THREAD)
		return -EINVAL;

	return 0;
}

/*
 * Unshare the filesystem structure if it is being shared
 */
static int unshare_fs(unsigned long unshare_flags, struct fs_struct **new_fsp)
{
	struct fs_struct *fs = current->fs;

	if ((unshare_flags & CLONE_FS) &&
	    (fs && atomic_read(&fs->count) > 1)) {
		*new_fsp = __copy_fs_struct(current->fs);
		if (!*new_fsp)
			return -ENOMEM;
	}

	return 0;
}

/*
 * Unsharing of sighand is not supported yet
 */
static int unshare_sighand(unsigned long unshare_flags, struct sighand_struct **new_sighp)
{
	struct sighand_struct *sigh = current->sighand;

	if ((unshare_flags & CLONE_SIGHAND) && atomic_read(&sigh->count) > 1)
		return -EINVAL;
	else
		return 0;
}

/*
 * Unshare vm if it is being shared
 */
static int unshare_vm(unsigned long unshare_flags, struct mm_struct **new_mmp)
{
	struct mm_struct *mm = current->mm;

	if ((unshare_flags & CLONE_VM) &&
	    (mm && atomic_read(&mm->mm_users) > 1)) {
		return -EINVAL;
	}

	return 0;
}

/*
 * Unshare file descriptor table if it is being shared
 */
static int unshare_fd(unsigned long unshare_flags, struct files_struct **new_fdp)
{
	struct files_struct *fd = current->files;
	int error = 0;

	if ((unshare_flags & CLONE_FILES) &&
	    (fd && atomic_read(&fd->count) > 1)) {
		*new_fdp = dup_fd(fd, &error);
		if (!*new_fdp)
			return error;
	}

	return 0;
}

/*
 * unshare allows a process to 'unshare' part of the process
 * context which was originally shared using clone.  copy_*
 * functions used by do_fork() cannot be used here directly
 * because they modify an inactive task_struct that is being
 * constructed. Here we are modifying the current, active,
 * task_struct.
 */
asmlinkage long sys_unshare(unsigned long unshare_flags)
{
	int err = 0;
	struct fs_struct *fs, *new_fs = NULL;
	struct sighand_struct *new_sigh = NULL;
	struct mm_struct *mm, *new_mm = NULL, *active_mm = NULL;
	struct files_struct *fd, *new_fd = NULL;
	struct nsproxy *new_nsproxy = NULL;
	int do_sysvsem = 0;

	check_unshare_flags(&unshare_flags);

	/* Return -EINVAL for all unsupported flags */
	err = -EINVAL;
	if (unshare_flags & ~(CLONE_THREAD|CLONE_FS|CLONE_NEWNS|CLONE_SIGHAND|
				CLONE_VM|CLONE_FILES|CLONE_SYSVSEM|
				CLONE_NEWUTS|CLONE_NEWIPC|CLONE_NEWNET))
		goto bad_unshare_out;

	/*
	 * CLONE_NEWIPC must also detach from the undolist: after switching
	 * to a new ipc namespace, the semaphore arrays from the old
	 * namespace are unreachable.
	 */
	if (unshare_flags & (CLONE_NEWIPC|CLONE_SYSVSEM))
		do_sysvsem = 1;
	if ((err = unshare_thread(unshare_flags)))
		goto bad_unshare_out;
	if ((err = unshare_fs(unshare_flags, &new_fs)))
		goto bad_unshare_cleanup_thread;
	if ((err = unshare_sighand(unshare_flags, &new_sigh)))
		goto bad_unshare_cleanup_fs;
	if ((err = unshare_vm(unshare_flags, &new_mm)))
		goto bad_unshare_cleanup_sigh;
	if ((err = unshare_fd(unshare_flags, &new_fd)))
		goto bad_unshare_cleanup_vm;
	if ((err = unshare_nsproxy_namespaces(unshare_flags, &new_nsproxy,
			new_fs)))
		goto bad_unshare_cleanup_fd;

	if (new_fs ||  new_mm || new_fd || do_sysvsem || new_nsproxy) {
		if (do_sysvsem) {
			/*
			 * CLONE_SYSVSEM is equivalent to sys_exit().
			 */
			exit_sem(current);
		}

		if (new_nsproxy) {
			switch_task_namespaces(current, new_nsproxy);
			new_nsproxy = NULL;
		}

		task_lock(current);

		if (new_fs) {
			fs = current->fs;
			current->fs = new_fs;
			new_fs = fs;
		}

		if (new_mm) {
			mm = current->mm;
			active_mm = current->active_mm;
			current->mm = new_mm;
			current->active_mm = new_mm;
			activate_mm(active_mm, new_mm);
			new_mm = mm;
		}

		if (new_fd) {
			fd = current->files;
			current->files = new_fd;
			new_fd = fd;
		}

		task_unlock(current);
	}

	if (new_nsproxy)
		put_nsproxy(new_nsproxy);

bad_unshare_cleanup_fd:
	if (new_fd)
		put_files_struct(new_fd);

bad_unshare_cleanup_vm:
	if (new_mm)
		mmput(new_mm);

bad_unshare_cleanup_sigh:
	if (new_sigh)
		if (atomic_dec_and_test(&new_sigh->count))
			kmem_cache_free(sighand_cachep, new_sigh);

bad_unshare_cleanup_fs:
	if (new_fs)
		put_fs_struct(new_fs);

bad_unshare_cleanup_thread:
bad_unshare_out:
	return err;
}

/*
 *	Helper to unshare the files of the current task.
 *	We don't want to expose copy_files internals to
 *	the exec layer of the kernel.
 */

int unshare_files(struct files_struct **displaced)
{
	struct task_struct *task = current;
	struct files_struct *copy = NULL;
	int error;

	error = unshare_fd(CLONE_FILES, &copy);
	if (error || !copy) {
		*displaced = NULL;
		return error;
	}
	*displaced = task->files;
	task_lock(task);
	task->files = copy;
	task_unlock(task);
	return 0;
}<|MERGE_RESOLUTION|>--- conflicted
+++ resolved
@@ -1485,21 +1485,11 @@
 			SLAB_HWCACHE_ALIGN|SLAB_PANIC|SLAB_NOTRACK, NULL);
 	fs_cachep = kmem_cache_create("fs_cache",
 			sizeof(struct fs_struct), 0,
-<<<<<<< HEAD
-			SLAB_HWCACHE_ALIGN|SLAB_PANIC, NULL);
-	mm_cachep = kmem_cache_create("mm_struct",
-			sizeof(struct mm_struct), ARCH_MIN_MMSTRUCT_ALIGN,
-			SLAB_HWCACHE_ALIGN|SLAB_PANIC, NULL);
-	mmap_init();
-=======
 			SLAB_HWCACHE_ALIGN|SLAB_PANIC|SLAB_NOTRACK, NULL);
-	vm_area_cachep = kmem_cache_create("vm_area_struct",
-			sizeof(struct vm_area_struct), 0,
-			SLAB_PANIC|SLAB_NOTRACK, NULL);
 	mm_cachep = kmem_cache_create("mm_struct",
 			sizeof(struct mm_struct), ARCH_MIN_MMSTRUCT_ALIGN,
 			SLAB_HWCACHE_ALIGN|SLAB_PANIC|SLAB_NOTRACK, NULL);
->>>>>>> 72accebb
+	mmap_init();
 }
 
 /*
