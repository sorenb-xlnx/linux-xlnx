/*
 *  kernel/sched.c
 *
 *  Kernel scheduler and related syscalls
 *
 *  Copyright (C) 1991-2002  Linus Torvalds
 *
 *  1996-12-23  Modified by Dave Grothe to fix bugs in semaphores and
 *		make semaphores SMP safe
 *  1998-11-19	Implemented schedule_timeout() and related stuff
 *		by Andrea Arcangeli
 *  2002-01-04	New ultra-scalable O(1) scheduler by Ingo Molnar:
 *		hybrid priority-list and round-robin design with
 *		an array-switch method of distributing timeslices
 *		and per-CPU runqueues.  Cleanups and useful suggestions
 *		by Davide Libenzi, preemptible kernel bits by Robert Love.
 *  2003-09-03	Interactivity tuning by Con Kolivas.
 *  2004-04-02	Scheduler domains code by Nick Piggin
 *  2007-04-15  Work begun on replacing all interactivity tuning with a
 *              fair scheduling design by Con Kolivas.
 *  2007-05-05  Load balancing (smp-nice) and other improvements
 *              by Peter Williams
 *  2007-05-06  Interactivity improvements to CFS by Mike Galbraith
 *  2007-07-01  Group scheduling enhancements by Srivatsa Vaddagiri
 *  2007-11-29  RT balancing improvements by Steven Rostedt, Gregory Haskins,
 *              Thomas Gleixner, Mike Kravetz
 */

#include <linux/mm.h>
#include <linux/module.h>
#include <linux/nmi.h>
#include <linux/init.h>
#include <linux/uaccess.h>
#include <linux/highmem.h>
#include <asm/mmu_context.h>
#include <linux/interrupt.h>
#include <linux/capability.h>
#include <linux/completion.h>
#include <linux/kernel_stat.h>
#include <linux/debug_locks.h>
#include <linux/perf_event.h>
#include <linux/security.h>
#include <linux/notifier.h>
#include <linux/profile.h>
#include <linux/freezer.h>
#include <linux/vmalloc.h>
#include <linux/blkdev.h>
#include <linux/delay.h>
#include <linux/pid_namespace.h>
#include <linux/smp.h>
#include <linux/threads.h>
#include <linux/timer.h>
#include <linux/rcupdate.h>
#include <linux/cpu.h>
#include <linux/cpuset.h>
#include <linux/percpu.h>
#include <linux/proc_fs.h>
#include <linux/seq_file.h>
#include <linux/stop_machine.h>
#include <linux/sysctl.h>
#include <linux/syscalls.h>
#include <linux/times.h>
#include <linux/tsacct_kern.h>
#include <linux/kprobes.h>
#include <linux/delayacct.h>
#include <linux/unistd.h>
#include <linux/pagemap.h>
#include <linux/hrtimer.h>
#include <linux/tick.h>
#include <linux/debugfs.h>
#include <linux/ctype.h>
#include <linux/ftrace.h>
#include <linux/slab.h>

#include <asm/tlb.h>
#include <asm/irq_regs.h>
#include <asm/mutex.h>

#include "sched_cpupri.h"
#include "workqueue_sched.h"
#include "sched_autogroup.h"

#define CREATE_TRACE_POINTS
#include <trace/events/sched.h>

/*
 * Convert user-nice values [ -20 ... 0 ... 19 ]
 * to static priority [ MAX_RT_PRIO..MAX_PRIO-1 ],
 * and back.
 */
#define NICE_TO_PRIO(nice)	(MAX_RT_PRIO + (nice) + 20)
#define PRIO_TO_NICE(prio)	((prio) - MAX_RT_PRIO - 20)
#define TASK_NICE(p)		PRIO_TO_NICE((p)->static_prio)

/*
 * 'User priority' is the nice value converted to something we
 * can work with better when scaling various scheduler parameters,
 * it's a [ 0 ... 39 ] range.
 */
#define USER_PRIO(p)		((p)-MAX_RT_PRIO)
#define TASK_USER_PRIO(p)	USER_PRIO((p)->static_prio)
#define MAX_USER_PRIO		(USER_PRIO(MAX_PRIO))

/*
 * Helpers for converting nanosecond timing to jiffy resolution
 */
#define NS_TO_JIFFIES(TIME)	((unsigned long)(TIME) / (NSEC_PER_SEC / HZ))

#define NICE_0_LOAD		SCHED_LOAD_SCALE
#define NICE_0_SHIFT		SCHED_LOAD_SHIFT

/*
 * These are the 'tuning knobs' of the scheduler:
 *
 * default timeslice is 100 msecs (used only for SCHED_RR tasks).
 * Timeslices get refilled after they expire.
 */
#define DEF_TIMESLICE		(100 * HZ / 1000)

/*
 * single value that denotes runtime == period, ie unlimited time.
 */
#define RUNTIME_INF	((u64)~0ULL)

static inline int rt_policy(int policy)
{
	if (unlikely(policy == SCHED_FIFO || policy == SCHED_RR))
		return 1;
	return 0;
}

static inline int task_has_rt_policy(struct task_struct *p)
{
	return rt_policy(p->policy);
}

/*
 * This is the priority-queue data structure of the RT scheduling class:
 */
struct rt_prio_array {
	DECLARE_BITMAP(bitmap, MAX_RT_PRIO+1); /* include 1 bit for delimiter */
	struct list_head queue[MAX_RT_PRIO];
};

struct rt_bandwidth {
	/* nests inside the rq lock: */
	raw_spinlock_t		rt_runtime_lock;
	ktime_t			rt_period;
	u64			rt_runtime;
	struct hrtimer		rt_period_timer;
};

static struct rt_bandwidth def_rt_bandwidth;

static int do_sched_rt_period_timer(struct rt_bandwidth *rt_b, int overrun);

static enum hrtimer_restart sched_rt_period_timer(struct hrtimer *timer)
{
	struct rt_bandwidth *rt_b =
		container_of(timer, struct rt_bandwidth, rt_period_timer);
	ktime_t now;
	int overrun;
	int idle = 0;

	for (;;) {
		now = hrtimer_cb_get_time(timer);
		overrun = hrtimer_forward(timer, now, rt_b->rt_period);

		if (!overrun)
			break;

		idle = do_sched_rt_period_timer(rt_b, overrun);
	}

	return idle ? HRTIMER_NORESTART : HRTIMER_RESTART;
}

static
void init_rt_bandwidth(struct rt_bandwidth *rt_b, u64 period, u64 runtime)
{
	rt_b->rt_period = ns_to_ktime(period);
	rt_b->rt_runtime = runtime;

	raw_spin_lock_init(&rt_b->rt_runtime_lock);

	hrtimer_init(&rt_b->rt_period_timer,
			CLOCK_MONOTONIC, HRTIMER_MODE_REL);
	rt_b->rt_period_timer.function = sched_rt_period_timer;
}

static inline int rt_bandwidth_enabled(void)
{
	return sysctl_sched_rt_runtime >= 0;
}

static void start_rt_bandwidth(struct rt_bandwidth *rt_b)
{
	ktime_t now;

	if (!rt_bandwidth_enabled() || rt_b->rt_runtime == RUNTIME_INF)
		return;

	if (hrtimer_active(&rt_b->rt_period_timer))
		return;

	raw_spin_lock(&rt_b->rt_runtime_lock);
	for (;;) {
		unsigned long delta;
		ktime_t soft, hard;

		if (hrtimer_active(&rt_b->rt_period_timer))
			break;

		now = hrtimer_cb_get_time(&rt_b->rt_period_timer);
		hrtimer_forward(&rt_b->rt_period_timer, now, rt_b->rt_period);

		soft = hrtimer_get_softexpires(&rt_b->rt_period_timer);
		hard = hrtimer_get_expires(&rt_b->rt_period_timer);
		delta = ktime_to_ns(ktime_sub(hard, soft));
		__hrtimer_start_range_ns(&rt_b->rt_period_timer, soft, delta,
				HRTIMER_MODE_ABS_PINNED, 0);
	}
	raw_spin_unlock(&rt_b->rt_runtime_lock);
}

#ifdef CONFIG_RT_GROUP_SCHED
static void destroy_rt_bandwidth(struct rt_bandwidth *rt_b)
{
	hrtimer_cancel(&rt_b->rt_period_timer);
}
#endif

/*
 * sched_domains_mutex serializes calls to init_sched_domains,
 * detach_destroy_domains and partition_sched_domains.
 */
static DEFINE_MUTEX(sched_domains_mutex);

#ifdef CONFIG_CGROUP_SCHED

#include <linux/cgroup.h>

struct cfs_rq;

static LIST_HEAD(task_groups);

/* task group related information */
struct task_group {
	struct cgroup_subsys_state css;

#ifdef CONFIG_FAIR_GROUP_SCHED
	/* schedulable entities of this group on each cpu */
	struct sched_entity **se;
	/* runqueue "owned" by this group on each cpu */
	struct cfs_rq **cfs_rq;
	unsigned long shares;

	atomic_t load_weight;
#endif

#ifdef CONFIG_RT_GROUP_SCHED
	struct sched_rt_entity **rt_se;
	struct rt_rq **rt_rq;

	struct rt_bandwidth rt_bandwidth;
#endif

	struct rcu_head rcu;
	struct list_head list;

	struct task_group *parent;
	struct list_head siblings;
	struct list_head children;

#ifdef CONFIG_SCHED_AUTOGROUP
	struct autogroup *autogroup;
#endif
};

/* task_group_lock serializes the addition/removal of task groups */
static DEFINE_SPINLOCK(task_group_lock);

#ifdef CONFIG_FAIR_GROUP_SCHED

# define ROOT_TASK_GROUP_LOAD	NICE_0_LOAD

/*
 * A weight of 0 or 1 can cause arithmetics problems.
 * A weight of a cfs_rq is the sum of weights of which entities
 * are queued on this cfs_rq, so a weight of a entity should not be
 * too large, so as the shares value of a task group.
 * (The default weight is 1024 - so there's no practical
 *  limitation from this.)
 */
#define MIN_SHARES	2
#define MAX_SHARES	(1UL << 18)

static int root_task_group_load = ROOT_TASK_GROUP_LOAD;
#endif

/* Default task group.
 *	Every task in system belong to this group at bootup.
 */
struct task_group root_task_group;

#endif	/* CONFIG_CGROUP_SCHED */

/* CFS-related fields in a runqueue */
struct cfs_rq {
	struct load_weight load;
	unsigned long nr_running;

	u64 exec_clock;
	u64 min_vruntime;
#ifndef CONFIG_64BIT
	u64 min_vruntime_copy;
#endif

	struct rb_root tasks_timeline;
	struct rb_node *rb_leftmost;

	struct list_head tasks;
	struct list_head *balance_iterator;

	/*
	 * 'curr' points to currently running entity on this cfs_rq.
	 * It is set to NULL otherwise (i.e when none are currently running).
	 */
	struct sched_entity *curr, *next, *last, *skip;

	unsigned int nr_spread_over;

#ifdef CONFIG_FAIR_GROUP_SCHED
	struct rq *rq;	/* cpu runqueue to which this cfs_rq is attached */

	/*
	 * leaf cfs_rqs are those that hold tasks (lowest schedulable entity in
	 * a hierarchy). Non-leaf lrqs hold other higher schedulable entities
	 * (like users, containers etc.)
	 *
	 * leaf_cfs_rq_list ties together list of leaf cfs_rq's in a cpu. This
	 * list is used during load balance.
	 */
	int on_list;
	struct list_head leaf_cfs_rq_list;
	struct task_group *tg;	/* group that "owns" this runqueue */

#ifdef CONFIG_SMP
	/*
	 * the part of load.weight contributed by tasks
	 */
	unsigned long task_weight;

	/*
	 *   h_load = weight * f(tg)
	 *
	 * Where f(tg) is the recursive weight fraction assigned to
	 * this group.
	 */
	unsigned long h_load;

	/*
	 * Maintaining per-cpu shares distribution for group scheduling
	 *
	 * load_stamp is the last time we updated the load average
	 * load_last is the last time we updated the load average and saw load
	 * load_unacc_exec_time is currently unaccounted execution time
	 */
	u64 load_avg;
	u64 load_period;
	u64 load_stamp, load_last, load_unacc_exec_time;

	unsigned long load_contribution;
#endif
#endif
};

/* Real-Time classes' related field in a runqueue: */
struct rt_rq {
	struct rt_prio_array active;
	unsigned long rt_nr_running;
#if defined CONFIG_SMP || defined CONFIG_RT_GROUP_SCHED
	struct {
		int curr; /* highest queued rt task prio */
#ifdef CONFIG_SMP
		int next; /* next highest */
#endif
	} highest_prio;
#endif
#ifdef CONFIG_SMP
	unsigned long rt_nr_migratory;
	unsigned long rt_nr_total;
	int overloaded;
	struct plist_head pushable_tasks;
#endif
	int rt_throttled;
	u64 rt_time;
	u64 rt_runtime;
	/* Nests inside the rq lock: */
	raw_spinlock_t rt_runtime_lock;

#ifdef CONFIG_RT_GROUP_SCHED
	unsigned long rt_nr_boosted;

	struct rq *rq;
	struct list_head leaf_rt_rq_list;
	struct task_group *tg;
#endif
};

#ifdef CONFIG_SMP

/*
 * We add the notion of a root-domain which will be used to define per-domain
 * variables. Each exclusive cpuset essentially defines an island domain by
 * fully partitioning the member cpus from any other cpuset. Whenever a new
 * exclusive cpuset is created, we also create and attach a new root-domain
 * object.
 *
 */
struct root_domain {
	atomic_t refcount;
	struct rcu_head rcu;
	cpumask_var_t span;
	cpumask_var_t online;

	/*
	 * The "RT overload" flag: it gets set if a CPU has more than
	 * one runnable RT task.
	 */
	cpumask_var_t rto_mask;
	atomic_t rto_count;
	struct cpupri cpupri;
};

/*
 * By default the system creates a single root-domain with all cpus as
 * members (mimicking the global state we have today).
 */
static struct root_domain def_root_domain;

#endif /* CONFIG_SMP */

/*
 * This is the main, per-CPU runqueue data structure.
 *
 * Locking rule: those places that want to lock multiple runqueues
 * (such as the load balancing or the thread migration code), lock
 * acquire operations must be ordered by ascending &runqueue.
 */
struct rq {
	/* runqueue lock: */
	raw_spinlock_t lock;

	/*
	 * nr_running and cpu_load should be in the same cacheline because
	 * remote CPUs use both these fields when doing load calculation.
	 */
	unsigned long nr_running;
	#define CPU_LOAD_IDX_MAX 5
	unsigned long cpu_load[CPU_LOAD_IDX_MAX];
	unsigned long last_load_update_tick;
#ifdef CONFIG_NO_HZ
	u64 nohz_stamp;
	unsigned char nohz_balance_kick;
#endif
	unsigned int skip_clock_update;

	/* capture load from *all* tasks on this cpu: */
	struct load_weight load;
	unsigned long nr_load_updates;
	u64 nr_switches;

	struct cfs_rq cfs;
	struct rt_rq rt;

#ifdef CONFIG_FAIR_GROUP_SCHED
	/* list of leaf cfs_rq on this cpu: */
	struct list_head leaf_cfs_rq_list;
#endif
#ifdef CONFIG_RT_GROUP_SCHED
	struct list_head leaf_rt_rq_list;
#endif

	/*
	 * This is part of a global counter where only the total sum
	 * over all CPUs matters. A task can increase this counter on
	 * one CPU and if it got migrated afterwards it may decrease
	 * it on another CPU. Always updated under the runqueue lock:
	 */
	unsigned long nr_uninterruptible;

	struct task_struct *curr, *idle, *stop;
	unsigned long next_balance;
	struct mm_struct *prev_mm;

	u64 clock;
	u64 clock_task;

	atomic_t nr_iowait;

#ifdef CONFIG_SMP
	struct root_domain *rd;
	struct sched_domain *sd;

	unsigned long cpu_power;

	unsigned char idle_at_tick;
	/* For active balancing */
	int post_schedule;
	int active_balance;
	int push_cpu;
	struct cpu_stop_work active_balance_work;
	/* cpu of this runqueue: */
	int cpu;
	int online;

	unsigned long avg_load_per_task;

	u64 rt_avg;
	u64 age_stamp;
	u64 idle_stamp;
	u64 avg_idle;
#endif

#ifdef CONFIG_IRQ_TIME_ACCOUNTING
	u64 prev_irq_time;
#endif

	/* calc_load related fields */
	unsigned long calc_load_update;
	long calc_load_active;

#ifdef CONFIG_SCHED_HRTICK
#ifdef CONFIG_SMP
	int hrtick_csd_pending;
	struct call_single_data hrtick_csd;
#endif
	struct hrtimer hrtick_timer;
#endif

#ifdef CONFIG_SCHEDSTATS
	/* latency stats */
	struct sched_info rq_sched_info;
	unsigned long long rq_cpu_time;
	/* could above be rq->cfs_rq.exec_clock + rq->rt_rq.rt_runtime ? */

	/* sys_sched_yield() stats */
	unsigned int yld_count;

	/* schedule() stats */
	unsigned int sched_switch;
	unsigned int sched_count;
	unsigned int sched_goidle;

	/* try_to_wake_up() stats */
	unsigned int ttwu_count;
	unsigned int ttwu_local;
#endif

#ifdef CONFIG_SMP
	struct task_struct *wake_list;
#endif
};

static DEFINE_PER_CPU_SHARED_ALIGNED(struct rq, runqueues);


static void check_preempt_curr(struct rq *rq, struct task_struct *p, int flags);

static inline int cpu_of(struct rq *rq)
{
#ifdef CONFIG_SMP
	return rq->cpu;
#else
	return 0;
#endif
}

#define rcu_dereference_check_sched_domain(p) \
	rcu_dereference_check((p), \
			      rcu_read_lock_held() || \
			      lockdep_is_held(&sched_domains_mutex))

/*
 * The domain tree (rq->sd) is protected by RCU's quiescent state transition.
 * See detach_destroy_domains: synchronize_sched for details.
 *
 * The domain tree of any CPU may only be accessed from within
 * preempt-disabled sections.
 */
#define for_each_domain(cpu, __sd) \
	for (__sd = rcu_dereference_check_sched_domain(cpu_rq(cpu)->sd); __sd; __sd = __sd->parent)

#define cpu_rq(cpu)		(&per_cpu(runqueues, (cpu)))
#define this_rq()		(&__get_cpu_var(runqueues))
#define task_rq(p)		cpu_rq(task_cpu(p))
#define cpu_curr(cpu)		(cpu_rq(cpu)->curr)
#define raw_rq()		(&__raw_get_cpu_var(runqueues))

#ifdef CONFIG_CGROUP_SCHED

/*
 * Return the group to which this tasks belongs.
 *
 * We use task_subsys_state_check() and extend the RCU verification
 * with lockdep_is_held(&p->pi_lock) because cpu_cgroup_attach()
 * holds that lock for each task it moves into the cgroup. Therefore
 * by holding that lock, we pin the task to the current cgroup.
 */
static inline struct task_group *task_group(struct task_struct *p)
{
	struct task_group *tg;
	struct cgroup_subsys_state *css;

	css = task_subsys_state_check(p, cpu_cgroup_subsys_id,
			lockdep_is_held(&p->pi_lock));
	tg = container_of(css, struct task_group, css);

	return autogroup_task_group(p, tg);
}

/* Change a task's cfs_rq and parent entity if it moves across CPUs/groups */
static inline void set_task_rq(struct task_struct *p, unsigned int cpu)
{
#ifdef CONFIG_FAIR_GROUP_SCHED
	p->se.cfs_rq = task_group(p)->cfs_rq[cpu];
	p->se.parent = task_group(p)->se[cpu];
#endif

#ifdef CONFIG_RT_GROUP_SCHED
	p->rt.rt_rq  = task_group(p)->rt_rq[cpu];
	p->rt.parent = task_group(p)->rt_se[cpu];
#endif
}

#else /* CONFIG_CGROUP_SCHED */

static inline void set_task_rq(struct task_struct *p, unsigned int cpu) { }
static inline struct task_group *task_group(struct task_struct *p)
{
	return NULL;
}

#endif /* CONFIG_CGROUP_SCHED */

static void update_rq_clock_task(struct rq *rq, s64 delta);

static void update_rq_clock(struct rq *rq)
{
	s64 delta;

	if (rq->skip_clock_update)
		return;

	delta = sched_clock_cpu(cpu_of(rq)) - rq->clock;
	rq->clock += delta;
	update_rq_clock_task(rq, delta);
}

/*
 * Tunables that become constants when CONFIG_SCHED_DEBUG is off:
 */
#ifdef CONFIG_SCHED_DEBUG
# define const_debug __read_mostly
#else
# define const_debug static const
#endif

/**
 * runqueue_is_locked - Returns true if the current cpu runqueue is locked
 * @cpu: the processor in question.
 *
 * This interface allows printk to be called with the runqueue lock
 * held and know whether or not it is OK to wake up the klogd.
 */
int runqueue_is_locked(int cpu)
{
	return raw_spin_is_locked(&cpu_rq(cpu)->lock);
}

/*
 * Debugging: various feature bits
 */

#define SCHED_FEAT(name, enabled)	\
	__SCHED_FEAT_##name ,

enum {
#include "sched_features.h"
};

#undef SCHED_FEAT

#define SCHED_FEAT(name, enabled)	\
	(1UL << __SCHED_FEAT_##name) * enabled |

const_debug unsigned int sysctl_sched_features =
#include "sched_features.h"
	0;

#undef SCHED_FEAT

#ifdef CONFIG_SCHED_DEBUG
#define SCHED_FEAT(name, enabled)	\
	#name ,

static __read_mostly char *sched_feat_names[] = {
#include "sched_features.h"
	NULL
};

#undef SCHED_FEAT

static int sched_feat_show(struct seq_file *m, void *v)
{
	int i;

	for (i = 0; sched_feat_names[i]; i++) {
		if (!(sysctl_sched_features & (1UL << i)))
			seq_puts(m, "NO_");
		seq_printf(m, "%s ", sched_feat_names[i]);
	}
	seq_puts(m, "\n");

	return 0;
}

static ssize_t
sched_feat_write(struct file *filp, const char __user *ubuf,
		size_t cnt, loff_t *ppos)
{
	char buf[64];
	char *cmp;
	int neg = 0;
	int i;

	if (cnt > 63)
		cnt = 63;

	if (copy_from_user(&buf, ubuf, cnt))
		return -EFAULT;

	buf[cnt] = 0;
	cmp = strstrip(buf);

	if (strncmp(cmp, "NO_", 3) == 0) {
		neg = 1;
		cmp += 3;
	}

	for (i = 0; sched_feat_names[i]; i++) {
		if (strcmp(cmp, sched_feat_names[i]) == 0) {
			if (neg)
				sysctl_sched_features &= ~(1UL << i);
			else
				sysctl_sched_features |= (1UL << i);
			break;
		}
	}

	if (!sched_feat_names[i])
		return -EINVAL;

	*ppos += cnt;

	return cnt;
}

static int sched_feat_open(struct inode *inode, struct file *filp)
{
	return single_open(filp, sched_feat_show, NULL);
}

static const struct file_operations sched_feat_fops = {
	.open		= sched_feat_open,
	.write		= sched_feat_write,
	.read		= seq_read,
	.llseek		= seq_lseek,
	.release	= single_release,
};

static __init int sched_init_debug(void)
{
	debugfs_create_file("sched_features", 0644, NULL, NULL,
			&sched_feat_fops);

	return 0;
}
late_initcall(sched_init_debug);

#endif

#define sched_feat(x) (sysctl_sched_features & (1UL << __SCHED_FEAT_##x))

/*
 * Number of tasks to iterate in a single balance run.
 * Limited because this is done with IRQs disabled.
 */
const_debug unsigned int sysctl_sched_nr_migrate = 32;

/*
 * period over which we average the RT time consumption, measured
 * in ms.
 *
 * default: 1s
 */
const_debug unsigned int sysctl_sched_time_avg = MSEC_PER_SEC;

/*
 * period over which we measure -rt task cpu usage in us.
 * default: 1s
 */
unsigned int sysctl_sched_rt_period = 1000000;

static __read_mostly int scheduler_running;

/*
 * part of the period that we allow rt tasks to run in us.
 * default: 0.95s
 */
int sysctl_sched_rt_runtime = 950000;

static inline u64 global_rt_period(void)
{
	return (u64)sysctl_sched_rt_period * NSEC_PER_USEC;
}

static inline u64 global_rt_runtime(void)
{
	if (sysctl_sched_rt_runtime < 0)
		return RUNTIME_INF;

	return (u64)sysctl_sched_rt_runtime * NSEC_PER_USEC;
}

#ifndef prepare_arch_switch
# define prepare_arch_switch(next)	do { } while (0)
#endif
#ifndef finish_arch_switch
# define finish_arch_switch(prev)	do { } while (0)
#endif

static inline int task_current(struct rq *rq, struct task_struct *p)
{
	return rq->curr == p;
}

static inline int task_running(struct rq *rq, struct task_struct *p)
{
#ifdef CONFIG_SMP
	return p->on_cpu;
#else
	return task_current(rq, p);
#endif
}

#ifndef __ARCH_WANT_UNLOCKED_CTXSW
static inline void prepare_lock_switch(struct rq *rq, struct task_struct *next)
{
#ifdef CONFIG_SMP
	/*
	 * We can optimise this out completely for !SMP, because the
	 * SMP rebalancing from interrupt is the only thing that cares
	 * here.
	 */
	next->on_cpu = 1;
#endif
}

static inline void finish_lock_switch(struct rq *rq, struct task_struct *prev)
{
#ifdef CONFIG_SMP
	/*
	 * After ->on_cpu is cleared, the task can be moved to a different CPU.
	 * We must ensure this doesn't happen until the switch is completely
	 * finished.
	 */
	smp_wmb();
	prev->on_cpu = 0;
#endif
#ifdef CONFIG_DEBUG_SPINLOCK
	/* this is a valid case when another task releases the spinlock */
	rq->lock.owner = current;
#endif
	/*
	 * If we are tracking spinlock dependencies then we have to
	 * fix up the runqueue lock - which gets 'carried over' from
	 * prev into current:
	 */
	spin_acquire(&rq->lock.dep_map, 0, 0, _THIS_IP_);

	raw_spin_unlock_irq(&rq->lock);
}

#else /* __ARCH_WANT_UNLOCKED_CTXSW */
static inline void prepare_lock_switch(struct rq *rq, struct task_struct *next)
{
#ifdef CONFIG_SMP
	/*
	 * We can optimise this out completely for !SMP, because the
	 * SMP rebalancing from interrupt is the only thing that cares
	 * here.
	 */
	next->on_cpu = 1;
#endif
#ifdef __ARCH_WANT_INTERRUPTS_ON_CTXSW
	raw_spin_unlock_irq(&rq->lock);
#else
	raw_spin_unlock(&rq->lock);
#endif
}

static inline void finish_lock_switch(struct rq *rq, struct task_struct *prev)
{
#ifdef CONFIG_SMP
	/*
	 * After ->on_cpu is cleared, the task can be moved to a different CPU.
	 * We must ensure this doesn't happen until the switch is completely
	 * finished.
	 */
	smp_wmb();
	prev->on_cpu = 0;
#endif
#ifndef __ARCH_WANT_INTERRUPTS_ON_CTXSW
	local_irq_enable();
#endif
}
#endif /* __ARCH_WANT_UNLOCKED_CTXSW */

/*
 * __task_rq_lock - lock the rq @p resides on.
 */
static inline struct rq *__task_rq_lock(struct task_struct *p)
	__acquires(rq->lock)
{
	struct rq *rq;

	lockdep_assert_held(&p->pi_lock);

	for (;;) {
		rq = task_rq(p);
		raw_spin_lock(&rq->lock);
		if (likely(rq == task_rq(p)))
			return rq;
		raw_spin_unlock(&rq->lock);
	}
}

/*
 * task_rq_lock - lock p->pi_lock and lock the rq @p resides on.
 */
static struct rq *task_rq_lock(struct task_struct *p, unsigned long *flags)
	__acquires(p->pi_lock)
	__acquires(rq->lock)
{
	struct rq *rq;

	for (;;) {
		raw_spin_lock_irqsave(&p->pi_lock, *flags);
		rq = task_rq(p);
		raw_spin_lock(&rq->lock);
		if (likely(rq == task_rq(p)))
			return rq;
		raw_spin_unlock(&rq->lock);
		raw_spin_unlock_irqrestore(&p->pi_lock, *flags);
	}
}

static void __task_rq_unlock(struct rq *rq)
	__releases(rq->lock)
{
	raw_spin_unlock(&rq->lock);
}

static inline void
task_rq_unlock(struct rq *rq, struct task_struct *p, unsigned long *flags)
	__releases(rq->lock)
	__releases(p->pi_lock)
{
	raw_spin_unlock(&rq->lock);
	raw_spin_unlock_irqrestore(&p->pi_lock, *flags);
}

/*
 * this_rq_lock - lock this runqueue and disable interrupts.
 */
static struct rq *this_rq_lock(void)
	__acquires(rq->lock)
{
	struct rq *rq;

	local_irq_disable();
	rq = this_rq();
	raw_spin_lock(&rq->lock);

	return rq;
}

#ifdef CONFIG_SCHED_HRTICK
/*
 * Use HR-timers to deliver accurate preemption points.
 *
 * Its all a bit involved since we cannot program an hrt while holding the
 * rq->lock. So what we do is store a state in in rq->hrtick_* and ask for a
 * reschedule event.
 *
 * When we get rescheduled we reprogram the hrtick_timer outside of the
 * rq->lock.
 */

/*
 * Use hrtick when:
 *  - enabled by features
 *  - hrtimer is actually high res
 */
static inline int hrtick_enabled(struct rq *rq)
{
	if (!sched_feat(HRTICK))
		return 0;
	if (!cpu_active(cpu_of(rq)))
		return 0;
	return hrtimer_is_hres_active(&rq->hrtick_timer);
}

static void hrtick_clear(struct rq *rq)
{
	if (hrtimer_active(&rq->hrtick_timer))
		hrtimer_cancel(&rq->hrtick_timer);
}

/*
 * High-resolution timer tick.
 * Runs from hardirq context with interrupts disabled.
 */
static enum hrtimer_restart hrtick(struct hrtimer *timer)
{
	struct rq *rq = container_of(timer, struct rq, hrtick_timer);

	WARN_ON_ONCE(cpu_of(rq) != smp_processor_id());

	raw_spin_lock(&rq->lock);
	update_rq_clock(rq);
	rq->curr->sched_class->task_tick(rq, rq->curr, 1);
	raw_spin_unlock(&rq->lock);

	return HRTIMER_NORESTART;
}

#ifdef CONFIG_SMP
/*
 * called from hardirq (IPI) context
 */
static void __hrtick_start(void *arg)
{
	struct rq *rq = arg;

	raw_spin_lock(&rq->lock);
	hrtimer_restart(&rq->hrtick_timer);
	rq->hrtick_csd_pending = 0;
	raw_spin_unlock(&rq->lock);
}

/*
 * Called to set the hrtick timer state.
 *
 * called with rq->lock held and irqs disabled
 */
static void hrtick_start(struct rq *rq, u64 delay)
{
	struct hrtimer *timer = &rq->hrtick_timer;
	ktime_t time = ktime_add_ns(timer->base->get_time(), delay);

	hrtimer_set_expires(timer, time);

	if (rq == this_rq()) {
		hrtimer_restart(timer);
	} else if (!rq->hrtick_csd_pending) {
		__smp_call_function_single(cpu_of(rq), &rq->hrtick_csd, 0);
		rq->hrtick_csd_pending = 1;
	}
}

static int
hotplug_hrtick(struct notifier_block *nfb, unsigned long action, void *hcpu)
{
	int cpu = (int)(long)hcpu;

	switch (action) {
	case CPU_UP_CANCELED:
	case CPU_UP_CANCELED_FROZEN:
	case CPU_DOWN_PREPARE:
	case CPU_DOWN_PREPARE_FROZEN:
	case CPU_DEAD:
	case CPU_DEAD_FROZEN:
		hrtick_clear(cpu_rq(cpu));
		return NOTIFY_OK;
	}

	return NOTIFY_DONE;
}

static __init void init_hrtick(void)
{
	hotcpu_notifier(hotplug_hrtick, 0);
}
#else
/*
 * Called to set the hrtick timer state.
 *
 * called with rq->lock held and irqs disabled
 */
static void hrtick_start(struct rq *rq, u64 delay)
{
	__hrtimer_start_range_ns(&rq->hrtick_timer, ns_to_ktime(delay), 0,
			HRTIMER_MODE_REL_PINNED, 0);
}

static inline void init_hrtick(void)
{
}
#endif /* CONFIG_SMP */

static void init_rq_hrtick(struct rq *rq)
{
#ifdef CONFIG_SMP
	rq->hrtick_csd_pending = 0;

	rq->hrtick_csd.flags = 0;
	rq->hrtick_csd.func = __hrtick_start;
	rq->hrtick_csd.info = rq;
#endif

	hrtimer_init(&rq->hrtick_timer, CLOCK_MONOTONIC, HRTIMER_MODE_REL);
	rq->hrtick_timer.function = hrtick;
}
#else	/* CONFIG_SCHED_HRTICK */
static inline void hrtick_clear(struct rq *rq)
{
}

static inline void init_rq_hrtick(struct rq *rq)
{
}

static inline void init_hrtick(void)
{
}
#endif	/* CONFIG_SCHED_HRTICK */

/*
 * resched_task - mark a task 'to be rescheduled now'.
 *
 * On UP this means the setting of the need_resched flag, on SMP it
 * might also involve a cross-CPU call to trigger the scheduler on
 * the target CPU.
 */
#ifdef CONFIG_SMP

#ifndef tsk_is_polling
#define tsk_is_polling(t) test_tsk_thread_flag(t, TIF_POLLING_NRFLAG)
#endif

static void resched_task(struct task_struct *p)
{
	int cpu;

	assert_raw_spin_locked(&task_rq(p)->lock);

	if (test_tsk_need_resched(p))
		return;

	set_tsk_need_resched(p);

	cpu = task_cpu(p);
	if (cpu == smp_processor_id())
		return;

	/* NEED_RESCHED must be visible before we test polling */
	smp_mb();
	if (!tsk_is_polling(p))
		smp_send_reschedule(cpu);
}

static void resched_cpu(int cpu)
{
	struct rq *rq = cpu_rq(cpu);
	unsigned long flags;

	if (!raw_spin_trylock_irqsave(&rq->lock, flags))
		return;
	resched_task(cpu_curr(cpu));
	raw_spin_unlock_irqrestore(&rq->lock, flags);
}

#ifdef CONFIG_NO_HZ
/*
 * In the semi idle case, use the nearest busy cpu for migrating timers
 * from an idle cpu.  This is good for power-savings.
 *
 * We don't do similar optimization for completely idle system, as
 * selecting an idle cpu will add more delays to the timers than intended
 * (as that cpu's timer base may not be uptodate wrt jiffies etc).
 */
int get_nohz_timer_target(void)
{
	int cpu = smp_processor_id();
	int i;
	struct sched_domain *sd;

	rcu_read_lock();
	for_each_domain(cpu, sd) {
		for_each_cpu(i, sched_domain_span(sd)) {
			if (!idle_cpu(i)) {
				cpu = i;
				goto unlock;
			}
		}
	}
unlock:
	rcu_read_unlock();
	return cpu;
}
/*
 * When add_timer_on() enqueues a timer into the timer wheel of an
 * idle CPU then this timer might expire before the next timer event
 * which is scheduled to wake up that CPU. In case of a completely
 * idle system the next event might even be infinite time into the
 * future. wake_up_idle_cpu() ensures that the CPU is woken up and
 * leaves the inner idle loop so the newly added timer is taken into
 * account when the CPU goes back to idle and evaluates the timer
 * wheel for the next timer event.
 */
void wake_up_idle_cpu(int cpu)
{
	struct rq *rq = cpu_rq(cpu);

	if (cpu == smp_processor_id())
		return;

	/*
	 * This is safe, as this function is called with the timer
	 * wheel base lock of (cpu) held. When the CPU is on the way
	 * to idle and has not yet set rq->curr to idle then it will
	 * be serialized on the timer wheel base lock and take the new
	 * timer into account automatically.
	 */
	if (rq->curr != rq->idle)
		return;

	/*
	 * We can set TIF_RESCHED on the idle task of the other CPU
	 * lockless. The worst case is that the other CPU runs the
	 * idle task through an additional NOOP schedule()
	 */
	set_tsk_need_resched(rq->idle);

	/* NEED_RESCHED must be visible before we test polling */
	smp_mb();
	if (!tsk_is_polling(rq->idle))
		smp_send_reschedule(cpu);
}

#endif /* CONFIG_NO_HZ */

static u64 sched_avg_period(void)
{
	return (u64)sysctl_sched_time_avg * NSEC_PER_MSEC / 2;
}

static void sched_avg_update(struct rq *rq)
{
	s64 period = sched_avg_period();

	while ((s64)(rq->clock - rq->age_stamp) > period) {
		/*
		 * Inline assembly required to prevent the compiler
		 * optimising this loop into a divmod call.
		 * See __iter_div_u64_rem() for another example of this.
		 */
		asm("" : "+rm" (rq->age_stamp));
		rq->age_stamp += period;
		rq->rt_avg /= 2;
	}
}

static void sched_rt_avg_update(struct rq *rq, u64 rt_delta)
{
	rq->rt_avg += rt_delta;
	sched_avg_update(rq);
}

#else /* !CONFIG_SMP */
static void resched_task(struct task_struct *p)
{
	assert_raw_spin_locked(&task_rq(p)->lock);
	set_tsk_need_resched(p);
}

static void sched_rt_avg_update(struct rq *rq, u64 rt_delta)
{
}

static void sched_avg_update(struct rq *rq)
{
}
#endif /* CONFIG_SMP */

#if BITS_PER_LONG == 32
# define WMULT_CONST	(~0UL)
#else
# define WMULT_CONST	(1UL << 32)
#endif

#define WMULT_SHIFT	32

/*
 * Shift right and round:
 */
#define SRR(x, y) (((x) + (1UL << ((y) - 1))) >> (y))

/*
 * delta *= weight / lw
 */
static unsigned long
calc_delta_mine(unsigned long delta_exec, unsigned long weight,
		struct load_weight *lw)
{
	u64 tmp;

	if (!lw->inv_weight) {
		if (BITS_PER_LONG > 32 && unlikely(lw->weight >= WMULT_CONST))
			lw->inv_weight = 1;
		else
			lw->inv_weight = 1 + (WMULT_CONST-lw->weight/2)
				/ (lw->weight+1);
	}

	tmp = (u64)delta_exec * weight;
	/*
	 * Check whether we'd overflow the 64-bit multiplication:
	 */
	if (unlikely(tmp > WMULT_CONST))
		tmp = SRR(SRR(tmp, WMULT_SHIFT/2) * lw->inv_weight,
			WMULT_SHIFT/2);
	else
		tmp = SRR(tmp * lw->inv_weight, WMULT_SHIFT);

	return (unsigned long)min(tmp, (u64)(unsigned long)LONG_MAX);
}

static inline void update_load_add(struct load_weight *lw, unsigned long inc)
{
	lw->weight += inc;
	lw->inv_weight = 0;
}

static inline void update_load_sub(struct load_weight *lw, unsigned long dec)
{
	lw->weight -= dec;
	lw->inv_weight = 0;
}

static inline void update_load_set(struct load_weight *lw, unsigned long w)
{
	lw->weight = w;
	lw->inv_weight = 0;
}

/*
 * To aid in avoiding the subversion of "niceness" due to uneven distribution
 * of tasks with abnormal "nice" values across CPUs the contribution that
 * each task makes to its run queue's load is weighted according to its
 * scheduling class and "nice" value. For SCHED_NORMAL tasks this is just a
 * scaled version of the new time slice allocation that they receive on time
 * slice expiry etc.
 */

#define WEIGHT_IDLEPRIO                3
#define WMULT_IDLEPRIO         1431655765

/*
 * Nice levels are multiplicative, with a gentle 10% change for every
 * nice level changed. I.e. when a CPU-bound task goes from nice 0 to
 * nice 1, it will get ~10% less CPU time than another CPU-bound task
 * that remained on nice 0.
 *
 * The "10% effect" is relative and cumulative: from _any_ nice level,
 * if you go up 1 level, it's -10% CPU usage, if you go down 1 level
 * it's +10% CPU usage. (to achieve that we use a multiplier of 1.25.
 * If a task goes up by ~10% and another task goes down by ~10% then
 * the relative distance between them is ~25%.)
 */
static const int prio_to_weight[40] = {
 /* -20 */     88761,     71755,     56483,     46273,     36291,
 /* -15 */     29154,     23254,     18705,     14949,     11916,
 /* -10 */      9548,      7620,      6100,      4904,      3906,
 /*  -5 */      3121,      2501,      1991,      1586,      1277,
 /*   0 */      1024,       820,       655,       526,       423,
 /*   5 */       335,       272,       215,       172,       137,
 /*  10 */       110,        87,        70,        56,        45,
 /*  15 */        36,        29,        23,        18,        15,
};

/*
 * Inverse (2^32/x) values of the prio_to_weight[] array, precalculated.
 *
 * In cases where the weight does not change often, we can use the
 * precalculated inverse to speed up arithmetics by turning divisions
 * into multiplications:
 */
static const u32 prio_to_wmult[40] = {
 /* -20 */     48388,     59856,     76040,     92818,    118348,
 /* -15 */    147320,    184698,    229616,    287308,    360437,
 /* -10 */    449829,    563644,    704093,    875809,   1099582,
 /*  -5 */   1376151,   1717300,   2157191,   2708050,   3363326,
 /*   0 */   4194304,   5237765,   6557202,   8165337,  10153587,
 /*   5 */  12820798,  15790321,  19976592,  24970740,  31350126,
 /*  10 */  39045157,  49367440,  61356676,  76695844,  95443717,
 /*  15 */ 119304647, 148102320, 186737708, 238609294, 286331153,
};

/* Time spent by the tasks of the cpu accounting group executing in ... */
enum cpuacct_stat_index {
	CPUACCT_STAT_USER,	/* ... user mode */
	CPUACCT_STAT_SYSTEM,	/* ... kernel mode */

	CPUACCT_STAT_NSTATS,
};

#ifdef CONFIG_CGROUP_CPUACCT
static void cpuacct_charge(struct task_struct *tsk, u64 cputime);
static void cpuacct_update_stats(struct task_struct *tsk,
		enum cpuacct_stat_index idx, cputime_t val);
#else
static inline void cpuacct_charge(struct task_struct *tsk, u64 cputime) {}
static inline void cpuacct_update_stats(struct task_struct *tsk,
		enum cpuacct_stat_index idx, cputime_t val) {}
#endif

static inline void inc_cpu_load(struct rq *rq, unsigned long load)
{
	update_load_add(&rq->load, load);
}

static inline void dec_cpu_load(struct rq *rq, unsigned long load)
{
	update_load_sub(&rq->load, load);
}

#if (defined(CONFIG_SMP) && defined(CONFIG_FAIR_GROUP_SCHED)) || defined(CONFIG_RT_GROUP_SCHED)
typedef int (*tg_visitor)(struct task_group *, void *);

/*
 * Iterate the full tree, calling @down when first entering a node and @up when
 * leaving it for the final time.
 */
static int walk_tg_tree(tg_visitor down, tg_visitor up, void *data)
{
	struct task_group *parent, *child;
	int ret;

	rcu_read_lock();
	parent = &root_task_group;
down:
	ret = (*down)(parent, data);
	if (ret)
		goto out_unlock;
	list_for_each_entry_rcu(child, &parent->children, siblings) {
		parent = child;
		goto down;

up:
		continue;
	}
	ret = (*up)(parent, data);
	if (ret)
		goto out_unlock;

	child = parent;
	parent = parent->parent;
	if (parent)
		goto up;
out_unlock:
	rcu_read_unlock();

	return ret;
}

static int tg_nop(struct task_group *tg, void *data)
{
	return 0;
}
#endif

#ifdef CONFIG_SMP
/* Used instead of source_load when we know the type == 0 */
static unsigned long weighted_cpuload(const int cpu)
{
	return cpu_rq(cpu)->load.weight;
}

/*
 * Return a low guess at the load of a migration-source cpu weighted
 * according to the scheduling class and "nice" value.
 *
 * We want to under-estimate the load of migration sources, to
 * balance conservatively.
 */
static unsigned long source_load(int cpu, int type)
{
	struct rq *rq = cpu_rq(cpu);
	unsigned long total = weighted_cpuload(cpu);

	if (type == 0 || !sched_feat(LB_BIAS))
		return total;

	return min(rq->cpu_load[type-1], total);
}

/*
 * Return a high guess at the load of a migration-target cpu weighted
 * according to the scheduling class and "nice" value.
 */
static unsigned long target_load(int cpu, int type)
{
	struct rq *rq = cpu_rq(cpu);
	unsigned long total = weighted_cpuload(cpu);

	if (type == 0 || !sched_feat(LB_BIAS))
		return total;

	return max(rq->cpu_load[type-1], total);
}

static unsigned long power_of(int cpu)
{
	return cpu_rq(cpu)->cpu_power;
}

static int task_hot(struct task_struct *p, u64 now, struct sched_domain *sd);

static unsigned long cpu_avg_load_per_task(int cpu)
{
	struct rq *rq = cpu_rq(cpu);
	unsigned long nr_running = ACCESS_ONCE(rq->nr_running);

	if (nr_running)
		rq->avg_load_per_task = rq->load.weight / nr_running;
	else
		rq->avg_load_per_task = 0;

	return rq->avg_load_per_task;
}

#ifdef CONFIG_FAIR_GROUP_SCHED

/*
 * Compute the cpu's hierarchical load factor for each task group.
 * This needs to be done in a top-down fashion because the load of a child
 * group is a fraction of its parents load.
 */
static int tg_load_down(struct task_group *tg, void *data)
{
	unsigned long load;
	long cpu = (long)data;

	if (!tg->parent) {
		load = cpu_rq(cpu)->load.weight;
	} else {
		load = tg->parent->cfs_rq[cpu]->h_load;
		load *= tg->se[cpu]->load.weight;
		load /= tg->parent->cfs_rq[cpu]->load.weight + 1;
	}

	tg->cfs_rq[cpu]->h_load = load;

	return 0;
}

static void update_h_load(long cpu)
{
	walk_tg_tree(tg_load_down, tg_nop, (void *)cpu);
}

#endif

#ifdef CONFIG_PREEMPT

static void double_rq_lock(struct rq *rq1, struct rq *rq2);

/*
 * fair double_lock_balance: Safely acquires both rq->locks in a fair
 * way at the expense of forcing extra atomic operations in all
 * invocations.  This assures that the double_lock is acquired using the
 * same underlying policy as the spinlock_t on this architecture, which
 * reduces latency compared to the unfair variant below.  However, it
 * also adds more overhead and therefore may reduce throughput.
 */
static inline int _double_lock_balance(struct rq *this_rq, struct rq *busiest)
	__releases(this_rq->lock)
	__acquires(busiest->lock)
	__acquires(this_rq->lock)
{
	raw_spin_unlock(&this_rq->lock);
	double_rq_lock(this_rq, busiest);

	return 1;
}

#else
/*
 * Unfair double_lock_balance: Optimizes throughput at the expense of
 * latency by eliminating extra atomic operations when the locks are
 * already in proper order on entry.  This favors lower cpu-ids and will
 * grant the double lock to lower cpus over higher ids under contention,
 * regardless of entry order into the function.
 */
static int _double_lock_balance(struct rq *this_rq, struct rq *busiest)
	__releases(this_rq->lock)
	__acquires(busiest->lock)
	__acquires(this_rq->lock)
{
	int ret = 0;

	if (unlikely(!raw_spin_trylock(&busiest->lock))) {
		if (busiest < this_rq) {
			raw_spin_unlock(&this_rq->lock);
			raw_spin_lock(&busiest->lock);
			raw_spin_lock_nested(&this_rq->lock,
					      SINGLE_DEPTH_NESTING);
			ret = 1;
		} else
			raw_spin_lock_nested(&busiest->lock,
					      SINGLE_DEPTH_NESTING);
	}
	return ret;
}

#endif /* CONFIG_PREEMPT */

/*
 * double_lock_balance - lock the busiest runqueue, this_rq is locked already.
 */
static int double_lock_balance(struct rq *this_rq, struct rq *busiest)
{
	if (unlikely(!irqs_disabled())) {
		/* printk() doesn't work good under rq->lock */
		raw_spin_unlock(&this_rq->lock);
		BUG_ON(1);
	}

	return _double_lock_balance(this_rq, busiest);
}

static inline void double_unlock_balance(struct rq *this_rq, struct rq *busiest)
	__releases(busiest->lock)
{
	raw_spin_unlock(&busiest->lock);
	lock_set_subclass(&this_rq->lock.dep_map, 0, _RET_IP_);
}

/*
 * double_rq_lock - safely lock two runqueues
 *
 * Note this does not disable interrupts like task_rq_lock,
 * you need to do so manually before calling.
 */
static void double_rq_lock(struct rq *rq1, struct rq *rq2)
	__acquires(rq1->lock)
	__acquires(rq2->lock)
{
	BUG_ON(!irqs_disabled());
	if (rq1 == rq2) {
		raw_spin_lock(&rq1->lock);
		__acquire(rq2->lock);	/* Fake it out ;) */
	} else {
		if (rq1 < rq2) {
			raw_spin_lock(&rq1->lock);
			raw_spin_lock_nested(&rq2->lock, SINGLE_DEPTH_NESTING);
		} else {
			raw_spin_lock(&rq2->lock);
			raw_spin_lock_nested(&rq1->lock, SINGLE_DEPTH_NESTING);
		}
	}
}

/*
 * double_rq_unlock - safely unlock two runqueues
 *
 * Note this does not restore interrupts like task_rq_unlock,
 * you need to do so manually after calling.
 */
static void double_rq_unlock(struct rq *rq1, struct rq *rq2)
	__releases(rq1->lock)
	__releases(rq2->lock)
{
	raw_spin_unlock(&rq1->lock);
	if (rq1 != rq2)
		raw_spin_unlock(&rq2->lock);
	else
		__release(rq2->lock);
}

#else /* CONFIG_SMP */

/*
 * double_rq_lock - safely lock two runqueues
 *
 * Note this does not disable interrupts like task_rq_lock,
 * you need to do so manually before calling.
 */
static void double_rq_lock(struct rq *rq1, struct rq *rq2)
	__acquires(rq1->lock)
	__acquires(rq2->lock)
{
	BUG_ON(!irqs_disabled());
	BUG_ON(rq1 != rq2);
	raw_spin_lock(&rq1->lock);
	__acquire(rq2->lock);	/* Fake it out ;) */
}

/*
 * double_rq_unlock - safely unlock two runqueues
 *
 * Note this does not restore interrupts like task_rq_unlock,
 * you need to do so manually after calling.
 */
static void double_rq_unlock(struct rq *rq1, struct rq *rq2)
	__releases(rq1->lock)
	__releases(rq2->lock)
{
	BUG_ON(rq1 != rq2);
	raw_spin_unlock(&rq1->lock);
	__release(rq2->lock);
}

#endif

static void calc_load_account_idle(struct rq *this_rq);
static void update_sysctl(void);
static int get_update_sysctl_factor(void);
static void update_cpu_load(struct rq *this_rq);

static inline void __set_task_cpu(struct task_struct *p, unsigned int cpu)
{
	set_task_rq(p, cpu);
#ifdef CONFIG_SMP
	/*
	 * After ->cpu is set up to a new value, task_rq_lock(p, ...) can be
	 * successfuly executed on another CPU. We must ensure that updates of
	 * per-task data have been completed by this moment.
	 */
	smp_wmb();
	task_thread_info(p)->cpu = cpu;
#endif
}

static const struct sched_class rt_sched_class;

#define sched_class_highest (&stop_sched_class)
#define for_each_class(class) \
   for (class = sched_class_highest; class; class = class->next)

#include "sched_stats.h"

static void inc_nr_running(struct rq *rq)
{
	rq->nr_running++;
}

static void dec_nr_running(struct rq *rq)
{
	rq->nr_running--;
}

static void set_load_weight(struct task_struct *p)
{
	/*
	 * SCHED_IDLE tasks get minimal weight:
	 */
	if (p->policy == SCHED_IDLE) {
		p->se.load.weight = WEIGHT_IDLEPRIO;
		p->se.load.inv_weight = WMULT_IDLEPRIO;
		return;
	}

	p->se.load.weight = prio_to_weight[p->static_prio - MAX_RT_PRIO];
	p->se.load.inv_weight = prio_to_wmult[p->static_prio - MAX_RT_PRIO];
}

static void enqueue_task(struct rq *rq, struct task_struct *p, int flags)
{
	update_rq_clock(rq);
	sched_info_queued(p);
	p->sched_class->enqueue_task(rq, p, flags);
}

static void dequeue_task(struct rq *rq, struct task_struct *p, int flags)
{
	update_rq_clock(rq);
	sched_info_dequeued(p);
	p->sched_class->dequeue_task(rq, p, flags);
}

/*
 * activate_task - move a task to the runqueue.
 */
static void activate_task(struct rq *rq, struct task_struct *p, int flags)
{
	if (task_contributes_to_load(p))
		rq->nr_uninterruptible--;

	enqueue_task(rq, p, flags);
	inc_nr_running(rq);
}

/*
 * deactivate_task - remove a task from the runqueue.
 */
static void deactivate_task(struct rq *rq, struct task_struct *p, int flags)
{
	if (task_contributes_to_load(p))
		rq->nr_uninterruptible++;

	dequeue_task(rq, p, flags);
	dec_nr_running(rq);
}

#ifdef CONFIG_IRQ_TIME_ACCOUNTING

/*
 * There are no locks covering percpu hardirq/softirq time.
 * They are only modified in account_system_vtime, on corresponding CPU
 * with interrupts disabled. So, writes are safe.
 * They are read and saved off onto struct rq in update_rq_clock().
 * This may result in other CPU reading this CPU's irq time and can
 * race with irq/account_system_vtime on this CPU. We would either get old
 * or new value with a side effect of accounting a slice of irq time to wrong
 * task when irq is in progress while we read rq->clock. That is a worthy
 * compromise in place of having locks on each irq in account_system_time.
 */
static DEFINE_PER_CPU(u64, cpu_hardirq_time);
static DEFINE_PER_CPU(u64, cpu_softirq_time);

static DEFINE_PER_CPU(u64, irq_start_time);
static int sched_clock_irqtime;

void enable_sched_clock_irqtime(void)
{
	sched_clock_irqtime = 1;
}

void disable_sched_clock_irqtime(void)
{
	sched_clock_irqtime = 0;
}

#ifndef CONFIG_64BIT
static DEFINE_PER_CPU(seqcount_t, irq_time_seq);

static inline void irq_time_write_begin(void)
{
	__this_cpu_inc(irq_time_seq.sequence);
	smp_wmb();
}

static inline void irq_time_write_end(void)
{
	smp_wmb();
	__this_cpu_inc(irq_time_seq.sequence);
}

static inline u64 irq_time_read(int cpu)
{
	u64 irq_time;
	unsigned seq;

	do {
		seq = read_seqcount_begin(&per_cpu(irq_time_seq, cpu));
		irq_time = per_cpu(cpu_softirq_time, cpu) +
			   per_cpu(cpu_hardirq_time, cpu);
	} while (read_seqcount_retry(&per_cpu(irq_time_seq, cpu), seq));

	return irq_time;
}
#else /* CONFIG_64BIT */
static inline void irq_time_write_begin(void)
{
}

static inline void irq_time_write_end(void)
{
}

static inline u64 irq_time_read(int cpu)
{
	return per_cpu(cpu_softirq_time, cpu) + per_cpu(cpu_hardirq_time, cpu);
}
#endif /* CONFIG_64BIT */

/*
 * Called before incrementing preempt_count on {soft,}irq_enter
 * and before decrementing preempt_count on {soft,}irq_exit.
 */
void account_system_vtime(struct task_struct *curr)
{
	unsigned long flags;
	s64 delta;
	int cpu;

	if (!sched_clock_irqtime)
		return;

	local_irq_save(flags);

	cpu = smp_processor_id();
	delta = sched_clock_cpu(cpu) - __this_cpu_read(irq_start_time);
	__this_cpu_add(irq_start_time, delta);

	irq_time_write_begin();
	/*
	 * We do not account for softirq time from ksoftirqd here.
	 * We want to continue accounting softirq time to ksoftirqd thread
	 * in that case, so as not to confuse scheduler with a special task
	 * that do not consume any time, but still wants to run.
	 */
	if (hardirq_count())
		__this_cpu_add(cpu_hardirq_time, delta);
	else if (in_serving_softirq() && curr != this_cpu_ksoftirqd())
		__this_cpu_add(cpu_softirq_time, delta);

	irq_time_write_end();
	local_irq_restore(flags);
}
EXPORT_SYMBOL_GPL(account_system_vtime);

static void update_rq_clock_task(struct rq *rq, s64 delta)
{
	s64 irq_delta;

	irq_delta = irq_time_read(cpu_of(rq)) - rq->prev_irq_time;

	/*
	 * Since irq_time is only updated on {soft,}irq_exit, we might run into
	 * this case when a previous update_rq_clock() happened inside a
	 * {soft,}irq region.
	 *
	 * When this happens, we stop ->clock_task and only update the
	 * prev_irq_time stamp to account for the part that fit, so that a next
	 * update will consume the rest. This ensures ->clock_task is
	 * monotonic.
	 *
	 * It does however cause some slight miss-attribution of {soft,}irq
	 * time, a more accurate solution would be to update the irq_time using
	 * the current rq->clock timestamp, except that would require using
	 * atomic ops.
	 */
	if (irq_delta > delta)
		irq_delta = delta;

	rq->prev_irq_time += irq_delta;
	delta -= irq_delta;
	rq->clock_task += delta;

	if (irq_delta && sched_feat(NONIRQ_POWER))
		sched_rt_avg_update(rq, irq_delta);
}

static int irqtime_account_hi_update(void)
{
	struct cpu_usage_stat *cpustat = &kstat_this_cpu.cpustat;
	unsigned long flags;
	u64 latest_ns;
	int ret = 0;

	local_irq_save(flags);
	latest_ns = this_cpu_read(cpu_hardirq_time);
	if (cputime64_gt(nsecs_to_cputime64(latest_ns), cpustat->irq))
		ret = 1;
	local_irq_restore(flags);
	return ret;
}

static int irqtime_account_si_update(void)
{
	struct cpu_usage_stat *cpustat = &kstat_this_cpu.cpustat;
	unsigned long flags;
	u64 latest_ns;
	int ret = 0;

	local_irq_save(flags);
	latest_ns = this_cpu_read(cpu_softirq_time);
	if (cputime64_gt(nsecs_to_cputime64(latest_ns), cpustat->softirq))
		ret = 1;
	local_irq_restore(flags);
	return ret;
}

#else /* CONFIG_IRQ_TIME_ACCOUNTING */

#define sched_clock_irqtime	(0)

static void update_rq_clock_task(struct rq *rq, s64 delta)
{
	rq->clock_task += delta;
}

#endif /* CONFIG_IRQ_TIME_ACCOUNTING */

#include "sched_idletask.c"
#include "sched_fair.c"
#include "sched_rt.c"
#include "sched_autogroup.c"
#include "sched_stoptask.c"
#ifdef CONFIG_SCHED_DEBUG
# include "sched_debug.c"
#endif

void sched_set_stop_task(int cpu, struct task_struct *stop)
{
	struct sched_param param = { .sched_priority = MAX_RT_PRIO - 1 };
	struct task_struct *old_stop = cpu_rq(cpu)->stop;

	if (stop) {
		/*
		 * Make it appear like a SCHED_FIFO task, its something
		 * userspace knows about and won't get confused about.
		 *
		 * Also, it will make PI more or less work without too
		 * much confusion -- but then, stop work should not
		 * rely on PI working anyway.
		 */
		sched_setscheduler_nocheck(stop, SCHED_FIFO, &param);

		stop->sched_class = &stop_sched_class;
	}

	cpu_rq(cpu)->stop = stop;

	if (old_stop) {
		/*
		 * Reset it back to a normal scheduling class so that
		 * it can die in pieces.
		 */
		old_stop->sched_class = &rt_sched_class;
	}
}

/*
 * __normal_prio - return the priority that is based on the static prio
 */
static inline int __normal_prio(struct task_struct *p)
{
	return p->static_prio;
}

/*
 * Calculate the expected normal priority: i.e. priority
 * without taking RT-inheritance into account. Might be
 * boosted by interactivity modifiers. Changes upon fork,
 * setprio syscalls, and whenever the interactivity
 * estimator recalculates.
 */
static inline int normal_prio(struct task_struct *p)
{
	int prio;

	if (task_has_rt_policy(p))
		prio = MAX_RT_PRIO-1 - p->rt_priority;
	else
		prio = __normal_prio(p);
	return prio;
}

/*
 * Calculate the current priority, i.e. the priority
 * taken into account by the scheduler. This value might
 * be boosted by RT tasks, or might be boosted by
 * interactivity modifiers. Will be RT if the task got
 * RT-boosted. If not then it returns p->normal_prio.
 */
static int effective_prio(struct task_struct *p)
{
	p->normal_prio = normal_prio(p);
	/*
	 * If we are RT tasks or we were boosted to RT priority,
	 * keep the priority unchanged. Otherwise, update priority
	 * to the normal priority:
	 */
	if (!rt_prio(p->prio))
		return p->normal_prio;
	return p->prio;
}

/**
 * task_curr - is this task currently executing on a CPU?
 * @p: the task in question.
 */
inline int task_curr(const struct task_struct *p)
{
	return cpu_curr(task_cpu(p)) == p;
}

static inline void check_class_changed(struct rq *rq, struct task_struct *p,
				       const struct sched_class *prev_class,
				       int oldprio)
{
	if (prev_class != p->sched_class) {
		if (prev_class->switched_from)
			prev_class->switched_from(rq, p);
		p->sched_class->switched_to(rq, p);
	} else if (oldprio != p->prio)
		p->sched_class->prio_changed(rq, p, oldprio);
}

static void check_preempt_curr(struct rq *rq, struct task_struct *p, int flags)
{
	const struct sched_class *class;

	if (p->sched_class == rq->curr->sched_class) {
		rq->curr->sched_class->check_preempt_curr(rq, p, flags);
	} else {
		for_each_class(class) {
			if (class == rq->curr->sched_class)
				break;
			if (class == p->sched_class) {
				resched_task(rq->curr);
				break;
			}
		}
	}

	/*
	 * A queue event has occurred, and we're going to schedule.  In
	 * this case, we can save a useless back to back clock update.
	 */
	if (rq->curr->on_rq && test_tsk_need_resched(rq->curr))
		rq->skip_clock_update = 1;
}

#ifdef CONFIG_SMP
/*
 * Is this task likely cache-hot:
 */
static int
task_hot(struct task_struct *p, u64 now, struct sched_domain *sd)
{
	s64 delta;

	if (p->sched_class != &fair_sched_class)
		return 0;

	if (unlikely(p->policy == SCHED_IDLE))
		return 0;

	/*
	 * Buddy candidates are cache hot:
	 */
	if (sched_feat(CACHE_HOT_BUDDY) && this_rq()->nr_running &&
			(&p->se == cfs_rq_of(&p->se)->next ||
			 &p->se == cfs_rq_of(&p->se)->last))
		return 1;

	if (sysctl_sched_migration_cost == -1)
		return 1;
	if (sysctl_sched_migration_cost == 0)
		return 0;

	delta = now - p->se.exec_start;

	return delta < (s64)sysctl_sched_migration_cost;
}

void set_task_cpu(struct task_struct *p, unsigned int new_cpu)
{
#ifdef CONFIG_SCHED_DEBUG
	/*
	 * We should never call set_task_cpu() on a blocked task,
	 * ttwu() will sort out the placement.
	 */
	WARN_ON_ONCE(p->state != TASK_RUNNING && p->state != TASK_WAKING &&
			!(task_thread_info(p)->preempt_count & PREEMPT_ACTIVE));

#ifdef CONFIG_LOCKDEP
	WARN_ON_ONCE(debug_locks && !(lockdep_is_held(&p->pi_lock) ||
				      lockdep_is_held(&task_rq(p)->lock)));
#endif
#endif

	trace_sched_migrate_task(p, new_cpu);

	if (task_cpu(p) != new_cpu) {
		p->se.nr_migrations++;
		perf_sw_event(PERF_COUNT_SW_CPU_MIGRATIONS, 1, 1, NULL, 0);
	}

	__set_task_cpu(p, new_cpu);
}

struct migration_arg {
	struct task_struct *task;
	int dest_cpu;
};

static int migration_cpu_stop(void *data);

/*
 * wait_task_inactive - wait for a thread to unschedule.
 *
 * If @match_state is nonzero, it's the @p->state value just checked and
 * not expected to change.  If it changes, i.e. @p might have woken up,
 * then return zero.  When we succeed in waiting for @p to be off its CPU,
 * we return a positive number (its total switch count).  If a second call
 * a short while later returns the same number, the caller can be sure that
 * @p has remained unscheduled the whole time.
 *
 * The caller must ensure that the task *will* unschedule sometime soon,
 * else this function might spin for a *long* time. This function can't
 * be called with interrupts off, or it may introduce deadlock with
 * smp_call_function() if an IPI is sent by the same process we are
 * waiting to become inactive.
 */
unsigned long wait_task_inactive(struct task_struct *p, long match_state)
{
	unsigned long flags;
	int running, on_rq;
	unsigned long ncsw;
	struct rq *rq;

	for (;;) {
		/*
		 * We do the initial early heuristics without holding
		 * any task-queue locks at all. We'll only try to get
		 * the runqueue lock when things look like they will
		 * work out!
		 */
		rq = task_rq(p);

		/*
		 * If the task is actively running on another CPU
		 * still, just relax and busy-wait without holding
		 * any locks.
		 *
		 * NOTE! Since we don't hold any locks, it's not
		 * even sure that "rq" stays as the right runqueue!
		 * But we don't care, since "task_running()" will
		 * return false if the runqueue has changed and p
		 * is actually now running somewhere else!
		 */
		while (task_running(rq, p)) {
			if (match_state && unlikely(p->state != match_state))
				return 0;
			cpu_relax();
		}

		/*
		 * Ok, time to look more closely! We need the rq
		 * lock now, to be *sure*. If we're wrong, we'll
		 * just go back and repeat.
		 */
		rq = task_rq_lock(p, &flags);
		trace_sched_wait_task(p);
		running = task_running(rq, p);
		on_rq = p->on_rq;
		ncsw = 0;
		if (!match_state || p->state == match_state)
			ncsw = p->nvcsw | LONG_MIN; /* sets MSB */
		task_rq_unlock(rq, p, &flags);

		/*
		 * If it changed from the expected state, bail out now.
		 */
		if (unlikely(!ncsw))
			break;

		/*
		 * Was it really running after all now that we
		 * checked with the proper locks actually held?
		 *
		 * Oops. Go back and try again..
		 */
		if (unlikely(running)) {
			cpu_relax();
			continue;
		}

		/*
		 * It's not enough that it's not actively running,
		 * it must be off the runqueue _entirely_, and not
		 * preempted!
		 *
		 * So if it was still runnable (but just not actively
		 * running right now), it's preempted, and we should
		 * yield - it could be a while.
		 */
		if (unlikely(on_rq)) {
			ktime_t to = ktime_set(0, NSEC_PER_SEC/HZ);

			set_current_state(TASK_UNINTERRUPTIBLE);
			schedule_hrtimeout(&to, HRTIMER_MODE_REL);
			continue;
		}

		/*
		 * Ahh, all good. It wasn't running, and it wasn't
		 * runnable, which means that it will never become
		 * running in the future either. We're all done!
		 */
		break;
	}

	return ncsw;
}

/***
 * kick_process - kick a running thread to enter/exit the kernel
 * @p: the to-be-kicked thread
 *
 * Cause a process which is running on another CPU to enter
 * kernel-mode, without any delay. (to get signals handled.)
 *
 * NOTE: this function doesn't have to take the runqueue lock,
 * because all it wants to ensure is that the remote task enters
 * the kernel. If the IPI races and the task has been migrated
 * to another CPU then no harm is done and the purpose has been
 * achieved as well.
 */
void kick_process(struct task_struct *p)
{
	int cpu;

	preempt_disable();
	cpu = task_cpu(p);
	if ((cpu != smp_processor_id()) && task_curr(p))
		smp_send_reschedule(cpu);
	preempt_enable();
}
EXPORT_SYMBOL_GPL(kick_process);
#endif /* CONFIG_SMP */

#ifdef CONFIG_SMP
/*
 * ->cpus_allowed is protected by both rq->lock and p->pi_lock
 */
static int select_fallback_rq(int cpu, struct task_struct *p)
{
	int dest_cpu;
	const struct cpumask *nodemask = cpumask_of_node(cpu_to_node(cpu));

	/* Look for allowed, online CPU in same node. */
	for_each_cpu_and(dest_cpu, nodemask, cpu_active_mask)
		if (cpumask_test_cpu(dest_cpu, &p->cpus_allowed))
			return dest_cpu;

	/* Any allowed, online CPU? */
	dest_cpu = cpumask_any_and(&p->cpus_allowed, cpu_active_mask);
	if (dest_cpu < nr_cpu_ids)
		return dest_cpu;

	/* No more Mr. Nice Guy. */
	dest_cpu = cpuset_cpus_allowed_fallback(p);
	/*
	 * Don't tell them about moving exiting tasks or
	 * kernel threads (both mm NULL), since they never
	 * leave kernel.
	 */
	if (p->mm && printk_ratelimit()) {
		printk(KERN_INFO "process %d (%s) no longer affine to cpu%d\n",
				task_pid_nr(p), p->comm, cpu);
	}

	return dest_cpu;
}

/*
 * The caller (fork, wakeup) owns p->pi_lock, ->cpus_allowed is stable.
 */
static inline
int select_task_rq(struct task_struct *p, int sd_flags, int wake_flags)
{
	int cpu = p->sched_class->select_task_rq(p, sd_flags, wake_flags);

	/*
	 * In order not to call set_task_cpu() on a blocking task we need
	 * to rely on ttwu() to place the task on a valid ->cpus_allowed
	 * cpu.
	 *
	 * Since this is common to all placement strategies, this lives here.
	 *
	 * [ this allows ->select_task() to simply return task_cpu(p) and
	 *   not worry about this generic constraint ]
	 */
	if (unlikely(!cpumask_test_cpu(cpu, &p->cpus_allowed) ||
		     !cpu_online(cpu)))
		cpu = select_fallback_rq(task_cpu(p), p);

	return cpu;
}

static void update_avg(u64 *avg, u64 sample)
{
	s64 diff = sample - *avg;
	*avg += diff >> 3;
}
#endif

static void
ttwu_stat(struct task_struct *p, int cpu, int wake_flags)
{
#ifdef CONFIG_SCHEDSTATS
	struct rq *rq = this_rq();

#ifdef CONFIG_SMP
	int this_cpu = smp_processor_id();

	if (cpu == this_cpu) {
		schedstat_inc(rq, ttwu_local);
		schedstat_inc(p, se.statistics.nr_wakeups_local);
	} else {
		struct sched_domain *sd;

		schedstat_inc(p, se.statistics.nr_wakeups_remote);
		rcu_read_lock();
		for_each_domain(this_cpu, sd) {
			if (cpumask_test_cpu(cpu, sched_domain_span(sd))) {
				schedstat_inc(sd, ttwu_wake_remote);
				break;
			}
		}
		rcu_read_unlock();
	}
#endif /* CONFIG_SMP */

	schedstat_inc(rq, ttwu_count);
	schedstat_inc(p, se.statistics.nr_wakeups);

	if (wake_flags & WF_SYNC)
		schedstat_inc(p, se.statistics.nr_wakeups_sync);

	if (cpu != task_cpu(p))
		schedstat_inc(p, se.statistics.nr_wakeups_migrate);

#endif /* CONFIG_SCHEDSTATS */
}

static void ttwu_activate(struct rq *rq, struct task_struct *p, int en_flags)
{
	activate_task(rq, p, en_flags);
	p->on_rq = 1;

	/* if a worker is waking up, notify workqueue */
	if (p->flags & PF_WQ_WORKER)
		wq_worker_waking_up(p, cpu_of(rq));
}

/*
 * Mark the task runnable and perform wakeup-preemption.
 */
static void
ttwu_do_wakeup(struct rq *rq, struct task_struct *p, int wake_flags)
{
	trace_sched_wakeup(p, true);
	check_preempt_curr(rq, p, wake_flags);

	p->state = TASK_RUNNING;
#ifdef CONFIG_SMP
	if (p->sched_class->task_woken)
		p->sched_class->task_woken(rq, p);

	if (unlikely(rq->idle_stamp)) {
		u64 delta = rq->clock - rq->idle_stamp;
		u64 max = 2*sysctl_sched_migration_cost;

		if (delta > max)
			rq->avg_idle = max;
		else
			update_avg(&rq->avg_idle, delta);
		rq->idle_stamp = 0;
	}
#endif
}

static void
ttwu_do_activate(struct rq *rq, struct task_struct *p, int wake_flags)
{
#ifdef CONFIG_SMP
	if (p->sched_contributes_to_load)
		rq->nr_uninterruptible--;
#endif

	ttwu_activate(rq, p, ENQUEUE_WAKEUP | ENQUEUE_WAKING);
	ttwu_do_wakeup(rq, p, wake_flags);
}

/*
 * Called in case the task @p isn't fully descheduled from its runqueue,
 * in this case we must do a remote wakeup. Its a 'light' wakeup though,
 * since all we need to do is flip p->state to TASK_RUNNING, since
 * the task is still ->on_rq.
 */
static int ttwu_remote(struct task_struct *p, int wake_flags)
{
	struct rq *rq;
	int ret = 0;

	rq = __task_rq_lock(p);
	if (p->on_rq) {
		ttwu_do_wakeup(rq, p, wake_flags);
		ret = 1;
	}
	__task_rq_unlock(rq);

	return ret;
}

#ifdef CONFIG_SMP
static void sched_ttwu_pending(void)
{
	struct rq *rq = this_rq();
	struct task_struct *list = xchg(&rq->wake_list, NULL);

	if (!list)
		return;

	raw_spin_lock(&rq->lock);

	while (list) {
		struct task_struct *p = list;
		list = list->wake_entry;
		ttwu_do_activate(rq, p, 0);
	}

	raw_spin_unlock(&rq->lock);
}

void scheduler_ipi(void)
{
	sched_ttwu_pending();
}

static void ttwu_queue_remote(struct task_struct *p, int cpu)
{
	struct rq *rq = cpu_rq(cpu);
	struct task_struct *next = rq->wake_list;

	for (;;) {
		struct task_struct *old = next;

		p->wake_entry = next;
		next = cmpxchg(&rq->wake_list, old, p);
		if (next == old)
			break;
	}

	if (!next)
		smp_send_reschedule(cpu);
}
#endif

static void ttwu_queue(struct task_struct *p, int cpu)
{
	struct rq *rq = cpu_rq(cpu);

#if defined(CONFIG_SMP) && defined(CONFIG_SCHED_TTWU_QUEUE)
	if (sched_feat(TTWU_QUEUE) && cpu != smp_processor_id()) {
		ttwu_queue_remote(p, cpu);
		return;
	}
#endif

	raw_spin_lock(&rq->lock);
	ttwu_do_activate(rq, p, 0);
	raw_spin_unlock(&rq->lock);
}

/**
 * try_to_wake_up - wake up a thread
 * @p: the thread to be awakened
 * @state: the mask of task states that can be woken
 * @wake_flags: wake modifier flags (WF_*)
 *
 * Put it on the run-queue if it's not already there. The "current"
 * thread is always on the run-queue (except when the actual
 * re-schedule is in progress), and as such you're allowed to do
 * the simpler "current->state = TASK_RUNNING" to mark yourself
 * runnable without the overhead of this.
 *
 * Returns %true if @p was woken up, %false if it was already running
 * or @state didn't match @p's state.
 */
static int
try_to_wake_up(struct task_struct *p, unsigned int state, int wake_flags)
{
	unsigned long flags;
	int cpu, success = 0;

	smp_wmb();
	raw_spin_lock_irqsave(&p->pi_lock, flags);
	if (!(p->state & state))
		goto out;

	success = 1; /* we're going to change ->state */
	cpu = task_cpu(p);

	if (p->on_rq && ttwu_remote(p, wake_flags))
		goto stat;

#ifdef CONFIG_SMP
	/*
	 * If the owning (remote) cpu is still in the middle of schedule() with
	 * this task as prev, wait until its done referencing the task.
	 */
	while (p->on_cpu) {
#ifdef __ARCH_WANT_INTERRUPTS_ON_CTXSW
		/*
		 * If called from interrupt context we could have landed in the
		 * middle of schedule(), in this case we should take care not
		 * to spin on ->on_cpu if p is current, since that would
		 * deadlock.
		 */
		if (p == current) {
			ttwu_queue(p, cpu);
			goto stat;
		}
#endif
		cpu_relax();
	}
	/*
	 * Pairs with the smp_wmb() in finish_lock_switch().
	 */
	smp_rmb();

	p->sched_contributes_to_load = !!task_contributes_to_load(p);
	p->state = TASK_WAKING;

	if (p->sched_class->task_waking)
		p->sched_class->task_waking(p);

	cpu = select_task_rq(p, SD_BALANCE_WAKE, wake_flags);
	if (task_cpu(p) != cpu)
		set_task_cpu(p, cpu);
#endif /* CONFIG_SMP */

	ttwu_queue(p, cpu);
stat:
	ttwu_stat(p, cpu, wake_flags);
out:
	raw_spin_unlock_irqrestore(&p->pi_lock, flags);

	return success;
}

/**
 * try_to_wake_up_local - try to wake up a local task with rq lock held
 * @p: the thread to be awakened
 *
 * Put @p on the run-queue if it's not already there. The caller must
 * ensure that this_rq() is locked, @p is bound to this_rq() and not
 * the current task.
 */
static void try_to_wake_up_local(struct task_struct *p)
{
	struct rq *rq = task_rq(p);

	BUG_ON(rq != this_rq());
	BUG_ON(p == current);
	lockdep_assert_held(&rq->lock);

	if (!raw_spin_trylock(&p->pi_lock)) {
		raw_spin_unlock(&rq->lock);
		raw_spin_lock(&p->pi_lock);
		raw_spin_lock(&rq->lock);
	}

	if (!(p->state & TASK_NORMAL))
		goto out;

	if (!p->on_rq)
		ttwu_activate(rq, p, ENQUEUE_WAKEUP);

	ttwu_do_wakeup(rq, p, 0);
	ttwu_stat(p, smp_processor_id(), 0);
out:
	raw_spin_unlock(&p->pi_lock);
}

/**
 * wake_up_process - Wake up a specific process
 * @p: The process to be woken up.
 *
 * Attempt to wake up the nominated process and move it to the set of runnable
 * processes.  Returns 1 if the process was woken up, 0 if it was already
 * running.
 *
 * It may be assumed that this function implies a write memory barrier before
 * changing the task state if and only if any tasks are woken up.
 */
int wake_up_process(struct task_struct *p)
{
	return try_to_wake_up(p, TASK_ALL, 0);
}
EXPORT_SYMBOL(wake_up_process);

int wake_up_state(struct task_struct *p, unsigned int state)
{
	return try_to_wake_up(p, state, 0);
}

/*
 * Perform scheduler related setup for a newly forked process p.
 * p is forked by current.
 *
 * __sched_fork() is basic setup used by init_idle() too:
 */
static void __sched_fork(struct task_struct *p)
{
	p->on_rq			= 0;

	p->se.on_rq			= 0;
	p->se.exec_start		= 0;
	p->se.sum_exec_runtime		= 0;
	p->se.prev_sum_exec_runtime	= 0;
	p->se.nr_migrations		= 0;
	p->se.vruntime			= 0;
	INIT_LIST_HEAD(&p->se.group_node);

#ifdef CONFIG_SCHEDSTATS
	memset(&p->se.statistics, 0, sizeof(p->se.statistics));
#endif

	INIT_LIST_HEAD(&p->rt.run_list);

#ifdef CONFIG_PREEMPT_NOTIFIERS
	INIT_HLIST_HEAD(&p->preempt_notifiers);
#endif
}

/*
 * fork()/clone()-time setup:
 */
void sched_fork(struct task_struct *p, int clone_flags)
{
	unsigned long flags;
	int cpu = get_cpu();

	__sched_fork(p);
	/*
	 * We mark the process as running here. This guarantees that
	 * nobody will actually run it, and a signal or other external
	 * event cannot wake it up and insert it on the runqueue either.
	 */
	p->state = TASK_RUNNING;

	/*
	 * Revert to default priority/policy on fork if requested.
	 */
	if (unlikely(p->sched_reset_on_fork)) {
		if (p->policy == SCHED_FIFO || p->policy == SCHED_RR) {
			p->policy = SCHED_NORMAL;
			p->normal_prio = p->static_prio;
		}

		if (PRIO_TO_NICE(p->static_prio) < 0) {
			p->static_prio = NICE_TO_PRIO(0);
			p->normal_prio = p->static_prio;
			set_load_weight(p);
		}

		/*
		 * We don't need the reset flag anymore after the fork. It has
		 * fulfilled its duty:
		 */
		p->sched_reset_on_fork = 0;
	}

	/*
	 * Make sure we do not leak PI boosting priority to the child.
	 */
	p->prio = current->normal_prio;

	if (!rt_prio(p->prio))
		p->sched_class = &fair_sched_class;

	if (p->sched_class->task_fork)
		p->sched_class->task_fork(p);

	/*
	 * The child is not yet in the pid-hash so no cgroup attach races,
	 * and the cgroup is pinned to this child due to cgroup_fork()
	 * is ran before sched_fork().
	 *
	 * Silence PROVE_RCU.
	 */
	raw_spin_lock_irqsave(&p->pi_lock, flags);
	set_task_cpu(p, cpu);
	raw_spin_unlock_irqrestore(&p->pi_lock, flags);

#if defined(CONFIG_SCHEDSTATS) || defined(CONFIG_TASK_DELAY_ACCT)
	if (likely(sched_info_on()))
		memset(&p->sched_info, 0, sizeof(p->sched_info));
#endif
#if defined(CONFIG_SMP)
	p->on_cpu = 0;
#endif
#ifdef CONFIG_PREEMPT
	/* Want to start with kernel preemption disabled. */
	task_thread_info(p)->preempt_count = 1;
#endif
#ifdef CONFIG_SMP
	plist_node_init(&p->pushable_tasks, MAX_PRIO);
#endif

	put_cpu();
}

/*
 * wake_up_new_task - wake up a newly created task for the first time.
 *
 * This function will do some initial scheduler statistics housekeeping
 * that must be done for every newly created context, then puts the task
 * on the runqueue and wakes it.
 */
void wake_up_new_task(struct task_struct *p, unsigned long clone_flags)
{
	unsigned long flags;
	struct rq *rq;

	raw_spin_lock_irqsave(&p->pi_lock, flags);
#ifdef CONFIG_SMP
	/*
	 * Fork balancing, do it here and not earlier because:
	 *  - cpus_allowed can change in the fork path
	 *  - any previously selected cpu might disappear through hotplug
	 */
	set_task_cpu(p, select_task_rq(p, SD_BALANCE_FORK, 0));
#endif

	rq = __task_rq_lock(p);
	activate_task(rq, p, 0);
	p->on_rq = 1;
	trace_sched_wakeup_new(p, true);
	check_preempt_curr(rq, p, WF_FORK);
#ifdef CONFIG_SMP
	if (p->sched_class->task_woken)
		p->sched_class->task_woken(rq, p);
#endif
	task_rq_unlock(rq, p, &flags);
}

#ifdef CONFIG_PREEMPT_NOTIFIERS

/**
 * preempt_notifier_register - tell me when current is being preempted & rescheduled
 * @notifier: notifier struct to register
 */
void preempt_notifier_register(struct preempt_notifier *notifier)
{
	hlist_add_head(&notifier->link, &current->preempt_notifiers);
}
EXPORT_SYMBOL_GPL(preempt_notifier_register);

/**
 * preempt_notifier_unregister - no longer interested in preemption notifications
 * @notifier: notifier struct to unregister
 *
 * This is safe to call from within a preemption notifier.
 */
void preempt_notifier_unregister(struct preempt_notifier *notifier)
{
	hlist_del(&notifier->link);
}
EXPORT_SYMBOL_GPL(preempt_notifier_unregister);

static void fire_sched_in_preempt_notifiers(struct task_struct *curr)
{
	struct preempt_notifier *notifier;
	struct hlist_node *node;

	hlist_for_each_entry(notifier, node, &curr->preempt_notifiers, link)
		notifier->ops->sched_in(notifier, raw_smp_processor_id());
}

static void
fire_sched_out_preempt_notifiers(struct task_struct *curr,
				 struct task_struct *next)
{
	struct preempt_notifier *notifier;
	struct hlist_node *node;

	hlist_for_each_entry(notifier, node, &curr->preempt_notifiers, link)
		notifier->ops->sched_out(notifier, next);
}

#else /* !CONFIG_PREEMPT_NOTIFIERS */

static void fire_sched_in_preempt_notifiers(struct task_struct *curr)
{
}

static void
fire_sched_out_preempt_notifiers(struct task_struct *curr,
				 struct task_struct *next)
{
}

#endif /* CONFIG_PREEMPT_NOTIFIERS */

/**
 * prepare_task_switch - prepare to switch tasks
 * @rq: the runqueue preparing to switch
 * @prev: the current task that is being switched out
 * @next: the task we are going to switch to.
 *
 * This is called with the rq lock held and interrupts off. It must
 * be paired with a subsequent finish_task_switch after the context
 * switch.
 *
 * prepare_task_switch sets up locking and calls architecture specific
 * hooks.
 */
static inline void
prepare_task_switch(struct rq *rq, struct task_struct *prev,
		    struct task_struct *next)
{
	sched_info_switch(prev, next);
	perf_event_task_sched_out(prev, next);
	fire_sched_out_preempt_notifiers(prev, next);
	prepare_lock_switch(rq, next);
	prepare_arch_switch(next);
	trace_sched_switch(prev, next);
}

/**
 * finish_task_switch - clean up after a task-switch
 * @rq: runqueue associated with task-switch
 * @prev: the thread we just switched away from.
 *
 * finish_task_switch must be called after the context switch, paired
 * with a prepare_task_switch call before the context switch.
 * finish_task_switch will reconcile locking set up by prepare_task_switch,
 * and do any other architecture-specific cleanup actions.
 *
 * Note that we may have delayed dropping an mm in context_switch(). If
 * so, we finish that here outside of the runqueue lock. (Doing it
 * with the lock held can cause deadlocks; see schedule() for
 * details.)
 */
static void finish_task_switch(struct rq *rq, struct task_struct *prev)
	__releases(rq->lock)
{
	struct mm_struct *mm = rq->prev_mm;
	long prev_state;

	rq->prev_mm = NULL;

	/*
	 * A task struct has one reference for the use as "current".
	 * If a task dies, then it sets TASK_DEAD in tsk->state and calls
	 * schedule one last time. The schedule call will never return, and
	 * the scheduled task must drop that reference.
	 * The test for TASK_DEAD must occur while the runqueue locks are
	 * still held, otherwise prev could be scheduled on another cpu, die
	 * there before we look at prev->state, and then the reference would
	 * be dropped twice.
	 *		Manfred Spraul <manfred@colorfullife.com>
	 */
	prev_state = prev->state;
	finish_arch_switch(prev);
#ifdef __ARCH_WANT_INTERRUPTS_ON_CTXSW
	local_irq_disable();
#endif /* __ARCH_WANT_INTERRUPTS_ON_CTXSW */
	perf_event_task_sched_in(current);
#ifdef __ARCH_WANT_INTERRUPTS_ON_CTXSW
	local_irq_enable();
#endif /* __ARCH_WANT_INTERRUPTS_ON_CTXSW */
	finish_lock_switch(rq, prev);

	fire_sched_in_preempt_notifiers(current);
	if (mm)
		mmdrop(mm);
	if (unlikely(prev_state == TASK_DEAD)) {
		/*
		 * Remove function-return probe instances associated with this
		 * task and put them back on the free list.
		 */
		kprobe_flush_task(prev);
		put_task_struct(prev);
	}
}

#ifdef CONFIG_SMP

/* assumes rq->lock is held */
static inline void pre_schedule(struct rq *rq, struct task_struct *prev)
{
	if (prev->sched_class->pre_schedule)
		prev->sched_class->pre_schedule(rq, prev);
}

/* rq->lock is NOT held, but preemption is disabled */
static inline void post_schedule(struct rq *rq)
{
	if (rq->post_schedule) {
		unsigned long flags;

		raw_spin_lock_irqsave(&rq->lock, flags);
		if (rq->curr->sched_class->post_schedule)
			rq->curr->sched_class->post_schedule(rq);
		raw_spin_unlock_irqrestore(&rq->lock, flags);

		rq->post_schedule = 0;
	}
}

#else

static inline void pre_schedule(struct rq *rq, struct task_struct *p)
{
}

static inline void post_schedule(struct rq *rq)
{
}

#endif

/**
 * schedule_tail - first thing a freshly forked thread must call.
 * @prev: the thread we just switched away from.
 */
asmlinkage void schedule_tail(struct task_struct *prev)
	__releases(rq->lock)
{
	struct rq *rq = this_rq();

	finish_task_switch(rq, prev);

	/*
	 * FIXME: do we need to worry about rq being invalidated by the
	 * task_switch?
	 */
	post_schedule(rq);

#ifdef __ARCH_WANT_UNLOCKED_CTXSW
	/* In this case, finish_task_switch does not reenable preemption */
	preempt_enable();
#endif
	if (current->set_child_tid)
		put_user(task_pid_vnr(current), current->set_child_tid);
}

/*
 * context_switch - switch to the new MM and the new
 * thread's register state.
 */
static inline void
context_switch(struct rq *rq, struct task_struct *prev,
	       struct task_struct *next)
{
	struct mm_struct *mm, *oldmm;

	prepare_task_switch(rq, prev, next);

	mm = next->mm;
	oldmm = prev->active_mm;
	/*
	 * For paravirt, this is coupled with an exit in switch_to to
	 * combine the page table reload and the switch backend into
	 * one hypercall.
	 */
	arch_start_context_switch(prev);

	if (!mm) {
		next->active_mm = oldmm;
		atomic_inc(&oldmm->mm_count);
		enter_lazy_tlb(oldmm, next);
	} else
		switch_mm(oldmm, mm, next);

	if (!prev->mm) {
		prev->active_mm = NULL;
		rq->prev_mm = oldmm;
	}
	/*
	 * Since the runqueue lock will be released by the next
	 * task (which is an invalid locking op but in the case
	 * of the scheduler it's an obvious special-case), so we
	 * do an early lockdep release here:
	 */
#ifndef __ARCH_WANT_UNLOCKED_CTXSW
	spin_release(&rq->lock.dep_map, 1, _THIS_IP_);
#endif

	/* Here we just switch the register state and the stack. */
	switch_to(prev, next, prev);

	barrier();
	/*
	 * this_rq must be evaluated again because prev may have moved
	 * CPUs since it called schedule(), thus the 'rq' on its stack
	 * frame will be invalid.
	 */
	finish_task_switch(this_rq(), prev);
}

/*
 * nr_running, nr_uninterruptible and nr_context_switches:
 *
 * externally visible scheduler statistics: current number of runnable
 * threads, current number of uninterruptible-sleeping threads, total
 * number of context switches performed since bootup.
 */
unsigned long nr_running(void)
{
	unsigned long i, sum = 0;

	for_each_online_cpu(i)
		sum += cpu_rq(i)->nr_running;

	return sum;
}

unsigned long nr_uninterruptible(void)
{
	unsigned long i, sum = 0;

	for_each_possible_cpu(i)
		sum += cpu_rq(i)->nr_uninterruptible;

	/*
	 * Since we read the counters lockless, it might be slightly
	 * inaccurate. Do not allow it to go below zero though:
	 */
	if (unlikely((long)sum < 0))
		sum = 0;

	return sum;
}

unsigned long long nr_context_switches(void)
{
	int i;
	unsigned long long sum = 0;

	for_each_possible_cpu(i)
		sum += cpu_rq(i)->nr_switches;

	return sum;
}

unsigned long nr_iowait(void)
{
	unsigned long i, sum = 0;

	for_each_possible_cpu(i)
		sum += atomic_read(&cpu_rq(i)->nr_iowait);

	return sum;
}

unsigned long nr_iowait_cpu(int cpu)
{
	struct rq *this = cpu_rq(cpu);
	return atomic_read(&this->nr_iowait);
}

unsigned long this_cpu_load(void)
{
	struct rq *this = this_rq();
	return this->cpu_load[0];
}


/* Variables and functions for calc_load */
static atomic_long_t calc_load_tasks;
static unsigned long calc_load_update;
unsigned long avenrun[3];
EXPORT_SYMBOL(avenrun);

static long calc_load_fold_active(struct rq *this_rq)
{
	long nr_active, delta = 0;

	nr_active = this_rq->nr_running;
	nr_active += (long) this_rq->nr_uninterruptible;

	if (nr_active != this_rq->calc_load_active) {
		delta = nr_active - this_rq->calc_load_active;
		this_rq->calc_load_active = nr_active;
	}

	return delta;
}

static unsigned long
calc_load(unsigned long load, unsigned long exp, unsigned long active)
{
	load *= exp;
	load += active * (FIXED_1 - exp);
	load += 1UL << (FSHIFT - 1);
	return load >> FSHIFT;
}

#ifdef CONFIG_NO_HZ
/*
 * For NO_HZ we delay the active fold to the next LOAD_FREQ update.
 *
 * When making the ILB scale, we should try to pull this in as well.
 */
static atomic_long_t calc_load_tasks_idle;

static void calc_load_account_idle(struct rq *this_rq)
{
	long delta;

	delta = calc_load_fold_active(this_rq);
	if (delta)
		atomic_long_add(delta, &calc_load_tasks_idle);
}

static long calc_load_fold_idle(void)
{
	long delta = 0;

	/*
	 * Its got a race, we don't care...
	 */
	if (atomic_long_read(&calc_load_tasks_idle))
		delta = atomic_long_xchg(&calc_load_tasks_idle, 0);

	return delta;
}

/**
 * fixed_power_int - compute: x^n, in O(log n) time
 *
 * @x:         base of the power
 * @frac_bits: fractional bits of @x
 * @n:         power to raise @x to.
 *
 * By exploiting the relation between the definition of the natural power
 * function: x^n := x*x*...*x (x multiplied by itself for n times), and
 * the binary encoding of numbers used by computers: n := \Sum n_i * 2^i,
 * (where: n_i \elem {0, 1}, the binary vector representing n),
 * we find: x^n := x^(\Sum n_i * 2^i) := \Prod x^(n_i * 2^i), which is
 * of course trivially computable in O(log_2 n), the length of our binary
 * vector.
 */
static unsigned long
fixed_power_int(unsigned long x, unsigned int frac_bits, unsigned int n)
{
	unsigned long result = 1UL << frac_bits;

	if (n) for (;;) {
		if (n & 1) {
			result *= x;
			result += 1UL << (frac_bits - 1);
			result >>= frac_bits;
		}
		n >>= 1;
		if (!n)
			break;
		x *= x;
		x += 1UL << (frac_bits - 1);
		x >>= frac_bits;
	}

	return result;
}

/*
 * a1 = a0 * e + a * (1 - e)
 *
 * a2 = a1 * e + a * (1 - e)
 *    = (a0 * e + a * (1 - e)) * e + a * (1 - e)
 *    = a0 * e^2 + a * (1 - e) * (1 + e)
 *
 * a3 = a2 * e + a * (1 - e)
 *    = (a0 * e^2 + a * (1 - e) * (1 + e)) * e + a * (1 - e)
 *    = a0 * e^3 + a * (1 - e) * (1 + e + e^2)
 *
 *  ...
 *
 * an = a0 * e^n + a * (1 - e) * (1 + e + ... + e^n-1) [1]
 *    = a0 * e^n + a * (1 - e) * (1 - e^n)/(1 - e)
 *    = a0 * e^n + a * (1 - e^n)
 *
 * [1] application of the geometric series:
 *
 *              n         1 - x^(n+1)
 *     S_n := \Sum x^i = -------------
 *             i=0          1 - x
 */
static unsigned long
calc_load_n(unsigned long load, unsigned long exp,
	    unsigned long active, unsigned int n)
{

	return calc_load(load, fixed_power_int(exp, FSHIFT, n), active);
}

/*
 * NO_HZ can leave us missing all per-cpu ticks calling
 * calc_load_account_active(), but since an idle CPU folds its delta into
 * calc_load_tasks_idle per calc_load_account_idle(), all we need to do is fold
 * in the pending idle delta if our idle period crossed a load cycle boundary.
 *
 * Once we've updated the global active value, we need to apply the exponential
 * weights adjusted to the number of cycles missed.
 */
static void calc_global_nohz(unsigned long ticks)
{
	long delta, active, n;

	if (time_before(jiffies, calc_load_update))
		return;

	/*
	 * If we crossed a calc_load_update boundary, make sure to fold
	 * any pending idle changes, the respective CPUs might have
	 * missed the tick driven calc_load_account_active() update
	 * due to NO_HZ.
	 */
	delta = calc_load_fold_idle();
	if (delta)
		atomic_long_add(delta, &calc_load_tasks);

	/*
	 * If we were idle for multiple load cycles, apply them.
	 */
	if (ticks >= LOAD_FREQ) {
		n = ticks / LOAD_FREQ;

		active = atomic_long_read(&calc_load_tasks);
		active = active > 0 ? active * FIXED_1 : 0;

		avenrun[0] = calc_load_n(avenrun[0], EXP_1, active, n);
		avenrun[1] = calc_load_n(avenrun[1], EXP_5, active, n);
		avenrun[2] = calc_load_n(avenrun[2], EXP_15, active, n);

		calc_load_update += n * LOAD_FREQ;
	}

	/*
	 * Its possible the remainder of the above division also crosses
	 * a LOAD_FREQ period, the regular check in calc_global_load()
	 * which comes after this will take care of that.
	 *
	 * Consider us being 11 ticks before a cycle completion, and us
	 * sleeping for 4*LOAD_FREQ + 22 ticks, then the above code will
	 * age us 4 cycles, and the test in calc_global_load() will
	 * pick up the final one.
	 */
}
#else
static void calc_load_account_idle(struct rq *this_rq)
{
}

static inline long calc_load_fold_idle(void)
{
	return 0;
}

static void calc_global_nohz(unsigned long ticks)
{
}
#endif

/**
 * get_avenrun - get the load average array
 * @loads:	pointer to dest load array
 * @offset:	offset to add
 * @shift:	shift count to shift the result left
 *
 * These values are estimates at best, so no need for locking.
 */
void get_avenrun(unsigned long *loads, unsigned long offset, int shift)
{
	loads[0] = (avenrun[0] + offset) << shift;
	loads[1] = (avenrun[1] + offset) << shift;
	loads[2] = (avenrun[2] + offset) << shift;
}

/*
 * calc_load - update the avenrun load estimates 10 ticks after the
 * CPUs have updated calc_load_tasks.
 */
void calc_global_load(unsigned long ticks)
{
	long active;

	calc_global_nohz(ticks);

	if (time_before(jiffies, calc_load_update + 10))
		return;

	active = atomic_long_read(&calc_load_tasks);
	active = active > 0 ? active * FIXED_1 : 0;

	avenrun[0] = calc_load(avenrun[0], EXP_1, active);
	avenrun[1] = calc_load(avenrun[1], EXP_5, active);
	avenrun[2] = calc_load(avenrun[2], EXP_15, active);

	calc_load_update += LOAD_FREQ;
}

/*
 * Called from update_cpu_load() to periodically update this CPU's
 * active count.
 */
static void calc_load_account_active(struct rq *this_rq)
{
	long delta;

	if (time_before(jiffies, this_rq->calc_load_update))
		return;

	delta  = calc_load_fold_active(this_rq);
	delta += calc_load_fold_idle();
	if (delta)
		atomic_long_add(delta, &calc_load_tasks);

	this_rq->calc_load_update += LOAD_FREQ;
}

/*
 * The exact cpuload at various idx values, calculated at every tick would be
 * load = (2^idx - 1) / 2^idx * load + 1 / 2^idx * cur_load
 *
 * If a cpu misses updates for n-1 ticks (as it was idle) and update gets called
 * on nth tick when cpu may be busy, then we have:
 * load = ((2^idx - 1) / 2^idx)^(n-1) * load
 * load = (2^idx - 1) / 2^idx) * load + 1 / 2^idx * cur_load
 *
 * decay_load_missed() below does efficient calculation of
 * load = ((2^idx - 1) / 2^idx)^(n-1) * load
 * avoiding 0..n-1 loop doing load = ((2^idx - 1) / 2^idx) * load
 *
 * The calculation is approximated on a 128 point scale.
 * degrade_zero_ticks is the number of ticks after which load at any
 * particular idx is approximated to be zero.
 * degrade_factor is a precomputed table, a row for each load idx.
 * Each column corresponds to degradation factor for a power of two ticks,
 * based on 128 point scale.
 * Example:
 * row 2, col 3 (=12) says that the degradation at load idx 2 after
 * 8 ticks is 12/128 (which is an approximation of exact factor 3^8/4^8).
 *
 * With this power of 2 load factors, we can degrade the load n times
 * by looking at 1 bits in n and doing as many mult/shift instead of
 * n mult/shifts needed by the exact degradation.
 */
#define DEGRADE_SHIFT		7
static const unsigned char
		degrade_zero_ticks[CPU_LOAD_IDX_MAX] = {0, 8, 32, 64, 128};
static const unsigned char
		degrade_factor[CPU_LOAD_IDX_MAX][DEGRADE_SHIFT + 1] = {
					{0, 0, 0, 0, 0, 0, 0, 0},
					{64, 32, 8, 0, 0, 0, 0, 0},
					{96, 72, 40, 12, 1, 0, 0},
					{112, 98, 75, 43, 15, 1, 0},
					{120, 112, 98, 76, 45, 16, 2} };

/*
 * Update cpu_load for any missed ticks, due to tickless idle. The backlog
 * would be when CPU is idle and so we just decay the old load without
 * adding any new load.
 */
static unsigned long
decay_load_missed(unsigned long load, unsigned long missed_updates, int idx)
{
	int j = 0;

	if (!missed_updates)
		return load;

	if (missed_updates >= degrade_zero_ticks[idx])
		return 0;

	if (idx == 1)
		return load >> missed_updates;

	while (missed_updates) {
		if (missed_updates % 2)
			load = (load * degrade_factor[idx][j]) >> DEGRADE_SHIFT;

		missed_updates >>= 1;
		j++;
	}
	return load;
}

/*
 * Update rq->cpu_load[] statistics. This function is usually called every
 * scheduler tick (TICK_NSEC). With tickless idle this will not be called
 * every tick. We fix it up based on jiffies.
 */
static void update_cpu_load(struct rq *this_rq)
{
	unsigned long this_load = this_rq->load.weight;
	unsigned long curr_jiffies = jiffies;
	unsigned long pending_updates;
	int i, scale;

	this_rq->nr_load_updates++;

	/* Avoid repeated calls on same jiffy, when moving in and out of idle */
	if (curr_jiffies == this_rq->last_load_update_tick)
		return;

	pending_updates = curr_jiffies - this_rq->last_load_update_tick;
	this_rq->last_load_update_tick = curr_jiffies;

	/* Update our load: */
	this_rq->cpu_load[0] = this_load; /* Fasttrack for idx 0 */
	for (i = 1, scale = 2; i < CPU_LOAD_IDX_MAX; i++, scale += scale) {
		unsigned long old_load, new_load;

		/* scale is effectively 1 << i now, and >> i divides by scale */

		old_load = this_rq->cpu_load[i];
		old_load = decay_load_missed(old_load, pending_updates - 1, i);
		new_load = this_load;
		/*
		 * Round up the averaging division if load is increasing. This
		 * prevents us from getting stuck on 9 if the load is 10, for
		 * example.
		 */
		if (new_load > old_load)
			new_load += scale - 1;

		this_rq->cpu_load[i] = (old_load * (scale - 1) + new_load) >> i;
	}

	sched_avg_update(this_rq);
}

static void update_cpu_load_active(struct rq *this_rq)
{
	update_cpu_load(this_rq);

	calc_load_account_active(this_rq);
}

#ifdef CONFIG_SMP

/*
 * sched_exec - execve() is a valuable balancing opportunity, because at
 * this point the task has the smallest effective memory and cache footprint.
 */
void sched_exec(void)
{
	struct task_struct *p = current;
	unsigned long flags;
	int dest_cpu;

	raw_spin_lock_irqsave(&p->pi_lock, flags);
	dest_cpu = p->sched_class->select_task_rq(p, SD_BALANCE_EXEC, 0);
	if (dest_cpu == smp_processor_id())
		goto unlock;

	if (likely(cpu_active(dest_cpu))) {
		struct migration_arg arg = { p, dest_cpu };

		raw_spin_unlock_irqrestore(&p->pi_lock, flags);
		stop_one_cpu(task_cpu(p), migration_cpu_stop, &arg);
		return;
	}
unlock:
	raw_spin_unlock_irqrestore(&p->pi_lock, flags);
}

#endif

DEFINE_PER_CPU(struct kernel_stat, kstat);

EXPORT_PER_CPU_SYMBOL(kstat);

/*
 * Return any ns on the sched_clock that have not yet been accounted in
 * @p in case that task is currently running.
 *
 * Called with task_rq_lock() held on @rq.
 */
static u64 do_task_delta_exec(struct task_struct *p, struct rq *rq)
{
	u64 ns = 0;

	if (task_current(rq, p)) {
		update_rq_clock(rq);
		ns = rq->clock_task - p->se.exec_start;
		if ((s64)ns < 0)
			ns = 0;
	}

	return ns;
}

unsigned long long task_delta_exec(struct task_struct *p)
{
	unsigned long flags;
	struct rq *rq;
	u64 ns = 0;

	rq = task_rq_lock(p, &flags);
	ns = do_task_delta_exec(p, rq);
	task_rq_unlock(rq, p, &flags);

	return ns;
}

/*
 * Return accounted runtime for the task.
 * In case the task is currently running, return the runtime plus current's
 * pending runtime that have not been accounted yet.
 */
unsigned long long task_sched_runtime(struct task_struct *p)
{
	unsigned long flags;
	struct rq *rq;
	u64 ns = 0;

	rq = task_rq_lock(p, &flags);
	ns = p->se.sum_exec_runtime + do_task_delta_exec(p, rq);
	task_rq_unlock(rq, p, &flags);

	return ns;
}

/*
 * Return sum_exec_runtime for the thread group.
 * In case the task is currently running, return the sum plus current's
 * pending runtime that have not been accounted yet.
 *
 * Note that the thread group might have other running tasks as well,
 * so the return value not includes other pending runtime that other
 * running tasks might have.
 */
unsigned long long thread_group_sched_runtime(struct task_struct *p)
{
	struct task_cputime totals;
	unsigned long flags;
	struct rq *rq;
	u64 ns;

	rq = task_rq_lock(p, &flags);
	thread_group_cputime(p, &totals);
	ns = totals.sum_exec_runtime + do_task_delta_exec(p, rq);
	task_rq_unlock(rq, p, &flags);

	return ns;
}

/*
 * Account user cpu time to a process.
 * @p: the process that the cpu time gets accounted to
 * @cputime: the cpu time spent in user space since the last update
 * @cputime_scaled: cputime scaled by cpu frequency
 */
void account_user_time(struct task_struct *p, cputime_t cputime,
		       cputime_t cputime_scaled)
{
	struct cpu_usage_stat *cpustat = &kstat_this_cpu.cpustat;
	cputime64_t tmp;

	/* Add user time to process. */
	p->utime = cputime_add(p->utime, cputime);
	p->utimescaled = cputime_add(p->utimescaled, cputime_scaled);
	account_group_user_time(p, cputime);

	/* Add user time to cpustat. */
	tmp = cputime_to_cputime64(cputime);
	if (TASK_NICE(p) > 0)
		cpustat->nice = cputime64_add(cpustat->nice, tmp);
	else
		cpustat->user = cputime64_add(cpustat->user, tmp);

	cpuacct_update_stats(p, CPUACCT_STAT_USER, cputime);
	/* Account for user time used */
	acct_update_integrals(p);
}

/*
 * Account guest cpu time to a process.
 * @p: the process that the cpu time gets accounted to
 * @cputime: the cpu time spent in virtual machine since the last update
 * @cputime_scaled: cputime scaled by cpu frequency
 */
static void account_guest_time(struct task_struct *p, cputime_t cputime,
			       cputime_t cputime_scaled)
{
	cputime64_t tmp;
	struct cpu_usage_stat *cpustat = &kstat_this_cpu.cpustat;

	tmp = cputime_to_cputime64(cputime);

	/* Add guest time to process. */
	p->utime = cputime_add(p->utime, cputime);
	p->utimescaled = cputime_add(p->utimescaled, cputime_scaled);
	account_group_user_time(p, cputime);
	p->gtime = cputime_add(p->gtime, cputime);

	/* Add guest time to cpustat. */
	if (TASK_NICE(p) > 0) {
		cpustat->nice = cputime64_add(cpustat->nice, tmp);
		cpustat->guest_nice = cputime64_add(cpustat->guest_nice, tmp);
	} else {
		cpustat->user = cputime64_add(cpustat->user, tmp);
		cpustat->guest = cputime64_add(cpustat->guest, tmp);
	}
}

/*
 * Account system cpu time to a process and desired cpustat field
 * @p: the process that the cpu time gets accounted to
 * @cputime: the cpu time spent in kernel space since the last update
 * @cputime_scaled: cputime scaled by cpu frequency
 * @target_cputime64: pointer to cpustat field that has to be updated
 */
static inline
void __account_system_time(struct task_struct *p, cputime_t cputime,
			cputime_t cputime_scaled, cputime64_t *target_cputime64)
{
	cputime64_t tmp = cputime_to_cputime64(cputime);

	/* Add system time to process. */
	p->stime = cputime_add(p->stime, cputime);
	p->stimescaled = cputime_add(p->stimescaled, cputime_scaled);
	account_group_system_time(p, cputime);

	/* Add system time to cpustat. */
	*target_cputime64 = cputime64_add(*target_cputime64, tmp);
	cpuacct_update_stats(p, CPUACCT_STAT_SYSTEM, cputime);

	/* Account for system time used */
	acct_update_integrals(p);
}

/*
 * Account system cpu time to a process.
 * @p: the process that the cpu time gets accounted to
 * @hardirq_offset: the offset to subtract from hardirq_count()
 * @cputime: the cpu time spent in kernel space since the last update
 * @cputime_scaled: cputime scaled by cpu frequency
 */
void account_system_time(struct task_struct *p, int hardirq_offset,
			 cputime_t cputime, cputime_t cputime_scaled)
{
	struct cpu_usage_stat *cpustat = &kstat_this_cpu.cpustat;
	cputime64_t *target_cputime64;

	if ((p->flags & PF_VCPU) && (irq_count() - hardirq_offset == 0)) {
		account_guest_time(p, cputime, cputime_scaled);
		return;
	}

	if (hardirq_count() - hardirq_offset)
		target_cputime64 = &cpustat->irq;
	else if (in_serving_softirq())
		target_cputime64 = &cpustat->softirq;
	else
		target_cputime64 = &cpustat->system;

	__account_system_time(p, cputime, cputime_scaled, target_cputime64);
}

/*
 * Account for involuntary wait time.
 * @cputime: the cpu time spent in involuntary wait
 */
void account_steal_time(cputime_t cputime)
{
	struct cpu_usage_stat *cpustat = &kstat_this_cpu.cpustat;
	cputime64_t cputime64 = cputime_to_cputime64(cputime);

	cpustat->steal = cputime64_add(cpustat->steal, cputime64);
}

/*
 * Account for idle time.
 * @cputime: the cpu time spent in idle wait
 */
void account_idle_time(cputime_t cputime)
{
	struct cpu_usage_stat *cpustat = &kstat_this_cpu.cpustat;
	cputime64_t cputime64 = cputime_to_cputime64(cputime);
	struct rq *rq = this_rq();

	if (atomic_read(&rq->nr_iowait) > 0)
		cpustat->iowait = cputime64_add(cpustat->iowait, cputime64);
	else
		cpustat->idle = cputime64_add(cpustat->idle, cputime64);
}

#ifndef CONFIG_VIRT_CPU_ACCOUNTING

#ifdef CONFIG_IRQ_TIME_ACCOUNTING
/*
 * Account a tick to a process and cpustat
 * @p: the process that the cpu time gets accounted to
 * @user_tick: is the tick from userspace
 * @rq: the pointer to rq
 *
 * Tick demultiplexing follows the order
 * - pending hardirq update
 * - pending softirq update
 * - user_time
 * - idle_time
 * - system time
 *   - check for guest_time
 *   - else account as system_time
 *
 * Check for hardirq is done both for system and user time as there is
 * no timer going off while we are on hardirq and hence we may never get an
 * opportunity to update it solely in system time.
 * p->stime and friends are only updated on system time and not on irq
 * softirq as those do not count in task exec_runtime any more.
 */
static void irqtime_account_process_tick(struct task_struct *p, int user_tick,
						struct rq *rq)
{
	cputime_t one_jiffy_scaled = cputime_to_scaled(cputime_one_jiffy);
	cputime64_t tmp = cputime_to_cputime64(cputime_one_jiffy);
	struct cpu_usage_stat *cpustat = &kstat_this_cpu.cpustat;

	if (irqtime_account_hi_update()) {
		cpustat->irq = cputime64_add(cpustat->irq, tmp);
	} else if (irqtime_account_si_update()) {
		cpustat->softirq = cputime64_add(cpustat->softirq, tmp);
	} else if (this_cpu_ksoftirqd() == p) {
		/*
		 * ksoftirqd time do not get accounted in cpu_softirq_time.
		 * So, we have to handle it separately here.
		 * Also, p->stime needs to be updated for ksoftirqd.
		 */
		__account_system_time(p, cputime_one_jiffy, one_jiffy_scaled,
					&cpustat->softirq);
	} else if (user_tick) {
		account_user_time(p, cputime_one_jiffy, one_jiffy_scaled);
	} else if (p == rq->idle) {
		account_idle_time(cputime_one_jiffy);
	} else if (p->flags & PF_VCPU) { /* System time or guest time */
		account_guest_time(p, cputime_one_jiffy, one_jiffy_scaled);
	} else {
		__account_system_time(p, cputime_one_jiffy, one_jiffy_scaled,
					&cpustat->system);
	}
}

static void irqtime_account_idle_ticks(int ticks)
{
	int i;
	struct rq *rq = this_rq();

	for (i = 0; i < ticks; i++)
		irqtime_account_process_tick(current, 0, rq);
}
#else /* CONFIG_IRQ_TIME_ACCOUNTING */
static void irqtime_account_idle_ticks(int ticks) {}
static void irqtime_account_process_tick(struct task_struct *p, int user_tick,
						struct rq *rq) {}
#endif /* CONFIG_IRQ_TIME_ACCOUNTING */

/*
 * Account a single tick of cpu time.
 * @p: the process that the cpu time gets accounted to
 * @user_tick: indicates if the tick is a user or a system tick
 */
void account_process_tick(struct task_struct *p, int user_tick)
{
	cputime_t one_jiffy_scaled = cputime_to_scaled(cputime_one_jiffy);
	struct rq *rq = this_rq();

	if (sched_clock_irqtime) {
		irqtime_account_process_tick(p, user_tick, rq);
		return;
	}

	if (user_tick)
		account_user_time(p, cputime_one_jiffy, one_jiffy_scaled);
	else if ((p != rq->idle) || (irq_count() != HARDIRQ_OFFSET))
		account_system_time(p, HARDIRQ_OFFSET, cputime_one_jiffy,
				    one_jiffy_scaled);
	else
		account_idle_time(cputime_one_jiffy);
}

/*
 * Account multiple ticks of steal time.
 * @p: the process from which the cpu time has been stolen
 * @ticks: number of stolen ticks
 */
void account_steal_ticks(unsigned long ticks)
{
	account_steal_time(jiffies_to_cputime(ticks));
}

/*
 * Account multiple ticks of idle time.
 * @ticks: number of stolen ticks
 */
void account_idle_ticks(unsigned long ticks)
{

	if (sched_clock_irqtime) {
		irqtime_account_idle_ticks(ticks);
		return;
	}

	account_idle_time(jiffies_to_cputime(ticks));
}

#endif

/*
 * Use precise platform statistics if available:
 */
#ifdef CONFIG_VIRT_CPU_ACCOUNTING
void task_times(struct task_struct *p, cputime_t *ut, cputime_t *st)
{
	*ut = p->utime;
	*st = p->stime;
}

void thread_group_times(struct task_struct *p, cputime_t *ut, cputime_t *st)
{
	struct task_cputime cputime;

	thread_group_cputime(p, &cputime);

	*ut = cputime.utime;
	*st = cputime.stime;
}
#else

#ifndef nsecs_to_cputime
# define nsecs_to_cputime(__nsecs)	nsecs_to_jiffies(__nsecs)
#endif

void task_times(struct task_struct *p, cputime_t *ut, cputime_t *st)
{
	cputime_t rtime, utime = p->utime, total = cputime_add(utime, p->stime);

	/*
	 * Use CFS's precise accounting:
	 */
	rtime = nsecs_to_cputime(p->se.sum_exec_runtime);

	if (total) {
		u64 temp = rtime;

		temp *= utime;
		do_div(temp, total);
		utime = (cputime_t)temp;
	} else
		utime = rtime;

	/*
	 * Compare with previous values, to keep monotonicity:
	 */
	p->prev_utime = max(p->prev_utime, utime);
	p->prev_stime = max(p->prev_stime, cputime_sub(rtime, p->prev_utime));

	*ut = p->prev_utime;
	*st = p->prev_stime;
}

/*
 * Must be called with siglock held.
 */
void thread_group_times(struct task_struct *p, cputime_t *ut, cputime_t *st)
{
	struct signal_struct *sig = p->signal;
	struct task_cputime cputime;
	cputime_t rtime, utime, total;

	thread_group_cputime(p, &cputime);

	total = cputime_add(cputime.utime, cputime.stime);
	rtime = nsecs_to_cputime(cputime.sum_exec_runtime);

	if (total) {
		u64 temp = rtime;

		temp *= cputime.utime;
		do_div(temp, total);
		utime = (cputime_t)temp;
	} else
		utime = rtime;

	sig->prev_utime = max(sig->prev_utime, utime);
	sig->prev_stime = max(sig->prev_stime,
			      cputime_sub(rtime, sig->prev_utime));

	*ut = sig->prev_utime;
	*st = sig->prev_stime;
}
#endif

/*
 * This function gets called by the timer code, with HZ frequency.
 * We call it with interrupts disabled.
 *
 * It also gets called by the fork code, when changing the parent's
 * timeslices.
 */
void scheduler_tick(void)
{
	int cpu = smp_processor_id();
	struct rq *rq = cpu_rq(cpu);
	struct task_struct *curr = rq->curr;

	sched_clock_tick();

	raw_spin_lock(&rq->lock);
	update_rq_clock(rq);
	update_cpu_load_active(rq);
	curr->sched_class->task_tick(rq, curr, 0);
	raw_spin_unlock(&rq->lock);

	perf_event_task_tick();

#ifdef CONFIG_SMP
	rq->idle_at_tick = idle_cpu(cpu);
	trigger_load_balance(rq, cpu);
#endif
}

notrace unsigned long get_parent_ip(unsigned long addr)
{
	if (in_lock_functions(addr)) {
		addr = CALLER_ADDR2;
		if (in_lock_functions(addr))
			addr = CALLER_ADDR3;
	}
	return addr;
}

#if defined(CONFIG_PREEMPT) && (defined(CONFIG_DEBUG_PREEMPT) || \
				defined(CONFIG_PREEMPT_TRACER))

void __kprobes add_preempt_count(int val)
{
#ifdef CONFIG_DEBUG_PREEMPT
	/*
	 * Underflow?
	 */
	if (DEBUG_LOCKS_WARN_ON((preempt_count() < 0)))
		return;
#endif
	preempt_count() += val;
#ifdef CONFIG_DEBUG_PREEMPT
	/*
	 * Spinlock count overflowing soon?
	 */
	DEBUG_LOCKS_WARN_ON((preempt_count() & PREEMPT_MASK) >=
				PREEMPT_MASK - 10);
#endif
	if (preempt_count() == val)
		trace_preempt_off(CALLER_ADDR0, get_parent_ip(CALLER_ADDR1));
}
EXPORT_SYMBOL(add_preempt_count);

void __kprobes sub_preempt_count(int val)
{
#ifdef CONFIG_DEBUG_PREEMPT
	/*
	 * Underflow?
	 */
	if (DEBUG_LOCKS_WARN_ON(val > preempt_count()))
		return;
	/*
	 * Is the spinlock portion underflowing?
	 */
	if (DEBUG_LOCKS_WARN_ON((val < PREEMPT_MASK) &&
			!(preempt_count() & PREEMPT_MASK)))
		return;
#endif

	if (preempt_count() == val)
		trace_preempt_on(CALLER_ADDR0, get_parent_ip(CALLER_ADDR1));
	preempt_count() -= val;
}
EXPORT_SYMBOL(sub_preempt_count);

#endif

/*
 * Print scheduling while atomic bug:
 */
static noinline void __schedule_bug(struct task_struct *prev)
{
	struct pt_regs *regs = get_irq_regs();

	printk(KERN_ERR "BUG: scheduling while atomic: %s/%d/0x%08x\n",
		prev->comm, prev->pid, preempt_count());

	debug_show_held_locks(prev);
	print_modules();
	if (irqs_disabled())
		print_irqtrace_events(prev);

	if (regs)
		show_regs(regs);
	else
		dump_stack();
}

/*
 * Various schedule()-time debugging checks and statistics:
 */
static inline void schedule_debug(struct task_struct *prev)
{
	/*
	 * Test if we are atomic. Since do_exit() needs to call into
	 * schedule() atomically, we ignore that path for now.
	 * Otherwise, whine if we are scheduling when we should not be.
	 */
	if (unlikely(in_atomic_preempt_off() && !prev->exit_state))
		__schedule_bug(prev);

	profile_hit(SCHED_PROFILING, __builtin_return_address(0));

	schedstat_inc(this_rq(), sched_count);
#ifdef CONFIG_SCHEDSTATS
	if (unlikely(prev->lock_depth >= 0)) {
		schedstat_inc(this_rq(), rq_sched_info.bkl_count);
		schedstat_inc(prev, sched_info.bkl_count);
	}
#endif
}

static void put_prev_task(struct rq *rq, struct task_struct *prev)
{
	if (prev->on_rq)
		update_rq_clock(rq);
	prev->sched_class->put_prev_task(rq, prev);
}

/*
 * Pick up the highest-prio task:
 */
static inline struct task_struct *
pick_next_task(struct rq *rq)
{
	const struct sched_class *class;
	struct task_struct *p;

	/*
	 * Optimization: we know that if all tasks are in
	 * the fair class we can call that function directly:
	 */
	if (likely(rq->nr_running == rq->cfs.nr_running)) {
		p = fair_sched_class.pick_next_task(rq);
		if (likely(p))
			return p;
	}

	for_each_class(class) {
		p = class->pick_next_task(rq);
		if (p)
			return p;
	}

	BUG(); /* the idle class will always have a runnable task */
}

/*
 * schedule() is the main scheduler function.
 */
asmlinkage void __sched schedule(void)
{
	struct task_struct *prev, *next;
	unsigned long *switch_count;
	struct rq *rq;
	int cpu;

need_resched:
	preempt_disable();
	cpu = smp_processor_id();
	rq = cpu_rq(cpu);
	rcu_note_context_switch(cpu);
	prev = rq->curr;

	schedule_debug(prev);

	if (sched_feat(HRTICK))
		hrtick_clear(rq);

	raw_spin_lock_irq(&rq->lock);

	switch_count = &prev->nivcsw;
	if (prev->state && !(preempt_count() & PREEMPT_ACTIVE)) {
		if (unlikely(signal_pending_state(prev->state, prev))) {
			prev->state = TASK_RUNNING;
		} else {
			deactivate_task(rq, prev, DEQUEUE_SLEEP);
			prev->on_rq = 0;

			/*
			 * If a worker went to sleep, notify and ask workqueue
			 * whether it wants to wake up a task to maintain
			 * concurrency.
			 */
			if (prev->flags & PF_WQ_WORKER) {
				struct task_struct *to_wakeup;

				to_wakeup = wq_worker_sleeping(prev, cpu);
				if (to_wakeup)
					try_to_wake_up_local(to_wakeup);
			}
<<<<<<< HEAD
			deactivate_task(rq, prev, DEQUEUE_SLEEP);

			/*
			 * If we are going to sleep and we have plugged IO queued, make
			 * sure to submit it to avoid deadlocks.
=======

			/*
			 * If we are going to sleep and we have plugged IO
			 * queued, make sure to submit it to avoid deadlocks.
>>>>>>> 45411300
			 */
			if (blk_needs_flush_plug(prev)) {
				raw_spin_unlock(&rq->lock);
				blk_schedule_flush_plug(prev);
				raw_spin_lock(&rq->lock);
			}
		}
		switch_count = &prev->nvcsw;
	}

	pre_schedule(rq, prev);

	if (unlikely(!rq->nr_running))
		idle_balance(cpu, rq);

	put_prev_task(rq, prev);
	next = pick_next_task(rq);
	clear_tsk_need_resched(prev);
	rq->skip_clock_update = 0;

	if (likely(prev != next)) {
		rq->nr_switches++;
		rq->curr = next;
		++*switch_count;

		context_switch(rq, prev, next); /* unlocks the rq */
		/*
		 * The context switch have flipped the stack from under us
		 * and restored the local variables which were saved when
		 * this task called schedule() in the past. prev == current
		 * is still correct, but it can be moved to another cpu/rq.
		 */
		cpu = smp_processor_id();
		rq = cpu_rq(cpu);
	} else
		raw_spin_unlock_irq(&rq->lock);

	post_schedule(rq);

	preempt_enable_no_resched();
	if (need_resched())
		goto need_resched;
}
EXPORT_SYMBOL(schedule);

#ifdef CONFIG_MUTEX_SPIN_ON_OWNER

static inline bool owner_running(struct mutex *lock, struct task_struct *owner)
{
	bool ret = false;

	rcu_read_lock();
	if (lock->owner != owner)
		goto fail;

	/*
	 * Ensure we emit the owner->on_cpu, dereference _after_ checking
	 * lock->owner still matches owner, if that fails, owner might
	 * point to free()d memory, if it still matches, the rcu_read_lock()
	 * ensures the memory stays valid.
	 */
	barrier();

	ret = owner->on_cpu;
fail:
	rcu_read_unlock();

	return ret;
}

/*
 * Look out! "owner" is an entirely speculative pointer
 * access and not reliable.
 */
int mutex_spin_on_owner(struct mutex *lock, struct task_struct *owner)
{
	if (!sched_feat(OWNER_SPIN))
		return 0;

	while (owner_running(lock, owner)) {
		if (need_resched())
			return 0;

		arch_mutex_cpu_relax();
	}

	/*
	 * If the owner changed to another task there is likely
	 * heavy contention, stop spinning.
	 */
	if (lock->owner)
		return 0;

	return 1;
}
#endif

#ifdef CONFIG_PREEMPT
/*
 * this is the entry point to schedule() from in-kernel preemption
 * off of preempt_enable. Kernel preemptions off return from interrupt
 * occur there and call schedule directly.
 */
asmlinkage void __sched notrace preempt_schedule(void)
{
	struct thread_info *ti = current_thread_info();

	/*
	 * If there is a non-zero preempt_count or interrupts are disabled,
	 * we do not want to preempt the current task. Just return..
	 */
	if (likely(ti->preempt_count || irqs_disabled()))
		return;

	do {
		add_preempt_count_notrace(PREEMPT_ACTIVE);
		schedule();
		sub_preempt_count_notrace(PREEMPT_ACTIVE);

		/*
		 * Check again in case we missed a preemption opportunity
		 * between schedule and now.
		 */
		barrier();
	} while (need_resched());
}
EXPORT_SYMBOL(preempt_schedule);

/*
 * this is the entry point to schedule() from kernel preemption
 * off of irq context.
 * Note, that this is called and return with irqs disabled. This will
 * protect us against recursive calling from irq.
 */
asmlinkage void __sched preempt_schedule_irq(void)
{
	struct thread_info *ti = current_thread_info();

	/* Catch callers which need to be fixed */
	BUG_ON(ti->preempt_count || !irqs_disabled());

	do {
		add_preempt_count(PREEMPT_ACTIVE);
		local_irq_enable();
		schedule();
		local_irq_disable();
		sub_preempt_count(PREEMPT_ACTIVE);

		/*
		 * Check again in case we missed a preemption opportunity
		 * between schedule and now.
		 */
		barrier();
	} while (need_resched());
}

#endif /* CONFIG_PREEMPT */

int default_wake_function(wait_queue_t *curr, unsigned mode, int wake_flags,
			  void *key)
{
	return try_to_wake_up(curr->private, mode, wake_flags);
}
EXPORT_SYMBOL(default_wake_function);

/*
 * The core wakeup function. Non-exclusive wakeups (nr_exclusive == 0) just
 * wake everything up. If it's an exclusive wakeup (nr_exclusive == small +ve
 * number) then we wake all the non-exclusive tasks and one exclusive task.
 *
 * There are circumstances in which we can try to wake a task which has already
 * started to run but is not in state TASK_RUNNING. try_to_wake_up() returns
 * zero in this (rare) case, and we handle it by continuing to scan the queue.
 */
static void __wake_up_common(wait_queue_head_t *q, unsigned int mode,
			int nr_exclusive, int wake_flags, void *key)
{
	wait_queue_t *curr, *next;

	list_for_each_entry_safe(curr, next, &q->task_list, task_list) {
		unsigned flags = curr->flags;

		if (curr->func(curr, mode, wake_flags, key) &&
				(flags & WQ_FLAG_EXCLUSIVE) && !--nr_exclusive)
			break;
	}
}

/**
 * __wake_up - wake up threads blocked on a waitqueue.
 * @q: the waitqueue
 * @mode: which threads
 * @nr_exclusive: how many wake-one or wake-many threads to wake up
 * @key: is directly passed to the wakeup function
 *
 * It may be assumed that this function implies a write memory barrier before
 * changing the task state if and only if any tasks are woken up.
 */
void __wake_up(wait_queue_head_t *q, unsigned int mode,
			int nr_exclusive, void *key)
{
	unsigned long flags;

	spin_lock_irqsave(&q->lock, flags);
	__wake_up_common(q, mode, nr_exclusive, 0, key);
	spin_unlock_irqrestore(&q->lock, flags);
}
EXPORT_SYMBOL(__wake_up);

/*
 * Same as __wake_up but called with the spinlock in wait_queue_head_t held.
 */
void __wake_up_locked(wait_queue_head_t *q, unsigned int mode)
{
	__wake_up_common(q, mode, 1, 0, NULL);
}
EXPORT_SYMBOL_GPL(__wake_up_locked);

void __wake_up_locked_key(wait_queue_head_t *q, unsigned int mode, void *key)
{
	__wake_up_common(q, mode, 1, 0, key);
}
EXPORT_SYMBOL_GPL(__wake_up_locked_key);

/**
 * __wake_up_sync_key - wake up threads blocked on a waitqueue.
 * @q: the waitqueue
 * @mode: which threads
 * @nr_exclusive: how many wake-one or wake-many threads to wake up
 * @key: opaque value to be passed to wakeup targets
 *
 * The sync wakeup differs that the waker knows that it will schedule
 * away soon, so while the target thread will be woken up, it will not
 * be migrated to another CPU - ie. the two threads are 'synchronized'
 * with each other. This can prevent needless bouncing between CPUs.
 *
 * On UP it can prevent extra preemption.
 *
 * It may be assumed that this function implies a write memory barrier before
 * changing the task state if and only if any tasks are woken up.
 */
void __wake_up_sync_key(wait_queue_head_t *q, unsigned int mode,
			int nr_exclusive, void *key)
{
	unsigned long flags;
	int wake_flags = WF_SYNC;

	if (unlikely(!q))
		return;

	if (unlikely(!nr_exclusive))
		wake_flags = 0;

	spin_lock_irqsave(&q->lock, flags);
	__wake_up_common(q, mode, nr_exclusive, wake_flags, key);
	spin_unlock_irqrestore(&q->lock, flags);
}
EXPORT_SYMBOL_GPL(__wake_up_sync_key);

/*
 * __wake_up_sync - see __wake_up_sync_key()
 */
void __wake_up_sync(wait_queue_head_t *q, unsigned int mode, int nr_exclusive)
{
	__wake_up_sync_key(q, mode, nr_exclusive, NULL);
}
EXPORT_SYMBOL_GPL(__wake_up_sync);	/* For internal use only */

/**
 * complete: - signals a single thread waiting on this completion
 * @x:  holds the state of this particular completion
 *
 * This will wake up a single thread waiting on this completion. Threads will be
 * awakened in the same order in which they were queued.
 *
 * See also complete_all(), wait_for_completion() and related routines.
 *
 * It may be assumed that this function implies a write memory barrier before
 * changing the task state if and only if any tasks are woken up.
 */
void complete(struct completion *x)
{
	unsigned long flags;

	spin_lock_irqsave(&x->wait.lock, flags);
	x->done++;
	__wake_up_common(&x->wait, TASK_NORMAL, 1, 0, NULL);
	spin_unlock_irqrestore(&x->wait.lock, flags);
}
EXPORT_SYMBOL(complete);

/**
 * complete_all: - signals all threads waiting on this completion
 * @x:  holds the state of this particular completion
 *
 * This will wake up all threads waiting on this particular completion event.
 *
 * It may be assumed that this function implies a write memory barrier before
 * changing the task state if and only if any tasks are woken up.
 */
void complete_all(struct completion *x)
{
	unsigned long flags;

	spin_lock_irqsave(&x->wait.lock, flags);
	x->done += UINT_MAX/2;
	__wake_up_common(&x->wait, TASK_NORMAL, 0, 0, NULL);
	spin_unlock_irqrestore(&x->wait.lock, flags);
}
EXPORT_SYMBOL(complete_all);

static inline long __sched
do_wait_for_common(struct completion *x, long timeout, int state)
{
	if (!x->done) {
		DECLARE_WAITQUEUE(wait, current);

		__add_wait_queue_tail_exclusive(&x->wait, &wait);
		do {
			if (signal_pending_state(state, current)) {
				timeout = -ERESTARTSYS;
				break;
			}
			__set_current_state(state);
			spin_unlock_irq(&x->wait.lock);
			timeout = schedule_timeout(timeout);
			spin_lock_irq(&x->wait.lock);
		} while (!x->done && timeout);
		__remove_wait_queue(&x->wait, &wait);
		if (!x->done)
			return timeout;
	}
	x->done--;
	return timeout ?: 1;
}

static long __sched
wait_for_common(struct completion *x, long timeout, int state)
{
	might_sleep();

	spin_lock_irq(&x->wait.lock);
	timeout = do_wait_for_common(x, timeout, state);
	spin_unlock_irq(&x->wait.lock);
	return timeout;
}

/**
 * wait_for_completion: - waits for completion of a task
 * @x:  holds the state of this particular completion
 *
 * This waits to be signaled for completion of a specific task. It is NOT
 * interruptible and there is no timeout.
 *
 * See also similar routines (i.e. wait_for_completion_timeout()) with timeout
 * and interrupt capability. Also see complete().
 */
void __sched wait_for_completion(struct completion *x)
{
	wait_for_common(x, MAX_SCHEDULE_TIMEOUT, TASK_UNINTERRUPTIBLE);
}
EXPORT_SYMBOL(wait_for_completion);

/**
 * wait_for_completion_timeout: - waits for completion of a task (w/timeout)
 * @x:  holds the state of this particular completion
 * @timeout:  timeout value in jiffies
 *
 * This waits for either a completion of a specific task to be signaled or for a
 * specified timeout to expire. The timeout is in jiffies. It is not
 * interruptible.
 */
unsigned long __sched
wait_for_completion_timeout(struct completion *x, unsigned long timeout)
{
	return wait_for_common(x, timeout, TASK_UNINTERRUPTIBLE);
}
EXPORT_SYMBOL(wait_for_completion_timeout);

/**
 * wait_for_completion_interruptible: - waits for completion of a task (w/intr)
 * @x:  holds the state of this particular completion
 *
 * This waits for completion of a specific task to be signaled. It is
 * interruptible.
 */
int __sched wait_for_completion_interruptible(struct completion *x)
{
	long t = wait_for_common(x, MAX_SCHEDULE_TIMEOUT, TASK_INTERRUPTIBLE);
	if (t == -ERESTARTSYS)
		return t;
	return 0;
}
EXPORT_SYMBOL(wait_for_completion_interruptible);

/**
 * wait_for_completion_interruptible_timeout: - waits for completion (w/(to,intr))
 * @x:  holds the state of this particular completion
 * @timeout:  timeout value in jiffies
 *
 * This waits for either a completion of a specific task to be signaled or for a
 * specified timeout to expire. It is interruptible. The timeout is in jiffies.
 */
long __sched
wait_for_completion_interruptible_timeout(struct completion *x,
					  unsigned long timeout)
{
	return wait_for_common(x, timeout, TASK_INTERRUPTIBLE);
}
EXPORT_SYMBOL(wait_for_completion_interruptible_timeout);

/**
 * wait_for_completion_killable: - waits for completion of a task (killable)
 * @x:  holds the state of this particular completion
 *
 * This waits to be signaled for completion of a specific task. It can be
 * interrupted by a kill signal.
 */
int __sched wait_for_completion_killable(struct completion *x)
{
	long t = wait_for_common(x, MAX_SCHEDULE_TIMEOUT, TASK_KILLABLE);
	if (t == -ERESTARTSYS)
		return t;
	return 0;
}
EXPORT_SYMBOL(wait_for_completion_killable);

/**
 * wait_for_completion_killable_timeout: - waits for completion of a task (w/(to,killable))
 * @x:  holds the state of this particular completion
 * @timeout:  timeout value in jiffies
 *
 * This waits for either a completion of a specific task to be
 * signaled or for a specified timeout to expire. It can be
 * interrupted by a kill signal. The timeout is in jiffies.
 */
long __sched
wait_for_completion_killable_timeout(struct completion *x,
				     unsigned long timeout)
{
	return wait_for_common(x, timeout, TASK_KILLABLE);
}
EXPORT_SYMBOL(wait_for_completion_killable_timeout);

/**
 *	try_wait_for_completion - try to decrement a completion without blocking
 *	@x:	completion structure
 *
 *	Returns: 0 if a decrement cannot be done without blocking
 *		 1 if a decrement succeeded.
 *
 *	If a completion is being used as a counting completion,
 *	attempt to decrement the counter without blocking. This
 *	enables us to avoid waiting if the resource the completion
 *	is protecting is not available.
 */
bool try_wait_for_completion(struct completion *x)
{
	unsigned long flags;
	int ret = 1;

	spin_lock_irqsave(&x->wait.lock, flags);
	if (!x->done)
		ret = 0;
	else
		x->done--;
	spin_unlock_irqrestore(&x->wait.lock, flags);
	return ret;
}
EXPORT_SYMBOL(try_wait_for_completion);

/**
 *	completion_done - Test to see if a completion has any waiters
 *	@x:	completion structure
 *
 *	Returns: 0 if there are waiters (wait_for_completion() in progress)
 *		 1 if there are no waiters.
 *
 */
bool completion_done(struct completion *x)
{
	unsigned long flags;
	int ret = 1;

	spin_lock_irqsave(&x->wait.lock, flags);
	if (!x->done)
		ret = 0;
	spin_unlock_irqrestore(&x->wait.lock, flags);
	return ret;
}
EXPORT_SYMBOL(completion_done);

static long __sched
sleep_on_common(wait_queue_head_t *q, int state, long timeout)
{
	unsigned long flags;
	wait_queue_t wait;

	init_waitqueue_entry(&wait, current);

	__set_current_state(state);

	spin_lock_irqsave(&q->lock, flags);
	__add_wait_queue(q, &wait);
	spin_unlock(&q->lock);
	timeout = schedule_timeout(timeout);
	spin_lock_irq(&q->lock);
	__remove_wait_queue(q, &wait);
	spin_unlock_irqrestore(&q->lock, flags);

	return timeout;
}

void __sched interruptible_sleep_on(wait_queue_head_t *q)
{
	sleep_on_common(q, TASK_INTERRUPTIBLE, MAX_SCHEDULE_TIMEOUT);
}
EXPORT_SYMBOL(interruptible_sleep_on);

long __sched
interruptible_sleep_on_timeout(wait_queue_head_t *q, long timeout)
{
	return sleep_on_common(q, TASK_INTERRUPTIBLE, timeout);
}
EXPORT_SYMBOL(interruptible_sleep_on_timeout);

void __sched sleep_on(wait_queue_head_t *q)
{
	sleep_on_common(q, TASK_UNINTERRUPTIBLE, MAX_SCHEDULE_TIMEOUT);
}
EXPORT_SYMBOL(sleep_on);

long __sched sleep_on_timeout(wait_queue_head_t *q, long timeout)
{
	return sleep_on_common(q, TASK_UNINTERRUPTIBLE, timeout);
}
EXPORT_SYMBOL(sleep_on_timeout);

#ifdef CONFIG_RT_MUTEXES

/*
 * rt_mutex_setprio - set the current priority of a task
 * @p: task
 * @prio: prio value (kernel-internal form)
 *
 * This function changes the 'effective' priority of a task. It does
 * not touch ->normal_prio like __setscheduler().
 *
 * Used by the rt_mutex code to implement priority inheritance logic.
 */
void rt_mutex_setprio(struct task_struct *p, int prio)
{
	int oldprio, on_rq, running;
	struct rq *rq;
	const struct sched_class *prev_class;

	BUG_ON(prio < 0 || prio > MAX_PRIO);

	rq = __task_rq_lock(p);

	trace_sched_pi_setprio(p, prio);
	oldprio = p->prio;
	prev_class = p->sched_class;
	on_rq = p->on_rq;
	running = task_current(rq, p);
	if (on_rq)
		dequeue_task(rq, p, 0);
	if (running)
		p->sched_class->put_prev_task(rq, p);

	if (rt_prio(prio))
		p->sched_class = &rt_sched_class;
	else
		p->sched_class = &fair_sched_class;

	p->prio = prio;

	if (running)
		p->sched_class->set_curr_task(rq);
	if (on_rq)
		enqueue_task(rq, p, oldprio < prio ? ENQUEUE_HEAD : 0);

	check_class_changed(rq, p, prev_class, oldprio);
	__task_rq_unlock(rq);
}

#endif

void set_user_nice(struct task_struct *p, long nice)
{
	int old_prio, delta, on_rq;
	unsigned long flags;
	struct rq *rq;

	if (TASK_NICE(p) == nice || nice < -20 || nice > 19)
		return;
	/*
	 * We have to be careful, if called from sys_setpriority(),
	 * the task might be in the middle of scheduling on another CPU.
	 */
	rq = task_rq_lock(p, &flags);
	/*
	 * The RT priorities are set via sched_setscheduler(), but we still
	 * allow the 'normal' nice value to be set - but as expected
	 * it wont have any effect on scheduling until the task is
	 * SCHED_FIFO/SCHED_RR:
	 */
	if (task_has_rt_policy(p)) {
		p->static_prio = NICE_TO_PRIO(nice);
		goto out_unlock;
	}
	on_rq = p->on_rq;
	if (on_rq)
		dequeue_task(rq, p, 0);

	p->static_prio = NICE_TO_PRIO(nice);
	set_load_weight(p);
	old_prio = p->prio;
	p->prio = effective_prio(p);
	delta = p->prio - old_prio;

	if (on_rq) {
		enqueue_task(rq, p, 0);
		/*
		 * If the task increased its priority or is running and
		 * lowered its priority, then reschedule its CPU:
		 */
		if (delta < 0 || (delta > 0 && task_running(rq, p)))
			resched_task(rq->curr);
	}
out_unlock:
	task_rq_unlock(rq, p, &flags);
}
EXPORT_SYMBOL(set_user_nice);

/*
 * can_nice - check if a task can reduce its nice value
 * @p: task
 * @nice: nice value
 */
int can_nice(const struct task_struct *p, const int nice)
{
	/* convert nice value [19,-20] to rlimit style value [1,40] */
	int nice_rlim = 20 - nice;

	return (nice_rlim <= task_rlimit(p, RLIMIT_NICE) ||
		capable(CAP_SYS_NICE));
}

#ifdef __ARCH_WANT_SYS_NICE

/*
 * sys_nice - change the priority of the current process.
 * @increment: priority increment
 *
 * sys_setpriority is a more generic, but much slower function that
 * does similar things.
 */
SYSCALL_DEFINE1(nice, int, increment)
{
	long nice, retval;

	/*
	 * Setpriority might change our priority at the same moment.
	 * We don't have to worry. Conceptually one call occurs first
	 * and we have a single winner.
	 */
	if (increment < -40)
		increment = -40;
	if (increment > 40)
		increment = 40;

	nice = TASK_NICE(current) + increment;
	if (nice < -20)
		nice = -20;
	if (nice > 19)
		nice = 19;

	if (increment < 0 && !can_nice(current, nice))
		return -EPERM;

	retval = security_task_setnice(current, nice);
	if (retval)
		return retval;

	set_user_nice(current, nice);
	return 0;
}

#endif

/**
 * task_prio - return the priority value of a given task.
 * @p: the task in question.
 *
 * This is the priority value as seen by users in /proc.
 * RT tasks are offset by -200. Normal tasks are centered
 * around 0, value goes from -16 to +15.
 */
int task_prio(const struct task_struct *p)
{
	return p->prio - MAX_RT_PRIO;
}

/**
 * task_nice - return the nice value of a given task.
 * @p: the task in question.
 */
int task_nice(const struct task_struct *p)
{
	return TASK_NICE(p);
}
EXPORT_SYMBOL(task_nice);

/**
 * idle_cpu - is a given cpu idle currently?
 * @cpu: the processor in question.
 */
int idle_cpu(int cpu)
{
	return cpu_curr(cpu) == cpu_rq(cpu)->idle;
}

/**
 * idle_task - return the idle task for a given cpu.
 * @cpu: the processor in question.
 */
struct task_struct *idle_task(int cpu)
{
	return cpu_rq(cpu)->idle;
}

/**
 * find_process_by_pid - find a process with a matching PID value.
 * @pid: the pid in question.
 */
static struct task_struct *find_process_by_pid(pid_t pid)
{
	return pid ? find_task_by_vpid(pid) : current;
}

/* Actually do priority change: must hold rq lock. */
static void
__setscheduler(struct rq *rq, struct task_struct *p, int policy, int prio)
{
	p->policy = policy;
	p->rt_priority = prio;
	p->normal_prio = normal_prio(p);
	/* we are holding p->pi_lock already */
	p->prio = rt_mutex_getprio(p);
	if (rt_prio(p->prio))
		p->sched_class = &rt_sched_class;
	else
		p->sched_class = &fair_sched_class;
	set_load_weight(p);
}

/*
 * check the target process has a UID that matches the current process's
 */
static bool check_same_owner(struct task_struct *p)
{
	const struct cred *cred = current_cred(), *pcred;
	bool match;

	rcu_read_lock();
	pcred = __task_cred(p);
	if (cred->user->user_ns == pcred->user->user_ns)
		match = (cred->euid == pcred->euid ||
			 cred->euid == pcred->uid);
	else
		match = false;
	rcu_read_unlock();
	return match;
}

static int __sched_setscheduler(struct task_struct *p, int policy,
				const struct sched_param *param, bool user)
{
	int retval, oldprio, oldpolicy = -1, on_rq, running;
	unsigned long flags;
	const struct sched_class *prev_class;
	struct rq *rq;
	int reset_on_fork;

	/* may grab non-irq protected spin_locks */
	BUG_ON(in_interrupt());
recheck:
	/* double check policy once rq lock held */
	if (policy < 0) {
		reset_on_fork = p->sched_reset_on_fork;
		policy = oldpolicy = p->policy;
	} else {
		reset_on_fork = !!(policy & SCHED_RESET_ON_FORK);
		policy &= ~SCHED_RESET_ON_FORK;

		if (policy != SCHED_FIFO && policy != SCHED_RR &&
				policy != SCHED_NORMAL && policy != SCHED_BATCH &&
				policy != SCHED_IDLE)
			return -EINVAL;
	}

	/*
	 * Valid priorities for SCHED_FIFO and SCHED_RR are
	 * 1..MAX_USER_RT_PRIO-1, valid priority for SCHED_NORMAL,
	 * SCHED_BATCH and SCHED_IDLE is 0.
	 */
	if (param->sched_priority < 0 ||
	    (p->mm && param->sched_priority > MAX_USER_RT_PRIO-1) ||
	    (!p->mm && param->sched_priority > MAX_RT_PRIO-1))
		return -EINVAL;
	if (rt_policy(policy) != (param->sched_priority != 0))
		return -EINVAL;

	/*
	 * Allow unprivileged RT tasks to decrease priority:
	 */
	if (user && !capable(CAP_SYS_NICE)) {
		if (rt_policy(policy)) {
			unsigned long rlim_rtprio =
					task_rlimit(p, RLIMIT_RTPRIO);

			/* can't set/change the rt policy */
			if (policy != p->policy && !rlim_rtprio)
				return -EPERM;

			/* can't increase priority */
			if (param->sched_priority > p->rt_priority &&
			    param->sched_priority > rlim_rtprio)
				return -EPERM;
		}

		/*
		 * Treat SCHED_IDLE as nice 20. Only allow a switch to
		 * SCHED_NORMAL if the RLIMIT_NICE would normally permit it.
		 */
		if (p->policy == SCHED_IDLE && policy != SCHED_IDLE) {
			if (!can_nice(p, TASK_NICE(p)))
				return -EPERM;
		}

		/* can't change other user's priorities */
		if (!check_same_owner(p))
			return -EPERM;

		/* Normal users shall not reset the sched_reset_on_fork flag */
		if (p->sched_reset_on_fork && !reset_on_fork)
			return -EPERM;
	}

	if (user) {
		retval = security_task_setscheduler(p);
		if (retval)
			return retval;
	}

	/*
	 * make sure no PI-waiters arrive (or leave) while we are
	 * changing the priority of the task:
	 *
	 * To be able to change p->policy safely, the appropriate
	 * runqueue lock must be held.
	 */
	rq = task_rq_lock(p, &flags);

	/*
	 * Changing the policy of the stop threads its a very bad idea
	 */
	if (p == rq->stop) {
		task_rq_unlock(rq, p, &flags);
		return -EINVAL;
	}

	/*
	 * If not changing anything there's no need to proceed further:
	 */
	if (unlikely(policy == p->policy && (!rt_policy(policy) ||
			param->sched_priority == p->rt_priority))) {

		__task_rq_unlock(rq);
		raw_spin_unlock_irqrestore(&p->pi_lock, flags);
		return 0;
	}

#ifdef CONFIG_RT_GROUP_SCHED
	if (user) {
		/*
		 * Do not allow realtime tasks into groups that have no runtime
		 * assigned.
		 */
		if (rt_bandwidth_enabled() && rt_policy(policy) &&
				task_group(p)->rt_bandwidth.rt_runtime == 0 &&
				!task_group_is_autogroup(task_group(p))) {
			task_rq_unlock(rq, p, &flags);
			return -EPERM;
		}
	}
#endif

	/* recheck policy now with rq lock held */
	if (unlikely(oldpolicy != -1 && oldpolicy != p->policy)) {
		policy = oldpolicy = -1;
		task_rq_unlock(rq, p, &flags);
		goto recheck;
	}
	on_rq = p->on_rq;
	running = task_current(rq, p);
	if (on_rq)
		deactivate_task(rq, p, 0);
	if (running)
		p->sched_class->put_prev_task(rq, p);

	p->sched_reset_on_fork = reset_on_fork;

	oldprio = p->prio;
	prev_class = p->sched_class;
	__setscheduler(rq, p, policy, param->sched_priority);

	if (running)
		p->sched_class->set_curr_task(rq);
	if (on_rq)
		activate_task(rq, p, 0);

	check_class_changed(rq, p, prev_class, oldprio);
	task_rq_unlock(rq, p, &flags);

	rt_mutex_adjust_pi(p);

	return 0;
}

/**
 * sched_setscheduler - change the scheduling policy and/or RT priority of a thread.
 * @p: the task in question.
 * @policy: new policy.
 * @param: structure containing the new RT priority.
 *
 * NOTE that the task may be already dead.
 */
int sched_setscheduler(struct task_struct *p, int policy,
		       const struct sched_param *param)
{
	return __sched_setscheduler(p, policy, param, true);
}
EXPORT_SYMBOL_GPL(sched_setscheduler);

/**
 * sched_setscheduler_nocheck - change the scheduling policy and/or RT priority of a thread from kernelspace.
 * @p: the task in question.
 * @policy: new policy.
 * @param: structure containing the new RT priority.
 *
 * Just like sched_setscheduler, only don't bother checking if the
 * current context has permission.  For example, this is needed in
 * stop_machine(): we create temporary high priority worker threads,
 * but our caller might not have that capability.
 */
int sched_setscheduler_nocheck(struct task_struct *p, int policy,
			       const struct sched_param *param)
{
	return __sched_setscheduler(p, policy, param, false);
}

static int
do_sched_setscheduler(pid_t pid, int policy, struct sched_param __user *param)
{
	struct sched_param lparam;
	struct task_struct *p;
	int retval;

	if (!param || pid < 0)
		return -EINVAL;
	if (copy_from_user(&lparam, param, sizeof(struct sched_param)))
		return -EFAULT;

	rcu_read_lock();
	retval = -ESRCH;
	p = find_process_by_pid(pid);
	if (p != NULL)
		retval = sched_setscheduler(p, policy, &lparam);
	rcu_read_unlock();

	return retval;
}

/**
 * sys_sched_setscheduler - set/change the scheduler policy and RT priority
 * @pid: the pid in question.
 * @policy: new policy.
 * @param: structure containing the new RT priority.
 */
SYSCALL_DEFINE3(sched_setscheduler, pid_t, pid, int, policy,
		struct sched_param __user *, param)
{
	/* negative values for policy are not valid */
	if (policy < 0)
		return -EINVAL;

	return do_sched_setscheduler(pid, policy, param);
}

/**
 * sys_sched_setparam - set/change the RT priority of a thread
 * @pid: the pid in question.
 * @param: structure containing the new RT priority.
 */
SYSCALL_DEFINE2(sched_setparam, pid_t, pid, struct sched_param __user *, param)
{
	return do_sched_setscheduler(pid, -1, param);
}

/**
 * sys_sched_getscheduler - get the policy (scheduling class) of a thread
 * @pid: the pid in question.
 */
SYSCALL_DEFINE1(sched_getscheduler, pid_t, pid)
{
	struct task_struct *p;
	int retval;

	if (pid < 0)
		return -EINVAL;

	retval = -ESRCH;
	rcu_read_lock();
	p = find_process_by_pid(pid);
	if (p) {
		retval = security_task_getscheduler(p);
		if (!retval)
			retval = p->policy
				| (p->sched_reset_on_fork ? SCHED_RESET_ON_FORK : 0);
	}
	rcu_read_unlock();
	return retval;
}

/**
 * sys_sched_getparam - get the RT priority of a thread
 * @pid: the pid in question.
 * @param: structure containing the RT priority.
 */
SYSCALL_DEFINE2(sched_getparam, pid_t, pid, struct sched_param __user *, param)
{
	struct sched_param lp;
	struct task_struct *p;
	int retval;

	if (!param || pid < 0)
		return -EINVAL;

	rcu_read_lock();
	p = find_process_by_pid(pid);
	retval = -ESRCH;
	if (!p)
		goto out_unlock;

	retval = security_task_getscheduler(p);
	if (retval)
		goto out_unlock;

	lp.sched_priority = p->rt_priority;
	rcu_read_unlock();

	/*
	 * This one might sleep, we cannot do it with a spinlock held ...
	 */
	retval = copy_to_user(param, &lp, sizeof(*param)) ? -EFAULT : 0;

	return retval;

out_unlock:
	rcu_read_unlock();
	return retval;
}

long sched_setaffinity(pid_t pid, const struct cpumask *in_mask)
{
	cpumask_var_t cpus_allowed, new_mask;
	struct task_struct *p;
	int retval;

	get_online_cpus();
	rcu_read_lock();

	p = find_process_by_pid(pid);
	if (!p) {
		rcu_read_unlock();
		put_online_cpus();
		return -ESRCH;
	}

	/* Prevent p going away */
	get_task_struct(p);
	rcu_read_unlock();

	if (!alloc_cpumask_var(&cpus_allowed, GFP_KERNEL)) {
		retval = -ENOMEM;
		goto out_put_task;
	}
	if (!alloc_cpumask_var(&new_mask, GFP_KERNEL)) {
		retval = -ENOMEM;
		goto out_free_cpus_allowed;
	}
	retval = -EPERM;
	if (!check_same_owner(p) && !task_ns_capable(p, CAP_SYS_NICE))
		goto out_unlock;

	retval = security_task_setscheduler(p);
	if (retval)
		goto out_unlock;

	cpuset_cpus_allowed(p, cpus_allowed);
	cpumask_and(new_mask, in_mask, cpus_allowed);
again:
	retval = set_cpus_allowed_ptr(p, new_mask);

	if (!retval) {
		cpuset_cpus_allowed(p, cpus_allowed);
		if (!cpumask_subset(new_mask, cpus_allowed)) {
			/*
			 * We must have raced with a concurrent cpuset
			 * update. Just reset the cpus_allowed to the
			 * cpuset's cpus_allowed
			 */
			cpumask_copy(new_mask, cpus_allowed);
			goto again;
		}
	}
out_unlock:
	free_cpumask_var(new_mask);
out_free_cpus_allowed:
	free_cpumask_var(cpus_allowed);
out_put_task:
	put_task_struct(p);
	put_online_cpus();
	return retval;
}

static int get_user_cpu_mask(unsigned long __user *user_mask_ptr, unsigned len,
			     struct cpumask *new_mask)
{
	if (len < cpumask_size())
		cpumask_clear(new_mask);
	else if (len > cpumask_size())
		len = cpumask_size();

	return copy_from_user(new_mask, user_mask_ptr, len) ? -EFAULT : 0;
}

/**
 * sys_sched_setaffinity - set the cpu affinity of a process
 * @pid: pid of the process
 * @len: length in bytes of the bitmask pointed to by user_mask_ptr
 * @user_mask_ptr: user-space pointer to the new cpu mask
 */
SYSCALL_DEFINE3(sched_setaffinity, pid_t, pid, unsigned int, len,
		unsigned long __user *, user_mask_ptr)
{
	cpumask_var_t new_mask;
	int retval;

	if (!alloc_cpumask_var(&new_mask, GFP_KERNEL))
		return -ENOMEM;

	retval = get_user_cpu_mask(user_mask_ptr, len, new_mask);
	if (retval == 0)
		retval = sched_setaffinity(pid, new_mask);
	free_cpumask_var(new_mask);
	return retval;
}

long sched_getaffinity(pid_t pid, struct cpumask *mask)
{
	struct task_struct *p;
	unsigned long flags;
	int retval;

	get_online_cpus();
	rcu_read_lock();

	retval = -ESRCH;
	p = find_process_by_pid(pid);
	if (!p)
		goto out_unlock;

	retval = security_task_getscheduler(p);
	if (retval)
		goto out_unlock;

	raw_spin_lock_irqsave(&p->pi_lock, flags);
	cpumask_and(mask, &p->cpus_allowed, cpu_online_mask);
	raw_spin_unlock_irqrestore(&p->pi_lock, flags);

out_unlock:
	rcu_read_unlock();
	put_online_cpus();

	return retval;
}

/**
 * sys_sched_getaffinity - get the cpu affinity of a process
 * @pid: pid of the process
 * @len: length in bytes of the bitmask pointed to by user_mask_ptr
 * @user_mask_ptr: user-space pointer to hold the current cpu mask
 */
SYSCALL_DEFINE3(sched_getaffinity, pid_t, pid, unsigned int, len,
		unsigned long __user *, user_mask_ptr)
{
	int ret;
	cpumask_var_t mask;

	if ((len * BITS_PER_BYTE) < nr_cpu_ids)
		return -EINVAL;
	if (len & (sizeof(unsigned long)-1))
		return -EINVAL;

	if (!alloc_cpumask_var(&mask, GFP_KERNEL))
		return -ENOMEM;

	ret = sched_getaffinity(pid, mask);
	if (ret == 0) {
		size_t retlen = min_t(size_t, len, cpumask_size());

		if (copy_to_user(user_mask_ptr, mask, retlen))
			ret = -EFAULT;
		else
			ret = retlen;
	}
	free_cpumask_var(mask);

	return ret;
}

/**
 * sys_sched_yield - yield the current processor to other threads.
 *
 * This function yields the current CPU to other tasks. If there are no
 * other threads running on this CPU then this function will return.
 */
SYSCALL_DEFINE0(sched_yield)
{
	struct rq *rq = this_rq_lock();

	schedstat_inc(rq, yld_count);
	current->sched_class->yield_task(rq);

	/*
	 * Since we are going to call schedule() anyway, there's
	 * no need to preempt or enable interrupts:
	 */
	__release(rq->lock);
	spin_release(&rq->lock.dep_map, 1, _THIS_IP_);
	do_raw_spin_unlock(&rq->lock);
	preempt_enable_no_resched();

	schedule();

	return 0;
}

static inline int should_resched(void)
{
	return need_resched() && !(preempt_count() & PREEMPT_ACTIVE);
}

static void __cond_resched(void)
{
	add_preempt_count(PREEMPT_ACTIVE);
	schedule();
	sub_preempt_count(PREEMPT_ACTIVE);
}

int __sched _cond_resched(void)
{
	if (should_resched()) {
		__cond_resched();
		return 1;
	}
	return 0;
}
EXPORT_SYMBOL(_cond_resched);

/*
 * __cond_resched_lock() - if a reschedule is pending, drop the given lock,
 * call schedule, and on return reacquire the lock.
 *
 * This works OK both with and without CONFIG_PREEMPT. We do strange low-level
 * operations here to prevent schedule() from being called twice (once via
 * spin_unlock(), once by hand).
 */
int __cond_resched_lock(spinlock_t *lock)
{
	int resched = should_resched();
	int ret = 0;

	lockdep_assert_held(lock);

	if (spin_needbreak(lock) || resched) {
		spin_unlock(lock);
		if (resched)
			__cond_resched();
		else
			cpu_relax();
		ret = 1;
		spin_lock(lock);
	}
	return ret;
}
EXPORT_SYMBOL(__cond_resched_lock);

int __sched __cond_resched_softirq(void)
{
	BUG_ON(!in_softirq());

	if (should_resched()) {
		local_bh_enable();
		__cond_resched();
		local_bh_disable();
		return 1;
	}
	return 0;
}
EXPORT_SYMBOL(__cond_resched_softirq);

/**
 * yield - yield the current processor to other threads.
 *
 * This is a shortcut for kernel-space yielding - it marks the
 * thread runnable and calls sys_sched_yield().
 */
void __sched yield(void)
{
	set_current_state(TASK_RUNNING);
	sys_sched_yield();
}
EXPORT_SYMBOL(yield);

/**
 * yield_to - yield the current processor to another thread in
 * your thread group, or accelerate that thread toward the
 * processor it's on.
 * @p: target task
 * @preempt: whether task preemption is allowed or not
 *
 * It's the caller's job to ensure that the target task struct
 * can't go away on us before we can do any checks.
 *
 * Returns true if we indeed boosted the target task.
 */
bool __sched yield_to(struct task_struct *p, bool preempt)
{
	struct task_struct *curr = current;
	struct rq *rq, *p_rq;
	unsigned long flags;
	bool yielded = 0;

	local_irq_save(flags);
	rq = this_rq();

again:
	p_rq = task_rq(p);
	double_rq_lock(rq, p_rq);
	while (task_rq(p) != p_rq) {
		double_rq_unlock(rq, p_rq);
		goto again;
	}

	if (!curr->sched_class->yield_to_task)
		goto out;

	if (curr->sched_class != p->sched_class)
		goto out;

	if (task_running(p_rq, p) || p->state)
		goto out;

	yielded = curr->sched_class->yield_to_task(rq, p, preempt);
	if (yielded) {
		schedstat_inc(rq, yld_count);
		/*
		 * Make p's CPU reschedule; pick_next_entity takes care of
		 * fairness.
		 */
		if (preempt && rq != p_rq)
			resched_task(p_rq->curr);
	}

out:
	double_rq_unlock(rq, p_rq);
	local_irq_restore(flags);

	if (yielded)
		schedule();

	return yielded;
}
EXPORT_SYMBOL_GPL(yield_to);

/*
 * This task is about to go to sleep on IO. Increment rq->nr_iowait so
 * that process accounting knows that this is a task in IO wait state.
 */
void __sched io_schedule(void)
{
	struct rq *rq = raw_rq();

	delayacct_blkio_start();
	atomic_inc(&rq->nr_iowait);
	blk_flush_plug(current);
	current->in_iowait = 1;
	schedule();
	current->in_iowait = 0;
	atomic_dec(&rq->nr_iowait);
	delayacct_blkio_end();
}
EXPORT_SYMBOL(io_schedule);

long __sched io_schedule_timeout(long timeout)
{
	struct rq *rq = raw_rq();
	long ret;

	delayacct_blkio_start();
	atomic_inc(&rq->nr_iowait);
	blk_flush_plug(current);
	current->in_iowait = 1;
	ret = schedule_timeout(timeout);
	current->in_iowait = 0;
	atomic_dec(&rq->nr_iowait);
	delayacct_blkio_end();
	return ret;
}

/**
 * sys_sched_get_priority_max - return maximum RT priority.
 * @policy: scheduling class.
 *
 * this syscall returns the maximum rt_priority that can be used
 * by a given scheduling class.
 */
SYSCALL_DEFINE1(sched_get_priority_max, int, policy)
{
	int ret = -EINVAL;

	switch (policy) {
	case SCHED_FIFO:
	case SCHED_RR:
		ret = MAX_USER_RT_PRIO-1;
		break;
	case SCHED_NORMAL:
	case SCHED_BATCH:
	case SCHED_IDLE:
		ret = 0;
		break;
	}
	return ret;
}

/**
 * sys_sched_get_priority_min - return minimum RT priority.
 * @policy: scheduling class.
 *
 * this syscall returns the minimum rt_priority that can be used
 * by a given scheduling class.
 */
SYSCALL_DEFINE1(sched_get_priority_min, int, policy)
{
	int ret = -EINVAL;

	switch (policy) {
	case SCHED_FIFO:
	case SCHED_RR:
		ret = 1;
		break;
	case SCHED_NORMAL:
	case SCHED_BATCH:
	case SCHED_IDLE:
		ret = 0;
	}
	return ret;
}

/**
 * sys_sched_rr_get_interval - return the default timeslice of a process.
 * @pid: pid of the process.
 * @interval: userspace pointer to the timeslice value.
 *
 * this syscall writes the default timeslice value of a given process
 * into the user-space timespec buffer. A value of '0' means infinity.
 */
SYSCALL_DEFINE2(sched_rr_get_interval, pid_t, pid,
		struct timespec __user *, interval)
{
	struct task_struct *p;
	unsigned int time_slice;
	unsigned long flags;
	struct rq *rq;
	int retval;
	struct timespec t;

	if (pid < 0)
		return -EINVAL;

	retval = -ESRCH;
	rcu_read_lock();
	p = find_process_by_pid(pid);
	if (!p)
		goto out_unlock;

	retval = security_task_getscheduler(p);
	if (retval)
		goto out_unlock;

	rq = task_rq_lock(p, &flags);
	time_slice = p->sched_class->get_rr_interval(rq, p);
	task_rq_unlock(rq, p, &flags);

	rcu_read_unlock();
	jiffies_to_timespec(time_slice, &t);
	retval = copy_to_user(interval, &t, sizeof(t)) ? -EFAULT : 0;
	return retval;

out_unlock:
	rcu_read_unlock();
	return retval;
}

static const char stat_nam[] = TASK_STATE_TO_CHAR_STR;

void sched_show_task(struct task_struct *p)
{
	unsigned long free = 0;
	unsigned state;

	state = p->state ? __ffs(p->state) + 1 : 0;
	printk(KERN_INFO "%-15.15s %c", p->comm,
		state < sizeof(stat_nam) - 1 ? stat_nam[state] : '?');
#if BITS_PER_LONG == 32
	if (state == TASK_RUNNING)
		printk(KERN_CONT " running  ");
	else
		printk(KERN_CONT " %08lx ", thread_saved_pc(p));
#else
	if (state == TASK_RUNNING)
		printk(KERN_CONT "  running task    ");
	else
		printk(KERN_CONT " %016lx ", thread_saved_pc(p));
#endif
#ifdef CONFIG_DEBUG_STACK_USAGE
	free = stack_not_used(p);
#endif
	printk(KERN_CONT "%5lu %5d %6d 0x%08lx\n", free,
		task_pid_nr(p), task_pid_nr(p->real_parent),
		(unsigned long)task_thread_info(p)->flags);

	show_stack(p, NULL);
}

void show_state_filter(unsigned long state_filter)
{
	struct task_struct *g, *p;

#if BITS_PER_LONG == 32
	printk(KERN_INFO
		"  task                PC stack   pid father\n");
#else
	printk(KERN_INFO
		"  task                        PC stack   pid father\n");
#endif
	read_lock(&tasklist_lock);
	do_each_thread(g, p) {
		/*
		 * reset the NMI-timeout, listing all files on a slow
		 * console might take a lot of time:
		 */
		touch_nmi_watchdog();
		if (!state_filter || (p->state & state_filter))
			sched_show_task(p);
	} while_each_thread(g, p);

	touch_all_softlockup_watchdogs();

#ifdef CONFIG_SCHED_DEBUG
	sysrq_sched_debug_show();
#endif
	read_unlock(&tasklist_lock);
	/*
	 * Only show locks if all tasks are dumped:
	 */
	if (!state_filter)
		debug_show_all_locks();
}

void __cpuinit init_idle_bootup_task(struct task_struct *idle)
{
	idle->sched_class = &idle_sched_class;
}

/**
 * init_idle - set up an idle thread for a given CPU
 * @idle: task in question
 * @cpu: cpu the idle task belongs to
 *
 * NOTE: this function does not set the idle thread's NEED_RESCHED
 * flag, to make booting more robust.
 */
void __cpuinit init_idle(struct task_struct *idle, int cpu)
{
	struct rq *rq = cpu_rq(cpu);
	unsigned long flags;

	raw_spin_lock_irqsave(&rq->lock, flags);

	__sched_fork(idle);
	idle->state = TASK_RUNNING;
	idle->se.exec_start = sched_clock();

	cpumask_copy(&idle->cpus_allowed, cpumask_of(cpu));
	/*
	 * We're having a chicken and egg problem, even though we are
	 * holding rq->lock, the cpu isn't yet set to this cpu so the
	 * lockdep check in task_group() will fail.
	 *
	 * Similar case to sched_fork(). / Alternatively we could
	 * use task_rq_lock() here and obtain the other rq->lock.
	 *
	 * Silence PROVE_RCU
	 */
	rcu_read_lock();
	__set_task_cpu(idle, cpu);
	rcu_read_unlock();

	rq->curr = rq->idle = idle;
#if defined(CONFIG_SMP)
	idle->on_cpu = 1;
#endif
	raw_spin_unlock_irqrestore(&rq->lock, flags);

	/* Set the preempt count _outside_ the spinlocks! */
#if defined(CONFIG_PREEMPT)
	task_thread_info(idle)->preempt_count = (idle->lock_depth >= 0);
#else
	task_thread_info(idle)->preempt_count = 0;
#endif
	/*
	 * The idle tasks have their own, simple scheduling class:
	 */
	idle->sched_class = &idle_sched_class;
	ftrace_graph_init_idle_task(idle, cpu);
}

/*
 * In a system that switches off the HZ timer nohz_cpu_mask
 * indicates which cpus entered this state. This is used
 * in the rcu update to wait only for active cpus. For system
 * which do not switch off the HZ timer nohz_cpu_mask should
 * always be CPU_BITS_NONE.
 */
cpumask_var_t nohz_cpu_mask;

/*
 * Increase the granularity value when there are more CPUs,
 * because with more CPUs the 'effective latency' as visible
 * to users decreases. But the relationship is not linear,
 * so pick a second-best guess by going with the log2 of the
 * number of CPUs.
 *
 * This idea comes from the SD scheduler of Con Kolivas:
 */
static int get_update_sysctl_factor(void)
{
	unsigned int cpus = min_t(int, num_online_cpus(), 8);
	unsigned int factor;

	switch (sysctl_sched_tunable_scaling) {
	case SCHED_TUNABLESCALING_NONE:
		factor = 1;
		break;
	case SCHED_TUNABLESCALING_LINEAR:
		factor = cpus;
		break;
	case SCHED_TUNABLESCALING_LOG:
	default:
		factor = 1 + ilog2(cpus);
		break;
	}

	return factor;
}

static void update_sysctl(void)
{
	unsigned int factor = get_update_sysctl_factor();

#define SET_SYSCTL(name) \
	(sysctl_##name = (factor) * normalized_sysctl_##name)
	SET_SYSCTL(sched_min_granularity);
	SET_SYSCTL(sched_latency);
	SET_SYSCTL(sched_wakeup_granularity);
#undef SET_SYSCTL
}

static inline void sched_init_granularity(void)
{
	update_sysctl();
}

#ifdef CONFIG_SMP
/*
 * This is how migration works:
 *
 * 1) we invoke migration_cpu_stop() on the target CPU using
 *    stop_one_cpu().
 * 2) stopper starts to run (implicitly forcing the migrated thread
 *    off the CPU)
 * 3) it checks whether the migrated task is still in the wrong runqueue.
 * 4) if it's in the wrong runqueue then the migration thread removes
 *    it and puts it into the right queue.
 * 5) stopper completes and stop_one_cpu() returns and the migration
 *    is done.
 */

/*
 * Change a given task's CPU affinity. Migrate the thread to a
 * proper CPU and schedule it away if the CPU it's executing on
 * is removed from the allowed bitmask.
 *
 * NOTE: the caller must have a valid reference to the task, the
 * task must not exit() & deallocate itself prematurely. The
 * call is not atomic; no spinlocks may be held.
 */
int set_cpus_allowed_ptr(struct task_struct *p, const struct cpumask *new_mask)
{
	unsigned long flags;
	struct rq *rq;
	unsigned int dest_cpu;
	int ret = 0;

	rq = task_rq_lock(p, &flags);

	if (!cpumask_intersects(new_mask, cpu_active_mask)) {
		ret = -EINVAL;
		goto out;
	}

	if (unlikely((p->flags & PF_THREAD_BOUND) && p != current &&
		     !cpumask_equal(&p->cpus_allowed, new_mask))) {
		ret = -EINVAL;
		goto out;
	}

	if (p->sched_class->set_cpus_allowed)
		p->sched_class->set_cpus_allowed(p, new_mask);
	else {
		cpumask_copy(&p->cpus_allowed, new_mask);
		p->rt.nr_cpus_allowed = cpumask_weight(new_mask);
	}

	/* Can the task run on the task's current CPU? If so, we're done */
	if (cpumask_test_cpu(task_cpu(p), new_mask))
		goto out;

	dest_cpu = cpumask_any_and(cpu_active_mask, new_mask);
	if (p->on_rq) {
		struct migration_arg arg = { p, dest_cpu };
		/* Need help from migration thread: drop lock and wait. */
		task_rq_unlock(rq, p, &flags);
		stop_one_cpu(cpu_of(rq), migration_cpu_stop, &arg);
		tlb_migrate_finish(p->mm);
		return 0;
	}
out:
	task_rq_unlock(rq, p, &flags);

	return ret;
}
EXPORT_SYMBOL_GPL(set_cpus_allowed_ptr);

/*
 * Move (not current) task off this cpu, onto dest cpu. We're doing
 * this because either it can't run here any more (set_cpus_allowed()
 * away from this CPU, or CPU going down), or because we're
 * attempting to rebalance this task on exec (sched_exec).
 *
 * So we race with normal scheduler movements, but that's OK, as long
 * as the task is no longer on this CPU.
 *
 * Returns non-zero if task was successfully migrated.
 */
static int __migrate_task(struct task_struct *p, int src_cpu, int dest_cpu)
{
	struct rq *rq_dest, *rq_src;
	int ret = 0;

	if (unlikely(!cpu_active(dest_cpu)))
		return ret;

	rq_src = cpu_rq(src_cpu);
	rq_dest = cpu_rq(dest_cpu);

	raw_spin_lock(&p->pi_lock);
	double_rq_lock(rq_src, rq_dest);
	/* Already moved. */
	if (task_cpu(p) != src_cpu)
		goto done;
	/* Affinity changed (again). */
	if (!cpumask_test_cpu(dest_cpu, &p->cpus_allowed))
		goto fail;

	/*
	 * If we're not on a rq, the next wake-up will ensure we're
	 * placed properly.
	 */
	if (p->on_rq) {
		deactivate_task(rq_src, p, 0);
		set_task_cpu(p, dest_cpu);
		activate_task(rq_dest, p, 0);
		check_preempt_curr(rq_dest, p, 0);
	}
done:
	ret = 1;
fail:
	double_rq_unlock(rq_src, rq_dest);
	raw_spin_unlock(&p->pi_lock);
	return ret;
}

/*
 * migration_cpu_stop - this will be executed by a highprio stopper thread
 * and performs thread migration by bumping thread off CPU then
 * 'pushing' onto another runqueue.
 */
static int migration_cpu_stop(void *data)
{
	struct migration_arg *arg = data;

	/*
	 * The original target cpu might have gone down and we might
	 * be on another cpu but it doesn't matter.
	 */
	local_irq_disable();
	__migrate_task(arg->task, raw_smp_processor_id(), arg->dest_cpu);
	local_irq_enable();
	return 0;
}

#ifdef CONFIG_HOTPLUG_CPU

/*
 * Ensures that the idle task is using init_mm right before its cpu goes
 * offline.
 */
void idle_task_exit(void)
{
	struct mm_struct *mm = current->active_mm;

	BUG_ON(cpu_online(smp_processor_id()));

	if (mm != &init_mm)
		switch_mm(mm, &init_mm, current);
	mmdrop(mm);
}

/*
 * While a dead CPU has no uninterruptible tasks queued at this point,
 * it might still have a nonzero ->nr_uninterruptible counter, because
 * for performance reasons the counter is not stricly tracking tasks to
 * their home CPUs. So we just add the counter to another CPU's counter,
 * to keep the global sum constant after CPU-down:
 */
static void migrate_nr_uninterruptible(struct rq *rq_src)
{
	struct rq *rq_dest = cpu_rq(cpumask_any(cpu_active_mask));

	rq_dest->nr_uninterruptible += rq_src->nr_uninterruptible;
	rq_src->nr_uninterruptible = 0;
}

/*
 * remove the tasks which were accounted by rq from calc_load_tasks.
 */
static void calc_global_load_remove(struct rq *rq)
{
	atomic_long_sub(rq->calc_load_active, &calc_load_tasks);
	rq->calc_load_active = 0;
}

/*
 * Migrate all tasks from the rq, sleeping tasks will be migrated by
 * try_to_wake_up()->select_task_rq().
 *
 * Called with rq->lock held even though we'er in stop_machine() and
 * there's no concurrency possible, we hold the required locks anyway
 * because of lock validation efforts.
 */
static void migrate_tasks(unsigned int dead_cpu)
{
	struct rq *rq = cpu_rq(dead_cpu);
	struct task_struct *next, *stop = rq->stop;
	int dest_cpu;

	/*
	 * Fudge the rq selection such that the below task selection loop
	 * doesn't get stuck on the currently eligible stop task.
	 *
	 * We're currently inside stop_machine() and the rq is either stuck
	 * in the stop_machine_cpu_stop() loop, or we're executing this code,
	 * either way we should never end up calling schedule() until we're
	 * done here.
	 */
	rq->stop = NULL;

	for ( ; ; ) {
		/*
		 * There's this thread running, bail when that's the only
		 * remaining thread.
		 */
		if (rq->nr_running == 1)
			break;

		next = pick_next_task(rq);
		BUG_ON(!next);
		next->sched_class->put_prev_task(rq, next);

		/* Find suitable destination for @next, with force if needed. */
		dest_cpu = select_fallback_rq(dead_cpu, next);
		raw_spin_unlock(&rq->lock);

		__migrate_task(next, dead_cpu, dest_cpu);

		raw_spin_lock(&rq->lock);
	}

	rq->stop = stop;
}

#endif /* CONFIG_HOTPLUG_CPU */

#if defined(CONFIG_SCHED_DEBUG) && defined(CONFIG_SYSCTL)

static struct ctl_table sd_ctl_dir[] = {
	{
		.procname	= "sched_domain",
		.mode		= 0555,
	},
	{}
};

static struct ctl_table sd_ctl_root[] = {
	{
		.procname	= "kernel",
		.mode		= 0555,
		.child		= sd_ctl_dir,
	},
	{}
};

static struct ctl_table *sd_alloc_ctl_entry(int n)
{
	struct ctl_table *entry =
		kcalloc(n, sizeof(struct ctl_table), GFP_KERNEL);

	return entry;
}

static void sd_free_ctl_entry(struct ctl_table **tablep)
{
	struct ctl_table *entry;

	/*
	 * In the intermediate directories, both the child directory and
	 * procname are dynamically allocated and could fail but the mode
	 * will always be set. In the lowest directory the names are
	 * static strings and all have proc handlers.
	 */
	for (entry = *tablep; entry->mode; entry++) {
		if (entry->child)
			sd_free_ctl_entry(&entry->child);
		if (entry->proc_handler == NULL)
			kfree(entry->procname);
	}

	kfree(*tablep);
	*tablep = NULL;
}

static void
set_table_entry(struct ctl_table *entry,
		const char *procname, void *data, int maxlen,
		mode_t mode, proc_handler *proc_handler)
{
	entry->procname = procname;
	entry->data = data;
	entry->maxlen = maxlen;
	entry->mode = mode;
	entry->proc_handler = proc_handler;
}

static struct ctl_table *
sd_alloc_ctl_domain_table(struct sched_domain *sd)
{
	struct ctl_table *table = sd_alloc_ctl_entry(13);

	if (table == NULL)
		return NULL;

	set_table_entry(&table[0], "min_interval", &sd->min_interval,
		sizeof(long), 0644, proc_doulongvec_minmax);
	set_table_entry(&table[1], "max_interval", &sd->max_interval,
		sizeof(long), 0644, proc_doulongvec_minmax);
	set_table_entry(&table[2], "busy_idx", &sd->busy_idx,
		sizeof(int), 0644, proc_dointvec_minmax);
	set_table_entry(&table[3], "idle_idx", &sd->idle_idx,
		sizeof(int), 0644, proc_dointvec_minmax);
	set_table_entry(&table[4], "newidle_idx", &sd->newidle_idx,
		sizeof(int), 0644, proc_dointvec_minmax);
	set_table_entry(&table[5], "wake_idx", &sd->wake_idx,
		sizeof(int), 0644, proc_dointvec_minmax);
	set_table_entry(&table[6], "forkexec_idx", &sd->forkexec_idx,
		sizeof(int), 0644, proc_dointvec_minmax);
	set_table_entry(&table[7], "busy_factor", &sd->busy_factor,
		sizeof(int), 0644, proc_dointvec_minmax);
	set_table_entry(&table[8], "imbalance_pct", &sd->imbalance_pct,
		sizeof(int), 0644, proc_dointvec_minmax);
	set_table_entry(&table[9], "cache_nice_tries",
		&sd->cache_nice_tries,
		sizeof(int), 0644, proc_dointvec_minmax);
	set_table_entry(&table[10], "flags", &sd->flags,
		sizeof(int), 0644, proc_dointvec_minmax);
	set_table_entry(&table[11], "name", sd->name,
		CORENAME_MAX_SIZE, 0444, proc_dostring);
	/* &table[12] is terminator */

	return table;
}

static ctl_table *sd_alloc_ctl_cpu_table(int cpu)
{
	struct ctl_table *entry, *table;
	struct sched_domain *sd;
	int domain_num = 0, i;
	char buf[32];

	for_each_domain(cpu, sd)
		domain_num++;
	entry = table = sd_alloc_ctl_entry(domain_num + 1);
	if (table == NULL)
		return NULL;

	i = 0;
	for_each_domain(cpu, sd) {
		snprintf(buf, 32, "domain%d", i);
		entry->procname = kstrdup(buf, GFP_KERNEL);
		entry->mode = 0555;
		entry->child = sd_alloc_ctl_domain_table(sd);
		entry++;
		i++;
	}
	return table;
}

static struct ctl_table_header *sd_sysctl_header;
static void register_sched_domain_sysctl(void)
{
	int i, cpu_num = num_possible_cpus();
	struct ctl_table *entry = sd_alloc_ctl_entry(cpu_num + 1);
	char buf[32];

	WARN_ON(sd_ctl_dir[0].child);
	sd_ctl_dir[0].child = entry;

	if (entry == NULL)
		return;

	for_each_possible_cpu(i) {
		snprintf(buf, 32, "cpu%d", i);
		entry->procname = kstrdup(buf, GFP_KERNEL);
		entry->mode = 0555;
		entry->child = sd_alloc_ctl_cpu_table(i);
		entry++;
	}

	WARN_ON(sd_sysctl_header);
	sd_sysctl_header = register_sysctl_table(sd_ctl_root);
}

/* may be called multiple times per register */
static void unregister_sched_domain_sysctl(void)
{
	if (sd_sysctl_header)
		unregister_sysctl_table(sd_sysctl_header);
	sd_sysctl_header = NULL;
	if (sd_ctl_dir[0].child)
		sd_free_ctl_entry(&sd_ctl_dir[0].child);
}
#else
static void register_sched_domain_sysctl(void)
{
}
static void unregister_sched_domain_sysctl(void)
{
}
#endif

static void set_rq_online(struct rq *rq)
{
	if (!rq->online) {
		const struct sched_class *class;

		cpumask_set_cpu(rq->cpu, rq->rd->online);
		rq->online = 1;

		for_each_class(class) {
			if (class->rq_online)
				class->rq_online(rq);
		}
	}
}

static void set_rq_offline(struct rq *rq)
{
	if (rq->online) {
		const struct sched_class *class;

		for_each_class(class) {
			if (class->rq_offline)
				class->rq_offline(rq);
		}

		cpumask_clear_cpu(rq->cpu, rq->rd->online);
		rq->online = 0;
	}
}

/*
 * migration_call - callback that gets triggered when a CPU is added.
 * Here we can start up the necessary migration thread for the new CPU.
 */
static int __cpuinit
migration_call(struct notifier_block *nfb, unsigned long action, void *hcpu)
{
	int cpu = (long)hcpu;
	unsigned long flags;
	struct rq *rq = cpu_rq(cpu);

	switch (action & ~CPU_TASKS_FROZEN) {

	case CPU_UP_PREPARE:
		rq->calc_load_update = calc_load_update;
		break;

	case CPU_ONLINE:
		/* Update our root-domain */
		raw_spin_lock_irqsave(&rq->lock, flags);
		if (rq->rd) {
			BUG_ON(!cpumask_test_cpu(cpu, rq->rd->span));

			set_rq_online(rq);
		}
		raw_spin_unlock_irqrestore(&rq->lock, flags);
		break;

#ifdef CONFIG_HOTPLUG_CPU
	case CPU_DYING:
		sched_ttwu_pending();
		/* Update our root-domain */
		raw_spin_lock_irqsave(&rq->lock, flags);
		if (rq->rd) {
			BUG_ON(!cpumask_test_cpu(cpu, rq->rd->span));
			set_rq_offline(rq);
		}
		migrate_tasks(cpu);
		BUG_ON(rq->nr_running != 1); /* the migration thread */
		raw_spin_unlock_irqrestore(&rq->lock, flags);

		migrate_nr_uninterruptible(rq);
		calc_global_load_remove(rq);
		break;
#endif
	}

	update_max_interval();

	return NOTIFY_OK;
}

/*
 * Register at high priority so that task migration (migrate_all_tasks)
 * happens before everything else.  This has to be lower priority than
 * the notifier in the perf_event subsystem, though.
 */
static struct notifier_block __cpuinitdata migration_notifier = {
	.notifier_call = migration_call,
	.priority = CPU_PRI_MIGRATION,
};

static int __cpuinit sched_cpu_active(struct notifier_block *nfb,
				      unsigned long action, void *hcpu)
{
	switch (action & ~CPU_TASKS_FROZEN) {
	case CPU_ONLINE:
	case CPU_DOWN_FAILED:
		set_cpu_active((long)hcpu, true);
		return NOTIFY_OK;
	default:
		return NOTIFY_DONE;
	}
}

static int __cpuinit sched_cpu_inactive(struct notifier_block *nfb,
					unsigned long action, void *hcpu)
{
	switch (action & ~CPU_TASKS_FROZEN) {
	case CPU_DOWN_PREPARE:
		set_cpu_active((long)hcpu, false);
		return NOTIFY_OK;
	default:
		return NOTIFY_DONE;
	}
}

static int __init migration_init(void)
{
	void *cpu = (void *)(long)smp_processor_id();
	int err;

	/* Initialize migration for the boot CPU */
	err = migration_call(&migration_notifier, CPU_UP_PREPARE, cpu);
	BUG_ON(err == NOTIFY_BAD);
	migration_call(&migration_notifier, CPU_ONLINE, cpu);
	register_cpu_notifier(&migration_notifier);

	/* Register cpu active notifiers */
	cpu_notifier(sched_cpu_active, CPU_PRI_SCHED_ACTIVE);
	cpu_notifier(sched_cpu_inactive, CPU_PRI_SCHED_INACTIVE);

	return 0;
}
early_initcall(migration_init);
#endif

#ifdef CONFIG_SMP

static cpumask_var_t sched_domains_tmpmask; /* sched_domains_mutex */

#ifdef CONFIG_SCHED_DEBUG

static __read_mostly int sched_domain_debug_enabled;

static int __init sched_domain_debug_setup(char *str)
{
	sched_domain_debug_enabled = 1;

	return 0;
}
early_param("sched_debug", sched_domain_debug_setup);

static int sched_domain_debug_one(struct sched_domain *sd, int cpu, int level,
				  struct cpumask *groupmask)
{
	struct sched_group *group = sd->groups;
	char str[256];

	cpulist_scnprintf(str, sizeof(str), sched_domain_span(sd));
	cpumask_clear(groupmask);

	printk(KERN_DEBUG "%*s domain %d: ", level, "", level);

	if (!(sd->flags & SD_LOAD_BALANCE)) {
		printk("does not load-balance\n");
		if (sd->parent)
			printk(KERN_ERR "ERROR: !SD_LOAD_BALANCE domain"
					" has parent");
		return -1;
	}

	printk(KERN_CONT "span %s level %s\n", str, sd->name);

	if (!cpumask_test_cpu(cpu, sched_domain_span(sd))) {
		printk(KERN_ERR "ERROR: domain->span does not contain "
				"CPU%d\n", cpu);
	}
	if (!cpumask_test_cpu(cpu, sched_group_cpus(group))) {
		printk(KERN_ERR "ERROR: domain->groups does not contain"
				" CPU%d\n", cpu);
	}

	printk(KERN_DEBUG "%*s groups:", level + 1, "");
	do {
		if (!group) {
			printk("\n");
			printk(KERN_ERR "ERROR: group is NULL\n");
			break;
		}

		if (!group->cpu_power) {
			printk(KERN_CONT "\n");
			printk(KERN_ERR "ERROR: domain->cpu_power not "
					"set\n");
			break;
		}

		if (!cpumask_weight(sched_group_cpus(group))) {
			printk(KERN_CONT "\n");
			printk(KERN_ERR "ERROR: empty group\n");
			break;
		}

		if (cpumask_intersects(groupmask, sched_group_cpus(group))) {
			printk(KERN_CONT "\n");
			printk(KERN_ERR "ERROR: repeated CPUs\n");
			break;
		}

		cpumask_or(groupmask, groupmask, sched_group_cpus(group));

		cpulist_scnprintf(str, sizeof(str), sched_group_cpus(group));

		printk(KERN_CONT " %s", str);
		if (group->cpu_power != SCHED_LOAD_SCALE) {
			printk(KERN_CONT " (cpu_power = %d)",
				group->cpu_power);
		}

		group = group->next;
	} while (group != sd->groups);
	printk(KERN_CONT "\n");

	if (!cpumask_equal(sched_domain_span(sd), groupmask))
		printk(KERN_ERR "ERROR: groups don't span domain->span\n");

	if (sd->parent &&
	    !cpumask_subset(groupmask, sched_domain_span(sd->parent)))
		printk(KERN_ERR "ERROR: parent span is not a superset "
			"of domain->span\n");
	return 0;
}

static void sched_domain_debug(struct sched_domain *sd, int cpu)
{
	int level = 0;

	if (!sched_domain_debug_enabled)
		return;

	if (!sd) {
		printk(KERN_DEBUG "CPU%d attaching NULL sched-domain.\n", cpu);
		return;
	}

	printk(KERN_DEBUG "CPU%d attaching sched-domain:\n", cpu);

	for (;;) {
		if (sched_domain_debug_one(sd, cpu, level, sched_domains_tmpmask))
			break;
		level++;
		sd = sd->parent;
		if (!sd)
			break;
	}
}
#else /* !CONFIG_SCHED_DEBUG */
# define sched_domain_debug(sd, cpu) do { } while (0)
#endif /* CONFIG_SCHED_DEBUG */

static int sd_degenerate(struct sched_domain *sd)
{
	if (cpumask_weight(sched_domain_span(sd)) == 1)
		return 1;

	/* Following flags need at least 2 groups */
	if (sd->flags & (SD_LOAD_BALANCE |
			 SD_BALANCE_NEWIDLE |
			 SD_BALANCE_FORK |
			 SD_BALANCE_EXEC |
			 SD_SHARE_CPUPOWER |
			 SD_SHARE_PKG_RESOURCES)) {
		if (sd->groups != sd->groups->next)
			return 0;
	}

	/* Following flags don't use groups */
	if (sd->flags & (SD_WAKE_AFFINE))
		return 0;

	return 1;
}

static int
sd_parent_degenerate(struct sched_domain *sd, struct sched_domain *parent)
{
	unsigned long cflags = sd->flags, pflags = parent->flags;

	if (sd_degenerate(parent))
		return 1;

	if (!cpumask_equal(sched_domain_span(sd), sched_domain_span(parent)))
		return 0;

	/* Flags needing groups don't count if only 1 group in parent */
	if (parent->groups == parent->groups->next) {
		pflags &= ~(SD_LOAD_BALANCE |
				SD_BALANCE_NEWIDLE |
				SD_BALANCE_FORK |
				SD_BALANCE_EXEC |
				SD_SHARE_CPUPOWER |
				SD_SHARE_PKG_RESOURCES);
		if (nr_node_ids == 1)
			pflags &= ~SD_SERIALIZE;
	}
	if (~cflags & pflags)
		return 0;

	return 1;
}

static void free_rootdomain(struct rcu_head *rcu)
{
	struct root_domain *rd = container_of(rcu, struct root_domain, rcu);

	cpupri_cleanup(&rd->cpupri);
	free_cpumask_var(rd->rto_mask);
	free_cpumask_var(rd->online);
	free_cpumask_var(rd->span);
	kfree(rd);
}

static void rq_attach_root(struct rq *rq, struct root_domain *rd)
{
	struct root_domain *old_rd = NULL;
	unsigned long flags;

	raw_spin_lock_irqsave(&rq->lock, flags);

	if (rq->rd) {
		old_rd = rq->rd;

		if (cpumask_test_cpu(rq->cpu, old_rd->online))
			set_rq_offline(rq);

		cpumask_clear_cpu(rq->cpu, old_rd->span);

		/*
		 * If we dont want to free the old_rt yet then
		 * set old_rd to NULL to skip the freeing later
		 * in this function:
		 */
		if (!atomic_dec_and_test(&old_rd->refcount))
			old_rd = NULL;
	}

	atomic_inc(&rd->refcount);
	rq->rd = rd;

	cpumask_set_cpu(rq->cpu, rd->span);
	if (cpumask_test_cpu(rq->cpu, cpu_active_mask))
		set_rq_online(rq);

	raw_spin_unlock_irqrestore(&rq->lock, flags);

	if (old_rd)
		call_rcu_sched(&old_rd->rcu, free_rootdomain);
}

static int init_rootdomain(struct root_domain *rd)
{
	memset(rd, 0, sizeof(*rd));

	if (!alloc_cpumask_var(&rd->span, GFP_KERNEL))
		goto out;
	if (!alloc_cpumask_var(&rd->online, GFP_KERNEL))
		goto free_span;
	if (!alloc_cpumask_var(&rd->rto_mask, GFP_KERNEL))
		goto free_online;

	if (cpupri_init(&rd->cpupri) != 0)
		goto free_rto_mask;
	return 0;

free_rto_mask:
	free_cpumask_var(rd->rto_mask);
free_online:
	free_cpumask_var(rd->online);
free_span:
	free_cpumask_var(rd->span);
out:
	return -ENOMEM;
}

static void init_defrootdomain(void)
{
	init_rootdomain(&def_root_domain);

	atomic_set(&def_root_domain.refcount, 1);
}

static struct root_domain *alloc_rootdomain(void)
{
	struct root_domain *rd;

	rd = kmalloc(sizeof(*rd), GFP_KERNEL);
	if (!rd)
		return NULL;

	if (init_rootdomain(rd) != 0) {
		kfree(rd);
		return NULL;
	}

	return rd;
}

static void free_sched_domain(struct rcu_head *rcu)
{
	struct sched_domain *sd = container_of(rcu, struct sched_domain, rcu);
	if (atomic_dec_and_test(&sd->groups->ref))
		kfree(sd->groups);
	kfree(sd);
}

static void destroy_sched_domain(struct sched_domain *sd, int cpu)
{
	call_rcu(&sd->rcu, free_sched_domain);
}

static void destroy_sched_domains(struct sched_domain *sd, int cpu)
{
	for (; sd; sd = sd->parent)
		destroy_sched_domain(sd, cpu);
}

/*
 * Attach the domain 'sd' to 'cpu' as its base domain. Callers must
 * hold the hotplug lock.
 */
static void
cpu_attach_domain(struct sched_domain *sd, struct root_domain *rd, int cpu)
{
	struct rq *rq = cpu_rq(cpu);
	struct sched_domain *tmp;

	/* Remove the sched domains which do not contribute to scheduling. */
	for (tmp = sd; tmp; ) {
		struct sched_domain *parent = tmp->parent;
		if (!parent)
			break;

		if (sd_parent_degenerate(tmp, parent)) {
			tmp->parent = parent->parent;
			if (parent->parent)
				parent->parent->child = tmp;
			destroy_sched_domain(parent, cpu);
		} else
			tmp = tmp->parent;
	}

	if (sd && sd_degenerate(sd)) {
		tmp = sd;
		sd = sd->parent;
		destroy_sched_domain(tmp, cpu);
		if (sd)
			sd->child = NULL;
	}

	sched_domain_debug(sd, cpu);

	rq_attach_root(rq, rd);
	tmp = rq->sd;
	rcu_assign_pointer(rq->sd, sd);
	destroy_sched_domains(tmp, cpu);
}

/* cpus with isolated domains */
static cpumask_var_t cpu_isolated_map;

/* Setup the mask of cpus configured for isolated domains */
static int __init isolated_cpu_setup(char *str)
{
	alloc_bootmem_cpumask_var(&cpu_isolated_map);
	cpulist_parse(str, cpu_isolated_map);
	return 1;
}

__setup("isolcpus=", isolated_cpu_setup);

#define SD_NODES_PER_DOMAIN 16

#ifdef CONFIG_NUMA

/**
 * find_next_best_node - find the next node to include in a sched_domain
 * @node: node whose sched_domain we're building
 * @used_nodes: nodes already in the sched_domain
 *
 * Find the next node to include in a given scheduling domain. Simply
 * finds the closest node not already in the @used_nodes map.
 *
 * Should use nodemask_t.
 */
static int find_next_best_node(int node, nodemask_t *used_nodes)
{
	int i, n, val, min_val, best_node = 0;

	min_val = INT_MAX;

	for (i = 0; i < nr_node_ids; i++) {
		/* Start at @node */
		n = (node + i) % nr_node_ids;

		if (!nr_cpus_node(n))
			continue;

		/* Skip already used nodes */
		if (node_isset(n, *used_nodes))
			continue;

		/* Simple min distance search */
		val = node_distance(node, n);

		if (val < min_val) {
			min_val = val;
			best_node = n;
		}
	}

	node_set(best_node, *used_nodes);
	return best_node;
}

/**
 * sched_domain_node_span - get a cpumask for a node's sched_domain
 * @node: node whose cpumask we're constructing
 * @span: resulting cpumask
 *
 * Given a node, construct a good cpumask for its sched_domain to span. It
 * should be one that prevents unnecessary balancing, but also spreads tasks
 * out optimally.
 */
static void sched_domain_node_span(int node, struct cpumask *span)
{
	nodemask_t used_nodes;
	int i;

	cpumask_clear(span);
	nodes_clear(used_nodes);

	cpumask_or(span, span, cpumask_of_node(node));
	node_set(node, used_nodes);

	for (i = 1; i < SD_NODES_PER_DOMAIN; i++) {
		int next_node = find_next_best_node(node, &used_nodes);

		cpumask_or(span, span, cpumask_of_node(next_node));
	}
}

static const struct cpumask *cpu_node_mask(int cpu)
{
	lockdep_assert_held(&sched_domains_mutex);

	sched_domain_node_span(cpu_to_node(cpu), sched_domains_tmpmask);

	return sched_domains_tmpmask;
}

static const struct cpumask *cpu_allnodes_mask(int cpu)
{
	return cpu_possible_mask;
}
#endif /* CONFIG_NUMA */

static const struct cpumask *cpu_cpu_mask(int cpu)
{
	return cpumask_of_node(cpu_to_node(cpu));
}

int sched_smt_power_savings = 0, sched_mc_power_savings = 0;

struct sd_data {
	struct sched_domain **__percpu sd;
	struct sched_group **__percpu sg;
};

struct s_data {
	struct sched_domain ** __percpu sd;
	struct root_domain	*rd;
};

enum s_alloc {
	sa_rootdomain,
	sa_sd,
	sa_sd_storage,
	sa_none,
};

struct sched_domain_topology_level;

typedef struct sched_domain *(*sched_domain_init_f)(struct sched_domain_topology_level *tl, int cpu);
typedef const struct cpumask *(*sched_domain_mask_f)(int cpu);

struct sched_domain_topology_level {
	sched_domain_init_f init;
	sched_domain_mask_f mask;
	struct sd_data      data;
};

/*
 * Assumes the sched_domain tree is fully constructed
 */
static int get_group(int cpu, struct sd_data *sdd, struct sched_group **sg)
{
	struct sched_domain *sd = *per_cpu_ptr(sdd->sd, cpu);
	struct sched_domain *child = sd->child;

	if (child)
		cpu = cpumask_first(sched_domain_span(child));

	if (sg)
		*sg = *per_cpu_ptr(sdd->sg, cpu);

	return cpu;
}

/*
 * build_sched_groups takes the cpumask we wish to span, and a pointer
 * to a function which identifies what group(along with sched group) a CPU
 * belongs to. The return value of group_fn must be a >= 0 and < nr_cpu_ids
 * (due to the fact that we keep track of groups covered with a struct cpumask).
 *
 * build_sched_groups will build a circular linked list of the groups
 * covered by the given span, and will set each group's ->cpumask correctly,
 * and ->cpu_power to 0.
 */
static void
build_sched_groups(struct sched_domain *sd)
{
	struct sched_group *first = NULL, *last = NULL;
	struct sd_data *sdd = sd->private;
	const struct cpumask *span = sched_domain_span(sd);
	struct cpumask *covered;
	int i;

	lockdep_assert_held(&sched_domains_mutex);
	covered = sched_domains_tmpmask;

	cpumask_clear(covered);

	for_each_cpu(i, span) {
		struct sched_group *sg;
		int group = get_group(i, sdd, &sg);
		int j;

		if (cpumask_test_cpu(i, covered))
			continue;

		cpumask_clear(sched_group_cpus(sg));
		sg->cpu_power = 0;

		for_each_cpu(j, span) {
			if (get_group(j, sdd, NULL) != group)
				continue;

			cpumask_set_cpu(j, covered);
			cpumask_set_cpu(j, sched_group_cpus(sg));
		}

		if (!first)
			first = sg;
		if (last)
			last->next = sg;
		last = sg;
	}
	last->next = first;
}

/*
 * Initialize sched groups cpu_power.
 *
 * cpu_power indicates the capacity of sched group, which is used while
 * distributing the load between different sched groups in a sched domain.
 * Typically cpu_power for all the groups in a sched domain will be same unless
 * there are asymmetries in the topology. If there are asymmetries, group
 * having more cpu_power will pickup more load compared to the group having
 * less cpu_power.
 */
static void init_sched_groups_power(int cpu, struct sched_domain *sd)
{
	WARN_ON(!sd || !sd->groups);

	if (cpu != group_first_cpu(sd->groups))
		return;

	sd->groups->group_weight = cpumask_weight(sched_group_cpus(sd->groups));

	update_group_power(sd, cpu);
}

/*
 * Initializers for schedule domains
 * Non-inlined to reduce accumulated stack pressure in build_sched_domains()
 */

#ifdef CONFIG_SCHED_DEBUG
# define SD_INIT_NAME(sd, type)		sd->name = #type
#else
# define SD_INIT_NAME(sd, type)		do { } while (0)
#endif

#define SD_INIT_FUNC(type)						\
static noinline struct sched_domain *					\
sd_init_##type(struct sched_domain_topology_level *tl, int cpu) 	\
{									\
	struct sched_domain *sd = *per_cpu_ptr(tl->data.sd, cpu);	\
	*sd = SD_##type##_INIT;						\
	SD_INIT_NAME(sd, type);						\
	sd->private = &tl->data;					\
	return sd;							\
}

SD_INIT_FUNC(CPU)
#ifdef CONFIG_NUMA
 SD_INIT_FUNC(ALLNODES)
 SD_INIT_FUNC(NODE)
#endif
#ifdef CONFIG_SCHED_SMT
 SD_INIT_FUNC(SIBLING)
#endif
#ifdef CONFIG_SCHED_MC
 SD_INIT_FUNC(MC)
#endif
#ifdef CONFIG_SCHED_BOOK
 SD_INIT_FUNC(BOOK)
#endif

static int default_relax_domain_level = -1;
int sched_domain_level_max;

static int __init setup_relax_domain_level(char *str)
{
	unsigned long val;

	val = simple_strtoul(str, NULL, 0);
	if (val < sched_domain_level_max)
		default_relax_domain_level = val;

	return 1;
}
__setup("relax_domain_level=", setup_relax_domain_level);

static void set_domain_attribute(struct sched_domain *sd,
				 struct sched_domain_attr *attr)
{
	int request;

	if (!attr || attr->relax_domain_level < 0) {
		if (default_relax_domain_level < 0)
			return;
		else
			request = default_relax_domain_level;
	} else
		request = attr->relax_domain_level;
	if (request < sd->level) {
		/* turn off idle balance on this domain */
		sd->flags &= ~(SD_BALANCE_WAKE|SD_BALANCE_NEWIDLE);
	} else {
		/* turn on idle balance on this domain */
		sd->flags |= (SD_BALANCE_WAKE|SD_BALANCE_NEWIDLE);
	}
}

static void __sdt_free(const struct cpumask *cpu_map);
static int __sdt_alloc(const struct cpumask *cpu_map);

static void __free_domain_allocs(struct s_data *d, enum s_alloc what,
				 const struct cpumask *cpu_map)
{
	switch (what) {
	case sa_rootdomain:
		if (!atomic_read(&d->rd->refcount))
			free_rootdomain(&d->rd->rcu); /* fall through */
	case sa_sd:
		free_percpu(d->sd); /* fall through */
	case sa_sd_storage:
		__sdt_free(cpu_map); /* fall through */
	case sa_none:
		break;
	}
}

static enum s_alloc __visit_domain_allocation_hell(struct s_data *d,
						   const struct cpumask *cpu_map)
{
	memset(d, 0, sizeof(*d));

	if (__sdt_alloc(cpu_map))
		return sa_sd_storage;
	d->sd = alloc_percpu(struct sched_domain *);
	if (!d->sd)
		return sa_sd_storage;
	d->rd = alloc_rootdomain();
	if (!d->rd)
		return sa_sd;
	return sa_rootdomain;
}

/*
 * NULL the sd_data elements we've used to build the sched_domain and
 * sched_group structure so that the subsequent __free_domain_allocs()
 * will not free the data we're using.
 */
static void claim_allocations(int cpu, struct sched_domain *sd)
{
	struct sd_data *sdd = sd->private;
	struct sched_group *sg = sd->groups;

	WARN_ON_ONCE(*per_cpu_ptr(sdd->sd, cpu) != sd);
	*per_cpu_ptr(sdd->sd, cpu) = NULL;

	if (cpu == cpumask_first(sched_group_cpus(sg))) {
		WARN_ON_ONCE(*per_cpu_ptr(sdd->sg, cpu) != sg);
		*per_cpu_ptr(sdd->sg, cpu) = NULL;
	}
}

#ifdef CONFIG_SCHED_SMT
static const struct cpumask *cpu_smt_mask(int cpu)
{
	return topology_thread_cpumask(cpu);
}
#endif

/*
 * Topology list, bottom-up.
 */
static struct sched_domain_topology_level default_topology[] = {
#ifdef CONFIG_SCHED_SMT
	{ sd_init_SIBLING, cpu_smt_mask, },
#endif
#ifdef CONFIG_SCHED_MC
	{ sd_init_MC, cpu_coregroup_mask, },
#endif
#ifdef CONFIG_SCHED_BOOK
	{ sd_init_BOOK, cpu_book_mask, },
#endif
	{ sd_init_CPU, cpu_cpu_mask, },
#ifdef CONFIG_NUMA
	{ sd_init_NODE, cpu_node_mask, },
	{ sd_init_ALLNODES, cpu_allnodes_mask, },
#endif
	{ NULL, },
};

static struct sched_domain_topology_level *sched_domain_topology = default_topology;

static int __sdt_alloc(const struct cpumask *cpu_map)
{
	struct sched_domain_topology_level *tl;
	int j;

	for (tl = sched_domain_topology; tl->init; tl++) {
		struct sd_data *sdd = &tl->data;

		sdd->sd = alloc_percpu(struct sched_domain *);
		if (!sdd->sd)
			return -ENOMEM;

		sdd->sg = alloc_percpu(struct sched_group *);
		if (!sdd->sg)
			return -ENOMEM;

		for_each_cpu(j, cpu_map) {
			struct sched_domain *sd;
			struct sched_group *sg;

		       	sd = kzalloc_node(sizeof(struct sched_domain) + cpumask_size(),
					GFP_KERNEL, cpu_to_node(j));
			if (!sd)
				return -ENOMEM;

			*per_cpu_ptr(sdd->sd, j) = sd;

			sg = kzalloc_node(sizeof(struct sched_group) + cpumask_size(),
					GFP_KERNEL, cpu_to_node(j));
			if (!sg)
				return -ENOMEM;

			*per_cpu_ptr(sdd->sg, j) = sg;
		}
	}

	return 0;
}

static void __sdt_free(const struct cpumask *cpu_map)
{
	struct sched_domain_topology_level *tl;
	int j;

	for (tl = sched_domain_topology; tl->init; tl++) {
		struct sd_data *sdd = &tl->data;

		for_each_cpu(j, cpu_map) {
			kfree(*per_cpu_ptr(sdd->sd, j));
			kfree(*per_cpu_ptr(sdd->sg, j));
		}
		free_percpu(sdd->sd);
		free_percpu(sdd->sg);
	}
}

struct sched_domain *build_sched_domain(struct sched_domain_topology_level *tl,
		struct s_data *d, const struct cpumask *cpu_map,
		struct sched_domain_attr *attr, struct sched_domain *child,
		int cpu)
{
	struct sched_domain *sd = tl->init(tl, cpu);
	if (!sd)
		return child;

	set_domain_attribute(sd, attr);
	cpumask_and(sched_domain_span(sd), cpu_map, tl->mask(cpu));
	if (child) {
		sd->level = child->level + 1;
		sched_domain_level_max = max(sched_domain_level_max, sd->level);
		child->parent = sd;
	}
	sd->child = child;

	return sd;
}

/*
 * Build sched domains for a given set of cpus and attach the sched domains
 * to the individual cpus
 */
static int build_sched_domains(const struct cpumask *cpu_map,
			       struct sched_domain_attr *attr)
{
	enum s_alloc alloc_state = sa_none;
	struct sched_domain *sd;
	struct s_data d;
	int i, ret = -ENOMEM;

	alloc_state = __visit_domain_allocation_hell(&d, cpu_map);
	if (alloc_state != sa_rootdomain)
		goto error;

	/* Set up domains for cpus specified by the cpu_map. */
	for_each_cpu(i, cpu_map) {
		struct sched_domain_topology_level *tl;

		sd = NULL;
		for (tl = sched_domain_topology; tl->init; tl++)
			sd = build_sched_domain(tl, &d, cpu_map, attr, sd, i);

		while (sd->child)
			sd = sd->child;

		*per_cpu_ptr(d.sd, i) = sd;
	}

	/* Build the groups for the domains */
	for_each_cpu(i, cpu_map) {
		for (sd = *per_cpu_ptr(d.sd, i); sd; sd = sd->parent) {
			sd->span_weight = cpumask_weight(sched_domain_span(sd));
			get_group(i, sd->private, &sd->groups);
			atomic_inc(&sd->groups->ref);

			if (i != cpumask_first(sched_domain_span(sd)))
				continue;

			build_sched_groups(sd);
		}
	}

	/* Calculate CPU power for physical packages and nodes */
	for (i = nr_cpumask_bits-1; i >= 0; i--) {
		if (!cpumask_test_cpu(i, cpu_map))
			continue;

		for (sd = *per_cpu_ptr(d.sd, i); sd; sd = sd->parent) {
			claim_allocations(i, sd);
			init_sched_groups_power(i, sd);
		}
	}

	/* Attach the domains */
	rcu_read_lock();
	for_each_cpu(i, cpu_map) {
		sd = *per_cpu_ptr(d.sd, i);
		cpu_attach_domain(sd, d.rd, i);
	}
	rcu_read_unlock();

	ret = 0;
error:
	__free_domain_allocs(&d, alloc_state, cpu_map);
	return ret;
}

static cpumask_var_t *doms_cur;	/* current sched domains */
static int ndoms_cur;		/* number of sched domains in 'doms_cur' */
static struct sched_domain_attr *dattr_cur;
				/* attribues of custom domains in 'doms_cur' */

/*
 * Special case: If a kmalloc of a doms_cur partition (array of
 * cpumask) fails, then fallback to a single sched domain,
 * as determined by the single cpumask fallback_doms.
 */
static cpumask_var_t fallback_doms;

/*
 * arch_update_cpu_topology lets virtualized architectures update the
 * cpu core maps. It is supposed to return 1 if the topology changed
 * or 0 if it stayed the same.
 */
int __attribute__((weak)) arch_update_cpu_topology(void)
{
	return 0;
}

cpumask_var_t *alloc_sched_domains(unsigned int ndoms)
{
	int i;
	cpumask_var_t *doms;

	doms = kmalloc(sizeof(*doms) * ndoms, GFP_KERNEL);
	if (!doms)
		return NULL;
	for (i = 0; i < ndoms; i++) {
		if (!alloc_cpumask_var(&doms[i], GFP_KERNEL)) {
			free_sched_domains(doms, i);
			return NULL;
		}
	}
	return doms;
}

void free_sched_domains(cpumask_var_t doms[], unsigned int ndoms)
{
	unsigned int i;
	for (i = 0; i < ndoms; i++)
		free_cpumask_var(doms[i]);
	kfree(doms);
}

/*
 * Set up scheduler domains and groups. Callers must hold the hotplug lock.
 * For now this just excludes isolated cpus, but could be used to
 * exclude other special cases in the future.
 */
static int init_sched_domains(const struct cpumask *cpu_map)
{
	int err;

	arch_update_cpu_topology();
	ndoms_cur = 1;
	doms_cur = alloc_sched_domains(ndoms_cur);
	if (!doms_cur)
		doms_cur = &fallback_doms;
	cpumask_andnot(doms_cur[0], cpu_map, cpu_isolated_map);
	dattr_cur = NULL;
	err = build_sched_domains(doms_cur[0], NULL);
	register_sched_domain_sysctl();

	return err;
}

/*
 * Detach sched domains from a group of cpus specified in cpu_map
 * These cpus will now be attached to the NULL domain
 */
static void detach_destroy_domains(const struct cpumask *cpu_map)
{
	int i;

	rcu_read_lock();
	for_each_cpu(i, cpu_map)
		cpu_attach_domain(NULL, &def_root_domain, i);
	rcu_read_unlock();
}

/* handle null as "default" */
static int dattrs_equal(struct sched_domain_attr *cur, int idx_cur,
			struct sched_domain_attr *new, int idx_new)
{
	struct sched_domain_attr tmp;

	/* fast path */
	if (!new && !cur)
		return 1;

	tmp = SD_ATTR_INIT;
	return !memcmp(cur ? (cur + idx_cur) : &tmp,
			new ? (new + idx_new) : &tmp,
			sizeof(struct sched_domain_attr));
}

/*
 * Partition sched domains as specified by the 'ndoms_new'
 * cpumasks in the array doms_new[] of cpumasks. This compares
 * doms_new[] to the current sched domain partitioning, doms_cur[].
 * It destroys each deleted domain and builds each new domain.
 *
 * 'doms_new' is an array of cpumask_var_t's of length 'ndoms_new'.
 * The masks don't intersect (don't overlap.) We should setup one
 * sched domain for each mask. CPUs not in any of the cpumasks will
 * not be load balanced. If the same cpumask appears both in the
 * current 'doms_cur' domains and in the new 'doms_new', we can leave
 * it as it is.
 *
 * The passed in 'doms_new' should be allocated using
 * alloc_sched_domains.  This routine takes ownership of it and will
 * free_sched_domains it when done with it. If the caller failed the
 * alloc call, then it can pass in doms_new == NULL && ndoms_new == 1,
 * and partition_sched_domains() will fallback to the single partition
 * 'fallback_doms', it also forces the domains to be rebuilt.
 *
 * If doms_new == NULL it will be replaced with cpu_online_mask.
 * ndoms_new == 0 is a special case for destroying existing domains,
 * and it will not create the default domain.
 *
 * Call with hotplug lock held
 */
void partition_sched_domains(int ndoms_new, cpumask_var_t doms_new[],
			     struct sched_domain_attr *dattr_new)
{
	int i, j, n;
	int new_topology;

	mutex_lock(&sched_domains_mutex);

	/* always unregister in case we don't destroy any domains */
	unregister_sched_domain_sysctl();

	/* Let architecture update cpu core mappings. */
	new_topology = arch_update_cpu_topology();

	n = doms_new ? ndoms_new : 0;

	/* Destroy deleted domains */
	for (i = 0; i < ndoms_cur; i++) {
		for (j = 0; j < n && !new_topology; j++) {
			if (cpumask_equal(doms_cur[i], doms_new[j])
			    && dattrs_equal(dattr_cur, i, dattr_new, j))
				goto match1;
		}
		/* no match - a current sched domain not in new doms_new[] */
		detach_destroy_domains(doms_cur[i]);
match1:
		;
	}

	if (doms_new == NULL) {
		ndoms_cur = 0;
		doms_new = &fallback_doms;
		cpumask_andnot(doms_new[0], cpu_active_mask, cpu_isolated_map);
		WARN_ON_ONCE(dattr_new);
	}

	/* Build new domains */
	for (i = 0; i < ndoms_new; i++) {
		for (j = 0; j < ndoms_cur && !new_topology; j++) {
			if (cpumask_equal(doms_new[i], doms_cur[j])
			    && dattrs_equal(dattr_new, i, dattr_cur, j))
				goto match2;
		}
		/* no match - add a new doms_new */
		build_sched_domains(doms_new[i], dattr_new ? dattr_new + i : NULL);
match2:
		;
	}

	/* Remember the new sched domains */
	if (doms_cur != &fallback_doms)
		free_sched_domains(doms_cur, ndoms_cur);
	kfree(dattr_cur);	/* kfree(NULL) is safe */
	doms_cur = doms_new;
	dattr_cur = dattr_new;
	ndoms_cur = ndoms_new;

	register_sched_domain_sysctl();

	mutex_unlock(&sched_domains_mutex);
}

#if defined(CONFIG_SCHED_MC) || defined(CONFIG_SCHED_SMT)
static void reinit_sched_domains(void)
{
	get_online_cpus();

	/* Destroy domains first to force the rebuild */
	partition_sched_domains(0, NULL, NULL);

	rebuild_sched_domains();
	put_online_cpus();
}

static ssize_t sched_power_savings_store(const char *buf, size_t count, int smt)
{
	unsigned int level = 0;

	if (sscanf(buf, "%u", &level) != 1)
		return -EINVAL;

	/*
	 * level is always be positive so don't check for
	 * level < POWERSAVINGS_BALANCE_NONE which is 0
	 * What happens on 0 or 1 byte write,
	 * need to check for count as well?
	 */

	if (level >= MAX_POWERSAVINGS_BALANCE_LEVELS)
		return -EINVAL;

	if (smt)
		sched_smt_power_savings = level;
	else
		sched_mc_power_savings = level;

	reinit_sched_domains();

	return count;
}

#ifdef CONFIG_SCHED_MC
static ssize_t sched_mc_power_savings_show(struct sysdev_class *class,
					   struct sysdev_class_attribute *attr,
					   char *page)
{
	return sprintf(page, "%u\n", sched_mc_power_savings);
}
static ssize_t sched_mc_power_savings_store(struct sysdev_class *class,
					    struct sysdev_class_attribute *attr,
					    const char *buf, size_t count)
{
	return sched_power_savings_store(buf, count, 0);
}
static SYSDEV_CLASS_ATTR(sched_mc_power_savings, 0644,
			 sched_mc_power_savings_show,
			 sched_mc_power_savings_store);
#endif

#ifdef CONFIG_SCHED_SMT
static ssize_t sched_smt_power_savings_show(struct sysdev_class *dev,
					    struct sysdev_class_attribute *attr,
					    char *page)
{
	return sprintf(page, "%u\n", sched_smt_power_savings);
}
static ssize_t sched_smt_power_savings_store(struct sysdev_class *dev,
					     struct sysdev_class_attribute *attr,
					     const char *buf, size_t count)
{
	return sched_power_savings_store(buf, count, 1);
}
static SYSDEV_CLASS_ATTR(sched_smt_power_savings, 0644,
		   sched_smt_power_savings_show,
		   sched_smt_power_savings_store);
#endif

int __init sched_create_sysfs_power_savings_entries(struct sysdev_class *cls)
{
	int err = 0;

#ifdef CONFIG_SCHED_SMT
	if (smt_capable())
		err = sysfs_create_file(&cls->kset.kobj,
					&attr_sched_smt_power_savings.attr);
#endif
#ifdef CONFIG_SCHED_MC
	if (!err && mc_capable())
		err = sysfs_create_file(&cls->kset.kobj,
					&attr_sched_mc_power_savings.attr);
#endif
	return err;
}
#endif /* CONFIG_SCHED_MC || CONFIG_SCHED_SMT */

/*
 * Update cpusets according to cpu_active mask.  If cpusets are
 * disabled, cpuset_update_active_cpus() becomes a simple wrapper
 * around partition_sched_domains().
 */
static int cpuset_cpu_active(struct notifier_block *nfb, unsigned long action,
			     void *hcpu)
{
	switch (action & ~CPU_TASKS_FROZEN) {
	case CPU_ONLINE:
	case CPU_DOWN_FAILED:
		cpuset_update_active_cpus();
		return NOTIFY_OK;
	default:
		return NOTIFY_DONE;
	}
}

static int cpuset_cpu_inactive(struct notifier_block *nfb, unsigned long action,
			       void *hcpu)
{
	switch (action & ~CPU_TASKS_FROZEN) {
	case CPU_DOWN_PREPARE:
		cpuset_update_active_cpus();
		return NOTIFY_OK;
	default:
		return NOTIFY_DONE;
	}
}

static int update_runtime(struct notifier_block *nfb,
				unsigned long action, void *hcpu)
{
	int cpu = (int)(long)hcpu;

	switch (action) {
	case CPU_DOWN_PREPARE:
	case CPU_DOWN_PREPARE_FROZEN:
		disable_runtime(cpu_rq(cpu));
		return NOTIFY_OK;

	case CPU_DOWN_FAILED:
	case CPU_DOWN_FAILED_FROZEN:
	case CPU_ONLINE:
	case CPU_ONLINE_FROZEN:
		enable_runtime(cpu_rq(cpu));
		return NOTIFY_OK;

	default:
		return NOTIFY_DONE;
	}
}

void __init sched_init_smp(void)
{
	cpumask_var_t non_isolated_cpus;

	alloc_cpumask_var(&non_isolated_cpus, GFP_KERNEL);
	alloc_cpumask_var(&fallback_doms, GFP_KERNEL);

	get_online_cpus();
	mutex_lock(&sched_domains_mutex);
	init_sched_domains(cpu_active_mask);
	cpumask_andnot(non_isolated_cpus, cpu_possible_mask, cpu_isolated_map);
	if (cpumask_empty(non_isolated_cpus))
		cpumask_set_cpu(smp_processor_id(), non_isolated_cpus);
	mutex_unlock(&sched_domains_mutex);
	put_online_cpus();

	hotcpu_notifier(cpuset_cpu_active, CPU_PRI_CPUSET_ACTIVE);
	hotcpu_notifier(cpuset_cpu_inactive, CPU_PRI_CPUSET_INACTIVE);

	/* RT runtime code needs to handle some hotplug events */
	hotcpu_notifier(update_runtime, 0);

	init_hrtick();

	/* Move init over to a non-isolated CPU */
	if (set_cpus_allowed_ptr(current, non_isolated_cpus) < 0)
		BUG();
	sched_init_granularity();
	free_cpumask_var(non_isolated_cpus);

	init_sched_rt_class();
}
#else
void __init sched_init_smp(void)
{
	sched_init_granularity();
}
#endif /* CONFIG_SMP */

const_debug unsigned int sysctl_timer_migration = 1;

int in_sched_functions(unsigned long addr)
{
	return in_lock_functions(addr) ||
		(addr >= (unsigned long)__sched_text_start
		&& addr < (unsigned long)__sched_text_end);
}

static void init_cfs_rq(struct cfs_rq *cfs_rq, struct rq *rq)
{
	cfs_rq->tasks_timeline = RB_ROOT;
	INIT_LIST_HEAD(&cfs_rq->tasks);
#ifdef CONFIG_FAIR_GROUP_SCHED
	cfs_rq->rq = rq;
	/* allow initial update_cfs_load() to truncate */
#ifdef CONFIG_SMP
	cfs_rq->load_stamp = 1;
#endif
#endif
	cfs_rq->min_vruntime = (u64)(-(1LL << 20));
}

static void init_rt_rq(struct rt_rq *rt_rq, struct rq *rq)
{
	struct rt_prio_array *array;
	int i;

	array = &rt_rq->active;
	for (i = 0; i < MAX_RT_PRIO; i++) {
		INIT_LIST_HEAD(array->queue + i);
		__clear_bit(i, array->bitmap);
	}
	/* delimiter for bitsearch: */
	__set_bit(MAX_RT_PRIO, array->bitmap);

#if defined CONFIG_SMP || defined CONFIG_RT_GROUP_SCHED
	rt_rq->highest_prio.curr = MAX_RT_PRIO;
#ifdef CONFIG_SMP
	rt_rq->highest_prio.next = MAX_RT_PRIO;
#endif
#endif
#ifdef CONFIG_SMP
	rt_rq->rt_nr_migratory = 0;
	rt_rq->overloaded = 0;
	plist_head_init_raw(&rt_rq->pushable_tasks, &rq->lock);
#endif

	rt_rq->rt_time = 0;
	rt_rq->rt_throttled = 0;
	rt_rq->rt_runtime = 0;
	raw_spin_lock_init(&rt_rq->rt_runtime_lock);

#ifdef CONFIG_RT_GROUP_SCHED
	rt_rq->rt_nr_boosted = 0;
	rt_rq->rq = rq;
#endif
}

#ifdef CONFIG_FAIR_GROUP_SCHED
static void init_tg_cfs_entry(struct task_group *tg, struct cfs_rq *cfs_rq,
				struct sched_entity *se, int cpu,
				struct sched_entity *parent)
{
	struct rq *rq = cpu_rq(cpu);
	tg->cfs_rq[cpu] = cfs_rq;
	init_cfs_rq(cfs_rq, rq);
	cfs_rq->tg = tg;

	tg->se[cpu] = se;
	/* se could be NULL for root_task_group */
	if (!se)
		return;

	if (!parent)
		se->cfs_rq = &rq->cfs;
	else
		se->cfs_rq = parent->my_q;

	se->my_q = cfs_rq;
	update_load_set(&se->load, 0);
	se->parent = parent;
}
#endif

#ifdef CONFIG_RT_GROUP_SCHED
static void init_tg_rt_entry(struct task_group *tg, struct rt_rq *rt_rq,
		struct sched_rt_entity *rt_se, int cpu,
		struct sched_rt_entity *parent)
{
	struct rq *rq = cpu_rq(cpu);

	tg->rt_rq[cpu] = rt_rq;
	init_rt_rq(rt_rq, rq);
	rt_rq->tg = tg;
	rt_rq->rt_runtime = tg->rt_bandwidth.rt_runtime;

	tg->rt_se[cpu] = rt_se;
	if (!rt_se)
		return;

	if (!parent)
		rt_se->rt_rq = &rq->rt;
	else
		rt_se->rt_rq = parent->my_q;

	rt_se->my_q = rt_rq;
	rt_se->parent = parent;
	INIT_LIST_HEAD(&rt_se->run_list);
}
#endif

void __init sched_init(void)
{
	int i, j;
	unsigned long alloc_size = 0, ptr;

#ifdef CONFIG_FAIR_GROUP_SCHED
	alloc_size += 2 * nr_cpu_ids * sizeof(void **);
#endif
#ifdef CONFIG_RT_GROUP_SCHED
	alloc_size += 2 * nr_cpu_ids * sizeof(void **);
#endif
#ifdef CONFIG_CPUMASK_OFFSTACK
	alloc_size += num_possible_cpus() * cpumask_size();
#endif
	if (alloc_size) {
		ptr = (unsigned long)kzalloc(alloc_size, GFP_NOWAIT);

#ifdef CONFIG_FAIR_GROUP_SCHED
		root_task_group.se = (struct sched_entity **)ptr;
		ptr += nr_cpu_ids * sizeof(void **);

		root_task_group.cfs_rq = (struct cfs_rq **)ptr;
		ptr += nr_cpu_ids * sizeof(void **);

#endif /* CONFIG_FAIR_GROUP_SCHED */
#ifdef CONFIG_RT_GROUP_SCHED
		root_task_group.rt_se = (struct sched_rt_entity **)ptr;
		ptr += nr_cpu_ids * sizeof(void **);

		root_task_group.rt_rq = (struct rt_rq **)ptr;
		ptr += nr_cpu_ids * sizeof(void **);

#endif /* CONFIG_RT_GROUP_SCHED */
#ifdef CONFIG_CPUMASK_OFFSTACK
		for_each_possible_cpu(i) {
			per_cpu(load_balance_tmpmask, i) = (void *)ptr;
			ptr += cpumask_size();
		}
#endif /* CONFIG_CPUMASK_OFFSTACK */
	}

#ifdef CONFIG_SMP
	init_defrootdomain();
#endif

	init_rt_bandwidth(&def_rt_bandwidth,
			global_rt_period(), global_rt_runtime());

#ifdef CONFIG_RT_GROUP_SCHED
	init_rt_bandwidth(&root_task_group.rt_bandwidth,
			global_rt_period(), global_rt_runtime());
#endif /* CONFIG_RT_GROUP_SCHED */

#ifdef CONFIG_CGROUP_SCHED
	list_add(&root_task_group.list, &task_groups);
	INIT_LIST_HEAD(&root_task_group.children);
	autogroup_init(&init_task);
#endif /* CONFIG_CGROUP_SCHED */

	for_each_possible_cpu(i) {
		struct rq *rq;

		rq = cpu_rq(i);
		raw_spin_lock_init(&rq->lock);
		rq->nr_running = 0;
		rq->calc_load_active = 0;
		rq->calc_load_update = jiffies + LOAD_FREQ;
		init_cfs_rq(&rq->cfs, rq);
		init_rt_rq(&rq->rt, rq);
#ifdef CONFIG_FAIR_GROUP_SCHED
		root_task_group.shares = root_task_group_load;
		INIT_LIST_HEAD(&rq->leaf_cfs_rq_list);
		/*
		 * How much cpu bandwidth does root_task_group get?
		 *
		 * In case of task-groups formed thr' the cgroup filesystem, it
		 * gets 100% of the cpu resources in the system. This overall
		 * system cpu resource is divided among the tasks of
		 * root_task_group and its child task-groups in a fair manner,
		 * based on each entity's (task or task-group's) weight
		 * (se->load.weight).
		 *
		 * In other words, if root_task_group has 10 tasks of weight
		 * 1024) and two child groups A0 and A1 (of weight 1024 each),
		 * then A0's share of the cpu resource is:
		 *
		 *	A0's bandwidth = 1024 / (10*1024 + 1024 + 1024) = 8.33%
		 *
		 * We achieve this by letting root_task_group's tasks sit
		 * directly in rq->cfs (i.e root_task_group->se[] = NULL).
		 */
		init_tg_cfs_entry(&root_task_group, &rq->cfs, NULL, i, NULL);
#endif /* CONFIG_FAIR_GROUP_SCHED */

		rq->rt.rt_runtime = def_rt_bandwidth.rt_runtime;
#ifdef CONFIG_RT_GROUP_SCHED
		INIT_LIST_HEAD(&rq->leaf_rt_rq_list);
		init_tg_rt_entry(&root_task_group, &rq->rt, NULL, i, NULL);
#endif

		for (j = 0; j < CPU_LOAD_IDX_MAX; j++)
			rq->cpu_load[j] = 0;

		rq->last_load_update_tick = jiffies;

#ifdef CONFIG_SMP
		rq->sd = NULL;
		rq->rd = NULL;
		rq->cpu_power = SCHED_LOAD_SCALE;
		rq->post_schedule = 0;
		rq->active_balance = 0;
		rq->next_balance = jiffies;
		rq->push_cpu = 0;
		rq->cpu = i;
		rq->online = 0;
		rq->idle_stamp = 0;
		rq->avg_idle = 2*sysctl_sched_migration_cost;
		rq_attach_root(rq, &def_root_domain);
#ifdef CONFIG_NO_HZ
		rq->nohz_balance_kick = 0;
		init_sched_softirq_csd(&per_cpu(remote_sched_softirq_cb, i));
#endif
#endif
		init_rq_hrtick(rq);
		atomic_set(&rq->nr_iowait, 0);
	}

	set_load_weight(&init_task);

#ifdef CONFIG_PREEMPT_NOTIFIERS
	INIT_HLIST_HEAD(&init_task.preempt_notifiers);
#endif

#ifdef CONFIG_SMP
	open_softirq(SCHED_SOFTIRQ, run_rebalance_domains);
#endif

#ifdef CONFIG_RT_MUTEXES
	plist_head_init_raw(&init_task.pi_waiters, &init_task.pi_lock);
#endif

	/*
	 * The boot idle thread does lazy MMU switching as well:
	 */
	atomic_inc(&init_mm.mm_count);
	enter_lazy_tlb(&init_mm, current);

	/*
	 * Make us the idle thread. Technically, schedule() should not be
	 * called from this thread, however somewhere below it might be,
	 * but because we are the idle thread, we just pick up running again
	 * when this runqueue becomes "idle".
	 */
	init_idle(current, smp_processor_id());

	calc_load_update = jiffies + LOAD_FREQ;

	/*
	 * During early bootup we pretend to be a normal task:
	 */
	current->sched_class = &fair_sched_class;

	/* Allocate the nohz_cpu_mask if CONFIG_CPUMASK_OFFSTACK */
	zalloc_cpumask_var(&nohz_cpu_mask, GFP_NOWAIT);
#ifdef CONFIG_SMP
	zalloc_cpumask_var(&sched_domains_tmpmask, GFP_NOWAIT);
#ifdef CONFIG_NO_HZ
	zalloc_cpumask_var(&nohz.idle_cpus_mask, GFP_NOWAIT);
	alloc_cpumask_var(&nohz.grp_idle_mask, GFP_NOWAIT);
	atomic_set(&nohz.load_balancer, nr_cpu_ids);
	atomic_set(&nohz.first_pick_cpu, nr_cpu_ids);
	atomic_set(&nohz.second_pick_cpu, nr_cpu_ids);
#endif
	/* May be allocated at isolcpus cmdline parse time */
	if (cpu_isolated_map == NULL)
		zalloc_cpumask_var(&cpu_isolated_map, GFP_NOWAIT);
#endif /* SMP */

	scheduler_running = 1;
}

#ifdef CONFIG_DEBUG_SPINLOCK_SLEEP
static inline int preempt_count_equals(int preempt_offset)
{
	int nested = (preempt_count() & ~PREEMPT_ACTIVE) + rcu_preempt_depth();

	return (nested == preempt_offset);
}

void __might_sleep(const char *file, int line, int preempt_offset)
{
#ifdef in_atomic
	static unsigned long prev_jiffy;	/* ratelimiting */

	if ((preempt_count_equals(preempt_offset) && !irqs_disabled()) ||
	    system_state != SYSTEM_RUNNING || oops_in_progress)
		return;
	if (time_before(jiffies, prev_jiffy + HZ) && prev_jiffy)
		return;
	prev_jiffy = jiffies;

	printk(KERN_ERR
		"BUG: sleeping function called from invalid context at %s:%d\n",
			file, line);
	printk(KERN_ERR
		"in_atomic(): %d, irqs_disabled(): %d, pid: %d, name: %s\n",
			in_atomic(), irqs_disabled(),
			current->pid, current->comm);

	debug_show_held_locks(current);
	if (irqs_disabled())
		print_irqtrace_events(current);
	dump_stack();
#endif
}
EXPORT_SYMBOL(__might_sleep);
#endif

#ifdef CONFIG_MAGIC_SYSRQ
static void normalize_task(struct rq *rq, struct task_struct *p)
{
	const struct sched_class *prev_class = p->sched_class;
	int old_prio = p->prio;
	int on_rq;

	on_rq = p->on_rq;
	if (on_rq)
		deactivate_task(rq, p, 0);
	__setscheduler(rq, p, SCHED_NORMAL, 0);
	if (on_rq) {
		activate_task(rq, p, 0);
		resched_task(rq->curr);
	}

	check_class_changed(rq, p, prev_class, old_prio);
}

void normalize_rt_tasks(void)
{
	struct task_struct *g, *p;
	unsigned long flags;
	struct rq *rq;

	read_lock_irqsave(&tasklist_lock, flags);
	do_each_thread(g, p) {
		/*
		 * Only normalize user tasks:
		 */
		if (!p->mm)
			continue;

		p->se.exec_start		= 0;
#ifdef CONFIG_SCHEDSTATS
		p->se.statistics.wait_start	= 0;
		p->se.statistics.sleep_start	= 0;
		p->se.statistics.block_start	= 0;
#endif

		if (!rt_task(p)) {
			/*
			 * Renice negative nice level userspace
			 * tasks back to 0:
			 */
			if (TASK_NICE(p) < 0 && p->mm)
				set_user_nice(p, 0);
			continue;
		}

		raw_spin_lock(&p->pi_lock);
		rq = __task_rq_lock(p);

		normalize_task(rq, p);

		__task_rq_unlock(rq);
		raw_spin_unlock(&p->pi_lock);
	} while_each_thread(g, p);

	read_unlock_irqrestore(&tasklist_lock, flags);
}

#endif /* CONFIG_MAGIC_SYSRQ */

#if defined(CONFIG_IA64) || defined(CONFIG_KGDB_KDB)
/*
 * These functions are only useful for the IA64 MCA handling, or kdb.
 *
 * They can only be called when the whole system has been
 * stopped - every CPU needs to be quiescent, and no scheduling
 * activity can take place. Using them for anything else would
 * be a serious bug, and as a result, they aren't even visible
 * under any other configuration.
 */

/**
 * curr_task - return the current task for a given cpu.
 * @cpu: the processor in question.
 *
 * ONLY VALID WHEN THE WHOLE SYSTEM IS STOPPED!
 */
struct task_struct *curr_task(int cpu)
{
	return cpu_curr(cpu);
}

#endif /* defined(CONFIG_IA64) || defined(CONFIG_KGDB_KDB) */

#ifdef CONFIG_IA64
/**
 * set_curr_task - set the current task for a given cpu.
 * @cpu: the processor in question.
 * @p: the task pointer to set.
 *
 * Description: This function must only be used when non-maskable interrupts
 * are serviced on a separate stack. It allows the architecture to switch the
 * notion of the current task on a cpu in a non-blocking manner. This function
 * must be called with all CPU's synchronized, and interrupts disabled, the
 * and caller must save the original value of the current task (see
 * curr_task() above) and restore that value before reenabling interrupts and
 * re-starting the system.
 *
 * ONLY VALID WHEN THE WHOLE SYSTEM IS STOPPED!
 */
void set_curr_task(int cpu, struct task_struct *p)
{
	cpu_curr(cpu) = p;
}

#endif

#ifdef CONFIG_FAIR_GROUP_SCHED
static void free_fair_sched_group(struct task_group *tg)
{
	int i;

	for_each_possible_cpu(i) {
		if (tg->cfs_rq)
			kfree(tg->cfs_rq[i]);
		if (tg->se)
			kfree(tg->se[i]);
	}

	kfree(tg->cfs_rq);
	kfree(tg->se);
}

static
int alloc_fair_sched_group(struct task_group *tg, struct task_group *parent)
{
	struct cfs_rq *cfs_rq;
	struct sched_entity *se;
	int i;

	tg->cfs_rq = kzalloc(sizeof(cfs_rq) * nr_cpu_ids, GFP_KERNEL);
	if (!tg->cfs_rq)
		goto err;
	tg->se = kzalloc(sizeof(se) * nr_cpu_ids, GFP_KERNEL);
	if (!tg->se)
		goto err;

	tg->shares = NICE_0_LOAD;

	for_each_possible_cpu(i) {
		cfs_rq = kzalloc_node(sizeof(struct cfs_rq),
				      GFP_KERNEL, cpu_to_node(i));
		if (!cfs_rq)
			goto err;

		se = kzalloc_node(sizeof(struct sched_entity),
				  GFP_KERNEL, cpu_to_node(i));
		if (!se)
			goto err_free_rq;

		init_tg_cfs_entry(tg, cfs_rq, se, i, parent->se[i]);
	}

	return 1;

err_free_rq:
	kfree(cfs_rq);
err:
	return 0;
}

static inline void unregister_fair_sched_group(struct task_group *tg, int cpu)
{
	struct rq *rq = cpu_rq(cpu);
	unsigned long flags;

	/*
	* Only empty task groups can be destroyed; so we can speculatively
	* check on_list without danger of it being re-added.
	*/
	if (!tg->cfs_rq[cpu]->on_list)
		return;

	raw_spin_lock_irqsave(&rq->lock, flags);
	list_del_leaf_cfs_rq(tg->cfs_rq[cpu]);
	raw_spin_unlock_irqrestore(&rq->lock, flags);
}
#else /* !CONFG_FAIR_GROUP_SCHED */
static inline void free_fair_sched_group(struct task_group *tg)
{
}

static inline
int alloc_fair_sched_group(struct task_group *tg, struct task_group *parent)
{
	return 1;
}

static inline void unregister_fair_sched_group(struct task_group *tg, int cpu)
{
}
#endif /* CONFIG_FAIR_GROUP_SCHED */

#ifdef CONFIG_RT_GROUP_SCHED
static void free_rt_sched_group(struct task_group *tg)
{
	int i;

	destroy_rt_bandwidth(&tg->rt_bandwidth);

	for_each_possible_cpu(i) {
		if (tg->rt_rq)
			kfree(tg->rt_rq[i]);
		if (tg->rt_se)
			kfree(tg->rt_se[i]);
	}

	kfree(tg->rt_rq);
	kfree(tg->rt_se);
}

static
int alloc_rt_sched_group(struct task_group *tg, struct task_group *parent)
{
	struct rt_rq *rt_rq;
	struct sched_rt_entity *rt_se;
	struct rq *rq;
	int i;

	tg->rt_rq = kzalloc(sizeof(rt_rq) * nr_cpu_ids, GFP_KERNEL);
	if (!tg->rt_rq)
		goto err;
	tg->rt_se = kzalloc(sizeof(rt_se) * nr_cpu_ids, GFP_KERNEL);
	if (!tg->rt_se)
		goto err;

	init_rt_bandwidth(&tg->rt_bandwidth,
			ktime_to_ns(def_rt_bandwidth.rt_period), 0);

	for_each_possible_cpu(i) {
		rq = cpu_rq(i);

		rt_rq = kzalloc_node(sizeof(struct rt_rq),
				     GFP_KERNEL, cpu_to_node(i));
		if (!rt_rq)
			goto err;

		rt_se = kzalloc_node(sizeof(struct sched_rt_entity),
				     GFP_KERNEL, cpu_to_node(i));
		if (!rt_se)
			goto err_free_rq;

		init_tg_rt_entry(tg, rt_rq, rt_se, i, parent->rt_se[i]);
	}

	return 1;

err_free_rq:
	kfree(rt_rq);
err:
	return 0;
}
#else /* !CONFIG_RT_GROUP_SCHED */
static inline void free_rt_sched_group(struct task_group *tg)
{
}

static inline
int alloc_rt_sched_group(struct task_group *tg, struct task_group *parent)
{
	return 1;
}
#endif /* CONFIG_RT_GROUP_SCHED */

#ifdef CONFIG_CGROUP_SCHED
static void free_sched_group(struct task_group *tg)
{
	free_fair_sched_group(tg);
	free_rt_sched_group(tg);
	autogroup_free(tg);
	kfree(tg);
}

/* allocate runqueue etc for a new task group */
struct task_group *sched_create_group(struct task_group *parent)
{
	struct task_group *tg;
	unsigned long flags;

	tg = kzalloc(sizeof(*tg), GFP_KERNEL);
	if (!tg)
		return ERR_PTR(-ENOMEM);

	if (!alloc_fair_sched_group(tg, parent))
		goto err;

	if (!alloc_rt_sched_group(tg, parent))
		goto err;

	spin_lock_irqsave(&task_group_lock, flags);
	list_add_rcu(&tg->list, &task_groups);

	WARN_ON(!parent); /* root should already exist */

	tg->parent = parent;
	INIT_LIST_HEAD(&tg->children);
	list_add_rcu(&tg->siblings, &parent->children);
	spin_unlock_irqrestore(&task_group_lock, flags);

	return tg;

err:
	free_sched_group(tg);
	return ERR_PTR(-ENOMEM);
}

/* rcu callback to free various structures associated with a task group */
static void free_sched_group_rcu(struct rcu_head *rhp)
{
	/* now it should be safe to free those cfs_rqs */
	free_sched_group(container_of(rhp, struct task_group, rcu));
}

/* Destroy runqueue etc associated with a task group */
void sched_destroy_group(struct task_group *tg)
{
	unsigned long flags;
	int i;

	/* end participation in shares distribution */
	for_each_possible_cpu(i)
		unregister_fair_sched_group(tg, i);

	spin_lock_irqsave(&task_group_lock, flags);
	list_del_rcu(&tg->list);
	list_del_rcu(&tg->siblings);
	spin_unlock_irqrestore(&task_group_lock, flags);

	/* wait for possible concurrent references to cfs_rqs complete */
	call_rcu(&tg->rcu, free_sched_group_rcu);
}

/* change task's runqueue when it moves between groups.
 *	The caller of this function should have put the task in its new group
 *	by now. This function just updates tsk->se.cfs_rq and tsk->se.parent to
 *	reflect its new group.
 */
void sched_move_task(struct task_struct *tsk)
{
	int on_rq, running;
	unsigned long flags;
	struct rq *rq;

	rq = task_rq_lock(tsk, &flags);

	running = task_current(rq, tsk);
	on_rq = tsk->on_rq;

	if (on_rq)
		dequeue_task(rq, tsk, 0);
	if (unlikely(running))
		tsk->sched_class->put_prev_task(rq, tsk);

#ifdef CONFIG_FAIR_GROUP_SCHED
	if (tsk->sched_class->task_move_group)
		tsk->sched_class->task_move_group(tsk, on_rq);
	else
#endif
		set_task_rq(tsk, task_cpu(tsk));

	if (unlikely(running))
		tsk->sched_class->set_curr_task(rq);
	if (on_rq)
		enqueue_task(rq, tsk, 0);

	task_rq_unlock(rq, tsk, &flags);
}
#endif /* CONFIG_CGROUP_SCHED */

#ifdef CONFIG_FAIR_GROUP_SCHED
static DEFINE_MUTEX(shares_mutex);

int sched_group_set_shares(struct task_group *tg, unsigned long shares)
{
	int i;
	unsigned long flags;

	/*
	 * We can't change the weight of the root cgroup.
	 */
	if (!tg->se[0])
		return -EINVAL;

	if (shares < MIN_SHARES)
		shares = MIN_SHARES;
	else if (shares > MAX_SHARES)
		shares = MAX_SHARES;

	mutex_lock(&shares_mutex);
	if (tg->shares == shares)
		goto done;

	tg->shares = shares;
	for_each_possible_cpu(i) {
		struct rq *rq = cpu_rq(i);
		struct sched_entity *se;

		se = tg->se[i];
		/* Propagate contribution to hierarchy */
		raw_spin_lock_irqsave(&rq->lock, flags);
		for_each_sched_entity(se)
			update_cfs_shares(group_cfs_rq(se));
		raw_spin_unlock_irqrestore(&rq->lock, flags);
	}

done:
	mutex_unlock(&shares_mutex);
	return 0;
}

unsigned long sched_group_shares(struct task_group *tg)
{
	return tg->shares;
}
#endif

#ifdef CONFIG_RT_GROUP_SCHED
/*
 * Ensure that the real time constraints are schedulable.
 */
static DEFINE_MUTEX(rt_constraints_mutex);

static unsigned long to_ratio(u64 period, u64 runtime)
{
	if (runtime == RUNTIME_INF)
		return 1ULL << 20;

	return div64_u64(runtime << 20, period);
}

/* Must be called with tasklist_lock held */
static inline int tg_has_rt_tasks(struct task_group *tg)
{
	struct task_struct *g, *p;

	do_each_thread(g, p) {
		if (rt_task(p) && rt_rq_of_se(&p->rt)->tg == tg)
			return 1;
	} while_each_thread(g, p);

	return 0;
}

struct rt_schedulable_data {
	struct task_group *tg;
	u64 rt_period;
	u64 rt_runtime;
};

static int tg_schedulable(struct task_group *tg, void *data)
{
	struct rt_schedulable_data *d = data;
	struct task_group *child;
	unsigned long total, sum = 0;
	u64 period, runtime;

	period = ktime_to_ns(tg->rt_bandwidth.rt_period);
	runtime = tg->rt_bandwidth.rt_runtime;

	if (tg == d->tg) {
		period = d->rt_period;
		runtime = d->rt_runtime;
	}

	/*
	 * Cannot have more runtime than the period.
	 */
	if (runtime > period && runtime != RUNTIME_INF)
		return -EINVAL;

	/*
	 * Ensure we don't starve existing RT tasks.
	 */
	if (rt_bandwidth_enabled() && !runtime && tg_has_rt_tasks(tg))
		return -EBUSY;

	total = to_ratio(period, runtime);

	/*
	 * Nobody can have more than the global setting allows.
	 */
	if (total > to_ratio(global_rt_period(), global_rt_runtime()))
		return -EINVAL;

	/*
	 * The sum of our children's runtime should not exceed our own.
	 */
	list_for_each_entry_rcu(child, &tg->children, siblings) {
		period = ktime_to_ns(child->rt_bandwidth.rt_period);
		runtime = child->rt_bandwidth.rt_runtime;

		if (child == d->tg) {
			period = d->rt_period;
			runtime = d->rt_runtime;
		}

		sum += to_ratio(period, runtime);
	}

	if (sum > total)
		return -EINVAL;

	return 0;
}

static int __rt_schedulable(struct task_group *tg, u64 period, u64 runtime)
{
	struct rt_schedulable_data data = {
		.tg = tg,
		.rt_period = period,
		.rt_runtime = runtime,
	};

	return walk_tg_tree(tg_schedulable, tg_nop, &data);
}

static int tg_set_bandwidth(struct task_group *tg,
		u64 rt_period, u64 rt_runtime)
{
	int i, err = 0;

	mutex_lock(&rt_constraints_mutex);
	read_lock(&tasklist_lock);
	err = __rt_schedulable(tg, rt_period, rt_runtime);
	if (err)
		goto unlock;

	raw_spin_lock_irq(&tg->rt_bandwidth.rt_runtime_lock);
	tg->rt_bandwidth.rt_period = ns_to_ktime(rt_period);
	tg->rt_bandwidth.rt_runtime = rt_runtime;

	for_each_possible_cpu(i) {
		struct rt_rq *rt_rq = tg->rt_rq[i];

		raw_spin_lock(&rt_rq->rt_runtime_lock);
		rt_rq->rt_runtime = rt_runtime;
		raw_spin_unlock(&rt_rq->rt_runtime_lock);
	}
	raw_spin_unlock_irq(&tg->rt_bandwidth.rt_runtime_lock);
unlock:
	read_unlock(&tasklist_lock);
	mutex_unlock(&rt_constraints_mutex);

	return err;
}

int sched_group_set_rt_runtime(struct task_group *tg, long rt_runtime_us)
{
	u64 rt_runtime, rt_period;

	rt_period = ktime_to_ns(tg->rt_bandwidth.rt_period);
	rt_runtime = (u64)rt_runtime_us * NSEC_PER_USEC;
	if (rt_runtime_us < 0)
		rt_runtime = RUNTIME_INF;

	return tg_set_bandwidth(tg, rt_period, rt_runtime);
}

long sched_group_rt_runtime(struct task_group *tg)
{
	u64 rt_runtime_us;

	if (tg->rt_bandwidth.rt_runtime == RUNTIME_INF)
		return -1;

	rt_runtime_us = tg->rt_bandwidth.rt_runtime;
	do_div(rt_runtime_us, NSEC_PER_USEC);
	return rt_runtime_us;
}

int sched_group_set_rt_period(struct task_group *tg, long rt_period_us)
{
	u64 rt_runtime, rt_period;

	rt_period = (u64)rt_period_us * NSEC_PER_USEC;
	rt_runtime = tg->rt_bandwidth.rt_runtime;

	if (rt_period == 0)
		return -EINVAL;

	return tg_set_bandwidth(tg, rt_period, rt_runtime);
}

long sched_group_rt_period(struct task_group *tg)
{
	u64 rt_period_us;

	rt_period_us = ktime_to_ns(tg->rt_bandwidth.rt_period);
	do_div(rt_period_us, NSEC_PER_USEC);
	return rt_period_us;
}

static int sched_rt_global_constraints(void)
{
	u64 runtime, period;
	int ret = 0;

	if (sysctl_sched_rt_period <= 0)
		return -EINVAL;

	runtime = global_rt_runtime();
	period = global_rt_period();

	/*
	 * Sanity check on the sysctl variables.
	 */
	if (runtime > period && runtime != RUNTIME_INF)
		return -EINVAL;

	mutex_lock(&rt_constraints_mutex);
	read_lock(&tasklist_lock);
	ret = __rt_schedulable(NULL, 0, 0);
	read_unlock(&tasklist_lock);
	mutex_unlock(&rt_constraints_mutex);

	return ret;
}

int sched_rt_can_attach(struct task_group *tg, struct task_struct *tsk)
{
	/* Don't accept realtime tasks when there is no way for them to run */
	if (rt_task(tsk) && tg->rt_bandwidth.rt_runtime == 0)
		return 0;

	return 1;
}

#else /* !CONFIG_RT_GROUP_SCHED */
static int sched_rt_global_constraints(void)
{
	unsigned long flags;
	int i;

	if (sysctl_sched_rt_period <= 0)
		return -EINVAL;

	/*
	 * There's always some RT tasks in the root group
	 * -- migration, kstopmachine etc..
	 */
	if (sysctl_sched_rt_runtime == 0)
		return -EBUSY;

	raw_spin_lock_irqsave(&def_rt_bandwidth.rt_runtime_lock, flags);
	for_each_possible_cpu(i) {
		struct rt_rq *rt_rq = &cpu_rq(i)->rt;

		raw_spin_lock(&rt_rq->rt_runtime_lock);
		rt_rq->rt_runtime = global_rt_runtime();
		raw_spin_unlock(&rt_rq->rt_runtime_lock);
	}
	raw_spin_unlock_irqrestore(&def_rt_bandwidth.rt_runtime_lock, flags);

	return 0;
}
#endif /* CONFIG_RT_GROUP_SCHED */

int sched_rt_handler(struct ctl_table *table, int write,
		void __user *buffer, size_t *lenp,
		loff_t *ppos)
{
	int ret;
	int old_period, old_runtime;
	static DEFINE_MUTEX(mutex);

	mutex_lock(&mutex);
	old_period = sysctl_sched_rt_period;
	old_runtime = sysctl_sched_rt_runtime;

	ret = proc_dointvec(table, write, buffer, lenp, ppos);

	if (!ret && write) {
		ret = sched_rt_global_constraints();
		if (ret) {
			sysctl_sched_rt_period = old_period;
			sysctl_sched_rt_runtime = old_runtime;
		} else {
			def_rt_bandwidth.rt_runtime = global_rt_runtime();
			def_rt_bandwidth.rt_period =
				ns_to_ktime(global_rt_period());
		}
	}
	mutex_unlock(&mutex);

	return ret;
}

#ifdef CONFIG_CGROUP_SCHED

/* return corresponding task_group object of a cgroup */
static inline struct task_group *cgroup_tg(struct cgroup *cgrp)
{
	return container_of(cgroup_subsys_state(cgrp, cpu_cgroup_subsys_id),
			    struct task_group, css);
}

static struct cgroup_subsys_state *
cpu_cgroup_create(struct cgroup_subsys *ss, struct cgroup *cgrp)
{
	struct task_group *tg, *parent;

	if (!cgrp->parent) {
		/* This is early initialization for the top cgroup */
		return &root_task_group.css;
	}

	parent = cgroup_tg(cgrp->parent);
	tg = sched_create_group(parent);
	if (IS_ERR(tg))
		return ERR_PTR(-ENOMEM);

	return &tg->css;
}

static void
cpu_cgroup_destroy(struct cgroup_subsys *ss, struct cgroup *cgrp)
{
	struct task_group *tg = cgroup_tg(cgrp);

	sched_destroy_group(tg);
}

static int
cpu_cgroup_can_attach_task(struct cgroup *cgrp, struct task_struct *tsk)
{
#ifdef CONFIG_RT_GROUP_SCHED
	if (!sched_rt_can_attach(cgroup_tg(cgrp), tsk))
		return -EINVAL;
#else
	/* We don't support RT-tasks being in separate groups */
	if (tsk->sched_class != &fair_sched_class)
		return -EINVAL;
#endif
	return 0;
}

static int
cpu_cgroup_can_attach(struct cgroup_subsys *ss, struct cgroup *cgrp,
		      struct task_struct *tsk, bool threadgroup)
{
	int retval = cpu_cgroup_can_attach_task(cgrp, tsk);
	if (retval)
		return retval;
	if (threadgroup) {
		struct task_struct *c;
		rcu_read_lock();
		list_for_each_entry_rcu(c, &tsk->thread_group, thread_group) {
			retval = cpu_cgroup_can_attach_task(cgrp, c);
			if (retval) {
				rcu_read_unlock();
				return retval;
			}
		}
		rcu_read_unlock();
	}
	return 0;
}

static void
cpu_cgroup_attach(struct cgroup_subsys *ss, struct cgroup *cgrp,
		  struct cgroup *old_cont, struct task_struct *tsk,
		  bool threadgroup)
{
	sched_move_task(tsk);
	if (threadgroup) {
		struct task_struct *c;
		rcu_read_lock();
		list_for_each_entry_rcu(c, &tsk->thread_group, thread_group) {
			sched_move_task(c);
		}
		rcu_read_unlock();
	}
}

static void
cpu_cgroup_exit(struct cgroup_subsys *ss, struct cgroup *cgrp,
		struct cgroup *old_cgrp, struct task_struct *task)
{
	/*
	 * cgroup_exit() is called in the copy_process() failure path.
	 * Ignore this case since the task hasn't ran yet, this avoids
	 * trying to poke a half freed task state from generic code.
	 */
	if (!(task->flags & PF_EXITING))
		return;

	sched_move_task(task);
}

#ifdef CONFIG_FAIR_GROUP_SCHED
static int cpu_shares_write_u64(struct cgroup *cgrp, struct cftype *cftype,
				u64 shareval)
{
	return sched_group_set_shares(cgroup_tg(cgrp), shareval);
}

static u64 cpu_shares_read_u64(struct cgroup *cgrp, struct cftype *cft)
{
	struct task_group *tg = cgroup_tg(cgrp);

	return (u64) tg->shares;
}
#endif /* CONFIG_FAIR_GROUP_SCHED */

#ifdef CONFIG_RT_GROUP_SCHED
static int cpu_rt_runtime_write(struct cgroup *cgrp, struct cftype *cft,
				s64 val)
{
	return sched_group_set_rt_runtime(cgroup_tg(cgrp), val);
}

static s64 cpu_rt_runtime_read(struct cgroup *cgrp, struct cftype *cft)
{
	return sched_group_rt_runtime(cgroup_tg(cgrp));
}

static int cpu_rt_period_write_uint(struct cgroup *cgrp, struct cftype *cftype,
		u64 rt_period_us)
{
	return sched_group_set_rt_period(cgroup_tg(cgrp), rt_period_us);
}

static u64 cpu_rt_period_read_uint(struct cgroup *cgrp, struct cftype *cft)
{
	return sched_group_rt_period(cgroup_tg(cgrp));
}
#endif /* CONFIG_RT_GROUP_SCHED */

static struct cftype cpu_files[] = {
#ifdef CONFIG_FAIR_GROUP_SCHED
	{
		.name = "shares",
		.read_u64 = cpu_shares_read_u64,
		.write_u64 = cpu_shares_write_u64,
	},
#endif
#ifdef CONFIG_RT_GROUP_SCHED
	{
		.name = "rt_runtime_us",
		.read_s64 = cpu_rt_runtime_read,
		.write_s64 = cpu_rt_runtime_write,
	},
	{
		.name = "rt_period_us",
		.read_u64 = cpu_rt_period_read_uint,
		.write_u64 = cpu_rt_period_write_uint,
	},
#endif
};

static int cpu_cgroup_populate(struct cgroup_subsys *ss, struct cgroup *cont)
{
	return cgroup_add_files(cont, ss, cpu_files, ARRAY_SIZE(cpu_files));
}

struct cgroup_subsys cpu_cgroup_subsys = {
	.name		= "cpu",
	.create		= cpu_cgroup_create,
	.destroy	= cpu_cgroup_destroy,
	.can_attach	= cpu_cgroup_can_attach,
	.attach		= cpu_cgroup_attach,
	.exit		= cpu_cgroup_exit,
	.populate	= cpu_cgroup_populate,
	.subsys_id	= cpu_cgroup_subsys_id,
	.early_init	= 1,
};

#endif	/* CONFIG_CGROUP_SCHED */

#ifdef CONFIG_CGROUP_CPUACCT

/*
 * CPU accounting code for task groups.
 *
 * Based on the work by Paul Menage (menage@google.com) and Balbir Singh
 * (balbir@in.ibm.com).
 */

/* track cpu usage of a group of tasks and its child groups */
struct cpuacct {
	struct cgroup_subsys_state css;
	/* cpuusage holds pointer to a u64-type object on every cpu */
	u64 __percpu *cpuusage;
	struct percpu_counter cpustat[CPUACCT_STAT_NSTATS];
	struct cpuacct *parent;
};

struct cgroup_subsys cpuacct_subsys;

/* return cpu accounting group corresponding to this container */
static inline struct cpuacct *cgroup_ca(struct cgroup *cgrp)
{
	return container_of(cgroup_subsys_state(cgrp, cpuacct_subsys_id),
			    struct cpuacct, css);
}

/* return cpu accounting group to which this task belongs */
static inline struct cpuacct *task_ca(struct task_struct *tsk)
{
	return container_of(task_subsys_state(tsk, cpuacct_subsys_id),
			    struct cpuacct, css);
}

/* create a new cpu accounting group */
static struct cgroup_subsys_state *cpuacct_create(
	struct cgroup_subsys *ss, struct cgroup *cgrp)
{
	struct cpuacct *ca = kzalloc(sizeof(*ca), GFP_KERNEL);
	int i;

	if (!ca)
		goto out;

	ca->cpuusage = alloc_percpu(u64);
	if (!ca->cpuusage)
		goto out_free_ca;

	for (i = 0; i < CPUACCT_STAT_NSTATS; i++)
		if (percpu_counter_init(&ca->cpustat[i], 0))
			goto out_free_counters;

	if (cgrp->parent)
		ca->parent = cgroup_ca(cgrp->parent);

	return &ca->css;

out_free_counters:
	while (--i >= 0)
		percpu_counter_destroy(&ca->cpustat[i]);
	free_percpu(ca->cpuusage);
out_free_ca:
	kfree(ca);
out:
	return ERR_PTR(-ENOMEM);
}

/* destroy an existing cpu accounting group */
static void
cpuacct_destroy(struct cgroup_subsys *ss, struct cgroup *cgrp)
{
	struct cpuacct *ca = cgroup_ca(cgrp);
	int i;

	for (i = 0; i < CPUACCT_STAT_NSTATS; i++)
		percpu_counter_destroy(&ca->cpustat[i]);
	free_percpu(ca->cpuusage);
	kfree(ca);
}

static u64 cpuacct_cpuusage_read(struct cpuacct *ca, int cpu)
{
	u64 *cpuusage = per_cpu_ptr(ca->cpuusage, cpu);
	u64 data;

#ifndef CONFIG_64BIT
	/*
	 * Take rq->lock to make 64-bit read safe on 32-bit platforms.
	 */
	raw_spin_lock_irq(&cpu_rq(cpu)->lock);
	data = *cpuusage;
	raw_spin_unlock_irq(&cpu_rq(cpu)->lock);
#else
	data = *cpuusage;
#endif

	return data;
}

static void cpuacct_cpuusage_write(struct cpuacct *ca, int cpu, u64 val)
{
	u64 *cpuusage = per_cpu_ptr(ca->cpuusage, cpu);

#ifndef CONFIG_64BIT
	/*
	 * Take rq->lock to make 64-bit write safe on 32-bit platforms.
	 */
	raw_spin_lock_irq(&cpu_rq(cpu)->lock);
	*cpuusage = val;
	raw_spin_unlock_irq(&cpu_rq(cpu)->lock);
#else
	*cpuusage = val;
#endif
}

/* return total cpu usage (in nanoseconds) of a group */
static u64 cpuusage_read(struct cgroup *cgrp, struct cftype *cft)
{
	struct cpuacct *ca = cgroup_ca(cgrp);
	u64 totalcpuusage = 0;
	int i;

	for_each_present_cpu(i)
		totalcpuusage += cpuacct_cpuusage_read(ca, i);

	return totalcpuusage;
}

static int cpuusage_write(struct cgroup *cgrp, struct cftype *cftype,
								u64 reset)
{
	struct cpuacct *ca = cgroup_ca(cgrp);
	int err = 0;
	int i;

	if (reset) {
		err = -EINVAL;
		goto out;
	}

	for_each_present_cpu(i)
		cpuacct_cpuusage_write(ca, i, 0);

out:
	return err;
}

static int cpuacct_percpu_seq_read(struct cgroup *cgroup, struct cftype *cft,
				   struct seq_file *m)
{
	struct cpuacct *ca = cgroup_ca(cgroup);
	u64 percpu;
	int i;

	for_each_present_cpu(i) {
		percpu = cpuacct_cpuusage_read(ca, i);
		seq_printf(m, "%llu ", (unsigned long long) percpu);
	}
	seq_printf(m, "\n");
	return 0;
}

static const char *cpuacct_stat_desc[] = {
	[CPUACCT_STAT_USER] = "user",
	[CPUACCT_STAT_SYSTEM] = "system",
};

static int cpuacct_stats_show(struct cgroup *cgrp, struct cftype *cft,
		struct cgroup_map_cb *cb)
{
	struct cpuacct *ca = cgroup_ca(cgrp);
	int i;

	for (i = 0; i < CPUACCT_STAT_NSTATS; i++) {
		s64 val = percpu_counter_read(&ca->cpustat[i]);
		val = cputime64_to_clock_t(val);
		cb->fill(cb, cpuacct_stat_desc[i], val);
	}
	return 0;
}

static struct cftype files[] = {
	{
		.name = "usage",
		.read_u64 = cpuusage_read,
		.write_u64 = cpuusage_write,
	},
	{
		.name = "usage_percpu",
		.read_seq_string = cpuacct_percpu_seq_read,
	},
	{
		.name = "stat",
		.read_map = cpuacct_stats_show,
	},
};

static int cpuacct_populate(struct cgroup_subsys *ss, struct cgroup *cgrp)
{
	return cgroup_add_files(cgrp, ss, files, ARRAY_SIZE(files));
}

/*
 * charge this task's execution time to its accounting group.
 *
 * called with rq->lock held.
 */
static void cpuacct_charge(struct task_struct *tsk, u64 cputime)
{
	struct cpuacct *ca;
	int cpu;

	if (unlikely(!cpuacct_subsys.active))
		return;

	cpu = task_cpu(tsk);

	rcu_read_lock();

	ca = task_ca(tsk);

	for (; ca; ca = ca->parent) {
		u64 *cpuusage = per_cpu_ptr(ca->cpuusage, cpu);
		*cpuusage += cputime;
	}

	rcu_read_unlock();
}

/*
 * When CONFIG_VIRT_CPU_ACCOUNTING is enabled one jiffy can be very large
 * in cputime_t units. As a result, cpuacct_update_stats calls
 * percpu_counter_add with values large enough to always overflow the
 * per cpu batch limit causing bad SMP scalability.
 *
 * To fix this we scale percpu_counter_batch by cputime_one_jiffy so we
 * batch the same amount of time with CONFIG_VIRT_CPU_ACCOUNTING disabled
 * and enabled. We cap it at INT_MAX which is the largest allowed batch value.
 */
#ifdef CONFIG_SMP
#define CPUACCT_BATCH	\
	min_t(long, percpu_counter_batch * cputime_one_jiffy, INT_MAX)
#else
#define CPUACCT_BATCH	0
#endif

/*
 * Charge the system/user time to the task's accounting group.
 */
static void cpuacct_update_stats(struct task_struct *tsk,
		enum cpuacct_stat_index idx, cputime_t val)
{
	struct cpuacct *ca;
	int batch = CPUACCT_BATCH;

	if (unlikely(!cpuacct_subsys.active))
		return;

	rcu_read_lock();
	ca = task_ca(tsk);

	do {
		__percpu_counter_add(&ca->cpustat[idx], val, batch);
		ca = ca->parent;
	} while (ca);
	rcu_read_unlock();
}

struct cgroup_subsys cpuacct_subsys = {
	.name = "cpuacct",
	.create = cpuacct_create,
	.destroy = cpuacct_destroy,
	.populate = cpuacct_populate,
	.subsys_id = cpuacct_subsys_id,
};
#endif	/* CONFIG_CGROUP_CPUACCT */
<|MERGE_RESOLUTION|>--- conflicted
+++ resolved
@@ -4211,18 +4211,10 @@
 				if (to_wakeup)
 					try_to_wake_up_local(to_wakeup);
 			}
-<<<<<<< HEAD
-			deactivate_task(rq, prev, DEQUEUE_SLEEP);
-
-			/*
-			 * If we are going to sleep and we have plugged IO queued, make
-			 * sure to submit it to avoid deadlocks.
-=======
 
 			/*
 			 * If we are going to sleep and we have plugged IO
 			 * queued, make sure to submit it to avoid deadlocks.
->>>>>>> 45411300
 			 */
 			if (blk_needs_flush_plug(prev)) {
 				raw_spin_unlock(&rq->lock);
