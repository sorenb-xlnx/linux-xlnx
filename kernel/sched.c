/*
 *  kernel/sched.c
 *
 *  Kernel scheduler and related syscalls
 *
 *  Copyright (C) 1991-2002  Linus Torvalds
 *
 *  1996-12-23  Modified by Dave Grothe to fix bugs in semaphores and
 *		make semaphores SMP safe
 *  1998-11-19	Implemented schedule_timeout() and related stuff
 *		by Andrea Arcangeli
 *  2002-01-04	New ultra-scalable O(1) scheduler by Ingo Molnar:
 *		hybrid priority-list and round-robin design with
 *		an array-switch method of distributing timeslices
 *		and per-CPU runqueues.  Cleanups and useful suggestions
 *		by Davide Libenzi, preemptible kernel bits by Robert Love.
 *  2003-09-03	Interactivity tuning by Con Kolivas.
 *  2004-04-02	Scheduler domains code by Nick Piggin
 *  2007-04-15  Work begun on replacing all interactivity tuning with a
 *              fair scheduling design by Con Kolivas.
 *  2007-05-05  Load balancing (smp-nice) and other improvements
 *              by Peter Williams
 *  2007-05-06  Interactivity improvements to CFS by Mike Galbraith
 *  2007-07-01  Group scheduling enhancements by Srivatsa Vaddagiri
 *  2007-11-29  RT balancing improvements by Steven Rostedt, Gregory Haskins,
 *              Thomas Gleixner, Mike Kravetz
 */

#include <linux/mm.h>
#include <linux/module.h>
#include <linux/nmi.h>
#include <linux/init.h>
#include <linux/uaccess.h>
#include <linux/highmem.h>
#include <linux/smp_lock.h>
#include <asm/mmu_context.h>
#include <linux/interrupt.h>
#include <linux/capability.h>
#include <linux/completion.h>
#include <linux/kernel_stat.h>
#include <linux/debug_locks.h>
#include <linux/perf_counter.h>
#include <linux/security.h>
#include <linux/notifier.h>
#include <linux/profile.h>
#include <linux/freezer.h>
#include <linux/vmalloc.h>
#include <linux/blkdev.h>
#include <linux/delay.h>
#include <linux/pid_namespace.h>
#include <linux/smp.h>
#include <linux/threads.h>
#include <linux/timer.h>
#include <linux/rcupdate.h>
#include <linux/cpu.h>
#include <linux/cpuset.h>
#include <linux/percpu.h>
#include <linux/kthread.h>
#include <linux/proc_fs.h>
#include <linux/seq_file.h>
#include <linux/sysctl.h>
#include <linux/syscalls.h>
#include <linux/times.h>
#include <linux/tsacct_kern.h>
#include <linux/kprobes.h>
#include <linux/delayacct.h>
#include <linux/reciprocal_div.h>
#include <linux/unistd.h>
#include <linux/pagemap.h>
#include <linux/hrtimer.h>
#include <linux/tick.h>
#include <linux/debugfs.h>
#include <linux/ctype.h>
#include <linux/ftrace.h>

#include <asm/tlb.h>
#include <asm/irq_regs.h>

#include "sched_cpupri.h"

#define CREATE_TRACE_POINTS
#include <trace/events/sched.h>

/*
 * Convert user-nice values [ -20 ... 0 ... 19 ]
 * to static priority [ MAX_RT_PRIO..MAX_PRIO-1 ],
 * and back.
 */
#define NICE_TO_PRIO(nice)	(MAX_RT_PRIO + (nice) + 20)
#define PRIO_TO_NICE(prio)	((prio) - MAX_RT_PRIO - 20)
#define TASK_NICE(p)		PRIO_TO_NICE((p)->static_prio)

/*
 * 'User priority' is the nice value converted to something we
 * can work with better when scaling various scheduler parameters,
 * it's a [ 0 ... 39 ] range.
 */
#define USER_PRIO(p)		((p)-MAX_RT_PRIO)
#define TASK_USER_PRIO(p)	USER_PRIO((p)->static_prio)
#define MAX_USER_PRIO		(USER_PRIO(MAX_PRIO))

/*
 * Helpers for converting nanosecond timing to jiffy resolution
 */
#define NS_TO_JIFFIES(TIME)	((unsigned long)(TIME) / (NSEC_PER_SEC / HZ))

#define NICE_0_LOAD		SCHED_LOAD_SCALE
#define NICE_0_SHIFT		SCHED_LOAD_SHIFT

/*
 * These are the 'tuning knobs' of the scheduler:
 *
 * default timeslice is 100 msecs (used only for SCHED_RR tasks).
 * Timeslices get refilled after they expire.
 */
#define DEF_TIMESLICE		(100 * HZ / 1000)

/*
 * single value that denotes runtime == period, ie unlimited time.
 */
#define RUNTIME_INF	((u64)~0ULL)

#ifdef CONFIG_SMP

static void double_rq_lock(struct rq *rq1, struct rq *rq2);

/*
 * Divide a load by a sched group cpu_power : (load / sg->__cpu_power)
 * Since cpu_power is a 'constant', we can use a reciprocal divide.
 */
static inline u32 sg_div_cpu_power(const struct sched_group *sg, u32 load)
{
	return reciprocal_divide(load, sg->reciprocal_cpu_power);
}

/*
 * Each time a sched group cpu_power is changed,
 * we must compute its reciprocal value
 */
static inline void sg_inc_cpu_power(struct sched_group *sg, u32 val)
{
	sg->__cpu_power += val;
	sg->reciprocal_cpu_power = reciprocal_value(sg->__cpu_power);
}
#endif

static inline int rt_policy(int policy)
{
	if (unlikely(policy == SCHED_FIFO || policy == SCHED_RR))
		return 1;
	return 0;
}

static inline int task_has_rt_policy(struct task_struct *p)
{
	return rt_policy(p->policy);
}

/*
 * This is the priority-queue data structure of the RT scheduling class:
 */
struct rt_prio_array {
	DECLARE_BITMAP(bitmap, MAX_RT_PRIO+1); /* include 1 bit for delimiter */
	struct list_head queue[MAX_RT_PRIO];
};

struct rt_bandwidth {
	/* nests inside the rq lock: */
	spinlock_t		rt_runtime_lock;
	ktime_t			rt_period;
	u64			rt_runtime;
	struct hrtimer		rt_period_timer;
};

static struct rt_bandwidth def_rt_bandwidth;

static int do_sched_rt_period_timer(struct rt_bandwidth *rt_b, int overrun);

static enum hrtimer_restart sched_rt_period_timer(struct hrtimer *timer)
{
	struct rt_bandwidth *rt_b =
		container_of(timer, struct rt_bandwidth, rt_period_timer);
	ktime_t now;
	int overrun;
	int idle = 0;

	for (;;) {
		now = hrtimer_cb_get_time(timer);
		overrun = hrtimer_forward(timer, now, rt_b->rt_period);

		if (!overrun)
			break;

		idle = do_sched_rt_period_timer(rt_b, overrun);
	}

	return idle ? HRTIMER_NORESTART : HRTIMER_RESTART;
}

static
void init_rt_bandwidth(struct rt_bandwidth *rt_b, u64 period, u64 runtime)
{
	rt_b->rt_period = ns_to_ktime(period);
	rt_b->rt_runtime = runtime;

	spin_lock_init(&rt_b->rt_runtime_lock);

	hrtimer_init(&rt_b->rt_period_timer,
			CLOCK_MONOTONIC, HRTIMER_MODE_REL);
	rt_b->rt_period_timer.function = sched_rt_period_timer;
}

static inline int rt_bandwidth_enabled(void)
{
	return sysctl_sched_rt_runtime >= 0;
}

static void start_rt_bandwidth(struct rt_bandwidth *rt_b)
{
	ktime_t now;

	if (!rt_bandwidth_enabled() || rt_b->rt_runtime == RUNTIME_INF)
		return;

	if (hrtimer_active(&rt_b->rt_period_timer))
		return;

	spin_lock(&rt_b->rt_runtime_lock);
	for (;;) {
		unsigned long delta;
		ktime_t soft, hard;

		if (hrtimer_active(&rt_b->rt_period_timer))
			break;

		now = hrtimer_cb_get_time(&rt_b->rt_period_timer);
		hrtimer_forward(&rt_b->rt_period_timer, now, rt_b->rt_period);

		soft = hrtimer_get_softexpires(&rt_b->rt_period_timer);
		hard = hrtimer_get_expires(&rt_b->rt_period_timer);
		delta = ktime_to_ns(ktime_sub(hard, soft));
		__hrtimer_start_range_ns(&rt_b->rt_period_timer, soft, delta,
				HRTIMER_MODE_ABS_PINNED, 0);
	}
	spin_unlock(&rt_b->rt_runtime_lock);
}

#ifdef CONFIG_RT_GROUP_SCHED
static void destroy_rt_bandwidth(struct rt_bandwidth *rt_b)
{
	hrtimer_cancel(&rt_b->rt_period_timer);
}
#endif

/*
 * sched_domains_mutex serializes calls to arch_init_sched_domains,
 * detach_destroy_domains and partition_sched_domains.
 */
static DEFINE_MUTEX(sched_domains_mutex);

#ifdef CONFIG_GROUP_SCHED

#include <linux/cgroup.h>

struct cfs_rq;

static LIST_HEAD(task_groups);

/* task group related information */
struct task_group {
#ifdef CONFIG_CGROUP_SCHED
	struct cgroup_subsys_state css;
#endif

#ifdef CONFIG_USER_SCHED
	uid_t uid;
#endif

#ifdef CONFIG_FAIR_GROUP_SCHED
	/* schedulable entities of this group on each cpu */
	struct sched_entity **se;
	/* runqueue "owned" by this group on each cpu */
	struct cfs_rq **cfs_rq;
	unsigned long shares;
#endif

#ifdef CONFIG_RT_GROUP_SCHED
	struct sched_rt_entity **rt_se;
	struct rt_rq **rt_rq;

	struct rt_bandwidth rt_bandwidth;
#endif

	struct rcu_head rcu;
	struct list_head list;

	struct task_group *parent;
	struct list_head siblings;
	struct list_head children;
};

#ifdef CONFIG_USER_SCHED

/* Helper function to pass uid information to create_sched_user() */
void set_tg_uid(struct user_struct *user)
{
	user->tg->uid = user->uid;
}

/*
 * Root task group.
 * 	Every UID task group (including init_task_group aka UID-0) will
 * 	be a child to this group.
 */
struct task_group root_task_group;

#ifdef CONFIG_FAIR_GROUP_SCHED
/* Default task group's sched entity on each cpu */
static DEFINE_PER_CPU(struct sched_entity, init_sched_entity);
/* Default task group's cfs_rq on each cpu */
static DEFINE_PER_CPU(struct cfs_rq, init_cfs_rq) ____cacheline_aligned_in_smp;
#endif /* CONFIG_FAIR_GROUP_SCHED */

#ifdef CONFIG_RT_GROUP_SCHED
static DEFINE_PER_CPU(struct sched_rt_entity, init_sched_rt_entity);
static DEFINE_PER_CPU(struct rt_rq, init_rt_rq) ____cacheline_aligned_in_smp;
#endif /* CONFIG_RT_GROUP_SCHED */
#else /* !CONFIG_USER_SCHED */
#define root_task_group init_task_group
#endif /* CONFIG_USER_SCHED */

/* task_group_lock serializes add/remove of task groups and also changes to
 * a task group's cpu shares.
 */
static DEFINE_SPINLOCK(task_group_lock);

#ifdef CONFIG_SMP
static int root_task_group_empty(void)
{
	return list_empty(&root_task_group.children);
}
#endif

#ifdef CONFIG_FAIR_GROUP_SCHED
#ifdef CONFIG_USER_SCHED
# define INIT_TASK_GROUP_LOAD	(2*NICE_0_LOAD)
#else /* !CONFIG_USER_SCHED */
# define INIT_TASK_GROUP_LOAD	NICE_0_LOAD
#endif /* CONFIG_USER_SCHED */

/*
 * A weight of 0 or 1 can cause arithmetics problems.
 * A weight of a cfs_rq is the sum of weights of which entities
 * are queued on this cfs_rq, so a weight of a entity should not be
 * too large, so as the shares value of a task group.
 * (The default weight is 1024 - so there's no practical
 *  limitation from this.)
 */
#define MIN_SHARES	2
#define MAX_SHARES	(1UL << 18)

static int init_task_group_load = INIT_TASK_GROUP_LOAD;
#endif

/* Default task group.
 *	Every task in system belong to this group at bootup.
 */
struct task_group init_task_group;

/* return group to which a task belongs */
static inline struct task_group *task_group(struct task_struct *p)
{
	struct task_group *tg;

#ifdef CONFIG_USER_SCHED
	rcu_read_lock();
	tg = __task_cred(p)->user->tg;
	rcu_read_unlock();
#elif defined(CONFIG_CGROUP_SCHED)
	tg = container_of(task_subsys_state(p, cpu_cgroup_subsys_id),
				struct task_group, css);
#else
	tg = &init_task_group;
#endif
	return tg;
}

/* Change a task's cfs_rq and parent entity if it moves across CPUs/groups */
static inline void set_task_rq(struct task_struct *p, unsigned int cpu)
{
#ifdef CONFIG_FAIR_GROUP_SCHED
	p->se.cfs_rq = task_group(p)->cfs_rq[cpu];
	p->se.parent = task_group(p)->se[cpu];
#endif

#ifdef CONFIG_RT_GROUP_SCHED
	p->rt.rt_rq  = task_group(p)->rt_rq[cpu];
	p->rt.parent = task_group(p)->rt_se[cpu];
#endif
}

#else

#ifdef CONFIG_SMP
static int root_task_group_empty(void)
{
	return 1;
}
#endif

static inline void set_task_rq(struct task_struct *p, unsigned int cpu) { }
static inline struct task_group *task_group(struct task_struct *p)
{
	return NULL;
}

#endif	/* CONFIG_GROUP_SCHED */

/* CFS-related fields in a runqueue */
struct cfs_rq {
	struct load_weight load;
	unsigned long nr_running;

	u64 exec_clock;
	u64 min_vruntime;

	struct rb_root tasks_timeline;
	struct rb_node *rb_leftmost;

	struct list_head tasks;
	struct list_head *balance_iterator;

	/*
	 * 'curr' points to currently running entity on this cfs_rq.
	 * It is set to NULL otherwise (i.e when none are currently running).
	 */
	struct sched_entity *curr, *next, *last;

	unsigned int nr_spread_over;

#ifdef CONFIG_FAIR_GROUP_SCHED
	struct rq *rq;	/* cpu runqueue to which this cfs_rq is attached */

	/*
	 * leaf cfs_rqs are those that hold tasks (lowest schedulable entity in
	 * a hierarchy). Non-leaf lrqs hold other higher schedulable entities
	 * (like users, containers etc.)
	 *
	 * leaf_cfs_rq_list ties together list of leaf cfs_rq's in a cpu. This
	 * list is used during load balance.
	 */
	struct list_head leaf_cfs_rq_list;
	struct task_group *tg;	/* group that "owns" this runqueue */

#ifdef CONFIG_SMP
	/*
	 * the part of load.weight contributed by tasks
	 */
	unsigned long task_weight;

	/*
	 *   h_load = weight * f(tg)
	 *
	 * Where f(tg) is the recursive weight fraction assigned to
	 * this group.
	 */
	unsigned long h_load;

	/*
	 * this cpu's part of tg->shares
	 */
	unsigned long shares;

	/*
	 * load.weight at the time we set shares
	 */
	unsigned long rq_weight;
#endif
#endif
};

/* Real-Time classes' related field in a runqueue: */
struct rt_rq {
	struct rt_prio_array active;
	unsigned long rt_nr_running;
#if defined CONFIG_SMP || defined CONFIG_RT_GROUP_SCHED
	struct {
		int curr; /* highest queued rt task prio */
#ifdef CONFIG_SMP
		int next; /* next highest */
#endif
	} highest_prio;
#endif
#ifdef CONFIG_SMP
	unsigned long rt_nr_migratory;
	int overloaded;
	struct plist_head pushable_tasks;
#endif
	int rt_throttled;
	u64 rt_time;
	u64 rt_runtime;
	/* Nests inside the rq lock: */
	spinlock_t rt_runtime_lock;

#ifdef CONFIG_RT_GROUP_SCHED
	unsigned long rt_nr_boosted;

	struct rq *rq;
	struct list_head leaf_rt_rq_list;
	struct task_group *tg;
	struct sched_rt_entity *rt_se;
#endif
};

#ifdef CONFIG_SMP

/*
 * We add the notion of a root-domain which will be used to define per-domain
 * variables. Each exclusive cpuset essentially defines an island domain by
 * fully partitioning the member cpus from any other cpuset. Whenever a new
 * exclusive cpuset is created, we also create and attach a new root-domain
 * object.
 *
 */
struct root_domain {
	atomic_t refcount;
	cpumask_var_t span;
	cpumask_var_t online;

	/*
	 * The "RT overload" flag: it gets set if a CPU has more than
	 * one runnable RT task.
	 */
	cpumask_var_t rto_mask;
	atomic_t rto_count;
#ifdef CONFIG_SMP
	struct cpupri cpupri;
#endif
#if defined(CONFIG_SCHED_MC) || defined(CONFIG_SCHED_SMT)
	/*
	 * Preferred wake up cpu nominated by sched_mc balance that will be
	 * used when most cpus are idle in the system indicating overall very
	 * low system utilisation. Triggered at POWERSAVINGS_BALANCE_WAKEUP(2)
	 */
	unsigned int sched_mc_preferred_wakeup_cpu;
#endif
};

/*
 * By default the system creates a single root-domain with all cpus as
 * members (mimicking the global state we have today).
 */
static struct root_domain def_root_domain;

#endif

/*
 * This is the main, per-CPU runqueue data structure.
 *
 * Locking rule: those places that want to lock multiple runqueues
 * (such as the load balancing or the thread migration code), lock
 * acquire operations must be ordered by ascending &runqueue.
 */
struct rq {
	/* runqueue lock: */
	spinlock_t lock;

	/*
	 * nr_running and cpu_load should be in the same cacheline because
	 * remote CPUs use both these fields when doing load calculation.
	 */
	unsigned long nr_running;
	#define CPU_LOAD_IDX_MAX 5
	unsigned long cpu_load[CPU_LOAD_IDX_MAX];
#ifdef CONFIG_NO_HZ
	unsigned long last_tick_seen;
	unsigned char in_nohz_recently;
#endif
	/* capture load from *all* tasks on this cpu: */
	struct load_weight load;
	unsigned long nr_load_updates;
	u64 nr_switches;
	u64 nr_migrations_in;

	struct cfs_rq cfs;
	struct rt_rq rt;

#ifdef CONFIG_FAIR_GROUP_SCHED
	/* list of leaf cfs_rq on this cpu: */
	struct list_head leaf_cfs_rq_list;
#endif
#ifdef CONFIG_RT_GROUP_SCHED
	struct list_head leaf_rt_rq_list;
#endif

	/*
	 * This is part of a global counter where only the total sum
	 * over all CPUs matters. A task can increase this counter on
	 * one CPU and if it got migrated afterwards it may decrease
	 * it on another CPU. Always updated under the runqueue lock:
	 */
	unsigned long nr_uninterruptible;

	struct task_struct *curr, *idle;
	unsigned long next_balance;
	struct mm_struct *prev_mm;

	u64 clock;

	atomic_t nr_iowait;

#ifdef CONFIG_SMP
	struct root_domain *rd;
	struct sched_domain *sd;

	unsigned char idle_at_tick;
	/* For active balancing */
	int active_balance;
	int push_cpu;
	/* cpu of this runqueue: */
	int cpu;
	int online;

	unsigned long avg_load_per_task;

	struct task_struct *migration_thread;
	struct list_head migration_queue;
#endif

	/* calc_load related fields */
	unsigned long calc_load_update;
	long calc_load_active;

#ifdef CONFIG_SCHED_HRTICK
#ifdef CONFIG_SMP
	int hrtick_csd_pending;
	struct call_single_data hrtick_csd;
#endif
	struct hrtimer hrtick_timer;
#endif

#ifdef CONFIG_SCHEDSTATS
	/* latency stats */
	struct sched_info rq_sched_info;
	unsigned long long rq_cpu_time;
	/* could above be rq->cfs_rq.exec_clock + rq->rt_rq.rt_runtime ? */

	/* sys_sched_yield() stats */
	unsigned int yld_count;

	/* schedule() stats */
	unsigned int sched_switch;
	unsigned int sched_count;
	unsigned int sched_goidle;

	/* try_to_wake_up() stats */
	unsigned int ttwu_count;
	unsigned int ttwu_local;

	/* BKL stats */
	unsigned int bkl_count;
#endif
};

static DEFINE_PER_CPU_SHARED_ALIGNED(struct rq, runqueues);

static inline void check_preempt_curr(struct rq *rq, struct task_struct *p, int sync)
{
	rq->curr->sched_class->check_preempt_curr(rq, p, sync);
}

static inline int cpu_of(struct rq *rq)
{
#ifdef CONFIG_SMP
	return rq->cpu;
#else
	return 0;
#endif
}

/*
 * The domain tree (rq->sd) is protected by RCU's quiescent state transition.
 * See detach_destroy_domains: synchronize_sched for details.
 *
 * The domain tree of any CPU may only be accessed from within
 * preempt-disabled sections.
 */
#define for_each_domain(cpu, __sd) \
	for (__sd = rcu_dereference(cpu_rq(cpu)->sd); __sd; __sd = __sd->parent)

#define cpu_rq(cpu)		(&per_cpu(runqueues, (cpu)))
#define this_rq()		(&__get_cpu_var(runqueues))
#define task_rq(p)		cpu_rq(task_cpu(p))
#define cpu_curr(cpu)		(cpu_rq(cpu)->curr)

inline void update_rq_clock(struct rq *rq)
{
	rq->clock = sched_clock_cpu(cpu_of(rq));
}

/*
 * Tunables that become constants when CONFIG_SCHED_DEBUG is off:
 */
#ifdef CONFIG_SCHED_DEBUG
# define const_debug __read_mostly
#else
# define const_debug static const
#endif

/**
 * runqueue_is_locked
 *
 * Returns true if the current cpu runqueue is locked.
 * This interface allows printk to be called with the runqueue lock
 * held and know whether or not it is OK to wake up the klogd.
 */
int runqueue_is_locked(void)
{
	int cpu = get_cpu();
	struct rq *rq = cpu_rq(cpu);
	int ret;

	ret = spin_is_locked(&rq->lock);
	put_cpu();
	return ret;
}

/*
 * Debugging: various feature bits
 */

#define SCHED_FEAT(name, enabled)	\
	__SCHED_FEAT_##name ,

enum {
#include "sched_features.h"
};

#undef SCHED_FEAT

#define SCHED_FEAT(name, enabled)	\
	(1UL << __SCHED_FEAT_##name) * enabled |

const_debug unsigned int sysctl_sched_features =
#include "sched_features.h"
	0;

#undef SCHED_FEAT

#ifdef CONFIG_SCHED_DEBUG
#define SCHED_FEAT(name, enabled)	\
	#name ,

static __read_mostly char *sched_feat_names[] = {
#include "sched_features.h"
	NULL
};

#undef SCHED_FEAT

static int sched_feat_show(struct seq_file *m, void *v)
{
	int i;

	for (i = 0; sched_feat_names[i]; i++) {
		if (!(sysctl_sched_features & (1UL << i)))
			seq_puts(m, "NO_");
		seq_printf(m, "%s ", sched_feat_names[i]);
	}
	seq_puts(m, "\n");

	return 0;
}

static ssize_t
sched_feat_write(struct file *filp, const char __user *ubuf,
		size_t cnt, loff_t *ppos)
{
	char buf[64];
	char *cmp = buf;
	int neg = 0;
	int i;

	if (cnt > 63)
		cnt = 63;

	if (copy_from_user(&buf, ubuf, cnt))
		return -EFAULT;

	buf[cnt] = 0;

	if (strncmp(buf, "NO_", 3) == 0) {
		neg = 1;
		cmp += 3;
	}

	for (i = 0; sched_feat_names[i]; i++) {
		int len = strlen(sched_feat_names[i]);

		if (strncmp(cmp, sched_feat_names[i], len) == 0) {
			if (neg)
				sysctl_sched_features &= ~(1UL << i);
			else
				sysctl_sched_features |= (1UL << i);
			break;
		}
	}

	if (!sched_feat_names[i])
		return -EINVAL;

	filp->f_pos += cnt;

	return cnt;
}

static int sched_feat_open(struct inode *inode, struct file *filp)
{
	return single_open(filp, sched_feat_show, NULL);
}

static struct file_operations sched_feat_fops = {
	.open		= sched_feat_open,
	.write		= sched_feat_write,
	.read		= seq_read,
	.llseek		= seq_lseek,
	.release	= single_release,
};

static __init int sched_init_debug(void)
{
	debugfs_create_file("sched_features", 0644, NULL, NULL,
			&sched_feat_fops);

	return 0;
}
late_initcall(sched_init_debug);

#endif

#define sched_feat(x) (sysctl_sched_features & (1UL << __SCHED_FEAT_##x))

/*
 * Number of tasks to iterate in a single balance run.
 * Limited because this is done with IRQs disabled.
 */
const_debug unsigned int sysctl_sched_nr_migrate = 32;

/*
 * ratelimit for updating the group shares.
 * default: 0.25ms
 */
unsigned int sysctl_sched_shares_ratelimit = 250000;

/*
 * Inject some fuzzyness into changing the per-cpu group shares
 * this avoids remote rq-locks at the expense of fairness.
 * default: 4
 */
unsigned int sysctl_sched_shares_thresh = 4;

/*
 * period over which we measure -rt task cpu usage in us.
 * default: 1s
 */
unsigned int sysctl_sched_rt_period = 1000000;

static __read_mostly int scheduler_running;

/*
 * part of the period that we allow rt tasks to run in us.
 * default: 0.95s
 */
int sysctl_sched_rt_runtime = 950000;

static inline u64 global_rt_period(void)
{
	return (u64)sysctl_sched_rt_period * NSEC_PER_USEC;
}

static inline u64 global_rt_runtime(void)
{
	if (sysctl_sched_rt_runtime < 0)
		return RUNTIME_INF;

	return (u64)sysctl_sched_rt_runtime * NSEC_PER_USEC;
}

#ifndef prepare_arch_switch
# define prepare_arch_switch(next)	do { } while (0)
#endif
#ifndef finish_arch_switch
# define finish_arch_switch(prev)	do { } while (0)
#endif

static inline int task_current(struct rq *rq, struct task_struct *p)
{
	return rq->curr == p;
}

#ifndef __ARCH_WANT_UNLOCKED_CTXSW
static inline int task_running(struct rq *rq, struct task_struct *p)
{
	return task_current(rq, p);
}

static inline void prepare_lock_switch(struct rq *rq, struct task_struct *next)
{
}

static inline void finish_lock_switch(struct rq *rq, struct task_struct *prev)
{
#ifdef CONFIG_DEBUG_SPINLOCK
	/* this is a valid case when another task releases the spinlock */
	rq->lock.owner = current;
#endif
	/*
	 * If we are tracking spinlock dependencies then we have to
	 * fix up the runqueue lock - which gets 'carried over' from
	 * prev into current:
	 */
	spin_acquire(&rq->lock.dep_map, 0, 0, _THIS_IP_);

	spin_unlock_irq(&rq->lock);
}

#else /* __ARCH_WANT_UNLOCKED_CTXSW */
static inline int task_running(struct rq *rq, struct task_struct *p)
{
#ifdef CONFIG_SMP
	return p->oncpu;
#else
	return task_current(rq, p);
#endif
}

static inline void prepare_lock_switch(struct rq *rq, struct task_struct *next)
{
#ifdef CONFIG_SMP
	/*
	 * We can optimise this out completely for !SMP, because the
	 * SMP rebalancing from interrupt is the only thing that cares
	 * here.
	 */
	next->oncpu = 1;
#endif
#ifdef __ARCH_WANT_INTERRUPTS_ON_CTXSW
	spin_unlock_irq(&rq->lock);
#else
	spin_unlock(&rq->lock);
#endif
}

static inline void finish_lock_switch(struct rq *rq, struct task_struct *prev)
{
#ifdef CONFIG_SMP
	/*
	 * After ->oncpu is cleared, the task can be moved to a different CPU.
	 * We must ensure this doesn't happen until the switch is completely
	 * finished.
	 */
	smp_wmb();
	prev->oncpu = 0;
#endif
#ifndef __ARCH_WANT_INTERRUPTS_ON_CTXSW
	local_irq_enable();
#endif
}
#endif /* __ARCH_WANT_UNLOCKED_CTXSW */

/*
 * __task_rq_lock - lock the runqueue a given task resides on.
 * Must be called interrupts disabled.
 */
static inline struct rq *__task_rq_lock(struct task_struct *p)
	__acquires(rq->lock)
{
	for (;;) {
		struct rq *rq = task_rq(p);
		spin_lock(&rq->lock);
		if (likely(rq == task_rq(p)))
			return rq;
		spin_unlock(&rq->lock);
	}
}

/*
 * task_rq_lock - lock the runqueue a given task resides on and disable
 * interrupts. Note the ordering: we can safely lookup the task_rq without
 * explicitly disabling preemption.
 */
static struct rq *task_rq_lock(struct task_struct *p, unsigned long *flags)
	__acquires(rq->lock)
{
	struct rq *rq;

	for (;;) {
		local_irq_save(*flags);
		rq = task_rq(p);
		spin_lock(&rq->lock);
		if (likely(rq == task_rq(p)))
			return rq;
		spin_unlock_irqrestore(&rq->lock, *flags);
	}
}

void task_rq_unlock_wait(struct task_struct *p)
{
	struct rq *rq = task_rq(p);

	smp_mb(); /* spin-unlock-wait is not a full memory barrier */
	spin_unlock_wait(&rq->lock);
}

static void __task_rq_unlock(struct rq *rq)
	__releases(rq->lock)
{
	spin_unlock(&rq->lock);
}

static inline void task_rq_unlock(struct rq *rq, unsigned long *flags)
	__releases(rq->lock)
{
	spin_unlock_irqrestore(&rq->lock, *flags);
}

/*
 * this_rq_lock - lock this runqueue and disable interrupts.
 */
static struct rq *this_rq_lock(void)
	__acquires(rq->lock)
{
	struct rq *rq;

	local_irq_disable();
	rq = this_rq();
	spin_lock(&rq->lock);

	return rq;
}

#ifdef CONFIG_SCHED_HRTICK
/*
 * Use HR-timers to deliver accurate preemption points.
 *
 * Its all a bit involved since we cannot program an hrt while holding the
 * rq->lock. So what we do is store a state in in rq->hrtick_* and ask for a
 * reschedule event.
 *
 * When we get rescheduled we reprogram the hrtick_timer outside of the
 * rq->lock.
 */

/*
 * Use hrtick when:
 *  - enabled by features
 *  - hrtimer is actually high res
 */
static inline int hrtick_enabled(struct rq *rq)
{
	if (!sched_feat(HRTICK))
		return 0;
	if (!cpu_active(cpu_of(rq)))
		return 0;
	return hrtimer_is_hres_active(&rq->hrtick_timer);
}

static void hrtick_clear(struct rq *rq)
{
	if (hrtimer_active(&rq->hrtick_timer))
		hrtimer_cancel(&rq->hrtick_timer);
}

/*
 * High-resolution timer tick.
 * Runs from hardirq context with interrupts disabled.
 */
static enum hrtimer_restart hrtick(struct hrtimer *timer)
{
	struct rq *rq = container_of(timer, struct rq, hrtick_timer);

	WARN_ON_ONCE(cpu_of(rq) != smp_processor_id());

	spin_lock(&rq->lock);
	update_rq_clock(rq);
	rq->curr->sched_class->task_tick(rq, rq->curr, 1);
	spin_unlock(&rq->lock);

	return HRTIMER_NORESTART;
}

#ifdef CONFIG_SMP
/*
 * called from hardirq (IPI) context
 */
static void __hrtick_start(void *arg)
{
	struct rq *rq = arg;

	spin_lock(&rq->lock);
	hrtimer_restart(&rq->hrtick_timer);
	rq->hrtick_csd_pending = 0;
	spin_unlock(&rq->lock);
}

/*
 * Called to set the hrtick timer state.
 *
 * called with rq->lock held and irqs disabled
 */
static void hrtick_start(struct rq *rq, u64 delay)
{
	struct hrtimer *timer = &rq->hrtick_timer;
	ktime_t time = ktime_add_ns(timer->base->get_time(), delay);

	hrtimer_set_expires(timer, time);

	if (rq == this_rq()) {
		hrtimer_restart(timer);
	} else if (!rq->hrtick_csd_pending) {
		__smp_call_function_single(cpu_of(rq), &rq->hrtick_csd, 0);
		rq->hrtick_csd_pending = 1;
	}
}

static int
hotplug_hrtick(struct notifier_block *nfb, unsigned long action, void *hcpu)
{
	int cpu = (int)(long)hcpu;

	switch (action) {
	case CPU_UP_CANCELED:
	case CPU_UP_CANCELED_FROZEN:
	case CPU_DOWN_PREPARE:
	case CPU_DOWN_PREPARE_FROZEN:
	case CPU_DEAD:
	case CPU_DEAD_FROZEN:
		hrtick_clear(cpu_rq(cpu));
		return NOTIFY_OK;
	}

	return NOTIFY_DONE;
}

static __init void init_hrtick(void)
{
	hotcpu_notifier(hotplug_hrtick, 0);
}
#else
/*
 * Called to set the hrtick timer state.
 *
 * called with rq->lock held and irqs disabled
 */
static void hrtick_start(struct rq *rq, u64 delay)
{
	__hrtimer_start_range_ns(&rq->hrtick_timer, ns_to_ktime(delay), 0,
			HRTIMER_MODE_REL_PINNED, 0);
}

static inline void init_hrtick(void)
{
}
#endif /* CONFIG_SMP */

static void init_rq_hrtick(struct rq *rq)
{
#ifdef CONFIG_SMP
	rq->hrtick_csd_pending = 0;

	rq->hrtick_csd.flags = 0;
	rq->hrtick_csd.func = __hrtick_start;
	rq->hrtick_csd.info = rq;
#endif

	hrtimer_init(&rq->hrtick_timer, CLOCK_MONOTONIC, HRTIMER_MODE_REL);
	rq->hrtick_timer.function = hrtick;
}
#else	/* CONFIG_SCHED_HRTICK */
static inline void hrtick_clear(struct rq *rq)
{
}

static inline void init_rq_hrtick(struct rq *rq)
{
}

static inline void init_hrtick(void)
{
}
#endif	/* CONFIG_SCHED_HRTICK */

/*
 * resched_task - mark a task 'to be rescheduled now'.
 *
 * On UP this means the setting of the need_resched flag, on SMP it
 * might also involve a cross-CPU call to trigger the scheduler on
 * the target CPU.
 */
#ifdef CONFIG_SMP

#ifndef tsk_is_polling
#define tsk_is_polling(t) test_tsk_thread_flag(t, TIF_POLLING_NRFLAG)
#endif

static void resched_task(struct task_struct *p)
{
	int cpu;

	assert_spin_locked(&task_rq(p)->lock);

	if (test_tsk_need_resched(p))
		return;

	set_tsk_need_resched(p);

	cpu = task_cpu(p);
	if (cpu == smp_processor_id())
		return;

	/* NEED_RESCHED must be visible before we test polling */
	smp_mb();
	if (!tsk_is_polling(p))
		smp_send_reschedule(cpu);
}

static void resched_cpu(int cpu)
{
	struct rq *rq = cpu_rq(cpu);
	unsigned long flags;

	if (!spin_trylock_irqsave(&rq->lock, flags))
		return;
	resched_task(cpu_curr(cpu));
	spin_unlock_irqrestore(&rq->lock, flags);
}

#ifdef CONFIG_NO_HZ
/*
 * When add_timer_on() enqueues a timer into the timer wheel of an
 * idle CPU then this timer might expire before the next timer event
 * which is scheduled to wake up that CPU. In case of a completely
 * idle system the next event might even be infinite time into the
 * future. wake_up_idle_cpu() ensures that the CPU is woken up and
 * leaves the inner idle loop so the newly added timer is taken into
 * account when the CPU goes back to idle and evaluates the timer
 * wheel for the next timer event.
 */
void wake_up_idle_cpu(int cpu)
{
	struct rq *rq = cpu_rq(cpu);

	if (cpu == smp_processor_id())
		return;

	/*
	 * This is safe, as this function is called with the timer
	 * wheel base lock of (cpu) held. When the CPU is on the way
	 * to idle and has not yet set rq->curr to idle then it will
	 * be serialized on the timer wheel base lock and take the new
	 * timer into account automatically.
	 */
	if (rq->curr != rq->idle)
		return;

	/*
	 * We can set TIF_RESCHED on the idle task of the other CPU
	 * lockless. The worst case is that the other CPU runs the
	 * idle task through an additional NOOP schedule()
	 */
	set_tsk_need_resched(rq->idle);

	/* NEED_RESCHED must be visible before we test polling */
	smp_mb();
	if (!tsk_is_polling(rq->idle))
		smp_send_reschedule(cpu);
}
#endif /* CONFIG_NO_HZ */

#else /* !CONFIG_SMP */
static void resched_task(struct task_struct *p)
{
	assert_spin_locked(&task_rq(p)->lock);
	set_tsk_need_resched(p);
}
#endif /* CONFIG_SMP */

#if BITS_PER_LONG == 32
# define WMULT_CONST	(~0UL)
#else
# define WMULT_CONST	(1UL << 32)
#endif

#define WMULT_SHIFT	32

/*
 * Shift right and round:
 */
#define SRR(x, y) (((x) + (1UL << ((y) - 1))) >> (y))

/*
 * delta *= weight / lw
 */
static unsigned long
calc_delta_mine(unsigned long delta_exec, unsigned long weight,
		struct load_weight *lw)
{
	u64 tmp;

	if (!lw->inv_weight) {
		if (BITS_PER_LONG > 32 && unlikely(lw->weight >= WMULT_CONST))
			lw->inv_weight = 1;
		else
			lw->inv_weight = 1 + (WMULT_CONST-lw->weight/2)
				/ (lw->weight+1);
	}

	tmp = (u64)delta_exec * weight;
	/*
	 * Check whether we'd overflow the 64-bit multiplication:
	 */
	if (unlikely(tmp > WMULT_CONST))
		tmp = SRR(SRR(tmp, WMULT_SHIFT/2) * lw->inv_weight,
			WMULT_SHIFT/2);
	else
		tmp = SRR(tmp * lw->inv_weight, WMULT_SHIFT);

	return (unsigned long)min(tmp, (u64)(unsigned long)LONG_MAX);
}

static inline void update_load_add(struct load_weight *lw, unsigned long inc)
{
	lw->weight += inc;
	lw->inv_weight = 0;
}

static inline void update_load_sub(struct load_weight *lw, unsigned long dec)
{
	lw->weight -= dec;
	lw->inv_weight = 0;
}

/*
 * To aid in avoiding the subversion of "niceness" due to uneven distribution
 * of tasks with abnormal "nice" values across CPUs the contribution that
 * each task makes to its run queue's load is weighted according to its
 * scheduling class and "nice" value. For SCHED_NORMAL tasks this is just a
 * scaled version of the new time slice allocation that they receive on time
 * slice expiry etc.
 */

#define WEIGHT_IDLEPRIO                3
#define WMULT_IDLEPRIO         1431655765

/*
 * Nice levels are multiplicative, with a gentle 10% change for every
 * nice level changed. I.e. when a CPU-bound task goes from nice 0 to
 * nice 1, it will get ~10% less CPU time than another CPU-bound task
 * that remained on nice 0.
 *
 * The "10% effect" is relative and cumulative: from _any_ nice level,
 * if you go up 1 level, it's -10% CPU usage, if you go down 1 level
 * it's +10% CPU usage. (to achieve that we use a multiplier of 1.25.
 * If a task goes up by ~10% and another task goes down by ~10% then
 * the relative distance between them is ~25%.)
 */
static const int prio_to_weight[40] = {
 /* -20 */     88761,     71755,     56483,     46273,     36291,
 /* -15 */     29154,     23254,     18705,     14949,     11916,
 /* -10 */      9548,      7620,      6100,      4904,      3906,
 /*  -5 */      3121,      2501,      1991,      1586,      1277,
 /*   0 */      1024,       820,       655,       526,       423,
 /*   5 */       335,       272,       215,       172,       137,
 /*  10 */       110,        87,        70,        56,        45,
 /*  15 */        36,        29,        23,        18,        15,
};

/*
 * Inverse (2^32/x) values of the prio_to_weight[] array, precalculated.
 *
 * In cases where the weight does not change often, we can use the
 * precalculated inverse to speed up arithmetics by turning divisions
 * into multiplications:
 */
static const u32 prio_to_wmult[40] = {
 /* -20 */     48388,     59856,     76040,     92818,    118348,
 /* -15 */    147320,    184698,    229616,    287308,    360437,
 /* -10 */    449829,    563644,    704093,    875809,   1099582,
 /*  -5 */   1376151,   1717300,   2157191,   2708050,   3363326,
 /*   0 */   4194304,   5237765,   6557202,   8165337,  10153587,
 /*   5 */  12820798,  15790321,  19976592,  24970740,  31350126,
 /*  10 */  39045157,  49367440,  61356676,  76695844,  95443717,
 /*  15 */ 119304647, 148102320, 186737708, 238609294, 286331153,
};

static void activate_task(struct rq *rq, struct task_struct *p, int wakeup);

/*
 * runqueue iterator, to support SMP load-balancing between different
 * scheduling classes, without having to expose their internal data
 * structures to the load-balancing proper:
 */
struct rq_iterator {
	void *arg;
	struct task_struct *(*start)(void *);
	struct task_struct *(*next)(void *);
};

#ifdef CONFIG_SMP
static unsigned long
balance_tasks(struct rq *this_rq, int this_cpu, struct rq *busiest,
	      unsigned long max_load_move, struct sched_domain *sd,
	      enum cpu_idle_type idle, int *all_pinned,
	      int *this_best_prio, struct rq_iterator *iterator);

static int
iter_move_one_task(struct rq *this_rq, int this_cpu, struct rq *busiest,
		   struct sched_domain *sd, enum cpu_idle_type idle,
		   struct rq_iterator *iterator);
#endif

/* Time spent by the tasks of the cpu accounting group executing in ... */
enum cpuacct_stat_index {
	CPUACCT_STAT_USER,	/* ... user mode */
	CPUACCT_STAT_SYSTEM,	/* ... kernel mode */

	CPUACCT_STAT_NSTATS,
};

#ifdef CONFIG_CGROUP_CPUACCT
static void cpuacct_charge(struct task_struct *tsk, u64 cputime);
static void cpuacct_update_stats(struct task_struct *tsk,
		enum cpuacct_stat_index idx, cputime_t val);
#else
static inline void cpuacct_charge(struct task_struct *tsk, u64 cputime) {}
static inline void cpuacct_update_stats(struct task_struct *tsk,
		enum cpuacct_stat_index idx, cputime_t val) {}
#endif

static inline void inc_cpu_load(struct rq *rq, unsigned long load)
{
	update_load_add(&rq->load, load);
}

static inline void dec_cpu_load(struct rq *rq, unsigned long load)
{
	update_load_sub(&rq->load, load);
}

#if (defined(CONFIG_SMP) && defined(CONFIG_FAIR_GROUP_SCHED)) || defined(CONFIG_RT_GROUP_SCHED)
typedef int (*tg_visitor)(struct task_group *, void *);

/*
 * Iterate the full tree, calling @down when first entering a node and @up when
 * leaving it for the final time.
 */
static int walk_tg_tree(tg_visitor down, tg_visitor up, void *data)
{
	struct task_group *parent, *child;
	int ret;

	rcu_read_lock();
	parent = &root_task_group;
down:
	ret = (*down)(parent, data);
	if (ret)
		goto out_unlock;
	list_for_each_entry_rcu(child, &parent->children, siblings) {
		parent = child;
		goto down;

up:
		continue;
	}
	ret = (*up)(parent, data);
	if (ret)
		goto out_unlock;

	child = parent;
	parent = parent->parent;
	if (parent)
		goto up;
out_unlock:
	rcu_read_unlock();

	return ret;
}

static int tg_nop(struct task_group *tg, void *data)
{
	return 0;
}
#endif

#ifdef CONFIG_SMP
static unsigned long source_load(int cpu, int type);
static unsigned long target_load(int cpu, int type);
static int task_hot(struct task_struct *p, u64 now, struct sched_domain *sd);

static unsigned long cpu_avg_load_per_task(int cpu)
{
	struct rq *rq = cpu_rq(cpu);
	unsigned long nr_running = ACCESS_ONCE(rq->nr_running);

	if (nr_running)
		rq->avg_load_per_task = rq->load.weight / nr_running;
	else
		rq->avg_load_per_task = 0;

	return rq->avg_load_per_task;
}

#ifdef CONFIG_FAIR_GROUP_SCHED

static void __set_se_shares(struct sched_entity *se, unsigned long shares);

/*
 * Calculate and set the cpu's group shares.
 */
static void
update_group_shares_cpu(struct task_group *tg, int cpu,
			unsigned long sd_shares, unsigned long sd_rq_weight)
{
	unsigned long shares;
	unsigned long rq_weight;

	if (!tg->se[cpu])
		return;

	rq_weight = tg->cfs_rq[cpu]->rq_weight;

	/*
	 *           \Sum shares * rq_weight
	 * shares =  -----------------------
	 *               \Sum rq_weight
	 *
	 */
	shares = (sd_shares * rq_weight) / sd_rq_weight;
	shares = clamp_t(unsigned long, shares, MIN_SHARES, MAX_SHARES);

	if (abs(shares - tg->se[cpu]->load.weight) >
			sysctl_sched_shares_thresh) {
		struct rq *rq = cpu_rq(cpu);
		unsigned long flags;

		spin_lock_irqsave(&rq->lock, flags);
		tg->cfs_rq[cpu]->shares = shares;

		__set_se_shares(tg->se[cpu], shares);
		spin_unlock_irqrestore(&rq->lock, flags);
	}
}

/*
 * Re-compute the task group their per cpu shares over the given domain.
 * This needs to be done in a bottom-up fashion because the rq weight of a
 * parent group depends on the shares of its child groups.
 */
static int tg_shares_up(struct task_group *tg, void *data)
{
	unsigned long weight, rq_weight = 0;
	unsigned long shares = 0;
	struct sched_domain *sd = data;
	int i;

	for_each_cpu(i, sched_domain_span(sd)) {
		/*
		 * If there are currently no tasks on the cpu pretend there
		 * is one of average load so that when a new task gets to
		 * run here it will not get delayed by group starvation.
		 */
		weight = tg->cfs_rq[i]->load.weight;
		if (!weight)
			weight = NICE_0_LOAD;

		tg->cfs_rq[i]->rq_weight = weight;
		rq_weight += weight;
		shares += tg->cfs_rq[i]->shares;
	}

	if ((!shares && rq_weight) || shares > tg->shares)
		shares = tg->shares;

	if (!sd->parent || !(sd->parent->flags & SD_LOAD_BALANCE))
		shares = tg->shares;

	for_each_cpu(i, sched_domain_span(sd))
		update_group_shares_cpu(tg, i, shares, rq_weight);

	return 0;
}

/*
 * Compute the cpu's hierarchical load factor for each task group.
 * This needs to be done in a top-down fashion because the load of a child
 * group is a fraction of its parents load.
 */
static int tg_load_down(struct task_group *tg, void *data)
{
	unsigned long load;
	long cpu = (long)data;

	if (!tg->parent) {
		load = cpu_rq(cpu)->load.weight;
	} else {
		load = tg->parent->cfs_rq[cpu]->h_load;
		load *= tg->cfs_rq[cpu]->shares;
		load /= tg->parent->cfs_rq[cpu]->load.weight + 1;
	}

	tg->cfs_rq[cpu]->h_load = load;

	return 0;
}

static void update_shares(struct sched_domain *sd)
{
	u64 now = cpu_clock(raw_smp_processor_id());
	s64 elapsed = now - sd->last_update;

	if (elapsed >= (s64)(u64)sysctl_sched_shares_ratelimit) {
		sd->last_update = now;
		walk_tg_tree(tg_nop, tg_shares_up, sd);
	}
}

static void update_shares_locked(struct rq *rq, struct sched_domain *sd)
{
	spin_unlock(&rq->lock);
	update_shares(sd);
	spin_lock(&rq->lock);
}

static void update_h_load(long cpu)
{
	walk_tg_tree(tg_load_down, tg_nop, (void *)cpu);
}

#else

static inline void update_shares(struct sched_domain *sd)
{
}

static inline void update_shares_locked(struct rq *rq, struct sched_domain *sd)
{
}

#endif

#ifdef CONFIG_PREEMPT

/*
 * fair double_lock_balance: Safely acquires both rq->locks in a fair
 * way at the expense of forcing extra atomic operations in all
 * invocations.  This assures that the double_lock is acquired using the
 * same underlying policy as the spinlock_t on this architecture, which
 * reduces latency compared to the unfair variant below.  However, it
 * also adds more overhead and therefore may reduce throughput.
 */
static inline int _double_lock_balance(struct rq *this_rq, struct rq *busiest)
	__releases(this_rq->lock)
	__acquires(busiest->lock)
	__acquires(this_rq->lock)
{
	spin_unlock(&this_rq->lock);
	double_rq_lock(this_rq, busiest);

	return 1;
}

#else
/*
 * Unfair double_lock_balance: Optimizes throughput at the expense of
 * latency by eliminating extra atomic operations when the locks are
 * already in proper order on entry.  This favors lower cpu-ids and will
 * grant the double lock to lower cpus over higher ids under contention,
 * regardless of entry order into the function.
 */
static int _double_lock_balance(struct rq *this_rq, struct rq *busiest)
	__releases(this_rq->lock)
	__acquires(busiest->lock)
	__acquires(this_rq->lock)
{
	int ret = 0;

	if (unlikely(!spin_trylock(&busiest->lock))) {
		if (busiest < this_rq) {
			spin_unlock(&this_rq->lock);
			spin_lock(&busiest->lock);
			spin_lock_nested(&this_rq->lock, SINGLE_DEPTH_NESTING);
			ret = 1;
		} else
			spin_lock_nested(&busiest->lock, SINGLE_DEPTH_NESTING);
	}
	return ret;
}

#endif /* CONFIG_PREEMPT */

/*
 * double_lock_balance - lock the busiest runqueue, this_rq is locked already.
 */
static int double_lock_balance(struct rq *this_rq, struct rq *busiest)
{
	if (unlikely(!irqs_disabled())) {
		/* printk() doesn't work good under rq->lock */
		spin_unlock(&this_rq->lock);
		BUG_ON(1);
	}

	return _double_lock_balance(this_rq, busiest);
}

static inline void double_unlock_balance(struct rq *this_rq, struct rq *busiest)
	__releases(busiest->lock)
{
	spin_unlock(&busiest->lock);
	lock_set_subclass(&this_rq->lock.dep_map, 0, _RET_IP_);
}
#endif

#ifdef CONFIG_FAIR_GROUP_SCHED
static void cfs_rq_set_shares(struct cfs_rq *cfs_rq, unsigned long shares)
{
#ifdef CONFIG_SMP
	cfs_rq->shares = shares;
#endif
}
#endif

static void calc_load_account_active(struct rq *this_rq);

#include "sched_stats.h"
#include "sched_idletask.c"
#include "sched_fair.c"
#include "sched_rt.c"
#ifdef CONFIG_SCHED_DEBUG
# include "sched_debug.c"
#endif

#define sched_class_highest (&rt_sched_class)
#define for_each_class(class) \
   for (class = sched_class_highest; class; class = class->next)

static void inc_nr_running(struct rq *rq)
{
	rq->nr_running++;
}

static void dec_nr_running(struct rq *rq)
{
	rq->nr_running--;
}

static void set_load_weight(struct task_struct *p)
{
	if (task_has_rt_policy(p)) {
		p->se.load.weight = prio_to_weight[0] * 2;
		p->se.load.inv_weight = prio_to_wmult[0] >> 1;
		return;
	}

	/*
	 * SCHED_IDLE tasks get minimal weight:
	 */
	if (p->policy == SCHED_IDLE) {
		p->se.load.weight = WEIGHT_IDLEPRIO;
		p->se.load.inv_weight = WMULT_IDLEPRIO;
		return;
	}

	p->se.load.weight = prio_to_weight[p->static_prio - MAX_RT_PRIO];
	p->se.load.inv_weight = prio_to_wmult[p->static_prio - MAX_RT_PRIO];
}

static void update_avg(u64 *avg, u64 sample)
{
	s64 diff = sample - *avg;
	*avg += diff >> 3;
}

static void enqueue_task(struct rq *rq, struct task_struct *p, int wakeup)
{
	if (wakeup)
		p->se.start_runtime = p->se.sum_exec_runtime;

	sched_info_queued(p);
	p->sched_class->enqueue_task(rq, p, wakeup);
	p->se.on_rq = 1;
}

static void dequeue_task(struct rq *rq, struct task_struct *p, int sleep)
{
	if (sleep) {
		if (p->se.last_wakeup) {
			update_avg(&p->se.avg_overlap,
				p->se.sum_exec_runtime - p->se.last_wakeup);
			p->se.last_wakeup = 0;
		} else {
			update_avg(&p->se.avg_wakeup,
				sysctl_sched_wakeup_granularity);
		}
	}

	sched_info_dequeued(p);
	p->sched_class->dequeue_task(rq, p, sleep);
	p->se.on_rq = 0;
}

/*
 * __normal_prio - return the priority that is based on the static prio
 */
static inline int __normal_prio(struct task_struct *p)
{
	return p->static_prio;
}

/*
 * Calculate the expected normal priority: i.e. priority
 * without taking RT-inheritance into account. Might be
 * boosted by interactivity modifiers. Changes upon fork,
 * setprio syscalls, and whenever the interactivity
 * estimator recalculates.
 */
static inline int normal_prio(struct task_struct *p)
{
	int prio;

	if (task_has_rt_policy(p))
		prio = MAX_RT_PRIO-1 - p->rt_priority;
	else
		prio = __normal_prio(p);
	return prio;
}

/*
 * Calculate the current priority, i.e. the priority
 * taken into account by the scheduler. This value might
 * be boosted by RT tasks, or might be boosted by
 * interactivity modifiers. Will be RT if the task got
 * RT-boosted. If not then it returns p->normal_prio.
 */
static int effective_prio(struct task_struct *p)
{
	p->normal_prio = normal_prio(p);
	/*
	 * If we are RT tasks or we were boosted to RT priority,
	 * keep the priority unchanged. Otherwise, update priority
	 * to the normal priority:
	 */
	if (!rt_prio(p->prio))
		return p->normal_prio;
	return p->prio;
}

/*
 * activate_task - move a task to the runqueue.
 */
static void activate_task(struct rq *rq, struct task_struct *p, int wakeup)
{
	if (task_contributes_to_load(p))
		rq->nr_uninterruptible--;

	enqueue_task(rq, p, wakeup);
	inc_nr_running(rq);
}

/*
 * deactivate_task - remove a task from the runqueue.
 */
static void deactivate_task(struct rq *rq, struct task_struct *p, int sleep)
{
	if (task_contributes_to_load(p))
		rq->nr_uninterruptible++;

	dequeue_task(rq, p, sleep);
	dec_nr_running(rq);
}

/**
 * task_curr - is this task currently executing on a CPU?
 * @p: the task in question.
 */
inline int task_curr(const struct task_struct *p)
{
	return cpu_curr(task_cpu(p)) == p;
}

static inline void __set_task_cpu(struct task_struct *p, unsigned int cpu)
{
	set_task_rq(p, cpu);
#ifdef CONFIG_SMP
	/*
	 * After ->cpu is set up to a new value, task_rq_lock(p, ...) can be
	 * successfuly executed on another CPU. We must ensure that updates of
	 * per-task data have been completed by this moment.
	 */
	smp_wmb();
	task_thread_info(p)->cpu = cpu;
#endif
}

static inline void check_class_changed(struct rq *rq, struct task_struct *p,
				       const struct sched_class *prev_class,
				       int oldprio, int running)
{
	if (prev_class != p->sched_class) {
		if (prev_class->switched_from)
			prev_class->switched_from(rq, p, running);
		p->sched_class->switched_to(rq, p, running);
	} else
		p->sched_class->prio_changed(rq, p, oldprio, running);
}

#ifdef CONFIG_SMP

/* Used instead of source_load when we know the type == 0 */
static unsigned long weighted_cpuload(const int cpu)
{
	return cpu_rq(cpu)->load.weight;
}

/*
 * Is this task likely cache-hot:
 */
static int
task_hot(struct task_struct *p, u64 now, struct sched_domain *sd)
{
	s64 delta;

	/*
	 * Buddy candidates are cache hot:
	 */
	if (sched_feat(CACHE_HOT_BUDDY) &&
			(&p->se == cfs_rq_of(&p->se)->next ||
			 &p->se == cfs_rq_of(&p->se)->last))
		return 1;

	if (p->sched_class != &fair_sched_class)
		return 0;

	if (sysctl_sched_migration_cost == -1)
		return 1;
	if (sysctl_sched_migration_cost == 0)
		return 0;

	delta = now - p->se.exec_start;

	return delta < (s64)sysctl_sched_migration_cost;
}


void set_task_cpu(struct task_struct *p, unsigned int new_cpu)
{
	int old_cpu = task_cpu(p);
	struct rq *old_rq = cpu_rq(old_cpu), *new_rq = cpu_rq(new_cpu);
	struct cfs_rq *old_cfsrq = task_cfs_rq(p),
		      *new_cfsrq = cpu_cfs_rq(old_cfsrq, new_cpu);
	u64 clock_offset;

	clock_offset = old_rq->clock - new_rq->clock;

	trace_sched_migrate_task(p, new_cpu);

#ifdef CONFIG_SCHEDSTATS
	if (p->se.wait_start)
		p->se.wait_start -= clock_offset;
	if (p->se.sleep_start)
		p->se.sleep_start -= clock_offset;
	if (p->se.block_start)
		p->se.block_start -= clock_offset;
#endif
	if (old_cpu != new_cpu) {
		p->se.nr_migrations++;
		new_rq->nr_migrations_in++;
#ifdef CONFIG_SCHEDSTATS
		if (task_hot(p, old_rq->clock, NULL))
			schedstat_inc(p, se.nr_forced2_migrations);
#endif
		perf_counter_task_migration(p, new_cpu);
	}
	p->se.vruntime -= old_cfsrq->min_vruntime -
					 new_cfsrq->min_vruntime;

	__set_task_cpu(p, new_cpu);
}

struct migration_req {
	struct list_head list;

	struct task_struct *task;
	int dest_cpu;

	struct completion done;
};

/*
 * The task's runqueue lock must be held.
 * Returns true if you have to wait for migration thread.
 */
static int
migrate_task(struct task_struct *p, int dest_cpu, struct migration_req *req)
{
	struct rq *rq = task_rq(p);

	/*
	 * If the task is not on a runqueue (and not running), then
	 * it is sufficient to simply update the task's cpu field.
	 */
	if (!p->se.on_rq && !task_running(rq, p)) {
		set_task_cpu(p, dest_cpu);
		return 0;
	}

	init_completion(&req->done);
	req->task = p;
	req->dest_cpu = dest_cpu;
	list_add(&req->list, &rq->migration_queue);

	return 1;
}

/*
 * wait_task_context_switch -	wait for a thread to complete at least one
 *				context switch.
 *
 * @p must not be current.
 */
void wait_task_context_switch(struct task_struct *p)
{
	unsigned long nvcsw, nivcsw, flags;
	int running;
	struct rq *rq;

	nvcsw	= p->nvcsw;
	nivcsw	= p->nivcsw;
	for (;;) {
		/*
		 * The runqueue is assigned before the actual context
		 * switch. We need to take the runqueue lock.
		 *
		 * We could check initially without the lock but it is
		 * very likely that we need to take the lock in every
		 * iteration.
		 */
		rq = task_rq_lock(p, &flags);
		running = task_running(rq, p);
		task_rq_unlock(rq, &flags);

		if (likely(!running))
			break;
		/*
		 * The switch count is incremented before the actual
		 * context switch. We thus wait for two switches to be
		 * sure at least one completed.
		 */
		if ((p->nvcsw - nvcsw) > 1)
			break;
		if ((p->nivcsw - nivcsw) > 1)
			break;

		cpu_relax();
	}
}

/*
 * wait_task_inactive - wait for a thread to unschedule.
 *
 * If @match_state is nonzero, it's the @p->state value just checked and
 * not expected to change.  If it changes, i.e. @p might have woken up,
 * then return zero.  When we succeed in waiting for @p to be off its CPU,
 * we return a positive number (its total switch count).  If a second call
 * a short while later returns the same number, the caller can be sure that
 * @p has remained unscheduled the whole time.
 *
 * The caller must ensure that the task *will* unschedule sometime soon,
 * else this function might spin for a *long* time. This function can't
 * be called with interrupts off, or it may introduce deadlock with
 * smp_call_function() if an IPI is sent by the same process we are
 * waiting to become inactive.
 */
unsigned long wait_task_inactive(struct task_struct *p, long match_state)
{
	unsigned long flags;
	int running, on_rq;
	unsigned long ncsw;
	struct rq *rq;

	for (;;) {
		/*
		 * We do the initial early heuristics without holding
		 * any task-queue locks at all. We'll only try to get
		 * the runqueue lock when things look like they will
		 * work out!
		 */
		rq = task_rq(p);

		/*
		 * If the task is actively running on another CPU
		 * still, just relax and busy-wait without holding
		 * any locks.
		 *
		 * NOTE! Since we don't hold any locks, it's not
		 * even sure that "rq" stays as the right runqueue!
		 * But we don't care, since "task_running()" will
		 * return false if the runqueue has changed and p
		 * is actually now running somewhere else!
		 */
		while (task_running(rq, p)) {
			if (match_state && unlikely(p->state != match_state))
				return 0;
			cpu_relax();
		}

		/*
		 * Ok, time to look more closely! We need the rq
		 * lock now, to be *sure*. If we're wrong, we'll
		 * just go back and repeat.
		 */
		rq = task_rq_lock(p, &flags);
		trace_sched_wait_task(rq, p);
		running = task_running(rq, p);
		on_rq = p->se.on_rq;
		ncsw = 0;
		if (!match_state || p->state == match_state)
			ncsw = p->nvcsw | LONG_MIN; /* sets MSB */
		task_rq_unlock(rq, &flags);

		/*
		 * If it changed from the expected state, bail out now.
		 */
		if (unlikely(!ncsw))
			break;

		/*
		 * Was it really running after all now that we
		 * checked with the proper locks actually held?
		 *
		 * Oops. Go back and try again..
		 */
		if (unlikely(running)) {
			cpu_relax();
			continue;
		}

		/*
		 * It's not enough that it's not actively running,
		 * it must be off the runqueue _entirely_, and not
		 * preempted!
		 *
		 * So if it was still runnable (but just not actively
		 * running right now), it's preempted, and we should
		 * yield - it could be a while.
		 */
		if (unlikely(on_rq)) {
			schedule_timeout_uninterruptible(1);
			continue;
		}

		/*
		 * Ahh, all good. It wasn't running, and it wasn't
		 * runnable, which means that it will never become
		 * running in the future either. We're all done!
		 */
		break;
	}

	return ncsw;
}

/***
 * kick_process - kick a running thread to enter/exit the kernel
 * @p: the to-be-kicked thread
 *
 * Cause a process which is running on another CPU to enter
 * kernel-mode, without any delay. (to get signals handled.)
 *
 * NOTE: this function doesnt have to take the runqueue lock,
 * because all it wants to ensure is that the remote task enters
 * the kernel. If the IPI races and the task has been migrated
 * to another CPU then no harm is done and the purpose has been
 * achieved as well.
 */
void kick_process(struct task_struct *p)
{
	int cpu;

	preempt_disable();
	cpu = task_cpu(p);
	if ((cpu != smp_processor_id()) && task_curr(p))
		smp_send_reschedule(cpu);
	preempt_enable();
}
EXPORT_SYMBOL_GPL(kick_process);

/*
 * Return a low guess at the load of a migration-source cpu weighted
 * according to the scheduling class and "nice" value.
 *
 * We want to under-estimate the load of migration sources, to
 * balance conservatively.
 */
static unsigned long source_load(int cpu, int type)
{
	struct rq *rq = cpu_rq(cpu);
	unsigned long total = weighted_cpuload(cpu);

	if (type == 0 || !sched_feat(LB_BIAS))
		return total;

	return min(rq->cpu_load[type-1], total);
}

/*
 * Return a high guess at the load of a migration-target cpu weighted
 * according to the scheduling class and "nice" value.
 */
static unsigned long target_load(int cpu, int type)
{
	struct rq *rq = cpu_rq(cpu);
	unsigned long total = weighted_cpuload(cpu);

	if (type == 0 || !sched_feat(LB_BIAS))
		return total;

	return max(rq->cpu_load[type-1], total);
}

/*
 * find_idlest_group finds and returns the least busy CPU group within the
 * domain.
 */
static struct sched_group *
find_idlest_group(struct sched_domain *sd, struct task_struct *p, int this_cpu)
{
	struct sched_group *idlest = NULL, *this = NULL, *group = sd->groups;
	unsigned long min_load = ULONG_MAX, this_load = 0;
	int load_idx = sd->forkexec_idx;
	int imbalance = 100 + (sd->imbalance_pct-100)/2;

	do {
		unsigned long load, avg_load;
		int local_group;
		int i;

		/* Skip over this group if it has no CPUs allowed */
		if (!cpumask_intersects(sched_group_cpus(group),
					&p->cpus_allowed))
			continue;

		local_group = cpumask_test_cpu(this_cpu,
					       sched_group_cpus(group));

		/* Tally up the load of all CPUs in the group */
		avg_load = 0;

		for_each_cpu(i, sched_group_cpus(group)) {
			/* Bias balancing toward cpus of our domain */
			if (local_group)
				load = source_load(i, load_idx);
			else
				load = target_load(i, load_idx);

			avg_load += load;
		}

		/* Adjust by relative CPU power of the group */
		avg_load = sg_div_cpu_power(group,
				avg_load * SCHED_LOAD_SCALE);

		if (local_group) {
			this_load = avg_load;
			this = group;
		} else if (avg_load < min_load) {
			min_load = avg_load;
			idlest = group;
		}
	} while (group = group->next, group != sd->groups);

	if (!idlest || 100*this_load < imbalance*min_load)
		return NULL;
	return idlest;
}

/*
 * find_idlest_cpu - find the idlest cpu among the cpus in group.
 */
static int
find_idlest_cpu(struct sched_group *group, struct task_struct *p, int this_cpu)
{
	unsigned long load, min_load = ULONG_MAX;
	int idlest = -1;
	int i;

	/* Traverse only the allowed CPUs */
	for_each_cpu_and(i, sched_group_cpus(group), &p->cpus_allowed) {
		load = weighted_cpuload(i);

		if (load < min_load || (load == min_load && i == this_cpu)) {
			min_load = load;
			idlest = i;
		}
	}

	return idlest;
}

/*
 * sched_balance_self: balance the current task (running on cpu) in domains
 * that have the 'flag' flag set. In practice, this is SD_BALANCE_FORK and
 * SD_BALANCE_EXEC.
 *
 * Balance, ie. select the least loaded group.
 *
 * Returns the target CPU number, or the same CPU if no balancing is needed.
 *
 * preempt must be disabled.
 */
static int sched_balance_self(int cpu, int flag)
{
	struct task_struct *t = current;
	struct sched_domain *tmp, *sd = NULL;

	for_each_domain(cpu, tmp) {
		/*
		 * If power savings logic is enabled for a domain, stop there.
		 */
		if (tmp->flags & SD_POWERSAVINGS_BALANCE)
			break;
		if (tmp->flags & flag)
			sd = tmp;
	}

	if (sd)
		update_shares(sd);

	while (sd) {
		struct sched_group *group;
		int new_cpu, weight;

		if (!(sd->flags & flag)) {
			sd = sd->child;
			continue;
		}

		group = find_idlest_group(sd, t, cpu);
		if (!group) {
			sd = sd->child;
			continue;
		}

		new_cpu = find_idlest_cpu(group, t, cpu);
		if (new_cpu == -1 || new_cpu == cpu) {
			/* Now try balancing at a lower domain level of cpu */
			sd = sd->child;
			continue;
		}

		/* Now try balancing at a lower domain level of new_cpu */
		cpu = new_cpu;
		weight = cpumask_weight(sched_domain_span(sd));
		sd = NULL;
		for_each_domain(cpu, tmp) {
			if (weight <= cpumask_weight(sched_domain_span(tmp)))
				break;
			if (tmp->flags & flag)
				sd = tmp;
		}
		/* while loop will break here if sd == NULL */
	}

	return cpu;
}

#endif /* CONFIG_SMP */

/**
 * task_oncpu_function_call - call a function on the cpu on which a task runs
 * @p:		the task to evaluate
 * @func:	the function to be called
 * @info:	the function call argument
 *
 * Calls the function @func when the task is currently running. This might
 * be on the current CPU, which just calls the function directly
 */
void task_oncpu_function_call(struct task_struct *p,
			      void (*func) (void *info), void *info)
{
	int cpu;

	preempt_disable();
	cpu = task_cpu(p);
	if (task_curr(p))
		smp_call_function_single(cpu, func, info, 1);
	preempt_enable();
}

/***
 * try_to_wake_up - wake up a thread
 * @p: the to-be-woken-up thread
 * @state: the mask of task states that can be woken
 * @sync: do a synchronous wakeup?
 *
 * Put it on the run-queue if it's not already there. The "current"
 * thread is always on the run-queue (except when the actual
 * re-schedule is in progress), and as such you're allowed to do
 * the simpler "current->state = TASK_RUNNING" to mark yourself
 * runnable without the overhead of this.
 *
 * returns failure only if the task is already active.
 */
static int try_to_wake_up(struct task_struct *p, unsigned int state, int sync)
{
	int cpu, orig_cpu, this_cpu, success = 0;
	unsigned long flags;
	long old_state;
	struct rq *rq;

	if (!sched_feat(SYNC_WAKEUPS))
		sync = 0;

#ifdef CONFIG_SMP
	if (sched_feat(LB_WAKEUP_UPDATE) && !root_task_group_empty()) {
		struct sched_domain *sd;

		this_cpu = raw_smp_processor_id();
		cpu = task_cpu(p);

		for_each_domain(this_cpu, sd) {
			if (cpumask_test_cpu(cpu, sched_domain_span(sd))) {
				update_shares(sd);
				break;
			}
		}
	}
#endif

	smp_wmb();
	rq = task_rq_lock(p, &flags);
	update_rq_clock(rq);
	old_state = p->state;
	if (!(old_state & state))
		goto out;

	if (p->se.on_rq)
		goto out_running;

	cpu = task_cpu(p);
	orig_cpu = cpu;
	this_cpu = smp_processor_id();

#ifdef CONFIG_SMP
	if (unlikely(task_running(rq, p)))
		goto out_activate;

	cpu = p->sched_class->select_task_rq(p, sync);
	if (cpu != orig_cpu) {
		set_task_cpu(p, cpu);
		task_rq_unlock(rq, &flags);
		/* might preempt at this point */
		rq = task_rq_lock(p, &flags);
		old_state = p->state;
		if (!(old_state & state))
			goto out;
		if (p->se.on_rq)
			goto out_running;

		this_cpu = smp_processor_id();
		cpu = task_cpu(p);
	}

#ifdef CONFIG_SCHEDSTATS
	schedstat_inc(rq, ttwu_count);
	if (cpu == this_cpu)
		schedstat_inc(rq, ttwu_local);
	else {
		struct sched_domain *sd;
		for_each_domain(this_cpu, sd) {
			if (cpumask_test_cpu(cpu, sched_domain_span(sd))) {
				schedstat_inc(sd, ttwu_wake_remote);
				break;
			}
		}
	}
#endif /* CONFIG_SCHEDSTATS */

out_activate:
#endif /* CONFIG_SMP */
	schedstat_inc(p, se.nr_wakeups);
	if (sync)
		schedstat_inc(p, se.nr_wakeups_sync);
	if (orig_cpu != cpu)
		schedstat_inc(p, se.nr_wakeups_migrate);
	if (cpu == this_cpu)
		schedstat_inc(p, se.nr_wakeups_local);
	else
		schedstat_inc(p, se.nr_wakeups_remote);
	activate_task(rq, p, 1);
	success = 1;

	/*
	 * Only attribute actual wakeups done by this task.
	 */
	if (!in_interrupt()) {
		struct sched_entity *se = &current->se;
		u64 sample = se->sum_exec_runtime;

		if (se->last_wakeup)
			sample -= se->last_wakeup;
		else
			sample -= se->start_runtime;
		update_avg(&se->avg_wakeup, sample);

		se->last_wakeup = se->sum_exec_runtime;
	}

out_running:
	trace_sched_wakeup(rq, p, success);
	check_preempt_curr(rq, p, sync);

	p->state = TASK_RUNNING;
#ifdef CONFIG_SMP
	if (p->sched_class->task_wake_up)
		p->sched_class->task_wake_up(rq, p);
#endif
out:
	task_rq_unlock(rq, &flags);

	return success;
}

/**
 * wake_up_process - Wake up a specific process
 * @p: The process to be woken up.
 *
 * Attempt to wake up the nominated process and move it to the set of runnable
 * processes.  Returns 1 if the process was woken up, 0 if it was already
 * running.
 *
 * It may be assumed that this function implies a write memory barrier before
 * changing the task state if and only if any tasks are woken up.
 */
int wake_up_process(struct task_struct *p)
{
	return try_to_wake_up(p, TASK_ALL, 0);
}
EXPORT_SYMBOL(wake_up_process);

int wake_up_state(struct task_struct *p, unsigned int state)
{
	return try_to_wake_up(p, state, 0);
}

/*
 * Perform scheduler related setup for a newly forked process p.
 * p is forked by current.
 *
 * __sched_fork() is basic setup used by init_idle() too:
 */
static void __sched_fork(struct task_struct *p)
{
	p->se.exec_start		= 0;
	p->se.sum_exec_runtime		= 0;
	p->se.prev_sum_exec_runtime	= 0;
	p->se.nr_migrations		= 0;
	p->se.last_wakeup		= 0;
	p->se.avg_overlap		= 0;
	p->se.start_runtime		= 0;
	p->se.avg_wakeup		= sysctl_sched_wakeup_granularity;

#ifdef CONFIG_SCHEDSTATS
	p->se.wait_start		= 0;
	p->se.sum_sleep_runtime		= 0;
	p->se.sleep_start		= 0;
	p->se.block_start		= 0;
	p->se.sleep_max			= 0;
	p->se.block_max			= 0;
	p->se.exec_max			= 0;
	p->se.slice_max			= 0;
	p->se.wait_max			= 0;
#endif

	INIT_LIST_HEAD(&p->rt.run_list);
	p->se.on_rq = 0;
	INIT_LIST_HEAD(&p->se.group_node);

#ifdef CONFIG_PREEMPT_NOTIFIERS
	INIT_HLIST_HEAD(&p->preempt_notifiers);
#endif

	/*
	 * We mark the process as running here, but have not actually
	 * inserted it onto the runqueue yet. This guarantees that
	 * nobody will actually run it, and a signal or other external
	 * event cannot wake it up and insert it on the runqueue either.
	 */
	p->state = TASK_RUNNING;
}

/*
 * fork()/clone()-time setup:
 */
void sched_fork(struct task_struct *p, int clone_flags)
{
	int cpu = get_cpu();

	__sched_fork(p);

#ifdef CONFIG_SMP
	cpu = sched_balance_self(cpu, SD_BALANCE_FORK);
#endif
	set_task_cpu(p, cpu);

	/*
	 * Make sure we do not leak PI boosting priority to the child:
	 */
	p->prio = current->normal_prio;
	if (!rt_prio(p->prio))
		p->sched_class = &fair_sched_class;

#if defined(CONFIG_SCHEDSTATS) || defined(CONFIG_TASK_DELAY_ACCT)
	if (likely(sched_info_on()))
		memset(&p->sched_info, 0, sizeof(p->sched_info));
#endif
#if defined(CONFIG_SMP) && defined(__ARCH_WANT_UNLOCKED_CTXSW)
	p->oncpu = 0;
#endif
#ifdef CONFIG_PREEMPT
	/* Want to start with kernel preemption disabled. */
	task_thread_info(p)->preempt_count = 1;
#endif
	plist_node_init(&p->pushable_tasks, MAX_PRIO);

	put_cpu();
}

/*
 * wake_up_new_task - wake up a newly created task for the first time.
 *
 * This function will do some initial scheduler statistics housekeeping
 * that must be done for every newly created context, then puts the task
 * on the runqueue and wakes it.
 */
void wake_up_new_task(struct task_struct *p, unsigned long clone_flags)
{
	unsigned long flags;
	struct rq *rq;

	rq = task_rq_lock(p, &flags);
	BUG_ON(p->state != TASK_RUNNING);
	update_rq_clock(rq);

	p->prio = effective_prio(p);

	if (!p->sched_class->task_new || !current->se.on_rq) {
		activate_task(rq, p, 0);
	} else {
		/*
		 * Let the scheduling class do new task startup
		 * management (if any):
		 */
		p->sched_class->task_new(rq, p);
		inc_nr_running(rq);
	}
	trace_sched_wakeup_new(rq, p, 1);
	check_preempt_curr(rq, p, 0);
#ifdef CONFIG_SMP
	if (p->sched_class->task_wake_up)
		p->sched_class->task_wake_up(rq, p);
#endif
	task_rq_unlock(rq, &flags);
}

#ifdef CONFIG_PREEMPT_NOTIFIERS

/**
 * preempt_notifier_register - tell me when current is being preempted & rescheduled
 * @notifier: notifier struct to register
 */
void preempt_notifier_register(struct preempt_notifier *notifier)
{
	hlist_add_head(&notifier->link, &current->preempt_notifiers);
}
EXPORT_SYMBOL_GPL(preempt_notifier_register);

/**
 * preempt_notifier_unregister - no longer interested in preemption notifications
 * @notifier: notifier struct to unregister
 *
 * This is safe to call from within a preemption notifier.
 */
void preempt_notifier_unregister(struct preempt_notifier *notifier)
{
	hlist_del(&notifier->link);
}
EXPORT_SYMBOL_GPL(preempt_notifier_unregister);

static void fire_sched_in_preempt_notifiers(struct task_struct *curr)
{
	struct preempt_notifier *notifier;
	struct hlist_node *node;

	hlist_for_each_entry(notifier, node, &curr->preempt_notifiers, link)
		notifier->ops->sched_in(notifier, raw_smp_processor_id());
}

static void
fire_sched_out_preempt_notifiers(struct task_struct *curr,
				 struct task_struct *next)
{
	struct preempt_notifier *notifier;
	struct hlist_node *node;

	hlist_for_each_entry(notifier, node, &curr->preempt_notifiers, link)
		notifier->ops->sched_out(notifier, next);
}

#else /* !CONFIG_PREEMPT_NOTIFIERS */

static void fire_sched_in_preempt_notifiers(struct task_struct *curr)
{
}

static void
fire_sched_out_preempt_notifiers(struct task_struct *curr,
				 struct task_struct *next)
{
}

#endif /* CONFIG_PREEMPT_NOTIFIERS */

/**
 * prepare_task_switch - prepare to switch tasks
 * @rq: the runqueue preparing to switch
 * @prev: the current task that is being switched out
 * @next: the task we are going to switch to.
 *
 * This is called with the rq lock held and interrupts off. It must
 * be paired with a subsequent finish_task_switch after the context
 * switch.
 *
 * prepare_task_switch sets up locking and calls architecture specific
 * hooks.
 */
static inline void
prepare_task_switch(struct rq *rq, struct task_struct *prev,
		    struct task_struct *next)
{
	fire_sched_out_preempt_notifiers(prev, next);
	prepare_lock_switch(rq, next);
	prepare_arch_switch(next);
}

/**
 * finish_task_switch - clean up after a task-switch
 * @rq: runqueue associated with task-switch
 * @prev: the thread we just switched away from.
 *
 * finish_task_switch must be called after the context switch, paired
 * with a prepare_task_switch call before the context switch.
 * finish_task_switch will reconcile locking set up by prepare_task_switch,
 * and do any other architecture-specific cleanup actions.
 *
 * Note that we may have delayed dropping an mm in context_switch(). If
 * so, we finish that here outside of the runqueue lock. (Doing it
 * with the lock held can cause deadlocks; see schedule() for
 * details.)
 */
static void finish_task_switch(struct rq *rq, struct task_struct *prev)
	__releases(rq->lock)
{
	struct mm_struct *mm = rq->prev_mm;
	long prev_state;
#ifdef CONFIG_SMP
	int post_schedule = 0;

	if (current->sched_class->needs_post_schedule)
		post_schedule = current->sched_class->needs_post_schedule(rq);
#endif

	rq->prev_mm = NULL;

	/*
	 * A task struct has one reference for the use as "current".
	 * If a task dies, then it sets TASK_DEAD in tsk->state and calls
	 * schedule one last time. The schedule call will never return, and
	 * the scheduled task must drop that reference.
	 * The test for TASK_DEAD must occur while the runqueue locks are
	 * still held, otherwise prev could be scheduled on another cpu, die
	 * there before we look at prev->state, and then the reference would
	 * be dropped twice.
	 *		Manfred Spraul <manfred@colorfullife.com>
	 */
	prev_state = prev->state;
	finish_arch_switch(prev);
	perf_counter_task_sched_in(current, cpu_of(rq));
	finish_lock_switch(rq, prev);
#ifdef CONFIG_SMP
	if (post_schedule)
		current->sched_class->post_schedule(rq);
#endif

	fire_sched_in_preempt_notifiers(current);
	if (mm)
		mmdrop(mm);
	if (unlikely(prev_state == TASK_DEAD)) {
		/*
		 * Remove function-return probe instances associated with this
		 * task and put them back on the free list.
		 */
		kprobe_flush_task(prev);
		put_task_struct(prev);
	}
}

/**
 * schedule_tail - first thing a freshly forked thread must call.
 * @prev: the thread we just switched away from.
 */
asmlinkage void schedule_tail(struct task_struct *prev)
	__releases(rq->lock)
{
	struct rq *rq = this_rq();

	finish_task_switch(rq, prev);
#ifdef __ARCH_WANT_UNLOCKED_CTXSW
	/* In this case, finish_task_switch does not reenable preemption */
	preempt_enable();
#endif
	if (current->set_child_tid)
		put_user(task_pid_vnr(current), current->set_child_tid);
}

/*
 * context_switch - switch to the new MM and the new
 * thread's register state.
 */
static inline void
context_switch(struct rq *rq, struct task_struct *prev,
	       struct task_struct *next)
{
	struct mm_struct *mm, *oldmm;

	prepare_task_switch(rq, prev, next);
	trace_sched_switch(rq, prev, next);
	mm = next->mm;
	oldmm = prev->active_mm;
	/*
	 * For paravirt, this is coupled with an exit in switch_to to
	 * combine the page table reload and the switch backend into
	 * one hypercall.
	 */
	arch_start_context_switch(prev);

	if (unlikely(!mm)) {
		next->active_mm = oldmm;
		atomic_inc(&oldmm->mm_count);
		enter_lazy_tlb(oldmm, next);
	} else
		switch_mm(oldmm, mm, next);

	if (unlikely(!prev->mm)) {
		prev->active_mm = NULL;
		rq->prev_mm = oldmm;
	}
	/*
	 * Since the runqueue lock will be released by the next
	 * task (which is an invalid locking op but in the case
	 * of the scheduler it's an obvious special-case), so we
	 * do an early lockdep release here:
	 */
#ifndef __ARCH_WANT_UNLOCKED_CTXSW
	spin_release(&rq->lock.dep_map, 1, _THIS_IP_);
#endif

	/* Here we just switch the register state and the stack. */
	switch_to(prev, next, prev);

	barrier();
	/*
	 * this_rq must be evaluated again because prev may have moved
	 * CPUs since it called schedule(), thus the 'rq' on its stack
	 * frame will be invalid.
	 */
	finish_task_switch(this_rq(), prev);
}

/*
 * nr_running, nr_uninterruptible and nr_context_switches:
 *
 * externally visible scheduler statistics: current number of runnable
 * threads, current number of uninterruptible-sleeping threads, total
 * number of context switches performed since bootup.
 */
unsigned long nr_running(void)
{
	unsigned long i, sum = 0;

	for_each_online_cpu(i)
		sum += cpu_rq(i)->nr_running;

	return sum;
}

unsigned long nr_uninterruptible(void)
{
	unsigned long i, sum = 0;

	for_each_possible_cpu(i)
		sum += cpu_rq(i)->nr_uninterruptible;

	/*
	 * Since we read the counters lockless, it might be slightly
	 * inaccurate. Do not allow it to go below zero though:
	 */
	if (unlikely((long)sum < 0))
		sum = 0;

	return sum;
}

unsigned long long nr_context_switches(void)
{
	int i;
	unsigned long long sum = 0;

	for_each_possible_cpu(i)
		sum += cpu_rq(i)->nr_switches;

	return sum;
}

unsigned long nr_iowait(void)
{
	unsigned long i, sum = 0;

	for_each_possible_cpu(i)
		sum += atomic_read(&cpu_rq(i)->nr_iowait);

	return sum;
}

/* Variables and functions for calc_load */
static atomic_long_t calc_load_tasks;
static unsigned long calc_load_update;
unsigned long avenrun[3];
EXPORT_SYMBOL(avenrun);

/**
 * get_avenrun - get the load average array
 * @loads:	pointer to dest load array
 * @offset:	offset to add
 * @shift:	shift count to shift the result left
 *
 * These values are estimates at best, so no need for locking.
 */
void get_avenrun(unsigned long *loads, unsigned long offset, int shift)
{
	loads[0] = (avenrun[0] + offset) << shift;
	loads[1] = (avenrun[1] + offset) << shift;
	loads[2] = (avenrun[2] + offset) << shift;
}

static unsigned long
calc_load(unsigned long load, unsigned long exp, unsigned long active)
{
	load *= exp;
	load += active * (FIXED_1 - exp);
	return load >> FSHIFT;
}
<<<<<<< HEAD

/*
 * calc_load - update the avenrun load estimates 10 ticks after the
 * CPUs have updated calc_load_tasks.
 */
void calc_global_load(void)
{
	unsigned long upd = calc_load_update + 10;
	long active;

	if (time_before(jiffies, upd))
		return;

	active = atomic_long_read(&calc_load_tasks);
	active = active > 0 ? active * FIXED_1 : 0;

=======

/*
 * calc_load - update the avenrun load estimates 10 ticks after the
 * CPUs have updated calc_load_tasks.
 */
void calc_global_load(void)
{
	unsigned long upd = calc_load_update + 10;
	long active;

	if (time_before(jiffies, upd))
		return;

	active = atomic_long_read(&calc_load_tasks);
	active = active > 0 ? active * FIXED_1 : 0;

>>>>>>> cf343f36
	avenrun[0] = calc_load(avenrun[0], EXP_1, active);
	avenrun[1] = calc_load(avenrun[1], EXP_5, active);
	avenrun[2] = calc_load(avenrun[2], EXP_15, active);

	calc_load_update += LOAD_FREQ;
}

/*
 * Either called from update_cpu_load() or from a cpu going idle
 */
static void calc_load_account_active(struct rq *this_rq)
{
	long nr_active, delta;

	nr_active = this_rq->nr_running;
	nr_active += (long) this_rq->nr_uninterruptible;

	if (nr_active != this_rq->calc_load_active) {
		delta = nr_active - this_rq->calc_load_active;
		this_rq->calc_load_active = nr_active;
		atomic_long_add(delta, &calc_load_tasks);
	}
<<<<<<< HEAD
}

/*
 * Externally visible per-cpu scheduler statistics:
 * cpu_nr_migrations(cpu) - number of migrations into that cpu
 */
u64 cpu_nr_migrations(int cpu)
{
	return cpu_rq(cpu)->nr_migrations_in;
=======
>>>>>>> cf343f36
}

/*
 * Update rq->cpu_load[] statistics. This function is usually called every
 * scheduler tick (TICK_NSEC).
 */
static void update_cpu_load(struct rq *this_rq)
{
	unsigned long this_load = this_rq->load.weight;
	int i, scale;

	this_rq->nr_load_updates++;

	/* Update our load: */
	for (i = 0, scale = 1; i < CPU_LOAD_IDX_MAX; i++, scale += scale) {
		unsigned long old_load, new_load;

		/* scale is effectively 1 << i now, and >> i divides by scale */

		old_load = this_rq->cpu_load[i];
		new_load = this_load;
		/*
		 * Round up the averaging division if load is increasing. This
		 * prevents us from getting stuck on 9 if the load is 10, for
		 * example.
		 */
		if (new_load > old_load)
			new_load += scale-1;
		this_rq->cpu_load[i] = (old_load*(scale-1) + new_load) >> i;
	}

	if (time_after_eq(jiffies, this_rq->calc_load_update)) {
		this_rq->calc_load_update += LOAD_FREQ;
		calc_load_account_active(this_rq);
	}
}

#ifdef CONFIG_SMP

/*
 * double_rq_lock - safely lock two runqueues
 *
 * Note this does not disable interrupts like task_rq_lock,
 * you need to do so manually before calling.
 */
static void double_rq_lock(struct rq *rq1, struct rq *rq2)
	__acquires(rq1->lock)
	__acquires(rq2->lock)
{
	BUG_ON(!irqs_disabled());
	if (rq1 == rq2) {
		spin_lock(&rq1->lock);
		__acquire(rq2->lock);	/* Fake it out ;) */
	} else {
		if (rq1 < rq2) {
			spin_lock(&rq1->lock);
			spin_lock_nested(&rq2->lock, SINGLE_DEPTH_NESTING);
		} else {
			spin_lock(&rq2->lock);
			spin_lock_nested(&rq1->lock, SINGLE_DEPTH_NESTING);
		}
	}
	update_rq_clock(rq1);
	update_rq_clock(rq2);
}

/*
 * double_rq_unlock - safely unlock two runqueues
 *
 * Note this does not restore interrupts like task_rq_unlock,
 * you need to do so manually after calling.
 */
static void double_rq_unlock(struct rq *rq1, struct rq *rq2)
	__releases(rq1->lock)
	__releases(rq2->lock)
{
	spin_unlock(&rq1->lock);
	if (rq1 != rq2)
		spin_unlock(&rq2->lock);
	else
		__release(rq2->lock);
}

/*
 * If dest_cpu is allowed for this process, migrate the task to it.
 * This is accomplished by forcing the cpu_allowed mask to only
 * allow dest_cpu, which will force the cpu onto dest_cpu. Then
 * the cpu_allowed mask is restored.
 */
static void sched_migrate_task(struct task_struct *p, int dest_cpu)
{
	struct migration_req req;
	unsigned long flags;
	struct rq *rq;

	rq = task_rq_lock(p, &flags);
	if (!cpumask_test_cpu(dest_cpu, &p->cpus_allowed)
	    || unlikely(!cpu_active(dest_cpu)))
		goto out;

	/* force the process onto the specified CPU */
	if (migrate_task(p, dest_cpu, &req)) {
		/* Need to wait for migration thread (might exit: take ref). */
		struct task_struct *mt = rq->migration_thread;

		get_task_struct(mt);
		task_rq_unlock(rq, &flags);
		wake_up_process(mt);
		put_task_struct(mt);
		wait_for_completion(&req.done);

		return;
	}
out:
	task_rq_unlock(rq, &flags);
}

/*
 * sched_exec - execve() is a valuable balancing opportunity, because at
 * this point the task has the smallest effective memory and cache footprint.
 */
void sched_exec(void)
{
	int new_cpu, this_cpu = get_cpu();
	new_cpu = sched_balance_self(this_cpu, SD_BALANCE_EXEC);
	put_cpu();
	if (new_cpu != this_cpu)
		sched_migrate_task(current, new_cpu);
}

/*
 * pull_task - move a task from a remote runqueue to the local runqueue.
 * Both runqueues must be locked.
 */
static void pull_task(struct rq *src_rq, struct task_struct *p,
		      struct rq *this_rq, int this_cpu)
{
	deactivate_task(src_rq, p, 0);
	set_task_cpu(p, this_cpu);
	activate_task(this_rq, p, 0);
	/*
	 * Note that idle threads have a prio of MAX_PRIO, for this test
	 * to be always true for them.
	 */
	check_preempt_curr(this_rq, p, 0);
}

/*
 * can_migrate_task - may task p from runqueue rq be migrated to this_cpu?
 */
static
int can_migrate_task(struct task_struct *p, struct rq *rq, int this_cpu,
		     struct sched_domain *sd, enum cpu_idle_type idle,
		     int *all_pinned)
{
	int tsk_cache_hot = 0;
	/*
	 * We do not migrate tasks that are:
	 * 1) running (obviously), or
	 * 2) cannot be migrated to this CPU due to cpus_allowed, or
	 * 3) are cache-hot on their current CPU.
	 */
	if (!cpumask_test_cpu(this_cpu, &p->cpus_allowed)) {
		schedstat_inc(p, se.nr_failed_migrations_affine);
		return 0;
	}
	*all_pinned = 0;

	if (task_running(rq, p)) {
		schedstat_inc(p, se.nr_failed_migrations_running);
		return 0;
	}

	/*
	 * Aggressive migration if:
	 * 1) task is cache cold, or
	 * 2) too many balance attempts have failed.
	 */

	tsk_cache_hot = task_hot(p, rq->clock, sd);
	if (!tsk_cache_hot ||
		sd->nr_balance_failed > sd->cache_nice_tries) {
#ifdef CONFIG_SCHEDSTATS
		if (tsk_cache_hot) {
			schedstat_inc(sd, lb_hot_gained[idle]);
			schedstat_inc(p, se.nr_forced_migrations);
		}
#endif
		return 1;
	}

	if (tsk_cache_hot) {
		schedstat_inc(p, se.nr_failed_migrations_hot);
		return 0;
	}
	return 1;
}

static unsigned long
balance_tasks(struct rq *this_rq, int this_cpu, struct rq *busiest,
	      unsigned long max_load_move, struct sched_domain *sd,
	      enum cpu_idle_type idle, int *all_pinned,
	      int *this_best_prio, struct rq_iterator *iterator)
{
	int loops = 0, pulled = 0, pinned = 0;
	struct task_struct *p;
	long rem_load_move = max_load_move;

	if (max_load_move == 0)
		goto out;

	pinned = 1;

	/*
	 * Start the load-balancing iterator:
	 */
	p = iterator->start(iterator->arg);
next:
	if (!p || loops++ > sysctl_sched_nr_migrate)
		goto out;

	if ((p->se.load.weight >> 1) > rem_load_move ||
	    !can_migrate_task(p, busiest, this_cpu, sd, idle, &pinned)) {
		p = iterator->next(iterator->arg);
		goto next;
	}

	pull_task(busiest, p, this_rq, this_cpu);
	pulled++;
	rem_load_move -= p->se.load.weight;

#ifdef CONFIG_PREEMPT
	/*
	 * NEWIDLE balancing is a source of latency, so preemptible kernels
	 * will stop after the first task is pulled to minimize the critical
	 * section.
	 */
	if (idle == CPU_NEWLY_IDLE)
		goto out;
#endif

	/*
	 * We only want to steal up to the prescribed amount of weighted load.
	 */
	if (rem_load_move > 0) {
		if (p->prio < *this_best_prio)
			*this_best_prio = p->prio;
		p = iterator->next(iterator->arg);
		goto next;
	}
out:
	/*
	 * Right now, this is one of only two places pull_task() is called,
	 * so we can safely collect pull_task() stats here rather than
	 * inside pull_task().
	 */
	schedstat_add(sd, lb_gained[idle], pulled);

	if (all_pinned)
		*all_pinned = pinned;

	return max_load_move - rem_load_move;
}

/*
 * move_tasks tries to move up to max_load_move weighted load from busiest to
 * this_rq, as part of a balancing operation within domain "sd".
 * Returns 1 if successful and 0 otherwise.
 *
 * Called with both runqueues locked.
 */
static int move_tasks(struct rq *this_rq, int this_cpu, struct rq *busiest,
		      unsigned long max_load_move,
		      struct sched_domain *sd, enum cpu_idle_type idle,
		      int *all_pinned)
{
	const struct sched_class *class = sched_class_highest;
	unsigned long total_load_moved = 0;
	int this_best_prio = this_rq->curr->prio;

	do {
		total_load_moved +=
			class->load_balance(this_rq, this_cpu, busiest,
				max_load_move - total_load_moved,
				sd, idle, all_pinned, &this_best_prio);
		class = class->next;

#ifdef CONFIG_PREEMPT
		/*
		 * NEWIDLE balancing is a source of latency, so preemptible
		 * kernels will stop after the first task is pulled to minimize
		 * the critical section.
		 */
		if (idle == CPU_NEWLY_IDLE && this_rq->nr_running)
			break;
#endif
	} while (class && max_load_move > total_load_moved);

	return total_load_moved > 0;
}

static int
iter_move_one_task(struct rq *this_rq, int this_cpu, struct rq *busiest,
		   struct sched_domain *sd, enum cpu_idle_type idle,
		   struct rq_iterator *iterator)
{
	struct task_struct *p = iterator->start(iterator->arg);
	int pinned = 0;

	while (p) {
		if (can_migrate_task(p, busiest, this_cpu, sd, idle, &pinned)) {
			pull_task(busiest, p, this_rq, this_cpu);
			/*
			 * Right now, this is only the second place pull_task()
			 * is called, so we can safely collect pull_task()
			 * stats here rather than inside pull_task().
			 */
			schedstat_inc(sd, lb_gained[idle]);

			return 1;
		}
		p = iterator->next(iterator->arg);
	}

	return 0;
}

/*
 * move_one_task tries to move exactly one task from busiest to this_rq, as
 * part of active balancing operations within "domain".
 * Returns 1 if successful and 0 otherwise.
 *
 * Called with both runqueues locked.
 */
static int move_one_task(struct rq *this_rq, int this_cpu, struct rq *busiest,
			 struct sched_domain *sd, enum cpu_idle_type idle)
{
	const struct sched_class *class;

	for (class = sched_class_highest; class; class = class->next)
		if (class->move_one_task(this_rq, this_cpu, busiest, sd, idle))
			return 1;

	return 0;
}
/********** Helpers for find_busiest_group ************************/
/*
 * sd_lb_stats - Structure to store the statistics of a sched_domain
 * 		during load balancing.
 */
struct sd_lb_stats {
	struct sched_group *busiest; /* Busiest group in this sd */
	struct sched_group *this;  /* Local group in this sd */
	unsigned long total_load;  /* Total load of all groups in sd */
	unsigned long total_pwr;   /*	Total power of all groups in sd */
	unsigned long avg_load;	   /* Average load across all groups in sd */

	/** Statistics of this group */
	unsigned long this_load;
	unsigned long this_load_per_task;
	unsigned long this_nr_running;

	/* Statistics of the busiest group */
	unsigned long max_load;
	unsigned long busiest_load_per_task;
	unsigned long busiest_nr_running;

	int group_imb; /* Is there imbalance in this sd */
#if defined(CONFIG_SCHED_MC) || defined(CONFIG_SCHED_SMT)
	int power_savings_balance; /* Is powersave balance needed for this sd */
	struct sched_group *group_min; /* Least loaded group in sd */
	struct sched_group *group_leader; /* Group which relieves group_min */
	unsigned long min_load_per_task; /* load_per_task in group_min */
	unsigned long leader_nr_running; /* Nr running of group_leader */
	unsigned long min_nr_running; /* Nr running of group_min */
#endif
};

/*
 * sg_lb_stats - stats of a sched_group required for load_balancing
 */
struct sg_lb_stats {
	unsigned long avg_load; /*Avg load across the CPUs of the group */
	unsigned long group_load; /* Total load over the CPUs of the group */
	unsigned long sum_nr_running; /* Nr tasks running in the group */
	unsigned long sum_weighted_load; /* Weighted load of group's tasks */
	unsigned long group_capacity;
	int group_imb; /* Is there an imbalance in the group ? */
};

/**
 * group_first_cpu - Returns the first cpu in the cpumask of a sched_group.
 * @group: The group whose first cpu is to be returned.
 */
static inline unsigned int group_first_cpu(struct sched_group *group)
{
	return cpumask_first(sched_group_cpus(group));
}

/**
 * get_sd_load_idx - Obtain the load index for a given sched domain.
 * @sd: The sched_domain whose load_idx is to be obtained.
 * @idle: The Idle status of the CPU for whose sd load_icx is obtained.
 */
static inline int get_sd_load_idx(struct sched_domain *sd,
					enum cpu_idle_type idle)
{
	int load_idx;

	switch (idle) {
	case CPU_NOT_IDLE:
		load_idx = sd->busy_idx;
		break;

	case CPU_NEWLY_IDLE:
		load_idx = sd->newidle_idx;
		break;
	default:
		load_idx = sd->idle_idx;
		break;
	}

	return load_idx;
}


#if defined(CONFIG_SCHED_MC) || defined(CONFIG_SCHED_SMT)
/**
 * init_sd_power_savings_stats - Initialize power savings statistics for
 * the given sched_domain, during load balancing.
 *
 * @sd: Sched domain whose power-savings statistics are to be initialized.
 * @sds: Variable containing the statistics for sd.
 * @idle: Idle status of the CPU at which we're performing load-balancing.
 */
static inline void init_sd_power_savings_stats(struct sched_domain *sd,
	struct sd_lb_stats *sds, enum cpu_idle_type idle)
{
	/*
	 * Busy processors will not participate in power savings
	 * balance.
	 */
	if (idle == CPU_NOT_IDLE || !(sd->flags & SD_POWERSAVINGS_BALANCE))
		sds->power_savings_balance = 0;
	else {
		sds->power_savings_balance = 1;
		sds->min_nr_running = ULONG_MAX;
		sds->leader_nr_running = 0;
	}
}

/**
 * update_sd_power_savings_stats - Update the power saving stats for a
 * sched_domain while performing load balancing.
 *
 * @group: sched_group belonging to the sched_domain under consideration.
 * @sds: Variable containing the statistics of the sched_domain
 * @local_group: Does group contain the CPU for which we're performing
 * 		load balancing ?
 * @sgs: Variable containing the statistics of the group.
 */
static inline void update_sd_power_savings_stats(struct sched_group *group,
	struct sd_lb_stats *sds, int local_group, struct sg_lb_stats *sgs)
{

	if (!sds->power_savings_balance)
		return;

	/*
	 * If the local group is idle or completely loaded
	 * no need to do power savings balance at this domain
	 */
	if (local_group && (sds->this_nr_running >= sgs->group_capacity ||
				!sds->this_nr_running))
		sds->power_savings_balance = 0;

	/*
	 * If a group is already running at full capacity or idle,
	 * don't include that group in power savings calculations
	 */
	if (!sds->power_savings_balance ||
		sgs->sum_nr_running >= sgs->group_capacity ||
		!sgs->sum_nr_running)
		return;

	/*
	 * Calculate the group which has the least non-idle load.
	 * This is the group from where we need to pick up the load
	 * for saving power
	 */
	if ((sgs->sum_nr_running < sds->min_nr_running) ||
	    (sgs->sum_nr_running == sds->min_nr_running &&
	     group_first_cpu(group) > group_first_cpu(sds->group_min))) {
		sds->group_min = group;
		sds->min_nr_running = sgs->sum_nr_running;
		sds->min_load_per_task = sgs->sum_weighted_load /
						sgs->sum_nr_running;
	}

	/*
	 * Calculate the group which is almost near its
	 * capacity but still has some space to pick up some load
	 * from other group and save more power
	 */
	if (sgs->sum_nr_running > sgs->group_capacity - 1)
		return;

	if (sgs->sum_nr_running > sds->leader_nr_running ||
	    (sgs->sum_nr_running == sds->leader_nr_running &&
	     group_first_cpu(group) < group_first_cpu(sds->group_leader))) {
		sds->group_leader = group;
		sds->leader_nr_running = sgs->sum_nr_running;
	}
}

/**
 * check_power_save_busiest_group - see if there is potential for some power-savings balance
 * @sds: Variable containing the statistics of the sched_domain
 *	under consideration.
 * @this_cpu: Cpu at which we're currently performing load-balancing.
 * @imbalance: Variable to store the imbalance.
 *
 * Description:
 * Check if we have potential to perform some power-savings balance.
 * If yes, set the busiest group to be the least loaded group in the
 * sched_domain, so that it's CPUs can be put to idle.
 *
 * Returns 1 if there is potential to perform power-savings balance.
 * Else returns 0.
 */
static inline int check_power_save_busiest_group(struct sd_lb_stats *sds,
					int this_cpu, unsigned long *imbalance)
{
	if (!sds->power_savings_balance)
		return 0;

	if (sds->this != sds->group_leader ||
			sds->group_leader == sds->group_min)
		return 0;

	*imbalance = sds->min_load_per_task;
	sds->busiest = sds->group_min;

	if (sched_mc_power_savings >= POWERSAVINGS_BALANCE_WAKEUP) {
		cpu_rq(this_cpu)->rd->sched_mc_preferred_wakeup_cpu =
			group_first_cpu(sds->group_leader);
	}

	return 1;

}
#else /* CONFIG_SCHED_MC || CONFIG_SCHED_SMT */
static inline void init_sd_power_savings_stats(struct sched_domain *sd,
	struct sd_lb_stats *sds, enum cpu_idle_type idle)
{
	return;
}

static inline void update_sd_power_savings_stats(struct sched_group *group,
	struct sd_lb_stats *sds, int local_group, struct sg_lb_stats *sgs)
{
	return;
}

static inline int check_power_save_busiest_group(struct sd_lb_stats *sds,
					int this_cpu, unsigned long *imbalance)
{
	return 0;
}
#endif /* CONFIG_SCHED_MC || CONFIG_SCHED_SMT */


/**
 * update_sg_lb_stats - Update sched_group's statistics for load balancing.
 * @group: sched_group whose statistics are to be updated.
 * @this_cpu: Cpu for which load balance is currently performed.
 * @idle: Idle status of this_cpu
 * @load_idx: Load index of sched_domain of this_cpu for load calc.
 * @sd_idle: Idle status of the sched_domain containing group.
 * @local_group: Does group contain this_cpu.
 * @cpus: Set of cpus considered for load balancing.
 * @balance: Should we balance.
 * @sgs: variable to hold the statistics for this group.
 */
static inline void update_sg_lb_stats(struct sched_group *group, int this_cpu,
			enum cpu_idle_type idle, int load_idx, int *sd_idle,
			int local_group, const struct cpumask *cpus,
			int *balance, struct sg_lb_stats *sgs)
{
	unsigned long load, max_cpu_load, min_cpu_load;
	int i;
	unsigned int balance_cpu = -1, first_idle_cpu = 0;
	unsigned long sum_avg_load_per_task;
	unsigned long avg_load_per_task;

	if (local_group)
		balance_cpu = group_first_cpu(group);

	/* Tally up the load of all CPUs in the group */
	sum_avg_load_per_task = avg_load_per_task = 0;
	max_cpu_load = 0;
	min_cpu_load = ~0UL;

	for_each_cpu_and(i, sched_group_cpus(group), cpus) {
		struct rq *rq = cpu_rq(i);

		if (*sd_idle && rq->nr_running)
			*sd_idle = 0;

		/* Bias balancing toward cpus of our domain */
		if (local_group) {
			if (idle_cpu(i) && !first_idle_cpu) {
				first_idle_cpu = 1;
				balance_cpu = i;
			}

			load = target_load(i, load_idx);
		} else {
			load = source_load(i, load_idx);
			if (load > max_cpu_load)
				max_cpu_load = load;
			if (min_cpu_load > load)
				min_cpu_load = load;
		}

		sgs->group_load += load;
		sgs->sum_nr_running += rq->nr_running;
		sgs->sum_weighted_load += weighted_cpuload(i);

		sum_avg_load_per_task += cpu_avg_load_per_task(i);
	}

	/*
	 * First idle cpu or the first cpu(busiest) in this sched group
	 * is eligible for doing load balancing at this and above
	 * domains. In the newly idle case, we will allow all the cpu's
	 * to do the newly idle load balance.
	 */
	if (idle != CPU_NEWLY_IDLE && local_group &&
	    balance_cpu != this_cpu && balance) {
		*balance = 0;
		return;
	}

	/* Adjust by relative CPU power of the group */
	sgs->avg_load = sg_div_cpu_power(group,
			sgs->group_load * SCHED_LOAD_SCALE);


	/*
	 * Consider the group unbalanced when the imbalance is larger
	 * than the average weight of two tasks.
	 *
	 * APZ: with cgroup the avg task weight can vary wildly and
	 *      might not be a suitable number - should we keep a
	 *      normalized nr_running number somewhere that negates
	 *      the hierarchy?
	 */
	avg_load_per_task = sg_div_cpu_power(group,
			sum_avg_load_per_task * SCHED_LOAD_SCALE);

	if ((max_cpu_load - min_cpu_load) > 2*avg_load_per_task)
		sgs->group_imb = 1;

	sgs->group_capacity = group->__cpu_power / SCHED_LOAD_SCALE;

}

/**
 * update_sd_lb_stats - Update sched_group's statistics for load balancing.
 * @sd: sched_domain whose statistics are to be updated.
 * @this_cpu: Cpu for which load balance is currently performed.
 * @idle: Idle status of this_cpu
 * @sd_idle: Idle status of the sched_domain containing group.
 * @cpus: Set of cpus considered for load balancing.
 * @balance: Should we balance.
 * @sds: variable to hold the statistics for this sched_domain.
 */
static inline void update_sd_lb_stats(struct sched_domain *sd, int this_cpu,
			enum cpu_idle_type idle, int *sd_idle,
			const struct cpumask *cpus, int *balance,
			struct sd_lb_stats *sds)
{
	struct sched_group *group = sd->groups;
	struct sg_lb_stats sgs;
	int load_idx;

	init_sd_power_savings_stats(sd, sds, idle);
	load_idx = get_sd_load_idx(sd, idle);

	do {
		int local_group;

		local_group = cpumask_test_cpu(this_cpu,
					       sched_group_cpus(group));
		memset(&sgs, 0, sizeof(sgs));
		update_sg_lb_stats(group, this_cpu, idle, load_idx, sd_idle,
				local_group, cpus, balance, &sgs);

		if (local_group && balance && !(*balance))
			return;

		sds->total_load += sgs.group_load;
		sds->total_pwr += group->__cpu_power;

		if (local_group) {
			sds->this_load = sgs.avg_load;
			sds->this = group;
			sds->this_nr_running = sgs.sum_nr_running;
			sds->this_load_per_task = sgs.sum_weighted_load;
		} else if (sgs.avg_load > sds->max_load &&
			   (sgs.sum_nr_running > sgs.group_capacity ||
				sgs.group_imb)) {
			sds->max_load = sgs.avg_load;
			sds->busiest = group;
			sds->busiest_nr_running = sgs.sum_nr_running;
			sds->busiest_load_per_task = sgs.sum_weighted_load;
			sds->group_imb = sgs.group_imb;
		}

		update_sd_power_savings_stats(group, sds, local_group, &sgs);
		group = group->next;
	} while (group != sd->groups);

}

/**
 * fix_small_imbalance - Calculate the minor imbalance that exists
 *			amongst the groups of a sched_domain, during
 *			load balancing.
 * @sds: Statistics of the sched_domain whose imbalance is to be calculated.
 * @this_cpu: The cpu at whose sched_domain we're performing load-balance.
 * @imbalance: Variable to store the imbalance.
 */
static inline void fix_small_imbalance(struct sd_lb_stats *sds,
				int this_cpu, unsigned long *imbalance)
{
	unsigned long tmp, pwr_now = 0, pwr_move = 0;
	unsigned int imbn = 2;

	if (sds->this_nr_running) {
		sds->this_load_per_task /= sds->this_nr_running;
		if (sds->busiest_load_per_task >
				sds->this_load_per_task)
			imbn = 1;
	} else
		sds->this_load_per_task =
			cpu_avg_load_per_task(this_cpu);

	if (sds->max_load - sds->this_load + sds->busiest_load_per_task >=
			sds->busiest_load_per_task * imbn) {
		*imbalance = sds->busiest_load_per_task;
		return;
	}

	/*
	 * OK, we don't have enough imbalance to justify moving tasks,
	 * however we may be able to increase total CPU power used by
	 * moving them.
	 */

	pwr_now += sds->busiest->__cpu_power *
			min(sds->busiest_load_per_task, sds->max_load);
	pwr_now += sds->this->__cpu_power *
			min(sds->this_load_per_task, sds->this_load);
	pwr_now /= SCHED_LOAD_SCALE;

	/* Amount of load we'd subtract */
	tmp = sg_div_cpu_power(sds->busiest,
			sds->busiest_load_per_task * SCHED_LOAD_SCALE);
	if (sds->max_load > tmp)
		pwr_move += sds->busiest->__cpu_power *
			min(sds->busiest_load_per_task, sds->max_load - tmp);

	/* Amount of load we'd add */
	if (sds->max_load * sds->busiest->__cpu_power <
		sds->busiest_load_per_task * SCHED_LOAD_SCALE)
		tmp = sg_div_cpu_power(sds->this,
			sds->max_load * sds->busiest->__cpu_power);
	else
		tmp = sg_div_cpu_power(sds->this,
			sds->busiest_load_per_task * SCHED_LOAD_SCALE);
	pwr_move += sds->this->__cpu_power *
			min(sds->this_load_per_task, sds->this_load + tmp);
	pwr_move /= SCHED_LOAD_SCALE;

	/* Move if we gain throughput */
	if (pwr_move > pwr_now)
		*imbalance = sds->busiest_load_per_task;
}

/**
 * calculate_imbalance - Calculate the amount of imbalance present within the
 *			 groups of a given sched_domain during load balance.
 * @sds: statistics of the sched_domain whose imbalance is to be calculated.
 * @this_cpu: Cpu for which currently load balance is being performed.
 * @imbalance: The variable to store the imbalance.
 */
static inline void calculate_imbalance(struct sd_lb_stats *sds, int this_cpu,
		unsigned long *imbalance)
{
	unsigned long max_pull;
	/*
	 * In the presence of smp nice balancing, certain scenarios can have
	 * max load less than avg load(as we skip the groups at or below
	 * its cpu_power, while calculating max_load..)
	 */
	if (sds->max_load < sds->avg_load) {
		*imbalance = 0;
		return fix_small_imbalance(sds, this_cpu, imbalance);
	}

	/* Don't want to pull so many tasks that a group would go idle */
	max_pull = min(sds->max_load - sds->avg_load,
			sds->max_load - sds->busiest_load_per_task);

	/* How much load to actually move to equalise the imbalance */
	*imbalance = min(max_pull * sds->busiest->__cpu_power,
		(sds->avg_load - sds->this_load) * sds->this->__cpu_power)
			/ SCHED_LOAD_SCALE;

	/*
	 * if *imbalance is less than the average load per runnable task
	 * there is no gaurantee that any tasks will be moved so we'll have
	 * a think about bumping its value to force at least one task to be
	 * moved
	 */
	if (*imbalance < sds->busiest_load_per_task)
		return fix_small_imbalance(sds, this_cpu, imbalance);

}
/******* find_busiest_group() helpers end here *********************/

/**
 * find_busiest_group - Returns the busiest group within the sched_domain
 * if there is an imbalance. If there isn't an imbalance, and
 * the user has opted for power-savings, it returns a group whose
 * CPUs can be put to idle by rebalancing those tasks elsewhere, if
 * such a group exists.
 *
 * Also calculates the amount of weighted load which should be moved
 * to restore balance.
 *
 * @sd: The sched_domain whose busiest group is to be returned.
 * @this_cpu: The cpu for which load balancing is currently being performed.
 * @imbalance: Variable which stores amount of weighted load which should
 *		be moved to restore balance/put a group to idle.
 * @idle: The idle status of this_cpu.
 * @sd_idle: The idleness of sd
 * @cpus: The set of CPUs under consideration for load-balancing.
 * @balance: Pointer to a variable indicating if this_cpu
 *	is the appropriate cpu to perform load balancing at this_level.
 *
 * Returns:	- the busiest group if imbalance exists.
 *		- If no imbalance and user has opted for power-savings balance,
 *		   return the least loaded group whose CPUs can be
 *		   put to idle by rebalancing its tasks onto our group.
 */
static struct sched_group *
find_busiest_group(struct sched_domain *sd, int this_cpu,
		   unsigned long *imbalance, enum cpu_idle_type idle,
		   int *sd_idle, const struct cpumask *cpus, int *balance)
{
	struct sd_lb_stats sds;

	memset(&sds, 0, sizeof(sds));

	/*
	 * Compute the various statistics relavent for load balancing at
	 * this level.
	 */
	update_sd_lb_stats(sd, this_cpu, idle, sd_idle, cpus,
					balance, &sds);

	/* Cases where imbalance does not exist from POV of this_cpu */
	/* 1) this_cpu is not the appropriate cpu to perform load balancing
	 *    at this level.
	 * 2) There is no busy sibling group to pull from.
	 * 3) This group is the busiest group.
	 * 4) This group is more busy than the avg busieness at this
	 *    sched_domain.
	 * 5) The imbalance is within the specified limit.
	 * 6) Any rebalance would lead to ping-pong
	 */
	if (balance && !(*balance))
		goto ret;

	if (!sds.busiest || sds.busiest_nr_running == 0)
		goto out_balanced;

	if (sds.this_load >= sds.max_load)
		goto out_balanced;

	sds.avg_load = (SCHED_LOAD_SCALE * sds.total_load) / sds.total_pwr;

	if (sds.this_load >= sds.avg_load)
		goto out_balanced;

	if (100 * sds.max_load <= sd->imbalance_pct * sds.this_load)
		goto out_balanced;

	sds.busiest_load_per_task /= sds.busiest_nr_running;
	if (sds.group_imb)
		sds.busiest_load_per_task =
			min(sds.busiest_load_per_task, sds.avg_load);

	/*
	 * We're trying to get all the cpus to the average_load, so we don't
	 * want to push ourselves above the average load, nor do we wish to
	 * reduce the max loaded cpu below the average load, as either of these
	 * actions would just result in more rebalancing later, and ping-pong
	 * tasks around. Thus we look for the minimum possible imbalance.
	 * Negative imbalances (*we* are more loaded than anyone else) will
	 * be counted as no imbalance for these purposes -- we can't fix that
	 * by pulling tasks to us. Be careful of negative numbers as they'll
	 * appear as very large values with unsigned longs.
	 */
	if (sds.max_load <= sds.busiest_load_per_task)
		goto out_balanced;

	/* Looks like there is an imbalance. Compute it */
	calculate_imbalance(&sds, this_cpu, imbalance);
	return sds.busiest;

out_balanced:
	/*
	 * There is no obvious imbalance. But check if we can do some balancing
	 * to save power.
	 */
	if (check_power_save_busiest_group(&sds, this_cpu, imbalance))
		return sds.busiest;
ret:
	*imbalance = 0;
	return NULL;
}

/*
 * find_busiest_queue - find the busiest runqueue among the cpus in group.
 */
static struct rq *
find_busiest_queue(struct sched_group *group, enum cpu_idle_type idle,
		   unsigned long imbalance, const struct cpumask *cpus)
{
	struct rq *busiest = NULL, *rq;
	unsigned long max_load = 0;
	int i;

	for_each_cpu(i, sched_group_cpus(group)) {
		unsigned long wl;

		if (!cpumask_test_cpu(i, cpus))
			continue;

		rq = cpu_rq(i);
		wl = weighted_cpuload(i);

		if (rq->nr_running == 1 && wl > imbalance)
			continue;

		if (wl > max_load) {
			max_load = wl;
			busiest = rq;
		}
	}

	return busiest;
}

/*
 * Max backoff if we encounter pinned tasks. Pretty arbitrary value, but
 * so long as it is large enough.
 */
#define MAX_PINNED_INTERVAL	512

/* Working cpumask for load_balance and load_balance_newidle. */
static DEFINE_PER_CPU(cpumask_var_t, load_balance_tmpmask);

/*
 * Check this_cpu to ensure it is balanced within domain. Attempt to move
 * tasks if there is an imbalance.
 */
static int load_balance(int this_cpu, struct rq *this_rq,
			struct sched_domain *sd, enum cpu_idle_type idle,
			int *balance)
{
	int ld_moved, all_pinned = 0, active_balance = 0, sd_idle = 0;
	struct sched_group *group;
	unsigned long imbalance;
	struct rq *busiest;
	unsigned long flags;
	struct cpumask *cpus = __get_cpu_var(load_balance_tmpmask);

	cpumask_setall(cpus);

	/*
	 * When power savings policy is enabled for the parent domain, idle
	 * sibling can pick up load irrespective of busy siblings. In this case,
	 * let the state of idle sibling percolate up as CPU_IDLE, instead of
	 * portraying it as CPU_NOT_IDLE.
	 */
	if (idle != CPU_NOT_IDLE && sd->flags & SD_SHARE_CPUPOWER &&
	    !test_sd_parent(sd, SD_POWERSAVINGS_BALANCE))
		sd_idle = 1;

	schedstat_inc(sd, lb_count[idle]);

redo:
	update_shares(sd);
	group = find_busiest_group(sd, this_cpu, &imbalance, idle, &sd_idle,
				   cpus, balance);

	if (*balance == 0)
		goto out_balanced;

	if (!group) {
		schedstat_inc(sd, lb_nobusyg[idle]);
		goto out_balanced;
	}

	busiest = find_busiest_queue(group, idle, imbalance, cpus);
	if (!busiest) {
		schedstat_inc(sd, lb_nobusyq[idle]);
		goto out_balanced;
	}

	BUG_ON(busiest == this_rq);

	schedstat_add(sd, lb_imbalance[idle], imbalance);

	ld_moved = 0;
	if (busiest->nr_running > 1) {
		/*
		 * Attempt to move tasks. If find_busiest_group has found
		 * an imbalance but busiest->nr_running <= 1, the group is
		 * still unbalanced. ld_moved simply stays zero, so it is
		 * correctly treated as an imbalance.
		 */
		local_irq_save(flags);
		double_rq_lock(this_rq, busiest);
		ld_moved = move_tasks(this_rq, this_cpu, busiest,
				      imbalance, sd, idle, &all_pinned);
		double_rq_unlock(this_rq, busiest);
		local_irq_restore(flags);

		/*
		 * some other cpu did the load balance for us.
		 */
		if (ld_moved && this_cpu != smp_processor_id())
			resched_cpu(this_cpu);

		/* All tasks on this runqueue were pinned by CPU affinity */
		if (unlikely(all_pinned)) {
			cpumask_clear_cpu(cpu_of(busiest), cpus);
			if (!cpumask_empty(cpus))
				goto redo;
			goto out_balanced;
		}
	}

	if (!ld_moved) {
		schedstat_inc(sd, lb_failed[idle]);
		sd->nr_balance_failed++;

		if (unlikely(sd->nr_balance_failed > sd->cache_nice_tries+2)) {

			spin_lock_irqsave(&busiest->lock, flags);

			/* don't kick the migration_thread, if the curr
			 * task on busiest cpu can't be moved to this_cpu
			 */
			if (!cpumask_test_cpu(this_cpu,
					      &busiest->curr->cpus_allowed)) {
				spin_unlock_irqrestore(&busiest->lock, flags);
				all_pinned = 1;
				goto out_one_pinned;
			}

			if (!busiest->active_balance) {
				busiest->active_balance = 1;
				busiest->push_cpu = this_cpu;
				active_balance = 1;
			}
			spin_unlock_irqrestore(&busiest->lock, flags);
			if (active_balance)
				wake_up_process(busiest->migration_thread);

			/*
			 * We've kicked active balancing, reset the failure
			 * counter.
			 */
			sd->nr_balance_failed = sd->cache_nice_tries+1;
		}
	} else
		sd->nr_balance_failed = 0;

	if (likely(!active_balance)) {
		/* We were unbalanced, so reset the balancing interval */
		sd->balance_interval = sd->min_interval;
	} else {
		/*
		 * If we've begun active balancing, start to back off. This
		 * case may not be covered by the all_pinned logic if there
		 * is only 1 task on the busy runqueue (because we don't call
		 * move_tasks).
		 */
		if (sd->balance_interval < sd->max_interval)
			sd->balance_interval *= 2;
	}

	if (!ld_moved && !sd_idle && sd->flags & SD_SHARE_CPUPOWER &&
	    !test_sd_parent(sd, SD_POWERSAVINGS_BALANCE))
		ld_moved = -1;

	goto out;

out_balanced:
	schedstat_inc(sd, lb_balanced[idle]);

	sd->nr_balance_failed = 0;

out_one_pinned:
	/* tune up the balancing interval */
	if ((all_pinned && sd->balance_interval < MAX_PINNED_INTERVAL) ||
			(sd->balance_interval < sd->max_interval))
		sd->balance_interval *= 2;

	if (!sd_idle && sd->flags & SD_SHARE_CPUPOWER &&
	    !test_sd_parent(sd, SD_POWERSAVINGS_BALANCE))
		ld_moved = -1;
	else
		ld_moved = 0;
out:
	if (ld_moved)
		update_shares(sd);
	return ld_moved;
}

/*
 * Check this_cpu to ensure it is balanced within domain. Attempt to move
 * tasks if there is an imbalance.
 *
 * Called from schedule when this_rq is about to become idle (CPU_NEWLY_IDLE).
 * this_rq is locked.
 */
static int
load_balance_newidle(int this_cpu, struct rq *this_rq, struct sched_domain *sd)
{
	struct sched_group *group;
	struct rq *busiest = NULL;
	unsigned long imbalance;
	int ld_moved = 0;
	int sd_idle = 0;
	int all_pinned = 0;
	struct cpumask *cpus = __get_cpu_var(load_balance_tmpmask);

	cpumask_setall(cpus);

	/*
	 * When power savings policy is enabled for the parent domain, idle
	 * sibling can pick up load irrespective of busy siblings. In this case,
	 * let the state of idle sibling percolate up as IDLE, instead of
	 * portraying it as CPU_NOT_IDLE.
	 */
	if (sd->flags & SD_SHARE_CPUPOWER &&
	    !test_sd_parent(sd, SD_POWERSAVINGS_BALANCE))
		sd_idle = 1;

	schedstat_inc(sd, lb_count[CPU_NEWLY_IDLE]);
redo:
	update_shares_locked(this_rq, sd);
	group = find_busiest_group(sd, this_cpu, &imbalance, CPU_NEWLY_IDLE,
				   &sd_idle, cpus, NULL);
	if (!group) {
		schedstat_inc(sd, lb_nobusyg[CPU_NEWLY_IDLE]);
		goto out_balanced;
	}

	busiest = find_busiest_queue(group, CPU_NEWLY_IDLE, imbalance, cpus);
	if (!busiest) {
		schedstat_inc(sd, lb_nobusyq[CPU_NEWLY_IDLE]);
		goto out_balanced;
	}

	BUG_ON(busiest == this_rq);

	schedstat_add(sd, lb_imbalance[CPU_NEWLY_IDLE], imbalance);

	ld_moved = 0;
	if (busiest->nr_running > 1) {
		/* Attempt to move tasks */
		double_lock_balance(this_rq, busiest);
		/* this_rq->clock is already updated */
		update_rq_clock(busiest);
		ld_moved = move_tasks(this_rq, this_cpu, busiest,
					imbalance, sd, CPU_NEWLY_IDLE,
					&all_pinned);
		double_unlock_balance(this_rq, busiest);

		if (unlikely(all_pinned)) {
			cpumask_clear_cpu(cpu_of(busiest), cpus);
			if (!cpumask_empty(cpus))
				goto redo;
		}
	}

	if (!ld_moved) {
		int active_balance = 0;

		schedstat_inc(sd, lb_failed[CPU_NEWLY_IDLE]);
		if (!sd_idle && sd->flags & SD_SHARE_CPUPOWER &&
		    !test_sd_parent(sd, SD_POWERSAVINGS_BALANCE))
			return -1;

		if (sched_mc_power_savings < POWERSAVINGS_BALANCE_WAKEUP)
			return -1;

		if (sd->nr_balance_failed++ < 2)
			return -1;

		/*
		 * The only task running in a non-idle cpu can be moved to this
		 * cpu in an attempt to completely freeup the other CPU
		 * package. The same method used to move task in load_balance()
		 * have been extended for load_balance_newidle() to speedup
		 * consolidation at sched_mc=POWERSAVINGS_BALANCE_WAKEUP (2)
		 *
		 * The package power saving logic comes from
		 * find_busiest_group().  If there are no imbalance, then
		 * f_b_g() will return NULL.  However when sched_mc={1,2} then
		 * f_b_g() will select a group from which a running task may be
		 * pulled to this cpu in order to make the other package idle.
		 * If there is no opportunity to make a package idle and if
		 * there are no imbalance, then f_b_g() will return NULL and no
		 * action will be taken in load_balance_newidle().
		 *
		 * Under normal task pull operation due to imbalance, there
		 * will be more than one task in the source run queue and
		 * move_tasks() will succeed.  ld_moved will be true and this
		 * active balance code will not be triggered.
		 */

		/* Lock busiest in correct order while this_rq is held */
		double_lock_balance(this_rq, busiest);

		/*
		 * don't kick the migration_thread, if the curr
		 * task on busiest cpu can't be moved to this_cpu
		 */
		if (!cpumask_test_cpu(this_cpu, &busiest->curr->cpus_allowed)) {
			double_unlock_balance(this_rq, busiest);
			all_pinned = 1;
			return ld_moved;
		}

		if (!busiest->active_balance) {
			busiest->active_balance = 1;
			busiest->push_cpu = this_cpu;
			active_balance = 1;
		}

		double_unlock_balance(this_rq, busiest);
		/*
		 * Should not call ttwu while holding a rq->lock
		 */
		spin_unlock(&this_rq->lock);
		if (active_balance)
			wake_up_process(busiest->migration_thread);
		spin_lock(&this_rq->lock);

	} else
		sd->nr_balance_failed = 0;

	update_shares_locked(this_rq, sd);
	return ld_moved;

out_balanced:
	schedstat_inc(sd, lb_balanced[CPU_NEWLY_IDLE]);
	if (!sd_idle && sd->flags & SD_SHARE_CPUPOWER &&
	    !test_sd_parent(sd, SD_POWERSAVINGS_BALANCE))
		return -1;
	sd->nr_balance_failed = 0;

	return 0;
}

/*
 * idle_balance is called by schedule() if this_cpu is about to become
 * idle. Attempts to pull tasks from other CPUs.
 */
static void idle_balance(int this_cpu, struct rq *this_rq)
{
	struct sched_domain *sd;
	int pulled_task = 0;
	unsigned long next_balance = jiffies + HZ;

	for_each_domain(this_cpu, sd) {
		unsigned long interval;

		if (!(sd->flags & SD_LOAD_BALANCE))
			continue;

		if (sd->flags & SD_BALANCE_NEWIDLE)
			/* If we've pulled tasks over stop searching: */
			pulled_task = load_balance_newidle(this_cpu, this_rq,
							   sd);

		interval = msecs_to_jiffies(sd->balance_interval);
		if (time_after(next_balance, sd->last_balance + interval))
			next_balance = sd->last_balance + interval;
		if (pulled_task)
			break;
	}
	if (pulled_task || time_after(jiffies, this_rq->next_balance)) {
		/*
		 * We are going idle. next_balance may be set based on
		 * a busy processor. So reset next_balance.
		 */
		this_rq->next_balance = next_balance;
	}
}

/*
 * active_load_balance is run by migration threads. It pushes running tasks
 * off the busiest CPU onto idle CPUs. It requires at least 1 task to be
 * running on each physical CPU where possible, and avoids physical /
 * logical imbalances.
 *
 * Called with busiest_rq locked.
 */
static void active_load_balance(struct rq *busiest_rq, int busiest_cpu)
{
	int target_cpu = busiest_rq->push_cpu;
	struct sched_domain *sd;
	struct rq *target_rq;

	/* Is there any task to move? */
	if (busiest_rq->nr_running <= 1)
		return;

	target_rq = cpu_rq(target_cpu);

	/*
	 * This condition is "impossible", if it occurs
	 * we need to fix it. Originally reported by
	 * Bjorn Helgaas on a 128-cpu setup.
	 */
	BUG_ON(busiest_rq == target_rq);

	/* move a task from busiest_rq to target_rq */
	double_lock_balance(busiest_rq, target_rq);
	update_rq_clock(busiest_rq);
	update_rq_clock(target_rq);

	/* Search for an sd spanning us and the target CPU. */
	for_each_domain(target_cpu, sd) {
		if ((sd->flags & SD_LOAD_BALANCE) &&
		    cpumask_test_cpu(busiest_cpu, sched_domain_span(sd)))
				break;
	}

	if (likely(sd)) {
		schedstat_inc(sd, alb_count);

		if (move_one_task(target_rq, target_cpu, busiest_rq,
				  sd, CPU_IDLE))
			schedstat_inc(sd, alb_pushed);
		else
			schedstat_inc(sd, alb_failed);
	}
	double_unlock_balance(busiest_rq, target_rq);
}

#ifdef CONFIG_NO_HZ
static struct {
	atomic_t load_balancer;
	cpumask_var_t cpu_mask;
	cpumask_var_t ilb_grp_nohz_mask;
} nohz ____cacheline_aligned = {
	.load_balancer = ATOMIC_INIT(-1),
};

#if defined(CONFIG_SCHED_MC) || defined(CONFIG_SCHED_SMT)
/**
 * lowest_flag_domain - Return lowest sched_domain containing flag.
 * @cpu:	The cpu whose lowest level of sched domain is to
 *		be returned.
 * @flag:	The flag to check for the lowest sched_domain
 *		for the given cpu.
 *
 * Returns the lowest sched_domain of a cpu which contains the given flag.
 */
static inline struct sched_domain *lowest_flag_domain(int cpu, int flag)
{
	struct sched_domain *sd;

	for_each_domain(cpu, sd)
		if (sd && (sd->flags & flag))
			break;

	return sd;
}

/**
 * for_each_flag_domain - Iterates over sched_domains containing the flag.
 * @cpu:	The cpu whose domains we're iterating over.
 * @sd:		variable holding the value of the power_savings_sd
 *		for cpu.
 * @flag:	The flag to filter the sched_domains to be iterated.
 *
 * Iterates over all the scheduler domains for a given cpu that has the 'flag'
 * set, starting from the lowest sched_domain to the highest.
 */
#define for_each_flag_domain(cpu, sd, flag) \
	for (sd = lowest_flag_domain(cpu, flag); \
		(sd && (sd->flags & flag)); sd = sd->parent)

/**
 * is_semi_idle_group - Checks if the given sched_group is semi-idle.
 * @ilb_group:	group to be checked for semi-idleness
 *
 * Returns:	1 if the group is semi-idle. 0 otherwise.
 *
 * We define a sched_group to be semi idle if it has atleast one idle-CPU
 * and atleast one non-idle CPU. This helper function checks if the given
 * sched_group is semi-idle or not.
 */
static inline int is_semi_idle_group(struct sched_group *ilb_group)
{
	cpumask_and(nohz.ilb_grp_nohz_mask, nohz.cpu_mask,
					sched_group_cpus(ilb_group));

	/*
	 * A sched_group is semi-idle when it has atleast one busy cpu
	 * and atleast one idle cpu.
	 */
	if (cpumask_empty(nohz.ilb_grp_nohz_mask))
		return 0;

	if (cpumask_equal(nohz.ilb_grp_nohz_mask, sched_group_cpus(ilb_group)))
		return 0;

	return 1;
}
/**
 * find_new_ilb - Finds the optimum idle load balancer for nomination.
 * @cpu:	The cpu which is nominating a new idle_load_balancer.
 *
 * Returns:	Returns the id of the idle load balancer if it exists,
 *		Else, returns >= nr_cpu_ids.
 *
 * This algorithm picks the idle load balancer such that it belongs to a
 * semi-idle powersavings sched_domain. The idea is to try and avoid
 * completely idle packages/cores just for the purpose of idle load balancing
 * when there are other idle cpu's which are better suited for that job.
 */
static int find_new_ilb(int cpu)
{
	struct sched_domain *sd;
	struct sched_group *ilb_group;

	/*
	 * Have idle load balancer selection from semi-idle packages only
	 * when power-aware load balancing is enabled
	 */
	if (!(sched_smt_power_savings || sched_mc_power_savings))
		goto out_done;

	/*
	 * Optimize for the case when we have no idle CPUs or only one
	 * idle CPU. Don't walk the sched_domain hierarchy in such cases
	 */
	if (cpumask_weight(nohz.cpu_mask) < 2)
		goto out_done;

	for_each_flag_domain(cpu, sd, SD_POWERSAVINGS_BALANCE) {
		ilb_group = sd->groups;

		do {
			if (is_semi_idle_group(ilb_group))
				return cpumask_first(nohz.ilb_grp_nohz_mask);

			ilb_group = ilb_group->next;

		} while (ilb_group != sd->groups);
	}

out_done:
	return cpumask_first(nohz.cpu_mask);
}
#else /*  (CONFIG_SCHED_MC || CONFIG_SCHED_SMT) */
static inline int find_new_ilb(int call_cpu)
{
	return cpumask_first(nohz.cpu_mask);
}
#endif

<<<<<<< HEAD
=======
int get_nohz_load_balancer(void)
{
	return atomic_read(&nohz.load_balancer);
}

>>>>>>> cf343f36
/*
 * This routine will try to nominate the ilb (idle load balancing)
 * owner among the cpus whose ticks are stopped. ilb owner will do the idle
 * load balancing on behalf of all those cpus. If all the cpus in the system
 * go into this tickless mode, then there will be no ilb owner (as there is
 * no need for one) and all the cpus will sleep till the next wakeup event
 * arrives...
 *
 * For the ilb owner, tick is not stopped. And this tick will be used
 * for idle load balancing. ilb owner will still be part of
 * nohz.cpu_mask..
 *
 * While stopping the tick, this cpu will become the ilb owner if there
 * is no other owner. And will be the owner till that cpu becomes busy
 * or if all cpus in the system stop their ticks at which point
 * there is no need for ilb owner.
 *
 * When the ilb owner becomes busy, it nominates another owner, during the
 * next busy scheduler_tick()
 */
int select_nohz_load_balancer(int stop_tick)
{
	int cpu = smp_processor_id();

	if (stop_tick) {
		cpu_rq(cpu)->in_nohz_recently = 1;

		if (!cpu_active(cpu)) {
			if (atomic_read(&nohz.load_balancer) != cpu)
				return 0;

			/*
			 * If we are going offline and still the leader,
			 * give up!
			 */
			if (atomic_cmpxchg(&nohz.load_balancer, cpu, -1) != cpu)
				BUG();

			return 0;
		}

		cpumask_set_cpu(cpu, nohz.cpu_mask);

		/* time for ilb owner also to sleep */
		if (cpumask_weight(nohz.cpu_mask) == num_online_cpus()) {
			if (atomic_read(&nohz.load_balancer) == cpu)
				atomic_set(&nohz.load_balancer, -1);
			return 0;
		}

		if (atomic_read(&nohz.load_balancer) == -1) {
			/* make me the ilb owner */
			if (atomic_cmpxchg(&nohz.load_balancer, -1, cpu) == -1)
				return 1;
		} else if (atomic_read(&nohz.load_balancer) == cpu) {
			int new_ilb;

			if (!(sched_smt_power_savings ||
						sched_mc_power_savings))
				return 1;
			/*
			 * Check to see if there is a more power-efficient
			 * ilb.
			 */
			new_ilb = find_new_ilb(cpu);
			if (new_ilb < nr_cpu_ids && new_ilb != cpu) {
				atomic_set(&nohz.load_balancer, -1);
				resched_cpu(new_ilb);
				return 0;
			}
			return 1;
		}
	} else {
		if (!cpumask_test_cpu(cpu, nohz.cpu_mask))
			return 0;

		cpumask_clear_cpu(cpu, nohz.cpu_mask);

		if (atomic_read(&nohz.load_balancer) == cpu)
			if (atomic_cmpxchg(&nohz.load_balancer, cpu, -1) != cpu)
				BUG();
	}
	return 0;
}
#endif

static DEFINE_SPINLOCK(balancing);

/*
 * It checks each scheduling domain to see if it is due to be balanced,
 * and initiates a balancing operation if so.
 *
 * Balancing parameters are set up in arch_init_sched_domains.
 */
static void rebalance_domains(int cpu, enum cpu_idle_type idle)
{
	int balance = 1;
	struct rq *rq = cpu_rq(cpu);
	unsigned long interval;
	struct sched_domain *sd;
	/* Earliest time when we have to do rebalance again */
	unsigned long next_balance = jiffies + 60*HZ;
	int update_next_balance = 0;
	int need_serialize;

	for_each_domain(cpu, sd) {
		if (!(sd->flags & SD_LOAD_BALANCE))
			continue;

		interval = sd->balance_interval;
		if (idle != CPU_IDLE)
			interval *= sd->busy_factor;

		/* scale ms to jiffies */
		interval = msecs_to_jiffies(interval);
		if (unlikely(!interval))
			interval = 1;
		if (interval > HZ*NR_CPUS/10)
			interval = HZ*NR_CPUS/10;

		need_serialize = sd->flags & SD_SERIALIZE;

		if (need_serialize) {
			if (!spin_trylock(&balancing))
				goto out;
		}

		if (time_after_eq(jiffies, sd->last_balance + interval)) {
			if (load_balance(cpu, rq, sd, idle, &balance)) {
				/*
				 * We've pulled tasks over so either we're no
				 * longer idle, or one of our SMT siblings is
				 * not idle.
				 */
				idle = CPU_NOT_IDLE;
			}
			sd->last_balance = jiffies;
		}
		if (need_serialize)
			spin_unlock(&balancing);
out:
		if (time_after(next_balance, sd->last_balance + interval)) {
			next_balance = sd->last_balance + interval;
			update_next_balance = 1;
		}

		/*
		 * Stop the load balance at this level. There is another
		 * CPU in our sched group which is doing load balancing more
		 * actively.
		 */
		if (!balance)
			break;
	}

	/*
	 * next_balance will be updated only when there is a need.
	 * When the cpu is attached to null domain for ex, it will not be
	 * updated.
	 */
	if (likely(update_next_balance))
		rq->next_balance = next_balance;
}

/*
 * run_rebalance_domains is triggered when needed from the scheduler tick.
 * In CONFIG_NO_HZ case, the idle load balance owner will do the
 * rebalancing for all the cpus for whom scheduler ticks are stopped.
 */
static void run_rebalance_domains(struct softirq_action *h)
{
	int this_cpu = smp_processor_id();
	struct rq *this_rq = cpu_rq(this_cpu);
	enum cpu_idle_type idle = this_rq->idle_at_tick ?
						CPU_IDLE : CPU_NOT_IDLE;

	rebalance_domains(this_cpu, idle);

#ifdef CONFIG_NO_HZ
	/*
	 * If this cpu is the owner for idle load balancing, then do the
	 * balancing on behalf of the other idle cpus whose ticks are
	 * stopped.
	 */
	if (this_rq->idle_at_tick &&
	    atomic_read(&nohz.load_balancer) == this_cpu) {
		struct rq *rq;
		int balance_cpu;

		for_each_cpu(balance_cpu, nohz.cpu_mask) {
			if (balance_cpu == this_cpu)
				continue;

			/*
			 * If this cpu gets work to do, stop the load balancing
			 * work being done for other cpus. Next load
			 * balancing owner will pick it up.
			 */
			if (need_resched())
				break;

			rebalance_domains(balance_cpu, CPU_IDLE);

			rq = cpu_rq(balance_cpu);
			if (time_after(this_rq->next_balance, rq->next_balance))
				this_rq->next_balance = rq->next_balance;
		}
	}
#endif
}

static inline int on_null_domain(int cpu)
{
	return !rcu_dereference(cpu_rq(cpu)->sd);
}

/*
 * Trigger the SCHED_SOFTIRQ if it is time to do periodic load balancing.
 *
 * In case of CONFIG_NO_HZ, this is the place where we nominate a new
 * idle load balancing owner or decide to stop the periodic load balancing,
 * if the whole system is idle.
 */
static inline void trigger_load_balance(struct rq *rq, int cpu)
{
#ifdef CONFIG_NO_HZ
	/*
	 * If we were in the nohz mode recently and busy at the current
	 * scheduler tick, then check if we need to nominate new idle
	 * load balancer.
	 */
	if (rq->in_nohz_recently && !rq->idle_at_tick) {
		rq->in_nohz_recently = 0;

		if (atomic_read(&nohz.load_balancer) == cpu) {
			cpumask_clear_cpu(cpu, nohz.cpu_mask);
			atomic_set(&nohz.load_balancer, -1);
		}

		if (atomic_read(&nohz.load_balancer) == -1) {
			int ilb = find_new_ilb(cpu);

			if (ilb < nr_cpu_ids)
				resched_cpu(ilb);
		}
	}

	/*
	 * If this cpu is idle and doing idle load balancing for all the
	 * cpus with ticks stopped, is it time for that to stop?
	 */
	if (rq->idle_at_tick && atomic_read(&nohz.load_balancer) == cpu &&
	    cpumask_weight(nohz.cpu_mask) == num_online_cpus()) {
		resched_cpu(cpu);
		return;
	}

	/*
	 * If this cpu is idle and the idle load balancing is done by
	 * someone else, then no need raise the SCHED_SOFTIRQ
	 */
	if (rq->idle_at_tick && atomic_read(&nohz.load_balancer) != cpu &&
	    cpumask_test_cpu(cpu, nohz.cpu_mask))
		return;
#endif
	/* Don't need to rebalance while attached to NULL domain */
	if (time_after_eq(jiffies, rq->next_balance) &&
	    likely(!on_null_domain(cpu)))
		raise_softirq(SCHED_SOFTIRQ);
}

#else	/* CONFIG_SMP */

/*
 * on UP we do not need to balance between CPUs:
 */
static inline void idle_balance(int cpu, struct rq *rq)
{
}

#endif

DEFINE_PER_CPU(struct kernel_stat, kstat);

EXPORT_PER_CPU_SYMBOL(kstat);

/*
 * Return any ns on the sched_clock that have not yet been accounted in
 * @p in case that task is currently running.
 *
 * Called with task_rq_lock() held on @rq.
 */
static u64 do_task_delta_exec(struct task_struct *p, struct rq *rq)
{
	u64 ns = 0;

	if (task_current(rq, p)) {
		update_rq_clock(rq);
		ns = rq->clock - p->se.exec_start;
		if ((s64)ns < 0)
			ns = 0;
	}

	return ns;
}

unsigned long long task_delta_exec(struct task_struct *p)
{
	unsigned long flags;
	struct rq *rq;
	u64 ns = 0;

	rq = task_rq_lock(p, &flags);
	ns = do_task_delta_exec(p, rq);
	task_rq_unlock(rq, &flags);

	return ns;
}

/*
 * Return accounted runtime for the task.
 * In case the task is currently running, return the runtime plus current's
 * pending runtime that have not been accounted yet.
 */
unsigned long long task_sched_runtime(struct task_struct *p)
{
	unsigned long flags;
	struct rq *rq;
	u64 ns = 0;

	rq = task_rq_lock(p, &flags);
	ns = p->se.sum_exec_runtime + do_task_delta_exec(p, rq);
	task_rq_unlock(rq, &flags);

	return ns;
}

/*
 * Return sum_exec_runtime for the thread group.
 * In case the task is currently running, return the sum plus current's
 * pending runtime that have not been accounted yet.
 *
 * Note that the thread group might have other running tasks as well,
 * so the return value not includes other pending runtime that other
 * running tasks might have.
 */
unsigned long long thread_group_sched_runtime(struct task_struct *p)
{
	struct task_cputime totals;
	unsigned long flags;
	struct rq *rq;
	u64 ns;

	rq = task_rq_lock(p, &flags);
	thread_group_cputime(p, &totals);
	ns = totals.sum_exec_runtime + do_task_delta_exec(p, rq);
	task_rq_unlock(rq, &flags);

	return ns;
}

/*
 * Account user cpu time to a process.
 * @p: the process that the cpu time gets accounted to
 * @cputime: the cpu time spent in user space since the last update
 * @cputime_scaled: cputime scaled by cpu frequency
 */
void account_user_time(struct task_struct *p, cputime_t cputime,
		       cputime_t cputime_scaled)
{
	struct cpu_usage_stat *cpustat = &kstat_this_cpu.cpustat;
	cputime64_t tmp;

	/* Add user time to process. */
	p->utime = cputime_add(p->utime, cputime);
	p->utimescaled = cputime_add(p->utimescaled, cputime_scaled);
	account_group_user_time(p, cputime);

	/* Add user time to cpustat. */
	tmp = cputime_to_cputime64(cputime);
	if (TASK_NICE(p) > 0)
		cpustat->nice = cputime64_add(cpustat->nice, tmp);
	else
		cpustat->user = cputime64_add(cpustat->user, tmp);

	cpuacct_update_stats(p, CPUACCT_STAT_USER, cputime);
	/* Account for user time used */
	acct_update_integrals(p);
}

/*
 * Account guest cpu time to a process.
 * @p: the process that the cpu time gets accounted to
 * @cputime: the cpu time spent in virtual machine since the last update
 * @cputime_scaled: cputime scaled by cpu frequency
 */
static void account_guest_time(struct task_struct *p, cputime_t cputime,
			       cputime_t cputime_scaled)
{
	cputime64_t tmp;
	struct cpu_usage_stat *cpustat = &kstat_this_cpu.cpustat;

	tmp = cputime_to_cputime64(cputime);

	/* Add guest time to process. */
	p->utime = cputime_add(p->utime, cputime);
	p->utimescaled = cputime_add(p->utimescaled, cputime_scaled);
	account_group_user_time(p, cputime);
	p->gtime = cputime_add(p->gtime, cputime);

	/* Add guest time to cpustat. */
	cpustat->user = cputime64_add(cpustat->user, tmp);
	cpustat->guest = cputime64_add(cpustat->guest, tmp);
}

/*
 * Account system cpu time to a process.
 * @p: the process that the cpu time gets accounted to
 * @hardirq_offset: the offset to subtract from hardirq_count()
 * @cputime: the cpu time spent in kernel space since the last update
 * @cputime_scaled: cputime scaled by cpu frequency
 */
void account_system_time(struct task_struct *p, int hardirq_offset,
			 cputime_t cputime, cputime_t cputime_scaled)
{
	struct cpu_usage_stat *cpustat = &kstat_this_cpu.cpustat;
	cputime64_t tmp;

	if ((p->flags & PF_VCPU) && (irq_count() - hardirq_offset == 0)) {
		account_guest_time(p, cputime, cputime_scaled);
		return;
	}

	/* Add system time to process. */
	p->stime = cputime_add(p->stime, cputime);
	p->stimescaled = cputime_add(p->stimescaled, cputime_scaled);
	account_group_system_time(p, cputime);

	/* Add system time to cpustat. */
	tmp = cputime_to_cputime64(cputime);
	if (hardirq_count() - hardirq_offset)
		cpustat->irq = cputime64_add(cpustat->irq, tmp);
	else if (softirq_count())
		cpustat->softirq = cputime64_add(cpustat->softirq, tmp);
	else
		cpustat->system = cputime64_add(cpustat->system, tmp);

	cpuacct_update_stats(p, CPUACCT_STAT_SYSTEM, cputime);

	/* Account for system time used */
	acct_update_integrals(p);
}

/*
 * Account for involuntary wait time.
 * @steal: the cpu time spent in involuntary wait
 */
void account_steal_time(cputime_t cputime)
{
	struct cpu_usage_stat *cpustat = &kstat_this_cpu.cpustat;
	cputime64_t cputime64 = cputime_to_cputime64(cputime);

	cpustat->steal = cputime64_add(cpustat->steal, cputime64);
}

/*
 * Account for idle time.
 * @cputime: the cpu time spent in idle wait
 */
void account_idle_time(cputime_t cputime)
{
	struct cpu_usage_stat *cpustat = &kstat_this_cpu.cpustat;
	cputime64_t cputime64 = cputime_to_cputime64(cputime);
	struct rq *rq = this_rq();

	if (atomic_read(&rq->nr_iowait) > 0)
		cpustat->iowait = cputime64_add(cpustat->iowait, cputime64);
	else
		cpustat->idle = cputime64_add(cpustat->idle, cputime64);
}

#ifndef CONFIG_VIRT_CPU_ACCOUNTING

/*
 * Account a single tick of cpu time.
 * @p: the process that the cpu time gets accounted to
 * @user_tick: indicates if the tick is a user or a system tick
 */
void account_process_tick(struct task_struct *p, int user_tick)
{
	cputime_t one_jiffy = jiffies_to_cputime(1);
	cputime_t one_jiffy_scaled = cputime_to_scaled(one_jiffy);
	struct rq *rq = this_rq();

	if (user_tick)
		account_user_time(p, one_jiffy, one_jiffy_scaled);
	else if ((p != rq->idle) || (irq_count() != HARDIRQ_OFFSET))
		account_system_time(p, HARDIRQ_OFFSET, one_jiffy,
				    one_jiffy_scaled);
	else
		account_idle_time(one_jiffy);
}

/*
 * Account multiple ticks of steal time.
 * @p: the process from which the cpu time has been stolen
 * @ticks: number of stolen ticks
 */
void account_steal_ticks(unsigned long ticks)
{
	account_steal_time(jiffies_to_cputime(ticks));
}

/*
 * Account multiple ticks of idle time.
 * @ticks: number of stolen ticks
 */
void account_idle_ticks(unsigned long ticks)
{
	account_idle_time(jiffies_to_cputime(ticks));
}

#endif

/*
 * Use precise platform statistics if available:
 */
#ifdef CONFIG_VIRT_CPU_ACCOUNTING
cputime_t task_utime(struct task_struct *p)
{
	return p->utime;
}

cputime_t task_stime(struct task_struct *p)
{
	return p->stime;
}
#else
cputime_t task_utime(struct task_struct *p)
{
	clock_t utime = cputime_to_clock_t(p->utime),
		total = utime + cputime_to_clock_t(p->stime);
	u64 temp;

	/*
	 * Use CFS's precise accounting:
	 */
	temp = (u64)nsec_to_clock_t(p->se.sum_exec_runtime);

	if (total) {
		temp *= utime;
		do_div(temp, total);
	}
	utime = (clock_t)temp;

	p->prev_utime = max(p->prev_utime, clock_t_to_cputime(utime));
	return p->prev_utime;
}

cputime_t task_stime(struct task_struct *p)
{
	clock_t stime;

	/*
	 * Use CFS's precise accounting. (we subtract utime from
	 * the total, to make sure the total observed by userspace
	 * grows monotonically - apps rely on that):
	 */
	stime = nsec_to_clock_t(p->se.sum_exec_runtime) -
			cputime_to_clock_t(task_utime(p));

	if (stime >= 0)
		p->prev_stime = max(p->prev_stime, clock_t_to_cputime(stime));

	return p->prev_stime;
}
#endif

inline cputime_t task_gtime(struct task_struct *p)
{
	return p->gtime;
}

/*
 * This function gets called by the timer code, with HZ frequency.
 * We call it with interrupts disabled.
 *
 * It also gets called by the fork code, when changing the parent's
 * timeslices.
 */
void scheduler_tick(void)
{
	int cpu = smp_processor_id();
	struct rq *rq = cpu_rq(cpu);
	struct task_struct *curr = rq->curr;

	sched_clock_tick();

	spin_lock(&rq->lock);
	update_rq_clock(rq);
	update_cpu_load(rq);
	curr->sched_class->task_tick(rq, curr, 0);
	spin_unlock(&rq->lock);

	perf_counter_task_tick(curr, cpu);

#ifdef CONFIG_SMP
	rq->idle_at_tick = idle_cpu(cpu);
	trigger_load_balance(rq, cpu);
#endif
}

notrace unsigned long get_parent_ip(unsigned long addr)
{
	if (in_lock_functions(addr)) {
		addr = CALLER_ADDR2;
		if (in_lock_functions(addr))
			addr = CALLER_ADDR3;
	}
	return addr;
}

#if defined(CONFIG_PREEMPT) && (defined(CONFIG_DEBUG_PREEMPT) || \
				defined(CONFIG_PREEMPT_TRACER))

void __kprobes add_preempt_count(int val)
{
#ifdef CONFIG_DEBUG_PREEMPT
	/*
	 * Underflow?
	 */
	if (DEBUG_LOCKS_WARN_ON((preempt_count() < 0)))
		return;
#endif
	preempt_count() += val;
#ifdef CONFIG_DEBUG_PREEMPT
	/*
	 * Spinlock count overflowing soon?
	 */
	DEBUG_LOCKS_WARN_ON((preempt_count() & PREEMPT_MASK) >=
				PREEMPT_MASK - 10);
#endif
	if (preempt_count() == val)
		trace_preempt_off(CALLER_ADDR0, get_parent_ip(CALLER_ADDR1));
}
EXPORT_SYMBOL(add_preempt_count);

void __kprobes sub_preempt_count(int val)
{
#ifdef CONFIG_DEBUG_PREEMPT
	/*
	 * Underflow?
	 */
	if (DEBUG_LOCKS_WARN_ON(val > preempt_count()))
		return;
	/*
	 * Is the spinlock portion underflowing?
	 */
	if (DEBUG_LOCKS_WARN_ON((val < PREEMPT_MASK) &&
			!(preempt_count() & PREEMPT_MASK)))
		return;
#endif

	if (preempt_count() == val)
		trace_preempt_on(CALLER_ADDR0, get_parent_ip(CALLER_ADDR1));
	preempt_count() -= val;
}
EXPORT_SYMBOL(sub_preempt_count);

#endif

/*
 * Print scheduling while atomic bug:
 */
static noinline void __schedule_bug(struct task_struct *prev)
{
	struct pt_regs *regs = get_irq_regs();

	printk(KERN_ERR "BUG: scheduling while atomic: %s/%d/0x%08x\n",
		prev->comm, prev->pid, preempt_count());

	debug_show_held_locks(prev);
	print_modules();
	if (irqs_disabled())
		print_irqtrace_events(prev);

	if (regs)
		show_regs(regs);
	else
		dump_stack();
}

/*
 * Various schedule()-time debugging checks and statistics:
 */
static inline void schedule_debug(struct task_struct *prev)
{
	/*
	 * Test if we are atomic. Since do_exit() needs to call into
	 * schedule() atomically, we ignore that path for now.
	 * Otherwise, whine if we are scheduling when we should not be.
	 */
	if (unlikely(in_atomic_preempt_off() && !prev->exit_state))
		__schedule_bug(prev);

	profile_hit(SCHED_PROFILING, __builtin_return_address(0));

	schedstat_inc(this_rq(), sched_count);
#ifdef CONFIG_SCHEDSTATS
	if (unlikely(prev->lock_depth >= 0)) {
		schedstat_inc(this_rq(), bkl_count);
		schedstat_inc(prev, sched_info.bkl_count);
	}
#endif
}

static void put_prev_task(struct rq *rq, struct task_struct *prev)
{
	if (prev->state == TASK_RUNNING) {
		u64 runtime = prev->se.sum_exec_runtime;

		runtime -= prev->se.prev_sum_exec_runtime;
		runtime = min_t(u64, runtime, 2*sysctl_sched_migration_cost);

		/*
		 * In order to avoid avg_overlap growing stale when we are
		 * indeed overlapping and hence not getting put to sleep, grow
		 * the avg_overlap on preemption.
		 *
		 * We use the average preemption runtime because that
		 * correlates to the amount of cache footprint a task can
		 * build up.
		 */
		update_avg(&prev->se.avg_overlap, runtime);
	}
	prev->sched_class->put_prev_task(rq, prev);
}

/*
 * Pick up the highest-prio task:
 */
static inline struct task_struct *
pick_next_task(struct rq *rq)
{
	const struct sched_class *class;
	struct task_struct *p;

	/*
	 * Optimization: we know that if all tasks are in
	 * the fair class we can call that function directly:
	 */
	if (likely(rq->nr_running == rq->cfs.nr_running)) {
		p = fair_sched_class.pick_next_task(rq);
		if (likely(p))
			return p;
	}

	class = sched_class_highest;
	for ( ; ; ) {
		p = class->pick_next_task(rq);
		if (p)
			return p;
		/*
		 * Will never be NULL as the idle class always
		 * returns a non-NULL p:
		 */
		class = class->next;
	}
}

/*
 * schedule() is the main scheduler function.
 */
asmlinkage void __sched schedule(void)
{
	struct task_struct *prev, *next;
	unsigned long *switch_count;
	struct rq *rq;
	int cpu;

need_resched:
	preempt_disable();
	cpu = smp_processor_id();
	rq = cpu_rq(cpu);
	rcu_qsctr_inc(cpu);
	prev = rq->curr;
	switch_count = &prev->nivcsw;

	release_kernel_lock(prev);
need_resched_nonpreemptible:

	schedule_debug(prev);

	if (sched_feat(HRTICK))
		hrtick_clear(rq);

	spin_lock_irq(&rq->lock);
	update_rq_clock(rq);
	clear_tsk_need_resched(prev);

	if (prev->state && !(preempt_count() & PREEMPT_ACTIVE)) {
		if (unlikely(signal_pending_state(prev->state, prev)))
			prev->state = TASK_RUNNING;
		else
			deactivate_task(rq, prev, 1);
		switch_count = &prev->nvcsw;
	}

#ifdef CONFIG_SMP
	if (prev->sched_class->pre_schedule)
		prev->sched_class->pre_schedule(rq, prev);
#endif

	if (unlikely(!rq->nr_running))
		idle_balance(cpu, rq);

	put_prev_task(rq, prev);
	next = pick_next_task(rq);

	if (likely(prev != next)) {
		sched_info_switch(prev, next);
		perf_counter_task_sched_out(prev, next, cpu);

		rq->nr_switches++;
		rq->curr = next;
		++*switch_count;

		context_switch(rq, prev, next); /* unlocks the rq */
		/*
		 * the context switch might have flipped the stack from under
		 * us, hence refresh the local variables.
		 */
		cpu = smp_processor_id();
		rq = cpu_rq(cpu);
	} else
		spin_unlock_irq(&rq->lock);

	if (unlikely(reacquire_kernel_lock(current) < 0))
		goto need_resched_nonpreemptible;

	preempt_enable_no_resched();
	if (need_resched())
		goto need_resched;
}
EXPORT_SYMBOL(schedule);

#ifdef CONFIG_SMP
/*
 * Look out! "owner" is an entirely speculative pointer
 * access and not reliable.
 */
int mutex_spin_on_owner(struct mutex *lock, struct thread_info *owner)
{
	unsigned int cpu;
	struct rq *rq;

	if (!sched_feat(OWNER_SPIN))
		return 0;

#ifdef CONFIG_DEBUG_PAGEALLOC
	/*
	 * Need to access the cpu field knowing that
	 * DEBUG_PAGEALLOC could have unmapped it if
	 * the mutex owner just released it and exited.
	 */
	if (probe_kernel_address(&owner->cpu, cpu))
		goto out;
#else
	cpu = owner->cpu;
#endif

	/*
	 * Even if the access succeeded (likely case),
	 * the cpu field may no longer be valid.
	 */
	if (cpu >= nr_cpumask_bits)
		goto out;

	/*
	 * We need to validate that we can do a
	 * get_cpu() and that we have the percpu area.
	 */
	if (!cpu_online(cpu))
		goto out;

	rq = cpu_rq(cpu);

	for (;;) {
		/*
		 * Owner changed, break to re-assess state.
		 */
		if (lock->owner != owner)
			break;

		/*
		 * Is that owner really running on that cpu?
		 */
		if (task_thread_info(rq->curr) != owner || need_resched())
			return 0;

		cpu_relax();
	}
out:
	return 1;
}
#endif

#ifdef CONFIG_PREEMPT
/*
 * this is the entry point to schedule() from in-kernel preemption
 * off of preempt_enable. Kernel preemptions off return from interrupt
 * occur there and call schedule directly.
 */
asmlinkage void __sched preempt_schedule(void)
{
	struct thread_info *ti = current_thread_info();

	/*
	 * If there is a non-zero preempt_count or interrupts are disabled,
	 * we do not want to preempt the current task. Just return..
	 */
	if (likely(ti->preempt_count || irqs_disabled()))
		return;

	do {
		add_preempt_count(PREEMPT_ACTIVE);
		schedule();
		sub_preempt_count(PREEMPT_ACTIVE);

		/*
		 * Check again in case we missed a preemption opportunity
		 * between schedule and now.
		 */
		barrier();
	} while (need_resched());
}
EXPORT_SYMBOL(preempt_schedule);

/*
 * this is the entry point to schedule() from kernel preemption
 * off of irq context.
 * Note, that this is called and return with irqs disabled. This will
 * protect us against recursive calling from irq.
 */
asmlinkage void __sched preempt_schedule_irq(void)
{
	struct thread_info *ti = current_thread_info();

	/* Catch callers which need to be fixed */
	BUG_ON(ti->preempt_count || !irqs_disabled());

	do {
		add_preempt_count(PREEMPT_ACTIVE);
		local_irq_enable();
		schedule();
		local_irq_disable();
		sub_preempt_count(PREEMPT_ACTIVE);

		/*
		 * Check again in case we missed a preemption opportunity
		 * between schedule and now.
		 */
		barrier();
	} while (need_resched());
}

#endif /* CONFIG_PREEMPT */

int default_wake_function(wait_queue_t *curr, unsigned mode, int sync,
			  void *key)
{
	return try_to_wake_up(curr->private, mode, sync);
}
EXPORT_SYMBOL(default_wake_function);

/*
 * The core wakeup function. Non-exclusive wakeups (nr_exclusive == 0) just
 * wake everything up. If it's an exclusive wakeup (nr_exclusive == small +ve
 * number) then we wake all the non-exclusive tasks and one exclusive task.
 *
 * There are circumstances in which we can try to wake a task which has already
 * started to run but is not in state TASK_RUNNING. try_to_wake_up() returns
 * zero in this (rare) case, and we handle it by continuing to scan the queue.
 */
static void __wake_up_common(wait_queue_head_t *q, unsigned int mode,
			int nr_exclusive, int sync, void *key)
{
	wait_queue_t *curr, *next;

	list_for_each_entry_safe(curr, next, &q->task_list, task_list) {
		unsigned flags = curr->flags;

		if (curr->func(curr, mode, sync, key) &&
				(flags & WQ_FLAG_EXCLUSIVE) && !--nr_exclusive)
			break;
	}
}

/**
 * __wake_up - wake up threads blocked on a waitqueue.
 * @q: the waitqueue
 * @mode: which threads
 * @nr_exclusive: how many wake-one or wake-many threads to wake up
 * @key: is directly passed to the wakeup function
 *
 * It may be assumed that this function implies a write memory barrier before
 * changing the task state if and only if any tasks are woken up.
 */
void __wake_up(wait_queue_head_t *q, unsigned int mode,
			int nr_exclusive, void *key)
{
	unsigned long flags;

	spin_lock_irqsave(&q->lock, flags);
	__wake_up_common(q, mode, nr_exclusive, 0, key);
	spin_unlock_irqrestore(&q->lock, flags);
}
EXPORT_SYMBOL(__wake_up);

/*
 * Same as __wake_up but called with the spinlock in wait_queue_head_t held.
 */
void __wake_up_locked(wait_queue_head_t *q, unsigned int mode)
{
	__wake_up_common(q, mode, 1, 0, NULL);
}

void __wake_up_locked_key(wait_queue_head_t *q, unsigned int mode, void *key)
{
	__wake_up_common(q, mode, 1, 0, key);
}

/**
 * __wake_up_sync_key - wake up threads blocked on a waitqueue.
 * @q: the waitqueue
 * @mode: which threads
 * @nr_exclusive: how many wake-one or wake-many threads to wake up
 * @key: opaque value to be passed to wakeup targets
 *
 * The sync wakeup differs that the waker knows that it will schedule
 * away soon, so while the target thread will be woken up, it will not
 * be migrated to another CPU - ie. the two threads are 'synchronized'
 * with each other. This can prevent needless bouncing between CPUs.
 *
 * On UP it can prevent extra preemption.
 *
 * It may be assumed that this function implies a write memory barrier before
 * changing the task state if and only if any tasks are woken up.
 */
void __wake_up_sync_key(wait_queue_head_t *q, unsigned int mode,
			int nr_exclusive, void *key)
{
	unsigned long flags;
	int sync = 1;

	if (unlikely(!q))
		return;

	if (unlikely(!nr_exclusive))
		sync = 0;

	spin_lock_irqsave(&q->lock, flags);
	__wake_up_common(q, mode, nr_exclusive, sync, key);
	spin_unlock_irqrestore(&q->lock, flags);
}
EXPORT_SYMBOL_GPL(__wake_up_sync_key);

/*
 * __wake_up_sync - see __wake_up_sync_key()
 */
void __wake_up_sync(wait_queue_head_t *q, unsigned int mode, int nr_exclusive)
{
	__wake_up_sync_key(q, mode, nr_exclusive, NULL);
}
EXPORT_SYMBOL_GPL(__wake_up_sync);	/* For internal use only */

/**
 * complete: - signals a single thread waiting on this completion
 * @x:  holds the state of this particular completion
 *
 * This will wake up a single thread waiting on this completion. Threads will be
 * awakened in the same order in which they were queued.
 *
 * See also complete_all(), wait_for_completion() and related routines.
 *
 * It may be assumed that this function implies a write memory barrier before
 * changing the task state if and only if any tasks are woken up.
 */
void complete(struct completion *x)
{
	unsigned long flags;

	spin_lock_irqsave(&x->wait.lock, flags);
	x->done++;
	__wake_up_common(&x->wait, TASK_NORMAL, 1, 0, NULL);
	spin_unlock_irqrestore(&x->wait.lock, flags);
}
EXPORT_SYMBOL(complete);

/**
 * complete_all: - signals all threads waiting on this completion
 * @x:  holds the state of this particular completion
 *
 * This will wake up all threads waiting on this particular completion event.
 *
 * It may be assumed that this function implies a write memory barrier before
 * changing the task state if and only if any tasks are woken up.
 */
void complete_all(struct completion *x)
{
	unsigned long flags;

	spin_lock_irqsave(&x->wait.lock, flags);
	x->done += UINT_MAX/2;
	__wake_up_common(&x->wait, TASK_NORMAL, 0, 0, NULL);
	spin_unlock_irqrestore(&x->wait.lock, flags);
}
EXPORT_SYMBOL(complete_all);

static inline long __sched
do_wait_for_common(struct completion *x, long timeout, int state)
{
	if (!x->done) {
		DECLARE_WAITQUEUE(wait, current);

		wait.flags |= WQ_FLAG_EXCLUSIVE;
		__add_wait_queue_tail(&x->wait, &wait);
		do {
			if (signal_pending_state(state, current)) {
				timeout = -ERESTARTSYS;
				break;
			}
			__set_current_state(state);
			spin_unlock_irq(&x->wait.lock);
			timeout = schedule_timeout(timeout);
			spin_lock_irq(&x->wait.lock);
		} while (!x->done && timeout);
		__remove_wait_queue(&x->wait, &wait);
		if (!x->done)
			return timeout;
	}
	x->done--;
	return timeout ?: 1;
}

static long __sched
wait_for_common(struct completion *x, long timeout, int state)
{
	might_sleep();

	spin_lock_irq(&x->wait.lock);
	timeout = do_wait_for_common(x, timeout, state);
	spin_unlock_irq(&x->wait.lock);
	return timeout;
}

/**
 * wait_for_completion: - waits for completion of a task
 * @x:  holds the state of this particular completion
 *
 * This waits to be signaled for completion of a specific task. It is NOT
 * interruptible and there is no timeout.
 *
 * See also similar routines (i.e. wait_for_completion_timeout()) with timeout
 * and interrupt capability. Also see complete().
 */
void __sched wait_for_completion(struct completion *x)
{
	wait_for_common(x, MAX_SCHEDULE_TIMEOUT, TASK_UNINTERRUPTIBLE);
}
EXPORT_SYMBOL(wait_for_completion);

/**
 * wait_for_completion_timeout: - waits for completion of a task (w/timeout)
 * @x:  holds the state of this particular completion
 * @timeout:  timeout value in jiffies
 *
 * This waits for either a completion of a specific task to be signaled or for a
 * specified timeout to expire. The timeout is in jiffies. It is not
 * interruptible.
 */
unsigned long __sched
wait_for_completion_timeout(struct completion *x, unsigned long timeout)
{
	return wait_for_common(x, timeout, TASK_UNINTERRUPTIBLE);
}
EXPORT_SYMBOL(wait_for_completion_timeout);

/**
 * wait_for_completion_interruptible: - waits for completion of a task (w/intr)
 * @x:  holds the state of this particular completion
 *
 * This waits for completion of a specific task to be signaled. It is
 * interruptible.
 */
int __sched wait_for_completion_interruptible(struct completion *x)
{
	long t = wait_for_common(x, MAX_SCHEDULE_TIMEOUT, TASK_INTERRUPTIBLE);
	if (t == -ERESTARTSYS)
		return t;
	return 0;
}
EXPORT_SYMBOL(wait_for_completion_interruptible);

/**
 * wait_for_completion_interruptible_timeout: - waits for completion (w/(to,intr))
 * @x:  holds the state of this particular completion
 * @timeout:  timeout value in jiffies
 *
 * This waits for either a completion of a specific task to be signaled or for a
 * specified timeout to expire. It is interruptible. The timeout is in jiffies.
 */
unsigned long __sched
wait_for_completion_interruptible_timeout(struct completion *x,
					  unsigned long timeout)
{
	return wait_for_common(x, timeout, TASK_INTERRUPTIBLE);
}
EXPORT_SYMBOL(wait_for_completion_interruptible_timeout);

/**
 * wait_for_completion_killable: - waits for completion of a task (killable)
 * @x:  holds the state of this particular completion
 *
 * This waits to be signaled for completion of a specific task. It can be
 * interrupted by a kill signal.
 */
int __sched wait_for_completion_killable(struct completion *x)
{
	long t = wait_for_common(x, MAX_SCHEDULE_TIMEOUT, TASK_KILLABLE);
	if (t == -ERESTARTSYS)
		return t;
	return 0;
}
EXPORT_SYMBOL(wait_for_completion_killable);

/**
 *	try_wait_for_completion - try to decrement a completion without blocking
 *	@x:	completion structure
 *
 *	Returns: 0 if a decrement cannot be done without blocking
 *		 1 if a decrement succeeded.
 *
 *	If a completion is being used as a counting completion,
 *	attempt to decrement the counter without blocking. This
 *	enables us to avoid waiting if the resource the completion
 *	is protecting is not available.
 */
bool try_wait_for_completion(struct completion *x)
{
	int ret = 1;

	spin_lock_irq(&x->wait.lock);
	if (!x->done)
		ret = 0;
	else
		x->done--;
	spin_unlock_irq(&x->wait.lock);
	return ret;
}
EXPORT_SYMBOL(try_wait_for_completion);

/**
 *	completion_done - Test to see if a completion has any waiters
 *	@x:	completion structure
 *
 *	Returns: 0 if there are waiters (wait_for_completion() in progress)
 *		 1 if there are no waiters.
 *
 */
bool completion_done(struct completion *x)
{
	int ret = 1;

	spin_lock_irq(&x->wait.lock);
	if (!x->done)
		ret = 0;
	spin_unlock_irq(&x->wait.lock);
	return ret;
}
EXPORT_SYMBOL(completion_done);

static long __sched
sleep_on_common(wait_queue_head_t *q, int state, long timeout)
{
	unsigned long flags;
	wait_queue_t wait;

	init_waitqueue_entry(&wait, current);

	__set_current_state(state);

	spin_lock_irqsave(&q->lock, flags);
	__add_wait_queue(q, &wait);
	spin_unlock(&q->lock);
	timeout = schedule_timeout(timeout);
	spin_lock_irq(&q->lock);
	__remove_wait_queue(q, &wait);
	spin_unlock_irqrestore(&q->lock, flags);

	return timeout;
}

void __sched interruptible_sleep_on(wait_queue_head_t *q)
{
	sleep_on_common(q, TASK_INTERRUPTIBLE, MAX_SCHEDULE_TIMEOUT);
}
EXPORT_SYMBOL(interruptible_sleep_on);

long __sched
interruptible_sleep_on_timeout(wait_queue_head_t *q, long timeout)
{
	return sleep_on_common(q, TASK_INTERRUPTIBLE, timeout);
}
EXPORT_SYMBOL(interruptible_sleep_on_timeout);

void __sched sleep_on(wait_queue_head_t *q)
{
	sleep_on_common(q, TASK_UNINTERRUPTIBLE, MAX_SCHEDULE_TIMEOUT);
}
EXPORT_SYMBOL(sleep_on);

long __sched sleep_on_timeout(wait_queue_head_t *q, long timeout)
{
	return sleep_on_common(q, TASK_UNINTERRUPTIBLE, timeout);
}
EXPORT_SYMBOL(sleep_on_timeout);

#ifdef CONFIG_RT_MUTEXES

/*
 * rt_mutex_setprio - set the current priority of a task
 * @p: task
 * @prio: prio value (kernel-internal form)
 *
 * This function changes the 'effective' priority of a task. It does
 * not touch ->normal_prio like __setscheduler().
 *
 * Used by the rt_mutex code to implement priority inheritance logic.
 */
void rt_mutex_setprio(struct task_struct *p, int prio)
{
	unsigned long flags;
	int oldprio, on_rq, running;
	struct rq *rq;
	const struct sched_class *prev_class = p->sched_class;

	BUG_ON(prio < 0 || prio > MAX_PRIO);

	rq = task_rq_lock(p, &flags);
	update_rq_clock(rq);

	oldprio = p->prio;
	on_rq = p->se.on_rq;
	running = task_current(rq, p);
	if (on_rq)
		dequeue_task(rq, p, 0);
	if (running)
		p->sched_class->put_prev_task(rq, p);

	if (rt_prio(prio))
		p->sched_class = &rt_sched_class;
	else
		p->sched_class = &fair_sched_class;

	p->prio = prio;

	if (running)
		p->sched_class->set_curr_task(rq);
	if (on_rq) {
		enqueue_task(rq, p, 0);

		check_class_changed(rq, p, prev_class, oldprio, running);
	}
	task_rq_unlock(rq, &flags);
}

#endif

void set_user_nice(struct task_struct *p, long nice)
{
	int old_prio, delta, on_rq;
	unsigned long flags;
	struct rq *rq;

	if (TASK_NICE(p) == nice || nice < -20 || nice > 19)
		return;
	/*
	 * We have to be careful, if called from sys_setpriority(),
	 * the task might be in the middle of scheduling on another CPU.
	 */
	rq = task_rq_lock(p, &flags);
	update_rq_clock(rq);
	/*
	 * The RT priorities are set via sched_setscheduler(), but we still
	 * allow the 'normal' nice value to be set - but as expected
	 * it wont have any effect on scheduling until the task is
	 * SCHED_FIFO/SCHED_RR:
	 */
	if (task_has_rt_policy(p)) {
		p->static_prio = NICE_TO_PRIO(nice);
		goto out_unlock;
	}
	on_rq = p->se.on_rq;
	if (on_rq)
		dequeue_task(rq, p, 0);

	p->static_prio = NICE_TO_PRIO(nice);
	set_load_weight(p);
	old_prio = p->prio;
	p->prio = effective_prio(p);
	delta = p->prio - old_prio;

	if (on_rq) {
		enqueue_task(rq, p, 0);
		/*
		 * If the task increased its priority or is running and
		 * lowered its priority, then reschedule its CPU:
		 */
		if (delta < 0 || (delta > 0 && task_running(rq, p)))
			resched_task(rq->curr);
	}
out_unlock:
	task_rq_unlock(rq, &flags);
}
EXPORT_SYMBOL(set_user_nice);

/*
 * can_nice - check if a task can reduce its nice value
 * @p: task
 * @nice: nice value
 */
int can_nice(const struct task_struct *p, const int nice)
{
	/* convert nice value [19,-20] to rlimit style value [1,40] */
	int nice_rlim = 20 - nice;

	return (nice_rlim <= p->signal->rlim[RLIMIT_NICE].rlim_cur ||
		capable(CAP_SYS_NICE));
}

#ifdef __ARCH_WANT_SYS_NICE

/*
 * sys_nice - change the priority of the current process.
 * @increment: priority increment
 *
 * sys_setpriority is a more generic, but much slower function that
 * does similar things.
 */
SYSCALL_DEFINE1(nice, int, increment)
{
	long nice, retval;

	/*
	 * Setpriority might change our priority at the same moment.
	 * We don't have to worry. Conceptually one call occurs first
	 * and we have a single winner.
	 */
	if (increment < -40)
		increment = -40;
	if (increment > 40)
		increment = 40;

	nice = TASK_NICE(current) + increment;
	if (nice < -20)
		nice = -20;
	if (nice > 19)
		nice = 19;

	if (increment < 0 && !can_nice(current, nice))
		return -EPERM;

	retval = security_task_setnice(current, nice);
	if (retval)
		return retval;

	set_user_nice(current, nice);
	return 0;
}

#endif

/**
 * task_prio - return the priority value of a given task.
 * @p: the task in question.
 *
 * This is the priority value as seen by users in /proc.
 * RT tasks are offset by -200. Normal tasks are centered
 * around 0, value goes from -16 to +15.
 */
int task_prio(const struct task_struct *p)
{
	return p->prio - MAX_RT_PRIO;
}

/**
 * task_nice - return the nice value of a given task.
 * @p: the task in question.
 */
int task_nice(const struct task_struct *p)
{
	return TASK_NICE(p);
}
EXPORT_SYMBOL(task_nice);

/**
 * idle_cpu - is a given cpu idle currently?
 * @cpu: the processor in question.
 */
int idle_cpu(int cpu)
{
	return cpu_curr(cpu) == cpu_rq(cpu)->idle;
}

/**
 * idle_task - return the idle task for a given cpu.
 * @cpu: the processor in question.
 */
struct task_struct *idle_task(int cpu)
{
	return cpu_rq(cpu)->idle;
}

/**
 * find_process_by_pid - find a process with a matching PID value.
 * @pid: the pid in question.
 */
static struct task_struct *find_process_by_pid(pid_t pid)
{
	return pid ? find_task_by_vpid(pid) : current;
}

/* Actually do priority change: must hold rq lock. */
static void
__setscheduler(struct rq *rq, struct task_struct *p, int policy, int prio)
{
	BUG_ON(p->se.on_rq);

	p->policy = policy;
	switch (p->policy) {
	case SCHED_NORMAL:
	case SCHED_BATCH:
	case SCHED_IDLE:
		p->sched_class = &fair_sched_class;
		break;
	case SCHED_FIFO:
	case SCHED_RR:
		p->sched_class = &rt_sched_class;
		break;
	}

	p->rt_priority = prio;
	p->normal_prio = normal_prio(p);
	/* we are holding p->pi_lock already */
	p->prio = rt_mutex_getprio(p);
	set_load_weight(p);
}

/*
 * check the target process has a UID that matches the current process's
 */
static bool check_same_owner(struct task_struct *p)
{
	const struct cred *cred = current_cred(), *pcred;
	bool match;

	rcu_read_lock();
	pcred = __task_cred(p);
	match = (cred->euid == pcred->euid ||
		 cred->euid == pcred->uid);
	rcu_read_unlock();
	return match;
}

static int __sched_setscheduler(struct task_struct *p, int policy,
				struct sched_param *param, bool user)
{
	int retval, oldprio, oldpolicy = -1, on_rq, running;
	unsigned long flags;
	const struct sched_class *prev_class = p->sched_class;
	struct rq *rq;

	/* may grab non-irq protected spin_locks */
	BUG_ON(in_interrupt());
recheck:
	/* double check policy once rq lock held */
	if (policy < 0)
		policy = oldpolicy = p->policy;
	else if (policy != SCHED_FIFO && policy != SCHED_RR &&
			policy != SCHED_NORMAL && policy != SCHED_BATCH &&
			policy != SCHED_IDLE)
		return -EINVAL;
	/*
	 * Valid priorities for SCHED_FIFO and SCHED_RR are
	 * 1..MAX_USER_RT_PRIO-1, valid priority for SCHED_NORMAL,
	 * SCHED_BATCH and SCHED_IDLE is 0.
	 */
	if (param->sched_priority < 0 ||
	    (p->mm && param->sched_priority > MAX_USER_RT_PRIO-1) ||
	    (!p->mm && param->sched_priority > MAX_RT_PRIO-1))
		return -EINVAL;
	if (rt_policy(policy) != (param->sched_priority != 0))
		return -EINVAL;

	/*
	 * Allow unprivileged RT tasks to decrease priority:
	 */
	if (user && !capable(CAP_SYS_NICE)) {
		if (rt_policy(policy)) {
			unsigned long rlim_rtprio;

			if (!lock_task_sighand(p, &flags))
				return -ESRCH;
			rlim_rtprio = p->signal->rlim[RLIMIT_RTPRIO].rlim_cur;
			unlock_task_sighand(p, &flags);

			/* can't set/change the rt policy */
			if (policy != p->policy && !rlim_rtprio)
				return -EPERM;

			/* can't increase priority */
			if (param->sched_priority > p->rt_priority &&
			    param->sched_priority > rlim_rtprio)
				return -EPERM;
		}
		/*
		 * Like positive nice levels, dont allow tasks to
		 * move out of SCHED_IDLE either:
		 */
		if (p->policy == SCHED_IDLE && policy != SCHED_IDLE)
			return -EPERM;

		/* can't change other user's priorities */
		if (!check_same_owner(p))
			return -EPERM;
	}

	if (user) {
#ifdef CONFIG_RT_GROUP_SCHED
		/*
		 * Do not allow realtime tasks into groups that have no runtime
		 * assigned.
		 */
		if (rt_bandwidth_enabled() && rt_policy(policy) &&
				task_group(p)->rt_bandwidth.rt_runtime == 0)
			return -EPERM;
#endif

		retval = security_task_setscheduler(p, policy, param);
		if (retval)
			return retval;
	}

	/*
	 * make sure no PI-waiters arrive (or leave) while we are
	 * changing the priority of the task:
	 */
	spin_lock_irqsave(&p->pi_lock, flags);
	/*
	 * To be able to change p->policy safely, the apropriate
	 * runqueue lock must be held.
	 */
	rq = __task_rq_lock(p);
	/* recheck policy now with rq lock held */
	if (unlikely(oldpolicy != -1 && oldpolicy != p->policy)) {
		policy = oldpolicy = -1;
		__task_rq_unlock(rq);
		spin_unlock_irqrestore(&p->pi_lock, flags);
		goto recheck;
	}
	update_rq_clock(rq);
	on_rq = p->se.on_rq;
	running = task_current(rq, p);
	if (on_rq)
		deactivate_task(rq, p, 0);
	if (running)
		p->sched_class->put_prev_task(rq, p);

	oldprio = p->prio;
	__setscheduler(rq, p, policy, param->sched_priority);

	if (running)
		p->sched_class->set_curr_task(rq);
	if (on_rq) {
		activate_task(rq, p, 0);

		check_class_changed(rq, p, prev_class, oldprio, running);
	}
	__task_rq_unlock(rq);
	spin_unlock_irqrestore(&p->pi_lock, flags);

	rt_mutex_adjust_pi(p);

	return 0;
}

/**
 * sched_setscheduler - change the scheduling policy and/or RT priority of a thread.
 * @p: the task in question.
 * @policy: new policy.
 * @param: structure containing the new RT priority.
 *
 * NOTE that the task may be already dead.
 */
int sched_setscheduler(struct task_struct *p, int policy,
		       struct sched_param *param)
{
	return __sched_setscheduler(p, policy, param, true);
}
EXPORT_SYMBOL_GPL(sched_setscheduler);

/**
 * sched_setscheduler_nocheck - change the scheduling policy and/or RT priority of a thread from kernelspace.
 * @p: the task in question.
 * @policy: new policy.
 * @param: structure containing the new RT priority.
 *
 * Just like sched_setscheduler, only don't bother checking if the
 * current context has permission.  For example, this is needed in
 * stop_machine(): we create temporary high priority worker threads,
 * but our caller might not have that capability.
 */
int sched_setscheduler_nocheck(struct task_struct *p, int policy,
			       struct sched_param *param)
{
	return __sched_setscheduler(p, policy, param, false);
}

static int
do_sched_setscheduler(pid_t pid, int policy, struct sched_param __user *param)
{
	struct sched_param lparam;
	struct task_struct *p;
	int retval;

	if (!param || pid < 0)
		return -EINVAL;
	if (copy_from_user(&lparam, param, sizeof(struct sched_param)))
		return -EFAULT;

	rcu_read_lock();
	retval = -ESRCH;
	p = find_process_by_pid(pid);
	if (p != NULL)
		retval = sched_setscheduler(p, policy, &lparam);
	rcu_read_unlock();

	return retval;
}

/**
 * sys_sched_setscheduler - set/change the scheduler policy and RT priority
 * @pid: the pid in question.
 * @policy: new policy.
 * @param: structure containing the new RT priority.
 */
SYSCALL_DEFINE3(sched_setscheduler, pid_t, pid, int, policy,
		struct sched_param __user *, param)
{
	/* negative values for policy are not valid */
	if (policy < 0)
		return -EINVAL;

	return do_sched_setscheduler(pid, policy, param);
}

/**
 * sys_sched_setparam - set/change the RT priority of a thread
 * @pid: the pid in question.
 * @param: structure containing the new RT priority.
 */
SYSCALL_DEFINE2(sched_setparam, pid_t, pid, struct sched_param __user *, param)
{
	return do_sched_setscheduler(pid, -1, param);
}

/**
 * sys_sched_getscheduler - get the policy (scheduling class) of a thread
 * @pid: the pid in question.
 */
SYSCALL_DEFINE1(sched_getscheduler, pid_t, pid)
{
	struct task_struct *p;
	int retval;

	if (pid < 0)
		return -EINVAL;

	retval = -ESRCH;
	read_lock(&tasklist_lock);
	p = find_process_by_pid(pid);
	if (p) {
		retval = security_task_getscheduler(p);
		if (!retval)
			retval = p->policy;
	}
	read_unlock(&tasklist_lock);
	return retval;
}

/**
 * sys_sched_getscheduler - get the RT priority of a thread
 * @pid: the pid in question.
 * @param: structure containing the RT priority.
 */
SYSCALL_DEFINE2(sched_getparam, pid_t, pid, struct sched_param __user *, param)
{
	struct sched_param lp;
	struct task_struct *p;
	int retval;

	if (!param || pid < 0)
		return -EINVAL;

	read_lock(&tasklist_lock);
	p = find_process_by_pid(pid);
	retval = -ESRCH;
	if (!p)
		goto out_unlock;

	retval = security_task_getscheduler(p);
	if (retval)
		goto out_unlock;

	lp.sched_priority = p->rt_priority;
	read_unlock(&tasklist_lock);

	/*
	 * This one might sleep, we cannot do it with a spinlock held ...
	 */
	retval = copy_to_user(param, &lp, sizeof(*param)) ? -EFAULT : 0;

	return retval;

out_unlock:
	read_unlock(&tasklist_lock);
	return retval;
}

long sched_setaffinity(pid_t pid, const struct cpumask *in_mask)
{
	cpumask_var_t cpus_allowed, new_mask;
	struct task_struct *p;
	int retval;

	get_online_cpus();
	read_lock(&tasklist_lock);

	p = find_process_by_pid(pid);
	if (!p) {
		read_unlock(&tasklist_lock);
		put_online_cpus();
		return -ESRCH;
	}

	/*
	 * It is not safe to call set_cpus_allowed with the
	 * tasklist_lock held. We will bump the task_struct's
	 * usage count and then drop tasklist_lock.
	 */
	get_task_struct(p);
	read_unlock(&tasklist_lock);

	if (!alloc_cpumask_var(&cpus_allowed, GFP_KERNEL)) {
		retval = -ENOMEM;
		goto out_put_task;
	}
	if (!alloc_cpumask_var(&new_mask, GFP_KERNEL)) {
		retval = -ENOMEM;
		goto out_free_cpus_allowed;
	}
	retval = -EPERM;
	if (!check_same_owner(p) && !capable(CAP_SYS_NICE))
		goto out_unlock;

	retval = security_task_setscheduler(p, 0, NULL);
	if (retval)
		goto out_unlock;

	cpuset_cpus_allowed(p, cpus_allowed);
	cpumask_and(new_mask, in_mask, cpus_allowed);
 again:
	retval = set_cpus_allowed_ptr(p, new_mask);

	if (!retval) {
		cpuset_cpus_allowed(p, cpus_allowed);
		if (!cpumask_subset(new_mask, cpus_allowed)) {
			/*
			 * We must have raced with a concurrent cpuset
			 * update. Just reset the cpus_allowed to the
			 * cpuset's cpus_allowed
			 */
			cpumask_copy(new_mask, cpus_allowed);
			goto again;
		}
	}
out_unlock:
	free_cpumask_var(new_mask);
out_free_cpus_allowed:
	free_cpumask_var(cpus_allowed);
out_put_task:
	put_task_struct(p);
	put_online_cpus();
	return retval;
}

static int get_user_cpu_mask(unsigned long __user *user_mask_ptr, unsigned len,
			     struct cpumask *new_mask)
{
	if (len < cpumask_size())
		cpumask_clear(new_mask);
	else if (len > cpumask_size())
		len = cpumask_size();

	return copy_from_user(new_mask, user_mask_ptr, len) ? -EFAULT : 0;
}

/**
 * sys_sched_setaffinity - set the cpu affinity of a process
 * @pid: pid of the process
 * @len: length in bytes of the bitmask pointed to by user_mask_ptr
 * @user_mask_ptr: user-space pointer to the new cpu mask
 */
SYSCALL_DEFINE3(sched_setaffinity, pid_t, pid, unsigned int, len,
		unsigned long __user *, user_mask_ptr)
{
	cpumask_var_t new_mask;
	int retval;

	if (!alloc_cpumask_var(&new_mask, GFP_KERNEL))
		return -ENOMEM;

	retval = get_user_cpu_mask(user_mask_ptr, len, new_mask);
	if (retval == 0)
		retval = sched_setaffinity(pid, new_mask);
	free_cpumask_var(new_mask);
	return retval;
}

long sched_getaffinity(pid_t pid, struct cpumask *mask)
{
	struct task_struct *p;
	int retval;

	get_online_cpus();
	read_lock(&tasklist_lock);

	retval = -ESRCH;
	p = find_process_by_pid(pid);
	if (!p)
		goto out_unlock;

	retval = security_task_getscheduler(p);
	if (retval)
		goto out_unlock;

	cpumask_and(mask, &p->cpus_allowed, cpu_online_mask);

out_unlock:
	read_unlock(&tasklist_lock);
	put_online_cpus();

	return retval;
}

/**
 * sys_sched_getaffinity - get the cpu affinity of a process
 * @pid: pid of the process
 * @len: length in bytes of the bitmask pointed to by user_mask_ptr
 * @user_mask_ptr: user-space pointer to hold the current cpu mask
 */
SYSCALL_DEFINE3(sched_getaffinity, pid_t, pid, unsigned int, len,
		unsigned long __user *, user_mask_ptr)
{
	int ret;
	cpumask_var_t mask;

	if (len < cpumask_size())
		return -EINVAL;

	if (!alloc_cpumask_var(&mask, GFP_KERNEL))
		return -ENOMEM;

	ret = sched_getaffinity(pid, mask);
	if (ret == 0) {
		if (copy_to_user(user_mask_ptr, mask, cpumask_size()))
			ret = -EFAULT;
		else
			ret = cpumask_size();
	}
	free_cpumask_var(mask);

	return ret;
}

/**
 * sys_sched_yield - yield the current processor to other threads.
 *
 * This function yields the current CPU to other tasks. If there are no
 * other threads running on this CPU then this function will return.
 */
SYSCALL_DEFINE0(sched_yield)
{
	struct rq *rq = this_rq_lock();

	schedstat_inc(rq, yld_count);
	current->sched_class->yield_task(rq);

	/*
	 * Since we are going to call schedule() anyway, there's
	 * no need to preempt or enable interrupts:
	 */
	__release(rq->lock);
	spin_release(&rq->lock.dep_map, 1, _THIS_IP_);
	_raw_spin_unlock(&rq->lock);
	preempt_enable_no_resched();

	schedule();

	return 0;
}

static void __cond_resched(void)
{
#ifdef CONFIG_DEBUG_SPINLOCK_SLEEP
	__might_sleep(__FILE__, __LINE__);
#endif
	/*
	 * The BKS might be reacquired before we have dropped
	 * PREEMPT_ACTIVE, which could trigger a second
	 * cond_resched() call.
	 */
	do {
		add_preempt_count(PREEMPT_ACTIVE);
		schedule();
		sub_preempt_count(PREEMPT_ACTIVE);
	} while (need_resched());
}

int __sched _cond_resched(void)
{
	if (need_resched() && !(preempt_count() & PREEMPT_ACTIVE) &&
					system_state == SYSTEM_RUNNING) {
		__cond_resched();
		return 1;
	}
	return 0;
}
EXPORT_SYMBOL(_cond_resched);

/*
 * cond_resched_lock() - if a reschedule is pending, drop the given lock,
 * call schedule, and on return reacquire the lock.
 *
 * This works OK both with and without CONFIG_PREEMPT. We do strange low-level
 * operations here to prevent schedule() from being called twice (once via
 * spin_unlock(), once by hand).
 */
int cond_resched_lock(spinlock_t *lock)
{
	int resched = need_resched() && system_state == SYSTEM_RUNNING;
	int ret = 0;

	if (spin_needbreak(lock) || resched) {
		spin_unlock(lock);
		if (resched && need_resched())
			__cond_resched();
		else
			cpu_relax();
		ret = 1;
		spin_lock(lock);
	}
	return ret;
}
EXPORT_SYMBOL(cond_resched_lock);

int __sched cond_resched_softirq(void)
{
	BUG_ON(!in_softirq());

	if (need_resched() && system_state == SYSTEM_RUNNING) {
		local_bh_enable();
		__cond_resched();
		local_bh_disable();
		return 1;
	}
	return 0;
}
EXPORT_SYMBOL(cond_resched_softirq);

/**
 * yield - yield the current processor to other threads.
 *
 * This is a shortcut for kernel-space yielding - it marks the
 * thread runnable and calls sys_sched_yield().
 */
void __sched yield(void)
{
	set_current_state(TASK_RUNNING);
	sys_sched_yield();
}
EXPORT_SYMBOL(yield);

/*
 * This task is about to go to sleep on IO. Increment rq->nr_iowait so
 * that process accounting knows that this is a task in IO wait state.
 *
 * But don't do that if it is a deliberate, throttling IO wait (this task
 * has set its backing_dev_info: the queue against which it should throttle)
 */
void __sched io_schedule(void)
{
	struct rq *rq = &__raw_get_cpu_var(runqueues);

	delayacct_blkio_start();
	atomic_inc(&rq->nr_iowait);
	schedule();
	atomic_dec(&rq->nr_iowait);
	delayacct_blkio_end();
}
EXPORT_SYMBOL(io_schedule);

long __sched io_schedule_timeout(long timeout)
{
	struct rq *rq = &__raw_get_cpu_var(runqueues);
	long ret;

	delayacct_blkio_start();
	atomic_inc(&rq->nr_iowait);
	ret = schedule_timeout(timeout);
	atomic_dec(&rq->nr_iowait);
	delayacct_blkio_end();
	return ret;
}

/**
 * sys_sched_get_priority_max - return maximum RT priority.
 * @policy: scheduling class.
 *
 * this syscall returns the maximum rt_priority that can be used
 * by a given scheduling class.
 */
SYSCALL_DEFINE1(sched_get_priority_max, int, policy)
{
	int ret = -EINVAL;

	switch (policy) {
	case SCHED_FIFO:
	case SCHED_RR:
		ret = MAX_USER_RT_PRIO-1;
		break;
	case SCHED_NORMAL:
	case SCHED_BATCH:
	case SCHED_IDLE:
		ret = 0;
		break;
	}
	return ret;
}

/**
 * sys_sched_get_priority_min - return minimum RT priority.
 * @policy: scheduling class.
 *
 * this syscall returns the minimum rt_priority that can be used
 * by a given scheduling class.
 */
SYSCALL_DEFINE1(sched_get_priority_min, int, policy)
{
	int ret = -EINVAL;

	switch (policy) {
	case SCHED_FIFO:
	case SCHED_RR:
		ret = 1;
		break;
	case SCHED_NORMAL:
	case SCHED_BATCH:
	case SCHED_IDLE:
		ret = 0;
	}
	return ret;
}

/**
 * sys_sched_rr_get_interval - return the default timeslice of a process.
 * @pid: pid of the process.
 * @interval: userspace pointer to the timeslice value.
 *
 * this syscall writes the default timeslice value of a given process
 * into the user-space timespec buffer. A value of '0' means infinity.
 */
SYSCALL_DEFINE2(sched_rr_get_interval, pid_t, pid,
		struct timespec __user *, interval)
{
	struct task_struct *p;
	unsigned int time_slice;
	int retval;
	struct timespec t;

	if (pid < 0)
		return -EINVAL;

	retval = -ESRCH;
	read_lock(&tasklist_lock);
	p = find_process_by_pid(pid);
	if (!p)
		goto out_unlock;

	retval = security_task_getscheduler(p);
	if (retval)
		goto out_unlock;

	/*
	 * Time slice is 0 for SCHED_FIFO tasks and for SCHED_OTHER
	 * tasks that are on an otherwise idle runqueue:
	 */
	time_slice = 0;
	if (p->policy == SCHED_RR) {
		time_slice = DEF_TIMESLICE;
	} else if (p->policy != SCHED_FIFO) {
		struct sched_entity *se = &p->se;
		unsigned long flags;
		struct rq *rq;

		rq = task_rq_lock(p, &flags);
		if (rq->cfs.load.weight)
			time_slice = NS_TO_JIFFIES(sched_slice(&rq->cfs, se));
		task_rq_unlock(rq, &flags);
	}
	read_unlock(&tasklist_lock);
	jiffies_to_timespec(time_slice, &t);
	retval = copy_to_user(interval, &t, sizeof(t)) ? -EFAULT : 0;
	return retval;

out_unlock:
	read_unlock(&tasklist_lock);
	return retval;
}

static const char stat_nam[] = TASK_STATE_TO_CHAR_STR;

void sched_show_task(struct task_struct *p)
{
	unsigned long free = 0;
	unsigned state;

	state = p->state ? __ffs(p->state) + 1 : 0;
	printk(KERN_INFO "%-13.13s %c", p->comm,
		state < sizeof(stat_nam) - 1 ? stat_nam[state] : '?');
#if BITS_PER_LONG == 32
	if (state == TASK_RUNNING)
		printk(KERN_CONT " running  ");
	else
		printk(KERN_CONT " %08lx ", thread_saved_pc(p));
#else
	if (state == TASK_RUNNING)
		printk(KERN_CONT "  running task    ");
	else
		printk(KERN_CONT " %016lx ", thread_saved_pc(p));
#endif
#ifdef CONFIG_DEBUG_STACK_USAGE
	free = stack_not_used(p);
#endif
	printk(KERN_CONT "%5lu %5d %6d 0x%08lx\n", free,
		task_pid_nr(p), task_pid_nr(p->real_parent),
		(unsigned long)task_thread_info(p)->flags);

	show_stack(p, NULL);
}

void show_state_filter(unsigned long state_filter)
{
	struct task_struct *g, *p;

#if BITS_PER_LONG == 32
	printk(KERN_INFO
		"  task                PC stack   pid father\n");
#else
	printk(KERN_INFO
		"  task                        PC stack   pid father\n");
#endif
	read_lock(&tasklist_lock);
	do_each_thread(g, p) {
		/*
		 * reset the NMI-timeout, listing all files on a slow
		 * console might take alot of time:
		 */
		touch_nmi_watchdog();
		if (!state_filter || (p->state & state_filter))
			sched_show_task(p);
	} while_each_thread(g, p);

	touch_all_softlockup_watchdogs();

#ifdef CONFIG_SCHED_DEBUG
	sysrq_sched_debug_show();
#endif
	read_unlock(&tasklist_lock);
	/*
	 * Only show locks if all tasks are dumped:
	 */
	if (state_filter == -1)
		debug_show_all_locks();
}

void __cpuinit init_idle_bootup_task(struct task_struct *idle)
{
	idle->sched_class = &idle_sched_class;
}

/**
 * init_idle - set up an idle thread for a given CPU
 * @idle: task in question
 * @cpu: cpu the idle task belongs to
 *
 * NOTE: this function does not set the idle thread's NEED_RESCHED
 * flag, to make booting more robust.
 */
void __cpuinit init_idle(struct task_struct *idle, int cpu)
{
	struct rq *rq = cpu_rq(cpu);
	unsigned long flags;

	spin_lock_irqsave(&rq->lock, flags);

	__sched_fork(idle);
	idle->se.exec_start = sched_clock();

	idle->prio = idle->normal_prio = MAX_PRIO;
	cpumask_copy(&idle->cpus_allowed, cpumask_of(cpu));
	__set_task_cpu(idle, cpu);

	rq->curr = rq->idle = idle;
#if defined(CONFIG_SMP) && defined(__ARCH_WANT_UNLOCKED_CTXSW)
	idle->oncpu = 1;
#endif
	spin_unlock_irqrestore(&rq->lock, flags);

	/* Set the preempt count _outside_ the spinlocks! */
#if defined(CONFIG_PREEMPT)
	task_thread_info(idle)->preempt_count = (idle->lock_depth >= 0);
#else
	task_thread_info(idle)->preempt_count = 0;
#endif
	/*
	 * The idle tasks have their own, simple scheduling class:
	 */
	idle->sched_class = &idle_sched_class;
	ftrace_graph_init_task(idle);
}

/*
 * In a system that switches off the HZ timer nohz_cpu_mask
 * indicates which cpus entered this state. This is used
 * in the rcu update to wait only for active cpus. For system
 * which do not switch off the HZ timer nohz_cpu_mask should
 * always be CPU_BITS_NONE.
 */
cpumask_var_t nohz_cpu_mask;

/*
 * Increase the granularity value when there are more CPUs,
 * because with more CPUs the 'effective latency' as visible
 * to users decreases. But the relationship is not linear,
 * so pick a second-best guess by going with the log2 of the
 * number of CPUs.
 *
 * This idea comes from the SD scheduler of Con Kolivas:
 */
static inline void sched_init_granularity(void)
{
	unsigned int factor = 1 + ilog2(num_online_cpus());
	const unsigned long limit = 200000000;

	sysctl_sched_min_granularity *= factor;
	if (sysctl_sched_min_granularity > limit)
		sysctl_sched_min_granularity = limit;

	sysctl_sched_latency *= factor;
	if (sysctl_sched_latency > limit)
		sysctl_sched_latency = limit;

	sysctl_sched_wakeup_granularity *= factor;

	sysctl_sched_shares_ratelimit *= factor;
}

#ifdef CONFIG_SMP
/*
 * This is how migration works:
 *
 * 1) we queue a struct migration_req structure in the source CPU's
 *    runqueue and wake up that CPU's migration thread.
 * 2) we down() the locked semaphore => thread blocks.
 * 3) migration thread wakes up (implicitly it forces the migrated
 *    thread off the CPU)
 * 4) it gets the migration request and checks whether the migrated
 *    task is still in the wrong runqueue.
 * 5) if it's in the wrong runqueue then the migration thread removes
 *    it and puts it into the right queue.
 * 6) migration thread up()s the semaphore.
 * 7) we wake up and the migration is done.
 */

/*
 * Change a given task's CPU affinity. Migrate the thread to a
 * proper CPU and schedule it away if the CPU it's executing on
 * is removed from the allowed bitmask.
 *
 * NOTE: the caller must have a valid reference to the task, the
 * task must not exit() & deallocate itself prematurely. The
 * call is not atomic; no spinlocks may be held.
 */
int set_cpus_allowed_ptr(struct task_struct *p, const struct cpumask *new_mask)
{
	struct migration_req req;
	unsigned long flags;
	struct rq *rq;
	int ret = 0;

	rq = task_rq_lock(p, &flags);
	if (!cpumask_intersects(new_mask, cpu_online_mask)) {
		ret = -EINVAL;
		goto out;
	}

	if (unlikely((p->flags & PF_THREAD_BOUND) && p != current &&
		     !cpumask_equal(&p->cpus_allowed, new_mask))) {
		ret = -EINVAL;
		goto out;
	}

	if (p->sched_class->set_cpus_allowed)
		p->sched_class->set_cpus_allowed(p, new_mask);
	else {
		cpumask_copy(&p->cpus_allowed, new_mask);
		p->rt.nr_cpus_allowed = cpumask_weight(new_mask);
	}

	/* Can the task run on the task's current CPU? If so, we're done */
	if (cpumask_test_cpu(task_cpu(p), new_mask))
		goto out;

	if (migrate_task(p, cpumask_any_and(cpu_online_mask, new_mask), &req)) {
		/* Need help from migration thread: drop lock and wait. */
		task_rq_unlock(rq, &flags);
		wake_up_process(rq->migration_thread);
		wait_for_completion(&req.done);
		tlb_migrate_finish(p->mm);
		return 0;
	}
out:
	task_rq_unlock(rq, &flags);

	return ret;
}
EXPORT_SYMBOL_GPL(set_cpus_allowed_ptr);

/*
 * Move (not current) task off this cpu, onto dest cpu. We're doing
 * this because either it can't run here any more (set_cpus_allowed()
 * away from this CPU, or CPU going down), or because we're
 * attempting to rebalance this task on exec (sched_exec).
 *
 * So we race with normal scheduler movements, but that's OK, as long
 * as the task is no longer on this CPU.
 *
 * Returns non-zero if task was successfully migrated.
 */
static int __migrate_task(struct task_struct *p, int src_cpu, int dest_cpu)
{
	struct rq *rq_dest, *rq_src;
	int ret = 0, on_rq;

	if (unlikely(!cpu_active(dest_cpu)))
		return ret;

	rq_src = cpu_rq(src_cpu);
	rq_dest = cpu_rq(dest_cpu);

	double_rq_lock(rq_src, rq_dest);
	/* Already moved. */
	if (task_cpu(p) != src_cpu)
		goto done;
	/* Affinity changed (again). */
	if (!cpumask_test_cpu(dest_cpu, &p->cpus_allowed))
		goto fail;

	on_rq = p->se.on_rq;
	if (on_rq)
		deactivate_task(rq_src, p, 0);

	set_task_cpu(p, dest_cpu);
	if (on_rq) {
		activate_task(rq_dest, p, 0);
		check_preempt_curr(rq_dest, p, 0);
	}
done:
	ret = 1;
fail:
	double_rq_unlock(rq_src, rq_dest);
	return ret;
}

/*
 * migration_thread - this is a highprio system thread that performs
 * thread migration by bumping thread off CPU then 'pushing' onto
 * another runqueue.
 */
static int migration_thread(void *data)
{
	int cpu = (long)data;
	struct rq *rq;

	rq = cpu_rq(cpu);
	BUG_ON(rq->migration_thread != current);

	set_current_state(TASK_INTERRUPTIBLE);
	while (!kthread_should_stop()) {
		struct migration_req *req;
		struct list_head *head;

		spin_lock_irq(&rq->lock);

		if (cpu_is_offline(cpu)) {
			spin_unlock_irq(&rq->lock);
			goto wait_to_die;
		}

		if (rq->active_balance) {
			active_load_balance(rq, cpu);
			rq->active_balance = 0;
		}

		head = &rq->migration_queue;

		if (list_empty(head)) {
			spin_unlock_irq(&rq->lock);
			schedule();
			set_current_state(TASK_INTERRUPTIBLE);
			continue;
		}
		req = list_entry(head->next, struct migration_req, list);
		list_del_init(head->next);

		spin_unlock(&rq->lock);
		__migrate_task(req->task, cpu, req->dest_cpu);
		local_irq_enable();

		complete(&req->done);
	}
	__set_current_state(TASK_RUNNING);
	return 0;

wait_to_die:
	/* Wait for kthread_stop */
	set_current_state(TASK_INTERRUPTIBLE);
	while (!kthread_should_stop()) {
		schedule();
		set_current_state(TASK_INTERRUPTIBLE);
	}
	__set_current_state(TASK_RUNNING);
	return 0;
}

#ifdef CONFIG_HOTPLUG_CPU

static int __migrate_task_irq(struct task_struct *p, int src_cpu, int dest_cpu)
{
	int ret;

	local_irq_disable();
	ret = __migrate_task(p, src_cpu, dest_cpu);
	local_irq_enable();
	return ret;
}

/*
 * Figure out where task on dead CPU should go, use force if necessary.
 */
static void move_task_off_dead_cpu(int dead_cpu, struct task_struct *p)
{
	int dest_cpu;
	const struct cpumask *nodemask = cpumask_of_node(cpu_to_node(dead_cpu));

again:
	/* Look for allowed, online CPU in same node. */
	for_each_cpu_and(dest_cpu, nodemask, cpu_online_mask)
		if (cpumask_test_cpu(dest_cpu, &p->cpus_allowed))
			goto move;

	/* Any allowed, online CPU? */
	dest_cpu = cpumask_any_and(&p->cpus_allowed, cpu_online_mask);
	if (dest_cpu < nr_cpu_ids)
		goto move;

	/* No more Mr. Nice Guy. */
	if (dest_cpu >= nr_cpu_ids) {
		cpuset_cpus_allowed_locked(p, &p->cpus_allowed);
		dest_cpu = cpumask_any_and(cpu_online_mask, &p->cpus_allowed);

		/*
		 * Don't tell them about moving exiting tasks or
		 * kernel threads (both mm NULL), since they never
		 * leave kernel.
		 */
		if (p->mm && printk_ratelimit()) {
			printk(KERN_INFO "process %d (%s) no "
			       "longer affine to cpu%d\n",
			       task_pid_nr(p), p->comm, dead_cpu);
		}
	}

move:
	/* It can have affinity changed while we were choosing. */
	if (unlikely(!__migrate_task_irq(p, dead_cpu, dest_cpu)))
		goto again;
}

/*
 * While a dead CPU has no uninterruptible tasks queued at this point,
 * it might still have a nonzero ->nr_uninterruptible counter, because
 * for performance reasons the counter is not stricly tracking tasks to
 * their home CPUs. So we just add the counter to another CPU's counter,
 * to keep the global sum constant after CPU-down:
 */
static void migrate_nr_uninterruptible(struct rq *rq_src)
{
	struct rq *rq_dest = cpu_rq(cpumask_any(cpu_online_mask));
	unsigned long flags;

	local_irq_save(flags);
	double_rq_lock(rq_src, rq_dest);
	rq_dest->nr_uninterruptible += rq_src->nr_uninterruptible;
	rq_src->nr_uninterruptible = 0;
	double_rq_unlock(rq_src, rq_dest);
	local_irq_restore(flags);
}

/* Run through task list and migrate tasks from the dead cpu. */
static void migrate_live_tasks(int src_cpu)
{
	struct task_struct *p, *t;

	read_lock(&tasklist_lock);

	do_each_thread(t, p) {
		if (p == current)
			continue;

		if (task_cpu(p) == src_cpu)
			move_task_off_dead_cpu(src_cpu, p);
	} while_each_thread(t, p);

	read_unlock(&tasklist_lock);
}

/*
 * Schedules idle task to be the next runnable task on current CPU.
 * It does so by boosting its priority to highest possible.
 * Used by CPU offline code.
 */
void sched_idle_next(void)
{
	int this_cpu = smp_processor_id();
	struct rq *rq = cpu_rq(this_cpu);
	struct task_struct *p = rq->idle;
	unsigned long flags;

	/* cpu has to be offline */
	BUG_ON(cpu_online(this_cpu));

	/*
	 * Strictly not necessary since rest of the CPUs are stopped by now
	 * and interrupts disabled on the current cpu.
	 */
	spin_lock_irqsave(&rq->lock, flags);

	__setscheduler(rq, p, SCHED_FIFO, MAX_RT_PRIO-1);

	update_rq_clock(rq);
	activate_task(rq, p, 0);

	spin_unlock_irqrestore(&rq->lock, flags);
}

/*
 * Ensures that the idle task is using init_mm right before its cpu goes
 * offline.
 */
void idle_task_exit(void)
{
	struct mm_struct *mm = current->active_mm;

	BUG_ON(cpu_online(smp_processor_id()));

	if (mm != &init_mm)
		switch_mm(mm, &init_mm, current);
	mmdrop(mm);
}

/* called under rq->lock with disabled interrupts */
static void migrate_dead(unsigned int dead_cpu, struct task_struct *p)
{
	struct rq *rq = cpu_rq(dead_cpu);

	/* Must be exiting, otherwise would be on tasklist. */
	BUG_ON(!p->exit_state);

	/* Cannot have done final schedule yet: would have vanished. */
	BUG_ON(p->state == TASK_DEAD);

	get_task_struct(p);

	/*
	 * Drop lock around migration; if someone else moves it,
	 * that's OK. No task can be added to this CPU, so iteration is
	 * fine.
	 */
	spin_unlock_irq(&rq->lock);
	move_task_off_dead_cpu(dead_cpu, p);
	spin_lock_irq(&rq->lock);

	put_task_struct(p);
}

/* release_task() removes task from tasklist, so we won't find dead tasks. */
static void migrate_dead_tasks(unsigned int dead_cpu)
{
	struct rq *rq = cpu_rq(dead_cpu);
	struct task_struct *next;

	for ( ; ; ) {
		if (!rq->nr_running)
			break;
		update_rq_clock(rq);
		next = pick_next_task(rq);
		if (!next)
			break;
		next->sched_class->put_prev_task(rq, next);
		migrate_dead(dead_cpu, next);

	}
}

/*
 * remove the tasks which were accounted by rq from calc_load_tasks.
 */
static void calc_global_load_remove(struct rq *rq)
{
	atomic_long_sub(rq->calc_load_active, &calc_load_tasks);
}
#endif /* CONFIG_HOTPLUG_CPU */

#if defined(CONFIG_SCHED_DEBUG) && defined(CONFIG_SYSCTL)

static struct ctl_table sd_ctl_dir[] = {
	{
		.procname	= "sched_domain",
		.mode		= 0555,
	},
	{0, },
};

static struct ctl_table sd_ctl_root[] = {
	{
		.ctl_name	= CTL_KERN,
		.procname	= "kernel",
		.mode		= 0555,
		.child		= sd_ctl_dir,
	},
	{0, },
};

static struct ctl_table *sd_alloc_ctl_entry(int n)
{
	struct ctl_table *entry =
		kcalloc(n, sizeof(struct ctl_table), GFP_KERNEL);

	return entry;
}

static void sd_free_ctl_entry(struct ctl_table **tablep)
{
	struct ctl_table *entry;

	/*
	 * In the intermediate directories, both the child directory and
	 * procname are dynamically allocated and could fail but the mode
	 * will always be set. In the lowest directory the names are
	 * static strings and all have proc handlers.
	 */
	for (entry = *tablep; entry->mode; entry++) {
		if (entry->child)
			sd_free_ctl_entry(&entry->child);
		if (entry->proc_handler == NULL)
			kfree(entry->procname);
	}

	kfree(*tablep);
	*tablep = NULL;
}

static void
set_table_entry(struct ctl_table *entry,
		const char *procname, void *data, int maxlen,
		mode_t mode, proc_handler *proc_handler)
{
	entry->procname = procname;
	entry->data = data;
	entry->maxlen = maxlen;
	entry->mode = mode;
	entry->proc_handler = proc_handler;
}

static struct ctl_table *
sd_alloc_ctl_domain_table(struct sched_domain *sd)
{
	struct ctl_table *table = sd_alloc_ctl_entry(13);

	if (table == NULL)
		return NULL;

	set_table_entry(&table[0], "min_interval", &sd->min_interval,
		sizeof(long), 0644, proc_doulongvec_minmax);
	set_table_entry(&table[1], "max_interval", &sd->max_interval,
		sizeof(long), 0644, proc_doulongvec_minmax);
	set_table_entry(&table[2], "busy_idx", &sd->busy_idx,
		sizeof(int), 0644, proc_dointvec_minmax);
	set_table_entry(&table[3], "idle_idx", &sd->idle_idx,
		sizeof(int), 0644, proc_dointvec_minmax);
	set_table_entry(&table[4], "newidle_idx", &sd->newidle_idx,
		sizeof(int), 0644, proc_dointvec_minmax);
	set_table_entry(&table[5], "wake_idx", &sd->wake_idx,
		sizeof(int), 0644, proc_dointvec_minmax);
	set_table_entry(&table[6], "forkexec_idx", &sd->forkexec_idx,
		sizeof(int), 0644, proc_dointvec_minmax);
	set_table_entry(&table[7], "busy_factor", &sd->busy_factor,
		sizeof(int), 0644, proc_dointvec_minmax);
	set_table_entry(&table[8], "imbalance_pct", &sd->imbalance_pct,
		sizeof(int), 0644, proc_dointvec_minmax);
	set_table_entry(&table[9], "cache_nice_tries",
		&sd->cache_nice_tries,
		sizeof(int), 0644, proc_dointvec_minmax);
	set_table_entry(&table[10], "flags", &sd->flags,
		sizeof(int), 0644, proc_dointvec_minmax);
	set_table_entry(&table[11], "name", sd->name,
		CORENAME_MAX_SIZE, 0444, proc_dostring);
	/* &table[12] is terminator */

	return table;
}

static ctl_table *sd_alloc_ctl_cpu_table(int cpu)
{
	struct ctl_table *entry, *table;
	struct sched_domain *sd;
	int domain_num = 0, i;
	char buf[32];

	for_each_domain(cpu, sd)
		domain_num++;
	entry = table = sd_alloc_ctl_entry(domain_num + 1);
	if (table == NULL)
		return NULL;

	i = 0;
	for_each_domain(cpu, sd) {
		snprintf(buf, 32, "domain%d", i);
		entry->procname = kstrdup(buf, GFP_KERNEL);
		entry->mode = 0555;
		entry->child = sd_alloc_ctl_domain_table(sd);
		entry++;
		i++;
	}
	return table;
}

static struct ctl_table_header *sd_sysctl_header;
static void register_sched_domain_sysctl(void)
{
	int i, cpu_num = num_online_cpus();
	struct ctl_table *entry = sd_alloc_ctl_entry(cpu_num + 1);
	char buf[32];

	WARN_ON(sd_ctl_dir[0].child);
	sd_ctl_dir[0].child = entry;

	if (entry == NULL)
		return;

	for_each_online_cpu(i) {
		snprintf(buf, 32, "cpu%d", i);
		entry->procname = kstrdup(buf, GFP_KERNEL);
		entry->mode = 0555;
		entry->child = sd_alloc_ctl_cpu_table(i);
		entry++;
	}

	WARN_ON(sd_sysctl_header);
	sd_sysctl_header = register_sysctl_table(sd_ctl_root);
}

/* may be called multiple times per register */
static void unregister_sched_domain_sysctl(void)
{
	if (sd_sysctl_header)
		unregister_sysctl_table(sd_sysctl_header);
	sd_sysctl_header = NULL;
	if (sd_ctl_dir[0].child)
		sd_free_ctl_entry(&sd_ctl_dir[0].child);
}
#else
static void register_sched_domain_sysctl(void)
{
}
static void unregister_sched_domain_sysctl(void)
{
}
#endif

static void set_rq_online(struct rq *rq)
{
	if (!rq->online) {
		const struct sched_class *class;

		cpumask_set_cpu(rq->cpu, rq->rd->online);
		rq->online = 1;

		for_each_class(class) {
			if (class->rq_online)
				class->rq_online(rq);
		}
	}
}

static void set_rq_offline(struct rq *rq)
{
	if (rq->online) {
		const struct sched_class *class;

		for_each_class(class) {
			if (class->rq_offline)
				class->rq_offline(rq);
		}

		cpumask_clear_cpu(rq->cpu, rq->rd->online);
		rq->online = 0;
	}
}

/*
 * migration_call - callback that gets triggered when a CPU is added.
 * Here we can start up the necessary migration thread for the new CPU.
 */
static int __cpuinit
migration_call(struct notifier_block *nfb, unsigned long action, void *hcpu)
{
	struct task_struct *p;
	int cpu = (long)hcpu;
	unsigned long flags;
	struct rq *rq;

	switch (action) {

	case CPU_UP_PREPARE:
	case CPU_UP_PREPARE_FROZEN:
		p = kthread_create(migration_thread, hcpu, "migration/%d", cpu);
		if (IS_ERR(p))
			return NOTIFY_BAD;
		kthread_bind(p, cpu);
		/* Must be high prio: stop_machine expects to yield to it. */
		rq = task_rq_lock(p, &flags);
		__setscheduler(rq, p, SCHED_FIFO, MAX_RT_PRIO-1);
		task_rq_unlock(rq, &flags);
		cpu_rq(cpu)->migration_thread = p;
		break;

	case CPU_ONLINE:
	case CPU_ONLINE_FROZEN:
		/* Strictly unnecessary, as first user will wake it. */
		wake_up_process(cpu_rq(cpu)->migration_thread);

		/* Update our root-domain */
		rq = cpu_rq(cpu);
		spin_lock_irqsave(&rq->lock, flags);
		rq->calc_load_update = calc_load_update;
		rq->calc_load_active = 0;
		if (rq->rd) {
			BUG_ON(!cpumask_test_cpu(cpu, rq->rd->span));

			set_rq_online(rq);
		}
		spin_unlock_irqrestore(&rq->lock, flags);
		break;

#ifdef CONFIG_HOTPLUG_CPU
	case CPU_UP_CANCELED:
	case CPU_UP_CANCELED_FROZEN:
		if (!cpu_rq(cpu)->migration_thread)
			break;
		/* Unbind it from offline cpu so it can run. Fall thru. */
		kthread_bind(cpu_rq(cpu)->migration_thread,
			     cpumask_any(cpu_online_mask));
		kthread_stop(cpu_rq(cpu)->migration_thread);
		cpu_rq(cpu)->migration_thread = NULL;
		break;

	case CPU_DEAD:
	case CPU_DEAD_FROZEN:
		cpuset_lock(); /* around calls to cpuset_cpus_allowed_lock() */
		migrate_live_tasks(cpu);
		rq = cpu_rq(cpu);
		kthread_stop(rq->migration_thread);
		rq->migration_thread = NULL;
		/* Idle task back to normal (off runqueue, low prio) */
		spin_lock_irq(&rq->lock);
		update_rq_clock(rq);
		deactivate_task(rq, rq->idle, 0);
		rq->idle->static_prio = MAX_PRIO;
		__setscheduler(rq, rq->idle, SCHED_NORMAL, 0);
		rq->idle->sched_class = &idle_sched_class;
		migrate_dead_tasks(cpu);
		spin_unlock_irq(&rq->lock);
		cpuset_unlock();
		migrate_nr_uninterruptible(rq);
		BUG_ON(rq->nr_running != 0);
		calc_global_load_remove(rq);
		/*
		 * No need to migrate the tasks: it was best-effort if
		 * they didn't take sched_hotcpu_mutex. Just wake up
		 * the requestors.
		 */
		spin_lock_irq(&rq->lock);
		while (!list_empty(&rq->migration_queue)) {
			struct migration_req *req;

			req = list_entry(rq->migration_queue.next,
					 struct migration_req, list);
			list_del_init(&req->list);
			spin_unlock_irq(&rq->lock);
			complete(&req->done);
			spin_lock_irq(&rq->lock);
		}
		spin_unlock_irq(&rq->lock);
		break;

	case CPU_DYING:
	case CPU_DYING_FROZEN:
		/* Update our root-domain */
		rq = cpu_rq(cpu);
		spin_lock_irqsave(&rq->lock, flags);
		if (rq->rd) {
			BUG_ON(!cpumask_test_cpu(cpu, rq->rd->span));
			set_rq_offline(rq);
		}
		spin_unlock_irqrestore(&rq->lock, flags);
		break;
#endif
	}
	return NOTIFY_OK;
}

/*
 * Register at high priority so that task migration (migrate_all_tasks)
 * happens before everything else.  This has to be lower priority than
 * the notifier in the perf_counter subsystem, though.
 */
static struct notifier_block __cpuinitdata migration_notifier = {
	.notifier_call = migration_call,
	.priority = 10
};

static int __init migration_init(void)
{
	void *cpu = (void *)(long)smp_processor_id();
	int err;

	/* Start one for the boot CPU: */
	err = migration_call(&migration_notifier, CPU_UP_PREPARE, cpu);
	BUG_ON(err == NOTIFY_BAD);
	migration_call(&migration_notifier, CPU_ONLINE, cpu);
	register_cpu_notifier(&migration_notifier);

	return err;
}
early_initcall(migration_init);
#endif

#ifdef CONFIG_SMP

#ifdef CONFIG_SCHED_DEBUG

static int sched_domain_debug_one(struct sched_domain *sd, int cpu, int level,
				  struct cpumask *groupmask)
{
	struct sched_group *group = sd->groups;
	char str[256];

	cpulist_scnprintf(str, sizeof(str), sched_domain_span(sd));
	cpumask_clear(groupmask);

	printk(KERN_DEBUG "%*s domain %d: ", level, "", level);

	if (!(sd->flags & SD_LOAD_BALANCE)) {
		printk("does not load-balance\n");
		if (sd->parent)
			printk(KERN_ERR "ERROR: !SD_LOAD_BALANCE domain"
					" has parent");
		return -1;
	}

	printk(KERN_CONT "span %s level %s\n", str, sd->name);

	if (!cpumask_test_cpu(cpu, sched_domain_span(sd))) {
		printk(KERN_ERR "ERROR: domain->span does not contain "
				"CPU%d\n", cpu);
	}
	if (!cpumask_test_cpu(cpu, sched_group_cpus(group))) {
		printk(KERN_ERR "ERROR: domain->groups does not contain"
				" CPU%d\n", cpu);
	}

	printk(KERN_DEBUG "%*s groups:", level + 1, "");
	do {
		if (!group) {
			printk("\n");
			printk(KERN_ERR "ERROR: group is NULL\n");
			break;
		}

		if (!group->__cpu_power) {
			printk(KERN_CONT "\n");
			printk(KERN_ERR "ERROR: domain->cpu_power not "
					"set\n");
			break;
		}

		if (!cpumask_weight(sched_group_cpus(group))) {
			printk(KERN_CONT "\n");
			printk(KERN_ERR "ERROR: empty group\n");
			break;
		}

		if (cpumask_intersects(groupmask, sched_group_cpus(group))) {
			printk(KERN_CONT "\n");
			printk(KERN_ERR "ERROR: repeated CPUs\n");
			break;
		}

		cpumask_or(groupmask, groupmask, sched_group_cpus(group));

		cpulist_scnprintf(str, sizeof(str), sched_group_cpus(group));

		printk(KERN_CONT " %s", str);
		if (group->__cpu_power != SCHED_LOAD_SCALE) {
			printk(KERN_CONT " (__cpu_power = %d)",
				group->__cpu_power);
		}

		group = group->next;
	} while (group != sd->groups);
	printk(KERN_CONT "\n");

	if (!cpumask_equal(sched_domain_span(sd), groupmask))
		printk(KERN_ERR "ERROR: groups don't span domain->span\n");

	if (sd->parent &&
	    !cpumask_subset(groupmask, sched_domain_span(sd->parent)))
		printk(KERN_ERR "ERROR: parent span is not a superset "
			"of domain->span\n");
	return 0;
}

static void sched_domain_debug(struct sched_domain *sd, int cpu)
{
	cpumask_var_t groupmask;
	int level = 0;

	if (!sd) {
		printk(KERN_DEBUG "CPU%d attaching NULL sched-domain.\n", cpu);
		return;
	}

	printk(KERN_DEBUG "CPU%d attaching sched-domain:\n", cpu);

	if (!alloc_cpumask_var(&groupmask, GFP_KERNEL)) {
		printk(KERN_DEBUG "Cannot load-balance (out of memory)\n");
		return;
	}

	for (;;) {
		if (sched_domain_debug_one(sd, cpu, level, groupmask))
			break;
		level++;
		sd = sd->parent;
		if (!sd)
			break;
	}
	free_cpumask_var(groupmask);
}
#else /* !CONFIG_SCHED_DEBUG */
# define sched_domain_debug(sd, cpu) do { } while (0)
#endif /* CONFIG_SCHED_DEBUG */

static int sd_degenerate(struct sched_domain *sd)
{
	if (cpumask_weight(sched_domain_span(sd)) == 1)
		return 1;

	/* Following flags need at least 2 groups */
	if (sd->flags & (SD_LOAD_BALANCE |
			 SD_BALANCE_NEWIDLE |
			 SD_BALANCE_FORK |
			 SD_BALANCE_EXEC |
			 SD_SHARE_CPUPOWER |
			 SD_SHARE_PKG_RESOURCES)) {
		if (sd->groups != sd->groups->next)
			return 0;
	}

	/* Following flags don't use groups */
	if (sd->flags & (SD_WAKE_IDLE |
			 SD_WAKE_AFFINE |
			 SD_WAKE_BALANCE))
		return 0;

	return 1;
}

static int
sd_parent_degenerate(struct sched_domain *sd, struct sched_domain *parent)
{
	unsigned long cflags = sd->flags, pflags = parent->flags;

	if (sd_degenerate(parent))
		return 1;

	if (!cpumask_equal(sched_domain_span(sd), sched_domain_span(parent)))
		return 0;

	/* Does parent contain flags not in child? */
	/* WAKE_BALANCE is a subset of WAKE_AFFINE */
	if (cflags & SD_WAKE_AFFINE)
		pflags &= ~SD_WAKE_BALANCE;
	/* Flags needing groups don't count if only 1 group in parent */
	if (parent->groups == parent->groups->next) {
		pflags &= ~(SD_LOAD_BALANCE |
				SD_BALANCE_NEWIDLE |
				SD_BALANCE_FORK |
				SD_BALANCE_EXEC |
				SD_SHARE_CPUPOWER |
				SD_SHARE_PKG_RESOURCES);
		if (nr_node_ids == 1)
			pflags &= ~SD_SERIALIZE;
	}
	if (~cflags & pflags)
		return 0;

	return 1;
}

static void free_rootdomain(struct root_domain *rd)
{
	cpupri_cleanup(&rd->cpupri);

	free_cpumask_var(rd->rto_mask);
	free_cpumask_var(rd->online);
	free_cpumask_var(rd->span);
	kfree(rd);
}

static void rq_attach_root(struct rq *rq, struct root_domain *rd)
{
	struct root_domain *old_rd = NULL;
	unsigned long flags;

	spin_lock_irqsave(&rq->lock, flags);

	if (rq->rd) {
		old_rd = rq->rd;

		if (cpumask_test_cpu(rq->cpu, old_rd->online))
			set_rq_offline(rq);

		cpumask_clear_cpu(rq->cpu, old_rd->span);

		/*
		 * If we dont want to free the old_rt yet then
		 * set old_rd to NULL to skip the freeing later
		 * in this function:
		 */
		if (!atomic_dec_and_test(&old_rd->refcount))
			old_rd = NULL;
	}

	atomic_inc(&rd->refcount);
	rq->rd = rd;

	cpumask_set_cpu(rq->cpu, rd->span);
	if (cpumask_test_cpu(rq->cpu, cpu_online_mask))
		set_rq_online(rq);

	spin_unlock_irqrestore(&rq->lock, flags);

	if (old_rd)
		free_rootdomain(old_rd);
}

static int __init_refok init_rootdomain(struct root_domain *rd, bool bootmem)
{
	gfp_t gfp = GFP_KERNEL;

	memset(rd, 0, sizeof(*rd));

	if (bootmem)
		gfp = GFP_NOWAIT;

	if (!alloc_cpumask_var(&rd->span, gfp))
		goto out;
	if (!alloc_cpumask_var(&rd->online, gfp))
		goto free_span;
	if (!alloc_cpumask_var(&rd->rto_mask, gfp))
		goto free_online;

	if (cpupri_init(&rd->cpupri, bootmem) != 0)
		goto free_rto_mask;
	return 0;

free_rto_mask:
	free_cpumask_var(rd->rto_mask);
free_online:
	free_cpumask_var(rd->online);
free_span:
	free_cpumask_var(rd->span);
out:
	return -ENOMEM;
}

static void init_defrootdomain(void)
{
	init_rootdomain(&def_root_domain, true);

	atomic_set(&def_root_domain.refcount, 1);
}

static struct root_domain *alloc_rootdomain(void)
{
	struct root_domain *rd;

	rd = kmalloc(sizeof(*rd), GFP_KERNEL);
	if (!rd)
		return NULL;

	if (init_rootdomain(rd, false) != 0) {
		kfree(rd);
		return NULL;
	}

	return rd;
}

/*
 * Attach the domain 'sd' to 'cpu' as its base domain. Callers must
 * hold the hotplug lock.
 */
static void
cpu_attach_domain(struct sched_domain *sd, struct root_domain *rd, int cpu)
{
	struct rq *rq = cpu_rq(cpu);
	struct sched_domain *tmp;

	/* Remove the sched domains which do not contribute to scheduling. */
	for (tmp = sd; tmp; ) {
		struct sched_domain *parent = tmp->parent;
		if (!parent)
			break;

		if (sd_parent_degenerate(tmp, parent)) {
			tmp->parent = parent->parent;
			if (parent->parent)
				parent->parent->child = tmp;
		} else
			tmp = tmp->parent;
	}

	if (sd && sd_degenerate(sd)) {
		sd = sd->parent;
		if (sd)
			sd->child = NULL;
	}

	sched_domain_debug(sd, cpu);

	rq_attach_root(rq, rd);
	rcu_assign_pointer(rq->sd, sd);
}

/* cpus with isolated domains */
static cpumask_var_t cpu_isolated_map;

/* Setup the mask of cpus configured for isolated domains */
static int __init isolated_cpu_setup(char *str)
{
	cpulist_parse(str, cpu_isolated_map);
	return 1;
}

__setup("isolcpus=", isolated_cpu_setup);

/*
 * init_sched_build_groups takes the cpumask we wish to span, and a pointer
 * to a function which identifies what group(along with sched group) a CPU
 * belongs to. The return value of group_fn must be a >= 0 and < nr_cpu_ids
 * (due to the fact that we keep track of groups covered with a struct cpumask).
 *
 * init_sched_build_groups will build a circular linked list of the groups
 * covered by the given span, and will set each group's ->cpumask correctly,
 * and ->cpu_power to 0.
 */
static void
init_sched_build_groups(const struct cpumask *span,
			const struct cpumask *cpu_map,
			int (*group_fn)(int cpu, const struct cpumask *cpu_map,
					struct sched_group **sg,
					struct cpumask *tmpmask),
			struct cpumask *covered, struct cpumask *tmpmask)
{
	struct sched_group *first = NULL, *last = NULL;
	int i;

	cpumask_clear(covered);

	for_each_cpu(i, span) {
		struct sched_group *sg;
		int group = group_fn(i, cpu_map, &sg, tmpmask);
		int j;

		if (cpumask_test_cpu(i, covered))
			continue;

		cpumask_clear(sched_group_cpus(sg));
		sg->__cpu_power = 0;

		for_each_cpu(j, span) {
			if (group_fn(j, cpu_map, NULL, tmpmask) != group)
				continue;

			cpumask_set_cpu(j, covered);
			cpumask_set_cpu(j, sched_group_cpus(sg));
		}
		if (!first)
			first = sg;
		if (last)
			last->next = sg;
		last = sg;
	}
	last->next = first;
}

#define SD_NODES_PER_DOMAIN 16

#ifdef CONFIG_NUMA

/**
 * find_next_best_node - find the next node to include in a sched_domain
 * @node: node whose sched_domain we're building
 * @used_nodes: nodes already in the sched_domain
 *
 * Find the next node to include in a given scheduling domain. Simply
 * finds the closest node not already in the @used_nodes map.
 *
 * Should use nodemask_t.
 */
static int find_next_best_node(int node, nodemask_t *used_nodes)
{
	int i, n, val, min_val, best_node = 0;

	min_val = INT_MAX;

	for (i = 0; i < nr_node_ids; i++) {
		/* Start at @node */
		n = (node + i) % nr_node_ids;

		if (!nr_cpus_node(n))
			continue;

		/* Skip already used nodes */
		if (node_isset(n, *used_nodes))
			continue;

		/* Simple min distance search */
		val = node_distance(node, n);

		if (val < min_val) {
			min_val = val;
			best_node = n;
		}
	}

	node_set(best_node, *used_nodes);
	return best_node;
}

/**
 * sched_domain_node_span - get a cpumask for a node's sched_domain
 * @node: node whose cpumask we're constructing
 * @span: resulting cpumask
 *
 * Given a node, construct a good cpumask for its sched_domain to span. It
 * should be one that prevents unnecessary balancing, but also spreads tasks
 * out optimally.
 */
static void sched_domain_node_span(int node, struct cpumask *span)
{
	nodemask_t used_nodes;
	int i;

	cpumask_clear(span);
	nodes_clear(used_nodes);

	cpumask_or(span, span, cpumask_of_node(node));
	node_set(node, used_nodes);

	for (i = 1; i < SD_NODES_PER_DOMAIN; i++) {
		int next_node = find_next_best_node(node, &used_nodes);

		cpumask_or(span, span, cpumask_of_node(next_node));
	}
}
#endif /* CONFIG_NUMA */

int sched_smt_power_savings = 0, sched_mc_power_savings = 0;

/*
 * The cpus mask in sched_group and sched_domain hangs off the end.
 *
 * ( See the the comments in include/linux/sched.h:struct sched_group
 *   and struct sched_domain. )
 */
struct static_sched_group {
	struct sched_group sg;
	DECLARE_BITMAP(cpus, CONFIG_NR_CPUS);
};

struct static_sched_domain {
	struct sched_domain sd;
	DECLARE_BITMAP(span, CONFIG_NR_CPUS);
};

/*
 * SMT sched-domains:
 */
#ifdef CONFIG_SCHED_SMT
static DEFINE_PER_CPU(struct static_sched_domain, cpu_domains);
static DEFINE_PER_CPU(struct static_sched_group, sched_group_cpus);

static int
cpu_to_cpu_group(int cpu, const struct cpumask *cpu_map,
		 struct sched_group **sg, struct cpumask *unused)
{
	if (sg)
		*sg = &per_cpu(sched_group_cpus, cpu).sg;
	return cpu;
}
#endif /* CONFIG_SCHED_SMT */

/*
 * multi-core sched-domains:
 */
#ifdef CONFIG_SCHED_MC
static DEFINE_PER_CPU(struct static_sched_domain, core_domains);
static DEFINE_PER_CPU(struct static_sched_group, sched_group_core);
#endif /* CONFIG_SCHED_MC */

#if defined(CONFIG_SCHED_MC) && defined(CONFIG_SCHED_SMT)
static int
cpu_to_core_group(int cpu, const struct cpumask *cpu_map,
		  struct sched_group **sg, struct cpumask *mask)
{
	int group;

	cpumask_and(mask, topology_thread_cpumask(cpu), cpu_map);
	group = cpumask_first(mask);
	if (sg)
		*sg = &per_cpu(sched_group_core, group).sg;
	return group;
}
#elif defined(CONFIG_SCHED_MC)
static int
cpu_to_core_group(int cpu, const struct cpumask *cpu_map,
		  struct sched_group **sg, struct cpumask *unused)
{
	if (sg)
		*sg = &per_cpu(sched_group_core, cpu).sg;
	return cpu;
}
#endif

static DEFINE_PER_CPU(struct static_sched_domain, phys_domains);
static DEFINE_PER_CPU(struct static_sched_group, sched_group_phys);

static int
cpu_to_phys_group(int cpu, const struct cpumask *cpu_map,
		  struct sched_group **sg, struct cpumask *mask)
{
	int group;
#ifdef CONFIG_SCHED_MC
	cpumask_and(mask, cpu_coregroup_mask(cpu), cpu_map);
	group = cpumask_first(mask);
#elif defined(CONFIG_SCHED_SMT)
	cpumask_and(mask, topology_thread_cpumask(cpu), cpu_map);
	group = cpumask_first(mask);
#else
	group = cpu;
#endif
	if (sg)
		*sg = &per_cpu(sched_group_phys, group).sg;
	return group;
}

#ifdef CONFIG_NUMA
/*
 * The init_sched_build_groups can't handle what we want to do with node
 * groups, so roll our own. Now each node has its own list of groups which
 * gets dynamically allocated.
 */
static DEFINE_PER_CPU(struct static_sched_domain, node_domains);
static struct sched_group ***sched_group_nodes_bycpu;

static DEFINE_PER_CPU(struct static_sched_domain, allnodes_domains);
static DEFINE_PER_CPU(struct static_sched_group, sched_group_allnodes);

static int cpu_to_allnodes_group(int cpu, const struct cpumask *cpu_map,
				 struct sched_group **sg,
				 struct cpumask *nodemask)
{
	int group;

	cpumask_and(nodemask, cpumask_of_node(cpu_to_node(cpu)), cpu_map);
	group = cpumask_first(nodemask);

	if (sg)
		*sg = &per_cpu(sched_group_allnodes, group).sg;
	return group;
}

static void init_numa_sched_groups_power(struct sched_group *group_head)
{
	struct sched_group *sg = group_head;
	int j;

	if (!sg)
		return;
	do {
		for_each_cpu(j, sched_group_cpus(sg)) {
			struct sched_domain *sd;

			sd = &per_cpu(phys_domains, j).sd;
			if (j != group_first_cpu(sd->groups)) {
				/*
				 * Only add "power" once for each
				 * physical package.
				 */
				continue;
			}

			sg_inc_cpu_power(sg, sd->groups->__cpu_power);
		}
		sg = sg->next;
	} while (sg != group_head);
}
#endif /* CONFIG_NUMA */

#ifdef CONFIG_NUMA
/* Free memory allocated for various sched_group structures */
static void free_sched_groups(const struct cpumask *cpu_map,
			      struct cpumask *nodemask)
{
	int cpu, i;

	for_each_cpu(cpu, cpu_map) {
		struct sched_group **sched_group_nodes
			= sched_group_nodes_bycpu[cpu];

		if (!sched_group_nodes)
			continue;

		for (i = 0; i < nr_node_ids; i++) {
			struct sched_group *oldsg, *sg = sched_group_nodes[i];

			cpumask_and(nodemask, cpumask_of_node(i), cpu_map);
			if (cpumask_empty(nodemask))
				continue;

			if (sg == NULL)
				continue;
			sg = sg->next;
next_sg:
			oldsg = sg;
			sg = sg->next;
			kfree(oldsg);
			if (oldsg != sched_group_nodes[i])
				goto next_sg;
		}
		kfree(sched_group_nodes);
		sched_group_nodes_bycpu[cpu] = NULL;
	}
}
#else /* !CONFIG_NUMA */
static void free_sched_groups(const struct cpumask *cpu_map,
			      struct cpumask *nodemask)
{
}
#endif /* CONFIG_NUMA */

/*
 * Initialize sched groups cpu_power.
 *
 * cpu_power indicates the capacity of sched group, which is used while
 * distributing the load between different sched groups in a sched domain.
 * Typically cpu_power for all the groups in a sched domain will be same unless
 * there are asymmetries in the topology. If there are asymmetries, group
 * having more cpu_power will pickup more load compared to the group having
 * less cpu_power.
 *
 * cpu_power will be a multiple of SCHED_LOAD_SCALE. This multiple represents
 * the maximum number of tasks a group can handle in the presence of other idle
 * or lightly loaded groups in the same sched domain.
 */
static void init_sched_groups_power(int cpu, struct sched_domain *sd)
{
	struct sched_domain *child;
	struct sched_group *group;

	WARN_ON(!sd || !sd->groups);

	if (cpu != group_first_cpu(sd->groups))
		return;

	child = sd->child;

	sd->groups->__cpu_power = 0;

	/*
	 * For perf policy, if the groups in child domain share resources
	 * (for example cores sharing some portions of the cache hierarchy
	 * or SMT), then set this domain groups cpu_power such that each group
	 * can handle only one task, when there are other idle groups in the
	 * same sched domain.
	 */
	if (!child || (!(sd->flags & SD_POWERSAVINGS_BALANCE) &&
		       (child->flags &
			(SD_SHARE_CPUPOWER | SD_SHARE_PKG_RESOURCES)))) {
		sg_inc_cpu_power(sd->groups, SCHED_LOAD_SCALE);
		return;
	}

	/*
	 * add cpu_power of each child group to this groups cpu_power
	 */
	group = child->groups;
	do {
		sg_inc_cpu_power(sd->groups, group->__cpu_power);
		group = group->next;
	} while (group != child->groups);
}

/*
 * Initializers for schedule domains
 * Non-inlined to reduce accumulated stack pressure in build_sched_domains()
 */

#ifdef CONFIG_SCHED_DEBUG
# define SD_INIT_NAME(sd, type)		sd->name = #type
#else
# define SD_INIT_NAME(sd, type)		do { } while (0)
#endif

#define	SD_INIT(sd, type)	sd_init_##type(sd)

#define SD_INIT_FUNC(type)	\
static noinline void sd_init_##type(struct sched_domain *sd)	\
{								\
	memset(sd, 0, sizeof(*sd));				\
	*sd = SD_##type##_INIT;					\
	sd->level = SD_LV_##type;				\
	SD_INIT_NAME(sd, type);					\
}

SD_INIT_FUNC(CPU)
#ifdef CONFIG_NUMA
 SD_INIT_FUNC(ALLNODES)
 SD_INIT_FUNC(NODE)
#endif
#ifdef CONFIG_SCHED_SMT
 SD_INIT_FUNC(SIBLING)
#endif
#ifdef CONFIG_SCHED_MC
 SD_INIT_FUNC(MC)
#endif

static int default_relax_domain_level = -1;

static int __init setup_relax_domain_level(char *str)
{
	unsigned long val;

	val = simple_strtoul(str, NULL, 0);
	if (val < SD_LV_MAX)
		default_relax_domain_level = val;

	return 1;
}
__setup("relax_domain_level=", setup_relax_domain_level);

static void set_domain_attribute(struct sched_domain *sd,
				 struct sched_domain_attr *attr)
{
	int request;

	if (!attr || attr->relax_domain_level < 0) {
		if (default_relax_domain_level < 0)
			return;
		else
			request = default_relax_domain_level;
	} else
		request = attr->relax_domain_level;
	if (request < sd->level) {
		/* turn off idle balance on this domain */
		sd->flags &= ~(SD_WAKE_IDLE|SD_BALANCE_NEWIDLE);
	} else {
		/* turn on idle balance on this domain */
		sd->flags |= (SD_WAKE_IDLE_FAR|SD_BALANCE_NEWIDLE);
	}
}

/*
 * Build sched domains for a given set of cpus and attach the sched domains
 * to the individual cpus
 */
static int __build_sched_domains(const struct cpumask *cpu_map,
				 struct sched_domain_attr *attr)
{
	int i, err = -ENOMEM;
	struct root_domain *rd;
	cpumask_var_t nodemask, this_sibling_map, this_core_map, send_covered,
		tmpmask;
#ifdef CONFIG_NUMA
	cpumask_var_t domainspan, covered, notcovered;
	struct sched_group **sched_group_nodes = NULL;
	int sd_allnodes = 0;

	if (!alloc_cpumask_var(&domainspan, GFP_KERNEL))
		goto out;
	if (!alloc_cpumask_var(&covered, GFP_KERNEL))
		goto free_domainspan;
	if (!alloc_cpumask_var(&notcovered, GFP_KERNEL))
		goto free_covered;
#endif

	if (!alloc_cpumask_var(&nodemask, GFP_KERNEL))
		goto free_notcovered;
	if (!alloc_cpumask_var(&this_sibling_map, GFP_KERNEL))
		goto free_nodemask;
	if (!alloc_cpumask_var(&this_core_map, GFP_KERNEL))
		goto free_this_sibling_map;
	if (!alloc_cpumask_var(&send_covered, GFP_KERNEL))
		goto free_this_core_map;
	if (!alloc_cpumask_var(&tmpmask, GFP_KERNEL))
		goto free_send_covered;

#ifdef CONFIG_NUMA
	/*
	 * Allocate the per-node list of sched groups
	 */
	sched_group_nodes = kcalloc(nr_node_ids, sizeof(struct sched_group *),
				    GFP_KERNEL);
	if (!sched_group_nodes) {
		printk(KERN_WARNING "Can not alloc sched group node list\n");
		goto free_tmpmask;
	}
#endif

	rd = alloc_rootdomain();
	if (!rd) {
		printk(KERN_WARNING "Cannot alloc root domain\n");
		goto free_sched_groups;
	}

#ifdef CONFIG_NUMA
	sched_group_nodes_bycpu[cpumask_first(cpu_map)] = sched_group_nodes;
#endif

	/*
	 * Set up domains for cpus specified by the cpu_map.
	 */
	for_each_cpu(i, cpu_map) {
		struct sched_domain *sd = NULL, *p;

		cpumask_and(nodemask, cpumask_of_node(cpu_to_node(i)), cpu_map);

#ifdef CONFIG_NUMA
		if (cpumask_weight(cpu_map) >
				SD_NODES_PER_DOMAIN*cpumask_weight(nodemask)) {
			sd = &per_cpu(allnodes_domains, i).sd;
			SD_INIT(sd, ALLNODES);
			set_domain_attribute(sd, attr);
			cpumask_copy(sched_domain_span(sd), cpu_map);
			cpu_to_allnodes_group(i, cpu_map, &sd->groups, tmpmask);
			p = sd;
			sd_allnodes = 1;
		} else
			p = NULL;

		sd = &per_cpu(node_domains, i).sd;
		SD_INIT(sd, NODE);
		set_domain_attribute(sd, attr);
		sched_domain_node_span(cpu_to_node(i), sched_domain_span(sd));
		sd->parent = p;
		if (p)
			p->child = sd;
		cpumask_and(sched_domain_span(sd),
			    sched_domain_span(sd), cpu_map);
#endif

		p = sd;
		sd = &per_cpu(phys_domains, i).sd;
		SD_INIT(sd, CPU);
		set_domain_attribute(sd, attr);
		cpumask_copy(sched_domain_span(sd), nodemask);
		sd->parent = p;
		if (p)
			p->child = sd;
		cpu_to_phys_group(i, cpu_map, &sd->groups, tmpmask);

#ifdef CONFIG_SCHED_MC
		p = sd;
		sd = &per_cpu(core_domains, i).sd;
		SD_INIT(sd, MC);
		set_domain_attribute(sd, attr);
		cpumask_and(sched_domain_span(sd), cpu_map,
						   cpu_coregroup_mask(i));
		sd->parent = p;
		p->child = sd;
		cpu_to_core_group(i, cpu_map, &sd->groups, tmpmask);
#endif

#ifdef CONFIG_SCHED_SMT
		p = sd;
		sd = &per_cpu(cpu_domains, i).sd;
		SD_INIT(sd, SIBLING);
		set_domain_attribute(sd, attr);
		cpumask_and(sched_domain_span(sd),
			    topology_thread_cpumask(i), cpu_map);
		sd->parent = p;
		p->child = sd;
		cpu_to_cpu_group(i, cpu_map, &sd->groups, tmpmask);
#endif
	}

#ifdef CONFIG_SCHED_SMT
	/* Set up CPU (sibling) groups */
	for_each_cpu(i, cpu_map) {
		cpumask_and(this_sibling_map,
			    topology_thread_cpumask(i), cpu_map);
		if (i != cpumask_first(this_sibling_map))
			continue;

		init_sched_build_groups(this_sibling_map, cpu_map,
					&cpu_to_cpu_group,
					send_covered, tmpmask);
	}
#endif

#ifdef CONFIG_SCHED_MC
	/* Set up multi-core groups */
	for_each_cpu(i, cpu_map) {
		cpumask_and(this_core_map, cpu_coregroup_mask(i), cpu_map);
		if (i != cpumask_first(this_core_map))
			continue;

		init_sched_build_groups(this_core_map, cpu_map,
					&cpu_to_core_group,
					send_covered, tmpmask);
	}
#endif

	/* Set up physical groups */
	for (i = 0; i < nr_node_ids; i++) {
		cpumask_and(nodemask, cpumask_of_node(i), cpu_map);
		if (cpumask_empty(nodemask))
			continue;

		init_sched_build_groups(nodemask, cpu_map,
					&cpu_to_phys_group,
					send_covered, tmpmask);
	}

#ifdef CONFIG_NUMA
	/* Set up node groups */
	if (sd_allnodes) {
		init_sched_build_groups(cpu_map, cpu_map,
					&cpu_to_allnodes_group,
					send_covered, tmpmask);
	}

	for (i = 0; i < nr_node_ids; i++) {
		/* Set up node groups */
		struct sched_group *sg, *prev;
		int j;

		cpumask_clear(covered);
		cpumask_and(nodemask, cpumask_of_node(i), cpu_map);
		if (cpumask_empty(nodemask)) {
			sched_group_nodes[i] = NULL;
			continue;
		}

		sched_domain_node_span(i, domainspan);
		cpumask_and(domainspan, domainspan, cpu_map);

		sg = kmalloc_node(sizeof(struct sched_group) + cpumask_size(),
				  GFP_KERNEL, i);
		if (!sg) {
			printk(KERN_WARNING "Can not alloc domain group for "
				"node %d\n", i);
			goto error;
		}
		sched_group_nodes[i] = sg;
		for_each_cpu(j, nodemask) {
			struct sched_domain *sd;

			sd = &per_cpu(node_domains, j).sd;
			sd->groups = sg;
		}
		sg->__cpu_power = 0;
		cpumask_copy(sched_group_cpus(sg), nodemask);
		sg->next = sg;
		cpumask_or(covered, covered, nodemask);
		prev = sg;

		for (j = 0; j < nr_node_ids; j++) {
			int n = (i + j) % nr_node_ids;

			cpumask_complement(notcovered, covered);
			cpumask_and(tmpmask, notcovered, cpu_map);
			cpumask_and(tmpmask, tmpmask, domainspan);
			if (cpumask_empty(tmpmask))
				break;

			cpumask_and(tmpmask, tmpmask, cpumask_of_node(n));
			if (cpumask_empty(tmpmask))
				continue;

			sg = kmalloc_node(sizeof(struct sched_group) +
					  cpumask_size(),
					  GFP_KERNEL, i);
			if (!sg) {
				printk(KERN_WARNING
				"Can not alloc domain group for node %d\n", j);
				goto error;
			}
			sg->__cpu_power = 0;
			cpumask_copy(sched_group_cpus(sg), tmpmask);
			sg->next = prev->next;
			cpumask_or(covered, covered, tmpmask);
			prev->next = sg;
			prev = sg;
		}
	}
#endif

	/* Calculate CPU power for physical packages and nodes */
#ifdef CONFIG_SCHED_SMT
	for_each_cpu(i, cpu_map) {
		struct sched_domain *sd = &per_cpu(cpu_domains, i).sd;

		init_sched_groups_power(i, sd);
	}
#endif
#ifdef CONFIG_SCHED_MC
	for_each_cpu(i, cpu_map) {
		struct sched_domain *sd = &per_cpu(core_domains, i).sd;

		init_sched_groups_power(i, sd);
	}
#endif

	for_each_cpu(i, cpu_map) {
		struct sched_domain *sd = &per_cpu(phys_domains, i).sd;

		init_sched_groups_power(i, sd);
	}

#ifdef CONFIG_NUMA
	for (i = 0; i < nr_node_ids; i++)
		init_numa_sched_groups_power(sched_group_nodes[i]);

	if (sd_allnodes) {
		struct sched_group *sg;

		cpu_to_allnodes_group(cpumask_first(cpu_map), cpu_map, &sg,
								tmpmask);
		init_numa_sched_groups_power(sg);
	}
#endif

	/* Attach the domains */
	for_each_cpu(i, cpu_map) {
		struct sched_domain *sd;
#ifdef CONFIG_SCHED_SMT
		sd = &per_cpu(cpu_domains, i).sd;
#elif defined(CONFIG_SCHED_MC)
		sd = &per_cpu(core_domains, i).sd;
#else
		sd = &per_cpu(phys_domains, i).sd;
#endif
		cpu_attach_domain(sd, rd, i);
	}

	err = 0;

free_tmpmask:
	free_cpumask_var(tmpmask);
free_send_covered:
	free_cpumask_var(send_covered);
free_this_core_map:
	free_cpumask_var(this_core_map);
free_this_sibling_map:
	free_cpumask_var(this_sibling_map);
free_nodemask:
	free_cpumask_var(nodemask);
free_notcovered:
#ifdef CONFIG_NUMA
	free_cpumask_var(notcovered);
free_covered:
	free_cpumask_var(covered);
free_domainspan:
	free_cpumask_var(domainspan);
out:
#endif
	return err;

free_sched_groups:
#ifdef CONFIG_NUMA
	kfree(sched_group_nodes);
#endif
	goto free_tmpmask;

#ifdef CONFIG_NUMA
error:
	free_sched_groups(cpu_map, tmpmask);
	free_rootdomain(rd);
	goto free_tmpmask;
#endif
}

static int build_sched_domains(const struct cpumask *cpu_map)
{
	return __build_sched_domains(cpu_map, NULL);
}

static struct cpumask *doms_cur;	/* current sched domains */
static int ndoms_cur;		/* number of sched domains in 'doms_cur' */
static struct sched_domain_attr *dattr_cur;
				/* attribues of custom domains in 'doms_cur' */

/*
 * Special case: If a kmalloc of a doms_cur partition (array of
 * cpumask) fails, then fallback to a single sched domain,
 * as determined by the single cpumask fallback_doms.
 */
static cpumask_var_t fallback_doms;

/*
 * arch_update_cpu_topology lets virtualized architectures update the
 * cpu core maps. It is supposed to return 1 if the topology changed
 * or 0 if it stayed the same.
 */
int __attribute__((weak)) arch_update_cpu_topology(void)
{
	return 0;
}

/*
 * Set up scheduler domains and groups. Callers must hold the hotplug lock.
 * For now this just excludes isolated cpus, but could be used to
 * exclude other special cases in the future.
 */
static int arch_init_sched_domains(const struct cpumask *cpu_map)
{
	int err;

	arch_update_cpu_topology();
	ndoms_cur = 1;
	doms_cur = kmalloc(cpumask_size(), GFP_KERNEL);
	if (!doms_cur)
		doms_cur = fallback_doms;
	cpumask_andnot(doms_cur, cpu_map, cpu_isolated_map);
	dattr_cur = NULL;
	err = build_sched_domains(doms_cur);
	register_sched_domain_sysctl();

	return err;
}

static void arch_destroy_sched_domains(const struct cpumask *cpu_map,
				       struct cpumask *tmpmask)
{
	free_sched_groups(cpu_map, tmpmask);
}

/*
 * Detach sched domains from a group of cpus specified in cpu_map
 * These cpus will now be attached to the NULL domain
 */
static void detach_destroy_domains(const struct cpumask *cpu_map)
{
	/* Save because hotplug lock held. */
	static DECLARE_BITMAP(tmpmask, CONFIG_NR_CPUS);
	int i;

	for_each_cpu(i, cpu_map)
		cpu_attach_domain(NULL, &def_root_domain, i);
	synchronize_sched();
	arch_destroy_sched_domains(cpu_map, to_cpumask(tmpmask));
}

/* handle null as "default" */
static int dattrs_equal(struct sched_domain_attr *cur, int idx_cur,
			struct sched_domain_attr *new, int idx_new)
{
	struct sched_domain_attr tmp;

	/* fast path */
	if (!new && !cur)
		return 1;

	tmp = SD_ATTR_INIT;
	return !memcmp(cur ? (cur + idx_cur) : &tmp,
			new ? (new + idx_new) : &tmp,
			sizeof(struct sched_domain_attr));
}

/*
 * Partition sched domains as specified by the 'ndoms_new'
 * cpumasks in the array doms_new[] of cpumasks. This compares
 * doms_new[] to the current sched domain partitioning, doms_cur[].
 * It destroys each deleted domain and builds each new domain.
 *
 * 'doms_new' is an array of cpumask's of length 'ndoms_new'.
 * The masks don't intersect (don't overlap.) We should setup one
 * sched domain for each mask. CPUs not in any of the cpumasks will
 * not be load balanced. If the same cpumask appears both in the
 * current 'doms_cur' domains and in the new 'doms_new', we can leave
 * it as it is.
 *
 * The passed in 'doms_new' should be kmalloc'd. This routine takes
 * ownership of it and will kfree it when done with it. If the caller
 * failed the kmalloc call, then it can pass in doms_new == NULL &&
 * ndoms_new == 1, and partition_sched_domains() will fallback to
 * the single partition 'fallback_doms', it also forces the domains
 * to be rebuilt.
 *
 * If doms_new == NULL it will be replaced with cpu_online_mask.
 * ndoms_new == 0 is a special case for destroying existing domains,
 * and it will not create the default domain.
 *
 * Call with hotplug lock held
 */
/* FIXME: Change to struct cpumask *doms_new[] */
void partition_sched_domains(int ndoms_new, struct cpumask *doms_new,
			     struct sched_domain_attr *dattr_new)
{
	int i, j, n;
	int new_topology;

	mutex_lock(&sched_domains_mutex);

	/* always unregister in case we don't destroy any domains */
	unregister_sched_domain_sysctl();

	/* Let architecture update cpu core mappings. */
	new_topology = arch_update_cpu_topology();

	n = doms_new ? ndoms_new : 0;

	/* Destroy deleted domains */
	for (i = 0; i < ndoms_cur; i++) {
		for (j = 0; j < n && !new_topology; j++) {
			if (cpumask_equal(&doms_cur[i], &doms_new[j])
			    && dattrs_equal(dattr_cur, i, dattr_new, j))
				goto match1;
		}
		/* no match - a current sched domain not in new doms_new[] */
		detach_destroy_domains(doms_cur + i);
match1:
		;
	}

	if (doms_new == NULL) {
		ndoms_cur = 0;
		doms_new = fallback_doms;
		cpumask_andnot(&doms_new[0], cpu_online_mask, cpu_isolated_map);
		WARN_ON_ONCE(dattr_new);
	}

	/* Build new domains */
	for (i = 0; i < ndoms_new; i++) {
		for (j = 0; j < ndoms_cur && !new_topology; j++) {
			if (cpumask_equal(&doms_new[i], &doms_cur[j])
			    && dattrs_equal(dattr_new, i, dattr_cur, j))
				goto match2;
		}
		/* no match - add a new doms_new */
		__build_sched_domains(doms_new + i,
					dattr_new ? dattr_new + i : NULL);
match2:
		;
	}

	/* Remember the new sched domains */
	if (doms_cur != fallback_doms)
		kfree(doms_cur);
	kfree(dattr_cur);	/* kfree(NULL) is safe */
	doms_cur = doms_new;
	dattr_cur = dattr_new;
	ndoms_cur = ndoms_new;

	register_sched_domain_sysctl();

	mutex_unlock(&sched_domains_mutex);
}

#if defined(CONFIG_SCHED_MC) || defined(CONFIG_SCHED_SMT)
static void arch_reinit_sched_domains(void)
{
	get_online_cpus();

	/* Destroy domains first to force the rebuild */
	partition_sched_domains(0, NULL, NULL);

	rebuild_sched_domains();
	put_online_cpus();
}

static ssize_t sched_power_savings_store(const char *buf, size_t count, int smt)
{
	unsigned int level = 0;

	if (sscanf(buf, "%u", &level) != 1)
		return -EINVAL;

	/*
	 * level is always be positive so don't check for
	 * level < POWERSAVINGS_BALANCE_NONE which is 0
	 * What happens on 0 or 1 byte write,
	 * need to check for count as well?
	 */

	if (level >= MAX_POWERSAVINGS_BALANCE_LEVELS)
		return -EINVAL;

	if (smt)
		sched_smt_power_savings = level;
	else
		sched_mc_power_savings = level;

	arch_reinit_sched_domains();

	return count;
}

#ifdef CONFIG_SCHED_MC
static ssize_t sched_mc_power_savings_show(struct sysdev_class *class,
					   char *page)
{
	return sprintf(page, "%u\n", sched_mc_power_savings);
}
static ssize_t sched_mc_power_savings_store(struct sysdev_class *class,
					    const char *buf, size_t count)
{
	return sched_power_savings_store(buf, count, 0);
}
static SYSDEV_CLASS_ATTR(sched_mc_power_savings, 0644,
			 sched_mc_power_savings_show,
			 sched_mc_power_savings_store);
#endif

#ifdef CONFIG_SCHED_SMT
static ssize_t sched_smt_power_savings_show(struct sysdev_class *dev,
					    char *page)
{
	return sprintf(page, "%u\n", sched_smt_power_savings);
}
static ssize_t sched_smt_power_savings_store(struct sysdev_class *dev,
					     const char *buf, size_t count)
{
	return sched_power_savings_store(buf, count, 1);
}
static SYSDEV_CLASS_ATTR(sched_smt_power_savings, 0644,
		   sched_smt_power_savings_show,
		   sched_smt_power_savings_store);
#endif

int __init sched_create_sysfs_power_savings_entries(struct sysdev_class *cls)
{
	int err = 0;

#ifdef CONFIG_SCHED_SMT
	if (smt_capable())
		err = sysfs_create_file(&cls->kset.kobj,
					&attr_sched_smt_power_savings.attr);
#endif
#ifdef CONFIG_SCHED_MC
	if (!err && mc_capable())
		err = sysfs_create_file(&cls->kset.kobj,
					&attr_sched_mc_power_savings.attr);
#endif
	return err;
}
#endif /* CONFIG_SCHED_MC || CONFIG_SCHED_SMT */

#ifndef CONFIG_CPUSETS
/*
 * Add online and remove offline CPUs from the scheduler domains.
 * When cpusets are enabled they take over this function.
 */
static int update_sched_domains(struct notifier_block *nfb,
				unsigned long action, void *hcpu)
{
	switch (action) {
	case CPU_ONLINE:
	case CPU_ONLINE_FROZEN:
	case CPU_DEAD:
	case CPU_DEAD_FROZEN:
		partition_sched_domains(1, NULL, NULL);
		return NOTIFY_OK;

	default:
		return NOTIFY_DONE;
	}
}
#endif

static int update_runtime(struct notifier_block *nfb,
				unsigned long action, void *hcpu)
{
	int cpu = (int)(long)hcpu;

	switch (action) {
	case CPU_DOWN_PREPARE:
	case CPU_DOWN_PREPARE_FROZEN:
		disable_runtime(cpu_rq(cpu));
		return NOTIFY_OK;

	case CPU_DOWN_FAILED:
	case CPU_DOWN_FAILED_FROZEN:
	case CPU_ONLINE:
	case CPU_ONLINE_FROZEN:
		enable_runtime(cpu_rq(cpu));
		return NOTIFY_OK;

	default:
		return NOTIFY_DONE;
	}
}

void __init sched_init_smp(void)
{
	cpumask_var_t non_isolated_cpus;

	alloc_cpumask_var(&non_isolated_cpus, GFP_KERNEL);

#if defined(CONFIG_NUMA)
	sched_group_nodes_bycpu = kzalloc(nr_cpu_ids * sizeof(void **),
								GFP_KERNEL);
	BUG_ON(sched_group_nodes_bycpu == NULL);
#endif
	get_online_cpus();
	mutex_lock(&sched_domains_mutex);
	arch_init_sched_domains(cpu_online_mask);
	cpumask_andnot(non_isolated_cpus, cpu_possible_mask, cpu_isolated_map);
	if (cpumask_empty(non_isolated_cpus))
		cpumask_set_cpu(smp_processor_id(), non_isolated_cpus);
	mutex_unlock(&sched_domains_mutex);
	put_online_cpus();

#ifndef CONFIG_CPUSETS
	/* XXX: Theoretical race here - CPU may be hotplugged now */
	hotcpu_notifier(update_sched_domains, 0);
#endif

	/* RT runtime code needs to handle some hotplug events */
	hotcpu_notifier(update_runtime, 0);

	init_hrtick();

	/* Move init over to a non-isolated CPU */
	if (set_cpus_allowed_ptr(current, non_isolated_cpus) < 0)
		BUG();
	sched_init_granularity();
	free_cpumask_var(non_isolated_cpus);

	alloc_cpumask_var(&fallback_doms, GFP_KERNEL);
	init_sched_rt_class();
}
#else
void __init sched_init_smp(void)
{
	sched_init_granularity();
}
#endif /* CONFIG_SMP */

const_debug unsigned int sysctl_timer_migration = 1;

int in_sched_functions(unsigned long addr)
{
	return in_lock_functions(addr) ||
		(addr >= (unsigned long)__sched_text_start
		&& addr < (unsigned long)__sched_text_end);
}

static void init_cfs_rq(struct cfs_rq *cfs_rq, struct rq *rq)
{
	cfs_rq->tasks_timeline = RB_ROOT;
	INIT_LIST_HEAD(&cfs_rq->tasks);
#ifdef CONFIG_FAIR_GROUP_SCHED
	cfs_rq->rq = rq;
#endif
	cfs_rq->min_vruntime = (u64)(-(1LL << 20));
}

static void init_rt_rq(struct rt_rq *rt_rq, struct rq *rq)
{
	struct rt_prio_array *array;
	int i;

	array = &rt_rq->active;
	for (i = 0; i < MAX_RT_PRIO; i++) {
		INIT_LIST_HEAD(array->queue + i);
		__clear_bit(i, array->bitmap);
	}
	/* delimiter for bitsearch: */
	__set_bit(MAX_RT_PRIO, array->bitmap);

#if defined CONFIG_SMP || defined CONFIG_RT_GROUP_SCHED
	rt_rq->highest_prio.curr = MAX_RT_PRIO;
#ifdef CONFIG_SMP
	rt_rq->highest_prio.next = MAX_RT_PRIO;
#endif
#endif
#ifdef CONFIG_SMP
	rt_rq->rt_nr_migratory = 0;
	rt_rq->overloaded = 0;
	plist_head_init(&rq->rt.pushable_tasks, &rq->lock);
#endif

	rt_rq->rt_time = 0;
	rt_rq->rt_throttled = 0;
	rt_rq->rt_runtime = 0;
	spin_lock_init(&rt_rq->rt_runtime_lock);

#ifdef CONFIG_RT_GROUP_SCHED
	rt_rq->rt_nr_boosted = 0;
	rt_rq->rq = rq;
#endif
}

#ifdef CONFIG_FAIR_GROUP_SCHED
static void init_tg_cfs_entry(struct task_group *tg, struct cfs_rq *cfs_rq,
				struct sched_entity *se, int cpu, int add,
				struct sched_entity *parent)
{
	struct rq *rq = cpu_rq(cpu);
	tg->cfs_rq[cpu] = cfs_rq;
	init_cfs_rq(cfs_rq, rq);
	cfs_rq->tg = tg;
	if (add)
		list_add(&cfs_rq->leaf_cfs_rq_list, &rq->leaf_cfs_rq_list);

	tg->se[cpu] = se;
	/* se could be NULL for init_task_group */
	if (!se)
		return;

	if (!parent)
		se->cfs_rq = &rq->cfs;
	else
		se->cfs_rq = parent->my_q;

	se->my_q = cfs_rq;
	se->load.weight = tg->shares;
	se->load.inv_weight = 0;
	se->parent = parent;
}
#endif

#ifdef CONFIG_RT_GROUP_SCHED
static void init_tg_rt_entry(struct task_group *tg, struct rt_rq *rt_rq,
		struct sched_rt_entity *rt_se, int cpu, int add,
		struct sched_rt_entity *parent)
{
	struct rq *rq = cpu_rq(cpu);

	tg->rt_rq[cpu] = rt_rq;
	init_rt_rq(rt_rq, rq);
	rt_rq->tg = tg;
	rt_rq->rt_se = rt_se;
	rt_rq->rt_runtime = tg->rt_bandwidth.rt_runtime;
	if (add)
		list_add(&rt_rq->leaf_rt_rq_list, &rq->leaf_rt_rq_list);

	tg->rt_se[cpu] = rt_se;
	if (!rt_se)
		return;

	if (!parent)
		rt_se->rt_rq = &rq->rt;
	else
		rt_se->rt_rq = parent->my_q;

	rt_se->my_q = rt_rq;
	rt_se->parent = parent;
	INIT_LIST_HEAD(&rt_se->run_list);
}
#endif

void __init sched_init(void)
{
	int i, j;
	unsigned long alloc_size = 0, ptr;

#ifdef CONFIG_FAIR_GROUP_SCHED
	alloc_size += 2 * nr_cpu_ids * sizeof(void **);
#endif
#ifdef CONFIG_RT_GROUP_SCHED
	alloc_size += 2 * nr_cpu_ids * sizeof(void **);
#endif
#ifdef CONFIG_USER_SCHED
	alloc_size *= 2;
#endif
#ifdef CONFIG_CPUMASK_OFFSTACK
	alloc_size += num_possible_cpus() * cpumask_size();
#endif
	/*
	 * As sched_init() is called before page_alloc is setup,
	 * we use alloc_bootmem().
	 */
	if (alloc_size) {
		ptr = (unsigned long)kzalloc(alloc_size, GFP_NOWAIT);

#ifdef CONFIG_FAIR_GROUP_SCHED
		init_task_group.se = (struct sched_entity **)ptr;
		ptr += nr_cpu_ids * sizeof(void **);

		init_task_group.cfs_rq = (struct cfs_rq **)ptr;
		ptr += nr_cpu_ids * sizeof(void **);

#ifdef CONFIG_USER_SCHED
		root_task_group.se = (struct sched_entity **)ptr;
		ptr += nr_cpu_ids * sizeof(void **);

		root_task_group.cfs_rq = (struct cfs_rq **)ptr;
		ptr += nr_cpu_ids * sizeof(void **);
#endif /* CONFIG_USER_SCHED */
#endif /* CONFIG_FAIR_GROUP_SCHED */
#ifdef CONFIG_RT_GROUP_SCHED
		init_task_group.rt_se = (struct sched_rt_entity **)ptr;
		ptr += nr_cpu_ids * sizeof(void **);

		init_task_group.rt_rq = (struct rt_rq **)ptr;
		ptr += nr_cpu_ids * sizeof(void **);

#ifdef CONFIG_USER_SCHED
		root_task_group.rt_se = (struct sched_rt_entity **)ptr;
		ptr += nr_cpu_ids * sizeof(void **);

		root_task_group.rt_rq = (struct rt_rq **)ptr;
		ptr += nr_cpu_ids * sizeof(void **);
#endif /* CONFIG_USER_SCHED */
#endif /* CONFIG_RT_GROUP_SCHED */
#ifdef CONFIG_CPUMASK_OFFSTACK
		for_each_possible_cpu(i) {
			per_cpu(load_balance_tmpmask, i) = (void *)ptr;
			ptr += cpumask_size();
		}
#endif /* CONFIG_CPUMASK_OFFSTACK */
	}

#ifdef CONFIG_SMP
	init_defrootdomain();
#endif

	init_rt_bandwidth(&def_rt_bandwidth,
			global_rt_period(), global_rt_runtime());

#ifdef CONFIG_RT_GROUP_SCHED
	init_rt_bandwidth(&init_task_group.rt_bandwidth,
			global_rt_period(), global_rt_runtime());
#ifdef CONFIG_USER_SCHED
	init_rt_bandwidth(&root_task_group.rt_bandwidth,
			global_rt_period(), RUNTIME_INF);
#endif /* CONFIG_USER_SCHED */
#endif /* CONFIG_RT_GROUP_SCHED */

#ifdef CONFIG_GROUP_SCHED
	list_add(&init_task_group.list, &task_groups);
	INIT_LIST_HEAD(&init_task_group.children);

#ifdef CONFIG_USER_SCHED
	INIT_LIST_HEAD(&root_task_group.children);
	init_task_group.parent = &root_task_group;
	list_add(&init_task_group.siblings, &root_task_group.children);
#endif /* CONFIG_USER_SCHED */
#endif /* CONFIG_GROUP_SCHED */

	for_each_possible_cpu(i) {
		struct rq *rq;

		rq = cpu_rq(i);
		spin_lock_init(&rq->lock);
		rq->nr_running = 0;
		rq->calc_load_active = 0;
		rq->calc_load_update = jiffies + LOAD_FREQ;
		init_cfs_rq(&rq->cfs, rq);
		init_rt_rq(&rq->rt, rq);
#ifdef CONFIG_FAIR_GROUP_SCHED
		init_task_group.shares = init_task_group_load;
		INIT_LIST_HEAD(&rq->leaf_cfs_rq_list);
#ifdef CONFIG_CGROUP_SCHED
		/*
		 * How much cpu bandwidth does init_task_group get?
		 *
		 * In case of task-groups formed thr' the cgroup filesystem, it
		 * gets 100% of the cpu resources in the system. This overall
		 * system cpu resource is divided among the tasks of
		 * init_task_group and its child task-groups in a fair manner,
		 * based on each entity's (task or task-group's) weight
		 * (se->load.weight).
		 *
		 * In other words, if init_task_group has 10 tasks of weight
		 * 1024) and two child groups A0 and A1 (of weight 1024 each),
		 * then A0's share of the cpu resource is:
		 *
		 *	A0's bandwidth = 1024 / (10*1024 + 1024 + 1024) = 8.33%
		 *
		 * We achieve this by letting init_task_group's tasks sit
		 * directly in rq->cfs (i.e init_task_group->se[] = NULL).
		 */
		init_tg_cfs_entry(&init_task_group, &rq->cfs, NULL, i, 1, NULL);
#elif defined CONFIG_USER_SCHED
		root_task_group.shares = NICE_0_LOAD;
		init_tg_cfs_entry(&root_task_group, &rq->cfs, NULL, i, 0, NULL);
		/*
		 * In case of task-groups formed thr' the user id of tasks,
		 * init_task_group represents tasks belonging to root user.
		 * Hence it forms a sibling of all subsequent groups formed.
		 * In this case, init_task_group gets only a fraction of overall
		 * system cpu resource, based on the weight assigned to root
		 * user's cpu share (INIT_TASK_GROUP_LOAD). This is accomplished
		 * by letting tasks of init_task_group sit in a separate cfs_rq
		 * (init_cfs_rq) and having one entity represent this group of
		 * tasks in rq->cfs (i.e init_task_group->se[] != NULL).
		 */
		init_tg_cfs_entry(&init_task_group,
				&per_cpu(init_cfs_rq, i),
				&per_cpu(init_sched_entity, i), i, 1,
				root_task_group.se[i]);

#endif
#endif /* CONFIG_FAIR_GROUP_SCHED */

		rq->rt.rt_runtime = def_rt_bandwidth.rt_runtime;
#ifdef CONFIG_RT_GROUP_SCHED
		INIT_LIST_HEAD(&rq->leaf_rt_rq_list);
#ifdef CONFIG_CGROUP_SCHED
		init_tg_rt_entry(&init_task_group, &rq->rt, NULL, i, 1, NULL);
#elif defined CONFIG_USER_SCHED
		init_tg_rt_entry(&root_task_group, &rq->rt, NULL, i, 0, NULL);
		init_tg_rt_entry(&init_task_group,
				&per_cpu(init_rt_rq, i),
				&per_cpu(init_sched_rt_entity, i), i, 1,
				root_task_group.rt_se[i]);
#endif
#endif

		for (j = 0; j < CPU_LOAD_IDX_MAX; j++)
			rq->cpu_load[j] = 0;
#ifdef CONFIG_SMP
		rq->sd = NULL;
		rq->rd = NULL;
		rq->active_balance = 0;
		rq->next_balance = jiffies;
		rq->push_cpu = 0;
		rq->cpu = i;
		rq->online = 0;
		rq->migration_thread = NULL;
		INIT_LIST_HEAD(&rq->migration_queue);
		rq_attach_root(rq, &def_root_domain);
#endif
		init_rq_hrtick(rq);
		atomic_set(&rq->nr_iowait, 0);
	}

	set_load_weight(&init_task);

#ifdef CONFIG_PREEMPT_NOTIFIERS
	INIT_HLIST_HEAD(&init_task.preempt_notifiers);
#endif

#ifdef CONFIG_SMP
	open_softirq(SCHED_SOFTIRQ, run_rebalance_domains);
#endif

#ifdef CONFIG_RT_MUTEXES
	plist_head_init(&init_task.pi_waiters, &init_task.pi_lock);
#endif

	/*
	 * The boot idle thread does lazy MMU switching as well:
	 */
	atomic_inc(&init_mm.mm_count);
	enter_lazy_tlb(&init_mm, current);

	/*
	 * Make us the idle thread. Technically, schedule() should not be
	 * called from this thread, however somewhere below it might be,
	 * but because we are the idle thread, we just pick up running again
	 * when this runqueue becomes "idle".
	 */
	init_idle(current, smp_processor_id());

	calc_load_update = jiffies + LOAD_FREQ;

	/*
	 * During early bootup we pretend to be a normal task:
	 */
	current->sched_class = &fair_sched_class;

	/* Allocate the nohz_cpu_mask if CONFIG_CPUMASK_OFFSTACK */
	alloc_cpumask_var(&nohz_cpu_mask, GFP_NOWAIT);
#ifdef CONFIG_SMP
#ifdef CONFIG_NO_HZ
<<<<<<< HEAD
	alloc_cpumask_var(&nohz.cpu_mask, GFP_NOWAIT);
	alloc_cpumask_var(&nohz.ilb_grp_nohz_mask, GFP_NOWAIT);
=======
	alloc_bootmem_cpumask_var(&nohz.cpu_mask);
	alloc_bootmem_cpumask_var(&nohz.ilb_grp_nohz_mask);
>>>>>>> cf343f36
#endif
	alloc_cpumask_var(&cpu_isolated_map, GFP_NOWAIT);
#endif /* SMP */

	perf_counter_init();

	scheduler_running = 1;
}

#ifdef CONFIG_DEBUG_SPINLOCK_SLEEP
void __might_sleep(char *file, int line)
{
#ifdef in_atomic
	static unsigned long prev_jiffy;	/* ratelimiting */

	if ((!in_atomic() && !irqs_disabled()) ||
		    system_state != SYSTEM_RUNNING || oops_in_progress)
		return;
	if (time_before(jiffies, prev_jiffy + HZ) && prev_jiffy)
		return;
	prev_jiffy = jiffies;

	printk(KERN_ERR
		"BUG: sleeping function called from invalid context at %s:%d\n",
			file, line);
	printk(KERN_ERR
		"in_atomic(): %d, irqs_disabled(): %d, pid: %d, name: %s\n",
			in_atomic(), irqs_disabled(),
			current->pid, current->comm);

	debug_show_held_locks(current);
	if (irqs_disabled())
		print_irqtrace_events(current);
	dump_stack();
#endif
}
EXPORT_SYMBOL(__might_sleep);
#endif

#ifdef CONFIG_MAGIC_SYSRQ
static void normalize_task(struct rq *rq, struct task_struct *p)
{
	int on_rq;

	update_rq_clock(rq);
	on_rq = p->se.on_rq;
	if (on_rq)
		deactivate_task(rq, p, 0);
	__setscheduler(rq, p, SCHED_NORMAL, 0);
	if (on_rq) {
		activate_task(rq, p, 0);
		resched_task(rq->curr);
	}
}

void normalize_rt_tasks(void)
{
	struct task_struct *g, *p;
	unsigned long flags;
	struct rq *rq;

	read_lock_irqsave(&tasklist_lock, flags);
	do_each_thread(g, p) {
		/*
		 * Only normalize user tasks:
		 */
		if (!p->mm)
			continue;

		p->se.exec_start		= 0;
#ifdef CONFIG_SCHEDSTATS
		p->se.wait_start		= 0;
		p->se.sleep_start		= 0;
		p->se.block_start		= 0;
#endif

		if (!rt_task(p)) {
			/*
			 * Renice negative nice level userspace
			 * tasks back to 0:
			 */
			if (TASK_NICE(p) < 0 && p->mm)
				set_user_nice(p, 0);
			continue;
		}

		spin_lock(&p->pi_lock);
		rq = __task_rq_lock(p);

		normalize_task(rq, p);

		__task_rq_unlock(rq);
		spin_unlock(&p->pi_lock);
	} while_each_thread(g, p);

	read_unlock_irqrestore(&tasklist_lock, flags);
}

#endif /* CONFIG_MAGIC_SYSRQ */

#ifdef CONFIG_IA64
/*
 * These functions are only useful for the IA64 MCA handling.
 *
 * They can only be called when the whole system has been
 * stopped - every CPU needs to be quiescent, and no scheduling
 * activity can take place. Using them for anything else would
 * be a serious bug, and as a result, they aren't even visible
 * under any other configuration.
 */

/**
 * curr_task - return the current task for a given cpu.
 * @cpu: the processor in question.
 *
 * ONLY VALID WHEN THE WHOLE SYSTEM IS STOPPED!
 */
struct task_struct *curr_task(int cpu)
{
	return cpu_curr(cpu);
}

/**
 * set_curr_task - set the current task for a given cpu.
 * @cpu: the processor in question.
 * @p: the task pointer to set.
 *
 * Description: This function must only be used when non-maskable interrupts
 * are serviced on a separate stack. It allows the architecture to switch the
 * notion of the current task on a cpu in a non-blocking manner. This function
 * must be called with all CPU's synchronized, and interrupts disabled, the
 * and caller must save the original value of the current task (see
 * curr_task() above) and restore that value before reenabling interrupts and
 * re-starting the system.
 *
 * ONLY VALID WHEN THE WHOLE SYSTEM IS STOPPED!
 */
void set_curr_task(int cpu, struct task_struct *p)
{
	cpu_curr(cpu) = p;
}

#endif

#ifdef CONFIG_FAIR_GROUP_SCHED
static void free_fair_sched_group(struct task_group *tg)
{
	int i;

	for_each_possible_cpu(i) {
		if (tg->cfs_rq)
			kfree(tg->cfs_rq[i]);
		if (tg->se)
			kfree(tg->se[i]);
	}

	kfree(tg->cfs_rq);
	kfree(tg->se);
}

static
int alloc_fair_sched_group(struct task_group *tg, struct task_group *parent)
{
	struct cfs_rq *cfs_rq;
	struct sched_entity *se;
	struct rq *rq;
	int i;

	tg->cfs_rq = kzalloc(sizeof(cfs_rq) * nr_cpu_ids, GFP_KERNEL);
	if (!tg->cfs_rq)
		goto err;
	tg->se = kzalloc(sizeof(se) * nr_cpu_ids, GFP_KERNEL);
	if (!tg->se)
		goto err;

	tg->shares = NICE_0_LOAD;

	for_each_possible_cpu(i) {
		rq = cpu_rq(i);

		cfs_rq = kzalloc_node(sizeof(struct cfs_rq),
				      GFP_KERNEL, cpu_to_node(i));
		if (!cfs_rq)
			goto err;

		se = kzalloc_node(sizeof(struct sched_entity),
				  GFP_KERNEL, cpu_to_node(i));
		if (!se)
			goto err;

		init_tg_cfs_entry(tg, cfs_rq, se, i, 0, parent->se[i]);
	}

	return 1;

 err:
	return 0;
}

static inline void register_fair_sched_group(struct task_group *tg, int cpu)
{
	list_add_rcu(&tg->cfs_rq[cpu]->leaf_cfs_rq_list,
			&cpu_rq(cpu)->leaf_cfs_rq_list);
}

static inline void unregister_fair_sched_group(struct task_group *tg, int cpu)
{
	list_del_rcu(&tg->cfs_rq[cpu]->leaf_cfs_rq_list);
}
#else /* !CONFG_FAIR_GROUP_SCHED */
static inline void free_fair_sched_group(struct task_group *tg)
{
}

static inline
int alloc_fair_sched_group(struct task_group *tg, struct task_group *parent)
{
	return 1;
}

static inline void register_fair_sched_group(struct task_group *tg, int cpu)
{
}

static inline void unregister_fair_sched_group(struct task_group *tg, int cpu)
{
}
#endif /* CONFIG_FAIR_GROUP_SCHED */

#ifdef CONFIG_RT_GROUP_SCHED
static void free_rt_sched_group(struct task_group *tg)
{
	int i;

	destroy_rt_bandwidth(&tg->rt_bandwidth);

	for_each_possible_cpu(i) {
		if (tg->rt_rq)
			kfree(tg->rt_rq[i]);
		if (tg->rt_se)
			kfree(tg->rt_se[i]);
	}

	kfree(tg->rt_rq);
	kfree(tg->rt_se);
}

static
int alloc_rt_sched_group(struct task_group *tg, struct task_group *parent)
{
	struct rt_rq *rt_rq;
	struct sched_rt_entity *rt_se;
	struct rq *rq;
	int i;

	tg->rt_rq = kzalloc(sizeof(rt_rq) * nr_cpu_ids, GFP_KERNEL);
	if (!tg->rt_rq)
		goto err;
	tg->rt_se = kzalloc(sizeof(rt_se) * nr_cpu_ids, GFP_KERNEL);
	if (!tg->rt_se)
		goto err;

	init_rt_bandwidth(&tg->rt_bandwidth,
			ktime_to_ns(def_rt_bandwidth.rt_period), 0);

	for_each_possible_cpu(i) {
		rq = cpu_rq(i);

		rt_rq = kzalloc_node(sizeof(struct rt_rq),
				     GFP_KERNEL, cpu_to_node(i));
		if (!rt_rq)
			goto err;

		rt_se = kzalloc_node(sizeof(struct sched_rt_entity),
				     GFP_KERNEL, cpu_to_node(i));
		if (!rt_se)
			goto err;

		init_tg_rt_entry(tg, rt_rq, rt_se, i, 0, parent->rt_se[i]);
	}

	return 1;

 err:
	return 0;
}

static inline void register_rt_sched_group(struct task_group *tg, int cpu)
{
	list_add_rcu(&tg->rt_rq[cpu]->leaf_rt_rq_list,
			&cpu_rq(cpu)->leaf_rt_rq_list);
}

static inline void unregister_rt_sched_group(struct task_group *tg, int cpu)
{
	list_del_rcu(&tg->rt_rq[cpu]->leaf_rt_rq_list);
}
#else /* !CONFIG_RT_GROUP_SCHED */
static inline void free_rt_sched_group(struct task_group *tg)
{
}

static inline
int alloc_rt_sched_group(struct task_group *tg, struct task_group *parent)
{
	return 1;
}

static inline void register_rt_sched_group(struct task_group *tg, int cpu)
{
}

static inline void unregister_rt_sched_group(struct task_group *tg, int cpu)
{
}
#endif /* CONFIG_RT_GROUP_SCHED */

#ifdef CONFIG_GROUP_SCHED
static void free_sched_group(struct task_group *tg)
{
	free_fair_sched_group(tg);
	free_rt_sched_group(tg);
	kfree(tg);
}

/* allocate runqueue etc for a new task group */
struct task_group *sched_create_group(struct task_group *parent)
{
	struct task_group *tg;
	unsigned long flags;
	int i;

	tg = kzalloc(sizeof(*tg), GFP_KERNEL);
	if (!tg)
		return ERR_PTR(-ENOMEM);

	if (!alloc_fair_sched_group(tg, parent))
		goto err;

	if (!alloc_rt_sched_group(tg, parent))
		goto err;

	spin_lock_irqsave(&task_group_lock, flags);
	for_each_possible_cpu(i) {
		register_fair_sched_group(tg, i);
		register_rt_sched_group(tg, i);
	}
	list_add_rcu(&tg->list, &task_groups);

	WARN_ON(!parent); /* root should already exist */

	tg->parent = parent;
	INIT_LIST_HEAD(&tg->children);
	list_add_rcu(&tg->siblings, &parent->children);
	spin_unlock_irqrestore(&task_group_lock, flags);

	return tg;

err:
	free_sched_group(tg);
	return ERR_PTR(-ENOMEM);
}

/* rcu callback to free various structures associated with a task group */
static void free_sched_group_rcu(struct rcu_head *rhp)
{
	/* now it should be safe to free those cfs_rqs */
	free_sched_group(container_of(rhp, struct task_group, rcu));
}

/* Destroy runqueue etc associated with a task group */
void sched_destroy_group(struct task_group *tg)
{
	unsigned long flags;
	int i;

	spin_lock_irqsave(&task_group_lock, flags);
	for_each_possible_cpu(i) {
		unregister_fair_sched_group(tg, i);
		unregister_rt_sched_group(tg, i);
	}
	list_del_rcu(&tg->list);
	list_del_rcu(&tg->siblings);
	spin_unlock_irqrestore(&task_group_lock, flags);

	/* wait for possible concurrent references to cfs_rqs complete */
	call_rcu(&tg->rcu, free_sched_group_rcu);
}

/* change task's runqueue when it moves between groups.
 *	The caller of this function should have put the task in its new group
 *	by now. This function just updates tsk->se.cfs_rq and tsk->se.parent to
 *	reflect its new group.
 */
void sched_move_task(struct task_struct *tsk)
{
	int on_rq, running;
	unsigned long flags;
	struct rq *rq;

	rq = task_rq_lock(tsk, &flags);

	update_rq_clock(rq);

	running = task_current(rq, tsk);
	on_rq = tsk->se.on_rq;

	if (on_rq)
		dequeue_task(rq, tsk, 0);
	if (unlikely(running))
		tsk->sched_class->put_prev_task(rq, tsk);

	set_task_rq(tsk, task_cpu(tsk));

#ifdef CONFIG_FAIR_GROUP_SCHED
	if (tsk->sched_class->moved_group)
		tsk->sched_class->moved_group(tsk);
#endif

	if (unlikely(running))
		tsk->sched_class->set_curr_task(rq);
	if (on_rq)
		enqueue_task(rq, tsk, 0);

	task_rq_unlock(rq, &flags);
}
#endif /* CONFIG_GROUP_SCHED */

#ifdef CONFIG_FAIR_GROUP_SCHED
static void __set_se_shares(struct sched_entity *se, unsigned long shares)
{
	struct cfs_rq *cfs_rq = se->cfs_rq;
	int on_rq;

	on_rq = se->on_rq;
	if (on_rq)
		dequeue_entity(cfs_rq, se, 0);

	se->load.weight = shares;
	se->load.inv_weight = 0;

	if (on_rq)
		enqueue_entity(cfs_rq, se, 0);
}

static void set_se_shares(struct sched_entity *se, unsigned long shares)
{
	struct cfs_rq *cfs_rq = se->cfs_rq;
	struct rq *rq = cfs_rq->rq;
	unsigned long flags;

	spin_lock_irqsave(&rq->lock, flags);
	__set_se_shares(se, shares);
	spin_unlock_irqrestore(&rq->lock, flags);
}

static DEFINE_MUTEX(shares_mutex);

int sched_group_set_shares(struct task_group *tg, unsigned long shares)
{
	int i;
	unsigned long flags;

	/*
	 * We can't change the weight of the root cgroup.
	 */
	if (!tg->se[0])
		return -EINVAL;

	if (shares < MIN_SHARES)
		shares = MIN_SHARES;
	else if (shares > MAX_SHARES)
		shares = MAX_SHARES;

	mutex_lock(&shares_mutex);
	if (tg->shares == shares)
		goto done;

	spin_lock_irqsave(&task_group_lock, flags);
	for_each_possible_cpu(i)
		unregister_fair_sched_group(tg, i);
	list_del_rcu(&tg->siblings);
	spin_unlock_irqrestore(&task_group_lock, flags);

	/* wait for any ongoing reference to this group to finish */
	synchronize_sched();

	/*
	 * Now we are free to modify the group's share on each cpu
	 * w/o tripping rebalance_share or load_balance_fair.
	 */
	tg->shares = shares;
	for_each_possible_cpu(i) {
		/*
		 * force a rebalance
		 */
		cfs_rq_set_shares(tg->cfs_rq[i], 0);
		set_se_shares(tg->se[i], shares);
	}

	/*
	 * Enable load balance activity on this group, by inserting it back on
	 * each cpu's rq->leaf_cfs_rq_list.
	 */
	spin_lock_irqsave(&task_group_lock, flags);
	for_each_possible_cpu(i)
		register_fair_sched_group(tg, i);
	list_add_rcu(&tg->siblings, &tg->parent->children);
	spin_unlock_irqrestore(&task_group_lock, flags);
done:
	mutex_unlock(&shares_mutex);
	return 0;
}

unsigned long sched_group_shares(struct task_group *tg)
{
	return tg->shares;
}
#endif

#ifdef CONFIG_RT_GROUP_SCHED
/*
 * Ensure that the real time constraints are schedulable.
 */
static DEFINE_MUTEX(rt_constraints_mutex);

static unsigned long to_ratio(u64 period, u64 runtime)
{
	if (runtime == RUNTIME_INF)
		return 1ULL << 20;

	return div64_u64(runtime << 20, period);
}

/* Must be called with tasklist_lock held */
static inline int tg_has_rt_tasks(struct task_group *tg)
{
	struct task_struct *g, *p;

	do_each_thread(g, p) {
		if (rt_task(p) && rt_rq_of_se(&p->rt)->tg == tg)
			return 1;
	} while_each_thread(g, p);

	return 0;
}

struct rt_schedulable_data {
	struct task_group *tg;
	u64 rt_period;
	u64 rt_runtime;
};

static int tg_schedulable(struct task_group *tg, void *data)
{
	struct rt_schedulable_data *d = data;
	struct task_group *child;
	unsigned long total, sum = 0;
	u64 period, runtime;

	period = ktime_to_ns(tg->rt_bandwidth.rt_period);
	runtime = tg->rt_bandwidth.rt_runtime;

	if (tg == d->tg) {
		period = d->rt_period;
		runtime = d->rt_runtime;
	}

#ifdef CONFIG_USER_SCHED
	if (tg == &root_task_group) {
		period = global_rt_period();
		runtime = global_rt_runtime();
	}
#endif

	/*
	 * Cannot have more runtime than the period.
	 */
	if (runtime > period && runtime != RUNTIME_INF)
		return -EINVAL;

	/*
	 * Ensure we don't starve existing RT tasks.
	 */
	if (rt_bandwidth_enabled() && !runtime && tg_has_rt_tasks(tg))
		return -EBUSY;

	total = to_ratio(period, runtime);

	/*
	 * Nobody can have more than the global setting allows.
	 */
	if (total > to_ratio(global_rt_period(), global_rt_runtime()))
		return -EINVAL;

	/*
	 * The sum of our children's runtime should not exceed our own.
	 */
	list_for_each_entry_rcu(child, &tg->children, siblings) {
		period = ktime_to_ns(child->rt_bandwidth.rt_period);
		runtime = child->rt_bandwidth.rt_runtime;

		if (child == d->tg) {
			period = d->rt_period;
			runtime = d->rt_runtime;
		}

		sum += to_ratio(period, runtime);
	}

	if (sum > total)
		return -EINVAL;

	return 0;
}

static int __rt_schedulable(struct task_group *tg, u64 period, u64 runtime)
{
	struct rt_schedulable_data data = {
		.tg = tg,
		.rt_period = period,
		.rt_runtime = runtime,
	};

	return walk_tg_tree(tg_schedulable, tg_nop, &data);
}

static int tg_set_bandwidth(struct task_group *tg,
		u64 rt_period, u64 rt_runtime)
{
	int i, err = 0;

	mutex_lock(&rt_constraints_mutex);
	read_lock(&tasklist_lock);
	err = __rt_schedulable(tg, rt_period, rt_runtime);
	if (err)
		goto unlock;

	spin_lock_irq(&tg->rt_bandwidth.rt_runtime_lock);
	tg->rt_bandwidth.rt_period = ns_to_ktime(rt_period);
	tg->rt_bandwidth.rt_runtime = rt_runtime;

	for_each_possible_cpu(i) {
		struct rt_rq *rt_rq = tg->rt_rq[i];

		spin_lock(&rt_rq->rt_runtime_lock);
		rt_rq->rt_runtime = rt_runtime;
		spin_unlock(&rt_rq->rt_runtime_lock);
	}
	spin_unlock_irq(&tg->rt_bandwidth.rt_runtime_lock);
 unlock:
	read_unlock(&tasklist_lock);
	mutex_unlock(&rt_constraints_mutex);

	return err;
}

int sched_group_set_rt_runtime(struct task_group *tg, long rt_runtime_us)
{
	u64 rt_runtime, rt_period;

	rt_period = ktime_to_ns(tg->rt_bandwidth.rt_period);
	rt_runtime = (u64)rt_runtime_us * NSEC_PER_USEC;
	if (rt_runtime_us < 0)
		rt_runtime = RUNTIME_INF;

	return tg_set_bandwidth(tg, rt_period, rt_runtime);
}

long sched_group_rt_runtime(struct task_group *tg)
{
	u64 rt_runtime_us;

	if (tg->rt_bandwidth.rt_runtime == RUNTIME_INF)
		return -1;

	rt_runtime_us = tg->rt_bandwidth.rt_runtime;
	do_div(rt_runtime_us, NSEC_PER_USEC);
	return rt_runtime_us;
}

int sched_group_set_rt_period(struct task_group *tg, long rt_period_us)
{
	u64 rt_runtime, rt_period;

	rt_period = (u64)rt_period_us * NSEC_PER_USEC;
	rt_runtime = tg->rt_bandwidth.rt_runtime;

	if (rt_period == 0)
		return -EINVAL;

	return tg_set_bandwidth(tg, rt_period, rt_runtime);
}

long sched_group_rt_period(struct task_group *tg)
{
	u64 rt_period_us;

	rt_period_us = ktime_to_ns(tg->rt_bandwidth.rt_period);
	do_div(rt_period_us, NSEC_PER_USEC);
	return rt_period_us;
}

static int sched_rt_global_constraints(void)
{
	u64 runtime, period;
	int ret = 0;

	if (sysctl_sched_rt_period <= 0)
		return -EINVAL;

	runtime = global_rt_runtime();
	period = global_rt_period();

	/*
	 * Sanity check on the sysctl variables.
	 */
	if (runtime > period && runtime != RUNTIME_INF)
		return -EINVAL;

	mutex_lock(&rt_constraints_mutex);
	read_lock(&tasklist_lock);
	ret = __rt_schedulable(NULL, 0, 0);
	read_unlock(&tasklist_lock);
	mutex_unlock(&rt_constraints_mutex);

	return ret;
}

int sched_rt_can_attach(struct task_group *tg, struct task_struct *tsk)
{
	/* Don't accept realtime tasks when there is no way for them to run */
	if (rt_task(tsk) && tg->rt_bandwidth.rt_runtime == 0)
		return 0;

	return 1;
}

#else /* !CONFIG_RT_GROUP_SCHED */
static int sched_rt_global_constraints(void)
{
	unsigned long flags;
	int i;

	if (sysctl_sched_rt_period <= 0)
		return -EINVAL;

	/*
	 * There's always some RT tasks in the root group
	 * -- migration, kstopmachine etc..
	 */
	if (sysctl_sched_rt_runtime == 0)
		return -EBUSY;

	spin_lock_irqsave(&def_rt_bandwidth.rt_runtime_lock, flags);
	for_each_possible_cpu(i) {
		struct rt_rq *rt_rq = &cpu_rq(i)->rt;

		spin_lock(&rt_rq->rt_runtime_lock);
		rt_rq->rt_runtime = global_rt_runtime();
		spin_unlock(&rt_rq->rt_runtime_lock);
	}
	spin_unlock_irqrestore(&def_rt_bandwidth.rt_runtime_lock, flags);

	return 0;
}
#endif /* CONFIG_RT_GROUP_SCHED */

int sched_rt_handler(struct ctl_table *table, int write,
		struct file *filp, void __user *buffer, size_t *lenp,
		loff_t *ppos)
{
	int ret;
	int old_period, old_runtime;
	static DEFINE_MUTEX(mutex);

	mutex_lock(&mutex);
	old_period = sysctl_sched_rt_period;
	old_runtime = sysctl_sched_rt_runtime;

	ret = proc_dointvec(table, write, filp, buffer, lenp, ppos);

	if (!ret && write) {
		ret = sched_rt_global_constraints();
		if (ret) {
			sysctl_sched_rt_period = old_period;
			sysctl_sched_rt_runtime = old_runtime;
		} else {
			def_rt_bandwidth.rt_runtime = global_rt_runtime();
			def_rt_bandwidth.rt_period =
				ns_to_ktime(global_rt_period());
		}
	}
	mutex_unlock(&mutex);

	return ret;
}

#ifdef CONFIG_CGROUP_SCHED

/* return corresponding task_group object of a cgroup */
static inline struct task_group *cgroup_tg(struct cgroup *cgrp)
{
	return container_of(cgroup_subsys_state(cgrp, cpu_cgroup_subsys_id),
			    struct task_group, css);
}

static struct cgroup_subsys_state *
cpu_cgroup_create(struct cgroup_subsys *ss, struct cgroup *cgrp)
{
	struct task_group *tg, *parent;

	if (!cgrp->parent) {
		/* This is early initialization for the top cgroup */
		return &init_task_group.css;
	}

	parent = cgroup_tg(cgrp->parent);
	tg = sched_create_group(parent);
	if (IS_ERR(tg))
		return ERR_PTR(-ENOMEM);

	return &tg->css;
}

static void
cpu_cgroup_destroy(struct cgroup_subsys *ss, struct cgroup *cgrp)
{
	struct task_group *tg = cgroup_tg(cgrp);

	sched_destroy_group(tg);
}

static int
cpu_cgroup_can_attach(struct cgroup_subsys *ss, struct cgroup *cgrp,
		      struct task_struct *tsk)
{
#ifdef CONFIG_RT_GROUP_SCHED
	if (!sched_rt_can_attach(cgroup_tg(cgrp), tsk))
		return -EINVAL;
#else
	/* We don't support RT-tasks being in separate groups */
	if (tsk->sched_class != &fair_sched_class)
		return -EINVAL;
#endif

	return 0;
}

static void
cpu_cgroup_attach(struct cgroup_subsys *ss, struct cgroup *cgrp,
			struct cgroup *old_cont, struct task_struct *tsk)
{
	sched_move_task(tsk);
}

#ifdef CONFIG_FAIR_GROUP_SCHED
static int cpu_shares_write_u64(struct cgroup *cgrp, struct cftype *cftype,
				u64 shareval)
{
	return sched_group_set_shares(cgroup_tg(cgrp), shareval);
}

static u64 cpu_shares_read_u64(struct cgroup *cgrp, struct cftype *cft)
{
	struct task_group *tg = cgroup_tg(cgrp);

	return (u64) tg->shares;
}
#endif /* CONFIG_FAIR_GROUP_SCHED */

#ifdef CONFIG_RT_GROUP_SCHED
static int cpu_rt_runtime_write(struct cgroup *cgrp, struct cftype *cft,
				s64 val)
{
	return sched_group_set_rt_runtime(cgroup_tg(cgrp), val);
}

static s64 cpu_rt_runtime_read(struct cgroup *cgrp, struct cftype *cft)
{
	return sched_group_rt_runtime(cgroup_tg(cgrp));
}

static int cpu_rt_period_write_uint(struct cgroup *cgrp, struct cftype *cftype,
		u64 rt_period_us)
{
	return sched_group_set_rt_period(cgroup_tg(cgrp), rt_period_us);
}

static u64 cpu_rt_period_read_uint(struct cgroup *cgrp, struct cftype *cft)
{
	return sched_group_rt_period(cgroup_tg(cgrp));
}
#endif /* CONFIG_RT_GROUP_SCHED */

static struct cftype cpu_files[] = {
#ifdef CONFIG_FAIR_GROUP_SCHED
	{
		.name = "shares",
		.read_u64 = cpu_shares_read_u64,
		.write_u64 = cpu_shares_write_u64,
	},
#endif
#ifdef CONFIG_RT_GROUP_SCHED
	{
		.name = "rt_runtime_us",
		.read_s64 = cpu_rt_runtime_read,
		.write_s64 = cpu_rt_runtime_write,
	},
	{
		.name = "rt_period_us",
		.read_u64 = cpu_rt_period_read_uint,
		.write_u64 = cpu_rt_period_write_uint,
	},
#endif
};

static int cpu_cgroup_populate(struct cgroup_subsys *ss, struct cgroup *cont)
{
	return cgroup_add_files(cont, ss, cpu_files, ARRAY_SIZE(cpu_files));
}

struct cgroup_subsys cpu_cgroup_subsys = {
	.name		= "cpu",
	.create		= cpu_cgroup_create,
	.destroy	= cpu_cgroup_destroy,
	.can_attach	= cpu_cgroup_can_attach,
	.attach		= cpu_cgroup_attach,
	.populate	= cpu_cgroup_populate,
	.subsys_id	= cpu_cgroup_subsys_id,
	.early_init	= 1,
};

#endif	/* CONFIG_CGROUP_SCHED */

#ifdef CONFIG_CGROUP_CPUACCT

/*
 * CPU accounting code for task groups.
 *
 * Based on the work by Paul Menage (menage@google.com) and Balbir Singh
 * (balbir@in.ibm.com).
 */

/* track cpu usage of a group of tasks and its child groups */
struct cpuacct {
	struct cgroup_subsys_state css;
	/* cpuusage holds pointer to a u64-type object on every cpu */
	u64 *cpuusage;
	struct percpu_counter cpustat[CPUACCT_STAT_NSTATS];
	struct cpuacct *parent;
};

struct cgroup_subsys cpuacct_subsys;

/* return cpu accounting group corresponding to this container */
static inline struct cpuacct *cgroup_ca(struct cgroup *cgrp)
{
	return container_of(cgroup_subsys_state(cgrp, cpuacct_subsys_id),
			    struct cpuacct, css);
}

/* return cpu accounting group to which this task belongs */
static inline struct cpuacct *task_ca(struct task_struct *tsk)
{
	return container_of(task_subsys_state(tsk, cpuacct_subsys_id),
			    struct cpuacct, css);
}

/* create a new cpu accounting group */
static struct cgroup_subsys_state *cpuacct_create(
	struct cgroup_subsys *ss, struct cgroup *cgrp)
{
	struct cpuacct *ca = kzalloc(sizeof(*ca), GFP_KERNEL);
	int i;

	if (!ca)
		goto out;

	ca->cpuusage = alloc_percpu(u64);
	if (!ca->cpuusage)
		goto out_free_ca;

	for (i = 0; i < CPUACCT_STAT_NSTATS; i++)
		if (percpu_counter_init(&ca->cpustat[i], 0))
			goto out_free_counters;

	if (cgrp->parent)
		ca->parent = cgroup_ca(cgrp->parent);

	return &ca->css;

out_free_counters:
	while (--i >= 0)
		percpu_counter_destroy(&ca->cpustat[i]);
	free_percpu(ca->cpuusage);
out_free_ca:
	kfree(ca);
out:
	return ERR_PTR(-ENOMEM);
}

/* destroy an existing cpu accounting group */
static void
cpuacct_destroy(struct cgroup_subsys *ss, struct cgroup *cgrp)
{
	struct cpuacct *ca = cgroup_ca(cgrp);
	int i;

	for (i = 0; i < CPUACCT_STAT_NSTATS; i++)
		percpu_counter_destroy(&ca->cpustat[i]);
	free_percpu(ca->cpuusage);
	kfree(ca);
}

static u64 cpuacct_cpuusage_read(struct cpuacct *ca, int cpu)
{
	u64 *cpuusage = per_cpu_ptr(ca->cpuusage, cpu);
	u64 data;

#ifndef CONFIG_64BIT
	/*
	 * Take rq->lock to make 64-bit read safe on 32-bit platforms.
	 */
	spin_lock_irq(&cpu_rq(cpu)->lock);
	data = *cpuusage;
	spin_unlock_irq(&cpu_rq(cpu)->lock);
#else
	data = *cpuusage;
#endif

	return data;
}

static void cpuacct_cpuusage_write(struct cpuacct *ca, int cpu, u64 val)
{
	u64 *cpuusage = per_cpu_ptr(ca->cpuusage, cpu);

#ifndef CONFIG_64BIT
	/*
	 * Take rq->lock to make 64-bit write safe on 32-bit platforms.
	 */
	spin_lock_irq(&cpu_rq(cpu)->lock);
	*cpuusage = val;
	spin_unlock_irq(&cpu_rq(cpu)->lock);
#else
	*cpuusage = val;
#endif
}

/* return total cpu usage (in nanoseconds) of a group */
static u64 cpuusage_read(struct cgroup *cgrp, struct cftype *cft)
{
	struct cpuacct *ca = cgroup_ca(cgrp);
	u64 totalcpuusage = 0;
	int i;

	for_each_present_cpu(i)
		totalcpuusage += cpuacct_cpuusage_read(ca, i);

	return totalcpuusage;
}

static int cpuusage_write(struct cgroup *cgrp, struct cftype *cftype,
								u64 reset)
{
	struct cpuacct *ca = cgroup_ca(cgrp);
	int err = 0;
	int i;

	if (reset) {
		err = -EINVAL;
		goto out;
	}

	for_each_present_cpu(i)
		cpuacct_cpuusage_write(ca, i, 0);

out:
	return err;
}

static int cpuacct_percpu_seq_read(struct cgroup *cgroup, struct cftype *cft,
				   struct seq_file *m)
{
	struct cpuacct *ca = cgroup_ca(cgroup);
	u64 percpu;
	int i;

	for_each_present_cpu(i) {
		percpu = cpuacct_cpuusage_read(ca, i);
		seq_printf(m, "%llu ", (unsigned long long) percpu);
	}
	seq_printf(m, "\n");
	return 0;
}

static const char *cpuacct_stat_desc[] = {
	[CPUACCT_STAT_USER] = "user",
	[CPUACCT_STAT_SYSTEM] = "system",
};

static int cpuacct_stats_show(struct cgroup *cgrp, struct cftype *cft,
		struct cgroup_map_cb *cb)
{
	struct cpuacct *ca = cgroup_ca(cgrp);
	int i;

	for (i = 0; i < CPUACCT_STAT_NSTATS; i++) {
		s64 val = percpu_counter_read(&ca->cpustat[i]);
		val = cputime64_to_clock_t(val);
		cb->fill(cb, cpuacct_stat_desc[i], val);
	}
	return 0;
}

static struct cftype files[] = {
	{
		.name = "usage",
		.read_u64 = cpuusage_read,
		.write_u64 = cpuusage_write,
	},
	{
		.name = "usage_percpu",
		.read_seq_string = cpuacct_percpu_seq_read,
	},
	{
		.name = "stat",
		.read_map = cpuacct_stats_show,
	},
};

static int cpuacct_populate(struct cgroup_subsys *ss, struct cgroup *cgrp)
{
	return cgroup_add_files(cgrp, ss, files, ARRAY_SIZE(files));
}

/*
 * charge this task's execution time to its accounting group.
 *
 * called with rq->lock held.
 */
static void cpuacct_charge(struct task_struct *tsk, u64 cputime)
{
	struct cpuacct *ca;
	int cpu;

	if (unlikely(!cpuacct_subsys.active))
		return;

	cpu = task_cpu(tsk);

	rcu_read_lock();

	ca = task_ca(tsk);

	for (; ca; ca = ca->parent) {
		u64 *cpuusage = per_cpu_ptr(ca->cpuusage, cpu);
		*cpuusage += cputime;
	}

	rcu_read_unlock();
}

/*
 * Charge the system/user time to the task's accounting group.
 */
static void cpuacct_update_stats(struct task_struct *tsk,
		enum cpuacct_stat_index idx, cputime_t val)
{
	struct cpuacct *ca;

	if (unlikely(!cpuacct_subsys.active))
		return;

	rcu_read_lock();
	ca = task_ca(tsk);

	do {
		percpu_counter_add(&ca->cpustat[idx], val);
		ca = ca->parent;
	} while (ca);
	rcu_read_unlock();
}

struct cgroup_subsys cpuacct_subsys = {
	.name = "cpuacct",
	.create = cpuacct_create,
	.destroy = cpuacct_destroy,
	.populate = cpuacct_populate,
	.subsys_id = cpuacct_subsys_id,
};
#endif	/* CONFIG_CGROUP_CPUACCT */<|MERGE_RESOLUTION|>--- conflicted
+++ resolved
@@ -2969,7 +2969,6 @@
 	load += active * (FIXED_1 - exp);
 	return load >> FSHIFT;
 }
-<<<<<<< HEAD
 
 /*
  * calc_load - update the avenrun load estimates 10 ticks after the
@@ -2986,24 +2985,6 @@
 	active = atomic_long_read(&calc_load_tasks);
 	active = active > 0 ? active * FIXED_1 : 0;
 
-=======
-
-/*
- * calc_load - update the avenrun load estimates 10 ticks after the
- * CPUs have updated calc_load_tasks.
- */
-void calc_global_load(void)
-{
-	unsigned long upd = calc_load_update + 10;
-	long active;
-
-	if (time_before(jiffies, upd))
-		return;
-
-	active = atomic_long_read(&calc_load_tasks);
-	active = active > 0 ? active * FIXED_1 : 0;
-
->>>>>>> cf343f36
 	avenrun[0] = calc_load(avenrun[0], EXP_1, active);
 	avenrun[1] = calc_load(avenrun[1], EXP_5, active);
 	avenrun[2] = calc_load(avenrun[2], EXP_15, active);
@@ -3026,7 +3007,6 @@
 		this_rq->calc_load_active = nr_active;
 		atomic_long_add(delta, &calc_load_tasks);
 	}
-<<<<<<< HEAD
 }
 
 /*
@@ -3036,8 +3016,6 @@
 u64 cpu_nr_migrations(int cpu)
 {
 	return cpu_rq(cpu)->nr_migrations_in;
-=======
->>>>>>> cf343f36
 }
 
 /*
@@ -4534,14 +4512,11 @@
 }
 #endif
 
-<<<<<<< HEAD
-=======
 int get_nohz_load_balancer(void)
 {
 	return atomic_read(&nohz.load_balancer);
 }
 
->>>>>>> cf343f36
 /*
  * This routine will try to nominate the ilb (idle load balancing)
  * owner among the cpus whose ticks are stopped. ilb owner will do the idle
@@ -9389,13 +9364,8 @@
 	alloc_cpumask_var(&nohz_cpu_mask, GFP_NOWAIT);
 #ifdef CONFIG_SMP
 #ifdef CONFIG_NO_HZ
-<<<<<<< HEAD
 	alloc_cpumask_var(&nohz.cpu_mask, GFP_NOWAIT);
 	alloc_cpumask_var(&nohz.ilb_grp_nohz_mask, GFP_NOWAIT);
-=======
-	alloc_bootmem_cpumask_var(&nohz.cpu_mask);
-	alloc_bootmem_cpumask_var(&nohz.ilb_grp_nohz_mask);
->>>>>>> cf343f36
 #endif
 	alloc_cpumask_var(&cpu_isolated_map, GFP_NOWAIT);
 #endif /* SMP */
