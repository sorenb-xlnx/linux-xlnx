--- conflicted
+++ resolved
@@ -3666,10 +3666,7 @@
 	__account_system_time(p, cputime, cputime_scaled, target_cputime64);
 }
 
-<<<<<<< HEAD
-=======
 #ifndef CONFIG_VIRT_CPU_ACCOUNTING
->>>>>>> 7e949870
 #ifdef CONFIG_IRQ_TIME_ACCOUNTING
 /*
  * Account a tick to a process and cpustat
@@ -3736,10 +3733,7 @@
 static void irqtime_account_process_tick(struct task_struct *p, int user_tick,
 						struct rq *rq) {}
 #endif
-<<<<<<< HEAD
-=======
 #endif /* !CONFIG_VIRT_CPU_ACCOUNTING */
->>>>>>> 7e949870
 
 /*
  * Account for involuntary wait time.
