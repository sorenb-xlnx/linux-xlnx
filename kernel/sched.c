/*
 *  kernel/sched.c
 *
 *  Kernel scheduler and related syscalls
 *
 *  Copyright (C) 1991-2002  Linus Torvalds
 *
 *  1996-12-23  Modified by Dave Grothe to fix bugs in semaphores and
 *		make semaphores SMP safe
 *  1998-11-19	Implemented schedule_timeout() and related stuff
 *		by Andrea Arcangeli
 *  2002-01-04	New ultra-scalable O(1) scheduler by Ingo Molnar:
 *		hybrid priority-list and round-robin design with
 *		an array-switch method of distributing timeslices
 *		and per-CPU runqueues.  Cleanups and useful suggestions
 *		by Davide Libenzi, preemptible kernel bits by Robert Love.
 *  2003-09-03	Interactivity tuning by Con Kolivas.
 *  2004-04-02	Scheduler domains code by Nick Piggin
 *  2007-04-15  Work begun on replacing all interactivity tuning with a
 *              fair scheduling design by Con Kolivas.
 *  2007-05-05  Load balancing (smp-nice) and other improvements
 *              by Peter Williams
 *  2007-05-06  Interactivity improvements to CFS by Mike Galbraith
 *  2007-07-01  Group scheduling enhancements by Srivatsa Vaddagiri
 *  2007-11-29  RT balancing improvements by Steven Rostedt, Gregory Haskins,
 *              Thomas Gleixner, Mike Kravetz
 */

#include <linux/mm.h>
#include <linux/module.h>
#include <linux/nmi.h>
#include <linux/init.h>
#include <linux/uaccess.h>
#include <linux/highmem.h>
#include <linux/smp_lock.h>
#include <asm/mmu_context.h>
#include <linux/interrupt.h>
#include <linux/capability.h>
#include <linux/completion.h>
#include <linux/kernel_stat.h>
#include <linux/debug_locks.h>
#include <linux/security.h>
#include <linux/notifier.h>
#include <linux/profile.h>
#include <linux/freezer.h>
#include <linux/vmalloc.h>
#include <linux/blkdev.h>
#include <linux/delay.h>
#include <linux/pid_namespace.h>
#include <linux/smp.h>
#include <linux/threads.h>
#include <linux/timer.h>
#include <linux/rcupdate.h>
#include <linux/cpu.h>
#include <linux/cpuset.h>
#include <linux/percpu.h>
#include <linux/kthread.h>
#include <linux/proc_fs.h>
#include <linux/seq_file.h>
#include <linux/sysctl.h>
#include <linux/syscalls.h>
#include <linux/times.h>
#include <linux/tsacct_kern.h>
#include <linux/kprobes.h>
#include <linux/delayacct.h>
#include <linux/reciprocal_div.h>
#include <linux/unistd.h>
#include <linux/pagemap.h>
#include <linux/hrtimer.h>
#include <linux/tick.h>
#include <linux/bootmem.h>
#include <linux/debugfs.h>
#include <linux/ctype.h>
#include <linux/ftrace.h>
#include <trace/sched.h>

#include <asm/tlb.h>
#include <asm/irq_regs.h>

#include "sched_cpupri.h"

/*
 * Convert user-nice values [ -20 ... 0 ... 19 ]
 * to static priority [ MAX_RT_PRIO..MAX_PRIO-1 ],
 * and back.
 */
#define NICE_TO_PRIO(nice)	(MAX_RT_PRIO + (nice) + 20)
#define PRIO_TO_NICE(prio)	((prio) - MAX_RT_PRIO - 20)
#define TASK_NICE(p)		PRIO_TO_NICE((p)->static_prio)

/*
 * 'User priority' is the nice value converted to something we
 * can work with better when scaling various scheduler parameters,
 * it's a [ 0 ... 39 ] range.
 */
#define USER_PRIO(p)		((p)-MAX_RT_PRIO)
#define TASK_USER_PRIO(p)	USER_PRIO((p)->static_prio)
#define MAX_USER_PRIO		(USER_PRIO(MAX_PRIO))

/*
 * Helpers for converting nanosecond timing to jiffy resolution
 */
#define NS_TO_JIFFIES(TIME)	((unsigned long)(TIME) / (NSEC_PER_SEC / HZ))

#define NICE_0_LOAD		SCHED_LOAD_SCALE
#define NICE_0_SHIFT		SCHED_LOAD_SHIFT

/*
 * These are the 'tuning knobs' of the scheduler:
 *
 * default timeslice is 100 msecs (used only for SCHED_RR tasks).
 * Timeslices get refilled after they expire.
 */
#define DEF_TIMESLICE		(100 * HZ / 1000)

/*
 * single value that denotes runtime == period, ie unlimited time.
 */
#define RUNTIME_INF	((u64)~0ULL)

DEFINE_TRACE(sched_wait_task);
DEFINE_TRACE(sched_wakeup);
DEFINE_TRACE(sched_wakeup_new);
DEFINE_TRACE(sched_switch);
DEFINE_TRACE(sched_migrate_task);

#ifdef CONFIG_SMP
/*
 * Divide a load by a sched group cpu_power : (load / sg->__cpu_power)
 * Since cpu_power is a 'constant', we can use a reciprocal divide.
 */
static inline u32 sg_div_cpu_power(const struct sched_group *sg, u32 load)
{
	return reciprocal_divide(load, sg->reciprocal_cpu_power);
}

/*
 * Each time a sched group cpu_power is changed,
 * we must compute its reciprocal value
 */
static inline void sg_inc_cpu_power(struct sched_group *sg, u32 val)
{
	sg->__cpu_power += val;
	sg->reciprocal_cpu_power = reciprocal_value(sg->__cpu_power);
}
#endif

static inline int rt_policy(int policy)
{
	if (unlikely(policy == SCHED_FIFO || policy == SCHED_RR))
		return 1;
	return 0;
}

static inline int task_has_rt_policy(struct task_struct *p)
{
	return rt_policy(p->policy);
}

/*
 * This is the priority-queue data structure of the RT scheduling class:
 */
struct rt_prio_array {
	DECLARE_BITMAP(bitmap, MAX_RT_PRIO+1); /* include 1 bit for delimiter */
	struct list_head queue[MAX_RT_PRIO];
};

struct rt_bandwidth {
	/* nests inside the rq lock: */
	spinlock_t		rt_runtime_lock;
	ktime_t			rt_period;
	u64			rt_runtime;
	struct hrtimer		rt_period_timer;
};

static struct rt_bandwidth def_rt_bandwidth;

static int do_sched_rt_period_timer(struct rt_bandwidth *rt_b, int overrun);

static enum hrtimer_restart sched_rt_period_timer(struct hrtimer *timer)
{
	struct rt_bandwidth *rt_b =
		container_of(timer, struct rt_bandwidth, rt_period_timer);
	ktime_t now;
	int overrun;
	int idle = 0;

	for (;;) {
		now = hrtimer_cb_get_time(timer);
		overrun = hrtimer_forward(timer, now, rt_b->rt_period);

		if (!overrun)
			break;

		idle = do_sched_rt_period_timer(rt_b, overrun);
	}

	return idle ? HRTIMER_NORESTART : HRTIMER_RESTART;
}

static
void init_rt_bandwidth(struct rt_bandwidth *rt_b, u64 period, u64 runtime)
{
	rt_b->rt_period = ns_to_ktime(period);
	rt_b->rt_runtime = runtime;

	spin_lock_init(&rt_b->rt_runtime_lock);

	hrtimer_init(&rt_b->rt_period_timer,
			CLOCK_MONOTONIC, HRTIMER_MODE_REL);
	rt_b->rt_period_timer.function = sched_rt_period_timer;
}

static inline int rt_bandwidth_enabled(void)
{
	return sysctl_sched_rt_runtime >= 0;
}

static void start_rt_bandwidth(struct rt_bandwidth *rt_b)
{
	ktime_t now;

	if (rt_bandwidth_enabled() && rt_b->rt_runtime == RUNTIME_INF)
		return;

	if (hrtimer_active(&rt_b->rt_period_timer))
		return;

	spin_lock(&rt_b->rt_runtime_lock);
	for (;;) {
		if (hrtimer_active(&rt_b->rt_period_timer))
			break;

		now = hrtimer_cb_get_time(&rt_b->rt_period_timer);
		hrtimer_forward(&rt_b->rt_period_timer, now, rt_b->rt_period);
		hrtimer_start_expires(&rt_b->rt_period_timer,
				HRTIMER_MODE_ABS);
	}
	spin_unlock(&rt_b->rt_runtime_lock);
}

#ifdef CONFIG_RT_GROUP_SCHED
static void destroy_rt_bandwidth(struct rt_bandwidth *rt_b)
{
	hrtimer_cancel(&rt_b->rt_period_timer);
}
#endif

/*
 * sched_domains_mutex serializes calls to arch_init_sched_domains,
 * detach_destroy_domains and partition_sched_domains.
 */
static DEFINE_MUTEX(sched_domains_mutex);

#ifdef CONFIG_GROUP_SCHED

#include <linux/cgroup.h>

struct cfs_rq;

static LIST_HEAD(task_groups);

/* task group related information */
struct task_group {
#ifdef CONFIG_CGROUP_SCHED
	struct cgroup_subsys_state css;
#endif

#ifdef CONFIG_USER_SCHED
	uid_t uid;
#endif

#ifdef CONFIG_FAIR_GROUP_SCHED
	/* schedulable entities of this group on each cpu */
	struct sched_entity **se;
	/* runqueue "owned" by this group on each cpu */
	struct cfs_rq **cfs_rq;
	unsigned long shares;
#endif

#ifdef CONFIG_RT_GROUP_SCHED
	struct sched_rt_entity **rt_se;
	struct rt_rq **rt_rq;

	struct rt_bandwidth rt_bandwidth;
#endif

	struct rcu_head rcu;
	struct list_head list;

	struct task_group *parent;
	struct list_head siblings;
	struct list_head children;
};

#ifdef CONFIG_USER_SCHED

/* Helper function to pass uid information to create_sched_user() */
void set_tg_uid(struct user_struct *user)
{
	user->tg->uid = user->uid;
}

/*
 * Root task group.
 * 	Every UID task group (including init_task_group aka UID-0) will
 * 	be a child to this group.
 */
struct task_group root_task_group;

#ifdef CONFIG_FAIR_GROUP_SCHED
/* Default task group's sched entity on each cpu */
static DEFINE_PER_CPU(struct sched_entity, init_sched_entity);
/* Default task group's cfs_rq on each cpu */
static DEFINE_PER_CPU(struct cfs_rq, init_cfs_rq) ____cacheline_aligned_in_smp;
#endif /* CONFIG_FAIR_GROUP_SCHED */

#ifdef CONFIG_RT_GROUP_SCHED
static DEFINE_PER_CPU(struct sched_rt_entity, init_sched_rt_entity);
static DEFINE_PER_CPU(struct rt_rq, init_rt_rq) ____cacheline_aligned_in_smp;
#endif /* CONFIG_RT_GROUP_SCHED */
#else /* !CONFIG_USER_SCHED */
#define root_task_group init_task_group
#endif /* CONFIG_USER_SCHED */

/* task_group_lock serializes add/remove of task groups and also changes to
 * a task group's cpu shares.
 */
static DEFINE_SPINLOCK(task_group_lock);

#ifdef CONFIG_FAIR_GROUP_SCHED
#ifdef CONFIG_USER_SCHED
# define INIT_TASK_GROUP_LOAD	(2*NICE_0_LOAD)
#else /* !CONFIG_USER_SCHED */
# define INIT_TASK_GROUP_LOAD	NICE_0_LOAD
#endif /* CONFIG_USER_SCHED */

/*
 * A weight of 0 or 1 can cause arithmetics problems.
 * A weight of a cfs_rq is the sum of weights of which entities
 * are queued on this cfs_rq, so a weight of a entity should not be
 * too large, so as the shares value of a task group.
 * (The default weight is 1024 - so there's no practical
 *  limitation from this.)
 */
#define MIN_SHARES	2
#define MAX_SHARES	(1UL << 18)

static int init_task_group_load = INIT_TASK_GROUP_LOAD;
#endif

/* Default task group.
 *	Every task in system belong to this group at bootup.
 */
struct task_group init_task_group;

/* return group to which a task belongs */
static inline struct task_group *task_group(struct task_struct *p)
{
	struct task_group *tg;

#ifdef CONFIG_USER_SCHED
	tg = p->user->tg;
#elif defined(CONFIG_CGROUP_SCHED)
	tg = container_of(task_subsys_state(p, cpu_cgroup_subsys_id),
				struct task_group, css);
#else
	tg = &init_task_group;
#endif
	return tg;
}

/* Change a task's cfs_rq and parent entity if it moves across CPUs/groups */
static inline void set_task_rq(struct task_struct *p, unsigned int cpu)
{
#ifdef CONFIG_FAIR_GROUP_SCHED
	p->se.cfs_rq = task_group(p)->cfs_rq[cpu];
	p->se.parent = task_group(p)->se[cpu];
#endif

#ifdef CONFIG_RT_GROUP_SCHED
	p->rt.rt_rq  = task_group(p)->rt_rq[cpu];
	p->rt.parent = task_group(p)->rt_se[cpu];
#endif
}

#else

static inline void set_task_rq(struct task_struct *p, unsigned int cpu) { }
static inline struct task_group *task_group(struct task_struct *p)
{
	return NULL;
}

#endif	/* CONFIG_GROUP_SCHED */

/* CFS-related fields in a runqueue */
struct cfs_rq {
	struct load_weight load;
	unsigned long nr_running;

	u64 exec_clock;
	u64 min_vruntime;

	struct rb_root tasks_timeline;
	struct rb_node *rb_leftmost;

	struct list_head tasks;
	struct list_head *balance_iterator;

	/*
	 * 'curr' points to currently running entity on this cfs_rq.
	 * It is set to NULL otherwise (i.e when none are currently running).
	 */
	struct sched_entity *curr, *next, *last;

	unsigned int nr_spread_over;

#ifdef CONFIG_FAIR_GROUP_SCHED
	struct rq *rq;	/* cpu runqueue to which this cfs_rq is attached */

	/*
	 * leaf cfs_rqs are those that hold tasks (lowest schedulable entity in
	 * a hierarchy). Non-leaf lrqs hold other higher schedulable entities
	 * (like users, containers etc.)
	 *
	 * leaf_cfs_rq_list ties together list of leaf cfs_rq's in a cpu. This
	 * list is used during load balance.
	 */
	struct list_head leaf_cfs_rq_list;
	struct task_group *tg;	/* group that "owns" this runqueue */

#ifdef CONFIG_SMP
	/*
	 * the part of load.weight contributed by tasks
	 */
	unsigned long task_weight;

	/*
	 *   h_load = weight * f(tg)
	 *
	 * Where f(tg) is the recursive weight fraction assigned to
	 * this group.
	 */
	unsigned long h_load;

	/*
	 * this cpu's part of tg->shares
	 */
	unsigned long shares;

	/*
	 * load.weight at the time we set shares
	 */
	unsigned long rq_weight;
#endif
#endif
};

/* Real-Time classes' related field in a runqueue: */
struct rt_rq {
	struct rt_prio_array active;
	unsigned long rt_nr_running;
#if defined CONFIG_SMP || defined CONFIG_RT_GROUP_SCHED
	int highest_prio; /* highest queued rt task prio */
#endif
#ifdef CONFIG_SMP
	unsigned long rt_nr_migratory;
	int overloaded;
#endif
	int rt_throttled;
	u64 rt_time;
	u64 rt_runtime;
	/* Nests inside the rq lock: */
	spinlock_t rt_runtime_lock;

#ifdef CONFIG_RT_GROUP_SCHED
	unsigned long rt_nr_boosted;

	struct rq *rq;
	struct list_head leaf_rt_rq_list;
	struct task_group *tg;
	struct sched_rt_entity *rt_se;
#endif
};

#ifdef CONFIG_SMP

/*
 * We add the notion of a root-domain which will be used to define per-domain
 * variables. Each exclusive cpuset essentially defines an island domain by
 * fully partitioning the member cpus from any other cpuset. Whenever a new
 * exclusive cpuset is created, we also create and attach a new root-domain
 * object.
 *
 */
struct root_domain {
	atomic_t refcount;
	cpumask_var_t span;
	cpumask_var_t online;

	/*
	 * The "RT overload" flag: it gets set if a CPU has more than
	 * one runnable RT task.
	 */
	cpumask_var_t rto_mask;
	atomic_t rto_count;
#ifdef CONFIG_SMP
	struct cpupri cpupri;
#endif
};

/*
 * By default the system creates a single root-domain with all cpus as
 * members (mimicking the global state we have today).
 */
static struct root_domain def_root_domain;

#endif

/*
 * This is the main, per-CPU runqueue data structure.
 *
 * Locking rule: those places that want to lock multiple runqueues
 * (such as the load balancing or the thread migration code), lock
 * acquire operations must be ordered by ascending &runqueue.
 */
struct rq {
	/* runqueue lock: */
	spinlock_t lock;

	/*
	 * nr_running and cpu_load should be in the same cacheline because
	 * remote CPUs use both these fields when doing load calculation.
	 */
	unsigned long nr_running;
	#define CPU_LOAD_IDX_MAX 5
	unsigned long cpu_load[CPU_LOAD_IDX_MAX];
	unsigned char idle_at_tick;
#ifdef CONFIG_NO_HZ
	unsigned long last_tick_seen;
	unsigned char in_nohz_recently;
#endif
	/* capture load from *all* tasks on this cpu: */
	struct load_weight load;
	unsigned long nr_load_updates;
	u64 nr_switches;

	struct cfs_rq cfs;
	struct rt_rq rt;

#ifdef CONFIG_FAIR_GROUP_SCHED
	/* list of leaf cfs_rq on this cpu: */
	struct list_head leaf_cfs_rq_list;
#endif
#ifdef CONFIG_RT_GROUP_SCHED
	struct list_head leaf_rt_rq_list;
#endif

	/*
	 * This is part of a global counter where only the total sum
	 * over all CPUs matters. A task can increase this counter on
	 * one CPU and if it got migrated afterwards it may decrease
	 * it on another CPU. Always updated under the runqueue lock:
	 */
	unsigned long nr_uninterruptible;

	struct task_struct *curr, *idle;
	unsigned long next_balance;
	struct mm_struct *prev_mm;

	u64 clock;

	atomic_t nr_iowait;

#ifdef CONFIG_SMP
	struct root_domain *rd;
	struct sched_domain *sd;

	/* For active balancing */
	int active_balance;
	int push_cpu;
	/* cpu of this runqueue: */
	int cpu;
	int online;

	unsigned long avg_load_per_task;

	struct task_struct *migration_thread;
	struct list_head migration_queue;
#endif

#ifdef CONFIG_SCHED_HRTICK
#ifdef CONFIG_SMP
	int hrtick_csd_pending;
	struct call_single_data hrtick_csd;
#endif
	struct hrtimer hrtick_timer;
#endif

#ifdef CONFIG_SCHEDSTATS
	/* latency stats */
	struct sched_info rq_sched_info;

	/* sys_sched_yield() stats */
	unsigned int yld_exp_empty;
	unsigned int yld_act_empty;
	unsigned int yld_both_empty;
	unsigned int yld_count;

	/* schedule() stats */
	unsigned int sched_switch;
	unsigned int sched_count;
	unsigned int sched_goidle;

	/* try_to_wake_up() stats */
	unsigned int ttwu_count;
	unsigned int ttwu_local;

	/* BKL stats */
	unsigned int bkl_count;
#endif
};

static DEFINE_PER_CPU_SHARED_ALIGNED(struct rq, runqueues);

static inline void check_preempt_curr(struct rq *rq, struct task_struct *p, int sync)
{
	rq->curr->sched_class->check_preempt_curr(rq, p, sync);
}

static inline int cpu_of(struct rq *rq)
{
#ifdef CONFIG_SMP
	return rq->cpu;
#else
	return 0;
#endif
}

/*
 * The domain tree (rq->sd) is protected by RCU's quiescent state transition.
 * See detach_destroy_domains: synchronize_sched for details.
 *
 * The domain tree of any CPU may only be accessed from within
 * preempt-disabled sections.
 */
#define for_each_domain(cpu, __sd) \
	for (__sd = rcu_dereference(cpu_rq(cpu)->sd); __sd; __sd = __sd->parent)

#define cpu_rq(cpu)		(&per_cpu(runqueues, (cpu)))
#define this_rq()		(&__get_cpu_var(runqueues))
#define task_rq(p)		cpu_rq(task_cpu(p))
#define cpu_curr(cpu)		(cpu_rq(cpu)->curr)

static inline void update_rq_clock(struct rq *rq)
{
	rq->clock = sched_clock_cpu(cpu_of(rq));
}

/*
 * Tunables that become constants when CONFIG_SCHED_DEBUG is off:
 */
#ifdef CONFIG_SCHED_DEBUG
# define const_debug __read_mostly
#else
# define const_debug static const
#endif

/**
 * runqueue_is_locked
 *
 * Returns true if the current cpu runqueue is locked.
 * This interface allows printk to be called with the runqueue lock
 * held and know whether or not it is OK to wake up the klogd.
 */
int runqueue_is_locked(void)
{
	int cpu = get_cpu();
	struct rq *rq = cpu_rq(cpu);
	int ret;

	ret = spin_is_locked(&rq->lock);
	put_cpu();
	return ret;
}

/*
 * Debugging: various feature bits
 */

#define SCHED_FEAT(name, enabled)	\
	__SCHED_FEAT_##name ,

enum {
#include "sched_features.h"
};

#undef SCHED_FEAT

#define SCHED_FEAT(name, enabled)	\
	(1UL << __SCHED_FEAT_##name) * enabled |

const_debug unsigned int sysctl_sched_features =
#include "sched_features.h"
	0;

#undef SCHED_FEAT

#ifdef CONFIG_SCHED_DEBUG
#define SCHED_FEAT(name, enabled)	\
	#name ,

static __read_mostly char *sched_feat_names[] = {
#include "sched_features.h"
	NULL
};

#undef SCHED_FEAT

static int sched_feat_show(struct seq_file *m, void *v)
{
	int i;

	for (i = 0; sched_feat_names[i]; i++) {
		if (!(sysctl_sched_features & (1UL << i)))
			seq_puts(m, "NO_");
		seq_printf(m, "%s ", sched_feat_names[i]);
	}
	seq_puts(m, "\n");

	return 0;
}

static ssize_t
sched_feat_write(struct file *filp, const char __user *ubuf,
		size_t cnt, loff_t *ppos)
{
	char buf[64];
	char *cmp = buf;
	int neg = 0;
	int i;

	if (cnt > 63)
		cnt = 63;

	if (copy_from_user(&buf, ubuf, cnt))
		return -EFAULT;

	buf[cnt] = 0;

	if (strncmp(buf, "NO_", 3) == 0) {
		neg = 1;
		cmp += 3;
	}

	for (i = 0; sched_feat_names[i]; i++) {
		int len = strlen(sched_feat_names[i]);

		if (strncmp(cmp, sched_feat_names[i], len) == 0) {
			if (neg)
				sysctl_sched_features &= ~(1UL << i);
			else
				sysctl_sched_features |= (1UL << i);
			break;
		}
	}

	if (!sched_feat_names[i])
		return -EINVAL;

	filp->f_pos += cnt;

	return cnt;
}

static int sched_feat_open(struct inode *inode, struct file *filp)
{
	return single_open(filp, sched_feat_show, NULL);
}

static struct file_operations sched_feat_fops = {
	.open		= sched_feat_open,
	.write		= sched_feat_write,
	.read		= seq_read,
	.llseek		= seq_lseek,
	.release	= single_release,
};

static __init int sched_init_debug(void)
{
	debugfs_create_file("sched_features", 0644, NULL, NULL,
			&sched_feat_fops);

	return 0;
}
late_initcall(sched_init_debug);

#endif

#define sched_feat(x) (sysctl_sched_features & (1UL << __SCHED_FEAT_##x))

/*
 * Number of tasks to iterate in a single balance run.
 * Limited because this is done with IRQs disabled.
 */
const_debug unsigned int sysctl_sched_nr_migrate = 32;

/*
 * ratelimit for updating the group shares.
 * default: 0.25ms
 */
unsigned int sysctl_sched_shares_ratelimit = 250000;

/*
 * Inject some fuzzyness into changing the per-cpu group shares
 * this avoids remote rq-locks at the expense of fairness.
 * default: 4
 */
unsigned int sysctl_sched_shares_thresh = 4;

/*
 * period over which we measure -rt task cpu usage in us.
 * default: 1s
 */
unsigned int sysctl_sched_rt_period = 1000000;

static __read_mostly int scheduler_running;

/*
 * part of the period that we allow rt tasks to run in us.
 * default: 0.95s
 */
int sysctl_sched_rt_runtime = 950000;

static inline u64 global_rt_period(void)
{
	return (u64)sysctl_sched_rt_period * NSEC_PER_USEC;
}

static inline u64 global_rt_runtime(void)
{
	if (sysctl_sched_rt_runtime < 0)
		return RUNTIME_INF;

	return (u64)sysctl_sched_rt_runtime * NSEC_PER_USEC;
}

#ifndef prepare_arch_switch
# define prepare_arch_switch(next)	do { } while (0)
#endif
#ifndef finish_arch_switch
# define finish_arch_switch(prev)	do { } while (0)
#endif

static inline int task_current(struct rq *rq, struct task_struct *p)
{
	return rq->curr == p;
}

#ifndef __ARCH_WANT_UNLOCKED_CTXSW
static inline int task_running(struct rq *rq, struct task_struct *p)
{
	return task_current(rq, p);
}

static inline void prepare_lock_switch(struct rq *rq, struct task_struct *next)
{
}

static inline void finish_lock_switch(struct rq *rq, struct task_struct *prev)
{
#ifdef CONFIG_DEBUG_SPINLOCK
	/* this is a valid case when another task releases the spinlock */
	rq->lock.owner = current;
#endif
	/*
	 * If we are tracking spinlock dependencies then we have to
	 * fix up the runqueue lock - which gets 'carried over' from
	 * prev into current:
	 */
	spin_acquire(&rq->lock.dep_map, 0, 0, _THIS_IP_);

	spin_unlock_irq(&rq->lock);
}

#else /* __ARCH_WANT_UNLOCKED_CTXSW */
static inline int task_running(struct rq *rq, struct task_struct *p)
{
#ifdef CONFIG_SMP
	return p->oncpu;
#else
	return task_current(rq, p);
#endif
}

static inline void prepare_lock_switch(struct rq *rq, struct task_struct *next)
{
#ifdef CONFIG_SMP
	/*
	 * We can optimise this out completely for !SMP, because the
	 * SMP rebalancing from interrupt is the only thing that cares
	 * here.
	 */
	next->oncpu = 1;
#endif
#ifdef __ARCH_WANT_INTERRUPTS_ON_CTXSW
	spin_unlock_irq(&rq->lock);
#else
	spin_unlock(&rq->lock);
#endif
}

static inline void finish_lock_switch(struct rq *rq, struct task_struct *prev)
{
#ifdef CONFIG_SMP
	/*
	 * After ->oncpu is cleared, the task can be moved to a different CPU.
	 * We must ensure this doesn't happen until the switch is completely
	 * finished.
	 */
	smp_wmb();
	prev->oncpu = 0;
#endif
#ifndef __ARCH_WANT_INTERRUPTS_ON_CTXSW
	local_irq_enable();
#endif
}
#endif /* __ARCH_WANT_UNLOCKED_CTXSW */

/*
 * __task_rq_lock - lock the runqueue a given task resides on.
 * Must be called interrupts disabled.
 */
static inline struct rq *__task_rq_lock(struct task_struct *p)
	__acquires(rq->lock)
{
	for (;;) {
		struct rq *rq = task_rq(p);
		spin_lock(&rq->lock);
		if (likely(rq == task_rq(p)))
			return rq;
		spin_unlock(&rq->lock);
	}
}

/*
 * task_rq_lock - lock the runqueue a given task resides on and disable
 * interrupts. Note the ordering: we can safely lookup the task_rq without
 * explicitly disabling preemption.
 */
static struct rq *task_rq_lock(struct task_struct *p, unsigned long *flags)
	__acquires(rq->lock)
{
	struct rq *rq;

	for (;;) {
		local_irq_save(*flags);
		rq = task_rq(p);
		spin_lock(&rq->lock);
		if (likely(rq == task_rq(p)))
			return rq;
		spin_unlock_irqrestore(&rq->lock, *flags);
	}
}

void task_rq_unlock_wait(struct task_struct *p)
{
	struct rq *rq = task_rq(p);

	smp_mb(); /* spin-unlock-wait is not a full memory barrier */
	spin_unlock_wait(&rq->lock);
}

static void __task_rq_unlock(struct rq *rq)
	__releases(rq->lock)
{
	spin_unlock(&rq->lock);
}

static inline void task_rq_unlock(struct rq *rq, unsigned long *flags)
	__releases(rq->lock)
{
	spin_unlock_irqrestore(&rq->lock, *flags);
}

/*
 * this_rq_lock - lock this runqueue and disable interrupts.
 */
static struct rq *this_rq_lock(void)
	__acquires(rq->lock)
{
	struct rq *rq;

	local_irq_disable();
	rq = this_rq();
	spin_lock(&rq->lock);

	return rq;
}

#ifdef CONFIG_SCHED_HRTICK
/*
 * Use HR-timers to deliver accurate preemption points.
 *
 * Its all a bit involved since we cannot program an hrt while holding the
 * rq->lock. So what we do is store a state in in rq->hrtick_* and ask for a
 * reschedule event.
 *
 * When we get rescheduled we reprogram the hrtick_timer outside of the
 * rq->lock.
 */

/*
 * Use hrtick when:
 *  - enabled by features
 *  - hrtimer is actually high res
 */
static inline int hrtick_enabled(struct rq *rq)
{
	if (!sched_feat(HRTICK))
		return 0;
	if (!cpu_active(cpu_of(rq)))
		return 0;
	return hrtimer_is_hres_active(&rq->hrtick_timer);
}

static void hrtick_clear(struct rq *rq)
{
	if (hrtimer_active(&rq->hrtick_timer))
		hrtimer_cancel(&rq->hrtick_timer);
}

/*
 * High-resolution timer tick.
 * Runs from hardirq context with interrupts disabled.
 */
static enum hrtimer_restart hrtick(struct hrtimer *timer)
{
	struct rq *rq = container_of(timer, struct rq, hrtick_timer);

	WARN_ON_ONCE(cpu_of(rq) != smp_processor_id());

	spin_lock(&rq->lock);
	update_rq_clock(rq);
	rq->curr->sched_class->task_tick(rq, rq->curr, 1);
	spin_unlock(&rq->lock);

	return HRTIMER_NORESTART;
}

#ifdef CONFIG_SMP
/*
 * called from hardirq (IPI) context
 */
static void __hrtick_start(void *arg)
{
	struct rq *rq = arg;

	spin_lock(&rq->lock);
	hrtimer_restart(&rq->hrtick_timer);
	rq->hrtick_csd_pending = 0;
	spin_unlock(&rq->lock);
}

/*
 * Called to set the hrtick timer state.
 *
 * called with rq->lock held and irqs disabled
 */
static void hrtick_start(struct rq *rq, u64 delay)
{
	struct hrtimer *timer = &rq->hrtick_timer;
	ktime_t time = ktime_add_ns(timer->base->get_time(), delay);

	hrtimer_set_expires(timer, time);

	if (rq == this_rq()) {
		hrtimer_restart(timer);
	} else if (!rq->hrtick_csd_pending) {
		__smp_call_function_single(cpu_of(rq), &rq->hrtick_csd);
		rq->hrtick_csd_pending = 1;
	}
}

static int
hotplug_hrtick(struct notifier_block *nfb, unsigned long action, void *hcpu)
{
	int cpu = (int)(long)hcpu;

	switch (action) {
	case CPU_UP_CANCELED:
	case CPU_UP_CANCELED_FROZEN:
	case CPU_DOWN_PREPARE:
	case CPU_DOWN_PREPARE_FROZEN:
	case CPU_DEAD:
	case CPU_DEAD_FROZEN:
		hrtick_clear(cpu_rq(cpu));
		return NOTIFY_OK;
	}

	return NOTIFY_DONE;
}

static __init void init_hrtick(void)
{
	hotcpu_notifier(hotplug_hrtick, 0);
}
#else
/*
 * Called to set the hrtick timer state.
 *
 * called with rq->lock held and irqs disabled
 */
static void hrtick_start(struct rq *rq, u64 delay)
{
	hrtimer_start(&rq->hrtick_timer, ns_to_ktime(delay), HRTIMER_MODE_REL);
}

static inline void init_hrtick(void)
{
}
#endif /* CONFIG_SMP */

static void init_rq_hrtick(struct rq *rq)
{
#ifdef CONFIG_SMP
	rq->hrtick_csd_pending = 0;

	rq->hrtick_csd.flags = 0;
	rq->hrtick_csd.func = __hrtick_start;
	rq->hrtick_csd.info = rq;
#endif

	hrtimer_init(&rq->hrtick_timer, CLOCK_MONOTONIC, HRTIMER_MODE_REL);
	rq->hrtick_timer.function = hrtick;
}
#else	/* CONFIG_SCHED_HRTICK */
static inline void hrtick_clear(struct rq *rq)
{
}

static inline void init_rq_hrtick(struct rq *rq)
{
}

static inline void init_hrtick(void)
{
}
#endif	/* CONFIG_SCHED_HRTICK */

/*
 * resched_task - mark a task 'to be rescheduled now'.
 *
 * On UP this means the setting of the need_resched flag, on SMP it
 * might also involve a cross-CPU call to trigger the scheduler on
 * the target CPU.
 */
#ifdef CONFIG_SMP

#ifndef tsk_is_polling
#define tsk_is_polling(t) test_tsk_thread_flag(t, TIF_POLLING_NRFLAG)
#endif

static void resched_task(struct task_struct *p)
{
	int cpu;

	assert_spin_locked(&task_rq(p)->lock);

	if (unlikely(test_tsk_thread_flag(p, TIF_NEED_RESCHED)))
		return;

	set_tsk_thread_flag(p, TIF_NEED_RESCHED);

	cpu = task_cpu(p);
	if (cpu == smp_processor_id())
		return;

	/* NEED_RESCHED must be visible before we test polling */
	smp_mb();
	if (!tsk_is_polling(p))
		smp_send_reschedule(cpu);
}

static void resched_cpu(int cpu)
{
	struct rq *rq = cpu_rq(cpu);
	unsigned long flags;

	if (!spin_trylock_irqsave(&rq->lock, flags))
		return;
	resched_task(cpu_curr(cpu));
	spin_unlock_irqrestore(&rq->lock, flags);
}

#ifdef CONFIG_NO_HZ
/*
 * When add_timer_on() enqueues a timer into the timer wheel of an
 * idle CPU then this timer might expire before the next timer event
 * which is scheduled to wake up that CPU. In case of a completely
 * idle system the next event might even be infinite time into the
 * future. wake_up_idle_cpu() ensures that the CPU is woken up and
 * leaves the inner idle loop so the newly added timer is taken into
 * account when the CPU goes back to idle and evaluates the timer
 * wheel for the next timer event.
 */
void wake_up_idle_cpu(int cpu)
{
	struct rq *rq = cpu_rq(cpu);

	if (cpu == smp_processor_id())
		return;

	/*
	 * This is safe, as this function is called with the timer
	 * wheel base lock of (cpu) held. When the CPU is on the way
	 * to idle and has not yet set rq->curr to idle then it will
	 * be serialized on the timer wheel base lock and take the new
	 * timer into account automatically.
	 */
	if (rq->curr != rq->idle)
		return;

	/*
	 * We can set TIF_RESCHED on the idle task of the other CPU
	 * lockless. The worst case is that the other CPU runs the
	 * idle task through an additional NOOP schedule()
	 */
	set_tsk_thread_flag(rq->idle, TIF_NEED_RESCHED);

	/* NEED_RESCHED must be visible before we test polling */
	smp_mb();
	if (!tsk_is_polling(rq->idle))
		smp_send_reschedule(cpu);
}
#endif /* CONFIG_NO_HZ */

#else /* !CONFIG_SMP */
static void resched_task(struct task_struct *p)
{
	assert_spin_locked(&task_rq(p)->lock);
	set_tsk_need_resched(p);
}
#endif /* CONFIG_SMP */

#if BITS_PER_LONG == 32
# define WMULT_CONST	(~0UL)
#else
# define WMULT_CONST	(1UL << 32)
#endif

#define WMULT_SHIFT	32

/*
 * Shift right and round:
 */
#define SRR(x, y) (((x) + (1UL << ((y) - 1))) >> (y))

/*
 * delta *= weight / lw
 */
static unsigned long
calc_delta_mine(unsigned long delta_exec, unsigned long weight,
		struct load_weight *lw)
{
	u64 tmp;

	if (!lw->inv_weight) {
		if (BITS_PER_LONG > 32 && unlikely(lw->weight >= WMULT_CONST))
			lw->inv_weight = 1;
		else
			lw->inv_weight = 1 + (WMULT_CONST-lw->weight/2)
				/ (lw->weight+1);
	}

	tmp = (u64)delta_exec * weight;
	/*
	 * Check whether we'd overflow the 64-bit multiplication:
	 */
	if (unlikely(tmp > WMULT_CONST))
		tmp = SRR(SRR(tmp, WMULT_SHIFT/2) * lw->inv_weight,
			WMULT_SHIFT/2);
	else
		tmp = SRR(tmp * lw->inv_weight, WMULT_SHIFT);

	return (unsigned long)min(tmp, (u64)(unsigned long)LONG_MAX);
}

static inline void update_load_add(struct load_weight *lw, unsigned long inc)
{
	lw->weight += inc;
	lw->inv_weight = 0;
}

static inline void update_load_sub(struct load_weight *lw, unsigned long dec)
{
	lw->weight -= dec;
	lw->inv_weight = 0;
}

/*
 * To aid in avoiding the subversion of "niceness" due to uneven distribution
 * of tasks with abnormal "nice" values across CPUs the contribution that
 * each task makes to its run queue's load is weighted according to its
 * scheduling class and "nice" value. For SCHED_NORMAL tasks this is just a
 * scaled version of the new time slice allocation that they receive on time
 * slice expiry etc.
 */

#define WEIGHT_IDLEPRIO		2
#define WMULT_IDLEPRIO		(1 << 31)

/*
 * Nice levels are multiplicative, with a gentle 10% change for every
 * nice level changed. I.e. when a CPU-bound task goes from nice 0 to
 * nice 1, it will get ~10% less CPU time than another CPU-bound task
 * that remained on nice 0.
 *
 * The "10% effect" is relative and cumulative: from _any_ nice level,
 * if you go up 1 level, it's -10% CPU usage, if you go down 1 level
 * it's +10% CPU usage. (to achieve that we use a multiplier of 1.25.
 * If a task goes up by ~10% and another task goes down by ~10% then
 * the relative distance between them is ~25%.)
 */
static const int prio_to_weight[40] = {
 /* -20 */     88761,     71755,     56483,     46273,     36291,
 /* -15 */     29154,     23254,     18705,     14949,     11916,
 /* -10 */      9548,      7620,      6100,      4904,      3906,
 /*  -5 */      3121,      2501,      1991,      1586,      1277,
 /*   0 */      1024,       820,       655,       526,       423,
 /*   5 */       335,       272,       215,       172,       137,
 /*  10 */       110,        87,        70,        56,        45,
 /*  15 */        36,        29,        23,        18,        15,
};

/*
 * Inverse (2^32/x) values of the prio_to_weight[] array, precalculated.
 *
 * In cases where the weight does not change often, we can use the
 * precalculated inverse to speed up arithmetics by turning divisions
 * into multiplications:
 */
static const u32 prio_to_wmult[40] = {
 /* -20 */     48388,     59856,     76040,     92818,    118348,
 /* -15 */    147320,    184698,    229616,    287308,    360437,
 /* -10 */    449829,    563644,    704093,    875809,   1099582,
 /*  -5 */   1376151,   1717300,   2157191,   2708050,   3363326,
 /*   0 */   4194304,   5237765,   6557202,   8165337,  10153587,
 /*   5 */  12820798,  15790321,  19976592,  24970740,  31350126,
 /*  10 */  39045157,  49367440,  61356676,  76695844,  95443717,
 /*  15 */ 119304647, 148102320, 186737708, 238609294, 286331153,
};

static void activate_task(struct rq *rq, struct task_struct *p, int wakeup);

/*
 * runqueue iterator, to support SMP load-balancing between different
 * scheduling classes, without having to expose their internal data
 * structures to the load-balancing proper:
 */
struct rq_iterator {
	void *arg;
	struct task_struct *(*start)(void *);
	struct task_struct *(*next)(void *);
};

#ifdef CONFIG_SMP
static unsigned long
balance_tasks(struct rq *this_rq, int this_cpu, struct rq *busiest,
	      unsigned long max_load_move, struct sched_domain *sd,
	      enum cpu_idle_type idle, int *all_pinned,
	      int *this_best_prio, struct rq_iterator *iterator);

static int
iter_move_one_task(struct rq *this_rq, int this_cpu, struct rq *busiest,
		   struct sched_domain *sd, enum cpu_idle_type idle,
		   struct rq_iterator *iterator);
#endif

#ifdef CONFIG_CGROUP_CPUACCT
static void cpuacct_charge(struct task_struct *tsk, u64 cputime);
#else
static inline void cpuacct_charge(struct task_struct *tsk, u64 cputime) {}
#endif

static inline void inc_cpu_load(struct rq *rq, unsigned long load)
{
	update_load_add(&rq->load, load);
}

static inline void dec_cpu_load(struct rq *rq, unsigned long load)
{
	update_load_sub(&rq->load, load);
}

#if (defined(CONFIG_SMP) && defined(CONFIG_FAIR_GROUP_SCHED)) || defined(CONFIG_RT_GROUP_SCHED)
typedef int (*tg_visitor)(struct task_group *, void *);

/*
 * Iterate the full tree, calling @down when first entering a node and @up when
 * leaving it for the final time.
 */
static int walk_tg_tree(tg_visitor down, tg_visitor up, void *data)
{
	struct task_group *parent, *child;
	int ret;

	rcu_read_lock();
	parent = &root_task_group;
down:
	ret = (*down)(parent, data);
	if (ret)
		goto out_unlock;
	list_for_each_entry_rcu(child, &parent->children, siblings) {
		parent = child;
		goto down;

up:
		continue;
	}
	ret = (*up)(parent, data);
	if (ret)
		goto out_unlock;

	child = parent;
	parent = parent->parent;
	if (parent)
		goto up;
out_unlock:
	rcu_read_unlock();

	return ret;
}

static int tg_nop(struct task_group *tg, void *data)
{
	return 0;
}
#endif

#ifdef CONFIG_SMP
static unsigned long source_load(int cpu, int type);
static unsigned long target_load(int cpu, int type);
static int task_hot(struct task_struct *p, u64 now, struct sched_domain *sd);

static unsigned long cpu_avg_load_per_task(int cpu)
{
	struct rq *rq = cpu_rq(cpu);
	unsigned long nr_running = ACCESS_ONCE(rq->nr_running);

	if (nr_running)
		rq->avg_load_per_task = rq->load.weight / nr_running;
	else
		rq->avg_load_per_task = 0;

	return rq->avg_load_per_task;
}

#ifdef CONFIG_FAIR_GROUP_SCHED

static void __set_se_shares(struct sched_entity *se, unsigned long shares);

/*
 * Calculate and set the cpu's group shares.
 */
static void
update_group_shares_cpu(struct task_group *tg, int cpu,
			unsigned long sd_shares, unsigned long sd_rq_weight)
{
	unsigned long shares;
	unsigned long rq_weight;

	if (!tg->se[cpu])
		return;

	rq_weight = tg->cfs_rq[cpu]->rq_weight;

	/*
	 *           \Sum shares * rq_weight
	 * shares =  -----------------------
	 *               \Sum rq_weight
	 *
	 */
	shares = (sd_shares * rq_weight) / sd_rq_weight;
	shares = clamp_t(unsigned long, shares, MIN_SHARES, MAX_SHARES);

	if (abs(shares - tg->se[cpu]->load.weight) >
			sysctl_sched_shares_thresh) {
		struct rq *rq = cpu_rq(cpu);
		unsigned long flags;

		spin_lock_irqsave(&rq->lock, flags);
		tg->cfs_rq[cpu]->shares = shares;

		__set_se_shares(tg->se[cpu], shares);
		spin_unlock_irqrestore(&rq->lock, flags);
	}
}

/*
 * Re-compute the task group their per cpu shares over the given domain.
 * This needs to be done in a bottom-up fashion because the rq weight of a
 * parent group depends on the shares of its child groups.
 */
static int tg_shares_up(struct task_group *tg, void *data)
{
	unsigned long weight, rq_weight = 0;
	unsigned long shares = 0;
	struct sched_domain *sd = data;
	int i;

	for_each_cpu(i, sched_domain_span(sd)) {
		/*
		 * If there are currently no tasks on the cpu pretend there
		 * is one of average load so that when a new task gets to
		 * run here it will not get delayed by group starvation.
		 */
		weight = tg->cfs_rq[i]->load.weight;
		if (!weight)
			weight = NICE_0_LOAD;

		tg->cfs_rq[i]->rq_weight = weight;
		rq_weight += weight;
		shares += tg->cfs_rq[i]->shares;
	}

	if ((!shares && rq_weight) || shares > tg->shares)
		shares = tg->shares;

	if (!sd->parent || !(sd->parent->flags & SD_LOAD_BALANCE))
		shares = tg->shares;

	for_each_cpu(i, sched_domain_span(sd))
		update_group_shares_cpu(tg, i, shares, rq_weight);

	return 0;
}

/*
 * Compute the cpu's hierarchical load factor for each task group.
 * This needs to be done in a top-down fashion because the load of a child
 * group is a fraction of its parents load.
 */
static int tg_load_down(struct task_group *tg, void *data)
{
	unsigned long load;
	long cpu = (long)data;

	if (!tg->parent) {
		load = cpu_rq(cpu)->load.weight;
	} else {
		load = tg->parent->cfs_rq[cpu]->h_load;
		load *= tg->cfs_rq[cpu]->shares;
		load /= tg->parent->cfs_rq[cpu]->load.weight + 1;
	}

	tg->cfs_rq[cpu]->h_load = load;

	return 0;
}

static void update_shares(struct sched_domain *sd)
{
	u64 now = cpu_clock(raw_smp_processor_id());
	s64 elapsed = now - sd->last_update;

	if (elapsed >= (s64)(u64)sysctl_sched_shares_ratelimit) {
		sd->last_update = now;
		walk_tg_tree(tg_nop, tg_shares_up, sd);
	}
}

static void update_shares_locked(struct rq *rq, struct sched_domain *sd)
{
	spin_unlock(&rq->lock);
	update_shares(sd);
	spin_lock(&rq->lock);
}

static void update_h_load(long cpu)
{
	walk_tg_tree(tg_load_down, tg_nop, (void *)cpu);
}

#else

static inline void update_shares(struct sched_domain *sd)
{
}

static inline void update_shares_locked(struct rq *rq, struct sched_domain *sd)
{
}

#endif

/*
 * double_lock_balance - lock the busiest runqueue, this_rq is locked already.
 */
static int double_lock_balance(struct rq *this_rq, struct rq *busiest)
	__releases(this_rq->lock)
	__acquires(busiest->lock)
	__acquires(this_rq->lock)
{
	int ret = 0;

	if (unlikely(!irqs_disabled())) {
		/* printk() doesn't work good under rq->lock */
		spin_unlock(&this_rq->lock);
		BUG_ON(1);
	}
	if (unlikely(!spin_trylock(&busiest->lock))) {
		if (busiest < this_rq) {
			spin_unlock(&this_rq->lock);
			spin_lock(&busiest->lock);
			spin_lock_nested(&this_rq->lock, SINGLE_DEPTH_NESTING);
			ret = 1;
		} else
			spin_lock_nested(&busiest->lock, SINGLE_DEPTH_NESTING);
	}
	return ret;
}

static inline void double_unlock_balance(struct rq *this_rq, struct rq *busiest)
	__releases(busiest->lock)
{
	spin_unlock(&busiest->lock);
	lock_set_subclass(&this_rq->lock.dep_map, 0, _RET_IP_);
}
#endif

#ifdef CONFIG_FAIR_GROUP_SCHED
static void cfs_rq_set_shares(struct cfs_rq *cfs_rq, unsigned long shares)
{
#ifdef CONFIG_SMP
	cfs_rq->shares = shares;
#endif
}
#endif

#include "sched_stats.h"
#include "sched_idletask.c"
#include "sched_fair.c"
#include "sched_rt.c"
#ifdef CONFIG_SCHED_DEBUG
# include "sched_debug.c"
#endif

#define sched_class_highest (&rt_sched_class)
#define for_each_class(class) \
   for (class = sched_class_highest; class; class = class->next)

static void inc_nr_running(struct rq *rq)
{
	rq->nr_running++;
}

static void dec_nr_running(struct rq *rq)
{
	rq->nr_running--;
}

static void set_load_weight(struct task_struct *p)
{
	if (task_has_rt_policy(p)) {
		p->se.load.weight = prio_to_weight[0] * 2;
		p->se.load.inv_weight = prio_to_wmult[0] >> 1;
		return;
	}

	/*
	 * SCHED_IDLE tasks get minimal weight:
	 */
	if (p->policy == SCHED_IDLE) {
		p->se.load.weight = WEIGHT_IDLEPRIO;
		p->se.load.inv_weight = WMULT_IDLEPRIO;
		return;
	}

	p->se.load.weight = prio_to_weight[p->static_prio - MAX_RT_PRIO];
	p->se.load.inv_weight = prio_to_wmult[p->static_prio - MAX_RT_PRIO];
}

static void update_avg(u64 *avg, u64 sample)
{
	s64 diff = sample - *avg;
	*avg += diff >> 3;
}

static void enqueue_task(struct rq *rq, struct task_struct *p, int wakeup)
{
	sched_info_queued(p);
	p->sched_class->enqueue_task(rq, p, wakeup);
	p->se.on_rq = 1;
}

static void dequeue_task(struct rq *rq, struct task_struct *p, int sleep)
{
	if (sleep && p->se.last_wakeup) {
		update_avg(&p->se.avg_overlap,
			   p->se.sum_exec_runtime - p->se.last_wakeup);
		p->se.last_wakeup = 0;
	}

	sched_info_dequeued(p);
	p->sched_class->dequeue_task(rq, p, sleep);
	p->se.on_rq = 0;
}

/*
 * __normal_prio - return the priority that is based on the static prio
 */
static inline int __normal_prio(struct task_struct *p)
{
	return p->static_prio;
}

/*
 * Calculate the expected normal priority: i.e. priority
 * without taking RT-inheritance into account. Might be
 * boosted by interactivity modifiers. Changes upon fork,
 * setprio syscalls, and whenever the interactivity
 * estimator recalculates.
 */
static inline int normal_prio(struct task_struct *p)
{
	int prio;

	if (task_has_rt_policy(p))
		prio = MAX_RT_PRIO-1 - p->rt_priority;
	else
		prio = __normal_prio(p);
	return prio;
}

/*
 * Calculate the current priority, i.e. the priority
 * taken into account by the scheduler. This value might
 * be boosted by RT tasks, or might be boosted by
 * interactivity modifiers. Will be RT if the task got
 * RT-boosted. If not then it returns p->normal_prio.
 */
static int effective_prio(struct task_struct *p)
{
	p->normal_prio = normal_prio(p);
	/*
	 * If we are RT tasks or we were boosted to RT priority,
	 * keep the priority unchanged. Otherwise, update priority
	 * to the normal priority:
	 */
	if (!rt_prio(p->prio))
		return p->normal_prio;
	return p->prio;
}

/*
 * activate_task - move a task to the runqueue.
 */
static void activate_task(struct rq *rq, struct task_struct *p, int wakeup)
{
	if (task_contributes_to_load(p))
		rq->nr_uninterruptible--;

	enqueue_task(rq, p, wakeup);
	inc_nr_running(rq);
}

/*
 * deactivate_task - remove a task from the runqueue.
 */
static void deactivate_task(struct rq *rq, struct task_struct *p, int sleep)
{
	if (task_contributes_to_load(p))
		rq->nr_uninterruptible++;

	dequeue_task(rq, p, sleep);
	dec_nr_running(rq);
}

/**
 * task_curr - is this task currently executing on a CPU?
 * @p: the task in question.
 */
inline int task_curr(const struct task_struct *p)
{
	return cpu_curr(task_cpu(p)) == p;
}

static inline void __set_task_cpu(struct task_struct *p, unsigned int cpu)
{
	set_task_rq(p, cpu);
#ifdef CONFIG_SMP
	/*
	 * After ->cpu is set up to a new value, task_rq_lock(p, ...) can be
	 * successfuly executed on another CPU. We must ensure that updates of
	 * per-task data have been completed by this moment.
	 */
	smp_wmb();
	task_thread_info(p)->cpu = cpu;
#endif
}

static inline void check_class_changed(struct rq *rq, struct task_struct *p,
				       const struct sched_class *prev_class,
				       int oldprio, int running)
{
	if (prev_class != p->sched_class) {
		if (prev_class->switched_from)
			prev_class->switched_from(rq, p, running);
		p->sched_class->switched_to(rq, p, running);
	} else
		p->sched_class->prio_changed(rq, p, oldprio, running);
}

#ifdef CONFIG_SMP

/* Used instead of source_load when we know the type == 0 */
static unsigned long weighted_cpuload(const int cpu)
{
	return cpu_rq(cpu)->load.weight;
}

/*
 * Is this task likely cache-hot:
 */
static int
task_hot(struct task_struct *p, u64 now, struct sched_domain *sd)
{
	s64 delta;

	/*
	 * Buddy candidates are cache hot:
	 */
	if (sched_feat(CACHE_HOT_BUDDY) &&
			(&p->se == cfs_rq_of(&p->se)->next ||
			 &p->se == cfs_rq_of(&p->se)->last))
		return 1;

	if (p->sched_class != &fair_sched_class)
		return 0;

	if (sysctl_sched_migration_cost == -1)
		return 1;
	if (sysctl_sched_migration_cost == 0)
		return 0;

	delta = now - p->se.exec_start;

	return delta < (s64)sysctl_sched_migration_cost;
}


void set_task_cpu(struct task_struct *p, unsigned int new_cpu)
{
	int old_cpu = task_cpu(p);
	struct rq *old_rq = cpu_rq(old_cpu), *new_rq = cpu_rq(new_cpu);
	struct cfs_rq *old_cfsrq = task_cfs_rq(p),
		      *new_cfsrq = cpu_cfs_rq(old_cfsrq, new_cpu);
	u64 clock_offset;

	clock_offset = old_rq->clock - new_rq->clock;

	trace_sched_migrate_task(p, task_cpu(p), new_cpu);

#ifdef CONFIG_SCHEDSTATS
	if (p->se.wait_start)
		p->se.wait_start -= clock_offset;
	if (p->se.sleep_start)
		p->se.sleep_start -= clock_offset;
	if (p->se.block_start)
		p->se.block_start -= clock_offset;
	if (old_cpu != new_cpu) {
		schedstat_inc(p, se.nr_migrations);
		if (task_hot(p, old_rq->clock, NULL))
			schedstat_inc(p, se.nr_forced2_migrations);
	}
#endif
	p->se.vruntime -= old_cfsrq->min_vruntime -
					 new_cfsrq->min_vruntime;

	__set_task_cpu(p, new_cpu);
}

struct migration_req {
	struct list_head list;

	struct task_struct *task;
	int dest_cpu;

	struct completion done;
};

/*
 * The task's runqueue lock must be held.
 * Returns true if you have to wait for migration thread.
 */
static int
migrate_task(struct task_struct *p, int dest_cpu, struct migration_req *req)
{
	struct rq *rq = task_rq(p);

	/*
	 * If the task is not on a runqueue (and not running), then
	 * it is sufficient to simply update the task's cpu field.
	 */
	if (!p->se.on_rq && !task_running(rq, p)) {
		set_task_cpu(p, dest_cpu);
		return 0;
	}

	init_completion(&req->done);
	req->task = p;
	req->dest_cpu = dest_cpu;
	list_add(&req->list, &rq->migration_queue);

	return 1;
}

/*
 * wait_task_inactive - wait for a thread to unschedule.
 *
 * If @match_state is nonzero, it's the @p->state value just checked and
 * not expected to change.  If it changes, i.e. @p might have woken up,
 * then return zero.  When we succeed in waiting for @p to be off its CPU,
 * we return a positive number (its total switch count).  If a second call
 * a short while later returns the same number, the caller can be sure that
 * @p has remained unscheduled the whole time.
 *
 * The caller must ensure that the task *will* unschedule sometime soon,
 * else this function might spin for a *long* time. This function can't
 * be called with interrupts off, or it may introduce deadlock with
 * smp_call_function() if an IPI is sent by the same process we are
 * waiting to become inactive.
 */
unsigned long wait_task_inactive(struct task_struct *p, long match_state)
{
	unsigned long flags;
	int running, on_rq;
	unsigned long ncsw;
	struct rq *rq;

	for (;;) {
		/*
		 * We do the initial early heuristics without holding
		 * any task-queue locks at all. We'll only try to get
		 * the runqueue lock when things look like they will
		 * work out!
		 */
		rq = task_rq(p);

		/*
		 * If the task is actively running on another CPU
		 * still, just relax and busy-wait without holding
		 * any locks.
		 *
		 * NOTE! Since we don't hold any locks, it's not
		 * even sure that "rq" stays as the right runqueue!
		 * But we don't care, since "task_running()" will
		 * return false if the runqueue has changed and p
		 * is actually now running somewhere else!
		 */
		while (task_running(rq, p)) {
			if (match_state && unlikely(p->state != match_state))
				return 0;
			cpu_relax();
		}

		/*
		 * Ok, time to look more closely! We need the rq
		 * lock now, to be *sure*. If we're wrong, we'll
		 * just go back and repeat.
		 */
		rq = task_rq_lock(p, &flags);
		trace_sched_wait_task(rq, p);
		running = task_running(rq, p);
		on_rq = p->se.on_rq;
		ncsw = 0;
		if (!match_state || p->state == match_state)
			ncsw = p->nvcsw | LONG_MIN; /* sets MSB */
		task_rq_unlock(rq, &flags);

		/*
		 * If it changed from the expected state, bail out now.
		 */
		if (unlikely(!ncsw))
			break;

		/*
		 * Was it really running after all now that we
		 * checked with the proper locks actually held?
		 *
		 * Oops. Go back and try again..
		 */
		if (unlikely(running)) {
			cpu_relax();
			continue;
		}

		/*
		 * It's not enough that it's not actively running,
		 * it must be off the runqueue _entirely_, and not
		 * preempted!
		 *
		 * So if it wa still runnable (but just not actively
		 * running right now), it's preempted, and we should
		 * yield - it could be a while.
		 */
		if (unlikely(on_rq)) {
			schedule_timeout_uninterruptible(1);
			continue;
		}

		/*
		 * Ahh, all good. It wasn't running, and it wasn't
		 * runnable, which means that it will never become
		 * running in the future either. We're all done!
		 */
		break;
	}

	return ncsw;
}

/***
 * kick_process - kick a running thread to enter/exit the kernel
 * @p: the to-be-kicked thread
 *
 * Cause a process which is running on another CPU to enter
 * kernel-mode, without any delay. (to get signals handled.)
 *
 * NOTE: this function doesnt have to take the runqueue lock,
 * because all it wants to ensure is that the remote task enters
 * the kernel. If the IPI races and the task has been migrated
 * to another CPU then no harm is done and the purpose has been
 * achieved as well.
 */
void kick_process(struct task_struct *p)
{
	int cpu;

	preempt_disable();
	cpu = task_cpu(p);
	if ((cpu != smp_processor_id()) && task_curr(p))
		smp_send_reschedule(cpu);
	preempt_enable();
}

/*
 * Return a low guess at the load of a migration-source cpu weighted
 * according to the scheduling class and "nice" value.
 *
 * We want to under-estimate the load of migration sources, to
 * balance conservatively.
 */
static unsigned long source_load(int cpu, int type)
{
	struct rq *rq = cpu_rq(cpu);
	unsigned long total = weighted_cpuload(cpu);

	if (type == 0 || !sched_feat(LB_BIAS))
		return total;

	return min(rq->cpu_load[type-1], total);
}

/*
 * Return a high guess at the load of a migration-target cpu weighted
 * according to the scheduling class and "nice" value.
 */
static unsigned long target_load(int cpu, int type)
{
	struct rq *rq = cpu_rq(cpu);
	unsigned long total = weighted_cpuload(cpu);

	if (type == 0 || !sched_feat(LB_BIAS))
		return total;

	return max(rq->cpu_load[type-1], total);
}

/*
 * find_idlest_group finds and returns the least busy CPU group within the
 * domain.
 */
static struct sched_group *
find_idlest_group(struct sched_domain *sd, struct task_struct *p, int this_cpu)
{
	struct sched_group *idlest = NULL, *this = NULL, *group = sd->groups;
	unsigned long min_load = ULONG_MAX, this_load = 0;
	int load_idx = sd->forkexec_idx;
	int imbalance = 100 + (sd->imbalance_pct-100)/2;

	do {
		unsigned long load, avg_load;
		int local_group;
		int i;

		/* Skip over this group if it has no CPUs allowed */
		if (!cpumask_intersects(sched_group_cpus(group),
					&p->cpus_allowed))
			continue;

		local_group = cpumask_test_cpu(this_cpu,
					       sched_group_cpus(group));

		/* Tally up the load of all CPUs in the group */
		avg_load = 0;

		for_each_cpu(i, sched_group_cpus(group)) {
			/* Bias balancing toward cpus of our domain */
			if (local_group)
				load = source_load(i, load_idx);
			else
				load = target_load(i, load_idx);

			avg_load += load;
		}

		/* Adjust by relative CPU power of the group */
		avg_load = sg_div_cpu_power(group,
				avg_load * SCHED_LOAD_SCALE);

		if (local_group) {
			this_load = avg_load;
			this = group;
		} else if (avg_load < min_load) {
			min_load = avg_load;
			idlest = group;
		}
	} while (group = group->next, group != sd->groups);

	if (!idlest || 100*this_load < imbalance*min_load)
		return NULL;
	return idlest;
}

/*
 * find_idlest_cpu - find the idlest cpu among the cpus in group.
 */
static int
find_idlest_cpu(struct sched_group *group, struct task_struct *p, int this_cpu)
{
	unsigned long load, min_load = ULONG_MAX;
	int idlest = -1;
	int i;

	/* Traverse only the allowed CPUs */
	for_each_cpu_and(i, sched_group_cpus(group), &p->cpus_allowed) {
		load = weighted_cpuload(i);

		if (load < min_load || (load == min_load && i == this_cpu)) {
			min_load = load;
			idlest = i;
		}
	}

	return idlest;
}

/*
 * sched_balance_self: balance the current task (running on cpu) in domains
 * that have the 'flag' flag set. In practice, this is SD_BALANCE_FORK and
 * SD_BALANCE_EXEC.
 *
 * Balance, ie. select the least loaded group.
 *
 * Returns the target CPU number, or the same CPU if no balancing is needed.
 *
 * preempt must be disabled.
 */
static int sched_balance_self(int cpu, int flag)
{
	struct task_struct *t = current;
	struct sched_domain *tmp, *sd = NULL;

	for_each_domain(cpu, tmp) {
		/*
		 * If power savings logic is enabled for a domain, stop there.
		 */
		if (tmp->flags & SD_POWERSAVINGS_BALANCE)
			break;
		if (tmp->flags & flag)
			sd = tmp;
	}

	if (sd)
		update_shares(sd);

	while (sd) {
		struct sched_group *group;
		int new_cpu, weight;

		if (!(sd->flags & flag)) {
			sd = sd->child;
			continue;
		}

		group = find_idlest_group(sd, t, cpu);
		if (!group) {
			sd = sd->child;
			continue;
		}

		new_cpu = find_idlest_cpu(group, t, cpu);
		if (new_cpu == -1 || new_cpu == cpu) {
			/* Now try balancing at a lower domain level of cpu */
			sd = sd->child;
			continue;
		}

		/* Now try balancing at a lower domain level of new_cpu */
		cpu = new_cpu;
		weight = cpumask_weight(sched_domain_span(sd));
		sd = NULL;
		for_each_domain(cpu, tmp) {
			if (weight <= cpumask_weight(sched_domain_span(tmp)))
				break;
			if (tmp->flags & flag)
				sd = tmp;
		}
		/* while loop will break here if sd == NULL */
	}

	return cpu;
}

#endif /* CONFIG_SMP */

/***
 * try_to_wake_up - wake up a thread
 * @p: the to-be-woken-up thread
 * @state: the mask of task states that can be woken
 * @sync: do a synchronous wakeup?
 *
 * Put it on the run-queue if it's not already there. The "current"
 * thread is always on the run-queue (except when the actual
 * re-schedule is in progress), and as such you're allowed to do
 * the simpler "current->state = TASK_RUNNING" to mark yourself
 * runnable without the overhead of this.
 *
 * returns failure only if the task is already active.
 */
static int try_to_wake_up(struct task_struct *p, unsigned int state, int sync)
{
	int cpu, orig_cpu, this_cpu, success = 0;
	unsigned long flags;
	long old_state;
	struct rq *rq;

	if (!sched_feat(SYNC_WAKEUPS))
		sync = 0;

#ifdef CONFIG_SMP
	if (sched_feat(LB_WAKEUP_UPDATE)) {
		struct sched_domain *sd;

		this_cpu = raw_smp_processor_id();
		cpu = task_cpu(p);

		for_each_domain(this_cpu, sd) {
			if (cpumask_test_cpu(cpu, sched_domain_span(sd))) {
				update_shares(sd);
				break;
			}
		}
	}
#endif

	smp_wmb();
	rq = task_rq_lock(p, &flags);
	old_state = p->state;
	if (!(old_state & state))
		goto out;

	if (p->se.on_rq)
		goto out_running;

	cpu = task_cpu(p);
	orig_cpu = cpu;
	this_cpu = smp_processor_id();

#ifdef CONFIG_SMP
	if (unlikely(task_running(rq, p)))
		goto out_activate;

	cpu = p->sched_class->select_task_rq(p, sync);
	if (cpu != orig_cpu) {
		set_task_cpu(p, cpu);
		task_rq_unlock(rq, &flags);
		/* might preempt at this point */
		rq = task_rq_lock(p, &flags);
		old_state = p->state;
		if (!(old_state & state))
			goto out;
		if (p->se.on_rq)
			goto out_running;

		this_cpu = smp_processor_id();
		cpu = task_cpu(p);
	}

#ifdef CONFIG_SCHEDSTATS
	schedstat_inc(rq, ttwu_count);
	if (cpu == this_cpu)
		schedstat_inc(rq, ttwu_local);
	else {
		struct sched_domain *sd;
		for_each_domain(this_cpu, sd) {
			if (cpumask_test_cpu(cpu, sched_domain_span(sd))) {
				schedstat_inc(sd, ttwu_wake_remote);
				break;
			}
		}
	}
#endif /* CONFIG_SCHEDSTATS */

out_activate:
#endif /* CONFIG_SMP */
	schedstat_inc(p, se.nr_wakeups);
	if (sync)
		schedstat_inc(p, se.nr_wakeups_sync);
	if (orig_cpu != cpu)
		schedstat_inc(p, se.nr_wakeups_migrate);
	if (cpu == this_cpu)
		schedstat_inc(p, se.nr_wakeups_local);
	else
		schedstat_inc(p, se.nr_wakeups_remote);
	update_rq_clock(rq);
	activate_task(rq, p, 1);
	success = 1;

out_running:
	trace_sched_wakeup(rq, p);
	check_preempt_curr(rq, p, sync);

	p->state = TASK_RUNNING;
#ifdef CONFIG_SMP
	if (p->sched_class->task_wake_up)
		p->sched_class->task_wake_up(rq, p);
#endif
out:
	current->se.last_wakeup = current->se.sum_exec_runtime;

	task_rq_unlock(rq, &flags);

	return success;
}

int wake_up_process(struct task_struct *p)
{
	return try_to_wake_up(p, TASK_ALL, 0);
}
EXPORT_SYMBOL(wake_up_process);

int wake_up_state(struct task_struct *p, unsigned int state)
{
	return try_to_wake_up(p, state, 0);
}

/*
 * Perform scheduler related setup for a newly forked process p.
 * p is forked by current.
 *
 * __sched_fork() is basic setup used by init_idle() too:
 */
static void __sched_fork(struct task_struct *p)
{
	p->se.exec_start		= 0;
	p->se.sum_exec_runtime		= 0;
	p->se.prev_sum_exec_runtime	= 0;
	p->se.last_wakeup		= 0;
	p->se.avg_overlap		= 0;

#ifdef CONFIG_SCHEDSTATS
	p->se.wait_start		= 0;
	p->se.sum_sleep_runtime		= 0;
	p->se.sleep_start		= 0;
	p->se.block_start		= 0;
	p->se.sleep_max			= 0;
	p->se.block_max			= 0;
	p->se.exec_max			= 0;
	p->se.slice_max			= 0;
	p->se.wait_max			= 0;
#endif

	INIT_LIST_HEAD(&p->rt.run_list);
	p->se.on_rq = 0;
	INIT_LIST_HEAD(&p->se.group_node);

#ifdef CONFIG_PREEMPT_NOTIFIERS
	INIT_HLIST_HEAD(&p->preempt_notifiers);
#endif

	/*
	 * We mark the process as running here, but have not actually
	 * inserted it onto the runqueue yet. This guarantees that
	 * nobody will actually run it, and a signal or other external
	 * event cannot wake it up and insert it on the runqueue either.
	 */
	p->state = TASK_RUNNING;
}

/*
 * fork()/clone()-time setup:
 */
void sched_fork(struct task_struct *p, int clone_flags)
{
	int cpu = get_cpu();

	__sched_fork(p);

#ifdef CONFIG_SMP
	cpu = sched_balance_self(cpu, SD_BALANCE_FORK);
#endif
	set_task_cpu(p, cpu);

	/*
	 * Make sure we do not leak PI boosting priority to the child:
	 */
	p->prio = current->normal_prio;
	if (!rt_prio(p->prio))
		p->sched_class = &fair_sched_class;

#if defined(CONFIG_SCHEDSTATS) || defined(CONFIG_TASK_DELAY_ACCT)
	if (likely(sched_info_on()))
		memset(&p->sched_info, 0, sizeof(p->sched_info));
#endif
#if defined(CONFIG_SMP) && defined(__ARCH_WANT_UNLOCKED_CTXSW)
	p->oncpu = 0;
#endif
#ifdef CONFIG_PREEMPT
	/* Want to start with kernel preemption disabled. */
	task_thread_info(p)->preempt_count = 1;
#endif
	put_cpu();
}

/*
 * wake_up_new_task - wake up a newly created task for the first time.
 *
 * This function will do some initial scheduler statistics housekeeping
 * that must be done for every newly created context, then puts the task
 * on the runqueue and wakes it.
 */
void wake_up_new_task(struct task_struct *p, unsigned long clone_flags)
{
	unsigned long flags;
	struct rq *rq;

	rq = task_rq_lock(p, &flags);
	BUG_ON(p->state != TASK_RUNNING);
	update_rq_clock(rq);

	p->prio = effective_prio(p);

	if (!p->sched_class->task_new || !current->se.on_rq) {
		activate_task(rq, p, 0);
	} else {
		/*
		 * Let the scheduling class do new task startup
		 * management (if any):
		 */
		p->sched_class->task_new(rq, p);
		inc_nr_running(rq);
	}
	trace_sched_wakeup_new(rq, p);
	check_preempt_curr(rq, p, 0);
#ifdef CONFIG_SMP
	if (p->sched_class->task_wake_up)
		p->sched_class->task_wake_up(rq, p);
#endif
	task_rq_unlock(rq, &flags);
}

#ifdef CONFIG_PREEMPT_NOTIFIERS

/**
 * preempt_notifier_register - tell me when current is being being preempted & rescheduled
 * @notifier: notifier struct to register
 */
void preempt_notifier_register(struct preempt_notifier *notifier)
{
	hlist_add_head(&notifier->link, &current->preempt_notifiers);
}
EXPORT_SYMBOL_GPL(preempt_notifier_register);

/**
 * preempt_notifier_unregister - no longer interested in preemption notifications
 * @notifier: notifier struct to unregister
 *
 * This is safe to call from within a preemption notifier.
 */
void preempt_notifier_unregister(struct preempt_notifier *notifier)
{
	hlist_del(&notifier->link);
}
EXPORT_SYMBOL_GPL(preempt_notifier_unregister);

static void fire_sched_in_preempt_notifiers(struct task_struct *curr)
{
	struct preempt_notifier *notifier;
	struct hlist_node *node;

	hlist_for_each_entry(notifier, node, &curr->preempt_notifiers, link)
		notifier->ops->sched_in(notifier, raw_smp_processor_id());
}

static void
fire_sched_out_preempt_notifiers(struct task_struct *curr,
				 struct task_struct *next)
{
	struct preempt_notifier *notifier;
	struct hlist_node *node;

	hlist_for_each_entry(notifier, node, &curr->preempt_notifiers, link)
		notifier->ops->sched_out(notifier, next);
}

#else /* !CONFIG_PREEMPT_NOTIFIERS */

static void fire_sched_in_preempt_notifiers(struct task_struct *curr)
{
}

static void
fire_sched_out_preempt_notifiers(struct task_struct *curr,
				 struct task_struct *next)
{
}

#endif /* CONFIG_PREEMPT_NOTIFIERS */

/**
 * prepare_task_switch - prepare to switch tasks
 * @rq: the runqueue preparing to switch
 * @prev: the current task that is being switched out
 * @next: the task we are going to switch to.
 *
 * This is called with the rq lock held and interrupts off. It must
 * be paired with a subsequent finish_task_switch after the context
 * switch.
 *
 * prepare_task_switch sets up locking and calls architecture specific
 * hooks.
 */
static inline void
prepare_task_switch(struct rq *rq, struct task_struct *prev,
		    struct task_struct *next)
{
	fire_sched_out_preempt_notifiers(prev, next);
	prepare_lock_switch(rq, next);
	prepare_arch_switch(next);
}

/**
 * finish_task_switch - clean up after a task-switch
 * @rq: runqueue associated with task-switch
 * @prev: the thread we just switched away from.
 *
 * finish_task_switch must be called after the context switch, paired
 * with a prepare_task_switch call before the context switch.
 * finish_task_switch will reconcile locking set up by prepare_task_switch,
 * and do any other architecture-specific cleanup actions.
 *
 * Note that we may have delayed dropping an mm in context_switch(). If
 * so, we finish that here outside of the runqueue lock. (Doing it
 * with the lock held can cause deadlocks; see schedule() for
 * details.)
 */
static void finish_task_switch(struct rq *rq, struct task_struct *prev)
	__releases(rq->lock)
{
	struct mm_struct *mm = rq->prev_mm;
	long prev_state;

	rq->prev_mm = NULL;

	/*
	 * A task struct has one reference for the use as "current".
	 * If a task dies, then it sets TASK_DEAD in tsk->state and calls
	 * schedule one last time. The schedule call will never return, and
	 * the scheduled task must drop that reference.
	 * The test for TASK_DEAD must occur while the runqueue locks are
	 * still held, otherwise prev could be scheduled on another cpu, die
	 * there before we look at prev->state, and then the reference would
	 * be dropped twice.
	 *		Manfred Spraul <manfred@colorfullife.com>
	 */
	prev_state = prev->state;
	finish_arch_switch(prev);
	finish_lock_switch(rq, prev);
#ifdef CONFIG_SMP
	if (current->sched_class->post_schedule)
		current->sched_class->post_schedule(rq);
#endif

	fire_sched_in_preempt_notifiers(current);
	if (mm)
		mmdrop(mm);
	if (unlikely(prev_state == TASK_DEAD)) {
		/*
		 * Remove function-return probe instances associated with this
		 * task and put them back on the free list.
		 */
		kprobe_flush_task(prev);
		put_task_struct(prev);
	}
}

/**
 * schedule_tail - first thing a freshly forked thread must call.
 * @prev: the thread we just switched away from.
 */
asmlinkage void schedule_tail(struct task_struct *prev)
	__releases(rq->lock)
{
	struct rq *rq = this_rq();

	finish_task_switch(rq, prev);
#ifdef __ARCH_WANT_UNLOCKED_CTXSW
	/* In this case, finish_task_switch does not reenable preemption */
	preempt_enable();
#endif
	if (current->set_child_tid)
		put_user(task_pid_vnr(current), current->set_child_tid);
}

/*
 * context_switch - switch to the new MM and the new
 * thread's register state.
 */
static inline void
context_switch(struct rq *rq, struct task_struct *prev,
	       struct task_struct *next)
{
	struct mm_struct *mm, *oldmm;

	prepare_task_switch(rq, prev, next);
	trace_sched_switch(rq, prev, next);
	mm = next->mm;
	oldmm = prev->active_mm;
	/*
	 * For paravirt, this is coupled with an exit in switch_to to
	 * combine the page table reload and the switch backend into
	 * one hypercall.
	 */
	arch_enter_lazy_cpu_mode();

	if (unlikely(!mm)) {
		next->active_mm = oldmm;
		atomic_inc(&oldmm->mm_count);
		enter_lazy_tlb(oldmm, next);
	} else
		switch_mm(oldmm, mm, next);

	if (unlikely(!prev->mm)) {
		prev->active_mm = NULL;
		rq->prev_mm = oldmm;
	}
	/*
	 * Since the runqueue lock will be released by the next
	 * task (which is an invalid locking op but in the case
	 * of the scheduler it's an obvious special-case), so we
	 * do an early lockdep release here:
	 */
#ifndef __ARCH_WANT_UNLOCKED_CTXSW
	spin_release(&rq->lock.dep_map, 1, _THIS_IP_);
#endif

	/* Here we just switch the register state and the stack. */
	switch_to(prev, next, prev);

	barrier();
	/*
	 * this_rq must be evaluated again because prev may have moved
	 * CPUs since it called schedule(), thus the 'rq' on its stack
	 * frame will be invalid.
	 */
	finish_task_switch(this_rq(), prev);
}

/*
 * nr_running, nr_uninterruptible and nr_context_switches:
 *
 * externally visible scheduler statistics: current number of runnable
 * threads, current number of uninterruptible-sleeping threads, total
 * number of context switches performed since bootup.
 */
unsigned long nr_running(void)
{
	unsigned long i, sum = 0;

	for_each_online_cpu(i)
		sum += cpu_rq(i)->nr_running;

	return sum;
}

unsigned long nr_uninterruptible(void)
{
	unsigned long i, sum = 0;

	for_each_possible_cpu(i)
		sum += cpu_rq(i)->nr_uninterruptible;

	/*
	 * Since we read the counters lockless, it might be slightly
	 * inaccurate. Do not allow it to go below zero though:
	 */
	if (unlikely((long)sum < 0))
		sum = 0;

	return sum;
}

unsigned long long nr_context_switches(void)
{
	int i;
	unsigned long long sum = 0;

	for_each_possible_cpu(i)
		sum += cpu_rq(i)->nr_switches;

	return sum;
}

unsigned long nr_iowait(void)
{
	unsigned long i, sum = 0;

	for_each_possible_cpu(i)
		sum += atomic_read(&cpu_rq(i)->nr_iowait);

	return sum;
}

unsigned long nr_active(void)
{
	unsigned long i, running = 0, uninterruptible = 0;

	for_each_online_cpu(i) {
		running += cpu_rq(i)->nr_running;
		uninterruptible += cpu_rq(i)->nr_uninterruptible;
	}

	if (unlikely((long)uninterruptible < 0))
		uninterruptible = 0;

	return running + uninterruptible;
}

/*
 * Update rq->cpu_load[] statistics. This function is usually called every
 * scheduler tick (TICK_NSEC).
 */
static void update_cpu_load(struct rq *this_rq)
{
	unsigned long this_load = this_rq->load.weight;
	int i, scale;

	this_rq->nr_load_updates++;

	/* Update our load: */
	for (i = 0, scale = 1; i < CPU_LOAD_IDX_MAX; i++, scale += scale) {
		unsigned long old_load, new_load;

		/* scale is effectively 1 << i now, and >> i divides by scale */

		old_load = this_rq->cpu_load[i];
		new_load = this_load;
		/*
		 * Round up the averaging division if load is increasing. This
		 * prevents us from getting stuck on 9 if the load is 10, for
		 * example.
		 */
		if (new_load > old_load)
			new_load += scale-1;
		this_rq->cpu_load[i] = (old_load*(scale-1) + new_load) >> i;
	}
}

#ifdef CONFIG_SMP

/*
 * double_rq_lock - safely lock two runqueues
 *
 * Note this does not disable interrupts like task_rq_lock,
 * you need to do so manually before calling.
 */
static void double_rq_lock(struct rq *rq1, struct rq *rq2)
	__acquires(rq1->lock)
	__acquires(rq2->lock)
{
	BUG_ON(!irqs_disabled());
	if (rq1 == rq2) {
		spin_lock(&rq1->lock);
		__acquire(rq2->lock);	/* Fake it out ;) */
	} else {
		if (rq1 < rq2) {
			spin_lock(&rq1->lock);
			spin_lock_nested(&rq2->lock, SINGLE_DEPTH_NESTING);
		} else {
			spin_lock(&rq2->lock);
			spin_lock_nested(&rq1->lock, SINGLE_DEPTH_NESTING);
		}
	}
	update_rq_clock(rq1);
	update_rq_clock(rq2);
}

/*
 * double_rq_unlock - safely unlock two runqueues
 *
 * Note this does not restore interrupts like task_rq_unlock,
 * you need to do so manually after calling.
 */
static void double_rq_unlock(struct rq *rq1, struct rq *rq2)
	__releases(rq1->lock)
	__releases(rq2->lock)
{
	spin_unlock(&rq1->lock);
	if (rq1 != rq2)
		spin_unlock(&rq2->lock);
	else
		__release(rq2->lock);
}

/*
 * If dest_cpu is allowed for this process, migrate the task to it.
 * This is accomplished by forcing the cpu_allowed mask to only
 * allow dest_cpu, which will force the cpu onto dest_cpu. Then
 * the cpu_allowed mask is restored.
 */
static void sched_migrate_task(struct task_struct *p, int dest_cpu)
{
	struct migration_req req;
	unsigned long flags;
	struct rq *rq;

	rq = task_rq_lock(p, &flags);
	if (!cpumask_test_cpu(dest_cpu, &p->cpus_allowed)
	    || unlikely(!cpu_active(dest_cpu)))
		goto out;

	/* force the process onto the specified CPU */
	if (migrate_task(p, dest_cpu, &req)) {
		/* Need to wait for migration thread (might exit: take ref). */
		struct task_struct *mt = rq->migration_thread;

		get_task_struct(mt);
		task_rq_unlock(rq, &flags);
		wake_up_process(mt);
		put_task_struct(mt);
		wait_for_completion(&req.done);

		return;
	}
out:
	task_rq_unlock(rq, &flags);
}

/*
 * sched_exec - execve() is a valuable balancing opportunity, because at
 * this point the task has the smallest effective memory and cache footprint.
 */
void sched_exec(void)
{
	int new_cpu, this_cpu = get_cpu();
	new_cpu = sched_balance_self(this_cpu, SD_BALANCE_EXEC);
	put_cpu();
	if (new_cpu != this_cpu)
		sched_migrate_task(current, new_cpu);
}

/*
 * pull_task - move a task from a remote runqueue to the local runqueue.
 * Both runqueues must be locked.
 */
static void pull_task(struct rq *src_rq, struct task_struct *p,
		      struct rq *this_rq, int this_cpu)
{
	deactivate_task(src_rq, p, 0);
	set_task_cpu(p, this_cpu);
	activate_task(this_rq, p, 0);
	/*
	 * Note that idle threads have a prio of MAX_PRIO, for this test
	 * to be always true for them.
	 */
	check_preempt_curr(this_rq, p, 0);
}

/*
 * can_migrate_task - may task p from runqueue rq be migrated to this_cpu?
 */
static
int can_migrate_task(struct task_struct *p, struct rq *rq, int this_cpu,
		     struct sched_domain *sd, enum cpu_idle_type idle,
		     int *all_pinned)
{
	/*
	 * We do not migrate tasks that are:
	 * 1) running (obviously), or
	 * 2) cannot be migrated to this CPU due to cpus_allowed, or
	 * 3) are cache-hot on their current CPU.
	 */
	if (!cpumask_test_cpu(this_cpu, &p->cpus_allowed)) {
		schedstat_inc(p, se.nr_failed_migrations_affine);
		return 0;
	}
	*all_pinned = 0;

	if (task_running(rq, p)) {
		schedstat_inc(p, se.nr_failed_migrations_running);
		return 0;
	}

	/*
	 * Aggressive migration if:
	 * 1) task is cache cold, or
	 * 2) too many balance attempts have failed.
	 */

	if (!task_hot(p, rq->clock, sd) ||
			sd->nr_balance_failed > sd->cache_nice_tries) {
#ifdef CONFIG_SCHEDSTATS
		if (task_hot(p, rq->clock, sd)) {
			schedstat_inc(sd, lb_hot_gained[idle]);
			schedstat_inc(p, se.nr_forced_migrations);
		}
#endif
		return 1;
	}

	if (task_hot(p, rq->clock, sd)) {
		schedstat_inc(p, se.nr_failed_migrations_hot);
		return 0;
	}
	return 1;
}

static unsigned long
balance_tasks(struct rq *this_rq, int this_cpu, struct rq *busiest,
	      unsigned long max_load_move, struct sched_domain *sd,
	      enum cpu_idle_type idle, int *all_pinned,
	      int *this_best_prio, struct rq_iterator *iterator)
{
	int loops = 0, pulled = 0, pinned = 0;
	struct task_struct *p;
	long rem_load_move = max_load_move;

	if (max_load_move == 0)
		goto out;

	pinned = 1;

	/*
	 * Start the load-balancing iterator:
	 */
	p = iterator->start(iterator->arg);
next:
	if (!p || loops++ > sysctl_sched_nr_migrate)
		goto out;

	if ((p->se.load.weight >> 1) > rem_load_move ||
	    !can_migrate_task(p, busiest, this_cpu, sd, idle, &pinned)) {
		p = iterator->next(iterator->arg);
		goto next;
	}

	pull_task(busiest, p, this_rq, this_cpu);
	pulled++;
	rem_load_move -= p->se.load.weight;

	/*
	 * We only want to steal up to the prescribed amount of weighted load.
	 */
	if (rem_load_move > 0) {
		if (p->prio < *this_best_prio)
			*this_best_prio = p->prio;
		p = iterator->next(iterator->arg);
		goto next;
	}
out:
	/*
	 * Right now, this is one of only two places pull_task() is called,
	 * so we can safely collect pull_task() stats here rather than
	 * inside pull_task().
	 */
	schedstat_add(sd, lb_gained[idle], pulled);

	if (all_pinned)
		*all_pinned = pinned;

	return max_load_move - rem_load_move;
}

/*
 * move_tasks tries to move up to max_load_move weighted load from busiest to
 * this_rq, as part of a balancing operation within domain "sd".
 * Returns 1 if successful and 0 otherwise.
 *
 * Called with both runqueues locked.
 */
static int move_tasks(struct rq *this_rq, int this_cpu, struct rq *busiest,
		      unsigned long max_load_move,
		      struct sched_domain *sd, enum cpu_idle_type idle,
		      int *all_pinned)
{
	const struct sched_class *class = sched_class_highest;
	unsigned long total_load_moved = 0;
	int this_best_prio = this_rq->curr->prio;

	do {
		total_load_moved +=
			class->load_balance(this_rq, this_cpu, busiest,
				max_load_move - total_load_moved,
				sd, idle, all_pinned, &this_best_prio);
		class = class->next;

		if (idle == CPU_NEWLY_IDLE && this_rq->nr_running)
			break;

	} while (class && max_load_move > total_load_moved);

	return total_load_moved > 0;
}

static int
iter_move_one_task(struct rq *this_rq, int this_cpu, struct rq *busiest,
		   struct sched_domain *sd, enum cpu_idle_type idle,
		   struct rq_iterator *iterator)
{
	struct task_struct *p = iterator->start(iterator->arg);
	int pinned = 0;

	while (p) {
		if (can_migrate_task(p, busiest, this_cpu, sd, idle, &pinned)) {
			pull_task(busiest, p, this_rq, this_cpu);
			/*
			 * Right now, this is only the second place pull_task()
			 * is called, so we can safely collect pull_task()
			 * stats here rather than inside pull_task().
			 */
			schedstat_inc(sd, lb_gained[idle]);

			return 1;
		}
		p = iterator->next(iterator->arg);
	}

	return 0;
}

/*
 * move_one_task tries to move exactly one task from busiest to this_rq, as
 * part of active balancing operations within "domain".
 * Returns 1 if successful and 0 otherwise.
 *
 * Called with both runqueues locked.
 */
static int move_one_task(struct rq *this_rq, int this_cpu, struct rq *busiest,
			 struct sched_domain *sd, enum cpu_idle_type idle)
{
	const struct sched_class *class;

	for (class = sched_class_highest; class; class = class->next)
		if (class->move_one_task(this_rq, this_cpu, busiest, sd, idle))
			return 1;

	return 0;
}

/*
 * find_busiest_group finds and returns the busiest CPU group within the
 * domain. It calculates and returns the amount of weighted load which
 * should be moved to restore balance via the imbalance parameter.
 */
static struct sched_group *
find_busiest_group(struct sched_domain *sd, int this_cpu,
		   unsigned long *imbalance, enum cpu_idle_type idle,
		   int *sd_idle, const struct cpumask *cpus, int *balance)
{
	struct sched_group *busiest = NULL, *this = NULL, *group = sd->groups;
	unsigned long max_load, avg_load, total_load, this_load, total_pwr;
	unsigned long max_pull;
	unsigned long busiest_load_per_task, busiest_nr_running;
	unsigned long this_load_per_task, this_nr_running;
	int load_idx, group_imb = 0;
#if defined(CONFIG_SCHED_MC) || defined(CONFIG_SCHED_SMT)
	int power_savings_balance = 1;
	unsigned long leader_nr_running = 0, min_load_per_task = 0;
	unsigned long min_nr_running = ULONG_MAX;
	struct sched_group *group_min = NULL, *group_leader = NULL;
#endif

	max_load = this_load = total_load = total_pwr = 0;
	busiest_load_per_task = busiest_nr_running = 0;
	this_load_per_task = this_nr_running = 0;

	if (idle == CPU_NOT_IDLE)
		load_idx = sd->busy_idx;
	else if (idle == CPU_NEWLY_IDLE)
		load_idx = sd->newidle_idx;
	else
		load_idx = sd->idle_idx;

	do {
		unsigned long load, group_capacity, max_cpu_load, min_cpu_load;
		int local_group;
		int i;
		int __group_imb = 0;
		unsigned int balance_cpu = -1, first_idle_cpu = 0;
		unsigned long sum_nr_running, sum_weighted_load;
		unsigned long sum_avg_load_per_task;
		unsigned long avg_load_per_task;

		local_group = cpumask_test_cpu(this_cpu,
					       sched_group_cpus(group));

		if (local_group)
			balance_cpu = cpumask_first(sched_group_cpus(group));

		/* Tally up the load of all CPUs in the group */
		sum_weighted_load = sum_nr_running = avg_load = 0;
		sum_avg_load_per_task = avg_load_per_task = 0;

		max_cpu_load = 0;
		min_cpu_load = ~0UL;

		for_each_cpu_and(i, sched_group_cpus(group), cpus) {
			struct rq *rq = cpu_rq(i);

			if (*sd_idle && rq->nr_running)
				*sd_idle = 0;

			/* Bias balancing toward cpus of our domain */
			if (local_group) {
				if (idle_cpu(i) && !first_idle_cpu) {
					first_idle_cpu = 1;
					balance_cpu = i;
				}

				load = target_load(i, load_idx);
			} else {
				load = source_load(i, load_idx);
				if (load > max_cpu_load)
					max_cpu_load = load;
				if (min_cpu_load > load)
					min_cpu_load = load;
			}

			avg_load += load;
			sum_nr_running += rq->nr_running;
			sum_weighted_load += weighted_cpuload(i);

			sum_avg_load_per_task += cpu_avg_load_per_task(i);
		}

		/*
		 * First idle cpu or the first cpu(busiest) in this sched group
		 * is eligible for doing load balancing at this and above
		 * domains. In the newly idle case, we will allow all the cpu's
		 * to do the newly idle load balance.
		 */
		if (idle != CPU_NEWLY_IDLE && local_group &&
		    balance_cpu != this_cpu && balance) {
			*balance = 0;
			goto ret;
		}

		total_load += avg_load;
		total_pwr += group->__cpu_power;

		/* Adjust by relative CPU power of the group */
		avg_load = sg_div_cpu_power(group,
				avg_load * SCHED_LOAD_SCALE);


		/*
		 * Consider the group unbalanced when the imbalance is larger
		 * than the average weight of two tasks.
		 *
		 * APZ: with cgroup the avg task weight can vary wildly and
		 *      might not be a suitable number - should we keep a
		 *      normalized nr_running number somewhere that negates
		 *      the hierarchy?
		 */
		avg_load_per_task = sg_div_cpu_power(group,
				sum_avg_load_per_task * SCHED_LOAD_SCALE);

		if ((max_cpu_load - min_cpu_load) > 2*avg_load_per_task)
			__group_imb = 1;

		group_capacity = group->__cpu_power / SCHED_LOAD_SCALE;

		if (local_group) {
			this_load = avg_load;
			this = group;
			this_nr_running = sum_nr_running;
			this_load_per_task = sum_weighted_load;
		} else if (avg_load > max_load &&
			   (sum_nr_running > group_capacity || __group_imb)) {
			max_load = avg_load;
			busiest = group;
			busiest_nr_running = sum_nr_running;
			busiest_load_per_task = sum_weighted_load;
			group_imb = __group_imb;
		}

#if defined(CONFIG_SCHED_MC) || defined(CONFIG_SCHED_SMT)
		/*
		 * Busy processors will not participate in power savings
		 * balance.
		 */
		if (idle == CPU_NOT_IDLE ||
				!(sd->flags & SD_POWERSAVINGS_BALANCE))
			goto group_next;

		/*
		 * If the local group is idle or completely loaded
		 * no need to do power savings balance at this domain
		 */
		if (local_group && (this_nr_running >= group_capacity ||
				    !this_nr_running))
			power_savings_balance = 0;

		/*
		 * If a group is already running at full capacity or idle,
		 * don't include that group in power savings calculations
		 */
		if (!power_savings_balance || sum_nr_running >= group_capacity
		    || !sum_nr_running)
			goto group_next;

		/*
		 * Calculate the group which has the least non-idle load.
		 * This is the group from where we need to pick up the load
		 * for saving power
		 */
		if ((sum_nr_running < min_nr_running) ||
		    (sum_nr_running == min_nr_running &&
		     cpumask_first(sched_group_cpus(group)) <
		     cpumask_first(sched_group_cpus(group_min)))) {
			group_min = group;
			min_nr_running = sum_nr_running;
			min_load_per_task = sum_weighted_load /
						sum_nr_running;
		}

		/*
		 * Calculate the group which is almost near its
		 * capacity but still has some space to pick up some load
		 * from other group and save more power
		 */
		if (sum_nr_running <= group_capacity - 1) {
			if (sum_nr_running > leader_nr_running ||
			    (sum_nr_running == leader_nr_running &&
			     cpumask_first(sched_group_cpus(group)) >
			     cpumask_first(sched_group_cpus(group_leader)))) {
				group_leader = group;
				leader_nr_running = sum_nr_running;
			}
		}
group_next:
#endif
		group = group->next;
	} while (group != sd->groups);

	if (!busiest || this_load >= max_load || busiest_nr_running == 0)
		goto out_balanced;

	avg_load = (SCHED_LOAD_SCALE * total_load) / total_pwr;

	if (this_load >= avg_load ||
			100*max_load <= sd->imbalance_pct*this_load)
		goto out_balanced;

	busiest_load_per_task /= busiest_nr_running;
	if (group_imb)
		busiest_load_per_task = min(busiest_load_per_task, avg_load);

	/*
	 * We're trying to get all the cpus to the average_load, so we don't
	 * want to push ourselves above the average load, nor do we wish to
	 * reduce the max loaded cpu below the average load, as either of these
	 * actions would just result in more rebalancing later, and ping-pong
	 * tasks around. Thus we look for the minimum possible imbalance.
	 * Negative imbalances (*we* are more loaded than anyone else) will
	 * be counted as no imbalance for these purposes -- we can't fix that
	 * by pulling tasks to us. Be careful of negative numbers as they'll
	 * appear as very large values with unsigned longs.
	 */
	if (max_load <= busiest_load_per_task)
		goto out_balanced;

	/*
	 * In the presence of smp nice balancing, certain scenarios can have
	 * max load less than avg load(as we skip the groups at or below
	 * its cpu_power, while calculating max_load..)
	 */
	if (max_load < avg_load) {
		*imbalance = 0;
		goto small_imbalance;
	}

	/* Don't want to pull so many tasks that a group would go idle */
	max_pull = min(max_load - avg_load, max_load - busiest_load_per_task);

	/* How much load to actually move to equalise the imbalance */
	*imbalance = min(max_pull * busiest->__cpu_power,
				(avg_load - this_load) * this->__cpu_power)
			/ SCHED_LOAD_SCALE;

	/*
	 * if *imbalance is less than the average load per runnable task
	 * there is no gaurantee that any tasks will be moved so we'll have
	 * a think about bumping its value to force at least one task to be
	 * moved
	 */
	if (*imbalance < busiest_load_per_task) {
		unsigned long tmp, pwr_now, pwr_move;
		unsigned int imbn;

small_imbalance:
		pwr_move = pwr_now = 0;
		imbn = 2;
		if (this_nr_running) {
			this_load_per_task /= this_nr_running;
			if (busiest_load_per_task > this_load_per_task)
				imbn = 1;
		} else
			this_load_per_task = cpu_avg_load_per_task(this_cpu);

		if (max_load - this_load + busiest_load_per_task >=
					busiest_load_per_task * imbn) {
			*imbalance = busiest_load_per_task;
			return busiest;
		}

		/*
		 * OK, we don't have enough imbalance to justify moving tasks,
		 * however we may be able to increase total CPU power used by
		 * moving them.
		 */

		pwr_now += busiest->__cpu_power *
				min(busiest_load_per_task, max_load);
		pwr_now += this->__cpu_power *
				min(this_load_per_task, this_load);
		pwr_now /= SCHED_LOAD_SCALE;

		/* Amount of load we'd subtract */
		tmp = sg_div_cpu_power(busiest,
				busiest_load_per_task * SCHED_LOAD_SCALE);
		if (max_load > tmp)
			pwr_move += busiest->__cpu_power *
				min(busiest_load_per_task, max_load - tmp);

		/* Amount of load we'd add */
		if (max_load * busiest->__cpu_power <
				busiest_load_per_task * SCHED_LOAD_SCALE)
			tmp = sg_div_cpu_power(this,
					max_load * busiest->__cpu_power);
		else
			tmp = sg_div_cpu_power(this,
				busiest_load_per_task * SCHED_LOAD_SCALE);
		pwr_move += this->__cpu_power *
				min(this_load_per_task, this_load + tmp);
		pwr_move /= SCHED_LOAD_SCALE;

		/* Move if we gain throughput */
		if (pwr_move > pwr_now)
			*imbalance = busiest_load_per_task;
	}

	return busiest;

out_balanced:
#if defined(CONFIG_SCHED_MC) || defined(CONFIG_SCHED_SMT)
	if (idle == CPU_NOT_IDLE || !(sd->flags & SD_POWERSAVINGS_BALANCE))
		goto ret;

	if (this == group_leader && group_leader != group_min) {
		*imbalance = min_load_per_task;
		return group_min;
	}
#endif
ret:
	*imbalance = 0;
	return NULL;
}

/*
 * find_busiest_queue - find the busiest runqueue among the cpus in group.
 */
static struct rq *
find_busiest_queue(struct sched_group *group, enum cpu_idle_type idle,
		   unsigned long imbalance, const struct cpumask *cpus)
{
	struct rq *busiest = NULL, *rq;
	unsigned long max_load = 0;
	int i;

	for_each_cpu(i, sched_group_cpus(group)) {
		unsigned long wl;

		if (!cpumask_test_cpu(i, cpus))
			continue;

		rq = cpu_rq(i);
		wl = weighted_cpuload(i);

		if (rq->nr_running == 1 && wl > imbalance)
			continue;

		if (wl > max_load) {
			max_load = wl;
			busiest = rq;
		}
	}

	return busiest;
}

/*
 * Max backoff if we encounter pinned tasks. Pretty arbitrary value, but
 * so long as it is large enough.
 */
#define MAX_PINNED_INTERVAL	512

/*
 * Check this_cpu to ensure it is balanced within domain. Attempt to move
 * tasks if there is an imbalance.
 */
static int load_balance(int this_cpu, struct rq *this_rq,
			struct sched_domain *sd, enum cpu_idle_type idle,
			int *balance, struct cpumask *cpus)
{
	int ld_moved, all_pinned = 0, active_balance = 0, sd_idle = 0;
	struct sched_group *group;
	unsigned long imbalance;
	struct rq *busiest;
	unsigned long flags;

	cpumask_setall(cpus);

	/*
	 * When power savings policy is enabled for the parent domain, idle
	 * sibling can pick up load irrespective of busy siblings. In this case,
	 * let the state of idle sibling percolate up as CPU_IDLE, instead of
	 * portraying it as CPU_NOT_IDLE.
	 */
	if (idle != CPU_NOT_IDLE && sd->flags & SD_SHARE_CPUPOWER &&
	    !test_sd_parent(sd, SD_POWERSAVINGS_BALANCE))
		sd_idle = 1;

	schedstat_inc(sd, lb_count[idle]);

redo:
	update_shares(sd);
	group = find_busiest_group(sd, this_cpu, &imbalance, idle, &sd_idle,
				   cpus, balance);

	if (*balance == 0)
		goto out_balanced;

	if (!group) {
		schedstat_inc(sd, lb_nobusyg[idle]);
		goto out_balanced;
	}

	busiest = find_busiest_queue(group, idle, imbalance, cpus);
	if (!busiest) {
		schedstat_inc(sd, lb_nobusyq[idle]);
		goto out_balanced;
	}

	BUG_ON(busiest == this_rq);

	schedstat_add(sd, lb_imbalance[idle], imbalance);

	ld_moved = 0;
	if (busiest->nr_running > 1) {
		/*
		 * Attempt to move tasks. If find_busiest_group has found
		 * an imbalance but busiest->nr_running <= 1, the group is
		 * still unbalanced. ld_moved simply stays zero, so it is
		 * correctly treated as an imbalance.
		 */
		local_irq_save(flags);
		double_rq_lock(this_rq, busiest);
		ld_moved = move_tasks(this_rq, this_cpu, busiest,
				      imbalance, sd, idle, &all_pinned);
		double_rq_unlock(this_rq, busiest);
		local_irq_restore(flags);

		/*
		 * some other cpu did the load balance for us.
		 */
		if (ld_moved && this_cpu != smp_processor_id())
			resched_cpu(this_cpu);

		/* All tasks on this runqueue were pinned by CPU affinity */
		if (unlikely(all_pinned)) {
			cpumask_clear_cpu(cpu_of(busiest), cpus);
			if (!cpumask_empty(cpus))
				goto redo;
			goto out_balanced;
		}
	}

	if (!ld_moved) {
		schedstat_inc(sd, lb_failed[idle]);
		sd->nr_balance_failed++;

		if (unlikely(sd->nr_balance_failed > sd->cache_nice_tries+2)) {

			spin_lock_irqsave(&busiest->lock, flags);

			/* don't kick the migration_thread, if the curr
			 * task on busiest cpu can't be moved to this_cpu
			 */
			if (!cpumask_test_cpu(this_cpu,
					      &busiest->curr->cpus_allowed)) {
				spin_unlock_irqrestore(&busiest->lock, flags);
				all_pinned = 1;
				goto out_one_pinned;
			}

			if (!busiest->active_balance) {
				busiest->active_balance = 1;
				busiest->push_cpu = this_cpu;
				active_balance = 1;
			}
			spin_unlock_irqrestore(&busiest->lock, flags);
			if (active_balance)
				wake_up_process(busiest->migration_thread);

			/*
			 * We've kicked active balancing, reset the failure
			 * counter.
			 */
			sd->nr_balance_failed = sd->cache_nice_tries+1;
		}
	} else
		sd->nr_balance_failed = 0;

	if (likely(!active_balance)) {
		/* We were unbalanced, so reset the balancing interval */
		sd->balance_interval = sd->min_interval;
	} else {
		/*
		 * If we've begun active balancing, start to back off. This
		 * case may not be covered by the all_pinned logic if there
		 * is only 1 task on the busy runqueue (because we don't call
		 * move_tasks).
		 */
		if (sd->balance_interval < sd->max_interval)
			sd->balance_interval *= 2;
	}

	if (!ld_moved && !sd_idle && sd->flags & SD_SHARE_CPUPOWER &&
	    !test_sd_parent(sd, SD_POWERSAVINGS_BALANCE))
		ld_moved = -1;

	goto out;

out_balanced:
	schedstat_inc(sd, lb_balanced[idle]);

	sd->nr_balance_failed = 0;

out_one_pinned:
	/* tune up the balancing interval */
	if ((all_pinned && sd->balance_interval < MAX_PINNED_INTERVAL) ||
			(sd->balance_interval < sd->max_interval))
		sd->balance_interval *= 2;

	if (!sd_idle && sd->flags & SD_SHARE_CPUPOWER &&
	    !test_sd_parent(sd, SD_POWERSAVINGS_BALANCE))
		ld_moved = -1;
	else
		ld_moved = 0;
out:
	if (ld_moved)
		update_shares(sd);
	return ld_moved;
}

/*
 * Check this_cpu to ensure it is balanced within domain. Attempt to move
 * tasks if there is an imbalance.
 *
 * Called from schedule when this_rq is about to become idle (CPU_NEWLY_IDLE).
 * this_rq is locked.
 */
static int
load_balance_newidle(int this_cpu, struct rq *this_rq, struct sched_domain *sd,
			struct cpumask *cpus)
{
	struct sched_group *group;
	struct rq *busiest = NULL;
	unsigned long imbalance;
	int ld_moved = 0;
	int sd_idle = 0;
	int all_pinned = 0;

	cpumask_setall(cpus);

	/*
	 * When power savings policy is enabled for the parent domain, idle
	 * sibling can pick up load irrespective of busy siblings. In this case,
	 * let the state of idle sibling percolate up as IDLE, instead of
	 * portraying it as CPU_NOT_IDLE.
	 */
	if (sd->flags & SD_SHARE_CPUPOWER &&
	    !test_sd_parent(sd, SD_POWERSAVINGS_BALANCE))
		sd_idle = 1;

	schedstat_inc(sd, lb_count[CPU_NEWLY_IDLE]);
redo:
	update_shares_locked(this_rq, sd);
	group = find_busiest_group(sd, this_cpu, &imbalance, CPU_NEWLY_IDLE,
				   &sd_idle, cpus, NULL);
	if (!group) {
		schedstat_inc(sd, lb_nobusyg[CPU_NEWLY_IDLE]);
		goto out_balanced;
	}

	busiest = find_busiest_queue(group, CPU_NEWLY_IDLE, imbalance, cpus);
	if (!busiest) {
		schedstat_inc(sd, lb_nobusyq[CPU_NEWLY_IDLE]);
		goto out_balanced;
	}

	BUG_ON(busiest == this_rq);

	schedstat_add(sd, lb_imbalance[CPU_NEWLY_IDLE], imbalance);

	ld_moved = 0;
	if (busiest->nr_running > 1) {
		/* Attempt to move tasks */
		double_lock_balance(this_rq, busiest);
		/* this_rq->clock is already updated */
		update_rq_clock(busiest);
		ld_moved = move_tasks(this_rq, this_cpu, busiest,
					imbalance, sd, CPU_NEWLY_IDLE,
					&all_pinned);
		double_unlock_balance(this_rq, busiest);

		if (unlikely(all_pinned)) {
			cpumask_clear_cpu(cpu_of(busiest), cpus);
			if (!cpumask_empty(cpus))
				goto redo;
		}
	}

	if (!ld_moved) {
		schedstat_inc(sd, lb_failed[CPU_NEWLY_IDLE]);
		if (!sd_idle && sd->flags & SD_SHARE_CPUPOWER &&
		    !test_sd_parent(sd, SD_POWERSAVINGS_BALANCE))
			return -1;
	} else
		sd->nr_balance_failed = 0;

	update_shares_locked(this_rq, sd);
	return ld_moved;

out_balanced:
	schedstat_inc(sd, lb_balanced[CPU_NEWLY_IDLE]);
	if (!sd_idle && sd->flags & SD_SHARE_CPUPOWER &&
	    !test_sd_parent(sd, SD_POWERSAVINGS_BALANCE))
		return -1;
	sd->nr_balance_failed = 0;

	return 0;
}

/*
 * idle_balance is called by schedule() if this_cpu is about to become
 * idle. Attempts to pull tasks from other CPUs.
 */
static void idle_balance(int this_cpu, struct rq *this_rq)
{
	struct sched_domain *sd;
	int pulled_task = 0;
	unsigned long next_balance = jiffies + HZ;
	cpumask_var_t tmpmask;

	if (!alloc_cpumask_var(&tmpmask, GFP_ATOMIC))
		return;

	for_each_domain(this_cpu, sd) {
		unsigned long interval;

		if (!(sd->flags & SD_LOAD_BALANCE))
			continue;

		if (sd->flags & SD_BALANCE_NEWIDLE)
			/* If we've pulled tasks over stop searching: */
			pulled_task = load_balance_newidle(this_cpu, this_rq,
							   sd, tmpmask);

		interval = msecs_to_jiffies(sd->balance_interval);
		if (time_after(next_balance, sd->last_balance + interval))
			next_balance = sd->last_balance + interval;
		if (pulled_task)
			break;
	}
	if (pulled_task || time_after(jiffies, this_rq->next_balance)) {
		/*
		 * We are going idle. next_balance may be set based on
		 * a busy processor. So reset next_balance.
		 */
		this_rq->next_balance = next_balance;
	}
	free_cpumask_var(tmpmask);
}

/*
 * active_load_balance is run by migration threads. It pushes running tasks
 * off the busiest CPU onto idle CPUs. It requires at least 1 task to be
 * running on each physical CPU where possible, and avoids physical /
 * logical imbalances.
 *
 * Called with busiest_rq locked.
 */
static void active_load_balance(struct rq *busiest_rq, int busiest_cpu)
{
	int target_cpu = busiest_rq->push_cpu;
	struct sched_domain *sd;
	struct rq *target_rq;

	/* Is there any task to move? */
	if (busiest_rq->nr_running <= 1)
		return;

	target_rq = cpu_rq(target_cpu);

	/*
	 * This condition is "impossible", if it occurs
	 * we need to fix it. Originally reported by
	 * Bjorn Helgaas on a 128-cpu setup.
	 */
	BUG_ON(busiest_rq == target_rq);

	/* move a task from busiest_rq to target_rq */
	double_lock_balance(busiest_rq, target_rq);
	update_rq_clock(busiest_rq);
	update_rq_clock(target_rq);

	/* Search for an sd spanning us and the target CPU. */
	for_each_domain(target_cpu, sd) {
		if ((sd->flags & SD_LOAD_BALANCE) &&
		    cpumask_test_cpu(busiest_cpu, sched_domain_span(sd)))
				break;
	}

	if (likely(sd)) {
		schedstat_inc(sd, alb_count);

		if (move_one_task(target_rq, target_cpu, busiest_rq,
				  sd, CPU_IDLE))
			schedstat_inc(sd, alb_pushed);
		else
			schedstat_inc(sd, alb_failed);
	}
	double_unlock_balance(busiest_rq, target_rq);
}

#ifdef CONFIG_NO_HZ
static struct {
	atomic_t load_balancer;
	cpumask_var_t cpu_mask;
} nohz ____cacheline_aligned = {
	.load_balancer = ATOMIC_INIT(-1),
};

/*
 * This routine will try to nominate the ilb (idle load balancing)
 * owner among the cpus whose ticks are stopped. ilb owner will do the idle
 * load balancing on behalf of all those cpus. If all the cpus in the system
 * go into this tickless mode, then there will be no ilb owner (as there is
 * no need for one) and all the cpus will sleep till the next wakeup event
 * arrives...
 *
 * For the ilb owner, tick is not stopped. And this tick will be used
 * for idle load balancing. ilb owner will still be part of
 * nohz.cpu_mask..
 *
 * While stopping the tick, this cpu will become the ilb owner if there
 * is no other owner. And will be the owner till that cpu becomes busy
 * or if all cpus in the system stop their ticks at which point
 * there is no need for ilb owner.
 *
 * When the ilb owner becomes busy, it nominates another owner, during the
 * next busy scheduler_tick()
 */
int select_nohz_load_balancer(int stop_tick)
{
	int cpu = smp_processor_id();

	if (stop_tick) {
		cpumask_set_cpu(cpu, nohz.cpu_mask);
		cpu_rq(cpu)->in_nohz_recently = 1;

		/*
		 * If we are going offline and still the leader, give up!
		 */
		if (!cpu_active(cpu) &&
		    atomic_read(&nohz.load_balancer) == cpu) {
			if (atomic_cmpxchg(&nohz.load_balancer, cpu, -1) != cpu)
				BUG();
			return 0;
		}

		/* time for ilb owner also to sleep */
		if (cpumask_weight(nohz.cpu_mask) == num_online_cpus()) {
			if (atomic_read(&nohz.load_balancer) == cpu)
				atomic_set(&nohz.load_balancer, -1);
			return 0;
		}

		if (atomic_read(&nohz.load_balancer) == -1) {
			/* make me the ilb owner */
			if (atomic_cmpxchg(&nohz.load_balancer, -1, cpu) == -1)
				return 1;
		} else if (atomic_read(&nohz.load_balancer) == cpu)
			return 1;
	} else {
		if (!cpumask_test_cpu(cpu, nohz.cpu_mask))
			return 0;

		cpumask_clear_cpu(cpu, nohz.cpu_mask);

		if (atomic_read(&nohz.load_balancer) == cpu)
			if (atomic_cmpxchg(&nohz.load_balancer, cpu, -1) != cpu)
				BUG();
	}
	return 0;
}
#endif

static DEFINE_SPINLOCK(balancing);

/*
 * It checks each scheduling domain to see if it is due to be balanced,
 * and initiates a balancing operation if so.
 *
 * Balancing parameters are set up in arch_init_sched_domains.
 */
static void rebalance_domains(int cpu, enum cpu_idle_type idle)
{
	int balance = 1;
	struct rq *rq = cpu_rq(cpu);
	unsigned long interval;
	struct sched_domain *sd;
	/* Earliest time when we have to do rebalance again */
	unsigned long next_balance = jiffies + 60*HZ;
	int update_next_balance = 0;
	int need_serialize;
	cpumask_var_t tmp;

	/* Fails alloc?  Rebalancing probably not a priority right now. */
	if (!alloc_cpumask_var(&tmp, GFP_ATOMIC))
		return;

	for_each_domain(cpu, sd) {
		if (!(sd->flags & SD_LOAD_BALANCE))
			continue;

		interval = sd->balance_interval;
		if (idle != CPU_IDLE)
			interval *= sd->busy_factor;

		/* scale ms to jiffies */
		interval = msecs_to_jiffies(interval);
		if (unlikely(!interval))
			interval = 1;
		if (interval > HZ*NR_CPUS/10)
			interval = HZ*NR_CPUS/10;

		need_serialize = sd->flags & SD_SERIALIZE;

		if (need_serialize) {
			if (!spin_trylock(&balancing))
				goto out;
		}

		if (time_after_eq(jiffies, sd->last_balance + interval)) {
			if (load_balance(cpu, rq, sd, idle, &balance, tmp)) {
				/*
				 * We've pulled tasks over so either we're no
				 * longer idle, or one of our SMT siblings is
				 * not idle.
				 */
				idle = CPU_NOT_IDLE;
			}
			sd->last_balance = jiffies;
		}
		if (need_serialize)
			spin_unlock(&balancing);
out:
		if (time_after(next_balance, sd->last_balance + interval)) {
			next_balance = sd->last_balance + interval;
			update_next_balance = 1;
		}

		/*
		 * Stop the load balance at this level. There is another
		 * CPU in our sched group which is doing load balancing more
		 * actively.
		 */
		if (!balance)
			break;
	}

	/*
	 * next_balance will be updated only when there is a need.
	 * When the cpu is attached to null domain for ex, it will not be
	 * updated.
	 */
	if (likely(update_next_balance))
		rq->next_balance = next_balance;

	free_cpumask_var(tmp);
}

/*
 * run_rebalance_domains is triggered when needed from the scheduler tick.
 * In CONFIG_NO_HZ case, the idle load balance owner will do the
 * rebalancing for all the cpus for whom scheduler ticks are stopped.
 */
static void run_rebalance_domains(struct softirq_action *h)
{
	int this_cpu = smp_processor_id();
	struct rq *this_rq = cpu_rq(this_cpu);
	enum cpu_idle_type idle = this_rq->idle_at_tick ?
						CPU_IDLE : CPU_NOT_IDLE;

	rebalance_domains(this_cpu, idle);

#ifdef CONFIG_NO_HZ
	/*
	 * If this cpu is the owner for idle load balancing, then do the
	 * balancing on behalf of the other idle cpus whose ticks are
	 * stopped.
	 */
	if (this_rq->idle_at_tick &&
	    atomic_read(&nohz.load_balancer) == this_cpu) {
		struct rq *rq;
		int balance_cpu;

		for_each_cpu(balance_cpu, nohz.cpu_mask) {
			if (balance_cpu == this_cpu)
				continue;

			/*
			 * If this cpu gets work to do, stop the load balancing
			 * work being done for other cpus. Next load
			 * balancing owner will pick it up.
			 */
			if (need_resched())
				break;

			rebalance_domains(balance_cpu, CPU_IDLE);

			rq = cpu_rq(balance_cpu);
			if (time_after(this_rq->next_balance, rq->next_balance))
				this_rq->next_balance = rq->next_balance;
		}
	}
#endif
}

/*
 * Trigger the SCHED_SOFTIRQ if it is time to do periodic load balancing.
 *
 * In case of CONFIG_NO_HZ, this is the place where we nominate a new
 * idle load balancing owner or decide to stop the periodic load balancing,
 * if the whole system is idle.
 */
static inline void trigger_load_balance(struct rq *rq, int cpu)
{
#ifdef CONFIG_NO_HZ
	/*
	 * If we were in the nohz mode recently and busy at the current
	 * scheduler tick, then check if we need to nominate new idle
	 * load balancer.
	 */
	if (rq->in_nohz_recently && !rq->idle_at_tick) {
		rq->in_nohz_recently = 0;

		if (atomic_read(&nohz.load_balancer) == cpu) {
			cpumask_clear_cpu(cpu, nohz.cpu_mask);
			atomic_set(&nohz.load_balancer, -1);
		}

		if (atomic_read(&nohz.load_balancer) == -1) {
			/*
			 * simple selection for now: Nominate the
			 * first cpu in the nohz list to be the next
			 * ilb owner.
			 *
			 * TBD: Traverse the sched domains and nominate
			 * the nearest cpu in the nohz.cpu_mask.
			 */
			int ilb = cpumask_first(nohz.cpu_mask);

			if (ilb < nr_cpu_ids)
				resched_cpu(ilb);
		}
	}

	/*
	 * If this cpu is idle and doing idle load balancing for all the
	 * cpus with ticks stopped, is it time for that to stop?
	 */
	if (rq->idle_at_tick && atomic_read(&nohz.load_balancer) == cpu &&
	    cpumask_weight(nohz.cpu_mask) == num_online_cpus()) {
		resched_cpu(cpu);
		return;
	}

	/*
	 * If this cpu is idle and the idle load balancing is done by
	 * someone else, then no need raise the SCHED_SOFTIRQ
	 */
	if (rq->idle_at_tick && atomic_read(&nohz.load_balancer) != cpu &&
	    cpumask_test_cpu(cpu, nohz.cpu_mask))
		return;
#endif
	if (time_after_eq(jiffies, rq->next_balance))
		raise_softirq(SCHED_SOFTIRQ);
}

#else	/* CONFIG_SMP */

/*
 * on UP we do not need to balance between CPUs:
 */
static inline void idle_balance(int cpu, struct rq *rq)
{
}

#endif

DEFINE_PER_CPU(struct kernel_stat, kstat);

EXPORT_PER_CPU_SYMBOL(kstat);

/*
 * Return any ns on the sched_clock that have not yet been banked in
 * @p in case that task is currently running.
 */
unsigned long long task_delta_exec(struct task_struct *p)
{
	unsigned long flags;
	struct rq *rq;
	u64 ns = 0;

	rq = task_rq_lock(p, &flags);

	if (task_current(rq, p)) {
		u64 delta_exec;

		update_rq_clock(rq);
		delta_exec = rq->clock - p->se.exec_start;
		if ((s64)delta_exec > 0)
			ns = delta_exec;
	}

	task_rq_unlock(rq, &flags);

	return ns;
}

/*
 * Account user cpu time to a process.
 * @p: the process that the cpu time gets accounted to
 * @cputime: the cpu time spent in user space since the last update
 */
void account_user_time(struct task_struct *p, cputime_t cputime)
{
	struct cpu_usage_stat *cpustat = &kstat_this_cpu.cpustat;
	cputime64_t tmp;

	p->utime = cputime_add(p->utime, cputime);
	account_group_user_time(p, cputime);

	/* Add user time to cpustat. */
	tmp = cputime_to_cputime64(cputime);
	if (TASK_NICE(p) > 0)
		cpustat->nice = cputime64_add(cpustat->nice, tmp);
	else
		cpustat->user = cputime64_add(cpustat->user, tmp);
	/* Account for user time used */
	acct_update_integrals(p);
}

/*
 * Account guest cpu time to a process.
 * @p: the process that the cpu time gets accounted to
 * @cputime: the cpu time spent in virtual machine since the last update
 */
static void account_guest_time(struct task_struct *p, cputime_t cputime)
{
	cputime64_t tmp;
	struct cpu_usage_stat *cpustat = &kstat_this_cpu.cpustat;

	tmp = cputime_to_cputime64(cputime);

	p->utime = cputime_add(p->utime, cputime);
	account_group_user_time(p, cputime);
	p->gtime = cputime_add(p->gtime, cputime);

	cpustat->user = cputime64_add(cpustat->user, tmp);
	cpustat->guest = cputime64_add(cpustat->guest, tmp);
}

/*
 * Account scaled user cpu time to a process.
 * @p: the process that the cpu time gets accounted to
 * @cputime: the cpu time spent in user space since the last update
 */
void account_user_time_scaled(struct task_struct *p, cputime_t cputime)
{
	p->utimescaled = cputime_add(p->utimescaled, cputime);
}

/*
 * Account system cpu time to a process.
 * @p: the process that the cpu time gets accounted to
 * @hardirq_offset: the offset to subtract from hardirq_count()
 * @cputime: the cpu time spent in kernel space since the last update
 */
void account_system_time(struct task_struct *p, int hardirq_offset,
			 cputime_t cputime)
{
	struct cpu_usage_stat *cpustat = &kstat_this_cpu.cpustat;
	struct rq *rq = this_rq();
	cputime64_t tmp;

	if ((p->flags & PF_VCPU) && (irq_count() - hardirq_offset == 0)) {
		account_guest_time(p, cputime);
		return;
	}

	p->stime = cputime_add(p->stime, cputime);
	account_group_system_time(p, cputime);

	/* Add system time to cpustat. */
	tmp = cputime_to_cputime64(cputime);
	if (hardirq_count() - hardirq_offset)
		cpustat->irq = cputime64_add(cpustat->irq, tmp);
	else if (softirq_count())
		cpustat->softirq = cputime64_add(cpustat->softirq, tmp);
	else if (p != rq->idle)
		cpustat->system = cputime64_add(cpustat->system, tmp);
	else if (atomic_read(&rq->nr_iowait) > 0)
		cpustat->iowait = cputime64_add(cpustat->iowait, tmp);
	else
		cpustat->idle = cputime64_add(cpustat->idle, tmp);
	/* Account for system time used */
	acct_update_integrals(p);
}

/*
 * Account scaled system cpu time to a process.
 * @p: the process that the cpu time gets accounted to
 * @hardirq_offset: the offset to subtract from hardirq_count()
 * @cputime: the cpu time spent in kernel space since the last update
 */
void account_system_time_scaled(struct task_struct *p, cputime_t cputime)
{
	p->stimescaled = cputime_add(p->stimescaled, cputime);
}

/*
 * Account for involuntary wait time.
 * @p: the process from which the cpu time has been stolen
 * @steal: the cpu time spent in involuntary wait
 */
void account_steal_time(struct task_struct *p, cputime_t steal)
{
	struct cpu_usage_stat *cpustat = &kstat_this_cpu.cpustat;
	cputime64_t tmp = cputime_to_cputime64(steal);
	struct rq *rq = this_rq();

	if (p == rq->idle) {
		p->stime = cputime_add(p->stime, steal);
		if (atomic_read(&rq->nr_iowait) > 0)
			cpustat->iowait = cputime64_add(cpustat->iowait, tmp);
		else
			cpustat->idle = cputime64_add(cpustat->idle, tmp);
	} else
		cpustat->steal = cputime64_add(cpustat->steal, tmp);
}

/*
 * Use precise platform statistics if available:
 */
#ifdef CONFIG_VIRT_CPU_ACCOUNTING
cputime_t task_utime(struct task_struct *p)
{
	return p->utime;
}

cputime_t task_stime(struct task_struct *p)
{
	return p->stime;
}
#else
cputime_t task_utime(struct task_struct *p)
{
	clock_t utime = cputime_to_clock_t(p->utime),
		total = utime + cputime_to_clock_t(p->stime);
	u64 temp;

	/*
	 * Use CFS's precise accounting:
	 */
	temp = (u64)nsec_to_clock_t(p->se.sum_exec_runtime);

	if (total) {
		temp *= utime;
		do_div(temp, total);
	}
	utime = (clock_t)temp;

	p->prev_utime = max(p->prev_utime, clock_t_to_cputime(utime));
	return p->prev_utime;
}

cputime_t task_stime(struct task_struct *p)
{
	clock_t stime;

	/*
	 * Use CFS's precise accounting. (we subtract utime from
	 * the total, to make sure the total observed by userspace
	 * grows monotonically - apps rely on that):
	 */
	stime = nsec_to_clock_t(p->se.sum_exec_runtime) -
			cputime_to_clock_t(task_utime(p));

	if (stime >= 0)
		p->prev_stime = max(p->prev_stime, clock_t_to_cputime(stime));

	return p->prev_stime;
}
#endif

inline cputime_t task_gtime(struct task_struct *p)
{
	return p->gtime;
}

/*
 * This function gets called by the timer code, with HZ frequency.
 * We call it with interrupts disabled.
 *
 * It also gets called by the fork code, when changing the parent's
 * timeslices.
 */
void scheduler_tick(void)
{
	int cpu = smp_processor_id();
	struct rq *rq = cpu_rq(cpu);
	struct task_struct *curr = rq->curr;

	sched_clock_tick();

	spin_lock(&rq->lock);
	update_rq_clock(rq);
	update_cpu_load(rq);
	curr->sched_class->task_tick(rq, curr, 0);
	spin_unlock(&rq->lock);

#ifdef CONFIG_SMP
	rq->idle_at_tick = idle_cpu(cpu);
	trigger_load_balance(rq, cpu);
#endif
}

#if defined(CONFIG_PREEMPT) && (defined(CONFIG_DEBUG_PREEMPT) || \
				defined(CONFIG_PREEMPT_TRACER))

static inline unsigned long get_parent_ip(unsigned long addr)
{
	if (in_lock_functions(addr)) {
		addr = CALLER_ADDR2;
		if (in_lock_functions(addr))
			addr = CALLER_ADDR3;
	}
	return addr;
}

void __kprobes add_preempt_count(int val)
{
#ifdef CONFIG_DEBUG_PREEMPT
	/*
	 * Underflow?
	 */
	if (DEBUG_LOCKS_WARN_ON((preempt_count() < 0)))
		return;
#endif
	preempt_count() += val;
#ifdef CONFIG_DEBUG_PREEMPT
	/*
	 * Spinlock count overflowing soon?
	 */
	DEBUG_LOCKS_WARN_ON((preempt_count() & PREEMPT_MASK) >=
				PREEMPT_MASK - 10);
#endif
	if (preempt_count() == val)
		trace_preempt_off(CALLER_ADDR0, get_parent_ip(CALLER_ADDR1));
}
EXPORT_SYMBOL(add_preempt_count);

void __kprobes sub_preempt_count(int val)
{
#ifdef CONFIG_DEBUG_PREEMPT
	/*
	 * Underflow?
	 */
       if (DEBUG_LOCKS_WARN_ON(val > preempt_count() - (!!kernel_locked())))
		return;
	/*
	 * Is the spinlock portion underflowing?
	 */
	if (DEBUG_LOCKS_WARN_ON((val < PREEMPT_MASK) &&
			!(preempt_count() & PREEMPT_MASK)))
		return;
#endif

	if (preempt_count() == val)
		trace_preempt_on(CALLER_ADDR0, get_parent_ip(CALLER_ADDR1));
	preempt_count() -= val;
}
EXPORT_SYMBOL(sub_preempt_count);

#endif

/*
 * Print scheduling while atomic bug:
 */
static noinline void __schedule_bug(struct task_struct *prev)
{
	struct pt_regs *regs = get_irq_regs();

	printk(KERN_ERR "BUG: scheduling while atomic: %s/%d/0x%08x\n",
		prev->comm, prev->pid, preempt_count());

	debug_show_held_locks(prev);
	print_modules();
	if (irqs_disabled())
		print_irqtrace_events(prev);

	if (regs)
		show_regs(regs);
	else
		dump_stack();
}

/*
 * Various schedule()-time debugging checks and statistics:
 */
static inline void schedule_debug(struct task_struct *prev)
{
	/*
	 * Test if we are atomic. Since do_exit() needs to call into
	 * schedule() atomically, we ignore that path for now.
	 * Otherwise, whine if we are scheduling when we should not be.
	 */
	if (unlikely(in_atomic_preempt_off() && !prev->exit_state))
		__schedule_bug(prev);

	profile_hit(SCHED_PROFILING, __builtin_return_address(0));

	schedstat_inc(this_rq(), sched_count);
#ifdef CONFIG_SCHEDSTATS
	if (unlikely(prev->lock_depth >= 0)) {
		schedstat_inc(this_rq(), bkl_count);
		schedstat_inc(prev, sched_info.bkl_count);
	}
#endif
}

/*
 * Pick up the highest-prio task:
 */
static inline struct task_struct *
pick_next_task(struct rq *rq, struct task_struct *prev)
{
	const struct sched_class *class;
	struct task_struct *p;

	/*
	 * Optimization: we know that if all tasks are in
	 * the fair class we can call that function directly:
	 */
	if (likely(rq->nr_running == rq->cfs.nr_running)) {
		p = fair_sched_class.pick_next_task(rq);
		if (likely(p))
			return p;
	}

	class = sched_class_highest;
	for ( ; ; ) {
		p = class->pick_next_task(rq);
		if (p)
			return p;
		/*
		 * Will never be NULL as the idle class always
		 * returns a non-NULL p:
		 */
		class = class->next;
	}
}

/*
 * schedule() is the main scheduler function.
 */
asmlinkage void __sched schedule(void)
{
	struct task_struct *prev, *next;
	unsigned long *switch_count;
	struct rq *rq;
	int cpu;

need_resched:
	preempt_disable();
	cpu = smp_processor_id();
	rq = cpu_rq(cpu);
	rcu_qsctr_inc(cpu);
	prev = rq->curr;
	switch_count = &prev->nivcsw;

	release_kernel_lock(prev);
need_resched_nonpreemptible:

	schedule_debug(prev);

	if (sched_feat(HRTICK))
		hrtick_clear(rq);

	spin_lock_irq(&rq->lock);
	update_rq_clock(rq);
	clear_tsk_need_resched(prev);

	if (prev->state && !(preempt_count() & PREEMPT_ACTIVE)) {
		if (unlikely(signal_pending_state(prev->state, prev)))
			prev->state = TASK_RUNNING;
		else
			deactivate_task(rq, prev, 1);
		switch_count = &prev->nvcsw;
	}

#ifdef CONFIG_SMP
	if (prev->sched_class->pre_schedule)
		prev->sched_class->pre_schedule(rq, prev);
#endif

	if (unlikely(!rq->nr_running))
		idle_balance(cpu, rq);

	prev->sched_class->put_prev_task(rq, prev);
	next = pick_next_task(rq, prev);

	if (likely(prev != next)) {
		sched_info_switch(prev, next);

		rq->nr_switches++;
		rq->curr = next;
		++*switch_count;

		context_switch(rq, prev, next); /* unlocks the rq */
		/*
		 * the context switch might have flipped the stack from under
		 * us, hence refresh the local variables.
		 */
		cpu = smp_processor_id();
		rq = cpu_rq(cpu);
	} else
		spin_unlock_irq(&rq->lock);

	if (unlikely(reacquire_kernel_lock(current) < 0))
		goto need_resched_nonpreemptible;

	preempt_enable_no_resched();
	if (unlikely(test_thread_flag(TIF_NEED_RESCHED)))
		goto need_resched;
}
EXPORT_SYMBOL(schedule);

#ifdef CONFIG_PREEMPT
/*
 * this is the entry point to schedule() from in-kernel preemption
 * off of preempt_enable. Kernel preemptions off return from interrupt
 * occur there and call schedule directly.
 */
asmlinkage void __sched preempt_schedule(void)
{
	struct thread_info *ti = current_thread_info();

	/*
	 * If there is a non-zero preempt_count or interrupts are disabled,
	 * we do not want to preempt the current task. Just return..
	 */
	if (likely(ti->preempt_count || irqs_disabled()))
		return;

	do {
		add_preempt_count(PREEMPT_ACTIVE);
		schedule();
		sub_preempt_count(PREEMPT_ACTIVE);

		/*
		 * Check again in case we missed a preemption opportunity
		 * between schedule and now.
		 */
		barrier();
	} while (unlikely(test_thread_flag(TIF_NEED_RESCHED)));
}
EXPORT_SYMBOL(preempt_schedule);

/*
 * this is the entry point to schedule() from kernel preemption
 * off of irq context.
 * Note, that this is called and return with irqs disabled. This will
 * protect us against recursive calling from irq.
 */
asmlinkage void __sched preempt_schedule_irq(void)
{
	struct thread_info *ti = current_thread_info();

	/* Catch callers which need to be fixed */
	BUG_ON(ti->preempt_count || !irqs_disabled());

	do {
		add_preempt_count(PREEMPT_ACTIVE);
		local_irq_enable();
		schedule();
		local_irq_disable();
		sub_preempt_count(PREEMPT_ACTIVE);

		/*
		 * Check again in case we missed a preemption opportunity
		 * between schedule and now.
		 */
		barrier();
	} while (unlikely(test_thread_flag(TIF_NEED_RESCHED)));
}

#endif /* CONFIG_PREEMPT */

int default_wake_function(wait_queue_t *curr, unsigned mode, int sync,
			  void *key)
{
	return try_to_wake_up(curr->private, mode, sync);
}
EXPORT_SYMBOL(default_wake_function);

/*
 * The core wakeup function. Non-exclusive wakeups (nr_exclusive == 0) just
 * wake everything up. If it's an exclusive wakeup (nr_exclusive == small +ve
 * number) then we wake all the non-exclusive tasks and one exclusive task.
 *
 * There are circumstances in which we can try to wake a task which has already
 * started to run but is not in state TASK_RUNNING. try_to_wake_up() returns
 * zero in this (rare) case, and we handle it by continuing to scan the queue.
 */
static void __wake_up_common(wait_queue_head_t *q, unsigned int mode,
			     int nr_exclusive, int sync, void *key)
{
	wait_queue_t *curr, *next;

	list_for_each_entry_safe(curr, next, &q->task_list, task_list) {
		unsigned flags = curr->flags;

		if (curr->func(curr, mode, sync, key) &&
				(flags & WQ_FLAG_EXCLUSIVE) && !--nr_exclusive)
			break;
	}
}

/**
 * __wake_up - wake up threads blocked on a waitqueue.
 * @q: the waitqueue
 * @mode: which threads
 * @nr_exclusive: how many wake-one or wake-many threads to wake up
 * @key: is directly passed to the wakeup function
 */
void __wake_up(wait_queue_head_t *q, unsigned int mode,
			int nr_exclusive, void *key)
{
	unsigned long flags;

	spin_lock_irqsave(&q->lock, flags);
	__wake_up_common(q, mode, nr_exclusive, 0, key);
	spin_unlock_irqrestore(&q->lock, flags);
}
EXPORT_SYMBOL(__wake_up);

/*
 * Same as __wake_up but called with the spinlock in wait_queue_head_t held.
 */
void __wake_up_locked(wait_queue_head_t *q, unsigned int mode)
{
	__wake_up_common(q, mode, 1, 0, NULL);
}

/**
 * __wake_up_sync - wake up threads blocked on a waitqueue.
 * @q: the waitqueue
 * @mode: which threads
 * @nr_exclusive: how many wake-one or wake-many threads to wake up
 *
 * The sync wakeup differs that the waker knows that it will schedule
 * away soon, so while the target thread will be woken up, it will not
 * be migrated to another CPU - ie. the two threads are 'synchronized'
 * with each other. This can prevent needless bouncing between CPUs.
 *
 * On UP it can prevent extra preemption.
 */
void
__wake_up_sync(wait_queue_head_t *q, unsigned int mode, int nr_exclusive)
{
	unsigned long flags;
	int sync = 1;

	if (unlikely(!q))
		return;

	if (unlikely(!nr_exclusive))
		sync = 0;

	spin_lock_irqsave(&q->lock, flags);
	__wake_up_common(q, mode, nr_exclusive, sync, NULL);
	spin_unlock_irqrestore(&q->lock, flags);
}
EXPORT_SYMBOL_GPL(__wake_up_sync);	/* For internal use only */

/**
 * complete: - signals a single thread waiting on this completion
 * @x:  holds the state of this particular completion
 *
 * This will wake up a single thread waiting on this completion. Threads will be
 * awakened in the same order in which they were queued.
 *
 * See also complete_all(), wait_for_completion() and related routines.
 */
void complete(struct completion *x)
{
	unsigned long flags;

	spin_lock_irqsave(&x->wait.lock, flags);
	x->done++;
	__wake_up_common(&x->wait, TASK_NORMAL, 1, 0, NULL);
	spin_unlock_irqrestore(&x->wait.lock, flags);
}
EXPORT_SYMBOL(complete);

/**
 * complete_all: - signals all threads waiting on this completion
 * @x:  holds the state of this particular completion
 *
 * This will wake up all threads waiting on this particular completion event.
 */
void complete_all(struct completion *x)
{
	unsigned long flags;

	spin_lock_irqsave(&x->wait.lock, flags);
	x->done += UINT_MAX/2;
	__wake_up_common(&x->wait, TASK_NORMAL, 0, 0, NULL);
	spin_unlock_irqrestore(&x->wait.lock, flags);
}
EXPORT_SYMBOL(complete_all);

static inline long __sched
do_wait_for_common(struct completion *x, long timeout, int state)
{
	if (!x->done) {
		DECLARE_WAITQUEUE(wait, current);

		wait.flags |= WQ_FLAG_EXCLUSIVE;
		__add_wait_queue_tail(&x->wait, &wait);
		do {
			if (signal_pending_state(state, current)) {
				timeout = -ERESTARTSYS;
				break;
			}
			__set_current_state(state);
			spin_unlock_irq(&x->wait.lock);
			timeout = schedule_timeout(timeout);
			spin_lock_irq(&x->wait.lock);
		} while (!x->done && timeout);
		__remove_wait_queue(&x->wait, &wait);
		if (!x->done)
			return timeout;
	}
	x->done--;
	return timeout ?: 1;
}

static long __sched
wait_for_common(struct completion *x, long timeout, int state)
{
	might_sleep();

	spin_lock_irq(&x->wait.lock);
	timeout = do_wait_for_common(x, timeout, state);
	spin_unlock_irq(&x->wait.lock);
	return timeout;
}

/**
 * wait_for_completion: - waits for completion of a task
 * @x:  holds the state of this particular completion
 *
 * This waits to be signaled for completion of a specific task. It is NOT
 * interruptible and there is no timeout.
 *
 * See also similar routines (i.e. wait_for_completion_timeout()) with timeout
 * and interrupt capability. Also see complete().
 */
void __sched wait_for_completion(struct completion *x)
{
	wait_for_common(x, MAX_SCHEDULE_TIMEOUT, TASK_UNINTERRUPTIBLE);
}
EXPORT_SYMBOL(wait_for_completion);

/**
 * wait_for_completion_timeout: - waits for completion of a task (w/timeout)
 * @x:  holds the state of this particular completion
 * @timeout:  timeout value in jiffies
 *
 * This waits for either a completion of a specific task to be signaled or for a
 * specified timeout to expire. The timeout is in jiffies. It is not
 * interruptible.
 */
unsigned long __sched
wait_for_completion_timeout(struct completion *x, unsigned long timeout)
{
	return wait_for_common(x, timeout, TASK_UNINTERRUPTIBLE);
}
EXPORT_SYMBOL(wait_for_completion_timeout);

/**
 * wait_for_completion_interruptible: - waits for completion of a task (w/intr)
 * @x:  holds the state of this particular completion
 *
 * This waits for completion of a specific task to be signaled. It is
 * interruptible.
 */
int __sched wait_for_completion_interruptible(struct completion *x)
{
	long t = wait_for_common(x, MAX_SCHEDULE_TIMEOUT, TASK_INTERRUPTIBLE);
	if (t == -ERESTARTSYS)
		return t;
	return 0;
}
EXPORT_SYMBOL(wait_for_completion_interruptible);

/**
 * wait_for_completion_interruptible_timeout: - waits for completion (w/(to,intr))
 * @x:  holds the state of this particular completion
 * @timeout:  timeout value in jiffies
 *
 * This waits for either a completion of a specific task to be signaled or for a
 * specified timeout to expire. It is interruptible. The timeout is in jiffies.
 */
unsigned long __sched
wait_for_completion_interruptible_timeout(struct completion *x,
					  unsigned long timeout)
{
	return wait_for_common(x, timeout, TASK_INTERRUPTIBLE);
}
EXPORT_SYMBOL(wait_for_completion_interruptible_timeout);

/**
 * wait_for_completion_killable: - waits for completion of a task (killable)
 * @x:  holds the state of this particular completion
 *
 * This waits to be signaled for completion of a specific task. It can be
 * interrupted by a kill signal.
 */
int __sched wait_for_completion_killable(struct completion *x)
{
	long t = wait_for_common(x, MAX_SCHEDULE_TIMEOUT, TASK_KILLABLE);
	if (t == -ERESTARTSYS)
		return t;
	return 0;
}
EXPORT_SYMBOL(wait_for_completion_killable);

/**
 *	try_wait_for_completion - try to decrement a completion without blocking
 *	@x:	completion structure
 *
 *	Returns: 0 if a decrement cannot be done without blocking
 *		 1 if a decrement succeeded.
 *
 *	If a completion is being used as a counting completion,
 *	attempt to decrement the counter without blocking. This
 *	enables us to avoid waiting if the resource the completion
 *	is protecting is not available.
 */
bool try_wait_for_completion(struct completion *x)
{
	int ret = 1;

	spin_lock_irq(&x->wait.lock);
	if (!x->done)
		ret = 0;
	else
		x->done--;
	spin_unlock_irq(&x->wait.lock);
	return ret;
}
EXPORT_SYMBOL(try_wait_for_completion);

/**
 *	completion_done - Test to see if a completion has any waiters
 *	@x:	completion structure
 *
 *	Returns: 0 if there are waiters (wait_for_completion() in progress)
 *		 1 if there are no waiters.
 *
 */
bool completion_done(struct completion *x)
{
	int ret = 1;

	spin_lock_irq(&x->wait.lock);
	if (!x->done)
		ret = 0;
	spin_unlock_irq(&x->wait.lock);
	return ret;
}
EXPORT_SYMBOL(completion_done);

static long __sched
sleep_on_common(wait_queue_head_t *q, int state, long timeout)
{
	unsigned long flags;
	wait_queue_t wait;

	init_waitqueue_entry(&wait, current);

	__set_current_state(state);

	spin_lock_irqsave(&q->lock, flags);
	__add_wait_queue(q, &wait);
	spin_unlock(&q->lock);
	timeout = schedule_timeout(timeout);
	spin_lock_irq(&q->lock);
	__remove_wait_queue(q, &wait);
	spin_unlock_irqrestore(&q->lock, flags);

	return timeout;
}

void __sched interruptible_sleep_on(wait_queue_head_t *q)
{
	sleep_on_common(q, TASK_INTERRUPTIBLE, MAX_SCHEDULE_TIMEOUT);
}
EXPORT_SYMBOL(interruptible_sleep_on);

long __sched
interruptible_sleep_on_timeout(wait_queue_head_t *q, long timeout)
{
	return sleep_on_common(q, TASK_INTERRUPTIBLE, timeout);
}
EXPORT_SYMBOL(interruptible_sleep_on_timeout);

void __sched sleep_on(wait_queue_head_t *q)
{
	sleep_on_common(q, TASK_UNINTERRUPTIBLE, MAX_SCHEDULE_TIMEOUT);
}
EXPORT_SYMBOL(sleep_on);

long __sched sleep_on_timeout(wait_queue_head_t *q, long timeout)
{
	return sleep_on_common(q, TASK_UNINTERRUPTIBLE, timeout);
}
EXPORT_SYMBOL(sleep_on_timeout);

#ifdef CONFIG_RT_MUTEXES

/*
 * rt_mutex_setprio - set the current priority of a task
 * @p: task
 * @prio: prio value (kernel-internal form)
 *
 * This function changes the 'effective' priority of a task. It does
 * not touch ->normal_prio like __setscheduler().
 *
 * Used by the rt_mutex code to implement priority inheritance logic.
 */
void rt_mutex_setprio(struct task_struct *p, int prio)
{
	unsigned long flags;
	int oldprio, on_rq, running;
	struct rq *rq;
	const struct sched_class *prev_class = p->sched_class;

	BUG_ON(prio < 0 || prio > MAX_PRIO);

	rq = task_rq_lock(p, &flags);
	update_rq_clock(rq);

	oldprio = p->prio;
	on_rq = p->se.on_rq;
	running = task_current(rq, p);
	if (on_rq)
		dequeue_task(rq, p, 0);
	if (running)
		p->sched_class->put_prev_task(rq, p);

	if (rt_prio(prio))
		p->sched_class = &rt_sched_class;
	else
		p->sched_class = &fair_sched_class;

	p->prio = prio;

	if (running)
		p->sched_class->set_curr_task(rq);
	if (on_rq) {
		enqueue_task(rq, p, 0);

		check_class_changed(rq, p, prev_class, oldprio, running);
	}
	task_rq_unlock(rq, &flags);
}

#endif

void set_user_nice(struct task_struct *p, long nice)
{
	int old_prio, delta, on_rq;
	unsigned long flags;
	struct rq *rq;

	if (TASK_NICE(p) == nice || nice < -20 || nice > 19)
		return;
	/*
	 * We have to be careful, if called from sys_setpriority(),
	 * the task might be in the middle of scheduling on another CPU.
	 */
	rq = task_rq_lock(p, &flags);
	update_rq_clock(rq);
	/*
	 * The RT priorities are set via sched_setscheduler(), but we still
	 * allow the 'normal' nice value to be set - but as expected
	 * it wont have any effect on scheduling until the task is
	 * SCHED_FIFO/SCHED_RR:
	 */
	if (task_has_rt_policy(p)) {
		p->static_prio = NICE_TO_PRIO(nice);
		goto out_unlock;
	}
	on_rq = p->se.on_rq;
	if (on_rq)
		dequeue_task(rq, p, 0);

	p->static_prio = NICE_TO_PRIO(nice);
	set_load_weight(p);
	old_prio = p->prio;
	p->prio = effective_prio(p);
	delta = p->prio - old_prio;

	if (on_rq) {
		enqueue_task(rq, p, 0);
		/*
		 * If the task increased its priority or is running and
		 * lowered its priority, then reschedule its CPU:
		 */
		if (delta < 0 || (delta > 0 && task_running(rq, p)))
			resched_task(rq->curr);
	}
out_unlock:
	task_rq_unlock(rq, &flags);
}
EXPORT_SYMBOL(set_user_nice);

/*
 * can_nice - check if a task can reduce its nice value
 * @p: task
 * @nice: nice value
 */
int can_nice(const struct task_struct *p, const int nice)
{
	/* convert nice value [19,-20] to rlimit style value [1,40] */
	int nice_rlim = 20 - nice;

	return (nice_rlim <= p->signal->rlim[RLIMIT_NICE].rlim_cur ||
		capable(CAP_SYS_NICE));
}

#ifdef __ARCH_WANT_SYS_NICE

/*
 * sys_nice - change the priority of the current process.
 * @increment: priority increment
 *
 * sys_setpriority is a more generic, but much slower function that
 * does similar things.
 */
asmlinkage long sys_nice(int increment)
{
	long nice, retval;

	/*
	 * Setpriority might change our priority at the same moment.
	 * We don't have to worry. Conceptually one call occurs first
	 * and we have a single winner.
	 */
	if (increment < -40)
		increment = -40;
	if (increment > 40)
		increment = 40;

	nice = PRIO_TO_NICE(current->static_prio) + increment;
	if (nice < -20)
		nice = -20;
	if (nice > 19)
		nice = 19;

	if (increment < 0 && !can_nice(current, nice))
		return -EPERM;

	retval = security_task_setnice(current, nice);
	if (retval)
		return retval;

	set_user_nice(current, nice);
	return 0;
}

#endif

/**
 * task_prio - return the priority value of a given task.
 * @p: the task in question.
 *
 * This is the priority value as seen by users in /proc.
 * RT tasks are offset by -200. Normal tasks are centered
 * around 0, value goes from -16 to +15.
 */
int task_prio(const struct task_struct *p)
{
	return p->prio - MAX_RT_PRIO;
}

/**
 * task_nice - return the nice value of a given task.
 * @p: the task in question.
 */
int task_nice(const struct task_struct *p)
{
	return TASK_NICE(p);
}
EXPORT_SYMBOL(task_nice);

/**
 * idle_cpu - is a given cpu idle currently?
 * @cpu: the processor in question.
 */
int idle_cpu(int cpu)
{
	return cpu_curr(cpu) == cpu_rq(cpu)->idle;
}

/**
 * idle_task - return the idle task for a given cpu.
 * @cpu: the processor in question.
 */
struct task_struct *idle_task(int cpu)
{
	return cpu_rq(cpu)->idle;
}

/**
 * find_process_by_pid - find a process with a matching PID value.
 * @pid: the pid in question.
 */
static struct task_struct *find_process_by_pid(pid_t pid)
{
	return pid ? find_task_by_vpid(pid) : current;
}

/* Actually do priority change: must hold rq lock. */
static void
__setscheduler(struct rq *rq, struct task_struct *p, int policy, int prio)
{
	BUG_ON(p->se.on_rq);

	p->policy = policy;
	switch (p->policy) {
	case SCHED_NORMAL:
	case SCHED_BATCH:
	case SCHED_IDLE:
		p->sched_class = &fair_sched_class;
		break;
	case SCHED_FIFO:
	case SCHED_RR:
		p->sched_class = &rt_sched_class;
		break;
	}

	p->rt_priority = prio;
	p->normal_prio = normal_prio(p);
	/* we are holding p->pi_lock already */
	p->prio = rt_mutex_getprio(p);
	set_load_weight(p);
}

static int __sched_setscheduler(struct task_struct *p, int policy,
				struct sched_param *param, bool user)
{
	int retval, oldprio, oldpolicy = -1, on_rq, running;
	unsigned long flags;
	const struct sched_class *prev_class = p->sched_class;
	struct rq *rq;

	/* may grab non-irq protected spin_locks */
	BUG_ON(in_interrupt());
recheck:
	/* double check policy once rq lock held */
	if (policy < 0)
		policy = oldpolicy = p->policy;
	else if (policy != SCHED_FIFO && policy != SCHED_RR &&
			policy != SCHED_NORMAL && policy != SCHED_BATCH &&
			policy != SCHED_IDLE)
		return -EINVAL;
	/*
	 * Valid priorities for SCHED_FIFO and SCHED_RR are
	 * 1..MAX_USER_RT_PRIO-1, valid priority for SCHED_NORMAL,
	 * SCHED_BATCH and SCHED_IDLE is 0.
	 */
	if (param->sched_priority < 0 ||
	    (p->mm && param->sched_priority > MAX_USER_RT_PRIO-1) ||
	    (!p->mm && param->sched_priority > MAX_RT_PRIO-1))
		return -EINVAL;
	if (rt_policy(policy) != (param->sched_priority != 0))
		return -EINVAL;

	/*
	 * Allow unprivileged RT tasks to decrease priority:
	 */
	if (user && !capable(CAP_SYS_NICE)) {
		if (rt_policy(policy)) {
			unsigned long rlim_rtprio;

			if (!lock_task_sighand(p, &flags))
				return -ESRCH;
			rlim_rtprio = p->signal->rlim[RLIMIT_RTPRIO].rlim_cur;
			unlock_task_sighand(p, &flags);

			/* can't set/change the rt policy */
			if (policy != p->policy && !rlim_rtprio)
				return -EPERM;

			/* can't increase priority */
			if (param->sched_priority > p->rt_priority &&
			    param->sched_priority > rlim_rtprio)
				return -EPERM;
		}
		/*
		 * Like positive nice levels, dont allow tasks to
		 * move out of SCHED_IDLE either:
		 */
		if (p->policy == SCHED_IDLE && policy != SCHED_IDLE)
			return -EPERM;

		/* can't change other user's priorities */
		if ((current->euid != p->euid) &&
		    (current->euid != p->uid))
			return -EPERM;
	}

	if (user) {
#ifdef CONFIG_RT_GROUP_SCHED
		/*
		 * Do not allow realtime tasks into groups that have no runtime
		 * assigned.
		 */
		if (rt_bandwidth_enabled() && rt_policy(policy) &&
				task_group(p)->rt_bandwidth.rt_runtime == 0)
			return -EPERM;
#endif

		retval = security_task_setscheduler(p, policy, param);
		if (retval)
			return retval;
	}

	/*
	 * make sure no PI-waiters arrive (or leave) while we are
	 * changing the priority of the task:
	 */
	spin_lock_irqsave(&p->pi_lock, flags);
	/*
	 * To be able to change p->policy safely, the apropriate
	 * runqueue lock must be held.
	 */
	rq = __task_rq_lock(p);
	/* recheck policy now with rq lock held */
	if (unlikely(oldpolicy != -1 && oldpolicy != p->policy)) {
		policy = oldpolicy = -1;
		__task_rq_unlock(rq);
		spin_unlock_irqrestore(&p->pi_lock, flags);
		goto recheck;
	}
	update_rq_clock(rq);
	on_rq = p->se.on_rq;
	running = task_current(rq, p);
	if (on_rq)
		deactivate_task(rq, p, 0);
	if (running)
		p->sched_class->put_prev_task(rq, p);

	oldprio = p->prio;
	__setscheduler(rq, p, policy, param->sched_priority);

	if (running)
		p->sched_class->set_curr_task(rq);
	if (on_rq) {
		activate_task(rq, p, 0);

		check_class_changed(rq, p, prev_class, oldprio, running);
	}
	__task_rq_unlock(rq);
	spin_unlock_irqrestore(&p->pi_lock, flags);

	rt_mutex_adjust_pi(p);

	return 0;
}

/**
 * sched_setscheduler - change the scheduling policy and/or RT priority of a thread.
 * @p: the task in question.
 * @policy: new policy.
 * @param: structure containing the new RT priority.
 *
 * NOTE that the task may be already dead.
 */
int sched_setscheduler(struct task_struct *p, int policy,
		       struct sched_param *param)
{
	return __sched_setscheduler(p, policy, param, true);
}
EXPORT_SYMBOL_GPL(sched_setscheduler);

/**
 * sched_setscheduler_nocheck - change the scheduling policy and/or RT priority of a thread from kernelspace.
 * @p: the task in question.
 * @policy: new policy.
 * @param: structure containing the new RT priority.
 *
 * Just like sched_setscheduler, only don't bother checking if the
 * current context has permission.  For example, this is needed in
 * stop_machine(): we create temporary high priority worker threads,
 * but our caller might not have that capability.
 */
int sched_setscheduler_nocheck(struct task_struct *p, int policy,
			       struct sched_param *param)
{
	return __sched_setscheduler(p, policy, param, false);
}

static int
do_sched_setscheduler(pid_t pid, int policy, struct sched_param __user *param)
{
	struct sched_param lparam;
	struct task_struct *p;
	int retval;

	if (!param || pid < 0)
		return -EINVAL;
	if (copy_from_user(&lparam, param, sizeof(struct sched_param)))
		return -EFAULT;

	rcu_read_lock();
	retval = -ESRCH;
	p = find_process_by_pid(pid);
	if (p != NULL)
		retval = sched_setscheduler(p, policy, &lparam);
	rcu_read_unlock();

	return retval;
}

/**
 * sys_sched_setscheduler - set/change the scheduler policy and RT priority
 * @pid: the pid in question.
 * @policy: new policy.
 * @param: structure containing the new RT priority.
 */
asmlinkage long
sys_sched_setscheduler(pid_t pid, int policy, struct sched_param __user *param)
{
	/* negative values for policy are not valid */
	if (policy < 0)
		return -EINVAL;

	return do_sched_setscheduler(pid, policy, param);
}

/**
 * sys_sched_setparam - set/change the RT priority of a thread
 * @pid: the pid in question.
 * @param: structure containing the new RT priority.
 */
asmlinkage long sys_sched_setparam(pid_t pid, struct sched_param __user *param)
{
	return do_sched_setscheduler(pid, -1, param);
}

/**
 * sys_sched_getscheduler - get the policy (scheduling class) of a thread
 * @pid: the pid in question.
 */
asmlinkage long sys_sched_getscheduler(pid_t pid)
{
	struct task_struct *p;
	int retval;

	if (pid < 0)
		return -EINVAL;

	retval = -ESRCH;
	read_lock(&tasklist_lock);
	p = find_process_by_pid(pid);
	if (p) {
		retval = security_task_getscheduler(p);
		if (!retval)
			retval = p->policy;
	}
	read_unlock(&tasklist_lock);
	return retval;
}

/**
 * sys_sched_getscheduler - get the RT priority of a thread
 * @pid: the pid in question.
 * @param: structure containing the RT priority.
 */
asmlinkage long sys_sched_getparam(pid_t pid, struct sched_param __user *param)
{
	struct sched_param lp;
	struct task_struct *p;
	int retval;

	if (!param || pid < 0)
		return -EINVAL;

	read_lock(&tasklist_lock);
	p = find_process_by_pid(pid);
	retval = -ESRCH;
	if (!p)
		goto out_unlock;

	retval = security_task_getscheduler(p);
	if (retval)
		goto out_unlock;

	lp.sched_priority = p->rt_priority;
	read_unlock(&tasklist_lock);

	/*
	 * This one might sleep, we cannot do it with a spinlock held ...
	 */
	retval = copy_to_user(param, &lp, sizeof(*param)) ? -EFAULT : 0;

	return retval;

out_unlock:
	read_unlock(&tasklist_lock);
	return retval;
}

long sched_setaffinity(pid_t pid, const struct cpumask *in_mask)
{
	cpumask_var_t cpus_allowed, new_mask;
	struct task_struct *p;
	int retval;

	get_online_cpus();
	read_lock(&tasklist_lock);

	p = find_process_by_pid(pid);
	if (!p) {
		read_unlock(&tasklist_lock);
		put_online_cpus();
		return -ESRCH;
	}

	/*
	 * It is not safe to call set_cpus_allowed with the
	 * tasklist_lock held. We will bump the task_struct's
	 * usage count and then drop tasklist_lock.
	 */
	get_task_struct(p);
	read_unlock(&tasklist_lock);

	if (!alloc_cpumask_var(&cpus_allowed, GFP_KERNEL)) {
		retval = -ENOMEM;
		goto out_put_task;
	}
	if (!alloc_cpumask_var(&new_mask, GFP_KERNEL)) {
		retval = -ENOMEM;
		goto out_free_cpus_allowed;
	}
	retval = -EPERM;
	if ((current->euid != p->euid) && (current->euid != p->uid) &&
			!capable(CAP_SYS_NICE))
		goto out_unlock;

	retval = security_task_setscheduler(p, 0, NULL);
	if (retval)
		goto out_unlock;

	cpuset_cpus_allowed(p, cpus_allowed);
	cpumask_and(new_mask, in_mask, cpus_allowed);
 again:
	retval = set_cpus_allowed_ptr(p, new_mask);

	if (!retval) {
		cpuset_cpus_allowed(p, cpus_allowed);
		if (!cpumask_subset(new_mask, cpus_allowed)) {
			/*
			 * We must have raced with a concurrent cpuset
			 * update. Just reset the cpus_allowed to the
			 * cpuset's cpus_allowed
			 */
			cpumask_copy(new_mask, cpus_allowed);
			goto again;
		}
	}
out_unlock:
	free_cpumask_var(new_mask);
out_free_cpus_allowed:
	free_cpumask_var(cpus_allowed);
out_put_task:
	put_task_struct(p);
	put_online_cpus();
	return retval;
}

static int get_user_cpu_mask(unsigned long __user *user_mask_ptr, unsigned len,
			     struct cpumask *new_mask)
{
	if (len < cpumask_size())
		cpumask_clear(new_mask);
	else if (len > cpumask_size())
		len = cpumask_size();

	return copy_from_user(new_mask, user_mask_ptr, len) ? -EFAULT : 0;
}

/**
 * sys_sched_setaffinity - set the cpu affinity of a process
 * @pid: pid of the process
 * @len: length in bytes of the bitmask pointed to by user_mask_ptr
 * @user_mask_ptr: user-space pointer to the new cpu mask
 */
asmlinkage long sys_sched_setaffinity(pid_t pid, unsigned int len,
				      unsigned long __user *user_mask_ptr)
{
	cpumask_var_t new_mask;
	int retval;

	if (!alloc_cpumask_var(&new_mask, GFP_KERNEL))
		return -ENOMEM;

	retval = get_user_cpu_mask(user_mask_ptr, len, new_mask);
	if (retval == 0)
		retval = sched_setaffinity(pid, new_mask);
	free_cpumask_var(new_mask);
	return retval;
}

long sched_getaffinity(pid_t pid, struct cpumask *mask)
{
	struct task_struct *p;
	int retval;

	get_online_cpus();
	read_lock(&tasklist_lock);

	retval = -ESRCH;
	p = find_process_by_pid(pid);
	if (!p)
		goto out_unlock;

	retval = security_task_getscheduler(p);
	if (retval)
		goto out_unlock;

	cpumask_and(mask, &p->cpus_allowed, cpu_online_mask);

out_unlock:
	read_unlock(&tasklist_lock);
	put_online_cpus();

	return retval;
}

/**
 * sys_sched_getaffinity - get the cpu affinity of a process
 * @pid: pid of the process
 * @len: length in bytes of the bitmask pointed to by user_mask_ptr
 * @user_mask_ptr: user-space pointer to hold the current cpu mask
 */
asmlinkage long sys_sched_getaffinity(pid_t pid, unsigned int len,
				      unsigned long __user *user_mask_ptr)
{
	int ret;
	cpumask_var_t mask;

	if (len < cpumask_size())
		return -EINVAL;

	if (!alloc_cpumask_var(&mask, GFP_KERNEL))
		return -ENOMEM;

	ret = sched_getaffinity(pid, mask);
	if (ret == 0) {
		if (copy_to_user(user_mask_ptr, mask, cpumask_size()))
			ret = -EFAULT;
		else
			ret = cpumask_size();
	}
	free_cpumask_var(mask);

	return ret;
}

/**
 * sys_sched_yield - yield the current processor to other threads.
 *
 * This function yields the current CPU to other tasks. If there are no
 * other threads running on this CPU then this function will return.
 */
asmlinkage long sys_sched_yield(void)
{
	struct rq *rq = this_rq_lock();

	schedstat_inc(rq, yld_count);
	current->sched_class->yield_task(rq);

	/*
	 * Since we are going to call schedule() anyway, there's
	 * no need to preempt or enable interrupts:
	 */
	__release(rq->lock);
	spin_release(&rq->lock.dep_map, 1, _THIS_IP_);
	_raw_spin_unlock(&rq->lock);
	preempt_enable_no_resched();

	schedule();

	return 0;
}

static void __cond_resched(void)
{
#ifdef CONFIG_DEBUG_SPINLOCK_SLEEP
	__might_sleep(__FILE__, __LINE__);
#endif
	/*
	 * The BKS might be reacquired before we have dropped
	 * PREEMPT_ACTIVE, which could trigger a second
	 * cond_resched() call.
	 */
	do {
		add_preempt_count(PREEMPT_ACTIVE);
		schedule();
		sub_preempt_count(PREEMPT_ACTIVE);
	} while (need_resched());
}

int __sched _cond_resched(void)
{
	if (need_resched() && !(preempt_count() & PREEMPT_ACTIVE) &&
					system_state == SYSTEM_RUNNING) {
		__cond_resched();
		return 1;
	}
	return 0;
}
EXPORT_SYMBOL(_cond_resched);

/*
 * cond_resched_lock() - if a reschedule is pending, drop the given lock,
 * call schedule, and on return reacquire the lock.
 *
 * This works OK both with and without CONFIG_PREEMPT. We do strange low-level
 * operations here to prevent schedule() from being called twice (once via
 * spin_unlock(), once by hand).
 */
int cond_resched_lock(spinlock_t *lock)
{
	int resched = need_resched() && system_state == SYSTEM_RUNNING;
	int ret = 0;

	if (spin_needbreak(lock) || resched) {
		spin_unlock(lock);
		if (resched && need_resched())
			__cond_resched();
		else
			cpu_relax();
		ret = 1;
		spin_lock(lock);
	}
	return ret;
}
EXPORT_SYMBOL(cond_resched_lock);

int __sched cond_resched_softirq(void)
{
	BUG_ON(!in_softirq());

	if (need_resched() && system_state == SYSTEM_RUNNING) {
		local_bh_enable();
		__cond_resched();
		local_bh_disable();
		return 1;
	}
	return 0;
}
EXPORT_SYMBOL(cond_resched_softirq);

/**
 * yield - yield the current processor to other threads.
 *
 * This is a shortcut for kernel-space yielding - it marks the
 * thread runnable and calls sys_sched_yield().
 */
void __sched yield(void)
{
	set_current_state(TASK_RUNNING);
	sys_sched_yield();
}
EXPORT_SYMBOL(yield);

/*
 * This task is about to go to sleep on IO. Increment rq->nr_iowait so
 * that process accounting knows that this is a task in IO wait state.
 *
 * But don't do that if it is a deliberate, throttling IO wait (this task
 * has set its backing_dev_info: the queue against which it should throttle)
 */
void __sched io_schedule(void)
{
	struct rq *rq = &__raw_get_cpu_var(runqueues);

	delayacct_blkio_start();
	atomic_inc(&rq->nr_iowait);
	schedule();
	atomic_dec(&rq->nr_iowait);
	delayacct_blkio_end();
}
EXPORT_SYMBOL(io_schedule);

long __sched io_schedule_timeout(long timeout)
{
	struct rq *rq = &__raw_get_cpu_var(runqueues);
	long ret;

	delayacct_blkio_start();
	atomic_inc(&rq->nr_iowait);
	ret = schedule_timeout(timeout);
	atomic_dec(&rq->nr_iowait);
	delayacct_blkio_end();
	return ret;
}

/**
 * sys_sched_get_priority_max - return maximum RT priority.
 * @policy: scheduling class.
 *
 * this syscall returns the maximum rt_priority that can be used
 * by a given scheduling class.
 */
asmlinkage long sys_sched_get_priority_max(int policy)
{
	int ret = -EINVAL;

	switch (policy) {
	case SCHED_FIFO:
	case SCHED_RR:
		ret = MAX_USER_RT_PRIO-1;
		break;
	case SCHED_NORMAL:
	case SCHED_BATCH:
	case SCHED_IDLE:
		ret = 0;
		break;
	}
	return ret;
}

/**
 * sys_sched_get_priority_min - return minimum RT priority.
 * @policy: scheduling class.
 *
 * this syscall returns the minimum rt_priority that can be used
 * by a given scheduling class.
 */
asmlinkage long sys_sched_get_priority_min(int policy)
{
	int ret = -EINVAL;

	switch (policy) {
	case SCHED_FIFO:
	case SCHED_RR:
		ret = 1;
		break;
	case SCHED_NORMAL:
	case SCHED_BATCH:
	case SCHED_IDLE:
		ret = 0;
	}
	return ret;
}

/**
 * sys_sched_rr_get_interval - return the default timeslice of a process.
 * @pid: pid of the process.
 * @interval: userspace pointer to the timeslice value.
 *
 * this syscall writes the default timeslice value of a given process
 * into the user-space timespec buffer. A value of '0' means infinity.
 */
asmlinkage
long sys_sched_rr_get_interval(pid_t pid, struct timespec __user *interval)
{
	struct task_struct *p;
	unsigned int time_slice;
	int retval;
	struct timespec t;

	if (pid < 0)
		return -EINVAL;

	retval = -ESRCH;
	read_lock(&tasklist_lock);
	p = find_process_by_pid(pid);
	if (!p)
		goto out_unlock;

	retval = security_task_getscheduler(p);
	if (retval)
		goto out_unlock;

	/*
	 * Time slice is 0 for SCHED_FIFO tasks and for SCHED_OTHER
	 * tasks that are on an otherwise idle runqueue:
	 */
	time_slice = 0;
	if (p->policy == SCHED_RR) {
		time_slice = DEF_TIMESLICE;
	} else if (p->policy != SCHED_FIFO) {
		struct sched_entity *se = &p->se;
		unsigned long flags;
		struct rq *rq;

		rq = task_rq_lock(p, &flags);
		if (rq->cfs.load.weight)
			time_slice = NS_TO_JIFFIES(sched_slice(&rq->cfs, se));
		task_rq_unlock(rq, &flags);
	}
	read_unlock(&tasklist_lock);
	jiffies_to_timespec(time_slice, &t);
	retval = copy_to_user(interval, &t, sizeof(t)) ? -EFAULT : 0;
	return retval;

out_unlock:
	read_unlock(&tasklist_lock);
	return retval;
}

static const char stat_nam[] = TASK_STATE_TO_CHAR_STR;

void sched_show_task(struct task_struct *p)
{
	unsigned long free = 0;
	unsigned state;

	state = p->state ? __ffs(p->state) + 1 : 0;
	printk(KERN_INFO "%-13.13s %c", p->comm,
		state < sizeof(stat_nam) - 1 ? stat_nam[state] : '?');
#if BITS_PER_LONG == 32
	if (state == TASK_RUNNING)
		printk(KERN_CONT " running  ");
	else
		printk(KERN_CONT " %08lx ", thread_saved_pc(p));
#else
	if (state == TASK_RUNNING)
		printk(KERN_CONT "  running task    ");
	else
		printk(KERN_CONT " %016lx ", thread_saved_pc(p));
#endif
#ifdef CONFIG_DEBUG_STACK_USAGE
	free = stack_not_used(p);
#endif
	printk(KERN_CONT "%5lu %5d %6d\n", free,
		task_pid_nr(p), task_pid_nr(p->real_parent));

	show_stack(p, NULL);
}

void show_state_filter(unsigned long state_filter)
{
	struct task_struct *g, *p;

#if BITS_PER_LONG == 32
	printk(KERN_INFO
		"  task                PC stack   pid father\n");
#else
	printk(KERN_INFO
		"  task                        PC stack   pid father\n");
#endif
	read_lock(&tasklist_lock);
	do_each_thread(g, p) {
		/*
		 * reset the NMI-timeout, listing all files on a slow
		 * console might take alot of time:
		 */
		touch_nmi_watchdog();
		if (!state_filter || (p->state & state_filter))
			sched_show_task(p);
	} while_each_thread(g, p);

	touch_all_softlockup_watchdogs();

#ifdef CONFIG_SCHED_DEBUG
	sysrq_sched_debug_show();
#endif
	read_unlock(&tasklist_lock);
	/*
	 * Only show locks if all tasks are dumped:
	 */
	if (state_filter == -1)
		debug_show_all_locks();
}

void __cpuinit init_idle_bootup_task(struct task_struct *idle)
{
	idle->sched_class = &idle_sched_class;
}

/**
 * init_idle - set up an idle thread for a given CPU
 * @idle: task in question
 * @cpu: cpu the idle task belongs to
 *
 * NOTE: this function does not set the idle thread's NEED_RESCHED
 * flag, to make booting more robust.
 */
void __cpuinit init_idle(struct task_struct *idle, int cpu)
{
	struct rq *rq = cpu_rq(cpu);
	unsigned long flags;

	spin_lock_irqsave(&rq->lock, flags);

	__sched_fork(idle);
	idle->se.exec_start = sched_clock();

	idle->prio = idle->normal_prio = MAX_PRIO;
	cpumask_copy(&idle->cpus_allowed, cpumask_of(cpu));
	__set_task_cpu(idle, cpu);

	rq->curr = rq->idle = idle;
#if defined(CONFIG_SMP) && defined(__ARCH_WANT_UNLOCKED_CTXSW)
	idle->oncpu = 1;
#endif
	spin_unlock_irqrestore(&rq->lock, flags);

	/* Set the preempt count _outside_ the spinlocks! */
#if defined(CONFIG_PREEMPT)
	task_thread_info(idle)->preempt_count = (idle->lock_depth >= 0);
#else
	task_thread_info(idle)->preempt_count = 0;
#endif
	/*
	 * The idle tasks have their own, simple scheduling class:
	 */
	idle->sched_class = &idle_sched_class;
	ftrace_graph_init_task(idle);
}

/*
 * In a system that switches off the HZ timer nohz_cpu_mask
 * indicates which cpus entered this state. This is used
 * in the rcu update to wait only for active cpus. For system
 * which do not switch off the HZ timer nohz_cpu_mask should
 * always be CPU_BITS_NONE.
 */
cpumask_var_t nohz_cpu_mask;

/*
 * Increase the granularity value when there are more CPUs,
 * because with more CPUs the 'effective latency' as visible
 * to users decreases. But the relationship is not linear,
 * so pick a second-best guess by going with the log2 of the
 * number of CPUs.
 *
 * This idea comes from the SD scheduler of Con Kolivas:
 */
static inline void sched_init_granularity(void)
{
	unsigned int factor = 1 + ilog2(num_online_cpus());
	const unsigned long limit = 200000000;

	sysctl_sched_min_granularity *= factor;
	if (sysctl_sched_min_granularity > limit)
		sysctl_sched_min_granularity = limit;

	sysctl_sched_latency *= factor;
	if (sysctl_sched_latency > limit)
		sysctl_sched_latency = limit;

	sysctl_sched_wakeup_granularity *= factor;

	sysctl_sched_shares_ratelimit *= factor;
}

#ifdef CONFIG_SMP
/*
 * This is how migration works:
 *
 * 1) we queue a struct migration_req structure in the source CPU's
 *    runqueue and wake up that CPU's migration thread.
 * 2) we down() the locked semaphore => thread blocks.
 * 3) migration thread wakes up (implicitly it forces the migrated
 *    thread off the CPU)
 * 4) it gets the migration request and checks whether the migrated
 *    task is still in the wrong runqueue.
 * 5) if it's in the wrong runqueue then the migration thread removes
 *    it and puts it into the right queue.
 * 6) migration thread up()s the semaphore.
 * 7) we wake up and the migration is done.
 */

/*
 * Change a given task's CPU affinity. Migrate the thread to a
 * proper CPU and schedule it away if the CPU it's executing on
 * is removed from the allowed bitmask.
 *
 * NOTE: the caller must have a valid reference to the task, the
 * task must not exit() & deallocate itself prematurely. The
 * call is not atomic; no spinlocks may be held.
 */
int set_cpus_allowed_ptr(struct task_struct *p, const struct cpumask *new_mask)
{
	struct migration_req req;
	unsigned long flags;
	struct rq *rq;
	int ret = 0;

	rq = task_rq_lock(p, &flags);
	if (!cpumask_intersects(new_mask, cpu_online_mask)) {
		ret = -EINVAL;
		goto out;
	}

	if (unlikely((p->flags & PF_THREAD_BOUND) && p != current &&
		     !cpumask_equal(&p->cpus_allowed, new_mask))) {
		ret = -EINVAL;
		goto out;
	}

	if (p->sched_class->set_cpus_allowed)
		p->sched_class->set_cpus_allowed(p, new_mask);
	else {
		cpumask_copy(&p->cpus_allowed, new_mask);
		p->rt.nr_cpus_allowed = cpumask_weight(new_mask);
	}

	/* Can the task run on the task's current CPU? If so, we're done */
	if (cpumask_test_cpu(task_cpu(p), new_mask))
		goto out;

	if (migrate_task(p, cpumask_any_and(cpu_online_mask, new_mask), &req)) {
		/* Need help from migration thread: drop lock and wait. */
		task_rq_unlock(rq, &flags);
		wake_up_process(rq->migration_thread);
		wait_for_completion(&req.done);
		tlb_migrate_finish(p->mm);
		return 0;
	}
out:
	task_rq_unlock(rq, &flags);

	return ret;
}
EXPORT_SYMBOL_GPL(set_cpus_allowed_ptr);

/*
 * Move (not current) task off this cpu, onto dest cpu. We're doing
 * this because either it can't run here any more (set_cpus_allowed()
 * away from this CPU, or CPU going down), or because we're
 * attempting to rebalance this task on exec (sched_exec).
 *
 * So we race with normal scheduler movements, but that's OK, as long
 * as the task is no longer on this CPU.
 *
 * Returns non-zero if task was successfully migrated.
 */
static int __migrate_task(struct task_struct *p, int src_cpu, int dest_cpu)
{
	struct rq *rq_dest, *rq_src;
	int ret = 0, on_rq;

	if (unlikely(!cpu_active(dest_cpu)))
		return ret;

	rq_src = cpu_rq(src_cpu);
	rq_dest = cpu_rq(dest_cpu);

	double_rq_lock(rq_src, rq_dest);
	/* Already moved. */
	if (task_cpu(p) != src_cpu)
		goto done;
	/* Affinity changed (again). */
	if (!cpumask_test_cpu(dest_cpu, &p->cpus_allowed))
		goto fail;

	on_rq = p->se.on_rq;
	if (on_rq)
		deactivate_task(rq_src, p, 0);

	set_task_cpu(p, dest_cpu);
	if (on_rq) {
		activate_task(rq_dest, p, 0);
		check_preempt_curr(rq_dest, p, 0);
	}
done:
	ret = 1;
fail:
	double_rq_unlock(rq_src, rq_dest);
	return ret;
}

/*
 * migration_thread - this is a highprio system thread that performs
 * thread migration by bumping thread off CPU then 'pushing' onto
 * another runqueue.
 */
static int migration_thread(void *data)
{
	int cpu = (long)data;
	struct rq *rq;

	rq = cpu_rq(cpu);
	BUG_ON(rq->migration_thread != current);

	set_current_state(TASK_INTERRUPTIBLE);
	while (!kthread_should_stop()) {
		struct migration_req *req;
		struct list_head *head;

		spin_lock_irq(&rq->lock);

		if (cpu_is_offline(cpu)) {
			spin_unlock_irq(&rq->lock);
			goto wait_to_die;
		}

		if (rq->active_balance) {
			active_load_balance(rq, cpu);
			rq->active_balance = 0;
		}

		head = &rq->migration_queue;

		if (list_empty(head)) {
			spin_unlock_irq(&rq->lock);
			schedule();
			set_current_state(TASK_INTERRUPTIBLE);
			continue;
		}
		req = list_entry(head->next, struct migration_req, list);
		list_del_init(head->next);

		spin_unlock(&rq->lock);
		__migrate_task(req->task, cpu, req->dest_cpu);
		local_irq_enable();

		complete(&req->done);
	}
	__set_current_state(TASK_RUNNING);
	return 0;

wait_to_die:
	/* Wait for kthread_stop */
	set_current_state(TASK_INTERRUPTIBLE);
	while (!kthread_should_stop()) {
		schedule();
		set_current_state(TASK_INTERRUPTIBLE);
	}
	__set_current_state(TASK_RUNNING);
	return 0;
}

#ifdef CONFIG_HOTPLUG_CPU

static int __migrate_task_irq(struct task_struct *p, int src_cpu, int dest_cpu)
{
	int ret;

	local_irq_disable();
	ret = __migrate_task(p, src_cpu, dest_cpu);
	local_irq_enable();
	return ret;
}

/*
 * Figure out where task on dead CPU should go, use force if necessary.
 */
static void move_task_off_dead_cpu(int dead_cpu, struct task_struct *p)
{
	int dest_cpu;
	/* FIXME: Use cpumask_of_node here. */
	cpumask_t _nodemask = node_to_cpumask(cpu_to_node(dead_cpu));
	const struct cpumask *nodemask = &_nodemask;

again:
	/* Look for allowed, online CPU in same node. */
	for_each_cpu_and(dest_cpu, nodemask, cpu_online_mask)
		if (cpumask_test_cpu(dest_cpu, &p->cpus_allowed))
			goto move;

	/* Any allowed, online CPU? */
	dest_cpu = cpumask_any_and(&p->cpus_allowed, cpu_online_mask);
	if (dest_cpu < nr_cpu_ids)
		goto move;

	/* No more Mr. Nice Guy. */
	if (dest_cpu >= nr_cpu_ids) {
		cpuset_cpus_allowed_locked(p, &p->cpus_allowed);
		dest_cpu = cpumask_any_and(cpu_online_mask, &p->cpus_allowed);

		/*
		 * Don't tell them about moving exiting tasks or
		 * kernel threads (both mm NULL), since they never
		 * leave kernel.
		 */
		if (p->mm && printk_ratelimit()) {
			printk(KERN_INFO "process %d (%s) no "
			       "longer affine to cpu%d\n",
			       task_pid_nr(p), p->comm, dead_cpu);
		}
	}

move:
	/* It can have affinity changed while we were choosing. */
	if (unlikely(!__migrate_task_irq(p, dead_cpu, dest_cpu)))
		goto again;
}

/*
 * While a dead CPU has no uninterruptible tasks queued at this point,
 * it might still have a nonzero ->nr_uninterruptible counter, because
 * for performance reasons the counter is not stricly tracking tasks to
 * their home CPUs. So we just add the counter to another CPU's counter,
 * to keep the global sum constant after CPU-down:
 */
static void migrate_nr_uninterruptible(struct rq *rq_src)
{
	struct rq *rq_dest = cpu_rq(cpumask_any(cpu_online_mask));
	unsigned long flags;

	local_irq_save(flags);
	double_rq_lock(rq_src, rq_dest);
	rq_dest->nr_uninterruptible += rq_src->nr_uninterruptible;
	rq_src->nr_uninterruptible = 0;
	double_rq_unlock(rq_src, rq_dest);
	local_irq_restore(flags);
}

/* Run through task list and migrate tasks from the dead cpu. */
static void migrate_live_tasks(int src_cpu)
{
	struct task_struct *p, *t;

	read_lock(&tasklist_lock);

	do_each_thread(t, p) {
		if (p == current)
			continue;

		if (task_cpu(p) == src_cpu)
			move_task_off_dead_cpu(src_cpu, p);
	} while_each_thread(t, p);

	read_unlock(&tasklist_lock);
}

/*
 * Schedules idle task to be the next runnable task on current CPU.
 * It does so by boosting its priority to highest possible.
 * Used by CPU offline code.
 */
void sched_idle_next(void)
{
	int this_cpu = smp_processor_id();
	struct rq *rq = cpu_rq(this_cpu);
	struct task_struct *p = rq->idle;
	unsigned long flags;

	/* cpu has to be offline */
	BUG_ON(cpu_online(this_cpu));

	/*
	 * Strictly not necessary since rest of the CPUs are stopped by now
	 * and interrupts disabled on the current cpu.
	 */
	spin_lock_irqsave(&rq->lock, flags);

	__setscheduler(rq, p, SCHED_FIFO, MAX_RT_PRIO-1);

	update_rq_clock(rq);
	activate_task(rq, p, 0);

	spin_unlock_irqrestore(&rq->lock, flags);
}

/*
 * Ensures that the idle task is using init_mm right before its cpu goes
 * offline.
 */
void idle_task_exit(void)
{
	struct mm_struct *mm = current->active_mm;

	BUG_ON(cpu_online(smp_processor_id()));

	if (mm != &init_mm)
		switch_mm(mm, &init_mm, current);
	mmdrop(mm);
}

/* called under rq->lock with disabled interrupts */
static void migrate_dead(unsigned int dead_cpu, struct task_struct *p)
{
	struct rq *rq = cpu_rq(dead_cpu);

	/* Must be exiting, otherwise would be on tasklist. */
	BUG_ON(!p->exit_state);

	/* Cannot have done final schedule yet: would have vanished. */
	BUG_ON(p->state == TASK_DEAD);

	get_task_struct(p);

	/*
	 * Drop lock around migration; if someone else moves it,
	 * that's OK. No task can be added to this CPU, so iteration is
	 * fine.
	 */
	spin_unlock_irq(&rq->lock);
	move_task_off_dead_cpu(dead_cpu, p);
	spin_lock_irq(&rq->lock);

	put_task_struct(p);
}

/* release_task() removes task from tasklist, so we won't find dead tasks. */
static void migrate_dead_tasks(unsigned int dead_cpu)
{
	struct rq *rq = cpu_rq(dead_cpu);
	struct task_struct *next;

	for ( ; ; ) {
		if (!rq->nr_running)
			break;
		update_rq_clock(rq);
		next = pick_next_task(rq, rq->curr);
		if (!next)
			break;
		next->sched_class->put_prev_task(rq, next);
		migrate_dead(dead_cpu, next);

	}
}
#endif /* CONFIG_HOTPLUG_CPU */

#if defined(CONFIG_SCHED_DEBUG) && defined(CONFIG_SYSCTL)

static struct ctl_table sd_ctl_dir[] = {
	{
		.procname	= "sched_domain",
		.mode		= 0555,
	},
	{0, },
};

static struct ctl_table sd_ctl_root[] = {
	{
		.ctl_name	= CTL_KERN,
		.procname	= "kernel",
		.mode		= 0555,
		.child		= sd_ctl_dir,
	},
	{0, },
};

static struct ctl_table *sd_alloc_ctl_entry(int n)
{
	struct ctl_table *entry =
		kcalloc(n, sizeof(struct ctl_table), GFP_KERNEL);

	return entry;
}

static void sd_free_ctl_entry(struct ctl_table **tablep)
{
	struct ctl_table *entry;

	/*
	 * In the intermediate directories, both the child directory and
	 * procname are dynamically allocated and could fail but the mode
	 * will always be set. In the lowest directory the names are
	 * static strings and all have proc handlers.
	 */
	for (entry = *tablep; entry->mode; entry++) {
		if (entry->child)
			sd_free_ctl_entry(&entry->child);
		if (entry->proc_handler == NULL)
			kfree(entry->procname);
	}

	kfree(*tablep);
	*tablep = NULL;
}

static void
set_table_entry(struct ctl_table *entry,
		const char *procname, void *data, int maxlen,
		mode_t mode, proc_handler *proc_handler)
{
	entry->procname = procname;
	entry->data = data;
	entry->maxlen = maxlen;
	entry->mode = mode;
	entry->proc_handler = proc_handler;
}

static struct ctl_table *
sd_alloc_ctl_domain_table(struct sched_domain *sd)
{
	struct ctl_table *table = sd_alloc_ctl_entry(13);

	if (table == NULL)
		return NULL;

	set_table_entry(&table[0], "min_interval", &sd->min_interval,
		sizeof(long), 0644, proc_doulongvec_minmax);
	set_table_entry(&table[1], "max_interval", &sd->max_interval,
		sizeof(long), 0644, proc_doulongvec_minmax);
	set_table_entry(&table[2], "busy_idx", &sd->busy_idx,
		sizeof(int), 0644, proc_dointvec_minmax);
	set_table_entry(&table[3], "idle_idx", &sd->idle_idx,
		sizeof(int), 0644, proc_dointvec_minmax);
	set_table_entry(&table[4], "newidle_idx", &sd->newidle_idx,
		sizeof(int), 0644, proc_dointvec_minmax);
	set_table_entry(&table[5], "wake_idx", &sd->wake_idx,
		sizeof(int), 0644, proc_dointvec_minmax);
	set_table_entry(&table[6], "forkexec_idx", &sd->forkexec_idx,
		sizeof(int), 0644, proc_dointvec_minmax);
	set_table_entry(&table[7], "busy_factor", &sd->busy_factor,
		sizeof(int), 0644, proc_dointvec_minmax);
	set_table_entry(&table[8], "imbalance_pct", &sd->imbalance_pct,
		sizeof(int), 0644, proc_dointvec_minmax);
	set_table_entry(&table[9], "cache_nice_tries",
		&sd->cache_nice_tries,
		sizeof(int), 0644, proc_dointvec_minmax);
	set_table_entry(&table[10], "flags", &sd->flags,
		sizeof(int), 0644, proc_dointvec_minmax);
	set_table_entry(&table[11], "name", sd->name,
		CORENAME_MAX_SIZE, 0444, proc_dostring);
	/* &table[12] is terminator */

	return table;
}

static ctl_table *sd_alloc_ctl_cpu_table(int cpu)
{
	struct ctl_table *entry, *table;
	struct sched_domain *sd;
	int domain_num = 0, i;
	char buf[32];

	for_each_domain(cpu, sd)
		domain_num++;
	entry = table = sd_alloc_ctl_entry(domain_num + 1);
	if (table == NULL)
		return NULL;

	i = 0;
	for_each_domain(cpu, sd) {
		snprintf(buf, 32, "domain%d", i);
		entry->procname = kstrdup(buf, GFP_KERNEL);
		entry->mode = 0555;
		entry->child = sd_alloc_ctl_domain_table(sd);
		entry++;
		i++;
	}
	return table;
}

static struct ctl_table_header *sd_sysctl_header;
static void register_sched_domain_sysctl(void)
{
	int i, cpu_num = num_online_cpus();
	struct ctl_table *entry = sd_alloc_ctl_entry(cpu_num + 1);
	char buf[32];

	WARN_ON(sd_ctl_dir[0].child);
	sd_ctl_dir[0].child = entry;

	if (entry == NULL)
		return;

	for_each_online_cpu(i) {
		snprintf(buf, 32, "cpu%d", i);
		entry->procname = kstrdup(buf, GFP_KERNEL);
		entry->mode = 0555;
		entry->child = sd_alloc_ctl_cpu_table(i);
		entry++;
	}

	WARN_ON(sd_sysctl_header);
	sd_sysctl_header = register_sysctl_table(sd_ctl_root);
}

/* may be called multiple times per register */
static void unregister_sched_domain_sysctl(void)
{
	if (sd_sysctl_header)
		unregister_sysctl_table(sd_sysctl_header);
	sd_sysctl_header = NULL;
	if (sd_ctl_dir[0].child)
		sd_free_ctl_entry(&sd_ctl_dir[0].child);
}
#else
static void register_sched_domain_sysctl(void)
{
}
static void unregister_sched_domain_sysctl(void)
{
}
#endif

static void set_rq_online(struct rq *rq)
{
	if (!rq->online) {
		const struct sched_class *class;

		cpumask_set_cpu(rq->cpu, rq->rd->online);
		rq->online = 1;

		for_each_class(class) {
			if (class->rq_online)
				class->rq_online(rq);
		}
	}
}

static void set_rq_offline(struct rq *rq)
{
	if (rq->online) {
		const struct sched_class *class;

		for_each_class(class) {
			if (class->rq_offline)
				class->rq_offline(rq);
		}

		cpumask_clear_cpu(rq->cpu, rq->rd->online);
		rq->online = 0;
	}
}

/*
 * migration_call - callback that gets triggered when a CPU is added.
 * Here we can start up the necessary migration thread for the new CPU.
 */
static int __cpuinit
migration_call(struct notifier_block *nfb, unsigned long action, void *hcpu)
{
	struct task_struct *p;
	int cpu = (long)hcpu;
	unsigned long flags;
	struct rq *rq;

	switch (action) {

	case CPU_UP_PREPARE:
	case CPU_UP_PREPARE_FROZEN:
		p = kthread_create(migration_thread, hcpu, "migration/%d", cpu);
		if (IS_ERR(p))
			return NOTIFY_BAD;
		kthread_bind(p, cpu);
		/* Must be high prio: stop_machine expects to yield to it. */
		rq = task_rq_lock(p, &flags);
		__setscheduler(rq, p, SCHED_FIFO, MAX_RT_PRIO-1);
		task_rq_unlock(rq, &flags);
		cpu_rq(cpu)->migration_thread = p;
		break;

	case CPU_ONLINE:
	case CPU_ONLINE_FROZEN:
		/* Strictly unnecessary, as first user will wake it. */
		wake_up_process(cpu_rq(cpu)->migration_thread);

		/* Update our root-domain */
		rq = cpu_rq(cpu);
		spin_lock_irqsave(&rq->lock, flags);
		if (rq->rd) {
			BUG_ON(!cpumask_test_cpu(cpu, rq->rd->span));

			set_rq_online(rq);
		}
		spin_unlock_irqrestore(&rq->lock, flags);
		break;

#ifdef CONFIG_HOTPLUG_CPU
	case CPU_UP_CANCELED:
	case CPU_UP_CANCELED_FROZEN:
		if (!cpu_rq(cpu)->migration_thread)
			break;
		/* Unbind it from offline cpu so it can run. Fall thru. */
		kthread_bind(cpu_rq(cpu)->migration_thread,
			     cpumask_any(cpu_online_mask));
		kthread_stop(cpu_rq(cpu)->migration_thread);
		cpu_rq(cpu)->migration_thread = NULL;
		break;

	case CPU_DEAD:
	case CPU_DEAD_FROZEN:
		cpuset_lock(); /* around calls to cpuset_cpus_allowed_lock() */
		migrate_live_tasks(cpu);
		rq = cpu_rq(cpu);
		kthread_stop(rq->migration_thread);
		rq->migration_thread = NULL;
		/* Idle task back to normal (off runqueue, low prio) */
		spin_lock_irq(&rq->lock);
		update_rq_clock(rq);
		deactivate_task(rq, rq->idle, 0);
		rq->idle->static_prio = MAX_PRIO;
		__setscheduler(rq, rq->idle, SCHED_NORMAL, 0);
		rq->idle->sched_class = &idle_sched_class;
		migrate_dead_tasks(cpu);
		spin_unlock_irq(&rq->lock);
		cpuset_unlock();
		migrate_nr_uninterruptible(rq);
		BUG_ON(rq->nr_running != 0);

		/*
		 * No need to migrate the tasks: it was best-effort if
		 * they didn't take sched_hotcpu_mutex. Just wake up
		 * the requestors.
		 */
		spin_lock_irq(&rq->lock);
		while (!list_empty(&rq->migration_queue)) {
			struct migration_req *req;

			req = list_entry(rq->migration_queue.next,
					 struct migration_req, list);
			list_del_init(&req->list);
			spin_unlock_irq(&rq->lock);
			complete(&req->done);
			spin_lock_irq(&rq->lock);
		}
		spin_unlock_irq(&rq->lock);
		break;

	case CPU_DYING:
	case CPU_DYING_FROZEN:
		/* Update our root-domain */
		rq = cpu_rq(cpu);
		spin_lock_irqsave(&rq->lock, flags);
		if (rq->rd) {
			BUG_ON(!cpumask_test_cpu(cpu, rq->rd->span));
			set_rq_offline(rq);
		}
		spin_unlock_irqrestore(&rq->lock, flags);
		break;
#endif
	}
	return NOTIFY_OK;
}

/* Register at highest priority so that task migration (migrate_all_tasks)
 * happens before everything else.
 */
static struct notifier_block __cpuinitdata migration_notifier = {
	.notifier_call = migration_call,
	.priority = 10
};

static int __init migration_init(void)
{
	void *cpu = (void *)(long)smp_processor_id();
	int err;

	/* Start one for the boot CPU: */
	err = migration_call(&migration_notifier, CPU_UP_PREPARE, cpu);
	BUG_ON(err == NOTIFY_BAD);
	migration_call(&migration_notifier, CPU_ONLINE, cpu);
	register_cpu_notifier(&migration_notifier);

	return err;
}
early_initcall(migration_init);
#endif

#ifdef CONFIG_SMP

#ifdef CONFIG_SCHED_DEBUG

static int sched_domain_debug_one(struct sched_domain *sd, int cpu, int level,
				  struct cpumask *groupmask)
{
	struct sched_group *group = sd->groups;
	char str[256];

	cpulist_scnprintf(str, sizeof(str), sched_domain_span(sd));
	cpumask_clear(groupmask);

	printk(KERN_DEBUG "%*s domain %d: ", level, "", level);

	if (!(sd->flags & SD_LOAD_BALANCE)) {
		printk("does not load-balance\n");
		if (sd->parent)
			printk(KERN_ERR "ERROR: !SD_LOAD_BALANCE domain"
					" has parent");
		return -1;
	}

	printk(KERN_CONT "span %s level %s\n", str, sd->name);

	if (!cpumask_test_cpu(cpu, sched_domain_span(sd))) {
		printk(KERN_ERR "ERROR: domain->span does not contain "
				"CPU%d\n", cpu);
	}
	if (!cpumask_test_cpu(cpu, sched_group_cpus(group))) {
		printk(KERN_ERR "ERROR: domain->groups does not contain"
				" CPU%d\n", cpu);
	}

	printk(KERN_DEBUG "%*s groups:", level + 1, "");
	do {
		if (!group) {
			printk("\n");
			printk(KERN_ERR "ERROR: group is NULL\n");
			break;
		}

		if (!group->__cpu_power) {
			printk(KERN_CONT "\n");
			printk(KERN_ERR "ERROR: domain->cpu_power not "
					"set\n");
			break;
		}

		if (!cpumask_weight(sched_group_cpus(group))) {
			printk(KERN_CONT "\n");
			printk(KERN_ERR "ERROR: empty group\n");
			break;
		}

		if (cpumask_intersects(groupmask, sched_group_cpus(group))) {
			printk(KERN_CONT "\n");
			printk(KERN_ERR "ERROR: repeated CPUs\n");
			break;
		}

		cpumask_or(groupmask, groupmask, sched_group_cpus(group));

		cpulist_scnprintf(str, sizeof(str), sched_group_cpus(group));
		printk(KERN_CONT " %s", str);

		group = group->next;
	} while (group != sd->groups);
	printk(KERN_CONT "\n");

	if (!cpumask_equal(sched_domain_span(sd), groupmask))
		printk(KERN_ERR "ERROR: groups don't span domain->span\n");

	if (sd->parent &&
	    !cpumask_subset(groupmask, sched_domain_span(sd->parent)))
		printk(KERN_ERR "ERROR: parent span is not a superset "
			"of domain->span\n");
	return 0;
}

static void sched_domain_debug(struct sched_domain *sd, int cpu)
{
	cpumask_var_t groupmask;
	int level = 0;

	if (!sd) {
		printk(KERN_DEBUG "CPU%d attaching NULL sched-domain.\n", cpu);
		return;
	}

	printk(KERN_DEBUG "CPU%d attaching sched-domain:\n", cpu);

	if (!alloc_cpumask_var(&groupmask, GFP_KERNEL)) {
		printk(KERN_DEBUG "Cannot load-balance (out of memory)\n");
		return;
	}

	for (;;) {
		if (sched_domain_debug_one(sd, cpu, level, groupmask))
			break;
		level++;
		sd = sd->parent;
		if (!sd)
			break;
	}
	free_cpumask_var(groupmask);
}
#else /* !CONFIG_SCHED_DEBUG */
# define sched_domain_debug(sd, cpu) do { } while (0)
#endif /* CONFIG_SCHED_DEBUG */

static int sd_degenerate(struct sched_domain *sd)
{
	if (cpumask_weight(sched_domain_span(sd)) == 1)
		return 1;

	/* Following flags need at least 2 groups */
	if (sd->flags & (SD_LOAD_BALANCE |
			 SD_BALANCE_NEWIDLE |
			 SD_BALANCE_FORK |
			 SD_BALANCE_EXEC |
			 SD_SHARE_CPUPOWER |
			 SD_SHARE_PKG_RESOURCES)) {
		if (sd->groups != sd->groups->next)
			return 0;
	}

	/* Following flags don't use groups */
	if (sd->flags & (SD_WAKE_IDLE |
			 SD_WAKE_AFFINE |
			 SD_WAKE_BALANCE))
		return 0;

	return 1;
}

static int
sd_parent_degenerate(struct sched_domain *sd, struct sched_domain *parent)
{
	unsigned long cflags = sd->flags, pflags = parent->flags;

	if (sd_degenerate(parent))
		return 1;

	if (!cpumask_equal(sched_domain_span(sd), sched_domain_span(parent)))
		return 0;

	/* Does parent contain flags not in child? */
	/* WAKE_BALANCE is a subset of WAKE_AFFINE */
	if (cflags & SD_WAKE_AFFINE)
		pflags &= ~SD_WAKE_BALANCE;
	/* Flags needing groups don't count if only 1 group in parent */
	if (parent->groups == parent->groups->next) {
		pflags &= ~(SD_LOAD_BALANCE |
				SD_BALANCE_NEWIDLE |
				SD_BALANCE_FORK |
				SD_BALANCE_EXEC |
				SD_SHARE_CPUPOWER |
				SD_SHARE_PKG_RESOURCES);
		if (nr_node_ids == 1)
			pflags &= ~SD_SERIALIZE;
	}
	if (~cflags & pflags)
		return 0;

	return 1;
}

static void free_rootdomain(struct root_domain *rd)
{
	cpupri_cleanup(&rd->cpupri);

	free_cpumask_var(rd->rto_mask);
	free_cpumask_var(rd->online);
	free_cpumask_var(rd->span);
	kfree(rd);
}

static void rq_attach_root(struct rq *rq, struct root_domain *rd)
{
	unsigned long flags;

	spin_lock_irqsave(&rq->lock, flags);

	if (rq->rd) {
		struct root_domain *old_rd = rq->rd;

		if (cpumask_test_cpu(rq->cpu, old_rd->online))
			set_rq_offline(rq);

		cpumask_clear_cpu(rq->cpu, old_rd->span);

		if (atomic_dec_and_test(&old_rd->refcount))
			free_rootdomain(old_rd);
	}

	atomic_inc(&rd->refcount);
	rq->rd = rd;

	cpumask_set_cpu(rq->cpu, rd->span);
	if (cpumask_test_cpu(rq->cpu, cpu_online_mask))
		set_rq_online(rq);

	spin_unlock_irqrestore(&rq->lock, flags);
}

static int init_rootdomain(struct root_domain *rd, bool bootmem)
{
	memset(rd, 0, sizeof(*rd));

	if (bootmem) {
		alloc_bootmem_cpumask_var(&def_root_domain.span);
		alloc_bootmem_cpumask_var(&def_root_domain.online);
		alloc_bootmem_cpumask_var(&def_root_domain.rto_mask);
		cpupri_init(&rd->cpupri, true);
		return 0;
	}

	if (!alloc_cpumask_var(&rd->span, GFP_KERNEL))
		goto free_rd;
	if (!alloc_cpumask_var(&rd->online, GFP_KERNEL))
		goto free_span;
	if (!alloc_cpumask_var(&rd->rto_mask, GFP_KERNEL))
		goto free_online;

	if (cpupri_init(&rd->cpupri, false) != 0)
		goto free_rto_mask;
	return 0;

free_rto_mask:
	free_cpumask_var(rd->rto_mask);
free_online:
	free_cpumask_var(rd->online);
free_span:
	free_cpumask_var(rd->span);
free_rd:
	kfree(rd);
	return -ENOMEM;
}

static void init_defrootdomain(void)
{
	init_rootdomain(&def_root_domain, true);

	atomic_set(&def_root_domain.refcount, 1);
}

static struct root_domain *alloc_rootdomain(void)
{
	struct root_domain *rd;

	rd = kmalloc(sizeof(*rd), GFP_KERNEL);
	if (!rd)
		return NULL;

	if (init_rootdomain(rd, false) != 0) {
		kfree(rd);
		return NULL;
	}

	return rd;
}

/*
 * Attach the domain 'sd' to 'cpu' as its base domain. Callers must
 * hold the hotplug lock.
 */
static void
cpu_attach_domain(struct sched_domain *sd, struct root_domain *rd, int cpu)
{
	struct rq *rq = cpu_rq(cpu);
	struct sched_domain *tmp;

	/* Remove the sched domains which do not contribute to scheduling. */
	for (tmp = sd; tmp; ) {
		struct sched_domain *parent = tmp->parent;
		if (!parent)
			break;

		if (sd_parent_degenerate(tmp, parent)) {
			tmp->parent = parent->parent;
			if (parent->parent)
				parent->parent->child = tmp;
		} else
			tmp = tmp->parent;
	}

	if (sd && sd_degenerate(sd)) {
		sd = sd->parent;
		if (sd)
			sd->child = NULL;
	}

	sched_domain_debug(sd, cpu);

	rq_attach_root(rq, rd);
	rcu_assign_pointer(rq->sd, sd);
}

/* cpus with isolated domains */
static cpumask_var_t cpu_isolated_map;

/* Setup the mask of cpus configured for isolated domains */
static int __init isolated_cpu_setup(char *str)
{
	cpulist_parse(str, cpu_isolated_map);
	return 1;
}

__setup("isolcpus=", isolated_cpu_setup);

/*
 * init_sched_build_groups takes the cpumask we wish to span, and a pointer
 * to a function which identifies what group(along with sched group) a CPU
 * belongs to. The return value of group_fn must be a >= 0 and < nr_cpu_ids
 * (due to the fact that we keep track of groups covered with a struct cpumask).
 *
 * init_sched_build_groups will build a circular linked list of the groups
 * covered by the given span, and will set each group's ->cpumask correctly,
 * and ->cpu_power to 0.
 */
static void
init_sched_build_groups(const struct cpumask *span,
			const struct cpumask *cpu_map,
			int (*group_fn)(int cpu, const struct cpumask *cpu_map,
					struct sched_group **sg,
					struct cpumask *tmpmask),
			struct cpumask *covered, struct cpumask *tmpmask)
{
	struct sched_group *first = NULL, *last = NULL;
	int i;

	cpumask_clear(covered);

	for_each_cpu(i, span) {
		struct sched_group *sg;
		int group = group_fn(i, cpu_map, &sg, tmpmask);
		int j;

		if (cpumask_test_cpu(i, covered))
			continue;

		cpumask_clear(sched_group_cpus(sg));
		sg->__cpu_power = 0;

		for_each_cpu(j, span) {
			if (group_fn(j, cpu_map, NULL, tmpmask) != group)
				continue;

			cpumask_set_cpu(j, covered);
			cpumask_set_cpu(j, sched_group_cpus(sg));
		}
		if (!first)
			first = sg;
		if (last)
			last->next = sg;
		last = sg;
	}
	last->next = first;
}

#define SD_NODES_PER_DOMAIN 16

#ifdef CONFIG_NUMA

/**
 * find_next_best_node - find the next node to include in a sched_domain
 * @node: node whose sched_domain we're building
 * @used_nodes: nodes already in the sched_domain
 *
 * Find the next node to include in a given scheduling domain. Simply
 * finds the closest node not already in the @used_nodes map.
 *
 * Should use nodemask_t.
 */
static int find_next_best_node(int node, nodemask_t *used_nodes)
{
	int i, n, val, min_val, best_node = 0;

	min_val = INT_MAX;

	for (i = 0; i < nr_node_ids; i++) {
		/* Start at @node */
		n = (node + i) % nr_node_ids;

		if (!nr_cpus_node(n))
			continue;

		/* Skip already used nodes */
		if (node_isset(n, *used_nodes))
			continue;

		/* Simple min distance search */
		val = node_distance(node, n);

		if (val < min_val) {
			min_val = val;
			best_node = n;
		}
	}

	node_set(best_node, *used_nodes);
	return best_node;
}

/**
 * sched_domain_node_span - get a cpumask for a node's sched_domain
 * @node: node whose cpumask we're constructing
 * @span: resulting cpumask
 *
 * Given a node, construct a good cpumask for its sched_domain to span. It
 * should be one that prevents unnecessary balancing, but also spreads tasks
 * out optimally.
 */
static void sched_domain_node_span(int node, struct cpumask *span)
{
	nodemask_t used_nodes;
	/* FIXME: use cpumask_of_node() */
	node_to_cpumask_ptr(nodemask, node);
	int i;

	cpus_clear(*span);
	nodes_clear(used_nodes);

	cpus_or(*span, *span, *nodemask);
	node_set(node, used_nodes);

	for (i = 1; i < SD_NODES_PER_DOMAIN; i++) {
		int next_node = find_next_best_node(node, &used_nodes);

		node_to_cpumask_ptr_next(nodemask, next_node);
		cpus_or(*span, *span, *nodemask);
	}
}
#endif /* CONFIG_NUMA */

int sched_smt_power_savings = 0, sched_mc_power_savings = 0;

/*
 * The cpus mask in sched_group and sched_domain hangs off the end.
 * FIXME: use cpumask_var_t or dynamic percpu alloc to avoid wasting space
 * for nr_cpu_ids < CONFIG_NR_CPUS.
 */
struct static_sched_group {
	struct sched_group sg;
	DECLARE_BITMAP(cpus, CONFIG_NR_CPUS);
};

struct static_sched_domain {
	struct sched_domain sd;
	DECLARE_BITMAP(span, CONFIG_NR_CPUS);
};

/*
 * SMT sched-domains:
 */
#ifdef CONFIG_SCHED_SMT
static DEFINE_PER_CPU(struct static_sched_domain, cpu_domains);
static DEFINE_PER_CPU(struct static_sched_group, sched_group_cpus);

static int
cpu_to_cpu_group(int cpu, const struct cpumask *cpu_map,
		 struct sched_group **sg, struct cpumask *unused)
{
	if (sg)
		*sg = &per_cpu(sched_group_cpus, cpu).sg;
	return cpu;
}
#endif /* CONFIG_SCHED_SMT */

/*
 * multi-core sched-domains:
 */
#ifdef CONFIG_SCHED_MC
static DEFINE_PER_CPU(struct static_sched_domain, core_domains);
static DEFINE_PER_CPU(struct static_sched_group, sched_group_core);
#endif /* CONFIG_SCHED_MC */

#if defined(CONFIG_SCHED_MC) && defined(CONFIG_SCHED_SMT)
static int
cpu_to_core_group(int cpu, const struct cpumask *cpu_map,
		  struct sched_group **sg, struct cpumask *mask)
{
	int group;

	cpumask_and(mask, &per_cpu(cpu_sibling_map, cpu), cpu_map);
	group = cpumask_first(mask);
	if (sg)
		*sg = &per_cpu(sched_group_core, group).sg;
	return group;
}
#elif defined(CONFIG_SCHED_MC)
static int
cpu_to_core_group(int cpu, const struct cpumask *cpu_map,
		  struct sched_group **sg, struct cpumask *unused)
{
	if (sg)
		*sg = &per_cpu(sched_group_core, cpu).sg;
	return cpu;
}
#endif

static DEFINE_PER_CPU(struct static_sched_domain, phys_domains);
static DEFINE_PER_CPU(struct static_sched_group, sched_group_phys);

static int
cpu_to_phys_group(int cpu, const struct cpumask *cpu_map,
		  struct sched_group **sg, struct cpumask *mask)
{
	int group;
#ifdef CONFIG_SCHED_MC
<<<<<<< HEAD
	/* FIXME: Use cpu_coregroup_mask. */
	*mask = cpu_coregroup_map(cpu);
=======
	*mask = *cpu_coregroup_mask(cpu);
>>>>>>> 0290d3f5
	cpus_and(*mask, *mask, *cpu_map);
	group = cpumask_first(mask);
#elif defined(CONFIG_SCHED_SMT)
	cpumask_and(mask, &per_cpu(cpu_sibling_map, cpu), cpu_map);
	group = cpumask_first(mask);
#else
	group = cpu;
#endif
	if (sg)
		*sg = &per_cpu(sched_group_phys, group).sg;
	return group;
}

#ifdef CONFIG_NUMA
/*
 * The init_sched_build_groups can't handle what we want to do with node
 * groups, so roll our own. Now each node has its own list of groups which
 * gets dynamically allocated.
 */
static DEFINE_PER_CPU(struct sched_domain, node_domains);
static struct sched_group ***sched_group_nodes_bycpu;

static DEFINE_PER_CPU(struct sched_domain, allnodes_domains);
static DEFINE_PER_CPU(struct static_sched_group, sched_group_allnodes);

static int cpu_to_allnodes_group(int cpu, const struct cpumask *cpu_map,
				 struct sched_group **sg,
				 struct cpumask *nodemask)
{
	int group;
	/* FIXME: use cpumask_of_node */
	node_to_cpumask_ptr(pnodemask, cpu_to_node(cpu));

	cpumask_and(nodemask, pnodemask, cpu_map);
	group = cpumask_first(nodemask);

	if (sg)
		*sg = &per_cpu(sched_group_allnodes, group).sg;
	return group;
}

static void init_numa_sched_groups_power(struct sched_group *group_head)
{
	struct sched_group *sg = group_head;
	int j;

	if (!sg)
		return;
	do {
		for_each_cpu(j, sched_group_cpus(sg)) {
			struct sched_domain *sd;

			sd = &per_cpu(phys_domains, j).sd;
			if (j != cpumask_first(sched_group_cpus(sd->groups))) {
				/*
				 * Only add "power" once for each
				 * physical package.
				 */
				continue;
			}

			sg_inc_cpu_power(sg, sd->groups->__cpu_power);
		}
		sg = sg->next;
	} while (sg != group_head);
}
#endif /* CONFIG_NUMA */

#ifdef CONFIG_NUMA
/* Free memory allocated for various sched_group structures */
static void free_sched_groups(const struct cpumask *cpu_map,
			      struct cpumask *nodemask)
{
	int cpu, i;

	for_each_cpu(cpu, cpu_map) {
		struct sched_group **sched_group_nodes
			= sched_group_nodes_bycpu[cpu];

		if (!sched_group_nodes)
			continue;

		for (i = 0; i < nr_node_ids; i++) {
			struct sched_group *oldsg, *sg = sched_group_nodes[i];
			/* FIXME: Use cpumask_of_node */
			node_to_cpumask_ptr(pnodemask, i);

			cpus_and(*nodemask, *pnodemask, *cpu_map);
			if (cpumask_empty(nodemask))
				continue;

			if (sg == NULL)
				continue;
			sg = sg->next;
next_sg:
			oldsg = sg;
			sg = sg->next;
			kfree(oldsg);
			if (oldsg != sched_group_nodes[i])
				goto next_sg;
		}
		kfree(sched_group_nodes);
		sched_group_nodes_bycpu[cpu] = NULL;
	}
}
#else /* !CONFIG_NUMA */
static void free_sched_groups(const struct cpumask *cpu_map,
			      struct cpumask *nodemask)
{
}
#endif /* CONFIG_NUMA */

/*
 * Initialize sched groups cpu_power.
 *
 * cpu_power indicates the capacity of sched group, which is used while
 * distributing the load between different sched groups in a sched domain.
 * Typically cpu_power for all the groups in a sched domain will be same unless
 * there are asymmetries in the topology. If there are asymmetries, group
 * having more cpu_power will pickup more load compared to the group having
 * less cpu_power.
 *
 * cpu_power will be a multiple of SCHED_LOAD_SCALE. This multiple represents
 * the maximum number of tasks a group can handle in the presence of other idle
 * or lightly loaded groups in the same sched domain.
 */
static void init_sched_groups_power(int cpu, struct sched_domain *sd)
{
	struct sched_domain *child;
	struct sched_group *group;

	WARN_ON(!sd || !sd->groups);

	if (cpu != cpumask_first(sched_group_cpus(sd->groups)))
		return;

	child = sd->child;

	sd->groups->__cpu_power = 0;

	/*
	 * For perf policy, if the groups in child domain share resources
	 * (for example cores sharing some portions of the cache hierarchy
	 * or SMT), then set this domain groups cpu_power such that each group
	 * can handle only one task, when there are other idle groups in the
	 * same sched domain.
	 */
	if (!child || (!(sd->flags & SD_POWERSAVINGS_BALANCE) &&
		       (child->flags &
			(SD_SHARE_CPUPOWER | SD_SHARE_PKG_RESOURCES)))) {
		sg_inc_cpu_power(sd->groups, SCHED_LOAD_SCALE);
		return;
	}

	/*
	 * add cpu_power of each child group to this groups cpu_power
	 */
	group = child->groups;
	do {
		sg_inc_cpu_power(sd->groups, group->__cpu_power);
		group = group->next;
	} while (group != child->groups);
}

/*
 * Initializers for schedule domains
 * Non-inlined to reduce accumulated stack pressure in build_sched_domains()
 */

#ifdef CONFIG_SCHED_DEBUG
# define SD_INIT_NAME(sd, type)		sd->name = #type
#else
# define SD_INIT_NAME(sd, type)		do { } while (0)
#endif

#define	SD_INIT(sd, type)	sd_init_##type(sd)

#define SD_INIT_FUNC(type)	\
static noinline void sd_init_##type(struct sched_domain *sd)	\
{								\
	memset(sd, 0, sizeof(*sd));				\
	*sd = SD_##type##_INIT;					\
	sd->level = SD_LV_##type;				\
	SD_INIT_NAME(sd, type);					\
}

SD_INIT_FUNC(CPU)
#ifdef CONFIG_NUMA
 SD_INIT_FUNC(ALLNODES)
 SD_INIT_FUNC(NODE)
#endif
#ifdef CONFIG_SCHED_SMT
 SD_INIT_FUNC(SIBLING)
#endif
#ifdef CONFIG_SCHED_MC
 SD_INIT_FUNC(MC)
#endif

static int default_relax_domain_level = -1;

static int __init setup_relax_domain_level(char *str)
{
	unsigned long val;

	val = simple_strtoul(str, NULL, 0);
	if (val < SD_LV_MAX)
		default_relax_domain_level = val;

	return 1;
}
__setup("relax_domain_level=", setup_relax_domain_level);

static void set_domain_attribute(struct sched_domain *sd,
				 struct sched_domain_attr *attr)
{
	int request;

	if (!attr || attr->relax_domain_level < 0) {
		if (default_relax_domain_level < 0)
			return;
		else
			request = default_relax_domain_level;
	} else
		request = attr->relax_domain_level;
	if (request < sd->level) {
		/* turn off idle balance on this domain */
		sd->flags &= ~(SD_WAKE_IDLE|SD_BALANCE_NEWIDLE);
	} else {
		/* turn on idle balance on this domain */
		sd->flags |= (SD_WAKE_IDLE_FAR|SD_BALANCE_NEWIDLE);
	}
}

/*
 * Build sched domains for a given set of cpus and attach the sched domains
 * to the individual cpus
 */
static int __build_sched_domains(const struct cpumask *cpu_map,
				 struct sched_domain_attr *attr)
{
	int i, err = -ENOMEM;
	struct root_domain *rd;
	cpumask_var_t nodemask, this_sibling_map, this_core_map, send_covered,
		tmpmask;
#ifdef CONFIG_NUMA
	cpumask_var_t domainspan, covered, notcovered;
	struct sched_group **sched_group_nodes = NULL;
	int sd_allnodes = 0;

	if (!alloc_cpumask_var(&domainspan, GFP_KERNEL))
		goto out;
	if (!alloc_cpumask_var(&covered, GFP_KERNEL))
		goto free_domainspan;
	if (!alloc_cpumask_var(&notcovered, GFP_KERNEL))
		goto free_covered;
#endif

	if (!alloc_cpumask_var(&nodemask, GFP_KERNEL))
		goto free_notcovered;
	if (!alloc_cpumask_var(&this_sibling_map, GFP_KERNEL))
		goto free_nodemask;
	if (!alloc_cpumask_var(&this_core_map, GFP_KERNEL))
		goto free_this_sibling_map;
	if (!alloc_cpumask_var(&send_covered, GFP_KERNEL))
		goto free_this_core_map;
	if (!alloc_cpumask_var(&tmpmask, GFP_KERNEL))
		goto free_send_covered;

#ifdef CONFIG_NUMA
	/*
	 * Allocate the per-node list of sched groups
	 */
	sched_group_nodes = kcalloc(nr_node_ids, sizeof(struct sched_group *),
				    GFP_KERNEL);
	if (!sched_group_nodes) {
		printk(KERN_WARNING "Can not alloc sched group node list\n");
		goto free_tmpmask;
	}
#endif

	rd = alloc_rootdomain();
	if (!rd) {
		printk(KERN_WARNING "Cannot alloc root domain\n");
		goto free_sched_groups;
	}

#ifdef CONFIG_NUMA
	sched_group_nodes_bycpu[cpumask_first(cpu_map)] = sched_group_nodes;
#endif

	/*
	 * Set up domains for cpus specified by the cpu_map.
	 */
	for_each_cpu(i, cpu_map) {
		struct sched_domain *sd = NULL, *p;

		/* FIXME: use cpumask_of_node */
		*nodemask = node_to_cpumask(cpu_to_node(i));
		cpus_and(*nodemask, *nodemask, *cpu_map);

#ifdef CONFIG_NUMA
		if (cpumask_weight(cpu_map) >
				SD_NODES_PER_DOMAIN*cpumask_weight(nodemask)) {
			sd = &per_cpu(allnodes_domains, i);
			SD_INIT(sd, ALLNODES);
			set_domain_attribute(sd, attr);
			cpumask_copy(sched_domain_span(sd), cpu_map);
			cpu_to_allnodes_group(i, cpu_map, &sd->groups, tmpmask);
			p = sd;
			sd_allnodes = 1;
		} else
			p = NULL;

		sd = &per_cpu(node_domains, i);
		SD_INIT(sd, NODE);
		set_domain_attribute(sd, attr);
		sched_domain_node_span(cpu_to_node(i), sched_domain_span(sd));
		sd->parent = p;
		if (p)
			p->child = sd;
		cpumask_and(sched_domain_span(sd),
			    sched_domain_span(sd), cpu_map);
#endif

		p = sd;
		sd = &per_cpu(phys_domains, i).sd;
		SD_INIT(sd, CPU);
		set_domain_attribute(sd, attr);
		cpumask_copy(sched_domain_span(sd), nodemask);
		sd->parent = p;
		if (p)
			p->child = sd;
		cpu_to_phys_group(i, cpu_map, &sd->groups, tmpmask);

#ifdef CONFIG_SCHED_MC
		p = sd;
		sd = &per_cpu(core_domains, i).sd;
		SD_INIT(sd, MC);
		set_domain_attribute(sd, attr);
<<<<<<< HEAD
		*sched_domain_span(sd) = cpu_coregroup_map(i);
		cpumask_and(sched_domain_span(sd),
			    sched_domain_span(sd), cpu_map);
=======
		sd->span = *cpu_coregroup_mask(i);
		cpus_and(sd->span, sd->span, *cpu_map);
>>>>>>> 0290d3f5
		sd->parent = p;
		p->child = sd;
		cpu_to_core_group(i, cpu_map, &sd->groups, tmpmask);
#endif

#ifdef CONFIG_SCHED_SMT
		p = sd;
		sd = &per_cpu(cpu_domains, i).sd;
		SD_INIT(sd, SIBLING);
		set_domain_attribute(sd, attr);
		cpumask_and(sched_domain_span(sd),
			    &per_cpu(cpu_sibling_map, i), cpu_map);
		sd->parent = p;
		p->child = sd;
		cpu_to_cpu_group(i, cpu_map, &sd->groups, tmpmask);
#endif
	}

#ifdef CONFIG_SCHED_SMT
	/* Set up CPU (sibling) groups */
	for_each_cpu(i, cpu_map) {
		cpumask_and(this_sibling_map,
			    &per_cpu(cpu_sibling_map, i), cpu_map);
		if (i != cpumask_first(this_sibling_map))
			continue;

		init_sched_build_groups(this_sibling_map, cpu_map,
					&cpu_to_cpu_group,
					send_covered, tmpmask);
	}
#endif

#ifdef CONFIG_SCHED_MC
	/* Set up multi-core groups */
<<<<<<< HEAD
	for_each_cpu(i, cpu_map) {
		/* FIXME: Use cpu_coregroup_mask */
		*this_core_map = cpu_coregroup_map(i);
=======
	for_each_cpu_mask_nr(i, *cpu_map) {
		SCHED_CPUMASK_VAR(this_core_map, allmasks);
		SCHED_CPUMASK_VAR(send_covered, allmasks);

		*this_core_map = *cpu_coregroup_mask(i);
>>>>>>> 0290d3f5
		cpus_and(*this_core_map, *this_core_map, *cpu_map);
		if (i != cpumask_first(this_core_map))
			continue;

		init_sched_build_groups(this_core_map, cpu_map,
					&cpu_to_core_group,
					send_covered, tmpmask);
	}
#endif

	/* Set up physical groups */
	for (i = 0; i < nr_node_ids; i++) {
		/* FIXME: Use cpumask_of_node */
		*nodemask = node_to_cpumask(i);
		cpus_and(*nodemask, *nodemask, *cpu_map);
		if (cpumask_empty(nodemask))
			continue;

		init_sched_build_groups(nodemask, cpu_map,
					&cpu_to_phys_group,
					send_covered, tmpmask);
	}

#ifdef CONFIG_NUMA
	/* Set up node groups */
	if (sd_allnodes) {
		init_sched_build_groups(cpu_map, cpu_map,
					&cpu_to_allnodes_group,
					send_covered, tmpmask);
	}

	for (i = 0; i < nr_node_ids; i++) {
		/* Set up node groups */
		struct sched_group *sg, *prev;
		int j;

		/* FIXME: Use cpumask_of_node */
		*nodemask = node_to_cpumask(i);
		cpumask_clear(covered);

		cpus_and(*nodemask, *nodemask, *cpu_map);
		if (cpumask_empty(nodemask)) {
			sched_group_nodes[i] = NULL;
			continue;
		}

		sched_domain_node_span(i, domainspan);
		cpumask_and(domainspan, domainspan, cpu_map);

		sg = kmalloc_node(sizeof(struct sched_group) + cpumask_size(),
				  GFP_KERNEL, i);
		if (!sg) {
			printk(KERN_WARNING "Can not alloc domain group for "
				"node %d\n", i);
			goto error;
		}
		sched_group_nodes[i] = sg;
		for_each_cpu(j, nodemask) {
			struct sched_domain *sd;

			sd = &per_cpu(node_domains, j);
			sd->groups = sg;
		}
		sg->__cpu_power = 0;
		cpumask_copy(sched_group_cpus(sg), nodemask);
		sg->next = sg;
		cpumask_or(covered, covered, nodemask);
		prev = sg;

		for (j = 0; j < nr_node_ids; j++) {
			int n = (i + j) % nr_node_ids;
			/* FIXME: Use cpumask_of_node */
			node_to_cpumask_ptr(pnodemask, n);

			cpumask_complement(notcovered, covered);
			cpumask_and(tmpmask, notcovered, cpu_map);
			cpumask_and(tmpmask, tmpmask, domainspan);
			if (cpumask_empty(tmpmask))
				break;

			cpumask_and(tmpmask, tmpmask, pnodemask);
			if (cpumask_empty(tmpmask))
				continue;

			sg = kmalloc_node(sizeof(struct sched_group) +
					  cpumask_size(),
					  GFP_KERNEL, i);
			if (!sg) {
				printk(KERN_WARNING
				"Can not alloc domain group for node %d\n", j);
				goto error;
			}
			sg->__cpu_power = 0;
			cpumask_copy(sched_group_cpus(sg), tmpmask);
			sg->next = prev->next;
			cpumask_or(covered, covered, tmpmask);
			prev->next = sg;
			prev = sg;
		}
	}
#endif

	/* Calculate CPU power for physical packages and nodes */
#ifdef CONFIG_SCHED_SMT
	for_each_cpu(i, cpu_map) {
		struct sched_domain *sd = &per_cpu(cpu_domains, i).sd;

		init_sched_groups_power(i, sd);
	}
#endif
#ifdef CONFIG_SCHED_MC
	for_each_cpu(i, cpu_map) {
		struct sched_domain *sd = &per_cpu(core_domains, i).sd;

		init_sched_groups_power(i, sd);
	}
#endif

	for_each_cpu(i, cpu_map) {
		struct sched_domain *sd = &per_cpu(phys_domains, i).sd;

		init_sched_groups_power(i, sd);
	}

#ifdef CONFIG_NUMA
	for (i = 0; i < nr_node_ids; i++)
		init_numa_sched_groups_power(sched_group_nodes[i]);

	if (sd_allnodes) {
		struct sched_group *sg;

		cpu_to_allnodes_group(cpumask_first(cpu_map), cpu_map, &sg,
								tmpmask);
		init_numa_sched_groups_power(sg);
	}
#endif

	/* Attach the domains */
	for_each_cpu(i, cpu_map) {
		struct sched_domain *sd;
#ifdef CONFIG_SCHED_SMT
		sd = &per_cpu(cpu_domains, i).sd;
#elif defined(CONFIG_SCHED_MC)
		sd = &per_cpu(core_domains, i).sd;
#else
		sd = &per_cpu(phys_domains, i).sd;
#endif
		cpu_attach_domain(sd, rd, i);
	}

	err = 0;

free_tmpmask:
	free_cpumask_var(tmpmask);
free_send_covered:
	free_cpumask_var(send_covered);
free_this_core_map:
	free_cpumask_var(this_core_map);
free_this_sibling_map:
	free_cpumask_var(this_sibling_map);
free_nodemask:
	free_cpumask_var(nodemask);
free_notcovered:
#ifdef CONFIG_NUMA
	free_cpumask_var(notcovered);
free_covered:
	free_cpumask_var(covered);
free_domainspan:
	free_cpumask_var(domainspan);
out:
#endif
	return err;

free_sched_groups:
#ifdef CONFIG_NUMA
	kfree(sched_group_nodes);
#endif
	goto free_tmpmask;

#ifdef CONFIG_NUMA
error:
	free_sched_groups(cpu_map, tmpmask);
	free_rootdomain(rd);
	goto free_tmpmask;
#endif
}

static int build_sched_domains(const struct cpumask *cpu_map)
{
	return __build_sched_domains(cpu_map, NULL);
}

static struct cpumask *doms_cur;	/* current sched domains */
static int ndoms_cur;		/* number of sched domains in 'doms_cur' */
static struct sched_domain_attr *dattr_cur;
				/* attribues of custom domains in 'doms_cur' */

/*
 * Special case: If a kmalloc of a doms_cur partition (array of
 * cpumask) fails, then fallback to a single sched domain,
 * as determined by the single cpumask fallback_doms.
 */
static cpumask_var_t fallback_doms;

/*
 * arch_update_cpu_topology lets virtualized architectures update the
 * cpu core maps. It is supposed to return 1 if the topology changed
 * or 0 if it stayed the same.
 */
int __attribute__((weak)) arch_update_cpu_topology(void)
{
	return 0;
}

/*
 * Set up scheduler domains and groups. Callers must hold the hotplug lock.
 * For now this just excludes isolated cpus, but could be used to
 * exclude other special cases in the future.
 */
static int arch_init_sched_domains(const struct cpumask *cpu_map)
{
	int err;

	arch_update_cpu_topology();
	ndoms_cur = 1;
	doms_cur = kmalloc(cpumask_size(), GFP_KERNEL);
	if (!doms_cur)
		doms_cur = fallback_doms;
	cpumask_andnot(doms_cur, cpu_map, cpu_isolated_map);
	dattr_cur = NULL;
	err = build_sched_domains(doms_cur);
	register_sched_domain_sysctl();

	return err;
}

static void arch_destroy_sched_domains(const struct cpumask *cpu_map,
				       struct cpumask *tmpmask)
{
	free_sched_groups(cpu_map, tmpmask);
}

/*
 * Detach sched domains from a group of cpus specified in cpu_map
 * These cpus will now be attached to the NULL domain
 */
static void detach_destroy_domains(const struct cpumask *cpu_map)
{
	/* Save because hotplug lock held. */
	static DECLARE_BITMAP(tmpmask, CONFIG_NR_CPUS);
	int i;

	for_each_cpu(i, cpu_map)
		cpu_attach_domain(NULL, &def_root_domain, i);
	synchronize_sched();
	arch_destroy_sched_domains(cpu_map, to_cpumask(tmpmask));
}

/* handle null as "default" */
static int dattrs_equal(struct sched_domain_attr *cur, int idx_cur,
			struct sched_domain_attr *new, int idx_new)
{
	struct sched_domain_attr tmp;

	/* fast path */
	if (!new && !cur)
		return 1;

	tmp = SD_ATTR_INIT;
	return !memcmp(cur ? (cur + idx_cur) : &tmp,
			new ? (new + idx_new) : &tmp,
			sizeof(struct sched_domain_attr));
}

/*
 * Partition sched domains as specified by the 'ndoms_new'
 * cpumasks in the array doms_new[] of cpumasks. This compares
 * doms_new[] to the current sched domain partitioning, doms_cur[].
 * It destroys each deleted domain and builds each new domain.
 *
 * 'doms_new' is an array of cpumask's of length 'ndoms_new'.
 * The masks don't intersect (don't overlap.) We should setup one
 * sched domain for each mask. CPUs not in any of the cpumasks will
 * not be load balanced. If the same cpumask appears both in the
 * current 'doms_cur' domains and in the new 'doms_new', we can leave
 * it as it is.
 *
 * The passed in 'doms_new' should be kmalloc'd. This routine takes
 * ownership of it and will kfree it when done with it. If the caller
 * failed the kmalloc call, then it can pass in doms_new == NULL &&
 * ndoms_new == 1, and partition_sched_domains() will fallback to
 * the single partition 'fallback_doms', it also forces the domains
 * to be rebuilt.
 *
 * If doms_new == NULL it will be replaced with cpu_online_mask.
 * ndoms_new == 0 is a special case for destroying existing domains,
 * and it will not create the default domain.
 *
 * Call with hotplug lock held
 */
/* FIXME: Change to struct cpumask *doms_new[] */
void partition_sched_domains(int ndoms_new, struct cpumask *doms_new,
			     struct sched_domain_attr *dattr_new)
{
	int i, j, n;
	int new_topology;

	mutex_lock(&sched_domains_mutex);

	/* always unregister in case we don't destroy any domains */
	unregister_sched_domain_sysctl();

	/* Let architecture update cpu core mappings. */
	new_topology = arch_update_cpu_topology();

	n = doms_new ? ndoms_new : 0;

	/* Destroy deleted domains */
	for (i = 0; i < ndoms_cur; i++) {
		for (j = 0; j < n && !new_topology; j++) {
			if (cpumask_equal(&doms_cur[i], &doms_new[j])
			    && dattrs_equal(dattr_cur, i, dattr_new, j))
				goto match1;
		}
		/* no match - a current sched domain not in new doms_new[] */
		detach_destroy_domains(doms_cur + i);
match1:
		;
	}

	if (doms_new == NULL) {
		ndoms_cur = 0;
		doms_new = fallback_doms;
		cpumask_andnot(&doms_new[0], cpu_online_mask, cpu_isolated_map);
		WARN_ON_ONCE(dattr_new);
	}

	/* Build new domains */
	for (i = 0; i < ndoms_new; i++) {
		for (j = 0; j < ndoms_cur && !new_topology; j++) {
			if (cpumask_equal(&doms_new[i], &doms_cur[j])
			    && dattrs_equal(dattr_new, i, dattr_cur, j))
				goto match2;
		}
		/* no match - add a new doms_new */
		__build_sched_domains(doms_new + i,
					dattr_new ? dattr_new + i : NULL);
match2:
		;
	}

	/* Remember the new sched domains */
	if (doms_cur != fallback_doms)
		kfree(doms_cur);
	kfree(dattr_cur);	/* kfree(NULL) is safe */
	doms_cur = doms_new;
	dattr_cur = dattr_new;
	ndoms_cur = ndoms_new;

	register_sched_domain_sysctl();

	mutex_unlock(&sched_domains_mutex);
}

#if defined(CONFIG_SCHED_MC) || defined(CONFIG_SCHED_SMT)
int arch_reinit_sched_domains(void)
{
	get_online_cpus();

	/* Destroy domains first to force the rebuild */
	partition_sched_domains(0, NULL, NULL);

	rebuild_sched_domains();
	put_online_cpus();

	return 0;
}

static ssize_t sched_power_savings_store(const char *buf, size_t count, int smt)
{
	int ret;

	if (buf[0] != '0' && buf[0] != '1')
		return -EINVAL;

	if (smt)
		sched_smt_power_savings = (buf[0] == '1');
	else
		sched_mc_power_savings = (buf[0] == '1');

	ret = arch_reinit_sched_domains();

	return ret ? ret : count;
}

#ifdef CONFIG_SCHED_MC
static ssize_t sched_mc_power_savings_show(struct sysdev_class *class,
					   char *page)
{
	return sprintf(page, "%u\n", sched_mc_power_savings);
}
static ssize_t sched_mc_power_savings_store(struct sysdev_class *class,
					    const char *buf, size_t count)
{
	return sched_power_savings_store(buf, count, 0);
}
static SYSDEV_CLASS_ATTR(sched_mc_power_savings, 0644,
			 sched_mc_power_savings_show,
			 sched_mc_power_savings_store);
#endif

#ifdef CONFIG_SCHED_SMT
static ssize_t sched_smt_power_savings_show(struct sysdev_class *dev,
					    char *page)
{
	return sprintf(page, "%u\n", sched_smt_power_savings);
}
static ssize_t sched_smt_power_savings_store(struct sysdev_class *dev,
					     const char *buf, size_t count)
{
	return sched_power_savings_store(buf, count, 1);
}
static SYSDEV_CLASS_ATTR(sched_smt_power_savings, 0644,
		   sched_smt_power_savings_show,
		   sched_smt_power_savings_store);
#endif

int sched_create_sysfs_power_savings_entries(struct sysdev_class *cls)
{
	int err = 0;

#ifdef CONFIG_SCHED_SMT
	if (smt_capable())
		err = sysfs_create_file(&cls->kset.kobj,
					&attr_sched_smt_power_savings.attr);
#endif
#ifdef CONFIG_SCHED_MC
	if (!err && mc_capable())
		err = sysfs_create_file(&cls->kset.kobj,
					&attr_sched_mc_power_savings.attr);
#endif
	return err;
}
#endif /* CONFIG_SCHED_MC || CONFIG_SCHED_SMT */

#ifndef CONFIG_CPUSETS
/*
 * Add online and remove offline CPUs from the scheduler domains.
 * When cpusets are enabled they take over this function.
 */
static int update_sched_domains(struct notifier_block *nfb,
				unsigned long action, void *hcpu)
{
	switch (action) {
	case CPU_ONLINE:
	case CPU_ONLINE_FROZEN:
	case CPU_DEAD:
	case CPU_DEAD_FROZEN:
		partition_sched_domains(1, NULL, NULL);
		return NOTIFY_OK;

	default:
		return NOTIFY_DONE;
	}
}
#endif

static int update_runtime(struct notifier_block *nfb,
				unsigned long action, void *hcpu)
{
	int cpu = (int)(long)hcpu;

	switch (action) {
	case CPU_DOWN_PREPARE:
	case CPU_DOWN_PREPARE_FROZEN:
		disable_runtime(cpu_rq(cpu));
		return NOTIFY_OK;

	case CPU_DOWN_FAILED:
	case CPU_DOWN_FAILED_FROZEN:
	case CPU_ONLINE:
	case CPU_ONLINE_FROZEN:
		enable_runtime(cpu_rq(cpu));
		return NOTIFY_OK;

	default:
		return NOTIFY_DONE;
	}
}

void __init sched_init_smp(void)
{
	cpumask_var_t non_isolated_cpus;

	alloc_cpumask_var(&non_isolated_cpus, GFP_KERNEL);

#if defined(CONFIG_NUMA)
	sched_group_nodes_bycpu = kzalloc(nr_cpu_ids * sizeof(void **),
								GFP_KERNEL);
	BUG_ON(sched_group_nodes_bycpu == NULL);
#endif
	get_online_cpus();
	mutex_lock(&sched_domains_mutex);
	arch_init_sched_domains(cpu_online_mask);
	cpumask_andnot(non_isolated_cpus, cpu_possible_mask, cpu_isolated_map);
	if (cpumask_empty(non_isolated_cpus))
		cpumask_set_cpu(smp_processor_id(), non_isolated_cpus);
	mutex_unlock(&sched_domains_mutex);
	put_online_cpus();

#ifndef CONFIG_CPUSETS
	/* XXX: Theoretical race here - CPU may be hotplugged now */
	hotcpu_notifier(update_sched_domains, 0);
#endif

	/* RT runtime code needs to handle some hotplug events */
	hotcpu_notifier(update_runtime, 0);

	init_hrtick();

	/* Move init over to a non-isolated CPU */
	if (set_cpus_allowed_ptr(current, non_isolated_cpus) < 0)
		BUG();
	sched_init_granularity();
	free_cpumask_var(non_isolated_cpus);

	alloc_cpumask_var(&fallback_doms, GFP_KERNEL);
	init_sched_rt_class();
}
#else
void __init sched_init_smp(void)
{
	sched_init_granularity();
}
#endif /* CONFIG_SMP */

int in_sched_functions(unsigned long addr)
{
	return in_lock_functions(addr) ||
		(addr >= (unsigned long)__sched_text_start
		&& addr < (unsigned long)__sched_text_end);
}

static void init_cfs_rq(struct cfs_rq *cfs_rq, struct rq *rq)
{
	cfs_rq->tasks_timeline = RB_ROOT;
	INIT_LIST_HEAD(&cfs_rq->tasks);
#ifdef CONFIG_FAIR_GROUP_SCHED
	cfs_rq->rq = rq;
#endif
	cfs_rq->min_vruntime = (u64)(-(1LL << 20));
}

static void init_rt_rq(struct rt_rq *rt_rq, struct rq *rq)
{
	struct rt_prio_array *array;
	int i;

	array = &rt_rq->active;
	for (i = 0; i < MAX_RT_PRIO; i++) {
		INIT_LIST_HEAD(array->queue + i);
		__clear_bit(i, array->bitmap);
	}
	/* delimiter for bitsearch: */
	__set_bit(MAX_RT_PRIO, array->bitmap);

#if defined CONFIG_SMP || defined CONFIG_RT_GROUP_SCHED
	rt_rq->highest_prio = MAX_RT_PRIO;
#endif
#ifdef CONFIG_SMP
	rt_rq->rt_nr_migratory = 0;
	rt_rq->overloaded = 0;
#endif

	rt_rq->rt_time = 0;
	rt_rq->rt_throttled = 0;
	rt_rq->rt_runtime = 0;
	spin_lock_init(&rt_rq->rt_runtime_lock);

#ifdef CONFIG_RT_GROUP_SCHED
	rt_rq->rt_nr_boosted = 0;
	rt_rq->rq = rq;
#endif
}

#ifdef CONFIG_FAIR_GROUP_SCHED
static void init_tg_cfs_entry(struct task_group *tg, struct cfs_rq *cfs_rq,
				struct sched_entity *se, int cpu, int add,
				struct sched_entity *parent)
{
	struct rq *rq = cpu_rq(cpu);
	tg->cfs_rq[cpu] = cfs_rq;
	init_cfs_rq(cfs_rq, rq);
	cfs_rq->tg = tg;
	if (add)
		list_add(&cfs_rq->leaf_cfs_rq_list, &rq->leaf_cfs_rq_list);

	tg->se[cpu] = se;
	/* se could be NULL for init_task_group */
	if (!se)
		return;

	if (!parent)
		se->cfs_rq = &rq->cfs;
	else
		se->cfs_rq = parent->my_q;

	se->my_q = cfs_rq;
	se->load.weight = tg->shares;
	se->load.inv_weight = 0;
	se->parent = parent;
}
#endif

#ifdef CONFIG_RT_GROUP_SCHED
static void init_tg_rt_entry(struct task_group *tg, struct rt_rq *rt_rq,
		struct sched_rt_entity *rt_se, int cpu, int add,
		struct sched_rt_entity *parent)
{
	struct rq *rq = cpu_rq(cpu);

	tg->rt_rq[cpu] = rt_rq;
	init_rt_rq(rt_rq, rq);
	rt_rq->tg = tg;
	rt_rq->rt_se = rt_se;
	rt_rq->rt_runtime = tg->rt_bandwidth.rt_runtime;
	if (add)
		list_add(&rt_rq->leaf_rt_rq_list, &rq->leaf_rt_rq_list);

	tg->rt_se[cpu] = rt_se;
	if (!rt_se)
		return;

	if (!parent)
		rt_se->rt_rq = &rq->rt;
	else
		rt_se->rt_rq = parent->my_q;

	rt_se->my_q = rt_rq;
	rt_se->parent = parent;
	INIT_LIST_HEAD(&rt_se->run_list);
}
#endif

void __init sched_init(void)
{
	int i, j;
	unsigned long alloc_size = 0, ptr;

#ifdef CONFIG_FAIR_GROUP_SCHED
	alloc_size += 2 * nr_cpu_ids * sizeof(void **);
#endif
#ifdef CONFIG_RT_GROUP_SCHED
	alloc_size += 2 * nr_cpu_ids * sizeof(void **);
#endif
#ifdef CONFIG_USER_SCHED
	alloc_size *= 2;
#endif
	/*
	 * As sched_init() is called before page_alloc is setup,
	 * we use alloc_bootmem().
	 */
	if (alloc_size) {
		ptr = (unsigned long)alloc_bootmem(alloc_size);

#ifdef CONFIG_FAIR_GROUP_SCHED
		init_task_group.se = (struct sched_entity **)ptr;
		ptr += nr_cpu_ids * sizeof(void **);

		init_task_group.cfs_rq = (struct cfs_rq **)ptr;
		ptr += nr_cpu_ids * sizeof(void **);

#ifdef CONFIG_USER_SCHED
		root_task_group.se = (struct sched_entity **)ptr;
		ptr += nr_cpu_ids * sizeof(void **);

		root_task_group.cfs_rq = (struct cfs_rq **)ptr;
		ptr += nr_cpu_ids * sizeof(void **);
#endif /* CONFIG_USER_SCHED */
#endif /* CONFIG_FAIR_GROUP_SCHED */
#ifdef CONFIG_RT_GROUP_SCHED
		init_task_group.rt_se = (struct sched_rt_entity **)ptr;
		ptr += nr_cpu_ids * sizeof(void **);

		init_task_group.rt_rq = (struct rt_rq **)ptr;
		ptr += nr_cpu_ids * sizeof(void **);

#ifdef CONFIG_USER_SCHED
		root_task_group.rt_se = (struct sched_rt_entity **)ptr;
		ptr += nr_cpu_ids * sizeof(void **);

		root_task_group.rt_rq = (struct rt_rq **)ptr;
		ptr += nr_cpu_ids * sizeof(void **);
#endif /* CONFIG_USER_SCHED */
#endif /* CONFIG_RT_GROUP_SCHED */
	}

#ifdef CONFIG_SMP
	init_defrootdomain();
#endif

	init_rt_bandwidth(&def_rt_bandwidth,
			global_rt_period(), global_rt_runtime());

#ifdef CONFIG_RT_GROUP_SCHED
	init_rt_bandwidth(&init_task_group.rt_bandwidth,
			global_rt_period(), global_rt_runtime());
#ifdef CONFIG_USER_SCHED
	init_rt_bandwidth(&root_task_group.rt_bandwidth,
			global_rt_period(), RUNTIME_INF);
#endif /* CONFIG_USER_SCHED */
#endif /* CONFIG_RT_GROUP_SCHED */

#ifdef CONFIG_GROUP_SCHED
	list_add(&init_task_group.list, &task_groups);
	INIT_LIST_HEAD(&init_task_group.children);

#ifdef CONFIG_USER_SCHED
	INIT_LIST_HEAD(&root_task_group.children);
	init_task_group.parent = &root_task_group;
	list_add(&init_task_group.siblings, &root_task_group.children);
#endif /* CONFIG_USER_SCHED */
#endif /* CONFIG_GROUP_SCHED */

	for_each_possible_cpu(i) {
		struct rq *rq;

		rq = cpu_rq(i);
		spin_lock_init(&rq->lock);
		rq->nr_running = 0;
		init_cfs_rq(&rq->cfs, rq);
		init_rt_rq(&rq->rt, rq);
#ifdef CONFIG_FAIR_GROUP_SCHED
		init_task_group.shares = init_task_group_load;
		INIT_LIST_HEAD(&rq->leaf_cfs_rq_list);
#ifdef CONFIG_CGROUP_SCHED
		/*
		 * How much cpu bandwidth does init_task_group get?
		 *
		 * In case of task-groups formed thr' the cgroup filesystem, it
		 * gets 100% of the cpu resources in the system. This overall
		 * system cpu resource is divided among the tasks of
		 * init_task_group and its child task-groups in a fair manner,
		 * based on each entity's (task or task-group's) weight
		 * (se->load.weight).
		 *
		 * In other words, if init_task_group has 10 tasks of weight
		 * 1024) and two child groups A0 and A1 (of weight 1024 each),
		 * then A0's share of the cpu resource is:
		 *
		 * 	A0's bandwidth = 1024 / (10*1024 + 1024 + 1024) = 8.33%
		 *
		 * We achieve this by letting init_task_group's tasks sit
		 * directly in rq->cfs (i.e init_task_group->se[] = NULL).
		 */
		init_tg_cfs_entry(&init_task_group, &rq->cfs, NULL, i, 1, NULL);
#elif defined CONFIG_USER_SCHED
		root_task_group.shares = NICE_0_LOAD;
		init_tg_cfs_entry(&root_task_group, &rq->cfs, NULL, i, 0, NULL);
		/*
		 * In case of task-groups formed thr' the user id of tasks,
		 * init_task_group represents tasks belonging to root user.
		 * Hence it forms a sibling of all subsequent groups formed.
		 * In this case, init_task_group gets only a fraction of overall
		 * system cpu resource, based on the weight assigned to root
		 * user's cpu share (INIT_TASK_GROUP_LOAD). This is accomplished
		 * by letting tasks of init_task_group sit in a separate cfs_rq
		 * (init_cfs_rq) and having one entity represent this group of
		 * tasks in rq->cfs (i.e init_task_group->se[] != NULL).
		 */
		init_tg_cfs_entry(&init_task_group,
				&per_cpu(init_cfs_rq, i),
				&per_cpu(init_sched_entity, i), i, 1,
				root_task_group.se[i]);

#endif
#endif /* CONFIG_FAIR_GROUP_SCHED */

		rq->rt.rt_runtime = def_rt_bandwidth.rt_runtime;
#ifdef CONFIG_RT_GROUP_SCHED
		INIT_LIST_HEAD(&rq->leaf_rt_rq_list);
#ifdef CONFIG_CGROUP_SCHED
		init_tg_rt_entry(&init_task_group, &rq->rt, NULL, i, 1, NULL);
#elif defined CONFIG_USER_SCHED
		init_tg_rt_entry(&root_task_group, &rq->rt, NULL, i, 0, NULL);
		init_tg_rt_entry(&init_task_group,
				&per_cpu(init_rt_rq, i),
				&per_cpu(init_sched_rt_entity, i), i, 1,
				root_task_group.rt_se[i]);
#endif
#endif

		for (j = 0; j < CPU_LOAD_IDX_MAX; j++)
			rq->cpu_load[j] = 0;
#ifdef CONFIG_SMP
		rq->sd = NULL;
		rq->rd = NULL;
		rq->active_balance = 0;
		rq->next_balance = jiffies;
		rq->push_cpu = 0;
		rq->cpu = i;
		rq->online = 0;
		rq->migration_thread = NULL;
		INIT_LIST_HEAD(&rq->migration_queue);
		rq_attach_root(rq, &def_root_domain);
#endif
		init_rq_hrtick(rq);
		atomic_set(&rq->nr_iowait, 0);
	}

	set_load_weight(&init_task);

#ifdef CONFIG_PREEMPT_NOTIFIERS
	INIT_HLIST_HEAD(&init_task.preempt_notifiers);
#endif

#ifdef CONFIG_SMP
	open_softirq(SCHED_SOFTIRQ, run_rebalance_domains);
#endif

#ifdef CONFIG_RT_MUTEXES
	plist_head_init(&init_task.pi_waiters, &init_task.pi_lock);
#endif

	/*
	 * The boot idle thread does lazy MMU switching as well:
	 */
	atomic_inc(&init_mm.mm_count);
	enter_lazy_tlb(&init_mm, current);

	/*
	 * Make us the idle thread. Technically, schedule() should not be
	 * called from this thread, however somewhere below it might be,
	 * but because we are the idle thread, we just pick up running again
	 * when this runqueue becomes "idle".
	 */
	init_idle(current, smp_processor_id());
	/*
	 * During early bootup we pretend to be a normal task:
	 */
	current->sched_class = &fair_sched_class;

	/* Allocate the nohz_cpu_mask if CONFIG_CPUMASK_OFFSTACK */
	alloc_bootmem_cpumask_var(&nohz_cpu_mask);
#ifdef CONFIG_SMP
#ifdef CONFIG_NO_HZ
	alloc_bootmem_cpumask_var(&nohz.cpu_mask);
#endif
	alloc_bootmem_cpumask_var(&cpu_isolated_map);
#endif /* SMP */

	scheduler_running = 1;
}

#ifdef CONFIG_DEBUG_SPINLOCK_SLEEP
void __might_sleep(char *file, int line)
{
#ifdef in_atomic
	static unsigned long prev_jiffy;	/* ratelimiting */

	if ((!in_atomic() && !irqs_disabled()) ||
		    system_state != SYSTEM_RUNNING || oops_in_progress)
		return;
	if (time_before(jiffies, prev_jiffy + HZ) && prev_jiffy)
		return;
	prev_jiffy = jiffies;

	printk(KERN_ERR
		"BUG: sleeping function called from invalid context at %s:%d\n",
			file, line);
	printk(KERN_ERR
		"in_atomic(): %d, irqs_disabled(): %d, pid: %d, name: %s\n",
			in_atomic(), irqs_disabled(),
			current->pid, current->comm);

	debug_show_held_locks(current);
	if (irqs_disabled())
		print_irqtrace_events(current);
	dump_stack();
#endif
}
EXPORT_SYMBOL(__might_sleep);
#endif

#ifdef CONFIG_MAGIC_SYSRQ
static void normalize_task(struct rq *rq, struct task_struct *p)
{
	int on_rq;

	update_rq_clock(rq);
	on_rq = p->se.on_rq;
	if (on_rq)
		deactivate_task(rq, p, 0);
	__setscheduler(rq, p, SCHED_NORMAL, 0);
	if (on_rq) {
		activate_task(rq, p, 0);
		resched_task(rq->curr);
	}
}

void normalize_rt_tasks(void)
{
	struct task_struct *g, *p;
	unsigned long flags;
	struct rq *rq;

	read_lock_irqsave(&tasklist_lock, flags);
	do_each_thread(g, p) {
		/*
		 * Only normalize user tasks:
		 */
		if (!p->mm)
			continue;

		p->se.exec_start		= 0;
#ifdef CONFIG_SCHEDSTATS
		p->se.wait_start		= 0;
		p->se.sleep_start		= 0;
		p->se.block_start		= 0;
#endif

		if (!rt_task(p)) {
			/*
			 * Renice negative nice level userspace
			 * tasks back to 0:
			 */
			if (TASK_NICE(p) < 0 && p->mm)
				set_user_nice(p, 0);
			continue;
		}

		spin_lock(&p->pi_lock);
		rq = __task_rq_lock(p);

		normalize_task(rq, p);

		__task_rq_unlock(rq);
		spin_unlock(&p->pi_lock);
	} while_each_thread(g, p);

	read_unlock_irqrestore(&tasklist_lock, flags);
}

#endif /* CONFIG_MAGIC_SYSRQ */

#ifdef CONFIG_IA64
/*
 * These functions are only useful for the IA64 MCA handling.
 *
 * They can only be called when the whole system has been
 * stopped - every CPU needs to be quiescent, and no scheduling
 * activity can take place. Using them for anything else would
 * be a serious bug, and as a result, they aren't even visible
 * under any other configuration.
 */

/**
 * curr_task - return the current task for a given cpu.
 * @cpu: the processor in question.
 *
 * ONLY VALID WHEN THE WHOLE SYSTEM IS STOPPED!
 */
struct task_struct *curr_task(int cpu)
{
	return cpu_curr(cpu);
}

/**
 * set_curr_task - set the current task for a given cpu.
 * @cpu: the processor in question.
 * @p: the task pointer to set.
 *
 * Description: This function must only be used when non-maskable interrupts
 * are serviced on a separate stack. It allows the architecture to switch the
 * notion of the current task on a cpu in a non-blocking manner. This function
 * must be called with all CPU's synchronized, and interrupts disabled, the
 * and caller must save the original value of the current task (see
 * curr_task() above) and restore that value before reenabling interrupts and
 * re-starting the system.
 *
 * ONLY VALID WHEN THE WHOLE SYSTEM IS STOPPED!
 */
void set_curr_task(int cpu, struct task_struct *p)
{
	cpu_curr(cpu) = p;
}

#endif

#ifdef CONFIG_FAIR_GROUP_SCHED
static void free_fair_sched_group(struct task_group *tg)
{
	int i;

	for_each_possible_cpu(i) {
		if (tg->cfs_rq)
			kfree(tg->cfs_rq[i]);
		if (tg->se)
			kfree(tg->se[i]);
	}

	kfree(tg->cfs_rq);
	kfree(tg->se);
}

static
int alloc_fair_sched_group(struct task_group *tg, struct task_group *parent)
{
	struct cfs_rq *cfs_rq;
	struct sched_entity *se;
	struct rq *rq;
	int i;

	tg->cfs_rq = kzalloc(sizeof(cfs_rq) * nr_cpu_ids, GFP_KERNEL);
	if (!tg->cfs_rq)
		goto err;
	tg->se = kzalloc(sizeof(se) * nr_cpu_ids, GFP_KERNEL);
	if (!tg->se)
		goto err;

	tg->shares = NICE_0_LOAD;

	for_each_possible_cpu(i) {
		rq = cpu_rq(i);

		cfs_rq = kzalloc_node(sizeof(struct cfs_rq),
				      GFP_KERNEL, cpu_to_node(i));
		if (!cfs_rq)
			goto err;

		se = kzalloc_node(sizeof(struct sched_entity),
				  GFP_KERNEL, cpu_to_node(i));
		if (!se)
			goto err;

		init_tg_cfs_entry(tg, cfs_rq, se, i, 0, parent->se[i]);
	}

	return 1;

 err:
	return 0;
}

static inline void register_fair_sched_group(struct task_group *tg, int cpu)
{
	list_add_rcu(&tg->cfs_rq[cpu]->leaf_cfs_rq_list,
			&cpu_rq(cpu)->leaf_cfs_rq_list);
}

static inline void unregister_fair_sched_group(struct task_group *tg, int cpu)
{
	list_del_rcu(&tg->cfs_rq[cpu]->leaf_cfs_rq_list);
}
#else /* !CONFG_FAIR_GROUP_SCHED */
static inline void free_fair_sched_group(struct task_group *tg)
{
}

static inline
int alloc_fair_sched_group(struct task_group *tg, struct task_group *parent)
{
	return 1;
}

static inline void register_fair_sched_group(struct task_group *tg, int cpu)
{
}

static inline void unregister_fair_sched_group(struct task_group *tg, int cpu)
{
}
#endif /* CONFIG_FAIR_GROUP_SCHED */

#ifdef CONFIG_RT_GROUP_SCHED
static void free_rt_sched_group(struct task_group *tg)
{
	int i;

	destroy_rt_bandwidth(&tg->rt_bandwidth);

	for_each_possible_cpu(i) {
		if (tg->rt_rq)
			kfree(tg->rt_rq[i]);
		if (tg->rt_se)
			kfree(tg->rt_se[i]);
	}

	kfree(tg->rt_rq);
	kfree(tg->rt_se);
}

static
int alloc_rt_sched_group(struct task_group *tg, struct task_group *parent)
{
	struct rt_rq *rt_rq;
	struct sched_rt_entity *rt_se;
	struct rq *rq;
	int i;

	tg->rt_rq = kzalloc(sizeof(rt_rq) * nr_cpu_ids, GFP_KERNEL);
	if (!tg->rt_rq)
		goto err;
	tg->rt_se = kzalloc(sizeof(rt_se) * nr_cpu_ids, GFP_KERNEL);
	if (!tg->rt_se)
		goto err;

	init_rt_bandwidth(&tg->rt_bandwidth,
			ktime_to_ns(def_rt_bandwidth.rt_period), 0);

	for_each_possible_cpu(i) {
		rq = cpu_rq(i);

		rt_rq = kzalloc_node(sizeof(struct rt_rq),
				     GFP_KERNEL, cpu_to_node(i));
		if (!rt_rq)
			goto err;

		rt_se = kzalloc_node(sizeof(struct sched_rt_entity),
				     GFP_KERNEL, cpu_to_node(i));
		if (!rt_se)
			goto err;

		init_tg_rt_entry(tg, rt_rq, rt_se, i, 0, parent->rt_se[i]);
	}

	return 1;

 err:
	return 0;
}

static inline void register_rt_sched_group(struct task_group *tg, int cpu)
{
	list_add_rcu(&tg->rt_rq[cpu]->leaf_rt_rq_list,
			&cpu_rq(cpu)->leaf_rt_rq_list);
}

static inline void unregister_rt_sched_group(struct task_group *tg, int cpu)
{
	list_del_rcu(&tg->rt_rq[cpu]->leaf_rt_rq_list);
}
#else /* !CONFIG_RT_GROUP_SCHED */
static inline void free_rt_sched_group(struct task_group *tg)
{
}

static inline
int alloc_rt_sched_group(struct task_group *tg, struct task_group *parent)
{
	return 1;
}

static inline void register_rt_sched_group(struct task_group *tg, int cpu)
{
}

static inline void unregister_rt_sched_group(struct task_group *tg, int cpu)
{
}
#endif /* CONFIG_RT_GROUP_SCHED */

#ifdef CONFIG_GROUP_SCHED
static void free_sched_group(struct task_group *tg)
{
	free_fair_sched_group(tg);
	free_rt_sched_group(tg);
	kfree(tg);
}

/* allocate runqueue etc for a new task group */
struct task_group *sched_create_group(struct task_group *parent)
{
	struct task_group *tg;
	unsigned long flags;
	int i;

	tg = kzalloc(sizeof(*tg), GFP_KERNEL);
	if (!tg)
		return ERR_PTR(-ENOMEM);

	if (!alloc_fair_sched_group(tg, parent))
		goto err;

	if (!alloc_rt_sched_group(tg, parent))
		goto err;

	spin_lock_irqsave(&task_group_lock, flags);
	for_each_possible_cpu(i) {
		register_fair_sched_group(tg, i);
		register_rt_sched_group(tg, i);
	}
	list_add_rcu(&tg->list, &task_groups);

	WARN_ON(!parent); /* root should already exist */

	tg->parent = parent;
	INIT_LIST_HEAD(&tg->children);
	list_add_rcu(&tg->siblings, &parent->children);
	spin_unlock_irqrestore(&task_group_lock, flags);

	return tg;

err:
	free_sched_group(tg);
	return ERR_PTR(-ENOMEM);
}

/* rcu callback to free various structures associated with a task group */
static void free_sched_group_rcu(struct rcu_head *rhp)
{
	/* now it should be safe to free those cfs_rqs */
	free_sched_group(container_of(rhp, struct task_group, rcu));
}

/* Destroy runqueue etc associated with a task group */
void sched_destroy_group(struct task_group *tg)
{
	unsigned long flags;
	int i;

	spin_lock_irqsave(&task_group_lock, flags);
	for_each_possible_cpu(i) {
		unregister_fair_sched_group(tg, i);
		unregister_rt_sched_group(tg, i);
	}
	list_del_rcu(&tg->list);
	list_del_rcu(&tg->siblings);
	spin_unlock_irqrestore(&task_group_lock, flags);

	/* wait for possible concurrent references to cfs_rqs complete */
	call_rcu(&tg->rcu, free_sched_group_rcu);
}

/* change task's runqueue when it moves between groups.
 *	The caller of this function should have put the task in its new group
 *	by now. This function just updates tsk->se.cfs_rq and tsk->se.parent to
 *	reflect its new group.
 */
void sched_move_task(struct task_struct *tsk)
{
	int on_rq, running;
	unsigned long flags;
	struct rq *rq;

	rq = task_rq_lock(tsk, &flags);

	update_rq_clock(rq);

	running = task_current(rq, tsk);
	on_rq = tsk->se.on_rq;

	if (on_rq)
		dequeue_task(rq, tsk, 0);
	if (unlikely(running))
		tsk->sched_class->put_prev_task(rq, tsk);

	set_task_rq(tsk, task_cpu(tsk));

#ifdef CONFIG_FAIR_GROUP_SCHED
	if (tsk->sched_class->moved_group)
		tsk->sched_class->moved_group(tsk);
#endif

	if (unlikely(running))
		tsk->sched_class->set_curr_task(rq);
	if (on_rq)
		enqueue_task(rq, tsk, 0);

	task_rq_unlock(rq, &flags);
}
#endif /* CONFIG_GROUP_SCHED */

#ifdef CONFIG_FAIR_GROUP_SCHED
static void __set_se_shares(struct sched_entity *se, unsigned long shares)
{
	struct cfs_rq *cfs_rq = se->cfs_rq;
	int on_rq;

	on_rq = se->on_rq;
	if (on_rq)
		dequeue_entity(cfs_rq, se, 0);

	se->load.weight = shares;
	se->load.inv_weight = 0;

	if (on_rq)
		enqueue_entity(cfs_rq, se, 0);
}

static void set_se_shares(struct sched_entity *se, unsigned long shares)
{
	struct cfs_rq *cfs_rq = se->cfs_rq;
	struct rq *rq = cfs_rq->rq;
	unsigned long flags;

	spin_lock_irqsave(&rq->lock, flags);
	__set_se_shares(se, shares);
	spin_unlock_irqrestore(&rq->lock, flags);
}

static DEFINE_MUTEX(shares_mutex);

int sched_group_set_shares(struct task_group *tg, unsigned long shares)
{
	int i;
	unsigned long flags;

	/*
	 * We can't change the weight of the root cgroup.
	 */
	if (!tg->se[0])
		return -EINVAL;

	if (shares < MIN_SHARES)
		shares = MIN_SHARES;
	else if (shares > MAX_SHARES)
		shares = MAX_SHARES;

	mutex_lock(&shares_mutex);
	if (tg->shares == shares)
		goto done;

	spin_lock_irqsave(&task_group_lock, flags);
	for_each_possible_cpu(i)
		unregister_fair_sched_group(tg, i);
	list_del_rcu(&tg->siblings);
	spin_unlock_irqrestore(&task_group_lock, flags);

	/* wait for any ongoing reference to this group to finish */
	synchronize_sched();

	/*
	 * Now we are free to modify the group's share on each cpu
	 * w/o tripping rebalance_share or load_balance_fair.
	 */
	tg->shares = shares;
	for_each_possible_cpu(i) {
		/*
		 * force a rebalance
		 */
		cfs_rq_set_shares(tg->cfs_rq[i], 0);
		set_se_shares(tg->se[i], shares);
	}

	/*
	 * Enable load balance activity on this group, by inserting it back on
	 * each cpu's rq->leaf_cfs_rq_list.
	 */
	spin_lock_irqsave(&task_group_lock, flags);
	for_each_possible_cpu(i)
		register_fair_sched_group(tg, i);
	list_add_rcu(&tg->siblings, &tg->parent->children);
	spin_unlock_irqrestore(&task_group_lock, flags);
done:
	mutex_unlock(&shares_mutex);
	return 0;
}

unsigned long sched_group_shares(struct task_group *tg)
{
	return tg->shares;
}
#endif

#ifdef CONFIG_RT_GROUP_SCHED
/*
 * Ensure that the real time constraints are schedulable.
 */
static DEFINE_MUTEX(rt_constraints_mutex);

static unsigned long to_ratio(u64 period, u64 runtime)
{
	if (runtime == RUNTIME_INF)
		return 1ULL << 20;

	return div64_u64(runtime << 20, period);
}

/* Must be called with tasklist_lock held */
static inline int tg_has_rt_tasks(struct task_group *tg)
{
	struct task_struct *g, *p;

	do_each_thread(g, p) {
		if (rt_task(p) && rt_rq_of_se(&p->rt)->tg == tg)
			return 1;
	} while_each_thread(g, p);

	return 0;
}

struct rt_schedulable_data {
	struct task_group *tg;
	u64 rt_period;
	u64 rt_runtime;
};

static int tg_schedulable(struct task_group *tg, void *data)
{
	struct rt_schedulable_data *d = data;
	struct task_group *child;
	unsigned long total, sum = 0;
	u64 period, runtime;

	period = ktime_to_ns(tg->rt_bandwidth.rt_period);
	runtime = tg->rt_bandwidth.rt_runtime;

	if (tg == d->tg) {
		period = d->rt_period;
		runtime = d->rt_runtime;
	}

	/*
	 * Cannot have more runtime than the period.
	 */
	if (runtime > period && runtime != RUNTIME_INF)
		return -EINVAL;

	/*
	 * Ensure we don't starve existing RT tasks.
	 */
	if (rt_bandwidth_enabled() && !runtime && tg_has_rt_tasks(tg))
		return -EBUSY;

	total = to_ratio(period, runtime);

	/*
	 * Nobody can have more than the global setting allows.
	 */
	if (total > to_ratio(global_rt_period(), global_rt_runtime()))
		return -EINVAL;

	/*
	 * The sum of our children's runtime should not exceed our own.
	 */
	list_for_each_entry_rcu(child, &tg->children, siblings) {
		period = ktime_to_ns(child->rt_bandwidth.rt_period);
		runtime = child->rt_bandwidth.rt_runtime;

		if (child == d->tg) {
			period = d->rt_period;
			runtime = d->rt_runtime;
		}

		sum += to_ratio(period, runtime);
	}

	if (sum > total)
		return -EINVAL;

	return 0;
}

static int __rt_schedulable(struct task_group *tg, u64 period, u64 runtime)
{
	struct rt_schedulable_data data = {
		.tg = tg,
		.rt_period = period,
		.rt_runtime = runtime,
	};

	return walk_tg_tree(tg_schedulable, tg_nop, &data);
}

static int tg_set_bandwidth(struct task_group *tg,
		u64 rt_period, u64 rt_runtime)
{
	int i, err = 0;

	mutex_lock(&rt_constraints_mutex);
	read_lock(&tasklist_lock);
	err = __rt_schedulable(tg, rt_period, rt_runtime);
	if (err)
		goto unlock;

	spin_lock_irq(&tg->rt_bandwidth.rt_runtime_lock);
	tg->rt_bandwidth.rt_period = ns_to_ktime(rt_period);
	tg->rt_bandwidth.rt_runtime = rt_runtime;

	for_each_possible_cpu(i) {
		struct rt_rq *rt_rq = tg->rt_rq[i];

		spin_lock(&rt_rq->rt_runtime_lock);
		rt_rq->rt_runtime = rt_runtime;
		spin_unlock(&rt_rq->rt_runtime_lock);
	}
	spin_unlock_irq(&tg->rt_bandwidth.rt_runtime_lock);
 unlock:
	read_unlock(&tasklist_lock);
	mutex_unlock(&rt_constraints_mutex);

	return err;
}

int sched_group_set_rt_runtime(struct task_group *tg, long rt_runtime_us)
{
	u64 rt_runtime, rt_period;

	rt_period = ktime_to_ns(tg->rt_bandwidth.rt_period);
	rt_runtime = (u64)rt_runtime_us * NSEC_PER_USEC;
	if (rt_runtime_us < 0)
		rt_runtime = RUNTIME_INF;

	return tg_set_bandwidth(tg, rt_period, rt_runtime);
}

long sched_group_rt_runtime(struct task_group *tg)
{
	u64 rt_runtime_us;

	if (tg->rt_bandwidth.rt_runtime == RUNTIME_INF)
		return -1;

	rt_runtime_us = tg->rt_bandwidth.rt_runtime;
	do_div(rt_runtime_us, NSEC_PER_USEC);
	return rt_runtime_us;
}

int sched_group_set_rt_period(struct task_group *tg, long rt_period_us)
{
	u64 rt_runtime, rt_period;

	rt_period = (u64)rt_period_us * NSEC_PER_USEC;
	rt_runtime = tg->rt_bandwidth.rt_runtime;

	if (rt_period == 0)
		return -EINVAL;

	return tg_set_bandwidth(tg, rt_period, rt_runtime);
}

long sched_group_rt_period(struct task_group *tg)
{
	u64 rt_period_us;

	rt_period_us = ktime_to_ns(tg->rt_bandwidth.rt_period);
	do_div(rt_period_us, NSEC_PER_USEC);
	return rt_period_us;
}

static int sched_rt_global_constraints(void)
{
	u64 runtime, period;
	int ret = 0;

	if (sysctl_sched_rt_period <= 0)
		return -EINVAL;

	runtime = global_rt_runtime();
	period = global_rt_period();

	/*
	 * Sanity check on the sysctl variables.
	 */
	if (runtime > period && runtime != RUNTIME_INF)
		return -EINVAL;

	mutex_lock(&rt_constraints_mutex);
	read_lock(&tasklist_lock);
	ret = __rt_schedulable(NULL, 0, 0);
	read_unlock(&tasklist_lock);
	mutex_unlock(&rt_constraints_mutex);

	return ret;
}
#else /* !CONFIG_RT_GROUP_SCHED */
static int sched_rt_global_constraints(void)
{
	unsigned long flags;
	int i;

	if (sysctl_sched_rt_period <= 0)
		return -EINVAL;

	spin_lock_irqsave(&def_rt_bandwidth.rt_runtime_lock, flags);
	for_each_possible_cpu(i) {
		struct rt_rq *rt_rq = &cpu_rq(i)->rt;

		spin_lock(&rt_rq->rt_runtime_lock);
		rt_rq->rt_runtime = global_rt_runtime();
		spin_unlock(&rt_rq->rt_runtime_lock);
	}
	spin_unlock_irqrestore(&def_rt_bandwidth.rt_runtime_lock, flags);

	return 0;
}
#endif /* CONFIG_RT_GROUP_SCHED */

int sched_rt_handler(struct ctl_table *table, int write,
		struct file *filp, void __user *buffer, size_t *lenp,
		loff_t *ppos)
{
	int ret;
	int old_period, old_runtime;
	static DEFINE_MUTEX(mutex);

	mutex_lock(&mutex);
	old_period = sysctl_sched_rt_period;
	old_runtime = sysctl_sched_rt_runtime;

	ret = proc_dointvec(table, write, filp, buffer, lenp, ppos);

	if (!ret && write) {
		ret = sched_rt_global_constraints();
		if (ret) {
			sysctl_sched_rt_period = old_period;
			sysctl_sched_rt_runtime = old_runtime;
		} else {
			def_rt_bandwidth.rt_runtime = global_rt_runtime();
			def_rt_bandwidth.rt_period =
				ns_to_ktime(global_rt_period());
		}
	}
	mutex_unlock(&mutex);

	return ret;
}

#ifdef CONFIG_CGROUP_SCHED

/* return corresponding task_group object of a cgroup */
static inline struct task_group *cgroup_tg(struct cgroup *cgrp)
{
	return container_of(cgroup_subsys_state(cgrp, cpu_cgroup_subsys_id),
			    struct task_group, css);
}

static struct cgroup_subsys_state *
cpu_cgroup_create(struct cgroup_subsys *ss, struct cgroup *cgrp)
{
	struct task_group *tg, *parent;

	if (!cgrp->parent) {
		/* This is early initialization for the top cgroup */
		return &init_task_group.css;
	}

	parent = cgroup_tg(cgrp->parent);
	tg = sched_create_group(parent);
	if (IS_ERR(tg))
		return ERR_PTR(-ENOMEM);

	return &tg->css;
}

static void
cpu_cgroup_destroy(struct cgroup_subsys *ss, struct cgroup *cgrp)
{
	struct task_group *tg = cgroup_tg(cgrp);

	sched_destroy_group(tg);
}

static int
cpu_cgroup_can_attach(struct cgroup_subsys *ss, struct cgroup *cgrp,
		      struct task_struct *tsk)
{
#ifdef CONFIG_RT_GROUP_SCHED
	/* Don't accept realtime tasks when there is no way for them to run */
	if (rt_task(tsk) && cgroup_tg(cgrp)->rt_bandwidth.rt_runtime == 0)
		return -EINVAL;
#else
	/* We don't support RT-tasks being in separate groups */
	if (tsk->sched_class != &fair_sched_class)
		return -EINVAL;
#endif

	return 0;
}

static void
cpu_cgroup_attach(struct cgroup_subsys *ss, struct cgroup *cgrp,
			struct cgroup *old_cont, struct task_struct *tsk)
{
	sched_move_task(tsk);
}

#ifdef CONFIG_FAIR_GROUP_SCHED
static int cpu_shares_write_u64(struct cgroup *cgrp, struct cftype *cftype,
				u64 shareval)
{
	return sched_group_set_shares(cgroup_tg(cgrp), shareval);
}

static u64 cpu_shares_read_u64(struct cgroup *cgrp, struct cftype *cft)
{
	struct task_group *tg = cgroup_tg(cgrp);

	return (u64) tg->shares;
}
#endif /* CONFIG_FAIR_GROUP_SCHED */

#ifdef CONFIG_RT_GROUP_SCHED
static int cpu_rt_runtime_write(struct cgroup *cgrp, struct cftype *cft,
				s64 val)
{
	return sched_group_set_rt_runtime(cgroup_tg(cgrp), val);
}

static s64 cpu_rt_runtime_read(struct cgroup *cgrp, struct cftype *cft)
{
	return sched_group_rt_runtime(cgroup_tg(cgrp));
}

static int cpu_rt_period_write_uint(struct cgroup *cgrp, struct cftype *cftype,
		u64 rt_period_us)
{
	return sched_group_set_rt_period(cgroup_tg(cgrp), rt_period_us);
}

static u64 cpu_rt_period_read_uint(struct cgroup *cgrp, struct cftype *cft)
{
	return sched_group_rt_period(cgroup_tg(cgrp));
}
#endif /* CONFIG_RT_GROUP_SCHED */

static struct cftype cpu_files[] = {
#ifdef CONFIG_FAIR_GROUP_SCHED
	{
		.name = "shares",
		.read_u64 = cpu_shares_read_u64,
		.write_u64 = cpu_shares_write_u64,
	},
#endif
#ifdef CONFIG_RT_GROUP_SCHED
	{
		.name = "rt_runtime_us",
		.read_s64 = cpu_rt_runtime_read,
		.write_s64 = cpu_rt_runtime_write,
	},
	{
		.name = "rt_period_us",
		.read_u64 = cpu_rt_period_read_uint,
		.write_u64 = cpu_rt_period_write_uint,
	},
#endif
};

static int cpu_cgroup_populate(struct cgroup_subsys *ss, struct cgroup *cont)
{
	return cgroup_add_files(cont, ss, cpu_files, ARRAY_SIZE(cpu_files));
}

struct cgroup_subsys cpu_cgroup_subsys = {
	.name		= "cpu",
	.create		= cpu_cgroup_create,
	.destroy	= cpu_cgroup_destroy,
	.can_attach	= cpu_cgroup_can_attach,
	.attach		= cpu_cgroup_attach,
	.populate	= cpu_cgroup_populate,
	.subsys_id	= cpu_cgroup_subsys_id,
	.early_init	= 1,
};

#endif	/* CONFIG_CGROUP_SCHED */

#ifdef CONFIG_CGROUP_CPUACCT

/*
 * CPU accounting code for task groups.
 *
 * Based on the work by Paul Menage (menage@google.com) and Balbir Singh
 * (balbir@in.ibm.com).
 */

/* track cpu usage of a group of tasks and its child groups */
struct cpuacct {
	struct cgroup_subsys_state css;
	/* cpuusage holds pointer to a u64-type object on every cpu */
	u64 *cpuusage;
	struct cpuacct *parent;
};

struct cgroup_subsys cpuacct_subsys;

/* return cpu accounting group corresponding to this container */
static inline struct cpuacct *cgroup_ca(struct cgroup *cgrp)
{
	return container_of(cgroup_subsys_state(cgrp, cpuacct_subsys_id),
			    struct cpuacct, css);
}

/* return cpu accounting group to which this task belongs */
static inline struct cpuacct *task_ca(struct task_struct *tsk)
{
	return container_of(task_subsys_state(tsk, cpuacct_subsys_id),
			    struct cpuacct, css);
}

/* create a new cpu accounting group */
static struct cgroup_subsys_state *cpuacct_create(
	struct cgroup_subsys *ss, struct cgroup *cgrp)
{
	struct cpuacct *ca = kzalloc(sizeof(*ca), GFP_KERNEL);

	if (!ca)
		return ERR_PTR(-ENOMEM);

	ca->cpuusage = alloc_percpu(u64);
	if (!ca->cpuusage) {
		kfree(ca);
		return ERR_PTR(-ENOMEM);
	}

	if (cgrp->parent)
		ca->parent = cgroup_ca(cgrp->parent);

	return &ca->css;
}

/* destroy an existing cpu accounting group */
static void
cpuacct_destroy(struct cgroup_subsys *ss, struct cgroup *cgrp)
{
	struct cpuacct *ca = cgroup_ca(cgrp);

	free_percpu(ca->cpuusage);
	kfree(ca);
}

/* return total cpu usage (in nanoseconds) of a group */
static u64 cpuusage_read(struct cgroup *cgrp, struct cftype *cft)
{
	struct cpuacct *ca = cgroup_ca(cgrp);
	u64 totalcpuusage = 0;
	int i;

	for_each_possible_cpu(i) {
		u64 *cpuusage = percpu_ptr(ca->cpuusage, i);

		/*
		 * Take rq->lock to make 64-bit addition safe on 32-bit
		 * platforms.
		 */
		spin_lock_irq(&cpu_rq(i)->lock);
		totalcpuusage += *cpuusage;
		spin_unlock_irq(&cpu_rq(i)->lock);
	}

	return totalcpuusage;
}

static int cpuusage_write(struct cgroup *cgrp, struct cftype *cftype,
								u64 reset)
{
	struct cpuacct *ca = cgroup_ca(cgrp);
	int err = 0;
	int i;

	if (reset) {
		err = -EINVAL;
		goto out;
	}

	for_each_possible_cpu(i) {
		u64 *cpuusage = percpu_ptr(ca->cpuusage, i);

		spin_lock_irq(&cpu_rq(i)->lock);
		*cpuusage = 0;
		spin_unlock_irq(&cpu_rq(i)->lock);
	}
out:
	return err;
}

static struct cftype files[] = {
	{
		.name = "usage",
		.read_u64 = cpuusage_read,
		.write_u64 = cpuusage_write,
	},
};

static int cpuacct_populate(struct cgroup_subsys *ss, struct cgroup *cgrp)
{
	return cgroup_add_files(cgrp, ss, files, ARRAY_SIZE(files));
}

/*
 * charge this task's execution time to its accounting group.
 *
 * called with rq->lock held.
 */
static void cpuacct_charge(struct task_struct *tsk, u64 cputime)
{
	struct cpuacct *ca;
	int cpu;

	if (!cpuacct_subsys.active)
		return;

	cpu = task_cpu(tsk);
	ca = task_ca(tsk);

	for (; ca; ca = ca->parent) {
		u64 *cpuusage = percpu_ptr(ca->cpuusage, cpu);
		*cpuusage += cputime;
	}
}

struct cgroup_subsys cpuacct_subsys = {
	.name = "cpuacct",
	.create = cpuacct_create,
	.destroy = cpuacct_destroy,
	.populate = cpuacct_populate,
	.subsys_id = cpuacct_subsys_id,
};
#endif	/* CONFIG_CGROUP_CPUACCT */<|MERGE_RESOLUTION|>--- conflicted
+++ resolved
@@ -7138,12 +7138,7 @@
 {
 	int group;
 #ifdef CONFIG_SCHED_MC
-<<<<<<< HEAD
-	/* FIXME: Use cpu_coregroup_mask. */
-	*mask = cpu_coregroup_map(cpu);
-=======
 	*mask = *cpu_coregroup_mask(cpu);
->>>>>>> 0290d3f5
 	cpus_and(*mask, *mask, *cpu_map);
 	group = cpumask_first(mask);
 #elif defined(CONFIG_SCHED_SMT)
@@ -7483,14 +7478,9 @@
 		sd = &per_cpu(core_domains, i).sd;
 		SD_INIT(sd, MC);
 		set_domain_attribute(sd, attr);
-<<<<<<< HEAD
-		*sched_domain_span(sd) = cpu_coregroup_map(i);
+		*sched_domain_span(sd) = *cpu_coregroup_mask(i);
 		cpumask_and(sched_domain_span(sd),
 			    sched_domain_span(sd), cpu_map);
-=======
-		sd->span = *cpu_coregroup_mask(i);
-		cpus_and(sd->span, sd->span, *cpu_map);
->>>>>>> 0290d3f5
 		sd->parent = p;
 		p->child = sd;
 		cpu_to_core_group(i, cpu_map, &sd->groups, tmpmask);
@@ -7525,17 +7515,8 @@
 
 #ifdef CONFIG_SCHED_MC
 	/* Set up multi-core groups */
-<<<<<<< HEAD
 	for_each_cpu(i, cpu_map) {
-		/* FIXME: Use cpu_coregroup_mask */
-		*this_core_map = cpu_coregroup_map(i);
-=======
-	for_each_cpu_mask_nr(i, *cpu_map) {
-		SCHED_CPUMASK_VAR(this_core_map, allmasks);
-		SCHED_CPUMASK_VAR(send_covered, allmasks);
-
 		*this_core_map = *cpu_coregroup_mask(i);
->>>>>>> 0290d3f5
 		cpus_and(*this_core_map, *this_core_map, *cpu_map);
 		if (i != cpumask_first(this_core_map))
 			continue;
