--- conflicted
+++ resolved
@@ -4360,7 +4360,6 @@
 	.load_balancer = ATOMIC_INIT(-1),
 };
 
-<<<<<<< HEAD
 #if defined(CONFIG_SCHED_MC) || defined(CONFIG_SCHED_SMT)
 /**
  * lowest_flag_domain - Return lowest sched_domain containing flag.
@@ -4475,12 +4474,11 @@
 	return cpumask_first(nohz.cpu_mask);
 }
 #endif
-=======
+
 int get_nohz_load_balancer(void)
 {
 	return atomic_read(&nohz.load_balancer);
 }
->>>>>>> a3bdc960
 
 /*
  * This routine will try to nominate the ilb (idle load balancing)
