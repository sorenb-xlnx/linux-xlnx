/*
 *  kernel/sched.c
 *
 *  Kernel scheduler and related syscalls
 *
 *  Copyright (C) 1991-2002  Linus Torvalds
 *
 *  1996-12-23  Modified by Dave Grothe to fix bugs in semaphores and
 *		make semaphores SMP safe
 *  1998-11-19	Implemented schedule_timeout() and related stuff
 *		by Andrea Arcangeli
 *  2002-01-04	New ultra-scalable O(1) scheduler by Ingo Molnar:
 *		hybrid priority-list and round-robin design with
 *		an array-switch method of distributing timeslices
 *		and per-CPU runqueues.  Cleanups and useful suggestions
 *		by Davide Libenzi, preemptible kernel bits by Robert Love.
 *  2003-09-03	Interactivity tuning by Con Kolivas.
 *  2004-04-02	Scheduler domains code by Nick Piggin
 *  2007-04-15  Work begun on replacing all interactivity tuning with a
 *              fair scheduling design by Con Kolivas.
 *  2007-05-05  Load balancing (smp-nice) and other improvements
 *              by Peter Williams
 *  2007-05-06  Interactivity improvements to CFS by Mike Galbraith
 *  2007-07-01  Group scheduling enhancements by Srivatsa Vaddagiri
 *  2007-11-29  RT balancing improvements by Steven Rostedt, Gregory Haskins,
 *              Thomas Gleixner, Mike Kravetz
 */

#include <linux/mm.h>
#include <linux/module.h>
#include <linux/nmi.h>
#include <linux/init.h>
#include <linux/uaccess.h>
#include <linux/highmem.h>
#include <linux/smp_lock.h>
#include <asm/mmu_context.h>
#include <linux/interrupt.h>
#include <linux/capability.h>
#include <linux/completion.h>
#include <linux/kernel_stat.h>
#include <linux/debug_locks.h>
#include <linux/security.h>
#include <linux/notifier.h>
#include <linux/profile.h>
#include <linux/freezer.h>
#include <linux/vmalloc.h>
#include <linux/blkdev.h>
#include <linux/delay.h>
#include <linux/pid_namespace.h>
#include <linux/smp.h>
#include <linux/threads.h>
#include <linux/timer.h>
#include <linux/rcupdate.h>
#include <linux/cpu.h>
#include <linux/cpuset.h>
#include <linux/percpu.h>
#include <linux/kthread.h>
#include <linux/proc_fs.h>
#include <linux/seq_file.h>
#include <linux/sysctl.h>
#include <linux/syscalls.h>
#include <linux/times.h>
#include <linux/tsacct_kern.h>
#include <linux/kprobes.h>
#include <linux/delayacct.h>
#include <linux/reciprocal_div.h>
#include <linux/unistd.h>
#include <linux/pagemap.h>
#include <linux/hrtimer.h>
#include <linux/tick.h>
#include <linux/bootmem.h>
#include <linux/debugfs.h>
#include <linux/ctype.h>
#include <linux/ftrace.h>
#include <trace/sched.h>

#include <asm/tlb.h>
#include <asm/irq_regs.h>

#include "sched_cpupri.h"

/*
 * Convert user-nice values [ -20 ... 0 ... 19 ]
 * to static priority [ MAX_RT_PRIO..MAX_PRIO-1 ],
 * and back.
 */
#define NICE_TO_PRIO(nice)	(MAX_RT_PRIO + (nice) + 20)
#define PRIO_TO_NICE(prio)	((prio) - MAX_RT_PRIO - 20)
#define TASK_NICE(p)		PRIO_TO_NICE((p)->static_prio)

/*
 * 'User priority' is the nice value converted to something we
 * can work with better when scaling various scheduler parameters,
 * it's a [ 0 ... 39 ] range.
 */
#define USER_PRIO(p)		((p)-MAX_RT_PRIO)
#define TASK_USER_PRIO(p)	USER_PRIO((p)->static_prio)
#define MAX_USER_PRIO		(USER_PRIO(MAX_PRIO))

/*
 * Helpers for converting nanosecond timing to jiffy resolution
 */
#define NS_TO_JIFFIES(TIME)	((unsigned long)(TIME) / (NSEC_PER_SEC / HZ))

#define NICE_0_LOAD		SCHED_LOAD_SCALE
#define NICE_0_SHIFT		SCHED_LOAD_SHIFT

/*
 * These are the 'tuning knobs' of the scheduler:
 *
 * default timeslice is 100 msecs (used only for SCHED_RR tasks).
 * Timeslices get refilled after they expire.
 */
#define DEF_TIMESLICE		(100 * HZ / 1000)

/*
 * single value that denotes runtime == period, ie unlimited time.
 */
#define RUNTIME_INF	((u64)~0ULL)

DEFINE_TRACE(sched_wait_task);
DEFINE_TRACE(sched_wakeup);
DEFINE_TRACE(sched_wakeup_new);
DEFINE_TRACE(sched_switch);
DEFINE_TRACE(sched_migrate_task);

#ifdef CONFIG_SMP
/*
 * Divide a load by a sched group cpu_power : (load / sg->__cpu_power)
 * Since cpu_power is a 'constant', we can use a reciprocal divide.
 */
static inline u32 sg_div_cpu_power(const struct sched_group *sg, u32 load)
{
	return reciprocal_divide(load, sg->reciprocal_cpu_power);
}

/*
 * Each time a sched group cpu_power is changed,
 * we must compute its reciprocal value
 */
static inline void sg_inc_cpu_power(struct sched_group *sg, u32 val)
{
	sg->__cpu_power += val;
	sg->reciprocal_cpu_power = reciprocal_value(sg->__cpu_power);
}
#endif

static inline int rt_policy(int policy)
{
	if (unlikely(policy == SCHED_FIFO || policy == SCHED_RR))
		return 1;
	return 0;
}

static inline int task_has_rt_policy(struct task_struct *p)
{
	return rt_policy(p->policy);
}

/*
 * This is the priority-queue data structure of the RT scheduling class:
 */
struct rt_prio_array {
	DECLARE_BITMAP(bitmap, MAX_RT_PRIO+1); /* include 1 bit for delimiter */
	struct list_head queue[MAX_RT_PRIO];
};

struct rt_bandwidth {
	/* nests inside the rq lock: */
	spinlock_t		rt_runtime_lock;
	ktime_t			rt_period;
	u64			rt_runtime;
	struct hrtimer		rt_period_timer;
};

static struct rt_bandwidth def_rt_bandwidth;

static int do_sched_rt_period_timer(struct rt_bandwidth *rt_b, int overrun);

static enum hrtimer_restart sched_rt_period_timer(struct hrtimer *timer)
{
	struct rt_bandwidth *rt_b =
		container_of(timer, struct rt_bandwidth, rt_period_timer);
	ktime_t now;
	int overrun;
	int idle = 0;

	for (;;) {
		now = hrtimer_cb_get_time(timer);
		overrun = hrtimer_forward(timer, now, rt_b->rt_period);

		if (!overrun)
			break;

		idle = do_sched_rt_period_timer(rt_b, overrun);
	}

	return idle ? HRTIMER_NORESTART : HRTIMER_RESTART;
}

static
void init_rt_bandwidth(struct rt_bandwidth *rt_b, u64 period, u64 runtime)
{
	rt_b->rt_period = ns_to_ktime(period);
	rt_b->rt_runtime = runtime;

	spin_lock_init(&rt_b->rt_runtime_lock);

	hrtimer_init(&rt_b->rt_period_timer,
			CLOCK_MONOTONIC, HRTIMER_MODE_REL);
	rt_b->rt_period_timer.function = sched_rt_period_timer;
}

static inline int rt_bandwidth_enabled(void)
{
	return sysctl_sched_rt_runtime >= 0;
}

static void start_rt_bandwidth(struct rt_bandwidth *rt_b)
{
	ktime_t now;

	if (rt_bandwidth_enabled() && rt_b->rt_runtime == RUNTIME_INF)
		return;

	if (hrtimer_active(&rt_b->rt_period_timer))
		return;

	spin_lock(&rt_b->rt_runtime_lock);
	for (;;) {
		if (hrtimer_active(&rt_b->rt_period_timer))
			break;

		now = hrtimer_cb_get_time(&rt_b->rt_period_timer);
		hrtimer_forward(&rt_b->rt_period_timer, now, rt_b->rt_period);
		hrtimer_start_expires(&rt_b->rt_period_timer,
				HRTIMER_MODE_ABS);
	}
	spin_unlock(&rt_b->rt_runtime_lock);
}

#ifdef CONFIG_RT_GROUP_SCHED
static void destroy_rt_bandwidth(struct rt_bandwidth *rt_b)
{
	hrtimer_cancel(&rt_b->rt_period_timer);
}
#endif

/*
 * sched_domains_mutex serializes calls to arch_init_sched_domains,
 * detach_destroy_domains and partition_sched_domains.
 */
static DEFINE_MUTEX(sched_domains_mutex);

#ifdef CONFIG_GROUP_SCHED

#include <linux/cgroup.h>

struct cfs_rq;

static LIST_HEAD(task_groups);

/* task group related information */
struct task_group {
#ifdef CONFIG_CGROUP_SCHED
	struct cgroup_subsys_state css;
#endif

#ifdef CONFIG_USER_SCHED
	uid_t uid;
#endif

#ifdef CONFIG_FAIR_GROUP_SCHED
	/* schedulable entities of this group on each cpu */
	struct sched_entity **se;
	/* runqueue "owned" by this group on each cpu */
	struct cfs_rq **cfs_rq;
	unsigned long shares;
#endif

#ifdef CONFIG_RT_GROUP_SCHED
	struct sched_rt_entity **rt_se;
	struct rt_rq **rt_rq;

	struct rt_bandwidth rt_bandwidth;
#endif

	struct rcu_head rcu;
	struct list_head list;

	struct task_group *parent;
	struct list_head siblings;
	struct list_head children;
};

#ifdef CONFIG_USER_SCHED

/* Helper function to pass uid information to create_sched_user() */
void set_tg_uid(struct user_struct *user)
{
	user->tg->uid = user->uid;
}

/*
 * Root task group.
 * 	Every UID task group (including init_task_group aka UID-0) will
 * 	be a child to this group.
 */
struct task_group root_task_group;

#ifdef CONFIG_FAIR_GROUP_SCHED
/* Default task group's sched entity on each cpu */
static DEFINE_PER_CPU(struct sched_entity, init_sched_entity);
/* Default task group's cfs_rq on each cpu */
static DEFINE_PER_CPU(struct cfs_rq, init_cfs_rq) ____cacheline_aligned_in_smp;
#endif /* CONFIG_FAIR_GROUP_SCHED */

#ifdef CONFIG_RT_GROUP_SCHED
static DEFINE_PER_CPU(struct sched_rt_entity, init_sched_rt_entity);
static DEFINE_PER_CPU(struct rt_rq, init_rt_rq) ____cacheline_aligned_in_smp;
#endif /* CONFIG_RT_GROUP_SCHED */
#else /* !CONFIG_USER_SCHED */
#define root_task_group init_task_group
#endif /* CONFIG_USER_SCHED */

/* task_group_lock serializes add/remove of task groups and also changes to
 * a task group's cpu shares.
 */
static DEFINE_SPINLOCK(task_group_lock);

#ifdef CONFIG_FAIR_GROUP_SCHED
#ifdef CONFIG_USER_SCHED
# define INIT_TASK_GROUP_LOAD	(2*NICE_0_LOAD)
#else /* !CONFIG_USER_SCHED */
# define INIT_TASK_GROUP_LOAD	NICE_0_LOAD
#endif /* CONFIG_USER_SCHED */

/*
 * A weight of 0 or 1 can cause arithmetics problems.
 * A weight of a cfs_rq is the sum of weights of which entities
 * are queued on this cfs_rq, so a weight of a entity should not be
 * too large, so as the shares value of a task group.
 * (The default weight is 1024 - so there's no practical
 *  limitation from this.)
 */
#define MIN_SHARES	2
#define MAX_SHARES	(1UL << 18)

static int init_task_group_load = INIT_TASK_GROUP_LOAD;
#endif

/* Default task group.
 *	Every task in system belong to this group at bootup.
 */
struct task_group init_task_group;

/* return group to which a task belongs */
static inline struct task_group *task_group(struct task_struct *p)
{
	struct task_group *tg;

#ifdef CONFIG_USER_SCHED
	tg = p->user->tg;
#elif defined(CONFIG_CGROUP_SCHED)
	tg = container_of(task_subsys_state(p, cpu_cgroup_subsys_id),
				struct task_group, css);
#else
	tg = &init_task_group;
#endif
	return tg;
}

/* Change a task's cfs_rq and parent entity if it moves across CPUs/groups */
static inline void set_task_rq(struct task_struct *p, unsigned int cpu)
{
#ifdef CONFIG_FAIR_GROUP_SCHED
	p->se.cfs_rq = task_group(p)->cfs_rq[cpu];
	p->se.parent = task_group(p)->se[cpu];
#endif

#ifdef CONFIG_RT_GROUP_SCHED
	p->rt.rt_rq  = task_group(p)->rt_rq[cpu];
	p->rt.parent = task_group(p)->rt_se[cpu];
#endif
}

#else

static inline void set_task_rq(struct task_struct *p, unsigned int cpu) { }
static inline struct task_group *task_group(struct task_struct *p)
{
	return NULL;
}

#endif	/* CONFIG_GROUP_SCHED */

/* CFS-related fields in a runqueue */
struct cfs_rq {
	struct load_weight load;
	unsigned long nr_running;

	u64 exec_clock;
	u64 min_vruntime;

	struct rb_root tasks_timeline;
	struct rb_node *rb_leftmost;

	struct list_head tasks;
	struct list_head *balance_iterator;

	/*
	 * 'curr' points to currently running entity on this cfs_rq.
	 * It is set to NULL otherwise (i.e when none are currently running).
	 */
	struct sched_entity *curr, *next, *last;

	unsigned int nr_spread_over;

#ifdef CONFIG_FAIR_GROUP_SCHED
	struct rq *rq;	/* cpu runqueue to which this cfs_rq is attached */

	/*
	 * leaf cfs_rqs are those that hold tasks (lowest schedulable entity in
	 * a hierarchy). Non-leaf lrqs hold other higher schedulable entities
	 * (like users, containers etc.)
	 *
	 * leaf_cfs_rq_list ties together list of leaf cfs_rq's in a cpu. This
	 * list is used during load balance.
	 */
	struct list_head leaf_cfs_rq_list;
	struct task_group *tg;	/* group that "owns" this runqueue */

#ifdef CONFIG_SMP
	/*
	 * the part of load.weight contributed by tasks
	 */
	unsigned long task_weight;

	/*
	 *   h_load = weight * f(tg)
	 *
	 * Where f(tg) is the recursive weight fraction assigned to
	 * this group.
	 */
	unsigned long h_load;

	/*
	 * this cpu's part of tg->shares
	 */
	unsigned long shares;

	/*
	 * load.weight at the time we set shares
	 */
	unsigned long rq_weight;
#endif
#endif
};

/* Real-Time classes' related field in a runqueue: */
struct rt_rq {
	struct rt_prio_array active;
	unsigned long rt_nr_running;
#if defined CONFIG_SMP || defined CONFIG_RT_GROUP_SCHED
	int highest_prio; /* highest queued rt task prio */
#endif
#ifdef CONFIG_SMP
	unsigned long rt_nr_migratory;
	int overloaded;
#endif
	int rt_throttled;
	u64 rt_time;
	u64 rt_runtime;
	/* Nests inside the rq lock: */
	spinlock_t rt_runtime_lock;

#ifdef CONFIG_RT_GROUP_SCHED
	unsigned long rt_nr_boosted;

	struct rq *rq;
	struct list_head leaf_rt_rq_list;
	struct task_group *tg;
	struct sched_rt_entity *rt_se;
#endif
};

#ifdef CONFIG_SMP

/*
 * We add the notion of a root-domain which will be used to define per-domain
 * variables. Each exclusive cpuset essentially defines an island domain by
 * fully partitioning the member cpus from any other cpuset. Whenever a new
 * exclusive cpuset is created, we also create and attach a new root-domain
 * object.
 *
 */
struct root_domain {
	atomic_t refcount;
	cpumask_var_t span;
	cpumask_var_t online;

	/*
	 * The "RT overload" flag: it gets set if a CPU has more than
	 * one runnable RT task.
	 */
	cpumask_var_t rto_mask;
	atomic_t rto_count;
#ifdef CONFIG_SMP
	struct cpupri cpupri;
#endif
};

/*
 * By default the system creates a single root-domain with all cpus as
 * members (mimicking the global state we have today).
 */
static struct root_domain def_root_domain;

#endif

/*
 * This is the main, per-CPU runqueue data structure.
 *
 * Locking rule: those places that want to lock multiple runqueues
 * (such as the load balancing or the thread migration code), lock
 * acquire operations must be ordered by ascending &runqueue.
 */
struct rq {
	/* runqueue lock: */
	spinlock_t lock;

	/*
	 * nr_running and cpu_load should be in the same cacheline because
	 * remote CPUs use both these fields when doing load calculation.
	 */
	unsigned long nr_running;
	#define CPU_LOAD_IDX_MAX 5
	unsigned long cpu_load[CPU_LOAD_IDX_MAX];
	unsigned char idle_at_tick;
#ifdef CONFIG_NO_HZ
	unsigned long last_tick_seen;
	unsigned char in_nohz_recently;
#endif
	/* capture load from *all* tasks on this cpu: */
	struct load_weight load;
	unsigned long nr_load_updates;
	u64 nr_switches;

	struct cfs_rq cfs;
	struct rt_rq rt;

#ifdef CONFIG_FAIR_GROUP_SCHED
	/* list of leaf cfs_rq on this cpu: */
	struct list_head leaf_cfs_rq_list;
#endif
#ifdef CONFIG_RT_GROUP_SCHED
	struct list_head leaf_rt_rq_list;
#endif

	/*
	 * This is part of a global counter where only the total sum
	 * over all CPUs matters. A task can increase this counter on
	 * one CPU and if it got migrated afterwards it may decrease
	 * it on another CPU. Always updated under the runqueue lock:
	 */
	unsigned long nr_uninterruptible;

	struct task_struct *curr, *idle;
	unsigned long next_balance;
	struct mm_struct *prev_mm;

	u64 clock;

	atomic_t nr_iowait;

#ifdef CONFIG_SMP
	struct root_domain *rd;
	struct sched_domain *sd;

	/* For active balancing */
	int active_balance;
	int push_cpu;
	/* cpu of this runqueue: */
	int cpu;
	int online;

	unsigned long avg_load_per_task;

	struct task_struct *migration_thread;
	struct list_head migration_queue;
#endif

#ifdef CONFIG_SCHED_HRTICK
#ifdef CONFIG_SMP
	int hrtick_csd_pending;
	struct call_single_data hrtick_csd;
#endif
	struct hrtimer hrtick_timer;
#endif

#ifdef CONFIG_SCHEDSTATS
	/* latency stats */
	struct sched_info rq_sched_info;

	/* sys_sched_yield() stats */
	unsigned int yld_exp_empty;
	unsigned int yld_act_empty;
	unsigned int yld_both_empty;
	unsigned int yld_count;

	/* schedule() stats */
	unsigned int sched_switch;
	unsigned int sched_count;
	unsigned int sched_goidle;

	/* try_to_wake_up() stats */
	unsigned int ttwu_count;
	unsigned int ttwu_local;

	/* BKL stats */
	unsigned int bkl_count;
#endif
};

static DEFINE_PER_CPU_SHARED_ALIGNED(struct rq, runqueues);

static inline void check_preempt_curr(struct rq *rq, struct task_struct *p, int sync)
{
	rq->curr->sched_class->check_preempt_curr(rq, p, sync);
}

static inline int cpu_of(struct rq *rq)
{
#ifdef CONFIG_SMP
	return rq->cpu;
#else
	return 0;
#endif
}

/*
 * The domain tree (rq->sd) is protected by RCU's quiescent state transition.
 * See detach_destroy_domains: synchronize_sched for details.
 *
 * The domain tree of any CPU may only be accessed from within
 * preempt-disabled sections.
 */
#define for_each_domain(cpu, __sd) \
	for (__sd = rcu_dereference(cpu_rq(cpu)->sd); __sd; __sd = __sd->parent)

#define cpu_rq(cpu)		(&per_cpu(runqueues, (cpu)))
#define this_rq()		(&__get_cpu_var(runqueues))
#define task_rq(p)		cpu_rq(task_cpu(p))
#define cpu_curr(cpu)		(cpu_rq(cpu)->curr)

static inline void update_rq_clock(struct rq *rq)
{
	rq->clock = sched_clock_cpu(cpu_of(rq));
}

/*
 * Tunables that become constants when CONFIG_SCHED_DEBUG is off:
 */
#ifdef CONFIG_SCHED_DEBUG
# define const_debug __read_mostly
#else
# define const_debug static const
#endif

/**
 * runqueue_is_locked
 *
 * Returns true if the current cpu runqueue is locked.
 * This interface allows printk to be called with the runqueue lock
 * held and know whether or not it is OK to wake up the klogd.
 */
int runqueue_is_locked(void)
{
	int cpu = get_cpu();
	struct rq *rq = cpu_rq(cpu);
	int ret;

	ret = spin_is_locked(&rq->lock);
	put_cpu();
	return ret;
}

/*
 * Debugging: various feature bits
 */

#define SCHED_FEAT(name, enabled)	\
	__SCHED_FEAT_##name ,

enum {
#include "sched_features.h"
};

#undef SCHED_FEAT

#define SCHED_FEAT(name, enabled)	\
	(1UL << __SCHED_FEAT_##name) * enabled |

const_debug unsigned int sysctl_sched_features =
#include "sched_features.h"
	0;

#undef SCHED_FEAT

#ifdef CONFIG_SCHED_DEBUG
#define SCHED_FEAT(name, enabled)	\
	#name ,

static __read_mostly char *sched_feat_names[] = {
#include "sched_features.h"
	NULL
};

#undef SCHED_FEAT

static int sched_feat_show(struct seq_file *m, void *v)
{
	int i;

	for (i = 0; sched_feat_names[i]; i++) {
		if (!(sysctl_sched_features & (1UL << i)))
			seq_puts(m, "NO_");
		seq_printf(m, "%s ", sched_feat_names[i]);
	}
	seq_puts(m, "\n");

	return 0;
}

static ssize_t
sched_feat_write(struct file *filp, const char __user *ubuf,
		size_t cnt, loff_t *ppos)
{
	char buf[64];
	char *cmp = buf;
	int neg = 0;
	int i;

	if (cnt > 63)
		cnt = 63;

	if (copy_from_user(&buf, ubuf, cnt))
		return -EFAULT;

	buf[cnt] = 0;

	if (strncmp(buf, "NO_", 3) == 0) {
		neg = 1;
		cmp += 3;
	}

	for (i = 0; sched_feat_names[i]; i++) {
		int len = strlen(sched_feat_names[i]);

		if (strncmp(cmp, sched_feat_names[i], len) == 0) {
			if (neg)
				sysctl_sched_features &= ~(1UL << i);
			else
				sysctl_sched_features |= (1UL << i);
			break;
		}
	}

	if (!sched_feat_names[i])
		return -EINVAL;

	filp->f_pos += cnt;

	return cnt;
}

static int sched_feat_open(struct inode *inode, struct file *filp)
{
	return single_open(filp, sched_feat_show, NULL);
}

static struct file_operations sched_feat_fops = {
	.open		= sched_feat_open,
	.write		= sched_feat_write,
	.read		= seq_read,
	.llseek		= seq_lseek,
	.release	= single_release,
};

static __init int sched_init_debug(void)
{
	debugfs_create_file("sched_features", 0644, NULL, NULL,
			&sched_feat_fops);

	return 0;
}
late_initcall(sched_init_debug);

#endif

#define sched_feat(x) (sysctl_sched_features & (1UL << __SCHED_FEAT_##x))

/*
 * Number of tasks to iterate in a single balance run.
 * Limited because this is done with IRQs disabled.
 */
const_debug unsigned int sysctl_sched_nr_migrate = 32;

/*
 * ratelimit for updating the group shares.
 * default: 0.25ms
 */
unsigned int sysctl_sched_shares_ratelimit = 250000;

/*
 * Inject some fuzzyness into changing the per-cpu group shares
 * this avoids remote rq-locks at the expense of fairness.
 * default: 4
 */
unsigned int sysctl_sched_shares_thresh = 4;

/*
 * period over which we measure -rt task cpu usage in us.
 * default: 1s
 */
unsigned int sysctl_sched_rt_period = 1000000;

static __read_mostly int scheduler_running;

/*
 * part of the period that we allow rt tasks to run in us.
 * default: 0.95s
 */
int sysctl_sched_rt_runtime = 950000;

static inline u64 global_rt_period(void)
{
	return (u64)sysctl_sched_rt_period * NSEC_PER_USEC;
}

static inline u64 global_rt_runtime(void)
{
	if (sysctl_sched_rt_runtime < 0)
		return RUNTIME_INF;

	return (u64)sysctl_sched_rt_runtime * NSEC_PER_USEC;
}

#ifndef prepare_arch_switch
# define prepare_arch_switch(next)	do { } while (0)
#endif
#ifndef finish_arch_switch
# define finish_arch_switch(prev)	do { } while (0)
#endif

static inline int task_current(struct rq *rq, struct task_struct *p)
{
	return rq->curr == p;
}

#ifndef __ARCH_WANT_UNLOCKED_CTXSW
static inline int task_running(struct rq *rq, struct task_struct *p)
{
	return task_current(rq, p);
}

static inline void prepare_lock_switch(struct rq *rq, struct task_struct *next)
{
}

static inline void finish_lock_switch(struct rq *rq, struct task_struct *prev)
{
#ifdef CONFIG_DEBUG_SPINLOCK
	/* this is a valid case when another task releases the spinlock */
	rq->lock.owner = current;
#endif
	/*
	 * If we are tracking spinlock dependencies then we have to
	 * fix up the runqueue lock - which gets 'carried over' from
	 * prev into current:
	 */
	spin_acquire(&rq->lock.dep_map, 0, 0, _THIS_IP_);

	spin_unlock_irq(&rq->lock);
}

#else /* __ARCH_WANT_UNLOCKED_CTXSW */
static inline int task_running(struct rq *rq, struct task_struct *p)
{
#ifdef CONFIG_SMP
	return p->oncpu;
#else
	return task_current(rq, p);
#endif
}

static inline void prepare_lock_switch(struct rq *rq, struct task_struct *next)
{
#ifdef CONFIG_SMP
	/*
	 * We can optimise this out completely for !SMP, because the
	 * SMP rebalancing from interrupt is the only thing that cares
	 * here.
	 */
	next->oncpu = 1;
#endif
#ifdef __ARCH_WANT_INTERRUPTS_ON_CTXSW
	spin_unlock_irq(&rq->lock);
#else
	spin_unlock(&rq->lock);
#endif
}

static inline void finish_lock_switch(struct rq *rq, struct task_struct *prev)
{
#ifdef CONFIG_SMP
	/*
	 * After ->oncpu is cleared, the task can be moved to a different CPU.
	 * We must ensure this doesn't happen until the switch is completely
	 * finished.
	 */
	smp_wmb();
	prev->oncpu = 0;
#endif
#ifndef __ARCH_WANT_INTERRUPTS_ON_CTXSW
	local_irq_enable();
#endif
}
#endif /* __ARCH_WANT_UNLOCKED_CTXSW */

/*
 * __task_rq_lock - lock the runqueue a given task resides on.
 * Must be called interrupts disabled.
 */
static inline struct rq *__task_rq_lock(struct task_struct *p)
	__acquires(rq->lock)
{
	for (;;) {
		struct rq *rq = task_rq(p);
		spin_lock(&rq->lock);
		if (likely(rq == task_rq(p)))
			return rq;
		spin_unlock(&rq->lock);
	}
}

/*
 * task_rq_lock - lock the runqueue a given task resides on and disable
 * interrupts. Note the ordering: we can safely lookup the task_rq without
 * explicitly disabling preemption.
 */
static struct rq *task_rq_lock(struct task_struct *p, unsigned long *flags)
	__acquires(rq->lock)
{
	struct rq *rq;

	for (;;) {
		local_irq_save(*flags);
		rq = task_rq(p);
		spin_lock(&rq->lock);
		if (likely(rq == task_rq(p)))
			return rq;
		spin_unlock_irqrestore(&rq->lock, *flags);
	}
}

void task_rq_unlock_wait(struct task_struct *p)
{
	struct rq *rq = task_rq(p);

	smp_mb(); /* spin-unlock-wait is not a full memory barrier */
	spin_unlock_wait(&rq->lock);
}

static void __task_rq_unlock(struct rq *rq)
	__releases(rq->lock)
{
	spin_unlock(&rq->lock);
}

static inline void task_rq_unlock(struct rq *rq, unsigned long *flags)
	__releases(rq->lock)
{
	spin_unlock_irqrestore(&rq->lock, *flags);
}

/*
 * this_rq_lock - lock this runqueue and disable interrupts.
 */
static struct rq *this_rq_lock(void)
	__acquires(rq->lock)
{
	struct rq *rq;

	local_irq_disable();
	rq = this_rq();
	spin_lock(&rq->lock);

	return rq;
}

#ifdef CONFIG_SCHED_HRTICK
/*
 * Use HR-timers to deliver accurate preemption points.
 *
 * Its all a bit involved since we cannot program an hrt while holding the
 * rq->lock. So what we do is store a state in in rq->hrtick_* and ask for a
 * reschedule event.
 *
 * When we get rescheduled we reprogram the hrtick_timer outside of the
 * rq->lock.
 */

/*
 * Use hrtick when:
 *  - enabled by features
 *  - hrtimer is actually high res
 */
static inline int hrtick_enabled(struct rq *rq)
{
	if (!sched_feat(HRTICK))
		return 0;
	if (!cpu_active(cpu_of(rq)))
		return 0;
	return hrtimer_is_hres_active(&rq->hrtick_timer);
}

static void hrtick_clear(struct rq *rq)
{
	if (hrtimer_active(&rq->hrtick_timer))
		hrtimer_cancel(&rq->hrtick_timer);
}

/*
 * High-resolution timer tick.
 * Runs from hardirq context with interrupts disabled.
 */
static enum hrtimer_restart hrtick(struct hrtimer *timer)
{
	struct rq *rq = container_of(timer, struct rq, hrtick_timer);

	WARN_ON_ONCE(cpu_of(rq) != smp_processor_id());

	spin_lock(&rq->lock);
	update_rq_clock(rq);
	rq->curr->sched_class->task_tick(rq, rq->curr, 1);
	spin_unlock(&rq->lock);

	return HRTIMER_NORESTART;
}

#ifdef CONFIG_SMP
/*
 * called from hardirq (IPI) context
 */
static void __hrtick_start(void *arg)
{
	struct rq *rq = arg;

	spin_lock(&rq->lock);
	hrtimer_restart(&rq->hrtick_timer);
	rq->hrtick_csd_pending = 0;
	spin_unlock(&rq->lock);
}

/*
 * Called to set the hrtick timer state.
 *
 * called with rq->lock held and irqs disabled
 */
static void hrtick_start(struct rq *rq, u64 delay)
{
	struct hrtimer *timer = &rq->hrtick_timer;
	ktime_t time = ktime_add_ns(timer->base->get_time(), delay);

	hrtimer_set_expires(timer, time);

	if (rq == this_rq()) {
		hrtimer_restart(timer);
	} else if (!rq->hrtick_csd_pending) {
		__smp_call_function_single(cpu_of(rq), &rq->hrtick_csd);
		rq->hrtick_csd_pending = 1;
	}
}

static int
hotplug_hrtick(struct notifier_block *nfb, unsigned long action, void *hcpu)
{
	int cpu = (int)(long)hcpu;

	switch (action) {
	case CPU_UP_CANCELED:
	case CPU_UP_CANCELED_FROZEN:
	case CPU_DOWN_PREPARE:
	case CPU_DOWN_PREPARE_FROZEN:
	case CPU_DEAD:
	case CPU_DEAD_FROZEN:
		hrtick_clear(cpu_rq(cpu));
		return NOTIFY_OK;
	}

	return NOTIFY_DONE;
}

static __init void init_hrtick(void)
{
	hotcpu_notifier(hotplug_hrtick, 0);
}
#else
/*
 * Called to set the hrtick timer state.
 *
 * called with rq->lock held and irqs disabled
 */
static void hrtick_start(struct rq *rq, u64 delay)
{
	hrtimer_start(&rq->hrtick_timer, ns_to_ktime(delay), HRTIMER_MODE_REL);
}

static inline void init_hrtick(void)
{
}
#endif /* CONFIG_SMP */

static void init_rq_hrtick(struct rq *rq)
{
#ifdef CONFIG_SMP
	rq->hrtick_csd_pending = 0;

	rq->hrtick_csd.flags = 0;
	rq->hrtick_csd.func = __hrtick_start;
	rq->hrtick_csd.info = rq;
#endif

	hrtimer_init(&rq->hrtick_timer, CLOCK_MONOTONIC, HRTIMER_MODE_REL);
	rq->hrtick_timer.function = hrtick;
}
#else	/* CONFIG_SCHED_HRTICK */
static inline void hrtick_clear(struct rq *rq)
{
}

static inline void init_rq_hrtick(struct rq *rq)
{
}

static inline void init_hrtick(void)
{
}
#endif	/* CONFIG_SCHED_HRTICK */

/*
 * resched_task - mark a task 'to be rescheduled now'.
 *
 * On UP this means the setting of the need_resched flag, on SMP it
 * might also involve a cross-CPU call to trigger the scheduler on
 * the target CPU.
 */
#ifdef CONFIG_SMP

#ifndef tsk_is_polling
#define tsk_is_polling(t) test_tsk_thread_flag(t, TIF_POLLING_NRFLAG)
#endif

static void resched_task(struct task_struct *p)
{
	int cpu;

	assert_spin_locked(&task_rq(p)->lock);

	if (unlikely(test_tsk_thread_flag(p, TIF_NEED_RESCHED)))
		return;

	set_tsk_thread_flag(p, TIF_NEED_RESCHED);

	cpu = task_cpu(p);
	if (cpu == smp_processor_id())
		return;

	/* NEED_RESCHED must be visible before we test polling */
	smp_mb();
	if (!tsk_is_polling(p))
		smp_send_reschedule(cpu);
}

static void resched_cpu(int cpu)
{
	struct rq *rq = cpu_rq(cpu);
	unsigned long flags;

	if (!spin_trylock_irqsave(&rq->lock, flags))
		return;
	resched_task(cpu_curr(cpu));
	spin_unlock_irqrestore(&rq->lock, flags);
}

#ifdef CONFIG_NO_HZ
/*
 * When add_timer_on() enqueues a timer into the timer wheel of an
 * idle CPU then this timer might expire before the next timer event
 * which is scheduled to wake up that CPU. In case of a completely
 * idle system the next event might even be infinite time into the
 * future. wake_up_idle_cpu() ensures that the CPU is woken up and
 * leaves the inner idle loop so the newly added timer is taken into
 * account when the CPU goes back to idle and evaluates the timer
 * wheel for the next timer event.
 */
void wake_up_idle_cpu(int cpu)
{
	struct rq *rq = cpu_rq(cpu);

	if (cpu == smp_processor_id())
		return;

	/*
	 * This is safe, as this function is called with the timer
	 * wheel base lock of (cpu) held. When the CPU is on the way
	 * to idle and has not yet set rq->curr to idle then it will
	 * be serialized on the timer wheel base lock and take the new
	 * timer into account automatically.
	 */
	if (rq->curr != rq->idle)
		return;

	/*
	 * We can set TIF_RESCHED on the idle task of the other CPU
	 * lockless. The worst case is that the other CPU runs the
	 * idle task through an additional NOOP schedule()
	 */
	set_tsk_thread_flag(rq->idle, TIF_NEED_RESCHED);

	/* NEED_RESCHED must be visible before we test polling */
	smp_mb();
	if (!tsk_is_polling(rq->idle))
		smp_send_reschedule(cpu);
}
#endif /* CONFIG_NO_HZ */

#else /* !CONFIG_SMP */
static void resched_task(struct task_struct *p)
{
	assert_spin_locked(&task_rq(p)->lock);
	set_tsk_need_resched(p);
}
#endif /* CONFIG_SMP */

#if BITS_PER_LONG == 32
# define WMULT_CONST	(~0UL)
#else
# define WMULT_CONST	(1UL << 32)
#endif

#define WMULT_SHIFT	32

/*
 * Shift right and round:
 */
#define SRR(x, y) (((x) + (1UL << ((y) - 1))) >> (y))

/*
 * delta *= weight / lw
 */
static unsigned long
calc_delta_mine(unsigned long delta_exec, unsigned long weight,
		struct load_weight *lw)
{
	u64 tmp;

	if (!lw->inv_weight) {
		if (BITS_PER_LONG > 32 && unlikely(lw->weight >= WMULT_CONST))
			lw->inv_weight = 1;
		else
			lw->inv_weight = 1 + (WMULT_CONST-lw->weight/2)
				/ (lw->weight+1);
	}

	tmp = (u64)delta_exec * weight;
	/*
	 * Check whether we'd overflow the 64-bit multiplication:
	 */
	if (unlikely(tmp > WMULT_CONST))
		tmp = SRR(SRR(tmp, WMULT_SHIFT/2) * lw->inv_weight,
			WMULT_SHIFT/2);
	else
		tmp = SRR(tmp * lw->inv_weight, WMULT_SHIFT);

	return (unsigned long)min(tmp, (u64)(unsigned long)LONG_MAX);
}

static inline void update_load_add(struct load_weight *lw, unsigned long inc)
{
	lw->weight += inc;
	lw->inv_weight = 0;
}

static inline void update_load_sub(struct load_weight *lw, unsigned long dec)
{
	lw->weight -= dec;
	lw->inv_weight = 0;
}

/*
 * To aid in avoiding the subversion of "niceness" due to uneven distribution
 * of tasks with abnormal "nice" values across CPUs the contribution that
 * each task makes to its run queue's load is weighted according to its
 * scheduling class and "nice" value. For SCHED_NORMAL tasks this is just a
 * scaled version of the new time slice allocation that they receive on time
 * slice expiry etc.
 */

#define WEIGHT_IDLEPRIO		2
#define WMULT_IDLEPRIO		(1 << 31)

/*
 * Nice levels are multiplicative, with a gentle 10% change for every
 * nice level changed. I.e. when a CPU-bound task goes from nice 0 to
 * nice 1, it will get ~10% less CPU time than another CPU-bound task
 * that remained on nice 0.
 *
 * The "10% effect" is relative and cumulative: from _any_ nice level,
 * if you go up 1 level, it's -10% CPU usage, if you go down 1 level
 * it's +10% CPU usage. (to achieve that we use a multiplier of 1.25.
 * If a task goes up by ~10% and another task goes down by ~10% then
 * the relative distance between them is ~25%.)
 */
static const int prio_to_weight[40] = {
 /* -20 */     88761,     71755,     56483,     46273,     36291,
 /* -15 */     29154,     23254,     18705,     14949,     11916,
 /* -10 */      9548,      7620,      6100,      4904,      3906,
 /*  -5 */      3121,      2501,      1991,      1586,      1277,
 /*   0 */      1024,       820,       655,       526,       423,
 /*   5 */       335,       272,       215,       172,       137,
 /*  10 */       110,        87,        70,        56,        45,
 /*  15 */        36,        29,        23,        18,        15,
};

/*
 * Inverse (2^32/x) values of the prio_to_weight[] array, precalculated.
 *
 * In cases where the weight does not change often, we can use the
 * precalculated inverse to speed up arithmetics by turning divisions
 * into multiplications:
 */
static const u32 prio_to_wmult[40] = {
 /* -20 */     48388,     59856,     76040,     92818,    118348,
 /* -15 */    147320,    184698,    229616,    287308,    360437,
 /* -10 */    449829,    563644,    704093,    875809,   1099582,
 /*  -5 */   1376151,   1717300,   2157191,   2708050,   3363326,
 /*   0 */   4194304,   5237765,   6557202,   8165337,  10153587,
 /*   5 */  12820798,  15790321,  19976592,  24970740,  31350126,
 /*  10 */  39045157,  49367440,  61356676,  76695844,  95443717,
 /*  15 */ 119304647, 148102320, 186737708, 238609294, 286331153,
};

static void activate_task(struct rq *rq, struct task_struct *p, int wakeup);

/*
 * runqueue iterator, to support SMP load-balancing between different
 * scheduling classes, without having to expose their internal data
 * structures to the load-balancing proper:
 */
struct rq_iterator {
	void *arg;
	struct task_struct *(*start)(void *);
	struct task_struct *(*next)(void *);
};

#ifdef CONFIG_SMP
static unsigned long
balance_tasks(struct rq *this_rq, int this_cpu, struct rq *busiest,
	      unsigned long max_load_move, struct sched_domain *sd,
	      enum cpu_idle_type idle, int *all_pinned,
	      int *this_best_prio, struct rq_iterator *iterator);

static int
iter_move_one_task(struct rq *this_rq, int this_cpu, struct rq *busiest,
		   struct sched_domain *sd, enum cpu_idle_type idle,
		   struct rq_iterator *iterator);
#endif

#ifdef CONFIG_CGROUP_CPUACCT
static void cpuacct_charge(struct task_struct *tsk, u64 cputime);
#else
static inline void cpuacct_charge(struct task_struct *tsk, u64 cputime) {}
#endif

static inline void inc_cpu_load(struct rq *rq, unsigned long load)
{
	update_load_add(&rq->load, load);
}

static inline void dec_cpu_load(struct rq *rq, unsigned long load)
{
	update_load_sub(&rq->load, load);
}

#if (defined(CONFIG_SMP) && defined(CONFIG_FAIR_GROUP_SCHED)) || defined(CONFIG_RT_GROUP_SCHED)
typedef int (*tg_visitor)(struct task_group *, void *);

/*
 * Iterate the full tree, calling @down when first entering a node and @up when
 * leaving it for the final time.
 */
static int walk_tg_tree(tg_visitor down, tg_visitor up, void *data)
{
	struct task_group *parent, *child;
	int ret;

	rcu_read_lock();
	parent = &root_task_group;
down:
	ret = (*down)(parent, data);
	if (ret)
		goto out_unlock;
	list_for_each_entry_rcu(child, &parent->children, siblings) {
		parent = child;
		goto down;

up:
		continue;
	}
	ret = (*up)(parent, data);
	if (ret)
		goto out_unlock;

	child = parent;
	parent = parent->parent;
	if (parent)
		goto up;
out_unlock:
	rcu_read_unlock();

	return ret;
}

static int tg_nop(struct task_group *tg, void *data)
{
	return 0;
}
#endif

#ifdef CONFIG_SMP
static unsigned long source_load(int cpu, int type);
static unsigned long target_load(int cpu, int type);
static int task_hot(struct task_struct *p, u64 now, struct sched_domain *sd);

static unsigned long cpu_avg_load_per_task(int cpu)
{
	struct rq *rq = cpu_rq(cpu);
	unsigned long nr_running = ACCESS_ONCE(rq->nr_running);

	if (nr_running)
		rq->avg_load_per_task = rq->load.weight / nr_running;
	else
		rq->avg_load_per_task = 0;

	return rq->avg_load_per_task;
}

#ifdef CONFIG_FAIR_GROUP_SCHED

static void __set_se_shares(struct sched_entity *se, unsigned long shares);

/*
 * Calculate and set the cpu's group shares.
 */
static void
update_group_shares_cpu(struct task_group *tg, int cpu,
			unsigned long sd_shares, unsigned long sd_rq_weight)
{
	unsigned long shares;
	unsigned long rq_weight;

	if (!tg->se[cpu])
		return;

	rq_weight = tg->cfs_rq[cpu]->rq_weight;

	/*
	 *           \Sum shares * rq_weight
	 * shares =  -----------------------
	 *               \Sum rq_weight
	 *
	 */
	shares = (sd_shares * rq_weight) / sd_rq_weight;
	shares = clamp_t(unsigned long, shares, MIN_SHARES, MAX_SHARES);

	if (abs(shares - tg->se[cpu]->load.weight) >
			sysctl_sched_shares_thresh) {
		struct rq *rq = cpu_rq(cpu);
		unsigned long flags;

		spin_lock_irqsave(&rq->lock, flags);
		tg->cfs_rq[cpu]->shares = shares;

		__set_se_shares(tg->se[cpu], shares);
		spin_unlock_irqrestore(&rq->lock, flags);
	}
}

/*
 * Re-compute the task group their per cpu shares over the given domain.
 * This needs to be done in a bottom-up fashion because the rq weight of a
 * parent group depends on the shares of its child groups.
 */
static int tg_shares_up(struct task_group *tg, void *data)
{
	unsigned long weight, rq_weight = 0;
	unsigned long shares = 0;
	struct sched_domain *sd = data;
	int i;

	for_each_cpu(i, sched_domain_span(sd)) {
		/*
		 * If there are currently no tasks on the cpu pretend there
		 * is one of average load so that when a new task gets to
		 * run here it will not get delayed by group starvation.
		 */
		weight = tg->cfs_rq[i]->load.weight;
		if (!weight)
			weight = NICE_0_LOAD;

		tg->cfs_rq[i]->rq_weight = weight;
		rq_weight += weight;
		shares += tg->cfs_rq[i]->shares;
	}

	if ((!shares && rq_weight) || shares > tg->shares)
		shares = tg->shares;

	if (!sd->parent || !(sd->parent->flags & SD_LOAD_BALANCE))
		shares = tg->shares;

	for_each_cpu(i, sched_domain_span(sd))
		update_group_shares_cpu(tg, i, shares, rq_weight);

	return 0;
}

/*
 * Compute the cpu's hierarchical load factor for each task group.
 * This needs to be done in a top-down fashion because the load of a child
 * group is a fraction of its parents load.
 */
static int tg_load_down(struct task_group *tg, void *data)
{
	unsigned long load;
	long cpu = (long)data;

	if (!tg->parent) {
		load = cpu_rq(cpu)->load.weight;
	} else {
		load = tg->parent->cfs_rq[cpu]->h_load;
		load *= tg->cfs_rq[cpu]->shares;
		load /= tg->parent->cfs_rq[cpu]->load.weight + 1;
	}

	tg->cfs_rq[cpu]->h_load = load;

	return 0;
}

static void update_shares(struct sched_domain *sd)
{
	u64 now = cpu_clock(raw_smp_processor_id());
	s64 elapsed = now - sd->last_update;

	if (elapsed >= (s64)(u64)sysctl_sched_shares_ratelimit) {
		sd->last_update = now;
		walk_tg_tree(tg_nop, tg_shares_up, sd);
	}
}

static void update_shares_locked(struct rq *rq, struct sched_domain *sd)
{
	spin_unlock(&rq->lock);
	update_shares(sd);
	spin_lock(&rq->lock);
}

static void update_h_load(long cpu)
{
	walk_tg_tree(tg_load_down, tg_nop, (void *)cpu);
}

#else

static inline void update_shares(struct sched_domain *sd)
{
}

static inline void update_shares_locked(struct rq *rq, struct sched_domain *sd)
{
}

#endif

/*
 * double_lock_balance - lock the busiest runqueue, this_rq is locked already.
 */
static int double_lock_balance(struct rq *this_rq, struct rq *busiest)
	__releases(this_rq->lock)
	__acquires(busiest->lock)
	__acquires(this_rq->lock)
{
	int ret = 0;

	if (unlikely(!irqs_disabled())) {
		/* printk() doesn't work good under rq->lock */
		spin_unlock(&this_rq->lock);
		BUG_ON(1);
	}
	if (unlikely(!spin_trylock(&busiest->lock))) {
		if (busiest < this_rq) {
			spin_unlock(&this_rq->lock);
			spin_lock(&busiest->lock);
			spin_lock_nested(&this_rq->lock, SINGLE_DEPTH_NESTING);
			ret = 1;
		} else
			spin_lock_nested(&busiest->lock, SINGLE_DEPTH_NESTING);
	}
	return ret;
}

static inline void double_unlock_balance(struct rq *this_rq, struct rq *busiest)
	__releases(busiest->lock)
{
	spin_unlock(&busiest->lock);
	lock_set_subclass(&this_rq->lock.dep_map, 0, _RET_IP_);
}
#endif

#ifdef CONFIG_FAIR_GROUP_SCHED
static void cfs_rq_set_shares(struct cfs_rq *cfs_rq, unsigned long shares)
{
#ifdef CONFIG_SMP
	cfs_rq->shares = shares;
#endif
}
#endif

#include "sched_stats.h"
#include "sched_idletask.c"
#include "sched_fair.c"
#include "sched_rt.c"
#ifdef CONFIG_SCHED_DEBUG
# include "sched_debug.c"
#endif

#define sched_class_highest (&rt_sched_class)
#define for_each_class(class) \
   for (class = sched_class_highest; class; class = class->next)

static void inc_nr_running(struct rq *rq)
{
	rq->nr_running++;
}

static void dec_nr_running(struct rq *rq)
{
	rq->nr_running--;
}

static void set_load_weight(struct task_struct *p)
{
	if (task_has_rt_policy(p)) {
		p->se.load.weight = prio_to_weight[0] * 2;
		p->se.load.inv_weight = prio_to_wmult[0] >> 1;
		return;
	}

	/*
	 * SCHED_IDLE tasks get minimal weight:
	 */
	if (p->policy == SCHED_IDLE) {
		p->se.load.weight = WEIGHT_IDLEPRIO;
		p->se.load.inv_weight = WMULT_IDLEPRIO;
		return;
	}

	p->se.load.weight = prio_to_weight[p->static_prio - MAX_RT_PRIO];
	p->se.load.inv_weight = prio_to_wmult[p->static_prio - MAX_RT_PRIO];
}

static void update_avg(u64 *avg, u64 sample)
{
	s64 diff = sample - *avg;
	*avg += diff >> 3;
}

static void enqueue_task(struct rq *rq, struct task_struct *p, int wakeup)
{
	sched_info_queued(p);
	p->sched_class->enqueue_task(rq, p, wakeup);
	p->se.on_rq = 1;
}

static void dequeue_task(struct rq *rq, struct task_struct *p, int sleep)
{
	if (sleep && p->se.last_wakeup) {
		update_avg(&p->se.avg_overlap,
			   p->se.sum_exec_runtime - p->se.last_wakeup);
		p->se.last_wakeup = 0;
	}

	sched_info_dequeued(p);
	p->sched_class->dequeue_task(rq, p, sleep);
	p->se.on_rq = 0;
}

/*
 * __normal_prio - return the priority that is based on the static prio
 */
static inline int __normal_prio(struct task_struct *p)
{
	return p->static_prio;
}

/*
 * Calculate the expected normal priority: i.e. priority
 * without taking RT-inheritance into account. Might be
 * boosted by interactivity modifiers. Changes upon fork,
 * setprio syscalls, and whenever the interactivity
 * estimator recalculates.
 */
static inline int normal_prio(struct task_struct *p)
{
	int prio;

	if (task_has_rt_policy(p))
		prio = MAX_RT_PRIO-1 - p->rt_priority;
	else
		prio = __normal_prio(p);
	return prio;
}

/*
 * Calculate the current priority, i.e. the priority
 * taken into account by the scheduler. This value might
 * be boosted by RT tasks, or might be boosted by
 * interactivity modifiers. Will be RT if the task got
 * RT-boosted. If not then it returns p->normal_prio.
 */
static int effective_prio(struct task_struct *p)
{
	p->normal_prio = normal_prio(p);
	/*
	 * If we are RT tasks or we were boosted to RT priority,
	 * keep the priority unchanged. Otherwise, update priority
	 * to the normal priority:
	 */
	if (!rt_prio(p->prio))
		return p->normal_prio;
	return p->prio;
}

/*
 * activate_task - move a task to the runqueue.
 */
static void activate_task(struct rq *rq, struct task_struct *p, int wakeup)
{
	if (task_contributes_to_load(p))
		rq->nr_uninterruptible--;

	enqueue_task(rq, p, wakeup);
	inc_nr_running(rq);
}

/*
 * deactivate_task - remove a task from the runqueue.
 */
static void deactivate_task(struct rq *rq, struct task_struct *p, int sleep)
{
	if (task_contributes_to_load(p))
		rq->nr_uninterruptible++;

	dequeue_task(rq, p, sleep);
	dec_nr_running(rq);
}

/**
 * task_curr - is this task currently executing on a CPU?
 * @p: the task in question.
 */
inline int task_curr(const struct task_struct *p)
{
	return cpu_curr(task_cpu(p)) == p;
}

static inline void __set_task_cpu(struct task_struct *p, unsigned int cpu)
{
	set_task_rq(p, cpu);
#ifdef CONFIG_SMP
	/*
	 * After ->cpu is set up to a new value, task_rq_lock(p, ...) can be
	 * successfuly executed on another CPU. We must ensure that updates of
	 * per-task data have been completed by this moment.
	 */
	smp_wmb();
	task_thread_info(p)->cpu = cpu;
#endif
}

static inline void check_class_changed(struct rq *rq, struct task_struct *p,
				       const struct sched_class *prev_class,
				       int oldprio, int running)
{
	if (prev_class != p->sched_class) {
		if (prev_class->switched_from)
			prev_class->switched_from(rq, p, running);
		p->sched_class->switched_to(rq, p, running);
	} else
		p->sched_class->prio_changed(rq, p, oldprio, running);
}

#ifdef CONFIG_SMP

/* Used instead of source_load when we know the type == 0 */
static unsigned long weighted_cpuload(const int cpu)
{
	return cpu_rq(cpu)->load.weight;
}

/*
 * Is this task likely cache-hot:
 */
static int
task_hot(struct task_struct *p, u64 now, struct sched_domain *sd)
{
	s64 delta;

	/*
	 * Buddy candidates are cache hot:
	 */
	if (sched_feat(CACHE_HOT_BUDDY) &&
			(&p->se == cfs_rq_of(&p->se)->next ||
			 &p->se == cfs_rq_of(&p->se)->last))
		return 1;

	if (p->sched_class != &fair_sched_class)
		return 0;

	if (sysctl_sched_migration_cost == -1)
		return 1;
	if (sysctl_sched_migration_cost == 0)
		return 0;

	delta = now - p->se.exec_start;

	return delta < (s64)sysctl_sched_migration_cost;
}


void set_task_cpu(struct task_struct *p, unsigned int new_cpu)
{
	int old_cpu = task_cpu(p);
	struct rq *old_rq = cpu_rq(old_cpu), *new_rq = cpu_rq(new_cpu);
	struct cfs_rq *old_cfsrq = task_cfs_rq(p),
		      *new_cfsrq = cpu_cfs_rq(old_cfsrq, new_cpu);
	u64 clock_offset;

	clock_offset = old_rq->clock - new_rq->clock;

	trace_sched_migrate_task(p, task_cpu(p), new_cpu);

#ifdef CONFIG_SCHEDSTATS
	if (p->se.wait_start)
		p->se.wait_start -= clock_offset;
	if (p->se.sleep_start)
		p->se.sleep_start -= clock_offset;
	if (p->se.block_start)
		p->se.block_start -= clock_offset;
	if (old_cpu != new_cpu) {
		schedstat_inc(p, se.nr_migrations);
		if (task_hot(p, old_rq->clock, NULL))
			schedstat_inc(p, se.nr_forced2_migrations);
	}
#endif
	p->se.vruntime -= old_cfsrq->min_vruntime -
					 new_cfsrq->min_vruntime;

	__set_task_cpu(p, new_cpu);
}

struct migration_req {
	struct list_head list;

	struct task_struct *task;
	int dest_cpu;

	struct completion done;
};

/*
 * The task's runqueue lock must be held.
 * Returns true if you have to wait for migration thread.
 */
static int
migrate_task(struct task_struct *p, int dest_cpu, struct migration_req *req)
{
	struct rq *rq = task_rq(p);

	/*
	 * If the task is not on a runqueue (and not running), then
	 * it is sufficient to simply update the task's cpu field.
	 */
	if (!p->se.on_rq && !task_running(rq, p)) {
		set_task_cpu(p, dest_cpu);
		return 0;
	}

	init_completion(&req->done);
	req->task = p;
	req->dest_cpu = dest_cpu;
	list_add(&req->list, &rq->migration_queue);

	return 1;
}

/*
 * wait_task_inactive - wait for a thread to unschedule.
 *
 * If @match_state is nonzero, it's the @p->state value just checked and
 * not expected to change.  If it changes, i.e. @p might have woken up,
 * then return zero.  When we succeed in waiting for @p to be off its CPU,
 * we return a positive number (its total switch count).  If a second call
 * a short while later returns the same number, the caller can be sure that
 * @p has remained unscheduled the whole time.
 *
 * The caller must ensure that the task *will* unschedule sometime soon,
 * else this function might spin for a *long* time. This function can't
 * be called with interrupts off, or it may introduce deadlock with
 * smp_call_function() if an IPI is sent by the same process we are
 * waiting to become inactive.
 */
unsigned long wait_task_inactive(struct task_struct *p, long match_state)
{
	unsigned long flags;
	int running, on_rq;
	unsigned long ncsw;
	struct rq *rq;

	for (;;) {
		/*
		 * We do the initial early heuristics without holding
		 * any task-queue locks at all. We'll only try to get
		 * the runqueue lock when things look like they will
		 * work out!
		 */
		rq = task_rq(p);

		/*
		 * If the task is actively running on another CPU
		 * still, just relax and busy-wait without holding
		 * any locks.
		 *
		 * NOTE! Since we don't hold any locks, it's not
		 * even sure that "rq" stays as the right runqueue!
		 * But we don't care, since "task_running()" will
		 * return false if the runqueue has changed and p
		 * is actually now running somewhere else!
		 */
		while (task_running(rq, p)) {
			if (match_state && unlikely(p->state != match_state))
				return 0;
			cpu_relax();
		}

		/*
		 * Ok, time to look more closely! We need the rq
		 * lock now, to be *sure*. If we're wrong, we'll
		 * just go back and repeat.
		 */
		rq = task_rq_lock(p, &flags);
		trace_sched_wait_task(rq, p);
		running = task_running(rq, p);
		on_rq = p->se.on_rq;
		ncsw = 0;
		if (!match_state || p->state == match_state)
			ncsw = p->nvcsw | LONG_MIN; /* sets MSB */
		task_rq_unlock(rq, &flags);

		/*
		 * If it changed from the expected state, bail out now.
		 */
		if (unlikely(!ncsw))
			break;

		/*
		 * Was it really running after all now that we
		 * checked with the proper locks actually held?
		 *
		 * Oops. Go back and try again..
		 */
		if (unlikely(running)) {
			cpu_relax();
			continue;
		}

		/*
		 * It's not enough that it's not actively running,
		 * it must be off the runqueue _entirely_, and not
		 * preempted!
		 *
		 * So if it wa still runnable (but just not actively
		 * running right now), it's preempted, and we should
		 * yield - it could be a while.
		 */
		if (unlikely(on_rq)) {
			schedule_timeout_uninterruptible(1);
			continue;
		}

		/*
		 * Ahh, all good. It wasn't running, and it wasn't
		 * runnable, which means that it will never become
		 * running in the future either. We're all done!
		 */
		break;
	}

	return ncsw;
}

/***
 * kick_process - kick a running thread to enter/exit the kernel
 * @p: the to-be-kicked thread
 *
 * Cause a process which is running on another CPU to enter
 * kernel-mode, without any delay. (to get signals handled.)
 *
 * NOTE: this function doesnt have to take the runqueue lock,
 * because all it wants to ensure is that the remote task enters
 * the kernel. If the IPI races and the task has been migrated
 * to another CPU then no harm is done and the purpose has been
 * achieved as well.
 */
void kick_process(struct task_struct *p)
{
	int cpu;

	preempt_disable();
	cpu = task_cpu(p);
	if ((cpu != smp_processor_id()) && task_curr(p))
		smp_send_reschedule(cpu);
	preempt_enable();
}

/*
 * Return a low guess at the load of a migration-source cpu weighted
 * according to the scheduling class and "nice" value.
 *
 * We want to under-estimate the load of migration sources, to
 * balance conservatively.
 */
static unsigned long source_load(int cpu, int type)
{
	struct rq *rq = cpu_rq(cpu);
	unsigned long total = weighted_cpuload(cpu);

	if (type == 0 || !sched_feat(LB_BIAS))
		return total;

	return min(rq->cpu_load[type-1], total);
}

/*
 * Return a high guess at the load of a migration-target cpu weighted
 * according to the scheduling class and "nice" value.
 */
static unsigned long target_load(int cpu, int type)
{
	struct rq *rq = cpu_rq(cpu);
	unsigned long total = weighted_cpuload(cpu);

	if (type == 0 || !sched_feat(LB_BIAS))
		return total;

	return max(rq->cpu_load[type-1], total);
}

/*
 * find_idlest_group finds and returns the least busy CPU group within the
 * domain.
 */
static struct sched_group *
find_idlest_group(struct sched_domain *sd, struct task_struct *p, int this_cpu)
{
	struct sched_group *idlest = NULL, *this = NULL, *group = sd->groups;
	unsigned long min_load = ULONG_MAX, this_load = 0;
	int load_idx = sd->forkexec_idx;
	int imbalance = 100 + (sd->imbalance_pct-100)/2;

	do {
		unsigned long load, avg_load;
		int local_group;
		int i;

		/* Skip over this group if it has no CPUs allowed */
		if (!cpumask_intersects(sched_group_cpus(group),
					&p->cpus_allowed))
			continue;

		local_group = cpumask_test_cpu(this_cpu,
					       sched_group_cpus(group));

		/* Tally up the load of all CPUs in the group */
		avg_load = 0;

		for_each_cpu(i, sched_group_cpus(group)) {
			/* Bias balancing toward cpus of our domain */
			if (local_group)
				load = source_load(i, load_idx);
			else
				load = target_load(i, load_idx);

			avg_load += load;
		}

		/* Adjust by relative CPU power of the group */
		avg_load = sg_div_cpu_power(group,
				avg_load * SCHED_LOAD_SCALE);

		if (local_group) {
			this_load = avg_load;
			this = group;
		} else if (avg_load < min_load) {
			min_load = avg_load;
			idlest = group;
		}
	} while (group = group->next, group != sd->groups);

	if (!idlest || 100*this_load < imbalance*min_load)
		return NULL;
	return idlest;
}

/*
 * find_idlest_cpu - find the idlest cpu among the cpus in group.
 */
static int
find_idlest_cpu(struct sched_group *group, struct task_struct *p, int this_cpu)
{
	unsigned long load, min_load = ULONG_MAX;
	int idlest = -1;
	int i;

	/* Traverse only the allowed CPUs */
	for_each_cpu_and(i, sched_group_cpus(group), &p->cpus_allowed) {
		load = weighted_cpuload(i);

		if (load < min_load || (load == min_load && i == this_cpu)) {
			min_load = load;
			idlest = i;
		}
	}

	return idlest;
}

/*
 * sched_balance_self: balance the current task (running on cpu) in domains
 * that have the 'flag' flag set. In practice, this is SD_BALANCE_FORK and
 * SD_BALANCE_EXEC.
 *
 * Balance, ie. select the least loaded group.
 *
 * Returns the target CPU number, or the same CPU if no balancing is needed.
 *
 * preempt must be disabled.
 */
static int sched_balance_self(int cpu, int flag)
{
	struct task_struct *t = current;
	struct sched_domain *tmp, *sd = NULL;

	for_each_domain(cpu, tmp) {
		/*
		 * If power savings logic is enabled for a domain, stop there.
		 */
		if (tmp->flags & SD_POWERSAVINGS_BALANCE)
			break;
		if (tmp->flags & flag)
			sd = tmp;
	}

	if (sd)
		update_shares(sd);

	while (sd) {
		struct sched_group *group;
		int new_cpu, weight;

		if (!(sd->flags & flag)) {
			sd = sd->child;
			continue;
		}

		group = find_idlest_group(sd, t, cpu);
		if (!group) {
			sd = sd->child;
			continue;
		}

		new_cpu = find_idlest_cpu(group, t, cpu);
		if (new_cpu == -1 || new_cpu == cpu) {
			/* Now try balancing at a lower domain level of cpu */
			sd = sd->child;
			continue;
		}

		/* Now try balancing at a lower domain level of new_cpu */
		cpu = new_cpu;
		weight = cpumask_weight(sched_domain_span(sd));
		sd = NULL;
		for_each_domain(cpu, tmp) {
			if (weight <= cpumask_weight(sched_domain_span(tmp)))
				break;
			if (tmp->flags & flag)
				sd = tmp;
		}
		/* while loop will break here if sd == NULL */
	}

	return cpu;
}

#endif /* CONFIG_SMP */

/***
 * try_to_wake_up - wake up a thread
 * @p: the to-be-woken-up thread
 * @state: the mask of task states that can be woken
 * @sync: do a synchronous wakeup?
 *
 * Put it on the run-queue if it's not already there. The "current"
 * thread is always on the run-queue (except when the actual
 * re-schedule is in progress), and as such you're allowed to do
 * the simpler "current->state = TASK_RUNNING" to mark yourself
 * runnable without the overhead of this.
 *
 * returns failure only if the task is already active.
 */
static int try_to_wake_up(struct task_struct *p, unsigned int state, int sync)
{
	int cpu, orig_cpu, this_cpu, success = 0;
	unsigned long flags;
	long old_state;
	struct rq *rq;

	if (!sched_feat(SYNC_WAKEUPS))
		sync = 0;

#ifdef CONFIG_SMP
	if (sched_feat(LB_WAKEUP_UPDATE)) {
		struct sched_domain *sd;

		this_cpu = raw_smp_processor_id();
		cpu = task_cpu(p);

		for_each_domain(this_cpu, sd) {
			if (cpumask_test_cpu(cpu, sched_domain_span(sd))) {
				update_shares(sd);
				break;
			}
		}
	}
#endif

	smp_wmb();
	rq = task_rq_lock(p, &flags);
	old_state = p->state;
	if (!(old_state & state))
		goto out;

	if (p->se.on_rq)
		goto out_running;

	cpu = task_cpu(p);
	orig_cpu = cpu;
	this_cpu = smp_processor_id();

#ifdef CONFIG_SMP
	if (unlikely(task_running(rq, p)))
		goto out_activate;

	cpu = p->sched_class->select_task_rq(p, sync);
	if (cpu != orig_cpu) {
		set_task_cpu(p, cpu);
		task_rq_unlock(rq, &flags);
		/* might preempt at this point */
		rq = task_rq_lock(p, &flags);
		old_state = p->state;
		if (!(old_state & state))
			goto out;
		if (p->se.on_rq)
			goto out_running;

		this_cpu = smp_processor_id();
		cpu = task_cpu(p);
	}

#ifdef CONFIG_SCHEDSTATS
	schedstat_inc(rq, ttwu_count);
	if (cpu == this_cpu)
		schedstat_inc(rq, ttwu_local);
	else {
		struct sched_domain *sd;
		for_each_domain(this_cpu, sd) {
			if (cpumask_test_cpu(cpu, sched_domain_span(sd))) {
				schedstat_inc(sd, ttwu_wake_remote);
				break;
			}
		}
	}
#endif /* CONFIG_SCHEDSTATS */

out_activate:
#endif /* CONFIG_SMP */
	schedstat_inc(p, se.nr_wakeups);
	if (sync)
		schedstat_inc(p, se.nr_wakeups_sync);
	if (orig_cpu != cpu)
		schedstat_inc(p, se.nr_wakeups_migrate);
	if (cpu == this_cpu)
		schedstat_inc(p, se.nr_wakeups_local);
	else
		schedstat_inc(p, se.nr_wakeups_remote);
	update_rq_clock(rq);
	activate_task(rq, p, 1);
	success = 1;

out_running:
	trace_sched_wakeup(rq, p);
	check_preempt_curr(rq, p, sync);

	p->state = TASK_RUNNING;
#ifdef CONFIG_SMP
	if (p->sched_class->task_wake_up)
		p->sched_class->task_wake_up(rq, p);
#endif
out:
	current->se.last_wakeup = current->se.sum_exec_runtime;

	task_rq_unlock(rq, &flags);

	return success;
}

int wake_up_process(struct task_struct *p)
{
	return try_to_wake_up(p, TASK_ALL, 0);
}
EXPORT_SYMBOL(wake_up_process);

int wake_up_state(struct task_struct *p, unsigned int state)
{
	return try_to_wake_up(p, state, 0);
}

/*
 * Perform scheduler related setup for a newly forked process p.
 * p is forked by current.
 *
 * __sched_fork() is basic setup used by init_idle() too:
 */
static void __sched_fork(struct task_struct *p)
{
	p->se.exec_start		= 0;
	p->se.sum_exec_runtime		= 0;
	p->se.prev_sum_exec_runtime	= 0;
	p->se.last_wakeup		= 0;
	p->se.avg_overlap		= 0;

#ifdef CONFIG_SCHEDSTATS
	p->se.wait_start		= 0;
	p->se.sum_sleep_runtime		= 0;
	p->se.sleep_start		= 0;
	p->se.block_start		= 0;
	p->se.sleep_max			= 0;
	p->se.block_max			= 0;
	p->se.exec_max			= 0;
	p->se.slice_max			= 0;
	p->se.wait_max			= 0;
#endif

	INIT_LIST_HEAD(&p->rt.run_list);
	p->se.on_rq = 0;
	INIT_LIST_HEAD(&p->se.group_node);

#ifdef CONFIG_PREEMPT_NOTIFIERS
	INIT_HLIST_HEAD(&p->preempt_notifiers);
#endif

	/*
	 * We mark the process as running here, but have not actually
	 * inserted it onto the runqueue yet. This guarantees that
	 * nobody will actually run it, and a signal or other external
	 * event cannot wake it up and insert it on the runqueue either.
	 */
	p->state = TASK_RUNNING;
}

/*
 * fork()/clone()-time setup:
 */
void sched_fork(struct task_struct *p, int clone_flags)
{
	int cpu = get_cpu();

	__sched_fork(p);

#ifdef CONFIG_SMP
	cpu = sched_balance_self(cpu, SD_BALANCE_FORK);
#endif
	set_task_cpu(p, cpu);

	/*
	 * Make sure we do not leak PI boosting priority to the child:
	 */
	p->prio = current->normal_prio;
	if (!rt_prio(p->prio))
		p->sched_class = &fair_sched_class;

#if defined(CONFIG_SCHEDSTATS) || defined(CONFIG_TASK_DELAY_ACCT)
	if (likely(sched_info_on()))
		memset(&p->sched_info, 0, sizeof(p->sched_info));
#endif
#if defined(CONFIG_SMP) && defined(__ARCH_WANT_UNLOCKED_CTXSW)
	p->oncpu = 0;
#endif
#ifdef CONFIG_PREEMPT
	/* Want to start with kernel preemption disabled. */
	task_thread_info(p)->preempt_count = 1;
#endif
	put_cpu();
}

/*
 * wake_up_new_task - wake up a newly created task for the first time.
 *
 * This function will do some initial scheduler statistics housekeeping
 * that must be done for every newly created context, then puts the task
 * on the runqueue and wakes it.
 */
void wake_up_new_task(struct task_struct *p, unsigned long clone_flags)
{
	unsigned long flags;
	struct rq *rq;

	rq = task_rq_lock(p, &flags);
	BUG_ON(p->state != TASK_RUNNING);
	update_rq_clock(rq);

	p->prio = effective_prio(p);

	if (!p->sched_class->task_new || !current->se.on_rq) {
		activate_task(rq, p, 0);
	} else {
		/*
		 * Let the scheduling class do new task startup
		 * management (if any):
		 */
		p->sched_class->task_new(rq, p);
		inc_nr_running(rq);
	}
	trace_sched_wakeup_new(rq, p);
	check_preempt_curr(rq, p, 0);
#ifdef CONFIG_SMP
	if (p->sched_class->task_wake_up)
		p->sched_class->task_wake_up(rq, p);
#endif
	task_rq_unlock(rq, &flags);
}

#ifdef CONFIG_PREEMPT_NOTIFIERS

/**
 * preempt_notifier_register - tell me when current is being being preempted & rescheduled
 * @notifier: notifier struct to register
 */
void preempt_notifier_register(struct preempt_notifier *notifier)
{
	hlist_add_head(&notifier->link, &current->preempt_notifiers);
}
EXPORT_SYMBOL_GPL(preempt_notifier_register);

/**
 * preempt_notifier_unregister - no longer interested in preemption notifications
 * @notifier: notifier struct to unregister
 *
 * This is safe to call from within a preemption notifier.
 */
void preempt_notifier_unregister(struct preempt_notifier *notifier)
{
	hlist_del(&notifier->link);
}
EXPORT_SYMBOL_GPL(preempt_notifier_unregister);

static void fire_sched_in_preempt_notifiers(struct task_struct *curr)
{
	struct preempt_notifier *notifier;
	struct hlist_node *node;

	hlist_for_each_entry(notifier, node, &curr->preempt_notifiers, link)
		notifier->ops->sched_in(notifier, raw_smp_processor_id());
}

static void
fire_sched_out_preempt_notifiers(struct task_struct *curr,
				 struct task_struct *next)
{
	struct preempt_notifier *notifier;
	struct hlist_node *node;

	hlist_for_each_entry(notifier, node, &curr->preempt_notifiers, link)
		notifier->ops->sched_out(notifier, next);
}

#else /* !CONFIG_PREEMPT_NOTIFIERS */

static void fire_sched_in_preempt_notifiers(struct task_struct *curr)
{
}

static void
fire_sched_out_preempt_notifiers(struct task_struct *curr,
				 struct task_struct *next)
{
}

#endif /* CONFIG_PREEMPT_NOTIFIERS */

/**
 * prepare_task_switch - prepare to switch tasks
 * @rq: the runqueue preparing to switch
 * @prev: the current task that is being switched out
 * @next: the task we are going to switch to.
 *
 * This is called with the rq lock held and interrupts off. It must
 * be paired with a subsequent finish_task_switch after the context
 * switch.
 *
 * prepare_task_switch sets up locking and calls architecture specific
 * hooks.
 */
static inline void
prepare_task_switch(struct rq *rq, struct task_struct *prev,
		    struct task_struct *next)
{
	fire_sched_out_preempt_notifiers(prev, next);
	prepare_lock_switch(rq, next);
	prepare_arch_switch(next);
}

/**
 * finish_task_switch - clean up after a task-switch
 * @rq: runqueue associated with task-switch
 * @prev: the thread we just switched away from.
 *
 * finish_task_switch must be called after the context switch, paired
 * with a prepare_task_switch call before the context switch.
 * finish_task_switch will reconcile locking set up by prepare_task_switch,
 * and do any other architecture-specific cleanup actions.
 *
 * Note that we may have delayed dropping an mm in context_switch(). If
 * so, we finish that here outside of the runqueue lock. (Doing it
 * with the lock held can cause deadlocks; see schedule() for
 * details.)
 */
static void finish_task_switch(struct rq *rq, struct task_struct *prev)
	__releases(rq->lock)
{
	struct mm_struct *mm = rq->prev_mm;
	long prev_state;

	rq->prev_mm = NULL;

	/*
	 * A task struct has one reference for the use as "current".
	 * If a task dies, then it sets TASK_DEAD in tsk->state and calls
	 * schedule one last time. The schedule call will never return, and
	 * the scheduled task must drop that reference.
	 * The test for TASK_DEAD must occur while the runqueue locks are
	 * still held, otherwise prev could be scheduled on another cpu, die
	 * there before we look at prev->state, and then the reference would
	 * be dropped twice.
	 *		Manfred Spraul <manfred@colorfullife.com>
	 */
	prev_state = prev->state;
	finish_arch_switch(prev);
	finish_lock_switch(rq, prev);
#ifdef CONFIG_SMP
	if (current->sched_class->post_schedule)
		current->sched_class->post_schedule(rq);
#endif

	fire_sched_in_preempt_notifiers(current);
	if (mm)
		mmdrop(mm);
	if (unlikely(prev_state == TASK_DEAD)) {
		/*
		 * Remove function-return probe instances associated with this
		 * task and put them back on the free list.
		 */
		kprobe_flush_task(prev);
		put_task_struct(prev);
	}
}

/**
 * schedule_tail - first thing a freshly forked thread must call.
 * @prev: the thread we just switched away from.
 */
asmlinkage void schedule_tail(struct task_struct *prev)
	__releases(rq->lock)
{
	struct rq *rq = this_rq();

	finish_task_switch(rq, prev);
#ifdef __ARCH_WANT_UNLOCKED_CTXSW
	/* In this case, finish_task_switch does not reenable preemption */
	preempt_enable();
#endif
	if (current->set_child_tid)
		put_user(task_pid_vnr(current), current->set_child_tid);
}

/*
 * context_switch - switch to the new MM and the new
 * thread's register state.
 */
static inline void
context_switch(struct rq *rq, struct task_struct *prev,
	       struct task_struct *next)
{
	struct mm_struct *mm, *oldmm;

	prepare_task_switch(rq, prev, next);
	trace_sched_switch(rq, prev, next);
	mm = next->mm;
	oldmm = prev->active_mm;
	/*
	 * For paravirt, this is coupled with an exit in switch_to to
	 * combine the page table reload and the switch backend into
	 * one hypercall.
	 */
	arch_enter_lazy_cpu_mode();

	if (unlikely(!mm)) {
		next->active_mm = oldmm;
		atomic_inc(&oldmm->mm_count);
		enter_lazy_tlb(oldmm, next);
	} else
		switch_mm(oldmm, mm, next);

	if (unlikely(!prev->mm)) {
		prev->active_mm = NULL;
		rq->prev_mm = oldmm;
	}
	/*
	 * Since the runqueue lock will be released by the next
	 * task (which is an invalid locking op but in the case
	 * of the scheduler it's an obvious special-case), so we
	 * do an early lockdep release here:
	 */
#ifndef __ARCH_WANT_UNLOCKED_CTXSW
	spin_release(&rq->lock.dep_map, 1, _THIS_IP_);
#endif

	/* Here we just switch the register state and the stack. */
	switch_to(prev, next, prev);

	barrier();
	/*
	 * this_rq must be evaluated again because prev may have moved
	 * CPUs since it called schedule(), thus the 'rq' on its stack
	 * frame will be invalid.
	 */
	finish_task_switch(this_rq(), prev);
}

/*
 * nr_running, nr_uninterruptible and nr_context_switches:
 *
 * externally visible scheduler statistics: current number of runnable
 * threads, current number of uninterruptible-sleeping threads, total
 * number of context switches performed since bootup.
 */
unsigned long nr_running(void)
{
	unsigned long i, sum = 0;

	for_each_online_cpu(i)
		sum += cpu_rq(i)->nr_running;

	return sum;
}

unsigned long nr_uninterruptible(void)
{
	unsigned long i, sum = 0;

	for_each_possible_cpu(i)
		sum += cpu_rq(i)->nr_uninterruptible;

	/*
	 * Since we read the counters lockless, it might be slightly
	 * inaccurate. Do not allow it to go below zero though:
	 */
	if (unlikely((long)sum < 0))
		sum = 0;

	return sum;
}

unsigned long long nr_context_switches(void)
{
	int i;
	unsigned long long sum = 0;

	for_each_possible_cpu(i)
		sum += cpu_rq(i)->nr_switches;

	return sum;
}

unsigned long nr_iowait(void)
{
	unsigned long i, sum = 0;

	for_each_possible_cpu(i)
		sum += atomic_read(&cpu_rq(i)->nr_iowait);

	return sum;
}

unsigned long nr_active(void)
{
	unsigned long i, running = 0, uninterruptible = 0;

	for_each_online_cpu(i) {
		running += cpu_rq(i)->nr_running;
		uninterruptible += cpu_rq(i)->nr_uninterruptible;
	}

	if (unlikely((long)uninterruptible < 0))
		uninterruptible = 0;

	return running + uninterruptible;
}

/*
 * Update rq->cpu_load[] statistics. This function is usually called every
 * scheduler tick (TICK_NSEC).
 */
static void update_cpu_load(struct rq *this_rq)
{
	unsigned long this_load = this_rq->load.weight;
	int i, scale;

	this_rq->nr_load_updates++;

	/* Update our load: */
	for (i = 0, scale = 1; i < CPU_LOAD_IDX_MAX; i++, scale += scale) {
		unsigned long old_load, new_load;

		/* scale is effectively 1 << i now, and >> i divides by scale */

		old_load = this_rq->cpu_load[i];
		new_load = this_load;
		/*
		 * Round up the averaging division if load is increasing. This
		 * prevents us from getting stuck on 9 if the load is 10, for
		 * example.
		 */
		if (new_load > old_load)
			new_load += scale-1;
		this_rq->cpu_load[i] = (old_load*(scale-1) + new_load) >> i;
	}
}

#ifdef CONFIG_SMP

/*
 * double_rq_lock - safely lock two runqueues
 *
 * Note this does not disable interrupts like task_rq_lock,
 * you need to do so manually before calling.
 */
static void double_rq_lock(struct rq *rq1, struct rq *rq2)
	__acquires(rq1->lock)
	__acquires(rq2->lock)
{
	BUG_ON(!irqs_disabled());
	if (rq1 == rq2) {
		spin_lock(&rq1->lock);
		__acquire(rq2->lock);	/* Fake it out ;) */
	} else {
		if (rq1 < rq2) {
			spin_lock(&rq1->lock);
			spin_lock_nested(&rq2->lock, SINGLE_DEPTH_NESTING);
		} else {
			spin_lock(&rq2->lock);
			spin_lock_nested(&rq1->lock, SINGLE_DEPTH_NESTING);
		}
	}
	update_rq_clock(rq1);
	update_rq_clock(rq2);
}

/*
 * double_rq_unlock - safely unlock two runqueues
 *
 * Note this does not restore interrupts like task_rq_unlock,
 * you need to do so manually after calling.
 */
static void double_rq_unlock(struct rq *rq1, struct rq *rq2)
	__releases(rq1->lock)
	__releases(rq2->lock)
{
	spin_unlock(&rq1->lock);
	if (rq1 != rq2)
		spin_unlock(&rq2->lock);
	else
		__release(rq2->lock);
}

/*
 * If dest_cpu is allowed for this process, migrate the task to it.
 * This is accomplished by forcing the cpu_allowed mask to only
 * allow dest_cpu, which will force the cpu onto dest_cpu. Then
 * the cpu_allowed mask is restored.
 */
static void sched_migrate_task(struct task_struct *p, int dest_cpu)
{
	struct migration_req req;
	unsigned long flags;
	struct rq *rq;

	rq = task_rq_lock(p, &flags);
	if (!cpumask_test_cpu(dest_cpu, &p->cpus_allowed)
	    || unlikely(!cpu_active(dest_cpu)))
		goto out;

	/* force the process onto the specified CPU */
	if (migrate_task(p, dest_cpu, &req)) {
		/* Need to wait for migration thread (might exit: take ref). */
		struct task_struct *mt = rq->migration_thread;

		get_task_struct(mt);
		task_rq_unlock(rq, &flags);
		wake_up_process(mt);
		put_task_struct(mt);
		wait_for_completion(&req.done);

		return;
	}
out:
	task_rq_unlock(rq, &flags);
}

/*
 * sched_exec - execve() is a valuable balancing opportunity, because at
 * this point the task has the smallest effective memory and cache footprint.
 */
void sched_exec(void)
{
	int new_cpu, this_cpu = get_cpu();
	new_cpu = sched_balance_self(this_cpu, SD_BALANCE_EXEC);
	put_cpu();
	if (new_cpu != this_cpu)
		sched_migrate_task(current, new_cpu);
}

/*
 * pull_task - move a task from a remote runqueue to the local runqueue.
 * Both runqueues must be locked.
 */
static void pull_task(struct rq *src_rq, struct task_struct *p,
		      struct rq *this_rq, int this_cpu)
{
	deactivate_task(src_rq, p, 0);
	set_task_cpu(p, this_cpu);
	activate_task(this_rq, p, 0);
	/*
	 * Note that idle threads have a prio of MAX_PRIO, for this test
	 * to be always true for them.
	 */
	check_preempt_curr(this_rq, p, 0);
}

/*
 * can_migrate_task - may task p from runqueue rq be migrated to this_cpu?
 */
static
int can_migrate_task(struct task_struct *p, struct rq *rq, int this_cpu,
		     struct sched_domain *sd, enum cpu_idle_type idle,
		     int *all_pinned)
{
	/*
	 * We do not migrate tasks that are:
	 * 1) running (obviously), or
	 * 2) cannot be migrated to this CPU due to cpus_allowed, or
	 * 3) are cache-hot on their current CPU.
	 */
	if (!cpumask_test_cpu(this_cpu, &p->cpus_allowed)) {
		schedstat_inc(p, se.nr_failed_migrations_affine);
		return 0;
	}
	*all_pinned = 0;

	if (task_running(rq, p)) {
		schedstat_inc(p, se.nr_failed_migrations_running);
		return 0;
	}

	/*
	 * Aggressive migration if:
	 * 1) task is cache cold, or
	 * 2) too many balance attempts have failed.
	 */

	if (!task_hot(p, rq->clock, sd) ||
			sd->nr_balance_failed > sd->cache_nice_tries) {
#ifdef CONFIG_SCHEDSTATS
		if (task_hot(p, rq->clock, sd)) {
			schedstat_inc(sd, lb_hot_gained[idle]);
			schedstat_inc(p, se.nr_forced_migrations);
		}
#endif
		return 1;
	}

	if (task_hot(p, rq->clock, sd)) {
		schedstat_inc(p, se.nr_failed_migrations_hot);
		return 0;
	}
	return 1;
}

static unsigned long
balance_tasks(struct rq *this_rq, int this_cpu, struct rq *busiest,
	      unsigned long max_load_move, struct sched_domain *sd,
	      enum cpu_idle_type idle, int *all_pinned,
	      int *this_best_prio, struct rq_iterator *iterator)
{
	int loops = 0, pulled = 0, pinned = 0;
	struct task_struct *p;
	long rem_load_move = max_load_move;

	if (max_load_move == 0)
		goto out;

	pinned = 1;

	/*
	 * Start the load-balancing iterator:
	 */
	p = iterator->start(iterator->arg);
next:
	if (!p || loops++ > sysctl_sched_nr_migrate)
		goto out;

	if ((p->se.load.weight >> 1) > rem_load_move ||
	    !can_migrate_task(p, busiest, this_cpu, sd, idle, &pinned)) {
		p = iterator->next(iterator->arg);
		goto next;
	}

	pull_task(busiest, p, this_rq, this_cpu);
	pulled++;
	rem_load_move -= p->se.load.weight;

	/*
	 * We only want to steal up to the prescribed amount of weighted load.
	 */
	if (rem_load_move > 0) {
		if (p->prio < *this_best_prio)
			*this_best_prio = p->prio;
		p = iterator->next(iterator->arg);
		goto next;
	}
out:
	/*
	 * Right now, this is one of only two places pull_task() is called,
	 * so we can safely collect pull_task() stats here rather than
	 * inside pull_task().
	 */
	schedstat_add(sd, lb_gained[idle], pulled);

	if (all_pinned)
		*all_pinned = pinned;

	return max_load_move - rem_load_move;
}

/*
 * move_tasks tries to move up to max_load_move weighted load from busiest to
 * this_rq, as part of a balancing operation within domain "sd".
 * Returns 1 if successful and 0 otherwise.
 *
 * Called with both runqueues locked.
 */
static int move_tasks(struct rq *this_rq, int this_cpu, struct rq *busiest,
		      unsigned long max_load_move,
		      struct sched_domain *sd, enum cpu_idle_type idle,
		      int *all_pinned)
{
	const struct sched_class *class = sched_class_highest;
	unsigned long total_load_moved = 0;
	int this_best_prio = this_rq->curr->prio;

	do {
		total_load_moved +=
			class->load_balance(this_rq, this_cpu, busiest,
				max_load_move - total_load_moved,
				sd, idle, all_pinned, &this_best_prio);
		class = class->next;

		if (idle == CPU_NEWLY_IDLE && this_rq->nr_running)
			break;

	} while (class && max_load_move > total_load_moved);

	return total_load_moved > 0;
}

static int
iter_move_one_task(struct rq *this_rq, int this_cpu, struct rq *busiest,
		   struct sched_domain *sd, enum cpu_idle_type idle,
		   struct rq_iterator *iterator)
{
	struct task_struct *p = iterator->start(iterator->arg);
	int pinned = 0;

	while (p) {
		if (can_migrate_task(p, busiest, this_cpu, sd, idle, &pinned)) {
			pull_task(busiest, p, this_rq, this_cpu);
			/*
			 * Right now, this is only the second place pull_task()
			 * is called, so we can safely collect pull_task()
			 * stats here rather than inside pull_task().
			 */
			schedstat_inc(sd, lb_gained[idle]);

			return 1;
		}
		p = iterator->next(iterator->arg);
	}

	return 0;
}

/*
 * move_one_task tries to move exactly one task from busiest to this_rq, as
 * part of active balancing operations within "domain".
 * Returns 1 if successful and 0 otherwise.
 *
 * Called with both runqueues locked.
 */
static int move_one_task(struct rq *this_rq, int this_cpu, struct rq *busiest,
			 struct sched_domain *sd, enum cpu_idle_type idle)
{
	const struct sched_class *class;

	for (class = sched_class_highest; class; class = class->next)
		if (class->move_one_task(this_rq, this_cpu, busiest, sd, idle))
			return 1;

	return 0;
}

/*
 * find_busiest_group finds and returns the busiest CPU group within the
 * domain. It calculates and returns the amount of weighted load which
 * should be moved to restore balance via the imbalance parameter.
 */
static struct sched_group *
find_busiest_group(struct sched_domain *sd, int this_cpu,
		   unsigned long *imbalance, enum cpu_idle_type idle,
		   int *sd_idle, const struct cpumask *cpus, int *balance)
{
	struct sched_group *busiest = NULL, *this = NULL, *group = sd->groups;
	unsigned long max_load, avg_load, total_load, this_load, total_pwr;
	unsigned long max_pull;
	unsigned long busiest_load_per_task, busiest_nr_running;
	unsigned long this_load_per_task, this_nr_running;
	int load_idx, group_imb = 0;
#if defined(CONFIG_SCHED_MC) || defined(CONFIG_SCHED_SMT)
	int power_savings_balance = 1;
	unsigned long leader_nr_running = 0, min_load_per_task = 0;
	unsigned long min_nr_running = ULONG_MAX;
	struct sched_group *group_min = NULL, *group_leader = NULL;
#endif

	max_load = this_load = total_load = total_pwr = 0;
	busiest_load_per_task = busiest_nr_running = 0;
	this_load_per_task = this_nr_running = 0;

	if (idle == CPU_NOT_IDLE)
		load_idx = sd->busy_idx;
	else if (idle == CPU_NEWLY_IDLE)
		load_idx = sd->newidle_idx;
	else
		load_idx = sd->idle_idx;

	do {
		unsigned long load, group_capacity, max_cpu_load, min_cpu_load;
		int local_group;
		int i;
		int __group_imb = 0;
		unsigned int balance_cpu = -1, first_idle_cpu = 0;
		unsigned long sum_nr_running, sum_weighted_load;
		unsigned long sum_avg_load_per_task;
		unsigned long avg_load_per_task;

		local_group = cpumask_test_cpu(this_cpu,
					       sched_group_cpus(group));

		if (local_group)
			balance_cpu = cpumask_first(sched_group_cpus(group));

		/* Tally up the load of all CPUs in the group */
		sum_weighted_load = sum_nr_running = avg_load = 0;
		sum_avg_load_per_task = avg_load_per_task = 0;

		max_cpu_load = 0;
		min_cpu_load = ~0UL;

		for_each_cpu_and(i, sched_group_cpus(group), cpus) {
			struct rq *rq = cpu_rq(i);

			if (*sd_idle && rq->nr_running)
				*sd_idle = 0;

			/* Bias balancing toward cpus of our domain */
			if (local_group) {
				if (idle_cpu(i) && !first_idle_cpu) {
					first_idle_cpu = 1;
					balance_cpu = i;
				}

				load = target_load(i, load_idx);
			} else {
				load = source_load(i, load_idx);
				if (load > max_cpu_load)
					max_cpu_load = load;
				if (min_cpu_load > load)
					min_cpu_load = load;
			}

			avg_load += load;
			sum_nr_running += rq->nr_running;
			sum_weighted_load += weighted_cpuload(i);

			sum_avg_load_per_task += cpu_avg_load_per_task(i);
		}

		/*
		 * First idle cpu or the first cpu(busiest) in this sched group
		 * is eligible for doing load balancing at this and above
		 * domains. In the newly idle case, we will allow all the cpu's
		 * to do the newly idle load balance.
		 */
		if (idle != CPU_NEWLY_IDLE && local_group &&
		    balance_cpu != this_cpu && balance) {
			*balance = 0;
			goto ret;
		}

		total_load += avg_load;
		total_pwr += group->__cpu_power;

		/* Adjust by relative CPU power of the group */
		avg_load = sg_div_cpu_power(group,
				avg_load * SCHED_LOAD_SCALE);


		/*
		 * Consider the group unbalanced when the imbalance is larger
		 * than the average weight of two tasks.
		 *
		 * APZ: with cgroup the avg task weight can vary wildly and
		 *      might not be a suitable number - should we keep a
		 *      normalized nr_running number somewhere that negates
		 *      the hierarchy?
		 */
		avg_load_per_task = sg_div_cpu_power(group,
				sum_avg_load_per_task * SCHED_LOAD_SCALE);

		if ((max_cpu_load - min_cpu_load) > 2*avg_load_per_task)
			__group_imb = 1;

		group_capacity = group->__cpu_power / SCHED_LOAD_SCALE;

		if (local_group) {
			this_load = avg_load;
			this = group;
			this_nr_running = sum_nr_running;
			this_load_per_task = sum_weighted_load;
		} else if (avg_load > max_load &&
			   (sum_nr_running > group_capacity || __group_imb)) {
			max_load = avg_load;
			busiest = group;
			busiest_nr_running = sum_nr_running;
			busiest_load_per_task = sum_weighted_load;
			group_imb = __group_imb;
		}

#if defined(CONFIG_SCHED_MC) || defined(CONFIG_SCHED_SMT)
		/*
		 * Busy processors will not participate in power savings
		 * balance.
		 */
		if (idle == CPU_NOT_IDLE ||
				!(sd->flags & SD_POWERSAVINGS_BALANCE))
			goto group_next;

		/*
		 * If the local group is idle or completely loaded
		 * no need to do power savings balance at this domain
		 */
		if (local_group && (this_nr_running >= group_capacity ||
				    !this_nr_running))
			power_savings_balance = 0;

		/*
		 * If a group is already running at full capacity or idle,
		 * don't include that group in power savings calculations
		 */
		if (!power_savings_balance || sum_nr_running >= group_capacity
		    || !sum_nr_running)
			goto group_next;

		/*
		 * Calculate the group which has the least non-idle load.
		 * This is the group from where we need to pick up the load
		 * for saving power
		 */
		if ((sum_nr_running < min_nr_running) ||
		    (sum_nr_running == min_nr_running &&
		     cpumask_first(sched_group_cpus(group)) <
		     cpumask_first(sched_group_cpus(group_min)))) {
			group_min = group;
			min_nr_running = sum_nr_running;
			min_load_per_task = sum_weighted_load /
						sum_nr_running;
		}

		/*
		 * Calculate the group which is almost near its
		 * capacity but still has some space to pick up some load
		 * from other group and save more power
		 */
		if (sum_nr_running <= group_capacity - 1) {
			if (sum_nr_running > leader_nr_running ||
			    (sum_nr_running == leader_nr_running &&
			     cpumask_first(sched_group_cpus(group)) >
			     cpumask_first(sched_group_cpus(group_leader)))) {
				group_leader = group;
				leader_nr_running = sum_nr_running;
			}
		}
group_next:
#endif
		group = group->next;
	} while (group != sd->groups);

	if (!busiest || this_load >= max_load || busiest_nr_running == 0)
		goto out_balanced;

	avg_load = (SCHED_LOAD_SCALE * total_load) / total_pwr;

	if (this_load >= avg_load ||
			100*max_load <= sd->imbalance_pct*this_load)
		goto out_balanced;

	busiest_load_per_task /= busiest_nr_running;
	if (group_imb)
		busiest_load_per_task = min(busiest_load_per_task, avg_load);

	/*
	 * We're trying to get all the cpus to the average_load, so we don't
	 * want to push ourselves above the average load, nor do we wish to
	 * reduce the max loaded cpu below the average load, as either of these
	 * actions would just result in more rebalancing later, and ping-pong
	 * tasks around. Thus we look for the minimum possible imbalance.
	 * Negative imbalances (*we* are more loaded than anyone else) will
	 * be counted as no imbalance for these purposes -- we can't fix that
	 * by pulling tasks to us. Be careful of negative numbers as they'll
	 * appear as very large values with unsigned longs.
	 */
	if (max_load <= busiest_load_per_task)
		goto out_balanced;

	/*
	 * In the presence of smp nice balancing, certain scenarios can have
	 * max load less than avg load(as we skip the groups at or below
	 * its cpu_power, while calculating max_load..)
	 */
	if (max_load < avg_load) {
		*imbalance = 0;
		goto small_imbalance;
	}

	/* Don't want to pull so many tasks that a group would go idle */
	max_pull = min(max_load - avg_load, max_load - busiest_load_per_task);

	/* How much load to actually move to equalise the imbalance */
	*imbalance = min(max_pull * busiest->__cpu_power,
				(avg_load - this_load) * this->__cpu_power)
			/ SCHED_LOAD_SCALE;

	/*
	 * if *imbalance is less than the average load per runnable task
	 * there is no gaurantee that any tasks will be moved so we'll have
	 * a think about bumping its value to force at least one task to be
	 * moved
	 */
	if (*imbalance < busiest_load_per_task) {
		unsigned long tmp, pwr_now, pwr_move;
		unsigned int imbn;

small_imbalance:
		pwr_move = pwr_now = 0;
		imbn = 2;
		if (this_nr_running) {
			this_load_per_task /= this_nr_running;
			if (busiest_load_per_task > this_load_per_task)
				imbn = 1;
		} else
			this_load_per_task = cpu_avg_load_per_task(this_cpu);

		if (max_load - this_load + busiest_load_per_task >=
					busiest_load_per_task * imbn) {
			*imbalance = busiest_load_per_task;
			return busiest;
		}

		/*
		 * OK, we don't have enough imbalance to justify moving tasks,
		 * however we may be able to increase total CPU power used by
		 * moving them.
		 */

		pwr_now += busiest->__cpu_power *
				min(busiest_load_per_task, max_load);
		pwr_now += this->__cpu_power *
				min(this_load_per_task, this_load);
		pwr_now /= SCHED_LOAD_SCALE;

		/* Amount of load we'd subtract */
		tmp = sg_div_cpu_power(busiest,
				busiest_load_per_task * SCHED_LOAD_SCALE);
		if (max_load > tmp)
			pwr_move += busiest->__cpu_power *
				min(busiest_load_per_task, max_load - tmp);

		/* Amount of load we'd add */
		if (max_load * busiest->__cpu_power <
				busiest_load_per_task * SCHED_LOAD_SCALE)
			tmp = sg_div_cpu_power(this,
					max_load * busiest->__cpu_power);
		else
			tmp = sg_div_cpu_power(this,
				busiest_load_per_task * SCHED_LOAD_SCALE);
		pwr_move += this->__cpu_power *
				min(this_load_per_task, this_load + tmp);
		pwr_move /= SCHED_LOAD_SCALE;

		/* Move if we gain throughput */
		if (pwr_move > pwr_now)
			*imbalance = busiest_load_per_task;
	}

	return busiest;

out_balanced:
#if defined(CONFIG_SCHED_MC) || defined(CONFIG_SCHED_SMT)
	if (idle == CPU_NOT_IDLE || !(sd->flags & SD_POWERSAVINGS_BALANCE))
		goto ret;

	if (this == group_leader && group_leader != group_min) {
		*imbalance = min_load_per_task;
		return group_min;
	}
#endif
ret:
	*imbalance = 0;
	return NULL;
}

/*
 * find_busiest_queue - find the busiest runqueue among the cpus in group.
 */
static struct rq *
find_busiest_queue(struct sched_group *group, enum cpu_idle_type idle,
		   unsigned long imbalance, const struct cpumask *cpus)
{
	struct rq *busiest = NULL, *rq;
	unsigned long max_load = 0;
	int i;

	for_each_cpu(i, sched_group_cpus(group)) {
		unsigned long wl;

		if (!cpumask_test_cpu(i, cpus))
			continue;

		rq = cpu_rq(i);
		wl = weighted_cpuload(i);

		if (rq->nr_running == 1 && wl > imbalance)
			continue;

		if (wl > max_load) {
			max_load = wl;
			busiest = rq;
		}
	}

	return busiest;
}

/*
 * Max backoff if we encounter pinned tasks. Pretty arbitrary value, but
 * so long as it is large enough.
 */
#define MAX_PINNED_INTERVAL	512

/*
 * Check this_cpu to ensure it is balanced within domain. Attempt to move
 * tasks if there is an imbalance.
 */
static int load_balance(int this_cpu, struct rq *this_rq,
			struct sched_domain *sd, enum cpu_idle_type idle,
			int *balance, struct cpumask *cpus)
{
	int ld_moved, all_pinned = 0, active_balance = 0, sd_idle = 0;
	struct sched_group *group;
	unsigned long imbalance;
	struct rq *busiest;
	unsigned long flags;

	cpumask_setall(cpus);

	/*
	 * When power savings policy is enabled for the parent domain, idle
	 * sibling can pick up load irrespective of busy siblings. In this case,
	 * let the state of idle sibling percolate up as CPU_IDLE, instead of
	 * portraying it as CPU_NOT_IDLE.
	 */
	if (idle != CPU_NOT_IDLE && sd->flags & SD_SHARE_CPUPOWER &&
	    !test_sd_parent(sd, SD_POWERSAVINGS_BALANCE))
		sd_idle = 1;

	schedstat_inc(sd, lb_count[idle]);

redo:
	update_shares(sd);
	group = find_busiest_group(sd, this_cpu, &imbalance, idle, &sd_idle,
				   cpus, balance);

	if (*balance == 0)
		goto out_balanced;

	if (!group) {
		schedstat_inc(sd, lb_nobusyg[idle]);
		goto out_balanced;
	}

	busiest = find_busiest_queue(group, idle, imbalance, cpus);
	if (!busiest) {
		schedstat_inc(sd, lb_nobusyq[idle]);
		goto out_balanced;
	}

	BUG_ON(busiest == this_rq);

	schedstat_add(sd, lb_imbalance[idle], imbalance);

	ld_moved = 0;
	if (busiest->nr_running > 1) {
		/*
		 * Attempt to move tasks. If find_busiest_group has found
		 * an imbalance but busiest->nr_running <= 1, the group is
		 * still unbalanced. ld_moved simply stays zero, so it is
		 * correctly treated as an imbalance.
		 */
		local_irq_save(flags);
		double_rq_lock(this_rq, busiest);
		ld_moved = move_tasks(this_rq, this_cpu, busiest,
				      imbalance, sd, idle, &all_pinned);
		double_rq_unlock(this_rq, busiest);
		local_irq_restore(flags);

		/*
		 * some other cpu did the load balance for us.
		 */
		if (ld_moved && this_cpu != smp_processor_id())
			resched_cpu(this_cpu);

		/* All tasks on this runqueue were pinned by CPU affinity */
		if (unlikely(all_pinned)) {
			cpumask_clear_cpu(cpu_of(busiest), cpus);
			if (!cpumask_empty(cpus))
				goto redo;
			goto out_balanced;
		}
	}

	if (!ld_moved) {
		schedstat_inc(sd, lb_failed[idle]);
		sd->nr_balance_failed++;

		if (unlikely(sd->nr_balance_failed > sd->cache_nice_tries+2)) {

			spin_lock_irqsave(&busiest->lock, flags);

			/* don't kick the migration_thread, if the curr
			 * task on busiest cpu can't be moved to this_cpu
			 */
			if (!cpumask_test_cpu(this_cpu,
					      &busiest->curr->cpus_allowed)) {
				spin_unlock_irqrestore(&busiest->lock, flags);
				all_pinned = 1;
				goto out_one_pinned;
			}

			if (!busiest->active_balance) {
				busiest->active_balance = 1;
				busiest->push_cpu = this_cpu;
				active_balance = 1;
			}
			spin_unlock_irqrestore(&busiest->lock, flags);
			if (active_balance)
				wake_up_process(busiest->migration_thread);

			/*
			 * We've kicked active balancing, reset the failure
			 * counter.
			 */
			sd->nr_balance_failed = sd->cache_nice_tries+1;
		}
	} else
		sd->nr_balance_failed = 0;

	if (likely(!active_balance)) {
		/* We were unbalanced, so reset the balancing interval */
		sd->balance_interval = sd->min_interval;
	} else {
		/*
		 * If we've begun active balancing, start to back off. This
		 * case may not be covered by the all_pinned logic if there
		 * is only 1 task on the busy runqueue (because we don't call
		 * move_tasks).
		 */
		if (sd->balance_interval < sd->max_interval)
			sd->balance_interval *= 2;
	}

	if (!ld_moved && !sd_idle && sd->flags & SD_SHARE_CPUPOWER &&
	    !test_sd_parent(sd, SD_POWERSAVINGS_BALANCE))
		ld_moved = -1;

	goto out;

out_balanced:
	schedstat_inc(sd, lb_balanced[idle]);

	sd->nr_balance_failed = 0;

out_one_pinned:
	/* tune up the balancing interval */
	if ((all_pinned && sd->balance_interval < MAX_PINNED_INTERVAL) ||
			(sd->balance_interval < sd->max_interval))
		sd->balance_interval *= 2;

	if (!sd_idle && sd->flags & SD_SHARE_CPUPOWER &&
	    !test_sd_parent(sd, SD_POWERSAVINGS_BALANCE))
		ld_moved = -1;
	else
		ld_moved = 0;
out:
	if (ld_moved)
		update_shares(sd);
	return ld_moved;
}

/*
 * Check this_cpu to ensure it is balanced within domain. Attempt to move
 * tasks if there is an imbalance.
 *
 * Called from schedule when this_rq is about to become idle (CPU_NEWLY_IDLE).
 * this_rq is locked.
 */
static int
load_balance_newidle(int this_cpu, struct rq *this_rq, struct sched_domain *sd,
			struct cpumask *cpus)
{
	struct sched_group *group;
	struct rq *busiest = NULL;
	unsigned long imbalance;
	int ld_moved = 0;
	int sd_idle = 0;
	int all_pinned = 0;

	cpumask_setall(cpus);

	/*
	 * When power savings policy is enabled for the parent domain, idle
	 * sibling can pick up load irrespective of busy siblings. In this case,
	 * let the state of idle sibling percolate up as IDLE, instead of
	 * portraying it as CPU_NOT_IDLE.
	 */
	if (sd->flags & SD_SHARE_CPUPOWER &&
	    !test_sd_parent(sd, SD_POWERSAVINGS_BALANCE))
		sd_idle = 1;

	schedstat_inc(sd, lb_count[CPU_NEWLY_IDLE]);
redo:
	update_shares_locked(this_rq, sd);
	group = find_busiest_group(sd, this_cpu, &imbalance, CPU_NEWLY_IDLE,
				   &sd_idle, cpus, NULL);
	if (!group) {
		schedstat_inc(sd, lb_nobusyg[CPU_NEWLY_IDLE]);
		goto out_balanced;
	}

	busiest = find_busiest_queue(group, CPU_NEWLY_IDLE, imbalance, cpus);
	if (!busiest) {
		schedstat_inc(sd, lb_nobusyq[CPU_NEWLY_IDLE]);
		goto out_balanced;
	}

	BUG_ON(busiest == this_rq);

	schedstat_add(sd, lb_imbalance[CPU_NEWLY_IDLE], imbalance);

	ld_moved = 0;
	if (busiest->nr_running > 1) {
		/* Attempt to move tasks */
		double_lock_balance(this_rq, busiest);
		/* this_rq->clock is already updated */
		update_rq_clock(busiest);
		ld_moved = move_tasks(this_rq, this_cpu, busiest,
					imbalance, sd, CPU_NEWLY_IDLE,
					&all_pinned);
		double_unlock_balance(this_rq, busiest);

		if (unlikely(all_pinned)) {
			cpumask_clear_cpu(cpu_of(busiest), cpus);
			if (!cpumask_empty(cpus))
				goto redo;
		}
	}

	if (!ld_moved) {
		schedstat_inc(sd, lb_failed[CPU_NEWLY_IDLE]);
		if (!sd_idle && sd->flags & SD_SHARE_CPUPOWER &&
		    !test_sd_parent(sd, SD_POWERSAVINGS_BALANCE))
			return -1;
	} else
		sd->nr_balance_failed = 0;

	update_shares_locked(this_rq, sd);
	return ld_moved;

out_balanced:
	schedstat_inc(sd, lb_balanced[CPU_NEWLY_IDLE]);
	if (!sd_idle && sd->flags & SD_SHARE_CPUPOWER &&
	    !test_sd_parent(sd, SD_POWERSAVINGS_BALANCE))
		return -1;
	sd->nr_balance_failed = 0;

	return 0;
}

/*
 * idle_balance is called by schedule() if this_cpu is about to become
 * idle. Attempts to pull tasks from other CPUs.
 */
static void idle_balance(int this_cpu, struct rq *this_rq)
{
	struct sched_domain *sd;
	int pulled_task = 0;
	unsigned long next_balance = jiffies + HZ;
	cpumask_var_t tmpmask;

	if (!alloc_cpumask_var(&tmpmask, GFP_ATOMIC))
		return;

	for_each_domain(this_cpu, sd) {
		unsigned long interval;

		if (!(sd->flags & SD_LOAD_BALANCE))
			continue;

		if (sd->flags & SD_BALANCE_NEWIDLE)
			/* If we've pulled tasks over stop searching: */
			pulled_task = load_balance_newidle(this_cpu, this_rq,
							   sd, tmpmask);

		interval = msecs_to_jiffies(sd->balance_interval);
		if (time_after(next_balance, sd->last_balance + interval))
			next_balance = sd->last_balance + interval;
		if (pulled_task)
			break;
	}
	if (pulled_task || time_after(jiffies, this_rq->next_balance)) {
		/*
		 * We are going idle. next_balance may be set based on
		 * a busy processor. So reset next_balance.
		 */
		this_rq->next_balance = next_balance;
	}
	free_cpumask_var(tmpmask);
}

/*
 * active_load_balance is run by migration threads. It pushes running tasks
 * off the busiest CPU onto idle CPUs. It requires at least 1 task to be
 * running on each physical CPU where possible, and avoids physical /
 * logical imbalances.
 *
 * Called with busiest_rq locked.
 */
static void active_load_balance(struct rq *busiest_rq, int busiest_cpu)
{
	int target_cpu = busiest_rq->push_cpu;
	struct sched_domain *sd;
	struct rq *target_rq;

	/* Is there any task to move? */
	if (busiest_rq->nr_running <= 1)
		return;

	target_rq = cpu_rq(target_cpu);

	/*
	 * This condition is "impossible", if it occurs
	 * we need to fix it. Originally reported by
	 * Bjorn Helgaas on a 128-cpu setup.
	 */
	BUG_ON(busiest_rq == target_rq);

	/* move a task from busiest_rq to target_rq */
	double_lock_balance(busiest_rq, target_rq);
	update_rq_clock(busiest_rq);
	update_rq_clock(target_rq);

	/* Search for an sd spanning us and the target CPU. */
	for_each_domain(target_cpu, sd) {
		if ((sd->flags & SD_LOAD_BALANCE) &&
		    cpumask_test_cpu(busiest_cpu, sched_domain_span(sd)))
				break;
	}

	if (likely(sd)) {
		schedstat_inc(sd, alb_count);

		if (move_one_task(target_rq, target_cpu, busiest_rq,
				  sd, CPU_IDLE))
			schedstat_inc(sd, alb_pushed);
		else
			schedstat_inc(sd, alb_failed);
	}
	double_unlock_balance(busiest_rq, target_rq);
}

#ifdef CONFIG_NO_HZ
static struct {
	atomic_t load_balancer;
	cpumask_var_t cpu_mask;
} nohz ____cacheline_aligned = {
	.load_balancer = ATOMIC_INIT(-1),
};

/*
 * This routine will try to nominate the ilb (idle load balancing)
 * owner among the cpus whose ticks are stopped. ilb owner will do the idle
 * load balancing on behalf of all those cpus. If all the cpus in the system
 * go into this tickless mode, then there will be no ilb owner (as there is
 * no need for one) and all the cpus will sleep till the next wakeup event
 * arrives...
 *
 * For the ilb owner, tick is not stopped. And this tick will be used
 * for idle load balancing. ilb owner will still be part of
 * nohz.cpu_mask..
 *
 * While stopping the tick, this cpu will become the ilb owner if there
 * is no other owner. And will be the owner till that cpu becomes busy
 * or if all cpus in the system stop their ticks at which point
 * there is no need for ilb owner.
 *
 * When the ilb owner becomes busy, it nominates another owner, during the
 * next busy scheduler_tick()
 */
int select_nohz_load_balancer(int stop_tick)
{
	int cpu = smp_processor_id();

	if (stop_tick) {
		cpumask_set_cpu(cpu, nohz.cpu_mask);
		cpu_rq(cpu)->in_nohz_recently = 1;

		/*
		 * If we are going offline and still the leader, give up!
		 */
		if (!cpu_active(cpu) &&
		    atomic_read(&nohz.load_balancer) == cpu) {
			if (atomic_cmpxchg(&nohz.load_balancer, cpu, -1) != cpu)
				BUG();
			return 0;
		}

		/* time for ilb owner also to sleep */
		if (cpumask_weight(nohz.cpu_mask) == num_online_cpus()) {
			if (atomic_read(&nohz.load_balancer) == cpu)
				atomic_set(&nohz.load_balancer, -1);
			return 0;
		}

		if (atomic_read(&nohz.load_balancer) == -1) {
			/* make me the ilb owner */
			if (atomic_cmpxchg(&nohz.load_balancer, -1, cpu) == -1)
				return 1;
		} else if (atomic_read(&nohz.load_balancer) == cpu)
			return 1;
	} else {
		if (!cpumask_test_cpu(cpu, nohz.cpu_mask))
			return 0;

		cpumask_clear_cpu(cpu, nohz.cpu_mask);

		if (atomic_read(&nohz.load_balancer) == cpu)
			if (atomic_cmpxchg(&nohz.load_balancer, cpu, -1) != cpu)
				BUG();
	}
	return 0;
}
#endif

static DEFINE_SPINLOCK(balancing);

/*
 * It checks each scheduling domain to see if it is due to be balanced,
 * and initiates a balancing operation if so.
 *
 * Balancing parameters are set up in arch_init_sched_domains.
 */
static void rebalance_domains(int cpu, enum cpu_idle_type idle)
{
	int balance = 1;
	struct rq *rq = cpu_rq(cpu);
	unsigned long interval;
	struct sched_domain *sd;
	/* Earliest time when we have to do rebalance again */
	unsigned long next_balance = jiffies + 60*HZ;
	int update_next_balance = 0;
	int need_serialize;
	cpumask_var_t tmp;

	/* Fails alloc?  Rebalancing probably not a priority right now. */
	if (!alloc_cpumask_var(&tmp, GFP_ATOMIC))
		return;

	for_each_domain(cpu, sd) {
		if (!(sd->flags & SD_LOAD_BALANCE))
			continue;

		interval = sd->balance_interval;
		if (idle != CPU_IDLE)
			interval *= sd->busy_factor;

		/* scale ms to jiffies */
		interval = msecs_to_jiffies(interval);
		if (unlikely(!interval))
			interval = 1;
		if (interval > HZ*NR_CPUS/10)
			interval = HZ*NR_CPUS/10;

		need_serialize = sd->flags & SD_SERIALIZE;

		if (need_serialize) {
			if (!spin_trylock(&balancing))
				goto out;
		}

		if (time_after_eq(jiffies, sd->last_balance + interval)) {
			if (load_balance(cpu, rq, sd, idle, &balance, tmp)) {
				/*
				 * We've pulled tasks over so either we're no
				 * longer idle, or one of our SMT siblings is
				 * not idle.
				 */
				idle = CPU_NOT_IDLE;
			}
			sd->last_balance = jiffies;
		}
		if (need_serialize)
			spin_unlock(&balancing);
out:
		if (time_after(next_balance, sd->last_balance + interval)) {
			next_balance = sd->last_balance + interval;
			update_next_balance = 1;
		}

		/*
		 * Stop the load balance at this level. There is another
		 * CPU in our sched group which is doing load balancing more
		 * actively.
		 */
		if (!balance)
			break;
	}

	/*
	 * next_balance will be updated only when there is a need.
	 * When the cpu is attached to null domain for ex, it will not be
	 * updated.
	 */
	if (likely(update_next_balance))
		rq->next_balance = next_balance;

	free_cpumask_var(tmp);
}

/*
 * run_rebalance_domains is triggered when needed from the scheduler tick.
 * In CONFIG_NO_HZ case, the idle load balance owner will do the
 * rebalancing for all the cpus for whom scheduler ticks are stopped.
 */
static void run_rebalance_domains(struct softirq_action *h)
{
	int this_cpu = smp_processor_id();
	struct rq *this_rq = cpu_rq(this_cpu);
	enum cpu_idle_type idle = this_rq->idle_at_tick ?
						CPU_IDLE : CPU_NOT_IDLE;

	rebalance_domains(this_cpu, idle);

#ifdef CONFIG_NO_HZ
	/*
	 * If this cpu is the owner for idle load balancing, then do the
	 * balancing on behalf of the other idle cpus whose ticks are
	 * stopped.
	 */
	if (this_rq->idle_at_tick &&
	    atomic_read(&nohz.load_balancer) == this_cpu) {
		struct rq *rq;
		int balance_cpu;

		for_each_cpu(balance_cpu, nohz.cpu_mask) {
			if (balance_cpu == this_cpu)
				continue;

			/*
			 * If this cpu gets work to do, stop the load balancing
			 * work being done for other cpus. Next load
			 * balancing owner will pick it up.
			 */
			if (need_resched())
				break;

			rebalance_domains(balance_cpu, CPU_IDLE);

			rq = cpu_rq(balance_cpu);
			if (time_after(this_rq->next_balance, rq->next_balance))
				this_rq->next_balance = rq->next_balance;
		}
	}
#endif
}

/*
 * Trigger the SCHED_SOFTIRQ if it is time to do periodic load balancing.
 *
 * In case of CONFIG_NO_HZ, this is the place where we nominate a new
 * idle load balancing owner or decide to stop the periodic load balancing,
 * if the whole system is idle.
 */
static inline void trigger_load_balance(struct rq *rq, int cpu)
{
#ifdef CONFIG_NO_HZ
	/*
	 * If we were in the nohz mode recently and busy at the current
	 * scheduler tick, then check if we need to nominate new idle
	 * load balancer.
	 */
	if (rq->in_nohz_recently && !rq->idle_at_tick) {
		rq->in_nohz_recently = 0;

		if (atomic_read(&nohz.load_balancer) == cpu) {
			cpumask_clear_cpu(cpu, nohz.cpu_mask);
			atomic_set(&nohz.load_balancer, -1);
		}

		if (atomic_read(&nohz.load_balancer) == -1) {
			/*
			 * simple selection for now: Nominate the
			 * first cpu in the nohz list to be the next
			 * ilb owner.
			 *
			 * TBD: Traverse the sched domains and nominate
			 * the nearest cpu in the nohz.cpu_mask.
			 */
			int ilb = cpumask_first(nohz.cpu_mask);

			if (ilb < nr_cpu_ids)
				resched_cpu(ilb);
		}
	}

	/*
	 * If this cpu is idle and doing idle load balancing for all the
	 * cpus with ticks stopped, is it time for that to stop?
	 */
	if (rq->idle_at_tick && atomic_read(&nohz.load_balancer) == cpu &&
	    cpumask_weight(nohz.cpu_mask) == num_online_cpus()) {
		resched_cpu(cpu);
		return;
	}

	/*
	 * If this cpu is idle and the idle load balancing is done by
	 * someone else, then no need raise the SCHED_SOFTIRQ
	 */
	if (rq->idle_at_tick && atomic_read(&nohz.load_balancer) != cpu &&
	    cpumask_test_cpu(cpu, nohz.cpu_mask))
		return;
#endif
	if (time_after_eq(jiffies, rq->next_balance))
		raise_softirq(SCHED_SOFTIRQ);
}

#else	/* CONFIG_SMP */

/*
 * on UP we do not need to balance between CPUs:
 */
static inline void idle_balance(int cpu, struct rq *rq)
{
}

#endif

DEFINE_PER_CPU(struct kernel_stat, kstat);

EXPORT_PER_CPU_SYMBOL(kstat);

/*
 * Return any ns on the sched_clock that have not yet been banked in
 * @p in case that task is currently running.
 */
unsigned long long task_delta_exec(struct task_struct *p)
{
	unsigned long flags;
	struct rq *rq;
	u64 ns = 0;

	rq = task_rq_lock(p, &flags);

	if (task_current(rq, p)) {
		u64 delta_exec;

		update_rq_clock(rq);
		delta_exec = rq->clock - p->se.exec_start;
		if ((s64)delta_exec > 0)
			ns = delta_exec;
	}

	task_rq_unlock(rq, &flags);

	return ns;
}

/*
 * Account user cpu time to a process.
 * @p: the process that the cpu time gets accounted to
 * @cputime: the cpu time spent in user space since the last update
 */
void account_user_time(struct task_struct *p, cputime_t cputime)
{
	struct cpu_usage_stat *cpustat = &kstat_this_cpu.cpustat;
	cputime64_t tmp;

	p->utime = cputime_add(p->utime, cputime);
	account_group_user_time(p, cputime);

	/* Add user time to cpustat. */
	tmp = cputime_to_cputime64(cputime);
	if (TASK_NICE(p) > 0)
		cpustat->nice = cputime64_add(cpustat->nice, tmp);
	else
		cpustat->user = cputime64_add(cpustat->user, tmp);
	/* Account for user time used */
	acct_update_integrals(p);
}

/*
 * Account guest cpu time to a process.
 * @p: the process that the cpu time gets accounted to
 * @cputime: the cpu time spent in virtual machine since the last update
 */
static void account_guest_time(struct task_struct *p, cputime_t cputime)
{
	cputime64_t tmp;
	struct cpu_usage_stat *cpustat = &kstat_this_cpu.cpustat;

	tmp = cputime_to_cputime64(cputime);

	p->utime = cputime_add(p->utime, cputime);
	account_group_user_time(p, cputime);
	p->gtime = cputime_add(p->gtime, cputime);

	cpustat->user = cputime64_add(cpustat->user, tmp);
	cpustat->guest = cputime64_add(cpustat->guest, tmp);
}

/*
 * Account scaled user cpu time to a process.
 * @p: the process that the cpu time gets accounted to
 * @cputime: the cpu time spent in user space since the last update
 */
void account_user_time_scaled(struct task_struct *p, cputime_t cputime)
{
	p->utimescaled = cputime_add(p->utimescaled, cputime);
}

/*
 * Account system cpu time to a process.
 * @p: the process that the cpu time gets accounted to
 * @hardirq_offset: the offset to subtract from hardirq_count()
 * @cputime: the cpu time spent in kernel space since the last update
 */
void account_system_time(struct task_struct *p, int hardirq_offset,
			 cputime_t cputime)
{
	struct cpu_usage_stat *cpustat = &kstat_this_cpu.cpustat;
	struct rq *rq = this_rq();
	cputime64_t tmp;

	if ((p->flags & PF_VCPU) && (irq_count() - hardirq_offset == 0)) {
		account_guest_time(p, cputime);
		return;
	}

	p->stime = cputime_add(p->stime, cputime);
	account_group_system_time(p, cputime);

	/* Add system time to cpustat. */
	tmp = cputime_to_cputime64(cputime);
	if (hardirq_count() - hardirq_offset)
		cpustat->irq = cputime64_add(cpustat->irq, tmp);
	else if (softirq_count())
		cpustat->softirq = cputime64_add(cpustat->softirq, tmp);
	else if (p != rq->idle)
		cpustat->system = cputime64_add(cpustat->system, tmp);
	else if (atomic_read(&rq->nr_iowait) > 0)
		cpustat->iowait = cputime64_add(cpustat->iowait, tmp);
	else
		cpustat->idle = cputime64_add(cpustat->idle, tmp);
	/* Account for system time used */
	acct_update_integrals(p);
}

/*
 * Account scaled system cpu time to a process.
 * @p: the process that the cpu time gets accounted to
 * @hardirq_offset: the offset to subtract from hardirq_count()
 * @cputime: the cpu time spent in kernel space since the last update
 */
void account_system_time_scaled(struct task_struct *p, cputime_t cputime)
{
	p->stimescaled = cputime_add(p->stimescaled, cputime);
}

/*
 * Account for involuntary wait time.
 * @p: the process from which the cpu time has been stolen
 * @steal: the cpu time spent in involuntary wait
 */
void account_steal_time(struct task_struct *p, cputime_t steal)
{
	struct cpu_usage_stat *cpustat = &kstat_this_cpu.cpustat;
	cputime64_t tmp = cputime_to_cputime64(steal);
	struct rq *rq = this_rq();

	if (p == rq->idle) {
		p->stime = cputime_add(p->stime, steal);
		if (atomic_read(&rq->nr_iowait) > 0)
			cpustat->iowait = cputime64_add(cpustat->iowait, tmp);
		else
			cpustat->idle = cputime64_add(cpustat->idle, tmp);
	} else
		cpustat->steal = cputime64_add(cpustat->steal, tmp);
}

/*
 * Use precise platform statistics if available:
 */
#ifdef CONFIG_VIRT_CPU_ACCOUNTING
cputime_t task_utime(struct task_struct *p)
{
	return p->utime;
}

cputime_t task_stime(struct task_struct *p)
{
	return p->stime;
}
#else
cputime_t task_utime(struct task_struct *p)
{
	clock_t utime = cputime_to_clock_t(p->utime),
		total = utime + cputime_to_clock_t(p->stime);
	u64 temp;

	/*
	 * Use CFS's precise accounting:
	 */
	temp = (u64)nsec_to_clock_t(p->se.sum_exec_runtime);

	if (total) {
		temp *= utime;
		do_div(temp, total);
	}
	utime = (clock_t)temp;

	p->prev_utime = max(p->prev_utime, clock_t_to_cputime(utime));
	return p->prev_utime;
}

cputime_t task_stime(struct task_struct *p)
{
	clock_t stime;

	/*
	 * Use CFS's precise accounting. (we subtract utime from
	 * the total, to make sure the total observed by userspace
	 * grows monotonically - apps rely on that):
	 */
	stime = nsec_to_clock_t(p->se.sum_exec_runtime) -
			cputime_to_clock_t(task_utime(p));

	if (stime >= 0)
		p->prev_stime = max(p->prev_stime, clock_t_to_cputime(stime));

	return p->prev_stime;
}
#endif

inline cputime_t task_gtime(struct task_struct *p)
{
	return p->gtime;
}

/*
 * This function gets called by the timer code, with HZ frequency.
 * We call it with interrupts disabled.
 *
 * It also gets called by the fork code, when changing the parent's
 * timeslices.
 */
void scheduler_tick(void)
{
	int cpu = smp_processor_id();
	struct rq *rq = cpu_rq(cpu);
	struct task_struct *curr = rq->curr;

	sched_clock_tick();

	spin_lock(&rq->lock);
	update_rq_clock(rq);
	update_cpu_load(rq);
	curr->sched_class->task_tick(rq, curr, 0);
	spin_unlock(&rq->lock);

#ifdef CONFIG_SMP
	rq->idle_at_tick = idle_cpu(cpu);
	trigger_load_balance(rq, cpu);
#endif
}

#if defined(CONFIG_PREEMPT) && (defined(CONFIG_DEBUG_PREEMPT) || \
				defined(CONFIG_PREEMPT_TRACER))

static inline unsigned long get_parent_ip(unsigned long addr)
{
	if (in_lock_functions(addr)) {
		addr = CALLER_ADDR2;
		if (in_lock_functions(addr))
			addr = CALLER_ADDR3;
	}
	return addr;
}

void __kprobes add_preempt_count(int val)
{
#ifdef CONFIG_DEBUG_PREEMPT
	/*
	 * Underflow?
	 */
	if (DEBUG_LOCKS_WARN_ON((preempt_count() < 0)))
		return;
#endif
	preempt_count() += val;
#ifdef CONFIG_DEBUG_PREEMPT
	/*
	 * Spinlock count overflowing soon?
	 */
	DEBUG_LOCKS_WARN_ON((preempt_count() & PREEMPT_MASK) >=
				PREEMPT_MASK - 10);
#endif
	if (preempt_count() == val)
		trace_preempt_off(CALLER_ADDR0, get_parent_ip(CALLER_ADDR1));
}
EXPORT_SYMBOL(add_preempt_count);

void __kprobes sub_preempt_count(int val)
{
#ifdef CONFIG_DEBUG_PREEMPT
	/*
	 * Underflow?
	 */
       if (DEBUG_LOCKS_WARN_ON(val > preempt_count() - (!!kernel_locked())))
		return;
	/*
	 * Is the spinlock portion underflowing?
	 */
	if (DEBUG_LOCKS_WARN_ON((val < PREEMPT_MASK) &&
			!(preempt_count() & PREEMPT_MASK)))
		return;
#endif

	if (preempt_count() == val)
		trace_preempt_on(CALLER_ADDR0, get_parent_ip(CALLER_ADDR1));
	preempt_count() -= val;
}
EXPORT_SYMBOL(sub_preempt_count);

#endif

/*
 * Print scheduling while atomic bug:
 */
static noinline void __schedule_bug(struct task_struct *prev)
{
	struct pt_regs *regs = get_irq_regs();

	printk(KERN_ERR "BUG: scheduling while atomic: %s/%d/0x%08x\n",
		prev->comm, prev->pid, preempt_count());

	debug_show_held_locks(prev);
	print_modules();
	if (irqs_disabled())
		print_irqtrace_events(prev);

	if (regs)
		show_regs(regs);
	else
		dump_stack();
}

/*
 * Various schedule()-time debugging checks and statistics:
 */
static inline void schedule_debug(struct task_struct *prev)
{
	/*
	 * Test if we are atomic. Since do_exit() needs to call into
	 * schedule() atomically, we ignore that path for now.
	 * Otherwise, whine if we are scheduling when we should not be.
	 */
	if (unlikely(in_atomic_preempt_off() && !prev->exit_state))
		__schedule_bug(prev);

	profile_hit(SCHED_PROFILING, __builtin_return_address(0));

	schedstat_inc(this_rq(), sched_count);
#ifdef CONFIG_SCHEDSTATS
	if (unlikely(prev->lock_depth >= 0)) {
		schedstat_inc(this_rq(), bkl_count);
		schedstat_inc(prev, sched_info.bkl_count);
	}
#endif
}

/*
 * Pick up the highest-prio task:
 */
static inline struct task_struct *
pick_next_task(struct rq *rq, struct task_struct *prev)
{
	const struct sched_class *class;
	struct task_struct *p;

	/*
	 * Optimization: we know that if all tasks are in
	 * the fair class we can call that function directly:
	 */
	if (likely(rq->nr_running == rq->cfs.nr_running)) {
		p = fair_sched_class.pick_next_task(rq);
		if (likely(p))
			return p;
	}

	class = sched_class_highest;
	for ( ; ; ) {
		p = class->pick_next_task(rq);
		if (p)
			return p;
		/*
		 * Will never be NULL as the idle class always
		 * returns a non-NULL p:
		 */
		class = class->next;
	}
}

/*
 * schedule() is the main scheduler function.
 */
asmlinkage void __sched schedule(void)
{
	struct task_struct *prev, *next;
	unsigned long *switch_count;
	struct rq *rq;
	int cpu;

need_resched:
	preempt_disable();
	cpu = smp_processor_id();
	rq = cpu_rq(cpu);
	rcu_qsctr_inc(cpu);
	prev = rq->curr;
	switch_count = &prev->nivcsw;

	release_kernel_lock(prev);
need_resched_nonpreemptible:

	schedule_debug(prev);

	if (sched_feat(HRTICK))
		hrtick_clear(rq);

	spin_lock_irq(&rq->lock);
	update_rq_clock(rq);
	clear_tsk_need_resched(prev);

	if (prev->state && !(preempt_count() & PREEMPT_ACTIVE)) {
		if (unlikely(signal_pending_state(prev->state, prev)))
			prev->state = TASK_RUNNING;
		else
			deactivate_task(rq, prev, 1);
		switch_count = &prev->nvcsw;
	}

#ifdef CONFIG_SMP
	if (prev->sched_class->pre_schedule)
		prev->sched_class->pre_schedule(rq, prev);
#endif

	if (unlikely(!rq->nr_running))
		idle_balance(cpu, rq);

	prev->sched_class->put_prev_task(rq, prev);
	next = pick_next_task(rq, prev);

	if (likely(prev != next)) {
		sched_info_switch(prev, next);

		rq->nr_switches++;
		rq->curr = next;
		++*switch_count;

		context_switch(rq, prev, next); /* unlocks the rq */
		/*
		 * the context switch might have flipped the stack from under
		 * us, hence refresh the local variables.
		 */
		cpu = smp_processor_id();
		rq = cpu_rq(cpu);
	} else
		spin_unlock_irq(&rq->lock);

	if (unlikely(reacquire_kernel_lock(current) < 0))
		goto need_resched_nonpreemptible;

	preempt_enable_no_resched();
	if (unlikely(test_thread_flag(TIF_NEED_RESCHED)))
		goto need_resched;
}
EXPORT_SYMBOL(schedule);

#ifdef CONFIG_PREEMPT
/*
 * this is the entry point to schedule() from in-kernel preemption
 * off of preempt_enable. Kernel preemptions off return from interrupt
 * occur there and call schedule directly.
 */
asmlinkage void __sched preempt_schedule(void)
{
	struct thread_info *ti = current_thread_info();

	/*
	 * If there is a non-zero preempt_count or interrupts are disabled,
	 * we do not want to preempt the current task. Just return..
	 */
	if (likely(ti->preempt_count || irqs_disabled()))
		return;

	do {
		add_preempt_count(PREEMPT_ACTIVE);
		schedule();
		sub_preempt_count(PREEMPT_ACTIVE);

		/*
		 * Check again in case we missed a preemption opportunity
		 * between schedule and now.
		 */
		barrier();
	} while (unlikely(test_thread_flag(TIF_NEED_RESCHED)));
}
EXPORT_SYMBOL(preempt_schedule);

/*
 * this is the entry point to schedule() from kernel preemption
 * off of irq context.
 * Note, that this is called and return with irqs disabled. This will
 * protect us against recursive calling from irq.
 */
asmlinkage void __sched preempt_schedule_irq(void)
{
	struct thread_info *ti = current_thread_info();

	/* Catch callers which need to be fixed */
	BUG_ON(ti->preempt_count || !irqs_disabled());

	do {
		add_preempt_count(PREEMPT_ACTIVE);
		local_irq_enable();
		schedule();
		local_irq_disable();
		sub_preempt_count(PREEMPT_ACTIVE);

		/*
		 * Check again in case we missed a preemption opportunity
		 * between schedule and now.
		 */
		barrier();
	} while (unlikely(test_thread_flag(TIF_NEED_RESCHED)));
}

#endif /* CONFIG_PREEMPT */

int default_wake_function(wait_queue_t *curr, unsigned mode, int sync,
			  void *key)
{
	return try_to_wake_up(curr->private, mode, sync);
}
EXPORT_SYMBOL(default_wake_function);

/*
 * The core wakeup function. Non-exclusive wakeups (nr_exclusive == 0) just
 * wake everything up. If it's an exclusive wakeup (nr_exclusive == small +ve
 * number) then we wake all the non-exclusive tasks and one exclusive task.
 *
 * There are circumstances in which we can try to wake a task which has already
 * started to run but is not in state TASK_RUNNING. try_to_wake_up() returns
 * zero in this (rare) case, and we handle it by continuing to scan the queue.
 */
static void __wake_up_common(wait_queue_head_t *q, unsigned int mode,
			     int nr_exclusive, int sync, void *key)
{
	wait_queue_t *curr, *next;

	list_for_each_entry_safe(curr, next, &q->task_list, task_list) {
		unsigned flags = curr->flags;

		if (curr->func(curr, mode, sync, key) &&
				(flags & WQ_FLAG_EXCLUSIVE) && !--nr_exclusive)
			break;
	}
}

/**
 * __wake_up - wake up threads blocked on a waitqueue.
 * @q: the waitqueue
 * @mode: which threads
 * @nr_exclusive: how many wake-one or wake-many threads to wake up
 * @key: is directly passed to the wakeup function
 */
void __wake_up(wait_queue_head_t *q, unsigned int mode,
			int nr_exclusive, void *key)
{
	unsigned long flags;

	spin_lock_irqsave(&q->lock, flags);
	__wake_up_common(q, mode, nr_exclusive, 0, key);
	spin_unlock_irqrestore(&q->lock, flags);
}
EXPORT_SYMBOL(__wake_up);

/*
 * Same as __wake_up but called with the spinlock in wait_queue_head_t held.
 */
void __wake_up_locked(wait_queue_head_t *q, unsigned int mode)
{
	__wake_up_common(q, mode, 1, 0, NULL);
}

/**
 * __wake_up_sync - wake up threads blocked on a waitqueue.
 * @q: the waitqueue
 * @mode: which threads
 * @nr_exclusive: how many wake-one or wake-many threads to wake up
 *
 * The sync wakeup differs that the waker knows that it will schedule
 * away soon, so while the target thread will be woken up, it will not
 * be migrated to another CPU - ie. the two threads are 'synchronized'
 * with each other. This can prevent needless bouncing between CPUs.
 *
 * On UP it can prevent extra preemption.
 */
void
__wake_up_sync(wait_queue_head_t *q, unsigned int mode, int nr_exclusive)
{
	unsigned long flags;
	int sync = 1;

	if (unlikely(!q))
		return;

	if (unlikely(!nr_exclusive))
		sync = 0;

	spin_lock_irqsave(&q->lock, flags);
	__wake_up_common(q, mode, nr_exclusive, sync, NULL);
	spin_unlock_irqrestore(&q->lock, flags);
}
EXPORT_SYMBOL_GPL(__wake_up_sync);	/* For internal use only */

/**
 * complete: - signals a single thread waiting on this completion
 * @x:  holds the state of this particular completion
 *
 * This will wake up a single thread waiting on this completion. Threads will be
 * awakened in the same order in which they were queued.
 *
 * See also complete_all(), wait_for_completion() and related routines.
 */
void complete(struct completion *x)
{
	unsigned long flags;

	spin_lock_irqsave(&x->wait.lock, flags);
	x->done++;
	__wake_up_common(&x->wait, TASK_NORMAL, 1, 0, NULL);
	spin_unlock_irqrestore(&x->wait.lock, flags);
}
EXPORT_SYMBOL(complete);

/**
 * complete_all: - signals all threads waiting on this completion
 * @x:  holds the state of this particular completion
 *
 * This will wake up all threads waiting on this particular completion event.
 */
void complete_all(struct completion *x)
{
	unsigned long flags;

	spin_lock_irqsave(&x->wait.lock, flags);
	x->done += UINT_MAX/2;
	__wake_up_common(&x->wait, TASK_NORMAL, 0, 0, NULL);
	spin_unlock_irqrestore(&x->wait.lock, flags);
}
EXPORT_SYMBOL(complete_all);

static inline long __sched
do_wait_for_common(struct completion *x, long timeout, int state)
{
	if (!x->done) {
		DECLARE_WAITQUEUE(wait, current);

		wait.flags |= WQ_FLAG_EXCLUSIVE;
		__add_wait_queue_tail(&x->wait, &wait);
		do {
			if (signal_pending_state(state, current)) {
				timeout = -ERESTARTSYS;
				break;
			}
			__set_current_state(state);
			spin_unlock_irq(&x->wait.lock);
			timeout = schedule_timeout(timeout);
			spin_lock_irq(&x->wait.lock);
		} while (!x->done && timeout);
		__remove_wait_queue(&x->wait, &wait);
		if (!x->done)
			return timeout;
	}
	x->done--;
	return timeout ?: 1;
}

static long __sched
wait_for_common(struct completion *x, long timeout, int state)
{
	might_sleep();

	spin_lock_irq(&x->wait.lock);
	timeout = do_wait_for_common(x, timeout, state);
	spin_unlock_irq(&x->wait.lock);
	return timeout;
}

/**
 * wait_for_completion: - waits for completion of a task
 * @x:  holds the state of this particular completion
 *
 * This waits to be signaled for completion of a specific task. It is NOT
 * interruptible and there is no timeout.
 *
 * See also similar routines (i.e. wait_for_completion_timeout()) with timeout
 * and interrupt capability. Also see complete().
 */
void __sched wait_for_completion(struct completion *x)
{
	wait_for_common(x, MAX_SCHEDULE_TIMEOUT, TASK_UNINTERRUPTIBLE);
}
EXPORT_SYMBOL(wait_for_completion);

/**
 * wait_for_completion_timeout: - waits for completion of a task (w/timeout)
 * @x:  holds the state of this particular completion
 * @timeout:  timeout value in jiffies
 *
 * This waits for either a completion of a specific task to be signaled or for a
 * specified timeout to expire. The timeout is in jiffies. It is not
 * interruptible.
 */
unsigned long __sched
wait_for_completion_timeout(struct completion *x, unsigned long timeout)
{
	return wait_for_common(x, timeout, TASK_UNINTERRUPTIBLE);
}
EXPORT_SYMBOL(wait_for_completion_timeout);

/**
 * wait_for_completion_interruptible: - waits for completion of a task (w/intr)
 * @x:  holds the state of this particular completion
 *
 * This waits for completion of a specific task to be signaled. It is
 * interruptible.
 */
int __sched wait_for_completion_interruptible(struct completion *x)
{
	long t = wait_for_common(x, MAX_SCHEDULE_TIMEOUT, TASK_INTERRUPTIBLE);
	if (t == -ERESTARTSYS)
		return t;
	return 0;
}
EXPORT_SYMBOL(wait_for_completion_interruptible);

/**
 * wait_for_completion_interruptible_timeout: - waits for completion (w/(to,intr))
 * @x:  holds the state of this particular completion
 * @timeout:  timeout value in jiffies
 *
 * This waits for either a completion of a specific task to be signaled or for a
 * specified timeout to expire. It is interruptible. The timeout is in jiffies.
 */
unsigned long __sched
wait_for_completion_interruptible_timeout(struct completion *x,
					  unsigned long timeout)
{
	return wait_for_common(x, timeout, TASK_INTERRUPTIBLE);
}
EXPORT_SYMBOL(wait_for_completion_interruptible_timeout);

/**
 * wait_for_completion_killable: - waits for completion of a task (killable)
 * @x:  holds the state of this particular completion
 *
 * This waits to be signaled for completion of a specific task. It can be
 * interrupted by a kill signal.
 */
int __sched wait_for_completion_killable(struct completion *x)
{
	long t = wait_for_common(x, MAX_SCHEDULE_TIMEOUT, TASK_KILLABLE);
	if (t == -ERESTARTSYS)
		return t;
	return 0;
}
EXPORT_SYMBOL(wait_for_completion_killable);

/**
 *	try_wait_for_completion - try to decrement a completion without blocking
 *	@x:	completion structure
 *
 *	Returns: 0 if a decrement cannot be done without blocking
 *		 1 if a decrement succeeded.
 *
 *	If a completion is being used as a counting completion,
 *	attempt to decrement the counter without blocking. This
 *	enables us to avoid waiting if the resource the completion
 *	is protecting is not available.
 */
bool try_wait_for_completion(struct completion *x)
{
	int ret = 1;

	spin_lock_irq(&x->wait.lock);
	if (!x->done)
		ret = 0;
	else
		x->done--;
	spin_unlock_irq(&x->wait.lock);
	return ret;
}
EXPORT_SYMBOL(try_wait_for_completion);

/**
 *	completion_done - Test to see if a completion has any waiters
 *	@x:	completion structure
 *
 *	Returns: 0 if there are waiters (wait_for_completion() in progress)
 *		 1 if there are no waiters.
 *
 */
bool completion_done(struct completion *x)
{
	int ret = 1;

	spin_lock_irq(&x->wait.lock);
	if (!x->done)
		ret = 0;
	spin_unlock_irq(&x->wait.lock);
	return ret;
}
EXPORT_SYMBOL(completion_done);

static long __sched
sleep_on_common(wait_queue_head_t *q, int state, long timeout)
{
	unsigned long flags;
	wait_queue_t wait;

	init_waitqueue_entry(&wait, current);

	__set_current_state(state);

	spin_lock_irqsave(&q->lock, flags);
	__add_wait_queue(q, &wait);
	spin_unlock(&q->lock);
	timeout = schedule_timeout(timeout);
	spin_lock_irq(&q->lock);
	__remove_wait_queue(q, &wait);
	spin_unlock_irqrestore(&q->lock, flags);

	return timeout;
}

void __sched interruptible_sleep_on(wait_queue_head_t *q)
{
	sleep_on_common(q, TASK_INTERRUPTIBLE, MAX_SCHEDULE_TIMEOUT);
}
EXPORT_SYMBOL(interruptible_sleep_on);

long __sched
interruptible_sleep_on_timeout(wait_queue_head_t *q, long timeout)
{
	return sleep_on_common(q, TASK_INTERRUPTIBLE, timeout);
}
EXPORT_SYMBOL(interruptible_sleep_on_timeout);

void __sched sleep_on(wait_queue_head_t *q)
{
	sleep_on_common(q, TASK_UNINTERRUPTIBLE, MAX_SCHEDULE_TIMEOUT);
}
EXPORT_SYMBOL(sleep_on);

long __sched sleep_on_timeout(wait_queue_head_t *q, long timeout)
{
	return sleep_on_common(q, TASK_UNINTERRUPTIBLE, timeout);
}
EXPORT_SYMBOL(sleep_on_timeout);

#ifdef CONFIG_RT_MUTEXES

/*
 * rt_mutex_setprio - set the current priority of a task
 * @p: task
 * @prio: prio value (kernel-internal form)
 *
 * This function changes the 'effective' priority of a task. It does
 * not touch ->normal_prio like __setscheduler().
 *
 * Used by the rt_mutex code to implement priority inheritance logic.
 */
void rt_mutex_setprio(struct task_struct *p, int prio)
{
	unsigned long flags;
	int oldprio, on_rq, running;
	struct rq *rq;
	const struct sched_class *prev_class = p->sched_class;

	BUG_ON(prio < 0 || prio > MAX_PRIO);

	rq = task_rq_lock(p, &flags);
	update_rq_clock(rq);

	oldprio = p->prio;
	on_rq = p->se.on_rq;
	running = task_current(rq, p);
	if (on_rq)
		dequeue_task(rq, p, 0);
	if (running)
		p->sched_class->put_prev_task(rq, p);

	if (rt_prio(prio))
		p->sched_class = &rt_sched_class;
	else
		p->sched_class = &fair_sched_class;

	p->prio = prio;

	if (running)
		p->sched_class->set_curr_task(rq);
	if (on_rq) {
		enqueue_task(rq, p, 0);

		check_class_changed(rq, p, prev_class, oldprio, running);
	}
	task_rq_unlock(rq, &flags);
}

#endif

void set_user_nice(struct task_struct *p, long nice)
{
	int old_prio, delta, on_rq;
	unsigned long flags;
	struct rq *rq;

	if (TASK_NICE(p) == nice || nice < -20 || nice > 19)
		return;
	/*
	 * We have to be careful, if called from sys_setpriority(),
	 * the task might be in the middle of scheduling on another CPU.
	 */
	rq = task_rq_lock(p, &flags);
	update_rq_clock(rq);
	/*
	 * The RT priorities are set via sched_setscheduler(), but we still
	 * allow the 'normal' nice value to be set - but as expected
	 * it wont have any effect on scheduling until the task is
	 * SCHED_FIFO/SCHED_RR:
	 */
	if (task_has_rt_policy(p)) {
		p->static_prio = NICE_TO_PRIO(nice);
		goto out_unlock;
	}
	on_rq = p->se.on_rq;
	if (on_rq)
		dequeue_task(rq, p, 0);

	p->static_prio = NICE_TO_PRIO(nice);
	set_load_weight(p);
	old_prio = p->prio;
	p->prio = effective_prio(p);
	delta = p->prio - old_prio;

	if (on_rq) {
		enqueue_task(rq, p, 0);
		/*
		 * If the task increased its priority or is running and
		 * lowered its priority, then reschedule its CPU:
		 */
		if (delta < 0 || (delta > 0 && task_running(rq, p)))
			resched_task(rq->curr);
	}
out_unlock:
	task_rq_unlock(rq, &flags);
}
EXPORT_SYMBOL(set_user_nice);

/*
 * can_nice - check if a task can reduce its nice value
 * @p: task
 * @nice: nice value
 */
int can_nice(const struct task_struct *p, const int nice)
{
	/* convert nice value [19,-20] to rlimit style value [1,40] */
	int nice_rlim = 20 - nice;

	return (nice_rlim <= p->signal->rlim[RLIMIT_NICE].rlim_cur ||
		capable(CAP_SYS_NICE));
}

#ifdef __ARCH_WANT_SYS_NICE

/*
 * sys_nice - change the priority of the current process.
 * @increment: priority increment
 *
 * sys_setpriority is a more generic, but much slower function that
 * does similar things.
 */
asmlinkage long sys_nice(int increment)
{
	long nice, retval;

	/*
	 * Setpriority might change our priority at the same moment.
	 * We don't have to worry. Conceptually one call occurs first
	 * and we have a single winner.
	 */
	if (increment < -40)
		increment = -40;
	if (increment > 40)
		increment = 40;

	nice = PRIO_TO_NICE(current->static_prio) + increment;
	if (nice < -20)
		nice = -20;
	if (nice > 19)
		nice = 19;

	if (increment < 0 && !can_nice(current, nice))
		return -EPERM;

	retval = security_task_setnice(current, nice);
	if (retval)
		return retval;

	set_user_nice(current, nice);
	return 0;
}

#endif

/**
 * task_prio - return the priority value of a given task.
 * @p: the task in question.
 *
 * This is the priority value as seen by users in /proc.
 * RT tasks are offset by -200. Normal tasks are centered
 * around 0, value goes from -16 to +15.
 */
int task_prio(const struct task_struct *p)
{
	return p->prio - MAX_RT_PRIO;
}

/**
 * task_nice - return the nice value of a given task.
 * @p: the task in question.
 */
int task_nice(const struct task_struct *p)
{
	return TASK_NICE(p);
}
EXPORT_SYMBOL(task_nice);

/**
 * idle_cpu - is a given cpu idle currently?
 * @cpu: the processor in question.
 */
int idle_cpu(int cpu)
{
	return cpu_curr(cpu) == cpu_rq(cpu)->idle;
}

/**
 * idle_task - return the idle task for a given cpu.
 * @cpu: the processor in question.
 */
struct task_struct *idle_task(int cpu)
{
	return cpu_rq(cpu)->idle;
}

/**
 * find_process_by_pid - find a process with a matching PID value.
 * @pid: the pid in question.
 */
static struct task_struct *find_process_by_pid(pid_t pid)
{
	return pid ? find_task_by_vpid(pid) : current;
}

/* Actually do priority change: must hold rq lock. */
static void
__setscheduler(struct rq *rq, struct task_struct *p, int policy, int prio)
{
	BUG_ON(p->se.on_rq);

	p->policy = policy;
	switch (p->policy) {
	case SCHED_NORMAL:
	case SCHED_BATCH:
	case SCHED_IDLE:
		p->sched_class = &fair_sched_class;
		break;
	case SCHED_FIFO:
	case SCHED_RR:
		p->sched_class = &rt_sched_class;
		break;
	}

	p->rt_priority = prio;
	p->normal_prio = normal_prio(p);
	/* we are holding p->pi_lock already */
	p->prio = rt_mutex_getprio(p);
	set_load_weight(p);
}

static int __sched_setscheduler(struct task_struct *p, int policy,
				struct sched_param *param, bool user)
{
	int retval, oldprio, oldpolicy = -1, on_rq, running;
	unsigned long flags;
	const struct sched_class *prev_class = p->sched_class;
	struct rq *rq;

	/* may grab non-irq protected spin_locks */
	BUG_ON(in_interrupt());
recheck:
	/* double check policy once rq lock held */
	if (policy < 0)
		policy = oldpolicy = p->policy;
	else if (policy != SCHED_FIFO && policy != SCHED_RR &&
			policy != SCHED_NORMAL && policy != SCHED_BATCH &&
			policy != SCHED_IDLE)
		return -EINVAL;
	/*
	 * Valid priorities for SCHED_FIFO and SCHED_RR are
	 * 1..MAX_USER_RT_PRIO-1, valid priority for SCHED_NORMAL,
	 * SCHED_BATCH and SCHED_IDLE is 0.
	 */
	if (param->sched_priority < 0 ||
	    (p->mm && param->sched_priority > MAX_USER_RT_PRIO-1) ||
	    (!p->mm && param->sched_priority > MAX_RT_PRIO-1))
		return -EINVAL;
	if (rt_policy(policy) != (param->sched_priority != 0))
		return -EINVAL;

	/*
	 * Allow unprivileged RT tasks to decrease priority:
	 */
	if (user && !capable(CAP_SYS_NICE)) {
		if (rt_policy(policy)) {
			unsigned long rlim_rtprio;

			if (!lock_task_sighand(p, &flags))
				return -ESRCH;
			rlim_rtprio = p->signal->rlim[RLIMIT_RTPRIO].rlim_cur;
			unlock_task_sighand(p, &flags);

			/* can't set/change the rt policy */
			if (policy != p->policy && !rlim_rtprio)
				return -EPERM;

			/* can't increase priority */
			if (param->sched_priority > p->rt_priority &&
			    param->sched_priority > rlim_rtprio)
				return -EPERM;
		}
		/*
		 * Like positive nice levels, dont allow tasks to
		 * move out of SCHED_IDLE either:
		 */
		if (p->policy == SCHED_IDLE && policy != SCHED_IDLE)
			return -EPERM;

		/* can't change other user's priorities */
		if ((current->euid != p->euid) &&
		    (current->euid != p->uid))
			return -EPERM;
	}

	if (user) {
#ifdef CONFIG_RT_GROUP_SCHED
		/*
		 * Do not allow realtime tasks into groups that have no runtime
		 * assigned.
		 */
		if (rt_bandwidth_enabled() && rt_policy(policy) &&
				task_group(p)->rt_bandwidth.rt_runtime == 0)
			return -EPERM;
#endif

		retval = security_task_setscheduler(p, policy, param);
		if (retval)
			return retval;
	}

	/*
	 * make sure no PI-waiters arrive (or leave) while we are
	 * changing the priority of the task:
	 */
	spin_lock_irqsave(&p->pi_lock, flags);
	/*
	 * To be able to change p->policy safely, the apropriate
	 * runqueue lock must be held.
	 */
	rq = __task_rq_lock(p);
	/* recheck policy now with rq lock held */
	if (unlikely(oldpolicy != -1 && oldpolicy != p->policy)) {
		policy = oldpolicy = -1;
		__task_rq_unlock(rq);
		spin_unlock_irqrestore(&p->pi_lock, flags);
		goto recheck;
	}
	update_rq_clock(rq);
	on_rq = p->se.on_rq;
	running = task_current(rq, p);
	if (on_rq)
		deactivate_task(rq, p, 0);
	if (running)
		p->sched_class->put_prev_task(rq, p);

	oldprio = p->prio;
	__setscheduler(rq, p, policy, param->sched_priority);

	if (running)
		p->sched_class->set_curr_task(rq);
	if (on_rq) {
		activate_task(rq, p, 0);

		check_class_changed(rq, p, prev_class, oldprio, running);
	}
	__task_rq_unlock(rq);
	spin_unlock_irqrestore(&p->pi_lock, flags);

	rt_mutex_adjust_pi(p);

	return 0;
}

/**
 * sched_setscheduler - change the scheduling policy and/or RT priority of a thread.
 * @p: the task in question.
 * @policy: new policy.
 * @param: structure containing the new RT priority.
 *
 * NOTE that the task may be already dead.
 */
int sched_setscheduler(struct task_struct *p, int policy,
		       struct sched_param *param)
{
	return __sched_setscheduler(p, policy, param, true);
}
EXPORT_SYMBOL_GPL(sched_setscheduler);

/**
 * sched_setscheduler_nocheck - change the scheduling policy and/or RT priority of a thread from kernelspace.
 * @p: the task in question.
 * @policy: new policy.
 * @param: structure containing the new RT priority.
 *
 * Just like sched_setscheduler, only don't bother checking if the
 * current context has permission.  For example, this is needed in
 * stop_machine(): we create temporary high priority worker threads,
 * but our caller might not have that capability.
 */
int sched_setscheduler_nocheck(struct task_struct *p, int policy,
			       struct sched_param *param)
{
	return __sched_setscheduler(p, policy, param, false);
}

static int
do_sched_setscheduler(pid_t pid, int policy, struct sched_param __user *param)
{
	struct sched_param lparam;
	struct task_struct *p;
	int retval;

	if (!param || pid < 0)
		return -EINVAL;
	if (copy_from_user(&lparam, param, sizeof(struct sched_param)))
		return -EFAULT;

	rcu_read_lock();
	retval = -ESRCH;
	p = find_process_by_pid(pid);
	if (p != NULL)
		retval = sched_setscheduler(p, policy, &lparam);
	rcu_read_unlock();

	return retval;
}

/**
 * sys_sched_setscheduler - set/change the scheduler policy and RT priority
 * @pid: the pid in question.
 * @policy: new policy.
 * @param: structure containing the new RT priority.
 */
asmlinkage long
sys_sched_setscheduler(pid_t pid, int policy, struct sched_param __user *param)
{
	/* negative values for policy are not valid */
	if (policy < 0)
		return -EINVAL;

	return do_sched_setscheduler(pid, policy, param);
}

/**
 * sys_sched_setparam - set/change the RT priority of a thread
 * @pid: the pid in question.
 * @param: structure containing the new RT priority.
 */
asmlinkage long sys_sched_setparam(pid_t pid, struct sched_param __user *param)
{
	return do_sched_setscheduler(pid, -1, param);
}

/**
 * sys_sched_getscheduler - get the policy (scheduling class) of a thread
 * @pid: the pid in question.
 */
asmlinkage long sys_sched_getscheduler(pid_t pid)
{
	struct task_struct *p;
	int retval;

	if (pid < 0)
		return -EINVAL;

	retval = -ESRCH;
	read_lock(&tasklist_lock);
	p = find_process_by_pid(pid);
	if (p) {
		retval = security_task_getscheduler(p);
		if (!retval)
			retval = p->policy;
	}
	read_unlock(&tasklist_lock);
	return retval;
}

/**
 * sys_sched_getscheduler - get the RT priority of a thread
 * @pid: the pid in question.
 * @param: structure containing the RT priority.
 */
asmlinkage long sys_sched_getparam(pid_t pid, struct sched_param __user *param)
{
	struct sched_param lp;
	struct task_struct *p;
	int retval;

	if (!param || pid < 0)
		return -EINVAL;

	read_lock(&tasklist_lock);
	p = find_process_by_pid(pid);
	retval = -ESRCH;
	if (!p)
		goto out_unlock;

	retval = security_task_getscheduler(p);
	if (retval)
		goto out_unlock;

	lp.sched_priority = p->rt_priority;
	read_unlock(&tasklist_lock);

	/*
	 * This one might sleep, we cannot do it with a spinlock held ...
	 */
	retval = copy_to_user(param, &lp, sizeof(*param)) ? -EFAULT : 0;

	return retval;

out_unlock:
	read_unlock(&tasklist_lock);
	return retval;
}

long sched_setaffinity(pid_t pid, const struct cpumask *in_mask)
{
	cpumask_var_t cpus_allowed, new_mask;
	struct task_struct *p;
	int retval;

	get_online_cpus();
	read_lock(&tasklist_lock);

	p = find_process_by_pid(pid);
	if (!p) {
		read_unlock(&tasklist_lock);
		put_online_cpus();
		return -ESRCH;
	}

	/*
	 * It is not safe to call set_cpus_allowed with the
	 * tasklist_lock held. We will bump the task_struct's
	 * usage count and then drop tasklist_lock.
	 */
	get_task_struct(p);
	read_unlock(&tasklist_lock);

	if (!alloc_cpumask_var(&cpus_allowed, GFP_KERNEL)) {
		retval = -ENOMEM;
		goto out_put_task;
	}
	if (!alloc_cpumask_var(&new_mask, GFP_KERNEL)) {
		retval = -ENOMEM;
		goto out_free_cpus_allowed;
	}
	retval = -EPERM;
	if ((current->euid != p->euid) && (current->euid != p->uid) &&
			!capable(CAP_SYS_NICE))
		goto out_unlock;

	retval = security_task_setscheduler(p, 0, NULL);
	if (retval)
		goto out_unlock;

	cpuset_cpus_allowed(p, cpus_allowed);
	cpumask_and(new_mask, in_mask, cpus_allowed);
 again:
	retval = set_cpus_allowed_ptr(p, new_mask);

	if (!retval) {
		cpuset_cpus_allowed(p, cpus_allowed);
		if (!cpumask_subset(new_mask, cpus_allowed)) {
			/*
			 * We must have raced with a concurrent cpuset
			 * update. Just reset the cpus_allowed to the
			 * cpuset's cpus_allowed
			 */
			cpumask_copy(new_mask, cpus_allowed);
			goto again;
		}
	}
out_unlock:
	free_cpumask_var(new_mask);
out_free_cpus_allowed:
	free_cpumask_var(cpus_allowed);
out_put_task:
	put_task_struct(p);
	put_online_cpus();
	return retval;
}

static int get_user_cpu_mask(unsigned long __user *user_mask_ptr, unsigned len,
			     struct cpumask *new_mask)
{
	if (len < cpumask_size())
		cpumask_clear(new_mask);
	else if (len > cpumask_size())
		len = cpumask_size();

	return copy_from_user(new_mask, user_mask_ptr, len) ? -EFAULT : 0;
}

/**
 * sys_sched_setaffinity - set the cpu affinity of a process
 * @pid: pid of the process
 * @len: length in bytes of the bitmask pointed to by user_mask_ptr
 * @user_mask_ptr: user-space pointer to the new cpu mask
 */
asmlinkage long sys_sched_setaffinity(pid_t pid, unsigned int len,
				      unsigned long __user *user_mask_ptr)
{
	cpumask_var_t new_mask;
	int retval;

	if (!alloc_cpumask_var(&new_mask, GFP_KERNEL))
		return -ENOMEM;

	retval = get_user_cpu_mask(user_mask_ptr, len, new_mask);
	if (retval == 0)
		retval = sched_setaffinity(pid, new_mask);
	free_cpumask_var(new_mask);
	return retval;
}

long sched_getaffinity(pid_t pid, struct cpumask *mask)
{
	struct task_struct *p;
	int retval;

	get_online_cpus();
	read_lock(&tasklist_lock);

	retval = -ESRCH;
	p = find_process_by_pid(pid);
	if (!p)
		goto out_unlock;

	retval = security_task_getscheduler(p);
	if (retval)
		goto out_unlock;

	cpumask_and(mask, &p->cpus_allowed, cpu_online_mask);

out_unlock:
	read_unlock(&tasklist_lock);
	put_online_cpus();

	return retval;
}

/**
 * sys_sched_getaffinity - get the cpu affinity of a process
 * @pid: pid of the process
 * @len: length in bytes of the bitmask pointed to by user_mask_ptr
 * @user_mask_ptr: user-space pointer to hold the current cpu mask
 */
asmlinkage long sys_sched_getaffinity(pid_t pid, unsigned int len,
				      unsigned long __user *user_mask_ptr)
{
	int ret;
	cpumask_var_t mask;

	if (len < cpumask_size())
		return -EINVAL;

	if (!alloc_cpumask_var(&mask, GFP_KERNEL))
		return -ENOMEM;

	ret = sched_getaffinity(pid, mask);
	if (ret == 0) {
		if (copy_to_user(user_mask_ptr, mask, cpumask_size()))
			ret = -EFAULT;
		else
			ret = cpumask_size();
	}
	free_cpumask_var(mask);

	return ret;
}

/**
 * sys_sched_yield - yield the current processor to other threads.
 *
 * This function yields the current CPU to other tasks. If there are no
 * other threads running on this CPU then this function will return.
 */
asmlinkage long sys_sched_yield(void)
{
	struct rq *rq = this_rq_lock();

	schedstat_inc(rq, yld_count);
	current->sched_class->yield_task(rq);

	/*
	 * Since we are going to call schedule() anyway, there's
	 * no need to preempt or enable interrupts:
	 */
	__release(rq->lock);
	spin_release(&rq->lock.dep_map, 1, _THIS_IP_);
	_raw_spin_unlock(&rq->lock);
	preempt_enable_no_resched();

	schedule();

	return 0;
}

static void __cond_resched(void)
{
#ifdef CONFIG_DEBUG_SPINLOCK_SLEEP
	__might_sleep(__FILE__, __LINE__);
#endif
	/*
	 * The BKS might be reacquired before we have dropped
	 * PREEMPT_ACTIVE, which could trigger a second
	 * cond_resched() call.
	 */
	do {
		add_preempt_count(PREEMPT_ACTIVE);
		schedule();
		sub_preempt_count(PREEMPT_ACTIVE);
	} while (need_resched());
}

int __sched _cond_resched(void)
{
	if (need_resched() && !(preempt_count() & PREEMPT_ACTIVE) &&
					system_state == SYSTEM_RUNNING) {
		__cond_resched();
		return 1;
	}
	return 0;
}
EXPORT_SYMBOL(_cond_resched);

/*
 * cond_resched_lock() - if a reschedule is pending, drop the given lock,
 * call schedule, and on return reacquire the lock.
 *
 * This works OK both with and without CONFIG_PREEMPT. We do strange low-level
 * operations here to prevent schedule() from being called twice (once via
 * spin_unlock(), once by hand).
 */
int cond_resched_lock(spinlock_t *lock)
{
	int resched = need_resched() && system_state == SYSTEM_RUNNING;
	int ret = 0;

	if (spin_needbreak(lock) || resched) {
		spin_unlock(lock);
		if (resched && need_resched())
			__cond_resched();
		else
			cpu_relax();
		ret = 1;
		spin_lock(lock);
	}
	return ret;
}
EXPORT_SYMBOL(cond_resched_lock);

int __sched cond_resched_softirq(void)
{
	BUG_ON(!in_softirq());

	if (need_resched() && system_state == SYSTEM_RUNNING) {
		local_bh_enable();
		__cond_resched();
		local_bh_disable();
		return 1;
	}
	return 0;
}
EXPORT_SYMBOL(cond_resched_softirq);

/**
 * yield - yield the current processor to other threads.
 *
 * This is a shortcut for kernel-space yielding - it marks the
 * thread runnable and calls sys_sched_yield().
 */
void __sched yield(void)
{
	set_current_state(TASK_RUNNING);
	sys_sched_yield();
}
EXPORT_SYMBOL(yield);

/*
 * This task is about to go to sleep on IO. Increment rq->nr_iowait so
 * that process accounting knows that this is a task in IO wait state.
 *
 * But don't do that if it is a deliberate, throttling IO wait (this task
 * has set its backing_dev_info: the queue against which it should throttle)
 */
void __sched io_schedule(void)
{
	struct rq *rq = &__raw_get_cpu_var(runqueues);

	delayacct_blkio_start();
	atomic_inc(&rq->nr_iowait);
	schedule();
	atomic_dec(&rq->nr_iowait);
	delayacct_blkio_end();
}
EXPORT_SYMBOL(io_schedule);

long __sched io_schedule_timeout(long timeout)
{
	struct rq *rq = &__raw_get_cpu_var(runqueues);
	long ret;

	delayacct_blkio_start();
	atomic_inc(&rq->nr_iowait);
	ret = schedule_timeout(timeout);
	atomic_dec(&rq->nr_iowait);
	delayacct_blkio_end();
	return ret;
}

/**
 * sys_sched_get_priority_max - return maximum RT priority.
 * @policy: scheduling class.
 *
 * this syscall returns the maximum rt_priority that can be used
 * by a given scheduling class.
 */
asmlinkage long sys_sched_get_priority_max(int policy)
{
	int ret = -EINVAL;

	switch (policy) {
	case SCHED_FIFO:
	case SCHED_RR:
		ret = MAX_USER_RT_PRIO-1;
		break;
	case SCHED_NORMAL:
	case SCHED_BATCH:
	case SCHED_IDLE:
		ret = 0;
		break;
	}
	return ret;
}

/**
 * sys_sched_get_priority_min - return minimum RT priority.
 * @policy: scheduling class.
 *
 * this syscall returns the minimum rt_priority that can be used
 * by a given scheduling class.
 */
asmlinkage long sys_sched_get_priority_min(int policy)
{
	int ret = -EINVAL;

	switch (policy) {
	case SCHED_FIFO:
	case SCHED_RR:
		ret = 1;
		break;
	case SCHED_NORMAL:
	case SCHED_BATCH:
	case SCHED_IDLE:
		ret = 0;
	}
	return ret;
}

/**
 * sys_sched_rr_get_interval - return the default timeslice of a process.
 * @pid: pid of the process.
 * @interval: userspace pointer to the timeslice value.
 *
 * this syscall writes the default timeslice value of a given process
 * into the user-space timespec buffer. A value of '0' means infinity.
 */
asmlinkage
long sys_sched_rr_get_interval(pid_t pid, struct timespec __user *interval)
{
	struct task_struct *p;
	unsigned int time_slice;
	int retval;
	struct timespec t;

	if (pid < 0)
		return -EINVAL;

	retval = -ESRCH;
	read_lock(&tasklist_lock);
	p = find_process_by_pid(pid);
	if (!p)
		goto out_unlock;

	retval = security_task_getscheduler(p);
	if (retval)
		goto out_unlock;

	/*
	 * Time slice is 0 for SCHED_FIFO tasks and for SCHED_OTHER
	 * tasks that are on an otherwise idle runqueue:
	 */
	time_slice = 0;
	if (p->policy == SCHED_RR) {
		time_slice = DEF_TIMESLICE;
	} else if (p->policy != SCHED_FIFO) {
		struct sched_entity *se = &p->se;
		unsigned long flags;
		struct rq *rq;

		rq = task_rq_lock(p, &flags);
		if (rq->cfs.load.weight)
			time_slice = NS_TO_JIFFIES(sched_slice(&rq->cfs, se));
		task_rq_unlock(rq, &flags);
	}
	read_unlock(&tasklist_lock);
	jiffies_to_timespec(time_slice, &t);
	retval = copy_to_user(interval, &t, sizeof(t)) ? -EFAULT : 0;
	return retval;

out_unlock:
	read_unlock(&tasklist_lock);
	return retval;
}

static const char stat_nam[] = TASK_STATE_TO_CHAR_STR;

void sched_show_task(struct task_struct *p)
{
	unsigned long free = 0;
	unsigned state;

	state = p->state ? __ffs(p->state) + 1 : 0;
	printk(KERN_INFO "%-13.13s %c", p->comm,
		state < sizeof(stat_nam) - 1 ? stat_nam[state] : '?');
#if BITS_PER_LONG == 32
	if (state == TASK_RUNNING)
		printk(KERN_CONT " running  ");
	else
		printk(KERN_CONT " %08lx ", thread_saved_pc(p));
#else
	if (state == TASK_RUNNING)
		printk(KERN_CONT "  running task    ");
	else
		printk(KERN_CONT " %016lx ", thread_saved_pc(p));
#endif
#ifdef CONFIG_DEBUG_STACK_USAGE
	free = stack_not_used(p);
#endif
	printk(KERN_CONT "%5lu %5d %6d\n", free,
		task_pid_nr(p), task_pid_nr(p->real_parent));

	show_stack(p, NULL);
}

void show_state_filter(unsigned long state_filter)
{
	struct task_struct *g, *p;

#if BITS_PER_LONG == 32
	printk(KERN_INFO
		"  task                PC stack   pid father\n");
#else
	printk(KERN_INFO
		"  task                        PC stack   pid father\n");
#endif
	read_lock(&tasklist_lock);
	do_each_thread(g, p) {
		/*
		 * reset the NMI-timeout, listing all files on a slow
		 * console might take alot of time:
		 */
		touch_nmi_watchdog();
		if (!state_filter || (p->state & state_filter))
			sched_show_task(p);
	} while_each_thread(g, p);

	touch_all_softlockup_watchdogs();

#ifdef CONFIG_SCHED_DEBUG
	sysrq_sched_debug_show();
#endif
	read_unlock(&tasklist_lock);
	/*
	 * Only show locks if all tasks are dumped:
	 */
	if (state_filter == -1)
		debug_show_all_locks();
}

void __cpuinit init_idle_bootup_task(struct task_struct *idle)
{
	idle->sched_class = &idle_sched_class;
}

/**
 * init_idle - set up an idle thread for a given CPU
 * @idle: task in question
 * @cpu: cpu the idle task belongs to
 *
 * NOTE: this function does not set the idle thread's NEED_RESCHED
 * flag, to make booting more robust.
 */
void __cpuinit init_idle(struct task_struct *idle, int cpu)
{
	struct rq *rq = cpu_rq(cpu);
	unsigned long flags;

	spin_lock_irqsave(&rq->lock, flags);

	__sched_fork(idle);
	idle->se.exec_start = sched_clock();

	idle->prio = idle->normal_prio = MAX_PRIO;
	cpumask_copy(&idle->cpus_allowed, cpumask_of(cpu));
	__set_task_cpu(idle, cpu);

	rq->curr = rq->idle = idle;
#if defined(CONFIG_SMP) && defined(__ARCH_WANT_UNLOCKED_CTXSW)
	idle->oncpu = 1;
#endif
	spin_unlock_irqrestore(&rq->lock, flags);

	/* Set the preempt count _outside_ the spinlocks! */
#if defined(CONFIG_PREEMPT)
	task_thread_info(idle)->preempt_count = (idle->lock_depth >= 0);
#else
	task_thread_info(idle)->preempt_count = 0;
#endif
	/*
	 * The idle tasks have their own, simple scheduling class:
	 */
	idle->sched_class = &idle_sched_class;
	ftrace_graph_init_task(idle);
}

/*
 * In a system that switches off the HZ timer nohz_cpu_mask
 * indicates which cpus entered this state. This is used
 * in the rcu update to wait only for active cpus. For system
 * which do not switch off the HZ timer nohz_cpu_mask should
 * always be CPU_BITS_NONE.
 */
cpumask_var_t nohz_cpu_mask;

/*
 * Increase the granularity value when there are more CPUs,
 * because with more CPUs the 'effective latency' as visible
 * to users decreases. But the relationship is not linear,
 * so pick a second-best guess by going with the log2 of the
 * number of CPUs.
 *
 * This idea comes from the SD scheduler of Con Kolivas:
 */
static inline void sched_init_granularity(void)
{
	unsigned int factor = 1 + ilog2(num_online_cpus());
	const unsigned long limit = 200000000;

	sysctl_sched_min_granularity *= factor;
	if (sysctl_sched_min_granularity > limit)
		sysctl_sched_min_granularity = limit;

	sysctl_sched_latency *= factor;
	if (sysctl_sched_latency > limit)
		sysctl_sched_latency = limit;

	sysctl_sched_wakeup_granularity *= factor;

	sysctl_sched_shares_ratelimit *= factor;
}

#ifdef CONFIG_SMP
/*
 * This is how migration works:
 *
 * 1) we queue a struct migration_req structure in the source CPU's
 *    runqueue and wake up that CPU's migration thread.
 * 2) we down() the locked semaphore => thread blocks.
 * 3) migration thread wakes up (implicitly it forces the migrated
 *    thread off the CPU)
 * 4) it gets the migration request and checks whether the migrated
 *    task is still in the wrong runqueue.
 * 5) if it's in the wrong runqueue then the migration thread removes
 *    it and puts it into the right queue.
 * 6) migration thread up()s the semaphore.
 * 7) we wake up and the migration is done.
 */

/*
 * Change a given task's CPU affinity. Migrate the thread to a
 * proper CPU and schedule it away if the CPU it's executing on
 * is removed from the allowed bitmask.
 *
 * NOTE: the caller must have a valid reference to the task, the
 * task must not exit() & deallocate itself prematurely. The
 * call is not atomic; no spinlocks may be held.
 */
int set_cpus_allowed_ptr(struct task_struct *p, const struct cpumask *new_mask)
{
	struct migration_req req;
	unsigned long flags;
	struct rq *rq;
	int ret = 0;

	rq = task_rq_lock(p, &flags);
	if (!cpumask_intersects(new_mask, cpu_online_mask)) {
		ret = -EINVAL;
		goto out;
	}

	if (unlikely((p->flags & PF_THREAD_BOUND) && p != current &&
		     !cpumask_equal(&p->cpus_allowed, new_mask))) {
		ret = -EINVAL;
		goto out;
	}

	if (p->sched_class->set_cpus_allowed)
		p->sched_class->set_cpus_allowed(p, new_mask);
	else {
		cpumask_copy(&p->cpus_allowed, new_mask);
		p->rt.nr_cpus_allowed = cpumask_weight(new_mask);
	}

	/* Can the task run on the task's current CPU? If so, we're done */
	if (cpumask_test_cpu(task_cpu(p), new_mask))
		goto out;

	if (migrate_task(p, cpumask_any_and(cpu_online_mask, new_mask), &req)) {
		/* Need help from migration thread: drop lock and wait. */
		task_rq_unlock(rq, &flags);
		wake_up_process(rq->migration_thread);
		wait_for_completion(&req.done);
		tlb_migrate_finish(p->mm);
		return 0;
	}
out:
	task_rq_unlock(rq, &flags);

	return ret;
}
EXPORT_SYMBOL_GPL(set_cpus_allowed_ptr);

/*
 * Move (not current) task off this cpu, onto dest cpu. We're doing
 * this because either it can't run here any more (set_cpus_allowed()
 * away from this CPU, or CPU going down), or because we're
 * attempting to rebalance this task on exec (sched_exec).
 *
 * So we race with normal scheduler movements, but that's OK, as long
 * as the task is no longer on this CPU.
 *
 * Returns non-zero if task was successfully migrated.
 */
static int __migrate_task(struct task_struct *p, int src_cpu, int dest_cpu)
{
	struct rq *rq_dest, *rq_src;
	int ret = 0, on_rq;

	if (unlikely(!cpu_active(dest_cpu)))
		return ret;

	rq_src = cpu_rq(src_cpu);
	rq_dest = cpu_rq(dest_cpu);

	double_rq_lock(rq_src, rq_dest);
	/* Already moved. */
	if (task_cpu(p) != src_cpu)
		goto done;
	/* Affinity changed (again). */
	if (!cpumask_test_cpu(dest_cpu, &p->cpus_allowed))
		goto fail;

	on_rq = p->se.on_rq;
	if (on_rq)
		deactivate_task(rq_src, p, 0);

	set_task_cpu(p, dest_cpu);
	if (on_rq) {
		activate_task(rq_dest, p, 0);
		check_preempt_curr(rq_dest, p, 0);
	}
done:
	ret = 1;
fail:
	double_rq_unlock(rq_src, rq_dest);
	return ret;
}

/*
 * migration_thread - this is a highprio system thread that performs
 * thread migration by bumping thread off CPU then 'pushing' onto
 * another runqueue.
 */
static int migration_thread(void *data)
{
	int cpu = (long)data;
	struct rq *rq;

	rq = cpu_rq(cpu);
	BUG_ON(rq->migration_thread != current);

	set_current_state(TASK_INTERRUPTIBLE);
	while (!kthread_should_stop()) {
		struct migration_req *req;
		struct list_head *head;

		spin_lock_irq(&rq->lock);

		if (cpu_is_offline(cpu)) {
			spin_unlock_irq(&rq->lock);
			goto wait_to_die;
		}

		if (rq->active_balance) {
			active_load_balance(rq, cpu);
			rq->active_balance = 0;
		}

		head = &rq->migration_queue;

		if (list_empty(head)) {
			spin_unlock_irq(&rq->lock);
			schedule();
			set_current_state(TASK_INTERRUPTIBLE);
			continue;
		}
		req = list_entry(head->next, struct migration_req, list);
		list_del_init(head->next);

		spin_unlock(&rq->lock);
		__migrate_task(req->task, cpu, req->dest_cpu);
		local_irq_enable();

		complete(&req->done);
	}
	__set_current_state(TASK_RUNNING);
	return 0;

wait_to_die:
	/* Wait for kthread_stop */
	set_current_state(TASK_INTERRUPTIBLE);
	while (!kthread_should_stop()) {
		schedule();
		set_current_state(TASK_INTERRUPTIBLE);
	}
	__set_current_state(TASK_RUNNING);
	return 0;
}

#ifdef CONFIG_HOTPLUG_CPU

static int __migrate_task_irq(struct task_struct *p, int src_cpu, int dest_cpu)
{
	int ret;

	local_irq_disable();
	ret = __migrate_task(p, src_cpu, dest_cpu);
	local_irq_enable();
	return ret;
}

/*
 * Figure out where task on dead CPU should go, use force if necessary.
 */
static void move_task_off_dead_cpu(int dead_cpu, struct task_struct *p)
{
	int dest_cpu;
	/* FIXME: Use cpumask_of_node here. */
	cpumask_t _nodemask = node_to_cpumask(cpu_to_node(dead_cpu));
	const struct cpumask *nodemask = &_nodemask;

again:
	/* Look for allowed, online CPU in same node. */
	for_each_cpu_and(dest_cpu, nodemask, cpu_online_mask)
		if (cpumask_test_cpu(dest_cpu, &p->cpus_allowed))
			goto move;

	/* Any allowed, online CPU? */
	dest_cpu = cpumask_any_and(&p->cpus_allowed, cpu_online_mask);
	if (dest_cpu < nr_cpu_ids)
		goto move;

	/* No more Mr. Nice Guy. */
	if (dest_cpu >= nr_cpu_ids) {
		cpuset_cpus_allowed_locked(p, &p->cpus_allowed);
		dest_cpu = cpumask_any_and(cpu_online_mask, &p->cpus_allowed);

		/*
		 * Don't tell them about moving exiting tasks or
		 * kernel threads (both mm NULL), since they never
		 * leave kernel.
		 */
		if (p->mm && printk_ratelimit()) {
			printk(KERN_INFO "process %d (%s) no "
			       "longer affine to cpu%d\n",
			       task_pid_nr(p), p->comm, dead_cpu);
		}
	}

move:
	/* It can have affinity changed while we were choosing. */
	if (unlikely(!__migrate_task_irq(p, dead_cpu, dest_cpu)))
		goto again;
}

/*
 * While a dead CPU has no uninterruptible tasks queued at this point,
 * it might still have a nonzero ->nr_uninterruptible counter, because
 * for performance reasons the counter is not stricly tracking tasks to
 * their home CPUs. So we just add the counter to another CPU's counter,
 * to keep the global sum constant after CPU-down:
 */
static void migrate_nr_uninterruptible(struct rq *rq_src)
{
	struct rq *rq_dest = cpu_rq(cpumask_any(cpu_online_mask));
	unsigned long flags;

	local_irq_save(flags);
	double_rq_lock(rq_src, rq_dest);
	rq_dest->nr_uninterruptible += rq_src->nr_uninterruptible;
	rq_src->nr_uninterruptible = 0;
	double_rq_unlock(rq_src, rq_dest);
	local_irq_restore(flags);
}

/* Run through task list and migrate tasks from the dead cpu. */
static void migrate_live_tasks(int src_cpu)
{
	struct task_struct *p, *t;

	read_lock(&tasklist_lock);

	do_each_thread(t, p) {
		if (p == current)
			continue;

		if (task_cpu(p) == src_cpu)
			move_task_off_dead_cpu(src_cpu, p);
	} while_each_thread(t, p);

	read_unlock(&tasklist_lock);
}

/*
 * Schedules idle task to be the next runnable task on current CPU.
 * It does so by boosting its priority to highest possible.
 * Used by CPU offline code.
 */
void sched_idle_next(void)
{
	int this_cpu = smp_processor_id();
	struct rq *rq = cpu_rq(this_cpu);
	struct task_struct *p = rq->idle;
	unsigned long flags;

	/* cpu has to be offline */
	BUG_ON(cpu_online(this_cpu));

	/*
	 * Strictly not necessary since rest of the CPUs are stopped by now
	 * and interrupts disabled on the current cpu.
	 */
	spin_lock_irqsave(&rq->lock, flags);

	__setscheduler(rq, p, SCHED_FIFO, MAX_RT_PRIO-1);

	update_rq_clock(rq);
	activate_task(rq, p, 0);

	spin_unlock_irqrestore(&rq->lock, flags);
}

/*
 * Ensures that the idle task is using init_mm right before its cpu goes
 * offline.
 */
void idle_task_exit(void)
{
	struct mm_struct *mm = current->active_mm;

	BUG_ON(cpu_online(smp_processor_id()));

	if (mm != &init_mm)
		switch_mm(mm, &init_mm, current);
	mmdrop(mm);
}

/* called under rq->lock with disabled interrupts */
static void migrate_dead(unsigned int dead_cpu, struct task_struct *p)
{
	struct rq *rq = cpu_rq(dead_cpu);

	/* Must be exiting, otherwise would be on tasklist. */
	BUG_ON(!p->exit_state);

	/* Cannot have done final schedule yet: would have vanished. */
	BUG_ON(p->state == TASK_DEAD);

	get_task_struct(p);

	/*
	 * Drop lock around migration; if someone else moves it,
	 * that's OK. No task can be added to this CPU, so iteration is
	 * fine.
	 */
	spin_unlock_irq(&rq->lock);
	move_task_off_dead_cpu(dead_cpu, p);
	spin_lock_irq(&rq->lock);

	put_task_struct(p);
}

/* release_task() removes task from tasklist, so we won't find dead tasks. */
static void migrate_dead_tasks(unsigned int dead_cpu)
{
	struct rq *rq = cpu_rq(dead_cpu);
	struct task_struct *next;

	for ( ; ; ) {
		if (!rq->nr_running)
			break;
		update_rq_clock(rq);
		next = pick_next_task(rq, rq->curr);
		if (!next)
			break;
		next->sched_class->put_prev_task(rq, next);
		migrate_dead(dead_cpu, next);

	}
}
#endif /* CONFIG_HOTPLUG_CPU */

#if defined(CONFIG_SCHED_DEBUG) && defined(CONFIG_SYSCTL)

static struct ctl_table sd_ctl_dir[] = {
	{
		.procname	= "sched_domain",
		.mode		= 0555,
	},
	{0, },
};

static struct ctl_table sd_ctl_root[] = {
	{
		.ctl_name	= CTL_KERN,
		.procname	= "kernel",
		.mode		= 0555,
		.child		= sd_ctl_dir,
	},
	{0, },
};

static struct ctl_table *sd_alloc_ctl_entry(int n)
{
	struct ctl_table *entry =
		kcalloc(n, sizeof(struct ctl_table), GFP_KERNEL);

	return entry;
}

static void sd_free_ctl_entry(struct ctl_table **tablep)
{
	struct ctl_table *entry;

	/*
	 * In the intermediate directories, both the child directory and
	 * procname are dynamically allocated and could fail but the mode
	 * will always be set. In the lowest directory the names are
	 * static strings and all have proc handlers.
	 */
	for (entry = *tablep; entry->mode; entry++) {
		if (entry->child)
			sd_free_ctl_entry(&entry->child);
		if (entry->proc_handler == NULL)
			kfree(entry->procname);
	}

	kfree(*tablep);
	*tablep = NULL;
}

static void
set_table_entry(struct ctl_table *entry,
		const char *procname, void *data, int maxlen,
		mode_t mode, proc_handler *proc_handler)
{
	entry->procname = procname;
	entry->data = data;
	entry->maxlen = maxlen;
	entry->mode = mode;
	entry->proc_handler = proc_handler;
}

static struct ctl_table *
sd_alloc_ctl_domain_table(struct sched_domain *sd)
{
	struct ctl_table *table = sd_alloc_ctl_entry(13);

	if (table == NULL)
		return NULL;

	set_table_entry(&table[0], "min_interval", &sd->min_interval,
		sizeof(long), 0644, proc_doulongvec_minmax);
	set_table_entry(&table[1], "max_interval", &sd->max_interval,
		sizeof(long), 0644, proc_doulongvec_minmax);
	set_table_entry(&table[2], "busy_idx", &sd->busy_idx,
		sizeof(int), 0644, proc_dointvec_minmax);
	set_table_entry(&table[3], "idle_idx", &sd->idle_idx,
		sizeof(int), 0644, proc_dointvec_minmax);
	set_table_entry(&table[4], "newidle_idx", &sd->newidle_idx,
		sizeof(int), 0644, proc_dointvec_minmax);
	set_table_entry(&table[5], "wake_idx", &sd->wake_idx,
		sizeof(int), 0644, proc_dointvec_minmax);
	set_table_entry(&table[6], "forkexec_idx", &sd->forkexec_idx,
		sizeof(int), 0644, proc_dointvec_minmax);
	set_table_entry(&table[7], "busy_factor", &sd->busy_factor,
		sizeof(int), 0644, proc_dointvec_minmax);
	set_table_entry(&table[8], "imbalance_pct", &sd->imbalance_pct,
		sizeof(int), 0644, proc_dointvec_minmax);
	set_table_entry(&table[9], "cache_nice_tries",
		&sd->cache_nice_tries,
		sizeof(int), 0644, proc_dointvec_minmax);
	set_table_entry(&table[10], "flags", &sd->flags,
		sizeof(int), 0644, proc_dointvec_minmax);
	set_table_entry(&table[11], "name", sd->name,
		CORENAME_MAX_SIZE, 0444, proc_dostring);
	/* &table[12] is terminator */

	return table;
}

static ctl_table *sd_alloc_ctl_cpu_table(int cpu)
{
	struct ctl_table *entry, *table;
	struct sched_domain *sd;
	int domain_num = 0, i;
	char buf[32];

	for_each_domain(cpu, sd)
		domain_num++;
	entry = table = sd_alloc_ctl_entry(domain_num + 1);
	if (table == NULL)
		return NULL;

	i = 0;
	for_each_domain(cpu, sd) {
		snprintf(buf, 32, "domain%d", i);
		entry->procname = kstrdup(buf, GFP_KERNEL);
		entry->mode = 0555;
		entry->child = sd_alloc_ctl_domain_table(sd);
		entry++;
		i++;
	}
	return table;
}

static struct ctl_table_header *sd_sysctl_header;
static void register_sched_domain_sysctl(void)
{
	int i, cpu_num = num_online_cpus();
	struct ctl_table *entry = sd_alloc_ctl_entry(cpu_num + 1);
	char buf[32];

	WARN_ON(sd_ctl_dir[0].child);
	sd_ctl_dir[0].child = entry;

	if (entry == NULL)
		return;

	for_each_online_cpu(i) {
		snprintf(buf, 32, "cpu%d", i);
		entry->procname = kstrdup(buf, GFP_KERNEL);
		entry->mode = 0555;
		entry->child = sd_alloc_ctl_cpu_table(i);
		entry++;
	}

	WARN_ON(sd_sysctl_header);
	sd_sysctl_header = register_sysctl_table(sd_ctl_root);
}

/* may be called multiple times per register */
static void unregister_sched_domain_sysctl(void)
{
	if (sd_sysctl_header)
		unregister_sysctl_table(sd_sysctl_header);
	sd_sysctl_header = NULL;
	if (sd_ctl_dir[0].child)
		sd_free_ctl_entry(&sd_ctl_dir[0].child);
}
#else
static void register_sched_domain_sysctl(void)
{
}
static void unregister_sched_domain_sysctl(void)
{
}
#endif

static void set_rq_online(struct rq *rq)
{
	if (!rq->online) {
		const struct sched_class *class;

		cpumask_set_cpu(rq->cpu, rq->rd->online);
		rq->online = 1;

		for_each_class(class) {
			if (class->rq_online)
				class->rq_online(rq);
		}
	}
}

static void set_rq_offline(struct rq *rq)
{
	if (rq->online) {
		const struct sched_class *class;

		for_each_class(class) {
			if (class->rq_offline)
				class->rq_offline(rq);
		}

		cpumask_clear_cpu(rq->cpu, rq->rd->online);
		rq->online = 0;
	}
}

/*
 * migration_call - callback that gets triggered when a CPU is added.
 * Here we can start up the necessary migration thread for the new CPU.
 */
static int __cpuinit
migration_call(struct notifier_block *nfb, unsigned long action, void *hcpu)
{
	struct task_struct *p;
	int cpu = (long)hcpu;
	unsigned long flags;
	struct rq *rq;

	switch (action) {

	case CPU_UP_PREPARE:
	case CPU_UP_PREPARE_FROZEN:
		p = kthread_create(migration_thread, hcpu, "migration/%d", cpu);
		if (IS_ERR(p))
			return NOTIFY_BAD;
		kthread_bind(p, cpu);
		/* Must be high prio: stop_machine expects to yield to it. */
		rq = task_rq_lock(p, &flags);
		__setscheduler(rq, p, SCHED_FIFO, MAX_RT_PRIO-1);
		task_rq_unlock(rq, &flags);
		cpu_rq(cpu)->migration_thread = p;
		break;

	case CPU_ONLINE:
	case CPU_ONLINE_FROZEN:
		/* Strictly unnecessary, as first user will wake it. */
		wake_up_process(cpu_rq(cpu)->migration_thread);

		/* Update our root-domain */
		rq = cpu_rq(cpu);
		spin_lock_irqsave(&rq->lock, flags);
		if (rq->rd) {
			BUG_ON(!cpumask_test_cpu(cpu, rq->rd->span));

			set_rq_online(rq);
		}
		spin_unlock_irqrestore(&rq->lock, flags);
		break;

#ifdef CONFIG_HOTPLUG_CPU
	case CPU_UP_CANCELED:
	case CPU_UP_CANCELED_FROZEN:
		if (!cpu_rq(cpu)->migration_thread)
			break;
		/* Unbind it from offline cpu so it can run. Fall thru. */
		kthread_bind(cpu_rq(cpu)->migration_thread,
			     cpumask_any(cpu_online_mask));
		kthread_stop(cpu_rq(cpu)->migration_thread);
		cpu_rq(cpu)->migration_thread = NULL;
		break;

	case CPU_DEAD:
	case CPU_DEAD_FROZEN:
		cpuset_lock(); /* around calls to cpuset_cpus_allowed_lock() */
		migrate_live_tasks(cpu);
		rq = cpu_rq(cpu);
		kthread_stop(rq->migration_thread);
		rq->migration_thread = NULL;
		/* Idle task back to normal (off runqueue, low prio) */
		spin_lock_irq(&rq->lock);
		update_rq_clock(rq);
		deactivate_task(rq, rq->idle, 0);
		rq->idle->static_prio = MAX_PRIO;
		__setscheduler(rq, rq->idle, SCHED_NORMAL, 0);
		rq->idle->sched_class = &idle_sched_class;
		migrate_dead_tasks(cpu);
		spin_unlock_irq(&rq->lock);
		cpuset_unlock();
		migrate_nr_uninterruptible(rq);
		BUG_ON(rq->nr_running != 0);

		/*
		 * No need to migrate the tasks: it was best-effort if
		 * they didn't take sched_hotcpu_mutex. Just wake up
		 * the requestors.
		 */
		spin_lock_irq(&rq->lock);
		while (!list_empty(&rq->migration_queue)) {
			struct migration_req *req;

			req = list_entry(rq->migration_queue.next,
					 struct migration_req, list);
			list_del_init(&req->list);
			spin_unlock_irq(&rq->lock);
			complete(&req->done);
			spin_lock_irq(&rq->lock);
		}
		spin_unlock_irq(&rq->lock);
		break;

	case CPU_DYING:
	case CPU_DYING_FROZEN:
		/* Update our root-domain */
		rq = cpu_rq(cpu);
		spin_lock_irqsave(&rq->lock, flags);
		if (rq->rd) {
			BUG_ON(!cpumask_test_cpu(cpu, rq->rd->span));
			set_rq_offline(rq);
		}
		spin_unlock_irqrestore(&rq->lock, flags);
		break;
#endif
	}
	return NOTIFY_OK;
}

/* Register at highest priority so that task migration (migrate_all_tasks)
 * happens before everything else.
 */
static struct notifier_block __cpuinitdata migration_notifier = {
	.notifier_call = migration_call,
	.priority = 10
};

static int __init migration_init(void)
{
	void *cpu = (void *)(long)smp_processor_id();
	int err;

	/* Start one for the boot CPU: */
	err = migration_call(&migration_notifier, CPU_UP_PREPARE, cpu);
	BUG_ON(err == NOTIFY_BAD);
	migration_call(&migration_notifier, CPU_ONLINE, cpu);
	register_cpu_notifier(&migration_notifier);

	return err;
}
early_initcall(migration_init);
#endif

#ifdef CONFIG_SMP

#ifdef CONFIG_SCHED_DEBUG

static int sched_domain_debug_one(struct sched_domain *sd, int cpu, int level,
				  struct cpumask *groupmask)
{
	struct sched_group *group = sd->groups;
	char str[256];

<<<<<<< HEAD
	cpulist_scnprintf(str, sizeof(str), *sched_domain_span(sd));
	cpumask_clear(groupmask);
=======
	cpulist_scnprintf(str, sizeof(str), &sd->span);
	cpus_clear(*groupmask);
>>>>>>> 7be75853

	printk(KERN_DEBUG "%*s domain %d: ", level, "", level);

	if (!(sd->flags & SD_LOAD_BALANCE)) {
		printk("does not load-balance\n");
		if (sd->parent)
			printk(KERN_ERR "ERROR: !SD_LOAD_BALANCE domain"
					" has parent");
		return -1;
	}

	printk(KERN_CONT "span %s level %s\n", str, sd->name);

	if (!cpumask_test_cpu(cpu, sched_domain_span(sd))) {
		printk(KERN_ERR "ERROR: domain->span does not contain "
				"CPU%d\n", cpu);
	}
	if (!cpumask_test_cpu(cpu, sched_group_cpus(group))) {
		printk(KERN_ERR "ERROR: domain->groups does not contain"
				" CPU%d\n", cpu);
	}

	printk(KERN_DEBUG "%*s groups:", level + 1, "");
	do {
		if (!group) {
			printk("\n");
			printk(KERN_ERR "ERROR: group is NULL\n");
			break;
		}

		if (!group->__cpu_power) {
			printk(KERN_CONT "\n");
			printk(KERN_ERR "ERROR: domain->cpu_power not "
					"set\n");
			break;
		}

		if (!cpumask_weight(sched_group_cpus(group))) {
			printk(KERN_CONT "\n");
			printk(KERN_ERR "ERROR: empty group\n");
			break;
		}

		if (cpumask_intersects(groupmask, sched_group_cpus(group))) {
			printk(KERN_CONT "\n");
			printk(KERN_ERR "ERROR: repeated CPUs\n");
			break;
		}

		cpumask_or(groupmask, groupmask, sched_group_cpus(group));

<<<<<<< HEAD
		cpulist_scnprintf(str, sizeof(str), *sched_group_cpus(group));
=======
		cpulist_scnprintf(str, sizeof(str), &group->cpumask);
>>>>>>> 7be75853
		printk(KERN_CONT " %s", str);

		group = group->next;
	} while (group != sd->groups);
	printk(KERN_CONT "\n");

	if (!cpumask_equal(sched_domain_span(sd), groupmask))
		printk(KERN_ERR "ERROR: groups don't span domain->span\n");

	if (sd->parent &&
	    !cpumask_subset(groupmask, sched_domain_span(sd->parent)))
		printk(KERN_ERR "ERROR: parent span is not a superset "
			"of domain->span\n");
	return 0;
}

static void sched_domain_debug(struct sched_domain *sd, int cpu)
{
	cpumask_var_t groupmask;
	int level = 0;

	if (!sd) {
		printk(KERN_DEBUG "CPU%d attaching NULL sched-domain.\n", cpu);
		return;
	}

	printk(KERN_DEBUG "CPU%d attaching sched-domain:\n", cpu);

	if (!alloc_cpumask_var(&groupmask, GFP_KERNEL)) {
		printk(KERN_DEBUG "Cannot load-balance (out of memory)\n");
		return;
	}

	for (;;) {
		if (sched_domain_debug_one(sd, cpu, level, groupmask))
			break;
		level++;
		sd = sd->parent;
		if (!sd)
			break;
	}
	free_cpumask_var(groupmask);
}
#else /* !CONFIG_SCHED_DEBUG */
# define sched_domain_debug(sd, cpu) do { } while (0)
#endif /* CONFIG_SCHED_DEBUG */

static int sd_degenerate(struct sched_domain *sd)
{
	if (cpumask_weight(sched_domain_span(sd)) == 1)
		return 1;

	/* Following flags need at least 2 groups */
	if (sd->flags & (SD_LOAD_BALANCE |
			 SD_BALANCE_NEWIDLE |
			 SD_BALANCE_FORK |
			 SD_BALANCE_EXEC |
			 SD_SHARE_CPUPOWER |
			 SD_SHARE_PKG_RESOURCES)) {
		if (sd->groups != sd->groups->next)
			return 0;
	}

	/* Following flags don't use groups */
	if (sd->flags & (SD_WAKE_IDLE |
			 SD_WAKE_AFFINE |
			 SD_WAKE_BALANCE))
		return 0;

	return 1;
}

static int
sd_parent_degenerate(struct sched_domain *sd, struct sched_domain *parent)
{
	unsigned long cflags = sd->flags, pflags = parent->flags;

	if (sd_degenerate(parent))
		return 1;

	if (!cpumask_equal(sched_domain_span(sd), sched_domain_span(parent)))
		return 0;

	/* Does parent contain flags not in child? */
	/* WAKE_BALANCE is a subset of WAKE_AFFINE */
	if (cflags & SD_WAKE_AFFINE)
		pflags &= ~SD_WAKE_BALANCE;
	/* Flags needing groups don't count if only 1 group in parent */
	if (parent->groups == parent->groups->next) {
		pflags &= ~(SD_LOAD_BALANCE |
				SD_BALANCE_NEWIDLE |
				SD_BALANCE_FORK |
				SD_BALANCE_EXEC |
				SD_SHARE_CPUPOWER |
				SD_SHARE_PKG_RESOURCES);
		if (nr_node_ids == 1)
			pflags &= ~SD_SERIALIZE;
	}
	if (~cflags & pflags)
		return 0;

	return 1;
}

static void free_rootdomain(struct root_domain *rd)
{
	cpupri_cleanup(&rd->cpupri);

	free_cpumask_var(rd->rto_mask);
	free_cpumask_var(rd->online);
	free_cpumask_var(rd->span);
	kfree(rd);
}

static void rq_attach_root(struct rq *rq, struct root_domain *rd)
{
	unsigned long flags;

	spin_lock_irqsave(&rq->lock, flags);

	if (rq->rd) {
		struct root_domain *old_rd = rq->rd;

		if (cpumask_test_cpu(rq->cpu, old_rd->online))
			set_rq_offline(rq);

		cpumask_clear_cpu(rq->cpu, old_rd->span);

		if (atomic_dec_and_test(&old_rd->refcount))
			free_rootdomain(old_rd);
	}

	atomic_inc(&rd->refcount);
	rq->rd = rd;

	cpumask_set_cpu(rq->cpu, rd->span);
	if (cpumask_test_cpu(rq->cpu, cpu_online_mask))
		set_rq_online(rq);

	spin_unlock_irqrestore(&rq->lock, flags);
}

static int init_rootdomain(struct root_domain *rd, bool bootmem)
{
	memset(rd, 0, sizeof(*rd));

	if (bootmem) {
		alloc_bootmem_cpumask_var(&def_root_domain.span);
		alloc_bootmem_cpumask_var(&def_root_domain.online);
		alloc_bootmem_cpumask_var(&def_root_domain.rto_mask);
		cpupri_init(&rd->cpupri, true);
		return 0;
	}

	if (!alloc_cpumask_var(&rd->span, GFP_KERNEL))
		goto free_rd;
	if (!alloc_cpumask_var(&rd->online, GFP_KERNEL))
		goto free_span;
	if (!alloc_cpumask_var(&rd->rto_mask, GFP_KERNEL))
		goto free_online;

	if (cpupri_init(&rd->cpupri, false) != 0)
		goto free_rto_mask;
	return 0;

free_rto_mask:
	free_cpumask_var(rd->rto_mask);
free_online:
	free_cpumask_var(rd->online);
free_span:
	free_cpumask_var(rd->span);
free_rd:
	kfree(rd);
	return -ENOMEM;
}

static void init_defrootdomain(void)
{
	init_rootdomain(&def_root_domain, true);

	atomic_set(&def_root_domain.refcount, 1);
}

static struct root_domain *alloc_rootdomain(void)
{
	struct root_domain *rd;

	rd = kmalloc(sizeof(*rd), GFP_KERNEL);
	if (!rd)
		return NULL;

	if (init_rootdomain(rd, false) != 0) {
		kfree(rd);
		return NULL;
	}

	return rd;
}

/*
 * Attach the domain 'sd' to 'cpu' as its base domain. Callers must
 * hold the hotplug lock.
 */
static void
cpu_attach_domain(struct sched_domain *sd, struct root_domain *rd, int cpu)
{
	struct rq *rq = cpu_rq(cpu);
	struct sched_domain *tmp;

	/* Remove the sched domains which do not contribute to scheduling. */
	for (tmp = sd; tmp; ) {
		struct sched_domain *parent = tmp->parent;
		if (!parent)
			break;

		if (sd_parent_degenerate(tmp, parent)) {
			tmp->parent = parent->parent;
			if (parent->parent)
				parent->parent->child = tmp;
		} else
			tmp = tmp->parent;
	}

	if (sd && sd_degenerate(sd)) {
		sd = sd->parent;
		if (sd)
			sd->child = NULL;
	}

	sched_domain_debug(sd, cpu);

	rq_attach_root(rq, rd);
	rcu_assign_pointer(rq->sd, sd);
}

/* cpus with isolated domains */
static cpumask_var_t cpu_isolated_map;

/* Setup the mask of cpus configured for isolated domains */
static int __init isolated_cpu_setup(char *str)
{
	cpulist_parse(str, *cpu_isolated_map);
	return 1;
}

__setup("isolcpus=", isolated_cpu_setup);

/*
 * init_sched_build_groups takes the cpumask we wish to span, and a pointer
 * to a function which identifies what group(along with sched group) a CPU
 * belongs to. The return value of group_fn must be a >= 0 and < nr_cpu_ids
 * (due to the fact that we keep track of groups covered with a struct cpumask).
 *
 * init_sched_build_groups will build a circular linked list of the groups
 * covered by the given span, and will set each group's ->cpumask correctly,
 * and ->cpu_power to 0.
 */
static void
init_sched_build_groups(const struct cpumask *span,
			const struct cpumask *cpu_map,
			int (*group_fn)(int cpu, const struct cpumask *cpu_map,
					struct sched_group **sg,
					struct cpumask *tmpmask),
			struct cpumask *covered, struct cpumask *tmpmask)
{
	struct sched_group *first = NULL, *last = NULL;
	int i;

	cpumask_clear(covered);

	for_each_cpu(i, span) {
		struct sched_group *sg;
		int group = group_fn(i, cpu_map, &sg, tmpmask);
		int j;

		if (cpumask_test_cpu(i, covered))
			continue;

		cpumask_clear(sched_group_cpus(sg));
		sg->__cpu_power = 0;

		for_each_cpu(j, span) {
			if (group_fn(j, cpu_map, NULL, tmpmask) != group)
				continue;

			cpumask_set_cpu(j, covered);
			cpumask_set_cpu(j, sched_group_cpus(sg));
		}
		if (!first)
			first = sg;
		if (last)
			last->next = sg;
		last = sg;
	}
	last->next = first;
}

#define SD_NODES_PER_DOMAIN 16

#ifdef CONFIG_NUMA

/**
 * find_next_best_node - find the next node to include in a sched_domain
 * @node: node whose sched_domain we're building
 * @used_nodes: nodes already in the sched_domain
 *
 * Find the next node to include in a given scheduling domain. Simply
 * finds the closest node not already in the @used_nodes map.
 *
 * Should use nodemask_t.
 */
static int find_next_best_node(int node, nodemask_t *used_nodes)
{
	int i, n, val, min_val, best_node = 0;

	min_val = INT_MAX;

	for (i = 0; i < nr_node_ids; i++) {
		/* Start at @node */
		n = (node + i) % nr_node_ids;

		if (!nr_cpus_node(n))
			continue;

		/* Skip already used nodes */
		if (node_isset(n, *used_nodes))
			continue;

		/* Simple min distance search */
		val = node_distance(node, n);

		if (val < min_val) {
			min_val = val;
			best_node = n;
		}
	}

	node_set(best_node, *used_nodes);
	return best_node;
}

/**
 * sched_domain_node_span - get a cpumask for a node's sched_domain
 * @node: node whose cpumask we're constructing
 * @span: resulting cpumask
 *
 * Given a node, construct a good cpumask for its sched_domain to span. It
 * should be one that prevents unnecessary balancing, but also spreads tasks
 * out optimally.
 */
static void sched_domain_node_span(int node, struct cpumask *span)
{
	nodemask_t used_nodes;
	/* FIXME: use cpumask_of_node() */
	node_to_cpumask_ptr(nodemask, node);
	int i;

	cpus_clear(*span);
	nodes_clear(used_nodes);

	cpus_or(*span, *span, *nodemask);
	node_set(node, used_nodes);

	for (i = 1; i < SD_NODES_PER_DOMAIN; i++) {
		int next_node = find_next_best_node(node, &used_nodes);

		node_to_cpumask_ptr_next(nodemask, next_node);
		cpus_or(*span, *span, *nodemask);
	}
}
#endif /* CONFIG_NUMA */

int sched_smt_power_savings = 0, sched_mc_power_savings = 0;

/*
 * The cpus mask in sched_group and sched_domain hangs off the end.
 * FIXME: use cpumask_var_t or dynamic percpu alloc to avoid wasting space
 * for nr_cpu_ids < CONFIG_NR_CPUS.
 */
struct static_sched_group {
	struct sched_group sg;
	DECLARE_BITMAP(cpus, CONFIG_NR_CPUS);
};

struct static_sched_domain {
	struct sched_domain sd;
	DECLARE_BITMAP(span, CONFIG_NR_CPUS);
};

/*
 * SMT sched-domains:
 */
#ifdef CONFIG_SCHED_SMT
static DEFINE_PER_CPU(struct static_sched_domain, cpu_domains);
static DEFINE_PER_CPU(struct static_sched_group, sched_group_cpus);

static int
cpu_to_cpu_group(int cpu, const struct cpumask *cpu_map,
		 struct sched_group **sg, struct cpumask *unused)
{
	if (sg)
		*sg = &per_cpu(sched_group_cpus, cpu).sg;
	return cpu;
}
#endif /* CONFIG_SCHED_SMT */

/*
 * multi-core sched-domains:
 */
#ifdef CONFIG_SCHED_MC
static DEFINE_PER_CPU(struct static_sched_domain, core_domains);
static DEFINE_PER_CPU(struct static_sched_group, sched_group_core);
#endif /* CONFIG_SCHED_MC */

#if defined(CONFIG_SCHED_MC) && defined(CONFIG_SCHED_SMT)
static int
cpu_to_core_group(int cpu, const struct cpumask *cpu_map,
		  struct sched_group **sg, struct cpumask *mask)
{
	int group;

	cpumask_and(mask, &per_cpu(cpu_sibling_map, cpu), cpu_map);
	group = cpumask_first(mask);
	if (sg)
		*sg = &per_cpu(sched_group_core, group).sg;
	return group;
}
#elif defined(CONFIG_SCHED_MC)
static int
cpu_to_core_group(int cpu, const struct cpumask *cpu_map,
		  struct sched_group **sg, struct cpumask *unused)
{
	if (sg)
		*sg = &per_cpu(sched_group_core, cpu).sg;
	return cpu;
}
#endif

static DEFINE_PER_CPU(struct static_sched_domain, phys_domains);
static DEFINE_PER_CPU(struct static_sched_group, sched_group_phys);

static int
cpu_to_phys_group(int cpu, const struct cpumask *cpu_map,
		  struct sched_group **sg, struct cpumask *mask)
{
	int group;
#ifdef CONFIG_SCHED_MC
	/* FIXME: Use cpu_coregroup_mask. */
	*mask = cpu_coregroup_map(cpu);
	cpus_and(*mask, *mask, *cpu_map);
	group = cpumask_first(mask);
#elif defined(CONFIG_SCHED_SMT)
	cpumask_and(mask, &per_cpu(cpu_sibling_map, cpu), cpu_map);
	group = cpumask_first(mask);
#else
	group = cpu;
#endif
	if (sg)
		*sg = &per_cpu(sched_group_phys, group).sg;
	return group;
}

#ifdef CONFIG_NUMA
/*
 * The init_sched_build_groups can't handle what we want to do with node
 * groups, so roll our own. Now each node has its own list of groups which
 * gets dynamically allocated.
 */
static DEFINE_PER_CPU(struct sched_domain, node_domains);
static struct sched_group ***sched_group_nodes_bycpu;

static DEFINE_PER_CPU(struct sched_domain, allnodes_domains);
static DEFINE_PER_CPU(struct static_sched_group, sched_group_allnodes);

static int cpu_to_allnodes_group(int cpu, const struct cpumask *cpu_map,
				 struct sched_group **sg,
				 struct cpumask *nodemask)
{
	int group;
	/* FIXME: use cpumask_of_node */
	node_to_cpumask_ptr(pnodemask, cpu_to_node(cpu));

	cpumask_and(nodemask, pnodemask, cpu_map);
	group = cpumask_first(nodemask);

	if (sg)
		*sg = &per_cpu(sched_group_allnodes, group).sg;
	return group;
}

static void init_numa_sched_groups_power(struct sched_group *group_head)
{
	struct sched_group *sg = group_head;
	int j;

	if (!sg)
		return;
	do {
		for_each_cpu(j, sched_group_cpus(sg)) {
			struct sched_domain *sd;

			sd = &per_cpu(phys_domains, j).sd;
			if (j != cpumask_first(sched_group_cpus(sd->groups))) {
				/*
				 * Only add "power" once for each
				 * physical package.
				 */
				continue;
			}

			sg_inc_cpu_power(sg, sd->groups->__cpu_power);
		}
		sg = sg->next;
	} while (sg != group_head);
}
#endif /* CONFIG_NUMA */

#ifdef CONFIG_NUMA
/* Free memory allocated for various sched_group structures */
static void free_sched_groups(const struct cpumask *cpu_map,
			      struct cpumask *nodemask)
{
	int cpu, i;

	for_each_cpu(cpu, cpu_map) {
		struct sched_group **sched_group_nodes
			= sched_group_nodes_bycpu[cpu];

		if (!sched_group_nodes)
			continue;

		for (i = 0; i < nr_node_ids; i++) {
			struct sched_group *oldsg, *sg = sched_group_nodes[i];
			/* FIXME: Use cpumask_of_node */
			node_to_cpumask_ptr(pnodemask, i);

			cpus_and(*nodemask, *pnodemask, *cpu_map);
			if (cpumask_empty(nodemask))
				continue;

			if (sg == NULL)
				continue;
			sg = sg->next;
next_sg:
			oldsg = sg;
			sg = sg->next;
			kfree(oldsg);
			if (oldsg != sched_group_nodes[i])
				goto next_sg;
		}
		kfree(sched_group_nodes);
		sched_group_nodes_bycpu[cpu] = NULL;
	}
}
#else /* !CONFIG_NUMA */
static void free_sched_groups(const struct cpumask *cpu_map,
			      struct cpumask *nodemask)
{
}
#endif /* CONFIG_NUMA */

/*
 * Initialize sched groups cpu_power.
 *
 * cpu_power indicates the capacity of sched group, which is used while
 * distributing the load between different sched groups in a sched domain.
 * Typically cpu_power for all the groups in a sched domain will be same unless
 * there are asymmetries in the topology. If there are asymmetries, group
 * having more cpu_power will pickup more load compared to the group having
 * less cpu_power.
 *
 * cpu_power will be a multiple of SCHED_LOAD_SCALE. This multiple represents
 * the maximum number of tasks a group can handle in the presence of other idle
 * or lightly loaded groups in the same sched domain.
 */
static void init_sched_groups_power(int cpu, struct sched_domain *sd)
{
	struct sched_domain *child;
	struct sched_group *group;

	WARN_ON(!sd || !sd->groups);

	if (cpu != cpumask_first(sched_group_cpus(sd->groups)))
		return;

	child = sd->child;

	sd->groups->__cpu_power = 0;

	/*
	 * For perf policy, if the groups in child domain share resources
	 * (for example cores sharing some portions of the cache hierarchy
	 * or SMT), then set this domain groups cpu_power such that each group
	 * can handle only one task, when there are other idle groups in the
	 * same sched domain.
	 */
	if (!child || (!(sd->flags & SD_POWERSAVINGS_BALANCE) &&
		       (child->flags &
			(SD_SHARE_CPUPOWER | SD_SHARE_PKG_RESOURCES)))) {
		sg_inc_cpu_power(sd->groups, SCHED_LOAD_SCALE);
		return;
	}

	/*
	 * add cpu_power of each child group to this groups cpu_power
	 */
	group = child->groups;
	do {
		sg_inc_cpu_power(sd->groups, group->__cpu_power);
		group = group->next;
	} while (group != child->groups);
}

/*
 * Initializers for schedule domains
 * Non-inlined to reduce accumulated stack pressure in build_sched_domains()
 */

#ifdef CONFIG_SCHED_DEBUG
# define SD_INIT_NAME(sd, type)		sd->name = #type
#else
# define SD_INIT_NAME(sd, type)		do { } while (0)
#endif

#define	SD_INIT(sd, type)	sd_init_##type(sd)

#define SD_INIT_FUNC(type)	\
static noinline void sd_init_##type(struct sched_domain *sd)	\
{								\
	memset(sd, 0, sizeof(*sd));				\
	*sd = SD_##type##_INIT;					\
	sd->level = SD_LV_##type;				\
	SD_INIT_NAME(sd, type);					\
}

SD_INIT_FUNC(CPU)
#ifdef CONFIG_NUMA
 SD_INIT_FUNC(ALLNODES)
 SD_INIT_FUNC(NODE)
#endif
#ifdef CONFIG_SCHED_SMT
 SD_INIT_FUNC(SIBLING)
#endif
#ifdef CONFIG_SCHED_MC
 SD_INIT_FUNC(MC)
#endif

static int default_relax_domain_level = -1;

static int __init setup_relax_domain_level(char *str)
{
	unsigned long val;

	val = simple_strtoul(str, NULL, 0);
	if (val < SD_LV_MAX)
		default_relax_domain_level = val;

	return 1;
}
__setup("relax_domain_level=", setup_relax_domain_level);

static void set_domain_attribute(struct sched_domain *sd,
				 struct sched_domain_attr *attr)
{
	int request;

	if (!attr || attr->relax_domain_level < 0) {
		if (default_relax_domain_level < 0)
			return;
		else
			request = default_relax_domain_level;
	} else
		request = attr->relax_domain_level;
	if (request < sd->level) {
		/* turn off idle balance on this domain */
		sd->flags &= ~(SD_WAKE_IDLE|SD_BALANCE_NEWIDLE);
	} else {
		/* turn on idle balance on this domain */
		sd->flags |= (SD_WAKE_IDLE_FAR|SD_BALANCE_NEWIDLE);
	}
}

/*
 * Build sched domains for a given set of cpus and attach the sched domains
 * to the individual cpus
 */
static int __build_sched_domains(const struct cpumask *cpu_map,
				 struct sched_domain_attr *attr)
{
	int i, err = -ENOMEM;
	struct root_domain *rd;
	cpumask_var_t nodemask, this_sibling_map, this_core_map, send_covered,
		tmpmask;
#ifdef CONFIG_NUMA
	cpumask_var_t domainspan, covered, notcovered;
	struct sched_group **sched_group_nodes = NULL;
	int sd_allnodes = 0;

	if (!alloc_cpumask_var(&domainspan, GFP_KERNEL))
		goto out;
	if (!alloc_cpumask_var(&covered, GFP_KERNEL))
		goto free_domainspan;
	if (!alloc_cpumask_var(&notcovered, GFP_KERNEL))
		goto free_covered;
#endif

	if (!alloc_cpumask_var(&nodemask, GFP_KERNEL))
		goto free_notcovered;
	if (!alloc_cpumask_var(&this_sibling_map, GFP_KERNEL))
		goto free_nodemask;
	if (!alloc_cpumask_var(&this_core_map, GFP_KERNEL))
		goto free_this_sibling_map;
	if (!alloc_cpumask_var(&send_covered, GFP_KERNEL))
		goto free_this_core_map;
	if (!alloc_cpumask_var(&tmpmask, GFP_KERNEL))
		goto free_send_covered;

#ifdef CONFIG_NUMA
	/*
	 * Allocate the per-node list of sched groups
	 */
	sched_group_nodes = kcalloc(nr_node_ids, sizeof(struct sched_group *),
				    GFP_KERNEL);
	if (!sched_group_nodes) {
		printk(KERN_WARNING "Can not alloc sched group node list\n");
		goto free_tmpmask;
	}
#endif

	rd = alloc_rootdomain();
	if (!rd) {
		printk(KERN_WARNING "Cannot alloc root domain\n");
		goto free_sched_groups;
	}

#ifdef CONFIG_NUMA
	sched_group_nodes_bycpu[cpumask_first(cpu_map)] = sched_group_nodes;
#endif

	/*
	 * Set up domains for cpus specified by the cpu_map.
	 */
	for_each_cpu(i, cpu_map) {
		struct sched_domain *sd = NULL, *p;

		/* FIXME: use cpumask_of_node */
		*nodemask = node_to_cpumask(cpu_to_node(i));
		cpus_and(*nodemask, *nodemask, *cpu_map);

#ifdef CONFIG_NUMA
		if (cpumask_weight(cpu_map) >
				SD_NODES_PER_DOMAIN*cpumask_weight(nodemask)) {
			sd = &per_cpu(allnodes_domains, i);
			SD_INIT(sd, ALLNODES);
			set_domain_attribute(sd, attr);
			cpumask_copy(sched_domain_span(sd), cpu_map);
			cpu_to_allnodes_group(i, cpu_map, &sd->groups, tmpmask);
			p = sd;
			sd_allnodes = 1;
		} else
			p = NULL;

		sd = &per_cpu(node_domains, i);
		SD_INIT(sd, NODE);
		set_domain_attribute(sd, attr);
		sched_domain_node_span(cpu_to_node(i), sched_domain_span(sd));
		sd->parent = p;
		if (p)
			p->child = sd;
		cpumask_and(sched_domain_span(sd),
			    sched_domain_span(sd), cpu_map);
#endif

		p = sd;
		sd = &per_cpu(phys_domains, i).sd;
		SD_INIT(sd, CPU);
		set_domain_attribute(sd, attr);
		cpumask_copy(sched_domain_span(sd), nodemask);
		sd->parent = p;
		if (p)
			p->child = sd;
		cpu_to_phys_group(i, cpu_map, &sd->groups, tmpmask);

#ifdef CONFIG_SCHED_MC
		p = sd;
		sd = &per_cpu(core_domains, i).sd;
		SD_INIT(sd, MC);
		set_domain_attribute(sd, attr);
		*sched_domain_span(sd) = cpu_coregroup_map(i);
		cpumask_and(sched_domain_span(sd),
			    sched_domain_span(sd), cpu_map);
		sd->parent = p;
		p->child = sd;
		cpu_to_core_group(i, cpu_map, &sd->groups, tmpmask);
#endif

#ifdef CONFIG_SCHED_SMT
		p = sd;
		sd = &per_cpu(cpu_domains, i).sd;
		SD_INIT(sd, SIBLING);
		set_domain_attribute(sd, attr);
		cpumask_and(sched_domain_span(sd),
			    &per_cpu(cpu_sibling_map, i), cpu_map);
		sd->parent = p;
		p->child = sd;
		cpu_to_cpu_group(i, cpu_map, &sd->groups, tmpmask);
#endif
	}

#ifdef CONFIG_SCHED_SMT
	/* Set up CPU (sibling) groups */
	for_each_cpu(i, cpu_map) {
		cpumask_and(this_sibling_map,
			    &per_cpu(cpu_sibling_map, i), cpu_map);
		if (i != cpumask_first(this_sibling_map))
			continue;

		init_sched_build_groups(this_sibling_map, cpu_map,
					&cpu_to_cpu_group,
					send_covered, tmpmask);
	}
#endif

#ifdef CONFIG_SCHED_MC
	/* Set up multi-core groups */
	for_each_cpu(i, cpu_map) {
		/* FIXME: Use cpu_coregroup_mask */
		*this_core_map = cpu_coregroup_map(i);
		cpus_and(*this_core_map, *this_core_map, *cpu_map);
		if (i != cpumask_first(this_core_map))
			continue;

		init_sched_build_groups(this_core_map, cpu_map,
					&cpu_to_core_group,
					send_covered, tmpmask);
	}
#endif

	/* Set up physical groups */
	for (i = 0; i < nr_node_ids; i++) {
		/* FIXME: Use cpumask_of_node */
		*nodemask = node_to_cpumask(i);
		cpus_and(*nodemask, *nodemask, *cpu_map);
		if (cpumask_empty(nodemask))
			continue;

		init_sched_build_groups(nodemask, cpu_map,
					&cpu_to_phys_group,
					send_covered, tmpmask);
	}

#ifdef CONFIG_NUMA
	/* Set up node groups */
	if (sd_allnodes) {
		init_sched_build_groups(cpu_map, cpu_map,
					&cpu_to_allnodes_group,
					send_covered, tmpmask);
	}

	for (i = 0; i < nr_node_ids; i++) {
		/* Set up node groups */
		struct sched_group *sg, *prev;
		int j;

		/* FIXME: Use cpumask_of_node */
		*nodemask = node_to_cpumask(i);
		cpumask_clear(covered);

		cpus_and(*nodemask, *nodemask, *cpu_map);
		if (cpumask_empty(nodemask)) {
			sched_group_nodes[i] = NULL;
			continue;
		}

		sched_domain_node_span(i, domainspan);
		cpumask_and(domainspan, domainspan, cpu_map);

		sg = kmalloc_node(sizeof(struct sched_group) + cpumask_size(),
				  GFP_KERNEL, i);
		if (!sg) {
			printk(KERN_WARNING "Can not alloc domain group for "
				"node %d\n", i);
			goto error;
		}
		sched_group_nodes[i] = sg;
		for_each_cpu(j, nodemask) {
			struct sched_domain *sd;

			sd = &per_cpu(node_domains, j);
			sd->groups = sg;
		}
		sg->__cpu_power = 0;
		cpumask_copy(sched_group_cpus(sg), nodemask);
		sg->next = sg;
		cpumask_or(covered, covered, nodemask);
		prev = sg;

		for (j = 0; j < nr_node_ids; j++) {
			int n = (i + j) % nr_node_ids;
			/* FIXME: Use cpumask_of_node */
			node_to_cpumask_ptr(pnodemask, n);

			cpumask_complement(notcovered, covered);
			cpumask_and(tmpmask, notcovered, cpu_map);
			cpumask_and(tmpmask, tmpmask, domainspan);
			if (cpumask_empty(tmpmask))
				break;

			cpumask_and(tmpmask, tmpmask, pnodemask);
			if (cpumask_empty(tmpmask))
				continue;

			sg = kmalloc_node(sizeof(struct sched_group) +
					  cpumask_size(),
					  GFP_KERNEL, i);
			if (!sg) {
				printk(KERN_WARNING
				"Can not alloc domain group for node %d\n", j);
				goto error;
			}
			sg->__cpu_power = 0;
			cpumask_copy(sched_group_cpus(sg), tmpmask);
			sg->next = prev->next;
			cpumask_or(covered, covered, tmpmask);
			prev->next = sg;
			prev = sg;
		}
	}
#endif

	/* Calculate CPU power for physical packages and nodes */
#ifdef CONFIG_SCHED_SMT
	for_each_cpu(i, cpu_map) {
		struct sched_domain *sd = &per_cpu(cpu_domains, i).sd;

		init_sched_groups_power(i, sd);
	}
#endif
#ifdef CONFIG_SCHED_MC
	for_each_cpu(i, cpu_map) {
		struct sched_domain *sd = &per_cpu(core_domains, i).sd;

		init_sched_groups_power(i, sd);
	}
#endif

	for_each_cpu(i, cpu_map) {
		struct sched_domain *sd = &per_cpu(phys_domains, i).sd;

		init_sched_groups_power(i, sd);
	}

#ifdef CONFIG_NUMA
	for (i = 0; i < nr_node_ids; i++)
		init_numa_sched_groups_power(sched_group_nodes[i]);

	if (sd_allnodes) {
		struct sched_group *sg;

		cpu_to_allnodes_group(cpumask_first(cpu_map), cpu_map, &sg,
								tmpmask);
		init_numa_sched_groups_power(sg);
	}
#endif

	/* Attach the domains */
	for_each_cpu(i, cpu_map) {
		struct sched_domain *sd;
#ifdef CONFIG_SCHED_SMT
		sd = &per_cpu(cpu_domains, i).sd;
#elif defined(CONFIG_SCHED_MC)
		sd = &per_cpu(core_domains, i).sd;
#else
		sd = &per_cpu(phys_domains, i).sd;
#endif
		cpu_attach_domain(sd, rd, i);
	}

	err = 0;

free_tmpmask:
	free_cpumask_var(tmpmask);
free_send_covered:
	free_cpumask_var(send_covered);
free_this_core_map:
	free_cpumask_var(this_core_map);
free_this_sibling_map:
	free_cpumask_var(this_sibling_map);
free_nodemask:
	free_cpumask_var(nodemask);
free_notcovered:
#ifdef CONFIG_NUMA
	free_cpumask_var(notcovered);
free_covered:
	free_cpumask_var(covered);
free_domainspan:
	free_cpumask_var(domainspan);
out:
#endif
	return err;

free_sched_groups:
#ifdef CONFIG_NUMA
	kfree(sched_group_nodes);
#endif
	goto free_tmpmask;

#ifdef CONFIG_NUMA
error:
	free_sched_groups(cpu_map, tmpmask);
	free_rootdomain(rd);
	goto free_tmpmask;
#endif
}

static int build_sched_domains(const struct cpumask *cpu_map)
{
	return __build_sched_domains(cpu_map, NULL);
}

static struct cpumask *doms_cur;	/* current sched domains */
static int ndoms_cur;		/* number of sched domains in 'doms_cur' */
static struct sched_domain_attr *dattr_cur;
				/* attribues of custom domains in 'doms_cur' */

/*
 * Special case: If a kmalloc of a doms_cur partition (array of
 * cpumask) fails, then fallback to a single sched domain,
 * as determined by the single cpumask fallback_doms.
 */
static cpumask_var_t fallback_doms;

/*
 * arch_update_cpu_topology lets virtualized architectures update the
 * cpu core maps. It is supposed to return 1 if the topology changed
 * or 0 if it stayed the same.
 */
int __attribute__((weak)) arch_update_cpu_topology(void)
{
	return 0;
}

/*
 * Set up scheduler domains and groups. Callers must hold the hotplug lock.
 * For now this just excludes isolated cpus, but could be used to
 * exclude other special cases in the future.
 */
static int arch_init_sched_domains(const struct cpumask *cpu_map)
{
	int err;

	arch_update_cpu_topology();
	ndoms_cur = 1;
	doms_cur = kmalloc(cpumask_size(), GFP_KERNEL);
	if (!doms_cur)
		doms_cur = fallback_doms;
	cpumask_andnot(doms_cur, cpu_map, cpu_isolated_map);
	dattr_cur = NULL;
	err = build_sched_domains(doms_cur);
	register_sched_domain_sysctl();

	return err;
}

static void arch_destroy_sched_domains(const struct cpumask *cpu_map,
				       struct cpumask *tmpmask)
{
	free_sched_groups(cpu_map, tmpmask);
}

/*
 * Detach sched domains from a group of cpus specified in cpu_map
 * These cpus will now be attached to the NULL domain
 */
static void detach_destroy_domains(const struct cpumask *cpu_map)
{
	/* Save because hotplug lock held. */
	static DECLARE_BITMAP(tmpmask, CONFIG_NR_CPUS);
	int i;

	for_each_cpu(i, cpu_map)
		cpu_attach_domain(NULL, &def_root_domain, i);
	synchronize_sched();
	arch_destroy_sched_domains(cpu_map, to_cpumask(tmpmask));
}

/* handle null as "default" */
static int dattrs_equal(struct sched_domain_attr *cur, int idx_cur,
			struct sched_domain_attr *new, int idx_new)
{
	struct sched_domain_attr tmp;

	/* fast path */
	if (!new && !cur)
		return 1;

	tmp = SD_ATTR_INIT;
	return !memcmp(cur ? (cur + idx_cur) : &tmp,
			new ? (new + idx_new) : &tmp,
			sizeof(struct sched_domain_attr));
}

/*
 * Partition sched domains as specified by the 'ndoms_new'
 * cpumasks in the array doms_new[] of cpumasks. This compares
 * doms_new[] to the current sched domain partitioning, doms_cur[].
 * It destroys each deleted domain and builds each new domain.
 *
 * 'doms_new' is an array of cpumask's of length 'ndoms_new'.
 * The masks don't intersect (don't overlap.) We should setup one
 * sched domain for each mask. CPUs not in any of the cpumasks will
 * not be load balanced. If the same cpumask appears both in the
 * current 'doms_cur' domains and in the new 'doms_new', we can leave
 * it as it is.
 *
 * The passed in 'doms_new' should be kmalloc'd. This routine takes
 * ownership of it and will kfree it when done with it. If the caller
 * failed the kmalloc call, then it can pass in doms_new == NULL &&
 * ndoms_new == 1, and partition_sched_domains() will fallback to
 * the single partition 'fallback_doms', it also forces the domains
 * to be rebuilt.
 *
 * If doms_new == NULL it will be replaced with cpu_online_mask.
 * ndoms_new == 0 is a special case for destroying existing domains,
 * and it will not create the default domain.
 *
 * Call with hotplug lock held
 */
/* FIXME: Change to struct cpumask *doms_new[] */
void partition_sched_domains(int ndoms_new, struct cpumask *doms_new,
			     struct sched_domain_attr *dattr_new)
{
	int i, j, n;
	int new_topology;

	mutex_lock(&sched_domains_mutex);

	/* always unregister in case we don't destroy any domains */
	unregister_sched_domain_sysctl();

	/* Let architecture update cpu core mappings. */
	new_topology = arch_update_cpu_topology();

	n = doms_new ? ndoms_new : 0;

	/* Destroy deleted domains */
	for (i = 0; i < ndoms_cur; i++) {
		for (j = 0; j < n && !new_topology; j++) {
			if (cpumask_equal(&doms_cur[i], &doms_new[j])
			    && dattrs_equal(dattr_cur, i, dattr_new, j))
				goto match1;
		}
		/* no match - a current sched domain not in new doms_new[] */
		detach_destroy_domains(doms_cur + i);
match1:
		;
	}

	if (doms_new == NULL) {
		ndoms_cur = 0;
		doms_new = fallback_doms;
		cpumask_andnot(&doms_new[0], cpu_online_mask, cpu_isolated_map);
		WARN_ON_ONCE(dattr_new);
	}

	/* Build new domains */
	for (i = 0; i < ndoms_new; i++) {
		for (j = 0; j < ndoms_cur && !new_topology; j++) {
			if (cpumask_equal(&doms_new[i], &doms_cur[j])
			    && dattrs_equal(dattr_new, i, dattr_cur, j))
				goto match2;
		}
		/* no match - add a new doms_new */
		__build_sched_domains(doms_new + i,
					dattr_new ? dattr_new + i : NULL);
match2:
		;
	}

	/* Remember the new sched domains */
	if (doms_cur != fallback_doms)
		kfree(doms_cur);
	kfree(dattr_cur);	/* kfree(NULL) is safe */
	doms_cur = doms_new;
	dattr_cur = dattr_new;
	ndoms_cur = ndoms_new;

	register_sched_domain_sysctl();

	mutex_unlock(&sched_domains_mutex);
}

#if defined(CONFIG_SCHED_MC) || defined(CONFIG_SCHED_SMT)
int arch_reinit_sched_domains(void)
{
	get_online_cpus();

	/* Destroy domains first to force the rebuild */
	partition_sched_domains(0, NULL, NULL);

	rebuild_sched_domains();
	put_online_cpus();

	return 0;
}

static ssize_t sched_power_savings_store(const char *buf, size_t count, int smt)
{
	int ret;

	if (buf[0] != '0' && buf[0] != '1')
		return -EINVAL;

	if (smt)
		sched_smt_power_savings = (buf[0] == '1');
	else
		sched_mc_power_savings = (buf[0] == '1');

	ret = arch_reinit_sched_domains();

	return ret ? ret : count;
}

#ifdef CONFIG_SCHED_MC
static ssize_t sched_mc_power_savings_show(struct sysdev_class *class,
					   char *page)
{
	return sprintf(page, "%u\n", sched_mc_power_savings);
}
static ssize_t sched_mc_power_savings_store(struct sysdev_class *class,
					    const char *buf, size_t count)
{
	return sched_power_savings_store(buf, count, 0);
}
static SYSDEV_CLASS_ATTR(sched_mc_power_savings, 0644,
			 sched_mc_power_savings_show,
			 sched_mc_power_savings_store);
#endif

#ifdef CONFIG_SCHED_SMT
static ssize_t sched_smt_power_savings_show(struct sysdev_class *dev,
					    char *page)
{
	return sprintf(page, "%u\n", sched_smt_power_savings);
}
static ssize_t sched_smt_power_savings_store(struct sysdev_class *dev,
					     const char *buf, size_t count)
{
	return sched_power_savings_store(buf, count, 1);
}
static SYSDEV_CLASS_ATTR(sched_smt_power_savings, 0644,
		   sched_smt_power_savings_show,
		   sched_smt_power_savings_store);
#endif

int sched_create_sysfs_power_savings_entries(struct sysdev_class *cls)
{
	int err = 0;

#ifdef CONFIG_SCHED_SMT
	if (smt_capable())
		err = sysfs_create_file(&cls->kset.kobj,
					&attr_sched_smt_power_savings.attr);
#endif
#ifdef CONFIG_SCHED_MC
	if (!err && mc_capable())
		err = sysfs_create_file(&cls->kset.kobj,
					&attr_sched_mc_power_savings.attr);
#endif
	return err;
}
#endif /* CONFIG_SCHED_MC || CONFIG_SCHED_SMT */

#ifndef CONFIG_CPUSETS
/*
 * Add online and remove offline CPUs from the scheduler domains.
 * When cpusets are enabled they take over this function.
 */
static int update_sched_domains(struct notifier_block *nfb,
				unsigned long action, void *hcpu)
{
	switch (action) {
	case CPU_ONLINE:
	case CPU_ONLINE_FROZEN:
	case CPU_DEAD:
	case CPU_DEAD_FROZEN:
		partition_sched_domains(1, NULL, NULL);
		return NOTIFY_OK;

	default:
		return NOTIFY_DONE;
	}
}
#endif

static int update_runtime(struct notifier_block *nfb,
				unsigned long action, void *hcpu)
{
	int cpu = (int)(long)hcpu;

	switch (action) {
	case CPU_DOWN_PREPARE:
	case CPU_DOWN_PREPARE_FROZEN:
		disable_runtime(cpu_rq(cpu));
		return NOTIFY_OK;

	case CPU_DOWN_FAILED:
	case CPU_DOWN_FAILED_FROZEN:
	case CPU_ONLINE:
	case CPU_ONLINE_FROZEN:
		enable_runtime(cpu_rq(cpu));
		return NOTIFY_OK;

	default:
		return NOTIFY_DONE;
	}
}

void __init sched_init_smp(void)
{
	cpumask_var_t non_isolated_cpus;

	alloc_cpumask_var(&non_isolated_cpus, GFP_KERNEL);

#if defined(CONFIG_NUMA)
	sched_group_nodes_bycpu = kzalloc(nr_cpu_ids * sizeof(void **),
								GFP_KERNEL);
	BUG_ON(sched_group_nodes_bycpu == NULL);
#endif
	get_online_cpus();
	mutex_lock(&sched_domains_mutex);
	arch_init_sched_domains(cpu_online_mask);
	cpumask_andnot(non_isolated_cpus, cpu_possible_mask, cpu_isolated_map);
	if (cpumask_empty(non_isolated_cpus))
		cpumask_set_cpu(smp_processor_id(), non_isolated_cpus);
	mutex_unlock(&sched_domains_mutex);
	put_online_cpus();

#ifndef CONFIG_CPUSETS
	/* XXX: Theoretical race here - CPU may be hotplugged now */
	hotcpu_notifier(update_sched_domains, 0);
#endif

	/* RT runtime code needs to handle some hotplug events */
	hotcpu_notifier(update_runtime, 0);

	init_hrtick();

	/* Move init over to a non-isolated CPU */
	if (set_cpus_allowed_ptr(current, non_isolated_cpus) < 0)
		BUG();
	sched_init_granularity();
	free_cpumask_var(non_isolated_cpus);

	alloc_cpumask_var(&fallback_doms, GFP_KERNEL);
	init_sched_rt_class();
}
#else
void __init sched_init_smp(void)
{
	sched_init_granularity();
}
#endif /* CONFIG_SMP */

int in_sched_functions(unsigned long addr)
{
	return in_lock_functions(addr) ||
		(addr >= (unsigned long)__sched_text_start
		&& addr < (unsigned long)__sched_text_end);
}

static void init_cfs_rq(struct cfs_rq *cfs_rq, struct rq *rq)
{
	cfs_rq->tasks_timeline = RB_ROOT;
	INIT_LIST_HEAD(&cfs_rq->tasks);
#ifdef CONFIG_FAIR_GROUP_SCHED
	cfs_rq->rq = rq;
#endif
	cfs_rq->min_vruntime = (u64)(-(1LL << 20));
}

static void init_rt_rq(struct rt_rq *rt_rq, struct rq *rq)
{
	struct rt_prio_array *array;
	int i;

	array = &rt_rq->active;
	for (i = 0; i < MAX_RT_PRIO; i++) {
		INIT_LIST_HEAD(array->queue + i);
		__clear_bit(i, array->bitmap);
	}
	/* delimiter for bitsearch: */
	__set_bit(MAX_RT_PRIO, array->bitmap);

#if defined CONFIG_SMP || defined CONFIG_RT_GROUP_SCHED
	rt_rq->highest_prio = MAX_RT_PRIO;
#endif
#ifdef CONFIG_SMP
	rt_rq->rt_nr_migratory = 0;
	rt_rq->overloaded = 0;
#endif

	rt_rq->rt_time = 0;
	rt_rq->rt_throttled = 0;
	rt_rq->rt_runtime = 0;
	spin_lock_init(&rt_rq->rt_runtime_lock);

#ifdef CONFIG_RT_GROUP_SCHED
	rt_rq->rt_nr_boosted = 0;
	rt_rq->rq = rq;
#endif
}

#ifdef CONFIG_FAIR_GROUP_SCHED
static void init_tg_cfs_entry(struct task_group *tg, struct cfs_rq *cfs_rq,
				struct sched_entity *se, int cpu, int add,
				struct sched_entity *parent)
{
	struct rq *rq = cpu_rq(cpu);
	tg->cfs_rq[cpu] = cfs_rq;
	init_cfs_rq(cfs_rq, rq);
	cfs_rq->tg = tg;
	if (add)
		list_add(&cfs_rq->leaf_cfs_rq_list, &rq->leaf_cfs_rq_list);

	tg->se[cpu] = se;
	/* se could be NULL for init_task_group */
	if (!se)
		return;

	if (!parent)
		se->cfs_rq = &rq->cfs;
	else
		se->cfs_rq = parent->my_q;

	se->my_q = cfs_rq;
	se->load.weight = tg->shares;
	se->load.inv_weight = 0;
	se->parent = parent;
}
#endif

#ifdef CONFIG_RT_GROUP_SCHED
static void init_tg_rt_entry(struct task_group *tg, struct rt_rq *rt_rq,
		struct sched_rt_entity *rt_se, int cpu, int add,
		struct sched_rt_entity *parent)
{
	struct rq *rq = cpu_rq(cpu);

	tg->rt_rq[cpu] = rt_rq;
	init_rt_rq(rt_rq, rq);
	rt_rq->tg = tg;
	rt_rq->rt_se = rt_se;
	rt_rq->rt_runtime = tg->rt_bandwidth.rt_runtime;
	if (add)
		list_add(&rt_rq->leaf_rt_rq_list, &rq->leaf_rt_rq_list);

	tg->rt_se[cpu] = rt_se;
	if (!rt_se)
		return;

	if (!parent)
		rt_se->rt_rq = &rq->rt;
	else
		rt_se->rt_rq = parent->my_q;

	rt_se->my_q = rt_rq;
	rt_se->parent = parent;
	INIT_LIST_HEAD(&rt_se->run_list);
}
#endif

void __init sched_init(void)
{
	int i, j;
	unsigned long alloc_size = 0, ptr;

#ifdef CONFIG_FAIR_GROUP_SCHED
	alloc_size += 2 * nr_cpu_ids * sizeof(void **);
#endif
#ifdef CONFIG_RT_GROUP_SCHED
	alloc_size += 2 * nr_cpu_ids * sizeof(void **);
#endif
#ifdef CONFIG_USER_SCHED
	alloc_size *= 2;
#endif
	/*
	 * As sched_init() is called before page_alloc is setup,
	 * we use alloc_bootmem().
	 */
	if (alloc_size) {
		ptr = (unsigned long)alloc_bootmem(alloc_size);

#ifdef CONFIG_FAIR_GROUP_SCHED
		init_task_group.se = (struct sched_entity **)ptr;
		ptr += nr_cpu_ids * sizeof(void **);

		init_task_group.cfs_rq = (struct cfs_rq **)ptr;
		ptr += nr_cpu_ids * sizeof(void **);

#ifdef CONFIG_USER_SCHED
		root_task_group.se = (struct sched_entity **)ptr;
		ptr += nr_cpu_ids * sizeof(void **);

		root_task_group.cfs_rq = (struct cfs_rq **)ptr;
		ptr += nr_cpu_ids * sizeof(void **);
#endif /* CONFIG_USER_SCHED */
#endif /* CONFIG_FAIR_GROUP_SCHED */
#ifdef CONFIG_RT_GROUP_SCHED
		init_task_group.rt_se = (struct sched_rt_entity **)ptr;
		ptr += nr_cpu_ids * sizeof(void **);

		init_task_group.rt_rq = (struct rt_rq **)ptr;
		ptr += nr_cpu_ids * sizeof(void **);

#ifdef CONFIG_USER_SCHED
		root_task_group.rt_se = (struct sched_rt_entity **)ptr;
		ptr += nr_cpu_ids * sizeof(void **);

		root_task_group.rt_rq = (struct rt_rq **)ptr;
		ptr += nr_cpu_ids * sizeof(void **);
#endif /* CONFIG_USER_SCHED */
#endif /* CONFIG_RT_GROUP_SCHED */
	}

#ifdef CONFIG_SMP
	init_defrootdomain();
#endif

	init_rt_bandwidth(&def_rt_bandwidth,
			global_rt_period(), global_rt_runtime());

#ifdef CONFIG_RT_GROUP_SCHED
	init_rt_bandwidth(&init_task_group.rt_bandwidth,
			global_rt_period(), global_rt_runtime());
#ifdef CONFIG_USER_SCHED
	init_rt_bandwidth(&root_task_group.rt_bandwidth,
			global_rt_period(), RUNTIME_INF);
#endif /* CONFIG_USER_SCHED */
#endif /* CONFIG_RT_GROUP_SCHED */

#ifdef CONFIG_GROUP_SCHED
	list_add(&init_task_group.list, &task_groups);
	INIT_LIST_HEAD(&init_task_group.children);

#ifdef CONFIG_USER_SCHED
	INIT_LIST_HEAD(&root_task_group.children);
	init_task_group.parent = &root_task_group;
	list_add(&init_task_group.siblings, &root_task_group.children);
#endif /* CONFIG_USER_SCHED */
#endif /* CONFIG_GROUP_SCHED */

	for_each_possible_cpu(i) {
		struct rq *rq;

		rq = cpu_rq(i);
		spin_lock_init(&rq->lock);
		rq->nr_running = 0;
		init_cfs_rq(&rq->cfs, rq);
		init_rt_rq(&rq->rt, rq);
#ifdef CONFIG_FAIR_GROUP_SCHED
		init_task_group.shares = init_task_group_load;
		INIT_LIST_HEAD(&rq->leaf_cfs_rq_list);
#ifdef CONFIG_CGROUP_SCHED
		/*
		 * How much cpu bandwidth does init_task_group get?
		 *
		 * In case of task-groups formed thr' the cgroup filesystem, it
		 * gets 100% of the cpu resources in the system. This overall
		 * system cpu resource is divided among the tasks of
		 * init_task_group and its child task-groups in a fair manner,
		 * based on each entity's (task or task-group's) weight
		 * (se->load.weight).
		 *
		 * In other words, if init_task_group has 10 tasks of weight
		 * 1024) and two child groups A0 and A1 (of weight 1024 each),
		 * then A0's share of the cpu resource is:
		 *
		 * 	A0's bandwidth = 1024 / (10*1024 + 1024 + 1024) = 8.33%
		 *
		 * We achieve this by letting init_task_group's tasks sit
		 * directly in rq->cfs (i.e init_task_group->se[] = NULL).
		 */
		init_tg_cfs_entry(&init_task_group, &rq->cfs, NULL, i, 1, NULL);
#elif defined CONFIG_USER_SCHED
		root_task_group.shares = NICE_0_LOAD;
		init_tg_cfs_entry(&root_task_group, &rq->cfs, NULL, i, 0, NULL);
		/*
		 * In case of task-groups formed thr' the user id of tasks,
		 * init_task_group represents tasks belonging to root user.
		 * Hence it forms a sibling of all subsequent groups formed.
		 * In this case, init_task_group gets only a fraction of overall
		 * system cpu resource, based on the weight assigned to root
		 * user's cpu share (INIT_TASK_GROUP_LOAD). This is accomplished
		 * by letting tasks of init_task_group sit in a separate cfs_rq
		 * (init_cfs_rq) and having one entity represent this group of
		 * tasks in rq->cfs (i.e init_task_group->se[] != NULL).
		 */
		init_tg_cfs_entry(&init_task_group,
				&per_cpu(init_cfs_rq, i),
				&per_cpu(init_sched_entity, i), i, 1,
				root_task_group.se[i]);

#endif
#endif /* CONFIG_FAIR_GROUP_SCHED */

		rq->rt.rt_runtime = def_rt_bandwidth.rt_runtime;
#ifdef CONFIG_RT_GROUP_SCHED
		INIT_LIST_HEAD(&rq->leaf_rt_rq_list);
#ifdef CONFIG_CGROUP_SCHED
		init_tg_rt_entry(&init_task_group, &rq->rt, NULL, i, 1, NULL);
#elif defined CONFIG_USER_SCHED
		init_tg_rt_entry(&root_task_group, &rq->rt, NULL, i, 0, NULL);
		init_tg_rt_entry(&init_task_group,
				&per_cpu(init_rt_rq, i),
				&per_cpu(init_sched_rt_entity, i), i, 1,
				root_task_group.rt_se[i]);
#endif
#endif

		for (j = 0; j < CPU_LOAD_IDX_MAX; j++)
			rq->cpu_load[j] = 0;
#ifdef CONFIG_SMP
		rq->sd = NULL;
		rq->rd = NULL;
		rq->active_balance = 0;
		rq->next_balance = jiffies;
		rq->push_cpu = 0;
		rq->cpu = i;
		rq->online = 0;
		rq->migration_thread = NULL;
		INIT_LIST_HEAD(&rq->migration_queue);
		rq_attach_root(rq, &def_root_domain);
#endif
		init_rq_hrtick(rq);
		atomic_set(&rq->nr_iowait, 0);
	}

	set_load_weight(&init_task);

#ifdef CONFIG_PREEMPT_NOTIFIERS
	INIT_HLIST_HEAD(&init_task.preempt_notifiers);
#endif

#ifdef CONFIG_SMP
	open_softirq(SCHED_SOFTIRQ, run_rebalance_domains);
#endif

#ifdef CONFIG_RT_MUTEXES
	plist_head_init(&init_task.pi_waiters, &init_task.pi_lock);
#endif

	/*
	 * The boot idle thread does lazy MMU switching as well:
	 */
	atomic_inc(&init_mm.mm_count);
	enter_lazy_tlb(&init_mm, current);

	/*
	 * Make us the idle thread. Technically, schedule() should not be
	 * called from this thread, however somewhere below it might be,
	 * but because we are the idle thread, we just pick up running again
	 * when this runqueue becomes "idle".
	 */
	init_idle(current, smp_processor_id());
	/*
	 * During early bootup we pretend to be a normal task:
	 */
	current->sched_class = &fair_sched_class;

	/* Allocate the nohz_cpu_mask if CONFIG_CPUMASK_OFFSTACK */
	alloc_bootmem_cpumask_var(&nohz_cpu_mask);
#ifdef CONFIG_SMP
#ifdef CONFIG_NO_HZ
	alloc_bootmem_cpumask_var(&nohz.cpu_mask);
#endif
	alloc_bootmem_cpumask_var(&cpu_isolated_map);
#endif /* SMP */

	scheduler_running = 1;
}

#ifdef CONFIG_DEBUG_SPINLOCK_SLEEP
void __might_sleep(char *file, int line)
{
#ifdef in_atomic
	static unsigned long prev_jiffy;	/* ratelimiting */

	if ((!in_atomic() && !irqs_disabled()) ||
		    system_state != SYSTEM_RUNNING || oops_in_progress)
		return;
	if (time_before(jiffies, prev_jiffy + HZ) && prev_jiffy)
		return;
	prev_jiffy = jiffies;

	printk(KERN_ERR
		"BUG: sleeping function called from invalid context at %s:%d\n",
			file, line);
	printk(KERN_ERR
		"in_atomic(): %d, irqs_disabled(): %d, pid: %d, name: %s\n",
			in_atomic(), irqs_disabled(),
			current->pid, current->comm);

	debug_show_held_locks(current);
	if (irqs_disabled())
		print_irqtrace_events(current);
	dump_stack();
#endif
}
EXPORT_SYMBOL(__might_sleep);
#endif

#ifdef CONFIG_MAGIC_SYSRQ
static void normalize_task(struct rq *rq, struct task_struct *p)
{
	int on_rq;

	update_rq_clock(rq);
	on_rq = p->se.on_rq;
	if (on_rq)
		deactivate_task(rq, p, 0);
	__setscheduler(rq, p, SCHED_NORMAL, 0);
	if (on_rq) {
		activate_task(rq, p, 0);
		resched_task(rq->curr);
	}
}

void normalize_rt_tasks(void)
{
	struct task_struct *g, *p;
	unsigned long flags;
	struct rq *rq;

	read_lock_irqsave(&tasklist_lock, flags);
	do_each_thread(g, p) {
		/*
		 * Only normalize user tasks:
		 */
		if (!p->mm)
			continue;

		p->se.exec_start		= 0;
#ifdef CONFIG_SCHEDSTATS
		p->se.wait_start		= 0;
		p->se.sleep_start		= 0;
		p->se.block_start		= 0;
#endif

		if (!rt_task(p)) {
			/*
			 * Renice negative nice level userspace
			 * tasks back to 0:
			 */
			if (TASK_NICE(p) < 0 && p->mm)
				set_user_nice(p, 0);
			continue;
		}

		spin_lock(&p->pi_lock);
		rq = __task_rq_lock(p);

		normalize_task(rq, p);

		__task_rq_unlock(rq);
		spin_unlock(&p->pi_lock);
	} while_each_thread(g, p);

	read_unlock_irqrestore(&tasklist_lock, flags);
}

#endif /* CONFIG_MAGIC_SYSRQ */

#ifdef CONFIG_IA64
/*
 * These functions are only useful for the IA64 MCA handling.
 *
 * They can only be called when the whole system has been
 * stopped - every CPU needs to be quiescent, and no scheduling
 * activity can take place. Using them for anything else would
 * be a serious bug, and as a result, they aren't even visible
 * under any other configuration.
 */

/**
 * curr_task - return the current task for a given cpu.
 * @cpu: the processor in question.
 *
 * ONLY VALID WHEN THE WHOLE SYSTEM IS STOPPED!
 */
struct task_struct *curr_task(int cpu)
{
	return cpu_curr(cpu);
}

/**
 * set_curr_task - set the current task for a given cpu.
 * @cpu: the processor in question.
 * @p: the task pointer to set.
 *
 * Description: This function must only be used when non-maskable interrupts
 * are serviced on a separate stack. It allows the architecture to switch the
 * notion of the current task on a cpu in a non-blocking manner. This function
 * must be called with all CPU's synchronized, and interrupts disabled, the
 * and caller must save the original value of the current task (see
 * curr_task() above) and restore that value before reenabling interrupts and
 * re-starting the system.
 *
 * ONLY VALID WHEN THE WHOLE SYSTEM IS STOPPED!
 */
void set_curr_task(int cpu, struct task_struct *p)
{
	cpu_curr(cpu) = p;
}

#endif

#ifdef CONFIG_FAIR_GROUP_SCHED
static void free_fair_sched_group(struct task_group *tg)
{
	int i;

	for_each_possible_cpu(i) {
		if (tg->cfs_rq)
			kfree(tg->cfs_rq[i]);
		if (tg->se)
			kfree(tg->se[i]);
	}

	kfree(tg->cfs_rq);
	kfree(tg->se);
}

static
int alloc_fair_sched_group(struct task_group *tg, struct task_group *parent)
{
	struct cfs_rq *cfs_rq;
	struct sched_entity *se;
	struct rq *rq;
	int i;

	tg->cfs_rq = kzalloc(sizeof(cfs_rq) * nr_cpu_ids, GFP_KERNEL);
	if (!tg->cfs_rq)
		goto err;
	tg->se = kzalloc(sizeof(se) * nr_cpu_ids, GFP_KERNEL);
	if (!tg->se)
		goto err;

	tg->shares = NICE_0_LOAD;

	for_each_possible_cpu(i) {
		rq = cpu_rq(i);

		cfs_rq = kzalloc_node(sizeof(struct cfs_rq),
				      GFP_KERNEL, cpu_to_node(i));
		if (!cfs_rq)
			goto err;

		se = kzalloc_node(sizeof(struct sched_entity),
				  GFP_KERNEL, cpu_to_node(i));
		if (!se)
			goto err;

		init_tg_cfs_entry(tg, cfs_rq, se, i, 0, parent->se[i]);
	}

	return 1;

 err:
	return 0;
}

static inline void register_fair_sched_group(struct task_group *tg, int cpu)
{
	list_add_rcu(&tg->cfs_rq[cpu]->leaf_cfs_rq_list,
			&cpu_rq(cpu)->leaf_cfs_rq_list);
}

static inline void unregister_fair_sched_group(struct task_group *tg, int cpu)
{
	list_del_rcu(&tg->cfs_rq[cpu]->leaf_cfs_rq_list);
}
#else /* !CONFG_FAIR_GROUP_SCHED */
static inline void free_fair_sched_group(struct task_group *tg)
{
}

static inline
int alloc_fair_sched_group(struct task_group *tg, struct task_group *parent)
{
	return 1;
}

static inline void register_fair_sched_group(struct task_group *tg, int cpu)
{
}

static inline void unregister_fair_sched_group(struct task_group *tg, int cpu)
{
}
#endif /* CONFIG_FAIR_GROUP_SCHED */

#ifdef CONFIG_RT_GROUP_SCHED
static void free_rt_sched_group(struct task_group *tg)
{
	int i;

	destroy_rt_bandwidth(&tg->rt_bandwidth);

	for_each_possible_cpu(i) {
		if (tg->rt_rq)
			kfree(tg->rt_rq[i]);
		if (tg->rt_se)
			kfree(tg->rt_se[i]);
	}

	kfree(tg->rt_rq);
	kfree(tg->rt_se);
}

static
int alloc_rt_sched_group(struct task_group *tg, struct task_group *parent)
{
	struct rt_rq *rt_rq;
	struct sched_rt_entity *rt_se;
	struct rq *rq;
	int i;

	tg->rt_rq = kzalloc(sizeof(rt_rq) * nr_cpu_ids, GFP_KERNEL);
	if (!tg->rt_rq)
		goto err;
	tg->rt_se = kzalloc(sizeof(rt_se) * nr_cpu_ids, GFP_KERNEL);
	if (!tg->rt_se)
		goto err;

	init_rt_bandwidth(&tg->rt_bandwidth,
			ktime_to_ns(def_rt_bandwidth.rt_period), 0);

	for_each_possible_cpu(i) {
		rq = cpu_rq(i);

		rt_rq = kzalloc_node(sizeof(struct rt_rq),
				     GFP_KERNEL, cpu_to_node(i));
		if (!rt_rq)
			goto err;

		rt_se = kzalloc_node(sizeof(struct sched_rt_entity),
				     GFP_KERNEL, cpu_to_node(i));
		if (!rt_se)
			goto err;

		init_tg_rt_entry(tg, rt_rq, rt_se, i, 0, parent->rt_se[i]);
	}

	return 1;

 err:
	return 0;
}

static inline void register_rt_sched_group(struct task_group *tg, int cpu)
{
	list_add_rcu(&tg->rt_rq[cpu]->leaf_rt_rq_list,
			&cpu_rq(cpu)->leaf_rt_rq_list);
}

static inline void unregister_rt_sched_group(struct task_group *tg, int cpu)
{
	list_del_rcu(&tg->rt_rq[cpu]->leaf_rt_rq_list);
}
#else /* !CONFIG_RT_GROUP_SCHED */
static inline void free_rt_sched_group(struct task_group *tg)
{
}

static inline
int alloc_rt_sched_group(struct task_group *tg, struct task_group *parent)
{
	return 1;
}

static inline void register_rt_sched_group(struct task_group *tg, int cpu)
{
}

static inline void unregister_rt_sched_group(struct task_group *tg, int cpu)
{
}
#endif /* CONFIG_RT_GROUP_SCHED */

#ifdef CONFIG_GROUP_SCHED
static void free_sched_group(struct task_group *tg)
{
	free_fair_sched_group(tg);
	free_rt_sched_group(tg);
	kfree(tg);
}

/* allocate runqueue etc for a new task group */
struct task_group *sched_create_group(struct task_group *parent)
{
	struct task_group *tg;
	unsigned long flags;
	int i;

	tg = kzalloc(sizeof(*tg), GFP_KERNEL);
	if (!tg)
		return ERR_PTR(-ENOMEM);

	if (!alloc_fair_sched_group(tg, parent))
		goto err;

	if (!alloc_rt_sched_group(tg, parent))
		goto err;

	spin_lock_irqsave(&task_group_lock, flags);
	for_each_possible_cpu(i) {
		register_fair_sched_group(tg, i);
		register_rt_sched_group(tg, i);
	}
	list_add_rcu(&tg->list, &task_groups);

	WARN_ON(!parent); /* root should already exist */

	tg->parent = parent;
	INIT_LIST_HEAD(&tg->children);
	list_add_rcu(&tg->siblings, &parent->children);
	spin_unlock_irqrestore(&task_group_lock, flags);

	return tg;

err:
	free_sched_group(tg);
	return ERR_PTR(-ENOMEM);
}

/* rcu callback to free various structures associated with a task group */
static void free_sched_group_rcu(struct rcu_head *rhp)
{
	/* now it should be safe to free those cfs_rqs */
	free_sched_group(container_of(rhp, struct task_group, rcu));
}

/* Destroy runqueue etc associated with a task group */
void sched_destroy_group(struct task_group *tg)
{
	unsigned long flags;
	int i;

	spin_lock_irqsave(&task_group_lock, flags);
	for_each_possible_cpu(i) {
		unregister_fair_sched_group(tg, i);
		unregister_rt_sched_group(tg, i);
	}
	list_del_rcu(&tg->list);
	list_del_rcu(&tg->siblings);
	spin_unlock_irqrestore(&task_group_lock, flags);

	/* wait for possible concurrent references to cfs_rqs complete */
	call_rcu(&tg->rcu, free_sched_group_rcu);
}

/* change task's runqueue when it moves between groups.
 *	The caller of this function should have put the task in its new group
 *	by now. This function just updates tsk->se.cfs_rq and tsk->se.parent to
 *	reflect its new group.
 */
void sched_move_task(struct task_struct *tsk)
{
	int on_rq, running;
	unsigned long flags;
	struct rq *rq;

	rq = task_rq_lock(tsk, &flags);

	update_rq_clock(rq);

	running = task_current(rq, tsk);
	on_rq = tsk->se.on_rq;

	if (on_rq)
		dequeue_task(rq, tsk, 0);
	if (unlikely(running))
		tsk->sched_class->put_prev_task(rq, tsk);

	set_task_rq(tsk, task_cpu(tsk));

#ifdef CONFIG_FAIR_GROUP_SCHED
	if (tsk->sched_class->moved_group)
		tsk->sched_class->moved_group(tsk);
#endif

	if (unlikely(running))
		tsk->sched_class->set_curr_task(rq);
	if (on_rq)
		enqueue_task(rq, tsk, 0);

	task_rq_unlock(rq, &flags);
}
#endif /* CONFIG_GROUP_SCHED */

#ifdef CONFIG_FAIR_GROUP_SCHED
static void __set_se_shares(struct sched_entity *se, unsigned long shares)
{
	struct cfs_rq *cfs_rq = se->cfs_rq;
	int on_rq;

	on_rq = se->on_rq;
	if (on_rq)
		dequeue_entity(cfs_rq, se, 0);

	se->load.weight = shares;
	se->load.inv_weight = 0;

	if (on_rq)
		enqueue_entity(cfs_rq, se, 0);
}

static void set_se_shares(struct sched_entity *se, unsigned long shares)
{
	struct cfs_rq *cfs_rq = se->cfs_rq;
	struct rq *rq = cfs_rq->rq;
	unsigned long flags;

	spin_lock_irqsave(&rq->lock, flags);
	__set_se_shares(se, shares);
	spin_unlock_irqrestore(&rq->lock, flags);
}

static DEFINE_MUTEX(shares_mutex);

int sched_group_set_shares(struct task_group *tg, unsigned long shares)
{
	int i;
	unsigned long flags;

	/*
	 * We can't change the weight of the root cgroup.
	 */
	if (!tg->se[0])
		return -EINVAL;

	if (shares < MIN_SHARES)
		shares = MIN_SHARES;
	else if (shares > MAX_SHARES)
		shares = MAX_SHARES;

	mutex_lock(&shares_mutex);
	if (tg->shares == shares)
		goto done;

	spin_lock_irqsave(&task_group_lock, flags);
	for_each_possible_cpu(i)
		unregister_fair_sched_group(tg, i);
	list_del_rcu(&tg->siblings);
	spin_unlock_irqrestore(&task_group_lock, flags);

	/* wait for any ongoing reference to this group to finish */
	synchronize_sched();

	/*
	 * Now we are free to modify the group's share on each cpu
	 * w/o tripping rebalance_share or load_balance_fair.
	 */
	tg->shares = shares;
	for_each_possible_cpu(i) {
		/*
		 * force a rebalance
		 */
		cfs_rq_set_shares(tg->cfs_rq[i], 0);
		set_se_shares(tg->se[i], shares);
	}

	/*
	 * Enable load balance activity on this group, by inserting it back on
	 * each cpu's rq->leaf_cfs_rq_list.
	 */
	spin_lock_irqsave(&task_group_lock, flags);
	for_each_possible_cpu(i)
		register_fair_sched_group(tg, i);
	list_add_rcu(&tg->siblings, &tg->parent->children);
	spin_unlock_irqrestore(&task_group_lock, flags);
done:
	mutex_unlock(&shares_mutex);
	return 0;
}

unsigned long sched_group_shares(struct task_group *tg)
{
	return tg->shares;
}
#endif

#ifdef CONFIG_RT_GROUP_SCHED
/*
 * Ensure that the real time constraints are schedulable.
 */
static DEFINE_MUTEX(rt_constraints_mutex);

static unsigned long to_ratio(u64 period, u64 runtime)
{
	if (runtime == RUNTIME_INF)
		return 1ULL << 20;

	return div64_u64(runtime << 20, period);
}

/* Must be called with tasklist_lock held */
static inline int tg_has_rt_tasks(struct task_group *tg)
{
	struct task_struct *g, *p;

	do_each_thread(g, p) {
		if (rt_task(p) && rt_rq_of_se(&p->rt)->tg == tg)
			return 1;
	} while_each_thread(g, p);

	return 0;
}

struct rt_schedulable_data {
	struct task_group *tg;
	u64 rt_period;
	u64 rt_runtime;
};

static int tg_schedulable(struct task_group *tg, void *data)
{
	struct rt_schedulable_data *d = data;
	struct task_group *child;
	unsigned long total, sum = 0;
	u64 period, runtime;

	period = ktime_to_ns(tg->rt_bandwidth.rt_period);
	runtime = tg->rt_bandwidth.rt_runtime;

	if (tg == d->tg) {
		period = d->rt_period;
		runtime = d->rt_runtime;
	}

	/*
	 * Cannot have more runtime than the period.
	 */
	if (runtime > period && runtime != RUNTIME_INF)
		return -EINVAL;

	/*
	 * Ensure we don't starve existing RT tasks.
	 */
	if (rt_bandwidth_enabled() && !runtime && tg_has_rt_tasks(tg))
		return -EBUSY;

	total = to_ratio(period, runtime);

	/*
	 * Nobody can have more than the global setting allows.
	 */
	if (total > to_ratio(global_rt_period(), global_rt_runtime()))
		return -EINVAL;

	/*
	 * The sum of our children's runtime should not exceed our own.
	 */
	list_for_each_entry_rcu(child, &tg->children, siblings) {
		period = ktime_to_ns(child->rt_bandwidth.rt_period);
		runtime = child->rt_bandwidth.rt_runtime;

		if (child == d->tg) {
			period = d->rt_period;
			runtime = d->rt_runtime;
		}

		sum += to_ratio(period, runtime);
	}

	if (sum > total)
		return -EINVAL;

	return 0;
}

static int __rt_schedulable(struct task_group *tg, u64 period, u64 runtime)
{
	struct rt_schedulable_data data = {
		.tg = tg,
		.rt_period = period,
		.rt_runtime = runtime,
	};

	return walk_tg_tree(tg_schedulable, tg_nop, &data);
}

static int tg_set_bandwidth(struct task_group *tg,
		u64 rt_period, u64 rt_runtime)
{
	int i, err = 0;

	mutex_lock(&rt_constraints_mutex);
	read_lock(&tasklist_lock);
	err = __rt_schedulable(tg, rt_period, rt_runtime);
	if (err)
		goto unlock;

	spin_lock_irq(&tg->rt_bandwidth.rt_runtime_lock);
	tg->rt_bandwidth.rt_period = ns_to_ktime(rt_period);
	tg->rt_bandwidth.rt_runtime = rt_runtime;

	for_each_possible_cpu(i) {
		struct rt_rq *rt_rq = tg->rt_rq[i];

		spin_lock(&rt_rq->rt_runtime_lock);
		rt_rq->rt_runtime = rt_runtime;
		spin_unlock(&rt_rq->rt_runtime_lock);
	}
	spin_unlock_irq(&tg->rt_bandwidth.rt_runtime_lock);
 unlock:
	read_unlock(&tasklist_lock);
	mutex_unlock(&rt_constraints_mutex);

	return err;
}

int sched_group_set_rt_runtime(struct task_group *tg, long rt_runtime_us)
{
	u64 rt_runtime, rt_period;

	rt_period = ktime_to_ns(tg->rt_bandwidth.rt_period);
	rt_runtime = (u64)rt_runtime_us * NSEC_PER_USEC;
	if (rt_runtime_us < 0)
		rt_runtime = RUNTIME_INF;

	return tg_set_bandwidth(tg, rt_period, rt_runtime);
}

long sched_group_rt_runtime(struct task_group *tg)
{
	u64 rt_runtime_us;

	if (tg->rt_bandwidth.rt_runtime == RUNTIME_INF)
		return -1;

	rt_runtime_us = tg->rt_bandwidth.rt_runtime;
	do_div(rt_runtime_us, NSEC_PER_USEC);
	return rt_runtime_us;
}

int sched_group_set_rt_period(struct task_group *tg, long rt_period_us)
{
	u64 rt_runtime, rt_period;

	rt_period = (u64)rt_period_us * NSEC_PER_USEC;
	rt_runtime = tg->rt_bandwidth.rt_runtime;

	if (rt_period == 0)
		return -EINVAL;

	return tg_set_bandwidth(tg, rt_period, rt_runtime);
}

long sched_group_rt_period(struct task_group *tg)
{
	u64 rt_period_us;

	rt_period_us = ktime_to_ns(tg->rt_bandwidth.rt_period);
	do_div(rt_period_us, NSEC_PER_USEC);
	return rt_period_us;
}

static int sched_rt_global_constraints(void)
{
	u64 runtime, period;
	int ret = 0;

	if (sysctl_sched_rt_period <= 0)
		return -EINVAL;

	runtime = global_rt_runtime();
	period = global_rt_period();

	/*
	 * Sanity check on the sysctl variables.
	 */
	if (runtime > period && runtime != RUNTIME_INF)
		return -EINVAL;

	mutex_lock(&rt_constraints_mutex);
	read_lock(&tasklist_lock);
	ret = __rt_schedulable(NULL, 0, 0);
	read_unlock(&tasklist_lock);
	mutex_unlock(&rt_constraints_mutex);

	return ret;
}
#else /* !CONFIG_RT_GROUP_SCHED */
static int sched_rt_global_constraints(void)
{
	unsigned long flags;
	int i;

	if (sysctl_sched_rt_period <= 0)
		return -EINVAL;

	spin_lock_irqsave(&def_rt_bandwidth.rt_runtime_lock, flags);
	for_each_possible_cpu(i) {
		struct rt_rq *rt_rq = &cpu_rq(i)->rt;

		spin_lock(&rt_rq->rt_runtime_lock);
		rt_rq->rt_runtime = global_rt_runtime();
		spin_unlock(&rt_rq->rt_runtime_lock);
	}
	spin_unlock_irqrestore(&def_rt_bandwidth.rt_runtime_lock, flags);

	return 0;
}
#endif /* CONFIG_RT_GROUP_SCHED */

int sched_rt_handler(struct ctl_table *table, int write,
		struct file *filp, void __user *buffer, size_t *lenp,
		loff_t *ppos)
{
	int ret;
	int old_period, old_runtime;
	static DEFINE_MUTEX(mutex);

	mutex_lock(&mutex);
	old_period = sysctl_sched_rt_period;
	old_runtime = sysctl_sched_rt_runtime;

	ret = proc_dointvec(table, write, filp, buffer, lenp, ppos);

	if (!ret && write) {
		ret = sched_rt_global_constraints();
		if (ret) {
			sysctl_sched_rt_period = old_period;
			sysctl_sched_rt_runtime = old_runtime;
		} else {
			def_rt_bandwidth.rt_runtime = global_rt_runtime();
			def_rt_bandwidth.rt_period =
				ns_to_ktime(global_rt_period());
		}
	}
	mutex_unlock(&mutex);

	return ret;
}

#ifdef CONFIG_CGROUP_SCHED

/* return corresponding task_group object of a cgroup */
static inline struct task_group *cgroup_tg(struct cgroup *cgrp)
{
	return container_of(cgroup_subsys_state(cgrp, cpu_cgroup_subsys_id),
			    struct task_group, css);
}

static struct cgroup_subsys_state *
cpu_cgroup_create(struct cgroup_subsys *ss, struct cgroup *cgrp)
{
	struct task_group *tg, *parent;

	if (!cgrp->parent) {
		/* This is early initialization for the top cgroup */
		return &init_task_group.css;
	}

	parent = cgroup_tg(cgrp->parent);
	tg = sched_create_group(parent);
	if (IS_ERR(tg))
		return ERR_PTR(-ENOMEM);

	return &tg->css;
}

static void
cpu_cgroup_destroy(struct cgroup_subsys *ss, struct cgroup *cgrp)
{
	struct task_group *tg = cgroup_tg(cgrp);

	sched_destroy_group(tg);
}

static int
cpu_cgroup_can_attach(struct cgroup_subsys *ss, struct cgroup *cgrp,
		      struct task_struct *tsk)
{
#ifdef CONFIG_RT_GROUP_SCHED
	/* Don't accept realtime tasks when there is no way for them to run */
	if (rt_task(tsk) && cgroup_tg(cgrp)->rt_bandwidth.rt_runtime == 0)
		return -EINVAL;
#else
	/* We don't support RT-tasks being in separate groups */
	if (tsk->sched_class != &fair_sched_class)
		return -EINVAL;
#endif

	return 0;
}

static void
cpu_cgroup_attach(struct cgroup_subsys *ss, struct cgroup *cgrp,
			struct cgroup *old_cont, struct task_struct *tsk)
{
	sched_move_task(tsk);
}

#ifdef CONFIG_FAIR_GROUP_SCHED
static int cpu_shares_write_u64(struct cgroup *cgrp, struct cftype *cftype,
				u64 shareval)
{
	return sched_group_set_shares(cgroup_tg(cgrp), shareval);
}

static u64 cpu_shares_read_u64(struct cgroup *cgrp, struct cftype *cft)
{
	struct task_group *tg = cgroup_tg(cgrp);

	return (u64) tg->shares;
}
#endif /* CONFIG_FAIR_GROUP_SCHED */

#ifdef CONFIG_RT_GROUP_SCHED
static int cpu_rt_runtime_write(struct cgroup *cgrp, struct cftype *cft,
				s64 val)
{
	return sched_group_set_rt_runtime(cgroup_tg(cgrp), val);
}

static s64 cpu_rt_runtime_read(struct cgroup *cgrp, struct cftype *cft)
{
	return sched_group_rt_runtime(cgroup_tg(cgrp));
}

static int cpu_rt_period_write_uint(struct cgroup *cgrp, struct cftype *cftype,
		u64 rt_period_us)
{
	return sched_group_set_rt_period(cgroup_tg(cgrp), rt_period_us);
}

static u64 cpu_rt_period_read_uint(struct cgroup *cgrp, struct cftype *cft)
{
	return sched_group_rt_period(cgroup_tg(cgrp));
}
#endif /* CONFIG_RT_GROUP_SCHED */

static struct cftype cpu_files[] = {
#ifdef CONFIG_FAIR_GROUP_SCHED
	{
		.name = "shares",
		.read_u64 = cpu_shares_read_u64,
		.write_u64 = cpu_shares_write_u64,
	},
#endif
#ifdef CONFIG_RT_GROUP_SCHED
	{
		.name = "rt_runtime_us",
		.read_s64 = cpu_rt_runtime_read,
		.write_s64 = cpu_rt_runtime_write,
	},
	{
		.name = "rt_period_us",
		.read_u64 = cpu_rt_period_read_uint,
		.write_u64 = cpu_rt_period_write_uint,
	},
#endif
};

static int cpu_cgroup_populate(struct cgroup_subsys *ss, struct cgroup *cont)
{
	return cgroup_add_files(cont, ss, cpu_files, ARRAY_SIZE(cpu_files));
}

struct cgroup_subsys cpu_cgroup_subsys = {
	.name		= "cpu",
	.create		= cpu_cgroup_create,
	.destroy	= cpu_cgroup_destroy,
	.can_attach	= cpu_cgroup_can_attach,
	.attach		= cpu_cgroup_attach,
	.populate	= cpu_cgroup_populate,
	.subsys_id	= cpu_cgroup_subsys_id,
	.early_init	= 1,
};

#endif	/* CONFIG_CGROUP_SCHED */

#ifdef CONFIG_CGROUP_CPUACCT

/*
 * CPU accounting code for task groups.
 *
 * Based on the work by Paul Menage (menage@google.com) and Balbir Singh
 * (balbir@in.ibm.com).
 */

/* track cpu usage of a group of tasks and its child groups */
struct cpuacct {
	struct cgroup_subsys_state css;
	/* cpuusage holds pointer to a u64-type object on every cpu */
	u64 *cpuusage;
	struct cpuacct *parent;
};

struct cgroup_subsys cpuacct_subsys;

/* return cpu accounting group corresponding to this container */
static inline struct cpuacct *cgroup_ca(struct cgroup *cgrp)
{
	return container_of(cgroup_subsys_state(cgrp, cpuacct_subsys_id),
			    struct cpuacct, css);
}

/* return cpu accounting group to which this task belongs */
static inline struct cpuacct *task_ca(struct task_struct *tsk)
{
	return container_of(task_subsys_state(tsk, cpuacct_subsys_id),
			    struct cpuacct, css);
}

/* create a new cpu accounting group */
static struct cgroup_subsys_state *cpuacct_create(
	struct cgroup_subsys *ss, struct cgroup *cgrp)
{
	struct cpuacct *ca = kzalloc(sizeof(*ca), GFP_KERNEL);

	if (!ca)
		return ERR_PTR(-ENOMEM);

	ca->cpuusage = alloc_percpu(u64);
	if (!ca->cpuusage) {
		kfree(ca);
		return ERR_PTR(-ENOMEM);
	}

	if (cgrp->parent)
		ca->parent = cgroup_ca(cgrp->parent);

	return &ca->css;
}

/* destroy an existing cpu accounting group */
static void
cpuacct_destroy(struct cgroup_subsys *ss, struct cgroup *cgrp)
{
	struct cpuacct *ca = cgroup_ca(cgrp);

	free_percpu(ca->cpuusage);
	kfree(ca);
}

/* return total cpu usage (in nanoseconds) of a group */
static u64 cpuusage_read(struct cgroup *cgrp, struct cftype *cft)
{
	struct cpuacct *ca = cgroup_ca(cgrp);
	u64 totalcpuusage = 0;
	int i;

	for_each_possible_cpu(i) {
		u64 *cpuusage = percpu_ptr(ca->cpuusage, i);

		/*
		 * Take rq->lock to make 64-bit addition safe on 32-bit
		 * platforms.
		 */
		spin_lock_irq(&cpu_rq(i)->lock);
		totalcpuusage += *cpuusage;
		spin_unlock_irq(&cpu_rq(i)->lock);
	}

	return totalcpuusage;
}

static int cpuusage_write(struct cgroup *cgrp, struct cftype *cftype,
								u64 reset)
{
	struct cpuacct *ca = cgroup_ca(cgrp);
	int err = 0;
	int i;

	if (reset) {
		err = -EINVAL;
		goto out;
	}

	for_each_possible_cpu(i) {
		u64 *cpuusage = percpu_ptr(ca->cpuusage, i);

		spin_lock_irq(&cpu_rq(i)->lock);
		*cpuusage = 0;
		spin_unlock_irq(&cpu_rq(i)->lock);
	}
out:
	return err;
}

static struct cftype files[] = {
	{
		.name = "usage",
		.read_u64 = cpuusage_read,
		.write_u64 = cpuusage_write,
	},
};

static int cpuacct_populate(struct cgroup_subsys *ss, struct cgroup *cgrp)
{
	return cgroup_add_files(cgrp, ss, files, ARRAY_SIZE(files));
}

/*
 * charge this task's execution time to its accounting group.
 *
 * called with rq->lock held.
 */
static void cpuacct_charge(struct task_struct *tsk, u64 cputime)
{
	struct cpuacct *ca;
	int cpu;

	if (!cpuacct_subsys.active)
		return;

	cpu = task_cpu(tsk);
	ca = task_ca(tsk);

	for (; ca; ca = ca->parent) {
		u64 *cpuusage = percpu_ptr(ca->cpuusage, cpu);
		*cpuusage += cputime;
	}
}

struct cgroup_subsys cpuacct_subsys = {
	.name = "cpuacct",
	.create = cpuacct_create,
	.destroy = cpuacct_destroy,
	.populate = cpuacct_populate,
	.subsys_id = cpuacct_subsys_id,
};
#endif	/* CONFIG_CGROUP_CPUACCT */<|MERGE_RESOLUTION|>--- conflicted
+++ resolved
@@ -6637,13 +6637,8 @@
 	struct sched_group *group = sd->groups;
 	char str[256];
 
-<<<<<<< HEAD
-	cpulist_scnprintf(str, sizeof(str), *sched_domain_span(sd));
+	cpulist_scnprintf(str, sizeof(str), sched_domain_span(sd));
 	cpumask_clear(groupmask);
-=======
-	cpulist_scnprintf(str, sizeof(str), &sd->span);
-	cpus_clear(*groupmask);
->>>>>>> 7be75853
 
 	printk(KERN_DEBUG "%*s domain %d: ", level, "", level);
 
@@ -6695,11 +6690,7 @@
 
 		cpumask_or(groupmask, groupmask, sched_group_cpus(group));
 
-<<<<<<< HEAD
-		cpulist_scnprintf(str, sizeof(str), *sched_group_cpus(group));
-=======
-		cpulist_scnprintf(str, sizeof(str), &group->cpumask);
->>>>>>> 7be75853
+		cpulist_scnprintf(str, sizeof(str), sched_group_cpus(group));
 		printk(KERN_CONT " %s", str);
 
 		group = group->next;
@@ -6941,7 +6932,7 @@
 /* Setup the mask of cpus configured for isolated domains */
 static int __init isolated_cpu_setup(char *str)
 {
-	cpulist_parse(str, *cpu_isolated_map);
+	cpulist_parse(str, cpu_isolated_map);
 	return 1;
 }
 
