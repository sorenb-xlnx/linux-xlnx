--- conflicted
+++ resolved
@@ -3667,8 +3667,37 @@
 		target_cputime64 = &cpustat->system;
 
 	__account_system_time(p, cputime, cputime_scaled, target_cputime64);
-<<<<<<< HEAD
-}
+}
+
+/*
+ * Account for involuntary wait time.
+ * @cputime: the cpu time spent in involuntary wait
+ */
+void account_steal_time(cputime_t cputime)
+{
+	struct cpu_usage_stat *cpustat = &kstat_this_cpu.cpustat;
+	cputime64_t cputime64 = cputime_to_cputime64(cputime);
+
+	cpustat->steal = cputime64_add(cpustat->steal, cputime64);
+}
+
+/*
+ * Account for idle time.
+ * @cputime: the cpu time spent in idle wait
+ */
+void account_idle_time(cputime_t cputime)
+{
+	struct cpu_usage_stat *cpustat = &kstat_this_cpu.cpustat;
+	cputime64_t cputime64 = cputime_to_cputime64(cputime);
+	struct rq *rq = this_rq();
+
+	if (atomic_read(&rq->nr_iowait) > 0)
+		cpustat->iowait = cputime64_add(cpustat->iowait, cputime64);
+	else
+		cpustat->idle = cputime64_add(cpustat->idle, cputime64);
+}
+
+#ifndef CONFIG_VIRT_CPU_ACCOUNTING
 
 #ifdef CONFIG_IRQ_TIME_ACCOUNTING
 /*
@@ -3721,105 +3750,6 @@
 		__account_system_time(p, cputime_one_jiffy, one_jiffy_scaled,
 					&cpustat->system);
 	}
-=======
->>>>>>> 9ceff944
-}
-
-static void irqtime_account_idle_ticks(int ticks)
-{
-	int i;
-	struct rq *rq = this_rq();
-
-	for (i = 0; i < ticks; i++)
-		irqtime_account_process_tick(current, 0, rq);
-}
-#else
-static void irqtime_account_idle_ticks(int ticks) {}
-static void irqtime_account_process_tick(struct task_struct *p, int user_tick,
-						struct rq *rq) {}
-#endif
-
-/*
- * Account for involuntary wait time.
- * @cputime: the cpu time spent in involuntary wait
- */
-void account_steal_time(cputime_t cputime)
-{
-	struct cpu_usage_stat *cpustat = &kstat_this_cpu.cpustat;
-	cputime64_t cputime64 = cputime_to_cputime64(cputime);
-
-	cpustat->steal = cputime64_add(cpustat->steal, cputime64);
-}
-
-/*
- * Account for idle time.
- * @cputime: the cpu time spent in idle wait
- */
-void account_idle_time(cputime_t cputime)
-{
-	struct cpu_usage_stat *cpustat = &kstat_this_cpu.cpustat;
-	cputime64_t cputime64 = cputime_to_cputime64(cputime);
-	struct rq *rq = this_rq();
-
-	if (atomic_read(&rq->nr_iowait) > 0)
-		cpustat->iowait = cputime64_add(cpustat->iowait, cputime64);
-	else
-		cpustat->idle = cputime64_add(cpustat->idle, cputime64);
-}
-
-#ifndef CONFIG_VIRT_CPU_ACCOUNTING
-
-#ifdef CONFIG_IRQ_TIME_ACCOUNTING
-/*
- * Account a tick to a process and cpustat
- * @p: the process that the cpu time gets accounted to
- * @user_tick: is the tick from userspace
- * @rq: the pointer to rq
- *
- * Tick demultiplexing follows the order
- * - pending hardirq update
- * - pending softirq update
- * - user_time
- * - idle_time
- * - system time
- *   - check for guest_time
- *   - else account as system_time
- *
- * Check for hardirq is done both for system and user time as there is
- * no timer going off while we are on hardirq and hence we may never get an
- * opportunity to update it solely in system time.
- * p->stime and friends are only updated on system time and not on irq
- * softirq as those do not count in task exec_runtime any more.
- */
-static void irqtime_account_process_tick(struct task_struct *p, int user_tick,
-						struct rq *rq)
-{
-	cputime_t one_jiffy_scaled = cputime_to_scaled(cputime_one_jiffy);
-	cputime64_t tmp = cputime_to_cputime64(cputime_one_jiffy);
-	struct cpu_usage_stat *cpustat = &kstat_this_cpu.cpustat;
-
-	if (irqtime_account_hi_update()) {
-		cpustat->irq = cputime64_add(cpustat->irq, tmp);
-	} else if (irqtime_account_si_update()) {
-		cpustat->softirq = cputime64_add(cpustat->softirq, tmp);
-	} else if (this_cpu_ksoftirqd() == p) {
-		/*
-		 * ksoftirqd time do not get accounted in cpu_softirq_time.
-		 * So, we have to handle it separately here.
-		 * Also, p->stime needs to be updated for ksoftirqd.
-		 */
-		__account_system_time(p, cputime_one_jiffy, one_jiffy_scaled,
-					&cpustat->softirq);
-	} else if (user_tick) {
-		account_user_time(p, cputime_one_jiffy, one_jiffy_scaled);
-	} else if (p == rq->idle) {
-		account_idle_time(cputime_one_jiffy);
-	} else if (p->flags & PF_VCPU) { /* System time or guest time */
-		account_guest_time(p, cputime_one_jiffy, one_jiffy_scaled);
-	} else {
-		__account_system_time(p, cputime_one_jiffy, one_jiffy_scaled,
-					&cpustat->system);
-	}
 }
 
 static void irqtime_account_idle_ticks(int ticks)
@@ -5571,10 +5501,6 @@
 		goto out;
 
 	yielded = curr->sched_class->yield_to_task(rq, p, preempt);
-<<<<<<< HEAD
-	if (yielded)
-		schedstat_inc(rq, yld_count);
-=======
 	if (yielded) {
 		schedstat_inc(rq, yld_count);
 		/*
@@ -5584,7 +5510,6 @@
 		if (preempt && rq != p_rq)
 			resched_task(p_rq->curr);
 	}
->>>>>>> 9ceff944
 
 out:
 	double_rq_unlock(rq, p_rq);
