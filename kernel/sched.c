/*
 *  kernel/sched.c
 *
 *  Kernel scheduler and related syscalls
 *
 *  Copyright (C) 1991-2002  Linus Torvalds
 *
 *  1996-12-23  Modified by Dave Grothe to fix bugs in semaphores and
 *		make semaphores SMP safe
 *  1998-11-19	Implemented schedule_timeout() and related stuff
 *		by Andrea Arcangeli
 *  2002-01-04	New ultra-scalable O(1) scheduler by Ingo Molnar:
 *		hybrid priority-list and round-robin design with
 *		an array-switch method of distributing timeslices
 *		and per-CPU runqueues.  Cleanups and useful suggestions
 *		by Davide Libenzi, preemptible kernel bits by Robert Love.
 *  2003-09-03	Interactivity tuning by Con Kolivas.
 *  2004-04-02	Scheduler domains code by Nick Piggin
 *  2007-04-15  Work begun on replacing all interactivity tuning with a
 *              fair scheduling design by Con Kolivas.
 *  2007-05-05  Load balancing (smp-nice) and other improvements
 *              by Peter Williams
 *  2007-05-06  Interactivity improvements to CFS by Mike Galbraith
 *  2007-07-01  Group scheduling enhancements by Srivatsa Vaddagiri
 *  2007-11-29  RT balancing improvements by Steven Rostedt, Gregory Haskins,
 *              Thomas Gleixner, Mike Kravetz
 */

#include <linux/mm.h>
#include <linux/module.h>
#include <linux/nmi.h>
#include <linux/init.h>
#include <linux/uaccess.h>
#include <linux/highmem.h>
#include <linux/smp_lock.h>
#include <asm/mmu_context.h>
#include <linux/interrupt.h>
#include <linux/capability.h>
#include <linux/completion.h>
#include <linux/kernel_stat.h>
#include <linux/debug_locks.h>
#include <linux/perf_event.h>
#include <linux/security.h>
#include <linux/notifier.h>
#include <linux/profile.h>
#include <linux/freezer.h>
#include <linux/vmalloc.h>
#include <linux/blkdev.h>
#include <linux/delay.h>
#include <linux/pid_namespace.h>
#include <linux/smp.h>
#include <linux/threads.h>
#include <linux/timer.h>
#include <linux/rcupdate.h>
#include <linux/cpu.h>
#include <linux/cpuset.h>
#include <linux/percpu.h>
#include <linux/kthread.h>
#include <linux/proc_fs.h>
#include <linux/seq_file.h>
#include <linux/sysctl.h>
#include <linux/syscalls.h>
#include <linux/times.h>
#include <linux/tsacct_kern.h>
#include <linux/kprobes.h>
#include <linux/delayacct.h>
#include <linux/unistd.h>
#include <linux/pagemap.h>
#include <linux/hrtimer.h>
#include <linux/tick.h>
#include <linux/debugfs.h>
#include <linux/ctype.h>
#include <linux/ftrace.h>

#include <asm/tlb.h>
#include <asm/irq_regs.h>

#include "sched_cpupri.h"

#define CREATE_TRACE_POINTS
#include <trace/events/sched.h>

/*
 * Convert user-nice values [ -20 ... 0 ... 19 ]
 * to static priority [ MAX_RT_PRIO..MAX_PRIO-1 ],
 * and back.
 */
#define NICE_TO_PRIO(nice)	(MAX_RT_PRIO + (nice) + 20)
#define PRIO_TO_NICE(prio)	((prio) - MAX_RT_PRIO - 20)
#define TASK_NICE(p)		PRIO_TO_NICE((p)->static_prio)

/*
 * 'User priority' is the nice value converted to something we
 * can work with better when scaling various scheduler parameters,
 * it's a [ 0 ... 39 ] range.
 */
#define USER_PRIO(p)		((p)-MAX_RT_PRIO)
#define TASK_USER_PRIO(p)	USER_PRIO((p)->static_prio)
#define MAX_USER_PRIO		(USER_PRIO(MAX_PRIO))

/*
 * Helpers for converting nanosecond timing to jiffy resolution
 */
#define NS_TO_JIFFIES(TIME)	((unsigned long)(TIME) / (NSEC_PER_SEC / HZ))

#define NICE_0_LOAD		SCHED_LOAD_SCALE
#define NICE_0_SHIFT		SCHED_LOAD_SHIFT

/*
 * These are the 'tuning knobs' of the scheduler:
 *
 * default timeslice is 100 msecs (used only for SCHED_RR tasks).
 * Timeslices get refilled after they expire.
 */
#define DEF_TIMESLICE		(100 * HZ / 1000)

/*
 * single value that denotes runtime == period, ie unlimited time.
 */
#define RUNTIME_INF	((u64)~0ULL)

static inline int rt_policy(int policy)
{
	if (unlikely(policy == SCHED_FIFO || policy == SCHED_RR))
		return 1;
	return 0;
}

static inline int task_has_rt_policy(struct task_struct *p)
{
	return rt_policy(p->policy);
}

/*
 * This is the priority-queue data structure of the RT scheduling class:
 */
struct rt_prio_array {
	DECLARE_BITMAP(bitmap, MAX_RT_PRIO+1); /* include 1 bit for delimiter */
	struct list_head queue[MAX_RT_PRIO];
};

struct rt_bandwidth {
	/* nests inside the rq lock: */
	spinlock_t		rt_runtime_lock;
	ktime_t			rt_period;
	u64			rt_runtime;
	struct hrtimer		rt_period_timer;
};

static struct rt_bandwidth def_rt_bandwidth;

static int do_sched_rt_period_timer(struct rt_bandwidth *rt_b, int overrun);

static enum hrtimer_restart sched_rt_period_timer(struct hrtimer *timer)
{
	struct rt_bandwidth *rt_b =
		container_of(timer, struct rt_bandwidth, rt_period_timer);
	ktime_t now;
	int overrun;
	int idle = 0;

	for (;;) {
		now = hrtimer_cb_get_time(timer);
		overrun = hrtimer_forward(timer, now, rt_b->rt_period);

		if (!overrun)
			break;

		idle = do_sched_rt_period_timer(rt_b, overrun);
	}

	return idle ? HRTIMER_NORESTART : HRTIMER_RESTART;
}

static
void init_rt_bandwidth(struct rt_bandwidth *rt_b, u64 period, u64 runtime)
{
	rt_b->rt_period = ns_to_ktime(period);
	rt_b->rt_runtime = runtime;

	spin_lock_init(&rt_b->rt_runtime_lock);

	hrtimer_init(&rt_b->rt_period_timer,
			CLOCK_MONOTONIC, HRTIMER_MODE_REL);
	rt_b->rt_period_timer.function = sched_rt_period_timer;
}

static inline int rt_bandwidth_enabled(void)
{
	return sysctl_sched_rt_runtime >= 0;
}

static void start_rt_bandwidth(struct rt_bandwidth *rt_b)
{
	ktime_t now;

	if (!rt_bandwidth_enabled() || rt_b->rt_runtime == RUNTIME_INF)
		return;

	if (hrtimer_active(&rt_b->rt_period_timer))
		return;

	spin_lock(&rt_b->rt_runtime_lock);
	for (;;) {
		unsigned long delta;
		ktime_t soft, hard;

		if (hrtimer_active(&rt_b->rt_period_timer))
			break;

		now = hrtimer_cb_get_time(&rt_b->rt_period_timer);
		hrtimer_forward(&rt_b->rt_period_timer, now, rt_b->rt_period);

		soft = hrtimer_get_softexpires(&rt_b->rt_period_timer);
		hard = hrtimer_get_expires(&rt_b->rt_period_timer);
		delta = ktime_to_ns(ktime_sub(hard, soft));
		__hrtimer_start_range_ns(&rt_b->rt_period_timer, soft, delta,
				HRTIMER_MODE_ABS_PINNED, 0);
	}
	spin_unlock(&rt_b->rt_runtime_lock);
}

#ifdef CONFIG_RT_GROUP_SCHED
static void destroy_rt_bandwidth(struct rt_bandwidth *rt_b)
{
	hrtimer_cancel(&rt_b->rt_period_timer);
}
#endif

/*
 * sched_domains_mutex serializes calls to arch_init_sched_domains,
 * detach_destroy_domains and partition_sched_domains.
 */
static DEFINE_MUTEX(sched_domains_mutex);

#ifdef CONFIG_GROUP_SCHED

#include <linux/cgroup.h>

struct cfs_rq;

static LIST_HEAD(task_groups);

/* task group related information */
struct task_group {
#ifdef CONFIG_CGROUP_SCHED
	struct cgroup_subsys_state css;
#endif

#ifdef CONFIG_USER_SCHED
	uid_t uid;
#endif

#ifdef CONFIG_FAIR_GROUP_SCHED
	/* schedulable entities of this group on each cpu */
	struct sched_entity **se;
	/* runqueue "owned" by this group on each cpu */
	struct cfs_rq **cfs_rq;
	unsigned long shares;
#endif

#ifdef CONFIG_RT_GROUP_SCHED
	struct sched_rt_entity **rt_se;
	struct rt_rq **rt_rq;

	struct rt_bandwidth rt_bandwidth;
#endif

	struct rcu_head rcu;
	struct list_head list;

	struct task_group *parent;
	struct list_head siblings;
	struct list_head children;
};

#ifdef CONFIG_USER_SCHED

/* Helper function to pass uid information to create_sched_user() */
void set_tg_uid(struct user_struct *user)
{
	user->tg->uid = user->uid;
}

/*
 * Root task group.
 *	Every UID task group (including init_task_group aka UID-0) will
 *	be a child to this group.
 */
struct task_group root_task_group;

#ifdef CONFIG_FAIR_GROUP_SCHED
/* Default task group's sched entity on each cpu */
static DEFINE_PER_CPU(struct sched_entity, init_sched_entity);
/* Default task group's cfs_rq on each cpu */
static DEFINE_PER_CPU_SHARED_ALIGNED(struct cfs_rq, init_tg_cfs_rq);
#endif /* CONFIG_FAIR_GROUP_SCHED */

#ifdef CONFIG_RT_GROUP_SCHED
static DEFINE_PER_CPU(struct sched_rt_entity, init_sched_rt_entity);
static DEFINE_PER_CPU_SHARED_ALIGNED(struct rt_rq, init_rt_rq_var);
#endif /* CONFIG_RT_GROUP_SCHED */
#else /* !CONFIG_USER_SCHED */
#define root_task_group init_task_group
#endif /* CONFIG_USER_SCHED */

/* task_group_lock serializes add/remove of task groups and also changes to
 * a task group's cpu shares.
 */
static DEFINE_SPINLOCK(task_group_lock);

#ifdef CONFIG_FAIR_GROUP_SCHED

#ifdef CONFIG_SMP
static int root_task_group_empty(void)
{
	return list_empty(&root_task_group.children);
}
#endif

#ifdef CONFIG_USER_SCHED
# define INIT_TASK_GROUP_LOAD	(2*NICE_0_LOAD)
#else /* !CONFIG_USER_SCHED */
# define INIT_TASK_GROUP_LOAD	NICE_0_LOAD
#endif /* CONFIG_USER_SCHED */

/*
 * A weight of 0 or 1 can cause arithmetics problems.
 * A weight of a cfs_rq is the sum of weights of which entities
 * are queued on this cfs_rq, so a weight of a entity should not be
 * too large, so as the shares value of a task group.
 * (The default weight is 1024 - so there's no practical
 *  limitation from this.)
 */
#define MIN_SHARES	2
#define MAX_SHARES	(1UL << 18)

static int init_task_group_load = INIT_TASK_GROUP_LOAD;
#endif

/* Default task group.
 *	Every task in system belong to this group at bootup.
 */
struct task_group init_task_group;

/* return group to which a task belongs */
static inline struct task_group *task_group(struct task_struct *p)
{
	struct task_group *tg;

#ifdef CONFIG_USER_SCHED
	rcu_read_lock();
	tg = __task_cred(p)->user->tg;
	rcu_read_unlock();
#elif defined(CONFIG_CGROUP_SCHED)
	tg = container_of(task_subsys_state(p, cpu_cgroup_subsys_id),
				struct task_group, css);
#else
	tg = &init_task_group;
#endif
	return tg;
}

/* Change a task's cfs_rq and parent entity if it moves across CPUs/groups */
static inline void set_task_rq(struct task_struct *p, unsigned int cpu)
{
#ifdef CONFIG_FAIR_GROUP_SCHED
	p->se.cfs_rq = task_group(p)->cfs_rq[cpu];
	p->se.parent = task_group(p)->se[cpu];
#endif

#ifdef CONFIG_RT_GROUP_SCHED
	p->rt.rt_rq  = task_group(p)->rt_rq[cpu];
	p->rt.parent = task_group(p)->rt_se[cpu];
#endif
}

#else

static inline void set_task_rq(struct task_struct *p, unsigned int cpu) { }
static inline struct task_group *task_group(struct task_struct *p)
{
	return NULL;
}

#endif	/* CONFIG_GROUP_SCHED */

/* CFS-related fields in a runqueue */
struct cfs_rq {
	struct load_weight load;
	unsigned long nr_running;

	u64 exec_clock;
	u64 min_vruntime;

	struct rb_root tasks_timeline;
	struct rb_node *rb_leftmost;

	struct list_head tasks;
	struct list_head *balance_iterator;

	/*
	 * 'curr' points to currently running entity on this cfs_rq.
	 * It is set to NULL otherwise (i.e when none are currently running).
	 */
	struct sched_entity *curr, *next, *last;

	unsigned int nr_spread_over;

#ifdef CONFIG_FAIR_GROUP_SCHED
	struct rq *rq;	/* cpu runqueue to which this cfs_rq is attached */

	/*
	 * leaf cfs_rqs are those that hold tasks (lowest schedulable entity in
	 * a hierarchy). Non-leaf lrqs hold other higher schedulable entities
	 * (like users, containers etc.)
	 *
	 * leaf_cfs_rq_list ties together list of leaf cfs_rq's in a cpu. This
	 * list is used during load balance.
	 */
	struct list_head leaf_cfs_rq_list;
	struct task_group *tg;	/* group that "owns" this runqueue */

#ifdef CONFIG_SMP
	/*
	 * the part of load.weight contributed by tasks
	 */
	unsigned long task_weight;

	/*
	 *   h_load = weight * f(tg)
	 *
	 * Where f(tg) is the recursive weight fraction assigned to
	 * this group.
	 */
	unsigned long h_load;

	/*
	 * this cpu's part of tg->shares
	 */
	unsigned long shares;

	/*
	 * load.weight at the time we set shares
	 */
	unsigned long rq_weight;
#endif
#endif
};

/* Real-Time classes' related field in a runqueue: */
struct rt_rq {
	struct rt_prio_array active;
	unsigned long rt_nr_running;
#if defined CONFIG_SMP || defined CONFIG_RT_GROUP_SCHED
	struct {
		int curr; /* highest queued rt task prio */
#ifdef CONFIG_SMP
		int next; /* next highest */
#endif
	} highest_prio;
#endif
#ifdef CONFIG_SMP
	unsigned long rt_nr_migratory;
	unsigned long rt_nr_total;
	int overloaded;
	struct plist_head pushable_tasks;
#endif
	int rt_throttled;
	u64 rt_time;
	u64 rt_runtime;
	/* Nests inside the rq lock: */
	spinlock_t rt_runtime_lock;

#ifdef CONFIG_RT_GROUP_SCHED
	unsigned long rt_nr_boosted;

	struct rq *rq;
	struct list_head leaf_rt_rq_list;
	struct task_group *tg;
	struct sched_rt_entity *rt_se;
#endif
};

#ifdef CONFIG_SMP

/*
 * We add the notion of a root-domain which will be used to define per-domain
 * variables. Each exclusive cpuset essentially defines an island domain by
 * fully partitioning the member cpus from any other cpuset. Whenever a new
 * exclusive cpuset is created, we also create and attach a new root-domain
 * object.
 *
 */
struct root_domain {
	atomic_t refcount;
	cpumask_var_t span;
	cpumask_var_t online;

	/*
	 * The "RT overload" flag: it gets set if a CPU has more than
	 * one runnable RT task.
	 */
	cpumask_var_t rto_mask;
	atomic_t rto_count;
#ifdef CONFIG_SMP
	struct cpupri cpupri;
#endif
};

/*
 * By default the system creates a single root-domain with all cpus as
 * members (mimicking the global state we have today).
 */
static struct root_domain def_root_domain;

#endif

/*
 * This is the main, per-CPU runqueue data structure.
 *
 * Locking rule: those places that want to lock multiple runqueues
 * (such as the load balancing or the thread migration code), lock
 * acquire operations must be ordered by ascending &runqueue.
 */
struct rq {
	/* runqueue lock: */
	spinlock_t lock;

	/*
	 * nr_running and cpu_load should be in the same cacheline because
	 * remote CPUs use both these fields when doing load calculation.
	 */
	unsigned long nr_running;
	#define CPU_LOAD_IDX_MAX 5
	unsigned long cpu_load[CPU_LOAD_IDX_MAX];
#ifdef CONFIG_NO_HZ
	unsigned char in_nohz_recently;
#endif
	/* capture load from *all* tasks on this cpu: */
	struct load_weight load;
	unsigned long nr_load_updates;
	u64 nr_switches;

	struct cfs_rq cfs;
	struct rt_rq rt;

#ifdef CONFIG_FAIR_GROUP_SCHED
	/* list of leaf cfs_rq on this cpu: */
	struct list_head leaf_cfs_rq_list;
#endif
#ifdef CONFIG_RT_GROUP_SCHED
	struct list_head leaf_rt_rq_list;
#endif

	/*
	 * This is part of a global counter where only the total sum
	 * over all CPUs matters. A task can increase this counter on
	 * one CPU and if it got migrated afterwards it may decrease
	 * it on another CPU. Always updated under the runqueue lock:
	 */
	unsigned long nr_uninterruptible;

	struct task_struct *curr, *idle;
	unsigned long next_balance;
	struct mm_struct *prev_mm;

	u64 clock;

	atomic_t nr_iowait;

#ifdef CONFIG_SMP
	struct root_domain *rd;
	struct sched_domain *sd;

	unsigned char idle_at_tick;
	/* For active balancing */
	int post_schedule;
	int active_balance;
	int push_cpu;
	/* cpu of this runqueue: */
	int cpu;
	int online;

	unsigned long avg_load_per_task;

	struct task_struct *migration_thread;
	struct list_head migration_queue;

	u64 rt_avg;
	u64 age_stamp;
	u64 idle_stamp;
	u64 avg_idle;
#endif

	/* calc_load related fields */
	unsigned long calc_load_update;
	long calc_load_active;

#ifdef CONFIG_SCHED_HRTICK
#ifdef CONFIG_SMP
	int hrtick_csd_pending;
	struct call_single_data hrtick_csd;
#endif
	struct hrtimer hrtick_timer;
#endif

#ifdef CONFIG_SCHEDSTATS
	/* latency stats */
	struct sched_info rq_sched_info;
	unsigned long long rq_cpu_time;
	/* could above be rq->cfs_rq.exec_clock + rq->rt_rq.rt_runtime ? */

	/* sys_sched_yield() stats */
	unsigned int yld_count;

	/* schedule() stats */
	unsigned int sched_switch;
	unsigned int sched_count;
	unsigned int sched_goidle;

	/* try_to_wake_up() stats */
	unsigned int ttwu_count;
	unsigned int ttwu_local;

	/* BKL stats */
	unsigned int bkl_count;
#endif
};

static DEFINE_PER_CPU_SHARED_ALIGNED(struct rq, runqueues);

static inline
void check_preempt_curr(struct rq *rq, struct task_struct *p, int flags)
{
	rq->curr->sched_class->check_preempt_curr(rq, p, flags);
}

static inline int cpu_of(struct rq *rq)
{
#ifdef CONFIG_SMP
	return rq->cpu;
#else
	return 0;
#endif
}

/*
 * The domain tree (rq->sd) is protected by RCU's quiescent state transition.
 * See detach_destroy_domains: synchronize_sched for details.
 *
 * The domain tree of any CPU may only be accessed from within
 * preempt-disabled sections.
 */
#define for_each_domain(cpu, __sd) \
	for (__sd = rcu_dereference(cpu_rq(cpu)->sd); __sd; __sd = __sd->parent)

#define cpu_rq(cpu)		(&per_cpu(runqueues, (cpu)))
#define this_rq()		(&__get_cpu_var(runqueues))
#define task_rq(p)		cpu_rq(task_cpu(p))
#define cpu_curr(cpu)		(cpu_rq(cpu)->curr)
#define raw_rq()		(&__raw_get_cpu_var(runqueues))

inline void update_rq_clock(struct rq *rq)
{
	rq->clock = sched_clock_cpu(cpu_of(rq));
}

/*
 * Tunables that become constants when CONFIG_SCHED_DEBUG is off:
 */
#ifdef CONFIG_SCHED_DEBUG
# define const_debug __read_mostly
#else
# define const_debug static const
#endif

/**
 * runqueue_is_locked
 * @cpu: the processor in question.
 *
 * Returns true if the current cpu runqueue is locked.
 * This interface allows printk to be called with the runqueue lock
 * held and know whether or not it is OK to wake up the klogd.
 */
int runqueue_is_locked(int cpu)
{
	return spin_is_locked(&cpu_rq(cpu)->lock);
}

/*
 * Debugging: various feature bits
 */

#define SCHED_FEAT(name, enabled)	\
	__SCHED_FEAT_##name ,

enum {
#include "sched_features.h"
};

#undef SCHED_FEAT

#define SCHED_FEAT(name, enabled)	\
	(1UL << __SCHED_FEAT_##name) * enabled |

const_debug unsigned int sysctl_sched_features =
#include "sched_features.h"
	0;

#undef SCHED_FEAT

#ifdef CONFIG_SCHED_DEBUG
#define SCHED_FEAT(name, enabled)	\
	#name ,

static __read_mostly char *sched_feat_names[] = {
#include "sched_features.h"
	NULL
};

#undef SCHED_FEAT

static int sched_feat_show(struct seq_file *m, void *v)
{
	int i;

	for (i = 0; sched_feat_names[i]; i++) {
		if (!(sysctl_sched_features & (1UL << i)))
			seq_puts(m, "NO_");
		seq_printf(m, "%s ", sched_feat_names[i]);
	}
	seq_puts(m, "\n");

	return 0;
}

static ssize_t
sched_feat_write(struct file *filp, const char __user *ubuf,
		size_t cnt, loff_t *ppos)
{
	char buf[64];
	char *cmp = buf;
	int neg = 0;
	int i;

	if (cnt > 63)
		cnt = 63;

	if (copy_from_user(&buf, ubuf, cnt))
		return -EFAULT;

	buf[cnt] = 0;

	if (strncmp(buf, "NO_", 3) == 0) {
		neg = 1;
		cmp += 3;
	}

	for (i = 0; sched_feat_names[i]; i++) {
		int len = strlen(sched_feat_names[i]);

		if (strncmp(cmp, sched_feat_names[i], len) == 0) {
			if (neg)
				sysctl_sched_features &= ~(1UL << i);
			else
				sysctl_sched_features |= (1UL << i);
			break;
		}
	}

	if (!sched_feat_names[i])
		return -EINVAL;

	*ppos += cnt;

	return cnt;
}

static int sched_feat_open(struct inode *inode, struct file *filp)
{
	return single_open(filp, sched_feat_show, NULL);
}

static const struct file_operations sched_feat_fops = {
	.open		= sched_feat_open,
	.write		= sched_feat_write,
	.read		= seq_read,
	.llseek		= seq_lseek,
	.release	= single_release,
};

static __init int sched_init_debug(void)
{
	debugfs_create_file("sched_features", 0644, NULL, NULL,
			&sched_feat_fops);

	return 0;
}
late_initcall(sched_init_debug);

#endif

#define sched_feat(x) (sysctl_sched_features & (1UL << __SCHED_FEAT_##x))

/*
 * Number of tasks to iterate in a single balance run.
 * Limited because this is done with IRQs disabled.
 */
const_debug unsigned int sysctl_sched_nr_migrate = 32;

/*
 * ratelimit for updating the group shares.
 * default: 0.25ms
 */
unsigned int sysctl_sched_shares_ratelimit = 250000;

/*
 * Inject some fuzzyness into changing the per-cpu group shares
 * this avoids remote rq-locks at the expense of fairness.
 * default: 4
 */
unsigned int sysctl_sched_shares_thresh = 4;

/*
 * period over which we average the RT time consumption, measured
 * in ms.
 *
 * default: 1s
 */
const_debug unsigned int sysctl_sched_time_avg = MSEC_PER_SEC;

/*
 * period over which we measure -rt task cpu usage in us.
 * default: 1s
 */
unsigned int sysctl_sched_rt_period = 1000000;

static __read_mostly int scheduler_running;

/*
 * part of the period that we allow rt tasks to run in us.
 * default: 0.95s
 */
int sysctl_sched_rt_runtime = 950000;

static inline u64 global_rt_period(void)
{
	return (u64)sysctl_sched_rt_period * NSEC_PER_USEC;
}

static inline u64 global_rt_runtime(void)
{
	if (sysctl_sched_rt_runtime < 0)
		return RUNTIME_INF;

	return (u64)sysctl_sched_rt_runtime * NSEC_PER_USEC;
}

#ifndef prepare_arch_switch
# define prepare_arch_switch(next)	do { } while (0)
#endif
#ifndef finish_arch_switch
# define finish_arch_switch(prev)	do { } while (0)
#endif

static inline int task_current(struct rq *rq, struct task_struct *p)
{
	return rq->curr == p;
}

#ifndef __ARCH_WANT_UNLOCKED_CTXSW
static inline int task_running(struct rq *rq, struct task_struct *p)
{
	return task_current(rq, p);
}

static inline void prepare_lock_switch(struct rq *rq, struct task_struct *next)
{
}

static inline void finish_lock_switch(struct rq *rq, struct task_struct *prev)
{
#ifdef CONFIG_DEBUG_SPINLOCK
	/* this is a valid case when another task releases the spinlock */
	rq->lock.owner = current;
#endif
	/*
	 * If we are tracking spinlock dependencies then we have to
	 * fix up the runqueue lock - which gets 'carried over' from
	 * prev into current:
	 */
	spin_acquire(&rq->lock.dep_map, 0, 0, _THIS_IP_);

	spin_unlock_irq(&rq->lock);
}

#else /* __ARCH_WANT_UNLOCKED_CTXSW */
static inline int task_running(struct rq *rq, struct task_struct *p)
{
#ifdef CONFIG_SMP
	return p->oncpu;
#else
	return task_current(rq, p);
#endif
}

static inline void prepare_lock_switch(struct rq *rq, struct task_struct *next)
{
#ifdef CONFIG_SMP
	/*
	 * We can optimise this out completely for !SMP, because the
	 * SMP rebalancing from interrupt is the only thing that cares
	 * here.
	 */
	next->oncpu = 1;
#endif
#ifdef __ARCH_WANT_INTERRUPTS_ON_CTXSW
	spin_unlock_irq(&rq->lock);
#else
	spin_unlock(&rq->lock);
#endif
}

static inline void finish_lock_switch(struct rq *rq, struct task_struct *prev)
{
#ifdef CONFIG_SMP
	/*
	 * After ->oncpu is cleared, the task can be moved to a different CPU.
	 * We must ensure this doesn't happen until the switch is completely
	 * finished.
	 */
	smp_wmb();
	prev->oncpu = 0;
#endif
#ifndef __ARCH_WANT_INTERRUPTS_ON_CTXSW
	local_irq_enable();
#endif
}
#endif /* __ARCH_WANT_UNLOCKED_CTXSW */

/*
 * __task_rq_lock - lock the runqueue a given task resides on.
 * Must be called interrupts disabled.
 */
static inline struct rq *__task_rq_lock(struct task_struct *p)
	__acquires(rq->lock)
{
	for (;;) {
		struct rq *rq = task_rq(p);
		spin_lock(&rq->lock);
		if (likely(rq == task_rq(p)))
			return rq;
		spin_unlock(&rq->lock);
	}
}

/*
 * task_rq_lock - lock the runqueue a given task resides on and disable
 * interrupts. Note the ordering: we can safely lookup the task_rq without
 * explicitly disabling preemption.
 */
static struct rq *task_rq_lock(struct task_struct *p, unsigned long *flags)
	__acquires(rq->lock)
{
	struct rq *rq;

	for (;;) {
		local_irq_save(*flags);
		rq = task_rq(p);
		spin_lock(&rq->lock);
		if (likely(rq == task_rq(p)))
			return rq;
		spin_unlock_irqrestore(&rq->lock, *flags);
	}
}

void task_rq_unlock_wait(struct task_struct *p)
{
	struct rq *rq = task_rq(p);

	smp_mb(); /* spin-unlock-wait is not a full memory barrier */
	spin_unlock_wait(&rq->lock);
}

static void __task_rq_unlock(struct rq *rq)
	__releases(rq->lock)
{
	spin_unlock(&rq->lock);
}

static inline void task_rq_unlock(struct rq *rq, unsigned long *flags)
	__releases(rq->lock)
{
	spin_unlock_irqrestore(&rq->lock, *flags);
}

/*
 * this_rq_lock - lock this runqueue and disable interrupts.
 */
static struct rq *this_rq_lock(void)
	__acquires(rq->lock)
{
	struct rq *rq;

	local_irq_disable();
	rq = this_rq();
	spin_lock(&rq->lock);

	return rq;
}

#ifdef CONFIG_SCHED_HRTICK
/*
 * Use HR-timers to deliver accurate preemption points.
 *
 * Its all a bit involved since we cannot program an hrt while holding the
 * rq->lock. So what we do is store a state in in rq->hrtick_* and ask for a
 * reschedule event.
 *
 * When we get rescheduled we reprogram the hrtick_timer outside of the
 * rq->lock.
 */

/*
 * Use hrtick when:
 *  - enabled by features
 *  - hrtimer is actually high res
 */
static inline int hrtick_enabled(struct rq *rq)
{
	if (!sched_feat(HRTICK))
		return 0;
	if (!cpu_active(cpu_of(rq)))
		return 0;
	return hrtimer_is_hres_active(&rq->hrtick_timer);
}

static void hrtick_clear(struct rq *rq)
{
	if (hrtimer_active(&rq->hrtick_timer))
		hrtimer_cancel(&rq->hrtick_timer);
}

/*
 * High-resolution timer tick.
 * Runs from hardirq context with interrupts disabled.
 */
static enum hrtimer_restart hrtick(struct hrtimer *timer)
{
	struct rq *rq = container_of(timer, struct rq, hrtick_timer);

	WARN_ON_ONCE(cpu_of(rq) != smp_processor_id());

	spin_lock(&rq->lock);
	update_rq_clock(rq);
	rq->curr->sched_class->task_tick(rq, rq->curr, 1);
	spin_unlock(&rq->lock);

	return HRTIMER_NORESTART;
}

#ifdef CONFIG_SMP
/*
 * called from hardirq (IPI) context
 */
static void __hrtick_start(void *arg)
{
	struct rq *rq = arg;

	spin_lock(&rq->lock);
	hrtimer_restart(&rq->hrtick_timer);
	rq->hrtick_csd_pending = 0;
	spin_unlock(&rq->lock);
}

/*
 * Called to set the hrtick timer state.
 *
 * called with rq->lock held and irqs disabled
 */
static void hrtick_start(struct rq *rq, u64 delay)
{
	struct hrtimer *timer = &rq->hrtick_timer;
	ktime_t time = ktime_add_ns(timer->base->get_time(), delay);

	hrtimer_set_expires(timer, time);

	if (rq == this_rq()) {
		hrtimer_restart(timer);
	} else if (!rq->hrtick_csd_pending) {
		__smp_call_function_single(cpu_of(rq), &rq->hrtick_csd, 0);
		rq->hrtick_csd_pending = 1;
	}
}

static int
hotplug_hrtick(struct notifier_block *nfb, unsigned long action, void *hcpu)
{
	int cpu = (int)(long)hcpu;

	switch (action) {
	case CPU_UP_CANCELED:
	case CPU_UP_CANCELED_FROZEN:
	case CPU_DOWN_PREPARE:
	case CPU_DOWN_PREPARE_FROZEN:
	case CPU_DEAD:
	case CPU_DEAD_FROZEN:
		hrtick_clear(cpu_rq(cpu));
		return NOTIFY_OK;
	}

	return NOTIFY_DONE;
}

static __init void init_hrtick(void)
{
	hotcpu_notifier(hotplug_hrtick, 0);
}
#else
/*
 * Called to set the hrtick timer state.
 *
 * called with rq->lock held and irqs disabled
 */
static void hrtick_start(struct rq *rq, u64 delay)
{
	__hrtimer_start_range_ns(&rq->hrtick_timer, ns_to_ktime(delay), 0,
			HRTIMER_MODE_REL_PINNED, 0);
}

static inline void init_hrtick(void)
{
}
#endif /* CONFIG_SMP */

static void init_rq_hrtick(struct rq *rq)
{
#ifdef CONFIG_SMP
	rq->hrtick_csd_pending = 0;

	rq->hrtick_csd.flags = 0;
	rq->hrtick_csd.func = __hrtick_start;
	rq->hrtick_csd.info = rq;
#endif

	hrtimer_init(&rq->hrtick_timer, CLOCK_MONOTONIC, HRTIMER_MODE_REL);
	rq->hrtick_timer.function = hrtick;
}
#else	/* CONFIG_SCHED_HRTICK */
static inline void hrtick_clear(struct rq *rq)
{
}

static inline void init_rq_hrtick(struct rq *rq)
{
}

static inline void init_hrtick(void)
{
}
#endif	/* CONFIG_SCHED_HRTICK */

/*
 * resched_task - mark a task 'to be rescheduled now'.
 *
 * On UP this means the setting of the need_resched flag, on SMP it
 * might also involve a cross-CPU call to trigger the scheduler on
 * the target CPU.
 */
#ifdef CONFIG_SMP

#ifndef tsk_is_polling
#define tsk_is_polling(t) test_tsk_thread_flag(t, TIF_POLLING_NRFLAG)
#endif

static void resched_task(struct task_struct *p)
{
	int cpu;

	assert_spin_locked(&task_rq(p)->lock);

	if (test_tsk_need_resched(p))
		return;

	set_tsk_need_resched(p);

	cpu = task_cpu(p);
	if (cpu == smp_processor_id())
		return;

	/* NEED_RESCHED must be visible before we test polling */
	smp_mb();
	if (!tsk_is_polling(p))
		smp_send_reschedule(cpu);
}

static void resched_cpu(int cpu)
{
	struct rq *rq = cpu_rq(cpu);
	unsigned long flags;

	if (!spin_trylock_irqsave(&rq->lock, flags))
		return;
	resched_task(cpu_curr(cpu));
	spin_unlock_irqrestore(&rq->lock, flags);
}

#ifdef CONFIG_NO_HZ
/*
 * When add_timer_on() enqueues a timer into the timer wheel of an
 * idle CPU then this timer might expire before the next timer event
 * which is scheduled to wake up that CPU. In case of a completely
 * idle system the next event might even be infinite time into the
 * future. wake_up_idle_cpu() ensures that the CPU is woken up and
 * leaves the inner idle loop so the newly added timer is taken into
 * account when the CPU goes back to idle and evaluates the timer
 * wheel for the next timer event.
 */
void wake_up_idle_cpu(int cpu)
{
	struct rq *rq = cpu_rq(cpu);

	if (cpu == smp_processor_id())
		return;

	/*
	 * This is safe, as this function is called with the timer
	 * wheel base lock of (cpu) held. When the CPU is on the way
	 * to idle and has not yet set rq->curr to idle then it will
	 * be serialized on the timer wheel base lock and take the new
	 * timer into account automatically.
	 */
	if (rq->curr != rq->idle)
		return;

	/*
	 * We can set TIF_RESCHED on the idle task of the other CPU
	 * lockless. The worst case is that the other CPU runs the
	 * idle task through an additional NOOP schedule()
	 */
	set_tsk_need_resched(rq->idle);

	/* NEED_RESCHED must be visible before we test polling */
	smp_mb();
	if (!tsk_is_polling(rq->idle))
		smp_send_reschedule(cpu);
}
#endif /* CONFIG_NO_HZ */

static u64 sched_avg_period(void)
{
	return (u64)sysctl_sched_time_avg * NSEC_PER_MSEC / 2;
}

static void sched_avg_update(struct rq *rq)
{
	s64 period = sched_avg_period();

	while ((s64)(rq->clock - rq->age_stamp) > period) {
		rq->age_stamp += period;
		rq->rt_avg /= 2;
	}
}

static void sched_rt_avg_update(struct rq *rq, u64 rt_delta)
{
	rq->rt_avg += rt_delta;
	sched_avg_update(rq);
}

#else /* !CONFIG_SMP */
static void resched_task(struct task_struct *p)
{
	assert_spin_locked(&task_rq(p)->lock);
	set_tsk_need_resched(p);
}

static void sched_rt_avg_update(struct rq *rq, u64 rt_delta)
{
}
#endif /* CONFIG_SMP */

#if BITS_PER_LONG == 32
# define WMULT_CONST	(~0UL)
#else
# define WMULT_CONST	(1UL << 32)
#endif

#define WMULT_SHIFT	32

/*
 * Shift right and round:
 */
#define SRR(x, y) (((x) + (1UL << ((y) - 1))) >> (y))

/*
 * delta *= weight / lw
 */
static unsigned long
calc_delta_mine(unsigned long delta_exec, unsigned long weight,
		struct load_weight *lw)
{
	u64 tmp;

	if (!lw->inv_weight) {
		if (BITS_PER_LONG > 32 && unlikely(lw->weight >= WMULT_CONST))
			lw->inv_weight = 1;
		else
			lw->inv_weight = 1 + (WMULT_CONST-lw->weight/2)
				/ (lw->weight+1);
	}

	tmp = (u64)delta_exec * weight;
	/*
	 * Check whether we'd overflow the 64-bit multiplication:
	 */
	if (unlikely(tmp > WMULT_CONST))
		tmp = SRR(SRR(tmp, WMULT_SHIFT/2) * lw->inv_weight,
			WMULT_SHIFT/2);
	else
		tmp = SRR(tmp * lw->inv_weight, WMULT_SHIFT);

	return (unsigned long)min(tmp, (u64)(unsigned long)LONG_MAX);
}

static inline void update_load_add(struct load_weight *lw, unsigned long inc)
{
	lw->weight += inc;
	lw->inv_weight = 0;
}

static inline void update_load_sub(struct load_weight *lw, unsigned long dec)
{
	lw->weight -= dec;
	lw->inv_weight = 0;
}

/*
 * To aid in avoiding the subversion of "niceness" due to uneven distribution
 * of tasks with abnormal "nice" values across CPUs the contribution that
 * each task makes to its run queue's load is weighted according to its
 * scheduling class and "nice" value. For SCHED_NORMAL tasks this is just a
 * scaled version of the new time slice allocation that they receive on time
 * slice expiry etc.
 */

#define WEIGHT_IDLEPRIO                3
#define WMULT_IDLEPRIO         1431655765

/*
 * Nice levels are multiplicative, with a gentle 10% change for every
 * nice level changed. I.e. when a CPU-bound task goes from nice 0 to
 * nice 1, it will get ~10% less CPU time than another CPU-bound task
 * that remained on nice 0.
 *
 * The "10% effect" is relative and cumulative: from _any_ nice level,
 * if you go up 1 level, it's -10% CPU usage, if you go down 1 level
 * it's +10% CPU usage. (to achieve that we use a multiplier of 1.25.
 * If a task goes up by ~10% and another task goes down by ~10% then
 * the relative distance between them is ~25%.)
 */
static const int prio_to_weight[40] = {
 /* -20 */     88761,     71755,     56483,     46273,     36291,
 /* -15 */     29154,     23254,     18705,     14949,     11916,
 /* -10 */      9548,      7620,      6100,      4904,      3906,
 /*  -5 */      3121,      2501,      1991,      1586,      1277,
 /*   0 */      1024,       820,       655,       526,       423,
 /*   5 */       335,       272,       215,       172,       137,
 /*  10 */       110,        87,        70,        56,        45,
 /*  15 */        36,        29,        23,        18,        15,
};

/*
 * Inverse (2^32/x) values of the prio_to_weight[] array, precalculated.
 *
 * In cases where the weight does not change often, we can use the
 * precalculated inverse to speed up arithmetics by turning divisions
 * into multiplications:
 */
static const u32 prio_to_wmult[40] = {
 /* -20 */     48388,     59856,     76040,     92818,    118348,
 /* -15 */    147320,    184698,    229616,    287308,    360437,
 /* -10 */    449829,    563644,    704093,    875809,   1099582,
 /*  -5 */   1376151,   1717300,   2157191,   2708050,   3363326,
 /*   0 */   4194304,   5237765,   6557202,   8165337,  10153587,
 /*   5 */  12820798,  15790321,  19976592,  24970740,  31350126,
 /*  10 */  39045157,  49367440,  61356676,  76695844,  95443717,
 /*  15 */ 119304647, 148102320, 186737708, 238609294, 286331153,
};

#define fire_sched_notifier(p, callback, args...) do {			\
	struct task_struct *__p = (p);					\
	struct sched_notifier *__sn;					\
	struct hlist_node *__pos;					\
									\
	hlist_for_each_entry(__sn, __pos, &__p->sched_notifiers, link)	\
		if (__sn->ops->callback)				\
			__sn->ops->callback(__sn , ##args);		\
} while (0)

static void activate_task(struct rq *rq, struct task_struct *p, int wakeup);

/*
 * runqueue iterator, to support SMP load-balancing between different
 * scheduling classes, without having to expose their internal data
 * structures to the load-balancing proper:
 */
struct rq_iterator {
	void *arg;
	struct task_struct *(*start)(void *);
	struct task_struct *(*next)(void *);
};

#ifdef CONFIG_SMP
static unsigned long
balance_tasks(struct rq *this_rq, int this_cpu, struct rq *busiest,
	      unsigned long max_load_move, struct sched_domain *sd,
	      enum cpu_idle_type idle, int *all_pinned,
	      int *this_best_prio, struct rq_iterator *iterator);

static int
iter_move_one_task(struct rq *this_rq, int this_cpu, struct rq *busiest,
		   struct sched_domain *sd, enum cpu_idle_type idle,
		   struct rq_iterator *iterator);
#endif

/* Time spent by the tasks of the cpu accounting group executing in ... */
enum cpuacct_stat_index {
	CPUACCT_STAT_USER,	/* ... user mode */
	CPUACCT_STAT_SYSTEM,	/* ... kernel mode */

	CPUACCT_STAT_NSTATS,
};

#ifdef CONFIG_CGROUP_CPUACCT
static void cpuacct_charge(struct task_struct *tsk, u64 cputime);
static void cpuacct_update_stats(struct task_struct *tsk,
		enum cpuacct_stat_index idx, cputime_t val);
#else
static inline void cpuacct_charge(struct task_struct *tsk, u64 cputime) {}
static inline void cpuacct_update_stats(struct task_struct *tsk,
		enum cpuacct_stat_index idx, cputime_t val) {}
#endif

static inline void inc_cpu_load(struct rq *rq, unsigned long load)
{
	update_load_add(&rq->load, load);
}

static inline void dec_cpu_load(struct rq *rq, unsigned long load)
{
	update_load_sub(&rq->load, load);
}

#if (defined(CONFIG_SMP) && defined(CONFIG_FAIR_GROUP_SCHED)) || defined(CONFIG_RT_GROUP_SCHED)
typedef int (*tg_visitor)(struct task_group *, void *);

/*
 * Iterate the full tree, calling @down when first entering a node and @up when
 * leaving it for the final time.
 */
static int walk_tg_tree(tg_visitor down, tg_visitor up, void *data)
{
	struct task_group *parent, *child;
	int ret;

	rcu_read_lock();
	parent = &root_task_group;
down:
	ret = (*down)(parent, data);
	if (ret)
		goto out_unlock;
	list_for_each_entry_rcu(child, &parent->children, siblings) {
		parent = child;
		goto down;

up:
		continue;
	}
	ret = (*up)(parent, data);
	if (ret)
		goto out_unlock;

	child = parent;
	parent = parent->parent;
	if (parent)
		goto up;
out_unlock:
	rcu_read_unlock();

	return ret;
}

static int tg_nop(struct task_group *tg, void *data)
{
	return 0;
}
#endif

#ifdef CONFIG_SMP
/* Used instead of source_load when we know the type == 0 */
static unsigned long weighted_cpuload(const int cpu)
{
	return cpu_rq(cpu)->load.weight;
}

/*
 * Return a low guess at the load of a migration-source cpu weighted
 * according to the scheduling class and "nice" value.
 *
 * We want to under-estimate the load of migration sources, to
 * balance conservatively.
 */
static unsigned long source_load(int cpu, int type)
{
	struct rq *rq = cpu_rq(cpu);
	unsigned long total = weighted_cpuload(cpu);

	if (type == 0 || !sched_feat(LB_BIAS))
		return total;

	return min(rq->cpu_load[type-1], total);
}

/*
 * Return a high guess at the load of a migration-target cpu weighted
 * according to the scheduling class and "nice" value.
 */
static unsigned long target_load(int cpu, int type)
{
	struct rq *rq = cpu_rq(cpu);
	unsigned long total = weighted_cpuload(cpu);

	if (type == 0 || !sched_feat(LB_BIAS))
		return total;

	return max(rq->cpu_load[type-1], total);
}

static struct sched_group *group_of(int cpu)
{
	struct sched_domain *sd = rcu_dereference(cpu_rq(cpu)->sd);

	if (!sd)
		return NULL;

	return sd->groups;
}

static unsigned long power_of(int cpu)
{
	struct sched_group *group = group_of(cpu);

	if (!group)
		return SCHED_LOAD_SCALE;

	return group->cpu_power;
}

static int task_hot(struct task_struct *p, u64 now, struct sched_domain *sd);

static unsigned long cpu_avg_load_per_task(int cpu)
{
	struct rq *rq = cpu_rq(cpu);
	unsigned long nr_running = ACCESS_ONCE(rq->nr_running);

	if (nr_running)
		rq->avg_load_per_task = rq->load.weight / nr_running;
	else
		rq->avg_load_per_task = 0;

	return rq->avg_load_per_task;
}

#ifdef CONFIG_FAIR_GROUP_SCHED

static __read_mostly unsigned long *update_shares_data;

static void __set_se_shares(struct sched_entity *se, unsigned long shares);

/*
 * Calculate and set the cpu's group shares.
 */
static void update_group_shares_cpu(struct task_group *tg, int cpu,
				    unsigned long sd_shares,
				    unsigned long sd_rq_weight,
				    unsigned long *usd_rq_weight)
{
	unsigned long shares, rq_weight;
	int boost = 0;

	rq_weight = usd_rq_weight[cpu];
	if (!rq_weight) {
		boost = 1;
		rq_weight = NICE_0_LOAD;
	}

	/*
	 *             \Sum_j shares_j * rq_weight_i
	 * shares_i =  -----------------------------
	 *                  \Sum_j rq_weight_j
	 */
	shares = (sd_shares * rq_weight) / sd_rq_weight;
	shares = clamp_t(unsigned long, shares, MIN_SHARES, MAX_SHARES);

	if (abs(shares - tg->se[cpu]->load.weight) >
			sysctl_sched_shares_thresh) {
		struct rq *rq = cpu_rq(cpu);
		unsigned long flags;

		spin_lock_irqsave(&rq->lock, flags);
		tg->cfs_rq[cpu]->rq_weight = boost ? 0 : rq_weight;
		tg->cfs_rq[cpu]->shares = boost ? 0 : shares;
		__set_se_shares(tg->se[cpu], shares);
		spin_unlock_irqrestore(&rq->lock, flags);
	}
}

/*
 * Re-compute the task group their per cpu shares over the given domain.
 * This needs to be done in a bottom-up fashion because the rq weight of a
 * parent group depends on the shares of its child groups.
 */
static int tg_shares_up(struct task_group *tg, void *data)
{
	unsigned long weight, rq_weight = 0, shares = 0;
	unsigned long *usd_rq_weight;
	struct sched_domain *sd = data;
	unsigned long flags;
	int i;

	if (!tg->se[0])
		return 0;

	local_irq_save(flags);
	usd_rq_weight = per_cpu_ptr(update_shares_data, smp_processor_id());

	for_each_cpu(i, sched_domain_span(sd)) {
		weight = tg->cfs_rq[i]->load.weight;
		usd_rq_weight[i] = weight;

		/*
		 * If there are currently no tasks on the cpu pretend there
		 * is one of average load so that when a new task gets to
		 * run here it will not get delayed by group starvation.
		 */
		if (!weight)
			weight = NICE_0_LOAD;

		rq_weight += weight;
		shares += tg->cfs_rq[i]->shares;
	}

	if ((!shares && rq_weight) || shares > tg->shares)
		shares = tg->shares;

	if (!sd->parent || !(sd->parent->flags & SD_LOAD_BALANCE))
		shares = tg->shares;

	for_each_cpu(i, sched_domain_span(sd))
		update_group_shares_cpu(tg, i, shares, rq_weight, usd_rq_weight);

	local_irq_restore(flags);

	return 0;
}

/*
 * Compute the cpu's hierarchical load factor for each task group.
 * This needs to be done in a top-down fashion because the load of a child
 * group is a fraction of its parents load.
 */
static int tg_load_down(struct task_group *tg, void *data)
{
	unsigned long load;
	long cpu = (long)data;

	if (!tg->parent) {
		load = cpu_rq(cpu)->load.weight;
	} else {
		load = tg->parent->cfs_rq[cpu]->h_load;
		load *= tg->cfs_rq[cpu]->shares;
		load /= tg->parent->cfs_rq[cpu]->load.weight + 1;
	}

	tg->cfs_rq[cpu]->h_load = load;

	return 0;
}

static void update_shares(struct sched_domain *sd)
{
	s64 elapsed;
	u64 now;

	if (root_task_group_empty())
		return;

	now = cpu_clock(raw_smp_processor_id());
	elapsed = now - sd->last_update;

	if (elapsed >= (s64)(u64)sysctl_sched_shares_ratelimit) {
		sd->last_update = now;
		walk_tg_tree(tg_nop, tg_shares_up, sd);
	}
}

static void update_shares_locked(struct rq *rq, struct sched_domain *sd)
{
	if (root_task_group_empty())
		return;

	spin_unlock(&rq->lock);
	update_shares(sd);
	spin_lock(&rq->lock);
}

static void update_h_load(long cpu)
{
	if (root_task_group_empty())
		return;

	walk_tg_tree(tg_load_down, tg_nop, (void *)cpu);
}

#else

static inline void update_shares(struct sched_domain *sd)
{
}

static inline void update_shares_locked(struct rq *rq, struct sched_domain *sd)
{
}

#endif

#ifdef CONFIG_PREEMPT

static void double_rq_lock(struct rq *rq1, struct rq *rq2);

/*
 * fair double_lock_balance: Safely acquires both rq->locks in a fair
 * way at the expense of forcing extra atomic operations in all
 * invocations.  This assures that the double_lock is acquired using the
 * same underlying policy as the spinlock_t on this architecture, which
 * reduces latency compared to the unfair variant below.  However, it
 * also adds more overhead and therefore may reduce throughput.
 */
static inline int _double_lock_balance(struct rq *this_rq, struct rq *busiest)
	__releases(this_rq->lock)
	__acquires(busiest->lock)
	__acquires(this_rq->lock)
{
	spin_unlock(&this_rq->lock);
	double_rq_lock(this_rq, busiest);

	return 1;
}

#else
/*
 * Unfair double_lock_balance: Optimizes throughput at the expense of
 * latency by eliminating extra atomic operations when the locks are
 * already in proper order on entry.  This favors lower cpu-ids and will
 * grant the double lock to lower cpus over higher ids under contention,
 * regardless of entry order into the function.
 */
static int _double_lock_balance(struct rq *this_rq, struct rq *busiest)
	__releases(this_rq->lock)
	__acquires(busiest->lock)
	__acquires(this_rq->lock)
{
	int ret = 0;

	if (unlikely(!spin_trylock(&busiest->lock))) {
		if (busiest < this_rq) {
			spin_unlock(&this_rq->lock);
			spin_lock(&busiest->lock);
			spin_lock_nested(&this_rq->lock, SINGLE_DEPTH_NESTING);
			ret = 1;
		} else
			spin_lock_nested(&busiest->lock, SINGLE_DEPTH_NESTING);
	}
	return ret;
}

#endif /* CONFIG_PREEMPT */

/*
 * double_lock_balance - lock the busiest runqueue, this_rq is locked already.
 */
static int double_lock_balance(struct rq *this_rq, struct rq *busiest)
{
	if (unlikely(!irqs_disabled())) {
		/* printk() doesn't work good under rq->lock */
		spin_unlock(&this_rq->lock);
		BUG_ON(1);
	}

	return _double_lock_balance(this_rq, busiest);
}

static inline void double_unlock_balance(struct rq *this_rq, struct rq *busiest)
	__releases(busiest->lock)
{
	spin_unlock(&busiest->lock);
	lock_set_subclass(&this_rq->lock.dep_map, 0, _RET_IP_);
}
#endif

#ifdef CONFIG_FAIR_GROUP_SCHED
static void cfs_rq_set_shares(struct cfs_rq *cfs_rq, unsigned long shares)
{
#ifdef CONFIG_SMP
	cfs_rq->shares = shares;
#endif
}
#endif

static void calc_load_account_active(struct rq *this_rq);

#include "sched_stats.h"
#include "sched_idletask.c"
#include "sched_fair.c"
#include "sched_rt.c"
#ifdef CONFIG_SCHED_DEBUG
# include "sched_debug.c"
#endif

#define sched_class_highest (&rt_sched_class)
#define for_each_class(class) \
   for (class = sched_class_highest; class; class = class->next)

static void inc_nr_running(struct rq *rq)
{
	rq->nr_running++;
}

static void dec_nr_running(struct rq *rq)
{
	rq->nr_running--;
}

static void set_load_weight(struct task_struct *p)
{
	if (task_has_rt_policy(p)) {
		p->se.load.weight = prio_to_weight[0] * 2;
		p->se.load.inv_weight = prio_to_wmult[0] >> 1;
		return;
	}

	/*
	 * SCHED_IDLE tasks get minimal weight:
	 */
	if (p->policy == SCHED_IDLE) {
		p->se.load.weight = WEIGHT_IDLEPRIO;
		p->se.load.inv_weight = WMULT_IDLEPRIO;
		return;
	}

	p->se.load.weight = prio_to_weight[p->static_prio - MAX_RT_PRIO];
	p->se.load.inv_weight = prio_to_wmult[p->static_prio - MAX_RT_PRIO];
}

static void update_avg(u64 *avg, u64 sample)
{
	s64 diff = sample - *avg;
	*avg += diff >> 3;
}

static void enqueue_task(struct rq *rq, struct task_struct *p, int wakeup)
{
	if (wakeup)
		p->se.start_runtime = p->se.sum_exec_runtime;

	sched_info_queued(p);
	p->sched_class->enqueue_task(rq, p, wakeup);
	p->se.on_rq = 1;
}

static void dequeue_task(struct rq *rq, struct task_struct *p, int sleep)
{
	if (sleep) {
		if (p->se.last_wakeup) {
			update_avg(&p->se.avg_overlap,
				p->se.sum_exec_runtime - p->se.last_wakeup);
			p->se.last_wakeup = 0;
		} else {
			update_avg(&p->se.avg_wakeup,
				sysctl_sched_wakeup_granularity);
		}
	}

	sched_info_dequeued(p);
	p->sched_class->dequeue_task(rq, p, sleep);
	p->se.on_rq = 0;
}

/*
 * __normal_prio - return the priority that is based on the static prio
 */
static inline int __normal_prio(struct task_struct *p)
{
	return p->static_prio;
}

/*
 * Calculate the expected normal priority: i.e. priority
 * without taking RT-inheritance into account. Might be
 * boosted by interactivity modifiers. Changes upon fork,
 * setprio syscalls, and whenever the interactivity
 * estimator recalculates.
 */
static inline int normal_prio(struct task_struct *p)
{
	int prio;

	if (task_has_rt_policy(p))
		prio = MAX_RT_PRIO-1 - p->rt_priority;
	else
		prio = __normal_prio(p);
	return prio;
}

/*
 * Calculate the current priority, i.e. the priority
 * taken into account by the scheduler. This value might
 * be boosted by RT tasks, or might be boosted by
 * interactivity modifiers. Will be RT if the task got
 * RT-boosted. If not then it returns p->normal_prio.
 */
static int effective_prio(struct task_struct *p)
{
	p->normal_prio = normal_prio(p);
	/*
	 * If we are RT tasks or we were boosted to RT priority,
	 * keep the priority unchanged. Otherwise, update priority
	 * to the normal priority:
	 */
	if (!rt_prio(p->prio))
		return p->normal_prio;
	return p->prio;
}

/*
 * activate_task - move a task to the runqueue.
 */
static void activate_task(struct rq *rq, struct task_struct *p, int wakeup)
{
	if (task_contributes_to_load(p))
		rq->nr_uninterruptible--;

	enqueue_task(rq, p, wakeup);
	inc_nr_running(rq);
}

/*
 * deactivate_task - remove a task from the runqueue.
 */
static void deactivate_task(struct rq *rq, struct task_struct *p, int sleep)
{
	if (task_contributes_to_load(p))
		rq->nr_uninterruptible++;

	dequeue_task(rq, p, sleep);
	dec_nr_running(rq);
}

/**
 * task_curr - is this task currently executing on a CPU?
 * @p: the task in question.
 */
inline int task_curr(const struct task_struct *p)
{
	return cpu_curr(task_cpu(p)) == p;
}

static inline void __set_task_cpu(struct task_struct *p, unsigned int cpu)
{
	set_task_rq(p, cpu);
#ifdef CONFIG_SMP
	/*
	 * After ->cpu is set up to a new value, task_rq_lock(p, ...) can be
	 * successfuly executed on another CPU. We must ensure that updates of
	 * per-task data have been completed by this moment.
	 */
	smp_wmb();
	task_thread_info(p)->cpu = cpu;
#endif
}

static inline void check_class_changed(struct rq *rq, struct task_struct *p,
				       const struct sched_class *prev_class,
				       int oldprio, int running)
{
	if (prev_class != p->sched_class) {
		if (prev_class->switched_from)
			prev_class->switched_from(rq, p, running);
		p->sched_class->switched_to(rq, p, running);
	} else
		p->sched_class->prio_changed(rq, p, oldprio, running);
}

/**
 * kthread_bind - bind a just-created kthread to a cpu.
 * @p: thread created by kthread_create().
 * @cpu: cpu (might not be online, must be possible) for @k to run on.
 *
 * Description: This function is equivalent to set_cpus_allowed(),
 * except that @cpu doesn't need to be online, and the thread must be
 * stopped (i.e., just returned from kthread_create()).
 *
 * Function lives here instead of kthread.c because it messes with
 * scheduler internals which require locking.
 */
void kthread_bind(struct task_struct *p, unsigned int cpu)
{
	struct rq *rq = cpu_rq(cpu);
	unsigned long flags;

	/* Must have done schedule() in kthread() before we set_task_cpu */
	if (!wait_task_inactive(p, TASK_UNINTERRUPTIBLE)) {
		WARN_ON(1);
		return;
	}

	spin_lock_irqsave(&rq->lock, flags);
	update_rq_clock(rq);
	set_task_cpu(p, cpu);
	p->cpus_allowed = cpumask_of_cpu(cpu);
	p->rt.nr_cpus_allowed = 1;
	p->flags |= PF_THREAD_BOUND;
	spin_unlock_irqrestore(&rq->lock, flags);
}
EXPORT_SYMBOL(kthread_bind);

#ifdef CONFIG_SMP
/*
 * Is this task likely cache-hot:
 */
static int
task_hot(struct task_struct *p, u64 now, struct sched_domain *sd)
{
	s64 delta;

	/*
	 * Buddy candidates are cache hot:
	 */
	if (sched_feat(CACHE_HOT_BUDDY) && this_rq()->nr_running &&
			(&p->se == cfs_rq_of(&p->se)->next ||
			 &p->se == cfs_rq_of(&p->se)->last))
		return 1;

	if (p->sched_class != &fair_sched_class)
		return 0;

	if (sysctl_sched_migration_cost == -1)
		return 1;
	if (sysctl_sched_migration_cost == 0)
		return 0;

	delta = now - p->se.exec_start;

	return delta < (s64)sysctl_sched_migration_cost;
}


void set_task_cpu(struct task_struct *p, unsigned int new_cpu)
{
	int old_cpu = task_cpu(p);
	struct rq *old_rq = cpu_rq(old_cpu), *new_rq = cpu_rq(new_cpu);
	struct cfs_rq *old_cfsrq = task_cfs_rq(p),
		      *new_cfsrq = cpu_cfs_rq(old_cfsrq, new_cpu);
	u64 clock_offset;

	clock_offset = old_rq->clock - new_rq->clock;

	trace_sched_migrate_task(p, new_cpu);

#ifdef CONFIG_SCHEDSTATS
	if (p->se.wait_start)
		p->se.wait_start -= clock_offset;
	if (p->se.sleep_start)
		p->se.sleep_start -= clock_offset;
	if (p->se.block_start)
		p->se.block_start -= clock_offset;
#endif
	if (old_cpu != new_cpu) {
		p->se.nr_migrations++;
#ifdef CONFIG_SCHEDSTATS
		if (task_hot(p, old_rq->clock, NULL))
			schedstat_inc(p, se.nr_forced2_migrations);
#endif
		perf_sw_event(PERF_COUNT_SW_CPU_MIGRATIONS,
				     1, 1, NULL, 0);
	}
	p->se.vruntime -= old_cfsrq->min_vruntime -
					 new_cfsrq->min_vruntime;

	__set_task_cpu(p, new_cpu);
}

struct migration_req {
	struct list_head list;

	struct task_struct *task;
	int dest_cpu;
	bool force;

	struct completion done;
};

/*
 * The task's runqueue lock must be held.
 * Returns true if you have to wait for migration thread.
 */
static int migrate_task(struct task_struct *p, int dest_cpu,
			struct migration_req *req, bool force)
{
	struct rq *rq = task_rq(p);

	/*
	 * If the task is not on a runqueue (and not running), then
	 * it is sufficient to simply update the task's cpu field.
	 */
	if (!p->se.on_rq && !task_running(rq, p)) {
		update_rq_clock(rq);
		set_task_cpu(p, dest_cpu);
		return 0;
	}

	init_completion(&req->done);
	req->task = p;
	req->dest_cpu = dest_cpu;
	req->force = force;
	list_add(&req->list, &rq->migration_queue);

	return 1;
}

/*
 * wait_task_context_switch -	wait for a thread to complete at least one
 *				context switch.
 *
 * @p must not be current.
 */
void wait_task_context_switch(struct task_struct *p)
{
	unsigned long nvcsw, nivcsw, flags;
	int running;
	struct rq *rq;

	nvcsw	= p->nvcsw;
	nivcsw	= p->nivcsw;
	for (;;) {
		/*
		 * The runqueue is assigned before the actual context
		 * switch. We need to take the runqueue lock.
		 *
		 * We could check initially without the lock but it is
		 * very likely that we need to take the lock in every
		 * iteration.
		 */
		rq = task_rq_lock(p, &flags);
		running = task_running(rq, p);
		task_rq_unlock(rq, &flags);

		if (likely(!running))
			break;
		/*
		 * The switch count is incremented before the actual
		 * context switch. We thus wait for two switches to be
		 * sure at least one completed.
		 */
		if ((p->nvcsw - nvcsw) > 1)
			break;
		if ((p->nivcsw - nivcsw) > 1)
			break;

		cpu_relax();
	}
}

/*
 * wait_task_inactive - wait for a thread to unschedule.
 *
 * If @match_state is nonzero, it's the @p->state value just checked and
 * not expected to change.  If it changes, i.e. @p might have woken up,
 * then return zero.  When we succeed in waiting for @p to be off its CPU,
 * we return a positive number (its total switch count).  If a second call
 * a short while later returns the same number, the caller can be sure that
 * @p has remained unscheduled the whole time.
 *
 * The caller must ensure that the task *will* unschedule sometime soon,
 * else this function might spin for a *long* time. This function can't
 * be called with interrupts off, or it may introduce deadlock with
 * smp_call_function() if an IPI is sent by the same process we are
 * waiting to become inactive.
 */
unsigned long wait_task_inactive(struct task_struct *p, long match_state)
{
	unsigned long flags;
	int running, on_rq;
	unsigned long ncsw;
	struct rq *rq;

	for (;;) {
		/*
		 * We do the initial early heuristics without holding
		 * any task-queue locks at all. We'll only try to get
		 * the runqueue lock when things look like they will
		 * work out!
		 */
		rq = task_rq(p);

		/*
		 * If the task is actively running on another CPU
		 * still, just relax and busy-wait without holding
		 * any locks.
		 *
		 * NOTE! Since we don't hold any locks, it's not
		 * even sure that "rq" stays as the right runqueue!
		 * But we don't care, since "task_running()" will
		 * return false if the runqueue has changed and p
		 * is actually now running somewhere else!
		 */
		while (task_running(rq, p)) {
			if (match_state && unlikely(p->state != match_state))
				return 0;
			cpu_relax();
		}

		/*
		 * Ok, time to look more closely! We need the rq
		 * lock now, to be *sure*. If we're wrong, we'll
		 * just go back and repeat.
		 */
		rq = task_rq_lock(p, &flags);
		trace_sched_wait_task(rq, p);
		running = task_running(rq, p);
		on_rq = p->se.on_rq;
		ncsw = 0;
		if (!match_state || p->state == match_state)
			ncsw = p->nvcsw | LONG_MIN; /* sets MSB */
		task_rq_unlock(rq, &flags);

		/*
		 * If it changed from the expected state, bail out now.
		 */
		if (unlikely(!ncsw))
			break;

		/*
		 * Was it really running after all now that we
		 * checked with the proper locks actually held?
		 *
		 * Oops. Go back and try again..
		 */
		if (unlikely(running)) {
			cpu_relax();
			continue;
		}

		/*
		 * It's not enough that it's not actively running,
		 * it must be off the runqueue _entirely_, and not
		 * preempted!
		 *
		 * So if it was still runnable (but just not actively
		 * running right now), it's preempted, and we should
		 * yield - it could be a while.
		 */
		if (unlikely(on_rq)) {
			schedule_timeout_uninterruptible(1);
			continue;
		}

		/*
		 * Ahh, all good. It wasn't running, and it wasn't
		 * runnable, which means that it will never become
		 * running in the future either. We're all done!
		 */
		break;
	}

	return ncsw;
}

/***
 * kick_process - kick a running thread to enter/exit the kernel
 * @p: the to-be-kicked thread
 *
 * Cause a process which is running on another CPU to enter
 * kernel-mode, without any delay. (to get signals handled.)
 *
 * NOTE: this function doesnt have to take the runqueue lock,
 * because all it wants to ensure is that the remote task enters
 * the kernel. If the IPI races and the task has been migrated
 * to another CPU then no harm is done and the purpose has been
 * achieved as well.
 */
void kick_process(struct task_struct *p)
{
	int cpu;

	preempt_disable();
	cpu = task_cpu(p);
	if ((cpu != smp_processor_id()) && task_curr(p))
		smp_send_reschedule(cpu);
	preempt_enable();
}
EXPORT_SYMBOL_GPL(kick_process);
#endif /* CONFIG_SMP */

/**
 * task_oncpu_function_call - call a function on the cpu on which a task runs
 * @p:		the task to evaluate
 * @func:	the function to be called
 * @info:	the function call argument
 *
 * Calls the function @func when the task is currently running. This might
 * be on the current CPU, which just calls the function directly
 */
void task_oncpu_function_call(struct task_struct *p,
			      void (*func) (void *info), void *info)
{
	int cpu;

	preempt_disable();
	cpu = task_cpu(p);
	if (task_curr(p))
		smp_call_function_single(cpu, func, info, 1);
	preempt_enable();
}

static inline void ttwu_activate(struct task_struct *p, struct rq *rq,
				 bool is_sync, bool is_migrate, bool is_local)
{
	schedstat_inc(p, se.nr_wakeups);
	if (is_sync)
		schedstat_inc(p, se.nr_wakeups_sync);
	if (is_migrate)
		schedstat_inc(p, se.nr_wakeups_migrate);
	if (is_local)
		schedstat_inc(p, se.nr_wakeups_local);
	else
		schedstat_inc(p, se.nr_wakeups_remote);

	activate_task(rq, p, 1);

	/*
	 * Only attribute actual wakeups done by this task.
	 */
	if (!in_interrupt()) {
		struct sched_entity *se = &current->se;
		u64 sample = se->sum_exec_runtime;

		if (se->last_wakeup)
			sample -= se->last_wakeup;
		else
			sample -= se->start_runtime;
		update_avg(&se->avg_wakeup, sample);

		se->last_wakeup = se->sum_exec_runtime;
	}
}

static inline void ttwu_woken_up(struct task_struct *p, struct rq *rq,
				 int wake_flags, bool success)
{
	trace_sched_wakeup(rq, p, success);
	check_preempt_curr(rq, p, wake_flags);

	p->state = TASK_RUNNING;
#ifdef CONFIG_SMP
	if (p->sched_class->task_wake_up)
		p->sched_class->task_wake_up(rq, p);
#endif
	/*
	 * Wake up is complete, fire wake up notifier.  This allows
	 * try_to_wake_up_local() to be called from wake up notifiers.
	 */
	if (success)
		fire_sched_notifier(p, wakeup);
}

/**
 * try_to_wake_up - wake up a thread
 * @p: the to-be-woken-up thread
 * @state: the mask of task states that can be woken
 * @wake_flags: wake modifier flags (WF_*)
 *
 * Put it on the run-queue if it's not already there. The "current"
 * thread is always on the run-queue (except when the actual
 * re-schedule is in progress), and as such you're allowed to do
 * the simpler "current->state = TASK_RUNNING" to mark yourself
 * runnable without the overhead of this.
 *
 * Returns %true if @p was woken up, %false if it was already running
 * or @state didn't match @p's state.
 */
static int try_to_wake_up(struct task_struct *p, unsigned int state,
			  int wake_flags)
{
	int cpu, orig_cpu, this_cpu, success = 0;
	unsigned long flags;
	struct rq *rq, *orig_rq;

	if (!sched_feat(SYNC_WAKEUPS))
		wake_flags &= ~WF_SYNC;

	this_cpu = get_cpu();

	smp_wmb();
	rq = orig_rq = task_rq_lock(p, &flags);
	update_rq_clock(rq);
	if (!(p->state & state))
		goto out;

	if (p->se.on_rq)
		goto out_running;

	cpu = task_cpu(p);
	orig_cpu = cpu;

#ifdef CONFIG_SMP
	if (unlikely(task_running(rq, p)))
		goto out_activate;

	/*
	 * In order to handle concurrent wakeups and release the rq->lock
	 * we put the task in TASK_WAKING state.
	 *
	 * First fix up the nr_uninterruptible count:
	 */
	if (task_contributes_to_load(p))
		rq->nr_uninterruptible--;
	p->state = TASK_WAKING;
	task_rq_unlock(rq, &flags);

	cpu = p->sched_class->select_task_rq(p, SD_BALANCE_WAKE, wake_flags);
	if (cpu != orig_cpu) {
		local_irq_save(flags);
		rq = cpu_rq(cpu);
		update_rq_clock(rq);
		set_task_cpu(p, cpu);
		local_irq_restore(flags);
	}
	rq = task_rq_lock(p, &flags);

	WARN_ON(p->state != TASK_WAKING);
	cpu = task_cpu(p);

#ifdef CONFIG_SCHEDSTATS
	schedstat_inc(rq, ttwu_count);
	if (cpu == this_cpu)
		schedstat_inc(rq, ttwu_local);
	else {
		struct sched_domain *sd;
		for_each_domain(this_cpu, sd) {
			if (cpumask_test_cpu(cpu, sched_domain_span(sd))) {
				schedstat_inc(sd, ttwu_wake_remote);
				break;
			}
		}
	}
#endif /* CONFIG_SCHEDSTATS */

out_activate:
#endif /* CONFIG_SMP */
	ttwu_activate(p, rq, wake_flags & WF_SYNC, orig_cpu != cpu,
		      cpu == this_cpu);
	success = 1;
out_running:
	ttwu_woken_up(p, rq, wake_flags, success);
out:
	task_rq_unlock(rq, &flags);
	put_cpu();

	return success;
}

/**
 * try_to_wake_up_local - try to wake up a local task with rq lock held
 * @p: the to-be-woken-up thread
 * @state: the mask of task states that can be woken
 * @wake_flags: wake modifier flags (WF_*)
 *
 * Put @p on the run-queue if it's not alredy there.  The caller must
 * ensure that this_rq() is locked, @p is bound to this_rq() and @p is
 * not the current task.  this_rq() stays locked over invocation.
 *
 * This function can be called from wakeup and sleep scheduler
 * notifiers.  Be careful not to create deep recursion by chaining
 * wakeup notifiers.
 *
 * Returns %true if @p was woken up, %false if it was already running
 * or @state didn't match @p's state.
 */
bool try_to_wake_up_local(struct task_struct *p, unsigned int state,
			  int wake_flags)
{
	struct rq *rq = task_rq(p);
	bool success = false;

	BUG_ON(rq != this_rq());
	BUG_ON(p == current);
	lockdep_assert_held(&rq->lock);

	if (!sched_feat(SYNC_WAKEUPS))
		wake_flags &= ~WF_SYNC;

<<<<<<< HEAD
	p->state = TASK_RUNNING;
#ifdef CONFIG_SMP
	if (p->sched_class->task_wake_up)
		p->sched_class->task_wake_up(rq, p);

	if (unlikely(rq->idle_stamp)) {
		u64 delta = rq->clock - rq->idle_stamp;
		u64 max = 2*sysctl_sched_migration_cost;

		if (delta > max)
			rq->avg_idle = max;
		else
			update_avg(&rq->avg_idle, delta);
		rq->idle_stamp = 0;
	}
#endif
out:
	task_rq_unlock(rq, &flags);
	put_cpu();
=======
	if (!(p->state & state))
		return false;

	if (!p->se.on_rq) {
		if (likely(!task_running(rq, p))) {
			schedstat_inc(rq, ttwu_count);
			schedstat_inc(rq, ttwu_local);
		}
		ttwu_activate(p, rq, wake_flags & WF_SYNC, false, true);
		success = true;
	}

	ttwu_woken_up(p, rq, wake_flags, success);
>>>>>>> 9fe82812

	return success;
}

/**
 * wake_up_process - Wake up a specific process
 * @p: The process to be woken up.
 *
 * Attempt to wake up the nominated process and move it to the set of runnable
 * processes.  Returns 1 if the process was woken up, 0 if it was already
 * running.
 *
 * It may be assumed that this function implies a write memory barrier before
 * changing the task state if and only if any tasks are woken up.
 */
int wake_up_process(struct task_struct *p)
{
	return try_to_wake_up(p, TASK_ALL, 0);
}
EXPORT_SYMBOL(wake_up_process);

int wake_up_state(struct task_struct *p, unsigned int state)
{
	return try_to_wake_up(p, state, 0);
}

/*
 * Perform scheduler related setup for a newly forked process p.
 * p is forked by current.
 *
 * __sched_fork() is basic setup used by init_idle() too:
 */
static void __sched_fork(struct task_struct *p)
{
	p->se.exec_start		= 0;
	p->se.sum_exec_runtime		= 0;
	p->se.prev_sum_exec_runtime	= 0;
	p->se.nr_migrations		= 0;
	p->se.last_wakeup		= 0;
	p->se.avg_overlap		= 0;
	p->se.start_runtime		= 0;
	p->se.avg_wakeup		= sysctl_sched_wakeup_granularity;
	p->se.avg_running		= 0;

#ifdef CONFIG_SCHEDSTATS
	p->se.wait_start			= 0;
	p->se.wait_max				= 0;
	p->se.wait_count			= 0;
	p->se.wait_sum				= 0;

	p->se.sleep_start			= 0;
	p->se.sleep_max				= 0;
	p->se.sum_sleep_runtime			= 0;

	p->se.block_start			= 0;
	p->se.block_max				= 0;
	p->se.exec_max				= 0;
	p->se.slice_max				= 0;

	p->se.nr_migrations_cold		= 0;
	p->se.nr_failed_migrations_affine	= 0;
	p->se.nr_failed_migrations_running	= 0;
	p->se.nr_failed_migrations_hot		= 0;
	p->se.nr_forced_migrations		= 0;
	p->se.nr_forced2_migrations		= 0;

	p->se.nr_wakeups			= 0;
	p->se.nr_wakeups_sync			= 0;
	p->se.nr_wakeups_migrate		= 0;
	p->se.nr_wakeups_local			= 0;
	p->se.nr_wakeups_remote			= 0;
	p->se.nr_wakeups_affine			= 0;
	p->se.nr_wakeups_affine_attempts	= 0;
	p->se.nr_wakeups_passive		= 0;
	p->se.nr_wakeups_idle			= 0;

#endif

	INIT_LIST_HEAD(&p->rt.run_list);
	p->se.on_rq = 0;
	INIT_LIST_HEAD(&p->se.group_node);
	INIT_HLIST_HEAD(&p->sched_notifiers);

	/*
	 * We mark the process as running here, but have not actually
	 * inserted it onto the runqueue yet. This guarantees that
	 * nobody will actually run it, and a signal or other external
	 * event cannot wake it up and insert it on the runqueue either.
	 */
	p->state = TASK_RUNNING;
}

/*
 * fork()/clone()-time setup:
 */
void sched_fork(struct task_struct *p, int clone_flags)
{
	int cpu = get_cpu();
	unsigned long flags;

	__sched_fork(p);

	/*
	 * Revert to default priority/policy on fork if requested.
	 */
	if (unlikely(p->sched_reset_on_fork)) {
		if (p->policy == SCHED_FIFO || p->policy == SCHED_RR) {
			p->policy = SCHED_NORMAL;
			p->normal_prio = p->static_prio;
		}

		if (PRIO_TO_NICE(p->static_prio) < 0) {
			p->static_prio = NICE_TO_PRIO(0);
			p->normal_prio = p->static_prio;
			set_load_weight(p);
		}

		/*
		 * We don't need the reset flag anymore after the fork. It has
		 * fulfilled its duty:
		 */
		p->sched_reset_on_fork = 0;
	}

	/*
	 * Make sure we do not leak PI boosting priority to the child.
	 */
	p->prio = current->normal_prio;

	if (!rt_prio(p->prio))
		p->sched_class = &fair_sched_class;

#ifdef CONFIG_SMP
	cpu = p->sched_class->select_task_rq(p, SD_BALANCE_FORK, 0);
#endif
	local_irq_save(flags);
	update_rq_clock(cpu_rq(cpu));
	set_task_cpu(p, cpu);
	local_irq_restore(flags);

#if defined(CONFIG_SCHEDSTATS) || defined(CONFIG_TASK_DELAY_ACCT)
	if (likely(sched_info_on()))
		memset(&p->sched_info, 0, sizeof(p->sched_info));
#endif
#if defined(CONFIG_SMP) && defined(__ARCH_WANT_UNLOCKED_CTXSW)
	p->oncpu = 0;
#endif
#ifdef CONFIG_PREEMPT
	/* Want to start with kernel preemption disabled. */
	task_thread_info(p)->preempt_count = 1;
#endif
	plist_node_init(&p->pushable_tasks, MAX_PRIO);

	put_cpu();
}

/*
 * wake_up_new_task - wake up a newly created task for the first time.
 *
 * This function will do some initial scheduler statistics housekeeping
 * that must be done for every newly created context, then puts the task
 * on the runqueue and wakes it.
 */
void wake_up_new_task(struct task_struct *p, unsigned long clone_flags)
{
	unsigned long flags;
	struct rq *rq;

	rq = task_rq_lock(p, &flags);
	BUG_ON(p->state != TASK_RUNNING);
	update_rq_clock(rq);

	if (!p->sched_class->task_new || !current->se.on_rq) {
		activate_task(rq, p, 0);
	} else {
		/*
		 * Let the scheduling class do new task startup
		 * management (if any):
		 */
		p->sched_class->task_new(rq, p);
		inc_nr_running(rq);
	}
	trace_sched_wakeup_new(rq, p, 1);
	check_preempt_curr(rq, p, WF_FORK);
#ifdef CONFIG_SMP
	if (p->sched_class->task_wake_up)
		p->sched_class->task_wake_up(rq, p);
#endif
	task_rq_unlock(rq, &flags);
}

/**
 * sched_notifier_register - register scheduler notifier
 * @notifier: notifier struct to register
 */
void sched_notifier_register(struct sched_notifier *notifier)
{
	hlist_add_head(&notifier->link, &current->sched_notifiers);
}
EXPORT_SYMBOL_GPL(sched_notifier_register);

/**
 * sched_notifier_unregister - unregister scheduler notifier
 * @notifier: notifier struct to unregister
 *
 * This is safe to call from within a scheduler notifier.
 */
void sched_notifier_unregister(struct sched_notifier *notifier)
{
	hlist_del(&notifier->link);
}
EXPORT_SYMBOL_GPL(sched_notifier_unregister);

/**
 * prepare_task_switch - prepare to switch tasks
 * @rq: the runqueue preparing to switch
 * @prev: the current task that is being switched out
 * @next: the task we are going to switch to.
 *
 * This is called with the rq lock held and interrupts off. It must
 * be paired with a subsequent finish_task_switch after the context
 * switch.
 *
 * prepare_task_switch sets up locking and calls architecture specific
 * hooks.
 */
static inline void
prepare_task_switch(struct rq *rq, struct task_struct *prev,
		    struct task_struct *next)
{
	fire_sched_notifier(current, out, next);
	prepare_lock_switch(rq, next);
	prepare_arch_switch(next);
}

/**
 * finish_task_switch - clean up after a task-switch
 * @rq: runqueue associated with task-switch
 * @prev: the thread we just switched away from.
 *
 * finish_task_switch must be called after the context switch, paired
 * with a prepare_task_switch call before the context switch.
 * finish_task_switch will reconcile locking set up by prepare_task_switch,
 * and do any other architecture-specific cleanup actions.
 *
 * Note that we may have delayed dropping an mm in context_switch(). If
 * so, we finish that here outside of the runqueue lock. (Doing it
 * with the lock held can cause deadlocks; see schedule() for
 * details.)
 */
static void finish_task_switch(struct rq *rq, struct task_struct *prev)
	__releases(rq->lock)
{
	struct mm_struct *mm = rq->prev_mm;
	long prev_state;

	rq->prev_mm = NULL;

	/*
	 * A task struct has one reference for the use as "current".
	 * If a task dies, then it sets TASK_DEAD in tsk->state and calls
	 * schedule one last time. The schedule call will never return, and
	 * the scheduled task must drop that reference.
	 * The test for TASK_DEAD must occur while the runqueue locks are
	 * still held, otherwise prev could be scheduled on another cpu, die
	 * there before we look at prev->state, and then the reference would
	 * be dropped twice.
	 *		Manfred Spraul <manfred@colorfullife.com>
	 */
	prev_state = prev->state;
	finish_arch_switch(prev);
	perf_event_task_sched_in(current, cpu_of(rq));
	fire_sched_notifier(current, in, prev);
	finish_lock_switch(rq, prev);

	if (mm)
		mmdrop(mm);
	if (unlikely(prev_state == TASK_DEAD)) {
		/*
		 * Remove function-return probe instances associated with this
		 * task and put them back on the free list.
		 */
		kprobe_flush_task(prev);
		put_task_struct(prev);
	}
}

#ifdef CONFIG_SMP

/* assumes rq->lock is held */
static inline void pre_schedule(struct rq *rq, struct task_struct *prev)
{
	if (prev->sched_class->pre_schedule)
		prev->sched_class->pre_schedule(rq, prev);
}

/* rq->lock is NOT held, but preemption is disabled */
static inline void post_schedule(struct rq *rq)
{
	if (rq->post_schedule) {
		unsigned long flags;

		spin_lock_irqsave(&rq->lock, flags);
		if (rq->curr->sched_class->post_schedule)
			rq->curr->sched_class->post_schedule(rq);
		spin_unlock_irqrestore(&rq->lock, flags);

		rq->post_schedule = 0;
	}
}

#else

static inline void pre_schedule(struct rq *rq, struct task_struct *p)
{
}

static inline void post_schedule(struct rq *rq)
{
}

#endif

/**
 * schedule_tail - first thing a freshly forked thread must call.
 * @prev: the thread we just switched away from.
 */
asmlinkage void schedule_tail(struct task_struct *prev)
	__releases(rq->lock)
{
	struct rq *rq = this_rq();

	finish_task_switch(rq, prev);

	/*
	 * FIXME: do we need to worry about rq being invalidated by the
	 * task_switch?
	 */
	post_schedule(rq);

#ifdef __ARCH_WANT_UNLOCKED_CTXSW
	/* In this case, finish_task_switch does not reenable preemption */
	preempt_enable();
#endif
	if (current->set_child_tid)
		put_user(task_pid_vnr(current), current->set_child_tid);
}

/*
 * context_switch - switch to the new MM and the new
 * thread's register state.
 */
static inline void
context_switch(struct rq *rq, struct task_struct *prev,
	       struct task_struct *next)
{
	struct mm_struct *mm, *oldmm;

	prepare_task_switch(rq, prev, next);
	trace_sched_switch(rq, prev, next);
	mm = next->mm;
	oldmm = prev->active_mm;
	/*
	 * For paravirt, this is coupled with an exit in switch_to to
	 * combine the page table reload and the switch backend into
	 * one hypercall.
	 */
	arch_start_context_switch(prev);

	if (likely(!mm)) {
		next->active_mm = oldmm;
		atomic_inc(&oldmm->mm_count);
		enter_lazy_tlb(oldmm, next);
	} else
		switch_mm(oldmm, mm, next);

	if (likely(!prev->mm)) {
		prev->active_mm = NULL;
		rq->prev_mm = oldmm;
	}
	/*
	 * Since the runqueue lock will be released by the next
	 * task (which is an invalid locking op but in the case
	 * of the scheduler it's an obvious special-case), so we
	 * do an early lockdep release here:
	 */
#ifndef __ARCH_WANT_UNLOCKED_CTXSW
	spin_release(&rq->lock.dep_map, 1, _THIS_IP_);
#endif

	/* Here we just switch the register state and the stack. */
	switch_to(prev, next, prev);

	barrier();
	/*
	 * this_rq must be evaluated again because prev may have moved
	 * CPUs since it called schedule(), thus the 'rq' on its stack
	 * frame will be invalid.
	 */
	finish_task_switch(this_rq(), prev);
}

/*
 * nr_running, nr_uninterruptible and nr_context_switches:
 *
 * externally visible scheduler statistics: current number of runnable
 * threads, current number of uninterruptible-sleeping threads, total
 * number of context switches performed since bootup.
 */
unsigned long nr_running(void)
{
	unsigned long i, sum = 0;

	for_each_online_cpu(i)
		sum += cpu_rq(i)->nr_running;

	return sum;
}

unsigned long nr_uninterruptible(void)
{
	unsigned long i, sum = 0;

	for_each_possible_cpu(i)
		sum += cpu_rq(i)->nr_uninterruptible;

	/*
	 * Since we read the counters lockless, it might be slightly
	 * inaccurate. Do not allow it to go below zero though:
	 */
	if (unlikely((long)sum < 0))
		sum = 0;

	return sum;
}

unsigned long long nr_context_switches(void)
{
	int i;
	unsigned long long sum = 0;

	for_each_possible_cpu(i)
		sum += cpu_rq(i)->nr_switches;

	return sum;
}

unsigned long nr_iowait(void)
{
	unsigned long i, sum = 0;

	for_each_possible_cpu(i)
		sum += atomic_read(&cpu_rq(i)->nr_iowait);

	return sum;
}

unsigned long nr_iowait_cpu(void)
{
	struct rq *this = this_rq();
	return atomic_read(&this->nr_iowait);
}

unsigned long this_cpu_load(void)
{
	struct rq *this = this_rq();
	return this->cpu_load[0];
}


/* Variables and functions for calc_load */
static atomic_long_t calc_load_tasks;
static unsigned long calc_load_update;
unsigned long avenrun[3];
EXPORT_SYMBOL(avenrun);

/**
 * get_avenrun - get the load average array
 * @loads:	pointer to dest load array
 * @offset:	offset to add
 * @shift:	shift count to shift the result left
 *
 * These values are estimates at best, so no need for locking.
 */
void get_avenrun(unsigned long *loads, unsigned long offset, int shift)
{
	loads[0] = (avenrun[0] + offset) << shift;
	loads[1] = (avenrun[1] + offset) << shift;
	loads[2] = (avenrun[2] + offset) << shift;
}

static unsigned long
calc_load(unsigned long load, unsigned long exp, unsigned long active)
{
	load *= exp;
	load += active * (FIXED_1 - exp);
	return load >> FSHIFT;
}

/*
 * calc_load - update the avenrun load estimates 10 ticks after the
 * CPUs have updated calc_load_tasks.
 */
void calc_global_load(void)
{
	unsigned long upd = calc_load_update + 10;
	long active;

	if (time_before(jiffies, upd))
		return;

	active = atomic_long_read(&calc_load_tasks);
	active = active > 0 ? active * FIXED_1 : 0;

	avenrun[0] = calc_load(avenrun[0], EXP_1, active);
	avenrun[1] = calc_load(avenrun[1], EXP_5, active);
	avenrun[2] = calc_load(avenrun[2], EXP_15, active);

	calc_load_update += LOAD_FREQ;
}

/*
 * Either called from update_cpu_load() or from a cpu going idle
 */
static void calc_load_account_active(struct rq *this_rq)
{
	long nr_active, delta;

	nr_active = this_rq->nr_running;
	nr_active += (long) this_rq->nr_uninterruptible;

	if (nr_active != this_rq->calc_load_active) {
		delta = nr_active - this_rq->calc_load_active;
		this_rq->calc_load_active = nr_active;
		atomic_long_add(delta, &calc_load_tasks);
	}
}

/*
 * Update rq->cpu_load[] statistics. This function is usually called every
 * scheduler tick (TICK_NSEC).
 */
static void update_cpu_load(struct rq *this_rq)
{
	unsigned long this_load = this_rq->load.weight;
	int i, scale;

	this_rq->nr_load_updates++;

	/* Update our load: */
	for (i = 0, scale = 1; i < CPU_LOAD_IDX_MAX; i++, scale += scale) {
		unsigned long old_load, new_load;

		/* scale is effectively 1 << i now, and >> i divides by scale */

		old_load = this_rq->cpu_load[i];
		new_load = this_load;
		/*
		 * Round up the averaging division if load is increasing. This
		 * prevents us from getting stuck on 9 if the load is 10, for
		 * example.
		 */
		if (new_load > old_load)
			new_load += scale-1;
		this_rq->cpu_load[i] = (old_load*(scale-1) + new_load) >> i;
	}

	if (time_after_eq(jiffies, this_rq->calc_load_update)) {
		this_rq->calc_load_update += LOAD_FREQ;
		calc_load_account_active(this_rq);
	}
}

#ifdef CONFIG_SMP

/*
 * double_rq_lock - safely lock two runqueues
 *
 * Note this does not disable interrupts like task_rq_lock,
 * you need to do so manually before calling.
 */
static void double_rq_lock(struct rq *rq1, struct rq *rq2)
	__acquires(rq1->lock)
	__acquires(rq2->lock)
{
	BUG_ON(!irqs_disabled());
	if (rq1 == rq2) {
		spin_lock(&rq1->lock);
		__acquire(rq2->lock);	/* Fake it out ;) */
	} else {
		if (rq1 < rq2) {
			spin_lock(&rq1->lock);
			spin_lock_nested(&rq2->lock, SINGLE_DEPTH_NESTING);
		} else {
			spin_lock(&rq2->lock);
			spin_lock_nested(&rq1->lock, SINGLE_DEPTH_NESTING);
		}
	}
	update_rq_clock(rq1);
	update_rq_clock(rq2);
}

/*
 * double_rq_unlock - safely unlock two runqueues
 *
 * Note this does not restore interrupts like task_rq_unlock,
 * you need to do so manually after calling.
 */
static void double_rq_unlock(struct rq *rq1, struct rq *rq2)
	__releases(rq1->lock)
	__releases(rq2->lock)
{
	spin_unlock(&rq1->lock);
	if (rq1 != rq2)
		spin_unlock(&rq2->lock);
	else
		__release(rq2->lock);
}

/*
 * If dest_cpu is allowed for this process, migrate the task to it.
 * This is accomplished by forcing the cpu_allowed mask to only
 * allow dest_cpu, which will force the cpu onto dest_cpu. Then
 * the cpu_allowed mask is restored.
 */
static void sched_migrate_task(struct task_struct *p, int dest_cpu)
{
	struct migration_req req;
	unsigned long flags;
	struct rq *rq;

	rq = task_rq_lock(p, &flags);
	if (!cpumask_test_cpu(dest_cpu, &p->cpus_allowed)
	    || unlikely(!cpu_active(dest_cpu)))
		goto out;

	/* force the process onto the specified CPU */
	if (migrate_task(p, dest_cpu, &req, false)) {
		/* Need to wait for migration thread (might exit: take ref). */
		struct task_struct *mt = rq->migration_thread;

		get_task_struct(mt);
		task_rq_unlock(rq, &flags);
		wake_up_process(mt);
		put_task_struct(mt);
		wait_for_completion(&req.done);

		return;
	}
out:
	task_rq_unlock(rq, &flags);
}

/*
 * sched_exec - execve() is a valuable balancing opportunity, because at
 * this point the task has the smallest effective memory and cache footprint.
 */
void sched_exec(void)
{
	int new_cpu, this_cpu = get_cpu();
	new_cpu = current->sched_class->select_task_rq(current, SD_BALANCE_EXEC, 0);
	put_cpu();
	if (new_cpu != this_cpu)
		sched_migrate_task(current, new_cpu);
}

/*
 * pull_task - move a task from a remote runqueue to the local runqueue.
 * Both runqueues must be locked.
 */
static void pull_task(struct rq *src_rq, struct task_struct *p,
		      struct rq *this_rq, int this_cpu)
{
	deactivate_task(src_rq, p, 0);
	set_task_cpu(p, this_cpu);
	activate_task(this_rq, p, 0);
	/*
	 * Note that idle threads have a prio of MAX_PRIO, for this test
	 * to be always true for them.
	 */
	check_preempt_curr(this_rq, p, 0);
}

/*
 * can_migrate_task - may task p from runqueue rq be migrated to this_cpu?
 */
static
int can_migrate_task(struct task_struct *p, struct rq *rq, int this_cpu,
		     struct sched_domain *sd, enum cpu_idle_type idle,
		     int *all_pinned)
{
	int tsk_cache_hot = 0;
	/*
	 * We do not migrate tasks that are:
	 * 1) running (obviously), or
	 * 2) cannot be migrated to this CPU due to cpus_allowed, or
	 * 3) are cache-hot on their current CPU.
	 */
	if (!cpumask_test_cpu(this_cpu, &p->cpus_allowed)) {
		schedstat_inc(p, se.nr_failed_migrations_affine);
		return 0;
	}
	*all_pinned = 0;

	if (task_running(rq, p)) {
		schedstat_inc(p, se.nr_failed_migrations_running);
		return 0;
	}

	/*
	 * Aggressive migration if:
	 * 1) task is cache cold, or
	 * 2) too many balance attempts have failed.
	 */

	tsk_cache_hot = task_hot(p, rq->clock, sd);
	if (!tsk_cache_hot ||
		sd->nr_balance_failed > sd->cache_nice_tries) {
#ifdef CONFIG_SCHEDSTATS
		if (tsk_cache_hot) {
			schedstat_inc(sd, lb_hot_gained[idle]);
			schedstat_inc(p, se.nr_forced_migrations);
		}
#endif
		return 1;
	}

	if (tsk_cache_hot) {
		schedstat_inc(p, se.nr_failed_migrations_hot);
		return 0;
	}
	return 1;
}

static unsigned long
balance_tasks(struct rq *this_rq, int this_cpu, struct rq *busiest,
	      unsigned long max_load_move, struct sched_domain *sd,
	      enum cpu_idle_type idle, int *all_pinned,
	      int *this_best_prio, struct rq_iterator *iterator)
{
	int loops = 0, pulled = 0, pinned = 0;
	struct task_struct *p;
	long rem_load_move = max_load_move;

	if (max_load_move == 0)
		goto out;

	pinned = 1;

	/*
	 * Start the load-balancing iterator:
	 */
	p = iterator->start(iterator->arg);
next:
	if (!p || loops++ > sysctl_sched_nr_migrate)
		goto out;

	if ((p->se.load.weight >> 1) > rem_load_move ||
	    !can_migrate_task(p, busiest, this_cpu, sd, idle, &pinned)) {
		p = iterator->next(iterator->arg);
		goto next;
	}

	pull_task(busiest, p, this_rq, this_cpu);
	pulled++;
	rem_load_move -= p->se.load.weight;

#ifdef CONFIG_PREEMPT
	/*
	 * NEWIDLE balancing is a source of latency, so preemptible kernels
	 * will stop after the first task is pulled to minimize the critical
	 * section.
	 */
	if (idle == CPU_NEWLY_IDLE)
		goto out;
#endif

	/*
	 * We only want to steal up to the prescribed amount of weighted load.
	 */
	if (rem_load_move > 0) {
		if (p->prio < *this_best_prio)
			*this_best_prio = p->prio;
		p = iterator->next(iterator->arg);
		goto next;
	}
out:
	/*
	 * Right now, this is one of only two places pull_task() is called,
	 * so we can safely collect pull_task() stats here rather than
	 * inside pull_task().
	 */
	schedstat_add(sd, lb_gained[idle], pulled);

	if (all_pinned)
		*all_pinned = pinned;

	return max_load_move - rem_load_move;
}

/*
 * move_tasks tries to move up to max_load_move weighted load from busiest to
 * this_rq, as part of a balancing operation within domain "sd".
 * Returns 1 if successful and 0 otherwise.
 *
 * Called with both runqueues locked.
 */
static int move_tasks(struct rq *this_rq, int this_cpu, struct rq *busiest,
		      unsigned long max_load_move,
		      struct sched_domain *sd, enum cpu_idle_type idle,
		      int *all_pinned)
{
	const struct sched_class *class = sched_class_highest;
	unsigned long total_load_moved = 0;
	int this_best_prio = this_rq->curr->prio;

	do {
		total_load_moved +=
			class->load_balance(this_rq, this_cpu, busiest,
				max_load_move - total_load_moved,
				sd, idle, all_pinned, &this_best_prio);
		class = class->next;

#ifdef CONFIG_PREEMPT
		/*
		 * NEWIDLE balancing is a source of latency, so preemptible
		 * kernels will stop after the first task is pulled to minimize
		 * the critical section.
		 */
		if (idle == CPU_NEWLY_IDLE && this_rq->nr_running)
			break;
#endif
	} while (class && max_load_move > total_load_moved);

	return total_load_moved > 0;
}

static int
iter_move_one_task(struct rq *this_rq, int this_cpu, struct rq *busiest,
		   struct sched_domain *sd, enum cpu_idle_type idle,
		   struct rq_iterator *iterator)
{
	struct task_struct *p = iterator->start(iterator->arg);
	int pinned = 0;

	while (p) {
		if (can_migrate_task(p, busiest, this_cpu, sd, idle, &pinned)) {
			pull_task(busiest, p, this_rq, this_cpu);
			/*
			 * Right now, this is only the second place pull_task()
			 * is called, so we can safely collect pull_task()
			 * stats here rather than inside pull_task().
			 */
			schedstat_inc(sd, lb_gained[idle]);

			return 1;
		}
		p = iterator->next(iterator->arg);
	}

	return 0;
}

/*
 * move_one_task tries to move exactly one task from busiest to this_rq, as
 * part of active balancing operations within "domain".
 * Returns 1 if successful and 0 otherwise.
 *
 * Called with both runqueues locked.
 */
static int move_one_task(struct rq *this_rq, int this_cpu, struct rq *busiest,
			 struct sched_domain *sd, enum cpu_idle_type idle)
{
	const struct sched_class *class;

	for_each_class(class) {
		if (class->move_one_task(this_rq, this_cpu, busiest, sd, idle))
			return 1;
	}

	return 0;
}
/********** Helpers for find_busiest_group ************************/
/*
 * sd_lb_stats - Structure to store the statistics of a sched_domain
 * 		during load balancing.
 */
struct sd_lb_stats {
	struct sched_group *busiest; /* Busiest group in this sd */
	struct sched_group *this;  /* Local group in this sd */
	unsigned long total_load;  /* Total load of all groups in sd */
	unsigned long total_pwr;   /*	Total power of all groups in sd */
	unsigned long avg_load;	   /* Average load across all groups in sd */

	/** Statistics of this group */
	unsigned long this_load;
	unsigned long this_load_per_task;
	unsigned long this_nr_running;

	/* Statistics of the busiest group */
	unsigned long max_load;
	unsigned long busiest_load_per_task;
	unsigned long busiest_nr_running;

	int group_imb; /* Is there imbalance in this sd */
#if defined(CONFIG_SCHED_MC) || defined(CONFIG_SCHED_SMT)
	int power_savings_balance; /* Is powersave balance needed for this sd */
	struct sched_group *group_min; /* Least loaded group in sd */
	struct sched_group *group_leader; /* Group which relieves group_min */
	unsigned long min_load_per_task; /* load_per_task in group_min */
	unsigned long leader_nr_running; /* Nr running of group_leader */
	unsigned long min_nr_running; /* Nr running of group_min */
#endif
};

/*
 * sg_lb_stats - stats of a sched_group required for load_balancing
 */
struct sg_lb_stats {
	unsigned long avg_load; /*Avg load across the CPUs of the group */
	unsigned long group_load; /* Total load over the CPUs of the group */
	unsigned long sum_nr_running; /* Nr tasks running in the group */
	unsigned long sum_weighted_load; /* Weighted load of group's tasks */
	unsigned long group_capacity;
	int group_imb; /* Is there an imbalance in the group ? */
};

/**
 * group_first_cpu - Returns the first cpu in the cpumask of a sched_group.
 * @group: The group whose first cpu is to be returned.
 */
static inline unsigned int group_first_cpu(struct sched_group *group)
{
	return cpumask_first(sched_group_cpus(group));
}

/**
 * get_sd_load_idx - Obtain the load index for a given sched domain.
 * @sd: The sched_domain whose load_idx is to be obtained.
 * @idle: The Idle status of the CPU for whose sd load_icx is obtained.
 */
static inline int get_sd_load_idx(struct sched_domain *sd,
					enum cpu_idle_type idle)
{
	int load_idx;

	switch (idle) {
	case CPU_NOT_IDLE:
		load_idx = sd->busy_idx;
		break;

	case CPU_NEWLY_IDLE:
		load_idx = sd->newidle_idx;
		break;
	default:
		load_idx = sd->idle_idx;
		break;
	}

	return load_idx;
}


#if defined(CONFIG_SCHED_MC) || defined(CONFIG_SCHED_SMT)
/**
 * init_sd_power_savings_stats - Initialize power savings statistics for
 * the given sched_domain, during load balancing.
 *
 * @sd: Sched domain whose power-savings statistics are to be initialized.
 * @sds: Variable containing the statistics for sd.
 * @idle: Idle status of the CPU at which we're performing load-balancing.
 */
static inline void init_sd_power_savings_stats(struct sched_domain *sd,
	struct sd_lb_stats *sds, enum cpu_idle_type idle)
{
	/*
	 * Busy processors will not participate in power savings
	 * balance.
	 */
	if (idle == CPU_NOT_IDLE || !(sd->flags & SD_POWERSAVINGS_BALANCE))
		sds->power_savings_balance = 0;
	else {
		sds->power_savings_balance = 1;
		sds->min_nr_running = ULONG_MAX;
		sds->leader_nr_running = 0;
	}
}

/**
 * update_sd_power_savings_stats - Update the power saving stats for a
 * sched_domain while performing load balancing.
 *
 * @group: sched_group belonging to the sched_domain under consideration.
 * @sds: Variable containing the statistics of the sched_domain
 * @local_group: Does group contain the CPU for which we're performing
 * 		load balancing ?
 * @sgs: Variable containing the statistics of the group.
 */
static inline void update_sd_power_savings_stats(struct sched_group *group,
	struct sd_lb_stats *sds, int local_group, struct sg_lb_stats *sgs)
{

	if (!sds->power_savings_balance)
		return;

	/*
	 * If the local group is idle or completely loaded
	 * no need to do power savings balance at this domain
	 */
	if (local_group && (sds->this_nr_running >= sgs->group_capacity ||
				!sds->this_nr_running))
		sds->power_savings_balance = 0;

	/*
	 * If a group is already running at full capacity or idle,
	 * don't include that group in power savings calculations
	 */
	if (!sds->power_savings_balance ||
		sgs->sum_nr_running >= sgs->group_capacity ||
		!sgs->sum_nr_running)
		return;

	/*
	 * Calculate the group which has the least non-idle load.
	 * This is the group from where we need to pick up the load
	 * for saving power
	 */
	if ((sgs->sum_nr_running < sds->min_nr_running) ||
	    (sgs->sum_nr_running == sds->min_nr_running &&
	     group_first_cpu(group) > group_first_cpu(sds->group_min))) {
		sds->group_min = group;
		sds->min_nr_running = sgs->sum_nr_running;
		sds->min_load_per_task = sgs->sum_weighted_load /
						sgs->sum_nr_running;
	}

	/*
	 * Calculate the group which is almost near its
	 * capacity but still has some space to pick up some load
	 * from other group and save more power
	 */
	if (sgs->sum_nr_running + 1 > sgs->group_capacity)
		return;

	if (sgs->sum_nr_running > sds->leader_nr_running ||
	    (sgs->sum_nr_running == sds->leader_nr_running &&
	     group_first_cpu(group) < group_first_cpu(sds->group_leader))) {
		sds->group_leader = group;
		sds->leader_nr_running = sgs->sum_nr_running;
	}
}

/**
 * check_power_save_busiest_group - see if there is potential for some power-savings balance
 * @sds: Variable containing the statistics of the sched_domain
 *	under consideration.
 * @this_cpu: Cpu at which we're currently performing load-balancing.
 * @imbalance: Variable to store the imbalance.
 *
 * Description:
 * Check if we have potential to perform some power-savings balance.
 * If yes, set the busiest group to be the least loaded group in the
 * sched_domain, so that it's CPUs can be put to idle.
 *
 * Returns 1 if there is potential to perform power-savings balance.
 * Else returns 0.
 */
static inline int check_power_save_busiest_group(struct sd_lb_stats *sds,
					int this_cpu, unsigned long *imbalance)
{
	if (!sds->power_savings_balance)
		return 0;

	if (sds->this != sds->group_leader ||
			sds->group_leader == sds->group_min)
		return 0;

	*imbalance = sds->min_load_per_task;
	sds->busiest = sds->group_min;

	return 1;

}
#else /* CONFIG_SCHED_MC || CONFIG_SCHED_SMT */
static inline void init_sd_power_savings_stats(struct sched_domain *sd,
	struct sd_lb_stats *sds, enum cpu_idle_type idle)
{
	return;
}

static inline void update_sd_power_savings_stats(struct sched_group *group,
	struct sd_lb_stats *sds, int local_group, struct sg_lb_stats *sgs)
{
	return;
}

static inline int check_power_save_busiest_group(struct sd_lb_stats *sds,
					int this_cpu, unsigned long *imbalance)
{
	return 0;
}
#endif /* CONFIG_SCHED_MC || CONFIG_SCHED_SMT */


unsigned long default_scale_freq_power(struct sched_domain *sd, int cpu)
{
	return SCHED_LOAD_SCALE;
}

unsigned long __weak arch_scale_freq_power(struct sched_domain *sd, int cpu)
{
	return default_scale_freq_power(sd, cpu);
}

unsigned long default_scale_smt_power(struct sched_domain *sd, int cpu)
{
	unsigned long weight = cpumask_weight(sched_domain_span(sd));
	unsigned long smt_gain = sd->smt_gain;

	smt_gain /= weight;

	return smt_gain;
}

unsigned long __weak arch_scale_smt_power(struct sched_domain *sd, int cpu)
{
	return default_scale_smt_power(sd, cpu);
}

unsigned long scale_rt_power(int cpu)
{
	struct rq *rq = cpu_rq(cpu);
	u64 total, available;

	sched_avg_update(rq);

	total = sched_avg_period() + (rq->clock - rq->age_stamp);
	available = total - rq->rt_avg;

	if (unlikely((s64)total < SCHED_LOAD_SCALE))
		total = SCHED_LOAD_SCALE;

	total >>= SCHED_LOAD_SHIFT;

	return div_u64(available, total);
}

static void update_cpu_power(struct sched_domain *sd, int cpu)
{
	unsigned long weight = cpumask_weight(sched_domain_span(sd));
	unsigned long power = SCHED_LOAD_SCALE;
	struct sched_group *sdg = sd->groups;

	if (sched_feat(ARCH_POWER))
		power *= arch_scale_freq_power(sd, cpu);
	else
		power *= default_scale_freq_power(sd, cpu);

	power >>= SCHED_LOAD_SHIFT;

	if ((sd->flags & SD_SHARE_CPUPOWER) && weight > 1) {
		if (sched_feat(ARCH_POWER))
			power *= arch_scale_smt_power(sd, cpu);
		else
			power *= default_scale_smt_power(sd, cpu);

		power >>= SCHED_LOAD_SHIFT;
	}

	power *= scale_rt_power(cpu);
	power >>= SCHED_LOAD_SHIFT;

	if (!power)
		power = 1;

	sdg->cpu_power = power;
}

static void update_group_power(struct sched_domain *sd, int cpu)
{
	struct sched_domain *child = sd->child;
	struct sched_group *group, *sdg = sd->groups;
	unsigned long power;

	if (!child) {
		update_cpu_power(sd, cpu);
		return;
	}

	power = 0;

	group = child->groups;
	do {
		power += group->cpu_power;
		group = group->next;
	} while (group != child->groups);

	sdg->cpu_power = power;
}

/**
 * update_sg_lb_stats - Update sched_group's statistics for load balancing.
 * @sd: The sched_domain whose statistics are to be updated.
 * @group: sched_group whose statistics are to be updated.
 * @this_cpu: Cpu for which load balance is currently performed.
 * @idle: Idle status of this_cpu
 * @load_idx: Load index of sched_domain of this_cpu for load calc.
 * @sd_idle: Idle status of the sched_domain containing group.
 * @local_group: Does group contain this_cpu.
 * @cpus: Set of cpus considered for load balancing.
 * @balance: Should we balance.
 * @sgs: variable to hold the statistics for this group.
 */
static inline void update_sg_lb_stats(struct sched_domain *sd,
			struct sched_group *group, int this_cpu,
			enum cpu_idle_type idle, int load_idx, int *sd_idle,
			int local_group, const struct cpumask *cpus,
			int *balance, struct sg_lb_stats *sgs)
{
	unsigned long load, max_cpu_load, min_cpu_load;
	int i;
	unsigned int balance_cpu = -1, first_idle_cpu = 0;
	unsigned long sum_avg_load_per_task;
	unsigned long avg_load_per_task;

	if (local_group) {
		balance_cpu = group_first_cpu(group);
		if (balance_cpu == this_cpu)
			update_group_power(sd, this_cpu);
	}

	/* Tally up the load of all CPUs in the group */
	sum_avg_load_per_task = avg_load_per_task = 0;
	max_cpu_load = 0;
	min_cpu_load = ~0UL;

	for_each_cpu_and(i, sched_group_cpus(group), cpus) {
		struct rq *rq = cpu_rq(i);

		if (*sd_idle && rq->nr_running)
			*sd_idle = 0;

		/* Bias balancing toward cpus of our domain */
		if (local_group) {
			if (idle_cpu(i) && !first_idle_cpu) {
				first_idle_cpu = 1;
				balance_cpu = i;
			}

			load = target_load(i, load_idx);
		} else {
			load = source_load(i, load_idx);
			if (load > max_cpu_load)
				max_cpu_load = load;
			if (min_cpu_load > load)
				min_cpu_load = load;
		}

		sgs->group_load += load;
		sgs->sum_nr_running += rq->nr_running;
		sgs->sum_weighted_load += weighted_cpuload(i);

		sum_avg_load_per_task += cpu_avg_load_per_task(i);
	}

	/*
	 * First idle cpu or the first cpu(busiest) in this sched group
	 * is eligible for doing load balancing at this and above
	 * domains. In the newly idle case, we will allow all the cpu's
	 * to do the newly idle load balance.
	 */
	if (idle != CPU_NEWLY_IDLE && local_group &&
	    balance_cpu != this_cpu && balance) {
		*balance = 0;
		return;
	}

	/* Adjust by relative CPU power of the group */
	sgs->avg_load = (sgs->group_load * SCHED_LOAD_SCALE) / group->cpu_power;


	/*
	 * Consider the group unbalanced when the imbalance is larger
	 * than the average weight of two tasks.
	 *
	 * APZ: with cgroup the avg task weight can vary wildly and
	 *      might not be a suitable number - should we keep a
	 *      normalized nr_running number somewhere that negates
	 *      the hierarchy?
	 */
	avg_load_per_task = (sum_avg_load_per_task * SCHED_LOAD_SCALE) /
		group->cpu_power;

	if ((max_cpu_load - min_cpu_load) > 2*avg_load_per_task)
		sgs->group_imb = 1;

	sgs->group_capacity =
		DIV_ROUND_CLOSEST(group->cpu_power, SCHED_LOAD_SCALE);
}

/**
 * update_sd_lb_stats - Update sched_group's statistics for load balancing.
 * @sd: sched_domain whose statistics are to be updated.
 * @this_cpu: Cpu for which load balance is currently performed.
 * @idle: Idle status of this_cpu
 * @sd_idle: Idle status of the sched_domain containing group.
 * @cpus: Set of cpus considered for load balancing.
 * @balance: Should we balance.
 * @sds: variable to hold the statistics for this sched_domain.
 */
static inline void update_sd_lb_stats(struct sched_domain *sd, int this_cpu,
			enum cpu_idle_type idle, int *sd_idle,
			const struct cpumask *cpus, int *balance,
			struct sd_lb_stats *sds)
{
	struct sched_domain *child = sd->child;
	struct sched_group *group = sd->groups;
	struct sg_lb_stats sgs;
	int load_idx, prefer_sibling = 0;

	if (child && child->flags & SD_PREFER_SIBLING)
		prefer_sibling = 1;

	init_sd_power_savings_stats(sd, sds, idle);
	load_idx = get_sd_load_idx(sd, idle);

	do {
		int local_group;

		local_group = cpumask_test_cpu(this_cpu,
					       sched_group_cpus(group));
		memset(&sgs, 0, sizeof(sgs));
		update_sg_lb_stats(sd, group, this_cpu, idle, load_idx, sd_idle,
				local_group, cpus, balance, &sgs);

		if (local_group && balance && !(*balance))
			return;

		sds->total_load += sgs.group_load;
		sds->total_pwr += group->cpu_power;

		/*
		 * In case the child domain prefers tasks go to siblings
		 * first, lower the group capacity to one so that we'll try
		 * and move all the excess tasks away.
		 */
		if (prefer_sibling)
			sgs.group_capacity = min(sgs.group_capacity, 1UL);

		if (local_group) {
			sds->this_load = sgs.avg_load;
			sds->this = group;
			sds->this_nr_running = sgs.sum_nr_running;
			sds->this_load_per_task = sgs.sum_weighted_load;
		} else if (sgs.avg_load > sds->max_load &&
			   (sgs.sum_nr_running > sgs.group_capacity ||
				sgs.group_imb)) {
			sds->max_load = sgs.avg_load;
			sds->busiest = group;
			sds->busiest_nr_running = sgs.sum_nr_running;
			sds->busiest_load_per_task = sgs.sum_weighted_load;
			sds->group_imb = sgs.group_imb;
		}

		update_sd_power_savings_stats(group, sds, local_group, &sgs);
		group = group->next;
	} while (group != sd->groups);
}

/**
 * fix_small_imbalance - Calculate the minor imbalance that exists
 *			amongst the groups of a sched_domain, during
 *			load balancing.
 * @sds: Statistics of the sched_domain whose imbalance is to be calculated.
 * @this_cpu: The cpu at whose sched_domain we're performing load-balance.
 * @imbalance: Variable to store the imbalance.
 */
static inline void fix_small_imbalance(struct sd_lb_stats *sds,
				int this_cpu, unsigned long *imbalance)
{
	unsigned long tmp, pwr_now = 0, pwr_move = 0;
	unsigned int imbn = 2;

	if (sds->this_nr_running) {
		sds->this_load_per_task /= sds->this_nr_running;
		if (sds->busiest_load_per_task >
				sds->this_load_per_task)
			imbn = 1;
	} else
		sds->this_load_per_task =
			cpu_avg_load_per_task(this_cpu);

	if (sds->max_load - sds->this_load + sds->busiest_load_per_task >=
			sds->busiest_load_per_task * imbn) {
		*imbalance = sds->busiest_load_per_task;
		return;
	}

	/*
	 * OK, we don't have enough imbalance to justify moving tasks,
	 * however we may be able to increase total CPU power used by
	 * moving them.
	 */

	pwr_now += sds->busiest->cpu_power *
			min(sds->busiest_load_per_task, sds->max_load);
	pwr_now += sds->this->cpu_power *
			min(sds->this_load_per_task, sds->this_load);
	pwr_now /= SCHED_LOAD_SCALE;

	/* Amount of load we'd subtract */
	tmp = (sds->busiest_load_per_task * SCHED_LOAD_SCALE) /
		sds->busiest->cpu_power;
	if (sds->max_load > tmp)
		pwr_move += sds->busiest->cpu_power *
			min(sds->busiest_load_per_task, sds->max_load - tmp);

	/* Amount of load we'd add */
	if (sds->max_load * sds->busiest->cpu_power <
		sds->busiest_load_per_task * SCHED_LOAD_SCALE)
		tmp = (sds->max_load * sds->busiest->cpu_power) /
			sds->this->cpu_power;
	else
		tmp = (sds->busiest_load_per_task * SCHED_LOAD_SCALE) /
			sds->this->cpu_power;
	pwr_move += sds->this->cpu_power *
			min(sds->this_load_per_task, sds->this_load + tmp);
	pwr_move /= SCHED_LOAD_SCALE;

	/* Move if we gain throughput */
	if (pwr_move > pwr_now)
		*imbalance = sds->busiest_load_per_task;
}

/**
 * calculate_imbalance - Calculate the amount of imbalance present within the
 *			 groups of a given sched_domain during load balance.
 * @sds: statistics of the sched_domain whose imbalance is to be calculated.
 * @this_cpu: Cpu for which currently load balance is being performed.
 * @imbalance: The variable to store the imbalance.
 */
static inline void calculate_imbalance(struct sd_lb_stats *sds, int this_cpu,
		unsigned long *imbalance)
{
	unsigned long max_pull;
	/*
	 * In the presence of smp nice balancing, certain scenarios can have
	 * max load less than avg load(as we skip the groups at or below
	 * its cpu_power, while calculating max_load..)
	 */
	if (sds->max_load < sds->avg_load) {
		*imbalance = 0;
		return fix_small_imbalance(sds, this_cpu, imbalance);
	}

	/* Don't want to pull so many tasks that a group would go idle */
	max_pull = min(sds->max_load - sds->avg_load,
			sds->max_load - sds->busiest_load_per_task);

	/* How much load to actually move to equalise the imbalance */
	*imbalance = min(max_pull * sds->busiest->cpu_power,
		(sds->avg_load - sds->this_load) * sds->this->cpu_power)
			/ SCHED_LOAD_SCALE;

	/*
	 * if *imbalance is less than the average load per runnable task
	 * there is no gaurantee that any tasks will be moved so we'll have
	 * a think about bumping its value to force at least one task to be
	 * moved
	 */
	if (*imbalance < sds->busiest_load_per_task)
		return fix_small_imbalance(sds, this_cpu, imbalance);

}
/******* find_busiest_group() helpers end here *********************/

/**
 * find_busiest_group - Returns the busiest group within the sched_domain
 * if there is an imbalance. If there isn't an imbalance, and
 * the user has opted for power-savings, it returns a group whose
 * CPUs can be put to idle by rebalancing those tasks elsewhere, if
 * such a group exists.
 *
 * Also calculates the amount of weighted load which should be moved
 * to restore balance.
 *
 * @sd: The sched_domain whose busiest group is to be returned.
 * @this_cpu: The cpu for which load balancing is currently being performed.
 * @imbalance: Variable which stores amount of weighted load which should
 *		be moved to restore balance/put a group to idle.
 * @idle: The idle status of this_cpu.
 * @sd_idle: The idleness of sd
 * @cpus: The set of CPUs under consideration for load-balancing.
 * @balance: Pointer to a variable indicating if this_cpu
 *	is the appropriate cpu to perform load balancing at this_level.
 *
 * Returns:	- the busiest group if imbalance exists.
 *		- If no imbalance and user has opted for power-savings balance,
 *		   return the least loaded group whose CPUs can be
 *		   put to idle by rebalancing its tasks onto our group.
 */
static struct sched_group *
find_busiest_group(struct sched_domain *sd, int this_cpu,
		   unsigned long *imbalance, enum cpu_idle_type idle,
		   int *sd_idle, const struct cpumask *cpus, int *balance)
{
	struct sd_lb_stats sds;

	memset(&sds, 0, sizeof(sds));

	/*
	 * Compute the various statistics relavent for load balancing at
	 * this level.
	 */
	update_sd_lb_stats(sd, this_cpu, idle, sd_idle, cpus,
					balance, &sds);

	/* Cases where imbalance does not exist from POV of this_cpu */
	/* 1) this_cpu is not the appropriate cpu to perform load balancing
	 *    at this level.
	 * 2) There is no busy sibling group to pull from.
	 * 3) This group is the busiest group.
	 * 4) This group is more busy than the avg busieness at this
	 *    sched_domain.
	 * 5) The imbalance is within the specified limit.
	 * 6) Any rebalance would lead to ping-pong
	 */
	if (balance && !(*balance))
		goto ret;

	if (!sds.busiest || sds.busiest_nr_running == 0)
		goto out_balanced;

	if (sds.this_load >= sds.max_load)
		goto out_balanced;

	sds.avg_load = (SCHED_LOAD_SCALE * sds.total_load) / sds.total_pwr;

	if (sds.this_load >= sds.avg_load)
		goto out_balanced;

	if (100 * sds.max_load <= sd->imbalance_pct * sds.this_load)
		goto out_balanced;

	sds.busiest_load_per_task /= sds.busiest_nr_running;
	if (sds.group_imb)
		sds.busiest_load_per_task =
			min(sds.busiest_load_per_task, sds.avg_load);

	/*
	 * We're trying to get all the cpus to the average_load, so we don't
	 * want to push ourselves above the average load, nor do we wish to
	 * reduce the max loaded cpu below the average load, as either of these
	 * actions would just result in more rebalancing later, and ping-pong
	 * tasks around. Thus we look for the minimum possible imbalance.
	 * Negative imbalances (*we* are more loaded than anyone else) will
	 * be counted as no imbalance for these purposes -- we can't fix that
	 * by pulling tasks to us. Be careful of negative numbers as they'll
	 * appear as very large values with unsigned longs.
	 */
	if (sds.max_load <= sds.busiest_load_per_task)
		goto out_balanced;

	/* Looks like there is an imbalance. Compute it */
	calculate_imbalance(&sds, this_cpu, imbalance);
	return sds.busiest;

out_balanced:
	/*
	 * There is no obvious imbalance. But check if we can do some balancing
	 * to save power.
	 */
	if (check_power_save_busiest_group(&sds, this_cpu, imbalance))
		return sds.busiest;
ret:
	*imbalance = 0;
	return NULL;
}

/*
 * find_busiest_queue - find the busiest runqueue among the cpus in group.
 */
static struct rq *
find_busiest_queue(struct sched_group *group, enum cpu_idle_type idle,
		   unsigned long imbalance, const struct cpumask *cpus)
{
	struct rq *busiest = NULL, *rq;
	unsigned long max_load = 0;
	int i;

	for_each_cpu(i, sched_group_cpus(group)) {
		unsigned long power = power_of(i);
		unsigned long capacity = DIV_ROUND_CLOSEST(power, SCHED_LOAD_SCALE);
		unsigned long wl;

		if (!cpumask_test_cpu(i, cpus))
			continue;

		rq = cpu_rq(i);
		wl = weighted_cpuload(i) * SCHED_LOAD_SCALE;
		wl /= power;

		if (capacity && rq->nr_running == 1 && wl > imbalance)
			continue;

		if (wl > max_load) {
			max_load = wl;
			busiest = rq;
		}
	}

	return busiest;
}

/*
 * Max backoff if we encounter pinned tasks. Pretty arbitrary value, but
 * so long as it is large enough.
 */
#define MAX_PINNED_INTERVAL	512

/* Working cpumask for load_balance and load_balance_newidle. */
static DEFINE_PER_CPU(cpumask_var_t, load_balance_tmpmask);

/*
 * Check this_cpu to ensure it is balanced within domain. Attempt to move
 * tasks if there is an imbalance.
 */
static int load_balance(int this_cpu, struct rq *this_rq,
			struct sched_domain *sd, enum cpu_idle_type idle,
			int *balance)
{
	int ld_moved, all_pinned = 0, active_balance = 0, sd_idle = 0;
	struct sched_group *group;
	unsigned long imbalance;
	struct rq *busiest;
	unsigned long flags;
	struct cpumask *cpus = __get_cpu_var(load_balance_tmpmask);

	cpumask_copy(cpus, cpu_online_mask);

	/*
	 * When power savings policy is enabled for the parent domain, idle
	 * sibling can pick up load irrespective of busy siblings. In this case,
	 * let the state of idle sibling percolate up as CPU_IDLE, instead of
	 * portraying it as CPU_NOT_IDLE.
	 */
	if (idle != CPU_NOT_IDLE && sd->flags & SD_SHARE_CPUPOWER &&
	    !test_sd_parent(sd, SD_POWERSAVINGS_BALANCE))
		sd_idle = 1;

	schedstat_inc(sd, lb_count[idle]);

redo:
	update_shares(sd);
	group = find_busiest_group(sd, this_cpu, &imbalance, idle, &sd_idle,
				   cpus, balance);

	if (*balance == 0)
		goto out_balanced;

	if (!group) {
		schedstat_inc(sd, lb_nobusyg[idle]);
		goto out_balanced;
	}

	busiest = find_busiest_queue(group, idle, imbalance, cpus);
	if (!busiest) {
		schedstat_inc(sd, lb_nobusyq[idle]);
		goto out_balanced;
	}

	BUG_ON(busiest == this_rq);

	schedstat_add(sd, lb_imbalance[idle], imbalance);

	ld_moved = 0;
	if (busiest->nr_running > 1) {
		/*
		 * Attempt to move tasks. If find_busiest_group has found
		 * an imbalance but busiest->nr_running <= 1, the group is
		 * still unbalanced. ld_moved simply stays zero, so it is
		 * correctly treated as an imbalance.
		 */
		local_irq_save(flags);
		double_rq_lock(this_rq, busiest);
		ld_moved = move_tasks(this_rq, this_cpu, busiest,
				      imbalance, sd, idle, &all_pinned);
		double_rq_unlock(this_rq, busiest);
		local_irq_restore(flags);

		/*
		 * some other cpu did the load balance for us.
		 */
		if (ld_moved && this_cpu != smp_processor_id())
			resched_cpu(this_cpu);

		/* All tasks on this runqueue were pinned by CPU affinity */
		if (unlikely(all_pinned)) {
			cpumask_clear_cpu(cpu_of(busiest), cpus);
			if (!cpumask_empty(cpus))
				goto redo;
			goto out_balanced;
		}
	}

	if (!ld_moved) {
		schedstat_inc(sd, lb_failed[idle]);
		sd->nr_balance_failed++;

		if (unlikely(sd->nr_balance_failed > sd->cache_nice_tries+2)) {

			spin_lock_irqsave(&busiest->lock, flags);

			/* don't kick the migration_thread, if the curr
			 * task on busiest cpu can't be moved to this_cpu
			 */
			if (!cpumask_test_cpu(this_cpu,
					      &busiest->curr->cpus_allowed)) {
				spin_unlock_irqrestore(&busiest->lock, flags);
				all_pinned = 1;
				goto out_one_pinned;
			}

			if (!busiest->active_balance) {
				busiest->active_balance = 1;
				busiest->push_cpu = this_cpu;
				active_balance = 1;
			}
			spin_unlock_irqrestore(&busiest->lock, flags);
			if (active_balance)
				wake_up_process(busiest->migration_thread);

			/*
			 * We've kicked active balancing, reset the failure
			 * counter.
			 */
			sd->nr_balance_failed = sd->cache_nice_tries+1;
		}
	} else
		sd->nr_balance_failed = 0;

	if (likely(!active_balance)) {
		/* We were unbalanced, so reset the balancing interval */
		sd->balance_interval = sd->min_interval;
	} else {
		/*
		 * If we've begun active balancing, start to back off. This
		 * case may not be covered by the all_pinned logic if there
		 * is only 1 task on the busy runqueue (because we don't call
		 * move_tasks).
		 */
		if (sd->balance_interval < sd->max_interval)
			sd->balance_interval *= 2;
	}

	if (!ld_moved && !sd_idle && sd->flags & SD_SHARE_CPUPOWER &&
	    !test_sd_parent(sd, SD_POWERSAVINGS_BALANCE))
		ld_moved = -1;

	goto out;

out_balanced:
	schedstat_inc(sd, lb_balanced[idle]);

	sd->nr_balance_failed = 0;

out_one_pinned:
	/* tune up the balancing interval */
	if ((all_pinned && sd->balance_interval < MAX_PINNED_INTERVAL) ||
			(sd->balance_interval < sd->max_interval))
		sd->balance_interval *= 2;

	if (!sd_idle && sd->flags & SD_SHARE_CPUPOWER &&
	    !test_sd_parent(sd, SD_POWERSAVINGS_BALANCE))
		ld_moved = -1;
	else
		ld_moved = 0;
out:
	if (ld_moved)
		update_shares(sd);
	return ld_moved;
}

/*
 * Check this_cpu to ensure it is balanced within domain. Attempt to move
 * tasks if there is an imbalance.
 *
 * Called from schedule when this_rq is about to become idle (CPU_NEWLY_IDLE).
 * this_rq is locked.
 */
static int
load_balance_newidle(int this_cpu, struct rq *this_rq, struct sched_domain *sd)
{
	struct sched_group *group;
	struct rq *busiest = NULL;
	unsigned long imbalance;
	int ld_moved = 0;
	int sd_idle = 0;
	int all_pinned = 0;
	struct cpumask *cpus = __get_cpu_var(load_balance_tmpmask);

	cpumask_copy(cpus, cpu_online_mask);

	/*
	 * When power savings policy is enabled for the parent domain, idle
	 * sibling can pick up load irrespective of busy siblings. In this case,
	 * let the state of idle sibling percolate up as IDLE, instead of
	 * portraying it as CPU_NOT_IDLE.
	 */
	if (sd->flags & SD_SHARE_CPUPOWER &&
	    !test_sd_parent(sd, SD_POWERSAVINGS_BALANCE))
		sd_idle = 1;

	schedstat_inc(sd, lb_count[CPU_NEWLY_IDLE]);
redo:
	update_shares_locked(this_rq, sd);
	group = find_busiest_group(sd, this_cpu, &imbalance, CPU_NEWLY_IDLE,
				   &sd_idle, cpus, NULL);
	if (!group) {
		schedstat_inc(sd, lb_nobusyg[CPU_NEWLY_IDLE]);
		goto out_balanced;
	}

	busiest = find_busiest_queue(group, CPU_NEWLY_IDLE, imbalance, cpus);
	if (!busiest) {
		schedstat_inc(sd, lb_nobusyq[CPU_NEWLY_IDLE]);
		goto out_balanced;
	}

	BUG_ON(busiest == this_rq);

	schedstat_add(sd, lb_imbalance[CPU_NEWLY_IDLE], imbalance);

	ld_moved = 0;
	if (busiest->nr_running > 1) {
		/* Attempt to move tasks */
		double_lock_balance(this_rq, busiest);
		/* this_rq->clock is already updated */
		update_rq_clock(busiest);
		ld_moved = move_tasks(this_rq, this_cpu, busiest,
					imbalance, sd, CPU_NEWLY_IDLE,
					&all_pinned);
		double_unlock_balance(this_rq, busiest);

		if (unlikely(all_pinned)) {
			cpumask_clear_cpu(cpu_of(busiest), cpus);
			if (!cpumask_empty(cpus))
				goto redo;
		}
	}

	if (!ld_moved) {
		int active_balance = 0;

		schedstat_inc(sd, lb_failed[CPU_NEWLY_IDLE]);
		if (!sd_idle && sd->flags & SD_SHARE_CPUPOWER &&
		    !test_sd_parent(sd, SD_POWERSAVINGS_BALANCE))
			return -1;

		if (sched_mc_power_savings < POWERSAVINGS_BALANCE_WAKEUP)
			return -1;

		if (sd->nr_balance_failed++ < 2)
			return -1;

		/*
		 * The only task running in a non-idle cpu can be moved to this
		 * cpu in an attempt to completely freeup the other CPU
		 * package. The same method used to move task in load_balance()
		 * have been extended for load_balance_newidle() to speedup
		 * consolidation at sched_mc=POWERSAVINGS_BALANCE_WAKEUP (2)
		 *
		 * The package power saving logic comes from
		 * find_busiest_group().  If there are no imbalance, then
		 * f_b_g() will return NULL.  However when sched_mc={1,2} then
		 * f_b_g() will select a group from which a running task may be
		 * pulled to this cpu in order to make the other package idle.
		 * If there is no opportunity to make a package idle and if
		 * there are no imbalance, then f_b_g() will return NULL and no
		 * action will be taken in load_balance_newidle().
		 *
		 * Under normal task pull operation due to imbalance, there
		 * will be more than one task in the source run queue and
		 * move_tasks() will succeed.  ld_moved will be true and this
		 * active balance code will not be triggered.
		 */

		/* Lock busiest in correct order while this_rq is held */
		double_lock_balance(this_rq, busiest);

		/*
		 * don't kick the migration_thread, if the curr
		 * task on busiest cpu can't be moved to this_cpu
		 */
		if (!cpumask_test_cpu(this_cpu, &busiest->curr->cpus_allowed)) {
			double_unlock_balance(this_rq, busiest);
			all_pinned = 1;
			return ld_moved;
		}

		if (!busiest->active_balance) {
			busiest->active_balance = 1;
			busiest->push_cpu = this_cpu;
			active_balance = 1;
		}

		double_unlock_balance(this_rq, busiest);
		/*
		 * Should not call ttwu while holding a rq->lock
		 */
		spin_unlock(&this_rq->lock);
		if (active_balance)
			wake_up_process(busiest->migration_thread);
		spin_lock(&this_rq->lock);

	} else
		sd->nr_balance_failed = 0;

	update_shares_locked(this_rq, sd);
	return ld_moved;

out_balanced:
	schedstat_inc(sd, lb_balanced[CPU_NEWLY_IDLE]);
	if (!sd_idle && sd->flags & SD_SHARE_CPUPOWER &&
	    !test_sd_parent(sd, SD_POWERSAVINGS_BALANCE))
		return -1;
	sd->nr_balance_failed = 0;

	return 0;
}

/*
 * idle_balance is called by schedule() if this_cpu is about to become
 * idle. Attempts to pull tasks from other CPUs.
 */
static void idle_balance(int this_cpu, struct rq *this_rq)
{
	struct sched_domain *sd;
	int pulled_task = 0;
	unsigned long next_balance = jiffies + HZ;

	this_rq->idle_stamp = this_rq->clock;

	if (this_rq->avg_idle < sysctl_sched_migration_cost)
		return;

	for_each_domain(this_cpu, sd) {
		unsigned long interval;

		if (!(sd->flags & SD_LOAD_BALANCE))
			continue;

		if (sd->flags & SD_BALANCE_NEWIDLE)
			/* If we've pulled tasks over stop searching: */
			pulled_task = load_balance_newidle(this_cpu, this_rq,
							   sd);

		interval = msecs_to_jiffies(sd->balance_interval);
		if (time_after(next_balance, sd->last_balance + interval))
			next_balance = sd->last_balance + interval;
		if (pulled_task) {
			this_rq->idle_stamp = 0;
			break;
		}
	}
	if (pulled_task || time_after(jiffies, this_rq->next_balance)) {
		/*
		 * We are going idle. next_balance may be set based on
		 * a busy processor. So reset next_balance.
		 */
		this_rq->next_balance = next_balance;
	}
}

/*
 * active_load_balance is run by migration threads. It pushes running tasks
 * off the busiest CPU onto idle CPUs. It requires at least 1 task to be
 * running on each physical CPU where possible, and avoids physical /
 * logical imbalances.
 *
 * Called with busiest_rq locked.
 */
static void active_load_balance(struct rq *busiest_rq, int busiest_cpu)
{
	int target_cpu = busiest_rq->push_cpu;
	struct sched_domain *sd;
	struct rq *target_rq;

	/* Is there any task to move? */
	if (busiest_rq->nr_running <= 1)
		return;

	target_rq = cpu_rq(target_cpu);

	/*
	 * This condition is "impossible", if it occurs
	 * we need to fix it. Originally reported by
	 * Bjorn Helgaas on a 128-cpu setup.
	 */
	BUG_ON(busiest_rq == target_rq);

	/* move a task from busiest_rq to target_rq */
	double_lock_balance(busiest_rq, target_rq);
	update_rq_clock(busiest_rq);
	update_rq_clock(target_rq);

	/* Search for an sd spanning us and the target CPU. */
	for_each_domain(target_cpu, sd) {
		if ((sd->flags & SD_LOAD_BALANCE) &&
		    cpumask_test_cpu(busiest_cpu, sched_domain_span(sd)))
				break;
	}

	if (likely(sd)) {
		schedstat_inc(sd, alb_count);

		if (move_one_task(target_rq, target_cpu, busiest_rq,
				  sd, CPU_IDLE))
			schedstat_inc(sd, alb_pushed);
		else
			schedstat_inc(sd, alb_failed);
	}
	double_unlock_balance(busiest_rq, target_rq);
}

#ifdef CONFIG_NO_HZ
static struct {
	atomic_t load_balancer;
	cpumask_var_t cpu_mask;
	cpumask_var_t ilb_grp_nohz_mask;
} nohz ____cacheline_aligned = {
	.load_balancer = ATOMIC_INIT(-1),
};

int get_nohz_load_balancer(void)
{
	return atomic_read(&nohz.load_balancer);
}

#if defined(CONFIG_SCHED_MC) || defined(CONFIG_SCHED_SMT)
/**
 * lowest_flag_domain - Return lowest sched_domain containing flag.
 * @cpu:	The cpu whose lowest level of sched domain is to
 *		be returned.
 * @flag:	The flag to check for the lowest sched_domain
 *		for the given cpu.
 *
 * Returns the lowest sched_domain of a cpu which contains the given flag.
 */
static inline struct sched_domain *lowest_flag_domain(int cpu, int flag)
{
	struct sched_domain *sd;

	for_each_domain(cpu, sd)
		if (sd && (sd->flags & flag))
			break;

	return sd;
}

/**
 * for_each_flag_domain - Iterates over sched_domains containing the flag.
 * @cpu:	The cpu whose domains we're iterating over.
 * @sd:		variable holding the value of the power_savings_sd
 *		for cpu.
 * @flag:	The flag to filter the sched_domains to be iterated.
 *
 * Iterates over all the scheduler domains for a given cpu that has the 'flag'
 * set, starting from the lowest sched_domain to the highest.
 */
#define for_each_flag_domain(cpu, sd, flag) \
	for (sd = lowest_flag_domain(cpu, flag); \
		(sd && (sd->flags & flag)); sd = sd->parent)

/**
 * is_semi_idle_group - Checks if the given sched_group is semi-idle.
 * @ilb_group:	group to be checked for semi-idleness
 *
 * Returns:	1 if the group is semi-idle. 0 otherwise.
 *
 * We define a sched_group to be semi idle if it has atleast one idle-CPU
 * and atleast one non-idle CPU. This helper function checks if the given
 * sched_group is semi-idle or not.
 */
static inline int is_semi_idle_group(struct sched_group *ilb_group)
{
	cpumask_and(nohz.ilb_grp_nohz_mask, nohz.cpu_mask,
					sched_group_cpus(ilb_group));

	/*
	 * A sched_group is semi-idle when it has atleast one busy cpu
	 * and atleast one idle cpu.
	 */
	if (cpumask_empty(nohz.ilb_grp_nohz_mask))
		return 0;

	if (cpumask_equal(nohz.ilb_grp_nohz_mask, sched_group_cpus(ilb_group)))
		return 0;

	return 1;
}
/**
 * find_new_ilb - Finds the optimum idle load balancer for nomination.
 * @cpu:	The cpu which is nominating a new idle_load_balancer.
 *
 * Returns:	Returns the id of the idle load balancer if it exists,
 *		Else, returns >= nr_cpu_ids.
 *
 * This algorithm picks the idle load balancer such that it belongs to a
 * semi-idle powersavings sched_domain. The idea is to try and avoid
 * completely idle packages/cores just for the purpose of idle load balancing
 * when there are other idle cpu's which are better suited for that job.
 */
static int find_new_ilb(int cpu)
{
	struct sched_domain *sd;
	struct sched_group *ilb_group;

	/*
	 * Have idle load balancer selection from semi-idle packages only
	 * when power-aware load balancing is enabled
	 */
	if (!(sched_smt_power_savings || sched_mc_power_savings))
		goto out_done;

	/*
	 * Optimize for the case when we have no idle CPUs or only one
	 * idle CPU. Don't walk the sched_domain hierarchy in such cases
	 */
	if (cpumask_weight(nohz.cpu_mask) < 2)
		goto out_done;

	for_each_flag_domain(cpu, sd, SD_POWERSAVINGS_BALANCE) {
		ilb_group = sd->groups;

		do {
			if (is_semi_idle_group(ilb_group))
				return cpumask_first(nohz.ilb_grp_nohz_mask);

			ilb_group = ilb_group->next;

		} while (ilb_group != sd->groups);
	}

out_done:
	return cpumask_first(nohz.cpu_mask);
}
#else /*  (CONFIG_SCHED_MC || CONFIG_SCHED_SMT) */
static inline int find_new_ilb(int call_cpu)
{
	return cpumask_first(nohz.cpu_mask);
}
#endif

/*
 * This routine will try to nominate the ilb (idle load balancing)
 * owner among the cpus whose ticks are stopped. ilb owner will do the idle
 * load balancing on behalf of all those cpus. If all the cpus in the system
 * go into this tickless mode, then there will be no ilb owner (as there is
 * no need for one) and all the cpus will sleep till the next wakeup event
 * arrives...
 *
 * For the ilb owner, tick is not stopped. And this tick will be used
 * for idle load balancing. ilb owner will still be part of
 * nohz.cpu_mask..
 *
 * While stopping the tick, this cpu will become the ilb owner if there
 * is no other owner. And will be the owner till that cpu becomes busy
 * or if all cpus in the system stop their ticks at which point
 * there is no need for ilb owner.
 *
 * When the ilb owner becomes busy, it nominates another owner, during the
 * next busy scheduler_tick()
 */
int select_nohz_load_balancer(int stop_tick)
{
	int cpu = smp_processor_id();

	if (stop_tick) {
		cpu_rq(cpu)->in_nohz_recently = 1;

		if (!cpu_active(cpu)) {
			if (atomic_read(&nohz.load_balancer) != cpu)
				return 0;

			/*
			 * If we are going offline and still the leader,
			 * give up!
			 */
			if (atomic_cmpxchg(&nohz.load_balancer, cpu, -1) != cpu)
				BUG();

			return 0;
		}

		cpumask_set_cpu(cpu, nohz.cpu_mask);

		/* time for ilb owner also to sleep */
		if (cpumask_weight(nohz.cpu_mask) == num_online_cpus()) {
			if (atomic_read(&nohz.load_balancer) == cpu)
				atomic_set(&nohz.load_balancer, -1);
			return 0;
		}

		if (atomic_read(&nohz.load_balancer) == -1) {
			/* make me the ilb owner */
			if (atomic_cmpxchg(&nohz.load_balancer, -1, cpu) == -1)
				return 1;
		} else if (atomic_read(&nohz.load_balancer) == cpu) {
			int new_ilb;

			if (!(sched_smt_power_savings ||
						sched_mc_power_savings))
				return 1;
			/*
			 * Check to see if there is a more power-efficient
			 * ilb.
			 */
			new_ilb = find_new_ilb(cpu);
			if (new_ilb < nr_cpu_ids && new_ilb != cpu) {
				atomic_set(&nohz.load_balancer, -1);
				resched_cpu(new_ilb);
				return 0;
			}
			return 1;
		}
	} else {
		if (!cpumask_test_cpu(cpu, nohz.cpu_mask))
			return 0;

		cpumask_clear_cpu(cpu, nohz.cpu_mask);

		if (atomic_read(&nohz.load_balancer) == cpu)
			if (atomic_cmpxchg(&nohz.load_balancer, cpu, -1) != cpu)
				BUG();
	}
	return 0;
}
#endif

static DEFINE_SPINLOCK(balancing);

/*
 * It checks each scheduling domain to see if it is due to be balanced,
 * and initiates a balancing operation if so.
 *
 * Balancing parameters are set up in arch_init_sched_domains.
 */
static void rebalance_domains(int cpu, enum cpu_idle_type idle)
{
	int balance = 1;
	struct rq *rq = cpu_rq(cpu);
	unsigned long interval;
	struct sched_domain *sd;
	/* Earliest time when we have to do rebalance again */
	unsigned long next_balance = jiffies + 60*HZ;
	int update_next_balance = 0;
	int need_serialize;

	for_each_domain(cpu, sd) {
		if (!(sd->flags & SD_LOAD_BALANCE))
			continue;

		interval = sd->balance_interval;
		if (idle != CPU_IDLE)
			interval *= sd->busy_factor;

		/* scale ms to jiffies */
		interval = msecs_to_jiffies(interval);
		if (unlikely(!interval))
			interval = 1;
		if (interval > HZ*NR_CPUS/10)
			interval = HZ*NR_CPUS/10;

		need_serialize = sd->flags & SD_SERIALIZE;

		if (need_serialize) {
			if (!spin_trylock(&balancing))
				goto out;
		}

		if (time_after_eq(jiffies, sd->last_balance + interval)) {
			if (load_balance(cpu, rq, sd, idle, &balance)) {
				/*
				 * We've pulled tasks over so either we're no
				 * longer idle, or one of our SMT siblings is
				 * not idle.
				 */
				idle = CPU_NOT_IDLE;
			}
			sd->last_balance = jiffies;
		}
		if (need_serialize)
			spin_unlock(&balancing);
out:
		if (time_after(next_balance, sd->last_balance + interval)) {
			next_balance = sd->last_balance + interval;
			update_next_balance = 1;
		}

		/*
		 * Stop the load balance at this level. There is another
		 * CPU in our sched group which is doing load balancing more
		 * actively.
		 */
		if (!balance)
			break;
	}

	/*
	 * next_balance will be updated only when there is a need.
	 * When the cpu is attached to null domain for ex, it will not be
	 * updated.
	 */
	if (likely(update_next_balance))
		rq->next_balance = next_balance;
}

/*
 * run_rebalance_domains is triggered when needed from the scheduler tick.
 * In CONFIG_NO_HZ case, the idle load balance owner will do the
 * rebalancing for all the cpus for whom scheduler ticks are stopped.
 */
static void run_rebalance_domains(struct softirq_action *h)
{
	int this_cpu = smp_processor_id();
	struct rq *this_rq = cpu_rq(this_cpu);
	enum cpu_idle_type idle = this_rq->idle_at_tick ?
						CPU_IDLE : CPU_NOT_IDLE;

	rebalance_domains(this_cpu, idle);

#ifdef CONFIG_NO_HZ
	/*
	 * If this cpu is the owner for idle load balancing, then do the
	 * balancing on behalf of the other idle cpus whose ticks are
	 * stopped.
	 */
	if (this_rq->idle_at_tick &&
	    atomic_read(&nohz.load_balancer) == this_cpu) {
		struct rq *rq;
		int balance_cpu;

		for_each_cpu(balance_cpu, nohz.cpu_mask) {
			if (balance_cpu == this_cpu)
				continue;

			/*
			 * If this cpu gets work to do, stop the load balancing
			 * work being done for other cpus. Next load
			 * balancing owner will pick it up.
			 */
			if (need_resched())
				break;

			rebalance_domains(balance_cpu, CPU_IDLE);

			rq = cpu_rq(balance_cpu);
			if (time_after(this_rq->next_balance, rq->next_balance))
				this_rq->next_balance = rq->next_balance;
		}
	}
#endif
}

static inline int on_null_domain(int cpu)
{
	return !rcu_dereference(cpu_rq(cpu)->sd);
}

/*
 * Trigger the SCHED_SOFTIRQ if it is time to do periodic load balancing.
 *
 * In case of CONFIG_NO_HZ, this is the place where we nominate a new
 * idle load balancing owner or decide to stop the periodic load balancing,
 * if the whole system is idle.
 */
static inline void trigger_load_balance(struct rq *rq, int cpu)
{
#ifdef CONFIG_NO_HZ
	/*
	 * If we were in the nohz mode recently and busy at the current
	 * scheduler tick, then check if we need to nominate new idle
	 * load balancer.
	 */
	if (rq->in_nohz_recently && !rq->idle_at_tick) {
		rq->in_nohz_recently = 0;

		if (atomic_read(&nohz.load_balancer) == cpu) {
			cpumask_clear_cpu(cpu, nohz.cpu_mask);
			atomic_set(&nohz.load_balancer, -1);
		}

		if (atomic_read(&nohz.load_balancer) == -1) {
			int ilb = find_new_ilb(cpu);

			if (ilb < nr_cpu_ids)
				resched_cpu(ilb);
		}
	}

	/*
	 * If this cpu is idle and doing idle load balancing for all the
	 * cpus with ticks stopped, is it time for that to stop?
	 */
	if (rq->idle_at_tick && atomic_read(&nohz.load_balancer) == cpu &&
	    cpumask_weight(nohz.cpu_mask) == num_online_cpus()) {
		resched_cpu(cpu);
		return;
	}

	/*
	 * If this cpu is idle and the idle load balancing is done by
	 * someone else, then no need raise the SCHED_SOFTIRQ
	 */
	if (rq->idle_at_tick && atomic_read(&nohz.load_balancer) != cpu &&
	    cpumask_test_cpu(cpu, nohz.cpu_mask))
		return;
#endif
	/* Don't need to rebalance while attached to NULL domain */
	if (time_after_eq(jiffies, rq->next_balance) &&
	    likely(!on_null_domain(cpu)))
		raise_softirq(SCHED_SOFTIRQ);
}

#else	/* CONFIG_SMP */

/*
 * on UP we do not need to balance between CPUs:
 */
static inline void idle_balance(int cpu, struct rq *rq)
{
}

#endif

DEFINE_PER_CPU(struct kernel_stat, kstat);

EXPORT_PER_CPU_SYMBOL(kstat);

/*
 * Return any ns on the sched_clock that have not yet been accounted in
 * @p in case that task is currently running.
 *
 * Called with task_rq_lock() held on @rq.
 */
static u64 do_task_delta_exec(struct task_struct *p, struct rq *rq)
{
	u64 ns = 0;

	if (task_current(rq, p)) {
		update_rq_clock(rq);
		ns = rq->clock - p->se.exec_start;
		if ((s64)ns < 0)
			ns = 0;
	}

	return ns;
}

unsigned long long task_delta_exec(struct task_struct *p)
{
	unsigned long flags;
	struct rq *rq;
	u64 ns = 0;

	rq = task_rq_lock(p, &flags);
	ns = do_task_delta_exec(p, rq);
	task_rq_unlock(rq, &flags);

	return ns;
}

/*
 * Return accounted runtime for the task.
 * In case the task is currently running, return the runtime plus current's
 * pending runtime that have not been accounted yet.
 */
unsigned long long task_sched_runtime(struct task_struct *p)
{
	unsigned long flags;
	struct rq *rq;
	u64 ns = 0;

	rq = task_rq_lock(p, &flags);
	ns = p->se.sum_exec_runtime + do_task_delta_exec(p, rq);
	task_rq_unlock(rq, &flags);

	return ns;
}

/*
 * Return sum_exec_runtime for the thread group.
 * In case the task is currently running, return the sum plus current's
 * pending runtime that have not been accounted yet.
 *
 * Note that the thread group might have other running tasks as well,
 * so the return value not includes other pending runtime that other
 * running tasks might have.
 */
unsigned long long thread_group_sched_runtime(struct task_struct *p)
{
	struct task_cputime totals;
	unsigned long flags;
	struct rq *rq;
	u64 ns;

	rq = task_rq_lock(p, &flags);
	thread_group_cputime(p, &totals);
	ns = totals.sum_exec_runtime + do_task_delta_exec(p, rq);
	task_rq_unlock(rq, &flags);

	return ns;
}

/*
 * Account user cpu time to a process.
 * @p: the process that the cpu time gets accounted to
 * @cputime: the cpu time spent in user space since the last update
 * @cputime_scaled: cputime scaled by cpu frequency
 */
void account_user_time(struct task_struct *p, cputime_t cputime,
		       cputime_t cputime_scaled)
{
	struct cpu_usage_stat *cpustat = &kstat_this_cpu.cpustat;
	cputime64_t tmp;

	/* Add user time to process. */
	p->utime = cputime_add(p->utime, cputime);
	p->utimescaled = cputime_add(p->utimescaled, cputime_scaled);
	account_group_user_time(p, cputime);

	/* Add user time to cpustat. */
	tmp = cputime_to_cputime64(cputime);
	if (TASK_NICE(p) > 0)
		cpustat->nice = cputime64_add(cpustat->nice, tmp);
	else
		cpustat->user = cputime64_add(cpustat->user, tmp);

	cpuacct_update_stats(p, CPUACCT_STAT_USER, cputime);
	/* Account for user time used */
	acct_update_integrals(p);
}

/*
 * Account guest cpu time to a process.
 * @p: the process that the cpu time gets accounted to
 * @cputime: the cpu time spent in virtual machine since the last update
 * @cputime_scaled: cputime scaled by cpu frequency
 */
static void account_guest_time(struct task_struct *p, cputime_t cputime,
			       cputime_t cputime_scaled)
{
	cputime64_t tmp;
	struct cpu_usage_stat *cpustat = &kstat_this_cpu.cpustat;

	tmp = cputime_to_cputime64(cputime);

	/* Add guest time to process. */
	p->utime = cputime_add(p->utime, cputime);
	p->utimescaled = cputime_add(p->utimescaled, cputime_scaled);
	account_group_user_time(p, cputime);
	p->gtime = cputime_add(p->gtime, cputime);

	/* Add guest time to cpustat. */
	if (TASK_NICE(p) > 0) {
		cpustat->nice = cputime64_add(cpustat->nice, tmp);
		cpustat->guest_nice = cputime64_add(cpustat->guest_nice, tmp);
	} else {
		cpustat->user = cputime64_add(cpustat->user, tmp);
		cpustat->guest = cputime64_add(cpustat->guest, tmp);
	}
}

/*
 * Account system cpu time to a process.
 * @p: the process that the cpu time gets accounted to
 * @hardirq_offset: the offset to subtract from hardirq_count()
 * @cputime: the cpu time spent in kernel space since the last update
 * @cputime_scaled: cputime scaled by cpu frequency
 */
void account_system_time(struct task_struct *p, int hardirq_offset,
			 cputime_t cputime, cputime_t cputime_scaled)
{
	struct cpu_usage_stat *cpustat = &kstat_this_cpu.cpustat;
	cputime64_t tmp;

	if ((p->flags & PF_VCPU) && (irq_count() - hardirq_offset == 0)) {
		account_guest_time(p, cputime, cputime_scaled);
		return;
	}

	/* Add system time to process. */
	p->stime = cputime_add(p->stime, cputime);
	p->stimescaled = cputime_add(p->stimescaled, cputime_scaled);
	account_group_system_time(p, cputime);

	/* Add system time to cpustat. */
	tmp = cputime_to_cputime64(cputime);
	if (hardirq_count() - hardirq_offset)
		cpustat->irq = cputime64_add(cpustat->irq, tmp);
	else if (softirq_count())
		cpustat->softirq = cputime64_add(cpustat->softirq, tmp);
	else
		cpustat->system = cputime64_add(cpustat->system, tmp);

	cpuacct_update_stats(p, CPUACCT_STAT_SYSTEM, cputime);

	/* Account for system time used */
	acct_update_integrals(p);
}

/*
 * Account for involuntary wait time.
 * @steal: the cpu time spent in involuntary wait
 */
void account_steal_time(cputime_t cputime)
{
	struct cpu_usage_stat *cpustat = &kstat_this_cpu.cpustat;
	cputime64_t cputime64 = cputime_to_cputime64(cputime);

	cpustat->steal = cputime64_add(cpustat->steal, cputime64);
}

/*
 * Account for idle time.
 * @cputime: the cpu time spent in idle wait
 */
void account_idle_time(cputime_t cputime)
{
	struct cpu_usage_stat *cpustat = &kstat_this_cpu.cpustat;
	cputime64_t cputime64 = cputime_to_cputime64(cputime);
	struct rq *rq = this_rq();

	if (atomic_read(&rq->nr_iowait) > 0)
		cpustat->iowait = cputime64_add(cpustat->iowait, cputime64);
	else
		cpustat->idle = cputime64_add(cpustat->idle, cputime64);
}

#ifndef CONFIG_VIRT_CPU_ACCOUNTING

/*
 * Account a single tick of cpu time.
 * @p: the process that the cpu time gets accounted to
 * @user_tick: indicates if the tick is a user or a system tick
 */
void account_process_tick(struct task_struct *p, int user_tick)
{
	cputime_t one_jiffy_scaled = cputime_to_scaled(cputime_one_jiffy);
	struct rq *rq = this_rq();

	if (user_tick)
		account_user_time(p, cputime_one_jiffy, one_jiffy_scaled);
	else if ((p != rq->idle) || (irq_count() != HARDIRQ_OFFSET))
		account_system_time(p, HARDIRQ_OFFSET, cputime_one_jiffy,
				    one_jiffy_scaled);
	else
		account_idle_time(cputime_one_jiffy);
}

/*
 * Account multiple ticks of steal time.
 * @p: the process from which the cpu time has been stolen
 * @ticks: number of stolen ticks
 */
void account_steal_ticks(unsigned long ticks)
{
	account_steal_time(jiffies_to_cputime(ticks));
}

/*
 * Account multiple ticks of idle time.
 * @ticks: number of stolen ticks
 */
void account_idle_ticks(unsigned long ticks)
{
	account_idle_time(jiffies_to_cputime(ticks));
}

#endif

/*
 * Use precise platform statistics if available:
 */
#ifdef CONFIG_VIRT_CPU_ACCOUNTING
void task_times(struct task_struct *p, cputime_t *ut, cputime_t *st)
{
	if (ut)
		*ut = p->utime;
	if (st)
		*st = p->stime;
}
#else

#ifndef nsecs_to_cputime
# define nsecs_to_cputime(__nsecs)	nsecs_to_jiffies(__nsecs)
#endif

void task_times(struct task_struct *p, cputime_t *ut, cputime_t *st)
{
	cputime_t rtime, utime = p->utime, total = utime + p->stime;

	/*
	 * Use CFS's precise accounting:
	 */
	rtime = nsecs_to_cputime(p->se.sum_exec_runtime);

	if (total) {
		u64 temp;

		temp = (u64)(rtime * utime);
		do_div(temp, total);
		utime = (cputime_t)temp;
	} else
		utime = rtime;

	/*
	 * Compare with previous values, to keep monotonicity:
	 */
	p->prev_utime = max(p->prev_utime, utime);
	p->prev_stime = max(p->prev_stime, rtime - p->prev_utime);

	if (ut)
		*ut = p->prev_utime;
	if (st)
		*st = p->prev_stime;
}
#endif

/*
 * This function gets called by the timer code, with HZ frequency.
 * We call it with interrupts disabled.
 *
 * It also gets called by the fork code, when changing the parent's
 * timeslices.
 */
void scheduler_tick(void)
{
	int cpu = smp_processor_id();
	struct rq *rq = cpu_rq(cpu);
	struct task_struct *curr = rq->curr;

	sched_clock_tick();

	spin_lock(&rq->lock);
	update_rq_clock(rq);
	update_cpu_load(rq);
	curr->sched_class->task_tick(rq, curr, 0);
	spin_unlock(&rq->lock);

	perf_event_task_tick(curr, cpu);

#ifdef CONFIG_SMP
	rq->idle_at_tick = idle_cpu(cpu);
	trigger_load_balance(rq, cpu);
#endif
}

notrace unsigned long get_parent_ip(unsigned long addr)
{
	if (in_lock_functions(addr)) {
		addr = CALLER_ADDR2;
		if (in_lock_functions(addr))
			addr = CALLER_ADDR3;
	}
	return addr;
}

#if defined(CONFIG_PREEMPT) && (defined(CONFIG_DEBUG_PREEMPT) || \
				defined(CONFIG_PREEMPT_TRACER))

void __kprobes add_preempt_count(int val)
{
#ifdef CONFIG_DEBUG_PREEMPT
	/*
	 * Underflow?
	 */
	if (DEBUG_LOCKS_WARN_ON((preempt_count() < 0)))
		return;
#endif
	preempt_count() += val;
#ifdef CONFIG_DEBUG_PREEMPT
	/*
	 * Spinlock count overflowing soon?
	 */
	DEBUG_LOCKS_WARN_ON((preempt_count() & PREEMPT_MASK) >=
				PREEMPT_MASK - 10);
#endif
	if (preempt_count() == val)
		trace_preempt_off(CALLER_ADDR0, get_parent_ip(CALLER_ADDR1));
}
EXPORT_SYMBOL(add_preempt_count);

void __kprobes sub_preempt_count(int val)
{
#ifdef CONFIG_DEBUG_PREEMPT
	/*
	 * Underflow?
	 */
	if (DEBUG_LOCKS_WARN_ON(val > preempt_count()))
		return;
	/*
	 * Is the spinlock portion underflowing?
	 */
	if (DEBUG_LOCKS_WARN_ON((val < PREEMPT_MASK) &&
			!(preempt_count() & PREEMPT_MASK)))
		return;
#endif

	if (preempt_count() == val)
		trace_preempt_on(CALLER_ADDR0, get_parent_ip(CALLER_ADDR1));
	preempt_count() -= val;
}
EXPORT_SYMBOL(sub_preempt_count);

#endif

/*
 * Print scheduling while atomic bug:
 */
static noinline void __schedule_bug(struct task_struct *prev)
{
	struct pt_regs *regs = get_irq_regs();

	printk(KERN_ERR "BUG: scheduling while atomic: %s/%d/0x%08x\n",
		prev->comm, prev->pid, preempt_count());

	debug_show_held_locks(prev);
	print_modules();
	if (irqs_disabled())
		print_irqtrace_events(prev);

	if (regs)
		show_regs(regs);
	else
		dump_stack();
}

/*
 * Various schedule()-time debugging checks and statistics:
 */
static inline void schedule_debug(struct task_struct *prev)
{
	/*
	 * Test if we are atomic. Since do_exit() needs to call into
	 * schedule() atomically, we ignore that path for now.
	 * Otherwise, whine if we are scheduling when we should not be.
	 */
	if (unlikely(in_atomic_preempt_off() && !prev->exit_state))
		__schedule_bug(prev);

	profile_hit(SCHED_PROFILING, __builtin_return_address(0));

	schedstat_inc(this_rq(), sched_count);
#ifdef CONFIG_SCHEDSTATS
	if (unlikely(prev->lock_depth >= 0)) {
		schedstat_inc(this_rq(), bkl_count);
		schedstat_inc(prev, sched_info.bkl_count);
	}
#endif
}

static void put_prev_task(struct rq *rq, struct task_struct *p)
{
	u64 runtime = p->se.sum_exec_runtime - p->se.prev_sum_exec_runtime;

	update_avg(&p->se.avg_running, runtime);

	if (p->state == TASK_RUNNING) {
		/*
		 * In order to avoid avg_overlap growing stale when we are
		 * indeed overlapping and hence not getting put to sleep, grow
		 * the avg_overlap on preemption.
		 *
		 * We use the average preemption runtime because that
		 * correlates to the amount of cache footprint a task can
		 * build up.
		 */
		runtime = min_t(u64, runtime, 2*sysctl_sched_migration_cost);
		update_avg(&p->se.avg_overlap, runtime);
	} else {
		update_avg(&p->se.avg_running, 0);
	}
	p->sched_class->put_prev_task(rq, p);
}

/*
 * Pick up the highest-prio task:
 */
static inline struct task_struct *
pick_next_task(struct rq *rq)
{
	const struct sched_class *class;
	struct task_struct *p;

	/*
	 * Optimization: we know that if all tasks are in
	 * the fair class we can call that function directly:
	 */
	if (likely(rq->nr_running == rq->cfs.nr_running)) {
		p = fair_sched_class.pick_next_task(rq);
		if (likely(p))
			return p;
	}

	class = sched_class_highest;
	for ( ; ; ) {
		p = class->pick_next_task(rq);
		if (p)
			return p;
		/*
		 * Will never be NULL as the idle class always
		 * returns a non-NULL p:
		 */
		class = class->next;
	}
}

/*
 * schedule() is the main scheduler function.
 */
asmlinkage void __sched schedule(void)
{
	struct task_struct *prev, *next;
	unsigned long *switch_count;
	struct rq *rq;
	int cpu;

need_resched:
	preempt_disable();
	cpu = smp_processor_id();
	rq = cpu_rq(cpu);
	rcu_sched_qs(cpu);
	prev = rq->curr;
	switch_count = &prev->nivcsw;

	release_kernel_lock(prev);
need_resched_nonpreemptible:

	schedule_debug(prev);

	if (sched_feat(HRTICK))
		hrtick_clear(rq);

	spin_lock_irq(&rq->lock);
	update_rq_clock(rq);
	clear_tsk_need_resched(prev);

	if (prev->state && !(preempt_count() & PREEMPT_ACTIVE)) {
		if (unlikely(signal_pending_state(prev->state, prev))) {
			prev->state = TASK_RUNNING;
		} else {
			/*
			 * Fire sleep notifier before changing any scheduler
			 * state.  This allows try_to_wake_up_local() to be
			 * called from sleep notifiers.
			 */
			fire_sched_notifier(prev, sleep);
			deactivate_task(rq, prev, 1);
		}
		switch_count = &prev->nvcsw;
	}

	pre_schedule(rq, prev);

	if (unlikely(!rq->nr_running))
		idle_balance(cpu, rq);

	put_prev_task(rq, prev);
	next = pick_next_task(rq);

	if (likely(prev != next)) {
		sched_info_switch(prev, next);
		perf_event_task_sched_out(prev, next, cpu);

		rq->nr_switches++;
		rq->curr = next;
		++*switch_count;

		context_switch(rq, prev, next); /* unlocks the rq */
		/*
		 * the context switch might have flipped the stack from under
		 * us, hence refresh the local variables.
		 */
		cpu = smp_processor_id();
		rq = cpu_rq(cpu);
	} else
		spin_unlock_irq(&rq->lock);

	post_schedule(rq);

	if (unlikely(reacquire_kernel_lock(current) < 0))
		goto need_resched_nonpreemptible;

	preempt_enable_no_resched();
	if (need_resched())
		goto need_resched;
}
EXPORT_SYMBOL(schedule);

#ifdef CONFIG_SMP
/*
 * Look out! "owner" is an entirely speculative pointer
 * access and not reliable.
 */
int mutex_spin_on_owner(struct mutex *lock, struct thread_info *owner)
{
	unsigned int cpu;
	struct rq *rq;

	if (!sched_feat(OWNER_SPIN))
		return 0;

#ifdef CONFIG_DEBUG_PAGEALLOC
	/*
	 * Need to access the cpu field knowing that
	 * DEBUG_PAGEALLOC could have unmapped it if
	 * the mutex owner just released it and exited.
	 */
	if (probe_kernel_address(&owner->cpu, cpu))
		goto out;
#else
	cpu = owner->cpu;
#endif

	/*
	 * Even if the access succeeded (likely case),
	 * the cpu field may no longer be valid.
	 */
	if (cpu >= nr_cpumask_bits)
		goto out;

	/*
	 * We need to validate that we can do a
	 * get_cpu() and that we have the percpu area.
	 */
	if (!cpu_online(cpu))
		goto out;

	rq = cpu_rq(cpu);

	for (;;) {
		/*
		 * Owner changed, break to re-assess state.
		 */
		if (lock->owner != owner)
			break;

		/*
		 * Is that owner really running on that cpu?
		 */
		if (task_thread_info(rq->curr) != owner || need_resched())
			return 0;

		cpu_relax();
	}
out:
	return 1;
}
#endif

#ifdef CONFIG_PREEMPT
/*
 * this is the entry point to schedule() from in-kernel preemption
 * off of preempt_enable. Kernel preemptions off return from interrupt
 * occur there and call schedule directly.
 */
asmlinkage void __sched preempt_schedule(void)
{
	struct thread_info *ti = current_thread_info();

	/*
	 * If there is a non-zero preempt_count or interrupts are disabled,
	 * we do not want to preempt the current task. Just return..
	 */
	if (likely(ti->preempt_count || irqs_disabled()))
		return;

	do {
		add_preempt_count(PREEMPT_ACTIVE);
		schedule();
		sub_preempt_count(PREEMPT_ACTIVE);

		/*
		 * Check again in case we missed a preemption opportunity
		 * between schedule and now.
		 */
		barrier();
	} while (need_resched());
}
EXPORT_SYMBOL(preempt_schedule);

/*
 * this is the entry point to schedule() from kernel preemption
 * off of irq context.
 * Note, that this is called and return with irqs disabled. This will
 * protect us against recursive calling from irq.
 */
asmlinkage void __sched preempt_schedule_irq(void)
{
	struct thread_info *ti = current_thread_info();

	/* Catch callers which need to be fixed */
	BUG_ON(ti->preempt_count || !irqs_disabled());

	do {
		add_preempt_count(PREEMPT_ACTIVE);
		local_irq_enable();
		schedule();
		local_irq_disable();
		sub_preempt_count(PREEMPT_ACTIVE);

		/*
		 * Check again in case we missed a preemption opportunity
		 * between schedule and now.
		 */
		barrier();
	} while (need_resched());
}

#endif /* CONFIG_PREEMPT */

int default_wake_function(wait_queue_t *curr, unsigned mode, int wake_flags,
			  void *key)
{
	return try_to_wake_up(curr->private, mode, wake_flags);
}
EXPORT_SYMBOL(default_wake_function);

/*
 * The core wakeup function. Non-exclusive wakeups (nr_exclusive == 0) just
 * wake everything up. If it's an exclusive wakeup (nr_exclusive == small +ve
 * number) then we wake all the non-exclusive tasks and one exclusive task.
 *
 * There are circumstances in which we can try to wake a task which has already
 * started to run but is not in state TASK_RUNNING. try_to_wake_up() returns
 * zero in this (rare) case, and we handle it by continuing to scan the queue.
 */
static void __wake_up_common(wait_queue_head_t *q, unsigned int mode,
			int nr_exclusive, int wake_flags, void *key)
{
	wait_queue_t *curr, *next;

	list_for_each_entry_safe(curr, next, &q->task_list, task_list) {
		unsigned flags = curr->flags;

		if (curr->func(curr, mode, wake_flags, key) &&
				(flags & WQ_FLAG_EXCLUSIVE) && !--nr_exclusive)
			break;
	}
}

/**
 * __wake_up - wake up threads blocked on a waitqueue.
 * @q: the waitqueue
 * @mode: which threads
 * @nr_exclusive: how many wake-one or wake-many threads to wake up
 * @key: is directly passed to the wakeup function
 *
 * It may be assumed that this function implies a write memory barrier before
 * changing the task state if and only if any tasks are woken up.
 */
void __wake_up(wait_queue_head_t *q, unsigned int mode,
			int nr_exclusive, void *key)
{
	unsigned long flags;

	spin_lock_irqsave(&q->lock, flags);
	__wake_up_common(q, mode, nr_exclusive, 0, key);
	spin_unlock_irqrestore(&q->lock, flags);
}
EXPORT_SYMBOL(__wake_up);

/*
 * Same as __wake_up but called with the spinlock in wait_queue_head_t held.
 */
void __wake_up_locked(wait_queue_head_t *q, unsigned int mode)
{
	__wake_up_common(q, mode, 1, 0, NULL);
}

void __wake_up_locked_key(wait_queue_head_t *q, unsigned int mode, void *key)
{
	__wake_up_common(q, mode, 1, 0, key);
}

/**
 * __wake_up_sync_key - wake up threads blocked on a waitqueue.
 * @q: the waitqueue
 * @mode: which threads
 * @nr_exclusive: how many wake-one or wake-many threads to wake up
 * @key: opaque value to be passed to wakeup targets
 *
 * The sync wakeup differs that the waker knows that it will schedule
 * away soon, so while the target thread will be woken up, it will not
 * be migrated to another CPU - ie. the two threads are 'synchronized'
 * with each other. This can prevent needless bouncing between CPUs.
 *
 * On UP it can prevent extra preemption.
 *
 * It may be assumed that this function implies a write memory barrier before
 * changing the task state if and only if any tasks are woken up.
 */
void __wake_up_sync_key(wait_queue_head_t *q, unsigned int mode,
			int nr_exclusive, void *key)
{
	unsigned long flags;
	int wake_flags = WF_SYNC;

	if (unlikely(!q))
		return;

	if (unlikely(!nr_exclusive))
		wake_flags = 0;

	spin_lock_irqsave(&q->lock, flags);
	__wake_up_common(q, mode, nr_exclusive, wake_flags, key);
	spin_unlock_irqrestore(&q->lock, flags);
}
EXPORT_SYMBOL_GPL(__wake_up_sync_key);

/*
 * __wake_up_sync - see __wake_up_sync_key()
 */
void __wake_up_sync(wait_queue_head_t *q, unsigned int mode, int nr_exclusive)
{
	__wake_up_sync_key(q, mode, nr_exclusive, NULL);
}
EXPORT_SYMBOL_GPL(__wake_up_sync);	/* For internal use only */

/**
 * complete: - signals a single thread waiting on this completion
 * @x:  holds the state of this particular completion
 *
 * This will wake up a single thread waiting on this completion. Threads will be
 * awakened in the same order in which they were queued.
 *
 * See also complete_all(), wait_for_completion() and related routines.
 *
 * It may be assumed that this function implies a write memory barrier before
 * changing the task state if and only if any tasks are woken up.
 */
void complete(struct completion *x)
{
	unsigned long flags;

	spin_lock_irqsave(&x->wait.lock, flags);
	x->done++;
	__wake_up_common(&x->wait, TASK_NORMAL, 1, 0, NULL);
	spin_unlock_irqrestore(&x->wait.lock, flags);
}
EXPORT_SYMBOL(complete);

/**
 * complete_all: - signals all threads waiting on this completion
 * @x:  holds the state of this particular completion
 *
 * This will wake up all threads waiting on this particular completion event.
 *
 * It may be assumed that this function implies a write memory barrier before
 * changing the task state if and only if any tasks are woken up.
 */
void complete_all(struct completion *x)
{
	unsigned long flags;

	spin_lock_irqsave(&x->wait.lock, flags);
	x->done += UINT_MAX/2;
	__wake_up_common(&x->wait, TASK_NORMAL, 0, 0, NULL);
	spin_unlock_irqrestore(&x->wait.lock, flags);
}
EXPORT_SYMBOL(complete_all);

static inline long __sched
do_wait_for_common(struct completion *x, long timeout, int state)
{
	if (!x->done) {
		DECLARE_WAITQUEUE(wait, current);

		wait.flags |= WQ_FLAG_EXCLUSIVE;
		__add_wait_queue_tail(&x->wait, &wait);
		do {
			if (signal_pending_state(state, current)) {
				timeout = -ERESTARTSYS;
				break;
			}
			__set_current_state(state);
			spin_unlock_irq(&x->wait.lock);
			timeout = schedule_timeout(timeout);
			spin_lock_irq(&x->wait.lock);
		} while (!x->done && timeout);
		__remove_wait_queue(&x->wait, &wait);
		if (!x->done)
			return timeout;
	}
	x->done--;
	return timeout ?: 1;
}

static long __sched
wait_for_common(struct completion *x, long timeout, int state)
{
	might_sleep();

	spin_lock_irq(&x->wait.lock);
	timeout = do_wait_for_common(x, timeout, state);
	spin_unlock_irq(&x->wait.lock);
	return timeout;
}

/**
 * wait_for_completion: - waits for completion of a task
 * @x:  holds the state of this particular completion
 *
 * This waits to be signaled for completion of a specific task. It is NOT
 * interruptible and there is no timeout.
 *
 * See also similar routines (i.e. wait_for_completion_timeout()) with timeout
 * and interrupt capability. Also see complete().
 */
void __sched wait_for_completion(struct completion *x)
{
	wait_for_common(x, MAX_SCHEDULE_TIMEOUT, TASK_UNINTERRUPTIBLE);
}
EXPORT_SYMBOL(wait_for_completion);

/**
 * wait_for_completion_timeout: - waits for completion of a task (w/timeout)
 * @x:  holds the state of this particular completion
 * @timeout:  timeout value in jiffies
 *
 * This waits for either a completion of a specific task to be signaled or for a
 * specified timeout to expire. The timeout is in jiffies. It is not
 * interruptible.
 */
unsigned long __sched
wait_for_completion_timeout(struct completion *x, unsigned long timeout)
{
	return wait_for_common(x, timeout, TASK_UNINTERRUPTIBLE);
}
EXPORT_SYMBOL(wait_for_completion_timeout);

/**
 * wait_for_completion_interruptible: - waits for completion of a task (w/intr)
 * @x:  holds the state of this particular completion
 *
 * This waits for completion of a specific task to be signaled. It is
 * interruptible.
 */
int __sched wait_for_completion_interruptible(struct completion *x)
{
	long t = wait_for_common(x, MAX_SCHEDULE_TIMEOUT, TASK_INTERRUPTIBLE);
	if (t == -ERESTARTSYS)
		return t;
	return 0;
}
EXPORT_SYMBOL(wait_for_completion_interruptible);

/**
 * wait_for_completion_interruptible_timeout: - waits for completion (w/(to,intr))
 * @x:  holds the state of this particular completion
 * @timeout:  timeout value in jiffies
 *
 * This waits for either a completion of a specific task to be signaled or for a
 * specified timeout to expire. It is interruptible. The timeout is in jiffies.
 */
unsigned long __sched
wait_for_completion_interruptible_timeout(struct completion *x,
					  unsigned long timeout)
{
	return wait_for_common(x, timeout, TASK_INTERRUPTIBLE);
}
EXPORT_SYMBOL(wait_for_completion_interruptible_timeout);

/**
 * wait_for_completion_killable: - waits for completion of a task (killable)
 * @x:  holds the state of this particular completion
 *
 * This waits to be signaled for completion of a specific task. It can be
 * interrupted by a kill signal.
 */
int __sched wait_for_completion_killable(struct completion *x)
{
	long t = wait_for_common(x, MAX_SCHEDULE_TIMEOUT, TASK_KILLABLE);
	if (t == -ERESTARTSYS)
		return t;
	return 0;
}
EXPORT_SYMBOL(wait_for_completion_killable);

/**
 *	try_wait_for_completion - try to decrement a completion without blocking
 *	@x:	completion structure
 *
 *	Returns: 0 if a decrement cannot be done without blocking
 *		 1 if a decrement succeeded.
 *
 *	If a completion is being used as a counting completion,
 *	attempt to decrement the counter without blocking. This
 *	enables us to avoid waiting if the resource the completion
 *	is protecting is not available.
 */
bool try_wait_for_completion(struct completion *x)
{
	int ret = 1;

	spin_lock_irq(&x->wait.lock);
	if (!x->done)
		ret = 0;
	else
		x->done--;
	spin_unlock_irq(&x->wait.lock);
	return ret;
}
EXPORT_SYMBOL(try_wait_for_completion);

/**
 *	completion_done - Test to see if a completion has any waiters
 *	@x:	completion structure
 *
 *	Returns: 0 if there are waiters (wait_for_completion() in progress)
 *		 1 if there are no waiters.
 *
 */
bool completion_done(struct completion *x)
{
	int ret = 1;

	spin_lock_irq(&x->wait.lock);
	if (!x->done)
		ret = 0;
	spin_unlock_irq(&x->wait.lock);
	return ret;
}
EXPORT_SYMBOL(completion_done);

static long __sched
sleep_on_common(wait_queue_head_t *q, int state, long timeout)
{
	unsigned long flags;
	wait_queue_t wait;

	init_waitqueue_entry(&wait, current);

	__set_current_state(state);

	spin_lock_irqsave(&q->lock, flags);
	__add_wait_queue(q, &wait);
	spin_unlock(&q->lock);
	timeout = schedule_timeout(timeout);
	spin_lock_irq(&q->lock);
	__remove_wait_queue(q, &wait);
	spin_unlock_irqrestore(&q->lock, flags);

	return timeout;
}

void __sched interruptible_sleep_on(wait_queue_head_t *q)
{
	sleep_on_common(q, TASK_INTERRUPTIBLE, MAX_SCHEDULE_TIMEOUT);
}
EXPORT_SYMBOL(interruptible_sleep_on);

long __sched
interruptible_sleep_on_timeout(wait_queue_head_t *q, long timeout)
{
	return sleep_on_common(q, TASK_INTERRUPTIBLE, timeout);
}
EXPORT_SYMBOL(interruptible_sleep_on_timeout);

void __sched sleep_on(wait_queue_head_t *q)
{
	sleep_on_common(q, TASK_UNINTERRUPTIBLE, MAX_SCHEDULE_TIMEOUT);
}
EXPORT_SYMBOL(sleep_on);

long __sched sleep_on_timeout(wait_queue_head_t *q, long timeout)
{
	return sleep_on_common(q, TASK_UNINTERRUPTIBLE, timeout);
}
EXPORT_SYMBOL(sleep_on_timeout);

#ifdef CONFIG_RT_MUTEXES

/*
 * rt_mutex_setprio - set the current priority of a task
 * @p: task
 * @prio: prio value (kernel-internal form)
 *
 * This function changes the 'effective' priority of a task. It does
 * not touch ->normal_prio like __setscheduler().
 *
 * Used by the rt_mutex code to implement priority inheritance logic.
 */
void rt_mutex_setprio(struct task_struct *p, int prio)
{
	unsigned long flags;
	int oldprio, on_rq, running;
	struct rq *rq;
	const struct sched_class *prev_class = p->sched_class;

	BUG_ON(prio < 0 || prio > MAX_PRIO);

	rq = task_rq_lock(p, &flags);
	update_rq_clock(rq);

	oldprio = p->prio;
	on_rq = p->se.on_rq;
	running = task_current(rq, p);
	if (on_rq)
		dequeue_task(rq, p, 0);
	if (running)
		p->sched_class->put_prev_task(rq, p);

	if (rt_prio(prio))
		p->sched_class = &rt_sched_class;
	else
		p->sched_class = &fair_sched_class;

	p->prio = prio;

	if (running)
		p->sched_class->set_curr_task(rq);
	if (on_rq) {
		enqueue_task(rq, p, 0);

		check_class_changed(rq, p, prev_class, oldprio, running);
	}
	task_rq_unlock(rq, &flags);
}

#endif

void set_user_nice(struct task_struct *p, long nice)
{
	int old_prio, delta, on_rq;
	unsigned long flags;
	struct rq *rq;

	if (TASK_NICE(p) == nice || nice < -20 || nice > 19)
		return;
	/*
	 * We have to be careful, if called from sys_setpriority(),
	 * the task might be in the middle of scheduling on another CPU.
	 */
	rq = task_rq_lock(p, &flags);
	update_rq_clock(rq);
	/*
	 * The RT priorities are set via sched_setscheduler(), but we still
	 * allow the 'normal' nice value to be set - but as expected
	 * it wont have any effect on scheduling until the task is
	 * SCHED_FIFO/SCHED_RR:
	 */
	if (task_has_rt_policy(p)) {
		p->static_prio = NICE_TO_PRIO(nice);
		goto out_unlock;
	}
	on_rq = p->se.on_rq;
	if (on_rq)
		dequeue_task(rq, p, 0);

	p->static_prio = NICE_TO_PRIO(nice);
	set_load_weight(p);
	old_prio = p->prio;
	p->prio = effective_prio(p);
	delta = p->prio - old_prio;

	if (on_rq) {
		enqueue_task(rq, p, 0);
		/*
		 * If the task increased its priority or is running and
		 * lowered its priority, then reschedule its CPU:
		 */
		if (delta < 0 || (delta > 0 && task_running(rq, p)))
			resched_task(rq->curr);
	}
out_unlock:
	task_rq_unlock(rq, &flags);
}
EXPORT_SYMBOL(set_user_nice);

/*
 * can_nice - check if a task can reduce its nice value
 * @p: task
 * @nice: nice value
 */
int can_nice(const struct task_struct *p, const int nice)
{
	/* convert nice value [19,-20] to rlimit style value [1,40] */
	int nice_rlim = 20 - nice;

	return (nice_rlim <= p->signal->rlim[RLIMIT_NICE].rlim_cur ||
		capable(CAP_SYS_NICE));
}

#ifdef __ARCH_WANT_SYS_NICE

/*
 * sys_nice - change the priority of the current process.
 * @increment: priority increment
 *
 * sys_setpriority is a more generic, but much slower function that
 * does similar things.
 */
SYSCALL_DEFINE1(nice, int, increment)
{
	long nice, retval;

	/*
	 * Setpriority might change our priority at the same moment.
	 * We don't have to worry. Conceptually one call occurs first
	 * and we have a single winner.
	 */
	if (increment < -40)
		increment = -40;
	if (increment > 40)
		increment = 40;

	nice = TASK_NICE(current) + increment;
	if (nice < -20)
		nice = -20;
	if (nice > 19)
		nice = 19;

	if (increment < 0 && !can_nice(current, nice))
		return -EPERM;

	retval = security_task_setnice(current, nice);
	if (retval)
		return retval;

	set_user_nice(current, nice);
	return 0;
}

#endif

/**
 * task_prio - return the priority value of a given task.
 * @p: the task in question.
 *
 * This is the priority value as seen by users in /proc.
 * RT tasks are offset by -200. Normal tasks are centered
 * around 0, value goes from -16 to +15.
 */
int task_prio(const struct task_struct *p)
{
	return p->prio - MAX_RT_PRIO;
}

/**
 * task_nice - return the nice value of a given task.
 * @p: the task in question.
 */
int task_nice(const struct task_struct *p)
{
	return TASK_NICE(p);
}
EXPORT_SYMBOL(task_nice);

/**
 * idle_cpu - is a given cpu idle currently?
 * @cpu: the processor in question.
 */
int idle_cpu(int cpu)
{
	return cpu_curr(cpu) == cpu_rq(cpu)->idle;
}

/**
 * idle_task - return the idle task for a given cpu.
 * @cpu: the processor in question.
 */
struct task_struct *idle_task(int cpu)
{
	return cpu_rq(cpu)->idle;
}

/**
 * find_process_by_pid - find a process with a matching PID value.
 * @pid: the pid in question.
 */
static struct task_struct *find_process_by_pid(pid_t pid)
{
	return pid ? find_task_by_vpid(pid) : current;
}

/* Actually do priority change: must hold rq lock. */
static void
__setscheduler(struct rq *rq, struct task_struct *p, int policy, int prio)
{
	BUG_ON(p->se.on_rq);

	p->policy = policy;
	p->rt_priority = prio;
	p->normal_prio = normal_prio(p);
	/* we are holding p->pi_lock already */
	p->prio = rt_mutex_getprio(p);
	if (rt_prio(p->prio))
		p->sched_class = &rt_sched_class;
	else
		p->sched_class = &fair_sched_class;
	set_load_weight(p);
}

/*
 * check the target process has a UID that matches the current process's
 */
static bool check_same_owner(struct task_struct *p)
{
	const struct cred *cred = current_cred(), *pcred;
	bool match;

	rcu_read_lock();
	pcred = __task_cred(p);
	match = (cred->euid == pcred->euid ||
		 cred->euid == pcred->uid);
	rcu_read_unlock();
	return match;
}

static int __sched_setscheduler(struct task_struct *p, int policy,
				struct sched_param *param, bool user)
{
	int retval, oldprio, oldpolicy = -1, on_rq, running;
	unsigned long flags;
	const struct sched_class *prev_class = p->sched_class;
	struct rq *rq;
	int reset_on_fork;

	/* may grab non-irq protected spin_locks */
	BUG_ON(in_interrupt());
recheck:
	/* double check policy once rq lock held */
	if (policy < 0) {
		reset_on_fork = p->sched_reset_on_fork;
		policy = oldpolicy = p->policy;
	} else {
		reset_on_fork = !!(policy & SCHED_RESET_ON_FORK);
		policy &= ~SCHED_RESET_ON_FORK;

		if (policy != SCHED_FIFO && policy != SCHED_RR &&
				policy != SCHED_NORMAL && policy != SCHED_BATCH &&
				policy != SCHED_IDLE)
			return -EINVAL;
	}

	/*
	 * Valid priorities for SCHED_FIFO and SCHED_RR are
	 * 1..MAX_USER_RT_PRIO-1, valid priority for SCHED_NORMAL,
	 * SCHED_BATCH and SCHED_IDLE is 0.
	 */
	if (param->sched_priority < 0 ||
	    (p->mm && param->sched_priority > MAX_USER_RT_PRIO-1) ||
	    (!p->mm && param->sched_priority > MAX_RT_PRIO-1))
		return -EINVAL;
	if (rt_policy(policy) != (param->sched_priority != 0))
		return -EINVAL;

	/*
	 * Allow unprivileged RT tasks to decrease priority:
	 */
	if (user && !capable(CAP_SYS_NICE)) {
		if (rt_policy(policy)) {
			unsigned long rlim_rtprio;

			if (!lock_task_sighand(p, &flags))
				return -ESRCH;
			rlim_rtprio = p->signal->rlim[RLIMIT_RTPRIO].rlim_cur;
			unlock_task_sighand(p, &flags);

			/* can't set/change the rt policy */
			if (policy != p->policy && !rlim_rtprio)
				return -EPERM;

			/* can't increase priority */
			if (param->sched_priority > p->rt_priority &&
			    param->sched_priority > rlim_rtprio)
				return -EPERM;
		}
		/*
		 * Like positive nice levels, dont allow tasks to
		 * move out of SCHED_IDLE either:
		 */
		if (p->policy == SCHED_IDLE && policy != SCHED_IDLE)
			return -EPERM;

		/* can't change other user's priorities */
		if (!check_same_owner(p))
			return -EPERM;

		/* Normal users shall not reset the sched_reset_on_fork flag */
		if (p->sched_reset_on_fork && !reset_on_fork)
			return -EPERM;
	}

	if (user) {
#ifdef CONFIG_RT_GROUP_SCHED
		/*
		 * Do not allow realtime tasks into groups that have no runtime
		 * assigned.
		 */
		if (rt_bandwidth_enabled() && rt_policy(policy) &&
				task_group(p)->rt_bandwidth.rt_runtime == 0)
			return -EPERM;
#endif

		retval = security_task_setscheduler(p, policy, param);
		if (retval)
			return retval;
	}

	/*
	 * make sure no PI-waiters arrive (or leave) while we are
	 * changing the priority of the task:
	 */
	spin_lock_irqsave(&p->pi_lock, flags);
	/*
	 * To be able to change p->policy safely, the apropriate
	 * runqueue lock must be held.
	 */
	rq = __task_rq_lock(p);
	/* recheck policy now with rq lock held */
	if (unlikely(oldpolicy != -1 && oldpolicy != p->policy)) {
		policy = oldpolicy = -1;
		__task_rq_unlock(rq);
		spin_unlock_irqrestore(&p->pi_lock, flags);
		goto recheck;
	}
	update_rq_clock(rq);
	on_rq = p->se.on_rq;
	running = task_current(rq, p);
	if (on_rq)
		deactivate_task(rq, p, 0);
	if (running)
		p->sched_class->put_prev_task(rq, p);

	p->sched_reset_on_fork = reset_on_fork;

	oldprio = p->prio;
	__setscheduler(rq, p, policy, param->sched_priority);

	if (running)
		p->sched_class->set_curr_task(rq);
	if (on_rq) {
		activate_task(rq, p, 0);

		check_class_changed(rq, p, prev_class, oldprio, running);
	}
	__task_rq_unlock(rq);
	spin_unlock_irqrestore(&p->pi_lock, flags);

	rt_mutex_adjust_pi(p);

	return 0;
}

/**
 * sched_setscheduler - change the scheduling policy and/or RT priority of a thread.
 * @p: the task in question.
 * @policy: new policy.
 * @param: structure containing the new RT priority.
 *
 * NOTE that the task may be already dead.
 */
int sched_setscheduler(struct task_struct *p, int policy,
		       struct sched_param *param)
{
	return __sched_setscheduler(p, policy, param, true);
}
EXPORT_SYMBOL_GPL(sched_setscheduler);

/**
 * sched_setscheduler_nocheck - change the scheduling policy and/or RT priority of a thread from kernelspace.
 * @p: the task in question.
 * @policy: new policy.
 * @param: structure containing the new RT priority.
 *
 * Just like sched_setscheduler, only don't bother checking if the
 * current context has permission.  For example, this is needed in
 * stop_machine(): we create temporary high priority worker threads,
 * but our caller might not have that capability.
 */
int sched_setscheduler_nocheck(struct task_struct *p, int policy,
			       struct sched_param *param)
{
	return __sched_setscheduler(p, policy, param, false);
}

static int
do_sched_setscheduler(pid_t pid, int policy, struct sched_param __user *param)
{
	struct sched_param lparam;
	struct task_struct *p;
	int retval;

	if (!param || pid < 0)
		return -EINVAL;
	if (copy_from_user(&lparam, param, sizeof(struct sched_param)))
		return -EFAULT;

	rcu_read_lock();
	retval = -ESRCH;
	p = find_process_by_pid(pid);
	if (p != NULL)
		retval = sched_setscheduler(p, policy, &lparam);
	rcu_read_unlock();

	return retval;
}

/**
 * sys_sched_setscheduler - set/change the scheduler policy and RT priority
 * @pid: the pid in question.
 * @policy: new policy.
 * @param: structure containing the new RT priority.
 */
SYSCALL_DEFINE3(sched_setscheduler, pid_t, pid, int, policy,
		struct sched_param __user *, param)
{
	/* negative values for policy are not valid */
	if (policy < 0)
		return -EINVAL;

	return do_sched_setscheduler(pid, policy, param);
}

/**
 * sys_sched_setparam - set/change the RT priority of a thread
 * @pid: the pid in question.
 * @param: structure containing the new RT priority.
 */
SYSCALL_DEFINE2(sched_setparam, pid_t, pid, struct sched_param __user *, param)
{
	return do_sched_setscheduler(pid, -1, param);
}

/**
 * sys_sched_getscheduler - get the policy (scheduling class) of a thread
 * @pid: the pid in question.
 */
SYSCALL_DEFINE1(sched_getscheduler, pid_t, pid)
{
	struct task_struct *p;
	int retval;

	if (pid < 0)
		return -EINVAL;

	retval = -ESRCH;
	read_lock(&tasklist_lock);
	p = find_process_by_pid(pid);
	if (p) {
		retval = security_task_getscheduler(p);
		if (!retval)
			retval = p->policy
				| (p->sched_reset_on_fork ? SCHED_RESET_ON_FORK : 0);
	}
	read_unlock(&tasklist_lock);
	return retval;
}

/**
 * sys_sched_getparam - get the RT priority of a thread
 * @pid: the pid in question.
 * @param: structure containing the RT priority.
 */
SYSCALL_DEFINE2(sched_getparam, pid_t, pid, struct sched_param __user *, param)
{
	struct sched_param lp;
	struct task_struct *p;
	int retval;

	if (!param || pid < 0)
		return -EINVAL;

	read_lock(&tasklist_lock);
	p = find_process_by_pid(pid);
	retval = -ESRCH;
	if (!p)
		goto out_unlock;

	retval = security_task_getscheduler(p);
	if (retval)
		goto out_unlock;

	lp.sched_priority = p->rt_priority;
	read_unlock(&tasklist_lock);

	/*
	 * This one might sleep, we cannot do it with a spinlock held ...
	 */
	retval = copy_to_user(param, &lp, sizeof(*param)) ? -EFAULT : 0;

	return retval;

out_unlock:
	read_unlock(&tasklist_lock);
	return retval;
}

long sched_setaffinity(pid_t pid, const struct cpumask *in_mask)
{
	cpumask_var_t cpus_allowed, new_mask;
	struct task_struct *p;
	int retval;

	get_online_cpus();
	read_lock(&tasklist_lock);

	p = find_process_by_pid(pid);
	if (!p) {
		read_unlock(&tasklist_lock);
		put_online_cpus();
		return -ESRCH;
	}

	/*
	 * It is not safe to call set_cpus_allowed with the
	 * tasklist_lock held. We will bump the task_struct's
	 * usage count and then drop tasklist_lock.
	 */
	get_task_struct(p);
	read_unlock(&tasklist_lock);

	if (!alloc_cpumask_var(&cpus_allowed, GFP_KERNEL)) {
		retval = -ENOMEM;
		goto out_put_task;
	}
	if (!alloc_cpumask_var(&new_mask, GFP_KERNEL)) {
		retval = -ENOMEM;
		goto out_free_cpus_allowed;
	}
	retval = -EPERM;
	if (!check_same_owner(p) && !capable(CAP_SYS_NICE))
		goto out_unlock;

	retval = security_task_setscheduler(p, 0, NULL);
	if (retval)
		goto out_unlock;

	cpuset_cpus_allowed(p, cpus_allowed);
	cpumask_and(new_mask, in_mask, cpus_allowed);
 again:
	retval = set_cpus_allowed_ptr(p, new_mask);

	if (!retval) {
		cpuset_cpus_allowed(p, cpus_allowed);
		if (!cpumask_subset(new_mask, cpus_allowed)) {
			/*
			 * We must have raced with a concurrent cpuset
			 * update. Just reset the cpus_allowed to the
			 * cpuset's cpus_allowed
			 */
			cpumask_copy(new_mask, cpus_allowed);
			goto again;
		}
	}
out_unlock:
	free_cpumask_var(new_mask);
out_free_cpus_allowed:
	free_cpumask_var(cpus_allowed);
out_put_task:
	put_task_struct(p);
	put_online_cpus();
	return retval;
}

static int get_user_cpu_mask(unsigned long __user *user_mask_ptr, unsigned len,
			     struct cpumask *new_mask)
{
	if (len < cpumask_size())
		cpumask_clear(new_mask);
	else if (len > cpumask_size())
		len = cpumask_size();

	return copy_from_user(new_mask, user_mask_ptr, len) ? -EFAULT : 0;
}

/**
 * sys_sched_setaffinity - set the cpu affinity of a process
 * @pid: pid of the process
 * @len: length in bytes of the bitmask pointed to by user_mask_ptr
 * @user_mask_ptr: user-space pointer to the new cpu mask
 */
SYSCALL_DEFINE3(sched_setaffinity, pid_t, pid, unsigned int, len,
		unsigned long __user *, user_mask_ptr)
{
	cpumask_var_t new_mask;
	int retval;

	if (!alloc_cpumask_var(&new_mask, GFP_KERNEL))
		return -ENOMEM;

	retval = get_user_cpu_mask(user_mask_ptr, len, new_mask);
	if (retval == 0)
		retval = sched_setaffinity(pid, new_mask);
	free_cpumask_var(new_mask);
	return retval;
}

long sched_getaffinity(pid_t pid, struct cpumask *mask)
{
	struct task_struct *p;
	int retval;

	get_online_cpus();
	read_lock(&tasklist_lock);

	retval = -ESRCH;
	p = find_process_by_pid(pid);
	if (!p)
		goto out_unlock;

	retval = security_task_getscheduler(p);
	if (retval)
		goto out_unlock;

	cpumask_and(mask, &p->cpus_allowed, cpu_online_mask);

out_unlock:
	read_unlock(&tasklist_lock);
	put_online_cpus();

	return retval;
}

/**
 * sys_sched_getaffinity - get the cpu affinity of a process
 * @pid: pid of the process
 * @len: length in bytes of the bitmask pointed to by user_mask_ptr
 * @user_mask_ptr: user-space pointer to hold the current cpu mask
 */
SYSCALL_DEFINE3(sched_getaffinity, pid_t, pid, unsigned int, len,
		unsigned long __user *, user_mask_ptr)
{
	int ret;
	cpumask_var_t mask;

	if (len < cpumask_size())
		return -EINVAL;

	if (!alloc_cpumask_var(&mask, GFP_KERNEL))
		return -ENOMEM;

	ret = sched_getaffinity(pid, mask);
	if (ret == 0) {
		if (copy_to_user(user_mask_ptr, mask, cpumask_size()))
			ret = -EFAULT;
		else
			ret = cpumask_size();
	}
	free_cpumask_var(mask);

	return ret;
}

/**
 * sys_sched_yield - yield the current processor to other threads.
 *
 * This function yields the current CPU to other tasks. If there are no
 * other threads running on this CPU then this function will return.
 */
SYSCALL_DEFINE0(sched_yield)
{
	struct rq *rq = this_rq_lock();

	schedstat_inc(rq, yld_count);
	current->sched_class->yield_task(rq);

	/*
	 * Since we are going to call schedule() anyway, there's
	 * no need to preempt or enable interrupts:
	 */
	__release(rq->lock);
	spin_release(&rq->lock.dep_map, 1, _THIS_IP_);
	_raw_spin_unlock(&rq->lock);
	preempt_enable_no_resched();

	schedule();

	return 0;
}

static inline int should_resched(void)
{
	return need_resched() && !(preempt_count() & PREEMPT_ACTIVE);
}

static void __cond_resched(void)
{
	add_preempt_count(PREEMPT_ACTIVE);
	schedule();
	sub_preempt_count(PREEMPT_ACTIVE);
}

int __sched _cond_resched(void)
{
	if (should_resched()) {
		__cond_resched();
		return 1;
	}
	return 0;
}
EXPORT_SYMBOL(_cond_resched);

/*
 * __cond_resched_lock() - if a reschedule is pending, drop the given lock,
 * call schedule, and on return reacquire the lock.
 *
 * This works OK both with and without CONFIG_PREEMPT. We do strange low-level
 * operations here to prevent schedule() from being called twice (once via
 * spin_unlock(), once by hand).
 */
int __cond_resched_lock(spinlock_t *lock)
{
	int resched = should_resched();
	int ret = 0;

	lockdep_assert_held(lock);

	if (spin_needbreak(lock) || resched) {
		spin_unlock(lock);
		if (resched)
			__cond_resched();
		else
			cpu_relax();
		ret = 1;
		spin_lock(lock);
	}
	return ret;
}
EXPORT_SYMBOL(__cond_resched_lock);

int __sched __cond_resched_softirq(void)
{
	BUG_ON(!in_softirq());

	if (should_resched()) {
		local_bh_enable();
		__cond_resched();
		local_bh_disable();
		return 1;
	}
	return 0;
}
EXPORT_SYMBOL(__cond_resched_softirq);

/**
 * yield - yield the current processor to other threads.
 *
 * This is a shortcut for kernel-space yielding - it marks the
 * thread runnable and calls sys_sched_yield().
 */
void __sched yield(void)
{
	set_current_state(TASK_RUNNING);
	sys_sched_yield();
}
EXPORT_SYMBOL(yield);

/*
 * This task is about to go to sleep on IO. Increment rq->nr_iowait so
 * that process accounting knows that this is a task in IO wait state.
 */
void __sched io_schedule(void)
{
	struct rq *rq = raw_rq();

	delayacct_blkio_start();
	atomic_inc(&rq->nr_iowait);
	current->in_iowait = 1;
	schedule();
	current->in_iowait = 0;
	atomic_dec(&rq->nr_iowait);
	delayacct_blkio_end();
}
EXPORT_SYMBOL(io_schedule);

long __sched io_schedule_timeout(long timeout)
{
	struct rq *rq = raw_rq();
	long ret;

	delayacct_blkio_start();
	atomic_inc(&rq->nr_iowait);
	current->in_iowait = 1;
	ret = schedule_timeout(timeout);
	current->in_iowait = 0;
	atomic_dec(&rq->nr_iowait);
	delayacct_blkio_end();
	return ret;
}

/**
 * sys_sched_get_priority_max - return maximum RT priority.
 * @policy: scheduling class.
 *
 * this syscall returns the maximum rt_priority that can be used
 * by a given scheduling class.
 */
SYSCALL_DEFINE1(sched_get_priority_max, int, policy)
{
	int ret = -EINVAL;

	switch (policy) {
	case SCHED_FIFO:
	case SCHED_RR:
		ret = MAX_USER_RT_PRIO-1;
		break;
	case SCHED_NORMAL:
	case SCHED_BATCH:
	case SCHED_IDLE:
		ret = 0;
		break;
	}
	return ret;
}

/**
 * sys_sched_get_priority_min - return minimum RT priority.
 * @policy: scheduling class.
 *
 * this syscall returns the minimum rt_priority that can be used
 * by a given scheduling class.
 */
SYSCALL_DEFINE1(sched_get_priority_min, int, policy)
{
	int ret = -EINVAL;

	switch (policy) {
	case SCHED_FIFO:
	case SCHED_RR:
		ret = 1;
		break;
	case SCHED_NORMAL:
	case SCHED_BATCH:
	case SCHED_IDLE:
		ret = 0;
	}
	return ret;
}

/**
 * sys_sched_rr_get_interval - return the default timeslice of a process.
 * @pid: pid of the process.
 * @interval: userspace pointer to the timeslice value.
 *
 * this syscall writes the default timeslice value of a given process
 * into the user-space timespec buffer. A value of '0' means infinity.
 */
SYSCALL_DEFINE2(sched_rr_get_interval, pid_t, pid,
		struct timespec __user *, interval)
{
	struct task_struct *p;
	unsigned int time_slice;
	int retval;
	struct timespec t;

	if (pid < 0)
		return -EINVAL;

	retval = -ESRCH;
	read_lock(&tasklist_lock);
	p = find_process_by_pid(pid);
	if (!p)
		goto out_unlock;

	retval = security_task_getscheduler(p);
	if (retval)
		goto out_unlock;

	time_slice = p->sched_class->get_rr_interval(p);

	read_unlock(&tasklist_lock);
	jiffies_to_timespec(time_slice, &t);
	retval = copy_to_user(interval, &t, sizeof(t)) ? -EFAULT : 0;
	return retval;

out_unlock:
	read_unlock(&tasklist_lock);
	return retval;
}

static const char stat_nam[] = TASK_STATE_TO_CHAR_STR;

void sched_show_task(struct task_struct *p)
{
	unsigned long free = 0;
	unsigned state;

	state = p->state ? __ffs(p->state) + 1 : 0;
	printk(KERN_INFO "%-13.13s %c", p->comm,
		state < sizeof(stat_nam) - 1 ? stat_nam[state] : '?');
#if BITS_PER_LONG == 32
	if (state == TASK_RUNNING)
		printk(KERN_CONT " running  ");
	else
		printk(KERN_CONT " %08lx ", thread_saved_pc(p));
#else
	if (state == TASK_RUNNING)
		printk(KERN_CONT "  running task    ");
	else
		printk(KERN_CONT " %016lx ", thread_saved_pc(p));
#endif
#ifdef CONFIG_DEBUG_STACK_USAGE
	free = stack_not_used(p);
#endif
	printk(KERN_CONT "%5lu %5d %6d 0x%08lx\n", free,
		task_pid_nr(p), task_pid_nr(p->real_parent),
		(unsigned long)task_thread_info(p)->flags);

	show_stack(p, NULL);
}

void show_state_filter(unsigned long state_filter)
{
	struct task_struct *g, *p;

#if BITS_PER_LONG == 32
	printk(KERN_INFO
		"  task                PC stack   pid father\n");
#else
	printk(KERN_INFO
		"  task                        PC stack   pid father\n");
#endif
	read_lock(&tasklist_lock);
	do_each_thread(g, p) {
		/*
		 * reset the NMI-timeout, listing all files on a slow
		 * console might take alot of time:
		 */
		touch_nmi_watchdog();
		if (!state_filter || (p->state & state_filter))
			sched_show_task(p);
	} while_each_thread(g, p);

	touch_all_softlockup_watchdogs();

#ifdef CONFIG_SCHED_DEBUG
	sysrq_sched_debug_show();
#endif
	read_unlock(&tasklist_lock);
	/*
	 * Only show locks if all tasks are dumped:
	 */
	if (!state_filter)
		debug_show_all_locks();
}

void __cpuinit init_idle_bootup_task(struct task_struct *idle)
{
	idle->sched_class = &idle_sched_class;
}

/**
 * init_idle - set up an idle thread for a given CPU
 * @idle: task in question
 * @cpu: cpu the idle task belongs to
 *
 * NOTE: this function does not set the idle thread's NEED_RESCHED
 * flag, to make booting more robust.
 */
void __cpuinit init_idle(struct task_struct *idle, int cpu)
{
	struct rq *rq = cpu_rq(cpu);
	unsigned long flags;

	spin_lock_irqsave(&rq->lock, flags);

	__sched_fork(idle);
	idle->se.exec_start = sched_clock();

	idle->prio = idle->normal_prio = MAX_PRIO;
	cpumask_copy(&idle->cpus_allowed, cpumask_of(cpu));
	__set_task_cpu(idle, cpu);

	rq->curr = rq->idle = idle;
#if defined(CONFIG_SMP) && defined(__ARCH_WANT_UNLOCKED_CTXSW)
	idle->oncpu = 1;
#endif
	spin_unlock_irqrestore(&rq->lock, flags);

	/* Set the preempt count _outside_ the spinlocks! */
#if defined(CONFIG_PREEMPT)
	task_thread_info(idle)->preempt_count = (idle->lock_depth >= 0);
#else
	task_thread_info(idle)->preempt_count = 0;
#endif
	/*
	 * The idle tasks have their own, simple scheduling class:
	 */
	idle->sched_class = &idle_sched_class;
	ftrace_graph_init_task(idle);
}

/*
 * In a system that switches off the HZ timer nohz_cpu_mask
 * indicates which cpus entered this state. This is used
 * in the rcu update to wait only for active cpus. For system
 * which do not switch off the HZ timer nohz_cpu_mask should
 * always be CPU_BITS_NONE.
 */
cpumask_var_t nohz_cpu_mask;

/*
 * Increase the granularity value when there are more CPUs,
 * because with more CPUs the 'effective latency' as visible
 * to users decreases. But the relationship is not linear,
 * so pick a second-best guess by going with the log2 of the
 * number of CPUs.
 *
 * This idea comes from the SD scheduler of Con Kolivas:
 */
static inline void sched_init_granularity(void)
{
	unsigned int factor = 1 + ilog2(num_online_cpus());
	const unsigned long limit = 200000000;

	sysctl_sched_min_granularity *= factor;
	if (sysctl_sched_min_granularity > limit)
		sysctl_sched_min_granularity = limit;

	sysctl_sched_latency *= factor;
	if (sysctl_sched_latency > limit)
		sysctl_sched_latency = limit;

	sysctl_sched_wakeup_granularity *= factor;

	sysctl_sched_shares_ratelimit *= factor;
}

#ifdef CONFIG_SMP
/*
 * This is how migration works:
 *
 * 1) we queue a struct migration_req structure in the source CPU's
 *    runqueue and wake up that CPU's migration thread.
 * 2) we down() the locked semaphore => thread blocks.
 * 3) migration thread wakes up (implicitly it forces the migrated
 *    thread off the CPU)
 * 4) it gets the migration request and checks whether the migrated
 *    task is still in the wrong runqueue.
 * 5) if it's in the wrong runqueue then the migration thread removes
 *    it and puts it into the right queue.
 * 6) migration thread up()s the semaphore.
 * 7) we wake up and the migration is done.
 */

static inline int __set_cpus_allowed(struct task_struct *p,
				     const struct cpumask *new_mask,
				     struct rq *rq, unsigned long *flags,
				     bool force)
{
	struct migration_req req;
	int ret = 0;

	if (!cpumask_intersects(new_mask, cpu_online_mask)) {
		ret = -EINVAL;
		goto out;
	}

	if (p->sched_class->set_cpus_allowed)
		p->sched_class->set_cpus_allowed(p, new_mask);
	else {
		cpumask_copy(&p->cpus_allowed, new_mask);
		p->rt.nr_cpus_allowed = cpumask_weight(new_mask);
	}

	/* Can the task run on the task's current CPU? If so, we're done */
	if (cpumask_test_cpu(task_cpu(p), new_mask))
		goto out;

	if (migrate_task(p, cpumask_any_and(cpu_online_mask, new_mask), &req,
			 force)) {
		/* Need help from migration thread: drop lock and wait. */
		struct task_struct *mt = rq->migration_thread;

		get_task_struct(mt);
		task_rq_unlock(rq, flags);
		wake_up_process(rq->migration_thread);
		put_task_struct(mt);
		wait_for_completion(&req.done);
		tlb_migrate_finish(p->mm);
		return 0;
	}
out:
	task_rq_unlock(rq, flags);

	return ret;
}

/*
 * Change a given task's CPU affinity. Migrate the thread to a
 * proper CPU and schedule it away if the CPU it's executing on
 * is removed from the allowed bitmask.
 *
 * NOTE: the caller must have a valid reference to the task, the
 * task must not exit() & deallocate itself prematurely. The
 * call is not atomic; no spinlocks may be held.
 */
int set_cpus_allowed_ptr(struct task_struct *p, const struct cpumask *new_mask)
{
	unsigned long flags;
	struct rq *rq;

	rq = task_rq_lock(p, &flags);

	if (unlikely((p->flags & PF_THREAD_BOUND) && p != current &&
		     !cpumask_equal(&p->cpus_allowed, new_mask))) {
		task_rq_unlock(rq, &flags);
		return -EINVAL;
	}

	return __set_cpus_allowed(p, new_mask, rq, &flags, false);
}
EXPORT_SYMBOL_GPL(set_cpus_allowed_ptr);

/*
 * Similar to set_cpus_allowed_ptr() but bypasses PF_THREAD_BOUND
 * check and ignores cpu_active() status as long as the cpu is online.
 * The caller is responsible for guaranteeing that the destination
 * cpus don't go down until this function finishes and in general
 * ensuring things don't go bonkers.
 */
int force_cpus_allowed(struct task_struct *p, const struct cpumask *new_mask)
{
	unsigned long flags;
	struct rq *rq;

	rq = task_rq_lock(p, &flags);
	return __set_cpus_allowed(p, new_mask, rq, &flags, true);
}

/*
 * Move (not current) task off this cpu, onto dest cpu. We're doing
 * this because either it can't run here any more (set_cpus_allowed()
 * away from this CPU, or CPU going down), or because we're
 * attempting to rebalance this task on exec (sched_exec).
 *
 * So we race with normal scheduler movements, but that's OK, as long
 * as the task is no longer on this CPU.
 *
 * Returns non-zero if task was successfully migrated.
 */
static int __migrate_task(struct task_struct *p, int src_cpu, int dest_cpu,
			  bool force)
{
	struct rq *rq_dest, *rq_src;
	int ret = 0, on_rq;

	if (!force && unlikely(!cpu_active(dest_cpu)))
		return ret;

	rq_src = cpu_rq(src_cpu);
	rq_dest = cpu_rq(dest_cpu);

	double_rq_lock(rq_src, rq_dest);
	/* Already moved. */
	if (task_cpu(p) != src_cpu)
		goto done;
	/* Affinity changed (again). */
	if (!cpumask_test_cpu(dest_cpu, &p->cpus_allowed))
		goto fail;

	on_rq = p->se.on_rq;
	if (on_rq)
		deactivate_task(rq_src, p, 0);

	set_task_cpu(p, dest_cpu);
	if (on_rq) {
		activate_task(rq_dest, p, 0);
		check_preempt_curr(rq_dest, p, 0);
	}
done:
	ret = 1;
fail:
	double_rq_unlock(rq_src, rq_dest);
	return ret;
}

#define RCU_MIGRATION_IDLE	0
#define RCU_MIGRATION_NEED_QS	1
#define RCU_MIGRATION_GOT_QS	2
#define RCU_MIGRATION_MUST_SYNC	3

/*
 * migration_thread - this is a highprio system thread that performs
 * thread migration by bumping thread off CPU then 'pushing' onto
 * another runqueue.
 */
static int migration_thread(void *data)
{
	int badcpu;
	int cpu = (long)data;
	struct rq *rq;

	rq = cpu_rq(cpu);
	BUG_ON(rq->migration_thread != current);

	set_current_state(TASK_INTERRUPTIBLE);
	while (!kthread_should_stop()) {
		struct migration_req *req;
		struct list_head *head;

		spin_lock_irq(&rq->lock);

		if (cpu_is_offline(cpu)) {
			spin_unlock_irq(&rq->lock);
			break;
		}

		if (rq->active_balance) {
			active_load_balance(rq, cpu);
			rq->active_balance = 0;
		}

		head = &rq->migration_queue;

		if (list_empty(head)) {
			spin_unlock_irq(&rq->lock);
			schedule();
			set_current_state(TASK_INTERRUPTIBLE);
			continue;
		}
		req = list_entry(head->next, struct migration_req, list);
		list_del_init(head->next);

		if (req->task != NULL) {
			spin_unlock(&rq->lock);
			__migrate_task(req->task, cpu, req->dest_cpu,
				       req->force);
		} else if (likely(cpu == (badcpu = smp_processor_id()))) {
			req->dest_cpu = RCU_MIGRATION_GOT_QS;
			spin_unlock(&rq->lock);
		} else {
			req->dest_cpu = RCU_MIGRATION_MUST_SYNC;
			spin_unlock(&rq->lock);
			WARN_ONCE(1, "migration_thread() on CPU %d, expected %d\n", badcpu, cpu);
		}
		local_irq_enable();

		complete(&req->done);
	}
	__set_current_state(TASK_RUNNING);

	return 0;
}

#ifdef CONFIG_HOTPLUG_CPU

static int __migrate_task_irq(struct task_struct *p, int src_cpu, int dest_cpu)
{
	int ret;

	local_irq_disable();
	ret = __migrate_task(p, src_cpu, dest_cpu, false);
	local_irq_enable();
	return ret;
}

/*
 * Figure out where task on dead CPU should go, use force if necessary.
 */
static void move_task_off_dead_cpu(int dead_cpu, struct task_struct *p)
{
	int dest_cpu;
	const struct cpumask *nodemask = cpumask_of_node(cpu_to_node(dead_cpu));

again:
	/* Look for allowed, online CPU in same node. */
	for_each_cpu_and(dest_cpu, nodemask, cpu_online_mask)
		if (cpumask_test_cpu(dest_cpu, &p->cpus_allowed))
			goto move;

	/* Any allowed, online CPU? */
	dest_cpu = cpumask_any_and(&p->cpus_allowed, cpu_online_mask);
	if (dest_cpu < nr_cpu_ids)
		goto move;

	/* No more Mr. Nice Guy. */
	if (dest_cpu >= nr_cpu_ids) {
		cpuset_cpus_allowed_locked(p, &p->cpus_allowed);
		dest_cpu = cpumask_any_and(cpu_online_mask, &p->cpus_allowed);

		/*
		 * Don't tell them about moving exiting tasks or
		 * kernel threads (both mm NULL), since they never
		 * leave kernel.
		 */
		if (p->mm && printk_ratelimit()) {
			printk(KERN_INFO "process %d (%s) no "
			       "longer affine to cpu%d\n",
			       task_pid_nr(p), p->comm, dead_cpu);
		}
	}

move:
	/* It can have affinity changed while we were choosing. */
	if (unlikely(!__migrate_task_irq(p, dead_cpu, dest_cpu)))
		goto again;
}

/*
 * While a dead CPU has no uninterruptible tasks queued at this point,
 * it might still have a nonzero ->nr_uninterruptible counter, because
 * for performance reasons the counter is not stricly tracking tasks to
 * their home CPUs. So we just add the counter to another CPU's counter,
 * to keep the global sum constant after CPU-down:
 */
static void migrate_nr_uninterruptible(struct rq *rq_src)
{
	struct rq *rq_dest = cpu_rq(cpumask_any(cpu_online_mask));
	unsigned long flags;

	local_irq_save(flags);
	double_rq_lock(rq_src, rq_dest);
	rq_dest->nr_uninterruptible += rq_src->nr_uninterruptible;
	rq_src->nr_uninterruptible = 0;
	double_rq_unlock(rq_src, rq_dest);
	local_irq_restore(flags);
}

/* Run through task list and migrate tasks from the dead cpu. */
static void migrate_live_tasks(int src_cpu)
{
	struct task_struct *p, *t;

	read_lock(&tasklist_lock);

	do_each_thread(t, p) {
		if (p == current)
			continue;

		if (task_cpu(p) == src_cpu)
			move_task_off_dead_cpu(src_cpu, p);
	} while_each_thread(t, p);

	read_unlock(&tasklist_lock);
}

/*
 * Schedules idle task to be the next runnable task on current CPU.
 * It does so by boosting its priority to highest possible.
 * Used by CPU offline code.
 */
void sched_idle_next(void)
{
	int this_cpu = smp_processor_id();
	struct rq *rq = cpu_rq(this_cpu);
	struct task_struct *p = rq->idle;
	unsigned long flags;

	/* cpu has to be offline */
	BUG_ON(cpu_online(this_cpu));

	/*
	 * Strictly not necessary since rest of the CPUs are stopped by now
	 * and interrupts disabled on the current cpu.
	 */
	spin_lock_irqsave(&rq->lock, flags);

	__setscheduler(rq, p, SCHED_FIFO, MAX_RT_PRIO-1);

	update_rq_clock(rq);
	activate_task(rq, p, 0);

	spin_unlock_irqrestore(&rq->lock, flags);
}

/*
 * Ensures that the idle task is using init_mm right before its cpu goes
 * offline.
 */
void idle_task_exit(void)
{
	struct mm_struct *mm = current->active_mm;

	BUG_ON(cpu_online(smp_processor_id()));

	if (mm != &init_mm)
		switch_mm(mm, &init_mm, current);
	mmdrop(mm);
}

/* called under rq->lock with disabled interrupts */
static void migrate_dead(unsigned int dead_cpu, struct task_struct *p)
{
	struct rq *rq = cpu_rq(dead_cpu);

	/* Must be exiting, otherwise would be on tasklist. */
	BUG_ON(!p->exit_state);

	/* Cannot have done final schedule yet: would have vanished. */
	BUG_ON(p->state == TASK_DEAD);

	get_task_struct(p);

	/*
	 * Drop lock around migration; if someone else moves it,
	 * that's OK. No task can be added to this CPU, so iteration is
	 * fine.
	 */
	spin_unlock_irq(&rq->lock);
	move_task_off_dead_cpu(dead_cpu, p);
	spin_lock_irq(&rq->lock);

	put_task_struct(p);
}

/* release_task() removes task from tasklist, so we won't find dead tasks. */
static void migrate_dead_tasks(unsigned int dead_cpu)
{
	struct rq *rq = cpu_rq(dead_cpu);
	struct task_struct *next;

	for ( ; ; ) {
		if (!rq->nr_running)
			break;
		update_rq_clock(rq);
		next = pick_next_task(rq);
		if (!next)
			break;
		next->sched_class->put_prev_task(rq, next);
		migrate_dead(dead_cpu, next);

	}
}

/*
 * remove the tasks which were accounted by rq from calc_load_tasks.
 */
static void calc_global_load_remove(struct rq *rq)
{
	atomic_long_sub(rq->calc_load_active, &calc_load_tasks);
	rq->calc_load_active = 0;
}
#endif /* CONFIG_HOTPLUG_CPU */

#if defined(CONFIG_SCHED_DEBUG) && defined(CONFIG_SYSCTL)

static struct ctl_table sd_ctl_dir[] = {
	{
		.procname	= "sched_domain",
		.mode		= 0555,
	},
	{0, },
};

static struct ctl_table sd_ctl_root[] = {
	{
		.ctl_name	= CTL_KERN,
		.procname	= "kernel",
		.mode		= 0555,
		.child		= sd_ctl_dir,
	},
	{0, },
};

static struct ctl_table *sd_alloc_ctl_entry(int n)
{
	struct ctl_table *entry =
		kcalloc(n, sizeof(struct ctl_table), GFP_KERNEL);

	return entry;
}

static void sd_free_ctl_entry(struct ctl_table **tablep)
{
	struct ctl_table *entry;

	/*
	 * In the intermediate directories, both the child directory and
	 * procname are dynamically allocated and could fail but the mode
	 * will always be set. In the lowest directory the names are
	 * static strings and all have proc handlers.
	 */
	for (entry = *tablep; entry->mode; entry++) {
		if (entry->child)
			sd_free_ctl_entry(&entry->child);
		if (entry->proc_handler == NULL)
			kfree(entry->procname);
	}

	kfree(*tablep);
	*tablep = NULL;
}

static void
set_table_entry(struct ctl_table *entry,
		const char *procname, void *data, int maxlen,
		mode_t mode, proc_handler *proc_handler)
{
	entry->procname = procname;
	entry->data = data;
	entry->maxlen = maxlen;
	entry->mode = mode;
	entry->proc_handler = proc_handler;
}

static struct ctl_table *
sd_alloc_ctl_domain_table(struct sched_domain *sd)
{
	struct ctl_table *table = sd_alloc_ctl_entry(13);

	if (table == NULL)
		return NULL;

	set_table_entry(&table[0], "min_interval", &sd->min_interval,
		sizeof(long), 0644, proc_doulongvec_minmax);
	set_table_entry(&table[1], "max_interval", &sd->max_interval,
		sizeof(long), 0644, proc_doulongvec_minmax);
	set_table_entry(&table[2], "busy_idx", &sd->busy_idx,
		sizeof(int), 0644, proc_dointvec_minmax);
	set_table_entry(&table[3], "idle_idx", &sd->idle_idx,
		sizeof(int), 0644, proc_dointvec_minmax);
	set_table_entry(&table[4], "newidle_idx", &sd->newidle_idx,
		sizeof(int), 0644, proc_dointvec_minmax);
	set_table_entry(&table[5], "wake_idx", &sd->wake_idx,
		sizeof(int), 0644, proc_dointvec_minmax);
	set_table_entry(&table[6], "forkexec_idx", &sd->forkexec_idx,
		sizeof(int), 0644, proc_dointvec_minmax);
	set_table_entry(&table[7], "busy_factor", &sd->busy_factor,
		sizeof(int), 0644, proc_dointvec_minmax);
	set_table_entry(&table[8], "imbalance_pct", &sd->imbalance_pct,
		sizeof(int), 0644, proc_dointvec_minmax);
	set_table_entry(&table[9], "cache_nice_tries",
		&sd->cache_nice_tries,
		sizeof(int), 0644, proc_dointvec_minmax);
	set_table_entry(&table[10], "flags", &sd->flags,
		sizeof(int), 0644, proc_dointvec_minmax);
	set_table_entry(&table[11], "name", sd->name,
		CORENAME_MAX_SIZE, 0444, proc_dostring);
	/* &table[12] is terminator */

	return table;
}

static ctl_table *sd_alloc_ctl_cpu_table(int cpu)
{
	struct ctl_table *entry, *table;
	struct sched_domain *sd;
	int domain_num = 0, i;
	char buf[32];

	for_each_domain(cpu, sd)
		domain_num++;
	entry = table = sd_alloc_ctl_entry(domain_num + 1);
	if (table == NULL)
		return NULL;

	i = 0;
	for_each_domain(cpu, sd) {
		snprintf(buf, 32, "domain%d", i);
		entry->procname = kstrdup(buf, GFP_KERNEL);
		entry->mode = 0555;
		entry->child = sd_alloc_ctl_domain_table(sd);
		entry++;
		i++;
	}
	return table;
}

static struct ctl_table_header *sd_sysctl_header;
static void register_sched_domain_sysctl(void)
{
	int i, cpu_num = num_online_cpus();
	struct ctl_table *entry = sd_alloc_ctl_entry(cpu_num + 1);
	char buf[32];

	WARN_ON(sd_ctl_dir[0].child);
	sd_ctl_dir[0].child = entry;

	if (entry == NULL)
		return;

	for_each_online_cpu(i) {
		snprintf(buf, 32, "cpu%d", i);
		entry->procname = kstrdup(buf, GFP_KERNEL);
		entry->mode = 0555;
		entry->child = sd_alloc_ctl_cpu_table(i);
		entry++;
	}

	WARN_ON(sd_sysctl_header);
	sd_sysctl_header = register_sysctl_table(sd_ctl_root);
}

/* may be called multiple times per register */
static void unregister_sched_domain_sysctl(void)
{
	if (sd_sysctl_header)
		unregister_sysctl_table(sd_sysctl_header);
	sd_sysctl_header = NULL;
	if (sd_ctl_dir[0].child)
		sd_free_ctl_entry(&sd_ctl_dir[0].child);
}
#else
static void register_sched_domain_sysctl(void)
{
}
static void unregister_sched_domain_sysctl(void)
{
}
#endif

static void set_rq_online(struct rq *rq)
{
	if (!rq->online) {
		const struct sched_class *class;

		cpumask_set_cpu(rq->cpu, rq->rd->online);
		rq->online = 1;

		for_each_class(class) {
			if (class->rq_online)
				class->rq_online(rq);
		}
	}
}

static void set_rq_offline(struct rq *rq)
{
	if (rq->online) {
		const struct sched_class *class;

		for_each_class(class) {
			if (class->rq_offline)
				class->rq_offline(rq);
		}

		cpumask_clear_cpu(rq->cpu, rq->rd->online);
		rq->online = 0;
	}
}

/*
 * migration_call - callback that gets triggered when a CPU is added.
 * Here we can start up the necessary migration thread for the new CPU.
 */
static int __cpuinit
migration_call(struct notifier_block *nfb, unsigned long action, void *hcpu)
{
	struct task_struct *p;
	int cpu = (long)hcpu;
	unsigned long flags;
	struct rq *rq;

	switch (action) {

	case CPU_UP_PREPARE:
	case CPU_UP_PREPARE_FROZEN:
		p = kthread_create(migration_thread, hcpu, "migration/%d", cpu);
		if (IS_ERR(p))
			return NOTIFY_BAD;
		kthread_bind(p, cpu);
		/* Must be high prio: stop_machine expects to yield to it. */
		rq = task_rq_lock(p, &flags);
		__setscheduler(rq, p, SCHED_FIFO, MAX_RT_PRIO-1);
		task_rq_unlock(rq, &flags);
		get_task_struct(p);
		cpu_rq(cpu)->migration_thread = p;
		rq->calc_load_update = calc_load_update;
		break;

	case CPU_ONLINE:
	case CPU_ONLINE_FROZEN:
		/* Strictly unnecessary, as first user will wake it. */
		wake_up_process(cpu_rq(cpu)->migration_thread);

		/* Update our root-domain */
		rq = cpu_rq(cpu);
		spin_lock_irqsave(&rq->lock, flags);
		if (rq->rd) {
			BUG_ON(!cpumask_test_cpu(cpu, rq->rd->span));

			set_rq_online(rq);
		}
		spin_unlock_irqrestore(&rq->lock, flags);
		break;

#ifdef CONFIG_HOTPLUG_CPU
	case CPU_UP_CANCELED:
	case CPU_UP_CANCELED_FROZEN:
		if (!cpu_rq(cpu)->migration_thread)
			break;
		/* Unbind it from offline cpu so it can run. Fall thru. */
		kthread_bind(cpu_rq(cpu)->migration_thread,
			     cpumask_any(cpu_online_mask));
		kthread_stop(cpu_rq(cpu)->migration_thread);
		put_task_struct(cpu_rq(cpu)->migration_thread);
		cpu_rq(cpu)->migration_thread = NULL;
		break;

	case CPU_DEAD:
	case CPU_DEAD_FROZEN:
		cpuset_lock(); /* around calls to cpuset_cpus_allowed_lock() */
		migrate_live_tasks(cpu);
		rq = cpu_rq(cpu);
		kthread_stop(rq->migration_thread);
		put_task_struct(rq->migration_thread);
		rq->migration_thread = NULL;
		/* Idle task back to normal (off runqueue, low prio) */
		spin_lock_irq(&rq->lock);
		update_rq_clock(rq);
		deactivate_task(rq, rq->idle, 0);
		rq->idle->static_prio = MAX_PRIO;
		__setscheduler(rq, rq->idle, SCHED_NORMAL, 0);
		rq->idle->sched_class = &idle_sched_class;
		migrate_dead_tasks(cpu);
		spin_unlock_irq(&rq->lock);
		cpuset_unlock();
		migrate_nr_uninterruptible(rq);
		BUG_ON(rq->nr_running != 0);
		calc_global_load_remove(rq);
		/*
		 * No need to migrate the tasks: it was best-effort if
		 * they didn't take sched_hotcpu_mutex. Just wake up
		 * the requestors.
		 */
		spin_lock_irq(&rq->lock);
		while (!list_empty(&rq->migration_queue)) {
			struct migration_req *req;

			req = list_entry(rq->migration_queue.next,
					 struct migration_req, list);
			list_del_init(&req->list);
			spin_unlock_irq(&rq->lock);
			complete(&req->done);
			spin_lock_irq(&rq->lock);
		}
		spin_unlock_irq(&rq->lock);
		break;

	case CPU_DYING:
	case CPU_DYING_FROZEN:
		/* Update our root-domain */
		rq = cpu_rq(cpu);
		spin_lock_irqsave(&rq->lock, flags);
		if (rq->rd) {
			BUG_ON(!cpumask_test_cpu(cpu, rq->rd->span));
			set_rq_offline(rq);
		}
		spin_unlock_irqrestore(&rq->lock, flags);
		break;
#endif
	}
	return NOTIFY_OK;
}

/*
 * Register at high priority so that task migration (migrate_all_tasks)
 * happens before everything else.  This has to be lower priority than
 * the notifier in the perf_event subsystem, though.
 */
static struct notifier_block __cpuinitdata migration_notifier = {
	.notifier_call = migration_call,
	.priority = 10
};

static int __init migration_init(void)
{
	void *cpu = (void *)(long)smp_processor_id();
	int err;

	/* Start one for the boot CPU: */
	err = migration_call(&migration_notifier, CPU_UP_PREPARE, cpu);
	BUG_ON(err == NOTIFY_BAD);
	migration_call(&migration_notifier, CPU_ONLINE, cpu);
	register_cpu_notifier(&migration_notifier);

	return 0;
}
early_initcall(migration_init);
#endif

#ifdef CONFIG_SMP

#ifdef CONFIG_SCHED_DEBUG

static __read_mostly int sched_domain_debug_enabled;

static int __init sched_domain_debug_setup(char *str)
{
	sched_domain_debug_enabled = 1;

	return 0;
}
early_param("sched_debug", sched_domain_debug_setup);

static int sched_domain_debug_one(struct sched_domain *sd, int cpu, int level,
				  struct cpumask *groupmask)
{
	struct sched_group *group = sd->groups;
	char str[256];

	cpulist_scnprintf(str, sizeof(str), sched_domain_span(sd));
	cpumask_clear(groupmask);

	printk(KERN_DEBUG "%*s domain %d: ", level, "", level);

	if (!(sd->flags & SD_LOAD_BALANCE)) {
		printk("does not load-balance\n");
		if (sd->parent)
			printk(KERN_ERR "ERROR: !SD_LOAD_BALANCE domain"
					" has parent");
		return -1;
	}

	printk(KERN_CONT "span %s level %s\n", str, sd->name);

	if (!cpumask_test_cpu(cpu, sched_domain_span(sd))) {
		printk(KERN_ERR "ERROR: domain->span does not contain "
				"CPU%d\n", cpu);
	}
	if (!cpumask_test_cpu(cpu, sched_group_cpus(group))) {
		printk(KERN_ERR "ERROR: domain->groups does not contain"
				" CPU%d\n", cpu);
	}

	printk(KERN_DEBUG "%*s groups:", level + 1, "");
	do {
		if (!group) {
			printk("\n");
			printk(KERN_ERR "ERROR: group is NULL\n");
			break;
		}

		if (!group->cpu_power) {
			printk(KERN_CONT "\n");
			printk(KERN_ERR "ERROR: domain->cpu_power not "
					"set\n");
			break;
		}

		if (!cpumask_weight(sched_group_cpus(group))) {
			printk(KERN_CONT "\n");
			printk(KERN_ERR "ERROR: empty group\n");
			break;
		}

		if (cpumask_intersects(groupmask, sched_group_cpus(group))) {
			printk(KERN_CONT "\n");
			printk(KERN_ERR "ERROR: repeated CPUs\n");
			break;
		}

		cpumask_or(groupmask, groupmask, sched_group_cpus(group));

		cpulist_scnprintf(str, sizeof(str), sched_group_cpus(group));

		printk(KERN_CONT " %s", str);
		if (group->cpu_power != SCHED_LOAD_SCALE) {
			printk(KERN_CONT " (cpu_power = %d)",
				group->cpu_power);
		}

		group = group->next;
	} while (group != sd->groups);
	printk(KERN_CONT "\n");

	if (!cpumask_equal(sched_domain_span(sd), groupmask))
		printk(KERN_ERR "ERROR: groups don't span domain->span\n");

	if (sd->parent &&
	    !cpumask_subset(groupmask, sched_domain_span(sd->parent)))
		printk(KERN_ERR "ERROR: parent span is not a superset "
			"of domain->span\n");
	return 0;
}

static void sched_domain_debug(struct sched_domain *sd, int cpu)
{
	cpumask_var_t groupmask;
	int level = 0;

	if (!sched_domain_debug_enabled)
		return;

	if (!sd) {
		printk(KERN_DEBUG "CPU%d attaching NULL sched-domain.\n", cpu);
		return;
	}

	printk(KERN_DEBUG "CPU%d attaching sched-domain:\n", cpu);

	if (!alloc_cpumask_var(&groupmask, GFP_KERNEL)) {
		printk(KERN_DEBUG "Cannot load-balance (out of memory)\n");
		return;
	}

	for (;;) {
		if (sched_domain_debug_one(sd, cpu, level, groupmask))
			break;
		level++;
		sd = sd->parent;
		if (!sd)
			break;
	}
	free_cpumask_var(groupmask);
}
#else /* !CONFIG_SCHED_DEBUG */
# define sched_domain_debug(sd, cpu) do { } while (0)
#endif /* CONFIG_SCHED_DEBUG */

static int sd_degenerate(struct sched_domain *sd)
{
	if (cpumask_weight(sched_domain_span(sd)) == 1)
		return 1;

	/* Following flags need at least 2 groups */
	if (sd->flags & (SD_LOAD_BALANCE |
			 SD_BALANCE_NEWIDLE |
			 SD_BALANCE_FORK |
			 SD_BALANCE_EXEC |
			 SD_SHARE_CPUPOWER |
			 SD_SHARE_PKG_RESOURCES)) {
		if (sd->groups != sd->groups->next)
			return 0;
	}

	/* Following flags don't use groups */
	if (sd->flags & (SD_WAKE_AFFINE))
		return 0;

	return 1;
}

static int
sd_parent_degenerate(struct sched_domain *sd, struct sched_domain *parent)
{
	unsigned long cflags = sd->flags, pflags = parent->flags;

	if (sd_degenerate(parent))
		return 1;

	if (!cpumask_equal(sched_domain_span(sd), sched_domain_span(parent)))
		return 0;

	/* Flags needing groups don't count if only 1 group in parent */
	if (parent->groups == parent->groups->next) {
		pflags &= ~(SD_LOAD_BALANCE |
				SD_BALANCE_NEWIDLE |
				SD_BALANCE_FORK |
				SD_BALANCE_EXEC |
				SD_SHARE_CPUPOWER |
				SD_SHARE_PKG_RESOURCES);
		if (nr_node_ids == 1)
			pflags &= ~SD_SERIALIZE;
	}
	if (~cflags & pflags)
		return 0;

	return 1;
}

static void free_rootdomain(struct root_domain *rd)
{
	synchronize_sched();

	cpupri_cleanup(&rd->cpupri);

	free_cpumask_var(rd->rto_mask);
	free_cpumask_var(rd->online);
	free_cpumask_var(rd->span);
	kfree(rd);
}

static void rq_attach_root(struct rq *rq, struct root_domain *rd)
{
	struct root_domain *old_rd = NULL;
	unsigned long flags;

	spin_lock_irqsave(&rq->lock, flags);

	if (rq->rd) {
		old_rd = rq->rd;

		if (cpumask_test_cpu(rq->cpu, old_rd->online))
			set_rq_offline(rq);

		cpumask_clear_cpu(rq->cpu, old_rd->span);

		/*
		 * If we dont want to free the old_rt yet then
		 * set old_rd to NULL to skip the freeing later
		 * in this function:
		 */
		if (!atomic_dec_and_test(&old_rd->refcount))
			old_rd = NULL;
	}

	atomic_inc(&rd->refcount);
	rq->rd = rd;

	cpumask_set_cpu(rq->cpu, rd->span);
	if (cpumask_test_cpu(rq->cpu, cpu_active_mask))
		set_rq_online(rq);

	spin_unlock_irqrestore(&rq->lock, flags);

	if (old_rd)
		free_rootdomain(old_rd);
}

static int init_rootdomain(struct root_domain *rd, bool bootmem)
{
	gfp_t gfp = GFP_KERNEL;

	memset(rd, 0, sizeof(*rd));

	if (bootmem)
		gfp = GFP_NOWAIT;

	if (!alloc_cpumask_var(&rd->span, gfp))
		goto out;
	if (!alloc_cpumask_var(&rd->online, gfp))
		goto free_span;
	if (!alloc_cpumask_var(&rd->rto_mask, gfp))
		goto free_online;

	if (cpupri_init(&rd->cpupri, bootmem) != 0)
		goto free_rto_mask;
	return 0;

free_rto_mask:
	free_cpumask_var(rd->rto_mask);
free_online:
	free_cpumask_var(rd->online);
free_span:
	free_cpumask_var(rd->span);
out:
	return -ENOMEM;
}

static void init_defrootdomain(void)
{
	init_rootdomain(&def_root_domain, true);

	atomic_set(&def_root_domain.refcount, 1);
}

static struct root_domain *alloc_rootdomain(void)
{
	struct root_domain *rd;

	rd = kmalloc(sizeof(*rd), GFP_KERNEL);
	if (!rd)
		return NULL;

	if (init_rootdomain(rd, false) != 0) {
		kfree(rd);
		return NULL;
	}

	return rd;
}

/*
 * Attach the domain 'sd' to 'cpu' as its base domain. Callers must
 * hold the hotplug lock.
 */
static void
cpu_attach_domain(struct sched_domain *sd, struct root_domain *rd, int cpu)
{
	struct rq *rq = cpu_rq(cpu);
	struct sched_domain *tmp;

	/* Remove the sched domains which do not contribute to scheduling. */
	for (tmp = sd; tmp; ) {
		struct sched_domain *parent = tmp->parent;
		if (!parent)
			break;

		if (sd_parent_degenerate(tmp, parent)) {
			tmp->parent = parent->parent;
			if (parent->parent)
				parent->parent->child = tmp;
		} else
			tmp = tmp->parent;
	}

	if (sd && sd_degenerate(sd)) {
		sd = sd->parent;
		if (sd)
			sd->child = NULL;
	}

	sched_domain_debug(sd, cpu);

	rq_attach_root(rq, rd);
	rcu_assign_pointer(rq->sd, sd);
}

/* cpus with isolated domains */
static cpumask_var_t cpu_isolated_map;

/* Setup the mask of cpus configured for isolated domains */
static int __init isolated_cpu_setup(char *str)
{
	cpulist_parse(str, cpu_isolated_map);
	return 1;
}

__setup("isolcpus=", isolated_cpu_setup);

/*
 * init_sched_build_groups takes the cpumask we wish to span, and a pointer
 * to a function which identifies what group(along with sched group) a CPU
 * belongs to. The return value of group_fn must be a >= 0 and < nr_cpu_ids
 * (due to the fact that we keep track of groups covered with a struct cpumask).
 *
 * init_sched_build_groups will build a circular linked list of the groups
 * covered by the given span, and will set each group's ->cpumask correctly,
 * and ->cpu_power to 0.
 */
static void
init_sched_build_groups(const struct cpumask *span,
			const struct cpumask *cpu_map,
			int (*group_fn)(int cpu, const struct cpumask *cpu_map,
					struct sched_group **sg,
					struct cpumask *tmpmask),
			struct cpumask *covered, struct cpumask *tmpmask)
{
	struct sched_group *first = NULL, *last = NULL;
	int i;

	cpumask_clear(covered);

	for_each_cpu(i, span) {
		struct sched_group *sg;
		int group = group_fn(i, cpu_map, &sg, tmpmask);
		int j;

		if (cpumask_test_cpu(i, covered))
			continue;

		cpumask_clear(sched_group_cpus(sg));
		sg->cpu_power = 0;

		for_each_cpu(j, span) {
			if (group_fn(j, cpu_map, NULL, tmpmask) != group)
				continue;

			cpumask_set_cpu(j, covered);
			cpumask_set_cpu(j, sched_group_cpus(sg));
		}
		if (!first)
			first = sg;
		if (last)
			last->next = sg;
		last = sg;
	}
	last->next = first;
}

#define SD_NODES_PER_DOMAIN 16

#ifdef CONFIG_NUMA

/**
 * find_next_best_node - find the next node to include in a sched_domain
 * @node: node whose sched_domain we're building
 * @used_nodes: nodes already in the sched_domain
 *
 * Find the next node to include in a given scheduling domain. Simply
 * finds the closest node not already in the @used_nodes map.
 *
 * Should use nodemask_t.
 */
static int find_next_best_node(int node, nodemask_t *used_nodes)
{
	int i, n, val, min_val, best_node = 0;

	min_val = INT_MAX;

	for (i = 0; i < nr_node_ids; i++) {
		/* Start at @node */
		n = (node + i) % nr_node_ids;

		if (!nr_cpus_node(n))
			continue;

		/* Skip already used nodes */
		if (node_isset(n, *used_nodes))
			continue;

		/* Simple min distance search */
		val = node_distance(node, n);

		if (val < min_val) {
			min_val = val;
			best_node = n;
		}
	}

	node_set(best_node, *used_nodes);
	return best_node;
}

/**
 * sched_domain_node_span - get a cpumask for a node's sched_domain
 * @node: node whose cpumask we're constructing
 * @span: resulting cpumask
 *
 * Given a node, construct a good cpumask for its sched_domain to span. It
 * should be one that prevents unnecessary balancing, but also spreads tasks
 * out optimally.
 */
static void sched_domain_node_span(int node, struct cpumask *span)
{
	nodemask_t used_nodes;
	int i;

	cpumask_clear(span);
	nodes_clear(used_nodes);

	cpumask_or(span, span, cpumask_of_node(node));
	node_set(node, used_nodes);

	for (i = 1; i < SD_NODES_PER_DOMAIN; i++) {
		int next_node = find_next_best_node(node, &used_nodes);

		cpumask_or(span, span, cpumask_of_node(next_node));
	}
}
#endif /* CONFIG_NUMA */

int sched_smt_power_savings = 0, sched_mc_power_savings = 0;

/*
 * The cpus mask in sched_group and sched_domain hangs off the end.
 *
 * ( See the the comments in include/linux/sched.h:struct sched_group
 *   and struct sched_domain. )
 */
struct static_sched_group {
	struct sched_group sg;
	DECLARE_BITMAP(cpus, CONFIG_NR_CPUS);
};

struct static_sched_domain {
	struct sched_domain sd;
	DECLARE_BITMAP(span, CONFIG_NR_CPUS);
};

struct s_data {
#ifdef CONFIG_NUMA
	int			sd_allnodes;
	cpumask_var_t		domainspan;
	cpumask_var_t		covered;
	cpumask_var_t		notcovered;
#endif
	cpumask_var_t		nodemask;
	cpumask_var_t		this_sibling_map;
	cpumask_var_t		this_core_map;
	cpumask_var_t		send_covered;
	cpumask_var_t		tmpmask;
	struct sched_group	**sched_group_nodes;
	struct root_domain	*rd;
};

enum s_alloc {
	sa_sched_groups = 0,
	sa_rootdomain,
	sa_tmpmask,
	sa_send_covered,
	sa_this_core_map,
	sa_this_sibling_map,
	sa_nodemask,
	sa_sched_group_nodes,
#ifdef CONFIG_NUMA
	sa_notcovered,
	sa_covered,
	sa_domainspan,
#endif
	sa_none,
};

/*
 * SMT sched-domains:
 */
#ifdef CONFIG_SCHED_SMT
static DEFINE_PER_CPU(struct static_sched_domain, cpu_domains);
static DEFINE_PER_CPU(struct static_sched_group, sched_groups);

static int
cpu_to_cpu_group(int cpu, const struct cpumask *cpu_map,
		 struct sched_group **sg, struct cpumask *unused)
{
	if (sg)
		*sg = &per_cpu(sched_groups, cpu).sg;
	return cpu;
}
#endif /* CONFIG_SCHED_SMT */

/*
 * multi-core sched-domains:
 */
#ifdef CONFIG_SCHED_MC
static DEFINE_PER_CPU(struct static_sched_domain, core_domains);
static DEFINE_PER_CPU(struct static_sched_group, sched_group_core);
#endif /* CONFIG_SCHED_MC */

#if defined(CONFIG_SCHED_MC) && defined(CONFIG_SCHED_SMT)
static int
cpu_to_core_group(int cpu, const struct cpumask *cpu_map,
		  struct sched_group **sg, struct cpumask *mask)
{
	int group;

	cpumask_and(mask, topology_thread_cpumask(cpu), cpu_map);
	group = cpumask_first(mask);
	if (sg)
		*sg = &per_cpu(sched_group_core, group).sg;
	return group;
}
#elif defined(CONFIG_SCHED_MC)
static int
cpu_to_core_group(int cpu, const struct cpumask *cpu_map,
		  struct sched_group **sg, struct cpumask *unused)
{
	if (sg)
		*sg = &per_cpu(sched_group_core, cpu).sg;
	return cpu;
}
#endif

static DEFINE_PER_CPU(struct static_sched_domain, phys_domains);
static DEFINE_PER_CPU(struct static_sched_group, sched_group_phys);

static int
cpu_to_phys_group(int cpu, const struct cpumask *cpu_map,
		  struct sched_group **sg, struct cpumask *mask)
{
	int group;
#ifdef CONFIG_SCHED_MC
	cpumask_and(mask, cpu_coregroup_mask(cpu), cpu_map);
	group = cpumask_first(mask);
#elif defined(CONFIG_SCHED_SMT)
	cpumask_and(mask, topology_thread_cpumask(cpu), cpu_map);
	group = cpumask_first(mask);
#else
	group = cpu;
#endif
	if (sg)
		*sg = &per_cpu(sched_group_phys, group).sg;
	return group;
}

#ifdef CONFIG_NUMA
/*
 * The init_sched_build_groups can't handle what we want to do with node
 * groups, so roll our own. Now each node has its own list of groups which
 * gets dynamically allocated.
 */
static DEFINE_PER_CPU(struct static_sched_domain, node_domains);
static struct sched_group ***sched_group_nodes_bycpu;

static DEFINE_PER_CPU(struct static_sched_domain, allnodes_domains);
static DEFINE_PER_CPU(struct static_sched_group, sched_group_allnodes);

static int cpu_to_allnodes_group(int cpu, const struct cpumask *cpu_map,
				 struct sched_group **sg,
				 struct cpumask *nodemask)
{
	int group;

	cpumask_and(nodemask, cpumask_of_node(cpu_to_node(cpu)), cpu_map);
	group = cpumask_first(nodemask);

	if (sg)
		*sg = &per_cpu(sched_group_allnodes, group).sg;
	return group;
}

static void init_numa_sched_groups_power(struct sched_group *group_head)
{
	struct sched_group *sg = group_head;
	int j;

	if (!sg)
		return;
	do {
		for_each_cpu(j, sched_group_cpus(sg)) {
			struct sched_domain *sd;

			sd = &per_cpu(phys_domains, j).sd;
			if (j != group_first_cpu(sd->groups)) {
				/*
				 * Only add "power" once for each
				 * physical package.
				 */
				continue;
			}

			sg->cpu_power += sd->groups->cpu_power;
		}
		sg = sg->next;
	} while (sg != group_head);
}

static int build_numa_sched_groups(struct s_data *d,
				   const struct cpumask *cpu_map, int num)
{
	struct sched_domain *sd;
	struct sched_group *sg, *prev;
	int n, j;

	cpumask_clear(d->covered);
	cpumask_and(d->nodemask, cpumask_of_node(num), cpu_map);
	if (cpumask_empty(d->nodemask)) {
		d->sched_group_nodes[num] = NULL;
		goto out;
	}

	sched_domain_node_span(num, d->domainspan);
	cpumask_and(d->domainspan, d->domainspan, cpu_map);

	sg = kmalloc_node(sizeof(struct sched_group) + cpumask_size(),
			  GFP_KERNEL, num);
	if (!sg) {
		printk(KERN_WARNING "Can not alloc domain group for node %d\n",
		       num);
		return -ENOMEM;
	}
	d->sched_group_nodes[num] = sg;

	for_each_cpu(j, d->nodemask) {
		sd = &per_cpu(node_domains, j).sd;
		sd->groups = sg;
	}

	sg->cpu_power = 0;
	cpumask_copy(sched_group_cpus(sg), d->nodemask);
	sg->next = sg;
	cpumask_or(d->covered, d->covered, d->nodemask);

	prev = sg;
	for (j = 0; j < nr_node_ids; j++) {
		n = (num + j) % nr_node_ids;
		cpumask_complement(d->notcovered, d->covered);
		cpumask_and(d->tmpmask, d->notcovered, cpu_map);
		cpumask_and(d->tmpmask, d->tmpmask, d->domainspan);
		if (cpumask_empty(d->tmpmask))
			break;
		cpumask_and(d->tmpmask, d->tmpmask, cpumask_of_node(n));
		if (cpumask_empty(d->tmpmask))
			continue;
		sg = kmalloc_node(sizeof(struct sched_group) + cpumask_size(),
				  GFP_KERNEL, num);
		if (!sg) {
			printk(KERN_WARNING
			       "Can not alloc domain group for node %d\n", j);
			return -ENOMEM;
		}
		sg->cpu_power = 0;
		cpumask_copy(sched_group_cpus(sg), d->tmpmask);
		sg->next = prev->next;
		cpumask_or(d->covered, d->covered, d->tmpmask);
		prev->next = sg;
		prev = sg;
	}
out:
	return 0;
}
#endif /* CONFIG_NUMA */

#ifdef CONFIG_NUMA
/* Free memory allocated for various sched_group structures */
static void free_sched_groups(const struct cpumask *cpu_map,
			      struct cpumask *nodemask)
{
	int cpu, i;

	for_each_cpu(cpu, cpu_map) {
		struct sched_group **sched_group_nodes
			= sched_group_nodes_bycpu[cpu];

		if (!sched_group_nodes)
			continue;

		for (i = 0; i < nr_node_ids; i++) {
			struct sched_group *oldsg, *sg = sched_group_nodes[i];

			cpumask_and(nodemask, cpumask_of_node(i), cpu_map);
			if (cpumask_empty(nodemask))
				continue;

			if (sg == NULL)
				continue;
			sg = sg->next;
next_sg:
			oldsg = sg;
			sg = sg->next;
			kfree(oldsg);
			if (oldsg != sched_group_nodes[i])
				goto next_sg;
		}
		kfree(sched_group_nodes);
		sched_group_nodes_bycpu[cpu] = NULL;
	}
}
#else /* !CONFIG_NUMA */
static void free_sched_groups(const struct cpumask *cpu_map,
			      struct cpumask *nodemask)
{
}
#endif /* CONFIG_NUMA */

/*
 * Initialize sched groups cpu_power.
 *
 * cpu_power indicates the capacity of sched group, which is used while
 * distributing the load between different sched groups in a sched domain.
 * Typically cpu_power for all the groups in a sched domain will be same unless
 * there are asymmetries in the topology. If there are asymmetries, group
 * having more cpu_power will pickup more load compared to the group having
 * less cpu_power.
 */
static void init_sched_groups_power(int cpu, struct sched_domain *sd)
{
	struct sched_domain *child;
	struct sched_group *group;
	long power;
	int weight;

	WARN_ON(!sd || !sd->groups);

	if (cpu != group_first_cpu(sd->groups))
		return;

	child = sd->child;

	sd->groups->cpu_power = 0;

	if (!child) {
		power = SCHED_LOAD_SCALE;
		weight = cpumask_weight(sched_domain_span(sd));
		/*
		 * SMT siblings share the power of a single core.
		 * Usually multiple threads get a better yield out of
		 * that one core than a single thread would have,
		 * reflect that in sd->smt_gain.
		 */
		if ((sd->flags & SD_SHARE_CPUPOWER) && weight > 1) {
			power *= sd->smt_gain;
			power /= weight;
			power >>= SCHED_LOAD_SHIFT;
		}
		sd->groups->cpu_power += power;
		return;
	}

	/*
	 * Add cpu_power of each child group to this groups cpu_power.
	 */
	group = child->groups;
	do {
		sd->groups->cpu_power += group->cpu_power;
		group = group->next;
	} while (group != child->groups);
}

/*
 * Initializers for schedule domains
 * Non-inlined to reduce accumulated stack pressure in build_sched_domains()
 */

#ifdef CONFIG_SCHED_DEBUG
# define SD_INIT_NAME(sd, type)		sd->name = #type
#else
# define SD_INIT_NAME(sd, type)		do { } while (0)
#endif

#define	SD_INIT(sd, type)	sd_init_##type(sd)

#define SD_INIT_FUNC(type)	\
static noinline void sd_init_##type(struct sched_domain *sd)	\
{								\
	memset(sd, 0, sizeof(*sd));				\
	*sd = SD_##type##_INIT;					\
	sd->level = SD_LV_##type;				\
	SD_INIT_NAME(sd, type);					\
}

SD_INIT_FUNC(CPU)
#ifdef CONFIG_NUMA
 SD_INIT_FUNC(ALLNODES)
 SD_INIT_FUNC(NODE)
#endif
#ifdef CONFIG_SCHED_SMT
 SD_INIT_FUNC(SIBLING)
#endif
#ifdef CONFIG_SCHED_MC
 SD_INIT_FUNC(MC)
#endif

static int default_relax_domain_level = -1;

static int __init setup_relax_domain_level(char *str)
{
	unsigned long val;

	val = simple_strtoul(str, NULL, 0);
	if (val < SD_LV_MAX)
		default_relax_domain_level = val;

	return 1;
}
__setup("relax_domain_level=", setup_relax_domain_level);

static void set_domain_attribute(struct sched_domain *sd,
				 struct sched_domain_attr *attr)
{
	int request;

	if (!attr || attr->relax_domain_level < 0) {
		if (default_relax_domain_level < 0)
			return;
		else
			request = default_relax_domain_level;
	} else
		request = attr->relax_domain_level;
	if (request < sd->level) {
		/* turn off idle balance on this domain */
		sd->flags &= ~(SD_BALANCE_WAKE|SD_BALANCE_NEWIDLE);
	} else {
		/* turn on idle balance on this domain */
		sd->flags |= (SD_BALANCE_WAKE|SD_BALANCE_NEWIDLE);
	}
}

static void __free_domain_allocs(struct s_data *d, enum s_alloc what,
				 const struct cpumask *cpu_map)
{
	switch (what) {
	case sa_sched_groups:
		free_sched_groups(cpu_map, d->tmpmask); /* fall through */
		d->sched_group_nodes = NULL;
	case sa_rootdomain:
		free_rootdomain(d->rd); /* fall through */
	case sa_tmpmask:
		free_cpumask_var(d->tmpmask); /* fall through */
	case sa_send_covered:
		free_cpumask_var(d->send_covered); /* fall through */
	case sa_this_core_map:
		free_cpumask_var(d->this_core_map); /* fall through */
	case sa_this_sibling_map:
		free_cpumask_var(d->this_sibling_map); /* fall through */
	case sa_nodemask:
		free_cpumask_var(d->nodemask); /* fall through */
	case sa_sched_group_nodes:
#ifdef CONFIG_NUMA
		kfree(d->sched_group_nodes); /* fall through */
	case sa_notcovered:
		free_cpumask_var(d->notcovered); /* fall through */
	case sa_covered:
		free_cpumask_var(d->covered); /* fall through */
	case sa_domainspan:
		free_cpumask_var(d->domainspan); /* fall through */
#endif
	case sa_none:
		break;
	}
}

static enum s_alloc __visit_domain_allocation_hell(struct s_data *d,
						   const struct cpumask *cpu_map)
{
#ifdef CONFIG_NUMA
	if (!alloc_cpumask_var(&d->domainspan, GFP_KERNEL))
		return sa_none;
	if (!alloc_cpumask_var(&d->covered, GFP_KERNEL))
		return sa_domainspan;
	if (!alloc_cpumask_var(&d->notcovered, GFP_KERNEL))
		return sa_covered;
	/* Allocate the per-node list of sched groups */
	d->sched_group_nodes = kcalloc(nr_node_ids,
				      sizeof(struct sched_group *), GFP_KERNEL);
	if (!d->sched_group_nodes) {
		printk(KERN_WARNING "Can not alloc sched group node list\n");
		return sa_notcovered;
	}
	sched_group_nodes_bycpu[cpumask_first(cpu_map)] = d->sched_group_nodes;
#endif
	if (!alloc_cpumask_var(&d->nodemask, GFP_KERNEL))
		return sa_sched_group_nodes;
	if (!alloc_cpumask_var(&d->this_sibling_map, GFP_KERNEL))
		return sa_nodemask;
	if (!alloc_cpumask_var(&d->this_core_map, GFP_KERNEL))
		return sa_this_sibling_map;
	if (!alloc_cpumask_var(&d->send_covered, GFP_KERNEL))
		return sa_this_core_map;
	if (!alloc_cpumask_var(&d->tmpmask, GFP_KERNEL))
		return sa_send_covered;
	d->rd = alloc_rootdomain();
	if (!d->rd) {
		printk(KERN_WARNING "Cannot alloc root domain\n");
		return sa_tmpmask;
	}
	return sa_rootdomain;
}

static struct sched_domain *__build_numa_sched_domains(struct s_data *d,
	const struct cpumask *cpu_map, struct sched_domain_attr *attr, int i)
{
	struct sched_domain *sd = NULL;
#ifdef CONFIG_NUMA
	struct sched_domain *parent;

	d->sd_allnodes = 0;
	if (cpumask_weight(cpu_map) >
	    SD_NODES_PER_DOMAIN * cpumask_weight(d->nodemask)) {
		sd = &per_cpu(allnodes_domains, i).sd;
		SD_INIT(sd, ALLNODES);
		set_domain_attribute(sd, attr);
		cpumask_copy(sched_domain_span(sd), cpu_map);
		cpu_to_allnodes_group(i, cpu_map, &sd->groups, d->tmpmask);
		d->sd_allnodes = 1;
	}
	parent = sd;

	sd = &per_cpu(node_domains, i).sd;
	SD_INIT(sd, NODE);
	set_domain_attribute(sd, attr);
	sched_domain_node_span(cpu_to_node(i), sched_domain_span(sd));
	sd->parent = parent;
	if (parent)
		parent->child = sd;
	cpumask_and(sched_domain_span(sd), sched_domain_span(sd), cpu_map);
#endif
	return sd;
}

static struct sched_domain *__build_cpu_sched_domain(struct s_data *d,
	const struct cpumask *cpu_map, struct sched_domain_attr *attr,
	struct sched_domain *parent, int i)
{
	struct sched_domain *sd;
	sd = &per_cpu(phys_domains, i).sd;
	SD_INIT(sd, CPU);
	set_domain_attribute(sd, attr);
	cpumask_copy(sched_domain_span(sd), d->nodemask);
	sd->parent = parent;
	if (parent)
		parent->child = sd;
	cpu_to_phys_group(i, cpu_map, &sd->groups, d->tmpmask);
	return sd;
}

static struct sched_domain *__build_mc_sched_domain(struct s_data *d,
	const struct cpumask *cpu_map, struct sched_domain_attr *attr,
	struct sched_domain *parent, int i)
{
	struct sched_domain *sd = parent;
#ifdef CONFIG_SCHED_MC
	sd = &per_cpu(core_domains, i).sd;
	SD_INIT(sd, MC);
	set_domain_attribute(sd, attr);
	cpumask_and(sched_domain_span(sd), cpu_map, cpu_coregroup_mask(i));
	sd->parent = parent;
	parent->child = sd;
	cpu_to_core_group(i, cpu_map, &sd->groups, d->tmpmask);
#endif
	return sd;
}

static struct sched_domain *__build_smt_sched_domain(struct s_data *d,
	const struct cpumask *cpu_map, struct sched_domain_attr *attr,
	struct sched_domain *parent, int i)
{
	struct sched_domain *sd = parent;
#ifdef CONFIG_SCHED_SMT
	sd = &per_cpu(cpu_domains, i).sd;
	SD_INIT(sd, SIBLING);
	set_domain_attribute(sd, attr);
	cpumask_and(sched_domain_span(sd), cpu_map, topology_thread_cpumask(i));
	sd->parent = parent;
	parent->child = sd;
	cpu_to_cpu_group(i, cpu_map, &sd->groups, d->tmpmask);
#endif
	return sd;
}

static void build_sched_groups(struct s_data *d, enum sched_domain_level l,
			       const struct cpumask *cpu_map, int cpu)
{
	switch (l) {
#ifdef CONFIG_SCHED_SMT
	case SD_LV_SIBLING: /* set up CPU (sibling) groups */
		cpumask_and(d->this_sibling_map, cpu_map,
			    topology_thread_cpumask(cpu));
		if (cpu == cpumask_first(d->this_sibling_map))
			init_sched_build_groups(d->this_sibling_map, cpu_map,
						&cpu_to_cpu_group,
						d->send_covered, d->tmpmask);
		break;
#endif
#ifdef CONFIG_SCHED_MC
	case SD_LV_MC: /* set up multi-core groups */
		cpumask_and(d->this_core_map, cpu_map, cpu_coregroup_mask(cpu));
		if (cpu == cpumask_first(d->this_core_map))
			init_sched_build_groups(d->this_core_map, cpu_map,
						&cpu_to_core_group,
						d->send_covered, d->tmpmask);
		break;
#endif
	case SD_LV_CPU: /* set up physical groups */
		cpumask_and(d->nodemask, cpumask_of_node(cpu), cpu_map);
		if (!cpumask_empty(d->nodemask))
			init_sched_build_groups(d->nodemask, cpu_map,
						&cpu_to_phys_group,
						d->send_covered, d->tmpmask);
		break;
#ifdef CONFIG_NUMA
	case SD_LV_ALLNODES:
		init_sched_build_groups(cpu_map, cpu_map, &cpu_to_allnodes_group,
					d->send_covered, d->tmpmask);
		break;
#endif
	default:
		break;
	}
}

/*
 * Build sched domains for a given set of cpus and attach the sched domains
 * to the individual cpus
 */
static int __build_sched_domains(const struct cpumask *cpu_map,
				 struct sched_domain_attr *attr)
{
	enum s_alloc alloc_state = sa_none;
	struct s_data d;
	struct sched_domain *sd;
	int i;
#ifdef CONFIG_NUMA
	d.sd_allnodes = 0;
#endif

	alloc_state = __visit_domain_allocation_hell(&d, cpu_map);
	if (alloc_state != sa_rootdomain)
		goto error;
	alloc_state = sa_sched_groups;

	/*
	 * Set up domains for cpus specified by the cpu_map.
	 */
	for_each_cpu(i, cpu_map) {
		cpumask_and(d.nodemask, cpumask_of_node(cpu_to_node(i)),
			    cpu_map);

		sd = __build_numa_sched_domains(&d, cpu_map, attr, i);
		sd = __build_cpu_sched_domain(&d, cpu_map, attr, sd, i);
		sd = __build_mc_sched_domain(&d, cpu_map, attr, sd, i);
		sd = __build_smt_sched_domain(&d, cpu_map, attr, sd, i);
	}

	for_each_cpu(i, cpu_map) {
		build_sched_groups(&d, SD_LV_SIBLING, cpu_map, i);
		build_sched_groups(&d, SD_LV_MC, cpu_map, i);
	}

	/* Set up physical groups */
	for (i = 0; i < nr_node_ids; i++)
		build_sched_groups(&d, SD_LV_CPU, cpu_map, i);

#ifdef CONFIG_NUMA
	/* Set up node groups */
	if (d.sd_allnodes)
		build_sched_groups(&d, SD_LV_ALLNODES, cpu_map, 0);

	for (i = 0; i < nr_node_ids; i++)
		if (build_numa_sched_groups(&d, cpu_map, i))
			goto error;
#endif

	/* Calculate CPU power for physical packages and nodes */
#ifdef CONFIG_SCHED_SMT
	for_each_cpu(i, cpu_map) {
		sd = &per_cpu(cpu_domains, i).sd;
		init_sched_groups_power(i, sd);
	}
#endif
#ifdef CONFIG_SCHED_MC
	for_each_cpu(i, cpu_map) {
		sd = &per_cpu(core_domains, i).sd;
		init_sched_groups_power(i, sd);
	}
#endif

	for_each_cpu(i, cpu_map) {
		sd = &per_cpu(phys_domains, i).sd;
		init_sched_groups_power(i, sd);
	}

#ifdef CONFIG_NUMA
	for (i = 0; i < nr_node_ids; i++)
		init_numa_sched_groups_power(d.sched_group_nodes[i]);

	if (d.sd_allnodes) {
		struct sched_group *sg;

		cpu_to_allnodes_group(cpumask_first(cpu_map), cpu_map, &sg,
								d.tmpmask);
		init_numa_sched_groups_power(sg);
	}
#endif

	/* Attach the domains */
	for_each_cpu(i, cpu_map) {
#ifdef CONFIG_SCHED_SMT
		sd = &per_cpu(cpu_domains, i).sd;
#elif defined(CONFIG_SCHED_MC)
		sd = &per_cpu(core_domains, i).sd;
#else
		sd = &per_cpu(phys_domains, i).sd;
#endif
		cpu_attach_domain(sd, d.rd, i);
	}

	d.sched_group_nodes = NULL; /* don't free this we still need it */
	__free_domain_allocs(&d, sa_tmpmask, cpu_map);
	return 0;

error:
	__free_domain_allocs(&d, alloc_state, cpu_map);
	return -ENOMEM;
}

static int build_sched_domains(const struct cpumask *cpu_map)
{
	return __build_sched_domains(cpu_map, NULL);
}

static cpumask_var_t *doms_cur;	/* current sched domains */
static int ndoms_cur;		/* number of sched domains in 'doms_cur' */
static struct sched_domain_attr *dattr_cur;
				/* attribues of custom domains in 'doms_cur' */

/*
 * Special case: If a kmalloc of a doms_cur partition (array of
 * cpumask) fails, then fallback to a single sched domain,
 * as determined by the single cpumask fallback_doms.
 */
static cpumask_var_t fallback_doms;

/*
 * arch_update_cpu_topology lets virtualized architectures update the
 * cpu core maps. It is supposed to return 1 if the topology changed
 * or 0 if it stayed the same.
 */
int __attribute__((weak)) arch_update_cpu_topology(void)
{
	return 0;
}

cpumask_var_t *alloc_sched_domains(unsigned int ndoms)
{
	int i;
	cpumask_var_t *doms;

	doms = kmalloc(sizeof(*doms) * ndoms, GFP_KERNEL);
	if (!doms)
		return NULL;
	for (i = 0; i < ndoms; i++) {
		if (!alloc_cpumask_var(&doms[i], GFP_KERNEL)) {
			free_sched_domains(doms, i);
			return NULL;
		}
	}
	return doms;
}

void free_sched_domains(cpumask_var_t doms[], unsigned int ndoms)
{
	unsigned int i;
	for (i = 0; i < ndoms; i++)
		free_cpumask_var(doms[i]);
	kfree(doms);
}

/*
 * Set up scheduler domains and groups. Callers must hold the hotplug lock.
 * For now this just excludes isolated cpus, but could be used to
 * exclude other special cases in the future.
 */
static int arch_init_sched_domains(const struct cpumask *cpu_map)
{
	int err;

	arch_update_cpu_topology();
	ndoms_cur = 1;
	doms_cur = alloc_sched_domains(ndoms_cur);
	if (!doms_cur)
		doms_cur = &fallback_doms;
	cpumask_andnot(doms_cur[0], cpu_map, cpu_isolated_map);
	dattr_cur = NULL;
	err = build_sched_domains(doms_cur[0]);
	register_sched_domain_sysctl();

	return err;
}

static void arch_destroy_sched_domains(const struct cpumask *cpu_map,
				       struct cpumask *tmpmask)
{
	free_sched_groups(cpu_map, tmpmask);
}

/*
 * Detach sched domains from a group of cpus specified in cpu_map
 * These cpus will now be attached to the NULL domain
 */
static void detach_destroy_domains(const struct cpumask *cpu_map)
{
	/* Save because hotplug lock held. */
	static DECLARE_BITMAP(tmpmask, CONFIG_NR_CPUS);
	int i;

	for_each_cpu(i, cpu_map)
		cpu_attach_domain(NULL, &def_root_domain, i);
	synchronize_sched();
	arch_destroy_sched_domains(cpu_map, to_cpumask(tmpmask));
}

/* handle null as "default" */
static int dattrs_equal(struct sched_domain_attr *cur, int idx_cur,
			struct sched_domain_attr *new, int idx_new)
{
	struct sched_domain_attr tmp;

	/* fast path */
	if (!new && !cur)
		return 1;

	tmp = SD_ATTR_INIT;
	return !memcmp(cur ? (cur + idx_cur) : &tmp,
			new ? (new + idx_new) : &tmp,
			sizeof(struct sched_domain_attr));
}

/*
 * Partition sched domains as specified by the 'ndoms_new'
 * cpumasks in the array doms_new[] of cpumasks. This compares
 * doms_new[] to the current sched domain partitioning, doms_cur[].
 * It destroys each deleted domain and builds each new domain.
 *
 * 'doms_new' is an array of cpumask_var_t's of length 'ndoms_new'.
 * The masks don't intersect (don't overlap.) We should setup one
 * sched domain for each mask. CPUs not in any of the cpumasks will
 * not be load balanced. If the same cpumask appears both in the
 * current 'doms_cur' domains and in the new 'doms_new', we can leave
 * it as it is.
 *
 * The passed in 'doms_new' should be allocated using
 * alloc_sched_domains.  This routine takes ownership of it and will
 * free_sched_domains it when done with it. If the caller failed the
 * alloc call, then it can pass in doms_new == NULL && ndoms_new == 1,
 * and partition_sched_domains() will fallback to the single partition
 * 'fallback_doms', it also forces the domains to be rebuilt.
 *
 * If doms_new == NULL it will be replaced with cpu_online_mask.
 * ndoms_new == 0 is a special case for destroying existing domains,
 * and it will not create the default domain.
 *
 * Call with hotplug lock held
 */
void partition_sched_domains(int ndoms_new, cpumask_var_t doms_new[],
			     struct sched_domain_attr *dattr_new)
{
	int i, j, n;
	int new_topology;

	mutex_lock(&sched_domains_mutex);

	/* always unregister in case we don't destroy any domains */
	unregister_sched_domain_sysctl();

	/* Let architecture update cpu core mappings. */
	new_topology = arch_update_cpu_topology();

	n = doms_new ? ndoms_new : 0;

	/* Destroy deleted domains */
	for (i = 0; i < ndoms_cur; i++) {
		for (j = 0; j < n && !new_topology; j++) {
			if (cpumask_equal(doms_cur[i], doms_new[j])
			    && dattrs_equal(dattr_cur, i, dattr_new, j))
				goto match1;
		}
		/* no match - a current sched domain not in new doms_new[] */
		detach_destroy_domains(doms_cur[i]);
match1:
		;
	}

	if (doms_new == NULL) {
		ndoms_cur = 0;
		doms_new = &fallback_doms;
		cpumask_andnot(doms_new[0], cpu_online_mask, cpu_isolated_map);
		WARN_ON_ONCE(dattr_new);
	}

	/* Build new domains */
	for (i = 0; i < ndoms_new; i++) {
		for (j = 0; j < ndoms_cur && !new_topology; j++) {
			if (cpumask_equal(doms_new[i], doms_cur[j])
			    && dattrs_equal(dattr_new, i, dattr_cur, j))
				goto match2;
		}
		/* no match - add a new doms_new */
		__build_sched_domains(doms_new[i],
					dattr_new ? dattr_new + i : NULL);
match2:
		;
	}

	/* Remember the new sched domains */
	if (doms_cur != &fallback_doms)
		free_sched_domains(doms_cur, ndoms_cur);
	kfree(dattr_cur);	/* kfree(NULL) is safe */
	doms_cur = doms_new;
	dattr_cur = dattr_new;
	ndoms_cur = ndoms_new;

	register_sched_domain_sysctl();

	mutex_unlock(&sched_domains_mutex);
}

#if defined(CONFIG_SCHED_MC) || defined(CONFIG_SCHED_SMT)
static void arch_reinit_sched_domains(void)
{
	get_online_cpus();

	/* Destroy domains first to force the rebuild */
	partition_sched_domains(0, NULL, NULL);

	rebuild_sched_domains();
	put_online_cpus();
}

static ssize_t sched_power_savings_store(const char *buf, size_t count, int smt)
{
	unsigned int level = 0;

	if (sscanf(buf, "%u", &level) != 1)
		return -EINVAL;

	/*
	 * level is always be positive so don't check for
	 * level < POWERSAVINGS_BALANCE_NONE which is 0
	 * What happens on 0 or 1 byte write,
	 * need to check for count as well?
	 */

	if (level >= MAX_POWERSAVINGS_BALANCE_LEVELS)
		return -EINVAL;

	if (smt)
		sched_smt_power_savings = level;
	else
		sched_mc_power_savings = level;

	arch_reinit_sched_domains();

	return count;
}

#ifdef CONFIG_SCHED_MC
static ssize_t sched_mc_power_savings_show(struct sysdev_class *class,
					   char *page)
{
	return sprintf(page, "%u\n", sched_mc_power_savings);
}
static ssize_t sched_mc_power_savings_store(struct sysdev_class *class,
					    const char *buf, size_t count)
{
	return sched_power_savings_store(buf, count, 0);
}
static SYSDEV_CLASS_ATTR(sched_mc_power_savings, 0644,
			 sched_mc_power_savings_show,
			 sched_mc_power_savings_store);
#endif

#ifdef CONFIG_SCHED_SMT
static ssize_t sched_smt_power_savings_show(struct sysdev_class *dev,
					    char *page)
{
	return sprintf(page, "%u\n", sched_smt_power_savings);
}
static ssize_t sched_smt_power_savings_store(struct sysdev_class *dev,
					     const char *buf, size_t count)
{
	return sched_power_savings_store(buf, count, 1);
}
static SYSDEV_CLASS_ATTR(sched_smt_power_savings, 0644,
		   sched_smt_power_savings_show,
		   sched_smt_power_savings_store);
#endif

int __init sched_create_sysfs_power_savings_entries(struct sysdev_class *cls)
{
	int err = 0;

#ifdef CONFIG_SCHED_SMT
	if (smt_capable())
		err = sysfs_create_file(&cls->kset.kobj,
					&attr_sched_smt_power_savings.attr);
#endif
#ifdef CONFIG_SCHED_MC
	if (!err && mc_capable())
		err = sysfs_create_file(&cls->kset.kobj,
					&attr_sched_mc_power_savings.attr);
#endif
	return err;
}
#endif /* CONFIG_SCHED_MC || CONFIG_SCHED_SMT */

#ifndef CONFIG_CPUSETS
/*
 * Add online and remove offline CPUs from the scheduler domains.
 * When cpusets are enabled they take over this function.
 */
static int update_sched_domains(struct notifier_block *nfb,
				unsigned long action, void *hcpu)
{
	switch (action) {
	case CPU_ONLINE:
	case CPU_ONLINE_FROZEN:
	case CPU_DEAD:
	case CPU_DEAD_FROZEN:
		partition_sched_domains(1, NULL, NULL);
		return NOTIFY_OK;

	default:
		return NOTIFY_DONE;
	}
}
#endif

static int update_runtime(struct notifier_block *nfb,
				unsigned long action, void *hcpu)
{
	int cpu = (int)(long)hcpu;

	switch (action) {
	case CPU_DOWN_PREPARE:
	case CPU_DOWN_PREPARE_FROZEN:
		disable_runtime(cpu_rq(cpu));
		return NOTIFY_OK;

	case CPU_DOWN_FAILED:
	case CPU_DOWN_FAILED_FROZEN:
	case CPU_ONLINE:
	case CPU_ONLINE_FROZEN:
		enable_runtime(cpu_rq(cpu));
		return NOTIFY_OK;

	default:
		return NOTIFY_DONE;
	}
}

void __init sched_init_smp(void)
{
	cpumask_var_t non_isolated_cpus;

	alloc_cpumask_var(&non_isolated_cpus, GFP_KERNEL);
	alloc_cpumask_var(&fallback_doms, GFP_KERNEL);

#if defined(CONFIG_NUMA)
	sched_group_nodes_bycpu = kzalloc(nr_cpu_ids * sizeof(void **),
								GFP_KERNEL);
	BUG_ON(sched_group_nodes_bycpu == NULL);
#endif
	get_online_cpus();
	mutex_lock(&sched_domains_mutex);
	arch_init_sched_domains(cpu_online_mask);
	cpumask_andnot(non_isolated_cpus, cpu_possible_mask, cpu_isolated_map);
	if (cpumask_empty(non_isolated_cpus))
		cpumask_set_cpu(smp_processor_id(), non_isolated_cpus);
	mutex_unlock(&sched_domains_mutex);
	put_online_cpus();

#ifndef CONFIG_CPUSETS
	/* XXX: Theoretical race here - CPU may be hotplugged now */
	hotcpu_notifier(update_sched_domains, 0);
#endif

	/* RT runtime code needs to handle some hotplug events */
	hotcpu_notifier(update_runtime, 0);

	init_hrtick();

	/* Move init over to a non-isolated CPU */
	if (set_cpus_allowed_ptr(current, non_isolated_cpus) < 0)
		BUG();
	sched_init_granularity();
	free_cpumask_var(non_isolated_cpus);

	init_sched_rt_class();
}
#else
void __init sched_init_smp(void)
{
	sched_init_granularity();
}
#endif /* CONFIG_SMP */

const_debug unsigned int sysctl_timer_migration = 1;

int in_sched_functions(unsigned long addr)
{
	return in_lock_functions(addr) ||
		(addr >= (unsigned long)__sched_text_start
		&& addr < (unsigned long)__sched_text_end);
}

static void init_cfs_rq(struct cfs_rq *cfs_rq, struct rq *rq)
{
	cfs_rq->tasks_timeline = RB_ROOT;
	INIT_LIST_HEAD(&cfs_rq->tasks);
#ifdef CONFIG_FAIR_GROUP_SCHED
	cfs_rq->rq = rq;
#endif
	cfs_rq->min_vruntime = (u64)(-(1LL << 20));
}

static void init_rt_rq(struct rt_rq *rt_rq, struct rq *rq)
{
	struct rt_prio_array *array;
	int i;

	array = &rt_rq->active;
	for (i = 0; i < MAX_RT_PRIO; i++) {
		INIT_LIST_HEAD(array->queue + i);
		__clear_bit(i, array->bitmap);
	}
	/* delimiter for bitsearch: */
	__set_bit(MAX_RT_PRIO, array->bitmap);

#if defined CONFIG_SMP || defined CONFIG_RT_GROUP_SCHED
	rt_rq->highest_prio.curr = MAX_RT_PRIO;
#ifdef CONFIG_SMP
	rt_rq->highest_prio.next = MAX_RT_PRIO;
#endif
#endif
#ifdef CONFIG_SMP
	rt_rq->rt_nr_migratory = 0;
	rt_rq->overloaded = 0;
	plist_head_init(&rt_rq->pushable_tasks, &rq->lock);
#endif

	rt_rq->rt_time = 0;
	rt_rq->rt_throttled = 0;
	rt_rq->rt_runtime = 0;
	spin_lock_init(&rt_rq->rt_runtime_lock);

#ifdef CONFIG_RT_GROUP_SCHED
	rt_rq->rt_nr_boosted = 0;
	rt_rq->rq = rq;
#endif
}

#ifdef CONFIG_FAIR_GROUP_SCHED
static void init_tg_cfs_entry(struct task_group *tg, struct cfs_rq *cfs_rq,
				struct sched_entity *se, int cpu, int add,
				struct sched_entity *parent)
{
	struct rq *rq = cpu_rq(cpu);
	tg->cfs_rq[cpu] = cfs_rq;
	init_cfs_rq(cfs_rq, rq);
	cfs_rq->tg = tg;
	if (add)
		list_add(&cfs_rq->leaf_cfs_rq_list, &rq->leaf_cfs_rq_list);

	tg->se[cpu] = se;
	/* se could be NULL for init_task_group */
	if (!se)
		return;

	if (!parent)
		se->cfs_rq = &rq->cfs;
	else
		se->cfs_rq = parent->my_q;

	se->my_q = cfs_rq;
	se->load.weight = tg->shares;
	se->load.inv_weight = 0;
	se->parent = parent;
}
#endif

#ifdef CONFIG_RT_GROUP_SCHED
static void init_tg_rt_entry(struct task_group *tg, struct rt_rq *rt_rq,
		struct sched_rt_entity *rt_se, int cpu, int add,
		struct sched_rt_entity *parent)
{
	struct rq *rq = cpu_rq(cpu);

	tg->rt_rq[cpu] = rt_rq;
	init_rt_rq(rt_rq, rq);
	rt_rq->tg = tg;
	rt_rq->rt_se = rt_se;
	rt_rq->rt_runtime = tg->rt_bandwidth.rt_runtime;
	if (add)
		list_add(&rt_rq->leaf_rt_rq_list, &rq->leaf_rt_rq_list);

	tg->rt_se[cpu] = rt_se;
	if (!rt_se)
		return;

	if (!parent)
		rt_se->rt_rq = &rq->rt;
	else
		rt_se->rt_rq = parent->my_q;

	rt_se->my_q = rt_rq;
	rt_se->parent = parent;
	INIT_LIST_HEAD(&rt_se->run_list);
}
#endif

void __init sched_init(void)
{
	int i, j;
	unsigned long alloc_size = 0, ptr;

#ifdef CONFIG_FAIR_GROUP_SCHED
	alloc_size += 2 * nr_cpu_ids * sizeof(void **);
#endif
#ifdef CONFIG_RT_GROUP_SCHED
	alloc_size += 2 * nr_cpu_ids * sizeof(void **);
#endif
#ifdef CONFIG_USER_SCHED
	alloc_size *= 2;
#endif
#ifdef CONFIG_CPUMASK_OFFSTACK
	alloc_size += num_possible_cpus() * cpumask_size();
#endif
	if (alloc_size) {
		ptr = (unsigned long)kzalloc(alloc_size, GFP_NOWAIT);

#ifdef CONFIG_FAIR_GROUP_SCHED
		init_task_group.se = (struct sched_entity **)ptr;
		ptr += nr_cpu_ids * sizeof(void **);

		init_task_group.cfs_rq = (struct cfs_rq **)ptr;
		ptr += nr_cpu_ids * sizeof(void **);

#ifdef CONFIG_USER_SCHED
		root_task_group.se = (struct sched_entity **)ptr;
		ptr += nr_cpu_ids * sizeof(void **);

		root_task_group.cfs_rq = (struct cfs_rq **)ptr;
		ptr += nr_cpu_ids * sizeof(void **);
#endif /* CONFIG_USER_SCHED */
#endif /* CONFIG_FAIR_GROUP_SCHED */
#ifdef CONFIG_RT_GROUP_SCHED
		init_task_group.rt_se = (struct sched_rt_entity **)ptr;
		ptr += nr_cpu_ids * sizeof(void **);

		init_task_group.rt_rq = (struct rt_rq **)ptr;
		ptr += nr_cpu_ids * sizeof(void **);

#ifdef CONFIG_USER_SCHED
		root_task_group.rt_se = (struct sched_rt_entity **)ptr;
		ptr += nr_cpu_ids * sizeof(void **);

		root_task_group.rt_rq = (struct rt_rq **)ptr;
		ptr += nr_cpu_ids * sizeof(void **);
#endif /* CONFIG_USER_SCHED */
#endif /* CONFIG_RT_GROUP_SCHED */
#ifdef CONFIG_CPUMASK_OFFSTACK
		for_each_possible_cpu(i) {
			per_cpu(load_balance_tmpmask, i) = (void *)ptr;
			ptr += cpumask_size();
		}
#endif /* CONFIG_CPUMASK_OFFSTACK */
	}

#ifdef CONFIG_SMP
	init_defrootdomain();
#endif

	init_rt_bandwidth(&def_rt_bandwidth,
			global_rt_period(), global_rt_runtime());

#ifdef CONFIG_RT_GROUP_SCHED
	init_rt_bandwidth(&init_task_group.rt_bandwidth,
			global_rt_period(), global_rt_runtime());
#ifdef CONFIG_USER_SCHED
	init_rt_bandwidth(&root_task_group.rt_bandwidth,
			global_rt_period(), RUNTIME_INF);
#endif /* CONFIG_USER_SCHED */
#endif /* CONFIG_RT_GROUP_SCHED */

#ifdef CONFIG_GROUP_SCHED
	list_add(&init_task_group.list, &task_groups);
	INIT_LIST_HEAD(&init_task_group.children);

#ifdef CONFIG_USER_SCHED
	INIT_LIST_HEAD(&root_task_group.children);
	init_task_group.parent = &root_task_group;
	list_add(&init_task_group.siblings, &root_task_group.children);
#endif /* CONFIG_USER_SCHED */
#endif /* CONFIG_GROUP_SCHED */

#if defined CONFIG_FAIR_GROUP_SCHED && defined CONFIG_SMP
	update_shares_data = __alloc_percpu(nr_cpu_ids * sizeof(unsigned long),
					    __alignof__(unsigned long));
#endif
	for_each_possible_cpu(i) {
		struct rq *rq;

		rq = cpu_rq(i);
		spin_lock_init(&rq->lock);
		rq->nr_running = 0;
		rq->calc_load_active = 0;
		rq->calc_load_update = jiffies + LOAD_FREQ;
		init_cfs_rq(&rq->cfs, rq);
		init_rt_rq(&rq->rt, rq);
#ifdef CONFIG_FAIR_GROUP_SCHED
		init_task_group.shares = init_task_group_load;
		INIT_LIST_HEAD(&rq->leaf_cfs_rq_list);
#ifdef CONFIG_CGROUP_SCHED
		/*
		 * How much cpu bandwidth does init_task_group get?
		 *
		 * In case of task-groups formed thr' the cgroup filesystem, it
		 * gets 100% of the cpu resources in the system. This overall
		 * system cpu resource is divided among the tasks of
		 * init_task_group and its child task-groups in a fair manner,
		 * based on each entity's (task or task-group's) weight
		 * (se->load.weight).
		 *
		 * In other words, if init_task_group has 10 tasks of weight
		 * 1024) and two child groups A0 and A1 (of weight 1024 each),
		 * then A0's share of the cpu resource is:
		 *
		 *	A0's bandwidth = 1024 / (10*1024 + 1024 + 1024) = 8.33%
		 *
		 * We achieve this by letting init_task_group's tasks sit
		 * directly in rq->cfs (i.e init_task_group->se[] = NULL).
		 */
		init_tg_cfs_entry(&init_task_group, &rq->cfs, NULL, i, 1, NULL);
#elif defined CONFIG_USER_SCHED
		root_task_group.shares = NICE_0_LOAD;
		init_tg_cfs_entry(&root_task_group, &rq->cfs, NULL, i, 0, NULL);
		/*
		 * In case of task-groups formed thr' the user id of tasks,
		 * init_task_group represents tasks belonging to root user.
		 * Hence it forms a sibling of all subsequent groups formed.
		 * In this case, init_task_group gets only a fraction of overall
		 * system cpu resource, based on the weight assigned to root
		 * user's cpu share (INIT_TASK_GROUP_LOAD). This is accomplished
		 * by letting tasks of init_task_group sit in a separate cfs_rq
		 * (init_tg_cfs_rq) and having one entity represent this group of
		 * tasks in rq->cfs (i.e init_task_group->se[] != NULL).
		 */
		init_tg_cfs_entry(&init_task_group,
				&per_cpu(init_tg_cfs_rq, i),
				&per_cpu(init_sched_entity, i), i, 1,
				root_task_group.se[i]);

#endif
#endif /* CONFIG_FAIR_GROUP_SCHED */

		rq->rt.rt_runtime = def_rt_bandwidth.rt_runtime;
#ifdef CONFIG_RT_GROUP_SCHED
		INIT_LIST_HEAD(&rq->leaf_rt_rq_list);
#ifdef CONFIG_CGROUP_SCHED
		init_tg_rt_entry(&init_task_group, &rq->rt, NULL, i, 1, NULL);
#elif defined CONFIG_USER_SCHED
		init_tg_rt_entry(&root_task_group, &rq->rt, NULL, i, 0, NULL);
		init_tg_rt_entry(&init_task_group,
				&per_cpu(init_rt_rq_var, i),
				&per_cpu(init_sched_rt_entity, i), i, 1,
				root_task_group.rt_se[i]);
#endif
#endif

		for (j = 0; j < CPU_LOAD_IDX_MAX; j++)
			rq->cpu_load[j] = 0;
#ifdef CONFIG_SMP
		rq->sd = NULL;
		rq->rd = NULL;
		rq->post_schedule = 0;
		rq->active_balance = 0;
		rq->next_balance = jiffies;
		rq->push_cpu = 0;
		rq->cpu = i;
		rq->online = 0;
		rq->migration_thread = NULL;
		rq->idle_stamp = 0;
		rq->avg_idle = 2*sysctl_sched_migration_cost;
		INIT_LIST_HEAD(&rq->migration_queue);
		rq_attach_root(rq, &def_root_domain);
#endif
		init_rq_hrtick(rq);
		atomic_set(&rq->nr_iowait, 0);
	}

	set_load_weight(&init_task);

	INIT_HLIST_HEAD(&init_task.sched_notifiers);

#ifdef CONFIG_SMP
	open_softirq(SCHED_SOFTIRQ, run_rebalance_domains);
#endif

#ifdef CONFIG_RT_MUTEXES
	plist_head_init(&init_task.pi_waiters, &init_task.pi_lock);
#endif

	/*
	 * The boot idle thread does lazy MMU switching as well:
	 */
	atomic_inc(&init_mm.mm_count);
	enter_lazy_tlb(&init_mm, current);

	/*
	 * Make us the idle thread. Technically, schedule() should not be
	 * called from this thread, however somewhere below it might be,
	 * but because we are the idle thread, we just pick up running again
	 * when this runqueue becomes "idle".
	 */
	init_idle(current, smp_processor_id());

	calc_load_update = jiffies + LOAD_FREQ;

	/*
	 * During early bootup we pretend to be a normal task:
	 */
	current->sched_class = &fair_sched_class;

	/* Allocate the nohz_cpu_mask if CONFIG_CPUMASK_OFFSTACK */
	zalloc_cpumask_var(&nohz_cpu_mask, GFP_NOWAIT);
#ifdef CONFIG_SMP
#ifdef CONFIG_NO_HZ
	zalloc_cpumask_var(&nohz.cpu_mask, GFP_NOWAIT);
	alloc_cpumask_var(&nohz.ilb_grp_nohz_mask, GFP_NOWAIT);
#endif
	zalloc_cpumask_var(&cpu_isolated_map, GFP_NOWAIT);
#endif /* SMP */

	perf_event_init();

	scheduler_running = 1;
}

#ifdef CONFIG_DEBUG_SPINLOCK_SLEEP
static inline int preempt_count_equals(int preempt_offset)
{
	int nested = preempt_count() & ~PREEMPT_ACTIVE;

	return (nested == PREEMPT_INATOMIC_BASE + preempt_offset);
}

void __might_sleep(char *file, int line, int preempt_offset)
{
#ifdef in_atomic
	static unsigned long prev_jiffy;	/* ratelimiting */

	if ((preempt_count_equals(preempt_offset) && !irqs_disabled()) ||
	    system_state != SYSTEM_RUNNING || oops_in_progress)
		return;
	if (time_before(jiffies, prev_jiffy + HZ) && prev_jiffy)
		return;
	prev_jiffy = jiffies;

	printk(KERN_ERR
		"BUG: sleeping function called from invalid context at %s:%d\n",
			file, line);
	printk(KERN_ERR
		"in_atomic(): %d, irqs_disabled(): %d, pid: %d, name: %s\n",
			in_atomic(), irqs_disabled(),
			current->pid, current->comm);

	debug_show_held_locks(current);
	if (irqs_disabled())
		print_irqtrace_events(current);
	dump_stack();
#endif
}
EXPORT_SYMBOL(__might_sleep);
#endif

#ifdef CONFIG_MAGIC_SYSRQ
static void normalize_task(struct rq *rq, struct task_struct *p)
{
	int on_rq;

	update_rq_clock(rq);
	on_rq = p->se.on_rq;
	if (on_rq)
		deactivate_task(rq, p, 0);
	__setscheduler(rq, p, SCHED_NORMAL, 0);
	if (on_rq) {
		activate_task(rq, p, 0);
		resched_task(rq->curr);
	}
}

void normalize_rt_tasks(void)
{
	struct task_struct *g, *p;
	unsigned long flags;
	struct rq *rq;

	read_lock_irqsave(&tasklist_lock, flags);
	do_each_thread(g, p) {
		/*
		 * Only normalize user tasks:
		 */
		if (!p->mm)
			continue;

		p->se.exec_start		= 0;
#ifdef CONFIG_SCHEDSTATS
		p->se.wait_start		= 0;
		p->se.sleep_start		= 0;
		p->se.block_start		= 0;
#endif

		if (!rt_task(p)) {
			/*
			 * Renice negative nice level userspace
			 * tasks back to 0:
			 */
			if (TASK_NICE(p) < 0 && p->mm)
				set_user_nice(p, 0);
			continue;
		}

		spin_lock(&p->pi_lock);
		rq = __task_rq_lock(p);

		normalize_task(rq, p);

		__task_rq_unlock(rq);
		spin_unlock(&p->pi_lock);
	} while_each_thread(g, p);

	read_unlock_irqrestore(&tasklist_lock, flags);
}

#endif /* CONFIG_MAGIC_SYSRQ */

#ifdef CONFIG_IA64
/*
 * These functions are only useful for the IA64 MCA handling.
 *
 * They can only be called when the whole system has been
 * stopped - every CPU needs to be quiescent, and no scheduling
 * activity can take place. Using them for anything else would
 * be a serious bug, and as a result, they aren't even visible
 * under any other configuration.
 */

/**
 * curr_task - return the current task for a given cpu.
 * @cpu: the processor in question.
 *
 * ONLY VALID WHEN THE WHOLE SYSTEM IS STOPPED!
 */
struct task_struct *curr_task(int cpu)
{
	return cpu_curr(cpu);
}

/**
 * set_curr_task - set the current task for a given cpu.
 * @cpu: the processor in question.
 * @p: the task pointer to set.
 *
 * Description: This function must only be used when non-maskable interrupts
 * are serviced on a separate stack. It allows the architecture to switch the
 * notion of the current task on a cpu in a non-blocking manner. This function
 * must be called with all CPU's synchronized, and interrupts disabled, the
 * and caller must save the original value of the current task (see
 * curr_task() above) and restore that value before reenabling interrupts and
 * re-starting the system.
 *
 * ONLY VALID WHEN THE WHOLE SYSTEM IS STOPPED!
 */
void set_curr_task(int cpu, struct task_struct *p)
{
	cpu_curr(cpu) = p;
}

#endif

#ifdef CONFIG_FAIR_GROUP_SCHED
static void free_fair_sched_group(struct task_group *tg)
{
	int i;

	for_each_possible_cpu(i) {
		if (tg->cfs_rq)
			kfree(tg->cfs_rq[i]);
		if (tg->se)
			kfree(tg->se[i]);
	}

	kfree(tg->cfs_rq);
	kfree(tg->se);
}

static
int alloc_fair_sched_group(struct task_group *tg, struct task_group *parent)
{
	struct cfs_rq *cfs_rq;
	struct sched_entity *se;
	struct rq *rq;
	int i;

	tg->cfs_rq = kzalloc(sizeof(cfs_rq) * nr_cpu_ids, GFP_KERNEL);
	if (!tg->cfs_rq)
		goto err;
	tg->se = kzalloc(sizeof(se) * nr_cpu_ids, GFP_KERNEL);
	if (!tg->se)
		goto err;

	tg->shares = NICE_0_LOAD;

	for_each_possible_cpu(i) {
		rq = cpu_rq(i);

		cfs_rq = kzalloc_node(sizeof(struct cfs_rq),
				      GFP_KERNEL, cpu_to_node(i));
		if (!cfs_rq)
			goto err;

		se = kzalloc_node(sizeof(struct sched_entity),
				  GFP_KERNEL, cpu_to_node(i));
		if (!se)
			goto err;

		init_tg_cfs_entry(tg, cfs_rq, se, i, 0, parent->se[i]);
	}

	return 1;

 err:
	return 0;
}

static inline void register_fair_sched_group(struct task_group *tg, int cpu)
{
	list_add_rcu(&tg->cfs_rq[cpu]->leaf_cfs_rq_list,
			&cpu_rq(cpu)->leaf_cfs_rq_list);
}

static inline void unregister_fair_sched_group(struct task_group *tg, int cpu)
{
	list_del_rcu(&tg->cfs_rq[cpu]->leaf_cfs_rq_list);
}
#else /* !CONFG_FAIR_GROUP_SCHED */
static inline void free_fair_sched_group(struct task_group *tg)
{
}

static inline
int alloc_fair_sched_group(struct task_group *tg, struct task_group *parent)
{
	return 1;
}

static inline void register_fair_sched_group(struct task_group *tg, int cpu)
{
}

static inline void unregister_fair_sched_group(struct task_group *tg, int cpu)
{
}
#endif /* CONFIG_FAIR_GROUP_SCHED */

#ifdef CONFIG_RT_GROUP_SCHED
static void free_rt_sched_group(struct task_group *tg)
{
	int i;

	destroy_rt_bandwidth(&tg->rt_bandwidth);

	for_each_possible_cpu(i) {
		if (tg->rt_rq)
			kfree(tg->rt_rq[i]);
		if (tg->rt_se)
			kfree(tg->rt_se[i]);
	}

	kfree(tg->rt_rq);
	kfree(tg->rt_se);
}

static
int alloc_rt_sched_group(struct task_group *tg, struct task_group *parent)
{
	struct rt_rq *rt_rq;
	struct sched_rt_entity *rt_se;
	struct rq *rq;
	int i;

	tg->rt_rq = kzalloc(sizeof(rt_rq) * nr_cpu_ids, GFP_KERNEL);
	if (!tg->rt_rq)
		goto err;
	tg->rt_se = kzalloc(sizeof(rt_se) * nr_cpu_ids, GFP_KERNEL);
	if (!tg->rt_se)
		goto err;

	init_rt_bandwidth(&tg->rt_bandwidth,
			ktime_to_ns(def_rt_bandwidth.rt_period), 0);

	for_each_possible_cpu(i) {
		rq = cpu_rq(i);

		rt_rq = kzalloc_node(sizeof(struct rt_rq),
				     GFP_KERNEL, cpu_to_node(i));
		if (!rt_rq)
			goto err;

		rt_se = kzalloc_node(sizeof(struct sched_rt_entity),
				     GFP_KERNEL, cpu_to_node(i));
		if (!rt_se)
			goto err;

		init_tg_rt_entry(tg, rt_rq, rt_se, i, 0, parent->rt_se[i]);
	}

	return 1;

 err:
	return 0;
}

static inline void register_rt_sched_group(struct task_group *tg, int cpu)
{
	list_add_rcu(&tg->rt_rq[cpu]->leaf_rt_rq_list,
			&cpu_rq(cpu)->leaf_rt_rq_list);
}

static inline void unregister_rt_sched_group(struct task_group *tg, int cpu)
{
	list_del_rcu(&tg->rt_rq[cpu]->leaf_rt_rq_list);
}
#else /* !CONFIG_RT_GROUP_SCHED */
static inline void free_rt_sched_group(struct task_group *tg)
{
}

static inline
int alloc_rt_sched_group(struct task_group *tg, struct task_group *parent)
{
	return 1;
}

static inline void register_rt_sched_group(struct task_group *tg, int cpu)
{
}

static inline void unregister_rt_sched_group(struct task_group *tg, int cpu)
{
}
#endif /* CONFIG_RT_GROUP_SCHED */

#ifdef CONFIG_GROUP_SCHED
static void free_sched_group(struct task_group *tg)
{
	free_fair_sched_group(tg);
	free_rt_sched_group(tg);
	kfree(tg);
}

/* allocate runqueue etc for a new task group */
struct task_group *sched_create_group(struct task_group *parent)
{
	struct task_group *tg;
	unsigned long flags;
	int i;

	tg = kzalloc(sizeof(*tg), GFP_KERNEL);
	if (!tg)
		return ERR_PTR(-ENOMEM);

	if (!alloc_fair_sched_group(tg, parent))
		goto err;

	if (!alloc_rt_sched_group(tg, parent))
		goto err;

	spin_lock_irqsave(&task_group_lock, flags);
	for_each_possible_cpu(i) {
		register_fair_sched_group(tg, i);
		register_rt_sched_group(tg, i);
	}
	list_add_rcu(&tg->list, &task_groups);

	WARN_ON(!parent); /* root should already exist */

	tg->parent = parent;
	INIT_LIST_HEAD(&tg->children);
	list_add_rcu(&tg->siblings, &parent->children);
	spin_unlock_irqrestore(&task_group_lock, flags);

	return tg;

err:
	free_sched_group(tg);
	return ERR_PTR(-ENOMEM);
}

/* rcu callback to free various structures associated with a task group */
static void free_sched_group_rcu(struct rcu_head *rhp)
{
	/* now it should be safe to free those cfs_rqs */
	free_sched_group(container_of(rhp, struct task_group, rcu));
}

/* Destroy runqueue etc associated with a task group */
void sched_destroy_group(struct task_group *tg)
{
	unsigned long flags;
	int i;

	spin_lock_irqsave(&task_group_lock, flags);
	for_each_possible_cpu(i) {
		unregister_fair_sched_group(tg, i);
		unregister_rt_sched_group(tg, i);
	}
	list_del_rcu(&tg->list);
	list_del_rcu(&tg->siblings);
	spin_unlock_irqrestore(&task_group_lock, flags);

	/* wait for possible concurrent references to cfs_rqs complete */
	call_rcu(&tg->rcu, free_sched_group_rcu);
}

/* change task's runqueue when it moves between groups.
 *	The caller of this function should have put the task in its new group
 *	by now. This function just updates tsk->se.cfs_rq and tsk->se.parent to
 *	reflect its new group.
 */
void sched_move_task(struct task_struct *tsk)
{
	int on_rq, running;
	unsigned long flags;
	struct rq *rq;

	rq = task_rq_lock(tsk, &flags);

	update_rq_clock(rq);

	running = task_current(rq, tsk);
	on_rq = tsk->se.on_rq;

	if (on_rq)
		dequeue_task(rq, tsk, 0);
	if (unlikely(running))
		tsk->sched_class->put_prev_task(rq, tsk);

	set_task_rq(tsk, task_cpu(tsk));

#ifdef CONFIG_FAIR_GROUP_SCHED
	if (tsk->sched_class->moved_group)
		tsk->sched_class->moved_group(tsk);
#endif

	if (unlikely(running))
		tsk->sched_class->set_curr_task(rq);
	if (on_rq)
		enqueue_task(rq, tsk, 0);

	task_rq_unlock(rq, &flags);
}
#endif /* CONFIG_GROUP_SCHED */

#ifdef CONFIG_FAIR_GROUP_SCHED
static void __set_se_shares(struct sched_entity *se, unsigned long shares)
{
	struct cfs_rq *cfs_rq = se->cfs_rq;
	int on_rq;

	on_rq = se->on_rq;
	if (on_rq)
		dequeue_entity(cfs_rq, se, 0);

	se->load.weight = shares;
	se->load.inv_weight = 0;

	if (on_rq)
		enqueue_entity(cfs_rq, se, 0);
}

static void set_se_shares(struct sched_entity *se, unsigned long shares)
{
	struct cfs_rq *cfs_rq = se->cfs_rq;
	struct rq *rq = cfs_rq->rq;
	unsigned long flags;

	spin_lock_irqsave(&rq->lock, flags);
	__set_se_shares(se, shares);
	spin_unlock_irqrestore(&rq->lock, flags);
}

static DEFINE_MUTEX(shares_mutex);

int sched_group_set_shares(struct task_group *tg, unsigned long shares)
{
	int i;
	unsigned long flags;

	/*
	 * We can't change the weight of the root cgroup.
	 */
	if (!tg->se[0])
		return -EINVAL;

	if (shares < MIN_SHARES)
		shares = MIN_SHARES;
	else if (shares > MAX_SHARES)
		shares = MAX_SHARES;

	mutex_lock(&shares_mutex);
	if (tg->shares == shares)
		goto done;

	spin_lock_irqsave(&task_group_lock, flags);
	for_each_possible_cpu(i)
		unregister_fair_sched_group(tg, i);
	list_del_rcu(&tg->siblings);
	spin_unlock_irqrestore(&task_group_lock, flags);

	/* wait for any ongoing reference to this group to finish */
	synchronize_sched();

	/*
	 * Now we are free to modify the group's share on each cpu
	 * w/o tripping rebalance_share or load_balance_fair.
	 */
	tg->shares = shares;
	for_each_possible_cpu(i) {
		/*
		 * force a rebalance
		 */
		cfs_rq_set_shares(tg->cfs_rq[i], 0);
		set_se_shares(tg->se[i], shares);
	}

	/*
	 * Enable load balance activity on this group, by inserting it back on
	 * each cpu's rq->leaf_cfs_rq_list.
	 */
	spin_lock_irqsave(&task_group_lock, flags);
	for_each_possible_cpu(i)
		register_fair_sched_group(tg, i);
	list_add_rcu(&tg->siblings, &tg->parent->children);
	spin_unlock_irqrestore(&task_group_lock, flags);
done:
	mutex_unlock(&shares_mutex);
	return 0;
}

unsigned long sched_group_shares(struct task_group *tg)
{
	return tg->shares;
}
#endif

#ifdef CONFIG_RT_GROUP_SCHED
/*
 * Ensure that the real time constraints are schedulable.
 */
static DEFINE_MUTEX(rt_constraints_mutex);

static unsigned long to_ratio(u64 period, u64 runtime)
{
	if (runtime == RUNTIME_INF)
		return 1ULL << 20;

	return div64_u64(runtime << 20, period);
}

/* Must be called with tasklist_lock held */
static inline int tg_has_rt_tasks(struct task_group *tg)
{
	struct task_struct *g, *p;

	do_each_thread(g, p) {
		if (rt_task(p) && rt_rq_of_se(&p->rt)->tg == tg)
			return 1;
	} while_each_thread(g, p);

	return 0;
}

struct rt_schedulable_data {
	struct task_group *tg;
	u64 rt_period;
	u64 rt_runtime;
};

static int tg_schedulable(struct task_group *tg, void *data)
{
	struct rt_schedulable_data *d = data;
	struct task_group *child;
	unsigned long total, sum = 0;
	u64 period, runtime;

	period = ktime_to_ns(tg->rt_bandwidth.rt_period);
	runtime = tg->rt_bandwidth.rt_runtime;

	if (tg == d->tg) {
		period = d->rt_period;
		runtime = d->rt_runtime;
	}

#ifdef CONFIG_USER_SCHED
	if (tg == &root_task_group) {
		period = global_rt_period();
		runtime = global_rt_runtime();
	}
#endif

	/*
	 * Cannot have more runtime than the period.
	 */
	if (runtime > period && runtime != RUNTIME_INF)
		return -EINVAL;

	/*
	 * Ensure we don't starve existing RT tasks.
	 */
	if (rt_bandwidth_enabled() && !runtime && tg_has_rt_tasks(tg))
		return -EBUSY;

	total = to_ratio(period, runtime);

	/*
	 * Nobody can have more than the global setting allows.
	 */
	if (total > to_ratio(global_rt_period(), global_rt_runtime()))
		return -EINVAL;

	/*
	 * The sum of our children's runtime should not exceed our own.
	 */
	list_for_each_entry_rcu(child, &tg->children, siblings) {
		period = ktime_to_ns(child->rt_bandwidth.rt_period);
		runtime = child->rt_bandwidth.rt_runtime;

		if (child == d->tg) {
			period = d->rt_period;
			runtime = d->rt_runtime;
		}

		sum += to_ratio(period, runtime);
	}

	if (sum > total)
		return -EINVAL;

	return 0;
}

static int __rt_schedulable(struct task_group *tg, u64 period, u64 runtime)
{
	struct rt_schedulable_data data = {
		.tg = tg,
		.rt_period = period,
		.rt_runtime = runtime,
	};

	return walk_tg_tree(tg_schedulable, tg_nop, &data);
}

static int tg_set_bandwidth(struct task_group *tg,
		u64 rt_period, u64 rt_runtime)
{
	int i, err = 0;

	mutex_lock(&rt_constraints_mutex);
	read_lock(&tasklist_lock);
	err = __rt_schedulable(tg, rt_period, rt_runtime);
	if (err)
		goto unlock;

	spin_lock_irq(&tg->rt_bandwidth.rt_runtime_lock);
	tg->rt_bandwidth.rt_period = ns_to_ktime(rt_period);
	tg->rt_bandwidth.rt_runtime = rt_runtime;

	for_each_possible_cpu(i) {
		struct rt_rq *rt_rq = tg->rt_rq[i];

		spin_lock(&rt_rq->rt_runtime_lock);
		rt_rq->rt_runtime = rt_runtime;
		spin_unlock(&rt_rq->rt_runtime_lock);
	}
	spin_unlock_irq(&tg->rt_bandwidth.rt_runtime_lock);
 unlock:
	read_unlock(&tasklist_lock);
	mutex_unlock(&rt_constraints_mutex);

	return err;
}

int sched_group_set_rt_runtime(struct task_group *tg, long rt_runtime_us)
{
	u64 rt_runtime, rt_period;

	rt_period = ktime_to_ns(tg->rt_bandwidth.rt_period);
	rt_runtime = (u64)rt_runtime_us * NSEC_PER_USEC;
	if (rt_runtime_us < 0)
		rt_runtime = RUNTIME_INF;

	return tg_set_bandwidth(tg, rt_period, rt_runtime);
}

long sched_group_rt_runtime(struct task_group *tg)
{
	u64 rt_runtime_us;

	if (tg->rt_bandwidth.rt_runtime == RUNTIME_INF)
		return -1;

	rt_runtime_us = tg->rt_bandwidth.rt_runtime;
	do_div(rt_runtime_us, NSEC_PER_USEC);
	return rt_runtime_us;
}

int sched_group_set_rt_period(struct task_group *tg, long rt_period_us)
{
	u64 rt_runtime, rt_period;

	rt_period = (u64)rt_period_us * NSEC_PER_USEC;
	rt_runtime = tg->rt_bandwidth.rt_runtime;

	if (rt_period == 0)
		return -EINVAL;

	return tg_set_bandwidth(tg, rt_period, rt_runtime);
}

long sched_group_rt_period(struct task_group *tg)
{
	u64 rt_period_us;

	rt_period_us = ktime_to_ns(tg->rt_bandwidth.rt_period);
	do_div(rt_period_us, NSEC_PER_USEC);
	return rt_period_us;
}

static int sched_rt_global_constraints(void)
{
	u64 runtime, period;
	int ret = 0;

	if (sysctl_sched_rt_period <= 0)
		return -EINVAL;

	runtime = global_rt_runtime();
	period = global_rt_period();

	/*
	 * Sanity check on the sysctl variables.
	 */
	if (runtime > period && runtime != RUNTIME_INF)
		return -EINVAL;

	mutex_lock(&rt_constraints_mutex);
	read_lock(&tasklist_lock);
	ret = __rt_schedulable(NULL, 0, 0);
	read_unlock(&tasklist_lock);
	mutex_unlock(&rt_constraints_mutex);

	return ret;
}

int sched_rt_can_attach(struct task_group *tg, struct task_struct *tsk)
{
	/* Don't accept realtime tasks when there is no way for them to run */
	if (rt_task(tsk) && tg->rt_bandwidth.rt_runtime == 0)
		return 0;

	return 1;
}

#else /* !CONFIG_RT_GROUP_SCHED */
static int sched_rt_global_constraints(void)
{
	unsigned long flags;
	int i;

	if (sysctl_sched_rt_period <= 0)
		return -EINVAL;

	/*
	 * There's always some RT tasks in the root group
	 * -- migration, kstopmachine etc..
	 */
	if (sysctl_sched_rt_runtime == 0)
		return -EBUSY;

	spin_lock_irqsave(&def_rt_bandwidth.rt_runtime_lock, flags);
	for_each_possible_cpu(i) {
		struct rt_rq *rt_rq = &cpu_rq(i)->rt;

		spin_lock(&rt_rq->rt_runtime_lock);
		rt_rq->rt_runtime = global_rt_runtime();
		spin_unlock(&rt_rq->rt_runtime_lock);
	}
	spin_unlock_irqrestore(&def_rt_bandwidth.rt_runtime_lock, flags);

	return 0;
}
#endif /* CONFIG_RT_GROUP_SCHED */

int sched_rt_handler(struct ctl_table *table, int write,
		void __user *buffer, size_t *lenp,
		loff_t *ppos)
{
	int ret;
	int old_period, old_runtime;
	static DEFINE_MUTEX(mutex);

	mutex_lock(&mutex);
	old_period = sysctl_sched_rt_period;
	old_runtime = sysctl_sched_rt_runtime;

	ret = proc_dointvec(table, write, buffer, lenp, ppos);

	if (!ret && write) {
		ret = sched_rt_global_constraints();
		if (ret) {
			sysctl_sched_rt_period = old_period;
			sysctl_sched_rt_runtime = old_runtime;
		} else {
			def_rt_bandwidth.rt_runtime = global_rt_runtime();
			def_rt_bandwidth.rt_period =
				ns_to_ktime(global_rt_period());
		}
	}
	mutex_unlock(&mutex);

	return ret;
}

#ifdef CONFIG_CGROUP_SCHED

/* return corresponding task_group object of a cgroup */
static inline struct task_group *cgroup_tg(struct cgroup *cgrp)
{
	return container_of(cgroup_subsys_state(cgrp, cpu_cgroup_subsys_id),
			    struct task_group, css);
}

static struct cgroup_subsys_state *
cpu_cgroup_create(struct cgroup_subsys *ss, struct cgroup *cgrp)
{
	struct task_group *tg, *parent;

	if (!cgrp->parent) {
		/* This is early initialization for the top cgroup */
		return &init_task_group.css;
	}

	parent = cgroup_tg(cgrp->parent);
	tg = sched_create_group(parent);
	if (IS_ERR(tg))
		return ERR_PTR(-ENOMEM);

	return &tg->css;
}

static void
cpu_cgroup_destroy(struct cgroup_subsys *ss, struct cgroup *cgrp)
{
	struct task_group *tg = cgroup_tg(cgrp);

	sched_destroy_group(tg);
}

static int
cpu_cgroup_can_attach_task(struct cgroup *cgrp, struct task_struct *tsk)
{
#ifdef CONFIG_RT_GROUP_SCHED
	if (!sched_rt_can_attach(cgroup_tg(cgrp), tsk))
		return -EINVAL;
#else
	/* We don't support RT-tasks being in separate groups */
	if (tsk->sched_class != &fair_sched_class)
		return -EINVAL;
#endif
	return 0;
}

static int
cpu_cgroup_can_attach(struct cgroup_subsys *ss, struct cgroup *cgrp,
		      struct task_struct *tsk, bool threadgroup)
{
	int retval = cpu_cgroup_can_attach_task(cgrp, tsk);
	if (retval)
		return retval;
	if (threadgroup) {
		struct task_struct *c;
		rcu_read_lock();
		list_for_each_entry_rcu(c, &tsk->thread_group, thread_group) {
			retval = cpu_cgroup_can_attach_task(cgrp, c);
			if (retval) {
				rcu_read_unlock();
				return retval;
			}
		}
		rcu_read_unlock();
	}
	return 0;
}

static void
cpu_cgroup_attach(struct cgroup_subsys *ss, struct cgroup *cgrp,
		  struct cgroup *old_cont, struct task_struct *tsk,
		  bool threadgroup)
{
	sched_move_task(tsk);
	if (threadgroup) {
		struct task_struct *c;
		rcu_read_lock();
		list_for_each_entry_rcu(c, &tsk->thread_group, thread_group) {
			sched_move_task(c);
		}
		rcu_read_unlock();
	}
}

#ifdef CONFIG_FAIR_GROUP_SCHED
static int cpu_shares_write_u64(struct cgroup *cgrp, struct cftype *cftype,
				u64 shareval)
{
	return sched_group_set_shares(cgroup_tg(cgrp), shareval);
}

static u64 cpu_shares_read_u64(struct cgroup *cgrp, struct cftype *cft)
{
	struct task_group *tg = cgroup_tg(cgrp);

	return (u64) tg->shares;
}
#endif /* CONFIG_FAIR_GROUP_SCHED */

#ifdef CONFIG_RT_GROUP_SCHED
static int cpu_rt_runtime_write(struct cgroup *cgrp, struct cftype *cft,
				s64 val)
{
	return sched_group_set_rt_runtime(cgroup_tg(cgrp), val);
}

static s64 cpu_rt_runtime_read(struct cgroup *cgrp, struct cftype *cft)
{
	return sched_group_rt_runtime(cgroup_tg(cgrp));
}

static int cpu_rt_period_write_uint(struct cgroup *cgrp, struct cftype *cftype,
		u64 rt_period_us)
{
	return sched_group_set_rt_period(cgroup_tg(cgrp), rt_period_us);
}

static u64 cpu_rt_period_read_uint(struct cgroup *cgrp, struct cftype *cft)
{
	return sched_group_rt_period(cgroup_tg(cgrp));
}
#endif /* CONFIG_RT_GROUP_SCHED */

static struct cftype cpu_files[] = {
#ifdef CONFIG_FAIR_GROUP_SCHED
	{
		.name = "shares",
		.read_u64 = cpu_shares_read_u64,
		.write_u64 = cpu_shares_write_u64,
	},
#endif
#ifdef CONFIG_RT_GROUP_SCHED
	{
		.name = "rt_runtime_us",
		.read_s64 = cpu_rt_runtime_read,
		.write_s64 = cpu_rt_runtime_write,
	},
	{
		.name = "rt_period_us",
		.read_u64 = cpu_rt_period_read_uint,
		.write_u64 = cpu_rt_period_write_uint,
	},
#endif
};

static int cpu_cgroup_populate(struct cgroup_subsys *ss, struct cgroup *cont)
{
	return cgroup_add_files(cont, ss, cpu_files, ARRAY_SIZE(cpu_files));
}

struct cgroup_subsys cpu_cgroup_subsys = {
	.name		= "cpu",
	.create		= cpu_cgroup_create,
	.destroy	= cpu_cgroup_destroy,
	.can_attach	= cpu_cgroup_can_attach,
	.attach		= cpu_cgroup_attach,
	.populate	= cpu_cgroup_populate,
	.subsys_id	= cpu_cgroup_subsys_id,
	.early_init	= 1,
};

#endif	/* CONFIG_CGROUP_SCHED */

#ifdef CONFIG_CGROUP_CPUACCT

/*
 * CPU accounting code for task groups.
 *
 * Based on the work by Paul Menage (menage@google.com) and Balbir Singh
 * (balbir@in.ibm.com).
 */

/* track cpu usage of a group of tasks and its child groups */
struct cpuacct {
	struct cgroup_subsys_state css;
	/* cpuusage holds pointer to a u64-type object on every cpu */
	u64 *cpuusage;
	struct percpu_counter cpustat[CPUACCT_STAT_NSTATS];
	struct cpuacct *parent;
};

struct cgroup_subsys cpuacct_subsys;

/* return cpu accounting group corresponding to this container */
static inline struct cpuacct *cgroup_ca(struct cgroup *cgrp)
{
	return container_of(cgroup_subsys_state(cgrp, cpuacct_subsys_id),
			    struct cpuacct, css);
}

/* return cpu accounting group to which this task belongs */
static inline struct cpuacct *task_ca(struct task_struct *tsk)
{
	return container_of(task_subsys_state(tsk, cpuacct_subsys_id),
			    struct cpuacct, css);
}

/* create a new cpu accounting group */
static struct cgroup_subsys_state *cpuacct_create(
	struct cgroup_subsys *ss, struct cgroup *cgrp)
{
	struct cpuacct *ca = kzalloc(sizeof(*ca), GFP_KERNEL);
	int i;

	if (!ca)
		goto out;

	ca->cpuusage = alloc_percpu(u64);
	if (!ca->cpuusage)
		goto out_free_ca;

	for (i = 0; i < CPUACCT_STAT_NSTATS; i++)
		if (percpu_counter_init(&ca->cpustat[i], 0))
			goto out_free_counters;

	if (cgrp->parent)
		ca->parent = cgroup_ca(cgrp->parent);

	return &ca->css;

out_free_counters:
	while (--i >= 0)
		percpu_counter_destroy(&ca->cpustat[i]);
	free_percpu(ca->cpuusage);
out_free_ca:
	kfree(ca);
out:
	return ERR_PTR(-ENOMEM);
}

/* destroy an existing cpu accounting group */
static void
cpuacct_destroy(struct cgroup_subsys *ss, struct cgroup *cgrp)
{
	struct cpuacct *ca = cgroup_ca(cgrp);
	int i;

	for (i = 0; i < CPUACCT_STAT_NSTATS; i++)
		percpu_counter_destroy(&ca->cpustat[i]);
	free_percpu(ca->cpuusage);
	kfree(ca);
}

static u64 cpuacct_cpuusage_read(struct cpuacct *ca, int cpu)
{
	u64 *cpuusage = per_cpu_ptr(ca->cpuusage, cpu);
	u64 data;

#ifndef CONFIG_64BIT
	/*
	 * Take rq->lock to make 64-bit read safe on 32-bit platforms.
	 */
	spin_lock_irq(&cpu_rq(cpu)->lock);
	data = *cpuusage;
	spin_unlock_irq(&cpu_rq(cpu)->lock);
#else
	data = *cpuusage;
#endif

	return data;
}

static void cpuacct_cpuusage_write(struct cpuacct *ca, int cpu, u64 val)
{
	u64 *cpuusage = per_cpu_ptr(ca->cpuusage, cpu);

#ifndef CONFIG_64BIT
	/*
	 * Take rq->lock to make 64-bit write safe on 32-bit platforms.
	 */
	spin_lock_irq(&cpu_rq(cpu)->lock);
	*cpuusage = val;
	spin_unlock_irq(&cpu_rq(cpu)->lock);
#else
	*cpuusage = val;
#endif
}

/* return total cpu usage (in nanoseconds) of a group */
static u64 cpuusage_read(struct cgroup *cgrp, struct cftype *cft)
{
	struct cpuacct *ca = cgroup_ca(cgrp);
	u64 totalcpuusage = 0;
	int i;

	for_each_present_cpu(i)
		totalcpuusage += cpuacct_cpuusage_read(ca, i);

	return totalcpuusage;
}

static int cpuusage_write(struct cgroup *cgrp, struct cftype *cftype,
								u64 reset)
{
	struct cpuacct *ca = cgroup_ca(cgrp);
	int err = 0;
	int i;

	if (reset) {
		err = -EINVAL;
		goto out;
	}

	for_each_present_cpu(i)
		cpuacct_cpuusage_write(ca, i, 0);

out:
	return err;
}

static int cpuacct_percpu_seq_read(struct cgroup *cgroup, struct cftype *cft,
				   struct seq_file *m)
{
	struct cpuacct *ca = cgroup_ca(cgroup);
	u64 percpu;
	int i;

	for_each_present_cpu(i) {
		percpu = cpuacct_cpuusage_read(ca, i);
		seq_printf(m, "%llu ", (unsigned long long) percpu);
	}
	seq_printf(m, "\n");
	return 0;
}

static const char *cpuacct_stat_desc[] = {
	[CPUACCT_STAT_USER] = "user",
	[CPUACCT_STAT_SYSTEM] = "system",
};

static int cpuacct_stats_show(struct cgroup *cgrp, struct cftype *cft,
		struct cgroup_map_cb *cb)
{
	struct cpuacct *ca = cgroup_ca(cgrp);
	int i;

	for (i = 0; i < CPUACCT_STAT_NSTATS; i++) {
		s64 val = percpu_counter_read(&ca->cpustat[i]);
		val = cputime64_to_clock_t(val);
		cb->fill(cb, cpuacct_stat_desc[i], val);
	}
	return 0;
}

static struct cftype files[] = {
	{
		.name = "usage",
		.read_u64 = cpuusage_read,
		.write_u64 = cpuusage_write,
	},
	{
		.name = "usage_percpu",
		.read_seq_string = cpuacct_percpu_seq_read,
	},
	{
		.name = "stat",
		.read_map = cpuacct_stats_show,
	},
};

static int cpuacct_populate(struct cgroup_subsys *ss, struct cgroup *cgrp)
{
	return cgroup_add_files(cgrp, ss, files, ARRAY_SIZE(files));
}

/*
 * charge this task's execution time to its accounting group.
 *
 * called with rq->lock held.
 */
static void cpuacct_charge(struct task_struct *tsk, u64 cputime)
{
	struct cpuacct *ca;
	int cpu;

	if (unlikely(!cpuacct_subsys.active))
		return;

	cpu = task_cpu(tsk);

	rcu_read_lock();

	ca = task_ca(tsk);

	for (; ca; ca = ca->parent) {
		u64 *cpuusage = per_cpu_ptr(ca->cpuusage, cpu);
		*cpuusage += cputime;
	}

	rcu_read_unlock();
}

/*
 * Charge the system/user time to the task's accounting group.
 */
static void cpuacct_update_stats(struct task_struct *tsk,
		enum cpuacct_stat_index idx, cputime_t val)
{
	struct cpuacct *ca;

	if (unlikely(!cpuacct_subsys.active))
		return;

	rcu_read_lock();
	ca = task_ca(tsk);

	do {
		percpu_counter_add(&ca->cpustat[idx], val);
		ca = ca->parent;
	} while (ca);
	rcu_read_unlock();
}

struct cgroup_subsys cpuacct_subsys = {
	.name = "cpuacct",
	.create = cpuacct_create,
	.destroy = cpuacct_destroy,
	.populate = cpuacct_populate,
	.subsys_id = cpuacct_subsys_id,
};
#endif	/* CONFIG_CGROUP_CPUACCT */

#ifndef CONFIG_SMP

int rcu_expedited_torture_stats(char *page)
{
	return 0;
}
EXPORT_SYMBOL_GPL(rcu_expedited_torture_stats);

void synchronize_sched_expedited(void)
{
}
EXPORT_SYMBOL_GPL(synchronize_sched_expedited);

#else /* #ifndef CONFIG_SMP */

static DEFINE_PER_CPU(struct migration_req, rcu_migration_req);
static DEFINE_MUTEX(rcu_sched_expedited_mutex);

#define RCU_EXPEDITED_STATE_POST -2
#define RCU_EXPEDITED_STATE_IDLE -1

static int rcu_expedited_state = RCU_EXPEDITED_STATE_IDLE;

int rcu_expedited_torture_stats(char *page)
{
	int cnt = 0;
	int cpu;

	cnt += sprintf(&page[cnt], "state: %d /", rcu_expedited_state);
	for_each_online_cpu(cpu) {
		 cnt += sprintf(&page[cnt], " %d:%d",
				cpu, per_cpu(rcu_migration_req, cpu).dest_cpu);
	}
	cnt += sprintf(&page[cnt], "\n");
	return cnt;
}
EXPORT_SYMBOL_GPL(rcu_expedited_torture_stats);

static long synchronize_sched_expedited_count;

/*
 * Wait for an rcu-sched grace period to elapse, but use "big hammer"
 * approach to force grace period to end quickly.  This consumes
 * significant time on all CPUs, and is thus not recommended for
 * any sort of common-case code.
 *
 * Note that it is illegal to call this function while holding any
 * lock that is acquired by a CPU-hotplug notifier.  Failing to
 * observe this restriction will result in deadlock.
 */
void synchronize_sched_expedited(void)
{
	int cpu;
	unsigned long flags;
	bool need_full_sync = 0;
	struct rq *rq;
	struct migration_req *req;
	long snap;
	int trycount = 0;

	smp_mb();  /* ensure prior mod happens before capturing snap. */
	snap = ACCESS_ONCE(synchronize_sched_expedited_count) + 1;
	get_online_cpus();
	while (!mutex_trylock(&rcu_sched_expedited_mutex)) {
		put_online_cpus();
		if (trycount++ < 10)
			udelay(trycount * num_online_cpus());
		else {
			synchronize_sched();
			return;
		}
		if (ACCESS_ONCE(synchronize_sched_expedited_count) - snap > 0) {
			smp_mb(); /* ensure test happens before caller kfree */
			return;
		}
		get_online_cpus();
	}
	rcu_expedited_state = RCU_EXPEDITED_STATE_POST;
	for_each_online_cpu(cpu) {
		rq = cpu_rq(cpu);
		req = &per_cpu(rcu_migration_req, cpu);
		init_completion(&req->done);
		req->task = NULL;
		req->dest_cpu = RCU_MIGRATION_NEED_QS;
		spin_lock_irqsave(&rq->lock, flags);
		list_add(&req->list, &rq->migration_queue);
		spin_unlock_irqrestore(&rq->lock, flags);
		wake_up_process(rq->migration_thread);
	}
	for_each_online_cpu(cpu) {
		rcu_expedited_state = cpu;
		req = &per_cpu(rcu_migration_req, cpu);
		rq = cpu_rq(cpu);
		wait_for_completion(&req->done);
		spin_lock_irqsave(&rq->lock, flags);
		if (unlikely(req->dest_cpu == RCU_MIGRATION_MUST_SYNC))
			need_full_sync = 1;
		req->dest_cpu = RCU_MIGRATION_IDLE;
		spin_unlock_irqrestore(&rq->lock, flags);
	}
	rcu_expedited_state = RCU_EXPEDITED_STATE_IDLE;
	synchronize_sched_expedited_count++;
	mutex_unlock(&rcu_sched_expedited_mutex);
	put_online_cpus();
	if (need_full_sync)
		synchronize_sched();
}
EXPORT_SYMBOL_GPL(synchronize_sched_expedited);

#endif /* #else #ifndef CONFIG_SMP */<|MERGE_RESOLUTION|>--- conflicted
+++ resolved
@@ -2377,6 +2377,17 @@
 #ifdef CONFIG_SMP
 	if (p->sched_class->task_wake_up)
 		p->sched_class->task_wake_up(rq, p);
+
+	if (unlikely(rq->idle_stamp)) {
+		u64 delta = rq->clock - rq->idle_stamp;
+		u64 max = 2*sysctl_sched_migration_cost;
+
+		if (delta > max)
+			rq->avg_idle = max;
+		else
+			update_avg(&rq->avg_idle, delta);
+		rq->idle_stamp = 0;
+	}
 #endif
 	/*
 	 * Wake up is complete, fire wake up notifier.  This allows
@@ -2512,27 +2523,6 @@
 	if (!sched_feat(SYNC_WAKEUPS))
 		wake_flags &= ~WF_SYNC;
 
-<<<<<<< HEAD
-	p->state = TASK_RUNNING;
-#ifdef CONFIG_SMP
-	if (p->sched_class->task_wake_up)
-		p->sched_class->task_wake_up(rq, p);
-
-	if (unlikely(rq->idle_stamp)) {
-		u64 delta = rq->clock - rq->idle_stamp;
-		u64 max = 2*sysctl_sched_migration_cost;
-
-		if (delta > max)
-			rq->avg_idle = max;
-		else
-			update_avg(&rq->avg_idle, delta);
-		rq->idle_stamp = 0;
-	}
-#endif
-out:
-	task_rq_unlock(rq, &flags);
-	put_cpu();
-=======
 	if (!(p->state & state))
 		return false;
 
@@ -2546,7 +2536,6 @@
 	}
 
 	ttwu_woken_up(p, rq, wake_flags, success);
->>>>>>> 9fe82812
 
 	return success;
 }
