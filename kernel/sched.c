--- conflicted
+++ resolved
@@ -10070,11 +10070,7 @@
 	cpu = task_cpu(tsk);
 	ca = task_ca(tsk);
 
-<<<<<<< HEAD
 	do {
-=======
-	for (; ca; ca = ca->parent) {
->>>>>>> f1797d43
 		u64 *cpuusage = per_cpu_ptr(ca->cpuusage, cpu);
 		*cpuusage += cputime;
 		ca = ca->parent;
