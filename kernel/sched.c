/*
 *  kernel/sched.c
 *
 *  Kernel scheduler and related syscalls
 *
 *  Copyright (C) 1991-2002  Linus Torvalds
 *
 *  1996-12-23  Modified by Dave Grothe to fix bugs in semaphores and
 *		make semaphores SMP safe
 *  1998-11-19	Implemented schedule_timeout() and related stuff
 *		by Andrea Arcangeli
 *  2002-01-04	New ultra-scalable O(1) scheduler by Ingo Molnar:
 *		hybrid priority-list and round-robin design with
 *		an array-switch method of distributing timeslices
 *		and per-CPU runqueues.  Cleanups and useful suggestions
 *		by Davide Libenzi, preemptible kernel bits by Robert Love.
 *  2003-09-03	Interactivity tuning by Con Kolivas.
 *  2004-04-02	Scheduler domains code by Nick Piggin
 *  2007-04-15  Work begun on replacing all interactivity tuning with a
 *              fair scheduling design by Con Kolivas.
 *  2007-05-05  Load balancing (smp-nice) and other improvements
 *              by Peter Williams
 *  2007-05-06  Interactivity improvements to CFS by Mike Galbraith
 *  2007-07-01  Group scheduling enhancements by Srivatsa Vaddagiri
 *  2007-11-29  RT balancing improvements by Steven Rostedt, Gregory Haskins,
 *              Thomas Gleixner, Mike Kravetz
 */

#include <linux/mm.h>
#include <linux/module.h>
#include <linux/nmi.h>
#include <linux/init.h>
#include <linux/uaccess.h>
#include <linux/highmem.h>
#include <linux/smp_lock.h>
#include <asm/mmu_context.h>
#include <linux/interrupt.h>
#include <linux/capability.h>
#include <linux/completion.h>
#include <linux/kernel_stat.h>
#include <linux/debug_locks.h>
#include <linux/security.h>
#include <linux/notifier.h>
#include <linux/profile.h>
#include <linux/freezer.h>
#include <linux/vmalloc.h>
#include <linux/blkdev.h>
#include <linux/delay.h>
#include <linux/pid_namespace.h>
#include <linux/smp.h>
#include <linux/threads.h>
#include <linux/timer.h>
#include <linux/rcupdate.h>
#include <linux/cpu.h>
#include <linux/cpuset.h>
#include <linux/percpu.h>
#include <linux/kthread.h>
#include <linux/proc_fs.h>
#include <linux/seq_file.h>
#include <linux/sysctl.h>
#include <linux/syscalls.h>
#include <linux/times.h>
#include <linux/tsacct_kern.h>
#include <linux/kprobes.h>
#include <linux/delayacct.h>
#include <linux/reciprocal_div.h>
#include <linux/unistd.h>
#include <linux/pagemap.h>
#include <linux/hrtimer.h>
#include <linux/tick.h>
#include <linux/bootmem.h>
#include <linux/debugfs.h>
#include <linux/ctype.h>
#include <linux/ftrace.h>
#include <trace/sched.h>

#include <asm/tlb.h>
#include <asm/irq_regs.h>

#include "sched_cpupri.h"

/*
 * Convert user-nice values [ -20 ... 0 ... 19 ]
 * to static priority [ MAX_RT_PRIO..MAX_PRIO-1 ],
 * and back.
 */
#define NICE_TO_PRIO(nice)	(MAX_RT_PRIO + (nice) + 20)
#define PRIO_TO_NICE(prio)	((prio) - MAX_RT_PRIO - 20)
#define TASK_NICE(p)		PRIO_TO_NICE((p)->static_prio)

/*
 * 'User priority' is the nice value converted to something we
 * can work with better when scaling various scheduler parameters,
 * it's a [ 0 ... 39 ] range.
 */
#define USER_PRIO(p)		((p)-MAX_RT_PRIO)
#define TASK_USER_PRIO(p)	USER_PRIO((p)->static_prio)
#define MAX_USER_PRIO		(USER_PRIO(MAX_PRIO))

/*
 * Helpers for converting nanosecond timing to jiffy resolution
 */
#define NS_TO_JIFFIES(TIME)	((unsigned long)(TIME) / (NSEC_PER_SEC / HZ))

#define NICE_0_LOAD		SCHED_LOAD_SCALE
#define NICE_0_SHIFT		SCHED_LOAD_SHIFT

/*
 * These are the 'tuning knobs' of the scheduler:
 *
 * default timeslice is 100 msecs (used only for SCHED_RR tasks).
 * Timeslices get refilled after they expire.
 */
#define DEF_TIMESLICE		(100 * HZ / 1000)

/*
 * single value that denotes runtime == period, ie unlimited time.
 */
#define RUNTIME_INF	((u64)~0ULL)

#ifdef CONFIG_SMP
/*
 * Divide a load by a sched group cpu_power : (load / sg->__cpu_power)
 * Since cpu_power is a 'constant', we can use a reciprocal divide.
 */
static inline u32 sg_div_cpu_power(const struct sched_group *sg, u32 load)
{
	return reciprocal_divide(load, sg->reciprocal_cpu_power);
}

/*
 * Each time a sched group cpu_power is changed,
 * we must compute its reciprocal value
 */
static inline void sg_inc_cpu_power(struct sched_group *sg, u32 val)
{
	sg->__cpu_power += val;
	sg->reciprocal_cpu_power = reciprocal_value(sg->__cpu_power);
}
#endif

static inline int rt_policy(int policy)
{
	if (unlikely(policy == SCHED_FIFO || policy == SCHED_RR))
		return 1;
	return 0;
}

static inline int task_has_rt_policy(struct task_struct *p)
{
	return rt_policy(p->policy);
}

/*
 * This is the priority-queue data structure of the RT scheduling class:
 */
struct rt_prio_array {
	DECLARE_BITMAP(bitmap, MAX_RT_PRIO+1); /* include 1 bit for delimiter */
	struct list_head queue[MAX_RT_PRIO];
};

struct rt_bandwidth {
	/* nests inside the rq lock: */
	spinlock_t		rt_runtime_lock;
	ktime_t			rt_period;
	u64			rt_runtime;
	struct hrtimer		rt_period_timer;
};

static struct rt_bandwidth def_rt_bandwidth;

static int do_sched_rt_period_timer(struct rt_bandwidth *rt_b, int overrun);

static enum hrtimer_restart sched_rt_period_timer(struct hrtimer *timer)
{
	struct rt_bandwidth *rt_b =
		container_of(timer, struct rt_bandwidth, rt_period_timer);
	ktime_t now;
	int overrun;
	int idle = 0;

	for (;;) {
		now = hrtimer_cb_get_time(timer);
		overrun = hrtimer_forward(timer, now, rt_b->rt_period);

		if (!overrun)
			break;

		idle = do_sched_rt_period_timer(rt_b, overrun);
	}

	return idle ? HRTIMER_NORESTART : HRTIMER_RESTART;
}

static
void init_rt_bandwidth(struct rt_bandwidth *rt_b, u64 period, u64 runtime)
{
	rt_b->rt_period = ns_to_ktime(period);
	rt_b->rt_runtime = runtime;

	spin_lock_init(&rt_b->rt_runtime_lock);

	hrtimer_init(&rt_b->rt_period_timer,
			CLOCK_MONOTONIC, HRTIMER_MODE_REL);
	rt_b->rt_period_timer.function = sched_rt_period_timer;
	rt_b->rt_period_timer.cb_mode = HRTIMER_CB_IRQSAFE_UNLOCKED;
}

static inline int rt_bandwidth_enabled(void)
{
	return sysctl_sched_rt_runtime >= 0;
}

static void start_rt_bandwidth(struct rt_bandwidth *rt_b)
{
	ktime_t now;

	if (rt_bandwidth_enabled() && rt_b->rt_runtime == RUNTIME_INF)
		return;

	if (hrtimer_active(&rt_b->rt_period_timer))
		return;

	spin_lock(&rt_b->rt_runtime_lock);
	for (;;) {
		if (hrtimer_active(&rt_b->rt_period_timer))
			break;

		now = hrtimer_cb_get_time(&rt_b->rt_period_timer);
		hrtimer_forward(&rt_b->rt_period_timer, now, rt_b->rt_period);
		hrtimer_start_expires(&rt_b->rt_period_timer,
				HRTIMER_MODE_ABS);
	}
	spin_unlock(&rt_b->rt_runtime_lock);
}

#ifdef CONFIG_RT_GROUP_SCHED
static void destroy_rt_bandwidth(struct rt_bandwidth *rt_b)
{
	hrtimer_cancel(&rt_b->rt_period_timer);
}
#endif

/*
 * sched_domains_mutex serializes calls to arch_init_sched_domains,
 * detach_destroy_domains and partition_sched_domains.
 */
static DEFINE_MUTEX(sched_domains_mutex);

#ifdef CONFIG_GROUP_SCHED

#include <linux/cgroup.h>

struct cfs_rq;

static LIST_HEAD(task_groups);

/* task group related information */
struct task_group {
#ifdef CONFIG_CGROUP_SCHED
	struct cgroup_subsys_state css;
#endif

#ifdef CONFIG_FAIR_GROUP_SCHED
	/* schedulable entities of this group on each cpu */
	struct sched_entity **se;
	/* runqueue "owned" by this group on each cpu */
	struct cfs_rq **cfs_rq;
	unsigned long shares;
#endif

#ifdef CONFIG_RT_GROUP_SCHED
	struct sched_rt_entity **rt_se;
	struct rt_rq **rt_rq;

	struct rt_bandwidth rt_bandwidth;
#endif

	struct rcu_head rcu;
	struct list_head list;

	struct task_group *parent;
	struct list_head siblings;
	struct list_head children;
};

#ifdef CONFIG_USER_SCHED

/*
 * Root task group.
 * 	Every UID task group (including init_task_group aka UID-0) will
 * 	be a child to this group.
 */
struct task_group root_task_group;

#ifdef CONFIG_FAIR_GROUP_SCHED
/* Default task group's sched entity on each cpu */
static DEFINE_PER_CPU(struct sched_entity, init_sched_entity);
/* Default task group's cfs_rq on each cpu */
static DEFINE_PER_CPU(struct cfs_rq, init_cfs_rq) ____cacheline_aligned_in_smp;
#endif /* CONFIG_FAIR_GROUP_SCHED */

#ifdef CONFIG_RT_GROUP_SCHED
static DEFINE_PER_CPU(struct sched_rt_entity, init_sched_rt_entity);
static DEFINE_PER_CPU(struct rt_rq, init_rt_rq) ____cacheline_aligned_in_smp;
#endif /* CONFIG_RT_GROUP_SCHED */
#else /* !CONFIG_USER_SCHED */
#define root_task_group init_task_group
#endif /* CONFIG_USER_SCHED */

/* task_group_lock serializes add/remove of task groups and also changes to
 * a task group's cpu shares.
 */
static DEFINE_SPINLOCK(task_group_lock);

#ifdef CONFIG_FAIR_GROUP_SCHED
#ifdef CONFIG_USER_SCHED
# define INIT_TASK_GROUP_LOAD	(2*NICE_0_LOAD)
#else /* !CONFIG_USER_SCHED */
# define INIT_TASK_GROUP_LOAD	NICE_0_LOAD
#endif /* CONFIG_USER_SCHED */

/*
 * A weight of 0 or 1 can cause arithmetics problems.
 * A weight of a cfs_rq is the sum of weights of which entities
 * are queued on this cfs_rq, so a weight of a entity should not be
 * too large, so as the shares value of a task group.
 * (The default weight is 1024 - so there's no practical
 *  limitation from this.)
 */
#define MIN_SHARES	2
#define MAX_SHARES	(1UL << 18)

static int init_task_group_load = INIT_TASK_GROUP_LOAD;
#endif

/* Default task group.
 *	Every task in system belong to this group at bootup.
 */
struct task_group init_task_group;

/* return group to which a task belongs */
static inline struct task_group *task_group(struct task_struct *p)
{
	struct task_group *tg;

#ifdef CONFIG_USER_SCHED
	tg = p->user->tg;
#elif defined(CONFIG_CGROUP_SCHED)
	tg = container_of(task_subsys_state(p, cpu_cgroup_subsys_id),
				struct task_group, css);
#else
	tg = &init_task_group;
#endif
	return tg;
}

/* Change a task's cfs_rq and parent entity if it moves across CPUs/groups */
static inline void set_task_rq(struct task_struct *p, unsigned int cpu)
{
#ifdef CONFIG_FAIR_GROUP_SCHED
	p->se.cfs_rq = task_group(p)->cfs_rq[cpu];
	p->se.parent = task_group(p)->se[cpu];
#endif

#ifdef CONFIG_RT_GROUP_SCHED
	p->rt.rt_rq  = task_group(p)->rt_rq[cpu];
	p->rt.parent = task_group(p)->rt_se[cpu];
#endif
}

#else

static inline void set_task_rq(struct task_struct *p, unsigned int cpu) { }
static inline struct task_group *task_group(struct task_struct *p)
{
	return NULL;
}

#endif	/* CONFIG_GROUP_SCHED */

/* CFS-related fields in a runqueue */
struct cfs_rq {
	struct load_weight load;
	unsigned long nr_running;

	u64 exec_clock;
	u64 min_vruntime;

	struct rb_root tasks_timeline;
	struct rb_node *rb_leftmost;

	struct list_head tasks;
	struct list_head *balance_iterator;

	/*
	 * 'curr' points to currently running entity on this cfs_rq.
	 * It is set to NULL otherwise (i.e when none are currently running).
	 */
	struct sched_entity *curr, *next, *last;

	unsigned int nr_spread_over;

#ifdef CONFIG_FAIR_GROUP_SCHED
	struct rq *rq;	/* cpu runqueue to which this cfs_rq is attached */

	/*
	 * leaf cfs_rqs are those that hold tasks (lowest schedulable entity in
	 * a hierarchy). Non-leaf lrqs hold other higher schedulable entities
	 * (like users, containers etc.)
	 *
	 * leaf_cfs_rq_list ties together list of leaf cfs_rq's in a cpu. This
	 * list is used during load balance.
	 */
	struct list_head leaf_cfs_rq_list;
	struct task_group *tg;	/* group that "owns" this runqueue */

#ifdef CONFIG_SMP
	/*
	 * the part of load.weight contributed by tasks
	 */
	unsigned long task_weight;

	/*
	 *   h_load = weight * f(tg)
	 *
	 * Where f(tg) is the recursive weight fraction assigned to
	 * this group.
	 */
	unsigned long h_load;

	/*
	 * this cpu's part of tg->shares
	 */
	unsigned long shares;

	/*
	 * load.weight at the time we set shares
	 */
	unsigned long rq_weight;
#endif
#endif
};

/* Real-Time classes' related field in a runqueue: */
struct rt_rq {
	struct rt_prio_array active;
	unsigned long rt_nr_running;
#if defined CONFIG_SMP || defined CONFIG_RT_GROUP_SCHED
	int highest_prio; /* highest queued rt task prio */
#endif
#ifdef CONFIG_SMP
	unsigned long rt_nr_migratory;
	int overloaded;
#endif
	int rt_throttled;
	u64 rt_time;
	u64 rt_runtime;
	/* Nests inside the rq lock: */
	spinlock_t rt_runtime_lock;

#ifdef CONFIG_RT_GROUP_SCHED
	unsigned long rt_nr_boosted;

	struct rq *rq;
	struct list_head leaf_rt_rq_list;
	struct task_group *tg;
	struct sched_rt_entity *rt_se;
#endif
};

#ifdef CONFIG_SMP

/*
 * We add the notion of a root-domain which will be used to define per-domain
 * variables. Each exclusive cpuset essentially defines an island domain by
 * fully partitioning the member cpus from any other cpuset. Whenever a new
 * exclusive cpuset is created, we also create and attach a new root-domain
 * object.
 *
 */
struct root_domain {
	atomic_t refcount;
	cpumask_t span;
	cpumask_t online;

	/*
	 * The "RT overload" flag: it gets set if a CPU has more than
	 * one runnable RT task.
	 */
	cpumask_t rto_mask;
	atomic_t rto_count;
#ifdef CONFIG_SMP
	struct cpupri cpupri;
#endif
};

/*
 * By default the system creates a single root-domain with all cpus as
 * members (mimicking the global state we have today).
 */
static struct root_domain def_root_domain;

#endif

/*
 * This is the main, per-CPU runqueue data structure.
 *
 * Locking rule: those places that want to lock multiple runqueues
 * (such as the load balancing or the thread migration code), lock
 * acquire operations must be ordered by ascending &runqueue.
 */
struct rq {
	/* runqueue lock: */
	spinlock_t lock;

	/*
	 * nr_running and cpu_load should be in the same cacheline because
	 * remote CPUs use both these fields when doing load calculation.
	 */
	unsigned long nr_running;
	#define CPU_LOAD_IDX_MAX 5
	unsigned long cpu_load[CPU_LOAD_IDX_MAX];
	unsigned char idle_at_tick;
#ifdef CONFIG_NO_HZ
	unsigned long last_tick_seen;
	unsigned char in_nohz_recently;
#endif
	/* capture load from *all* tasks on this cpu: */
	struct load_weight load;
	unsigned long nr_load_updates;
	u64 nr_switches;

	struct cfs_rq cfs;
	struct rt_rq rt;

#ifdef CONFIG_FAIR_GROUP_SCHED
	/* list of leaf cfs_rq on this cpu: */
	struct list_head leaf_cfs_rq_list;
#endif
#ifdef CONFIG_RT_GROUP_SCHED
	struct list_head leaf_rt_rq_list;
#endif

	/*
	 * This is part of a global counter where only the total sum
	 * over all CPUs matters. A task can increase this counter on
	 * one CPU and if it got migrated afterwards it may decrease
	 * it on another CPU. Always updated under the runqueue lock:
	 */
	unsigned long nr_uninterruptible;

	struct task_struct *curr, *idle;
	unsigned long next_balance;
	struct mm_struct *prev_mm;

	u64 clock;

	atomic_t nr_iowait;

#ifdef CONFIG_SMP
	struct root_domain *rd;
	struct sched_domain *sd;

	/* For active balancing */
	int active_balance;
	int push_cpu;
	/* cpu of this runqueue: */
	int cpu;
	int online;

	unsigned long avg_load_per_task;

	struct task_struct *migration_thread;
	struct list_head migration_queue;
#endif

#ifdef CONFIG_SCHED_HRTICK
#ifdef CONFIG_SMP
	int hrtick_csd_pending;
	struct call_single_data hrtick_csd;
#endif
	struct hrtimer hrtick_timer;
#endif

#ifdef CONFIG_SCHEDSTATS
	/* latency stats */
	struct sched_info rq_sched_info;

	/* sys_sched_yield() stats */
	unsigned int yld_exp_empty;
	unsigned int yld_act_empty;
	unsigned int yld_both_empty;
	unsigned int yld_count;

	/* schedule() stats */
	unsigned int sched_switch;
	unsigned int sched_count;
	unsigned int sched_goidle;

	/* try_to_wake_up() stats */
	unsigned int ttwu_count;
	unsigned int ttwu_local;

	/* BKL stats */
	unsigned int bkl_count;
#endif
};

static DEFINE_PER_CPU_SHARED_ALIGNED(struct rq, runqueues);

static inline void check_preempt_curr(struct rq *rq, struct task_struct *p, int sync)
{
	rq->curr->sched_class->check_preempt_curr(rq, p, sync);
}

static inline int cpu_of(struct rq *rq)
{
#ifdef CONFIG_SMP
	return rq->cpu;
#else
	return 0;
#endif
}

/*
 * The domain tree (rq->sd) is protected by RCU's quiescent state transition.
 * See detach_destroy_domains: synchronize_sched for details.
 *
 * The domain tree of any CPU may only be accessed from within
 * preempt-disabled sections.
 */
#define for_each_domain(cpu, __sd) \
	for (__sd = rcu_dereference(cpu_rq(cpu)->sd); __sd; __sd = __sd->parent)

#define cpu_rq(cpu)		(&per_cpu(runqueues, (cpu)))
#define this_rq()		(&__get_cpu_var(runqueues))
#define task_rq(p)		cpu_rq(task_cpu(p))
#define cpu_curr(cpu)		(cpu_rq(cpu)->curr)

static inline void update_rq_clock(struct rq *rq)
{
	rq->clock = sched_clock_cpu(cpu_of(rq));
}

/*
 * Tunables that become constants when CONFIG_SCHED_DEBUG is off:
 */
#ifdef CONFIG_SCHED_DEBUG
# define const_debug __read_mostly
#else
# define const_debug static const
#endif

/**
 * runqueue_is_locked
 *
 * Returns true if the current cpu runqueue is locked.
 * This interface allows printk to be called with the runqueue lock
 * held and know whether or not it is OK to wake up the klogd.
 */
int runqueue_is_locked(void)
{
	int cpu = get_cpu();
	struct rq *rq = cpu_rq(cpu);
	int ret;

	ret = spin_is_locked(&rq->lock);
	put_cpu();
	return ret;
}

/*
 * Debugging: various feature bits
 */

#define SCHED_FEAT(name, enabled)	\
	__SCHED_FEAT_##name ,

enum {
#include "sched_features.h"
};

#undef SCHED_FEAT

#define SCHED_FEAT(name, enabled)	\
	(1UL << __SCHED_FEAT_##name) * enabled |

const_debug unsigned int sysctl_sched_features =
#include "sched_features.h"
	0;

#undef SCHED_FEAT

#ifdef CONFIG_SCHED_DEBUG
#define SCHED_FEAT(name, enabled)	\
	#name ,

static __read_mostly char *sched_feat_names[] = {
#include "sched_features.h"
	NULL
};

#undef SCHED_FEAT

static int sched_feat_open(struct inode *inode, struct file *filp)
{
	filp->private_data = inode->i_private;
	return 0;
}

static ssize_t
sched_feat_read(struct file *filp, char __user *ubuf,
		size_t cnt, loff_t *ppos)
{
	char *buf;
	int r = 0;
	int len = 0;
	int i;

	for (i = 0; sched_feat_names[i]; i++) {
		len += strlen(sched_feat_names[i]);
		len += 4;
	}

	buf = kmalloc(len + 2, GFP_KERNEL);
	if (!buf)
		return -ENOMEM;

	for (i = 0; sched_feat_names[i]; i++) {
		if (sysctl_sched_features & (1UL << i))
			r += sprintf(buf + r, "%s ", sched_feat_names[i]);
		else
			r += sprintf(buf + r, "NO_%s ", sched_feat_names[i]);
	}

	r += sprintf(buf + r, "\n");
	WARN_ON(r >= len + 2);

	r = simple_read_from_buffer(ubuf, cnt, ppos, buf, r);

	kfree(buf);

	return r;
}

static ssize_t
sched_feat_write(struct file *filp, const char __user *ubuf,
		size_t cnt, loff_t *ppos)
{
	char buf[64];
	char *cmp = buf;
	int neg = 0;
	int i;

	if (cnt > 63)
		cnt = 63;

	if (copy_from_user(&buf, ubuf, cnt))
		return -EFAULT;

	buf[cnt] = 0;

	if (strncmp(buf, "NO_", 3) == 0) {
		neg = 1;
		cmp += 3;
	}

	for (i = 0; sched_feat_names[i]; i++) {
		int len = strlen(sched_feat_names[i]);

		if (strncmp(cmp, sched_feat_names[i], len) == 0) {
			if (neg)
				sysctl_sched_features &= ~(1UL << i);
			else
				sysctl_sched_features |= (1UL << i);
			break;
		}
	}

	if (!sched_feat_names[i])
		return -EINVAL;

	filp->f_pos += cnt;

	return cnt;
}

static struct file_operations sched_feat_fops = {
	.open	= sched_feat_open,
	.read	= sched_feat_read,
	.write	= sched_feat_write,
};

static __init int sched_init_debug(void)
{
	debugfs_create_file("sched_features", 0644, NULL, NULL,
			&sched_feat_fops);

	return 0;
}
late_initcall(sched_init_debug);

#endif

#define sched_feat(x) (sysctl_sched_features & (1UL << __SCHED_FEAT_##x))

/*
 * Number of tasks to iterate in a single balance run.
 * Limited because this is done with IRQs disabled.
 */
const_debug unsigned int sysctl_sched_nr_migrate = 32;

/*
 * ratelimit for updating the group shares.
 * default: 0.25ms
 */
unsigned int sysctl_sched_shares_ratelimit = 250000;

/*
 * Inject some fuzzyness into changing the per-cpu group shares
 * this avoids remote rq-locks at the expense of fairness.
 * default: 4
 */
unsigned int sysctl_sched_shares_thresh = 4;

/*
 * period over which we measure -rt task cpu usage in us.
 * default: 1s
 */
unsigned int sysctl_sched_rt_period = 1000000;

static __read_mostly int scheduler_running;

/*
 * part of the period that we allow rt tasks to run in us.
 * default: 0.95s
 */
int sysctl_sched_rt_runtime = 950000;

static inline u64 global_rt_period(void)
{
	return (u64)sysctl_sched_rt_period * NSEC_PER_USEC;
}

static inline u64 global_rt_runtime(void)
{
	if (sysctl_sched_rt_runtime < 0)
		return RUNTIME_INF;

	return (u64)sysctl_sched_rt_runtime * NSEC_PER_USEC;
}

#ifndef prepare_arch_switch
# define prepare_arch_switch(next)	do { } while (0)
#endif
#ifndef finish_arch_switch
# define finish_arch_switch(prev)	do { } while (0)
#endif

static inline int task_current(struct rq *rq, struct task_struct *p)
{
	return rq->curr == p;
}

#ifndef __ARCH_WANT_UNLOCKED_CTXSW
static inline int task_running(struct rq *rq, struct task_struct *p)
{
	return task_current(rq, p);
}

static inline void prepare_lock_switch(struct rq *rq, struct task_struct *next)
{
}

static inline void finish_lock_switch(struct rq *rq, struct task_struct *prev)
{
#ifdef CONFIG_DEBUG_SPINLOCK
	/* this is a valid case when another task releases the spinlock */
	rq->lock.owner = current;
#endif
	/*
	 * If we are tracking spinlock dependencies then we have to
	 * fix up the runqueue lock - which gets 'carried over' from
	 * prev into current:
	 */
	spin_acquire(&rq->lock.dep_map, 0, 0, _THIS_IP_);

	spin_unlock_irq(&rq->lock);
}

#else /* __ARCH_WANT_UNLOCKED_CTXSW */
static inline int task_running(struct rq *rq, struct task_struct *p)
{
#ifdef CONFIG_SMP
	return p->oncpu;
#else
	return task_current(rq, p);
#endif
}

static inline void prepare_lock_switch(struct rq *rq, struct task_struct *next)
{
#ifdef CONFIG_SMP
	/*
	 * We can optimise this out completely for !SMP, because the
	 * SMP rebalancing from interrupt is the only thing that cares
	 * here.
	 */
	next->oncpu = 1;
#endif
#ifdef __ARCH_WANT_INTERRUPTS_ON_CTXSW
	spin_unlock_irq(&rq->lock);
#else
	spin_unlock(&rq->lock);
#endif
}

static inline void finish_lock_switch(struct rq *rq, struct task_struct *prev)
{
#ifdef CONFIG_SMP
	/*
	 * After ->oncpu is cleared, the task can be moved to a different CPU.
	 * We must ensure this doesn't happen until the switch is completely
	 * finished.
	 */
	smp_wmb();
	prev->oncpu = 0;
#endif
#ifndef __ARCH_WANT_INTERRUPTS_ON_CTXSW
	local_irq_enable();
#endif
}
#endif /* __ARCH_WANT_UNLOCKED_CTXSW */

/*
 * __task_rq_lock - lock the runqueue a given task resides on.
 * Must be called interrupts disabled.
 */
static inline struct rq *__task_rq_lock(struct task_struct *p)
	__acquires(rq->lock)
{
	for (;;) {
		struct rq *rq = task_rq(p);
		spin_lock(&rq->lock);
		if (likely(rq == task_rq(p)))
			return rq;
		spin_unlock(&rq->lock);
	}
}

/*
 * task_rq_lock - lock the runqueue a given task resides on and disable
 * interrupts. Note the ordering: we can safely lookup the task_rq without
 * explicitly disabling preemption.
 */
static struct rq *task_rq_lock(struct task_struct *p, unsigned long *flags)
	__acquires(rq->lock)
{
	struct rq *rq;

	for (;;) {
		local_irq_save(*flags);
		rq = task_rq(p);
		spin_lock(&rq->lock);
		if (likely(rq == task_rq(p)))
			return rq;
		spin_unlock_irqrestore(&rq->lock, *flags);
	}
}

void task_rq_unlock_wait(struct task_struct *p)
{
	struct rq *rq = task_rq(p);

	smp_mb(); /* spin-unlock-wait is not a full memory barrier */
	spin_unlock_wait(&rq->lock);
}

static void __task_rq_unlock(struct rq *rq)
	__releases(rq->lock)
{
	spin_unlock(&rq->lock);
}

static inline void task_rq_unlock(struct rq *rq, unsigned long *flags)
	__releases(rq->lock)
{
	spin_unlock_irqrestore(&rq->lock, *flags);
}

/*
 * this_rq_lock - lock this runqueue and disable interrupts.
 */
static struct rq *this_rq_lock(void)
	__acquires(rq->lock)
{
	struct rq *rq;

	local_irq_disable();
	rq = this_rq();
	spin_lock(&rq->lock);

	return rq;
}

#ifdef CONFIG_SCHED_HRTICK
/*
 * Use HR-timers to deliver accurate preemption points.
 *
 * Its all a bit involved since we cannot program an hrt while holding the
 * rq->lock. So what we do is store a state in in rq->hrtick_* and ask for a
 * reschedule event.
 *
 * When we get rescheduled we reprogram the hrtick_timer outside of the
 * rq->lock.
 */

/*
 * Use hrtick when:
 *  - enabled by features
 *  - hrtimer is actually high res
 */
static inline int hrtick_enabled(struct rq *rq)
{
	if (!sched_feat(HRTICK))
		return 0;
	if (!cpu_active(cpu_of(rq)))
		return 0;
	return hrtimer_is_hres_active(&rq->hrtick_timer);
}

static void hrtick_clear(struct rq *rq)
{
	if (hrtimer_active(&rq->hrtick_timer))
		hrtimer_cancel(&rq->hrtick_timer);
}

/*
 * High-resolution timer tick.
 * Runs from hardirq context with interrupts disabled.
 */
static enum hrtimer_restart hrtick(struct hrtimer *timer)
{
	struct rq *rq = container_of(timer, struct rq, hrtick_timer);

	WARN_ON_ONCE(cpu_of(rq) != smp_processor_id());

	spin_lock(&rq->lock);
	update_rq_clock(rq);
	rq->curr->sched_class->task_tick(rq, rq->curr, 1);
	spin_unlock(&rq->lock);

	return HRTIMER_NORESTART;
}

#ifdef CONFIG_SMP
/*
 * called from hardirq (IPI) context
 */
static void __hrtick_start(void *arg)
{
	struct rq *rq = arg;

	spin_lock(&rq->lock);
	hrtimer_restart(&rq->hrtick_timer);
	rq->hrtick_csd_pending = 0;
	spin_unlock(&rq->lock);
}

/*
 * Called to set the hrtick timer state.
 *
 * called with rq->lock held and irqs disabled
 */
static void hrtick_start(struct rq *rq, u64 delay)
{
	struct hrtimer *timer = &rq->hrtick_timer;
	ktime_t time = ktime_add_ns(timer->base->get_time(), delay);

	hrtimer_set_expires(timer, time);

	if (rq == this_rq()) {
		hrtimer_restart(timer);
	} else if (!rq->hrtick_csd_pending) {
		__smp_call_function_single(cpu_of(rq), &rq->hrtick_csd);
		rq->hrtick_csd_pending = 1;
	}
}

static int
hotplug_hrtick(struct notifier_block *nfb, unsigned long action, void *hcpu)
{
	int cpu = (int)(long)hcpu;

	switch (action) {
	case CPU_UP_CANCELED:
	case CPU_UP_CANCELED_FROZEN:
	case CPU_DOWN_PREPARE:
	case CPU_DOWN_PREPARE_FROZEN:
	case CPU_DEAD:
	case CPU_DEAD_FROZEN:
		hrtick_clear(cpu_rq(cpu));
		return NOTIFY_OK;
	}

	return NOTIFY_DONE;
}

static __init void init_hrtick(void)
{
	hotcpu_notifier(hotplug_hrtick, 0);
}
#else
/*
 * Called to set the hrtick timer state.
 *
 * called with rq->lock held and irqs disabled
 */
static void hrtick_start(struct rq *rq, u64 delay)
{
	hrtimer_start(&rq->hrtick_timer, ns_to_ktime(delay), HRTIMER_MODE_REL);
}

static inline void init_hrtick(void)
{
}
#endif /* CONFIG_SMP */

static void init_rq_hrtick(struct rq *rq)
{
#ifdef CONFIG_SMP
	rq->hrtick_csd_pending = 0;

	rq->hrtick_csd.flags = 0;
	rq->hrtick_csd.func = __hrtick_start;
	rq->hrtick_csd.info = rq;
#endif

	hrtimer_init(&rq->hrtick_timer, CLOCK_MONOTONIC, HRTIMER_MODE_REL);
	rq->hrtick_timer.function = hrtick;
	rq->hrtick_timer.cb_mode = HRTIMER_CB_IRQSAFE_PERCPU;
}
#else	/* CONFIG_SCHED_HRTICK */
static inline void hrtick_clear(struct rq *rq)
{
}

static inline void init_rq_hrtick(struct rq *rq)
{
}

static inline void init_hrtick(void)
{
}
#endif	/* CONFIG_SCHED_HRTICK */

/*
 * resched_task - mark a task 'to be rescheduled now'.
 *
 * On UP this means the setting of the need_resched flag, on SMP it
 * might also involve a cross-CPU call to trigger the scheduler on
 * the target CPU.
 */
#ifdef CONFIG_SMP

#ifndef tsk_is_polling
#define tsk_is_polling(t) test_tsk_thread_flag(t, TIF_POLLING_NRFLAG)
#endif

static void resched_task(struct task_struct *p)
{
	int cpu;

	assert_spin_locked(&task_rq(p)->lock);

	if (unlikely(test_tsk_thread_flag(p, TIF_NEED_RESCHED)))
		return;

	set_tsk_thread_flag(p, TIF_NEED_RESCHED);

	cpu = task_cpu(p);
	if (cpu == smp_processor_id())
		return;

	/* NEED_RESCHED must be visible before we test polling */
	smp_mb();
	if (!tsk_is_polling(p))
		smp_send_reschedule(cpu);
}

static void resched_cpu(int cpu)
{
	struct rq *rq = cpu_rq(cpu);
	unsigned long flags;

	if (!spin_trylock_irqsave(&rq->lock, flags))
		return;
	resched_task(cpu_curr(cpu));
	spin_unlock_irqrestore(&rq->lock, flags);
}

#ifdef CONFIG_NO_HZ
/*
 * When add_timer_on() enqueues a timer into the timer wheel of an
 * idle CPU then this timer might expire before the next timer event
 * which is scheduled to wake up that CPU. In case of a completely
 * idle system the next event might even be infinite time into the
 * future. wake_up_idle_cpu() ensures that the CPU is woken up and
 * leaves the inner idle loop so the newly added timer is taken into
 * account when the CPU goes back to idle and evaluates the timer
 * wheel for the next timer event.
 */
void wake_up_idle_cpu(int cpu)
{
	struct rq *rq = cpu_rq(cpu);

	if (cpu == smp_processor_id())
		return;

	/*
	 * This is safe, as this function is called with the timer
	 * wheel base lock of (cpu) held. When the CPU is on the way
	 * to idle and has not yet set rq->curr to idle then it will
	 * be serialized on the timer wheel base lock and take the new
	 * timer into account automatically.
	 */
	if (rq->curr != rq->idle)
		return;

	/*
	 * We can set TIF_RESCHED on the idle task of the other CPU
	 * lockless. The worst case is that the other CPU runs the
	 * idle task through an additional NOOP schedule()
	 */
	set_tsk_thread_flag(rq->idle, TIF_NEED_RESCHED);

	/* NEED_RESCHED must be visible before we test polling */
	smp_mb();
	if (!tsk_is_polling(rq->idle))
		smp_send_reschedule(cpu);
}
#endif /* CONFIG_NO_HZ */

#else /* !CONFIG_SMP */
static void resched_task(struct task_struct *p)
{
	assert_spin_locked(&task_rq(p)->lock);
	set_tsk_need_resched(p);
}
#endif /* CONFIG_SMP */

#if BITS_PER_LONG == 32
# define WMULT_CONST	(~0UL)
#else
# define WMULT_CONST	(1UL << 32)
#endif

#define WMULT_SHIFT	32

/*
 * Shift right and round:
 */
#define SRR(x, y) (((x) + (1UL << ((y) - 1))) >> (y))

/*
 * delta *= weight / lw
 */
static unsigned long
calc_delta_mine(unsigned long delta_exec, unsigned long weight,
		struct load_weight *lw)
{
	u64 tmp;

	if (!lw->inv_weight) {
		if (BITS_PER_LONG > 32 && unlikely(lw->weight >= WMULT_CONST))
			lw->inv_weight = 1;
		else
			lw->inv_weight = 1 + (WMULT_CONST-lw->weight/2)
				/ (lw->weight+1);
	}

	tmp = (u64)delta_exec * weight;
	/*
	 * Check whether we'd overflow the 64-bit multiplication:
	 */
	if (unlikely(tmp > WMULT_CONST))
		tmp = SRR(SRR(tmp, WMULT_SHIFT/2) * lw->inv_weight,
			WMULT_SHIFT/2);
	else
		tmp = SRR(tmp * lw->inv_weight, WMULT_SHIFT);

	return (unsigned long)min(tmp, (u64)(unsigned long)LONG_MAX);
}

static inline void update_load_add(struct load_weight *lw, unsigned long inc)
{
	lw->weight += inc;
	lw->inv_weight = 0;
}

static inline void update_load_sub(struct load_weight *lw, unsigned long dec)
{
	lw->weight -= dec;
	lw->inv_weight = 0;
}

/*
 * To aid in avoiding the subversion of "niceness" due to uneven distribution
 * of tasks with abnormal "nice" values across CPUs the contribution that
 * each task makes to its run queue's load is weighted according to its
 * scheduling class and "nice" value. For SCHED_NORMAL tasks this is just a
 * scaled version of the new time slice allocation that they receive on time
 * slice expiry etc.
 */

#define WEIGHT_IDLEPRIO		2
#define WMULT_IDLEPRIO		(1 << 31)

/*
 * Nice levels are multiplicative, with a gentle 10% change for every
 * nice level changed. I.e. when a CPU-bound task goes from nice 0 to
 * nice 1, it will get ~10% less CPU time than another CPU-bound task
 * that remained on nice 0.
 *
 * The "10% effect" is relative and cumulative: from _any_ nice level,
 * if you go up 1 level, it's -10% CPU usage, if you go down 1 level
 * it's +10% CPU usage. (to achieve that we use a multiplier of 1.25.
 * If a task goes up by ~10% and another task goes down by ~10% then
 * the relative distance between them is ~25%.)
 */
static const int prio_to_weight[40] = {
 /* -20 */     88761,     71755,     56483,     46273,     36291,
 /* -15 */     29154,     23254,     18705,     14949,     11916,
 /* -10 */      9548,      7620,      6100,      4904,      3906,
 /*  -5 */      3121,      2501,      1991,      1586,      1277,
 /*   0 */      1024,       820,       655,       526,       423,
 /*   5 */       335,       272,       215,       172,       137,
 /*  10 */       110,        87,        70,        56,        45,
 /*  15 */        36,        29,        23,        18,        15,
};

/*
 * Inverse (2^32/x) values of the prio_to_weight[] array, precalculated.
 *
 * In cases where the weight does not change often, we can use the
 * precalculated inverse to speed up arithmetics by turning divisions
 * into multiplications:
 */
static const u32 prio_to_wmult[40] = {
 /* -20 */     48388,     59856,     76040,     92818,    118348,
 /* -15 */    147320,    184698,    229616,    287308,    360437,
 /* -10 */    449829,    563644,    704093,    875809,   1099582,
 /*  -5 */   1376151,   1717300,   2157191,   2708050,   3363326,
 /*   0 */   4194304,   5237765,   6557202,   8165337,  10153587,
 /*   5 */  12820798,  15790321,  19976592,  24970740,  31350126,
 /*  10 */  39045157,  49367440,  61356676,  76695844,  95443717,
 /*  15 */ 119304647, 148102320, 186737708, 238609294, 286331153,
};

static void activate_task(struct rq *rq, struct task_struct *p, int wakeup);

/*
 * runqueue iterator, to support SMP load-balancing between different
 * scheduling classes, without having to expose their internal data
 * structures to the load-balancing proper:
 */
struct rq_iterator {
	void *arg;
	struct task_struct *(*start)(void *);
	struct task_struct *(*next)(void *);
};

#ifdef CONFIG_SMP
static unsigned long
balance_tasks(struct rq *this_rq, int this_cpu, struct rq *busiest,
	      unsigned long max_load_move, struct sched_domain *sd,
	      enum cpu_idle_type idle, int *all_pinned,
	      int *this_best_prio, struct rq_iterator *iterator);

static int
iter_move_one_task(struct rq *this_rq, int this_cpu, struct rq *busiest,
		   struct sched_domain *sd, enum cpu_idle_type idle,
		   struct rq_iterator *iterator);
#endif

#ifdef CONFIG_CGROUP_CPUACCT
static void cpuacct_charge(struct task_struct *tsk, u64 cputime);
#else
static inline void cpuacct_charge(struct task_struct *tsk, u64 cputime) {}
#endif

static inline void inc_cpu_load(struct rq *rq, unsigned long load)
{
	update_load_add(&rq->load, load);
}

static inline void dec_cpu_load(struct rq *rq, unsigned long load)
{
	update_load_sub(&rq->load, load);
}

#if (defined(CONFIG_SMP) && defined(CONFIG_FAIR_GROUP_SCHED)) || defined(CONFIG_RT_GROUP_SCHED)
typedef int (*tg_visitor)(struct task_group *, void *);

/*
 * Iterate the full tree, calling @down when first entering a node and @up when
 * leaving it for the final time.
 */
static int walk_tg_tree(tg_visitor down, tg_visitor up, void *data)
{
	struct task_group *parent, *child;
	int ret;

	rcu_read_lock();
	parent = &root_task_group;
down:
	ret = (*down)(parent, data);
	if (ret)
		goto out_unlock;
	list_for_each_entry_rcu(child, &parent->children, siblings) {
		parent = child;
		goto down;

up:
		continue;
	}
	ret = (*up)(parent, data);
	if (ret)
		goto out_unlock;

	child = parent;
	parent = parent->parent;
	if (parent)
		goto up;
out_unlock:
	rcu_read_unlock();

	return ret;
}

static int tg_nop(struct task_group *tg, void *data)
{
	return 0;
}
#endif

#ifdef CONFIG_SMP
static unsigned long source_load(int cpu, int type);
static unsigned long target_load(int cpu, int type);
static int task_hot(struct task_struct *p, u64 now, struct sched_domain *sd);

static unsigned long cpu_avg_load_per_task(int cpu)
{
	struct rq *rq = cpu_rq(cpu);

	if (rq->nr_running)
		rq->avg_load_per_task = rq->load.weight / rq->nr_running;
<<<<<<< HEAD
=======
	else
		rq->avg_load_per_task = 0;
>>>>>>> 031bb27c

	return rq->avg_load_per_task;
}

#ifdef CONFIG_FAIR_GROUP_SCHED

static void __set_se_shares(struct sched_entity *se, unsigned long shares);

/*
 * Calculate and set the cpu's group shares.
 */
static void
update_group_shares_cpu(struct task_group *tg, int cpu,
			unsigned long sd_shares, unsigned long sd_rq_weight)
{
	int boost = 0;
	unsigned long shares;
	unsigned long rq_weight;

	if (!tg->se[cpu])
		return;

	rq_weight = tg->cfs_rq[cpu]->load.weight;

	/*
	 * If there are currently no tasks on the cpu pretend there is one of
	 * average load so that when a new task gets to run here it will not
	 * get delayed by group starvation.
	 */
	if (!rq_weight) {
		boost = 1;
		rq_weight = NICE_0_LOAD;
	}

	if (unlikely(rq_weight > sd_rq_weight))
		rq_weight = sd_rq_weight;

	/*
	 *           \Sum shares * rq_weight
	 * shares =  -----------------------
	 *               \Sum rq_weight
	 *
	 */
	shares = (sd_shares * rq_weight) / (sd_rq_weight + 1);
	shares = clamp_t(unsigned long, shares, MIN_SHARES, MAX_SHARES);

	if (abs(shares - tg->se[cpu]->load.weight) >
			sysctl_sched_shares_thresh) {
		struct rq *rq = cpu_rq(cpu);
		unsigned long flags;

		spin_lock_irqsave(&rq->lock, flags);
		/*
		 * record the actual number of shares, not the boosted amount.
		 */
		tg->cfs_rq[cpu]->shares = boost ? 0 : shares;
		tg->cfs_rq[cpu]->rq_weight = rq_weight;

		__set_se_shares(tg->se[cpu], shares);
		spin_unlock_irqrestore(&rq->lock, flags);
	}
}

/*
 * Re-compute the task group their per cpu shares over the given domain.
 * This needs to be done in a bottom-up fashion because the rq weight of a
 * parent group depends on the shares of its child groups.
 */
static int tg_shares_up(struct task_group *tg, void *data)
{
	unsigned long rq_weight = 0;
	unsigned long shares = 0;
	struct sched_domain *sd = data;
	int i;

	for_each_cpu_mask(i, sd->span) {
		rq_weight += tg->cfs_rq[i]->load.weight;
		shares += tg->cfs_rq[i]->shares;
	}

	if ((!shares && rq_weight) || shares > tg->shares)
		shares = tg->shares;

	if (!sd->parent || !(sd->parent->flags & SD_LOAD_BALANCE))
		shares = tg->shares;

	if (!rq_weight)
		rq_weight = cpus_weight(sd->span) * NICE_0_LOAD;

	for_each_cpu_mask(i, sd->span)
		update_group_shares_cpu(tg, i, shares, rq_weight);

	return 0;
}

/*
 * Compute the cpu's hierarchical load factor for each task group.
 * This needs to be done in a top-down fashion because the load of a child
 * group is a fraction of its parents load.
 */
static int tg_load_down(struct task_group *tg, void *data)
{
	unsigned long load;
	long cpu = (long)data;

	if (!tg->parent) {
		load = cpu_rq(cpu)->load.weight;
	} else {
		load = tg->parent->cfs_rq[cpu]->h_load;
		load *= tg->cfs_rq[cpu]->shares;
		load /= tg->parent->cfs_rq[cpu]->load.weight + 1;
	}

	tg->cfs_rq[cpu]->h_load = load;

	return 0;
}

static void update_shares(struct sched_domain *sd)
{
	u64 now = cpu_clock(raw_smp_processor_id());
	s64 elapsed = now - sd->last_update;

	if (elapsed >= (s64)(u64)sysctl_sched_shares_ratelimit) {
		sd->last_update = now;
		walk_tg_tree(tg_nop, tg_shares_up, sd);
	}
}

static void update_shares_locked(struct rq *rq, struct sched_domain *sd)
{
	spin_unlock(&rq->lock);
	update_shares(sd);
	spin_lock(&rq->lock);
}

static void update_h_load(long cpu)
{
	walk_tg_tree(tg_load_down, tg_nop, (void *)cpu);
}

#else

static inline void update_shares(struct sched_domain *sd)
{
}

static inline void update_shares_locked(struct rq *rq, struct sched_domain *sd)
{
}

#endif

#endif

#ifdef CONFIG_FAIR_GROUP_SCHED
static void cfs_rq_set_shares(struct cfs_rq *cfs_rq, unsigned long shares)
{
#ifdef CONFIG_SMP
	cfs_rq->shares = shares;
#endif
}
#endif

#include "sched_stats.h"
#include "sched_idletask.c"
#include "sched_fair.c"
#include "sched_rt.c"
#ifdef CONFIG_SCHED_DEBUG
# include "sched_debug.c"
#endif

#define sched_class_highest (&rt_sched_class)
#define for_each_class(class) \
   for (class = sched_class_highest; class; class = class->next)

static void inc_nr_running(struct rq *rq)
{
	rq->nr_running++;
}

static void dec_nr_running(struct rq *rq)
{
	rq->nr_running--;
}

static void set_load_weight(struct task_struct *p)
{
	if (task_has_rt_policy(p)) {
		p->se.load.weight = prio_to_weight[0] * 2;
		p->se.load.inv_weight = prio_to_wmult[0] >> 1;
		return;
	}

	/*
	 * SCHED_IDLE tasks get minimal weight:
	 */
	if (p->policy == SCHED_IDLE) {
		p->se.load.weight = WEIGHT_IDLEPRIO;
		p->se.load.inv_weight = WMULT_IDLEPRIO;
		return;
	}

	p->se.load.weight = prio_to_weight[p->static_prio - MAX_RT_PRIO];
	p->se.load.inv_weight = prio_to_wmult[p->static_prio - MAX_RT_PRIO];
}

static void update_avg(u64 *avg, u64 sample)
{
	s64 diff = sample - *avg;
	*avg += diff >> 3;
}

static void enqueue_task(struct rq *rq, struct task_struct *p, int wakeup)
{
	sched_info_queued(p);
	p->sched_class->enqueue_task(rq, p, wakeup);
	p->se.on_rq = 1;
}

static void dequeue_task(struct rq *rq, struct task_struct *p, int sleep)
{
	if (sleep && p->se.last_wakeup) {
		update_avg(&p->se.avg_overlap,
			   p->se.sum_exec_runtime - p->se.last_wakeup);
		p->se.last_wakeup = 0;
	}

	sched_info_dequeued(p);
	p->sched_class->dequeue_task(rq, p, sleep);
	p->se.on_rq = 0;
}

/*
 * __normal_prio - return the priority that is based on the static prio
 */
static inline int __normal_prio(struct task_struct *p)
{
	return p->static_prio;
}

/*
 * Calculate the expected normal priority: i.e. priority
 * without taking RT-inheritance into account. Might be
 * boosted by interactivity modifiers. Changes upon fork,
 * setprio syscalls, and whenever the interactivity
 * estimator recalculates.
 */
static inline int normal_prio(struct task_struct *p)
{
	int prio;

	if (task_has_rt_policy(p))
		prio = MAX_RT_PRIO-1 - p->rt_priority;
	else
		prio = __normal_prio(p);
	return prio;
}

/*
 * Calculate the current priority, i.e. the priority
 * taken into account by the scheduler. This value might
 * be boosted by RT tasks, or might be boosted by
 * interactivity modifiers. Will be RT if the task got
 * RT-boosted. If not then it returns p->normal_prio.
 */
static int effective_prio(struct task_struct *p)
{
	p->normal_prio = normal_prio(p);
	/*
	 * If we are RT tasks or we were boosted to RT priority,
	 * keep the priority unchanged. Otherwise, update priority
	 * to the normal priority:
	 */
	if (!rt_prio(p->prio))
		return p->normal_prio;
	return p->prio;
}

/*
 * activate_task - move a task to the runqueue.
 */
static void activate_task(struct rq *rq, struct task_struct *p, int wakeup)
{
	if (task_contributes_to_load(p))
		rq->nr_uninterruptible--;

	enqueue_task(rq, p, wakeup);
	inc_nr_running(rq);
}

/*
 * deactivate_task - remove a task from the runqueue.
 */
static void deactivate_task(struct rq *rq, struct task_struct *p, int sleep)
{
	if (task_contributes_to_load(p))
		rq->nr_uninterruptible++;

	dequeue_task(rq, p, sleep);
	dec_nr_running(rq);
}

/**
 * task_curr - is this task currently executing on a CPU?
 * @p: the task in question.
 */
inline int task_curr(const struct task_struct *p)
{
	return cpu_curr(task_cpu(p)) == p;
}

static inline void __set_task_cpu(struct task_struct *p, unsigned int cpu)
{
	set_task_rq(p, cpu);
#ifdef CONFIG_SMP
	/*
	 * After ->cpu is set up to a new value, task_rq_lock(p, ...) can be
	 * successfuly executed on another CPU. We must ensure that updates of
	 * per-task data have been completed by this moment.
	 */
	smp_wmb();
	task_thread_info(p)->cpu = cpu;
#endif
}

static inline void check_class_changed(struct rq *rq, struct task_struct *p,
				       const struct sched_class *prev_class,
				       int oldprio, int running)
{
	if (prev_class != p->sched_class) {
		if (prev_class->switched_from)
			prev_class->switched_from(rq, p, running);
		p->sched_class->switched_to(rq, p, running);
	} else
		p->sched_class->prio_changed(rq, p, oldprio, running);
}

#ifdef CONFIG_SMP

/* Used instead of source_load when we know the type == 0 */
static unsigned long weighted_cpuload(const int cpu)
{
	return cpu_rq(cpu)->load.weight;
}

/*
 * Is this task likely cache-hot:
 */
static int
task_hot(struct task_struct *p, u64 now, struct sched_domain *sd)
{
	s64 delta;

	/*
	 * Buddy candidates are cache hot:
	 */
	if (sched_feat(CACHE_HOT_BUDDY) &&
			(&p->se == cfs_rq_of(&p->se)->next ||
			 &p->se == cfs_rq_of(&p->se)->last))
		return 1;

	if (p->sched_class != &fair_sched_class)
		return 0;

	if (sysctl_sched_migration_cost == -1)
		return 1;
	if (sysctl_sched_migration_cost == 0)
		return 0;

	delta = now - p->se.exec_start;

	return delta < (s64)sysctl_sched_migration_cost;
}


void set_task_cpu(struct task_struct *p, unsigned int new_cpu)
{
	int old_cpu = task_cpu(p);
	struct rq *old_rq = cpu_rq(old_cpu), *new_rq = cpu_rq(new_cpu);
	struct cfs_rq *old_cfsrq = task_cfs_rq(p),
		      *new_cfsrq = cpu_cfs_rq(old_cfsrq, new_cpu);
	u64 clock_offset;

	clock_offset = old_rq->clock - new_rq->clock;

#ifdef CONFIG_SCHEDSTATS
	if (p->se.wait_start)
		p->se.wait_start -= clock_offset;
	if (p->se.sleep_start)
		p->se.sleep_start -= clock_offset;
	if (p->se.block_start)
		p->se.block_start -= clock_offset;
	if (old_cpu != new_cpu) {
		schedstat_inc(p, se.nr_migrations);
		if (task_hot(p, old_rq->clock, NULL))
			schedstat_inc(p, se.nr_forced2_migrations);
	}
#endif
	p->se.vruntime -= old_cfsrq->min_vruntime -
					 new_cfsrq->min_vruntime;

	__set_task_cpu(p, new_cpu);
}

struct migration_req {
	struct list_head list;

	struct task_struct *task;
	int dest_cpu;

	struct completion done;
};

/*
 * The task's runqueue lock must be held.
 * Returns true if you have to wait for migration thread.
 */
static int
migrate_task(struct task_struct *p, int dest_cpu, struct migration_req *req)
{
	struct rq *rq = task_rq(p);

	/*
	 * If the task is not on a runqueue (and not running), then
	 * it is sufficient to simply update the task's cpu field.
	 */
	if (!p->se.on_rq && !task_running(rq, p)) {
		set_task_cpu(p, dest_cpu);
		return 0;
	}

	init_completion(&req->done);
	req->task = p;
	req->dest_cpu = dest_cpu;
	list_add(&req->list, &rq->migration_queue);

	return 1;
}

/*
 * wait_task_inactive - wait for a thread to unschedule.
 *
 * If @match_state is nonzero, it's the @p->state value just checked and
 * not expected to change.  If it changes, i.e. @p might have woken up,
 * then return zero.  When we succeed in waiting for @p to be off its CPU,
 * we return a positive number (its total switch count).  If a second call
 * a short while later returns the same number, the caller can be sure that
 * @p has remained unscheduled the whole time.
 *
 * The caller must ensure that the task *will* unschedule sometime soon,
 * else this function might spin for a *long* time. This function can't
 * be called with interrupts off, or it may introduce deadlock with
 * smp_call_function() if an IPI is sent by the same process we are
 * waiting to become inactive.
 */
unsigned long wait_task_inactive(struct task_struct *p, long match_state)
{
	unsigned long flags;
	int running, on_rq;
	unsigned long ncsw;
	struct rq *rq;

	for (;;) {
		/*
		 * We do the initial early heuristics without holding
		 * any task-queue locks at all. We'll only try to get
		 * the runqueue lock when things look like they will
		 * work out!
		 */
		rq = task_rq(p);

		/*
		 * If the task is actively running on another CPU
		 * still, just relax and busy-wait without holding
		 * any locks.
		 *
		 * NOTE! Since we don't hold any locks, it's not
		 * even sure that "rq" stays as the right runqueue!
		 * But we don't care, since "task_running()" will
		 * return false if the runqueue has changed and p
		 * is actually now running somewhere else!
		 */
		while (task_running(rq, p)) {
			if (match_state && unlikely(p->state != match_state))
				return 0;
			cpu_relax();
		}

		/*
		 * Ok, time to look more closely! We need the rq
		 * lock now, to be *sure*. If we're wrong, we'll
		 * just go back and repeat.
		 */
		rq = task_rq_lock(p, &flags);
		trace_sched_wait_task(rq, p);
		running = task_running(rq, p);
		on_rq = p->se.on_rq;
		ncsw = 0;
		if (!match_state || p->state == match_state)
			ncsw = p->nvcsw | LONG_MIN; /* sets MSB */
		task_rq_unlock(rq, &flags);

		/*
		 * If it changed from the expected state, bail out now.
		 */
		if (unlikely(!ncsw))
			break;

		/*
		 * Was it really running after all now that we
		 * checked with the proper locks actually held?
		 *
		 * Oops. Go back and try again..
		 */
		if (unlikely(running)) {
			cpu_relax();
			continue;
		}

		/*
		 * It's not enough that it's not actively running,
		 * it must be off the runqueue _entirely_, and not
		 * preempted!
		 *
		 * So if it wa still runnable (but just not actively
		 * running right now), it's preempted, and we should
		 * yield - it could be a while.
		 */
		if (unlikely(on_rq)) {
			schedule_timeout_uninterruptible(1);
			continue;
		}

		/*
		 * Ahh, all good. It wasn't running, and it wasn't
		 * runnable, which means that it will never become
		 * running in the future either. We're all done!
		 */
		break;
	}

	return ncsw;
}

/***
 * kick_process - kick a running thread to enter/exit the kernel
 * @p: the to-be-kicked thread
 *
 * Cause a process which is running on another CPU to enter
 * kernel-mode, without any delay. (to get signals handled.)
 *
 * NOTE: this function doesnt have to take the runqueue lock,
 * because all it wants to ensure is that the remote task enters
 * the kernel. If the IPI races and the task has been migrated
 * to another CPU then no harm is done and the purpose has been
 * achieved as well.
 */
void kick_process(struct task_struct *p)
{
	int cpu;

	preempt_disable();
	cpu = task_cpu(p);
	if ((cpu != smp_processor_id()) && task_curr(p))
		smp_send_reschedule(cpu);
	preempt_enable();
}

/*
 * Return a low guess at the load of a migration-source cpu weighted
 * according to the scheduling class and "nice" value.
 *
 * We want to under-estimate the load of migration sources, to
 * balance conservatively.
 */
static unsigned long source_load(int cpu, int type)
{
	struct rq *rq = cpu_rq(cpu);
	unsigned long total = weighted_cpuload(cpu);

	if (type == 0 || !sched_feat(LB_BIAS))
		return total;

	return min(rq->cpu_load[type-1], total);
}

/*
 * Return a high guess at the load of a migration-target cpu weighted
 * according to the scheduling class and "nice" value.
 */
static unsigned long target_load(int cpu, int type)
{
	struct rq *rq = cpu_rq(cpu);
	unsigned long total = weighted_cpuload(cpu);

	if (type == 0 || !sched_feat(LB_BIAS))
		return total;

	return max(rq->cpu_load[type-1], total);
}

/*
 * find_idlest_group finds and returns the least busy CPU group within the
 * domain.
 */
static struct sched_group *
find_idlest_group(struct sched_domain *sd, struct task_struct *p, int this_cpu)
{
	struct sched_group *idlest = NULL, *this = NULL, *group = sd->groups;
	unsigned long min_load = ULONG_MAX, this_load = 0;
	int load_idx = sd->forkexec_idx;
	int imbalance = 100 + (sd->imbalance_pct-100)/2;

	do {
		unsigned long load, avg_load;
		int local_group;
		int i;

		/* Skip over this group if it has no CPUs allowed */
		if (!cpus_intersects(group->cpumask, p->cpus_allowed))
			continue;

		local_group = cpu_isset(this_cpu, group->cpumask);

		/* Tally up the load of all CPUs in the group */
		avg_load = 0;

		for_each_cpu_mask_nr(i, group->cpumask) {
			/* Bias balancing toward cpus of our domain */
			if (local_group)
				load = source_load(i, load_idx);
			else
				load = target_load(i, load_idx);

			avg_load += load;
		}

		/* Adjust by relative CPU power of the group */
		avg_load = sg_div_cpu_power(group,
				avg_load * SCHED_LOAD_SCALE);

		if (local_group) {
			this_load = avg_load;
			this = group;
		} else if (avg_load < min_load) {
			min_load = avg_load;
			idlest = group;
		}
	} while (group = group->next, group != sd->groups);

	if (!idlest || 100*this_load < imbalance*min_load)
		return NULL;
	return idlest;
}

/*
 * find_idlest_cpu - find the idlest cpu among the cpus in group.
 */
static int
find_idlest_cpu(struct sched_group *group, struct task_struct *p, int this_cpu,
		cpumask_t *tmp)
{
	unsigned long load, min_load = ULONG_MAX;
	int idlest = -1;
	int i;

	/* Traverse only the allowed CPUs */
	cpus_and(*tmp, group->cpumask, p->cpus_allowed);

	for_each_cpu_mask_nr(i, *tmp) {
		load = weighted_cpuload(i);

		if (load < min_load || (load == min_load && i == this_cpu)) {
			min_load = load;
			idlest = i;
		}
	}

	return idlest;
}

/*
 * sched_balance_self: balance the current task (running on cpu) in domains
 * that have the 'flag' flag set. In practice, this is SD_BALANCE_FORK and
 * SD_BALANCE_EXEC.
 *
 * Balance, ie. select the least loaded group.
 *
 * Returns the target CPU number, or the same CPU if no balancing is needed.
 *
 * preempt must be disabled.
 */
static int sched_balance_self(int cpu, int flag)
{
	struct task_struct *t = current;
	struct sched_domain *tmp, *sd = NULL;

	for_each_domain(cpu, tmp) {
		/*
		 * If power savings logic is enabled for a domain, stop there.
		 */
		if (tmp->flags & SD_POWERSAVINGS_BALANCE)
			break;
		if (tmp->flags & flag)
			sd = tmp;
	}

	if (sd)
		update_shares(sd);

	while (sd) {
		cpumask_t span, tmpmask;
		struct sched_group *group;
		int new_cpu, weight;

		if (!(sd->flags & flag)) {
			sd = sd->child;
			continue;
		}

		span = sd->span;
		group = find_idlest_group(sd, t, cpu);
		if (!group) {
			sd = sd->child;
			continue;
		}

		new_cpu = find_idlest_cpu(group, t, cpu, &tmpmask);
		if (new_cpu == -1 || new_cpu == cpu) {
			/* Now try balancing at a lower domain level of cpu */
			sd = sd->child;
			continue;
		}

		/* Now try balancing at a lower domain level of new_cpu */
		cpu = new_cpu;
		sd = NULL;
		weight = cpus_weight(span);
		for_each_domain(cpu, tmp) {
			if (weight <= cpus_weight(tmp->span))
				break;
			if (tmp->flags & flag)
				sd = tmp;
		}
		/* while loop will break here if sd == NULL */
	}

	return cpu;
}

#endif /* CONFIG_SMP */

/***
 * try_to_wake_up - wake up a thread
 * @p: the to-be-woken-up thread
 * @state: the mask of task states that can be woken
 * @sync: do a synchronous wakeup?
 *
 * Put it on the run-queue if it's not already there. The "current"
 * thread is always on the run-queue (except when the actual
 * re-schedule is in progress), and as such you're allowed to do
 * the simpler "current->state = TASK_RUNNING" to mark yourself
 * runnable without the overhead of this.
 *
 * returns failure only if the task is already active.
 */
static int try_to_wake_up(struct task_struct *p, unsigned int state, int sync)
{
	int cpu, orig_cpu, this_cpu, success = 0;
	unsigned long flags;
	long old_state;
	struct rq *rq;

	if (!sched_feat(SYNC_WAKEUPS))
		sync = 0;

#ifdef CONFIG_SMP
	if (sched_feat(LB_WAKEUP_UPDATE)) {
		struct sched_domain *sd;

		this_cpu = raw_smp_processor_id();
		cpu = task_cpu(p);

		for_each_domain(this_cpu, sd) {
			if (cpu_isset(cpu, sd->span)) {
				update_shares(sd);
				break;
			}
		}
	}
#endif

	smp_wmb();
	rq = task_rq_lock(p, &flags);
	old_state = p->state;
	if (!(old_state & state))
		goto out;

	if (p->se.on_rq)
		goto out_running;

	cpu = task_cpu(p);
	orig_cpu = cpu;
	this_cpu = smp_processor_id();

#ifdef CONFIG_SMP
	if (unlikely(task_running(rq, p)))
		goto out_activate;

	cpu = p->sched_class->select_task_rq(p, sync);
	if (cpu != orig_cpu) {
		set_task_cpu(p, cpu);
		task_rq_unlock(rq, &flags);
		/* might preempt at this point */
		rq = task_rq_lock(p, &flags);
		old_state = p->state;
		if (!(old_state & state))
			goto out;
		if (p->se.on_rq)
			goto out_running;

		this_cpu = smp_processor_id();
		cpu = task_cpu(p);
	}

#ifdef CONFIG_SCHEDSTATS
	schedstat_inc(rq, ttwu_count);
	if (cpu == this_cpu)
		schedstat_inc(rq, ttwu_local);
	else {
		struct sched_domain *sd;
		for_each_domain(this_cpu, sd) {
			if (cpu_isset(cpu, sd->span)) {
				schedstat_inc(sd, ttwu_wake_remote);
				break;
			}
		}
	}
#endif /* CONFIG_SCHEDSTATS */

out_activate:
#endif /* CONFIG_SMP */
	schedstat_inc(p, se.nr_wakeups);
	if (sync)
		schedstat_inc(p, se.nr_wakeups_sync);
	if (orig_cpu != cpu)
		schedstat_inc(p, se.nr_wakeups_migrate);
	if (cpu == this_cpu)
		schedstat_inc(p, se.nr_wakeups_local);
	else
		schedstat_inc(p, se.nr_wakeups_remote);
	update_rq_clock(rq);
	activate_task(rq, p, 1);
	success = 1;

out_running:
	trace_sched_wakeup(rq, p);
	check_preempt_curr(rq, p, sync);

	p->state = TASK_RUNNING;
#ifdef CONFIG_SMP
	if (p->sched_class->task_wake_up)
		p->sched_class->task_wake_up(rq, p);
#endif
out:
	current->se.last_wakeup = current->se.sum_exec_runtime;

	task_rq_unlock(rq, &flags);

	return success;
}

int wake_up_process(struct task_struct *p)
{
	return try_to_wake_up(p, TASK_ALL, 0);
}
EXPORT_SYMBOL(wake_up_process);

int wake_up_state(struct task_struct *p, unsigned int state)
{
	return try_to_wake_up(p, state, 0);
}

/*
 * Perform scheduler related setup for a newly forked process p.
 * p is forked by current.
 *
 * __sched_fork() is basic setup used by init_idle() too:
 */
static void __sched_fork(struct task_struct *p)
{
	p->se.exec_start		= 0;
	p->se.sum_exec_runtime		= 0;
	p->se.prev_sum_exec_runtime	= 0;
	p->se.last_wakeup		= 0;
	p->se.avg_overlap		= 0;

#ifdef CONFIG_SCHEDSTATS
	p->se.wait_start		= 0;
	p->se.sum_sleep_runtime		= 0;
	p->se.sleep_start		= 0;
	p->se.block_start		= 0;
	p->se.sleep_max			= 0;
	p->se.block_max			= 0;
	p->se.exec_max			= 0;
	p->se.slice_max			= 0;
	p->se.wait_max			= 0;
#endif

	INIT_LIST_HEAD(&p->rt.run_list);
	p->se.on_rq = 0;
	INIT_LIST_HEAD(&p->se.group_node);

#ifdef CONFIG_PREEMPT_NOTIFIERS
	INIT_HLIST_HEAD(&p->preempt_notifiers);
#endif

	/*
	 * We mark the process as running here, but have not actually
	 * inserted it onto the runqueue yet. This guarantees that
	 * nobody will actually run it, and a signal or other external
	 * event cannot wake it up and insert it on the runqueue either.
	 */
	p->state = TASK_RUNNING;
}

/*
 * fork()/clone()-time setup:
 */
void sched_fork(struct task_struct *p, int clone_flags)
{
	int cpu = get_cpu();

	__sched_fork(p);

#ifdef CONFIG_SMP
	cpu = sched_balance_self(cpu, SD_BALANCE_FORK);
#endif
	set_task_cpu(p, cpu);

	/*
	 * Make sure we do not leak PI boosting priority to the child:
	 */
	p->prio = current->normal_prio;
	if (!rt_prio(p->prio))
		p->sched_class = &fair_sched_class;

#if defined(CONFIG_SCHEDSTATS) || defined(CONFIG_TASK_DELAY_ACCT)
	if (likely(sched_info_on()))
		memset(&p->sched_info, 0, sizeof(p->sched_info));
#endif
#if defined(CONFIG_SMP) && defined(__ARCH_WANT_UNLOCKED_CTXSW)
	p->oncpu = 0;
#endif
#ifdef CONFIG_PREEMPT
	/* Want to start with kernel preemption disabled. */
	task_thread_info(p)->preempt_count = 1;
#endif
	put_cpu();
}

/*
 * wake_up_new_task - wake up a newly created task for the first time.
 *
 * This function will do some initial scheduler statistics housekeeping
 * that must be done for every newly created context, then puts the task
 * on the runqueue and wakes it.
 */
void wake_up_new_task(struct task_struct *p, unsigned long clone_flags)
{
	unsigned long flags;
	struct rq *rq;

	rq = task_rq_lock(p, &flags);
	BUG_ON(p->state != TASK_RUNNING);
	update_rq_clock(rq);

	p->prio = effective_prio(p);

	if (!p->sched_class->task_new || !current->se.on_rq) {
		activate_task(rq, p, 0);
	} else {
		/*
		 * Let the scheduling class do new task startup
		 * management (if any):
		 */
		p->sched_class->task_new(rq, p);
		inc_nr_running(rq);
	}
	trace_sched_wakeup_new(rq, p);
	check_preempt_curr(rq, p, 0);
#ifdef CONFIG_SMP
	if (p->sched_class->task_wake_up)
		p->sched_class->task_wake_up(rq, p);
#endif
	task_rq_unlock(rq, &flags);
}

#ifdef CONFIG_PREEMPT_NOTIFIERS

/**
 * preempt_notifier_register - tell me when current is being being preempted & rescheduled
 * @notifier: notifier struct to register
 */
void preempt_notifier_register(struct preempt_notifier *notifier)
{
	hlist_add_head(&notifier->link, &current->preempt_notifiers);
}
EXPORT_SYMBOL_GPL(preempt_notifier_register);

/**
 * preempt_notifier_unregister - no longer interested in preemption notifications
 * @notifier: notifier struct to unregister
 *
 * This is safe to call from within a preemption notifier.
 */
void preempt_notifier_unregister(struct preempt_notifier *notifier)
{
	hlist_del(&notifier->link);
}
EXPORT_SYMBOL_GPL(preempt_notifier_unregister);

static void fire_sched_in_preempt_notifiers(struct task_struct *curr)
{
	struct preempt_notifier *notifier;
	struct hlist_node *node;

	hlist_for_each_entry(notifier, node, &curr->preempt_notifiers, link)
		notifier->ops->sched_in(notifier, raw_smp_processor_id());
}

static void
fire_sched_out_preempt_notifiers(struct task_struct *curr,
				 struct task_struct *next)
{
	struct preempt_notifier *notifier;
	struct hlist_node *node;

	hlist_for_each_entry(notifier, node, &curr->preempt_notifiers, link)
		notifier->ops->sched_out(notifier, next);
}

#else /* !CONFIG_PREEMPT_NOTIFIERS */

static void fire_sched_in_preempt_notifiers(struct task_struct *curr)
{
}

static void
fire_sched_out_preempt_notifiers(struct task_struct *curr,
				 struct task_struct *next)
{
}

#endif /* CONFIG_PREEMPT_NOTIFIERS */

/**
 * prepare_task_switch - prepare to switch tasks
 * @rq: the runqueue preparing to switch
 * @prev: the current task that is being switched out
 * @next: the task we are going to switch to.
 *
 * This is called with the rq lock held and interrupts off. It must
 * be paired with a subsequent finish_task_switch after the context
 * switch.
 *
 * prepare_task_switch sets up locking and calls architecture specific
 * hooks.
 */
static inline void
prepare_task_switch(struct rq *rq, struct task_struct *prev,
		    struct task_struct *next)
{
	fire_sched_out_preempt_notifiers(prev, next);
	prepare_lock_switch(rq, next);
	prepare_arch_switch(next);
}

/**
 * finish_task_switch - clean up after a task-switch
 * @rq: runqueue associated with task-switch
 * @prev: the thread we just switched away from.
 *
 * finish_task_switch must be called after the context switch, paired
 * with a prepare_task_switch call before the context switch.
 * finish_task_switch will reconcile locking set up by prepare_task_switch,
 * and do any other architecture-specific cleanup actions.
 *
 * Note that we may have delayed dropping an mm in context_switch(). If
 * so, we finish that here outside of the runqueue lock. (Doing it
 * with the lock held can cause deadlocks; see schedule() for
 * details.)
 */
static void finish_task_switch(struct rq *rq, struct task_struct *prev)
	__releases(rq->lock)
{
	struct mm_struct *mm = rq->prev_mm;
	long prev_state;

	rq->prev_mm = NULL;

	/*
	 * A task struct has one reference for the use as "current".
	 * If a task dies, then it sets TASK_DEAD in tsk->state and calls
	 * schedule one last time. The schedule call will never return, and
	 * the scheduled task must drop that reference.
	 * The test for TASK_DEAD must occur while the runqueue locks are
	 * still held, otherwise prev could be scheduled on another cpu, die
	 * there before we look at prev->state, and then the reference would
	 * be dropped twice.
	 *		Manfred Spraul <manfred@colorfullife.com>
	 */
	prev_state = prev->state;
	finish_arch_switch(prev);
	finish_lock_switch(rq, prev);
#ifdef CONFIG_SMP
	if (current->sched_class->post_schedule)
		current->sched_class->post_schedule(rq);
#endif

	fire_sched_in_preempt_notifiers(current);
	if (mm)
		mmdrop(mm);
	if (unlikely(prev_state == TASK_DEAD)) {
		/*
		 * Remove function-return probe instances associated with this
		 * task and put them back on the free list.
		 */
		kprobe_flush_task(prev);
		put_task_struct(prev);
	}
}

/**
 * schedule_tail - first thing a freshly forked thread must call.
 * @prev: the thread we just switched away from.
 */
asmlinkage void schedule_tail(struct task_struct *prev)
	__releases(rq->lock)
{
	struct rq *rq = this_rq();

	finish_task_switch(rq, prev);
#ifdef __ARCH_WANT_UNLOCKED_CTXSW
	/* In this case, finish_task_switch does not reenable preemption */
	preempt_enable();
#endif
	if (current->set_child_tid)
		put_user(task_pid_vnr(current), current->set_child_tid);
}

/*
 * context_switch - switch to the new MM and the new
 * thread's register state.
 */
static inline void
context_switch(struct rq *rq, struct task_struct *prev,
	       struct task_struct *next)
{
	struct mm_struct *mm, *oldmm;

	prepare_task_switch(rq, prev, next);
	trace_sched_switch(rq, prev, next);
	mm = next->mm;
	oldmm = prev->active_mm;
	/*
	 * For paravirt, this is coupled with an exit in switch_to to
	 * combine the page table reload and the switch backend into
	 * one hypercall.
	 */
	arch_enter_lazy_cpu_mode();

	if (unlikely(!mm)) {
		next->active_mm = oldmm;
		atomic_inc(&oldmm->mm_count);
		enter_lazy_tlb(oldmm, next);
	} else
		switch_mm(oldmm, mm, next);

	if (unlikely(!prev->mm)) {
		prev->active_mm = NULL;
		rq->prev_mm = oldmm;
	}
	/*
	 * Since the runqueue lock will be released by the next
	 * task (which is an invalid locking op but in the case
	 * of the scheduler it's an obvious special-case), so we
	 * do an early lockdep release here:
	 */
#ifndef __ARCH_WANT_UNLOCKED_CTXSW
	spin_release(&rq->lock.dep_map, 1, _THIS_IP_);
#endif

	/* Here we just switch the register state and the stack. */
	switch_to(prev, next, prev);

	barrier();
	/*
	 * this_rq must be evaluated again because prev may have moved
	 * CPUs since it called schedule(), thus the 'rq' on its stack
	 * frame will be invalid.
	 */
	finish_task_switch(this_rq(), prev);
}

/*
 * nr_running, nr_uninterruptible and nr_context_switches:
 *
 * externally visible scheduler statistics: current number of runnable
 * threads, current number of uninterruptible-sleeping threads, total
 * number of context switches performed since bootup.
 */
unsigned long nr_running(void)
{
	unsigned long i, sum = 0;

	for_each_online_cpu(i)
		sum += cpu_rq(i)->nr_running;

	return sum;
}

unsigned long nr_uninterruptible(void)
{
	unsigned long i, sum = 0;

	for_each_possible_cpu(i)
		sum += cpu_rq(i)->nr_uninterruptible;

	/*
	 * Since we read the counters lockless, it might be slightly
	 * inaccurate. Do not allow it to go below zero though:
	 */
	if (unlikely((long)sum < 0))
		sum = 0;

	return sum;
}

unsigned long long nr_context_switches(void)
{
	int i;
	unsigned long long sum = 0;

	for_each_possible_cpu(i)
		sum += cpu_rq(i)->nr_switches;

	return sum;
}

unsigned long nr_iowait(void)
{
	unsigned long i, sum = 0;

	for_each_possible_cpu(i)
		sum += atomic_read(&cpu_rq(i)->nr_iowait);

	return sum;
}

unsigned long nr_active(void)
{
	unsigned long i, running = 0, uninterruptible = 0;

	for_each_online_cpu(i) {
		running += cpu_rq(i)->nr_running;
		uninterruptible += cpu_rq(i)->nr_uninterruptible;
	}

	if (unlikely((long)uninterruptible < 0))
		uninterruptible = 0;

	return running + uninterruptible;
}

/*
 * Update rq->cpu_load[] statistics. This function is usually called every
 * scheduler tick (TICK_NSEC).
 */
static void update_cpu_load(struct rq *this_rq)
{
	unsigned long this_load = this_rq->load.weight;
	int i, scale;

	this_rq->nr_load_updates++;

	/* Update our load: */
	for (i = 0, scale = 1; i < CPU_LOAD_IDX_MAX; i++, scale += scale) {
		unsigned long old_load, new_load;

		/* scale is effectively 1 << i now, and >> i divides by scale */

		old_load = this_rq->cpu_load[i];
		new_load = this_load;
		/*
		 * Round up the averaging division if load is increasing. This
		 * prevents us from getting stuck on 9 if the load is 10, for
		 * example.
		 */
		if (new_load > old_load)
			new_load += scale-1;
		this_rq->cpu_load[i] = (old_load*(scale-1) + new_load) >> i;
	}
}

#ifdef CONFIG_SMP

/*
 * double_rq_lock - safely lock two runqueues
 *
 * Note this does not disable interrupts like task_rq_lock,
 * you need to do so manually before calling.
 */
static void double_rq_lock(struct rq *rq1, struct rq *rq2)
	__acquires(rq1->lock)
	__acquires(rq2->lock)
{
	BUG_ON(!irqs_disabled());
	if (rq1 == rq2) {
		spin_lock(&rq1->lock);
		__acquire(rq2->lock);	/* Fake it out ;) */
	} else {
		if (rq1 < rq2) {
			spin_lock(&rq1->lock);
			spin_lock_nested(&rq2->lock, SINGLE_DEPTH_NESTING);
		} else {
			spin_lock(&rq2->lock);
			spin_lock_nested(&rq1->lock, SINGLE_DEPTH_NESTING);
		}
	}
	update_rq_clock(rq1);
	update_rq_clock(rq2);
}

/*
 * double_rq_unlock - safely unlock two runqueues
 *
 * Note this does not restore interrupts like task_rq_unlock,
 * you need to do so manually after calling.
 */
static void double_rq_unlock(struct rq *rq1, struct rq *rq2)
	__releases(rq1->lock)
	__releases(rq2->lock)
{
	spin_unlock(&rq1->lock);
	if (rq1 != rq2)
		spin_unlock(&rq2->lock);
	else
		__release(rq2->lock);
}

/*
 * double_lock_balance - lock the busiest runqueue, this_rq is locked already.
 */
static int double_lock_balance(struct rq *this_rq, struct rq *busiest)
	__releases(this_rq->lock)
	__acquires(busiest->lock)
	__acquires(this_rq->lock)
{
	int ret = 0;

	if (unlikely(!irqs_disabled())) {
		/* printk() doesn't work good under rq->lock */
		spin_unlock(&this_rq->lock);
		BUG_ON(1);
	}
	if (unlikely(!spin_trylock(&busiest->lock))) {
		if (busiest < this_rq) {
			spin_unlock(&this_rq->lock);
			spin_lock(&busiest->lock);
			spin_lock_nested(&this_rq->lock, SINGLE_DEPTH_NESTING);
			ret = 1;
		} else
			spin_lock_nested(&busiest->lock, SINGLE_DEPTH_NESTING);
	}
	return ret;
}

static void double_unlock_balance(struct rq *this_rq, struct rq *busiest)
	__releases(busiest->lock)
{
	spin_unlock(&busiest->lock);
	lock_set_subclass(&this_rq->lock.dep_map, 0, _RET_IP_);
}

/*
 * If dest_cpu is allowed for this process, migrate the task to it.
 * This is accomplished by forcing the cpu_allowed mask to only
 * allow dest_cpu, which will force the cpu onto dest_cpu. Then
 * the cpu_allowed mask is restored.
 */
static void sched_migrate_task(struct task_struct *p, int dest_cpu)
{
	struct migration_req req;
	unsigned long flags;
	struct rq *rq;

	rq = task_rq_lock(p, &flags);
	if (!cpu_isset(dest_cpu, p->cpus_allowed)
	    || unlikely(!cpu_active(dest_cpu)))
		goto out;

	trace_sched_migrate_task(rq, p, dest_cpu);
	/* force the process onto the specified CPU */
	if (migrate_task(p, dest_cpu, &req)) {
		/* Need to wait for migration thread (might exit: take ref). */
		struct task_struct *mt = rq->migration_thread;

		get_task_struct(mt);
		task_rq_unlock(rq, &flags);
		wake_up_process(mt);
		put_task_struct(mt);
		wait_for_completion(&req.done);

		return;
	}
out:
	task_rq_unlock(rq, &flags);
}

/*
 * sched_exec - execve() is a valuable balancing opportunity, because at
 * this point the task has the smallest effective memory and cache footprint.
 */
void sched_exec(void)
{
	int new_cpu, this_cpu = get_cpu();
	new_cpu = sched_balance_self(this_cpu, SD_BALANCE_EXEC);
	put_cpu();
	if (new_cpu != this_cpu)
		sched_migrate_task(current, new_cpu);
}

/*
 * pull_task - move a task from a remote runqueue to the local runqueue.
 * Both runqueues must be locked.
 */
static void pull_task(struct rq *src_rq, struct task_struct *p,
		      struct rq *this_rq, int this_cpu)
{
	deactivate_task(src_rq, p, 0);
	set_task_cpu(p, this_cpu);
	activate_task(this_rq, p, 0);
	/*
	 * Note that idle threads have a prio of MAX_PRIO, for this test
	 * to be always true for them.
	 */
	check_preempt_curr(this_rq, p, 0);
}

/*
 * can_migrate_task - may task p from runqueue rq be migrated to this_cpu?
 */
static
int can_migrate_task(struct task_struct *p, struct rq *rq, int this_cpu,
		     struct sched_domain *sd, enum cpu_idle_type idle,
		     int *all_pinned)
{
	/*
	 * We do not migrate tasks that are:
	 * 1) running (obviously), or
	 * 2) cannot be migrated to this CPU due to cpus_allowed, or
	 * 3) are cache-hot on their current CPU.
	 */
	if (!cpu_isset(this_cpu, p->cpus_allowed)) {
		schedstat_inc(p, se.nr_failed_migrations_affine);
		return 0;
	}
	*all_pinned = 0;

	if (task_running(rq, p)) {
		schedstat_inc(p, se.nr_failed_migrations_running);
		return 0;
	}

	/*
	 * Aggressive migration if:
	 * 1) task is cache cold, or
	 * 2) too many balance attempts have failed.
	 */

	if (!task_hot(p, rq->clock, sd) ||
			sd->nr_balance_failed > sd->cache_nice_tries) {
#ifdef CONFIG_SCHEDSTATS
		if (task_hot(p, rq->clock, sd)) {
			schedstat_inc(sd, lb_hot_gained[idle]);
			schedstat_inc(p, se.nr_forced_migrations);
		}
#endif
		return 1;
	}

	if (task_hot(p, rq->clock, sd)) {
		schedstat_inc(p, se.nr_failed_migrations_hot);
		return 0;
	}
	return 1;
}

static unsigned long
balance_tasks(struct rq *this_rq, int this_cpu, struct rq *busiest,
	      unsigned long max_load_move, struct sched_domain *sd,
	      enum cpu_idle_type idle, int *all_pinned,
	      int *this_best_prio, struct rq_iterator *iterator)
{
	int loops = 0, pulled = 0, pinned = 0;
	struct task_struct *p;
	long rem_load_move = max_load_move;

	if (max_load_move == 0)
		goto out;

	pinned = 1;

	/*
	 * Start the load-balancing iterator:
	 */
	p = iterator->start(iterator->arg);
next:
	if (!p || loops++ > sysctl_sched_nr_migrate)
		goto out;

	if ((p->se.load.weight >> 1) > rem_load_move ||
	    !can_migrate_task(p, busiest, this_cpu, sd, idle, &pinned)) {
		p = iterator->next(iterator->arg);
		goto next;
	}

	pull_task(busiest, p, this_rq, this_cpu);
	pulled++;
	rem_load_move -= p->se.load.weight;

	/*
	 * We only want to steal up to the prescribed amount of weighted load.
	 */
	if (rem_load_move > 0) {
		if (p->prio < *this_best_prio)
			*this_best_prio = p->prio;
		p = iterator->next(iterator->arg);
		goto next;
	}
out:
	/*
	 * Right now, this is one of only two places pull_task() is called,
	 * so we can safely collect pull_task() stats here rather than
	 * inside pull_task().
	 */
	schedstat_add(sd, lb_gained[idle], pulled);

	if (all_pinned)
		*all_pinned = pinned;

	return max_load_move - rem_load_move;
}

/*
 * move_tasks tries to move up to max_load_move weighted load from busiest to
 * this_rq, as part of a balancing operation within domain "sd".
 * Returns 1 if successful and 0 otherwise.
 *
 * Called with both runqueues locked.
 */
static int move_tasks(struct rq *this_rq, int this_cpu, struct rq *busiest,
		      unsigned long max_load_move,
		      struct sched_domain *sd, enum cpu_idle_type idle,
		      int *all_pinned)
{
	const struct sched_class *class = sched_class_highest;
	unsigned long total_load_moved = 0;
	int this_best_prio = this_rq->curr->prio;

	do {
		total_load_moved +=
			class->load_balance(this_rq, this_cpu, busiest,
				max_load_move - total_load_moved,
				sd, idle, all_pinned, &this_best_prio);
		class = class->next;

		if (idle == CPU_NEWLY_IDLE && this_rq->nr_running)
			break;

	} while (class && max_load_move > total_load_moved);

	return total_load_moved > 0;
}

static int
iter_move_one_task(struct rq *this_rq, int this_cpu, struct rq *busiest,
		   struct sched_domain *sd, enum cpu_idle_type idle,
		   struct rq_iterator *iterator)
{
	struct task_struct *p = iterator->start(iterator->arg);
	int pinned = 0;

	while (p) {
		if (can_migrate_task(p, busiest, this_cpu, sd, idle, &pinned)) {
			pull_task(busiest, p, this_rq, this_cpu);
			/*
			 * Right now, this is only the second place pull_task()
			 * is called, so we can safely collect pull_task()
			 * stats here rather than inside pull_task().
			 */
			schedstat_inc(sd, lb_gained[idle]);

			return 1;
		}
		p = iterator->next(iterator->arg);
	}

	return 0;
}

/*
 * move_one_task tries to move exactly one task from busiest to this_rq, as
 * part of active balancing operations within "domain".
 * Returns 1 if successful and 0 otherwise.
 *
 * Called with both runqueues locked.
 */
static int move_one_task(struct rq *this_rq, int this_cpu, struct rq *busiest,
			 struct sched_domain *sd, enum cpu_idle_type idle)
{
	const struct sched_class *class;

	for (class = sched_class_highest; class; class = class->next)
		if (class->move_one_task(this_rq, this_cpu, busiest, sd, idle))
			return 1;

	return 0;
}

/*
 * find_busiest_group finds and returns the busiest CPU group within the
 * domain. It calculates and returns the amount of weighted load which
 * should be moved to restore balance via the imbalance parameter.
 */
static struct sched_group *
find_busiest_group(struct sched_domain *sd, int this_cpu,
		   unsigned long *imbalance, enum cpu_idle_type idle,
		   int *sd_idle, const cpumask_t *cpus, int *balance)
{
	struct sched_group *busiest = NULL, *this = NULL, *group = sd->groups;
	unsigned long max_load, avg_load, total_load, this_load, total_pwr;
	unsigned long max_pull;
	unsigned long busiest_load_per_task, busiest_nr_running;
	unsigned long this_load_per_task, this_nr_running;
	int load_idx, group_imb = 0;
#if defined(CONFIG_SCHED_MC) || defined(CONFIG_SCHED_SMT)
	int power_savings_balance = 1;
	unsigned long leader_nr_running = 0, min_load_per_task = 0;
	unsigned long min_nr_running = ULONG_MAX;
	struct sched_group *group_min = NULL, *group_leader = NULL;
#endif

	max_load = this_load = total_load = total_pwr = 0;
	busiest_load_per_task = busiest_nr_running = 0;
	this_load_per_task = this_nr_running = 0;

	if (idle == CPU_NOT_IDLE)
		load_idx = sd->busy_idx;
	else if (idle == CPU_NEWLY_IDLE)
		load_idx = sd->newidle_idx;
	else
		load_idx = sd->idle_idx;

	do {
		unsigned long load, group_capacity, max_cpu_load, min_cpu_load;
		int local_group;
		int i;
		int __group_imb = 0;
		unsigned int balance_cpu = -1, first_idle_cpu = 0;
		unsigned long sum_nr_running, sum_weighted_load;
		unsigned long sum_avg_load_per_task;
		unsigned long avg_load_per_task;

		local_group = cpu_isset(this_cpu, group->cpumask);

		if (local_group)
			balance_cpu = first_cpu(group->cpumask);

		/* Tally up the load of all CPUs in the group */
		sum_weighted_load = sum_nr_running = avg_load = 0;
		sum_avg_load_per_task = avg_load_per_task = 0;

		max_cpu_load = 0;
		min_cpu_load = ~0UL;

		for_each_cpu_mask_nr(i, group->cpumask) {
			struct rq *rq;

			if (!cpu_isset(i, *cpus))
				continue;

			rq = cpu_rq(i);

			if (*sd_idle && rq->nr_running)
				*sd_idle = 0;

			/* Bias balancing toward cpus of our domain */
			if (local_group) {
				if (idle_cpu(i) && !first_idle_cpu) {
					first_idle_cpu = 1;
					balance_cpu = i;
				}

				load = target_load(i, load_idx);
			} else {
				load = source_load(i, load_idx);
				if (load > max_cpu_load)
					max_cpu_load = load;
				if (min_cpu_load > load)
					min_cpu_load = load;
			}

			avg_load += load;
			sum_nr_running += rq->nr_running;
			sum_weighted_load += weighted_cpuload(i);

			sum_avg_load_per_task += cpu_avg_load_per_task(i);
		}

		/*
		 * First idle cpu or the first cpu(busiest) in this sched group
		 * is eligible for doing load balancing at this and above
		 * domains. In the newly idle case, we will allow all the cpu's
		 * to do the newly idle load balance.
		 */
		if (idle != CPU_NEWLY_IDLE && local_group &&
		    balance_cpu != this_cpu && balance) {
			*balance = 0;
			goto ret;
		}

		total_load += avg_load;
		total_pwr += group->__cpu_power;

		/* Adjust by relative CPU power of the group */
		avg_load = sg_div_cpu_power(group,
				avg_load * SCHED_LOAD_SCALE);


		/*
		 * Consider the group unbalanced when the imbalance is larger
		 * than the average weight of two tasks.
		 *
		 * APZ: with cgroup the avg task weight can vary wildly and
		 *      might not be a suitable number - should we keep a
		 *      normalized nr_running number somewhere that negates
		 *      the hierarchy?
		 */
		avg_load_per_task = sg_div_cpu_power(group,
				sum_avg_load_per_task * SCHED_LOAD_SCALE);

		if ((max_cpu_load - min_cpu_load) > 2*avg_load_per_task)
			__group_imb = 1;

		group_capacity = group->__cpu_power / SCHED_LOAD_SCALE;

		if (local_group) {
			this_load = avg_load;
			this = group;
			this_nr_running = sum_nr_running;
			this_load_per_task = sum_weighted_load;
		} else if (avg_load > max_load &&
			   (sum_nr_running > group_capacity || __group_imb)) {
			max_load = avg_load;
			busiest = group;
			busiest_nr_running = sum_nr_running;
			busiest_load_per_task = sum_weighted_load;
			group_imb = __group_imb;
		}

#if defined(CONFIG_SCHED_MC) || defined(CONFIG_SCHED_SMT)
		/*
		 * Busy processors will not participate in power savings
		 * balance.
		 */
		if (idle == CPU_NOT_IDLE ||
				!(sd->flags & SD_POWERSAVINGS_BALANCE))
			goto group_next;

		/*
		 * If the local group is idle or completely loaded
		 * no need to do power savings balance at this domain
		 */
		if (local_group && (this_nr_running >= group_capacity ||
				    !this_nr_running))
			power_savings_balance = 0;

		/*
		 * If a group is already running at full capacity or idle,
		 * don't include that group in power savings calculations
		 */
		if (!power_savings_balance || sum_nr_running >= group_capacity
		    || !sum_nr_running)
			goto group_next;

		/*
		 * Calculate the group which has the least non-idle load.
		 * This is the group from where we need to pick up the load
		 * for saving power
		 */
		if ((sum_nr_running < min_nr_running) ||
		    (sum_nr_running == min_nr_running &&
		     first_cpu(group->cpumask) <
		     first_cpu(group_min->cpumask))) {
			group_min = group;
			min_nr_running = sum_nr_running;
			min_load_per_task = sum_weighted_load /
						sum_nr_running;
		}

		/*
		 * Calculate the group which is almost near its
		 * capacity but still has some space to pick up some load
		 * from other group and save more power
		 */
		if (sum_nr_running <= group_capacity - 1) {
			if (sum_nr_running > leader_nr_running ||
			    (sum_nr_running == leader_nr_running &&
			     first_cpu(group->cpumask) >
			      first_cpu(group_leader->cpumask))) {
				group_leader = group;
				leader_nr_running = sum_nr_running;
			}
		}
group_next:
#endif
		group = group->next;
	} while (group != sd->groups);

	if (!busiest || this_load >= max_load || busiest_nr_running == 0)
		goto out_balanced;

	avg_load = (SCHED_LOAD_SCALE * total_load) / total_pwr;

	if (this_load >= avg_load ||
			100*max_load <= sd->imbalance_pct*this_load)
		goto out_balanced;

	busiest_load_per_task /= busiest_nr_running;
	if (group_imb)
		busiest_load_per_task = min(busiest_load_per_task, avg_load);

	/*
	 * We're trying to get all the cpus to the average_load, so we don't
	 * want to push ourselves above the average load, nor do we wish to
	 * reduce the max loaded cpu below the average load, as either of these
	 * actions would just result in more rebalancing later, and ping-pong
	 * tasks around. Thus we look for the minimum possible imbalance.
	 * Negative imbalances (*we* are more loaded than anyone else) will
	 * be counted as no imbalance for these purposes -- we can't fix that
	 * by pulling tasks to us. Be careful of negative numbers as they'll
	 * appear as very large values with unsigned longs.
	 */
	if (max_load <= busiest_load_per_task)
		goto out_balanced;

	/*
	 * In the presence of smp nice balancing, certain scenarios can have
	 * max load less than avg load(as we skip the groups at or below
	 * its cpu_power, while calculating max_load..)
	 */
	if (max_load < avg_load) {
		*imbalance = 0;
		goto small_imbalance;
	}

	/* Don't want to pull so many tasks that a group would go idle */
	max_pull = min(max_load - avg_load, max_load - busiest_load_per_task);

	/* How much load to actually move to equalise the imbalance */
	*imbalance = min(max_pull * busiest->__cpu_power,
				(avg_load - this_load) * this->__cpu_power)
			/ SCHED_LOAD_SCALE;

	/*
	 * if *imbalance is less than the average load per runnable task
	 * there is no gaurantee that any tasks will be moved so we'll have
	 * a think about bumping its value to force at least one task to be
	 * moved
	 */
	if (*imbalance < busiest_load_per_task) {
		unsigned long tmp, pwr_now, pwr_move;
		unsigned int imbn;

small_imbalance:
		pwr_move = pwr_now = 0;
		imbn = 2;
		if (this_nr_running) {
			this_load_per_task /= this_nr_running;
			if (busiest_load_per_task > this_load_per_task)
				imbn = 1;
		} else
			this_load_per_task = cpu_avg_load_per_task(this_cpu);

		if (max_load - this_load + busiest_load_per_task >=
					busiest_load_per_task * imbn) {
			*imbalance = busiest_load_per_task;
			return busiest;
		}

		/*
		 * OK, we don't have enough imbalance to justify moving tasks,
		 * however we may be able to increase total CPU power used by
		 * moving them.
		 */

		pwr_now += busiest->__cpu_power *
				min(busiest_load_per_task, max_load);
		pwr_now += this->__cpu_power *
				min(this_load_per_task, this_load);
		pwr_now /= SCHED_LOAD_SCALE;

		/* Amount of load we'd subtract */
		tmp = sg_div_cpu_power(busiest,
				busiest_load_per_task * SCHED_LOAD_SCALE);
		if (max_load > tmp)
			pwr_move += busiest->__cpu_power *
				min(busiest_load_per_task, max_load - tmp);

		/* Amount of load we'd add */
		if (max_load * busiest->__cpu_power <
				busiest_load_per_task * SCHED_LOAD_SCALE)
			tmp = sg_div_cpu_power(this,
					max_load * busiest->__cpu_power);
		else
			tmp = sg_div_cpu_power(this,
				busiest_load_per_task * SCHED_LOAD_SCALE);
		pwr_move += this->__cpu_power *
				min(this_load_per_task, this_load + tmp);
		pwr_move /= SCHED_LOAD_SCALE;

		/* Move if we gain throughput */
		if (pwr_move > pwr_now)
			*imbalance = busiest_load_per_task;
	}

	return busiest;

out_balanced:
#if defined(CONFIG_SCHED_MC) || defined(CONFIG_SCHED_SMT)
	if (idle == CPU_NOT_IDLE || !(sd->flags & SD_POWERSAVINGS_BALANCE))
		goto ret;

	if (this == group_leader && group_leader != group_min) {
		*imbalance = min_load_per_task;
		return group_min;
	}
#endif
ret:
	*imbalance = 0;
	return NULL;
}

/*
 * find_busiest_queue - find the busiest runqueue among the cpus in group.
 */
static struct rq *
find_busiest_queue(struct sched_group *group, enum cpu_idle_type idle,
		   unsigned long imbalance, const cpumask_t *cpus)
{
	struct rq *busiest = NULL, *rq;
	unsigned long max_load = 0;
	int i;

	for_each_cpu_mask_nr(i, group->cpumask) {
		unsigned long wl;

		if (!cpu_isset(i, *cpus))
			continue;

		rq = cpu_rq(i);
		wl = weighted_cpuload(i);

		if (rq->nr_running == 1 && wl > imbalance)
			continue;

		if (wl > max_load) {
			max_load = wl;
			busiest = rq;
		}
	}

	return busiest;
}

/*
 * Max backoff if we encounter pinned tasks. Pretty arbitrary value, but
 * so long as it is large enough.
 */
#define MAX_PINNED_INTERVAL	512

/*
 * Check this_cpu to ensure it is balanced within domain. Attempt to move
 * tasks if there is an imbalance.
 */
static int load_balance(int this_cpu, struct rq *this_rq,
			struct sched_domain *sd, enum cpu_idle_type idle,
			int *balance, cpumask_t *cpus)
{
	int ld_moved, all_pinned = 0, active_balance = 0, sd_idle = 0;
	struct sched_group *group;
	unsigned long imbalance;
	struct rq *busiest;
	unsigned long flags;

	cpus_setall(*cpus);

	/*
	 * When power savings policy is enabled for the parent domain, idle
	 * sibling can pick up load irrespective of busy siblings. In this case,
	 * let the state of idle sibling percolate up as CPU_IDLE, instead of
	 * portraying it as CPU_NOT_IDLE.
	 */
	if (idle != CPU_NOT_IDLE && sd->flags & SD_SHARE_CPUPOWER &&
	    !test_sd_parent(sd, SD_POWERSAVINGS_BALANCE))
		sd_idle = 1;

	schedstat_inc(sd, lb_count[idle]);

redo:
	update_shares(sd);
	group = find_busiest_group(sd, this_cpu, &imbalance, idle, &sd_idle,
				   cpus, balance);

	if (*balance == 0)
		goto out_balanced;

	if (!group) {
		schedstat_inc(sd, lb_nobusyg[idle]);
		goto out_balanced;
	}

	busiest = find_busiest_queue(group, idle, imbalance, cpus);
	if (!busiest) {
		schedstat_inc(sd, lb_nobusyq[idle]);
		goto out_balanced;
	}

	BUG_ON(busiest == this_rq);

	schedstat_add(sd, lb_imbalance[idle], imbalance);

	ld_moved = 0;
	if (busiest->nr_running > 1) {
		/*
		 * Attempt to move tasks. If find_busiest_group has found
		 * an imbalance but busiest->nr_running <= 1, the group is
		 * still unbalanced. ld_moved simply stays zero, so it is
		 * correctly treated as an imbalance.
		 */
		local_irq_save(flags);
		double_rq_lock(this_rq, busiest);
		ld_moved = move_tasks(this_rq, this_cpu, busiest,
				      imbalance, sd, idle, &all_pinned);
		double_rq_unlock(this_rq, busiest);
		local_irq_restore(flags);

		/*
		 * some other cpu did the load balance for us.
		 */
		if (ld_moved && this_cpu != smp_processor_id())
			resched_cpu(this_cpu);

		/* All tasks on this runqueue were pinned by CPU affinity */
		if (unlikely(all_pinned)) {
			cpu_clear(cpu_of(busiest), *cpus);
			if (!cpus_empty(*cpus))
				goto redo;
			goto out_balanced;
		}
	}

	if (!ld_moved) {
		schedstat_inc(sd, lb_failed[idle]);
		sd->nr_balance_failed++;

		if (unlikely(sd->nr_balance_failed > sd->cache_nice_tries+2)) {

			spin_lock_irqsave(&busiest->lock, flags);

			/* don't kick the migration_thread, if the curr
			 * task on busiest cpu can't be moved to this_cpu
			 */
			if (!cpu_isset(this_cpu, busiest->curr->cpus_allowed)) {
				spin_unlock_irqrestore(&busiest->lock, flags);
				all_pinned = 1;
				goto out_one_pinned;
			}

			if (!busiest->active_balance) {
				busiest->active_balance = 1;
				busiest->push_cpu = this_cpu;
				active_balance = 1;
			}
			spin_unlock_irqrestore(&busiest->lock, flags);
			if (active_balance)
				wake_up_process(busiest->migration_thread);

			/*
			 * We've kicked active balancing, reset the failure
			 * counter.
			 */
			sd->nr_balance_failed = sd->cache_nice_tries+1;
		}
	} else
		sd->nr_balance_failed = 0;

	if (likely(!active_balance)) {
		/* We were unbalanced, so reset the balancing interval */
		sd->balance_interval = sd->min_interval;
	} else {
		/*
		 * If we've begun active balancing, start to back off. This
		 * case may not be covered by the all_pinned logic if there
		 * is only 1 task on the busy runqueue (because we don't call
		 * move_tasks).
		 */
		if (sd->balance_interval < sd->max_interval)
			sd->balance_interval *= 2;
	}

	if (!ld_moved && !sd_idle && sd->flags & SD_SHARE_CPUPOWER &&
	    !test_sd_parent(sd, SD_POWERSAVINGS_BALANCE))
		ld_moved = -1;

	goto out;

out_balanced:
	schedstat_inc(sd, lb_balanced[idle]);

	sd->nr_balance_failed = 0;

out_one_pinned:
	/* tune up the balancing interval */
	if ((all_pinned && sd->balance_interval < MAX_PINNED_INTERVAL) ||
			(sd->balance_interval < sd->max_interval))
		sd->balance_interval *= 2;

	if (!sd_idle && sd->flags & SD_SHARE_CPUPOWER &&
	    !test_sd_parent(sd, SD_POWERSAVINGS_BALANCE))
		ld_moved = -1;
	else
		ld_moved = 0;
out:
	if (ld_moved)
		update_shares(sd);
	return ld_moved;
}

/*
 * Check this_cpu to ensure it is balanced within domain. Attempt to move
 * tasks if there is an imbalance.
 *
 * Called from schedule when this_rq is about to become idle (CPU_NEWLY_IDLE).
 * this_rq is locked.
 */
static int
load_balance_newidle(int this_cpu, struct rq *this_rq, struct sched_domain *sd,
			cpumask_t *cpus)
{
	struct sched_group *group;
	struct rq *busiest = NULL;
	unsigned long imbalance;
	int ld_moved = 0;
	int sd_idle = 0;
	int all_pinned = 0;

	cpus_setall(*cpus);

	/*
	 * When power savings policy is enabled for the parent domain, idle
	 * sibling can pick up load irrespective of busy siblings. In this case,
	 * let the state of idle sibling percolate up as IDLE, instead of
	 * portraying it as CPU_NOT_IDLE.
	 */
	if (sd->flags & SD_SHARE_CPUPOWER &&
	    !test_sd_parent(sd, SD_POWERSAVINGS_BALANCE))
		sd_idle = 1;

	schedstat_inc(sd, lb_count[CPU_NEWLY_IDLE]);
redo:
	update_shares_locked(this_rq, sd);
	group = find_busiest_group(sd, this_cpu, &imbalance, CPU_NEWLY_IDLE,
				   &sd_idle, cpus, NULL);
	if (!group) {
		schedstat_inc(sd, lb_nobusyg[CPU_NEWLY_IDLE]);
		goto out_balanced;
	}

	busiest = find_busiest_queue(group, CPU_NEWLY_IDLE, imbalance, cpus);
	if (!busiest) {
		schedstat_inc(sd, lb_nobusyq[CPU_NEWLY_IDLE]);
		goto out_balanced;
	}

	BUG_ON(busiest == this_rq);

	schedstat_add(sd, lb_imbalance[CPU_NEWLY_IDLE], imbalance);

	ld_moved = 0;
	if (busiest->nr_running > 1) {
		/* Attempt to move tasks */
		double_lock_balance(this_rq, busiest);
		/* this_rq->clock is already updated */
		update_rq_clock(busiest);
		ld_moved = move_tasks(this_rq, this_cpu, busiest,
					imbalance, sd, CPU_NEWLY_IDLE,
					&all_pinned);
		double_unlock_balance(this_rq, busiest);

		if (unlikely(all_pinned)) {
			cpu_clear(cpu_of(busiest), *cpus);
			if (!cpus_empty(*cpus))
				goto redo;
		}
	}

	if (!ld_moved) {
		schedstat_inc(sd, lb_failed[CPU_NEWLY_IDLE]);
		if (!sd_idle && sd->flags & SD_SHARE_CPUPOWER &&
		    !test_sd_parent(sd, SD_POWERSAVINGS_BALANCE))
			return -1;
	} else
		sd->nr_balance_failed = 0;

	update_shares_locked(this_rq, sd);
	return ld_moved;

out_balanced:
	schedstat_inc(sd, lb_balanced[CPU_NEWLY_IDLE]);
	if (!sd_idle && sd->flags & SD_SHARE_CPUPOWER &&
	    !test_sd_parent(sd, SD_POWERSAVINGS_BALANCE))
		return -1;
	sd->nr_balance_failed = 0;

	return 0;
}

/*
 * idle_balance is called by schedule() if this_cpu is about to become
 * idle. Attempts to pull tasks from other CPUs.
 */
static void idle_balance(int this_cpu, struct rq *this_rq)
{
	struct sched_domain *sd;
	int pulled_task = -1;
	unsigned long next_balance = jiffies + HZ;
	cpumask_t tmpmask;

	for_each_domain(this_cpu, sd) {
		unsigned long interval;

		if (!(sd->flags & SD_LOAD_BALANCE))
			continue;

		if (sd->flags & SD_BALANCE_NEWIDLE)
			/* If we've pulled tasks over stop searching: */
			pulled_task = load_balance_newidle(this_cpu, this_rq,
							   sd, &tmpmask);

		interval = msecs_to_jiffies(sd->balance_interval);
		if (time_after(next_balance, sd->last_balance + interval))
			next_balance = sd->last_balance + interval;
		if (pulled_task)
			break;
	}
	if (pulled_task || time_after(jiffies, this_rq->next_balance)) {
		/*
		 * We are going idle. next_balance may be set based on
		 * a busy processor. So reset next_balance.
		 */
		this_rq->next_balance = next_balance;
	}
}

/*
 * active_load_balance is run by migration threads. It pushes running tasks
 * off the busiest CPU onto idle CPUs. It requires at least 1 task to be
 * running on each physical CPU where possible, and avoids physical /
 * logical imbalances.
 *
 * Called with busiest_rq locked.
 */
static void active_load_balance(struct rq *busiest_rq, int busiest_cpu)
{
	int target_cpu = busiest_rq->push_cpu;
	struct sched_domain *sd;
	struct rq *target_rq;

	/* Is there any task to move? */
	if (busiest_rq->nr_running <= 1)
		return;

	target_rq = cpu_rq(target_cpu);

	/*
	 * This condition is "impossible", if it occurs
	 * we need to fix it. Originally reported by
	 * Bjorn Helgaas on a 128-cpu setup.
	 */
	BUG_ON(busiest_rq == target_rq);

	/* move a task from busiest_rq to target_rq */
	double_lock_balance(busiest_rq, target_rq);
	update_rq_clock(busiest_rq);
	update_rq_clock(target_rq);

	/* Search for an sd spanning us and the target CPU. */
	for_each_domain(target_cpu, sd) {
		if ((sd->flags & SD_LOAD_BALANCE) &&
		    cpu_isset(busiest_cpu, sd->span))
				break;
	}

	if (likely(sd)) {
		schedstat_inc(sd, alb_count);

		if (move_one_task(target_rq, target_cpu, busiest_rq,
				  sd, CPU_IDLE))
			schedstat_inc(sd, alb_pushed);
		else
			schedstat_inc(sd, alb_failed);
	}
	double_unlock_balance(busiest_rq, target_rq);
}

#ifdef CONFIG_NO_HZ
static struct {
	atomic_t load_balancer;
	cpumask_t cpu_mask;
} nohz ____cacheline_aligned = {
	.load_balancer = ATOMIC_INIT(-1),
	.cpu_mask = CPU_MASK_NONE,
};

/*
 * This routine will try to nominate the ilb (idle load balancing)
 * owner among the cpus whose ticks are stopped. ilb owner will do the idle
 * load balancing on behalf of all those cpus. If all the cpus in the system
 * go into this tickless mode, then there will be no ilb owner (as there is
 * no need for one) and all the cpus will sleep till the next wakeup event
 * arrives...
 *
 * For the ilb owner, tick is not stopped. And this tick will be used
 * for idle load balancing. ilb owner will still be part of
 * nohz.cpu_mask..
 *
 * While stopping the tick, this cpu will become the ilb owner if there
 * is no other owner. And will be the owner till that cpu becomes busy
 * or if all cpus in the system stop their ticks at which point
 * there is no need for ilb owner.
 *
 * When the ilb owner becomes busy, it nominates another owner, during the
 * next busy scheduler_tick()
 */
int select_nohz_load_balancer(int stop_tick)
{
	int cpu = smp_processor_id();

	if (stop_tick) {
		cpu_set(cpu, nohz.cpu_mask);
		cpu_rq(cpu)->in_nohz_recently = 1;

		/*
		 * If we are going offline and still the leader, give up!
		 */
		if (!cpu_active(cpu) &&
		    atomic_read(&nohz.load_balancer) == cpu) {
			if (atomic_cmpxchg(&nohz.load_balancer, cpu, -1) != cpu)
				BUG();
			return 0;
		}

		/* time for ilb owner also to sleep */
		if (cpus_weight(nohz.cpu_mask) == num_online_cpus()) {
			if (atomic_read(&nohz.load_balancer) == cpu)
				atomic_set(&nohz.load_balancer, -1);
			return 0;
		}

		if (atomic_read(&nohz.load_balancer) == -1) {
			/* make me the ilb owner */
			if (atomic_cmpxchg(&nohz.load_balancer, -1, cpu) == -1)
				return 1;
		} else if (atomic_read(&nohz.load_balancer) == cpu)
			return 1;
	} else {
		if (!cpu_isset(cpu, nohz.cpu_mask))
			return 0;

		cpu_clear(cpu, nohz.cpu_mask);

		if (atomic_read(&nohz.load_balancer) == cpu)
			if (atomic_cmpxchg(&nohz.load_balancer, cpu, -1) != cpu)
				BUG();
	}
	return 0;
}
#endif

static DEFINE_SPINLOCK(balancing);

/*
 * It checks each scheduling domain to see if it is due to be balanced,
 * and initiates a balancing operation if so.
 *
 * Balancing parameters are set up in arch_init_sched_domains.
 */
static void rebalance_domains(int cpu, enum cpu_idle_type idle)
{
	int balance = 1;
	struct rq *rq = cpu_rq(cpu);
	unsigned long interval;
	struct sched_domain *sd;
	/* Earliest time when we have to do rebalance again */
	unsigned long next_balance = jiffies + 60*HZ;
	int update_next_balance = 0;
	int need_serialize;
	cpumask_t tmp;

	for_each_domain(cpu, sd) {
		if (!(sd->flags & SD_LOAD_BALANCE))
			continue;

		interval = sd->balance_interval;
		if (idle != CPU_IDLE)
			interval *= sd->busy_factor;

		/* scale ms to jiffies */
		interval = msecs_to_jiffies(interval);
		if (unlikely(!interval))
			interval = 1;
		if (interval > HZ*NR_CPUS/10)
			interval = HZ*NR_CPUS/10;

		need_serialize = sd->flags & SD_SERIALIZE;

		if (need_serialize) {
			if (!spin_trylock(&balancing))
				goto out;
		}

		if (time_after_eq(jiffies, sd->last_balance + interval)) {
			if (load_balance(cpu, rq, sd, idle, &balance, &tmp)) {
				/*
				 * We've pulled tasks over so either we're no
				 * longer idle, or one of our SMT siblings is
				 * not idle.
				 */
				idle = CPU_NOT_IDLE;
			}
			sd->last_balance = jiffies;
		}
		if (need_serialize)
			spin_unlock(&balancing);
out:
		if (time_after(next_balance, sd->last_balance + interval)) {
			next_balance = sd->last_balance + interval;
			update_next_balance = 1;
		}

		/*
		 * Stop the load balance at this level. There is another
		 * CPU in our sched group which is doing load balancing more
		 * actively.
		 */
		if (!balance)
			break;
	}

	/*
	 * next_balance will be updated only when there is a need.
	 * When the cpu is attached to null domain for ex, it will not be
	 * updated.
	 */
	if (likely(update_next_balance))
		rq->next_balance = next_balance;
}

/*
 * run_rebalance_domains is triggered when needed from the scheduler tick.
 * In CONFIG_NO_HZ case, the idle load balance owner will do the
 * rebalancing for all the cpus for whom scheduler ticks are stopped.
 */
static void run_rebalance_domains(struct softirq_action *h)
{
	int this_cpu = smp_processor_id();
	struct rq *this_rq = cpu_rq(this_cpu);
	enum cpu_idle_type idle = this_rq->idle_at_tick ?
						CPU_IDLE : CPU_NOT_IDLE;

	rebalance_domains(this_cpu, idle);

#ifdef CONFIG_NO_HZ
	/*
	 * If this cpu is the owner for idle load balancing, then do the
	 * balancing on behalf of the other idle cpus whose ticks are
	 * stopped.
	 */
	if (this_rq->idle_at_tick &&
	    atomic_read(&nohz.load_balancer) == this_cpu) {
		cpumask_t cpus = nohz.cpu_mask;
		struct rq *rq;
		int balance_cpu;

		cpu_clear(this_cpu, cpus);
		for_each_cpu_mask_nr(balance_cpu, cpus) {
			/*
			 * If this cpu gets work to do, stop the load balancing
			 * work being done for other cpus. Next load
			 * balancing owner will pick it up.
			 */
			if (need_resched())
				break;

			rebalance_domains(balance_cpu, CPU_IDLE);

			rq = cpu_rq(balance_cpu);
			if (time_after(this_rq->next_balance, rq->next_balance))
				this_rq->next_balance = rq->next_balance;
		}
	}
#endif
}

/*
 * Trigger the SCHED_SOFTIRQ if it is time to do periodic load balancing.
 *
 * In case of CONFIG_NO_HZ, this is the place where we nominate a new
 * idle load balancing owner or decide to stop the periodic load balancing,
 * if the whole system is idle.
 */
static inline void trigger_load_balance(struct rq *rq, int cpu)
{
#ifdef CONFIG_NO_HZ
	/*
	 * If we were in the nohz mode recently and busy at the current
	 * scheduler tick, then check if we need to nominate new idle
	 * load balancer.
	 */
	if (rq->in_nohz_recently && !rq->idle_at_tick) {
		rq->in_nohz_recently = 0;

		if (atomic_read(&nohz.load_balancer) == cpu) {
			cpu_clear(cpu, nohz.cpu_mask);
			atomic_set(&nohz.load_balancer, -1);
		}

		if (atomic_read(&nohz.load_balancer) == -1) {
			/*
			 * simple selection for now: Nominate the
			 * first cpu in the nohz list to be the next
			 * ilb owner.
			 *
			 * TBD: Traverse the sched domains and nominate
			 * the nearest cpu in the nohz.cpu_mask.
			 */
			int ilb = first_cpu(nohz.cpu_mask);

			if (ilb < nr_cpu_ids)
				resched_cpu(ilb);
		}
	}

	/*
	 * If this cpu is idle and doing idle load balancing for all the
	 * cpus with ticks stopped, is it time for that to stop?
	 */
	if (rq->idle_at_tick && atomic_read(&nohz.load_balancer) == cpu &&
	    cpus_weight(nohz.cpu_mask) == num_online_cpus()) {
		resched_cpu(cpu);
		return;
	}

	/*
	 * If this cpu is idle and the idle load balancing is done by
	 * someone else, then no need raise the SCHED_SOFTIRQ
	 */
	if (rq->idle_at_tick && atomic_read(&nohz.load_balancer) != cpu &&
	    cpu_isset(cpu, nohz.cpu_mask))
		return;
#endif
	if (time_after_eq(jiffies, rq->next_balance))
		raise_softirq(SCHED_SOFTIRQ);
}

#else	/* CONFIG_SMP */

/*
 * on UP we do not need to balance between CPUs:
 */
static inline void idle_balance(int cpu, struct rq *rq)
{
}

#endif

DEFINE_PER_CPU(struct kernel_stat, kstat);

EXPORT_PER_CPU_SYMBOL(kstat);

/*
 * Return any ns on the sched_clock that have not yet been banked in
 * @p in case that task is currently running.
 */
unsigned long long task_delta_exec(struct task_struct *p)
{
	unsigned long flags;
	struct rq *rq;
	u64 ns = 0;

	rq = task_rq_lock(p, &flags);

	if (task_current(rq, p)) {
		u64 delta_exec;

		update_rq_clock(rq);
		delta_exec = rq->clock - p->se.exec_start;
		if ((s64)delta_exec > 0)
			ns = delta_exec;
	}

	task_rq_unlock(rq, &flags);

	return ns;
}

/*
 * Account user cpu time to a process.
 * @p: the process that the cpu time gets accounted to
 * @cputime: the cpu time spent in user space since the last update
 */
void account_user_time(struct task_struct *p, cputime_t cputime)
{
	struct cpu_usage_stat *cpustat = &kstat_this_cpu.cpustat;
	cputime64_t tmp;

	p->utime = cputime_add(p->utime, cputime);
	account_group_user_time(p, cputime);

	/* Add user time to cpustat. */
	tmp = cputime_to_cputime64(cputime);
	if (TASK_NICE(p) > 0)
		cpustat->nice = cputime64_add(cpustat->nice, tmp);
	else
		cpustat->user = cputime64_add(cpustat->user, tmp);
	/* Account for user time used */
	acct_update_integrals(p);
}

/*
 * Account guest cpu time to a process.
 * @p: the process that the cpu time gets accounted to
 * @cputime: the cpu time spent in virtual machine since the last update
 */
static void account_guest_time(struct task_struct *p, cputime_t cputime)
{
	cputime64_t tmp;
	struct cpu_usage_stat *cpustat = &kstat_this_cpu.cpustat;

	tmp = cputime_to_cputime64(cputime);

	p->utime = cputime_add(p->utime, cputime);
	account_group_user_time(p, cputime);
	p->gtime = cputime_add(p->gtime, cputime);

	cpustat->user = cputime64_add(cpustat->user, tmp);
	cpustat->guest = cputime64_add(cpustat->guest, tmp);
}

/*
 * Account scaled user cpu time to a process.
 * @p: the process that the cpu time gets accounted to
 * @cputime: the cpu time spent in user space since the last update
 */
void account_user_time_scaled(struct task_struct *p, cputime_t cputime)
{
	p->utimescaled = cputime_add(p->utimescaled, cputime);
}

/*
 * Account system cpu time to a process.
 * @p: the process that the cpu time gets accounted to
 * @hardirq_offset: the offset to subtract from hardirq_count()
 * @cputime: the cpu time spent in kernel space since the last update
 */
void account_system_time(struct task_struct *p, int hardirq_offset,
			 cputime_t cputime)
{
	struct cpu_usage_stat *cpustat = &kstat_this_cpu.cpustat;
	struct rq *rq = this_rq();
	cputime64_t tmp;

	if ((p->flags & PF_VCPU) && (irq_count() - hardirq_offset == 0)) {
		account_guest_time(p, cputime);
		return;
	}

	p->stime = cputime_add(p->stime, cputime);
	account_group_system_time(p, cputime);

	/* Add system time to cpustat. */
	tmp = cputime_to_cputime64(cputime);
	if (hardirq_count() - hardirq_offset)
		cpustat->irq = cputime64_add(cpustat->irq, tmp);
	else if (softirq_count())
		cpustat->softirq = cputime64_add(cpustat->softirq, tmp);
	else if (p != rq->idle)
		cpustat->system = cputime64_add(cpustat->system, tmp);
	else if (atomic_read(&rq->nr_iowait) > 0)
		cpustat->iowait = cputime64_add(cpustat->iowait, tmp);
	else
		cpustat->idle = cputime64_add(cpustat->idle, tmp);
	/* Account for system time used */
	acct_update_integrals(p);
}

/*
 * Account scaled system cpu time to a process.
 * @p: the process that the cpu time gets accounted to
 * @hardirq_offset: the offset to subtract from hardirq_count()
 * @cputime: the cpu time spent in kernel space since the last update
 */
void account_system_time_scaled(struct task_struct *p, cputime_t cputime)
{
	p->stimescaled = cputime_add(p->stimescaled, cputime);
}

/*
 * Account for involuntary wait time.
 * @p: the process from which the cpu time has been stolen
 * @steal: the cpu time spent in involuntary wait
 */
void account_steal_time(struct task_struct *p, cputime_t steal)
{
	struct cpu_usage_stat *cpustat = &kstat_this_cpu.cpustat;
	cputime64_t tmp = cputime_to_cputime64(steal);
	struct rq *rq = this_rq();

	if (p == rq->idle) {
		p->stime = cputime_add(p->stime, steal);
		account_group_system_time(p, steal);
		if (atomic_read(&rq->nr_iowait) > 0)
			cpustat->iowait = cputime64_add(cpustat->iowait, tmp);
		else
			cpustat->idle = cputime64_add(cpustat->idle, tmp);
	} else
		cpustat->steal = cputime64_add(cpustat->steal, tmp);
}

/*
 * Use precise platform statistics if available:
 */
#ifdef CONFIG_VIRT_CPU_ACCOUNTING
cputime_t task_utime(struct task_struct *p)
{
	return p->utime;
}

cputime_t task_stime(struct task_struct *p)
{
	return p->stime;
}
#else
cputime_t task_utime(struct task_struct *p)
{
	clock_t utime = cputime_to_clock_t(p->utime),
		total = utime + cputime_to_clock_t(p->stime);
	u64 temp;

	/*
	 * Use CFS's precise accounting:
	 */
	temp = (u64)nsec_to_clock_t(p->se.sum_exec_runtime);

	if (total) {
		temp *= utime;
		do_div(temp, total);
	}
	utime = (clock_t)temp;

	p->prev_utime = max(p->prev_utime, clock_t_to_cputime(utime));
	return p->prev_utime;
}

cputime_t task_stime(struct task_struct *p)
{
	clock_t stime;

	/*
	 * Use CFS's precise accounting. (we subtract utime from
	 * the total, to make sure the total observed by userspace
	 * grows monotonically - apps rely on that):
	 */
	stime = nsec_to_clock_t(p->se.sum_exec_runtime) -
			cputime_to_clock_t(task_utime(p));

	if (stime >= 0)
		p->prev_stime = max(p->prev_stime, clock_t_to_cputime(stime));

	return p->prev_stime;
}
#endif

inline cputime_t task_gtime(struct task_struct *p)
{
	return p->gtime;
}

/*
 * This function gets called by the timer code, with HZ frequency.
 * We call it with interrupts disabled.
 *
 * It also gets called by the fork code, when changing the parent's
 * timeslices.
 */
void scheduler_tick(void)
{
	int cpu = smp_processor_id();
	struct rq *rq = cpu_rq(cpu);
	struct task_struct *curr = rq->curr;

	sched_clock_tick();

	spin_lock(&rq->lock);
	update_rq_clock(rq);
	update_cpu_load(rq);
	curr->sched_class->task_tick(rq, curr, 0);
	spin_unlock(&rq->lock);

#ifdef CONFIG_SMP
	rq->idle_at_tick = idle_cpu(cpu);
	trigger_load_balance(rq, cpu);
#endif
}

#if defined(CONFIG_PREEMPT) && (defined(CONFIG_DEBUG_PREEMPT) || \
				defined(CONFIG_PREEMPT_TRACER))

static inline unsigned long get_parent_ip(unsigned long addr)
{
	if (in_lock_functions(addr)) {
		addr = CALLER_ADDR2;
		if (in_lock_functions(addr))
			addr = CALLER_ADDR3;
	}
	return addr;
}

void __kprobes add_preempt_count(int val)
{
#ifdef CONFIG_DEBUG_PREEMPT
	/*
	 * Underflow?
	 */
	if (DEBUG_LOCKS_WARN_ON((preempt_count() < 0)))
		return;
#endif
	preempt_count() += val;
#ifdef CONFIG_DEBUG_PREEMPT
	/*
	 * Spinlock count overflowing soon?
	 */
	DEBUG_LOCKS_WARN_ON((preempt_count() & PREEMPT_MASK) >=
				PREEMPT_MASK - 10);
#endif
	if (preempt_count() == val)
		trace_preempt_off(CALLER_ADDR0, get_parent_ip(CALLER_ADDR1));
}
EXPORT_SYMBOL(add_preempt_count);

void __kprobes sub_preempt_count(int val)
{
#ifdef CONFIG_DEBUG_PREEMPT
	/*
	 * Underflow?
	 */
	if (DEBUG_LOCKS_WARN_ON(val > preempt_count()))
		return;
	/*
	 * Is the spinlock portion underflowing?
	 */
	if (DEBUG_LOCKS_WARN_ON((val < PREEMPT_MASK) &&
			!(preempt_count() & PREEMPT_MASK)))
		return;
#endif

	if (preempt_count() == val)
		trace_preempt_on(CALLER_ADDR0, get_parent_ip(CALLER_ADDR1));
	preempt_count() -= val;
}
EXPORT_SYMBOL(sub_preempt_count);

#endif

/*
 * Print scheduling while atomic bug:
 */
static noinline void __schedule_bug(struct task_struct *prev)
{
	struct pt_regs *regs = get_irq_regs();

	printk(KERN_ERR "BUG: scheduling while atomic: %s/%d/0x%08x\n",
		prev->comm, prev->pid, preempt_count());

	debug_show_held_locks(prev);
	print_modules();
	if (irqs_disabled())
		print_irqtrace_events(prev);

	if (regs)
		show_regs(regs);
	else
		dump_stack();
}

/*
 * Various schedule()-time debugging checks and statistics:
 */
static inline void schedule_debug(struct task_struct *prev)
{
	/*
	 * Test if we are atomic. Since do_exit() needs to call into
	 * schedule() atomically, we ignore that path for now.
	 * Otherwise, whine if we are scheduling when we should not be.
	 */
	if (unlikely(in_atomic_preempt_off() && !prev->exit_state))
		__schedule_bug(prev);

	profile_hit(SCHED_PROFILING, __builtin_return_address(0));

	schedstat_inc(this_rq(), sched_count);
#ifdef CONFIG_SCHEDSTATS
	if (unlikely(prev->lock_depth >= 0)) {
		schedstat_inc(this_rq(), bkl_count);
		schedstat_inc(prev, sched_info.bkl_count);
	}
#endif
}

/*
 * Pick up the highest-prio task:
 */
static inline struct task_struct *
pick_next_task(struct rq *rq, struct task_struct *prev)
{
	const struct sched_class *class;
	struct task_struct *p;

	/*
	 * Optimization: we know that if all tasks are in
	 * the fair class we can call that function directly:
	 */
	if (likely(rq->nr_running == rq->cfs.nr_running)) {
		p = fair_sched_class.pick_next_task(rq);
		if (likely(p))
			return p;
	}

	class = sched_class_highest;
	for ( ; ; ) {
		p = class->pick_next_task(rq);
		if (p)
			return p;
		/*
		 * Will never be NULL as the idle class always
		 * returns a non-NULL p:
		 */
		class = class->next;
	}
}

/*
 * schedule() is the main scheduler function.
 */
asmlinkage void __sched schedule(void)
{
	struct task_struct *prev, *next;
	unsigned long *switch_count;
	struct rq *rq;
	int cpu;

need_resched:
	preempt_disable();
	cpu = smp_processor_id();
	rq = cpu_rq(cpu);
	rcu_qsctr_inc(cpu);
	prev = rq->curr;
	switch_count = &prev->nivcsw;

	release_kernel_lock(prev);
need_resched_nonpreemptible:

	schedule_debug(prev);

	if (sched_feat(HRTICK))
		hrtick_clear(rq);

	spin_lock_irq(&rq->lock);
	update_rq_clock(rq);
	clear_tsk_need_resched(prev);

	if (prev->state && !(preempt_count() & PREEMPT_ACTIVE)) {
		if (unlikely(signal_pending_state(prev->state, prev)))
			prev->state = TASK_RUNNING;
		else
			deactivate_task(rq, prev, 1);
		switch_count = &prev->nvcsw;
	}

#ifdef CONFIG_SMP
	if (prev->sched_class->pre_schedule)
		prev->sched_class->pre_schedule(rq, prev);
#endif

	if (unlikely(!rq->nr_running))
		idle_balance(cpu, rq);

	prev->sched_class->put_prev_task(rq, prev);
	next = pick_next_task(rq, prev);

	if (likely(prev != next)) {
		sched_info_switch(prev, next);

		rq->nr_switches++;
		rq->curr = next;
		++*switch_count;

		context_switch(rq, prev, next); /* unlocks the rq */
		/*
		 * the context switch might have flipped the stack from under
		 * us, hence refresh the local variables.
		 */
		cpu = smp_processor_id();
		rq = cpu_rq(cpu);
	} else
		spin_unlock_irq(&rq->lock);

	if (unlikely(reacquire_kernel_lock(current) < 0))
		goto need_resched_nonpreemptible;

	preempt_enable_no_resched();
	if (unlikely(test_thread_flag(TIF_NEED_RESCHED)))
		goto need_resched;
}
EXPORT_SYMBOL(schedule);

#ifdef CONFIG_PREEMPT
/*
 * this is the entry point to schedule() from in-kernel preemption
 * off of preempt_enable. Kernel preemptions off return from interrupt
 * occur there and call schedule directly.
 */
asmlinkage void __sched preempt_schedule(void)
{
	struct thread_info *ti = current_thread_info();

	/*
	 * If there is a non-zero preempt_count or interrupts are disabled,
	 * we do not want to preempt the current task. Just return..
	 */
	if (likely(ti->preempt_count || irqs_disabled()))
		return;

	do {
		add_preempt_count(PREEMPT_ACTIVE);
		schedule();
		sub_preempt_count(PREEMPT_ACTIVE);

		/*
		 * Check again in case we missed a preemption opportunity
		 * between schedule and now.
		 */
		barrier();
	} while (unlikely(test_thread_flag(TIF_NEED_RESCHED)));
}
EXPORT_SYMBOL(preempt_schedule);

/*
 * this is the entry point to schedule() from kernel preemption
 * off of irq context.
 * Note, that this is called and return with irqs disabled. This will
 * protect us against recursive calling from irq.
 */
asmlinkage void __sched preempt_schedule_irq(void)
{
	struct thread_info *ti = current_thread_info();

	/* Catch callers which need to be fixed */
	BUG_ON(ti->preempt_count || !irqs_disabled());

	do {
		add_preempt_count(PREEMPT_ACTIVE);
		local_irq_enable();
		schedule();
		local_irq_disable();
		sub_preempt_count(PREEMPT_ACTIVE);

		/*
		 * Check again in case we missed a preemption opportunity
		 * between schedule and now.
		 */
		barrier();
	} while (unlikely(test_thread_flag(TIF_NEED_RESCHED)));
}

#endif /* CONFIG_PREEMPT */

int default_wake_function(wait_queue_t *curr, unsigned mode, int sync,
			  void *key)
{
	return try_to_wake_up(curr->private, mode, sync);
}
EXPORT_SYMBOL(default_wake_function);

/*
 * The core wakeup function. Non-exclusive wakeups (nr_exclusive == 0) just
 * wake everything up. If it's an exclusive wakeup (nr_exclusive == small +ve
 * number) then we wake all the non-exclusive tasks and one exclusive task.
 *
 * There are circumstances in which we can try to wake a task which has already
 * started to run but is not in state TASK_RUNNING. try_to_wake_up() returns
 * zero in this (rare) case, and we handle it by continuing to scan the queue.
 */
static void __wake_up_common(wait_queue_head_t *q, unsigned int mode,
			     int nr_exclusive, int sync, void *key)
{
	wait_queue_t *curr, *next;

	list_for_each_entry_safe(curr, next, &q->task_list, task_list) {
		unsigned flags = curr->flags;

		if (curr->func(curr, mode, sync, key) &&
				(flags & WQ_FLAG_EXCLUSIVE) && !--nr_exclusive)
			break;
	}
}

/**
 * __wake_up - wake up threads blocked on a waitqueue.
 * @q: the waitqueue
 * @mode: which threads
 * @nr_exclusive: how many wake-one or wake-many threads to wake up
 * @key: is directly passed to the wakeup function
 */
void __wake_up(wait_queue_head_t *q, unsigned int mode,
			int nr_exclusive, void *key)
{
	unsigned long flags;

	spin_lock_irqsave(&q->lock, flags);
	__wake_up_common(q, mode, nr_exclusive, 0, key);
	spin_unlock_irqrestore(&q->lock, flags);
}
EXPORT_SYMBOL(__wake_up);

/*
 * Same as __wake_up but called with the spinlock in wait_queue_head_t held.
 */
void __wake_up_locked(wait_queue_head_t *q, unsigned int mode)
{
	__wake_up_common(q, mode, 1, 0, NULL);
}

/**
 * __wake_up_sync - wake up threads blocked on a waitqueue.
 * @q: the waitqueue
 * @mode: which threads
 * @nr_exclusive: how many wake-one or wake-many threads to wake up
 *
 * The sync wakeup differs that the waker knows that it will schedule
 * away soon, so while the target thread will be woken up, it will not
 * be migrated to another CPU - ie. the two threads are 'synchronized'
 * with each other. This can prevent needless bouncing between CPUs.
 *
 * On UP it can prevent extra preemption.
 */
void
__wake_up_sync(wait_queue_head_t *q, unsigned int mode, int nr_exclusive)
{
	unsigned long flags;
	int sync = 1;

	if (unlikely(!q))
		return;

	if (unlikely(!nr_exclusive))
		sync = 0;

	spin_lock_irqsave(&q->lock, flags);
	__wake_up_common(q, mode, nr_exclusive, sync, NULL);
	spin_unlock_irqrestore(&q->lock, flags);
}
EXPORT_SYMBOL_GPL(__wake_up_sync);	/* For internal use only */

/**
 * complete: - signals a single thread waiting on this completion
 * @x:  holds the state of this particular completion
 *
 * This will wake up a single thread waiting on this completion. Threads will be
 * awakened in the same order in which they were queued.
 *
 * See also complete_all(), wait_for_completion() and related routines.
 */
void complete(struct completion *x)
{
	unsigned long flags;

	spin_lock_irqsave(&x->wait.lock, flags);
	x->done++;
	__wake_up_common(&x->wait, TASK_NORMAL, 1, 0, NULL);
	spin_unlock_irqrestore(&x->wait.lock, flags);
}
EXPORT_SYMBOL(complete);

/**
 * complete_all: - signals all threads waiting on this completion
 * @x:  holds the state of this particular completion
 *
 * This will wake up all threads waiting on this particular completion event.
 */
void complete_all(struct completion *x)
{
	unsigned long flags;

	spin_lock_irqsave(&x->wait.lock, flags);
	x->done += UINT_MAX/2;
	__wake_up_common(&x->wait, TASK_NORMAL, 0, 0, NULL);
	spin_unlock_irqrestore(&x->wait.lock, flags);
}
EXPORT_SYMBOL(complete_all);

static inline long __sched
do_wait_for_common(struct completion *x, long timeout, int state)
{
	if (!x->done) {
		DECLARE_WAITQUEUE(wait, current);

		wait.flags |= WQ_FLAG_EXCLUSIVE;
		__add_wait_queue_tail(&x->wait, &wait);
		do {
			if (signal_pending_state(state, current)) {
				timeout = -ERESTARTSYS;
				break;
			}
			__set_current_state(state);
			spin_unlock_irq(&x->wait.lock);
			timeout = schedule_timeout(timeout);
			spin_lock_irq(&x->wait.lock);
		} while (!x->done && timeout);
		__remove_wait_queue(&x->wait, &wait);
		if (!x->done)
			return timeout;
	}
	x->done--;
	return timeout ?: 1;
}

static long __sched
wait_for_common(struct completion *x, long timeout, int state)
{
	might_sleep();

	spin_lock_irq(&x->wait.lock);
	timeout = do_wait_for_common(x, timeout, state);
	spin_unlock_irq(&x->wait.lock);
	return timeout;
}

/**
 * wait_for_completion: - waits for completion of a task
 * @x:  holds the state of this particular completion
 *
 * This waits to be signaled for completion of a specific task. It is NOT
 * interruptible and there is no timeout.
 *
 * See also similar routines (i.e. wait_for_completion_timeout()) with timeout
 * and interrupt capability. Also see complete().
 */
void __sched wait_for_completion(struct completion *x)
{
	wait_for_common(x, MAX_SCHEDULE_TIMEOUT, TASK_UNINTERRUPTIBLE);
}
EXPORT_SYMBOL(wait_for_completion);

/**
 * wait_for_completion_timeout: - waits for completion of a task (w/timeout)
 * @x:  holds the state of this particular completion
 * @timeout:  timeout value in jiffies
 *
 * This waits for either a completion of a specific task to be signaled or for a
 * specified timeout to expire. The timeout is in jiffies. It is not
 * interruptible.
 */
unsigned long __sched
wait_for_completion_timeout(struct completion *x, unsigned long timeout)
{
	return wait_for_common(x, timeout, TASK_UNINTERRUPTIBLE);
}
EXPORT_SYMBOL(wait_for_completion_timeout);

/**
 * wait_for_completion_interruptible: - waits for completion of a task (w/intr)
 * @x:  holds the state of this particular completion
 *
 * This waits for completion of a specific task to be signaled. It is
 * interruptible.
 */
int __sched wait_for_completion_interruptible(struct completion *x)
{
	long t = wait_for_common(x, MAX_SCHEDULE_TIMEOUT, TASK_INTERRUPTIBLE);
	if (t == -ERESTARTSYS)
		return t;
	return 0;
}
EXPORT_SYMBOL(wait_for_completion_interruptible);

/**
 * wait_for_completion_interruptible_timeout: - waits for completion (w/(to,intr))
 * @x:  holds the state of this particular completion
 * @timeout:  timeout value in jiffies
 *
 * This waits for either a completion of a specific task to be signaled or for a
 * specified timeout to expire. It is interruptible. The timeout is in jiffies.
 */
unsigned long __sched
wait_for_completion_interruptible_timeout(struct completion *x,
					  unsigned long timeout)
{
	return wait_for_common(x, timeout, TASK_INTERRUPTIBLE);
}
EXPORT_SYMBOL(wait_for_completion_interruptible_timeout);

/**
 * wait_for_completion_killable: - waits for completion of a task (killable)
 * @x:  holds the state of this particular completion
 *
 * This waits to be signaled for completion of a specific task. It can be
 * interrupted by a kill signal.
 */
int __sched wait_for_completion_killable(struct completion *x)
{
	long t = wait_for_common(x, MAX_SCHEDULE_TIMEOUT, TASK_KILLABLE);
	if (t == -ERESTARTSYS)
		return t;
	return 0;
}
EXPORT_SYMBOL(wait_for_completion_killable);

/**
 *	try_wait_for_completion - try to decrement a completion without blocking
 *	@x:	completion structure
 *
 *	Returns: 0 if a decrement cannot be done without blocking
 *		 1 if a decrement succeeded.
 *
 *	If a completion is being used as a counting completion,
 *	attempt to decrement the counter without blocking. This
 *	enables us to avoid waiting if the resource the completion
 *	is protecting is not available.
 */
bool try_wait_for_completion(struct completion *x)
{
	int ret = 1;

	spin_lock_irq(&x->wait.lock);
	if (!x->done)
		ret = 0;
	else
		x->done--;
	spin_unlock_irq(&x->wait.lock);
	return ret;
}
EXPORT_SYMBOL(try_wait_for_completion);

/**
 *	completion_done - Test to see if a completion has any waiters
 *	@x:	completion structure
 *
 *	Returns: 0 if there are waiters (wait_for_completion() in progress)
 *		 1 if there are no waiters.
 *
 */
bool completion_done(struct completion *x)
{
	int ret = 1;

	spin_lock_irq(&x->wait.lock);
	if (!x->done)
		ret = 0;
	spin_unlock_irq(&x->wait.lock);
	return ret;
}
EXPORT_SYMBOL(completion_done);

static long __sched
sleep_on_common(wait_queue_head_t *q, int state, long timeout)
{
	unsigned long flags;
	wait_queue_t wait;

	init_waitqueue_entry(&wait, current);

	__set_current_state(state);

	spin_lock_irqsave(&q->lock, flags);
	__add_wait_queue(q, &wait);
	spin_unlock(&q->lock);
	timeout = schedule_timeout(timeout);
	spin_lock_irq(&q->lock);
	__remove_wait_queue(q, &wait);
	spin_unlock_irqrestore(&q->lock, flags);

	return timeout;
}

void __sched interruptible_sleep_on(wait_queue_head_t *q)
{
	sleep_on_common(q, TASK_INTERRUPTIBLE, MAX_SCHEDULE_TIMEOUT);
}
EXPORT_SYMBOL(interruptible_sleep_on);

long __sched
interruptible_sleep_on_timeout(wait_queue_head_t *q, long timeout)
{
	return sleep_on_common(q, TASK_INTERRUPTIBLE, timeout);
}
EXPORT_SYMBOL(interruptible_sleep_on_timeout);

void __sched sleep_on(wait_queue_head_t *q)
{
	sleep_on_common(q, TASK_UNINTERRUPTIBLE, MAX_SCHEDULE_TIMEOUT);
}
EXPORT_SYMBOL(sleep_on);

long __sched sleep_on_timeout(wait_queue_head_t *q, long timeout)
{
	return sleep_on_common(q, TASK_UNINTERRUPTIBLE, timeout);
}
EXPORT_SYMBOL(sleep_on_timeout);

#ifdef CONFIG_RT_MUTEXES

/*
 * rt_mutex_setprio - set the current priority of a task
 * @p: task
 * @prio: prio value (kernel-internal form)
 *
 * This function changes the 'effective' priority of a task. It does
 * not touch ->normal_prio like __setscheduler().
 *
 * Used by the rt_mutex code to implement priority inheritance logic.
 */
void rt_mutex_setprio(struct task_struct *p, int prio)
{
	unsigned long flags;
	int oldprio, on_rq, running;
	struct rq *rq;
	const struct sched_class *prev_class = p->sched_class;

	BUG_ON(prio < 0 || prio > MAX_PRIO);

	rq = task_rq_lock(p, &flags);
	update_rq_clock(rq);

	oldprio = p->prio;
	on_rq = p->se.on_rq;
	running = task_current(rq, p);
	if (on_rq)
		dequeue_task(rq, p, 0);
	if (running)
		p->sched_class->put_prev_task(rq, p);

	if (rt_prio(prio))
		p->sched_class = &rt_sched_class;
	else
		p->sched_class = &fair_sched_class;

	p->prio = prio;

	if (running)
		p->sched_class->set_curr_task(rq);
	if (on_rq) {
		enqueue_task(rq, p, 0);

		check_class_changed(rq, p, prev_class, oldprio, running);
	}
	task_rq_unlock(rq, &flags);
}

#endif

void set_user_nice(struct task_struct *p, long nice)
{
	int old_prio, delta, on_rq;
	unsigned long flags;
	struct rq *rq;

	if (TASK_NICE(p) == nice || nice < -20 || nice > 19)
		return;
	/*
	 * We have to be careful, if called from sys_setpriority(),
	 * the task might be in the middle of scheduling on another CPU.
	 */
	rq = task_rq_lock(p, &flags);
	update_rq_clock(rq);
	/*
	 * The RT priorities are set via sched_setscheduler(), but we still
	 * allow the 'normal' nice value to be set - but as expected
	 * it wont have any effect on scheduling until the task is
	 * SCHED_FIFO/SCHED_RR:
	 */
	if (task_has_rt_policy(p)) {
		p->static_prio = NICE_TO_PRIO(nice);
		goto out_unlock;
	}
	on_rq = p->se.on_rq;
	if (on_rq)
		dequeue_task(rq, p, 0);

	p->static_prio = NICE_TO_PRIO(nice);
	set_load_weight(p);
	old_prio = p->prio;
	p->prio = effective_prio(p);
	delta = p->prio - old_prio;

	if (on_rq) {
		enqueue_task(rq, p, 0);
		/*
		 * If the task increased its priority or is running and
		 * lowered its priority, then reschedule its CPU:
		 */
		if (delta < 0 || (delta > 0 && task_running(rq, p)))
			resched_task(rq->curr);
	}
out_unlock:
	task_rq_unlock(rq, &flags);
}
EXPORT_SYMBOL(set_user_nice);

/*
 * can_nice - check if a task can reduce its nice value
 * @p: task
 * @nice: nice value
 */
int can_nice(const struct task_struct *p, const int nice)
{
	/* convert nice value [19,-20] to rlimit style value [1,40] */
	int nice_rlim = 20 - nice;

	return (nice_rlim <= p->signal->rlim[RLIMIT_NICE].rlim_cur ||
		capable(CAP_SYS_NICE));
}

#ifdef __ARCH_WANT_SYS_NICE

/*
 * sys_nice - change the priority of the current process.
 * @increment: priority increment
 *
 * sys_setpriority is a more generic, but much slower function that
 * does similar things.
 */
asmlinkage long sys_nice(int increment)
{
	long nice, retval;

	/*
	 * Setpriority might change our priority at the same moment.
	 * We don't have to worry. Conceptually one call occurs first
	 * and we have a single winner.
	 */
	if (increment < -40)
		increment = -40;
	if (increment > 40)
		increment = 40;

	nice = PRIO_TO_NICE(current->static_prio) + increment;
	if (nice < -20)
		nice = -20;
	if (nice > 19)
		nice = 19;

	if (increment < 0 && !can_nice(current, nice))
		return -EPERM;

	retval = security_task_setnice(current, nice);
	if (retval)
		return retval;

	set_user_nice(current, nice);
	return 0;
}

#endif

/**
 * task_prio - return the priority value of a given task.
 * @p: the task in question.
 *
 * This is the priority value as seen by users in /proc.
 * RT tasks are offset by -200. Normal tasks are centered
 * around 0, value goes from -16 to +15.
 */
int task_prio(const struct task_struct *p)
{
	return p->prio - MAX_RT_PRIO;
}

/**
 * task_nice - return the nice value of a given task.
 * @p: the task in question.
 */
int task_nice(const struct task_struct *p)
{
	return TASK_NICE(p);
}
EXPORT_SYMBOL(task_nice);

/**
 * idle_cpu - is a given cpu idle currently?
 * @cpu: the processor in question.
 */
int idle_cpu(int cpu)
{
	return cpu_curr(cpu) == cpu_rq(cpu)->idle;
}

/**
 * idle_task - return the idle task for a given cpu.
 * @cpu: the processor in question.
 */
struct task_struct *idle_task(int cpu)
{
	return cpu_rq(cpu)->idle;
}

/**
 * find_process_by_pid - find a process with a matching PID value.
 * @pid: the pid in question.
 */
static struct task_struct *find_process_by_pid(pid_t pid)
{
	return pid ? find_task_by_vpid(pid) : current;
}

/* Actually do priority change: must hold rq lock. */
static void
__setscheduler(struct rq *rq, struct task_struct *p, int policy, int prio)
{
	BUG_ON(p->se.on_rq);

	p->policy = policy;
	switch (p->policy) {
	case SCHED_NORMAL:
	case SCHED_BATCH:
	case SCHED_IDLE:
		p->sched_class = &fair_sched_class;
		break;
	case SCHED_FIFO:
	case SCHED_RR:
		p->sched_class = &rt_sched_class;
		break;
	}

	p->rt_priority = prio;
	p->normal_prio = normal_prio(p);
	/* we are holding p->pi_lock already */
	p->prio = rt_mutex_getprio(p);
	set_load_weight(p);
}

static int __sched_setscheduler(struct task_struct *p, int policy,
				struct sched_param *param, bool user)
{
	int retval, oldprio, oldpolicy = -1, on_rq, running;
	unsigned long flags;
	const struct sched_class *prev_class = p->sched_class;
	struct rq *rq;

	/* may grab non-irq protected spin_locks */
	BUG_ON(in_interrupt());
recheck:
	/* double check policy once rq lock held */
	if (policy < 0)
		policy = oldpolicy = p->policy;
	else if (policy != SCHED_FIFO && policy != SCHED_RR &&
			policy != SCHED_NORMAL && policy != SCHED_BATCH &&
			policy != SCHED_IDLE)
		return -EINVAL;
	/*
	 * Valid priorities for SCHED_FIFO and SCHED_RR are
	 * 1..MAX_USER_RT_PRIO-1, valid priority for SCHED_NORMAL,
	 * SCHED_BATCH and SCHED_IDLE is 0.
	 */
	if (param->sched_priority < 0 ||
	    (p->mm && param->sched_priority > MAX_USER_RT_PRIO-1) ||
	    (!p->mm && param->sched_priority > MAX_RT_PRIO-1))
		return -EINVAL;
	if (rt_policy(policy) != (param->sched_priority != 0))
		return -EINVAL;

	/*
	 * Allow unprivileged RT tasks to decrease priority:
	 */
	if (user && !capable(CAP_SYS_NICE)) {
		if (rt_policy(policy)) {
			unsigned long rlim_rtprio;

			if (!lock_task_sighand(p, &flags))
				return -ESRCH;
			rlim_rtprio = p->signal->rlim[RLIMIT_RTPRIO].rlim_cur;
			unlock_task_sighand(p, &flags);

			/* can't set/change the rt policy */
			if (policy != p->policy && !rlim_rtprio)
				return -EPERM;

			/* can't increase priority */
			if (param->sched_priority > p->rt_priority &&
			    param->sched_priority > rlim_rtprio)
				return -EPERM;
		}
		/*
		 * Like positive nice levels, dont allow tasks to
		 * move out of SCHED_IDLE either:
		 */
		if (p->policy == SCHED_IDLE && policy != SCHED_IDLE)
			return -EPERM;

		/* can't change other user's priorities */
		if ((current->euid != p->euid) &&
		    (current->euid != p->uid))
			return -EPERM;
	}

	if (user) {
#ifdef CONFIG_RT_GROUP_SCHED
		/*
		 * Do not allow realtime tasks into groups that have no runtime
		 * assigned.
		 */
		if (rt_bandwidth_enabled() && rt_policy(policy) &&
				task_group(p)->rt_bandwidth.rt_runtime == 0)
			return -EPERM;
#endif

		retval = security_task_setscheduler(p, policy, param);
		if (retval)
			return retval;
	}

	/*
	 * make sure no PI-waiters arrive (or leave) while we are
	 * changing the priority of the task:
	 */
	spin_lock_irqsave(&p->pi_lock, flags);
	/*
	 * To be able to change p->policy safely, the apropriate
	 * runqueue lock must be held.
	 */
	rq = __task_rq_lock(p);
	/* recheck policy now with rq lock held */
	if (unlikely(oldpolicy != -1 && oldpolicy != p->policy)) {
		policy = oldpolicy = -1;
		__task_rq_unlock(rq);
		spin_unlock_irqrestore(&p->pi_lock, flags);
		goto recheck;
	}
	update_rq_clock(rq);
	on_rq = p->se.on_rq;
	running = task_current(rq, p);
	if (on_rq)
		deactivate_task(rq, p, 0);
	if (running)
		p->sched_class->put_prev_task(rq, p);

	oldprio = p->prio;
	__setscheduler(rq, p, policy, param->sched_priority);

	if (running)
		p->sched_class->set_curr_task(rq);
	if (on_rq) {
		activate_task(rq, p, 0);

		check_class_changed(rq, p, prev_class, oldprio, running);
	}
	__task_rq_unlock(rq);
	spin_unlock_irqrestore(&p->pi_lock, flags);

	rt_mutex_adjust_pi(p);

	return 0;
}

/**
 * sched_setscheduler - change the scheduling policy and/or RT priority of a thread.
 * @p: the task in question.
 * @policy: new policy.
 * @param: structure containing the new RT priority.
 *
 * NOTE that the task may be already dead.
 */
int sched_setscheduler(struct task_struct *p, int policy,
		       struct sched_param *param)
{
	return __sched_setscheduler(p, policy, param, true);
}
EXPORT_SYMBOL_GPL(sched_setscheduler);

/**
 * sched_setscheduler_nocheck - change the scheduling policy and/or RT priority of a thread from kernelspace.
 * @p: the task in question.
 * @policy: new policy.
 * @param: structure containing the new RT priority.
 *
 * Just like sched_setscheduler, only don't bother checking if the
 * current context has permission.  For example, this is needed in
 * stop_machine(): we create temporary high priority worker threads,
 * but our caller might not have that capability.
 */
int sched_setscheduler_nocheck(struct task_struct *p, int policy,
			       struct sched_param *param)
{
	return __sched_setscheduler(p, policy, param, false);
}

static int
do_sched_setscheduler(pid_t pid, int policy, struct sched_param __user *param)
{
	struct sched_param lparam;
	struct task_struct *p;
	int retval;

	if (!param || pid < 0)
		return -EINVAL;
	if (copy_from_user(&lparam, param, sizeof(struct sched_param)))
		return -EFAULT;

	rcu_read_lock();
	retval = -ESRCH;
	p = find_process_by_pid(pid);
	if (p != NULL)
		retval = sched_setscheduler(p, policy, &lparam);
	rcu_read_unlock();

	return retval;
}

/**
 * sys_sched_setscheduler - set/change the scheduler policy and RT priority
 * @pid: the pid in question.
 * @policy: new policy.
 * @param: structure containing the new RT priority.
 */
asmlinkage long
sys_sched_setscheduler(pid_t pid, int policy, struct sched_param __user *param)
{
	/* negative values for policy are not valid */
	if (policy < 0)
		return -EINVAL;

	return do_sched_setscheduler(pid, policy, param);
}

/**
 * sys_sched_setparam - set/change the RT priority of a thread
 * @pid: the pid in question.
 * @param: structure containing the new RT priority.
 */
asmlinkage long sys_sched_setparam(pid_t pid, struct sched_param __user *param)
{
	return do_sched_setscheduler(pid, -1, param);
}

/**
 * sys_sched_getscheduler - get the policy (scheduling class) of a thread
 * @pid: the pid in question.
 */
asmlinkage long sys_sched_getscheduler(pid_t pid)
{
	struct task_struct *p;
	int retval;

	if (pid < 0)
		return -EINVAL;

	retval = -ESRCH;
	read_lock(&tasklist_lock);
	p = find_process_by_pid(pid);
	if (p) {
		retval = security_task_getscheduler(p);
		if (!retval)
			retval = p->policy;
	}
	read_unlock(&tasklist_lock);
	return retval;
}

/**
 * sys_sched_getscheduler - get the RT priority of a thread
 * @pid: the pid in question.
 * @param: structure containing the RT priority.
 */
asmlinkage long sys_sched_getparam(pid_t pid, struct sched_param __user *param)
{
	struct sched_param lp;
	struct task_struct *p;
	int retval;

	if (!param || pid < 0)
		return -EINVAL;

	read_lock(&tasklist_lock);
	p = find_process_by_pid(pid);
	retval = -ESRCH;
	if (!p)
		goto out_unlock;

	retval = security_task_getscheduler(p);
	if (retval)
		goto out_unlock;

	lp.sched_priority = p->rt_priority;
	read_unlock(&tasklist_lock);

	/*
	 * This one might sleep, we cannot do it with a spinlock held ...
	 */
	retval = copy_to_user(param, &lp, sizeof(*param)) ? -EFAULT : 0;

	return retval;

out_unlock:
	read_unlock(&tasklist_lock);
	return retval;
}

long sched_setaffinity(pid_t pid, const cpumask_t *in_mask)
{
	cpumask_t cpus_allowed;
	cpumask_t new_mask = *in_mask;
	struct task_struct *p;
	int retval;

	get_online_cpus();
	read_lock(&tasklist_lock);

	p = find_process_by_pid(pid);
	if (!p) {
		read_unlock(&tasklist_lock);
		put_online_cpus();
		return -ESRCH;
	}

	/*
	 * It is not safe to call set_cpus_allowed with the
	 * tasklist_lock held. We will bump the task_struct's
	 * usage count and then drop tasklist_lock.
	 */
	get_task_struct(p);
	read_unlock(&tasklist_lock);

	retval = -EPERM;
	if ((current->euid != p->euid) && (current->euid != p->uid) &&
			!capable(CAP_SYS_NICE))
		goto out_unlock;

	retval = security_task_setscheduler(p, 0, NULL);
	if (retval)
		goto out_unlock;

	cpuset_cpus_allowed(p, &cpus_allowed);
	cpus_and(new_mask, new_mask, cpus_allowed);
 again:
	retval = set_cpus_allowed_ptr(p, &new_mask);

	if (!retval) {
		cpuset_cpus_allowed(p, &cpus_allowed);
		if (!cpus_subset(new_mask, cpus_allowed)) {
			/*
			 * We must have raced with a concurrent cpuset
			 * update. Just reset the cpus_allowed to the
			 * cpuset's cpus_allowed
			 */
			new_mask = cpus_allowed;
			goto again;
		}
	}
out_unlock:
	put_task_struct(p);
	put_online_cpus();
	return retval;
}

static int get_user_cpu_mask(unsigned long __user *user_mask_ptr, unsigned len,
			     cpumask_t *new_mask)
{
	if (len < sizeof(cpumask_t)) {
		memset(new_mask, 0, sizeof(cpumask_t));
	} else if (len > sizeof(cpumask_t)) {
		len = sizeof(cpumask_t);
	}
	return copy_from_user(new_mask, user_mask_ptr, len) ? -EFAULT : 0;
}

/**
 * sys_sched_setaffinity - set the cpu affinity of a process
 * @pid: pid of the process
 * @len: length in bytes of the bitmask pointed to by user_mask_ptr
 * @user_mask_ptr: user-space pointer to the new cpu mask
 */
asmlinkage long sys_sched_setaffinity(pid_t pid, unsigned int len,
				      unsigned long __user *user_mask_ptr)
{
	cpumask_t new_mask;
	int retval;

	retval = get_user_cpu_mask(user_mask_ptr, len, &new_mask);
	if (retval)
		return retval;

	return sched_setaffinity(pid, &new_mask);
}

long sched_getaffinity(pid_t pid, cpumask_t *mask)
{
	struct task_struct *p;
	int retval;

	get_online_cpus();
	read_lock(&tasklist_lock);

	retval = -ESRCH;
	p = find_process_by_pid(pid);
	if (!p)
		goto out_unlock;

	retval = security_task_getscheduler(p);
	if (retval)
		goto out_unlock;

	cpus_and(*mask, p->cpus_allowed, cpu_online_map);

out_unlock:
	read_unlock(&tasklist_lock);
	put_online_cpus();

	return retval;
}

/**
 * sys_sched_getaffinity - get the cpu affinity of a process
 * @pid: pid of the process
 * @len: length in bytes of the bitmask pointed to by user_mask_ptr
 * @user_mask_ptr: user-space pointer to hold the current cpu mask
 */
asmlinkage long sys_sched_getaffinity(pid_t pid, unsigned int len,
				      unsigned long __user *user_mask_ptr)
{
	int ret;
	cpumask_t mask;

	if (len < sizeof(cpumask_t))
		return -EINVAL;

	ret = sched_getaffinity(pid, &mask);
	if (ret < 0)
		return ret;

	if (copy_to_user(user_mask_ptr, &mask, sizeof(cpumask_t)))
		return -EFAULT;

	return sizeof(cpumask_t);
}

/**
 * sys_sched_yield - yield the current processor to other threads.
 *
 * This function yields the current CPU to other tasks. If there are no
 * other threads running on this CPU then this function will return.
 */
asmlinkage long sys_sched_yield(void)
{
	struct rq *rq = this_rq_lock();

	schedstat_inc(rq, yld_count);
	current->sched_class->yield_task(rq);

	/*
	 * Since we are going to call schedule() anyway, there's
	 * no need to preempt or enable interrupts:
	 */
	__release(rq->lock);
	spin_release(&rq->lock.dep_map, 1, _THIS_IP_);
	_raw_spin_unlock(&rq->lock);
	preempt_enable_no_resched();

	schedule();

	return 0;
}

static void __cond_resched(void)
{
#ifdef CONFIG_DEBUG_SPINLOCK_SLEEP
	__might_sleep(__FILE__, __LINE__);
#endif
	/*
	 * The BKS might be reacquired before we have dropped
	 * PREEMPT_ACTIVE, which could trigger a second
	 * cond_resched() call.
	 */
	do {
		add_preempt_count(PREEMPT_ACTIVE);
		schedule();
		sub_preempt_count(PREEMPT_ACTIVE);
	} while (need_resched());
}

int __sched _cond_resched(void)
{
	if (need_resched() && !(preempt_count() & PREEMPT_ACTIVE) &&
					system_state == SYSTEM_RUNNING) {
		__cond_resched();
		return 1;
	}
	return 0;
}
EXPORT_SYMBOL(_cond_resched);

/*
 * cond_resched_lock() - if a reschedule is pending, drop the given lock,
 * call schedule, and on return reacquire the lock.
 *
 * This works OK both with and without CONFIG_PREEMPT. We do strange low-level
 * operations here to prevent schedule() from being called twice (once via
 * spin_unlock(), once by hand).
 */
int cond_resched_lock(spinlock_t *lock)
{
	int resched = need_resched() && system_state == SYSTEM_RUNNING;
	int ret = 0;

	if (spin_needbreak(lock) || resched) {
		spin_unlock(lock);
		if (resched && need_resched())
			__cond_resched();
		else
			cpu_relax();
		ret = 1;
		spin_lock(lock);
	}
	return ret;
}
EXPORT_SYMBOL(cond_resched_lock);

int __sched cond_resched_softirq(void)
{
	BUG_ON(!in_softirq());

	if (need_resched() && system_state == SYSTEM_RUNNING) {
		local_bh_enable();
		__cond_resched();
		local_bh_disable();
		return 1;
	}
	return 0;
}
EXPORT_SYMBOL(cond_resched_softirq);

/**
 * yield - yield the current processor to other threads.
 *
 * This is a shortcut for kernel-space yielding - it marks the
 * thread runnable and calls sys_sched_yield().
 */
void __sched yield(void)
{
	set_current_state(TASK_RUNNING);
	sys_sched_yield();
}
EXPORT_SYMBOL(yield);

/*
 * This task is about to go to sleep on IO. Increment rq->nr_iowait so
 * that process accounting knows that this is a task in IO wait state.
 *
 * But don't do that if it is a deliberate, throttling IO wait (this task
 * has set its backing_dev_info: the queue against which it should throttle)
 */
void __sched io_schedule(void)
{
	struct rq *rq = &__raw_get_cpu_var(runqueues);

	delayacct_blkio_start();
	atomic_inc(&rq->nr_iowait);
	schedule();
	atomic_dec(&rq->nr_iowait);
	delayacct_blkio_end();
}
EXPORT_SYMBOL(io_schedule);

long __sched io_schedule_timeout(long timeout)
{
	struct rq *rq = &__raw_get_cpu_var(runqueues);
	long ret;

	delayacct_blkio_start();
	atomic_inc(&rq->nr_iowait);
	ret = schedule_timeout(timeout);
	atomic_dec(&rq->nr_iowait);
	delayacct_blkio_end();
	return ret;
}

/**
 * sys_sched_get_priority_max - return maximum RT priority.
 * @policy: scheduling class.
 *
 * this syscall returns the maximum rt_priority that can be used
 * by a given scheduling class.
 */
asmlinkage long sys_sched_get_priority_max(int policy)
{
	int ret = -EINVAL;

	switch (policy) {
	case SCHED_FIFO:
	case SCHED_RR:
		ret = MAX_USER_RT_PRIO-1;
		break;
	case SCHED_NORMAL:
	case SCHED_BATCH:
	case SCHED_IDLE:
		ret = 0;
		break;
	}
	return ret;
}

/**
 * sys_sched_get_priority_min - return minimum RT priority.
 * @policy: scheduling class.
 *
 * this syscall returns the minimum rt_priority that can be used
 * by a given scheduling class.
 */
asmlinkage long sys_sched_get_priority_min(int policy)
{
	int ret = -EINVAL;

	switch (policy) {
	case SCHED_FIFO:
	case SCHED_RR:
		ret = 1;
		break;
	case SCHED_NORMAL:
	case SCHED_BATCH:
	case SCHED_IDLE:
		ret = 0;
	}
	return ret;
}

/**
 * sys_sched_rr_get_interval - return the default timeslice of a process.
 * @pid: pid of the process.
 * @interval: userspace pointer to the timeslice value.
 *
 * this syscall writes the default timeslice value of a given process
 * into the user-space timespec buffer. A value of '0' means infinity.
 */
asmlinkage
long sys_sched_rr_get_interval(pid_t pid, struct timespec __user *interval)
{
	struct task_struct *p;
	unsigned int time_slice;
	int retval;
	struct timespec t;

	if (pid < 0)
		return -EINVAL;

	retval = -ESRCH;
	read_lock(&tasklist_lock);
	p = find_process_by_pid(pid);
	if (!p)
		goto out_unlock;

	retval = security_task_getscheduler(p);
	if (retval)
		goto out_unlock;

	/*
	 * Time slice is 0 for SCHED_FIFO tasks and for SCHED_OTHER
	 * tasks that are on an otherwise idle runqueue:
	 */
	time_slice = 0;
	if (p->policy == SCHED_RR) {
		time_slice = DEF_TIMESLICE;
	} else if (p->policy != SCHED_FIFO) {
		struct sched_entity *se = &p->se;
		unsigned long flags;
		struct rq *rq;

		rq = task_rq_lock(p, &flags);
		if (rq->cfs.load.weight)
			time_slice = NS_TO_JIFFIES(sched_slice(&rq->cfs, se));
		task_rq_unlock(rq, &flags);
	}
	read_unlock(&tasklist_lock);
	jiffies_to_timespec(time_slice, &t);
	retval = copy_to_user(interval, &t, sizeof(t)) ? -EFAULT : 0;
	return retval;

out_unlock:
	read_unlock(&tasklist_lock);
	return retval;
}

static const char stat_nam[] = TASK_STATE_TO_CHAR_STR;

void sched_show_task(struct task_struct *p)
{
	unsigned long free = 0;
	unsigned state;

	state = p->state ? __ffs(p->state) + 1 : 0;
	printk(KERN_INFO "%-13.13s %c", p->comm,
		state < sizeof(stat_nam) - 1 ? stat_nam[state] : '?');
#if BITS_PER_LONG == 32
	if (state == TASK_RUNNING)
		printk(KERN_CONT " running  ");
	else
		printk(KERN_CONT " %08lx ", thread_saved_pc(p));
#else
	if (state == TASK_RUNNING)
		printk(KERN_CONT "  running task    ");
	else
		printk(KERN_CONT " %016lx ", thread_saved_pc(p));
#endif
#ifdef CONFIG_DEBUG_STACK_USAGE
	{
		unsigned long *n = end_of_stack(p);
		while (!*n)
			n++;
		free = (unsigned long)n - (unsigned long)end_of_stack(p);
	}
#endif
	printk(KERN_CONT "%5lu %5d %6d\n", free,
		task_pid_nr(p), task_pid_nr(p->real_parent));

	show_stack(p, NULL);
}

void show_state_filter(unsigned long state_filter)
{
	struct task_struct *g, *p;

#if BITS_PER_LONG == 32
	printk(KERN_INFO
		"  task                PC stack   pid father\n");
#else
	printk(KERN_INFO
		"  task                        PC stack   pid father\n");
#endif
	read_lock(&tasklist_lock);
	do_each_thread(g, p) {
		/*
		 * reset the NMI-timeout, listing all files on a slow
		 * console might take alot of time:
		 */
		touch_nmi_watchdog();
		if (!state_filter || (p->state & state_filter))
			sched_show_task(p);
	} while_each_thread(g, p);

	touch_all_softlockup_watchdogs();

#ifdef CONFIG_SCHED_DEBUG
	sysrq_sched_debug_show();
#endif
	read_unlock(&tasklist_lock);
	/*
	 * Only show locks if all tasks are dumped:
	 */
	if (state_filter == -1)
		debug_show_all_locks();
}

void __cpuinit init_idle_bootup_task(struct task_struct *idle)
{
	idle->sched_class = &idle_sched_class;
}

/**
 * init_idle - set up an idle thread for a given CPU
 * @idle: task in question
 * @cpu: cpu the idle task belongs to
 *
 * NOTE: this function does not set the idle thread's NEED_RESCHED
 * flag, to make booting more robust.
 */
void __cpuinit init_idle(struct task_struct *idle, int cpu)
{
	struct rq *rq = cpu_rq(cpu);
	unsigned long flags;

	spin_lock_irqsave(&rq->lock, flags);

	__sched_fork(idle);
	idle->se.exec_start = sched_clock();

	idle->prio = idle->normal_prio = MAX_PRIO;
	idle->cpus_allowed = cpumask_of_cpu(cpu);
	__set_task_cpu(idle, cpu);

	rq->curr = rq->idle = idle;
#if defined(CONFIG_SMP) && defined(__ARCH_WANT_UNLOCKED_CTXSW)
	idle->oncpu = 1;
#endif
	spin_unlock_irqrestore(&rq->lock, flags);

	/* Set the preempt count _outside_ the spinlocks! */
#if defined(CONFIG_PREEMPT)
	task_thread_info(idle)->preempt_count = (idle->lock_depth >= 0);
#else
	task_thread_info(idle)->preempt_count = 0;
#endif
	/*
	 * The idle tasks have their own, simple scheduling class:
	 */
	idle->sched_class = &idle_sched_class;
}

/*
 * In a system that switches off the HZ timer nohz_cpu_mask
 * indicates which cpus entered this state. This is used
 * in the rcu update to wait only for active cpus. For system
 * which do not switch off the HZ timer nohz_cpu_mask should
 * always be CPU_MASK_NONE.
 */
cpumask_t nohz_cpu_mask = CPU_MASK_NONE;

/*
 * Increase the granularity value when there are more CPUs,
 * because with more CPUs the 'effective latency' as visible
 * to users decreases. But the relationship is not linear,
 * so pick a second-best guess by going with the log2 of the
 * number of CPUs.
 *
 * This idea comes from the SD scheduler of Con Kolivas:
 */
static inline void sched_init_granularity(void)
{
	unsigned int factor = 1 + ilog2(num_online_cpus());
	const unsigned long limit = 200000000;

	sysctl_sched_min_granularity *= factor;
	if (sysctl_sched_min_granularity > limit)
		sysctl_sched_min_granularity = limit;

	sysctl_sched_latency *= factor;
	if (sysctl_sched_latency > limit)
		sysctl_sched_latency = limit;

	sysctl_sched_wakeup_granularity *= factor;

	sysctl_sched_shares_ratelimit *= factor;
}

#ifdef CONFIG_SMP
/*
 * This is how migration works:
 *
 * 1) we queue a struct migration_req structure in the source CPU's
 *    runqueue and wake up that CPU's migration thread.
 * 2) we down() the locked semaphore => thread blocks.
 * 3) migration thread wakes up (implicitly it forces the migrated
 *    thread off the CPU)
 * 4) it gets the migration request and checks whether the migrated
 *    task is still in the wrong runqueue.
 * 5) if it's in the wrong runqueue then the migration thread removes
 *    it and puts it into the right queue.
 * 6) migration thread up()s the semaphore.
 * 7) we wake up and the migration is done.
 */

/*
 * Change a given task's CPU affinity. Migrate the thread to a
 * proper CPU and schedule it away if the CPU it's executing on
 * is removed from the allowed bitmask.
 *
 * NOTE: the caller must have a valid reference to the task, the
 * task must not exit() & deallocate itself prematurely. The
 * call is not atomic; no spinlocks may be held.
 */
int set_cpus_allowed_ptr(struct task_struct *p, const cpumask_t *new_mask)
{
	struct migration_req req;
	unsigned long flags;
	struct rq *rq;
	int ret = 0;

	rq = task_rq_lock(p, &flags);
	if (!cpus_intersects(*new_mask, cpu_online_map)) {
		ret = -EINVAL;
		goto out;
	}

	if (unlikely((p->flags & PF_THREAD_BOUND) && p != current &&
		     !cpus_equal(p->cpus_allowed, *new_mask))) {
		ret = -EINVAL;
		goto out;
	}

	if (p->sched_class->set_cpus_allowed)
		p->sched_class->set_cpus_allowed(p, new_mask);
	else {
		p->cpus_allowed = *new_mask;
		p->rt.nr_cpus_allowed = cpus_weight(*new_mask);
	}

	/* Can the task run on the task's current CPU? If so, we're done */
	if (cpu_isset(task_cpu(p), *new_mask))
		goto out;

	if (migrate_task(p, any_online_cpu(*new_mask), &req)) {
		/* Need help from migration thread: drop lock and wait. */
		task_rq_unlock(rq, &flags);
		wake_up_process(rq->migration_thread);
		wait_for_completion(&req.done);
		tlb_migrate_finish(p->mm);
		return 0;
	}
out:
	task_rq_unlock(rq, &flags);

	return ret;
}
EXPORT_SYMBOL_GPL(set_cpus_allowed_ptr);

/*
 * Move (not current) task off this cpu, onto dest cpu. We're doing
 * this because either it can't run here any more (set_cpus_allowed()
 * away from this CPU, or CPU going down), or because we're
 * attempting to rebalance this task on exec (sched_exec).
 *
 * So we race with normal scheduler movements, but that's OK, as long
 * as the task is no longer on this CPU.
 *
 * Returns non-zero if task was successfully migrated.
 */
static int __migrate_task(struct task_struct *p, int src_cpu, int dest_cpu)
{
	struct rq *rq_dest, *rq_src;
	int ret = 0, on_rq;

	if (unlikely(!cpu_active(dest_cpu)))
		return ret;

	rq_src = cpu_rq(src_cpu);
	rq_dest = cpu_rq(dest_cpu);

	double_rq_lock(rq_src, rq_dest);
	/* Already moved. */
	if (task_cpu(p) != src_cpu)
		goto done;
	/* Affinity changed (again). */
	if (!cpu_isset(dest_cpu, p->cpus_allowed))
		goto fail;

	on_rq = p->se.on_rq;
	if (on_rq)
		deactivate_task(rq_src, p, 0);

	set_task_cpu(p, dest_cpu);
	if (on_rq) {
		activate_task(rq_dest, p, 0);
		check_preempt_curr(rq_dest, p, 0);
	}
done:
	ret = 1;
fail:
	double_rq_unlock(rq_src, rq_dest);
	return ret;
}

/*
 * migration_thread - this is a highprio system thread that performs
 * thread migration by bumping thread off CPU then 'pushing' onto
 * another runqueue.
 */
static int migration_thread(void *data)
{
	int cpu = (long)data;
	struct rq *rq;

	rq = cpu_rq(cpu);
	BUG_ON(rq->migration_thread != current);

	set_current_state(TASK_INTERRUPTIBLE);
	while (!kthread_should_stop()) {
		struct migration_req *req;
		struct list_head *head;

		spin_lock_irq(&rq->lock);

		if (cpu_is_offline(cpu)) {
			spin_unlock_irq(&rq->lock);
			goto wait_to_die;
		}

		if (rq->active_balance) {
			active_load_balance(rq, cpu);
			rq->active_balance = 0;
		}

		head = &rq->migration_queue;

		if (list_empty(head)) {
			spin_unlock_irq(&rq->lock);
			schedule();
			set_current_state(TASK_INTERRUPTIBLE);
			continue;
		}
		req = list_entry(head->next, struct migration_req, list);
		list_del_init(head->next);

		spin_unlock(&rq->lock);
		__migrate_task(req->task, cpu, req->dest_cpu);
		local_irq_enable();

		complete(&req->done);
	}
	__set_current_state(TASK_RUNNING);
	return 0;

wait_to_die:
	/* Wait for kthread_stop */
	set_current_state(TASK_INTERRUPTIBLE);
	while (!kthread_should_stop()) {
		schedule();
		set_current_state(TASK_INTERRUPTIBLE);
	}
	__set_current_state(TASK_RUNNING);
	return 0;
}

#ifdef CONFIG_HOTPLUG_CPU

static int __migrate_task_irq(struct task_struct *p, int src_cpu, int dest_cpu)
{
	int ret;

	local_irq_disable();
	ret = __migrate_task(p, src_cpu, dest_cpu);
	local_irq_enable();
	return ret;
}

/*
 * Figure out where task on dead CPU should go, use force if necessary.
 * NOTE: interrupts should be disabled by the caller
 */
static void move_task_off_dead_cpu(int dead_cpu, struct task_struct *p)
{
	unsigned long flags;
	cpumask_t mask;
	struct rq *rq;
	int dest_cpu;

	do {
		/* On same node? */
		mask = node_to_cpumask(cpu_to_node(dead_cpu));
		cpus_and(mask, mask, p->cpus_allowed);
		dest_cpu = any_online_cpu(mask);

		/* On any allowed CPU? */
		if (dest_cpu >= nr_cpu_ids)
			dest_cpu = any_online_cpu(p->cpus_allowed);

		/* No more Mr. Nice Guy. */
		if (dest_cpu >= nr_cpu_ids) {
			cpumask_t cpus_allowed;

			cpuset_cpus_allowed_locked(p, &cpus_allowed);
			/*
			 * Try to stay on the same cpuset, where the
			 * current cpuset may be a subset of all cpus.
			 * The cpuset_cpus_allowed_locked() variant of
			 * cpuset_cpus_allowed() will not block. It must be
			 * called within calls to cpuset_lock/cpuset_unlock.
			 */
			rq = task_rq_lock(p, &flags);
			p->cpus_allowed = cpus_allowed;
			dest_cpu = any_online_cpu(p->cpus_allowed);
			task_rq_unlock(rq, &flags);

			/*
			 * Don't tell them about moving exiting tasks or
			 * kernel threads (both mm NULL), since they never
			 * leave kernel.
			 */
			if (p->mm && printk_ratelimit()) {
				printk(KERN_INFO "process %d (%s) no "
				       "longer affine to cpu%d\n",
					task_pid_nr(p), p->comm, dead_cpu);
			}
		}
	} while (!__migrate_task_irq(p, dead_cpu, dest_cpu));
}

/*
 * While a dead CPU has no uninterruptible tasks queued at this point,
 * it might still have a nonzero ->nr_uninterruptible counter, because
 * for performance reasons the counter is not stricly tracking tasks to
 * their home CPUs. So we just add the counter to another CPU's counter,
 * to keep the global sum constant after CPU-down:
 */
static void migrate_nr_uninterruptible(struct rq *rq_src)
{
	struct rq *rq_dest = cpu_rq(any_online_cpu(*CPU_MASK_ALL_PTR));
	unsigned long flags;

	local_irq_save(flags);
	double_rq_lock(rq_src, rq_dest);
	rq_dest->nr_uninterruptible += rq_src->nr_uninterruptible;
	rq_src->nr_uninterruptible = 0;
	double_rq_unlock(rq_src, rq_dest);
	local_irq_restore(flags);
}

/* Run through task list and migrate tasks from the dead cpu. */
static void migrate_live_tasks(int src_cpu)
{
	struct task_struct *p, *t;

	read_lock(&tasklist_lock);

	do_each_thread(t, p) {
		if (p == current)
			continue;

		if (task_cpu(p) == src_cpu)
			move_task_off_dead_cpu(src_cpu, p);
	} while_each_thread(t, p);

	read_unlock(&tasklist_lock);
}

/*
 * Schedules idle task to be the next runnable task on current CPU.
 * It does so by boosting its priority to highest possible.
 * Used by CPU offline code.
 */
void sched_idle_next(void)
{
	int this_cpu = smp_processor_id();
	struct rq *rq = cpu_rq(this_cpu);
	struct task_struct *p = rq->idle;
	unsigned long flags;

	/* cpu has to be offline */
	BUG_ON(cpu_online(this_cpu));

	/*
	 * Strictly not necessary since rest of the CPUs are stopped by now
	 * and interrupts disabled on the current cpu.
	 */
	spin_lock_irqsave(&rq->lock, flags);

	__setscheduler(rq, p, SCHED_FIFO, MAX_RT_PRIO-1);

	update_rq_clock(rq);
	activate_task(rq, p, 0);

	spin_unlock_irqrestore(&rq->lock, flags);
}

/*
 * Ensures that the idle task is using init_mm right before its cpu goes
 * offline.
 */
void idle_task_exit(void)
{
	struct mm_struct *mm = current->active_mm;

	BUG_ON(cpu_online(smp_processor_id()));

	if (mm != &init_mm)
		switch_mm(mm, &init_mm, current);
	mmdrop(mm);
}

/* called under rq->lock with disabled interrupts */
static void migrate_dead(unsigned int dead_cpu, struct task_struct *p)
{
	struct rq *rq = cpu_rq(dead_cpu);

	/* Must be exiting, otherwise would be on tasklist. */
	BUG_ON(!p->exit_state);

	/* Cannot have done final schedule yet: would have vanished. */
	BUG_ON(p->state == TASK_DEAD);

	get_task_struct(p);

	/*
	 * Drop lock around migration; if someone else moves it,
	 * that's OK. No task can be added to this CPU, so iteration is
	 * fine.
	 */
	spin_unlock_irq(&rq->lock);
	move_task_off_dead_cpu(dead_cpu, p);
	spin_lock_irq(&rq->lock);

	put_task_struct(p);
}

/* release_task() removes task from tasklist, so we won't find dead tasks. */
static void migrate_dead_tasks(unsigned int dead_cpu)
{
	struct rq *rq = cpu_rq(dead_cpu);
	struct task_struct *next;

	for ( ; ; ) {
		if (!rq->nr_running)
			break;
		update_rq_clock(rq);
		next = pick_next_task(rq, rq->curr);
		if (!next)
			break;
		next->sched_class->put_prev_task(rq, next);
		migrate_dead(dead_cpu, next);

	}
}
#endif /* CONFIG_HOTPLUG_CPU */

#if defined(CONFIG_SCHED_DEBUG) && defined(CONFIG_SYSCTL)

static struct ctl_table sd_ctl_dir[] = {
	{
		.procname	= "sched_domain",
		.mode		= 0555,
	},
	{0, },
};

static struct ctl_table sd_ctl_root[] = {
	{
		.ctl_name	= CTL_KERN,
		.procname	= "kernel",
		.mode		= 0555,
		.child		= sd_ctl_dir,
	},
	{0, },
};

static struct ctl_table *sd_alloc_ctl_entry(int n)
{
	struct ctl_table *entry =
		kcalloc(n, sizeof(struct ctl_table), GFP_KERNEL);

	return entry;
}

static void sd_free_ctl_entry(struct ctl_table **tablep)
{
	struct ctl_table *entry;

	/*
	 * In the intermediate directories, both the child directory and
	 * procname are dynamically allocated and could fail but the mode
	 * will always be set. In the lowest directory the names are
	 * static strings and all have proc handlers.
	 */
	for (entry = *tablep; entry->mode; entry++) {
		if (entry->child)
			sd_free_ctl_entry(&entry->child);
		if (entry->proc_handler == NULL)
			kfree(entry->procname);
	}

	kfree(*tablep);
	*tablep = NULL;
}

static void
set_table_entry(struct ctl_table *entry,
		const char *procname, void *data, int maxlen,
		mode_t mode, proc_handler *proc_handler)
{
	entry->procname = procname;
	entry->data = data;
	entry->maxlen = maxlen;
	entry->mode = mode;
	entry->proc_handler = proc_handler;
}

static struct ctl_table *
sd_alloc_ctl_domain_table(struct sched_domain *sd)
{
	struct ctl_table *table = sd_alloc_ctl_entry(13);

	if (table == NULL)
		return NULL;

	set_table_entry(&table[0], "min_interval", &sd->min_interval,
		sizeof(long), 0644, proc_doulongvec_minmax);
	set_table_entry(&table[1], "max_interval", &sd->max_interval,
		sizeof(long), 0644, proc_doulongvec_minmax);
	set_table_entry(&table[2], "busy_idx", &sd->busy_idx,
		sizeof(int), 0644, proc_dointvec_minmax);
	set_table_entry(&table[3], "idle_idx", &sd->idle_idx,
		sizeof(int), 0644, proc_dointvec_minmax);
	set_table_entry(&table[4], "newidle_idx", &sd->newidle_idx,
		sizeof(int), 0644, proc_dointvec_minmax);
	set_table_entry(&table[5], "wake_idx", &sd->wake_idx,
		sizeof(int), 0644, proc_dointvec_minmax);
	set_table_entry(&table[6], "forkexec_idx", &sd->forkexec_idx,
		sizeof(int), 0644, proc_dointvec_minmax);
	set_table_entry(&table[7], "busy_factor", &sd->busy_factor,
		sizeof(int), 0644, proc_dointvec_minmax);
	set_table_entry(&table[8], "imbalance_pct", &sd->imbalance_pct,
		sizeof(int), 0644, proc_dointvec_minmax);
	set_table_entry(&table[9], "cache_nice_tries",
		&sd->cache_nice_tries,
		sizeof(int), 0644, proc_dointvec_minmax);
	set_table_entry(&table[10], "flags", &sd->flags,
		sizeof(int), 0644, proc_dointvec_minmax);
	set_table_entry(&table[11], "name", sd->name,
		CORENAME_MAX_SIZE, 0444, proc_dostring);
	/* &table[12] is terminator */

	return table;
}

static ctl_table *sd_alloc_ctl_cpu_table(int cpu)
{
	struct ctl_table *entry, *table;
	struct sched_domain *sd;
	int domain_num = 0, i;
	char buf[32];

	for_each_domain(cpu, sd)
		domain_num++;
	entry = table = sd_alloc_ctl_entry(domain_num + 1);
	if (table == NULL)
		return NULL;

	i = 0;
	for_each_domain(cpu, sd) {
		snprintf(buf, 32, "domain%d", i);
		entry->procname = kstrdup(buf, GFP_KERNEL);
		entry->mode = 0555;
		entry->child = sd_alloc_ctl_domain_table(sd);
		entry++;
		i++;
	}
	return table;
}

static struct ctl_table_header *sd_sysctl_header;
static void register_sched_domain_sysctl(void)
{
	int i, cpu_num = num_online_cpus();
	struct ctl_table *entry = sd_alloc_ctl_entry(cpu_num + 1);
	char buf[32];

	WARN_ON(sd_ctl_dir[0].child);
	sd_ctl_dir[0].child = entry;

	if (entry == NULL)
		return;

	for_each_online_cpu(i) {
		snprintf(buf, 32, "cpu%d", i);
		entry->procname = kstrdup(buf, GFP_KERNEL);
		entry->mode = 0555;
		entry->child = sd_alloc_ctl_cpu_table(i);
		entry++;
	}

	WARN_ON(sd_sysctl_header);
	sd_sysctl_header = register_sysctl_table(sd_ctl_root);
}

/* may be called multiple times per register */
static void unregister_sched_domain_sysctl(void)
{
	if (sd_sysctl_header)
		unregister_sysctl_table(sd_sysctl_header);
	sd_sysctl_header = NULL;
	if (sd_ctl_dir[0].child)
		sd_free_ctl_entry(&sd_ctl_dir[0].child);
}
#else
static void register_sched_domain_sysctl(void)
{
}
static void unregister_sched_domain_sysctl(void)
{
}
#endif

static void set_rq_online(struct rq *rq)
{
	if (!rq->online) {
		const struct sched_class *class;

		cpu_set(rq->cpu, rq->rd->online);
		rq->online = 1;

		for_each_class(class) {
			if (class->rq_online)
				class->rq_online(rq);
		}
	}
}

static void set_rq_offline(struct rq *rq)
{
	if (rq->online) {
		const struct sched_class *class;

		for_each_class(class) {
			if (class->rq_offline)
				class->rq_offline(rq);
		}

		cpu_clear(rq->cpu, rq->rd->online);
		rq->online = 0;
	}
}

/*
 * migration_call - callback that gets triggered when a CPU is added.
 * Here we can start up the necessary migration thread for the new CPU.
 */
static int __cpuinit
migration_call(struct notifier_block *nfb, unsigned long action, void *hcpu)
{
	struct task_struct *p;
	int cpu = (long)hcpu;
	unsigned long flags;
	struct rq *rq;

	switch (action) {

	case CPU_UP_PREPARE:
	case CPU_UP_PREPARE_FROZEN:
		p = kthread_create(migration_thread, hcpu, "migration/%d", cpu);
		if (IS_ERR(p))
			return NOTIFY_BAD;
		kthread_bind(p, cpu);
		/* Must be high prio: stop_machine expects to yield to it. */
		rq = task_rq_lock(p, &flags);
		__setscheduler(rq, p, SCHED_FIFO, MAX_RT_PRIO-1);
		task_rq_unlock(rq, &flags);
		cpu_rq(cpu)->migration_thread = p;
		break;

	case CPU_ONLINE:
	case CPU_ONLINE_FROZEN:
		/* Strictly unnecessary, as first user will wake it. */
		wake_up_process(cpu_rq(cpu)->migration_thread);

		/* Update our root-domain */
		rq = cpu_rq(cpu);
		spin_lock_irqsave(&rq->lock, flags);
		if (rq->rd) {
			BUG_ON(!cpu_isset(cpu, rq->rd->span));

			set_rq_online(rq);
		}
		spin_unlock_irqrestore(&rq->lock, flags);
		break;

#ifdef CONFIG_HOTPLUG_CPU
	case CPU_UP_CANCELED:
	case CPU_UP_CANCELED_FROZEN:
		if (!cpu_rq(cpu)->migration_thread)
			break;
		/* Unbind it from offline cpu so it can run. Fall thru. */
		kthread_bind(cpu_rq(cpu)->migration_thread,
			     any_online_cpu(cpu_online_map));
		kthread_stop(cpu_rq(cpu)->migration_thread);
		cpu_rq(cpu)->migration_thread = NULL;
		break;

	case CPU_DEAD:
	case CPU_DEAD_FROZEN:
		cpuset_lock(); /* around calls to cpuset_cpus_allowed_lock() */
		migrate_live_tasks(cpu);
		rq = cpu_rq(cpu);
		kthread_stop(rq->migration_thread);
		rq->migration_thread = NULL;
		/* Idle task back to normal (off runqueue, low prio) */
		spin_lock_irq(&rq->lock);
		update_rq_clock(rq);
		deactivate_task(rq, rq->idle, 0);
		rq->idle->static_prio = MAX_PRIO;
		__setscheduler(rq, rq->idle, SCHED_NORMAL, 0);
		rq->idle->sched_class = &idle_sched_class;
		migrate_dead_tasks(cpu);
		spin_unlock_irq(&rq->lock);
		cpuset_unlock();
		migrate_nr_uninterruptible(rq);
		BUG_ON(rq->nr_running != 0);

		/*
		 * No need to migrate the tasks: it was best-effort if
		 * they didn't take sched_hotcpu_mutex. Just wake up
		 * the requestors.
		 */
		spin_lock_irq(&rq->lock);
		while (!list_empty(&rq->migration_queue)) {
			struct migration_req *req;

			req = list_entry(rq->migration_queue.next,
					 struct migration_req, list);
			list_del_init(&req->list);
			complete(&req->done);
		}
		spin_unlock_irq(&rq->lock);
		break;

	case CPU_DYING:
	case CPU_DYING_FROZEN:
		/* Update our root-domain */
		rq = cpu_rq(cpu);
		spin_lock_irqsave(&rq->lock, flags);
		if (rq->rd) {
			BUG_ON(!cpu_isset(cpu, rq->rd->span));
			set_rq_offline(rq);
		}
		spin_unlock_irqrestore(&rq->lock, flags);
		break;
#endif
	}
	return NOTIFY_OK;
}

/* Register at highest priority so that task migration (migrate_all_tasks)
 * happens before everything else.
 */
static struct notifier_block __cpuinitdata migration_notifier = {
	.notifier_call = migration_call,
	.priority = 10
};

static int __init migration_init(void)
{
	void *cpu = (void *)(long)smp_processor_id();
	int err;

	/* Start one for the boot CPU: */
	err = migration_call(&migration_notifier, CPU_UP_PREPARE, cpu);
	BUG_ON(err == NOTIFY_BAD);
	migration_call(&migration_notifier, CPU_ONLINE, cpu);
	register_cpu_notifier(&migration_notifier);

	return err;
}
early_initcall(migration_init);
#endif

#ifdef CONFIG_SMP

#ifdef CONFIG_SCHED_DEBUG

static inline const char *sd_level_to_string(enum sched_domain_level lvl)
{
	switch (lvl) {
	case SD_LV_NONE:
			return "NONE";
	case SD_LV_SIBLING:
			return "SIBLING";
	case SD_LV_MC:
			return "MC";
	case SD_LV_CPU:
			return "CPU";
	case SD_LV_NODE:
			return "NODE";
	case SD_LV_ALLNODES:
			return "ALLNODES";
	case SD_LV_MAX:
			return "MAX";

	}
	return "MAX";
}

static int sched_domain_debug_one(struct sched_domain *sd, int cpu, int level,
				  cpumask_t *groupmask)
{
	struct sched_group *group = sd->groups;
	char str[256];

	cpulist_scnprintf(str, sizeof(str), sd->span);
	cpus_clear(*groupmask);

	printk(KERN_DEBUG "%*s domain %d: ", level, "", level);

	if (!(sd->flags & SD_LOAD_BALANCE)) {
		printk("does not load-balance\n");
		if (sd->parent)
			printk(KERN_ERR "ERROR: !SD_LOAD_BALANCE domain"
					" has parent");
		return -1;
	}

	printk(KERN_CONT "span %s level %s\n",
		str, sd_level_to_string(sd->level));

	if (!cpu_isset(cpu, sd->span)) {
		printk(KERN_ERR "ERROR: domain->span does not contain "
				"CPU%d\n", cpu);
	}
	if (!cpu_isset(cpu, group->cpumask)) {
		printk(KERN_ERR "ERROR: domain->groups does not contain"
				" CPU%d\n", cpu);
	}

	printk(KERN_DEBUG "%*s groups:", level + 1, "");
	do {
		if (!group) {
			printk("\n");
			printk(KERN_ERR "ERROR: group is NULL\n");
			break;
		}

		if (!group->__cpu_power) {
			printk(KERN_CONT "\n");
			printk(KERN_ERR "ERROR: domain->cpu_power not "
					"set\n");
			break;
		}

		if (!cpus_weight(group->cpumask)) {
			printk(KERN_CONT "\n");
			printk(KERN_ERR "ERROR: empty group\n");
			break;
		}

		if (cpus_intersects(*groupmask, group->cpumask)) {
			printk(KERN_CONT "\n");
			printk(KERN_ERR "ERROR: repeated CPUs\n");
			break;
		}

		cpus_or(*groupmask, *groupmask, group->cpumask);

		cpulist_scnprintf(str, sizeof(str), group->cpumask);
		printk(KERN_CONT " %s", str);

		group = group->next;
	} while (group != sd->groups);
	printk(KERN_CONT "\n");

	if (!cpus_equal(sd->span, *groupmask))
		printk(KERN_ERR "ERROR: groups don't span domain->span\n");

	if (sd->parent && !cpus_subset(*groupmask, sd->parent->span))
		printk(KERN_ERR "ERROR: parent span is not a superset "
			"of domain->span\n");
	return 0;
}

static void sched_domain_debug(struct sched_domain *sd, int cpu)
{
	cpumask_t *groupmask;
	int level = 0;

	if (!sd) {
		printk(KERN_DEBUG "CPU%d attaching NULL sched-domain.\n", cpu);
		return;
	}

	printk(KERN_DEBUG "CPU%d attaching sched-domain:\n", cpu);

	groupmask = kmalloc(sizeof(cpumask_t), GFP_KERNEL);
	if (!groupmask) {
		printk(KERN_DEBUG "Cannot load-balance (out of memory)\n");
		return;
	}

	for (;;) {
		if (sched_domain_debug_one(sd, cpu, level, groupmask))
			break;
		level++;
		sd = sd->parent;
		if (!sd)
			break;
	}
	kfree(groupmask);
}
#else /* !CONFIG_SCHED_DEBUG */
# define sched_domain_debug(sd, cpu) do { } while (0)
#endif /* CONFIG_SCHED_DEBUG */

static int sd_degenerate(struct sched_domain *sd)
{
	if (cpus_weight(sd->span) == 1)
		return 1;

	/* Following flags need at least 2 groups */
	if (sd->flags & (SD_LOAD_BALANCE |
			 SD_BALANCE_NEWIDLE |
			 SD_BALANCE_FORK |
			 SD_BALANCE_EXEC |
			 SD_SHARE_CPUPOWER |
			 SD_SHARE_PKG_RESOURCES)) {
		if (sd->groups != sd->groups->next)
			return 0;
	}

	/* Following flags don't use groups */
	if (sd->flags & (SD_WAKE_IDLE |
			 SD_WAKE_AFFINE |
			 SD_WAKE_BALANCE))
		return 0;

	return 1;
}

static int
sd_parent_degenerate(struct sched_domain *sd, struct sched_domain *parent)
{
	unsigned long cflags = sd->flags, pflags = parent->flags;

	if (sd_degenerate(parent))
		return 1;

	if (!cpus_equal(sd->span, parent->span))
		return 0;

	/* Does parent contain flags not in child? */
	/* WAKE_BALANCE is a subset of WAKE_AFFINE */
	if (cflags & SD_WAKE_AFFINE)
		pflags &= ~SD_WAKE_BALANCE;
	/* Flags needing groups don't count if only 1 group in parent */
	if (parent->groups == parent->groups->next) {
		pflags &= ~(SD_LOAD_BALANCE |
				SD_BALANCE_NEWIDLE |
				SD_BALANCE_FORK |
				SD_BALANCE_EXEC |
				SD_SHARE_CPUPOWER |
				SD_SHARE_PKG_RESOURCES);
	}
	if (~cflags & pflags)
		return 0;

	return 1;
}

static void rq_attach_root(struct rq *rq, struct root_domain *rd)
{
	unsigned long flags;

	spin_lock_irqsave(&rq->lock, flags);

	if (rq->rd) {
		struct root_domain *old_rd = rq->rd;

		if (cpu_isset(rq->cpu, old_rd->online))
			set_rq_offline(rq);

		cpu_clear(rq->cpu, old_rd->span);

		if (atomic_dec_and_test(&old_rd->refcount))
			kfree(old_rd);
	}

	atomic_inc(&rd->refcount);
	rq->rd = rd;

	cpu_set(rq->cpu, rd->span);
	if (cpu_isset(rq->cpu, cpu_online_map))
		set_rq_online(rq);

	spin_unlock_irqrestore(&rq->lock, flags);
}

static void init_rootdomain(struct root_domain *rd)
{
	memset(rd, 0, sizeof(*rd));

	cpus_clear(rd->span);
	cpus_clear(rd->online);

	cpupri_init(&rd->cpupri);
}

static void init_defrootdomain(void)
{
	init_rootdomain(&def_root_domain);
	atomic_set(&def_root_domain.refcount, 1);
}

static struct root_domain *alloc_rootdomain(void)
{
	struct root_domain *rd;

	rd = kmalloc(sizeof(*rd), GFP_KERNEL);
	if (!rd)
		return NULL;

	init_rootdomain(rd);

	return rd;
}

/*
 * Attach the domain 'sd' to 'cpu' as its base domain. Callers must
 * hold the hotplug lock.
 */
static void
cpu_attach_domain(struct sched_domain *sd, struct root_domain *rd, int cpu)
{
	struct rq *rq = cpu_rq(cpu);
	struct sched_domain *tmp;

	/* Remove the sched domains which do not contribute to scheduling. */
	for (tmp = sd; tmp; ) {
		struct sched_domain *parent = tmp->parent;
		if (!parent)
			break;

		if (sd_parent_degenerate(tmp, parent)) {
			tmp->parent = parent->parent;
			if (parent->parent)
				parent->parent->child = tmp;
		} else
			tmp = tmp->parent;
	}

	if (sd && sd_degenerate(sd)) {
		sd = sd->parent;
		if (sd)
			sd->child = NULL;
	}

	sched_domain_debug(sd, cpu);

	rq_attach_root(rq, rd);
	rcu_assign_pointer(rq->sd, sd);
}

/* cpus with isolated domains */
static cpumask_t cpu_isolated_map = CPU_MASK_NONE;

/* Setup the mask of cpus configured for isolated domains */
static int __init isolated_cpu_setup(char *str)
{
	static int __initdata ints[NR_CPUS];
	int i;

	str = get_options(str, ARRAY_SIZE(ints), ints);
	cpus_clear(cpu_isolated_map);
	for (i = 1; i <= ints[0]; i++)
		if (ints[i] < NR_CPUS)
			cpu_set(ints[i], cpu_isolated_map);
	return 1;
}

__setup("isolcpus=", isolated_cpu_setup);

/*
 * init_sched_build_groups takes the cpumask we wish to span, and a pointer
 * to a function which identifies what group(along with sched group) a CPU
 * belongs to. The return value of group_fn must be a >= 0 and < NR_CPUS
 * (due to the fact that we keep track of groups covered with a cpumask_t).
 *
 * init_sched_build_groups will build a circular linked list of the groups
 * covered by the given span, and will set each group's ->cpumask correctly,
 * and ->cpu_power to 0.
 */
static void
init_sched_build_groups(const cpumask_t *span, const cpumask_t *cpu_map,
			int (*group_fn)(int cpu, const cpumask_t *cpu_map,
					struct sched_group **sg,
					cpumask_t *tmpmask),
			cpumask_t *covered, cpumask_t *tmpmask)
{
	struct sched_group *first = NULL, *last = NULL;
	int i;

	cpus_clear(*covered);

	for_each_cpu_mask_nr(i, *span) {
		struct sched_group *sg;
		int group = group_fn(i, cpu_map, &sg, tmpmask);
		int j;

		if (cpu_isset(i, *covered))
			continue;

		cpus_clear(sg->cpumask);
		sg->__cpu_power = 0;

		for_each_cpu_mask_nr(j, *span) {
			if (group_fn(j, cpu_map, NULL, tmpmask) != group)
				continue;

			cpu_set(j, *covered);
			cpu_set(j, sg->cpumask);
		}
		if (!first)
			first = sg;
		if (last)
			last->next = sg;
		last = sg;
	}
	last->next = first;
}

#define SD_NODES_PER_DOMAIN 16

#ifdef CONFIG_NUMA

/**
 * find_next_best_node - find the next node to include in a sched_domain
 * @node: node whose sched_domain we're building
 * @used_nodes: nodes already in the sched_domain
 *
 * Find the next node to include in a given scheduling domain. Simply
 * finds the closest node not already in the @used_nodes map.
 *
 * Should use nodemask_t.
 */
static int find_next_best_node(int node, nodemask_t *used_nodes)
{
	int i, n, val, min_val, best_node = 0;

	min_val = INT_MAX;

	for (i = 0; i < nr_node_ids; i++) {
		/* Start at @node */
		n = (node + i) % nr_node_ids;

		if (!nr_cpus_node(n))
			continue;

		/* Skip already used nodes */
		if (node_isset(n, *used_nodes))
			continue;

		/* Simple min distance search */
		val = node_distance(node, n);

		if (val < min_val) {
			min_val = val;
			best_node = n;
		}
	}

	node_set(best_node, *used_nodes);
	return best_node;
}

/**
 * sched_domain_node_span - get a cpumask for a node's sched_domain
 * @node: node whose cpumask we're constructing
 * @span: resulting cpumask
 *
 * Given a node, construct a good cpumask for its sched_domain to span. It
 * should be one that prevents unnecessary balancing, but also spreads tasks
 * out optimally.
 */
static void sched_domain_node_span(int node, cpumask_t *span)
{
	nodemask_t used_nodes;
	node_to_cpumask_ptr(nodemask, node);
	int i;

	cpus_clear(*span);
	nodes_clear(used_nodes);

	cpus_or(*span, *span, *nodemask);
	node_set(node, used_nodes);

	for (i = 1; i < SD_NODES_PER_DOMAIN; i++) {
		int next_node = find_next_best_node(node, &used_nodes);

		node_to_cpumask_ptr_next(nodemask, next_node);
		cpus_or(*span, *span, *nodemask);
	}
}
#endif /* CONFIG_NUMA */

int sched_smt_power_savings = 0, sched_mc_power_savings = 0;

/*
 * SMT sched-domains:
 */
#ifdef CONFIG_SCHED_SMT
static DEFINE_PER_CPU(struct sched_domain, cpu_domains);
static DEFINE_PER_CPU(struct sched_group, sched_group_cpus);

static int
cpu_to_cpu_group(int cpu, const cpumask_t *cpu_map, struct sched_group **sg,
		 cpumask_t *unused)
{
	if (sg)
		*sg = &per_cpu(sched_group_cpus, cpu);
	return cpu;
}
#endif /* CONFIG_SCHED_SMT */

/*
 * multi-core sched-domains:
 */
#ifdef CONFIG_SCHED_MC
static DEFINE_PER_CPU(struct sched_domain, core_domains);
static DEFINE_PER_CPU(struct sched_group, sched_group_core);
#endif /* CONFIG_SCHED_MC */

#if defined(CONFIG_SCHED_MC) && defined(CONFIG_SCHED_SMT)
static int
cpu_to_core_group(int cpu, const cpumask_t *cpu_map, struct sched_group **sg,
		  cpumask_t *mask)
{
	int group;

	*mask = per_cpu(cpu_sibling_map, cpu);
	cpus_and(*mask, *mask, *cpu_map);
	group = first_cpu(*mask);
	if (sg)
		*sg = &per_cpu(sched_group_core, group);
	return group;
}
#elif defined(CONFIG_SCHED_MC)
static int
cpu_to_core_group(int cpu, const cpumask_t *cpu_map, struct sched_group **sg,
		  cpumask_t *unused)
{
	if (sg)
		*sg = &per_cpu(sched_group_core, cpu);
	return cpu;
}
#endif

static DEFINE_PER_CPU(struct sched_domain, phys_domains);
static DEFINE_PER_CPU(struct sched_group, sched_group_phys);

static int
cpu_to_phys_group(int cpu, const cpumask_t *cpu_map, struct sched_group **sg,
		  cpumask_t *mask)
{
	int group;
#ifdef CONFIG_SCHED_MC
	*mask = cpu_coregroup_map(cpu);
	cpus_and(*mask, *mask, *cpu_map);
	group = first_cpu(*mask);
#elif defined(CONFIG_SCHED_SMT)
	*mask = per_cpu(cpu_sibling_map, cpu);
	cpus_and(*mask, *mask, *cpu_map);
	group = first_cpu(*mask);
#else
	group = cpu;
#endif
	if (sg)
		*sg = &per_cpu(sched_group_phys, group);
	return group;
}

#ifdef CONFIG_NUMA
/*
 * The init_sched_build_groups can't handle what we want to do with node
 * groups, so roll our own. Now each node has its own list of groups which
 * gets dynamically allocated.
 */
static DEFINE_PER_CPU(struct sched_domain, node_domains);
static struct sched_group ***sched_group_nodes_bycpu;

static DEFINE_PER_CPU(struct sched_domain, allnodes_domains);
static DEFINE_PER_CPU(struct sched_group, sched_group_allnodes);

static int cpu_to_allnodes_group(int cpu, const cpumask_t *cpu_map,
				 struct sched_group **sg, cpumask_t *nodemask)
{
	int group;

	*nodemask = node_to_cpumask(cpu_to_node(cpu));
	cpus_and(*nodemask, *nodemask, *cpu_map);
	group = first_cpu(*nodemask);

	if (sg)
		*sg = &per_cpu(sched_group_allnodes, group);
	return group;
}

static void init_numa_sched_groups_power(struct sched_group *group_head)
{
	struct sched_group *sg = group_head;
	int j;

	if (!sg)
		return;
	do {
		for_each_cpu_mask_nr(j, sg->cpumask) {
			struct sched_domain *sd;

			sd = &per_cpu(phys_domains, j);
			if (j != first_cpu(sd->groups->cpumask)) {
				/*
				 * Only add "power" once for each
				 * physical package.
				 */
				continue;
			}

			sg_inc_cpu_power(sg, sd->groups->__cpu_power);
		}
		sg = sg->next;
	} while (sg != group_head);
}
#endif /* CONFIG_NUMA */

#ifdef CONFIG_NUMA
/* Free memory allocated for various sched_group structures */
static void free_sched_groups(const cpumask_t *cpu_map, cpumask_t *nodemask)
{
	int cpu, i;

	for_each_cpu_mask_nr(cpu, *cpu_map) {
		struct sched_group **sched_group_nodes
			= sched_group_nodes_bycpu[cpu];

		if (!sched_group_nodes)
			continue;

		for (i = 0; i < nr_node_ids; i++) {
			struct sched_group *oldsg, *sg = sched_group_nodes[i];

			*nodemask = node_to_cpumask(i);
			cpus_and(*nodemask, *nodemask, *cpu_map);
			if (cpus_empty(*nodemask))
				continue;

			if (sg == NULL)
				continue;
			sg = sg->next;
next_sg:
			oldsg = sg;
			sg = sg->next;
			kfree(oldsg);
			if (oldsg != sched_group_nodes[i])
				goto next_sg;
		}
		kfree(sched_group_nodes);
		sched_group_nodes_bycpu[cpu] = NULL;
	}
}
#else /* !CONFIG_NUMA */
static void free_sched_groups(const cpumask_t *cpu_map, cpumask_t *nodemask)
{
}
#endif /* CONFIG_NUMA */

/*
 * Initialize sched groups cpu_power.
 *
 * cpu_power indicates the capacity of sched group, which is used while
 * distributing the load between different sched groups in a sched domain.
 * Typically cpu_power for all the groups in a sched domain will be same unless
 * there are asymmetries in the topology. If there are asymmetries, group
 * having more cpu_power will pickup more load compared to the group having
 * less cpu_power.
 *
 * cpu_power will be a multiple of SCHED_LOAD_SCALE. This multiple represents
 * the maximum number of tasks a group can handle in the presence of other idle
 * or lightly loaded groups in the same sched domain.
 */
static void init_sched_groups_power(int cpu, struct sched_domain *sd)
{
	struct sched_domain *child;
	struct sched_group *group;

	WARN_ON(!sd || !sd->groups);

	if (cpu != first_cpu(sd->groups->cpumask))
		return;

	child = sd->child;

	sd->groups->__cpu_power = 0;

	/*
	 * For perf policy, if the groups in child domain share resources
	 * (for example cores sharing some portions of the cache hierarchy
	 * or SMT), then set this domain groups cpu_power such that each group
	 * can handle only one task, when there are other idle groups in the
	 * same sched domain.
	 */
	if (!child || (!(sd->flags & SD_POWERSAVINGS_BALANCE) &&
		       (child->flags &
			(SD_SHARE_CPUPOWER | SD_SHARE_PKG_RESOURCES)))) {
		sg_inc_cpu_power(sd->groups, SCHED_LOAD_SCALE);
		return;
	}

	/*
	 * add cpu_power of each child group to this groups cpu_power
	 */
	group = child->groups;
	do {
		sg_inc_cpu_power(sd->groups, group->__cpu_power);
		group = group->next;
	} while (group != child->groups);
}

/*
 * Initializers for schedule domains
 * Non-inlined to reduce accumulated stack pressure in build_sched_domains()
 */

#ifdef CONFIG_SCHED_DEBUG
# define SD_INIT_NAME(sd, type)		sd->name = #type
#else
# define SD_INIT_NAME(sd, type)		do { } while (0)
#endif

#define	SD_INIT(sd, type)	sd_init_##type(sd)

#define SD_INIT_FUNC(type)	\
static noinline void sd_init_##type(struct sched_domain *sd)	\
{								\
	memset(sd, 0, sizeof(*sd));				\
	*sd = SD_##type##_INIT;					\
	sd->level = SD_LV_##type;				\
	SD_INIT_NAME(sd, type);					\
}

SD_INIT_FUNC(CPU)
#ifdef CONFIG_NUMA
 SD_INIT_FUNC(ALLNODES)
 SD_INIT_FUNC(NODE)
#endif
#ifdef CONFIG_SCHED_SMT
 SD_INIT_FUNC(SIBLING)
#endif
#ifdef CONFIG_SCHED_MC
 SD_INIT_FUNC(MC)
#endif

/*
 * To minimize stack usage kmalloc room for cpumasks and share the
 * space as the usage in build_sched_domains() dictates.  Used only
 * if the amount of space is significant.
 */
struct allmasks {
	cpumask_t tmpmask;			/* make this one first */
	union {
		cpumask_t nodemask;
		cpumask_t this_sibling_map;
		cpumask_t this_core_map;
	};
	cpumask_t send_covered;

#ifdef CONFIG_NUMA
	cpumask_t domainspan;
	cpumask_t covered;
	cpumask_t notcovered;
#endif
};

#if	NR_CPUS > 128
#define	SCHED_CPUMASK_ALLOC		1
#define	SCHED_CPUMASK_FREE(v)		kfree(v)
#define	SCHED_CPUMASK_DECLARE(v)	struct allmasks *v
#else
#define	SCHED_CPUMASK_ALLOC		0
#define	SCHED_CPUMASK_FREE(v)
#define	SCHED_CPUMASK_DECLARE(v)	struct allmasks _v, *v = &_v
#endif

#define	SCHED_CPUMASK_VAR(v, a) 	cpumask_t *v = (cpumask_t *) \
			((unsigned long)(a) + offsetof(struct allmasks, v))

static int default_relax_domain_level = -1;

static int __init setup_relax_domain_level(char *str)
{
	unsigned long val;

	val = simple_strtoul(str, NULL, 0);
	if (val < SD_LV_MAX)
		default_relax_domain_level = val;

	return 1;
}
__setup("relax_domain_level=", setup_relax_domain_level);

static void set_domain_attribute(struct sched_domain *sd,
				 struct sched_domain_attr *attr)
{
	int request;

	if (!attr || attr->relax_domain_level < 0) {
		if (default_relax_domain_level < 0)
			return;
		else
			request = default_relax_domain_level;
	} else
		request = attr->relax_domain_level;
	if (request < sd->level) {
		/* turn off idle balance on this domain */
		sd->flags &= ~(SD_WAKE_IDLE|SD_BALANCE_NEWIDLE);
	} else {
		/* turn on idle balance on this domain */
		sd->flags |= (SD_WAKE_IDLE_FAR|SD_BALANCE_NEWIDLE);
	}
}

/*
 * Build sched domains for a given set of cpus and attach the sched domains
 * to the individual cpus
 */
static int __build_sched_domains(const cpumask_t *cpu_map,
				 struct sched_domain_attr *attr)
{
	int i;
	struct root_domain *rd;
	SCHED_CPUMASK_DECLARE(allmasks);
	cpumask_t *tmpmask;
#ifdef CONFIG_NUMA
	struct sched_group **sched_group_nodes = NULL;
	int sd_allnodes = 0;

	/*
	 * Allocate the per-node list of sched groups
	 */
	sched_group_nodes = kcalloc(nr_node_ids, sizeof(struct sched_group *),
				    GFP_KERNEL);
	if (!sched_group_nodes) {
		printk(KERN_WARNING "Can not alloc sched group node list\n");
		return -ENOMEM;
	}
#endif

	rd = alloc_rootdomain();
	if (!rd) {
		printk(KERN_WARNING "Cannot alloc root domain\n");
#ifdef CONFIG_NUMA
		kfree(sched_group_nodes);
#endif
		return -ENOMEM;
	}

#if SCHED_CPUMASK_ALLOC
	/* get space for all scratch cpumask variables */
	allmasks = kmalloc(sizeof(*allmasks), GFP_KERNEL);
	if (!allmasks) {
		printk(KERN_WARNING "Cannot alloc cpumask array\n");
		kfree(rd);
#ifdef CONFIG_NUMA
		kfree(sched_group_nodes);
#endif
		return -ENOMEM;
	}
#endif
	tmpmask = (cpumask_t *)allmasks;


#ifdef CONFIG_NUMA
	sched_group_nodes_bycpu[first_cpu(*cpu_map)] = sched_group_nodes;
#endif

	/*
	 * Set up domains for cpus specified by the cpu_map.
	 */
	for_each_cpu_mask_nr(i, *cpu_map) {
		struct sched_domain *sd = NULL, *p;
		SCHED_CPUMASK_VAR(nodemask, allmasks);

		*nodemask = node_to_cpumask(cpu_to_node(i));
		cpus_and(*nodemask, *nodemask, *cpu_map);

#ifdef CONFIG_NUMA
		if (cpus_weight(*cpu_map) >
				SD_NODES_PER_DOMAIN*cpus_weight(*nodemask)) {
			sd = &per_cpu(allnodes_domains, i);
			SD_INIT(sd, ALLNODES);
			set_domain_attribute(sd, attr);
			sd->span = *cpu_map;
			cpu_to_allnodes_group(i, cpu_map, &sd->groups, tmpmask);
			p = sd;
			sd_allnodes = 1;
		} else
			p = NULL;

		sd = &per_cpu(node_domains, i);
		SD_INIT(sd, NODE);
		set_domain_attribute(sd, attr);
		sched_domain_node_span(cpu_to_node(i), &sd->span);
		sd->parent = p;
		if (p)
			p->child = sd;
		cpus_and(sd->span, sd->span, *cpu_map);
#endif

		p = sd;
		sd = &per_cpu(phys_domains, i);
		SD_INIT(sd, CPU);
		set_domain_attribute(sd, attr);
		sd->span = *nodemask;
		sd->parent = p;
		if (p)
			p->child = sd;
		cpu_to_phys_group(i, cpu_map, &sd->groups, tmpmask);

#ifdef CONFIG_SCHED_MC
		p = sd;
		sd = &per_cpu(core_domains, i);
		SD_INIT(sd, MC);
		set_domain_attribute(sd, attr);
		sd->span = cpu_coregroup_map(i);
		cpus_and(sd->span, sd->span, *cpu_map);
		sd->parent = p;
		p->child = sd;
		cpu_to_core_group(i, cpu_map, &sd->groups, tmpmask);
#endif

#ifdef CONFIG_SCHED_SMT
		p = sd;
		sd = &per_cpu(cpu_domains, i);
		SD_INIT(sd, SIBLING);
		set_domain_attribute(sd, attr);
		sd->span = per_cpu(cpu_sibling_map, i);
		cpus_and(sd->span, sd->span, *cpu_map);
		sd->parent = p;
		p->child = sd;
		cpu_to_cpu_group(i, cpu_map, &sd->groups, tmpmask);
#endif
	}

#ifdef CONFIG_SCHED_SMT
	/* Set up CPU (sibling) groups */
	for_each_cpu_mask_nr(i, *cpu_map) {
		SCHED_CPUMASK_VAR(this_sibling_map, allmasks);
		SCHED_CPUMASK_VAR(send_covered, allmasks);

		*this_sibling_map = per_cpu(cpu_sibling_map, i);
		cpus_and(*this_sibling_map, *this_sibling_map, *cpu_map);
		if (i != first_cpu(*this_sibling_map))
			continue;

		init_sched_build_groups(this_sibling_map, cpu_map,
					&cpu_to_cpu_group,
					send_covered, tmpmask);
	}
#endif

#ifdef CONFIG_SCHED_MC
	/* Set up multi-core groups */
	for_each_cpu_mask_nr(i, *cpu_map) {
		SCHED_CPUMASK_VAR(this_core_map, allmasks);
		SCHED_CPUMASK_VAR(send_covered, allmasks);

		*this_core_map = cpu_coregroup_map(i);
		cpus_and(*this_core_map, *this_core_map, *cpu_map);
		if (i != first_cpu(*this_core_map))
			continue;

		init_sched_build_groups(this_core_map, cpu_map,
					&cpu_to_core_group,
					send_covered, tmpmask);
	}
#endif

	/* Set up physical groups */
	for (i = 0; i < nr_node_ids; i++) {
		SCHED_CPUMASK_VAR(nodemask, allmasks);
		SCHED_CPUMASK_VAR(send_covered, allmasks);

		*nodemask = node_to_cpumask(i);
		cpus_and(*nodemask, *nodemask, *cpu_map);
		if (cpus_empty(*nodemask))
			continue;

		init_sched_build_groups(nodemask, cpu_map,
					&cpu_to_phys_group,
					send_covered, tmpmask);
	}

#ifdef CONFIG_NUMA
	/* Set up node groups */
	if (sd_allnodes) {
		SCHED_CPUMASK_VAR(send_covered, allmasks);

		init_sched_build_groups(cpu_map, cpu_map,
					&cpu_to_allnodes_group,
					send_covered, tmpmask);
	}

	for (i = 0; i < nr_node_ids; i++) {
		/* Set up node groups */
		struct sched_group *sg, *prev;
		SCHED_CPUMASK_VAR(nodemask, allmasks);
		SCHED_CPUMASK_VAR(domainspan, allmasks);
		SCHED_CPUMASK_VAR(covered, allmasks);
		int j;

		*nodemask = node_to_cpumask(i);
		cpus_clear(*covered);

		cpus_and(*nodemask, *nodemask, *cpu_map);
		if (cpus_empty(*nodemask)) {
			sched_group_nodes[i] = NULL;
			continue;
		}

		sched_domain_node_span(i, domainspan);
		cpus_and(*domainspan, *domainspan, *cpu_map);

		sg = kmalloc_node(sizeof(struct sched_group), GFP_KERNEL, i);
		if (!sg) {
			printk(KERN_WARNING "Can not alloc domain group for "
				"node %d\n", i);
			goto error;
		}
		sched_group_nodes[i] = sg;
		for_each_cpu_mask_nr(j, *nodemask) {
			struct sched_domain *sd;

			sd = &per_cpu(node_domains, j);
			sd->groups = sg;
		}
		sg->__cpu_power = 0;
		sg->cpumask = *nodemask;
		sg->next = sg;
		cpus_or(*covered, *covered, *nodemask);
		prev = sg;

		for (j = 0; j < nr_node_ids; j++) {
			SCHED_CPUMASK_VAR(notcovered, allmasks);
			int n = (i + j) % nr_node_ids;
			node_to_cpumask_ptr(pnodemask, n);

			cpus_complement(*notcovered, *covered);
			cpus_and(*tmpmask, *notcovered, *cpu_map);
			cpus_and(*tmpmask, *tmpmask, *domainspan);
			if (cpus_empty(*tmpmask))
				break;

			cpus_and(*tmpmask, *tmpmask, *pnodemask);
			if (cpus_empty(*tmpmask))
				continue;

			sg = kmalloc_node(sizeof(struct sched_group),
					  GFP_KERNEL, i);
			if (!sg) {
				printk(KERN_WARNING
				"Can not alloc domain group for node %d\n", j);
				goto error;
			}
			sg->__cpu_power = 0;
			sg->cpumask = *tmpmask;
			sg->next = prev->next;
			cpus_or(*covered, *covered, *tmpmask);
			prev->next = sg;
			prev = sg;
		}
	}
#endif

	/* Calculate CPU power for physical packages and nodes */
#ifdef CONFIG_SCHED_SMT
	for_each_cpu_mask_nr(i, *cpu_map) {
		struct sched_domain *sd = &per_cpu(cpu_domains, i);

		init_sched_groups_power(i, sd);
	}
#endif
#ifdef CONFIG_SCHED_MC
	for_each_cpu_mask_nr(i, *cpu_map) {
		struct sched_domain *sd = &per_cpu(core_domains, i);

		init_sched_groups_power(i, sd);
	}
#endif

	for_each_cpu_mask_nr(i, *cpu_map) {
		struct sched_domain *sd = &per_cpu(phys_domains, i);

		init_sched_groups_power(i, sd);
	}

#ifdef CONFIG_NUMA
	for (i = 0; i < nr_node_ids; i++)
		init_numa_sched_groups_power(sched_group_nodes[i]);

	if (sd_allnodes) {
		struct sched_group *sg;

		cpu_to_allnodes_group(first_cpu(*cpu_map), cpu_map, &sg,
								tmpmask);
		init_numa_sched_groups_power(sg);
	}
#endif

	/* Attach the domains */
	for_each_cpu_mask_nr(i, *cpu_map) {
		struct sched_domain *sd;
#ifdef CONFIG_SCHED_SMT
		sd = &per_cpu(cpu_domains, i);
#elif defined(CONFIG_SCHED_MC)
		sd = &per_cpu(core_domains, i);
#else
		sd = &per_cpu(phys_domains, i);
#endif
		cpu_attach_domain(sd, rd, i);
	}

	SCHED_CPUMASK_FREE((void *)allmasks);
	return 0;

#ifdef CONFIG_NUMA
error:
	free_sched_groups(cpu_map, tmpmask);
	SCHED_CPUMASK_FREE((void *)allmasks);
	kfree(rd);
	return -ENOMEM;
#endif
}

static int build_sched_domains(const cpumask_t *cpu_map)
{
	return __build_sched_domains(cpu_map, NULL);
}

static cpumask_t *doms_cur;	/* current sched domains */
static int ndoms_cur;		/* number of sched domains in 'doms_cur' */
static struct sched_domain_attr *dattr_cur;
				/* attribues of custom domains in 'doms_cur' */

/*
 * Special case: If a kmalloc of a doms_cur partition (array of
 * cpumask_t) fails, then fallback to a single sched domain,
 * as determined by the single cpumask_t fallback_doms.
 */
static cpumask_t fallback_doms;

void __attribute__((weak)) arch_update_cpu_topology(void)
{
}

/*
 * Set up scheduler domains and groups. Callers must hold the hotplug lock.
 * For now this just excludes isolated cpus, but could be used to
 * exclude other special cases in the future.
 */
static int arch_init_sched_domains(const cpumask_t *cpu_map)
{
	int err;

	arch_update_cpu_topology();
	ndoms_cur = 1;
	doms_cur = kmalloc(sizeof(cpumask_t), GFP_KERNEL);
	if (!doms_cur)
		doms_cur = &fallback_doms;
	cpus_andnot(*doms_cur, *cpu_map, cpu_isolated_map);
	dattr_cur = NULL;
	err = build_sched_domains(doms_cur);
	register_sched_domain_sysctl();

	return err;
}

static void arch_destroy_sched_domains(const cpumask_t *cpu_map,
				       cpumask_t *tmpmask)
{
	free_sched_groups(cpu_map, tmpmask);
}

/*
 * Detach sched domains from a group of cpus specified in cpu_map
 * These cpus will now be attached to the NULL domain
 */
static void detach_destroy_domains(const cpumask_t *cpu_map)
{
	cpumask_t tmpmask;
	int i;

	unregister_sched_domain_sysctl();

	for_each_cpu_mask_nr(i, *cpu_map)
		cpu_attach_domain(NULL, &def_root_domain, i);
	synchronize_sched();
	arch_destroy_sched_domains(cpu_map, &tmpmask);
}

/* handle null as "default" */
static int dattrs_equal(struct sched_domain_attr *cur, int idx_cur,
			struct sched_domain_attr *new, int idx_new)
{
	struct sched_domain_attr tmp;

	/* fast path */
	if (!new && !cur)
		return 1;

	tmp = SD_ATTR_INIT;
	return !memcmp(cur ? (cur + idx_cur) : &tmp,
			new ? (new + idx_new) : &tmp,
			sizeof(struct sched_domain_attr));
}

/*
 * Partition sched domains as specified by the 'ndoms_new'
 * cpumasks in the array doms_new[] of cpumasks. This compares
 * doms_new[] to the current sched domain partitioning, doms_cur[].
 * It destroys each deleted domain and builds each new domain.
 *
 * 'doms_new' is an array of cpumask_t's of length 'ndoms_new'.
 * The masks don't intersect (don't overlap.) We should setup one
 * sched domain for each mask. CPUs not in any of the cpumasks will
 * not be load balanced. If the same cpumask appears both in the
 * current 'doms_cur' domains and in the new 'doms_new', we can leave
 * it as it is.
 *
 * The passed in 'doms_new' should be kmalloc'd. This routine takes
 * ownership of it and will kfree it when done with it. If the caller
 * failed the kmalloc call, then it can pass in doms_new == NULL &&
 * ndoms_new == 1, and partition_sched_domains() will fallback to
 * the single partition 'fallback_doms', it also forces the domains
 * to be rebuilt.
 *
 * If doms_new == NULL it will be replaced with cpu_online_map.
 * ndoms_new == 0 is a special case for destroying existing domains,
 * and it will not create the default domain.
 *
 * Call with hotplug lock held
 */
void partition_sched_domains(int ndoms_new, cpumask_t *doms_new,
			     struct sched_domain_attr *dattr_new)
{
	int i, j, n;

	mutex_lock(&sched_domains_mutex);

	/* always unregister in case we don't destroy any domains */
	unregister_sched_domain_sysctl();

	n = doms_new ? ndoms_new : 0;

	/* Destroy deleted domains */
	for (i = 0; i < ndoms_cur; i++) {
		for (j = 0; j < n; j++) {
			if (cpus_equal(doms_cur[i], doms_new[j])
			    && dattrs_equal(dattr_cur, i, dattr_new, j))
				goto match1;
		}
		/* no match - a current sched domain not in new doms_new[] */
		detach_destroy_domains(doms_cur + i);
match1:
		;
	}

	if (doms_new == NULL) {
		ndoms_cur = 0;
		doms_new = &fallback_doms;
		cpus_andnot(doms_new[0], cpu_online_map, cpu_isolated_map);
		dattr_new = NULL;
	}

	/* Build new domains */
	for (i = 0; i < ndoms_new; i++) {
		for (j = 0; j < ndoms_cur; j++) {
			if (cpus_equal(doms_new[i], doms_cur[j])
			    && dattrs_equal(dattr_new, i, dattr_cur, j))
				goto match2;
		}
		/* no match - add a new doms_new */
		__build_sched_domains(doms_new + i,
					dattr_new ? dattr_new + i : NULL);
match2:
		;
	}

	/* Remember the new sched domains */
	if (doms_cur != &fallback_doms)
		kfree(doms_cur);
	kfree(dattr_cur);	/* kfree(NULL) is safe */
	doms_cur = doms_new;
	dattr_cur = dattr_new;
	ndoms_cur = ndoms_new;

	register_sched_domain_sysctl();

	mutex_unlock(&sched_domains_mutex);
}

#if defined(CONFIG_SCHED_MC) || defined(CONFIG_SCHED_SMT)
int arch_reinit_sched_domains(void)
{
	get_online_cpus();

	/* Destroy domains first to force the rebuild */
	partition_sched_domains(0, NULL, NULL);

	rebuild_sched_domains();
	put_online_cpus();

	return 0;
}

static ssize_t sched_power_savings_store(const char *buf, size_t count, int smt)
{
	int ret;

	if (buf[0] != '0' && buf[0] != '1')
		return -EINVAL;

	if (smt)
		sched_smt_power_savings = (buf[0] == '1');
	else
		sched_mc_power_savings = (buf[0] == '1');

	ret = arch_reinit_sched_domains();

	return ret ? ret : count;
}

#ifdef CONFIG_SCHED_MC
static ssize_t sched_mc_power_savings_show(struct sysdev_class *class,
					   char *page)
{
	return sprintf(page, "%u\n", sched_mc_power_savings);
}
static ssize_t sched_mc_power_savings_store(struct sysdev_class *class,
					    const char *buf, size_t count)
{
	return sched_power_savings_store(buf, count, 0);
}
static SYSDEV_CLASS_ATTR(sched_mc_power_savings, 0644,
			 sched_mc_power_savings_show,
			 sched_mc_power_savings_store);
#endif

#ifdef CONFIG_SCHED_SMT
static ssize_t sched_smt_power_savings_show(struct sysdev_class *dev,
					    char *page)
{
	return sprintf(page, "%u\n", sched_smt_power_savings);
}
static ssize_t sched_smt_power_savings_store(struct sysdev_class *dev,
					     const char *buf, size_t count)
{
	return sched_power_savings_store(buf, count, 1);
}
static SYSDEV_CLASS_ATTR(sched_smt_power_savings, 0644,
		   sched_smt_power_savings_show,
		   sched_smt_power_savings_store);
#endif

int sched_create_sysfs_power_savings_entries(struct sysdev_class *cls)
{
	int err = 0;

#ifdef CONFIG_SCHED_SMT
	if (smt_capable())
		err = sysfs_create_file(&cls->kset.kobj,
					&attr_sched_smt_power_savings.attr);
#endif
#ifdef CONFIG_SCHED_MC
	if (!err && mc_capable())
		err = sysfs_create_file(&cls->kset.kobj,
					&attr_sched_mc_power_savings.attr);
#endif
	return err;
}
#endif /* CONFIG_SCHED_MC || CONFIG_SCHED_SMT */

#ifndef CONFIG_CPUSETS
/*
 * Add online and remove offline CPUs from the scheduler domains.
 * When cpusets are enabled they take over this function.
 */
static int update_sched_domains(struct notifier_block *nfb,
				unsigned long action, void *hcpu)
{
	switch (action) {
	case CPU_ONLINE:
	case CPU_ONLINE_FROZEN:
	case CPU_DEAD:
	case CPU_DEAD_FROZEN:
		partition_sched_domains(1, NULL, NULL);
		return NOTIFY_OK;

	default:
		return NOTIFY_DONE;
	}
}
#endif

static int update_runtime(struct notifier_block *nfb,
				unsigned long action, void *hcpu)
{
	int cpu = (int)(long)hcpu;

	switch (action) {
	case CPU_DOWN_PREPARE:
	case CPU_DOWN_PREPARE_FROZEN:
		disable_runtime(cpu_rq(cpu));
		return NOTIFY_OK;

	case CPU_DOWN_FAILED:
	case CPU_DOWN_FAILED_FROZEN:
	case CPU_ONLINE:
	case CPU_ONLINE_FROZEN:
		enable_runtime(cpu_rq(cpu));
		return NOTIFY_OK;

	default:
		return NOTIFY_DONE;
	}
}

void __init sched_init_smp(void)
{
	cpumask_t non_isolated_cpus;

#if defined(CONFIG_NUMA)
	sched_group_nodes_bycpu = kzalloc(nr_cpu_ids * sizeof(void **),
								GFP_KERNEL);
	BUG_ON(sched_group_nodes_bycpu == NULL);
#endif
	get_online_cpus();
	mutex_lock(&sched_domains_mutex);
	arch_init_sched_domains(&cpu_online_map);
	cpus_andnot(non_isolated_cpus, cpu_possible_map, cpu_isolated_map);
	if (cpus_empty(non_isolated_cpus))
		cpu_set(smp_processor_id(), non_isolated_cpus);
	mutex_unlock(&sched_domains_mutex);
	put_online_cpus();

#ifndef CONFIG_CPUSETS
	/* XXX: Theoretical race here - CPU may be hotplugged now */
	hotcpu_notifier(update_sched_domains, 0);
#endif

	/* RT runtime code needs to handle some hotplug events */
	hotcpu_notifier(update_runtime, 0);

	init_hrtick();

	/* Move init over to a non-isolated CPU */
	if (set_cpus_allowed_ptr(current, &non_isolated_cpus) < 0)
		BUG();
	sched_init_granularity();
}
#else
void __init sched_init_smp(void)
{
	sched_init_granularity();
}
#endif /* CONFIG_SMP */

int in_sched_functions(unsigned long addr)
{
	return in_lock_functions(addr) ||
		(addr >= (unsigned long)__sched_text_start
		&& addr < (unsigned long)__sched_text_end);
}

static void init_cfs_rq(struct cfs_rq *cfs_rq, struct rq *rq)
{
	cfs_rq->tasks_timeline = RB_ROOT;
	INIT_LIST_HEAD(&cfs_rq->tasks);
#ifdef CONFIG_FAIR_GROUP_SCHED
	cfs_rq->rq = rq;
#endif
	cfs_rq->min_vruntime = (u64)(-(1LL << 20));
}

static void init_rt_rq(struct rt_rq *rt_rq, struct rq *rq)
{
	struct rt_prio_array *array;
	int i;

	array = &rt_rq->active;
	for (i = 0; i < MAX_RT_PRIO; i++) {
		INIT_LIST_HEAD(array->queue + i);
		__clear_bit(i, array->bitmap);
	}
	/* delimiter for bitsearch: */
	__set_bit(MAX_RT_PRIO, array->bitmap);

#if defined CONFIG_SMP || defined CONFIG_RT_GROUP_SCHED
	rt_rq->highest_prio = MAX_RT_PRIO;
#endif
#ifdef CONFIG_SMP
	rt_rq->rt_nr_migratory = 0;
	rt_rq->overloaded = 0;
#endif

	rt_rq->rt_time = 0;
	rt_rq->rt_throttled = 0;
	rt_rq->rt_runtime = 0;
	spin_lock_init(&rt_rq->rt_runtime_lock);

#ifdef CONFIG_RT_GROUP_SCHED
	rt_rq->rt_nr_boosted = 0;
	rt_rq->rq = rq;
#endif
}

#ifdef CONFIG_FAIR_GROUP_SCHED
static void init_tg_cfs_entry(struct task_group *tg, struct cfs_rq *cfs_rq,
				struct sched_entity *se, int cpu, int add,
				struct sched_entity *parent)
{
	struct rq *rq = cpu_rq(cpu);
	tg->cfs_rq[cpu] = cfs_rq;
	init_cfs_rq(cfs_rq, rq);
	cfs_rq->tg = tg;
	if (add)
		list_add(&cfs_rq->leaf_cfs_rq_list, &rq->leaf_cfs_rq_list);

	tg->se[cpu] = se;
	/* se could be NULL for init_task_group */
	if (!se)
		return;

	if (!parent)
		se->cfs_rq = &rq->cfs;
	else
		se->cfs_rq = parent->my_q;

	se->my_q = cfs_rq;
	se->load.weight = tg->shares;
	se->load.inv_weight = 0;
	se->parent = parent;
}
#endif

#ifdef CONFIG_RT_GROUP_SCHED
static void init_tg_rt_entry(struct task_group *tg, struct rt_rq *rt_rq,
		struct sched_rt_entity *rt_se, int cpu, int add,
		struct sched_rt_entity *parent)
{
	struct rq *rq = cpu_rq(cpu);

	tg->rt_rq[cpu] = rt_rq;
	init_rt_rq(rt_rq, rq);
	rt_rq->tg = tg;
	rt_rq->rt_se = rt_se;
	rt_rq->rt_runtime = tg->rt_bandwidth.rt_runtime;
	if (add)
		list_add(&rt_rq->leaf_rt_rq_list, &rq->leaf_rt_rq_list);

	tg->rt_se[cpu] = rt_se;
	if (!rt_se)
		return;

	if (!parent)
		rt_se->rt_rq = &rq->rt;
	else
		rt_se->rt_rq = parent->my_q;

	rt_se->my_q = rt_rq;
	rt_se->parent = parent;
	INIT_LIST_HEAD(&rt_se->run_list);
}
#endif

void __init sched_init(void)
{
	int i, j;
	unsigned long alloc_size = 0, ptr;

#ifdef CONFIG_FAIR_GROUP_SCHED
	alloc_size += 2 * nr_cpu_ids * sizeof(void **);
#endif
#ifdef CONFIG_RT_GROUP_SCHED
	alloc_size += 2 * nr_cpu_ids * sizeof(void **);
#endif
#ifdef CONFIG_USER_SCHED
	alloc_size *= 2;
#endif
	/*
	 * As sched_init() is called before page_alloc is setup,
	 * we use alloc_bootmem().
	 */
	if (alloc_size) {
		ptr = (unsigned long)alloc_bootmem(alloc_size);

#ifdef CONFIG_FAIR_GROUP_SCHED
		init_task_group.se = (struct sched_entity **)ptr;
		ptr += nr_cpu_ids * sizeof(void **);

		init_task_group.cfs_rq = (struct cfs_rq **)ptr;
		ptr += nr_cpu_ids * sizeof(void **);

#ifdef CONFIG_USER_SCHED
		root_task_group.se = (struct sched_entity **)ptr;
		ptr += nr_cpu_ids * sizeof(void **);

		root_task_group.cfs_rq = (struct cfs_rq **)ptr;
		ptr += nr_cpu_ids * sizeof(void **);
#endif /* CONFIG_USER_SCHED */
#endif /* CONFIG_FAIR_GROUP_SCHED */
#ifdef CONFIG_RT_GROUP_SCHED
		init_task_group.rt_se = (struct sched_rt_entity **)ptr;
		ptr += nr_cpu_ids * sizeof(void **);

		init_task_group.rt_rq = (struct rt_rq **)ptr;
		ptr += nr_cpu_ids * sizeof(void **);

#ifdef CONFIG_USER_SCHED
		root_task_group.rt_se = (struct sched_rt_entity **)ptr;
		ptr += nr_cpu_ids * sizeof(void **);

		root_task_group.rt_rq = (struct rt_rq **)ptr;
		ptr += nr_cpu_ids * sizeof(void **);
#endif /* CONFIG_USER_SCHED */
#endif /* CONFIG_RT_GROUP_SCHED */
	}

#ifdef CONFIG_SMP
	init_defrootdomain();
#endif

	init_rt_bandwidth(&def_rt_bandwidth,
			global_rt_period(), global_rt_runtime());

#ifdef CONFIG_RT_GROUP_SCHED
	init_rt_bandwidth(&init_task_group.rt_bandwidth,
			global_rt_period(), global_rt_runtime());
#ifdef CONFIG_USER_SCHED
	init_rt_bandwidth(&root_task_group.rt_bandwidth,
			global_rt_period(), RUNTIME_INF);
#endif /* CONFIG_USER_SCHED */
#endif /* CONFIG_RT_GROUP_SCHED */

#ifdef CONFIG_GROUP_SCHED
	list_add(&init_task_group.list, &task_groups);
	INIT_LIST_HEAD(&init_task_group.children);

#ifdef CONFIG_USER_SCHED
	INIT_LIST_HEAD(&root_task_group.children);
	init_task_group.parent = &root_task_group;
	list_add(&init_task_group.siblings, &root_task_group.children);
#endif /* CONFIG_USER_SCHED */
#endif /* CONFIG_GROUP_SCHED */

	for_each_possible_cpu(i) {
		struct rq *rq;

		rq = cpu_rq(i);
		spin_lock_init(&rq->lock);
		rq->nr_running = 0;
		init_cfs_rq(&rq->cfs, rq);
		init_rt_rq(&rq->rt, rq);
#ifdef CONFIG_FAIR_GROUP_SCHED
		init_task_group.shares = init_task_group_load;
		INIT_LIST_HEAD(&rq->leaf_cfs_rq_list);
#ifdef CONFIG_CGROUP_SCHED
		/*
		 * How much cpu bandwidth does init_task_group get?
		 *
		 * In case of task-groups formed thr' the cgroup filesystem, it
		 * gets 100% of the cpu resources in the system. This overall
		 * system cpu resource is divided among the tasks of
		 * init_task_group and its child task-groups in a fair manner,
		 * based on each entity's (task or task-group's) weight
		 * (se->load.weight).
		 *
		 * In other words, if init_task_group has 10 tasks of weight
		 * 1024) and two child groups A0 and A1 (of weight 1024 each),
		 * then A0's share of the cpu resource is:
		 *
		 * 	A0's bandwidth = 1024 / (10*1024 + 1024 + 1024) = 8.33%
		 *
		 * We achieve this by letting init_task_group's tasks sit
		 * directly in rq->cfs (i.e init_task_group->se[] = NULL).
		 */
		init_tg_cfs_entry(&init_task_group, &rq->cfs, NULL, i, 1, NULL);
#elif defined CONFIG_USER_SCHED
		root_task_group.shares = NICE_0_LOAD;
		init_tg_cfs_entry(&root_task_group, &rq->cfs, NULL, i, 0, NULL);
		/*
		 * In case of task-groups formed thr' the user id of tasks,
		 * init_task_group represents tasks belonging to root user.
		 * Hence it forms a sibling of all subsequent groups formed.
		 * In this case, init_task_group gets only a fraction of overall
		 * system cpu resource, based on the weight assigned to root
		 * user's cpu share (INIT_TASK_GROUP_LOAD). This is accomplished
		 * by letting tasks of init_task_group sit in a separate cfs_rq
		 * (init_cfs_rq) and having one entity represent this group of
		 * tasks in rq->cfs (i.e init_task_group->se[] != NULL).
		 */
		init_tg_cfs_entry(&init_task_group,
				&per_cpu(init_cfs_rq, i),
				&per_cpu(init_sched_entity, i), i, 1,
				root_task_group.se[i]);

#endif
#endif /* CONFIG_FAIR_GROUP_SCHED */

		rq->rt.rt_runtime = def_rt_bandwidth.rt_runtime;
#ifdef CONFIG_RT_GROUP_SCHED
		INIT_LIST_HEAD(&rq->leaf_rt_rq_list);
#ifdef CONFIG_CGROUP_SCHED
		init_tg_rt_entry(&init_task_group, &rq->rt, NULL, i, 1, NULL);
#elif defined CONFIG_USER_SCHED
		init_tg_rt_entry(&root_task_group, &rq->rt, NULL, i, 0, NULL);
		init_tg_rt_entry(&init_task_group,
				&per_cpu(init_rt_rq, i),
				&per_cpu(init_sched_rt_entity, i), i, 1,
				root_task_group.rt_se[i]);
#endif
#endif

		for (j = 0; j < CPU_LOAD_IDX_MAX; j++)
			rq->cpu_load[j] = 0;
#ifdef CONFIG_SMP
		rq->sd = NULL;
		rq->rd = NULL;
		rq->active_balance = 0;
		rq->next_balance = jiffies;
		rq->push_cpu = 0;
		rq->cpu = i;
		rq->online = 0;
		rq->migration_thread = NULL;
		INIT_LIST_HEAD(&rq->migration_queue);
		rq_attach_root(rq, &def_root_domain);
#endif
		init_rq_hrtick(rq);
		atomic_set(&rq->nr_iowait, 0);
	}

	set_load_weight(&init_task);

#ifdef CONFIG_PREEMPT_NOTIFIERS
	INIT_HLIST_HEAD(&init_task.preempt_notifiers);
#endif

#ifdef CONFIG_SMP
	open_softirq(SCHED_SOFTIRQ, run_rebalance_domains);
#endif

#ifdef CONFIG_RT_MUTEXES
	plist_head_init(&init_task.pi_waiters, &init_task.pi_lock);
#endif

	/*
	 * The boot idle thread does lazy MMU switching as well:
	 */
	atomic_inc(&init_mm.mm_count);
	enter_lazy_tlb(&init_mm, current);

	/*
	 * Make us the idle thread. Technically, schedule() should not be
	 * called from this thread, however somewhere below it might be,
	 * but because we are the idle thread, we just pick up running again
	 * when this runqueue becomes "idle".
	 */
	init_idle(current, smp_processor_id());
	/*
	 * During early bootup we pretend to be a normal task:
	 */
	current->sched_class = &fair_sched_class;

	scheduler_running = 1;
}

#ifdef CONFIG_DEBUG_SPINLOCK_SLEEP
void __might_sleep(char *file, int line)
{
#ifdef in_atomic
	static unsigned long prev_jiffy;	/* ratelimiting */

	if ((!in_atomic() && !irqs_disabled()) ||
		    system_state != SYSTEM_RUNNING || oops_in_progress)
		return;
	if (time_before(jiffies, prev_jiffy + HZ) && prev_jiffy)
		return;
	prev_jiffy = jiffies;

	printk(KERN_ERR
		"BUG: sleeping function called from invalid context at %s:%d\n",
			file, line);
	printk(KERN_ERR
		"in_atomic(): %d, irqs_disabled(): %d, pid: %d, name: %s\n",
			in_atomic(), irqs_disabled(),
			current->pid, current->comm);

	debug_show_held_locks(current);
	if (irqs_disabled())
		print_irqtrace_events(current);
	dump_stack();
#endif
}
EXPORT_SYMBOL(__might_sleep);
#endif

#ifdef CONFIG_MAGIC_SYSRQ
static void normalize_task(struct rq *rq, struct task_struct *p)
{
	int on_rq;

	update_rq_clock(rq);
	on_rq = p->se.on_rq;
	if (on_rq)
		deactivate_task(rq, p, 0);
	__setscheduler(rq, p, SCHED_NORMAL, 0);
	if (on_rq) {
		activate_task(rq, p, 0);
		resched_task(rq->curr);
	}
}

void normalize_rt_tasks(void)
{
	struct task_struct *g, *p;
	unsigned long flags;
	struct rq *rq;

	read_lock_irqsave(&tasklist_lock, flags);
	do_each_thread(g, p) {
		/*
		 * Only normalize user tasks:
		 */
		if (!p->mm)
			continue;

		p->se.exec_start		= 0;
#ifdef CONFIG_SCHEDSTATS
		p->se.wait_start		= 0;
		p->se.sleep_start		= 0;
		p->se.block_start		= 0;
#endif

		if (!rt_task(p)) {
			/*
			 * Renice negative nice level userspace
			 * tasks back to 0:
			 */
			if (TASK_NICE(p) < 0 && p->mm)
				set_user_nice(p, 0);
			continue;
		}

		spin_lock(&p->pi_lock);
		rq = __task_rq_lock(p);

		normalize_task(rq, p);

		__task_rq_unlock(rq);
		spin_unlock(&p->pi_lock);
	} while_each_thread(g, p);

	read_unlock_irqrestore(&tasklist_lock, flags);
}

#endif /* CONFIG_MAGIC_SYSRQ */

#ifdef CONFIG_IA64
/*
 * These functions are only useful for the IA64 MCA handling.
 *
 * They can only be called when the whole system has been
 * stopped - every CPU needs to be quiescent, and no scheduling
 * activity can take place. Using them for anything else would
 * be a serious bug, and as a result, they aren't even visible
 * under any other configuration.
 */

/**
 * curr_task - return the current task for a given cpu.
 * @cpu: the processor in question.
 *
 * ONLY VALID WHEN THE WHOLE SYSTEM IS STOPPED!
 */
struct task_struct *curr_task(int cpu)
{
	return cpu_curr(cpu);
}

/**
 * set_curr_task - set the current task for a given cpu.
 * @cpu: the processor in question.
 * @p: the task pointer to set.
 *
 * Description: This function must only be used when non-maskable interrupts
 * are serviced on a separate stack. It allows the architecture to switch the
 * notion of the current task on a cpu in a non-blocking manner. This function
 * must be called with all CPU's synchronized, and interrupts disabled, the
 * and caller must save the original value of the current task (see
 * curr_task() above) and restore that value before reenabling interrupts and
 * re-starting the system.
 *
 * ONLY VALID WHEN THE WHOLE SYSTEM IS STOPPED!
 */
void set_curr_task(int cpu, struct task_struct *p)
{
	cpu_curr(cpu) = p;
}

#endif

#ifdef CONFIG_FAIR_GROUP_SCHED
static void free_fair_sched_group(struct task_group *tg)
{
	int i;

	for_each_possible_cpu(i) {
		if (tg->cfs_rq)
			kfree(tg->cfs_rq[i]);
		if (tg->se)
			kfree(tg->se[i]);
	}

	kfree(tg->cfs_rq);
	kfree(tg->se);
}

static
int alloc_fair_sched_group(struct task_group *tg, struct task_group *parent)
{
	struct cfs_rq *cfs_rq;
	struct sched_entity *se, *parent_se;
	struct rq *rq;
	int i;

	tg->cfs_rq = kzalloc(sizeof(cfs_rq) * nr_cpu_ids, GFP_KERNEL);
	if (!tg->cfs_rq)
		goto err;
	tg->se = kzalloc(sizeof(se) * nr_cpu_ids, GFP_KERNEL);
	if (!tg->se)
		goto err;

	tg->shares = NICE_0_LOAD;

	for_each_possible_cpu(i) {
		rq = cpu_rq(i);

		cfs_rq = kmalloc_node(sizeof(struct cfs_rq),
				GFP_KERNEL|__GFP_ZERO, cpu_to_node(i));
		if (!cfs_rq)
			goto err;

		se = kmalloc_node(sizeof(struct sched_entity),
				GFP_KERNEL|__GFP_ZERO, cpu_to_node(i));
		if (!se)
			goto err;

		parent_se = parent ? parent->se[i] : NULL;
		init_tg_cfs_entry(tg, cfs_rq, se, i, 0, parent_se);
	}

	return 1;

 err:
	return 0;
}

static inline void register_fair_sched_group(struct task_group *tg, int cpu)
{
	list_add_rcu(&tg->cfs_rq[cpu]->leaf_cfs_rq_list,
			&cpu_rq(cpu)->leaf_cfs_rq_list);
}

static inline void unregister_fair_sched_group(struct task_group *tg, int cpu)
{
	list_del_rcu(&tg->cfs_rq[cpu]->leaf_cfs_rq_list);
}
#else /* !CONFG_FAIR_GROUP_SCHED */
static inline void free_fair_sched_group(struct task_group *tg)
{
}

static inline
int alloc_fair_sched_group(struct task_group *tg, struct task_group *parent)
{
	return 1;
}

static inline void register_fair_sched_group(struct task_group *tg, int cpu)
{
}

static inline void unregister_fair_sched_group(struct task_group *tg, int cpu)
{
}
#endif /* CONFIG_FAIR_GROUP_SCHED */

#ifdef CONFIG_RT_GROUP_SCHED
static void free_rt_sched_group(struct task_group *tg)
{
	int i;

	destroy_rt_bandwidth(&tg->rt_bandwidth);

	for_each_possible_cpu(i) {
		if (tg->rt_rq)
			kfree(tg->rt_rq[i]);
		if (tg->rt_se)
			kfree(tg->rt_se[i]);
	}

	kfree(tg->rt_rq);
	kfree(tg->rt_se);
}

static
int alloc_rt_sched_group(struct task_group *tg, struct task_group *parent)
{
	struct rt_rq *rt_rq;
	struct sched_rt_entity *rt_se, *parent_se;
	struct rq *rq;
	int i;

	tg->rt_rq = kzalloc(sizeof(rt_rq) * nr_cpu_ids, GFP_KERNEL);
	if (!tg->rt_rq)
		goto err;
	tg->rt_se = kzalloc(sizeof(rt_se) * nr_cpu_ids, GFP_KERNEL);
	if (!tg->rt_se)
		goto err;

	init_rt_bandwidth(&tg->rt_bandwidth,
			ktime_to_ns(def_rt_bandwidth.rt_period), 0);

	for_each_possible_cpu(i) {
		rq = cpu_rq(i);

		rt_rq = kmalloc_node(sizeof(struct rt_rq),
				GFP_KERNEL|__GFP_ZERO, cpu_to_node(i));
		if (!rt_rq)
			goto err;

		rt_se = kmalloc_node(sizeof(struct sched_rt_entity),
				GFP_KERNEL|__GFP_ZERO, cpu_to_node(i));
		if (!rt_se)
			goto err;

		parent_se = parent ? parent->rt_se[i] : NULL;
		init_tg_rt_entry(tg, rt_rq, rt_se, i, 0, parent_se);
	}

	return 1;

 err:
	return 0;
}

static inline void register_rt_sched_group(struct task_group *tg, int cpu)
{
	list_add_rcu(&tg->rt_rq[cpu]->leaf_rt_rq_list,
			&cpu_rq(cpu)->leaf_rt_rq_list);
}

static inline void unregister_rt_sched_group(struct task_group *tg, int cpu)
{
	list_del_rcu(&tg->rt_rq[cpu]->leaf_rt_rq_list);
}
#else /* !CONFIG_RT_GROUP_SCHED */
static inline void free_rt_sched_group(struct task_group *tg)
{
}

static inline
int alloc_rt_sched_group(struct task_group *tg, struct task_group *parent)
{
	return 1;
}

static inline void register_rt_sched_group(struct task_group *tg, int cpu)
{
}

static inline void unregister_rt_sched_group(struct task_group *tg, int cpu)
{
}
#endif /* CONFIG_RT_GROUP_SCHED */

#ifdef CONFIG_GROUP_SCHED
static void free_sched_group(struct task_group *tg)
{
	free_fair_sched_group(tg);
	free_rt_sched_group(tg);
	kfree(tg);
}

/* allocate runqueue etc for a new task group */
struct task_group *sched_create_group(struct task_group *parent)
{
	struct task_group *tg;
	unsigned long flags;
	int i;

	tg = kzalloc(sizeof(*tg), GFP_KERNEL);
	if (!tg)
		return ERR_PTR(-ENOMEM);

	if (!alloc_fair_sched_group(tg, parent))
		goto err;

	if (!alloc_rt_sched_group(tg, parent))
		goto err;

	spin_lock_irqsave(&task_group_lock, flags);
	for_each_possible_cpu(i) {
		register_fair_sched_group(tg, i);
		register_rt_sched_group(tg, i);
	}
	list_add_rcu(&tg->list, &task_groups);

	WARN_ON(!parent); /* root should already exist */

	tg->parent = parent;
	INIT_LIST_HEAD(&tg->children);
	list_add_rcu(&tg->siblings, &parent->children);
	spin_unlock_irqrestore(&task_group_lock, flags);

	return tg;

err:
	free_sched_group(tg);
	return ERR_PTR(-ENOMEM);
}

/* rcu callback to free various structures associated with a task group */
static void free_sched_group_rcu(struct rcu_head *rhp)
{
	/* now it should be safe to free those cfs_rqs */
	free_sched_group(container_of(rhp, struct task_group, rcu));
}

/* Destroy runqueue etc associated with a task group */
void sched_destroy_group(struct task_group *tg)
{
	unsigned long flags;
	int i;

	spin_lock_irqsave(&task_group_lock, flags);
	for_each_possible_cpu(i) {
		unregister_fair_sched_group(tg, i);
		unregister_rt_sched_group(tg, i);
	}
	list_del_rcu(&tg->list);
	list_del_rcu(&tg->siblings);
	spin_unlock_irqrestore(&task_group_lock, flags);

	/* wait for possible concurrent references to cfs_rqs complete */
	call_rcu(&tg->rcu, free_sched_group_rcu);
}

/* change task's runqueue when it moves between groups.
 *	The caller of this function should have put the task in its new group
 *	by now. This function just updates tsk->se.cfs_rq and tsk->se.parent to
 *	reflect its new group.
 */
void sched_move_task(struct task_struct *tsk)
{
	int on_rq, running;
	unsigned long flags;
	struct rq *rq;

	rq = task_rq_lock(tsk, &flags);

	update_rq_clock(rq);

	running = task_current(rq, tsk);
	on_rq = tsk->se.on_rq;

	if (on_rq)
		dequeue_task(rq, tsk, 0);
	if (unlikely(running))
		tsk->sched_class->put_prev_task(rq, tsk);

	set_task_rq(tsk, task_cpu(tsk));

#ifdef CONFIG_FAIR_GROUP_SCHED
	if (tsk->sched_class->moved_group)
		tsk->sched_class->moved_group(tsk);
#endif

	if (unlikely(running))
		tsk->sched_class->set_curr_task(rq);
	if (on_rq)
		enqueue_task(rq, tsk, 0);

	task_rq_unlock(rq, &flags);
}
#endif /* CONFIG_GROUP_SCHED */

#ifdef CONFIG_FAIR_GROUP_SCHED
static void __set_se_shares(struct sched_entity *se, unsigned long shares)
{
	struct cfs_rq *cfs_rq = se->cfs_rq;
	int on_rq;

	on_rq = se->on_rq;
	if (on_rq)
		dequeue_entity(cfs_rq, se, 0);

	se->load.weight = shares;
	se->load.inv_weight = 0;

	if (on_rq)
		enqueue_entity(cfs_rq, se, 0);
}

static void set_se_shares(struct sched_entity *se, unsigned long shares)
{
	struct cfs_rq *cfs_rq = se->cfs_rq;
	struct rq *rq = cfs_rq->rq;
	unsigned long flags;

	spin_lock_irqsave(&rq->lock, flags);
	__set_se_shares(se, shares);
	spin_unlock_irqrestore(&rq->lock, flags);
}

static DEFINE_MUTEX(shares_mutex);

int sched_group_set_shares(struct task_group *tg, unsigned long shares)
{
	int i;
	unsigned long flags;

	/*
	 * We can't change the weight of the root cgroup.
	 */
	if (!tg->se[0])
		return -EINVAL;

	if (shares < MIN_SHARES)
		shares = MIN_SHARES;
	else if (shares > MAX_SHARES)
		shares = MAX_SHARES;

	mutex_lock(&shares_mutex);
	if (tg->shares == shares)
		goto done;

	spin_lock_irqsave(&task_group_lock, flags);
	for_each_possible_cpu(i)
		unregister_fair_sched_group(tg, i);
	list_del_rcu(&tg->siblings);
	spin_unlock_irqrestore(&task_group_lock, flags);

	/* wait for any ongoing reference to this group to finish */
	synchronize_sched();

	/*
	 * Now we are free to modify the group's share on each cpu
	 * w/o tripping rebalance_share or load_balance_fair.
	 */
	tg->shares = shares;
	for_each_possible_cpu(i) {
		/*
		 * force a rebalance
		 */
		cfs_rq_set_shares(tg->cfs_rq[i], 0);
		set_se_shares(tg->se[i], shares);
	}

	/*
	 * Enable load balance activity on this group, by inserting it back on
	 * each cpu's rq->leaf_cfs_rq_list.
	 */
	spin_lock_irqsave(&task_group_lock, flags);
	for_each_possible_cpu(i)
		register_fair_sched_group(tg, i);
	list_add_rcu(&tg->siblings, &tg->parent->children);
	spin_unlock_irqrestore(&task_group_lock, flags);
done:
	mutex_unlock(&shares_mutex);
	return 0;
}

unsigned long sched_group_shares(struct task_group *tg)
{
	return tg->shares;
}
#endif

#ifdef CONFIG_RT_GROUP_SCHED
/*
 * Ensure that the real time constraints are schedulable.
 */
static DEFINE_MUTEX(rt_constraints_mutex);

static unsigned long to_ratio(u64 period, u64 runtime)
{
	if (runtime == RUNTIME_INF)
		return 1ULL << 20;

	return div64_u64(runtime << 20, period);
}

/* Must be called with tasklist_lock held */
static inline int tg_has_rt_tasks(struct task_group *tg)
{
	struct task_struct *g, *p;

	do_each_thread(g, p) {
		if (rt_task(p) && rt_rq_of_se(&p->rt)->tg == tg)
			return 1;
	} while_each_thread(g, p);

	return 0;
}

struct rt_schedulable_data {
	struct task_group *tg;
	u64 rt_period;
	u64 rt_runtime;
};

static int tg_schedulable(struct task_group *tg, void *data)
{
	struct rt_schedulable_data *d = data;
	struct task_group *child;
	unsigned long total, sum = 0;
	u64 period, runtime;

	period = ktime_to_ns(tg->rt_bandwidth.rt_period);
	runtime = tg->rt_bandwidth.rt_runtime;

	if (tg == d->tg) {
		period = d->rt_period;
		runtime = d->rt_runtime;
	}

	/*
	 * Cannot have more runtime than the period.
	 */
	if (runtime > period && runtime != RUNTIME_INF)
		return -EINVAL;

	/*
	 * Ensure we don't starve existing RT tasks.
	 */
	if (rt_bandwidth_enabled() && !runtime && tg_has_rt_tasks(tg))
		return -EBUSY;

	total = to_ratio(period, runtime);

	/*
	 * Nobody can have more than the global setting allows.
	 */
	if (total > to_ratio(global_rt_period(), global_rt_runtime()))
		return -EINVAL;

	/*
	 * The sum of our children's runtime should not exceed our own.
	 */
	list_for_each_entry_rcu(child, &tg->children, siblings) {
		period = ktime_to_ns(child->rt_bandwidth.rt_period);
		runtime = child->rt_bandwidth.rt_runtime;

		if (child == d->tg) {
			period = d->rt_period;
			runtime = d->rt_runtime;
		}

		sum += to_ratio(period, runtime);
	}

	if (sum > total)
		return -EINVAL;

	return 0;
}

static int __rt_schedulable(struct task_group *tg, u64 period, u64 runtime)
{
	struct rt_schedulable_data data = {
		.tg = tg,
		.rt_period = period,
		.rt_runtime = runtime,
	};

	return walk_tg_tree(tg_schedulable, tg_nop, &data);
}

static int tg_set_bandwidth(struct task_group *tg,
		u64 rt_period, u64 rt_runtime)
{
	int i, err = 0;

	mutex_lock(&rt_constraints_mutex);
	read_lock(&tasklist_lock);
	err = __rt_schedulable(tg, rt_period, rt_runtime);
	if (err)
		goto unlock;

	spin_lock_irq(&tg->rt_bandwidth.rt_runtime_lock);
	tg->rt_bandwidth.rt_period = ns_to_ktime(rt_period);
	tg->rt_bandwidth.rt_runtime = rt_runtime;

	for_each_possible_cpu(i) {
		struct rt_rq *rt_rq = tg->rt_rq[i];

		spin_lock(&rt_rq->rt_runtime_lock);
		rt_rq->rt_runtime = rt_runtime;
		spin_unlock(&rt_rq->rt_runtime_lock);
	}
	spin_unlock_irq(&tg->rt_bandwidth.rt_runtime_lock);
 unlock:
	read_unlock(&tasklist_lock);
	mutex_unlock(&rt_constraints_mutex);

	return err;
}

int sched_group_set_rt_runtime(struct task_group *tg, long rt_runtime_us)
{
	u64 rt_runtime, rt_period;

	rt_period = ktime_to_ns(tg->rt_bandwidth.rt_period);
	rt_runtime = (u64)rt_runtime_us * NSEC_PER_USEC;
	if (rt_runtime_us < 0)
		rt_runtime = RUNTIME_INF;

	return tg_set_bandwidth(tg, rt_period, rt_runtime);
}

long sched_group_rt_runtime(struct task_group *tg)
{
	u64 rt_runtime_us;

	if (tg->rt_bandwidth.rt_runtime == RUNTIME_INF)
		return -1;

	rt_runtime_us = tg->rt_bandwidth.rt_runtime;
	do_div(rt_runtime_us, NSEC_PER_USEC);
	return rt_runtime_us;
}

int sched_group_set_rt_period(struct task_group *tg, long rt_period_us)
{
	u64 rt_runtime, rt_period;

	rt_period = (u64)rt_period_us * NSEC_PER_USEC;
	rt_runtime = tg->rt_bandwidth.rt_runtime;

	if (rt_period == 0)
		return -EINVAL;

	return tg_set_bandwidth(tg, rt_period, rt_runtime);
}

long sched_group_rt_period(struct task_group *tg)
{
	u64 rt_period_us;

	rt_period_us = ktime_to_ns(tg->rt_bandwidth.rt_period);
	do_div(rt_period_us, NSEC_PER_USEC);
	return rt_period_us;
}

static int sched_rt_global_constraints(void)
{
	u64 runtime, period;
	int ret = 0;

	if (sysctl_sched_rt_period <= 0)
		return -EINVAL;

	runtime = global_rt_runtime();
	period = global_rt_period();

	/*
	 * Sanity check on the sysctl variables.
	 */
	if (runtime > period && runtime != RUNTIME_INF)
		return -EINVAL;

	mutex_lock(&rt_constraints_mutex);
	read_lock(&tasklist_lock);
	ret = __rt_schedulable(NULL, 0, 0);
	read_unlock(&tasklist_lock);
	mutex_unlock(&rt_constraints_mutex);

	return ret;
}
#else /* !CONFIG_RT_GROUP_SCHED */
static int sched_rt_global_constraints(void)
{
	unsigned long flags;
	int i;

	if (sysctl_sched_rt_period <= 0)
		return -EINVAL;

	spin_lock_irqsave(&def_rt_bandwidth.rt_runtime_lock, flags);
	for_each_possible_cpu(i) {
		struct rt_rq *rt_rq = &cpu_rq(i)->rt;

		spin_lock(&rt_rq->rt_runtime_lock);
		rt_rq->rt_runtime = global_rt_runtime();
		spin_unlock(&rt_rq->rt_runtime_lock);
	}
	spin_unlock_irqrestore(&def_rt_bandwidth.rt_runtime_lock, flags);

	return 0;
}
#endif /* CONFIG_RT_GROUP_SCHED */

int sched_rt_handler(struct ctl_table *table, int write,
		struct file *filp, void __user *buffer, size_t *lenp,
		loff_t *ppos)
{
	int ret;
	int old_period, old_runtime;
	static DEFINE_MUTEX(mutex);

	mutex_lock(&mutex);
	old_period = sysctl_sched_rt_period;
	old_runtime = sysctl_sched_rt_runtime;

	ret = proc_dointvec(table, write, filp, buffer, lenp, ppos);

	if (!ret && write) {
		ret = sched_rt_global_constraints();
		if (ret) {
			sysctl_sched_rt_period = old_period;
			sysctl_sched_rt_runtime = old_runtime;
		} else {
			def_rt_bandwidth.rt_runtime = global_rt_runtime();
			def_rt_bandwidth.rt_period =
				ns_to_ktime(global_rt_period());
		}
	}
	mutex_unlock(&mutex);

	return ret;
}

#ifdef CONFIG_CGROUP_SCHED

/* return corresponding task_group object of a cgroup */
static inline struct task_group *cgroup_tg(struct cgroup *cgrp)
{
	return container_of(cgroup_subsys_state(cgrp, cpu_cgroup_subsys_id),
			    struct task_group, css);
}

static struct cgroup_subsys_state *
cpu_cgroup_create(struct cgroup_subsys *ss, struct cgroup *cgrp)
{
	struct task_group *tg, *parent;

	if (!cgrp->parent) {
		/* This is early initialization for the top cgroup */
		return &init_task_group.css;
	}

	parent = cgroup_tg(cgrp->parent);
	tg = sched_create_group(parent);
	if (IS_ERR(tg))
		return ERR_PTR(-ENOMEM);

	return &tg->css;
}

static void
cpu_cgroup_destroy(struct cgroup_subsys *ss, struct cgroup *cgrp)
{
	struct task_group *tg = cgroup_tg(cgrp);

	sched_destroy_group(tg);
}

static int
cpu_cgroup_can_attach(struct cgroup_subsys *ss, struct cgroup *cgrp,
		      struct task_struct *tsk)
{
#ifdef CONFIG_RT_GROUP_SCHED
	/* Don't accept realtime tasks when there is no way for them to run */
	if (rt_task(tsk) && cgroup_tg(cgrp)->rt_bandwidth.rt_runtime == 0)
		return -EINVAL;
#else
	/* We don't support RT-tasks being in separate groups */
	if (tsk->sched_class != &fair_sched_class)
		return -EINVAL;
#endif

	return 0;
}

static void
cpu_cgroup_attach(struct cgroup_subsys *ss, struct cgroup *cgrp,
			struct cgroup *old_cont, struct task_struct *tsk)
{
	sched_move_task(tsk);
}

#ifdef CONFIG_FAIR_GROUP_SCHED
static int cpu_shares_write_u64(struct cgroup *cgrp, struct cftype *cftype,
				u64 shareval)
{
	return sched_group_set_shares(cgroup_tg(cgrp), shareval);
}

static u64 cpu_shares_read_u64(struct cgroup *cgrp, struct cftype *cft)
{
	struct task_group *tg = cgroup_tg(cgrp);

	return (u64) tg->shares;
}
#endif /* CONFIG_FAIR_GROUP_SCHED */

#ifdef CONFIG_RT_GROUP_SCHED
static int cpu_rt_runtime_write(struct cgroup *cgrp, struct cftype *cft,
				s64 val)
{
	return sched_group_set_rt_runtime(cgroup_tg(cgrp), val);
}

static s64 cpu_rt_runtime_read(struct cgroup *cgrp, struct cftype *cft)
{
	return sched_group_rt_runtime(cgroup_tg(cgrp));
}

static int cpu_rt_period_write_uint(struct cgroup *cgrp, struct cftype *cftype,
		u64 rt_period_us)
{
	return sched_group_set_rt_period(cgroup_tg(cgrp), rt_period_us);
}

static u64 cpu_rt_period_read_uint(struct cgroup *cgrp, struct cftype *cft)
{
	return sched_group_rt_period(cgroup_tg(cgrp));
}
#endif /* CONFIG_RT_GROUP_SCHED */

static struct cftype cpu_files[] = {
#ifdef CONFIG_FAIR_GROUP_SCHED
	{
		.name = "shares",
		.read_u64 = cpu_shares_read_u64,
		.write_u64 = cpu_shares_write_u64,
	},
#endif
#ifdef CONFIG_RT_GROUP_SCHED
	{
		.name = "rt_runtime_us",
		.read_s64 = cpu_rt_runtime_read,
		.write_s64 = cpu_rt_runtime_write,
	},
	{
		.name = "rt_period_us",
		.read_u64 = cpu_rt_period_read_uint,
		.write_u64 = cpu_rt_period_write_uint,
	},
#endif
};

static int cpu_cgroup_populate(struct cgroup_subsys *ss, struct cgroup *cont)
{
	return cgroup_add_files(cont, ss, cpu_files, ARRAY_SIZE(cpu_files));
}

struct cgroup_subsys cpu_cgroup_subsys = {
	.name		= "cpu",
	.create		= cpu_cgroup_create,
	.destroy	= cpu_cgroup_destroy,
	.can_attach	= cpu_cgroup_can_attach,
	.attach		= cpu_cgroup_attach,
	.populate	= cpu_cgroup_populate,
	.subsys_id	= cpu_cgroup_subsys_id,
	.early_init	= 1,
};

#endif	/* CONFIG_CGROUP_SCHED */

#ifdef CONFIG_CGROUP_CPUACCT

/*
 * CPU accounting code for task groups.
 *
 * Based on the work by Paul Menage (menage@google.com) and Balbir Singh
 * (balbir@in.ibm.com).
 */

/* track cpu usage of a group of tasks */
struct cpuacct {
	struct cgroup_subsys_state css;
	/* cpuusage holds pointer to a u64-type object on every cpu */
	u64 *cpuusage;
};

struct cgroup_subsys cpuacct_subsys;

/* return cpu accounting group corresponding to this container */
static inline struct cpuacct *cgroup_ca(struct cgroup *cgrp)
{
	return container_of(cgroup_subsys_state(cgrp, cpuacct_subsys_id),
			    struct cpuacct, css);
}

/* return cpu accounting group to which this task belongs */
static inline struct cpuacct *task_ca(struct task_struct *tsk)
{
	return container_of(task_subsys_state(tsk, cpuacct_subsys_id),
			    struct cpuacct, css);
}

/* create a new cpu accounting group */
static struct cgroup_subsys_state *cpuacct_create(
	struct cgroup_subsys *ss, struct cgroup *cgrp)
{
	struct cpuacct *ca = kzalloc(sizeof(*ca), GFP_KERNEL);

	if (!ca)
		return ERR_PTR(-ENOMEM);

	ca->cpuusage = alloc_percpu(u64);
	if (!ca->cpuusage) {
		kfree(ca);
		return ERR_PTR(-ENOMEM);
	}

	return &ca->css;
}

/* destroy an existing cpu accounting group */
static void
cpuacct_destroy(struct cgroup_subsys *ss, struct cgroup *cgrp)
{
	struct cpuacct *ca = cgroup_ca(cgrp);

	free_percpu(ca->cpuusage);
	kfree(ca);
}

/* return total cpu usage (in nanoseconds) of a group */
static u64 cpuusage_read(struct cgroup *cgrp, struct cftype *cft)
{
	struct cpuacct *ca = cgroup_ca(cgrp);
	u64 totalcpuusage = 0;
	int i;

	for_each_possible_cpu(i) {
		u64 *cpuusage = percpu_ptr(ca->cpuusage, i);

		/*
		 * Take rq->lock to make 64-bit addition safe on 32-bit
		 * platforms.
		 */
		spin_lock_irq(&cpu_rq(i)->lock);
		totalcpuusage += *cpuusage;
		spin_unlock_irq(&cpu_rq(i)->lock);
	}

	return totalcpuusage;
}

static int cpuusage_write(struct cgroup *cgrp, struct cftype *cftype,
								u64 reset)
{
	struct cpuacct *ca = cgroup_ca(cgrp);
	int err = 0;
	int i;

	if (reset) {
		err = -EINVAL;
		goto out;
	}

	for_each_possible_cpu(i) {
		u64 *cpuusage = percpu_ptr(ca->cpuusage, i);

		spin_lock_irq(&cpu_rq(i)->lock);
		*cpuusage = 0;
		spin_unlock_irq(&cpu_rq(i)->lock);
	}
out:
	return err;
}

static struct cftype files[] = {
	{
		.name = "usage",
		.read_u64 = cpuusage_read,
		.write_u64 = cpuusage_write,
	},
};

static int cpuacct_populate(struct cgroup_subsys *ss, struct cgroup *cgrp)
{
	return cgroup_add_files(cgrp, ss, files, ARRAY_SIZE(files));
}

/*
 * charge this task's execution time to its accounting group.
 *
 * called with rq->lock held.
 */
static void cpuacct_charge(struct task_struct *tsk, u64 cputime)
{
	struct cpuacct *ca;

	if (!cpuacct_subsys.active)
		return;

	ca = task_ca(tsk);
	if (ca) {
		u64 *cpuusage = percpu_ptr(ca->cpuusage, task_cpu(tsk));

		*cpuusage += cputime;
	}
}

struct cgroup_subsys cpuacct_subsys = {
	.name = "cpuacct",
	.create = cpuacct_create,
	.destroy = cpuacct_destroy,
	.populate = cpuacct_populate,
	.subsys_id = cpuacct_subsys_id,
};
#endif	/* CONFIG_CGROUP_CPUACCT */<|MERGE_RESOLUTION|>--- conflicted
+++ resolved
@@ -1456,11 +1456,8 @@
 
 	if (rq->nr_running)
 		rq->avg_load_per_task = rq->load.weight / rq->nr_running;
-<<<<<<< HEAD
-=======
 	else
 		rq->avg_load_per_task = 0;
->>>>>>> 031bb27c
 
 	return rq->avg_load_per_task;
 }
