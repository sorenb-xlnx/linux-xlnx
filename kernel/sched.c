/*
 *  kernel/sched.c
 *
 *  Kernel scheduler and related syscalls
 *
 *  Copyright (C) 1991-2002  Linus Torvalds
 *
 *  1996-12-23  Modified by Dave Grothe to fix bugs in semaphores and
 *		make semaphores SMP safe
 *  1998-11-19	Implemented schedule_timeout() and related stuff
 *		by Andrea Arcangeli
 *  2002-01-04	New ultra-scalable O(1) scheduler by Ingo Molnar:
 *		hybrid priority-list and round-robin design with
 *		an array-switch method of distributing timeslices
 *		and per-CPU runqueues.  Cleanups and useful suggestions
 *		by Davide Libenzi, preemptible kernel bits by Robert Love.
 *  2003-09-03	Interactivity tuning by Con Kolivas.
 *  2004-04-02	Scheduler domains code by Nick Piggin
 *  2007-04-15  Work begun on replacing all interactivity tuning with a
 *              fair scheduling design by Con Kolivas.
 *  2007-05-05  Load balancing (smp-nice) and other improvements
 *              by Peter Williams
 *  2007-05-06  Interactivity improvements to CFS by Mike Galbraith
 *  2007-07-01  Group scheduling enhancements by Srivatsa Vaddagiri
 *  2007-11-29  RT balancing improvements by Steven Rostedt, Gregory Haskins,
 *              Thomas Gleixner, Mike Kravetz
 */

#include <linux/mm.h>
#include <linux/module.h>
#include <linux/nmi.h>
#include <linux/init.h>
#include <linux/uaccess.h>
#include <linux/highmem.h>
#include <linux/smp_lock.h>
#include <asm/mmu_context.h>
#include <linux/interrupt.h>
#include <linux/capability.h>
#include <linux/completion.h>
#include <linux/kernel_stat.h>
#include <linux/debug_locks.h>
#include <linux/security.h>
#include <linux/notifier.h>
#include <linux/profile.h>
#include <linux/freezer.h>
#include <linux/vmalloc.h>
#include <linux/blkdev.h>
#include <linux/delay.h>
#include <linux/pid_namespace.h>
#include <linux/smp.h>
#include <linux/threads.h>
#include <linux/timer.h>
#include <linux/rcupdate.h>
#include <linux/cpu.h>
#include <linux/cpuset.h>
#include <linux/percpu.h>
#include <linux/kthread.h>
#include <linux/proc_fs.h>
#include <linux/seq_file.h>
#include <linux/sysctl.h>
#include <linux/syscalls.h>
#include <linux/times.h>
#include <linux/tsacct_kern.h>
#include <linux/kprobes.h>
#include <linux/delayacct.h>
#include <linux/reciprocal_div.h>
#include <linux/unistd.h>
#include <linux/pagemap.h>
#include <linux/hrtimer.h>
#include <linux/tick.h>
#include <linux/bootmem.h>
#include <linux/debugfs.h>
#include <linux/ctype.h>
#include <linux/ftrace.h>
#include <trace/sched.h>

#include <asm/tlb.h>
#include <asm/irq_regs.h>

#include "sched_cpupri.h"

/*
 * Convert user-nice values [ -20 ... 0 ... 19 ]
 * to static priority [ MAX_RT_PRIO..MAX_PRIO-1 ],
 * and back.
 */
#define NICE_TO_PRIO(nice)	(MAX_RT_PRIO + (nice) + 20)
#define PRIO_TO_NICE(prio)	((prio) - MAX_RT_PRIO - 20)
#define TASK_NICE(p)		PRIO_TO_NICE((p)->static_prio)

/*
 * 'User priority' is the nice value converted to something we
 * can work with better when scaling various scheduler parameters,
 * it's a [ 0 ... 39 ] range.
 */
#define USER_PRIO(p)		((p)-MAX_RT_PRIO)
#define TASK_USER_PRIO(p)	USER_PRIO((p)->static_prio)
#define MAX_USER_PRIO		(USER_PRIO(MAX_PRIO))

/*
 * Helpers for converting nanosecond timing to jiffy resolution
 */
#define NS_TO_JIFFIES(TIME)	((unsigned long)(TIME) / (NSEC_PER_SEC / HZ))

#define NICE_0_LOAD		SCHED_LOAD_SCALE
#define NICE_0_SHIFT		SCHED_LOAD_SHIFT

/*
 * These are the 'tuning knobs' of the scheduler:
 *
 * default timeslice is 100 msecs (used only for SCHED_RR tasks).
 * Timeslices get refilled after they expire.
 */
#define DEF_TIMESLICE		(100 * HZ / 1000)

/*
 * single value that denotes runtime == period, ie unlimited time.
 */
#define RUNTIME_INF	((u64)~0ULL)

DEFINE_TRACE(sched_wait_task);
DEFINE_TRACE(sched_wakeup);
DEFINE_TRACE(sched_wakeup_new);
DEFINE_TRACE(sched_switch);
DEFINE_TRACE(sched_migrate_task);

#ifdef CONFIG_SMP

static void double_rq_lock(struct rq *rq1, struct rq *rq2);

/*
 * Divide a load by a sched group cpu_power : (load / sg->__cpu_power)
 * Since cpu_power is a 'constant', we can use a reciprocal divide.
 */
static inline u32 sg_div_cpu_power(const struct sched_group *sg, u32 load)
{
	return reciprocal_divide(load, sg->reciprocal_cpu_power);
}

/*
 * Each time a sched group cpu_power is changed,
 * we must compute its reciprocal value
 */
static inline void sg_inc_cpu_power(struct sched_group *sg, u32 val)
{
	sg->__cpu_power += val;
	sg->reciprocal_cpu_power = reciprocal_value(sg->__cpu_power);
}
#endif

static inline int rt_policy(int policy)
{
	if (unlikely(policy == SCHED_FIFO || policy == SCHED_RR))
		return 1;
	return 0;
}

static inline int task_has_rt_policy(struct task_struct *p)
{
	return rt_policy(p->policy);
}

/*
 * This is the priority-queue data structure of the RT scheduling class:
 */
struct rt_prio_array {
	DECLARE_BITMAP(bitmap, MAX_RT_PRIO+1); /* include 1 bit for delimiter */
	struct list_head queue[MAX_RT_PRIO];
};

struct rt_bandwidth {
	/* nests inside the rq lock: */
	spinlock_t		rt_runtime_lock;
	ktime_t			rt_period;
	u64			rt_runtime;
	struct hrtimer		rt_period_timer;
};

static struct rt_bandwidth def_rt_bandwidth;

static int do_sched_rt_period_timer(struct rt_bandwidth *rt_b, int overrun);

static enum hrtimer_restart sched_rt_period_timer(struct hrtimer *timer)
{
	struct rt_bandwidth *rt_b =
		container_of(timer, struct rt_bandwidth, rt_period_timer);
	ktime_t now;
	int overrun;
	int idle = 0;

	for (;;) {
		now = hrtimer_cb_get_time(timer);
		overrun = hrtimer_forward(timer, now, rt_b->rt_period);

		if (!overrun)
			break;

		idle = do_sched_rt_period_timer(rt_b, overrun);
	}

	return idle ? HRTIMER_NORESTART : HRTIMER_RESTART;
}

static
void init_rt_bandwidth(struct rt_bandwidth *rt_b, u64 period, u64 runtime)
{
	rt_b->rt_period = ns_to_ktime(period);
	rt_b->rt_runtime = runtime;

	spin_lock_init(&rt_b->rt_runtime_lock);

	hrtimer_init(&rt_b->rt_period_timer,
			CLOCK_MONOTONIC, HRTIMER_MODE_REL);
	rt_b->rt_period_timer.function = sched_rt_period_timer;
}

static inline int rt_bandwidth_enabled(void)
{
	return sysctl_sched_rt_runtime >= 0;
}

static void start_rt_bandwidth(struct rt_bandwidth *rt_b)
{
	ktime_t now;

	if (!rt_bandwidth_enabled() || rt_b->rt_runtime == RUNTIME_INF)
		return;

	if (hrtimer_active(&rt_b->rt_period_timer))
		return;

	spin_lock(&rt_b->rt_runtime_lock);
	for (;;) {
		unsigned long delta;
		ktime_t soft, hard;

		if (hrtimer_active(&rt_b->rt_period_timer))
			break;

		now = hrtimer_cb_get_time(&rt_b->rt_period_timer);
		hrtimer_forward(&rt_b->rt_period_timer, now, rt_b->rt_period);

		soft = hrtimer_get_softexpires(&rt_b->rt_period_timer);
		hard = hrtimer_get_expires(&rt_b->rt_period_timer);
		delta = ktime_to_ns(ktime_sub(hard, soft));
		__hrtimer_start_range_ns(&rt_b->rt_period_timer, soft, delta,
				HRTIMER_MODE_ABS, 0);
	}
	spin_unlock(&rt_b->rt_runtime_lock);
}

#ifdef CONFIG_RT_GROUP_SCHED
static void destroy_rt_bandwidth(struct rt_bandwidth *rt_b)
{
	hrtimer_cancel(&rt_b->rt_period_timer);
}
#endif

/*
 * sched_domains_mutex serializes calls to arch_init_sched_domains,
 * detach_destroy_domains and partition_sched_domains.
 */
static DEFINE_MUTEX(sched_domains_mutex);

#ifdef CONFIG_GROUP_SCHED

#include <linux/cgroup.h>

struct cfs_rq;

static LIST_HEAD(task_groups);

/* task group related information */
struct task_group {
#ifdef CONFIG_CGROUP_SCHED
	struct cgroup_subsys_state css;
#endif

#ifdef CONFIG_USER_SCHED
	uid_t uid;
#endif

#ifdef CONFIG_FAIR_GROUP_SCHED
	/* schedulable entities of this group on each cpu */
	struct sched_entity **se;
	/* runqueue "owned" by this group on each cpu */
	struct cfs_rq **cfs_rq;
	unsigned long shares;
#endif

#ifdef CONFIG_RT_GROUP_SCHED
	struct sched_rt_entity **rt_se;
	struct rt_rq **rt_rq;

	struct rt_bandwidth rt_bandwidth;
#endif

	struct rcu_head rcu;
	struct list_head list;

	struct task_group *parent;
	struct list_head siblings;
	struct list_head children;
};

#ifdef CONFIG_USER_SCHED

/* Helper function to pass uid information to create_sched_user() */
void set_tg_uid(struct user_struct *user)
{
	user->tg->uid = user->uid;
}

/*
 * Root task group.
 * 	Every UID task group (including init_task_group aka UID-0) will
 * 	be a child to this group.
 */
struct task_group root_task_group;

#ifdef CONFIG_FAIR_GROUP_SCHED
/* Default task group's sched entity on each cpu */
static DEFINE_PER_CPU(struct sched_entity, init_sched_entity);
/* Default task group's cfs_rq on each cpu */
static DEFINE_PER_CPU(struct cfs_rq, init_cfs_rq) ____cacheline_aligned_in_smp;
#endif /* CONFIG_FAIR_GROUP_SCHED */

#ifdef CONFIG_RT_GROUP_SCHED
static DEFINE_PER_CPU(struct sched_rt_entity, init_sched_rt_entity);
static DEFINE_PER_CPU(struct rt_rq, init_rt_rq) ____cacheline_aligned_in_smp;
#endif /* CONFIG_RT_GROUP_SCHED */
#else /* !CONFIG_USER_SCHED */
#define root_task_group init_task_group
#endif /* CONFIG_USER_SCHED */

/* task_group_lock serializes add/remove of task groups and also changes to
 * a task group's cpu shares.
 */
static DEFINE_SPINLOCK(task_group_lock);

#ifdef CONFIG_FAIR_GROUP_SCHED
#ifdef CONFIG_USER_SCHED
# define INIT_TASK_GROUP_LOAD	(2*NICE_0_LOAD)
#else /* !CONFIG_USER_SCHED */
# define INIT_TASK_GROUP_LOAD	NICE_0_LOAD
#endif /* CONFIG_USER_SCHED */

/*
 * A weight of 0 or 1 can cause arithmetics problems.
 * A weight of a cfs_rq is the sum of weights of which entities
 * are queued on this cfs_rq, so a weight of a entity should not be
 * too large, so as the shares value of a task group.
 * (The default weight is 1024 - so there's no practical
 *  limitation from this.)
 */
#define MIN_SHARES	2
#define MAX_SHARES	(1UL << 18)

static int init_task_group_load = INIT_TASK_GROUP_LOAD;
#endif

/* Default task group.
 *	Every task in system belong to this group at bootup.
 */
struct task_group init_task_group;

/* return group to which a task belongs */
static inline struct task_group *task_group(struct task_struct *p)
{
	struct task_group *tg;

#ifdef CONFIG_USER_SCHED
	rcu_read_lock();
	tg = __task_cred(p)->user->tg;
	rcu_read_unlock();
#elif defined(CONFIG_CGROUP_SCHED)
	tg = container_of(task_subsys_state(p, cpu_cgroup_subsys_id),
				struct task_group, css);
#else
	tg = &init_task_group;
#endif
	return tg;
}

/* Change a task's cfs_rq and parent entity if it moves across CPUs/groups */
static inline void set_task_rq(struct task_struct *p, unsigned int cpu)
{
#ifdef CONFIG_FAIR_GROUP_SCHED
	p->se.cfs_rq = task_group(p)->cfs_rq[cpu];
	p->se.parent = task_group(p)->se[cpu];
#endif

#ifdef CONFIG_RT_GROUP_SCHED
	p->rt.rt_rq  = task_group(p)->rt_rq[cpu];
	p->rt.parent = task_group(p)->rt_se[cpu];
#endif
}

#else

static inline void set_task_rq(struct task_struct *p, unsigned int cpu) { }
static inline struct task_group *task_group(struct task_struct *p)
{
	return NULL;
}

#endif	/* CONFIG_GROUP_SCHED */

/* CFS-related fields in a runqueue */
struct cfs_rq {
	struct load_weight load;
	unsigned long nr_running;

	u64 exec_clock;
	u64 min_vruntime;

	struct rb_root tasks_timeline;
	struct rb_node *rb_leftmost;

	struct list_head tasks;
	struct list_head *balance_iterator;

	/*
	 * 'curr' points to currently running entity on this cfs_rq.
	 * It is set to NULL otherwise (i.e when none are currently running).
	 */
	struct sched_entity *curr, *next, *last;

	unsigned int nr_spread_over;

#ifdef CONFIG_FAIR_GROUP_SCHED
	struct rq *rq;	/* cpu runqueue to which this cfs_rq is attached */

	/*
	 * leaf cfs_rqs are those that hold tasks (lowest schedulable entity in
	 * a hierarchy). Non-leaf lrqs hold other higher schedulable entities
	 * (like users, containers etc.)
	 *
	 * leaf_cfs_rq_list ties together list of leaf cfs_rq's in a cpu. This
	 * list is used during load balance.
	 */
	struct list_head leaf_cfs_rq_list;
	struct task_group *tg;	/* group that "owns" this runqueue */

#ifdef CONFIG_SMP
	/*
	 * the part of load.weight contributed by tasks
	 */
	unsigned long task_weight;

	/*
	 *   h_load = weight * f(tg)
	 *
	 * Where f(tg) is the recursive weight fraction assigned to
	 * this group.
	 */
	unsigned long h_load;

	/*
	 * this cpu's part of tg->shares
	 */
	unsigned long shares;

	/*
	 * load.weight at the time we set shares
	 */
	unsigned long rq_weight;
#endif
#endif
};

/* Real-Time classes' related field in a runqueue: */
struct rt_rq {
	struct rt_prio_array active;
	unsigned long rt_nr_running;
#if defined CONFIG_SMP || defined CONFIG_RT_GROUP_SCHED
	int highest_prio; /* highest queued rt task prio */
#endif
#ifdef CONFIG_SMP
	unsigned long rt_nr_migratory;
	int overloaded;
#endif
	int rt_throttled;
	u64 rt_time;
	u64 rt_runtime;
	/* Nests inside the rq lock: */
	spinlock_t rt_runtime_lock;

#ifdef CONFIG_RT_GROUP_SCHED
	unsigned long rt_nr_boosted;

	struct rq *rq;
	struct list_head leaf_rt_rq_list;
	struct task_group *tg;
	struct sched_rt_entity *rt_se;
#endif
};

#ifdef CONFIG_SMP

/*
 * We add the notion of a root-domain which will be used to define per-domain
 * variables. Each exclusive cpuset essentially defines an island domain by
 * fully partitioning the member cpus from any other cpuset. Whenever a new
 * exclusive cpuset is created, we also create and attach a new root-domain
 * object.
 *
 */
struct root_domain {
	atomic_t refcount;
	cpumask_var_t span;
	cpumask_var_t online;

	/*
	 * The "RT overload" flag: it gets set if a CPU has more than
	 * one runnable RT task.
	 */
	cpumask_var_t rto_mask;
	atomic_t rto_count;
#ifdef CONFIG_SMP
	struct cpupri cpupri;
#endif
#if defined(CONFIG_SCHED_MC) || defined(CONFIG_SCHED_SMT)
	/*
	 * Preferred wake up cpu nominated by sched_mc balance that will be
	 * used when most cpus are idle in the system indicating overall very
	 * low system utilisation. Triggered at POWERSAVINGS_BALANCE_WAKEUP(2)
	 */
	unsigned int sched_mc_preferred_wakeup_cpu;
#endif
};

/*
 * By default the system creates a single root-domain with all cpus as
 * members (mimicking the global state we have today).
 */
static struct root_domain def_root_domain;

#endif

/*
 * This is the main, per-CPU runqueue data structure.
 *
 * Locking rule: those places that want to lock multiple runqueues
 * (such as the load balancing or the thread migration code), lock
 * acquire operations must be ordered by ascending &runqueue.
 */
struct rq {
	/* runqueue lock: */
	spinlock_t lock;

	/*
	 * nr_running and cpu_load should be in the same cacheline because
	 * remote CPUs use both these fields when doing load calculation.
	 */
	unsigned long nr_running;
	#define CPU_LOAD_IDX_MAX 5
	unsigned long cpu_load[CPU_LOAD_IDX_MAX];
	unsigned char idle_at_tick;
#ifdef CONFIG_NO_HZ
	unsigned long last_tick_seen;
	unsigned char in_nohz_recently;
#endif
	/* capture load from *all* tasks on this cpu: */
	struct load_weight load;
	unsigned long nr_load_updates;
	u64 nr_switches;

	struct cfs_rq cfs;
	struct rt_rq rt;

#ifdef CONFIG_FAIR_GROUP_SCHED
	/* list of leaf cfs_rq on this cpu: */
	struct list_head leaf_cfs_rq_list;
#endif
#ifdef CONFIG_RT_GROUP_SCHED
	struct list_head leaf_rt_rq_list;
#endif

	/*
	 * This is part of a global counter where only the total sum
	 * over all CPUs matters. A task can increase this counter on
	 * one CPU and if it got migrated afterwards it may decrease
	 * it on another CPU. Always updated under the runqueue lock:
	 */
	unsigned long nr_uninterruptible;

	struct task_struct *curr, *idle;
	unsigned long next_balance;
	struct mm_struct *prev_mm;

	u64 clock;

	atomic_t nr_iowait;

#ifdef CONFIG_SMP
	struct root_domain *rd;
	struct sched_domain *sd;

	/* For active balancing */
	int active_balance;
	int push_cpu;
	/* cpu of this runqueue: */
	int cpu;
	int online;

	unsigned long avg_load_per_task;

	struct task_struct *migration_thread;
	struct list_head migration_queue;
#endif

#ifdef CONFIG_SCHED_HRTICK
#ifdef CONFIG_SMP
	int hrtick_csd_pending;
	struct call_single_data hrtick_csd;
#endif
	struct hrtimer hrtick_timer;
#endif

#ifdef CONFIG_SCHEDSTATS
	/* latency stats */
	struct sched_info rq_sched_info;
	unsigned long long rq_cpu_time;
	/* could above be rq->cfs_rq.exec_clock + rq->rt_rq.rt_runtime ? */

	/* sys_sched_yield() stats */
	unsigned int yld_exp_empty;
	unsigned int yld_act_empty;
	unsigned int yld_both_empty;
	unsigned int yld_count;

	/* schedule() stats */
	unsigned int sched_switch;
	unsigned int sched_count;
	unsigned int sched_goidle;

	/* try_to_wake_up() stats */
	unsigned int ttwu_count;
	unsigned int ttwu_local;

	/* BKL stats */
	unsigned int bkl_count;
#endif
};

static DEFINE_PER_CPU_SHARED_ALIGNED(struct rq, runqueues);

static inline void check_preempt_curr(struct rq *rq, struct task_struct *p, int sync)
{
	rq->curr->sched_class->check_preempt_curr(rq, p, sync);
}

static inline int cpu_of(struct rq *rq)
{
#ifdef CONFIG_SMP
	return rq->cpu;
#else
	return 0;
#endif
}

/*
 * The domain tree (rq->sd) is protected by RCU's quiescent state transition.
 * See detach_destroy_domains: synchronize_sched for details.
 *
 * The domain tree of any CPU may only be accessed from within
 * preempt-disabled sections.
 */
#define for_each_domain(cpu, __sd) \
	for (__sd = rcu_dereference(cpu_rq(cpu)->sd); __sd; __sd = __sd->parent)

#define cpu_rq(cpu)		(&per_cpu(runqueues, (cpu)))
#define this_rq()		(&__get_cpu_var(runqueues))
#define task_rq(p)		cpu_rq(task_cpu(p))
#define cpu_curr(cpu)		(cpu_rq(cpu)->curr)

static inline void update_rq_clock(struct rq *rq)
{
	rq->clock = sched_clock_cpu(cpu_of(rq));
}

/*
 * Tunables that become constants when CONFIG_SCHED_DEBUG is off:
 */
#ifdef CONFIG_SCHED_DEBUG
# define const_debug __read_mostly
#else
# define const_debug static const
#endif

/**
 * runqueue_is_locked
 *
 * Returns true if the current cpu runqueue is locked.
 * This interface allows printk to be called with the runqueue lock
 * held and know whether or not it is OK to wake up the klogd.
 */
int runqueue_is_locked(void)
{
	int cpu = get_cpu();
	struct rq *rq = cpu_rq(cpu);
	int ret;

	ret = spin_is_locked(&rq->lock);
	put_cpu();
	return ret;
}

/*
 * Debugging: various feature bits
 */

#define SCHED_FEAT(name, enabled)	\
	__SCHED_FEAT_##name ,

enum {
#include "sched_features.h"
};

#undef SCHED_FEAT

#define SCHED_FEAT(name, enabled)	\
	(1UL << __SCHED_FEAT_##name) * enabled |

const_debug unsigned int sysctl_sched_features =
#include "sched_features.h"
	0;

#undef SCHED_FEAT

#ifdef CONFIG_SCHED_DEBUG
#define SCHED_FEAT(name, enabled)	\
	#name ,

static __read_mostly char *sched_feat_names[] = {
#include "sched_features.h"
	NULL
};

#undef SCHED_FEAT

static int sched_feat_show(struct seq_file *m, void *v)
{
	int i;

	for (i = 0; sched_feat_names[i]; i++) {
		if (!(sysctl_sched_features & (1UL << i)))
			seq_puts(m, "NO_");
		seq_printf(m, "%s ", sched_feat_names[i]);
	}
	seq_puts(m, "\n");

	return 0;
}

static ssize_t
sched_feat_write(struct file *filp, const char __user *ubuf,
		size_t cnt, loff_t *ppos)
{
	char buf[64];
	char *cmp = buf;
	int neg = 0;
	int i;

	if (cnt > 63)
		cnt = 63;

	if (copy_from_user(&buf, ubuf, cnt))
		return -EFAULT;

	buf[cnt] = 0;

	if (strncmp(buf, "NO_", 3) == 0) {
		neg = 1;
		cmp += 3;
	}

	for (i = 0; sched_feat_names[i]; i++) {
		int len = strlen(sched_feat_names[i]);

		if (strncmp(cmp, sched_feat_names[i], len) == 0) {
			if (neg)
				sysctl_sched_features &= ~(1UL << i);
			else
				sysctl_sched_features |= (1UL << i);
			break;
		}
	}

	if (!sched_feat_names[i])
		return -EINVAL;

	filp->f_pos += cnt;

	return cnt;
}

static int sched_feat_open(struct inode *inode, struct file *filp)
{
	return single_open(filp, sched_feat_show, NULL);
}

static struct file_operations sched_feat_fops = {
	.open		= sched_feat_open,
	.write		= sched_feat_write,
	.read		= seq_read,
	.llseek		= seq_lseek,
	.release	= single_release,
};

static __init int sched_init_debug(void)
{
	debugfs_create_file("sched_features", 0644, NULL, NULL,
			&sched_feat_fops);

	return 0;
}
late_initcall(sched_init_debug);

#endif

#define sched_feat(x) (sysctl_sched_features & (1UL << __SCHED_FEAT_##x))

/*
 * Number of tasks to iterate in a single balance run.
 * Limited because this is done with IRQs disabled.
 */
const_debug unsigned int sysctl_sched_nr_migrate = 32;

/*
 * ratelimit for updating the group shares.
 * default: 0.25ms
 */
unsigned int sysctl_sched_shares_ratelimit = 250000;

/*
 * Inject some fuzzyness into changing the per-cpu group shares
 * this avoids remote rq-locks at the expense of fairness.
 * default: 4
 */
unsigned int sysctl_sched_shares_thresh = 4;

/*
 * period over which we measure -rt task cpu usage in us.
 * default: 1s
 */
unsigned int sysctl_sched_rt_period = 1000000;

static __read_mostly int scheduler_running;

/*
 * part of the period that we allow rt tasks to run in us.
 * default: 0.95s
 */
int sysctl_sched_rt_runtime = 950000;

static inline u64 global_rt_period(void)
{
	return (u64)sysctl_sched_rt_period * NSEC_PER_USEC;
}

static inline u64 global_rt_runtime(void)
{
	if (sysctl_sched_rt_runtime < 0)
		return RUNTIME_INF;

	return (u64)sysctl_sched_rt_runtime * NSEC_PER_USEC;
}

#ifndef prepare_arch_switch
# define prepare_arch_switch(next)	do { } while (0)
#endif
#ifndef finish_arch_switch
# define finish_arch_switch(prev)	do { } while (0)
#endif

static inline int task_current(struct rq *rq, struct task_struct *p)
{
	return rq->curr == p;
}

#ifndef __ARCH_WANT_UNLOCKED_CTXSW
static inline int task_running(struct rq *rq, struct task_struct *p)
{
	return task_current(rq, p);
}

static inline void prepare_lock_switch(struct rq *rq, struct task_struct *next)
{
}

static inline void finish_lock_switch(struct rq *rq, struct task_struct *prev)
{
#ifdef CONFIG_DEBUG_SPINLOCK
	/* this is a valid case when another task releases the spinlock */
	rq->lock.owner = current;
#endif
	/*
	 * If we are tracking spinlock dependencies then we have to
	 * fix up the runqueue lock - which gets 'carried over' from
	 * prev into current:
	 */
	spin_acquire(&rq->lock.dep_map, 0, 0, _THIS_IP_);

	spin_unlock_irq(&rq->lock);
}

#else /* __ARCH_WANT_UNLOCKED_CTXSW */
static inline int task_running(struct rq *rq, struct task_struct *p)
{
#ifdef CONFIG_SMP
	return p->oncpu;
#else
	return task_current(rq, p);
#endif
}

static inline void prepare_lock_switch(struct rq *rq, struct task_struct *next)
{
#ifdef CONFIG_SMP
	/*
	 * We can optimise this out completely for !SMP, because the
	 * SMP rebalancing from interrupt is the only thing that cares
	 * here.
	 */
	next->oncpu = 1;
#endif
#ifdef __ARCH_WANT_INTERRUPTS_ON_CTXSW
	spin_unlock_irq(&rq->lock);
#else
	spin_unlock(&rq->lock);
#endif
}

static inline void finish_lock_switch(struct rq *rq, struct task_struct *prev)
{
#ifdef CONFIG_SMP
	/*
	 * After ->oncpu is cleared, the task can be moved to a different CPU.
	 * We must ensure this doesn't happen until the switch is completely
	 * finished.
	 */
	smp_wmb();
	prev->oncpu = 0;
#endif
#ifndef __ARCH_WANT_INTERRUPTS_ON_CTXSW
	local_irq_enable();
#endif
}
#endif /* __ARCH_WANT_UNLOCKED_CTXSW */

/*
 * __task_rq_lock - lock the runqueue a given task resides on.
 * Must be called interrupts disabled.
 */
static inline struct rq *__task_rq_lock(struct task_struct *p)
	__acquires(rq->lock)
{
	for (;;) {
		struct rq *rq = task_rq(p);
		spin_lock(&rq->lock);
		if (likely(rq == task_rq(p)))
			return rq;
		spin_unlock(&rq->lock);
	}
}

/*
 * task_rq_lock - lock the runqueue a given task resides on and disable
 * interrupts. Note the ordering: we can safely lookup the task_rq without
 * explicitly disabling preemption.
 */
static struct rq *task_rq_lock(struct task_struct *p, unsigned long *flags)
	__acquires(rq->lock)
{
	struct rq *rq;

	for (;;) {
		local_irq_save(*flags);
		rq = task_rq(p);
		spin_lock(&rq->lock);
		if (likely(rq == task_rq(p)))
			return rq;
		spin_unlock_irqrestore(&rq->lock, *flags);
	}
}

void task_rq_unlock_wait(struct task_struct *p)
{
	struct rq *rq = task_rq(p);

	smp_mb(); /* spin-unlock-wait is not a full memory barrier */
	spin_unlock_wait(&rq->lock);
}

static void __task_rq_unlock(struct rq *rq)
	__releases(rq->lock)
{
	spin_unlock(&rq->lock);
}

static inline void task_rq_unlock(struct rq *rq, unsigned long *flags)
	__releases(rq->lock)
{
	spin_unlock_irqrestore(&rq->lock, *flags);
}

/*
 * this_rq_lock - lock this runqueue and disable interrupts.
 */
static struct rq *this_rq_lock(void)
	__acquires(rq->lock)
{
	struct rq *rq;

	local_irq_disable();
	rq = this_rq();
	spin_lock(&rq->lock);

	return rq;
}

#ifdef CONFIG_SCHED_HRTICK
/*
 * Use HR-timers to deliver accurate preemption points.
 *
 * Its all a bit involved since we cannot program an hrt while holding the
 * rq->lock. So what we do is store a state in in rq->hrtick_* and ask for a
 * reschedule event.
 *
 * When we get rescheduled we reprogram the hrtick_timer outside of the
 * rq->lock.
 */

/*
 * Use hrtick when:
 *  - enabled by features
 *  - hrtimer is actually high res
 */
static inline int hrtick_enabled(struct rq *rq)
{
	if (!sched_feat(HRTICK))
		return 0;
	if (!cpu_active(cpu_of(rq)))
		return 0;
	return hrtimer_is_hres_active(&rq->hrtick_timer);
}

static void hrtick_clear(struct rq *rq)
{
	if (hrtimer_active(&rq->hrtick_timer))
		hrtimer_cancel(&rq->hrtick_timer);
}

/*
 * High-resolution timer tick.
 * Runs from hardirq context with interrupts disabled.
 */
static enum hrtimer_restart hrtick(struct hrtimer *timer)
{
	struct rq *rq = container_of(timer, struct rq, hrtick_timer);

	WARN_ON_ONCE(cpu_of(rq) != smp_processor_id());

	spin_lock(&rq->lock);
	update_rq_clock(rq);
	rq->curr->sched_class->task_tick(rq, rq->curr, 1);
	spin_unlock(&rq->lock);

	return HRTIMER_NORESTART;
}

#ifdef CONFIG_SMP
/*
 * called from hardirq (IPI) context
 */
static void __hrtick_start(void *arg)
{
	struct rq *rq = arg;

	spin_lock(&rq->lock);
	hrtimer_restart(&rq->hrtick_timer);
	rq->hrtick_csd_pending = 0;
	spin_unlock(&rq->lock);
}

/*
 * Called to set the hrtick timer state.
 *
 * called with rq->lock held and irqs disabled
 */
static void hrtick_start(struct rq *rq, u64 delay)
{
	struct hrtimer *timer = &rq->hrtick_timer;
	ktime_t time = ktime_add_ns(timer->base->get_time(), delay);

	hrtimer_set_expires(timer, time);

	if (rq == this_rq()) {
		hrtimer_restart(timer);
	} else if (!rq->hrtick_csd_pending) {
		__smp_call_function_single(cpu_of(rq), &rq->hrtick_csd, 0);
		rq->hrtick_csd_pending = 1;
	}
}

static int
hotplug_hrtick(struct notifier_block *nfb, unsigned long action, void *hcpu)
{
	int cpu = (int)(long)hcpu;

	switch (action) {
	case CPU_UP_CANCELED:
	case CPU_UP_CANCELED_FROZEN:
	case CPU_DOWN_PREPARE:
	case CPU_DOWN_PREPARE_FROZEN:
	case CPU_DEAD:
	case CPU_DEAD_FROZEN:
		hrtick_clear(cpu_rq(cpu));
		return NOTIFY_OK;
	}

	return NOTIFY_DONE;
}

static __init void init_hrtick(void)
{
	hotcpu_notifier(hotplug_hrtick, 0);
}
#else
/*
 * Called to set the hrtick timer state.
 *
 * called with rq->lock held and irqs disabled
 */
static void hrtick_start(struct rq *rq, u64 delay)
{
	__hrtimer_start_range_ns(&rq->hrtick_timer, ns_to_ktime(delay), 0,
			HRTIMER_MODE_REL, 0);
}

static inline void init_hrtick(void)
{
}
#endif /* CONFIG_SMP */

static void init_rq_hrtick(struct rq *rq)
{
#ifdef CONFIG_SMP
	rq->hrtick_csd_pending = 0;

	rq->hrtick_csd.flags = 0;
	rq->hrtick_csd.func = __hrtick_start;
	rq->hrtick_csd.info = rq;
#endif

	hrtimer_init(&rq->hrtick_timer, CLOCK_MONOTONIC, HRTIMER_MODE_REL);
	rq->hrtick_timer.function = hrtick;
}
#else	/* CONFIG_SCHED_HRTICK */
static inline void hrtick_clear(struct rq *rq)
{
}

static inline void init_rq_hrtick(struct rq *rq)
{
}

static inline void init_hrtick(void)
{
}
#endif	/* CONFIG_SCHED_HRTICK */

/*
 * resched_task - mark a task 'to be rescheduled now'.
 *
 * On UP this means the setting of the need_resched flag, on SMP it
 * might also involve a cross-CPU call to trigger the scheduler on
 * the target CPU.
 */
#ifdef CONFIG_SMP

#ifndef tsk_is_polling
#define tsk_is_polling(t) test_tsk_thread_flag(t, TIF_POLLING_NRFLAG)
#endif

static void resched_task(struct task_struct *p)
{
	int cpu;

	assert_spin_locked(&task_rq(p)->lock);

	if (unlikely(test_tsk_thread_flag(p, TIF_NEED_RESCHED)))
		return;

	set_tsk_thread_flag(p, TIF_NEED_RESCHED);

	cpu = task_cpu(p);
	if (cpu == smp_processor_id())
		return;

	/* NEED_RESCHED must be visible before we test polling */
	smp_mb();
	if (!tsk_is_polling(p))
		smp_send_reschedule(cpu);
}

static void resched_cpu(int cpu)
{
	struct rq *rq = cpu_rq(cpu);
	unsigned long flags;

	if (!spin_trylock_irqsave(&rq->lock, flags))
		return;
	resched_task(cpu_curr(cpu));
	spin_unlock_irqrestore(&rq->lock, flags);
}

#ifdef CONFIG_NO_HZ
/*
 * When add_timer_on() enqueues a timer into the timer wheel of an
 * idle CPU then this timer might expire before the next timer event
 * which is scheduled to wake up that CPU. In case of a completely
 * idle system the next event might even be infinite time into the
 * future. wake_up_idle_cpu() ensures that the CPU is woken up and
 * leaves the inner idle loop so the newly added timer is taken into
 * account when the CPU goes back to idle and evaluates the timer
 * wheel for the next timer event.
 */
void wake_up_idle_cpu(int cpu)
{
	struct rq *rq = cpu_rq(cpu);

	if (cpu == smp_processor_id())
		return;

	/*
	 * This is safe, as this function is called with the timer
	 * wheel base lock of (cpu) held. When the CPU is on the way
	 * to idle and has not yet set rq->curr to idle then it will
	 * be serialized on the timer wheel base lock and take the new
	 * timer into account automatically.
	 */
	if (rq->curr != rq->idle)
		return;

	/*
	 * We can set TIF_RESCHED on the idle task of the other CPU
	 * lockless. The worst case is that the other CPU runs the
	 * idle task through an additional NOOP schedule()
	 */
	set_tsk_thread_flag(rq->idle, TIF_NEED_RESCHED);

	/* NEED_RESCHED must be visible before we test polling */
	smp_mb();
	if (!tsk_is_polling(rq->idle))
		smp_send_reschedule(cpu);
}
#endif /* CONFIG_NO_HZ */

#else /* !CONFIG_SMP */
static void resched_task(struct task_struct *p)
{
	assert_spin_locked(&task_rq(p)->lock);
	set_tsk_need_resched(p);
}
#endif /* CONFIG_SMP */

#if BITS_PER_LONG == 32
# define WMULT_CONST	(~0UL)
#else
# define WMULT_CONST	(1UL << 32)
#endif

#define WMULT_SHIFT	32

/*
 * Shift right and round:
 */
#define SRR(x, y) (((x) + (1UL << ((y) - 1))) >> (y))

/*
 * delta *= weight / lw
 */
static unsigned long
calc_delta_mine(unsigned long delta_exec, unsigned long weight,
		struct load_weight *lw)
{
	u64 tmp;

	if (!lw->inv_weight) {
		if (BITS_PER_LONG > 32 && unlikely(lw->weight >= WMULT_CONST))
			lw->inv_weight = 1;
		else
			lw->inv_weight = 1 + (WMULT_CONST-lw->weight/2)
				/ (lw->weight+1);
	}

	tmp = (u64)delta_exec * weight;
	/*
	 * Check whether we'd overflow the 64-bit multiplication:
	 */
	if (unlikely(tmp > WMULT_CONST))
		tmp = SRR(SRR(tmp, WMULT_SHIFT/2) * lw->inv_weight,
			WMULT_SHIFT/2);
	else
		tmp = SRR(tmp * lw->inv_weight, WMULT_SHIFT);

	return (unsigned long)min(tmp, (u64)(unsigned long)LONG_MAX);
}

static inline void update_load_add(struct load_weight *lw, unsigned long inc)
{
	lw->weight += inc;
	lw->inv_weight = 0;
}

static inline void update_load_sub(struct load_weight *lw, unsigned long dec)
{
	lw->weight -= dec;
	lw->inv_weight = 0;
}

/*
 * To aid in avoiding the subversion of "niceness" due to uneven distribution
 * of tasks with abnormal "nice" values across CPUs the contribution that
 * each task makes to its run queue's load is weighted according to its
 * scheduling class and "nice" value. For SCHED_NORMAL tasks this is just a
 * scaled version of the new time slice allocation that they receive on time
 * slice expiry etc.
 */

#define WEIGHT_IDLEPRIO                3
#define WMULT_IDLEPRIO         1431655765

/*
 * Nice levels are multiplicative, with a gentle 10% change for every
 * nice level changed. I.e. when a CPU-bound task goes from nice 0 to
 * nice 1, it will get ~10% less CPU time than another CPU-bound task
 * that remained on nice 0.
 *
 * The "10% effect" is relative and cumulative: from _any_ nice level,
 * if you go up 1 level, it's -10% CPU usage, if you go down 1 level
 * it's +10% CPU usage. (to achieve that we use a multiplier of 1.25.
 * If a task goes up by ~10% and another task goes down by ~10% then
 * the relative distance between them is ~25%.)
 */
static const int prio_to_weight[40] = {
 /* -20 */     88761,     71755,     56483,     46273,     36291,
 /* -15 */     29154,     23254,     18705,     14949,     11916,
 /* -10 */      9548,      7620,      6100,      4904,      3906,
 /*  -5 */      3121,      2501,      1991,      1586,      1277,
 /*   0 */      1024,       820,       655,       526,       423,
 /*   5 */       335,       272,       215,       172,       137,
 /*  10 */       110,        87,        70,        56,        45,
 /*  15 */        36,        29,        23,        18,        15,
};

/*
 * Inverse (2^32/x) values of the prio_to_weight[] array, precalculated.
 *
 * In cases where the weight does not change often, we can use the
 * precalculated inverse to speed up arithmetics by turning divisions
 * into multiplications:
 */
static const u32 prio_to_wmult[40] = {
 /* -20 */     48388,     59856,     76040,     92818,    118348,
 /* -15 */    147320,    184698,    229616,    287308,    360437,
 /* -10 */    449829,    563644,    704093,    875809,   1099582,
 /*  -5 */   1376151,   1717300,   2157191,   2708050,   3363326,
 /*   0 */   4194304,   5237765,   6557202,   8165337,  10153587,
 /*   5 */  12820798,  15790321,  19976592,  24970740,  31350126,
 /*  10 */  39045157,  49367440,  61356676,  76695844,  95443717,
 /*  15 */ 119304647, 148102320, 186737708, 238609294, 286331153,
};

static void activate_task(struct rq *rq, struct task_struct *p, int wakeup);

/*
 * runqueue iterator, to support SMP load-balancing between different
 * scheduling classes, without having to expose their internal data
 * structures to the load-balancing proper:
 */
struct rq_iterator {
	void *arg;
	struct task_struct *(*start)(void *);
	struct task_struct *(*next)(void *);
};

#ifdef CONFIG_SMP
static unsigned long
balance_tasks(struct rq *this_rq, int this_cpu, struct rq *busiest,
	      unsigned long max_load_move, struct sched_domain *sd,
	      enum cpu_idle_type idle, int *all_pinned,
	      int *this_best_prio, struct rq_iterator *iterator);

static int
iter_move_one_task(struct rq *this_rq, int this_cpu, struct rq *busiest,
		   struct sched_domain *sd, enum cpu_idle_type idle,
		   struct rq_iterator *iterator);
#endif

#ifdef CONFIG_CGROUP_CPUACCT
static void cpuacct_charge(struct task_struct *tsk, u64 cputime);
#else
static inline void cpuacct_charge(struct task_struct *tsk, u64 cputime) {}
#endif

static inline void inc_cpu_load(struct rq *rq, unsigned long load)
{
	update_load_add(&rq->load, load);
}

static inline void dec_cpu_load(struct rq *rq, unsigned long load)
{
	update_load_sub(&rq->load, load);
}

#if (defined(CONFIG_SMP) && defined(CONFIG_FAIR_GROUP_SCHED)) || defined(CONFIG_RT_GROUP_SCHED)
typedef int (*tg_visitor)(struct task_group *, void *);

/*
 * Iterate the full tree, calling @down when first entering a node and @up when
 * leaving it for the final time.
 */
static int walk_tg_tree(tg_visitor down, tg_visitor up, void *data)
{
	struct task_group *parent, *child;
	int ret;

	rcu_read_lock();
	parent = &root_task_group;
down:
	ret = (*down)(parent, data);
	if (ret)
		goto out_unlock;
	list_for_each_entry_rcu(child, &parent->children, siblings) {
		parent = child;
		goto down;

up:
		continue;
	}
	ret = (*up)(parent, data);
	if (ret)
		goto out_unlock;

	child = parent;
	parent = parent->parent;
	if (parent)
		goto up;
out_unlock:
	rcu_read_unlock();

	return ret;
}

static int tg_nop(struct task_group *tg, void *data)
{
	return 0;
}
#endif

#ifdef CONFIG_SMP
static unsigned long source_load(int cpu, int type);
static unsigned long target_load(int cpu, int type);
static int task_hot(struct task_struct *p, u64 now, struct sched_domain *sd);

static unsigned long cpu_avg_load_per_task(int cpu)
{
	struct rq *rq = cpu_rq(cpu);
	unsigned long nr_running = ACCESS_ONCE(rq->nr_running);

	if (nr_running)
		rq->avg_load_per_task = rq->load.weight / nr_running;
	else
		rq->avg_load_per_task = 0;

	return rq->avg_load_per_task;
}

#ifdef CONFIG_FAIR_GROUP_SCHED

static void __set_se_shares(struct sched_entity *se, unsigned long shares);

/*
 * Calculate and set the cpu's group shares.
 */
static void
update_group_shares_cpu(struct task_group *tg, int cpu,
			unsigned long sd_shares, unsigned long sd_rq_weight)
{
	unsigned long shares;
	unsigned long rq_weight;

	if (!tg->se[cpu])
		return;

	rq_weight = tg->cfs_rq[cpu]->rq_weight;

	/*
	 *           \Sum shares * rq_weight
	 * shares =  -----------------------
	 *               \Sum rq_weight
	 *
	 */
	shares = (sd_shares * rq_weight) / sd_rq_weight;
	shares = clamp_t(unsigned long, shares, MIN_SHARES, MAX_SHARES);

	if (abs(shares - tg->se[cpu]->load.weight) >
			sysctl_sched_shares_thresh) {
		struct rq *rq = cpu_rq(cpu);
		unsigned long flags;

		spin_lock_irqsave(&rq->lock, flags);
		tg->cfs_rq[cpu]->shares = shares;

		__set_se_shares(tg->se[cpu], shares);
		spin_unlock_irqrestore(&rq->lock, flags);
	}
}

/*
 * Re-compute the task group their per cpu shares over the given domain.
 * This needs to be done in a bottom-up fashion because the rq weight of a
 * parent group depends on the shares of its child groups.
 */
static int tg_shares_up(struct task_group *tg, void *data)
{
	unsigned long weight, rq_weight = 0;
	unsigned long shares = 0;
	struct sched_domain *sd = data;
	int i;

	for_each_cpu(i, sched_domain_span(sd)) {
		/*
		 * If there are currently no tasks on the cpu pretend there
		 * is one of average load so that when a new task gets to
		 * run here it will not get delayed by group starvation.
		 */
		weight = tg->cfs_rq[i]->load.weight;
		if (!weight)
			weight = NICE_0_LOAD;

		tg->cfs_rq[i]->rq_weight = weight;
		rq_weight += weight;
		shares += tg->cfs_rq[i]->shares;
	}

	if ((!shares && rq_weight) || shares > tg->shares)
		shares = tg->shares;

	if (!sd->parent || !(sd->parent->flags & SD_LOAD_BALANCE))
		shares = tg->shares;

	for_each_cpu(i, sched_domain_span(sd))
		update_group_shares_cpu(tg, i, shares, rq_weight);

	return 0;
}

/*
 * Compute the cpu's hierarchical load factor for each task group.
 * This needs to be done in a top-down fashion because the load of a child
 * group is a fraction of its parents load.
 */
static int tg_load_down(struct task_group *tg, void *data)
{
	unsigned long load;
	long cpu = (long)data;

	if (!tg->parent) {
		load = cpu_rq(cpu)->load.weight;
	} else {
		load = tg->parent->cfs_rq[cpu]->h_load;
		load *= tg->cfs_rq[cpu]->shares;
		load /= tg->parent->cfs_rq[cpu]->load.weight + 1;
	}

	tg->cfs_rq[cpu]->h_load = load;

	return 0;
}

static void update_shares(struct sched_domain *sd)
{
	u64 now = cpu_clock(raw_smp_processor_id());
	s64 elapsed = now - sd->last_update;

	if (elapsed >= (s64)(u64)sysctl_sched_shares_ratelimit) {
		sd->last_update = now;
		walk_tg_tree(tg_nop, tg_shares_up, sd);
	}
}

static void update_shares_locked(struct rq *rq, struct sched_domain *sd)
{
	spin_unlock(&rq->lock);
	update_shares(sd);
	spin_lock(&rq->lock);
}

static void update_h_load(long cpu)
{
	walk_tg_tree(tg_load_down, tg_nop, (void *)cpu);
}

#else

static inline void update_shares(struct sched_domain *sd)
{
}

static inline void update_shares_locked(struct rq *rq, struct sched_domain *sd)
{
}

#endif

/*
 * double_lock_balance - lock the busiest runqueue, this_rq is locked already.
 */
static int double_lock_balance(struct rq *this_rq, struct rq *busiest)
	__releases(this_rq->lock)
	__acquires(busiest->lock)
	__acquires(this_rq->lock)
{
	int ret = 0;

	if (unlikely(!irqs_disabled())) {
		/* printk() doesn't work good under rq->lock */
		spin_unlock(&this_rq->lock);
		BUG_ON(1);
	}
	if (unlikely(!spin_trylock(&busiest->lock))) {
		if (busiest < this_rq) {
			spin_unlock(&this_rq->lock);
			spin_lock(&busiest->lock);
			spin_lock_nested(&this_rq->lock, SINGLE_DEPTH_NESTING);
			ret = 1;
		} else
			spin_lock_nested(&busiest->lock, SINGLE_DEPTH_NESTING);
	}
	return ret;
}

static inline void double_unlock_balance(struct rq *this_rq, struct rq *busiest)
	__releases(busiest->lock)
{
	spin_unlock(&busiest->lock);
	lock_set_subclass(&this_rq->lock.dep_map, 0, _RET_IP_);
}
#endif

#ifdef CONFIG_FAIR_GROUP_SCHED
static void cfs_rq_set_shares(struct cfs_rq *cfs_rq, unsigned long shares)
{
#ifdef CONFIG_SMP
	cfs_rq->shares = shares;
#endif
}
#endif

#include "sched_stats.h"
#include "sched_idletask.c"
#include "sched_fair.c"
#include "sched_rt.c"
#ifdef CONFIG_SCHED_DEBUG
# include "sched_debug.c"
#endif

#define sched_class_highest (&rt_sched_class)
#define for_each_class(class) \
   for (class = sched_class_highest; class; class = class->next)

static void inc_nr_running(struct rq *rq)
{
	rq->nr_running++;
}

static void dec_nr_running(struct rq *rq)
{
	rq->nr_running--;
}

static void set_load_weight(struct task_struct *p)
{
	if (task_has_rt_policy(p)) {
		p->se.load.weight = prio_to_weight[0] * 2;
		p->se.load.inv_weight = prio_to_wmult[0] >> 1;
		return;
	}

	/*
	 * SCHED_IDLE tasks get minimal weight:
	 */
	if (p->policy == SCHED_IDLE) {
		p->se.load.weight = WEIGHT_IDLEPRIO;
		p->se.load.inv_weight = WMULT_IDLEPRIO;
		return;
	}

	p->se.load.weight = prio_to_weight[p->static_prio - MAX_RT_PRIO];
	p->se.load.inv_weight = prio_to_wmult[p->static_prio - MAX_RT_PRIO];
}

static void update_avg(u64 *avg, u64 sample)
{
	s64 diff = sample - *avg;
	*avg += diff >> 3;
}

static void enqueue_task(struct rq *rq, struct task_struct *p, int wakeup)
{
	sched_info_queued(p);
	p->sched_class->enqueue_task(rq, p, wakeup);
	p->se.on_rq = 1;
}

static void dequeue_task(struct rq *rq, struct task_struct *p, int sleep)
{
	if (sleep && p->se.last_wakeup) {
		update_avg(&p->se.avg_overlap,
			   p->se.sum_exec_runtime - p->se.last_wakeup);
		p->se.last_wakeup = 0;
	}

	sched_info_dequeued(p);
	p->sched_class->dequeue_task(rq, p, sleep);
	p->se.on_rq = 0;
}

/*
 * __normal_prio - return the priority that is based on the static prio
 */
static inline int __normal_prio(struct task_struct *p)
{
	return p->static_prio;
}

/*
 * Calculate the expected normal priority: i.e. priority
 * without taking RT-inheritance into account. Might be
 * boosted by interactivity modifiers. Changes upon fork,
 * setprio syscalls, and whenever the interactivity
 * estimator recalculates.
 */
static inline int normal_prio(struct task_struct *p)
{
	int prio;

	if (task_has_rt_policy(p))
		prio = MAX_RT_PRIO-1 - p->rt_priority;
	else
		prio = __normal_prio(p);
	return prio;
}

/*
 * Calculate the current priority, i.e. the priority
 * taken into account by the scheduler. This value might
 * be boosted by RT tasks, or might be boosted by
 * interactivity modifiers. Will be RT if the task got
 * RT-boosted. If not then it returns p->normal_prio.
 */
static int effective_prio(struct task_struct *p)
{
	p->normal_prio = normal_prio(p);
	/*
	 * If we are RT tasks or we were boosted to RT priority,
	 * keep the priority unchanged. Otherwise, update priority
	 * to the normal priority:
	 */
	if (!rt_prio(p->prio))
		return p->normal_prio;
	return p->prio;
}

/*
 * activate_task - move a task to the runqueue.
 */
static void activate_task(struct rq *rq, struct task_struct *p, int wakeup)
{
	if (task_contributes_to_load(p))
		rq->nr_uninterruptible--;

	enqueue_task(rq, p, wakeup);
	inc_nr_running(rq);
}

/*
 * deactivate_task - remove a task from the runqueue.
 */
static void deactivate_task(struct rq *rq, struct task_struct *p, int sleep)
{
	if (task_contributes_to_load(p))
		rq->nr_uninterruptible++;

	dequeue_task(rq, p, sleep);
	dec_nr_running(rq);
}

/**
 * task_curr - is this task currently executing on a CPU?
 * @p: the task in question.
 */
inline int task_curr(const struct task_struct *p)
{
	return cpu_curr(task_cpu(p)) == p;
}

static inline void __set_task_cpu(struct task_struct *p, unsigned int cpu)
{
	set_task_rq(p, cpu);
#ifdef CONFIG_SMP
	/*
	 * After ->cpu is set up to a new value, task_rq_lock(p, ...) can be
	 * successfuly executed on another CPU. We must ensure that updates of
	 * per-task data have been completed by this moment.
	 */
	smp_wmb();
	task_thread_info(p)->cpu = cpu;
#endif
}

static inline void check_class_changed(struct rq *rq, struct task_struct *p,
				       const struct sched_class *prev_class,
				       int oldprio, int running)
{
	if (prev_class != p->sched_class) {
		if (prev_class->switched_from)
			prev_class->switched_from(rq, p, running);
		p->sched_class->switched_to(rq, p, running);
	} else
		p->sched_class->prio_changed(rq, p, oldprio, running);
}

#ifdef CONFIG_SMP

/* Used instead of source_load when we know the type == 0 */
static unsigned long weighted_cpuload(const int cpu)
{
	return cpu_rq(cpu)->load.weight;
}

/*
 * Is this task likely cache-hot:
 */
static int
task_hot(struct task_struct *p, u64 now, struct sched_domain *sd)
{
	s64 delta;

	/*
	 * Buddy candidates are cache hot:
	 */
	if (sched_feat(CACHE_HOT_BUDDY) &&
			(&p->se == cfs_rq_of(&p->se)->next ||
			 &p->se == cfs_rq_of(&p->se)->last))
		return 1;

	if (p->sched_class != &fair_sched_class)
		return 0;

	if (sysctl_sched_migration_cost == -1)
		return 1;
	if (sysctl_sched_migration_cost == 0)
		return 0;

	delta = now - p->se.exec_start;

	return delta < (s64)sysctl_sched_migration_cost;
}


void set_task_cpu(struct task_struct *p, unsigned int new_cpu)
{
	int old_cpu = task_cpu(p);
	struct rq *old_rq = cpu_rq(old_cpu), *new_rq = cpu_rq(new_cpu);
	struct cfs_rq *old_cfsrq = task_cfs_rq(p),
		      *new_cfsrq = cpu_cfs_rq(old_cfsrq, new_cpu);
	u64 clock_offset;

	clock_offset = old_rq->clock - new_rq->clock;

	trace_sched_migrate_task(p, task_cpu(p), new_cpu);

#ifdef CONFIG_SCHEDSTATS
	if (p->se.wait_start)
		p->se.wait_start -= clock_offset;
	if (p->se.sleep_start)
		p->se.sleep_start -= clock_offset;
	if (p->se.block_start)
		p->se.block_start -= clock_offset;
	if (old_cpu != new_cpu) {
		schedstat_inc(p, se.nr_migrations);
		if (task_hot(p, old_rq->clock, NULL))
			schedstat_inc(p, se.nr_forced2_migrations);
	}
#endif
	p->se.vruntime -= old_cfsrq->min_vruntime -
					 new_cfsrq->min_vruntime;

	__set_task_cpu(p, new_cpu);
}

struct migration_req {
	struct list_head list;

	struct task_struct *task;
	int dest_cpu;

	struct completion done;
};

/*
 * The task's runqueue lock must be held.
 * Returns true if you have to wait for migration thread.
 */
static int
migrate_task(struct task_struct *p, int dest_cpu, struct migration_req *req)
{
	struct rq *rq = task_rq(p);

	/*
	 * If the task is not on a runqueue (and not running), then
	 * it is sufficient to simply update the task's cpu field.
	 */
	if (!p->se.on_rq && !task_running(rq, p)) {
		set_task_cpu(p, dest_cpu);
		return 0;
	}

	init_completion(&req->done);
	req->task = p;
	req->dest_cpu = dest_cpu;
	list_add(&req->list, &rq->migration_queue);

	return 1;
}

/*
 * wait_task_inactive - wait for a thread to unschedule.
 *
 * If @match_state is nonzero, it's the @p->state value just checked and
 * not expected to change.  If it changes, i.e. @p might have woken up,
 * then return zero.  When we succeed in waiting for @p to be off its CPU,
 * we return a positive number (its total switch count).  If a second call
 * a short while later returns the same number, the caller can be sure that
 * @p has remained unscheduled the whole time.
 *
 * The caller must ensure that the task *will* unschedule sometime soon,
 * else this function might spin for a *long* time. This function can't
 * be called with interrupts off, or it may introduce deadlock with
 * smp_call_function() if an IPI is sent by the same process we are
 * waiting to become inactive.
 */
unsigned long wait_task_inactive(struct task_struct *p, long match_state)
{
	unsigned long flags;
	int running, on_rq;
	unsigned long ncsw;
	struct rq *rq;

	for (;;) {
		/*
		 * We do the initial early heuristics without holding
		 * any task-queue locks at all. We'll only try to get
		 * the runqueue lock when things look like they will
		 * work out!
		 */
		rq = task_rq(p);

		/*
		 * If the task is actively running on another CPU
		 * still, just relax and busy-wait without holding
		 * any locks.
		 *
		 * NOTE! Since we don't hold any locks, it's not
		 * even sure that "rq" stays as the right runqueue!
		 * But we don't care, since "task_running()" will
		 * return false if the runqueue has changed and p
		 * is actually now running somewhere else!
		 */
		while (task_running(rq, p)) {
			if (match_state && unlikely(p->state != match_state))
				return 0;
			cpu_relax();
		}

		/*
		 * Ok, time to look more closely! We need the rq
		 * lock now, to be *sure*. If we're wrong, we'll
		 * just go back and repeat.
		 */
		rq = task_rq_lock(p, &flags);
		trace_sched_wait_task(rq, p);
		running = task_running(rq, p);
		on_rq = p->se.on_rq;
		ncsw = 0;
		if (!match_state || p->state == match_state)
			ncsw = p->nvcsw | LONG_MIN; /* sets MSB */
		task_rq_unlock(rq, &flags);

		/*
		 * If it changed from the expected state, bail out now.
		 */
		if (unlikely(!ncsw))
			break;

		/*
		 * Was it really running after all now that we
		 * checked with the proper locks actually held?
		 *
		 * Oops. Go back and try again..
		 */
		if (unlikely(running)) {
			cpu_relax();
			continue;
		}

		/*
		 * It's not enough that it's not actively running,
		 * it must be off the runqueue _entirely_, and not
		 * preempted!
		 *
		 * So if it wa still runnable (but just not actively
		 * running right now), it's preempted, and we should
		 * yield - it could be a while.
		 */
		if (unlikely(on_rq)) {
			schedule_timeout_uninterruptible(1);
			continue;
		}

		/*
		 * Ahh, all good. It wasn't running, and it wasn't
		 * runnable, which means that it will never become
		 * running in the future either. We're all done!
		 */
		break;
	}

	return ncsw;
}

/***
 * kick_process - kick a running thread to enter/exit the kernel
 * @p: the to-be-kicked thread
 *
 * Cause a process which is running on another CPU to enter
 * kernel-mode, without any delay. (to get signals handled.)
 *
 * NOTE: this function doesnt have to take the runqueue lock,
 * because all it wants to ensure is that the remote task enters
 * the kernel. If the IPI races and the task has been migrated
 * to another CPU then no harm is done and the purpose has been
 * achieved as well.
 */
void kick_process(struct task_struct *p)
{
	int cpu;

	preempt_disable();
	cpu = task_cpu(p);
	if ((cpu != smp_processor_id()) && task_curr(p))
		smp_send_reschedule(cpu);
	preempt_enable();
}

/*
 * Return a low guess at the load of a migration-source cpu weighted
 * according to the scheduling class and "nice" value.
 *
 * We want to under-estimate the load of migration sources, to
 * balance conservatively.
 */
static unsigned long source_load(int cpu, int type)
{
	struct rq *rq = cpu_rq(cpu);
	unsigned long total = weighted_cpuload(cpu);

	if (type == 0 || !sched_feat(LB_BIAS))
		return total;

	return min(rq->cpu_load[type-1], total);
}

/*
 * Return a high guess at the load of a migration-target cpu weighted
 * according to the scheduling class and "nice" value.
 */
static unsigned long target_load(int cpu, int type)
{
	struct rq *rq = cpu_rq(cpu);
	unsigned long total = weighted_cpuload(cpu);

	if (type == 0 || !sched_feat(LB_BIAS))
		return total;

	return max(rq->cpu_load[type-1], total);
}

/*
 * find_idlest_group finds and returns the least busy CPU group within the
 * domain.
 */
static struct sched_group *
find_idlest_group(struct sched_domain *sd, struct task_struct *p, int this_cpu)
{
	struct sched_group *idlest = NULL, *this = NULL, *group = sd->groups;
	unsigned long min_load = ULONG_MAX, this_load = 0;
	int load_idx = sd->forkexec_idx;
	int imbalance = 100 + (sd->imbalance_pct-100)/2;

	do {
		unsigned long load, avg_load;
		int local_group;
		int i;

		/* Skip over this group if it has no CPUs allowed */
		if (!cpumask_intersects(sched_group_cpus(group),
					&p->cpus_allowed))
			continue;

		local_group = cpumask_test_cpu(this_cpu,
					       sched_group_cpus(group));

		/* Tally up the load of all CPUs in the group */
		avg_load = 0;

		for_each_cpu(i, sched_group_cpus(group)) {
			/* Bias balancing toward cpus of our domain */
			if (local_group)
				load = source_load(i, load_idx);
			else
				load = target_load(i, load_idx);

			avg_load += load;
		}

		/* Adjust by relative CPU power of the group */
		avg_load = sg_div_cpu_power(group,
				avg_load * SCHED_LOAD_SCALE);

		if (local_group) {
			this_load = avg_load;
			this = group;
		} else if (avg_load < min_load) {
			min_load = avg_load;
			idlest = group;
		}
	} while (group = group->next, group != sd->groups);

	if (!idlest || 100*this_load < imbalance*min_load)
		return NULL;
	return idlest;
}

/*
 * find_idlest_cpu - find the idlest cpu among the cpus in group.
 */
static int
find_idlest_cpu(struct sched_group *group, struct task_struct *p, int this_cpu)
{
	unsigned long load, min_load = ULONG_MAX;
	int idlest = -1;
	int i;

	/* Traverse only the allowed CPUs */
	for_each_cpu_and(i, sched_group_cpus(group), &p->cpus_allowed) {
		load = weighted_cpuload(i);

		if (load < min_load || (load == min_load && i == this_cpu)) {
			min_load = load;
			idlest = i;
		}
	}

	return idlest;
}

/*
 * sched_balance_self: balance the current task (running on cpu) in domains
 * that have the 'flag' flag set. In practice, this is SD_BALANCE_FORK and
 * SD_BALANCE_EXEC.
 *
 * Balance, ie. select the least loaded group.
 *
 * Returns the target CPU number, or the same CPU if no balancing is needed.
 *
 * preempt must be disabled.
 */
static int sched_balance_self(int cpu, int flag)
{
	struct task_struct *t = current;
	struct sched_domain *tmp, *sd = NULL;

	for_each_domain(cpu, tmp) {
		/*
		 * If power savings logic is enabled for a domain, stop there.
		 */
		if (tmp->flags & SD_POWERSAVINGS_BALANCE)
			break;
		if (tmp->flags & flag)
			sd = tmp;
	}

	if (sd)
		update_shares(sd);

	while (sd) {
		struct sched_group *group;
		int new_cpu, weight;

		if (!(sd->flags & flag)) {
			sd = sd->child;
			continue;
		}

		group = find_idlest_group(sd, t, cpu);
		if (!group) {
			sd = sd->child;
			continue;
		}

		new_cpu = find_idlest_cpu(group, t, cpu);
		if (new_cpu == -1 || new_cpu == cpu) {
			/* Now try balancing at a lower domain level of cpu */
			sd = sd->child;
			continue;
		}

		/* Now try balancing at a lower domain level of new_cpu */
		cpu = new_cpu;
		weight = cpumask_weight(sched_domain_span(sd));
		sd = NULL;
		for_each_domain(cpu, tmp) {
			if (weight <= cpumask_weight(sched_domain_span(tmp)))
				break;
			if (tmp->flags & flag)
				sd = tmp;
		}
		/* while loop will break here if sd == NULL */
	}

	return cpu;
}

#endif /* CONFIG_SMP */

/***
 * try_to_wake_up - wake up a thread
 * @p: the to-be-woken-up thread
 * @state: the mask of task states that can be woken
 * @sync: do a synchronous wakeup?
 *
 * Put it on the run-queue if it's not already there. The "current"
 * thread is always on the run-queue (except when the actual
 * re-schedule is in progress), and as such you're allowed to do
 * the simpler "current->state = TASK_RUNNING" to mark yourself
 * runnable without the overhead of this.
 *
 * returns failure only if the task is already active.
 */
static int try_to_wake_up(struct task_struct *p, unsigned int state, int sync)
{
	int cpu, orig_cpu, this_cpu, success = 0;
	unsigned long flags;
	long old_state;
	struct rq *rq;

	if (!sched_feat(SYNC_WAKEUPS))
		sync = 0;

#ifdef CONFIG_SMP
	if (sched_feat(LB_WAKEUP_UPDATE)) {
		struct sched_domain *sd;

		this_cpu = raw_smp_processor_id();
		cpu = task_cpu(p);

		for_each_domain(this_cpu, sd) {
			if (cpumask_test_cpu(cpu, sched_domain_span(sd))) {
				update_shares(sd);
				break;
			}
		}
	}
#endif

	smp_wmb();
	rq = task_rq_lock(p, &flags);
	update_rq_clock(rq);
	old_state = p->state;
	if (!(old_state & state))
		goto out;

	if (p->se.on_rq)
		goto out_running;

	cpu = task_cpu(p);
	orig_cpu = cpu;
	this_cpu = smp_processor_id();

#ifdef CONFIG_SMP
	if (unlikely(task_running(rq, p)))
		goto out_activate;

	cpu = p->sched_class->select_task_rq(p, sync);
	if (cpu != orig_cpu) {
		set_task_cpu(p, cpu);
		task_rq_unlock(rq, &flags);
		/* might preempt at this point */
		rq = task_rq_lock(p, &flags);
		old_state = p->state;
		if (!(old_state & state))
			goto out;
		if (p->se.on_rq)
			goto out_running;

		this_cpu = smp_processor_id();
		cpu = task_cpu(p);
	}

#ifdef CONFIG_SCHEDSTATS
	schedstat_inc(rq, ttwu_count);
	if (cpu == this_cpu)
		schedstat_inc(rq, ttwu_local);
	else {
		struct sched_domain *sd;
		for_each_domain(this_cpu, sd) {
			if (cpumask_test_cpu(cpu, sched_domain_span(sd))) {
				schedstat_inc(sd, ttwu_wake_remote);
				break;
			}
		}
	}
#endif /* CONFIG_SCHEDSTATS */

out_activate:
#endif /* CONFIG_SMP */
	schedstat_inc(p, se.nr_wakeups);
	if (sync)
		schedstat_inc(p, se.nr_wakeups_sync);
	if (orig_cpu != cpu)
		schedstat_inc(p, se.nr_wakeups_migrate);
	if (cpu == this_cpu)
		schedstat_inc(p, se.nr_wakeups_local);
	else
		schedstat_inc(p, se.nr_wakeups_remote);
	activate_task(rq, p, 1);
	success = 1;

out_running:
	trace_sched_wakeup(rq, p, success);
	check_preempt_curr(rq, p, sync);

	p->state = TASK_RUNNING;
#ifdef CONFIG_SMP
	if (p->sched_class->task_wake_up)
		p->sched_class->task_wake_up(rq, p);
#endif
out:
	current->se.last_wakeup = current->se.sum_exec_runtime;

	task_rq_unlock(rq, &flags);

	return success;
}

int wake_up_process(struct task_struct *p)
{
	return try_to_wake_up(p, TASK_ALL, 0);
}
EXPORT_SYMBOL(wake_up_process);

int wake_up_state(struct task_struct *p, unsigned int state)
{
	return try_to_wake_up(p, state, 0);
}

/*
 * Perform scheduler related setup for a newly forked process p.
 * p is forked by current.
 *
 * __sched_fork() is basic setup used by init_idle() too:
 */
static void __sched_fork(struct task_struct *p)
{
	p->se.exec_start		= 0;
	p->se.sum_exec_runtime		= 0;
	p->se.prev_sum_exec_runtime	= 0;
	p->se.last_wakeup		= 0;
	p->se.avg_overlap		= 0;

#ifdef CONFIG_SCHEDSTATS
	p->se.wait_start		= 0;
	p->se.sum_sleep_runtime		= 0;
	p->se.sleep_start		= 0;
	p->se.block_start		= 0;
	p->se.sleep_max			= 0;
	p->se.block_max			= 0;
	p->se.exec_max			= 0;
	p->se.slice_max			= 0;
	p->se.wait_max			= 0;
#endif

	INIT_LIST_HEAD(&p->rt.run_list);
	p->se.on_rq = 0;
	INIT_LIST_HEAD(&p->se.group_node);

#ifdef CONFIG_PREEMPT_NOTIFIERS
	INIT_HLIST_HEAD(&p->preempt_notifiers);
#endif

	/*
	 * We mark the process as running here, but have not actually
	 * inserted it onto the runqueue yet. This guarantees that
	 * nobody will actually run it, and a signal or other external
	 * event cannot wake it up and insert it on the runqueue either.
	 */
	p->state = TASK_RUNNING;
}

/*
 * fork()/clone()-time setup:
 */
void sched_fork(struct task_struct *p, int clone_flags)
{
	int cpu = get_cpu();

	__sched_fork(p);

#ifdef CONFIG_SMP
	cpu = sched_balance_self(cpu, SD_BALANCE_FORK);
#endif
	set_task_cpu(p, cpu);

	/*
	 * Make sure we do not leak PI boosting priority to the child:
	 */
	p->prio = current->normal_prio;
	if (!rt_prio(p->prio))
		p->sched_class = &fair_sched_class;

#if defined(CONFIG_SCHEDSTATS) || defined(CONFIG_TASK_DELAY_ACCT)
	if (likely(sched_info_on()))
		memset(&p->sched_info, 0, sizeof(p->sched_info));
#endif
#if defined(CONFIG_SMP) && defined(__ARCH_WANT_UNLOCKED_CTXSW)
	p->oncpu = 0;
#endif
#ifdef CONFIG_PREEMPT
	/* Want to start with kernel preemption disabled. */
	task_thread_info(p)->preempt_count = 1;
#endif
	put_cpu();
}

/*
 * wake_up_new_task - wake up a newly created task for the first time.
 *
 * This function will do some initial scheduler statistics housekeeping
 * that must be done for every newly created context, then puts the task
 * on the runqueue and wakes it.
 */
void wake_up_new_task(struct task_struct *p, unsigned long clone_flags)
{
	unsigned long flags;
	struct rq *rq;

	rq = task_rq_lock(p, &flags);
	BUG_ON(p->state != TASK_RUNNING);
	update_rq_clock(rq);

	p->prio = effective_prio(p);

	if (!p->sched_class->task_new || !current->se.on_rq) {
		activate_task(rq, p, 0);
	} else {
		/*
		 * Let the scheduling class do new task startup
		 * management (if any):
		 */
		p->sched_class->task_new(rq, p);
		inc_nr_running(rq);
	}
	trace_sched_wakeup_new(rq, p, 1);
	check_preempt_curr(rq, p, 0);
#ifdef CONFIG_SMP
	if (p->sched_class->task_wake_up)
		p->sched_class->task_wake_up(rq, p);
#endif
	task_rq_unlock(rq, &flags);
}

#ifdef CONFIG_PREEMPT_NOTIFIERS

/**
 * preempt_notifier_register - tell me when current is being being preempted & rescheduled
 * @notifier: notifier struct to register
 */
void preempt_notifier_register(struct preempt_notifier *notifier)
{
	hlist_add_head(&notifier->link, &current->preempt_notifiers);
}
EXPORT_SYMBOL_GPL(preempt_notifier_register);

/**
 * preempt_notifier_unregister - no longer interested in preemption notifications
 * @notifier: notifier struct to unregister
 *
 * This is safe to call from within a preemption notifier.
 */
void preempt_notifier_unregister(struct preempt_notifier *notifier)
{
	hlist_del(&notifier->link);
}
EXPORT_SYMBOL_GPL(preempt_notifier_unregister);

static void fire_sched_in_preempt_notifiers(struct task_struct *curr)
{
	struct preempt_notifier *notifier;
	struct hlist_node *node;

	hlist_for_each_entry(notifier, node, &curr->preempt_notifiers, link)
		notifier->ops->sched_in(notifier, raw_smp_processor_id());
}

static void
fire_sched_out_preempt_notifiers(struct task_struct *curr,
				 struct task_struct *next)
{
	struct preempt_notifier *notifier;
	struct hlist_node *node;

	hlist_for_each_entry(notifier, node, &curr->preempt_notifiers, link)
		notifier->ops->sched_out(notifier, next);
}

#else /* !CONFIG_PREEMPT_NOTIFIERS */

static void fire_sched_in_preempt_notifiers(struct task_struct *curr)
{
}

static void
fire_sched_out_preempt_notifiers(struct task_struct *curr,
				 struct task_struct *next)
{
}

#endif /* CONFIG_PREEMPT_NOTIFIERS */

/**
 * prepare_task_switch - prepare to switch tasks
 * @rq: the runqueue preparing to switch
 * @prev: the current task that is being switched out
 * @next: the task we are going to switch to.
 *
 * This is called with the rq lock held and interrupts off. It must
 * be paired with a subsequent finish_task_switch after the context
 * switch.
 *
 * prepare_task_switch sets up locking and calls architecture specific
 * hooks.
 */
static inline void
prepare_task_switch(struct rq *rq, struct task_struct *prev,
		    struct task_struct *next)
{
	fire_sched_out_preempt_notifiers(prev, next);
	prepare_lock_switch(rq, next);
	prepare_arch_switch(next);
}

/**
 * finish_task_switch - clean up after a task-switch
 * @rq: runqueue associated with task-switch
 * @prev: the thread we just switched away from.
 *
 * finish_task_switch must be called after the context switch, paired
 * with a prepare_task_switch call before the context switch.
 * finish_task_switch will reconcile locking set up by prepare_task_switch,
 * and do any other architecture-specific cleanup actions.
 *
 * Note that we may have delayed dropping an mm in context_switch(). If
 * so, we finish that here outside of the runqueue lock. (Doing it
 * with the lock held can cause deadlocks; see schedule() for
 * details.)
 */
static void finish_task_switch(struct rq *rq, struct task_struct *prev)
	__releases(rq->lock)
{
	struct mm_struct *mm = rq->prev_mm;
	long prev_state;

	rq->prev_mm = NULL;

	/*
	 * A task struct has one reference for the use as "current".
	 * If a task dies, then it sets TASK_DEAD in tsk->state and calls
	 * schedule one last time. The schedule call will never return, and
	 * the scheduled task must drop that reference.
	 * The test for TASK_DEAD must occur while the runqueue locks are
	 * still held, otherwise prev could be scheduled on another cpu, die
	 * there before we look at prev->state, and then the reference would
	 * be dropped twice.
	 *		Manfred Spraul <manfred@colorfullife.com>
	 */
	prev_state = prev->state;
	finish_arch_switch(prev);
	finish_lock_switch(rq, prev);
#ifdef CONFIG_SMP
	if (current->sched_class->post_schedule)
		current->sched_class->post_schedule(rq);
#endif

	fire_sched_in_preempt_notifiers(current);
	if (mm)
		mmdrop(mm);
	if (unlikely(prev_state == TASK_DEAD)) {
		/*
		 * Remove function-return probe instances associated with this
		 * task and put them back on the free list.
		 */
		kprobe_flush_task(prev);
		put_task_struct(prev);
	}
}

/**
 * schedule_tail - first thing a freshly forked thread must call.
 * @prev: the thread we just switched away from.
 */
asmlinkage void schedule_tail(struct task_struct *prev)
	__releases(rq->lock)
{
	struct rq *rq = this_rq();

	finish_task_switch(rq, prev);
#ifdef __ARCH_WANT_UNLOCKED_CTXSW
	/* In this case, finish_task_switch does not reenable preemption */
	preempt_enable();
#endif
	if (current->set_child_tid)
		put_user(task_pid_vnr(current), current->set_child_tid);
}

/*
 * context_switch - switch to the new MM and the new
 * thread's register state.
 */
static inline void
context_switch(struct rq *rq, struct task_struct *prev,
	       struct task_struct *next)
{
	struct mm_struct *mm, *oldmm;

	prepare_task_switch(rq, prev, next);
	trace_sched_switch(rq, prev, next);
	mm = next->mm;
	oldmm = prev->active_mm;
	/*
	 * For paravirt, this is coupled with an exit in switch_to to
	 * combine the page table reload and the switch backend into
	 * one hypercall.
	 */
	arch_enter_lazy_cpu_mode();

	if (unlikely(!mm)) {
		next->active_mm = oldmm;
		atomic_inc(&oldmm->mm_count);
		enter_lazy_tlb(oldmm, next);
	} else
		switch_mm(oldmm, mm, next);

	if (unlikely(!prev->mm)) {
		prev->active_mm = NULL;
		rq->prev_mm = oldmm;
	}
	/*
	 * Since the runqueue lock will be released by the next
	 * task (which is an invalid locking op but in the case
	 * of the scheduler it's an obvious special-case), so we
	 * do an early lockdep release here:
	 */
#ifndef __ARCH_WANT_UNLOCKED_CTXSW
	spin_release(&rq->lock.dep_map, 1, _THIS_IP_);
#endif

	/* Here we just switch the register state and the stack. */
	switch_to(prev, next, prev);

	barrier();
	/*
	 * this_rq must be evaluated again because prev may have moved
	 * CPUs since it called schedule(), thus the 'rq' on its stack
	 * frame will be invalid.
	 */
	finish_task_switch(this_rq(), prev);
}

/*
 * nr_running, nr_uninterruptible and nr_context_switches:
 *
 * externally visible scheduler statistics: current number of runnable
 * threads, current number of uninterruptible-sleeping threads, total
 * number of context switches performed since bootup.
 */
unsigned long nr_running(void)
{
	unsigned long i, sum = 0;

	for_each_online_cpu(i)
		sum += cpu_rq(i)->nr_running;

	return sum;
}

unsigned long nr_uninterruptible(void)
{
	unsigned long i, sum = 0;

	for_each_possible_cpu(i)
		sum += cpu_rq(i)->nr_uninterruptible;

	/*
	 * Since we read the counters lockless, it might be slightly
	 * inaccurate. Do not allow it to go below zero though:
	 */
	if (unlikely((long)sum < 0))
		sum = 0;

	return sum;
}

unsigned long long nr_context_switches(void)
{
	int i;
	unsigned long long sum = 0;

	for_each_possible_cpu(i)
		sum += cpu_rq(i)->nr_switches;

	return sum;
}

unsigned long nr_iowait(void)
{
	unsigned long i, sum = 0;

	for_each_possible_cpu(i)
		sum += atomic_read(&cpu_rq(i)->nr_iowait);

	return sum;
}

unsigned long nr_active(void)
{
	unsigned long i, running = 0, uninterruptible = 0;

	for_each_online_cpu(i) {
		running += cpu_rq(i)->nr_running;
		uninterruptible += cpu_rq(i)->nr_uninterruptible;
	}

	if (unlikely((long)uninterruptible < 0))
		uninterruptible = 0;

	return running + uninterruptible;
}

/*
 * Update rq->cpu_load[] statistics. This function is usually called every
 * scheduler tick (TICK_NSEC).
 */
static void update_cpu_load(struct rq *this_rq)
{
	unsigned long this_load = this_rq->load.weight;
	int i, scale;

	this_rq->nr_load_updates++;

	/* Update our load: */
	for (i = 0, scale = 1; i < CPU_LOAD_IDX_MAX; i++, scale += scale) {
		unsigned long old_load, new_load;

		/* scale is effectively 1 << i now, and >> i divides by scale */

		old_load = this_rq->cpu_load[i];
		new_load = this_load;
		/*
		 * Round up the averaging division if load is increasing. This
		 * prevents us from getting stuck on 9 if the load is 10, for
		 * example.
		 */
		if (new_load > old_load)
			new_load += scale-1;
		this_rq->cpu_load[i] = (old_load*(scale-1) + new_load) >> i;
	}
}

#ifdef CONFIG_SMP

/*
 * double_rq_lock - safely lock two runqueues
 *
 * Note this does not disable interrupts like task_rq_lock,
 * you need to do so manually before calling.
 */
static void double_rq_lock(struct rq *rq1, struct rq *rq2)
	__acquires(rq1->lock)
	__acquires(rq2->lock)
{
	BUG_ON(!irqs_disabled());
	if (rq1 == rq2) {
		spin_lock(&rq1->lock);
		__acquire(rq2->lock);	/* Fake it out ;) */
	} else {
		if (rq1 < rq2) {
			spin_lock(&rq1->lock);
			spin_lock_nested(&rq2->lock, SINGLE_DEPTH_NESTING);
		} else {
			spin_lock(&rq2->lock);
			spin_lock_nested(&rq1->lock, SINGLE_DEPTH_NESTING);
		}
	}
	update_rq_clock(rq1);
	update_rq_clock(rq2);
}

/*
 * double_rq_unlock - safely unlock two runqueues
 *
 * Note this does not restore interrupts like task_rq_unlock,
 * you need to do so manually after calling.
 */
static void double_rq_unlock(struct rq *rq1, struct rq *rq2)
	__releases(rq1->lock)
	__releases(rq2->lock)
{
	spin_unlock(&rq1->lock);
	if (rq1 != rq2)
		spin_unlock(&rq2->lock);
	else
		__release(rq2->lock);
}

/*
 * If dest_cpu is allowed for this process, migrate the task to it.
 * This is accomplished by forcing the cpu_allowed mask to only
 * allow dest_cpu, which will force the cpu onto dest_cpu. Then
 * the cpu_allowed mask is restored.
 */
static void sched_migrate_task(struct task_struct *p, int dest_cpu)
{
	struct migration_req req;
	unsigned long flags;
	struct rq *rq;

	rq = task_rq_lock(p, &flags);
	if (!cpumask_test_cpu(dest_cpu, &p->cpus_allowed)
	    || unlikely(!cpu_active(dest_cpu)))
		goto out;

	/* force the process onto the specified CPU */
	if (migrate_task(p, dest_cpu, &req)) {
		/* Need to wait for migration thread (might exit: take ref). */
		struct task_struct *mt = rq->migration_thread;

		get_task_struct(mt);
		task_rq_unlock(rq, &flags);
		wake_up_process(mt);
		put_task_struct(mt);
		wait_for_completion(&req.done);

		return;
	}
out:
	task_rq_unlock(rq, &flags);
}

/*
 * sched_exec - execve() is a valuable balancing opportunity, because at
 * this point the task has the smallest effective memory and cache footprint.
 */
void sched_exec(void)
{
	int new_cpu, this_cpu = get_cpu();
	new_cpu = sched_balance_self(this_cpu, SD_BALANCE_EXEC);
	put_cpu();
	if (new_cpu != this_cpu)
		sched_migrate_task(current, new_cpu);
}

/*
 * pull_task - move a task from a remote runqueue to the local runqueue.
 * Both runqueues must be locked.
 */
static void pull_task(struct rq *src_rq, struct task_struct *p,
		      struct rq *this_rq, int this_cpu)
{
	deactivate_task(src_rq, p, 0);
	set_task_cpu(p, this_cpu);
	activate_task(this_rq, p, 0);
	/*
	 * Note that idle threads have a prio of MAX_PRIO, for this test
	 * to be always true for them.
	 */
	check_preempt_curr(this_rq, p, 0);
}

/*
 * can_migrate_task - may task p from runqueue rq be migrated to this_cpu?
 */
static
int can_migrate_task(struct task_struct *p, struct rq *rq, int this_cpu,
		     struct sched_domain *sd, enum cpu_idle_type idle,
		     int *all_pinned)
{
	/*
	 * We do not migrate tasks that are:
	 * 1) running (obviously), or
	 * 2) cannot be migrated to this CPU due to cpus_allowed, or
	 * 3) are cache-hot on their current CPU.
	 */
	if (!cpumask_test_cpu(this_cpu, &p->cpus_allowed)) {
		schedstat_inc(p, se.nr_failed_migrations_affine);
		return 0;
	}
	*all_pinned = 0;

	if (task_running(rq, p)) {
		schedstat_inc(p, se.nr_failed_migrations_running);
		return 0;
	}

	/*
	 * Aggressive migration if:
	 * 1) task is cache cold, or
	 * 2) too many balance attempts have failed.
	 */

	if (!task_hot(p, rq->clock, sd) ||
			sd->nr_balance_failed > sd->cache_nice_tries) {
#ifdef CONFIG_SCHEDSTATS
		if (task_hot(p, rq->clock, sd)) {
			schedstat_inc(sd, lb_hot_gained[idle]);
			schedstat_inc(p, se.nr_forced_migrations);
		}
#endif
		return 1;
	}

	if (task_hot(p, rq->clock, sd)) {
		schedstat_inc(p, se.nr_failed_migrations_hot);
		return 0;
	}
	return 1;
}

static unsigned long
balance_tasks(struct rq *this_rq, int this_cpu, struct rq *busiest,
	      unsigned long max_load_move, struct sched_domain *sd,
	      enum cpu_idle_type idle, int *all_pinned,
	      int *this_best_prio, struct rq_iterator *iterator)
{
	int loops = 0, pulled = 0, pinned = 0;
	struct task_struct *p;
	long rem_load_move = max_load_move;

	if (max_load_move == 0)
		goto out;

	pinned = 1;

	/*
	 * Start the load-balancing iterator:
	 */
	p = iterator->start(iterator->arg);
next:
	if (!p || loops++ > sysctl_sched_nr_migrate)
		goto out;

	if ((p->se.load.weight >> 1) > rem_load_move ||
	    !can_migrate_task(p, busiest, this_cpu, sd, idle, &pinned)) {
		p = iterator->next(iterator->arg);
		goto next;
	}

	pull_task(busiest, p, this_rq, this_cpu);
	pulled++;
	rem_load_move -= p->se.load.weight;

	/*
	 * We only want to steal up to the prescribed amount of weighted load.
	 */
	if (rem_load_move > 0) {
		if (p->prio < *this_best_prio)
			*this_best_prio = p->prio;
		p = iterator->next(iterator->arg);
		goto next;
	}
out:
	/*
	 * Right now, this is one of only two places pull_task() is called,
	 * so we can safely collect pull_task() stats here rather than
	 * inside pull_task().
	 */
	schedstat_add(sd, lb_gained[idle], pulled);

	if (all_pinned)
		*all_pinned = pinned;

	return max_load_move - rem_load_move;
}

/*
 * move_tasks tries to move up to max_load_move weighted load from busiest to
 * this_rq, as part of a balancing operation within domain "sd".
 * Returns 1 if successful and 0 otherwise.
 *
 * Called with both runqueues locked.
 */
static int move_tasks(struct rq *this_rq, int this_cpu, struct rq *busiest,
		      unsigned long max_load_move,
		      struct sched_domain *sd, enum cpu_idle_type idle,
		      int *all_pinned)
{
	const struct sched_class *class = sched_class_highest;
	unsigned long total_load_moved = 0;
	int this_best_prio = this_rq->curr->prio;

	do {
		total_load_moved +=
			class->load_balance(this_rq, this_cpu, busiest,
				max_load_move - total_load_moved,
				sd, idle, all_pinned, &this_best_prio);
		class = class->next;

		if (idle == CPU_NEWLY_IDLE && this_rq->nr_running)
			break;

	} while (class && max_load_move > total_load_moved);

	return total_load_moved > 0;
}

static int
iter_move_one_task(struct rq *this_rq, int this_cpu, struct rq *busiest,
		   struct sched_domain *sd, enum cpu_idle_type idle,
		   struct rq_iterator *iterator)
{
	struct task_struct *p = iterator->start(iterator->arg);
	int pinned = 0;

	while (p) {
		if (can_migrate_task(p, busiest, this_cpu, sd, idle, &pinned)) {
			pull_task(busiest, p, this_rq, this_cpu);
			/*
			 * Right now, this is only the second place pull_task()
			 * is called, so we can safely collect pull_task()
			 * stats here rather than inside pull_task().
			 */
			schedstat_inc(sd, lb_gained[idle]);

			return 1;
		}
		p = iterator->next(iterator->arg);
	}

	return 0;
}

/*
 * move_one_task tries to move exactly one task from busiest to this_rq, as
 * part of active balancing operations within "domain".
 * Returns 1 if successful and 0 otherwise.
 *
 * Called with both runqueues locked.
 */
static int move_one_task(struct rq *this_rq, int this_cpu, struct rq *busiest,
			 struct sched_domain *sd, enum cpu_idle_type idle)
{
	const struct sched_class *class;

	for (class = sched_class_highest; class; class = class->next)
		if (class->move_one_task(this_rq, this_cpu, busiest, sd, idle))
			return 1;

	return 0;
}

/*
 * find_busiest_group finds and returns the busiest CPU group within the
 * domain. It calculates and returns the amount of weighted load which
 * should be moved to restore balance via the imbalance parameter.
 */
static struct sched_group *
find_busiest_group(struct sched_domain *sd, int this_cpu,
		   unsigned long *imbalance, enum cpu_idle_type idle,
		   int *sd_idle, const struct cpumask *cpus, int *balance)
{
	struct sched_group *busiest = NULL, *this = NULL, *group = sd->groups;
	unsigned long max_load, avg_load, total_load, this_load, total_pwr;
	unsigned long max_pull;
	unsigned long busiest_load_per_task, busiest_nr_running;
	unsigned long this_load_per_task, this_nr_running;
	int load_idx, group_imb = 0;
#if defined(CONFIG_SCHED_MC) || defined(CONFIG_SCHED_SMT)
	int power_savings_balance = 1;
	unsigned long leader_nr_running = 0, min_load_per_task = 0;
	unsigned long min_nr_running = ULONG_MAX;
	struct sched_group *group_min = NULL, *group_leader = NULL;
#endif

	max_load = this_load = total_load = total_pwr = 0;
	busiest_load_per_task = busiest_nr_running = 0;
	this_load_per_task = this_nr_running = 0;

	if (idle == CPU_NOT_IDLE)
		load_idx = sd->busy_idx;
	else if (idle == CPU_NEWLY_IDLE)
		load_idx = sd->newidle_idx;
	else
		load_idx = sd->idle_idx;

	do {
		unsigned long load, group_capacity, max_cpu_load, min_cpu_load;
		int local_group;
		int i;
		int __group_imb = 0;
		unsigned int balance_cpu = -1, first_idle_cpu = 0;
		unsigned long sum_nr_running, sum_weighted_load;
		unsigned long sum_avg_load_per_task;
		unsigned long avg_load_per_task;

		local_group = cpumask_test_cpu(this_cpu,
					       sched_group_cpus(group));

		if (local_group)
			balance_cpu = cpumask_first(sched_group_cpus(group));

		/* Tally up the load of all CPUs in the group */
		sum_weighted_load = sum_nr_running = avg_load = 0;
		sum_avg_load_per_task = avg_load_per_task = 0;

		max_cpu_load = 0;
		min_cpu_load = ~0UL;

		for_each_cpu_and(i, sched_group_cpus(group), cpus) {
			struct rq *rq = cpu_rq(i);

			if (*sd_idle && rq->nr_running)
				*sd_idle = 0;

			/* Bias balancing toward cpus of our domain */
			if (local_group) {
				if (idle_cpu(i) && !first_idle_cpu) {
					first_idle_cpu = 1;
					balance_cpu = i;
				}

				load = target_load(i, load_idx);
			} else {
				load = source_load(i, load_idx);
				if (load > max_cpu_load)
					max_cpu_load = load;
				if (min_cpu_load > load)
					min_cpu_load = load;
			}

			avg_load += load;
			sum_nr_running += rq->nr_running;
			sum_weighted_load += weighted_cpuload(i);

			sum_avg_load_per_task += cpu_avg_load_per_task(i);
		}

		/*
		 * First idle cpu or the first cpu(busiest) in this sched group
		 * is eligible for doing load balancing at this and above
		 * domains. In the newly idle case, we will allow all the cpu's
		 * to do the newly idle load balance.
		 */
		if (idle != CPU_NEWLY_IDLE && local_group &&
		    balance_cpu != this_cpu && balance) {
			*balance = 0;
			goto ret;
		}

		total_load += avg_load;
		total_pwr += group->__cpu_power;

		/* Adjust by relative CPU power of the group */
		avg_load = sg_div_cpu_power(group,
				avg_load * SCHED_LOAD_SCALE);


		/*
		 * Consider the group unbalanced when the imbalance is larger
		 * than the average weight of two tasks.
		 *
		 * APZ: with cgroup the avg task weight can vary wildly and
		 *      might not be a suitable number - should we keep a
		 *      normalized nr_running number somewhere that negates
		 *      the hierarchy?
		 */
		avg_load_per_task = sg_div_cpu_power(group,
				sum_avg_load_per_task * SCHED_LOAD_SCALE);

		if ((max_cpu_load - min_cpu_load) > 2*avg_load_per_task)
			__group_imb = 1;

		group_capacity = group->__cpu_power / SCHED_LOAD_SCALE;

		if (local_group) {
			this_load = avg_load;
			this = group;
			this_nr_running = sum_nr_running;
			this_load_per_task = sum_weighted_load;
		} else if (avg_load > max_load &&
			   (sum_nr_running > group_capacity || __group_imb)) {
			max_load = avg_load;
			busiest = group;
			busiest_nr_running = sum_nr_running;
			busiest_load_per_task = sum_weighted_load;
			group_imb = __group_imb;
		}

#if defined(CONFIG_SCHED_MC) || defined(CONFIG_SCHED_SMT)
		/*
		 * Busy processors will not participate in power savings
		 * balance.
		 */
		if (idle == CPU_NOT_IDLE ||
				!(sd->flags & SD_POWERSAVINGS_BALANCE))
			goto group_next;

		/*
		 * If the local group is idle or completely loaded
		 * no need to do power savings balance at this domain
		 */
		if (local_group && (this_nr_running >= group_capacity ||
				    !this_nr_running))
			power_savings_balance = 0;

		/*
		 * If a group is already running at full capacity or idle,
		 * don't include that group in power savings calculations
		 */
		if (!power_savings_balance || sum_nr_running >= group_capacity
		    || !sum_nr_running)
			goto group_next;

		/*
		 * Calculate the group which has the least non-idle load.
		 * This is the group from where we need to pick up the load
		 * for saving power
		 */
		if ((sum_nr_running < min_nr_running) ||
		    (sum_nr_running == min_nr_running &&
		     cpumask_first(sched_group_cpus(group)) >
		     cpumask_first(sched_group_cpus(group_min)))) {
			group_min = group;
			min_nr_running = sum_nr_running;
			min_load_per_task = sum_weighted_load /
						sum_nr_running;
		}

		/*
		 * Calculate the group which is almost near its
		 * capacity but still has some space to pick up some load
		 * from other group and save more power
		 */
		if (sum_nr_running <= group_capacity - 1) {
			if (sum_nr_running > leader_nr_running ||
			    (sum_nr_running == leader_nr_running &&
			     cpumask_first(sched_group_cpus(group)) <
			     cpumask_first(sched_group_cpus(group_leader)))) {
				group_leader = group;
				leader_nr_running = sum_nr_running;
			}
		}
group_next:
#endif
		group = group->next;
	} while (group != sd->groups);

	if (!busiest || this_load >= max_load || busiest_nr_running == 0)
		goto out_balanced;

	avg_load = (SCHED_LOAD_SCALE * total_load) / total_pwr;

	if (this_load >= avg_load ||
			100*max_load <= sd->imbalance_pct*this_load)
		goto out_balanced;

	busiest_load_per_task /= busiest_nr_running;
	if (group_imb)
		busiest_load_per_task = min(busiest_load_per_task, avg_load);

	/*
	 * We're trying to get all the cpus to the average_load, so we don't
	 * want to push ourselves above the average load, nor do we wish to
	 * reduce the max loaded cpu below the average load, as either of these
	 * actions would just result in more rebalancing later, and ping-pong
	 * tasks around. Thus we look for the minimum possible imbalance.
	 * Negative imbalances (*we* are more loaded than anyone else) will
	 * be counted as no imbalance for these purposes -- we can't fix that
	 * by pulling tasks to us. Be careful of negative numbers as they'll
	 * appear as very large values with unsigned longs.
	 */
	if (max_load <= busiest_load_per_task)
		goto out_balanced;

	/*
	 * In the presence of smp nice balancing, certain scenarios can have
	 * max load less than avg load(as we skip the groups at or below
	 * its cpu_power, while calculating max_load..)
	 */
	if (max_load < avg_load) {
		*imbalance = 0;
		goto small_imbalance;
	}

	/* Don't want to pull so many tasks that a group would go idle */
	max_pull = min(max_load - avg_load, max_load - busiest_load_per_task);

	/* How much load to actually move to equalise the imbalance */
	*imbalance = min(max_pull * busiest->__cpu_power,
				(avg_load - this_load) * this->__cpu_power)
			/ SCHED_LOAD_SCALE;

	/*
	 * if *imbalance is less than the average load per runnable task
	 * there is no gaurantee that any tasks will be moved so we'll have
	 * a think about bumping its value to force at least one task to be
	 * moved
	 */
	if (*imbalance < busiest_load_per_task) {
		unsigned long tmp, pwr_now, pwr_move;
		unsigned int imbn;

small_imbalance:
		pwr_move = pwr_now = 0;
		imbn = 2;
		if (this_nr_running) {
			this_load_per_task /= this_nr_running;
			if (busiest_load_per_task > this_load_per_task)
				imbn = 1;
		} else
			this_load_per_task = cpu_avg_load_per_task(this_cpu);

		if (max_load - this_load + busiest_load_per_task >=
					busiest_load_per_task * imbn) {
			*imbalance = busiest_load_per_task;
			return busiest;
		}

		/*
		 * OK, we don't have enough imbalance to justify moving tasks,
		 * however we may be able to increase total CPU power used by
		 * moving them.
		 */

		pwr_now += busiest->__cpu_power *
				min(busiest_load_per_task, max_load);
		pwr_now += this->__cpu_power *
				min(this_load_per_task, this_load);
		pwr_now /= SCHED_LOAD_SCALE;

		/* Amount of load we'd subtract */
		tmp = sg_div_cpu_power(busiest,
				busiest_load_per_task * SCHED_LOAD_SCALE);
		if (max_load > tmp)
			pwr_move += busiest->__cpu_power *
				min(busiest_load_per_task, max_load - tmp);

		/* Amount of load we'd add */
		if (max_load * busiest->__cpu_power <
				busiest_load_per_task * SCHED_LOAD_SCALE)
			tmp = sg_div_cpu_power(this,
					max_load * busiest->__cpu_power);
		else
			tmp = sg_div_cpu_power(this,
				busiest_load_per_task * SCHED_LOAD_SCALE);
		pwr_move += this->__cpu_power *
				min(this_load_per_task, this_load + tmp);
		pwr_move /= SCHED_LOAD_SCALE;

		/* Move if we gain throughput */
		if (pwr_move > pwr_now)
			*imbalance = busiest_load_per_task;
	}

	return busiest;

out_balanced:
#if defined(CONFIG_SCHED_MC) || defined(CONFIG_SCHED_SMT)
	if (idle == CPU_NOT_IDLE || !(sd->flags & SD_POWERSAVINGS_BALANCE))
		goto ret;

	if (this == group_leader && group_leader != group_min) {
		*imbalance = min_load_per_task;
		if (sched_mc_power_savings >= POWERSAVINGS_BALANCE_WAKEUP) {
			cpu_rq(this_cpu)->rd->sched_mc_preferred_wakeup_cpu =
				cpumask_first(sched_group_cpus(group_leader));
		}
		return group_min;
	}
#endif
ret:
	*imbalance = 0;
	return NULL;
}

/*
 * find_busiest_queue - find the busiest runqueue among the cpus in group.
 */
static struct rq *
find_busiest_queue(struct sched_group *group, enum cpu_idle_type idle,
		   unsigned long imbalance, const struct cpumask *cpus)
{
	struct rq *busiest = NULL, *rq;
	unsigned long max_load = 0;
	int i;

	for_each_cpu(i, sched_group_cpus(group)) {
		unsigned long wl;

		if (!cpumask_test_cpu(i, cpus))
			continue;

		rq = cpu_rq(i);
		wl = weighted_cpuload(i);

		if (rq->nr_running == 1 && wl > imbalance)
			continue;

		if (wl > max_load) {
			max_load = wl;
			busiest = rq;
		}
	}

	return busiest;
}

/*
 * Max backoff if we encounter pinned tasks. Pretty arbitrary value, but
 * so long as it is large enough.
 */
#define MAX_PINNED_INTERVAL	512

/* Working cpumask for load_balance and load_balance_newidle. */
static DEFINE_PER_CPU(cpumask_var_t, load_balance_tmpmask);

/*
 * Check this_cpu to ensure it is balanced within domain. Attempt to move
 * tasks if there is an imbalance.
 */
static int load_balance(int this_cpu, struct rq *this_rq,
			struct sched_domain *sd, enum cpu_idle_type idle,
			int *balance)
{
	int ld_moved, all_pinned = 0, active_balance = 0, sd_idle = 0;
	struct sched_group *group;
	unsigned long imbalance;
	struct rq *busiest;
	unsigned long flags;
	struct cpumask *cpus = __get_cpu_var(load_balance_tmpmask);

	cpumask_setall(cpus);

	/*
	 * When power savings policy is enabled for the parent domain, idle
	 * sibling can pick up load irrespective of busy siblings. In this case,
	 * let the state of idle sibling percolate up as CPU_IDLE, instead of
	 * portraying it as CPU_NOT_IDLE.
	 */
	if (idle != CPU_NOT_IDLE && sd->flags & SD_SHARE_CPUPOWER &&
	    !test_sd_parent(sd, SD_POWERSAVINGS_BALANCE))
		sd_idle = 1;

	schedstat_inc(sd, lb_count[idle]);

redo:
	update_shares(sd);
	group = find_busiest_group(sd, this_cpu, &imbalance, idle, &sd_idle,
				   cpus, balance);

	if (*balance == 0)
		goto out_balanced;

	if (!group) {
		schedstat_inc(sd, lb_nobusyg[idle]);
		goto out_balanced;
	}

	busiest = find_busiest_queue(group, idle, imbalance, cpus);
	if (!busiest) {
		schedstat_inc(sd, lb_nobusyq[idle]);
		goto out_balanced;
	}

	BUG_ON(busiest == this_rq);

	schedstat_add(sd, lb_imbalance[idle], imbalance);

	ld_moved = 0;
	if (busiest->nr_running > 1) {
		/*
		 * Attempt to move tasks. If find_busiest_group has found
		 * an imbalance but busiest->nr_running <= 1, the group is
		 * still unbalanced. ld_moved simply stays zero, so it is
		 * correctly treated as an imbalance.
		 */
		local_irq_save(flags);
		double_rq_lock(this_rq, busiest);
		ld_moved = move_tasks(this_rq, this_cpu, busiest,
				      imbalance, sd, idle, &all_pinned);
		double_rq_unlock(this_rq, busiest);
		local_irq_restore(flags);

		/*
		 * some other cpu did the load balance for us.
		 */
		if (ld_moved && this_cpu != smp_processor_id())
			resched_cpu(this_cpu);

		/* All tasks on this runqueue were pinned by CPU affinity */
		if (unlikely(all_pinned)) {
			cpumask_clear_cpu(cpu_of(busiest), cpus);
			if (!cpumask_empty(cpus))
				goto redo;
			goto out_balanced;
		}
	}

	if (!ld_moved) {
		schedstat_inc(sd, lb_failed[idle]);
		sd->nr_balance_failed++;

		if (unlikely(sd->nr_balance_failed > sd->cache_nice_tries+2)) {

			spin_lock_irqsave(&busiest->lock, flags);

			/* don't kick the migration_thread, if the curr
			 * task on busiest cpu can't be moved to this_cpu
			 */
			if (!cpumask_test_cpu(this_cpu,
					      &busiest->curr->cpus_allowed)) {
				spin_unlock_irqrestore(&busiest->lock, flags);
				all_pinned = 1;
				goto out_one_pinned;
			}

			if (!busiest->active_balance) {
				busiest->active_balance = 1;
				busiest->push_cpu = this_cpu;
				active_balance = 1;
			}
			spin_unlock_irqrestore(&busiest->lock, flags);
			if (active_balance)
				wake_up_process(busiest->migration_thread);

			/*
			 * We've kicked active balancing, reset the failure
			 * counter.
			 */
			sd->nr_balance_failed = sd->cache_nice_tries+1;
		}
	} else
		sd->nr_balance_failed = 0;

	if (likely(!active_balance)) {
		/* We were unbalanced, so reset the balancing interval */
		sd->balance_interval = sd->min_interval;
	} else {
		/*
		 * If we've begun active balancing, start to back off. This
		 * case may not be covered by the all_pinned logic if there
		 * is only 1 task on the busy runqueue (because we don't call
		 * move_tasks).
		 */
		if (sd->balance_interval < sd->max_interval)
			sd->balance_interval *= 2;
	}

	if (!ld_moved && !sd_idle && sd->flags & SD_SHARE_CPUPOWER &&
	    !test_sd_parent(sd, SD_POWERSAVINGS_BALANCE))
		ld_moved = -1;

	goto out;

out_balanced:
	schedstat_inc(sd, lb_balanced[idle]);

	sd->nr_balance_failed = 0;

out_one_pinned:
	/* tune up the balancing interval */
	if ((all_pinned && sd->balance_interval < MAX_PINNED_INTERVAL) ||
			(sd->balance_interval < sd->max_interval))
		sd->balance_interval *= 2;

	if (!sd_idle && sd->flags & SD_SHARE_CPUPOWER &&
	    !test_sd_parent(sd, SD_POWERSAVINGS_BALANCE))
		ld_moved = -1;
	else
		ld_moved = 0;
out:
	if (ld_moved)
		update_shares(sd);
	return ld_moved;
}

/*
 * Check this_cpu to ensure it is balanced within domain. Attempt to move
 * tasks if there is an imbalance.
 *
 * Called from schedule when this_rq is about to become idle (CPU_NEWLY_IDLE).
 * this_rq is locked.
 */
static int
load_balance_newidle(int this_cpu, struct rq *this_rq, struct sched_domain *sd)
{
	struct sched_group *group;
	struct rq *busiest = NULL;
	unsigned long imbalance;
	int ld_moved = 0;
	int sd_idle = 0;
	int all_pinned = 0;
	struct cpumask *cpus = __get_cpu_var(load_balance_tmpmask);

	cpumask_setall(cpus);

	/*
	 * When power savings policy is enabled for the parent domain, idle
	 * sibling can pick up load irrespective of busy siblings. In this case,
	 * let the state of idle sibling percolate up as IDLE, instead of
	 * portraying it as CPU_NOT_IDLE.
	 */
	if (sd->flags & SD_SHARE_CPUPOWER &&
	    !test_sd_parent(sd, SD_POWERSAVINGS_BALANCE))
		sd_idle = 1;

	schedstat_inc(sd, lb_count[CPU_NEWLY_IDLE]);
redo:
	update_shares_locked(this_rq, sd);
	group = find_busiest_group(sd, this_cpu, &imbalance, CPU_NEWLY_IDLE,
				   &sd_idle, cpus, NULL);
	if (!group) {
		schedstat_inc(sd, lb_nobusyg[CPU_NEWLY_IDLE]);
		goto out_balanced;
	}

	busiest = find_busiest_queue(group, CPU_NEWLY_IDLE, imbalance, cpus);
	if (!busiest) {
		schedstat_inc(sd, lb_nobusyq[CPU_NEWLY_IDLE]);
		goto out_balanced;
	}

	BUG_ON(busiest == this_rq);

	schedstat_add(sd, lb_imbalance[CPU_NEWLY_IDLE], imbalance);

	ld_moved = 0;
	if (busiest->nr_running > 1) {
		/* Attempt to move tasks */
		double_lock_balance(this_rq, busiest);
		/* this_rq->clock is already updated */
		update_rq_clock(busiest);
		ld_moved = move_tasks(this_rq, this_cpu, busiest,
					imbalance, sd, CPU_NEWLY_IDLE,
					&all_pinned);
		double_unlock_balance(this_rq, busiest);

		if (unlikely(all_pinned)) {
			cpumask_clear_cpu(cpu_of(busiest), cpus);
			if (!cpumask_empty(cpus))
				goto redo;
		}
	}

	if (!ld_moved) {
		int active_balance = 0;

		schedstat_inc(sd, lb_failed[CPU_NEWLY_IDLE]);
		if (!sd_idle && sd->flags & SD_SHARE_CPUPOWER &&
		    !test_sd_parent(sd, SD_POWERSAVINGS_BALANCE))
			return -1;

		if (sched_mc_power_savings < POWERSAVINGS_BALANCE_WAKEUP)
			return -1;

		if (sd->nr_balance_failed++ < 2)
			return -1;

		/*
		 * The only task running in a non-idle cpu can be moved to this
		 * cpu in an attempt to completely freeup the other CPU
		 * package. The same method used to move task in load_balance()
		 * have been extended for load_balance_newidle() to speedup
		 * consolidation at sched_mc=POWERSAVINGS_BALANCE_WAKEUP (2)
		 *
		 * The package power saving logic comes from
		 * find_busiest_group().  If there are no imbalance, then
		 * f_b_g() will return NULL.  However when sched_mc={1,2} then
		 * f_b_g() will select a group from which a running task may be
		 * pulled to this cpu in order to make the other package idle.
		 * If there is no opportunity to make a package idle and if
		 * there are no imbalance, then f_b_g() will return NULL and no
		 * action will be taken in load_balance_newidle().
		 *
		 * Under normal task pull operation due to imbalance, there
		 * will be more than one task in the source run queue and
		 * move_tasks() will succeed.  ld_moved will be true and this
		 * active balance code will not be triggered.
		 */

		/* Lock busiest in correct order while this_rq is held */
		double_lock_balance(this_rq, busiest);

		/*
		 * don't kick the migration_thread, if the curr
		 * task on busiest cpu can't be moved to this_cpu
		 */
		if (!cpumask_test_cpu(this_cpu, &busiest->curr->cpus_allowed)) {
			double_unlock_balance(this_rq, busiest);
			all_pinned = 1;
			return ld_moved;
		}

		if (!busiest->active_balance) {
			busiest->active_balance = 1;
			busiest->push_cpu = this_cpu;
			active_balance = 1;
		}

		double_unlock_balance(this_rq, busiest);
		/*
		 * Should not call ttwu while holding a rq->lock
		 */
		spin_unlock(&this_rq->lock);
		if (active_balance)
			wake_up_process(busiest->migration_thread);
		spin_lock(&this_rq->lock);

	} else
		sd->nr_balance_failed = 0;

	update_shares_locked(this_rq, sd);
	return ld_moved;

out_balanced:
	schedstat_inc(sd, lb_balanced[CPU_NEWLY_IDLE]);
	if (!sd_idle && sd->flags & SD_SHARE_CPUPOWER &&
	    !test_sd_parent(sd, SD_POWERSAVINGS_BALANCE))
		return -1;
	sd->nr_balance_failed = 0;

	return 0;
}

/*
 * idle_balance is called by schedule() if this_cpu is about to become
 * idle. Attempts to pull tasks from other CPUs.
 */
static void idle_balance(int this_cpu, struct rq *this_rq)
{
	struct sched_domain *sd;
	int pulled_task = 0;
	unsigned long next_balance = jiffies + HZ;

	for_each_domain(this_cpu, sd) {
		unsigned long interval;

		if (!(sd->flags & SD_LOAD_BALANCE))
			continue;

		if (sd->flags & SD_BALANCE_NEWIDLE)
			/* If we've pulled tasks over stop searching: */
			pulled_task = load_balance_newidle(this_cpu, this_rq,
							   sd);

		interval = msecs_to_jiffies(sd->balance_interval);
		if (time_after(next_balance, sd->last_balance + interval))
			next_balance = sd->last_balance + interval;
		if (pulled_task)
			break;
	}
	if (pulled_task || time_after(jiffies, this_rq->next_balance)) {
		/*
		 * We are going idle. next_balance may be set based on
		 * a busy processor. So reset next_balance.
		 */
		this_rq->next_balance = next_balance;
	}
}

/*
 * active_load_balance is run by migration threads. It pushes running tasks
 * off the busiest CPU onto idle CPUs. It requires at least 1 task to be
 * running on each physical CPU where possible, and avoids physical /
 * logical imbalances.
 *
 * Called with busiest_rq locked.
 */
static void active_load_balance(struct rq *busiest_rq, int busiest_cpu)
{
	int target_cpu = busiest_rq->push_cpu;
	struct sched_domain *sd;
	struct rq *target_rq;

	/* Is there any task to move? */
	if (busiest_rq->nr_running <= 1)
		return;

	target_rq = cpu_rq(target_cpu);

	/*
	 * This condition is "impossible", if it occurs
	 * we need to fix it. Originally reported by
	 * Bjorn Helgaas on a 128-cpu setup.
	 */
	BUG_ON(busiest_rq == target_rq);

	/* move a task from busiest_rq to target_rq */
	double_lock_balance(busiest_rq, target_rq);
	update_rq_clock(busiest_rq);
	update_rq_clock(target_rq);

	/* Search for an sd spanning us and the target CPU. */
	for_each_domain(target_cpu, sd) {
		if ((sd->flags & SD_LOAD_BALANCE) &&
		    cpumask_test_cpu(busiest_cpu, sched_domain_span(sd)))
				break;
	}

	if (likely(sd)) {
		schedstat_inc(sd, alb_count);

		if (move_one_task(target_rq, target_cpu, busiest_rq,
				  sd, CPU_IDLE))
			schedstat_inc(sd, alb_pushed);
		else
			schedstat_inc(sd, alb_failed);
	}
	double_unlock_balance(busiest_rq, target_rq);
}

#ifdef CONFIG_NO_HZ
static struct {
	atomic_t load_balancer;
	cpumask_var_t cpu_mask;
} nohz ____cacheline_aligned = {
	.load_balancer = ATOMIC_INIT(-1),
};

/*
 * This routine will try to nominate the ilb (idle load balancing)
 * owner among the cpus whose ticks are stopped. ilb owner will do the idle
 * load balancing on behalf of all those cpus. If all the cpus in the system
 * go into this tickless mode, then there will be no ilb owner (as there is
 * no need for one) and all the cpus will sleep till the next wakeup event
 * arrives...
 *
 * For the ilb owner, tick is not stopped. And this tick will be used
 * for idle load balancing. ilb owner will still be part of
 * nohz.cpu_mask..
 *
 * While stopping the tick, this cpu will become the ilb owner if there
 * is no other owner. And will be the owner till that cpu becomes busy
 * or if all cpus in the system stop their ticks at which point
 * there is no need for ilb owner.
 *
 * When the ilb owner becomes busy, it nominates another owner, during the
 * next busy scheduler_tick()
 */
int select_nohz_load_balancer(int stop_tick)
{
	int cpu = smp_processor_id();

	if (stop_tick) {
		cpu_rq(cpu)->in_nohz_recently = 1;

		if (!cpu_active(cpu)) {
			if (atomic_read(&nohz.load_balancer) != cpu)
				return 0;

			/*
			 * If we are going offline and still the leader,
			 * give up!
			 */
			if (atomic_cmpxchg(&nohz.load_balancer, cpu, -1) != cpu)
				BUG();

			return 0;
		}

		cpumask_set_cpu(cpu, nohz.cpu_mask);

		/* time for ilb owner also to sleep */
		if (cpumask_weight(nohz.cpu_mask) == num_online_cpus()) {
			if (atomic_read(&nohz.load_balancer) == cpu)
				atomic_set(&nohz.load_balancer, -1);
			return 0;
		}

		if (atomic_read(&nohz.load_balancer) == -1) {
			/* make me the ilb owner */
			if (atomic_cmpxchg(&nohz.load_balancer, -1, cpu) == -1)
				return 1;
		} else if (atomic_read(&nohz.load_balancer) == cpu)
			return 1;
	} else {
		if (!cpumask_test_cpu(cpu, nohz.cpu_mask))
			return 0;

		cpumask_clear_cpu(cpu, nohz.cpu_mask);

		if (atomic_read(&nohz.load_balancer) == cpu)
			if (atomic_cmpxchg(&nohz.load_balancer, cpu, -1) != cpu)
				BUG();
	}
	return 0;
}
#endif

static DEFINE_SPINLOCK(balancing);

/*
 * It checks each scheduling domain to see if it is due to be balanced,
 * and initiates a balancing operation if so.
 *
 * Balancing parameters are set up in arch_init_sched_domains.
 */
static void rebalance_domains(int cpu, enum cpu_idle_type idle)
{
	int balance = 1;
	struct rq *rq = cpu_rq(cpu);
	unsigned long interval;
	struct sched_domain *sd;
	/* Earliest time when we have to do rebalance again */
	unsigned long next_balance = jiffies + 60*HZ;
	int update_next_balance = 0;
	int need_serialize;

	for_each_domain(cpu, sd) {
		if (!(sd->flags & SD_LOAD_BALANCE))
			continue;

		interval = sd->balance_interval;
		if (idle != CPU_IDLE)
			interval *= sd->busy_factor;

		/* scale ms to jiffies */
		interval = msecs_to_jiffies(interval);
		if (unlikely(!interval))
			interval = 1;
		if (interval > HZ*NR_CPUS/10)
			interval = HZ*NR_CPUS/10;

		need_serialize = sd->flags & SD_SERIALIZE;

		if (need_serialize) {
			if (!spin_trylock(&balancing))
				goto out;
		}

		if (time_after_eq(jiffies, sd->last_balance + interval)) {
			if (load_balance(cpu, rq, sd, idle, &balance)) {
				/*
				 * We've pulled tasks over so either we're no
				 * longer idle, or one of our SMT siblings is
				 * not idle.
				 */
				idle = CPU_NOT_IDLE;
			}
			sd->last_balance = jiffies;
		}
		if (need_serialize)
			spin_unlock(&balancing);
out:
		if (time_after(next_balance, sd->last_balance + interval)) {
			next_balance = sd->last_balance + interval;
			update_next_balance = 1;
		}

		/*
		 * Stop the load balance at this level. There is another
		 * CPU in our sched group which is doing load balancing more
		 * actively.
		 */
		if (!balance)
			break;
	}

	/*
	 * next_balance will be updated only when there is a need.
	 * When the cpu is attached to null domain for ex, it will not be
	 * updated.
	 */
	if (likely(update_next_balance))
		rq->next_balance = next_balance;
}

/*
 * run_rebalance_domains is triggered when needed from the scheduler tick.
 * In CONFIG_NO_HZ case, the idle load balance owner will do the
 * rebalancing for all the cpus for whom scheduler ticks are stopped.
 */
static void run_rebalance_domains(struct softirq_action *h)
{
	int this_cpu = smp_processor_id();
	struct rq *this_rq = cpu_rq(this_cpu);
	enum cpu_idle_type idle = this_rq->idle_at_tick ?
						CPU_IDLE : CPU_NOT_IDLE;

	rebalance_domains(this_cpu, idle);

#ifdef CONFIG_NO_HZ
	/*
	 * If this cpu is the owner for idle load balancing, then do the
	 * balancing on behalf of the other idle cpus whose ticks are
	 * stopped.
	 */
	if (this_rq->idle_at_tick &&
	    atomic_read(&nohz.load_balancer) == this_cpu) {
		struct rq *rq;
		int balance_cpu;

		for_each_cpu(balance_cpu, nohz.cpu_mask) {
			if (balance_cpu == this_cpu)
				continue;

			/*
			 * If this cpu gets work to do, stop the load balancing
			 * work being done for other cpus. Next load
			 * balancing owner will pick it up.
			 */
			if (need_resched())
				break;

			rebalance_domains(balance_cpu, CPU_IDLE);

			rq = cpu_rq(balance_cpu);
			if (time_after(this_rq->next_balance, rq->next_balance))
				this_rq->next_balance = rq->next_balance;
		}
	}
#endif
}

/*
 * Trigger the SCHED_SOFTIRQ if it is time to do periodic load balancing.
 *
 * In case of CONFIG_NO_HZ, this is the place where we nominate a new
 * idle load balancing owner or decide to stop the periodic load balancing,
 * if the whole system is idle.
 */
static inline void trigger_load_balance(struct rq *rq, int cpu)
{
#ifdef CONFIG_NO_HZ
	/*
	 * If we were in the nohz mode recently and busy at the current
	 * scheduler tick, then check if we need to nominate new idle
	 * load balancer.
	 */
	if (rq->in_nohz_recently && !rq->idle_at_tick) {
		rq->in_nohz_recently = 0;

		if (atomic_read(&nohz.load_balancer) == cpu) {
			cpumask_clear_cpu(cpu, nohz.cpu_mask);
			atomic_set(&nohz.load_balancer, -1);
		}

		if (atomic_read(&nohz.load_balancer) == -1) {
			/*
			 * simple selection for now: Nominate the
			 * first cpu in the nohz list to be the next
			 * ilb owner.
			 *
			 * TBD: Traverse the sched domains and nominate
			 * the nearest cpu in the nohz.cpu_mask.
			 */
			int ilb = cpumask_first(nohz.cpu_mask);

			if (ilb < nr_cpu_ids)
				resched_cpu(ilb);
		}
	}

	/*
	 * If this cpu is idle and doing idle load balancing for all the
	 * cpus with ticks stopped, is it time for that to stop?
	 */
	if (rq->idle_at_tick && atomic_read(&nohz.load_balancer) == cpu &&
	    cpumask_weight(nohz.cpu_mask) == num_online_cpus()) {
		resched_cpu(cpu);
		return;
	}

	/*
	 * If this cpu is idle and the idle load balancing is done by
	 * someone else, then no need raise the SCHED_SOFTIRQ
	 */
	if (rq->idle_at_tick && atomic_read(&nohz.load_balancer) != cpu &&
	    cpumask_test_cpu(cpu, nohz.cpu_mask))
		return;
#endif
	if (time_after_eq(jiffies, rq->next_balance))
		raise_softirq(SCHED_SOFTIRQ);
}

#else	/* CONFIG_SMP */

/*
 * on UP we do not need to balance between CPUs:
 */
static inline void idle_balance(int cpu, struct rq *rq)
{
}

#endif

DEFINE_PER_CPU(struct kernel_stat, kstat);

EXPORT_PER_CPU_SYMBOL(kstat);

/*
 * Return any ns on the sched_clock that have not yet been banked in
 * @p in case that task is currently running.
 */
unsigned long long task_delta_exec(struct task_struct *p)
{
	unsigned long flags;
	struct rq *rq;
	u64 ns = 0;

	rq = task_rq_lock(p, &flags);

	if (task_current(rq, p)) {
		u64 delta_exec;

		update_rq_clock(rq);
		delta_exec = rq->clock - p->se.exec_start;
		if ((s64)delta_exec > 0)
			ns = delta_exec;
	}

	task_rq_unlock(rq, &flags);

	return ns;
}

/*
 * Account user cpu time to a process.
 * @p: the process that the cpu time gets accounted to
 * @cputime: the cpu time spent in user space since the last update
 * @cputime_scaled: cputime scaled by cpu frequency
 */
void account_user_time(struct task_struct *p, cputime_t cputime,
		       cputime_t cputime_scaled)
{
	struct cpu_usage_stat *cpustat = &kstat_this_cpu.cpustat;
	cputime64_t tmp;

	/* Add user time to process. */
	p->utime = cputime_add(p->utime, cputime);
	p->utimescaled = cputime_add(p->utimescaled, cputime_scaled);
	account_group_user_time(p, cputime);

	/* Add user time to cpustat. */
	tmp = cputime_to_cputime64(cputime);
	if (TASK_NICE(p) > 0)
		cpustat->nice = cputime64_add(cpustat->nice, tmp);
	else
		cpustat->user = cputime64_add(cpustat->user, tmp);
	/* Account for user time used */
	acct_update_integrals(p);
}

/*
 * Account guest cpu time to a process.
 * @p: the process that the cpu time gets accounted to
 * @cputime: the cpu time spent in virtual machine since the last update
 * @cputime_scaled: cputime scaled by cpu frequency
 */
static void account_guest_time(struct task_struct *p, cputime_t cputime,
			       cputime_t cputime_scaled)
{
	cputime64_t tmp;
	struct cpu_usage_stat *cpustat = &kstat_this_cpu.cpustat;

	tmp = cputime_to_cputime64(cputime);

	/* Add guest time to process. */
	p->utime = cputime_add(p->utime, cputime);
	p->utimescaled = cputime_add(p->utimescaled, cputime_scaled);
	account_group_user_time(p, cputime);
	p->gtime = cputime_add(p->gtime, cputime);

	/* Add guest time to cpustat. */
	cpustat->user = cputime64_add(cpustat->user, tmp);
	cpustat->guest = cputime64_add(cpustat->guest, tmp);
}

/*
 * Account system cpu time to a process.
 * @p: the process that the cpu time gets accounted to
 * @hardirq_offset: the offset to subtract from hardirq_count()
 * @cputime: the cpu time spent in kernel space since the last update
 * @cputime_scaled: cputime scaled by cpu frequency
 */
void account_system_time(struct task_struct *p, int hardirq_offset,
			 cputime_t cputime, cputime_t cputime_scaled)
{
	struct cpu_usage_stat *cpustat = &kstat_this_cpu.cpustat;
	cputime64_t tmp;

	if ((p->flags & PF_VCPU) && (irq_count() - hardirq_offset == 0)) {
		account_guest_time(p, cputime, cputime_scaled);
		return;
	}

	/* Add system time to process. */
	p->stime = cputime_add(p->stime, cputime);
	p->stimescaled = cputime_add(p->stimescaled, cputime_scaled);
	account_group_system_time(p, cputime);

	/* Add system time to cpustat. */
	tmp = cputime_to_cputime64(cputime);
	if (hardirq_count() - hardirq_offset)
		cpustat->irq = cputime64_add(cpustat->irq, tmp);
	else if (softirq_count())
		cpustat->softirq = cputime64_add(cpustat->softirq, tmp);
	else
		cpustat->system = cputime64_add(cpustat->system, tmp);

	/* Account for system time used */
	acct_update_integrals(p);
}

/*
 * Account for involuntary wait time.
 * @steal: the cpu time spent in involuntary wait
 */
void account_steal_time(cputime_t cputime)
{
	struct cpu_usage_stat *cpustat = &kstat_this_cpu.cpustat;
	cputime64_t cputime64 = cputime_to_cputime64(cputime);

	cpustat->steal = cputime64_add(cpustat->steal, cputime64);
}

/*
 * Account for idle time.
 * @cputime: the cpu time spent in idle wait
 */
void account_idle_time(cputime_t cputime)
{
	struct cpu_usage_stat *cpustat = &kstat_this_cpu.cpustat;
	cputime64_t cputime64 = cputime_to_cputime64(cputime);
	struct rq *rq = this_rq();

	if (atomic_read(&rq->nr_iowait) > 0)
		cpustat->iowait = cputime64_add(cpustat->iowait, cputime64);
	else
		cpustat->idle = cputime64_add(cpustat->idle, cputime64);
}

#ifndef CONFIG_VIRT_CPU_ACCOUNTING

/*
 * Account a single tick of cpu time.
 * @p: the process that the cpu time gets accounted to
 * @user_tick: indicates if the tick is a user or a system tick
 */
void account_process_tick(struct task_struct *p, int user_tick)
{
	cputime_t one_jiffy = jiffies_to_cputime(1);
	cputime_t one_jiffy_scaled = cputime_to_scaled(one_jiffy);
	struct rq *rq = this_rq();

	if (user_tick)
		account_user_time(p, one_jiffy, one_jiffy_scaled);
	else if (p != rq->idle)
		account_system_time(p, HARDIRQ_OFFSET, one_jiffy,
				    one_jiffy_scaled);
	else
		account_idle_time(one_jiffy);
}

/*
 * Account multiple ticks of steal time.
 * @p: the process from which the cpu time has been stolen
 * @ticks: number of stolen ticks
 */
void account_steal_ticks(unsigned long ticks)
{
	account_steal_time(jiffies_to_cputime(ticks));
}

/*
 * Account multiple ticks of idle time.
 * @ticks: number of stolen ticks
 */
void account_idle_ticks(unsigned long ticks)
{
	account_idle_time(jiffies_to_cputime(ticks));
}

#endif

/*
 * Use precise platform statistics if available:
 */
#ifdef CONFIG_VIRT_CPU_ACCOUNTING
cputime_t task_utime(struct task_struct *p)
{
	return p->utime;
}

cputime_t task_stime(struct task_struct *p)
{
	return p->stime;
}
#else
cputime_t task_utime(struct task_struct *p)
{
	clock_t utime = cputime_to_clock_t(p->utime),
		total = utime + cputime_to_clock_t(p->stime);
	u64 temp;

	/*
	 * Use CFS's precise accounting:
	 */
	temp = (u64)nsec_to_clock_t(p->se.sum_exec_runtime);

	if (total) {
		temp *= utime;
		do_div(temp, total);
	}
	utime = (clock_t)temp;

	p->prev_utime = max(p->prev_utime, clock_t_to_cputime(utime));
	return p->prev_utime;
}

cputime_t task_stime(struct task_struct *p)
{
	clock_t stime;

	/*
	 * Use CFS's precise accounting. (we subtract utime from
	 * the total, to make sure the total observed by userspace
	 * grows monotonically - apps rely on that):
	 */
	stime = nsec_to_clock_t(p->se.sum_exec_runtime) -
			cputime_to_clock_t(task_utime(p));

	if (stime >= 0)
		p->prev_stime = max(p->prev_stime, clock_t_to_cputime(stime));

	return p->prev_stime;
}
#endif

inline cputime_t task_gtime(struct task_struct *p)
{
	return p->gtime;
}

/*
 * This function gets called by the timer code, with HZ frequency.
 * We call it with interrupts disabled.
 *
 * It also gets called by the fork code, when changing the parent's
 * timeslices.
 */
void scheduler_tick(void)
{
	int cpu = smp_processor_id();
	struct rq *rq = cpu_rq(cpu);
	struct task_struct *curr = rq->curr;

	sched_clock_tick();

	spin_lock(&rq->lock);
	update_rq_clock(rq);
	update_cpu_load(rq);
	curr->sched_class->task_tick(rq, curr, 0);
	spin_unlock(&rq->lock);

#ifdef CONFIG_SMP
	rq->idle_at_tick = idle_cpu(cpu);
	trigger_load_balance(rq, cpu);
#endif
}

unsigned long get_parent_ip(unsigned long addr)
{
	if (in_lock_functions(addr)) {
		addr = CALLER_ADDR2;
		if (in_lock_functions(addr))
			addr = CALLER_ADDR3;
	}
	return addr;
}

#if defined(CONFIG_PREEMPT) && (defined(CONFIG_DEBUG_PREEMPT) || \
				defined(CONFIG_PREEMPT_TRACER))

void __kprobes add_preempt_count(int val)
{
#ifdef CONFIG_DEBUG_PREEMPT
	/*
	 * Underflow?
	 */
	if (DEBUG_LOCKS_WARN_ON((preempt_count() < 0)))
		return;
#endif
	preempt_count() += val;
#ifdef CONFIG_DEBUG_PREEMPT
	/*
	 * Spinlock count overflowing soon?
	 */
	DEBUG_LOCKS_WARN_ON((preempt_count() & PREEMPT_MASK) >=
				PREEMPT_MASK - 10);
#endif
	if (preempt_count() == val)
		trace_preempt_off(CALLER_ADDR0, get_parent_ip(CALLER_ADDR1));
}
EXPORT_SYMBOL(add_preempt_count);

void __kprobes sub_preempt_count(int val)
{
#ifdef CONFIG_DEBUG_PREEMPT
	/*
	 * Underflow?
	 */
	if (DEBUG_LOCKS_WARN_ON(val > preempt_count()))
		return;
	/*
	 * Is the spinlock portion underflowing?
	 */
	if (DEBUG_LOCKS_WARN_ON((val < PREEMPT_MASK) &&
			!(preempt_count() & PREEMPT_MASK)))
		return;
#endif

	if (preempt_count() == val)
		trace_preempt_on(CALLER_ADDR0, get_parent_ip(CALLER_ADDR1));
	preempt_count() -= val;
}
EXPORT_SYMBOL(sub_preempt_count);

#endif

/*
 * Print scheduling while atomic bug:
 */
static noinline void __schedule_bug(struct task_struct *prev)
{
	struct pt_regs *regs = get_irq_regs();

	printk(KERN_ERR "BUG: scheduling while atomic: %s/%d/0x%08x\n",
		prev->comm, prev->pid, preempt_count());

	debug_show_held_locks(prev);
	print_modules();
	if (irqs_disabled())
		print_irqtrace_events(prev);

	if (regs)
		show_regs(regs);
	else
		dump_stack();
}

/*
 * Various schedule()-time debugging checks and statistics:
 */
static inline void schedule_debug(struct task_struct *prev)
{
	/*
	 * Test if we are atomic. Since do_exit() needs to call into
	 * schedule() atomically, we ignore that path for now.
	 * Otherwise, whine if we are scheduling when we should not be.
	 */
	if (unlikely(in_atomic_preempt_off() && !prev->exit_state))
		__schedule_bug(prev);

	profile_hit(SCHED_PROFILING, __builtin_return_address(0));

	schedstat_inc(this_rq(), sched_count);
#ifdef CONFIG_SCHEDSTATS
	if (unlikely(prev->lock_depth >= 0)) {
		schedstat_inc(this_rq(), bkl_count);
		schedstat_inc(prev, sched_info.bkl_count);
	}
#endif
}

/*
 * Pick up the highest-prio task:
 */
static inline struct task_struct *
pick_next_task(struct rq *rq, struct task_struct *prev)
{
	const struct sched_class *class;
	struct task_struct *p;

	/*
	 * Optimization: we know that if all tasks are in
	 * the fair class we can call that function directly:
	 */
	if (likely(rq->nr_running == rq->cfs.nr_running)) {
		p = fair_sched_class.pick_next_task(rq);
		if (likely(p))
			return p;
	}

	class = sched_class_highest;
	for ( ; ; ) {
		p = class->pick_next_task(rq);
		if (p)
			return p;
		/*
		 * Will never be NULL as the idle class always
		 * returns a non-NULL p:
		 */
		class = class->next;
	}
}

/*
 * schedule() is the main scheduler function.
 */
asmlinkage void __sched __schedule(void)
{
	struct task_struct *prev, *next;
	unsigned long *switch_count;
	struct rq *rq;
	int cpu;

	cpu = smp_processor_id();
	rq = cpu_rq(cpu);
	rcu_qsctr_inc(cpu);
	prev = rq->curr;
	switch_count = &prev->nivcsw;

	release_kernel_lock(prev);
need_resched_nonpreemptible:

	schedule_debug(prev);

	if (sched_feat(HRTICK))
		hrtick_clear(rq);

	spin_lock_irq(&rq->lock);
	update_rq_clock(rq);
	clear_tsk_need_resched(prev);

	if (prev->state && !(preempt_count() & PREEMPT_ACTIVE)) {
		if (unlikely(signal_pending_state(prev->state, prev)))
			prev->state = TASK_RUNNING;
		else
			deactivate_task(rq, prev, 1);
		switch_count = &prev->nvcsw;
	}

#ifdef CONFIG_SMP
	if (prev->sched_class->pre_schedule)
		prev->sched_class->pre_schedule(rq, prev);
#endif

	if (unlikely(!rq->nr_running))
		idle_balance(cpu, rq);

	prev->sched_class->put_prev_task(rq, prev);
	next = pick_next_task(rq, prev);

	if (likely(prev != next)) {
		sched_info_switch(prev, next);

		rq->nr_switches++;
		rq->curr = next;
		++*switch_count;

		context_switch(rq, prev, next); /* unlocks the rq */
		/*
		 * the context switch might have flipped the stack from under
		 * us, hence refresh the local variables.
		 */
		cpu = smp_processor_id();
		rq = cpu_rq(cpu);
	} else
		spin_unlock_irq(&rq->lock);

	if (unlikely(reacquire_kernel_lock(current) < 0))
		goto need_resched_nonpreemptible;
}

asmlinkage void __sched schedule(void)
{
need_resched:
	preempt_disable();
	__schedule();
	preempt_enable_no_resched();
	if (need_resched())
		goto need_resched;
}
EXPORT_SYMBOL(schedule);

#ifdef CONFIG_SMP
/*
 * Look out! "owner" is an entirely speculative pointer
 * access and not reliable.
 */
int mutex_spin_on_owner(struct mutex *lock, struct thread_info *owner)
{
	unsigned int cpu;
	struct rq *rq;

	if (!sched_feat(OWNER_SPIN))
		return 0;

#ifdef CONFIG_DEBUG_PAGEALLOC
	/*
	 * Need to access the cpu field knowing that
	 * DEBUG_PAGEALLOC could have unmapped it if
	 * the mutex owner just released it and exited.
	 */
	if (probe_kernel_address(&owner->cpu, cpu))
		goto out;
#else
	cpu = owner->cpu;
#endif

	/*
	 * Even if the access succeeded (likely case),
	 * the cpu field may no longer be valid.
	 */
	if (cpu >= nr_cpumask_bits)
		goto out;

	/*
	 * We need to validate that we can do a
	 * get_cpu() and that we have the percpu area.
	 */
	if (!cpu_online(cpu))
		goto out;

	rq = cpu_rq(cpu);

	for (;;) {
		/*
		 * Owner changed, break to re-assess state.
		 */
		if (lock->owner != owner)
			break;

		/*
		 * Is that owner really running on that cpu?
		 */
		if (task_thread_info(rq->curr) != owner || need_resched())
			return 0;

		cpu_relax();
	}
out:
	return 1;
}
#endif

#ifdef CONFIG_PREEMPT
/*
 * this is the entry point to schedule() from in-kernel preemption
 * off of preempt_enable. Kernel preemptions off return from interrupt
 * occur there and call schedule directly.
 */
asmlinkage void __sched preempt_schedule(void)
{
	struct thread_info *ti = current_thread_info();

	/*
	 * If there is a non-zero preempt_count or interrupts are disabled,
	 * we do not want to preempt the current task. Just return..
	 */
	if (likely(ti->preempt_count || irqs_disabled()))
		return;

	do {
		add_preempt_count(PREEMPT_ACTIVE);
		schedule();
		sub_preempt_count(PREEMPT_ACTIVE);

		/*
		 * Check again in case we missed a preemption opportunity
		 * between schedule and now.
		 */
		barrier();
	} while (unlikely(test_thread_flag(TIF_NEED_RESCHED)));
}
EXPORT_SYMBOL(preempt_schedule);

/*
 * this is the entry point to schedule() from kernel preemption
 * off of irq context.
 * Note, that this is called and return with irqs disabled. This will
 * protect us against recursive calling from irq.
 */
asmlinkage void __sched preempt_schedule_irq(void)
{
	struct thread_info *ti = current_thread_info();

	/* Catch callers which need to be fixed */
	BUG_ON(ti->preempt_count || !irqs_disabled());

	do {
		add_preempt_count(PREEMPT_ACTIVE);
		local_irq_enable();
		schedule();
		local_irq_disable();
		sub_preempt_count(PREEMPT_ACTIVE);

		/*
		 * Check again in case we missed a preemption opportunity
		 * between schedule and now.
		 */
		barrier();
	} while (unlikely(test_thread_flag(TIF_NEED_RESCHED)));
}

#endif /* CONFIG_PREEMPT */

int default_wake_function(wait_queue_t *curr, unsigned mode, int sync,
			  void *key)
{
	return try_to_wake_up(curr->private, mode, sync);
}
EXPORT_SYMBOL(default_wake_function);

/*
 * The core wakeup function. Non-exclusive wakeups (nr_exclusive == 0) just
 * wake everything up. If it's an exclusive wakeup (nr_exclusive == small +ve
 * number) then we wake all the non-exclusive tasks and one exclusive task.
 *
 * There are circumstances in which we can try to wake a task which has already
 * started to run but is not in state TASK_RUNNING. try_to_wake_up() returns
 * zero in this (rare) case, and we handle it by continuing to scan the queue.
 */
void __wake_up_common(wait_queue_head_t *q, unsigned int mode,
			int nr_exclusive, int sync, void *key)
{
	wait_queue_t *curr, *next;

	list_for_each_entry_safe(curr, next, &q->task_list, task_list) {
		unsigned flags = curr->flags;

		if (curr->func(curr, mode, sync, key) &&
				(flags & WQ_FLAG_EXCLUSIVE) && !--nr_exclusive)
			break;
	}
}

/**
 * __wake_up - wake up threads blocked on a waitqueue.
 * @q: the waitqueue
 * @mode: which threads
 * @nr_exclusive: how many wake-one or wake-many threads to wake up
 * @key: is directly passed to the wakeup function
 */
void __wake_up(wait_queue_head_t *q, unsigned int mode,
			int nr_exclusive, void *key)
{
	unsigned long flags;

	spin_lock_irqsave(&q->lock, flags);
	__wake_up_common(q, mode, nr_exclusive, 0, key);
	spin_unlock_irqrestore(&q->lock, flags);
}
EXPORT_SYMBOL(__wake_up);

/*
 * Same as __wake_up but called with the spinlock in wait_queue_head_t held.
 */
void __wake_up_locked(wait_queue_head_t *q, unsigned int mode)
{
	__wake_up_common(q, mode, 1, 0, NULL);
}

/**
 * __wake_up_sync - wake up threads blocked on a waitqueue.
 * @q: the waitqueue
 * @mode: which threads
 * @nr_exclusive: how many wake-one or wake-many threads to wake up
 *
 * The sync wakeup differs that the waker knows that it will schedule
 * away soon, so while the target thread will be woken up, it will not
 * be migrated to another CPU - ie. the two threads are 'synchronized'
 * with each other. This can prevent needless bouncing between CPUs.
 *
 * On UP it can prevent extra preemption.
 */
void
__wake_up_sync(wait_queue_head_t *q, unsigned int mode, int nr_exclusive)
{
	unsigned long flags;
	int sync = 1;

	if (unlikely(!q))
		return;

	if (unlikely(!nr_exclusive))
		sync = 0;

	spin_lock_irqsave(&q->lock, flags);
	__wake_up_common(q, mode, nr_exclusive, sync, NULL);
	spin_unlock_irqrestore(&q->lock, flags);
}
EXPORT_SYMBOL_GPL(__wake_up_sync);	/* For internal use only */

/**
 * complete: - signals a single thread waiting on this completion
 * @x:  holds the state of this particular completion
 *
 * This will wake up a single thread waiting on this completion. Threads will be
 * awakened in the same order in which they were queued.
 *
 * See also complete_all(), wait_for_completion() and related routines.
 */
void complete(struct completion *x)
{
	unsigned long flags;

	spin_lock_irqsave(&x->wait.lock, flags);
	x->done++;
	__wake_up_common(&x->wait, TASK_NORMAL, 1, 0, NULL);
	spin_unlock_irqrestore(&x->wait.lock, flags);
}
EXPORT_SYMBOL(complete);

/**
 * complete_all: - signals all threads waiting on this completion
 * @x:  holds the state of this particular completion
 *
 * This will wake up all threads waiting on this particular completion event.
 */
void complete_all(struct completion *x)
{
	unsigned long flags;

	spin_lock_irqsave(&x->wait.lock, flags);
	x->done += UINT_MAX/2;
	__wake_up_common(&x->wait, TASK_NORMAL, 0, 0, NULL);
	spin_unlock_irqrestore(&x->wait.lock, flags);
}
EXPORT_SYMBOL(complete_all);

static inline long __sched
do_wait_for_common(struct completion *x, long timeout, int state)
{
	if (!x->done) {
		DECLARE_WAITQUEUE(wait, current);

		wait.flags |= WQ_FLAG_EXCLUSIVE;
		__add_wait_queue_tail(&x->wait, &wait);
		do {
			if (signal_pending_state(state, current)) {
				timeout = -ERESTARTSYS;
				break;
			}
			__set_current_state(state);
			spin_unlock_irq(&x->wait.lock);
			timeout = schedule_timeout(timeout);
			spin_lock_irq(&x->wait.lock);
		} while (!x->done && timeout);
		__remove_wait_queue(&x->wait, &wait);
		if (!x->done)
			return timeout;
	}
	x->done--;
	return timeout ?: 1;
}

static long __sched
wait_for_common(struct completion *x, long timeout, int state)
{
	might_sleep();

	spin_lock_irq(&x->wait.lock);
	timeout = do_wait_for_common(x, timeout, state);
	spin_unlock_irq(&x->wait.lock);
	return timeout;
}

/**
 * wait_for_completion: - waits for completion of a task
 * @x:  holds the state of this particular completion
 *
 * This waits to be signaled for completion of a specific task. It is NOT
 * interruptible and there is no timeout.
 *
 * See also similar routines (i.e. wait_for_completion_timeout()) with timeout
 * and interrupt capability. Also see complete().
 */
void __sched wait_for_completion(struct completion *x)
{
	wait_for_common(x, MAX_SCHEDULE_TIMEOUT, TASK_UNINTERRUPTIBLE);
}
EXPORT_SYMBOL(wait_for_completion);

/**
 * wait_for_completion_timeout: - waits for completion of a task (w/timeout)
 * @x:  holds the state of this particular completion
 * @timeout:  timeout value in jiffies
 *
 * This waits for either a completion of a specific task to be signaled or for a
 * specified timeout to expire. The timeout is in jiffies. It is not
 * interruptible.
 */
unsigned long __sched
wait_for_completion_timeout(struct completion *x, unsigned long timeout)
{
	return wait_for_common(x, timeout, TASK_UNINTERRUPTIBLE);
}
EXPORT_SYMBOL(wait_for_completion_timeout);

/**
 * wait_for_completion_interruptible: - waits for completion of a task (w/intr)
 * @x:  holds the state of this particular completion
 *
 * This waits for completion of a specific task to be signaled. It is
 * interruptible.
 */
int __sched wait_for_completion_interruptible(struct completion *x)
{
	long t = wait_for_common(x, MAX_SCHEDULE_TIMEOUT, TASK_INTERRUPTIBLE);
	if (t == -ERESTARTSYS)
		return t;
	return 0;
}
EXPORT_SYMBOL(wait_for_completion_interruptible);

/**
 * wait_for_completion_interruptible_timeout: - waits for completion (w/(to,intr))
 * @x:  holds the state of this particular completion
 * @timeout:  timeout value in jiffies
 *
 * This waits for either a completion of a specific task to be signaled or for a
 * specified timeout to expire. It is interruptible. The timeout is in jiffies.
 */
unsigned long __sched
wait_for_completion_interruptible_timeout(struct completion *x,
					  unsigned long timeout)
{
	return wait_for_common(x, timeout, TASK_INTERRUPTIBLE);
}
EXPORT_SYMBOL(wait_for_completion_interruptible_timeout);

/**
 * wait_for_completion_killable: - waits for completion of a task (killable)
 * @x:  holds the state of this particular completion
 *
 * This waits to be signaled for completion of a specific task. It can be
 * interrupted by a kill signal.
 */
int __sched wait_for_completion_killable(struct completion *x)
{
	long t = wait_for_common(x, MAX_SCHEDULE_TIMEOUT, TASK_KILLABLE);
	if (t == -ERESTARTSYS)
		return t;
	return 0;
}
EXPORT_SYMBOL(wait_for_completion_killable);

/**
 *	try_wait_for_completion - try to decrement a completion without blocking
 *	@x:	completion structure
 *
 *	Returns: 0 if a decrement cannot be done without blocking
 *		 1 if a decrement succeeded.
 *
 *	If a completion is being used as a counting completion,
 *	attempt to decrement the counter without blocking. This
 *	enables us to avoid waiting if the resource the completion
 *	is protecting is not available.
 */
bool try_wait_for_completion(struct completion *x)
{
	int ret = 1;

	spin_lock_irq(&x->wait.lock);
	if (!x->done)
		ret = 0;
	else
		x->done--;
	spin_unlock_irq(&x->wait.lock);
	return ret;
}
EXPORT_SYMBOL(try_wait_for_completion);

/**
 *	completion_done - Test to see if a completion has any waiters
 *	@x:	completion structure
 *
 *	Returns: 0 if there are waiters (wait_for_completion() in progress)
 *		 1 if there are no waiters.
 *
 */
bool completion_done(struct completion *x)
{
	int ret = 1;

	spin_lock_irq(&x->wait.lock);
	if (!x->done)
		ret = 0;
	spin_unlock_irq(&x->wait.lock);
	return ret;
}
EXPORT_SYMBOL(completion_done);

static long __sched
sleep_on_common(wait_queue_head_t *q, int state, long timeout)
{
	unsigned long flags;
	wait_queue_t wait;

	init_waitqueue_entry(&wait, current);

	__set_current_state(state);

	spin_lock_irqsave(&q->lock, flags);
	__add_wait_queue(q, &wait);
	spin_unlock(&q->lock);
	timeout = schedule_timeout(timeout);
	spin_lock_irq(&q->lock);
	__remove_wait_queue(q, &wait);
	spin_unlock_irqrestore(&q->lock, flags);

	return timeout;
}

void __sched interruptible_sleep_on(wait_queue_head_t *q)
{
	sleep_on_common(q, TASK_INTERRUPTIBLE, MAX_SCHEDULE_TIMEOUT);
}
EXPORT_SYMBOL(interruptible_sleep_on);

long __sched
interruptible_sleep_on_timeout(wait_queue_head_t *q, long timeout)
{
	return sleep_on_common(q, TASK_INTERRUPTIBLE, timeout);
}
EXPORT_SYMBOL(interruptible_sleep_on_timeout);

void __sched sleep_on(wait_queue_head_t *q)
{
	sleep_on_common(q, TASK_UNINTERRUPTIBLE, MAX_SCHEDULE_TIMEOUT);
}
EXPORT_SYMBOL(sleep_on);

long __sched sleep_on_timeout(wait_queue_head_t *q, long timeout)
{
	return sleep_on_common(q, TASK_UNINTERRUPTIBLE, timeout);
}
EXPORT_SYMBOL(sleep_on_timeout);

#ifdef CONFIG_RT_MUTEXES

/*
 * rt_mutex_setprio - set the current priority of a task
 * @p: task
 * @prio: prio value (kernel-internal form)
 *
 * This function changes the 'effective' priority of a task. It does
 * not touch ->normal_prio like __setscheduler().
 *
 * Used by the rt_mutex code to implement priority inheritance logic.
 */
void rt_mutex_setprio(struct task_struct *p, int prio)
{
	unsigned long flags;
	int oldprio, on_rq, running;
	struct rq *rq;
	const struct sched_class *prev_class = p->sched_class;

	BUG_ON(prio < 0 || prio > MAX_PRIO);

	rq = task_rq_lock(p, &flags);
	update_rq_clock(rq);

	oldprio = p->prio;
	on_rq = p->se.on_rq;
	running = task_current(rq, p);
	if (on_rq)
		dequeue_task(rq, p, 0);
	if (running)
		p->sched_class->put_prev_task(rq, p);

	if (rt_prio(prio))
		p->sched_class = &rt_sched_class;
	else
		p->sched_class = &fair_sched_class;

	p->prio = prio;

	if (running)
		p->sched_class->set_curr_task(rq);
	if (on_rq) {
		enqueue_task(rq, p, 0);

		check_class_changed(rq, p, prev_class, oldprio, running);
	}
	task_rq_unlock(rq, &flags);
}

#endif

void set_user_nice(struct task_struct *p, long nice)
{
	int old_prio, delta, on_rq;
	unsigned long flags;
	struct rq *rq;

	if (TASK_NICE(p) == nice || nice < -20 || nice > 19)
		return;
	/*
	 * We have to be careful, if called from sys_setpriority(),
	 * the task might be in the middle of scheduling on another CPU.
	 */
	rq = task_rq_lock(p, &flags);
	update_rq_clock(rq);
	/*
	 * The RT priorities are set via sched_setscheduler(), but we still
	 * allow the 'normal' nice value to be set - but as expected
	 * it wont have any effect on scheduling until the task is
	 * SCHED_FIFO/SCHED_RR:
	 */
	if (task_has_rt_policy(p)) {
		p->static_prio = NICE_TO_PRIO(nice);
		goto out_unlock;
	}
	on_rq = p->se.on_rq;
	if (on_rq)
		dequeue_task(rq, p, 0);

	p->static_prio = NICE_TO_PRIO(nice);
	set_load_weight(p);
	old_prio = p->prio;
	p->prio = effective_prio(p);
	delta = p->prio - old_prio;

	if (on_rq) {
		enqueue_task(rq, p, 0);
		/*
		 * If the task increased its priority or is running and
		 * lowered its priority, then reschedule its CPU:
		 */
		if (delta < 0 || (delta > 0 && task_running(rq, p)))
			resched_task(rq->curr);
	}
out_unlock:
	task_rq_unlock(rq, &flags);
}
EXPORT_SYMBOL(set_user_nice);

/*
 * can_nice - check if a task can reduce its nice value
 * @p: task
 * @nice: nice value
 */
int can_nice(const struct task_struct *p, const int nice)
{
	/* convert nice value [19,-20] to rlimit style value [1,40] */
	int nice_rlim = 20 - nice;

	return (nice_rlim <= p->signal->rlim[RLIMIT_NICE].rlim_cur ||
		capable(CAP_SYS_NICE));
}

#ifdef __ARCH_WANT_SYS_NICE

/*
 * sys_nice - change the priority of the current process.
 * @increment: priority increment
 *
 * sys_setpriority is a more generic, but much slower function that
 * does similar things.
 */
SYSCALL_DEFINE1(nice, int, increment)
{
	long nice, retval;

	/*
	 * Setpriority might change our priority at the same moment.
	 * We don't have to worry. Conceptually one call occurs first
	 * and we have a single winner.
	 */
	if (increment < -40)
		increment = -40;
	if (increment > 40)
		increment = 40;

	nice = PRIO_TO_NICE(current->static_prio) + increment;
	if (nice < -20)
		nice = -20;
	if (nice > 19)
		nice = 19;

	if (increment < 0 && !can_nice(current, nice))
		return -EPERM;

	retval = security_task_setnice(current, nice);
	if (retval)
		return retval;

	set_user_nice(current, nice);
	return 0;
}

#endif

/**
 * task_prio - return the priority value of a given task.
 * @p: the task in question.
 *
 * This is the priority value as seen by users in /proc.
 * RT tasks are offset by -200. Normal tasks are centered
 * around 0, value goes from -16 to +15.
 */
int task_prio(const struct task_struct *p)
{
	return p->prio - MAX_RT_PRIO;
}

/**
 * task_nice - return the nice value of a given task.
 * @p: the task in question.
 */
int task_nice(const struct task_struct *p)
{
	return TASK_NICE(p);
}
EXPORT_SYMBOL(task_nice);

/**
 * idle_cpu - is a given cpu idle currently?
 * @cpu: the processor in question.
 */
int idle_cpu(int cpu)
{
	return cpu_curr(cpu) == cpu_rq(cpu)->idle;
}

/**
 * idle_task - return the idle task for a given cpu.
 * @cpu: the processor in question.
 */
struct task_struct *idle_task(int cpu)
{
	return cpu_rq(cpu)->idle;
}

/**
 * find_process_by_pid - find a process with a matching PID value.
 * @pid: the pid in question.
 */
static struct task_struct *find_process_by_pid(pid_t pid)
{
	return pid ? find_task_by_vpid(pid) : current;
}

/* Actually do priority change: must hold rq lock. */
static void
__setscheduler(struct rq *rq, struct task_struct *p, int policy, int prio)
{
	BUG_ON(p->se.on_rq);

	p->policy = policy;
	switch (p->policy) {
	case SCHED_NORMAL:
	case SCHED_BATCH:
	case SCHED_IDLE:
		p->sched_class = &fair_sched_class;
		break;
	case SCHED_FIFO:
	case SCHED_RR:
		p->sched_class = &rt_sched_class;
		break;
	}

	p->rt_priority = prio;
	p->normal_prio = normal_prio(p);
	/* we are holding p->pi_lock already */
	p->prio = rt_mutex_getprio(p);
	set_load_weight(p);
}

/*
 * check the target process has a UID that matches the current process's
 */
static bool check_same_owner(struct task_struct *p)
{
	const struct cred *cred = current_cred(), *pcred;
	bool match;

	rcu_read_lock();
	pcred = __task_cred(p);
	match = (cred->euid == pcred->euid ||
		 cred->euid == pcred->uid);
	rcu_read_unlock();
	return match;
}

static int __sched_setscheduler(struct task_struct *p, int policy,
				struct sched_param *param, bool user)
{
	int retval, oldprio, oldpolicy = -1, on_rq, running;
	unsigned long flags;
	const struct sched_class *prev_class = p->sched_class;
	struct rq *rq;

	/* may grab non-irq protected spin_locks */
	BUG_ON(in_interrupt());
recheck:
	/* double check policy once rq lock held */
	if (policy < 0)
		policy = oldpolicy = p->policy;
	else if (policy != SCHED_FIFO && policy != SCHED_RR &&
			policy != SCHED_NORMAL && policy != SCHED_BATCH &&
			policy != SCHED_IDLE)
		return -EINVAL;
	/*
	 * Valid priorities for SCHED_FIFO and SCHED_RR are
	 * 1..MAX_USER_RT_PRIO-1, valid priority for SCHED_NORMAL,
	 * SCHED_BATCH and SCHED_IDLE is 0.
	 */
	if (param->sched_priority < 0 ||
	    (p->mm && param->sched_priority > MAX_USER_RT_PRIO-1) ||
	    (!p->mm && param->sched_priority > MAX_RT_PRIO-1))
		return -EINVAL;
	if (rt_policy(policy) != (param->sched_priority != 0))
		return -EINVAL;

	/*
	 * Allow unprivileged RT tasks to decrease priority:
	 */
	if (user && !capable(CAP_SYS_NICE)) {
		if (rt_policy(policy)) {
			unsigned long rlim_rtprio;

			if (!lock_task_sighand(p, &flags))
				return -ESRCH;
			rlim_rtprio = p->signal->rlim[RLIMIT_RTPRIO].rlim_cur;
			unlock_task_sighand(p, &flags);

			/* can't set/change the rt policy */
			if (policy != p->policy && !rlim_rtprio)
				return -EPERM;

			/* can't increase priority */
			if (param->sched_priority > p->rt_priority &&
			    param->sched_priority > rlim_rtprio)
				return -EPERM;
		}
		/*
		 * Like positive nice levels, dont allow tasks to
		 * move out of SCHED_IDLE either:
		 */
		if (p->policy == SCHED_IDLE && policy != SCHED_IDLE)
			return -EPERM;

		/* can't change other user's priorities */
		if (!check_same_owner(p))
			return -EPERM;
	}

	if (user) {
#ifdef CONFIG_RT_GROUP_SCHED
		/*
		 * Do not allow realtime tasks into groups that have no runtime
		 * assigned.
		 */
		if (rt_bandwidth_enabled() && rt_policy(policy) &&
				task_group(p)->rt_bandwidth.rt_runtime == 0)
			return -EPERM;
#endif

		retval = security_task_setscheduler(p, policy, param);
		if (retval)
			return retval;
	}

	/*
	 * make sure no PI-waiters arrive (or leave) while we are
	 * changing the priority of the task:
	 */
	spin_lock_irqsave(&p->pi_lock, flags);
	/*
	 * To be able to change p->policy safely, the apropriate
	 * runqueue lock must be held.
	 */
	rq = __task_rq_lock(p);
	/* recheck policy now with rq lock held */
	if (unlikely(oldpolicy != -1 && oldpolicy != p->policy)) {
		policy = oldpolicy = -1;
		__task_rq_unlock(rq);
		spin_unlock_irqrestore(&p->pi_lock, flags);
		goto recheck;
	}
	update_rq_clock(rq);
	on_rq = p->se.on_rq;
	running = task_current(rq, p);
	if (on_rq)
		deactivate_task(rq, p, 0);
	if (running)
		p->sched_class->put_prev_task(rq, p);

	oldprio = p->prio;
	__setscheduler(rq, p, policy, param->sched_priority);

	if (running)
		p->sched_class->set_curr_task(rq);
	if (on_rq) {
		activate_task(rq, p, 0);

		check_class_changed(rq, p, prev_class, oldprio, running);
	}
	__task_rq_unlock(rq);
	spin_unlock_irqrestore(&p->pi_lock, flags);

	rt_mutex_adjust_pi(p);

	return 0;
}

/**
 * sched_setscheduler - change the scheduling policy and/or RT priority of a thread.
 * @p: the task in question.
 * @policy: new policy.
 * @param: structure containing the new RT priority.
 *
 * NOTE that the task may be already dead.
 */
int sched_setscheduler(struct task_struct *p, int policy,
		       struct sched_param *param)
{
	return __sched_setscheduler(p, policy, param, true);
}
EXPORT_SYMBOL_GPL(sched_setscheduler);

/**
 * sched_setscheduler_nocheck - change the scheduling policy and/or RT priority of a thread from kernelspace.
 * @p: the task in question.
 * @policy: new policy.
 * @param: structure containing the new RT priority.
 *
 * Just like sched_setscheduler, only don't bother checking if the
 * current context has permission.  For example, this is needed in
 * stop_machine(): we create temporary high priority worker threads,
 * but our caller might not have that capability.
 */
int sched_setscheduler_nocheck(struct task_struct *p, int policy,
			       struct sched_param *param)
{
	return __sched_setscheduler(p, policy, param, false);
}

static int
do_sched_setscheduler(pid_t pid, int policy, struct sched_param __user *param)
{
	struct sched_param lparam;
	struct task_struct *p;
	int retval;

	if (!param || pid < 0)
		return -EINVAL;
	if (copy_from_user(&lparam, param, sizeof(struct sched_param)))
		return -EFAULT;

	rcu_read_lock();
	retval = -ESRCH;
	p = find_process_by_pid(pid);
	if (p != NULL)
		retval = sched_setscheduler(p, policy, &lparam);
	rcu_read_unlock();

	return retval;
}

/**
 * sys_sched_setscheduler - set/change the scheduler policy and RT priority
 * @pid: the pid in question.
 * @policy: new policy.
 * @param: structure containing the new RT priority.
 */
SYSCALL_DEFINE3(sched_setscheduler, pid_t, pid, int, policy,
		struct sched_param __user *, param)
{
	/* negative values for policy are not valid */
	if (policy < 0)
		return -EINVAL;

	return do_sched_setscheduler(pid, policy, param);
}

/**
 * sys_sched_setparam - set/change the RT priority of a thread
 * @pid: the pid in question.
 * @param: structure containing the new RT priority.
 */
SYSCALL_DEFINE2(sched_setparam, pid_t, pid, struct sched_param __user *, param)
{
	return do_sched_setscheduler(pid, -1, param);
}

/**
 * sys_sched_getscheduler - get the policy (scheduling class) of a thread
 * @pid: the pid in question.
 */
SYSCALL_DEFINE1(sched_getscheduler, pid_t, pid)
{
	struct task_struct *p;
	int retval;

	if (pid < 0)
		return -EINVAL;

	retval = -ESRCH;
	read_lock(&tasklist_lock);
	p = find_process_by_pid(pid);
	if (p) {
		retval = security_task_getscheduler(p);
		if (!retval)
			retval = p->policy;
	}
	read_unlock(&tasklist_lock);
	return retval;
}

/**
 * sys_sched_getscheduler - get the RT priority of a thread
 * @pid: the pid in question.
 * @param: structure containing the RT priority.
 */
SYSCALL_DEFINE2(sched_getparam, pid_t, pid, struct sched_param __user *, param)
{
	struct sched_param lp;
	struct task_struct *p;
	int retval;

	if (!param || pid < 0)
		return -EINVAL;

	read_lock(&tasklist_lock);
	p = find_process_by_pid(pid);
	retval = -ESRCH;
	if (!p)
		goto out_unlock;

	retval = security_task_getscheduler(p);
	if (retval)
		goto out_unlock;

	lp.sched_priority = p->rt_priority;
	read_unlock(&tasklist_lock);

	/*
	 * This one might sleep, we cannot do it with a spinlock held ...
	 */
	retval = copy_to_user(param, &lp, sizeof(*param)) ? -EFAULT : 0;

	return retval;

out_unlock:
	read_unlock(&tasklist_lock);
	return retval;
}

long sched_setaffinity(pid_t pid, const struct cpumask *in_mask)
{
	cpumask_var_t cpus_allowed, new_mask;
	struct task_struct *p;
	int retval;

	get_online_cpus();
	read_lock(&tasklist_lock);

	p = find_process_by_pid(pid);
	if (!p) {
		read_unlock(&tasklist_lock);
		put_online_cpus();
		return -ESRCH;
	}

	/*
	 * It is not safe to call set_cpus_allowed with the
	 * tasklist_lock held. We will bump the task_struct's
	 * usage count and then drop tasklist_lock.
	 */
	get_task_struct(p);
	read_unlock(&tasklist_lock);

	if (!alloc_cpumask_var(&cpus_allowed, GFP_KERNEL)) {
		retval = -ENOMEM;
		goto out_put_task;
	}
	if (!alloc_cpumask_var(&new_mask, GFP_KERNEL)) {
		retval = -ENOMEM;
		goto out_free_cpus_allowed;
	}
	retval = -EPERM;
	if (!check_same_owner(p) && !capable(CAP_SYS_NICE))
		goto out_unlock;

	retval = security_task_setscheduler(p, 0, NULL);
	if (retval)
		goto out_unlock;

	cpuset_cpus_allowed(p, cpus_allowed);
	cpumask_and(new_mask, in_mask, cpus_allowed);
 again:
	retval = set_cpus_allowed_ptr(p, new_mask);

	if (!retval) {
		cpuset_cpus_allowed(p, cpus_allowed);
		if (!cpumask_subset(new_mask, cpus_allowed)) {
			/*
			 * We must have raced with a concurrent cpuset
			 * update. Just reset the cpus_allowed to the
			 * cpuset's cpus_allowed
			 */
			cpumask_copy(new_mask, cpus_allowed);
			goto again;
		}
	}
out_unlock:
	free_cpumask_var(new_mask);
out_free_cpus_allowed:
	free_cpumask_var(cpus_allowed);
out_put_task:
	put_task_struct(p);
	put_online_cpus();
	return retval;
}

static int get_user_cpu_mask(unsigned long __user *user_mask_ptr, unsigned len,
			     struct cpumask *new_mask)
{
	if (len < cpumask_size())
		cpumask_clear(new_mask);
	else if (len > cpumask_size())
		len = cpumask_size();

	return copy_from_user(new_mask, user_mask_ptr, len) ? -EFAULT : 0;
}

/**
 * sys_sched_setaffinity - set the cpu affinity of a process
 * @pid: pid of the process
 * @len: length in bytes of the bitmask pointed to by user_mask_ptr
 * @user_mask_ptr: user-space pointer to the new cpu mask
 */
SYSCALL_DEFINE3(sched_setaffinity, pid_t, pid, unsigned int, len,
		unsigned long __user *, user_mask_ptr)
{
	cpumask_var_t new_mask;
	int retval;

	if (!alloc_cpumask_var(&new_mask, GFP_KERNEL))
		return -ENOMEM;

	retval = get_user_cpu_mask(user_mask_ptr, len, new_mask);
	if (retval == 0)
		retval = sched_setaffinity(pid, new_mask);
	free_cpumask_var(new_mask);
	return retval;
}

long sched_getaffinity(pid_t pid, struct cpumask *mask)
{
	struct task_struct *p;
	int retval;

	get_online_cpus();
	read_lock(&tasklist_lock);

	retval = -ESRCH;
	p = find_process_by_pid(pid);
	if (!p)
		goto out_unlock;

	retval = security_task_getscheduler(p);
	if (retval)
		goto out_unlock;

	cpumask_and(mask, &p->cpus_allowed, cpu_online_mask);

out_unlock:
	read_unlock(&tasklist_lock);
	put_online_cpus();

	return retval;
}

/**
 * sys_sched_getaffinity - get the cpu affinity of a process
 * @pid: pid of the process
 * @len: length in bytes of the bitmask pointed to by user_mask_ptr
 * @user_mask_ptr: user-space pointer to hold the current cpu mask
 */
SYSCALL_DEFINE3(sched_getaffinity, pid_t, pid, unsigned int, len,
		unsigned long __user *, user_mask_ptr)
{
	int ret;
	cpumask_var_t mask;

	if (len < cpumask_size())
		return -EINVAL;

	if (!alloc_cpumask_var(&mask, GFP_KERNEL))
		return -ENOMEM;

	ret = sched_getaffinity(pid, mask);
	if (ret == 0) {
		if (copy_to_user(user_mask_ptr, mask, cpumask_size()))
			ret = -EFAULT;
		else
			ret = cpumask_size();
	}
	free_cpumask_var(mask);

	return ret;
}

/**
 * sys_sched_yield - yield the current processor to other threads.
 *
 * This function yields the current CPU to other tasks. If there are no
 * other threads running on this CPU then this function will return.
 */
SYSCALL_DEFINE0(sched_yield)
{
	struct rq *rq = this_rq_lock();

	schedstat_inc(rq, yld_count);
	current->sched_class->yield_task(rq);

	/*
	 * Since we are going to call schedule() anyway, there's
	 * no need to preempt or enable interrupts:
	 */
	__release(rq->lock);
	spin_release(&rq->lock.dep_map, 1, _THIS_IP_);
	_raw_spin_unlock(&rq->lock);
	preempt_enable_no_resched();

	schedule();

	return 0;
}

static void __cond_resched(void)
{
#ifdef CONFIG_DEBUG_SPINLOCK_SLEEP
	__might_sleep(__FILE__, __LINE__);
#endif
	/*
	 * The BKS might be reacquired before we have dropped
	 * PREEMPT_ACTIVE, which could trigger a second
	 * cond_resched() call.
	 */
	do {
		add_preempt_count(PREEMPT_ACTIVE);
		schedule();
		sub_preempt_count(PREEMPT_ACTIVE);
	} while (need_resched());
}

int __sched _cond_resched(void)
{
	if (need_resched() && !(preempt_count() & PREEMPT_ACTIVE) &&
					system_state == SYSTEM_RUNNING) {
		__cond_resched();
		return 1;
	}
	return 0;
}
EXPORT_SYMBOL(_cond_resched);

/*
 * cond_resched_lock() - if a reschedule is pending, drop the given lock,
 * call schedule, and on return reacquire the lock.
 *
 * This works OK both with and without CONFIG_PREEMPT. We do strange low-level
 * operations here to prevent schedule() from being called twice (once via
 * spin_unlock(), once by hand).
 */
int cond_resched_lock(spinlock_t *lock)
{
	int resched = need_resched() && system_state == SYSTEM_RUNNING;
	int ret = 0;

	if (spin_needbreak(lock) || resched) {
		spin_unlock(lock);
		if (resched && need_resched())
			__cond_resched();
		else
			cpu_relax();
		ret = 1;
		spin_lock(lock);
	}
	return ret;
}
EXPORT_SYMBOL(cond_resched_lock);

int __sched cond_resched_softirq(void)
{
	BUG_ON(!in_softirq());

	if (need_resched() && system_state == SYSTEM_RUNNING) {
		local_bh_enable();
		__cond_resched();
		local_bh_disable();
		return 1;
	}
	return 0;
}
EXPORT_SYMBOL(cond_resched_softirq);

/**
 * yield - yield the current processor to other threads.
 *
 * This is a shortcut for kernel-space yielding - it marks the
 * thread runnable and calls sys_sched_yield().
 */
void __sched yield(void)
{
	set_current_state(TASK_RUNNING);
	sys_sched_yield();
}
EXPORT_SYMBOL(yield);

/*
 * This task is about to go to sleep on IO. Increment rq->nr_iowait so
 * that process accounting knows that this is a task in IO wait state.
 *
 * But don't do that if it is a deliberate, throttling IO wait (this task
 * has set its backing_dev_info: the queue against which it should throttle)
 */
void __sched io_schedule(void)
{
	struct rq *rq = &__raw_get_cpu_var(runqueues);

	delayacct_blkio_start();
	atomic_inc(&rq->nr_iowait);
	schedule();
	atomic_dec(&rq->nr_iowait);
	delayacct_blkio_end();
}
EXPORT_SYMBOL(io_schedule);

long __sched io_schedule_timeout(long timeout)
{
	struct rq *rq = &__raw_get_cpu_var(runqueues);
	long ret;

	delayacct_blkio_start();
	atomic_inc(&rq->nr_iowait);
	ret = schedule_timeout(timeout);
	atomic_dec(&rq->nr_iowait);
	delayacct_blkio_end();
	return ret;
}

/**
 * sys_sched_get_priority_max - return maximum RT priority.
 * @policy: scheduling class.
 *
 * this syscall returns the maximum rt_priority that can be used
 * by a given scheduling class.
 */
SYSCALL_DEFINE1(sched_get_priority_max, int, policy)
{
	int ret = -EINVAL;

	switch (policy) {
	case SCHED_FIFO:
	case SCHED_RR:
		ret = MAX_USER_RT_PRIO-1;
		break;
	case SCHED_NORMAL:
	case SCHED_BATCH:
	case SCHED_IDLE:
		ret = 0;
		break;
	}
	return ret;
}

/**
 * sys_sched_get_priority_min - return minimum RT priority.
 * @policy: scheduling class.
 *
 * this syscall returns the minimum rt_priority that can be used
 * by a given scheduling class.
 */
SYSCALL_DEFINE1(sched_get_priority_min, int, policy)
{
	int ret = -EINVAL;

	switch (policy) {
	case SCHED_FIFO:
	case SCHED_RR:
		ret = 1;
		break;
	case SCHED_NORMAL:
	case SCHED_BATCH:
	case SCHED_IDLE:
		ret = 0;
	}
	return ret;
}

/**
 * sys_sched_rr_get_interval - return the default timeslice of a process.
 * @pid: pid of the process.
 * @interval: userspace pointer to the timeslice value.
 *
 * this syscall writes the default timeslice value of a given process
 * into the user-space timespec buffer. A value of '0' means infinity.
 */
SYSCALL_DEFINE2(sched_rr_get_interval, pid_t, pid,
		struct timespec __user *, interval)
{
	struct task_struct *p;
	unsigned int time_slice;
	int retval;
	struct timespec t;

	if (pid < 0)
		return -EINVAL;

	retval = -ESRCH;
	read_lock(&tasklist_lock);
	p = find_process_by_pid(pid);
	if (!p)
		goto out_unlock;

	retval = security_task_getscheduler(p);
	if (retval)
		goto out_unlock;

	/*
	 * Time slice is 0 for SCHED_FIFO tasks and for SCHED_OTHER
	 * tasks that are on an otherwise idle runqueue:
	 */
	time_slice = 0;
	if (p->policy == SCHED_RR) {
		time_slice = DEF_TIMESLICE;
	} else if (p->policy != SCHED_FIFO) {
		struct sched_entity *se = &p->se;
		unsigned long flags;
		struct rq *rq;

		rq = task_rq_lock(p, &flags);
		if (rq->cfs.load.weight)
			time_slice = NS_TO_JIFFIES(sched_slice(&rq->cfs, se));
		task_rq_unlock(rq, &flags);
	}
	read_unlock(&tasklist_lock);
	jiffies_to_timespec(time_slice, &t);
	retval = copy_to_user(interval, &t, sizeof(t)) ? -EFAULT : 0;
	return retval;

out_unlock:
	read_unlock(&tasklist_lock);
	return retval;
}

static const char stat_nam[] = TASK_STATE_TO_CHAR_STR;

void sched_show_task(struct task_struct *p)
{
	unsigned long free = 0;
	unsigned state;

	state = p->state ? __ffs(p->state) + 1 : 0;
	printk(KERN_INFO "%-13.13s %c", p->comm,
		state < sizeof(stat_nam) - 1 ? stat_nam[state] : '?');
#if BITS_PER_LONG == 32
	if (state == TASK_RUNNING)
		printk(KERN_CONT " running  ");
	else
		printk(KERN_CONT " %08lx ", thread_saved_pc(p));
#else
	if (state == TASK_RUNNING)
		printk(KERN_CONT "  running task    ");
	else
		printk(KERN_CONT " %016lx ", thread_saved_pc(p));
#endif
#ifdef CONFIG_DEBUG_STACK_USAGE
	free = stack_not_used(p);
#endif
	printk(KERN_CONT "%5lu %5d %6d\n", free,
		task_pid_nr(p), task_pid_nr(p->real_parent));

	show_stack(p, NULL);
}

void show_state_filter(unsigned long state_filter)
{
	struct task_struct *g, *p;

#if BITS_PER_LONG == 32
	printk(KERN_INFO
		"  task                PC stack   pid father\n");
#else
	printk(KERN_INFO
		"  task                        PC stack   pid father\n");
#endif
	read_lock(&tasklist_lock);
	do_each_thread(g, p) {
		/*
		 * reset the NMI-timeout, listing all files on a slow
		 * console might take alot of time:
		 */
		touch_nmi_watchdog();
		if (!state_filter || (p->state & state_filter))
			sched_show_task(p);
	} while_each_thread(g, p);

	touch_all_softlockup_watchdogs();

#ifdef CONFIG_SCHED_DEBUG
	sysrq_sched_debug_show();
#endif
	read_unlock(&tasklist_lock);
	/*
	 * Only show locks if all tasks are dumped:
	 */
	if (state_filter == -1)
		debug_show_all_locks();
}

void __cpuinit init_idle_bootup_task(struct task_struct *idle)
{
	idle->sched_class = &idle_sched_class;
}

/**
 * init_idle - set up an idle thread for a given CPU
 * @idle: task in question
 * @cpu: cpu the idle task belongs to
 *
 * NOTE: this function does not set the idle thread's NEED_RESCHED
 * flag, to make booting more robust.
 */
void __cpuinit init_idle(struct task_struct *idle, int cpu)
{
	struct rq *rq = cpu_rq(cpu);
	unsigned long flags;

	spin_lock_irqsave(&rq->lock, flags);

	__sched_fork(idle);
	idle->se.exec_start = sched_clock();

	idle->prio = idle->normal_prio = MAX_PRIO;
	cpumask_copy(&idle->cpus_allowed, cpumask_of(cpu));
	__set_task_cpu(idle, cpu);

	rq->curr = rq->idle = idle;
#if defined(CONFIG_SMP) && defined(__ARCH_WANT_UNLOCKED_CTXSW)
	idle->oncpu = 1;
#endif
	spin_unlock_irqrestore(&rq->lock, flags);

	/* Set the preempt count _outside_ the spinlocks! */
#if defined(CONFIG_PREEMPT)
	task_thread_info(idle)->preempt_count = (idle->lock_depth >= 0);
#else
	task_thread_info(idle)->preempt_count = 0;
#endif
	/*
	 * The idle tasks have their own, simple scheduling class:
	 */
	idle->sched_class = &idle_sched_class;
	ftrace_graph_init_task(idle);
}

/*
 * In a system that switches off the HZ timer nohz_cpu_mask
 * indicates which cpus entered this state. This is used
 * in the rcu update to wait only for active cpus. For system
 * which do not switch off the HZ timer nohz_cpu_mask should
 * always be CPU_BITS_NONE.
 */
cpumask_var_t nohz_cpu_mask;

/*
 * Increase the granularity value when there are more CPUs,
 * because with more CPUs the 'effective latency' as visible
 * to users decreases. But the relationship is not linear,
 * so pick a second-best guess by going with the log2 of the
 * number of CPUs.
 *
 * This idea comes from the SD scheduler of Con Kolivas:
 */
static inline void sched_init_granularity(void)
{
	unsigned int factor = 1 + ilog2(num_online_cpus());
	const unsigned long limit = 200000000;

	sysctl_sched_min_granularity *= factor;
	if (sysctl_sched_min_granularity > limit)
		sysctl_sched_min_granularity = limit;

	sysctl_sched_latency *= factor;
	if (sysctl_sched_latency > limit)
		sysctl_sched_latency = limit;

	sysctl_sched_wakeup_granularity *= factor;

	sysctl_sched_shares_ratelimit *= factor;
}

#ifdef CONFIG_SMP
/*
 * This is how migration works:
 *
 * 1) we queue a struct migration_req structure in the source CPU's
 *    runqueue and wake up that CPU's migration thread.
 * 2) we down() the locked semaphore => thread blocks.
 * 3) migration thread wakes up (implicitly it forces the migrated
 *    thread off the CPU)
 * 4) it gets the migration request and checks whether the migrated
 *    task is still in the wrong runqueue.
 * 5) if it's in the wrong runqueue then the migration thread removes
 *    it and puts it into the right queue.
 * 6) migration thread up()s the semaphore.
 * 7) we wake up and the migration is done.
 */

/*
 * Change a given task's CPU affinity. Migrate the thread to a
 * proper CPU and schedule it away if the CPU it's executing on
 * is removed from the allowed bitmask.
 *
 * NOTE: the caller must have a valid reference to the task, the
 * task must not exit() & deallocate itself prematurely. The
 * call is not atomic; no spinlocks may be held.
 */
int set_cpus_allowed_ptr(struct task_struct *p, const struct cpumask *new_mask)
{
	struct migration_req req;
	unsigned long flags;
	struct rq *rq;
	int ret = 0;

	rq = task_rq_lock(p, &flags);
	if (!cpumask_intersects(new_mask, cpu_online_mask)) {
		ret = -EINVAL;
		goto out;
	}

	if (unlikely((p->flags & PF_THREAD_BOUND) && p != current &&
		     !cpumask_equal(&p->cpus_allowed, new_mask))) {
		ret = -EINVAL;
		goto out;
	}

	if (p->sched_class->set_cpus_allowed)
		p->sched_class->set_cpus_allowed(p, new_mask);
	else {
		cpumask_copy(&p->cpus_allowed, new_mask);
		p->rt.nr_cpus_allowed = cpumask_weight(new_mask);
	}

	/* Can the task run on the task's current CPU? If so, we're done */
	if (cpumask_test_cpu(task_cpu(p), new_mask))
		goto out;

	if (migrate_task(p, cpumask_any_and(cpu_online_mask, new_mask), &req)) {
		/* Need help from migration thread: drop lock and wait. */
		task_rq_unlock(rq, &flags);
		wake_up_process(rq->migration_thread);
		wait_for_completion(&req.done);
		tlb_migrate_finish(p->mm);
		return 0;
	}
out:
	task_rq_unlock(rq, &flags);

	return ret;
}
EXPORT_SYMBOL_GPL(set_cpus_allowed_ptr);

/*
 * Move (not current) task off this cpu, onto dest cpu. We're doing
 * this because either it can't run here any more (set_cpus_allowed()
 * away from this CPU, or CPU going down), or because we're
 * attempting to rebalance this task on exec (sched_exec).
 *
 * So we race with normal scheduler movements, but that's OK, as long
 * as the task is no longer on this CPU.
 *
 * Returns non-zero if task was successfully migrated.
 */
static int __migrate_task(struct task_struct *p, int src_cpu, int dest_cpu)
{
	struct rq *rq_dest, *rq_src;
	int ret = 0, on_rq;

	if (unlikely(!cpu_active(dest_cpu)))
		return ret;

	rq_src = cpu_rq(src_cpu);
	rq_dest = cpu_rq(dest_cpu);

	double_rq_lock(rq_src, rq_dest);
	/* Already moved. */
	if (task_cpu(p) != src_cpu)
		goto done;
	/* Affinity changed (again). */
	if (!cpumask_test_cpu(dest_cpu, &p->cpus_allowed))
		goto fail;

	on_rq = p->se.on_rq;
	if (on_rq)
		deactivate_task(rq_src, p, 0);

	set_task_cpu(p, dest_cpu);
	if (on_rq) {
		activate_task(rq_dest, p, 0);
		check_preempt_curr(rq_dest, p, 0);
	}
done:
	ret = 1;
fail:
	double_rq_unlock(rq_src, rq_dest);
	return ret;
}

/*
 * migration_thread - this is a highprio system thread that performs
 * thread migration by bumping thread off CPU then 'pushing' onto
 * another runqueue.
 */
static int migration_thread(void *data)
{
	int cpu = (long)data;
	struct rq *rq;

	rq = cpu_rq(cpu);
	BUG_ON(rq->migration_thread != current);

	set_current_state(TASK_INTERRUPTIBLE);
	while (!kthread_should_stop()) {
		struct migration_req *req;
		struct list_head *head;

		spin_lock_irq(&rq->lock);

		if (cpu_is_offline(cpu)) {
			spin_unlock_irq(&rq->lock);
			goto wait_to_die;
		}

		if (rq->active_balance) {
			active_load_balance(rq, cpu);
			rq->active_balance = 0;
		}

		head = &rq->migration_queue;

		if (list_empty(head)) {
			spin_unlock_irq(&rq->lock);
			schedule();
			set_current_state(TASK_INTERRUPTIBLE);
			continue;
		}
		req = list_entry(head->next, struct migration_req, list);
		list_del_init(head->next);

		spin_unlock(&rq->lock);
		__migrate_task(req->task, cpu, req->dest_cpu);
		local_irq_enable();

		complete(&req->done);
	}
	__set_current_state(TASK_RUNNING);
	return 0;

wait_to_die:
	/* Wait for kthread_stop */
	set_current_state(TASK_INTERRUPTIBLE);
	while (!kthread_should_stop()) {
		schedule();
		set_current_state(TASK_INTERRUPTIBLE);
	}
	__set_current_state(TASK_RUNNING);
	return 0;
}

#ifdef CONFIG_HOTPLUG_CPU

static int __migrate_task_irq(struct task_struct *p, int src_cpu, int dest_cpu)
{
	int ret;

	local_irq_disable();
	ret = __migrate_task(p, src_cpu, dest_cpu);
	local_irq_enable();
	return ret;
}

/*
 * Figure out where task on dead CPU should go, use force if necessary.
 */
static void move_task_off_dead_cpu(int dead_cpu, struct task_struct *p)
{
	int dest_cpu;
	const struct cpumask *nodemask = cpumask_of_node(cpu_to_node(dead_cpu));

again:
	/* Look for allowed, online CPU in same node. */
	for_each_cpu_and(dest_cpu, nodemask, cpu_online_mask)
		if (cpumask_test_cpu(dest_cpu, &p->cpus_allowed))
			goto move;

	/* Any allowed, online CPU? */
	dest_cpu = cpumask_any_and(&p->cpus_allowed, cpu_online_mask);
	if (dest_cpu < nr_cpu_ids)
		goto move;

	/* No more Mr. Nice Guy. */
	if (dest_cpu >= nr_cpu_ids) {
		cpuset_cpus_allowed_locked(p, &p->cpus_allowed);
		dest_cpu = cpumask_any_and(cpu_online_mask, &p->cpus_allowed);

		/*
		 * Don't tell them about moving exiting tasks or
		 * kernel threads (both mm NULL), since they never
		 * leave kernel.
		 */
		if (p->mm && printk_ratelimit()) {
			printk(KERN_INFO "process %d (%s) no "
			       "longer affine to cpu%d\n",
			       task_pid_nr(p), p->comm, dead_cpu);
		}
	}

move:
	/* It can have affinity changed while we were choosing. */
	if (unlikely(!__migrate_task_irq(p, dead_cpu, dest_cpu)))
		goto again;
}

/*
 * While a dead CPU has no uninterruptible tasks queued at this point,
 * it might still have a nonzero ->nr_uninterruptible counter, because
 * for performance reasons the counter is not stricly tracking tasks to
 * their home CPUs. So we just add the counter to another CPU's counter,
 * to keep the global sum constant after CPU-down:
 */
static void migrate_nr_uninterruptible(struct rq *rq_src)
{
	struct rq *rq_dest = cpu_rq(cpumask_any(cpu_online_mask));
	unsigned long flags;

	local_irq_save(flags);
	double_rq_lock(rq_src, rq_dest);
	rq_dest->nr_uninterruptible += rq_src->nr_uninterruptible;
	rq_src->nr_uninterruptible = 0;
	double_rq_unlock(rq_src, rq_dest);
	local_irq_restore(flags);
}

/* Run through task list and migrate tasks from the dead cpu. */
static void migrate_live_tasks(int src_cpu)
{
	struct task_struct *p, *t;

	read_lock(&tasklist_lock);

	do_each_thread(t, p) {
		if (p == current)
			continue;

		if (task_cpu(p) == src_cpu)
			move_task_off_dead_cpu(src_cpu, p);
	} while_each_thread(t, p);

	read_unlock(&tasklist_lock);
}

/*
 * Schedules idle task to be the next runnable task on current CPU.
 * It does so by boosting its priority to highest possible.
 * Used by CPU offline code.
 */
void sched_idle_next(void)
{
	int this_cpu = smp_processor_id();
	struct rq *rq = cpu_rq(this_cpu);
	struct task_struct *p = rq->idle;
	unsigned long flags;

	/* cpu has to be offline */
	BUG_ON(cpu_online(this_cpu));

	/*
	 * Strictly not necessary since rest of the CPUs are stopped by now
	 * and interrupts disabled on the current cpu.
	 */
	spin_lock_irqsave(&rq->lock, flags);

	__setscheduler(rq, p, SCHED_FIFO, MAX_RT_PRIO-1);

	update_rq_clock(rq);
	activate_task(rq, p, 0);

	spin_unlock_irqrestore(&rq->lock, flags);
}

/*
 * Ensures that the idle task is using init_mm right before its cpu goes
 * offline.
 */
void idle_task_exit(void)
{
	struct mm_struct *mm = current->active_mm;

	BUG_ON(cpu_online(smp_processor_id()));

	if (mm != &init_mm)
		switch_mm(mm, &init_mm, current);
	mmdrop(mm);
}

/* called under rq->lock with disabled interrupts */
static void migrate_dead(unsigned int dead_cpu, struct task_struct *p)
{
	struct rq *rq = cpu_rq(dead_cpu);

	/* Must be exiting, otherwise would be on tasklist. */
	BUG_ON(!p->exit_state);

	/* Cannot have done final schedule yet: would have vanished. */
	BUG_ON(p->state == TASK_DEAD);

	get_task_struct(p);

	/*
	 * Drop lock around migration; if someone else moves it,
	 * that's OK. No task can be added to this CPU, so iteration is
	 * fine.
	 */
	spin_unlock_irq(&rq->lock);
	move_task_off_dead_cpu(dead_cpu, p);
	spin_lock_irq(&rq->lock);

	put_task_struct(p);
}

/* release_task() removes task from tasklist, so we won't find dead tasks. */
static void migrate_dead_tasks(unsigned int dead_cpu)
{
	struct rq *rq = cpu_rq(dead_cpu);
	struct task_struct *next;

	for ( ; ; ) {
		if (!rq->nr_running)
			break;
		update_rq_clock(rq);
		next = pick_next_task(rq, rq->curr);
		if (!next)
			break;
		next->sched_class->put_prev_task(rq, next);
		migrate_dead(dead_cpu, next);

	}
}
#endif /* CONFIG_HOTPLUG_CPU */

#if defined(CONFIG_SCHED_DEBUG) && defined(CONFIG_SYSCTL)

static struct ctl_table sd_ctl_dir[] = {
	{
		.procname	= "sched_domain",
		.mode		= 0555,
	},
	{0, },
};

static struct ctl_table sd_ctl_root[] = {
	{
		.ctl_name	= CTL_KERN,
		.procname	= "kernel",
		.mode		= 0555,
		.child		= sd_ctl_dir,
	},
	{0, },
};

static struct ctl_table *sd_alloc_ctl_entry(int n)
{
	struct ctl_table *entry =
		kcalloc(n, sizeof(struct ctl_table), GFP_KERNEL);

	return entry;
}

static void sd_free_ctl_entry(struct ctl_table **tablep)
{
	struct ctl_table *entry;

	/*
	 * In the intermediate directories, both the child directory and
	 * procname are dynamically allocated and could fail but the mode
	 * will always be set. In the lowest directory the names are
	 * static strings and all have proc handlers.
	 */
	for (entry = *tablep; entry->mode; entry++) {
		if (entry->child)
			sd_free_ctl_entry(&entry->child);
		if (entry->proc_handler == NULL)
			kfree(entry->procname);
	}

	kfree(*tablep);
	*tablep = NULL;
}

static void
set_table_entry(struct ctl_table *entry,
		const char *procname, void *data, int maxlen,
		mode_t mode, proc_handler *proc_handler)
{
	entry->procname = procname;
	entry->data = data;
	entry->maxlen = maxlen;
	entry->mode = mode;
	entry->proc_handler = proc_handler;
}

static struct ctl_table *
sd_alloc_ctl_domain_table(struct sched_domain *sd)
{
	struct ctl_table *table = sd_alloc_ctl_entry(13);

	if (table == NULL)
		return NULL;

	set_table_entry(&table[0], "min_interval", &sd->min_interval,
		sizeof(long), 0644, proc_doulongvec_minmax);
	set_table_entry(&table[1], "max_interval", &sd->max_interval,
		sizeof(long), 0644, proc_doulongvec_minmax);
	set_table_entry(&table[2], "busy_idx", &sd->busy_idx,
		sizeof(int), 0644, proc_dointvec_minmax);
	set_table_entry(&table[3], "idle_idx", &sd->idle_idx,
		sizeof(int), 0644, proc_dointvec_minmax);
	set_table_entry(&table[4], "newidle_idx", &sd->newidle_idx,
		sizeof(int), 0644, proc_dointvec_minmax);
	set_table_entry(&table[5], "wake_idx", &sd->wake_idx,
		sizeof(int), 0644, proc_dointvec_minmax);
	set_table_entry(&table[6], "forkexec_idx", &sd->forkexec_idx,
		sizeof(int), 0644, proc_dointvec_minmax);
	set_table_entry(&table[7], "busy_factor", &sd->busy_factor,
		sizeof(int), 0644, proc_dointvec_minmax);
	set_table_entry(&table[8], "imbalance_pct", &sd->imbalance_pct,
		sizeof(int), 0644, proc_dointvec_minmax);
	set_table_entry(&table[9], "cache_nice_tries",
		&sd->cache_nice_tries,
		sizeof(int), 0644, proc_dointvec_minmax);
	set_table_entry(&table[10], "flags", &sd->flags,
		sizeof(int), 0644, proc_dointvec_minmax);
	set_table_entry(&table[11], "name", sd->name,
		CORENAME_MAX_SIZE, 0444, proc_dostring);
	/* &table[12] is terminator */

	return table;
}

static ctl_table *sd_alloc_ctl_cpu_table(int cpu)
{
	struct ctl_table *entry, *table;
	struct sched_domain *sd;
	int domain_num = 0, i;
	char buf[32];

	for_each_domain(cpu, sd)
		domain_num++;
	entry = table = sd_alloc_ctl_entry(domain_num + 1);
	if (table == NULL)
		return NULL;

	i = 0;
	for_each_domain(cpu, sd) {
		snprintf(buf, 32, "domain%d", i);
		entry->procname = kstrdup(buf, GFP_KERNEL);
		entry->mode = 0555;
		entry->child = sd_alloc_ctl_domain_table(sd);
		entry++;
		i++;
	}
	return table;
}

static struct ctl_table_header *sd_sysctl_header;
static void register_sched_domain_sysctl(void)
{
	int i, cpu_num = num_online_cpus();
	struct ctl_table *entry = sd_alloc_ctl_entry(cpu_num + 1);
	char buf[32];

	WARN_ON(sd_ctl_dir[0].child);
	sd_ctl_dir[0].child = entry;

	if (entry == NULL)
		return;

	for_each_online_cpu(i) {
		snprintf(buf, 32, "cpu%d", i);
		entry->procname = kstrdup(buf, GFP_KERNEL);
		entry->mode = 0555;
		entry->child = sd_alloc_ctl_cpu_table(i);
		entry++;
	}

	WARN_ON(sd_sysctl_header);
	sd_sysctl_header = register_sysctl_table(sd_ctl_root);
}

/* may be called multiple times per register */
static void unregister_sched_domain_sysctl(void)
{
	if (sd_sysctl_header)
		unregister_sysctl_table(sd_sysctl_header);
	sd_sysctl_header = NULL;
	if (sd_ctl_dir[0].child)
		sd_free_ctl_entry(&sd_ctl_dir[0].child);
}
#else
static void register_sched_domain_sysctl(void)
{
}
static void unregister_sched_domain_sysctl(void)
{
}
#endif

static void set_rq_online(struct rq *rq)
{
	if (!rq->online) {
		const struct sched_class *class;

		cpumask_set_cpu(rq->cpu, rq->rd->online);
		rq->online = 1;

		for_each_class(class) {
			if (class->rq_online)
				class->rq_online(rq);
		}
	}
}

static void set_rq_offline(struct rq *rq)
{
	if (rq->online) {
		const struct sched_class *class;

		for_each_class(class) {
			if (class->rq_offline)
				class->rq_offline(rq);
		}

		cpumask_clear_cpu(rq->cpu, rq->rd->online);
		rq->online = 0;
	}
}

/*
 * migration_call - callback that gets triggered when a CPU is added.
 * Here we can start up the necessary migration thread for the new CPU.
 */
static int __cpuinit
migration_call(struct notifier_block *nfb, unsigned long action, void *hcpu)
{
	struct task_struct *p;
	int cpu = (long)hcpu;
	unsigned long flags;
	struct rq *rq;

	switch (action) {

	case CPU_UP_PREPARE:
	case CPU_UP_PREPARE_FROZEN:
		p = kthread_create(migration_thread, hcpu, "migration/%d", cpu);
		if (IS_ERR(p))
			return NOTIFY_BAD;
		kthread_bind(p, cpu);
		/* Must be high prio: stop_machine expects to yield to it. */
		rq = task_rq_lock(p, &flags);
		__setscheduler(rq, p, SCHED_FIFO, MAX_RT_PRIO-1);
		task_rq_unlock(rq, &flags);
		cpu_rq(cpu)->migration_thread = p;
		break;

	case CPU_ONLINE:
	case CPU_ONLINE_FROZEN:
		/* Strictly unnecessary, as first user will wake it. */
		wake_up_process(cpu_rq(cpu)->migration_thread);

		/* Update our root-domain */
		rq = cpu_rq(cpu);
		spin_lock_irqsave(&rq->lock, flags);
		if (rq->rd) {
			BUG_ON(!cpumask_test_cpu(cpu, rq->rd->span));

			set_rq_online(rq);
		}
		spin_unlock_irqrestore(&rq->lock, flags);
		break;

#ifdef CONFIG_HOTPLUG_CPU
	case CPU_UP_CANCELED:
	case CPU_UP_CANCELED_FROZEN:
		if (!cpu_rq(cpu)->migration_thread)
			break;
		/* Unbind it from offline cpu so it can run. Fall thru. */
		kthread_bind(cpu_rq(cpu)->migration_thread,
			     cpumask_any(cpu_online_mask));
		kthread_stop(cpu_rq(cpu)->migration_thread);
		cpu_rq(cpu)->migration_thread = NULL;
		break;

	case CPU_DEAD:
	case CPU_DEAD_FROZEN:
		cpuset_lock(); /* around calls to cpuset_cpus_allowed_lock() */
		migrate_live_tasks(cpu);
		rq = cpu_rq(cpu);
		kthread_stop(rq->migration_thread);
		rq->migration_thread = NULL;
		/* Idle task back to normal (off runqueue, low prio) */
		spin_lock_irq(&rq->lock);
		update_rq_clock(rq);
		deactivate_task(rq, rq->idle, 0);
		rq->idle->static_prio = MAX_PRIO;
		__setscheduler(rq, rq->idle, SCHED_NORMAL, 0);
		rq->idle->sched_class = &idle_sched_class;
		migrate_dead_tasks(cpu);
		spin_unlock_irq(&rq->lock);
		cpuset_unlock();
		migrate_nr_uninterruptible(rq);
		BUG_ON(rq->nr_running != 0);

		/*
		 * No need to migrate the tasks: it was best-effort if
		 * they didn't take sched_hotcpu_mutex. Just wake up
		 * the requestors.
		 */
		spin_lock_irq(&rq->lock);
		while (!list_empty(&rq->migration_queue)) {
			struct migration_req *req;

			req = list_entry(rq->migration_queue.next,
					 struct migration_req, list);
			list_del_init(&req->list);
			spin_unlock_irq(&rq->lock);
			complete(&req->done);
			spin_lock_irq(&rq->lock);
		}
		spin_unlock_irq(&rq->lock);
		break;

	case CPU_DYING:
	case CPU_DYING_FROZEN:
		/* Update our root-domain */
		rq = cpu_rq(cpu);
		spin_lock_irqsave(&rq->lock, flags);
		if (rq->rd) {
			BUG_ON(!cpumask_test_cpu(cpu, rq->rd->span));
			set_rq_offline(rq);
		}
		spin_unlock_irqrestore(&rq->lock, flags);
		break;
#endif
	}
	return NOTIFY_OK;
}

/* Register at highest priority so that task migration (migrate_all_tasks)
 * happens before everything else.
 */
static struct notifier_block __cpuinitdata migration_notifier = {
	.notifier_call = migration_call,
	.priority = 10
};

static int __init migration_init(void)
{
	void *cpu = (void *)(long)smp_processor_id();
	int err;

	/* Start one for the boot CPU: */
	err = migration_call(&migration_notifier, CPU_UP_PREPARE, cpu);
	BUG_ON(err == NOTIFY_BAD);
	migration_call(&migration_notifier, CPU_ONLINE, cpu);
	register_cpu_notifier(&migration_notifier);

	return err;
}
early_initcall(migration_init);
#endif

#ifdef CONFIG_SMP

#ifdef CONFIG_SCHED_DEBUG

static int sched_domain_debug_one(struct sched_domain *sd, int cpu, int level,
				  struct cpumask *groupmask)
{
	struct sched_group *group = sd->groups;
	char str[256];

	cpulist_scnprintf(str, sizeof(str), sched_domain_span(sd));
	cpumask_clear(groupmask);

	printk(KERN_DEBUG "%*s domain %d: ", level, "", level);

	if (!(sd->flags & SD_LOAD_BALANCE)) {
		printk("does not load-balance\n");
		if (sd->parent)
			printk(KERN_ERR "ERROR: !SD_LOAD_BALANCE domain"
					" has parent");
		return -1;
	}

	printk(KERN_CONT "span %s level %s\n", str, sd->name);

	if (!cpumask_test_cpu(cpu, sched_domain_span(sd))) {
		printk(KERN_ERR "ERROR: domain->span does not contain "
				"CPU%d\n", cpu);
	}
	if (!cpumask_test_cpu(cpu, sched_group_cpus(group))) {
		printk(KERN_ERR "ERROR: domain->groups does not contain"
				" CPU%d\n", cpu);
	}

	printk(KERN_DEBUG "%*s groups:", level + 1, "");
	do {
		if (!group) {
			printk("\n");
			printk(KERN_ERR "ERROR: group is NULL\n");
			break;
		}

		if (!group->__cpu_power) {
			printk(KERN_CONT "\n");
			printk(KERN_ERR "ERROR: domain->cpu_power not "
					"set\n");
			break;
		}

		if (!cpumask_weight(sched_group_cpus(group))) {
			printk(KERN_CONT "\n");
			printk(KERN_ERR "ERROR: empty group\n");
			break;
		}

		if (cpumask_intersects(groupmask, sched_group_cpus(group))) {
			printk(KERN_CONT "\n");
			printk(KERN_ERR "ERROR: repeated CPUs\n");
			break;
		}

		cpumask_or(groupmask, groupmask, sched_group_cpus(group));

		cpulist_scnprintf(str, sizeof(str), sched_group_cpus(group));
		printk(KERN_CONT " %s", str);

		group = group->next;
	} while (group != sd->groups);
	printk(KERN_CONT "\n");

	if (!cpumask_equal(sched_domain_span(sd), groupmask))
		printk(KERN_ERR "ERROR: groups don't span domain->span\n");

	if (sd->parent &&
	    !cpumask_subset(groupmask, sched_domain_span(sd->parent)))
		printk(KERN_ERR "ERROR: parent span is not a superset "
			"of domain->span\n");
	return 0;
}

static void sched_domain_debug(struct sched_domain *sd, int cpu)
{
	cpumask_var_t groupmask;
	int level = 0;

	if (!sd) {
		printk(KERN_DEBUG "CPU%d attaching NULL sched-domain.\n", cpu);
		return;
	}

	printk(KERN_DEBUG "CPU%d attaching sched-domain:\n", cpu);

	if (!alloc_cpumask_var(&groupmask, GFP_KERNEL)) {
		printk(KERN_DEBUG "Cannot load-balance (out of memory)\n");
		return;
	}

	for (;;) {
		if (sched_domain_debug_one(sd, cpu, level, groupmask))
			break;
		level++;
		sd = sd->parent;
		if (!sd)
			break;
	}
	free_cpumask_var(groupmask);
}
#else /* !CONFIG_SCHED_DEBUG */
# define sched_domain_debug(sd, cpu) do { } while (0)
#endif /* CONFIG_SCHED_DEBUG */

static int sd_degenerate(struct sched_domain *sd)
{
	if (cpumask_weight(sched_domain_span(sd)) == 1)
		return 1;

	/* Following flags need at least 2 groups */
	if (sd->flags & (SD_LOAD_BALANCE |
			 SD_BALANCE_NEWIDLE |
			 SD_BALANCE_FORK |
			 SD_BALANCE_EXEC |
			 SD_SHARE_CPUPOWER |
			 SD_SHARE_PKG_RESOURCES)) {
		if (sd->groups != sd->groups->next)
			return 0;
	}

	/* Following flags don't use groups */
	if (sd->flags & (SD_WAKE_IDLE |
			 SD_WAKE_AFFINE |
			 SD_WAKE_BALANCE))
		return 0;

	return 1;
}

static int
sd_parent_degenerate(struct sched_domain *sd, struct sched_domain *parent)
{
	unsigned long cflags = sd->flags, pflags = parent->flags;

	if (sd_degenerate(parent))
		return 1;

	if (!cpumask_equal(sched_domain_span(sd), sched_domain_span(parent)))
		return 0;

	/* Does parent contain flags not in child? */
	/* WAKE_BALANCE is a subset of WAKE_AFFINE */
	if (cflags & SD_WAKE_AFFINE)
		pflags &= ~SD_WAKE_BALANCE;
	/* Flags needing groups don't count if only 1 group in parent */
	if (parent->groups == parent->groups->next) {
		pflags &= ~(SD_LOAD_BALANCE |
				SD_BALANCE_NEWIDLE |
				SD_BALANCE_FORK |
				SD_BALANCE_EXEC |
				SD_SHARE_CPUPOWER |
				SD_SHARE_PKG_RESOURCES);
		if (nr_node_ids == 1)
			pflags &= ~SD_SERIALIZE;
	}
	if (~cflags & pflags)
		return 0;

	return 1;
}

static void free_rootdomain(struct root_domain *rd)
{
	cpupri_cleanup(&rd->cpupri);

	free_cpumask_var(rd->rto_mask);
	free_cpumask_var(rd->online);
	free_cpumask_var(rd->span);
	kfree(rd);
}

static void rq_attach_root(struct rq *rq, struct root_domain *rd)
{
	struct root_domain *old_rd = NULL;
	unsigned long flags;

	spin_lock_irqsave(&rq->lock, flags);

	if (rq->rd) {
		old_rd = rq->rd;

		if (cpumask_test_cpu(rq->cpu, old_rd->online))
			set_rq_offline(rq);

		cpumask_clear_cpu(rq->cpu, old_rd->span);

		/*
		 * If we dont want to free the old_rt yet then
		 * set old_rd to NULL to skip the freeing later
		 * in this function:
		 */
		if (!atomic_dec_and_test(&old_rd->refcount))
			old_rd = NULL;
	}

	atomic_inc(&rd->refcount);
	rq->rd = rd;

	cpumask_set_cpu(rq->cpu, rd->span);
	if (cpumask_test_cpu(rq->cpu, cpu_online_mask))
		set_rq_online(rq);

	spin_unlock_irqrestore(&rq->lock, flags);

	if (old_rd)
		free_rootdomain(old_rd);
}

static int __init_refok init_rootdomain(struct root_domain *rd, bool bootmem)
{
	memset(rd, 0, sizeof(*rd));

	if (bootmem) {
		alloc_bootmem_cpumask_var(&def_root_domain.span);
		alloc_bootmem_cpumask_var(&def_root_domain.online);
		alloc_bootmem_cpumask_var(&def_root_domain.rto_mask);
		cpupri_init(&rd->cpupri, true);
		return 0;
	}

	if (!alloc_cpumask_var(&rd->span, GFP_KERNEL))
		goto out;
	if (!alloc_cpumask_var(&rd->online, GFP_KERNEL))
		goto free_span;
	if (!alloc_cpumask_var(&rd->rto_mask, GFP_KERNEL))
		goto free_online;

	if (cpupri_init(&rd->cpupri, false) != 0)
		goto free_rto_mask;
	return 0;

free_rto_mask:
	free_cpumask_var(rd->rto_mask);
free_online:
	free_cpumask_var(rd->online);
free_span:
	free_cpumask_var(rd->span);
out:
	return -ENOMEM;
}

static void init_defrootdomain(void)
{
	init_rootdomain(&def_root_domain, true);

	atomic_set(&def_root_domain.refcount, 1);
}

static struct root_domain *alloc_rootdomain(void)
{
	struct root_domain *rd;

	rd = kmalloc(sizeof(*rd), GFP_KERNEL);
	if (!rd)
		return NULL;

	if (init_rootdomain(rd, false) != 0) {
		kfree(rd);
		return NULL;
	}

	return rd;
}

/*
 * Attach the domain 'sd' to 'cpu' as its base domain. Callers must
 * hold the hotplug lock.
 */
static void
cpu_attach_domain(struct sched_domain *sd, struct root_domain *rd, int cpu)
{
	struct rq *rq = cpu_rq(cpu);
	struct sched_domain *tmp;

	/* Remove the sched domains which do not contribute to scheduling. */
	for (tmp = sd; tmp; ) {
		struct sched_domain *parent = tmp->parent;
		if (!parent)
			break;

		if (sd_parent_degenerate(tmp, parent)) {
			tmp->parent = parent->parent;
			if (parent->parent)
				parent->parent->child = tmp;
		} else
			tmp = tmp->parent;
	}

	if (sd && sd_degenerate(sd)) {
		sd = sd->parent;
		if (sd)
			sd->child = NULL;
	}

	sched_domain_debug(sd, cpu);

	rq_attach_root(rq, rd);
	rcu_assign_pointer(rq->sd, sd);
}

/* cpus with isolated domains */
static cpumask_var_t cpu_isolated_map;

/* Setup the mask of cpus configured for isolated domains */
static int __init isolated_cpu_setup(char *str)
{
	cpulist_parse(str, cpu_isolated_map);
	return 1;
}

__setup("isolcpus=", isolated_cpu_setup);

/*
 * init_sched_build_groups takes the cpumask we wish to span, and a pointer
 * to a function which identifies what group(along with sched group) a CPU
 * belongs to. The return value of group_fn must be a >= 0 and < nr_cpu_ids
 * (due to the fact that we keep track of groups covered with a struct cpumask).
 *
 * init_sched_build_groups will build a circular linked list of the groups
 * covered by the given span, and will set each group's ->cpumask correctly,
 * and ->cpu_power to 0.
 */
static void
init_sched_build_groups(const struct cpumask *span,
			const struct cpumask *cpu_map,
			int (*group_fn)(int cpu, const struct cpumask *cpu_map,
					struct sched_group **sg,
					struct cpumask *tmpmask),
			struct cpumask *covered, struct cpumask *tmpmask)
{
	struct sched_group *first = NULL, *last = NULL;
	int i;

	cpumask_clear(covered);

	for_each_cpu(i, span) {
		struct sched_group *sg;
		int group = group_fn(i, cpu_map, &sg, tmpmask);
		int j;

		if (cpumask_test_cpu(i, covered))
			continue;

		cpumask_clear(sched_group_cpus(sg));
		sg->__cpu_power = 0;

		for_each_cpu(j, span) {
			if (group_fn(j, cpu_map, NULL, tmpmask) != group)
				continue;

			cpumask_set_cpu(j, covered);
			cpumask_set_cpu(j, sched_group_cpus(sg));
		}
		if (!first)
			first = sg;
		if (last)
			last->next = sg;
		last = sg;
	}
	last->next = first;
}

#define SD_NODES_PER_DOMAIN 16

#ifdef CONFIG_NUMA

/**
 * find_next_best_node - find the next node to include in a sched_domain
 * @node: node whose sched_domain we're building
 * @used_nodes: nodes already in the sched_domain
 *
 * Find the next node to include in a given scheduling domain. Simply
 * finds the closest node not already in the @used_nodes map.
 *
 * Should use nodemask_t.
 */
static int find_next_best_node(int node, nodemask_t *used_nodes)
{
	int i, n, val, min_val, best_node = 0;

	min_val = INT_MAX;

	for (i = 0; i < nr_node_ids; i++) {
		/* Start at @node */
		n = (node + i) % nr_node_ids;

		if (!nr_cpus_node(n))
			continue;

		/* Skip already used nodes */
		if (node_isset(n, *used_nodes))
			continue;

		/* Simple min distance search */
		val = node_distance(node, n);

		if (val < min_val) {
			min_val = val;
			best_node = n;
		}
	}

	node_set(best_node, *used_nodes);
	return best_node;
}

/**
 * sched_domain_node_span - get a cpumask for a node's sched_domain
 * @node: node whose cpumask we're constructing
 * @span: resulting cpumask
 *
 * Given a node, construct a good cpumask for its sched_domain to span. It
 * should be one that prevents unnecessary balancing, but also spreads tasks
 * out optimally.
 */
static void sched_domain_node_span(int node, struct cpumask *span)
{
	nodemask_t used_nodes;
	int i;

	cpumask_clear(span);
	nodes_clear(used_nodes);

	cpumask_or(span, span, cpumask_of_node(node));
	node_set(node, used_nodes);

	for (i = 1; i < SD_NODES_PER_DOMAIN; i++) {
		int next_node = find_next_best_node(node, &used_nodes);

		cpumask_or(span, span, cpumask_of_node(next_node));
	}
}
#endif /* CONFIG_NUMA */

int sched_smt_power_savings = 0, sched_mc_power_savings = 0;

/*
 * The cpus mask in sched_group and sched_domain hangs off the end.
 * FIXME: use cpumask_var_t or dynamic percpu alloc to avoid wasting space
 * for nr_cpu_ids < CONFIG_NR_CPUS.
 */
struct static_sched_group {
	struct sched_group sg;
	DECLARE_BITMAP(cpus, CONFIG_NR_CPUS);
};

struct static_sched_domain {
	struct sched_domain sd;
	DECLARE_BITMAP(span, CONFIG_NR_CPUS);
};

/*
 * SMT sched-domains:
 */
#ifdef CONFIG_SCHED_SMT
static DEFINE_PER_CPU(struct static_sched_domain, cpu_domains);
static DEFINE_PER_CPU(struct static_sched_group, sched_group_cpus);

static int
cpu_to_cpu_group(int cpu, const struct cpumask *cpu_map,
		 struct sched_group **sg, struct cpumask *unused)
{
	if (sg)
		*sg = &per_cpu(sched_group_cpus, cpu).sg;
	return cpu;
}
#endif /* CONFIG_SCHED_SMT */

/*
 * multi-core sched-domains:
 */
#ifdef CONFIG_SCHED_MC
static DEFINE_PER_CPU(struct static_sched_domain, core_domains);
static DEFINE_PER_CPU(struct static_sched_group, sched_group_core);
#endif /* CONFIG_SCHED_MC */

#if defined(CONFIG_SCHED_MC) && defined(CONFIG_SCHED_SMT)
static int
cpu_to_core_group(int cpu, const struct cpumask *cpu_map,
		  struct sched_group **sg, struct cpumask *mask)
{
	int group;

	cpumask_and(mask, topology_thread_cpumask(cpu), cpu_map);
	group = cpumask_first(mask);
	if (sg)
		*sg = &per_cpu(sched_group_core, group).sg;
	return group;
}
#elif defined(CONFIG_SCHED_MC)
static int
cpu_to_core_group(int cpu, const struct cpumask *cpu_map,
		  struct sched_group **sg, struct cpumask *unused)
{
	if (sg)
		*sg = &per_cpu(sched_group_core, cpu).sg;
	return cpu;
}
#endif

static DEFINE_PER_CPU(struct static_sched_domain, phys_domains);
static DEFINE_PER_CPU(struct static_sched_group, sched_group_phys);

static int
cpu_to_phys_group(int cpu, const struct cpumask *cpu_map,
		  struct sched_group **sg, struct cpumask *mask)
{
	int group;
#ifdef CONFIG_SCHED_MC
	cpumask_and(mask, cpu_coregroup_mask(cpu), cpu_map);
	group = cpumask_first(mask);
#elif defined(CONFIG_SCHED_SMT)
	cpumask_and(mask, topology_thread_cpumask(cpu), cpu_map);
	group = cpumask_first(mask);
#else
	group = cpu;
#endif
	if (sg)
		*sg = &per_cpu(sched_group_phys, group).sg;
	return group;
}

#ifdef CONFIG_NUMA
/*
 * The init_sched_build_groups can't handle what we want to do with node
 * groups, so roll our own. Now each node has its own list of groups which
 * gets dynamically allocated.
 */
static DEFINE_PER_CPU(struct static_sched_domain, node_domains);
static struct sched_group ***sched_group_nodes_bycpu;

static DEFINE_PER_CPU(struct static_sched_domain, allnodes_domains);
static DEFINE_PER_CPU(struct static_sched_group, sched_group_allnodes);

static int cpu_to_allnodes_group(int cpu, const struct cpumask *cpu_map,
				 struct sched_group **sg,
				 struct cpumask *nodemask)
{
	int group;

	cpumask_and(nodemask, cpumask_of_node(cpu_to_node(cpu)), cpu_map);
	group = cpumask_first(nodemask);

	if (sg)
		*sg = &per_cpu(sched_group_allnodes, group).sg;
	return group;
}

static void init_numa_sched_groups_power(struct sched_group *group_head)
{
	struct sched_group *sg = group_head;
	int j;

	if (!sg)
		return;
	do {
		for_each_cpu(j, sched_group_cpus(sg)) {
			struct sched_domain *sd;

			sd = &per_cpu(phys_domains, j).sd;
			if (j != cpumask_first(sched_group_cpus(sd->groups))) {
				/*
				 * Only add "power" once for each
				 * physical package.
				 */
				continue;
			}

			sg_inc_cpu_power(sg, sd->groups->__cpu_power);
		}
		sg = sg->next;
	} while (sg != group_head);
}
#endif /* CONFIG_NUMA */

#ifdef CONFIG_NUMA
/* Free memory allocated for various sched_group structures */
static void free_sched_groups(const struct cpumask *cpu_map,
			      struct cpumask *nodemask)
{
	int cpu, i;

	for_each_cpu(cpu, cpu_map) {
		struct sched_group **sched_group_nodes
			= sched_group_nodes_bycpu[cpu];

		if (!sched_group_nodes)
			continue;

		for (i = 0; i < nr_node_ids; i++) {
			struct sched_group *oldsg, *sg = sched_group_nodes[i];

			cpumask_and(nodemask, cpumask_of_node(i), cpu_map);
			if (cpumask_empty(nodemask))
				continue;

			if (sg == NULL)
				continue;
			sg = sg->next;
next_sg:
			oldsg = sg;
			sg = sg->next;
			kfree(oldsg);
			if (oldsg != sched_group_nodes[i])
				goto next_sg;
		}
		kfree(sched_group_nodes);
		sched_group_nodes_bycpu[cpu] = NULL;
	}
}
#else /* !CONFIG_NUMA */
static void free_sched_groups(const struct cpumask *cpu_map,
			      struct cpumask *nodemask)
{
}
#endif /* CONFIG_NUMA */

/*
 * Initialize sched groups cpu_power.
 *
 * cpu_power indicates the capacity of sched group, which is used while
 * distributing the load between different sched groups in a sched domain.
 * Typically cpu_power for all the groups in a sched domain will be same unless
 * there are asymmetries in the topology. If there are asymmetries, group
 * having more cpu_power will pickup more load compared to the group having
 * less cpu_power.
 *
 * cpu_power will be a multiple of SCHED_LOAD_SCALE. This multiple represents
 * the maximum number of tasks a group can handle in the presence of other idle
 * or lightly loaded groups in the same sched domain.
 */
static void init_sched_groups_power(int cpu, struct sched_domain *sd)
{
	struct sched_domain *child;
	struct sched_group *group;

	WARN_ON(!sd || !sd->groups);

	if (cpu != cpumask_first(sched_group_cpus(sd->groups)))
		return;

	child = sd->child;

	sd->groups->__cpu_power = 0;

	/*
	 * For perf policy, if the groups in child domain share resources
	 * (for example cores sharing some portions of the cache hierarchy
	 * or SMT), then set this domain groups cpu_power such that each group
	 * can handle only one task, when there are other idle groups in the
	 * same sched domain.
	 */
	if (!child || (!(sd->flags & SD_POWERSAVINGS_BALANCE) &&
		       (child->flags &
			(SD_SHARE_CPUPOWER | SD_SHARE_PKG_RESOURCES)))) {
		sg_inc_cpu_power(sd->groups, SCHED_LOAD_SCALE);
		return;
	}

	/*
	 * add cpu_power of each child group to this groups cpu_power
	 */
	group = child->groups;
	do {
		sg_inc_cpu_power(sd->groups, group->__cpu_power);
		group = group->next;
	} while (group != child->groups);
}

/*
 * Initializers for schedule domains
 * Non-inlined to reduce accumulated stack pressure in build_sched_domains()
 */

#ifdef CONFIG_SCHED_DEBUG
# define SD_INIT_NAME(sd, type)		sd->name = #type
#else
# define SD_INIT_NAME(sd, type)		do { } while (0)
#endif

#define	SD_INIT(sd, type)	sd_init_##type(sd)

#define SD_INIT_FUNC(type)	\
static noinline void sd_init_##type(struct sched_domain *sd)	\
{								\
	memset(sd, 0, sizeof(*sd));				\
	*sd = SD_##type##_INIT;					\
	sd->level = SD_LV_##type;				\
	SD_INIT_NAME(sd, type);					\
}

SD_INIT_FUNC(CPU)
#ifdef CONFIG_NUMA
 SD_INIT_FUNC(ALLNODES)
 SD_INIT_FUNC(NODE)
#endif
#ifdef CONFIG_SCHED_SMT
 SD_INIT_FUNC(SIBLING)
#endif
#ifdef CONFIG_SCHED_MC
 SD_INIT_FUNC(MC)
#endif

static int default_relax_domain_level = -1;

static int __init setup_relax_domain_level(char *str)
{
	unsigned long val;

	val = simple_strtoul(str, NULL, 0);
	if (val < SD_LV_MAX)
		default_relax_domain_level = val;

	return 1;
}
__setup("relax_domain_level=", setup_relax_domain_level);

static void set_domain_attribute(struct sched_domain *sd,
				 struct sched_domain_attr *attr)
{
	int request;

	if (!attr || attr->relax_domain_level < 0) {
		if (default_relax_domain_level < 0)
			return;
		else
			request = default_relax_domain_level;
	} else
		request = attr->relax_domain_level;
	if (request < sd->level) {
		/* turn off idle balance on this domain */
		sd->flags &= ~(SD_WAKE_IDLE|SD_BALANCE_NEWIDLE);
	} else {
		/* turn on idle balance on this domain */
		sd->flags |= (SD_WAKE_IDLE_FAR|SD_BALANCE_NEWIDLE);
	}
}

/*
 * Build sched domains for a given set of cpus and attach the sched domains
 * to the individual cpus
 */
static int __build_sched_domains(const struct cpumask *cpu_map,
				 struct sched_domain_attr *attr)
{
	int i, err = -ENOMEM;
	struct root_domain *rd;
	cpumask_var_t nodemask, this_sibling_map, this_core_map, send_covered,
		tmpmask;
#ifdef CONFIG_NUMA
	cpumask_var_t domainspan, covered, notcovered;
	struct sched_group **sched_group_nodes = NULL;
	int sd_allnodes = 0;

	if (!alloc_cpumask_var(&domainspan, GFP_KERNEL))
		goto out;
	if (!alloc_cpumask_var(&covered, GFP_KERNEL))
		goto free_domainspan;
	if (!alloc_cpumask_var(&notcovered, GFP_KERNEL))
		goto free_covered;
#endif

	if (!alloc_cpumask_var(&nodemask, GFP_KERNEL))
		goto free_notcovered;
	if (!alloc_cpumask_var(&this_sibling_map, GFP_KERNEL))
		goto free_nodemask;
	if (!alloc_cpumask_var(&this_core_map, GFP_KERNEL))
		goto free_this_sibling_map;
	if (!alloc_cpumask_var(&send_covered, GFP_KERNEL))
		goto free_this_core_map;
	if (!alloc_cpumask_var(&tmpmask, GFP_KERNEL))
		goto free_send_covered;

#ifdef CONFIG_NUMA
	/*
	 * Allocate the per-node list of sched groups
	 */
	sched_group_nodes = kcalloc(nr_node_ids, sizeof(struct sched_group *),
				    GFP_KERNEL);
	if (!sched_group_nodes) {
		printk(KERN_WARNING "Can not alloc sched group node list\n");
		goto free_tmpmask;
	}
#endif

	rd = alloc_rootdomain();
	if (!rd) {
		printk(KERN_WARNING "Cannot alloc root domain\n");
		goto free_sched_groups;
	}

#ifdef CONFIG_NUMA
	sched_group_nodes_bycpu[cpumask_first(cpu_map)] = sched_group_nodes;
#endif

	/*
	 * Set up domains for cpus specified by the cpu_map.
	 */
	for_each_cpu(i, cpu_map) {
		struct sched_domain *sd = NULL, *p;

		cpumask_and(nodemask, cpumask_of_node(cpu_to_node(i)), cpu_map);

#ifdef CONFIG_NUMA
		if (cpumask_weight(cpu_map) >
				SD_NODES_PER_DOMAIN*cpumask_weight(nodemask)) {
			sd = &per_cpu(allnodes_domains, i).sd;
			SD_INIT(sd, ALLNODES);
			set_domain_attribute(sd, attr);
			cpumask_copy(sched_domain_span(sd), cpu_map);
			cpu_to_allnodes_group(i, cpu_map, &sd->groups, tmpmask);
			p = sd;
			sd_allnodes = 1;
		} else
			p = NULL;

		sd = &per_cpu(node_domains, i).sd;
		SD_INIT(sd, NODE);
		set_domain_attribute(sd, attr);
		sched_domain_node_span(cpu_to_node(i), sched_domain_span(sd));
		sd->parent = p;
		if (p)
			p->child = sd;
		cpumask_and(sched_domain_span(sd),
			    sched_domain_span(sd), cpu_map);
#endif

		p = sd;
		sd = &per_cpu(phys_domains, i).sd;
		SD_INIT(sd, CPU);
		set_domain_attribute(sd, attr);
		cpumask_copy(sched_domain_span(sd), nodemask);
		sd->parent = p;
		if (p)
			p->child = sd;
		cpu_to_phys_group(i, cpu_map, &sd->groups, tmpmask);

#ifdef CONFIG_SCHED_MC
		p = sd;
		sd = &per_cpu(core_domains, i).sd;
		SD_INIT(sd, MC);
		set_domain_attribute(sd, attr);
		cpumask_and(sched_domain_span(sd), cpu_map,
						   cpu_coregroup_mask(i));
		sd->parent = p;
		p->child = sd;
		cpu_to_core_group(i, cpu_map, &sd->groups, tmpmask);
#endif

#ifdef CONFIG_SCHED_SMT
		p = sd;
		sd = &per_cpu(cpu_domains, i).sd;
		SD_INIT(sd, SIBLING);
		set_domain_attribute(sd, attr);
		cpumask_and(sched_domain_span(sd),
			    topology_thread_cpumask(i), cpu_map);
		sd->parent = p;
		p->child = sd;
		cpu_to_cpu_group(i, cpu_map, &sd->groups, tmpmask);
#endif
	}

#ifdef CONFIG_SCHED_SMT
	/* Set up CPU (sibling) groups */
	for_each_cpu(i, cpu_map) {
		cpumask_and(this_sibling_map,
			    topology_thread_cpumask(i), cpu_map);
		if (i != cpumask_first(this_sibling_map))
			continue;

		init_sched_build_groups(this_sibling_map, cpu_map,
					&cpu_to_cpu_group,
					send_covered, tmpmask);
	}
#endif

#ifdef CONFIG_SCHED_MC
	/* Set up multi-core groups */
	for_each_cpu(i, cpu_map) {
		cpumask_and(this_core_map, cpu_coregroup_mask(i), cpu_map);
		if (i != cpumask_first(this_core_map))
			continue;

		init_sched_build_groups(this_core_map, cpu_map,
					&cpu_to_core_group,
					send_covered, tmpmask);
	}
#endif

	/* Set up physical groups */
	for (i = 0; i < nr_node_ids; i++) {
		cpumask_and(nodemask, cpumask_of_node(i), cpu_map);
		if (cpumask_empty(nodemask))
			continue;

		init_sched_build_groups(nodemask, cpu_map,
					&cpu_to_phys_group,
					send_covered, tmpmask);
	}

#ifdef CONFIG_NUMA
	/* Set up node groups */
	if (sd_allnodes) {
		init_sched_build_groups(cpu_map, cpu_map,
					&cpu_to_allnodes_group,
					send_covered, tmpmask);
	}

	for (i = 0; i < nr_node_ids; i++) {
		/* Set up node groups */
		struct sched_group *sg, *prev;
		int j;

		cpumask_clear(covered);
		cpumask_and(nodemask, cpumask_of_node(i), cpu_map);
		if (cpumask_empty(nodemask)) {
			sched_group_nodes[i] = NULL;
			continue;
		}

		sched_domain_node_span(i, domainspan);
		cpumask_and(domainspan, domainspan, cpu_map);

		sg = kmalloc_node(sizeof(struct sched_group) + cpumask_size(),
				  GFP_KERNEL, i);
		if (!sg) {
			printk(KERN_WARNING "Can not alloc domain group for "
				"node %d\n", i);
			goto error;
		}
		sched_group_nodes[i] = sg;
		for_each_cpu(j, nodemask) {
			struct sched_domain *sd;

			sd = &per_cpu(node_domains, j).sd;
			sd->groups = sg;
		}
		sg->__cpu_power = 0;
		cpumask_copy(sched_group_cpus(sg), nodemask);
		sg->next = sg;
		cpumask_or(covered, covered, nodemask);
		prev = sg;

		for (j = 0; j < nr_node_ids; j++) {
			int n = (i + j) % nr_node_ids;

			cpumask_complement(notcovered, covered);
			cpumask_and(tmpmask, notcovered, cpu_map);
			cpumask_and(tmpmask, tmpmask, domainspan);
			if (cpumask_empty(tmpmask))
				break;

			cpumask_and(tmpmask, tmpmask, cpumask_of_node(n));
			if (cpumask_empty(tmpmask))
				continue;

			sg = kmalloc_node(sizeof(struct sched_group) +
					  cpumask_size(),
					  GFP_KERNEL, i);
			if (!sg) {
				printk(KERN_WARNING
				"Can not alloc domain group for node %d\n", j);
				goto error;
			}
			sg->__cpu_power = 0;
			cpumask_copy(sched_group_cpus(sg), tmpmask);
			sg->next = prev->next;
			cpumask_or(covered, covered, tmpmask);
			prev->next = sg;
			prev = sg;
		}
	}
#endif

	/* Calculate CPU power for physical packages and nodes */
#ifdef CONFIG_SCHED_SMT
	for_each_cpu(i, cpu_map) {
		struct sched_domain *sd = &per_cpu(cpu_domains, i).sd;

		init_sched_groups_power(i, sd);
	}
#endif
#ifdef CONFIG_SCHED_MC
	for_each_cpu(i, cpu_map) {
		struct sched_domain *sd = &per_cpu(core_domains, i).sd;

		init_sched_groups_power(i, sd);
	}
#endif

	for_each_cpu(i, cpu_map) {
		struct sched_domain *sd = &per_cpu(phys_domains, i).sd;

		init_sched_groups_power(i, sd);
	}

#ifdef CONFIG_NUMA
	for (i = 0; i < nr_node_ids; i++)
		init_numa_sched_groups_power(sched_group_nodes[i]);

	if (sd_allnodes) {
		struct sched_group *sg;

		cpu_to_allnodes_group(cpumask_first(cpu_map), cpu_map, &sg,
								tmpmask);
		init_numa_sched_groups_power(sg);
	}
#endif

	/* Attach the domains */
	for_each_cpu(i, cpu_map) {
		struct sched_domain *sd;
#ifdef CONFIG_SCHED_SMT
		sd = &per_cpu(cpu_domains, i).sd;
#elif defined(CONFIG_SCHED_MC)
		sd = &per_cpu(core_domains, i).sd;
#else
		sd = &per_cpu(phys_domains, i).sd;
#endif
		cpu_attach_domain(sd, rd, i);
	}

	err = 0;

free_tmpmask:
	free_cpumask_var(tmpmask);
free_send_covered:
	free_cpumask_var(send_covered);
free_this_core_map:
	free_cpumask_var(this_core_map);
free_this_sibling_map:
	free_cpumask_var(this_sibling_map);
free_nodemask:
	free_cpumask_var(nodemask);
free_notcovered:
#ifdef CONFIG_NUMA
	free_cpumask_var(notcovered);
free_covered:
	free_cpumask_var(covered);
free_domainspan:
	free_cpumask_var(domainspan);
out:
#endif
	return err;

free_sched_groups:
#ifdef CONFIG_NUMA
	kfree(sched_group_nodes);
#endif
	goto free_tmpmask;

#ifdef CONFIG_NUMA
error:
	free_sched_groups(cpu_map, tmpmask);
	free_rootdomain(rd);
	goto free_tmpmask;
#endif
}

static int build_sched_domains(const struct cpumask *cpu_map)
{
	return __build_sched_domains(cpu_map, NULL);
}

static struct cpumask *doms_cur;	/* current sched domains */
static int ndoms_cur;		/* number of sched domains in 'doms_cur' */
static struct sched_domain_attr *dattr_cur;
				/* attribues of custom domains in 'doms_cur' */

/*
 * Special case: If a kmalloc of a doms_cur partition (array of
 * cpumask) fails, then fallback to a single sched domain,
 * as determined by the single cpumask fallback_doms.
 */
static cpumask_var_t fallback_doms;

/*
 * arch_update_cpu_topology lets virtualized architectures update the
 * cpu core maps. It is supposed to return 1 if the topology changed
 * or 0 if it stayed the same.
 */
int __attribute__((weak)) arch_update_cpu_topology(void)
{
	return 0;
}

/*
 * Set up scheduler domains and groups. Callers must hold the hotplug lock.
 * For now this just excludes isolated cpus, but could be used to
 * exclude other special cases in the future.
 */
static int arch_init_sched_domains(const struct cpumask *cpu_map)
{
	int err;

	arch_update_cpu_topology();
	ndoms_cur = 1;
	doms_cur = kmalloc(cpumask_size(), GFP_KERNEL);
	if (!doms_cur)
		doms_cur = fallback_doms;
	cpumask_andnot(doms_cur, cpu_map, cpu_isolated_map);
	dattr_cur = NULL;
	err = build_sched_domains(doms_cur);
	register_sched_domain_sysctl();

	return err;
}

static void arch_destroy_sched_domains(const struct cpumask *cpu_map,
				       struct cpumask *tmpmask)
{
	free_sched_groups(cpu_map, tmpmask);
}

/*
 * Detach sched domains from a group of cpus specified in cpu_map
 * These cpus will now be attached to the NULL domain
 */
static void detach_destroy_domains(const struct cpumask *cpu_map)
{
	/* Save because hotplug lock held. */
	static DECLARE_BITMAP(tmpmask, CONFIG_NR_CPUS);
	int i;

	for_each_cpu(i, cpu_map)
		cpu_attach_domain(NULL, &def_root_domain, i);
	synchronize_sched();
	arch_destroy_sched_domains(cpu_map, to_cpumask(tmpmask));
}

/* handle null as "default" */
static int dattrs_equal(struct sched_domain_attr *cur, int idx_cur,
			struct sched_domain_attr *new, int idx_new)
{
	struct sched_domain_attr tmp;

	/* fast path */
	if (!new && !cur)
		return 1;

	tmp = SD_ATTR_INIT;
	return !memcmp(cur ? (cur + idx_cur) : &tmp,
			new ? (new + idx_new) : &tmp,
			sizeof(struct sched_domain_attr));
}

/*
 * Partition sched domains as specified by the 'ndoms_new'
 * cpumasks in the array doms_new[] of cpumasks. This compares
 * doms_new[] to the current sched domain partitioning, doms_cur[].
 * It destroys each deleted domain and builds each new domain.
 *
 * 'doms_new' is an array of cpumask's of length 'ndoms_new'.
 * The masks don't intersect (don't overlap.) We should setup one
 * sched domain for each mask. CPUs not in any of the cpumasks will
 * not be load balanced. If the same cpumask appears both in the
 * current 'doms_cur' domains and in the new 'doms_new', we can leave
 * it as it is.
 *
 * The passed in 'doms_new' should be kmalloc'd. This routine takes
 * ownership of it and will kfree it when done with it. If the caller
 * failed the kmalloc call, then it can pass in doms_new == NULL &&
 * ndoms_new == 1, and partition_sched_domains() will fallback to
 * the single partition 'fallback_doms', it also forces the domains
 * to be rebuilt.
 *
 * If doms_new == NULL it will be replaced with cpu_online_mask.
 * ndoms_new == 0 is a special case for destroying existing domains,
 * and it will not create the default domain.
 *
 * Call with hotplug lock held
 */
/* FIXME: Change to struct cpumask *doms_new[] */
void partition_sched_domains(int ndoms_new, struct cpumask *doms_new,
			     struct sched_domain_attr *dattr_new)
{
	int i, j, n;
	int new_topology;

	mutex_lock(&sched_domains_mutex);

	/* always unregister in case we don't destroy any domains */
	unregister_sched_domain_sysctl();

	/* Let architecture update cpu core mappings. */
	new_topology = arch_update_cpu_topology();

	n = doms_new ? ndoms_new : 0;

	/* Destroy deleted domains */
	for (i = 0; i < ndoms_cur; i++) {
		for (j = 0; j < n && !new_topology; j++) {
			if (cpumask_equal(&doms_cur[i], &doms_new[j])
			    && dattrs_equal(dattr_cur, i, dattr_new, j))
				goto match1;
		}
		/* no match - a current sched domain not in new doms_new[] */
		detach_destroy_domains(doms_cur + i);
match1:
		;
	}

	if (doms_new == NULL) {
		ndoms_cur = 0;
		doms_new = fallback_doms;
		cpumask_andnot(&doms_new[0], cpu_online_mask, cpu_isolated_map);
		WARN_ON_ONCE(dattr_new);
	}

	/* Build new domains */
	for (i = 0; i < ndoms_new; i++) {
		for (j = 0; j < ndoms_cur && !new_topology; j++) {
			if (cpumask_equal(&doms_new[i], &doms_cur[j])
			    && dattrs_equal(dattr_new, i, dattr_cur, j))
				goto match2;
		}
		/* no match - add a new doms_new */
		__build_sched_domains(doms_new + i,
					dattr_new ? dattr_new + i : NULL);
match2:
		;
	}

	/* Remember the new sched domains */
	if (doms_cur != fallback_doms)
		kfree(doms_cur);
	kfree(dattr_cur);	/* kfree(NULL) is safe */
	doms_cur = doms_new;
	dattr_cur = dattr_new;
	ndoms_cur = ndoms_new;

	register_sched_domain_sysctl();

	mutex_unlock(&sched_domains_mutex);
}

#if defined(CONFIG_SCHED_MC) || defined(CONFIG_SCHED_SMT)
static void arch_reinit_sched_domains(void)
{
	get_online_cpus();

	/* Destroy domains first to force the rebuild */
	partition_sched_domains(0, NULL, NULL);

	rebuild_sched_domains();
	put_online_cpus();
}

static ssize_t sched_power_savings_store(const char *buf, size_t count, int smt)
{
	unsigned int level = 0;

	if (sscanf(buf, "%u", &level) != 1)
		return -EINVAL;

	/*
	 * level is always be positive so don't check for
	 * level < POWERSAVINGS_BALANCE_NONE which is 0
	 * What happens on 0 or 1 byte write,
	 * need to check for count as well?
	 */

	if (level >= MAX_POWERSAVINGS_BALANCE_LEVELS)
		return -EINVAL;

	if (smt)
		sched_smt_power_savings = level;
	else
		sched_mc_power_savings = level;

	arch_reinit_sched_domains();

	return count;
}

#ifdef CONFIG_SCHED_MC
static ssize_t sched_mc_power_savings_show(struct sysdev_class *class,
					   char *page)
{
	return sprintf(page, "%u\n", sched_mc_power_savings);
}
static ssize_t sched_mc_power_savings_store(struct sysdev_class *class,
					    const char *buf, size_t count)
{
	return sched_power_savings_store(buf, count, 0);
}
static SYSDEV_CLASS_ATTR(sched_mc_power_savings, 0644,
			 sched_mc_power_savings_show,
			 sched_mc_power_savings_store);
#endif

#ifdef CONFIG_SCHED_SMT
static ssize_t sched_smt_power_savings_show(struct sysdev_class *dev,
					    char *page)
{
	return sprintf(page, "%u\n", sched_smt_power_savings);
}
static ssize_t sched_smt_power_savings_store(struct sysdev_class *dev,
					     const char *buf, size_t count)
{
	return sched_power_savings_store(buf, count, 1);
}
static SYSDEV_CLASS_ATTR(sched_smt_power_savings, 0644,
		   sched_smt_power_savings_show,
		   sched_smt_power_savings_store);
#endif

int __init sched_create_sysfs_power_savings_entries(struct sysdev_class *cls)
{
	int err = 0;

#ifdef CONFIG_SCHED_SMT
	if (smt_capable())
		err = sysfs_create_file(&cls->kset.kobj,
					&attr_sched_smt_power_savings.attr);
#endif
#ifdef CONFIG_SCHED_MC
	if (!err && mc_capable())
		err = sysfs_create_file(&cls->kset.kobj,
					&attr_sched_mc_power_savings.attr);
#endif
	return err;
}
#endif /* CONFIG_SCHED_MC || CONFIG_SCHED_SMT */

#ifndef CONFIG_CPUSETS
/*
 * Add online and remove offline CPUs from the scheduler domains.
 * When cpusets are enabled they take over this function.
 */
static int update_sched_domains(struct notifier_block *nfb,
				unsigned long action, void *hcpu)
{
	switch (action) {
	case CPU_ONLINE:
	case CPU_ONLINE_FROZEN:
	case CPU_DEAD:
	case CPU_DEAD_FROZEN:
		partition_sched_domains(1, NULL, NULL);
		return NOTIFY_OK;

	default:
		return NOTIFY_DONE;
	}
}
#endif

static int update_runtime(struct notifier_block *nfb,
				unsigned long action, void *hcpu)
{
	int cpu = (int)(long)hcpu;

	switch (action) {
	case CPU_DOWN_PREPARE:
	case CPU_DOWN_PREPARE_FROZEN:
		disable_runtime(cpu_rq(cpu));
		return NOTIFY_OK;

	case CPU_DOWN_FAILED:
	case CPU_DOWN_FAILED_FROZEN:
	case CPU_ONLINE:
	case CPU_ONLINE_FROZEN:
		enable_runtime(cpu_rq(cpu));
		return NOTIFY_OK;

	default:
		return NOTIFY_DONE;
	}
}

void __init sched_init_smp(void)
{
	cpumask_var_t non_isolated_cpus;

	alloc_cpumask_var(&non_isolated_cpus, GFP_KERNEL);

#if defined(CONFIG_NUMA)
	sched_group_nodes_bycpu = kzalloc(nr_cpu_ids * sizeof(void **),
								GFP_KERNEL);
	BUG_ON(sched_group_nodes_bycpu == NULL);
#endif
	get_online_cpus();
	mutex_lock(&sched_domains_mutex);
	arch_init_sched_domains(cpu_online_mask);
	cpumask_andnot(non_isolated_cpus, cpu_possible_mask, cpu_isolated_map);
	if (cpumask_empty(non_isolated_cpus))
		cpumask_set_cpu(smp_processor_id(), non_isolated_cpus);
	mutex_unlock(&sched_domains_mutex);
	put_online_cpus();

#ifndef CONFIG_CPUSETS
	/* XXX: Theoretical race here - CPU may be hotplugged now */
	hotcpu_notifier(update_sched_domains, 0);
#endif

	/* RT runtime code needs to handle some hotplug events */
	hotcpu_notifier(update_runtime, 0);

	init_hrtick();

	/* Move init over to a non-isolated CPU */
	if (set_cpus_allowed_ptr(current, non_isolated_cpus) < 0)
		BUG();
	sched_init_granularity();
	free_cpumask_var(non_isolated_cpus);

	alloc_cpumask_var(&fallback_doms, GFP_KERNEL);
	init_sched_rt_class();
}
#else
void __init sched_init_smp(void)
{
	sched_init_granularity();
}
#endif /* CONFIG_SMP */

int in_sched_functions(unsigned long addr)
{
	return in_lock_functions(addr) ||
		(addr >= (unsigned long)__sched_text_start
		&& addr < (unsigned long)__sched_text_end);
}

static void init_cfs_rq(struct cfs_rq *cfs_rq, struct rq *rq)
{
	cfs_rq->tasks_timeline = RB_ROOT;
	INIT_LIST_HEAD(&cfs_rq->tasks);
#ifdef CONFIG_FAIR_GROUP_SCHED
	cfs_rq->rq = rq;
#endif
	cfs_rq->min_vruntime = (u64)(-(1LL << 20));
}

static void init_rt_rq(struct rt_rq *rt_rq, struct rq *rq)
{
	struct rt_prio_array *array;
	int i;

	array = &rt_rq->active;
	for (i = 0; i < MAX_RT_PRIO; i++) {
		INIT_LIST_HEAD(array->queue + i);
		__clear_bit(i, array->bitmap);
	}
	/* delimiter for bitsearch: */
	__set_bit(MAX_RT_PRIO, array->bitmap);

#if defined CONFIG_SMP || defined CONFIG_RT_GROUP_SCHED
	rt_rq->highest_prio = MAX_RT_PRIO;
#endif
#ifdef CONFIG_SMP
	rt_rq->rt_nr_migratory = 0;
	rt_rq->overloaded = 0;
#endif

	rt_rq->rt_time = 0;
	rt_rq->rt_throttled = 0;
	rt_rq->rt_runtime = 0;
	spin_lock_init(&rt_rq->rt_runtime_lock);

#ifdef CONFIG_RT_GROUP_SCHED
	rt_rq->rt_nr_boosted = 0;
	rt_rq->rq = rq;
#endif
}

#ifdef CONFIG_FAIR_GROUP_SCHED
static void init_tg_cfs_entry(struct task_group *tg, struct cfs_rq *cfs_rq,
				struct sched_entity *se, int cpu, int add,
				struct sched_entity *parent)
{
	struct rq *rq = cpu_rq(cpu);
	tg->cfs_rq[cpu] = cfs_rq;
	init_cfs_rq(cfs_rq, rq);
	cfs_rq->tg = tg;
	if (add)
		list_add(&cfs_rq->leaf_cfs_rq_list, &rq->leaf_cfs_rq_list);

	tg->se[cpu] = se;
	/* se could be NULL for init_task_group */
	if (!se)
		return;

	if (!parent)
		se->cfs_rq = &rq->cfs;
	else
		se->cfs_rq = parent->my_q;

	se->my_q = cfs_rq;
	se->load.weight = tg->shares;
	se->load.inv_weight = 0;
	se->parent = parent;
}
#endif

#ifdef CONFIG_RT_GROUP_SCHED
static void init_tg_rt_entry(struct task_group *tg, struct rt_rq *rt_rq,
		struct sched_rt_entity *rt_se, int cpu, int add,
		struct sched_rt_entity *parent)
{
	struct rq *rq = cpu_rq(cpu);

	tg->rt_rq[cpu] = rt_rq;
	init_rt_rq(rt_rq, rq);
	rt_rq->tg = tg;
	rt_rq->rt_se = rt_se;
	rt_rq->rt_runtime = tg->rt_bandwidth.rt_runtime;
	if (add)
		list_add(&rt_rq->leaf_rt_rq_list, &rq->leaf_rt_rq_list);

	tg->rt_se[cpu] = rt_se;
	if (!rt_se)
		return;

	if (!parent)
		rt_se->rt_rq = &rq->rt;
	else
		rt_se->rt_rq = parent->my_q;

	rt_se->my_q = rt_rq;
	rt_se->parent = parent;
	INIT_LIST_HEAD(&rt_se->run_list);
}
#endif

void __init sched_init(void)
{
	int i, j;
	unsigned long alloc_size = 0, ptr;

#ifdef CONFIG_FAIR_GROUP_SCHED
	alloc_size += 2 * nr_cpu_ids * sizeof(void **);
#endif
#ifdef CONFIG_RT_GROUP_SCHED
	alloc_size += 2 * nr_cpu_ids * sizeof(void **);
#endif
#ifdef CONFIG_USER_SCHED
	alloc_size *= 2;
#endif
#ifdef CONFIG_CPUMASK_OFFSTACK
	alloc_size += num_possible_cpus() * cpumask_size();
#endif
	/*
	 * As sched_init() is called before page_alloc is setup,
	 * we use alloc_bootmem().
	 */
	if (alloc_size) {
		ptr = (unsigned long)alloc_bootmem(alloc_size);

#ifdef CONFIG_FAIR_GROUP_SCHED
		init_task_group.se = (struct sched_entity **)ptr;
		ptr += nr_cpu_ids * sizeof(void **);

		init_task_group.cfs_rq = (struct cfs_rq **)ptr;
		ptr += nr_cpu_ids * sizeof(void **);

#ifdef CONFIG_USER_SCHED
		root_task_group.se = (struct sched_entity **)ptr;
		ptr += nr_cpu_ids * sizeof(void **);

		root_task_group.cfs_rq = (struct cfs_rq **)ptr;
		ptr += nr_cpu_ids * sizeof(void **);
#endif /* CONFIG_USER_SCHED */
#endif /* CONFIG_FAIR_GROUP_SCHED */
#ifdef CONFIG_RT_GROUP_SCHED
		init_task_group.rt_se = (struct sched_rt_entity **)ptr;
		ptr += nr_cpu_ids * sizeof(void **);

		init_task_group.rt_rq = (struct rt_rq **)ptr;
		ptr += nr_cpu_ids * sizeof(void **);

#ifdef CONFIG_USER_SCHED
		root_task_group.rt_se = (struct sched_rt_entity **)ptr;
		ptr += nr_cpu_ids * sizeof(void **);

		root_task_group.rt_rq = (struct rt_rq **)ptr;
		ptr += nr_cpu_ids * sizeof(void **);
#endif /* CONFIG_USER_SCHED */
#endif /* CONFIG_RT_GROUP_SCHED */
#ifdef CONFIG_CPUMASK_OFFSTACK
		for_each_possible_cpu(i) {
			per_cpu(load_balance_tmpmask, i) = (void *)ptr;
			ptr += cpumask_size();
		}
#endif /* CONFIG_CPUMASK_OFFSTACK */
	}

#ifdef CONFIG_SMP
	init_defrootdomain();
#endif

	init_rt_bandwidth(&def_rt_bandwidth,
			global_rt_period(), global_rt_runtime());

#ifdef CONFIG_RT_GROUP_SCHED
	init_rt_bandwidth(&init_task_group.rt_bandwidth,
			global_rt_period(), global_rt_runtime());
#ifdef CONFIG_USER_SCHED
	init_rt_bandwidth(&root_task_group.rt_bandwidth,
			global_rt_period(), RUNTIME_INF);
#endif /* CONFIG_USER_SCHED */
#endif /* CONFIG_RT_GROUP_SCHED */

#ifdef CONFIG_GROUP_SCHED
	list_add(&init_task_group.list, &task_groups);
	INIT_LIST_HEAD(&init_task_group.children);

#ifdef CONFIG_USER_SCHED
	INIT_LIST_HEAD(&root_task_group.children);
	init_task_group.parent = &root_task_group;
	list_add(&init_task_group.siblings, &root_task_group.children);
#endif /* CONFIG_USER_SCHED */
#endif /* CONFIG_GROUP_SCHED */

	for_each_possible_cpu(i) {
		struct rq *rq;

		rq = cpu_rq(i);
		spin_lock_init(&rq->lock);
		rq->nr_running = 0;
		init_cfs_rq(&rq->cfs, rq);
		init_rt_rq(&rq->rt, rq);
#ifdef CONFIG_FAIR_GROUP_SCHED
		init_task_group.shares = init_task_group_load;
		INIT_LIST_HEAD(&rq->leaf_cfs_rq_list);
#ifdef CONFIG_CGROUP_SCHED
		/*
		 * How much cpu bandwidth does init_task_group get?
		 *
		 * In case of task-groups formed thr' the cgroup filesystem, it
		 * gets 100% of the cpu resources in the system. This overall
		 * system cpu resource is divided among the tasks of
		 * init_task_group and its child task-groups in a fair manner,
		 * based on each entity's (task or task-group's) weight
		 * (se->load.weight).
		 *
		 * In other words, if init_task_group has 10 tasks of weight
		 * 1024) and two child groups A0 and A1 (of weight 1024 each),
		 * then A0's share of the cpu resource is:
		 *
		 * 	A0's bandwidth = 1024 / (10*1024 + 1024 + 1024) = 8.33%
		 *
		 * We achieve this by letting init_task_group's tasks sit
		 * directly in rq->cfs (i.e init_task_group->se[] = NULL).
		 */
		init_tg_cfs_entry(&init_task_group, &rq->cfs, NULL, i, 1, NULL);
#elif defined CONFIG_USER_SCHED
		root_task_group.shares = NICE_0_LOAD;
		init_tg_cfs_entry(&root_task_group, &rq->cfs, NULL, i, 0, NULL);
		/*
		 * In case of task-groups formed thr' the user id of tasks,
		 * init_task_group represents tasks belonging to root user.
		 * Hence it forms a sibling of all subsequent groups formed.
		 * In this case, init_task_group gets only a fraction of overall
		 * system cpu resource, based on the weight assigned to root
		 * user's cpu share (INIT_TASK_GROUP_LOAD). This is accomplished
		 * by letting tasks of init_task_group sit in a separate cfs_rq
		 * (init_cfs_rq) and having one entity represent this group of
		 * tasks in rq->cfs (i.e init_task_group->se[] != NULL).
		 */
		init_tg_cfs_entry(&init_task_group,
				&per_cpu(init_cfs_rq, i),
				&per_cpu(init_sched_entity, i), i, 1,
				root_task_group.se[i]);

#endif
#endif /* CONFIG_FAIR_GROUP_SCHED */

		rq->rt.rt_runtime = def_rt_bandwidth.rt_runtime;
#ifdef CONFIG_RT_GROUP_SCHED
		INIT_LIST_HEAD(&rq->leaf_rt_rq_list);
#ifdef CONFIG_CGROUP_SCHED
		init_tg_rt_entry(&init_task_group, &rq->rt, NULL, i, 1, NULL);
#elif defined CONFIG_USER_SCHED
		init_tg_rt_entry(&root_task_group, &rq->rt, NULL, i, 0, NULL);
		init_tg_rt_entry(&init_task_group,
				&per_cpu(init_rt_rq, i),
				&per_cpu(init_sched_rt_entity, i), i, 1,
				root_task_group.rt_se[i]);
#endif
#endif

		for (j = 0; j < CPU_LOAD_IDX_MAX; j++)
			rq->cpu_load[j] = 0;
#ifdef CONFIG_SMP
		rq->sd = NULL;
		rq->rd = NULL;
		rq->active_balance = 0;
		rq->next_balance = jiffies;
		rq->push_cpu = 0;
		rq->cpu = i;
		rq->online = 0;
		rq->migration_thread = NULL;
		INIT_LIST_HEAD(&rq->migration_queue);
		rq_attach_root(rq, &def_root_domain);
#endif
		init_rq_hrtick(rq);
		atomic_set(&rq->nr_iowait, 0);
	}

	set_load_weight(&init_task);

#ifdef CONFIG_PREEMPT_NOTIFIERS
	INIT_HLIST_HEAD(&init_task.preempt_notifiers);
#endif

#ifdef CONFIG_SMP
	open_softirq(SCHED_SOFTIRQ, run_rebalance_domains);
#endif

#ifdef CONFIG_RT_MUTEXES
	plist_head_init(&init_task.pi_waiters, &init_task.pi_lock);
#endif

	/*
	 * The boot idle thread does lazy MMU switching as well:
	 */
	atomic_inc(&init_mm.mm_count);
	enter_lazy_tlb(&init_mm, current);

	/*
	 * Make us the idle thread. Technically, schedule() should not be
	 * called from this thread, however somewhere below it might be,
	 * but because we are the idle thread, we just pick up running again
	 * when this runqueue becomes "idle".
	 */
	init_idle(current, smp_processor_id());
	/*
	 * During early bootup we pretend to be a normal task:
	 */
	current->sched_class = &fair_sched_class;

	/* Allocate the nohz_cpu_mask if CONFIG_CPUMASK_OFFSTACK */
	alloc_bootmem_cpumask_var(&nohz_cpu_mask);
#ifdef CONFIG_SMP
#ifdef CONFIG_NO_HZ
	alloc_bootmem_cpumask_var(&nohz.cpu_mask);
#endif
	alloc_bootmem_cpumask_var(&cpu_isolated_map);
#endif /* SMP */

	scheduler_running = 1;
}

#ifdef CONFIG_DEBUG_SPINLOCK_SLEEP
void __might_sleep(char *file, int line)
{
#ifdef in_atomic
	static unsigned long prev_jiffy;	/* ratelimiting */

	if ((!in_atomic() && !irqs_disabled()) ||
		    system_state != SYSTEM_RUNNING || oops_in_progress)
		return;
	if (time_before(jiffies, prev_jiffy + HZ) && prev_jiffy)
		return;
	prev_jiffy = jiffies;

	printk(KERN_ERR
		"BUG: sleeping function called from invalid context at %s:%d\n",
			file, line);
	printk(KERN_ERR
		"in_atomic(): %d, irqs_disabled(): %d, pid: %d, name: %s\n",
			in_atomic(), irqs_disabled(),
			current->pid, current->comm);

	debug_show_held_locks(current);
	if (irqs_disabled())
		print_irqtrace_events(current);
	dump_stack();
#endif
}
EXPORT_SYMBOL(__might_sleep);
#endif

#ifdef CONFIG_MAGIC_SYSRQ
static void normalize_task(struct rq *rq, struct task_struct *p)
{
	int on_rq;

	update_rq_clock(rq);
	on_rq = p->se.on_rq;
	if (on_rq)
		deactivate_task(rq, p, 0);
	__setscheduler(rq, p, SCHED_NORMAL, 0);
	if (on_rq) {
		activate_task(rq, p, 0);
		resched_task(rq->curr);
	}
}

void normalize_rt_tasks(void)
{
	struct task_struct *g, *p;
	unsigned long flags;
	struct rq *rq;

	read_lock_irqsave(&tasklist_lock, flags);
	do_each_thread(g, p) {
		/*
		 * Only normalize user tasks:
		 */
		if (!p->mm)
			continue;

		p->se.exec_start		= 0;
#ifdef CONFIG_SCHEDSTATS
		p->se.wait_start		= 0;
		p->se.sleep_start		= 0;
		p->se.block_start		= 0;
#endif

		if (!rt_task(p)) {
			/*
			 * Renice negative nice level userspace
			 * tasks back to 0:
			 */
			if (TASK_NICE(p) < 0 && p->mm)
				set_user_nice(p, 0);
			continue;
		}

		spin_lock(&p->pi_lock);
		rq = __task_rq_lock(p);

		normalize_task(rq, p);

		__task_rq_unlock(rq);
		spin_unlock(&p->pi_lock);
	} while_each_thread(g, p);

	read_unlock_irqrestore(&tasklist_lock, flags);
}

#endif /* CONFIG_MAGIC_SYSRQ */

#ifdef CONFIG_IA64
/*
 * These functions are only useful for the IA64 MCA handling.
 *
 * They can only be called when the whole system has been
 * stopped - every CPU needs to be quiescent, and no scheduling
 * activity can take place. Using them for anything else would
 * be a serious bug, and as a result, they aren't even visible
 * under any other configuration.
 */

/**
 * curr_task - return the current task for a given cpu.
 * @cpu: the processor in question.
 *
 * ONLY VALID WHEN THE WHOLE SYSTEM IS STOPPED!
 */
struct task_struct *curr_task(int cpu)
{
	return cpu_curr(cpu);
}

/**
 * set_curr_task - set the current task for a given cpu.
 * @cpu: the processor in question.
 * @p: the task pointer to set.
 *
 * Description: This function must only be used when non-maskable interrupts
 * are serviced on a separate stack. It allows the architecture to switch the
 * notion of the current task on a cpu in a non-blocking manner. This function
 * must be called with all CPU's synchronized, and interrupts disabled, the
 * and caller must save the original value of the current task (see
 * curr_task() above) and restore that value before reenabling interrupts and
 * re-starting the system.
 *
 * ONLY VALID WHEN THE WHOLE SYSTEM IS STOPPED!
 */
void set_curr_task(int cpu, struct task_struct *p)
{
	cpu_curr(cpu) = p;
}

#endif

#ifdef CONFIG_FAIR_GROUP_SCHED
static void free_fair_sched_group(struct task_group *tg)
{
	int i;

	for_each_possible_cpu(i) {
		if (tg->cfs_rq)
			kfree(tg->cfs_rq[i]);
		if (tg->se)
			kfree(tg->se[i]);
	}

	kfree(tg->cfs_rq);
	kfree(tg->se);
}

static
int alloc_fair_sched_group(struct task_group *tg, struct task_group *parent)
{
	struct cfs_rq *cfs_rq;
	struct sched_entity *se;
	struct rq *rq;
	int i;

	tg->cfs_rq = kzalloc(sizeof(cfs_rq) * nr_cpu_ids, GFP_KERNEL);
	if (!tg->cfs_rq)
		goto err;
	tg->se = kzalloc(sizeof(se) * nr_cpu_ids, GFP_KERNEL);
	if (!tg->se)
		goto err;

	tg->shares = NICE_0_LOAD;

	for_each_possible_cpu(i) {
		rq = cpu_rq(i);

		cfs_rq = kzalloc_node(sizeof(struct cfs_rq),
				      GFP_KERNEL, cpu_to_node(i));
		if (!cfs_rq)
			goto err;

		se = kzalloc_node(sizeof(struct sched_entity),
				  GFP_KERNEL, cpu_to_node(i));
		if (!se)
			goto err;

		init_tg_cfs_entry(tg, cfs_rq, se, i, 0, parent->se[i]);
	}

	return 1;

 err:
	return 0;
}

static inline void register_fair_sched_group(struct task_group *tg, int cpu)
{
	list_add_rcu(&tg->cfs_rq[cpu]->leaf_cfs_rq_list,
			&cpu_rq(cpu)->leaf_cfs_rq_list);
}

static inline void unregister_fair_sched_group(struct task_group *tg, int cpu)
{
	list_del_rcu(&tg->cfs_rq[cpu]->leaf_cfs_rq_list);
}
#else /* !CONFG_FAIR_GROUP_SCHED */
static inline void free_fair_sched_group(struct task_group *tg)
{
}

static inline
int alloc_fair_sched_group(struct task_group *tg, struct task_group *parent)
{
	return 1;
}

static inline void register_fair_sched_group(struct task_group *tg, int cpu)
{
}

static inline void unregister_fair_sched_group(struct task_group *tg, int cpu)
{
}
#endif /* CONFIG_FAIR_GROUP_SCHED */

#ifdef CONFIG_RT_GROUP_SCHED
static void free_rt_sched_group(struct task_group *tg)
{
	int i;

	destroy_rt_bandwidth(&tg->rt_bandwidth);

	for_each_possible_cpu(i) {
		if (tg->rt_rq)
			kfree(tg->rt_rq[i]);
		if (tg->rt_se)
			kfree(tg->rt_se[i]);
	}

	kfree(tg->rt_rq);
	kfree(tg->rt_se);
}

static
int alloc_rt_sched_group(struct task_group *tg, struct task_group *parent)
{
	struct rt_rq *rt_rq;
	struct sched_rt_entity *rt_se;
	struct rq *rq;
	int i;

	tg->rt_rq = kzalloc(sizeof(rt_rq) * nr_cpu_ids, GFP_KERNEL);
	if (!tg->rt_rq)
		goto err;
	tg->rt_se = kzalloc(sizeof(rt_se) * nr_cpu_ids, GFP_KERNEL);
	if (!tg->rt_se)
		goto err;

	init_rt_bandwidth(&tg->rt_bandwidth,
			ktime_to_ns(def_rt_bandwidth.rt_period), 0);

	for_each_possible_cpu(i) {
		rq = cpu_rq(i);

		rt_rq = kzalloc_node(sizeof(struct rt_rq),
				     GFP_KERNEL, cpu_to_node(i));
		if (!rt_rq)
			goto err;

		rt_se = kzalloc_node(sizeof(struct sched_rt_entity),
				     GFP_KERNEL, cpu_to_node(i));
		if (!rt_se)
			goto err;

		init_tg_rt_entry(tg, rt_rq, rt_se, i, 0, parent->rt_se[i]);
	}

	return 1;

 err:
	return 0;
}

static inline void register_rt_sched_group(struct task_group *tg, int cpu)
{
	list_add_rcu(&tg->rt_rq[cpu]->leaf_rt_rq_list,
			&cpu_rq(cpu)->leaf_rt_rq_list);
}

static inline void unregister_rt_sched_group(struct task_group *tg, int cpu)
{
	list_del_rcu(&tg->rt_rq[cpu]->leaf_rt_rq_list);
}
#else /* !CONFIG_RT_GROUP_SCHED */
static inline void free_rt_sched_group(struct task_group *tg)
{
}

static inline
int alloc_rt_sched_group(struct task_group *tg, struct task_group *parent)
{
	return 1;
}

static inline void register_rt_sched_group(struct task_group *tg, int cpu)
{
}

static inline void unregister_rt_sched_group(struct task_group *tg, int cpu)
{
}
#endif /* CONFIG_RT_GROUP_SCHED */

#ifdef CONFIG_GROUP_SCHED
static void free_sched_group(struct task_group *tg)
{
	free_fair_sched_group(tg);
	free_rt_sched_group(tg);
	kfree(tg);
}

/* allocate runqueue etc for a new task group */
struct task_group *sched_create_group(struct task_group *parent)
{
	struct task_group *tg;
	unsigned long flags;
	int i;

	tg = kzalloc(sizeof(*tg), GFP_KERNEL);
	if (!tg)
		return ERR_PTR(-ENOMEM);

	if (!alloc_fair_sched_group(tg, parent))
		goto err;

	if (!alloc_rt_sched_group(tg, parent))
		goto err;

	spin_lock_irqsave(&task_group_lock, flags);
	for_each_possible_cpu(i) {
		register_fair_sched_group(tg, i);
		register_rt_sched_group(tg, i);
	}
	list_add_rcu(&tg->list, &task_groups);

	WARN_ON(!parent); /* root should already exist */

	tg->parent = parent;
	INIT_LIST_HEAD(&tg->children);
	list_add_rcu(&tg->siblings, &parent->children);
	spin_unlock_irqrestore(&task_group_lock, flags);

	return tg;

err:
	free_sched_group(tg);
	return ERR_PTR(-ENOMEM);
}

/* rcu callback to free various structures associated with a task group */
static void free_sched_group_rcu(struct rcu_head *rhp)
{
	/* now it should be safe to free those cfs_rqs */
	free_sched_group(container_of(rhp, struct task_group, rcu));
}

/* Destroy runqueue etc associated with a task group */
void sched_destroy_group(struct task_group *tg)
{
	unsigned long flags;
	int i;

	spin_lock_irqsave(&task_group_lock, flags);
	for_each_possible_cpu(i) {
		unregister_fair_sched_group(tg, i);
		unregister_rt_sched_group(tg, i);
	}
	list_del_rcu(&tg->list);
	list_del_rcu(&tg->siblings);
	spin_unlock_irqrestore(&task_group_lock, flags);

	/* wait for possible concurrent references to cfs_rqs complete */
	call_rcu(&tg->rcu, free_sched_group_rcu);
}

/* change task's runqueue when it moves between groups.
 *	The caller of this function should have put the task in its new group
 *	by now. This function just updates tsk->se.cfs_rq and tsk->se.parent to
 *	reflect its new group.
 */
void sched_move_task(struct task_struct *tsk)
{
	int on_rq, running;
	unsigned long flags;
	struct rq *rq;

	rq = task_rq_lock(tsk, &flags);

	update_rq_clock(rq);

	running = task_current(rq, tsk);
	on_rq = tsk->se.on_rq;

	if (on_rq)
		dequeue_task(rq, tsk, 0);
	if (unlikely(running))
		tsk->sched_class->put_prev_task(rq, tsk);

	set_task_rq(tsk, task_cpu(tsk));

#ifdef CONFIG_FAIR_GROUP_SCHED
	if (tsk->sched_class->moved_group)
		tsk->sched_class->moved_group(tsk);
#endif

	if (unlikely(running))
		tsk->sched_class->set_curr_task(rq);
	if (on_rq)
		enqueue_task(rq, tsk, 0);

	task_rq_unlock(rq, &flags);
}
#endif /* CONFIG_GROUP_SCHED */

#ifdef CONFIG_FAIR_GROUP_SCHED
static void __set_se_shares(struct sched_entity *se, unsigned long shares)
{
	struct cfs_rq *cfs_rq = se->cfs_rq;
	int on_rq;

	on_rq = se->on_rq;
	if (on_rq)
		dequeue_entity(cfs_rq, se, 0);

	se->load.weight = shares;
	se->load.inv_weight = 0;

	if (on_rq)
		enqueue_entity(cfs_rq, se, 0);
}

static void set_se_shares(struct sched_entity *se, unsigned long shares)
{
	struct cfs_rq *cfs_rq = se->cfs_rq;
	struct rq *rq = cfs_rq->rq;
	unsigned long flags;

	spin_lock_irqsave(&rq->lock, flags);
	__set_se_shares(se, shares);
	spin_unlock_irqrestore(&rq->lock, flags);
}

static DEFINE_MUTEX(shares_mutex);

int sched_group_set_shares(struct task_group *tg, unsigned long shares)
{
	int i;
	unsigned long flags;

	/*
	 * We can't change the weight of the root cgroup.
	 */
	if (!tg->se[0])
		return -EINVAL;

	if (shares < MIN_SHARES)
		shares = MIN_SHARES;
	else if (shares > MAX_SHARES)
		shares = MAX_SHARES;

	mutex_lock(&shares_mutex);
	if (tg->shares == shares)
		goto done;

	spin_lock_irqsave(&task_group_lock, flags);
	for_each_possible_cpu(i)
		unregister_fair_sched_group(tg, i);
	list_del_rcu(&tg->siblings);
	spin_unlock_irqrestore(&task_group_lock, flags);

	/* wait for any ongoing reference to this group to finish */
	synchronize_sched();

	/*
	 * Now we are free to modify the group's share on each cpu
	 * w/o tripping rebalance_share or load_balance_fair.
	 */
	tg->shares = shares;
	for_each_possible_cpu(i) {
		/*
		 * force a rebalance
		 */
		cfs_rq_set_shares(tg->cfs_rq[i], 0);
		set_se_shares(tg->se[i], shares);
	}

	/*
	 * Enable load balance activity on this group, by inserting it back on
	 * each cpu's rq->leaf_cfs_rq_list.
	 */
	spin_lock_irqsave(&task_group_lock, flags);
	for_each_possible_cpu(i)
		register_fair_sched_group(tg, i);
	list_add_rcu(&tg->siblings, &tg->parent->children);
	spin_unlock_irqrestore(&task_group_lock, flags);
done:
	mutex_unlock(&shares_mutex);
	return 0;
}

unsigned long sched_group_shares(struct task_group *tg)
{
	return tg->shares;
}
#endif

#ifdef CONFIG_RT_GROUP_SCHED
/*
 * Ensure that the real time constraints are schedulable.
 */
static DEFINE_MUTEX(rt_constraints_mutex);

static unsigned long to_ratio(u64 period, u64 runtime)
{
	if (runtime == RUNTIME_INF)
		return 1ULL << 20;

	return div64_u64(runtime << 20, period);
}

/* Must be called with tasklist_lock held */
static inline int tg_has_rt_tasks(struct task_group *tg)
{
	struct task_struct *g, *p;

	do_each_thread(g, p) {
		if (rt_task(p) && rt_rq_of_se(&p->rt)->tg == tg)
			return 1;
	} while_each_thread(g, p);

	return 0;
}

struct rt_schedulable_data {
	struct task_group *tg;
	u64 rt_period;
	u64 rt_runtime;
};

static int tg_schedulable(struct task_group *tg, void *data)
{
	struct rt_schedulable_data *d = data;
	struct task_group *child;
	unsigned long total, sum = 0;
	u64 period, runtime;

	period = ktime_to_ns(tg->rt_bandwidth.rt_period);
	runtime = tg->rt_bandwidth.rt_runtime;

	if (tg == d->tg) {
		period = d->rt_period;
		runtime = d->rt_runtime;
	}

#ifdef CONFIG_USER_SCHED
	if (tg == &root_task_group) {
		period = global_rt_period();
		runtime = global_rt_runtime();
	}
#endif

	/*
	 * Cannot have more runtime than the period.
	 */
	if (runtime > period && runtime != RUNTIME_INF)
		return -EINVAL;

	/*
	 * Ensure we don't starve existing RT tasks.
	 */
	if (rt_bandwidth_enabled() && !runtime && tg_has_rt_tasks(tg))
		return -EBUSY;

	total = to_ratio(period, runtime);

	/*
	 * Nobody can have more than the global setting allows.
	 */
	if (total > to_ratio(global_rt_period(), global_rt_runtime()))
		return -EINVAL;

	/*
	 * The sum of our children's runtime should not exceed our own.
	 */
	list_for_each_entry_rcu(child, &tg->children, siblings) {
		period = ktime_to_ns(child->rt_bandwidth.rt_period);
		runtime = child->rt_bandwidth.rt_runtime;

		if (child == d->tg) {
			period = d->rt_period;
			runtime = d->rt_runtime;
		}

		sum += to_ratio(period, runtime);
	}

	if (sum > total)
		return -EINVAL;

	return 0;
}

static int __rt_schedulable(struct task_group *tg, u64 period, u64 runtime)
{
	struct rt_schedulable_data data = {
		.tg = tg,
		.rt_period = period,
		.rt_runtime = runtime,
	};

	return walk_tg_tree(tg_schedulable, tg_nop, &data);
}

static int tg_set_bandwidth(struct task_group *tg,
		u64 rt_period, u64 rt_runtime)
{
	int i, err = 0;

	mutex_lock(&rt_constraints_mutex);
	read_lock(&tasklist_lock);
	err = __rt_schedulable(tg, rt_period, rt_runtime);
	if (err)
		goto unlock;

	spin_lock_irq(&tg->rt_bandwidth.rt_runtime_lock);
	tg->rt_bandwidth.rt_period = ns_to_ktime(rt_period);
	tg->rt_bandwidth.rt_runtime = rt_runtime;

	for_each_possible_cpu(i) {
		struct rt_rq *rt_rq = tg->rt_rq[i];

		spin_lock(&rt_rq->rt_runtime_lock);
		rt_rq->rt_runtime = rt_runtime;
		spin_unlock(&rt_rq->rt_runtime_lock);
	}
	spin_unlock_irq(&tg->rt_bandwidth.rt_runtime_lock);
 unlock:
	read_unlock(&tasklist_lock);
	mutex_unlock(&rt_constraints_mutex);

	return err;
}

int sched_group_set_rt_runtime(struct task_group *tg, long rt_runtime_us)
{
	u64 rt_runtime, rt_period;

	rt_period = ktime_to_ns(tg->rt_bandwidth.rt_period);
	rt_runtime = (u64)rt_runtime_us * NSEC_PER_USEC;
	if (rt_runtime_us < 0)
		rt_runtime = RUNTIME_INF;

	return tg_set_bandwidth(tg, rt_period, rt_runtime);
}

long sched_group_rt_runtime(struct task_group *tg)
{
	u64 rt_runtime_us;

	if (tg->rt_bandwidth.rt_runtime == RUNTIME_INF)
		return -1;

	rt_runtime_us = tg->rt_bandwidth.rt_runtime;
	do_div(rt_runtime_us, NSEC_PER_USEC);
	return rt_runtime_us;
}

int sched_group_set_rt_period(struct task_group *tg, long rt_period_us)
{
	u64 rt_runtime, rt_period;

	rt_period = (u64)rt_period_us * NSEC_PER_USEC;
	rt_runtime = tg->rt_bandwidth.rt_runtime;

	if (rt_period == 0)
		return -EINVAL;

	return tg_set_bandwidth(tg, rt_period, rt_runtime);
}

long sched_group_rt_period(struct task_group *tg)
{
	u64 rt_period_us;

	rt_period_us = ktime_to_ns(tg->rt_bandwidth.rt_period);
	do_div(rt_period_us, NSEC_PER_USEC);
	return rt_period_us;
}

static int sched_rt_global_constraints(void)
{
	u64 runtime, period;
	int ret = 0;

	if (sysctl_sched_rt_period <= 0)
		return -EINVAL;

	runtime = global_rt_runtime();
	period = global_rt_period();

	/*
	 * Sanity check on the sysctl variables.
	 */
	if (runtime > period && runtime != RUNTIME_INF)
		return -EINVAL;

	mutex_lock(&rt_constraints_mutex);
	read_lock(&tasklist_lock);
	ret = __rt_schedulable(NULL, 0, 0);
	read_unlock(&tasklist_lock);
	mutex_unlock(&rt_constraints_mutex);

	return ret;
}

int sched_rt_can_attach(struct task_group *tg, struct task_struct *tsk)
{
	/* Don't accept realtime tasks when there is no way for them to run */
	if (rt_task(tsk) && tg->rt_bandwidth.rt_runtime == 0)
		return 0;

	return 1;
}

#else /* !CONFIG_RT_GROUP_SCHED */
static int sched_rt_global_constraints(void)
{
	unsigned long flags;
	int i;

	if (sysctl_sched_rt_period <= 0)
		return -EINVAL;

	spin_lock_irqsave(&def_rt_bandwidth.rt_runtime_lock, flags);
	for_each_possible_cpu(i) {
		struct rt_rq *rt_rq = &cpu_rq(i)->rt;

		spin_lock(&rt_rq->rt_runtime_lock);
		rt_rq->rt_runtime = global_rt_runtime();
		spin_unlock(&rt_rq->rt_runtime_lock);
	}
	spin_unlock_irqrestore(&def_rt_bandwidth.rt_runtime_lock, flags);

	return 0;
}
#endif /* CONFIG_RT_GROUP_SCHED */

int sched_rt_handler(struct ctl_table *table, int write,
		struct file *filp, void __user *buffer, size_t *lenp,
		loff_t *ppos)
{
	int ret;
	int old_period, old_runtime;
	static DEFINE_MUTEX(mutex);

	mutex_lock(&mutex);
	old_period = sysctl_sched_rt_period;
	old_runtime = sysctl_sched_rt_runtime;

	ret = proc_dointvec(table, write, filp, buffer, lenp, ppos);

	if (!ret && write) {
		ret = sched_rt_global_constraints();
		if (ret) {
			sysctl_sched_rt_period = old_period;
			sysctl_sched_rt_runtime = old_runtime;
		} else {
			def_rt_bandwidth.rt_runtime = global_rt_runtime();
			def_rt_bandwidth.rt_period =
				ns_to_ktime(global_rt_period());
		}
	}
	mutex_unlock(&mutex);

	return ret;
}

#ifdef CONFIG_CGROUP_SCHED

/* return corresponding task_group object of a cgroup */
static inline struct task_group *cgroup_tg(struct cgroup *cgrp)
{
	return container_of(cgroup_subsys_state(cgrp, cpu_cgroup_subsys_id),
			    struct task_group, css);
}

static struct cgroup_subsys_state *
cpu_cgroup_create(struct cgroup_subsys *ss, struct cgroup *cgrp)
{
	struct task_group *tg, *parent;

	if (!cgrp->parent) {
		/* This is early initialization for the top cgroup */
		return &init_task_group.css;
	}

	parent = cgroup_tg(cgrp->parent);
	tg = sched_create_group(parent);
	if (IS_ERR(tg))
		return ERR_PTR(-ENOMEM);

	return &tg->css;
}

static void
cpu_cgroup_destroy(struct cgroup_subsys *ss, struct cgroup *cgrp)
{
	struct task_group *tg = cgroup_tg(cgrp);

	sched_destroy_group(tg);
}

static int
cpu_cgroup_can_attach(struct cgroup_subsys *ss, struct cgroup *cgrp,
		      struct task_struct *tsk)
{
#ifdef CONFIG_RT_GROUP_SCHED
	if (!sched_rt_can_attach(cgroup_tg(cgrp), tsk))
		return -EINVAL;
#else
	/* We don't support RT-tasks being in separate groups */
	if (tsk->sched_class != &fair_sched_class)
		return -EINVAL;
#endif

	return 0;
}

static void
cpu_cgroup_attach(struct cgroup_subsys *ss, struct cgroup *cgrp,
			struct cgroup *old_cont, struct task_struct *tsk)
{
	sched_move_task(tsk);
}

#ifdef CONFIG_FAIR_GROUP_SCHED
static int cpu_shares_write_u64(struct cgroup *cgrp, struct cftype *cftype,
				u64 shareval)
{
	return sched_group_set_shares(cgroup_tg(cgrp), shareval);
}

static u64 cpu_shares_read_u64(struct cgroup *cgrp, struct cftype *cft)
{
	struct task_group *tg = cgroup_tg(cgrp);

	return (u64) tg->shares;
}
#endif /* CONFIG_FAIR_GROUP_SCHED */

#ifdef CONFIG_RT_GROUP_SCHED
static int cpu_rt_runtime_write(struct cgroup *cgrp, struct cftype *cft,
				s64 val)
{
	return sched_group_set_rt_runtime(cgroup_tg(cgrp), val);
}

static s64 cpu_rt_runtime_read(struct cgroup *cgrp, struct cftype *cft)
{
	return sched_group_rt_runtime(cgroup_tg(cgrp));
}

static int cpu_rt_period_write_uint(struct cgroup *cgrp, struct cftype *cftype,
		u64 rt_period_us)
{
	return sched_group_set_rt_period(cgroup_tg(cgrp), rt_period_us);
}

static u64 cpu_rt_period_read_uint(struct cgroup *cgrp, struct cftype *cft)
{
	return sched_group_rt_period(cgroup_tg(cgrp));
}
#endif /* CONFIG_RT_GROUP_SCHED */

static struct cftype cpu_files[] = {
#ifdef CONFIG_FAIR_GROUP_SCHED
	{
		.name = "shares",
		.read_u64 = cpu_shares_read_u64,
		.write_u64 = cpu_shares_write_u64,
	},
#endif
#ifdef CONFIG_RT_GROUP_SCHED
	{
		.name = "rt_runtime_us",
		.read_s64 = cpu_rt_runtime_read,
		.write_s64 = cpu_rt_runtime_write,
	},
	{
		.name = "rt_period_us",
		.read_u64 = cpu_rt_period_read_uint,
		.write_u64 = cpu_rt_period_write_uint,
	},
#endif
};

static int cpu_cgroup_populate(struct cgroup_subsys *ss, struct cgroup *cont)
{
	return cgroup_add_files(cont, ss, cpu_files, ARRAY_SIZE(cpu_files));
}

struct cgroup_subsys cpu_cgroup_subsys = {
	.name		= "cpu",
	.create		= cpu_cgroup_create,
	.destroy	= cpu_cgroup_destroy,
	.can_attach	= cpu_cgroup_can_attach,
	.attach		= cpu_cgroup_attach,
	.populate	= cpu_cgroup_populate,
	.subsys_id	= cpu_cgroup_subsys_id,
	.early_init	= 1,
};

#endif	/* CONFIG_CGROUP_SCHED */

#ifdef CONFIG_CGROUP_CPUACCT

/*
 * CPU accounting code for task groups.
 *
 * Based on the work by Paul Menage (menage@google.com) and Balbir Singh
 * (balbir@in.ibm.com).
 */

/* track cpu usage of a group of tasks and its child groups */
struct cpuacct {
	struct cgroup_subsys_state css;
	/* cpuusage holds pointer to a u64-type object on every cpu */
	u64 *cpuusage;
	struct cpuacct *parent;
};

struct cgroup_subsys cpuacct_subsys;

/* return cpu accounting group corresponding to this container */
static inline struct cpuacct *cgroup_ca(struct cgroup *cgrp)
{
	return container_of(cgroup_subsys_state(cgrp, cpuacct_subsys_id),
			    struct cpuacct, css);
}

/* return cpu accounting group to which this task belongs */
static inline struct cpuacct *task_ca(struct task_struct *tsk)
{
	return container_of(task_subsys_state(tsk, cpuacct_subsys_id),
			    struct cpuacct, css);
}

/* create a new cpu accounting group */
static struct cgroup_subsys_state *cpuacct_create(
	struct cgroup_subsys *ss, struct cgroup *cgrp)
{
	struct cpuacct *ca = kzalloc(sizeof(*ca), GFP_KERNEL);

	if (!ca)
		return ERR_PTR(-ENOMEM);

	ca->cpuusage = alloc_percpu(u64);
	if (!ca->cpuusage) {
		kfree(ca);
		return ERR_PTR(-ENOMEM);
	}

	if (cgrp->parent)
		ca->parent = cgroup_ca(cgrp->parent);

	return &ca->css;
}

/* destroy an existing cpu accounting group */
static void
cpuacct_destroy(struct cgroup_subsys *ss, struct cgroup *cgrp)
{
	struct cpuacct *ca = cgroup_ca(cgrp);

	free_percpu(ca->cpuusage);
	kfree(ca);
}

static u64 cpuacct_cpuusage_read(struct cpuacct *ca, int cpu)
{
	u64 *cpuusage = per_cpu_ptr(ca->cpuusage, cpu);
	u64 data;

#ifndef CONFIG_64BIT
	/*
	 * Take rq->lock to make 64-bit read safe on 32-bit platforms.
	 */
	spin_lock_irq(&cpu_rq(cpu)->lock);
	data = *cpuusage;
	spin_unlock_irq(&cpu_rq(cpu)->lock);
#else
	data = *cpuusage;
#endif

	return data;
}

static void cpuacct_cpuusage_write(struct cpuacct *ca, int cpu, u64 val)
{
	u64 *cpuusage = per_cpu_ptr(ca->cpuusage, cpu);

#ifndef CONFIG_64BIT
	/*
	 * Take rq->lock to make 64-bit write safe on 32-bit platforms.
	 */
	spin_lock_irq(&cpu_rq(cpu)->lock);
	*cpuusage = val;
	spin_unlock_irq(&cpu_rq(cpu)->lock);
#else
	*cpuusage = val;
#endif
}

/* return total cpu usage (in nanoseconds) of a group */
static u64 cpuusage_read(struct cgroup *cgrp, struct cftype *cft)
{
	struct cpuacct *ca = cgroup_ca(cgrp);
	u64 totalcpuusage = 0;
	int i;

	for_each_present_cpu(i)
		totalcpuusage += cpuacct_cpuusage_read(ca, i);

	return totalcpuusage;
}

static int cpuusage_write(struct cgroup *cgrp, struct cftype *cftype,
								u64 reset)
{
	struct cpuacct *ca = cgroup_ca(cgrp);
	int err = 0;
	int i;

	if (reset) {
		err = -EINVAL;
		goto out;
	}

	for_each_present_cpu(i)
		cpuacct_cpuusage_write(ca, i, 0);

out:
	return err;
}

static int cpuacct_percpu_seq_read(struct cgroup *cgroup, struct cftype *cft,
				   struct seq_file *m)
{
	struct cpuacct *ca = cgroup_ca(cgroup);
	u64 percpu;
	int i;

	for_each_present_cpu(i) {
		percpu = cpuacct_cpuusage_read(ca, i);
		seq_printf(m, "%llu ", (unsigned long long) percpu);
	}
	seq_printf(m, "\n");
	return 0;
}

static struct cftype files[] = {
	{
		.name = "usage",
		.read_u64 = cpuusage_read,
		.write_u64 = cpuusage_write,
	},
	{
		.name = "usage_percpu",
		.read_seq_string = cpuacct_percpu_seq_read,
	},

};

static int cpuacct_populate(struct cgroup_subsys *ss, struct cgroup *cgrp)
{
	return cgroup_add_files(cgrp, ss, files, ARRAY_SIZE(files));
}

/*
 * charge this task's execution time to its accounting group.
 *
 * called with rq->lock held.
 */
static void cpuacct_charge(struct task_struct *tsk, u64 cputime)
{
	struct cpuacct *ca;
	int cpu;

	if (!cpuacct_subsys.active)
		return;

	cpu = task_cpu(tsk);
	ca = task_ca(tsk);

<<<<<<< HEAD
	do {
=======
	for (; ca; ca = ca->parent) {
>>>>>>> a5efb130
		u64 *cpuusage = per_cpu_ptr(ca->cpuusage, cpu);
		*cpuusage += cputime;
		ca = ca->parent;
	} while (ca);
}

struct cgroup_subsys cpuacct_subsys = {
	.name = "cpuacct",
	.create = cpuacct_create,
	.destroy = cpuacct_destroy,
	.populate = cpuacct_populate,
	.subsys_id = cpuacct_subsys_id,
};
#endif	/* CONFIG_CGROUP_CPUACCT */<|MERGE_RESOLUTION|>--- conflicted
+++ resolved
@@ -4543,13 +4543,15 @@
 /*
  * schedule() is the main scheduler function.
  */
-asmlinkage void __sched __schedule(void)
+asmlinkage void __sched schedule(void)
 {
 	struct task_struct *prev, *next;
 	unsigned long *switch_count;
 	struct rq *rq;
 	int cpu;
 
+need_resched:
+	preempt_disable();
 	cpu = smp_processor_id();
 	rq = cpu_rq(cpu);
 	rcu_qsctr_inc(cpu);
@@ -4606,13 +4608,7 @@
 
 	if (unlikely(reacquire_kernel_lock(current) < 0))
 		goto need_resched_nonpreemptible;
-}
-
-asmlinkage void __sched schedule(void)
-{
-need_resched:
-	preempt_disable();
-	__schedule();
+
 	preempt_enable_no_resched();
 	if (need_resched())
 		goto need_resched;
@@ -9673,11 +9669,7 @@
 	cpu = task_cpu(tsk);
 	ca = task_ca(tsk);
 
-<<<<<<< HEAD
 	do {
-=======
-	for (; ca; ca = ca->parent) {
->>>>>>> a5efb130
 		u64 *cpuusage = per_cpu_ptr(ca->cpuusage, cpu);
 		*cpuusage += cputime;
 		ca = ca->parent;
