--- conflicted
+++ resolved
@@ -1036,14 +1036,10 @@
 }
 
 #ifdef CONFIG_SMP
-<<<<<<< HEAD
-static void hotplug_hrtick_disable(int cpu)
-=======
 /*
  * called from hardirq (IPI) context
  */
 static void __hrtick_start(void *arg)
->>>>>>> 0967d61e
 {
 	struct rq *rq = arg;
 
@@ -1096,9 +1092,6 @@
 {
 	hotcpu_notifier(hotplug_hrtick, 0);
 }
-<<<<<<< HEAD
-#endif /* CONFIG_SMP */
-=======
 #else
 /*
  * Called to set the hrtick timer state.
@@ -1109,7 +1102,6 @@
 {
 	hrtimer_start(&rq->hrtick_timer, ns_to_ktime(delay), HRTIMER_MODE_REL);
 }
->>>>>>> 0967d61e
 
 static void init_hrtick(void)
 {
@@ -7512,18 +7504,6 @@
 }
 
 /*
- * Free current domain masks.
- * Called after all cpus are attached to NULL domain.
- */
-static void free_sched_domains(void)
-{
-	ndoms_cur = 0;
-	if (doms_cur != &fallback_doms)
-		kfree(doms_cur);
-	doms_cur = &fallback_doms;
-}
-
-/*
  * Set up scheduler domains and groups. Callers must hold the hotplug lock.
  * For now this just excludes isolated cpus, but could be used to
  * exclude other special cases in the future.
@@ -7670,15 +7650,7 @@
 int arch_reinit_sched_domains(void)
 {
 	get_online_cpus();
-<<<<<<< HEAD
-	mutex_lock(&sched_domains_mutex);
-	detach_destroy_domains(&cpu_online_map);
-	free_sched_domains();
-	err = arch_init_sched_domains(&cpu_online_map);
-	mutex_unlock(&sched_domains_mutex);
-=======
 	rebuild_sched_domains();
->>>>>>> 0967d61e
 	put_online_cpus();
 	return 0;
 }
@@ -7780,12 +7752,7 @@
 	switch (action) {
 	case CPU_DOWN_PREPARE:
 	case CPU_DOWN_PREPARE_FROZEN:
-<<<<<<< HEAD
-		detach_destroy_domains(&cpu_online_map);
-		free_sched_domains();
-=======
 		disable_runtime(cpu_rq(cpu));
->>>>>>> 0967d61e
 		return NOTIFY_OK;
 
 	case CPU_DOWN_FAILED:
@@ -7798,22 +7765,6 @@
 	default:
 		return NOTIFY_DONE;
 	}
-<<<<<<< HEAD
-
-#ifndef CONFIG_CPUSETS
-	/*
-	 * Create default domain partitioning if cpusets are disabled.
-	 * Otherwise we let cpusets rebuild the domains based on the
-	 * current setup.
-	 */
-
-	/* The hotplug lock is already held by cpu_up/cpu_down */
-	arch_init_sched_domains(&cpu_online_map);
-#endif
-
-	return NOTIFY_OK;
-=======
->>>>>>> 0967d61e
 }
 
 void __init sched_init_smp(void)
@@ -8691,7 +8642,7 @@
 #ifdef CONFIG_CGROUP_SCHED
 static int __rt_schedulable(struct task_group *tg, u64 period, u64 runtime)
 {
-	struct task_group *tgi, *parent = tg ? tg->parent : NULL;
+	struct task_group *tgi, *parent = tg->parent;
 	unsigned long total = 0;
 
 	if (!parent) {
