--- conflicted
+++ resolved
@@ -23,9 +23,6 @@
 #include <linux/device.h>
 #include <linux/err.h>
 #include <linux/slab.h>
-
-/* We abuse the high bits of "perm" to record whether we kmalloc'ed. */
-#define KPARAM_KMALLOCED	0x80000000
 
 #if 0
 #define DEBUGP printk
@@ -220,21 +217,13 @@
 		return -ENOSPC;
 	}
 
-<<<<<<< HEAD
-	if (kp->perm & KPARAM_KMALLOCED)
-=======
 	if (kp->flags & KPARAM_KMALLOCED)
->>>>>>> f548e749
 		kfree(*(char **)kp->arg);
 
 	/* This is a hack.  We can't need to strdup in early boot, and we
 	 * don't need to; this mangled commandline is preserved. */
 	if (slab_is_available()) {
-<<<<<<< HEAD
-		kp->perm |= KPARAM_KMALLOCED;
-=======
 		kp->flags |= KPARAM_KMALLOCED;
->>>>>>> f548e749
 		*(char **)kp->arg = kstrdup(val, GFP_KERNEL);
 		if (!kp->arg)
 			return -ENOMEM;
@@ -618,11 +607,7 @@
 	unsigned int i;
 
 	for (i = 0; i < num; i++)
-<<<<<<< HEAD
-		if (params[i].perm & KPARAM_KMALLOCED)
-=======
 		if (params[i].flags & KPARAM_KMALLOCED)
->>>>>>> f548e749
 			kfree(*(char **)params[i].arg);
 }
 
