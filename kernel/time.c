/*
 *  linux/kernel/time.c
 *
 *  Copyright (C) 1991, 1992  Linus Torvalds
 *
 *  This file contains the interface functions for the various
 *  time related system calls: time, stime, gettimeofday, settimeofday,
 *			       adjtime
 */
/*
 * Modification history kernel/time.c
 *
 * 1993-09-02    Philip Gladstone
 *      Created file with time related functions from sched.c and adjtimex()
 * 1993-10-08    Torsten Duwe
 *      adjtime interface update and CMOS clock write code
 * 1995-08-13    Torsten Duwe
 *      kernel PLL updated to 1994-12-13 specs (rfc-1589)
 * 1999-01-16    Ulrich Windl
 *	Introduced error checking for many cases in adjtimex().
 *	Updated NTP code according to technical memorandum Jan '96
 *	"A Kernel Model for Precision Timekeeping" by Dave Mills
 *	Allow time_constant larger than MAXTC(6) for NTP v4 (MAXTC == 10)
 *	(Even though the technical memorandum forbids it)
 * 2004-07-14	 Christoph Lameter
 *	Added getnstimeofday to allow the posix timer functions to return
 *	with nanosecond accuracy
 */

#include <linux/module.h>
#include <linux/timex.h>
#include <linux/capability.h>
#include <linux/clocksource.h>
#include <linux/errno.h>
#include <linux/syscalls.h>
#include <linux/security.h>
#include <linux/fs.h>
#include <linux/math64.h>
#include <linux/ptrace.h>

#include <asm/uaccess.h>
#include <asm/unistd.h>

#include "timeconst.h"

/*
 * The timezone where the local system is located.  Used as a default by some
 * programs who obtain this value by using gettimeofday.
 */
struct timezone sys_tz;

EXPORT_SYMBOL(sys_tz);

#ifdef __ARCH_WANT_SYS_TIME

/*
 * sys_time() can be implemented in user-level using
 * sys_gettimeofday().  Is this for backwards compatibility?  If so,
 * why not move it into the appropriate arch directory (for those
 * architectures that need it).
 */
SYSCALL_DEFINE1(time, time_t __user *, tloc)
{
	time_t i = get_seconds();

	if (tloc) {
		if (put_user(i,tloc))
			return -EFAULT;
	}
	force_successful_syscall_return();
	return i;
}

/*
 * sys_stime() can be implemented in user-level using
 * sys_settimeofday().  Is this for backwards compatibility?  If so,
 * why not move it into the appropriate arch directory (for those
 * architectures that need it).
 */

SYSCALL_DEFINE1(stime, time_t __user *, tptr)
{
	struct timespec tv;
	int err;

	if (get_user(tv.tv_sec, tptr))
		return -EFAULT;

	tv.tv_nsec = 0;

	err = security_settime(&tv, NULL);
	if (err)
		return err;

	do_settimeofday(&tv);
	return 0;
}

#endif /* __ARCH_WANT_SYS_TIME */

SYSCALL_DEFINE2(gettimeofday, struct timeval __user *, tv,
		struct timezone __user *, tz)
{
	if (likely(tv != NULL)) {
		struct timeval ktv;
		do_gettimeofday(&ktv);
		if (copy_to_user(tv, &ktv, sizeof(ktv)))
			return -EFAULT;
	}
	if (unlikely(tz != NULL)) {
		if (copy_to_user(tz, &sys_tz, sizeof(sys_tz)))
			return -EFAULT;
	}
	return 0;
}

/*
 * Adjust the time obtained from the CMOS to be UTC time instead of
 * local time.
 *
 * This is ugly, but preferable to the alternatives.  Otherwise we
 * would either need to write a program to do it in /etc/rc (and risk
 * confusion if the program gets run more than once; it would also be
 * hard to make the program warp the clock precisely n hours)  or
 * compile in the timezone information into the kernel.  Bad, bad....
 *
 *						- TYT, 1992-01-01
 *
 * The best thing to do is to keep the CMOS clock in universal time (UTC)
 * as real UNIX machines always do it. This avoids all headaches about
 * daylight saving times and warping kernel clocks.
 */
static inline void warp_clock(void)
{
	struct timespec adjust;

	adjust = current_kernel_time();
	adjust.tv_sec += sys_tz.tz_minuteswest * 60;
	do_settimeofday(&adjust);
}

/*
 * In case for some reason the CMOS clock has not already been running
 * in UTC, but in some local time: The first time we set the timezone,
 * we will warp the clock so that it is ticking UTC time instead of
 * local time. Presumably, if someone is setting the timezone then we
 * are running in an environment where the programs understand about
 * timezones. This should be done at boot time in the /etc/rc script,
 * as soon as possible, so that the clock can be set right. Otherwise,
 * various programs will get confused when the clock gets warped.
 */

int do_sys_settimeofday(const struct timespec *tv, const struct timezone *tz)
{
	static int firsttime = 1;
	int error = 0;

	if (tv && !timespec_valid(tv))
		return -EINVAL;

	error = security_settime(tv, tz);
	if (error)
		return error;

	if (tz) {
		/* SMP safe, global irq locking makes it work. */
		sys_tz = *tz;
		update_vsyscall_tz();
		if (firsttime) {
			firsttime = 0;
			if (!tv)
				warp_clock();
		}
	}
	if (tv)
	{
		/* SMP safe, again the code in arch/foo/time.c should
		 * globally block out interrupts when it runs.
		 */
		return do_settimeofday(tv);
	}
	return 0;
}

SYSCALL_DEFINE2(settimeofday, struct timeval __user *, tv,
		struct timezone __user *, tz)
{
	struct timeval user_tv;
	struct timespec	new_ts;
	struct timezone new_tz;

	if (tv) {
		if (copy_from_user(&user_tv, tv, sizeof(*tv)))
			return -EFAULT;
		new_ts.tv_sec = user_tv.tv_sec;
		new_ts.tv_nsec = user_tv.tv_usec * NSEC_PER_USEC;
	}
	if (tz) {
		if (copy_from_user(&new_tz, tz, sizeof(*tz)))
			return -EFAULT;
	}

	return do_sys_settimeofday(tv ? &new_ts : NULL, tz ? &new_tz : NULL);
}

SYSCALL_DEFINE1(adjtimex, struct timex __user *, txc_p)
{
	struct timex txc;		/* Local copy of parameter */
	int ret;

	/* Copy the user data space into the kernel copy
	 * structure. But bear in mind that the structures
	 * may change
	 */
	if(copy_from_user(&txc, txc_p, sizeof(struct timex)))
		return -EFAULT;
	ret = do_adjtimex(&txc);
	return copy_to_user(txc_p, &txc, sizeof(struct timex)) ? -EFAULT : ret;
}

/**
 * current_fs_time - Return FS time
 * @sb: Superblock.
 *
 * Return the current time truncated to the time granularity supported by
 * the fs.
 */
struct timespec current_fs_time(struct super_block *sb)
{
	struct timespec now = current_kernel_time();
	return timespec_trunc(now, sb->s_time_gran);
}
EXPORT_SYMBOL(current_fs_time);

/*
 * Convert jiffies to milliseconds and back.
 *
 * Avoid unnecessary multiplications/divisions in the
 * two most common HZ cases:
 */
inline unsigned int jiffies_to_msecs(const unsigned long j)
{
#if HZ <= MSEC_PER_SEC && !(MSEC_PER_SEC % HZ)
	return (MSEC_PER_SEC / HZ) * j;
#elif HZ > MSEC_PER_SEC && !(HZ % MSEC_PER_SEC)
	return (j + (HZ / MSEC_PER_SEC) - 1)/(HZ / MSEC_PER_SEC);
#else
# if BITS_PER_LONG == 32
	return (HZ_TO_MSEC_MUL32 * j) >> HZ_TO_MSEC_SHR32;
# else
	return (j * HZ_TO_MSEC_NUM) / HZ_TO_MSEC_DEN;
# endif
#endif
}
EXPORT_SYMBOL(jiffies_to_msecs);

inline unsigned int jiffies_to_usecs(const unsigned long j)
{
#if HZ <= USEC_PER_SEC && !(USEC_PER_SEC % HZ)
	return (USEC_PER_SEC / HZ) * j;
#elif HZ > USEC_PER_SEC && !(HZ % USEC_PER_SEC)
	return (j + (HZ / USEC_PER_SEC) - 1)/(HZ / USEC_PER_SEC);
#else
# if BITS_PER_LONG == 32
	return (HZ_TO_USEC_MUL32 * j) >> HZ_TO_USEC_SHR32;
# else
	return (j * HZ_TO_USEC_NUM) / HZ_TO_USEC_DEN;
# endif
#endif
}
EXPORT_SYMBOL(jiffies_to_usecs);

/**
 * timespec_trunc - Truncate timespec to a granularity
 * @t: Timespec
 * @gran: Granularity in ns.
 *
 * Truncate a timespec to a granularity. gran must be smaller than a second.
 * Always rounds down.
 *
 * This function should be only used for timestamps returned by
 * current_kernel_time() or CURRENT_TIME, not with do_gettimeofday() because
 * it doesn't handle the better resolution of the latter.
 */
struct timespec timespec_trunc(struct timespec t, unsigned gran)
{
	/*
	 * Division is pretty slow so avoid it for common cases.
	 * Currently current_kernel_time() never returns better than
	 * jiffies resolution. Exploit that.
	 */
	if (gran <= jiffies_to_usecs(1) * 1000) {
		/* nothing */
	} else if (gran == 1000000000) {
		t.tv_nsec = 0;
	} else {
		t.tv_nsec -= t.tv_nsec % gran;
	}
	return t;
}
EXPORT_SYMBOL(timespec_trunc);

/* Converts Gregorian date to seconds since 1970-01-01 00:00:00.
 * Assumes input in normal date format, i.e. 1980-12-31 23:59:59
 * => year=1980, mon=12, day=31, hour=23, min=59, sec=59.
 *
 * [For the Julian calendar (which was used in Russia before 1917,
 * Britain & colonies before 1752, anywhere else before 1582,
 * and is still in use by some communities) leave out the
 * -year/100+year/400 terms, and add 10.]
 *
 * This algorithm was first published by Gauss (I think).
 *
 * WARNING: this function will overflow on 2106-02-07 06:28:16 on
 * machines where long is 32-bit! (However, as time_t is signed, we
 * will already get problems at other places on 2038-01-19 03:14:08)
 */
unsigned long
mktime(const unsigned int year0, const unsigned int mon0,
       const unsigned int day, const unsigned int hour,
       const unsigned int min, const unsigned int sec)
{
	unsigned int mon = mon0, year = year0;

	/* 1..12 -> 11,12,1..10 */
	if (0 >= (int) (mon -= 2)) {
		mon += 12;	/* Puts Feb last since it has leap day */
		year -= 1;
	}

	return ((((unsigned long)
		  (year/4 - year/100 + year/400 + 367*mon/12 + day) +
		  year*365 - 719499
	    )*24 + hour /* now have hours */
	  )*60 + min /* now have minutes */
	)*60 + sec; /* finally seconds */
}

EXPORT_SYMBOL(mktime);

/**
 * set_normalized_timespec - set timespec sec and nsec parts and normalize
 *
 * @ts:		pointer to timespec variable to be set
 * @sec:	seconds to set
 * @nsec:	nanoseconds to set
 *
 * Set seconds and nanoseconds field of a timespec variable and
 * normalize to the timespec storage format
 *
 * Note: The tv_nsec part is always in the range of
 *	0 <= tv_nsec < NSEC_PER_SEC
 * For negative values only the tv_sec field is negative !
 */
void set_normalized_timespec(struct timespec *ts, time_t sec, s64 nsec)
{
	while (nsec >= NSEC_PER_SEC) {
		/*
		 * The following asm() prevents the compiler from
		 * optimising this loop into a modulo operation. See
		 * also __iter_div_u64_rem() in include/linux/time.h
		 */
		asm("" : "+rm"(nsec));
		nsec -= NSEC_PER_SEC;
		++sec;
	}
	while (nsec < 0) {
		asm("" : "+rm"(nsec));
		nsec += NSEC_PER_SEC;
		--sec;
	}
	ts->tv_sec = sec;
	ts->tv_nsec = nsec;
}
EXPORT_SYMBOL(set_normalized_timespec);

/**
 * ns_to_timespec - Convert nanoseconds to timespec
 * @nsec:       the nanoseconds value to be converted
 *
 * Returns the timespec representation of the nsec parameter.
 */
struct timespec ns_to_timespec(const s64 nsec)
{
	struct timespec ts;
	s32 rem;

	if (!nsec)
		return (struct timespec) {0, 0};

	ts.tv_sec = div_s64_rem(nsec, NSEC_PER_SEC, &rem);
	if (unlikely(rem < 0)) {
		ts.tv_sec--;
		rem += NSEC_PER_SEC;
	}
	ts.tv_nsec = rem;

	return ts;
}
EXPORT_SYMBOL(ns_to_timespec);

/**
 * ns_to_timeval - Convert nanoseconds to timeval
 * @nsec:       the nanoseconds value to be converted
 *
 * Returns the timeval representation of the nsec parameter.
 */
struct timeval ns_to_timeval(const s64 nsec)
{
	struct timespec ts = ns_to_timespec(nsec);
	struct timeval tv;

	tv.tv_sec = ts.tv_sec;
	tv.tv_usec = (suseconds_t) ts.tv_nsec / 1000;

	return tv;
}
EXPORT_SYMBOL(ns_to_timeval);

/*
 * When we convert to jiffies then we interpret incoming values
 * the following way:
 *
 * - negative values mean 'infinite timeout' (MAX_JIFFY_OFFSET)
 *
 * - 'too large' values [that would result in larger than
 *   MAX_JIFFY_OFFSET values] mean 'infinite timeout' too.
 *
 * - all other values are converted to jiffies by either multiplying
 *   the input value by a factor or dividing it with a factor
 *
 * We must also be careful about 32-bit overflows.
 */
unsigned long msecs_to_jiffies(const unsigned int m)
{
	/*
	 * Negative value, means infinite timeout:
	 */
	if ((int)m < 0)
		return MAX_JIFFY_OFFSET;

#if HZ <= MSEC_PER_SEC && !(MSEC_PER_SEC % HZ)
	/*
	 * HZ is equal to or smaller than 1000, and 1000 is a nice
	 * round multiple of HZ, divide with the factor between them,
	 * but round upwards:
	 */
	return (m + (MSEC_PER_SEC / HZ) - 1) / (MSEC_PER_SEC / HZ);
#elif HZ > MSEC_PER_SEC && !(HZ % MSEC_PER_SEC)
	/*
	 * HZ is larger than 1000, and HZ is a nice round multiple of
	 * 1000 - simply multiply with the factor between them.
	 *
	 * But first make sure the multiplication result cannot
	 * overflow:
	 */
	if (m > jiffies_to_msecs(MAX_JIFFY_OFFSET))
		return MAX_JIFFY_OFFSET;

	return m * (HZ / MSEC_PER_SEC);
#else
	/*
	 * Generic case - multiply, round and divide. But first
	 * check that if we are doing a net multiplication, that
	 * we wouldn't overflow:
	 */
	if (HZ > MSEC_PER_SEC && m > jiffies_to_msecs(MAX_JIFFY_OFFSET))
		return MAX_JIFFY_OFFSET;

	return (MSEC_TO_HZ_MUL32 * m + MSEC_TO_HZ_ADJ32)
		>> MSEC_TO_HZ_SHR32;
#endif
}
EXPORT_SYMBOL(msecs_to_jiffies);

unsigned long usecs_to_jiffies(const unsigned int u)
{
	if (u > jiffies_to_usecs(MAX_JIFFY_OFFSET))
		return MAX_JIFFY_OFFSET;
#if HZ <= USEC_PER_SEC && !(USEC_PER_SEC % HZ)
	return (u + (USEC_PER_SEC / HZ) - 1) / (USEC_PER_SEC / HZ);
#elif HZ > USEC_PER_SEC && !(HZ % USEC_PER_SEC)
	return u * (HZ / USEC_PER_SEC);
#else
	return (USEC_TO_HZ_MUL32 * u + USEC_TO_HZ_ADJ32)
		>> USEC_TO_HZ_SHR32;
#endif
}
EXPORT_SYMBOL(usecs_to_jiffies);

/*
 * The TICK_NSEC - 1 rounds up the value to the next resolution.  Note
 * that a remainder subtract here would not do the right thing as the
 * resolution values don't fall on second boundries.  I.e. the line:
 * nsec -= nsec % TICK_NSEC; is NOT a correct resolution rounding.
 *
 * Rather, we just shift the bits off the right.
 *
 * The >> (NSEC_JIFFIE_SC - SEC_JIFFIE_SC) converts the scaled nsec
 * value to a scaled second value.
 */
unsigned long
timespec_to_jiffies(const struct timespec *value)
{
	unsigned long sec = value->tv_sec;
	long nsec = value->tv_nsec + TICK_NSEC - 1;

	if (sec >= MAX_SEC_IN_JIFFIES){
		sec = MAX_SEC_IN_JIFFIES;
		nsec = 0;
	}
	return (((u64)sec * SEC_CONVERSION) +
		(((u64)nsec * NSEC_CONVERSION) >>
		 (NSEC_JIFFIE_SC - SEC_JIFFIE_SC))) >> SEC_JIFFIE_SC;

}
EXPORT_SYMBOL(timespec_to_jiffies);

void
jiffies_to_timespec(const unsigned long jiffies, struct timespec *value)
{
	/*
	 * Convert jiffies to nanoseconds and separate with
	 * one divide.
	 */
	u32 rem;
	value->tv_sec = div_u64_rem((u64)jiffies * TICK_NSEC,
				    NSEC_PER_SEC, &rem);
	value->tv_nsec = rem;
}
EXPORT_SYMBOL(jiffies_to_timespec);

/* Same for "timeval"
 *
 * Well, almost.  The problem here is that the real system resolution is
 * in nanoseconds and the value being converted is in micro seconds.
 * Also for some machines (those that use HZ = 1024, in-particular),
 * there is a LARGE error in the tick size in microseconds.

 * The solution we use is to do the rounding AFTER we convert the
 * microsecond part.  Thus the USEC_ROUND, the bits to be shifted off.
 * Instruction wise, this should cost only an additional add with carry
 * instruction above the way it was done above.
 */
unsigned long
timeval_to_jiffies(const struct timeval *value)
{
	unsigned long sec = value->tv_sec;
	long usec = value->tv_usec;

	if (sec >= MAX_SEC_IN_JIFFIES){
		sec = MAX_SEC_IN_JIFFIES;
		usec = 0;
	}
	return (((u64)sec * SEC_CONVERSION) +
		(((u64)usec * USEC_CONVERSION + USEC_ROUND) >>
		 (USEC_JIFFIE_SC - SEC_JIFFIE_SC))) >> SEC_JIFFIE_SC;
}
EXPORT_SYMBOL(timeval_to_jiffies);

void jiffies_to_timeval(const unsigned long jiffies, struct timeval *value)
{
	/*
	 * Convert jiffies to nanoseconds and separate with
	 * one divide.
	 */
	u32 rem;

	value->tv_sec = div_u64_rem((u64)jiffies * TICK_NSEC,
				    NSEC_PER_SEC, &rem);
	value->tv_usec = rem / NSEC_PER_USEC;
}
EXPORT_SYMBOL(jiffies_to_timeval);

/*
 * Convert jiffies/jiffies_64 to clock_t and back.
 */
clock_t jiffies_to_clock_t(long x)
{
#if (TICK_NSEC % (NSEC_PER_SEC / USER_HZ)) == 0
# if HZ < USER_HZ
	return x * (USER_HZ / HZ);
# else
	return x / (HZ / USER_HZ);
# endif
#else
	return div_u64((u64)x * TICK_NSEC, NSEC_PER_SEC / USER_HZ);
#endif
}
EXPORT_SYMBOL(jiffies_to_clock_t);

unsigned long clock_t_to_jiffies(unsigned long x)
{
#if (HZ % USER_HZ)==0
	if (x >= ~0UL / (HZ / USER_HZ))
		return ~0UL;
	return x * (HZ / USER_HZ);
#else
	/* Don't worry about loss of precision here .. */
	if (x >= ~0UL / HZ * USER_HZ)
		return ~0UL;

	/* .. but do try to contain it here */
	return div_u64((u64)x * HZ, USER_HZ);
#endif
}
EXPORT_SYMBOL(clock_t_to_jiffies);

u64 jiffies_64_to_clock_t(u64 x)
{
#if (TICK_NSEC % (NSEC_PER_SEC / USER_HZ)) == 0
# if HZ < USER_HZ
	x = div_u64(x * USER_HZ, HZ);
# elif HZ > USER_HZ
	x = div_u64(x, HZ / USER_HZ);
# else
	/* Nothing to do */
# endif
#else
	/*
	 * There are better ways that don't overflow early,
	 * but even this doesn't overflow in hundreds of years
	 * in 64 bits, so..
	 */
	x = div_u64(x * TICK_NSEC, (NSEC_PER_SEC / USER_HZ));
#endif
	return x;
}
EXPORT_SYMBOL(jiffies_64_to_clock_t);

u64 nsec_to_clock_t(u64 x)
{
#if (NSEC_PER_SEC % USER_HZ) == 0
	return div_u64(x, NSEC_PER_SEC / USER_HZ);
#elif (USER_HZ % 512) == 0
	return div_u64(x * USER_HZ / 512, NSEC_PER_SEC / 512);
#else
	/*
         * max relative error 5.7e-8 (1.8s per year) for USER_HZ <= 1024,
         * overflow after 64.99 years.
         * exact for HZ=60, 72, 90, 120, 144, 180, 300, 600, 900, ...
         */
	return div_u64(x * 9, (9ull * NSEC_PER_SEC + (USER_HZ / 2)) / USER_HZ);
#endif
}


/**
 * nsecs_to_jiffies64 - Convert nsecs in u64 to jiffies64
 *
 * @n:	nsecs in u64
 *
 * Unlike {m,u}secs_to_jiffies, type of input is not unsigned int but u64.
 * And this doesn't return MAX_JIFFY_OFFSET since this function is designed
 * for scheduler, not for use in device drivers to calculate timeout value.
 *
 * note:
 *   NSEC_PER_SEC = 10^9 = (5^9 * 2^9) = (1953125 * 512)
 *   ULLONG_MAX ns = 18446744073.709551615 secs = about 584 years
 */
u64 nsecs_to_jiffies64(u64 n)
{
	return (unsigned long)nsecs_to_jiffies64(n);
}

/**
 * nsecs_to_jiffies64 - Convert nsecs in u64 to jiffies64
 *
 * @n:	nsecs in u64
 *
 * Unlike {m,u}secs_to_jiffies, type of input is not unsigned int but u64.
 * And this doesn't return MAX_JIFFY_OFFSET since this function is designed
 * for scheduler, not for use in device drivers to calculate timeout value.
 *
 * note:
 *   NSEC_PER_SEC = 10^9 = (5^9 * 2^9) = (1953125 * 512)
 *   ULLONG_MAX ns = 18446744073.709551615 secs = about 584 years
 */
u64 nsecs_to_jiffies64(u64 n)
{
#if (NSEC_PER_SEC % HZ) == 0
	/* Common case, HZ = 100, 128, 200, 250, 256, 500, 512, 1000 etc. */
	return div_u64(n, NSEC_PER_SEC / HZ);
#elif (HZ % 512) == 0
	/* overflow after 292 years if HZ = 1024 */
	return div_u64(n * HZ / 512, NSEC_PER_SEC / 512);
#else
	/*
	 * Generic case - optimized for cases where HZ is a multiple of 3.
	 * overflow after 64.99 years, exact for HZ = 60, 72, 90, 120 etc.
	 */
	return div_u64(n * 9, (9ull * NSEC_PER_SEC + HZ / 2) / HZ);
#endif
}

<<<<<<< HEAD

/**
 * nsecs_to_jiffies - Convert nsecs in u64 to jiffies
 *
 * @n:	nsecs in u64
 *
 * Unlike {m,u}secs_to_jiffies, type of input is not unsigned int but u64.
 * And this doesn't return MAX_JIFFY_OFFSET since this function is designed
 * for scheduler, not for use in device drivers to calculate timeout value.
 *
 * note:
 *   NSEC_PER_SEC = 10^9 = (5^9 * 2^9) = (1953125 * 512)
 *   ULLONG_MAX ns = 18446744073.709551615 secs = about 584 years
 */
unsigned long nsecs_to_jiffies(u64 n)
{
	return (unsigned long)nsecs_to_jiffies64(n);
}

#if (BITS_PER_LONG < 64)
u64 get_jiffies_64(void)
{
	unsigned long seq;
	u64 ret;

	do {
		seq = read_seqbegin(&xtime_lock);
		ret = jiffies_64;
	} while (read_seqretry(&xtime_lock, seq));
	return ret;
}
EXPORT_SYMBOL(get_jiffies_64);
#endif

EXPORT_SYMBOL(jiffies);

=======
>>>>>>> 9ceff944
/*
 * Add two timespec values and do a safety check for overflow.
 * It's assumed that both values are valid (>= 0)
 */
struct timespec timespec_add_safe(const struct timespec lhs,
				  const struct timespec rhs)
{
	struct timespec res;

	set_normalized_timespec(&res, lhs.tv_sec + rhs.tv_sec,
				lhs.tv_nsec + rhs.tv_nsec);

	if (res.tv_sec < lhs.tv_sec || res.tv_sec < rhs.tv_sec)
		res.tv_sec = TIME_T_MAX;

	return res;
}<|MERGE_RESOLUTION|>--- conflicted
+++ resolved
@@ -646,7 +646,7 @@
 
 
 /**
- * nsecs_to_jiffies64 - Convert nsecs in u64 to jiffies64
+ * nsecs_to_jiffies - Convert nsecs in u64 to jiffies
  *
  * @n:	nsecs in u64
  *
@@ -658,7 +658,7 @@
  *   NSEC_PER_SEC = 10^9 = (5^9 * 2^9) = (1953125 * 512)
  *   ULLONG_MAX ns = 18446744073.709551615 secs = about 584 years
  */
-u64 nsecs_to_jiffies64(u64 n)
+unsigned long nsecs_to_jiffies(u64 n)
 {
 	return (unsigned long)nsecs_to_jiffies64(n);
 }
@@ -693,45 +693,6 @@
 #endif
 }
 
-<<<<<<< HEAD
-
-/**
- * nsecs_to_jiffies - Convert nsecs in u64 to jiffies
- *
- * @n:	nsecs in u64
- *
- * Unlike {m,u}secs_to_jiffies, type of input is not unsigned int but u64.
- * And this doesn't return MAX_JIFFY_OFFSET since this function is designed
- * for scheduler, not for use in device drivers to calculate timeout value.
- *
- * note:
- *   NSEC_PER_SEC = 10^9 = (5^9 * 2^9) = (1953125 * 512)
- *   ULLONG_MAX ns = 18446744073.709551615 secs = about 584 years
- */
-unsigned long nsecs_to_jiffies(u64 n)
-{
-	return (unsigned long)nsecs_to_jiffies64(n);
-}
-
-#if (BITS_PER_LONG < 64)
-u64 get_jiffies_64(void)
-{
-	unsigned long seq;
-	u64 ret;
-
-	do {
-		seq = read_seqbegin(&xtime_lock);
-		ret = jiffies_64;
-	} while (read_seqretry(&xtime_lock, seq));
-	return ret;
-}
-EXPORT_SYMBOL(get_jiffies_64);
-#endif
-
-EXPORT_SYMBOL(jiffies);
-
-=======
->>>>>>> 9ceff944
 /*
  * Add two timespec values and do a safety check for overflow.
  * It's assumed that both values are valid (>= 0)
