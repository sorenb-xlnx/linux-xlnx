/*
 * Generic helpers for smp ipi calls
 *
 * (C) Jens Axboe <jens.axboe@oracle.com> 2008
 *
 */
#include <linux/init.h>
#include <linux/module.h>
#include <linux/percpu.h>
#include <linux/rcupdate.h>
#include <linux/rculist.h>
#include <linux/smp.h>

static DEFINE_PER_CPU(struct call_single_queue, call_single_queue);
static LIST_HEAD(call_function_queue);
__cacheline_aligned_in_smp DEFINE_SPINLOCK(call_function_lock);

enum {
	CSD_FLAG_WAIT		= 0x01,
	CSD_FLAG_ALLOC		= 0x02,
};

struct call_function_data {
	struct call_single_data csd;
	spinlock_t lock;
	unsigned int refs;
	struct cpumask *cpumask;
	struct rcu_head rcu_head;
};

struct call_single_queue {
	struct list_head list;
	spinlock_t lock;
};

static int __cpuinit init_call_single_data(void)
{
	int i;

	for_each_possible_cpu(i) {
		struct call_single_queue *q = &per_cpu(call_single_queue, i);

		spin_lock_init(&q->lock);
		INIT_LIST_HEAD(&q->list);
	}
	return 0;
}
early_initcall(init_call_single_data);

static void csd_flag_wait(struct call_single_data *data)
{
	/* Wait for response */
	do {
		/*
		 * We need to see the flags store in the IPI handler
		 */
		smp_mb();
		if (!(data->flags & CSD_FLAG_WAIT))
			break;
		cpu_relax();
	} while (1);
}

/*
 * Insert a previously allocated call_single_data element for execution
 * on the given CPU. data must already have ->func, ->info, and ->flags set.
 */
static void generic_exec_single(int cpu, struct call_single_data *data)
{
	struct call_single_queue *dst = &per_cpu(call_single_queue, cpu);
	int wait = data->flags & CSD_FLAG_WAIT, ipi;
	unsigned long flags;

	spin_lock_irqsave(&dst->lock, flags);
	ipi = list_empty(&dst->list);
	list_add_tail(&data->list, &dst->list);
	spin_unlock_irqrestore(&dst->lock, flags);

	if (ipi)
		arch_send_call_function_single_ipi(cpu);

	if (wait)
		csd_flag_wait(data);
}

static void rcu_free_call_data(struct rcu_head *head)
{
	struct call_function_data *data;

	data = container_of(head, struct call_function_data, rcu_head);

	kfree(data);
}

/*
 * Invoked by arch to handle an IPI for call function. Must be called with
 * interrupts disabled.
 */
void generic_smp_call_function_interrupt(void)
{
	struct call_function_data *data;
	int cpu = get_cpu();

	/*
	 * It's ok to use list_for_each_rcu() here even though we may delete
	 * 'pos', since list_del_rcu() doesn't clear ->next
	 */
	rcu_read_lock();
	list_for_each_entry_rcu(data, &call_function_queue, csd.list) {
		int refs;

		if (!cpumask_test_cpu(cpu, data->cpumask))
			continue;

		data->csd.func(data->csd.info);

		spin_lock(&data->lock);
		cpumask_clear_cpu(cpu, data->cpumask);
		WARN_ON(data->refs == 0);
		data->refs--;
		refs = data->refs;
		spin_unlock(&data->lock);

		if (refs)
			continue;

		spin_lock(&call_function_lock);
		list_del_rcu(&data->csd.list);
		spin_unlock(&call_function_lock);

		if (data->csd.flags & CSD_FLAG_WAIT) {
			/*
			 * serialize stores to data with the flag clear
			 * and wakeup
			 */
			smp_wmb();
			data->csd.flags &= ~CSD_FLAG_WAIT;
		}
		if (data->csd.flags & CSD_FLAG_ALLOC)
			call_rcu(&data->rcu_head, rcu_free_call_data);
	}
	rcu_read_unlock();

	put_cpu();
}

/*
 * Invoked by arch to handle an IPI for call function single. Must be called
 * from the arch with interrupts disabled.
 */
void generic_smp_call_function_single_interrupt(void)
{
	struct call_single_queue *q = &__get_cpu_var(call_single_queue);
	LIST_HEAD(list);

	/*
	 * Need to see other stores to list head for checking whether
	 * list is empty without holding q->lock
	 */
	smp_mb();
	while (!list_empty(&q->list)) {
		unsigned int data_flags;

		spin_lock(&q->lock);
		list_replace_init(&q->list, &list);
		spin_unlock(&q->lock);

		while (!list_empty(&list)) {
			struct call_single_data *data;

			data = list_entry(list.next, struct call_single_data,
						list);
			list_del(&data->list);

			/*
			 * 'data' can be invalid after this call if
			 * flags == 0 (when called through
			 * generic_exec_single(), so save them away before
			 * making the call.
			 */
			data_flags = data->flags;

			data->func(data->info);

			if (data_flags & CSD_FLAG_WAIT) {
				smp_wmb();
				data->flags &= ~CSD_FLAG_WAIT;
			} else if (data_flags & CSD_FLAG_ALLOC)
				kfree(data);
		}
		/*
		 * See comment on outer loop
		 */
		smp_mb();
	}
}

/*
 * smp_call_function_single - Run a function on a specific CPU
 * @func: The function to run. This must be fast and non-blocking.
 * @info: An arbitrary pointer to pass to the function.
 * @wait: If true, wait until function has completed on other CPUs.
 *
 * Returns 0 on success, else a negative status code. Note that @wait
 * will be implicitly turned on in case of allocation failures, since
 * we fall back to on-stack allocation.
 */
int smp_call_function_single(int cpu, void (*func) (void *info), void *info,
			     int wait)
{
	struct call_single_data d;
	unsigned long flags;
	/* prevent preemption and reschedule on another processor,
	   as well as CPU removal */
	int me = get_cpu();
	int err = 0;

	/* Can deadlock when called with interrupts disabled */
	WARN_ON(irqs_disabled());

	if (cpu == me) {
		local_irq_save(flags);
		func(info);
		local_irq_restore(flags);
	} else if ((unsigned)cpu < nr_cpu_ids && cpu_online(cpu)) {
		struct call_single_data *data = NULL;

		if (!wait) {
			data = kmalloc(sizeof(*data), GFP_ATOMIC);
			if (data)
				data->flags = CSD_FLAG_ALLOC;
		}
		if (!data) {
			data = &d;
			data->flags = CSD_FLAG_WAIT;
		}

		data->func = func;
		data->info = info;
		generic_exec_single(cpu, data);
	} else {
		err = -ENXIO;	/* CPU not online */
	}

	put_cpu();
	return err;
}
EXPORT_SYMBOL(smp_call_function_single);

/**
 * __smp_call_function_single(): Run a function on another CPU
 * @cpu: The CPU to run on.
 * @data: Pre-allocated and setup data structure
 *
 * Like smp_call_function_single(), but allow caller to pass in a pre-allocated
 * data structure. Useful for embedding @data inside other structures, for
 * instance.
 *
 */
void __smp_call_function_single(int cpu, struct call_single_data *data)
{
	/* Can deadlock when called with interrupts disabled */
	WARN_ON((data->flags & CSD_FLAG_WAIT) && irqs_disabled());

	generic_exec_single(cpu, data);
}

/* Dummy function */
static void quiesce_dummy(void *unused)
{
}

/*
 * Ensure stack based data used in call function mask is safe to free.
 *
 * This is needed by smp_call_function_many when using on-stack data, because
 * a single call function queue is shared by all CPUs, and any CPU may pick up
 * the data item on the queue at any time before it is deleted. So we need to
 * ensure that all CPUs have transitioned through a quiescent state after
 * this call.
 *
 * This is a very slow function, implemented by sending synchronous IPIs to
 * all possible CPUs. For this reason, we have to alloc data rather than use
 * stack based data even in the case of synchronous calls. The stack based
 * data is then just used for deadlock/oom fallback which will be very rare.
 *
 * If a faster scheme can be made, we could go back to preferring stack based
 * data -- the data allocation/free is non-zero cost.
 */
<<<<<<< HEAD
static void smp_call_function_mask_quiesce_stack(const cpumask_t *mask)
=======
static void smp_call_function_mask_quiesce_stack(const struct cpumask *mask)
>>>>>>> 1bffa8ff
{
	struct call_single_data data;
	int cpu;

	data.func = quiesce_dummy;
	data.info = NULL;

<<<<<<< HEAD
	for_each_cpu_mask_nr(cpu, *mask) {
=======
	for_each_cpu(cpu, mask) {
>>>>>>> 1bffa8ff
		data.flags = CSD_FLAG_WAIT;
		generic_exec_single(cpu, &data);
	}
}

/**
 * smp_call_function_many(): Run a function on a set of other CPUs.
 * @mask: The set of cpus to run on (only runs on online subset).
 * @func: The function to run. This must be fast and non-blocking.
 * @info: An arbitrary pointer to pass to the function.
 * @wait: If true, wait (atomically) until function has completed on other CPUs.
 *
 * If @wait is true, then returns once @func has returned. Note that @wait
 * will be implicitly turned on in case of allocation failures, since
 * we fall back to on-stack allocation.
 *
 * You must not call this function with disabled interrupts or from a
 * hardware interrupt handler or from a bottom half handler. Preemption
 * must be disabled when calling this function.
 */
void smp_call_function_many(const struct cpumask *mask,
			    void (*func)(void *), void *info,
			    bool wait)
{
	struct call_function_data d;
	struct call_function_data *data = NULL;
<<<<<<< HEAD
=======
	cpumask_var_t allbutself;
>>>>>>> 1bffa8ff
	unsigned long flags;
	int cpu, num_cpus;
	int slowpath = 0;

	/* Can deadlock when called with interrupts disabled */
	WARN_ON(irqs_disabled());

<<<<<<< HEAD
	cpu = smp_processor_id();
	cpus_and(mask, mask, cpu_online_map);
	cpu_clear(cpu, mask);
	num_cpus = cpus_weight(mask);
=======
	if (!alloc_cpumask_var(&allbutself, GFP_ATOMIC)) {
		/* Slow path. */
		for_each_online_cpu(cpu) {
			if (cpumask_test_cpu(cpu, mask))
				smp_call_function_single(cpu, func, info, wait);
		}
		return;
	}
	cpumask_and(allbutself, cpu_online_mask, mask);
	cpumask_clear_cpu(smp_processor_id(), allbutself);
	num_cpus = cpumask_weight(allbutself);
>>>>>>> 1bffa8ff

	/*
	 * If zero CPUs, return. If just a single CPU, turn this request
	 * into a targetted single call instead since it's faster.
	 */
	if (!num_cpus)
		return;
	else if (num_cpus == 1) {
		cpu = cpumask_first(allbutself);
		smp_call_function_single(cpu, func, info, wait);
		goto out;
	}

	data = kmalloc(sizeof(*data), GFP_ATOMIC);
	if (data) {
		data->csd.flags = CSD_FLAG_ALLOC;
		if (wait)
			data->csd.flags |= CSD_FLAG_WAIT;
	} else {
		data = &d;
		data->csd.flags = CSD_FLAG_WAIT;
		wait = 1;
		slowpath = 1;
	}

	spin_lock_init(&data->lock);
	data->csd.func = func;
	data->csd.info = info;
	data->refs = num_cpus;
	data->cpumask = allbutself;

	spin_lock_irqsave(&call_function_lock, flags);
	list_add_tail_rcu(&data->csd.list, &call_function_queue);
	spin_unlock_irqrestore(&call_function_lock, flags);

	/* Send a message to all CPUs in the map */
	arch_send_call_function_ipi((cpumask_t)*allbutself);

	/* optionally wait for the CPUs to complete */
	if (wait) {
		csd_flag_wait(&data->csd);
		if (unlikely(slowpath))
<<<<<<< HEAD
			smp_call_function_mask_quiesce_stack(&mask);
=======
			smp_call_function_mask_quiesce_stack(allbutself);
>>>>>>> 1bffa8ff
	}
out:
	free_cpumask_var(allbutself);
}
EXPORT_SYMBOL(smp_call_function_many);

/**
 * smp_call_function(): Run a function on all other CPUs.
 * @func: The function to run. This must be fast and non-blocking.
 * @info: An arbitrary pointer to pass to the function.
 * @wait: If true, wait (atomically) until function has completed on other CPUs.
 *
 * Returns 0.
 *
 * If @wait is true, then returns once @func has returned; otherwise
 * it returns just before the target cpu calls @func. In case of allocation
 * failure, @wait will be implicitly turned on.
 *
 * You must not call this function with disabled interrupts or from a
 * hardware interrupt handler or from a bottom half handler.
 */
int smp_call_function(void (*func)(void *), void *info, int wait)
{
	preempt_disable();
	smp_call_function_many(cpu_online_mask, func, info, wait);
	preempt_enable();
	return 0;
}
EXPORT_SYMBOL(smp_call_function);

void ipi_call_lock(void)
{
	spin_lock(&call_function_lock);
}

void ipi_call_unlock(void)
{
	spin_unlock(&call_function_lock);
}

void ipi_call_lock_irq(void)
{
	spin_lock_irq(&call_function_lock);
}

void ipi_call_unlock_irq(void)
{
	spin_unlock_irq(&call_function_lock);
}<|MERGE_RESOLUTION|>--- conflicted
+++ resolved
@@ -287,11 +287,7 @@
  * If a faster scheme can be made, we could go back to preferring stack based
  * data -- the data allocation/free is non-zero cost.
  */
-<<<<<<< HEAD
-static void smp_call_function_mask_quiesce_stack(const cpumask_t *mask)
-=======
 static void smp_call_function_mask_quiesce_stack(const struct cpumask *mask)
->>>>>>> 1bffa8ff
 {
 	struct call_single_data data;
 	int cpu;
@@ -299,11 +295,7 @@
 	data.func = quiesce_dummy;
 	data.info = NULL;
 
-<<<<<<< HEAD
-	for_each_cpu_mask_nr(cpu, *mask) {
-=======
 	for_each_cpu(cpu, mask) {
->>>>>>> 1bffa8ff
 		data.flags = CSD_FLAG_WAIT;
 		generic_exec_single(cpu, &data);
 	}
@@ -330,10 +322,7 @@
 {
 	struct call_function_data d;
 	struct call_function_data *data = NULL;
-<<<<<<< HEAD
-=======
 	cpumask_var_t allbutself;
->>>>>>> 1bffa8ff
 	unsigned long flags;
 	int cpu, num_cpus;
 	int slowpath = 0;
@@ -341,12 +330,6 @@
 	/* Can deadlock when called with interrupts disabled */
 	WARN_ON(irqs_disabled());
 
-<<<<<<< HEAD
-	cpu = smp_processor_id();
-	cpus_and(mask, mask, cpu_online_map);
-	cpu_clear(cpu, mask);
-	num_cpus = cpus_weight(mask);
-=======
 	if (!alloc_cpumask_var(&allbutself, GFP_ATOMIC)) {
 		/* Slow path. */
 		for_each_online_cpu(cpu) {
@@ -358,7 +341,6 @@
 	cpumask_and(allbutself, cpu_online_mask, mask);
 	cpumask_clear_cpu(smp_processor_id(), allbutself);
 	num_cpus = cpumask_weight(allbutself);
->>>>>>> 1bffa8ff
 
 	/*
 	 * If zero CPUs, return. If just a single CPU, turn this request
@@ -401,11 +383,7 @@
 	if (wait) {
 		csd_flag_wait(&data->csd);
 		if (unlikely(slowpath))
-<<<<<<< HEAD
-			smp_call_function_mask_quiesce_stack(&mask);
-=======
 			smp_call_function_mask_quiesce_stack(allbutself);
->>>>>>> 1bffa8ff
 	}
 out:
 	free_cpumask_var(allbutself);
