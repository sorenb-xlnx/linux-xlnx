/*
 * Generic helpers for smp ipi calls
 *
 * (C) Jens Axboe <jens.axboe@oracle.com> 2008
 */
#include <linux/rcupdate.h>
#include <linux/rculist.h>
<<<<<<< HEAD
=======
#include <linux/kernel.h>
>>>>>>> 70f45440
#include <linux/module.h>
#include <linux/percpu.h>
#include <linux/init.h>
#include <linux/smp.h>
#include <linux/cpu.h>

static DEFINE_PER_CPU(struct call_single_queue, call_single_queue);

static struct {
	struct list_head	queue;
	spinlock_t		lock;
} call_function __cacheline_aligned_in_smp =
	{
		.queue		= LIST_HEAD_INIT(call_function.queue),
		.lock		= __SPIN_LOCK_UNLOCKED(call_function.lock),
	};

enum {
	CSD_FLAG_LOCK		= 0x01,
};

struct call_function_data {
	struct call_single_data	csd;
	spinlock_t		lock;
	unsigned int		refs;
	cpumask_var_t		cpumask;
};

struct call_single_queue {
	struct list_head	list;
	spinlock_t		lock;
};

static DEFINE_PER_CPU(struct call_function_data, cfd_data) = {
	.lock			= __SPIN_LOCK_UNLOCKED(cfd_data.lock),
};

static int
hotplug_cfd(struct notifier_block *nfb, unsigned long action, void *hcpu)
{
	long cpu = (long)hcpu;
	struct call_function_data *cfd = &per_cpu(cfd_data, cpu);

	switch (action) {
	case CPU_UP_PREPARE:
	case CPU_UP_PREPARE_FROZEN:
		if (!alloc_cpumask_var_node(&cfd->cpumask, GFP_KERNEL,
				cpu_to_node(cpu)))
			return NOTIFY_BAD;
		break;

#ifdef CONFIG_CPU_HOTPLUG
	case CPU_UP_CANCELED:
	case CPU_UP_CANCELED_FROZEN:

	case CPU_DEAD:
	case CPU_DEAD_FROZEN:
		free_cpumask_var(cfd->cpumask);
		break;
#endif
	};

	return NOTIFY_OK;
}

static struct notifier_block __cpuinitdata hotplug_cfd_notifier = {
	.notifier_call		= hotplug_cfd,
};

static int __cpuinit init_call_single_data(void)
{
	void *cpu = (void *)(long)smp_processor_id();
	int i;

	for_each_possible_cpu(i) {
		struct call_single_queue *q = &per_cpu(call_single_queue, i);

		spin_lock_init(&q->lock);
		INIT_LIST_HEAD(&q->list);
	}

	hotplug_cfd(&hotplug_cfd_notifier, CPU_UP_PREPARE, cpu);
	register_cpu_notifier(&hotplug_cfd_notifier);

	return 0;
}
early_initcall(init_call_single_data);

/*
 * csd_lock/csd_unlock used to serialize access to per-cpu csd resources
 *
 * For non-synchronous ipi calls the csd can still be in use by the
 * previous function call. For multi-cpu calls its even more interesting
 * as we'll have to ensure no other cpu is observing our csd.
 */
static void csd_lock_wait(struct call_single_data *data)
{
	while (data->flags & CSD_FLAG_LOCK)
		cpu_relax();
}

static void csd_lock(struct call_single_data *data)
{
	csd_lock_wait(data);
	data->flags = CSD_FLAG_LOCK;

	/*
	 * prevent CPU from reordering the above assignment
	 * to ->flags with any subsequent assignments to other
	 * fields of the specified call_single_data structure:
	 */
	smp_mb();
}

static void csd_unlock(struct call_single_data *data)
{
	WARN_ON(!(data->flags & CSD_FLAG_LOCK));

	/*
	 * ensure we're all done before releasing data:
	 */
	smp_mb();

	data->flags &= ~CSD_FLAG_LOCK;
}

/*
 * Insert a previously allocated call_single_data element
 * for execution on the given CPU. data must already have
 * ->func, ->info, and ->flags set.
 */
static
void generic_exec_single(int cpu, struct call_single_data *data, int wait)
{
	struct call_single_queue *dst = &per_cpu(call_single_queue, cpu);
	unsigned long flags;
	int ipi;

	spin_lock_irqsave(&dst->lock, flags);
	ipi = list_empty(&dst->list);
	list_add_tail(&data->list, &dst->list);
	spin_unlock_irqrestore(&dst->lock, flags);

	/*
	 * The list addition should be visible before sending the IPI
	 * handler locks the list to pull the entry off it because of
	 * normal cache coherency rules implied by spinlocks.
	 *
	 * If IPIs can go out of order to the cache coherency protocol
	 * in an architecture, sufficient synchronisation should be added
	 * to arch code to make it appear to obey cache coherency WRT
	 * locking and barrier primitives. Generic code isn't really
	 * equipped to do the right thing...
	 */
	if (ipi)
		arch_send_call_function_single_ipi(cpu);

	if (wait)
		csd_lock_wait(data);
}

/*
 * Invoked by arch to handle an IPI for call function. Must be called with
 * interrupts disabled.
 */
void generic_smp_call_function_interrupt(void)
{
	struct call_function_data *data;
	int cpu = get_cpu();

	/*
	 * Ensure entry is visible on call_function_queue after we have
	 * entered the IPI. See comment in smp_call_function_many.
	 * If we don't have this, then we may miss an entry on the list
	 * and never get another IPI to process it.
	 */
	smp_mb();

	/*
	 * It's ok to use list_for_each_rcu() here even though we may
	 * delete 'pos', since list_del_rcu() doesn't clear ->next
	 */
	list_for_each_entry_rcu(data, &call_function.queue, csd.list) {
		int refs;

		spin_lock(&data->lock);
		if (!cpumask_test_cpu(cpu, data->cpumask)) {
			spin_unlock(&data->lock);
			continue;
		}
		cpumask_clear_cpu(cpu, data->cpumask);
		spin_unlock(&data->lock);

		data->csd.func(data->csd.info);

		spin_lock(&data->lock);
		WARN_ON(data->refs == 0);
		refs = --data->refs;
		if (!refs) {
			spin_lock(&call_function.lock);
			list_del_rcu(&data->csd.list);
			spin_unlock(&call_function.lock);
		}
		spin_unlock(&data->lock);

		if (refs)
			continue;

		csd_unlock(&data->csd);
	}

	put_cpu();
}

/*
 * Invoked by arch to handle an IPI for call function single. Must be
 * called from the arch with interrupts disabled.
 */
void generic_smp_call_function_single_interrupt(void)
{
	struct call_single_queue *q = &__get_cpu_var(call_single_queue);
	unsigned int data_flags;
	LIST_HEAD(list);

	spin_lock(&q->lock);
	list_replace_init(&q->list, &list);
	spin_unlock(&q->lock);

	while (!list_empty(&list)) {
		struct call_single_data *data;

		data = list_entry(list.next, struct call_single_data, list);
		list_del(&data->list);

		/*
		 * 'data' can be invalid after this call if flags == 0
		 * (when called through generic_exec_single()),
		 * so save them away before making the call:
		 */
		data_flags = data->flags;

		data->func(data->info);

		/*
		 * Unlocked CSDs are valid through generic_exec_single():
		 */
		if (data_flags & CSD_FLAG_LOCK)
			csd_unlock(data);
	}
}

static DEFINE_PER_CPU(struct call_single_data, csd_data);

/*
 * smp_call_function_single - Run a function on a specific CPU
 * @func: The function to run. This must be fast and non-blocking.
 * @info: An arbitrary pointer to pass to the function.
 * @wait: If true, wait until function has completed on other CPUs.
 *
 * Returns 0 on success, else a negative status code. Note that @wait
 * will be implicitly turned on in case of allocation failures, since
 * we fall back to on-stack allocation.
 */
int smp_call_function_single(int cpu, void (*func) (void *info), void *info,
			     int wait)
{
	struct call_single_data d = {
		.flags = 0,
	};
	unsigned long flags;
	int this_cpu;
	int err = 0;

	/*
	 * prevent preemption and reschedule on another processor,
	 * as well as CPU removal
	 */
	this_cpu = get_cpu();

	/* Can deadlock when called with interrupts disabled */
	WARN_ON_ONCE(irqs_disabled() && !oops_in_progress);

	if (cpu == this_cpu) {
		local_irq_save(flags);
		func(info);
		local_irq_restore(flags);
	} else {
		if ((unsigned)cpu < nr_cpu_ids && cpu_online(cpu)) {
			struct call_single_data *data = &d;

			if (!wait)
				data = &__get_cpu_var(csd_data);

			csd_lock(data);

			data->func = func;
			data->info = info;
			generic_exec_single(cpu, data, wait);
		} else {
			err = -ENXIO;	/* CPU not online */
		}
	}

	put_cpu();

	return err;
}
EXPORT_SYMBOL(smp_call_function_single);

/**
 * __smp_call_function_single(): Run a function on another CPU
 * @cpu: The CPU to run on.
 * @data: Pre-allocated and setup data structure
 *
 * Like smp_call_function_single(), but allow caller to pass in a
 * pre-allocated data structure. Useful for embedding @data inside
 * other structures, for instance.
 */
void __smp_call_function_single(int cpu, struct call_single_data *data,
				int wait)
{
	csd_lock(data);

	/* Can deadlock when called with interrupts disabled */
<<<<<<< HEAD
	WARN_ON(wait && irqs_disabled());
=======
	WARN_ON_ONCE(wait && irqs_disabled() && !oops_in_progress);
>>>>>>> 70f45440

	generic_exec_single(cpu, data, wait);
}

/* Deprecated: shim for archs using old arch_send_call_function_ipi API. */

#ifndef arch_send_call_function_ipi_mask
# define arch_send_call_function_ipi_mask(maskp) \
	 arch_send_call_function_ipi(*(maskp))
#endif

/**
 * smp_call_function_many(): Run a function on a set of other CPUs.
 * @mask: The set of cpus to run on (only runs on online subset).
 * @func: The function to run. This must be fast and non-blocking.
 * @info: An arbitrary pointer to pass to the function.
 * @wait: If true, wait (atomically) until function has completed
 *        on other CPUs.
 *
 * If @wait is true, then returns once @func has returned. Note that @wait
 * will be implicitly turned on in case of allocation failures, since
 * we fall back to on-stack allocation.
 *
 * You must not call this function with disabled interrupts or from a
 * hardware interrupt handler or from a bottom half handler. Preemption
 * must be disabled when calling this function.
 */
void smp_call_function_many(const struct cpumask *mask,
			    void (*func)(void *), void *info, bool wait)
{
	struct call_function_data *data;
	unsigned long flags;
	int cpu, next_cpu, this_cpu = smp_processor_id();

	/* Can deadlock when called with interrupts disabled */
	WARN_ON_ONCE(irqs_disabled() && !oops_in_progress);

	/* So, what's a CPU they want? Ignoring this one. */
	cpu = cpumask_first_and(mask, cpu_online_mask);
	if (cpu == this_cpu)
		cpu = cpumask_next_and(cpu, mask, cpu_online_mask);

	/* No online cpus?  We're done. */
	if (cpu >= nr_cpu_ids)
		return;

	/* Do we have another CPU which isn't us? */
	next_cpu = cpumask_next_and(cpu, mask, cpu_online_mask);
	if (next_cpu == this_cpu)
		next_cpu = cpumask_next_and(next_cpu, mask, cpu_online_mask);

	/* Fastpath: do that cpu by itself. */
	if (next_cpu >= nr_cpu_ids) {
		smp_call_function_single(cpu, func, info, wait);
		return;
	}

	data = &__get_cpu_var(cfd_data);
	csd_lock(&data->csd);

	spin_lock_irqsave(&data->lock, flags);
	data->csd.func = func;
	data->csd.info = info;
	cpumask_and(data->cpumask, mask, cpu_online_mask);
	cpumask_clear_cpu(this_cpu, data->cpumask);
	data->refs = cpumask_weight(data->cpumask);

	spin_lock(&call_function.lock);
	/*
	 * Place entry at the _HEAD_ of the list, so that any cpu still
	 * observing the entry in generic_smp_call_function_interrupt()
	 * will not miss any other list entries:
	 */
	list_add_rcu(&data->csd.list, &call_function.queue);
	spin_unlock(&call_function.lock);

	spin_unlock_irqrestore(&data->lock, flags);

	/*
	 * Make the list addition visible before sending the ipi.
	 * (IPIs must obey or appear to obey normal Linux cache
	 * coherency rules -- see comment in generic_exec_single).
	 */
	smp_mb();

	/* Send a message to all CPUs in the map */
	arch_send_call_function_ipi_mask(data->cpumask);

	/* Optionally wait for the CPUs to complete */
	if (wait)
		csd_lock_wait(&data->csd);
}
EXPORT_SYMBOL(smp_call_function_many);

/**
 * smp_call_function(): Run a function on all other CPUs.
 * @func: The function to run. This must be fast and non-blocking.
 * @info: An arbitrary pointer to pass to the function.
 * @wait: If true, wait (atomically) until function has completed
 *        on other CPUs.
 *
 * Returns 0.
 *
 * If @wait is true, then returns once @func has returned; otherwise
 * it returns just before the target cpu calls @func. In case of allocation
 * failure, @wait will be implicitly turned on.
 *
 * You must not call this function with disabled interrupts or from a
 * hardware interrupt handler or from a bottom half handler.
 */
int smp_call_function(void (*func)(void *), void *info, int wait)
{
	preempt_disable();
	smp_call_function_many(cpu_online_mask, func, info, wait);
	preempt_enable();

	return 0;
}
EXPORT_SYMBOL(smp_call_function);

void ipi_call_lock(void)
{
	spin_lock(&call_function.lock);
}

void ipi_call_unlock(void)
{
	spin_unlock(&call_function.lock);
}

void ipi_call_lock_irq(void)
{
	spin_lock_irq(&call_function.lock);
}

void ipi_call_unlock_irq(void)
{
	spin_unlock_irq(&call_function.lock);
}<|MERGE_RESOLUTION|>--- conflicted
+++ resolved
@@ -5,10 +5,7 @@
  */
 #include <linux/rcupdate.h>
 #include <linux/rculist.h>
-<<<<<<< HEAD
-=======
 #include <linux/kernel.h>
->>>>>>> 70f45440
 #include <linux/module.h>
 #include <linux/percpu.h>
 #include <linux/init.h>
@@ -333,11 +330,7 @@
 	csd_lock(data);
 
 	/* Can deadlock when called with interrupts disabled */
-<<<<<<< HEAD
-	WARN_ON(wait && irqs_disabled());
-=======
 	WARN_ON_ONCE(wait && irqs_disabled() && !oops_in_progress);
->>>>>>> 70f45440
 
 	generic_exec_single(cpu, data, wait);
 }
