--- conflicted
+++ resolved
@@ -824,17 +824,16 @@
 		.child		= key_sysctls,
 	},
 #endif
-#ifdef CONFIG_KMEMCHECK
-	{
-		.ctl_name	= CTL_UNNUMBERED,
-		.procname	= "kmemcheck",
-		.data		= &kmemcheck_enabled,
-		.maxlen		= sizeof(int),
-		.mode		= 0644,
-		.proc_handler	= &proc_dointvec,
-	},
-#endif
-<<<<<<< HEAD
+#ifdef CONFIG_RCU_TORTURE_TEST
+	{
+		.ctl_name       = CTL_UNNUMBERED,
+		.procname       = "rcutorture_runnable",
+		.data           = &rcutorture_runnable,
+		.maxlen         = sizeof(int),
+		.mode           = 0644,
+		.proc_handler   = &proc_dointvec,
+	},
+#endif
 #ifdef CONFIG_UNEVICTABLE_LRU
 	{
 		.ctl_name	= CTL_UNNUMBERED,
@@ -845,9 +844,17 @@
 		.proc_handler	= &scan_unevictable_handler,
 	},
 #endif
-=======
-
->>>>>>> fb46cf6f
+#ifdef CONFIG_KMEMCHECK
+	{
+		.ctl_name	= CTL_UNNUMBERED,
+		.procname	= "kmemcheck",
+		.data		= &kmemcheck_enabled,
+		.maxlen		= sizeof(int),
+		.mode		= 0644,
+		.proc_handler	= &proc_dointvec,
+	},
+#endif
+
 /*
  * NOTE: do not add new entries to this table unless you have read
  * Documentation/sysctl/ctl_unnumbered.txt
@@ -1175,16 +1182,6 @@
 		.strategy	= &sysctl_intvec,
 		.extra1		= &zero,
 		.extra2		= &one,
-	},
-#endif
-#ifdef CONFIG_RCU_TORTURE_TEST
-	{
-		.ctl_name       = CTL_UNNUMBERED,
-		.procname       = "rcutorture_runnable",
-		.data           = &rcutorture_runnable,
-		.maxlen         = sizeof(int),
-		.mode           = 0644,
-		.proc_handler   = &proc_dointvec,
 	},
 #endif
 /*
