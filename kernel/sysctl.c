--- conflicted
+++ resolved
@@ -82,11 +82,8 @@
 extern int maps_protect;
 extern int sysctl_stat_interval;
 extern int latencytop_enabled;
-<<<<<<< HEAD
 extern int sysctl_nr_open_min, sysctl_nr_open_max;
-=======
 extern unsigned long stopmachine_timeout;
->>>>>>> 07953ced
 
 /* Constants used for minimum and  maximum */
 #if defined(CONFIG_DETECT_SOFTLOCKUP) || defined(CONFIG_HIGHMEM)
