--- conflicted
+++ resolved
@@ -953,45 +953,6 @@
 		.child		= slow_work_sysctls,
 	},
 #endif
-<<<<<<< HEAD
-#ifdef CONFIG_PERF_COUNTERS
-	{
-		.ctl_name	= CTL_UNNUMBERED,
-		.procname	= "perf_counter_paranoid",
-		.data		= &sysctl_perf_counter_paranoid,
-		.maxlen		= sizeof(sysctl_perf_counter_paranoid),
-		.mode		= 0644,
-		.proc_handler	= &proc_dointvec,
-	},
-	{
-		.ctl_name	= CTL_UNNUMBERED,
-		.procname	= "perf_counter_mlock_kb",
-		.data		= &sysctl_perf_counter_mlock,
-		.maxlen		= sizeof(sysctl_perf_counter_mlock),
-		.mode		= 0644,
-		.proc_handler	= &proc_dointvec,
-	},
-	{
-		.ctl_name	= CTL_UNNUMBERED,
-		.procname	= "perf_counter_max_sample_rate",
-		.data		= &sysctl_perf_counter_sample_rate,
-		.maxlen		= sizeof(sysctl_perf_counter_sample_rate),
-		.mode		= 0644,
-		.proc_handler	= &proc_dointvec,
-	},
-#endif
-#ifdef CONFIG_KMEMCHECK
-	{
-		.ctl_name	= CTL_UNNUMBERED,
-		.procname	= "kmemcheck",
-		.data		= &kmemcheck_enabled,
-		.maxlen		= sizeof(int),
-		.mode		= 0644,
-		.proc_handler	= &proc_dointvec,
-	},
-#endif
-
-=======
 #ifdef CONFIG_PROFILE_ALL_BRANCHES
 	{
 		.ctl_name       = CTL_UNNUMBERED,
@@ -1002,7 +963,43 @@
 		.proc_handler   = &proc_dointvec,
 	},
 #endif
->>>>>>> cb0473e6
+#ifdef CONFIG_PERF_COUNTERS
+	{
+		.ctl_name	= CTL_UNNUMBERED,
+		.procname	= "perf_counter_paranoid",
+		.data		= &sysctl_perf_counter_paranoid,
+		.maxlen		= sizeof(sysctl_perf_counter_paranoid),
+		.mode		= 0644,
+		.proc_handler	= &proc_dointvec,
+	},
+	{
+		.ctl_name	= CTL_UNNUMBERED,
+		.procname	= "perf_counter_mlock_kb",
+		.data		= &sysctl_perf_counter_mlock,
+		.maxlen		= sizeof(sysctl_perf_counter_mlock),
+		.mode		= 0644,
+		.proc_handler	= &proc_dointvec,
+	},
+	{
+		.ctl_name	= CTL_UNNUMBERED,
+		.procname	= "perf_counter_max_sample_rate",
+		.data		= &sysctl_perf_counter_sample_rate,
+		.maxlen		= sizeof(sysctl_perf_counter_sample_rate),
+		.mode		= 0644,
+		.proc_handler	= &proc_dointvec,
+	},
+#endif
+#ifdef CONFIG_KMEMCHECK
+	{
+		.ctl_name	= CTL_UNNUMBERED,
+		.procname	= "kmemcheck",
+		.data		= &kmemcheck_enabled,
+		.maxlen		= sizeof(int),
+		.mode		= 0644,
+		.proc_handler	= &proc_dointvec,
+	},
+#endif
+
 /*
  * NOTE: do not add new entries to this table unless you have read
  * Documentation/sysctl/ctl_unnumbered.txt
