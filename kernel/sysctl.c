--- conflicted
+++ resolved
@@ -467,7 +467,6 @@
 		.mode		= 0644,
 		.proc_handler	= &proc_dointvec,
 	},
-<<<<<<< HEAD
 #ifdef CONFIG_FTRACE
 	{
 		.ctl_name	= CTL_UNNUMBERED,
@@ -478,10 +477,7 @@
 		.proc_handler	= &ftrace_enable_sysctl,
 	},
 #endif
-#ifdef CONFIG_KMOD
-=======
 #ifdef CONFIG_MODULES
->>>>>>> d3fd45a5
 	{
 		.ctl_name	= KERN_MODPROBE,
 		.procname	= "modprobe",
