/*
 * sysctl.c: General linux system control interface
 *
 * Begun 24 March 1995, Stephen Tweedie
 * Added /proc support, Dec 1995
 * Added bdflush entry and intvec min/max checking, 2/23/96, Tom Dyas.
 * Added hooks for /proc/sys/net (minor, minor patch), 96/4/1, Mike Shaver.
 * Added kernel/java-{interpreter,appletviewer}, 96/5/10, Mike Shaver.
 * Dynamic registration fixes, Stephen Tweedie.
 * Added kswapd-interval, ctrl-alt-del, printk stuff, 1/8/97, Chris Horn.
 * Made sysctl support optional via CONFIG_SYSCTL, 1/10/97, Chris
 *  Horn.
 * Added proc_doulongvec_ms_jiffies_minmax, 09/08/99, Carlos H. Bauer.
 * Added proc_doulongvec_minmax, 09/08/99, Carlos H. Bauer.
 * Changed linked lists to use list.h instead of lists.h, 02/24/00, Bill
 *  Wendling.
 * The list_for_each() macro wasn't appropriate for the sysctl loop.
 *  Removed it and replaced it with older style, 03/23/00, Bill Wendling
 */

#include <linux/module.h>
#include <linux/mm.h>
#include <linux/swap.h>
#include <linux/slab.h>
#include <linux/sysctl.h>
#include <linux/proc_fs.h>
#include <linux/security.h>
#include <linux/ctype.h>
#include <linux/utsname.h>
#include <linux/kmemcheck.h>
#include <linux/smp_lock.h>
#include <linux/fs.h>
#include <linux/init.h>
#include <linux/kernel.h>
#include <linux/kobject.h>
#include <linux/net.h>
#include <linux/sysrq.h>
#include <linux/highuid.h>
#include <linux/writeback.h>
#include <linux/hugetlb.h>
#include <linux/initrd.h>
#include <linux/key.h>
#include <linux/times.h>
#include <linux/limits.h>
#include <linux/dcache.h>
#include <linux/syscalls.h>
#include <linux/nfs_fs.h>
#include <linux/acpi.h>
#include <linux/reboot.h>
#include <linux/ftrace.h>
#include <linux/stop_machine.h>

#include <asm/uaccess.h>
#include <asm/processor.h>

#ifdef CONFIG_X86
#include <asm/nmi.h>
#include <asm/stacktrace.h>
#include <asm/io.h>
#endif

static int deprecated_sysctl_warning(struct __sysctl_args *args);

#if defined(CONFIG_SYSCTL)

/* External variables not in a header file. */
extern int C_A_D;
extern int print_fatal_signals;
extern int sysctl_overcommit_memory;
extern int sysctl_overcommit_ratio;
extern int sysctl_panic_on_oom;
extern int sysctl_oom_kill_allocating_task;
extern int sysctl_oom_dump_tasks;
extern int max_threads;
extern int core_uses_pid;
extern int suid_dumpable;
extern char core_pattern[];
extern int pid_max;
extern int min_free_kbytes;
extern int pid_max_min, pid_max_max;
extern int sysctl_drop_caches;
extern int percpu_pagelist_fraction;
extern int compat_log;
extern int maps_protect;
extern int sysctl_stat_interval;
extern int latencytop_enabled;
extern int sysctl_nr_open_min, sysctl_nr_open_max;
#ifdef CONFIG_RCU_TORTURE_TEST
extern int rcutorture_runnable;
#endif /* #ifdef CONFIG_RCU_TORTURE_TEST */

/* Constants used for minimum and  maximum */
#if defined(CONFIG_HIGHMEM) || defined(CONFIG_DETECT_SOFTLOCKUP)
static int one = 1;
#endif

#ifdef CONFIG_DETECT_SOFTLOCKUP
static int sixty = 60;
static int neg_one = -1;
#endif

#ifdef CONFIG_MMU
static int two = 2;
#endif

static int zero;
static int one_hundred = 100;

/* this is needed for the proc_dointvec_minmax for [fs_]overflow UID and GID */
static int maxolduid = 65535;
static int minolduid;
static int min_percpu_pagelist_fract = 8;

static int ngroups_max = NGROUPS_MAX;

#ifdef CONFIG_MODULES
extern char modprobe_path[];
#endif
#ifdef CONFIG_CHR_DEV_SG
extern int sg_big_buff;
#endif

#ifdef __sparc__
extern char reboot_command [];
extern int stop_a_enabled;
extern int scons_pwroff;
#endif

#ifdef __hppa__
extern int pwrsw_enabled;
extern int unaligned_enabled;
#endif

#ifdef CONFIG_S390
#ifdef CONFIG_MATHEMU
extern int sysctl_ieee_emulation_warnings;
#endif
extern int sysctl_userprocess_debug;
extern int spin_retry;
#endif

#ifdef CONFIG_BSD_PROCESS_ACCT
extern int acct_parm[];
#endif

#ifdef CONFIG_IA64
extern int no_unaligned_warning;
#endif

#ifdef CONFIG_RT_MUTEXES
extern int max_lock_depth;
#endif

#ifdef CONFIG_PROC_SYSCTL
static int proc_do_cad_pid(struct ctl_table *table, int write, struct file *filp,
		  void __user *buffer, size_t *lenp, loff_t *ppos);
static int proc_dointvec_taint(struct ctl_table *table, int write, struct file *filp,
			       void __user *buffer, size_t *lenp, loff_t *ppos);
#endif

static struct ctl_table root_table[];
static struct ctl_table_root sysctl_table_root;
static struct ctl_table_header root_table_header = {
	.ctl_table = root_table,
	.ctl_entry = LIST_HEAD_INIT(sysctl_table_root.default_set.list),
	.root = &sysctl_table_root,
	.set = &sysctl_table_root.default_set,
};
static struct ctl_table_root sysctl_table_root = {
	.root_list = LIST_HEAD_INIT(sysctl_table_root.root_list),
	.default_set.list = LIST_HEAD_INIT(root_table_header.ctl_entry),
};

static struct ctl_table kern_table[];
static struct ctl_table vm_table[];
static struct ctl_table fs_table[];
static struct ctl_table debug_table[];
static struct ctl_table dev_table[];
extern struct ctl_table random_table[];
#ifdef CONFIG_INOTIFY_USER
extern struct ctl_table inotify_table[];
#endif

#ifdef HAVE_ARCH_PICK_MMAP_LAYOUT
int sysctl_legacy_va_layout;
#endif

extern int prove_locking;
extern int lock_stat;

/* The default sysctl tables: */

static struct ctl_table root_table[] = {
	{
		.ctl_name	= CTL_KERN,
		.procname	= "kernel",
		.mode		= 0555,
		.child		= kern_table,
	},
	{
		.ctl_name	= CTL_VM,
		.procname	= "vm",
		.mode		= 0555,
		.child		= vm_table,
	},
	{
		.ctl_name	= CTL_FS,
		.procname	= "fs",
		.mode		= 0555,
		.child		= fs_table,
	},
	{
		.ctl_name	= CTL_DEBUG,
		.procname	= "debug",
		.mode		= 0555,
		.child		= debug_table,
	},
	{
		.ctl_name	= CTL_DEV,
		.procname	= "dev",
		.mode		= 0555,
		.child		= dev_table,
	},
/*
 * NOTE: do not add new entries to this table unless you have read
 * Documentation/sysctl/ctl_unnumbered.txt
 */
	{ .ctl_name = 0 }
};

#ifdef CONFIG_SCHED_DEBUG
static int min_sched_granularity_ns = 100000;		/* 100 usecs */
static int max_sched_granularity_ns = NSEC_PER_SEC;	/* 1 second */
static int min_wakeup_granularity_ns;			/* 0 usecs */
static int max_wakeup_granularity_ns = NSEC_PER_SEC;	/* 1 second */
#endif

static struct ctl_table kern_table[] = {
#ifdef CONFIG_SCHED_DEBUG
	{
		.ctl_name	= CTL_UNNUMBERED,
		.procname	= "sched_min_granularity_ns",
		.data		= &sysctl_sched_min_granularity,
		.maxlen		= sizeof(unsigned int),
		.mode		= 0644,
		.proc_handler	= &sched_nr_latency_handler,
		.strategy	= &sysctl_intvec,
		.extra1		= &min_sched_granularity_ns,
		.extra2		= &max_sched_granularity_ns,
	},
	{
		.ctl_name	= CTL_UNNUMBERED,
		.procname	= "sched_latency_ns",
		.data		= &sysctl_sched_latency,
		.maxlen		= sizeof(unsigned int),
		.mode		= 0644,
		.proc_handler	= &sched_nr_latency_handler,
		.strategy	= &sysctl_intvec,
		.extra1		= &min_sched_granularity_ns,
		.extra2		= &max_sched_granularity_ns,
	},
	{
		.ctl_name	= CTL_UNNUMBERED,
		.procname	= "sched_wakeup_granularity_ns",
		.data		= &sysctl_sched_wakeup_granularity,
		.maxlen		= sizeof(unsigned int),
		.mode		= 0644,
		.proc_handler	= &proc_dointvec_minmax,
		.strategy	= &sysctl_intvec,
		.extra1		= &min_wakeup_granularity_ns,
		.extra2		= &max_wakeup_granularity_ns,
	},
	{
		.ctl_name	= CTL_UNNUMBERED,
		.procname	= "sched_shares_ratelimit",
		.data		= &sysctl_sched_shares_ratelimit,
		.maxlen		= sizeof(unsigned int),
		.mode		= 0644,
		.proc_handler	= &proc_dointvec,
	},
	{
		.ctl_name	= CTL_UNNUMBERED,
		.procname	= "sched_child_runs_first",
		.data		= &sysctl_sched_child_runs_first,
		.maxlen		= sizeof(unsigned int),
		.mode		= 0644,
		.proc_handler	= &proc_dointvec,
	},
	{
		.ctl_name	= CTL_UNNUMBERED,
		.procname	= "sched_features",
		.data		= &sysctl_sched_features,
		.maxlen		= sizeof(unsigned int),
		.mode		= 0644,
		.proc_handler	= &proc_dointvec,
	},
	{
		.ctl_name	= CTL_UNNUMBERED,
		.procname	= "sched_migration_cost",
		.data		= &sysctl_sched_migration_cost,
		.maxlen		= sizeof(unsigned int),
		.mode		= 0644,
		.proc_handler	= &proc_dointvec,
	},
	{
		.ctl_name	= CTL_UNNUMBERED,
		.procname	= "sched_nr_migrate",
		.data		= &sysctl_sched_nr_migrate,
		.maxlen		= sizeof(unsigned int),
		.mode		= 0644,
		.proc_handler	= &proc_dointvec,
	},
#endif
	{
		.ctl_name	= CTL_UNNUMBERED,
		.procname	= "sched_rt_period_us",
		.data		= &sysctl_sched_rt_period,
		.maxlen		= sizeof(unsigned int),
		.mode		= 0644,
		.proc_handler	= &sched_rt_handler,
	},
	{
		.ctl_name	= CTL_UNNUMBERED,
		.procname	= "sched_rt_runtime_us",
		.data		= &sysctl_sched_rt_runtime,
		.maxlen		= sizeof(int),
		.mode		= 0644,
		.proc_handler	= &sched_rt_handler,
	},
	{
		.ctl_name	= CTL_UNNUMBERED,
		.procname	= "sched_compat_yield",
		.data		= &sysctl_sched_compat_yield,
		.maxlen		= sizeof(unsigned int),
		.mode		= 0644,
		.proc_handler	= &proc_dointvec,
	},
#ifdef CONFIG_PROVE_LOCKING
	{
		.ctl_name	= CTL_UNNUMBERED,
		.procname	= "prove_locking",
		.data		= &prove_locking,
		.maxlen		= sizeof(int),
		.mode		= 0644,
		.proc_handler	= &proc_dointvec,
	},
#endif
#ifdef CONFIG_LOCK_STAT
	{
		.ctl_name	= CTL_UNNUMBERED,
		.procname	= "lock_stat",
		.data		= &lock_stat,
		.maxlen		= sizeof(int),
		.mode		= 0644,
		.proc_handler	= &proc_dointvec,
	},
#endif
	{
		.ctl_name	= KERN_PANIC,
		.procname	= "panic",
		.data		= &panic_timeout,
		.maxlen		= sizeof(int),
		.mode		= 0644,
		.proc_handler	= &proc_dointvec,
	},
	{
		.ctl_name	= KERN_CORE_USES_PID,
		.procname	= "core_uses_pid",
		.data		= &core_uses_pid,
		.maxlen		= sizeof(int),
		.mode		= 0644,
		.proc_handler	= &proc_dointvec,
	},
	{
		.ctl_name	= KERN_CORE_PATTERN,
		.procname	= "core_pattern",
		.data		= core_pattern,
		.maxlen		= CORENAME_MAX_SIZE,
		.mode		= 0644,
		.proc_handler	= &proc_dostring,
		.strategy	= &sysctl_string,
	},
#ifdef CONFIG_PROC_SYSCTL
	{
		.procname	= "tainted",
		.data		= &tainted,
		.maxlen		= sizeof(int),
		.mode		= 0644,
		.proc_handler	= &proc_dointvec_taint,
	},
#endif
#ifdef CONFIG_LATENCYTOP
	{
		.procname	= "latencytop",
		.data		= &latencytop_enabled,
		.maxlen		= sizeof(int),
		.mode		= 0644,
		.proc_handler	= &proc_dointvec,
	},
#endif
#ifdef CONFIG_BLK_DEV_INITRD
	{
		.ctl_name	= KERN_REALROOTDEV,
		.procname	= "real-root-dev",
		.data		= &real_root_dev,
		.maxlen		= sizeof(int),
		.mode		= 0644,
		.proc_handler	= &proc_dointvec,
	},
#endif
	{
		.ctl_name	= CTL_UNNUMBERED,
		.procname	= "print-fatal-signals",
		.data		= &print_fatal_signals,
		.maxlen		= sizeof(int),
		.mode		= 0644,
		.proc_handler	= &proc_dointvec,
	},
#ifdef __sparc__
	{
		.ctl_name	= KERN_SPARC_REBOOT,
		.procname	= "reboot-cmd",
		.data		= reboot_command,
		.maxlen		= 256,
		.mode		= 0644,
		.proc_handler	= &proc_dostring,
		.strategy	= &sysctl_string,
	},
	{
		.ctl_name	= KERN_SPARC_STOP_A,
		.procname	= "stop-a",
		.data		= &stop_a_enabled,
		.maxlen		= sizeof (int),
		.mode		= 0644,
		.proc_handler	= &proc_dointvec,
	},
	{
		.ctl_name	= KERN_SPARC_SCONS_PWROFF,
		.procname	= "scons-poweroff",
		.data		= &scons_pwroff,
		.maxlen		= sizeof (int),
		.mode		= 0644,
		.proc_handler	= &proc_dointvec,
	},
#endif
#ifdef __hppa__
	{
		.ctl_name	= KERN_HPPA_PWRSW,
		.procname	= "soft-power",
		.data		= &pwrsw_enabled,
		.maxlen		= sizeof (int),
	 	.mode		= 0644,
		.proc_handler	= &proc_dointvec,
	},
	{
		.ctl_name	= KERN_HPPA_UNALIGNED,
		.procname	= "unaligned-trap",
		.data		= &unaligned_enabled,
		.maxlen		= sizeof (int),
		.mode		= 0644,
		.proc_handler	= &proc_dointvec,
	},
#endif
	{
		.ctl_name	= KERN_CTLALTDEL,
		.procname	= "ctrl-alt-del",
		.data		= &C_A_D,
		.maxlen		= sizeof(int),
		.mode		= 0644,
		.proc_handler	= &proc_dointvec,
	},
#ifdef CONFIG_FTRACE
	{
		.ctl_name	= CTL_UNNUMBERED,
		.procname	= "ftrace_enabled",
		.data		= &ftrace_enabled,
		.maxlen		= sizeof(int),
		.mode		= 0644,
		.proc_handler	= &ftrace_enable_sysctl,
	},
#endif
#ifdef CONFIG_MODULES
	{
		.ctl_name	= KERN_MODPROBE,
		.procname	= "modprobe",
		.data		= &modprobe_path,
		.maxlen		= KMOD_PATH_LEN,
		.mode		= 0644,
		.proc_handler	= &proc_dostring,
		.strategy	= &sysctl_string,
	},
#endif
#if defined(CONFIG_HOTPLUG) && defined(CONFIG_NET)
	{
		.ctl_name	= KERN_HOTPLUG,
		.procname	= "hotplug",
		.data		= &uevent_helper,
		.maxlen		= UEVENT_HELPER_PATH_LEN,
		.mode		= 0644,
		.proc_handler	= &proc_dostring,
		.strategy	= &sysctl_string,
	},
#endif
#ifdef CONFIG_CHR_DEV_SG
	{
		.ctl_name	= KERN_SG_BIG_BUFF,
		.procname	= "sg-big-buff",
		.data		= &sg_big_buff,
		.maxlen		= sizeof (int),
		.mode		= 0444,
		.proc_handler	= &proc_dointvec,
	},
#endif
#ifdef CONFIG_BSD_PROCESS_ACCT
	{
		.ctl_name	= KERN_ACCT,
		.procname	= "acct",
		.data		= &acct_parm,
		.maxlen		= 3*sizeof(int),
		.mode		= 0644,
		.proc_handler	= &proc_dointvec,
	},
#endif
#ifdef CONFIG_MAGIC_SYSRQ
	{
		.ctl_name	= KERN_SYSRQ,
		.procname	= "sysrq",
		.data		= &__sysrq_enabled,
		.maxlen		= sizeof (int),
		.mode		= 0644,
		.proc_handler	= &proc_dointvec,
	},
#endif
#ifdef CONFIG_PROC_SYSCTL
	{
		.procname	= "cad_pid",
		.data		= NULL,
		.maxlen		= sizeof (int),
		.mode		= 0600,
		.proc_handler	= &proc_do_cad_pid,
	},
#endif
	{
		.ctl_name	= KERN_MAX_THREADS,
		.procname	= "threads-max",
		.data		= &max_threads,
		.maxlen		= sizeof(int),
		.mode		= 0644,
		.proc_handler	= &proc_dointvec,
	},
	{
		.ctl_name	= KERN_RANDOM,
		.procname	= "random",
		.mode		= 0555,
		.child		= random_table,
	},
	{
		.ctl_name	= KERN_OVERFLOWUID,
		.procname	= "overflowuid",
		.data		= &overflowuid,
		.maxlen		= sizeof(int),
		.mode		= 0644,
		.proc_handler	= &proc_dointvec_minmax,
		.strategy	= &sysctl_intvec,
		.extra1		= &minolduid,
		.extra2		= &maxolduid,
	},
	{
		.ctl_name	= KERN_OVERFLOWGID,
		.procname	= "overflowgid",
		.data		= &overflowgid,
		.maxlen		= sizeof(int),
		.mode		= 0644,
		.proc_handler	= &proc_dointvec_minmax,
		.strategy	= &sysctl_intvec,
		.extra1		= &minolduid,
		.extra2		= &maxolduid,
	},
#ifdef CONFIG_S390
#ifdef CONFIG_MATHEMU
	{
		.ctl_name	= KERN_IEEE_EMULATION_WARNINGS,
		.procname	= "ieee_emulation_warnings",
		.data		= &sysctl_ieee_emulation_warnings,
		.maxlen		= sizeof(int),
		.mode		= 0644,
		.proc_handler	= &proc_dointvec,
	},
#endif
	{
		.ctl_name	= KERN_S390_USER_DEBUG_LOGGING,
		.procname	= "userprocess_debug",
		.data		= &sysctl_userprocess_debug,
		.maxlen		= sizeof(int),
		.mode		= 0644,
		.proc_handler	= &proc_dointvec,
	},
#endif
	{
		.ctl_name	= KERN_PIDMAX,
		.procname	= "pid_max",
		.data		= &pid_max,
		.maxlen		= sizeof (int),
		.mode		= 0644,
		.proc_handler	= &proc_dointvec_minmax,
		.strategy	= sysctl_intvec,
		.extra1		= &pid_max_min,
		.extra2		= &pid_max_max,
	},
	{
		.ctl_name	= KERN_PANIC_ON_OOPS,
		.procname	= "panic_on_oops",
		.data		= &panic_on_oops,
		.maxlen		= sizeof(int),
		.mode		= 0644,
		.proc_handler	= &proc_dointvec,
	},
#if defined CONFIG_PRINTK
	{
		.ctl_name	= KERN_PRINTK,
		.procname	= "printk",
		.data		= &console_loglevel,
		.maxlen		= 4*sizeof(int),
		.mode		= 0644,
		.proc_handler	= &proc_dointvec,
	},
	{
		.ctl_name	= KERN_PRINTK_RATELIMIT,
		.procname	= "printk_ratelimit",
		.data		= &printk_ratelimit_jiffies,
		.maxlen		= sizeof(int),
		.mode		= 0644,
		.proc_handler	= &proc_dointvec_jiffies,
		.strategy	= &sysctl_jiffies,
	},
	{
		.ctl_name	= KERN_PRINTK_RATELIMIT_BURST,
		.procname	= "printk_ratelimit_burst",
		.data		= &printk_ratelimit_burst,
		.maxlen		= sizeof(int),
		.mode		= 0644,
		.proc_handler	= &proc_dointvec,
	},
#endif
	{
		.ctl_name	= KERN_NGROUPS_MAX,
		.procname	= "ngroups_max",
		.data		= &ngroups_max,
		.maxlen		= sizeof (int),
		.mode		= 0444,
		.proc_handler	= &proc_dointvec,
	},
#if defined(CONFIG_X86_LOCAL_APIC) && defined(CONFIG_X86)
	{
		.ctl_name       = KERN_UNKNOWN_NMI_PANIC,
		.procname       = "unknown_nmi_panic",
		.data           = &unknown_nmi_panic,
		.maxlen         = sizeof (int),
		.mode           = 0644,
		.proc_handler   = &proc_dointvec,
	},
	{
		.procname       = "nmi_watchdog",
		.data           = &nmi_watchdog_enabled,
		.maxlen         = sizeof (int),
		.mode           = 0644,
		.proc_handler   = &proc_nmi_enabled,
	},
#endif
#if defined(CONFIG_X86)
	{
		.ctl_name	= KERN_PANIC_ON_NMI,
		.procname	= "panic_on_unrecovered_nmi",
		.data		= &panic_on_unrecovered_nmi,
		.maxlen		= sizeof(int),
		.mode		= 0644,
		.proc_handler	= &proc_dointvec,
	},
	{
		.ctl_name	= KERN_BOOTLOADER_TYPE,
		.procname	= "bootloader_type",
		.data		= &bootloader_type,
		.maxlen		= sizeof (int),
		.mode		= 0444,
		.proc_handler	= &proc_dointvec,
	},
	{
		.ctl_name	= CTL_UNNUMBERED,
		.procname	= "kstack_depth_to_print",
		.data		= &kstack_depth_to_print,
		.maxlen		= sizeof(int),
		.mode		= 0644,
		.proc_handler	= &proc_dointvec,
	},
	{
		.ctl_name	= CTL_UNNUMBERED,
		.procname	= "io_delay_type",
		.data		= &io_delay_type,
		.maxlen		= sizeof(int),
		.mode		= 0644,
		.proc_handler	= &proc_dointvec,
	},
#endif
#if defined(CONFIG_MMU)
	{
		.ctl_name	= KERN_RANDOMIZE,
		.procname	= "randomize_va_space",
		.data		= &randomize_va_space,
		.maxlen		= sizeof(int),
		.mode		= 0644,
		.proc_handler	= &proc_dointvec,
	},
#endif
#if defined(CONFIG_S390) && defined(CONFIG_SMP)
	{
		.ctl_name	= KERN_SPIN_RETRY,
		.procname	= "spin_retry",
		.data		= &spin_retry,
		.maxlen		= sizeof (int),
		.mode		= 0644,
		.proc_handler	= &proc_dointvec,
	},
#endif
#if	defined(CONFIG_ACPI_SLEEP) && defined(CONFIG_X86)
	{
		.procname	= "acpi_video_flags",
		.data		= &acpi_realmode_flags,
		.maxlen		= sizeof (unsigned long),
		.mode		= 0644,
		.proc_handler	= &proc_doulongvec_minmax,
	},
#endif
#ifdef CONFIG_IA64
	{
		.ctl_name	= KERN_IA64_UNALIGNED,
		.procname	= "ignore-unaligned-usertrap",
		.data		= &no_unaligned_warning,
		.maxlen		= sizeof (int),
	 	.mode		= 0644,
		.proc_handler	= &proc_dointvec,
	},
#endif
#ifdef CONFIG_DETECT_SOFTLOCKUP
	{
		.ctl_name	= CTL_UNNUMBERED,
		.procname	= "softlockup_panic",
		.data		= &softlockup_panic,
		.maxlen		= sizeof(int),
		.mode		= 0644,
		.proc_handler	= &proc_dointvec_minmax,
		.strategy	= &sysctl_intvec,
		.extra1		= &zero,
		.extra2		= &one,
	},
	{
		.ctl_name	= CTL_UNNUMBERED,
		.procname	= "softlockup_thresh",
		.data		= &softlockup_thresh,
		.maxlen		= sizeof(int),
		.mode		= 0644,
		.proc_handler	= &proc_dointvec_minmax,
		.strategy	= &sysctl_intvec,
		.extra1		= &neg_one,
		.extra2		= &sixty,
	},
	{
		.ctl_name	= CTL_UNNUMBERED,
		.procname	= "hung_task_check_count",
		.data		= &sysctl_hung_task_check_count,
		.maxlen		= sizeof(unsigned long),
		.mode		= 0644,
		.proc_handler	= &proc_doulongvec_minmax,
		.strategy	= &sysctl_intvec,
	},
	{
		.ctl_name	= CTL_UNNUMBERED,
		.procname	= "hung_task_timeout_secs",
		.data		= &sysctl_hung_task_timeout_secs,
		.maxlen		= sizeof(unsigned long),
		.mode		= 0644,
		.proc_handler	= &proc_doulongvec_minmax,
		.strategy	= &sysctl_intvec,
	},
	{
		.ctl_name	= CTL_UNNUMBERED,
		.procname	= "hung_task_warnings",
		.data		= &sysctl_hung_task_warnings,
		.maxlen		= sizeof(unsigned long),
		.mode		= 0644,
		.proc_handler	= &proc_doulongvec_minmax,
		.strategy	= &sysctl_intvec,
	},
#endif
#ifdef CONFIG_COMPAT
	{
		.ctl_name	= KERN_COMPAT_LOG,
		.procname	= "compat-log",
		.data		= &compat_log,
		.maxlen		= sizeof (int),
	 	.mode		= 0644,
		.proc_handler	= &proc_dointvec,
	},
#endif
#ifdef CONFIG_RT_MUTEXES
	{
		.ctl_name	= KERN_MAX_LOCK_DEPTH,
		.procname	= "max_lock_depth",
		.data		= &max_lock_depth,
		.maxlen		= sizeof(int),
		.mode		= 0644,
		.proc_handler	= &proc_dointvec,
	},
#endif
#ifdef CONFIG_PROC_FS
	{
		.ctl_name       = CTL_UNNUMBERED,
		.procname       = "maps_protect",
		.data           = &maps_protect,
		.maxlen         = sizeof(int),
		.mode           = 0644,
		.proc_handler   = &proc_dointvec,
	},
#endif
	{
		.ctl_name	= CTL_UNNUMBERED,
		.procname	= "poweroff_cmd",
		.data		= &poweroff_cmd,
		.maxlen		= POWEROFF_CMD_PATH_LEN,
		.mode		= 0644,
		.proc_handler	= &proc_dostring,
		.strategy	= &sysctl_string,
	},
#ifdef CONFIG_KEYS
	{
		.ctl_name	= CTL_UNNUMBERED,
		.procname	= "keys",
		.mode		= 0555,
		.child		= key_sysctls,
	},
#endif
<<<<<<< HEAD
#ifdef CONFIG_STOP_MACHINE
	{
		.ctl_name       = CTL_UNNUMBERED,
		.procname       = "stopmachine_timeout",
		.data           = &stopmachine_timeout,
		.maxlen         = sizeof(unsigned long),
		.mode           = 0644,
		.proc_handler   = &proc_doulongvec_minmax,
		.strategy       = &sysctl_intvec,
	},
#endif
#ifdef CONFIG_RCU_TORTURE_TEST
=======
#ifdef CONFIG_KMEMCHECK
>>>>>>> 296a4cb7
	{
		.ctl_name	= CTL_UNNUMBERED,
		.procname	= "kmemcheck",
		.data		= &kmemcheck_enabled,
		.maxlen		= sizeof(int),
		.mode		= 0644,
		.proc_handler	= &proc_dointvec,
	},
#endif

/*
 * NOTE: do not add new entries to this table unless you have read
 * Documentation/sysctl/ctl_unnumbered.txt
 */
	{ .ctl_name = 0 }
};

static struct ctl_table vm_table[] = {
	{
		.ctl_name	= VM_OVERCOMMIT_MEMORY,
		.procname	= "overcommit_memory",
		.data		= &sysctl_overcommit_memory,
		.maxlen		= sizeof(sysctl_overcommit_memory),
		.mode		= 0644,
		.proc_handler	= &proc_dointvec,
	},
	{
		.ctl_name	= VM_PANIC_ON_OOM,
		.procname	= "panic_on_oom",
		.data		= &sysctl_panic_on_oom,
		.maxlen		= sizeof(sysctl_panic_on_oom),
		.mode		= 0644,
		.proc_handler	= &proc_dointvec,
	},
	{
		.ctl_name	= CTL_UNNUMBERED,
		.procname	= "oom_kill_allocating_task",
		.data		= &sysctl_oom_kill_allocating_task,
		.maxlen		= sizeof(sysctl_oom_kill_allocating_task),
		.mode		= 0644,
		.proc_handler	= &proc_dointvec,
	},
	{
		.ctl_name	= CTL_UNNUMBERED,
		.procname	= "oom_dump_tasks",
		.data		= &sysctl_oom_dump_tasks,
		.maxlen		= sizeof(sysctl_oom_dump_tasks),
		.mode		= 0644,
		.proc_handler	= &proc_dointvec,
	},
	{
		.ctl_name	= VM_OVERCOMMIT_RATIO,
		.procname	= "overcommit_ratio",
		.data		= &sysctl_overcommit_ratio,
		.maxlen		= sizeof(sysctl_overcommit_ratio),
		.mode		= 0644,
		.proc_handler	= &proc_dointvec,
	},
	{
		.ctl_name	= VM_PAGE_CLUSTER,
		.procname	= "page-cluster", 
		.data		= &page_cluster,
		.maxlen		= sizeof(int),
		.mode		= 0644,
		.proc_handler	= &proc_dointvec,
	},
	{
		.ctl_name	= VM_DIRTY_BACKGROUND,
		.procname	= "dirty_background_ratio",
		.data		= &dirty_background_ratio,
		.maxlen		= sizeof(dirty_background_ratio),
		.mode		= 0644,
		.proc_handler	= &proc_dointvec_minmax,
		.strategy	= &sysctl_intvec,
		.extra1		= &zero,
		.extra2		= &one_hundred,
	},
	{
		.ctl_name	= VM_DIRTY_RATIO,
		.procname	= "dirty_ratio",
		.data		= &vm_dirty_ratio,
		.maxlen		= sizeof(vm_dirty_ratio),
		.mode		= 0644,
		.proc_handler	= &dirty_ratio_handler,
		.strategy	= &sysctl_intvec,
		.extra1		= &zero,
		.extra2		= &one_hundred,
	},
	{
		.procname	= "dirty_writeback_centisecs",
		.data		= &dirty_writeback_interval,
		.maxlen		= sizeof(dirty_writeback_interval),
		.mode		= 0644,
		.proc_handler	= &dirty_writeback_centisecs_handler,
	},
	{
		.procname	= "dirty_expire_centisecs",
		.data		= &dirty_expire_interval,
		.maxlen		= sizeof(dirty_expire_interval),
		.mode		= 0644,
		.proc_handler	= &proc_dointvec_userhz_jiffies,
	},
	{
		.ctl_name	= VM_NR_PDFLUSH_THREADS,
		.procname	= "nr_pdflush_threads",
		.data		= &nr_pdflush_threads,
		.maxlen		= sizeof nr_pdflush_threads,
		.mode		= 0444 /* read-only*/,
		.proc_handler	= &proc_dointvec,
	},
	{
		.ctl_name	= VM_SWAPPINESS,
		.procname	= "swappiness",
		.data		= &vm_swappiness,
		.maxlen		= sizeof(vm_swappiness),
		.mode		= 0644,
		.proc_handler	= &proc_dointvec_minmax,
		.strategy	= &sysctl_intvec,
		.extra1		= &zero,
		.extra2		= &one_hundred,
	},
#ifdef CONFIG_HUGETLB_PAGE
	 {
		.procname	= "nr_hugepages",
		.data		= &max_huge_pages,
		.maxlen		= sizeof(unsigned long),
		.mode		= 0644,
		.proc_handler	= &hugetlb_sysctl_handler,
		.extra1		= (void *)&hugetlb_zero,
		.extra2		= (void *)&hugetlb_infinity,
	 },
	 {
		.ctl_name	= VM_HUGETLB_GROUP,
		.procname	= "hugetlb_shm_group",
		.data		= &sysctl_hugetlb_shm_group,
		.maxlen		= sizeof(gid_t),
		.mode		= 0644,
		.proc_handler	= &proc_dointvec,
	 },
	 {
		.ctl_name	= CTL_UNNUMBERED,
		.procname	= "hugepages_treat_as_movable",
		.data		= &hugepages_treat_as_movable,
		.maxlen		= sizeof(int),
		.mode		= 0644,
		.proc_handler	= &hugetlb_treat_movable_handler,
	},
	{
		.ctl_name	= CTL_UNNUMBERED,
		.procname	= "nr_overcommit_hugepages",
		.data		= &sysctl_overcommit_huge_pages,
		.maxlen		= sizeof(sysctl_overcommit_huge_pages),
		.mode		= 0644,
		.proc_handler	= &hugetlb_overcommit_handler,
	},
#endif
	{
		.ctl_name	= VM_LOWMEM_RESERVE_RATIO,
		.procname	= "lowmem_reserve_ratio",
		.data		= &sysctl_lowmem_reserve_ratio,
		.maxlen		= sizeof(sysctl_lowmem_reserve_ratio),
		.mode		= 0644,
		.proc_handler	= &lowmem_reserve_ratio_sysctl_handler,
		.strategy	= &sysctl_intvec,
	},
	{
		.ctl_name	= VM_DROP_PAGECACHE,
		.procname	= "drop_caches",
		.data		= &sysctl_drop_caches,
		.maxlen		= sizeof(int),
		.mode		= 0644,
		.proc_handler	= drop_caches_sysctl_handler,
		.strategy	= &sysctl_intvec,
	},
	{
		.ctl_name	= VM_MIN_FREE_KBYTES,
		.procname	= "min_free_kbytes",
		.data		= &min_free_kbytes,
		.maxlen		= sizeof(min_free_kbytes),
		.mode		= 0644,
		.proc_handler	= &min_free_kbytes_sysctl_handler,
		.strategy	= &sysctl_intvec,
		.extra1		= &zero,
	},
	{
		.ctl_name	= VM_PERCPU_PAGELIST_FRACTION,
		.procname	= "percpu_pagelist_fraction",
		.data		= &percpu_pagelist_fraction,
		.maxlen		= sizeof(percpu_pagelist_fraction),
		.mode		= 0644,
		.proc_handler	= &percpu_pagelist_fraction_sysctl_handler,
		.strategy	= &sysctl_intvec,
		.extra1		= &min_percpu_pagelist_fract,
	},
#ifdef CONFIG_MMU
	{
		.ctl_name	= VM_MAX_MAP_COUNT,
		.procname	= "max_map_count",
		.data		= &sysctl_max_map_count,
		.maxlen		= sizeof(sysctl_max_map_count),
		.mode		= 0644,
		.proc_handler	= &proc_dointvec
	},
#endif
	{
		.ctl_name	= VM_LAPTOP_MODE,
		.procname	= "laptop_mode",
		.data		= &laptop_mode,
		.maxlen		= sizeof(laptop_mode),
		.mode		= 0644,
		.proc_handler	= &proc_dointvec_jiffies,
		.strategy	= &sysctl_jiffies,
	},
	{
		.ctl_name	= VM_BLOCK_DUMP,
		.procname	= "block_dump",
		.data		= &block_dump,
		.maxlen		= sizeof(block_dump),
		.mode		= 0644,
		.proc_handler	= &proc_dointvec,
		.strategy	= &sysctl_intvec,
		.extra1		= &zero,
	},
	{
		.ctl_name	= VM_VFS_CACHE_PRESSURE,
		.procname	= "vfs_cache_pressure",
		.data		= &sysctl_vfs_cache_pressure,
		.maxlen		= sizeof(sysctl_vfs_cache_pressure),
		.mode		= 0644,
		.proc_handler	= &proc_dointvec,
		.strategy	= &sysctl_intvec,
		.extra1		= &zero,
	},
#ifdef HAVE_ARCH_PICK_MMAP_LAYOUT
	{
		.ctl_name	= VM_LEGACY_VA_LAYOUT,
		.procname	= "legacy_va_layout",
		.data		= &sysctl_legacy_va_layout,
		.maxlen		= sizeof(sysctl_legacy_va_layout),
		.mode		= 0644,
		.proc_handler	= &proc_dointvec,
		.strategy	= &sysctl_intvec,
		.extra1		= &zero,
	},
#endif
#ifdef CONFIG_NUMA
	{
		.ctl_name	= VM_ZONE_RECLAIM_MODE,
		.procname	= "zone_reclaim_mode",
		.data		= &zone_reclaim_mode,
		.maxlen		= sizeof(zone_reclaim_mode),
		.mode		= 0644,
		.proc_handler	= &proc_dointvec,
		.strategy	= &sysctl_intvec,
		.extra1		= &zero,
	},
	{
		.ctl_name	= VM_MIN_UNMAPPED,
		.procname	= "min_unmapped_ratio",
		.data		= &sysctl_min_unmapped_ratio,
		.maxlen		= sizeof(sysctl_min_unmapped_ratio),
		.mode		= 0644,
		.proc_handler	= &sysctl_min_unmapped_ratio_sysctl_handler,
		.strategy	= &sysctl_intvec,
		.extra1		= &zero,
		.extra2		= &one_hundred,
	},
	{
		.ctl_name	= VM_MIN_SLAB,
		.procname	= "min_slab_ratio",
		.data		= &sysctl_min_slab_ratio,
		.maxlen		= sizeof(sysctl_min_slab_ratio),
		.mode		= 0644,
		.proc_handler	= &sysctl_min_slab_ratio_sysctl_handler,
		.strategy	= &sysctl_intvec,
		.extra1		= &zero,
		.extra2		= &one_hundred,
	},
#endif
#ifdef CONFIG_SMP
	{
		.ctl_name	= CTL_UNNUMBERED,
		.procname	= "stat_interval",
		.data		= &sysctl_stat_interval,
		.maxlen		= sizeof(sysctl_stat_interval),
		.mode		= 0644,
		.proc_handler	= &proc_dointvec_jiffies,
		.strategy	= &sysctl_jiffies,
	},
#endif
#ifdef CONFIG_SECURITY
	{
		.ctl_name	= CTL_UNNUMBERED,
		.procname	= "mmap_min_addr",
		.data		= &mmap_min_addr,
		.maxlen         = sizeof(unsigned long),
		.mode		= 0644,
		.proc_handler	= &proc_doulongvec_minmax,
	},
#endif
#ifdef CONFIG_NUMA
	{
		.ctl_name	= CTL_UNNUMBERED,
		.procname	= "numa_zonelist_order",
		.data		= &numa_zonelist_order,
		.maxlen		= NUMA_ZONELIST_ORDER_LEN,
		.mode		= 0644,
		.proc_handler	= &numa_zonelist_order_handler,
		.strategy	= &sysctl_string,
	},
#endif
#if (defined(CONFIG_X86_32) && !defined(CONFIG_UML))|| \
   (defined(CONFIG_SUPERH) && defined(CONFIG_VSYSCALL))
	{
		.ctl_name	= VM_VDSO_ENABLED,
		.procname	= "vdso_enabled",
		.data		= &vdso_enabled,
		.maxlen		= sizeof(vdso_enabled),
		.mode		= 0644,
		.proc_handler	= &proc_dointvec,
		.strategy	= &sysctl_intvec,
		.extra1		= &zero,
	},
#endif
#ifdef CONFIG_HIGHMEM
	{
		.ctl_name	= CTL_UNNUMBERED,
		.procname	= "highmem_is_dirtyable",
		.data		= &vm_highmem_is_dirtyable,
		.maxlen		= sizeof(vm_highmem_is_dirtyable),
		.mode		= 0644,
		.proc_handler	= &proc_dointvec_minmax,
		.strategy	= &sysctl_intvec,
		.extra1		= &zero,
		.extra2		= &one,
	},
#endif
#ifdef CONFIG_RCU_TORTURE_TEST
	{
		.ctl_name       = CTL_UNNUMBERED,
		.procname       = "rcutorture_runnable",
		.data           = &rcutorture_runnable,
		.maxlen         = sizeof(int),
		.mode           = 0644,
		.proc_handler   = &proc_dointvec,
	},
#endif
/*
 * NOTE: do not add new entries to this table unless you have read
 * Documentation/sysctl/ctl_unnumbered.txt
 */
	{ .ctl_name = 0 }
};

#if defined(CONFIG_BINFMT_MISC) || defined(CONFIG_BINFMT_MISC_MODULE)
static struct ctl_table binfmt_misc_table[] = {
	{ .ctl_name = 0 }
};
#endif

static struct ctl_table fs_table[] = {
	{
		.ctl_name	= FS_NRINODE,
		.procname	= "inode-nr",
		.data		= &inodes_stat,
		.maxlen		= 2*sizeof(int),
		.mode		= 0444,
		.proc_handler	= &proc_dointvec,
	},
	{
		.ctl_name	= FS_STATINODE,
		.procname	= "inode-state",
		.data		= &inodes_stat,
		.maxlen		= 7*sizeof(int),
		.mode		= 0444,
		.proc_handler	= &proc_dointvec,
	},
	{
		.procname	= "file-nr",
		.data		= &files_stat,
		.maxlen		= 3*sizeof(int),
		.mode		= 0444,
		.proc_handler	= &proc_nr_files,
	},
	{
		.ctl_name	= FS_MAXFILE,
		.procname	= "file-max",
		.data		= &files_stat.max_files,
		.maxlen		= sizeof(int),
		.mode		= 0644,
		.proc_handler	= &proc_dointvec,
	},
	{
		.ctl_name	= CTL_UNNUMBERED,
		.procname	= "nr_open",
		.data		= &sysctl_nr_open,
		.maxlen		= sizeof(int),
		.mode		= 0644,
		.proc_handler	= &proc_dointvec_minmax,
		.extra1		= &sysctl_nr_open_min,
		.extra2		= &sysctl_nr_open_max,
	},
	{
		.ctl_name	= FS_DENTRY,
		.procname	= "dentry-state",
		.data		= &dentry_stat,
		.maxlen		= 6*sizeof(int),
		.mode		= 0444,
		.proc_handler	= &proc_dointvec,
	},
	{
		.ctl_name	= FS_OVERFLOWUID,
		.procname	= "overflowuid",
		.data		= &fs_overflowuid,
		.maxlen		= sizeof(int),
		.mode		= 0644,
		.proc_handler	= &proc_dointvec_minmax,
		.strategy	= &sysctl_intvec,
		.extra1		= &minolduid,
		.extra2		= &maxolduid,
	},
	{
		.ctl_name	= FS_OVERFLOWGID,
		.procname	= "overflowgid",
		.data		= &fs_overflowgid,
		.maxlen		= sizeof(int),
		.mode		= 0644,
		.proc_handler	= &proc_dointvec_minmax,
		.strategy	= &sysctl_intvec,
		.extra1		= &minolduid,
		.extra2		= &maxolduid,
	},
	{
		.ctl_name	= FS_LEASES,
		.procname	= "leases-enable",
		.data		= &leases_enable,
		.maxlen		= sizeof(int),
		.mode		= 0644,
		.proc_handler	= &proc_dointvec,
	},
#ifdef CONFIG_DNOTIFY
	{
		.ctl_name	= FS_DIR_NOTIFY,
		.procname	= "dir-notify-enable",
		.data		= &dir_notify_enable,
		.maxlen		= sizeof(int),
		.mode		= 0644,
		.proc_handler	= &proc_dointvec,
	},
#endif
#ifdef CONFIG_MMU
	{
		.ctl_name	= FS_LEASE_TIME,
		.procname	= "lease-break-time",
		.data		= &lease_break_time,
		.maxlen		= sizeof(int),
		.mode		= 0644,
		.proc_handler	= &proc_dointvec_minmax,
		.strategy	= &sysctl_intvec,
		.extra1		= &zero,
		.extra2		= &two,
	},
	{
		.procname	= "aio-nr",
		.data		= &aio_nr,
		.maxlen		= sizeof(aio_nr),
		.mode		= 0444,
		.proc_handler	= &proc_doulongvec_minmax,
	},
	{
		.procname	= "aio-max-nr",
		.data		= &aio_max_nr,
		.maxlen		= sizeof(aio_max_nr),
		.mode		= 0644,
		.proc_handler	= &proc_doulongvec_minmax,
	},
#ifdef CONFIG_INOTIFY_USER
	{
		.ctl_name	= FS_INOTIFY,
		.procname	= "inotify",
		.mode		= 0555,
		.child		= inotify_table,
	},
#endif	
#endif
	{
		.ctl_name	= KERN_SETUID_DUMPABLE,
		.procname	= "suid_dumpable",
		.data		= &suid_dumpable,
		.maxlen		= sizeof(int),
		.mode		= 0644,
		.proc_handler	= &proc_dointvec,
	},
#if defined(CONFIG_BINFMT_MISC) || defined(CONFIG_BINFMT_MISC_MODULE)
	{
		.ctl_name	= CTL_UNNUMBERED,
		.procname	= "binfmt_misc",
		.mode		= 0555,
		.child		= binfmt_misc_table,
	},
#endif
/*
 * NOTE: do not add new entries to this table unless you have read
 * Documentation/sysctl/ctl_unnumbered.txt
 */
	{ .ctl_name = 0 }
};

static struct ctl_table debug_table[] = {
#if defined(CONFIG_X86) || defined(CONFIG_PPC)
	{
		.ctl_name	= CTL_UNNUMBERED,
		.procname	= "exception-trace",
		.data		= &show_unhandled_signals,
		.maxlen		= sizeof(int),
		.mode		= 0644,
		.proc_handler	= proc_dointvec
	},
#endif
	{ .ctl_name = 0 }
};

static struct ctl_table dev_table[] = {
	{ .ctl_name = 0 }
};

static DEFINE_SPINLOCK(sysctl_lock);

/* called under sysctl_lock */
static int use_table(struct ctl_table_header *p)
{
	if (unlikely(p->unregistering))
		return 0;
	p->used++;
	return 1;
}

/* called under sysctl_lock */
static void unuse_table(struct ctl_table_header *p)
{
	if (!--p->used)
		if (unlikely(p->unregistering))
			complete(p->unregistering);
}

/* called under sysctl_lock, will reacquire if has to wait */
static void start_unregistering(struct ctl_table_header *p)
{
	/*
	 * if p->used is 0, nobody will ever touch that entry again;
	 * we'll eliminate all paths to it before dropping sysctl_lock
	 */
	if (unlikely(p->used)) {
		struct completion wait;
		init_completion(&wait);
		p->unregistering = &wait;
		spin_unlock(&sysctl_lock);
		wait_for_completion(&wait);
		spin_lock(&sysctl_lock);
	} else {
		/* anything non-NULL; we'll never dereference it */
		p->unregistering = ERR_PTR(-EINVAL);
	}
	/*
	 * do not remove from the list until nobody holds it; walking the
	 * list in do_sysctl() relies on that.
	 */
	list_del_init(&p->ctl_entry);
}

void sysctl_head_get(struct ctl_table_header *head)
{
	spin_lock(&sysctl_lock);
	head->count++;
	spin_unlock(&sysctl_lock);
}

void sysctl_head_put(struct ctl_table_header *head)
{
	spin_lock(&sysctl_lock);
	if (!--head->count)
		kfree(head);
	spin_unlock(&sysctl_lock);
}

struct ctl_table_header *sysctl_head_grab(struct ctl_table_header *head)
{
	if (!head)
		BUG();
	spin_lock(&sysctl_lock);
	if (!use_table(head))
		head = ERR_PTR(-ENOENT);
	spin_unlock(&sysctl_lock);
	return head;
}

void sysctl_head_finish(struct ctl_table_header *head)
{
	if (!head)
		return;
	spin_lock(&sysctl_lock);
	unuse_table(head);
	spin_unlock(&sysctl_lock);
}

static struct ctl_table_set *
lookup_header_set(struct ctl_table_root *root, struct nsproxy *namespaces)
{
	struct ctl_table_set *set = &root->default_set;
	if (root->lookup)
		set = root->lookup(root, namespaces);
	return set;
}

static struct list_head *
lookup_header_list(struct ctl_table_root *root, struct nsproxy *namespaces)
{
	struct ctl_table_set *set = lookup_header_set(root, namespaces);
	return &set->list;
}

struct ctl_table_header *__sysctl_head_next(struct nsproxy *namespaces,
					    struct ctl_table_header *prev)
{
	struct ctl_table_root *root;
	struct list_head *header_list;
	struct ctl_table_header *head;
	struct list_head *tmp;

	spin_lock(&sysctl_lock);
	if (prev) {
		head = prev;
		tmp = &prev->ctl_entry;
		unuse_table(prev);
		goto next;
	}
	tmp = &root_table_header.ctl_entry;
	for (;;) {
		head = list_entry(tmp, struct ctl_table_header, ctl_entry);

		if (!use_table(head))
			goto next;
		spin_unlock(&sysctl_lock);
		return head;
	next:
		root = head->root;
		tmp = tmp->next;
		header_list = lookup_header_list(root, namespaces);
		if (tmp != header_list)
			continue;

		do {
			root = list_entry(root->root_list.next,
					struct ctl_table_root, root_list);
			if (root == &sysctl_table_root)
				goto out;
			header_list = lookup_header_list(root, namespaces);
		} while (list_empty(header_list));
		tmp = header_list->next;
	}
out:
	spin_unlock(&sysctl_lock);
	return NULL;
}

struct ctl_table_header *sysctl_head_next(struct ctl_table_header *prev)
{
	return __sysctl_head_next(current->nsproxy, prev);
}

void register_sysctl_root(struct ctl_table_root *root)
{
	spin_lock(&sysctl_lock);
	list_add_tail(&root->root_list, &sysctl_table_root.root_list);
	spin_unlock(&sysctl_lock);
}

#ifdef CONFIG_SYSCTL_SYSCALL
/* Perform the actual read/write of a sysctl table entry. */
static int do_sysctl_strategy(struct ctl_table_root *root,
			struct ctl_table *table,
			int __user *name, int nlen,
			void __user *oldval, size_t __user *oldlenp,
			void __user *newval, size_t newlen)
{
	int op = 0, rc;

	if (oldval)
		op |= MAY_READ;
	if (newval)
		op |= MAY_WRITE;
	if (sysctl_perm(root, table, op))
		return -EPERM;

	if (table->strategy) {
		rc = table->strategy(table, name, nlen, oldval, oldlenp,
				     newval, newlen);
		if (rc < 0)
			return rc;
		if (rc > 0)
			return 0;
	}

	/* If there is no strategy routine, or if the strategy returns
	 * zero, proceed with automatic r/w */
	if (table->data && table->maxlen) {
		rc = sysctl_data(table, name, nlen, oldval, oldlenp,
				 newval, newlen);
		if (rc < 0)
			return rc;
	}
	return 0;
}

static int parse_table(int __user *name, int nlen,
		       void __user *oldval, size_t __user *oldlenp,
		       void __user *newval, size_t newlen,
		       struct ctl_table_root *root,
		       struct ctl_table *table)
{
	int n;
repeat:
	if (!nlen)
		return -ENOTDIR;
	if (get_user(n, name))
		return -EFAULT;
	for ( ; table->ctl_name || table->procname; table++) {
		if (!table->ctl_name)
			continue;
		if (n == table->ctl_name) {
			int error;
			if (table->child) {
				if (sysctl_perm(root, table, MAY_EXEC))
					return -EPERM;
				name++;
				nlen--;
				table = table->child;
				goto repeat;
			}
			error = do_sysctl_strategy(root, table, name, nlen,
						   oldval, oldlenp,
						   newval, newlen);
			return error;
		}
	}
	return -ENOTDIR;
}

int do_sysctl(int __user *name, int nlen, void __user *oldval, size_t __user *oldlenp,
	       void __user *newval, size_t newlen)
{
	struct ctl_table_header *head;
	int error = -ENOTDIR;

	if (nlen <= 0 || nlen >= CTL_MAXNAME)
		return -ENOTDIR;
	if (oldval) {
		int old_len;
		if (!oldlenp || get_user(old_len, oldlenp))
			return -EFAULT;
	}

	for (head = sysctl_head_next(NULL); head;
			head = sysctl_head_next(head)) {
		error = parse_table(name, nlen, oldval, oldlenp, 
					newval, newlen,
					head->root, head->ctl_table);
		if (error != -ENOTDIR) {
			sysctl_head_finish(head);
			break;
		}
	}
	return error;
}

asmlinkage long sys_sysctl(struct __sysctl_args __user *args)
{
	struct __sysctl_args tmp;
	int error;

	if (copy_from_user(&tmp, args, sizeof(tmp)))
		return -EFAULT;

	error = deprecated_sysctl_warning(&tmp);
	if (error)
		goto out;

	lock_kernel();
	error = do_sysctl(tmp.name, tmp.nlen, tmp.oldval, tmp.oldlenp,
			  tmp.newval, tmp.newlen);
	unlock_kernel();
out:
	return error;
}
#endif /* CONFIG_SYSCTL_SYSCALL */

/*
 * sysctl_perm does NOT grant the superuser all rights automatically, because
 * some sysctl variables are readonly even to root.
 */

static int test_perm(int mode, int op)
{
	if (!current->euid)
		mode >>= 6;
	else if (in_egroup_p(0))
		mode >>= 3;
	if ((op & ~mode & (MAY_READ|MAY_WRITE|MAY_EXEC)) == 0)
		return 0;
	return -EACCES;
}

int sysctl_perm(struct ctl_table_root *root, struct ctl_table *table, int op)
{
	int error;
	int mode;

	error = security_sysctl(table, op & (MAY_READ | MAY_WRITE | MAY_EXEC));
	if (error)
		return error;

	if (root->permissions)
		mode = root->permissions(root, current->nsproxy, table);
	else
		mode = table->mode;

	return test_perm(mode, op);
}

static void sysctl_set_parent(struct ctl_table *parent, struct ctl_table *table)
{
	for (; table->ctl_name || table->procname; table++) {
		table->parent = parent;
		if (table->child)
			sysctl_set_parent(table, table->child);
	}
}

static __init int sysctl_init(void)
{
	sysctl_set_parent(NULL, root_table);
#ifdef CONFIG_SYSCTL_SYSCALL_CHECK
	{
		int err;
		err = sysctl_check_table(current->nsproxy, root_table);
	}
#endif
	return 0;
}

core_initcall(sysctl_init);

static int is_branch_in(struct ctl_table *branch, struct ctl_table *table)
{
	struct ctl_table *p;
	const char *s = branch->procname;

	/* branch should have named subdirectory as its first element */
	if (!s || !branch->child)
		return 0;

	/* ... and nothing else */
	if (branch[1].procname || branch[1].ctl_name)
		return 0;

	/* table should contain subdirectory with the same name */
	for (p = table; p->procname || p->ctl_name; p++) {
		if (!p->child)
			continue;
		if (p->procname && strcmp(p->procname, s) == 0)
			return 1;
	}
	return 0;
}

/* see if attaching q to p would be an improvement */
static void try_attach(struct ctl_table_header *p, struct ctl_table_header *q)
{
	struct ctl_table *to = p->ctl_table, *by = q->ctl_table;
	int is_better = 0;
	int not_in_parent = !p->attached_by;

	while (is_branch_in(by, to)) {
		if (by == q->attached_by)
			is_better = 1;
		if (to == p->attached_by)
			not_in_parent = 1;
		by = by->child;
		to = to->child;
	}

	if (is_better && not_in_parent) {
		q->attached_by = by;
		q->attached_to = to;
		q->parent = p;
	}
}

/**
 * __register_sysctl_paths - register a sysctl hierarchy
 * @root: List of sysctl headers to register on
 * @namespaces: Data to compute which lists of sysctl entries are visible
 * @path: The path to the directory the sysctl table is in.
 * @table: the top-level table structure
 *
 * Register a sysctl table hierarchy. @table should be a filled in ctl_table
 * array. A completely 0 filled entry terminates the table.
 *
 * The members of the &struct ctl_table structure are used as follows:
 *
 * ctl_name - This is the numeric sysctl value used by sysctl(2). The number
 *            must be unique within that level of sysctl
 *
 * procname - the name of the sysctl file under /proc/sys. Set to %NULL to not
 *            enter a sysctl file
 *
 * data - a pointer to data for use by proc_handler
 *
 * maxlen - the maximum size in bytes of the data
 *
 * mode - the file permissions for the /proc/sys file, and for sysctl(2)
 *
 * child - a pointer to the child sysctl table if this entry is a directory, or
 *         %NULL.
 *
 * proc_handler - the text handler routine (described below)
 *
 * strategy - the strategy routine (described below)
 *
 * de - for internal use by the sysctl routines
 *
 * extra1, extra2 - extra pointers usable by the proc handler routines
 *
 * Leaf nodes in the sysctl tree will be represented by a single file
 * under /proc; non-leaf nodes will be represented by directories.
 *
 * sysctl(2) can automatically manage read and write requests through
 * the sysctl table.  The data and maxlen fields of the ctl_table
 * struct enable minimal validation of the values being written to be
 * performed, and the mode field allows minimal authentication.
 *
 * More sophisticated management can be enabled by the provision of a
 * strategy routine with the table entry.  This will be called before
 * any automatic read or write of the data is performed.
 *
 * The strategy routine may return
 *
 * < 0 - Error occurred (error is passed to user process)
 *
 * 0   - OK - proceed with automatic read or write.
 *
 * > 0 - OK - read or write has been done by the strategy routine, so
 *       return immediately.
 *
 * There must be a proc_handler routine for any terminal nodes
 * mirrored under /proc/sys (non-terminals are handled by a built-in
 * directory handler).  Several default handlers are available to
 * cover common cases -
 *
 * proc_dostring(), proc_dointvec(), proc_dointvec_jiffies(),
 * proc_dointvec_userhz_jiffies(), proc_dointvec_minmax(), 
 * proc_doulongvec_ms_jiffies_minmax(), proc_doulongvec_minmax()
 *
 * It is the handler's job to read the input buffer from user memory
 * and process it. The handler should return 0 on success.
 *
 * This routine returns %NULL on a failure to register, and a pointer
 * to the table header on success.
 */
struct ctl_table_header *__register_sysctl_paths(
	struct ctl_table_root *root,
	struct nsproxy *namespaces,
	const struct ctl_path *path, struct ctl_table *table)
{
	struct ctl_table_header *header;
	struct ctl_table *new, **prevp;
	unsigned int n, npath;
	struct ctl_table_set *set;

	/* Count the path components */
	for (npath = 0; path[npath].ctl_name || path[npath].procname; ++npath)
		;

	/*
	 * For each path component, allocate a 2-element ctl_table array.
	 * The first array element will be filled with the sysctl entry
	 * for this, the second will be the sentinel (ctl_name == 0).
	 *
	 * We allocate everything in one go so that we don't have to
	 * worry about freeing additional memory in unregister_sysctl_table.
	 */
	header = kzalloc(sizeof(struct ctl_table_header) +
			 (2 * npath * sizeof(struct ctl_table)), GFP_KERNEL);
	if (!header)
		return NULL;

	new = (struct ctl_table *) (header + 1);

	/* Now connect the dots */
	prevp = &header->ctl_table;
	for (n = 0; n < npath; ++n, ++path) {
		/* Copy the procname */
		new->procname = path->procname;
		new->ctl_name = path->ctl_name;
		new->mode     = 0555;

		*prevp = new;
		prevp = &new->child;

		new += 2;
	}
	*prevp = table;
	header->ctl_table_arg = table;

	INIT_LIST_HEAD(&header->ctl_entry);
	header->used = 0;
	header->unregistering = NULL;
	header->root = root;
	sysctl_set_parent(NULL, header->ctl_table);
	header->count = 1;
#ifdef CONFIG_SYSCTL_SYSCALL_CHECK
	if (sysctl_check_table(namespaces, header->ctl_table)) {
		kfree(header);
		return NULL;
	}
#endif
	spin_lock(&sysctl_lock);
	header->set = lookup_header_set(root, namespaces);
	header->attached_by = header->ctl_table;
	header->attached_to = root_table;
	header->parent = &root_table_header;
	for (set = header->set; set; set = set->parent) {
		struct ctl_table_header *p;
		list_for_each_entry(p, &set->list, ctl_entry) {
			if (p->unregistering)
				continue;
			try_attach(p, header);
		}
	}
	header->parent->count++;
	list_add_tail(&header->ctl_entry, &header->set->list);
	spin_unlock(&sysctl_lock);

	return header;
}

/**
 * register_sysctl_table_path - register a sysctl table hierarchy
 * @path: The path to the directory the sysctl table is in.
 * @table: the top-level table structure
 *
 * Register a sysctl table hierarchy. @table should be a filled in ctl_table
 * array. A completely 0 filled entry terminates the table.
 *
 * See __register_sysctl_paths for more details.
 */
struct ctl_table_header *register_sysctl_paths(const struct ctl_path *path,
						struct ctl_table *table)
{
	return __register_sysctl_paths(&sysctl_table_root, current->nsproxy,
					path, table);
}

/**
 * register_sysctl_table - register a sysctl table hierarchy
 * @table: the top-level table structure
 *
 * Register a sysctl table hierarchy. @table should be a filled in ctl_table
 * array. A completely 0 filled entry terminates the table.
 *
 * See register_sysctl_paths for more details.
 */
struct ctl_table_header *register_sysctl_table(struct ctl_table *table)
{
	static const struct ctl_path null_path[] = { {} };

	return register_sysctl_paths(null_path, table);
}

/**
 * unregister_sysctl_table - unregister a sysctl table hierarchy
 * @header: the header returned from register_sysctl_table
 *
 * Unregisters the sysctl table and all children. proc entries may not
 * actually be removed until they are no longer used by anyone.
 */
void unregister_sysctl_table(struct ctl_table_header * header)
{
	might_sleep();

	if (header == NULL)
		return;

	spin_lock(&sysctl_lock);
	start_unregistering(header);
	if (!--header->parent->count) {
		WARN_ON(1);
		kfree(header->parent);
	}
	if (!--header->count)
		kfree(header);
	spin_unlock(&sysctl_lock);
}

int sysctl_is_seen(struct ctl_table_header *p)
{
	struct ctl_table_set *set = p->set;
	int res;
	spin_lock(&sysctl_lock);
	if (p->unregistering)
		res = 0;
	else if (!set->is_seen)
		res = 1;
	else
		res = set->is_seen(set);
	spin_unlock(&sysctl_lock);
	return res;
}

void setup_sysctl_set(struct ctl_table_set *p,
	struct ctl_table_set *parent,
	int (*is_seen)(struct ctl_table_set *))
{
	INIT_LIST_HEAD(&p->list);
	p->parent = parent ? parent : &sysctl_table_root.default_set;
	p->is_seen = is_seen;
}

#else /* !CONFIG_SYSCTL */
struct ctl_table_header *register_sysctl_table(struct ctl_table * table)
{
	return NULL;
}

struct ctl_table_header *register_sysctl_paths(const struct ctl_path *path,
						    struct ctl_table *table)
{
	return NULL;
}

void unregister_sysctl_table(struct ctl_table_header * table)
{
}

void setup_sysctl_set(struct ctl_table_set *p,
	struct ctl_table_set *parent,
	int (*is_seen)(struct ctl_table_set *))
{
}

void sysctl_head_put(struct ctl_table_header *head)
{
}

#endif /* CONFIG_SYSCTL */

/*
 * /proc/sys support
 */

#ifdef CONFIG_PROC_SYSCTL

static int _proc_do_string(void* data, int maxlen, int write,
			   struct file *filp, void __user *buffer,
			   size_t *lenp, loff_t *ppos)
{
	size_t len;
	char __user *p;
	char c;

	if (!data || !maxlen || !*lenp) {
		*lenp = 0;
		return 0;
	}

	if (write) {
		len = 0;
		p = buffer;
		while (len < *lenp) {
			if (get_user(c, p++))
				return -EFAULT;
			if (c == 0 || c == '\n')
				break;
			len++;
		}
		if (len >= maxlen)
			len = maxlen-1;
		if(copy_from_user(data, buffer, len))
			return -EFAULT;
		((char *) data)[len] = 0;
		*ppos += *lenp;
	} else {
		len = strlen(data);
		if (len > maxlen)
			len = maxlen;

		if (*ppos > len) {
			*lenp = 0;
			return 0;
		}

		data += *ppos;
		len  -= *ppos;

		if (len > *lenp)
			len = *lenp;
		if (len)
			if(copy_to_user(buffer, data, len))
				return -EFAULT;
		if (len < *lenp) {
			if(put_user('\n', ((char __user *) buffer) + len))
				return -EFAULT;
			len++;
		}
		*lenp = len;
		*ppos += len;
	}
	return 0;
}

/**
 * proc_dostring - read a string sysctl
 * @table: the sysctl table
 * @write: %TRUE if this is a write to the sysctl file
 * @filp: the file structure
 * @buffer: the user buffer
 * @lenp: the size of the user buffer
 * @ppos: file position
 *
 * Reads/writes a string from/to the user buffer. If the kernel
 * buffer provided is not large enough to hold the string, the
 * string is truncated. The copied string is %NULL-terminated.
 * If the string is being read by the user process, it is copied
 * and a newline '\n' is added. It is truncated if the buffer is
 * not large enough.
 *
 * Returns 0 on success.
 */
int proc_dostring(struct ctl_table *table, int write, struct file *filp,
		  void __user *buffer, size_t *lenp, loff_t *ppos)
{
	return _proc_do_string(table->data, table->maxlen, write, filp,
			       buffer, lenp, ppos);
}


static int do_proc_dointvec_conv(int *negp, unsigned long *lvalp,
				 int *valp,
				 int write, void *data)
{
	if (write) {
		*valp = *negp ? -*lvalp : *lvalp;
	} else {
		int val = *valp;
		if (val < 0) {
			*negp = -1;
			*lvalp = (unsigned long)-val;
		} else {
			*negp = 0;
			*lvalp = (unsigned long)val;
		}
	}
	return 0;
}

static int __do_proc_dointvec(void *tbl_data, struct ctl_table *table,
		  int write, struct file *filp, void __user *buffer,
		  size_t *lenp, loff_t *ppos,
		  int (*conv)(int *negp, unsigned long *lvalp, int *valp,
			      int write, void *data),
		  void *data)
{
#define TMPBUFLEN 21
	int *i, vleft, first=1, neg, val;
	unsigned long lval;
	size_t left, len;
	
	char buf[TMPBUFLEN], *p;
	char __user *s = buffer;
	
	if (!tbl_data || !table->maxlen || !*lenp ||
	    (*ppos && !write)) {
		*lenp = 0;
		return 0;
	}
	
	i = (int *) tbl_data;
	vleft = table->maxlen / sizeof(*i);
	left = *lenp;

	if (!conv)
		conv = do_proc_dointvec_conv;

	for (; left && vleft--; i++, first=0) {
		if (write) {
			while (left) {
				char c;
				if (get_user(c, s))
					return -EFAULT;
				if (!isspace(c))
					break;
				left--;
				s++;
			}
			if (!left)
				break;
			neg = 0;
			len = left;
			if (len > sizeof(buf) - 1)
				len = sizeof(buf) - 1;
			if (copy_from_user(buf, s, len))
				return -EFAULT;
			buf[len] = 0;
			p = buf;
			if (*p == '-' && left > 1) {
				neg = 1;
				p++;
			}
			if (*p < '0' || *p > '9')
				break;

			lval = simple_strtoul(p, &p, 0);

			len = p-buf;
			if ((len < left) && *p && !isspace(*p))
				break;
			if (neg)
				val = -val;
			s += len;
			left -= len;

			if (conv(&neg, &lval, i, 1, data))
				break;
		} else {
			p = buf;
			if (!first)
				*p++ = '\t';
	
			if (conv(&neg, &lval, i, 0, data))
				break;

			sprintf(p, "%s%lu", neg ? "-" : "", lval);
			len = strlen(buf);
			if (len > left)
				len = left;
			if(copy_to_user(s, buf, len))
				return -EFAULT;
			left -= len;
			s += len;
		}
	}

	if (!write && !first && left) {
		if(put_user('\n', s))
			return -EFAULT;
		left--, s++;
	}
	if (write) {
		while (left) {
			char c;
			if (get_user(c, s++))
				return -EFAULT;
			if (!isspace(c))
				break;
			left--;
		}
	}
	if (write && first)
		return -EINVAL;
	*lenp -= left;
	*ppos += *lenp;
	return 0;
#undef TMPBUFLEN
}

static int do_proc_dointvec(struct ctl_table *table, int write, struct file *filp,
		  void __user *buffer, size_t *lenp, loff_t *ppos,
		  int (*conv)(int *negp, unsigned long *lvalp, int *valp,
			      int write, void *data),
		  void *data)
{
	return __do_proc_dointvec(table->data, table, write, filp,
			buffer, lenp, ppos, conv, data);
}

/**
 * proc_dointvec - read a vector of integers
 * @table: the sysctl table
 * @write: %TRUE if this is a write to the sysctl file
 * @filp: the file structure
 * @buffer: the user buffer
 * @lenp: the size of the user buffer
 * @ppos: file position
 *
 * Reads/writes up to table->maxlen/sizeof(unsigned int) integer
 * values from/to the user buffer, treated as an ASCII string. 
 *
 * Returns 0 on success.
 */
int proc_dointvec(struct ctl_table *table, int write, struct file *filp,
		     void __user *buffer, size_t *lenp, loff_t *ppos)
{
    return do_proc_dointvec(table,write,filp,buffer,lenp,ppos,
		    	    NULL,NULL);
}

#define OP_SET	0
#define OP_AND	1
#define OP_OR	2

static int do_proc_dointvec_bset_conv(int *negp, unsigned long *lvalp,
				      int *valp,
				      int write, void *data)
{
	int op = *(int *)data;
	if (write) {
		int val = *negp ? -*lvalp : *lvalp;
		switch(op) {
		case OP_SET:	*valp = val; break;
		case OP_AND:	*valp &= val; break;
		case OP_OR:	*valp |= val; break;
		}
	} else {
		int val = *valp;
		if (val < 0) {
			*negp = -1;
			*lvalp = (unsigned long)-val;
		} else {
			*negp = 0;
			*lvalp = (unsigned long)val;
		}
	}
	return 0;
}

/*
 *	Taint values can only be increased
 */
static int proc_dointvec_taint(struct ctl_table *table, int write, struct file *filp,
			       void __user *buffer, size_t *lenp, loff_t *ppos)
{
	int op;

	if (write && !capable(CAP_SYS_ADMIN))
		return -EPERM;

	op = OP_OR;
	return do_proc_dointvec(table,write,filp,buffer,lenp,ppos,
				do_proc_dointvec_bset_conv,&op);
}

struct do_proc_dointvec_minmax_conv_param {
	int *min;
	int *max;
};

static int do_proc_dointvec_minmax_conv(int *negp, unsigned long *lvalp, 
					int *valp, 
					int write, void *data)
{
	struct do_proc_dointvec_minmax_conv_param *param = data;
	if (write) {
		int val = *negp ? -*lvalp : *lvalp;
		if ((param->min && *param->min > val) ||
		    (param->max && *param->max < val))
			return -EINVAL;
		*valp = val;
	} else {
		int val = *valp;
		if (val < 0) {
			*negp = -1;
			*lvalp = (unsigned long)-val;
		} else {
			*negp = 0;
			*lvalp = (unsigned long)val;
		}
	}
	return 0;
}

/**
 * proc_dointvec_minmax - read a vector of integers with min/max values
 * @table: the sysctl table
 * @write: %TRUE if this is a write to the sysctl file
 * @filp: the file structure
 * @buffer: the user buffer
 * @lenp: the size of the user buffer
 * @ppos: file position
 *
 * Reads/writes up to table->maxlen/sizeof(unsigned int) integer
 * values from/to the user buffer, treated as an ASCII string.
 *
 * This routine will ensure the values are within the range specified by
 * table->extra1 (min) and table->extra2 (max).
 *
 * Returns 0 on success.
 */
int proc_dointvec_minmax(struct ctl_table *table, int write, struct file *filp,
		  void __user *buffer, size_t *lenp, loff_t *ppos)
{
	struct do_proc_dointvec_minmax_conv_param param = {
		.min = (int *) table->extra1,
		.max = (int *) table->extra2,
	};
	return do_proc_dointvec(table, write, filp, buffer, lenp, ppos,
				do_proc_dointvec_minmax_conv, &param);
}

static int __do_proc_doulongvec_minmax(void *data, struct ctl_table *table, int write,
				     struct file *filp,
				     void __user *buffer,
				     size_t *lenp, loff_t *ppos,
				     unsigned long convmul,
				     unsigned long convdiv)
{
#define TMPBUFLEN 21
	unsigned long *i, *min, *max, val;
	int vleft, first=1, neg;
	size_t len, left;
	char buf[TMPBUFLEN], *p;
	char __user *s = buffer;
	
	if (!data || !table->maxlen || !*lenp ||
	    (*ppos && !write)) {
		*lenp = 0;
		return 0;
	}
	
	i = (unsigned long *) data;
	min = (unsigned long *) table->extra1;
	max = (unsigned long *) table->extra2;
	vleft = table->maxlen / sizeof(unsigned long);
	left = *lenp;
	
	for (; left && vleft--; i++, min++, max++, first=0) {
		if (write) {
			while (left) {
				char c;
				if (get_user(c, s))
					return -EFAULT;
				if (!isspace(c))
					break;
				left--;
				s++;
			}
			if (!left)
				break;
			neg = 0;
			len = left;
			if (len > TMPBUFLEN-1)
				len = TMPBUFLEN-1;
			if (copy_from_user(buf, s, len))
				return -EFAULT;
			buf[len] = 0;
			p = buf;
			if (*p == '-' && left > 1) {
				neg = 1;
				p++;
			}
			if (*p < '0' || *p > '9')
				break;
			val = simple_strtoul(p, &p, 0) * convmul / convdiv ;
			len = p-buf;
			if ((len < left) && *p && !isspace(*p))
				break;
			if (neg)
				val = -val;
			s += len;
			left -= len;

			if(neg)
				continue;
			if ((min && val < *min) || (max && val > *max))
				continue;
			*i = val;
		} else {
			p = buf;
			if (!first)
				*p++ = '\t';
			sprintf(p, "%lu", convdiv * (*i) / convmul);
			len = strlen(buf);
			if (len > left)
				len = left;
			if(copy_to_user(s, buf, len))
				return -EFAULT;
			left -= len;
			s += len;
		}
	}

	if (!write && !first && left) {
		if(put_user('\n', s))
			return -EFAULT;
		left--, s++;
	}
	if (write) {
		while (left) {
			char c;
			if (get_user(c, s++))
				return -EFAULT;
			if (!isspace(c))
				break;
			left--;
		}
	}
	if (write && first)
		return -EINVAL;
	*lenp -= left;
	*ppos += *lenp;
	return 0;
#undef TMPBUFLEN
}

static int do_proc_doulongvec_minmax(struct ctl_table *table, int write,
				     struct file *filp,
				     void __user *buffer,
				     size_t *lenp, loff_t *ppos,
				     unsigned long convmul,
				     unsigned long convdiv)
{
	return __do_proc_doulongvec_minmax(table->data, table, write,
			filp, buffer, lenp, ppos, convmul, convdiv);
}

/**
 * proc_doulongvec_minmax - read a vector of long integers with min/max values
 * @table: the sysctl table
 * @write: %TRUE if this is a write to the sysctl file
 * @filp: the file structure
 * @buffer: the user buffer
 * @lenp: the size of the user buffer
 * @ppos: file position
 *
 * Reads/writes up to table->maxlen/sizeof(unsigned long) unsigned long
 * values from/to the user buffer, treated as an ASCII string.
 *
 * This routine will ensure the values are within the range specified by
 * table->extra1 (min) and table->extra2 (max).
 *
 * Returns 0 on success.
 */
int proc_doulongvec_minmax(struct ctl_table *table, int write, struct file *filp,
			   void __user *buffer, size_t *lenp, loff_t *ppos)
{
    return do_proc_doulongvec_minmax(table, write, filp, buffer, lenp, ppos, 1l, 1l);
}

/**
 * proc_doulongvec_ms_jiffies_minmax - read a vector of millisecond values with min/max values
 * @table: the sysctl table
 * @write: %TRUE if this is a write to the sysctl file
 * @filp: the file structure
 * @buffer: the user buffer
 * @lenp: the size of the user buffer
 * @ppos: file position
 *
 * Reads/writes up to table->maxlen/sizeof(unsigned long) unsigned long
 * values from/to the user buffer, treated as an ASCII string. The values
 * are treated as milliseconds, and converted to jiffies when they are stored.
 *
 * This routine will ensure the values are within the range specified by
 * table->extra1 (min) and table->extra2 (max).
 *
 * Returns 0 on success.
 */
int proc_doulongvec_ms_jiffies_minmax(struct ctl_table *table, int write,
				      struct file *filp,
				      void __user *buffer,
				      size_t *lenp, loff_t *ppos)
{
    return do_proc_doulongvec_minmax(table, write, filp, buffer,
				     lenp, ppos, HZ, 1000l);
}


static int do_proc_dointvec_jiffies_conv(int *negp, unsigned long *lvalp,
					 int *valp,
					 int write, void *data)
{
	if (write) {
		if (*lvalp > LONG_MAX / HZ)
			return 1;
		*valp = *negp ? -(*lvalp*HZ) : (*lvalp*HZ);
	} else {
		int val = *valp;
		unsigned long lval;
		if (val < 0) {
			*negp = -1;
			lval = (unsigned long)-val;
		} else {
			*negp = 0;
			lval = (unsigned long)val;
		}
		*lvalp = lval / HZ;
	}
	return 0;
}

static int do_proc_dointvec_userhz_jiffies_conv(int *negp, unsigned long *lvalp,
						int *valp,
						int write, void *data)
{
	if (write) {
		if (USER_HZ < HZ && *lvalp > (LONG_MAX / HZ) * USER_HZ)
			return 1;
		*valp = clock_t_to_jiffies(*negp ? -*lvalp : *lvalp);
	} else {
		int val = *valp;
		unsigned long lval;
		if (val < 0) {
			*negp = -1;
			lval = (unsigned long)-val;
		} else {
			*negp = 0;
			lval = (unsigned long)val;
		}
		*lvalp = jiffies_to_clock_t(lval);
	}
	return 0;
}

static int do_proc_dointvec_ms_jiffies_conv(int *negp, unsigned long *lvalp,
					    int *valp,
					    int write, void *data)
{
	if (write) {
		*valp = msecs_to_jiffies(*negp ? -*lvalp : *lvalp);
	} else {
		int val = *valp;
		unsigned long lval;
		if (val < 0) {
			*negp = -1;
			lval = (unsigned long)-val;
		} else {
			*negp = 0;
			lval = (unsigned long)val;
		}
		*lvalp = jiffies_to_msecs(lval);
	}
	return 0;
}

/**
 * proc_dointvec_jiffies - read a vector of integers as seconds
 * @table: the sysctl table
 * @write: %TRUE if this is a write to the sysctl file
 * @filp: the file structure
 * @buffer: the user buffer
 * @lenp: the size of the user buffer
 * @ppos: file position
 *
 * Reads/writes up to table->maxlen/sizeof(unsigned int) integer
 * values from/to the user buffer, treated as an ASCII string. 
 * The values read are assumed to be in seconds, and are converted into
 * jiffies.
 *
 * Returns 0 on success.
 */
int proc_dointvec_jiffies(struct ctl_table *table, int write, struct file *filp,
			  void __user *buffer, size_t *lenp, loff_t *ppos)
{
    return do_proc_dointvec(table,write,filp,buffer,lenp,ppos,
		    	    do_proc_dointvec_jiffies_conv,NULL);
}

/**
 * proc_dointvec_userhz_jiffies - read a vector of integers as 1/USER_HZ seconds
 * @table: the sysctl table
 * @write: %TRUE if this is a write to the sysctl file
 * @filp: the file structure
 * @buffer: the user buffer
 * @lenp: the size of the user buffer
 * @ppos: pointer to the file position
 *
 * Reads/writes up to table->maxlen/sizeof(unsigned int) integer
 * values from/to the user buffer, treated as an ASCII string. 
 * The values read are assumed to be in 1/USER_HZ seconds, and 
 * are converted into jiffies.
 *
 * Returns 0 on success.
 */
int proc_dointvec_userhz_jiffies(struct ctl_table *table, int write, struct file *filp,
				 void __user *buffer, size_t *lenp, loff_t *ppos)
{
    return do_proc_dointvec(table,write,filp,buffer,lenp,ppos,
		    	    do_proc_dointvec_userhz_jiffies_conv,NULL);
}

/**
 * proc_dointvec_ms_jiffies - read a vector of integers as 1 milliseconds
 * @table: the sysctl table
 * @write: %TRUE if this is a write to the sysctl file
 * @filp: the file structure
 * @buffer: the user buffer
 * @lenp: the size of the user buffer
 * @ppos: file position
 * @ppos: the current position in the file
 *
 * Reads/writes up to table->maxlen/sizeof(unsigned int) integer
 * values from/to the user buffer, treated as an ASCII string. 
 * The values read are assumed to be in 1/1000 seconds, and 
 * are converted into jiffies.
 *
 * Returns 0 on success.
 */
int proc_dointvec_ms_jiffies(struct ctl_table *table, int write, struct file *filp,
			     void __user *buffer, size_t *lenp, loff_t *ppos)
{
	return do_proc_dointvec(table, write, filp, buffer, lenp, ppos,
				do_proc_dointvec_ms_jiffies_conv, NULL);
}

static int proc_do_cad_pid(struct ctl_table *table, int write, struct file *filp,
			   void __user *buffer, size_t *lenp, loff_t *ppos)
{
	struct pid *new_pid;
	pid_t tmp;
	int r;

	tmp = pid_vnr(cad_pid);

	r = __do_proc_dointvec(&tmp, table, write, filp, buffer,
			       lenp, ppos, NULL, NULL);
	if (r || !write)
		return r;

	new_pid = find_get_pid(tmp);
	if (!new_pid)
		return -ESRCH;

	put_pid(xchg(&cad_pid, new_pid));
	return 0;
}

#else /* CONFIG_PROC_FS */

int proc_dostring(struct ctl_table *table, int write, struct file *filp,
		  void __user *buffer, size_t *lenp, loff_t *ppos)
{
	return -ENOSYS;
}

int proc_dointvec(struct ctl_table *table, int write, struct file *filp,
		  void __user *buffer, size_t *lenp, loff_t *ppos)
{
	return -ENOSYS;
}

int proc_dointvec_minmax(struct ctl_table *table, int write, struct file *filp,
		    void __user *buffer, size_t *lenp, loff_t *ppos)
{
	return -ENOSYS;
}

int proc_dointvec_jiffies(struct ctl_table *table, int write, struct file *filp,
		    void __user *buffer, size_t *lenp, loff_t *ppos)
{
	return -ENOSYS;
}

int proc_dointvec_userhz_jiffies(struct ctl_table *table, int write, struct file *filp,
		    void __user *buffer, size_t *lenp, loff_t *ppos)
{
	return -ENOSYS;
}

int proc_dointvec_ms_jiffies(struct ctl_table *table, int write, struct file *filp,
			     void __user *buffer, size_t *lenp, loff_t *ppos)
{
	return -ENOSYS;
}

int proc_doulongvec_minmax(struct ctl_table *table, int write, struct file *filp,
		    void __user *buffer, size_t *lenp, loff_t *ppos)
{
	return -ENOSYS;
}

int proc_doulongvec_ms_jiffies_minmax(struct ctl_table *table, int write,
				      struct file *filp,
				      void __user *buffer,
				      size_t *lenp, loff_t *ppos)
{
    return -ENOSYS;
}


#endif /* CONFIG_PROC_FS */


#ifdef CONFIG_SYSCTL_SYSCALL
/*
 * General sysctl support routines 
 */

/* The generic sysctl data routine (used if no strategy routine supplied) */
int sysctl_data(struct ctl_table *table, int __user *name, int nlen,
		void __user *oldval, size_t __user *oldlenp,
		void __user *newval, size_t newlen)
{
	size_t len;

	/* Get out of I don't have a variable */
	if (!table->data || !table->maxlen)
		return -ENOTDIR;

	if (oldval && oldlenp) {
		if (get_user(len, oldlenp))
			return -EFAULT;
		if (len) {
			if (len > table->maxlen)
				len = table->maxlen;
			if (copy_to_user(oldval, table->data, len))
				return -EFAULT;
			if (put_user(len, oldlenp))
				return -EFAULT;
		}
	}

	if (newval && newlen) {
		if (newlen > table->maxlen)
			newlen = table->maxlen;

		if (copy_from_user(table->data, newval, newlen))
			return -EFAULT;
	}
	return 1;
}

/* The generic string strategy routine: */
int sysctl_string(struct ctl_table *table, int __user *name, int nlen,
		  void __user *oldval, size_t __user *oldlenp,
		  void __user *newval, size_t newlen)
{
	if (!table->data || !table->maxlen) 
		return -ENOTDIR;
	
	if (oldval && oldlenp) {
		size_t bufsize;
		if (get_user(bufsize, oldlenp))
			return -EFAULT;
		if (bufsize) {
			size_t len = strlen(table->data), copied;

			/* This shouldn't trigger for a well-formed sysctl */
			if (len > table->maxlen)
				len = table->maxlen;

			/* Copy up to a max of bufsize-1 bytes of the string */
			copied = (len >= bufsize) ? bufsize - 1 : len;

			if (copy_to_user(oldval, table->data, copied) ||
			    put_user(0, (char __user *)(oldval + copied)))
				return -EFAULT;
			if (put_user(len, oldlenp))
				return -EFAULT;
		}
	}
	if (newval && newlen) {
		size_t len = newlen;
		if (len > table->maxlen)
			len = table->maxlen;
		if(copy_from_user(table->data, newval, len))
			return -EFAULT;
		if (len == table->maxlen)
			len--;
		((char *) table->data)[len] = 0;
	}
	return 1;
}

/*
 * This function makes sure that all of the integers in the vector
 * are between the minimum and maximum values given in the arrays
 * table->extra1 and table->extra2, respectively.
 */
int sysctl_intvec(struct ctl_table *table, int __user *name, int nlen,
		void __user *oldval, size_t __user *oldlenp,
		void __user *newval, size_t newlen)
{

	if (newval && newlen) {
		int __user *vec = (int __user *) newval;
		int *min = (int *) table->extra1;
		int *max = (int *) table->extra2;
		size_t length;
		int i;

		if (newlen % sizeof(int) != 0)
			return -EINVAL;

		if (!table->extra1 && !table->extra2)
			return 0;

		if (newlen > table->maxlen)
			newlen = table->maxlen;
		length = newlen / sizeof(int);

		for (i = 0; i < length; i++) {
			int value;
			if (get_user(value, vec + i))
				return -EFAULT;
			if (min && value < min[i])
				return -EINVAL;
			if (max && value > max[i])
				return -EINVAL;
		}
	}
	return 0;
}

/* Strategy function to convert jiffies to seconds */ 
int sysctl_jiffies(struct ctl_table *table, int __user *name, int nlen,
		void __user *oldval, size_t __user *oldlenp,
		void __user *newval, size_t newlen)
{
	if (oldval && oldlenp) {
		size_t olen;

		if (get_user(olen, oldlenp))
			return -EFAULT;
		if (olen) {
			int val;

			if (olen < sizeof(int))
				return -EINVAL;

			val = *(int *)(table->data) / HZ;
			if (put_user(val, (int __user *)oldval))
				return -EFAULT;
			if (put_user(sizeof(int), oldlenp))
				return -EFAULT;
		}
	}
	if (newval && newlen) { 
		int new;
		if (newlen != sizeof(int))
			return -EINVAL; 
		if (get_user(new, (int __user *)newval))
			return -EFAULT;
		*(int *)(table->data) = new*HZ; 
	}
	return 1;
}

/* Strategy function to convert jiffies to seconds */ 
int sysctl_ms_jiffies(struct ctl_table *table, int __user *name, int nlen,
		void __user *oldval, size_t __user *oldlenp,
		void __user *newval, size_t newlen)
{
	if (oldval && oldlenp) {
		size_t olen;

		if (get_user(olen, oldlenp))
			return -EFAULT;
		if (olen) {
			int val;

			if (olen < sizeof(int))
				return -EINVAL;

			val = jiffies_to_msecs(*(int *)(table->data));
			if (put_user(val, (int __user *)oldval))
				return -EFAULT;
			if (put_user(sizeof(int), oldlenp))
				return -EFAULT;
		}
	}
	if (newval && newlen) { 
		int new;
		if (newlen != sizeof(int))
			return -EINVAL; 
		if (get_user(new, (int __user *)newval))
			return -EFAULT;
		*(int *)(table->data) = msecs_to_jiffies(new);
	}
	return 1;
}



#else /* CONFIG_SYSCTL_SYSCALL */


asmlinkage long sys_sysctl(struct __sysctl_args __user *args)
{
	struct __sysctl_args tmp;
	int error;

	if (copy_from_user(&tmp, args, sizeof(tmp)))
		return -EFAULT;

	error = deprecated_sysctl_warning(&tmp);

	/* If no error reading the parameters then just -ENOSYS ... */
	if (!error)
		error = -ENOSYS;

	return error;
}

int sysctl_data(struct ctl_table *table, int __user *name, int nlen,
		  void __user *oldval, size_t __user *oldlenp,
		  void __user *newval, size_t newlen)
{
	return -ENOSYS;
}

int sysctl_string(struct ctl_table *table, int __user *name, int nlen,
		  void __user *oldval, size_t __user *oldlenp,
		  void __user *newval, size_t newlen)
{
	return -ENOSYS;
}

int sysctl_intvec(struct ctl_table *table, int __user *name, int nlen,
		void __user *oldval, size_t __user *oldlenp,
		void __user *newval, size_t newlen)
{
	return -ENOSYS;
}

int sysctl_jiffies(struct ctl_table *table, int __user *name, int nlen,
		void __user *oldval, size_t __user *oldlenp,
		void __user *newval, size_t newlen)
{
	return -ENOSYS;
}

int sysctl_ms_jiffies(struct ctl_table *table, int __user *name, int nlen,
		void __user *oldval, size_t __user *oldlenp,
		void __user *newval, size_t newlen)
{
	return -ENOSYS;
}

#endif /* CONFIG_SYSCTL_SYSCALL */

static int deprecated_sysctl_warning(struct __sysctl_args *args)
{
	static int msg_count;
	int name[CTL_MAXNAME];
	int i;

	/* Check args->nlen. */
	if (args->nlen < 0 || args->nlen > CTL_MAXNAME)
		return -ENOTDIR;

	/* Read in the sysctl name for better debug message logging */
	for (i = 0; i < args->nlen; i++)
		if (get_user(name[i], args->name + i))
			return -EFAULT;

	/* Ignore accesses to kernel.version */
	if ((args->nlen == 2) && (name[0] == CTL_KERN) && (name[1] == KERN_VERSION))
		return 0;

	if (msg_count < 5) {
		msg_count++;
		printk(KERN_INFO
			"warning: process `%s' used the deprecated sysctl "
			"system call with ", current->comm);
		for (i = 0; i < args->nlen; i++)
			printk("%d.", name[i]);
		printk("\n");
	}
	return 0;
}

/*
 * No sense putting this after each symbol definition, twice,
 * exception granted :-)
 */
EXPORT_SYMBOL(proc_dointvec);
EXPORT_SYMBOL(proc_dointvec_jiffies);
EXPORT_SYMBOL(proc_dointvec_minmax);
EXPORT_SYMBOL(proc_dointvec_userhz_jiffies);
EXPORT_SYMBOL(proc_dointvec_ms_jiffies);
EXPORT_SYMBOL(proc_dostring);
EXPORT_SYMBOL(proc_doulongvec_minmax);
EXPORT_SYMBOL(proc_doulongvec_ms_jiffies_minmax);
EXPORT_SYMBOL(register_sysctl_table);
EXPORT_SYMBOL(register_sysctl_paths);
EXPORT_SYMBOL(sysctl_intvec);
EXPORT_SYMBOL(sysctl_jiffies);
EXPORT_SYMBOL(sysctl_ms_jiffies);
EXPORT_SYMBOL(sysctl_string);
EXPORT_SYMBOL(sysctl_data);
EXPORT_SYMBOL(unregister_sysctl_table);<|MERGE_RESOLUTION|>--- conflicted
+++ resolved
@@ -838,7 +838,6 @@
 		.child		= key_sysctls,
 	},
 #endif
-<<<<<<< HEAD
 #ifdef CONFIG_STOP_MACHINE
 	{
 		.ctl_name       = CTL_UNNUMBERED,
@@ -850,10 +849,7 @@
 		.strategy       = &sysctl_intvec,
 	},
 #endif
-#ifdef CONFIG_RCU_TORTURE_TEST
-=======
 #ifdef CONFIG_KMEMCHECK
->>>>>>> 296a4cb7
 	{
 		.ctl_name	= CTL_UNNUMBERED,
 		.procname	= "kmemcheck",
