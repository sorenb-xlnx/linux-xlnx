/*
 * sysctl.c: General linux system control interface
 *
 * Begun 24 March 1995, Stephen Tweedie
 * Added /proc support, Dec 1995
 * Added bdflush entry and intvec min/max checking, 2/23/96, Tom Dyas.
 * Added hooks for /proc/sys/net (minor, minor patch), 96/4/1, Mike Shaver.
 * Added kernel/java-{interpreter,appletviewer}, 96/5/10, Mike Shaver.
 * Dynamic registration fixes, Stephen Tweedie.
 * Added kswapd-interval, ctrl-alt-del, printk stuff, 1/8/97, Chris Horn.
 * Made sysctl support optional via CONFIG_SYSCTL, 1/10/97, Chris
 *  Horn.
 * Added proc_doulongvec_ms_jiffies_minmax, 09/08/99, Carlos H. Bauer.
 * Added proc_doulongvec_minmax, 09/08/99, Carlos H. Bauer.
 * Changed linked lists to use list.h instead of lists.h, 02/24/00, Bill
 *  Wendling.
 * The list_for_each() macro wasn't appropriate for the sysctl loop.
 *  Removed it and replaced it with older style, 03/23/00, Bill Wendling
 */

#include <linux/module.h>
#include <linux/mm.h>
#include <linux/swap.h>
#include <linux/slab.h>
#include <linux/sysctl.h>
#include <linux/proc_fs.h>
#include <linux/security.h>
#include <linux/ctype.h>
#include <linux/utsname.h>
#include <linux/kmemcheck.h>
#include <linux/smp_lock.h>
#include <linux/fs.h>
#include <linux/init.h>
#include <linux/kernel.h>
#include <linux/kobject.h>
#include <linux/net.h>
#include <linux/sysrq.h>
#include <linux/highuid.h>
#include <linux/writeback.h>
#include <linux/hugetlb.h>
#include <linux/initrd.h>
#include <linux/key.h>
#include <linux/times.h>
#include <linux/limits.h>
#include <linux/dcache.h>
#include <linux/syscalls.h>
#include <linux/vmstat.h>
#include <linux/nfs_fs.h>
#include <linux/acpi.h>
#include <linux/reboot.h>
#include <linux/ftrace.h>

#include <asm/uaccess.h>
#include <asm/processor.h>

#ifdef CONFIG_X86
#include <asm/nmi.h>
#include <asm/stacktrace.h>
#include <asm/io.h>
#endif

static int deprecated_sysctl_warning(struct __sysctl_args *args);

#if defined(CONFIG_SYSCTL)

/* External variables not in a header file. */
extern int C_A_D;
extern int print_fatal_signals;
extern int sysctl_overcommit_memory;
extern int sysctl_overcommit_ratio;
extern int sysctl_panic_on_oom;
extern int sysctl_oom_kill_allocating_task;
extern int sysctl_oom_dump_tasks;
extern int max_threads;
extern int core_uses_pid;
extern int suid_dumpable;
extern char core_pattern[];
extern int pid_max;
extern int min_free_kbytes;
extern int pid_max_min, pid_max_max;
extern int sysctl_drop_caches;
extern int percpu_pagelist_fraction;
extern int compat_log;
extern int latencytop_enabled;
extern int sysctl_nr_open_min, sysctl_nr_open_max;
#ifdef CONFIG_RCU_TORTURE_TEST
extern int rcutorture_runnable;
#endif /* #ifdef CONFIG_RCU_TORTURE_TEST */

/* Constants used for minimum and  maximum */
#if defined(CONFIG_HIGHMEM) || defined(CONFIG_DETECT_SOFTLOCKUP)
static int one = 1;
#endif

#ifdef CONFIG_DETECT_SOFTLOCKUP
static int sixty = 60;
static int neg_one = -1;
#endif

#if defined(CONFIG_MMU) && defined(CONFIG_FILE_LOCKING)
static int two = 2;
#endif

static int zero;
static int one_hundred = 100;

/* this is needed for the proc_dointvec_minmax for [fs_]overflow UID and GID */
static int maxolduid = 65535;
static int minolduid;
static int min_percpu_pagelist_fract = 8;

static int ngroups_max = NGROUPS_MAX;

#ifdef CONFIG_MODULES
extern char modprobe_path[];
#endif
#ifdef CONFIG_CHR_DEV_SG
extern int sg_big_buff;
#endif

#ifdef CONFIG_SPARC
#include <asm/system.h>
#endif

#ifdef __hppa__
extern int pwrsw_enabled;
extern int unaligned_enabled;
#endif

#ifdef CONFIG_S390
#ifdef CONFIG_MATHEMU
extern int sysctl_ieee_emulation_warnings;
#endif
extern int sysctl_userprocess_debug;
extern int spin_retry;
#endif

#ifdef CONFIG_BSD_PROCESS_ACCT
extern int acct_parm[];
#endif

#ifdef CONFIG_IA64
extern int no_unaligned_warning;
#endif

#ifdef CONFIG_RT_MUTEXES
extern int max_lock_depth;
#endif

#ifdef CONFIG_PROC_SYSCTL
static int proc_do_cad_pid(struct ctl_table *table, int write, struct file *filp,
		  void __user *buffer, size_t *lenp, loff_t *ppos);
static int proc_taint(struct ctl_table *table, int write, struct file *filp,
			       void __user *buffer, size_t *lenp, loff_t *ppos);
#endif

static struct ctl_table root_table[];
static struct ctl_table_root sysctl_table_root;
static struct ctl_table_header root_table_header = {
	.count = 1,
	.ctl_table = root_table,
	.ctl_entry = LIST_HEAD_INIT(sysctl_table_root.default_set.list),
	.root = &sysctl_table_root,
	.set = &sysctl_table_root.default_set,
};
static struct ctl_table_root sysctl_table_root = {
	.root_list = LIST_HEAD_INIT(sysctl_table_root.root_list),
	.default_set.list = LIST_HEAD_INIT(root_table_header.ctl_entry),
};

static struct ctl_table kern_table[];
static struct ctl_table vm_table[];
static struct ctl_table fs_table[];
static struct ctl_table debug_table[];
static struct ctl_table dev_table[];
extern struct ctl_table random_table[];
#ifdef CONFIG_INOTIFY_USER
extern struct ctl_table inotify_table[];
#endif

#ifdef HAVE_ARCH_PICK_MMAP_LAYOUT
int sysctl_legacy_va_layout;
#endif

extern int prove_locking;
extern int lock_stat;

/* The default sysctl tables: */

static struct ctl_table root_table[] = {
	{
		.ctl_name	= CTL_KERN,
		.procname	= "kernel",
		.mode		= 0555,
		.child		= kern_table,
	},
	{
		.ctl_name	= CTL_VM,
		.procname	= "vm",
		.mode		= 0555,
		.child		= vm_table,
	},
	{
		.ctl_name	= CTL_FS,
		.procname	= "fs",
		.mode		= 0555,
		.child		= fs_table,
	},
	{
		.ctl_name	= CTL_DEBUG,
		.procname	= "debug",
		.mode		= 0555,
		.child		= debug_table,
	},
	{
		.ctl_name	= CTL_DEV,
		.procname	= "dev",
		.mode		= 0555,
		.child		= dev_table,
	},
/*
 * NOTE: do not add new entries to this table unless you have read
 * Documentation/sysctl/ctl_unnumbered.txt
 */
	{ .ctl_name = 0 }
};

#ifdef CONFIG_SCHED_DEBUG
static int min_sched_granularity_ns = 100000;		/* 100 usecs */
static int max_sched_granularity_ns = NSEC_PER_SEC;	/* 1 second */
static int min_wakeup_granularity_ns;			/* 0 usecs */
static int max_wakeup_granularity_ns = NSEC_PER_SEC;	/* 1 second */
#endif

static struct ctl_table kern_table[] = {
#ifdef CONFIG_SCHED_DEBUG
	{
		.ctl_name	= CTL_UNNUMBERED,
		.procname	= "sched_min_granularity_ns",
		.data		= &sysctl_sched_min_granularity,
		.maxlen		= sizeof(unsigned int),
		.mode		= 0644,
		.proc_handler	= &sched_nr_latency_handler,
		.strategy	= &sysctl_intvec,
		.extra1		= &min_sched_granularity_ns,
		.extra2		= &max_sched_granularity_ns,
	},
	{
		.ctl_name	= CTL_UNNUMBERED,
		.procname	= "sched_latency_ns",
		.data		= &sysctl_sched_latency,
		.maxlen		= sizeof(unsigned int),
		.mode		= 0644,
		.proc_handler	= &sched_nr_latency_handler,
		.strategy	= &sysctl_intvec,
		.extra1		= &min_sched_granularity_ns,
		.extra2		= &max_sched_granularity_ns,
	},
	{
		.ctl_name	= CTL_UNNUMBERED,
		.procname	= "sched_wakeup_granularity_ns",
		.data		= &sysctl_sched_wakeup_granularity,
		.maxlen		= sizeof(unsigned int),
		.mode		= 0644,
		.proc_handler	= &proc_dointvec_minmax,
		.strategy	= &sysctl_intvec,
		.extra1		= &min_wakeup_granularity_ns,
		.extra2		= &max_wakeup_granularity_ns,
	},
	{
		.ctl_name	= CTL_UNNUMBERED,
		.procname	= "sched_shares_ratelimit",
		.data		= &sysctl_sched_shares_ratelimit,
		.maxlen		= sizeof(unsigned int),
		.mode		= 0644,
		.proc_handler	= &proc_dointvec,
	},
	{
		.ctl_name	= CTL_UNNUMBERED,
		.procname	= "sched_child_runs_first",
		.data		= &sysctl_sched_child_runs_first,
		.maxlen		= sizeof(unsigned int),
		.mode		= 0644,
		.proc_handler	= &proc_dointvec,
	},
	{
		.ctl_name	= CTL_UNNUMBERED,
		.procname	= "sched_features",
		.data		= &sysctl_sched_features,
		.maxlen		= sizeof(unsigned int),
		.mode		= 0644,
		.proc_handler	= &proc_dointvec,
	},
	{
		.ctl_name	= CTL_UNNUMBERED,
		.procname	= "sched_migration_cost",
		.data		= &sysctl_sched_migration_cost,
		.maxlen		= sizeof(unsigned int),
		.mode		= 0644,
		.proc_handler	= &proc_dointvec,
	},
	{
		.ctl_name	= CTL_UNNUMBERED,
		.procname	= "sched_nr_migrate",
		.data		= &sysctl_sched_nr_migrate,
		.maxlen		= sizeof(unsigned int),
		.mode		= 0644,
		.proc_handler	= &proc_dointvec,
	},
#endif
	{
		.ctl_name	= CTL_UNNUMBERED,
		.procname	= "sched_rt_period_us",
		.data		= &sysctl_sched_rt_period,
		.maxlen		= sizeof(unsigned int),
		.mode		= 0644,
		.proc_handler	= &sched_rt_handler,
	},
	{
		.ctl_name	= CTL_UNNUMBERED,
		.procname	= "sched_rt_runtime_us",
		.data		= &sysctl_sched_rt_runtime,
		.maxlen		= sizeof(int),
		.mode		= 0644,
		.proc_handler	= &sched_rt_handler,
	},
	{
		.ctl_name	= CTL_UNNUMBERED,
		.procname	= "sched_compat_yield",
		.data		= &sysctl_sched_compat_yield,
		.maxlen		= sizeof(unsigned int),
		.mode		= 0644,
		.proc_handler	= &proc_dointvec,
	},
#ifdef CONFIG_PROVE_LOCKING
	{
		.ctl_name	= CTL_UNNUMBERED,
		.procname	= "prove_locking",
		.data		= &prove_locking,
		.maxlen		= sizeof(int),
		.mode		= 0644,
		.proc_handler	= &proc_dointvec,
	},
#endif
#ifdef CONFIG_LOCK_STAT
	{
		.ctl_name	= CTL_UNNUMBERED,
		.procname	= "lock_stat",
		.data		= &lock_stat,
		.maxlen		= sizeof(int),
		.mode		= 0644,
		.proc_handler	= &proc_dointvec,
	},
#endif
	{
		.ctl_name	= KERN_PANIC,
		.procname	= "panic",
		.data		= &panic_timeout,
		.maxlen		= sizeof(int),
		.mode		= 0644,
		.proc_handler	= &proc_dointvec,
	},
	{
		.ctl_name	= KERN_CORE_USES_PID,
		.procname	= "core_uses_pid",
		.data		= &core_uses_pid,
		.maxlen		= sizeof(int),
		.mode		= 0644,
		.proc_handler	= &proc_dointvec,
	},
	{
		.ctl_name	= KERN_CORE_PATTERN,
		.procname	= "core_pattern",
		.data		= core_pattern,
		.maxlen		= CORENAME_MAX_SIZE,
		.mode		= 0644,
		.proc_handler	= &proc_dostring,
		.strategy	= &sysctl_string,
	},
#ifdef CONFIG_PROC_SYSCTL
	{
		.procname	= "tainted",
		.maxlen 	= sizeof(long),
		.mode		= 0644,
		.proc_handler	= &proc_taint,
	},
#endif
#ifdef CONFIG_LATENCYTOP
	{
		.procname	= "latencytop",
		.data		= &latencytop_enabled,
		.maxlen		= sizeof(int),
		.mode		= 0644,
		.proc_handler	= &proc_dointvec,
	},
#endif
#ifdef CONFIG_BLK_DEV_INITRD
	{
		.ctl_name	= KERN_REALROOTDEV,
		.procname	= "real-root-dev",
		.data		= &real_root_dev,
		.maxlen		= sizeof(int),
		.mode		= 0644,
		.proc_handler	= &proc_dointvec,
	},
#endif
	{
		.ctl_name	= CTL_UNNUMBERED,
		.procname	= "print-fatal-signals",
		.data		= &print_fatal_signals,
		.maxlen		= sizeof(int),
		.mode		= 0644,
		.proc_handler	= &proc_dointvec,
	},
#ifdef CONFIG_SPARC
	{
		.ctl_name	= KERN_SPARC_REBOOT,
		.procname	= "reboot-cmd",
		.data		= reboot_command,
		.maxlen		= 256,
		.mode		= 0644,
		.proc_handler	= &proc_dostring,
		.strategy	= &sysctl_string,
	},
	{
		.ctl_name	= KERN_SPARC_STOP_A,
		.procname	= "stop-a",
		.data		= &stop_a_enabled,
		.maxlen		= sizeof (int),
		.mode		= 0644,
		.proc_handler	= &proc_dointvec,
	},
	{
		.ctl_name	= KERN_SPARC_SCONS_PWROFF,
		.procname	= "scons-poweroff",
		.data		= &scons_pwroff,
		.maxlen		= sizeof (int),
		.mode		= 0644,
		.proc_handler	= &proc_dointvec,
	},
#endif
#ifdef __hppa__
	{
		.ctl_name	= KERN_HPPA_PWRSW,
		.procname	= "soft-power",
		.data		= &pwrsw_enabled,
		.maxlen		= sizeof (int),
	 	.mode		= 0644,
		.proc_handler	= &proc_dointvec,
	},
	{
		.ctl_name	= KERN_HPPA_UNALIGNED,
		.procname	= "unaligned-trap",
		.data		= &unaligned_enabled,
		.maxlen		= sizeof (int),
		.mode		= 0644,
		.proc_handler	= &proc_dointvec,
	},
#endif
	{
		.ctl_name	= KERN_CTLALTDEL,
		.procname	= "ctrl-alt-del",
		.data		= &C_A_D,
		.maxlen		= sizeof(int),
		.mode		= 0644,
		.proc_handler	= &proc_dointvec,
	},
#ifdef CONFIG_FTRACE
	{
		.ctl_name	= CTL_UNNUMBERED,
		.procname	= "ftrace_enabled",
		.data		= &ftrace_enabled,
		.maxlen		= sizeof(int),
		.mode		= 0644,
		.proc_handler	= &ftrace_enable_sysctl,
	},
#endif
#ifdef CONFIG_MODULES
	{
		.ctl_name	= KERN_MODPROBE,
		.procname	= "modprobe",
		.data		= &modprobe_path,
		.maxlen		= KMOD_PATH_LEN,
		.mode		= 0644,
		.proc_handler	= &proc_dostring,
		.strategy	= &sysctl_string,
	},
#endif
#if defined(CONFIG_HOTPLUG) && defined(CONFIG_NET)
	{
		.ctl_name	= KERN_HOTPLUG,
		.procname	= "hotplug",
		.data		= &uevent_helper,
		.maxlen		= UEVENT_HELPER_PATH_LEN,
		.mode		= 0644,
		.proc_handler	= &proc_dostring,
		.strategy	= &sysctl_string,
	},
#endif
#ifdef CONFIG_CHR_DEV_SG
	{
		.ctl_name	= KERN_SG_BIG_BUFF,
		.procname	= "sg-big-buff",
		.data		= &sg_big_buff,
		.maxlen		= sizeof (int),
		.mode		= 0444,
		.proc_handler	= &proc_dointvec,
	},
#endif
#ifdef CONFIG_BSD_PROCESS_ACCT
	{
		.ctl_name	= KERN_ACCT,
		.procname	= "acct",
		.data		= &acct_parm,
		.maxlen		= 3*sizeof(int),
		.mode		= 0644,
		.proc_handler	= &proc_dointvec,
	},
#endif
#ifdef CONFIG_MAGIC_SYSRQ
	{
		.ctl_name	= KERN_SYSRQ,
		.procname	= "sysrq",
		.data		= &__sysrq_enabled,
		.maxlen		= sizeof (int),
		.mode		= 0644,
		.proc_handler	= &proc_dointvec,
	},
#endif
#ifdef CONFIG_PROC_SYSCTL
	{
		.procname	= "cad_pid",
		.data		= NULL,
		.maxlen		= sizeof (int),
		.mode		= 0600,
		.proc_handler	= &proc_do_cad_pid,
	},
#endif
	{
		.ctl_name	= KERN_MAX_THREADS,
		.procname	= "threads-max",
		.data		= &max_threads,
		.maxlen		= sizeof(int),
		.mode		= 0644,
		.proc_handler	= &proc_dointvec,
	},
	{
		.ctl_name	= KERN_RANDOM,
		.procname	= "random",
		.mode		= 0555,
		.child		= random_table,
	},
	{
		.ctl_name	= KERN_OVERFLOWUID,
		.procname	= "overflowuid",
		.data		= &overflowuid,
		.maxlen		= sizeof(int),
		.mode		= 0644,
		.proc_handler	= &proc_dointvec_minmax,
		.strategy	= &sysctl_intvec,
		.extra1		= &minolduid,
		.extra2		= &maxolduid,
	},
	{
		.ctl_name	= KERN_OVERFLOWGID,
		.procname	= "overflowgid",
		.data		= &overflowgid,
		.maxlen		= sizeof(int),
		.mode		= 0644,
		.proc_handler	= &proc_dointvec_minmax,
		.strategy	= &sysctl_intvec,
		.extra1		= &minolduid,
		.extra2		= &maxolduid,
	},
#ifdef CONFIG_S390
#ifdef CONFIG_MATHEMU
	{
		.ctl_name	= KERN_IEEE_EMULATION_WARNINGS,
		.procname	= "ieee_emulation_warnings",
		.data		= &sysctl_ieee_emulation_warnings,
		.maxlen		= sizeof(int),
		.mode		= 0644,
		.proc_handler	= &proc_dointvec,
	},
#endif
	{
		.ctl_name	= KERN_S390_USER_DEBUG_LOGGING,
		.procname	= "userprocess_debug",
		.data		= &sysctl_userprocess_debug,
		.maxlen		= sizeof(int),
		.mode		= 0644,
		.proc_handler	= &proc_dointvec,
	},
#endif
	{
		.ctl_name	= KERN_PIDMAX,
		.procname	= "pid_max",
		.data		= &pid_max,
		.maxlen		= sizeof (int),
		.mode		= 0644,
		.proc_handler	= &proc_dointvec_minmax,
		.strategy	= sysctl_intvec,
		.extra1		= &pid_max_min,
		.extra2		= &pid_max_max,
	},
	{
		.ctl_name	= KERN_PANIC_ON_OOPS,
		.procname	= "panic_on_oops",
		.data		= &panic_on_oops,
		.maxlen		= sizeof(int),
		.mode		= 0644,
		.proc_handler	= &proc_dointvec,
	},
#if defined CONFIG_PRINTK
	{
		.ctl_name	= KERN_PRINTK,
		.procname	= "printk",
		.data		= &console_loglevel,
		.maxlen		= 4*sizeof(int),
		.mode		= 0644,
		.proc_handler	= &proc_dointvec,
	},
	{
		.ctl_name	= KERN_PRINTK_RATELIMIT,
		.procname	= "printk_ratelimit",
		.data		= &printk_ratelimit_state.interval,
		.maxlen		= sizeof(int),
		.mode		= 0644,
		.proc_handler	= &proc_dointvec_jiffies,
		.strategy	= &sysctl_jiffies,
	},
	{
		.ctl_name	= KERN_PRINTK_RATELIMIT_BURST,
		.procname	= "printk_ratelimit_burst",
		.data		= &printk_ratelimit_state.burst,
		.maxlen		= sizeof(int),
		.mode		= 0644,
		.proc_handler	= &proc_dointvec,
	},
#endif
	{
		.ctl_name	= KERN_NGROUPS_MAX,
		.procname	= "ngroups_max",
		.data		= &ngroups_max,
		.maxlen		= sizeof (int),
		.mode		= 0444,
		.proc_handler	= &proc_dointvec,
	},
#if defined(CONFIG_X86_LOCAL_APIC) && defined(CONFIG_X86)
	{
		.ctl_name       = KERN_UNKNOWN_NMI_PANIC,
		.procname       = "unknown_nmi_panic",
		.data           = &unknown_nmi_panic,
		.maxlen         = sizeof (int),
		.mode           = 0644,
		.proc_handler   = &proc_dointvec,
	},
	{
		.procname       = "nmi_watchdog",
		.data           = &nmi_watchdog_enabled,
		.maxlen         = sizeof (int),
		.mode           = 0644,
		.proc_handler   = &proc_nmi_enabled,
	},
#endif
#if defined(CONFIG_X86)
	{
		.ctl_name	= KERN_PANIC_ON_NMI,
		.procname	= "panic_on_unrecovered_nmi",
		.data		= &panic_on_unrecovered_nmi,
		.maxlen		= sizeof(int),
		.mode		= 0644,
		.proc_handler	= &proc_dointvec,
	},
	{
		.ctl_name	= KERN_BOOTLOADER_TYPE,
		.procname	= "bootloader_type",
		.data		= &bootloader_type,
		.maxlen		= sizeof (int),
		.mode		= 0444,
		.proc_handler	= &proc_dointvec,
	},
	{
		.ctl_name	= CTL_UNNUMBERED,
		.procname	= "kstack_depth_to_print",
		.data		= &kstack_depth_to_print,
		.maxlen		= sizeof(int),
		.mode		= 0644,
		.proc_handler	= &proc_dointvec,
	},
	{
		.ctl_name	= CTL_UNNUMBERED,
		.procname	= "io_delay_type",
		.data		= &io_delay_type,
		.maxlen		= sizeof(int),
		.mode		= 0644,
		.proc_handler	= &proc_dointvec,
	},
#endif
#if defined(CONFIG_MMU)
	{
		.ctl_name	= KERN_RANDOMIZE,
		.procname	= "randomize_va_space",
		.data		= &randomize_va_space,
		.maxlen		= sizeof(int),
		.mode		= 0644,
		.proc_handler	= &proc_dointvec,
	},
#endif
#if defined(CONFIG_S390) && defined(CONFIG_SMP)
	{
		.ctl_name	= KERN_SPIN_RETRY,
		.procname	= "spin_retry",
		.data		= &spin_retry,
		.maxlen		= sizeof (int),
		.mode		= 0644,
		.proc_handler	= &proc_dointvec,
	},
#endif
#if	defined(CONFIG_ACPI_SLEEP) && defined(CONFIG_X86)
	{
		.procname	= "acpi_video_flags",
		.data		= &acpi_realmode_flags,
		.maxlen		= sizeof (unsigned long),
		.mode		= 0644,
		.proc_handler	= &proc_doulongvec_minmax,
	},
#endif
#ifdef CONFIG_IA64
	{
		.ctl_name	= KERN_IA64_UNALIGNED,
		.procname	= "ignore-unaligned-usertrap",
		.data		= &no_unaligned_warning,
		.maxlen		= sizeof (int),
	 	.mode		= 0644,
		.proc_handler	= &proc_dointvec,
	},
#endif
#ifdef CONFIG_DETECT_SOFTLOCKUP
	{
		.ctl_name	= CTL_UNNUMBERED,
		.procname	= "softlockup_panic",
		.data		= &softlockup_panic,
		.maxlen		= sizeof(int),
		.mode		= 0644,
		.proc_handler	= &proc_dointvec_minmax,
		.strategy	= &sysctl_intvec,
		.extra1		= &zero,
		.extra2		= &one,
	},
	{
		.ctl_name	= CTL_UNNUMBERED,
		.procname	= "softlockup_thresh",
		.data		= &softlockup_thresh,
		.maxlen		= sizeof(int),
		.mode		= 0644,
		.proc_handler	= &proc_dointvec_minmax,
		.strategy	= &sysctl_intvec,
		.extra1		= &neg_one,
		.extra2		= &sixty,
	},
	{
		.ctl_name	= CTL_UNNUMBERED,
		.procname	= "hung_task_check_count",
		.data		= &sysctl_hung_task_check_count,
		.maxlen		= sizeof(unsigned long),
		.mode		= 0644,
		.proc_handler	= &proc_doulongvec_minmax,
		.strategy	= &sysctl_intvec,
	},
	{
		.ctl_name	= CTL_UNNUMBERED,
		.procname	= "hung_task_timeout_secs",
		.data		= &sysctl_hung_task_timeout_secs,
		.maxlen		= sizeof(unsigned long),
		.mode		= 0644,
		.proc_handler	= &proc_doulongvec_minmax,
		.strategy	= &sysctl_intvec,
	},
	{
		.ctl_name	= CTL_UNNUMBERED,
		.procname	= "hung_task_warnings",
		.data		= &sysctl_hung_task_warnings,
		.maxlen		= sizeof(unsigned long),
		.mode		= 0644,
		.proc_handler	= &proc_doulongvec_minmax,
		.strategy	= &sysctl_intvec,
	},
#endif
#ifdef CONFIG_COMPAT
	{
		.ctl_name	= KERN_COMPAT_LOG,
		.procname	= "compat-log",
		.data		= &compat_log,
		.maxlen		= sizeof (int),
	 	.mode		= 0644,
		.proc_handler	= &proc_dointvec,
	},
#endif
#ifdef CONFIG_RT_MUTEXES
	{
		.ctl_name	= KERN_MAX_LOCK_DEPTH,
		.procname	= "max_lock_depth",
		.data		= &max_lock_depth,
		.maxlen		= sizeof(int),
		.mode		= 0644,
		.proc_handler	= &proc_dointvec,
	},
#endif
	{
		.ctl_name	= CTL_UNNUMBERED,
		.procname	= "poweroff_cmd",
		.data		= &poweroff_cmd,
		.maxlen		= POWEROFF_CMD_PATH_LEN,
		.mode		= 0644,
		.proc_handler	= &proc_dostring,
		.strategy	= &sysctl_string,
	},
#ifdef CONFIG_KEYS
	{
		.ctl_name	= CTL_UNNUMBERED,
		.procname	= "keys",
		.mode		= 0555,
		.child		= key_sysctls,
	},
#endif
#ifdef CONFIG_KMEMCHECK
	{
		.ctl_name	= CTL_UNNUMBERED,
		.procname	= "kmemcheck",
		.data		= &kmemcheck_enabled,
		.maxlen		= sizeof(int),
		.mode		= 0644,
		.proc_handler	= &proc_dointvec,
	},
#endif
<<<<<<< HEAD
#ifdef CONFIG_UNEVICTABLE_LRU
	{
		.ctl_name	= CTL_UNNUMBERED,
		.procname	= "scan_unevictable_pages",
		.data		= &scan_unevictable_pages,
		.maxlen		= sizeof(scan_unevictable_pages),
		.mode		= 0644,
		.proc_handler	= &scan_unevictable_handler,
	},
#endif
=======

>>>>>>> 760932c8
/*
 * NOTE: do not add new entries to this table unless you have read
 * Documentation/sysctl/ctl_unnumbered.txt
 */
	{ .ctl_name = 0 }
};

static struct ctl_table vm_table[] = {
	{
		.ctl_name	= VM_OVERCOMMIT_MEMORY,
		.procname	= "overcommit_memory",
		.data		= &sysctl_overcommit_memory,
		.maxlen		= sizeof(sysctl_overcommit_memory),
		.mode		= 0644,
		.proc_handler	= &proc_dointvec,
	},
	{
		.ctl_name	= VM_PANIC_ON_OOM,
		.procname	= "panic_on_oom",
		.data		= &sysctl_panic_on_oom,
		.maxlen		= sizeof(sysctl_panic_on_oom),
		.mode		= 0644,
		.proc_handler	= &proc_dointvec,
	},
	{
		.ctl_name	= CTL_UNNUMBERED,
		.procname	= "oom_kill_allocating_task",
		.data		= &sysctl_oom_kill_allocating_task,
		.maxlen		= sizeof(sysctl_oom_kill_allocating_task),
		.mode		= 0644,
		.proc_handler	= &proc_dointvec,
	},
	{
		.ctl_name	= CTL_UNNUMBERED,
		.procname	= "oom_dump_tasks",
		.data		= &sysctl_oom_dump_tasks,
		.maxlen		= sizeof(sysctl_oom_dump_tasks),
		.mode		= 0644,
		.proc_handler	= &proc_dointvec,
	},
	{
		.ctl_name	= VM_OVERCOMMIT_RATIO,
		.procname	= "overcommit_ratio",
		.data		= &sysctl_overcommit_ratio,
		.maxlen		= sizeof(sysctl_overcommit_ratio),
		.mode		= 0644,
		.proc_handler	= &proc_dointvec,
	},
	{
		.ctl_name	= VM_PAGE_CLUSTER,
		.procname	= "page-cluster", 
		.data		= &page_cluster,
		.maxlen		= sizeof(int),
		.mode		= 0644,
		.proc_handler	= &proc_dointvec,
	},
	{
		.ctl_name	= VM_DIRTY_BACKGROUND,
		.procname	= "dirty_background_ratio",
		.data		= &dirty_background_ratio,
		.maxlen		= sizeof(dirty_background_ratio),
		.mode		= 0644,
		.proc_handler	= &proc_dointvec_minmax,
		.strategy	= &sysctl_intvec,
		.extra1		= &zero,
		.extra2		= &one_hundred,
	},
	{
		.ctl_name	= VM_DIRTY_RATIO,
		.procname	= "dirty_ratio",
		.data		= &vm_dirty_ratio,
		.maxlen		= sizeof(vm_dirty_ratio),
		.mode		= 0644,
		.proc_handler	= &dirty_ratio_handler,
		.strategy	= &sysctl_intvec,
		.extra1		= &zero,
		.extra2		= &one_hundred,
	},
	{
		.procname	= "dirty_writeback_centisecs",
		.data		= &dirty_writeback_interval,
		.maxlen		= sizeof(dirty_writeback_interval),
		.mode		= 0644,
		.proc_handler	= &dirty_writeback_centisecs_handler,
	},
	{
		.procname	= "dirty_expire_centisecs",
		.data		= &dirty_expire_interval,
		.maxlen		= sizeof(dirty_expire_interval),
		.mode		= 0644,
		.proc_handler	= &proc_dointvec_userhz_jiffies,
	},
	{
		.ctl_name	= VM_NR_PDFLUSH_THREADS,
		.procname	= "nr_pdflush_threads",
		.data		= &nr_pdflush_threads,
		.maxlen		= sizeof nr_pdflush_threads,
		.mode		= 0444 /* read-only*/,
		.proc_handler	= &proc_dointvec,
	},
	{
		.ctl_name	= VM_SWAPPINESS,
		.procname	= "swappiness",
		.data		= &vm_swappiness,
		.maxlen		= sizeof(vm_swappiness),
		.mode		= 0644,
		.proc_handler	= &proc_dointvec_minmax,
		.strategy	= &sysctl_intvec,
		.extra1		= &zero,
		.extra2		= &one_hundred,
	},
#ifdef CONFIG_HUGETLB_PAGE
	 {
		.procname	= "nr_hugepages",
		.data		= NULL,
		.maxlen		= sizeof(unsigned long),
		.mode		= 0644,
		.proc_handler	= &hugetlb_sysctl_handler,
		.extra1		= (void *)&hugetlb_zero,
		.extra2		= (void *)&hugetlb_infinity,
	 },
	 {
		.ctl_name	= VM_HUGETLB_GROUP,
		.procname	= "hugetlb_shm_group",
		.data		= &sysctl_hugetlb_shm_group,
		.maxlen		= sizeof(gid_t),
		.mode		= 0644,
		.proc_handler	= &proc_dointvec,
	 },
	 {
		.ctl_name	= CTL_UNNUMBERED,
		.procname	= "hugepages_treat_as_movable",
		.data		= &hugepages_treat_as_movable,
		.maxlen		= sizeof(int),
		.mode		= 0644,
		.proc_handler	= &hugetlb_treat_movable_handler,
	},
	{
		.ctl_name	= CTL_UNNUMBERED,
		.procname	= "nr_overcommit_hugepages",
		.data		= NULL,
		.maxlen		= sizeof(unsigned long),
		.mode		= 0644,
		.proc_handler	= &hugetlb_overcommit_handler,
		.extra1		= (void *)&hugetlb_zero,
		.extra2		= (void *)&hugetlb_infinity,
	},
#endif
	{
		.ctl_name	= VM_LOWMEM_RESERVE_RATIO,
		.procname	= "lowmem_reserve_ratio",
		.data		= &sysctl_lowmem_reserve_ratio,
		.maxlen		= sizeof(sysctl_lowmem_reserve_ratio),
		.mode		= 0644,
		.proc_handler	= &lowmem_reserve_ratio_sysctl_handler,
		.strategy	= &sysctl_intvec,
	},
	{
		.ctl_name	= VM_DROP_PAGECACHE,
		.procname	= "drop_caches",
		.data		= &sysctl_drop_caches,
		.maxlen		= sizeof(int),
		.mode		= 0644,
		.proc_handler	= drop_caches_sysctl_handler,
		.strategy	= &sysctl_intvec,
	},
	{
		.ctl_name	= VM_MIN_FREE_KBYTES,
		.procname	= "min_free_kbytes",
		.data		= &min_free_kbytes,
		.maxlen		= sizeof(min_free_kbytes),
		.mode		= 0644,
		.proc_handler	= &min_free_kbytes_sysctl_handler,
		.strategy	= &sysctl_intvec,
		.extra1		= &zero,
	},
	{
		.ctl_name	= VM_PERCPU_PAGELIST_FRACTION,
		.procname	= "percpu_pagelist_fraction",
		.data		= &percpu_pagelist_fraction,
		.maxlen		= sizeof(percpu_pagelist_fraction),
		.mode		= 0644,
		.proc_handler	= &percpu_pagelist_fraction_sysctl_handler,
		.strategy	= &sysctl_intvec,
		.extra1		= &min_percpu_pagelist_fract,
	},
#ifdef CONFIG_MMU
	{
		.ctl_name	= VM_MAX_MAP_COUNT,
		.procname	= "max_map_count",
		.data		= &sysctl_max_map_count,
		.maxlen		= sizeof(sysctl_max_map_count),
		.mode		= 0644,
		.proc_handler	= &proc_dointvec
	},
#endif
	{
		.ctl_name	= VM_LAPTOP_MODE,
		.procname	= "laptop_mode",
		.data		= &laptop_mode,
		.maxlen		= sizeof(laptop_mode),
		.mode		= 0644,
		.proc_handler	= &proc_dointvec_jiffies,
		.strategy	= &sysctl_jiffies,
	},
	{
		.ctl_name	= VM_BLOCK_DUMP,
		.procname	= "block_dump",
		.data		= &block_dump,
		.maxlen		= sizeof(block_dump),
		.mode		= 0644,
		.proc_handler	= &proc_dointvec,
		.strategy	= &sysctl_intvec,
		.extra1		= &zero,
	},
	{
		.ctl_name	= VM_VFS_CACHE_PRESSURE,
		.procname	= "vfs_cache_pressure",
		.data		= &sysctl_vfs_cache_pressure,
		.maxlen		= sizeof(sysctl_vfs_cache_pressure),
		.mode		= 0644,
		.proc_handler	= &proc_dointvec,
		.strategy	= &sysctl_intvec,
		.extra1		= &zero,
	},
#ifdef HAVE_ARCH_PICK_MMAP_LAYOUT
	{
		.ctl_name	= VM_LEGACY_VA_LAYOUT,
		.procname	= "legacy_va_layout",
		.data		= &sysctl_legacy_va_layout,
		.maxlen		= sizeof(sysctl_legacy_va_layout),
		.mode		= 0644,
		.proc_handler	= &proc_dointvec,
		.strategy	= &sysctl_intvec,
		.extra1		= &zero,
	},
#endif
#ifdef CONFIG_NUMA
	{
		.ctl_name	= VM_ZONE_RECLAIM_MODE,
		.procname	= "zone_reclaim_mode",
		.data		= &zone_reclaim_mode,
		.maxlen		= sizeof(zone_reclaim_mode),
		.mode		= 0644,
		.proc_handler	= &proc_dointvec,
		.strategy	= &sysctl_intvec,
		.extra1		= &zero,
	},
	{
		.ctl_name	= VM_MIN_UNMAPPED,
		.procname	= "min_unmapped_ratio",
		.data		= &sysctl_min_unmapped_ratio,
		.maxlen		= sizeof(sysctl_min_unmapped_ratio),
		.mode		= 0644,
		.proc_handler	= &sysctl_min_unmapped_ratio_sysctl_handler,
		.strategy	= &sysctl_intvec,
		.extra1		= &zero,
		.extra2		= &one_hundred,
	},
	{
		.ctl_name	= VM_MIN_SLAB,
		.procname	= "min_slab_ratio",
		.data		= &sysctl_min_slab_ratio,
		.maxlen		= sizeof(sysctl_min_slab_ratio),
		.mode		= 0644,
		.proc_handler	= &sysctl_min_slab_ratio_sysctl_handler,
		.strategy	= &sysctl_intvec,
		.extra1		= &zero,
		.extra2		= &one_hundred,
	},
#endif
#ifdef CONFIG_SMP
	{
		.ctl_name	= CTL_UNNUMBERED,
		.procname	= "stat_interval",
		.data		= &sysctl_stat_interval,
		.maxlen		= sizeof(sysctl_stat_interval),
		.mode		= 0644,
		.proc_handler	= &proc_dointvec_jiffies,
		.strategy	= &sysctl_jiffies,
	},
#endif
#ifdef CONFIG_SECURITY
	{
		.ctl_name	= CTL_UNNUMBERED,
		.procname	= "mmap_min_addr",
		.data		= &mmap_min_addr,
		.maxlen         = sizeof(unsigned long),
		.mode		= 0644,
		.proc_handler	= &proc_doulongvec_minmax,
	},
#endif
#ifdef CONFIG_NUMA
	{
		.ctl_name	= CTL_UNNUMBERED,
		.procname	= "numa_zonelist_order",
		.data		= &numa_zonelist_order,
		.maxlen		= NUMA_ZONELIST_ORDER_LEN,
		.mode		= 0644,
		.proc_handler	= &numa_zonelist_order_handler,
		.strategy	= &sysctl_string,
	},
#endif
#if (defined(CONFIG_X86_32) && !defined(CONFIG_UML))|| \
   (defined(CONFIG_SUPERH) && defined(CONFIG_VSYSCALL))
	{
		.ctl_name	= VM_VDSO_ENABLED,
		.procname	= "vdso_enabled",
		.data		= &vdso_enabled,
		.maxlen		= sizeof(vdso_enabled),
		.mode		= 0644,
		.proc_handler	= &proc_dointvec,
		.strategy	= &sysctl_intvec,
		.extra1		= &zero,
	},
#endif
#ifdef CONFIG_HIGHMEM
	{
		.ctl_name	= CTL_UNNUMBERED,
		.procname	= "highmem_is_dirtyable",
		.data		= &vm_highmem_is_dirtyable,
		.maxlen		= sizeof(vm_highmem_is_dirtyable),
		.mode		= 0644,
		.proc_handler	= &proc_dointvec_minmax,
		.strategy	= &sysctl_intvec,
		.extra1		= &zero,
		.extra2		= &one,
	},
#endif
#ifdef CONFIG_RCU_TORTURE_TEST
	{
		.ctl_name       = CTL_UNNUMBERED,
		.procname       = "rcutorture_runnable",
		.data           = &rcutorture_runnable,
		.maxlen         = sizeof(int),
		.mode           = 0644,
		.proc_handler   = &proc_dointvec,
	},
#endif
/*
 * NOTE: do not add new entries to this table unless you have read
 * Documentation/sysctl/ctl_unnumbered.txt
 */
	{ .ctl_name = 0 }
};

#if defined(CONFIG_BINFMT_MISC) || defined(CONFIG_BINFMT_MISC_MODULE)
static struct ctl_table binfmt_misc_table[] = {
	{ .ctl_name = 0 }
};
#endif

static struct ctl_table fs_table[] = {
	{
		.ctl_name	= FS_NRINODE,
		.procname	= "inode-nr",
		.data		= &inodes_stat,
		.maxlen		= 2*sizeof(int),
		.mode		= 0444,
		.proc_handler	= &proc_dointvec,
	},
	{
		.ctl_name	= FS_STATINODE,
		.procname	= "inode-state",
		.data		= &inodes_stat,
		.maxlen		= 7*sizeof(int),
		.mode		= 0444,
		.proc_handler	= &proc_dointvec,
	},
	{
		.procname	= "file-nr",
		.data		= &files_stat,
		.maxlen		= 3*sizeof(int),
		.mode		= 0444,
		.proc_handler	= &proc_nr_files,
	},
	{
		.ctl_name	= FS_MAXFILE,
		.procname	= "file-max",
		.data		= &files_stat.max_files,
		.maxlen		= sizeof(int),
		.mode		= 0644,
		.proc_handler	= &proc_dointvec,
	},
	{
		.ctl_name	= CTL_UNNUMBERED,
		.procname	= "nr_open",
		.data		= &sysctl_nr_open,
		.maxlen		= sizeof(int),
		.mode		= 0644,
		.proc_handler	= &proc_dointvec_minmax,
		.extra1		= &sysctl_nr_open_min,
		.extra2		= &sysctl_nr_open_max,
	},
	{
		.ctl_name	= FS_DENTRY,
		.procname	= "dentry-state",
		.data		= &dentry_stat,
		.maxlen		= 6*sizeof(int),
		.mode		= 0444,
		.proc_handler	= &proc_dointvec,
	},
	{
		.ctl_name	= FS_OVERFLOWUID,
		.procname	= "overflowuid",
		.data		= &fs_overflowuid,
		.maxlen		= sizeof(int),
		.mode		= 0644,
		.proc_handler	= &proc_dointvec_minmax,
		.strategy	= &sysctl_intvec,
		.extra1		= &minolduid,
		.extra2		= &maxolduid,
	},
	{
		.ctl_name	= FS_OVERFLOWGID,
		.procname	= "overflowgid",
		.data		= &fs_overflowgid,
		.maxlen		= sizeof(int),
		.mode		= 0644,
		.proc_handler	= &proc_dointvec_minmax,
		.strategy	= &sysctl_intvec,
		.extra1		= &minolduid,
		.extra2		= &maxolduid,
	},
#ifdef CONFIG_FILE_LOCKING
	{
		.ctl_name	= FS_LEASES,
		.procname	= "leases-enable",
		.data		= &leases_enable,
		.maxlen		= sizeof(int),
		.mode		= 0644,
		.proc_handler	= &proc_dointvec,
	},
#endif
#ifdef CONFIG_DNOTIFY
	{
		.ctl_name	= FS_DIR_NOTIFY,
		.procname	= "dir-notify-enable",
		.data		= &dir_notify_enable,
		.maxlen		= sizeof(int),
		.mode		= 0644,
		.proc_handler	= &proc_dointvec,
	},
#endif
#ifdef CONFIG_MMU
#ifdef CONFIG_FILE_LOCKING
	{
		.ctl_name	= FS_LEASE_TIME,
		.procname	= "lease-break-time",
		.data		= &lease_break_time,
		.maxlen		= sizeof(int),
		.mode		= 0644,
		.proc_handler	= &proc_dointvec_minmax,
		.strategy	= &sysctl_intvec,
		.extra1		= &zero,
		.extra2		= &two,
	},
#endif
#ifdef CONFIG_AIO
	{
		.procname	= "aio-nr",
		.data		= &aio_nr,
		.maxlen		= sizeof(aio_nr),
		.mode		= 0444,
		.proc_handler	= &proc_doulongvec_minmax,
	},
	{
		.procname	= "aio-max-nr",
		.data		= &aio_max_nr,
		.maxlen		= sizeof(aio_max_nr),
		.mode		= 0644,
		.proc_handler	= &proc_doulongvec_minmax,
	},
#endif /* CONFIG_AIO */
#ifdef CONFIG_INOTIFY_USER
	{
		.ctl_name	= FS_INOTIFY,
		.procname	= "inotify",
		.mode		= 0555,
		.child		= inotify_table,
	},
#endif	
#endif
	{
		.ctl_name	= KERN_SETUID_DUMPABLE,
		.procname	= "suid_dumpable",
		.data		= &suid_dumpable,
		.maxlen		= sizeof(int),
		.mode		= 0644,
		.proc_handler	= &proc_dointvec,
	},
#if defined(CONFIG_BINFMT_MISC) || defined(CONFIG_BINFMT_MISC_MODULE)
	{
		.ctl_name	= CTL_UNNUMBERED,
		.procname	= "binfmt_misc",
		.mode		= 0555,
		.child		= binfmt_misc_table,
	},
#endif
/*
 * NOTE: do not add new entries to this table unless you have read
 * Documentation/sysctl/ctl_unnumbered.txt
 */
	{ .ctl_name = 0 }
};

static struct ctl_table debug_table[] = {
#if defined(CONFIG_X86) || defined(CONFIG_PPC)
	{
		.ctl_name	= CTL_UNNUMBERED,
		.procname	= "exception-trace",
		.data		= &show_unhandled_signals,
		.maxlen		= sizeof(int),
		.mode		= 0644,
		.proc_handler	= proc_dointvec
	},
#endif
	{ .ctl_name = 0 }
};

static struct ctl_table dev_table[] = {
	{ .ctl_name = 0 }
};

static DEFINE_SPINLOCK(sysctl_lock);

/* called under sysctl_lock */
static int use_table(struct ctl_table_header *p)
{
	if (unlikely(p->unregistering))
		return 0;
	p->used++;
	return 1;
}

/* called under sysctl_lock */
static void unuse_table(struct ctl_table_header *p)
{
	if (!--p->used)
		if (unlikely(p->unregistering))
			complete(p->unregistering);
}

/* called under sysctl_lock, will reacquire if has to wait */
static void start_unregistering(struct ctl_table_header *p)
{
	/*
	 * if p->used is 0, nobody will ever touch that entry again;
	 * we'll eliminate all paths to it before dropping sysctl_lock
	 */
	if (unlikely(p->used)) {
		struct completion wait;
		init_completion(&wait);
		p->unregistering = &wait;
		spin_unlock(&sysctl_lock);
		wait_for_completion(&wait);
		spin_lock(&sysctl_lock);
	} else {
		/* anything non-NULL; we'll never dereference it */
		p->unregistering = ERR_PTR(-EINVAL);
	}
	/*
	 * do not remove from the list until nobody holds it; walking the
	 * list in do_sysctl() relies on that.
	 */
	list_del_init(&p->ctl_entry);
}

void sysctl_head_get(struct ctl_table_header *head)
{
	spin_lock(&sysctl_lock);
	head->count++;
	spin_unlock(&sysctl_lock);
}

void sysctl_head_put(struct ctl_table_header *head)
{
	spin_lock(&sysctl_lock);
	if (!--head->count)
		kfree(head);
	spin_unlock(&sysctl_lock);
}

struct ctl_table_header *sysctl_head_grab(struct ctl_table_header *head)
{
	if (!head)
		BUG();
	spin_lock(&sysctl_lock);
	if (!use_table(head))
		head = ERR_PTR(-ENOENT);
	spin_unlock(&sysctl_lock);
	return head;
}

void sysctl_head_finish(struct ctl_table_header *head)
{
	if (!head)
		return;
	spin_lock(&sysctl_lock);
	unuse_table(head);
	spin_unlock(&sysctl_lock);
}

static struct ctl_table_set *
lookup_header_set(struct ctl_table_root *root, struct nsproxy *namespaces)
{
	struct ctl_table_set *set = &root->default_set;
	if (root->lookup)
		set = root->lookup(root, namespaces);
	return set;
}

static struct list_head *
lookup_header_list(struct ctl_table_root *root, struct nsproxy *namespaces)
{
	struct ctl_table_set *set = lookup_header_set(root, namespaces);
	return &set->list;
}

struct ctl_table_header *__sysctl_head_next(struct nsproxy *namespaces,
					    struct ctl_table_header *prev)
{
	struct ctl_table_root *root;
	struct list_head *header_list;
	struct ctl_table_header *head;
	struct list_head *tmp;

	spin_lock(&sysctl_lock);
	if (prev) {
		head = prev;
		tmp = &prev->ctl_entry;
		unuse_table(prev);
		goto next;
	}
	tmp = &root_table_header.ctl_entry;
	for (;;) {
		head = list_entry(tmp, struct ctl_table_header, ctl_entry);

		if (!use_table(head))
			goto next;
		spin_unlock(&sysctl_lock);
		return head;
	next:
		root = head->root;
		tmp = tmp->next;
		header_list = lookup_header_list(root, namespaces);
		if (tmp != header_list)
			continue;

		do {
			root = list_entry(root->root_list.next,
					struct ctl_table_root, root_list);
			if (root == &sysctl_table_root)
				goto out;
			header_list = lookup_header_list(root, namespaces);
		} while (list_empty(header_list));
		tmp = header_list->next;
	}
out:
	spin_unlock(&sysctl_lock);
	return NULL;
}

struct ctl_table_header *sysctl_head_next(struct ctl_table_header *prev)
{
	return __sysctl_head_next(current->nsproxy, prev);
}

void register_sysctl_root(struct ctl_table_root *root)
{
	spin_lock(&sysctl_lock);
	list_add_tail(&root->root_list, &sysctl_table_root.root_list);
	spin_unlock(&sysctl_lock);
}

#ifdef CONFIG_SYSCTL_SYSCALL
/* Perform the actual read/write of a sysctl table entry. */
static int do_sysctl_strategy(struct ctl_table_root *root,
			struct ctl_table *table,
			void __user *oldval, size_t __user *oldlenp,
			void __user *newval, size_t newlen)
{
	int op = 0, rc;

	if (oldval)
		op |= MAY_READ;
	if (newval)
		op |= MAY_WRITE;
	if (sysctl_perm(root, table, op))
		return -EPERM;

	if (table->strategy) {
		rc = table->strategy(table, oldval, oldlenp, newval, newlen);
		if (rc < 0)
			return rc;
		if (rc > 0)
			return 0;
	}

	/* If there is no strategy routine, or if the strategy returns
	 * zero, proceed with automatic r/w */
	if (table->data && table->maxlen) {
		rc = sysctl_data(table, oldval, oldlenp, newval, newlen);
		if (rc < 0)
			return rc;
	}
	return 0;
}

static int parse_table(int __user *name, int nlen,
		       void __user *oldval, size_t __user *oldlenp,
		       void __user *newval, size_t newlen,
		       struct ctl_table_root *root,
		       struct ctl_table *table)
{
	int n;
repeat:
	if (!nlen)
		return -ENOTDIR;
	if (get_user(n, name))
		return -EFAULT;
	for ( ; table->ctl_name || table->procname; table++) {
		if (!table->ctl_name)
			continue;
		if (n == table->ctl_name) {
			int error;
			if (table->child) {
				if (sysctl_perm(root, table, MAY_EXEC))
					return -EPERM;
				name++;
				nlen--;
				table = table->child;
				goto repeat;
			}
			error = do_sysctl_strategy(root, table,
						   oldval, oldlenp,
						   newval, newlen);
			return error;
		}
	}
	return -ENOTDIR;
}

int do_sysctl(int __user *name, int nlen, void __user *oldval, size_t __user *oldlenp,
	       void __user *newval, size_t newlen)
{
	struct ctl_table_header *head;
	int error = -ENOTDIR;

	if (nlen <= 0 || nlen >= CTL_MAXNAME)
		return -ENOTDIR;
	if (oldval) {
		int old_len;
		if (!oldlenp || get_user(old_len, oldlenp))
			return -EFAULT;
	}

	for (head = sysctl_head_next(NULL); head;
			head = sysctl_head_next(head)) {
		error = parse_table(name, nlen, oldval, oldlenp, 
					newval, newlen,
					head->root, head->ctl_table);
		if (error != -ENOTDIR) {
			sysctl_head_finish(head);
			break;
		}
	}
	return error;
}

asmlinkage long sys_sysctl(struct __sysctl_args __user *args)
{
	struct __sysctl_args tmp;
	int error;

	if (copy_from_user(&tmp, args, sizeof(tmp)))
		return -EFAULT;

	error = deprecated_sysctl_warning(&tmp);
	if (error)
		goto out;

	lock_kernel();
	error = do_sysctl(tmp.name, tmp.nlen, tmp.oldval, tmp.oldlenp,
			  tmp.newval, tmp.newlen);
	unlock_kernel();
out:
	return error;
}
#endif /* CONFIG_SYSCTL_SYSCALL */

/*
 * sysctl_perm does NOT grant the superuser all rights automatically, because
 * some sysctl variables are readonly even to root.
 */

static int test_perm(int mode, int op)
{
	if (!current->euid)
		mode >>= 6;
	else if (in_egroup_p(0))
		mode >>= 3;
	if ((op & ~mode & (MAY_READ|MAY_WRITE|MAY_EXEC)) == 0)
		return 0;
	return -EACCES;
}

int sysctl_perm(struct ctl_table_root *root, struct ctl_table *table, int op)
{
	int error;
	int mode;

	error = security_sysctl(table, op & (MAY_READ | MAY_WRITE | MAY_EXEC));
	if (error)
		return error;

	if (root->permissions)
		mode = root->permissions(root, current->nsproxy, table);
	else
		mode = table->mode;

	return test_perm(mode, op);
}

static void sysctl_set_parent(struct ctl_table *parent, struct ctl_table *table)
{
	for (; table->ctl_name || table->procname; table++) {
		table->parent = parent;
		if (table->child)
			sysctl_set_parent(table, table->child);
	}
}

static __init int sysctl_init(void)
{
	sysctl_set_parent(NULL, root_table);
#ifdef CONFIG_SYSCTL_SYSCALL_CHECK
	{
		int err;
		err = sysctl_check_table(current->nsproxy, root_table);
	}
#endif
	return 0;
}

core_initcall(sysctl_init);

static struct ctl_table *is_branch_in(struct ctl_table *branch,
				      struct ctl_table *table)
{
	struct ctl_table *p;
	const char *s = branch->procname;

	/* branch should have named subdirectory as its first element */
	if (!s || !branch->child)
		return NULL;

	/* ... and nothing else */
	if (branch[1].procname || branch[1].ctl_name)
		return NULL;

	/* table should contain subdirectory with the same name */
	for (p = table; p->procname || p->ctl_name; p++) {
		if (!p->child)
			continue;
		if (p->procname && strcmp(p->procname, s) == 0)
			return p;
	}
	return NULL;
}

/* see if attaching q to p would be an improvement */
static void try_attach(struct ctl_table_header *p, struct ctl_table_header *q)
{
	struct ctl_table *to = p->ctl_table, *by = q->ctl_table;
	struct ctl_table *next;
	int is_better = 0;
	int not_in_parent = !p->attached_by;

	while ((next = is_branch_in(by, to)) != NULL) {
		if (by == q->attached_by)
			is_better = 1;
		if (to == p->attached_by)
			not_in_parent = 1;
		by = by->child;
		to = next->child;
	}

	if (is_better && not_in_parent) {
		q->attached_by = by;
		q->attached_to = to;
		q->parent = p;
	}
}

/**
 * __register_sysctl_paths - register a sysctl hierarchy
 * @root: List of sysctl headers to register on
 * @namespaces: Data to compute which lists of sysctl entries are visible
 * @path: The path to the directory the sysctl table is in.
 * @table: the top-level table structure
 *
 * Register a sysctl table hierarchy. @table should be a filled in ctl_table
 * array. A completely 0 filled entry terminates the table.
 *
 * The members of the &struct ctl_table structure are used as follows:
 *
 * ctl_name - This is the numeric sysctl value used by sysctl(2). The number
 *            must be unique within that level of sysctl
 *
 * procname - the name of the sysctl file under /proc/sys. Set to %NULL to not
 *            enter a sysctl file
 *
 * data - a pointer to data for use by proc_handler
 *
 * maxlen - the maximum size in bytes of the data
 *
 * mode - the file permissions for the /proc/sys file, and for sysctl(2)
 *
 * child - a pointer to the child sysctl table if this entry is a directory, or
 *         %NULL.
 *
 * proc_handler - the text handler routine (described below)
 *
 * strategy - the strategy routine (described below)
 *
 * de - for internal use by the sysctl routines
 *
 * extra1, extra2 - extra pointers usable by the proc handler routines
 *
 * Leaf nodes in the sysctl tree will be represented by a single file
 * under /proc; non-leaf nodes will be represented by directories.
 *
 * sysctl(2) can automatically manage read and write requests through
 * the sysctl table.  The data and maxlen fields of the ctl_table
 * struct enable minimal validation of the values being written to be
 * performed, and the mode field allows minimal authentication.
 *
 * More sophisticated management can be enabled by the provision of a
 * strategy routine with the table entry.  This will be called before
 * any automatic read or write of the data is performed.
 *
 * The strategy routine may return
 *
 * < 0 - Error occurred (error is passed to user process)
 *
 * 0   - OK - proceed with automatic read or write.
 *
 * > 0 - OK - read or write has been done by the strategy routine, so
 *       return immediately.
 *
 * There must be a proc_handler routine for any terminal nodes
 * mirrored under /proc/sys (non-terminals are handled by a built-in
 * directory handler).  Several default handlers are available to
 * cover common cases -
 *
 * proc_dostring(), proc_dointvec(), proc_dointvec_jiffies(),
 * proc_dointvec_userhz_jiffies(), proc_dointvec_minmax(), 
 * proc_doulongvec_ms_jiffies_minmax(), proc_doulongvec_minmax()
 *
 * It is the handler's job to read the input buffer from user memory
 * and process it. The handler should return 0 on success.
 *
 * This routine returns %NULL on a failure to register, and a pointer
 * to the table header on success.
 */
struct ctl_table_header *__register_sysctl_paths(
	struct ctl_table_root *root,
	struct nsproxy *namespaces,
	const struct ctl_path *path, struct ctl_table *table)
{
	struct ctl_table_header *header;
	struct ctl_table *new, **prevp;
	unsigned int n, npath;
	struct ctl_table_set *set;

	/* Count the path components */
	for (npath = 0; path[npath].ctl_name || path[npath].procname; ++npath)
		;

	/*
	 * For each path component, allocate a 2-element ctl_table array.
	 * The first array element will be filled with the sysctl entry
	 * for this, the second will be the sentinel (ctl_name == 0).
	 *
	 * We allocate everything in one go so that we don't have to
	 * worry about freeing additional memory in unregister_sysctl_table.
	 */
	header = kzalloc(sizeof(struct ctl_table_header) +
			 (2 * npath * sizeof(struct ctl_table)), GFP_KERNEL);
	if (!header)
		return NULL;

	new = (struct ctl_table *) (header + 1);

	/* Now connect the dots */
	prevp = &header->ctl_table;
	for (n = 0; n < npath; ++n, ++path) {
		/* Copy the procname */
		new->procname = path->procname;
		new->ctl_name = path->ctl_name;
		new->mode     = 0555;

		*prevp = new;
		prevp = &new->child;

		new += 2;
	}
	*prevp = table;
	header->ctl_table_arg = table;

	INIT_LIST_HEAD(&header->ctl_entry);
	header->used = 0;
	header->unregistering = NULL;
	header->root = root;
	sysctl_set_parent(NULL, header->ctl_table);
	header->count = 1;
#ifdef CONFIG_SYSCTL_SYSCALL_CHECK
	if (sysctl_check_table(namespaces, header->ctl_table)) {
		kfree(header);
		return NULL;
	}
#endif
	spin_lock(&sysctl_lock);
	header->set = lookup_header_set(root, namespaces);
	header->attached_by = header->ctl_table;
	header->attached_to = root_table;
	header->parent = &root_table_header;
	for (set = header->set; set; set = set->parent) {
		struct ctl_table_header *p;
		list_for_each_entry(p, &set->list, ctl_entry) {
			if (p->unregistering)
				continue;
			try_attach(p, header);
		}
	}
	header->parent->count++;
	list_add_tail(&header->ctl_entry, &header->set->list);
	spin_unlock(&sysctl_lock);

	return header;
}

/**
 * register_sysctl_table_path - register a sysctl table hierarchy
 * @path: The path to the directory the sysctl table is in.
 * @table: the top-level table structure
 *
 * Register a sysctl table hierarchy. @table should be a filled in ctl_table
 * array. A completely 0 filled entry terminates the table.
 *
 * See __register_sysctl_paths for more details.
 */
struct ctl_table_header *register_sysctl_paths(const struct ctl_path *path,
						struct ctl_table *table)
{
	return __register_sysctl_paths(&sysctl_table_root, current->nsproxy,
					path, table);
}

/**
 * register_sysctl_table - register a sysctl table hierarchy
 * @table: the top-level table structure
 *
 * Register a sysctl table hierarchy. @table should be a filled in ctl_table
 * array. A completely 0 filled entry terminates the table.
 *
 * See register_sysctl_paths for more details.
 */
struct ctl_table_header *register_sysctl_table(struct ctl_table *table)
{
	static const struct ctl_path null_path[] = { {} };

	return register_sysctl_paths(null_path, table);
}

/**
 * unregister_sysctl_table - unregister a sysctl table hierarchy
 * @header: the header returned from register_sysctl_table
 *
 * Unregisters the sysctl table and all children. proc entries may not
 * actually be removed until they are no longer used by anyone.
 */
void unregister_sysctl_table(struct ctl_table_header * header)
{
	might_sleep();

	if (header == NULL)
		return;

	spin_lock(&sysctl_lock);
	start_unregistering(header);
	if (!--header->parent->count) {
		WARN_ON(1);
		kfree(header->parent);
	}
	if (!--header->count)
		kfree(header);
	spin_unlock(&sysctl_lock);
}

int sysctl_is_seen(struct ctl_table_header *p)
{
	struct ctl_table_set *set = p->set;
	int res;
	spin_lock(&sysctl_lock);
	if (p->unregistering)
		res = 0;
	else if (!set->is_seen)
		res = 1;
	else
		res = set->is_seen(set);
	spin_unlock(&sysctl_lock);
	return res;
}

void setup_sysctl_set(struct ctl_table_set *p,
	struct ctl_table_set *parent,
	int (*is_seen)(struct ctl_table_set *))
{
	INIT_LIST_HEAD(&p->list);
	p->parent = parent ? parent : &sysctl_table_root.default_set;
	p->is_seen = is_seen;
}

#else /* !CONFIG_SYSCTL */
struct ctl_table_header *register_sysctl_table(struct ctl_table * table)
{
	return NULL;
}

struct ctl_table_header *register_sysctl_paths(const struct ctl_path *path,
						    struct ctl_table *table)
{
	return NULL;
}

void unregister_sysctl_table(struct ctl_table_header * table)
{
}

void setup_sysctl_set(struct ctl_table_set *p,
	struct ctl_table_set *parent,
	int (*is_seen)(struct ctl_table_set *))
{
}

void sysctl_head_put(struct ctl_table_header *head)
{
}

#endif /* CONFIG_SYSCTL */

/*
 * /proc/sys support
 */

#ifdef CONFIG_PROC_SYSCTL

static int _proc_do_string(void* data, int maxlen, int write,
			   struct file *filp, void __user *buffer,
			   size_t *lenp, loff_t *ppos)
{
	size_t len;
	char __user *p;
	char c;

	if (!data || !maxlen || !*lenp) {
		*lenp = 0;
		return 0;
	}

	if (write) {
		len = 0;
		p = buffer;
		while (len < *lenp) {
			if (get_user(c, p++))
				return -EFAULT;
			if (c == 0 || c == '\n')
				break;
			len++;
		}
		if (len >= maxlen)
			len = maxlen-1;
		if(copy_from_user(data, buffer, len))
			return -EFAULT;
		((char *) data)[len] = 0;
		*ppos += *lenp;
	} else {
		len = strlen(data);
		if (len > maxlen)
			len = maxlen;

		if (*ppos > len) {
			*lenp = 0;
			return 0;
		}

		data += *ppos;
		len  -= *ppos;

		if (len > *lenp)
			len = *lenp;
		if (len)
			if(copy_to_user(buffer, data, len))
				return -EFAULT;
		if (len < *lenp) {
			if(put_user('\n', ((char __user *) buffer) + len))
				return -EFAULT;
			len++;
		}
		*lenp = len;
		*ppos += len;
	}
	return 0;
}

/**
 * proc_dostring - read a string sysctl
 * @table: the sysctl table
 * @write: %TRUE if this is a write to the sysctl file
 * @filp: the file structure
 * @buffer: the user buffer
 * @lenp: the size of the user buffer
 * @ppos: file position
 *
 * Reads/writes a string from/to the user buffer. If the kernel
 * buffer provided is not large enough to hold the string, the
 * string is truncated. The copied string is %NULL-terminated.
 * If the string is being read by the user process, it is copied
 * and a newline '\n' is added. It is truncated if the buffer is
 * not large enough.
 *
 * Returns 0 on success.
 */
int proc_dostring(struct ctl_table *table, int write, struct file *filp,
		  void __user *buffer, size_t *lenp, loff_t *ppos)
{
	return _proc_do_string(table->data, table->maxlen, write, filp,
			       buffer, lenp, ppos);
}


static int do_proc_dointvec_conv(int *negp, unsigned long *lvalp,
				 int *valp,
				 int write, void *data)
{
	if (write) {
		*valp = *negp ? -*lvalp : *lvalp;
	} else {
		int val = *valp;
		if (val < 0) {
			*negp = -1;
			*lvalp = (unsigned long)-val;
		} else {
			*negp = 0;
			*lvalp = (unsigned long)val;
		}
	}
	return 0;
}

static int __do_proc_dointvec(void *tbl_data, struct ctl_table *table,
		  int write, struct file *filp, void __user *buffer,
		  size_t *lenp, loff_t *ppos,
		  int (*conv)(int *negp, unsigned long *lvalp, int *valp,
			      int write, void *data),
		  void *data)
{
#define TMPBUFLEN 21
	int *i, vleft, first=1, neg, val;
	unsigned long lval;
	size_t left, len;
	
	char buf[TMPBUFLEN], *p;
	char __user *s = buffer;
	
	if (!tbl_data || !table->maxlen || !*lenp ||
	    (*ppos && !write)) {
		*lenp = 0;
		return 0;
	}
	
	i = (int *) tbl_data;
	vleft = table->maxlen / sizeof(*i);
	left = *lenp;

	if (!conv)
		conv = do_proc_dointvec_conv;

	for (; left && vleft--; i++, first=0) {
		if (write) {
			while (left) {
				char c;
				if (get_user(c, s))
					return -EFAULT;
				if (!isspace(c))
					break;
				left--;
				s++;
			}
			if (!left)
				break;
			neg = 0;
			len = left;
			if (len > sizeof(buf) - 1)
				len = sizeof(buf) - 1;
			if (copy_from_user(buf, s, len))
				return -EFAULT;
			buf[len] = 0;
			p = buf;
			if (*p == '-' && left > 1) {
				neg = 1;
				p++;
			}
			if (*p < '0' || *p > '9')
				break;

			lval = simple_strtoul(p, &p, 0);

			len = p-buf;
			if ((len < left) && *p && !isspace(*p))
				break;
			if (neg)
				val = -val;
			s += len;
			left -= len;

			if (conv(&neg, &lval, i, 1, data))
				break;
		} else {
			p = buf;
			if (!first)
				*p++ = '\t';
	
			if (conv(&neg, &lval, i, 0, data))
				break;

			sprintf(p, "%s%lu", neg ? "-" : "", lval);
			len = strlen(buf);
			if (len > left)
				len = left;
			if(copy_to_user(s, buf, len))
				return -EFAULT;
			left -= len;
			s += len;
		}
	}

	if (!write && !first && left) {
		if(put_user('\n', s))
			return -EFAULT;
		left--, s++;
	}
	if (write) {
		while (left) {
			char c;
			if (get_user(c, s++))
				return -EFAULT;
			if (!isspace(c))
				break;
			left--;
		}
	}
	if (write && first)
		return -EINVAL;
	*lenp -= left;
	*ppos += *lenp;
	return 0;
#undef TMPBUFLEN
}

static int do_proc_dointvec(struct ctl_table *table, int write, struct file *filp,
		  void __user *buffer, size_t *lenp, loff_t *ppos,
		  int (*conv)(int *negp, unsigned long *lvalp, int *valp,
			      int write, void *data),
		  void *data)
{
	return __do_proc_dointvec(table->data, table, write, filp,
			buffer, lenp, ppos, conv, data);
}

/**
 * proc_dointvec - read a vector of integers
 * @table: the sysctl table
 * @write: %TRUE if this is a write to the sysctl file
 * @filp: the file structure
 * @buffer: the user buffer
 * @lenp: the size of the user buffer
 * @ppos: file position
 *
 * Reads/writes up to table->maxlen/sizeof(unsigned int) integer
 * values from/to the user buffer, treated as an ASCII string. 
 *
 * Returns 0 on success.
 */
int proc_dointvec(struct ctl_table *table, int write, struct file *filp,
		     void __user *buffer, size_t *lenp, loff_t *ppos)
{
    return do_proc_dointvec(table,write,filp,buffer,lenp,ppos,
		    	    NULL,NULL);
}

/*
 * Taint values can only be increased
 * This means we can safely use a temporary.
 */
static int proc_taint(struct ctl_table *table, int write, struct file *filp,
			       void __user *buffer, size_t *lenp, loff_t *ppos)
{
	struct ctl_table t;
	unsigned long tmptaint = get_taint();
	int err;

	if (write && !capable(CAP_SYS_ADMIN))
		return -EPERM;

	t = *table;
	t.data = &tmptaint;
	err = proc_doulongvec_minmax(&t, write, filp, buffer, lenp, ppos);
	if (err < 0)
		return err;

	if (write) {
		/*
		 * Poor man's atomic or. Not worth adding a primitive
		 * to everyone's atomic.h for this
		 */
		int i;
		for (i = 0; i < BITS_PER_LONG && tmptaint >> i; i++) {
			if ((tmptaint >> i) & 1)
				add_taint(i);
		}
	}

	return err;
}

struct do_proc_dointvec_minmax_conv_param {
	int *min;
	int *max;
};

static int do_proc_dointvec_minmax_conv(int *negp, unsigned long *lvalp, 
					int *valp, 
					int write, void *data)
{
	struct do_proc_dointvec_minmax_conv_param *param = data;
	if (write) {
		int val = *negp ? -*lvalp : *lvalp;
		if ((param->min && *param->min > val) ||
		    (param->max && *param->max < val))
			return -EINVAL;
		*valp = val;
	} else {
		int val = *valp;
		if (val < 0) {
			*negp = -1;
			*lvalp = (unsigned long)-val;
		} else {
			*negp = 0;
			*lvalp = (unsigned long)val;
		}
	}
	return 0;
}

/**
 * proc_dointvec_minmax - read a vector of integers with min/max values
 * @table: the sysctl table
 * @write: %TRUE if this is a write to the sysctl file
 * @filp: the file structure
 * @buffer: the user buffer
 * @lenp: the size of the user buffer
 * @ppos: file position
 *
 * Reads/writes up to table->maxlen/sizeof(unsigned int) integer
 * values from/to the user buffer, treated as an ASCII string.
 *
 * This routine will ensure the values are within the range specified by
 * table->extra1 (min) and table->extra2 (max).
 *
 * Returns 0 on success.
 */
int proc_dointvec_minmax(struct ctl_table *table, int write, struct file *filp,
		  void __user *buffer, size_t *lenp, loff_t *ppos)
{
	struct do_proc_dointvec_minmax_conv_param param = {
		.min = (int *) table->extra1,
		.max = (int *) table->extra2,
	};
	return do_proc_dointvec(table, write, filp, buffer, lenp, ppos,
				do_proc_dointvec_minmax_conv, &param);
}

static int __do_proc_doulongvec_minmax(void *data, struct ctl_table *table, int write,
				     struct file *filp,
				     void __user *buffer,
				     size_t *lenp, loff_t *ppos,
				     unsigned long convmul,
				     unsigned long convdiv)
{
#define TMPBUFLEN 21
	unsigned long *i, *min, *max, val;
	int vleft, first=1, neg;
	size_t len, left;
	char buf[TMPBUFLEN], *p;
	char __user *s = buffer;
	
	if (!data || !table->maxlen || !*lenp ||
	    (*ppos && !write)) {
		*lenp = 0;
		return 0;
	}
	
	i = (unsigned long *) data;
	min = (unsigned long *) table->extra1;
	max = (unsigned long *) table->extra2;
	vleft = table->maxlen / sizeof(unsigned long);
	left = *lenp;
	
	for (; left && vleft--; i++, min++, max++, first=0) {
		if (write) {
			while (left) {
				char c;
				if (get_user(c, s))
					return -EFAULT;
				if (!isspace(c))
					break;
				left--;
				s++;
			}
			if (!left)
				break;
			neg = 0;
			len = left;
			if (len > TMPBUFLEN-1)
				len = TMPBUFLEN-1;
			if (copy_from_user(buf, s, len))
				return -EFAULT;
			buf[len] = 0;
			p = buf;
			if (*p == '-' && left > 1) {
				neg = 1;
				p++;
			}
			if (*p < '0' || *p > '9')
				break;
			val = simple_strtoul(p, &p, 0) * convmul / convdiv ;
			len = p-buf;
			if ((len < left) && *p && !isspace(*p))
				break;
			if (neg)
				val = -val;
			s += len;
			left -= len;

			if(neg)
				continue;
			if ((min && val < *min) || (max && val > *max))
				continue;
			*i = val;
		} else {
			p = buf;
			if (!first)
				*p++ = '\t';
			sprintf(p, "%lu", convdiv * (*i) / convmul);
			len = strlen(buf);
			if (len > left)
				len = left;
			if(copy_to_user(s, buf, len))
				return -EFAULT;
			left -= len;
			s += len;
		}
	}

	if (!write && !first && left) {
		if(put_user('\n', s))
			return -EFAULT;
		left--, s++;
	}
	if (write) {
		while (left) {
			char c;
			if (get_user(c, s++))
				return -EFAULT;
			if (!isspace(c))
				break;
			left--;
		}
	}
	if (write && first)
		return -EINVAL;
	*lenp -= left;
	*ppos += *lenp;
	return 0;
#undef TMPBUFLEN
}

static int do_proc_doulongvec_minmax(struct ctl_table *table, int write,
				     struct file *filp,
				     void __user *buffer,
				     size_t *lenp, loff_t *ppos,
				     unsigned long convmul,
				     unsigned long convdiv)
{
	return __do_proc_doulongvec_minmax(table->data, table, write,
			filp, buffer, lenp, ppos, convmul, convdiv);
}

/**
 * proc_doulongvec_minmax - read a vector of long integers with min/max values
 * @table: the sysctl table
 * @write: %TRUE if this is a write to the sysctl file
 * @filp: the file structure
 * @buffer: the user buffer
 * @lenp: the size of the user buffer
 * @ppos: file position
 *
 * Reads/writes up to table->maxlen/sizeof(unsigned long) unsigned long
 * values from/to the user buffer, treated as an ASCII string.
 *
 * This routine will ensure the values are within the range specified by
 * table->extra1 (min) and table->extra2 (max).
 *
 * Returns 0 on success.
 */
int proc_doulongvec_minmax(struct ctl_table *table, int write, struct file *filp,
			   void __user *buffer, size_t *lenp, loff_t *ppos)
{
    return do_proc_doulongvec_minmax(table, write, filp, buffer, lenp, ppos, 1l, 1l);
}

/**
 * proc_doulongvec_ms_jiffies_minmax - read a vector of millisecond values with min/max values
 * @table: the sysctl table
 * @write: %TRUE if this is a write to the sysctl file
 * @filp: the file structure
 * @buffer: the user buffer
 * @lenp: the size of the user buffer
 * @ppos: file position
 *
 * Reads/writes up to table->maxlen/sizeof(unsigned long) unsigned long
 * values from/to the user buffer, treated as an ASCII string. The values
 * are treated as milliseconds, and converted to jiffies when they are stored.
 *
 * This routine will ensure the values are within the range specified by
 * table->extra1 (min) and table->extra2 (max).
 *
 * Returns 0 on success.
 */
int proc_doulongvec_ms_jiffies_minmax(struct ctl_table *table, int write,
				      struct file *filp,
				      void __user *buffer,
				      size_t *lenp, loff_t *ppos)
{
    return do_proc_doulongvec_minmax(table, write, filp, buffer,
				     lenp, ppos, HZ, 1000l);
}


static int do_proc_dointvec_jiffies_conv(int *negp, unsigned long *lvalp,
					 int *valp,
					 int write, void *data)
{
	if (write) {
		if (*lvalp > LONG_MAX / HZ)
			return 1;
		*valp = *negp ? -(*lvalp*HZ) : (*lvalp*HZ);
	} else {
		int val = *valp;
		unsigned long lval;
		if (val < 0) {
			*negp = -1;
			lval = (unsigned long)-val;
		} else {
			*negp = 0;
			lval = (unsigned long)val;
		}
		*lvalp = lval / HZ;
	}
	return 0;
}

static int do_proc_dointvec_userhz_jiffies_conv(int *negp, unsigned long *lvalp,
						int *valp,
						int write, void *data)
{
	if (write) {
		if (USER_HZ < HZ && *lvalp > (LONG_MAX / HZ) * USER_HZ)
			return 1;
		*valp = clock_t_to_jiffies(*negp ? -*lvalp : *lvalp);
	} else {
		int val = *valp;
		unsigned long lval;
		if (val < 0) {
			*negp = -1;
			lval = (unsigned long)-val;
		} else {
			*negp = 0;
			lval = (unsigned long)val;
		}
		*lvalp = jiffies_to_clock_t(lval);
	}
	return 0;
}

static int do_proc_dointvec_ms_jiffies_conv(int *negp, unsigned long *lvalp,
					    int *valp,
					    int write, void *data)
{
	if (write) {
		*valp = msecs_to_jiffies(*negp ? -*lvalp : *lvalp);
	} else {
		int val = *valp;
		unsigned long lval;
		if (val < 0) {
			*negp = -1;
			lval = (unsigned long)-val;
		} else {
			*negp = 0;
			lval = (unsigned long)val;
		}
		*lvalp = jiffies_to_msecs(lval);
	}
	return 0;
}

/**
 * proc_dointvec_jiffies - read a vector of integers as seconds
 * @table: the sysctl table
 * @write: %TRUE if this is a write to the sysctl file
 * @filp: the file structure
 * @buffer: the user buffer
 * @lenp: the size of the user buffer
 * @ppos: file position
 *
 * Reads/writes up to table->maxlen/sizeof(unsigned int) integer
 * values from/to the user buffer, treated as an ASCII string. 
 * The values read are assumed to be in seconds, and are converted into
 * jiffies.
 *
 * Returns 0 on success.
 */
int proc_dointvec_jiffies(struct ctl_table *table, int write, struct file *filp,
			  void __user *buffer, size_t *lenp, loff_t *ppos)
{
    return do_proc_dointvec(table,write,filp,buffer,lenp,ppos,
		    	    do_proc_dointvec_jiffies_conv,NULL);
}

/**
 * proc_dointvec_userhz_jiffies - read a vector of integers as 1/USER_HZ seconds
 * @table: the sysctl table
 * @write: %TRUE if this is a write to the sysctl file
 * @filp: the file structure
 * @buffer: the user buffer
 * @lenp: the size of the user buffer
 * @ppos: pointer to the file position
 *
 * Reads/writes up to table->maxlen/sizeof(unsigned int) integer
 * values from/to the user buffer, treated as an ASCII string. 
 * The values read are assumed to be in 1/USER_HZ seconds, and 
 * are converted into jiffies.
 *
 * Returns 0 on success.
 */
int proc_dointvec_userhz_jiffies(struct ctl_table *table, int write, struct file *filp,
				 void __user *buffer, size_t *lenp, loff_t *ppos)
{
    return do_proc_dointvec(table,write,filp,buffer,lenp,ppos,
		    	    do_proc_dointvec_userhz_jiffies_conv,NULL);
}

/**
 * proc_dointvec_ms_jiffies - read a vector of integers as 1 milliseconds
 * @table: the sysctl table
 * @write: %TRUE if this is a write to the sysctl file
 * @filp: the file structure
 * @buffer: the user buffer
 * @lenp: the size of the user buffer
 * @ppos: file position
 * @ppos: the current position in the file
 *
 * Reads/writes up to table->maxlen/sizeof(unsigned int) integer
 * values from/to the user buffer, treated as an ASCII string. 
 * The values read are assumed to be in 1/1000 seconds, and 
 * are converted into jiffies.
 *
 * Returns 0 on success.
 */
int proc_dointvec_ms_jiffies(struct ctl_table *table, int write, struct file *filp,
			     void __user *buffer, size_t *lenp, loff_t *ppos)
{
	return do_proc_dointvec(table, write, filp, buffer, lenp, ppos,
				do_proc_dointvec_ms_jiffies_conv, NULL);
}

static int proc_do_cad_pid(struct ctl_table *table, int write, struct file *filp,
			   void __user *buffer, size_t *lenp, loff_t *ppos)
{
	struct pid *new_pid;
	pid_t tmp;
	int r;

	tmp = pid_vnr(cad_pid);

	r = __do_proc_dointvec(&tmp, table, write, filp, buffer,
			       lenp, ppos, NULL, NULL);
	if (r || !write)
		return r;

	new_pid = find_get_pid(tmp);
	if (!new_pid)
		return -ESRCH;

	put_pid(xchg(&cad_pid, new_pid));
	return 0;
}

#else /* CONFIG_PROC_FS */

int proc_dostring(struct ctl_table *table, int write, struct file *filp,
		  void __user *buffer, size_t *lenp, loff_t *ppos)
{
	return -ENOSYS;
}

int proc_dointvec(struct ctl_table *table, int write, struct file *filp,
		  void __user *buffer, size_t *lenp, loff_t *ppos)
{
	return -ENOSYS;
}

int proc_dointvec_minmax(struct ctl_table *table, int write, struct file *filp,
		    void __user *buffer, size_t *lenp, loff_t *ppos)
{
	return -ENOSYS;
}

int proc_dointvec_jiffies(struct ctl_table *table, int write, struct file *filp,
		    void __user *buffer, size_t *lenp, loff_t *ppos)
{
	return -ENOSYS;
}

int proc_dointvec_userhz_jiffies(struct ctl_table *table, int write, struct file *filp,
		    void __user *buffer, size_t *lenp, loff_t *ppos)
{
	return -ENOSYS;
}

int proc_dointvec_ms_jiffies(struct ctl_table *table, int write, struct file *filp,
			     void __user *buffer, size_t *lenp, loff_t *ppos)
{
	return -ENOSYS;
}

int proc_doulongvec_minmax(struct ctl_table *table, int write, struct file *filp,
		    void __user *buffer, size_t *lenp, loff_t *ppos)
{
	return -ENOSYS;
}

int proc_doulongvec_ms_jiffies_minmax(struct ctl_table *table, int write,
				      struct file *filp,
				      void __user *buffer,
				      size_t *lenp, loff_t *ppos)
{
    return -ENOSYS;
}


#endif /* CONFIG_PROC_FS */


#ifdef CONFIG_SYSCTL_SYSCALL
/*
 * General sysctl support routines 
 */

/* The generic sysctl data routine (used if no strategy routine supplied) */
int sysctl_data(struct ctl_table *table,
		void __user *oldval, size_t __user *oldlenp,
		void __user *newval, size_t newlen)
{
	size_t len;

	/* Get out of I don't have a variable */
	if (!table->data || !table->maxlen)
		return -ENOTDIR;

	if (oldval && oldlenp) {
		if (get_user(len, oldlenp))
			return -EFAULT;
		if (len) {
			if (len > table->maxlen)
				len = table->maxlen;
			if (copy_to_user(oldval, table->data, len))
				return -EFAULT;
			if (put_user(len, oldlenp))
				return -EFAULT;
		}
	}

	if (newval && newlen) {
		if (newlen > table->maxlen)
			newlen = table->maxlen;

		if (copy_from_user(table->data, newval, newlen))
			return -EFAULT;
	}
	return 1;
}

/* The generic string strategy routine: */
int sysctl_string(struct ctl_table *table,
		  void __user *oldval, size_t __user *oldlenp,
		  void __user *newval, size_t newlen)
{
	if (!table->data || !table->maxlen) 
		return -ENOTDIR;
	
	if (oldval && oldlenp) {
		size_t bufsize;
		if (get_user(bufsize, oldlenp))
			return -EFAULT;
		if (bufsize) {
			size_t len = strlen(table->data), copied;

			/* This shouldn't trigger for a well-formed sysctl */
			if (len > table->maxlen)
				len = table->maxlen;

			/* Copy up to a max of bufsize-1 bytes of the string */
			copied = (len >= bufsize) ? bufsize - 1 : len;

			if (copy_to_user(oldval, table->data, copied) ||
			    put_user(0, (char __user *)(oldval + copied)))
				return -EFAULT;
			if (put_user(len, oldlenp))
				return -EFAULT;
		}
	}
	if (newval && newlen) {
		size_t len = newlen;
		if (len > table->maxlen)
			len = table->maxlen;
		if(copy_from_user(table->data, newval, len))
			return -EFAULT;
		if (len == table->maxlen)
			len--;
		((char *) table->data)[len] = 0;
	}
	return 1;
}

/*
 * This function makes sure that all of the integers in the vector
 * are between the minimum and maximum values given in the arrays
 * table->extra1 and table->extra2, respectively.
 */
int sysctl_intvec(struct ctl_table *table,
		void __user *oldval, size_t __user *oldlenp,
		void __user *newval, size_t newlen)
{

	if (newval && newlen) {
		int __user *vec = (int __user *) newval;
		int *min = (int *) table->extra1;
		int *max = (int *) table->extra2;
		size_t length;
		int i;

		if (newlen % sizeof(int) != 0)
			return -EINVAL;

		if (!table->extra1 && !table->extra2)
			return 0;

		if (newlen > table->maxlen)
			newlen = table->maxlen;
		length = newlen / sizeof(int);

		for (i = 0; i < length; i++) {
			int value;
			if (get_user(value, vec + i))
				return -EFAULT;
			if (min && value < min[i])
				return -EINVAL;
			if (max && value > max[i])
				return -EINVAL;
		}
	}
	return 0;
}

/* Strategy function to convert jiffies to seconds */ 
int sysctl_jiffies(struct ctl_table *table,
		void __user *oldval, size_t __user *oldlenp,
		void __user *newval, size_t newlen)
{
	if (oldval && oldlenp) {
		size_t olen;

		if (get_user(olen, oldlenp))
			return -EFAULT;
		if (olen) {
			int val;

			if (olen < sizeof(int))
				return -EINVAL;

			val = *(int *)(table->data) / HZ;
			if (put_user(val, (int __user *)oldval))
				return -EFAULT;
			if (put_user(sizeof(int), oldlenp))
				return -EFAULT;
		}
	}
	if (newval && newlen) { 
		int new;
		if (newlen != sizeof(int))
			return -EINVAL; 
		if (get_user(new, (int __user *)newval))
			return -EFAULT;
		*(int *)(table->data) = new*HZ; 
	}
	return 1;
}

/* Strategy function to convert jiffies to seconds */ 
int sysctl_ms_jiffies(struct ctl_table *table,
		void __user *oldval, size_t __user *oldlenp,
		void __user *newval, size_t newlen)
{
	if (oldval && oldlenp) {
		size_t olen;

		if (get_user(olen, oldlenp))
			return -EFAULT;
		if (olen) {
			int val;

			if (olen < sizeof(int))
				return -EINVAL;

			val = jiffies_to_msecs(*(int *)(table->data));
			if (put_user(val, (int __user *)oldval))
				return -EFAULT;
			if (put_user(sizeof(int), oldlenp))
				return -EFAULT;
		}
	}
	if (newval && newlen) { 
		int new;
		if (newlen != sizeof(int))
			return -EINVAL; 
		if (get_user(new, (int __user *)newval))
			return -EFAULT;
		*(int *)(table->data) = msecs_to_jiffies(new);
	}
	return 1;
}



#else /* CONFIG_SYSCTL_SYSCALL */


asmlinkage long sys_sysctl(struct __sysctl_args __user *args)
{
	struct __sysctl_args tmp;
	int error;

	if (copy_from_user(&tmp, args, sizeof(tmp)))
		return -EFAULT;

	error = deprecated_sysctl_warning(&tmp);

	/* If no error reading the parameters then just -ENOSYS ... */
	if (!error)
		error = -ENOSYS;

	return error;
}

int sysctl_data(struct ctl_table *table,
		  void __user *oldval, size_t __user *oldlenp,
		  void __user *newval, size_t newlen)
{
	return -ENOSYS;
}

int sysctl_string(struct ctl_table *table,
		  void __user *oldval, size_t __user *oldlenp,
		  void __user *newval, size_t newlen)
{
	return -ENOSYS;
}

int sysctl_intvec(struct ctl_table *table,
		void __user *oldval, size_t __user *oldlenp,
		void __user *newval, size_t newlen)
{
	return -ENOSYS;
}

int sysctl_jiffies(struct ctl_table *table,
		void __user *oldval, size_t __user *oldlenp,
		void __user *newval, size_t newlen)
{
	return -ENOSYS;
}

int sysctl_ms_jiffies(struct ctl_table *table,
		void __user *oldval, size_t __user *oldlenp,
		void __user *newval, size_t newlen)
{
	return -ENOSYS;
}

#endif /* CONFIG_SYSCTL_SYSCALL */

static int deprecated_sysctl_warning(struct __sysctl_args *args)
{
	static int msg_count;
	int name[CTL_MAXNAME];
	int i;

	/* Check args->nlen. */
	if (args->nlen < 0 || args->nlen > CTL_MAXNAME)
		return -ENOTDIR;

	/* Read in the sysctl name for better debug message logging */
	for (i = 0; i < args->nlen; i++)
		if (get_user(name[i], args->name + i))
			return -EFAULT;

	/* Ignore accesses to kernel.version */
	if ((args->nlen == 2) && (name[0] == CTL_KERN) && (name[1] == KERN_VERSION))
		return 0;

	if (msg_count < 5) {
		msg_count++;
		printk(KERN_INFO
			"warning: process `%s' used the deprecated sysctl "
			"system call with ", current->comm);
		for (i = 0; i < args->nlen; i++)
			printk("%d.", name[i]);
		printk("\n");
	}
	return 0;
}

/*
 * No sense putting this after each symbol definition, twice,
 * exception granted :-)
 */
EXPORT_SYMBOL(proc_dointvec);
EXPORT_SYMBOL(proc_dointvec_jiffies);
EXPORT_SYMBOL(proc_dointvec_minmax);
EXPORT_SYMBOL(proc_dointvec_userhz_jiffies);
EXPORT_SYMBOL(proc_dointvec_ms_jiffies);
EXPORT_SYMBOL(proc_dostring);
EXPORT_SYMBOL(proc_doulongvec_minmax);
EXPORT_SYMBOL(proc_doulongvec_ms_jiffies_minmax);
EXPORT_SYMBOL(register_sysctl_table);
EXPORT_SYMBOL(register_sysctl_paths);
EXPORT_SYMBOL(sysctl_intvec);
EXPORT_SYMBOL(sysctl_jiffies);
EXPORT_SYMBOL(sysctl_ms_jiffies);
EXPORT_SYMBOL(sysctl_string);
EXPORT_SYMBOL(sysctl_data);
EXPORT_SYMBOL(unregister_sysctl_table);<|MERGE_RESOLUTION|>--- conflicted
+++ resolved
@@ -834,7 +834,6 @@
 		.proc_handler	= &proc_dointvec,
 	},
 #endif
-<<<<<<< HEAD
 #ifdef CONFIG_UNEVICTABLE_LRU
 	{
 		.ctl_name	= CTL_UNNUMBERED,
@@ -845,9 +844,6 @@
 		.proc_handler	= &scan_unevictable_handler,
 	},
 #endif
-=======
-
->>>>>>> 760932c8
 /*
  * NOTE: do not add new entries to this table unless you have read
  * Documentation/sysctl/ctl_unnumbered.txt
