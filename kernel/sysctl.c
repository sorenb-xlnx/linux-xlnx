/*
 * sysctl.c: General linux system control interface
 *
 * Begun 24 March 1995, Stephen Tweedie
 * Added /proc support, Dec 1995
 * Added bdflush entry and intvec min/max checking, 2/23/96, Tom Dyas.
 * Added hooks for /proc/sys/net (minor, minor patch), 96/4/1, Mike Shaver.
 * Added kernel/java-{interpreter,appletviewer}, 96/5/10, Mike Shaver.
 * Dynamic registration fixes, Stephen Tweedie.
 * Added kswapd-interval, ctrl-alt-del, printk stuff, 1/8/97, Chris Horn.
 * Made sysctl support optional via CONFIG_SYSCTL, 1/10/97, Chris
 *  Horn.
 * Added proc_doulongvec_ms_jiffies_minmax, 09/08/99, Carlos H. Bauer.
 * Added proc_doulongvec_minmax, 09/08/99, Carlos H. Bauer.
 * Changed linked lists to use list.h instead of lists.h, 02/24/00, Bill
 *  Wendling.
 * The list_for_each() macro wasn't appropriate for the sysctl loop.
 *  Removed it and replaced it with older style, 03/23/00, Bill Wendling
 */

#include <linux/module.h>
#include <linux/mm.h>
#include <linux/swap.h>
#include <linux/slab.h>
#include <linux/sysctl.h>
#include <linux/proc_fs.h>
#include <linux/security.h>
#include <linux/ctype.h>
#include <linux/utsname.h>
#include <linux/kmemcheck.h>
#include <linux/smp_lock.h>
#include <linux/fs.h>
#include <linux/init.h>
#include <linux/kernel.h>
#include <linux/kobject.h>
#include <linux/net.h>
#include <linux/sysrq.h>
#include <linux/highuid.h>
#include <linux/writeback.h>
#include <linux/hugetlb.h>
#include <linux/initrd.h>
#include <linux/key.h>
#include <linux/times.h>
#include <linux/limits.h>
#include <linux/dcache.h>
#include <linux/syscalls.h>
#include <linux/vmstat.h>
#include <linux/nfs_fs.h>
#include <linux/acpi.h>
#include <linux/reboot.h>
#include <linux/ftrace.h>

#include <asm/uaccess.h>
#include <asm/processor.h>

#ifdef CONFIG_X86
#include <asm/nmi.h>
#include <asm/stacktrace.h>
#include <asm/io.h>
#endif

static int deprecated_sysctl_warning(struct __sysctl_args *args);

#if defined(CONFIG_SYSCTL)

/* External variables not in a header file. */
extern int C_A_D;
extern int print_fatal_signals;
extern int sysctl_overcommit_memory;
extern int sysctl_overcommit_ratio;
extern int sysctl_panic_on_oom;
extern int sysctl_oom_kill_allocating_task;
extern int sysctl_oom_dump_tasks;
extern int max_threads;
extern int core_uses_pid;
extern int suid_dumpable;
extern char core_pattern[];
extern int pid_max;
extern int min_free_kbytes;
extern int pid_max_min, pid_max_max;
extern int sysctl_drop_caches;
extern int percpu_pagelist_fraction;
extern int compat_log;
extern int latencytop_enabled;
extern int sysctl_nr_open_min, sysctl_nr_open_max;
#ifdef CONFIG_RCU_TORTURE_TEST
extern int rcutorture_runnable;
#endif /* #ifdef CONFIG_RCU_TORTURE_TEST */

/* Constants used for minimum and  maximum */
#if defined(CONFIG_HIGHMEM) || defined(CONFIG_DETECT_SOFTLOCKUP)
static int one = 1;
#endif

#ifdef CONFIG_DETECT_SOFTLOCKUP
static int sixty = 60;
static int neg_one = -1;
#endif

#if defined(CONFIG_MMU) && defined(CONFIG_FILE_LOCKING)
static int two = 2;
#endif

static int zero;
static int one_hundred = 100;

/* this is needed for the proc_dointvec_minmax for [fs_]overflow UID and GID */
static int maxolduid = 65535;
static int minolduid;
static int min_percpu_pagelist_fract = 8;

static int ngroups_max = NGROUPS_MAX;

#ifdef CONFIG_MODULES
extern char modprobe_path[];
#endif
#ifdef CONFIG_CHR_DEV_SG
extern int sg_big_buff;
#endif

#ifdef CONFIG_SPARC
#include <asm/system.h>
#endif

#ifdef __hppa__
extern int pwrsw_enabled;
extern int unaligned_enabled;
#endif

#ifdef CONFIG_S390
#ifdef CONFIG_MATHEMU
extern int sysctl_ieee_emulation_warnings;
#endif
extern int sysctl_userprocess_debug;
extern int spin_retry;
#endif

#ifdef CONFIG_BSD_PROCESS_ACCT
extern int acct_parm[];
#endif

#ifdef CONFIG_IA64
extern int no_unaligned_warning;
#endif

#ifdef CONFIG_RT_MUTEXES
extern int max_lock_depth;
#endif

#ifdef CONFIG_PROC_SYSCTL
static int proc_do_cad_pid(struct ctl_table *table, int write, struct file *filp,
		  void __user *buffer, size_t *lenp, loff_t *ppos);
static int proc_taint(struct ctl_table *table, int write, struct file *filp,
			       void __user *buffer, size_t *lenp, loff_t *ppos);
#endif

static struct ctl_table root_table[];
static struct ctl_table_root sysctl_table_root;
static struct ctl_table_header root_table_header = {
	.count = 1,
	.ctl_table = root_table,
	.ctl_entry = LIST_HEAD_INIT(sysctl_table_root.default_set.list),
	.root = &sysctl_table_root,
	.set = &sysctl_table_root.default_set,
};
static struct ctl_table_root sysctl_table_root = {
	.root_list = LIST_HEAD_INIT(sysctl_table_root.root_list),
	.default_set.list = LIST_HEAD_INIT(root_table_header.ctl_entry),
};

static struct ctl_table kern_table[];
static struct ctl_table vm_table[];
static struct ctl_table fs_table[];
static struct ctl_table debug_table[];
static struct ctl_table dev_table[];
extern struct ctl_table random_table[];
#ifdef CONFIG_INOTIFY_USER
extern struct ctl_table inotify_table[];
#endif

#ifdef HAVE_ARCH_PICK_MMAP_LAYOUT
int sysctl_legacy_va_layout;
#endif

extern int prove_locking;
extern int lock_stat;

/* The default sysctl tables: */

static struct ctl_table root_table[] = {
	{
		.ctl_name	= CTL_KERN,
		.procname	= "kernel",
		.mode		= 0555,
		.child		= kern_table,
	},
	{
		.ctl_name	= CTL_VM,
		.procname	= "vm",
		.mode		= 0555,
		.child		= vm_table,
	},
	{
		.ctl_name	= CTL_FS,
		.procname	= "fs",
		.mode		= 0555,
		.child		= fs_table,
	},
	{
		.ctl_name	= CTL_DEBUG,
		.procname	= "debug",
		.mode		= 0555,
		.child		= debug_table,
	},
	{
		.ctl_name	= CTL_DEV,
		.procname	= "dev",
		.mode		= 0555,
		.child		= dev_table,
	},
/*
 * NOTE: do not add new entries to this table unless you have read
 * Documentation/sysctl/ctl_unnumbered.txt
 */
	{ .ctl_name = 0 }
};

#ifdef CONFIG_SCHED_DEBUG
static int min_sched_granularity_ns = 100000;		/* 100 usecs */
static int max_sched_granularity_ns = NSEC_PER_SEC;	/* 1 second */
static int min_wakeup_granularity_ns;			/* 0 usecs */
static int max_wakeup_granularity_ns = NSEC_PER_SEC;	/* 1 second */
#endif

static struct ctl_table kern_table[] = {
#ifdef CONFIG_SCHED_DEBUG
	{
		.ctl_name	= CTL_UNNUMBERED,
		.procname	= "sched_min_granularity_ns",
		.data		= &sysctl_sched_min_granularity,
		.maxlen		= sizeof(unsigned int),
		.mode		= 0644,
		.proc_handler	= &sched_nr_latency_handler,
		.strategy	= &sysctl_intvec,
		.extra1		= &min_sched_granularity_ns,
		.extra2		= &max_sched_granularity_ns,
	},
	{
		.ctl_name	= CTL_UNNUMBERED,
		.procname	= "sched_latency_ns",
		.data		= &sysctl_sched_latency,
		.maxlen		= sizeof(unsigned int),
		.mode		= 0644,
		.proc_handler	= &sched_nr_latency_handler,
		.strategy	= &sysctl_intvec,
		.extra1		= &min_sched_granularity_ns,
		.extra2		= &max_sched_granularity_ns,
	},
	{
		.ctl_name	= CTL_UNNUMBERED,
		.procname	= "sched_wakeup_granularity_ns",
		.data		= &sysctl_sched_wakeup_granularity,
		.maxlen		= sizeof(unsigned int),
		.mode		= 0644,
		.proc_handler	= &proc_dointvec_minmax,
		.strategy	= &sysctl_intvec,
		.extra1		= &min_wakeup_granularity_ns,
		.extra2		= &max_wakeup_granularity_ns,
	},
	{
		.ctl_name	= CTL_UNNUMBERED,
		.procname	= "sched_shares_ratelimit",
		.data		= &sysctl_sched_shares_ratelimit,
		.maxlen		= sizeof(unsigned int),
		.mode		= 0644,
		.proc_handler	= &proc_dointvec,
	},
	{
		.ctl_name	= CTL_UNNUMBERED,
		.procname	= "sched_shares_thresh",
		.data		= &sysctl_sched_shares_thresh,
		.maxlen		= sizeof(unsigned int),
		.mode		= 0644,
		.proc_handler	= &proc_dointvec_minmax,
		.strategy	= &sysctl_intvec,
		.extra1		= &zero,
	},
	{
		.ctl_name	= CTL_UNNUMBERED,
		.procname	= "sched_child_runs_first",
		.data		= &sysctl_sched_child_runs_first,
		.maxlen		= sizeof(unsigned int),
		.mode		= 0644,
		.proc_handler	= &proc_dointvec,
	},
	{
		.ctl_name	= CTL_UNNUMBERED,
		.procname	= "sched_features",
		.data		= &sysctl_sched_features,
		.maxlen		= sizeof(unsigned int),
		.mode		= 0644,
		.proc_handler	= &proc_dointvec,
	},
	{
		.ctl_name	= CTL_UNNUMBERED,
		.procname	= "sched_migration_cost",
		.data		= &sysctl_sched_migration_cost,
		.maxlen		= sizeof(unsigned int),
		.mode		= 0644,
		.proc_handler	= &proc_dointvec,
	},
	{
		.ctl_name	= CTL_UNNUMBERED,
		.procname	= "sched_nr_migrate",
		.data		= &sysctl_sched_nr_migrate,
		.maxlen		= sizeof(unsigned int),
		.mode		= 0644,
		.proc_handler	= &proc_dointvec,
	},
#endif
	{
		.ctl_name	= CTL_UNNUMBERED,
		.procname	= "sched_rt_period_us",
		.data		= &sysctl_sched_rt_period,
		.maxlen		= sizeof(unsigned int),
		.mode		= 0644,
		.proc_handler	= &sched_rt_handler,
	},
	{
		.ctl_name	= CTL_UNNUMBERED,
		.procname	= "sched_rt_runtime_us",
		.data		= &sysctl_sched_rt_runtime,
		.maxlen		= sizeof(int),
		.mode		= 0644,
		.proc_handler	= &sched_rt_handler,
	},
	{
		.ctl_name	= CTL_UNNUMBERED,
		.procname	= "sched_compat_yield",
		.data		= &sysctl_sched_compat_yield,
		.maxlen		= sizeof(unsigned int),
		.mode		= 0644,
		.proc_handler	= &proc_dointvec,
	},
#ifdef CONFIG_PROVE_LOCKING
	{
		.ctl_name	= CTL_UNNUMBERED,
		.procname	= "prove_locking",
		.data		= &prove_locking,
		.maxlen		= sizeof(int),
		.mode		= 0644,
		.proc_handler	= &proc_dointvec,
	},
#endif
#ifdef CONFIG_LOCK_STAT
	{
		.ctl_name	= CTL_UNNUMBERED,
		.procname	= "lock_stat",
		.data		= &lock_stat,
		.maxlen		= sizeof(int),
		.mode		= 0644,
		.proc_handler	= &proc_dointvec,
	},
#endif
	{
		.ctl_name	= KERN_PANIC,
		.procname	= "panic",
		.data		= &panic_timeout,
		.maxlen		= sizeof(int),
		.mode		= 0644,
		.proc_handler	= &proc_dointvec,
	},
	{
		.ctl_name	= KERN_CORE_USES_PID,
		.procname	= "core_uses_pid",
		.data		= &core_uses_pid,
		.maxlen		= sizeof(int),
		.mode		= 0644,
		.proc_handler	= &proc_dointvec,
	},
	{
		.ctl_name	= KERN_CORE_PATTERN,
		.procname	= "core_pattern",
		.data		= core_pattern,
		.maxlen		= CORENAME_MAX_SIZE,
		.mode		= 0644,
		.proc_handler	= &proc_dostring,
		.strategy	= &sysctl_string,
	},
#ifdef CONFIG_PROC_SYSCTL
	{
		.procname	= "tainted",
		.maxlen 	= sizeof(long),
		.mode		= 0644,
		.proc_handler	= &proc_taint,
	},
#endif
#ifdef CONFIG_LATENCYTOP
	{
		.procname	= "latencytop",
		.data		= &latencytop_enabled,
		.maxlen		= sizeof(int),
		.mode		= 0644,
		.proc_handler	= &proc_dointvec,
	},
#endif
#ifdef CONFIG_BLK_DEV_INITRD
	{
		.ctl_name	= KERN_REALROOTDEV,
		.procname	= "real-root-dev",
		.data		= &real_root_dev,
		.maxlen		= sizeof(int),
		.mode		= 0644,
		.proc_handler	= &proc_dointvec,
	},
#endif
	{
		.ctl_name	= CTL_UNNUMBERED,
		.procname	= "print-fatal-signals",
		.data		= &print_fatal_signals,
		.maxlen		= sizeof(int),
		.mode		= 0644,
		.proc_handler	= &proc_dointvec,
	},
#ifdef CONFIG_SPARC
	{
		.ctl_name	= KERN_SPARC_REBOOT,
		.procname	= "reboot-cmd",
		.data		= reboot_command,
		.maxlen		= 256,
		.mode		= 0644,
		.proc_handler	= &proc_dostring,
		.strategy	= &sysctl_string,
	},
	{
		.ctl_name	= KERN_SPARC_STOP_A,
		.procname	= "stop-a",
		.data		= &stop_a_enabled,
		.maxlen		= sizeof (int),
		.mode		= 0644,
		.proc_handler	= &proc_dointvec,
	},
	{
		.ctl_name	= KERN_SPARC_SCONS_PWROFF,
		.procname	= "scons-poweroff",
		.data		= &scons_pwroff,
		.maxlen		= sizeof (int),
		.mode		= 0644,
		.proc_handler	= &proc_dointvec,
	},
#endif
#ifdef __hppa__
	{
		.ctl_name	= KERN_HPPA_PWRSW,
		.procname	= "soft-power",
		.data		= &pwrsw_enabled,
		.maxlen		= sizeof (int),
	 	.mode		= 0644,
		.proc_handler	= &proc_dointvec,
	},
	{
		.ctl_name	= KERN_HPPA_UNALIGNED,
		.procname	= "unaligned-trap",
		.data		= &unaligned_enabled,
		.maxlen		= sizeof (int),
		.mode		= 0644,
		.proc_handler	= &proc_dointvec,
	},
#endif
	{
		.ctl_name	= KERN_CTLALTDEL,
		.procname	= "ctrl-alt-del",
		.data		= &C_A_D,
		.maxlen		= sizeof(int),
		.mode		= 0644,
		.proc_handler	= &proc_dointvec,
	},
#ifdef CONFIG_FTRACE
	{
		.ctl_name	= CTL_UNNUMBERED,
		.procname	= "ftrace_enabled",
		.data		= &ftrace_enabled,
		.maxlen		= sizeof(int),
		.mode		= 0644,
		.proc_handler	= &ftrace_enable_sysctl,
	},
#endif
#ifdef CONFIG_MODULES
	{
		.ctl_name	= KERN_MODPROBE,
		.procname	= "modprobe",
		.data		= &modprobe_path,
		.maxlen		= KMOD_PATH_LEN,
		.mode		= 0644,
		.proc_handler	= &proc_dostring,
		.strategy	= &sysctl_string,
	},
#endif
#if defined(CONFIG_HOTPLUG) && defined(CONFIG_NET)
	{
		.ctl_name	= KERN_HOTPLUG,
		.procname	= "hotplug",
		.data		= &uevent_helper,
		.maxlen		= UEVENT_HELPER_PATH_LEN,
		.mode		= 0644,
		.proc_handler	= &proc_dostring,
		.strategy	= &sysctl_string,
	},
#endif
#ifdef CONFIG_CHR_DEV_SG
	{
		.ctl_name	= KERN_SG_BIG_BUFF,
		.procname	= "sg-big-buff",
		.data		= &sg_big_buff,
		.maxlen		= sizeof (int),
		.mode		= 0444,
		.proc_handler	= &proc_dointvec,
	},
#endif
#ifdef CONFIG_BSD_PROCESS_ACCT
	{
		.ctl_name	= KERN_ACCT,
		.procname	= "acct",
		.data		= &acct_parm,
		.maxlen		= 3*sizeof(int),
		.mode		= 0644,
		.proc_handler	= &proc_dointvec,
	},
#endif
#ifdef CONFIG_MAGIC_SYSRQ
	{
		.ctl_name	= KERN_SYSRQ,
		.procname	= "sysrq",
		.data		= &__sysrq_enabled,
		.maxlen		= sizeof (int),
		.mode		= 0644,
		.proc_handler	= &proc_dointvec,
	},
#endif
#ifdef CONFIG_PROC_SYSCTL
	{
		.procname	= "cad_pid",
		.data		= NULL,
		.maxlen		= sizeof (int),
		.mode		= 0600,
		.proc_handler	= &proc_do_cad_pid,
	},
#endif
	{
		.ctl_name	= KERN_MAX_THREADS,
		.procname	= "threads-max",
		.data		= &max_threads,
		.maxlen		= sizeof(int),
		.mode		= 0644,
		.proc_handler	= &proc_dointvec,
	},
	{
		.ctl_name	= KERN_RANDOM,
		.procname	= "random",
		.mode		= 0555,
		.child		= random_table,
	},
	{
		.ctl_name	= KERN_OVERFLOWUID,
		.procname	= "overflowuid",
		.data		= &overflowuid,
		.maxlen		= sizeof(int),
		.mode		= 0644,
		.proc_handler	= &proc_dointvec_minmax,
		.strategy	= &sysctl_intvec,
		.extra1		= &minolduid,
		.extra2		= &maxolduid,
	},
	{
		.ctl_name	= KERN_OVERFLOWGID,
		.procname	= "overflowgid",
		.data		= &overflowgid,
		.maxlen		= sizeof(int),
		.mode		= 0644,
		.proc_handler	= &proc_dointvec_minmax,
		.strategy	= &sysctl_intvec,
		.extra1		= &minolduid,
		.extra2		= &maxolduid,
	},
#ifdef CONFIG_S390
#ifdef CONFIG_MATHEMU
	{
		.ctl_name	= KERN_IEEE_EMULATION_WARNINGS,
		.procname	= "ieee_emulation_warnings",
		.data		= &sysctl_ieee_emulation_warnings,
		.maxlen		= sizeof(int),
		.mode		= 0644,
		.proc_handler	= &proc_dointvec,
	},
#endif
	{
		.ctl_name	= KERN_S390_USER_DEBUG_LOGGING,
		.procname	= "userprocess_debug",
		.data		= &sysctl_userprocess_debug,
		.maxlen		= sizeof(int),
		.mode		= 0644,
		.proc_handler	= &proc_dointvec,
	},
#endif
	{
		.ctl_name	= KERN_PIDMAX,
		.procname	= "pid_max",
		.data		= &pid_max,
		.maxlen		= sizeof (int),
		.mode		= 0644,
		.proc_handler	= &proc_dointvec_minmax,
		.strategy	= sysctl_intvec,
		.extra1		= &pid_max_min,
		.extra2		= &pid_max_max,
	},
	{
		.ctl_name	= KERN_PANIC_ON_OOPS,
		.procname	= "panic_on_oops",
		.data		= &panic_on_oops,
		.maxlen		= sizeof(int),
		.mode		= 0644,
		.proc_handler	= &proc_dointvec,
	},
#if defined CONFIG_PRINTK
	{
		.ctl_name	= KERN_PRINTK,
		.procname	= "printk",
		.data		= &console_loglevel,
		.maxlen		= 4*sizeof(int),
		.mode		= 0644,
		.proc_handler	= &proc_dointvec,
	},
	{
		.ctl_name	= KERN_PRINTK_RATELIMIT,
		.procname	= "printk_ratelimit",
		.data		= &printk_ratelimit_state.interval,
		.maxlen		= sizeof(int),
		.mode		= 0644,
		.proc_handler	= &proc_dointvec_jiffies,
		.strategy	= &sysctl_jiffies,
	},
	{
		.ctl_name	= KERN_PRINTK_RATELIMIT_BURST,
		.procname	= "printk_ratelimit_burst",
		.data		= &printk_ratelimit_state.burst,
		.maxlen		= sizeof(int),
		.mode		= 0644,
		.proc_handler	= &proc_dointvec,
	},
#endif
	{
		.ctl_name	= KERN_NGROUPS_MAX,
		.procname	= "ngroups_max",
		.data		= &ngroups_max,
		.maxlen		= sizeof (int),
		.mode		= 0444,
		.proc_handler	= &proc_dointvec,
	},
#if defined(CONFIG_X86_LOCAL_APIC) && defined(CONFIG_X86)
	{
		.ctl_name       = KERN_UNKNOWN_NMI_PANIC,
		.procname       = "unknown_nmi_panic",
		.data           = &unknown_nmi_panic,
		.maxlen         = sizeof (int),
		.mode           = 0644,
		.proc_handler   = &proc_dointvec,
	},
	{
		.procname       = "nmi_watchdog",
		.data           = &nmi_watchdog_enabled,
		.maxlen         = sizeof (int),
		.mode           = 0644,
		.proc_handler   = &proc_nmi_enabled,
	},
#endif
#if defined(CONFIG_X86)
	{
		.ctl_name	= KERN_PANIC_ON_NMI,
		.procname	= "panic_on_unrecovered_nmi",
		.data		= &panic_on_unrecovered_nmi,
		.maxlen		= sizeof(int),
		.mode		= 0644,
		.proc_handler	= &proc_dointvec,
	},
	{
		.ctl_name	= KERN_BOOTLOADER_TYPE,
		.procname	= "bootloader_type",
		.data		= &bootloader_type,
		.maxlen		= sizeof (int),
		.mode		= 0444,
		.proc_handler	= &proc_dointvec,
	},
	{
		.ctl_name	= CTL_UNNUMBERED,
		.procname	= "kstack_depth_to_print",
		.data		= &kstack_depth_to_print,
		.maxlen		= sizeof(int),
		.mode		= 0644,
		.proc_handler	= &proc_dointvec,
	},
	{
		.ctl_name	= CTL_UNNUMBERED,
		.procname	= "io_delay_type",
		.data		= &io_delay_type,
		.maxlen		= sizeof(int),
		.mode		= 0644,
		.proc_handler	= &proc_dointvec,
	},
#endif
#if defined(CONFIG_MMU)
	{
		.ctl_name	= KERN_RANDOMIZE,
		.procname	= "randomize_va_space",
		.data		= &randomize_va_space,
		.maxlen		= sizeof(int),
		.mode		= 0644,
		.proc_handler	= &proc_dointvec,
	},
#endif
#if defined(CONFIG_S390) && defined(CONFIG_SMP)
	{
		.ctl_name	= KERN_SPIN_RETRY,
		.procname	= "spin_retry",
		.data		= &spin_retry,
		.maxlen		= sizeof (int),
		.mode		= 0644,
		.proc_handler	= &proc_dointvec,
	},
#endif
#if	defined(CONFIG_ACPI_SLEEP) && defined(CONFIG_X86)
	{
		.procname	= "acpi_video_flags",
		.data		= &acpi_realmode_flags,
		.maxlen		= sizeof (unsigned long),
		.mode		= 0644,
		.proc_handler	= &proc_doulongvec_minmax,
	},
#endif
#ifdef CONFIG_IA64
	{
		.ctl_name	= KERN_IA64_UNALIGNED,
		.procname	= "ignore-unaligned-usertrap",
		.data		= &no_unaligned_warning,
		.maxlen		= sizeof (int),
	 	.mode		= 0644,
		.proc_handler	= &proc_dointvec,
	},
#endif
#ifdef CONFIG_DETECT_SOFTLOCKUP
	{
		.ctl_name	= CTL_UNNUMBERED,
		.procname	= "softlockup_panic",
		.data		= &softlockup_panic,
		.maxlen		= sizeof(int),
		.mode		= 0644,
		.proc_handler	= &proc_dointvec_minmax,
		.strategy	= &sysctl_intvec,
		.extra1		= &zero,
		.extra2		= &one,
	},
	{
		.ctl_name	= CTL_UNNUMBERED,
		.procname	= "softlockup_thresh",
		.data		= &softlockup_thresh,
		.maxlen		= sizeof(int),
		.mode		= 0644,
		.proc_handler	= &proc_dointvec_minmax,
		.strategy	= &sysctl_intvec,
		.extra1		= &neg_one,
		.extra2		= &sixty,
	},
	{
		.ctl_name	= CTL_UNNUMBERED,
		.procname	= "hung_task_check_count",
		.data		= &sysctl_hung_task_check_count,
		.maxlen		= sizeof(unsigned long),
		.mode		= 0644,
		.proc_handler	= &proc_doulongvec_minmax,
		.strategy	= &sysctl_intvec,
	},
	{
		.ctl_name	= CTL_UNNUMBERED,
		.procname	= "hung_task_timeout_secs",
		.data		= &sysctl_hung_task_timeout_secs,
		.maxlen		= sizeof(unsigned long),
		.mode		= 0644,
		.proc_handler	= &proc_doulongvec_minmax,
		.strategy	= &sysctl_intvec,
	},
	{
		.ctl_name	= CTL_UNNUMBERED,
		.procname	= "hung_task_warnings",
		.data		= &sysctl_hung_task_warnings,
		.maxlen		= sizeof(unsigned long),
		.mode		= 0644,
		.proc_handler	= &proc_doulongvec_minmax,
		.strategy	= &sysctl_intvec,
	},
#endif
#ifdef CONFIG_COMPAT
	{
		.ctl_name	= KERN_COMPAT_LOG,
		.procname	= "compat-log",
		.data		= &compat_log,
		.maxlen		= sizeof (int),
	 	.mode		= 0644,
		.proc_handler	= &proc_dointvec,
	},
#endif
#ifdef CONFIG_RT_MUTEXES
	{
		.ctl_name	= KERN_MAX_LOCK_DEPTH,
		.procname	= "max_lock_depth",
		.data		= &max_lock_depth,
		.maxlen		= sizeof(int),
		.mode		= 0644,
		.proc_handler	= &proc_dointvec,
	},
#endif
	{
		.ctl_name	= CTL_UNNUMBERED,
		.procname	= "poweroff_cmd",
		.data		= &poweroff_cmd,
		.maxlen		= POWEROFF_CMD_PATH_LEN,
		.mode		= 0644,
		.proc_handler	= &proc_dostring,
		.strategy	= &sysctl_string,
	},
#ifdef CONFIG_KEYS
	{
		.ctl_name	= CTL_UNNUMBERED,
		.procname	= "keys",
		.mode		= 0555,
		.child		= key_sysctls,
	},
#endif
#ifdef CONFIG_RCU_TORTURE_TEST
	{
		.ctl_name       = CTL_UNNUMBERED,
		.procname       = "rcutorture_runnable",
		.data           = &rcutorture_runnable,
		.maxlen         = sizeof(int),
		.mode           = 0644,
		.proc_handler   = &proc_dointvec,
	},
#endif
<<<<<<< HEAD
#ifdef CONFIG_KMEMCHECK
	{
		.ctl_name	= CTL_UNNUMBERED,
		.procname	= "kmemcheck",
		.data		= &kmemcheck_enabled,
		.maxlen		= sizeof(int),
		.mode		= 0644,
		.proc_handler	= &proc_dointvec,
	},
#endif

=======
#ifdef CONFIG_UNEVICTABLE_LRU
	{
		.ctl_name	= CTL_UNNUMBERED,
		.procname	= "scan_unevictable_pages",
		.data		= &scan_unevictable_pages,
		.maxlen		= sizeof(scan_unevictable_pages),
		.mode		= 0644,
		.proc_handler	= &scan_unevictable_handler,
	},
#endif
>>>>>>> 0173a326
/*
 * NOTE: do not add new entries to this table unless you have read
 * Documentation/sysctl/ctl_unnumbered.txt
 */
	{ .ctl_name = 0 }
};

static struct ctl_table vm_table[] = {
	{
		.ctl_name	= VM_OVERCOMMIT_MEMORY,
		.procname	= "overcommit_memory",
		.data		= &sysctl_overcommit_memory,
		.maxlen		= sizeof(sysctl_overcommit_memory),
		.mode		= 0644,
		.proc_handler	= &proc_dointvec,
	},
	{
		.ctl_name	= VM_PANIC_ON_OOM,
		.procname	= "panic_on_oom",
		.data		= &sysctl_panic_on_oom,
		.maxlen		= sizeof(sysctl_panic_on_oom),
		.mode		= 0644,
		.proc_handler	= &proc_dointvec,
	},
	{
		.ctl_name	= CTL_UNNUMBERED,
		.procname	= "oom_kill_allocating_task",
		.data		= &sysctl_oom_kill_allocating_task,
		.maxlen		= sizeof(sysctl_oom_kill_allocating_task),
		.mode		= 0644,
		.proc_handler	= &proc_dointvec,
	},
	{
		.ctl_name	= CTL_UNNUMBERED,
		.procname	= "oom_dump_tasks",
		.data		= &sysctl_oom_dump_tasks,
		.maxlen		= sizeof(sysctl_oom_dump_tasks),
		.mode		= 0644,
		.proc_handler	= &proc_dointvec,
	},
	{
		.ctl_name	= VM_OVERCOMMIT_RATIO,
		.procname	= "overcommit_ratio",
		.data		= &sysctl_overcommit_ratio,
		.maxlen		= sizeof(sysctl_overcommit_ratio),
		.mode		= 0644,
		.proc_handler	= &proc_dointvec,
	},
	{
		.ctl_name	= VM_PAGE_CLUSTER,
		.procname	= "page-cluster", 
		.data		= &page_cluster,
		.maxlen		= sizeof(int),
		.mode		= 0644,
		.proc_handler	= &proc_dointvec,
	},
	{
		.ctl_name	= VM_DIRTY_BACKGROUND,
		.procname	= "dirty_background_ratio",
		.data		= &dirty_background_ratio,
		.maxlen		= sizeof(dirty_background_ratio),
		.mode		= 0644,
		.proc_handler	= &proc_dointvec_minmax,
		.strategy	= &sysctl_intvec,
		.extra1		= &zero,
		.extra2		= &one_hundred,
	},
	{
		.ctl_name	= VM_DIRTY_RATIO,
		.procname	= "dirty_ratio",
		.data		= &vm_dirty_ratio,
		.maxlen		= sizeof(vm_dirty_ratio),
		.mode		= 0644,
		.proc_handler	= &dirty_ratio_handler,
		.strategy	= &sysctl_intvec,
		.extra1		= &zero,
		.extra2		= &one_hundred,
	},
	{
		.procname	= "dirty_writeback_centisecs",
		.data		= &dirty_writeback_interval,
		.maxlen		= sizeof(dirty_writeback_interval),
		.mode		= 0644,
		.proc_handler	= &dirty_writeback_centisecs_handler,
	},
	{
		.procname	= "dirty_expire_centisecs",
		.data		= &dirty_expire_interval,
		.maxlen		= sizeof(dirty_expire_interval),
		.mode		= 0644,
		.proc_handler	= &proc_dointvec_userhz_jiffies,
	},
	{
		.ctl_name	= VM_NR_PDFLUSH_THREADS,
		.procname	= "nr_pdflush_threads",
		.data		= &nr_pdflush_threads,
		.maxlen		= sizeof nr_pdflush_threads,
		.mode		= 0444 /* read-only*/,
		.proc_handler	= &proc_dointvec,
	},
	{
		.ctl_name	= VM_SWAPPINESS,
		.procname	= "swappiness",
		.data		= &vm_swappiness,
		.maxlen		= sizeof(vm_swappiness),
		.mode		= 0644,
		.proc_handler	= &proc_dointvec_minmax,
		.strategy	= &sysctl_intvec,
		.extra1		= &zero,
		.extra2		= &one_hundred,
	},
#ifdef CONFIG_HUGETLB_PAGE
	 {
		.procname	= "nr_hugepages",
		.data		= NULL,
		.maxlen		= sizeof(unsigned long),
		.mode		= 0644,
		.proc_handler	= &hugetlb_sysctl_handler,
		.extra1		= (void *)&hugetlb_zero,
		.extra2		= (void *)&hugetlb_infinity,
	 },
	 {
		.ctl_name	= VM_HUGETLB_GROUP,
		.procname	= "hugetlb_shm_group",
		.data		= &sysctl_hugetlb_shm_group,
		.maxlen		= sizeof(gid_t),
		.mode		= 0644,
		.proc_handler	= &proc_dointvec,
	 },
	 {
		.ctl_name	= CTL_UNNUMBERED,
		.procname	= "hugepages_treat_as_movable",
		.data		= &hugepages_treat_as_movable,
		.maxlen		= sizeof(int),
		.mode		= 0644,
		.proc_handler	= &hugetlb_treat_movable_handler,
	},
	{
		.ctl_name	= CTL_UNNUMBERED,
		.procname	= "nr_overcommit_hugepages",
		.data		= NULL,
		.maxlen		= sizeof(unsigned long),
		.mode		= 0644,
		.proc_handler	= &hugetlb_overcommit_handler,
		.extra1		= (void *)&hugetlb_zero,
		.extra2		= (void *)&hugetlb_infinity,
	},
#endif
	{
		.ctl_name	= VM_LOWMEM_RESERVE_RATIO,
		.procname	= "lowmem_reserve_ratio",
		.data		= &sysctl_lowmem_reserve_ratio,
		.maxlen		= sizeof(sysctl_lowmem_reserve_ratio),
		.mode		= 0644,
		.proc_handler	= &lowmem_reserve_ratio_sysctl_handler,
		.strategy	= &sysctl_intvec,
	},
	{
		.ctl_name	= VM_DROP_PAGECACHE,
		.procname	= "drop_caches",
		.data		= &sysctl_drop_caches,
		.maxlen		= sizeof(int),
		.mode		= 0644,
		.proc_handler	= drop_caches_sysctl_handler,
		.strategy	= &sysctl_intvec,
	},
	{
		.ctl_name	= VM_MIN_FREE_KBYTES,
		.procname	= "min_free_kbytes",
		.data		= &min_free_kbytes,
		.maxlen		= sizeof(min_free_kbytes),
		.mode		= 0644,
		.proc_handler	= &min_free_kbytes_sysctl_handler,
		.strategy	= &sysctl_intvec,
		.extra1		= &zero,
	},
	{
		.ctl_name	= VM_PERCPU_PAGELIST_FRACTION,
		.procname	= "percpu_pagelist_fraction",
		.data		= &percpu_pagelist_fraction,
		.maxlen		= sizeof(percpu_pagelist_fraction),
		.mode		= 0644,
		.proc_handler	= &percpu_pagelist_fraction_sysctl_handler,
		.strategy	= &sysctl_intvec,
		.extra1		= &min_percpu_pagelist_fract,
	},
#ifdef CONFIG_MMU
	{
		.ctl_name	= VM_MAX_MAP_COUNT,
		.procname	= "max_map_count",
		.data		= &sysctl_max_map_count,
		.maxlen		= sizeof(sysctl_max_map_count),
		.mode		= 0644,
		.proc_handler	= &proc_dointvec
	},
#endif
	{
		.ctl_name	= VM_LAPTOP_MODE,
		.procname	= "laptop_mode",
		.data		= &laptop_mode,
		.maxlen		= sizeof(laptop_mode),
		.mode		= 0644,
		.proc_handler	= &proc_dointvec_jiffies,
		.strategy	= &sysctl_jiffies,
	},
	{
		.ctl_name	= VM_BLOCK_DUMP,
		.procname	= "block_dump",
		.data		= &block_dump,
		.maxlen		= sizeof(block_dump),
		.mode		= 0644,
		.proc_handler	= &proc_dointvec,
		.strategy	= &sysctl_intvec,
		.extra1		= &zero,
	},
	{
		.ctl_name	= VM_VFS_CACHE_PRESSURE,
		.procname	= "vfs_cache_pressure",
		.data		= &sysctl_vfs_cache_pressure,
		.maxlen		= sizeof(sysctl_vfs_cache_pressure),
		.mode		= 0644,
		.proc_handler	= &proc_dointvec,
		.strategy	= &sysctl_intvec,
		.extra1		= &zero,
	},
#ifdef HAVE_ARCH_PICK_MMAP_LAYOUT
	{
		.ctl_name	= VM_LEGACY_VA_LAYOUT,
		.procname	= "legacy_va_layout",
		.data		= &sysctl_legacy_va_layout,
		.maxlen		= sizeof(sysctl_legacy_va_layout),
		.mode		= 0644,
		.proc_handler	= &proc_dointvec,
		.strategy	= &sysctl_intvec,
		.extra1		= &zero,
	},
#endif
#ifdef CONFIG_NUMA
	{
		.ctl_name	= VM_ZONE_RECLAIM_MODE,
		.procname	= "zone_reclaim_mode",
		.data		= &zone_reclaim_mode,
		.maxlen		= sizeof(zone_reclaim_mode),
		.mode		= 0644,
		.proc_handler	= &proc_dointvec,
		.strategy	= &sysctl_intvec,
		.extra1		= &zero,
	},
	{
		.ctl_name	= VM_MIN_UNMAPPED,
		.procname	= "min_unmapped_ratio",
		.data		= &sysctl_min_unmapped_ratio,
		.maxlen		= sizeof(sysctl_min_unmapped_ratio),
		.mode		= 0644,
		.proc_handler	= &sysctl_min_unmapped_ratio_sysctl_handler,
		.strategy	= &sysctl_intvec,
		.extra1		= &zero,
		.extra2		= &one_hundred,
	},
	{
		.ctl_name	= VM_MIN_SLAB,
		.procname	= "min_slab_ratio",
		.data		= &sysctl_min_slab_ratio,
		.maxlen		= sizeof(sysctl_min_slab_ratio),
		.mode		= 0644,
		.proc_handler	= &sysctl_min_slab_ratio_sysctl_handler,
		.strategy	= &sysctl_intvec,
		.extra1		= &zero,
		.extra2		= &one_hundred,
	},
#endif
#ifdef CONFIG_SMP
	{
		.ctl_name	= CTL_UNNUMBERED,
		.procname	= "stat_interval",
		.data		= &sysctl_stat_interval,
		.maxlen		= sizeof(sysctl_stat_interval),
		.mode		= 0644,
		.proc_handler	= &proc_dointvec_jiffies,
		.strategy	= &sysctl_jiffies,
	},
#endif
#ifdef CONFIG_SECURITY
	{
		.ctl_name	= CTL_UNNUMBERED,
		.procname	= "mmap_min_addr",
		.data		= &mmap_min_addr,
		.maxlen         = sizeof(unsigned long),
		.mode		= 0644,
		.proc_handler	= &proc_doulongvec_minmax,
	},
#endif
#ifdef CONFIG_NUMA
	{
		.ctl_name	= CTL_UNNUMBERED,
		.procname	= "numa_zonelist_order",
		.data		= &numa_zonelist_order,
		.maxlen		= NUMA_ZONELIST_ORDER_LEN,
		.mode		= 0644,
		.proc_handler	= &numa_zonelist_order_handler,
		.strategy	= &sysctl_string,
	},
#endif
#if (defined(CONFIG_X86_32) && !defined(CONFIG_UML))|| \
   (defined(CONFIG_SUPERH) && defined(CONFIG_VSYSCALL))
	{
		.ctl_name	= VM_VDSO_ENABLED,
		.procname	= "vdso_enabled",
		.data		= &vdso_enabled,
		.maxlen		= sizeof(vdso_enabled),
		.mode		= 0644,
		.proc_handler	= &proc_dointvec,
		.strategy	= &sysctl_intvec,
		.extra1		= &zero,
	},
#endif
#ifdef CONFIG_HIGHMEM
	{
		.ctl_name	= CTL_UNNUMBERED,
		.procname	= "highmem_is_dirtyable",
		.data		= &vm_highmem_is_dirtyable,
		.maxlen		= sizeof(vm_highmem_is_dirtyable),
		.mode		= 0644,
		.proc_handler	= &proc_dointvec_minmax,
		.strategy	= &sysctl_intvec,
		.extra1		= &zero,
		.extra2		= &one,
	},
#endif
/*
 * NOTE: do not add new entries to this table unless you have read
 * Documentation/sysctl/ctl_unnumbered.txt
 */
	{ .ctl_name = 0 }
};

#if defined(CONFIG_BINFMT_MISC) || defined(CONFIG_BINFMT_MISC_MODULE)
static struct ctl_table binfmt_misc_table[] = {
	{ .ctl_name = 0 }
};
#endif

static struct ctl_table fs_table[] = {
	{
		.ctl_name	= FS_NRINODE,
		.procname	= "inode-nr",
		.data		= &inodes_stat,
		.maxlen		= 2*sizeof(int),
		.mode		= 0444,
		.proc_handler	= &proc_dointvec,
	},
	{
		.ctl_name	= FS_STATINODE,
		.procname	= "inode-state",
		.data		= &inodes_stat,
		.maxlen		= 7*sizeof(int),
		.mode		= 0444,
		.proc_handler	= &proc_dointvec,
	},
	{
		.procname	= "file-nr",
		.data		= &files_stat,
		.maxlen		= 3*sizeof(int),
		.mode		= 0444,
		.proc_handler	= &proc_nr_files,
	},
	{
		.ctl_name	= FS_MAXFILE,
		.procname	= "file-max",
		.data		= &files_stat.max_files,
		.maxlen		= sizeof(int),
		.mode		= 0644,
		.proc_handler	= &proc_dointvec,
	},
	{
		.ctl_name	= CTL_UNNUMBERED,
		.procname	= "nr_open",
		.data		= &sysctl_nr_open,
		.maxlen		= sizeof(int),
		.mode		= 0644,
		.proc_handler	= &proc_dointvec_minmax,
		.extra1		= &sysctl_nr_open_min,
		.extra2		= &sysctl_nr_open_max,
	},
	{
		.ctl_name	= FS_DENTRY,
		.procname	= "dentry-state",
		.data		= &dentry_stat,
		.maxlen		= 6*sizeof(int),
		.mode		= 0444,
		.proc_handler	= &proc_dointvec,
	},
	{
		.ctl_name	= FS_OVERFLOWUID,
		.procname	= "overflowuid",
		.data		= &fs_overflowuid,
		.maxlen		= sizeof(int),
		.mode		= 0644,
		.proc_handler	= &proc_dointvec_minmax,
		.strategy	= &sysctl_intvec,
		.extra1		= &minolduid,
		.extra2		= &maxolduid,
	},
	{
		.ctl_name	= FS_OVERFLOWGID,
		.procname	= "overflowgid",
		.data		= &fs_overflowgid,
		.maxlen		= sizeof(int),
		.mode		= 0644,
		.proc_handler	= &proc_dointvec_minmax,
		.strategy	= &sysctl_intvec,
		.extra1		= &minolduid,
		.extra2		= &maxolduid,
	},
#ifdef CONFIG_FILE_LOCKING
	{
		.ctl_name	= FS_LEASES,
		.procname	= "leases-enable",
		.data		= &leases_enable,
		.maxlen		= sizeof(int),
		.mode		= 0644,
		.proc_handler	= &proc_dointvec,
	},
#endif
#ifdef CONFIG_DNOTIFY
	{
		.ctl_name	= FS_DIR_NOTIFY,
		.procname	= "dir-notify-enable",
		.data		= &dir_notify_enable,
		.maxlen		= sizeof(int),
		.mode		= 0644,
		.proc_handler	= &proc_dointvec,
	},
#endif
#ifdef CONFIG_MMU
#ifdef CONFIG_FILE_LOCKING
	{
		.ctl_name	= FS_LEASE_TIME,
		.procname	= "lease-break-time",
		.data		= &lease_break_time,
		.maxlen		= sizeof(int),
		.mode		= 0644,
		.proc_handler	= &proc_dointvec_minmax,
		.strategy	= &sysctl_intvec,
		.extra1		= &zero,
		.extra2		= &two,
	},
#endif
#ifdef CONFIG_AIO
	{
		.procname	= "aio-nr",
		.data		= &aio_nr,
		.maxlen		= sizeof(aio_nr),
		.mode		= 0444,
		.proc_handler	= &proc_doulongvec_minmax,
	},
	{
		.procname	= "aio-max-nr",
		.data		= &aio_max_nr,
		.maxlen		= sizeof(aio_max_nr),
		.mode		= 0644,
		.proc_handler	= &proc_doulongvec_minmax,
	},
#endif /* CONFIG_AIO */
#ifdef CONFIG_INOTIFY_USER
	{
		.ctl_name	= FS_INOTIFY,
		.procname	= "inotify",
		.mode		= 0555,
		.child		= inotify_table,
	},
#endif	
#endif
	{
		.ctl_name	= KERN_SETUID_DUMPABLE,
		.procname	= "suid_dumpable",
		.data		= &suid_dumpable,
		.maxlen		= sizeof(int),
		.mode		= 0644,
		.proc_handler	= &proc_dointvec,
	},
#if defined(CONFIG_BINFMT_MISC) || defined(CONFIG_BINFMT_MISC_MODULE)
	{
		.ctl_name	= CTL_UNNUMBERED,
		.procname	= "binfmt_misc",
		.mode		= 0555,
		.child		= binfmt_misc_table,
	},
#endif
/*
 * NOTE: do not add new entries to this table unless you have read
 * Documentation/sysctl/ctl_unnumbered.txt
 */
	{ .ctl_name = 0 }
};

static struct ctl_table debug_table[] = {
#if defined(CONFIG_X86) || defined(CONFIG_PPC)
	{
		.ctl_name	= CTL_UNNUMBERED,
		.procname	= "exception-trace",
		.data		= &show_unhandled_signals,
		.maxlen		= sizeof(int),
		.mode		= 0644,
		.proc_handler	= proc_dointvec
	},
#endif
	{ .ctl_name = 0 }
};

static struct ctl_table dev_table[] = {
	{ .ctl_name = 0 }
};

static DEFINE_SPINLOCK(sysctl_lock);

/* called under sysctl_lock */
static int use_table(struct ctl_table_header *p)
{
	if (unlikely(p->unregistering))
		return 0;
	p->used++;
	return 1;
}

/* called under sysctl_lock */
static void unuse_table(struct ctl_table_header *p)
{
	if (!--p->used)
		if (unlikely(p->unregistering))
			complete(p->unregistering);
}

/* called under sysctl_lock, will reacquire if has to wait */
static void start_unregistering(struct ctl_table_header *p)
{
	/*
	 * if p->used is 0, nobody will ever touch that entry again;
	 * we'll eliminate all paths to it before dropping sysctl_lock
	 */
	if (unlikely(p->used)) {
		struct completion wait;
		init_completion(&wait);
		p->unregistering = &wait;
		spin_unlock(&sysctl_lock);
		wait_for_completion(&wait);
		spin_lock(&sysctl_lock);
	} else {
		/* anything non-NULL; we'll never dereference it */
		p->unregistering = ERR_PTR(-EINVAL);
	}
	/*
	 * do not remove from the list until nobody holds it; walking the
	 * list in do_sysctl() relies on that.
	 */
	list_del_init(&p->ctl_entry);
}

void sysctl_head_get(struct ctl_table_header *head)
{
	spin_lock(&sysctl_lock);
	head->count++;
	spin_unlock(&sysctl_lock);
}

void sysctl_head_put(struct ctl_table_header *head)
{
	spin_lock(&sysctl_lock);
	if (!--head->count)
		kfree(head);
	spin_unlock(&sysctl_lock);
}

struct ctl_table_header *sysctl_head_grab(struct ctl_table_header *head)
{
	if (!head)
		BUG();
	spin_lock(&sysctl_lock);
	if (!use_table(head))
		head = ERR_PTR(-ENOENT);
	spin_unlock(&sysctl_lock);
	return head;
}

void sysctl_head_finish(struct ctl_table_header *head)
{
	if (!head)
		return;
	spin_lock(&sysctl_lock);
	unuse_table(head);
	spin_unlock(&sysctl_lock);
}

static struct ctl_table_set *
lookup_header_set(struct ctl_table_root *root, struct nsproxy *namespaces)
{
	struct ctl_table_set *set = &root->default_set;
	if (root->lookup)
		set = root->lookup(root, namespaces);
	return set;
}

static struct list_head *
lookup_header_list(struct ctl_table_root *root, struct nsproxy *namespaces)
{
	struct ctl_table_set *set = lookup_header_set(root, namespaces);
	return &set->list;
}

struct ctl_table_header *__sysctl_head_next(struct nsproxy *namespaces,
					    struct ctl_table_header *prev)
{
	struct ctl_table_root *root;
	struct list_head *header_list;
	struct ctl_table_header *head;
	struct list_head *tmp;

	spin_lock(&sysctl_lock);
	if (prev) {
		head = prev;
		tmp = &prev->ctl_entry;
		unuse_table(prev);
		goto next;
	}
	tmp = &root_table_header.ctl_entry;
	for (;;) {
		head = list_entry(tmp, struct ctl_table_header, ctl_entry);

		if (!use_table(head))
			goto next;
		spin_unlock(&sysctl_lock);
		return head;
	next:
		root = head->root;
		tmp = tmp->next;
		header_list = lookup_header_list(root, namespaces);
		if (tmp != header_list)
			continue;

		do {
			root = list_entry(root->root_list.next,
					struct ctl_table_root, root_list);
			if (root == &sysctl_table_root)
				goto out;
			header_list = lookup_header_list(root, namespaces);
		} while (list_empty(header_list));
		tmp = header_list->next;
	}
out:
	spin_unlock(&sysctl_lock);
	return NULL;
}

struct ctl_table_header *sysctl_head_next(struct ctl_table_header *prev)
{
	return __sysctl_head_next(current->nsproxy, prev);
}

void register_sysctl_root(struct ctl_table_root *root)
{
	spin_lock(&sysctl_lock);
	list_add_tail(&root->root_list, &sysctl_table_root.root_list);
	spin_unlock(&sysctl_lock);
}

#ifdef CONFIG_SYSCTL_SYSCALL
/* Perform the actual read/write of a sysctl table entry. */
static int do_sysctl_strategy(struct ctl_table_root *root,
			struct ctl_table *table,
			void __user *oldval, size_t __user *oldlenp,
			void __user *newval, size_t newlen)
{
	int op = 0, rc;

	if (oldval)
		op |= MAY_READ;
	if (newval)
		op |= MAY_WRITE;
	if (sysctl_perm(root, table, op))
		return -EPERM;

	if (table->strategy) {
		rc = table->strategy(table, oldval, oldlenp, newval, newlen);
		if (rc < 0)
			return rc;
		if (rc > 0)
			return 0;
	}

	/* If there is no strategy routine, or if the strategy returns
	 * zero, proceed with automatic r/w */
	if (table->data && table->maxlen) {
		rc = sysctl_data(table, oldval, oldlenp, newval, newlen);
		if (rc < 0)
			return rc;
	}
	return 0;
}

static int parse_table(int __user *name, int nlen,
		       void __user *oldval, size_t __user *oldlenp,
		       void __user *newval, size_t newlen,
		       struct ctl_table_root *root,
		       struct ctl_table *table)
{
	int n;
repeat:
	if (!nlen)
		return -ENOTDIR;
	if (get_user(n, name))
		return -EFAULT;
	for ( ; table->ctl_name || table->procname; table++) {
		if (!table->ctl_name)
			continue;
		if (n == table->ctl_name) {
			int error;
			if (table->child) {
				if (sysctl_perm(root, table, MAY_EXEC))
					return -EPERM;
				name++;
				nlen--;
				table = table->child;
				goto repeat;
			}
			error = do_sysctl_strategy(root, table,
						   oldval, oldlenp,
						   newval, newlen);
			return error;
		}
	}
	return -ENOTDIR;
}

int do_sysctl(int __user *name, int nlen, void __user *oldval, size_t __user *oldlenp,
	       void __user *newval, size_t newlen)
{
	struct ctl_table_header *head;
	int error = -ENOTDIR;

	if (nlen <= 0 || nlen >= CTL_MAXNAME)
		return -ENOTDIR;
	if (oldval) {
		int old_len;
		if (!oldlenp || get_user(old_len, oldlenp))
			return -EFAULT;
	}

	for (head = sysctl_head_next(NULL); head;
			head = sysctl_head_next(head)) {
		error = parse_table(name, nlen, oldval, oldlenp, 
					newval, newlen,
					head->root, head->ctl_table);
		if (error != -ENOTDIR) {
			sysctl_head_finish(head);
			break;
		}
	}
	return error;
}

asmlinkage long sys_sysctl(struct __sysctl_args __user *args)
{
	struct __sysctl_args tmp;
	int error;

	if (copy_from_user(&tmp, args, sizeof(tmp)))
		return -EFAULT;

	error = deprecated_sysctl_warning(&tmp);
	if (error)
		goto out;

	lock_kernel();
	error = do_sysctl(tmp.name, tmp.nlen, tmp.oldval, tmp.oldlenp,
			  tmp.newval, tmp.newlen);
	unlock_kernel();
out:
	return error;
}
#endif /* CONFIG_SYSCTL_SYSCALL */

/*
 * sysctl_perm does NOT grant the superuser all rights automatically, because
 * some sysctl variables are readonly even to root.
 */

static int test_perm(int mode, int op)
{
	if (!current->euid)
		mode >>= 6;
	else if (in_egroup_p(0))
		mode >>= 3;
	if ((op & ~mode & (MAY_READ|MAY_WRITE|MAY_EXEC)) == 0)
		return 0;
	return -EACCES;
}

int sysctl_perm(struct ctl_table_root *root, struct ctl_table *table, int op)
{
	int error;
	int mode;

	error = security_sysctl(table, op & (MAY_READ | MAY_WRITE | MAY_EXEC));
	if (error)
		return error;

	if (root->permissions)
		mode = root->permissions(root, current->nsproxy, table);
	else
		mode = table->mode;

	return test_perm(mode, op);
}

static void sysctl_set_parent(struct ctl_table *parent, struct ctl_table *table)
{
	for (; table->ctl_name || table->procname; table++) {
		table->parent = parent;
		if (table->child)
			sysctl_set_parent(table, table->child);
	}
}

static __init int sysctl_init(void)
{
	sysctl_set_parent(NULL, root_table);
#ifdef CONFIG_SYSCTL_SYSCALL_CHECK
	{
		int err;
		err = sysctl_check_table(current->nsproxy, root_table);
	}
#endif
	return 0;
}

core_initcall(sysctl_init);

static struct ctl_table *is_branch_in(struct ctl_table *branch,
				      struct ctl_table *table)
{
	struct ctl_table *p;
	const char *s = branch->procname;

	/* branch should have named subdirectory as its first element */
	if (!s || !branch->child)
		return NULL;

	/* ... and nothing else */
	if (branch[1].procname || branch[1].ctl_name)
		return NULL;

	/* table should contain subdirectory with the same name */
	for (p = table; p->procname || p->ctl_name; p++) {
		if (!p->child)
			continue;
		if (p->procname && strcmp(p->procname, s) == 0)
			return p;
	}
	return NULL;
}

/* see if attaching q to p would be an improvement */
static void try_attach(struct ctl_table_header *p, struct ctl_table_header *q)
{
	struct ctl_table *to = p->ctl_table, *by = q->ctl_table;
	struct ctl_table *next;
	int is_better = 0;
	int not_in_parent = !p->attached_by;

	while ((next = is_branch_in(by, to)) != NULL) {
		if (by == q->attached_by)
			is_better = 1;
		if (to == p->attached_by)
			not_in_parent = 1;
		by = by->child;
		to = next->child;
	}

	if (is_better && not_in_parent) {
		q->attached_by = by;
		q->attached_to = to;
		q->parent = p;
	}
}

/**
 * __register_sysctl_paths - register a sysctl hierarchy
 * @root: List of sysctl headers to register on
 * @namespaces: Data to compute which lists of sysctl entries are visible
 * @path: The path to the directory the sysctl table is in.
 * @table: the top-level table structure
 *
 * Register a sysctl table hierarchy. @table should be a filled in ctl_table
 * array. A completely 0 filled entry terminates the table.
 *
 * The members of the &struct ctl_table structure are used as follows:
 *
 * ctl_name - This is the numeric sysctl value used by sysctl(2). The number
 *            must be unique within that level of sysctl
 *
 * procname - the name of the sysctl file under /proc/sys. Set to %NULL to not
 *            enter a sysctl file
 *
 * data - a pointer to data for use by proc_handler
 *
 * maxlen - the maximum size in bytes of the data
 *
 * mode - the file permissions for the /proc/sys file, and for sysctl(2)
 *
 * child - a pointer to the child sysctl table if this entry is a directory, or
 *         %NULL.
 *
 * proc_handler - the text handler routine (described below)
 *
 * strategy - the strategy routine (described below)
 *
 * de - for internal use by the sysctl routines
 *
 * extra1, extra2 - extra pointers usable by the proc handler routines
 *
 * Leaf nodes in the sysctl tree will be represented by a single file
 * under /proc; non-leaf nodes will be represented by directories.
 *
 * sysctl(2) can automatically manage read and write requests through
 * the sysctl table.  The data and maxlen fields of the ctl_table
 * struct enable minimal validation of the values being written to be
 * performed, and the mode field allows minimal authentication.
 *
 * More sophisticated management can be enabled by the provision of a
 * strategy routine with the table entry.  This will be called before
 * any automatic read or write of the data is performed.
 *
 * The strategy routine may return
 *
 * < 0 - Error occurred (error is passed to user process)
 *
 * 0   - OK - proceed with automatic read or write.
 *
 * > 0 - OK - read or write has been done by the strategy routine, so
 *       return immediately.
 *
 * There must be a proc_handler routine for any terminal nodes
 * mirrored under /proc/sys (non-terminals are handled by a built-in
 * directory handler).  Several default handlers are available to
 * cover common cases -
 *
 * proc_dostring(), proc_dointvec(), proc_dointvec_jiffies(),
 * proc_dointvec_userhz_jiffies(), proc_dointvec_minmax(), 
 * proc_doulongvec_ms_jiffies_minmax(), proc_doulongvec_minmax()
 *
 * It is the handler's job to read the input buffer from user memory
 * and process it. The handler should return 0 on success.
 *
 * This routine returns %NULL on a failure to register, and a pointer
 * to the table header on success.
 */
struct ctl_table_header *__register_sysctl_paths(
	struct ctl_table_root *root,
	struct nsproxy *namespaces,
	const struct ctl_path *path, struct ctl_table *table)
{
	struct ctl_table_header *header;
	struct ctl_table *new, **prevp;
	unsigned int n, npath;
	struct ctl_table_set *set;

	/* Count the path components */
	for (npath = 0; path[npath].ctl_name || path[npath].procname; ++npath)
		;

	/*
	 * For each path component, allocate a 2-element ctl_table array.
	 * The first array element will be filled with the sysctl entry
	 * for this, the second will be the sentinel (ctl_name == 0).
	 *
	 * We allocate everything in one go so that we don't have to
	 * worry about freeing additional memory in unregister_sysctl_table.
	 */
	header = kzalloc(sizeof(struct ctl_table_header) +
			 (2 * npath * sizeof(struct ctl_table)), GFP_KERNEL);
	if (!header)
		return NULL;

	new = (struct ctl_table *) (header + 1);

	/* Now connect the dots */
	prevp = &header->ctl_table;
	for (n = 0; n < npath; ++n, ++path) {
		/* Copy the procname */
		new->procname = path->procname;
		new->ctl_name = path->ctl_name;
		new->mode     = 0555;

		*prevp = new;
		prevp = &new->child;

		new += 2;
	}
	*prevp = table;
	header->ctl_table_arg = table;

	INIT_LIST_HEAD(&header->ctl_entry);
	header->used = 0;
	header->unregistering = NULL;
	header->root = root;
	sysctl_set_parent(NULL, header->ctl_table);
	header->count = 1;
#ifdef CONFIG_SYSCTL_SYSCALL_CHECK
	if (sysctl_check_table(namespaces, header->ctl_table)) {
		kfree(header);
		return NULL;
	}
#endif
	spin_lock(&sysctl_lock);
	header->set = lookup_header_set(root, namespaces);
	header->attached_by = header->ctl_table;
	header->attached_to = root_table;
	header->parent = &root_table_header;
	for (set = header->set; set; set = set->parent) {
		struct ctl_table_header *p;
		list_for_each_entry(p, &set->list, ctl_entry) {
			if (p->unregistering)
				continue;
			try_attach(p, header);
		}
	}
	header->parent->count++;
	list_add_tail(&header->ctl_entry, &header->set->list);
	spin_unlock(&sysctl_lock);

	return header;
}

/**
 * register_sysctl_table_path - register a sysctl table hierarchy
 * @path: The path to the directory the sysctl table is in.
 * @table: the top-level table structure
 *
 * Register a sysctl table hierarchy. @table should be a filled in ctl_table
 * array. A completely 0 filled entry terminates the table.
 *
 * See __register_sysctl_paths for more details.
 */
struct ctl_table_header *register_sysctl_paths(const struct ctl_path *path,
						struct ctl_table *table)
{
	return __register_sysctl_paths(&sysctl_table_root, current->nsproxy,
					path, table);
}

/**
 * register_sysctl_table - register a sysctl table hierarchy
 * @table: the top-level table structure
 *
 * Register a sysctl table hierarchy. @table should be a filled in ctl_table
 * array. A completely 0 filled entry terminates the table.
 *
 * See register_sysctl_paths for more details.
 */
struct ctl_table_header *register_sysctl_table(struct ctl_table *table)
{
	static const struct ctl_path null_path[] = { {} };

	return register_sysctl_paths(null_path, table);
}

/**
 * unregister_sysctl_table - unregister a sysctl table hierarchy
 * @header: the header returned from register_sysctl_table
 *
 * Unregisters the sysctl table and all children. proc entries may not
 * actually be removed until they are no longer used by anyone.
 */
void unregister_sysctl_table(struct ctl_table_header * header)
{
	might_sleep();

	if (header == NULL)
		return;

	spin_lock(&sysctl_lock);
	start_unregistering(header);
	if (!--header->parent->count) {
		WARN_ON(1);
		kfree(header->parent);
	}
	if (!--header->count)
		kfree(header);
	spin_unlock(&sysctl_lock);
}

int sysctl_is_seen(struct ctl_table_header *p)
{
	struct ctl_table_set *set = p->set;
	int res;
	spin_lock(&sysctl_lock);
	if (p->unregistering)
		res = 0;
	else if (!set->is_seen)
		res = 1;
	else
		res = set->is_seen(set);
	spin_unlock(&sysctl_lock);
	return res;
}

void setup_sysctl_set(struct ctl_table_set *p,
	struct ctl_table_set *parent,
	int (*is_seen)(struct ctl_table_set *))
{
	INIT_LIST_HEAD(&p->list);
	p->parent = parent ? parent : &sysctl_table_root.default_set;
	p->is_seen = is_seen;
}

#else /* !CONFIG_SYSCTL */
struct ctl_table_header *register_sysctl_table(struct ctl_table * table)
{
	return NULL;
}

struct ctl_table_header *register_sysctl_paths(const struct ctl_path *path,
						    struct ctl_table *table)
{
	return NULL;
}

void unregister_sysctl_table(struct ctl_table_header * table)
{
}

void setup_sysctl_set(struct ctl_table_set *p,
	struct ctl_table_set *parent,
	int (*is_seen)(struct ctl_table_set *))
{
}

void sysctl_head_put(struct ctl_table_header *head)
{
}

#endif /* CONFIG_SYSCTL */

/*
 * /proc/sys support
 */

#ifdef CONFIG_PROC_SYSCTL

static int _proc_do_string(void* data, int maxlen, int write,
			   struct file *filp, void __user *buffer,
			   size_t *lenp, loff_t *ppos)
{
	size_t len;
	char __user *p;
	char c;

	if (!data || !maxlen || !*lenp) {
		*lenp = 0;
		return 0;
	}

	if (write) {
		len = 0;
		p = buffer;
		while (len < *lenp) {
			if (get_user(c, p++))
				return -EFAULT;
			if (c == 0 || c == '\n')
				break;
			len++;
		}
		if (len >= maxlen)
			len = maxlen-1;
		if(copy_from_user(data, buffer, len))
			return -EFAULT;
		((char *) data)[len] = 0;
		*ppos += *lenp;
	} else {
		len = strlen(data);
		if (len > maxlen)
			len = maxlen;

		if (*ppos > len) {
			*lenp = 0;
			return 0;
		}

		data += *ppos;
		len  -= *ppos;

		if (len > *lenp)
			len = *lenp;
		if (len)
			if(copy_to_user(buffer, data, len))
				return -EFAULT;
		if (len < *lenp) {
			if(put_user('\n', ((char __user *) buffer) + len))
				return -EFAULT;
			len++;
		}
		*lenp = len;
		*ppos += len;
	}
	return 0;
}

/**
 * proc_dostring - read a string sysctl
 * @table: the sysctl table
 * @write: %TRUE if this is a write to the sysctl file
 * @filp: the file structure
 * @buffer: the user buffer
 * @lenp: the size of the user buffer
 * @ppos: file position
 *
 * Reads/writes a string from/to the user buffer. If the kernel
 * buffer provided is not large enough to hold the string, the
 * string is truncated. The copied string is %NULL-terminated.
 * If the string is being read by the user process, it is copied
 * and a newline '\n' is added. It is truncated if the buffer is
 * not large enough.
 *
 * Returns 0 on success.
 */
int proc_dostring(struct ctl_table *table, int write, struct file *filp,
		  void __user *buffer, size_t *lenp, loff_t *ppos)
{
	return _proc_do_string(table->data, table->maxlen, write, filp,
			       buffer, lenp, ppos);
}


static int do_proc_dointvec_conv(int *negp, unsigned long *lvalp,
				 int *valp,
				 int write, void *data)
{
	if (write) {
		*valp = *negp ? -*lvalp : *lvalp;
	} else {
		int val = *valp;
		if (val < 0) {
			*negp = -1;
			*lvalp = (unsigned long)-val;
		} else {
			*negp = 0;
			*lvalp = (unsigned long)val;
		}
	}
	return 0;
}

static int __do_proc_dointvec(void *tbl_data, struct ctl_table *table,
		  int write, struct file *filp, void __user *buffer,
		  size_t *lenp, loff_t *ppos,
		  int (*conv)(int *negp, unsigned long *lvalp, int *valp,
			      int write, void *data),
		  void *data)
{
#define TMPBUFLEN 21
	int *i, vleft, first=1, neg, val;
	unsigned long lval;
	size_t left, len;
	
	char buf[TMPBUFLEN], *p;
	char __user *s = buffer;
	
	if (!tbl_data || !table->maxlen || !*lenp ||
	    (*ppos && !write)) {
		*lenp = 0;
		return 0;
	}
	
	i = (int *) tbl_data;
	vleft = table->maxlen / sizeof(*i);
	left = *lenp;

	if (!conv)
		conv = do_proc_dointvec_conv;

	for (; left && vleft--; i++, first=0) {
		if (write) {
			while (left) {
				char c;
				if (get_user(c, s))
					return -EFAULT;
				if (!isspace(c))
					break;
				left--;
				s++;
			}
			if (!left)
				break;
			neg = 0;
			len = left;
			if (len > sizeof(buf) - 1)
				len = sizeof(buf) - 1;
			if (copy_from_user(buf, s, len))
				return -EFAULT;
			buf[len] = 0;
			p = buf;
			if (*p == '-' && left > 1) {
				neg = 1;
				p++;
			}
			if (*p < '0' || *p > '9')
				break;

			lval = simple_strtoul(p, &p, 0);

			len = p-buf;
			if ((len < left) && *p && !isspace(*p))
				break;
			if (neg)
				val = -val;
			s += len;
			left -= len;

			if (conv(&neg, &lval, i, 1, data))
				break;
		} else {
			p = buf;
			if (!first)
				*p++ = '\t';
	
			if (conv(&neg, &lval, i, 0, data))
				break;

			sprintf(p, "%s%lu", neg ? "-" : "", lval);
			len = strlen(buf);
			if (len > left)
				len = left;
			if(copy_to_user(s, buf, len))
				return -EFAULT;
			left -= len;
			s += len;
		}
	}

	if (!write && !first && left) {
		if(put_user('\n', s))
			return -EFAULT;
		left--, s++;
	}
	if (write) {
		while (left) {
			char c;
			if (get_user(c, s++))
				return -EFAULT;
			if (!isspace(c))
				break;
			left--;
		}
	}
	if (write && first)
		return -EINVAL;
	*lenp -= left;
	*ppos += *lenp;
	return 0;
#undef TMPBUFLEN
}

static int do_proc_dointvec(struct ctl_table *table, int write, struct file *filp,
		  void __user *buffer, size_t *lenp, loff_t *ppos,
		  int (*conv)(int *negp, unsigned long *lvalp, int *valp,
			      int write, void *data),
		  void *data)
{
	return __do_proc_dointvec(table->data, table, write, filp,
			buffer, lenp, ppos, conv, data);
}

/**
 * proc_dointvec - read a vector of integers
 * @table: the sysctl table
 * @write: %TRUE if this is a write to the sysctl file
 * @filp: the file structure
 * @buffer: the user buffer
 * @lenp: the size of the user buffer
 * @ppos: file position
 *
 * Reads/writes up to table->maxlen/sizeof(unsigned int) integer
 * values from/to the user buffer, treated as an ASCII string. 
 *
 * Returns 0 on success.
 */
int proc_dointvec(struct ctl_table *table, int write, struct file *filp,
		     void __user *buffer, size_t *lenp, loff_t *ppos)
{
    return do_proc_dointvec(table,write,filp,buffer,lenp,ppos,
		    	    NULL,NULL);
}

/*
 * Taint values can only be increased
 * This means we can safely use a temporary.
 */
static int proc_taint(struct ctl_table *table, int write, struct file *filp,
			       void __user *buffer, size_t *lenp, loff_t *ppos)
{
	struct ctl_table t;
	unsigned long tmptaint = get_taint();
	int err;

	if (write && !capable(CAP_SYS_ADMIN))
		return -EPERM;

	t = *table;
	t.data = &tmptaint;
	err = proc_doulongvec_minmax(&t, write, filp, buffer, lenp, ppos);
	if (err < 0)
		return err;

	if (write) {
		/*
		 * Poor man's atomic or. Not worth adding a primitive
		 * to everyone's atomic.h for this
		 */
		int i;
		for (i = 0; i < BITS_PER_LONG && tmptaint >> i; i++) {
			if ((tmptaint >> i) & 1)
				add_taint(i);
		}
	}

	return err;
}

struct do_proc_dointvec_minmax_conv_param {
	int *min;
	int *max;
};

static int do_proc_dointvec_minmax_conv(int *negp, unsigned long *lvalp, 
					int *valp, 
					int write, void *data)
{
	struct do_proc_dointvec_minmax_conv_param *param = data;
	if (write) {
		int val = *negp ? -*lvalp : *lvalp;
		if ((param->min && *param->min > val) ||
		    (param->max && *param->max < val))
			return -EINVAL;
		*valp = val;
	} else {
		int val = *valp;
		if (val < 0) {
			*negp = -1;
			*lvalp = (unsigned long)-val;
		} else {
			*negp = 0;
			*lvalp = (unsigned long)val;
		}
	}
	return 0;
}

/**
 * proc_dointvec_minmax - read a vector of integers with min/max values
 * @table: the sysctl table
 * @write: %TRUE if this is a write to the sysctl file
 * @filp: the file structure
 * @buffer: the user buffer
 * @lenp: the size of the user buffer
 * @ppos: file position
 *
 * Reads/writes up to table->maxlen/sizeof(unsigned int) integer
 * values from/to the user buffer, treated as an ASCII string.
 *
 * This routine will ensure the values are within the range specified by
 * table->extra1 (min) and table->extra2 (max).
 *
 * Returns 0 on success.
 */
int proc_dointvec_minmax(struct ctl_table *table, int write, struct file *filp,
		  void __user *buffer, size_t *lenp, loff_t *ppos)
{
	struct do_proc_dointvec_minmax_conv_param param = {
		.min = (int *) table->extra1,
		.max = (int *) table->extra2,
	};
	return do_proc_dointvec(table, write, filp, buffer, lenp, ppos,
				do_proc_dointvec_minmax_conv, &param);
}

static int __do_proc_doulongvec_minmax(void *data, struct ctl_table *table, int write,
				     struct file *filp,
				     void __user *buffer,
				     size_t *lenp, loff_t *ppos,
				     unsigned long convmul,
				     unsigned long convdiv)
{
#define TMPBUFLEN 21
	unsigned long *i, *min, *max, val;
	int vleft, first=1, neg;
	size_t len, left;
	char buf[TMPBUFLEN], *p;
	char __user *s = buffer;
	
	if (!data || !table->maxlen || !*lenp ||
	    (*ppos && !write)) {
		*lenp = 0;
		return 0;
	}
	
	i = (unsigned long *) data;
	min = (unsigned long *) table->extra1;
	max = (unsigned long *) table->extra2;
	vleft = table->maxlen / sizeof(unsigned long);
	left = *lenp;
	
	for (; left && vleft--; i++, min++, max++, first=0) {
		if (write) {
			while (left) {
				char c;
				if (get_user(c, s))
					return -EFAULT;
				if (!isspace(c))
					break;
				left--;
				s++;
			}
			if (!left)
				break;
			neg = 0;
			len = left;
			if (len > TMPBUFLEN-1)
				len = TMPBUFLEN-1;
			if (copy_from_user(buf, s, len))
				return -EFAULT;
			buf[len] = 0;
			p = buf;
			if (*p == '-' && left > 1) {
				neg = 1;
				p++;
			}
			if (*p < '0' || *p > '9')
				break;
			val = simple_strtoul(p, &p, 0) * convmul / convdiv ;
			len = p-buf;
			if ((len < left) && *p && !isspace(*p))
				break;
			if (neg)
				val = -val;
			s += len;
			left -= len;

			if(neg)
				continue;
			if ((min && val < *min) || (max && val > *max))
				continue;
			*i = val;
		} else {
			p = buf;
			if (!first)
				*p++ = '\t';
			sprintf(p, "%lu", convdiv * (*i) / convmul);
			len = strlen(buf);
			if (len > left)
				len = left;
			if(copy_to_user(s, buf, len))
				return -EFAULT;
			left -= len;
			s += len;
		}
	}

	if (!write && !first && left) {
		if(put_user('\n', s))
			return -EFAULT;
		left--, s++;
	}
	if (write) {
		while (left) {
			char c;
			if (get_user(c, s++))
				return -EFAULT;
			if (!isspace(c))
				break;
			left--;
		}
	}
	if (write && first)
		return -EINVAL;
	*lenp -= left;
	*ppos += *lenp;
	return 0;
#undef TMPBUFLEN
}

static int do_proc_doulongvec_minmax(struct ctl_table *table, int write,
				     struct file *filp,
				     void __user *buffer,
				     size_t *lenp, loff_t *ppos,
				     unsigned long convmul,
				     unsigned long convdiv)
{
	return __do_proc_doulongvec_minmax(table->data, table, write,
			filp, buffer, lenp, ppos, convmul, convdiv);
}

/**
 * proc_doulongvec_minmax - read a vector of long integers with min/max values
 * @table: the sysctl table
 * @write: %TRUE if this is a write to the sysctl file
 * @filp: the file structure
 * @buffer: the user buffer
 * @lenp: the size of the user buffer
 * @ppos: file position
 *
 * Reads/writes up to table->maxlen/sizeof(unsigned long) unsigned long
 * values from/to the user buffer, treated as an ASCII string.
 *
 * This routine will ensure the values are within the range specified by
 * table->extra1 (min) and table->extra2 (max).
 *
 * Returns 0 on success.
 */
int proc_doulongvec_minmax(struct ctl_table *table, int write, struct file *filp,
			   void __user *buffer, size_t *lenp, loff_t *ppos)
{
    return do_proc_doulongvec_minmax(table, write, filp, buffer, lenp, ppos, 1l, 1l);
}

/**
 * proc_doulongvec_ms_jiffies_minmax - read a vector of millisecond values with min/max values
 * @table: the sysctl table
 * @write: %TRUE if this is a write to the sysctl file
 * @filp: the file structure
 * @buffer: the user buffer
 * @lenp: the size of the user buffer
 * @ppos: file position
 *
 * Reads/writes up to table->maxlen/sizeof(unsigned long) unsigned long
 * values from/to the user buffer, treated as an ASCII string. The values
 * are treated as milliseconds, and converted to jiffies when they are stored.
 *
 * This routine will ensure the values are within the range specified by
 * table->extra1 (min) and table->extra2 (max).
 *
 * Returns 0 on success.
 */
int proc_doulongvec_ms_jiffies_minmax(struct ctl_table *table, int write,
				      struct file *filp,
				      void __user *buffer,
				      size_t *lenp, loff_t *ppos)
{
    return do_proc_doulongvec_minmax(table, write, filp, buffer,
				     lenp, ppos, HZ, 1000l);
}


static int do_proc_dointvec_jiffies_conv(int *negp, unsigned long *lvalp,
					 int *valp,
					 int write, void *data)
{
	if (write) {
		if (*lvalp > LONG_MAX / HZ)
			return 1;
		*valp = *negp ? -(*lvalp*HZ) : (*lvalp*HZ);
	} else {
		int val = *valp;
		unsigned long lval;
		if (val < 0) {
			*negp = -1;
			lval = (unsigned long)-val;
		} else {
			*negp = 0;
			lval = (unsigned long)val;
		}
		*lvalp = lval / HZ;
	}
	return 0;
}

static int do_proc_dointvec_userhz_jiffies_conv(int *negp, unsigned long *lvalp,
						int *valp,
						int write, void *data)
{
	if (write) {
		if (USER_HZ < HZ && *lvalp > (LONG_MAX / HZ) * USER_HZ)
			return 1;
		*valp = clock_t_to_jiffies(*negp ? -*lvalp : *lvalp);
	} else {
		int val = *valp;
		unsigned long lval;
		if (val < 0) {
			*negp = -1;
			lval = (unsigned long)-val;
		} else {
			*negp = 0;
			lval = (unsigned long)val;
		}
		*lvalp = jiffies_to_clock_t(lval);
	}
	return 0;
}

static int do_proc_dointvec_ms_jiffies_conv(int *negp, unsigned long *lvalp,
					    int *valp,
					    int write, void *data)
{
	if (write) {
		*valp = msecs_to_jiffies(*negp ? -*lvalp : *lvalp);
	} else {
		int val = *valp;
		unsigned long lval;
		if (val < 0) {
			*negp = -1;
			lval = (unsigned long)-val;
		} else {
			*negp = 0;
			lval = (unsigned long)val;
		}
		*lvalp = jiffies_to_msecs(lval);
	}
	return 0;
}

/**
 * proc_dointvec_jiffies - read a vector of integers as seconds
 * @table: the sysctl table
 * @write: %TRUE if this is a write to the sysctl file
 * @filp: the file structure
 * @buffer: the user buffer
 * @lenp: the size of the user buffer
 * @ppos: file position
 *
 * Reads/writes up to table->maxlen/sizeof(unsigned int) integer
 * values from/to the user buffer, treated as an ASCII string. 
 * The values read are assumed to be in seconds, and are converted into
 * jiffies.
 *
 * Returns 0 on success.
 */
int proc_dointvec_jiffies(struct ctl_table *table, int write, struct file *filp,
			  void __user *buffer, size_t *lenp, loff_t *ppos)
{
    return do_proc_dointvec(table,write,filp,buffer,lenp,ppos,
		    	    do_proc_dointvec_jiffies_conv,NULL);
}

/**
 * proc_dointvec_userhz_jiffies - read a vector of integers as 1/USER_HZ seconds
 * @table: the sysctl table
 * @write: %TRUE if this is a write to the sysctl file
 * @filp: the file structure
 * @buffer: the user buffer
 * @lenp: the size of the user buffer
 * @ppos: pointer to the file position
 *
 * Reads/writes up to table->maxlen/sizeof(unsigned int) integer
 * values from/to the user buffer, treated as an ASCII string. 
 * The values read are assumed to be in 1/USER_HZ seconds, and 
 * are converted into jiffies.
 *
 * Returns 0 on success.
 */
int proc_dointvec_userhz_jiffies(struct ctl_table *table, int write, struct file *filp,
				 void __user *buffer, size_t *lenp, loff_t *ppos)
{
    return do_proc_dointvec(table,write,filp,buffer,lenp,ppos,
		    	    do_proc_dointvec_userhz_jiffies_conv,NULL);
}

/**
 * proc_dointvec_ms_jiffies - read a vector of integers as 1 milliseconds
 * @table: the sysctl table
 * @write: %TRUE if this is a write to the sysctl file
 * @filp: the file structure
 * @buffer: the user buffer
 * @lenp: the size of the user buffer
 * @ppos: file position
 * @ppos: the current position in the file
 *
 * Reads/writes up to table->maxlen/sizeof(unsigned int) integer
 * values from/to the user buffer, treated as an ASCII string. 
 * The values read are assumed to be in 1/1000 seconds, and 
 * are converted into jiffies.
 *
 * Returns 0 on success.
 */
int proc_dointvec_ms_jiffies(struct ctl_table *table, int write, struct file *filp,
			     void __user *buffer, size_t *lenp, loff_t *ppos)
{
	return do_proc_dointvec(table, write, filp, buffer, lenp, ppos,
				do_proc_dointvec_ms_jiffies_conv, NULL);
}

static int proc_do_cad_pid(struct ctl_table *table, int write, struct file *filp,
			   void __user *buffer, size_t *lenp, loff_t *ppos)
{
	struct pid *new_pid;
	pid_t tmp;
	int r;

	tmp = pid_vnr(cad_pid);

	r = __do_proc_dointvec(&tmp, table, write, filp, buffer,
			       lenp, ppos, NULL, NULL);
	if (r || !write)
		return r;

	new_pid = find_get_pid(tmp);
	if (!new_pid)
		return -ESRCH;

	put_pid(xchg(&cad_pid, new_pid));
	return 0;
}

#else /* CONFIG_PROC_FS */

int proc_dostring(struct ctl_table *table, int write, struct file *filp,
		  void __user *buffer, size_t *lenp, loff_t *ppos)
{
	return -ENOSYS;
}

int proc_dointvec(struct ctl_table *table, int write, struct file *filp,
		  void __user *buffer, size_t *lenp, loff_t *ppos)
{
	return -ENOSYS;
}

int proc_dointvec_minmax(struct ctl_table *table, int write, struct file *filp,
		    void __user *buffer, size_t *lenp, loff_t *ppos)
{
	return -ENOSYS;
}

int proc_dointvec_jiffies(struct ctl_table *table, int write, struct file *filp,
		    void __user *buffer, size_t *lenp, loff_t *ppos)
{
	return -ENOSYS;
}

int proc_dointvec_userhz_jiffies(struct ctl_table *table, int write, struct file *filp,
		    void __user *buffer, size_t *lenp, loff_t *ppos)
{
	return -ENOSYS;
}

int proc_dointvec_ms_jiffies(struct ctl_table *table, int write, struct file *filp,
			     void __user *buffer, size_t *lenp, loff_t *ppos)
{
	return -ENOSYS;
}

int proc_doulongvec_minmax(struct ctl_table *table, int write, struct file *filp,
		    void __user *buffer, size_t *lenp, loff_t *ppos)
{
	return -ENOSYS;
}

int proc_doulongvec_ms_jiffies_minmax(struct ctl_table *table, int write,
				      struct file *filp,
				      void __user *buffer,
				      size_t *lenp, loff_t *ppos)
{
    return -ENOSYS;
}


#endif /* CONFIG_PROC_FS */


#ifdef CONFIG_SYSCTL_SYSCALL
/*
 * General sysctl support routines 
 */

/* The generic sysctl data routine (used if no strategy routine supplied) */
int sysctl_data(struct ctl_table *table,
		void __user *oldval, size_t __user *oldlenp,
		void __user *newval, size_t newlen)
{
	size_t len;

	/* Get out of I don't have a variable */
	if (!table->data || !table->maxlen)
		return -ENOTDIR;

	if (oldval && oldlenp) {
		if (get_user(len, oldlenp))
			return -EFAULT;
		if (len) {
			if (len > table->maxlen)
				len = table->maxlen;
			if (copy_to_user(oldval, table->data, len))
				return -EFAULT;
			if (put_user(len, oldlenp))
				return -EFAULT;
		}
	}

	if (newval && newlen) {
		if (newlen > table->maxlen)
			newlen = table->maxlen;

		if (copy_from_user(table->data, newval, newlen))
			return -EFAULT;
	}
	return 1;
}

/* The generic string strategy routine: */
int sysctl_string(struct ctl_table *table,
		  void __user *oldval, size_t __user *oldlenp,
		  void __user *newval, size_t newlen)
{
	if (!table->data || !table->maxlen) 
		return -ENOTDIR;
	
	if (oldval && oldlenp) {
		size_t bufsize;
		if (get_user(bufsize, oldlenp))
			return -EFAULT;
		if (bufsize) {
			size_t len = strlen(table->data), copied;

			/* This shouldn't trigger for a well-formed sysctl */
			if (len > table->maxlen)
				len = table->maxlen;

			/* Copy up to a max of bufsize-1 bytes of the string */
			copied = (len >= bufsize) ? bufsize - 1 : len;

			if (copy_to_user(oldval, table->data, copied) ||
			    put_user(0, (char __user *)(oldval + copied)))
				return -EFAULT;
			if (put_user(len, oldlenp))
				return -EFAULT;
		}
	}
	if (newval && newlen) {
		size_t len = newlen;
		if (len > table->maxlen)
			len = table->maxlen;
		if(copy_from_user(table->data, newval, len))
			return -EFAULT;
		if (len == table->maxlen)
			len--;
		((char *) table->data)[len] = 0;
	}
	return 1;
}

/*
 * This function makes sure that all of the integers in the vector
 * are between the minimum and maximum values given in the arrays
 * table->extra1 and table->extra2, respectively.
 */
int sysctl_intvec(struct ctl_table *table,
		void __user *oldval, size_t __user *oldlenp,
		void __user *newval, size_t newlen)
{

	if (newval && newlen) {
		int __user *vec = (int __user *) newval;
		int *min = (int *) table->extra1;
		int *max = (int *) table->extra2;
		size_t length;
		int i;

		if (newlen % sizeof(int) != 0)
			return -EINVAL;

		if (!table->extra1 && !table->extra2)
			return 0;

		if (newlen > table->maxlen)
			newlen = table->maxlen;
		length = newlen / sizeof(int);

		for (i = 0; i < length; i++) {
			int value;
			if (get_user(value, vec + i))
				return -EFAULT;
			if (min && value < min[i])
				return -EINVAL;
			if (max && value > max[i])
				return -EINVAL;
		}
	}
	return 0;
}

/* Strategy function to convert jiffies to seconds */ 
int sysctl_jiffies(struct ctl_table *table,
		void __user *oldval, size_t __user *oldlenp,
		void __user *newval, size_t newlen)
{
	if (oldval && oldlenp) {
		size_t olen;

		if (get_user(olen, oldlenp))
			return -EFAULT;
		if (olen) {
			int val;

			if (olen < sizeof(int))
				return -EINVAL;

			val = *(int *)(table->data) / HZ;
			if (put_user(val, (int __user *)oldval))
				return -EFAULT;
			if (put_user(sizeof(int), oldlenp))
				return -EFAULT;
		}
	}
	if (newval && newlen) { 
		int new;
		if (newlen != sizeof(int))
			return -EINVAL; 
		if (get_user(new, (int __user *)newval))
			return -EFAULT;
		*(int *)(table->data) = new*HZ; 
	}
	return 1;
}

/* Strategy function to convert jiffies to seconds */ 
int sysctl_ms_jiffies(struct ctl_table *table,
		void __user *oldval, size_t __user *oldlenp,
		void __user *newval, size_t newlen)
{
	if (oldval && oldlenp) {
		size_t olen;

		if (get_user(olen, oldlenp))
			return -EFAULT;
		if (olen) {
			int val;

			if (olen < sizeof(int))
				return -EINVAL;

			val = jiffies_to_msecs(*(int *)(table->data));
			if (put_user(val, (int __user *)oldval))
				return -EFAULT;
			if (put_user(sizeof(int), oldlenp))
				return -EFAULT;
		}
	}
	if (newval && newlen) { 
		int new;
		if (newlen != sizeof(int))
			return -EINVAL; 
		if (get_user(new, (int __user *)newval))
			return -EFAULT;
		*(int *)(table->data) = msecs_to_jiffies(new);
	}
	return 1;
}



#else /* CONFIG_SYSCTL_SYSCALL */


asmlinkage long sys_sysctl(struct __sysctl_args __user *args)
{
	struct __sysctl_args tmp;
	int error;

	if (copy_from_user(&tmp, args, sizeof(tmp)))
		return -EFAULT;

	error = deprecated_sysctl_warning(&tmp);

	/* If no error reading the parameters then just -ENOSYS ... */
	if (!error)
		error = -ENOSYS;

	return error;
}

int sysctl_data(struct ctl_table *table,
		  void __user *oldval, size_t __user *oldlenp,
		  void __user *newval, size_t newlen)
{
	return -ENOSYS;
}

int sysctl_string(struct ctl_table *table,
		  void __user *oldval, size_t __user *oldlenp,
		  void __user *newval, size_t newlen)
{
	return -ENOSYS;
}

int sysctl_intvec(struct ctl_table *table,
		void __user *oldval, size_t __user *oldlenp,
		void __user *newval, size_t newlen)
{
	return -ENOSYS;
}

int sysctl_jiffies(struct ctl_table *table,
		void __user *oldval, size_t __user *oldlenp,
		void __user *newval, size_t newlen)
{
	return -ENOSYS;
}

int sysctl_ms_jiffies(struct ctl_table *table,
		void __user *oldval, size_t __user *oldlenp,
		void __user *newval, size_t newlen)
{
	return -ENOSYS;
}

#endif /* CONFIG_SYSCTL_SYSCALL */

static int deprecated_sysctl_warning(struct __sysctl_args *args)
{
	static int msg_count;
	int name[CTL_MAXNAME];
	int i;

	/* Check args->nlen. */
	if (args->nlen < 0 || args->nlen > CTL_MAXNAME)
		return -ENOTDIR;

	/* Read in the sysctl name for better debug message logging */
	for (i = 0; i < args->nlen; i++)
		if (get_user(name[i], args->name + i))
			return -EFAULT;

	/* Ignore accesses to kernel.version */
	if ((args->nlen == 2) && (name[0] == CTL_KERN) && (name[1] == KERN_VERSION))
		return 0;

	if (msg_count < 5) {
		msg_count++;
		printk(KERN_INFO
			"warning: process `%s' used the deprecated sysctl "
			"system call with ", current->comm);
		for (i = 0; i < args->nlen; i++)
			printk("%d.", name[i]);
		printk("\n");
	}
	return 0;
}

/*
 * No sense putting this after each symbol definition, twice,
 * exception granted :-)
 */
EXPORT_SYMBOL(proc_dointvec);
EXPORT_SYMBOL(proc_dointvec_jiffies);
EXPORT_SYMBOL(proc_dointvec_minmax);
EXPORT_SYMBOL(proc_dointvec_userhz_jiffies);
EXPORT_SYMBOL(proc_dointvec_ms_jiffies);
EXPORT_SYMBOL(proc_dostring);
EXPORT_SYMBOL(proc_doulongvec_minmax);
EXPORT_SYMBOL(proc_doulongvec_ms_jiffies_minmax);
EXPORT_SYMBOL(register_sysctl_table);
EXPORT_SYMBOL(register_sysctl_paths);
EXPORT_SYMBOL(sysctl_intvec);
EXPORT_SYMBOL(sysctl_jiffies);
EXPORT_SYMBOL(sysctl_ms_jiffies);
EXPORT_SYMBOL(sysctl_string);
EXPORT_SYMBOL(sysctl_data);
EXPORT_SYMBOL(unregister_sysctl_table);<|MERGE_RESOLUTION|>--- conflicted
+++ resolved
@@ -844,7 +844,6 @@
 		.proc_handler   = &proc_dointvec,
 	},
 #endif
-<<<<<<< HEAD
 #ifdef CONFIG_KMEMCHECK
 	{
 		.ctl_name	= CTL_UNNUMBERED,
@@ -855,8 +854,6 @@
 		.proc_handler	= &proc_dointvec,
 	},
 #endif
-
-=======
 #ifdef CONFIG_UNEVICTABLE_LRU
 	{
 		.ctl_name	= CTL_UNNUMBERED,
@@ -867,7 +864,6 @@
 		.proc_handler	= &scan_unevictable_handler,
 	},
 #endif
->>>>>>> 0173a326
 /*
  * NOTE: do not add new entries to this table unless you have read
  * Documentation/sysctl/ctl_unnumbered.txt
