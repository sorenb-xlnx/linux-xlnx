--- conflicted
+++ resolved
@@ -477,11 +477,7 @@
 		.proc_handler	= &ftrace_enable_sysctl,
 	},
 #endif
-<<<<<<< HEAD
 #ifdef CONFIG_MODULES
-=======
-#ifdef CONFIG_KMOD
->>>>>>> 15231312
 	{
 		.ctl_name	= KERN_MODPROBE,
 		.procname	= "modprobe",
