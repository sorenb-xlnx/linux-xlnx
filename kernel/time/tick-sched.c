/*
 *  linux/kernel/time/tick-sched.c
 *
 *  Copyright(C) 2005-2006, Thomas Gleixner <tglx@linutronix.de>
 *  Copyright(C) 2005-2007, Red Hat, Inc., Ingo Molnar
 *  Copyright(C) 2006-2007  Timesys Corp., Thomas Gleixner
 *
 *  No idle tick implementation for low and high resolution timers
 *
 *  Started by: Thomas Gleixner and Ingo Molnar
 *
 *  Distribute under GPLv2.
 */
#include <linux/cpu.h>
#include <linux/err.h>
#include <linux/hrtimer.h>
#include <linux/interrupt.h>
#include <linux/kernel_stat.h>
#include <linux/percpu.h>
#include <linux/profile.h>
#include <linux/sched.h>
#include <linux/tick.h>
#include <linux/module.h>

#include <asm/irq_regs.h>

#include "tick-internal.h"

/*
 * Per cpu nohz control structure
 */
static DEFINE_PER_CPU(struct tick_sched, tick_cpu_sched);

/*
 * The time, when the last jiffy update happened. Protected by xtime_lock.
 */
static ktime_t last_jiffies_update;

struct tick_sched *tick_get_tick_sched(int cpu)
{
	return &per_cpu(tick_cpu_sched, cpu);
}

/*
 * Must be called with interrupts disabled !
 */
static void tick_do_update_jiffies64(ktime_t now)
{
	unsigned long ticks = 0;
	ktime_t delta;

	/*
	 * Do a quick check without holding xtime_lock:
	 */
	delta = ktime_sub(now, last_jiffies_update);
	if (delta.tv64 < tick_period.tv64)
		return;

	/* Reevalute with xtime_lock held */
	write_seqlock(&xtime_lock);

	delta = ktime_sub(now, last_jiffies_update);
	if (delta.tv64 >= tick_period.tv64) {

		delta = ktime_sub(delta, tick_period);
		last_jiffies_update = ktime_add(last_jiffies_update,
						tick_period);

		/* Slow path for long timeouts */
		if (unlikely(delta.tv64 >= tick_period.tv64)) {
			s64 incr = ktime_to_ns(tick_period);

			ticks = ktime_divns(delta, incr);

			last_jiffies_update = ktime_add_ns(last_jiffies_update,
							   incr * ticks);
		}
		do_timer(++ticks);

		/* Keep the tick_next_period variable up to date */
		tick_next_period = ktime_add(last_jiffies_update, tick_period);
	}
	write_sequnlock(&xtime_lock);
}

/*
 * Initialize and return retrieve the jiffies update.
 */
static ktime_t tick_init_jiffy_update(void)
{
	ktime_t period;

	write_seqlock(&xtime_lock);
	/* Did we start the jiffies update yet ? */
	if (last_jiffies_update.tv64 == 0)
		last_jiffies_update = tick_next_period;
	period = last_jiffies_update;
	write_sequnlock(&xtime_lock);
	return period;
}

/*
 * NOHZ - aka dynamic tick functionality
 */
#ifdef CONFIG_NO_HZ
/*
 * NO HZ enabled ?
 */
static int tick_nohz_enabled __read_mostly  = 1;

/*
 * Enable / Disable tickless mode
 */
static int __init setup_tick_nohz(char *str)
{
	if (!strcmp(str, "off"))
		tick_nohz_enabled = 0;
	else if (!strcmp(str, "on"))
		tick_nohz_enabled = 1;
	else
		return 0;
	return 1;
}

__setup("nohz=", setup_tick_nohz);

/**
 * tick_nohz_update_jiffies - update jiffies when idle was interrupted
 *
 * Called from interrupt entry when the CPU was idle
 *
 * In case the sched_tick was stopped on this CPU, we have to check if jiffies
 * must be updated. Otherwise an interrupt handler could use a stale jiffy
 * value. We do this unconditionally on any cpu, as we don't know whether the
 * cpu, which has the update task assigned is in a long sleep.
 */
static void tick_nohz_update_jiffies(int cpu, struct tick_sched *ts,
				     ktime_t now)
{
	cpu_clear(cpu, nohz_cpu_mask);
	ts->idle_waketime = now;

	tick_do_update_jiffies64(now);

	touch_softlockup_watchdog();
}

static void tick_nohz_stop_idle(struct tick_sched *ts, ktime_t now)
{
	ktime_t delta =	ktime_sub(now, ts->idle_entrytime);

	ts->idle_lastupdate = now;
	ts->idle_sleeptime = ktime_add(ts->idle_sleeptime, delta);
	ts->idle_active = 0;
	sched_clock_idle_wakeup_event(0);
}

static ktime_t tick_nohz_start_idle(struct tick_sched *ts)
{
	ktime_t delta,	now = ktime_get();

	if (ts->idle_active) {
		delta = ktime_sub(now, ts->idle_entrytime);
		ts->idle_lastupdate = now;
		ts->idle_sleeptime = ktime_add(ts->idle_sleeptime, delta);
	}
	ts->idle_entrytime = now;
	ts->idle_active = 1;
	sched_clock_idle_sleep_event();
	return now;
}

u64 get_cpu_idle_time_us(int cpu, u64 *last_update_time)
{
	struct tick_sched *ts = &per_cpu(tick_cpu_sched, cpu);

	if (!tick_nohz_enabled)
		return -1;

	if (ts->idle_active)
		*last_update_time = ktime_to_us(ts->idle_lastupdate);
	else
		*last_update_time = ktime_to_us(ktime_get());

	return ktime_to_us(ts->idle_sleeptime);
}
EXPORT_SYMBOL_GPL(get_cpu_idle_time_us);

int check_idle_spurious_wakeup(int cpu)
{
	struct tick_sched *ts = &per_cpu(tick_cpu_sched, cpu);
	int ret;

	local_irq_disable();
	ret= ts->irq_last_wakeups == ts->irq_wakeups;

	ts->irq_last_wakeups = ts->irq_wakeups;
	ts->spurious_wakeups += ret;
	local_irq_enable();
	return ret;
}
EXPORT_SYMBOL_GPL(check_idle_spurious_wakeup);

/**
 * tick_nohz_stop_sched_tick - stop the idle tick from the idle task
 *
 * When the next event is more than a tick into the future, stop the idle tick
 * Called either from the idle loop or from irq_exit() when an idle period was
 * just interrupted by an interrupt which did not cause a reschedule.
 */
void tick_nohz_stop_sched_tick(int inidle)
{
	unsigned long seq, last_jiffies, next_jiffies, delta_jiffies, flags;
	struct tick_sched *ts;
	ktime_t last_update, expires, now;
	struct clock_event_device *dev = __get_cpu_var(tick_cpu_device).evtdev;
	int cpu;

	local_irq_save(flags);

	cpu = smp_processor_id();
	ts = &per_cpu(tick_cpu_sched, cpu);
	now = tick_nohz_start_idle(ts);

	/*
	 * If this cpu is offline and it is the one which updates
	 * jiffies, then give up the assignment and let it be taken by
	 * the cpu which runs the tick timer next. If we don't drop
	 * this here the jiffies might be stale and do_timer() never
	 * invoked.
	 */
	if (unlikely(!cpu_online(cpu))) {
		if (cpu == tick_do_timer_cpu)
			tick_do_timer_cpu = TICK_DO_TIMER_NONE;
	}

	if (unlikely(ts->nohz_mode == NOHZ_MODE_INACTIVE))
		goto end;

	if (!inidle && !ts->inidle)
		goto end;

	ts->inidle = 1;

	if (need_resched())
		goto end;

	if (unlikely(local_softirq_pending())) {
		static int ratelimit;

		if (ratelimit < 10) {
			printk(KERN_ERR "NOHZ: local_softirq_pending %02x\n",
			       local_softirq_pending());
			ratelimit++;
		}
		goto end;
	}

	ts->idle_calls++;
	/* Read jiffies and the time when jiffies were updated last */
	do {
		seq = read_seqbegin(&xtime_lock);
		last_update = last_jiffies_update;
		last_jiffies = jiffies;
	} while (read_seqretry(&xtime_lock, seq));

	/* Get the next timer wheel timer */
	next_jiffies = get_next_timer_interrupt(last_jiffies);
	delta_jiffies = next_jiffies - last_jiffies;

	if (rcu_needs_cpu(cpu) || printk_needs_cpu(cpu))
		delta_jiffies = 1;
	/*
	 * Do not stop the tick, if we are only one off
	 * or if the cpu is required for rcu
	 */
	if (!ts->tick_stopped && delta_jiffies == 1)
		goto out;

	/* Schedule the tick, if we are at least one jiffie off */
	if ((long)delta_jiffies >= 1) {

		if (delta_jiffies > 1)
			cpu_set(cpu, nohz_cpu_mask);
		/*
		 * nohz_stop_sched_tick can be called several times before
		 * the nohz_restart_sched_tick is called. This happens when
		 * interrupts arrive which do not cause a reschedule. In the
		 * first call we save the current tick time, so we can restart
		 * the scheduler tick in nohz_restart_sched_tick.
		 */
		if (!ts->tick_stopped) {
			if (select_nohz_load_balancer(1)) {
				/*
				 * sched tick not stopped!
				 */
				cpu_clear(cpu, nohz_cpu_mask);
				goto out;
			}

			ts->idle_tick = hrtimer_get_expires(&ts->sched_timer);
			ts->tick_stopped = 1;
			ts->idle_jiffies = last_jiffies;
			rcu_enter_nohz();
		}

		/*
		 * If this cpu is the one which updates jiffies, then
		 * give up the assignment and let it be taken by the
		 * cpu which runs the tick timer next, which might be
		 * this cpu as well. If we don't drop this here the
		 * jiffies might be stale and do_timer() never
		 * invoked.
		 */
		if (cpu == tick_do_timer_cpu)
			tick_do_timer_cpu = TICK_DO_TIMER_NONE;

		ts->idle_sleeps++;

		/*
		 * delta_jiffies >= NEXT_TIMER_MAX_DELTA signals that
		 * there is no timer pending or at least extremly far
		 * into the future (12 days for HZ=1000). In this case
		 * we simply stop the tick timer:
		 */
		if (unlikely(delta_jiffies >= NEXT_TIMER_MAX_DELTA)) {
			ts->idle_expires.tv64 = KTIME_MAX;
			if (ts->nohz_mode == NOHZ_MODE_HIGHRES)
				hrtimer_cancel(&ts->sched_timer);
			goto out;
		}

		/*
		 * calculate the expiry time for the next timer wheel
		 * timer
		 */
		expires = ktime_add_ns(last_update, tick_period.tv64 *
				       delta_jiffies);
		ts->idle_expires = expires;

		if (ts->nohz_mode == NOHZ_MODE_HIGHRES) {
			hrtimer_start(&ts->sched_timer, expires,
				      HRTIMER_MODE_ABS);
			/* Check, if the timer was already in the past */
			if (hrtimer_active(&ts->sched_timer))
				goto out;
		} else if (!tick_program_event(expires, 0))
				goto out;
		/*
		 * We are past the event already. So we crossed a
		 * jiffie boundary. Update jiffies and raise the
		 * softirq.
		 */
		tick_do_update_jiffies64(ktime_get());
		cpu_clear(cpu, nohz_cpu_mask);
	}
	raise_softirq_irqoff(TIMER_SOFTIRQ);
out:
	ts->next_jiffies = next_jiffies;
	ts->last_jiffies = last_jiffies;
	ts->sleep_length = ktime_sub(dev->next_event, now);
end:
	local_irq_restore(flags);
}

/**
 * tick_nohz_get_sleep_length - return the length of the current sleep
 *
 * Called from power state control code with interrupts disabled
 */
ktime_t tick_nohz_get_sleep_length(void)
{
	struct tick_sched *ts = &__get_cpu_var(tick_cpu_sched);

	return ts->sleep_length;
}

static void tick_nohz_restart(struct tick_sched *ts, ktime_t now)
{
	hrtimer_cancel(&ts->sched_timer);
	hrtimer_set_expires(&ts->sched_timer, ts->idle_tick);

	while (1) {
		/* Forward the time to expire in the future */
		hrtimer_forward(&ts->sched_timer, now, tick_period);

		if (ts->nohz_mode == NOHZ_MODE_HIGHRES) {
			hrtimer_start_expires(&ts->sched_timer,
				      HRTIMER_MODE_ABS);
			/* Check, if the timer was already in the past */
			if (hrtimer_active(&ts->sched_timer))
				break;
		} else {
			if (!tick_program_event(
				hrtimer_get_expires(&ts->sched_timer), 0))
				break;
		}
		/* Update jiffies and reread time */
		tick_do_update_jiffies64(now);
		now = ktime_get();
	}
}

/**
 * tick_nohz_restart_sched_tick - restart the idle tick from the idle task
 *
 * Restart the idle tick when the CPU is woken up from idle
 */
void tick_nohz_restart_sched_tick(void)
{
	int cpu = smp_processor_id();
	struct tick_sched *ts = &per_cpu(tick_cpu_sched, cpu);
#ifndef CONFIG_VIRT_CPU_ACCOUNTING
	unsigned long ticks;
<<<<<<< HEAD
	ktime_t now = ktime_get();
=======
#endif
	ktime_t now;
>>>>>>> eb7256f6

	local_irq_disable();
	tick_nohz_stop_idle(ts, now);

	if (!ts->inidle || !ts->tick_stopped) {
		ts->inidle = 0;
		local_irq_enable();
		return;
	}

	ts->inidle = 0;

	rcu_exit_nohz();

	/* Update jiffies first */
	select_nohz_load_balancer(0);
	tick_do_update_jiffies64(now);
	cpu_clear(cpu, nohz_cpu_mask);

#ifndef CONFIG_VIRT_CPU_ACCOUNTING
	/*
	 * We stopped the tick in idle. Update process times would miss the
	 * time we slept as update_process_times does only a 1 tick
	 * accounting. Enforce that this is accounted to idle !
	 */
	ticks = jiffies - ts->idle_jiffies;
	/*
	 * We might be one off. Do not randomly account a huge number of ticks!
	 */
	if (ticks && ticks < LONG_MAX)
		account_idle_ticks(ticks);
#endif

	touch_softlockup_watchdog();
	/*
	 * Cancel the scheduled timer and restore the tick
	 */
	ts->tick_stopped  = 0;
	ts->idle_exittime = now;

	tick_nohz_restart(ts, now);

	local_irq_enable();
}

static int tick_nohz_reprogram(struct tick_sched *ts, ktime_t now)
{
	hrtimer_forward(&ts->sched_timer, now, tick_period);
	return tick_program_event(hrtimer_get_expires(&ts->sched_timer), 0);
}

/*
 * The nohz low res interrupt handler
 */
static void tick_nohz_handler(struct clock_event_device *dev)
{
	struct tick_sched *ts = &__get_cpu_var(tick_cpu_sched);
	struct pt_regs *regs = get_irq_regs();
	int cpu = smp_processor_id();
	ktime_t now = ktime_get();

	dev->next_event.tv64 = KTIME_MAX;

	/*
	 * Check if the do_timer duty was dropped. We don't care about
	 * concurrency: This happens only when the cpu in charge went
	 * into a long sleep. If two cpus happen to assign themself to
	 * this duty, then the jiffies update is still serialized by
	 * xtime_lock.
	 */
	if (unlikely(tick_do_timer_cpu == TICK_DO_TIMER_NONE))
		tick_do_timer_cpu = cpu;

	/* Check, if the jiffies need an update */
	if (tick_do_timer_cpu == cpu)
		tick_do_update_jiffies64(now);

	/*
	 * When we are idle and the tick is stopped, we have to touch
	 * the watchdog as we might not schedule for a really long
	 * time. This happens on complete idle SMP systems while
	 * waiting on the login prompt. We also increment the "start
	 * of idle" jiffy stamp so the idle accounting adjustment we
	 * do when we go busy again does not account too much ticks.
	 */
	if (ts->tick_stopped) {
		touch_softlockup_watchdog();
		ts->idle_jiffies++;
	}

	update_process_times(user_mode(regs));
	profile_tick(CPU_PROFILING);

	while (tick_nohz_reprogram(ts, now)) {
		now = ktime_get();
		tick_do_update_jiffies64(now);
	}
}

/**
 * tick_nohz_switch_to_nohz - switch to nohz mode
 */
static void tick_nohz_switch_to_nohz(void)
{
	struct tick_sched *ts = &__get_cpu_var(tick_cpu_sched);
	ktime_t next;

	if (!tick_nohz_enabled)
		return;

	local_irq_disable();
	if (tick_switch_to_oneshot(tick_nohz_handler)) {
		local_irq_enable();
		return;
	}

	ts->nohz_mode = NOHZ_MODE_LOWRES;

	/*
	 * Recycle the hrtimer in ts, so we can share the
	 * hrtimer_forward with the highres code.
	 */
	hrtimer_init(&ts->sched_timer, CLOCK_MONOTONIC, HRTIMER_MODE_ABS);
	/* Get the next period */
	next = tick_init_jiffy_update();

	for (;;) {
		hrtimer_set_expires(&ts->sched_timer, next);
		if (!tick_program_event(next, 0))
			break;
		next = ktime_add(next, tick_period);
	}
	local_irq_enable();

	printk(KERN_INFO "Switched to NOHz mode on CPU #%d\n",
	       smp_processor_id());
}

/*
 * When NOHZ is enabled and the tick is stopped, we need to kick the
 * tick timer from irq_enter() so that the jiffies update is kept
 * alive during long running softirqs. That's ugly as hell, but
 * correctness is key even if we need to fix the offending softirq in
 * the first place.
 *
 * Note, this is different to tick_nohz_restart. We just kick the
 * timer and do not touch the other magic bits which need to be done
 * when idle is left.
 */
static void tick_nohz_kick_tick(int cpu, struct tick_sched *ts, ktime_t now)
{
	ktime_t delta;

	/*
	 * Do not touch the tick device, when the next expiry is either
	 * already reached or less/equal than the tick period.
	 */
	delta =	ktime_sub(hrtimer_get_expires(&ts->sched_timer), now);
	if (delta.tv64 <= tick_period.tv64)
		return;

	if (!tick_check_oneshot_broadcast_wakeup(cpu, now))
		tick_nohz_restart(ts, now);
}

#else

static inline void tick_nohz_switch_to_nohz(void) { }

#endif /* NO_HZ */

/*
 * Called from irq_enter to notify about the possible interruption of idle()
 */
void tick_check_idle(int cpu)
{
	struct tick_sched *ts = &per_cpu(tick_cpu_sched, cpu);
	ktime_t now;

	ts->irq_wakeups++;

	tick_check_oneshot_broadcast(cpu);

#ifdef CONFIG_NO_HZ
	if (!ts->tick_stopped && !ts->idle_active)
		return;

	now = ktime_get();

	if (ts->idle_active)
		tick_nohz_stop_idle(ts, now);

	if (ts->tick_stopped) {
		tick_nohz_update_jiffies(cpu, ts, now);
		tick_nohz_kick_tick(cpu, ts, now);
	}
#endif
}

/*
 * High resolution timer specific code
 */
#ifdef CONFIG_HIGH_RES_TIMERS
/*
 * We rearm the timer until we get disabled by the idle code.
 * Called with interrupts disabled and timer->base->cpu_base->lock held.
 */
static enum hrtimer_restart tick_sched_timer(struct hrtimer *timer)
{
	struct tick_sched *ts =
		container_of(timer, struct tick_sched, sched_timer);
	struct pt_regs *regs = get_irq_regs();
	ktime_t now = ktime_get();
	int cpu = smp_processor_id();

#ifdef CONFIG_NO_HZ
	/*
	 * Check if the do_timer duty was dropped. We don't care about
	 * concurrency: This happens only when the cpu in charge went
	 * into a long sleep. If two cpus happen to assign themself to
	 * this duty, then the jiffies update is still serialized by
	 * xtime_lock.
	 */
	if (unlikely(tick_do_timer_cpu == TICK_DO_TIMER_NONE))
		tick_do_timer_cpu = cpu;
#endif

	/* Check, if the jiffies need an update */
	if (tick_do_timer_cpu == cpu)
		tick_do_update_jiffies64(now);

	/*
	 * Do not call, when we are not in irq context and have
	 * no valid regs pointer
	 */
	if (regs) {
		/*
		 * When we are idle and the tick is stopped, we have to touch
		 * the watchdog as we might not schedule for a really long
		 * time. This happens on complete idle SMP systems while
		 * waiting on the login prompt. We also increment the "start of
		 * idle" jiffy stamp so the idle accounting adjustment we do
		 * when we go busy again does not account too much ticks.
		 */
		if (ts->tick_stopped) {
			touch_softlockup_watchdog();
			ts->idle_jiffies++;
		}
		update_process_times(user_mode(regs));
		profile_tick(CPU_PROFILING);
	}

	hrtimer_forward(timer, now, tick_period);

	return HRTIMER_RESTART;
}

/**
 * tick_setup_sched_timer - setup the tick emulation timer
 */
void tick_setup_sched_timer(void)
{
	struct tick_sched *ts = &__get_cpu_var(tick_cpu_sched);
	ktime_t now = ktime_get();
	u64 offset;

	/*
	 * Emulate tick processing via per-CPU hrtimers:
	 */
	hrtimer_init(&ts->sched_timer, CLOCK_MONOTONIC, HRTIMER_MODE_ABS);
	ts->sched_timer.function = tick_sched_timer;
	ts->sched_timer.cb_mode = HRTIMER_CB_IRQSAFE_PERCPU;

	/* Get the next period (per cpu) */
	hrtimer_set_expires(&ts->sched_timer, tick_init_jiffy_update());
	offset = ktime_to_ns(tick_period) >> 1;
	do_div(offset, num_possible_cpus());
	offset *= smp_processor_id();
	hrtimer_add_expires_ns(&ts->sched_timer, offset);

	for (;;) {
		hrtimer_forward(&ts->sched_timer, now, tick_period);
		hrtimer_start_expires(&ts->sched_timer, HRTIMER_MODE_ABS);
		/* Check, if the timer was already in the past */
		if (hrtimer_active(&ts->sched_timer))
			break;
		now = ktime_get();
	}

#ifdef CONFIG_NO_HZ
	if (tick_nohz_enabled)
		ts->nohz_mode = NOHZ_MODE_HIGHRES;
#endif
}
#endif /* HIGH_RES_TIMERS */

#if defined CONFIG_NO_HZ || defined CONFIG_HIGH_RES_TIMERS
void tick_cancel_sched_timer(int cpu)
{
	struct tick_sched *ts = &per_cpu(tick_cpu_sched, cpu);

# ifdef CONFIG_HIGH_RES_TIMERS
	if (ts->sched_timer.base)
		hrtimer_cancel(&ts->sched_timer);
# endif

	ts->nohz_mode = NOHZ_MODE_INACTIVE;
}
#endif

/**
 * Async notification about clocksource changes
 */
void tick_clock_notify(void)
{
	int cpu;

	for_each_possible_cpu(cpu)
		set_bit(0, &per_cpu(tick_cpu_sched, cpu).check_clocks);
}

/*
 * Async notification about clock event changes
 */
void tick_oneshot_notify(void)
{
	struct tick_sched *ts = &__get_cpu_var(tick_cpu_sched);

	set_bit(0, &ts->check_clocks);
}

/**
 * Check, if a change happened, which makes oneshot possible.
 *
 * Called cyclic from the hrtimer softirq (driven by the timer
 * softirq) allow_nohz signals, that we can switch into low-res nohz
 * mode, because high resolution timers are disabled (either compile
 * or runtime).
 */
int tick_check_oneshot_change(int allow_nohz)
{
	struct tick_sched *ts = &__get_cpu_var(tick_cpu_sched);

	if (!test_and_clear_bit(0, &ts->check_clocks))
		return 0;

	if (ts->nohz_mode != NOHZ_MODE_INACTIVE)
		return 0;

	if (!timekeeping_valid_for_hres() || !tick_is_oneshot_available())
		return 0;

	if (!allow_nohz)
		return 1;

	tick_nohz_switch_to_nohz();
	return 0;
}<|MERGE_RESOLUTION|>--- conflicted
+++ resolved
@@ -412,12 +412,8 @@
 	struct tick_sched *ts = &per_cpu(tick_cpu_sched, cpu);
 #ifndef CONFIG_VIRT_CPU_ACCOUNTING
 	unsigned long ticks;
-<<<<<<< HEAD
+#endif
 	ktime_t now = ktime_get();
-=======
-#endif
-	ktime_t now;
->>>>>>> eb7256f6
 
 	local_irq_disable();
 	tick_nohz_stop_idle(ts, now);
