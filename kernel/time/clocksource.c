/*
 * linux/kernel/time/clocksource.c
 *
 * This file contains the functions which manage clocksource drivers.
 *
 * Copyright (C) 2004, 2005 IBM, John Stultz (johnstul@us.ibm.com)
 *
 * This program is free software; you can redistribute it and/or modify
 * it under the terms of the GNU General Public License as published by
 * the Free Software Foundation; either version 2 of the License, or
 * (at your option) any later version.
 *
 * This program is distributed in the hope that it will be useful,
 * but WITHOUT ANY WARRANTY; without even the implied warranty of
 * MERCHANTABILITY or FITNESS FOR A PARTICULAR PURPOSE.  See the
 * GNU General Public License for more details.
 *
 * You should have received a copy of the GNU General Public License
 * along with this program; if not, write to the Free Software
 * Foundation, Inc., 675 Mass Ave, Cambridge, MA 02139, USA.
 *
 * TODO WishList:
 *   o Allow clocksource drivers to be unregistered
 */

#include <linux/clocksource.h>
#include <linux/sysdev.h>
#include <linux/init.h>
#include <linux/module.h>
#include <linux/sched.h> /* for spin_unlock_irq() using preempt_count() m68k */
#include <linux/tick.h>
#include <linux/kthread.h>

void timecounter_init(struct timecounter *tc,
		      const struct cyclecounter *cc,
		      u64 start_tstamp)
{
	tc->cc = cc;
	tc->cycle_last = cc->read(cc);
	tc->nsec = start_tstamp;
}
EXPORT_SYMBOL(timecounter_init);

/**
 * timecounter_read_delta - get nanoseconds since last call of this function
 * @tc:         Pointer to time counter
 *
 * When the underlying cycle counter runs over, this will be handled
 * correctly as long as it does not run over more than once between
 * calls.
 *
 * The first call to this function for a new time counter initializes
 * the time tracking and returns an undefined result.
 */
static u64 timecounter_read_delta(struct timecounter *tc)
{
	cycle_t cycle_now, cycle_delta;
	u64 ns_offset;

	/* read cycle counter: */
	cycle_now = tc->cc->read(tc->cc);

	/* calculate the delta since the last timecounter_read_delta(): */
	cycle_delta = (cycle_now - tc->cycle_last) & tc->cc->mask;

	/* convert to nanoseconds: */
	ns_offset = cyclecounter_cyc2ns(tc->cc, cycle_delta);

	/* update time stamp of timecounter_read_delta() call: */
	tc->cycle_last = cycle_now;

	return ns_offset;
}

u64 timecounter_read(struct timecounter *tc)
{
	u64 nsec;

	/* increment time by nanoseconds since last call */
	nsec = timecounter_read_delta(tc);
	nsec += tc->nsec;
	tc->nsec = nsec;

	return nsec;
}
EXPORT_SYMBOL(timecounter_read);

u64 timecounter_cyc2time(struct timecounter *tc,
			 cycle_t cycle_tstamp)
{
	u64 cycle_delta = (cycle_tstamp - tc->cycle_last) & tc->cc->mask;
	u64 nsec;

	/*
	 * Instead of always treating cycle_tstamp as more recent
	 * than tc->cycle_last, detect when it is too far in the
	 * future and treat it as old time stamp instead.
	 */
	if (cycle_delta > tc->cc->mask / 2) {
		cycle_delta = (tc->cycle_last - cycle_tstamp) & tc->cc->mask;
		nsec = tc->nsec - cyclecounter_cyc2ns(tc->cc, cycle_delta);
	} else {
		nsec = cyclecounter_cyc2ns(tc->cc, cycle_delta) + tc->nsec;
	}

	return nsec;
}
EXPORT_SYMBOL(timecounter_cyc2time);

/*[Clocksource internal variables]---------
 * curr_clocksource:
 *	currently selected clocksource.
 * clocksource_list:
 *	linked list with the registered clocksources
 * clocksource_mutex:
 *	protects manipulations to curr_clocksource and the clocksource_list
 * override_name:
 *	Name of the user-specified clocksource.
 */
static struct clocksource *curr_clocksource;
static LIST_HEAD(clocksource_list);
static DEFINE_MUTEX(clocksource_mutex);
static char override_name[32];
static int finished_booting;

#ifdef CONFIG_CLOCKSOURCE_WATCHDOG
static void clocksource_watchdog_work(struct work_struct *work);

static LIST_HEAD(watchdog_list);
static struct clocksource *watchdog;
static struct timer_list watchdog_timer;
static DECLARE_WORK(watchdog_work, clocksource_watchdog_work);
static DEFINE_SPINLOCK(watchdog_lock);
static cycle_t watchdog_last;
static int watchdog_running;

static int clocksource_watchdog_kthread(void *data);
static void __clocksource_change_rating(struct clocksource *cs, int rating);

/*
 * Interval: 0.5sec Threshold: 0.0625s
 */
#define WATCHDOG_INTERVAL (HZ >> 1)
#define WATCHDOG_THRESHOLD (NSEC_PER_SEC >> 4)

static void clocksource_watchdog_work(struct work_struct *work)
{
	/*
	 * If kthread_run fails the next watchdog scan over the
	 * watchdog_list will find the unstable clock again.
	 */
	kthread_run(clocksource_watchdog_kthread, NULL, "kwatchdog");
}

<<<<<<< HEAD
=======
static void __clocksource_unstable(struct clocksource *cs)
{
	cs->flags &= ~(CLOCK_SOURCE_VALID_FOR_HRES | CLOCK_SOURCE_WATCHDOG);
	cs->flags |= CLOCK_SOURCE_UNSTABLE;
	if (finished_booting)
		schedule_work(&watchdog_work);
}

>>>>>>> 7403f41f
static void clocksource_unstable(struct clocksource *cs, int64_t delta)
{
	printk(KERN_WARNING "Clocksource %s unstable (delta = %Ld ns)\n",
	       cs->name, delta);
	cs->flags &= ~(CLOCK_SOURCE_VALID_FOR_HRES | CLOCK_SOURCE_WATCHDOG);
	cs->flags |= CLOCK_SOURCE_UNSTABLE;
	schedule_work(&watchdog_work);
}

static void clocksource_watchdog(unsigned long data)
{
	struct clocksource *cs;
	cycle_t csnow, wdnow;
	int64_t wd_nsec, cs_nsec;
	int next_cpu;

	spin_lock(&watchdog_lock);
	if (!watchdog_running)
		goto out;

	wdnow = watchdog->read(watchdog);
	wd_nsec = clocksource_cyc2ns((wdnow - watchdog_last) & watchdog->mask,
				     watchdog->mult, watchdog->shift);
	watchdog_last = wdnow;

	list_for_each_entry(cs, &watchdog_list, wd_list) {

		/* Clocksource already marked unstable? */
		if (cs->flags & CLOCK_SOURCE_UNSTABLE) {
			if (finished_booting)
				schedule_work(&watchdog_work);
			continue;
		}

		csnow = cs->read(cs);

		/* Clocksource initialized ? */
		if (!(cs->flags & CLOCK_SOURCE_WATCHDOG)) {
			cs->flags |= CLOCK_SOURCE_WATCHDOG;
			cs->wd_last = csnow;
			continue;
		}

		/* Check the deviation from the watchdog clocksource. */
		cs_nsec = clocksource_cyc2ns((csnow - cs->wd_last) &
					     cs->mask, cs->mult, cs->shift);
		cs->wd_last = csnow;
		if (abs(cs_nsec - wd_nsec) > WATCHDOG_THRESHOLD) {
			clocksource_unstable(cs, cs_nsec - wd_nsec);
			continue;
		}

		if (!(cs->flags & CLOCK_SOURCE_VALID_FOR_HRES) &&
		    (cs->flags & CLOCK_SOURCE_IS_CONTINUOUS) &&
		    (watchdog->flags & CLOCK_SOURCE_IS_CONTINUOUS)) {
			cs->flags |= CLOCK_SOURCE_VALID_FOR_HRES;
			/*
			 * We just marked the clocksource as highres-capable,
			 * notify the rest of the system as well so that we
			 * transition into high-res mode:
			 */
			tick_clock_notify();
		}
	}

	/*
	 * Cycle through CPUs to check if the CPUs stay synchronized
	 * to each other.
	 */
	next_cpu = cpumask_next(raw_smp_processor_id(), cpu_online_mask);
	if (next_cpu >= nr_cpu_ids)
		next_cpu = cpumask_first(cpu_online_mask);
	watchdog_timer.expires += WATCHDOG_INTERVAL;
	add_timer_on(&watchdog_timer, next_cpu);
out:
	spin_unlock(&watchdog_lock);
}

static inline void clocksource_start_watchdog(void)
{
	if (watchdog_running || !watchdog || list_empty(&watchdog_list))
		return;
	init_timer(&watchdog_timer);
	watchdog_timer.function = clocksource_watchdog;
	watchdog_last = watchdog->read(watchdog);
	watchdog_timer.expires = jiffies + WATCHDOG_INTERVAL;
	add_timer_on(&watchdog_timer, cpumask_first(cpu_online_mask));
	watchdog_running = 1;
}

static inline void clocksource_stop_watchdog(void)
{
	if (!watchdog_running || (watchdog && !list_empty(&watchdog_list)))
		return;
	del_timer(&watchdog_timer);
	watchdog_running = 0;
}

static inline void clocksource_reset_watchdog(void)
{
	struct clocksource *cs;

	list_for_each_entry(cs, &watchdog_list, wd_list)
		cs->flags &= ~CLOCK_SOURCE_WATCHDOG;
}

static void clocksource_resume_watchdog(void)
{
	unsigned long flags;

	spin_lock_irqsave(&watchdog_lock, flags);
	clocksource_reset_watchdog();
	spin_unlock_irqrestore(&watchdog_lock, flags);
}

static void clocksource_enqueue_watchdog(struct clocksource *cs)
{
	unsigned long flags;

	spin_lock_irqsave(&watchdog_lock, flags);
	if (cs->flags & CLOCK_SOURCE_MUST_VERIFY) {
		/* cs is a clocksource to be watched. */
		list_add(&cs->wd_list, &watchdog_list);
		cs->flags &= ~CLOCK_SOURCE_WATCHDOG;
	} else {
		/* cs is a watchdog. */
		if (cs->flags & CLOCK_SOURCE_IS_CONTINUOUS)
			cs->flags |= CLOCK_SOURCE_VALID_FOR_HRES;
		/* Pick the best watchdog. */
		if (!watchdog || cs->rating > watchdog->rating) {
			watchdog = cs;
			/* Reset watchdog cycles */
			clocksource_reset_watchdog();
		}
	}
	/* Check if the watchdog timer needs to be started. */
	clocksource_start_watchdog();
	spin_unlock_irqrestore(&watchdog_lock, flags);
}

static void clocksource_dequeue_watchdog(struct clocksource *cs)
{
	struct clocksource *tmp;
	unsigned long flags;

	spin_lock_irqsave(&watchdog_lock, flags);
	if (cs->flags & CLOCK_SOURCE_MUST_VERIFY) {
		/* cs is a watched clocksource. */
		list_del_init(&cs->wd_list);
	} else if (cs == watchdog) {
		/* Reset watchdog cycles */
		clocksource_reset_watchdog();
		/* Current watchdog is removed. Find an alternative. */
		watchdog = NULL;
		list_for_each_entry(tmp, &clocksource_list, list) {
			if (tmp == cs || tmp->flags & CLOCK_SOURCE_MUST_VERIFY)
				continue;
			if (!watchdog || tmp->rating > watchdog->rating)
				watchdog = tmp;
		}
	}
	cs->flags &= ~CLOCK_SOURCE_WATCHDOG;
	/* Check if the watchdog timer needs to be stopped. */
	clocksource_stop_watchdog();
	spin_unlock_irqrestore(&watchdog_lock, flags);
}

static int clocksource_watchdog_kthread(void *data)
{
	struct clocksource *cs, *tmp;
	unsigned long flags;
	LIST_HEAD(unstable);

	mutex_lock(&clocksource_mutex);
	spin_lock_irqsave(&watchdog_lock, flags);
	list_for_each_entry_safe(cs, tmp, &watchdog_list, wd_list)
		if (cs->flags & CLOCK_SOURCE_UNSTABLE) {
			list_del_init(&cs->wd_list);
			list_add(&cs->wd_list, &unstable);
		}
	/* Check if the watchdog timer needs to be stopped. */
	clocksource_stop_watchdog();
	spin_unlock_irqrestore(&watchdog_lock, flags);

	/* Needs to be done outside of watchdog lock */
	list_for_each_entry_safe(cs, tmp, &unstable, wd_list) {
		list_del_init(&cs->wd_list);
		__clocksource_change_rating(cs, 0);
	}
	mutex_unlock(&clocksource_mutex);
	return 0;
}

#else /* CONFIG_CLOCKSOURCE_WATCHDOG */

static void clocksource_enqueue_watchdog(struct clocksource *cs)
{
	if (cs->flags & CLOCK_SOURCE_IS_CONTINUOUS)
		cs->flags |= CLOCK_SOURCE_VALID_FOR_HRES;
}

static inline void clocksource_dequeue_watchdog(struct clocksource *cs) { }
static inline void clocksource_resume_watchdog(void) { }
static inline int clocksource_watchdog_kthread(void *data) { return 0; }

#endif /* CONFIG_CLOCKSOURCE_WATCHDOG */

/**
 * clocksource_resume - resume the clocksource(s)
 */
void clocksource_resume(void)
{
	struct clocksource *cs;

	mutex_lock(&clocksource_mutex);

	list_for_each_entry(cs, &clocksource_list, list)
		if (cs->resume)
			cs->resume();

	clocksource_resume_watchdog();

	mutex_unlock(&clocksource_mutex);
}

/**
 * clocksource_touch_watchdog - Update watchdog
 *
 * Update the watchdog after exception contexts such as kgdb so as not
 * to incorrectly trip the watchdog.
 *
 */
void clocksource_touch_watchdog(void)
{
	clocksource_resume_watchdog();
}

#ifdef CONFIG_GENERIC_TIME

/**
 * clocksource_select - Select the best clocksource available
 *
 * Private function. Must hold clocksource_mutex when called.
 *
 * Select the clocksource with the best rating, or the clocksource,
 * which is selected by userspace override.
 */
static void clocksource_select(void)
{
	struct clocksource *best, *cs;

	if (!finished_booting || list_empty(&clocksource_list))
		return;
	/* First clocksource on the list has the best rating. */
	best = list_first_entry(&clocksource_list, struct clocksource, list);
	/* Check for the override clocksource. */
	list_for_each_entry(cs, &clocksource_list, list) {
		if (strcmp(cs->name, override_name) != 0)
			continue;
		/*
		 * Check to make sure we don't switch to a non-highres
		 * capable clocksource if the tick code is in oneshot
		 * mode (highres or nohz)
		 */
		if (!(cs->flags & CLOCK_SOURCE_VALID_FOR_HRES) &&
		    tick_oneshot_mode_active()) {
			/* Override clocksource cannot be used. */
			printk(KERN_WARNING "Override clocksource %s is not "
			       "HRT compatible. Cannot switch while in "
			       "HRT/NOHZ mode\n", cs->name);
			override_name[0] = 0;
		} else
			/* Override clocksource can be used. */
			best = cs;
		break;
	}
	if (curr_clocksource != best) {
		printk(KERN_INFO "Switching to clocksource %s\n", best->name);
		curr_clocksource = best;
		timekeeping_notify(curr_clocksource);
	}
}

#else /* CONFIG_GENERIC_TIME */

static inline void clocksource_select(void) { }

#endif

/*
 * clocksource_done_booting - Called near the end of core bootup
 *
 * Hack to avoid lots of clocksource churn at boot time.
 * We use fs_initcall because we want this to start before
 * device_initcall but after subsys_initcall.
 */
static int __init clocksource_done_booting(void)
{
	finished_booting = 1;

	/*
	 * Run the watchdog first to eliminate unstable clock sources
	 */
	clocksource_watchdog_kthread(NULL);

	mutex_lock(&clocksource_mutex);
	clocksource_select();
	mutex_unlock(&clocksource_mutex);
	return 0;
}
fs_initcall(clocksource_done_booting);

/*
 * Enqueue the clocksource sorted by rating
 */
static void clocksource_enqueue(struct clocksource *cs)
{
	struct list_head *entry = &clocksource_list;
	struct clocksource *tmp;

	list_for_each_entry(tmp, &clocksource_list, list)
		/* Keep track of the place, where to insert */
		if (tmp->rating >= cs->rating)
			entry = &tmp->list;
	list_add(&cs->list, entry);
}

/**
 * clocksource_register - Used to install new clocksources
 * @t:		clocksource to be registered
 *
 * Returns -EBUSY if registration fails, zero otherwise.
 */
int clocksource_register(struct clocksource *cs)
{
	mutex_lock(&clocksource_mutex);
	clocksource_enqueue(cs);
	clocksource_select();
	clocksource_enqueue_watchdog(cs);
	mutex_unlock(&clocksource_mutex);
	return 0;
}
EXPORT_SYMBOL(clocksource_register);

static void __clocksource_change_rating(struct clocksource *cs, int rating)
{
	list_del(&cs->list);
	cs->rating = rating;
	clocksource_enqueue(cs);
	clocksource_select();
}

/**
 * clocksource_change_rating - Change the rating of a registered clocksource
 */
void clocksource_change_rating(struct clocksource *cs, int rating)
{
	mutex_lock(&clocksource_mutex);
	__clocksource_change_rating(cs, rating);
	mutex_unlock(&clocksource_mutex);
}
EXPORT_SYMBOL(clocksource_change_rating);

/**
 * clocksource_unregister - remove a registered clocksource
 */
void clocksource_unregister(struct clocksource *cs)
{
	mutex_lock(&clocksource_mutex);
	clocksource_dequeue_watchdog(cs);
	list_del(&cs->list);
	clocksource_select();
	mutex_unlock(&clocksource_mutex);
}
EXPORT_SYMBOL(clocksource_unregister);

#ifdef CONFIG_SYSFS
/**
 * sysfs_show_current_clocksources - sysfs interface for current clocksource
 * @dev:	unused
 * @buf:	char buffer to be filled with clocksource list
 *
 * Provides sysfs interface for listing current clocksource.
 */
static ssize_t
sysfs_show_current_clocksources(struct sys_device *dev,
				struct sysdev_attribute *attr, char *buf)
{
	ssize_t count = 0;

	mutex_lock(&clocksource_mutex);
	count = snprintf(buf, PAGE_SIZE, "%s\n", curr_clocksource->name);
	mutex_unlock(&clocksource_mutex);

	return count;
}

/**
 * sysfs_override_clocksource - interface for manually overriding clocksource
 * @dev:	unused
 * @buf:	name of override clocksource
 * @count:	length of buffer
 *
 * Takes input from sysfs interface for manually overriding the default
 * clocksource selction.
 */
static ssize_t sysfs_override_clocksource(struct sys_device *dev,
					  struct sysdev_attribute *attr,
					  const char *buf, size_t count)
{
	size_t ret = count;

	/* strings from sysfs write are not 0 terminated! */
	if (count >= sizeof(override_name))
		return -EINVAL;

	/* strip of \n: */
	if (buf[count-1] == '\n')
		count--;

	mutex_lock(&clocksource_mutex);

	if (count > 0)
		memcpy(override_name, buf, count);
	override_name[count] = 0;
	clocksource_select();

	mutex_unlock(&clocksource_mutex);

	return ret;
}

/**
 * sysfs_show_available_clocksources - sysfs interface for listing clocksource
 * @dev:	unused
 * @buf:	char buffer to be filled with clocksource list
 *
 * Provides sysfs interface for listing registered clocksources
 */
static ssize_t
sysfs_show_available_clocksources(struct sys_device *dev,
				  struct sysdev_attribute *attr,
				  char *buf)
{
	struct clocksource *src;
	ssize_t count = 0;

	mutex_lock(&clocksource_mutex);
	list_for_each_entry(src, &clocksource_list, list) {
		/*
		 * Don't show non-HRES clocksource if the tick code is
		 * in one shot mode (highres=on or nohz=on)
		 */
		if (!tick_oneshot_mode_active() ||
		    (src->flags & CLOCK_SOURCE_VALID_FOR_HRES))
			count += snprintf(buf + count,
				  max((ssize_t)PAGE_SIZE - count, (ssize_t)0),
				  "%s ", src->name);
	}
	mutex_unlock(&clocksource_mutex);

	count += snprintf(buf + count,
			  max((ssize_t)PAGE_SIZE - count, (ssize_t)0), "\n");

	return count;
}

/*
 * Sysfs setup bits:
 */
static SYSDEV_ATTR(current_clocksource, 0644, sysfs_show_current_clocksources,
		   sysfs_override_clocksource);

static SYSDEV_ATTR(available_clocksource, 0444,
		   sysfs_show_available_clocksources, NULL);

static struct sysdev_class clocksource_sysclass = {
	.name = "clocksource",
};

static struct sys_device device_clocksource = {
	.id	= 0,
	.cls	= &clocksource_sysclass,
};

static int __init init_clocksource_sysfs(void)
{
	int error = sysdev_class_register(&clocksource_sysclass);

	if (!error)
		error = sysdev_register(&device_clocksource);
	if (!error)
		error = sysdev_create_file(
				&device_clocksource,
				&attr_current_clocksource);
	if (!error)
		error = sysdev_create_file(
				&device_clocksource,
				&attr_available_clocksource);
	return error;
}

device_initcall(init_clocksource_sysfs);
#endif /* CONFIG_SYSFS */

/**
 * boot_override_clocksource - boot clock override
 * @str:	override name
 *
 * Takes a clocksource= boot argument and uses it
 * as the clocksource override name.
 */
static int __init boot_override_clocksource(char* str)
{
	mutex_lock(&clocksource_mutex);
	if (str)
		strlcpy(override_name, str, sizeof(override_name));
	mutex_unlock(&clocksource_mutex);
	return 1;
}

__setup("clocksource=", boot_override_clocksource);

/**
 * boot_override_clock - Compatibility layer for deprecated boot option
 * @str:	override name
 *
 * DEPRECATED! Takes a clock= boot argument and uses it
 * as the clocksource override name
 */
static int __init boot_override_clock(char* str)
{
	if (!strcmp(str, "pmtmr")) {
		printk("Warning: clock=pmtmr is deprecated. "
			"Use clocksource=acpi_pm.\n");
		return boot_override_clocksource("acpi_pm");
	}
	printk("Warning! clock= boot option is deprecated. "
		"Use clocksource=xyz\n");
	return boot_override_clocksource(str);
}

__setup("clock=", boot_override_clock);<|MERGE_RESOLUTION|>--- conflicted
+++ resolved
@@ -152,8 +152,6 @@
 	kthread_run(clocksource_watchdog_kthread, NULL, "kwatchdog");
 }
 
-<<<<<<< HEAD
-=======
 static void __clocksource_unstable(struct clocksource *cs)
 {
 	cs->flags &= ~(CLOCK_SOURCE_VALID_FOR_HRES | CLOCK_SOURCE_WATCHDOG);
@@ -162,14 +160,33 @@
 		schedule_work(&watchdog_work);
 }
 
->>>>>>> 7403f41f
 static void clocksource_unstable(struct clocksource *cs, int64_t delta)
 {
 	printk(KERN_WARNING "Clocksource %s unstable (delta = %Ld ns)\n",
 	       cs->name, delta);
-	cs->flags &= ~(CLOCK_SOURCE_VALID_FOR_HRES | CLOCK_SOURCE_WATCHDOG);
-	cs->flags |= CLOCK_SOURCE_UNSTABLE;
-	schedule_work(&watchdog_work);
+	__clocksource_unstable(cs);
+}
+
+/**
+ * clocksource_mark_unstable - mark clocksource unstable via watchdog
+ * @cs:		clocksource to be marked unstable
+ *
+ * This function is called instead of clocksource_change_rating from
+ * cpu hotplug code to avoid a deadlock between the clocksource mutex
+ * and the cpu hotplug mutex. It defers the update of the clocksource
+ * to the watchdog thread.
+ */
+void clocksource_mark_unstable(struct clocksource *cs)
+{
+	unsigned long flags;
+
+	spin_lock_irqsave(&watchdog_lock, flags);
+	if (!(cs->flags & CLOCK_SOURCE_UNSTABLE)) {
+		if (list_empty(&cs->wd_list))
+			list_add(&cs->wd_list, &watchdog_list);
+		__clocksource_unstable(cs);
+	}
+	spin_unlock_irqrestore(&watchdog_lock, flags);
 }
 
 static void clocksource_watchdog(unsigned long data)
