/*
 * Read-Copy Update module-based torture test facility
 *
 * This program is free software; you can redistribute it and/or modify
 * it under the terms of the GNU General Public License as published by
 * the Free Software Foundation; either version 2 of the License, or
 * (at your option) any later version.
 *
 * This program is distributed in the hope that it will be useful,
 * but WITHOUT ANY WARRANTY; without even the implied warranty of
 * MERCHANTABILITY or FITNESS FOR A PARTICULAR PURPOSE.  See the
 * GNU General Public License for more details.
 *
 * You should have received a copy of the GNU General Public License
 * along with this program; if not, write to the Free Software
 * Foundation, Inc., 59 Temple Place - Suite 330, Boston, MA 02111-1307, USA.
 *
 * Copyright (C) IBM Corporation, 2005, 2006
 *
 * Authors: Paul E. McKenney <paulmck@us.ibm.com>
 *          Josh Triplett <josh@freedesktop.org>
 *
 * See also:  Documentation/RCU/torture.txt
 */
#include <linux/types.h>
#include <linux/kernel.h>
#include <linux/init.h>
#include <linux/module.h>
#include <linux/kthread.h>
#include <linux/err.h>
#include <linux/spinlock.h>
#include <linux/smp.h>
#include <linux/rcupdate.h>
#include <linux/interrupt.h>
#include <linux/sched.h>
#include <asm/atomic.h>
#include <linux/bitops.h>
#include <linux/completion.h>
#include <linux/moduleparam.h>
#include <linux/percpu.h>
#include <linux/notifier.h>
#include <linux/reboot.h>
#include <linux/freezer.h>
#include <linux/cpu.h>
#include <linux/delay.h>
#include <linux/stat.h>
#include <linux/srcu.h>
#include <linux/slab.h>
#include <asm/byteorder.h>

MODULE_LICENSE("GPL");
MODULE_AUTHOR("Paul E. McKenney <paulmck@us.ibm.com> and "
              "Josh Triplett <josh@freedesktop.org>");

static int nreaders = -1;	/* # reader threads, defaults to 2*ncpus */
static int nfakewriters = 4;	/* # fake writer threads */
static int stat_interval;	/* Interval between stats, in seconds. */
				/*  Defaults to "only at end of test". */
static int verbose;		/* Print more debug info. */
static int test_no_idle_hz;	/* Test RCU's support for tickless idle CPUs. */
static int shuffle_interval = 3; /* Interval between shuffles (in sec)*/
static int stutter = 5;		/* Start/stop testing interval (in sec) */
static int irqreader = 1;	/* RCU readers from irq (timers). */
static char *torture_type = "rcu"; /* What RCU implementation to torture. */

module_param(nreaders, int, 0444);
MODULE_PARM_DESC(nreaders, "Number of RCU reader threads");
module_param(nfakewriters, int, 0444);
MODULE_PARM_DESC(nfakewriters, "Number of RCU fake writer threads");
module_param(stat_interval, int, 0444);
MODULE_PARM_DESC(stat_interval, "Number of seconds between stats printk()s");
module_param(verbose, bool, 0444);
MODULE_PARM_DESC(verbose, "Enable verbose debugging printk()s");
module_param(test_no_idle_hz, bool, 0444);
MODULE_PARM_DESC(test_no_idle_hz, "Test support for tickless idle CPUs");
module_param(shuffle_interval, int, 0444);
MODULE_PARM_DESC(shuffle_interval, "Number of seconds between shuffles");
module_param(stutter, int, 0444);
MODULE_PARM_DESC(stutter, "Number of seconds to run/halt test");
module_param(irqreader, int, 0444);
MODULE_PARM_DESC(irqreader, "Allow RCU readers from irq handlers");
module_param(torture_type, charp, 0444);
MODULE_PARM_DESC(torture_type, "Type of RCU to torture (rcu, rcu_bh, srcu)");

#define TORTURE_FLAG "-torture:"
#define PRINTK_STRING(s) \
	do { printk(KERN_ALERT "%s" TORTURE_FLAG s "\n", torture_type); } while (0)
#define VERBOSE_PRINTK_STRING(s) \
	do { if (verbose) printk(KERN_ALERT "%s" TORTURE_FLAG s "\n", torture_type); } while (0)
#define VERBOSE_PRINTK_ERRSTRING(s) \
	do { if (verbose) printk(KERN_ALERT "%s" TORTURE_FLAG "!!! " s "\n", torture_type); } while (0)

static char printk_buf[4096];

static int nrealreaders;
static struct task_struct *writer_task;
static struct task_struct **fakewriter_tasks;
static struct task_struct **reader_tasks;
static struct task_struct *stats_task;
static struct task_struct *shuffler_task;
static struct task_struct *stutter_task;

#define RCU_TORTURE_PIPE_LEN 10

struct rcu_torture {
	struct rcu_head rtort_rcu;
	int rtort_pipe_count;
	struct list_head rtort_free;
	int rtort_mbtest;
};

static LIST_HEAD(rcu_torture_freelist);
static struct rcu_torture *rcu_torture_current = NULL;
static long rcu_torture_current_version = 0;
static struct rcu_torture rcu_tortures[10 * RCU_TORTURE_PIPE_LEN];
static DEFINE_SPINLOCK(rcu_torture_lock);
static DEFINE_PER_CPU(long [RCU_TORTURE_PIPE_LEN + 1], rcu_torture_count) =
	{ 0 };
static DEFINE_PER_CPU(long [RCU_TORTURE_PIPE_LEN + 1], rcu_torture_batch) =
	{ 0 };
static atomic_t rcu_torture_wcount[RCU_TORTURE_PIPE_LEN + 1];
static atomic_t n_rcu_torture_alloc;
static atomic_t n_rcu_torture_alloc_fail;
static atomic_t n_rcu_torture_free;
static atomic_t n_rcu_torture_mberror;
static atomic_t n_rcu_torture_error;
static long n_rcu_torture_timers = 0;
static struct list_head rcu_torture_removed;

static int stutter_pause_test = 0;

#if defined(MODULE) || defined(CONFIG_RCU_TORTURE_TEST_RUNNABLE)
#define RCUTORTURE_RUNNABLE_INIT 1
#else
#define RCUTORTURE_RUNNABLE_INIT 0
#endif
int rcutorture_runnable = RCUTORTURE_RUNNABLE_INIT;

<<<<<<< HEAD
#define FULLSTOP_SHUTDOWN 1	/* Bail due to system shutdown/panic. */
#define FULLSTOP_CLEANUP  2	/* Orderly shutdown. */
static int fullstop;		/* stop generating callbacks at test end. */
DEFINE_MUTEX(fullstop_mutex);	/* protect fullstop transitions and */
				/*  spawning of kthreads. */
=======
/* Mediate rmmod and system shutdown.  Concurrent rmmod & shutdown illegal! */

#define FULLSTOP_DONTSTOP 0	/* Normal operation. */
#define FULLSTOP_SHUTDOWN 1	/* System shutdown with rcutorture running. */
#define FULLSTOP_RMMOD    2	/* Normal rmmod of rcutorture. */
static int fullstop = FULLSTOP_RMMOD;
DEFINE_MUTEX(fullstop_mutex);	/* Protect fullstop transitions and spawning */
				/*  of kthreads. */
>>>>>>> 37a76bd4

/*
 * Detect and respond to a system shutdown.
 */
static int
rcutorture_shutdown_notify(struct notifier_block *unused1,
			   unsigned long unused2, void *unused3)
{
<<<<<<< HEAD
	if (fullstop)
		return NOTIFY_DONE;
	mutex_lock(&fullstop_mutex);
	if (!fullstop)
		fullstop = FULLSTOP_SHUTDOWN;
=======
	mutex_lock(&fullstop_mutex);
	if (fullstop == FULLSTOP_DONTSTOP)
		fullstop = FULLSTOP_SHUTDOWN;
	else
		printk(KERN_WARNING /* but going down anyway, so... */
		       "Concurrent 'rmmod rcutorture' and shutdown illegal!\n");
>>>>>>> 37a76bd4
	mutex_unlock(&fullstop_mutex);
	return NOTIFY_DONE;
}

/*
 * Absorb kthreads into a kernel function that won't return, so that
 * they won't ever access module text or data again.
 */
static void rcutorture_shutdown_absorb(char *title)
{
	if (ACCESS_ONCE(fullstop) == FULLSTOP_SHUTDOWN) {
		printk(KERN_NOTICE
		       "rcutorture thread %s parking due to system shutdown\n",
		       title);
		schedule_timeout_uninterruptible(MAX_SCHEDULE_TIMEOUT);
	}
}

/*
 * Allocate an element from the rcu_tortures pool.
 */
static struct rcu_torture *
rcu_torture_alloc(void)
{
	struct list_head *p;

	spin_lock_bh(&rcu_torture_lock);
	if (list_empty(&rcu_torture_freelist)) {
		atomic_inc(&n_rcu_torture_alloc_fail);
		spin_unlock_bh(&rcu_torture_lock);
		return NULL;
	}
	atomic_inc(&n_rcu_torture_alloc);
	p = rcu_torture_freelist.next;
	list_del_init(p);
	spin_unlock_bh(&rcu_torture_lock);
	return container_of(p, struct rcu_torture, rtort_free);
}

/*
 * Free an element to the rcu_tortures pool.
 */
static void
rcu_torture_free(struct rcu_torture *p)
{
	atomic_inc(&n_rcu_torture_free);
	spin_lock_bh(&rcu_torture_lock);
	list_add_tail(&p->rtort_free, &rcu_torture_freelist);
	spin_unlock_bh(&rcu_torture_lock);
}

struct rcu_random_state {
	unsigned long rrs_state;
	long rrs_count;
};

#define RCU_RANDOM_MULT 39916801  /* prime */
#define RCU_RANDOM_ADD	479001701 /* prime */
#define RCU_RANDOM_REFRESH 10000

#define DEFINE_RCU_RANDOM(name) struct rcu_random_state name = { 0, 0 }

/*
 * Crude but fast random-number generator.  Uses a linear congruential
 * generator, with occasional help from cpu_clock().
 */
static unsigned long
rcu_random(struct rcu_random_state *rrsp)
{
	if (--rrsp->rrs_count < 0) {
		rrsp->rrs_state +=
			(unsigned long)cpu_clock(raw_smp_processor_id());
		rrsp->rrs_count = RCU_RANDOM_REFRESH;
	}
	rrsp->rrs_state = rrsp->rrs_state * RCU_RANDOM_MULT + RCU_RANDOM_ADD;
	return swahw32(rrsp->rrs_state);
}

static void
rcu_stutter_wait(char *title)
{
	while (stutter_pause_test || !rcutorture_runnable) {
		if (rcutorture_runnable)
			schedule_timeout_interruptible(1);
		else
			schedule_timeout_interruptible(round_jiffies_relative(HZ));
		rcutorture_shutdown_absorb(title);
	}
}

/*
 * Operations vector for selecting different types of tests.
 */

struct rcu_torture_ops {
	void (*init)(void);
	void (*cleanup)(void);
	int (*readlock)(void);
	void (*readdelay)(struct rcu_random_state *rrsp);
	void (*readunlock)(int idx);
	int (*completed)(void);
	void (*deferredfree)(struct rcu_torture *p);
	void (*sync)(void);
	void (*cb_barrier)(void);
	int (*stats)(char *page);
	int irqcapable;
	char *name;
};
static struct rcu_torture_ops *cur_ops = NULL;

/*
 * Definitions for rcu torture testing.
 */

static int rcu_torture_read_lock(void) __acquires(RCU)
{
	rcu_read_lock();
	return 0;
}

static void rcu_read_delay(struct rcu_random_state *rrsp)
{
	long delay;
	const long longdelay = 200;

	/* We want there to be long-running readers, but not all the time. */

	delay = rcu_random(rrsp) % (nrealreaders * 2 * longdelay);
	if (!delay)
		udelay(longdelay);
}

static void rcu_torture_read_unlock(int idx) __releases(RCU)
{
	rcu_read_unlock();
}

static int rcu_torture_completed(void)
{
	return rcu_batches_completed();
}

static void
rcu_torture_cb(struct rcu_head *p)
{
	int i;
	struct rcu_torture *rp = container_of(p, struct rcu_torture, rtort_rcu);

	if (fullstop != FULLSTOP_DONTSTOP) {
		/* Test is ending, just drop callbacks on the floor. */
		/* The next initialization will pick up the pieces. */
		return;
	}
	i = rp->rtort_pipe_count;
	if (i > RCU_TORTURE_PIPE_LEN)
		i = RCU_TORTURE_PIPE_LEN;
	atomic_inc(&rcu_torture_wcount[i]);
	if (++rp->rtort_pipe_count >= RCU_TORTURE_PIPE_LEN) {
		rp->rtort_mbtest = 0;
		rcu_torture_free(rp);
	} else
		cur_ops->deferredfree(rp);
}

static void rcu_torture_deferred_free(struct rcu_torture *p)
{
	call_rcu(&p->rtort_rcu, rcu_torture_cb);
}

static struct rcu_torture_ops rcu_ops = {
	.init = NULL,
	.cleanup = NULL,
	.readlock = rcu_torture_read_lock,
	.readdelay = rcu_read_delay,
	.readunlock = rcu_torture_read_unlock,
	.completed = rcu_torture_completed,
	.deferredfree = rcu_torture_deferred_free,
	.sync = synchronize_rcu,
	.cb_barrier = rcu_barrier,
	.stats = NULL,
	.irqcapable = 1,
	.name = "rcu"
};

static void rcu_sync_torture_deferred_free(struct rcu_torture *p)
{
	int i;
	struct rcu_torture *rp;
	struct rcu_torture *rp1;

	cur_ops->sync();
	list_add(&p->rtort_free, &rcu_torture_removed);
	list_for_each_entry_safe(rp, rp1, &rcu_torture_removed, rtort_free) {
		i = rp->rtort_pipe_count;
		if (i > RCU_TORTURE_PIPE_LEN)
			i = RCU_TORTURE_PIPE_LEN;
		atomic_inc(&rcu_torture_wcount[i]);
		if (++rp->rtort_pipe_count >= RCU_TORTURE_PIPE_LEN) {
			rp->rtort_mbtest = 0;
			list_del(&rp->rtort_free);
			rcu_torture_free(rp);
		}
	}
}

static void rcu_sync_torture_init(void)
{
	INIT_LIST_HEAD(&rcu_torture_removed);
}

static struct rcu_torture_ops rcu_sync_ops = {
	.init = rcu_sync_torture_init,
	.cleanup = NULL,
	.readlock = rcu_torture_read_lock,
	.readdelay = rcu_read_delay,
	.readunlock = rcu_torture_read_unlock,
	.completed = rcu_torture_completed,
	.deferredfree = rcu_sync_torture_deferred_free,
	.sync = synchronize_rcu,
	.cb_barrier = NULL,
	.stats = NULL,
	.irqcapable = 1,
	.name = "rcu_sync"
};

/*
 * Definitions for rcu_bh torture testing.
 */

static int rcu_bh_torture_read_lock(void) __acquires(RCU_BH)
{
	rcu_read_lock_bh();
	return 0;
}

static void rcu_bh_torture_read_unlock(int idx) __releases(RCU_BH)
{
	rcu_read_unlock_bh();
}

static int rcu_bh_torture_completed(void)
{
	return rcu_batches_completed_bh();
}

static void rcu_bh_torture_deferred_free(struct rcu_torture *p)
{
	call_rcu_bh(&p->rtort_rcu, rcu_torture_cb);
}

struct rcu_bh_torture_synchronize {
	struct rcu_head head;
	struct completion completion;
};

static void rcu_bh_torture_wakeme_after_cb(struct rcu_head *head)
{
	struct rcu_bh_torture_synchronize *rcu;

	rcu = container_of(head, struct rcu_bh_torture_synchronize, head);
	complete(&rcu->completion);
}

static void rcu_bh_torture_synchronize(void)
{
	struct rcu_bh_torture_synchronize rcu;

	init_completion(&rcu.completion);
	call_rcu_bh(&rcu.head, rcu_bh_torture_wakeme_after_cb);
	wait_for_completion(&rcu.completion);
}

static struct rcu_torture_ops rcu_bh_ops = {
	.init = NULL,
	.cleanup = NULL,
	.readlock = rcu_bh_torture_read_lock,
	.readdelay = rcu_read_delay,  /* just reuse rcu's version. */
	.readunlock = rcu_bh_torture_read_unlock,
	.completed = rcu_bh_torture_completed,
	.deferredfree = rcu_bh_torture_deferred_free,
	.sync = rcu_bh_torture_synchronize,
	.cb_barrier = rcu_barrier_bh,
	.stats = NULL,
	.irqcapable = 1,
	.name = "rcu_bh"
};

static struct rcu_torture_ops rcu_bh_sync_ops = {
	.init = rcu_sync_torture_init,
	.cleanup = NULL,
	.readlock = rcu_bh_torture_read_lock,
	.readdelay = rcu_read_delay,  /* just reuse rcu's version. */
	.readunlock = rcu_bh_torture_read_unlock,
	.completed = rcu_bh_torture_completed,
	.deferredfree = rcu_sync_torture_deferred_free,
	.sync = rcu_bh_torture_synchronize,
	.cb_barrier = NULL,
	.stats = NULL,
	.irqcapable = 1,
	.name = "rcu_bh_sync"
};

/*
 * Definitions for srcu torture testing.
 */

static struct srcu_struct srcu_ctl;

static void srcu_torture_init(void)
{
	init_srcu_struct(&srcu_ctl);
	rcu_sync_torture_init();
}

static void srcu_torture_cleanup(void)
{
	synchronize_srcu(&srcu_ctl);
	cleanup_srcu_struct(&srcu_ctl);
}

static int srcu_torture_read_lock(void) __acquires(&srcu_ctl)
{
	return srcu_read_lock(&srcu_ctl);
}

static void srcu_read_delay(struct rcu_random_state *rrsp)
{
	long delay;
	const long uspertick = 1000000 / HZ;
	const long longdelay = 10;

	/* We want there to be long-running readers, but not all the time. */

	delay = rcu_random(rrsp) % (nrealreaders * 2 * longdelay * uspertick);
	if (!delay)
		schedule_timeout_interruptible(longdelay);
}

static void srcu_torture_read_unlock(int idx) __releases(&srcu_ctl)
{
	srcu_read_unlock(&srcu_ctl, idx);
}

static int srcu_torture_completed(void)
{
	return srcu_batches_completed(&srcu_ctl);
}

static void srcu_torture_synchronize(void)
{
	synchronize_srcu(&srcu_ctl);
}

static int srcu_torture_stats(char *page)
{
	int cnt = 0;
	int cpu;
	int idx = srcu_ctl.completed & 0x1;

	cnt += sprintf(&page[cnt], "%s%s per-CPU(idx=%d):",
		       torture_type, TORTURE_FLAG, idx);
	for_each_possible_cpu(cpu) {
		cnt += sprintf(&page[cnt], " %d(%d,%d)", cpu,
			       per_cpu_ptr(srcu_ctl.per_cpu_ref, cpu)->c[!idx],
			       per_cpu_ptr(srcu_ctl.per_cpu_ref, cpu)->c[idx]);
	}
	cnt += sprintf(&page[cnt], "\n");
	return cnt;
}

static struct rcu_torture_ops srcu_ops = {
	.init = srcu_torture_init,
	.cleanup = srcu_torture_cleanup,
	.readlock = srcu_torture_read_lock,
	.readdelay = srcu_read_delay,
	.readunlock = srcu_torture_read_unlock,
	.completed = srcu_torture_completed,
	.deferredfree = rcu_sync_torture_deferred_free,
	.sync = srcu_torture_synchronize,
	.cb_barrier = NULL,
	.stats = srcu_torture_stats,
	.name = "srcu"
};

/*
 * Definitions for sched torture testing.
 */

static int sched_torture_read_lock(void)
{
	preempt_disable();
	return 0;
}

static void sched_torture_read_unlock(int idx)
{
	preempt_enable();
}

static int sched_torture_completed(void)
{
	return 0;
}

static void rcu_sched_torture_deferred_free(struct rcu_torture *p)
{
	call_rcu_sched(&p->rtort_rcu, rcu_torture_cb);
}

static void sched_torture_synchronize(void)
{
	synchronize_sched();
}

static struct rcu_torture_ops sched_ops = {
	.init = rcu_sync_torture_init,
	.cleanup = NULL,
	.readlock = sched_torture_read_lock,
	.readdelay = rcu_read_delay,  /* just reuse rcu's version. */
	.readunlock = sched_torture_read_unlock,
	.completed = sched_torture_completed,
	.deferredfree = rcu_sched_torture_deferred_free,
	.sync = sched_torture_synchronize,
	.cb_barrier = rcu_barrier_sched,
	.stats = NULL,
	.irqcapable = 1,
	.name = "sched"
};

static struct rcu_torture_ops sched_ops_sync = {
	.init = rcu_sync_torture_init,
	.cleanup = NULL,
	.readlock = sched_torture_read_lock,
	.readdelay = rcu_read_delay,  /* just reuse rcu's version. */
	.readunlock = sched_torture_read_unlock,
	.completed = sched_torture_completed,
	.deferredfree = rcu_sync_torture_deferred_free,
	.sync = sched_torture_synchronize,
	.cb_barrier = NULL,
	.stats = NULL,
	.name = "sched_sync"
};

/*
 * RCU torture writer kthread.  Repeatedly substitutes a new structure
 * for that pointed to by rcu_torture_current, freeing the old structure
 * after a series of grace periods (the "pipeline").
 */
static int
rcu_torture_writer(void *arg)
{
	int i;
	long oldbatch = rcu_batches_completed();
	struct rcu_torture *rp;
	struct rcu_torture *old_rp;
	static DEFINE_RCU_RANDOM(rand);

	VERBOSE_PRINTK_STRING("rcu_torture_writer task started");
	set_user_nice(current, 19);

	do {
		schedule_timeout_uninterruptible(1);
		if ((rp = rcu_torture_alloc()) == NULL)
			continue;
		rp->rtort_pipe_count = 0;
		udelay(rcu_random(&rand) & 0x3ff);
		old_rp = rcu_torture_current;
		rp->rtort_mbtest = 1;
		rcu_assign_pointer(rcu_torture_current, rp);
		smp_wmb();
		if (old_rp) {
			i = old_rp->rtort_pipe_count;
			if (i > RCU_TORTURE_PIPE_LEN)
				i = RCU_TORTURE_PIPE_LEN;
			atomic_inc(&rcu_torture_wcount[i]);
			old_rp->rtort_pipe_count++;
			cur_ops->deferredfree(old_rp);
		}
		rcu_torture_current_version++;
		oldbatch = cur_ops->completed();
		rcu_stutter_wait("rcu_torture_writer");
	} while (!kthread_should_stop() && fullstop == FULLSTOP_DONTSTOP);
	VERBOSE_PRINTK_STRING("rcu_torture_writer task stopping");
<<<<<<< HEAD
	while (!kthread_should_stop() && fullstop != FULLSTOP_SHUTDOWN)
=======
	rcutorture_shutdown_absorb("rcu_torture_writer");
	while (!kthread_should_stop())
>>>>>>> 37a76bd4
		schedule_timeout_uninterruptible(1);
	return 0;
}

/*
 * RCU torture fake writer kthread.  Repeatedly calls sync, with a random
 * delay between calls.
 */
static int
rcu_torture_fakewriter(void *arg)
{
	DEFINE_RCU_RANDOM(rand);

	VERBOSE_PRINTK_STRING("rcu_torture_fakewriter task started");
	set_user_nice(current, 19);

	do {
		schedule_timeout_uninterruptible(1 + rcu_random(&rand)%10);
		udelay(rcu_random(&rand) & 0x3ff);
		cur_ops->sync();
		rcu_stutter_wait("rcu_torture_fakewriter");
	} while (!kthread_should_stop() && fullstop == FULLSTOP_DONTSTOP);

	VERBOSE_PRINTK_STRING("rcu_torture_fakewriter task stopping");
<<<<<<< HEAD
	while (!kthread_should_stop() && fullstop != FULLSTOP_SHUTDOWN)
=======
	rcutorture_shutdown_absorb("rcu_torture_fakewriter");
	while (!kthread_should_stop())
>>>>>>> 37a76bd4
		schedule_timeout_uninterruptible(1);
	return 0;
}

/*
 * RCU torture reader from timer handler.  Dereferences rcu_torture_current,
 * incrementing the corresponding element of the pipeline array.  The
 * counter in the element should never be greater than 1, otherwise, the
 * RCU implementation is broken.
 */
static void rcu_torture_timer(unsigned long unused)
{
	int idx;
	int completed;
	static DEFINE_RCU_RANDOM(rand);
	static DEFINE_SPINLOCK(rand_lock);
	struct rcu_torture *p;
	int pipe_count;

	idx = cur_ops->readlock();
	completed = cur_ops->completed();
	p = rcu_dereference(rcu_torture_current);
	if (p == NULL) {
		/* Leave because rcu_torture_writer is not yet underway */
		cur_ops->readunlock(idx);
		return;
	}
	if (p->rtort_mbtest == 0)
		atomic_inc(&n_rcu_torture_mberror);
	spin_lock(&rand_lock);
	cur_ops->readdelay(&rand);
	n_rcu_torture_timers++;
	spin_unlock(&rand_lock);
	preempt_disable();
	pipe_count = p->rtort_pipe_count;
	if (pipe_count > RCU_TORTURE_PIPE_LEN) {
		/* Should not happen, but... */
		pipe_count = RCU_TORTURE_PIPE_LEN;
	}
	++__get_cpu_var(rcu_torture_count)[pipe_count];
	completed = cur_ops->completed() - completed;
	if (completed > RCU_TORTURE_PIPE_LEN) {
		/* Should not happen, but... */
		completed = RCU_TORTURE_PIPE_LEN;
	}
	++__get_cpu_var(rcu_torture_batch)[completed];
	preempt_enable();
	cur_ops->readunlock(idx);
}

/*
 * RCU torture reader kthread.  Repeatedly dereferences rcu_torture_current,
 * incrementing the corresponding element of the pipeline array.  The
 * counter in the element should never be greater than 1, otherwise, the
 * RCU implementation is broken.
 */
static int
rcu_torture_reader(void *arg)
{
	int completed;
	int idx;
	DEFINE_RCU_RANDOM(rand);
	struct rcu_torture *p;
	int pipe_count;
	struct timer_list t;

	VERBOSE_PRINTK_STRING("rcu_torture_reader task started");
	set_user_nice(current, 19);
	if (irqreader && cur_ops->irqcapable)
		setup_timer_on_stack(&t, rcu_torture_timer, 0);

	do {
		if (irqreader && cur_ops->irqcapable) {
			if (!timer_pending(&t))
				mod_timer(&t, 1);
		}
		idx = cur_ops->readlock();
		completed = cur_ops->completed();
		p = rcu_dereference(rcu_torture_current);
		if (p == NULL) {
			/* Wait for rcu_torture_writer to get underway */
			cur_ops->readunlock(idx);
			schedule_timeout_interruptible(HZ);
			continue;
		}
		if (p->rtort_mbtest == 0)
			atomic_inc(&n_rcu_torture_mberror);
		cur_ops->readdelay(&rand);
		preempt_disable();
		pipe_count = p->rtort_pipe_count;
		if (pipe_count > RCU_TORTURE_PIPE_LEN) {
			/* Should not happen, but... */
			pipe_count = RCU_TORTURE_PIPE_LEN;
		}
		++__get_cpu_var(rcu_torture_count)[pipe_count];
		completed = cur_ops->completed() - completed;
		if (completed > RCU_TORTURE_PIPE_LEN) {
			/* Should not happen, but... */
			completed = RCU_TORTURE_PIPE_LEN;
		}
		++__get_cpu_var(rcu_torture_batch)[completed];
		preempt_enable();
		cur_ops->readunlock(idx);
		schedule();
		rcu_stutter_wait("rcu_torture_reader");
	} while (!kthread_should_stop() && fullstop == FULLSTOP_DONTSTOP);
	VERBOSE_PRINTK_STRING("rcu_torture_reader task stopping");
	rcutorture_shutdown_absorb("rcu_torture_reader");
	if (irqreader && cur_ops->irqcapable)
		del_timer_sync(&t);
<<<<<<< HEAD
	while (!kthread_should_stop() && fullstop != FULLSTOP_SHUTDOWN)
=======
	while (!kthread_should_stop())
>>>>>>> 37a76bd4
		schedule_timeout_uninterruptible(1);
	return 0;
}

/*
 * Create an RCU-torture statistics message in the specified buffer.
 */
static int
rcu_torture_printk(char *page)
{
	int cnt = 0;
	int cpu;
	int i;
	long pipesummary[RCU_TORTURE_PIPE_LEN + 1] = { 0 };
	long batchsummary[RCU_TORTURE_PIPE_LEN + 1] = { 0 };

	for_each_possible_cpu(cpu) {
		for (i = 0; i < RCU_TORTURE_PIPE_LEN + 1; i++) {
			pipesummary[i] += per_cpu(rcu_torture_count, cpu)[i];
			batchsummary[i] += per_cpu(rcu_torture_batch, cpu)[i];
		}
	}
	for (i = RCU_TORTURE_PIPE_LEN - 1; i >= 0; i--) {
		if (pipesummary[i] != 0)
			break;
	}
	cnt += sprintf(&page[cnt], "%s%s ", torture_type, TORTURE_FLAG);
	cnt += sprintf(&page[cnt],
		       "rtc: %p ver: %ld tfle: %d rta: %d rtaf: %d rtf: %d "
		       "rtmbe: %d nt: %ld",
		       rcu_torture_current,
		       rcu_torture_current_version,
		       list_empty(&rcu_torture_freelist),
		       atomic_read(&n_rcu_torture_alloc),
		       atomic_read(&n_rcu_torture_alloc_fail),
		       atomic_read(&n_rcu_torture_free),
		       atomic_read(&n_rcu_torture_mberror),
		       n_rcu_torture_timers);
	if (atomic_read(&n_rcu_torture_mberror) != 0)
		cnt += sprintf(&page[cnt], " !!!");
	cnt += sprintf(&page[cnt], "\n%s%s ", torture_type, TORTURE_FLAG);
	if (i > 1) {
		cnt += sprintf(&page[cnt], "!!! ");
		atomic_inc(&n_rcu_torture_error);
		WARN_ON_ONCE(1);
	}
	cnt += sprintf(&page[cnt], "Reader Pipe: ");
	for (i = 0; i < RCU_TORTURE_PIPE_LEN + 1; i++)
		cnt += sprintf(&page[cnt], " %ld", pipesummary[i]);
	cnt += sprintf(&page[cnt], "\n%s%s ", torture_type, TORTURE_FLAG);
	cnt += sprintf(&page[cnt], "Reader Batch: ");
	for (i = 0; i < RCU_TORTURE_PIPE_LEN + 1; i++)
		cnt += sprintf(&page[cnt], " %ld", batchsummary[i]);
	cnt += sprintf(&page[cnt], "\n%s%s ", torture_type, TORTURE_FLAG);
	cnt += sprintf(&page[cnt], "Free-Block Circulation: ");
	for (i = 0; i < RCU_TORTURE_PIPE_LEN + 1; i++) {
		cnt += sprintf(&page[cnt], " %d",
			       atomic_read(&rcu_torture_wcount[i]));
	}
	cnt += sprintf(&page[cnt], "\n");
	if (cur_ops->stats)
		cnt += cur_ops->stats(&page[cnt]);
	return cnt;
}

/*
 * Print torture statistics.  Caller must ensure that there is only
 * one call to this function at a given time!!!  This is normally
 * accomplished by relying on the module system to only have one copy
 * of the module loaded, and then by giving the rcu_torture_stats
 * kthread full control (or the init/cleanup functions when rcu_torture_stats
 * thread is not running).
 */
static void
rcu_torture_stats_print(void)
{
	int cnt;

	cnt = rcu_torture_printk(printk_buf);
	printk(KERN_ALERT "%s", printk_buf);
}

/*
 * Periodically prints torture statistics, if periodic statistics printing
 * was specified via the stat_interval module parameter.
 *
 * No need to worry about fullstop here, since this one doesn't reference
 * volatile state or register callbacks.
 */
static int
rcu_torture_stats(void *arg)
{
	VERBOSE_PRINTK_STRING("rcu_torture_stats task started");
	do {
		schedule_timeout_interruptible(stat_interval * HZ);
		rcu_torture_stats_print();
		rcutorture_shutdown_absorb("rcu_torture_stats");
	} while (!kthread_should_stop());
	VERBOSE_PRINTK_STRING("rcu_torture_stats task stopping");
	return 0;
}

static int rcu_idle_cpu;	/* Force all torture tasks off this CPU */

/* Shuffle tasks such that we allow @rcu_idle_cpu to become idle. A special case
 * is when @rcu_idle_cpu = -1, when we allow the tasks to run on all CPUs.
 */
static void rcu_torture_shuffle_tasks(void)
{
	cpumask_var_t tmp_mask;
	int i;

	if (!alloc_cpumask_var(&tmp_mask, GFP_KERNEL))
		BUG();

	cpumask_setall(tmp_mask);
	get_online_cpus();

	/* No point in shuffling if there is only one online CPU (ex: UP) */
	if (num_online_cpus() == 1)
		goto out;

	if (rcu_idle_cpu != -1)
		cpumask_clear_cpu(rcu_idle_cpu, tmp_mask);

	set_cpus_allowed_ptr(current, tmp_mask);

	if (reader_tasks) {
		for (i = 0; i < nrealreaders; i++)
			if (reader_tasks[i])
				set_cpus_allowed_ptr(reader_tasks[i],
						     tmp_mask);
	}

	if (fakewriter_tasks) {
		for (i = 0; i < nfakewriters; i++)
			if (fakewriter_tasks[i])
				set_cpus_allowed_ptr(fakewriter_tasks[i],
						     tmp_mask);
	}

	if (writer_task)
		set_cpus_allowed_ptr(writer_task, tmp_mask);

	if (stats_task)
		set_cpus_allowed_ptr(stats_task, tmp_mask);

	if (rcu_idle_cpu == -1)
		rcu_idle_cpu = num_online_cpus() - 1;
	else
		rcu_idle_cpu--;

out:
	put_online_cpus();
	free_cpumask_var(tmp_mask);
}

/* Shuffle tasks across CPUs, with the intent of allowing each CPU in the
 * system to become idle at a time and cut off its timer ticks. This is meant
 * to test the support for such tickless idle CPU in RCU.
 */
static int
rcu_torture_shuffle(void *arg)
{
	VERBOSE_PRINTK_STRING("rcu_torture_shuffle task started");
	do {
		schedule_timeout_interruptible(shuffle_interval * HZ);
		rcu_torture_shuffle_tasks();
		rcutorture_shutdown_absorb("rcu_torture_shuffle");
	} while (!kthread_should_stop());
	VERBOSE_PRINTK_STRING("rcu_torture_shuffle task stopping");
	return 0;
}

/* Cause the rcutorture test to "stutter", starting and stopping all
 * threads periodically.
 */
static int
rcu_torture_stutter(void *arg)
{
	VERBOSE_PRINTK_STRING("rcu_torture_stutter task started");
	do {
		schedule_timeout_interruptible(stutter * HZ);
		stutter_pause_test = 1;
		if (!kthread_should_stop())
			schedule_timeout_interruptible(stutter * HZ);
		stutter_pause_test = 0;
		rcutorture_shutdown_absorb("rcu_torture_stutter");
	} while (!kthread_should_stop());
	VERBOSE_PRINTK_STRING("rcu_torture_stutter task stopping");
	return 0;
}

static inline void
rcu_torture_print_module_parms(char *tag)
{
	printk(KERN_ALERT "%s" TORTURE_FLAG
		"--- %s: nreaders=%d nfakewriters=%d "
		"stat_interval=%d verbose=%d test_no_idle_hz=%d "
		"shuffle_interval=%d stutter=%d irqreader=%d\n",
		torture_type, tag, nrealreaders, nfakewriters,
		stat_interval, verbose, test_no_idle_hz, shuffle_interval,
		stutter, irqreader);
}

static struct notifier_block rcutorture_nb = {
	.notifier_call = rcutorture_shutdown_notify,
};

static void
rcu_torture_cleanup(void)
{
	int i;

	mutex_lock(&fullstop_mutex);
	if (fullstop == FULLSTOP_SHUTDOWN) {
		printk(KERN_WARNING /* but going down anyway, so... */
		       "Concurrent 'rmmod rcutorture' and shutdown illegal!\n");
		mutex_unlock(&fullstop_mutex);
		schedule_timeout_uninterruptible(10);
		if (cur_ops->cb_barrier != NULL)
			cur_ops->cb_barrier();
		return;
	}
	fullstop = FULLSTOP_RMMOD;
	mutex_unlock(&fullstop_mutex);
	unregister_reboot_notifier(&rcutorture_nb);
	if (stutter_task) {
		VERBOSE_PRINTK_STRING("Stopping rcu_torture_stutter task");
		kthread_stop(stutter_task);
	}
	stutter_task = NULL;
	if (shuffler_task) {
		VERBOSE_PRINTK_STRING("Stopping rcu_torture_shuffle task");
		kthread_stop(shuffler_task);
	}
	shuffler_task = NULL;

	if (writer_task) {
		VERBOSE_PRINTK_STRING("Stopping rcu_torture_writer task");
		kthread_stop(writer_task);
	}
	writer_task = NULL;

	if (reader_tasks) {
		for (i = 0; i < nrealreaders; i++) {
			if (reader_tasks[i]) {
				VERBOSE_PRINTK_STRING(
					"Stopping rcu_torture_reader task");
				kthread_stop(reader_tasks[i]);
			}
			reader_tasks[i] = NULL;
		}
		kfree(reader_tasks);
		reader_tasks = NULL;
	}
	rcu_torture_current = NULL;

	if (fakewriter_tasks) {
		for (i = 0; i < nfakewriters; i++) {
			if (fakewriter_tasks[i]) {
				VERBOSE_PRINTK_STRING(
					"Stopping rcu_torture_fakewriter task");
				kthread_stop(fakewriter_tasks[i]);
			}
			fakewriter_tasks[i] = NULL;
		}
		kfree(fakewriter_tasks);
		fakewriter_tasks = NULL;
	}

	if (stats_task) {
		VERBOSE_PRINTK_STRING("Stopping rcu_torture_stats task");
		kthread_stop(stats_task);
	}
	stats_task = NULL;

	/* Wait for all RCU callbacks to fire.  */

	if (cur_ops->cb_barrier != NULL)
		cur_ops->cb_barrier();

	rcu_torture_stats_print();  /* -After- the stats thread is stopped! */

	if (cur_ops->cleanup)
		cur_ops->cleanup();
	if (atomic_read(&n_rcu_torture_error))
		rcu_torture_print_module_parms("End of test: FAILURE");
	else
		rcu_torture_print_module_parms("End of test: SUCCESS");
}

static int __init
rcu_torture_init(void)
{
	int i;
	int cpu;
	int firsterr = 0;
	static struct rcu_torture_ops *torture_ops[] =
		{ &rcu_ops, &rcu_sync_ops, &rcu_bh_ops, &rcu_bh_sync_ops,
		  &srcu_ops, &sched_ops, &sched_ops_sync, };

	mutex_lock(&fullstop_mutex);

	/* Process args and tell the world that the torturer is on the job. */
	for (i = 0; i < ARRAY_SIZE(torture_ops); i++) {
		cur_ops = torture_ops[i];
		if (strcmp(torture_type, cur_ops->name) == 0)
			break;
	}
	if (i == ARRAY_SIZE(torture_ops)) {
		printk(KERN_ALERT "rcutorture: invalid torture type: \"%s\"\n",
		       torture_type);
		mutex_unlock(&fullstop_mutex);
		return (-EINVAL);
	}
	if (cur_ops->init)
		cur_ops->init(); /* no "goto unwind" prior to this point!!! */

	if (nreaders >= 0)
		nrealreaders = nreaders;
	else
		nrealreaders = 2 * num_online_cpus();
	rcu_torture_print_module_parms("Start of test");
	fullstop = FULLSTOP_DONTSTOP;

	/* Set up the freelist. */

	INIT_LIST_HEAD(&rcu_torture_freelist);
	for (i = 0; i < ARRAY_SIZE(rcu_tortures); i++) {
		rcu_tortures[i].rtort_mbtest = 0;
		list_add_tail(&rcu_tortures[i].rtort_free,
			      &rcu_torture_freelist);
	}

	/* Initialize the statistics so that each run gets its own numbers. */

	rcu_torture_current = NULL;
	rcu_torture_current_version = 0;
	atomic_set(&n_rcu_torture_alloc, 0);
	atomic_set(&n_rcu_torture_alloc_fail, 0);
	atomic_set(&n_rcu_torture_free, 0);
	atomic_set(&n_rcu_torture_mberror, 0);
	atomic_set(&n_rcu_torture_error, 0);
	for (i = 0; i < RCU_TORTURE_PIPE_LEN + 1; i++)
		atomic_set(&rcu_torture_wcount[i], 0);
	for_each_possible_cpu(cpu) {
		for (i = 0; i < RCU_TORTURE_PIPE_LEN + 1; i++) {
			per_cpu(rcu_torture_count, cpu)[i] = 0;
			per_cpu(rcu_torture_batch, cpu)[i] = 0;
		}
	}

	/* Start up the kthreads. */

	VERBOSE_PRINTK_STRING("Creating rcu_torture_writer task");
	writer_task = kthread_run(rcu_torture_writer, NULL,
				  "rcu_torture_writer");
	if (IS_ERR(writer_task)) {
		firsterr = PTR_ERR(writer_task);
		VERBOSE_PRINTK_ERRSTRING("Failed to create writer");
		writer_task = NULL;
		goto unwind;
	}
	fakewriter_tasks = kzalloc(nfakewriters * sizeof(fakewriter_tasks[0]),
	                           GFP_KERNEL);
	if (fakewriter_tasks == NULL) {
		VERBOSE_PRINTK_ERRSTRING("out of memory");
		firsterr = -ENOMEM;
		goto unwind;
	}
	for (i = 0; i < nfakewriters; i++) {
		VERBOSE_PRINTK_STRING("Creating rcu_torture_fakewriter task");
		fakewriter_tasks[i] = kthread_run(rcu_torture_fakewriter, NULL,
		                                  "rcu_torture_fakewriter");
		if (IS_ERR(fakewriter_tasks[i])) {
			firsterr = PTR_ERR(fakewriter_tasks[i]);
			VERBOSE_PRINTK_ERRSTRING("Failed to create fakewriter");
			fakewriter_tasks[i] = NULL;
			goto unwind;
		}
	}
	reader_tasks = kzalloc(nrealreaders * sizeof(reader_tasks[0]),
			       GFP_KERNEL);
	if (reader_tasks == NULL) {
		VERBOSE_PRINTK_ERRSTRING("out of memory");
		firsterr = -ENOMEM;
		goto unwind;
	}
	for (i = 0; i < nrealreaders; i++) {
		VERBOSE_PRINTK_STRING("Creating rcu_torture_reader task");
		reader_tasks[i] = kthread_run(rcu_torture_reader, NULL,
					      "rcu_torture_reader");
		if (IS_ERR(reader_tasks[i])) {
			firsterr = PTR_ERR(reader_tasks[i]);
			VERBOSE_PRINTK_ERRSTRING("Failed to create reader");
			reader_tasks[i] = NULL;
			goto unwind;
		}
	}
	if (stat_interval > 0) {
		VERBOSE_PRINTK_STRING("Creating rcu_torture_stats task");
		stats_task = kthread_run(rcu_torture_stats, NULL,
					"rcu_torture_stats");
		if (IS_ERR(stats_task)) {
			firsterr = PTR_ERR(stats_task);
			VERBOSE_PRINTK_ERRSTRING("Failed to create stats");
			stats_task = NULL;
			goto unwind;
		}
	}
	if (test_no_idle_hz) {
		rcu_idle_cpu = num_online_cpus() - 1;
		/* Create the shuffler thread */
		shuffler_task = kthread_run(rcu_torture_shuffle, NULL,
					  "rcu_torture_shuffle");
		if (IS_ERR(shuffler_task)) {
			firsterr = PTR_ERR(shuffler_task);
			VERBOSE_PRINTK_ERRSTRING("Failed to create shuffler");
			shuffler_task = NULL;
			goto unwind;
		}
	}
	if (stutter < 0)
		stutter = 0;
	if (stutter) {
		/* Create the stutter thread */
		stutter_task = kthread_run(rcu_torture_stutter, NULL,
					  "rcu_torture_stutter");
		if (IS_ERR(stutter_task)) {
			firsterr = PTR_ERR(stutter_task);
			VERBOSE_PRINTK_ERRSTRING("Failed to create stutter");
			stutter_task = NULL;
			goto unwind;
		}
	}
	register_reboot_notifier(&rcutorture_nb);
	mutex_unlock(&fullstop_mutex);
	return 0;

unwind:
	mutex_unlock(&fullstop_mutex);
	rcu_torture_cleanup();
	return firsterr;
}

module_init(rcu_torture_init);
module_exit(rcu_torture_cleanup);<|MERGE_RESOLUTION|>--- conflicted
+++ resolved
@@ -136,13 +136,6 @@
 #endif
 int rcutorture_runnable = RCUTORTURE_RUNNABLE_INIT;
 
-<<<<<<< HEAD
-#define FULLSTOP_SHUTDOWN 1	/* Bail due to system shutdown/panic. */
-#define FULLSTOP_CLEANUP  2	/* Orderly shutdown. */
-static int fullstop;		/* stop generating callbacks at test end. */
-DEFINE_MUTEX(fullstop_mutex);	/* protect fullstop transitions and */
-				/*  spawning of kthreads. */
-=======
 /* Mediate rmmod and system shutdown.  Concurrent rmmod & shutdown illegal! */
 
 #define FULLSTOP_DONTSTOP 0	/* Normal operation. */
@@ -151,7 +144,6 @@
 static int fullstop = FULLSTOP_RMMOD;
 DEFINE_MUTEX(fullstop_mutex);	/* Protect fullstop transitions and spawning */
 				/*  of kthreads. */
->>>>>>> 37a76bd4
 
 /*
  * Detect and respond to a system shutdown.
@@ -160,20 +152,12 @@
 rcutorture_shutdown_notify(struct notifier_block *unused1,
 			   unsigned long unused2, void *unused3)
 {
-<<<<<<< HEAD
-	if (fullstop)
-		return NOTIFY_DONE;
-	mutex_lock(&fullstop_mutex);
-	if (!fullstop)
-		fullstop = FULLSTOP_SHUTDOWN;
-=======
 	mutex_lock(&fullstop_mutex);
 	if (fullstop == FULLSTOP_DONTSTOP)
 		fullstop = FULLSTOP_SHUTDOWN;
 	else
 		printk(KERN_WARNING /* but going down anyway, so... */
 		       "Concurrent 'rmmod rcutorture' and shutdown illegal!\n");
->>>>>>> 37a76bd4
 	mutex_unlock(&fullstop_mutex);
 	return NOTIFY_DONE;
 }
@@ -657,12 +641,8 @@
 		rcu_stutter_wait("rcu_torture_writer");
 	} while (!kthread_should_stop() && fullstop == FULLSTOP_DONTSTOP);
 	VERBOSE_PRINTK_STRING("rcu_torture_writer task stopping");
-<<<<<<< HEAD
-	while (!kthread_should_stop() && fullstop != FULLSTOP_SHUTDOWN)
-=======
 	rcutorture_shutdown_absorb("rcu_torture_writer");
 	while (!kthread_should_stop())
->>>>>>> 37a76bd4
 		schedule_timeout_uninterruptible(1);
 	return 0;
 }
@@ -687,12 +667,8 @@
 	} while (!kthread_should_stop() && fullstop == FULLSTOP_DONTSTOP);
 
 	VERBOSE_PRINTK_STRING("rcu_torture_fakewriter task stopping");
-<<<<<<< HEAD
-	while (!kthread_should_stop() && fullstop != FULLSTOP_SHUTDOWN)
-=======
 	rcutorture_shutdown_absorb("rcu_torture_fakewriter");
 	while (!kthread_should_stop())
->>>>>>> 37a76bd4
 		schedule_timeout_uninterruptible(1);
 	return 0;
 }
@@ -803,11 +779,7 @@
 	rcutorture_shutdown_absorb("rcu_torture_reader");
 	if (irqreader && cur_ops->irqcapable)
 		del_timer_sync(&t);
-<<<<<<< HEAD
-	while (!kthread_should_stop() && fullstop != FULLSTOP_SHUTDOWN)
-=======
 	while (!kthread_should_stop())
->>>>>>> 37a76bd4
 		schedule_timeout_uninterruptible(1);
 	return 0;
 }
@@ -917,52 +889,49 @@
  */
 static void rcu_torture_shuffle_tasks(void)
 {
-	cpumask_var_t tmp_mask;
+	cpumask_t tmp_mask;
 	int i;
 
-	if (!alloc_cpumask_var(&tmp_mask, GFP_KERNEL))
-		BUG();
-
-	cpumask_setall(tmp_mask);
+	cpus_setall(tmp_mask);
 	get_online_cpus();
 
 	/* No point in shuffling if there is only one online CPU (ex: UP) */
-	if (num_online_cpus() == 1)
-		goto out;
+	if (num_online_cpus() == 1) {
+		put_online_cpus();
+		return;
+	}
 
 	if (rcu_idle_cpu != -1)
-		cpumask_clear_cpu(rcu_idle_cpu, tmp_mask);
-
-	set_cpus_allowed_ptr(current, tmp_mask);
+		cpu_clear(rcu_idle_cpu, tmp_mask);
+
+	set_cpus_allowed_ptr(current, &tmp_mask);
 
 	if (reader_tasks) {
 		for (i = 0; i < nrealreaders; i++)
 			if (reader_tasks[i])
 				set_cpus_allowed_ptr(reader_tasks[i],
-						     tmp_mask);
+						     &tmp_mask);
 	}
 
 	if (fakewriter_tasks) {
 		for (i = 0; i < nfakewriters; i++)
 			if (fakewriter_tasks[i])
 				set_cpus_allowed_ptr(fakewriter_tasks[i],
-						     tmp_mask);
+						     &tmp_mask);
 	}
 
 	if (writer_task)
-		set_cpus_allowed_ptr(writer_task, tmp_mask);
+		set_cpus_allowed_ptr(writer_task, &tmp_mask);
 
 	if (stats_task)
-		set_cpus_allowed_ptr(stats_task, tmp_mask);
+		set_cpus_allowed_ptr(stats_task, &tmp_mask);
 
 	if (rcu_idle_cpu == -1)
 		rcu_idle_cpu = num_online_cpus() - 1;
 	else
 		rcu_idle_cpu--;
 
-out:
 	put_online_cpus();
-	free_cpumask_var(tmp_mask);
 }
 
 /* Shuffle tasks across CPUs, with the intent of allowing each CPU in the
