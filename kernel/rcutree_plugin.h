/*
 * Read-Copy Update mechanism for mutual exclusion (tree-based version)
 * Internal non-public definitions that provide either classic
 * or preemptable semantics.
 *
 * This program is free software; you can redistribute it and/or modify
 * it under the terms of the GNU General Public License as published by
 * the Free Software Foundation; either version 2 of the License, or
 * (at your option) any later version.
 *
 * This program is distributed in the hope that it will be useful,
 * but WITHOUT ANY WARRANTY; without even the implied warranty of
 * MERCHANTABILITY or FITNESS FOR A PARTICULAR PURPOSE.  See the
 * GNU General Public License for more details.
 *
 * You should have received a copy of the GNU General Public License
 * along with this program; if not, write to the Free Software
 * Foundation, Inc., 59 Temple Place - Suite 330, Boston, MA 02111-1307, USA.
 *
 * Copyright Red Hat, 2009
 * Copyright IBM Corporation, 2009
 *
 * Author: Ingo Molnar <mingo@elte.hu>
 *	   Paul E. McKenney <paulmck@linux.vnet.ibm.com>
 */

#include <linux/delay.h>

#ifdef CONFIG_TREE_PREEMPT_RCU

struct rcu_state rcu_preempt_state = RCU_STATE_INITIALIZER(rcu_preempt_state);
DEFINE_PER_CPU(struct rcu_data, rcu_preempt_data);

static int rcu_preempted_readers_exp(struct rcu_node *rnp);

/*
 * Tell them what RCU they are running.
 */
static void __init rcu_bootup_announce(void)
{
	printk(KERN_INFO
	       "Experimental preemptable hierarchical RCU implementation.\n");
}

/*
 * Return the number of RCU-preempt batches processed thus far
 * for debug and statistics.
 */
long rcu_batches_completed_preempt(void)
{
	return rcu_preempt_state.completed;
}
EXPORT_SYMBOL_GPL(rcu_batches_completed_preempt);

/*
 * Return the number of RCU batches processed thus far for debug & stats.
 */
long rcu_batches_completed(void)
{
	return rcu_batches_completed_preempt();
}
EXPORT_SYMBOL_GPL(rcu_batches_completed);

/*
 * Force a quiescent state for preemptible RCU.
 */
void rcu_force_quiescent_state(void)
{
	force_quiescent_state(&rcu_preempt_state, 0);
}
EXPORT_SYMBOL_GPL(rcu_force_quiescent_state);

/*
 * Record a preemptable-RCU quiescent state for the specified CPU.  Note
 * that this just means that the task currently running on the CPU is
 * not in a quiescent state.  There might be any number of tasks blocked
 * while in an RCU read-side critical section.
 */
static void rcu_preempt_qs(int cpu)
{
	struct rcu_data *rdp = &per_cpu(rcu_preempt_data, cpu);
	rdp->passed_quiesc_completed = rdp->gpnum - 1;
	barrier();
	rdp->passed_quiesc = 1;
}

/*
 * We have entered the scheduler, and the current task might soon be
 * context-switched away from.  If this task is in an RCU read-side
 * critical section, we will no longer be able to rely on the CPU to
 * record that fact, so we enqueue the task on the appropriate entry
 * of the blocked_tasks[] array.  The task will dequeue itself when
 * it exits the outermost enclosing RCU read-side critical section.
 * Therefore, the current grace period cannot be permitted to complete
 * until the blocked_tasks[] entry indexed by the low-order bit of
 * rnp->gpnum empties.
 *
 * Caller must disable preemption.
 */
static void rcu_preempt_note_context_switch(int cpu)
{
	struct task_struct *t = current;
	unsigned long flags;
	int phase;
	struct rcu_data *rdp;
	struct rcu_node *rnp;

	if (t->rcu_read_lock_nesting &&
	    (t->rcu_read_unlock_special & RCU_READ_UNLOCK_BLOCKED) == 0) {

		/* Possibly blocking in an RCU read-side critical section. */
		rdp = rcu_preempt_state.rda[cpu];
		rnp = rdp->mynode;
		raw_spin_lock_irqsave(&rnp->lock, flags);
		t->rcu_read_unlock_special |= RCU_READ_UNLOCK_BLOCKED;
		t->rcu_blocked_node = rnp;

		/*
		 * If this CPU has already checked in, then this task
		 * will hold up the next grace period rather than the
		 * current grace period.  Queue the task accordingly.
		 * If the task is queued for the current grace period
		 * (i.e., this CPU has not yet passed through a quiescent
		 * state for the current grace period), then as long
		 * as that task remains queued, the current grace period
		 * cannot end.
		 *
		 * But first, note that the current CPU must still be
		 * on line!
		 */
		WARN_ON_ONCE((rdp->grpmask & rnp->qsmaskinit) == 0);
		WARN_ON_ONCE(!list_empty(&t->rcu_node_entry));
		phase = (rnp->gpnum + !(rnp->qsmask & rdp->grpmask)) & 0x1;
		list_add(&t->rcu_node_entry, &rnp->blocked_tasks[phase]);
		raw_spin_unlock_irqrestore(&rnp->lock, flags);
	}

	/*
	 * Either we were not in an RCU read-side critical section to
	 * begin with, or we have now recorded that critical section
	 * globally.  Either way, we can now note a quiescent state
	 * for this CPU.  Again, if we were in an RCU read-side critical
	 * section, and if that critical section was blocking the current
	 * grace period, then the fact that the task has been enqueued
	 * means that we continue to block the current grace period.
	 */
	rcu_preempt_qs(cpu);
	local_irq_save(flags);
	t->rcu_read_unlock_special &= ~RCU_READ_UNLOCK_NEED_QS;
	local_irq_restore(flags);
}

/*
 * Tree-preemptable RCU implementation for rcu_read_lock().
 * Just increment ->rcu_read_lock_nesting, shared state will be updated
 * if we block.
 */
void __rcu_read_lock(void)
{
	ACCESS_ONCE(current->rcu_read_lock_nesting)++;
	barrier();  /* needed if we ever invoke rcu_read_lock in rcutree.c */
}
EXPORT_SYMBOL_GPL(__rcu_read_lock);

/*
 * Check for preempted RCU readers blocking the current grace period
 * for the specified rcu_node structure.  If the caller needs a reliable
 * answer, it must hold the rcu_node's ->lock.
 */
static int rcu_preempted_readers(struct rcu_node *rnp)
{
	int phase = rnp->gpnum & 0x1;

	return !list_empty(&rnp->blocked_tasks[phase]) ||
	       !list_empty(&rnp->blocked_tasks[phase + 2]);
}

/*
 * Record a quiescent state for all tasks that were previously queued
 * on the specified rcu_node structure and that were blocking the current
 * RCU grace period.  The caller must hold the specified rnp->lock with
 * irqs disabled, and this lock is released upon return, but irqs remain
 * disabled.
 */
static void rcu_report_unblock_qs_rnp(struct rcu_node *rnp, unsigned long flags)
	__releases(rnp->lock)
{
	unsigned long mask;
	struct rcu_node *rnp_p;

	if (rnp->qsmask != 0 || rcu_preempted_readers(rnp)) {
		raw_spin_unlock_irqrestore(&rnp->lock, flags);
		return;  /* Still need more quiescent states! */
	}

	rnp_p = rnp->parent;
	if (rnp_p == NULL) {
		/*
		 * Either there is only one rcu_node in the tree,
		 * or tasks were kicked up to root rcu_node due to
		 * CPUs going offline.
		 */
		rcu_report_qs_rsp(&rcu_preempt_state, flags);
		return;
	}

	/* Report up the rest of the hierarchy. */
	mask = rnp->grpmask;
	raw_spin_unlock(&rnp->lock);	/* irqs remain disabled. */
	raw_spin_lock(&rnp_p->lock);	/* irqs already disabled. */
	rcu_report_qs_rnp(mask, &rcu_preempt_state, rnp_p, flags);
}

/*
 * Handle special cases during rcu_read_unlock(), such as needing to
 * notify RCU core processing or task having blocked during the RCU
 * read-side critical section.
 */
static void rcu_read_unlock_special(struct task_struct *t)
{
	int empty;
	int empty_exp;
	unsigned long flags;
	struct rcu_node *rnp;
	int special;

	/* NMI handlers cannot block and cannot safely manipulate state. */
	if (in_nmi())
		return;

	local_irq_save(flags);

	/*
	 * If RCU core is waiting for this CPU to exit critical section,
	 * let it know that we have done so.
	 */
	special = t->rcu_read_unlock_special;
	if (special & RCU_READ_UNLOCK_NEED_QS) {
		t->rcu_read_unlock_special &= ~RCU_READ_UNLOCK_NEED_QS;
		rcu_preempt_qs(smp_processor_id());
	}

	/* Hardware IRQ handlers cannot block. */
	if (in_irq()) {
		local_irq_restore(flags);
		return;
	}

	/* Clean up if blocked during RCU read-side critical section. */
	if (special & RCU_READ_UNLOCK_BLOCKED) {
		t->rcu_read_unlock_special &= ~RCU_READ_UNLOCK_BLOCKED;

		/*
		 * Remove this task from the list it blocked on.  The
		 * task can migrate while we acquire the lock, but at
		 * most one time.  So at most two passes through loop.
		 */
		for (;;) {
			rnp = t->rcu_blocked_node;
			raw_spin_lock(&rnp->lock);  /* irqs already disabled. */
			if (rnp == t->rcu_blocked_node)
				break;
			raw_spin_unlock(&rnp->lock); /* irqs remain disabled. */
		}
		empty = !rcu_preempted_readers(rnp);
		empty_exp = !rcu_preempted_readers_exp(rnp);
		smp_mb(); /* ensure expedited fastpath sees end of RCU c-s. */
		list_del_init(&t->rcu_node_entry);
		t->rcu_blocked_node = NULL;

		/*
		 * If this was the last task on the current list, and if
		 * we aren't waiting on any CPUs, report the quiescent state.
		 * Note that rcu_report_unblock_qs_rnp() releases rnp->lock.
		 */
		if (empty)
			raw_spin_unlock_irqrestore(&rnp->lock, flags);
		else
			rcu_report_unblock_qs_rnp(rnp, flags);

		/*
		 * If this was the last task on the expedited lists,
		 * then we need to report up the rcu_node hierarchy.
		 */
		if (!empty_exp && !rcu_preempted_readers_exp(rnp))
			rcu_report_exp_rnp(&rcu_preempt_state, rnp);
	} else {
		local_irq_restore(flags);
	}
}

/*
 * Tree-preemptable RCU implementation for rcu_read_unlock().
 * Decrement ->rcu_read_lock_nesting.  If the result is zero (outermost
 * rcu_read_unlock()) and ->rcu_read_unlock_special is non-zero, then
 * invoke rcu_read_unlock_special() to clean up after a context switch
 * in an RCU read-side critical section and other special cases.
 */
void __rcu_read_unlock(void)
{
	struct task_struct *t = current;

	barrier();  /* needed if we ever invoke rcu_read_unlock in rcutree.c */
	if (--ACCESS_ONCE(t->rcu_read_lock_nesting) == 0 &&
	    unlikely(ACCESS_ONCE(t->rcu_read_unlock_special)))
		rcu_read_unlock_special(t);
#ifdef CONFIG_PROVE_LOCKING
	WARN_ON_ONCE(ACCESS_ONCE(t->rcu_read_lock_nesting) < 0);
#endif /* #ifdef CONFIG_PROVE_LOCKING */
}
EXPORT_SYMBOL_GPL(__rcu_read_unlock);

#ifdef CONFIG_RCU_CPU_STALL_DETECTOR

#ifdef CONFIG_RCU_CPU_STALL_VERBOSE

/*
 * Dump detailed information for all tasks blocking the current RCU
 * grace period on the specified rcu_node structure.
 */
static void rcu_print_detail_task_stall_rnp(struct rcu_node *rnp)
{
	unsigned long flags;
	struct list_head *lp;
	int phase;
	struct task_struct *t;

	if (rcu_preempted_readers(rnp)) {
		raw_spin_lock_irqsave(&rnp->lock, flags);
		phase = rnp->gpnum & 0x1;
		lp = &rnp->blocked_tasks[phase];
		list_for_each_entry(t, lp, rcu_node_entry)
			sched_show_task(t);
		raw_spin_unlock_irqrestore(&rnp->lock, flags);
	}
}

/*
 * Dump detailed information for all tasks blocking the current RCU
 * grace period.
 */
static void rcu_print_detail_task_stall(struct rcu_state *rsp)
{
	struct rcu_node *rnp = rcu_get_root(rsp);

	rcu_print_detail_task_stall_rnp(rnp);
	rcu_for_each_leaf_node(rsp, rnp)
		rcu_print_detail_task_stall_rnp(rnp);
}

#else /* #ifdef CONFIG_RCU_CPU_STALL_VERBOSE */

static void rcu_print_detail_task_stall(struct rcu_state *rsp)
{
}

#endif /* #else #ifdef CONFIG_RCU_CPU_STALL_VERBOSE */

/*
 * Scan the current list of tasks blocked within RCU read-side critical
 * sections, printing out the tid of each.
 */
static void rcu_print_task_stall(struct rcu_node *rnp)
{
	struct list_head *lp;
	int phase;
	struct task_struct *t;

	if (rcu_preempted_readers(rnp)) {
		phase = rnp->gpnum & 0x1;
		lp = &rnp->blocked_tasks[phase];
		list_for_each_entry(t, lp, rcu_node_entry)
			printk(" P%d", t->pid);
	}
}

#endif /* #ifdef CONFIG_RCU_CPU_STALL_DETECTOR */

/*
 * Check that the list of blocked tasks for the newly completed grace
 * period is in fact empty.  It is a serious bug to complete a grace
 * period that still has RCU readers blocked!  This function must be
 * invoked -before- updating this rnp's ->gpnum, and the rnp's ->lock
 * must be held by the caller.
 */
static void rcu_preempt_check_blocked_tasks(struct rcu_node *rnp)
{
	WARN_ON_ONCE(rcu_preempted_readers(rnp));
	WARN_ON_ONCE(rnp->qsmask);
}

#ifdef CONFIG_HOTPLUG_CPU

/*
 * Handle tasklist migration for case in which all CPUs covered by the
 * specified rcu_node have gone offline.  Move them up to the root
 * rcu_node.  The reason for not just moving them to the immediate
 * parent is to remove the need for rcu_read_unlock_special() to
 * make more than two attempts to acquire the target rcu_node's lock.
 * Returns true if there were tasks blocking the current RCU grace
 * period.
 *
 * Returns 1 if there was previously a task blocking the current grace
 * period on the specified rcu_node structure.
 *
 * The caller must hold rnp->lock with irqs disabled.
 */
static int rcu_preempt_offline_tasks(struct rcu_state *rsp,
				     struct rcu_node *rnp,
				     struct rcu_data *rdp)
{
	int i;
	struct list_head *lp;
	struct list_head *lp_root;
	int retval = 0;
	struct rcu_node *rnp_root = rcu_get_root(rsp);
	struct task_struct *tp;

	if (rnp == rnp_root) {
		WARN_ONCE(1, "Last CPU thought to be offlined?");
		return 0;  /* Shouldn't happen: at least one CPU online. */
	}
	WARN_ON_ONCE(rnp != rdp->mynode &&
		     (!list_empty(&rnp->blocked_tasks[0]) ||
		      !list_empty(&rnp->blocked_tasks[1]) ||
		      !list_empty(&rnp->blocked_tasks[2]) ||
		      !list_empty(&rnp->blocked_tasks[3])));

	/*
	 * Move tasks up to root rcu_node.  Rely on the fact that the
	 * root rcu_node can be at most one ahead of the rest of the
	 * rcu_nodes in terms of gp_num value.  This fact allows us to
	 * move the blocked_tasks[] array directly, element by element.
	 */
	if (rcu_preempted_readers(rnp))
		retval |= RCU_OFL_TASKS_NORM_GP;
	if (rcu_preempted_readers_exp(rnp))
		retval |= RCU_OFL_TASKS_EXP_GP;
	for (i = 0; i < 4; i++) {
		lp = &rnp->blocked_tasks[i];
		lp_root = &rnp_root->blocked_tasks[i];
		while (!list_empty(lp)) {
			tp = list_entry(lp->next, typeof(*tp), rcu_node_entry);
			raw_spin_lock(&rnp_root->lock); /* irqs already disabled */
			list_del(&tp->rcu_node_entry);
			tp->rcu_blocked_node = rnp_root;
			list_add(&tp->rcu_node_entry, lp_root);
			raw_spin_unlock(&rnp_root->lock); /* irqs remain disabled */
		}
	}
	return retval;
}

/*
 * Do CPU-offline processing for preemptable RCU.
 */
static void rcu_preempt_offline_cpu(int cpu)
{
	__rcu_offline_cpu(cpu, &rcu_preempt_state);
}

#endif /* #ifdef CONFIG_HOTPLUG_CPU */

/*
 * Check for a quiescent state from the current CPU.  When a task blocks,
 * the task is recorded in the corresponding CPU's rcu_node structure,
 * which is checked elsewhere.
 *
 * Caller must disable hard irqs.
 */
static void rcu_preempt_check_callbacks(int cpu)
{
	struct task_struct *t = current;

	if (t->rcu_read_lock_nesting == 0) {
		t->rcu_read_unlock_special &= ~RCU_READ_UNLOCK_NEED_QS;
		rcu_preempt_qs(cpu);
		return;
	}
	if (per_cpu(rcu_preempt_data, cpu).qs_pending)
		t->rcu_read_unlock_special |= RCU_READ_UNLOCK_NEED_QS;
}

/*
 * Process callbacks for preemptable RCU.
 */
static void rcu_preempt_process_callbacks(void)
{
	__rcu_process_callbacks(&rcu_preempt_state,
				&__get_cpu_var(rcu_preempt_data));
}

/*
 * Queue a preemptable-RCU callback for invocation after a grace period.
 */
void call_rcu(struct rcu_head *head, void (*func)(struct rcu_head *rcu))
{
	__call_rcu(head, func, &rcu_preempt_state);
}
EXPORT_SYMBOL_GPL(call_rcu);

/**
 * synchronize_rcu - wait until a grace period has elapsed.
 *
 * Control will return to the caller some time after a full grace
 * period has elapsed, in other words after all currently executing RCU
 * read-side critical sections have completed.  RCU read-side critical
 * sections are delimited by rcu_read_lock() and rcu_read_unlock(),
 * and may be nested.
 */
void synchronize_rcu(void)
{
	struct rcu_synchronize rcu;

	if (!rcu_scheduler_active)
		return;

	init_completion(&rcu.completion);
	/* Will wake me after RCU finished. */
	call_rcu(&rcu.head, wakeme_after_rcu);
	/* Wait for it. */
	wait_for_completion(&rcu.completion);
}
EXPORT_SYMBOL_GPL(synchronize_rcu);

static DECLARE_WAIT_QUEUE_HEAD(sync_rcu_preempt_exp_wq);
static long sync_rcu_preempt_exp_count;
static DEFINE_MUTEX(sync_rcu_preempt_exp_mutex);

/*
 * Return non-zero if there are any tasks in RCU read-side critical
 * sections blocking the current preemptible-RCU expedited grace period.
 * If there is no preemptible-RCU expedited grace period currently in
 * progress, returns zero unconditionally.
 */
static int rcu_preempted_readers_exp(struct rcu_node *rnp)
{
	return !list_empty(&rnp->blocked_tasks[2]) ||
	       !list_empty(&rnp->blocked_tasks[3]);
}

/*
 * return non-zero if there is no RCU expedited grace period in progress
 * for the specified rcu_node structure, in other words, if all CPUs and
 * tasks covered by the specified rcu_node structure have done their bit
 * for the current expedited grace period.  Works only for preemptible
 * RCU -- other RCU implementation use other means.
 *
 * Caller must hold sync_rcu_preempt_exp_mutex.
 */
static int sync_rcu_preempt_exp_done(struct rcu_node *rnp)
{
	return !rcu_preempted_readers_exp(rnp) &&
	       ACCESS_ONCE(rnp->expmask) == 0;
}

/*
 * Report the exit from RCU read-side critical section for the last task
 * that queued itself during or before the current expedited preemptible-RCU
 * grace period.  This event is reported either to the rcu_node structure on
 * which the task was queued or to one of that rcu_node structure's ancestors,
 * recursively up the tree.  (Calm down, calm down, we do the recursion
 * iteratively!)
 *
 * Caller must hold sync_rcu_preempt_exp_mutex.
 */
static void rcu_report_exp_rnp(struct rcu_state *rsp, struct rcu_node *rnp)
{
	unsigned long flags;
	unsigned long mask;

	raw_spin_lock_irqsave(&rnp->lock, flags);
	for (;;) {
		if (!sync_rcu_preempt_exp_done(rnp))
			break;
		if (rnp->parent == NULL) {
			wake_up(&sync_rcu_preempt_exp_wq);
			break;
		}
		mask = rnp->grpmask;
		raw_spin_unlock(&rnp->lock); /* irqs remain disabled */
		rnp = rnp->parent;
		raw_spin_lock(&rnp->lock); /* irqs already disabled */
		rnp->expmask &= ~mask;
	}
	raw_spin_unlock_irqrestore(&rnp->lock, flags);
}

/*
 * Snapshot the tasks blocking the newly started preemptible-RCU expedited
 * grace period for the specified rcu_node structure.  If there are no such
 * tasks, report it up the rcu_node hierarchy.
 *
 * Caller must hold sync_rcu_preempt_exp_mutex and rsp->onofflock.
 */
static void
sync_rcu_preempt_exp_init(struct rcu_state *rsp, struct rcu_node *rnp)
{
	int must_wait;

	raw_spin_lock(&rnp->lock); /* irqs already disabled */
	list_splice_init(&rnp->blocked_tasks[0], &rnp->blocked_tasks[2]);
	list_splice_init(&rnp->blocked_tasks[1], &rnp->blocked_tasks[3]);
	must_wait = rcu_preempted_readers_exp(rnp);
	raw_spin_unlock(&rnp->lock); /* irqs remain disabled */
	if (!must_wait)
		rcu_report_exp_rnp(rsp, rnp);
}

/*
 * Wait for an rcu-preempt grace period, but expedite it.  The basic idea
 * is to invoke synchronize_sched_expedited() to push all the tasks to
 * the ->blocked_tasks[] lists, move all entries from the first set of
 * ->blocked_tasks[] lists to the second set, and finally wait for this
 * second set to drain.
 */
void synchronize_rcu_expedited(void)
{
	unsigned long flags;
	struct rcu_node *rnp;
	struct rcu_state *rsp = &rcu_preempt_state;
	long snap;
	int trycount = 0;

	smp_mb(); /* Caller's modifications seen first by other CPUs. */
	snap = ACCESS_ONCE(sync_rcu_preempt_exp_count) + 1;
	smp_mb(); /* Above access cannot bleed into critical section. */

	/*
	 * Acquire lock, falling back to synchronize_rcu() if too many
	 * lock-acquisition failures.  Of course, if someone does the
	 * expedited grace period for us, just leave.
	 */
	while (!mutex_trylock(&sync_rcu_preempt_exp_mutex)) {
		if (trycount++ < 10)
			udelay(trycount * num_online_cpus());
		else {
			synchronize_rcu();
			return;
		}
		if ((ACCESS_ONCE(sync_rcu_preempt_exp_count) - snap) > 0)
			goto mb_ret; /* Others did our work for us. */
	}
	if ((ACCESS_ONCE(sync_rcu_preempt_exp_count) - snap) > 0)
		goto unlock_mb_ret; /* Others did our work for us. */

	/* force all RCU readers onto blocked_tasks[]. */
	synchronize_sched_expedited();

	raw_spin_lock_irqsave(&rsp->onofflock, flags);

	/* Initialize ->expmask for all non-leaf rcu_node structures. */
	rcu_for_each_nonleaf_node_breadth_first(rsp, rnp) {
		raw_spin_lock(&rnp->lock); /* irqs already disabled. */
		rnp->expmask = rnp->qsmaskinit;
		raw_spin_unlock(&rnp->lock); /* irqs remain disabled. */
	}

	/* Snapshot current state of ->blocked_tasks[] lists. */
	rcu_for_each_leaf_node(rsp, rnp)
		sync_rcu_preempt_exp_init(rsp, rnp);
	if (NUM_RCU_NODES > 1)
		sync_rcu_preempt_exp_init(rsp, rcu_get_root(rsp));

	raw_spin_unlock_irqrestore(&rsp->onofflock, flags);

	/* Wait for snapshotted ->blocked_tasks[] lists to drain. */
	rnp = rcu_get_root(rsp);
	wait_event(sync_rcu_preempt_exp_wq,
		   sync_rcu_preempt_exp_done(rnp));

	/* Clean up and exit. */
	smp_mb(); /* ensure expedited GP seen before counter increment. */
	ACCESS_ONCE(sync_rcu_preempt_exp_count)++;
unlock_mb_ret:
	mutex_unlock(&sync_rcu_preempt_exp_mutex);
mb_ret:
	smp_mb(); /* ensure subsequent action seen after grace period. */
}
EXPORT_SYMBOL_GPL(synchronize_rcu_expedited);

/*
 * Check to see if there is any immediate preemptable-RCU-related work
 * to be done.
 */
static int rcu_preempt_pending(int cpu)
{
	return __rcu_pending(&rcu_preempt_state,
			     &per_cpu(rcu_preempt_data, cpu));
}

/*
 * Does preemptable RCU need the CPU to stay out of dynticks mode?
 */
static int rcu_preempt_needs_cpu(int cpu)
{
	return !!per_cpu(rcu_preempt_data, cpu).nxtlist;
}

/**
 * rcu_barrier - Wait until all in-flight call_rcu() callbacks complete.
 */
void rcu_barrier(void)
{
	_rcu_barrier(&rcu_preempt_state, call_rcu);
}
EXPORT_SYMBOL_GPL(rcu_barrier);

/*
 * Initialize preemptable RCU's per-CPU data.
 */
static void __cpuinit rcu_preempt_init_percpu_data(int cpu)
{
	rcu_init_percpu_data(cpu, &rcu_preempt_state, 1);
}

/*
 * Move preemptable RCU's callbacks to ->orphan_cbs_list.
 */
static void rcu_preempt_send_cbs_to_orphanage(void)
{
	rcu_send_cbs_to_orphanage(&rcu_preempt_state);
}

/*
 * Initialize preemptable RCU's state structures.
 */
static void __init __rcu_init_preempt(void)
{
	RCU_INIT_FLAVOR(&rcu_preempt_state, rcu_preempt_data);
}

/*
 * Check for a task exiting while in a preemptable-RCU read-side
 * critical section, clean up if so.  No need to issue warnings,
 * as debug_check_no_locks_held() already does this if lockdep
 * is enabled.
 */
void exit_rcu(void)
{
	struct task_struct *t = current;

	if (t->rcu_read_lock_nesting == 0)
		return;
	t->rcu_read_lock_nesting = 1;
	rcu_read_unlock();
}

#else /* #ifdef CONFIG_TREE_PREEMPT_RCU */

/*
 * Tell them what RCU they are running.
 */
static void __init rcu_bootup_announce(void)
{
	printk(KERN_INFO "Hierarchical RCU implementation.\n");
}

/*
 * Return the number of RCU batches processed thus far for debug & stats.
 */
long rcu_batches_completed(void)
{
	return rcu_batches_completed_sched();
}
EXPORT_SYMBOL_GPL(rcu_batches_completed);

/*
 * Force a quiescent state for RCU, which, because there is no preemptible
 * RCU, becomes the same as rcu-sched.
 */
void rcu_force_quiescent_state(void)
{
	rcu_sched_force_quiescent_state();
}
EXPORT_SYMBOL_GPL(rcu_force_quiescent_state);

/*
 * Because preemptable RCU does not exist, we never have to check for
 * CPUs being in quiescent states.
 */
static void rcu_preempt_note_context_switch(int cpu)
{
}

/*
 * Because preemptable RCU does not exist, there are never any preempted
 * RCU readers.
 */
static int rcu_preempted_readers(struct rcu_node *rnp)
{
	return 0;
}

#ifdef CONFIG_HOTPLUG_CPU

/* Because preemptible RCU does not exist, no quieting of tasks. */
static void rcu_report_unblock_qs_rnp(struct rcu_node *rnp, unsigned long flags)
{
	raw_spin_unlock_irqrestore(&rnp->lock, flags);
}

#endif /* #ifdef CONFIG_HOTPLUG_CPU */

#ifdef CONFIG_RCU_CPU_STALL_DETECTOR

/*
 * Because preemptable RCU does not exist, we never have to check for
 * tasks blocked within RCU read-side critical sections.
 */
static void rcu_print_detail_task_stall(struct rcu_state *rsp)
{
}

/*
 * Because preemptable RCU does not exist, we never have to check for
 * tasks blocked within RCU read-side critical sections.
 */
static void rcu_print_task_stall(struct rcu_node *rnp)
{
}

#endif /* #ifdef CONFIG_RCU_CPU_STALL_DETECTOR */

/*
 * Because there is no preemptable RCU, there can be no readers blocked,
 * so there is no need to check for blocked tasks.  So check only for
 * bogus qsmask values.
 */
static void rcu_preempt_check_blocked_tasks(struct rcu_node *rnp)
{
	WARN_ON_ONCE(rnp->qsmask);
}

#ifdef CONFIG_HOTPLUG_CPU

/*
 * Because preemptable RCU does not exist, it never needs to migrate
 * tasks that were blocked within RCU read-side critical sections, and
 * such non-existent tasks cannot possibly have been blocking the current
 * grace period.
 */
static int rcu_preempt_offline_tasks(struct rcu_state *rsp,
				     struct rcu_node *rnp,
				     struct rcu_data *rdp)
{
	return 0;
}

/*
 * Because preemptable RCU does not exist, it never needs CPU-offline
 * processing.
 */
static void rcu_preempt_offline_cpu(int cpu)
{
}

#endif /* #ifdef CONFIG_HOTPLUG_CPU */

/*
 * Because preemptable RCU does not exist, it never has any callbacks
 * to check.
 */
static void rcu_preempt_check_callbacks(int cpu)
{
}

/*
 * Because preemptable RCU does not exist, it never has any callbacks
 * to process.
 */
static void rcu_preempt_process_callbacks(void)
{
}

/*
 * In classic RCU, call_rcu() is just call_rcu_sched().
 */
void call_rcu(struct rcu_head *head, void (*func)(struct rcu_head *rcu))
{
	call_rcu_sched(head, func);
}
EXPORT_SYMBOL_GPL(call_rcu);

/*
 * Wait for an rcu-preempt grace period, but make it happen quickly.
 * But because preemptable RCU does not exist, map to rcu-sched.
 */
void synchronize_rcu_expedited(void)
{
	synchronize_sched_expedited();
}
EXPORT_SYMBOL_GPL(synchronize_rcu_expedited);

#ifdef CONFIG_HOTPLUG_CPU

/*
 * Because preemptable RCU does not exist, there is never any need to
 * report on tasks preempted in RCU read-side critical sections during
 * expedited RCU grace periods.
 */
static void rcu_report_exp_rnp(struct rcu_state *rsp, struct rcu_node *rnp)
{
	return;
}

#endif /* #ifdef CONFIG_HOTPLUG_CPU */

/*
 * Because preemptable RCU does not exist, it never has any work to do.
 */
static int rcu_preempt_pending(int cpu)
{
	return 0;
}

/*
 * Because preemptable RCU does not exist, it never needs any CPU.
 */
static int rcu_preempt_needs_cpu(int cpu)
{
	return 0;
}

/*
 * Because preemptable RCU does not exist, rcu_barrier() is just
 * another name for rcu_barrier_sched().
 */
void rcu_barrier(void)
{
	rcu_barrier_sched();
}
EXPORT_SYMBOL_GPL(rcu_barrier);

/*
 * Because preemptable RCU does not exist, there is no per-CPU
 * data to initialize.
 */
static void __cpuinit rcu_preempt_init_percpu_data(int cpu)
{
}

/*
 * Because there is no preemptable RCU, there are no callbacks to move.
 */
static void rcu_preempt_send_cbs_to_orphanage(void)
{
}

/*
 * Because preemptable RCU does not exist, it need not be initialized.
 */
static void __init __rcu_init_preempt(void)
{
}

#endif /* #else #ifdef CONFIG_TREE_PREEMPT_RCU */

#if !defined(CONFIG_RCU_FAST_NO_HZ)

/*
 * Check to see if any future RCU-related work will need to be done
 * by the current CPU, even if none need be done immediately, returning
 * 1 if so.  This function is part of the RCU implementation; it is -not-
 * an exported member of the RCU API.
 *
 * Because we have preemptible RCU, just check whether this CPU needs
 * any flavor of RCU.  Do not chew up lots of CPU cycles with preemption
 * disabled in a most-likely vain attempt to cause RCU not to need this CPU.
 */
int rcu_needs_cpu(int cpu)
{
	return rcu_needs_cpu_quick_check(cpu);
}

/*
 * Check to see if we need to continue a callback-flush operations to
 * allow the last CPU to enter dyntick-idle mode.  But fast dyntick-idle
 * entry is not configured, so we never do need to.
 */
static void rcu_needs_cpu_flush(void)
{
}

#else /* #if !defined(CONFIG_RCU_FAST_NO_HZ) */

#define RCU_NEEDS_CPU_FLUSHES 5
static DEFINE_PER_CPU(int, rcu_dyntick_drain);
static DEFINE_PER_CPU(unsigned long, rcu_dyntick_holdoff);

/*
 * Check to see if any future RCU-related work will need to be done
 * by the current CPU, even if none need be done immediately, returning
 * 1 if so.  This function is part of the RCU implementation; it is -not-
 * an exported member of the RCU API.
 *
 * Because we are not supporting preemptible RCU, attempt to accelerate
 * any current grace periods so that RCU no longer needs this CPU, but
 * only if all other CPUs are already in dynticks-idle mode.  This will
 * allow the CPU cores to be powered down immediately, as opposed to after
 * waiting many milliseconds for grace periods to elapse.
 *
 * Because it is not legal to invoke rcu_process_callbacks() with irqs
 * disabled, we do one pass of force_quiescent_state(), then do a
 * raise_softirq() to cause rcu_process_callbacks() to be invoked later.
 * The per-cpu rcu_dyntick_drain variable controls the sequencing.
 */
int rcu_needs_cpu(int cpu)
{
	int c = 0;
	int thatcpu;

<<<<<<< HEAD
=======
	/* Check for being in the holdoff period. */
	if (per_cpu(rcu_dyntick_holdoff, cpu) == jiffies)
		return rcu_needs_cpu_quick_check(cpu);

>>>>>>> 3474cbd1
	/* Don't bother unless we are the last non-dyntick-idle CPU. */
	for_each_cpu_not(thatcpu, nohz_cpu_mask)
		if (thatcpu != cpu) {
			per_cpu(rcu_dyntick_drain, cpu) = 0;
			per_cpu(rcu_dyntick_holdoff, cpu) = jiffies - 1;
			return rcu_needs_cpu_quick_check(cpu);
		}

	/* Check and update the rcu_dyntick_drain sequencing. */
	if (per_cpu(rcu_dyntick_drain, cpu) <= 0) {
		/* First time through, initialize the counter. */
		per_cpu(rcu_dyntick_drain, cpu) = RCU_NEEDS_CPU_FLUSHES;
	} else if (--per_cpu(rcu_dyntick_drain, cpu) <= 0) {
		/* We have hit the limit, so time to give up. */
		per_cpu(rcu_dyntick_holdoff, cpu) = jiffies;
		return rcu_needs_cpu_quick_check(cpu);
	}

	/* Do one step pushing remaining RCU callbacks through. */
	if (per_cpu(rcu_sched_data, cpu).nxtlist) {
		rcu_sched_qs(cpu);
		force_quiescent_state(&rcu_sched_state, 0);
		c = c || per_cpu(rcu_sched_data, cpu).nxtlist;
	}
	if (per_cpu(rcu_bh_data, cpu).nxtlist) {
		rcu_bh_qs(cpu);
		force_quiescent_state(&rcu_bh_state, 0);
		c = c || per_cpu(rcu_bh_data, cpu).nxtlist;
	}

	/* If RCU callbacks are still pending, RCU still needs this CPU. */
<<<<<<< HEAD
	if (c) {
		raise_softirq(RCU_SOFTIRQ);
		per_cpu(rcu_dyntick_holdoff, cpu) = jiffies;
	}
=======
	if (c)
		raise_softirq(RCU_SOFTIRQ);
>>>>>>> 3474cbd1
	return c;
}

/*
 * Check to see if we need to continue a callback-flush operations to
 * allow the last CPU to enter dyntick-idle mode.
 */
static void rcu_needs_cpu_flush(void)
{
	int cpu = smp_processor_id();
	unsigned long flags;

	if (per_cpu(rcu_dyntick_drain, cpu) <= 0)
		return;
	local_irq_save(flags);
	(void)rcu_needs_cpu(cpu);
	local_irq_restore(flags);
}

#endif /* #else #if !defined(CONFIG_RCU_FAST_NO_HZ) */<|MERGE_RESOLUTION|>--- conflicted
+++ resolved
@@ -1010,13 +1010,10 @@
 	int c = 0;
 	int thatcpu;
 
-<<<<<<< HEAD
-=======
 	/* Check for being in the holdoff period. */
 	if (per_cpu(rcu_dyntick_holdoff, cpu) == jiffies)
 		return rcu_needs_cpu_quick_check(cpu);
 
->>>>>>> 3474cbd1
 	/* Don't bother unless we are the last non-dyntick-idle CPU. */
 	for_each_cpu_not(thatcpu, nohz_cpu_mask)
 		if (thatcpu != cpu) {
@@ -1048,15 +1045,8 @@
 	}
 
 	/* If RCU callbacks are still pending, RCU still needs this CPU. */
-<<<<<<< HEAD
-	if (c) {
-		raise_softirq(RCU_SOFTIRQ);
-		per_cpu(rcu_dyntick_holdoff, cpu) = jiffies;
-	}
-=======
 	if (c)
 		raise_softirq(RCU_SOFTIRQ);
->>>>>>> 3474cbd1
 	return c;
 }
 
