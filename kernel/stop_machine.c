--- conflicted
+++ resolved
@@ -19,13 +19,9 @@
 	STOPMACHINE_NONE,
 	/* Disable interrupts. */
 	STOPMACHINE_DISABLE_IRQ,
-<<<<<<< HEAD
-	STOPMACHINE_RUN,
-=======
 	/* Run the function */
 	STOPMACHINE_RUN,
 	/* Exit */
->>>>>>> fd4d8cd7
 	STOPMACHINE_EXIT,
 	/* Everyone exited. */
 	STOPMACHINE_COMPLETE,
@@ -35,15 +31,6 @@
 struct stop_machine_data {
 	int (*fn)(void *);
 	void *data;
-<<<<<<< HEAD
-	struct completion done;
-	int run_all;
-} smdata;
-
-static enum stopmachine_state stopmachine_state;
-static unsigned int stopmachine_num_threads;
-static atomic_t stopmachine_thread_ack;
-=======
 	int fnret;
 };
 
@@ -51,21 +38,14 @@
 static unsigned int num_threads;
 static atomic_t thread_ack;
 static struct completion finished;
->>>>>>> fd4d8cd7
 
 static void set_state(enum stopmachine_state newstate)
 {
-<<<<<<< HEAD
-	int irqs_disabled = 0;
-	int prepared = 0;
-	int ran = 0;
-=======
 	/* Reset ack counter. */
 	atomic_set(&thread_ack, num_threads);
 	smp_wmb();
 	state = newstate;
 }
->>>>>>> fd4d8cd7
 
 /* Last one to ack a state moves to the next state. */
 static void ack_state(void)
@@ -85,29 +65,6 @@
 	int uninitialized_var(ret);
 
 	/* Simple state machine */
-<<<<<<< HEAD
-	while (stopmachine_state != STOPMACHINE_EXIT) {
-		if (stopmachine_state == STOPMACHINE_DISABLE_IRQ 
-		    && !irqs_disabled) {
-			local_irq_disable();
-			hard_irq_disable();
-			irqs_disabled = 1;
-			/* Ack: irqs disabled. */
-			smp_mb(); /* Must read state first. */
-			atomic_inc(&stopmachine_thread_ack);
-		} else if (stopmachine_state == STOPMACHINE_PREPARE
-			   && !prepared) {
-			/* Everyone is in place, hold CPU. */
-			preempt_disable();
-			prepared = 1;
-			smp_mb(); /* Must read state first. */
-			atomic_inc(&stopmachine_thread_ack);
-		} else if (stopmachine_state == STOPMACHINE_RUN && !ran) {
-			smdata.fn(smdata.data);
-			ran = 1;
-			smp_mb(); /* Must read state first. */
-			atomic_inc(&stopmachine_thread_ack);
-=======
 	do {
 		/* Chill out and ensure we re-read stopmachine_state. */
 		cpu_relax();
@@ -127,7 +84,6 @@
 				break;
 			}
 			ack_state();
->>>>>>> fd4d8cd7
 		}
 	} while (curstate < STOPMACHINE_EXIT);
 
@@ -167,45 +123,21 @@
 	num_threads = num_online_cpus();
 	set_state(STOPMACHINE_DISABLE_IRQ);
 
-<<<<<<< HEAD
-static void restart_machine(void)
-{
-	stopmachine_set_state(STOPMACHINE_EXIT);
-	local_irq_enable();
-	preempt_enable_no_resched();
-}
-
-static void run_other_cpus(void)
-{
-	stopmachine_set_state(STOPMACHINE_RUN);
-}
-=======
 	for_each_online_cpu(i) {
 		struct stop_machine_data *smdata;
 		struct sched_param param = { .sched_priority = MAX_RT_PRIO-1 };
->>>>>>> fd4d8cd7
 
 		if (cpu == ALL_CPUS || i == cpu)
 			smdata = &active;
 		else
 			smdata = &idle;
 
-<<<<<<< HEAD
-	ret = stop_machine();
-	if (ret == 0) {
-		ret = smdata->fn(smdata->data);
-		if (smdata->run_all)
-			run_other_cpus();
-		restart_machine();
-	}
-=======
 		threads[i] = kthread_create(stop_cpu, smdata, "kstop%u", i);
 		if (IS_ERR(threads[i])) {
 			err = PTR_ERR(threads[i]);
 			threads[i] = NULL;
 			goto kill_threads;
 		}
->>>>>>> fd4d8cd7
 
 		/* Place it onto correct cpu. */
 		kthread_bind(threads[i], i);
@@ -215,20 +147,6 @@
 			BUG();
 	}
 
-<<<<<<< HEAD
-	mutex_lock(&stopmachine_mutex);
-
-	smdata.fn = fn;
-	smdata.data = data;
-	smdata.run_all = (cpu == ALL_CPUS) ? 1 : 0;
-	init_completion(&smdata.done);
-
-	smp_wmb(); /* make sure other cpus see smdata updates */
-
-	/* If they don't care which CPU fn runs on, bind to any online one. */
-	if (cpu == NR_CPUS || cpu == ALL_CPUS)
-		cpu = raw_smp_processor_id();
-=======
 	/* We've created all the threads.  Wake them all: hold this CPU so one
 	 * doesn't hit this CPU until we're ready. */
 	cpu = get_cpu();
@@ -240,7 +158,6 @@
 	wait_for_completion(&finished);
 
 	kfree(threads);
->>>>>>> fd4d8cd7
 
 	return active.fnret;
 
