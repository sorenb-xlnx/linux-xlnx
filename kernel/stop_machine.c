/* Copyright 2008, 2005 Rusty Russell rusty@rustcorp.com.au IBM Corporation.
 * GPL v2 and any later version.
 */
#include <linux/cpu.h>
#include <linux/err.h>
#include <linux/kthread.h>
#include <linux/module.h>
#include <linux/sched.h>
#include <linux/stop_machine.h>
#include <linux/syscalls.h>
#include <linux/interrupt.h>

#include <asm/atomic.h>
#include <asm/uaccess.h>

/* This controls the threads on each CPU. */
enum stopmachine_state {
	/* Dummy starting state for thread. */
	STOPMACHINE_NONE,
	/* Awaiting everyone to be scheduled. */
	STOPMACHINE_PREPARE,
	/* Disable interrupts. */
	STOPMACHINE_DISABLE_IRQ,
	/* Run the function */
	STOPMACHINE_RUN,
	/* Exit */
	STOPMACHINE_EXIT,
};
static enum stopmachine_state state;

struct stop_machine_data {
	int (*fn)(void *);
	void *data;
	int fnret;
};

<<<<<<< HEAD
static int stopmachine(void *cpu)
{
	int irqs_disabled = 0;
	int prepared = 0;
	cpumask_of_cpu_ptr(cpumask, (int)(long)cpu);

	set_cpus_allowed_ptr(current, cpumask);
=======
/* Like num_online_cpus(), but hotplug cpu uses us, so we need this. */
static unsigned num_threads;
static atomic_t thread_ack;
static cpumask_t prepared_cpus;
static struct completion finished;
static DEFINE_MUTEX(lock);

static unsigned long limit;
unsigned long stopmachine_timeout = 5; /* secs, arbitrary */
>>>>>>> 6239578a

static void set_state(enum stopmachine_state newstate)
{
	/* Reset ack counter. */
	atomic_set(&thread_ack, num_threads);
	smp_wmb();
	state = newstate;
}

/* Last one to ack a state moves to the next state. */
static void ack_state(void)
{
	if (atomic_dec_and_test(&thread_ack)) {
		/* If we're the last one to ack the EXIT, we're finished. */
		if (state == STOPMACHINE_EXIT)
			complete(&finished);
		else
			set_state(state + 1);
	}
}

/* This is the actual thread which stops the CPU.  It exits by itself rather
 * than waiting for kthread_stop(), because it's easier for hotplug CPU. */
static int stop_cpu(struct stop_machine_data *smdata)
{
	enum stopmachine_state curstate = STOPMACHINE_NONE;
	int uninitialized_var(ret);

	/* If we've been shoved off the normal CPU, abort. */
	if (cpu_test_and_set(smp_processor_id(), prepared_cpus))
		do_exit(0);

	/* Simple state machine */
	do {
		/* Chill out and ensure we re-read stopmachine_state. */
		cpu_relax();
		if (state != curstate) {
			curstate = state;
			switch (curstate) {
			case STOPMACHINE_DISABLE_IRQ:
				local_irq_disable();
				hard_irq_disable();
				break;
			case STOPMACHINE_RUN:
				/* |= allows error detection if functions on
				 * multiple CPUs. */
				smdata->fnret |= smdata->fn(smdata->data);
				break;
			default:
				break;
			}
			ack_state();
		}
	} while (curstate != STOPMACHINE_EXIT);

	local_irq_enable();
	do_exit(0);
}

/* Callback for CPUs which aren't supposed to do anything. */
static int chill(void *unused)
{
	return 0;
}

static bool fixup_timeout(struct task_struct **threads, const cpumask_t *cpus)
{
	unsigned int i;
	bool stagger_onwards = true;

	printk(KERN_CRIT "stopmachine: Failed to stop machine in time(%lds).\n",
			stopmachine_timeout);

	for_each_online_cpu(i) {
		if (!cpu_isset(i, prepared_cpus) && i != smp_processor_id()) {
			bool ignore;

			/* If we wanted to run on a particular CPU, and that's
			 * the one which is stuck, it's a real failure. */
			ignore = !cpus || !cpu_isset(i, *cpus);
			printk(KERN_CRIT "stopmachine: cpu#%d seems to be "
			       "stuck, %s.\n",
			       i, ignore ? "ignoring" : "FAILING");
			/* Unbind thread: it will exit when it sees
			 * that prepared_cpus bit set. */
			set_cpus_allowed(threads[i], cpu_online_map);

			if (!ignore)
				stagger_onwards = false;

			/* Pretend this one doesn't exist. */
			num_threads--;
		}
	}

	if (stagger_onwards) {
		/* Force progress. */
		set_state(state + 1);
	}

	return stagger_onwards;
}

int __stop_machine(int (*fn)(void *), void *data, const cpumask_t *cpus)
{
	int i, err;
	struct stop_machine_data active, idle;
	struct task_struct **threads;

	active.fn = fn;
	active.data = data;
	active.fnret = 0;
	idle.fn = chill;
	idle.data = NULL;

	/* This could be too big for stack on large machines. */
	threads = kcalloc(NR_CPUS, sizeof(threads[0]), GFP_KERNEL);
	if (!threads)
		return -ENOMEM;

	/* Set up initial state. */
	mutex_lock(&lock);
	init_completion(&finished);
	num_threads = num_online_cpus();
	limit = jiffies + msecs_to_jiffies(stopmachine_timeout * MSEC_PER_SEC);
	set_state(STOPMACHINE_PREPARE);

	for_each_online_cpu(i) {
		struct stop_machine_data *smdata = &idle;
		struct sched_param param = { .sched_priority = MAX_RT_PRIO-1 };

		if (!cpus) {
			if (i == first_cpu(cpu_online_map))
				smdata = &active;
		} else {
			if (cpu_isset(i, *cpus))
				smdata = &active;
		}

		threads[i] = kthread_create(stop_cpu, smdata, "kstop%u", i);
		if (IS_ERR(threads[i])) {
			err = PTR_ERR(threads[i]);
			threads[i] = NULL;
			goto kill_threads;
		}

		/* Place it onto correct cpu. */
		kthread_bind(threads[i], i);

		/* Make it highest prio. */
		if (sched_setscheduler_nocheck(threads[i], SCHED_FIFO, &param))
			BUG();
	}

	/* We've created all the threads.  Wake them all: hold this CPU so one
	 * doesn't hit this CPU until we're ready. */
	cpus_clear(prepared_cpus);
	get_cpu();
	for_each_online_cpu(i)
		wake_up_process(threads[i]);

	/* Wait all others come to life */
	while (cpus_weight(prepared_cpus) != num_online_cpus() - 1) {
		if (time_is_before_jiffies(limit)) {
			if (!fixup_timeout(threads, cpus)) {
				/* Tell them all to exit. */
				set_state(STOPMACHINE_EXIT);
				active.fnret = -EIO;
			}
			break;
		}
		cpu_relax();
	}

	/* This will release the thread on our CPU. */
	put_cpu();
	wait_for_completion(&finished);
	mutex_unlock(&lock);

	kfree(threads);

	return active.fnret;

kill_threads:
	for_each_online_cpu(i)
		if (threads[i])
			kthread_stop(threads[i]);
	mutex_unlock(&lock);

	kfree(threads);
	return err;
}

int stop_machine_notype(int (*fn)(void *), void *data, const cpumask_t *cpus)
{
	int ret;

	/* No CPUs can come up or down during this. */
	get_online_cpus();
	ret = __stop_machine(fn, data, cpus);
	put_online_cpus();

	return ret;
}
EXPORT_SYMBOL_GPL(stop_machine_notype);<|MERGE_RESOLUTION|>--- conflicted
+++ resolved
@@ -34,15 +34,6 @@
 	int fnret;
 };
 
-<<<<<<< HEAD
-static int stopmachine(void *cpu)
-{
-	int irqs_disabled = 0;
-	int prepared = 0;
-	cpumask_of_cpu_ptr(cpumask, (int)(long)cpu);
-
-	set_cpus_allowed_ptr(current, cpumask);
-=======
 /* Like num_online_cpus(), but hotplug cpu uses us, so we need this. */
 static unsigned num_threads;
 static atomic_t thread_ack;
@@ -52,7 +43,6 @@
 
 static unsigned long limit;
 unsigned long stopmachine_timeout = 5; /* secs, arbitrary */
->>>>>>> 6239578a
 
 static void set_state(enum stopmachine_state newstate)
 {
