--- conflicted
+++ resolved
@@ -750,7 +750,6 @@
 	unsigned long expires_limit, mask;
 	int bit;
 
-<<<<<<< HEAD
 	expires_limit = expires;
 
 	if (timer->slack > -1)
@@ -759,15 +758,6 @@
 		expires_limit = expires + (expires - jiffies)/256;
 
 	mask = expires ^ expires_limit;
-=======
-	expires_limit = expires + timer->slack;
-
-	if (timer->slack < 0) /* auto slack: use 0.4% */
-		expires_limit = expires + (expires - jiffies)/256;
-
-	mask = expires ^ expires_limit;
-
->>>>>>> fa9e355c
 	if (mask == 0)
 		return expires;
 
