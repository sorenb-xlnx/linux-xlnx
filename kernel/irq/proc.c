--- conflicted
+++ resolved
@@ -67,17 +67,11 @@
 	if (!cpumask_intersects(new_value, cpu_online_mask)) {
 		/* Special case for empty set - allow the architecture
 		   code to set default SMP affinity. */
-<<<<<<< HEAD
-		return irq_select_affinity_usr(irq) ? -EINVAL : count;
-
-	irq_set_affinity(irq, new_value);
-=======
 		err = irq_select_affinity_usr(irq) ? -EINVAL : count;
 	} else {
 		irq_set_affinity(irq, new_value);
 		err = count;
 	}
->>>>>>> 15876bc6
 
 free_cpumask:
 	free_cpumask_var(new_value);
