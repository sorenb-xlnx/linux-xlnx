--- conflicted
+++ resolved
@@ -256,14 +256,10 @@
 
 	for (i = 0; i < count; i++) {
 		desc[i].irq = i;
-<<<<<<< HEAD
+		desc[i].kstat_irqs = kstat_irqs_all[i];
 		init_alloc_desc_masks(&desc[i], 0, true);
 	}
-=======
-		desc[i].kstat_irqs = kstat_irqs_all[i];
-	}
-
->>>>>>> b6c02a40
+
 	return arch_early_irq_init();
 }
 
