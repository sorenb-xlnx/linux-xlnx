--- conflicted
+++ resolved
@@ -90,25 +90,15 @@
 {
 	int i;
 	int ok = 0;
-<<<<<<< HEAD
-
-	for (i = 1; i < nr_irqs; i++) {
-		struct irq_desc *desc;
-=======
 	struct irq_desc *desc;
 
 	for_each_irq_desc(i, desc) {
 		if (!i)
 			 continue;
->>>>>>> 9a9186ff
 
 		if (i == irq)	/* Already tried */
 			continue;
 
-<<<<<<< HEAD
-		desc = irq_to_desc(i);
-=======
->>>>>>> 9a9186ff
 		if (try_one_irq(i, desc))
 			ok = 1;
 	}
@@ -119,12 +109,6 @@
 static void poll_spurious_irqs(unsigned long dummy)
 {
 	int i;
-<<<<<<< HEAD
-	for (i = 1; i < nr_irqs; i++) {
-		struct irq_desc *desc = irq_to_desc(i);
-		unsigned int status;
-
-=======
 	struct irq_desc *desc;
 
 	for_each_irq_desc(i, desc) {
@@ -133,7 +117,6 @@
 		if (!i)
 			 continue;
 
->>>>>>> 9a9186ff
 		/* Racy but it doesn't matter */
 		status = desc->status;
 		barrier();
