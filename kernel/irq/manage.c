--- conflicted
+++ resolved
@@ -91,19 +91,11 @@
 
 #ifdef CONFIG_GENERIC_PENDING_IRQ
 	if (desc->status & IRQ_MOVE_PCNTXT || desc->status & IRQ_DISABLED) {
-<<<<<<< HEAD
-		desc->affinity = cpumask;
-		desc->chip->set_affinity(irq, cpumask);
-	} else {
-		desc->status |= IRQ_MOVE_PENDING;
-		desc->pending_mask = cpumask;
-=======
 		cpumask_copy(&desc->affinity, cpumask);
 		desc->chip->set_affinity(irq, cpumask);
 	} else {
 		desc->status |= IRQ_MOVE_PENDING;
 		cpumask_copy(&desc->pending_mask, cpumask);
->>>>>>> fcc20d94
 	}
 #else
 	cpumask_copy(&desc->affinity, cpumask);
@@ -120,11 +112,6 @@
  */
 int do_irq_select_affinity(unsigned int irq, struct irq_desc *desc)
 {
-<<<<<<< HEAD
-	cpumask_t mask;
-
-=======
->>>>>>> fcc20d94
 	if (!irq_can_set_affinity(irq))
 		return 0;
 
@@ -132,7 +119,7 @@
 	 * Preserve an userspace affinity setup, but make sure that
 	 * one of the targets is online.
 	 */
-	if (desc->status & IRQ_AFFINITY_SET) {
+	if (desc->status & (IRQ_AFFINITY_SET | IRQ_NO_BALANCING)) {
 		if (cpumask_any_and(&desc->affinity, cpu_online_mask)
 		    < nr_cpu_ids)
 			goto set_affinity;
@@ -140,25 +127,9 @@
 			desc->status &= ~IRQ_AFFINITY_SET;
 	}
 
-<<<<<<< HEAD
-	/*
-	 * Preserve an userspace affinity setup, but make sure that
-	 * one of the targets is online.
-	 */
-	if (desc->status & (IRQ_AFFINITY_SET | IRQ_NO_BALANCING)) {
-		if (cpus_intersects(desc->affinity, cpu_online_map))
-			mask = desc->affinity;
-		else
-			desc->status &= ~IRQ_AFFINITY_SET;
-	}
-
-	desc->affinity = mask;
-	desc->chip->set_affinity(irq, mask);
-=======
 	cpumask_and(&desc->affinity, cpu_online_mask, &irq_default_affinity);
 set_affinity:
 	desc->chip->set_affinity(irq, &desc->affinity);
->>>>>>> fcc20d94
 
 	return 0;
 }
@@ -186,11 +157,7 @@
 }
 
 #else
-<<<<<<< HEAD
 static inline int do_irq_select_affinity(int irq, struct irq_desc *desc)
-=======
-static inline int do_select_irq_affinity(int irq, struct irq_desc *desc)
->>>>>>> fcc20d94
 {
 	return 0;
 }
