--- conflicted
+++ resolved
@@ -164,17 +164,8 @@
 		kref_get(&desc->affinity_notify->kref);
 		schedule_work(&desc->affinity_notify->work);
 	}
-<<<<<<< HEAD
-#endif
-	if (desc->affinity_notify) {
-		kref_get(&desc->affinity_notify->kref);
-		schedule_work(&desc->affinity_notify->work);
-	}
-	desc->status |= IRQ_AFFINITY_SET;
-=======
 	irq_compat_set_affinity(desc);
 	irqd_set(&desc->irq_data, IRQD_AFFINITY_SET);
->>>>>>> fd4afaf3
 	raw_spin_unlock_irqrestore(&desc->lock, flags);
 	return ret;
 }
@@ -207,79 +198,6 @@
 	if (irq_move_pending(desc))
 		irq_get_pending(cpumask, desc);
 	else
-		cpumask_copy(cpumask, desc->irq_data.affinity);
-	raw_spin_unlock_irqrestore(&desc->lock, flags);
-
-	notify->notify(notify, cpumask);
-
-	free_cpumask_var(cpumask);
-out:
-	kref_put(&notify->kref, notify->release);
-}
-
-/**
- *	irq_set_affinity_notifier - control notification of IRQ affinity changes
- *	@irq:		Interrupt for which to enable/disable notification
- *	@notify:	Context for notification, or %NULL to disable
- *			notification.  Function pointers must be initialised;
- *			the other fields will be initialised by this function.
- *
- *	Must be called in process context.  Notification may only be enabled
- *	after the IRQ is allocated and must be disabled before the IRQ is
- *	freed using free_irq().
- */
-int
-irq_set_affinity_notifier(unsigned int irq, struct irq_affinity_notify *notify)
-{
-	struct irq_desc *desc = irq_to_desc(irq);
-	struct irq_affinity_notify *old_notify;
-	unsigned long flags;
-
-	/* The release function is promised process context */
-	might_sleep();
-
-	if (!desc)
-		return -EINVAL;
-
-	/* Complete initialisation of *notify */
-	if (notify) {
-		notify->irq = irq;
-		kref_init(&notify->kref);
-		INIT_WORK(&notify->work, irq_affinity_notify);
-	}
-
-	raw_spin_lock_irqsave(&desc->lock, flags);
-	old_notify = desc->affinity_notify;
-	desc->affinity_notify = notify;
-	raw_spin_unlock_irqrestore(&desc->lock, flags);
-
-	if (old_notify)
-		kref_put(&old_notify->kref, old_notify->release);
-
-	return 0;
-}
-EXPORT_SYMBOL_GPL(irq_set_affinity_notifier);
-
-static void irq_affinity_notify(struct work_struct *work)
-{
-	struct irq_affinity_notify *notify =
-		container_of(work, struct irq_affinity_notify, work);
-	struct irq_desc *desc = irq_to_desc(notify->irq);
-	cpumask_var_t cpumask;
-	unsigned long flags;
-
-	if (!desc)
-		goto out;
-
-	if (!alloc_cpumask_var(&cpumask, GFP_KERNEL))
-		goto out;
-
-	raw_spin_lock_irqsave(&desc->lock, flags);
-#ifdef CONFIG_GENERIC_PENDING_IRQ
-	if (desc->status & IRQ_MOVE_PENDING)
-		cpumask_copy(cpumask, desc->pending_mask);
-	else
-#endif
 		cpumask_copy(cpumask, desc->irq_data.affinity);
 	raw_spin_unlock_irqrestore(&desc->lock, flags);
 
@@ -466,11 +384,7 @@
 void __enable_irq(struct irq_desc *desc, unsigned int irq, bool resume)
 {
 	if (resume) {
-<<<<<<< HEAD
-		if (!(desc->status & IRQ_SUSPENDED)) {
-=======
 		if (!(desc->istate & IRQS_SUSPENDED)) {
->>>>>>> fd4afaf3
 			if (!desc->action)
 				return;
 			if (!(desc->action->flags & IRQF_FORCE_RESUME))
@@ -478,11 +392,7 @@
 			/* Pretend that it got disabled ! */
 			desc->depth++;
 		}
-<<<<<<< HEAD
-		desc->status &= ~IRQ_SUSPENDED;
-=======
 		desc->istate &= ~IRQS_SUSPENDED;
->>>>>>> fd4afaf3
 	}
 
 	switch (desc->depth) {
