#
# Makefile for the linux kernel.
#

obj-y     = sched.o fork.o exec_domain.o panic.o printk.o profile.o \
	    cpu.o exit.o itimer.o time.o softirq.o resource.o \
	    sysctl.o capability.o ptrace.o timer.o user.o \
	    signal.o sys.o kmod.o workqueue.o pid.o \
	    rcupdate.o extable.o params.o posix-timers.o \
	    kthread.o wait.o kfifo.o sys_ni.o posix-cpu-timers.o mutex.o \
	    hrtimer.o rwsem.o nsproxy.o srcu.o semaphore.o \
	    notifier.o ksysfs.o pm_qos_params.o sched_clock.o

<<<<<<< HEAD
CFLAGS_REMOVE_sched.o = -mno-spe
=======
CFLAGS_REMOVE_sched.o = -pg -mno-spe
>>>>>>> daed7ac2

ifdef CONFIG_FTRACE
# Do not trace debug files and internal ftrace files
CFLAGS_REMOVE_lockdep.o = -pg
CFLAGS_REMOVE_lockdep_proc.o = -pg
CFLAGS_REMOVE_mutex-debug.o = -pg
CFLAGS_REMOVE_rtmutex-debug.o = -pg
CFLAGS_REMOVE_cgroup-debug.o = -pg
CFLAGS_REMOVE_sched_clock.o = -pg
endif

obj-$(CONFIG_SYSCTL_SYSCALL_CHECK) += sysctl_check.o
obj-$(CONFIG_STACKTRACE) += stacktrace.o
obj-y += time/
obj-$(CONFIG_DEBUG_MUTEXES) += mutex-debug.o
obj-$(CONFIG_LOCKDEP) += lockdep.o
ifeq ($(CONFIG_PROC_FS),y)
obj-$(CONFIG_LOCKDEP) += lockdep_proc.o
endif
obj-$(CONFIG_FUTEX) += futex.o
ifeq ($(CONFIG_COMPAT),y)
obj-$(CONFIG_FUTEX) += futex_compat.o
endif
obj-$(CONFIG_RT_MUTEXES) += rtmutex.o
obj-$(CONFIG_DEBUG_RT_MUTEXES) += rtmutex-debug.o
obj-$(CONFIG_GENERIC_ISA_DMA) += dma.o
<<<<<<< HEAD
=======
obj-$(CONFIG_USE_GENERIC_SMP_HELPERS) += smp.o
>>>>>>> daed7ac2
obj-$(CONFIG_SMP) += spinlock.o
obj-$(CONFIG_DEBUG_SPINLOCK) += spinlock.o
obj-$(CONFIG_PROVE_LOCKING) += spinlock.o
obj-$(CONFIG_UID16) += uid16.o
obj-$(CONFIG_MODULES) += module.o
obj-$(CONFIG_KALLSYMS) += kallsyms.o
obj-$(CONFIG_PM) += power/
obj-$(CONFIG_BSD_PROCESS_ACCT) += acct.o
obj-$(CONFIG_KEXEC) += kexec.o
obj-$(CONFIG_COMPAT) += compat.o
obj-$(CONFIG_CGROUPS) += cgroup.o
obj-$(CONFIG_CGROUP_DEBUG) += cgroup_debug.o
obj-$(CONFIG_CPUSETS) += cpuset.o
obj-$(CONFIG_CGROUP_NS) += ns_cgroup.o
obj-$(CONFIG_UTS_NS) += utsname.o
obj-$(CONFIG_USER_NS) += user_namespace.o
obj-$(CONFIG_PID_NS) += pid_namespace.o
obj-$(CONFIG_IKCONFIG) += configs.o
obj-$(CONFIG_RESOURCE_COUNTERS) += res_counter.o
obj-$(CONFIG_STOP_MACHINE) += stop_machine.o
obj-$(CONFIG_AUDIT) += audit.o auditfilter.o
obj-$(CONFIG_AUDITSYSCALL) += auditsc.o
obj-$(CONFIG_AUDIT_TREE) += audit_tree.o
obj-$(CONFIG_KPROBES) += kprobes.o
obj-$(CONFIG_KGDB) += kgdb.o
obj-$(CONFIG_DETECT_SOFTLOCKUP) += softlockup.o
obj-$(CONFIG_GENERIC_HARDIRQS) += irq/
obj-$(CONFIG_SECCOMP) += seccomp.o
obj-$(CONFIG_CLASSIC_RCU) += rcuclassic.o
obj-$(CONFIG_PREEMPT_RCU) += rcupreempt.o
ifeq ($(CONFIG_PREEMPT_RCU),y)
obj-$(CONFIG_RCU_TRACE) += rcupreempt_trace.o
endif
obj-$(CONFIG_RELAY) += relay.o
obj-$(CONFIG_SYSCTL) += utsname_sysctl.o
obj-$(CONFIG_TASK_DELAY_ACCT) += delayacct.o
obj-$(CONFIG_TASKSTATS) += taskstats.o tsacct.o
obj-$(CONFIG_MARKERS) += marker.o
obj-$(CONFIG_LATENCYTOP) += latencytop.o
obj-$(CONFIG_FTRACE) += trace/
obj-$(CONFIG_TRACING) += trace/
obj-$(CONFIG_SMP) += sched_cpupri.o

ifneq ($(CONFIG_SCHED_NO_NO_OMIT_FRAME_POINTER),y)
# According to Alan Modra <alan@linuxcare.com.au>, the -fno-omit-frame-pointer is
# needed for x86 only.  Why this used to be enabled for all architectures is beyond
# me.  I suspect most platforms don't need this, but until we know that for sure
# I turn this off for IA-64 only.  Andreas Schwab says it's also needed on m68k
# to get a correct value for the wait-channel (WCHAN in ps). --davidm
CFLAGS_sched.o := $(PROFILING) -fno-omit-frame-pointer
endif

$(obj)/configs.o: $(obj)/config_data.h

# config_data.h contains the same information as ikconfig.h but gzipped.
# Info from config_data can be extracted from /proc/config*
targets += config_data.gz
$(obj)/config_data.gz: .config FORCE
	$(call if_changed,gzip)

quiet_cmd_ikconfiggz = IKCFG   $@
      cmd_ikconfiggz = (echo "static const char kernel_config_data[] = MAGIC_START"; cat $< | scripts/bin2c; echo "MAGIC_END;") > $@
targets += config_data.h
$(obj)/config_data.h: $(obj)/config_data.gz FORCE
	$(call if_changed,ikconfiggz)

$(obj)/time.o: $(obj)/timeconst.h

quiet_cmd_timeconst  = TIMEC   $@
      cmd_timeconst  = $(PERL) $< $(CONFIG_HZ) > $@
targets += timeconst.h
$(obj)/timeconst.h: $(src)/timeconst.pl FORCE
	$(call if_changed,timeconst)<|MERGE_RESOLUTION|>--- conflicted
+++ resolved
@@ -11,11 +11,7 @@
 	    hrtimer.o rwsem.o nsproxy.o srcu.o semaphore.o \
 	    notifier.o ksysfs.o pm_qos_params.o sched_clock.o
 
-<<<<<<< HEAD
 CFLAGS_REMOVE_sched.o = -mno-spe
-=======
-CFLAGS_REMOVE_sched.o = -pg -mno-spe
->>>>>>> daed7ac2
 
 ifdef CONFIG_FTRACE
 # Do not trace debug files and internal ftrace files
@@ -42,10 +38,7 @@
 obj-$(CONFIG_RT_MUTEXES) += rtmutex.o
 obj-$(CONFIG_DEBUG_RT_MUTEXES) += rtmutex-debug.o
 obj-$(CONFIG_GENERIC_ISA_DMA) += dma.o
-<<<<<<< HEAD
-=======
 obj-$(CONFIG_USE_GENERIC_SMP_HELPERS) += smp.o
->>>>>>> daed7ac2
 obj-$(CONFIG_SMP) += spinlock.o
 obj-$(CONFIG_DEBUG_SPINLOCK) += spinlock.o
 obj-$(CONFIG_PROVE_LOCKING) += spinlock.o
