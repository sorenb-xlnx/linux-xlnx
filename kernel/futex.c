--- conflicted
+++ resolved
@@ -758,12 +758,6 @@
 		ret = get_user(dummy, uaddr2);
 		if (ret)
 			goto out_put_keys;
-<<<<<<< HEAD
-
-		put_futex_key(fshared, &key2);
-		put_futex_key(fshared, &key1);
-		goto retryfull;
-=======
 
 		if (!fshared)
 			goto retry_private;
@@ -771,7 +765,6 @@
 		put_futex_key(fshared, &key2);
 		put_futex_key(fshared, &key1);
 		goto retry;
->>>>>>> 46549989
 	}
 
 	head = &hb1->chain;
@@ -841,9 +834,6 @@
 
 		if (unlikely(ret)) {
 			double_unlock_hb(hb1, hb2);
-
-			put_futex_key(fshared, &key2);
-			put_futex_key(fshared, &key1);
 
 			ret = get_user(curval, uaddr1);
 			if (ret)
@@ -1565,12 +1555,6 @@
 	queue_unlock(&q, hb);
 
 	ret = get_user(uval, uaddr);
-<<<<<<< HEAD
-	if (!ret)
-		goto retry_unlocked;
-
-	goto out_put_key;
-=======
 	if (ret)
 		goto out_put_key;
 
@@ -1579,7 +1563,6 @@
 
 	put_futex_key(fshared, &q.key);
 	goto retry;
->>>>>>> 46549989
 }
 
 
@@ -1678,7 +1661,6 @@
 	put_futex_key(fshared, &key);
 
 	ret = get_user(uval, uaddr);
-	put_futex_key(fshared, &key);
 	if (!ret)
 		goto retry;
 
