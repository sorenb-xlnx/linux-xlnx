--- conflicted
+++ resolved
@@ -1118,9 +1118,6 @@
 	}
 
 retry:
-<<<<<<< HEAD
-	ret = get_futex_key(uaddr1, fshared, &key1, VERIFY_READ);
-=======
 	if (pi_state != NULL) {
 		/*
 		 * We will have to lookup the pi_state again, so free this one
@@ -1130,11 +1127,11 @@
 		pi_state = NULL;
 	}
 
-	ret = get_futex_key(uaddr1, fshared, &key1);
->>>>>>> a4b44e98
+	ret = get_futex_key(uaddr1, fshared, &key1, VERIFY_READ);
 	if (unlikely(ret != 0))
 		goto out;
-	ret = get_futex_key(uaddr2, fshared, &key2, VERIFY_READ);
+	ret = get_futex_key(uaddr2, fshared, &key2,
+			    requeue_pi ? VERIFY_WRITE : VERIFY_READ);
 	if (unlikely(ret != 0))
 		goto out_put_key1;
 
@@ -1540,14 +1537,6 @@
 		goto out;
 	}
 
-<<<<<<< HEAD
-	q.pi_state = NULL;
-	q.bitset = bitset;
-retry:
-	q.key = FUTEX_KEY_INIT;
-	ret = get_futex_key(uaddr, fshared, &q.key, VERIFY_READ);
-	if (unlikely(ret != 0))
-=======
 	/*
 	 * Catch the rare case, where the lock was released when we were on the
 	 * way back before we locked the hash bucket.
@@ -1572,7 +1561,6 @@
 		 */
 		owner = rt_mutex_owner(&q->pi_state->pi_mutex);
 		ret = fixup_pi_state_owner(uaddr, q, owner, fshared);
->>>>>>> a4b44e98
 		goto out;
 	}
 
@@ -1686,7 +1674,7 @@
 	 */
 retry:
 	q->key = FUTEX_KEY_INIT;
-	ret = get_futex_key(uaddr, fshared, &q->key);
+	ret = get_futex_key(uaddr, fshared, &q->key, VERIFY_READ);
 	if (unlikely(ret != 0))
 		return ret;
 
@@ -2199,7 +2187,7 @@
 	q.rt_waiter = &rt_waiter;
 
 	key2 = FUTEX_KEY_INIT;
-	ret = get_futex_key(uaddr2, fshared, &key2);
+	ret = get_futex_key(uaddr2, fshared, &key2, VERIFY_WRITE);
 	if (unlikely(ret != 0))
 		goto out;
 
