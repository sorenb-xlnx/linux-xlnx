
	List of maintainers and how to submit kernel changes

Please try to follow the guidelines below.  This will make things
easier on the maintainers.  Not all of these guidelines matter for every
trivial patch so apply some common sense.

1.	Always _test_ your changes, however small, on at least 4 or
	5 people, preferably many more.

2.	Try to release a few ALPHA test versions to the net. Announce
	them onto the kernel channel and await results. This is especially
	important for device drivers, because often that's the only way
	you will find things like the fact version 3 firmware needs
	a magic fix you didn't know about, or some clown changed the
	chips on a board and not its name.  (Don't laugh!  Look at the
	SMC etherpower for that.)

3.	Make sure your changes compile correctly in multiple
	configurations. In particular check that changes work both as a
	module and built into the kernel.

4.	When you are happy with a change make it generally available for
	testing and await feedback.

5.	Make a patch available to the relevant maintainer in the list. Use
	'diff -u' to make the patch easy to merge. Be prepared to get your
	changes sent back with seemingly silly requests about formatting
	and variable names.  These aren't as silly as they seem. One
	job the maintainers (and especially Linus) do is to keep things
	looking the same. Sometimes this means that the clever hack in
	your driver to get around a problem actually needs to become a
	generalized kernel feature ready for next time.

	PLEASE check your patch with the automated style checker
	(scripts/checkpatch.pl) to catch trival style violations.
	See Documentation/CodingStyle for guidance here.

	PLEASE try to include any credit lines you want added with the
	patch. It avoids people being missed off by mistake and makes
	it easier to know who wants adding and who doesn't.

	PLEASE document known bugs. If it doesn't work for everything
	or does something very odd once a month document it.

	PLEASE remember that submissions must be made under the terms
	of the OSDL certificate of contribution and should include a
	Signed-off-by: line.  The current version of this "Developer's
	Certificate of Origin" (DCO) is listed in the file
	Documentation/SubmittingPatches.

6.	Make sure you have the right to send any changes you make. If you
	do changes at work you may find your employer owns the patch
	not you.

7.	When sending security related changes or reports to a maintainer
	please Cc: security@kernel.org, especially if the maintainer
	does not respond.

8.	Happy hacking.

		-----------------------------------

Maintainers List (try to look for most precise areas first)

Note: For the hard of thinking, this list is meant to remain in alphabetical
order. If you could add yourselves to it in alphabetical order that would be
so much easier [Ed]

P: Person
M: Mail patches to
L: Mailing list that is relevant to this area
W: Web-page with status/info
T: SCM tree type and location.  Type is one of: git, hg, quilt.
F: Applicable files and/or directories
S: Status, one of the following:

	Supported:	Someone is actually paid to look after this.
	Maintained:	Someone actually looks after it.
	Odd Fixes:	It has a maintainer but they don't have time to do
			much other than throw the odd patch in. See below..
	Orphan:		No current maintainer [but maybe you could take the
			role as you write your new code].
	Obsolete:	Old code. Something tagged obsolete generally means
			it has been replaced by a better system and you
			should be using that.

3C505 NETWORK DRIVER
P:	Philip Blundell
M:	philb@gnu.org
L:	netdev@vger.kernel.org
S:	Maintained

3C59X NETWORK DRIVER
P:	Steffen Klassert
M:	klassert@mathematik.tu-chemnitz.de
L:	netdev@vger.kernel.org
S:	Maintained

3CR990 NETWORK DRIVER
P:	David Dillow
M:	dave@thedillows.org
L:	netdev@vger.kernel.org
S:	Maintained

3W-9XXX SATA-RAID CONTROLLER DRIVER
P:	Adam Radford
M:	linuxraid@amcc.com
L:	linux-scsi@vger.kernel.org
W:	http://www.amcc.com
S:	Supported

3W-XXXX ATA-RAID CONTROLLER DRIVER
P:	Adam Radford
M:	linuxraid@amcc.com
L:	linux-scsi@vger.kernel.org
W:	http://www.amcc.com
S:	Supported

53C700 AND 53C700-66 SCSI DRIVER
P:	James E.J. Bottomley
M:	James.Bottomley@HansenPartnership.com
L:	linux-scsi@vger.kernel.org
S:	Maintained

6PACK NETWORK DRIVER FOR AX.25
P:	Andreas Koensgen
M:	ajk@iehk.rwth-aachen.de
L:	linux-hams@vger.kernel.org
S:	Maintained

8169 10/100/1000 GIGABIT ETHERNET DRIVER
P:	Francois Romieu
M:	romieu@fr.zoreil.com
L:	netdev@vger.kernel.org
S:	Maintained

8250/16?50 (AND CLONE UARTS) SERIAL DRIVER
L:	linux-serial@vger.kernel.org
W:	http://serial.sourceforge.net
S:	Orphan

8390 NETWORK DRIVERS [WD80x3/SMC-ELITE, SMC-ULTRA, NE2000, 3C503, etc.]
P:	Paul Gortmaker
M:	p_gortmaker@yahoo.com
L:	netdev@vger.kernel.org
S:	Maintained

9P FILE SYSTEM
P:	Eric Van Hensbergen
M:	ericvh@gmail.com
P:	Ron Minnich
M:	rminnich@sandia.gov
P:	Latchesar Ionkov
M:	lucho@ionkov.net
L:	v9fs-developer@lists.sourceforge.net
W:	http://swik.net/v9fs
T:	git kernel.org:/pub/scm/linux/kernel/ericvh/v9fs.git
S:	Maintained

A2232 SERIAL BOARD DRIVER
P:	Enver Haase
M:	A2232@gmx.net
L:	linux-m68k@lists.linux-m68k.org
S:	Maintained

AACRAID SCSI RAID DRIVER
P:	Adaptec OEM Raid Solutions
M:	aacraid@adaptec.com
L:	linux-scsi@vger.kernel.org
W:	http://www.adaptec.com/
S:	Supported

ABIT UGURU 1,2 HARDWARE MONITOR DRIVER
P:	Hans de Goede
M:	j.w.r.degoede@hhs.nl
L:	lm-sensors@lm-sensors.org
S:	Maintained

ABIT UGURU 3 HARDWARE MONITOR DRIVER
P:	Alistair John Strachan
M:	alistair@devzero.co.uk
L:	lm-sensors@lm-sensors.org
S:	Maintained

ACENIC DRIVER
P:	Jes Sorensen
M:	jes@trained-monkey.org
L:	linux-acenic@sunsite.dk
S:	Maintained

ACER WMI LAPTOP EXTRAS
P:	Carlos Corbacho
M:	carlos@strangeworlds.co.uk
L:	aceracpi@googlegroups.com (subscribers-only)
W:	http://code.google.com/p/aceracpi
S:	Maintained

ACPI
P:	Len Brown
M:	lenb@kernel.org
L:	linux-acpi@vger.kernel.org
W:	http://www.lesswatts.org/projects/acpi/
T:	git kernel.org:/pub/scm/linux/kernel/git/lenb/linux-acpi-2.6.git
S:	Supported

ACPI BATTERY DRIVERS
P:	Alexey Starikovskiy
M:	astarikovskiy@suse.de
L:	linux-acpi@vger.kernel.org
W:	http://www.lesswatts.org/projects/acpi/
S:	Supported

ACPI EC DRIVER
P:	Alexey Starikovskiy
M:	astarikovskiy@suse.de
L:	linux-acpi@vger.kernel.org
W:	http://www.lesswatts.org/projects/acpi/
S:	Supported

ACPI FAN DRIVER
P:	Zhang Rui
M:	rui.zhang@intel.com
L:	linux-acpi@vger.kernel.org
W:	http://www.lesswatts.org/projects/acpi/
S:	Supported

ACPI PCI HOTPLUG DRIVER
P:	Kristen Carlson Accardi
M:	kristen.c.accardi@intel.com
L:	linux-pci@vger.kernel.org
S:	Supported

ACPI THERMAL DRIVER
P:	Zhang Rui
M:	rui.zhang@intel.com
L:	linux-acpi@vger.kernel.org
W:	http://www.lesswatts.org/projects/acpi/
S:	Supported

ACPI VIDEO DRIVER
P:	Zhang Rui
M:	rui.zhang@intel.com
L:	linux-acpi@vger.kernel.org
W:	http://www.lesswatts.org/projects/acpi/
S:	Supported

ACPI WMI DRIVER
P:	Carlos Corbacho
M:	carlos@strangeworlds.co.uk
L:	linux-acpi@vger.kernel.org
W:	http://www.lesswatts.org/projects/acpi/
S:	Maintained

AD1889 ALSA SOUND DRIVER
P:	Kyle McMartin
M:	kyle@mcmartin.ca
P:	Thibaut Varene
M:	T-Bone@parisc-linux.org
W:	http://wiki.parisc-linux.org/AD1889
L:	linux-parisc@vger.kernel.org
S:	Maintained

ADM1025 HARDWARE MONITOR DRIVER
P:	Jean Delvare
M:	khali@linux-fr.org
L:	lm-sensors@lm-sensors.org
S:	Maintained

ADM1029 HARDWARE MONITOR DRIVER
P:	Corentin Labbe
M:	corentin.labbe@geomatys.fr
L:	lm-sensors@lm-sensors.org
S:	Maintained

ADM8211 WIRELESS DRIVER
P:	Michael Wu
M:	flamingice@sourmilk.net
L:	linux-wireless@vger.kernel.org
W:	http://linuxwireless.org/
T:	git kernel.org:/pub/scm/linux/kernel/git/mwu/mac80211-drivers.git
S:	Maintained

ADT746X FAN DRIVER
P:	Colin Leroy
M:	colin@colino.net
S:	Maintained

ADVANSYS SCSI DRIVER
P:	Matthew Wilcox
M:	matthew@wil.cx
L:	linux-scsi@vger.kernel.org
S:	Maintained

AEDSP16 DRIVER
P:	Riccardo Facchetti
M:	fizban@tin.it
S:	Maintained

AFFS FILE SYSTEM
P:	Roman Zippel
M:	zippel@linux-m68k.org
S:	Maintained

AFS FILESYSTEM & AF_RXRPC SOCKET DOMAIN
P:	David Howells
M:	dhowells@redhat.com
L:	linux-afs@lists.infradead.org
S:	Supported

AGPGART DRIVER
P:	David Airlie
M:	airlied@linux.ie
T:	git kernel.org:/pub/scm/linux/kernel/git/airlied/drm-2.6.git
S:	Maintained

AHA152X SCSI DRIVER
P:	Juergen E. Fischer
M:	Juergen Fischer <fischer@norbit.de>
L:	linux-scsi@vger.kernel.org
S:	Maintained

AIC7XXX / AIC79XX SCSI DRIVER
P:	Hannes Reinecke
M:	hare@suse.de
L:	linux-scsi@vger.kernel.org
S:	Maintained

AIO
P:	Benjamin LaHaise
M:	bcrl@kvack.org
L:	linux-aio@kvack.org
S:	Supported

ALCATEL SPEEDTOUCH USB DRIVER
P:	Duncan Sands
M:	duncan.sands@free.fr
L:	linux-usb@vger.kernel.org
W:	http://www.linux-usb.org/SpeedTouch/
S:	Maintained

ALCHEMY AU1XX0 MMC DRIVER
P:	Manuel Lauss
M:	manuel.lauss@gmail.com
S:	Maintained

ALI1563 I2C DRIVER
P:	Rudolf Marek
M:	r.marek@assembler.cz
L:	linux-i2c@vger.kernel.org
S:	Maintained

ALPHA PORT
P:	Richard Henderson
M:	rth@twiddle.net
S:	Odd Fixes for 2.4; Maintained for 2.6.
P:	Ivan Kokshaysky
M:	ink@jurassic.park.msu.ru
S:	Maintained for 2.4; PCI support for 2.6.
L:	linux-alpha@vger.kernel.org

AMD GEODE CS5536 USB DEVICE CONTROLLER DRIVER
P:	Thomas Dahlmann
M:	thomas.dahlmann@amd.com
L:	linux-geode@lists.infradead.org (moderated for non-subscribers)
S:	Supported

AMD GEODE PROCESSOR/CHIPSET SUPPORT
P:	Jordan Crouse
L:	linux-geode@lists.infradead.org (moderated for non-subscribers)
W:	http://www.amd.com/us-en/ConnectivitySolutions/TechnicalResources/0,,50_2334_2452_11363,00.html
S:	Supported

AMD IOMMU (AMD-VI)
P:	Joerg Roedel
M:	joerg.roedel@amd.com
L:	iommu@lists.linux-foundation.org
T:	git://git.kernel.org/pub/scm/linux/kernel/git/joro/linux-2.6-iommu.git
S:	Supported

AMD MICROCODE UPDATE SUPPORT
P:      Andreas Herrmann
M:      andeas.herrmann3@amd.com
L:      amd64-microcode@amd64.org
S:      Supported

AMS (Apple Motion Sensor) DRIVER
P:	Stelian Pop
M:	stelian@popies.net
P:	Michael Hanselmann
M:	linux-kernel@hansmi.ch
S:	Supported

AMSO1100 RNIC DRIVER
P:	Tom Tucker
M:	tom@opengridcomputing.com
P:	Steve Wise
M:	swise@opengridcomputing.com
L:	general@lists.openfabrics.org
S:	Maintained

AOA (Apple Onboard Audio) ALSA DRIVER
P:	Johannes Berg
M:	johannes@sipsolutions.net
L:	linuxppc-dev@ozlabs.org
L:	alsa-devel@alsa-project.org (subscribers-only)
S:	Maintained

APM DRIVER
P:	Stephen Rothwell
M:	sfr@canb.auug.org.au
L:	linux-laptop@vger.kernel.org
W:	http://www.canb.auug.org.au/~sfr/
S:	Supported

APPLE BCM5974 MULTITOUCH DRIVER
P:	Henrik Rydberg
M:	rydberg@euromail.se
L:	linux-input@vger.kernel.org
S:	Maintained

APPLE SMC DRIVER
P:	Nicolas Boichat
M:	nicolas@boichat.ch
L:	mactel-linux-devel@lists.sourceforge.net
S:	Maintained

APPLETALK NETWORK LAYER
P:	Arnaldo Carvalho de Melo
M:	acme@ghostprotocols.net
S:	Maintained

APPLETOUCH TOUCHPAD DRIVER
P:	Johannes Berg
M:	johannes@sipsolutions.net
L:	linux-input@vger.kernel.org
S:	Maintained

ARC FRAMEBUFFER DRIVER
P:	Jaya Kumar
M:	jayalk@intworks.biz
S:	Maintained

ARM MFM AND FLOPPY DRIVERS
P:	Ian Molton
M:	spyro@f2s.com
S:	Maintained

ARM PRIMECELL MMCI PL180/1 DRIVER
S:	Orphan

ARM/ADI ROADRUNNER MACHINE SUPPORT
P:	Lennert Buytenhek
M:	kernel@wantstofly.org
L:	linux-arm-kernel@lists.arm.linux.org.uk (subscribers-only)
S:	Maintained

ARM/ADS SPHERE MACHINE SUPPORT
P:	Lennert Buytenhek
M:	kernel@wantstofly.org
L:	linux-arm-kernel@lists.arm.linux.org.uk (subscribers-only)
S:	Maintained

ARM/AFEB9260 MACHINE SUPPORT
P:	Sergey Lapin
M:	slapin@ossfans.org
L:	linux-arm-kernel@lists.arm.linux.org.uk (subscribers-only)
S:	Maintained

ARM/AJECO 1ARM MACHINE SUPPORT
P:	Lennert Buytenhek
M:	kernel@wantstofly.org
L:	linux-arm-kernel@lists.arm.linux.org.uk (subscribers-only)
S:	Maintained

ARM/ATMEL AT91RM9200 ARM ARCHITECTURE
P:	Andrew Victor
M:	linux@maxim.org.za
L:	linux-arm-kernel@lists.arm.linux.org.uk (subscribers-only)
W:	http://maxim.org.za/at91_26.html
S:	Maintained

ARM/CIRRUS LOGIC EP93XX ARM ARCHITECTURE
P:	Lennert Buytenhek
M:	kernel@wantstofly.org
L:	linux-arm-kernel@lists.arm.linux.org.uk (subscribers-only)
S:	Maintained

ARM/CIRRUS LOGIC EDB9315A MACHINE SUPPORT
P:	Lennert Buytenhek
M:	kernel@wantstofly.org
L:	linux-arm-kernel@lists.arm.linux.org.uk (subscribers-only)
S:	Maintained

ARM/COMPULAB CM-X270/EM-X270 and CM-X300 MACHINE SUPPORT
P:	Mike Rapoport
M:	mike@compulab.co.il
L:	linux-arm-kernel@lists.arm.linux.org.uk (subscribers-only)
S:	Maintained

ARM/CORGI MACHINE SUPPORT
P:	Richard Purdie
M:	rpurdie@rpsys.net
S:	Maintained

ARM/CORTINA SYSTEMS GEMINI ARM ARCHITECTURE
P:	Paulius Zaleckas
M:	paulius.zaleckas@teltonika.lt
L:	linux-arm-kernel@lists.arm.linux.org.uk (subscribers-only)
T:	git gitorious.org/linux-gemini/mainline.git
S:	Maintained

ARM/EZX SMARTPHONES (A780, A910, A1200, E680, ROKR E2 and ROKR E6)
P:	Daniel Ribeiro
M:	drwyrm@gmail.com
P:	Stefan Schmidt
M:	stefan@openezx.org
P:	Harald Welte
M:	laforge@openezx.org
L:	openezx-devel@lists.openezx.org (subscribers-only)
W:	http://www.openezx.org/
S:	Maintained

ARM/FARADAY FA526 PORT
P:	Paulius Zaleckas
M:	paulius.zaleckas@teltonika.lt
L:	linux-arm-kernel@lists.arm.linux.org.uk (subscribers-only)
S:	Maintained

ARM/FREESCALE IMX / MXC ARM ARCHITECTURE
P:	Sascha Hauer
M:	kernel@pengutronix.de
L:	linux-arm-kernel@lists.arm.linux.org.uk (subscribers-only)
S:	Maintained

ARM/GLOMATION GESBC9312SX MACHINE SUPPORT
P:	Lennert Buytenhek
M:	kernel@wantstofly.org
L:	linux-arm-kernel@lists.arm.linux.org.uk (subscribers-only)
S:	Maintained

ARM/GUMSTIX MACHINE SUPPORT
P:	Steve Sakoman
M:	sakoman@gmail.com
L:	linux-arm-kernel@lists.arm.linux.org.uk (subscribers-only)
S:	Maintained

ARM/HP JORNADA 7XX MACHINE SUPPORT
P:	Kristoffer Ericson
M:	kristoffer.ericson@gmail.com
W:	www.jlime.com
S:	Maintained

ARM/INTEL IOP32X ARM ARCHITECTURE
P:	Lennert Buytenhek
M:	kernel@wantstofly.org
P:	Dan Williams
M:	dan.j.williams@intel.com
L:	linux-arm-kernel@lists.arm.linux.org.uk (subscribers-only)
S:	Supported

ARM/INTEL IOP33X ARM ARCHITECTURE
P:	Dan Williams
M:	dan.j.williams@intel.com
L:	linux-arm-kernel@lists.arm.linux.org.uk (subscribers-only)
S:	Supported

ARM/INTEL IOP13XX ARM ARCHITECTURE
P:	Lennert Buytenhek
M:	kernel@wantstofly.org
P:	Dan Williams
M:	dan.j.williams@intel.com
L:	linux-arm-kernel@lists.arm.linux.org.uk (subscribers-only)
S:	Supported

ARM/INTEL IQ81342EX MACHINE SUPPORT
P:	Lennert Buytenhek
M:	kernel@wantstofly.org
P:	Dan Williams
M:	dan.j.williams@intel.com
L:	linux-arm-kernel@lists.arm.linux.org.uk (subscribers-only)
S:	Supported

ARM/INTEL IXP2000 ARM ARCHITECTURE
P:	Lennert Buytenhek
M:	kernel@wantstofly.org
L:	linux-arm-kernel@lists.arm.linux.org.uk (subscribers-only)
S:	Maintained

ARM/INTEL IXDP2850 MACHINE SUPPORT
P:	Lennert Buytenhek
M:	kernel@wantstofly.org
L:	linux-arm-kernel@lists.arm.linux.org.uk (subscribers-only)
S:	Maintained

ARM/INTEL IXP23XX ARM ARCHITECTURE
P:	Lennert Buytenhek
M:	kernel@wantstofly.org
L:	linux-arm-kernel@lists.arm.linux.org.uk (subscribers-only)
S:	Maintained

ARM/INTEL XSC3 (MANZANO) ARM CORE
P:	Lennert Buytenhek
M:	kernel@wantstofly.org
P:	Dan Williams
M:	dan.j.williams@intel.com
L:	linux-arm-kernel@lists.arm.linux.org.uk (subscribers-only)
S:	Supported

ARM/IP FABRICS DOUBLE ESPRESSO MACHINE SUPPORT
P:	Lennert Buytenhek
M:	kernel@wantstofly.org
L:	linux-arm-kernel@lists.arm.linux.org.uk (subscribers-only)
S:	Maintained

ARM/LOGICPD PXA270 MACHINE SUPPORT
P:	Lennert Buytenhek
M:	kernel@wantstofly.org
L:	linux-arm-kernel@lists.arm.linux.org.uk (subscribers-only)
S:	Maintained

ARM/MAGICIAN MACHINE SUPPORT
P:	Philipp Zabel
M:	philipp.zabel@gmail.com
S:	Maintained

ARM/NEC MOBILEPRO 900/c MACHINE SUPPORT
P:	Michael Petchkovsky
M:	mkpetch@internode.on.net
S:	Maintained

ARM/TOSA MACHINE SUPPORT
P:	Dmitry Eremin-Solenikov
M:	dbaryshkov@gmail.com
P:	Dirk Opfer
M:	dirk@opfer-online.de
S:	Maintained

ARM/PALMTX,PALMT5,PALMLD SUPPORT
P:	Marek Vasut
M:	marek.vasut@gmail.com
W:	http://hackndev.com
S:	Maintained

ARM/PALMZ72 SUPPORT
P:     Sergey Lapin
M:     slapin@ossfans.org
W:     http://hackndev.com
S:     Maintained

ARM/PLEB SUPPORT
P:	Peter Chubb
M:	pleb@gelato.unsw.edu.au
W:	http://www.disy.cse.unsw.edu.au/Hardware/PLEB
S:	Maintained

ARM/PT DIGITAL BOARD PORT
P:	Stefan Eletzhofer
M:	stefan.eletzhofer@eletztrick.de
L:	linux-arm-kernel@lists.arm.linux.org.uk	(subscribers-only)
W:	http://www.arm.linux.org.uk/
S:	Maintained

ARM/RADISYS ENP2611 MACHINE SUPPORT
P:	Lennert Buytenhek
M:	kernel@wantstofly.org
L:	linux-arm-kernel@lists.arm.linux.org.uk (subscribers-only)
S:	Maintained

ARM/SHARK MACHINE SUPPORT
P:	Alexander Schulz
M:	alex@shark-linux.de
W:	http://www.shark-linux.de/shark.html
S:	Maintained

ARM/STRONGARM110 PORT
P:	Russell King
M:	rmk@arm.linux.org.uk
L:	linux-arm-kernel@lists.arm.linux.org.uk	(subscribers-only)
W:	http://www.arm.linux.org.uk/
S:	Maintained

ARM/S3C2410 ARM ARCHITECTURE
P:	Ben Dooks
M:	ben-linux@fluff.org
L:	linux-arm-kernel@lists.arm.linux.org.uk	(subscribers-only)
W:	http://www.fluff.org/ben/linux/
S:	Maintained

ARM/S3C2440 ARM ARCHITECTURE
P:	Ben Dooks
M:	ben-linux@fluff.org
L:	linux-arm-kernel@lists.arm.linux.org.uk	(subscribers-only)
W:	http://www.fluff.org/ben/linux/
S:	Maintained

ARM/TECHNOLOGIC SYSTEMS TS7250 MACHINE SUPPORT
P:	Lennert Buytenhek
M:	kernel@wantstofly.org
L:	linux-arm-kernel@lists.arm.linux.org.uk (subscribers-only)
S:	Maintained

ARM/THECUS N2100 MACHINE SUPPORT
P:	Lennert Buytenhek
M:	kernel@wantstofly.org
L:	linux-arm-kernel@lists.arm.linux.org.uk (subscribers-only)
S:	Maintained

ARM/NUVOTON W90X900 ARM ARCHITECTURE
P:      Wan ZongShun
M:      mcuos.com@gmail.com
L:      linux-arm-kernel@lists.arm.linux.org.uk (subscribers-only)
W:      http://www.mcuos.com
S:      Maintained

ARPD SUPPORT
P:	Jonathan Layes
L:	netdev@vger.kernel.org
S:	Maintained

ASUS ACPI EXTRAS DRIVER
P:	Corentin Chary
M:	corentincj@iksaif.net
P:	Karol Kozimor
M:	sziwan@users.sourceforge.net
L:	acpi4asus-user@lists.sourceforge.net
W:	http://sourceforge.net/projects/acpi4asus
W:	http://xf.iksaif.net/acpi4asus
S:	Maintained

ASUS ASB100 HARDWARE MONITOR DRIVER
P:	Mark M. Hoffman
M:	mhoffman@lightlink.com
L:	lm-sensors@lm-sensors.org
S:	Maintained

ASUS LAPTOP EXTRAS DRIVER
P:	Corentin Chary
M:	corentincj@iksaif.net
L:	acpi4asus-user@lists.sourceforge.net
W:	http://sourceforge.net/projects/acpi4asus
W:	http://xf.iksaif.net/acpi4asus
S:	Maintained

ASYNCHRONOUS TRANSFERS/TRANSFORMS (IOAT) API
P:	Dan Williams
M:	dan.j.williams@intel.com
P:	Maciej Sosnowski
M:	maciej.sosnowski@intel.com
L:	linux-kernel@vger.kernel.org
W:	http://sourceforge.net/projects/xscaleiop
S:	Supported

ATA OVER ETHERNET (AOE) DRIVER
P:	Ed L. Cashin
M:	ecashin@coraid.com
W:	http://www.coraid.com/support/linux
S:	Supported

ATHEROS ATH5K WIRELESS DRIVER
P:	Jiri Slaby
M:	jirislaby@gmail.com
P:	Nick Kossifidis
M:	mickflemm@gmail.com
P:	Luis R. Rodriguez
M:	lrodriguez@atheros.com
P:	Bob Copeland
M:	me@bobcopeland.com
L:	linux-wireless@vger.kernel.org
L:	ath5k-devel@lists.ath5k.org
S:	Maintained

ATHEROS ATH9K WIRELESS DRIVER
P:	Luis R. Rodriguez
M:	lrodriguez@atheros.com
P:	Jouni Malinen
M:	jmalinen@atheros.com
L:	linux-wireless@vger.kernel.org
L:	ath9k-devel@lists.ath9k.org
S:	Supported

ATHEROS AR9170 WIRELESS DRIVER
P:	Christian Lamparter
M:	chunkeey@web.de
L:	linux-wireless@vger.kernel.org
W:	http://wireless.kernel.org/en/users/Drivers/ar9170
S:	Maintained
F:	drivers/net/wireless/ar9170/

ATI_REMOTE2 DRIVER
P:	Ville Syrjala
M:	syrjala@sci.fi
S:	Maintained

ATLX ETHERNET DRIVERS
P:	Jay Cliburn
M:	jcliburn@gmail.com
P:	Chris Snook
M:	csnook@redhat.com
P:	Jie Yang
M:	jie.yang@atheros.com
L:	atl1-devel@lists.sourceforge.net
W:	http://sourceforge.net/projects/atl1
W:	http://atl1.sourceforge.net
S:	Maintained

ATM
P:	Chas Williams
M:	chas@cmf.nrl.navy.mil
L:	linux-atm-general@lists.sourceforge.net (subscribers-only)
L:	netdev@vger.kernel.org
W:	http://linux-atm.sourceforge.net
S:	Maintained

ATMEL AT91 MCI DRIVER
P:	Nicolas Ferre
M:	nicolas.ferre@atmel.com
L:	linux-arm-kernel@lists.arm.linux.org.uk (subscribers-only)
W:	http://www.atmel.com/products/AT91/
W:	http://www.at91.com/
S:	Maintained

ATMEL AT91 / AT32 SERIAL DRIVER
P:	Haavard Skinnemoen
M:	hskinnemoen@atmel.com
L:	linux-kernel@vger.kernel.org
S:	Supported

ATMEL LCDFB DRIVER
P:	Nicolas Ferre
M:	nicolas.ferre@atmel.com
L:	linux-fbdev-devel@lists.sourceforge.net (moderated for non-subscribers)
S:	Maintained

ATMEL MACB ETHERNET DRIVER
P:	Haavard Skinnemoen
M:	hskinnemoen@atmel.com
S:	Supported

ATMEL SPI DRIVER
P:	Haavard Skinnemoen
M:	hskinnemoen@atmel.com
S:	Supported

ATMEL USBA UDC DRIVER
P:	Haavard Skinnemoen
M:	hskinnemoen@atmel.com
L:	kernel@avr32linux.org
W:	http://avr32linux.org/twiki/bin/view/Main/AtmelUsbDeviceDriver
S:	Supported

ATMEL WIRELESS DRIVER
P:	Simon Kelley
M:	simon@thekelleys.org.uk
L:	linux-wireless@vger.kernel.org
W:	http://www.thekelleys.org.uk/atmel
W:	http://atmelwlandriver.sourceforge.net/
S:	Maintained

AUDIT SUBSYSTEM
P:	Al Viro
M:	viro@zeniv.linux.org.uk
P:	Eric Paris
M:	eparis@redhat.com
L:	linux-audit@redhat.com (subscribers-only)
W:	http://people.redhat.com/sgrubb/audit/
T:	git git.kernel.org/pub/scm/linux/kernel/git/viro/audit-current.git
S:	Maintained

AUXILIARY DISPLAY DRIVERS
P:	Miguel Ojeda Sandonis
M:	miguel.ojeda.sandonis@gmail.com
L:	linux-kernel@vger.kernel.org
W:	http://miguelojeda.es/auxdisplay.htm
W:	http://jair.lab.fi.uva.es/~migojed/auxdisplay.htm
S:	Maintained

AVR32 ARCHITECTURE
P:	Haavard Skinnemoen
M:	hskinnemoen@atmel.com
W:	http://www.atmel.com/products/AVR32/
W:	http://avr32linux.org/
W:	http://avrfreaks.net/
S:	Supported

AVR32/AT32AP MACHINE SUPPORT
P:	Haavard Skinnemoen
M:	hskinnemoen@atmel.com
S:	Supported

AX.25 NETWORK LAYER
P:	Ralf Baechle
M:	ralf@linux-mips.org
L:	linux-hams@vger.kernel.org
W:	http://www.linux-ax25.org/
S:	Maintained

B43 WIRELESS DRIVER
P:	Michael Buesch
M:	mb@bu3sch.de
P:	Stefano Brivio
M:	stefano.brivio@polimi.it
L:	linux-wireless@vger.kernel.org
W:	http://linuxwireless.org/en/users/Drivers/b43
S:	Maintained

B43LEGACY WIRELESS DRIVER
P:	Larry Finger
M:	Larry.Finger@lwfinger.net
P:	Stefano Brivio
M:	stefano.brivio@polimi.it
L:	linux-wireless@vger.kernel.org
W:	http://linuxwireless.org/en/users/Drivers/b43
S:	Maintained

BACKLIGHT CLASS/SUBSYSTEM
P:	Richard Purdie
M:	rpurdie@rpsys.net
S:	Maintained

BAYCOM/HDLCDRV DRIVERS FOR AX.25
P:	Thomas Sailer
M:	t.sailer@alumni.ethz.ch
L:	linux-hams@vger.kernel.org
W:	http://www.baycom.org/~tom/ham/ham.html
S:	Maintained

BEFS FILE SYSTEM
P:	Sergey S. Kostyliov
M:	rathamahata@php4.ru
L:	linux-kernel@vger.kernel.org
S:	Maintained

BFS FILE SYSTEM
P:	Tigran A. Aivazian
M:	tigran@aivazian.fsnet.co.uk
L:	linux-kernel@vger.kernel.org
S:	Maintained

BLACKFIN ARCHITECTURE
P:	Bryan Wu
M:	cooloney@kernel.org
L:	uclinux-dist-devel@blackfin.uclinux.org
W:	http://blackfin.uclinux.org
S:	Supported

BLACKFIN EMAC DRIVER
P:	Bryan Wu
M:	cooloney@kernel.org
L:	uclinux-dist-devel@blackfin.uclinux.org (subscribers-only)
W:	http://blackfin.uclinux.org
S:	Supported

BLACKFIN RTC DRIVER
P:	Mike Frysinger
M:	vapier.adi@gmail.com
L:	uclinux-dist-devel@blackfin.uclinux.org (subscribers-only)
W:	http://blackfin.uclinux.org
S:	Supported

BLACKFIN SERIAL DRIVER
P:	Sonic Zhang
M:	sonic.zhang@analog.com
L:	uclinux-dist-devel@blackfin.uclinux.org (subscribers-only)
W:	http://blackfin.uclinux.org
S:	Supported

BLACKFIN WATCHDOG DRIVER
P:	Mike Frysinger
M:	vapier.adi@gmail.com
L:	uclinux-dist-devel@blackfin.uclinux.org (subscribers-only)
W:	http://blackfin.uclinux.org
S:	Supported

BLACKFIN I2C TWI DRIVER
P:	Sonic Zhang
M:	sonic.zhang@analog.com
L:	uclinux-dist-devel@blackfin.uclinux.org (subscribers-only)
W:	http://blackfin.uclinux.org/
S:	Supported

BLOCK LAYER
P:	Jens Axboe
M:	axboe@kernel.dk
L:	linux-kernel@vger.kernel.org
T:	git kernel.org:/pub/scm/linux/kernel/git/axboe/linux-2.6-block.git
S:	Maintained

BLOCK2MTD DRIVER
P:	Joern Engel
M:	joern@lazybastard.org
L:	linux-mtd@lists.infradead.org
S:	Maintained

BLUETOOTH DRIVERS
P:	Marcel Holtmann
M:	marcel@holtmann.org
L:	linux-bluetooth@vger.kernel.org
W:	http://www.bluez.org/
S:	Maintained

BLUETOOTH SUBSYSTEM
P:	Marcel Holtmann
M:	marcel@holtmann.org
L:	linux-bluetooth@vger.kernel.org
W:	http://www.bluez.org/
T:	git kernel.org:/pub/scm/linux/kernel/git/holtmann/bluetooth-2.6.git
S:	Maintained

BONDING DRIVER
P:	Jay Vosburgh
M:	fubar@us.ibm.com
L:	bonding-devel@lists.sourceforge.net
W:	http://sourceforge.net/projects/bonding/
S:	Supported

BROADCOM B44 10/100 ETHERNET DRIVER
P:	Gary Zambrano
M:	zambrano@broadcom.com
L:	netdev@vger.kernel.org
S:	Supported

BROADCOM BNX2 GIGABIT ETHERNET DRIVER
P:	Michael Chan
M:	mchan@broadcom.com
L:	netdev@vger.kernel.org
S:	Supported

BROADCOM BNX2X 10 GIGABIT ETHERNET DRIVER
P:	Eilon Greenstein
M:	eilong@broadcom.com
L:	netdev@vger.kernel.org
S:	Supported

BROADCOM TG3 GIGABIT ETHERNET DRIVER
P:	Matt Carlson
M:	mcarlson@broadcom.com
P:	Michael Chan
M:	mchan@broadcom.com
L:	netdev@vger.kernel.org
S:	Supported

BSG (block layer generic sg v4 driver)
P:	FUJITA Tomonori
M:	fujita.tomonori@lab.ntt.co.jp
L:	linux-scsi@vger.kernel.org
S:	Supported

BT8XXGPIO DRIVER
P:	Michael Buesch
M:	mb@bu3sch.de
W:	http://bu3sch.de/btgpio.php
S:	Maintained

BTRFS FILE SYSTEM
P:	Chris Mason
M:	chris.mason@oracle.com
L:	linux-btrfs@vger.kernel.org
W:	http://btrfs.wiki.kernel.org/
T:	git kernel.org:/pub/scm/linux/kernel/git/mason/btrfs-unstable.git
S:	Maintained

BTTV VIDEO4LINUX DRIVER
P:	Mauro Carvalho Chehab
M:	mchehab@infradead.org
L:	linux-media@vger.kernel.org
W:	http://linuxtv.org
T:	git kernel.org:/pub/scm/linux/kernel/git/mchehab/linux-2.6.git
S:	Maintained

CAFE CMOS INTEGRATED CAMERA CONTROLLER DRIVER
P:	Jonathan Corbet
M:	corbet@lwn.net
L:	linux-media@vger.kernel.org
T:	git kernel.org:/pub/scm/linux/kernel/git/mchehab/linux-2.6.git
S:	Maintained

CALGARY x86-64 IOMMU
P:	Muli Ben-Yehuda
M:	muli@il.ibm.com
P:	Jon D. Mason
M:	jdmason@kudzu.us
L:	linux-kernel@vger.kernel.org
L:	discuss@x86-64.org
S:	Maintained

CAN NETWORK LAYER
P:	Urs Thuermann
M:	urs.thuermann@volkswagen.de
P:	Oliver Hartkopp
M:	oliver.hartkopp@volkswagen.de
L:	socketcan-core@lists.berlios.de (subscribers-only)
W:	http://developer.berlios.de/projects/socketcan/
S:	Maintained

CELL BROADBAND ENGINE ARCHITECTURE
P:	Arnd Bergmann
M:	arnd@arndb.de
L:	linuxppc-dev@ozlabs.org
L:	cbe-oss-dev@ozlabs.org
W:	http://www.ibm.com/developerworks/power/cell/
S:	Supported

CERTIFIED WIRELESS USB (WUSB) SUBSYSTEM:
P:	David Vrabel
M:	david.vrabel@csr.com
L:	linux-usb@vger.kernel.org
S:	Supported

CFAG12864B LCD DRIVER
P:	Miguel Ojeda Sandonis
M:	miguel.ojeda.sandonis@gmail.com
L:	linux-kernel@vger.kernel.org
W:	http://miguelojeda.es/auxdisplay.htm
W:	http://jair.lab.fi.uva.es/~migojed/auxdisplay.htm
S:	Maintained

CFAG12864BFB LCD FRAMEBUFFER DRIVER
P:	Miguel Ojeda Sandonis
M:	miguel.ojeda.sandonis@gmail.com
L:	linux-kernel@vger.kernel.org
W:	http://miguelojeda.es/auxdisplay.htm
W:	http://jair.lab.fi.uva.es/~migojed/auxdisplay.htm
S:	Maintained

CFG80211 and NL80211
P:	Johannes Berg
M:	johannes@sipsolutions.net
L:	linux-wireless@vger.kernel.org
S:	Maintained

CHECKPATCH
P:	Andy Whitcroft
M:	apw@canonical.com
L:	linux-kernel@vger.kernel.org
S:	Supported

CISCO 10G ETHERNET DRIVER
P:	Scott Feldman
M:	scofeldm@cisco.com
P:	Joe Eykholt
M:	jeykholt@cisco.com
S:	Supported

CIRRUS LOGIC EP93XX ETHERNET DRIVER
P:	Lennert Buytenhek
M:	kernel@wantstofly.org
L:	netdev@vger.kernel.org
S:	Maintained

CIRRUS LOGIC EP93XX OHCI USB HOST DRIVER
P:	Lennert Buytenhek
M:	kernel@wantstofly.org
L:	linux-usb@vger.kernel.org
S:	Maintained

CIRRUS LOGIC CS4270 SOUND DRIVER
P:	Timur Tabi
M:	timur@freescale.com
L:	alsa-devel@alsa-project.org
S:	Supported

CIRRUS LOGIC CS4280/CS461x SOUNDDRIVER
P:	Cirrus Logic Corporation (kernel 2.2 driver)
M:	Cirrus Logic Corporation, Thomas Woller <twoller@crystal.cirrus.com>
P:	Nils Faerber (port to kernel 2.4)
M:	Nils Faerber <nils@kernelconcepts.de>
S:	Maintained

CODA FILE SYSTEM
P:	Jan Harkes
M:	jaharkes@cs.cmu.edu
M:	coda@cs.cmu.edu
L:	codalist@coda.cs.cmu.edu
W:	http://www.coda.cs.cmu.edu/
S:	Maintained

COMMON INTERNET FILE SYSTEM (CIFS)
P:	Steve French
M:	sfrench@samba.org
L:	linux-cifs-client@lists.samba.org
L:	samba-technical@lists.samba.org
W:	http://linux-cifs.samba.org/
T:	git kernel.org:/pub/scm/linux/kernel/git/sfrench/cifs-2.6.git
S:	Supported

COMPACTPCI HOTPLUG CORE
P:	Scott Murray
M:	scottm@somanetworks.com
M:	scott@spiteful.org
L:	linux-pci@vger.kernel.org
S:	Supported

COMPACTPCI HOTPLUG ZIATECH ZT5550 DRIVER
P:	Scott Murray
M:	scottm@somanetworks.com
M:	scott@spiteful.org
L:	linux-pci@vger.kernel.org
S:	Supported

COMPACTPCI HOTPLUG GENERIC DRIVER
P:	Scott Murray
M:	scottm@somanetworks.com
M:	scott@spiteful.org
L:	linux-pci@vger.kernel.org
S:	Supported

COMPAL LAPTOP SUPPORT
P:	Cezary Jackiewicz
M:	cezary.jackiewicz@gmail.com
S:	Maintained

COMPUTONE INTELLIPORT MULTIPORT CARD
P:	Michael H. Warfield
M:	mhw@wittsend.com
W:	http://www.wittsend.com/computone.html
S:	Maintained

CONEXANT ACCESSRUNNER USB DRIVER
P:	Simon Arlott
M:	cxacru@fire.lp0.eu
L:	accessrunner-general@lists.sourceforge.net
W:	http://accessrunner.sourceforge.net/
S:	Maintained

CONFIGFS
P:	Joel Becker
M:	joel.becker@oracle.com
L:	linux-kernel@vger.kernel.org
S:	Supported

CONTROL GROUPS (CGROUPS)
P:	Paul Menage
M:	menage@google.com
P:	Li Zefan
M:	lizf@cn.fujitsu.com
L:	containers@lists.linux-foundation.org
S:	Maintained

CORETEMP HARDWARE MONITORING DRIVER
P:	Rudolf Marek
M:	r.marek@assembler.cz
L:	lm-sensors@lm-sensors.org
S:	Maintained

COSA/SRP SYNC SERIAL DRIVER
P:	Jan "Yenya" Kasprzak
M:	kas@fi.muni.cz
W:	http://www.fi.muni.cz/~kas/cosa/
S:	Maintained

CPU FREQUENCY DRIVERS
P:	Dave Jones
M:	davej@redhat.com
L:	cpufreq@vger.kernel.org
W:	http://www.codemonkey.org.uk/projects/cpufreq/
T:	git kernel.org/pub/scm/linux/kernel/git/davej/cpufreq.git
S:	Maintained

CPUID/MSR DRIVER
P:	H. Peter Anvin
M:	hpa@zytor.com
S:	Maintained

CPUSETS
P:	Paul Menage
M:	menage@google.com
L:	linux-kernel@vger.kernel.org
W:	http://www.bullopensource.org/cpuset/
W:	http://oss.sgi.com/projects/cpusets/
S:	Supported

CRAMFS FILESYSTEM
W:	http://sourceforge.net/projects/cramfs/
S:	Orphan

CRIS PORT
P:	Mikael Starvik
M:	starvik@axis.com
P:	Jesper Nilsson
M:	jesper.nilsson@axis.com
L:	dev-etrax@axis.com
W:	http://developer.axis.com
S:	Maintained

CRYPTO API
P:	Herbert Xu
M:	herbert@gondor.apana.org.au
P:	David S. Miller
M:	davem@davemloft.net
L:	linux-crypto@vger.kernel.org
T:	git kernel.org:/pub/scm/linux/kernel/git/herbert/crypto-2.6.git
S:	Maintained

CRYPTOGRAPHIC RANDOM NUMBER GENERATOR
P:	Neil Horman
M:	nhorman@tuxdriver.com
L:	linux-crypto@vger.kernel.org
S:	Maintained

CS5535 Audio ALSA driver
P:	Jaya Kumar
M:	jayakumar.alsa@gmail.com
S:	Maintained

CX18 VIDEO4LINUX DRIVER
P:	Hans Verkuil, Andy Walls
M:	hverkuil@xs4all.nl, awalls@radix.net
L:	ivtv-devel@ivtvdriver.org
L:	ivtv-users@ivtvdriver.org
L:	linux-media@vger.kernel.org
T:	git kernel.org:/pub/scm/linux/kernel/git/mchehab/linux-2.6.git
W:	http://linuxtv.org
S:	Maintained

CXGB3 ETHERNET DRIVER (CXGB3)
P:	Divy Le Ray
M:	divy@chelsio.com
L:	netdev@vger.kernel.org
W:	http://www.chelsio.com
S:	Supported

CXGB3 IWARP RNIC DRIVER (IW_CXGB3)
P:	Steve Wise
M:	swise@chelsio.com
L:	general@lists.openfabrics.org
W:	http://www.openfabrics.org
S:	Supported

CYBERPRO FB DRIVER
P:	Russell King
M:	rmk@arm.linux.org.uk
W:	http://www.arm.linux.org.uk/
S:	Maintained

CYBLAFB FRAMEBUFFER DRIVER
P:	Knut Petersen
M:	Knut_Petersen@t-online.de
L:	linux-fbdev-devel@lists.sourceforge.net (moderated for non-subscribers)
S:	Maintained

CYCLADES 2X SYNC CARD DRIVER
P:	Arnaldo Carvalho de Melo
M:	acme@ghostprotocols.net
W:	http://oops.ghostprotocols.net:81/blog
S:	Maintained

CYCLADES ASYNC MUX DRIVER
W:	http://www.cyclades.com/
S:	Orphan

CYCLADES PC300 DRIVER
W:	http://www.cyclades.com/
S:	Orphan

DAMA SLAVE for AX.25
P:	Joerg Reuter
M:	jreuter@yaina.de
W:	http://yaina.de/jreuter/
W:	http://www.qsl.net/dl1bke/
L:	linux-hams@vger.kernel.org
S:	Maintained

DAVICOM FAST ETHERNET (DMFE) NETWORK DRIVER
P:	Tobias Ringstrom
M:	tori@unhappy.mine.nu
L:	netdev@vger.kernel.org
S:	Maintained

DC390/AM53C974 SCSI driver
P:	Kurt Garloff
M:	garloff@suse.de
W:	http://www.garloff.de/kurt/linux/dc390/
P:	Guennadi Liakhovetski
M:	g.liakhovetski@gmx.de
S:	Maintained

DC395x SCSI driver
P:	Oliver Neukum
M:	oliver@neukum.name
P:	Ali Akcaagac
M:	aliakc@web.de
P:	Jamie Lenehan
M:	lenehan@twibble.org
W:	http://twibble.org/dist/dc395x/
L:	dc395x@twibble.org
L:	http://lists.twibble.org/mailman/listinfo/dc395x/
S:	Maintained

DCCP PROTOCOL
P:	Arnaldo Carvalho de Melo
M:	acme@ghostprotocols.net
L:	dccp@vger.kernel.org
W:	http://linux-net.osdl.org/index.php/DCCP
S:	Maintained

DECnet NETWORK LAYER
P:	Christine Caulfield
M:	christine.caulfield@googlemail.com
W:	http://linux-decnet.sourceforge.net
L:	linux-decnet-user@lists.sourceforge.net
S:	Maintained

DEFXX FDDI NETWORK DRIVER
P:	Maciej W. Rozycki
M:	macro@linux-mips.org
S:	Maintained

DELL LAPTOP DRIVER
P:	Matthew Garrett
M:	mjg59@srcf.ucam.org
S:	Maintained

DELL LAPTOP SMM DRIVER
P:	Massimo Dal Zotto
M:	dz@debian.org
W:	http://www.debian.org/~dz/i8k/
S:	Maintained

DELL SYSTEMS MANAGEMENT BASE DRIVER (dcdbas)
P:	Doug Warzecha
M:	Douglas_Warzecha@dell.com
S:	Maintained

DELL WMI EXTRAS DRIVER
P:	Matthew Garrett
M:	mjg59@srcf.ucam.org
S:	Maintained

DEVICE NUMBER REGISTRY
P:	Torben Mathiasen
M:	device@lanana.org
W:	http://lanana.org/docs/device-list/index.html
L:	linux-kernel@vger.kernel.org
S:	Maintained

DEVICE-MAPPER  (LVM)
P:	Alasdair Kergon
L:	dm-devel@redhat.com
W:	http://sources.redhat.com/dm
S:	Maintained

DIGI INTL. EPCA DRIVER
P:	Digi International, Inc
M:	Eng.Linux@digi.com
L:	Eng.Linux@digi.com
W:	http://www.digi.com
S:	Orphan

DIRECTORY NOTIFICATION (DNOTIFY)
P:	Stephen Rothwell
M:	sfr@canb.auug.org.au
L:	linux-kernel@vger.kernel.org
S:	Supported

DISK GEOMETRY AND PARTITION HANDLING
P:	Andries Brouwer
M:	aeb@cwi.nl
W:	http://www.win.tue.nl/~aeb/linux/Large-Disk.html
W:	http://www.win.tue.nl/~aeb/linux/zip/zip-1.html
W:	http://www.win.tue.nl/~aeb/partitions/partition_types-1.html
S:	Maintained

DISKQUOTA
P:	Jan Kara
M:	jack@suse.cz
L:	linux-kernel@vger.kernel.org
S:	Maintained

DISTRIBUTED LOCK MANAGER (DLM)
P:	Christine Caulfield
M:	ccaulfie@redhat.com
P:	David Teigland
M:	teigland@redhat.com
L:	cluster-devel@redhat.com
W:	http://sources.redhat.com/cluster/
T:	git kernel.org:/pub/scm/linux/kernel/git/teigland/dlm.git
S:	Supported

DMA GENERIC OFFLOAD ENGINE SUBSYSTEM
P:	Maciej Sosnowski
M:	maciej.sosnowski@intel.com
P:	Dan Williams
M:	dan.j.williams@intel.com
L:	linux-kernel@vger.kernel.org
S:	Supported

DME1737 HARDWARE MONITOR DRIVER
P:	Juerg Haefliger
M:	juergh@gmail.com
L:	lm-sensors@lm-sensors.org
S:	Maintained

DOCBOOK FOR DOCUMENTATION
P:	Randy Dunlap
M:	rdunlap@xenotime.net
S:	Maintained

DOCKING STATION DRIVER
P:	Shaohua Li
M:	shaohua.li@intel.com
L:	linux-acpi@vger.kernel.org
S:	Supported

DOCUMENTATION (/Documentation directory)
P:	Randy Dunlap
M:	rdunlap@xenotime.net
L:	linux-doc@vger.kernel.org
S:	Maintained

DOUBLETALK DRIVER
P:	James R. Van Zandt
M:	jrv@vanzandt.mv.com
L:	blinux-list@redhat.com
S:	Maintained

DPT_I2O SCSI RAID DRIVER
P:	Adaptec OEM Raid Solutions
M:	aacraid@adaptec.com
L:	linux-scsi@vger.kernel.org
W:	http://www.adaptec.com/
S:	Maintained

DRIVER CORE, KOBJECTS, AND SYSFS
P:	Greg Kroah-Hartman
M:	gregkh@suse.de
L:	linux-kernel@vger.kernel.org
T:	quilt kernel.org/pub/linux/kernel/people/gregkh/gregkh-2.6/
S:	Supported

DRM DRIVERS
P:	David Airlie
M:	airlied@linux.ie
L:	dri-devel@lists.sourceforge.net
T:	git kernel.org:/pub/scm/linux/kernel/git/airlied/drm-2.6.git
S:	Maintained

DSCC4 DRIVER
P:	Francois Romieu
M:	romieu@fr.zoreil.com
L:	netdev@vger.kernel.org
S:	Maintained

DVB SUBSYSTEM AND DRIVERS
P:	LinuxTV.org Project
M:	linux-media@vger.kernel.org
L:	linux-dvb@linuxtv.org (subscription required)
W:	http://linuxtv.org/
T:	git kernel.org:/pub/scm/linux/kernel/git/mchehab/linux-2.6.git
S:	Maintained

DZ DECSTATION DZ11 SERIAL DRIVER
P:	Maciej W. Rozycki
M:	macro@linux-mips.org
S:	Maintained

EATA-DMA SCSI DRIVER
P:	Michael Neuffer
L:	linux-eata@i-connect.net, linux-scsi@vger.kernel.org
S:	Maintained

EATA ISA/EISA/PCI SCSI DRIVER
P:	Dario Ballabio
M:	ballabio_dario@emc.com
L:	linux-scsi@vger.kernel.org
S:	Maintained

EATA-PIO SCSI DRIVER
P:	Michael Neuffer
M:	mike@i-Connect.Net
L:	linux-eata@i-connect.net, linux-scsi@vger.kernel.org
S:	Maintained

EBTABLES
P:	Bart De Schuymer
M:	bart.de.schuymer@pandora.be
L:	ebtables-user@lists.sourceforge.net
L:	ebtables-devel@lists.sourceforge.net
W:	http://ebtables.sourceforge.net/
S:	Maintained

ECRYPT FILE SYSTEM
P:	Tyler Hicks, Dustin Kirkland
M:	tyhicks@linux.vnet.ibm.com, kirkland@canonical.com
L:	ecryptfs-devel@lists.launchpad.net
W:	https://launchpad.net/ecryptfs
S:	Supported

EDAC-CORE
P:	Doug Thompson
M:	dougthompson@xmission.com
L:	bluesmoke-devel@lists.sourceforge.net
W:	bluesmoke.sourceforge.net
S:	Supported

EDAC-E752X
P:	Mark Gross
P:	Doug Thompson
M:	mark.gross@intel.com
M:	dougthompson@xmission.com
L:	bluesmoke-devel@lists.sourceforge.net
W:	bluesmoke.sourceforge.net
S:	Maintained

EDAC-E7XXX
P:	Doug Thompson
M:	dougthompson@xmission.com
L:	bluesmoke-devel@lists.sourceforge.net
W:	bluesmoke.sourceforge.net
S:	Maintained

EDAC-I82443BXGX
P:	Tim Small
M:	tim@buttersideup.com
L:	bluesmoke-devel@lists.sourceforge.net
W:	bluesmoke.sourceforge.net
S:	Maintained

EDAC-I3000
P:	Jason Uhlenkott
M:	juhlenko@akamai.com
L:	bluesmoke-devel@lists.sourceforge.net
W:	bluesmoke.sourceforge.net
S:	Maintained

EDAC-I5000
P:	Doug Thompson
M:	dougthompson@xmission.com
L:	bluesmoke-devel@lists.sourceforge.net
W:	bluesmoke.sourceforge.net
S:	Maintained

EDAC-I5400
P:	Mauro Carvalho Chehab
M:	mchehab@redhat.com
L:	bluesmoke-devel@lists.sourceforge.net
W:	bluesmoke.sourceforge.net
S:	Maintained

EDAC-I82975X
P:	Ranganathan Desikan
P:	Arvind R.
M:	rdesikan@jetzbroadband.com
M:	arvind@acarlab.com
L:	bluesmoke-devel@lists.sourceforge.net
W:	bluesmoke.sourceforge.net
S:	Maintained

EDAC-PASEMI
P:	Egor Martovetsky
M:	egor@pasemi.com
L:	bluesmoke-devel@lists.sourceforge.net
W:	bluesmoke.sourceforge.net
S:	Maintained

EDAC-R82600
P:	Tim Small
M:	tim@buttersideup.com
L:	bluesmoke-devel@lists.sourceforge.net
W:	bluesmoke.sourceforge.net
S:	Maintained

EEEPC LAPTOP EXTRAS DRIVER
P:	Corentin Chary
M:	corentincj@iksaif.net
L:	acpi4asus-user@lists.sourceforge.net
W:	http://sourceforge.net/projects/acpi4asus
S:	Maintained

EFS FILESYSTEM
W:	http://aeschi.ch.eu.org/efs/
S:	Orphan

EHCA (IBM GX bus InfiniBand adapter) DRIVER
P:	Hoang-Nam Nguyen
M:	hnguyen@de.ibm.com
P:	Christoph Raisch
M:	raisch@de.ibm.com
L:	general@lists.openfabrics.org
S:	Supported

EMBEDDED LINUX
P:	Paul Gortmaker
M:	paul.gortmaker@windriver.com
P:	David Woodhouse
M:	dwmw2@infradead.org
L:	linux-embedded@vger.kernel.org
S:	Maintained

EMULEX LPFC FC SCSI DRIVER
P:	James Smart
M:	james.smart@emulex.com
L:	linux-scsi@vger.kernel.org
W:	http://sourceforge.net/projects/lpfcxxxx
S:	Supported

EPSON 1355 FRAMEBUFFER DRIVER
P:	Christopher Hoover
M:	ch@murgatroid.com, ch@hpl.hp.com
S:	Maintained

EPSON S1D13XXX FRAMEBUFFER DRIVER
P:	Kristoffer Ericson
M:	kristoffer.ericson@gmail.com
S:	Maintained

ETHEREXPRESS-16 NETWORK DRIVER
P:	Philip Blundell
M:	philb@gnu.org
L:	netdev@vger.kernel.org
S:	Maintained

ETHERNET BRIDGE
P:	Stephen Hemminger
M:	shemminger@linux-foundation.org
L:	bridge@lists.linux-foundation.org
W:	http://www.linux-foundation.org/en/Net:Bridge
S:	Maintained

ETHERTEAM 16I DRIVER
P:	Mika Kuoppala
M:	miku@iki.fi
S:	Maintained

EXT2 FILE SYSTEM
L:	linux-ext4@vger.kernel.org
S:	Maintained

EXT3 FILE SYSTEM
P:	Stephen Tweedie, Andrew Morton
M:	sct@redhat.com, akpm@linux-foundation.org, adilger@sun.com
L:	linux-ext4@vger.kernel.org
S:	Maintained

EXT4 FILE SYSTEM
P:	Theodore Ts'o
M:	tytso@mit.edu, adilger@sun.com
L:	linux-ext4@vger.kernel.org
W:	http://ext4.wiki.kernel.org
S:	Maintained

F71805F HARDWARE MONITORING DRIVER
P:	Jean Delvare
M:	khali@linux-fr.org
L:	lm-sensors@lm-sensors.org
S:	Maintained

FARSYNC SYNCHRONOUS DRIVER
P:	Kevin Curtis
M:	kevin.curtis@farsite.co.uk
W:	http://www.farsite.co.uk/
S:	Supported

FAULT INJECTION SUPPORT
P:	Akinobu Mita
M:	akinobu.mita@gmail.com
S:	Supported

FILE LOCKING (flock() and fcntl()/lockf())
P:	Matthew Wilcox
M:	matthew@wil.cx
L:	linux-fsdevel@vger.kernel.org
S:	Maintained

FILESYSTEMS (VFS and infrastructure)
P:	Alexander Viro
M:	viro@zeniv.linux.org.uk
L:	linux-fsdevel@vger.kernel.org
S:	Maintained

FINTEK F75375S HARDWARE MONITOR AND FAN CONTROLLER DRIVER
P:	Riku Voipio
M:	riku.vipio@iki.fi
L:	lm-sensors@lm-sensors.org
S:	Maintained

FIREWIRE SUBSYSTEM (drivers/firewire, <linux/firewire*.h>)
P:	Kristian Hoegsberg, Stefan Richter
M:	krh@redhat.com, stefanr@s5r6.in-berlin.de
L:	linux1394-devel@lists.sourceforge.net
W:	http://www.linux1394.org/
T:	git kernel.org:/pub/scm/linux/kernel/git/ieee1394/linux1394-2.6.git
S:	Maintained

FIRMWARE LOADER (request_firmware)
L:	linux-kernel@vger.kernel.org
S:	Orphan

FPU EMULATOR
P:	Bill Metzenthen
M:	billm@suburbia.net
W:	http://suburbia.net/~billm/floating-point/emulator/
S:	Maintained

FRAME RELAY DLCI/FRAD (Sangoma drivers too)
P:	Mike McLagan
M:	mike.mclagan@linux.org
L:	netdev@vger.kernel.org
S:	Maintained

FRAMEBUFFER LAYER
P:	Antonino Daplas
M:	adaplas@gmail.com
L:	linux-fbdev-devel@lists.sourceforge.net (moderated for non-subscribers)
W:	http://linux-fbdev.sourceforge.net/
S:	Maintained

FREESCALE DMA DRIVER
P:	Li Yang
M:	leoli@freescale.com
P:	Zhang Wei
M:	zw@zh-kernel.org
L:	linuxppc-embedded@ozlabs.org
L:	linux-kernel@vger.kernel.org
S:	Maintained

FREESCALE I2C CPM DRIVER
P:	Jochen Friedrich
M:	jochen@scram.de
L:	linuxppc-dev@ozlabs.org
L:	linux-i2c@vger.kernel.org
S:	Maintained

FREESCALE IMX / MXC FRAMEBUFFER DRIVER
P:	Sascha Hauer
M:	kernel@pengutronix.de
L:	linux-fbdev-devel@lists.sourceforge.net (moderated for non-subscribers)
L:	linux-arm-kernel@lists.arm.linux.org.uk (subscribers-only)
S:	Maintained

FREESCALE SOC FS_ENET DRIVER
P:	Pantelis Antoniou
M:	pantelis.antoniou@gmail.com
P:	Vitaly Bordug
M:	vbordug@ru.mvista.com
L:	linuxppc-dev@ozlabs.org
L:	netdev@vger.kernel.org
S:	Maintained

FREESCALE QUICC ENGINE LIBRARY
P:	Timur Tabi
M:	timur@freescale.com
L:	linuxppc-dev@ozlabs.org
S:	Supported

FREESCALE HIGHSPEED USB DEVICE DRIVER
P:	Li Yang
M:	leoli@freescale.com
L:	linux-usb@vger.kernel.org
L:	linuxppc-dev@ozlabs.org
S:	Maintained

FREESCALE QUICC ENGINE UCC ETHERNET DRIVER
P:	Li Yang
M:	leoli@freescale.com
L:	netdev@vger.kernel.org
L:	linuxppc-dev@ozlabs.org
S:	Maintained

FREESCALE QUICC ENGINE UCC UART DRIVER
P:	Timur Tabi
M:	timur@freescale.com
L:	linuxppc-dev@ozlabs.org
S:	Supported

FREESCALE SOC SOUND DRIVERS
P:	Timur Tabi
M:	timur@freescale.com
L:	alsa-devel@alsa-project.org
L:	linuxppc-dev@ozlabs.org
S:	Supported

FREEVXFS FILESYSTEM
P:	Christoph Hellwig
M:	hch@infradead.org
W:	ftp://ftp.openlinux.org/pub/people/hch/vxfs
S:	Maintained

FREEZER
P:	Pavel Machek
M:	pavel@suse.cz
P:	Rafael J. Wysocki
M:	rjw@sisk.pl
L:	linux-pm@lists.linux-foundation.org
S:	Supported

FTRACE
P:	Steven Rostedt
M:	rostedt@goodmis.org
S:	Maintained

FUJITSU FR-V (FRV) PORT
P:	David Howells
M:	dhowells@redhat.com
S:	Maintained

FUJITSU LAPTOP EXTRAS
P:	Jonathan Woithe
M:	jwoithe@physics.adelaide.edu.au
L:	linux-acpi@vger.kernel.org
S:	Maintained

FUSE: FILESYSTEM IN USERSPACE
P:	Miklos Szeredi
M:	miklos@szeredi.hu
L:	fuse-devel@lists.sourceforge.net
W:	http://fuse.sourceforge.net/
S:	Maintained

FUTURE DOMAIN TMC-16x0 SCSI DRIVER (16-bit)
P:	Rik Faith
M:	faith@cs.unc.edu
L:	linux-scsi@vger.kernel.org
S:	Odd Fixes (e.g., new signatures)

GDT SCSI DISK ARRAY CONTROLLER DRIVER
P:	Achim Leubner
M:	achim_leubner@adaptec.com
L:	linux-scsi@vger.kernel.org
W:	http://www.icp-vortex.com/
S:	Supported

GENERIC GPIO I2C DRIVER
P:	Haavard Skinnemoen
M:	hskinnemoen@atmel.com
S:	Supported

GENERIC HDLC (WAN) DRIVERS
P:	Krzysztof Halasa
M:	khc@pm.waw.pl
W:	http://www.kernel.org/pub/linux/utils/net/hdlc/
S:	Maintained

GFS2 FILE SYSTEM
P:	Steven Whitehouse
M:	swhiteho@redhat.com
L:	cluster-devel@redhat.com
W:	http://sources.redhat.com/cluster/
T:	git kernel.org:/pub/scm/linux/kernel/git/steve/gfs2-2.6-fixes.git
T:	git kernel.org:/pub/scm/linux/kernel/git/steve/gfs2-2.6-nmw.git
S:	Supported

GIGASET ISDN DRIVERS
P:	Hansjoerg Lipp
M:	hjlipp@web.de
P:	Tilman Schmidt
M:	tilman@imap.cc
L:	gigaset307x-common@lists.sourceforge.net
W:	http://gigaset307x.sourceforge.net/
S:	Maintained

HARD DRIVE ACTIVE PROTECTION SYSTEM (HDAPS) DRIVER
P:	Frank Seidel
M:	frank@f-seidel.de
L:	lm-sensors@lm-sensors.org
W:	http://www.kernel.org/pub/linux/kernel/people/fseidel/hdaps/
S:	Maintained

HYPERVISOR VIRTUAL CONSOLE DRIVER
L:	linuxppc-dev@ozlabs.org
L:	linux-kernel@vger.kernel.org
S:	Odd Fixes
F:	drivers/char/hvc_*

GSPCA FINEPIX SUBDRIVER
P:	Frank Zago
M:	frank@zago.net
L:	linux-media@vger.kernel.org
T:	git kernel.org:/pub/scm/linux/kernel/git/mchehab/linux-2.6.git
S:	Maintained

GSPCA M5602 SUBDRIVER
P:	Erik Andren
M:	erik.andren@gmail.com
L:	linux-media@vger.kernel.org
T:	git kernel.org:/pub/scm/linux/kernel/git/mchehab/linux-2.6.git
S:	Maintained

GSPCA PAC207 SONIXB SUBDRIVER
P:	Hans de Goede
M:	hdegoede@redhat.com
L:	linux-media@vger.kernel.org
T:	git kernel.org:/pub/scm/linux/kernel/git/mchehab/linux-2.6.git
S:	Maintained

GSPCA T613 SUBDRIVER
P:	Leandro Costantino
M:	lcostantino@gmail.com
L:	linux-media@vger.kernel.org
T:	git kernel.org:/pub/scm/linux/kernel/git/mchehab/linux-2.6.git
S:	Maintained

GSPCA USB WEBCAM DRIVER
P:	Jean-Francois Moine
M:	moinejf@free.fr
W:	http://moinejf.free.fr
L:	linux-media@vger.kernel.org
T:	git kernel.org:/pub/scm/linux/kernel/git/mchehab/linux-2.6.git
S:	Maintained

HARDWARE MONITORING
L:	lm-sensors@lm-sensors.org
W:	http://www.lm-sensors.org/
S:	Orphan

HARDWARE RANDOM NUMBER GENERATOR CORE
S:	Orphan

HARMONY SOUND DRIVER
P:	Kyle McMartin
M:	kyle@mcmartin.ca
L:	linux-parisc@vger.kernel.org
S:	Maintained

HAYES ESP SERIAL DRIVER
P:	Andrew J. Robinson
M:	arobinso@nyx.net
L:	linux-kernel@vger.kernel.org
W:	http://www.nyx.net/~arobinso
S:	Maintained

HEWLETT-PACKARD FIBRE CHANNEL 64-bit/66MHz PCI non-intelligent HBA
P:	Chirag Kantharia
M:	chirag.kantharia@hp.com
L:	iss_storagedev@hp.com
S:	Maintained

HEWLETT-PACKARD SMART2 RAID DRIVER
P:	Chirag Kantharia
M:	chirag.kantharia@hp.com
L:	iss_storagedev@hp.com
S:	Maintained

HEWLETT-PACKARD SMART CISS RAID DRIVER (cciss)
P:	Mike Miller
M:	mike.miller@hp.com
L:	iss_storagedev@hp.com
S:	Supported

HFS FILESYSTEM
P:	Roman Zippel
M:	zippel@linux-m68k.org
L:	linux-kernel@vger.kernel.org
S:	Maintained

HGA FRAMEBUFFER DRIVER
P:	Ferenc Bakonyi
M:	fero@drama.obuda.kando.hu
L:	linux-nvidia@lists.surfsouth.com
W:	http://drama.obuda.kando.hu/~fero/cgi-bin/hgafb.shtml
S:	Maintained

HIBERNATION (aka Software Suspend, aka swsusp)
P:	Pavel Machek
M:	pavel@ucw.cz
P:	Rafael J. Wysocki
M:	rjw@sisk.pl
L:	linux-pm@lists.linux-foundation.org
S:	Supported

HID CORE LAYER
P:	Jiri Kosina
M:	jkosina@suse.cz
L:	linux-input@vger.kernel.org
T:	git kernel.org:/pub/scm/linux/kernel/git/jikos/hid.git
S:	Maintained

HIGH-RESOLUTION TIMERS, CLOCKEVENTS, DYNTICKS
P:	Thomas Gleixner
M:	tglx@linutronix.de
L:	linux-kernel@vger.kernel.org
S:	Maintained

HIGH-SPEED SCC DRIVER FOR AX.25
P:	Klaus Kudielka
M:	klaus.kudielka@ieee.org
L:	linux-hams@vger.kernel.org
W:	http://www.nt.tuwien.ac.at/~kkudielk/Linux/
S:	Maintained

HIGHPOINT ROCKETRAID 3xxx RAID DRIVER
P:	HighPoint Linux Team
M:	linux@highpoint-tech.com
W:	http://www.highpoint-tech.com
S:	Supported

HIPPI
P:	Jes Sorensen
M:	jes@trained-monkey.org
L:	linux-hippi@sunsite.dk
S:	Maintained

HOST AP DRIVER
P:	Jouni Malinen
M:	j@w1.fi
L:	hostap@shmoo.com (subscribers-only)
L:	linux-wireless@vger.kernel.org
W:	http://hostap.epitest.fi/
S:	Maintained

HP COMPAQ TC1100 TABLET WMI EXTRAS DRIVER
P:	Carlos Corbacho
M:	carlos@strangeworlds.co.uk
S:	Odd Fixes

HP100:	Driver for HP 10/100 Mbit/s Voice Grade Network Adapter Series
P:	Jaroslav Kysela
M:	perex@perex.cz
S:	Maintained

HPET:	High Precision Event Timers driver (drivers/char/hpet.c)
P:	Clemens Ladisch
M:	clemens@ladisch.de
S:	Maintained

HPET:	i386
P:	Venkatesh Pallipadi (Venki)
M:	venkatesh.pallipadi@intel.com
S:	Maintained

HPET:	x86_64
P:	Vojtech Pavlik
M:	vojtech@suse.cz
S:	Maintained

HPET:	ACPI hpet.c
P:	Bob Picco
M:	bob.picco@hp.com
S:	Maintained

HPFS FILESYSTEM
P:	Mikulas Patocka
M:	mikulas@artax.karlin.mff.cuni.cz
W:	http://artax.karlin.mff.cuni.cz/~mikulas/vyplody/hpfs/index-e.cgi
S:	Maintained

HSO	3G Modem Driver (hso.c)
P:	Denis Joseph Barrow
M:	d.barow@option.com
W:	http://www.pharscape.org
S:	Maintained

HTCPEN TOUCHSCREEN DRIVER
P:	Pau Oliva Fora
M:	pof@eslack.org
L:	linux-input@vger.kernel.org
S:	Maintained

HUGETLB FILESYSTEM
P:	William Irwin
M:	wli@holomorphy.com
S:	Maintained

I2C/SMBUS STUB DRIVER
P:	Mark M. Hoffman
M:	mhoffman@lightlink.com
L:	linux-i2c@vger.kernel.org
S:	Maintained

I2C SUBSYSTEM
P:	Jean Delvare (PC drivers, core)
M:	khali@linux-fr.org
P:	Ben Dooks (embedded platforms)
M:	ben-linux@fluff.org
L:	linux-i2c@vger.kernel.org
W:	http://i2c.wiki.kernel.org/
T:	quilt kernel.org/pub/linux/kernel/people/jdelvare/linux-2.6/jdelvare-i2c/
S:	Maintained

I2C-TINY-USB DRIVER
P:	Till Harbaum
M:	till@harbaum.org
L:	linux-i2c@vger.kernel.org
T:	http://www.harbaum.org/till/i2c_tiny_usb
S:	Maintained

i386 BOOT CODE
P:	H. Peter Anvin
M:	hpa@zytor.com
L:	Linux-Kernel@vger.kernel.org
S:	Maintained

i386 SETUP CODE / CPU ERRATA WORKAROUNDS
P:	H. Peter Anvin
M:	hpa@zytor.com
T:	git.kernel.org:/pub/scm/linux/kernel/git/hpa/linux-2.6-x86setup.git
S:	Maintained

IA64 (Itanium) PLATFORM
P:	Tony Luck
M:	tony.luck@intel.com
L:	linux-ia64@vger.kernel.org
W:	http://www.ia64-linux.org/
T:	git kernel.org:/pub/scm/linux/kernel/git/aegl/linux-2.6.git
S:	Maintained

IBM MCA SCSI SUBSYSTEM DRIVER
P:	Michael Lang
M:	langa2@kph.uni-mainz.de
W:	http://www.uni-mainz.de/~langm000/linux.html
S:	Maintained

IBM Power Linux RAID adapter
P:	Brian King
M:	brking@us.ibm.com
S:	Supported

IBM ServeRAID RAID DRIVER
P:	Jack Hammer
P:	Dave Jeffery
M:	ipslinux@adaptec.com
W:	http://www.developer.ibm.com/welcome/netfinity/serveraid.html
S:	Supported

IDE SUBSYSTEM
P:	Bartlomiej Zolnierkiewicz
M:	bzolnier@gmail.com
L:	linux-ide@vger.kernel.org
T:	quilt kernel.org/pub/linux/kernel/people/bart/pata-2.6/
S:	Maintained

IDE/ATAPI DRIVERS
P:	Borislav Petkov
M:	petkovbb@gmail.com
L:	linux-ide@vger.kernel.org
S:	Maintained

IDLE-I7300
P:	Andy Henroid
M:	andrew.d.henroid@intel.com
L:	linux-pm@lists.linux-foundation.org
S:	Supported

IEEE 1394 SUBSYSTEM (drivers/ieee1394)
P:	Ben Collins
M:	ben.collins@ubuntu.com
P:	Stefan Richter
M:	stefanr@s5r6.in-berlin.de
L:	linux1394-devel@lists.sourceforge.net
W:	http://www.linux1394.org/
T:	git kernel.org:/pub/scm/linux/kernel/git/ieee1394/linux1394-2.6.git
S:	Maintained

IEEE 1394 RAW I/O DRIVER (raw1394)
P:	Dan Dennedy
M:	dan@dennedy.org
P:	Stefan Richter
M:	stefanr@s5r6.in-berlin.de
L:	linux1394-devel@lists.sourceforge.net
S:	Maintained

INTEGRITY MEASUREMENT ARCHITECTURE (IMA)
P:	Mimi Zohar
M:	zohar@us.ibm.com
S:	Supported

IMS TWINTURBO FRAMEBUFFER DRIVER
L:	linux-fbdev-devel@lists.sourceforge.net (moderated for non-subscribers)
S:	Orphan

INFINIBAND SUBSYSTEM
P:	Roland Dreier
M:	rolandd@cisco.com
P:	Sean Hefty
M:	sean.hefty@intel.com
P:	Hal Rosenstock
M:	hal.rosenstock@gmail.com
L:	general@lists.openfabrics.org (moderated for non-subscribers)
W:	http://www.openib.org/
T:	git kernel.org:/pub/scm/linux/kernel/git/roland/infiniband.git
S:	Supported

INOTIFY
P:	John McCutchan
M:	john@johnmccutchan.com
P:	Robert Love
M:	rlove@rlove.org
L:	linux-kernel@vger.kernel.org
S:	Maintained

INPUT (KEYBOARD, MOUSE, JOYSTICK, TOUCHSCREEN) DRIVERS
P:	Dmitry Torokhov
M:	dmitry.torokhov@gmail.com
M:	dtor@mail.ru
L:	linux-input@vger.kernel.org
T:	git kernel.org:/pub/scm/linux/kernel/git/dtor/input.git
S:	Maintained

INTEL FRAMEBUFFER DRIVER (excluding 810 and 815)
P:	Sylvain Meyer
M:	sylvain.meyer@worldonline.fr
L:	linux-fbdev-devel@lists.sourceforge.net (moderated for non-subscribers)
S:	Maintained

INTEL 810/815 FRAMEBUFFER DRIVER
P:	Antonino Daplas
M:	adaplas@gmail.com
L:	linux-fbdev-devel@lists.sourceforge.net (moderated for non-subscribers)
S:	Maintained

INTEL MENLOW THERMAL DRIVER
P:	Sujith Thomas
M:	sujith.thomas@intel.com
L:	linux-acpi@vger.kernel.org
W:	http://www.lesswatts.org/projects/acpi/
S:	Supported

INTEL IA32 MICROCODE UPDATE SUPPORT
P:	Tigran Aivazian
M:	tigran@aivazian.fsnet.co.uk
S:	Maintained

INTEL I/OAT DMA DRIVER
P:	Maciej Sosnowski
M:	maciej.sosnowski@intel.com
L:	linux-kernel@vger.kernel.org
S:	Supported

INTEL IOMMU (VT-d)
P:	David Woodhouse
M:	dwmw2@infradead.org
L:	iommu@lists.linux-foundation.org
T:	git://git.infradead.org/iommu-2.6.git
S:	Supported

INTEL IOP-ADMA DMA DRIVER
P:	Dan Williams
M:	dan.j.williams@intel.com
L:	linux-kernel@vger.kernel.org
S:	Supported

INTEL IXP4XX QMGR, NPE, ETHERNET and HSS SUPPORT
P:	Krzysztof Halasa
M:	khc@pm.waw.pl
S:	Maintained

INTEL IXP4XX RANDOM NUMBER GENERATOR SUPPORT
P:	Deepak Saxena
M:	dsaxena@plexity.net
S:	Maintained

INTEL IXP2000 ETHERNET DRIVER
P:	Lennert Buytenhek
M:	kernel@wantstofly.org
L:	netdev@vger.kernel.org
S:	Maintained

INTEL ETHERNET DRIVERS (e100/e1000/e1000e/igb/ixgb/ixgbe)
P:	Jeff Kirsher
M:	jeffrey.t.kirsher@intel.com
P:	Jesse Brandeburg
M:	jesse.brandeburg@intel.com
P:	Bruce Allan
M:	bruce.w.allan@intel.com
P:	PJ Waskiewicz
M:	peter.p.waskiewicz.jr@intel.com
P:	John Ronciak
M:	john.ronciak@intel.com
L:	e1000-devel@lists.sourceforge.net
W:	http://e1000.sourceforge.net/
S:	Supported

INTEL PRO/WIRELESS 2100 NETWORK CONNECTION SUPPORT
P:	Zhu Yi
M:	yi.zhu@intel.com
P:	James Ketrenos
M:	jketreno@linux.intel.com
P:	Reinette Chatre
M:	reinette.chatre@intel.com
L:	linux-wireless@vger.kernel.org
L:	ipw2100-devel@lists.sourceforge.net
W:	http://lists.sourceforge.net/mailman/listinfo/ipw2100-devel
W:	http://ipw2100.sourceforge.net
S:	Supported

INTEL PRO/WIRELESS 2915ABG NETWORK CONNECTION SUPPORT
P:	Zhu Yi
M:	yi.zhu@intel.com
P:	James Ketrenos
M:	jketreno@linux.intel.com
P:	Reinette Chatre
M:	reinette.chatre@intel.com
L:	linux-wireless@vger.kernel.org
L:	ipw2100-devel@lists.sourceforge.net
W:	http://lists.sourceforge.net/mailman/listinfo/ipw2100-devel
W:	http://ipw2200.sourceforge.net
S:	Supported

INTEL WIRELESS WIMAX CONNECTION 2400
P:	Inaky Perez-Gonzalez
M:	inaky.perez-gonzalez@intel.com
M:	linux-wimax@intel.com
L:	wimax@linuxwimax.org
S:	Supported
W:	http://linuxwimax.org

INTEL WIRELESS WIFI LINK (iwlwifi)
P:	Zhu Yi
M:	yi.zhu@intel.com
P:	Reinette Chatre
M:	reinette.chatre@intel.com
L:	linux-wireless@vger.kernel.org
L:	ipw3945-devel@lists.sourceforge.net
W:	http://intellinuxwireless.org
T:	git kernel.org:/pub/scm/linux/kernel/git/iwlwifi/iwlwifi-2.6.git
S:	Supported

IOC3 ETHERNET DRIVER
P:	Ralf Baechle
M:	ralf@linux-mips.org
L:	linux-mips@linux-mips.org
S:	Maintained

IOC3 SERIAL DRIVER
P:	Pat Gefre
M:	pfg@sgi.com
L:	linux-mips@linux-mips.org
S:	Maintained

IP MASQUERADING
P:	Juanjo Ciarlante
M:	jjciarla@raiz.uncu.edu.ar
S:	Maintained

IP1000A 10/100/1000 GIGABIT ETHERNET DRIVER
P:	Francois Romieu
M:	romieu@fr.zoreil.com
P:	Sorbica Shieh
M:	sorbica@icplus.com.tw
P:	Jesse Huang
M:	jesse@icplus.com.tw
L:	netdev@vger.kernel.org
S:	Maintained

IPATH DRIVER
P:	Ralph Campbell
M:	infinipath@qlogic.com
L:	general@lists.openfabrics.org
T:	git git://git.qlogic.com/ipath-linux-2.6
S:	Supported

IPMI SUBSYSTEM
P:	Corey Minyard
M:	minyard@acm.org
L:	openipmi-developer@lists.sourceforge.net
W:	http://openipmi.sourceforge.net/
S:	Supported

IPS SCSI RAID DRIVER
P:	Adaptec OEM Raid Solutions
M:	aacraid@adaptec.com
L:	linux-scsi@vger.kernel.org
W:	http://www.adaptec.com/
S:	Maintained

IPVS
P:	Wensong Zhang
M:	wensong@linux-vs.org
P:	Simon Horman
M:	horms@verge.net.au
P:	Julian Anastasov
M:	ja@ssi.bg
L:	netdev@vger.kernel.org
L:	lvs-devel@vger.kernel.org
S:	Maintained

IPWIRELESS DRIVER
P:	Jiri Kosina
M:	jkosina@suse.cz
P:	David Sterba
M:	dsterba@suse.cz
S:	Maintained
T:	git://git.kernel.org/pub/scm/linux/kernel/git/jikos/ipwireless_cs.git

IPX NETWORK LAYER
P:	Arnaldo Carvalho de Melo
M:	acme@ghostprotocols.net
L:	netdev@vger.kernel.org
S:	Maintained

IRDA SUBSYSTEM
P:	Samuel Ortiz
M:	samuel@sortiz.org
L:	irda-users@lists.sourceforge.net (subscribers-only)
W:	http://irda.sourceforge.net/
S:	Maintained

ISAPNP
P:	Jaroslav Kysela
M:	perex@perex.cz
S:	Maintained

ISCSI
P:	Mike Christie
M:	michaelc@cs.wisc.edu
L:	open-iscsi@googlegroups.com
W:	www.open-iscsi.org
T:	git kernel.org:/pub/scm/linux/kernel/mnc/linux-2.6-iscsi.git
S:	Maintained

ISDN SUBSYSTEM
P:	Karsten Keil
M:	isdn@linux-pingi.de
L:	isdn4linux@listserv.isdn4linux.de (subscribers-only)
W:	http://www.isdn4linux.de
T:	git kernel.org:/pub/scm/linux/kernel/kkeil/isdn-2.6.git
S:	Maintained

ISDN SUBSYSTEM (Eicon active card driver)
P:	Armin Schindler
M:	mac@melware.de
L:	isdn4linux@listserv.isdn4linux.de (subscribers-only)
W:	http://www.melware.de
S:	Maintained

IVTV VIDEO4LINUX DRIVER
P:	Hans Verkuil
M:	hverkuil@xs4all.nl
L:	ivtv-devel@ivtvdriver.org
L:	ivtv-users@ivtvdriver.org
L:	linux-media@vger.kernel.org
T:	git kernel.org:/pub/scm/linux/kernel/git/mchehab/linux-2.6.git
W:	http://www.ivtvdriver.org
S:	Maintained

JFS FILESYSTEM
P:	Dave Kleikamp
M:	shaggy@austin.ibm.com
L:	jfs-discussion@lists.sourceforge.net
W:	http://jfs.sourceforge.net/
T:	git kernel.org:/pub/scm/linux/kernel/git/shaggy/jfs-2.6.git
S:	Supported

JME NETWORK DRIVER
P:	Guo-Fu Tseng
M:	cooldavid@cooldavid.org
L:	netdev@vger.kernel.org
S:	Maintained

JOURNALLING FLASH FILE SYSTEM V2 (JFFS2)
P:	David Woodhouse
M:	dwmw2@infradead.org
L:	linux-mtd@lists.infradead.org
W:	http://www.linux-mtd.infradead.org/doc/jffs2.html
S:	Maintained

JOURNALLING LAYER FOR BLOCK DEVICES (JBD)
P:	Stephen Tweedie, Andrew Morton
M:	sct@redhat.com, akpm@linux-foundation.org
L:	linux-ext4@vger.kernel.org
S:	Maintained

K8TEMP HARDWARE MONITORING DRIVER
P:	Rudolf Marek
M:	r.marek@assembler.cz
L:	lm-sensors@lm-sensors.org
S:	Maintained

KCONFIG
P:	Roman Zippel
M:	zippel@linux-m68k.org
L:	linux-kbuild@vger.kernel.org
S:	Maintained

KDUMP
P:	Vivek Goyal
M:	vgoyal@redhat.com
P:	Haren Myneni
M:	hbabu@us.ibm.com
L:	kexec@lists.infradead.org
L:	linux-kernel@vger.kernel.org
W:	http://lse.sourceforge.net/kdump/
S:	Maintained

KERNEL AUTOMOUNTER (AUTOFS)
P:	H. Peter Anvin
M:	hpa@zytor.com
L:	autofs@linux.kernel.org
S:	Odd Fixes

KERNEL AUTOMOUNTER v4 (AUTOFS4)
P:	Ian Kent
M:	raven@themaw.net
L:	autofs@linux.kernel.org
S:	Maintained

KERNEL BUILD (kbuild: Makefile, scripts/Makefile.*)
P:	Sam Ravnborg
M:	sam@ravnborg.org
T:	git kernel.org:/pub/scm/linux/kernel/git/sam/kbuild-next.git
T:	git kernel.org:/pub/scm/linux/kernel/git/sam/kbuild-fixes.git
L:	linux-kbuild@vger.kernel.org
S:	Maintained

KERNEL JANITORS
P:	Several
L:	kernel-janitors@vger.kernel.org
W:	http://www.kerneljanitors.org/
S:	Maintained

KERNEL NFSD, SUNRPC, AND LOCKD SERVERS
P:	J. Bruce Fields
M:	bfields@fieldses.org
P:	Neil Brown
M:	neilb@suse.de
L:	linux-nfs@vger.kernel.org
W:	http://nfs.sourceforge.net/
S:	Supported

KERNEL VIRTUAL MACHINE (KVM)
P:	Avi Kivity
M:	avi@redhat.com
L:	kvm@vger.kernel.org
W:	http://kvm.qumranet.com
S:	Supported

KERNEL VIRTUAL MACHINE (KVM) FOR AMD-V
P:	Joerg Roedel
M:	joerg.roedel@amd.com
L:	kvm@vger.kernel.org
W:	http://kvm.qumranet.com
S:	Supported

KERNEL VIRTUAL MACHINE (KVM) FOR POWERPC
P:	Hollis Blanchard
M:	hollisb@us.ibm.com
L:	kvm-ppc@vger.kernel.org
W:	http://kvm.qumranet.com
S:	Supported

KERNEL VIRTUAL MACHINE For Itanium (KVM/IA64)
P:	Xiantao Zhang
M:	xiantao.zhang@intel.com
L:	kvm-ia64@vger.kernel.org
W:	http://kvm.qumranet.com
S:	Supported

KERNEL VIRTUAL MACHINE for s390 (KVM/s390)
P:	Carsten Otte
M:	cotte@de.ibm.com
P:	Christian Borntraeger
M:	borntraeger@de.ibm.com
M:	linux390@de.ibm.com
L:	linux-s390@vger.kernel.org
W:	http://www.ibm.com/developerworks/linux/linux390/
S:	Supported

KEXEC
P:	Eric Biederman
M:	ebiederm@xmission.com
W:	http://ftp.kernel.org/pub/linux/kernel/people/horms/kexec-tools/
L:	linux-kernel@vger.kernel.org
L:	kexec@lists.infradead.org
S:	Maintained

KGDB
P:	Jason Wessel
M:	jason.wessel@windriver.com
L:	kgdb-bugreport@lists.sourceforge.net
S:	Maintained

<<<<<<< HEAD
KMEMCHECK
P:	Vegard Nossum
M:	vegardno@ifi.uio.no
P	Pekka Enberg
M:	penberg@cs.helsinki.fi
=======
KMEMTRACE
P:	Eduard - Gabriel Munteanu
M:	eduard.munteanu@linux360.ro
>>>>>>> d508afb4
L:	linux-kernel@vger.kernel.org
S:	Maintained

KPROBES
P:	Ananth N Mavinakayanahalli
M:	ananth@in.ibm.com
P:	Anil S Keshavamurthy
M:	anil.s.keshavamurthy@intel.com
P:	David S. Miller
M:	davem@davemloft.net
P:	Masami Hiramatsu
M:	mhiramat@redhat.com
L:	linux-kernel@vger.kernel.org
S:	Maintained

KS0108 LCD CONTROLLER DRIVER
P:	Miguel Ojeda Sandonis
M:	miguel.ojeda.sandonis@gmail.com
L:	linux-kernel@vger.kernel.org
W:	http://miguelojeda.es/auxdisplay.htm
W:	http://jair.lab.fi.uva.es/~migojed/auxdisplay.htm
S:	Maintained

LAPB module
L:	linux-x25@vger.kernel.org
S:	Orphan

LASI 53c700 driver for PARISC
P:	James E.J. Bottomley
M:	James.Bottomley@HansenPartnership.com
L:	linux-scsi@vger.kernel.org
S:	Maintained

LED SUBSYSTEM
P:	Richard Purdie
M:	rpurdie@rpsys.net
S:	Maintained

LEGO USB Tower driver
P:	Juergen Stuber
M:	starblue@users.sourceforge.net
L:	legousb-devel@lists.sourceforge.net
W:	http://legousb.sourceforge.net/
S:	Maintained

LGUEST
P:	Rusty Russell
M:	rusty@rustcorp.com.au
L:	lguest@ozlabs.org
W:	http://lguest.ozlabs.org/
S:	Maintained

LINUX FOR IBM pSERIES (RS/6000)
P:	Paul Mackerras
M:	paulus@au.ibm.com
W:	http://www.ibm.com/linux/ltc/projects/ppc
S:	Supported

LINUX FOR NCR VOYAGER
P:	James Bottomley
M:	James.Bottomley@HansenPartnership.com
W:	http://www.hansenpartnership.com/voyager
S:	Maintained

LINUX FOR POWERPC (32-BIT AND 64-BIT)
P:	Benjamin Herrenschmidt
M:	benh@kernel.crashing.org
P:	Paul Mackerras
M:	paulus@samba.org
W:	http://www.penguinppc.org/
L:	linuxppc-dev@ozlabs.org
T:	git kernel.org:/pub/scm/linux/kernel/git/benh/powerpc.git
S:	Supported

LINUX FOR POWER MACINTOSH
P:	Benjamin Herrenschmidt
M:	benh@kernel.crashing.org
W:	http://www.penguinppc.org/
L:	linuxppc-dev@ozlabs.org
S:	Maintained

LINUX FOR POWERPC EMBEDDED MPC5XXX
P:	Sylvain Munaut
M:	tnt@246tNt.com
P:	Grant Likely
M:	grant.likely@secretlab.ca
L:	linuxppc-dev@ozlabs.org
S:	Maintained

LINUX FOR POWERPC EMBEDDED PPC4XX
P:	Josh Boyer
M:	jwboyer@linux.vnet.ibm.com
P:	Matt Porter
M:	mporter@kernel.crashing.org
W:	http://www.penguinppc.org/
L:	linuxppc-dev@ozlabs.org
T:	git kernel.org:/pub/scm/linux/kernel/git/jwboyer/powerpc.git
S:	Maintained

LINUX FOR POWERPC EMBEDDED XILINX VIRTEX
P:	Grant Likely
M:	grant.likely@secretlab.ca
W:	http://wiki.secretlab.ca/index.php/Linux_on_Xilinx_Virtex
L:	linuxppc-dev@ozlabs.org
S:	Maintained

LINUX FOR POWERPC EMBEDDED PPC8XX
P:	Vitaly Bordug
M:	vitb@kernel.crashing.org
P:	Marcelo Tosatti
M:	marcelo@kvack.org
W:	http://www.penguinppc.org/
L:	linuxppc-dev@ozlabs.org
S:	Maintained

LINUX FOR POWERPC EMBEDDED PPC83XX AND PPC85XX
P:	Kumar Gala
M:	galak@kernel.crashing.org
W:	http://www.penguinppc.org/
L:	linuxppc-dev@ozlabs.org
S:	Maintained

LINUX FOR POWERPC PA SEMI PWRFICIENT
P:	Olof Johansson
M:	olof@lixom.net
W:	http://www.pasemi.com/
L:	linuxppc-dev@ozlabs.org
S:	Supported

LINUX SECURITY MODULE (LSM) FRAMEWORK
P:	Chris Wright
M:	chrisw@sous-sol.org
L:	linux-security-module@vger.kernel.org
T:	git kernel.org:/pub/scm/linux/kernel/git/chrisw/lsm-2.6.git
S:	Supported

LLC (802.2)
P:	Arnaldo Carvalho de Melo
M:	acme@ghostprotocols.net
S:	Maintained

LIS3LV02D ACCELEROMETER DRIVER
P:	Eric Piel
M:	eric.piel@tremplin-utc.net
S:	Maintained

LM83 HARDWARE MONITOR DRIVER
P:	Jean Delvare
M:	khali@linux-fr.org
L:	lm-sensors@lm-sensors.org
S:	Maintained

LM90 HARDWARE MONITOR DRIVER
P:	Jean Delvare
M:	khali@linux-fr.org
L:	lm-sensors@lm-sensors.org
S:	Maintained

LOCKDEP AND LOCKSTAT
P:	Peter Zijlstra
M:	peterz@infradead.org
P:	Ingo Molnar
M:	mingo@redhat.com
L:	linux-kernel@vger.kernel.org
T:	git://git.kernel.org/pub/scm/linux/kernel/git/peterz/linux-2.6-lockdep.git
S:	Maintained

LOGICAL DISK MANAGER SUPPORT (LDM, Windows 2000/XP/Vista Dynamic Disks)
P:	Richard Russon (FlatCap)
M:	ldm@flatcap.org
L:	linux-ntfs-dev@lists.sourceforge.net
W:	http://www.linux-ntfs.org/content/view/19/37/
S:	Maintained

LSILOGIC MPT FUSION DRIVERS (FC/SAS/SPI)
P:	Eric Moore
M:	Eric.Moore@lsi.com
M:	support@lsi.com
L:	DL-MPTFusionLinux@lsi.com
L:	linux-scsi@vger.kernel.org
W:	http://www.lsilogic.com/support
S:	Supported

LSILOGIC/SYMBIOS/NCR 53C8XX and 53C1010 PCI-SCSI drivers
P:	Matthew Wilcox
M:	matthew@wil.cx
L:	linux-scsi@vger.kernel.org
S:	Maintained

LTP (Linux Test Project)
P:	Subrata Modak
M:	subrata@linux.vnet.ibm.com
P:	Mike Frysinger
M:	vapier@gentoo.org
L:	ltp-list@lists.sourceforge.net (subscribers-only)
W:	http://ltp.sourceforge.net/
T:	git kernel.org/pub/scm/linux/kernel/git/galak/ltp.git
S:	Maintained

M32R ARCHITECTURE
P:	Hirokazu Takata
M:	takata@linux-m32r.org
L:	linux-m32r@ml.linux-m32r.org
L:	linux-m32r-ja@ml.linux-m32r.org (in Japanese)
W:	http://www.linux-m32r.org/
S:	Maintained

M68K ARCHITECTURE
P:	Geert Uytterhoeven
M:	geert@linux-m68k.org
P:	Roman Zippel
M:	zippel@linux-m68k.org
L:	linux-m68k@lists.linux-m68k.org
W:	http://www.linux-m68k.org/
T:	git git.kernel.org/pub/scm/linux/kernel/git/geert/linux-m68k.git
S:	Maintained

M68K ON APPLE MACINTOSH
P:	Joshua Thompson
M:	funaho@jurai.org
W:	http://www.mac.linux-m68k.org/
L:	linux-m68k@lists.linux-m68k.org
S:	Maintained

M68K ON HP9000/300
P:	Philip Blundell
M:	philb@gnu.org
W:	http://www.tazenda.demon.co.uk/phil/linux-hp
S:	Maintained

MAC80211
P:	Johannes Berg
M:	johannes@sipsolutions.net
L:	linux-wireless@vger.kernel.org
W:	http://linuxwireless.org/
T:	git kernel.org:/pub/scm/linux/kernel/git/linville/wireless-2.6.git
S:	Maintained

MAC80211 PID RATE CONTROL
P:	Stefano Brivio
M:	stefano.brivio@polimi.it
P:	Mattias Nissler
M:	mattias.nissler@gmx.de
L:	linux-wireless@vger.kernel.org
W:	http://linuxwireless.org/en/developers/Documentation/mac80211/RateControl/PID
T:	git kernel.org:/pub/scm/linux/kernel/git/linville/wireless-2.6.git
S:	Maintained

MACVLAN DRIVER
P:	Patrick McHardy
M:	kaber@trash.net
L:	netdev@vger.kernel.org
S:	Maintained

MAN-PAGES: MANUAL PAGES FOR LINUX -- Sections 2, 3, 4, 5, and 7
P:	Michael Kerrisk
M:	mtk.manpages@gmail.com
W:	http://www.kernel.org/doc/man-pages
L:	linux-man@vger.kernel.org
S:	Maintained

MARVELL LIBERTAS WIRELESS DRIVER
P:	Dan Williams
M:	dcbw@redhat.com
L:	libertas-dev@lists.infradead.org
S:	Maintained

MARVELL MV643XX ETHERNET DRIVER
P:	Lennert Buytenhek
M:	buytenh@marvell.com
L:	netdev@vger.kernel.org
S:	Supported

MARVELL SOC MMC/SD/SDIO CONTROLLER DRIVER
P:	Nicolas Pitre
M:	nico@cam.org
L:	linux-kernel@vger.kernel.org
S:	Maintained

MARVELL YUKON / SYSKONNECT DRIVER
P:	Mirko Lindner
M:	mlindner@syskonnect.de
P:	Ralph Roesler
M:	rroesler@syskonnect.de
W:	http://www.syskonnect.com
S:	Supported

MATROX FRAMEBUFFER DRIVER
P:	Petr Vandrovec
M:	vandrove@vc.cvut.cz
L:	linux-fbdev-devel@lists.sourceforge.net (moderated for non-subscribers)
S:	Maintained

MAX6650 HARDWARE MONITOR AND FAN CONTROLLER DRIVER
P:	Hans J. Koch
M:	hjk@linutronix.de
L:	lm-sensors@lm-sensors.org
S:	Maintained

MEGARAID SCSI DRIVERS
P:	Neela Syam Kolli
M:	megaraidlinux@lsi.com
L:	linux-scsi@vger.kernel.org
W:	http://megaraid.lsilogic.com
S:	Maintained

MEMORY MANAGEMENT
L:	linux-mm@kvack.org
L:	linux-kernel@vger.kernel.org
W:	http://www.linux-mm.org
S:	Maintained

MEMORY RESOURCE CONTROLLER
P:	Balbir Singh
M:	balbir@linux.vnet.ibm.com
P:	Pavel Emelyanov
M:	xemul@openvz.org
P:	KAMEZAWA Hiroyuki
M:	kamezawa.hiroyu@jp.fujitsu.com
L:	linux-mm@kvack.org
L:	linux-kernel@vger.kernel.org
S:	Maintained

MEMORY TECHNOLOGY DEVICES (MTD)
P:	David Woodhouse
M:	dwmw2@infradead.org
W:	http://www.linux-mtd.infradead.org/
L:	linux-mtd@lists.infradead.org
T:	git git://git.infradead.org/mtd-2.6.git
S:	Maintained

MICROTEK X6 SCANNER
P:	Oliver Neukum
M:	oliver@neukum.name
S:	Maintained

MIPS
P:	Ralf Baechle
M:	ralf@linux-mips.org
W:	http://www.linux-mips.org/
L:	linux-mips@linux-mips.org
T:	git www.linux-mips.org:/pub/scm/linux.git
S:	Supported

MISCELLANEOUS MCA-SUPPORT
P:	James Bottomley
M:	James.Bottomley@HansenPartnership.com
L:	linux-kernel@vger.kernel.org
S:	Maintained

MODULE SUPPORT
P:	Rusty Russell
M:	rusty@rustcorp.com.au
L:	linux-kernel@vger.kernel.org
S:	Maintained

MOTION EYE VAIO PICTUREBOOK CAMERA DRIVER
P:	Stelian Pop
M:	stelian@popies.net
W:	http://popies.net/meye/
S:	Maintained

MOTOROLA IMX MMC/SD HOST CONTROLLER INTERFACE DRIVER
P:	Pavel Pisa
M:	ppisa@pikron.com
L:	linux-arm-kernel@lists.arm.linux.org.uk (subscribers-only)
S:	Maintained

MOUSE AND MISC DEVICES [GENERAL]
P:	Alessandro Rubini
M:	rubini@ipvvis.unipv.it
L:	linux-kernel@vger.kernel.org
S:	Maintained

MOXA SMARTIO/INDUSTIO/INTELLIO SERIAL CARD
P:	Jiri Slaby
M:	jirislaby@gmail.com
L:	linux-kernel@vger.kernel.org
S:	Maintained

MSI LAPTOP SUPPORT
P:	Lennart Poettering
M:	mzxreary@0pointer.de
W:	https://tango.0pointer.de/mailman/listinfo/s270-linux
W:	http://0pointer.de/lennart/tchibo.html
S:	Maintained

MULTIFUNCTION DEVICES (MFD)
P:	Samuel Ortiz
M:	sameo@linux.intel.com
L:	linux-kernel@vger.kernel.org
T:	git kernel.org:/pub/scm/linux/kernel/git/sameo/mfd-2.6.git
S:	Supported

MULTIMEDIA CARD (MMC), SECURE DIGITAL (SD) AND SDIO SUBSYSTEM
P:	Pierre Ossman
M:	drzeus-mmc@drzeus.cx
L:	linux-kernel@vger.kernel.org
S:	Maintained

MULTIMEDIA CARD (MMC) ETC. OVER SPI
P:	David Brownell
M:	dbrownell@users.sourceforge.net
L:	linux-kernel@vger.kernel.org
S:	Odd Fixes

MULTISOUND SOUND DRIVER
P:	Andrew Veliath
M:	andrewtv@usa.net
S:	Maintained

MULTITECH MULTIPORT CARD (ISICOM)
P:	Jiri Slaby
M:	jirislaby@gmail.com
L:	linux-kernel@vger.kernel.org
S:	Maintained

MUSB MULTIPOINT HIGH SPEED DUAL-ROLE CONTROLLER
P:	Felipe Balbi
M:	felipe.balbi@nokia.com
L:	linux-usb@vger.kernel.org
T:	git gitorious.org:/musb/mainline.git
S:	Maintained

MYRICOM MYRI-10G 10GbE DRIVER (MYRI10GE)
P:	Andrew Gallatin
M:	gallatin@myri.com
P:	Brice Goglin
M:	brice@myri.com
L:	netdev@vger.kernel.org
W:	http://www.myri.com/scs/download-Myri10GE.html
S:	Supported

NATSEMI ETHERNET DRIVER (DP8381x)
P:	Tim Hockin
M:	thockin@hockin.org
S:	Maintained

NCP FILESYSTEM
P:	Petr Vandrovec
M:	vandrove@vc.cvut.cz
L:	linware@sh.cvut.cz
S:	Maintained

NCR DUAL 700 SCSI DRIVER (MICROCHANNEL)
P:	James E.J. Bottomley
M:	James.Bottomley@HansenPartnership.com
L:	linux-scsi@vger.kernel.org
S:	Maintained

NETEFFECT IWARP RNIC DRIVER (IW_NES)
P:	Faisal Latif
M:	faisal.latif@intel.com
P:	Chien Tung
M:	chien.tin.tung@intel.com
L:	general@lists.openfabrics.org
W:	http://www.neteffect.com
S:	Supported
F:	drivers/infiniband/hw/nes/

NETEM NETWORK EMULATOR
P:	Stephen Hemminger
M:	shemminger@linux-foundation.org
L:	netem@lists.linux-foundation.org
S:	Maintained

NETERION (S2IO) 10GbE DRIVER (xframe/vxge)
P:	Ramkrishna Vepa
M:	ram.vepa@neterion.com
P:	Rastapur Santosh
M:	santosh.rastapur@neterion.com
P:	Sivakumar Subramani
M:	sivakumar.subramani@neterion.com
P:	Sreenivasa Honnur
M:	sreenivasa.honnur@neterion.com
P:	Anil Murthy
M:	anil.murthy@neterion.com
L:	netdev@vger.kernel.org
W:	http://trac.neterion.com/cgi-bin/trac.cgi/wiki/Linux?Anonymous
W:	http://trac.neterion.com/cgi-bin/trac.cgi/wiki/X3100Linux?Anonymous
S:	Supported

NETFILTER/IPTABLES/IPCHAINS
P:	Rusty Russell
P:	Marc Boucher
P:	James Morris
P:	Harald Welte
P:	Jozsef Kadlecsik
P:	Patrick McHardy
M:	kaber@trash.net
L:	netfilter-devel@vger.kernel.org
L:	netfilter@vger.kernel.org
L:	coreteam@netfilter.org
W:	http://www.netfilter.org/
W:	http://www.iptables.org/
S:	Supported

NETLABEL
P:	Paul Moore
M:	paul.moore@hp.com
W:	http://netlabel.sf.net
L:	netdev@vger.kernel.org
S:	Supported

NETROM NETWORK LAYER
P:	Ralf Baechle
M:	ralf@linux-mips.org
L:	linux-hams@vger.kernel.org
W:	http://www.linux-ax25.org/
S:	Maintained

NETWORK BLOCK DEVICE (NBD)
P:	Paul Clements
M:	Paul.Clements@steeleye.com
S:	Maintained

NETWORK DEVICE DRIVERS
P:	Jeff Garzik
M:	jgarzik@pobox.com
L:	netdev@vger.kernel.org
T:	git kernel.org:/pub/scm/linux/kernel/git/jgarzik/netdev-2.6.git
S:	Maintained

NETWORKING [GENERAL]
P:	Networking Team
M:	netdev@vger.kernel.org
L:	netdev@vger.kernel.org
W:	http://linux-net.osdl.org/
S:	Maintained

NETWORKING [IPv4/IPv6]
P:	David S. Miller
M:	davem@davemloft.net
P:	Alexey Kuznetsov
M:	kuznet@ms2.inr.ac.ru
P:	Pekka Savola (ipv6)
M:	pekkas@netcore.fi
P:	James Morris
M:	jmorris@namei.org
P:	Hideaki YOSHIFUJI
M:	yoshfuji@linux-ipv6.org
P:	Patrick McHardy
M:	kaber@trash.net
L:	netdev@vger.kernel.org
T:	git kernel.org:/pub/scm/linux/kernel/git/davem/net-2.6.git
S:	Maintained

NETWORKING [LABELED] (NetLabel, CIPSO, Labeled IPsec, SECMARK)
P:	Paul Moore
M:	paul.moore@hp.com
L:	netdev@vger.kernel.org
S:	Maintained

NETWORKING [WIRELESS]
P:	John W. Linville
M:	linville@tuxdriver.com
L:	linux-wireless@vger.kernel.org
T:	git kernel.org:/pub/scm/linux/kernel/git/linville/wireless-2.6.git
S:	Maintained

NETXEN (1/10) GbE SUPPORT
P:	Dhananjay Phadke
M:	dhananjay@netxen.com
L:	netdev@vger.kernel.org
W:	http://www.netxen.com
S:	Supported

NFS, SUNRPC, AND LOCKD CLIENTS
P:	Trond Myklebust
M:	Trond.Myklebust@netapp.com
L:	linux-nfs@vger.kernel.org
W:	http://client.linux-nfs.org
T:	git git://git.linux-nfs.org/pub/linux/nfs-2.6.git
S:	Maintained

NI5010 NETWORK DRIVER
P:	Jan-Pascal van Best
M:	janpascal@vanbest.org
P:	Andreas Mohr
M:	andi@lisas.de
L:	netdev@vger.kernel.org
S:	Maintained

NINJA SCSI-3 / NINJA SCSI-32Bi (16bit/CardBus) PCMCIA SCSI HOST ADAPTER DRIVER
P:	YOKOTA Hiroshi
M:	yokota@netlab.is.tsukuba.ac.jp
W:	http://www.netlab.is.tsukuba.ac.jp/~yokota/izumi/ninja/
S:	Maintained

NINJA SCSI-32Bi/UDE PCI/CARDBUS SCSI HOST ADAPTER DRIVER
P:	GOTO Masanori
M:	gotom@debian.or.jp
P:	YOKOTA Hiroshi
M:	yokota@netlab.is.tsukuba.ac.jp
W:	http://www.netlab.is.tsukuba.ac.jp/~yokota/izumi/ninja/
S:	Maintained

NTFS FILESYSTEM
P:	Anton Altaparmakov
M:	aia21@cantab.net
L:	linux-ntfs-dev@lists.sourceforge.net
L:	linux-kernel@vger.kernel.org
W:	http://www.linux-ntfs.org/
T:	git kernel.org:/pub/scm/linux/kernel/git/aia21/ntfs-2.6.git
S:	Maintained

NVIDIA (rivafb and nvidiafb) FRAMEBUFFER DRIVER
P:	Antonino Daplas
M:	adaplas@gmail.com
L:	linux-fbdev-devel@lists.sourceforge.net (moderated for non-subscribers)
S:	Maintained

OMFS FILESYSTEM
P:	Bob Copeland
M:	me@bobcopeland.com
L:	linux-karma-devel@lists.sourceforge.net
S:	Maintained

OMNIKEY CARDMAN 4000 DRIVER
P:	Harald Welte
M:	laforge@gnumonks.org
S:	Maintained

OMNIKEY CARDMAN 4040 DRIVER
P:	Harald Welte
M:	laforge@gnumonks.org
S:	Maintained

OMNIVISION OV7670 SENSOR DRIVER
P:	Jonathan Corbet
M:	corbet@lwn.net
L:	linux-media@vger.kernel.org
T:	git kernel.org:/pub/scm/linux/kernel/git/mchehab/linux-2.6.git
S:	Maintained

ONENAND FLASH DRIVER
P:	Kyungmin Park
M:	kyungmin.park@samsung.com
L:	linux-mtd@lists.infradead.org
S:	Maintained

ONSTREAM SCSI TAPE DRIVER
P:	Willem Riede
M:	osst@riede.org
L:	osst-users@lists.sourceforge.net
L:	linux-scsi@vger.kernel.org
S:	Maintained

OPENCORES I2C BUS DRIVER
P:	Peter Korsgaard
M:	jacmet@sunsite.dk
L:	linux-i2c@vger.kernel.org
S:	Maintained

OPROFILE
P:	Robert Richter
M:	robert.richter@amd.com
L:	oprofile-list@lists.sf.net
S:	Maintained

ORACLE CLUSTER FILESYSTEM 2 (OCFS2)
P:	Mark Fasheh
M:	mfasheh@suse.com
P:	Joel Becker
M:	joel.becker@oracle.com
L:	ocfs2-devel@oss.oracle.com (moderated for non-subscribers)
W:	http://oss.oracle.com/projects/ocfs2/
T:	git git://git.kernel.org/pub/scm/linux/kernel/git/mfasheh/ocfs2.git
S:	Supported

ORINOCO DRIVER
P:	Pavel Roskin
M:	proski@gnu.org
P:	David Gibson
M:	hermes@gibson.dropbear.id.au
L:	linux-wireless@vger.kernel.org
L:	orinoco-users@lists.sourceforge.net
L:	orinoco-devel@lists.sourceforge.net
W:	http://www.nongnu.org/orinoco/
S:	Maintained

OSD LIBRARY
P:	Boaz Harrosh
M:	bharrosh@panasas.com
P:	Benny Halevy
M:	bhalevy@panasas.com
L:	osd-dev@open-osd.org
W:	http://open-osd.org
T:	git://git.open-osd.org/open-osd.git
S:	Maintained

P54 WIRELESS DRIVER
P:	Michael Wu
M:	flamingice@sourmilk.net
L:	linux-wireless@vger.kernel.org
W:	http://prism54.org
T:	git kernel.org:/pub/scm/linux/kernel/git/mwu/mac80211-drivers.git
S:	Maintained

PA SEMI ETHERNET DRIVER
P:	Olof Johansson
M:	olof@lixom.net
L:	netdev@vger.kernel.org
S:	Maintained

PA SEMI SMBUS DRIVER
P:	Olof Johansson
M:	olof@lixom.net
L:	linux-i2c@vger.kernel.org
S:	Maintained

PANASONIC LAPTOP ACPI EXTRAS DRIVER
P:	Harald Welte
M:	laforge@gnumonks.org
S:	Maintained

PANASONIC MN10300/AM33 PORT
P:	David Howells
M:	dhowells@redhat.com
P:	Koichi Yasutake
M:	yasutake.koichi@jp.panasonic.com
L:	linux-am33-list@redhat.com (moderated for non-subscribers)
W:	ftp://ftp.redhat.com/pub/redhat/gnupro/AM33/
S:	Maintained

PARALLEL PORT SUPPORT
L:	linux-parport@lists.infradead.org (subscribers-only)
S:	Orphan

PARAVIRT_OPS INTERFACE
P:	Jeremy Fitzhardinge
M:	jeremy@xensource.com
P:	Chris Wright
M:	chrisw@sous-sol.org
P:	Alok Kataria
M:	akataria@vmware.com
P:	Rusty Russell
M:	rusty@rustcorp.com.au
L:	virtualization@lists.osdl.org
L:	linux-kernel@vger.kernel.org
S:	Supported

PARIDE DRIVERS FOR PARALLEL PORT IDE DEVICES
P:	Tim Waugh
M:	tim@cyberelk.net
L:	linux-parport@lists.infradead.org (subscribers-only)
W:	http://www.torque.net/linux-pp.html
S:	Maintained

PARISC ARCHITECTURE
P:	Kyle McMartin
M:	kyle@mcmartin.ca
P:	Helge Deller
M:	deller@gmx.de
L:	linux-parisc@vger.kernel.org
W:	http://www.parisc-linux.org/
T:	git kernel.org:/pub/scm/linux/kernel/git/kyle/parisc-2.6.git
S:	Maintained

PC87360 HARDWARE MONITORING DRIVER
P:	Jim Cromie
M:	jim.cromie@gmail.com
L:	lm-sensors@lm-sensors.org
S:	Maintained

PC8736x GPIO DRIVER
P:	Jim Cromie
M:	jim.cromie@gmail.com
S:	Maintained

PCA9532 LED DRIVER
P:	Riku Voipio
M:	riku.voipio@iki.fi
S:	Maintained

PCI ERROR RECOVERY
P:	Linas Vepstas
M:	linas@austin.ibm.com
L:	linux-kernel@vger.kernel.org
L:	linux-pci@vger.kernel.org
S:	Supported

PCI SUBSYSTEM
P:	Jesse Barnes
M:	jbarnes@virtuousgeek.org
L:	linux-kernel@vger.kernel.org
L:	linux-pci@vger.kernel.org
T:	git kernel.org:/pub/scm/linux/kernel/git/jbarnes/pci-2.6.git
S:	Supported

PCIE HOTPLUG DRIVER
P:	Kristen Carlson Accardi
M:	kristen.c.accardi@intel.com
L:	linux-pci@vger.kernel.org
S:	Supported

PCMCIA SUBSYSTEM
P:	Linux PCMCIA Team
L:	linux-pcmcia@lists.infradead.org
W:	http://lists.infradead.org/mailman/listinfo/linux-pcmcia
T:	git kernel.org:/pub/scm/linux/kernel/git/brodo/pcmcia-2.6.git
S:	Maintained

PCNET32 NETWORK DRIVER
P:	Don Fry
M:	pcnet32@verizon.net
L:	netdev@vger.kernel.org
S:	Maintained

PER-TASK DELAY ACCOUNTING
P:	Balbir Singh
M:	balbir@linux.vnet.ibm.com
L:	linux-kernel@vger.kernel.org
S:	Maintained

PERSONALITY HANDLING
P:	Christoph Hellwig
M:	hch@infradead.org
L:	linux-abi-devel@lists.sourceforge.net
S:	Maintained

PHRAM MTD DRIVER
P:	Joern Engel
M:	joern@lazybastard.org
L:	linux-mtd@lists.infradead.org
S:	Maintained

PKTCDVD DRIVER
P:	Peter Osterlund
M:	petero2@telia.com
L:	linux-kernel@vger.kernel.org
S:	Maintained

POSIX CLOCKS and TIMERS
P:	Thomas Gleixner
M:	tglx@linutronix.de
L:	linux-kernel@vger.kernel.org
S:	Supported

POWER SUPPLY CLASS/SUBSYSTEM and DRIVERS
P:	Anton Vorontsov
M:	cbou@mail.ru
P:	David Woodhouse
M:	dwmw2@infradead.org
L:	linux-kernel@vger.kernel.org
T:	git git.infradead.org/battery-2.6.git
S:	Maintained

PNP SUPPORT
P:	Adam Belay
M:	abelay@mit.edu
P:	Bjorn Helgaas
M:	bjorn.helgaas@hp.com
S:	Maintained

PNXxxxx I2C DRIVER
P:	Vitaly Wool
M:	vitalywool@gmail.com
L:	linux-i2c@vger.kernel.org
S:	Maintained

PPP PROTOCOL DRIVERS AND COMPRESSORS
P:	Paul Mackerras
M:	paulus@samba.org
L:	linux-ppp@vger.kernel.org
S:	Maintained

PPP OVER ATM (RFC 2364)
P:	Mitchell Blank Jr
M:	mitch@sfgoth.com
S:	Maintained

PPP OVER ETHERNET
P:	Michal Ostrowski
M:	mostrows@earthlink.net
S:	Maintained

PPP OVER L2TP
P:	James Chapman
M:	jchapman@katalix.com
S:	Maintained

PREEMPTIBLE KERNEL
P:	Robert Love
M:	rml@tech9.net
L:	linux-kernel@vger.kernel.org
L:	kpreempt-tech@lists.sourceforge.net
W:	ftp://ftp.kernel.org/pub/linux/kernel/people/rml/preempt-kernel
S:	Supported

PRISM54 WIRELESS DRIVER
P:	Luis R. Rodriguez
M:	mcgrof@gmail.com
L:	linux-wireless@vger.kernel.org
W:	http://prism54.org
S:	Maintained

PROMISE DC4030 CACHING DISK CONTROLLER DRIVER
P:	Peter Denison
M:	promise@pnd-pc.demon.co.uk
W:	http://www.pnd-pc.demon.co.uk/promise/
S:	Maintained

PROMISE SATA TX2/TX4 CONTROLLER LIBATA DRIVER
P:	Mikael Pettersson
M:	mikpe@it.uu.se
L:	linux-ide@vger.kernel.org
S:	Maintained

PS3 NETWORK SUPPORT
P:	Masakazu Mokuno
M:	mokuno@sm.sony.co.jp
L:	netdev@vger.kernel.org
L:	cbe-oss-dev@ozlabs.org
S:	Supported

PS3 PLATFORM SUPPORT
P:	Geoff Levand
M:	geoffrey.levand@am.sony.com
L:	linuxppc-dev@ozlabs.org
L:	cbe-oss-dev@ozlabs.org
S:	Supported

PS3VRAM DRIVER
P:	Jim Paris
M:	jim@jtan.com
L:	cbe-oss-dev@ozlabs.org
S:	Maintained

PVRUSB2 VIDEO4LINUX DRIVER
P:	Mike Isely
M:	isely@pobox.com
L:	pvrusb2@isely.net	(subscribers-only)
L:	linux-media@vger.kernel.org
W:	http://www.isely.net/pvrusb2/
T:	git kernel.org:/pub/scm/linux/kernel/git/mchehab/linux-2.6.git
S:	Maintained

PXA2xx/PXA3xx SUPPORT
P:	Eric Miao
M:	eric.miao@marvell.com
P:	Russell King
M:	linux@arm.linux.org.uk
L:	linux-arm-kernel@lists.arm.linux.org.uk	(subscribers-only)
S:	Maintained

PXA168 SUPPORT
P:	Eric Miao
M:	eric.miao@marvell.com
P:	Jason Chagas
M:	jason.chagas@marvell.com
L:	linux-arm-kernel@lists.arm.linux.org.uk	(subscribers-only)
T:	git kernel.org:/pub/scm/linux/kernel/git/ycmiao/pxa-linux-2.6.git
S:	Supported

PXA910 SUPPORT
P:	Eric Miao
M:	eric.miao@marvell.com
L:	linux-arm-kernel@lists.arm.linux.org.uk	(subscribers-only)
T:	git kernel.org:/pub/scm/linux/kernel/git/ycmiao/pxa-linux-2.6.git
S:	Supported

PXA MMCI DRIVER
S:	Orphan

PXA RTC DRIVER
P:	Robert Jarzmik
M:	robert.jarzmik@free.fr
L:	rtc-linux@googlegroups.com
S:	Maintained

QLOGIC QLA2XXX FC-SCSI DRIVER
P:	Andrew Vasquez
M:	linux-driver@qlogic.com
L:	linux-scsi@vger.kernel.org
S:	Supported

QLOGIC QLA3XXX NETWORK DRIVER
P:	Ron Mercer
M:	linux-driver@qlogic.com
L:	netdev@vger.kernel.org
S:	Supported

QLOGIC QLGE 10Gb ETHERNET DRIVER
P:	Ron Mercer
M:	linux-driver@qlogic.com
M:	ron.mercer@qlogic.com
L:	netdev@vger.kernel.org
S:	Supported

QNX4 FILESYSTEM
P:	Anders Larsen
M:	al@alarsen.net
L:	linux-kernel@vger.kernel.org
W:	http://www.alarsen.net/linux/qnx4fs/
S:	Maintained

RADEON FRAMEBUFFER DISPLAY DRIVER
P:	Benjamin Herrenschmidt
M:	benh@kernel.crashing.org
L:	linux-fbdev-devel@lists.sourceforge.net (moderated for non-subscribers)
S:	Maintained

RAGE128 FRAMEBUFFER DISPLAY DRIVER
P:	Paul Mackerras
M:	paulus@samba.org
L:	linux-fbdev-devel@lists.sourceforge.net (moderated for non-subscribers)
S:	Maintained

RALINK RT2X00 WIRELESS LAN DRIVER
P:	rt2x00 project
L:	linux-wireless@vger.kernel.org
L:	users@rt2x00.serialmonkey.com
W:	http://rt2x00.serialmonkey.com/
S:	Maintained
T:	git kernel.org:/pub/scm/linux/kernel/git/ivd/rt2x00.git
F:	drivers/net/wireless/rt2x00/

RAMDISK RAM BLOCK DEVICE DRIVER
P:	Nick Piggin
M:	npiggin@suse.de
S:	Maintained

RANDOM NUMBER DRIVER
P:	Matt Mackall
M:	mpm@selenic.com
S:	Maintained

RAPIDIO SUBSYSTEM
P:	Matt Porter
M:	mporter@kernel.crashing.org
L:	linux-kernel@vger.kernel.org
S:	Maintained

RAYLINK/WEBGEAR 802.11 WIRELESS LAN DRIVER
P:	Corey Thomas
M:	coreythomas@charter.net
L:	linux-wireless@vger.kernel.org
S:	Maintained

RCUTORTURE MODULE
P:	Josh Triplett
M:	josh@freedesktop.org
L:	linux-kernel@vger.kernel.org
S:	Maintained

RDC R-321X SoC
P:	Florian Fainelli
M:	florian.fainelli@telecomint.eu
L:	linux-kernel@vger.kernel.org
S:	Maintained

RDC R6040 FAST ETHERNET DRIVER
P:	Florian Fainelli
M:	florian.fainelli@telecomint.eu
L:	netdev@vger.kernel.org
S:	Maintained

RDS - RELIABLE DATAGRAM SOCKETS
P:	Andy Grover
M:	andy.grover@oracle.com
L:	rds-devel@oss.oracle.com
S:	Supported

READ-COPY UPDATE (RCU)
P:	Dipankar Sarma
M:	dipankar@in.ibm.com
W:	http://www.rdrop.com/users/paulmck/rclock/
L:	linux-kernel@vger.kernel.org
S:	Supported

REAL TIME CLOCK DRIVER
P:	Paul Gortmaker
M:	p_gortmaker@yahoo.com
L:	linux-kernel@vger.kernel.org
S:	Maintained

REAL TIME CLOCK (RTC) SUBSYSTEM
P:	Alessandro Zummo
M:	a.zummo@towertech.it
L:	rtc-linux@googlegroups.com
S:	Maintained

REISERFS FILE SYSTEM
L:	reiserfs-devel@vger.kernel.org
S:	Supported

RFKILL
P:	Ivo van Doorn
M:	IvDoorn@gmail.com
L:	netdev@vger.kernel.org
S:	Maintained
F:	net/rfkill

RISCOM8 DRIVER
S:	Orphan

ROCKETPORT DRIVER
P:	Comtrol Corp.
W:	http://www.comtrol.com
S:	Maintained

ROSE NETWORK LAYER
P:	Ralf Baechle
M:	ralf@linux-mips.org
L:	linux-hams@vger.kernel.org
W:	http://www.linux-ax25.org/
S:	Maintained

RTL8180 WIRELESS DRIVER
P:	John W. Linville
M:	linville@tuxdriver.com
L:	linux-wireless@vger.kernel.org
W:	http://linuxwireless.org/
T:	git kernel.org:/pub/scm/linux/kernel/git/linville/wireless-testing.git
S:	Maintained

RTL8187 WIRELESS DRIVER
P:	 Herton Ronaldo Krzesinski
M:      herton@mandriva.com.br
P:      Hin-Tak Leung
M       htl10@users.sourceforge.net
P:      Larry Finger
M:      Larry.Finger@lwfinger.net
L:      linux-wireless@vger.kernel.org
W:      http://linuxwireless.org/
T:      git kernel.org:/pub/scm/linux/kernel/git/linville/wireless-testing.git
S:      Maintained

S3 SAVAGE FRAMEBUFFER DRIVER
P:	Antonino Daplas
M:	adaplas@gmail.com
L:	linux-fbdev-devel@lists.sourceforge.net (moderated for non-subscribers)
S:	Maintained

S390
P:	Martin Schwidefsky
M:	schwidefsky@de.ibm.com
P:	Heiko Carstens
M:	heiko.carstens@de.ibm.com
M:	linux390@de.ibm.com
L:	linux-s390@vger.kernel.org
W:	http://www.ibm.com/developerworks/linux/linux390/
S:	Supported

S390 NETWORK DRIVERS
P:	Ursula Braun
M:	ursula.braun@de.ibm.com
P:	Frank Blaschka
M:	blaschka@linux.vnet.ibm.com
M:	linux390@de.ibm.com
L:	linux-s390@vger.kernel.org
W:	http://www.ibm.com/developerworks/linux/linux390/
S:	Supported

S390 ZCRYPT DRIVER
P:	Felix Beck
M:	felix.beck@de.ibm.com
P:	Ralph Wuerthner
M:	ralph.wuerthner@de.ibm.com
M:	linux390@de.ibm.com
L:	linux-s390@vger.kernel.org
S:	Supported

S390 ZFCP DRIVER
P:	Christof Schmitt
M:	christof.schmitt@de.ibm.com
P:	Martin Peschke
M:	mp3@de.ibm.com
M:	linux390@de.ibm.com
L:	linux-s390@vger.kernel.org
W:	http://www.ibm.com/developerworks/linux/linux390/
S:	Supported

S390 IUCV NETWORK LAYER
P:	Ursula Braun
M:	ursula.braun@de.ibm.com
M:	linux390@de.ibm.com
L:	linux-s390@vger.kernel.org
W:	http://www.ibm.com/developerworks/linux/linux390/
S:	Supported

S3C24XX SD/MMC Driver
P:	Ben Dooks
M:	ben-linux@fluff.org
L:	linux-arm-kernel@lists.arm.linux.org.uk (subscribers-only)
L:	linux-kernel@vger.kernel.org
S:	Supported

SAA7146 VIDEO4LINUX-2 DRIVER
P:	Michael Hunold
M:	michael@mihu.de
L:	linux-media@vger.kernel.org
T:	git kernel.org:/pub/scm/linux/kernel/git/mchehab/linux-2.6.git
W:	http://www.mihu.de/linux/saa7146
S:	Maintained

SC1200 WDT DRIVER
P:	Zwane Mwaikambo
M:	zwane@arm.linux.org.uk
S:	Maintained

SCHEDULER
P:	Ingo Molnar
M:	mingo@elte.hu
P:	Robert Love    [the preemptible kernel bits]
M:	rml@tech9.net
L:	linux-kernel@vger.kernel.org
S:	Maintained

SCSI CDROM DRIVER
P:	Jens Axboe
M:	axboe@kernel.dk
L:	linux-scsi@vger.kernel.org
W:	http://www.kernel.dk
S:	Maintained

SCSI SG DRIVER
P:	Doug Gilbert
M:	dgilbert@interlog.com
L:	linux-scsi@vger.kernel.org
W:	http://www.torque.net/sg
S:	Maintained

SCSI SUBSYSTEM
P:	James E.J. Bottomley
M:	James.Bottomley@HansenPartnership.com
L:	linux-scsi@vger.kernel.org
T:	git kernel.org:/pub/scm/linux/kernel/git/jejb/scsi-misc-2.6.git
T:	git kernel.org:/pub/scm/linux/kernel/git/jejb/scsi-rc-fixes-2.6.git
T:	git kernel.org:/pub/scm/linux/kernel/git/jejb/scsi-pending-2.6.git
S:	Maintained

SCSI TAPE DRIVER
P:	Kai Mäkisara
M:	Kai.Makisara@kolumbus.fi
L:	linux-scsi@vger.kernel.org
S:	Maintained

SCTP PROTOCOL
P:	Vlad Yasevich
M:	vladislav.yasevich@hp.com
P:	Sridhar Samudrala
M:	sri@us.ibm.com
L:	linux-sctp@vger.kernel.org
W:	http://lksctp.sourceforge.net
S:	Supported

SCx200 CPU SUPPORT
P:	Jim Cromie
M:	jim.cromie@gmail.com
S:	Odd Fixes

SCx200 GPIO DRIVER
P:	Jim Cromie
M:	jim.cromie@gmail.com
S:	Maintained

SCx200 HRT CLOCKSOURCE DRIVER
P:	Jim Cromie
M:	jim.cromie@gmail.com
S:	Maintained

SDRICOH_CS MMC/SD HOST CONTROLLER INTERFACE DRIVER
P:	Sascha Sommer
M:	saschasommer@freenet.de
L:	sdricohcs-devel@lists.sourceforge.net (subscribers-only)
S:	Maintained

SECURE DIGITAL HOST CONTROLLER INTERFACE (SDHCI) DRIVER
P:	Pierre Ossman
M:	drzeus-sdhci@drzeus.cx
L:	sdhci-devel@lists.ossman.eu
S:	Maintained

SECURE DIGITAL HOST CONTROLLER INTERFACE, OPEN FIRMWARE BINDINGS (SDHCI-OF)
P:	Anton Vorontsov
M:	avorontsov@ru.mvista.com
L:	linuxppc-dev@ozlabs.org
L:	sdhci-devel@lists.ossman.eu
S:	Maintained

SECURITY SUBSYSTEM
F:	security/
P:	James Morris
M:	jmorris@namei.org
L:	linux-kernel@vger.kernel.org
L:	linux-security-module@vger.kernel.org (suggested Cc:)
T:	git kernel.org:pub/scm/linux/kernel/git/jmorris/security-testing-2.6.git
W:	http://security.wiki.kernel.org/
S:	Supported

SECURITY CONTACT
P:	Security Officers
M:	security@kernel.org
S:	Supported

SELINUX SECURITY MODULE
P:	Stephen Smalley
M:	sds@tycho.nsa.gov
P:	James Morris
M:	jmorris@namei.org
P:	Eric Paris
M:	eparis@parisplace.org
L:	linux-kernel@vger.kernel.org (kernel issues)
L: 	selinux@tycho.nsa.gov (subscribers-only, general discussion)
W:	http://selinuxproject.org
T:	git kernel.org:pub/scm/linux/kernel/git/jmorris/security-testing-2.6.git
S:	Supported

SENSABLE PHANTOM
P:	Jiri Slaby
M:	jirislaby@gmail.com
S:	Maintained

SERIAL ATA (SATA) SUBSYSTEM
P:	Jeff Garzik
M:	jgarzik@pobox.com
L:	linux-ide@vger.kernel.org
T:	git kernel.org:/pub/scm/linux/kernel/git/jgarzik/libata-dev.git
S:	Supported

SERVER ENGINES 10Gbps NIC - BladeEngine 2 DRIVER
P:	Sathya Perla
M:	sathyap@serverengines.com
P:      Subbu Seetharaman
M:      subbus@serverengines.com
L:      netdev@vger.kernel.org
W:      http://www.serverengines.com
S:      Supported

SFC NETWORK DRIVER
P:	Steve Hodgson
P:	Ben Hutchings
P:	Robert Stonehouse
M:	linux-net-drivers@solarflare.com
S:	Supported

SGI GRU DRIVER
P:	Jack Steiner
M:	steiner@sgi.com
S:	Maintained

SGI SN-IA64 (Altix) SERIAL CONSOLE DRIVER
P:	Pat Gefre
M:	pfg@sgi.com
L:	linux-ia64@vger.kernel.org
S:	Supported

SGI VISUAL WORKSTATION 320 AND 540
P:	Andrey Panin
M:	pazke@donpac.ru
L:	linux-visws-devel@lists.sf.net
W:	http://linux-visws.sf.net
S:	Maintained for 2.6.

SGI XP/XPC/XPNET DRIVER
P:	Dean Nelson
M:	dcn@sgi.com
S:	Maintained

SHARP LH SUPPORT (LH7952X & LH7A40X)
P:	Marc Singer
M:	elf@buici.com
W:	http://projects.buici.com/arm
L:	linux-arm-kernel@lists.arm.linux.org.uk	(subscribers-only)
S:	Maintained

SHPC HOTPLUG DRIVER
P:	Kristen Carlson Accardi
M:	kristen.c.accardi@intel.com
L:	linux-pci@vger.kernel.org
S:	Supported

SIMTEC EB110ATX (Chalice CATS)
P:	Ben Dooks
P:	Vincent Sanders
M:	support@simtec.co.uk
W:	http://www.simtec.co.uk/products/EB110ATX/
S:	Supported

SIMTEC EB2410ITX (BAST)
P:	Ben Dooks
P:	Vincent Sanders
M:	support@simtec.co.uk
W:	http://www.simtec.co.uk/products/EB2410ITX/
S:	Supported

SIS 190 ETHERNET DRIVER
P:	Francois Romieu
M:	romieu@fr.zoreil.com
L:	netdev@vger.kernel.org
S:	Maintained

SIS 900/7016 FAST ETHERNET DRIVER
P:	Daniele Venzano
M:	venza@brownhat.org
W:	http://www.brownhat.org/sis900.html
L:	netdev@vger.kernel.org
S:	Maintained

SIS 96X I2C/SMBUS DRIVER
P:	Mark M. Hoffman
M:	mhoffman@lightlink.com
L:	linux-i2c@vger.kernel.org
S:	Maintained

SIS FRAMEBUFFER DRIVER
P:	Thomas Winischhofer
M:	thomas@winischhofer.net
W:	http://www.winischhofer.net/linuxsisvga.shtml
S:	Maintained

SIS USB2VGA DRIVER
P:	Thomas Winischhofer
M:	thomas@winischhofer.net
W:	http://www.winischhofer.at/linuxsisusbvga.shtml
S:	Maintained

SKGE, SKY2 10/100/1000 GIGABIT ETHERNET DRIVERS
P:	Stephen Hemminger
M:	shemminger@linux-foundation.org
L:	netdev@vger.kernel.org
S:	Maintained

SLAB ALLOCATOR
P:	Christoph Lameter
M:	cl@linux-foundation.org
P:	Pekka Enberg
M:	penberg@cs.helsinki.fi
P:	Matt Mackall
M:	mpm@selenic.com
L:	linux-mm@kvack.org
S:	Maintained

SMC91x ETHERNET DRIVER
P:	Nicolas Pitre
M:	nico@cam.org
S:	Maintained

SMSC47B397 HARDWARE MONITOR DRIVER
P:	Mark M. Hoffman
M:	mhoffman@lightlink.com
L:	lm-sensors@lm-sensors.org
S:	Maintained

SMSC911x ETHERNET DRIVER
P:	Steve Glendinning
M:	steve.glendinning@smsc.com
L:	netdev@vger.kernel.org
S:	Supported

SMSC9420 PCI ETHERNET DRIVER
P:	Steve Glendinning
M:	steve.glendinning@smsc.com
L:	netdev@vger.kernel.org
S:	Supported

SMX UIO Interface
P:	Ben Nizette
M:	bn@niasdigital.com
S:	Maintained

SN-IA64 (Itanium) SUB-PLATFORM
P:	Jes Sorensen
M:	jes@sgi.com
L:	linux-altix@sgi.com
L:	linux-ia64@vger.kernel.org
W:	http://www.sgi.com/altix
S:	Maintained

SOC-CAMERA V4L2 SUBSYSTEM
P:	Guennadi Liakhovetski
M:	g.liakhovetski@gmx.de
L:	linux-media@vger.kernel.org
T:	git kernel.org:/pub/scm/linux/kernel/git/mchehab/linux-2.6.git
S:	Maintained

SOEKRIS NET48XX LED SUPPORT
P:	Chris Boot
M:	bootc@bootc.net
S:	Maintained

SOFTWARE RAID (Multiple Disks) SUPPORT
P:	Neil Brown
M:	neilb@suse.de
L:	linux-raid@vger.kernel.org
S:	Supported

SONIC NETWORK DRIVER
P:	Thomas Bogendoerfer
M:	tsbogend@alpha.franken.de
L:	netdev@vger.kernel.org
S:	Maintained

SONICS SILICON BACKPLANE DRIVER (SSB)
P:	Michael Buesch
M:	mb@bu3sch.de
L:	netdev@vger.kernel.org
S:	Maintained

SONY VAIO CONTROL DEVICE DRIVER
P:	Mattia Dongili
M:	malattia@linux.it
L:	linux-acpi@vger.kernel.org
W:	http://www.linux.it/~malattia/wiki/index.php/Sony_drivers
S:	Maintained

SONY MEMORYSTICK CARD SUPPORT
P:	Alex Dubov
M:	oakad@yahoo.com
L:	linux-kernel@vger.kernel.org
W:	http://tifmxx.berlios.de/
S:	Maintained

SOUND
P:	Jaroslav Kysela
M:	perex@perex.cz
P:	Takashi Iwai
M:	tiwai@suse.de
L:	alsa-devel@alsa-project.org (subscribers-only)
S:	Maintained

SOUND - SOC LAYER / DYNAMIC AUDIO POWER MANAGEMENT (ASoC)
P:	Liam Girdwood
M:	lrg@slimlogic.co.uk
P:	Mark Brown
M:	broonie@opensource.wolfsonmicro.com
T:	git opensource.wolfsonmicro.com/linux-2.6-asoc
L:	alsa-devel@alsa-project.org (subscribers-only)
W:	http://alsa-project.org/main/index.php/ASoC
S:	Supported

SPARC + UltraSPARC (sparc/sparc64)
P:	David S. Miller
M:	davem@davemloft.net
L:	sparclinux@vger.kernel.org
T:	git kernel.org:/pub/scm/linux/kernel/git/davem/sparc-2.6.git
T:	git kernel.org:/pub/scm/linux/kernel/git/davem/sparc-next-2.6.git
S:	Maintained

SPECIALIX IO8+ MULTIPORT SERIAL CARD DRIVER
P:	Roger Wolff
M:	R.E.Wolff@BitWizard.nl
L:	linux-kernel@vger.kernel.org ?
S:	Supported

SPI SUBSYSTEM
P:	David Brownell
M:	dbrownell@users.sourceforge.net
L:	spi-devel-general@lists.sourceforge.net
S:	Maintained

SPIDERNET NETWORK DRIVER for CELL
P:	Ishizaki Kou
M:	kou.ishizaki@toshiba.co.jp
P:	Jens Osterkamp
M:	jens@de.ibm.com
L:	netdev@vger.kernel.org
S:	Supported

SPU FILE SYSTEM
P:	Jeremy Kerr
M:	jk@ozlabs.org
L:	linuxppc-dev@ozlabs.org
L:	cbe-oss-dev@ozlabs.org
W:	http://www.ibm.com/developerworks/power/cell/
S:	Supported

SQUASHFS FILE SYSTEM
P:	Phillip Lougher
M:	phillip@lougher.demon.co.uk
L:	squashfs-devel@lists.sourceforge.net (subscribers-only)
W:	http://squashfs.org.uk
S:	Maintained

SRM (Alpha) environment access
P:	Jan-Benedict Glaw
M:	jbglaw@lug-owl.de
L:	linux-kernel@vger.kernel.org
S:	Maintained

STABLE BRANCH
P:	Greg Kroah-Hartman
M:	greg@kroah.com
P:	Chris Wright
M:	chrisw@sous-sol.org
L:	stable@kernel.org
S:	Maintained

STAGING SUBSYSTEM
P:	Greg Kroah-Hartman
M:	gregkh@suse.de
L:	linux-kernel@vger.kernel.org
T:	quilt kernel.org/pub/linux/kernel/people/gregkh/gregkh-2.6/
S:	Maintained

STARFIRE/DURALAN NETWORK DRIVER
P:	Ion Badulescu
M:	ionut@cs.columbia.edu
S:	Maintained

STARMODE RADIO IP (STRIP) PROTOCOL DRIVER
W:	http://mosquitonet.Stanford.EDU/strip.html
S:	Orphan

STRADIS MPEG-2 DECODER DRIVER
P:	Nathan Laredo
M:	laredo@gnu.org
W:	http://www.stradis.com/
S:	Maintained

SUN3/3X
P:	Sam Creasey
M:	sammy@sammy.net
W:	http://sammy.net/sun3/
S:	Maintained

SUPERH
P:	Paul Mundt
M:	lethal@linux-sh.org
L:	linux-sh@vger.kernel.org
W:	http://www.linux-sh.org
T:	git kernel.org:/pub/scm/linux/kernel/git/lethal/sh-2.6.git
S:	Supported

SUSPEND TO RAM
P:	Len Brown
M:	len.brown@intel.com
P:	Pavel Machek
M:	pavel@ucw.cz
P:	Rafael J. Wysocki
M:	rjw@sisk.pl
L:	linux-pm@lists.linux-foundation.org
S:	Supported

SVGA HANDLING
P:	Martin Mares
M:	mj@ucw.cz
L:	linux-video@atrey.karlin.mff.cuni.cz
S:	Maintained

SYSV FILESYSTEM
P:	Christoph Hellwig
M:	hch@infradead.org
S:	Maintained

TASKSTATS STATISTICS INTERFACE
P:	Balbir Singh
M:	balbir@linux.vnet.ibm.com
L:	linux-kernel@vger.kernel.org
S:	Maintained

TC CLASSIFIER
P:	Jamal Hadi Salim
M:	hadi@cyberus.ca
L:	netdev@vger.kernel.org
S:	Maintained

TCP LOW PRIORITY MODULE
P:	Wong Hoi Sing, Edison
M:	hswong3i@gmail.com
P:	Hung Hing Lun, Mike
M:	hlhung3i@gmail.com
W:	http://tcp-lp-mod.sourceforge.net/
S:	Maintained

TEHUTI ETHERNET DRIVER
P:	Alexander Indenbaum
M:	baum@tehutinetworks.net
P:	Andy Gospodarek
M:	andy@greyhouse.net
L:	netdev@vger.kernel.org
S:	Supported

Telecom Clock Driver for MCPL0010
P:	Mark Gross
M:	mark.gross@intel.com
S:	Supported

TENSILICA XTENSA PORT (xtensa)
P:	Chris Zankel
M:	chris@zankel.net
S:	Maintained

THINKPAD ACPI EXTRAS DRIVER
P:	Henrique de Moraes Holschuh
M:	ibm-acpi@hmh.eng.br
L:	ibm-acpi-devel@lists.sourceforge.net
W:	http://ibm-acpi.sourceforge.net
W:	http://thinkwiki.org/wiki/Ibm-acpi
T:	git repo.or.cz/linux-2.6/linux-acpi-2.6/ibm-acpi-2.6.git
S:	Maintained

TI FLASH MEDIA INTERFACE DRIVER
P:	Alex Dubov
M:	oakad@yahoo.com
S:	Maintained

TI OMAP MMC INTERFACE DRIVER
P:	Carlos Aguiar, Anderson Briglia and Syed Khasim
M:	linux-omap@vger.kernel.org
W:	http://linux.omap.com
W:	http://www.muru.com/linux/omap/
S:	Maintained

TI OMAP RANDOM NUMBER GENERATOR SUPPORT
P:	Deepak Saxena
M:	dsaxena@plexity.net
S:	Maintained

TIPC NETWORK LAYER
P:	Per Liden
M:	per.liden@ericsson.com
P:	Jon Maloy
M:	jon.maloy@ericsson.com
P:	Allan Stephens
M:	allan.stephens@windriver.com
L:	tipc-discussion@lists.sourceforge.net
W:	http://tipc.sourceforge.net/
W:	http://tipc.cslab.ericsson.net/
T:	git tipc.cslab.ericsson.net:/pub/git/tipc.git
S:	Maintained

TLAN NETWORK DRIVER
P:	Samuel Chessman
M:	chessman@tux.org
L:	tlan-devel@lists.sourceforge.net (subscribers-only)
W:	http://sourceforge.net/projects/tlan/
S:	Maintained

TOMOYO SECURITY MODULE
P:	Kentaro Takeda
M:	takedakn@nttdata.co.jp
P:	Tetsuo Handa
M:	penguin-kernel@I-love.SAKURA.ne.jp
L:	linux-kernel@vger.kernel.org (kernel issues)
L:	tomoyo-users-en@lists.sourceforge.jp (subscribers-only, for developers and users in English)
L:	tomoyo-dev@lists.sourceforge.jp (subscribers-only, for developers in Japanese)
L:	tomoyo-users@lists.sourceforge.jp (subscribers-only, for users in Japanese)
W:	http://tomoyo.sourceforge.jp/
T:	quilt http://svn.sourceforge.jp/svnroot/tomoyo/trunk/2.2.x/tomoyo-lsm/patches/
S:	Maintained

TOSHIBA ACPI EXTRAS DRIVER
S:	Orphan

TOSHIBA SMM DRIVER
P:	Jonathan Buzzard
M:	jonathan@buzzard.org.uk
L:	tlinux-users@tce.toshiba-dme.co.jp
W:	http://www.buzzard.org.uk/toshiba/
S:	Maintained

TMIO MMC DRIVER
P:	Ian Molton
M:	ian@mnementh.co.uk
S:	Maintained

TPM DEVICE DRIVER
P:	Debora Velarde
M:	debora@linux.vnet.ibm.com
P:	Rajiv Andrade
M:	srajiv@linux.vnet.ibm.com
W:	http://tpmdd.sourceforge.net
P:	Marcel Selhorst
M:	m.selhorst@sirrix.com
W:	http://www.sirrix.com
L:	tpmdd-devel@lists.sourceforge.net (moderated for non-subscribers)
S:	Maintained

TRIVIAL PATCHES
P:	Jiri Kosina
M:	trivial@kernel.org
L:	linux-kernel@vger.kernel.org
T:	git kernel.org:/pub/scm/linux/kernel/git/jikos/trivial.git
S:	Maintained

TTY LAYER
P:	Alan Cox
M:	alan@lxorguk.ukuu.org.uk
L:	linux-kernel@vger.kernel.org
S:	Maintained

TULIP NETWORK DRIVERS
P:	Grant Grundler
M:	grundler@parisc-linux.org
P:	Kyle McMartin
M:	kyle@mcmartin.ca
L:	netdev@vger.kernel.org
S:	Maintained

TUN/TAP driver
P:	Maxim Krasnyansky
M:	maxk@qualcomm.com
L:	vtun@office.satix.net
W:	http://vtun.sourceforge.net/tun
S:	Maintained

TURBOCHANNEL SUBSYSTEM
P:	Maciej W. Rozycki
M:	macro@linux-mips.org
S:	Maintained

U14-34F SCSI DRIVER
P:	Dario Ballabio
M:	ballabio_dario@emc.com
L:	linux-scsi@vger.kernel.org
S:	Maintained

UBI FILE SYSTEM (UBIFS)
P:	Artem Bityutskiy
M:	dedekind@infradead.org
P:	Adrian Hunter
M:	ext-adrian.hunter@nokia.com
L:	linux-mtd@lists.infradead.org
T:	git git://git.infradead.org/ubifs-2.6.git
W:	http://www.linux-mtd.infradead.org/doc/ubifs.html
S:	Maintained

UCLINUX (AND M68KNOMMU)
P:	Greg Ungerer
M:	gerg@uclinux.org
W:	http://www.uclinux.org/
L:	uclinux-dev@uclinux.org  (subscribers-only)
S:	Maintained

UCLINUX FOR RENESAS H8/300
P:	Yoshinori Sato
M:	ysato@users.sourceforge.jp
W:	http://uclinux-h8.sourceforge.jp/
S:	Supported

UDF FILESYSTEM
P:	Jan Kara
M:	jack@suse.cz
W:	http://linux-udf.sourceforge.net
S:	Maintained

UFS FILESYSTEM
P:	Evgeniy Dushistov
M:	dushistov@mail.ru
L:	linux-kernel@vger.kernel.org
S:	Maintained

ULTRA-WIDEBAND (UWB) SUBSYSTEM:
P:	David Vrabel
M:	david.vrabel@csr.com
L:	linux-usb@vger.kernel.org
S:	Supported

UNIFORM CDROM DRIVER
P:	Jens Axboe
M:	axboe@kernel.dk
L:	linux-kernel@vger.kernel.org
W:	http://www.kernel.dk
S:	Maintained

UNSORTED BLOCK IMAGES (UBI)
P:	Artem Bityutskiy
M:	dedekind@infradead.org
W:	http://www.linux-mtd.infradead.org/
L:	linux-mtd@lists.infradead.org
T:	git git://git.infradead.org/ubi-2.6.git
S:	Maintained

USB ACM DRIVER
P:	Oliver Neukum
M:	oliver@neukum.name
L:	linux-usb@vger.kernel.org
S:	Maintained

USB BLOCK DRIVER (UB ub)
P:	Pete Zaitcev
M:	zaitcev@redhat.com
L:	linux-kernel@vger.kernel.org
L:	linux-usb@vger.kernel.org
S:	Supported

USB CDC ETHERNET DRIVER
P:	Greg Kroah-Hartman
M:	greg@kroah.com
L:	linux-usb@vger.kernel.org
S:	Maintained
W:	http://www.kroah.com/linux-usb/

USB CYPRESS C67X00 DRIVER
P:	Peter Korsgaard
M:	jacmet@sunsite.dk
L:	linux-usb@vger.kernel.org
S:	Maintained

USB DAVICOM DM9601 DRIVER
P:	Peter Korsgaard
M:	jacmet@sunsite.dk
L:	netdev@vger.kernel.org
W:	http://www.linux-usb.org/usbnet
S:	Maintained

USB DIAMOND RIO500 DRIVER
P:	Cesar Miquel
M:	miquel@df.uba.ar
L:	rio500-users@lists.sourceforge.net
W:	http://rio500.sourceforge.net
S:	Maintained

USB EHCI DRIVER
P:	David Brownell
M:	dbrownell@users.sourceforge.net
L:	linux-usb@vger.kernel.org
S:	Odd Fixes

USB ET61X[12]51 DRIVER
P:	Luca Risolia
M:	luca.risolia@studio.unibo.it
L:	linux-usb@vger.kernel.org
L:	linux-media@vger.kernel.org
T:	git kernel.org:/pub/scm/linux/kernel/git/mchehab/linux-2.6.git
W:	http://www.linux-projects.org
S:	Maintained

USB GADGET/PERIPHERAL SUBSYSTEM
P:	David Brownell
M:	dbrownell@users.sourceforge.net
L:	linux-usb@vger.kernel.org
W:	http://www.linux-usb.org/gadget
S:	Maintained

USB HID/HIDBP DRIVERS (USB KEYBOARDS, MICE, REMOTE CONTROLS, ...)
P:	Jiri Kosina
M:	jkosina@suse.cz
L:	linux-usb@vger.kernel.org
T:	git kernel.org:/pub/scm/linux/kernel/git/jikos/hid.git
S:	Maintained

USB ISP116X DRIVER
P:	Olav Kongas
M:	ok@artecdesign.ee
L:	linux-usb@vger.kernel.org
S:	Maintained

USB KAWASAKI LSI DRIVER
P:	Oliver Neukum
M:	oliver@neukum.name
L:	linux-usb@vger.kernel.org
S:	Maintained

USB MASS STORAGE DRIVER
P:	Matthew Dharm
M:	mdharm-usb@one-eyed-alien.net
L:	linux-usb@vger.kernel.org
L:	usb-storage@lists.one-eyed-alien.net
S:	Maintained
W:	http://www.one-eyed-alien.net/~mdharm/linux-usb/

USB OHCI DRIVER
P:	David Brownell
M:	dbrownell@users.sourceforge.net
L:	linux-usb@vger.kernel.org
S:	Odd Fixes

USB OPTION-CARD DRIVER
P:	Matthias Urlichs
M:	smurf@smurf.noris.de
L:	linux-usb@vger.kernel.org
S:	Maintained

USB OV511 DRIVER
P:	Mark McClelland
M:	mmcclell@bigfoot.com
L:	linux-usb@vger.kernel.org
W:	http://alpha.dyndns.org/ov511/
S:	Maintained

USB PEGASUS DRIVER
P:	Petko Manolov
M:	petkan@users.sourceforge.net
L:	linux-usb@vger.kernel.org
L:	netdev@vger.kernel.org
W:	http://pegasus2.sourceforge.net/
S:	Maintained

USB PRINTER DRIVER (usblp)
P:	Pete Zaitcev
M:	zaitcev@redhat.com
L:	linux-usb@vger.kernel.org
S:	Supported

USB RTL8150 DRIVER
P:	Petko Manolov
M:	petkan@users.sourceforge.net
L:	linux-usb@vger.kernel.org
L:	netdev@vger.kernel.org
W:	http://pegasus2.sourceforge.net/
S:	Maintained

USB SE401 DRIVER
P:	Jeroen Vreeken
M:	pe1rxq@amsat.org
L:	linux-usb@vger.kernel.org
W:	http://www.chello.nl/~j.vreeken/se401/
S:	Maintained

USB SERIAL BELKIN F5U103 DRIVER
P:	William Greathouse
M:	wgreathouse@smva.com
L:	linux-usb@vger.kernel.org
S:	Maintained

USB SERIAL CYPRESS M8 DRIVER
P:	Lonnie Mendez
M:	dignome@gmail.com
L:	linux-usb@vger.kernel.org
S:	Maintained
W:	http://geocities.com/i0xox0i
W:	http://firstlight.net/cvs

USB SERIAL CYBERJACK DRIVER
P:	Matthias Bruestle and Harald Welte
M:	support@reiner-sct.com
W:	http://www.reiner-sct.de/support/treiber_cyberjack.php
S:	Maintained

USB SERIAL DIGI ACCELEPORT DRIVER
P:	Peter Berger and Al Borchers
M:	pberger@brimson.com
M:	alborchers@steinerpoint.com
L:	linux-usb@vger.kernel.org
S:	Maintained

USB SERIAL DRIVER
P:	Greg Kroah-Hartman
M:	gregkh@suse.de
L:	linux-usb@vger.kernel.org
S:	Supported

USB SERIAL EMPEG EMPEG-CAR MARK I/II DRIVER
P:	Gary Brubaker
M:	xavyer@ix.netcom.com
L:	linux-usb@vger.kernel.org
S:	Maintained

USB SERIAL KEYSPAN DRIVER
P:	Greg Kroah-Hartman
M:	greg@kroah.com
L:	linux-usb@vger.kernel.org
W:	http://www.kroah.com/linux/
S:	Maintained

USB SERIAL WHITEHEAT DRIVER
P:	Support Department
M:	support@connecttech.com
L:	linux-usb@vger.kernel.org
W:	http://www.connecttech.com
S:	Supported

USB SMSC95XX ETHERNET DRIVER
P:	Steve Glendinning
M:	steve.glendinning@smsc.com
L:	netdev@vger.kernel.org
S:	Supported

USB SN9C1xx DRIVER
P:	Luca Risolia
M:	luca.risolia@studio.unibo.it
L:	linux-usb@vger.kernel.org
L:	linux-media@vger.kernel.org
T:	git kernel.org:/pub/scm/linux/kernel/git/mchehab/linux-2.6.git
W:	http://www.linux-projects.org
S:	Maintained

USB SUBSYSTEM
P:	Greg Kroah-Hartman
M:	gregkh@suse.de
L:	linux-usb@vger.kernel.org
W:	http://www.linux-usb.org
T:	quilt kernel.org/pub/linux/kernel/people/gregkh/gregkh-2.6/
S:	Supported

USB UHCI DRIVER
P:	Alan Stern
M:	stern@rowland.harvard.edu
L:	linux-usb@vger.kernel.org
S:	Maintained

USB "USBNET" DRIVER FRAMEWORK
P:	David Brownell
M:	dbrownell@users.sourceforge.net
L:	netdev@vger.kernel.org
W:	http://www.linux-usb.org/usbnet
S:	Maintained

USB VIDEO CLASS
P:	Laurent Pinchart
M:	laurent.pinchart@skynet.be
L:	linux-uvc-devel@lists.berlios.de (subscribers-only)
L:	linux-media@vger.kernel.org
T:	git kernel.org:/pub/scm/linux/kernel/git/mchehab/linux-2.6.git
W:	http://linux-uvc.berlios.de
S:	Maintained

USB W996[87]CF DRIVER
P:	Luca Risolia
M:	luca.risolia@studio.unibo.it
L:	linux-usb@vger.kernel.org
L:	linux-media@vger.kernel.org
T:	git kernel.org:/pub/scm/linux/kernel/git/mchehab/linux-2.6.git
W:	http://www.linux-projects.org
S:	Maintained

USB WIRELESS RNDIS DRIVER (rndis_wlan)
P:	Jussi Kivilinna
M:	jussi.kivilinna@mbnet.fi
L:	linux-wireless@vger.kernel.org
S:	Maintained

USB ZC0301 DRIVER
P:	Luca Risolia
M:	luca.risolia@studio.unibo.it
L:	linux-usb@vger.kernel.org
L:	linux-media@vger.kernel.org
T:	git kernel.org:/pub/scm/linux/kernel/git/mchehab/linux-2.6.git
W:	http://www.linux-projects.org
S:	Maintained

USB ZD1201 DRIVER
P:	Jeroen Vreeken
M:	pe1rxq@amsat.org
L:	linux-usb@vger.kernel.org
W:	http://linux-lc100020.sourceforge.net
S:	Maintained

USB ZR364XX DRIVER
P:	Antoine Jacquet
M:	royale@zerezo.com
L:	linux-usb@vger.kernel.org
L:	linux-media@vger.kernel.org
T:	git kernel.org:/pub/scm/linux/kernel/git/mchehab/linux-2.6.git
W:	http://royale.zerezo.com/zr364xx/
S:	Maintained

USER-MODE LINUX (UML)
P:	Jeff Dike
M:	jdike@addtoit.com
L:	user-mode-linux-devel@lists.sourceforge.net
L:	user-mode-linux-user@lists.sourceforge.net
W:	http://user-mode-linux.sourceforge.net
S:	Maintained

USERSPACE I/O (UIO)
P:	Hans J. Koch
M:	hjk@linutronix.de
P:	Greg Kroah-Hartman
M:	gregkh@suse.de
L:	linux-kernel@vger.kernel.org
S:	Maintained

UTIL-LINUX-NG PACKAGE
P:	Karel Zak
M:	kzak@redhat.com
L:	util-linux-ng@vger.kernel.org
W:	http://kernel.org/~kzak/util-linux-ng/
T:	git://git.kernel.org/pub/scm/utils/util-linux-ng/util-linux-ng.git
S:	Maintained

UVESAFB DRIVER
P:	Michal Januszewski
M:	spock@gentoo.org
L:	linux-fbdev-devel@lists.sourceforge.net (moderated for non-subscribers)
W:	http://dev.gentoo.org/~spock/projects/uvesafb/
S:	Maintained

VFAT/FAT/MSDOS FILESYSTEM
P:	OGAWA Hirofumi
M:	hirofumi@mail.parknet.co.jp
L:	linux-kernel@vger.kernel.org
S:	Maintained

VIA RHINE NETWORK DRIVER
P:	Roger Luethi
M:	rl@hellgate.ch
S:	Maintained

VIAPRO SMBUS DRIVER
P:	Jean Delvare
M:	khali@linux-fr.org
L:	linux-i2c@vger.kernel.org
S:	Maintained

VIA UNICHROME(PRO)/CHROME9 FRAMEBUFFER DRIVER
P:	Joseph Chan
M:	JosephChan@via.com.tw
P:	Scott Fang
M:	ScottFang@viatech.com.cn
L:	linux-fbdev-devel@lists.sourceforge.net (moderated for non-subscribers)
S:	Maintained

VIA VELOCITY NETWORK DRIVER
P:	Francois Romieu
M:	romieu@fr.zoreil.com
L:	netdev@vger.kernel.org
S:	Maintained

VIDEO FOR LINUX (V4L)
P:	Mauro Carvalho Chehab
M:	mchehab@infradead.org
L:	linux-media@vger.kernel.org
W:	http://linuxtv.org
T:	git kernel.org:/pub/scm/linux/kernel/git/mchehab/linux-2.6.git
S:	Maintained

VLAN (802.1Q)
P:	Patrick McHardy
M:	kaber@trash.net
L:	netdev@vger.kernel.org
S:	Maintained

VOLTAGE AND CURRENT REGULATOR FRAMEWORK
P:	Liam Girdwood
M:	lrg@slimlogic.co.uk
P:	Mark Brown
M:	broonie@opensource.wolfsonmicro.com
W:	http://opensource.wolfsonmicro.com/node/15
W:	http://www.slimlogic.co.uk/?p=48
T:	git kernel.org/pub/scm/linux/kernel/git/lrg/voltage-2.6.git
S:	Supported

VT1211 HARDWARE MONITOR DRIVER
P:	Juerg Haefliger
M:	juergh@gmail.com
L:	lm-sensors@lm-sensors.org
S:	Maintained

VT8231 HARDWARE MONITOR DRIVER
P:	Roger Lucas
M:	vt8231@hiddenengine.co.uk
L:	lm-sensors@lm-sensors.org
S:	Maintained

W1 DALLAS'S 1-WIRE BUS
P:	Evgeniy Polyakov
M:	johnpol@2ka.mipt.ru
S:	Maintained

W83791D HARDWARE MONITORING DRIVER
P:	Marc Hulsman
M:	m.hulsman@tudelft.nl
L:	lm-sensors@lm-sensors.org
S:	Maintained

W83793 HARDWARE MONITORING DRIVER
P:	Rudolf Marek
M:	r.marek@assembler.cz
L:	lm-sensors@lm-sensors.org
S:	Maintained

W83L51xD SD/MMC CARD INTERFACE DRIVER
P:	Pierre Ossman
M:	drzeus-wbsd@drzeus.cx
L:	linux-kernel@vger.kernel.org
S:	Maintained

WATCHDOG DEVICE DRIVERS
P:	Wim Van Sebroeck
M:	wim@iguana.be
T:	git kernel.org:/pub/scm/linux/kernel/git/wim/linux-2.6-watchdog.git
S:	Maintained

WAVELAN NETWORK DRIVER & WIRELESS EXTENSIONS
P:	Jean Tourrilhes
M:	jt@hpl.hp.com
L:	linux-wireless@vger.kernel.org
W:	http://www.hpl.hp.com/personal/Jean_Tourrilhes/Linux/
S:	Maintained

WD7000 SCSI DRIVER
P:	Miroslav Zagorac
M:	zaga@fly.cc.fer.hr
L:	linux-scsi@vger.kernel.org
S:	Maintained

WIMAX STACK
P:	Inaky Perez-Gonzalez
M:	inaky.perez-gonzalez@intel.com
M:	linux-wimax@intel.com
L:	wimax@linuxwimax.org
S:	Supported
W:	http://linuxwimax.org

WIMEDIA LLC PROTOCOL (WLP) SUBSYSTEM
P:	David Vrabel
M:	david.vrabel@csr.com
S:	Maintained

WISTRON LAPTOP BUTTON DRIVER
P:	Miloslav Trmac
M:	mitr@volny.cz
S:	Maintained

WL3501 WIRELESS PCMCIA CARD DRIVER
P:	Arnaldo Carvalho de Melo
M:	acme@ghostprotocols.net
L:	linux-wireless@vger.kernel.org
W:	http://oops.ghostprotocols.net:81/blog
S:	Maintained

WM97XX TOUCHSCREEN DRIVERS
P:	Mark Brown
M:	broonie@opensource.wolfsonmicro.com
P:	Liam Girdwood
M:	lrg@slimlogic.co.uk
L:	linux-input@vger.kernel.org
T:	git git://opensource.wolfsonmicro.com/linux-2.6-touch
W:	http://opensource.wolfsonmicro.com/node/7
S:	Supported

X.25 NETWORK LAYER
P:	Henner Eisen
M:	eis@baty.hanse.de
L:	linux-x25@vger.kernel.org
S:	Maintained

X86 ARCHITECTURE (32-BIT AND 64-BIT)
P:	Thomas Gleixner
M:	tglx@linutronix.de
P:	Ingo Molnar
M:	mingo@redhat.com
P:	H. Peter Anvin
M:	hpa@zytor.com
M:	x86@kernel.org
L:	linux-kernel@vger.kernel.org
T:	git://git.kernel.org/pub/scm/linux/kernel/git/x86/linux-2.6-x86.git
S:	Maintained

XEN HYPERVISOR INTERFACE
P:	Jeremy Fitzhardinge
M:	jeremy@xensource.com
P:	Chris Wright
M:	chrisw@sous-sol.org
L:	virtualization@lists.osdl.org
L:	xen-devel@lists.xensource.com
S:	Supported

XFS FILESYSTEM
P:	Silicon Graphics Inc
P:	Felix Blyakher
M:	felixb@sgi.com
M:	xfs-masters@oss.sgi.com
L:	xfs@oss.sgi.com
W:	http://oss.sgi.com/projects/xfs
T:	git://oss.sgi.com/xfs/xfs.git
S:	Supported

XILINX SYSTEMACE DRIVER
P:	Grant Likely
M:	grant.likely@secretlab.ca
W:	http://www.secretlab.ca/
L:	linux-kernel@vger.kernel.org
S:	Maintained

XILINX UARTLITE SERIAL DRIVER
P:	Peter Korsgaard
M:	jacmet@sunsite.dk
L:	linux-serial@vger.kernel.org
S:	Maintained

YAM DRIVER FOR AX.25
P:	Jean-Paul Roubelat
M:	jpr@f6fbb.org
L:	linux-hams@vger.kernel.org
S:	Maintained

YEALINK PHONE DRIVER
P:	Henk Vergonet
M:	Henk.Vergonet@gmail.com
L:	usbb2k-api-dev@nongnu.org
S:	Maintained

Z8530 DRIVER FOR AX.25
P:	Joerg Reuter
M:	jreuter@yaina.de
W:	http://yaina.de/jreuter/
W:	http://www.qsl.net/dl1bke/
L:	linux-hams@vger.kernel.org
S:	Maintained

ZD1211RW WIRELESS DRIVER
P:	Daniel Drake
M:	dsd@gentoo.org
P:	Ulrich Kunitz
M:	kune@deine-taler.de
W:	http://zd1211.ath.cx/wiki/DriverRewrite
L:	linux-wireless@vger.kernel.org
L:	zd1211-devs@lists.sourceforge.net (subscribers-only)
S:	Maintained

ZR36067 VIDEO FOR LINUX DRIVER
L:	mjpeg-users@lists.sourceforge.net
L:	linux-media@vger.kernel.org
W:	http://mjpeg.sourceforge.net/driver-zoran/
T:	Mercurial http://linuxtv.org/hg/v4l-dvb
S:	Odd Fixes

ZS DECSTATION Z85C30 SERIAL DRIVER
P:	Maciej W. Rozycki
M:	macro@linux-mips.org
S:	Maintained

THE REST
P:	Linus Torvalds
S:	Buried alive in reporters<|MERGE_RESOLUTION|>--- conflicted
+++ resolved
@@ -2659,17 +2659,17 @@
 L:	kgdb-bugreport@lists.sourceforge.net
 S:	Maintained
 
-<<<<<<< HEAD
 KMEMCHECK
 P:	Vegard Nossum
 M:	vegardno@ifi.uio.no
 P	Pekka Enberg
 M:	penberg@cs.helsinki.fi
-=======
+L:	linux-kernel@vger.kernel.org
+S:	Maintained
+
 KMEMTRACE
 P:	Eduard - Gabriel Munteanu
 M:	eduard.munteanu@linux360.ro
->>>>>>> d508afb4
 L:	linux-kernel@vger.kernel.org
 S:	Maintained
 
