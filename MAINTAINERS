--- conflicted
+++ resolved
@@ -2634,15 +2634,15 @@
 L:	kgdb-bugreport@lists.sourceforge.net
 S:	Maintained
 
-<<<<<<< HEAD
+KMEMLEAK
+P:	Catalin Marinas
+M:	catalin.marinas@arm.com
+L:	linux-kernel@vger.kernel.org
+S:	Maintained
+
 KMEMTRACE
 P:	Eduard - Gabriel Munteanu
 M:	eduard.munteanu@linux360.ro
-=======
-KMEMLEAK
-P:	Catalin Marinas
-M:	catalin.marinas@arm.com
->>>>>>> d0962923
 L:	linux-kernel@vger.kernel.org
 S:	Maintained
 
