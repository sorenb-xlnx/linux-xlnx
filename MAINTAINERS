--- conflicted
+++ resolved
@@ -2921,13 +2921,8 @@
 
 KERNEL JANITORS
 L:	kernel-janitors@vger.kernel.org
-<<<<<<< HEAD
-W:	http://www.kerneljanitors.org/
+W:	http://janitor.kernelnewbies.org/
 S:	Odd fixes
-=======
-W:	http://janitor.kernelnewbies.org/
-S:	Maintained
->>>>>>> 7912a7d3
 
 KERNEL NFSD, SUNRPC, AND LOCKD SERVERS
 M:	"J. Bruce Fields" <bfields@fieldses.org>
