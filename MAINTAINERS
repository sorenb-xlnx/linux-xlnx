
	List of maintainers and how to submit kernel changes

Please try to follow the guidelines below.  This will make things
easier on the maintainers.  Not all of these guidelines matter for every
trivial patch so apply some common sense.

1.	Always _test_ your changes, however small, on at least 4 or
	5 people, preferably many more.

2.	Try to release a few ALPHA test versions to the net. Announce
	them onto the kernel channel and await results. This is especially
	important for device drivers, because often that's the only way
	you will find things like the fact version 3 firmware needs
	a magic fix you didn't know about, or some clown changed the
	chips on a board and not its name.  (Don't laugh!  Look at the
	SMC etherpower for that.)

3.	Make sure your changes compile correctly in multiple
	configurations. In particular check that changes work both as a
	module and built into the kernel.

4.	When you are happy with a change make it generally available for
	testing and await feedback.

5.	Make a patch available to the relevant maintainer in the list. Use
	'diff -u' to make the patch easy to merge. Be prepared to get your
	changes sent back with seemingly silly requests about formatting
	and variable names.  These aren't as silly as they seem. One
	job the maintainers (and especially Linus) do is to keep things
	looking the same. Sometimes this means that the clever hack in
	your driver to get around a problem actually needs to become a
	generalized kernel feature ready for next time.

	PLEASE check your patch with the automated style checker
	(scripts/checkpatch.pl) to catch trival style violations.
	See Documentation/CodingStyle for guidance here.

	PLEASE try to include any credit lines you want added with the
	patch. It avoids people being missed off by mistake and makes
	it easier to know who wants adding and who doesn't.

	PLEASE document known bugs. If it doesn't work for everything
	or does something very odd once a month document it.

	PLEASE remember that submissions must be made under the terms
	of the OSDL certificate of contribution and should include a
	Signed-off-by: line.  The current version of this "Developer's
	Certificate of Origin" (DCO) is listed in the file
	Documentation/SubmittingPatches.

6.	Make sure you have the right to send any changes you make. If you
	do changes at work you may find your employer owns the patch
	not you.

7.	When sending security related changes or reports to a maintainer
	please Cc: security@kernel.org, especially if the maintainer
	does not respond.

8.	Happy hacking.

		-----------------------------------

Maintainers List (try to look for most precise areas first)

Note: For the hard of thinking, this list is meant to remain in alphabetical
order. If you could add yourselves to it in alphabetical order that would be
so much easier [Ed]

P: Person
M: Mail patches to
L: Mailing list that is relevant to this area
W: Web-page with status/info
T: SCM tree type and location.  Type is one of: git, hg, quilt.
S: Status, one of the following:

	Supported:	Someone is actually paid to look after this.
	Maintained:	Someone actually looks after it.
	Odd Fixes:	It has a maintainer but they don't have time to do
			much other than throw the odd patch in. See below..
	Orphan:		No current maintainer [but maybe you could take the
			role as you write your new code].
	Obsolete:	Old code. Something tagged obsolete generally means
			it has been replaced by a better system and you
			should be using that.

3C505 NETWORK DRIVER
P:	Philip Blundell
M:	philb@gnu.org
L:	netdev@vger.kernel.org
S:	Maintained

3C59X NETWORK DRIVER
P:	Steffen Klassert
M:	klassert@mathematik.tu-chemnitz.de
L:	netdev@vger.kernel.org
S:	Maintained

3CR990 NETWORK DRIVER
P:	David Dillow
M:	dave@thedillows.org
L:	netdev@vger.kernel.org
S:	Maintained

3W-XXXX ATA-RAID CONTROLLER DRIVER
P:	Adam Radford
M:	linuxraid@amcc.com
L:	linux-scsi@vger.kernel.org
W:	http://www.amcc.com
S:	Supported

3W-9XXX SATA-RAID CONTROLLER DRIVER
P:	Adam Radford
M:	linuxraid@amcc.com
L:	linux-scsi@vger.kernel.org
W:	http://www.amcc.com
S:	Supported

53C700 AND 53C700-66 SCSI DRIVER
P:	James E.J. Bottomley
M:	James.Bottomley@HansenPartnership.com
L:	linux-scsi@vger.kernel.org
S:	Maintained

6PACK NETWORK DRIVER FOR AX.25
P:	Andreas Koensgen
M:	ajk@iehk.rwth-aachen.de
L:	linux-hams@vger.kernel.org
S:	Maintained

8169 10/100/1000 GIGABIT ETHERNET DRIVER
P:	Francois Romieu
M:	romieu@fr.zoreil.com
L:	netdev@vger.kernel.org
S:	Maintained

8250/16?50 (AND CLONE UARTS) SERIAL DRIVER
L:	linux-serial@vger.kernel.org
W:	http://serial.sourceforge.net
S:	Orphan

8390 NETWORK DRIVERS [WD80x3/SMC-ELITE, SMC-ULTRA, NE2000, 3C503, etc.]
P:	Paul Gortmaker
M:	p_gortmaker@yahoo.com
L:	netdev@vger.kernel.org
S:	Maintained

9P FILE SYSTEM
P:	Eric Van Hensbergen
M:	ericvh@gmail.com
P:	Ron Minnich
M:	rminnich@sandia.gov
P:	Latchesar Ionkov
M:	lucho@ionkov.net
L:	v9fs-developer@lists.sourceforge.net
W:	http://swik.net/v9fs
T:	git kernel.org:/pub/scm/linux/kernel/ericvh/v9fs.git
S:	Maintained

A2232 SERIAL BOARD DRIVER
P:	Enver Haase
M:	A2232@gmx.net
L:	linux-m68k@lists.linux-m68k.org
S:	Maintained

AFS FILESYSTEM & AF_RXRPC SOCKET DOMAIN
P:	David Howells
M:	dhowells@redhat.com
L:	linux-afs@lists.infradead.org
S:	Supported

AIO
P:	Benjamin LaHaise
M:	bcrl@kvack.org
L:	linux-aio@kvack.org
S:	Supported

ABIT UGURU HARDWARE MONITOR DRIVER
P:	Hans de Goede
M:	j.w.r.degoede@hhs.nl
L:	lm-sensors@lm-sensors.org
S:	Maintained

ACENIC DRIVER
P:	Jes Sorensen
M:	jes@trained-monkey.org
L:	linux-acenic@sunsite.dk
S:	Maintained

IPS SCSI RAID DRIVER
P:	Adaptec OEM Raid Solutions
M:	aacraid@adaptec.com
L:	linux-scsi@vger.kernel.org
W:	http://www.adaptec.com/
S:	Maintained

DPT_I2O SCSI RAID DRIVER
P:	Adaptec OEM Raid Solutions
M:	aacraid@adaptec.com
L:	linux-scsi@vger.kernel.org
W:	http://www.adaptec.com/
S:	Maintained

AACRAID SCSI RAID DRIVER
P:	Adaptec OEM Raid Solutions
M:	aacraid@adaptec.com
L:	linux-scsi@vger.kernel.org
W:	http://www.adaptec.com/
S:	Supported

ACER WMI LAPTOP EXTRAS
P:	Carlos Corbacho
M:	carlos@strangeworlds.co.uk
L:	aceracpi@googlegroups.com (subscribers-only)
W:	http://code.google.com/p/aceracpi
S:	Maintained

ACPI
P:	Len Brown
M:	len.brown@intel.com
M:	lenb@kernel.org
L:	linux-acpi@vger.kernel.org
W:	http://www.lesswatts.org/projects/acpi/
T:	git kernel.org:/pub/scm/linux/kernel/git/lenb/linux-acpi-2.6.git
S:	Supported

ACPI BATTERY DRIVERS
P:	Alexey Starikovskiy
M:	astarikovskiy@suse.de
L:	linux-acpi@vger.kernel.org
W:	http://acpi.sourceforge.net/
S:	Supported

ACPI EC DRIVER
P:	Alexey Starikovskiy
M:	astarikovskiy@suse.de
L:	linux-acpi@vger.kernel.org
W:	http://acpi.sourceforge.net/
S:	Supported

ACPI FAN DRIVER
P:	Len Brown
M:	len.brown@intel.com
L:	linux-acpi@vger.kernel.org
W:	http://acpi.sourceforge.net/
S:	Supported

ACPI PCI HOTPLUG DRIVER
P:	Kristen Carlson Accardi
M:	kristen.c.accardi@intel.com
L:	pcihpd-discuss@lists.sourceforge.net
S:	Supported

ACPI THERMAL DRIVER
P:	Len Brown
M:	len.brown@intel.com
L:	linux-acpi@vger.kernel.org
W:	http://acpi.sourceforge.net/
S:	Supported

ACPI VIDEO DRIVER
P:	Rui Zhang
M:	rui.zhang@intel.com
L:	linux-acpi@vger.kernel.org
W:	http://acpi.sourceforge.net/
S:	Supported

ACPI WMI DRIVER
P:      Carlos Corbacho
M:      carlos@strangeworlds.co.uk
L:      linux-acpi@vger.kernel.org
W:      http://www.lesswatts.org/projects/acpi/
S:      Maintained

AD1889 ALSA SOUND DRIVER
P:     Kyle McMartin
M:     kyle@parisc-linux.org
P:     Thibaut Varene
M:     T-Bone@parisc-linux.org
W:     http://wiki.parisc-linux.org/AD1889
L:     linux-parisc@vger.kernel.org
S:     Maintained

ADM1025 HARDWARE MONITOR DRIVER
P:	Jean Delvare
M:	khali@linux-fr.org
L:	lm-sensors@lm-sensors.org
S:	Maintained

ADM1029 HARDWARE MONITOR DRIVER
P:	Corentin Labbe
M:	corentin.labbe@geomatys.fr
L:	lm-sensors@lm-sensors.org
S:	Maintained

ADM8211 WIRELESS DRIVER
P:	Michael Wu
M:	flamingice@sourmilk.net
L:	linux-wireless@vger.kernel.org
W:	http://linuxwireless.org/
T:	git kernel.org:/pub/scm/linux/kernel/git/mwu/mac80211-drivers.git
S:	Maintained

ADT746X FAN DRIVER
P:	Colin Leroy
M:	colin@colino.net
S:	Maintained

ADVANSYS SCSI DRIVER
P:	Matthew Wilcox
M:	matthew@wil.cx
L:	linux-scsi@vger.kernel.org
S:	Maintained

AEDSP16 DRIVER
P:	Riccardo Facchetti
M:	fizban@tin.it
S:	Maintained

AFFS FILE SYSTEM
P:	Roman Zippel
M:	zippel@linux-m68k.org
S:	Maintained

AGPGART DRIVER
P:	David Airlie
M:	airlied@linux.ie
T:	git kernel.org:/pub/scm/linux/kernel/git/airlied/drm-2.6.git
S:	Maintained

AHA152X SCSI DRIVER
P:	Juergen E. Fischer
M:	Juergen Fischer <fischer@norbit.de>
L:	linux-scsi@vger.kernel.org
S:	Maintained

AIC7XXX / AIC79XX SCSI DRIVER
P:	Hannes Reinecke
M:	hare@suse.de
L:	linux-scsi@vger.kernel.org
S:	Maintained

ALCATEL SPEEDTOUCH USB DRIVER
P:	Duncan Sands
M:	duncan.sands@free.fr
L:	linux-usb@vger.kernel.org
W:	http://www.linux-usb.org/SpeedTouch/
S:	Maintained

ALCHEMY AU1XX0 MMC DRIVER
S:	Orphan

ALI1563 I2C DRIVER
P:	Rudolf Marek
M:	r.marek@assembler.cz
L:	i2c@lm-sensors.org
S:	Maintained

ALPHA PORT
P:	Richard Henderson
M:	rth@twiddle.net
S:	Odd Fixes for 2.4; Maintained for 2.6.
P:	Ivan Kokshaysky
M:	ink@jurassic.park.msu.ru
S:	Maintained for 2.4; PCI support for 2.6.

AMD GEODE CS5536 USB DEVICE CONTROLLER DRIVER
P:	Thomas Dahlmann
M:	thomas.dahlmann@amd.com
L:	info-linux@geode.amd.com	(subscribers-only)
S:	Supported

AMD GEODE PROCESSOR/CHIPSET SUPPORT
P:	Jordan Crouse
L:	info-linux@geode.amd.com	(subscribers-only)
W:	http://www.amd.com/us-en/ConnectivitySolutions/TechnicalResources/0,,50_2334_2452_11363,00.html
S:	Supported

AMS (Apple Motion Sensor) DRIVER
P:	Stelian Pop
M:	stelian@popies.net
P:	Michael Hanselmann
M:	linux-kernel@hansmi.ch
S:	Supported

AMSO1100 RNIC DRIVER
P:	Tom Tucker
M:	tom@opengridcomputing.com
P:	Steve Wise
M:	swise@opengridcomputing.com
L:	general@lists.openfabrics.org
S:	Maintained

AOA (Apple Onboard Audio) ALSA DRIVER
P:	Johannes Berg
M:	johannes@sipsolutions.net
L:	linuxppc-dev@ozlabs.org
L:	alsa-devel@alsa-project.org (subscribers-only)
S:	Maintained

APM DRIVER
P:	Stephen Rothwell
M:	sfr@canb.auug.org.au
L:	linux-laptop@vger.kernel.org
W:	http://www.canb.auug.org.au/~sfr/
S:	Supported

APPLE SMC DRIVER
P:	Nicolas Boichat
M:	nicolas@boichat.ch
L:	mactel-linux-devel@lists.sourceforge.net
S:	Maintained

APPLETALK NETWORK LAYER
P:	Arnaldo Carvalho de Melo
M:	acme@ghostprotocols.net
S:	Maintained

APPLETOUCH TOUCHPAD DRIVER
P:	Johannes Berg
M:	johannes@sipsolutions.net
L:	linux-input@vger.kernel.org
S:	Maintained

ARC FRAMEBUFFER DRIVER
P:	Jaya Kumar
M:	jayalk@intworks.biz
S:	Maintained

ARM MFM AND FLOPPY DRIVERS
P:	Ian Molton
M:	spyro@f2s.com
S:	Maintained

ARM PRIMECELL MMCI PL180/1 DRIVER
P:	Russell King
M:	rmk@arm.linux.org.uk
L:	linux-arm-kernel@lists.arm.linux.org.uk (subscribers-only)
S:	Maintained

ARM/ADI ROADRUNNER MACHINE SUPPORT
P:	Lennert Buytenhek
M:	kernel@wantstofly.org
L:	linux-arm-kernel@lists.arm.linux.org.uk (subscribers-only)
S:	Maintained

ARM/ADS SPHERE MACHINE SUPPORT
P:	Lennert Buytenhek
M:	kernel@wantstofly.org
L:	linux-arm-kernel@lists.arm.linux.org.uk (subscribers-only)
S:	Maintained

ARM/AJECO 1ARM MACHINE SUPPORT
P:	Lennert Buytenhek
M:	kernel@wantstofly.org
L:	linux-arm-kernel@lists.arm.linux.org.uk (subscribers-only)
S:	Maintained

ARM/ATMEL AT91RM9200 ARM ARCHITECTURE
P:      Andrew Victor
M:      linux@maxim.org.za
L:      linux-arm-kernel@lists.arm.linux.org.uk (subscribers-only)
W:      http://maxim.org.za/at91_26.html
S:      Maintained

ARM/CIRRUS LOGIC EP93XX ARM ARCHITECTURE
P:	Lennert Buytenhek
M:	kernel@wantstofly.org
L:	linux-arm-kernel@lists.arm.linux.org.uk (subscribers-only)
S:	Maintained

ARM/CIRRUS LOGIC EDB9315A MACHINE SUPPORT
P:	Lennert Buytenhek
M:	kernel@wantstofly.org
L:	linux-arm-kernel@lists.arm.linux.org.uk (subscribers-only)
S:	Maintained

ARM/CORGI MACHINE SUPPORT
P:	Richard Purdie
M:	rpurdie@rpsys.net
S:	Maintained

ARM/GLOMATION GESBC9312SX MACHINE SUPPORT
P:	Lennert Buytenhek
M:	kernel@wantstofly.org
L:	linux-arm-kernel@lists.arm.linux.org.uk (subscribers-only)
S:	Maintained

ARM/HP JORNADA 7XX MACHINE SUPPORT
P:      Kristoffer Ericson
M:      kristoffer.ericson@gmail.com
W:      www.jlime.com
S:      Maintained

ARM/INTEL IOP32X ARM ARCHITECTURE
P:	Lennert Buytenhek
M:	kernel@wantstofly.org
P:	Dan Williams
M:	dan.j.williams@intel.com
L:	linux-arm-kernel@lists.arm.linux.org.uk (subscribers-only)
S:	Supported

ARM/INTEL IOP33X ARM ARCHITECTURE
P:	Dan Williams
M:	dan.j.williams@intel.com
L:	linux-arm-kernel@lists.arm.linux.org.uk (subscribers-only)
S:	Supported

ARM/INTEL IOP13XX ARM ARCHITECTURE
P:	Lennert Buytenhek
M:	kernel@wantstofly.org
P:	Dan Williams
M:	dan.j.williams@intel.com
L:	linux-arm-kernel@lists.arm.linux.org.uk (subscribers-only)
S:	Supported

ARM/INTEL IQ81342EX MACHINE SUPPORT
P:	Lennert Buytenhek
M:	kernel@wantstofly.org
P:	Dan Williams
M:	dan.j.williams@intel.com
L:	linux-arm-kernel@lists.arm.linux.org.uk (subscribers-only)
S:	Supported

ARM/INTEL IXP2000 ARM ARCHITECTURE
P:	Lennert Buytenhek
M:	kernel@wantstofly.org
L:	linux-arm-kernel@lists.arm.linux.org.uk (subscribers-only)
S:	Maintained

ARM/INTEL IXDP2850 MACHINE SUPPORT
P:	Lennert Buytenhek
M:	kernel@wantstofly.org
L:	linux-arm-kernel@lists.arm.linux.org.uk (subscribers-only)
S:	Maintained

ARM/INTEL IXP23XX ARM ARCHITECTURE
P:	Lennert Buytenhek
M:	kernel@wantstofly.org
L:	linux-arm-kernel@lists.arm.linux.org.uk (subscribers-only)
S:	Maintained

ARM/INTEL XSC3 (MANZANO) ARM CORE
P:	Lennert Buytenhek
M:	kernel@wantstofly.org
P:	Dan Williams
M:	dan.j.williams@intel.com
L:	linux-arm-kernel@lists.arm.linux.org.uk (subscribers-only)
S:	Supported

ARM/IP FABRICS DOUBLE ESPRESSO MACHINE SUPPORT
P:	Lennert Buytenhek
M:	kernel@wantstofly.org
L:	linux-arm-kernel@lists.arm.linux.org.uk (subscribers-only)
S:	Maintained

ARM/LOGICPD PXA270 MACHINE SUPPORT
P:	Lennert Buytenhek
M:	kernel@wantstofly.org
L:	linux-arm-kernel@lists.arm.linux.org.uk (subscribers-only)
S:	Maintained

ARM/TOSA MACHINE SUPPORT
P:	Dirk Opfer
M:	dirk@opfer-online.de
S:	Maintained

ARM/PLEB SUPPORT
P:	Peter Chubb
M:	pleb@gelato.unsw.edu.au
W:	http://www.disy.cse.unsw.edu.au/Hardware/PLEB
S:	Maintained

ARM/PT DIGITAL BOARD PORT
P:	Stefan Eletzhofer
M:	stefan.eletzhofer@eletztrick.de
L:	linux-arm-kernel@lists.arm.linux.org.uk	(subscribers-only)
W:	http://www.arm.linux.org.uk/
S:	Maintained

ARM/RADISYS ENP2611 MACHINE SUPPORT
P:	Lennert Buytenhek
M:	kernel@wantstofly.org
L:	linux-arm-kernel@lists.arm.linux.org.uk (subscribers-only)
S:	Maintained

ARM/SHARK MACHINE SUPPORT
P:	Alexander Schulz
M:	alex@shark-linux.de
W:	http://www.shark-linux.de/shark.html
S:	Maintained

ARM/STRONGARM110 PORT
P:	Russell King
M:	rmk@arm.linux.org.uk
L:	linux-arm-kernel@lists.arm.linux.org.uk	(subscribers-only)
W:	http://www.arm.linux.org.uk/
S:	Maintained

ARM/S3C2410 ARM ARCHITECTURE
P:	Ben Dooks
M:	ben-linux@fluff.org
L:	linux-arm-kernel@lists.arm.linux.org.uk	(subscribers-only)
W:	http://www.fluff.org/ben/linux/
S:	Maintained

ARM/S3C2440 ARM ARCHITECTURE
P:	Ben Dooks
M:	ben-linux@fluff.org
L:	linux-arm-kernel@lists.arm.linux.org.uk	(subscribers-only)
W:	http://www.fluff.org/ben/linux/
S:	Maintained

ARM/TECHNOLOGIC SYSTEMS TS7250 MACHINE SUPPORT
P:	Lennert Buytenhek
M:	kernel@wantstofly.org
L:	linux-arm-kernel@lists.arm.linux.org.uk (subscribers-only)
S:	Maintained

ARM/THECUS N2100 MACHINE SUPPORT
P:	Lennert Buytenhek
M:	kernel@wantstofly.org
L:	linux-arm-kernel@lists.arm.linux.org.uk (subscribers-only)
S:	Maintained

ARPD SUPPORT
P:	Jonathan Layes
L:	netdev@vger.kernel.org
S:	Maintained

ASUS ACPI EXTRAS DRIVER
P:	Corentin Chary
M:	corentincj@iksaif.net
P:	Karol Kozimor
M:	sziwan@users.sourceforge.net
L:	acpi4asus-user@lists.sourceforge.net
W:	http://sourceforge.net/projects/acpi4asus
W:	http://xf.iksaif.net/acpi4asus
S:	Maintained

ASUS ASB100 HARDWARE MONITOR DRIVER
P:	Mark M. Hoffman
M:	mhoffman@lightlink.com
L:	lm-sensors@lm-sensors.org
S:	Maintained

ASUS LAPTOP EXTRAS DRIVER
P:	Corentin Chary
M:	corentincj@iksaif.net
L:	acpi4asus-user@lists.sourceforge.net
W:	http://sourceforge.net/projects/acpi4asus
W:	http://xf.iksaif.net/acpi4asus
S:	Maintained

ASYNCHRONOUS TRANSFERS/TRANSFORMS API
P:	Dan Williams
M:	dan.j.williams@intel.com
P:	Maciej Sosnowski
M:	maciej.sosnowski@intel.com
L:	linux-kernel@vger.kernel.org
W:	http://sourceforge.net/projects/xscaleiop
S:	Supported

ATA OVER ETHERNET DRIVER
P:	Ed L. Cashin
M:	ecashin@coraid.com
W:	http://www.coraid.com/support/linux
S:	Supported

ATHEROS ATH5K WIRELESS DRIVER
P:	Jiri Slaby
M:	jirislaby@gmail.com
P:	Nick Kossifidis
M:	mickflemm@gmail.com
P:	Luis R. Rodriguez
M:	mcgrof@gmail.com
L:	linux-wireless@vger.kernel.org
L:	ath5k-devel@lists.ath5k.org
S:	Maintained

ATL1 ETHERNET DRIVER
P:	Jay Cliburn
M:	jcliburn@gmail.com
P:	Chris Snook
M:	csnook@redhat.com
L:	atl1-devel@lists.sourceforge.net
W:	http://sourceforge.net/projects/atl1
W:	http://atl1.sourceforge.net
S:	Maintained

ATM
P:	Chas Williams
M:	chas@cmf.nrl.navy.mil
L:	linux-atm-general@lists.sourceforge.net (subscribers-only)
W:	http://linux-atm.sourceforge.net
S:	Maintained

ATMEL AT91 MCI DRIVER
P:	Nicolas Ferre
M:	nicolas.ferre@atmel.com
L:	linux-arm-kernel@lists.arm.linux.org.uk (subscribers-only)
W:	http://www.atmel.com/products/AT91/
W:	http://www.at91.com/
S:	Maintained

ATMEL AT91 / AT32 SERIAL DRIVER
P:	Haavard Skinnemoen
M:	hskinnemoen@atmel.com
L:	linux-kernel@vger.kernel.org
S:	Supported

ATMEL LCDFB DRIVER
P:	Nicolas Ferre
M:	nicolas.ferre@atmel.com
L:	linux-fbdev-devel@lists.sourceforge.net (moderated for non-subscribers)
S:	Maintained

ATMEL MACB ETHERNET DRIVER
P:	Haavard Skinnemoen
M:	hskinnemoen@atmel.com
S:	Supported

ATMEL SPI DRIVER
P:	Haavard Skinnemoen
M:	hskinnemoen@atmel.com
S:	Supported

ATMEL USBA UDC DRIVER
P:	Haavard Skinnemoen
M:	hskinnemoen@atmel.com
L:	kernel@avr32linux.org
W:	http://avr32linux.org/twiki/bin/view/Main/AtmelUsbDeviceDriver
S:	Supported

ATMEL WIRELESS DRIVER
P:	Simon Kelley
M:	simon@thekelleys.org.uk
L:	linux-wireless@vger.kernel.org
W:	http://www.thekelleys.org.uk/atmel
W:	http://atmelwlandriver.sourceforge.net/
S:	Maintained

AUDIT SUBSYSTEM
P:	David Woodhouse
M:	dwmw2@infradead.org
L:	linux-audit@redhat.com (subscribers-only)
W:	http://people.redhat.com/sgrubb/audit/
T:	git kernel.org:/pub/scm/linux/kernel/git/dwmw2/audit-2.6.git
S:	Maintained

AUXILIARY DISPLAY DRIVERS
P:	Miguel Ojeda Sandonis
M:	maxextreme@gmail.com
L:	linux-kernel@vger.kernel.org
W:	http://auxdisplay.googlepages.com/
S:	Maintained

AVR32 ARCHITECTURE
P:	Haavard Skinnemoen
M:	hskinnemoen@atmel.com
W:	http://www.atmel.com/products/AVR32/
W:	http://avr32linux.org/
W:	http://avrfreaks.net/
S:	Supported

AVR32/AT32AP MACHINE SUPPORT
P:	Haavard Skinnemoen
M:	hskinnemoen@atmel.com
S:	Supported

AX.25 NETWORK LAYER
P:	Ralf Baechle
M:	ralf@linux-mips.org
L:	linux-hams@vger.kernel.org
W:	http://www.linux-ax25.org/
S:	Maintained

BACKLIGHT CLASS/SUBSYSTEM
P:	Richard Purdie
M:	rpurdie@rpsys.net
S:	Maintained

BLACKFIN ARCHITECTURE
P:	Bryan Wu
M:	cooloney@kernel.org
L:	uclinux-dist-devel@blackfin.uclinux.org (subscribers-only)
W:	http://blackfin.uclinux.org
S:	Supported

BLACKFIN EMAC DRIVER
P:	Bryan Wu
M:	cooloney@kernel.org
L:	uclinux-dist-devel@blackfin.uclinux.org (subscribers-only)
W:	http://blackfin.uclinux.org
S:	Supported

BLACKFIN RTC DRIVER
P:	Mike Frysinger
M:	vapier.adi@gmail.com
L:	uclinux-dist-devel@blackfin.uclinux.org (subscribers-only)
W:	http://blackfin.uclinux.org
S:	Supported

BLACKFIN SERIAL DRIVER
P:	Sonic Zhang
M:	sonic.zhang@analog.com
L:	uclinux-dist-devel@blackfin.uclinux.org (subscribers-only)
W:	http://blackfin.uclinux.org
S:	Supported

BLACKFIN WATCHDOG DRIVER
P:	Mike Frysinger
M:	vapier.adi@gmail.com
L:	uclinux-dist-devel@blackfin.uclinux.org (subscribers-only)
W:	http://blackfin.uclinux.org
S:	Supported

BAYCOM/HDLCDRV DRIVERS FOR AX.25
P:	Thomas Sailer
M:	t.sailer@alumni.ethz.ch
L:	linux-hams@vger.kernel.org
W:	http://www.baycom.org/~tom/ham/ham.html
S:	Maintained

B43 WIRELESS DRIVER
P:	Michael Buesch
M:	mb@bu3sch.de
P:	Stefano Brivio
M:	stefano.brivio@polimi.it
L:	linux-wireless@vger.kernel.org
W:	http://linuxwireless.org/en/users/Drivers/b43
S:	Maintained

B43LEGACY WIRELESS DRIVER
P:	Larry Finger
M:	Larry.Finger@lwfinger.net
P:	Stefano Brivio
M:	stefano.brivio@polimi.it
L:	linux-wireless@vger.kernel.org
W:	http://linuxwireless.org/en/users/Drivers/b43
S:	Maintained

BEFS FILE SYSTEM
P:	Sergey S. Kostyliov
M:	rathamahata@php4.ru
L:	linux-kernel@vger.kernel.org
S:	Maintained

BFS FILE SYSTEM
P:	Tigran A. Aivazian
M:	tigran@aivazian.fsnet.co.uk
L:	linux-kernel@vger.kernel.org
S:	Maintained

BLACKFIN I2C TWI DRIVER
P:	Sonic Zhang
M:	sonic.zhang@analog.com
L:	uclinux-dist-devel@blackfin.uclinux.org (subscribers-only)
W:	http://blackfin.uclinux.org/
S:	Supported

BLOCK LAYER
P:	Jens Axboe
M:	axboe@kernel.dk
L:	linux-kernel@vger.kernel.org
T:	git kernel.org:/pub/scm/linux/kernel/git/axboe/linux-2.6-block.git
S:	Maintained

BLOCK2MTD DRIVER
P:	Joern Engel
M:	joern@lazybastard.org
L:	linux-mtd@lists.infradead.org
S:	Maintained

BLUETOOTH SUBSYSTEM
P:	Marcel Holtmann
M:	marcel@holtmann.org
P:	Maxim Krasnyansky
M:	maxk@qualcomm.com
L:	linux-bluetooth@vger.kernel.org
W:	http://bluez.sf.net
W:	http://www.bluez.org
W:	http://www.holtmann.org/linux/bluetooth/
T:	git kernel.org:/pub/scm/linux/kernel/git/holtmann/bluetooth-2.6.git
S:	Maintained

BLUETOOTH RFCOMM LAYER
P:	Marcel Holtmann
M:	marcel@holtmann.org
P:	Maxim Krasnyansky
M:	maxk@qualcomm.com
S:	Maintained

BLUETOOTH BNEP LAYER
P:	Marcel Holtmann
M:	marcel@holtmann.org
P:	Maxim Krasnyansky
M:	maxk@qualcomm.com
S:	Maintained

BLUETOOTH CMTP LAYER
P:	Marcel Holtmann
M:	marcel@holtmann.org
S:	Maintained

BLUETOOTH HIDP LAYER
P:	Marcel Holtmann
M:	marcel@holtmann.org
S:	Maintained

BLUETOOTH HCI UART DRIVER
P:	Marcel Holtmann
M:	marcel@holtmann.org
P:	Maxim Krasnyansky
M:	maxk@qualcomm.com
S:	Maintained

BLUETOOTH HCI USB DRIVER
P:	Marcel Holtmann
M:	marcel@holtmann.org
P:	Maxim Krasnyansky
M:	maxk@qualcomm.com
S:	Maintained

BLUETOOTH HCI BCM203X DRIVER
P:	Marcel Holtmann
M:	marcel@holtmann.org
S:	Maintained

BLUETOOTH HCI BPA10X DRIVER
P:	Marcel Holtmann
M:	marcel@holtmann.org
S:	Maintained

BLUETOOTH HCI BFUSB DRIVER
P:	Marcel Holtmann
M:	marcel@holtmann.org
S:	Maintained

BLUETOOTH HCI DTL1 DRIVER
P:	Marcel Holtmann
M:	marcel@holtmann.org
S:	Maintained

BLUETOOTH HCI BLUECARD DRIVER
P:	Marcel Holtmann
M:	marcel@holtmann.org
S:	Maintained

BLUETOOTH HCI BT3C DRIVER
P:	Marcel Holtmann
M:	marcel@holtmann.org
S:	Maintained

BLUETOOTH HCI BTUART DRIVER
P:	Marcel Holtmann
M:	marcel@holtmann.org
S:	Maintained

BLUETOOTH HCI VHCI DRIVER
P:	Maxim Krasnyansky
M:	maxk@qualcomm.com
S:	Maintained

BONDING DRIVER
P:	Jay Vosburgh
M:	fubar@us.ibm.com
L:	bonding-devel@lists.sourceforge.net
W:	http://sourceforge.net/projects/bonding/
S:	Supported

BROADBAND PROCESSOR ARCHITECTURE
P:	Arnd Bergmann
M:	arnd@arndb.de
L:	linuxppc-dev@ozlabs.org
W:	http://www.penguinppc.org/ppc64/
S:	Supported

BROADCOM B44 10/100 ETHERNET DRIVER
P:	Gary Zambrano
M:	zambrano@broadcom.com
L:	netdev@vger.kernel.org
S:	Supported

BROADCOM BNX2 GIGABIT ETHERNET DRIVER
P:	Michael Chan
M:	mchan@broadcom.com
L:	netdev@vger.kernel.org
S:	Supported

BROADCOM BNX2X 10 GIGABIT ETHERNET DRIVER
P:	Eliezer Tamir
M:	eliezert@broadcom.com
L:	netdev@vger.kernel.org
S:	Supported

BROADCOM TG3 GIGABIT ETHERNET DRIVER
P:	Michael Chan
M:	mchan@broadcom.com
L:	netdev@vger.kernel.org
S:	Supported

BSG (block layer generic sg v4 driver)
P:	FUJITA Tomonori
M:	fujita.tomonori@lab.ntt.co.jp
L:	linux-scsi@vger.kernel.org
S:	Supported

BTTV VIDEO4LINUX DRIVER
P:	Mauro Carvalho Chehab
M:	mchehab@infradead.org
M:	v4l-dvb-maintainer@linuxtv.org
L:	video4linux-list@redhat.com
W:	http://linuxtv.org
T:	git kernel.org:/pub/scm/linux/kernel/git/mchehab/v4l-dvb.git
S:	Maintained

CAFE CMOS INTEGRATED CAMERA CONTROLLER DRIVER
P:   	Jonathan Corbet
M:	corbet@lwn.net
L:	video4linux-list@redhat.com
S:	Maintained

CAN NETWORK LAYER
P:	Urs Thuermann
M:	urs.thuermann@volkswagen.de
P:	Oliver Hartkopp
M:	oliver.hartkopp@volkswagen.de
L:	socketcan-core@lists.berlios.de
W:	http://developer.berlios.de/projects/socketcan/
S:	Maintained

CALGARY x86-64 IOMMU
P:	Muli Ben-Yehuda
M:	muli@il.ibm.com
P:	Jon D. Mason
M:	jdmason@kudzu.us
L:	linux-kernel@vger.kernel.org
L:	discuss@x86-64.org
S:	Maintained

CFAG12864B LCD DRIVER
P:	Miguel Ojeda Sandonis
M:	maxextreme@gmail.com
L:	linux-kernel@vger.kernel.org
W:	http://auxdisplay.googlepages.com/
S:	Maintained

CFAG12864BFB LCD FRAMEBUFFER DRIVER
P:	Miguel Ojeda Sandonis
M:	maxextreme@gmail.com
L:	linux-kernel@vger.kernel.org
W:	http://auxdisplay.googlepages.com/
S:	Maintained

CFG80211 and NL80211
P:	Johannes Berg
M:	johannes@sipsolutions.net
L:	linux-wireless@vger.kernel.org
S:	Maintained

CHECKPATCH
P:	Andy Whitcroft
M:	apw@shadowen.org
P:	Randy Dunlap
M:	rdunlap@xenotime.net
P:	Joel Schopp
M:	jschopp@austin.ibm.com
S:	Supported

COMMON INTERNET FILE SYSTEM (CIFS)
P:	Steve French
M:	sfrench@samba.org
L:	linux-cifs-client@lists.samba.org
L:	samba-technical@lists.samba.org
W:	http://linux-cifs.samba.org/
T:	git kernel.org:/pub/scm/linux/kernel/git/sfrench/cifs-2.6.git
S:	Supported

CONFIGFS
P:	Joel Becker
M:	joel.becker@oracle.com
L:	linux-kernel@vger.kernel.org
S:	Supported

CIRRUS LOGIC EP93XX ETHERNET DRIVER
P:	Lennert Buytenhek
M:	kernel@wantstofly.org
L:	netdev@vger.kernel.org
S:	Maintained

CIRRUS LOGIC EP93XX OHCI USB HOST DRIVER
P:	Lennert Buytenhek
M:	kernel@wantstofly.org
L:	linux-usb@vger.kernel.org
S:	Maintained

CIRRUS LOGIC CS4280/CS461x SOUNDDRIVER
P:	Cirrus Logic Corporation (kernel 2.2 driver)
M:	Cirrus Logic Corporation, Thomas Woller <twoller@crystal.cirrus.com>
P:	Nils Faerber (port to kernel 2.4)
M:	Nils Faerber <nils@kernelconcepts.de>
S:	Maintained

CODA FILE SYSTEM
P:	Jan Harkes
M:	jaharkes@cs.cmu.edu
M:	coda@cs.cmu.edu
L:	codalist@coda.cs.cmu.edu
W:	http://www.coda.cs.cmu.edu/
S:	Maintained

COMPACTPCI HOTPLUG CORE
P:	Scott Murray
M:	scottm@somanetworks.com
M:	scott@spiteful.org
L:	pcihpd-discuss@lists.sourceforge.net
S:	Supported

COMPACTPCI HOTPLUG ZIATECH ZT5550 DRIVER
P:	Scott Murray
M:	scottm@somanetworks.com
M:	scott@spiteful.org
L:	pcihpd-discuss@lists.sourceforge.net
S:	Supported

COMPACTPCI HOTPLUG GENERIC DRIVER
P:	Scott Murray
M:	scottm@somanetworks.com
M:	scott@spiteful.org
L:	pcihpd-discuss@lists.sourceforge.net
S:	Supported

COMPUTONE INTELLIPORT MULTIPORT CARD
P:	Michael H. Warfield
M:	mhw@wittsend.com
W:	http://www.wittsend.com/computone.html
S:	Maintained

CONEXANT ACCESSRUNNER USB DRIVER
P:	Simon Arlott
M:	cxacru@fire.lp0.eu
L:	accessrunner-general@lists.sourceforge.net
W:	http://accessrunner.sourceforge.net/
S:	Maintained

CONTROL GROUPS (CGROUPS)
P:	Paul Menage
M:	menage@google.com
L:	containers@lists.linux-foundation.org
S:	Maintained

CORETEMP HARDWARE MONITORING DRIVER
P:	Rudolf Marek
M:	r.marek@assembler.cz
L:	lm-sensors@lm-sensors.org
S:	Maintained

COSA/SRP SYNC SERIAL DRIVER
P:	Jan "Yenya" Kasprzak
M:	kas@fi.muni.cz
W:	http://www.fi.muni.cz/~kas/cosa/
S:	Maintained

CPU FREQUENCY DRIVERS
P:	Dave Jones
M:	davej@codemonkey.org.uk
L:	cpufreq@lists.linux.org.uk
W:	http://www.codemonkey.org.uk/projects/cpufreq/
T:	git kernel.org/pub/scm/linux/kernel/git/davej/cpufreq.git
S:	Maintained

CPUID/MSR DRIVER
P:	H. Peter Anvin
M:	hpa@zytor.com
S:	Maintained

CPUSETS
P:	Paul Jackson
P:	Simon Derr
M:	pj@sgi.com
M:	simon.derr@bull.net
L:	linux-kernel@vger.kernel.org
W:	http://www.bullopensource.org/cpuset/
S:	Supported

CRAMFS FILESYSTEM
W:	http://sourceforge.net/projects/cramfs/
S:	Orphan

CRIS PORT
P:	Mikael Starvik
M:	starvik@axis.com
P:	Jesper Nilsson
M:	jesper.nilsson@axis.com
L:	dev-etrax@axis.com
W:	http://developer.axis.com
S:	Maintained

CRYPTO API
P:	Herbert Xu
M:	herbert@gondor.apana.org.au
P:	David S. Miller
M:	davem@davemloft.net
L:	linux-crypto@vger.kernel.org
T:	git kernel.org:/pub/scm/linux/kernel/git/herbert/crypto-2.6.git
S:	Maintained

CS5535 Audio ALSA driver
P:	Jaya Kumar
M:	jayakumar.alsa@gmail.com
S:	Maintained

CYBERPRO FB DRIVER
P:	Russell King
M:	rmk@arm.linux.org.uk
W:	http://www.arm.linux.org.uk/
S:	Maintained

CYBLAFB FRAMEBUFFER DRIVER
P:	Knut Petersen
M:	Knut_Petersen@t-online.de
L:	linux-fbdev-devel@lists.sourceforge.net (moderated for non-subscribers)
S:	Maintained

CYCLADES 2X SYNC CARD DRIVER
P:	Arnaldo Carvalho de Melo
M:	acme@ghostprotocols.net
W:	http://oops.ghostprotocols.net:81/blog
S:	Maintained

CYCLADES ASYNC MUX DRIVER
W:	http://www.cyclades.com/
S:	Orphan

CYCLADES PC300 DRIVER
W:	http://www.cyclades.com/
S:	Orphan

DAMA SLAVE for AX.25
P:	Joerg Reuter
M:	jreuter@yaina.de
W:	http://yaina.de/jreuter/
W:	http://www.qsl.net/dl1bke/
L:	linux-hams@vger.kernel.org
S:	Maintained

DC395x SCSI driver
P:	Oliver Neukum
M:	oliver@neukum.name
P:	Ali Akcaagac
M:	aliakc@web.de
P:	Jamie Lenehan
M:	lenehan@twibble.org
W:	http://twibble.org/dist/dc395x/
L:	dc395x@twibble.org
L:	http://lists.twibble.org/mailman/listinfo/dc395x/
S:	Maintained

DC390/AM53C974 SCSI driver
P:	Kurt Garloff
M:	garloff@suse.de
W:	http://www.garloff.de/kurt/linux/dc390/
P:	Guennadi Liakhovetski
M:	g.liakhovetski@gmx.de
S:	Maintained

DCCP PROTOCOL
P:	Arnaldo Carvalho de Melo
M:	acme@ghostprotocols.net
L:	dccp@vger.kernel.org
W:	http://linux-net.osdl.org/index.php/DCCP
S:	Maintained

DECnet NETWORK LAYER
P:	Christine Caulfield
M:	christine.caulfield@googlemail.com
W:	http://linux-decnet.sourceforge.net
L:	linux-decnet-user@lists.sourceforge.net
S:	Maintained

DEFXX FDDI NETWORK DRIVER
P:	Maciej W. Rozycki
M:	macro@linux-mips.org
S:	Maintained

DELL LAPTOP SMM DRIVER
P:	Massimo Dal Zotto
M:	dz@debian.org
W:	http://www.debian.org/~dz/i8k/
S:	Maintained

DELL SYSTEMS MANAGEMENT BASE DRIVER (dcdbas)
P:	Doug Warzecha
M:	Douglas_Warzecha@dell.com
S:	Maintained

DEVICE-MAPPER  (LVM)
P:	Alasdair Kergon
L:	dm-devel@redhat.com
W:	http://sources.redhat.com/dm
S:	Maintained

DEVICE NUMBER REGISTRY
P:	Torben Mathiasen
M:	device@lanana.org
W:	http://lanana.org/docs/device-list/index.html
L:	linux-kernel@vger.kernel.org
S:	Maintained

DIGI INTL. EPCA DRIVER
P:	Digi International, Inc
M:	Eng.Linux@digi.com
L:	Eng.Linux@digi.com
W:	http://www.digi.com
S:	Orphaned

DIRECTORY NOTIFICATION
P:	Stephen Rothwell
M:	sfr@canb.auug.org.au
L:	linux-kernel@vger.kernel.org
S:	Supported

DISK GEOMETRY AND PARTITION HANDLING
P:	Andries Brouwer
M:	aeb@cwi.nl
W:	http://www.win.tue.nl/~aeb/linux/Large-Disk.html
W:	http://www.win.tue.nl/~aeb/linux/zip/zip-1.html
W:	http://www.win.tue.nl/~aeb/partitions/partition_types-1.html
S:	Maintained

DISKQUOTA:
P:	Jan Kara
M:	jack@suse.cz
L:	linux-kernel@vger.kernel.org
S:	Maintained

DISTRIBUTED LOCK MANAGER
P:	Christine Caulfield
M:	ccaulfie@redhat.com
P:	David Teigland
M:	teigland@redhat.com
L:	cluster-devel@redhat.com
W:	http://sources.redhat.com/cluster/
T:	git kernel.org:/pub/scm/linux/kernel/git/teigland/dlm.git
S:	Supported

DAVICOM FAST ETHERNET (DMFE) NETWORK DRIVER
P:	Tobias Ringstrom
M:	tori@unhappy.mine.nu
L:	netdev@vger.kernel.org
S:	Maintained

DMA GENERIC OFFLOAD ENGINE SUBSYSTEM
P:	Maciej Sosnowski
M:	maciej.sosnowski@intel.com
P:	Dan Williams
M:	dan.j.williams@intel.com
L:	linux-kernel@vger.kernel.org
S:	Supported

DME1737 HARDWARE MONITOR DRIVER
P:	Juerg Haefliger
M:	juergh@gmail.com
L:	lm-sensors@lm-sensors.org
S:	Maintained

DOCBOOK FOR DOCUMENTATION
P:	Randy Dunlap
M:	rdunlap@xenotime.net
S:	Maintained

DOCKING STATION DRIVER
P:	Kristen Carlson Accardi
M:	kristen.c.accardi@intel.com
L:	linux-acpi@vger.kernel.org
S:	Supported

DOUBLETALK DRIVER
P:	James R. Van Zandt
M:	jrv@vanzandt.mv.com
L:	blinux-list@redhat.com
S:	Maintained

DRIVER CORE, KOBJECTS, AND SYSFS
P:	Greg Kroah-Hartman
M:	gregkh@suse.de
L:	linux-kernel@vger.kernel.org
T:	quilt kernel.org/pub/linux/kernel/people/gregkh/gregkh-2.6/
S:	Supported

DRM DRIVERS
P:	David Airlie
M:	airlied@linux.ie
L:	dri-devel@lists.sourceforge.net
T:	git kernel.org:/pub/scm/linux/kernel/git/airlied/drm-2.6.git
S:	Maintained

DSCC4 DRIVER
P:	Francois Romieu
M:	romieu@fr.zoreil.com
L:	netdev@vger.kernel.org
S:	Maintained

DVB SUBSYSTEM AND DRIVERS
P:	LinuxTV.org Project
M:	v4l-dvb-maintainer@linuxtv.org
L: 	linux-dvb@linuxtv.org (subscription required)
W:	http://linuxtv.org/
T:	git kernel.org:/pub/scm/linux/kernel/git/mchehab/v4l-dvb.git
S:	Maintained

DZ DECSTATION DZ11 SERIAL DRIVER
P:	Maciej W. Rozycki
M:	macro@linux-mips.org
S:	Maintained

EATA-DMA SCSI DRIVER
P:	Michael Neuffer
L:	linux-eata@i-connect.net, linux-scsi@vger.kernel.org
S:	Maintained

EATA ISA/EISA/PCI SCSI DRIVER
P:	Dario Ballabio
M:	ballabio_dario@emc.com
L:	linux-scsi@vger.kernel.org
S:	Maintained

EATA-PIO SCSI DRIVER
P:	Michael Neuffer
M:	mike@i-Connect.Net
L:	linux-eata@i-connect.net, linux-scsi@vger.kernel.org
S:	Maintained

EBTABLES
P:	Bart De Schuymer
M:	bart.de.schuymer@pandora.be
L:	ebtables-user@lists.sourceforge.net
L:	ebtables-devel@lists.sourceforge.net
W:	http://ebtables.sourceforge.net/
S:	Maintained

ECRYPT FILE SYSTEM
P:	Mike Halcrow, Phillip Hellewell
M:	mhalcrow@us.ibm.com, phillip@hellewell.homeip.net
L:	ecryptfs-devel@lists.sourceforge.net
W:	http://ecryptfs.sourceforge.net/
S:	Supported

EDAC-CORE
P:	Doug Thompson
M:	dougthompson@xmission.com
L:	bluesmoke-devel@lists.sourceforge.net
W:	bluesmoke.sourceforge.net
S:	Supported

EDAC-E752X
P:	Mark Gross
P:	Doug Thompson
M:	mark.gross@intel.com
M:	dougthompson@xmission.com
L:	bluesmoke-devel@lists.sourceforge.net
W:	bluesmoke.sourceforge.net
S:	Maintained

EDAC-E7XXX
P:	Doug Thompson
M:	dougthompson@xmission.com
L:	bluesmoke-devel@lists.sourceforge.net
W:	bluesmoke.sourceforge.net
S:	Maintained

EDAC-I82443BXGX
P:	Tim Small
M:	tim@buttersideup.com
L:	bluesmoke-devel@lists.sourceforge.net
W:	bluesmoke.sourceforge.net
S:	Maintained

EDAC-I3000
P:	Jason Uhlenkott
M:	juhlenko@akamai.com
L:	bluesmoke-devel@lists.sourceforge.net
W:	bluesmoke.sourceforge.net
S:	Maintained

EDAC-I5000
P:	Doug Thompson
M:	dougthompson@xmission.com
L:	bluesmoke-devel@lists.sourceforge.net
W:	bluesmoke.sourceforge.net
S:	Maintained

EDAC-I82975X
P:	Ranganathan Desikan
P:	Arvind R.
M:	rdesikan@jetzbroadband.com
M:	arvind@acarlab.com
L:	bluesmoke-devel@lists.sourceforge.net
W:	bluesmoke.sourceforge.net
S:	Maintained

EDAC-PASEMI
P:	Egor Martovetsky
M:	egor@pasemi.com
L:	bluesmoke-devel@lists.sourceforge.net
W:	bluesmoke.sourceforge.net
S:	Maintained

EDAC-R82600
P:	Tim Small
M:	tim@buttersideup.com
L:	bluesmoke-devel@lists.sourceforge.net
W:	bluesmoke.sourceforge.net
S:	Maintained

EEPRO100 NETWORK DRIVER
P:	Andrey V. Savochkin
M:	saw@saw.sw.com.sg
S:	Maintained

EFS FILESYSTEM
W:	http://aeschi.ch.eu.org/efs/
S:	Orphan

EHCA (IBM GX bus InfiniBand adapter) DRIVER:
P:	Hoang-Nam Nguyen
M:	hnguyen@de.ibm.com
P:	Christoph Raisch
M:	raisch@de.ibm.com
L:	general@lists.openfabrics.org
S:	Supported

EMULEX LPFC FC SCSI DRIVER
P:	James Smart
M:	james.smart@emulex.com
L:	linux-scsi@vger.kernel.org
W:	http://sourceforge.net/projects/lpfcxxxx
S:	Supported

EPSON 1355 FRAMEBUFFER DRIVER
P:	Christopher Hoover
M:	ch@murgatroid.com, ch@hpl.hp.com
S:	Maintained

ETHEREXPRESS-16 NETWORK DRIVER
P:	Philip Blundell
M:	philb@gnu.org
L:	netdev@vger.kernel.org
S:	Maintained

ETHERNET BRIDGE
P:	Stephen Hemminger
M:	shemminger@linux-foundation.org
L:	bridge@lists.linux-foundation.org
W:	http://bridge.sourceforge.net/
S:	Maintained

ETHERTEAM 16I DRIVER
P:	Mika Kuoppala
M:	miku@iki.fi
S:	Maintained

EXT2 FILE SYSTEM
L:	linux-ext4@vger.kernel.org
S:	Maintained

EXT3 FILE SYSTEM
P:	Stephen Tweedie, Andrew Morton
M:	sct@redhat.com, akpm@linux-foundation.org, adilger@clusterfs.com
L:	linux-ext4@vger.kernel.org
S:	Maintained

EXT4 FILE SYSTEM
P:	Stephen Tweedie, Andrew Morton
M:	sct@redhat.com, akpm@linux-foundation.org, adilger@clusterfs.com
L:	linux-ext4@vger.kernel.org
S:	Maintained

F71805F HARDWARE MONITORING DRIVER
P:	Jean Delvare
M:	khali@linux-fr.org
L:	lm-sensors@lm-sensors.org
S:	Maintained

FARSYNC SYNCHRONOUS DRIVER
P:	Kevin Curtis
M:	kevin.curtis@farsite.co.uk
W:	http://www.farsite.co.uk/
S:	Supported

FAULT INJECTION SUPPORT
P:	Akinobu Mita
M:	akinobu.mita@gmail.com
S:	Supported

FRAMEBUFFER LAYER
P:	Antonino Daplas
M:	adaplas@gmail.com
L:	linux-fbdev-devel@lists.sourceforge.net (moderated for non-subscribers)
W:	http://linux-fbdev.sourceforge.net/
S:	Maintained

FREESCALE DMA DRIVER
P;	Zhang Wei
M:	wei.zhang@freescale.com
L:	linuxppc-embedded@ozlabs.org
L:	linux-kernel@vger.kernel.org
S:	Maintained

FREESCALE SOC FS_ENET DRIVER
P:	Pantelis Antoniou
M:	pantelis.antoniou@gmail.com
P:	Vitaly Bordug
M:	vbordug@ru.mvista.com
L:	linuxppc-dev@ozlabs.org
L:	netdev@vger.kernel.org
S:	Maintained

FREESCALE HIGHSPEED USB DEVICE DRIVER
P:	Li Yang
M:	leoli@freescale.com
L:	linux-usb@vger.kernel.org
L:	linuxppc-dev@ozlabs.org
S:	Maintained

FREESCALE QUICC ENGINE UCC ETHERNET DRIVER
P:	Li Yang
M:	leoli@freescale.com
L:	netdev@vger.kernel.org
L:	linuxppc-dev@ozlabs.org
S:	Maintained

FILE LOCKING (flock() and fcntl()/lockf())
P:	Matthew Wilcox
M:	matthew@wil.cx
L:	linux-fsdevel@vger.kernel.org
S:	Maintained

FILESYSTEMS (VFS and infrastructure)
P:	Alexander Viro
M:	viro@zeniv.linux.org.uk
L:	linux-fsdevel@vger.kernel.org
S:	Maintained

FIREWIRE SUBSYSTEM (drivers/firewire, <linux/firewire*.h>)
P:	Kristian Hoegsberg, Stefan Richter
M:	krh@redhat.com, stefanr@s5r6.in-berlin.de
L:	linux1394-devel@lists.sourceforge.net
W:	http://www.linux1394.org/
T:	git kernel.org:/pub/scm/linux/kernel/git/ieee1394/linux1394-2.6.git
S:	Maintained

FIRMWARE LOADER (request_firmware)
L:	linux-kernel@vger.kernel.org
S:	Orphan

FPU EMULATOR
P:	Bill Metzenthen
M:	billm@suburbia.net
W:	http://suburbia.net/~billm/floating-point/emulator/
S:	Maintained

FRAME RELAY DLCI/FRAD (Sangoma drivers too)
P:	Mike McLagan
M:	mike.mclagan@linux.org
L:	netdev@vger.kernel.org
S:	Maintained

FREEVXFS FILESYSTEM
P:	Christoph Hellwig
M:	hch@infradead.org
W:	ftp://ftp.openlinux.org/pub/people/hch/vxfs
S:	Maintained

FUJITSU FR-V (FRV) PORT
P:	David Howells
M:	dhowells@redhat.com
S:	Maintained

FUSE: FILESYSTEM IN USERSPACE
P:	Miklos Szeredi
M:	miklos@szeredi.hu
L:	fuse-devel@lists.sourceforge.net
W:	http://fuse.sourceforge.net/
S:	Maintained

FUTURE DOMAIN TMC-16x0 SCSI DRIVER (16-bit)
P:	Rik Faith
M:	faith@cs.unc.edu
L:	linux-scsi@vger.kernel.org
S:	Odd fixes (e.g., new signatures)

GDT SCSI DISK ARRAY CONTROLLER DRIVER
P:	Achim Leubner
M:	achim_leubner@adaptec.com
L:	linux-scsi@vger.kernel.org
W:	http://www.icp-vortex.com/
S:	Supported

GENERIC GPIO I2C DRIVER
P:	Haavard Skinnemoen
M:	hskinnemoen@atmel.com
S:	Supported

GENERIC HDLC DRIVER, N2, C101, PCI200SYN and WANXL DRIVERS
P:	Krzysztof Halasa
M:	khc@pm.waw.pl
W:	http://www.kernel.org/pub/linux/utils/net/hdlc/
S:	Maintained

GFS2 FILE SYSTEM
P:	Steven Whitehouse
M:	swhiteho@redhat.com
L:	cluster-devel@redhat.com
W:	http://sources.redhat.com/cluster/
T:	git kernel.org:/pub/scm/linux/kernel/git/steve/gfs2-2.6-fixes.git
T:	git kernel.org:/pub/scm/linux/kernel/git/steve/gfs2-2.6-nmw.git
S:	Supported

GIGASET ISDN DRIVERS
P:	Hansjoerg Lipp
M:	hjlipp@web.de
P:	Tilman Schmidt
M:	tilman@imap.cc
L:	gigaset307x-common@lists.sourceforge.net
W:	http://gigaset307x.sourceforge.net/
S:	Maintained

HARDWARE MONITORING
P:	Mark M. Hoffman
M:	mhoffman@lightlink.com
L:	lm-sensors@lm-sensors.org
W:	http://www.lm-sensors.org/
T:	git lm-sensors.org:/kernel/mhoffman/hwmon-2.6.git testing
T:	git lm-sensors.org:/kernel/mhoffman/hwmon-2.6.git release
S:	Maintained

HARDWARE RANDOM NUMBER GENERATOR CORE
S:	Orphaned

HARD DRIVE ACTIVE PROTECTION SYSTEM (HDAPS) DRIVER
P:	Robert Love
M:	rlove@rlove.org
M:	linux-kernel@vger.kernel.org
W:	http://www.kernel.org/pub/linux/kernel/people/rml/hdaps/
S:	Maintained

HARMONY SOUND DRIVER
P:	Kyle McMartin
M:	kyle@parisc-linux.org
L:	linux-parisc@vger.kernel.org
S:	Maintained

HAYES ESP SERIAL DRIVER
P:	Andrew J. Robinson
M:	arobinso@nyx.net
L:	linux-kernel@vger.kernel.org
W:	http://www.nyx.net/~arobinso
S:	Maintained

HFS FILESYSTEM
P:	Roman Zippel
M:	zippel@linux-m68k.org
L:	linux-kernel@vger.kernel.org
S:	Maintained

HGA FRAMEBUFFER DRIVER
P:	Ferenc Bakonyi
M:	fero@drama.obuda.kando.hu
L:	linux-nvidia@lists.surfsouth.com
W:	http://drama.obuda.kando.hu/~fero/cgi-bin/hgafb.shtml
S:	Maintained

HID CORE LAYER
P:	Jiri Kosina
M:	jkosina@suse.cz
L:	linux-input@vger.kernel.org
T:	git kernel.org:/pub/scm/linux/kernel/git/jikos/hid.git
S:	Maintained

HIGH-RESOLUTION TIMERS, CLOCKEVENTS, DYNTICKS
P:	Thomas Gleixner
M:	tglx@linutronix.de
L:	linux-kernel@vger.kernel.org
S:	Maintained

HIGH-SPEED SCC DRIVER FOR AX.25
P:	Klaus Kudielka
M:	klaus.kudielka@ieee.org
L:	linux-hams@vger.kernel.org
W:	http://www.nt.tuwien.ac.at/~kkudielk/Linux/
S:	Maintained

HIGHPOINT ROCKETRAID 3xxx RAID DRIVER
P:	HighPoint Linux Team
M:	linux@highpoint-tech.com
W:	http://www.highpoint-tech.com
S:	Supported

HIPPI
P:	Jes Sorensen
M:	jes@trained-monkey.org
L:	linux-hippi@sunsite.dk
S:	Maintained

HEWLETT-PACKARD FIBRE CHANNEL 64-bit/66MHz PCI non-intelligent HBA
P:	Chirag Kantharia
M:	chirag.kantharia@hp.com
L:	iss_storagedev@hp.com
S:	Maintained

HEWLETT-PACKARD SMART2 RAID DRIVER
P:	Chirag Kantharia
M:	chirag.kantharia@hp.com
L:	iss_storagedev@hp.com
S:	Maintained

HEWLETT-PACKARD SMART CISS RAID DRIVER (cciss)
P:	Mike Miller
M:	mike.miller@hp.com
L:	iss_storagedev@hp.com
S:	Supported

HOST AP DRIVER
P:	Jouni Malinen
M:	j@w1.fi
L:	hostap@shmoo.com (subscribers-only)
L:	linux-wireless@vger.kernel.org
W:	http://hostap.epitest.fi/
S:	Maintained

HP100:	Driver for HP 10/100 Mbit/s Voice Grade Network Adapter Series
P:	Jaroslav Kysela
M:	perex@perex.cz
S:	Maintained

HP COMPAQ TC1100 TABLET WMI EXTRAS DRIVER
P:	Carlos Corbacho
M:	carlos@strangeworlds.co.uk
S:	Odd Fixes

HPET:	High Precision Event Timers driver (hpet.c)
P:	Clemens Ladisch
M:	clemens@ladisch.de
S:	Maintained

HPET:	i386
P:	Venkatesh Pallipadi (Venki)
M:	venkatesh.pallipadi@intel.com
S:	Maintained

HPET:	x86_64
P:	Vojtech Pavlik
M:	vojtech@suse.cz
S:	Maintained

HPET:	ACPI hpet.c
P:	Bob Picco
M:	bob.picco@hp.com
S:	Maintained

HPFS FILESYSTEM
P:	Mikulas Patocka
M:	mikulas@artax.karlin.mff.cuni.cz
W:	http://artax.karlin.mff.cuni.cz/~mikulas/vyplody/hpfs/index-e.cgi
S:	Maintained

HUGETLB FILESYSTEM
P:	William Irwin
M:	wli@holomorphy.com
S:	Maintained

I2C/SMBUS STUB DRIVER
P:	Mark M. Hoffman
M:	mhoffman@lightlink.com
L:	lm-sensors@lm-sensors.org
S:	Maintained

I2C SUBSYSTEM
P:	Jean Delvare
M:	khali@linux-fr.org
P:	Ben Dooks
M:	ben-linux@fluff.org
L:	i2c@lm-sensors.org
T:	quilt http://khali.linux-fr.org/devel/linux-2.6/jdelvare-i2c/
S:	Maintained

I2C-TINY-USB DRIVER
P:	Till Harbaum
M:	till@harbaum.org
L:	i2c@lm-sensors.org
T:	http://www.harbaum.org/till/i2c_tiny_usb
S:	Maintained

i386 BOOT CODE
P:	H. Peter Anvin
M:	hpa@zytor.com
L:	Linux-Kernel@vger.kernel.org
S:	Maintained

i386 SETUP CODE / CPU ERRATA WORKAROUNDS
P:	H. Peter Anvin
M:	hpa@zytor.com
T:	git.kernel.org:/pub/scm/linux/kernel/git/hpa/linux-2.6-x86setup.git
S:	Maintained

IA64 (Itanium) PLATFORM
P:	Tony Luck
M:	tony.luck@intel.com
L:	linux-ia64@vger.kernel.org
W:	http://www.ia64-linux.org/
T:	git kernel.org:/pub/scm/linux/kernel/git/aegl/linux-2.6.git
S:	Maintained

SN-IA64 (Itanium) SUB-PLATFORM
P:	Jes Sorensen
M:	jes@sgi.com
L:	linux-altix@sgi.com
L:	linux-ia64@vger.kernel.org
W:	http://www.sgi.com/altix
S:	Maintained

IBM MCA SCSI SUBSYSTEM DRIVER
P:	Michael Lang
M:	langa2@kph.uni-mainz.de
W:	http://www.uni-mainz.de/~langm000/linux.html
S:	Maintained

IBM Power Linux RAID adapter
P:	Brian King
M:	brking@us.ibm.com
S:	Supported

IBM ServeRAID RAID DRIVER
P:	Jack Hammer
P:	Dave Jeffery
M:	ipslinux@adaptec.com
W:	http://www.developer.ibm.com/welcome/netfinity/serveraid.html
S:	Supported

IDE SUBSYSTEM
P:	Bartlomiej Zolnierkiewicz
M:	bzolnier@gmail.com
L:	linux-ide@vger.kernel.org
T:	quilt kernel.org/pub/linux/kernel/people/bart/pata-2.6/
S:	Maintained

IDE/ATAPI CDROM DRIVER
P:	Borislav Petkov
M:	petkovbb@gmail.com
L:	linux-ide@vger.kernel.org
S:	Maintained

IDE/ATAPI FLOPPY DRIVERS
P:	Paul Bristow
M:	Paul Bristow <paul@paulbristow.net>
W:	http://paulbristow.net/linux/idefloppy.html
L:	linux-kernel@vger.kernel.org
S:	Maintained

IDE/ATAPI TAPE DRIVERS
P:	Gadi Oxman
M:	Gadi Oxman <gadio@netvision.net.il>
L:	linux-kernel@vger.kernel.org
S:	Maintained

IDE-SCSI DRIVER
L:	linux-ide@vger.kernel.org
L:	linux-scsi@vger.kernel.org
S:	Orphan

IEEE 1394 SUBSYSTEM (drivers/ieee1394)
P:	Ben Collins
M:	ben.collins@ubuntu.com
P:	Stefan Richter
M:	stefanr@s5r6.in-berlin.de
L:	linux1394-devel@lists.sourceforge.net
W:	http://www.linux1394.org/
T:	git kernel.org:/pub/scm/linux/kernel/git/ieee1394/linux1394-2.6.git
S:	Maintained

IEEE 1394 RAW I/O DRIVER (raw1394)
P:	Dan Dennedy
M:	dan@dennedy.org
P:	Stefan Richter
M:	stefanr@s5r6.in-berlin.de
L:	linux1394-devel@lists.sourceforge.net
S:	Maintained

IMS TWINTURBO FRAMEBUFFER DRIVER
L:	linux-fbdev-devel@lists.sourceforge.net (moderated for non-subscribers)
S:	Orphan

INFINIBAND SUBSYSTEM
P:	Roland Dreier
M:	rolandd@cisco.com
P:	Sean Hefty
M:	sean.hefty@intel.com
P:	Hal Rosenstock
M:	hal.rosenstock@gmail.com 
L:	general@lists.openfabrics.org
W:	http://www.openib.org/
T:	git kernel.org:/pub/scm/linux/kernel/git/roland/infiniband.git
S:	Supported

INPUT (KEYBOARD, MOUSE, JOYSTICK, TOUCHSCREEN) DRIVERS
P:	Dmitry Torokhov
M:	dmitry.torokhov@gmail.com
M:	dtor@mail.ru
L:	linux-input@vger.kernel.org
T:	git kernel.org:/pub/scm/linux/kernel/git/dtor/input.git
S:	Maintained

INOTIFY
P:	John McCutchan
M:	ttb@tentacle.dhs.org
P:	Robert Love
M:	rml@novell.com
L:	linux-kernel@vger.kernel.org
S:	Maintained

INTEL FRAMEBUFFER DRIVER (excluding 810 and 815)
P:	Sylvain Meyer
M:	sylvain.meyer@worldonline.fr
L:	linux-fbdev-devel@lists.sourceforge.net (moderated for non-subscribers)
S:	Maintained

INTEL 810/815 FRAMEBUFFER DRIVER
P:	Antonino Daplas
M:	adaplas@gmail.com
L:	linux-fbdev-devel@lists.sourceforge.net (moderated for non-subscribers)
S:	Maintained

INTEL IA32 MICROCODE UPDATE SUPPORT
P:	Tigran Aivazian
M:	tigran@aivazian.fsnet.co.uk
S:	Maintained

INTEL I/OAT DMA DRIVER
P:	Maciej Sosnowski
M:	maciej.sosnowski@intel.com
L:	linux-kernel@vger.kernel.org
S:	Supported

INTEL IOP-ADMA DMA DRIVER
P:	Dan Williams
M:	dan.j.williams@intel.com
L:	linux-kernel@vger.kernel.org
S:	Supported

INTEL IXP4XX RANDOM NUMBER GENERATOR SUPPORT
P:	Deepak Saxena
M:	dsaxena@plexity.net
S:	Maintained

INTEL IXP2000 ETHERNET DRIVER
P:	Lennert Buytenhek
M:	kernel@wantstofly.org
L:	netdev@vger.kernel.org
S:	Maintained

INTEL ETHERNET DRIVERS (e100/e1000/e1000e/igb/ixgb/ixgbe)
P:	Auke Kok
M:	auke-jan.h.kok@intel.com
P:	Jesse Brandeburg
M:	jesse.brandeburg@intel.com
P:	Jeff Kirsher
M:	jeffrey.t.kirsher@intel.com
P:	Bruce Allan
M:	bruce.w.allan@intel.com
P:	John Ronciak
M:	john.ronciak@intel.com
L:	e1000-devel@lists.sourceforge.net
W:	http://e1000.sourceforge.net/
S:	Supported

INTEL PRO/WIRELESS 2100 NETWORK CONNECTION SUPPORT
P:	Zhu Yi
M:	yi.zhu@intel.com
P:	James Ketrenos
M:	jketreno@linux.intel.com
P:	Reinette Chatre
M:	reinette.chatre@intel.com
L:	linux-wireless@vger.kernel.org
L:	ipw2100-devel@lists.sourceforge.net
W:	http://lists.sourceforge.net/mailman/listinfo/ipw2100-devel
W:	http://ipw2100.sourceforge.net
S:	Supported

INTEL PRO/WIRELESS 2915ABG NETWORK CONNECTION SUPPORT
P:	Zhu Yi
M:	yi.zhu@intel.com
P:	James Ketrenos
M:	jketreno@linux.intel.com
P:	Reinette Chatre
M:	reinette.chatre@intel.com
L:	linux-wireless@vger.kernel.org
L:	ipw2100-devel@lists.sourceforge.net
W:	http://lists.sourceforge.net/mailman/listinfo/ipw2100-devel
W:	http://ipw2200.sourceforge.net
S:	Supported

INTEL WIRELESS WIFI LINK (iwlwifi)
P:	Zhu Yi
M:	yi.zhu@intel.com
P:	Reinette Chatre
M:	reinette.chatre@intel.com
L:	linux-wireless@vger.kernel.org
L:	ipw3945-devel@lists.sourceforge.net
W:	http://intellinuxwireless.org
T:	git git://git.kernel.org/pub/scm/linux/kernel/git/rchatre/iwlwifi-2.6.git
S:	Supported

IOC3 ETHERNET DRIVER
P:	Ralf Baechle
M:	ralf@linux-mips.org
L:	linux-mips@linux-mips.org
S:	Maintained

IOC3 SERIAL DRIVER
P:	Pat Gefre
M:	pfg@sgi.com
L:	linux-mips@linux-mips.org
S:	Maintained

IP MASQUERADING:
P:	Juanjo Ciarlante
M:	jjciarla@raiz.uncu.edu.ar
S:	Maintained

IP1000A 10/100/1000 GIGABIT ETHERNET DRIVER
P:	Francois Romieu
M:	romieu@fr.zoreil.com
P:	Sorbica Shieh
M:	sorbica@icplus.com.tw
P:	Jesse Huang
M:	jesse@icplus.com.tw
L:	netdev@vger.kernel.org
S:	Maintained

IPATH DRIVER:
P:	Ralph Campbell
M:	infinipath@qlogic.com
L:	general@lists.openfabrics.org
T:	git git://git.qlogic.com/ipath-linux-2.6
S:	Supported

IPMI SUBSYSTEM
P:	Corey Minyard
M:	minyard@acm.org
L:	openipmi-developer@lists.sourceforge.net
W:	http://openipmi.sourceforge.net/
S:	Supported

IPX NETWORK LAYER
P:	Arnaldo Carvalho de Melo
M:	acme@ghostprotocols.net
L:	netdev@vger.kernel.org
S:	Maintained

IPWIRELES DRIVER
P:	Jiri Kosina
M:	jkosina@suse.cz
P:	David Sterba
M:	dsterba@suse.cz
S:	Maintained
T:	git://git.kernel.org/pub/scm/linux/kernel/git/jikos/ipwireless_cs.git

IRDA SUBSYSTEM
P:	Samuel Ortiz
M:	samuel@sortiz.org
L:	irda-users@lists.sourceforge.net (subscribers-only)
W:	http://irda.sourceforge.net/
S:	Maintained

ISCSI
P:	Mike Christie
M:	michaelc@cs.wisc.edu
L:	open-iscsi@googlegroups.com
W:	www.open-iscsi.org
T:	git kernel.org:/pub/scm/linux/kernel/mnc/linux-2.6-iscsi.git
S:	Maintained

ISAPNP
P:	Jaroslav Kysela
M:	perex@perex.cz
S:	Maintained

ISDN SUBSYSTEM
P:	Karsten Keil
M:	kkeil@suse.de
L:	isdn4linux@listserv.isdn4linux.de
W:	http://www.isdn4linux.de
T:	git kernel.org:/pub/scm/linux/kernel/kkeil/isdn-2.6.git
S:	Maintained

ISDN SUBSYSTEM (Eicon active card driver)
P:	Armin Schindler
M:	mac@melware.de
L:	isdn4linux@listserv.isdn4linux.de
W:	http://www.melware.de
S:	Maintained

IVTV VIDEO4LINUX DRIVER
P:	Hans Verkuil
M:	hverkuil@xs4all.nl
L:	ivtv-devel@ivtvdriver.org
L:	ivtv-users@ivtvdriver.org
L:	video4linux-list@redhat.com
W:	http://www.ivtvdriver.org
S:	Maintained

JOURNALLING FLASH FILE SYSTEM V2 (JFFS2)
P:	David Woodhouse
M:	dwmw2@infradead.org
L:	linux-mtd@lists.infradead.org
W:	http://www.linux-mtd.infradead.org/doc/jffs2.html
S:	Maintained

JFS FILESYSTEM
P:	Dave Kleikamp
M:	shaggy@austin.ibm.com
L:	jfs-discussion@lists.sourceforge.net
W:	http://jfs.sourceforge.net/
T:	git kernel.org:/pub/scm/linux/kernel/git/shaggy/jfs-2.6.git
S:	Supported

JOURNALLING LAYER FOR BLOCK DEVICES (JBD)
P:	Stephen Tweedie, Andrew Morton
M:	sct@redhat.com, akpm@linux-foundation.org
L:	linux-ext4@vger.kernel.org
S:	Maintained

K8TEMP HARDWARE MONITORING DRIVER
P:	Rudolf Marek
M:	r.marek@assembler.cz
L:	lm-sensors@lm-sensors.org
S:	Maintained

KCONFIG
P:	Roman Zippel
M:	zippel@linux-m68k.org
L:	linux-kbuild@vger.kernel.org
S:	Maintained

KDUMP
P:	Vivek Goyal
M:	vgoyal@redhat.com
P:	Haren Myneni
M:	hbabu@us.ibm.com
L:	kexec@lists.infradead.org
L:	linux-kernel@vger.kernel.org
W:	http://lse.sourceforge.net/kdump/
S:	Maintained

KERNEL AUTOMOUNTER (AUTOFS)
P:	H. Peter Anvin
M:	hpa@zytor.com
L:	autofs@linux.kernel.org
S:	Odd Fixes

KERNEL AUTOMOUNTER v4 (AUTOFS4)
P:	Ian Kent
M:	raven@themaw.net
L:	autofs@linux.kernel.org
S:	Maintained

KERNEL BUILD (kbuild: Makefile, scripts/Makefile.*)
P:	Sam Ravnborg
M:	sam@ravnborg.org
T:	git kernel.org:/pub/scm/linux/kernel/git/sam/kbuild.git
L:	linux-kbuild@vger.kernel.org
S:	Maintained

KERNEL JANITORS
P:	Several
L:	kernel-janitors@vger.kernel.org
W:	http://www.kerneljanitors.org/
S:	Maintained

KERNEL NFSD
P:	J. Bruce Fields
M:	bfields@fieldses.org
P:	Neil Brown
M:	neilb@suse.de
L:	linux-nfs@vger.kernel.org
W:	http://nfs.sourceforge.net/
S:	Supported

KERNEL VIRTUAL MACHINE (KVM)
P:	Avi Kivity
M:	avi@qumranet.com
L:	kvm-devel@lists.sourceforge.net
W:	kvm.sourceforge.net
S:	Supported

KERNEL VIRTUAL MACHINE For Itanium(KVM/IA64)
P:	Anthony Xu
M:	anthony.xu@intel.com
P:	Xiantao Zhang
M:	xiantao.zhang@intel.com
L:	kvm-ia64-devel@lists.sourceforge.net
W:	kvm.sourceforge.net
S:	Supported

KERNEL VIRTUAL MACHINE for s390 (KVM/s390)
P:	Carsten Otte
M:	cotte@de.ibm.com
P:	Christian Borntraeger
M:	borntraeger@de.ibm.com
M:	linux390@de.ibm.com
L:	linux-s390@vger.kernel.org
W:	http://www.ibm.com/developerworks/linux/linux390/
S:	Supported

KEXEC
P:	Eric Biederman
M:	ebiederm@xmission.com
W:	http://ftp.kernel.org/pub/linux/kernel/people/horms/kexec-tools/
L:	linux-kernel@vger.kernel.org
L:	kexec@lists.infradead.org
S:	Maintained

KPROBES
P:	Ananth N Mavinakayanahalli
M:	ananth@in.ibm.com
P:	Anil S Keshavamurthy
M:	anil.s.keshavamurthy@intel.com
P:	David S. Miller
M:	davem@davemloft.net
P:	Masami Hiramatsu
M:	mhiramat@redhat.com
L:	linux-kernel@vger.kernel.org
S:	Maintained

KS0108 LCD CONTROLLER DRIVER
P:	Miguel Ojeda Sandonis
M:	maxextreme@gmail.com
L:	linux-kernel@vger.kernel.org
W:	http://auxdisplay.googlepages.com/
S:	Maintained

LAPB module
L:	linux-x25@vger.kernel.org
S:	Orphan

LASI 53c700 driver for PARISC
P:	James E.J. Bottomley
M:	James.Bottomley@HansenPartnership.com
L:	linux-scsi@vger.kernel.org
S:	Maintained

LED SUBSYSTEM
P:	Richard Purdie
M:	rpurdie@rpsys.net
S:	Maintained

LEGO USB Tower driver
P:	Juergen Stuber
M:	starblue@users.sourceforge.net
L:	legousb-devel@lists.sourceforge.net
W:	http://legousb.sourceforge.net/
S:	Maintained

LGUEST
P:	Rusty Russell
M:	rusty@rustcorp.com.au
L:	lguest@ozlabs.org
W:	http://lguest.ozlabs.org/
S:	Maintained

LINUX FOR IBM pSERIES (RS/6000)
P:	Paul Mackerras
M:	paulus@au.ibm.com
W:	http://www.ibm.com/linux/ltc/projects/ppc
S:	Supported

LINUX FOR NCR VOYAGER
P:	James Bottomley
M:	James.Bottomley@HansenPartnership.com
W:	http://www.hansenpartnership.com/voyager
S:	Maintained

LINUX FOR POWERPC
P:	Paul Mackerras
M:	paulus@samba.org
W:	http://www.penguinppc.org/
L:	linuxppc-dev@ozlabs.org
T:	git kernel.org:/pub/scm/linux/kernel/git/paulus/powerpc.git
S:	Supported

LINUX FOR POWER MACINTOSH
P:	Benjamin Herrenschmidt
M:	benh@kernel.crashing.org
W:	http://www.penguinppc.org/
L:	linuxppc-dev@ozlabs.org
S:	Maintained

LINUX FOR POWERPC EMBEDDED MPC52XX
P:	Sylvain Munaut
M:	tnt@246tNt.com
P:	Grant Likely
M:	grant.likely@secretlab.ca
W:	http://www.246tNt.com/mpc52xx/
W:	http://www.penguinppc.org/
L:	linuxppc-dev@ozlabs.org
S:	Maintained

LINUX FOR POWERPC EMBEDDED PPC4XX
P:	Josh Boyer
M:	jwboyer@linux.vnet.ibm.com
P:	Matt Porter
M:	mporter@kernel.crashing.org
W:	http://www.penguinppc.org/
L:	linuxppc-dev@ozlabs.org
T:	git kernel.org:/pub/scm/linux/kernel/git/jwboyer/powerpc.git
S:	Maintained

LINUX FOR POWERPC EMBEDDED XILINX VIRTEX
P:	Grant Likely
M:	grant.likely@secretlab.ca
W:	http://wiki.secretlab.ca/index.php/Linux_on_Xilinx_Virtex
L:	linuxppc-dev@ozlabs.org
S:	Maintained

LINUX FOR POWERPC BOOT CODE
P:	Tom Rini
M:	trini@kernel.crashing.org
W:	http://www.penguinppc.org/
L:	linuxppc-dev@ozlabs.org
S:	Maintained

LINUX FOR POWERPC EMBEDDED PPC8XX
P:	Vitaly Bordug
M:	vitb@kernel.crashing.org
P:	Marcelo Tosatti
M:	marcelo@kvack.org
W:	http://www.penguinppc.org/
L:	linuxppc-dev@ozlabs.org
S:	Maintained

LINUX FOR POWERPC EMBEDDED PPC83XX AND PPC85XX
P:	Kumar Gala
M:	galak@kernel.crashing.org
W:	http://www.penguinppc.org/
L:	linuxppc-dev@ozlabs.org
S:	Maintained

LINUX FOR POWERPC PA SEMI PWRFICIENT
P:	Olof Johansson
M:	olof@lixom.net
W:	http://www.pasemi.com/
L:	linuxppc-dev@ozlabs.org
S:	Supported

LLC (802.2)
P:	Arnaldo Carvalho de Melo
M:	acme@ghostprotocols.net
S:	Maintained

LINUX FOR 64BIT POWERPC
P:	Paul Mackerras
M:	paulus@samba.org
M:	paulus@au.ibm.com
P:	Anton Blanchard
M:	anton@samba.org
M:	anton@au.ibm.com
W:	http://www.penguinppc.org/ppc64/
L:	linuxppc-dev@ozlabs.org
S:	Supported

LINUX SECURITY MODULE (LSM) FRAMEWORK
P:	Chris Wright
M:	chrisw@sous-sol.org
L:	linux-security-module@vger.kernel.org
W:	http://lsm.immunix.org
T:	git kernel.org:/pub/scm/linux/kernel/git/chrisw/lsm-2.6.git
S:	Supported

LM83 HARDWARE MONITOR DRIVER
P:	Jean Delvare
M:	khali@linux-fr.org
L:	lm-sensors@lm-sensors.org
S:	Maintained

LM90 HARDWARE MONITOR DRIVER
P:	Jean Delvare
M:	khali@linux-fr.org
L:	lm-sensors@lm-sensors.org
S:	Maintained

LOCKDEP AND LOCKSTAT
P:	Peter Zijlstra
M:	peterz@infradead.org
P:	Ingo Molnar
M:	mingo@redhat.com
L:	linux-kernel@vger.kernel.org
T:	git://git.kernel.org/pub/scm/linux/kernel/git/peterz/linux-2.6-lockdep.git
S:	Maintained

LOGICAL DISK MANAGER SUPPORT (LDM, Windows 2000/XP/Vista Dynamic Disks)
P:	Richard Russon (FlatCap)
M:	ldm@flatcap.org
L:	linux-ntfs-dev@lists.sourceforge.net
W:	http://www.linux-ntfs.org/content/view/19/37/
S:	Maintained

LSILOGIC MPT FUSION DRIVERS (FC/SAS/SPI)
P:	Eric Moore
M:	Eric.Moore@lsi.com
M:	support@lsi.com
L:	DL-MPTFusionLinux@lsi.com
L:	linux-scsi@vger.kernel.org
W:	http://www.lsilogic.com/support
S:	Supported

LSILOGIC/SYMBIOS/NCR 53C8XX and 53C1010 PCI-SCSI drivers
P:	Matthew Wilcox
M:	matthew@wil.cx
L:	linux-scsi@vger.kernel.org
S:	Maintained

M32R ARCHITECTURE
P:	Hirokazu Takata
M:	takata@linux-m32r.org
L:	linux-m32r@ml.linux-m32r.org
L:	linux-m32r-ja@ml.linux-m32r.org (in Japanese)
W:	http://www.linux-m32r.org/
S:	Maintained

M68K ARCHITECTURE
P:	Geert Uytterhoeven
M:	geert@linux-m68k.org
P:	Roman Zippel
M:	zippel@linux-m68k.org
L:	linux-m68k@lists.linux-m68k.org
W:	http://www.linux-m68k.org/
W:	http://linux-m68k-cvs.ubb.ca/
S:	Maintained

M68K ON APPLE MACINTOSH
P:	Joshua Thompson
M:	funaho@jurai.org
W:	http://www.mac.linux-m68k.org/
L:	linux-m68k@lists.linux-m68k.org
S:	Maintained

M68K ON HP9000/300
P:	Philip Blundell
M:	philb@gnu.org
W:	http://www.tazenda.demon.co.uk/phil/linux-hp
S:	Maintained

MAC80211
P:	Michael Wu
M:	flamingice@sourmilk.net
P:	Johannes Berg
M:	johannes@sipsolutions.net
P:	Jiri Benc
M:	jbenc@suse.cz
L:	linux-wireless@vger.kernel.org
W:	http://linuxwireless.org/
T:	git kernel.org:/pub/scm/linux/kernel/git/linville/wireless-2.6.git
S:	Maintained

MAC80211 PID RATE CONTROL
P:	Stefano Brivio
M:	stefano.brivio@polimi.it
P:	Mattias Nissler
M:	mattias.nissler@gmx.de
L:	linux-wireless@vger.kernel.org
W:	http://linuxwireless.org/en/developers/Documentation/mac80211/RateControl/PID
T:	git kernel.org:/pub/scm/linux/kernel/git/linville/wireless-2.6.git
S:	Maintained

MACVLAN DRIVER
P:	Patrick McHardy
M:	kaber@trash.net
L:	netdev@vger.kernel.org
S:	Maintained

MARVELL YUKON / SYSKONNECT DRIVER
P:	Mirko Lindner
M: 	mlindner@syskonnect.de
P:	Ralph Roesler
M: 	rroesler@syskonnect.de
W: 	http://www.syskonnect.com
S: 	Supported

MAN-PAGES: MANUAL PAGES FOR LINUX -- Sections 2, 3, 4, 5, and 7
P:	Michael Kerrisk
M:	mtk.manpages@gmail.com
W:	ftp://ftp.kernel.org/pub/linux/docs/manpages
S:	Maintained

MARVELL LIBERTAS WIRELESS DRIVER
P:	Dan Williams
M:	dcbw@redhat.com
L:	libertas-dev@lists.infradead.org
S:	Maintained

MARVELL MV643XX ETHERNET DRIVER
P:	Dale Farnsworth
M:	dale@farnsworth.org
P:	Manish Lachwani
M:	mlachwani@mvista.com
L:	netdev@vger.kernel.org
S:	Odd Fixes for 2.4; Maintained for 2.6.

MATROX FRAMEBUFFER DRIVER
P:	Petr Vandrovec
M:	vandrove@vc.cvut.cz
L:	linux-fbdev-devel@lists.sourceforge.net (moderated for non-subscribers)
S:	Maintained

MAX6650 HARDWARE MONITOR AND FAN CONTROLLER DRIVER
P:	Hans J. Koch
M:	hjk@linutronix.de
L:	lm-sensors@lm-sensors.org
S:	Maintained

MEGARAID SCSI DRIVERS
P:	Neela Syam Kolli
M:	megaraidlinux@lsi.com
S:	linux-scsi@vger.kernel.org
W:	http://megaraid.lsilogic.com
S:	Maintained

MEMORY MANAGEMENT
L:	linux-mm@kvack.org
L:	linux-kernel@vger.kernel.org
W:	http://www.linux-mm.org
S:	Maintained

MEMORY RESOURCE CONTROLLER
P:	Balbir Singh
M:	balbir@linux.vnet.ibm.com
P:	Pavel Emelyanov
M:	xemul@openvz.org
P:	KAMEZAWA Hiroyuki
M:	kamezawa.hiroyu@jp.fujitsu.com
L:	linux-mm@kvack.org
L:	linux-kernel@vger.kernel.org
S:	Maintained

MEI MN10300/AM33 PORT
P:	David Howells
M:	dhowells@redhat.com
P:	Koichi Yasutake
M:	yasutake.koichi@jp.panasonic.com
L:	linux-am33-list@redhat.com
W:	ftp://ftp.redhat.com/pub/redhat/gnupro/AM33/
S:	Maintained

MEMORY TECHNOLOGY DEVICES (MTD)
P:	David Woodhouse
M:	dwmw2@infradead.org
W:	http://www.linux-mtd.infradead.org/
L:	linux-mtd@lists.infradead.org
T:	git git://git.infradead.org/mtd-2.6.git
S:	Maintained

UNSORTED BLOCK IMAGES (UBI)
P:	Artem Bityutskiy
M:	dedekind@infradead.org
W:	http://www.linux-mtd.infradead.org/
L:	linux-mtd@lists.infradead.org
T:	git git://git.infradead.org/~dedekind/ubi-2.6.git
S:	Maintained

MICROTEK X6 SCANNER
P:	Oliver Neukum
M:	oliver@neukum.name
S:	Maintained

MIPS
P:	Ralf Baechle
M:	ralf@linux-mips.org
W:	http://www.linux-mips.org/
L:	linux-mips@linux-mips.org
T:	git www.linux-mips.org:/pub/scm/linux.git
S:	Supported

MISCELLANEOUS MCA-SUPPORT
P:	James Bottomley
M:	James.Bottomley@HansenPartnership.com
L:	linux-kernel@vger.kernel.org
S:	Maintained

MODULE SUPPORT
P:	Rusty Russell
M:	rusty@rustcorp.com.au
L:	linux-kernel@vger.kernel.org
S:	Maintained

MOTION EYE VAIO PICTUREBOOK CAMERA DRIVER
P:	Stelian Pop
M:	stelian@popies.net
W:	http://popies.net/meye/
S:	Maintained

MOTOROLA IMX MMC/SD HOST CONTROLLER INTERFACE DRIVER
P:	Pavel Pisa
M:	ppisa@pikron.com
L:	linux-arm-kernel@lists.arm.linux.org.uk (subscribers-only)
S:	Maintained

MOUSE AND MISC DEVICES [GENERAL]
P:	Alessandro Rubini
M:	rubini@ipvvis.unipv.it
L:	linux-kernel@vger.kernel.org
S:	Maintained

MOXA SMARTIO/INDUSTIO SERIAL CARD (MXSER 2.0)
P:	Jiri Slaby
M:	jirislaby@gmail.com
L:	linux-kernel@vger.kernel.org
S:	Maintained

MSI LAPTOP SUPPORT
P:	Lennart Poettering
M:	mzxreary@0pointer.de
W:	https://tango.0pointer.de/mailman/listinfo/s270-linux
W:	http://0pointer.de/lennart/tchibo.html
S:	Maintained

MULTIMEDIA CARD (MMC), SECURE DIGITAL (SD) AND SDIO SUBSYSTEM
P:	Pierre Ossman
M:	drzeus-mmc@drzeus.cx
L:	linux-kernel@vger.kernel.org
S:	Maintained

MULTIMEDIA CARD (MMC) ETC. OVER SPI
P:	David Brownell
M:	dbrownell@users.sourceforge.net
L:	linux-kernel@vger.kernel.org
S:	Odd fixes

MULTISOUND SOUND DRIVER
P:	Andrew Veliath
M:	andrewtv@usa.net
S:	Maintained

MULTITECH MULTIPORT CARD (ISICOM)
P:	Jiri Slaby
M:	jirislaby@gmail.com
L:	linux-kernel@vger.kernel.org
S:	Maintained

NATSEMI ETHERNET DRIVER (DP8381x)
P: 	Tim Hockin
M:	thockin@hockin.org
S:	Maintained

NCP FILESYSTEM
P:	Petr Vandrovec
M:	vandrove@vc.cvut.cz
L:	linware@sh.cvut.cz
S:	Maintained

NCR DUAL 700 SCSI DRIVER (MICROCHANNEL)
P:	James E.J. Bottomley
M:	James.Bottomley@HansenPartnership.com
L:	linux-scsi@vger.kernel.org
S:	Maintained

NETEFFECT IWARP RNIC DRIVER (IW_NES)
P:	Faisal Latif
M:	flatif@neteffect.com
P:	Nishi Gupta
M:	ngupta@neteffect.com
P:	Glenn Streiff
M:	gstreiff@neteffect.com
L:	general@lists.openfabrics.org
W:	http://www.neteffect.com
S:	Supported
F:	drivers/infiniband/hw/nes/

NETEM NETWORK EMULATOR
P:	Stephen Hemminger
M:	shemminger@linux-foundation.org
L:	netem@lists.linux-foundation.org
S:	Maintained

NETERION (S2IO) Xframe 10GbE DRIVER
P:	Ramkrishna Vepa
M:	ram.vepa@neterion.com
P:	Rastapur Santosh
M:	santosh.rastapur@neterion.com
P:	Sivakumar Subramani
M:	sivakumar.subramani@neterion.com
P:	Sreenivasa Honnur
M:	sreenivasa.honnur@neterion.com
L:	netdev@vger.kernel.org
W:	http://trac.neterion.com/cgi-bin/trac.cgi/wiki/TitleIndex?anonymous
S:	Supported

NETFILTER/IPTABLES/IPCHAINS
P:	Rusty Russell
P:	Marc Boucher
P:	James Morris
P:	Harald Welte
P:	Jozsef Kadlecsik
P:	Patrick McHardy
M:	kaber@trash.net
L:	netfilter-devel@vger.kernel.org
L:	netfilter@vger.kernel.org
L:	coreteam@netfilter.org
W:	http://www.netfilter.org/
W:	http://www.iptables.org/
S:	Supported

NETLABEL
P:	Paul Moore
M:	paul.moore@hp.com
W:	http://netlabel.sf.net
L:	netdev@vger.kernel.org
S:	Supported

NETROM NETWORK LAYER
P:	Ralf Baechle
M:	ralf@linux-mips.org
L:	linux-hams@vger.kernel.org
W:	http://www.linux-ax25.org/
S:	Maintained

NETWORK BLOCK DEVICE (NBD)
P:	Paul Clements
M:	Paul.Clements@steeleye.com
S:	Maintained

NETWORK DEVICE DRIVERS
P:	Jeff Garzik
M:	jgarzik@pobox.com
L:	netdev@vger.kernel.org
T:	git kernel.org:/pub/scm/linux/kernel/git/jgarzik/netdev-2.6.git
S:	Maintained

NETWORKING [GENERAL]
P:	Networking Team
M:	netdev@vger.kernel.org
L:	netdev@vger.kernel.org
W:	http://linux-net.osdl.org/
S:	Maintained

NETWORKING [IPv4/IPv6]
P:	David S. Miller
M:	davem@davemloft.net
P:	Alexey Kuznetsov
M:	kuznet@ms2.inr.ac.ru
P:	Pekka Savola (ipv6)
M:	pekkas@netcore.fi
P:	James Morris
M:	jmorris@namei.org
P:	Hideaki YOSHIFUJI
M:	yoshfuji@linux-ipv6.org
P:	Patrick McHardy
M:	kaber@trash.net
L:	netdev@vger.kernel.org
T:	git kernel.org:/pub/scm/linux/kernel/git/davem/net-2.6.git
S:	Maintained

NETWORKING [LABELED] (NetLabel, CIPSO, Labeled IPsec, SECMARK)
P:	Paul Moore
M:	paul.moore@hp.com
L:	netdev@vger.kernel.org
S:	Maintained

NETWORKING [WIRELESS]
P:	John W. Linville
M:	linville@tuxdriver.com
L:	linux-wireless@vger.kernel.org
T:	git kernel.org:/pub/scm/linux/kernel/git/linville/wireless-2.6.git
S:	Maintained

NETXEN (1/10) GbE SUPPORT
P:	Dhananjay Phadke
M:	dhananjay@netxen.com
L:	netdev@vger.kernel.org
W:	http://www.netxen.com
S:	Supported

IPVS
P:	Wensong Zhang
M:	wensong@linux-vs.org
P:	Simon Horman
M:	horms@verge.net.au
P:	Julian Anastasov
M:	ja@ssi.bg
L:	netdev@vger.kernel.org
S:	Maintained

NFS CLIENT
P:	Trond Myklebust
M:	Trond.Myklebust@netapp.com
L:	linux-nfs@vger.kernel.org
W:	http://client.linux-nfs.org
T:	git git://git.linux-nfs.org/pub/linux/nfs-2.6.git
S:	Maintained

NI5010 NETWORK DRIVER
P:	Jan-Pascal van Best
M:	janpascal@vanbest.org
P:	Andreas Mohr
M:	andi@lisas.de
L:	netdev@vger.kernel.org
S:	Maintained

NINJA SCSI-3 / NINJA SCSI-32Bi (16bit/CardBus) PCMCIA SCSI HOST ADAPTER DRIVER
P:	YOKOTA Hiroshi
M:	yokota@netlab.is.tsukuba.ac.jp
W:	http://www.netlab.is.tsukuba.ac.jp/~yokota/izumi/ninja/
S:	Maintained

NINJA SCSI-32Bi/UDE PCI/CARDBUS SCSI HOST ADAPTER DRIVER
P:	GOTO Masanori
M:	gotom@debian.or.jp
P:	YOKOTA Hiroshi
M:	yokota@netlab.is.tsukuba.ac.jp
W:	http://www.netlab.is.tsukuba.ac.jp/~yokota/izumi/ninja/
S:	Maintained

NTFS FILESYSTEM
P:	Anton Altaparmakov
M:	aia21@cantab.net
L:	linux-ntfs-dev@lists.sourceforge.net
L:	linux-kernel@vger.kernel.org
W:	http://linux-ntfs.sf.net/
T:	git kernel.org:/pub/scm/linux/kernel/git/aia21/ntfs-2.6.git
S:	Maintained

NVIDIA (rivafb and nvidiafb) FRAMEBUFFER DRIVER
P:	Antonino Daplas
M:	adaplas@gmail.com
L:	linux-fbdev-devel@lists.sourceforge.net (moderated for non-subscribers)
S:	Maintained

OPENCORES I2C BUS DRIVER
P:	Peter Korsgaard
M:	jacmet@sunsite.dk
L:	i2c@lm-sensors.org
S:	Maintained

ORACLE CLUSTER FILESYSTEM 2 (OCFS2)
P:	Mark Fasheh
M:	mfasheh@suse.com
P:	Joel Becker
M:	joel.becker@oracle.com
L:	ocfs2-devel@oss.oracle.com
W:	http://oss.oracle.com/projects/ocfs2/
T:	git git://git.kernel.org/pub/scm/linux/kernel/git/mfasheh/ocfs2.git
S:	Supported

OMNIKEY CARDMAN 4000 DRIVER
P:	Harald Welte
M:	laforge@gnumonks.org
S:	Maintained

OMNIKEY CARDMAN 4040 DRIVER
P:	Harald Welte
M:	laforge@gnumonks.org
S:	Maintained

OMNIVISION OV7670 SENSOR DRIVER
P:   	Jonathan Corbet
M:	corbet@lwn.net
L:	video4linux-list@redhat.com
S:	Maintained

ONENAND FLASH DRIVER
P:	Kyungmin Park
M:	kyungmin.park@samsung.com
L:	linux-mtd@lists.infradead.org
S:	Maintained

ONSTREAM SCSI TAPE DRIVER
P:	Willem Riede
M:	osst@riede.org
L:	osst-users@lists.sourceforge.net
L:	linux-scsi@vger.kernel.org
S:	Maintained

OPROFILE
P:	Philippe Elie
M:	phil.el@wanadoo.fr
L:	oprofile-list@lists.sf.net
S:	Maintained

ORINOCO DRIVER
P:	Pavel Roskin
M:	proski@gnu.org
P:	David Gibson
M:	hermes@gibson.dropbear.id.au
L:	linux-wireless@vger.kernel.org
L:	orinoco-users@lists.sourceforge.net
L:	orinoco-devel@lists.sourceforge.net
W:	http://www.nongnu.org/orinoco/
S:	Maintained

PA SEMI ETHERNET DRIVER
P:	Olof Johansson
M:	olof@lixom.net
L:	netdev@vger.kernel.org
S:	Maintained

PA SEMI SMBUS DRIVER
P:	Olof Johansson
M:	olof@lixom.net
L:	i2c@lm-sensors.org
S:	Maintained

PARALLEL PORT SUPPORT
L:	linux-parport@lists.infradead.org (subscribers-only)
S:	Orphan

PARIDE DRIVERS FOR PARALLEL PORT IDE DEVICES
P:	Tim Waugh
M:	tim@cyberelk.net
L:	linux-parport@lists.infradead.org (subscribers-only)
W:	http://www.torque.net/linux-pp.html
S:	Maintained

PARISC ARCHITECTURE
P:	Kyle McMartin
M:	kyle@parisc-linux.org
P:	Matthew Wilcox
M:	matthew@wil.cx
P:	Grant Grundler
M:	grundler@parisc-linux.org
L:	linux-parisc@vger.kernel.org
W:	http://www.parisc-linux.org/
T:	git kernel.org:/pub/scm/linux/kernel/git/kyle/parisc-2.6.git
S:	Maintained

PARAVIRT_OPS INTERFACE
P:	Jeremy Fitzhardinge
M:	jeremy@xensource.com
P:	Chris Wright
M:	chrisw@sous-sol.org
P:	Zachary Amsden
M:	zach@vmware.com
P:	Rusty Russell
M:	rusty@rustcorp.com.au
L:	virtualization@lists.osdl.org
L:	linux-kernel@vger.kernel.org
S:	Supported

PC87360 HARDWARE MONITORING DRIVER
P:	Jim Cromie
M:	jim.cromie@gmail.com
L:	lm-sensors@lm-sensors.org
S:	Maintained

PC8736x GPIO DRIVER
P:	Jim Cromie
M:	jim.cromie@gmail.com
S:	Maintained

PCI ERROR RECOVERY
P:	Linas Vepstas
M:	linas@austin.ibm.com
L:	linux-kernel@vger.kernel.org
L:	linux-pci@atrey.karlin.mff.cuni.cz
S:	Supported

PCI SUBSYSTEM
P:	Greg Kroah-Hartman
M:	gregkh@suse.de
L:	linux-kernel@vger.kernel.org
L:	linux-pci@atrey.karlin.mff.cuni.cz
T:	quilt kernel.org/pub/linux/kernel/people/gregkh/gregkh-2.6/
S:	Supported

PCI HOTPLUG CORE
P: 	Kristen Carlson Accardi
M:	kristen.c.accardi@intel.com
S:	Supported

PCIE HOTPLUG DRIVER
P:	Kristen Carlson Accardi
M:	kristen.c.accardi@intel.com
L:	pcihpd-discuss@lists.sourceforge.net
S:	Supported

PCMCIA SUBSYSTEM
P:	Linux PCMCIA Team
L:	linux-pcmcia@lists.infradead.org
W:	http://lists.infradead.org/mailman/listinfo/linux-pcmcia
T:	git kernel.org:/pub/scm/linux/kernel/git/brodo/pcmcia-2.6.git
S:	Maintained

PCNET32 NETWORK DRIVER
P:	Don Fry
M:	pcnet32@verizon.net
L:	netdev@vger.kernel.org
S:	Maintained

PER-TASK DELAY ACCOUNTING
P:	Shailabh Nagar
M:	nagar@watson.ibm.com
L:	linux-kernel@vger.kernel.org
S:	Maintained

PERSONALITY HANDLING
P:	Christoph Hellwig
M:	hch@infradead.org
L:	linux-abi-devel@lists.sourceforge.net
S:	Maintained

PHRAM MTD DRIVER
P:	Joern Engel
M:	joern@lazybastard.org
L:	linux-mtd@lists.infradead.org
S:	Maintained

PKTCDVD DRIVER
P:	Peter Osterlund
M:	petero2@telia.com
L:	linux-kernel@vger.kernel.org
S:	Maintained

POSIX CLOCKS and TIMERS
P:	Thomas Gleixner
M:	tglx@linutronix.de
L:	linux-kernel@vger.kernel.org
S:	Supported

POWER SUPPLY CLASS/SUBSYSTEM and DRIVERS
P:	Anton Vorontsov
M:	cbou@mail.ru
P:	David Woodhouse
M:	dwmw2@infradead.org
L:	linux-kernel@vger.kernel.org
T:	git git.infradead.org/battery-2.6.git
S:	Maintained

POWERPC 4xx EMAC DRIVER
P:	Eugene Surovegin
M:	ebs@ebshome.net
W:	http://kernel.ebshome.net/emac/
L:	linuxppc-dev@ozlabs.org
L:	netdev@vger.kernel.org
S:	Maintained

PNP SUPPORT
P:	Adam Belay
M:	ambx1@neo.rr.com
S:	Maintained

PNXxxxx I2C DRIVER
P:	Vitaly Wool
M:	vitalywool@gmail.com
L:	i2c@lm-sensors.org
S:	Maintained

PPP PROTOCOL DRIVERS AND COMPRESSORS
P:	Paul Mackerras
M:	paulus@samba.org
L:	linux-ppp@vger.kernel.org
S:	Maintained

PPP OVER ATM (RFC 2364)
P:	Mitchell Blank Jr
M:	mitch@sfgoth.com
S:	Maintained

PPP OVER ETHERNET
P:	Michal Ostrowski
M:	mostrows@speakeasy.net
S:	Maintained

PPP OVER L2TP
P:	James Chapman
M:	jchapman@katalix.com
S:	Maintained

PREEMPTIBLE KERNEL
P:	Robert Love
M:	rml@tech9.net
L:	linux-kernel@vger.kernel.org
L:	kpreempt-tech@lists.sourceforge.net
W:	ftp://ftp.kernel.org/pub/linux/kernel/people/rml/preempt-kernel
S:	Supported

P54 WIRELESS DRIVER
P:	Michael Wu
M:	flamingice@sourmilk.net
L:	linux-wireless@vger.kernel.org
W:	http://prism54.org
T:	git kernel.org:/pub/scm/linux/kernel/git/mwu/mac80211-drivers.git
S:	Maintained

PRISM54 WIRELESS DRIVER
P:	Luis R. Rodriguez
M:	mcgrof@gmail.com
L:	linux-wireless@vger.kernel.org
W:	http://prism54.org
S:	Maintained

PROMISE DC4030 CACHING DISK CONTROLLER DRIVER
P:	Peter Denison
M:	promise@pnd-pc.demon.co.uk
W:	http://www.pnd-pc.demon.co.uk/promise/
S:	Maintained

PROMISE SATA TX2/TX4 CONTROLLER LIBATA DRIVER
P:	Mikael Pettersson
M:	mikpe@it.uu.se
L:	linux-ide@vger.kernel.org
S:	Maintained

PS3 NETWORK SUPPORT
P:	Masakazu Mokuno
M:	mokuno@sm.sony.co.jp
L:	netdev@vger.kernel.org
L:	cbe-oss-dev@ozlabs.org
S:	Supported

PS3 PLATFORM SUPPORT
P:	Geoff Levand
M:	geoffrey.levand@am.sony.com
L:	linuxppc-dev@ozlabs.org
L:	cbe-oss-dev@ozlabs.org
S:	Supported

PVRUSB2 VIDEO4LINUX DRIVER
P:	Mike Isely
M:	isely@pobox.com
L:	pvrusb2@isely.net	(subscribers-only)
L:	video4linux-list@redhat.com
W:	http://www.isely.net/pvrusb2/
S:	Maintained

PXA2xx SUPPORT
P:	Nicolas Pitre
M:	nico@cam.org
L:	linux-arm-kernel@lists.arm.linux.org.uk	(subscribers-only)
S:	Maintained

PXA MMCI DRIVER
S:	Orphan

QLOGIC QLA2XXX FC-SCSI DRIVER
P:	Andrew Vasquez
M:	linux-driver@qlogic.com
L:	linux-scsi@vger.kernel.org
S:	Supported

QLOGIC QLA3XXX NETWORK DRIVER
P:	Ron Mercer
M:	linux-driver@qlogic.com
L:	netdev@vger.kernel.org
S:	Supported

QNX4 FILESYSTEM
P:	Anders Larsen
M:	al@alarsen.net
L:	linux-kernel@vger.kernel.org
W:	http://www.alarsen.net/linux/qnx4fs/
S:	Maintained

RADEON FRAMEBUFFER DISPLAY DRIVER
P:	Benjamin Herrenschmidt
M:	benh@kernel.crashing.org
L:	linux-fbdev-devel@lists.sourceforge.net (moderated for non-subscribers)
S:	Maintained

RAGE128 FRAMEBUFFER DISPLAY DRIVER
P:	Paul Mackerras
M:	paulus@samba.org
L:	linux-fbdev-devel@lists.sourceforge.net (moderated for non-subscribers)
S:	Maintained

RAYLINK/WEBGEAR 802.11 WIRELESS LAN DRIVER
P:	Corey Thomas
M:	coreythomas@charter.net
L:	linux-wireless@vger.kernel.org
S:	Maintained

RALINK RT2X00 WLAN DRIVER
P:	rt2x00 project
L:	linux-wireless@vger.kernel.org
L:	rt2400-devel@lists.sourceforge.net
W:	http://rt2x00.serialmonkey.com/
S:	Maintained
F:	drivers/net/wireless/rt2x00/

RAMDISK RAM BLOCK DEVICE DRIVER
P:	Nick Piggin
M:	npiggin@suse.de
S:	Maintained

RANDOM NUMBER DRIVER
P:	Matt Mackall
M:	mpm@selenic.com
S:	Maintained

RAPIDIO SUBSYSTEM
P:	Matt Porter
M:	mporter@kernel.crashing.org
L:	linux-kernel@vger.kernel.org
S:	Maintained

RDC R-321X SoC
P:	Florian Fainelli
M:	florian.fainelli@telecomint.eu
L:	linux-kernel@vger.kernel.org
S:	Maintained

RDC R6040 FAST ETHERNET DRIVER
P:	Florian Fainelli
M:	florian.fainelli@telecomint.eu
L:	netdev@vger.kernel.org
S:	Maintained

READ-COPY UPDATE (RCU)
P:	Dipankar Sarma
M:	dipankar@in.ibm.com
W:	http://www.rdrop.com/users/paulmck/rclock/
L:	linux-kernel@vger.kernel.org
S:	Supported

RCUTORTURE MODULE
P:	Josh Triplett
M:	josh@freedesktop.org
L:	linux-kernel@vger.kernel.org
S:	Maintained

REAL TIME CLOCK DRIVER
P:	Paul Gortmaker
M:	p_gortmaker@yahoo.com
L:	linux-kernel@vger.kernel.org
S:	Maintained

REAL TIME CLOCK (RTC) SUBSYSTEM
P:	Alessandro Zummo
M:	a.zummo@towertech.it
L:	rtc-linux@googlegroups.com
S:	Maintained

REISERFS FILE SYSTEM
P:	Hans Reiser
M:	reiserfs-dev@namesys.com
L:	reiserfs-devel@vger.kernel.org
W:	http://www.namesys.com
S:	Supported

ROCKETPORT DRIVER
P:	Comtrol Corp.
W:	http://www.comtrol.com
S:	Maintained

ROSE NETWORK LAYER
P:	Ralf Baechle
M:	ralf@linux-mips.org
L:	linux-hams@vger.kernel.org
W:	http://www.linux-ax25.org/
S:	Maintained

RISCOM8 DRIVER
S:	Orphan

RTL818X WIRELESS DRIVER
P:	Michael Wu
M:	flamingice@sourmilk.net
P:	Andrea Merello
M:	andreamrl@tiscali.it
L:	linux-wireless@vger.kernel.org
W:	http://linuxwireless.org/
T:	git kernel.org:/pub/scm/linux/kernel/git/mwu/mac80211-drivers.git
S:	Maintained

S3 SAVAGE FRAMEBUFFER DRIVER
P:	Antonino Daplas
M:	adaplas@gmail.com
L:	linux-fbdev-devel@lists.sourceforge.net (moderated for non-subscribers)
S:	Maintained

S390
P:	Martin Schwidefsky
M:	schwidefsky@de.ibm.com
P:	Heiko Carstens
M:	heiko.carstens@de.ibm.com
M:	linux390@de.ibm.com
L:	linux-s390@vger.kernel.org
W:	http://www.ibm.com/developerworks/linux/linux390/
S:	Supported

S390 NETWORK DRIVERS
P:	Ursula Braun
M:	ubraun@linux.vnet.ibm.com
P:	Frank Blaschka
M:	blaschka@linux.vnet.ibm.com
M:	linux390@de.ibm.com
L:	linux-s390@vger.kernel.org
W:	http://www.ibm.com/developerworks/linux/linux390/
S:	Supported

S390 ZFCP DRIVER
P:	Christof Schmitt
M:	christof.schmitt@de.ibm.com
P:	Martin Peschke
M:	mp3@de.ibm.com
M:	linux390@de.ibm.com
L:	linux-s390@vger.kernel.org
W:	http://www.ibm.com/developerworks/linux/linux390/
S:	Supported

S390 IUCV NETWORK LAYER
P:	Ursula Braun
M:	ubraun@linux.vnet.ibm.com
M:	linux390@de.ibm.com
L:	linux-s390@vger.kernel.org
W:	http://www.ibm.com/developerworks/linux/linux390/
S:	Supported

SAA7146 VIDEO4LINUX-2 DRIVER
P:	Michael Hunold
M:	michael@mihu.de
W:	http://www.mihu.de/linux/saa7146
S:	Maintained

SC1200 WDT DRIVER
P:	Zwane Mwaikambo
M:	zwane@arm.linux.org.uk
S:	Maintained

SCHEDULER
P:	Ingo Molnar
M:	mingo@elte.hu
P:	Robert Love    [the preemptible kernel bits]
M:	rml@tech9.net
L:	linux-kernel@vger.kernel.org
S:	Maintained

SCSI CDROM DRIVER
P:	Jens Axboe
M:	axboe@kernel.dk
L:	linux-scsi@vger.kernel.org
W:	http://www.kernel.dk
S:	Maintained

SCSI SG DRIVER
P:	Doug Gilbert
M:	dgilbert@interlog.com
L:	linux-scsi@vger.kernel.org
W:	http://www.torque.net/sg
S:	Maintained

SCSI SUBSYSTEM
P:	James E.J. Bottomley
M:	James.Bottomley@HansenPartnership.com
L:	linux-scsi@vger.kernel.org
T:	git kernel.org:/pub/scm/linux/kernel/git/jejb/scsi-misc-2.6.git
T:	git kernel.org:/pub/scm/linux/kernel/git/jejb/scsi-rc-fixes-2.6.git
T:	git kernel.org:/pub/scm/linux/kernel/git/jejb/scsi-pending-2.6.git
S:	Maintained

SCSI TAPE DRIVER
P:	Kai Mäkisara
M:	Kai.Makisara@kolumbus.fi
L:	linux-scsi@vger.kernel.org
S:	Maintained

SCTP PROTOCOL
P:	Vlad Yasevich
M:	vladislav.yasevich@hp.com
P:	Sridhar Samudrala
M:	sri@us.ibm.com
L:	lksctp-developers@lists.sourceforge.net
W:	http://lksctp.sourceforge.net
S:	Supported

SCx200 CPU SUPPORT
P:	Jim Cromie
M:	jim.cromie@gmail.com
S:	Odd Fixes

SCx200 GPIO DRIVER
P:	Jim Cromie
M:	jim.cromie@gmail.com
S:	Maintained

SCx200 HRT CLOCKSOURCE DRIVER
P:	Jim Cromie
M:	jim.cromie@gmail.com
S:	Maintained

SECURITY CONTACT
P:	Security Officers
M:	security@kernel.org
S:	Supported

SELINUX SECURITY MODULE
P:	Stephen Smalley
M:	sds@tycho.nsa.gov
P:	James Morris
M:	jmorris@namei.org
P:	Eric Paris
M:	eparis@parisplace.org
L:	linux-kernel@vger.kernel.org (kernel issues)
L: 	selinux@tycho.nsa.gov (subscribers-only, general discussion)
W:	http://www.nsa.gov/selinux
S:	Supported

SENSABLE PHANTOM
P:	Jiri Slaby
M:	jirislaby@gmail.com
S:	Maintained

SERIAL ATA (SATA) SUBSYSTEM:
P:	Jeff Garzik
M:	jgarzik@pobox.com
L:	linux-ide@vger.kernel.org
T:	git kernel.org:/pub/scm/linux/kernel/git/jgarzik/libata-dev.git
S:	Supported

SGI SN-IA64 (Altix) SERIAL CONSOLE DRIVER
P:	Pat Gefre
M:	pfg@sgi.com
L:	linux-ia64@vger.kernel.org
S:	Supported

SGI VISUAL WORKSTATION 320 AND 540
P:	Andrey Panin
M:	pazke@donpac.ru
L:	linux-visws-devel@lists.sf.net
W:	http://linux-visws.sf.net
S:	Maintained for 2.6.

SIMTEC EB110ATX (Chalice CATS)
P:	Ben Dooks
P:	Vincent Sanders
M:	support@simtec.co.uk
W:	http://www.simtec.co.uk/products/EB110ATX/
S:	Supported

SIMTEC EB2410ITX (BAST)
P:	Ben Dooks
P:	Vincent Sanders
M:	support@simtec.co.uk
W:	http://www.simtec.co.uk/products/EB2410ITX/
S:	Supported

SIS 190 ETHERNET DRIVER
P:	Francois Romieu
M:	romieu@fr.zoreil.com
L:	netdev@vger.kernel.org
S:	Maintained

SIS 5513 IDE CONTROLLER DRIVER
P:	Lionel Bouton
M:	Lionel.Bouton@inet6.fr
W:	http://inet6.dyn.dhs.org/sponsoring/sis5513/index.html
W:	http://gyver.homeip.net/sis5513/index.html
S:	Maintained

SIS 900/7016 FAST ETHERNET DRIVER
P:	Daniele Venzano
M:	venza@brownhat.org
W:	http://www.brownhat.org/sis900.html
L:	netdev@vger.kernel.org
S:	Maintained

SIS 96X I2C/SMBUS DRIVER
P:	Mark M. Hoffman
M:	mhoffman@lightlink.com
L:	lm-sensors@lm-sensors.org
S:	Maintained

SIS FRAMEBUFFER DRIVER
P:	Thomas Winischhofer
M:	thomas@winischhofer.net
W:	http://www.winischhofer.net/linuxsisvga.shtml
S:	Maintained

SIS USB2VGA DRIVER
P:	Thomas Winischhofer
M:	thomas@winischhofer.net
W:	http://www.winischhofer.at/linuxsisusbvga.shtml
S:	Maintained

SLAB ALLOCATOR
P:	Christoph Lameter
M:	clameter@sgi.com
P:	Pekka Enberg
M:	penberg@cs.helsinki.fi
P:	Matt Mackall
M:	mpm@selenic.com
L:	linux-mm@kvack.org
S:	Maintained

SMC91x ETHERNET DRIVER
P:	Nicolas Pitre
M:	nico@cam.org
S:	Maintained

SMSC47B397 HARDWARE MONITOR DRIVER
P:	Mark M. Hoffman
M:	mhoffman@lightlink.com
L:	lm-sensors@lm-sensors.org
S:	Maintained

<<<<<<< HEAD
SMX UIO Interface
P:	Ben Nizette
M:	bn@niasdigital.com
S:	Maintained

SOFTMAC LAYER (IEEE 802.11)
P:	Daniel Drake
M:	dsd@gentoo.org
L:	linux-wireless@vger.kernel.org
S:	Obsolete

=======
>>>>>>> f0bdb7ba
SOFTWARE RAID (Multiple Disks) SUPPORT
P:	Ingo Molnar
M:	mingo@redhat.com
P:	Neil Brown
M:	neilb@suse.de
L:	linux-raid@vger.kernel.org
S:	Supported

HIBERNATION (aka Software Suspend, aka swsusp):
P:	Pavel Machek
M:	pavel@suse.cz
P:	Rafael J. Wysocki
M:	rjw@sisk.pl
L:	linux-pm@lists.linux-foundation.org
S:	Supported

SUSPEND TO RAM:
P:	Len Brown
M:	len.brown@intel.com
P:	Pavel Machek
M:	pavel@suse.cz
P:	Rafael J. Wysocki
M:	rjw@sisk.pl
L:	linux-pm@lists.linux-foundation.org
S:	Supported

SONIC NETWORK DRIVER
P:	Thomas Bogendoerfer
M:	tsbogend@alpha.franken.de
L:	netdev@vger.kernel.org
S:	Maintained

SONICS SILICON BACKPLANE DRIVER (SSB)
P:	Michael Buesch
M:	mb@bu3sch.de
L:	netdev@vger.kernel.org
S:	Maintained

SONY VAIO CONTROL DEVICE DRIVER
P:	Mattia Dongili
M:	malattia@linux.it
L:	linux-acpi@vger.kernel.org
W:	http://www.linux.it/~malattia/wiki/index.php/Sony_drivers
S:	Maintained

SONY MEMORYSTICK CARD SUPPORT
P:	Alex Dubov
M:	oakad@yahoo.com
L:	linux-kernel@vger.kernel.org
W:	http://tifmxx.berlios.de/
S:	Maintained

SOUND
P:	Jaroslav Kysela
M:	perex@perex.cz
L:	alsa-devel@alsa-project.org (subscribers-only)
S:	Maintained

SOUND - SOC LAYER / DYNAMIC AUDIO POWER MANAGEMENT
P:	Liam Girdwood
M:	liam.girdwood@wolfsonmicro.com
P:	Mark Brown
M:	broonie@opensource.wolfsonmicro.com
T:	git opensource.wolfsonmicro.com/linux-2.6-asoc
L:	alsa-devel@alsa-project.org (subscribers-only)
S:	Supported

SPI SUBSYSTEM
P:	David Brownell
M:	dbrownell@users.sourceforge.net
L:	spi-devel-general@lists.sourceforge.net
S:	Maintained

STABLE BRANCH:
P:	Greg Kroah-Hartman
M:	greg@kroah.com
P:	Chris Wright
M:	chrisw@sous-sol.org
L:	stable@kernel.org
S:	Maintained

TPM DEVICE DRIVER
P:	Kylene Hall
M:	tpmdd-devel@lists.sourceforge.net
W:	http://tpmdd.sourceforge.net
P:	Marcel Selhorst
M:	tpm@selhorst.net
W:	http://www.prosec.rub.de/tpm/
L:	tpmdd-devel@lists.sourceforge.net
S:	Maintained

Telecom Clock Driver for MCPL0010
P:	Mark Gross
M:	mark.gross@intel.com
S:	Supported

TENSILICA XTENSA PORT (xtensa):
P:	Chris Zankel
M:	chris@zankel.net
S:	Maintained

THINKPAD ACPI EXTRAS DRIVER
P:	Henrique de Moraes Holschuh
M:	ibm-acpi@hmh.eng.br
L:	ibm-acpi-devel@lists.sourceforge.net
W:	http://ibm-acpi.sourceforge.net
W:	http://thinkwiki.org/wiki/Ibm-acpi
T:	git repo.or.cz/linux-2.6/linux-acpi-2.6/ibm-acpi-2.6.git
S:	Maintained

UltraSPARC (sparc64):
P:	David S. Miller
M:	davem@davemloft.net
L:	sparclinux@vger.kernel.org
T:	git kernel.org:/pub/scm/linux/kernel/git/davem/sparc-2.6.git
S:	Maintained

SHARP LH SUPPORT (LH7952X & LH7A40X)
P:	Marc Singer
M:	elf@buici.com
W:	http://projects.buici.com/arm
L:	linux-arm-kernel@lists.arm.linux.org.uk	(subscribers-only)
S:	Maintained

SHPC HOTPLUG DRIVER
P:	Kristen Carlson Accardi
M:	kristen.c.accardi@intel.com
L:	pcihpd-discuss@lists.sourceforge.net
S:	Supported

SECURE DIGITAL HOST CONTROLLER INTERFACE DRIVER
P:	Pierre Ossman
M:	drzeus-sdhci@drzeus.cx
L:	sdhci-devel@list.drzeus.cx
S:	Maintained

SKGE, SKY2 10/100/1000 GIGABIT ETHERNET DRIVERS
P:	Stephen Hemminger
M:	shemminger@linux-foundation.org
L:	netdev@vger.kernel.org
S:	Maintained

SOEKRIS NET48XX LED SUPPORT
P:	Chris Boot
M:	bootc@bootc.net
S:	Maintained

SPARC (sparc32):
P:	William L. Irwin
M:	wli@holomorphy.com
L:	sparclinux@vger.kernel.org
S:	Maintained

SPECIALIX IO8+ MULTIPORT SERIAL CARD DRIVER
P:	Roger Wolff
M:	R.E.Wolff@BitWizard.nl
L:	linux-kernel@vger.kernel.org ?
S:	Supported

SPIDERNET NETWORK DRIVER for CELL
P:	Ishizaki Kou
M:	kou.ishizaki@toshiba.co.jp
P:	Jens Osterkamp
M:	jens@de.ibm.com
L:	netdev@vger.kernel.org
S:	Supported

SRM (Alpha) environment access
P:	Jan-Benedict Glaw
M:	jbglaw@lug-owl.de
L:	linux-kernel@vger.kernel.org
S:	Maintained

STARFIRE/DURALAN NETWORK DRIVER
P:	Ion Badulescu
M:	ionut@cs.columbia.edu
S:	Maintained

STARMODE RADIO IP (STRIP) PROTOCOL DRIVER
W:	http://mosquitonet.Stanford.EDU/strip.html
S:	Unsupported ?

STRADIS MPEG-2 DECODER DRIVER
P:	Nathan Laredo
M:	laredo@gnu.org
W:	http://www.stradis.com/
S:	Maintained

SUPERH
P:	Paul Mundt
M:	lethal@linux-sh.org
L:	linux-sh@vger.kernel.org
W:	http://www.linux-sh.org
T:	git kernel.org:/pub/scm/linux/kernel/git/lethal/sh-2.6.git
S:	Maintained

SUN3/3X
P:	Sam Creasey
M:	sammy@sammy.net
W:	http://sammy.net/sun3/
S:	Maintained

SVGA HANDLING
P:	Martin Mares
M:	mj@ucw.cz
L:	linux-video@atrey.karlin.mff.cuni.cz
S:	Maintained

SYSV FILESYSTEM
P:	Christoph Hellwig
M:	hch@infradead.org
S:	Maintained

TC CLASSIFIER
P:	Jamal Hadi Salim
M:	hadi@cyberus.ca
L:	netdev@vger.kernel.org
S:	Maintained

TCP LOW PRIORITY MODULE
P:	Wong Hoi Sing, Edison
M:	hswong3i@gmail.com
P:	Hung Hing Lun, Mike
M:	hlhung3i@gmail.com
W:	http://tcp-lp-mod.sourceforge.net/
S:	Maintained

TEHUTI ETHERNET DRIVER
P:	Alexander Indenbaum
M:	baum@tehutinetworks.net
P:	Andy Gospodarek
M:	andy@greyhouse.net
L:	netdev@vger.kernel.org
S:	Supported

TI FLASH MEDIA INTERFACE DRIVER
P:      Alex Dubov
M:      oakad@yahoo.com
S:      Maintained

TI OMAP MMC INTERFACE DRIVER
P:	Carlos Aguiar, Anderson Briglia and Syed Khasim
M:	linux-omap-open-source@linux.omap.com (subscribers only)
W:	http://linux.omap.com
W:	http://www.muru.com/linux/omap/
S:	Maintained

TI OMAP RANDOM NUMBER GENERATOR SUPPORT
P:	Deepak Saxena
M:	dsaxena@plexity.net
S:	Maintained

TASKSTATS STATISTICS INTERFACE
P:	Shailabh Nagar
M:	nagar@watson.ibm.com
L:	linux-kernel@vger.kernel.org
S:	Maintained

TIPC NETWORK LAYER
P:	Per Liden
M:	per.liden@ericsson.com
P:	Jon Maloy
M:	jon.maloy@ericsson.com
P:	Allan Stephens
M:	allan.stephens@windriver.com
L:	tipc-discussion@lists.sourceforge.net
W:	http://tipc.sourceforge.net/
W:	http://tipc.cslab.ericsson.net/
T:	git tipc.cslab.ericsson.net:/pub/git/tipc.git
S:	Maintained

TLAN NETWORK DRIVER
P:	Samuel Chessman
M:	chessman@tux.org
L:	tlan-devel@lists.sourceforge.net (subscribers-only)
W:	http://sourceforge.net/projects/tlan/
S:	Maintained

TOSHIBA ACPI EXTRAS DRIVER
P:	John Belmonte
M:	toshiba_acpi@memebeam.org
W:	http://memebeam.org/toys/ToshibaAcpiDriver
S:	Maintained

TOSHIBA SMM DRIVER
P:	Jonathan Buzzard
M:	jonathan@buzzard.org.uk
L:	tlinux-users@tce.toshiba-dme.co.jp
W:	http://www.buzzard.org.uk/toshiba/
S:	Maintained

TRIDENT 4DWAVE/SIS 7018 PCI AUDIO CORE
P:	Muli Ben-Yehuda
M:	mulix@mulix.org
L:	linux-kernel@vger.kernel.org
S:	Maintained

TRIVIAL PATCHES
P:	Jesper Juhl
M:	trivial@kernel.org
L:	linux-kernel@vger.kernel.org
S:	Maintained

TULIP NETWORK DRIVERS
P:	Grant Grundler
M:	grundler@parisc-linux.org
P:	Kyle McMartin
M:	kyle@parisc-linux.org
L:	netdev@vger.kernel.org
S:	Maintained

TUN/TAP driver
P:	Maxim Krasnyansky
M:	maxk@qualcomm.com
L:	vtun@office.satix.net
W:	http://vtun.sourceforge.net/tun
S:	Maintained

TURBOCHANNEL SUBSYSTEM
P:	Maciej W. Rozycki
M:	macro@linux-mips.org
S:	Maintained

U14-34F SCSI DRIVER
P:	Dario Ballabio
M:	ballabio_dario@emc.com
L:	linux-scsi@vger.kernel.org
S:	Maintained

UDF FILESYSTEM
P:	Jan Kara
M:	jack@suse.cz
W:	http://linux-udf.sourceforge.net
S:	Maintained

UNIFORM CDROM DRIVER
P:	Jens Axboe
M:	axboe@kernel.dk
L:	linux-kernel@vger.kernel.org
W:	http://www.kernel.dk
S:	Maintained

USB ACM DRIVER
P:	Oliver Neukum
M:	oliver@neukum.name
L:	linux-usb@vger.kernel.org
S:	Maintained

USB AUERSWALD DRIVER
P:	Wolfgang Muees
M:	wolfgang@iksw-muees.de
L:      linux-usb@vger.kernel.org
S:	Maintained

USB BLOCK DRIVER (UB ub)
P:	Pete Zaitcev
M:	zaitcev@redhat.com
L:	linux-kernel@vger.kernel.org
L:      linux-usb@vger.kernel.org
S:	Supported

USB CDC ETHERNET DRIVER
P:	Greg Kroah-Hartman
M:	greg@kroah.com
L:      linux-usb@vger.kernel.org
S:	Maintained
W:	http://www.kroah.com/linux-usb/

USB DAVICOM DM9601 DRIVER
P:	Peter Korsgaard
M:	jacmet@sunsite.dk
L:	netdev@vger.kernel.org
W:	http://www.linux-usb.org/usbnet
S:	Maintained

USB EHCI DRIVER
P:	David Brownell
M:	dbrownell@users.sourceforge.net
L:      linux-usb@vger.kernel.org
S:	Odd Fixes

USB ET61X[12]51 DRIVER
P:	Luca Risolia
M:	luca.risolia@studio.unibo.it
L:      linux-usb@vger.kernel.org
L:	video4linux-list@redhat.com
W:	http://www.linux-projects.org
S:	Maintained

USB GADGET/PERIPHERAL SUBSYSTEM
P:	David Brownell
M:	dbrownell@users.sourceforge.net
L:      linux-usb@vger.kernel.org
W:	http://www.linux-usb.org/gadget
S:	Maintained

USB HID/HIDBP DRIVERS (USB KEYBOARDS, MICE, REMOTE CONTROLS, ...)
P:	Jiri Kosina
M:	jkosina@suse.cz
L:      linux-usb@vger.kernel.org
T:	git kernel.org:/pub/scm/linux/kernel/git/jikos/hid.git
S:	Maintained

USB ISP116X DRIVER
P:	Olav Kongas
M:	ok@artecdesign.ee
L:      linux-usb@vger.kernel.org
S:	Maintained

USB KAWASAKI LSI DRIVER
P:	Oliver Neukum
M:	oliver@neukum.name
L:      linux-usb@vger.kernel.org
S:	Maintained

USB MASS STORAGE DRIVER
P:	Matthew Dharm
M:	mdharm-usb@one-eyed-alien.net
L:      linux-usb@vger.kernel.org
L:	usb-storage@lists.one-eyed-alien.net
S:	Maintained
W:	http://www.one-eyed-alien.net/~mdharm/linux-usb/

USB OHCI DRIVER
P:	David Brownell
M:	dbrownell@users.sourceforge.net
L:      linux-usb@vger.kernel.org
S:	Odd Fixes

USB OPTION-CARD DRIVER
P:	Matthias Urlichs
M:	smurf@smurf.noris.de
L:      linux-usb@vger.kernel.org
S:	Maintained

USB OV511 DRIVER
P:	Mark McClelland
M:	mmcclell@bigfoot.com
L:      linux-usb@vger.kernel.org
W:	http://alpha.dyndns.org/ov511/
S:	Maintained

USB PEGASUS DRIVER
P:	Petko Manolov
M:	petkan@users.sourceforge.net
L:      linux-usb@vger.kernel.org
L:	netdev@vger.kernel.org
W:	http://pegasus2.sourceforge.net/
S:	Maintained

USB PRINTER DRIVER (usblp)
P:	Pete Zaitcev
M:	zaitcev@redhat.com
L:      linux-usb@vger.kernel.org
S:	Supported

USB RTL8150 DRIVER
P:	Petko Manolov
M:	petkan@users.sourceforge.net
L:      linux-usb@vger.kernel.org
L:	netdev@vger.kernel.org
W:	http://pegasus2.sourceforge.net/
S:	Maintained

USB SE401 DRIVER
P:	Jeroen Vreeken
M:	pe1rxq@amsat.org
L:      linux-usb@vger.kernel.org
W:	http://www.chello.nl/~j.vreeken/se401/
S:	Maintained

USB SERIAL CYBERJACK DRIVER
P:	Matthias Bruestle and Harald Welte
M:	support@reiner-sct.com
W:	http://www.reiner-sct.de/support/treiber_cyberjack.php
S:	Maintained

USB SERIAL DIGI ACCELEPORT DRIVER
P:	Peter Berger and Al Borchers
M:	pberger@brimson.com
M:	alborchers@steinerpoint.com
L:      linux-usb@vger.kernel.org
S:	Maintained

USB SERIAL DRIVER
P:	Greg Kroah-Hartman
M:	gregkh@suse.de
L:      linux-usb@vger.kernel.org
S:	Supported

USB SERIAL BELKIN F5U103 DRIVER
P:	William Greathouse
M:	wgreathouse@smva.com
L:      linux-usb@vger.kernel.org
S:	Maintained

USB SERIAL CYPRESS M8 DRIVER
P:	Lonnie Mendez
M:	dignome@gmail.com
L:      linux-usb@vger.kernel.org
S:	Maintained
W:	http://geocities.com/i0xox0i
W:	http://firstlight.net/cvs

USB SERIAL EMPEG EMPEG-CAR MARK I/II DRIVER
P:	Gary Brubaker
M:	xavyer@ix.netcom.com
L:      linux-usb@vger.kernel.org
S:	Maintained

USB SERIAL KEYSPAN DRIVER
P:	Greg Kroah-Hartman
M:	greg@kroah.com
L:      linux-usb@vger.kernel.org
W:	http://www.kroah.com/linux/
S:	Maintained

USB SERIAL WHITEHEAT DRIVER
P:	Support Department
M:	support@connecttech.com
L:      linux-usb@vger.kernel.org
W:	http://www.connecttech.com
S:	Supported

USB SN9C1xx DRIVER
P:	Luca Risolia
M:	luca.risolia@studio.unibo.it
L:      linux-usb@vger.kernel.org
L:	video4linux-list@redhat.com
W:	http://www.linux-projects.org
S:	Maintained

USB SUBSYSTEM
P:	Greg Kroah-Hartman
M:	gregkh@suse.de
L:      linux-usb@vger.kernel.org
W:	http://www.linux-usb.org
T:	quilt kernel.org/pub/linux/kernel/people/gregkh/gregkh-2.6/
S:	Supported

USB UHCI DRIVER
P:	Alan Stern
M:	stern@rowland.harvard.edu
L:      linux-usb@vger.kernel.org
S:	Maintained

USB "USBNET" DRIVER FRAMEWORK
P:	David Brownell
M:	dbrownell@users.sourceforge.net
L:	netdev@vger.kernel.org
W:	http://www.linux-usb.org/usbnet
S:	Maintained

USB W996[87]CF DRIVER
P:	Luca Risolia
M:	luca.risolia@studio.unibo.it
L:      linux-usb@vger.kernel.org
L:	video4linux-list@redhat.com
W:	http://www.linux-projects.org
S:	Maintained

USB WIRELESS RNDIS DRIVER (rndis_wlan)
P:	Jussi Kivilinna
M:	jussi.kivilinna@mbnet.fi
L:	linux-wireless@vger.kernel.org
S:	Maintained

USB ZC0301 DRIVER
P:	Luca Risolia
M:	luca.risolia@studio.unibo.it
L:      linux-usb@vger.kernel.org
L:	video4linux-list@redhat.com
W:	http://www.linux-projects.org
S:	Maintained

USB ZD1201 DRIVER
P:	Jeroen Vreeken
M:	pe1rxq@amsat.org
L:      linux-usb@vger.kernel.org
W:	http://linux-lc100020.sourceforge.net
S:	Maintained

USB ZR364XX DRIVER
P:	Antoine Jacquet
M:	royale@zerezo.com
L:      linux-usb@vger.kernel.org
L:	video4linux-list@redhat.com
W:	http://royale.zerezo.com/zr364xx/
S:	Maintained

USER-MODE LINUX
P:	Jeff Dike
M:	jdike@addtoit.com
L:	user-mode-linux-devel@lists.sourceforge.net
L:	user-mode-linux-user@lists.sourceforge.net
W:	http://user-mode-linux.sourceforge.net
S:	Maintained

USERSPACE I/O (UIO)
P:	Hans J. Koch
M:	hjk@linutronix.de
P:	Greg Kroah-Hartman
M:	gregkh@suse.de
L:	linux-kernel@vger.kernel.org
S:	Maintained

FAT/VFAT/MSDOS FILESYSTEM:
P:	OGAWA Hirofumi
M:	hirofumi@mail.parknet.co.jp
L:	linux-kernel@vger.kernel.org
S:	Maintained

VIA RHINE NETWORK DRIVER
P:	Roger Luethi
M:	rl@hellgate.ch
S:	Maintained

VIAPRO SMBUS DRIVER
P:	Jean Delvare
M:	khali@linux-fr.org
L:	i2c@lm-sensors.org
S:	Maintained

VIA VELOCITY NETWORK DRIVER
P:	Francois Romieu
M:	romieu@fr.zoreil.com
L:	netdev@vger.kernel.org
S:	Maintained

UCLINUX (AND M68KNOMMU)
P:	Greg Ungerer
M:	gerg@uclinux.org
W:	http://www.uclinux.org/
L:	uclinux-dev@uclinux.org  (subscribers-only)
S:	Maintained

UCLINUX FOR NEC V850
P:	Miles Bader

UCLINUX FOR RENESAS H8/300
P:	Yoshinori Sato
M:	ysato@users.sourceforge.jp
W:	http://uclinux-h8.sourceforge.jp/
S:	Supported

UFS FILESYSTEM
P:	Evgeniy Dushistov
M:	dushistov@mail.ru
L:	linux-kernel@vger.kernel.org
S:	Maintained

USB DIAMOND RIO500 DRIVER
P:	Cesar Miquel
M:	miquel@df.uba.ar
L:	rio500-users@lists.sourceforge.net
W:	http://rio500.sourceforge.net
S:	Maintained

VIDEO FOR LINUX
P:	Mauro Carvalho Chehab
M:	mchehab@infradead.org
M:	v4l-dvb-maintainer@linuxtv.org
L:	video4linux-list@redhat.com
W:	http://linuxtv.org
T:	git kernel.org:/pub/scm/linux/kernel/git/mchehab/v4l-dvb.git
S:	Maintained

VLAN (802.1Q)
P:	Patrick McHardy
M:	kaber@trash.net
L:	netdev@vger.kernel.org
S:	Maintained

VT1211 HARDWARE MONITOR DRIVER
P:	Juerg Haefliger
M:	juergh@gmail.com
L:	lm-sensors@lm-sensors.org
S:	Maintained

VT8231 HARDWARE MONITOR DRIVER
P:	Roger Lucas
M:	vt8231@hiddenengine.co.uk
L:	lm-sensors@lm-sensors.org
S:	Maintained

W1 DALLAS'S 1-WIRE BUS
P:	Evgeniy Polyakov
M:	johnpol@2ka.mipt.ru
S:	Maintained

W83791D HARDWARE MONITORING DRIVER
P:	Charles Spirakis
M:	bezaur@gmail.com
L:	lm-sensors@lm-sensors.org
S:	Odd Fixes

W83793 HARDWARE MONITORING DRIVER
P:	Rudolf Marek
M:	r.marek@assembler.cz
L:	lm-sensors@lm-sensors.org
S:	Maintained

W83L51xD SD/MMC CARD INTERFACE DRIVER
P:	Pierre Ossman
M:	drzeus-wbsd@drzeus.cx
L:	linux-kernel@vger.kernel.org
S:	Maintained

WATCHDOG DEVICE DRIVERS
P:	Wim Van Sebroeck
M:	wim@iguana.be
T:	git kernel.org:/pub/scm/linux/kernel/git/wim/linux-2.6-watchdog.git
S:	Maintained

WAVELAN NETWORK DRIVER & WIRELESS EXTENSIONS
P:	Jean Tourrilhes
M:	jt@hpl.hp.com
L:	linux-wireless@vger.kernel.org
W:	http://www.hpl.hp.com/personal/Jean_Tourrilhes/Linux/
S:	Maintained

WD7000 SCSI DRIVER
P:	Miroslav Zagorac
M:	zaga@fly.cc.fer.hr
L:	linux-scsi@vger.kernel.org
S:	Maintained

WISTRON LAPTOP BUTTON DRIVER
P:	Miloslav Trmac
M:	mitr@volny.cz
S:	Maintained

WL3501 WIRELESS PCMCIA CARD DRIVER
P:	Arnaldo Carvalho de Melo
M:	acme@ghostprotocols.net
L:	linux-wireless@vger.kernel.org
W:	http://oops.ghostprotocols.net:81/blog
S:	Maintained

X.25 NETWORK LAYER
P:	Henner Eisen
M:	eis@baty.hanse.de
L:	linux-x25@vger.kernel.org
S:	Maintained

XEN HYPERVISOR INTERFACE
P:	Jeremy Fitzhardinge
M:	jeremy@xensource.com
P:	Chris Wright
M:	chrisw@sous-sol.org
L:	virtualization@lists.osdl.org
L:	xen-devel@lists.xensource.com
S:	Supported

XFS FILESYSTEM
P:	Silicon Graphics Inc
P:	Tim Shimmin
M:	xfs-masters@oss.sgi.com
L:	xfs@oss.sgi.com
W:	http://oss.sgi.com/projects/xfs
T:	git git://oss.sgi.com:8090/xfs/xfs-2.6.git
S:	Supported

XILINX SYSTEMACE DRIVER
P:	Grant Likely
M:	grant.likely@secretlab.ca
W:	http://www.secretlab.ca/
L:	linux-kernel@vger.kernel.org
S:	Maintained

XILINX UARTLITE SERIAL DRIVER
P:	Peter Korsgaard
M:	jacmet@sunsite.dk
L:	linux-serial@vger.kernel.org
S:	Maintained

X86 ARCHITECTURE (32-BIT AND 64-BIT)
P:	Thomas Gleixner
M:	tglx@linutronix.de
P:	Ingo Molnar
M:	mingo@redhat.com
P:	H. Peter Anvin
M:	hpa@zytor.com
L:	linux-kernel@vger.kernel.org
T:	git://git.kernel.org/pub/scm/linux/kernel/git/x86/linux-2.6-x86.git
S:	Maintained

YAM DRIVER FOR AX.25
P:	Jean-Paul Roubelat
M:	jpr@f6fbb.org
L:	linux-hams@vger.kernel.org
S:	Maintained

YEALINK PHONE DRIVER
P:	Henk Vergonet
M:	Henk.Vergonet@gmail.com
L:	usbb2k-api-dev@nongnu.org
S:	Maintained

Z8530 DRIVER FOR AX.25
P:	Joerg Reuter
M:	jreuter@yaina.de
W:	http://yaina.de/jreuter/
W:	http://www.qsl.net/dl1bke/
L:	linux-hams@vger.kernel.org
S:	Maintained

ZD1211RW WIRELESS DRIVER
P:	Daniel Drake
M:	dsd@gentoo.org
P:	Ulrich Kunitz
M:	kune@deine-taler.de
W:	http://zd1211.ath.cx/wiki/DriverRewrite
L:	linux-wireless@vger.kernel.org
L:	zd1211-devs@lists.sourceforge.net (subscribers-only)
S:	Maintained

ZF MACHZ WATCHDOG
P:	Fernando Fuganti
M:	fuganti@netbank.com.br
W:	http://cvs.conectiva.com.br/drivers/ZFL-watchdog/
S:	Maintained

ZR36067 VIDEO FOR LINUX DRIVER
P:	Ronald Bultje
M:	rbultje@ronald.bitfreak.net
L:	mjpeg-users@lists.sourceforge.net
W:	http://mjpeg.sourceforge.net/driver-zoran/
S:	Maintained

ZS DECSTATION Z85C30 SERIAL DRIVER
P:	Maciej W. Rozycki
M:	macro@linux-mips.org
S:	Maintained

THE REST
P:	Linus Torvalds
S:	Buried alive in reporters<|MERGE_RESOLUTION|>--- conflicted
+++ resolved
@@ -3602,20 +3602,11 @@
 L:	lm-sensors@lm-sensors.org
 S:	Maintained
 
-<<<<<<< HEAD
 SMX UIO Interface
 P:	Ben Nizette
 M:	bn@niasdigital.com
 S:	Maintained
 
-SOFTMAC LAYER (IEEE 802.11)
-P:	Daniel Drake
-M:	dsd@gentoo.org
-L:	linux-wireless@vger.kernel.org
-S:	Obsolete
-
-=======
->>>>>>> f0bdb7ba
 SOFTWARE RAID (Multiple Disks) SUPPORT
 P:	Ingo Molnar
 M:	mingo@redhat.com
