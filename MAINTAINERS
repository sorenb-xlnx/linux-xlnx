
	List of maintainers and how to submit kernel changes

Please try to follow the guidelines below.  This will make things
easier on the maintainers.  Not all of these guidelines matter for every
trivial patch so apply some common sense.

1.	Always _test_ your changes, however small, on at least 4 or
	5 people, preferably many more.

2.	Try to release a few ALPHA test versions to the net. Announce
	them onto the kernel channel and await results. This is especially
	important for device drivers, because often that's the only way
	you will find things like the fact version 3 firmware needs
	a magic fix you didn't know about, or some clown changed the
	chips on a board and not its name.  (Don't laugh!  Look at the
	SMC etherpower for that.)

3.	Make sure your changes compile correctly in multiple
	configurations. In particular check that changes work both as a
	module and built into the kernel.

4.	When you are happy with a change make it generally available for
	testing and await feedback.

5.	Make a patch available to the relevant maintainer in the list. Use
	'diff -u' to make the patch easy to merge. Be prepared to get your
	changes sent back with seemingly silly requests about formatting
	and variable names.  These aren't as silly as they seem. One
	job the maintainers (and especially Linus) do is to keep things
	looking the same. Sometimes this means that the clever hack in
	your driver to get around a problem actually needs to become a
	generalized kernel feature ready for next time.

	PLEASE check your patch with the automated style checker
	(scripts/checkpatch.pl) to catch trival style violations.
	See Documentation/CodingStyle for guidance here.

	PLEASE CC: the maintainers and mailing lists that are generated
	by scripts/get_maintainer.pl.  The results returned by the
	script will be best if you have git installed and are making
	your changes in a branch derived from Linus' latest git tree.
	See Documentation/SubmittingPatches for details.

	PLEASE try to include any credit lines you want added with the
	patch. It avoids people being missed off by mistake and makes
	it easier to know who wants adding and who doesn't.

	PLEASE document known bugs. If it doesn't work for everything
	or does something very odd once a month document it.

	PLEASE remember that submissions must be made under the terms
	of the OSDL certificate of contribution and should include a
	Signed-off-by: line.  The current version of this "Developer's
	Certificate of Origin" (DCO) is listed in the file
	Documentation/SubmittingPatches.

6.	Make sure you have the right to send any changes you make. If you
	do changes at work you may find your employer owns the patch
	not you.

7.	When sending security related changes or reports to a maintainer
	please Cc: security@kernel.org, especially if the maintainer
	does not respond.

8.	Happy hacking.

Descriptions of section entries:

	P: Person (obsolete)
	M: Mail patches to: FullName <address@domain>
	L: Mailing list that is relevant to this area
	W: Web-page with status/info
	T: SCM tree type and location.  Type is one of: git, hg, quilt, stgit.
	S: Status, one of the following:
	   Supported:	Someone is actually paid to look after this.
	   Maintained:	Someone actually looks after it.
	   Odd Fixes:	It has a maintainer but they don't have time to do
			much other than throw the odd patch in. See below..
	   Orphan:	No current maintainer [but maybe you could take the
			role as you write your new code].
	   Obsolete:	Old code. Something tagged obsolete generally means
			it has been replaced by a better system and you
			should be using that.
	F: Files and directories with wildcard patterns.
	   A trailing slash includes all files and subdirectory files.
	   F:	drivers/net/	all files in and below drivers/net
	   F:	drivers/net/*	all files in drivers/net, but not below
	   F:	*/net/*		all files in "any top level directory"/net
	   One pattern per line.  Multiple F: lines acceptable.
	X: Files and directories that are NOT maintained, same rules as F:
	   Files exclusions are tested before file matches.
	   Can be useful for excluding a specific subdirectory, for instance:
	   F:	net/
	   X:	net/ipv6/
	   matches all files in and below net excluding net/ipv6/
	K: Keyword perl extended regex pattern to match content in a
	   patch or file.  For instance:
	   K: of_get_profile
	      matches patches or files that contain "of_get_profile"
	   K: \b(printk|pr_(info|err))\b
	      matches patches or files that contain one or more of the words
	      printk, pr_info or pr_err
	   One regex pattern per line.  Multiple K: lines acceptable.

Note: For the hard of thinking, this list is meant to remain in alphabetical
order. If you could add yourselves to it in alphabetical order that would be
so much easier [Ed]

Maintainers List (try to look for most precise areas first)

		-----------------------------------

3C505 NETWORK DRIVER
M:	Philip Blundell <philb@gnu.org>
L:	netdev@vger.kernel.org
S:	Maintained
F:	drivers/net/3c505*

3C59X NETWORK DRIVER
M:	Steffen Klassert <klassert@mathematik.tu-chemnitz.de>
L:	netdev@vger.kernel.org
S:	Maintained
F:	Documentation/networking/vortex.txt
F:	drivers/net/3c59x.c

3CR990 NETWORK DRIVER
M:	David Dillow <dave@thedillows.org>
L:	netdev@vger.kernel.org
S:	Maintained
F:	drivers/net/typhoon*

3W-9XXX SATA-RAID CONTROLLER DRIVER
M:	Adam Radford <linuxraid@amcc.com>
L:	linux-scsi@vger.kernel.org
W:	http://www.amcc.com
S:	Supported
F:	drivers/scsi/3w-9xxx*

3W-XXXX ATA-RAID CONTROLLER DRIVER
M:	Adam Radford <linuxraid@amcc.com>
L:	linux-scsi@vger.kernel.org
W:	http://www.amcc.com
S:	Supported
F:	drivers/scsi/3w-xxxx*

53C700 AND 53C700-66 SCSI DRIVER
M:	"James E.J. Bottomley" <James.Bottomley@HansenPartnership.com>
L:	linux-scsi@vger.kernel.org
S:	Maintained
F:	drivers/scsi/53c700*

6PACK NETWORK DRIVER FOR AX.25
M:	Andreas Koensgen <ajk@comnets.uni-bremen.de>
L:	linux-hams@vger.kernel.org
S:	Maintained
F:	drivers/net/hamradio/6pack.c

8169 10/100/1000 GIGABIT ETHERNET DRIVER
M:	Francois Romieu <romieu@fr.zoreil.com>
L:	netdev@vger.kernel.org
S:	Maintained
F:	drivers/net/r8169.c

8250/16?50 (AND CLONE UARTS) SERIAL DRIVER
L:	linux-serial@vger.kernel.org
W:	http://serial.sourceforge.net
S:	Orphan
F:	drivers/serial/8250*
F:	include/linux/serial_8250.h

8390 NETWORK DRIVERS [WD80x3/SMC-ELITE, SMC-ULTRA, NE2000, 3C503, etc.]
M:	Paul Gortmaker <p_gortmaker@yahoo.com>
L:	netdev@vger.kernel.org
S:	Maintained
F:	drivers/net/*8390*
F:	drivers/net/ax88796.c

9P FILE SYSTEM
M:	Eric Van Hensbergen <ericvh@gmail.com>
M:	Ron Minnich <rminnich@sandia.gov>
M:	Latchesar Ionkov <lucho@ionkov.net>
L:	v9fs-developer@lists.sourceforge.net
W:	http://swik.net/v9fs
T:	git git://git.kernel.org/pub/scm/linux/kernel/git/ericvh/v9fs.git
S:	Maintained
F:	Documentation/filesystems/9p.txt
F:	fs/9p/

A2232 SERIAL BOARD DRIVER
M:	Enver Haase <A2232@gmx.net>
L:	linux-m68k@lists.linux-m68k.org
S:	Maintained
F:	drivers/char/ser_a2232*

AACRAID SCSI RAID DRIVER
M:	Adaptec OEM Raid Solutions <aacraid@adaptec.com>
L:	linux-scsi@vger.kernel.org
W:	http://www.adaptec.com/
S:	Supported
F:	Documentation/scsi/aacraid.txt
F:	drivers/scsi/aacraid/

ABIT UGURU 1,2 HARDWARE MONITOR DRIVER
M:	Hans de Goede <j.w.r.degoede@hhs.nl>
L:	lm-sensors@lm-sensors.org
S:	Maintained
F:	drivers/hwmon/abituguru.c

ABIT UGURU 3 HARDWARE MONITOR DRIVER
M:	Alistair John Strachan <alistair@devzero.co.uk>
L:	lm-sensors@lm-sensors.org
S:	Maintained
F:	drivers/hwmon/abituguru3.c

ACENIC DRIVER
M:	Jes Sorensen <jes@trained-monkey.org>
L:	linux-acenic@sunsite.dk
S:	Maintained
F:	drivers/net/acenic*

ACER ASPIRE ONE TEMPERATURE AND FAN DRIVER
M:	Peter Feuerer <peter@piie.net>
W:	http://piie.net/?section=acerhdf
S:	Maintained
F:	drivers/platform/x86/acerhdf.c

ACER WMI LAPTOP EXTRAS
M:	Carlos Corbacho <carlos@strangeworlds.co.uk>
L:	aceracpi@googlegroups.com (subscribers-only)
W:	http://code.google.com/p/aceracpi
S:	Maintained
F:	drivers/platform/x86/acer-wmi.c

ACPI
M:	Len Brown <lenb@kernel.org>
L:	linux-acpi@vger.kernel.org
W:	http://www.lesswatts.org/projects/acpi/
T:	git git://git.kernel.org/pub/scm/linux/kernel/git/lenb/linux-acpi-2.6.git
S:	Supported
F:	drivers/acpi/
F:	drivers/pnp/pnpacpi/
F:	include/linux/acpi.h
F:	include/acpi/

ACPI BATTERY DRIVERS
M:	Alexey Starikovskiy <astarikovskiy@suse.de>
L:	linux-acpi@vger.kernel.org
W:	http://www.lesswatts.org/projects/acpi/
S:	Supported
F:	drivers/acpi/battery.c
F:	drivers/acpi/*sbs*

ACPI EC DRIVER
M:	Alexey Starikovskiy <astarikovskiy@suse.de>
L:	linux-acpi@vger.kernel.org
W:	http://www.lesswatts.org/projects/acpi/
S:	Supported
F:	drivers/acpi/ec.c

ACPI FAN DRIVER
M:	Zhang Rui <rui.zhang@intel.com>
L:	linux-acpi@vger.kernel.org
W:	http://www.lesswatts.org/projects/acpi/
S:	Supported
F:	drivers/acpi/fan.c

ACPI PROCESSOR AGGREGATOR DRIVER
M:	Shaohua Li <shaohua.li@intel.com>
L:	linux-acpi@vger.kernel.org
W:	http://www.lesswatts.org/projects/acpi/
S:	Supported
F:	drivers/acpi/acpi_pad.c

ACPI THERMAL DRIVER
M:	Zhang Rui <rui.zhang@intel.com>
L:	linux-acpi@vger.kernel.org
W:	http://www.lesswatts.org/projects/acpi/
S:	Supported
F:	drivers/acpi/*thermal*

ACPI VIDEO DRIVER
M:	Zhang Rui <rui.zhang@intel.com>
L:	linux-acpi@vger.kernel.org
W:	http://www.lesswatts.org/projects/acpi/
S:	Supported
F:	drivers/acpi/video.c

ACPI WMI DRIVER
M:	Carlos Corbacho <carlos@strangeworlds.co.uk>
L:	linux-acpi@vger.kernel.org
W:	http://www.lesswatts.org/projects/acpi/
S:	Maintained
F:	drivers/platform/x86/wmi.c

AD1889 ALSA SOUND DRIVER
M:	Kyle McMartin <kyle@mcmartin.ca>
M:	Thibaut Varene <T-Bone@parisc-linux.org>
W:	http://wiki.parisc-linux.org/AD1889
L:	linux-parisc@vger.kernel.org
S:	Maintained
F:	sound/pci/ad1889.*

ADM1025 HARDWARE MONITOR DRIVER
M:	Jean Delvare <khali@linux-fr.org>
L:	lm-sensors@lm-sensors.org
S:	Maintained
F:	Documentation/hwmon/adm1025
F:	drivers/hwmon/adm1025.c

ADM1029 HARDWARE MONITOR DRIVER
M:	Corentin Labbe <corentin.labbe@geomatys.fr>
L:	lm-sensors@lm-sensors.org
S:	Maintained
F:	drivers/hwmon/adm1029.c

ADM8211 WIRELESS DRIVER
M:	Michael Wu <flamingice@sourmilk.net>
L:	linux-wireless@vger.kernel.org
W:	http://linuxwireless.org/
T:	git git://git.kernel.org/pub/scm/linux/kernel/git/mwu/mac80211-drivers.git
S:	Maintained
F:	drivers/net/wireless/adm8211.*

ADT746X FAN DRIVER
M:	Colin Leroy <colin@colino.net>
S:	Maintained
F:	drivers/macintosh/therm_adt746x.c

ADT7475 HARDWARE MONITOR DRIVER
M:	Jean Delvare <khali@linux-fr.org>
L:	lm-sensors@lm-sensors.org
S:	Maintained
F:	Documentation/hwmon/adt7475
F:	drivers/hwmon/adt7475.c

ADVANSYS SCSI DRIVER
M:	Matthew Wilcox <matthew@wil.cx>
L:	linux-scsi@vger.kernel.org
S:	Maintained
F:	Documentation/scsi/advansys.txt
F:	drivers/scsi/advansys.c

AEDSP16 DRIVER
M:	Riccardo Facchetti <fizban@tin.it>
S:	Maintained
F:	sound/oss/aedsp16.c

AFFS FILE SYSTEM
M:	Roman Zippel <zippel@linux-m68k.org>
S:	Maintained
F:	Documentation/filesystems/affs.txt
F:	fs/affs/

AFS FILESYSTEM & AF_RXRPC SOCKET DOMAIN
M:	David Howells <dhowells@redhat.com>
L:	linux-afs@lists.infradead.org
S:	Supported
F:	fs/afs/
F:	include/net/af_rxrpc.h
F:	net/rxrpc/af_rxrpc.c

AGPGART DRIVER
M:	David Airlie <airlied@linux.ie>
T:	git git://git.kernel.org/pub/scm/linux/kernel/git/airlied/drm-2.6.git
S:	Maintained
F:	drivers/char/agp/
F:	include/linux/agp*

AHA152X SCSI DRIVER
M:	"Juergen E. Fischer" <fischer@norbit.de>
L:	linux-scsi@vger.kernel.org
S:	Maintained
F:	drivers/scsi/aha152x*
F:	drivers/scsi/pcmcia/aha152x*

AIC7XXX / AIC79XX SCSI DRIVER
M:	Hannes Reinecke <hare@suse.de>
L:	linux-scsi@vger.kernel.org
S:	Maintained
F:	drivers/scsi/aic7xxx/
F:	drivers/scsi/aic7xxx_old/

AIO
M:	Benjamin LaHaise <bcrl@kvack.org>
L:	linux-aio@kvack.org
S:	Supported
F:	fs/aio.c
F:	include/linux/*aio*.h

ALCATEL SPEEDTOUCH USB DRIVER
M:	Duncan Sands <duncan.sands@free.fr>
L:	linux-usb@vger.kernel.org
W:	http://www.linux-usb.org/SpeedTouch/
S:	Maintained
F:	drivers/usb/atm/speedtch.c
F:	drivers/usb/atm/usbatm.c

ALCHEMY AU1XX0 MMC DRIVER
M:	Manuel Lauss <manuel.lauss@gmail.com>
S:	Maintained
F:	drivers/mmc/host/au1xmmc.c

ALI1563 I2C DRIVER
M:	Rudolf Marek <r.marek@assembler.cz>
L:	linux-i2c@vger.kernel.org
S:	Maintained
F:	Documentation/i2c/busses/i2c-ali1563
F:	drivers/i2c/busses/i2c-ali1563.c

ALPHA PORT
M:	Richard Henderson <rth@twiddle.net>
S:	Odd Fixes for 2.4; Maintained for 2.6.
M:	Ivan Kokshaysky <ink@jurassic.park.msu.ru>
S:	Maintained for 2.4; PCI support for 2.6.
L:	linux-alpha@vger.kernel.org
F:	arch/alpha/

AMD GEODE CS5536 USB DEVICE CONTROLLER DRIVER
M:	Thomas Dahlmann <dahlmann.thomas@arcor.de>
L:	linux-geode@lists.infradead.org (moderated for non-subscribers)
S:	Supported
F:	drivers/usb/gadget/amd5536udc.*

AMD GEODE PROCESSOR/CHIPSET SUPPORT
P:	Jordan Crouse
L:	linux-geode@lists.infradead.org (moderated for non-subscribers)
W:	http://www.amd.com/us-en/ConnectivitySolutions/TechnicalResources/0,,50_2334_2452_11363,00.html
S:	Supported
F:	arch/x86/kernel/geode_32.c
F:	drivers/char/hw_random/geode-rng.c
F:	drivers/crypto/geode*
F:	drivers/video/geode/
F:	arch/x86/include/asm/geode.h

AMD IOMMU (AMD-VI)
M:	Joerg Roedel <joerg.roedel@amd.com>
L:	iommu@lists.linux-foundation.org
T:	git git://git.kernel.org/pub/scm/linux/kernel/git/joro/linux-2.6-iommu.git
S:	Supported
F:	arch/x86/kernel/amd_iommu*.c
F:	arch/x86/include/asm/amd_iommu*.h

AMD MICROCODE UPDATE SUPPORT
M:	Andreas Herrmann <andreas.herrmann3@amd.com>
L:	amd64-microcode@amd64.org
S:	Supported
F:	arch/x86/kernel/microcode_amd.c

AMS (Apple Motion Sensor) DRIVER
M:	Stelian Pop <stelian@popies.net>
M:	Michael Hanselmann <linux-kernel@hansmi.ch>
S:	Supported
F:	drivers/hwmon/ams/

AMSO1100 RNIC DRIVER
M:	Tom Tucker <tom@opengridcomputing.com>
M:	Steve Wise <swise@opengridcomputing.com>
L:	linux-rdma@vger.kernel.org
S:	Maintained
F:	drivers/infiniband/hw/amso1100/

AOA (Apple Onboard Audio) ALSA DRIVER
M:	Johannes Berg <johannes@sipsolutions.net>
L:	linuxppc-dev@ozlabs.org
L:	alsa-devel@alsa-project.org (moderated for non-subscribers)
S:	Maintained
F:	sound/aoa/

APM DRIVER
M:	Stephen Rothwell <sfr@canb.auug.org.au>
L:	linux-laptop@vger.kernel.org
W:	http://www.canb.auug.org.au/~sfr/
S:	Supported
F:	arch/x86/kernel/apm_32.c
F:	include/linux/apm_bios.h

APPLE BCM5974 MULTITOUCH DRIVER
M:	Henrik Rydberg <rydberg@euromail.se>
L:	linux-input@vger.kernel.org
S:	Maintained
F:	drivers/input/mouse/bcm5974.c

APPLE SMC DRIVER
M:	Nicolas Boichat <nicolas@boichat.ch>
L:	mactel-linux-devel@lists.sourceforge.net
S:	Maintained
F:	drivers/hwmon/applesmc.c

APPLETALK NETWORK LAYER
M:	Arnaldo Carvalho de Melo <acme@ghostprotocols.net>
S:	Maintained
F:	drivers/net/appletalk/
F:	net/appletalk/

ARC FRAMEBUFFER DRIVER
M:	Jaya Kumar <jayalk@intworks.biz>
S:	Maintained
F:	drivers/video/arcfb.c
F:	drivers/video/fb_defio.c

ARM MFM AND FLOPPY DRIVERS
M:	Ian Molton <spyro@f2s.com>
S:	Maintained
F:	arch/arm/lib/floppydma.S
F:	arch/arm/include/asm/floppy.h

ARM PORT
M:	Russell King <linux@arm.linux.org.uk>
L:	linux-arm-kernel@lists.infradead.org (moderated for non-subscribers)
W:	http://www.arm.linux.org.uk/
S:	Maintained
F:	arch/arm/

ARM PRIMECELL AACI PL041 DRIVER
M:	Russell King <linux@arm.linux.org.uk>
S:	Maintained
F:	sound/arm/aaci.*

ARM PRIMECELL CLCD PL110 DRIVER
M:	Russell King <linux@arm.linux.org.uk>
S:	Maintained
F:	drivers/video/amba-clcd.*

ARM PRIMECELL KMI PL050 DRIVER
M:	Russell King <linux@arm.linux.org.uk>
S:	Maintained
F:	drivers/input/serio/ambakmi.*
F:	include/linux/amba/kmi.h

ARM PRIMECELL MMCI PL180/1 DRIVER
S:	Orphan
F:	drivers/mmc/host/mmci.*

ARM PRIMECELL BUS SUPPORT
M:	Russell King <linux@arm.linux.org.uk>
S:	Maintained
F:	drivers/amba/
F:	include/linux/amba/bus.h

ARM/ADI ROADRUNNER MACHINE SUPPORT
M:	Lennert Buytenhek <kernel@wantstofly.org>
L:	linux-arm-kernel@lists.infradead.org (moderated for non-subscribers)
S:	Maintained
F:	arch/arm/mach-ixp23xx/
F:	arch/arm/mach-ixp23xx/include/mach/

ARM/ADS SPHERE MACHINE SUPPORT
M:	Lennert Buytenhek <kernel@wantstofly.org>
L:	linux-arm-kernel@lists.infradead.org (moderated for non-subscribers)
S:	Maintained

ARM/AFEB9260 MACHINE SUPPORT
M:	Sergey Lapin <slapin@ossfans.org>
L:	linux-arm-kernel@lists.infradead.org (moderated for non-subscribers)
S:	Maintained

ARM/AJECO 1ARM MACHINE SUPPORT
M:	Lennert Buytenhek <kernel@wantstofly.org>
L:	linux-arm-kernel@lists.infradead.org (moderated for non-subscribers)
S:	Maintained

ARM/ATMEL AT91RM9200 ARM ARCHITECTURE
M:	Andrew Victor <linux@maxim.org.za>
L:	linux-arm-kernel@lists.infradead.org (moderated for non-subscribers)
W:	http://maxim.org.za/at91_26.html
S:	Maintained

ARM/BCMRING ARM ARCHITECTURE
M:	Leo Chen <leochen@broadcom.com>
M:	Scott Branden <sbranden@broadcom.com>
L:	linux-arm-kernel@lists.infradead.org (moderated for non-subscribers)
S:	Maintained
F:	arch/arm/mach-bcmring

ARM/BCMRING MTD NAND DRIVER
M:	Leo Chen <leochen@broadcom.com>
M:	Scott Branden <sbranden@broadcom.com>
L:	linux-mtd@lists.infradead.org
S:	Maintained
F:	drivers/mtd/nand/bcm_umi_nand.c
F:	drivers/mtd/nand/bcm_umi_bch.c
F:	drivers/mtd/nand/bcm_umi_hamming.c
F:	drivers/mtd/nand/nand_bcm_umi.h

ARM/CIRRUS LOGIC EP93XX ARM ARCHITECTURE
M:	Hartley Sweeten <hsweeten@visionengravers.com>
M:	Ryan Mallon <ryan@bluewatersys.com>
L:	linux-arm-kernel@lists.infradead.org (moderated for non-subscribers)
S:	Maintained
F:	arch/arm/mach-ep93xx/
F:	arch/arm/mach-ep93xx/include/mach/

ARM/CIRRUS LOGIC EDB9315A MACHINE SUPPORT
M:	Lennert Buytenhek <kernel@wantstofly.org>
L:	linux-arm-kernel@lists.infradead.org (moderated for non-subscribers)
S:	Maintained

ARM/CLKDEV SUPPORT
M:	Russell King <linux@arm.linux.org.uk>
L:	linux-arm-kernel@lists.infradead.org (moderated for non-subscribers)
F:	arch/arm/common/clkdev.c
F:	arch/arm/include/asm/clkdev.h

ARM/COMPULAB CM-X270/EM-X270 and CM-X300 MACHINE SUPPORT
M:	Mike Rapoport <mike@compulab.co.il>
L:	linux-arm-kernel@lists.infradead.org (moderated for non-subscribers)
S:	Maintained

ARM/CONTEC MICRO9 MACHINE SUPPORT
M:	Hubert Feurstein <hubert.feurstein@contec.at>
S:	Maintained
F:	arch/arm/mach-ep93xx/micro9.c

ARM/CORGI MACHINE SUPPORT
M:	Richard Purdie <rpurdie@rpsys.net>
S:	Maintained

ARM/CORTINA SYSTEMS GEMINI ARM ARCHITECTURE
M:	Paulius Zaleckas <paulius.zaleckas@teltonika.lt>
L:	linux-arm-kernel@lists.infradead.org (moderated for non-subscribers)
T:	git git://gitorious.org/linux-gemini/mainline.git
S:	Maintained
F:	arch/arm/mach-gemini/

ARM/EBSA110 MACHINE SUPPORT
M:	Russell King <linux@arm.linux.org.uk>
L:	linux-arm-kernel@lists.infradead.org (moderated for non-subscribers)
W:	http://www.arm.linux.org.uk/
S:	Maintained
F:	arch/arm/mach-ebsa110/
F:	drivers/net/arm/am79c961a.*

ARM/EZX SMARTPHONES (A780, A910, A1200, E680, ROKR E2 and ROKR E6)
M:	Daniel Ribeiro <drwyrm@gmail.com>
M:	Stefan Schmidt <stefan@openezx.org>
M:	Harald Welte <laforge@openezx.org>
L:	openezx-devel@lists.openezx.org (subscribers-only)
W:	http://www.openezx.org/
S:	Maintained
T:	topgit git://git.openezx.org/openezx.git
F:	arch/arm/mach-pxa/ezx.c

ARM/FARADAY FA526 PORT
M:	Paulius Zaleckas <paulius.zaleckas@teltonika.lt>
L:	linux-arm-kernel@lists.infradead.org (moderated for non-subscribers)
S:	Maintained
F:	arch/arm/mm/*-fa*

ARM/FOOTBRIDGE ARCHITECTURE
M:	Russell King <linux@arm.linux.org.uk>
L:	linux-arm-kernel@lists.infradead.org (moderated for non-subscribers)
W:	http://www.arm.linux.org.uk/
S:	Maintained
F:	arch/arm/include/asm/hardware/dec21285.h
F:	arch/arm/mach-footbridge/

ARM/FREESCALE IMX / MXC ARM ARCHITECTURE
M:	Sascha Hauer <kernel@pengutronix.de>
L:	linux-arm-kernel@lists.infradead.org (moderated for non-subscribers)
S:	Maintained
T:	git://git.pengutronix.de/git/imx/linux-2.6.git
F:	arch/arm/mach-mx*/
F:	arch/arm/plat-mxc/

ARM/GLOMATION GESBC9312SX MACHINE SUPPORT
M:	Lennert Buytenhek <kernel@wantstofly.org>
L:	linux-arm-kernel@lists.infradead.org (moderated for non-subscribers)
S:	Maintained

ARM/GUMSTIX MACHINE SUPPORT
M:	Steve Sakoman <sakoman@gmail.com>
L:	linux-arm-kernel@lists.infradead.org (moderated for non-subscribers)
S:	Maintained

ARM/H4700 (HP IPAQ HX4700) MACHINE SUPPORT
M:	Philipp Zabel <philipp.zabel@gmail.com>
S:	Maintained
F:	arch/arm/mach-pxa/hx4700.c
F:	arch/arm/mach-pxa/include/mach/hx4700.h

ARM/HP JORNADA 7XX MACHINE SUPPORT
M:	Kristoffer Ericson <kristoffer.ericson@gmail.com>
W:	www.jlime.com
S:	Maintained
T:	git git://git.kernel.org/pub/scm/linux/kernel/git/kristoffer/linux-hpc.git
F:	arch/arm/mach-sa1100/jornada720.c
F:	arch/arm/mach-sa1100/include/mach/jornada720.h

ARM/INTEL IOP32X ARM ARCHITECTURE
M:	Lennert Buytenhek <kernel@wantstofly.org>
M:	Dan Williams <dan.j.williams@intel.com>
L:	linux-arm-kernel@lists.infradead.org (moderated for non-subscribers)
S:	Maintained

ARM/INTEL IOP33X ARM ARCHITECTURE
M:	Dan Williams <dan.j.williams@intel.com>
L:	linux-arm-kernel@lists.infradead.org (moderated for non-subscribers)
S:	Maintained

ARM/INTEL IOP13XX ARM ARCHITECTURE
M:	Lennert Buytenhek <kernel@wantstofly.org>
M:	Dan Williams <dan.j.williams@intel.com>
L:	linux-arm-kernel@lists.infradead.org (moderated for non-subscribers)
S:	Maintained

ARM/INTEL IQ81342EX MACHINE SUPPORT
M:	Lennert Buytenhek <kernel@wantstofly.org>
M:	Dan Williams <dan.j.williams@intel.com>
L:	linux-arm-kernel@lists.infradead.org (moderated for non-subscribers)
S:	Maintained

ARM/INTEL IXP2000 ARM ARCHITECTURE
M:	Lennert Buytenhek <kernel@wantstofly.org>
L:	linux-arm-kernel@lists.infradead.org (moderated for non-subscribers)
S:	Maintained

ARM/INTEL IXDP2850 MACHINE SUPPORT
M:	Lennert Buytenhek <kernel@wantstofly.org>
L:	linux-arm-kernel@lists.infradead.org (moderated for non-subscribers)
S:	Maintained

ARM/INTEL IXP23XX ARM ARCHITECTURE
M:	Lennert Buytenhek <kernel@wantstofly.org>
L:	linux-arm-kernel@lists.infradead.org (moderated for non-subscribers)
S:	Maintained

ARM/INTEL IXP4XX ARM ARCHITECTURE
M:	Imre Kaloz <kaloz@openwrt.org>
M:	Krzysztof Halasa <khc@pm.waw.pl>
L:	linux-arm-kernel@lists.infradead.org (moderated for non-subscribers)
S:	Maintained
F:	arch/arm/mach-ixp4xx/

ARM/INTEL RESEARCH IMOTE 2 MACHINE SUPPORT
M:	Jonathan Cameron <jic23@cam.ac.uk>
L:	linux-arm-kernel@lists.infradead.org (moderated for non-subscribers)
S:	Maintained
F:	arch/arm/mach-pxa/imote2.c

ARM/INTEL RESEARCH STARGATE 2 MACHINE SUPPORT
M:	Jonathan Cameron <jic23@cam.ac.uk>
L:	linux-arm-kernel@lists.infradead.org (moderated for non-subscribers)
S:	Maintained
F:	arch/arm/mach-pxa/stargate2.c
F:	drivers/pcmcia/pxa2xx_stargate2.c

ARM/INTEL XSC3 (MANZANO) ARM CORE
M:	Lennert Buytenhek <kernel@wantstofly.org>
M:	Dan Williams <dan.j.williams@intel.com>
L:	linux-arm-kernel@lists.infradead.org (moderated for non-subscribers)
S:	Maintained

ARM/IP FABRICS DOUBLE ESPRESSO MACHINE SUPPORT
M:	Lennert Buytenhek <kernel@wantstofly.org>
L:	linux-arm-kernel@lists.infradead.org (moderated for non-subscribers)
S:	Maintained

ARM/LOGICPD PXA270 MACHINE SUPPORT
M:	Lennert Buytenhek <kernel@wantstofly.org>
L:	linux-arm-kernel@lists.infradead.org (moderated for non-subscribers)
S:	Maintained

ARM/MAGICIAN MACHINE SUPPORT
M:	Philipp Zabel <philipp.zabel@gmail.com>
S:	Maintained

ARM/Marvell Loki/Kirkwood/MV78xx0/Orion SOC support
M:	Lennert Buytenhek <buytenh@marvell.com>
M:	Nicolas Pitre <nico@marvell.com>
L:	linux-arm-kernel@lists.infradead.org (moderated for non-subscribers)
T:	git git://git.marvell.com/orion
S:	Maintained
F:	arch/arm/mach-loki/
F:	arch/arm/mach-kirkwood/
F:	arch/arm/mach-mv78xx0/
F:	arch/arm/mach-orion5x/
F:	arch/arm/plat-orion/

ARM/MIOA701 MACHINE SUPPORT
M:	Robert Jarzmik <robert.jarzmik@free.fr>
L:	linux-arm-kernel@lists.infradead.org (moderated for non-subscribers)
F:	arch/arm/mach-pxa/mioa701.c
S:	Maintained

ARM/NEC MOBILEPRO 900/c MACHINE SUPPORT
M:	Michael Petchkovsky <mkpetch@internode.on.net>
S:	Maintained

ARM/NOMADIK ARCHITECTURE
M:     Alessandro Rubini <rubini@unipv.it>
M:     STEricsson <STEricsson_nomadik_linux@list.st.com>
L:     linux-arm-kernel@lists.infradead.org (moderated for non-subscribers)
S:     Maintained
F:     arch/arm/mach-nomadik/
F:     arch/arm/plat-nomadik/

ARM/OPENMOKO NEO FREERUNNER (GTA02) MACHINE SUPPORT
M:	Nelson Castillo <arhuaco@freaks-unidos.net>
L:	openmoko-kernel@lists.openmoko.org (subscribers-only)
W:	http://wiki.openmoko.org/wiki/Neo_FreeRunner
S:	Supported

ARM/TOSA MACHINE SUPPORT
M:	Dmitry Eremin-Solenikov <dbaryshkov@gmail.com>
M:	Dirk Opfer <dirk@opfer-online.de>
S:	Maintained

ARM/PALMTX,PALMT5,PALMLD,PALMTE2,PALMTC SUPPORT
M:	Marek Vasut <marek.vasut@gmail.com>
L:	linux-arm-kernel@lists.infradead.org
W:	http://hackndev.com
S:	Maintained
F:	arch/arm/mach-pxa/include/mach/palmtx.h
F:	arch/arm/mach-pxa/palmtx.c
F:	arch/arm/mach-pxa/include/mach/palmt5.h
F:	arch/arm/mach-pxa/palmt5.c
F:	arch/arm/mach-pxa/include/mach/palmld.h
F:	arch/arm/mach-pxa/palmld.c
F:	arch/arm/mach-pxa/include/mach/palmte2.h
F:	arch/arm/mach-pxa/palmte2.c
F:	arch/arm/mach-pxa/include/mach/palmtc.h
F:	arch/arm/mach-pxa/palmtc.c

ARM/PALM TREO 680 SUPPORT
M:	Tomas Cech <sleep_walker@suse.cz>
L:	linux-arm-kernel@lists.infradead.org
W:	http://hackndev.com
S:	Maintained
F:	arch/arm/mach-pxa/include/mach/treo680.h
F:	arch/arm/mach-pxa/treo680.c

ARM/PALMZ72 SUPPORT
M:	Sergey Lapin <slapin@ossfans.org>
L:	linux-arm-kernel@lists.infradead.org
W:	http://hackndev.com
S:	Maintained
F:	arch/arm/mach-pxa/include/mach/palmz72.h
F:	arch/arm/mach-pxa/palmz72.c

ARM/PLEB SUPPORT
M:	Peter Chubb <pleb@gelato.unsw.edu.au>
W:	http://www.disy.cse.unsw.edu.au/Hardware/PLEB
S:	Maintained

ARM/PT DIGITAL BOARD PORT
M:	Stefan Eletzhofer <stefan.eletzhofer@eletztrick.de>
L:	linux-arm-kernel@lists.infradead.org (moderated for non-subscribers)
W:	http://www.arm.linux.org.uk/
S:	Maintained

ARM/RADISYS ENP2611 MACHINE SUPPORT
M:	Lennert Buytenhek <kernel@wantstofly.org>
L:	linux-arm-kernel@lists.infradead.org (moderated for non-subscribers)
S:	Maintained

ARM/RISCPC ARCHITECTURE
M:	Russell King <linux@arm.linux.org.uk>
L:	linux-arm-kernel@lists.infradead.org (moderated for non-subscribers)
W:	http://www.arm.linux.org.uk/
S:	Maintained
F:	arch/arm/common/time-acorn.c
F:	arch/arm/include/asm/hardware/entry-macro-iomd.S
F:	arch/arm/include/asm/hardware/ioc.h
F:	arch/arm/include/asm/hardware/iomd.h
F:	arch/arm/include/asm/hardware/memc.h
F:	arch/arm/mach-rpc/
F:	drivers/net/arm/ether*
F:	drivers/scsi/arm/

ARM/SHARK MACHINE SUPPORT
M:	Alexander Schulz <alex@shark-linux.de>
W:	http://www.shark-linux.de/shark.html
S:	Maintained

ARM/SAMSUNG ARM ARCHITECTURES
M:	Ben Dooks <ben-linux@fluff.org>
L:	linux-arm-kernel@lists.infradead.org (moderated for non-subscribers)
W:	http://www.fluff.org/ben/linux/
S:	Maintained
F:	arch/arm/plat-s3c/
F:	arch/arm/plat-s3c24xx/

ARM/S3C2410 ARM ARCHITECTURE
M:	Ben Dooks <ben-linux@fluff.org>
L:	linux-arm-kernel@lists.infradead.org (moderated for non-subscribers)
W:	http://www.fluff.org/ben/linux/
S:	Maintained
F:	arch/arm/mach-s3c2410/

ARM/S3C2440 ARM ARCHITECTURE
M:	Ben Dooks <ben-linux@fluff.org>
L:	linux-arm-kernel@lists.infradead.org (moderated for non-subscribers)
W:	http://www.fluff.org/ben/linux/
S:	Maintained
F:	arch/arm/mach-s3c2440/

ARM/S3C2442 ARM ARCHITECTURE
M:	Ben Dooks <ben-linux@fluff.org>
L:	linux-arm-kernel@lists.infradead.org (moderated for non-subscribers)
W:	http://www.fluff.org/ben/linux/
S:	Maintained
F:	arch/arm/mach-s3c2442/

ARM/S3C2443 ARM ARCHITECTURE
M:	Ben Dooks <ben-linux@fluff.org>
L:	linux-arm-kernel@lists.infradead.org (moderated for non-subscribers)
W:	http://www.fluff.org/ben/linux/
S:	Maintained
F:	arch/arm/mach-s3c2443/

ARM/S3C6400 ARM ARCHITECTURE
M:	Ben Dooks <ben-linux@fluff.org>
L:	linux-arm-kernel@lists.infradead.org (moderated for non-subscribers)
W:	http://www.fluff.org/ben/linux/
S:	Maintained
F:	arch/arm/mach-s3c6400/

ARM/S3C6410 ARM ARCHITECTURE
M:	Ben Dooks <ben-linux@fluff.org>
L:	linux-arm-kernel@lists.infradead.org (moderated for non-subscribers)
W:	http://www.fluff.org/ben/linux/
S:	Maintained
F:	arch/arm/mach-s3c6410/

ARM/TECHNOLOGIC SYSTEMS TS7250 MACHINE SUPPORT
M:	Lennert Buytenhek <kernel@wantstofly.org>
L:	linux-arm-kernel@lists.infradead.org (moderated for non-subscribers)
S:	Maintained

ARM/THECUS N2100 MACHINE SUPPORT
M:	Lennert Buytenhek <kernel@wantstofly.org>
L:	linux-arm-kernel@lists.infradead.org (moderated for non-subscribers)
S:	Maintained

ARM/NUVOTON W90X900 ARM ARCHITECTURE
M:	Wan ZongShun <mcuos.com@gmail.com>
L:	linux-arm-kernel@lists.infradead.org (moderated for non-subscribers)
W:	http://www.mcuos.com
S:	Maintained

ARM/U8500 ARM ARCHITECTURE
M:	Srinidhi Kasagar <srinidhi.kasagar@stericsson.com>
L:	linux-arm-kernel@lists.infradead.org (moderated for non-subscribers)
S:	Maintained
F:	arch/arm/mach-ux500/

ARM/VFP SUPPORT
M:	Russell King <linux@arm.linux.org.uk>
L:	linux-arm-kernel@lists.infradead.org (moderated for non-subscribers)
W:	http://www.arm.linux.org.uk/
S:	Maintained
F:	arch/arm/vfp/

ASUS ACPI EXTRAS DRIVER
M:	Corentin Chary <corentincj@iksaif.net>
M:	Karol Kozimor <sziwan@users.sourceforge.net>
L:	acpi4asus-user@lists.sourceforge.net
W:	http://acpi4asus.sf.net
S:	Maintained
F:	drivers/platform/x86/asus_acpi.c

ASUS ASB100 HARDWARE MONITOR DRIVER
M:	"Mark M. Hoffman" <mhoffman@lightlink.com>
L:	lm-sensors@lm-sensors.org
S:	Maintained
F:	drivers/hwmon/asb100.c

ASUS LAPTOP EXTRAS DRIVER
M:	Corentin Chary <corentincj@iksaif.net>
L:	acpi4asus-user@lists.sourceforge.net
W:	http://acpi4asus.sf.net
S:	Maintained
F:	drivers/platform/x86/asus-laptop.c

ASYNCHRONOUS TRANSFERS/TRANSFORMS (IOAT) API
M:	Dan Williams <dan.j.williams@intel.com>
M:	Maciej Sosnowski <maciej.sosnowski@intel.com>
W:	http://sourceforge.net/projects/xscaleiop
S:	Supported
F:	Documentation/crypto/async-tx-api.txt
F:	crypto/async_tx/
F:	drivers/dma/
F:	include/linux/dmaengine.h
F:	include/linux/async_tx.h

AT24 EEPROM DRIVER
M:	Wolfram Sang <w.sang@pengutronix.de>
L:	linux-i2c@vger.kernel.org
S:	Maintained
F:	drivers/misc/eeprom/at24.c
F:	include/linux/i2c/at24.h

ATA OVER ETHERNET (AOE) DRIVER
M:	"Ed L. Cashin" <ecashin@coraid.com>
W:	http://www.coraid.com/support/linux
S:	Supported
F:	Documentation/aoe/
F:	drivers/block/aoe/

ATHEROS ATH5K WIRELESS DRIVER
M:	Jiri Slaby <jirislaby@gmail.com>
M:	Nick Kossifidis <mickflemm@gmail.com>
M:	"Luis R. Rodriguez" <lrodriguez@atheros.com>
M:	Bob Copeland <me@bobcopeland.com>
L:	linux-wireless@vger.kernel.org
L:	ath5k-devel@lists.ath5k.org
W:	http://wireless.kernel.org/en/users/Drivers/ath5k
S:	Maintained
F:	drivers/net/wireless/ath/ath5k/

ATHEROS ATH9K WIRELESS DRIVER
M:	"Luis R. Rodriguez" <lrodriguez@atheros.com>
M:	Jouni Malinen <jmalinen@atheros.com>
M:	Sujith Manoharan <Sujith.Manoharan@atheros.com>
M:	Vasanthakumar Thiagarajan <vasanth@atheros.com>
M:	Senthil Balasubramanian <senthilkumar@atheros.com>
L:	linux-wireless@vger.kernel.org
L:	ath9k-devel@lists.ath9k.org
W:	http://wireless.kernel.org/en/users/Drivers/ath9k
S:	Supported
F:	drivers/net/wireless/ath/ath9k/

ATHEROS AR9170 WIRELESS DRIVER
M:	Christian Lamparter <chunkeey@web.de>
L:	linux-wireless@vger.kernel.org
W:	http://wireless.kernel.org/en/users/Drivers/ar9170
S:	Maintained
F:	drivers/net/wireless/ath/ar9170/

ATK0110 HWMON DRIVER
M:	Luca Tettamanti <kronos.it@gmail.com>
L:	lm-sensors@lm-sensors.org
S:	Maintained
F:	drivers/hwmon/asus_atk0110.c

ATI_REMOTE2 DRIVER
M:	Ville Syrjala <syrjala@sci.fi>
S:	Maintained
F:	drivers/input/misc/ati_remote2.c

ATLX ETHERNET DRIVERS
M:	Jay Cliburn <jcliburn@gmail.com>
M:	Chris Snook <chris.snook@gmail.com>
M:	Jie Yang <jie.yang@atheros.com>
L:	atl1-devel@lists.sourceforge.net
W:	http://sourceforge.net/projects/atl1
W:	http://atl1.sourceforge.net
S:	Maintained
F:	drivers/net/atlx/

ATM
M:	Chas Williams <chas@cmf.nrl.navy.mil>
L:	linux-atm-general@lists.sourceforge.net (moderated for non-subscribers)
L:	netdev@vger.kernel.org
W:	http://linux-atm.sourceforge.net
S:	Maintained
F:	drivers/atm/
F:	include/linux/atm*

ATMEL AT91 MCI DRIVER
M:	Nicolas Ferre <nicolas.ferre@atmel.com>
L:	linux-arm-kernel@lists.infradead.org (moderated for non-subscribers)
W:	http://www.atmel.com/products/AT91/
W:	http://www.at91.com/
S:	Maintained
F:	drivers/mmc/host/at91_mci.c

ATMEL AT91 / AT32 MCI DRIVER
M:	Nicolas Ferre <nicolas.ferre@atmel.com>
S:	Maintained
F:	drivers/mmc/host/atmel-mci.c
F:	drivers/mmc/host/atmel-mci-regs.h

ATMEL AT91 / AT32 SERIAL DRIVER
M:	Haavard Skinnemoen <hskinnemoen@atmel.com>
S:	Supported
F:	drivers/serial/atmel_serial.c

ATMEL LCDFB DRIVER
M:	Nicolas Ferre <nicolas.ferre@atmel.com>
L:	linux-fbdev@vger.kernel.org
S:	Maintained
F:	drivers/video/atmel_lcdfb.c
F:	include/video/atmel_lcdc.h

ATMEL MACB ETHERNET DRIVER
M:	Haavard Skinnemoen <hskinnemoen@atmel.com>
S:	Supported
F:	drivers/net/macb.*

ATMEL SPI DRIVER
M:	Haavard Skinnemoen <hskinnemoen@atmel.com>
S:	Supported
F:	drivers/spi/atmel_spi.*

ATMEL USBA UDC DRIVER
M:	Haavard Skinnemoen <hskinnemoen@atmel.com>
L:	kernel@avr32linux.org
W:	http://avr32linux.org/twiki/bin/view/Main/AtmelUsbDeviceDriver
S:	Supported
F:	drivers/usb/gadget/atmel_usba_udc.*

ATMEL WIRELESS DRIVER
M:	Simon Kelley <simon@thekelleys.org.uk>
L:	linux-wireless@vger.kernel.org
W:	http://www.thekelleys.org.uk/atmel
W:	http://atmelwlandriver.sourceforge.net/
S:	Maintained
F:	drivers/net/wireless/atmel*

AUDIT SUBSYSTEM
M:	Al Viro <viro@zeniv.linux.org.uk>
M:	Eric Paris <eparis@redhat.com>
L:	linux-audit@redhat.com (subscribers-only)
W:	http://people.redhat.com/sgrubb/audit/
T:	git git://git.kernel.org/pub/scm/linux/kernel/git/viro/audit-current.git
S:	Maintained
F:	include/linux/audit.h
F:	kernel/audit*

AUXILIARY DISPLAY DRIVERS
M:	Miguel Ojeda Sandonis <miguel.ojeda.sandonis@gmail.com>
W:	http://miguelojeda.es/auxdisplay.htm
W:	http://jair.lab.fi.uva.es/~migojed/auxdisplay.htm
S:	Maintained
F:	drivers/auxdisplay/
F:	include/linux/cfag12864b.h

AVR32 ARCHITECTURE
M:	Haavard Skinnemoen <hskinnemoen@atmel.com>
W:	http://www.atmel.com/products/AVR32/
W:	http://avr32linux.org/
W:	http://avrfreaks.net/
S:	Supported
F:	arch/avr32/

AVR32/AT32AP MACHINE SUPPORT
M:	Haavard Skinnemoen <hskinnemoen@atmel.com>
S:	Supported
F:	arch/avr32/mach-at32ap/

AX.25 NETWORK LAYER
M:	Ralf Baechle <ralf@linux-mips.org>
L:	linux-hams@vger.kernel.org
W:	http://www.linux-ax25.org/
S:	Maintained
F:	include/linux/ax25.h
F:	include/net/ax25.h
F:	net/ax25/

B43 WIRELESS DRIVER
M:	Stefano Brivio <stefano.brivio@polimi.it>
L:	linux-wireless@vger.kernel.org
W:	http://linuxwireless.org/en/users/Drivers/b43
S:	Maintained
F:	drivers/net/wireless/b43/

B43LEGACY WIRELESS DRIVER
M:	Larry Finger <Larry.Finger@lwfinger.net>
M:	Stefano Brivio <stefano.brivio@polimi.it>
L:	linux-wireless@vger.kernel.org
W:	http://linuxwireless.org/en/users/Drivers/b43
S:	Maintained
F:	drivers/net/wireless/b43legacy/

BACKLIGHT CLASS/SUBSYSTEM
M:	Richard Purdie <rpurdie@rpsys.net>
S:	Maintained
F:	drivers/video/backlight/
F:	include/linux/backlight.h

BAYCOM/HDLCDRV DRIVERS FOR AX.25
M:	Thomas Sailer <t.sailer@alumni.ethz.ch>
L:	linux-hams@vger.kernel.org
W:	http://www.baycom.org/~tom/ham/ham.html
S:	Maintained
F:	drivers/net/hamradio/baycom*

BEFS FILE SYSTEM
M:	"Sergey S. Kostyliov" <rathamahata@php4.ru>
S:	Maintained
F:	Documentation/filesystems/befs.txt
F:	fs/befs/

BFS FILE SYSTEM
M:	"Tigran A. Aivazian" <tigran@aivazian.fsnet.co.uk>
S:	Maintained
F:	Documentation/filesystems/bfs.txt
F:	fs/bfs/
F:	include/linux/bfs_fs.h

BLACKFIN ARCHITECTURE
M:	Mike Frysinger <vapier@gentoo.org>
L:	uclinux-dist-devel@blackfin.uclinux.org
W:	http://blackfin.uclinux.org
S:	Supported
F:	arch/blackfin/

BLACKFIN EMAC DRIVER
M:	Michael Hennerich <michael.hennerich@analog.com>
L:	uclinux-dist-devel@blackfin.uclinux.org
W:	http://blackfin.uclinux.org
S:	Supported
F:	drivers/net/bfin_mac.*

BLACKFIN RTC DRIVER
M:	Mike Frysinger <vapier.adi@gmail.com>
L:	uclinux-dist-devel@blackfin.uclinux.org
W:	http://blackfin.uclinux.org
S:	Supported
F:	drivers/rtc/rtc-bfin.c

BLACKFIN SERIAL DRIVER
M:	Sonic Zhang <sonic.zhang@analog.com>
L:	uclinux-dist-devel@blackfin.uclinux.org
W:	http://blackfin.uclinux.org
S:	Supported
F:	drivers/serial/bfin_5xx.c

BLACKFIN WATCHDOG DRIVER
M:	Mike Frysinger <vapier.adi@gmail.com>
L:	uclinux-dist-devel@blackfin.uclinux.org
W:	http://blackfin.uclinux.org
S:	Supported
F:	drivers/watchdog/bfin_wdt.c

BLACKFIN I2C TWI DRIVER
M:	Sonic Zhang <sonic.zhang@analog.com>
L:	uclinux-dist-devel@blackfin.uclinux.org
W:	http://blackfin.uclinux.org/
S:	Supported
F:	drivers/i2c/busses/i2c-bfin-twi.c

BLOCK LAYER
M:	Jens Axboe <axboe@kernel.dk>
T:	git git://git.kernel.org/pub/scm/linux/kernel/git/axboe/linux-2.6-block.git
S:	Maintained
F:	block/

BLOCK2MTD DRIVER
M:	Joern Engel <joern@lazybastard.org>
L:	linux-mtd@lists.infradead.org
S:	Maintained
F:	drivers/mtd/devices/block2mtd.c

BLUETOOTH DRIVERS
M:	Marcel Holtmann <marcel@holtmann.org>
L:	linux-bluetooth@vger.kernel.org
W:	http://www.bluez.org/
S:	Maintained
F:	drivers/bluetooth/

BLUETOOTH SUBSYSTEM
M:	Marcel Holtmann <marcel@holtmann.org>
L:	linux-bluetooth@vger.kernel.org
W:	http://www.bluez.org/
T:	git git://git.kernel.org/pub/scm/linux/kernel/git/holtmann/bluetooth-2.6.git
S:	Maintained
F:	net/bluetooth/
F:	include/net/bluetooth/

BONDING DRIVER
M:	Jay Vosburgh <fubar@us.ibm.com>
L:	bonding-devel@lists.sourceforge.net
W:	http://sourceforge.net/projects/bonding/
S:	Supported
F:	drivers/net/bonding/
F:	include/linux/if_bonding.h

BROADCOM B44 10/100 ETHERNET DRIVER
M:	Gary Zambrano <zambrano@broadcom.com>
L:	netdev@vger.kernel.org
S:	Supported
F:	drivers/net/b44.*

BROADCOM BNX2 GIGABIT ETHERNET DRIVER
M:	Michael Chan <mchan@broadcom.com>
L:	netdev@vger.kernel.org
S:	Supported
F:	drivers/net/bnx2.*
F:	drivers/net/bnx2_*

BROADCOM BNX2X 10 GIGABIT ETHERNET DRIVER
M:	Eilon Greenstein <eilong@broadcom.com>
L:	netdev@vger.kernel.org
S:	Supported
F:	drivers/net/bnx2x*

BROADCOM TG3 GIGABIT ETHERNET DRIVER
M:	Matt Carlson <mcarlson@broadcom.com>
M:	Michael Chan <mchan@broadcom.com>
L:	netdev@vger.kernel.org
S:	Supported
F:	drivers/net/tg3.*

BROCADE BFA FC SCSI DRIVER
M:	Jing Huang <huangj@brocade.com>
L:	linux-scsi@vger.kernel.org
S:	Supported
F:	drivers/scsi/bfa/

BSG (block layer generic sg v4 driver)
M:	FUJITA Tomonori <fujita.tomonori@lab.ntt.co.jp>
L:	linux-scsi@vger.kernel.org
S:	Supported
F:	block/bsg.c
F:	include/linux/bsg.h

BT8XXGPIO DRIVER
M:	Michael Buesch <mb@bu3sch.de>
W:	http://bu3sch.de/btgpio.php
S:	Maintained
F:	drivers/gpio/bt8xxgpio.c

BTRFS FILE SYSTEM
M:	Chris Mason <chris.mason@oracle.com>
L:	linux-btrfs@vger.kernel.org
W:	http://btrfs.wiki.kernel.org/
T:	git git://git.kernel.org/pub/scm/linux/kernel/git/mason/btrfs-unstable.git
S:	Maintained
F:	Documentation/filesystems/btrfs.txt
F:	fs/btrfs/

BTTV VIDEO4LINUX DRIVER
M:	Mauro Carvalho Chehab <mchehab@infradead.org>
L:	linux-media@vger.kernel.org
W:	http://linuxtv.org
T:	git git://git.kernel.org/pub/scm/linux/kernel/git/mchehab/linux-2.6.git
S:	Maintained
F:	Documentation/video4linux/bttv/
F:	drivers/media/video/bt8xx/bttv*

CACHEFILES: FS-CACHE BACKEND FOR CACHING ON MOUNTED FILESYSTEMS
M:	David Howells <dhowells@redhat.com>
L:	linux-cachefs@redhat.com
S:	Supported
F:	Documentation/filesystems/caching/cachefiles.txt
F:	fs/cachefiles/

CAFE CMOS INTEGRATED CAMERA CONTROLLER DRIVER
M:	Jonathan Corbet <corbet@lwn.net>
L:	linux-media@vger.kernel.org
T:	git git://git.kernel.org/pub/scm/linux/kernel/git/mchehab/linux-2.6.git
S:	Maintained
F:	Documentation/video4linux/cafe_ccic
F:	drivers/media/video/cafe_ccic*

CALGARY x86-64 IOMMU
M:	Muli Ben-Yehuda <muli@il.ibm.com>
M:	"Jon D. Mason" <jdmason@kudzu.us>
L:	discuss@x86-64.org
S:	Maintained
F:	arch/x86/kernel/pci-calgary_64.c
F:	arch/x86/kernel/tce_64.c
F:	arch/x86/include/asm/calgary.h
F:	arch/x86/include/asm/tce.h

CAN NETWORK LAYER
M:	Urs Thuermann <urs.thuermann@volkswagen.de>
M:	Oliver Hartkopp <oliver.hartkopp@volkswagen.de>
L:	socketcan-core@lists.berlios.de (subscribers-only)
W:	http://developer.berlios.de/projects/socketcan/
S:	Maintained
F:	drivers/net/can/
F:	include/linux/can/
F:	include/linux/can.h

CAN NETWORK DRIVERS
M:	Wolfgang Grandegger <wg@grandegger.com>
L:	socketcan-core@lists.berlios.de (subscribers-only)
W:	http://developer.berlios.de/projects/socketcan/
S:	Maintained

CELL BROADBAND ENGINE ARCHITECTURE
M:	Arnd Bergmann <arnd@arndb.de>
L:	linuxppc-dev@ozlabs.org
L:	cbe-oss-dev@ozlabs.org
W:	http://www.ibm.com/developerworks/power/cell/
S:	Supported
F:	arch/powerpc/include/asm/cell*.h
F:	arch/powerpc/include/asm/spu*.h
F:	arch/powerpc/oprofile/*cell*
F:	arch/powerpc/platforms/cell/

CEPH DISTRIBUTED FILE SYSTEM CLIENT
M:	Sage Weil <sage@newdream.net>
L:	ceph-devel@lists.sourceforge.net
W:	http://ceph.newdream.net/
T:	git git://git.kernel.org/pub/scm/linux/kernel/git/sage/ceph-client.git
S:	Supported
F:	Documentation/filesystems/ceph.txt
F:	fs/ceph

CERTIFIED WIRELESS USB (WUSB) SUBSYSTEM:
M:	David Vrabel <david.vrabel@csr.com>
L:	linux-usb@vger.kernel.org
S:	Supported
F:	Documentation/usb/WUSB-Design-overview.txt
F:	Documentation/usb/wusb-cbaf
F:	drivers/usb/wusbcore/
F:	include/linux/usb/wusb*

CFAG12864B LCD DRIVER
M:	Miguel Ojeda Sandonis <miguel.ojeda.sandonis@gmail.com>
W:	http://miguelojeda.es/auxdisplay.htm
W:	http://jair.lab.fi.uva.es/~migojed/auxdisplay.htm
S:	Maintained
F:	drivers/auxdisplay/cfag12864b.c
F:	include/linux/cfag12864b.h

CFAG12864BFB LCD FRAMEBUFFER DRIVER
M:	Miguel Ojeda Sandonis <miguel.ojeda.sandonis@gmail.com>
W:	http://miguelojeda.es/auxdisplay.htm
W:	http://jair.lab.fi.uva.es/~migojed/auxdisplay.htm
S:	Maintained
F:	drivers/auxdisplay/cfag12864bfb.c
F:	include/linux/cfag12864b.h

CFG80211 and NL80211
M:	Johannes Berg <johannes@sipsolutions.net>
L:	linux-wireless@vger.kernel.org
S:	Maintained
F:	include/linux/nl80211.h
F:	include/net/cfg80211.h
F:	net/wireless/*
X:	net/wireless/wext*

CHECKPATCH
M:	Andy Whitcroft <apw@canonical.com>
S:	Supported
F:	scripts/checkpatch.pl

CISCO 10G ETHERNET DRIVER
M:	Scott Feldman <scofeldm@cisco.com>
M:	Joe Eykholt <jeykholt@cisco.com>
S:	Supported
F:	drivers/net/enic/

CIRRUS LOGIC EP93XX ETHERNET DRIVER
M:	Lennert Buytenhek <kernel@wantstofly.org>
L:	netdev@vger.kernel.org
S:	Maintained
F:	drivers/net/arm/ep93xx_eth.c

CIRRUS LOGIC EP93XX OHCI USB HOST DRIVER
M:	Lennert Buytenhek <kernel@wantstofly.org>
L:	linux-usb@vger.kernel.org
S:	Maintained
F:	drivers/usb/host/ohci-ep93xx.c

CIRRUS LOGIC CS4270 SOUND DRIVER
M:	Timur Tabi <timur@freescale.com>
L:	alsa-devel@alsa-project.org (moderated for non-subscribers)
S:	Supported
F:	sound/soc/codecs/cs4270*

CLK API
M:	Russell King <linux@arm.linux.org.uk>
F:	include/linux/clk.h

CISCO FCOE HBA DRIVER
M:	Abhijeet Joglekar <abjoglek@cisco.com>
M:	Joe Eykholt <jeykholt@cisco.com>
L:	linux-scsi@vger.kernel.org
S:	Supported
F:	drivers/scsi/fnic/

CODA FILE SYSTEM
M:	Jan Harkes <jaharkes@cs.cmu.edu>
M:	coda@cs.cmu.edu
L:	codalist@coda.cs.cmu.edu
W:	http://www.coda.cs.cmu.edu/
S:	Maintained
F:	Documentation/filesystems/coda.txt
F:	fs/coda/
F:	include/linux/coda*.h

COMMON INTERNET FILE SYSTEM (CIFS)
M:	Steve French <sfrench@samba.org>
L:	linux-cifs-client@lists.samba.org
L:	samba-technical@lists.samba.org
W:	http://linux-cifs.samba.org/
T:	git git://git.kernel.org/pub/scm/linux/kernel/git/sfrench/cifs-2.6.git
S:	Supported
F:	Documentation/filesystems/cifs.txt
F:	fs/cifs/

COMPACTPCI HOTPLUG CORE
M:	Scott Murray <scott@spiteful.org>
L:	linux-pci@vger.kernel.org
S:	Maintained
F:	drivers/pci/hotplug/cpci_hotplug*

COMPACTPCI HOTPLUG ZIATECH ZT5550 DRIVER
M:	Scott Murray <scott@spiteful.org>
L:	linux-pci@vger.kernel.org
S:	Maintained
F:	drivers/pci/hotplug/cpcihp_zt5550.*

COMPACTPCI HOTPLUG GENERIC DRIVER
M:	Scott Murray <scott@spiteful.org>
L:	linux-pci@vger.kernel.org
S:	Maintained
F:	drivers/pci/hotplug/cpcihp_generic.c

COMPAL LAPTOP SUPPORT
M:	Cezary Jackiewicz <cezary.jackiewicz@gmail.com>
S:	Maintained
F:	drivers/platform/x86/compal-laptop.c

COMPUTONE INTELLIPORT MULTIPORT CARD
M:	"Michael H. Warfield" <mhw@wittsend.com>
W:	http://www.wittsend.com/computone.html
S:	Maintained
F:	Documentation/serial/computone.txt
F:	drivers/char/ip2/

CONEXANT ACCESSRUNNER USB DRIVER
M:	Simon Arlott <cxacru@fire.lp0.eu>
L:	accessrunner-general@lists.sourceforge.net
W:	http://accessrunner.sourceforge.net/
S:	Maintained
F:	drivers/usb/atm/cxacru.c

CONFIGFS
M:	Joel Becker <joel.becker@oracle.com>
S:	Supported
F:	fs/configfs/
F:	include/linux/configfs.h

CONNECTOR
M:	Evgeniy Polyakov <zbr@ioremap.net>
L:	netdev@vger.kernel.org
S:	Maintained
F:	drivers/connector/

CONTROL GROUPS (CGROUPS)
M:	Paul Menage <menage@google.com>
M:	Li Zefan <lizf@cn.fujitsu.com>
L:	containers@lists.linux-foundation.org
S:	Maintained
F:	include/linux/cgroup*
F:	kernel/cgroup*
F:	mm/*cgroup*

CORETEMP HARDWARE MONITORING DRIVER
M:	Rudolf Marek <r.marek@assembler.cz>
M:	Huaxu Wan <huaxu.wan@intel.com>
L:	lm-sensors@lm-sensors.org
S:	Maintained
F:	Documentation/hwmon/coretemp
F:	drivers/hwmon/coretemp.c

COSA/SRP SYNC SERIAL DRIVER
M:	Jan "Yenya" Kasprzak <kas@fi.muni.cz>
W:	http://www.fi.muni.cz/~kas/cosa/
S:	Maintained
F:	drivers/net/wan/cosa*

CPMAC ETHERNET DRIVER
M:	Florian Fainelli <florian@openwrt.org>
L:	netdev@vger.kernel.org
S:	Maintained
F:	drivers/net/cpmac.c

CPU FREQUENCY DRIVERS
M:	Dave Jones <davej@redhat.com>
L:	cpufreq@vger.kernel.org
W:	http://www.codemonkey.org.uk/projects/cpufreq/
T:	git git://git.kernel.org/pub/scm/linux/kernel/git/davej/cpufreq.git
S:	Maintained
F:	arch/x86/kernel/cpu/cpufreq/
F:	drivers/cpufreq/
F:	include/linux/cpufreq.h

CPUID/MSR DRIVER
M:	"H. Peter Anvin" <hpa@zytor.com>
S:	Maintained
F:	arch/x86/kernel/cpuid.c
F:	arch/x86/kernel/msr.c

CPUSETS
M:	Paul Menage <menage@google.com>
W:	http://www.bullopensource.org/cpuset/
W:	http://oss.sgi.com/projects/cpusets/
S:	Supported
F:	Documentation/cgroups/cpusets.txt
F:	include/linux/cpuset.h
F:	kernel/cpuset.c

CRAMFS FILESYSTEM
W:	http://sourceforge.net/projects/cramfs/
S:	Orphan
F:	Documentation/filesystems/cramfs.txt
F:	fs/cramfs/

CRIS PORT
M:	Mikael Starvik <starvik@axis.com>
M:	Jesper Nilsson <jesper.nilsson@axis.com>
L:	linux-cris-kernel@axis.com
W:	http://developer.axis.com
S:	Maintained
F:	arch/cris/

CRYPTO API
M:	Herbert Xu <herbert@gondor.apana.org.au>
M:	"David S. Miller" <davem@davemloft.net>
L:	linux-crypto@vger.kernel.org
T:	git git://git.kernel.org/pub/scm/linux/kernel/git/herbert/crypto-2.6.git
S:	Maintained
F:	Documentation/crypto/
F:	arch/*/crypto/
F:	crypto/
F:	drivers/crypto/
F:	include/crypto/

CRYPTOGRAPHIC RANDOM NUMBER GENERATOR
M:	Neil Horman <nhorman@tuxdriver.com>
L:	linux-crypto@vger.kernel.org
S:	Maintained

CS5535 Audio ALSA driver
M:	Jaya Kumar <jayakumar.alsa@gmail.com>
S:	Maintained
F:	sound/pci/cs5535audio/

CX18 VIDEO4LINUX DRIVER
M:	Hans Verkuil <hverkuil@xs4all.nl>
M:	Andy Walls <awalls@radix.net>
L:	ivtv-devel@ivtvdriver.org
L:	linux-media@vger.kernel.org
T:	git git://git.kernel.org/pub/scm/linux/kernel/git/mchehab/linux-2.6.git
W:	http://linuxtv.org
W:	http://www.ivtvdriver.org/index.php/Cx18
S:	Maintained
F:	Documentation/video4linux/cx18.txt
F:	drivers/media/video/cx18/

CXGB3 ETHERNET DRIVER (CXGB3)
M:	Divy Le Ray <divy@chelsio.com>
L:	netdev@vger.kernel.org
W:	http://www.chelsio.com
S:	Supported
F:	drivers/net/cxgb3/

CXGB3 IWARP RNIC DRIVER (IW_CXGB3)
M:	Steve Wise <swise@chelsio.com>
L:	linux-rdma@vger.kernel.org
W:	http://www.openfabrics.org
S:	Supported
F:	drivers/infiniband/hw/cxgb3/

CYBERPRO FB DRIVER
M:	Russell King <linux@arm.linux.org.uk>
L:	linux-arm-kernel@lists.infradead.org (moderated for non-subscribers)
W:	http://www.arm.linux.org.uk/
S:	Maintained
F:	drivers/video/cyber2000fb.*

CYCLADES 2X SYNC CARD DRIVER
M:	Arnaldo Carvalho de Melo <acme@ghostprotocols.net>
W:	http://oops.ghostprotocols.net:81/blog
S:	Maintained
F:	drivers/net/wan/cycx*

CYCLADES ASYNC MUX DRIVER
W:	http://www.cyclades.com/
S:	Orphan
F:	drivers/char/cyclades.c
F:	include/linux/cyclades.h

CYCLADES PC300 DRIVER
W:	http://www.cyclades.com/
S:	Orphan
F:	drivers/net/wan/pc300*

DAMA SLAVE for AX.25
M:	Joerg Reuter <jreuter@yaina.de>
W:	http://yaina.de/jreuter/
W:	http://www.qsl.net/dl1bke/
L:	linux-hams@vger.kernel.org
S:	Maintained
F:	net/ax25/af_ax25.c
F:	net/ax25/ax25_dev.c
F:	net/ax25/ax25_ds_*
F:	net/ax25/ax25_in.c
F:	net/ax25/ax25_out.c
F:	net/ax25/ax25_timer.c
F:	net/ax25/sysctl_net_ax25.c

DAVICOM FAST ETHERNET (DMFE) NETWORK DRIVER
M:	Tobias Ringstrom <tori@unhappy.mine.nu>
L:	netdev@vger.kernel.org
S:	Maintained
F:	Documentation/networking/dmfe.txt
F:	drivers/net/tulip/dmfe.c

DC390/AM53C974 SCSI driver
M:	Kurt Garloff <garloff@suse.de>
W:	http://www.garloff.de/kurt/linux/dc390/
M:	Guennadi Liakhovetski <g.liakhovetski@gmx.de>
S:	Maintained
F:	drivers/scsi/tmscsim.*

DC395x SCSI driver
M:	Oliver Neukum <oliver@neukum.name>
M:	Ali Akcaagac <aliakc@web.de>
M:	Jamie Lenehan <lenehan@twibble.org>
W:	http://twibble.org/dist/dc395x/
L:	dc395x@twibble.org
L:	http://lists.twibble.org/mailman/listinfo/dc395x/
S:	Maintained
F:	Documentation/scsi/dc395x.txt
F:	drivers/scsi/dc395x.*

DCCP PROTOCOL
M:	Arnaldo Carvalho de Melo <acme@ghostprotocols.net>
L:	dccp@vger.kernel.org
W:	http://linux-net.osdl.org/index.php/DCCP
S:	Maintained
F:	include/linux/dccp.h
F:	include/linux/tfrc.h
F:	net/dccp/

DECnet NETWORK LAYER
M:	Christine Caulfield <christine.caulfield@googlemail.com>
W:	http://linux-decnet.sourceforge.net
L:	linux-decnet-user@lists.sourceforge.net
S:	Maintained
F:	Documentation/networking/decnet.txt
F:	net/decnet/

DEFXX FDDI NETWORK DRIVER
M:	"Maciej W. Rozycki" <macro@linux-mips.org>
S:	Maintained
F:	drivers/net/defxx.*

DELL LAPTOP DRIVER
M:	Matthew Garrett <mjg59@srcf.ucam.org>
S:	Maintained
F:	drivers/platform/x86/dell-laptop.c

DELL LAPTOP SMM DRIVER
M:	Massimo Dal Zotto <dz@debian.org>
W:	http://www.debian.org/~dz/i8k/
S:	Maintained
F:	drivers/char/i8k.c
F:	include/linux/i8k.h

DELL SYSTEMS MANAGEMENT BASE DRIVER (dcdbas)
M:	Doug Warzecha <Douglas_Warzecha@dell.com>
S:	Maintained
F:	Documentation/dcdbas.txt
F:	drivers/firmware/dcdbas.*

DELL WMI EXTRAS DRIVER
M:	Matthew Garrett <mjg59@srcf.ucam.org>
S:	Maintained

DEVICE NUMBER REGISTRY
M:	Torben Mathiasen <device@lanana.org>
W:	http://lanana.org/docs/device-list/index.html
S:	Maintained

DEVICE-MAPPER  (LVM)
P:	Alasdair Kergon
L:	dm-devel@redhat.com
W:	http://sources.redhat.com/dm
S:	Maintained
F:	Documentation/device-mapper/
F:	drivers/md/dm*
F:	include/linux/device-mapper.h
F:	include/linux/dm-*.h

DIGI INTL. EPCA DRIVER
M:	"Digi International, Inc" <Eng.Linux@digi.com>
L:	Eng.Linux@digi.com
W:	http://www.digi.com
S:	Orphan
F:	Documentation/serial/digiepca.txt
F:	drivers/char/epca*
F:	drivers/char/digi*

DIRECTORY NOTIFICATION (DNOTIFY)
M:	Eric Paris <eparis@parisplace.org>
S:	Maintained
F:	Documentation/filesystems/dnotify.txt
F:	fs/notify/dnotify/
F:	include/linux/dnotify.h

DISK GEOMETRY AND PARTITION HANDLING
M:	Andries Brouwer <aeb@cwi.nl>
W:	http://www.win.tue.nl/~aeb/linux/Large-Disk.html
W:	http://www.win.tue.nl/~aeb/linux/zip/zip-1.html
W:	http://www.win.tue.nl/~aeb/partitions/partition_types-1.html
S:	Maintained

DISKQUOTA
M:	Jan Kara <jack@suse.cz>
S:	Maintained
F:	Documentation/filesystems/quota.txt
F:	fs/quota/
F:	include/linux/quota*.h

DISTRIBUTED LOCK MANAGER (DLM)
M:	Christine Caulfield <ccaulfie@redhat.com>
M:	David Teigland <teigland@redhat.com>
L:	cluster-devel@redhat.com
W:	http://sources.redhat.com/cluster/
T:	git git://git.kernel.org/pub/scm/linux/kernel/git/teigland/dlm.git
S:	Supported
F:	fs/dlm/

DMA GENERIC OFFLOAD ENGINE SUBSYSTEM
M:	Maciej Sosnowski <maciej.sosnowski@intel.com>
M:	Dan Williams <dan.j.williams@intel.com>
S:	Supported
F:	drivers/dma/
F:	include/linux/dma*

DME1737 HARDWARE MONITOR DRIVER
M:	Juerg Haefliger <juergh@gmail.com>
L:	lm-sensors@lm-sensors.org
S:	Maintained
F:	Documentation/hwmon/dme1737
F:	drivers/hwmon/dme1737.c

DOCBOOK FOR DOCUMENTATION
M:	Randy Dunlap <rdunlap@xenotime.net>
S:	Maintained

DOCKING STATION DRIVER
M:	Shaohua Li <shaohua.li@intel.com>
L:	linux-acpi@vger.kernel.org
S:	Supported
F:	drivers/acpi/dock.c

DOCUMENTATION
M:	Randy Dunlap <rdunlap@xenotime.net>
L:	linux-doc@vger.kernel.org
S:	Maintained
F:	Documentation/

DOUBLETALK DRIVER
M:	"James R. Van Zandt" <jrv@vanzandt.mv.com>
L:	blinux-list@redhat.com
S:	Maintained
F:	drivers/char/dtlk.c
F:	include/linux/dtlk.h

DPT_I2O SCSI RAID DRIVER
M:	Adaptec OEM Raid Solutions <aacraid@adaptec.com>
L:	linux-scsi@vger.kernel.org
W:	http://www.adaptec.com/
S:	Maintained
F:	drivers/scsi/dpt*
F:	drivers/scsi/dpt/

DRBD DRIVER
P:     Philipp Reisner
P:     Lars Ellenberg
M:     drbd-dev@lists.linbit.com
L:     drbd-user@lists.linbit.com
W:     http://www.drbd.org
T:     git git://git.drbd.org/linux-2.6-drbd.git drbd
T:     git git://git.drbd.org/drbd-8.3.git
S:     Supported
F:     drivers/block/drbd/
F:     lib/lru_cache.c
F:     Documentation/blockdev/drbd/

DRIVER CORE, KOBJECTS, AND SYSFS
M:	Greg Kroah-Hartman <gregkh@suse.de>
T:	quilt kernel.org/pub/linux/kernel/people/gregkh/gregkh-2.6/
S:	Supported
F:	Documentation/kobject.txt
F:	drivers/base/
F:	fs/sysfs/
F:	include/linux/kobj*
F:	lib/kobj*

DRM DRIVERS
M:	David Airlie <airlied@linux.ie>
L:	dri-devel@lists.sourceforge.net
T:	git git://git.kernel.org/pub/scm/linux/kernel/git/airlied/drm-2.6.git
S:	Maintained
F:	drivers/gpu/drm/

DSCC4 DRIVER
M:	Francois Romieu <romieu@fr.zoreil.com>
L:	netdev@vger.kernel.org
S:	Maintained
F:	drivers/net/wan/dscc4.c

DZ DECSTATION DZ11 SERIAL DRIVER
M:	"Maciej W. Rozycki" <macro@linux-mips.org>
S:	Maintained
F:	drivers/serial/dz.*

EATA-DMA SCSI DRIVER
M:	Michael Neuffer <mike@i-Connect.Net>
L:	linux-eata@i-connect.net
L:	linux-scsi@vger.kernel.org
S:	Maintained
F:	drivers/scsi/eata*

EATA ISA/EISA/PCI SCSI DRIVER
M:	Dario Ballabio <ballabio_dario@emc.com>
L:	linux-scsi@vger.kernel.org
S:	Maintained
F:	drivers/scsi/eata.c

EATA-PIO SCSI DRIVER
M:	Michael Neuffer <mike@i-Connect.Net>
L:	linux-eata@i-connect.net
L:	linux-scsi@vger.kernel.org
S:	Maintained
F:	drivers/scsi/eata_pio.*

EBTABLES
M:	Bart De Schuymer <bart.de.schuymer@pandora.be>
L:	ebtables-user@lists.sourceforge.net
L:	ebtables-devel@lists.sourceforge.net
W:	http://ebtables.sourceforge.net/
S:	Maintained
F:	include/linux/netfilter_bridge/ebt_*.h
F:	net/bridge/netfilter/ebt*.c

ECRYPT FILE SYSTEM
M:	Tyler Hicks <tyhicks@linux.vnet.ibm.com>
M:	Dustin Kirkland <kirkland@canonical.com>
L:	ecryptfs-devel@lists.launchpad.net
W:	https://launchpad.net/ecryptfs
S:	Supported
F:	Documentation/filesystems/ecryptfs.txt
F:	fs/ecryptfs/

EDAC-CORE
M:	Doug Thompson <dougthompson@xmission.com>
L:	bluesmoke-devel@lists.sourceforge.net (moderated for non-subscribers)
W:	bluesmoke.sourceforge.net
S:	Supported
F:	Documentation/edac.txt
F:	drivers/edac/edac_*
F:	include/linux/edac.h

EDAC-AMD64
M:	Doug Thompson <dougthompson@xmission.com>
M:	Borislav Petkov <borislav.petkov@amd.com>
L:	bluesmoke-devel@lists.sourceforge.net (moderated for non-subscribers)
W:	bluesmoke.sourceforge.net
S:	Supported
F:	drivers/edac/amd64_edac*

EDAC-E752X
M:	Mark Gross <mark.gross@intel.com>
M:	Doug Thompson <dougthompson@xmission.com>
L:	bluesmoke-devel@lists.sourceforge.net (moderated for non-subscribers)
W:	bluesmoke.sourceforge.net
S:	Maintained
F:	drivers/edac/e752x_edac.c

EDAC-E7XXX
M:	Doug Thompson <dougthompson@xmission.com>
L:	bluesmoke-devel@lists.sourceforge.net (moderated for non-subscribers)
W:	bluesmoke.sourceforge.net
S:	Maintained
F:	drivers/edac/e7xxx_edac.c

EDAC-I82443BXGX
M:	Tim Small <tim@buttersideup.com>
L:	bluesmoke-devel@lists.sourceforge.net (moderated for non-subscribers)
W:	bluesmoke.sourceforge.net
S:	Maintained
F:	drivers/edac/i82443bxgx_edac.c

EDAC-I3000
M:	Jason Uhlenkott <juhlenko@akamai.com>
L:	bluesmoke-devel@lists.sourceforge.net (moderated for non-subscribers)
W:	bluesmoke.sourceforge.net
S:	Maintained
F:	drivers/edac/i3000_edac.c

EDAC-I5000
M:	Doug Thompson <dougthompson@xmission.com>
L:	bluesmoke-devel@lists.sourceforge.net (moderated for non-subscribers)
W:	bluesmoke.sourceforge.net
S:	Maintained
F:	drivers/edac/i5000_edac.c

EDAC-I5400
M:	Mauro Carvalho Chehab <mchehab@redhat.com>
L:	bluesmoke-devel@lists.sourceforge.net (moderated for non-subscribers)
W:	bluesmoke.sourceforge.net
S:	Maintained
F:	drivers/edac/i5400_edac.c

EDAC-I82975X
M:	Ranganathan Desikan <ravi@jetztechnologies.com>
M:	"Arvind R." <arvind@jetztechnologies.com>
L:	bluesmoke-devel@lists.sourceforge.net (moderated for non-subscribers)
W:	bluesmoke.sourceforge.net
S:	Maintained
F:	drivers/edac/i82975x_edac.c

EDAC-PASEMI
M:	Egor Martovetsky <egor@pasemi.com>
L:	bluesmoke-devel@lists.sourceforge.net (moderated for non-subscribers)
W:	bluesmoke.sourceforge.net
S:	Maintained
F:	drivers/edac/pasemi_edac.c

EDAC-R82600
M:	Tim Small <tim@buttersideup.com>
L:	bluesmoke-devel@lists.sourceforge.net (moderated for non-subscribers)
W:	bluesmoke.sourceforge.net
S:	Maintained
F:	drivers/edac/r82600_edac.c

EEEPC LAPTOP EXTRAS DRIVER
M:	Corentin Chary <corentincj@iksaif.net>
L:	acpi4asus-user@lists.sourceforge.net
W:	http://acpi4asus.sf.net
S:	Maintained
F:	drivers/platform/x86/eeepc-laptop.c

EFS FILESYSTEM
W:	http://aeschi.ch.eu.org/efs/
S:	Orphan
F:	fs/efs/

EHCA (IBM GX bus InfiniBand adapter) DRIVER
M:	Hoang-Nam Nguyen <hnguyen@de.ibm.com>
M:	Christoph Raisch <raisch@de.ibm.com>
L:	linux-rdma@vger.kernel.org
S:	Supported
F:	drivers/infiniband/hw/ehca/

EMBEDDED LINUX
M:	Paul Gortmaker <paul.gortmaker@windriver.com>
M:	Matt Mackall <mpm@selenic.com>
M:	David Woodhouse <dwmw2@infradead.org>
L:	linux-embedded@vger.kernel.org
S:	Maintained

EMULEX LPFC FC SCSI DRIVER
M:	James Smart <james.smart@emulex.com>
L:	linux-scsi@vger.kernel.org
W:	http://sourceforge.net/projects/lpfcxxxx
S:	Supported
F:	drivers/scsi/lpfc/

ENE CB710 FLASH CARD READER DRIVER
M:	Michał Mirosław <mirq-linux@rere.qmqm.pl>
S:	Maintained
F:	drivers/misc/cb710/
F:	drivers/mmc/host/cb710-mmc.*
F:	include/linux/cb710.h

EPSON 1355 FRAMEBUFFER DRIVER
M:	Christopher Hoover <ch@murgatroid.com>
M:	Christopher Hoover <ch@hpl.hp.com>
S:	Maintained
F:	drivers/video/epson1355fb.c

EPSON S1D13XXX FRAMEBUFFER DRIVER
M:	Kristoffer Ericson <kristoffer.ericson@gmail.com>
S:	Maintained
T:	git git://git.kernel.org/pub/scm/linux/kernel/git/kristoffer/linux-hpc.git
F:	drivers/video/s1d13xxxfb.c
F:	include/video/s1d13xxxfb.h

ETHEREXPRESS-16 NETWORK DRIVER
M:	Philip Blundell <philb@gnu.org>
L:	netdev@vger.kernel.org
S:	Maintained
F:	drivers/net/eexpress.*

ETHERNET BRIDGE
M:	Stephen Hemminger <shemminger@linux-foundation.org>
L:	bridge@lists.linux-foundation.org
W:	http://www.linux-foundation.org/en/Net:Bridge
S:	Maintained
F:	include/linux/netfilter_bridge/
F:	net/bridge/

ETHERTEAM 16I DRIVER
M:	Mika Kuoppala <miku@iki.fi>
S:	Maintained
F:	drivers/net/eth16i.c

EXT2 FILE SYSTEM
L:	linux-ext4@vger.kernel.org
S:	Maintained
F:	Documentation/filesystems/ext2.txt
F:	fs/ext2/
F:	include/linux/ext2*

EXT3 FILE SYSTEM
M:	Andrew Morton <akpm@linux-foundation.org>
M:	Andreas Dilger <adilger@sun.com>
L:	linux-ext4@vger.kernel.org
S:	Maintained
F:	Documentation/filesystems/ext3.txt
F:	fs/ext3/
F:	include/linux/ext3*

EXT4 FILE SYSTEM
M:	"Theodore Ts'o" <tytso@mit.edu>
M:	Andreas Dilger <adilger@sun.com>
L:	linux-ext4@vger.kernel.org
W:	http://ext4.wiki.kernel.org
S:	Maintained
F:	Documentation/filesystems/ext4.txt
F:	fs/ext4/

F71805F HARDWARE MONITORING DRIVER
M:	Jean Delvare <khali@linux-fr.org>
L:	lm-sensors@lm-sensors.org
S:	Maintained
F:	Documentation/hwmon/f71805f
F:	drivers/hwmon/f71805f.c

FARSYNC SYNCHRONOUS DRIVER
M:	Kevin Curtis <kevin.curtis@farsite.co.uk>
W:	http://www.farsite.co.uk/
S:	Supported
F:	drivers/net/wan/farsync.*

FAULT INJECTION SUPPORT
M:	Akinobu Mita <akinobu.mita@gmail.com>
S:	Supported
F:	Documentation/fault-injection/
F:	lib/fault-inject.c

FILE LOCKING (flock() and fcntl()/lockf())
M:	Matthew Wilcox <matthew@wil.cx>
L:	linux-fsdevel@vger.kernel.org
S:	Maintained
F:	include/linux/fcntl.h
F:	include/linux/fs.h
F:	fs/fcntl.c
F:	fs/locks.c

FILESYSTEMS (VFS and infrastructure)
M:	Alexander Viro <viro@zeniv.linux.org.uk>
L:	linux-fsdevel@vger.kernel.org
S:	Maintained
F:	fs/*

FINTEK F75375S HARDWARE MONITOR AND FAN CONTROLLER DRIVER
M:	Riku Voipio <riku.voipio@iki.fi>
L:	lm-sensors@lm-sensors.org
S:	Maintained
F:	drivers/hwmon/f75375s.c
F:	include/linux/f75375s.h

FIREWIRE SUBSYSTEM
M:	Kristian Hoegsberg <krh@redhat.com>
M:	Stefan Richter <stefanr@s5r6.in-berlin.de>
L:	linux1394-devel@lists.sourceforge.net
W:	http://www.linux1394.org/
T:	git git://git.kernel.org/pub/scm/linux/kernel/git/ieee1394/linux1394-2.6.git
S:	Maintained
F:	drivers/firewire/
F:	include/linux/firewire*.h

FIRMWARE LOADER (request_firmware)
S:	Orphan
F:	Documentation/firmware_class/
F:	drivers/base/firmware*.c
F:	include/linux/firmware.h

FPU EMULATOR
M:	Bill Metzenthen <billm@melbpc.org.au>
W:	http://floatingpoint.sourceforge.net/emulator/index.html
S:	Maintained
F:	arch/x86/math-emu/

FRAME RELAY DLCI/FRAD (Sangoma drivers too)
M:	Mike McLagan <mike.mclagan@linux.org>
L:	netdev@vger.kernel.org
S:	Maintained
F:	drivers/net/wan/dlci.c
F:	drivers/net/wan/sdla.c

FRAMEBUFFER LAYER
L:	linux-fbdev@vger.kernel.org
W:	http://linux-fbdev.sourceforge.net/
S:	Orphan
F:	Documentation/fb/
F:	drivers/video/fb*
F:	include/linux/fb.h

FREESCALE DMA DRIVER
M:	Li Yang <leoli@freescale.com>
M:	Zhang Wei <zw@zh-kernel.org>
L:	linuxppc-dev@ozlabs.org
S:	Maintained
F:	drivers/dma/fsldma.*

FREESCALE I2C CPM DRIVER
M:	Jochen Friedrich <jochen@scram.de>
L:	linuxppc-dev@ozlabs.org
L:	linux-i2c@vger.kernel.org
S:	Maintained
F:	drivers/i2c/busses/i2c-cpm.c

FREESCALE IMX / MXC FRAMEBUFFER DRIVER
M:	Sascha Hauer <kernel@pengutronix.de>
L:	linux-fbdev@vger.kernel.org
L:	linux-arm-kernel@lists.infradead.org (moderated for non-subscribers)
S:	Maintained
F:	arch/arm/plat-mxc/include/mach/imxfb.h
F:	drivers/video/imxfb.c

FREESCALE SOC FS_ENET DRIVER
M:	Pantelis Antoniou <pantelis.antoniou@gmail.com>
M:	Vitaly Bordug <vbordug@ru.mvista.com>
L:	linuxppc-dev@ozlabs.org
L:	netdev@vger.kernel.org
S:	Maintained
F:	drivers/net/fs_enet/
F:	include/linux/fs_enet_pd.h

FREESCALE QUICC ENGINE LIBRARY
M:	Timur Tabi <timur@freescale.com>
L:	linuxppc-dev@ozlabs.org
S:	Supported
F:	arch/powerpc/sysdev/qe_lib/
F:	arch/powerpc/include/asm/*qe.h

FREESCALE USB PERIPHERAL DRIVERS
M:	Li Yang <leoli@freescale.com>
L:	linux-usb@vger.kernel.org
L:	linuxppc-dev@ozlabs.org
S:	Maintained
F:	drivers/usb/gadget/fsl*

FREESCALE QUICC ENGINE UCC ETHERNET DRIVER
M:	Li Yang <leoli@freescale.com>
L:	netdev@vger.kernel.org
L:	linuxppc-dev@ozlabs.org
S:	Maintained
F:	drivers/net/ucc_geth*

FREESCALE QUICC ENGINE UCC UART DRIVER
M:	Timur Tabi <timur@freescale.com>
L:	linuxppc-dev@ozlabs.org
S:	Supported
F:	drivers/serial/ucc_uart.c

FREESCALE SOC SOUND DRIVERS
M:	Timur Tabi <timur@freescale.com>
L:	alsa-devel@alsa-project.org (moderated for non-subscribers)
L:	linuxppc-dev@ozlabs.org
S:	Supported
F:	sound/soc/fsl/fsl*
F:	sound/soc/fsl/mpc8610_hpcd.c

FREEVXFS FILESYSTEM
M:	Christoph Hellwig <hch@infradead.org>
W:	ftp://ftp.openlinux.org/pub/people/hch/vxfs
S:	Maintained
F:	fs/freevxfs/

FREEZER
M:	Pavel Machek <pavel@ucw.cz>
M:	"Rafael J. Wysocki" <rjw@sisk.pl>
L:	linux-pm@lists.linux-foundation.org
S:	Supported
F:	Documentation/power/freezing-of-tasks.txt
F:	include/linux/freezer.h
F:	kernel/freezer.c

FS-CACHE: LOCAL CACHING FOR NETWORK FILESYSTEMS
M:	David Howells <dhowells@redhat.com>
L:	linux-cachefs@redhat.com
S:	Supported
F:	Documentation/filesystems/caching/
F:	fs/fscache/
F:	include/linux/fscache*.h

FUJITSU FR-V (FRV) PORT
M:	David Howells <dhowells@redhat.com>
S:	Maintained
F:	arch/frv/

FUJITSU LAPTOP EXTRAS
M:	Jonathan Woithe <jwoithe@physics.adelaide.edu.au>
L:	linux-acpi@vger.kernel.org
S:	Maintained
F:	drivers/platform/x86/fujitsu-laptop.c

FUSE: FILESYSTEM IN USERSPACE
M:	Miklos Szeredi <miklos@szeredi.hu>
L:	fuse-devel@lists.sourceforge.net
W:	http://fuse.sourceforge.net/
S:	Maintained
F:	fs/fuse/
F:	include/linux/fuse.h

FUTURE DOMAIN TMC-16x0 SCSI DRIVER (16-bit)
M:	Rik Faith <faith@cs.unc.edu>
L:	linux-scsi@vger.kernel.org
S:	Odd Fixes (e.g., new signatures)
F:	drivers/scsi/fdomain.*

GDT SCSI DISK ARRAY CONTROLLER DRIVER
M:	Achim Leubner <achim_leubner@adaptec.com>
L:	linux-scsi@vger.kernel.org
W:	http://www.icp-vortex.com/
S:	Supported
F:	drivers/scsi/gdt*

GENERIC GPIO I2C DRIVER
M:	Haavard Skinnemoen <hskinnemoen@atmel.com>
S:	Supported
F:	drivers/i2c/busses/i2c-gpio.c
F:	include/linux/i2c-gpio.h

GENERIC HDLC (WAN) DRIVERS
M:	Krzysztof Halasa <khc@pm.waw.pl>
W:	http://www.kernel.org/pub/linux/utils/net/hdlc/
S:	Maintained
F:	drivers/net/wan/c101.c
F:	drivers/net/wan/hd6457*
F:	drivers/net/wan/hdlc*
F:	drivers/net/wan/n2.c
F:	drivers/net/wan/pc300too.c
F:	drivers/net/wan/pci200syn.c
F:	drivers/net/wan/wanxl*

GENERIC INCLUDE/ASM HEADER FILES
M:	Arnd Bergmann <arnd@arndb.de>
L:	linux-arch@vger.kernel.org
T:	git git://git.kernel.org/pub/scm/linux/kernel/git/arnd/asm-generic.git
S:	Maintained
F:	include/asm-generic

GENERIC UIO DRIVER FOR PCI DEVICES
M:	"Michael S. Tsirkin" <mst@redhat.com>
L:	kvm@vger.kernel.org
S:	Supported
F:	drivers/uio/uio_pci_generic.c

GFS2 FILE SYSTEM
M:	Steven Whitehouse <swhiteho@redhat.com>
L:	cluster-devel@redhat.com
W:	http://sources.redhat.com/cluster/
T:	git git://git.kernel.org/pub/scm/linux/kernel/git/steve/gfs2-2.6-fixes.git
T:	git git://git.kernel.org/pub/scm/linux/kernel/git/steve/gfs2-2.6-nmw.git
S:	Supported
F:	Documentation/filesystems/gfs2*.txt
F:	fs/gfs2/
F:	include/linux/gfs2_ondisk.h

GIGASET ISDN DRIVERS
M:	Hansjoerg Lipp <hjlipp@web.de>
M:	Tilman Schmidt <tilman@imap.cc>
L:	gigaset307x-common@lists.sourceforge.net
W:	http://gigaset307x.sourceforge.net/
S:	Maintained
F:	Documentation/isdn/README.gigaset
F:	drivers/isdn/gigaset/
F:	include/linux/gigaset_dev.h

HARD DRIVE ACTIVE PROTECTION SYSTEM (HDAPS) DRIVER
M:	Frank Seidel <frank@f-seidel.de>
L:	lm-sensors@lm-sensors.org
W:	http://www.kernel.org/pub/linux/kernel/people/fseidel/hdaps/
S:	Maintained
F:	drivers/hwmon/hdaps.c

<<<<<<< HEAD
HARDWARE LATENCY DETECTOR
P:	Jon Masters
M:	jcm@jonmasters.org
W:	http://www.kernel.org/pub/linux/kernel/people/jcm/hwlat_detector/
S:	Supported
L:	linux-kernel@vger.kernel.org
F:	Documentation/hwlat_detector.txt
F:	drivers/misc/hwlat_detector.c
=======
HWPOISON MEMORY FAILURE HANDLING
M:	Andi Kleen <andi@firstfloor.org>
L:	linux-mm@kvack.org
L:	linux-kernel@vger.kernel.org
T:	git git://git.kernel.org/pub/scm/linux/kernel/git/ak/linux-mce-2.6.git hwpoison
S:	Maintained
F:	mm/memory-failure.c
F:	mm/hwpoison-inject.c
>>>>>>> 2d5d17c5

HYPERVISOR VIRTUAL CONSOLE DRIVER
L:	linuxppc-dev@ozlabs.org
S:	Odd Fixes
F:	drivers/char/hvc_*

GSPCA FINEPIX SUBDRIVER
M:	Frank Zago <frank@zago.net>
L:	linux-media@vger.kernel.org
T:	git git://git.kernel.org/pub/scm/linux/kernel/git/mchehab/linux-2.6.git
S:	Maintained
F:	drivers/media/video/gspca/finepix.c

GSPCA GL860 SUBDRIVER
M:	Olivier Lorin <o.lorin@laposte.net>
L:	linux-media@vger.kernel.org
T:	git git://git.kernel.org/pub/scm/linux/kernel/git/mchehab/linux-2.6.git
S:	Maintained
F:	drivers/media/video/gspca/gl860/

GSPCA M5602 SUBDRIVER
M:	Erik Andren <erik.andren@gmail.com>
L:	linux-media@vger.kernel.org
T:	git git://git.kernel.org/pub/scm/linux/kernel/git/mchehab/linux-2.6.git
S:	Maintained
F:	drivers/media/video/gspca/m5602/

GSPCA PAC207 SONIXB SUBDRIVER
M:	Hans de Goede <hdegoede@redhat.com>
L:	linux-media@vger.kernel.org
T:	git git://git.kernel.org/pub/scm/linux/kernel/git/mchehab/linux-2.6.git
S:	Maintained
F:	drivers/media/video/gspca/pac207.c

GSPCA SN9C20X SUBDRIVER
M:	Brian Johnson <brijohn@gmail.com>
L:	linux-media@vger.kernel.org
T:	git git://git.kernel.org/pub/scm/linux/kernel/git/mchehab/linux-2.6.git
S:	Maintained
F:	drivers/media/video/gspca/sn9c20x.c

GSPCA T613 SUBDRIVER
M:	Leandro Costantino <lcostantino@gmail.com>
L:	linux-media@vger.kernel.org
T:	git git://git.kernel.org/pub/scm/linux/kernel/git/mchehab/linux-2.6.git
S:	Maintained
F:	drivers/media/video/gspca/t613.c

GSPCA USB WEBCAM DRIVER
M:	Jean-Francois Moine <moinejf@free.fr>
W:	http://moinejf.free.fr
L:	linux-media@vger.kernel.org
T:	git git://git.kernel.org/pub/scm/linux/kernel/git/mchehab/linux-2.6.git
S:	Maintained
F:	drivers/media/video/gspca/

HARDWARE MONITORING
L:	lm-sensors@lm-sensors.org
W:	http://www.lm-sensors.org/
S:	Orphan
F:	Documentation/hwmon/
F:	drivers/hwmon/
F:	include/linux/hwmon*.h

HARDWARE RANDOM NUMBER GENERATOR CORE
M:	Matt Mackall <mpm@selenic.com>
M:	Herbert Xu <herbert@gondor.apana.org.au>
S:	Odd fixes
F:	Documentation/hw_random.txt
F:	drivers/char/hw_random/
F:	include/linux/hw_random.h

HARMONY SOUND DRIVER
M:	Kyle McMartin <kyle@mcmartin.ca>
L:	linux-parisc@vger.kernel.org
S:	Maintained
F:	sound/parisc/harmony.*

HAYES ESP SERIAL DRIVER
M:	"Andrew J. Robinson" <arobinso@nyx.net>
W:	http://www.nyx.net/~arobinso
S:	Maintained
F:	Documentation/serial/hayes-esp.txt
F:	drivers/char/esp.c

HEWLETT-PACKARD SMART2 RAID DRIVER
M:	Chirag Kantharia <chirag.kantharia@hp.com>
L:	iss_storagedev@hp.com
S:	Maintained
F:	Documentation/blockdev/cpqarray.txt
F:	drivers/block/cpqarray.*

HEWLETT-PACKARD SMART CISS RAID DRIVER (cciss)
M:	Mike Miller <mike.miller@hp.com>
L:	iss_storagedev@hp.com
S:	Supported
F:	Documentation/blockdev/cciss.txt
F:	drivers/block/cciss*
F:	include/linux/cciss_ioctl.h

HFS FILESYSTEM
M:	Roman Zippel <zippel@linux-m68k.org>
S:	Maintained
F:	Documentation/filesystems/hfs.txt
F:	fs/hfs/

HGA FRAMEBUFFER DRIVER
M:	Ferenc Bakonyi <fero@drama.obuda.kando.hu>
L:	linux-nvidia@lists.surfsouth.com
W:	http://drama.obuda.kando.hu/~fero/cgi-bin/hgafb.shtml
S:	Maintained
F:	drivers/video/hgafb.c

HIBERNATION (aka Software Suspend, aka swsusp)
M:	Pavel Machek <pavel@ucw.cz>
M:	"Rafael J. Wysocki" <rjw@sisk.pl>
L:	linux-pm@lists.linux-foundation.org
S:	Supported
F:	arch/x86/power/
F:	drivers/base/power/
F:	kernel/power/
F:	include/linux/suspend.h
F:	include/linux/freezer.h
F:	include/linux/pm.h
F:	arch/*/include/asm/suspend*.h

HID CORE LAYER
M:	Jiri Kosina <jkosina@suse.cz>
L:	linux-input@vger.kernel.org
T:	git git://git.kernel.org/pub/scm/linux/kernel/git/jikos/hid.git
S:	Maintained
F:	drivers/hid/
F:	include/linux/hid*

HIGH-RESOLUTION TIMERS, CLOCKEVENTS, DYNTICKS
M:	Thomas Gleixner <tglx@linutronix.de>
S:	Maintained
F:	Documentation/timers/
F:	kernel/hrtimer.c
F:	include/linux/hrtimer.h

HIGH-SPEED SCC DRIVER FOR AX.25
M:	Klaus Kudielka <klaus.kudielka@ieee.org>
L:	linux-hams@vger.kernel.org
W:	http://www.nt.tuwien.ac.at/~kkudielk/Linux/
S:	Maintained
F:	drivers/net/hamradio/dmascc.c
F:	drivers/net/hamradio/scc.c

HIGHPOINT ROCKETRAID 3xxx RAID DRIVER
M:	HighPoint Linux Team <linux@highpoint-tech.com>
W:	http://www.highpoint-tech.com
S:	Supported
F:	Documentation/scsi/hptiop.txt
F:	drivers/scsi/hptiop.c

HIPPI
M:	Jes Sorensen <jes@trained-monkey.org>
L:	linux-hippi@sunsite.dk
S:	Maintained
F:	include/linux/hippidevice.h
F:	include/linux/if_hippi.h
F:	net/802/hippi.c

HOST AP DRIVER
M:	Jouni Malinen <j@w1.fi>
L:	hostap@shmoo.com (subscribers-only)
L:	linux-wireless@vger.kernel.org
W:	http://hostap.epitest.fi/
S:	Maintained
F:	drivers/net/wireless/hostap/

HP COMPAQ TC1100 TABLET WMI EXTRAS DRIVER
M:	Carlos Corbacho <carlos@strangeworlds.co.uk>
S:	Odd Fixes
F:	drivers/platform/x86/tc1100-wmi.c

HP100:	Driver for HP 10/100 Mbit/s Voice Grade Network Adapter Series
M:	Jaroslav Kysela <perex@perex.cz>
S:	Maintained
F:	drivers/net/hp100.*

HPET:	High Precision Event Timers driver
M:	Clemens Ladisch <clemens@ladisch.de>
S:	Maintained
F:	Documentation/timers/hpet.txt
F:	drivers/char/hpet.c
F:	include/linux/hpet.h

HPET:	i386
M:	"Venkatesh Pallipadi (Venki)" <venkatesh.pallipadi@intel.com>
S:	Maintained
F:	arch/x86/kernel/hpet.c
F:	arch/x86/include/asm/hpet.h

HPET:	x86_64
M:	Vojtech Pavlik <vojtech@suse.cz>
S:	Maintained

HPET:	ACPI
M:	Bob Picco <bob.picco@hp.com>
S:	Maintained
F:	drivers/char/hpet.c

HPFS FILESYSTEM
M:	Mikulas Patocka <mikulas@artax.karlin.mff.cuni.cz>
W:	http://artax.karlin.mff.cuni.cz/~mikulas/vyplody/hpfs/index-e.cgi
S:	Maintained
F:	fs/hpfs/

HSO 3G MODEM DRIVER
M:	Jan Dumon <j.dumon@option.com>
W:	http://www.pharscape.org
S:	Maintained
F:	drivers/net/usb/hso.c

HTCPEN TOUCHSCREEN DRIVER
M:	Pau Oliva Fora <pof@eslack.org>
L:	linux-input@vger.kernel.org
S:	Maintained
F:	drivers/input/touchscreen/htcpen.c

HUGETLB FILESYSTEM
M:	William Irwin <wli@holomorphy.com>
S:	Maintained
F:	fs/hugetlbfs/

I2C/SMBUS STUB DRIVER
M:	"Mark M. Hoffman" <mhoffman@lightlink.com>
L:	linux-i2c@vger.kernel.org
S:	Maintained
F:	drivers/i2c/busses/i2c-stub.c

I2C SUBSYSTEM
M:	"Jean Delvare (PC drivers, core)" <khali@linux-fr.org>
M:	"Ben Dooks (embedded platforms)" <ben-linux@fluff.org>
L:	linux-i2c@vger.kernel.org
W:	http://i2c.wiki.kernel.org/
T:	quilt kernel.org/pub/linux/kernel/people/jdelvare/linux-2.6/jdelvare-i2c/
S:	Maintained
F:	Documentation/i2c/
F:	drivers/i2c/
F:	include/linux/i2c.h
F:	include/linux/i2c-*.h

I2C-TINY-USB DRIVER
M:	Till Harbaum <till@harbaum.org>
L:	linux-i2c@vger.kernel.org
W:	http://www.harbaum.org/till/i2c_tiny_usb
S:	Maintained
F:	drivers/i2c/busses/i2c-tiny-usb.c

i386 BOOT CODE
M:	"H. Peter Anvin" <hpa@zytor.com>
S:	Maintained
F:	arch/x86/boot/

i386 SETUP CODE / CPU ERRATA WORKAROUNDS
M:	"H. Peter Anvin" <hpa@zytor.com>
T:	git git://git.kernel.org/pub/scm/linux/kernel/git/hpa/linux-2.6-x86setup.git
S:	Maintained

IA64 (Itanium) PLATFORM
M:	Tony Luck <tony.luck@intel.com>
M:	Fenghua Yu <fenghua.yu@intel.com>
L:	linux-ia64@vger.kernel.org
W:	http://www.ia64-linux.org/
T:	git git://git.kernel.org/pub/scm/linux/kernel/git/aegl/linux-2.6.git
S:	Maintained
F:	arch/ia64/

IBM MCA SCSI SUBSYSTEM DRIVER
M:	Michael Lang <langa2@kph.uni-mainz.de>
W:	http://www.uni-mainz.de/~langm000/linux.html
S:	Maintained
F:	drivers/scsi/ibmmca.c

IBM Power Linux RAID adapter
M:	Brian King <brking@us.ibm.com>
S:	Supported
F:	drivers/scsi/ipr.*

IBM ServeRAID RAID DRIVER
P:	Jack Hammer
M:	Dave Jeffery <ipslinux@adaptec.com>
W:	http://www.developer.ibm.com/welcome/netfinity/serveraid.html
S:	Supported
F:	drivers/scsi/ips.*

IDE SUBSYSTEM
M:	"David S. Miller" <davem@davemloft.net>
L:	linux-ide@vger.kernel.org
T:	git git://git.kernel.org/pub/scm/linux/kernel/git/davem/ide-2.6.git
S:	Maintained
F:	Documentation/ide/
F:	drivers/ide/
F:	include/linux/ide.h

IDE/ATAPI DRIVERS
M:	Borislav Petkov <petkovbb@gmail.com>
L:	linux-ide@vger.kernel.org
S:	Maintained
F:	Documentation/cdrom/ide-cd
F:	drivers/ide/ide-cd*

IDLE-I7300
M:	Andy Henroid <andrew.d.henroid@intel.com>
L:	linux-pm@lists.linux-foundation.org
S:	Supported
F:	drivers/idle/i7300_idle.c

IEEE 1394 SUBSYSTEM
M:	Ben Collins <ben.collins@ubuntu.com>
M:	Stefan Richter <stefanr@s5r6.in-berlin.de>
L:	linux1394-devel@lists.sourceforge.net
W:	http://www.linux1394.org/
T:	git git://git.kernel.org/pub/scm/linux/kernel/git/ieee1394/linux1394-2.6.git
S:	Maintained
F:	Documentation/debugging-via-ohci1394.txt
F:	drivers/ieee1394/

IEEE 1394 RAW I/O DRIVER
M:	Dan Dennedy <dan@dennedy.org>
M:	Stefan Richter <stefanr@s5r6.in-berlin.de>
L:	linux1394-devel@lists.sourceforge.net
S:	Maintained
F:	drivers/ieee1394/raw1394*

IEEE 802.15.4 SUBSYSTEM
M:	Dmitry Eremin-Solenikov <dbaryshkov@gmail.com>
M:	Sergey Lapin <slapin@ossfans.org>
L:	linux-zigbee-devel@lists.sourceforge.net (moderated for non-subscribers)
W:	http://apps.sourceforge.net/trac/linux-zigbee
T:	git git://git.kernel.org/pub/scm/linux/kernel/git/lowpan/lowpan.git
S:	Maintained
F:	net/ieee802154/
F:	drivers/ieee802154/

INTEGRITY MEASUREMENT ARCHITECTURE (IMA)
M:	Mimi Zohar <zohar@us.ibm.com>
S:	Supported
F:	security/integrity/ima/

IMS TWINTURBO FRAMEBUFFER DRIVER
L:	linux-fbdev@vger.kernel.org
S:	Orphan
F:	drivers/video/imsttfb.c

INFINIBAND SUBSYSTEM
M:	Roland Dreier <rolandd@cisco.com>
M:	Sean Hefty <sean.hefty@intel.com>
M:	Hal Rosenstock <hal.rosenstock@gmail.com>
L:	linux-rdma@vger.kernel.org
W:	http://www.openib.org/
T:	git git://git.kernel.org/pub/scm/linux/kernel/git/roland/infiniband.git
S:	Supported
F:	Documentation/infiniband/
F:	drivers/infiniband/
F:	include/linux/if_infiniband.h

INOTIFY
M:	John McCutchan <john@johnmccutchan.com>
M:	Robert Love <rlove@rlove.org>
M:	Eric Paris <eparis@parisplace.org>
S:	Maintained
F:	Documentation/filesystems/inotify.txt
F:	fs/notify/inotify/
F:	include/linux/inotify.h

INPUT (KEYBOARD, MOUSE, JOYSTICK, TOUCHSCREEN) DRIVERS
M:	Dmitry Torokhov <dmitry.torokhov@gmail.com>
M:	Dmitry Torokhov <dtor@mail.ru>
L:	linux-input@vger.kernel.org
T:	git git://git.kernel.org/pub/scm/linux/kernel/git/dtor/input.git
S:	Maintained
F:	drivers/input/

INTEL FRAMEBUFFER DRIVER (excluding 810 and 815)
M:	Sylvain Meyer <sylvain.meyer@worldonline.fr>
L:	linux-fbdev@vger.kernel.org
S:	Maintained
F:	Documentation/fb/intelfb.txt
F:	drivers/video/intelfb/

INTEL 810/815 FRAMEBUFFER DRIVER
M:	Antonino Daplas <adaplas@gmail.com>
L:	linux-fbdev@vger.kernel.org
S:	Maintained
F:	drivers/video/i810/

INTEL MENLOW THERMAL DRIVER
M:	Sujith Thomas <sujith.thomas@intel.com>
L:	linux-acpi@vger.kernel.org
W:	http://www.lesswatts.org/projects/acpi/
S:	Supported
F:	drivers/platform/x86/intel_menlow.c

INTEL IA32 MICROCODE UPDATE SUPPORT
M:	Tigran Aivazian <tigran@aivazian.fsnet.co.uk>
S:	Maintained
F:	arch/x86/kernel/microcode_core.c
F:	arch/x86/kernel/microcode_intel.c

INTEL I/OAT DMA DRIVER
M:	Maciej Sosnowski <maciej.sosnowski@intel.com>
S:	Supported
F:	drivers/dma/ioat*

INTEL IOMMU (VT-d)
M:	David Woodhouse <dwmw2@infradead.org>
L:	iommu@lists.linux-foundation.org
T:	git git://git.infradead.org/iommu-2.6.git
S:	Supported
F:	drivers/pci/intel-iommu.c
F:	include/linux/intel-iommu.h

INTEL IOP-ADMA DMA DRIVER
M:	Dan Williams <dan.j.williams@intel.com>
S:	Maintained
F:	drivers/dma/iop-adma.c

INTEL IXP4XX QMGR, NPE, ETHERNET and HSS SUPPORT
M:	Krzysztof Halasa <khc@pm.waw.pl>
S:	Maintained
F:	arch/arm/mach-ixp4xx/include/mach/qmgr.h
F:	arch/arm/mach-ixp4xx/include/mach/npe.h
F:	arch/arm/mach-ixp4xx/ixp4xx_qmgr.c
F:	arch/arm/mach-ixp4xx/ixp4xx_npe.c
F:	drivers/net/arm/ixp4xx_eth.c
F:	drivers/net/wan/ixp4xx_hss.c

INTEL IXP4XX RANDOM NUMBER GENERATOR SUPPORT
M:	Deepak Saxena <dsaxena@plexity.net>
S:	Maintained
F:	drivers/char/hw_random/ixp4xx-rng.c

INTEL IXP2000 ETHERNET DRIVER
M:	Lennert Buytenhek <kernel@wantstofly.org>
L:	netdev@vger.kernel.org
S:	Maintained
F:	drivers/net/ixp2000/

INTEL ETHERNET DRIVERS (e100/e1000/e1000e/igb/ixgb/ixgbe)
M:	Jeff Kirsher <jeffrey.t.kirsher@intel.com>
M:	Jesse Brandeburg <jesse.brandeburg@intel.com>
M:	Bruce Allan <bruce.w.allan@intel.com>
M:	PJ Waskiewicz <peter.p.waskiewicz.jr@intel.com>
M:	John Ronciak <john.ronciak@intel.com>
L:	e1000-devel@lists.sourceforge.net
W:	http://e1000.sourceforge.net/
S:	Supported
F:	drivers/net/e100.c
F:	drivers/net/e1000/
F:	drivers/net/e1000e/
F:	drivers/net/igb/
F:	drivers/net/ixgb/
F:	drivers/net/ixgbe/

INTEL PRO/WIRELESS 2100 NETWORK CONNECTION SUPPORT
M:	Zhu Yi <yi.zhu@intel.com>
M:	Reinette Chatre <reinette.chatre@intel.com>
M:	Intel Linux Wireless <ilw@linux.intel.com>
L:	linux-wireless@vger.kernel.org
W:	http://ipw2100.sourceforge.net
S:	Odd Fixes
F:	Documentation/networking/README.ipw2100
F:	drivers/net/wireless/ipw2x00/ipw2100.*

INTEL PRO/WIRELESS 2915ABG NETWORK CONNECTION SUPPORT
M:	Zhu Yi <yi.zhu@intel.com>
M:	Reinette Chatre <reinette.chatre@intel.com>
M:	Intel Linux Wireless <ilw@linux.intel.com>
L:	linux-wireless@vger.kernel.org
W:	http://ipw2200.sourceforge.net
S:	Odd Fixes
F:	Documentation/networking/README.ipw2200
F:	drivers/net/wireless/ipw2x00/ipw2200.*

INTEL WIRELESS WIMAX CONNECTION 2400
M:	Inaky Perez-Gonzalez <inaky.perez-gonzalez@intel.com>
M:	linux-wimax@intel.com
L:	wimax@linuxwimax.org
S:	Supported
W:	http://linuxwimax.org
F:	Documentation/wimax/README.i2400m
F:	drivers/net/wimax/i2400m/
F:	include/linux/wimax/i2400m.h

INTEL WIRELESS WIFI LINK (iwlwifi)
M:	Zhu Yi <yi.zhu@intel.com>
M:	Reinette Chatre <reinette.chatre@intel.com>
M:	Intel Linux Wireless <ilw@linux.intel.com>
L:	linux-wireless@vger.kernel.org
W:	http://intellinuxwireless.org
T:	git git://git.kernel.org/pub/scm/linux/kernel/git/iwlwifi/iwlwifi-2.6.git
S:	Supported
F:	drivers/net/wireless/iwlwifi/

INTEL WIRELESS MULTICOMM 3200 WIFI (iwmc3200wifi)
M:	Samuel Ortiz <samuel.ortiz@intel.com>
M:	Zhu Yi <yi.zhu@intel.com>
M:	Intel Linux Wireless <ilw@linux.intel.com>
L:	linux-wireless@vger.kernel.org
S:	Supported
W:	http://wireless.kernel.org/en/users/Drivers/iwmc3200wifi
F:	drivers/net/wireless/iwmc3200wifi/

IOC3 ETHERNET DRIVER
M:	Ralf Baechle <ralf@linux-mips.org>
L:	linux-mips@linux-mips.org
S:	Maintained
F:	drivers/net/ioc3-eth.c

IOC3 SERIAL DRIVER
M:	Pat Gefre <pfg@sgi.com>
L:	linux-mips@linux-mips.org
S:	Maintained
F:	drivers/serial/ioc3_serial.c

IOQ LIBRARY
M:	Gregory Haskins <ghaskins@novell.com>
S:	Maintained
F:	include/linux/ioq.h
F:	lib/ioq.c

IP MASQUERADING
M:	Juanjo Ciarlante <jjciarla@raiz.uncu.edu.ar>
S:	Maintained
F:	net/ipv4/netfilter/ipt_MASQUERADE.c

IP1000A 10/100/1000 GIGABIT ETHERNET DRIVER
M:	Francois Romieu <romieu@fr.zoreil.com>
M:	Sorbica Shieh <sorbica@icplus.com.tw>
M:	Jesse Huang <jesse@icplus.com.tw>
L:	netdev@vger.kernel.org
S:	Maintained
F:	drivers/net/ipg.c

IPATH DRIVER
M:	Ralph Campbell <infinipath@qlogic.com>
L:	linux-rdma@vger.kernel.org
T:	git git://git.qlogic.com/ipath-linux-2.6
S:	Supported
F:	drivers/infiniband/hw/ipath/

IPMI SUBSYSTEM
M:	Corey Minyard <minyard@acm.org>
L:	openipmi-developer@lists.sourceforge.net (moderated for non-subscribers)
W:	http://openipmi.sourceforge.net/
S:	Supported
F:	Documentation/IPMI.txt
F:	drivers/char/ipmi/
F:	include/linux/ipmi*

IPS SCSI RAID DRIVER
M:	Adaptec OEM Raid Solutions <aacraid@adaptec.com>
L:	linux-scsi@vger.kernel.org
W:	http://www.adaptec.com/
S:	Maintained
F:	drivers/scsi/ips*

IPVS
M:	Wensong Zhang <wensong@linux-vs.org>
M:	Simon Horman <horms@verge.net.au>
M:	Julian Anastasov <ja@ssi.bg>
L:	netdev@vger.kernel.org
L:	lvs-devel@vger.kernel.org
S:	Maintained
F:	Documentation/networking/ipvs-sysctl.txt
F:	include/net/ip_vs.h
F:	include/linux/ip_vs.h
F:	net/netfilter/ipvs/

IPWIRELESS DRIVER
M:	Jiri Kosina <jkosina@suse.cz>
M:	David Sterba <dsterba@suse.cz>
S:	Maintained
T:	git git://git.kernel.org/pub/scm/linux/kernel/git/jikos/ipwireless_cs.git
F:	drivers/char/pcmcia/ipwireless/

IPX NETWORK LAYER
M:	Arnaldo Carvalho de Melo <acme@ghostprotocols.net>
L:	netdev@vger.kernel.org
S:	Maintained
F:	include/linux/ipx.h
F:	include/net/ipx.h
F:	net/ipx/

IRDA SUBSYSTEM
M:	Samuel Ortiz <samuel@sortiz.org>
L:	irda-users@lists.sourceforge.net (subscribers-only)
W:	http://irda.sourceforge.net/
S:	Maintained
T:	git git://git.kernel.org/pub/scm/linux/kernel/git/sameo/irda-2.6.git
F:	Documentation/networking/irda.txt
F:	drivers/net/irda/
F:	include/net/irda/
F:	net/irda/

ISAPNP
M:	Jaroslav Kysela <perex@perex.cz>
S:	Maintained
F:	Documentation/isapnp.txt
F:	drivers/pnp/isapnp/
F:	include/linux/isapnp.h

ISCSI
M:	Mike Christie <michaelc@cs.wisc.edu>
L:	open-iscsi@googlegroups.com
W:	www.open-iscsi.org
T:	git git://git.kernel.org/pub/scm/linux/kernel/git/mnc/linux-2.6-iscsi.git
S:	Maintained
F:	drivers/scsi/*iscsi*
F:	include/scsi/*iscsi*

ISDN SUBSYSTEM
M:	Karsten Keil <isdn@linux-pingi.de>
L:	isdn4linux@listserv.isdn4linux.de (subscribers-only)
W:	http://www.isdn4linux.de
T:	git git://git.kernel.org/pub/scm/linux/kernel/git/kkeil/isdn-2.6.git
S:	Maintained
F:	Documentation/isdn/
F:	drivers/isdn/
F:	include/linux/isdn.h
F:	include/linux/isdn/

ISDN SUBSYSTEM (Eicon active card driver)
M:	Armin Schindler <mac@melware.de>
L:	isdn4linux@listserv.isdn4linux.de (subscribers-only)
W:	http://www.melware.de
S:	Maintained
F:	drivers/isdn/hardware/eicon/

IVTV VIDEO4LINUX DRIVER
M:	Hans Verkuil <hverkuil@xs4all.nl>
L:	ivtv-devel@ivtvdriver.org
L:	linux-media@vger.kernel.org
T:	git git://git.kernel.org/pub/scm/linux/kernel/git/mchehab/linux-2.6.git
W:	http://www.ivtvdriver.org
S:	Maintained
F:	Documentation/video4linux/*.ivtv
F:	drivers/media/video/ivtv/
F:	include/linux/ivtv*

JFS FILESYSTEM
M:	Dave Kleikamp <shaggy@linux.vnet.ibm.com>
L:	jfs-discussion@lists.sourceforge.net
W:	http://jfs.sourceforge.net/
T:	git git://git.kernel.org/pub/scm/linux/kernel/git/shaggy/jfs-2.6.git
S:	Maintained
F:	Documentation/filesystems/jfs.txt
F:	fs/jfs/

JME NETWORK DRIVER
M:	Guo-Fu Tseng <cooldavid@cooldavid.org>
L:	netdev@vger.kernel.org
S:	Maintained
F:	drivers/net/jme.*

JOURNALLING FLASH FILE SYSTEM V2 (JFFS2)
M:	David Woodhouse <dwmw2@infradead.org>
L:	linux-mtd@lists.infradead.org
W:	http://www.linux-mtd.infradead.org/doc/jffs2.html
S:	Maintained
F:	fs/jffs2/
F:	include/linux/jffs2.h

JOURNALLING LAYER FOR BLOCK DEVICES (JBD)
M:	Andrew Morton <akpm@linux-foundation.org>
M:	Jan Kara <jack@suse.cz>
L:	linux-ext4@vger.kernel.org
S:	Maintained
F:	fs/jbd*/
F:	include/linux/ext*jbd*.h
F:	include/linux/jbd*.h

K8TEMP HARDWARE MONITORING DRIVER
M:	Rudolf Marek <r.marek@assembler.cz>
L:	lm-sensors@lm-sensors.org
S:	Maintained
F:	Documentation/hwmon/k8temp
F:	drivers/hwmon/k8temp.c

KCONFIG
M:	Roman Zippel <zippel@linux-m68k.org>
L:	linux-kbuild@vger.kernel.org
S:	Maintained
F:	Documentation/kbuild/kconfig-language.txt
F:	scripts/kconfig/

KDUMP
M:	Vivek Goyal <vgoyal@redhat.com>
M:	Haren Myneni <hbabu@us.ibm.com>
L:	kexec@lists.infradead.org
W:	http://lse.sourceforge.net/kdump/
S:	Maintained
F:	Documentation/kdump/

KERNEL AUTOMOUNTER (AUTOFS)
M:	"H. Peter Anvin" <hpa@zytor.com>
L:	autofs@linux.kernel.org
S:	Odd Fixes
F:	fs/autofs/

KERNEL AUTOMOUNTER v4 (AUTOFS4)
M:	Ian Kent <raven@themaw.net>
L:	autofs@linux.kernel.org
S:	Maintained
F:	fs/autofs4/

KERNEL BUILD
L:	linux-kbuild@vger.kernel.org
S:	Orphan
F:	Documentation/kbuild/
F:	Makefile
F:	scripts/Makefile.*

KERNEL JANITORS
L:	kernel-janitors@vger.kernel.org
W:	http://janitor.kernelnewbies.org/
S:	Odd Fixes

KERNEL NFSD, SUNRPC, AND LOCKD SERVERS
M:	"J. Bruce Fields" <bfields@fieldses.org>
M:	Neil Brown <neilb@suse.de>
L:	linux-nfs@vger.kernel.org
W:	http://nfs.sourceforge.net/
S:	Supported
F:	fs/nfsd/
F:	include/linux/nfsd/
F:	fs/lockd/
F:	fs/nfs_common/
F:	net/sunrpc/
F:	include/linux/lockd/
F:	include/linux/sunrpc/

KERNEL VIRTUAL MACHINE (KVM)
M:	Avi Kivity <avi@redhat.com>
M:	Marcelo Tosatti <mtosatti@redhat.com>
L:	kvm@vger.kernel.org
W:	http://kvm.qumranet.com
S:	Supported
F:	Documentation/*/kvm.txt
F:	arch/*/kvm/
F:	arch/*/include/asm/kvm*
F:	include/linux/kvm*
F:	virt/kvm/

KERNEL VIRTUAL MACHINE (KVM) FOR AMD-V
M:	Joerg Roedel <joerg.roedel@amd.com>
L:	kvm@vger.kernel.org
W:	http://kvm.qumranet.com
S:	Supported
F:	arch/x86/include/asm/svm.h
F:	arch/x86/kvm/kvm_svm.h
F:	arch/x86/kvm/svm.c

KERNEL VIRTUAL MACHINE (KVM) FOR POWERPC
M:	Hollis Blanchard <hollisb@us.ibm.com>
L:	kvm-ppc@vger.kernel.org
W:	http://kvm.qumranet.com
S:	Supported
F:	arch/powerpc/include/asm/kvm*
F:	arch/powerpc/kvm/

KERNEL VIRTUAL MACHINE For Itanium (KVM/IA64)
M:	Xiantao Zhang <xiantao.zhang@intel.com>
L:	kvm-ia64@vger.kernel.org
W:	http://kvm.qumranet.com
S:	Supported
F:	Documentation/ia64/kvm.txt
F:	arch/ia64/include/asm/kvm*
F:	arch/ia64/kvm/

KERNEL VIRTUAL MACHINE for s390 (KVM/s390)
M:	Carsten Otte <cotte@de.ibm.com>
M:	Christian Borntraeger <borntraeger@de.ibm.com>
M:	linux390@de.ibm.com
L:	linux-s390@vger.kernel.org
W:	http://www.ibm.com/developerworks/linux/linux390/
S:	Supported
F:	Documentation/s390/kvm.txt
F:	arch/s390/include/asm/kvm*
F:	arch/s390/kvm/
F:	drivers/s390/kvm/

KEXEC
M:	Eric Biederman <ebiederm@xmission.com>
W:	http://ftp.kernel.org/pub/linux/kernel/people/horms/kexec-tools/
L:	kexec@lists.infradead.org
S:	Maintained
F:	include/linux/kexec.h
F:	kernel/kexec.c

KGDB
M:	Jason Wessel <jason.wessel@windriver.com>
L:	kgdb-bugreport@lists.sourceforge.net
S:	Maintained
F:	Documentation/DocBook/kgdb.tmpl
F:	drivers/misc/kgdbts.c
F:	drivers/serial/kgdboc.c
F:	include/linux/kgdb.h
F:	kernel/kgdb.c

KMEMCHECK
M:	Vegard Nossum <vegardno@ifi.uio.no>
M:	Pekka Enberg <penberg@cs.helsinki.fi>
S:	Maintained
F:	Documentation/kmemcheck.txt
F:	arch/x86/include/asm/kmemcheck.h
F:	arch/x86/mm/kmemcheck/
F:	include/linux/kmemcheck.h
F:	mm/kmemcheck.c

KMEMLEAK
M:	Catalin Marinas <catalin.marinas@arm.com>
S:	Maintained
F:	Documentation/kmemleak.txt
F:	include/linux/kmemleak.h
F:	mm/kmemleak.c
F:	mm/kmemleak-test.c

KMEMTRACE
M:	Eduard - Gabriel Munteanu <eduard.munteanu@linux360.ro>
S:	Maintained
F:	Documentation/trace/kmemtrace.txt
F:	include/linux/kmemtrace.h
F:	kernel/trace/kmemtrace.c

KPROBES
M:	Ananth N Mavinakayanahalli <ananth@in.ibm.com>
M:	Anil S Keshavamurthy <anil.s.keshavamurthy@intel.com>
M:	"David S. Miller" <davem@davemloft.net>
M:	Masami Hiramatsu <mhiramat@redhat.com>
S:	Maintained
F:	Documentation/kprobes.txt
F:	include/linux/kprobes.h
F:	kernel/kprobes.c

KS0108 LCD CONTROLLER DRIVER
M:	Miguel Ojeda Sandonis <miguel.ojeda.sandonis@gmail.com>
W:	http://miguelojeda.es/auxdisplay.htm
W:	http://jair.lab.fi.uva.es/~migojed/auxdisplay.htm
S:	Maintained
F:	Documentation/auxdisplay/ks0108
F:	drivers/auxdisplay/ks0108.c
F:	include/linux/ks0108.h

LAPB module
L:	linux-x25@vger.kernel.org
S:	Orphan
F:	Documentation/networking/lapb-module.txt
F:	include/*/lapb.h
F:	net/lapb/

LASI 53c700 driver for PARISC
M:	"James E.J. Bottomley" <James.Bottomley@HansenPartnership.com>
L:	linux-scsi@vger.kernel.org
S:	Maintained
F:	Documentation/scsi/53c700.txt
F:	drivers/scsi/53c700*

LED SUBSYSTEM
M:	Richard Purdie <rpurdie@rpsys.net>
S:	Maintained
F:	drivers/leds/
F:	include/linux/leds.h

LEGO USB Tower driver
M:	Juergen Stuber <starblue@users.sourceforge.net>
L:	legousb-devel@lists.sourceforge.net
W:	http://legousb.sourceforge.net/
S:	Maintained
F:	drivers/usb/misc/legousbtower.c

LGUEST
M:	Rusty Russell <rusty@rustcorp.com.au>
L:	lguest@ozlabs.org
W:	http://lguest.ozlabs.org/
S:	Maintained
F:	Documentation/lguest/
F:	arch/x86/lguest/
F:	drivers/lguest/
F:	include/linux/lguest*.h
F:	arch/x86/include/asm/lguest*.h

LINUX FOR IBM pSERIES (RS/6000)
M:	Paul Mackerras <paulus@au.ibm.com>
W:	http://www.ibm.com/linux/ltc/projects/ppc
S:	Supported

LINUX FOR POWERPC (32-BIT AND 64-BIT)
M:	Benjamin Herrenschmidt <benh@kernel.crashing.org>
M:	Paul Mackerras <paulus@samba.org>
W:	http://www.penguinppc.org/
L:	linuxppc-dev@ozlabs.org
T:	git git://git.kernel.org/pub/scm/linux/kernel/git/benh/powerpc.git
S:	Supported

LINUX FOR POWER MACINTOSH
M:	Benjamin Herrenschmidt <benh@kernel.crashing.org>
W:	http://www.penguinppc.org/
L:	linuxppc-dev@ozlabs.org
S:	Maintained

LINUX FOR POWERPC EMBEDDED MPC5XXX
M:	Grant Likely <grant.likely@secretlab.ca>
L:	linuxppc-dev@ozlabs.org
T:	git git://git.secretlab.ca/git/linux-2.6.git
S:	Maintained

LINUX FOR POWERPC EMBEDDED PPC4XX
M:	Josh Boyer <jwboyer@linux.vnet.ibm.com>
M:	Matt Porter <mporter@kernel.crashing.org>
W:	http://www.penguinppc.org/
L:	linuxppc-dev@ozlabs.org
T:	git git://git.kernel.org/pub/scm/linux/kernel/git/jwboyer/powerpc-4xx.git
S:	Maintained

LINUX FOR POWERPC EMBEDDED XILINX VIRTEX
M:	Grant Likely <grant.likely@secretlab.ca>
W:	http://wiki.secretlab.ca/index.php/Linux_on_Xilinx_Virtex
L:	linuxppc-dev@ozlabs.org
T:	git git://git.secretlab.ca/git/linux-2.6.git
S:	Maintained

LINUX FOR POWERPC EMBEDDED PPC8XX
M:	Vitaly Bordug <vitb@kernel.crashing.org>
M:	Marcelo Tosatti <marcelo@kvack.org>
W:	http://www.penguinppc.org/
L:	linuxppc-dev@ozlabs.org
S:	Maintained

LINUX FOR POWERPC EMBEDDED PPC83XX AND PPC85XX
M:	Kumar Gala <galak@kernel.crashing.org>
W:	http://www.penguinppc.org/
L:	linuxppc-dev@ozlabs.org
S:	Maintained

LINUX FOR POWERPC PA SEMI PWRFICIENT
M:	Olof Johansson <olof@lixom.net>
W:	http://www.pasemi.com/
L:	linuxppc-dev@ozlabs.org
S:	Supported

LINUX SECURITY MODULE (LSM) FRAMEWORK
M:	Chris Wright <chrisw@sous-sol.org>
L:	linux-security-module@vger.kernel.org
T:	git git://git.kernel.org/pub/scm/linux/kernel/git/chrisw/lsm-2.6.git
S:	Supported

LLC (802.2)
M:	Arnaldo Carvalho de Melo <acme@ghostprotocols.net>
S:	Maintained
F:	include/linux/llc.h
F:	include/net/llc*
F:	net/llc/

LIS3LV02D ACCELEROMETER DRIVER
M:	Eric Piel <eric.piel@tremplin-utc.net>
S:	Maintained
F:	Documentation/hwmon/lis3lv02d
F:	drivers/hwmon/lis3lv02d.*

LM73 HARDWARE MONITOR DRIVER
M:	Guillaume Ligneul <guillaume.ligneul@gmail.com>
L:	lm-sensors@lm-sensors.org
S:	Maintained
F:	drivers/hwmon/lm73.c

LM83 HARDWARE MONITOR DRIVER
M:	Jean Delvare <khali@linux-fr.org>
L:	lm-sensors@lm-sensors.org
S:	Maintained
F:	Documentation/hwmon/lm83
F:	drivers/hwmon/lm83.c

LM90 HARDWARE MONITOR DRIVER
M:	Jean Delvare <khali@linux-fr.org>
L:	lm-sensors@lm-sensors.org
S:	Maintained
F:	Documentation/hwmon/lm90
F:	drivers/hwmon/lm90.c

LOCKDEP AND LOCKSTAT
M:	Peter Zijlstra <peterz@infradead.org>
M:	Ingo Molnar <mingo@redhat.com>
T:	git git://git.kernel.org/pub/scm/linux/kernel/git/peterz/linux-2.6-lockdep.git
S:	Maintained
F:	Documentation/lockdep*.txt
F:	Documentation/lockstat.txt
F:	include/linux/lockdep.h
F:	kernel/lockdep*

LOGICAL DISK MANAGER SUPPORT (LDM, Windows 2000/XP/Vista Dynamic Disks)
M:	"Richard Russon (FlatCap)" <ldm@flatcap.org>
L:	linux-ntfs-dev@lists.sourceforge.net
W:	http://www.linux-ntfs.org/content/view/19/37/
S:	Maintained
F:	Documentation/ldm.txt
F:	fs/partitions/ldm.*

LogFS
M:	Joern Engel <joern@logfs.org>
L:	logfs@logfs.org
W:	logfs.org
S:	Maintained
F:	fs/logfs/

LSILOGIC MPT FUSION DRIVERS (FC/SAS/SPI)
M:	Eric Moore <Eric.Moore@lsi.com>
M:	support@lsi.com
L:	DL-MPTFusionLinux@lsi.com
L:	linux-scsi@vger.kernel.org
W:	http://www.lsilogic.com/support
S:	Supported
F:	drivers/message/fusion/

LSILOGIC/SYMBIOS/NCR 53C8XX and 53C1010 PCI-SCSI drivers
M:	Matthew Wilcox <matthew@wil.cx>
L:	linux-scsi@vger.kernel.org
S:	Maintained
F:	drivers/scsi/sym53c8xx_2/

LTP (Linux Test Project)
M:	Subrata Modak <subrata@linux.vnet.ibm.com>
M:	Mike Frysinger <vapier@gentoo.org>
L:	ltp-list@lists.sourceforge.net (subscribers-only)
W:	http://ltp.sourceforge.net/
T:	git git://git.kernel.org/pub/scm/linux/kernel/git/galak/ltp.git
S:	Maintained

M32R ARCHITECTURE
M:	Hirokazu Takata <takata@linux-m32r.org>
L:	linux-m32r@ml.linux-m32r.org
L:	linux-m32r-ja@ml.linux-m32r.org (in Japanese)
W:	http://www.linux-m32r.org/
S:	Maintained
F:	arch/m32r/

M68K ARCHITECTURE
M:	Geert Uytterhoeven <geert@linux-m68k.org>
M:	Roman Zippel <zippel@linux-m68k.org>
L:	linux-m68k@lists.linux-m68k.org
W:	http://www.linux-m68k.org/
T:	git git://git.kernel.org/pub/scm/linux/kernel/git/geert/linux-m68k.git
S:	Maintained
F:	arch/m68k/
F:	drivers/zorro/

M68K ON APPLE MACINTOSH
M:	Joshua Thompson <funaho@jurai.org>
W:	http://www.mac.linux-m68k.org/
L:	linux-m68k@lists.linux-m68k.org
S:	Maintained
F:	arch/m68k/mac/

M68K ON HP9000/300
M:	Philip Blundell <philb@gnu.org>
W:	http://www.tazenda.demon.co.uk/phil/linux-hp
S:	Maintained
F:	arch/m68k/hp300/

MAC80211
M:	Johannes Berg <johannes@sipsolutions.net>
L:	linux-wireless@vger.kernel.org
W:	http://linuxwireless.org/
T:	git git://git.kernel.org/pub/scm/linux/kernel/git/linville/wireless-2.6.git
S:	Maintained
F:	Documentation/networking/mac80211-injection.txt
F:	include/net/mac80211.h
F:	net/mac80211/

MAC80211 PID RATE CONTROL
M:	Stefano Brivio <stefano.brivio@polimi.it>
M:	Mattias Nissler <mattias.nissler@gmx.de>
L:	linux-wireless@vger.kernel.org
W:	http://linuxwireless.org/en/developers/Documentation/mac80211/RateControl/PID
T:	git git://git.kernel.org/pub/scm/linux/kernel/git/linville/wireless-2.6.git
S:	Maintained
F:	net/mac80211/rc80211_pid*

MACVLAN DRIVER
M:	Patrick McHardy <kaber@trash.net>
L:	netdev@vger.kernel.org
S:	Maintained
F:	drivers/net/macvlan.c
F:	include/linux/if_macvlan.h

MAN-PAGES: MANUAL PAGES FOR LINUX -- Sections 2, 3, 4, 5, and 7
M:	Michael Kerrisk <mtk.manpages@gmail.com>
W:	http://www.kernel.org/doc/man-pages
L:	linux-man@vger.kernel.org
S:	Maintained

MARVELL LIBERTAS WIRELESS DRIVER
M:	Dan Williams <dcbw@redhat.com>
L:	libertas-dev@lists.infradead.org
S:	Maintained
F:	drivers/net/wireless/libertas/

MARVELL MV643XX ETHERNET DRIVER
M:	Lennert Buytenhek <buytenh@marvell.com>
L:	netdev@vger.kernel.org
S:	Supported
F:	drivers/net/mv643xx_eth.*
F:	include/linux/mv643xx.h

MARVELL MWL8K WIRELESS DRIVER
M:	Lennert Buytenhek <buytenh@marvell.com>
L:	linux-wireless@vger.kernel.org
S:	Supported
F:	drivers/net/wireless/mwl8k.c

MARVELL SOC MMC/SD/SDIO CONTROLLER DRIVER
M:	Nicolas Pitre <nico@fluxnic.net>
S:	Maintained

MARVELL YUKON / SYSKONNECT DRIVER
M:	Mirko Lindner <mlindner@syskonnect.de>
M:	Ralph Roesler <rroesler@syskonnect.de>
W:	http://www.syskonnect.com
S:	Supported

MATROX FRAMEBUFFER DRIVER
M:	Petr Vandrovec <vandrove@vc.cvut.cz>
L:	linux-fbdev@vger.kernel.org
S:	Maintained
F:	drivers/video/matrox/matroxfb_*
F:	include/linux/matroxfb.h

MAX6650 HARDWARE MONITOR AND FAN CONTROLLER DRIVER
M:	"Hans J. Koch" <hjk@linutronix.de>
L:	lm-sensors@lm-sensors.org
S:	Maintained
F:	Documentation/hwmon/max6650
F:	drivers/hwmon/max6650.c

MEDIA INPUT INFRASTRUCTURE (V4L/DVB)
M:	Mauro Carvalho Chehab <mchehab@infradead.org>
P:	LinuxTV.org Project
L:	linux-media@vger.kernel.org
W:	http://linuxtv.org
T:	git git://git.kernel.org/pub/scm/linux/kernel/git/mchehab/linux-2.6.git
S:	Maintained
F:	Documentation/dvb/
F:	Documentation/video4linux/
F:	drivers/media/
F:	include/media/
F:	include/linux/dvb/
F:	include/linux/videodev*.h

MEGARAID SCSI DRIVERS
M:	Neela Syam Kolli <megaraidlinux@lsi.com>
L:	linux-scsi@vger.kernel.org
W:	http://megaraid.lsilogic.com
S:	Maintained
F:	Documentation/scsi/megaraid.txt
F:	drivers/scsi/megaraid.*
F:	drivers/scsi/megaraid/

MEMORY MANAGEMENT
L:	linux-mm@kvack.org
W:	http://www.linux-mm.org
S:	Maintained
F:	include/linux/mm.h
F:	mm/

MEMORY RESOURCE CONTROLLER
M:	Balbir Singh <balbir@linux.vnet.ibm.com>
M:	Pavel Emelyanov <xemul@openvz.org>
M:	KAMEZAWA Hiroyuki <kamezawa.hiroyu@jp.fujitsu.com>
L:	linux-mm@kvack.org
S:	Maintained
F:	mm/memcontrol.c

MEMORY TECHNOLOGY DEVICES (MTD)
M:	David Woodhouse <dwmw2@infradead.org>
W:	http://www.linux-mtd.infradead.org/
L:	linux-mtd@lists.infradead.org
T:	git git://git.infradead.org/mtd-2.6.git
S:	Maintained
F:	drivers/mtd/
F:	include/linux/mtd/
F:	include/mtd/

MICROBLAZE ARCHITECTURE
M:	Michal Simek <monstr@monstr.eu>
L:	microblaze-uclinux@itee.uq.edu.au
W:	http://www.monstr.eu/fdt/
T:	git git://git.monstr.eu/linux-2.6-microblaze.git
S:	Supported
F:	arch/microblaze/

MICROTEK X6 SCANNER
M:	Oliver Neukum <oliver@neukum.name>
S:	Maintained
F:	drivers/usb/image/microtek.*

MIPS
M:	Ralf Baechle <ralf@linux-mips.org>
W:	http://www.linux-mips.org/
L:	linux-mips@linux-mips.org
T:	git git://git.linux-mips.org/pub/scm/linux.git
S:	Supported
F:	Documentation/mips/
F:	arch/mips/

MISCELLANEOUS MCA-SUPPORT
M:	James Bottomley <James.Bottomley@HansenPartnership.com>
S:	Maintained
F:	Documentation/ia64/mca.txt
F:	Documentation/mca.txt
F:	drivers/mca/
F:	include/linux/mca*

MODULE SUPPORT
M:	Rusty Russell <rusty@rustcorp.com.au>
S:	Maintained
F:	include/linux/module.h
F:	kernel/module.c

MOTION EYE VAIO PICTUREBOOK CAMERA DRIVER
M:	Stelian Pop <stelian@popies.net>
W:	http://popies.net/meye/
S:	Maintained
F:	Documentation/video4linux/meye.txt
F:	drivers/media/video/meye.*
F:	include/linux/meye.h

MOTOROLA IMX MMC/SD HOST CONTROLLER INTERFACE DRIVER
M:	Pavel Pisa <ppisa@pikron.com>
L:	linux-arm-kernel@lists.infradead.org (moderated for non-subscribers)
S:	Maintained
F:	drivers/mmc/host/imxmmc.*

MOUSE AND MISC DEVICES [GENERAL]
M:	Alessandro Rubini <rubini@ipvvis.unipv.it>
S:	Maintained
F:	drivers/input/mouse/
F:	include/linux/gpio_mouse.h

MOXA SMARTIO/INDUSTIO/INTELLIO SERIAL CARD
M:	Jiri Slaby <jirislaby@gmail.com>
S:	Maintained
F:	Documentation/serial/moxa-smartio
F:	drivers/char/mxser.*

MSI LAPTOP SUPPORT
M:	Lennart Poettering <mzxreary@0pointer.de>
W:	https://tango.0pointer.de/mailman/listinfo/s270-linux
W:	http://0pointer.de/lennart/tchibo.html
S:	Maintained
F:	drivers/platform/x86/msi-laptop.c

MULTIFUNCTION DEVICES (MFD)
M:	Samuel Ortiz <sameo@linux.intel.com>
T:	git git://git.kernel.org/pub/scm/linux/kernel/git/sameo/mfd-2.6.git
S:	Supported
F:	drivers/mfd/

MULTIMEDIA CARD (MMC), SECURE DIGITAL (SD) AND SDIO SUBSYSTEM
S:	Orphan
L:	linux-mmc@vger.kernel.org
F:	drivers/mmc/
F:	include/linux/mmc/

MULTIMEDIA CARD (MMC) ETC. OVER SPI
M:	David Brownell <dbrownell@users.sourceforge.net>
S:	Odd Fixes
F:	drivers/mmc/host/mmc_spi.c
F:	include/linux/spi/mmc_spi.h

MULTISOUND SOUND DRIVER
M:	Andrew Veliath <andrewtv@usa.net>
S:	Maintained
F:	Documentation/sound/oss/MultiSound
F:	sound/oss/msnd*

MULTITECH MULTIPORT CARD (ISICOM)
M:	Jiri Slaby <jirislaby@gmail.com>
S:	Maintained
F:	drivers/char/isicom.c
F:	include/linux/isicom.h

MUSB MULTIPOINT HIGH SPEED DUAL-ROLE CONTROLLER
M:	Felipe Balbi <felipe.balbi@nokia.com>
L:	linux-usb@vger.kernel.org
T:	git git://gitorious.org/musb/mainline.git
S:	Maintained
F:	drivers/usb/musb/

MYRICOM MYRI-10G 10GbE DRIVER (MYRI10GE)
M:	Andrew Gallatin <gallatin@myri.com>
M:	Brice Goglin <brice@myri.com>
L:	netdev@vger.kernel.org
W:	http://www.myri.com/scs/download-Myri10GE.html
S:	Supported
F:	drivers/net/myri10ge/

NATSEMI ETHERNET DRIVER (DP8381x)
M:	Tim Hockin <thockin@hockin.org>
S:	Maintained
F:	drivers/net/natsemi.c

NCP FILESYSTEM
M:	Petr Vandrovec <vandrove@vc.cvut.cz>
S:	Maintained
F:	fs/ncpfs/

NCR DUAL 700 SCSI DRIVER (MICROCHANNEL)
M:	"James E.J. Bottomley" <James.Bottomley@HansenPartnership.com>
L:	linux-scsi@vger.kernel.org
S:	Maintained
F:	drivers/scsi/NCR_D700.*

NETEFFECT IWARP RNIC DRIVER (IW_NES)
M:	Faisal Latif <faisal.latif@intel.com>
M:	Chien Tung <chien.tin.tung@intel.com>
L:	linux-rdma@vger.kernel.org
W:	http://www.neteffect.com
S:	Supported
F:	drivers/infiniband/hw/nes/

NETEM NETWORK EMULATOR
M:	Stephen Hemminger <shemminger@linux-foundation.org>
L:	netem@lists.linux-foundation.org
S:	Maintained
F:	net/sched/sch_netem.c

NETERION (S2IO) 10GbE DRIVER (xframe/vxge)
M:	Ramkrishna Vepa <ram.vepa@neterion.com>
M:	Rastapur Santosh <santosh.rastapur@neterion.com>
M:	Sivakumar Subramani <sivakumar.subramani@neterion.com>
M:	Sreenivasa Honnur <sreenivasa.honnur@neterion.com>
M:	Anil Murthy <anil.murthy@neterion.com>
L:	netdev@vger.kernel.org
W:	http://trac.neterion.com/cgi-bin/trac.cgi/wiki/Linux?Anonymous
W:	http://trac.neterion.com/cgi-bin/trac.cgi/wiki/X3100Linux?Anonymous
S:	Supported
F:	Documentation/networking/s2io.txt
F:	drivers/net/s2io*

NETFILTER/IPTABLES/IPCHAINS
P:	Rusty Russell
P:	Marc Boucher
P:	James Morris
P:	Harald Welte
P:	Jozsef Kadlecsik
M:	Patrick McHardy <kaber@trash.net>
L:	netfilter-devel@vger.kernel.org
L:	netfilter@vger.kernel.org
L:	coreteam@netfilter.org
W:	http://www.netfilter.org/
W:	http://www.iptables.org/
T:	git git://git.kernel.org/pub/scm/linux/kernel/git/kaber/nf-2.6.git
S:	Supported
F:	include/linux/netfilter*
F:	include/linux/netfilter/
F:	include/net/netfilter/
F:	net/*/netfilter.c
F:	net/*/netfilter/
F:	net/netfilter/

NETLABEL
M:	Paul Moore <paul.moore@hp.com>
W:	http://netlabel.sf.net
L:	netdev@vger.kernel.org
S:	Supported
F:	Documentation/netlabel/
F:	include/net/netlabel.h
F:	net/netlabel/

NETROM NETWORK LAYER
M:	Ralf Baechle <ralf@linux-mips.org>
L:	linux-hams@vger.kernel.org
W:	http://www.linux-ax25.org/
S:	Maintained
F:	include/linux/netrom.h
F:	include/net/netrom.h
F:	net/netrom/

NETWORK BLOCK DEVICE (NBD)
M:	Paul Clements <Paul.Clements@steeleye.com>
S:	Maintained
F:	Documentation/blockdev/nbd.txt
F:	drivers/block/nbd.c
F:	include/linux/nbd.h

NETWORK DROP MONITOR
M:	Neil Horman <nhorman@tuxdriver.com>
L:	netdev@vger.kernel.org
S:	Maintained
W:	https://fedorahosted.org/dropwatch/
F:	net/core/drop_monitor.c

NETWORKING [GENERAL]
M:	"David S. Miller" <davem@davemloft.net>
L:	netdev@vger.kernel.org
W:	http://www.linuxfoundation.org/en/Net
W:	http://patchwork.ozlabs.org/project/netdev/list/
T:	git git://git.kernel.org/pub/scm/linux/kernel/git/davem/net-2.6.git
T:	git git://git.kernel.org/pub/scm/linux/kernel/git/davem/net-next-2.6.git
S:	Maintained
F:	net/
F:	include/net/
F:	include/linux/in.h
F:	include/linux/net.h
F:	include/linux/netdevice.h

NETWORKING [IPv4/IPv6]
M:	"David S. Miller" <davem@davemloft.net>
M:	Alexey Kuznetsov <kuznet@ms2.inr.ac.ru>
M:	"Pekka Savola (ipv6)" <pekkas@netcore.fi>
M:	James Morris <jmorris@namei.org>
M:	Hideaki YOSHIFUJI <yoshfuji@linux-ipv6.org>
M:	Patrick McHardy <kaber@trash.net>
L:	netdev@vger.kernel.org
T:	git git://git.kernel.org/pub/scm/linux/kernel/git/davem/net-2.6.git
S:	Maintained
F:	net/ipv4/
F:	net/ipv6/
F:	include/net/ip*

NETWORKING [LABELED] (NetLabel, CIPSO, Labeled IPsec, SECMARK)
M:	Paul Moore <paul.moore@hp.com>
L:	netdev@vger.kernel.org
S:	Maintained

NETWORKING [WIRELESS]
M:	"John W. Linville" <linville@tuxdriver.com>
L:	linux-wireless@vger.kernel.org
T:	git git://git.kernel.org/pub/scm/linux/kernel/git/linville/wireless-2.6.git
S:	Maintained
F:	net/mac80211/
F:	net/rfkill/
F:	net/wireless/
F:	include/net/ieee80211*
F:	include/linux/wireless.h
F:	drivers/net/wireless/

NETWORKING DRIVERS
L:	netdev@vger.kernel.org
W:	http://www.linuxfoundation.org/en/Net
T:	git git://git.kernel.org/pub/scm/linux/kernel/git/davem/net-2.6.git
S:	Odd Fixes
F:	drivers/net/
F:	include/linux/if_*
F:	include/linux/*device.h

NETXEN (1/10) GbE SUPPORT
M:	Amit Kumar Salecha <amit.salecha@qlogic.com>
L:	netdev@vger.kernel.org
W:	http://www.qlogic.com
S:	Supported
F:	drivers/net/netxen/

NFS, SUNRPC, AND LOCKD CLIENTS
M:	Trond Myklebust <Trond.Myklebust@netapp.com>
L:	linux-nfs@vger.kernel.org
W:	http://client.linux-nfs.org
T:	git git://git.linux-nfs.org/pub/linux/nfs-2.6.git
S:	Maintained
F:	fs/lockd/
F:	fs/nfs/
F:	fs/nfs_common/
F:	net/sunrpc/
F:	include/linux/lockd/
F:	include/linux/nfs*
F:	include/linux/sunrpc/

NI5010 NETWORK DRIVER
M:	Jan-Pascal van Best <janpascal@vanbest.org>
M:	Andreas Mohr <andi@lisas.de>
L:	netdev@vger.kernel.org
S:	Maintained
F:	drivers/net/ni5010.*

NILFS2 FILESYSTEM
M:	KONISHI Ryusuke <konishi.ryusuke@lab.ntt.co.jp>
L:	users@nilfs.org
W:	http://www.nilfs.org/en/
S:	Supported
F:	Documentation/filesystems/nilfs2.txt
F:	fs/nilfs2/
F:	include/linux/nilfs2_fs.h

NINJA SCSI-3 / NINJA SCSI-32Bi (16bit/CardBus) PCMCIA SCSI HOST ADAPTER DRIVER
M:	YOKOTA Hiroshi <yokota@netlab.is.tsukuba.ac.jp>
W:	http://www.netlab.is.tsukuba.ac.jp/~yokota/izumi/ninja/
S:	Maintained
F:	Documentation/scsi/NinjaSCSI.txt
F:	drivers/scsi/pcmcia/nsp_*

NINJA SCSI-32Bi/UDE PCI/CARDBUS SCSI HOST ADAPTER DRIVER
M:	GOTO Masanori <gotom@debian.or.jp>
M:	YOKOTA Hiroshi <yokota@netlab.is.tsukuba.ac.jp>
W:	http://www.netlab.is.tsukuba.ac.jp/~yokota/izumi/ninja/
S:	Maintained
F:	Documentation/scsi/NinjaSCSI.txt
F:	drivers/scsi/nsp32*

NTFS FILESYSTEM
M:	Anton Altaparmakov <aia21@cantab.net>
L:	linux-ntfs-dev@lists.sourceforge.net
W:	http://www.linux-ntfs.org/
T:	git git://git.kernel.org/pub/scm/linux/kernel/git/aia21/ntfs-2.6.git
S:	Maintained
F:	Documentation/filesystems/ntfs.txt
F:	fs/ntfs/

NVIDIA (rivafb and nvidiafb) FRAMEBUFFER DRIVER
M:	Antonino Daplas <adaplas@gmail.com>
L:	linux-fbdev@vger.kernel.org
S:	Maintained
F:	drivers/video/riva/
F:	drivers/video/nvidia/

OMAP SUPPORT
M:	Tony Lindgren <tony@atomide.com>
L:	linux-omap@vger.kernel.org
W:	http://www.muru.com/linux/omap/
W:	http://linux.omap.com/
T:	git git://git.kernel.org/pub/scm/linux/kernel/git/tmlind/linux-omap-2.6.git
S:	Maintained
F:	arch/arm/*omap*/

OMAP CLOCK FRAMEWORK SUPPORT
M:	Paul Walmsley <paul@pwsan.com>
L:	linux-omap@vger.kernel.org
S:	Maintained
F:	arch/arm/*omap*/*clock*

OMAP POWER MANAGEMENT SUPPORT
M:	Kevin Hilman <khilman@deeprootsystems.com>
L:	linux-omap@vger.kernel.org
S:	Maintained
F:	arch/arm/*omap*/*pm*

OMAP AUDIO SUPPORT
M:	Jarkko Nikula <jhnikula@gmail.com>
L:	alsa-devel@alsa-project.org (subscribers-only)
L:	linux-omap@vger.kernel.org
S:	Maintained
F:	sound/soc/omap/

OMAP FRAMEBUFFER SUPPORT
M:	Imre Deak <imre.deak@nokia.com>
L:	linux-fbdev@vger.kernel.org
L:	linux-omap@vger.kernel.org
S:	Maintained
F:	drivers/video/omap/

OMAP DISPLAY SUBSYSTEM SUPPORT (DSS2)
M:	Tomi Valkeinen <tomi.valkeinen@nokia.com>
L:	linux-fbdev-devel@lists.sourceforge.net (moderated for non-subscribers)
L:	linux-omap@vger.kernel.org
S:	Maintained
F:	drivers/video/omap2/dss/
F:	drivers/video/omap2/vrfb.c
F:	drivers/video/omap2/vram.c
F:	Documentation/arm/OMAP/DSS

OMAP FRAMEBUFFER SUPPORT (FOR DSS2)
M:	Tomi Valkeinen <tomi.valkeinen@nokia.com>
L:	linux-fbdev-devel@lists.sourceforge.net (moderated for non-subscribers)
L:	linux-omap@vger.kernel.org
S:	Maintained
F:	drivers/video/omap2/omapfb/

OMAP MMC SUPPORT
M:	Jarkko Lavinen <jarkko.lavinen@nokia.com>
L:	linux-omap@vger.kernel.org
S:	Maintained
F:	drivers/mmc/host/omap.c

OMAP HS MMC SUPPORT
M:	Madhusudhan Chikkature <madhu.cr@ti.com>
L:	linux-omap@vger.kernel.org
S:	Maintained
F:	drivers/mmc/host/omap_hsmmc.c

OMAP RANDOM NUMBER GENERATOR SUPPORT
M:	Deepak Saxena <dsaxena@plexity.net>
S:	Maintained
F:	drivers/char/hw_random/omap-rng.c

OMAP USB SUPPORT
M:	Felipe Balbi <felipe.balbi@nokia.com>
M:	David Brownell <dbrownell@users.sourceforge.net>
L:	linux-usb@vger.kernel.org
L:	linux-omap@vger.kernel.org
S:	Maintained

OMFS FILESYSTEM
M:	Bob Copeland <me@bobcopeland.com>
L:	linux-karma-devel@lists.sourceforge.net
S:	Maintained
F:	Documentation/filesystems/omfs.txt
F:	fs/omfs/

OMNIKEY CARDMAN 4000 DRIVER
M:	Harald Welte <laforge@gnumonks.org>
S:	Maintained
F:	drivers/char/pcmcia/cm4000_cs.c
F:	include/linux/cm4000_cs.h

OMNIKEY CARDMAN 4040 DRIVER
M:	Harald Welte <laforge@gnumonks.org>
S:	Maintained
F:	drivers/char/pcmcia/cm4040_cs.*

OMNIVISION OV7670 SENSOR DRIVER
M:	Jonathan Corbet <corbet@lwn.net>
L:	linux-media@vger.kernel.org
T:	git git://git.kernel.org/pub/scm/linux/kernel/git/mchehab/linux-2.6.git
S:	Maintained
F:	drivers/media/video/ov7670.c

ONENAND FLASH DRIVER
M:	Kyungmin Park <kyungmin.park@samsung.com>
L:	linux-mtd@lists.infradead.org
S:	Maintained
F:	drivers/mtd/onenand/
F:	include/linux/mtd/onenand*.h

ONSTREAM SCSI TAPE DRIVER
M:	Willem Riede <osst@riede.org>
L:	osst-users@lists.sourceforge.net
L:	linux-scsi@vger.kernel.org
S:	Maintained
F:	drivers/scsi/osst*
F:	drivers/scsi/st*

OPENCORES I2C BUS DRIVER
M:	Peter Korsgaard <jacmet@sunsite.dk>
L:	linux-i2c@vger.kernel.org
S:	Maintained
F:	Documentation/i2c/busses/i2c-ocores
F:	drivers/i2c/busses/i2c-ocores.c

OPEN FIRMWARE AND FLATTENED DEVICE TREE
M:	Grant Likely <grant.likely@secretlab.ca>
L:	devicetree-discuss@lists.ozlabs.org
W:	http://fdt.secretlab.ca
S:	Maintained
F:	drivers/of
F:	include/linux/of*.h
K:	of_get_property

OPROFILE
M:	Robert Richter <robert.richter@amd.com>
L:	oprofile-list@lists.sf.net
S:	Maintained
F:	arch/*/oprofile/
F:	drivers/oprofile/
F:	include/linux/oprofile.h

ORACLE CLUSTER FILESYSTEM 2 (OCFS2)
M:	Mark Fasheh <mfasheh@suse.com>
M:	Joel Becker <joel.becker@oracle.com>
L:	ocfs2-devel@oss.oracle.com (moderated for non-subscribers)
W:	http://oss.oracle.com/projects/ocfs2/
T:	git git://git.kernel.org/pub/scm/linux/kernel/git/jlbec/ocfs2.git
S:	Supported
F:	Documentation/filesystems/ocfs2.txt
F:	Documentation/filesystems/dlmfs.txt
F:	fs/ocfs2/

ORINOCO DRIVER
M:	Pavel Roskin <proski@gnu.org>
M:	David Gibson <hermes@gibson.dropbear.id.au>
L:	linux-wireless@vger.kernel.org
L:	orinoco-users@lists.sourceforge.net
L:	orinoco-devel@lists.sourceforge.net
W:	http://www.nongnu.org/orinoco/
S:	Maintained
F:	drivers/net/wireless/orinoco/

OSD LIBRARY and FILESYSTEM
M:	Boaz Harrosh <bharrosh@panasas.com>
M:	Benny Halevy <bhalevy@panasas.com>
L:	osd-dev@open-osd.org
W:	http://open-osd.org
T:	git git://git.open-osd.org/open-osd.git
S:	Maintained
F:	drivers/scsi/osd/
F:	include/scsi/osd_*
F:	fs/exofs/

P54 WIRELESS DRIVER
M:	Michael Wu <flamingice@sourmilk.net>
L:	linux-wireless@vger.kernel.org
W:	http://prism54.org
T:	git git://git.kernel.org/pub/scm/linux/kernel/git/mwu/mac80211-drivers.git
S:	Maintained
F:	drivers/net/wireless/p54/

PA SEMI ETHERNET DRIVER
M:	Olof Johansson <olof@lixom.net>
L:	netdev@vger.kernel.org
S:	Maintained
F:	drivers/net/pasemi_mac.*

PA SEMI SMBUS DRIVER
M:	Olof Johansson <olof@lixom.net>
L:	linux-i2c@vger.kernel.org
S:	Maintained
F:	drivers/i2c/busses/i2c-pasemi.c

PANASONIC LAPTOP ACPI EXTRAS DRIVER
M:	Harald Welte <laforge@gnumonks.org>
S:	Maintained
F:	drivers/platform/x86/panasonic-laptop.c

PANASONIC MN10300/AM33 PORT
M:	David Howells <dhowells@redhat.com>
M:	Koichi Yasutake <yasutake.koichi@jp.panasonic.com>
L:	linux-am33-list@redhat.com (moderated for non-subscribers)
W:	ftp://ftp.redhat.com/pub/redhat/gnupro/AM33/
S:	Maintained
F:	Documentation/mn10300/
F:	arch/mn10300/

PARALLEL PORT SUPPORT
L:	linux-parport@lists.infradead.org (subscribers-only)
S:	Orphan
F:	drivers/parport/
F:	include/linux/parport*.h
F:	drivers/char/ppdev.c
F:	include/linux/ppdev.h

PARAVIRT_OPS INTERFACE
M:	Jeremy Fitzhardinge <jeremy@xensource.com>
M:	Chris Wright <chrisw@sous-sol.org>
M:	Alok Kataria <akataria@vmware.com>
M:	Rusty Russell <rusty@rustcorp.com.au>
L:	virtualization@lists.osdl.org
S:	Supported
F:	Documentation/ia64/paravirt_ops.txt
F:	arch/*/kernel/paravirt*
F:	arch/*/include/asm/paravirt.h

PARIDE DRIVERS FOR PARALLEL PORT IDE DEVICES
M:	Tim Waugh <tim@cyberelk.net>
L:	linux-parport@lists.infradead.org (subscribers-only)
W:	http://www.torque.net/linux-pp.html
S:	Maintained
F:	Documentation/blockdev/paride.txt
F:	drivers/block/paride/

PARISC ARCHITECTURE
M:	Kyle McMartin <kyle@mcmartin.ca>
M:	Helge Deller <deller@gmx.de>
M:	"James E.J. Bottomley" <jejb@parisc-linux.org>
L:	linux-parisc@vger.kernel.org
W:	http://www.parisc-linux.org/
T:	git git://git.kernel.org/pub/scm/linux/kernel/git/kyle/parisc-2.6.git
S:	Maintained
F:	arch/parisc/
F:	drivers/parisc/

PC87360 HARDWARE MONITORING DRIVER
M:	Jim Cromie <jim.cromie@gmail.com>
L:	lm-sensors@lm-sensors.org
S:	Maintained
F:	Documentation/hwmon/pc87360
F:	drivers/hwmon/pc87360.c

PC8736x GPIO DRIVER
M:	Jim Cromie <jim.cromie@gmail.com>
S:	Maintained
F:	drivers/char/pc8736x_gpio.c

PCA9532 LED DRIVER
M:	Riku Voipio <riku.voipio@iki.fi>
S:	Maintained
F:	drivers/leds/leds-pca9532.c
F:	include/linux/leds-pca9532.h

PCA9564/PCA9665 I2C BUS DRIVER
M:	Wolfram Sang <w.sang@pengutronix.de>
L:	linux-i2c@vger.kernel.org
S:	Maintained
F:	drivers/i2c/algos/i2c-algo-pca.c
F:	drivers/i2c/busses/i2c-pca-*
F:	include/linux/i2c-algo-pca.h
F:	include/linux/i2c-pca-platform.h

PCI ERROR RECOVERY
M:	Linas Vepstas <linas@austin.ibm.com>
L:	linux-pci@vger.kernel.org
S:	Supported
F:	Documentation/PCI/pci-error-recovery.txt
F:	Documentation/powerpc/eeh-pci-error-recovery.txt

PCI SUBSYSTEM
M:	Jesse Barnes <jbarnes@virtuousgeek.org>
L:	linux-pci@vger.kernel.org
T:	git git://git.kernel.org/pub/scm/linux/kernel/git/jbarnes/pci-2.6.git
S:	Supported
F:	Documentation/PCI/
F:	drivers/pci/
F:	include/linux/pci*

PCI HOTPLUG
M:	Jesse Barnes <jbarnes@virtuousgeek.org>
L:	linux-pci@vger.kernel.org
S:	Supported
F:	drivers/pci/hotplug

PCMCIA SUBSYSTEM
P:	Linux PCMCIA Team
L:	linux-pcmcia@lists.infradead.org
W:	http://lists.infradead.org/mailman/listinfo/linux-pcmcia
T:	git git://git.kernel.org/pub/scm/linux/kernel/git/brodo/pcmcia-2.6.git
S:	Maintained
F:	Documentation/pcmcia/
F:	drivers/pcmcia/
F:	include/pcmcia/

PCNET32 NETWORK DRIVER
M:	Don Fry <pcnet32@verizon.net>
L:	netdev@vger.kernel.org
S:	Maintained
F:	drivers/net/pcnet32.c

PER-TASK DELAY ACCOUNTING
M:	Balbir Singh <balbir@linux.vnet.ibm.com>
S:	Maintained
F:	include/linux/delayacct.h
F:	kernel/delayacct.c

PERFORMANCE EVENTS SUBSYSTEM
M:	Peter Zijlstra <a.p.zijlstra@chello.nl>
M:	Paul Mackerras <paulus@samba.org>
M:	Ingo Molnar <mingo@elte.hu>
S:	Supported
F:	kernel/perf_event.c
F:	include/linux/perf_event.h
F:	arch/*/*/kernel/perf_event.c
F:	arch/*/include/asm/perf_event.h
F:	arch/*/lib/perf_event.c
F:	arch/*/kernel/perf_callchain.c
F:	tools/perf/

PERSONALITY HANDLING
M:	Christoph Hellwig <hch@infradead.org>
L:	linux-abi-devel@lists.sourceforge.net
S:	Maintained
F:	include/linux/personality.h

PHRAM MTD DRIVER
M:	Joern Engel <joern@lazybastard.org>
L:	linux-mtd@lists.infradead.org
S:	Maintained
F:	drivers/mtd/devices/phram.c

PKTCDVD DRIVER
M:	Peter Osterlund <petero2@telia.com>
S:	Maintained
F:	drivers/block/pktcdvd.c
F:	include/linux/pktcdvd.h

PMC SIERRA MaxRAID DRIVER
M:	Anil Ravindranath <anil_ravindranath@pmc-sierra.com>
L:	linux-scsi@vger.kernel.org
W:	http://www.pmc-sierra.com/
S:	Supported
F:	drivers/scsi/pmcraid.*

PMC SIERRA PM8001 DRIVER
M:	jack_wang@usish.com
M:	lindar_liu@usish.com
L:	linux-scsi@vger.kernel.org
S:	Supported
F:	drivers/scsi/pm8001/

POSIX CLOCKS and TIMERS
M:	Thomas Gleixner <tglx@linutronix.de>
S:	Supported
F:	fs/timerfd.c
F:	include/linux/timer*
F:	kernel/*timer*

POWER SUPPLY CLASS/SUBSYSTEM and DRIVERS
M:	Anton Vorontsov <cbou@mail.ru>
M:	David Woodhouse <dwmw2@infradead.org>
T:	git git://git.infradead.org/battery-2.6.git
S:	Maintained
F:	include/linux/power_supply.h
F:	drivers/power/power_supply*

PNP SUPPORT
M:	Adam Belay <abelay@mit.edu>
M:	Bjorn Helgaas <bjorn.helgaas@hp.com>
S:	Maintained
F:	drivers/pnp/

PNXxxxx I2C DRIVER
M:	Vitaly Wool <vitalywool@gmail.com>
L:	linux-i2c@vger.kernel.org
S:	Maintained
F:	drivers/i2c/busses/i2c-pnx.c

PPP PROTOCOL DRIVERS AND COMPRESSORS
M:	Paul Mackerras <paulus@samba.org>
L:	linux-ppp@vger.kernel.org
S:	Maintained
F:	drivers/net/ppp_*

PPP OVER ATM (RFC 2364)
M:	Mitchell Blank Jr <mitch@sfgoth.com>
S:	Maintained
F:	net/atm/pppoatm.c
F:	include/linux/atmppp.h

PPP OVER ETHERNET
M:	Michal Ostrowski <mostrows@earthlink.net>
S:	Maintained
F:	drivers/net/pppoe.c
F:	drivers/net/pppox.c

PPP OVER L2TP
M:	James Chapman <jchapman@katalix.com>
S:	Maintained
F:	drivers/net/pppol2tp.c
F:	include/linux/if_pppol2tp.h

PPS SUPPORT
M:	Rodolfo Giometti <giometti@enneenne.com>
W:	http://wiki.enneenne.com/index.php/LinuxPPS_support
L:	linuxpps@ml.enneenne.com (subscribers-only)
S:	Maintained
F:	Documentation/pps/
F:	drivers/pps/
F:	include/linux/pps*.h

PREEMPTIBLE KERNEL
M:	Robert Love <rml@tech9.net>
L:	kpreempt-tech@lists.sourceforge.net
W:	ftp://ftp.kernel.org/pub/linux/kernel/people/rml/preempt-kernel
S:	Supported
F:	Documentation/preempt-locking.txt
F:	include/linux/preempt.h

PRISM54 WIRELESS DRIVER
M:	"Luis R. Rodriguez" <mcgrof@gmail.com>
L:	linux-wireless@vger.kernel.org
W:	http://prism54.org
S:	Maintained
F:	drivers/net/wireless/prism54/

PROMISE DC4030 CACHING DISK CONTROLLER DRIVER
M:	Peter Denison <promise@pnd-pc.demon.co.uk>
W:	http://www.pnd-pc.demon.co.uk/promise/
S:	Maintained

PROMISE SATA TX2/TX4 CONTROLLER LIBATA DRIVER
M:	Mikael Pettersson <mikpe@it.uu.se>
L:	linux-ide@vger.kernel.org
S:	Maintained
F:	drivers/ata/sata_promise.*

PS3 NETWORK SUPPORT
M:	Geoff Levand <geoffrey.levand@am.sony.com>
L:	netdev@vger.kernel.org
L:	cbe-oss-dev@ozlabs.org
S:	Supported
F:	drivers/net/ps3_gelic_net.*

PS3 PLATFORM SUPPORT
M:	Geoff Levand <geoffrey.levand@am.sony.com>
L:	linuxppc-dev@ozlabs.org
L:	cbe-oss-dev@ozlabs.org
S:	Supported
F:	arch/powerpc/boot/ps3*
F:	arch/powerpc/include/asm/lv1call.h
F:	arch/powerpc/include/asm/ps3*.h
F:	arch/powerpc/platforms/ps3/
F:	drivers/*/ps3*
F:	drivers/ps3/
F:	drivers/rtc/rtc-ps3.c
F:	drivers/usb/host/*ps3.c
F:	sound/ppc/snd_ps3*

PS3VRAM DRIVER
M:	Jim Paris <jim@jtan.com>
L:	cbe-oss-dev@ozlabs.org
S:	Maintained

PTRACE SUPPORT
M:	Roland McGrath <roland@redhat.com>
M:	Oleg Nesterov <oleg@redhat.com>
S:	Maintained
F:	include/asm-generic/syscall.h
F:	include/linux/ptrace.h
F:	include/linux/regset.h
F:	include/linux/tracehook.h
F:	kernel/ptrace.c

PVRUSB2 VIDEO4LINUX DRIVER
M:	Mike Isely <isely@pobox.com>
L:	pvrusb2@isely.net	(subscribers-only)
L:	linux-media@vger.kernel.org
W:	http://www.isely.net/pvrusb2/
T:	git git://git.kernel.org/pub/scm/linux/kernel/git/mchehab/linux-2.6.git
S:	Maintained
F:	Documentation/video4linux/README.pvrusb2
F:	drivers/media/video/pvrusb2/

PXA2xx/PXA3xx SUPPORT
M:	Eric Miao <eric.y.miao@gmail.com>
M:	Russell King <linux@arm.linux.org.uk>
L:	linux-arm-kernel@lists.infradead.org (moderated for non-subscribers)
S:	Maintained
F:	arch/arm/mach-pxa/
F:	drivers/pcmcia/pxa2xx*
F:	drivers/spi/pxa2xx*
F:	drivers/usb/gadget/pxa2*
F:	include/sound/pxa2xx-lib.h
F:	sound/arm/pxa*
F:	sound/soc/pxa

PXA168 SUPPORT
M:	Eric Miao <eric.y.miao@gmail.com>
M:	Jason Chagas <jason.chagas@marvell.com>
L:	linux-arm-kernel@lists.infradead.org (moderated for non-subscribers)
T:	git git://git.kernel.org/pub/scm/linux/kernel/git/ycmiao/pxa-linux-2.6.git
S:	Maintained

PXA910 SUPPORT
M:	Eric Miao <eric.y.miao@gmail.com>
L:	linux-arm-kernel@lists.infradead.org (moderated for non-subscribers)
T:	git git://git.kernel.org/pub/scm/linux/kernel/git/ycmiao/pxa-linux-2.6.git
S:	Maintained

PXA MMCI DRIVER
S:	Orphan

PXA RTC DRIVER
M:	Robert Jarzmik <robert.jarzmik@free.fr>
L:	rtc-linux@googlegroups.com
S:	Maintained

QLOGIC QLA2XXX FC-SCSI DRIVER
M:	Andrew Vasquez <andrew.vasquez@qlogic.com>
M:	linux-driver@qlogic.com
L:	linux-scsi@vger.kernel.org
S:	Supported
F:	Documentation/scsi/LICENSE.qla2xxx
F:	drivers/scsi/qla2xxx/

QLOGIC QLA3XXX NETWORK DRIVER
M:	Ron Mercer <ron.mercer@qlogic.com>
M:	linux-driver@qlogic.com
L:	netdev@vger.kernel.org
S:	Supported
F:	Documentation/networking/LICENSE.qla3xxx
F:	drivers/net/qla3xxx.*

QLOGIC QLGE 10Gb ETHERNET DRIVER
M:	Ron Mercer <ron.mercer@qlogic.com>
M:	linux-driver@qlogic.com
L:	netdev@vger.kernel.org
S:	Supported
F:	drivers/net/qlge/

QNX4 FILESYSTEM
M:	Anders Larsen <al@alarsen.net>
W:	http://www.alarsen.net/linux/qnx4fs/
S:	Maintained
F:	fs/qnx4/
F:	include/linux/qnx4_fs.h
F:	include/linux/qnxtypes.h

RADEON FRAMEBUFFER DISPLAY DRIVER
M:	Benjamin Herrenschmidt <benh@kernel.crashing.org>
L:	linux-fbdev@vger.kernel.org
S:	Maintained
F:	drivers/video/aty/radeon*
F:	include/linux/radeonfb.h

RAGE128 FRAMEBUFFER DISPLAY DRIVER
M:	Paul Mackerras <paulus@samba.org>
L:	linux-fbdev@vger.kernel.org
S:	Maintained
F:	drivers/video/aty/aty128fb.c

RALINK RT2X00 WIRELESS LAN DRIVER
P:	rt2x00 project
M:	Ivo van Doorn <IvDoorn@gmail.com>
M:	Gertjan van Wingerde <gwingerde@gmail.com>
L:	linux-wireless@vger.kernel.org
L:	users@rt2x00.serialmonkey.com (moderated for non-subscribers)
W:	http://rt2x00.serialmonkey.com/
S:	Maintained
T:	git git://git.kernel.org/pub/scm/linux/kernel/git/ivd/rt2x00.git
F:	drivers/net/wireless/rt2x00/

RAMDISK RAM BLOCK DEVICE DRIVER
M:	Nick Piggin <npiggin@suse.de>
S:	Maintained
F:	Documentation/blockdev/ramdisk.txt
F:	drivers/block/brd.c

RANDOM NUMBER DRIVER
M:	Matt Mackall <mpm@selenic.com>
S:	Maintained
F:	drivers/char/random.c

RAPIDIO SUBSYSTEM
M:	Matt Porter <mporter@kernel.crashing.org>
S:	Maintained
F:	drivers/rapidio/

RAYLINK/WEBGEAR 802.11 WIRELESS LAN DRIVER
M:	Corey Thomas <coreythomas@charter.net>
L:	linux-wireless@vger.kernel.org
S:	Maintained
F:	drivers/net/wireless/ray*

RCUTORTURE MODULE
M:	Josh Triplett <josh@freedesktop.org>
M:	"Paul E. McKenney" <paulmck@linux.vnet.ibm.com>
S:	Maintained
F:	Documentation/RCU/torture.txt
F:	kernel/rcutorture.c

RDC R-321X SoC
M:	Florian Fainelli <florian@openwrt.org>
S:	Maintained

RDC R6040 FAST ETHERNET DRIVER
M:	Florian Fainelli <florian@openwrt.org>
L:	netdev@vger.kernel.org
S:	Maintained
F:	drivers/net/r6040.c

RDS - RELIABLE DATAGRAM SOCKETS
M:	Andy Grover <andy.grover@oracle.com>
L:	rds-devel@oss.oracle.com (moderated for non-subscribers)
S:	Supported
F:	net/rds/

READ-COPY UPDATE (RCU)
M:	Dipankar Sarma <dipankar@in.ibm.com>
M:	"Paul E. McKenney" <paulmck@linux.vnet.ibm.com>
W:	http://www.rdrop.com/users/paulmck/rclock/
S:	Supported
F:	Documentation/RCU/rcu.txt
F:	Documentation/RCU/rcuref.txt
F:	include/linux/rcupdate.h
F:	include/linux/srcu.h
F:	kernel/rcupdate.c

REAL TIME CLOCK DRIVER
M:	Paul Gortmaker <p_gortmaker@yahoo.com>
S:	Maintained
F:	Documentation/rtc.txt
F:	drivers/rtc/
F:	include/linux/rtc.h

REAL TIME CLOCK (RTC) SUBSYSTEM
M:	Alessandro Zummo <a.zummo@towertech.it>
L:	rtc-linux@googlegroups.com
S:	Maintained
F:	Documentation/rtc.txt
F:	drivers/rtc/
F:	include/linux/rtc.h

REISERFS FILE SYSTEM
L:	reiserfs-devel@vger.kernel.org
S:	Supported
F:	fs/reiserfs/

RFKILL
M:	Johannes Berg <johannes@sipsolutions.net>
L:	linux-wireless@vger.kernel.org
S:	Maintained
F:	Documentation/rfkill.txt
F:	net/rfkill/

RISCOM8 DRIVER
S:	Orphan
F:	Documentation/serial/riscom8.txt
F:	drivers/char/riscom8*

ROCKETPORT DRIVER
P:	Comtrol Corp.
W:	http://www.comtrol.com
S:	Maintained
F:	Documentation/serial/rocket.txt
F:	drivers/char/rocket*

ROSE NETWORK LAYER
M:	Ralf Baechle <ralf@linux-mips.org>
L:	linux-hams@vger.kernel.org
W:	http://www.linux-ax25.org/
S:	Maintained
F:	include/linux/rose.h
F:	include/net/rose.h
F:	net/rose/

RTL8180 WIRELESS DRIVER
M:	"John W. Linville" <linville@tuxdriver.com>
L:	linux-wireless@vger.kernel.org
W:	http://linuxwireless.org/
T:	git git://git.kernel.org/pub/scm/linux/kernel/git/linville/wireless-testing.git
S:	Maintained
F:	drivers/net/wireless/rtl818x/rtl8180*

RTL8187 WIRELESS DRIVER
M:	Herton Ronaldo Krzesinski <herton@mandriva.com.br>
M:	Hin-Tak Leung <htl10@users.sourceforge.net>
M:	Larry Finger <Larry.Finger@lwfinger.net>
L:	linux-wireless@vger.kernel.org
W:	http://linuxwireless.org/
T:	git git://git.kernel.org/pub/scm/linux/kernel/git/linville/wireless-testing.git
S:	Maintained
F:	drivers/net/wireless/rtl818x/rtl8187*

S3 SAVAGE FRAMEBUFFER DRIVER
M:	Antonino Daplas <adaplas@gmail.com>
L:	linux-fbdev@vger.kernel.org
S:	Maintained
F:	drivers/video/savage/

S390
M:	Martin Schwidefsky <schwidefsky@de.ibm.com>
M:	Heiko Carstens <heiko.carstens@de.ibm.com>
M:	linux390@de.ibm.com
L:	linux-s390@vger.kernel.org
W:	http://www.ibm.com/developerworks/linux/linux390/
S:	Supported
F:	arch/s390/
F:	drivers/s390/

S390 NETWORK DRIVERS
M:	Ursula Braun <ursula.braun@de.ibm.com>
M:	Frank Blaschka <blaschka@linux.vnet.ibm.com>
M:	linux390@de.ibm.com
L:	linux-s390@vger.kernel.org
W:	http://www.ibm.com/developerworks/linux/linux390/
S:	Supported
F:	drivers/s390/net/

S390 ZCRYPT DRIVER
M:	Felix Beck <felix.beck@de.ibm.com>
M:	Ralph Wuerthner <ralph.wuerthner@de.ibm.com>
M:	linux390@de.ibm.com
L:	linux-s390@vger.kernel.org
W:	http://www.ibm.com/developerworks/linux/linux390/
S:	Supported
F:	drivers/s390/crypto/

S390 ZFCP DRIVER
M:	Christof Schmitt <christof.schmitt@de.ibm.com>
M:	Martin Peschke <mp3@de.ibm.com>
M:	linux390@de.ibm.com
L:	linux-s390@vger.kernel.org
W:	http://www.ibm.com/developerworks/linux/linux390/
S:	Supported
F:	Documentation/s390/zfcpdump.txt
F:	drivers/s390/scsi/zfcp_*

S390 IUCV NETWORK LAYER
M:	Ursula Braun <ursula.braun@de.ibm.com>
M:	linux390@de.ibm.com
L:	linux-s390@vger.kernel.org
W:	http://www.ibm.com/developerworks/linux/linux390/
S:	Supported
F:	drivers/s390/net/*iucv*
F:	include/net/iucv/
F:	net/iucv/

S3C24XX SD/MMC Driver
M:	Ben Dooks <ben-linux@fluff.org>
L:	linux-arm-kernel@lists.infradead.org (moderated for non-subscribers)
S:	Supported
F:	drivers/mmc/host/s3cmci.*

SAA7146 VIDEO4LINUX-2 DRIVER
M:	Michael Hunold <michael@mihu.de>
L:	linux-media@vger.kernel.org
T:	git git://git.kernel.org/pub/scm/linux/kernel/git/mchehab/linux-2.6.git
W:	http://www.mihu.de/linux/saa7146
S:	Maintained
F:	drivers/media/common/saa7146*
F:	drivers/media/video/*7146*
F:	include/media/*7146*

SC1200 WDT DRIVER
M:	Zwane Mwaikambo <zwane@arm.linux.org.uk>
S:	Maintained
F:	drivers/watchdog/sc1200wdt.c

SCHEDULER
M:	Ingo Molnar <mingo@elte.hu>
M:	Peter Zijlstra <peterz@infradead.org>
S:	Maintained
F:	kernel/sched*
F:	include/linux/sched.h

SCORE ARCHITECTURE
M:	Chen Liqin <liqin.chen@sunplusct.com>
M:	Lennox Wu <lennox.wu@gmail.com>
W:	http://www.sunplusct.com
S:	Supported
F:	arch/score/

SCSI CDROM DRIVER
M:	Jens Axboe <axboe@kernel.dk>
L:	linux-scsi@vger.kernel.org
W:	http://www.kernel.dk
S:	Maintained
F:	drivers/scsi/sr*

SCSI SG DRIVER
M:	Doug Gilbert <dgilbert@interlog.com>
L:	linux-scsi@vger.kernel.org
W:	http://www.torque.net/sg
S:	Maintained
F:	drivers/scsi/sg.c
F:	include/scsi/sg.h

SCSI SUBSYSTEM
M:	"James E.J. Bottomley" <James.Bottomley@suse.de>
L:	linux-scsi@vger.kernel.org
T:	git git://git.kernel.org/pub/scm/linux/kernel/git/jejb/scsi-misc-2.6.git
T:	git git://git.kernel.org/pub/scm/linux/kernel/git/jejb/scsi-rc-fixes-2.6.git
T:	git git://git.kernel.org/pub/scm/linux/kernel/git/jejb/scsi-pending-2.6.git
S:	Maintained
F:	drivers/scsi/
F:	include/scsi/

SCSI TAPE DRIVER
M:	Kai Mäkisara <Kai.Makisara@kolumbus.fi>
L:	linux-scsi@vger.kernel.org
S:	Maintained
F:	Documentation/scsi/st.txt
F:	drivers/scsi/st*

SCTP PROTOCOL
M:	Vlad Yasevich <vladislav.yasevich@hp.com>
M:	Sridhar Samudrala <sri@us.ibm.com>
L:	linux-sctp@vger.kernel.org
W:	http://lksctp.sourceforge.net
S:	Supported
F:	Documentation/networking/sctp.txt
F:	include/linux/sctp.h
F:	include/net/sctp/
F:	net/sctp/

SCx200 CPU SUPPORT
M:	Jim Cromie <jim.cromie@gmail.com>
S:	Odd Fixes
F:	Documentation/i2c/busses/scx200_acb
F:	arch/x86/kernel/scx200_32.c
F:	drivers/watchdog/scx200_wdt.c
F:	drivers/i2c/busses/scx200*
F:	drivers/mtd/maps/scx200_docflash.c
F:	include/linux/scx200.h

SCx200 GPIO DRIVER
M:	Jim Cromie <jim.cromie@gmail.com>
S:	Maintained
F:	drivers/char/scx200_gpio.c
F:	include/linux/scx200_gpio.h

SCx200 HRT CLOCKSOURCE DRIVER
M:	Jim Cromie <jim.cromie@gmail.com>
S:	Maintained
F:	drivers/clocksource/scx200_hrt.c

SDRICOH_CS MMC/SD HOST CONTROLLER INTERFACE DRIVER
M:	Sascha Sommer <saschasommer@freenet.de>
L:	sdricohcs-devel@lists.sourceforge.net (subscribers-only)
S:	Maintained
F:	drivers/mmc/host/sdricoh_cs.c

SECURE DIGITAL HOST CONTROLLER INTERFACE (SDHCI) DRIVER
S:	Orphan
L:	linux-mmc@vger.kernel.org
F:	drivers/mmc/host/sdhci.*

SECURE DIGITAL HOST CONTROLLER INTERFACE, OPEN FIRMWARE BINDINGS (SDHCI-OF)
M:	Anton Vorontsov <avorontsov@ru.mvista.com>
L:	linuxppc-dev@ozlabs.org
L:	linux-mmc@vger.kernel.org
S:	Maintained
F:	drivers/mmc/host/sdhci-of.*

SECURE DIGITAL HOST CONTROLLER INTERFACE (SDHCI) SAMSUNG DRIVER
M:	Ben Dooks <ben-linux@fluff.org>
L:	linux-mmc@vger.kernel.org
S:	Maintained
F:	drivers/mmc/host/sdhci-s3c.c

SECURITY SUBSYSTEM
M:	James Morris <jmorris@namei.org>
L:	linux-security-module@vger.kernel.org (suggested Cc:)
T:	git git://git.kernel.org/pub/scm/linux/kernel/git/jmorris/security-testing-2.6.git
W:	http://security.wiki.kernel.org/
S:	Supported
F:	security/

SECURITY CONTACT
M:	Security Officers <security@kernel.org>
S:	Supported

SELINUX SECURITY MODULE
M:	Stephen Smalley <sds@tycho.nsa.gov>
M:	James Morris <jmorris@namei.org>
M:	Eric Paris <eparis@parisplace.org>
L:	selinux@tycho.nsa.gov (subscribers-only, general discussion)
W:	http://selinuxproject.org
T:	git git://git.kernel.org/pub/scm/linux/kernel/git/jmorris/security-testing-2.6.git
S:	Supported
F:	include/linux/selinux*
F:	security/selinux/

SENSABLE PHANTOM
M:	Jiri Slaby <jirislaby@gmail.com>
S:	Maintained
F:	drivers/misc/phantom.c
F:	include/linux/phantom.h

SERIAL ATA (SATA) SUBSYSTEM
M:	Jeff Garzik <jgarzik@pobox.com>
L:	linux-ide@vger.kernel.org
T:	git git://git.kernel.org/pub/scm/linux/kernel/git/jgarzik/libata-dev.git
S:	Supported
F:	drivers/ata/
F:	include/linux/ata.h
F:	include/linux/libata.h

SERVER ENGINES 10Gbps iSCSI - BladeEngine 2 DRIVER
M:	Jayamohan Kallickal <jayamohank@serverengines.com>
L:	linux-scsi@vger.kernel.org
W:	http://www.serverengines.com
S:	Supported
F:	drivers/scsi/be2iscsi/

SERVER ENGINES 10Gbps NIC - BladeEngine 2 DRIVER
M:	Sathya Perla <sathyap@serverengines.com>
M:	Subbu Seetharaman <subbus@serverengines.com>
L:	netdev@vger.kernel.org
W:	http://www.serverengines.com
S:	Supported
F:	drivers/net/benet/

SFC NETWORK DRIVER
M:	Solarflare linux maintainers <linux-net-drivers@solarflare.com>
M:	Steve Hodgson <shodgson@solarflare.com>
M:	Ben Hutchings <bhutchings@solarflare.com>
L:	netdev@vger.kernel.org
S:	Supported
F:	drivers/net/sfc/

SGI GRU DRIVER
M:	Jack Steiner <steiner@sgi.com>
S:	Maintained
F:	drivers/misc/sgi-gru/

SGI SN-IA64 (Altix) SERIAL CONSOLE DRIVER
M:	Pat Gefre <pfg@sgi.com>
L:	linux-ia64@vger.kernel.org
S:	Supported
F:	Documentation/ia64/serial.txt
F:	drivers/serial/ioc?_serial.c
F:	include/linux/ioc?.h

SGI VISUAL WORKSTATION 320 AND 540
M:	Andrey Panin <pazke@donpac.ru>
L:	linux-visws-devel@lists.sf.net
W:	http://linux-visws.sf.net
S:	Maintained for 2.6.
F:	Documentation/sgi-visws.txt

SGI XP/XPC/XPNET DRIVER
M:	Robin Holt <holt@sgi.com>
S:	Maintained
F:	drivers/misc/sgi-xp/

SHARP LH SUPPORT (LH7952X & LH7A40X)
M:	Marc Singer <elf@buici.com>
W:	http://projects.buici.com/arm
L:	linux-arm-kernel@lists.infradead.org (moderated for non-subscribers)
S:	Maintained
F:	Documentation/arm/Sharp-LH/ADC-LH7-Touchscreen
F:	arch/arm/mach-lh7a40x/
F:	drivers/serial/serial_lh7a40x.c
F:	drivers/usb/gadget/lh7a40*
F:	drivers/usb/host/ohci-lh7a40*

SHM-SIGNAL LIBRARY
M:	Gregory Haskins <ghaskins@novell.com>
S:	Maintained
F:	include/linux/shm_signal.h
F:	lib/shm_signal.c

SIMPLE FIRMWARE INTERFACE (SFI)
M:	Len Brown <lenb@kernel.org>
L:	sfi-devel@simplefirmware.org
W:	http://simplefirmware.org/
T:	git git://git.kernel.org/pub/scm/linux/kernel/git/lenb/linux-sfi-2.6.git
S:	Supported
F:	arch/x86/kernel/*sfi*
F:	drivers/sfi/
F:	include/linux/sfi*.h

SIMTEC EB110ATX (Chalice CATS)
P:	Ben Dooks
M:	Vincent Sanders <support@simtec.co.uk>
W:	http://www.simtec.co.uk/products/EB110ATX/
S:	Supported

SIMTEC EB2410ITX (BAST)
P:	Ben Dooks
M:	Vincent Sanders <support@simtec.co.uk>
W:	http://www.simtec.co.uk/products/EB2410ITX/
S:	Supported
F:	arch/arm/mach-s3c2410/
F:	drivers/*/*s3c2410*
F:	drivers/*/*/*s3c2410*

TI DAVINCI MACHINE SUPPORT
P:	Kevin Hilman
M:	davinci-linux-open-source@linux.davincidsp.com
S:	Supported
F:	arch/arm/mach-davinci

SIS 190 ETHERNET DRIVER
M:	Francois Romieu <romieu@fr.zoreil.com>
L:	netdev@vger.kernel.org
S:	Maintained
F:	drivers/net/sis190.c

SIS 900/7016 FAST ETHERNET DRIVER
M:	Daniele Venzano <venza@brownhat.org>
W:	http://www.brownhat.org/sis900.html
L:	netdev@vger.kernel.org
S:	Maintained
F:	drivers/net/sis900.*

SIS 96X I2C/SMBUS DRIVER
M:	"Mark M. Hoffman" <mhoffman@lightlink.com>
L:	linux-i2c@vger.kernel.org
S:	Maintained
F:	Documentation/i2c/busses/i2c-sis96x
F:	drivers/i2c/busses/i2c-sis96x.c

SIS FRAMEBUFFER DRIVER
M:	Thomas Winischhofer <thomas@winischhofer.net>
W:	http://www.winischhofer.net/linuxsisvga.shtml
S:	Maintained
F:	Documentation/fb/sisfb.txt
F:	drivers/video/sis/
F:	include/video/sisfb.h

SIS USB2VGA DRIVER
M:	Thomas Winischhofer <thomas@winischhofer.net>
W:	http://www.winischhofer.at/linuxsisusbvga.shtml
S:	Maintained
F:	drivers/usb/misc/sisusbvga/

SKGE, SKY2 10/100/1000 GIGABIT ETHERNET DRIVERS
M:	Stephen Hemminger <shemminger@linux-foundation.org>
L:	netdev@vger.kernel.org
S:	Maintained
F:	drivers/net/skge.*
F:	drivers/net/sky2.*

SLAB ALLOCATOR
M:	Christoph Lameter <cl@linux-foundation.org>
M:	Pekka Enberg <penberg@cs.helsinki.fi>
M:	Matt Mackall <mpm@selenic.com>
L:	linux-mm@kvack.org
S:	Maintained
F:	include/linux/sl?b*.h
F:	mm/sl?b.c

SMC91x ETHERNET DRIVER
M:	Nicolas Pitre <nico@fluxnic.net>
S:	Maintained
F:	drivers/net/smc91x.*

SMSC47B397 HARDWARE MONITOR DRIVER
M:	"Mark M. Hoffman" <mhoffman@lightlink.com>
L:	lm-sensors@lm-sensors.org
S:	Maintained
F:	Documentation/hwmon/smsc47b397
F:	drivers/hwmon/smsc47b397.c

SMSC911x ETHERNET DRIVER
M:	Steve Glendinning <steve.glendinning@smsc.com>
L:	netdev@vger.kernel.org
S:	Supported
F:	include/linux/smsc911x.h
F:	drivers/net/smsc911x.*

SMSC9420 PCI ETHERNET DRIVER
M:	Steve Glendinning <steve.glendinning@smsc.com>
L:	netdev@vger.kernel.org
S:	Supported
F:	drivers/net/smsc9420.*

SMX UIO Interface
M:	Ben Nizette <bn@niasdigital.com>
S:	Maintained
F:	drivers/uio/uio_smx.c

SN-IA64 (Itanium) SUB-PLATFORM
M:	Jes Sorensen <jes@sgi.com>
L:	linux-altix@sgi.com
L:	linux-ia64@vger.kernel.org
W:	http://www.sgi.com/altix
S:	Maintained
F:	arch/ia64/sn/

SOC-CAMERA V4L2 SUBSYSTEM
M:	Guennadi Liakhovetski <g.liakhovetski@gmx.de>
L:	linux-media@vger.kernel.org
T:	git git://git.kernel.org/pub/scm/linux/kernel/git/mchehab/linux-2.6.git
S:	Maintained
F:	include/media/v4l2*
F:	drivers/media/video/v4l2*

SOEKRIS NET48XX LED SUPPORT
M:	Chris Boot <bootc@bootc.net>
S:	Maintained
F:	drivers/leds/leds-net48xx.c

SOFTWARE RAID (Multiple Disks) SUPPORT
M:	Neil Brown <neilb@suse.de>
L:	linux-raid@vger.kernel.org
S:	Supported
F:	drivers/md/
F:	include/linux/raid/

SONIC NETWORK DRIVER
M:	Thomas Bogendoerfer <tsbogend@alpha.franken.de>
L:	netdev@vger.kernel.org
S:	Maintained
F:	drivers/net/sonic.*

SONICS SILICON BACKPLANE DRIVER (SSB)
M:	Michael Buesch <mb@bu3sch.de>
L:	netdev@vger.kernel.org
S:	Maintained
F:	drivers/ssb/
F:	include/linux/ssb/

SONY VAIO CONTROL DEVICE DRIVER
M:	Mattia Dongili <malattia@linux.it>
L:	linux-acpi@vger.kernel.org
W:	http://www.linux.it/~malattia/wiki/index.php/Sony_drivers
S:	Maintained
F:	Documentation/laptops/sony-laptop.txt
F:	drivers/char/sonypi.c
F:	drivers/platform/x86/sony-laptop.c
F:	include/linux/sony-laptop.h

SONY MEMORYSTICK CARD SUPPORT
M:	Alex Dubov <oakad@yahoo.com>
W:	http://tifmxx.berlios.de/
S:	Maintained
F:	drivers/memstick/host/tifm_ms.c

SOUND
M:	Jaroslav Kysela <perex@perex.cz>
M:	Takashi Iwai <tiwai@suse.de>
L:	alsa-devel@alsa-project.org (moderated for non-subscribers)
W:	http://www.alsa-project.org/
T:	git git://git.kernel.org/pub/scm/linux/kernel/git/tiwai/sound-2.6.git
T:	git git://git.alsa-project.org/alsa-kernel.git
S:	Maintained
F:	Documentation/sound/
F:	include/sound/
F:	sound/

SOUND - SOC LAYER / DYNAMIC AUDIO POWER MANAGEMENT (ASoC)
M:	Liam Girdwood <lrg@slimlogic.co.uk>
M:	Mark Brown <broonie@opensource.wolfsonmicro.com>
T:	git git://git.kernel.org/pub/scm/linux/kernel/git/broonie/sound-2.6.git
L:	alsa-devel@alsa-project.org (moderated for non-subscribers)
W:	http://alsa-project.org/main/index.php/ASoC
S:	Supported
F:	sound/soc/
F:	include/sound/soc*

SPARC + UltraSPARC (sparc/sparc64)
M:	"David S. Miller" <davem@davemloft.net>
L:	sparclinux@vger.kernel.org
T:	git git://git.kernel.org/pub/scm/linux/kernel/git/davem/sparc-2.6.git
T:	git git://git.kernel.org/pub/scm/linux/kernel/git/davem/sparc-next-2.6.git
S:	Maintained
F:	arch/sparc/

SPECIALIX IO8+ MULTIPORT SERIAL CARD DRIVER
M:	Roger Wolff <R.E.Wolff@BitWizard.nl>
S:	Supported
F:	Documentation/serial/specialix.txt
F:	drivers/char/specialix*

SPI SUBSYSTEM
M:	David Brownell <dbrownell@users.sourceforge.net>
M:	Grant Likely <grant.likely@secretlab.ca>
L:	spi-devel-general@lists.sourceforge.net
S:	Maintained
F:	Documentation/spi/
F:	drivers/spi/
F:	include/linux/spi/

SPIDERNET NETWORK DRIVER for CELL
M:	Ishizaki Kou <kou.ishizaki@toshiba.co.jp>
M:	Jens Osterkamp <jens@de.ibm.com>
L:	netdev@vger.kernel.org
S:	Supported
F:	Documentation/networking/spider_net.txt
F:	drivers/net/spider_net*

SPU FILE SYSTEM
M:	Jeremy Kerr <jk@ozlabs.org>
L:	linuxppc-dev@ozlabs.org
L:	cbe-oss-dev@ozlabs.org
W:	http://www.ibm.com/developerworks/power/cell/
S:	Supported
F:	Documentation/filesystems/spufs.txt
F:	arch/powerpc/platforms/cell/spufs/

SQUASHFS FILE SYSTEM
M:	Phillip Lougher <phillip@lougher.demon.co.uk>
L:	squashfs-devel@lists.sourceforge.net (subscribers-only)
W:	http://squashfs.org.uk
S:	Maintained
F:	Documentation/filesystems/squashfs.txt
F:	fs/squashfs/

SRM (Alpha) environment access
M:	Jan-Benedict Glaw <jbglaw@lug-owl.de>
S:	Maintained
F:	arch/alpha/kernel/srm_env.c

STABLE BRANCH
M:	Greg Kroah-Hartman <greg@kroah.com>
M:	Chris Wright <chrisw@sous-sol.org>
L:	stable@kernel.org
S:	Maintained

STAGING SUBSYSTEM
M:	Greg Kroah-Hartman <gregkh@suse.de>
T:	quilt kernel.org/pub/linux/kernel/people/gregkh/gregkh-2.6/
L:	devel@driverdev.osuosl.org
S:	Maintained
F:	drivers/staging/

STARFIRE/DURALAN NETWORK DRIVER
M:	Ion Badulescu <ionut@badula.org>
S:	Odd Fixes
F:	drivers/net/starfire*

STARMODE RADIO IP (STRIP) PROTOCOL DRIVER
S:	Orphan
F:	drivers/net/wireless/strip.c
F:	include/linux/if_strip.h

STRADIS MPEG-2 DECODER DRIVER
M:	Nathan Laredo <laredo@gnu.org>
W:	http://www.stradis.com/
S:	Maintained
F:	drivers/media/video/stradis.c

SUN3/3X
M:	Sam Creasey <sammy@sammy.net>
W:	http://sammy.net/sun3/
S:	Maintained
F:	arch/m68k/kernel/*sun3*
F:	arch/m68k/sun3*/
F:	arch/m68k/include/asm/sun3*

SUPERH
M:	Paul Mundt <lethal@linux-sh.org>
L:	linux-sh@vger.kernel.org
W:	http://www.linux-sh.org
T:	git git://git.kernel.org/pub/scm/linux/kernel/git/lethal/sh-2.6.git
S:	Supported
F:	Documentation/sh/
F:	arch/sh/
F:	drivers/sh/

SUSPEND TO RAM
M:	Len Brown <len.brown@intel.com>
M:	Pavel Machek <pavel@ucw.cz>
M:	"Rafael J. Wysocki" <rjw@sisk.pl>
L:	linux-pm@lists.linux-foundation.org
S:	Supported
F:	Documentation/power/
F:	arch/x86/kernel/acpi/
F:	drivers/base/power/
F:	kernel/power/
F:	include/linux/suspend.h
F:	include/linux/freezer.h
F:	include/linux/pm.h

SVGA HANDLING
M:	Martin Mares <mj@ucw.cz>
L:	linux-video@atrey.karlin.mff.cuni.cz
S:	Maintained
F:	Documentation/svga.txt
F:	arch/x86/boot/video*

SYSV FILESYSTEM
M:	Christoph Hellwig <hch@infradead.org>
S:	Maintained
F:	Documentation/filesystems/sysv-fs.txt
F:	fs/sysv/
F:	include/linux/sysv_fs.h

TASKSTATS STATISTICS INTERFACE
M:	Balbir Singh <balbir@linux.vnet.ibm.com>
S:	Maintained
F:	Documentation/accounting/taskstats*
F:	include/linux/taskstats*
F:	kernel/taskstats.c

TC CLASSIFIER
M:	Jamal Hadi Salim <hadi@cyberus.ca>
L:	netdev@vger.kernel.org
S:	Maintained
F:	include/linux/pkt_cls.h
F:	include/net/pkt_cls.h
F:	net/sched/

TCP LOW PRIORITY MODULE
M:	"Wong Hoi Sing, Edison" <hswong3i@gmail.com>
M:	"Hung Hing Lun, Mike" <hlhung3i@gmail.com>
W:	http://tcp-lp-mod.sourceforge.net/
S:	Maintained
F:	net/ipv4/tcp_lp.c

TEHUTI ETHERNET DRIVER
M:	Alexander Indenbaum <baum@tehutinetworks.net>
M:	Andy Gospodarek <andy@greyhouse.net>
L:	netdev@vger.kernel.org
S:	Supported
F:	drivers/net/tehuti*

Telecom Clock Driver for MCPL0010
M:	Mark Gross <mark.gross@intel.com>
S:	Supported
F:	drivers/char/tlclk.c

TENSILICA XTENSA PORT (xtensa)
M:	Chris Zankel <chris@zankel.net>
S:	Maintained
F:	arch/xtensa/

THINKPAD ACPI EXTRAS DRIVER
M:	Henrique de Moraes Holschuh <ibm-acpi@hmh.eng.br>
L:	ibm-acpi-devel@lists.sourceforge.net
W:	http://ibm-acpi.sourceforge.net
W:	http://thinkwiki.org/wiki/Ibm-acpi
T:	git git://repo.or.cz/linux-2.6/linux-acpi-2.6/ibm-acpi-2.6.git
S:	Maintained
F:	drivers/platform/x86/thinkpad_acpi.c

TI FLASH MEDIA INTERFACE DRIVER
M:	Alex Dubov <oakad@yahoo.com>
S:	Maintained
F:	drivers/misc/tifm*
F:	drivers/mmc/host/tifm_sd.c
F:	include/linux/tifm.h

TI TWL4030 SERIES SOC CODEC DRIVER
M:	Peter Ujfalusi <peter.ujfalusi@nokia.com>
L:	alsa-devel@alsa-project.org (moderated for non-subscribers)
S:	Maintained
F:	sound/soc/codecs/twl4030*

TIPC NETWORK LAYER
M:	Per Liden <per.liden@ericsson.com>
M:	Jon Maloy <jon.maloy@ericsson.com>
M:	Allan Stephens <allan.stephens@windriver.com>
L:	tipc-discussion@lists.sourceforge.net
W:	http://tipc.sourceforge.net/
W:	http://tipc.cslab.ericsson.net/
T:	git git://tipc.cslab.ericsson.net/pub/git/tipc.git
S:	Maintained
F:	include/linux/tipc*.h
F:	include/net/tipc/
F:	net/tipc/

TLAN NETWORK DRIVER
M:	Samuel Chessman <chessman@tux.org>
L:	tlan-devel@lists.sourceforge.net (subscribers-only)
W:	http://sourceforge.net/projects/tlan/
S:	Maintained
F:	Documentation/networking/tlan.txt
F:	drivers/net/tlan.*

TOMOYO SECURITY MODULE
M:	Kentaro Takeda <takedakn@nttdata.co.jp>
M:	Tetsuo Handa <penguin-kernel@I-love.SAKURA.ne.jp>
L:	tomoyo-users-en@lists.sourceforge.jp (subscribers-only, for developers and users in English)
L:	tomoyo-dev@lists.sourceforge.jp (subscribers-only, for developers in Japanese)
L:	tomoyo-users@lists.sourceforge.jp (subscribers-only, for users in Japanese)
W:	http://tomoyo.sourceforge.jp/
T:	quilt http://svn.sourceforge.jp/svnroot/tomoyo/trunk/2.2.x/tomoyo-lsm/patches/
S:	Maintained
F:	security/tomoyo/

TOPSTAR LAPTOP EXTRAS DRIVER
M:	Herton Ronaldo Krzesinski <herton@mandriva.com.br>
S:	Maintained
F:	drivers/platform/x86/topstar-laptop.c

TOSHIBA ACPI EXTRAS DRIVER
S:	Orphan
F:	drivers/platform/x86/toshiba_acpi.c

TOSHIBA SMM DRIVER
M:	Jonathan Buzzard <jonathan@buzzard.org.uk>
L:	tlinux-users@tce.toshiba-dme.co.jp
W:	http://www.buzzard.org.uk/toshiba/
S:	Maintained
F:	drivers/char/toshiba.c
F:	include/linux/toshiba.h

TMIO MMC DRIVER
M:	Ian Molton <ian@mnementh.co.uk>
S:	Maintained
F:	drivers/mmc/host/tmio_mmc.*

TMPFS (SHMEM FILESYSTEM)
M:	Hugh Dickins <hugh.dickins@tiscali.co.uk>
L:	linux-mm@kvack.org
S:	Maintained
F:	include/linux/shmem_fs.h
F:	mm/shmem.c

TPM DEVICE DRIVER
M:	Debora Velarde <debora@linux.vnet.ibm.com>
M:	Rajiv Andrade <srajiv@linux.vnet.ibm.com>
W:	http://tpmdd.sourceforge.net
M:	Marcel Selhorst <m.selhorst@sirrix.com>
W:	http://www.sirrix.com
L:	tpmdd-devel@lists.sourceforge.net (moderated for non-subscribers)
S:	Maintained
F:	drivers/char/tpm/

TRACING
M:	Steven Rostedt <rostedt@goodmis.org>
M:	Frederic Weisbecker <fweisbec@gmail.com>
M:	Ingo Molnar <mingo@redhat.com>
T:	git git://git.kernel.org/pub/scm/linux/kernel/git/tip/linux-2.6-tip.git tracing/core
S:	Maintained
F:	Documentation/trace/ftrace.txt
F:	arch/*/*/*/ftrace.h
F:	arch/*/kernel/ftrace.c
F:	include/*/ftrace.h
F:	include/linux/trace*.h
F:	include/trace/
F:	kernel/trace/

TRIVIAL PATCHES
M:	Jiri Kosina <trivial@kernel.org>
T:	git git://git.kernel.org/pub/scm/linux/kernel/git/jikos/trivial.git
S:	Maintained

TTY LAYER
M:	Greg Kroah-Hartman <gregkh@suse.de>
S:	Maintained
T:	quilt kernel.org/pub/linux/kernel/people/gregkh/gregkh-2.6/
F:	drivers/char/tty_*
F:	drivers/serial/serial_core.c
F:	include/linux/serial_core.h
F:	include/linux/serial.h
F:	include/linux/tty.h

TULIP NETWORK DRIVERS
M:	Grant Grundler <grundler@parisc-linux.org>
M:	Kyle McMartin <kyle@mcmartin.ca>
L:	netdev@vger.kernel.org
S:	Maintained
F:	drivers/net/tulip/

TUN/TAP driver
M:	Maxim Krasnyansky <maxk@qualcomm.com>
L:	vtun@office.satix.net
W:	http://vtun.sourceforge.net/tun
S:	Maintained
F:	Documentation/networking/tuntap.txt
F:	arch/um/os-Linux/drivers/

TURBOCHANNEL SUBSYSTEM
M:	"Maciej W. Rozycki" <macro@linux-mips.org>
S:	Maintained
F:	drivers/tc/
F:	include/linux/tc.h

U14-34F SCSI DRIVER
M:	Dario Ballabio <ballabio_dario@emc.com>
L:	linux-scsi@vger.kernel.org
S:	Maintained
F:	drivers/scsi/u14-34f.c

UBI FILE SYSTEM (UBIFS)
M:	Artem Bityutskiy <dedekind1@gmail.com>
M:	Adrian Hunter <adrian.hunter@nokia.com>
L:	linux-mtd@lists.infradead.org
T:	git git://git.infradead.org/ubifs-2.6.git
W:	http://www.linux-mtd.infradead.org/doc/ubifs.html
S:	Maintained
F:	Documentation/filesystems/ubifs.txt
F:	fs/ubifs/

UCLINUX (AND M68KNOMMU)
M:	Greg Ungerer <gerg@uclinux.org>
W:	http://www.uclinux.org/
L:	uclinux-dev@uclinux.org  (subscribers-only)
S:	Maintained
F:	arch/m68knommu/

UCLINUX FOR RENESAS H8/300 (H8300)
M:	Yoshinori Sato <ysato@users.sourceforge.jp>
W:	http://uclinux-h8.sourceforge.jp/
S:	Supported

UDF FILESYSTEM
M:	Jan Kara <jack@suse.cz>
W:	http://linux-udf.sourceforge.net
S:	Maintained
F:	Documentation/filesystems/udf.txt
F:	fs/udf/

UFS FILESYSTEM
M:	Evgeniy Dushistov <dushistov@mail.ru>
S:	Maintained
F:	Documentation/filesystems/ufs.txt
F:	fs/ufs/

ULTRA-WIDEBAND (UWB) SUBSYSTEM:
M:	David Vrabel <david.vrabel@csr.com>
L:	linux-usb@vger.kernel.org
S:	Supported
F:	drivers/uwb/*
F:	include/linux/uwb.h
F:	include/linux/uwb/

UNIFDEF
M:	Tony Finch <dot@dotat.at>
W:	http://dotat.at/prog/unifdef
S:	Maintained
F:	scripts/unifdef.c

UNIFORM CDROM DRIVER
M:	Jens Axboe <axboe@kernel.dk>
W:	http://www.kernel.dk
S:	Maintained
F:	Documentation/cdrom/
F:	drivers/cdrom/cdrom.c
F:	include/linux/cdrom.h

UNSORTED BLOCK IMAGES (UBI)
M:	Artem Bityutskiy <dedekind1@gmail.com>
W:	http://www.linux-mtd.infradead.org/
L:	linux-mtd@lists.infradead.org
T:	git git://git.infradead.org/ubi-2.6.git
S:	Maintained
F:	drivers/mtd/ubi/
F:	include/linux/mtd/ubi.h
F:	include/mtd/ubi-user.h

USB ACM DRIVER
M:	Oliver Neukum <oliver@neukum.name>
L:	linux-usb@vger.kernel.org
S:	Maintained
F:	Documentation/usb/acm.txt
F:	drivers/usb/class/cdc-acm.*

USB BLOCK DRIVER (UB ub)
M:	Pete Zaitcev <zaitcev@redhat.com>
L:	linux-usb@vger.kernel.org
S:	Supported
F:	drivers/block/ub.c

USB CDC ETHERNET DRIVER
M:	Greg Kroah-Hartman <greg@kroah.com>
L:	linux-usb@vger.kernel.org
S:	Maintained
W:	http://www.kroah.com/linux-usb/
F:	drivers/net/usb/cdc_*.c
F:	include/linux/usb/cdc.h

USB CYPRESS C67X00 DRIVER
M:	Peter Korsgaard <jacmet@sunsite.dk>
L:	linux-usb@vger.kernel.org
S:	Maintained
F:	drivers/usb/c67x00/

USB DAVICOM DM9601 DRIVER
M:	Peter Korsgaard <jacmet@sunsite.dk>
L:	netdev@vger.kernel.org
W:	http://www.linux-usb.org/usbnet
S:	Maintained
F:	drivers/net/usb/dm9601.c

USB DIAMOND RIO500 DRIVER
M:	Cesar Miquel <miquel@df.uba.ar>
L:	rio500-users@lists.sourceforge.net
W:	http://rio500.sourceforge.net
S:	Maintained
F:	drivers/usb/misc/rio500*

USB EHCI DRIVER
M:	David Brownell <dbrownell@users.sourceforge.net>
L:	linux-usb@vger.kernel.org
S:	Odd Fixes
F:	Documentation/usb/ehci.txt
F:	drivers/usb/host/ehci*

USB ET61X[12]51 DRIVER
M:	Luca Risolia <luca.risolia@studio.unibo.it>
L:	linux-usb@vger.kernel.org
L:	linux-media@vger.kernel.org
T:	git git://git.kernel.org/pub/scm/linux/kernel/git/mchehab/linux-2.6.git
W:	http://www.linux-projects.org
S:	Maintained
F:	drivers/media/video/et61x251/

USB GADGET/PERIPHERAL SUBSYSTEM
M:	David Brownell <dbrownell@users.sourceforge.net>
L:	linux-usb@vger.kernel.org
W:	http://www.linux-usb.org/gadget
S:	Maintained
F:	drivers/usb/gadget/
F:	include/linux/usb/gadget*

USB HID/HIDBP DRIVERS (USB KEYBOARDS, MICE, REMOTE CONTROLS, ...)
M:	Jiri Kosina <jkosina@suse.cz>
L:	linux-usb@vger.kernel.org
T:	git git://git.kernel.org/pub/scm/linux/kernel/git/jikos/hid.git
S:	Maintained
F:	Documentation/usb/hiddev.txt
F:	drivers/hid/usbhid/

USB ISP116X DRIVER
M:	Olav Kongas <ok@artecdesign.ee>
L:	linux-usb@vger.kernel.org
S:	Maintained
F:	drivers/usb/host/isp116x*
F:	include/linux/usb/isp116x.h

USB KAWASAKI LSI DRIVER
M:	Oliver Neukum <oliver@neukum.name>
L:	linux-usb@vger.kernel.org
S:	Maintained
F:	drivers/usb/serial/kl5kusb105.*

USB MASS STORAGE DRIVER
M:	Matthew Dharm <mdharm-usb@one-eyed-alien.net>
L:	linux-usb@vger.kernel.org
L:	usb-storage@lists.one-eyed-alien.net
S:	Maintained
W:	http://www.one-eyed-alien.net/~mdharm/linux-usb/
F:	drivers/usb/storage/

USB OHCI DRIVER
M:	David Brownell <dbrownell@users.sourceforge.net>
L:	linux-usb@vger.kernel.org
S:	Odd Fixes
F:	Documentation/usb/ohci.txt
F:	drivers/usb/host/ohci*

USB OPTION-CARD DRIVER
M:	Matthias Urlichs <smurf@smurf.noris.de>
L:	linux-usb@vger.kernel.org
S:	Maintained
F:	drivers/usb/serial/option.c

USB OV511 DRIVER
M:	Mark McClelland <mmcclell@bigfoot.com>
L:	linux-usb@vger.kernel.org
W:	http://alpha.dyndns.org/ov511/
S:	Maintained
F:	drivers/media/video/ov511.*

USB PEGASUS DRIVER
M:	Petko Manolov <petkan@users.sourceforge.net>
L:	linux-usb@vger.kernel.org
L:	netdev@vger.kernel.org
W:	http://pegasus2.sourceforge.net/
S:	Maintained
F:	drivers/net/usb/pegasus.*

USB PRINTER DRIVER (usblp)
M:	Pete Zaitcev <zaitcev@redhat.com>
L:	linux-usb@vger.kernel.org
S:	Supported
F:	drivers/usb/class/usblp.c

USB RTL8150 DRIVER
M:	Petko Manolov <petkan@users.sourceforge.net>
L:	linux-usb@vger.kernel.org
L:	netdev@vger.kernel.org
W:	http://pegasus2.sourceforge.net/
S:	Maintained
F:	drivers/net/usb/rtl8150.c

USB SE401 DRIVER
M:	Jeroen Vreeken <pe1rxq@amsat.org>
L:	linux-usb@vger.kernel.org
W:	http://www.chello.nl/~j.vreeken/se401/
S:	Maintained
F:	Documentation/video4linux/se401.txt
F:	drivers/media/video/se401.*

USB SERIAL BELKIN F5U103 DRIVER
M:	William Greathouse <wgreathouse@smva.com>
L:	linux-usb@vger.kernel.org
S:	Maintained
F:	drivers/usb/serial/belkin_sa.*

USB SERIAL CYPRESS M8 DRIVER
M:	Lonnie Mendez <dignome@gmail.com>
L:	linux-usb@vger.kernel.org
S:	Maintained
W:	http://geocities.com/i0xox0i
W:	http://firstlight.net/cvs
F:	drivers/usb/serial/cypress_m8.*

USB SERIAL CYBERJACK DRIVER
M:	Matthias Bruestle and Harald Welte <support@reiner-sct.com>
W:	http://www.reiner-sct.de/support/treiber_cyberjack.php
S:	Maintained
F:	drivers/usb/serial/cyberjack.c

USB SERIAL DIGI ACCELEPORT DRIVER
M:	Peter Berger <pberger@brimson.com>
M:	Al Borchers <alborchers@steinerpoint.com>
L:	linux-usb@vger.kernel.org
S:	Maintained
F:	drivers/usb/serial/digi_acceleport.c

USB SERIAL DRIVER
M:	Greg Kroah-Hartman <gregkh@suse.de>
L:	linux-usb@vger.kernel.org
S:	Supported
F:	Documentation/usb/usb-serial.txt
F:	drivers/usb/serial/generic.c
F:	drivers/usb/serial/usb-serial.c
F:	include/linux/usb/serial.h

USB SERIAL EMPEG EMPEG-CAR MARK I/II DRIVER
M:	Gary Brubaker <xavyer@ix.netcom.com>
L:	linux-usb@vger.kernel.org
S:	Maintained
F:	drivers/usb/serial/empeg.c

USB SERIAL KEYSPAN DRIVER
M:	Greg Kroah-Hartman <greg@kroah.com>
L:	linux-usb@vger.kernel.org
W:	http://www.kroah.com/linux/
S:	Maintained
F:	drivers/usb/serial/*keyspan*

USB SERIAL WHITEHEAT DRIVER
M:	Support Department <support@connecttech.com>
L:	linux-usb@vger.kernel.org
W:	http://www.connecttech.com
S:	Supported
F:	drivers/usb/serial/whiteheat*

USB SMSC95XX ETHERNET DRIVER
M:	Steve Glendinning <steve.glendinning@smsc.com>
L:	netdev@vger.kernel.org
S:	Supported
F:	drivers/net/usb/smsc95xx.*

USB SN9C1xx DRIVER
M:	Luca Risolia <luca.risolia@studio.unibo.it>
L:	linux-usb@vger.kernel.org
L:	linux-media@vger.kernel.org
T:	git git://git.kernel.org/pub/scm/linux/kernel/git/mchehab/linux-2.6.git
W:	http://www.linux-projects.org
S:	Maintained
F:	Documentation/video4linux/sn9c102.txt
F:	drivers/media/video/sn9c102/

USB SUBSYSTEM
M:	Greg Kroah-Hartman <gregkh@suse.de>
L:	linux-usb@vger.kernel.org
W:	http://www.linux-usb.org
T:	quilt kernel.org/pub/linux/kernel/people/gregkh/gregkh-2.6/
S:	Supported
F:	Documentation/usb/
F:	drivers/net/usb/
F:	drivers/usb/
F:	include/linux/usb.h
F:	include/linux/usb/

USB UHCI DRIVER
M:	Alan Stern <stern@rowland.harvard.edu>
L:	linux-usb@vger.kernel.org
S:	Maintained
F:	drivers/usb/host/uhci*

USB "USBNET" DRIVER FRAMEWORK
M:	David Brownell <dbrownell@users.sourceforge.net>
L:	netdev@vger.kernel.org
W:	http://www.linux-usb.org/usbnet
S:	Maintained
F:	drivers/net/usb/usbnet.c
F:	include/linux/usb/usbnet.h

USB VIDEO CLASS
M:	Laurent Pinchart <laurent.pinchart@skynet.be>
L:	linux-uvc-devel@lists.berlios.de (subscribers-only)
L:	linux-media@vger.kernel.org
T:	git git://git.kernel.org/pub/scm/linux/kernel/git/mchehab/linux-2.6.git
W:	http://linux-uvc.berlios.de
S:	Maintained
F:	drivers/media/video/uvc/

USB W996[87]CF DRIVER
M:	Luca Risolia <luca.risolia@studio.unibo.it>
L:	linux-usb@vger.kernel.org
L:	linux-media@vger.kernel.org
T:	git git://git.kernel.org/pub/scm/linux/kernel/git/mchehab/linux-2.6.git
W:	http://www.linux-projects.org
S:	Maintained
F:	Documentation/video4linux/w9968cf.txt
F:	drivers/media/video/w996*

USB WIRELESS RNDIS DRIVER (rndis_wlan)
M:	Jussi Kivilinna <jussi.kivilinna@mbnet.fi>
L:	linux-wireless@vger.kernel.org
S:	Maintained
F:	drivers/net/wireless/rndis_wlan.c

USB XHCI DRIVER
M:	Sarah Sharp <sarah.a.sharp@intel.com>
L:	linux-usb@vger.kernel.org
S:	Supported

USB ZC0301 DRIVER
M:	Luca Risolia <luca.risolia@studio.unibo.it>
L:	linux-usb@vger.kernel.org
L:	linux-media@vger.kernel.org
T:	git git://git.kernel.org/pub/scm/linux/kernel/git/mchehab/linux-2.6.git
W:	http://www.linux-projects.org
S:	Maintained
F:	Documentation/video4linux/zc0301.txt
F:	drivers/media/video/zc0301/

USB ZD1201 DRIVER
M:	Jeroen Vreeken <pe1rxq@amsat.org>
L:	linux-usb@vger.kernel.org
W:	http://linux-lc100020.sourceforge.net
S:	Maintained
F:	drivers/net/wireless/zd1201.*

USB ZR364XX DRIVER
M:	Antoine Jacquet <royale@zerezo.com>
L:	linux-usb@vger.kernel.org
L:	linux-media@vger.kernel.org
T:	git git://git.kernel.org/pub/scm/linux/kernel/git/mchehab/linux-2.6.git
W:	http://royale.zerezo.com/zr364xx/
S:	Maintained
F:	Documentation/video4linux/zr364xx.txt
F:	drivers/media/video/zr364xx.c

USER-MODE LINUX (UML)
M:	Jeff Dike <jdike@addtoit.com>
L:	user-mode-linux-devel@lists.sourceforge.net
L:	user-mode-linux-user@lists.sourceforge.net
W:	http://user-mode-linux.sourceforge.net
S:	Maintained
F:	Documentation/uml/
F:	arch/um/
F:	fs/hostfs/
F:	fs/hppfs/

USERSPACE I/O (UIO)
M:	"Hans J. Koch" <hjk@linutronix.de>
M:	Greg Kroah-Hartman <gregkh@suse.de>
S:	Maintained
F:	Documentation/DocBook/uio-howto.tmpl
F:	drivers/uio/
F:	include/linux/uio*.h

UTIL-LINUX-NG PACKAGE
M:	Karel Zak <kzak@redhat.com>
L:	util-linux-ng@vger.kernel.org
W:	http://kernel.org/~kzak/util-linux-ng/
T:	git git://git.kernel.org/pub/scm/utils/util-linux-ng/util-linux-ng.git
S:	Maintained

UVESAFB DRIVER
M:	Michal Januszewski <spock@gentoo.org>
L:	linux-fbdev@vger.kernel.org
W:	http://dev.gentoo.org/~spock/projects/uvesafb/
S:	Maintained
F:	Documentation/fb/uvesafb.txt
F:	drivers/video/uvesafb.*

VBUS
M:	Gregory Haskins <ghaskins@novell.com>
S:	Maintained
F:	include/linux/vbus*
F:	drivers/vbus/*

VBUS ETHERNET DRIVER
M:	Gregory Haskins <ghaskins@novell.com>
S:	Maintained
W:	http://developer.novell.com/wiki/index.php/AlacrityVM
F:	include/linux/venet.h
F:	drivers/net/vbus-enet.c

VFAT/FAT/MSDOS FILESYSTEM
M:	OGAWA Hirofumi <hirofumi@mail.parknet.co.jp>
S:	Maintained
F:	Documentation/filesystems/vfat.txt
F:	fs/fat/

VIRTIO HOST (VHOST)
M:	"Michael S. Tsirkin" <mst@redhat.com>
L:	kvm@vger.kernel.org
L:	virtualization@lists.osdl.org
L:	netdev@vger.kernel.org
S:	Maintained
F:	drivers/vhost/
F:	include/linux/vhost.h

VIA RHINE NETWORK DRIVER
M:	Roger Luethi <rl@hellgate.ch>
S:	Maintained
F:	drivers/net/via-rhine.c

VIAPRO SMBUS DRIVER
M:	Jean Delvare <khali@linux-fr.org>
L:	linux-i2c@vger.kernel.org
S:	Maintained
F:	Documentation/i2c/busses/i2c-viapro
F:	drivers/i2c/busses/i2c-viapro.c

VIA SD/MMC CARD CONTROLLER DRIVER
M:	Joseph Chan <JosephChan@via.com.tw>
M:	Harald Welte <HaraldWelte@viatech.com>
S:	Maintained
F:	drivers/mmc/host/via-sdmmc.c

VIA UNICHROME(PRO)/CHROME9 FRAMEBUFFER DRIVER
M:	Joseph Chan <JosephChan@via.com.tw>
M:	Scott Fang <ScottFang@viatech.com.cn>
L:	linux-fbdev@vger.kernel.org
S:	Maintained
F:	drivers/video/via/

VIA VELOCITY NETWORK DRIVER
M:	Francois Romieu <romieu@fr.zoreil.com>
L:	netdev@vger.kernel.org
S:	Maintained
F:	drivers/net/via-velocity.*

VLAN (802.1Q)
M:	Patrick McHardy <kaber@trash.net>
L:	netdev@vger.kernel.org
S:	Maintained
F:	drivers/net/macvlan.c
F:	include/linux/if_*vlan.h
F:	net/8021q/

VLYNQ BUS
M:	Florian Fainelli <florian@openwrt.org>
L:	openwrt-devel@lists.openwrt.org
S:	Maintained
F:	drivers/vlynq/vlynq.c
F:	include/linux/vlynq.h

VMWARE VMXNET3 ETHERNET DRIVER
M:	Shreyas Bhatewara <sbhatewara@vmware.com>
M:	"VMware, Inc." <pv-drivers@vmware.com>
L:	netdev@vger.kernel.org
S:	Maintained
F:	drivers/net/vmxnet3/

VMware PVSCSI driver
M:	Alok Kataria <akataria@vmware.com>
M:	VMware PV-Drivers <pv-drivers@vmware.com>
L:	linux-scsi@vger.kernel.org
S:	Maintained
F:	drivers/scsi/vmw_pvscsi.c
F:	drivers/scsi/vmw_pvscsi.h

VOLTAGE AND CURRENT REGULATOR FRAMEWORK
M:	Liam Girdwood <lrg@slimlogic.co.uk>
M:	Mark Brown <broonie@opensource.wolfsonmicro.com>
W:	http://opensource.wolfsonmicro.com/node/15
W:	http://www.slimlogic.co.uk/?p=48
T:	git git://git.kernel.org/pub/scm/linux/kernel/git/lrg/voltage-2.6.git
S:	Supported
F:	drivers/regulator/
F:	include/linux/regulator/

VT1211 HARDWARE MONITOR DRIVER
M:	Juerg Haefliger <juergh@gmail.com>
L:	lm-sensors@lm-sensors.org
S:	Maintained
F:	Documentation/hwmon/vt1211
F:	drivers/hwmon/vt1211.c

VT8231 HARDWARE MONITOR DRIVER
M:	Roger Lucas <vt8231@hiddenengine.co.uk>
L:	lm-sensors@lm-sensors.org
S:	Maintained
F:	drivers/hwmon/vt8231.c

W1 DALLAS'S 1-WIRE BUS
M:	Evgeniy Polyakov <johnpol@2ka.mipt.ru>
S:	Maintained
F:	Documentation/w1/
F:	drivers/w1/

W83791D HARDWARE MONITORING DRIVER
M:	Marc Hulsman <m.hulsman@tudelft.nl>
L:	lm-sensors@lm-sensors.org
S:	Maintained
F:	Documentation/hwmon/w83791d
F:	drivers/hwmon/w83791d.c

W83793 HARDWARE MONITORING DRIVER
M:	Rudolf Marek <r.marek@assembler.cz>
L:	lm-sensors@lm-sensors.org
S:	Maintained
F:	Documentation/hwmon/w83793
F:	drivers/hwmon/w83793.c

W83L51xD SD/MMC CARD INTERFACE DRIVER
M:	Pierre Ossman <pierre@ossman.eu>
S:	Maintained
F:	drivers/mmc/host/wbsd.*

WATCHDOG DEVICE DRIVERS
M:	Wim Van Sebroeck <wim@iguana.be>
T:	git git://git.kernel.org/pub/scm/linux/kernel/git/wim/linux-2.6-watchdog.git
S:	Maintained
F:	Documentation/watchdog/
F:	drivers/watchdog/
F:	include/linux/watchdog.h

WAVELAN NETWORK DRIVER & WIRELESS EXTENSIONS
M:	Jean Tourrilhes <jt@hpl.hp.com>
L:	linux-wireless@vger.kernel.org
W:	http://www.hpl.hp.com/personal/Jean_Tourrilhes/Linux/
S:	Maintained
F:	Documentation/networking/wavelan.txt
F:	drivers/net/wireless/wavelan*

WD7000 SCSI DRIVER
M:	Miroslav Zagorac <zaga@fly.cc.fer.hr>
L:	linux-scsi@vger.kernel.org
S:	Maintained
F:	drivers/scsi/wd7000.c

WINBOND CIR DRIVER
M:	David Härdeman <david@hardeman.nu>
S:	Maintained
F:	drivers/input/misc/winbond-cir.c

WIMAX STACK
M:	Inaky Perez-Gonzalez <inaky.perez-gonzalez@intel.com>
M:	linux-wimax@intel.com
L:	wimax@linuxwimax.org
S:	Supported
W:	http://linuxwimax.org

WIMEDIA LLC PROTOCOL (WLP) SUBSYSTEM
M:	David Vrabel <david.vrabel@csr.com>
S:	Maintained
F:	include/linux/wlp.h
F:	drivers/uwb/wlp/

WISTRON LAPTOP BUTTON DRIVER
M:	Miloslav Trmac <mitr@volny.cz>
S:	Maintained
F:	drivers/input/misc/wistron_btns.c

WL1251 WIRELESS DRIVER
M:	Kalle Valo <kalle.valo@nokia.com>
L:	linux-wireless@vger.kernel.org
W:	http://wireless.kernel.org
T:	git git://git.kernel.org/pub/scm/linux/kernel/git/linville/wireless-testing.git
S:	Maintained
F:	drivers/net/wireless/wl12xx/*
X:	drivers/net/wireless/wl12xx/wl1271*

WL1271 WIRELESS DRIVER
M:	Luciano Coelho <luciano.coelho@nokia.com>
L:	linux-wireless@vger.kernel.org
W:	http://wireless.kernel.org
T:	git git://git.kernel.org/pub/scm/linux/kernel/git/linville/wireless-testing.git
S:	Maintained
F:	drivers/net/wireless/wl12xx/wl1271*

WL3501 WIRELESS PCMCIA CARD DRIVER
M:	Arnaldo Carvalho de Melo <acme@ghostprotocols.net>
L:	linux-wireless@vger.kernel.org
W:	http://oops.ghostprotocols.net:81/blog
S:	Maintained
F:	drivers/net/wireless/wl3501*

WM97XX TOUCHSCREEN DRIVERS
M:	Mark Brown <broonie@opensource.wolfsonmicro.com>
M:	Liam Girdwood <lrg@slimlogic.co.uk>
L:	linux-input@vger.kernel.org
T:	git git://opensource.wolfsonmicro.com/linux-2.6-touch
W:	http://opensource.wolfsonmicro.com/node/7
S:	Supported
F:	drivers/input/touchscreen/*wm97*
F:	include/linux/wm97xx.h

WOLFSON MICROELECTRONICS PMIC DRIVERS
M:	Mark Brown <broonie@opensource.wolfsonmicro.com>
T:	git git://opensource.wolfsonmicro.com/linux-2.6-audioplus
W:	http://opensource.wolfsonmicro.com/node/8
S:	Supported
F:	drivers/leds/leds-wm83*.c
F:	drivers/mfd/wm8*.c
F:	drivers/power/wm83*.c
F:	drivers/rtc/rtc-wm83*.c
F:	drivers/regulator/wm8*.c
F:	drivers/video/backlight/wm83*_bl.c
F:	drivers/watchdog/wm83*_wdt.c
F:	include/linux/mfd/wm831x/
F:	include/linux/mfd/wm8350/
F:	include/linux/mfd/wm8400/
F:	sound/soc/codecs/wm8350.c
F:	sound/soc/codecs/wm8400.c

X.25 NETWORK LAYER
M:	Henner Eisen <eis@baty.hanse.de>
L:	linux-x25@vger.kernel.org
S:	Maintained
F:	Documentation/networking/x25*
F:	include/net/x25*
F:	net/x25/

X86 ARCHITECTURE (32-BIT AND 64-BIT)
M:	Thomas Gleixner <tglx@linutronix.de>
M:	Ingo Molnar <mingo@redhat.com>
M:	"H. Peter Anvin" <hpa@zytor.com>
M:	x86@kernel.org
T:	git git://git.kernel.org/pub/scm/linux/kernel/git/x86/linux-2.6-x86.git
S:	Maintained
F:	Documentation/x86/
F:	arch/x86/

XEN HYPERVISOR INTERFACE
M:	Jeremy Fitzhardinge <jeremy@xensource.com>
M:	Chris Wright <chrisw@sous-sol.org>
L:	virtualization@lists.osdl.org
L:	xen-devel@lists.xensource.com
S:	Supported
F:	arch/x86/xen/
F:	drivers/*/xen-*front.c
F:	drivers/xen/
F:	arch/x86/include/asm/xen/
F:	include/xen/

XFS FILESYSTEM
P:	Silicon Graphics Inc
M:	Alex Elder <aelder@sgi.com>
M:	xfs-masters@oss.sgi.com
L:	xfs@oss.sgi.com
W:	http://oss.sgi.com/projects/xfs
T:	git git://oss.sgi.com/xfs/xfs.git
S:	Supported
F:	Documentation/filesystems/xfs.txt
F:	fs/xfs/

XILINX SYSTEMACE DRIVER
M:	Grant Likely <grant.likely@secretlab.ca>
W:	http://www.secretlab.ca/
S:	Maintained
F:	drivers/block/xsysace.c

XILINX UARTLITE SERIAL DRIVER
M:	Peter Korsgaard <jacmet@sunsite.dk>
L:	linux-serial@vger.kernel.org
S:	Maintained
F:	drivers/serial/uartlite.c

YAM DRIVER FOR AX.25
M:	Jean-Paul Roubelat <jpr@f6fbb.org>
L:	linux-hams@vger.kernel.org
S:	Maintained
F:	drivers/net/hamradio/yam*
F:	include/linux/yam.h

YEALINK PHONE DRIVER
M:	Henk Vergonet <Henk.Vergonet@gmail.com>
L:	usbb2k-api-dev@nongnu.org
S:	Maintained
F:	Documentation/input/yealink.txt
F:	drivers/input/misc/yealink.*

Z8530 DRIVER FOR AX.25
M:	Joerg Reuter <jreuter@yaina.de>
W:	http://yaina.de/jreuter/
W:	http://www.qsl.net/dl1bke/
L:	linux-hams@vger.kernel.org
S:	Maintained
F:	Documentation/networking/z8530drv.txt
F:	drivers/net/hamradio/*scc.c
F:	drivers/net/hamradio/z8530.h

ZD1211RW WIRELESS DRIVER
M:	Daniel Drake <dsd@gentoo.org>
M:	Ulrich Kunitz <kune@deine-taler.de>
W:	http://zd1211.ath.cx/wiki/DriverRewrite
L:	linux-wireless@vger.kernel.org
L:	zd1211-devs@lists.sourceforge.net (subscribers-only)
S:	Maintained
F:	drivers/net/wireless/zd1211rw/

ZR36067 VIDEO FOR LINUX DRIVER
L:	mjpeg-users@lists.sourceforge.net
L:	linux-media@vger.kernel.org
W:	http://mjpeg.sourceforge.net/driver-zoran/
T:	Mercurial http://linuxtv.org/hg/v4l-dvb
S:	Odd Fixes
F:	drivers/media/video/zoran/

ZS DECSTATION Z85C30 SERIAL DRIVER
M:	"Maciej W. Rozycki" <macro@linux-mips.org>
S:	Maintained
F:	drivers/serial/zs.*

THE REST
M:	Linus Torvalds <torvalds@linux-foundation.org>
L:	linux-kernel@vger.kernel.org
T:	git git://git.kernel.org/pub/scm/linux/kernel/git/torvalds/linux-2.6.git
S:	Buried alive in reporters
F:	*
F:	*/<|MERGE_RESOLUTION|>--- conflicted
+++ resolved
@@ -2373,7 +2373,6 @@
 S:	Maintained
 F:	drivers/hwmon/hdaps.c
 
-<<<<<<< HEAD
 HARDWARE LATENCY DETECTOR
 P:	Jon Masters
 M:	jcm@jonmasters.org
@@ -2382,7 +2381,7 @@
 L:	linux-kernel@vger.kernel.org
 F:	Documentation/hwlat_detector.txt
 F:	drivers/misc/hwlat_detector.c
-=======
+
 HWPOISON MEMORY FAILURE HANDLING
 M:	Andi Kleen <andi@firstfloor.org>
 L:	linux-mm@kvack.org
@@ -2391,7 +2390,6 @@
 S:	Maintained
 F:	mm/memory-failure.c
 F:	mm/hwpoison-inject.c
->>>>>>> 2d5d17c5
 
 HYPERVISOR VIRTUAL CONSOLE DRIVER
 L:	linuxppc-dev@ozlabs.org
