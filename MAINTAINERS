
	List of maintainers and how to submit kernel changes

Please try to follow the guidelines below.  This will make things
easier on the maintainers.  Not all of these guidelines matter for every
trivial patch so apply some common sense.

1.	Always _test_ your changes, however small, on at least 4 or
	5 people, preferably many more.

2.	Try to release a few ALPHA test versions to the net. Announce
	them onto the kernel channel and await results. This is especially
	important for device drivers, because often that's the only way
	you will find things like the fact version 3 firmware needs
	a magic fix you didn't know about, or some clown changed the
	chips on a board and not its name.  (Don't laugh!  Look at the
	SMC etherpower for that.)

3.	Make sure your changes compile correctly in multiple
	configurations. In particular check that changes work both as a
	module and built into the kernel.

4.	When you are happy with a change make it generally available for
	testing and await feedback.

5.	Make a patch available to the relevant maintainer in the list. Use
	'diff -u' to make the patch easy to merge. Be prepared to get your
	changes sent back with seemingly silly requests about formatting
	and variable names.  These aren't as silly as they seem. One
	job the maintainers (and especially Linus) do is to keep things
	looking the same. Sometimes this means that the clever hack in
	your driver to get around a problem actually needs to become a
	generalized kernel feature ready for next time.

	PLEASE check your patch with the automated style checker
	(scripts/checkpatch.pl) to catch trival style violations.
	See Documentation/CodingStyle for guidance here.

	PLEASE try to include any credit lines you want added with the
	patch. It avoids people being missed off by mistake and makes
	it easier to know who wants adding and who doesn't.

	PLEASE document known bugs. If it doesn't work for everything
	or does something very odd once a month document it.

	PLEASE remember that submissions must be made under the terms
	of the OSDL certificate of contribution and should include a
	Signed-off-by: line.  The current version of this "Developer's
	Certificate of Origin" (DCO) is listed in the file
	Documentation/SubmittingPatches.

6.	Make sure you have the right to send any changes you make. If you
	do changes at work you may find your employer owns the patch
	not you.

7.	When sending security related changes or reports to a maintainer
	please Cc: security@kernel.org, especially if the maintainer
	does not respond.

8.	Happy hacking.

		-----------------------------------

Maintainers List (try to look for most precise areas first)

Note: For the hard of thinking, this list is meant to remain in alphabetical
order. If you could add yourselves to it in alphabetical order that would be
so much easier [Ed]

P: Person
M: Mail patches to
L: Mailing list that is relevant to this area
W: Web-page with status/info
T: SCM tree type and location.  Type is one of: git, hg, quilt, stgit.
S: Status, one of the following:

	Supported:	Someone is actually paid to look after this.
	Maintained:	Someone actually looks after it.
	Odd Fixes:	It has a maintainer but they don't have time to do
			much other than throw the odd patch in. See below..
	Orphan:		No current maintainer [but maybe you could take the
			role as you write your new code].
	Obsolete:	Old code. Something tagged obsolete generally means
			it has been replaced by a better system and you
			should be using that.

F: Files and directories with wildcard patterns.
   A trailing slash includes all files and subdirectory files.
	F:	drivers/net/	all files in and below drivers/net
	F:	drivers/net/*	all files in drivers/net, but not below
	F:	*/net/*		all files in "any top level directory"/net
   One pattern per line.  Multiple F: lines acceptable.
X: Files and directories that are NOT maintained, same rules as F:
   Files exclusions are tested before file matches.
   Can be useful for excluding a specific subdirectory, for instance:
	F:	net/
	X:	net/ipv6/
   matches all files in and below net excluding net/ipv6/

3C505 NETWORK DRIVER
P:	Philip Blundell
M:	philb@gnu.org
L:	netdev@vger.kernel.org
S:	Maintained
F:	drivers/net/3c505*

3C59X NETWORK DRIVER
P:	Steffen Klassert
M:	klassert@mathematik.tu-chemnitz.de
L:	netdev@vger.kernel.org
S:	Maintained
F:	Documentation/networking/vortex.txt
F:	drivers/net/3c59x.c

3CR990 NETWORK DRIVER
P:	David Dillow
M:	dave@thedillows.org
L:	netdev@vger.kernel.org
S:	Maintained
F:	drivers/net/typhoon*

3W-9XXX SATA-RAID CONTROLLER DRIVER
P:	Adam Radford
M:	linuxraid@amcc.com
L:	linux-scsi@vger.kernel.org
W:	http://www.amcc.com
S:	Supported
F:	drivers/scsi/3w-9xxx*

3W-XXXX ATA-RAID CONTROLLER DRIVER
P:	Adam Radford
M:	linuxraid@amcc.com
L:	linux-scsi@vger.kernel.org
W:	http://www.amcc.com
S:	Supported
F:	drivers/scsi/3w-xxxx*

53C700 AND 53C700-66 SCSI DRIVER
P:	James E.J. Bottomley
M:	James.Bottomley@HansenPartnership.com
L:	linux-scsi@vger.kernel.org
S:	Maintained
F:	drivers/scsi/53c700*

6PACK NETWORK DRIVER FOR AX.25
P:	Andreas Koensgen
M:	ajk@iehk.rwth-aachen.de
L:	linux-hams@vger.kernel.org
S:	Maintained
F:	drivers/net/hamradio/6pack.c

8169 10/100/1000 GIGABIT ETHERNET DRIVER
P:	Francois Romieu
M:	romieu@fr.zoreil.com
L:	netdev@vger.kernel.org
S:	Maintained
F:	drivers/net/r8169.c

8250/16?50 (AND CLONE UARTS) SERIAL DRIVER
L:	linux-serial@vger.kernel.org
W:	http://serial.sourceforge.net
M:	alan@lxorguk.ukuu.org.uk
S:	Odd Fixes
F:	drivers/serial/8250*
F:	include/linux/serial_8250.h

8390 NETWORK DRIVERS [WD80x3/SMC-ELITE, SMC-ULTRA, NE2000, 3C503, etc.]
P:	Paul Gortmaker
M:	p_gortmaker@yahoo.com
L:	netdev@vger.kernel.org
S:	Maintained
F:	drivers/net/*8390*
F:	drivers/net/ax88796.c

9P FILE SYSTEM
P:	Eric Van Hensbergen
M:	ericvh@gmail.com
P:	Ron Minnich
M:	rminnich@sandia.gov
P:	Latchesar Ionkov
M:	lucho@ionkov.net
L:	v9fs-developer@lists.sourceforge.net
W:	http://swik.net/v9fs
T:	git git://git.kernel.org/pub/scm/linux/kernel/ericvh/v9fs.git
S:	Maintained
F:	Documentation/filesystems/9p.txt
F:	fs/9p/

A2232 SERIAL BOARD DRIVER
P:	Enver Haase
M:	A2232@gmx.net
L:	linux-m68k@lists.linux-m68k.org
S:	Maintained
F:	drivers/char/ser_a2232*

AACRAID SCSI RAID DRIVER
P:	Adaptec OEM Raid Solutions
M:	aacraid@adaptec.com
L:	linux-scsi@vger.kernel.org
W:	http://www.adaptec.com/
S:	Supported
F:	Documentation/scsi/aacraid.txt
F:	drivers/scsi/aacraid/

ABIT UGURU 1,2 HARDWARE MONITOR DRIVER
P:	Hans de Goede
M:	j.w.r.degoede@hhs.nl
L:	lm-sensors@lm-sensors.org
S:	Maintained
F:	drivers/hwmon/abituguru.c

ABIT UGURU 3 HARDWARE MONITOR DRIVER
P:	Alistair John Strachan
M:	alistair@devzero.co.uk
L:	lm-sensors@lm-sensors.org
S:	Maintained
F:	drivers/hwmon/abituguru3.c

ACENIC DRIVER
P:	Jes Sorensen
M:	jes@trained-monkey.org
L:	linux-acenic@sunsite.dk
S:	Maintained
F:	drivers/net/acenic*

ACER WMI LAPTOP EXTRAS
P:	Carlos Corbacho
M:	carlos@strangeworlds.co.uk
L:	aceracpi@googlegroups.com (subscribers-only)
W:	http://code.google.com/p/aceracpi
S:	Maintained
F:	drivers/platform/x86/acer-wmi.c

ACPI
P:	Len Brown
M:	lenb@kernel.org
L:	linux-acpi@vger.kernel.org
W:	http://www.lesswatts.org/projects/acpi/
T:	git git://git.kernel.org/pub/scm/linux/kernel/git/lenb/linux-acpi-2.6.git
S:	Supported
F:	drivers/acpi/
F:	drivers/pnp/pnpacpi/
F:	include/linux/acpi.h

ACPI BATTERY DRIVERS
P:	Alexey Starikovskiy
M:	astarikovskiy@suse.de
L:	linux-acpi@vger.kernel.org
W:	http://www.lesswatts.org/projects/acpi/
S:	Supported
F:	drivers/acpi/battery.c
F:	drivers/acpi/*sbs*

ACPI EC DRIVER
P:	Alexey Starikovskiy
M:	astarikovskiy@suse.de
L:	linux-acpi@vger.kernel.org
W:	http://www.lesswatts.org/projects/acpi/
S:	Supported
F:	drivers/acpi/ec.c

ACPI FAN DRIVER
P:	Zhang Rui
M:	rui.zhang@intel.com
L:	linux-acpi@vger.kernel.org
W:	http://www.lesswatts.org/projects/acpi/
S:	Supported
F:	drivers/acpi/fan.c

ACPI PCI HOTPLUG DRIVER
P:	Kristen Carlson Accardi
M:	kristen.c.accardi@intel.com
L:	linux-pci@vger.kernel.org
S:	Supported
F:	drivers/pci/hotplug/acpi*

ACPI THERMAL DRIVER
P:	Zhang Rui
M:	rui.zhang@intel.com
L:	linux-acpi@vger.kernel.org
W:	http://www.lesswatts.org/projects/acpi/
S:	Supported
F:	drivers/acpi/*thermal*

ACPI VIDEO DRIVER
P:	Zhang Rui
M:	rui.zhang@intel.com
L:	linux-acpi@vger.kernel.org
W:	http://www.lesswatts.org/projects/acpi/
S:	Supported
F:	drivers/acpi/video.c

ACPI WMI DRIVER
P:	Carlos Corbacho
M:	carlos@strangeworlds.co.uk
L:	linux-acpi@vger.kernel.org
W:	http://www.lesswatts.org/projects/acpi/
S:	Maintained
F:	drivers/platform/x86/wmi.c

AD1889 ALSA SOUND DRIVER
P:	Kyle McMartin
M:	kyle@mcmartin.ca
P:	Thibaut Varene
M:	T-Bone@parisc-linux.org
W:	http://wiki.parisc-linux.org/AD1889
L:	linux-parisc@vger.kernel.org
S:	Maintained
F:	sound/pci/ad1889.*

ADM1025 HARDWARE MONITOR DRIVER
P:	Jean Delvare
M:	khali@linux-fr.org
L:	lm-sensors@lm-sensors.org
S:	Maintained
F:	Documentation/hwmon/adm1025
F:	drivers/hwmon/adm1025.c

ADM1029 HARDWARE MONITOR DRIVER
P:	Corentin Labbe
M:	corentin.labbe@geomatys.fr
L:	lm-sensors@lm-sensors.org
S:	Maintained
F:	drivers/hwmon/adm1029.c

ADM8211 WIRELESS DRIVER
P:	Michael Wu
M:	flamingice@sourmilk.net
L:	linux-wireless@vger.kernel.org
W:	http://linuxwireless.org/
T:	git git://git.kernel.org/pub/scm/linux/kernel/git/mwu/mac80211-drivers.git
S:	Maintained
F:	drivers/net/wireless/adm8211.*

ADT746X FAN DRIVER
P:	Colin Leroy
M:	colin@colino.net
S:	Maintained
F:	drivers/macintosh/therm_adt746x.c

ADVANSYS SCSI DRIVER
P:	Matthew Wilcox
M:	matthew@wil.cx
L:	linux-scsi@vger.kernel.org
S:	Maintained
F:	Documentation/scsi/advansys.txt
F:	drivers/scsi/advansys.c

AEDSP16 DRIVER
P:	Riccardo Facchetti
M:	fizban@tin.it
S:	Maintained
F:	sound/oss/aedsp16.c

AFFS FILE SYSTEM
P:	Roman Zippel
M:	zippel@linux-m68k.org
S:	Maintained
F:	Documentation/filesystems/affs.txt
F:	fs/affs/

AFS FILESYSTEM & AF_RXRPC SOCKET DOMAIN
P:	David Howells
M:	dhowells@redhat.com
L:	linux-afs@lists.infradead.org
S:	Supported
F:	fs/afs/
F:	include/net/af_rxrpc.h
F:	net/rxrpc/af_rxrpc.c

AGPGART DRIVER
P:	David Airlie
M:	airlied@linux.ie
T:	git git://git.kernel.org/pub/scm/linux/kernel/git/airlied/drm-2.6.git
S:	Maintained
F:	drivers/char/agp/
F:	include/linux/agp*

AHA152X SCSI DRIVER
P:	Juergen E. Fischer
M:	fischer@norbit.de
L:	linux-scsi@vger.kernel.org
S:	Maintained
F:	drivers/scsi/aha152x*
F:	drivers/scsi/pcmcia/aha152x*

AIC7XXX / AIC79XX SCSI DRIVER
P:	Hannes Reinecke
M:	hare@suse.de
L:	linux-scsi@vger.kernel.org
S:	Maintained
F:	drivers/scsi/aic7xxx/
F:	drivers/scsi/aic7xxx_old/

AIO
P:	Benjamin LaHaise
M:	bcrl@kvack.org
L:	linux-aio@kvack.org
S:	Supported
F:	fs/aio.c
F:	include/linux/*aio*.h

ALCATEL SPEEDTOUCH USB DRIVER
P:	Duncan Sands
M:	duncan.sands@free.fr
L:	linux-usb@vger.kernel.org
W:	http://www.linux-usb.org/SpeedTouch/
S:	Maintained
F:	drivers/usb/atm/speedtch.c
F:	drivers/usb/atm/usbatm.c

ALCHEMY AU1XX0 MMC DRIVER
P:	Manuel Lauss
M:	manuel.lauss@gmail.com
S:	Maintained
F:	drivers/mmc/host/au1xmmc.c

ALI1563 I2C DRIVER
P:	Rudolf Marek
M:	r.marek@assembler.cz
L:	linux-i2c@vger.kernel.org
S:	Maintained
F:	Documentation/i2c/busses/i2c-ali1563
F:	drivers/i2c/busses/i2c-ali1563.c

ALPHA PORT
P:	Richard Henderson
M:	rth@twiddle.net
S:	Odd Fixes for 2.4; Maintained for 2.6.
P:	Ivan Kokshaysky
M:	ink@jurassic.park.msu.ru
S:	Maintained for 2.4; PCI support for 2.6.
L:	linux-alpha@vger.kernel.org
F:	arch/alpha/

AMD GEODE CS5536 USB DEVICE CONTROLLER DRIVER
P:	Thomas Dahlmann
M:	dahlmann.thomas@arcor.de
L:	linux-geode@lists.infradead.org (moderated for non-subscribers)
S:	Supported
F:	drivers/usb/gadget/amd5536udc.*

AMD GEODE PROCESSOR/CHIPSET SUPPORT
P:	Jordan Crouse
L:	linux-geode@lists.infradead.org (moderated for non-subscribers)
W:	http://www.amd.com/us-en/ConnectivitySolutions/TechnicalResources/0,,50_2334_2452_11363,00.html
S:	Supported
F:	arch/x86/kernel/geode_32.c
F:	drivers/char/hw_random/geode-rng.c
F:	drivers/crypto/geode*
F:	drivers/video/geode/
F:	arch/x86/include/asm/geode.h

AMD IOMMU (AMD-VI)
P:	Joerg Roedel
M:	joerg.roedel@amd.com
L:	iommu@lists.linux-foundation.org
T:	git git://git.kernel.org/pub/scm/linux/kernel/git/joro/linux-2.6-iommu.git
S:	Supported
F:	arch/x86/kernel/amd_iommu*.c
F:	arch/x86/include/asm/amd_iommu*.h

AMD MICROCODE UPDATE SUPPORT
P:	Andreas Herrmann
M:	andreas.herrmann3@amd.com
L:	amd64-microcode@amd64.org
S:	Supported
F:	arch/x86/kernel/microcode_amd.c

AMS (Apple Motion Sensor) DRIVER
P:	Stelian Pop
M:	stelian@popies.net
P:	Michael Hanselmann
M:	linux-kernel@hansmi.ch
S:	Supported
F:	drivers/hwmon/ams/

AMSO1100 RNIC DRIVER
P:	Tom Tucker
M:	tom@opengridcomputing.com
P:	Steve Wise
M:	swise@opengridcomputing.com
L:	general@lists.openfabrics.org
S:	Maintained
F:	drivers/infiniband/hw/amso1100/

AOA (Apple Onboard Audio) ALSA DRIVER
P:	Johannes Berg
M:	johannes@sipsolutions.net
L:	linuxppc-dev@ozlabs.org
L:	alsa-devel@alsa-project.org (subscribers-only)
S:	Maintained
F:	sound/aoa/

APM DRIVER
P:	Stephen Rothwell
M:	sfr@canb.auug.org.au
L:	linux-laptop@vger.kernel.org
W:	http://www.canb.auug.org.au/~sfr/
S:	Supported
F:	arch/x86/kernel/apm_32.c
F:	include/linux/apm_bios.h

APPLE BCM5974 MULTITOUCH DRIVER
P:	Henrik Rydberg
M:	rydberg@euromail.se
L:	linux-input@vger.kernel.org
S:	Maintained
F:	drivers/input/mouse/bcm5974.c

APPLE SMC DRIVER
P:	Nicolas Boichat
M:	nicolas@boichat.ch
L:	mactel-linux-devel@lists.sourceforge.net
S:	Maintained
F:	drivers/hwmon/applesmc.c

APPLETALK NETWORK LAYER
P:	Arnaldo Carvalho de Melo
M:	acme@ghostprotocols.net
S:	Maintained
F:	drivers/net/appletalk/
F:	net/appletalk/

APPLETOUCH TOUCHPAD DRIVER
P:	Johannes Berg
M:	johannes@sipsolutions.net
L:	linux-input@vger.kernel.org
S:	Maintained
F:	Documentation/input/appletouch.txt
F:	drivers/input/mouse/appletouch.c

ARC FRAMEBUFFER DRIVER
P:	Jaya Kumar
M:	jayalk@intworks.biz
S:	Maintained
F:	drivers/video/arcfb.c
F:	drivers/video/fb_defio.c

ARM MFM AND FLOPPY DRIVERS
P:	Ian Molton
M:	spyro@f2s.com
S:	Maintained
F:	arch/arm/lib/floppydma.S
F:	arch/arm/include/asm/floppy.h

ARM PORT
P:	Russell King
M:	linux@arm.linux.org.uk
L:	linux-arm-kernel@lists.arm.linux.org.uk	(subscribers-only)
W:	http://www.arm.linux.org.uk/
S:	Maintained
F:	arch/arm/

ARM PRIMECELL MMCI PL180/1 DRIVER
S:	Orphan
F:	drivers/mmc/host/mmci.*

ARM/ADI ROADRUNNER MACHINE SUPPORT
P:	Lennert Buytenhek
M:	kernel@wantstofly.org
L:	linux-arm-kernel@lists.arm.linux.org.uk (subscribers-only)
S:	Maintained
F:	arch/arm/mach-ixp23xx/
F:	arch/arm/mach-ixp23xx/include/mach/

ARM/ADS SPHERE MACHINE SUPPORT
P:	Lennert Buytenhek
M:	kernel@wantstofly.org
L:	linux-arm-kernel@lists.arm.linux.org.uk (subscribers-only)
S:	Maintained

ARM/AFEB9260 MACHINE SUPPORT
P:	Sergey Lapin
M:	slapin@ossfans.org
L:	linux-arm-kernel@lists.arm.linux.org.uk (subscribers-only)
S:	Maintained

ARM/AJECO 1ARM MACHINE SUPPORT
P:	Lennert Buytenhek
M:	kernel@wantstofly.org
L:	linux-arm-kernel@lists.arm.linux.org.uk (subscribers-only)
S:	Maintained

ARM/ATMEL AT91RM9200 ARM ARCHITECTURE
P:	Andrew Victor
M:	linux@maxim.org.za
L:	linux-arm-kernel@lists.arm.linux.org.uk (subscribers-only)
W:	http://maxim.org.za/at91_26.html
S:	Maintained

ARM/CIRRUS LOGIC EP93XX ARM ARCHITECTURE
P:	Lennert Buytenhek
M:	kernel@wantstofly.org
L:	linux-arm-kernel@lists.arm.linux.org.uk (subscribers-only)
S:	Maintained

ARM/CIRRUS LOGIC EDB9315A MACHINE SUPPORT
P:	Lennert Buytenhek
M:	kernel@wantstofly.org
L:	linux-arm-kernel@lists.arm.linux.org.uk (subscribers-only)
S:	Maintained

ARM/CLKDEV SUPPORT
P:	Russell King
M:	linux@arm.linux.org.uk
L:	linux-arm-kernel@lists.arm.linux.org.uk	(subscribers-only)
F:	arch/arm/common/clkdev.c
F:	arch/arm/include/asm/clkdev.h

ARM/COMPULAB CM-X270/EM-X270 and CM-X300 MACHINE SUPPORT
P:	Mike Rapoport
M:	mike@compulab.co.il
L:	linux-arm-kernel@lists.arm.linux.org.uk (subscribers-only)
S:	Maintained

ARM/CORGI MACHINE SUPPORT
P:	Richard Purdie
M:	rpurdie@rpsys.net
S:	Maintained

ARM/CORTINA SYSTEMS GEMINI ARM ARCHITECTURE
P:	Paulius Zaleckas
M:	paulius.zaleckas@teltonika.lt
L:	linux-arm-kernel@lists.arm.linux.org.uk (subscribers-only)
T:	git git://gitorious.org/linux-gemini/mainline.git
S:	Maintained
F:	arch/arm/mach-gemini/

ARM/EBSA110 MACHINE SUPPORT
P:	Russell King
M:	linux@arm.linux.org.uk
L:	linux-arm-kernel@lists.arm.linux.org.uk	(subscribers-only)
W:	http://www.arm.linux.org.uk/
S:	Maintained
F:	arch/arm/mach-ebsa110/
F:	drivers/net/arm/am79c961a.*

ARM/EZX SMARTPHONES (A780, A910, A1200, E680, ROKR E2 and ROKR E6)
P:	Daniel Ribeiro
M:	drwyrm@gmail.com
P:	Stefan Schmidt
M:	stefan@openezx.org
P:	Harald Welte
M:	laforge@openezx.org
L:	openezx-devel@lists.openezx.org (subscribers-only)
W:	http://www.openezx.org/
S:	Maintained

ARM/FARADAY FA526 PORT
P:	Paulius Zaleckas
M:	paulius.zaleckas@teltonika.lt
L:	linux-arm-kernel@lists.arm.linux.org.uk (subscribers-only)
S:	Maintained
F:	arch/arm/mm/*-fa*

ARM/FOOTBRIDGE ARCHITECTURE
P:	Russell King
M:	linux@arm.linux.org.uk
L:	linux-arm-kernel@lists.arm.linux.org.uk	(subscribers-only)
W:	http://www.arm.linux.org.uk/
S:	Maintained
F:	arch/arm/include/asm/hardware/dec21285.h
F:	arch/arm/mach-footbridge/

ARM/FREESCALE IMX / MXC ARM ARCHITECTURE
P:	Sascha Hauer
M:	kernel@pengutronix.de
L:	linux-arm-kernel@lists.arm.linux.org.uk (subscribers-only)
S:	Maintained

ARM/GLOMATION GESBC9312SX MACHINE SUPPORT
P:	Lennert Buytenhek
M:	kernel@wantstofly.org
L:	linux-arm-kernel@lists.arm.linux.org.uk (subscribers-only)
S:	Maintained

ARM/GUMSTIX MACHINE SUPPORT
P:	Steve Sakoman
M:	sakoman@gmail.com
L:	linux-arm-kernel@lists.arm.linux.org.uk (subscribers-only)
S:	Maintained

ARM/HP JORNADA 7XX MACHINE SUPPORT
P:	Kristoffer Ericson
M:	kristoffer.ericson@gmail.com
W:	www.jlime.com
S:	Maintained

ARM/INTEL IOP32X ARM ARCHITECTURE
P:	Lennert Buytenhek
M:	kernel@wantstofly.org
P:	Dan Williams
M:	dan.j.williams@intel.com
L:	linux-arm-kernel@lists.arm.linux.org.uk (subscribers-only)
S:	Supported

ARM/INTEL IOP33X ARM ARCHITECTURE
P:	Dan Williams
M:	dan.j.williams@intel.com
L:	linux-arm-kernel@lists.arm.linux.org.uk (subscribers-only)
S:	Supported

ARM/INTEL IOP13XX ARM ARCHITECTURE
P:	Lennert Buytenhek
M:	kernel@wantstofly.org
P:	Dan Williams
M:	dan.j.williams@intel.com
L:	linux-arm-kernel@lists.arm.linux.org.uk (subscribers-only)
S:	Supported

ARM/INTEL IQ81342EX MACHINE SUPPORT
P:	Lennert Buytenhek
M:	kernel@wantstofly.org
P:	Dan Williams
M:	dan.j.williams@intel.com
L:	linux-arm-kernel@lists.arm.linux.org.uk (subscribers-only)
S:	Supported

ARM/INTEL IXP2000 ARM ARCHITECTURE
P:	Lennert Buytenhek
M:	kernel@wantstofly.org
L:	linux-arm-kernel@lists.arm.linux.org.uk (subscribers-only)
S:	Maintained

ARM/INTEL IXDP2850 MACHINE SUPPORT
P:	Lennert Buytenhek
M:	kernel@wantstofly.org
L:	linux-arm-kernel@lists.arm.linux.org.uk (subscribers-only)
S:	Maintained

ARM/INTEL IXP23XX ARM ARCHITECTURE
P:	Lennert Buytenhek
M:	kernel@wantstofly.org
L:	linux-arm-kernel@lists.arm.linux.org.uk (subscribers-only)
S:	Maintained

ARM/INTEL XSC3 (MANZANO) ARM CORE
P:	Lennert Buytenhek
M:	kernel@wantstofly.org
P:	Dan Williams
M:	dan.j.williams@intel.com
L:	linux-arm-kernel@lists.arm.linux.org.uk (subscribers-only)
S:	Supported

ARM/IP FABRICS DOUBLE ESPRESSO MACHINE SUPPORT
P:	Lennert Buytenhek
M:	kernel@wantstofly.org
L:	linux-arm-kernel@lists.arm.linux.org.uk (subscribers-only)
S:	Maintained

ARM/LOGICPD PXA270 MACHINE SUPPORT
P:	Lennert Buytenhek
M:	kernel@wantstofly.org
L:	linux-arm-kernel@lists.arm.linux.org.uk (subscribers-only)
S:	Maintained

ARM/MAGICIAN MACHINE SUPPORT
P:	Philipp Zabel
M:	philipp.zabel@gmail.com
S:	Maintained

ARM/NEC MOBILEPRO 900/c MACHINE SUPPORT
P:	Michael Petchkovsky
M:	mkpetch@internode.on.net
S:	Maintained

ARM/TOSA MACHINE SUPPORT
P:	Dmitry Eremin-Solenikov
M:	dbaryshkov@gmail.com
P:	Dirk Opfer
M:	dirk@opfer-online.de
S:	Maintained

ARM/PALMTX,PALMT5,PALMLD,PALMTE2 SUPPORT
P:	Marek Vasut
M:	marek.vasut@gmail.com
W:	http://hackndev.com
S:	Maintained

ARM/PALMZ72 SUPPORT
P:	Sergey Lapin
M:	slapin@ossfans.org
W:	http://hackndev.com
S:	Maintained

ARM/PLEB SUPPORT
P:	Peter Chubb
M:	pleb@gelato.unsw.edu.au
W:	http://www.disy.cse.unsw.edu.au/Hardware/PLEB
S:	Maintained

ARM/PT DIGITAL BOARD PORT
P:	Stefan Eletzhofer
M:	stefan.eletzhofer@eletztrick.de
L:	linux-arm-kernel@lists.arm.linux.org.uk	(subscribers-only)
W:	http://www.arm.linux.org.uk/
S:	Maintained

ARM/RADISYS ENP2611 MACHINE SUPPORT
P:	Lennert Buytenhek
M:	kernel@wantstofly.org
L:	linux-arm-kernel@lists.arm.linux.org.uk (subscribers-only)
S:	Maintained

ARM/RISCPC ARCHITECTURE
P:	Russell King
M:	linux@arm.linux.org.uk
L:	linux-arm-kernel@lists.arm.linux.org.uk	(subscribers-only)
W:	http://www.arm.linux.org.uk/
S:	Maintained
F:	arch/arm/common/time-acorn.c
F:	arch/arm/include/asm/hardware/entry-macro-iomd.S
F:	arch/arm/include/asm/hardware/ioc.h
F:	arch/arm/include/asm/hardware/iomd.h
F:	arch/arm/include/asm/hardware/memc.h
F:	arch/arm/mach-rpc/
F:	drivers/net/arm/ether*
F:	drivers/scsi/arm/

ARM/SHARK MACHINE SUPPORT
P:	Alexander Schulz
M:	alex@shark-linux.de
W:	http://www.shark-linux.de/shark.html
S:	Maintained

ARM/S3C2410 ARM ARCHITECTURE
P:	Ben Dooks
M:	ben-linux@fluff.org
L:	linux-arm-kernel@lists.arm.linux.org.uk	(subscribers-only)
W:	http://www.fluff.org/ben/linux/
S:	Maintained

ARM/S3C2440 ARM ARCHITECTURE
P:	Ben Dooks
M:	ben-linux@fluff.org
L:	linux-arm-kernel@lists.arm.linux.org.uk	(subscribers-only)
W:	http://www.fluff.org/ben/linux/
S:	Maintained

ARM/TECHNOLOGIC SYSTEMS TS7250 MACHINE SUPPORT
P:	Lennert Buytenhek
M:	kernel@wantstofly.org
L:	linux-arm-kernel@lists.arm.linux.org.uk (subscribers-only)
S:	Maintained

ARM/THECUS N2100 MACHINE SUPPORT
P:	Lennert Buytenhek
M:	kernel@wantstofly.org
L:	linux-arm-kernel@lists.arm.linux.org.uk (subscribers-only)
S:	Maintained

ARM/NUVOTON W90X900 ARM ARCHITECTURE
P:	Wan ZongShun
M:	mcuos.com@gmail.com
L:	linux-arm-kernel@lists.arm.linux.org.uk (subscribers-only)
W:	http://www.mcuos.com
S:	Maintained

ARM/VFP SUPPORT
P:	Russell King
M:	linux@arm.linux.org.uk
L:	linux-arm-kernel@lists.arm.linux.org.uk	(subscribers-only)
W:	http://www.arm.linux.org.uk/
S:	Maintained
F:	arch/arm/vfp/

ARPD SUPPORT
P:	Jonathan Layes
L:	netdev@vger.kernel.org
S:	Maintained
F:	net/ipv4/arp.c

ASUS ACPI EXTRAS DRIVER
P:	Corentin Chary
M:	corentincj@iksaif.net
P:	Karol Kozimor
M:	sziwan@users.sourceforge.net
L:	acpi4asus-user@lists.sourceforge.net
W:	http://sourceforge.net/projects/acpi4asus
W:	http://xf.iksaif.net/acpi4asus
S:	Maintained
F:	arch/x86/kernel/acpi/boot.c
F:	drivers/platform/x86/asus_acpi.c

ASUS ASB100 HARDWARE MONITOR DRIVER
P:	Mark M. Hoffman
M:	mhoffman@lightlink.com
L:	lm-sensors@lm-sensors.org
S:	Maintained
F:	drivers/hwmon/asb100.c

ASUS LAPTOP EXTRAS DRIVER
P:	Corentin Chary
M:	corentincj@iksaif.net
L:	acpi4asus-user@lists.sourceforge.net
W:	http://sourceforge.net/projects/acpi4asus
W:	http://xf.iksaif.net/acpi4asus
S:	Maintained
F:	drivers/platform/x86/asus-laptop.c

ASYNCHRONOUS TRANSFERS/TRANSFORMS (IOAT) API
P:	Dan Williams
M:	dan.j.williams@intel.com
P:	Maciej Sosnowski
M:	maciej.sosnowski@intel.com
L:	linux-kernel@vger.kernel.org
W:	http://sourceforge.net/projects/xscaleiop
S:	Supported
F:	Documentation/crypto/async-tx-api.txt
F:	crypto/async_tx/
F:	drivers/dma/
F:	include/linux/dmaengine.h
F:	include/linux/async_tx.h

ATA OVER ETHERNET (AOE) DRIVER
P:	Ed L. Cashin
M:	ecashin@coraid.com
W:	http://www.coraid.com/support/linux
S:	Supported
F:	Documentation/aoe/
F:	drivers/block/aoe/

ATHEROS ATH5K WIRELESS DRIVER
P:	Jiri Slaby
M:	jirislaby@gmail.com
P:	Nick Kossifidis
M:	mickflemm@gmail.com
P:	Luis R. Rodriguez
M:	lrodriguez@atheros.com
P:	Bob Copeland
M:	me@bobcopeland.com
L:	linux-wireless@vger.kernel.org
L:	ath5k-devel@lists.ath5k.org
S:	Maintained
F:	drivers/net/wireless/ath5k/

ATHEROS ATH9K WIRELESS DRIVER
P:	Luis R. Rodriguez
M:	lrodriguez@atheros.com
P:	Jouni Malinen
M:	jmalinen@atheros.com
L:	linux-wireless@vger.kernel.org
L:	ath9k-devel@lists.ath9k.org
S:	Supported
F:	drivers/net/wireless/ath9k/

ATHEROS AR9170 WIRELESS DRIVER
P:	Christian Lamparter
M:	chunkeey@web.de
L:	linux-wireless@vger.kernel.org
W:	http://wireless.kernel.org/en/users/Drivers/ar9170
S:	Maintained
F:	drivers/net/wireless/ar9170/

ATI_REMOTE2 DRIVER
P:	Ville Syrjala
M:	syrjala@sci.fi
S:	Maintained
F:	drivers/input/misc/ati_remote2.c

ATLX ETHERNET DRIVERS
P:	Jay Cliburn
M:	jcliburn@gmail.com
P:	Chris Snook
M:	csnook@redhat.com
P:	Jie Yang
M:	jie.yang@atheros.com
L:	atl1-devel@lists.sourceforge.net
W:	http://sourceforge.net/projects/atl1
W:	http://atl1.sourceforge.net
S:	Maintained
F:	drivers/net/atlx/

ATM
P:	Chas Williams
M:	chas@cmf.nrl.navy.mil
L:	linux-atm-general@lists.sourceforge.net (subscribers-only)
L:	netdev@vger.kernel.org
W:	http://linux-atm.sourceforge.net
S:	Maintained
F:	drivers/atm/
F:	include/linux/atm*

ATMEL AT91 MCI DRIVER
P:	Nicolas Ferre
M:	nicolas.ferre@atmel.com
L:	linux-arm-kernel@lists.arm.linux.org.uk (subscribers-only)
W:	http://www.atmel.com/products/AT91/
W:	http://www.at91.com/
S:	Maintained
F:	drivers/mmc/host/at91_mci.c

ATMEL AT91 / AT32 SERIAL DRIVER
P:	Haavard Skinnemoen
M:	hskinnemoen@atmel.com
L:	linux-kernel@vger.kernel.org
S:	Supported
F:	drivers/serial/atmel_serial.c

ATMEL LCDFB DRIVER
P:	Nicolas Ferre
M:	nicolas.ferre@atmel.com
L:	linux-fbdev-devel@lists.sourceforge.net (moderated for non-subscribers)
S:	Maintained
F:	drivers/video/atmel_lcdfb.c
F:	include/video/atmel_lcdc.h

ATMEL MACB ETHERNET DRIVER
P:	Haavard Skinnemoen
M:	hskinnemoen@atmel.com
S:	Supported
F:	drivers/net/macb.*

ATMEL SPI DRIVER
P:	Haavard Skinnemoen
M:	hskinnemoen@atmel.com
S:	Supported
F:	drivers/spi/atmel_spi.*

ATMEL USBA UDC DRIVER
P:	Haavard Skinnemoen
M:	hskinnemoen@atmel.com
L:	kernel@avr32linux.org
W:	http://avr32linux.org/twiki/bin/view/Main/AtmelUsbDeviceDriver
S:	Supported
F:	drivers/usb/gadget/atmel_usba_udc.*

ATMEL WIRELESS DRIVER
P:	Simon Kelley
M:	simon@thekelleys.org.uk
L:	linux-wireless@vger.kernel.org
W:	http://www.thekelleys.org.uk/atmel
W:	http://atmelwlandriver.sourceforge.net/
S:	Maintained
F:	drivers/net/wireless/atmel*

AUDIT SUBSYSTEM
P:	Al Viro
M:	viro@zeniv.linux.org.uk
P:	Eric Paris
M:	eparis@redhat.com
L:	linux-audit@redhat.com (subscribers-only)
W:	http://people.redhat.com/sgrubb/audit/
T:	git git://git.kernel.org/pub/scm/linux/kernel/git/viro/audit-current.git
S:	Maintained
F:	include/linux/audit.h
F:	kernel/audit*

AUXILIARY DISPLAY DRIVERS
P:	Miguel Ojeda Sandonis
M:	miguel.ojeda.sandonis@gmail.com
L:	linux-kernel@vger.kernel.org
W:	http://miguelojeda.es/auxdisplay.htm
W:	http://jair.lab.fi.uva.es/~migojed/auxdisplay.htm
S:	Maintained
F:	drivers/auxdisplay/
F:	include/linux/cfag12864b.h

AVR32 ARCHITECTURE
P:	Haavard Skinnemoen
M:	hskinnemoen@atmel.com
W:	http://www.atmel.com/products/AVR32/
W:	http://avr32linux.org/
W:	http://avrfreaks.net/
S:	Supported
F:	arch/avr32/

AVR32/AT32AP MACHINE SUPPORT
P:	Haavard Skinnemoen
M:	hskinnemoen@atmel.com
S:	Supported
F:	arch/avr32/mach-at32ap/

AX.25 NETWORK LAYER
P:	Ralf Baechle
M:	ralf@linux-mips.org
L:	linux-hams@vger.kernel.org
W:	http://www.linux-ax25.org/
S:	Maintained
F:	include/linux/ax25.h
F:	include/net/ax25.h
F:	net/ax25/

B43 WIRELESS DRIVER
P:	Michael Buesch
M:	mb@bu3sch.de
P:	Stefano Brivio
M:	stefano.brivio@polimi.it
L:	linux-wireless@vger.kernel.org
W:	http://linuxwireless.org/en/users/Drivers/b43
S:	Maintained
F:	drivers/net/wireless/b43/

B43LEGACY WIRELESS DRIVER
P:	Larry Finger
M:	Larry.Finger@lwfinger.net
P:	Stefano Brivio
M:	stefano.brivio@polimi.it
L:	linux-wireless@vger.kernel.org
W:	http://linuxwireless.org/en/users/Drivers/b43
S:	Maintained
F:	drivers/net/wireless/b43legacy/

BACKLIGHT CLASS/SUBSYSTEM
P:	Richard Purdie
M:	rpurdie@rpsys.net
S:	Maintained
F:	drivers/video/backlight/
F:	include/linux/backlight.h

BAYCOM/HDLCDRV DRIVERS FOR AX.25
P:	Thomas Sailer
M:	t.sailer@alumni.ethz.ch
L:	linux-hams@vger.kernel.org
W:	http://www.baycom.org/~tom/ham/ham.html
S:	Maintained
F:	drivers/net/hamradio/baycom*

BEFS FILE SYSTEM
P:	Sergey S. Kostyliov
M:	rathamahata@php4.ru
L:	linux-kernel@vger.kernel.org
S:	Maintained
F:	Documentation/filesystems/befs.txt
F:	fs/befs/

BFS FILE SYSTEM
P:	Tigran A. Aivazian
M:	tigran@aivazian.fsnet.co.uk
L:	linux-kernel@vger.kernel.org
S:	Maintained
F:	Documentation/filesystems/bfs.txt
F:	fs/bfs/
F:	include/linux/bfs_fs.h

BLACKFIN ARCHITECTURE
P:	Mike Frysinger
M:	vapier@gentoo.org
L:	uclinux-dist-devel@blackfin.uclinux.org
W:	http://blackfin.uclinux.org
S:	Supported
F:	arch/blackfin/

BLACKFIN EMAC DRIVER
P:	Michael Hennerich
M:	michael.hennerich@analog.com
L:	uclinux-dist-devel@blackfin.uclinux.org
W:	http://blackfin.uclinux.org
S:	Supported
F:	drivers/net/bfin_mac.*

BLACKFIN RTC DRIVER
P:	Mike Frysinger
M:	vapier.adi@gmail.com
L:	uclinux-dist-devel@blackfin.uclinux.org
W:	http://blackfin.uclinux.org
S:	Supported
F:	drivers/rtc/rtc-bfin.c

BLACKFIN SERIAL DRIVER
P:	Sonic Zhang
M:	sonic.zhang@analog.com
L:	uclinux-dist-devel@blackfin.uclinux.org
W:	http://blackfin.uclinux.org
S:	Supported
F:	drivers/serial/bfin_5xx.c

BLACKFIN WATCHDOG DRIVER
P:	Mike Frysinger
M:	vapier.adi@gmail.com
L:	uclinux-dist-devel@blackfin.uclinux.org
W:	http://blackfin.uclinux.org
S:	Supported
F:	drivers/watchdog/bfin_wdt.c

BLACKFIN I2C TWI DRIVER
P:	Sonic Zhang
M:	sonic.zhang@analog.com
L:	uclinux-dist-devel@blackfin.uclinux.org
W:	http://blackfin.uclinux.org/
S:	Supported
F:	drivers/i2c/busses/i2c-bfin-twi.c

BLOCK LAYER
P:	Jens Axboe
M:	axboe@kernel.dk
L:	linux-kernel@vger.kernel.org
T:	git git://git.kernel.org/pub/scm/linux/kernel/git/axboe/linux-2.6-block.git
S:	Maintained
F:	block/

BLOCK2MTD DRIVER
P:	Joern Engel
M:	joern@lazybastard.org
L:	linux-mtd@lists.infradead.org
S:	Maintained
F:	drivers/mtd/devices/block2mtd.c

BLUETOOTH DRIVERS
P:	Marcel Holtmann
M:	marcel@holtmann.org
L:	linux-bluetooth@vger.kernel.org
W:	http://www.bluez.org/
S:	Maintained
F:	drivers/bluetooth/

BLUETOOTH SUBSYSTEM
P:	Marcel Holtmann
M:	marcel@holtmann.org
L:	linux-bluetooth@vger.kernel.org
W:	http://www.bluez.org/
T:	git git://git.kernel.org/pub/scm/linux/kernel/git/holtmann/bluetooth-2.6.git
S:	Maintained
F:	net/bluetooth/
F:	include/net/bluetooth/

BONDING DRIVER
P:	Jay Vosburgh
M:	fubar@us.ibm.com
L:	bonding-devel@lists.sourceforge.net
W:	http://sourceforge.net/projects/bonding/
S:	Supported
F:	drivers/net/bonding/
F:	include/linux/if_bonding.h

BROADCOM B44 10/100 ETHERNET DRIVER
P:	Gary Zambrano
M:	zambrano@broadcom.com
L:	netdev@vger.kernel.org
S:	Supported
F:	drivers/net/b44.*

BROADCOM BNX2 GIGABIT ETHERNET DRIVER
P:	Michael Chan
M:	mchan@broadcom.com
L:	netdev@vger.kernel.org
S:	Supported
F:	drivers/net/bnx2.*
F:	drivers/net/bnx2_*

BROADCOM BNX2X 10 GIGABIT ETHERNET DRIVER
P:	Eilon Greenstein
M:	eilong@broadcom.com
L:	netdev@vger.kernel.org
S:	Supported
F:	drivers/net/bnx2x*

BROADCOM TG3 GIGABIT ETHERNET DRIVER
P:	Matt Carlson
M:	mcarlson@broadcom.com
P:	Michael Chan
M:	mchan@broadcom.com
L:	netdev@vger.kernel.org
S:	Supported
F:	drivers/net/tg3.*

BSG (block layer generic sg v4 driver)
P:	FUJITA Tomonori
M:	fujita.tomonori@lab.ntt.co.jp
L:	linux-scsi@vger.kernel.org
S:	Supported
F:	block/bsg.c
F:	include/linux/bsg.h

BT8XXGPIO DRIVER
P:	Michael Buesch
M:	mb@bu3sch.de
W:	http://bu3sch.de/btgpio.php
S:	Maintained
F:	drivers/gpio/bt8xxgpio.c

BTRFS FILE SYSTEM
P:	Chris Mason
M:	chris.mason@oracle.com
L:	linux-btrfs@vger.kernel.org
W:	http://btrfs.wiki.kernel.org/
T:	git git://git.kernel.org/pub/scm/linux/kernel/git/mason/btrfs-unstable.git
S:	Maintained
F:	Documentation/filesystems/btrfs.txt
F:	fs/btrfs/

BTTV VIDEO4LINUX DRIVER
P:	Mauro Carvalho Chehab
M:	mchehab@infradead.org
L:	linux-media@vger.kernel.org
W:	http://linuxtv.org
T:	git git://git.kernel.org/pub/scm/linux/kernel/git/mchehab/linux-2.6.git
S:	Maintained
F:	Documentation/video4linux/bttv/
F:	drivers/media/video/bt8xx/bttv*

CACHEFILES: FS-CACHE BACKEND FOR CACHING ON MOUNTED FILESYSTEMS
P:	David Howells
M:	dhowells@redhat.com
L:	linux-cachefs@redhat.com
S:	Supported
F:	Documentation/filesystems/caching/cachefiles.txt
F:	fs/cachefiles/

CAFE CMOS INTEGRATED CAMERA CONTROLLER DRIVER
P:	Jonathan Corbet
M:	corbet@lwn.net
L:	linux-media@vger.kernel.org
T:	git git://git.kernel.org/pub/scm/linux/kernel/git/mchehab/linux-2.6.git
S:	Maintained
F:	Documentation/video4linux/cafe_ccic
F:	drivers/media/video/cafe_ccic*

CALGARY x86-64 IOMMU
P:	Muli Ben-Yehuda
M:	muli@il.ibm.com
P:	Jon D. Mason
M:	jdmason@kudzu.us
L:	linux-kernel@vger.kernel.org
L:	discuss@x86-64.org
S:	Maintained
F:	arch/x86/kernel/pci-calgary_64.c
F:	arch/x86/kernel/tce_64.c
F:	arch/x86/include/asm/calgary.h
F:	arch/x86/include/asm/tce.h

CAN NETWORK LAYER
P:	Urs Thuermann
M:	urs.thuermann@volkswagen.de
P:	Oliver Hartkopp
M:	oliver.hartkopp@volkswagen.de
L:	socketcan-core@lists.berlios.de (subscribers-only)
W:	http://developer.berlios.de/projects/socketcan/
S:	Maintained
F:	drivers/net/can/
F:	include/linux/can/
F:	include/linux/can.h

CELL BROADBAND ENGINE ARCHITECTURE
P:	Arnd Bergmann
M:	arnd@arndb.de
L:	linuxppc-dev@ozlabs.org
L:	cbe-oss-dev@ozlabs.org
W:	http://www.ibm.com/developerworks/power/cell/
S:	Supported
F:	arch/powerpc/include/asm/cell*.h
F:	arch/powerpc/include/asm/spu*.h
F:	arch/powerpc/oprofile/*cell*
F:	arch/powerpc/platforms/cell/

CERTIFIED WIRELESS USB (WUSB) SUBSYSTEM:
P:	David Vrabel
M:	david.vrabel@csr.com
L:	linux-usb@vger.kernel.org
S:	Supported
F:	Documentation/usb/WUSB-Design-overview.txt
F:	Documentation/usb/wusb-cbaf
F:	drivers/usb/wusbcore/
F:	include/linux/usb/wusb*

CFAG12864B LCD DRIVER
P:	Miguel Ojeda Sandonis
M:	miguel.ojeda.sandonis@gmail.com
L:	linux-kernel@vger.kernel.org
W:	http://miguelojeda.es/auxdisplay.htm
W:	http://jair.lab.fi.uva.es/~migojed/auxdisplay.htm
S:	Maintained
F:	drivers/auxdisplay/cfag12864b.c
F:	include/linux/cfag12864b.h

CFAG12864BFB LCD FRAMEBUFFER DRIVER
P:	Miguel Ojeda Sandonis
M:	miguel.ojeda.sandonis@gmail.com
L:	linux-kernel@vger.kernel.org
W:	http://miguelojeda.es/auxdisplay.htm
W:	http://jair.lab.fi.uva.es/~migojed/auxdisplay.htm
S:	Maintained
F:	drivers/auxdisplay/cfag12864bfb.c
F:	include/linux/cfag12864b.h

CFG80211 and NL80211
P:	Johannes Berg
M:	johannes@sipsolutions.net
L:	linux-wireless@vger.kernel.org
S:	Maintained
F:	include/linux/nl80211.h
F:	include/net/cfg80211.h
F:	net/wireless/*
X:	net/wireless/wext*

CHECKPATCH
P:	Andy Whitcroft
M:	apw@canonical.com
L:	linux-kernel@vger.kernel.org
S:	Supported
F:	scripts/checkpatch.pl

CISCO 10G ETHERNET DRIVER
P:	Scott Feldman
M:	scofeldm@cisco.com
P:	Joe Eykholt
M:	jeykholt@cisco.com
S:	Supported
F:	drivers/net/enic/

CIRRUS LOGIC EP93XX ETHERNET DRIVER
P:	Lennert Buytenhek
M:	kernel@wantstofly.org
L:	netdev@vger.kernel.org
S:	Maintained
F:	drivers/net/arm/ep93xx_eth.c

CIRRUS LOGIC EP93XX OHCI USB HOST DRIVER
P:	Lennert Buytenhek
M:	kernel@wantstofly.org
L:	linux-usb@vger.kernel.org
S:	Maintained
F:	drivers/usb/host/ohci-ep93xx.c

CIRRUS LOGIC CS4270 SOUND DRIVER
P:	Timur Tabi
M:	timur@freescale.com
L:	alsa-devel@alsa-project.org
S:	Supported
F:	sound/soc/codecs/cs4270*

CIRRUS LOGIC CS4280/CS461x SOUNDDRIVER
P:	Cirrus Logic Corporation (kernel 2.2 driver)
M:	Cirrus Logic Corporation, Thomas Woller <twoller@crystal.cirrus.com>
P:	Nils Faerber (port to kernel 2.4)
M:	Nils Faerber <nils@kernelconcepts.de>
S:	Maintained
F:	Documentation/input/cs461x.txt
F:	sound/pci/cs46xx/

CLK API
P:	Russell King
M:	linux@arm.linux.org.uk
F:	include/linux/clk.h

CISCO FCOE HBA DRIVER
P:	Abhijeet Joglekar
M:	abjoglek@cisco.com
P:	Joe Eykholt
M:	jeykholt@cisco.com
L:	linux-scsi@vger.kernel.org
S:	Supported

CODA FILE SYSTEM
P:	Jan Harkes
M:	jaharkes@cs.cmu.edu
M:	coda@cs.cmu.edu
L:	codalist@coda.cs.cmu.edu
W:	http://www.coda.cs.cmu.edu/
S:	Maintained
F:	Documentation/filesystems/coda.txt
F:	fs/coda/
F:	include/linux/coda*.h

COMMON INTERNET FILE SYSTEM (CIFS)
P:	Steve French
M:	sfrench@samba.org
L:	linux-cifs-client@lists.samba.org
L:	samba-technical@lists.samba.org
W:	http://linux-cifs.samba.org/
T:	git git://git.kernel.org/pub/scm/linux/kernel/git/sfrench/cifs-2.6.git
S:	Supported
F:	Documentation/filesystems/cifs.txt
F:	fs/cifs/

COMPACTPCI HOTPLUG CORE
P:	Scott Murray
M:	scottm@somanetworks.com
M:	scott@spiteful.org
L:	linux-pci@vger.kernel.org
S:	Supported
F:	drivers/pci/hotplug/cpci_hotplug*

COMPACTPCI HOTPLUG ZIATECH ZT5550 DRIVER
P:	Scott Murray
M:	scottm@somanetworks.com
M:	scott@spiteful.org
L:	linux-pci@vger.kernel.org
S:	Supported
F:	drivers/pci/hotplug/cpcihp_zt5550.*

COMPACTPCI HOTPLUG GENERIC DRIVER
P:	Scott Murray
M:	scottm@somanetworks.com
M:	scott@spiteful.org
L:	linux-pci@vger.kernel.org
S:	Supported
F:	drivers/pci/hotplug/cpcihp_generic.c

COMPAL LAPTOP SUPPORT
P:	Cezary Jackiewicz
M:	cezary.jackiewicz@gmail.com
S:	Maintained
F:	drivers/platform/x86/compal-laptop.c

COMPUTONE INTELLIPORT MULTIPORT CARD
P:	Michael H. Warfield
M:	mhw@wittsend.com
W:	http://www.wittsend.com/computone.html
S:	Maintained
F:	Documentation/serial/computone.txt
F:	drivers/char/ip2/

CONEXANT ACCESSRUNNER USB DRIVER
P:	Simon Arlott
M:	cxacru@fire.lp0.eu
L:	accessrunner-general@lists.sourceforge.net
W:	http://accessrunner.sourceforge.net/
S:	Maintained
F:	drivers/usb/atm/cxacru.c

CONFIGFS
P:	Joel Becker
M:	joel.becker@oracle.com
L:	linux-kernel@vger.kernel.org
S:	Supported
F:	fs/configfs/
F:	include/linux/configfs.h

CONTROL GROUPS (CGROUPS)
P:	Paul Menage
M:	menage@google.com
P:	Li Zefan
M:	lizf@cn.fujitsu.com
L:	containers@lists.linux-foundation.org
S:	Maintained
F:	include/linux/cgroup*
F:	kernel/cgroup*

CORETEMP HARDWARE MONITORING DRIVER
P:	Rudolf Marek
M:	r.marek@assembler.cz
L:	lm-sensors@lm-sensors.org
S:	Maintained
F:	Documentation/hwmon/coretemp
F:	drivers/hwmon/coretemp.c

COSA/SRP SYNC SERIAL DRIVER
P:	Jan "Yenya" Kasprzak
M:	kas@fi.muni.cz
W:	http://www.fi.muni.cz/~kas/cosa/
S:	Maintained
F:	drivers/net/wan/cosa*

CPMAC ETHERNET DRIVER
P:	Florian Fainelli
M:	florian@openwrt.org
L:	netdev@vger.kernel.org
S:	Maintained
F:	drivers/net/cpmac.c

CPU FREQUENCY DRIVERS
P:	Dave Jones
M:	davej@redhat.com
L:	cpufreq@vger.kernel.org
W:	http://www.codemonkey.org.uk/projects/cpufreq/
T:	git git://git.kernel.org/pub/scm/linux/kernel/git/davej/cpufreq.git
S:	Maintained
F:	arch/x86/kernel/cpu/cpufreq/
F:	drivers/cpufreq/
F:	include/linux/cpufreq.h

CPUID/MSR DRIVER
P:	H. Peter Anvin
M:	hpa@zytor.com
S:	Maintained
F:	arch/x86/kernel/cpuid.c
F:	arch/x86/kernel/msr.c

CPUSETS
P:	Paul Menage
M:	menage@google.com
L:	linux-kernel@vger.kernel.org
W:	http://www.bullopensource.org/cpuset/
W:	http://oss.sgi.com/projects/cpusets/
S:	Supported
F:	Documentation/cgroups/cpusets.txt
F:	include/linux/cpuset.h
F:	kernel/cpuset.c

CRAMFS FILESYSTEM
W:	http://sourceforge.net/projects/cramfs/
S:	Orphan
F:	Documentation/filesystems/cramfs.txt
F:	fs/cramfs/

CRIS PORT
P:	Mikael Starvik
M:	starvik@axis.com
P:	Jesper Nilsson
M:	jesper.nilsson@axis.com
L:	dev-etrax@axis.com
W:	http://developer.axis.com
S:	Maintained
F:	arch/cris/

CRYPTO API
P:	Herbert Xu
M:	herbert@gondor.apana.org.au
P:	David S. Miller
M:	davem@davemloft.net
L:	linux-crypto@vger.kernel.org
T:	git git://git.kernel.org/pub/scm/linux/kernel/git/herbert/crypto-2.6.git
S:	Maintained
F:	Documentation/crypto/
F:	arch/*/crypto/
F:	crypto/
F:	drivers/crypto/
F:	include/crypto/

CRYPTOGRAPHIC RANDOM NUMBER GENERATOR
P:	Neil Horman
M:	nhorman@tuxdriver.com
L:	linux-crypto@vger.kernel.org
S:	Maintained

CS5535 Audio ALSA driver
P:	Jaya Kumar
M:	jayakumar.alsa@gmail.com
S:	Maintained
F:	sound/pci/cs5535audio/

CX18 VIDEO4LINUX DRIVER
P:	Hans Verkuil
M:	hverkuil@xs4all.nl
P:	Andy Walls
M:	awalls@radix.net
L:	ivtv-devel@ivtvdriver.org
L:	ivtv-users@ivtvdriver.org
L:	linux-media@vger.kernel.org
T:	git git://git.kernel.org/pub/scm/linux/kernel/git/mchehab/linux-2.6.git
W:	http://linuxtv.org
S:	Maintained
F:	Documentation/video4linux/cx18.txt
F:	drivers/media/video/cx18/

CXGB3 ETHERNET DRIVER (CXGB3)
P:	Divy Le Ray
M:	divy@chelsio.com
L:	netdev@vger.kernel.org
W:	http://www.chelsio.com
S:	Supported
F:	drivers/net/cxgb3/

CXGB3 IWARP RNIC DRIVER (IW_CXGB3)
P:	Steve Wise
M:	swise@chelsio.com
L:	general@lists.openfabrics.org
W:	http://www.openfabrics.org
S:	Supported
F:	drivers/infiniband/hw/cxgb3/

CYBERPRO FB DRIVER
P:	Russell King
M:	linux@arm.linux.org.uk
L:	linux-arm-kernel@lists.arm.linux.org.uk	(subscribers-only)
W:	http://www.arm.linux.org.uk/
S:	Maintained
F:	drivers/video/cyber2000fb.*

CYCLADES 2X SYNC CARD DRIVER
P:	Arnaldo Carvalho de Melo
M:	acme@ghostprotocols.net
W:	http://oops.ghostprotocols.net:81/blog
S:	Maintained
F:	drivers/net/wan/cycx*

CYCLADES ASYNC MUX DRIVER
W:	http://www.cyclades.com/
S:	Orphan
F:	drivers/char/cyclades.c
F:	include/linux/cyclades.h

CYCLADES PC300 DRIVER
W:	http://www.cyclades.com/
S:	Orphan
F:	drivers/net/wan/pc300*

DAMA SLAVE for AX.25
P:	Joerg Reuter
M:	jreuter@yaina.de
W:	http://yaina.de/jreuter/
W:	http://www.qsl.net/dl1bke/
L:	linux-hams@vger.kernel.org
S:	Maintained
F:	net/ax25/af_ax25.c
F:	net/ax25/ax25_dev.c
F:	net/ax25/ax25_ds_*
F:	net/ax25/ax25_in.c
F:	net/ax25/ax25_out.c
F:	net/ax25/ax25_timer.c
F:	net/ax25/sysctl_net_ax25.c

DAVICOM FAST ETHERNET (DMFE) NETWORK DRIVER
P:	Tobias Ringstrom
M:	tori@unhappy.mine.nu
L:	netdev@vger.kernel.org
S:	Maintained
F:	Documentation/networking/dmfe.txt
F:	drivers/net/tulip/dmfe.c

DC390/AM53C974 SCSI driver
P:	Kurt Garloff
M:	garloff@suse.de
W:	http://www.garloff.de/kurt/linux/dc390/
P:	Guennadi Liakhovetski
M:	g.liakhovetski@gmx.de
S:	Maintained
F:	drivers/scsi/tmscsim.*

DC395x SCSI driver
P:	Oliver Neukum
M:	oliver@neukum.name
P:	Ali Akcaagac
M:	aliakc@web.de
P:	Jamie Lenehan
M:	lenehan@twibble.org
W:	http://twibble.org/dist/dc395x/
L:	dc395x@twibble.org
L:	http://lists.twibble.org/mailman/listinfo/dc395x/
S:	Maintained
F:	Documentation/scsi/dc395x.txt
F:	drivers/scsi/dc395x.*

DCCP PROTOCOL
P:	Arnaldo Carvalho de Melo
M:	acme@ghostprotocols.net
L:	dccp@vger.kernel.org
W:	http://linux-net.osdl.org/index.php/DCCP
S:	Maintained
F:	include/linux/dccp.h
F:	include/linux/tfrc.h
F:	net/dccp/

DECnet NETWORK LAYER
P:	Christine Caulfield
M:	christine.caulfield@googlemail.com
W:	http://linux-decnet.sourceforge.net
L:	linux-decnet-user@lists.sourceforge.net
S:	Maintained
F:	Documentation/networking/decnet.txt
F:	net/decnet/

DEFXX FDDI NETWORK DRIVER
P:	Maciej W. Rozycki
M:	macro@linux-mips.org
S:	Maintained
F:	drivers/net/defxx.*

DELL LAPTOP DRIVER
P:	Matthew Garrett
M:	mjg59@srcf.ucam.org
S:	Maintained
F:	drivers/platform/x86/dell-laptop.c

DELL LAPTOP SMM DRIVER
P:	Massimo Dal Zotto
M:	dz@debian.org
W:	http://www.debian.org/~dz/i8k/
S:	Maintained
F:	drivers/char/i8k.c
F:	include/linux/i8k.h

DELL SYSTEMS MANAGEMENT BASE DRIVER (dcdbas)
P:	Doug Warzecha
M:	Douglas_Warzecha@dell.com
S:	Maintained
F:	Documentation/dcdbas.txt
F:	drivers/firmware/dcdbas.*

DELL WMI EXTRAS DRIVER
P:	Matthew Garrett
M:	mjg59@srcf.ucam.org
S:	Maintained

DEVICE NUMBER REGISTRY
P:	Torben Mathiasen
M:	device@lanana.org
W:	http://lanana.org/docs/device-list/index.html
L:	linux-kernel@vger.kernel.org
S:	Maintained

DEVICE-MAPPER  (LVM)
P:	Alasdair Kergon
L:	dm-devel@redhat.com
W:	http://sources.redhat.com/dm
S:	Maintained
F:	Documentation/device-mapper/
F:	drivers/md/dm*
F:	include/linux/device-mapper.h
F:	include/linux/dm-*.h

DIGI INTL. EPCA DRIVER
P:	Digi International, Inc
M:	Eng.Linux@digi.com
L:	Eng.Linux@digi.com
W:	http://www.digi.com
S:	Orphan
F:	Documentation/serial/digiepca.txt
F:	drivers/char/epca*
F:	drivers/char/digi*

DIRECTORY NOTIFICATION (DNOTIFY)
P:	Eric Paris
M:	eparis@parisplace.org
L:	linux-kernel@vger.kernel.org
S:	Maintained
F:	Documentation/filesystems/dnotify.txt
F:	fs/notify/dnotify/
F:	include/linux/dnotify.h

DISK GEOMETRY AND PARTITION HANDLING
P:	Andries Brouwer
M:	aeb@cwi.nl
W:	http://www.win.tue.nl/~aeb/linux/Large-Disk.html
W:	http://www.win.tue.nl/~aeb/linux/zip/zip-1.html
W:	http://www.win.tue.nl/~aeb/partitions/partition_types-1.html
S:	Maintained

DISKQUOTA
P:	Jan Kara
M:	jack@suse.cz
L:	linux-kernel@vger.kernel.org
S:	Maintained
F:	Documentation/filesystems/quota.txt
F:	fs/quota/
F:	include/linux/quota*.h

DISTRIBUTED LOCK MANAGER (DLM)
P:	Christine Caulfield
M:	ccaulfie@redhat.com
P:	David Teigland
M:	teigland@redhat.com
L:	cluster-devel@redhat.com
W:	http://sources.redhat.com/cluster/
T:	git git://git.kernel.org/pub/scm/linux/kernel/git/teigland/dlm.git
S:	Supported
F:	fs/dlm/

DMA GENERIC OFFLOAD ENGINE SUBSYSTEM
P:	Maciej Sosnowski
M:	maciej.sosnowski@intel.com
P:	Dan Williams
M:	dan.j.williams@intel.com
L:	linux-kernel@vger.kernel.org
S:	Supported
F:	drivers/dma/
F:	include/linux/dma*

DME1737 HARDWARE MONITOR DRIVER
P:	Juerg Haefliger
M:	juergh@gmail.com
L:	lm-sensors@lm-sensors.org
S:	Maintained
F:	Documentation/hwmon/dme1737
F:	drivers/hwmon/dme1737.c

DOCBOOK FOR DOCUMENTATION
P:	Randy Dunlap
M:	rdunlap@xenotime.net
S:	Maintained

DOCKING STATION DRIVER
P:	Shaohua Li
M:	shaohua.li@intel.com
L:	linux-acpi@vger.kernel.org
S:	Supported
F:	drivers/acpi/dock.c

DOCUMENTATION
P:	Randy Dunlap
M:	rdunlap@xenotime.net
L:	linux-doc@vger.kernel.org
S:	Maintained
F:	Documentation/

DOUBLETALK DRIVER
P:	James R. Van Zandt
M:	jrv@vanzandt.mv.com
L:	blinux-list@redhat.com
S:	Maintained
F:	drivers/char/dtlk.c
F:	include/linux/dtlk.h

DPT_I2O SCSI RAID DRIVER
P:	Adaptec OEM Raid Solutions
M:	aacraid@adaptec.com
L:	linux-scsi@vger.kernel.org
W:	http://www.adaptec.com/
S:	Maintained
F:	drivers/scsi/dpt*
F:	drivers/scsi/dpt/

DRIVER CORE, KOBJECTS, AND SYSFS
P:	Greg Kroah-Hartman
M:	gregkh@suse.de
L:	linux-kernel@vger.kernel.org
T:	quilt kernel.org/pub/linux/kernel/people/gregkh/gregkh-2.6/
S:	Supported
F:	Documentation/kobject.txt
F:	drivers/base/
F:	fs/sysfs/
F:	include/linux/kobj*
F:	lib/kobj*

DRM DRIVERS
P:	David Airlie
M:	airlied@linux.ie
L:	dri-devel@lists.sourceforge.net
T:	git git://git.kernel.org/pub/scm/linux/kernel/git/airlied/drm-2.6.git
S:	Maintained
F:	drivers/gpu/drm/

DSCC4 DRIVER
P:	Francois Romieu
M:	romieu@fr.zoreil.com
L:	netdev@vger.kernel.org
S:	Maintained
F:	drivers/net/wan/dscc4.c

DZ DECSTATION DZ11 SERIAL DRIVER
P:	Maciej W. Rozycki
M:	macro@linux-mips.org
S:	Maintained
F:	drivers/serial/dz.*

EATA-DMA SCSI DRIVER
P:	Michael Neuffer
M:	mike@i-Connect.Net
L:	linux-eata@i-connect.net
L:	linux-scsi@vger.kernel.org
S:	Maintained
F:	drivers/scsi/eata*

EATA ISA/EISA/PCI SCSI DRIVER
P:	Dario Ballabio
M:	ballabio_dario@emc.com
L:	linux-scsi@vger.kernel.org
S:	Maintained
F:	drivers/scsi/eata.c

EATA-PIO SCSI DRIVER
P:	Michael Neuffer
M:	mike@i-Connect.Net
L:	linux-eata@i-connect.net
L:	linux-scsi@vger.kernel.org
S:	Maintained
F:	drivers/scsi/eata_pio.*

EBTABLES
P:	Bart De Schuymer
M:	bart.de.schuymer@pandora.be
L:	ebtables-user@lists.sourceforge.net
L:	ebtables-devel@lists.sourceforge.net
W:	http://ebtables.sourceforge.net/
S:	Maintained
F:	include/linux/netfilter_bridge/ebt_*.h
F:	net/bridge/netfilter/ebt*.c

ECRYPT FILE SYSTEM
P:	Tyler Hicks
M:	tyhicks@linux.vnet.ibm.com
M:	Dustin Kirkland
P:	kirkland@canonical.com
L:	ecryptfs-devel@lists.launchpad.net
W:	https://launchpad.net/ecryptfs
S:	Supported
F:	Documentation/filesystems/ecryptfs.txt
F:	fs/ecryptfs/

EDAC-CORE
P:	Doug Thompson
M:	dougthompson@xmission.com
L:	bluesmoke-devel@lists.sourceforge.net (moderated for non-subscribers)
W:	bluesmoke.sourceforge.net
S:	Supported
F:	Documentation/edac.txt
F:	drivers/edac/edac_*
F:	include/linux/edac.h

EDAC-AMD64
P:	Doug Thompson
M:	dougthompson@xmission.com
P:	Borislav Petkov
M:	borislav.petkov@amd.com
L:	bluesmoke-devel@lists.sourceforge.net (moderated for non-subscribers)
W:	bluesmoke.sourceforge.net
S:	Supported
F:	drivers/edac/amd64_edac*

EDAC-E752X
P:	Mark Gross
M:	mark.gross@intel.com
P:	Doug Thompson
M:	dougthompson@xmission.com
L:	bluesmoke-devel@lists.sourceforge.net (moderated for non-subscribers)
W:	bluesmoke.sourceforge.net
S:	Maintained
F:	drivers/edac/e752x_edac.c

EDAC-E7XXX
P:	Doug Thompson
M:	dougthompson@xmission.com
L:	bluesmoke-devel@lists.sourceforge.net (moderated for non-subscribers)
W:	bluesmoke.sourceforge.net
S:	Maintained
F:	drivers/edac/e7xxx_edac.c

EDAC-I82443BXGX
P:	Tim Small
M:	tim@buttersideup.com
L:	bluesmoke-devel@lists.sourceforge.net (moderated for non-subscribers)
W:	bluesmoke.sourceforge.net
S:	Maintained
F:	drivers/edac/i82443bxgx_edac.c

EDAC-I3000
P:	Jason Uhlenkott
M:	juhlenko@akamai.com
L:	bluesmoke-devel@lists.sourceforge.net (moderated for non-subscribers)
W:	bluesmoke.sourceforge.net
S:	Maintained
F:	drivers/edac/i3000_edac.c

EDAC-I5000
P:	Doug Thompson
M:	dougthompson@xmission.com
L:	bluesmoke-devel@lists.sourceforge.net (moderated for non-subscribers)
W:	bluesmoke.sourceforge.net
S:	Maintained
F:	drivers/edac/i5000_edac.c

EDAC-I5400
P:	Mauro Carvalho Chehab
M:	mchehab@redhat.com
L:	bluesmoke-devel@lists.sourceforge.net (moderated for non-subscribers)
W:	bluesmoke.sourceforge.net
S:	Maintained
F:	drivers/edac/i5400_edac.c

EDAC-I82975X
P:	Ranganathan Desikan
P:	Arvind R.
M:	rdesikan@jetzbroadband.com
M:	arvind@acarlab.com
L:	bluesmoke-devel@lists.sourceforge.net (moderated for non-subscribers)
W:	bluesmoke.sourceforge.net
S:	Maintained
F:	drivers/edac/i82975x_edac.c

EDAC-PASEMI
P:	Egor Martovetsky
M:	egor@pasemi.com
L:	bluesmoke-devel@lists.sourceforge.net (moderated for non-subscribers)
W:	bluesmoke.sourceforge.net
S:	Maintained
F:	drivers/edac/pasemi_edac.c

EDAC-R82600
P:	Tim Small
M:	tim@buttersideup.com
L:	bluesmoke-devel@lists.sourceforge.net (moderated for non-subscribers)
W:	bluesmoke.sourceforge.net
S:	Maintained
F:	drivers/edac/r82600_edac.c

EEEPC LAPTOP EXTRAS DRIVER
P:	Corentin Chary
M:	corentincj@iksaif.net
L:	acpi4asus-user@lists.sourceforge.net
W:	http://sourceforge.net/projects/acpi4asus
S:	Maintained
F:	drivers/platform/x86/eeepc-laptop.c

EFS FILESYSTEM
W:	http://aeschi.ch.eu.org/efs/
S:	Orphan
F:	fs/efs/

EHCA (IBM GX bus InfiniBand adapter) DRIVER
P:	Hoang-Nam Nguyen
M:	hnguyen@de.ibm.com
P:	Christoph Raisch
M:	raisch@de.ibm.com
L:	general@lists.openfabrics.org
S:	Supported
F:	drivers/infiniband/hw/ehca/

EMBEDDED LINUX
P:	Paul Gortmaker
M:	paul.gortmaker@windriver.com
P:	Matt Mackall
M:	mpm@selenic.com
P:	David Woodhouse
M:	dwmw2@infradead.org
L:	linux-embedded@vger.kernel.org
S:	Maintained

EMULEX LPFC FC SCSI DRIVER
P:	James Smart
M:	james.smart@emulex.com
L:	linux-scsi@vger.kernel.org
W:	http://sourceforge.net/projects/lpfcxxxx
S:	Supported
F:	drivers/scsi/lpfc/

EPSON 1355 FRAMEBUFFER DRIVER
P:	Christopher Hoover
M:	ch@murgatroid.com
P:	Christopher Hoover
M:	ch@hpl.hp.com
S:	Maintained
F:	drivers/video/epson1355fb.c

EPSON S1D13XXX FRAMEBUFFER DRIVER
P:	Kristoffer Ericson
M:	kristoffer.ericson@gmail.com
S:	Maintained
F:	drivers/video/s1d13xxxfb.c
F:	include/video/s1d13xxxfb.h

ETHEREXPRESS-16 NETWORK DRIVER
P:	Philip Blundell
M:	philb@gnu.org
L:	netdev@vger.kernel.org
S:	Maintained
F:	drivers/net/eexpress.*

ETHERNET BRIDGE
P:	Stephen Hemminger
M:	shemminger@linux-foundation.org
L:	bridge@lists.linux-foundation.org
W:	http://www.linux-foundation.org/en/Net:Bridge
S:	Maintained
F:	include/linux/netfilter_bridge/
F:	net/bridge/

ETHERTEAM 16I DRIVER
P:	Mika Kuoppala
M:	miku@iki.fi
S:	Maintained
F:	drivers/net/eth16i.c

EXT2 FILE SYSTEM
L:	linux-ext4@vger.kernel.org
S:	Maintained
F:	Documentation/filesystems/ext2.txt
F:	fs/ext2/
F:	include/linux/ext2*

EXT3 FILE SYSTEM
P:	Stephen Tweedie
M:	sct@redhat.com
P:	Andrew Morton
M:	akpm@linux-foundation.org
P:	Andreas Dilger
M:	adilger@sun.com
L:	linux-ext4@vger.kernel.org
S:	Maintained
F:	Documentation/filesystems/ext3.txt
F:	fs/ext3/
F:	include/linux/ext3*

EXT4 FILE SYSTEM
P:	Theodore Ts'o
M:	tytso@mit.edu
P:	Andreas Dilger
M:	adilger@sun.com
L:	linux-ext4@vger.kernel.org
W:	http://ext4.wiki.kernel.org
S:	Maintained
F:	Documentation/filesystems/ext4.txt
F:	fs/ext4/

F71805F HARDWARE MONITORING DRIVER
P:	Jean Delvare
M:	khali@linux-fr.org
L:	lm-sensors@lm-sensors.org
S:	Maintained
F:	Documentation/hwmon/f71805f
F:	drivers/hwmon/f71805f.c

FARSYNC SYNCHRONOUS DRIVER
P:	Kevin Curtis
M:	kevin.curtis@farsite.co.uk
W:	http://www.farsite.co.uk/
S:	Supported
F:	drivers/net/wan/farsync.*

FAULT INJECTION SUPPORT
P:	Akinobu Mita
M:	akinobu.mita@gmail.com
S:	Supported
F:	Documentation/fault-injection/
F:	lib/fault-inject.c

FILE LOCKING (flock() and fcntl()/lockf())
P:	Matthew Wilcox
M:	matthew@wil.cx
L:	linux-fsdevel@vger.kernel.org
S:	Maintained
F:	include/linux/fcntl.h
F:	include/linux/fs.h
F:	fs/fcntl.c
F:	fs/locks.c

FILESYSTEMS (VFS and infrastructure)
P:	Alexander Viro
M:	viro@zeniv.linux.org.uk
L:	linux-fsdevel@vger.kernel.org
S:	Maintained
F:	fs/*

FINTEK F75375S HARDWARE MONITOR AND FAN CONTROLLER DRIVER
P:	Riku Voipio
M:	riku.vipio@iki.fi
L:	lm-sensors@lm-sensors.org
S:	Maintained
F:	drivers/hwmon/f75375s.c
F:	include/linux/f75375s.h

FIREWIRE SUBSYSTEM
P:	Kristian Hoegsberg
M:	krh@redhat.com
P:	Stefan Richter
M:	stefanr@s5r6.in-berlin.de
L:	linux1394-devel@lists.sourceforge.net
W:	http://www.linux1394.org/
T:	git git://git.kernel.org/pub/scm/linux/kernel/git/ieee1394/linux1394-2.6.git
S:	Maintained
F:	drivers/firewire/
F:	include/linux/firewire*.h

FIRMWARE LOADER (request_firmware)
L:	linux-kernel@vger.kernel.org
S:	Orphan
F:	Documentation/firmware_class/
F:	drivers/base/firmware*.c
F:	include/linux/firmware.h

FPU EMULATOR
P:	Bill Metzenthen
M:	billm@melbpc.org.au
W:	http://floatingpoint.sourceforge.net/emulator/index.html
S:	Maintained
F:	arch/x86/math-emu/

FRAME RELAY DLCI/FRAD (Sangoma drivers too)
P:	Mike McLagan
M:	mike.mclagan@linux.org
L:	netdev@vger.kernel.org
S:	Maintained
F:	drivers/net/wan/dlci.c
F:	drivers/net/wan/sdla.c

FRAMEBUFFER LAYER
P:	Antonino Daplas
M:	adaplas@gmail.com
L:	linux-fbdev-devel@lists.sourceforge.net (moderated for non-subscribers)
W:	http://linux-fbdev.sourceforge.net/
S:	Maintained
F:	Documentation/fb/
F:	drivers/video/fb*
F:	include/linux/fb.h

FREESCALE DMA DRIVER
P:	Li Yang
M:	leoli@freescale.com
P:	Zhang Wei
M:	zw@zh-kernel.org
L:	linuxppc-dev@ozlabs.org
L:	linux-kernel@vger.kernel.org
S:	Maintained
F:	drivers/dma/fsldma.*

FREESCALE I2C CPM DRIVER
P:	Jochen Friedrich
M:	jochen@scram.de
L:	linuxppc-dev@ozlabs.org
L:	linux-i2c@vger.kernel.org
S:	Maintained
F:	drivers/i2c/busses/i2c-cpm.c

FREESCALE IMX / MXC FRAMEBUFFER DRIVER
P:	Sascha Hauer
M:	kernel@pengutronix.de
L:	linux-fbdev-devel@lists.sourceforge.net (moderated for non-subscribers)
L:	linux-arm-kernel@lists.arm.linux.org.uk (subscribers-only)
S:	Maintained
F:	arch/arm/plat-mxc/include/mach/imxfb.h
F:	drivers/video/imxfb.c

FREESCALE SOC FS_ENET DRIVER
P:	Pantelis Antoniou
M:	pantelis.antoniou@gmail.com
P:	Vitaly Bordug
M:	vbordug@ru.mvista.com
L:	linuxppc-dev@ozlabs.org
L:	netdev@vger.kernel.org
S:	Maintained
F:	drivers/net/fs_enet/
F:	include/linux/fs_enet_pd.h

FREESCALE QUICC ENGINE LIBRARY
P:	Timur Tabi
M:	timur@freescale.com
L:	linuxppc-dev@ozlabs.org
S:	Supported
F:	arch/powerpc/sysdev/qe_lib/
F:	arch/powerpc/include/asm/*qe.h

FREESCALE HIGHSPEED USB DEVICE DRIVER
P:	Li Yang
M:	leoli@freescale.com
L:	linux-usb@vger.kernel.org
L:	linuxppc-dev@ozlabs.org
S:	Maintained
F:	drivers/usb/gadget/fsl_usb2_udc.c

FREESCALE QUICC ENGINE UCC ETHERNET DRIVER
P:	Li Yang
M:	leoli@freescale.com
L:	netdev@vger.kernel.org
L:	linuxppc-dev@ozlabs.org
S:	Maintained
F:	drivers/net/ucc_geth*

FREESCALE QUICC ENGINE UCC UART DRIVER
P:	Timur Tabi
M:	timur@freescale.com
L:	linuxppc-dev@ozlabs.org
S:	Supported
F:	drivers/serial/ucc_uart.c

FREESCALE SOC SOUND DRIVERS
P:	Timur Tabi
M:	timur@freescale.com
L:	alsa-devel@alsa-project.org
L:	linuxppc-dev@ozlabs.org
S:	Supported
F:	sound/soc/fsl/fsl*
F:	sound/soc/fsl/mpc8610_hpcd.c

FREEVXFS FILESYSTEM
P:	Christoph Hellwig
M:	hch@infradead.org
W:	ftp://ftp.openlinux.org/pub/people/hch/vxfs
S:	Maintained
F:	fs/freevxfs/

FREEZER
P:	Pavel Machek
M:	pavel@suse.cz
P:	Rafael J. Wysocki
M:	rjw@sisk.pl
L:	linux-pm@lists.linux-foundation.org
S:	Supported
F:	Documentation/power/freezing-of-tasks.txt
F:	include/linux/freezer.h
F:	kernel/freezer.c

FS-CACHE: LOCAL CACHING FOR NETWORK FILESYSTEMS
P:	David Howells
M:	dhowells@redhat.com
L:	linux-cachefs@redhat.com
S:	Supported
F:	Documentation/filesystems/caching/
F:	fs/fscache/
F:	include/linux/fscache*.h

FTRACE
P:	Steven Rostedt
M:	rostedt@goodmis.org
S:	Maintained
F:	Documentation/ftrace.txt
F:	arch/*/*/*/ftrace.h
F:	arch/*/kernel/ftrace.c
F:	include/*/ftrace.h
F:	kernel/trace/

FUJITSU FR-V (FRV) PORT
P:	David Howells
M:	dhowells@redhat.com
S:	Maintained
F:	arch/frv/

FUJITSU LAPTOP EXTRAS
P:	Jonathan Woithe
M:	jwoithe@physics.adelaide.edu.au
L:	linux-acpi@vger.kernel.org
S:	Maintained
F:	drivers/platform/x86/fujitsu-laptop.c

FUSE: FILESYSTEM IN USERSPACE
P:	Miklos Szeredi
M:	miklos@szeredi.hu
L:	fuse-devel@lists.sourceforge.net
W:	http://fuse.sourceforge.net/
S:	Maintained
F:	fs/fuse/
F:	include/linux/fuse.h

FUTURE DOMAIN TMC-16x0 SCSI DRIVER (16-bit)
P:	Rik Faith
M:	faith@cs.unc.edu
L:	linux-scsi@vger.kernel.org
S:	Odd Fixes (e.g., new signatures)
F:	drivers/scsi/fdomain.*

GDT SCSI DISK ARRAY CONTROLLER DRIVER
P:	Achim Leubner
M:	achim_leubner@adaptec.com
L:	linux-scsi@vger.kernel.org
W:	http://www.icp-vortex.com/
S:	Supported
F:	drivers/scsi/gdt*

GENERIC GPIO I2C DRIVER
P:	Haavard Skinnemoen
M:	hskinnemoen@atmel.com
S:	Supported
F:	drivers/i2c/busses/i2c-gpio.c
F:	include/linux/i2c-gpio.h

GENERIC HDLC (WAN) DRIVERS
P:	Krzysztof Halasa
M:	khc@pm.waw.pl
W:	http://www.kernel.org/pub/linux/utils/net/hdlc/
S:	Maintained
F:	drivers/net/wan/c101.c
F:	drivers/net/wan/hd6457*
F:	drivers/net/wan/hdlc*
F:	drivers/net/wan/n2.c
F:	drivers/net/wan/pc300too.c
F:	drivers/net/wan/pci200syn.c
F:	drivers/net/wan/wanxl*

GFS2 FILE SYSTEM
P:	Steven Whitehouse
M:	swhiteho@redhat.com
L:	cluster-devel@redhat.com
W:	http://sources.redhat.com/cluster/
T:	git git://git.kernel.org/pub/scm/linux/kernel/git/steve/gfs2-2.6-fixes.git
T:	git git://git.kernel.org/pub/scm/linux/kernel/git/steve/gfs2-2.6-nmw.git
S:	Supported
F:	Documentation/filesystems/gfs2*.txt
F:	fs/gfs2/
F:	include/linux/gfs2_ondisk.h

GIGASET ISDN DRIVERS
P:	Hansjoerg Lipp
M:	hjlipp@web.de
P:	Tilman Schmidt
M:	tilman@imap.cc
L:	gigaset307x-common@lists.sourceforge.net
W:	http://gigaset307x.sourceforge.net/
S:	Maintained
F:	Documentation/isdn/README.gigaset
F:	drivers/isdn/gigaset/
F:	include/linux/gigaset_dev.h

HARD DRIVE ACTIVE PROTECTION SYSTEM (HDAPS) DRIVER
P:	Frank Seidel
M:	frank@f-seidel.de
L:	lm-sensors@lm-sensors.org
W:	http://www.kernel.org/pub/linux/kernel/people/fseidel/hdaps/
S:	Maintained
F:	drivers/hwmon/hdaps.c

HYPERVISOR VIRTUAL CONSOLE DRIVER
L:	linuxppc-dev@ozlabs.org
L:	linux-kernel@vger.kernel.org
S:	Odd Fixes
F:	drivers/char/hvc_*

GSPCA FINEPIX SUBDRIVER
P:	Frank Zago
M:	frank@zago.net
L:	linux-media@vger.kernel.org
T:	git git://git.kernel.org/pub/scm/linux/kernel/git/mchehab/linux-2.6.git
S:	Maintained
F:	drivers/media/video/gspca/finepix.c

GSPCA M5602 SUBDRIVER
P:	Erik Andren
M:	erik.andren@gmail.com
L:	linux-media@vger.kernel.org
T:	git git://git.kernel.org/pub/scm/linux/kernel/git/mchehab/linux-2.6.git
S:	Maintained
F:	drivers/media/video/gspca/m5602/

GSPCA PAC207 SONIXB SUBDRIVER
P:	Hans de Goede
M:	hdegoede@redhat.com
L:	linux-media@vger.kernel.org
T:	git git://git.kernel.org/pub/scm/linux/kernel/git/mchehab/linux-2.6.git
S:	Maintained
F:	drivers/media/video/gspca/pac207.c

GSPCA T613 SUBDRIVER
P:	Leandro Costantino
M:	lcostantino@gmail.com
L:	linux-media@vger.kernel.org
T:	git git://git.kernel.org/pub/scm/linux/kernel/git/mchehab/linux-2.6.git
S:	Maintained
F:	drivers/media/video/gspca/t613.c

GSPCA USB WEBCAM DRIVER
P:	Jean-Francois Moine
M:	moinejf@free.fr
W:	http://moinejf.free.fr
L:	linux-media@vger.kernel.org
T:	git git://git.kernel.org/pub/scm/linux/kernel/git/mchehab/linux-2.6.git
S:	Maintained
F:	drivers/media/video/gspca/

HARDWARE MONITORING
L:	lm-sensors@lm-sensors.org
W:	http://www.lm-sensors.org/
S:	Orphan
F:	drivers/hwmon/

HARDWARE RANDOM NUMBER GENERATOR CORE
S:	Orphan
F:	Documentation/hw_random.txt
F:	drivers/char/hw_random/
F:	include/linux/hw_random.h

HARMONY SOUND DRIVER
P:	Kyle McMartin
M:	kyle@mcmartin.ca
L:	linux-parisc@vger.kernel.org
S:	Maintained
F:	sound/parisc/harmony.*

HAYES ESP SERIAL DRIVER
P:	Andrew J. Robinson
M:	arobinso@nyx.net
L:	linux-kernel@vger.kernel.org
W:	http://www.nyx.net/~arobinso
S:	Maintained
F:	Documentation/serial/hayes-esp.txt
F:	drivers/char/esp.c

HEWLETT-PACKARD SMART2 RAID DRIVER
P:	Chirag Kantharia
M:	chirag.kantharia@hp.com
L:	iss_storagedev@hp.com
S:	Maintained
F:	Documentation/blockdev/cpqarray.txt
F:	drivers/block/cpqarray.*

HEWLETT-PACKARD SMART CISS RAID DRIVER (cciss)
P:	Mike Miller
M:	mike.miller@hp.com
L:	iss_storagedev@hp.com
S:	Supported
F:	Documentation/blockdev/cciss.txt
F:	drivers/block/cciss*
F:	include/linux/cciss_ioctl.h

HFS FILESYSTEM
P:	Roman Zippel
M:	zippel@linux-m68k.org
L:	linux-kernel@vger.kernel.org
S:	Maintained
F:	Documentation/filesystems/hfs.txt
F:	fs/hfs/

HGA FRAMEBUFFER DRIVER
P:	Ferenc Bakonyi
M:	fero@drama.obuda.kando.hu
L:	linux-nvidia@lists.surfsouth.com
W:	http://drama.obuda.kando.hu/~fero/cgi-bin/hgafb.shtml
S:	Maintained
F:	drivers/video/hgafb.c

HIBERNATION (aka Software Suspend, aka swsusp)
P:	Pavel Machek
M:	pavel@ucw.cz
P:	Rafael J. Wysocki
M:	rjw@sisk.pl
L:	linux-pm@lists.linux-foundation.org
S:	Supported
F:	arch/x86/power/
F:	drivers/base/power/
F:	kernel/power/
F:	include/linux/suspend.h
F:	include/linux/freezer.h
F:	include/linux/pm.h
F:	arch/*/include/asm/suspend*.h

HID CORE LAYER
P:	Jiri Kosina
M:	jkosina@suse.cz
L:	linux-input@vger.kernel.org
T:	git git://git.kernel.org/pub/scm/linux/kernel/git/jikos/hid.git
S:	Maintained
F:	drivers/hid/
F:	include/linux/hid*

HIGH-RESOLUTION TIMERS, CLOCKEVENTS, DYNTICKS
P:	Thomas Gleixner
M:	tglx@linutronix.de
L:	linux-kernel@vger.kernel.org
S:	Maintained
F:	Documentation/timers/
F:	kernel/hrtimer.c
F:	include/linux/hrtimer.h

HIGH-SPEED SCC DRIVER FOR AX.25
P:	Klaus Kudielka
M:	klaus.kudielka@ieee.org
L:	linux-hams@vger.kernel.org
W:	http://www.nt.tuwien.ac.at/~kkudielk/Linux/
S:	Maintained
F:	drivers/net/hamradio/dmascc.c
F:	drivers/net/hamradio/scc.c

HIGHPOINT ROCKETRAID 3xxx RAID DRIVER
P:	HighPoint Linux Team
M:	linux@highpoint-tech.com
W:	http://www.highpoint-tech.com
S:	Supported
F:	Documentation/scsi/hptiop.txt
F:	drivers/scsi/hptiop.c

HIPPI
P:	Jes Sorensen
M:	jes@trained-monkey.org
L:	linux-hippi@sunsite.dk
S:	Maintained
F:	include/linux/hippidevice.h
F:	include/linux/if_hippi.h
F:	net/802/hippi.c

HOST AP DRIVER
P:	Jouni Malinen
M:	j@w1.fi
L:	hostap@shmoo.com (subscribers-only)
L:	linux-wireless@vger.kernel.org
W:	http://hostap.epitest.fi/
S:	Maintained
F:	drivers/net/wireless/hostap/

HP COMPAQ TC1100 TABLET WMI EXTRAS DRIVER
P:	Carlos Corbacho
M:	carlos@strangeworlds.co.uk
S:	Odd Fixes
F:	drivers/platform/x86/tc1100-wmi.c

HP100:	Driver for HP 10/100 Mbit/s Voice Grade Network Adapter Series
P:	Jaroslav Kysela
M:	perex@perex.cz
S:	Maintained
F:	drivers/net/hp100.*

HPET:	High Precision Event Timers driver
P:	Clemens Ladisch
M:	clemens@ladisch.de
S:	Maintained
F:	Documentation/timers/hpet.txt
F:	drivers/char/hpet.c
F:	include/linux/hpet.h

HPET:	i386
P:	Venkatesh Pallipadi (Venki)
M:	venkatesh.pallipadi@intel.com
S:	Maintained
F:	arch/x86/kernel/hpet.c
F:	arch/x86/include/asm/hpet.h

HPET:	x86_64
P:	Vojtech Pavlik
M:	vojtech@suse.cz
S:	Maintained

HPET:	ACPI
P:	Bob Picco
M:	bob.picco@hp.com
S:	Maintained
F:	drivers/char/hpet.c

HPFS FILESYSTEM
P:	Mikulas Patocka
M:	mikulas@artax.karlin.mff.cuni.cz
W:	http://artax.karlin.mff.cuni.cz/~mikulas/vyplody/hpfs/index-e.cgi
S:	Maintained
F:	fs/hpfs/

HSO 3G MODEM DRIVER
P:	Jan Dumon
M:	j.dumon@option.com
W:	http://www.pharscape.org
S:	Maintained
F:	drivers/net/usb/hso.c

HTCPEN TOUCHSCREEN DRIVER
P:	Pau Oliva Fora
M:	pof@eslack.org
L:	linux-input@vger.kernel.org
S:	Maintained
F:	drivers/input/touchscreen/htcpen.c

HUGETLB FILESYSTEM
P:	William Irwin
M:	wli@holomorphy.com
S:	Maintained
F:	fs/hugetlbfs/

I2C/SMBUS STUB DRIVER
P:	Mark M. Hoffman
M:	mhoffman@lightlink.com
L:	linux-i2c@vger.kernel.org
S:	Maintained
F:	drivers/i2c/busses/i2c-stub.c

I2C SUBSYSTEM
P:	Jean Delvare (PC drivers, core)
M:	khali@linux-fr.org
P:	Ben Dooks (embedded platforms)
M:	ben-linux@fluff.org
L:	linux-i2c@vger.kernel.org
W:	http://i2c.wiki.kernel.org/
T:	quilt kernel.org/pub/linux/kernel/people/jdelvare/linux-2.6/jdelvare-i2c/
S:	Maintained
F:	Documentation/i2c/
F:	drivers/i2c/
F:	include/linux/i2c.h
F:	include/linux/i2c-dev.h
F:	include/linux/i2c-id.h

I2C-TINY-USB DRIVER
P:	Till Harbaum
M:	till@harbaum.org
L:	linux-i2c@vger.kernel.org
W:	http://www.harbaum.org/till/i2c_tiny_usb
S:	Maintained
F:	drivers/i2c/busses/i2c-tiny-usb.c

i386 BOOT CODE
P:	H. Peter Anvin
M:	hpa@zytor.com
L:	Linux-Kernel@vger.kernel.org
S:	Maintained
F:	arch/x86/boot/

i386 SETUP CODE / CPU ERRATA WORKAROUNDS
P:	H. Peter Anvin
M:	hpa@zytor.com
T:	git git://git.kernel.org/pub/scm/linux/kernel/git/hpa/linux-2.6-x86setup.git
S:	Maintained

IA64 (Itanium) PLATFORM
P:	Tony Luck
M:	tony.luck@intel.com
L:	linux-ia64@vger.kernel.org
W:	http://www.ia64-linux.org/
T:	git git://git.kernel.org/pub/scm/linux/kernel/git/aegl/linux-2.6.git
S:	Maintained
F:	arch/ia64/

IBM MCA SCSI SUBSYSTEM DRIVER
P:	Michael Lang
M:	langa2@kph.uni-mainz.de
W:	http://www.uni-mainz.de/~langm000/linux.html
S:	Maintained
F:	drivers/scsi/ibmmca.c

IBM Power Linux RAID adapter
P:	Brian King
M:	brking@us.ibm.com
S:	Supported
F:	drivers/scsi/ipr.*

IBM ServeRAID RAID DRIVER
P:	Jack Hammer
P:	Dave Jeffery
M:	ipslinux@adaptec.com
W:	http://www.developer.ibm.com/welcome/netfinity/serveraid.html
S:	Supported
F:	drivers/scsi/ips.*

IDE SUBSYSTEM
P:	Bartlomiej Zolnierkiewicz
M:	bzolnier@gmail.com
L:	linux-ide@vger.kernel.org
T:	git git://git.kernel.org/pub/scm/linux/kernel/git/bart/ide-2.6.git
S:	Maintained
F:	Documentation/ide/
F:	drivers/ide/
F:	include/linux/ide.h

IDE/ATAPI DRIVERS
P:	Borislav Petkov
M:	petkovbb@gmail.com
L:	linux-ide@vger.kernel.org
S:	Maintained
F:	Documentation/cdrom/ide-cd
F:	drivers/ide/ide-cd*

IDLE-I7300
P:	Andy Henroid
M:	andrew.d.henroid@intel.com
L:	linux-pm@lists.linux-foundation.org
S:	Supported
F:	drivers/idle/i7300_idle.c

IEEE 1394 SUBSYSTEM
P:	Ben Collins
M:	ben.collins@ubuntu.com
P:	Stefan Richter
M:	stefanr@s5r6.in-berlin.de
L:	linux1394-devel@lists.sourceforge.net
W:	http://www.linux1394.org/
T:	git git://git.kernel.org/pub/scm/linux/kernel/git/ieee1394/linux1394-2.6.git
S:	Maintained
F:	drivers/ieee1394/

IEEE 1394 RAW I/O DRIVER
P:	Dan Dennedy
M:	dan@dennedy.org
P:	Stefan Richter
M:	stefanr@s5r6.in-berlin.de
L:	linux1394-devel@lists.sourceforge.net
S:	Maintained
F:	drivers/ieee1394/raw1394*

INTEGRITY MEASUREMENT ARCHITECTURE (IMA)
P:	Mimi Zohar
M:	zohar@us.ibm.com
S:	Supported
F:	security/integrity/ima/

IMS TWINTURBO FRAMEBUFFER DRIVER
L:	linux-fbdev-devel@lists.sourceforge.net (moderated for non-subscribers)
S:	Orphan
F:	drivers/video/imsttfb.c

INFINIBAND SUBSYSTEM
P:	Roland Dreier
M:	rolandd@cisco.com
P:	Sean Hefty
M:	sean.hefty@intel.com
P:	Hal Rosenstock
M:	hal.rosenstock@gmail.com
L:	general@lists.openfabrics.org (moderated for non-subscribers)
W:	http://www.openib.org/
T:	git git://git.kernel.org/pub/scm/linux/kernel/git/roland/infiniband.git
S:	Supported
F:	Documentation/infiniband/
F:	drivers/infiniband/
F:	include/linux/if_infiniband.h

INOTIFY
P:	John McCutchan
M:	john@johnmccutchan.com
P:	Robert Love
M:	rlove@rlove.org
P:	Eric Paris
M:	eparis@parisplace.org
L:	linux-kernel@vger.kernel.org
S:	Maintained
F:	Documentation/filesystems/inotify.txt
F:	fs/notify/inotify/
F:	include/linux/inotify.h

INPUT (KEYBOARD, MOUSE, JOYSTICK, TOUCHSCREEN) DRIVERS
P:	Dmitry Torokhov
M:	dmitry.torokhov@gmail.com
M:	dtor@mail.ru
L:	linux-input@vger.kernel.org
T:	git git://git.kernel.org/pub/scm/linux/kernel/git/dtor/input.git
S:	Maintained
F:	drivers/input/

INTEL FRAMEBUFFER DRIVER (excluding 810 and 815)
P:	Sylvain Meyer
M:	sylvain.meyer@worldonline.fr
L:	linux-fbdev-devel@lists.sourceforge.net (moderated for non-subscribers)
S:	Maintained
F:	Documentation/fb/intelfb.txt
F:	drivers/video/intelfb/

INTEL 810/815 FRAMEBUFFER DRIVER
P:	Antonino Daplas
M:	adaplas@gmail.com
L:	linux-fbdev-devel@lists.sourceforge.net (moderated for non-subscribers)
S:	Maintained
F:	drivers/video/i810/

INTEL MENLOW THERMAL DRIVER
P:	Sujith Thomas
M:	sujith.thomas@intel.com
L:	linux-acpi@vger.kernel.org
W:	http://www.lesswatts.org/projects/acpi/
S:	Supported
F:	drivers/platform/x86/intel_menlow.c

INTEL IA32 MICROCODE UPDATE SUPPORT
P:	Tigran Aivazian
M:	tigran@aivazian.fsnet.co.uk
S:	Maintained
F:	arch/x86/kernel/microcode_core.c
F:	arch/x86/kernel/microcode_intel.c

INTEL I/OAT DMA DRIVER
P:	Maciej Sosnowski
M:	maciej.sosnowski@intel.com
L:	linux-kernel@vger.kernel.org
S:	Supported
F:	drivers/dma/ioat*

INTEL IOMMU (VT-d)
P:	David Woodhouse
M:	dwmw2@infradead.org
L:	iommu@lists.linux-foundation.org
T:	git git://git.infradead.org/iommu-2.6.git
S:	Supported
F:	drivers/pci/intel-iommu.c
F:	include/linux/intel-iommu.h

INTEL IOP-ADMA DMA DRIVER
P:	Dan Williams
M:	dan.j.williams@intel.com
L:	linux-kernel@vger.kernel.org
S:	Supported
F:	drivers/dma/iop-adma.c

INTEL IXP4XX QMGR, NPE, ETHERNET and HSS SUPPORT
P:	Krzysztof Halasa
M:	khc@pm.waw.pl
S:	Maintained
F:	arch/arm/mach-ixp4xx/include/mach/qmgr.h
F:	arch/arm/mach-ixp4xx/include/mach/npe.h
F:	arch/arm/mach-ixp4xx/ixp4xx_qmgr.c
F:	arch/arm/mach-ixp4xx/ixp4xx_npe.c
F:	drivers/net/arm/ixp4xx_eth.c
F:	drivers/net/wan/ixp4xx_hss.c

INTEL IXP4XX RANDOM NUMBER GENERATOR SUPPORT
P:	Deepak Saxena
M:	dsaxena@plexity.net
S:	Maintained
F:	drivers/char/hw_random/ixp4xx-rng.c

INTEL IXP2000 ETHERNET DRIVER
P:	Lennert Buytenhek
M:	kernel@wantstofly.org
L:	netdev@vger.kernel.org
S:	Maintained
F:	drivers/net/ixp2000/

INTEL ETHERNET DRIVERS (e100/e1000/e1000e/igb/ixgb/ixgbe)
P:	Jeff Kirsher
M:	jeffrey.t.kirsher@intel.com
P:	Jesse Brandeburg
M:	jesse.brandeburg@intel.com
P:	Bruce Allan
M:	bruce.w.allan@intel.com
P:	PJ Waskiewicz
M:	peter.p.waskiewicz.jr@intel.com
P:	John Ronciak
M:	john.ronciak@intel.com
L:	e1000-devel@lists.sourceforge.net
W:	http://e1000.sourceforge.net/
S:	Supported
F:	drivers/net/e100.c
F:	drivers/net/e1000/
F:	drivers/net/e1000e/
F:	drivers/net/igb/
F:	drivers/net/ixgb/
F:	drivers/net/ixgbe/

INTEL PRO/WIRELESS 2100 NETWORK CONNECTION SUPPORT
P:	Zhu Yi
M:	yi.zhu@intel.com
P:	James Ketrenos
M:	jketreno@linux.intel.com
P:	Reinette Chatre
M:	reinette.chatre@intel.com
L:	linux-wireless@vger.kernel.org
L:	ipw2100-devel@lists.sourceforge.net
W:	http://lists.sourceforge.net/mailman/listinfo/ipw2100-devel
W:	http://ipw2100.sourceforge.net
S:	Supported
F:	Documentation/networking/README.ipw2100
F:	drivers/net/wireless/ipw2x00/ipw2100.*

INTEL PRO/WIRELESS 2915ABG NETWORK CONNECTION SUPPORT
P:	Zhu Yi
M:	yi.zhu@intel.com
P:	James Ketrenos
M:	jketreno@linux.intel.com
P:	Reinette Chatre
M:	reinette.chatre@intel.com
L:	linux-wireless@vger.kernel.org
L:	ipw2100-devel@lists.sourceforge.net
W:	http://lists.sourceforge.net/mailman/listinfo/ipw2100-devel
W:	http://ipw2200.sourceforge.net
S:	Supported
F:	Documentation/networking/README.ipw2200
F:	drivers/net/wireless/ipw2x00/ipw2200.*

INTEL WIRELESS WIMAX CONNECTION 2400
P:	Inaky Perez-Gonzalez
M:	inaky.perez-gonzalez@intel.com
M:	linux-wimax@intel.com
L:	wimax@linuxwimax.org
S:	Supported
W:	http://linuxwimax.org
F:	Documentation/wimax/README.i2400m
F:	drivers/net/wimax/i2400m/
F:	include/linux/wimax/i2400m.h

INTEL WIRELESS WIFI LINK (iwlwifi)
P:	Zhu Yi
M:	yi.zhu@intel.com
P:	Reinette Chatre
M:	reinette.chatre@intel.com
L:	linux-wireless@vger.kernel.org
L:	ipw3945-devel@lists.sourceforge.net
W:	http://intellinuxwireless.org
T:	git git://git.kernel.org/pub/scm/linux/kernel/git/iwlwifi/iwlwifi-2.6.git
S:	Supported
F:	drivers/net/wireless/iwlwifi/

IOC3 ETHERNET DRIVER
P:	Ralf Baechle
M:	ralf@linux-mips.org
L:	linux-mips@linux-mips.org
S:	Maintained
F:	drivers/net/ioc3-eth.c

IOC3 SERIAL DRIVER
P:	Pat Gefre
M:	pfg@sgi.com
L:	linux-mips@linux-mips.org
S:	Maintained
F:	drivers/serial/ioc3_serial.c

IP MASQUERADING
P:	Juanjo Ciarlante
M:	jjciarla@raiz.uncu.edu.ar
S:	Maintained
F:	net/ipv4/netfilter/ipt_MASQUERADE.c

IP1000A 10/100/1000 GIGABIT ETHERNET DRIVER
P:	Francois Romieu
M:	romieu@fr.zoreil.com
P:	Sorbica Shieh
M:	sorbica@icplus.com.tw
P:	Jesse Huang
M:	jesse@icplus.com.tw
L:	netdev@vger.kernel.org
S:	Maintained
F:	drivers/net/ipg.c

IPATH DRIVER
P:	Ralph Campbell
M:	infinipath@qlogic.com
L:	general@lists.openfabrics.org
T:	git git://git.qlogic.com/ipath-linux-2.6
S:	Supported
F:	drivers/infiniband/hw/ipath/

IPMI SUBSYSTEM
P:	Corey Minyard
M:	minyard@acm.org
L:	openipmi-developer@lists.sourceforge.net
W:	http://openipmi.sourceforge.net/
S:	Supported
F:	Documentation/IPMI.txt
F:	drivers/char/ipmi/
F:	include/linux/ipmi*

IPS SCSI RAID DRIVER
P:	Adaptec OEM Raid Solutions
M:	aacraid@adaptec.com
L:	linux-scsi@vger.kernel.org
W:	http://www.adaptec.com/
S:	Maintained
F:	drivers/scsi/ips*

IPVS
P:	Wensong Zhang
M:	wensong@linux-vs.org
P:	Simon Horman
M:	horms@verge.net.au
P:	Julian Anastasov
M:	ja@ssi.bg
L:	netdev@vger.kernel.org
L:	lvs-devel@vger.kernel.org
S:	Maintained
F:	Documentation/networking/ipvs-sysctl.txt
F:	net/netfilter/ipvs/

IPWIRELESS DRIVER
P:	Jiri Kosina
M:	jkosina@suse.cz
P:	David Sterba
M:	dsterba@suse.cz
S:	Maintained
T:	git git://git.kernel.org/pub/scm/linux/kernel/git/jikos/ipwireless_cs.git
F:	drivers/char/pcmcia/ipwireless/

IPX NETWORK LAYER
P:	Arnaldo Carvalho de Melo
M:	acme@ghostprotocols.net
L:	netdev@vger.kernel.org
S:	Maintained
F:	include/linux/ipx.h
F:	include/net/ipx.h
F:	net/ipx/

IRDA SUBSYSTEM
P:	Samuel Ortiz
M:	samuel@sortiz.org
L:	irda-users@lists.sourceforge.net (subscribers-only)
W:	http://irda.sourceforge.net/
S:	Maintained
F:	Documentation/networking/irda.txt
F:	drivers/net/irda/
F:	include/net/irda/
F:	net/irda/

ISAPNP
P:	Jaroslav Kysela
M:	perex@perex.cz
S:	Maintained
F:	Documentation/isapnp.txt
F:	drivers/pnp/isapnp/
F:	include/linux/isapnp.h

ISCSI
P:	Mike Christie
M:	michaelc@cs.wisc.edu
L:	open-iscsi@googlegroups.com
W:	www.open-iscsi.org
T:	git git://git.kernel.org/pub/scm/linux/kernel/git/mnc/linux-2.6-iscsi.git
S:	Maintained
F:	drivers/scsi/*iscsi*
F:	include/scsi/*iscsi*

ISDN SUBSYSTEM
P:	Karsten Keil
M:	isdn@linux-pingi.de
L:	isdn4linux@listserv.isdn4linux.de (subscribers-only)
W:	http://www.isdn4linux.de
T:	git git://git.kernel.org/pub/scm/linux/kernel/git/kkeil/isdn-2.6.git
S:	Maintained
F:	Documentation/isdn/
F:	drivers/isdn/
F:	include/linux/isdn.h
F:	include/linux/isdn/

ISDN SUBSYSTEM (Eicon active card driver)
P:	Armin Schindler
M:	mac@melware.de
L:	isdn4linux@listserv.isdn4linux.de (subscribers-only)
W:	http://www.melware.de
S:	Maintained
F:	drivers/isdn/hardware/eicon/

IVTV VIDEO4LINUX DRIVER
P:	Hans Verkuil
M:	hverkuil@xs4all.nl
L:	ivtv-devel@ivtvdriver.org
L:	ivtv-users@ivtvdriver.org
L:	linux-media@vger.kernel.org
T:	git git://git.kernel.org/pub/scm/linux/kernel/git/mchehab/linux-2.6.git
W:	http://www.ivtvdriver.org
S:	Maintained
F:	Documentation/video4linux/*.ivtv
F:	drivers/media/video/ivtv/
F:	include/linux/ivtv*

JFS FILESYSTEM
P:	Dave Kleikamp
M:	shaggy@austin.ibm.com
L:	jfs-discussion@lists.sourceforge.net
W:	http://jfs.sourceforge.net/
T:	git git://git.kernel.org/pub/scm/linux/kernel/git/shaggy/jfs-2.6.git
S:	Supported
F:	Documentation/filesystems/jfs.txt
F:	fs/jfs/

JME NETWORK DRIVER
P:	Guo-Fu Tseng
M:	cooldavid@cooldavid.org
L:	netdev@vger.kernel.org
S:	Maintained
F:	drivers/net/jme.*

JOURNALLING FLASH FILE SYSTEM V2 (JFFS2)
P:	David Woodhouse
M:	dwmw2@infradead.org
L:	linux-mtd@lists.infradead.org
W:	http://www.linux-mtd.infradead.org/doc/jffs2.html
S:	Maintained
F:	fs/jffs2/
F:	include/linux/jffs2.h
F:	include/mtd/jffs2-user.h

JOURNALLING LAYER FOR BLOCK DEVICES (JBD)
P:	Stephen Tweedie
M:	sct@redhat.com
P:	Andrew Morton
M:	akpm@linux-foundation.org
L:	linux-ext4@vger.kernel.org
S:	Maintained
F:	fs/jbd*/
F:	include/linux/ext*jbd*.h
F:	include/linux/jbd*.h

K8TEMP HARDWARE MONITORING DRIVER
P:	Rudolf Marek
M:	r.marek@assembler.cz
L:	lm-sensors@lm-sensors.org
S:	Maintained
F:	Documentation/hwmon/k8temp
F:	drivers/hwmon/k8temp.c

KCONFIG
P:	Roman Zippel
M:	zippel@linux-m68k.org
L:	linux-kbuild@vger.kernel.org
S:	Maintained
F:	Documentation/kbuild/kconfig-language.txt
F:	scripts/kconfig/

KDUMP
P:	Vivek Goyal
M:	vgoyal@redhat.com
P:	Haren Myneni
M:	hbabu@us.ibm.com
L:	kexec@lists.infradead.org
L:	linux-kernel@vger.kernel.org
W:	http://lse.sourceforge.net/kdump/
S:	Maintained
F:	Documentation/kdump/

KERNEL AUTOMOUNTER (AUTOFS)
P:	H. Peter Anvin
M:	hpa@zytor.com
L:	autofs@linux.kernel.org
S:	Odd Fixes
F:	fs/autofs/

KERNEL AUTOMOUNTER v4 (AUTOFS4)
P:	Ian Kent
M:	raven@themaw.net
L:	autofs@linux.kernel.org
S:	Maintained
F:	fs/autofs4/

KERNEL BUILD
P:	Sam Ravnborg
M:	sam@ravnborg.org
T:	git git://git.kernel.org/pub/scm/linux/kernel/git/sam/kbuild-next.git
T:	git git://git.kernel.org/pub/scm/linux/kernel/git/sam/kbuild-fixes.git
L:	linux-kbuild@vger.kernel.org
S:	Maintained
F:	Documentation/kbuild/
F:	Makefile
F:	scripts/Makefile.*

KERNEL JANITORS
P:	Several
L:	kernel-janitors@vger.kernel.org
W:	http://www.kerneljanitors.org/
S:	Maintained

KERNEL NFSD, SUNRPC, AND LOCKD SERVERS
P:	J. Bruce Fields
M:	bfields@fieldses.org
P:	Neil Brown
M:	neilb@suse.de
L:	linux-nfs@vger.kernel.org
W:	http://nfs.sourceforge.net/
S:	Supported
F:	fs/nfsd/
F:	include/linux/nfsd/
F:	fs/lockd/
F:	fs/nfs_common/
F:	net/sunrpc/
F:	include/linux/lockd/
F:	include/linux/sunrpc/

KERNEL VIRTUAL MACHINE (KVM)
P:	Avi Kivity
M:	avi@redhat.com
L:	kvm@vger.kernel.org
W:	http://kvm.qumranet.com
S:	Supported
F:	Documentation/*/kvm.txt
F:	arch/*/kvm/
F:	arch/*/include/asm/kvm*
F:	include/linux/kvm*
F:	virt/kvm/

KERNEL VIRTUAL MACHINE (KVM) FOR AMD-V
P:	Joerg Roedel
M:	joerg.roedel@amd.com
L:	kvm@vger.kernel.org
W:	http://kvm.qumranet.com
S:	Supported
F:	arch/x86/include/asm/svm.h
F:	arch/x86/kvm/kvm_svm.h
F:	arch/x86/kvm/svm.c

KERNEL VIRTUAL MACHINE (KVM) FOR POWERPC
P:	Hollis Blanchard
M:	hollisb@us.ibm.com
L:	kvm-ppc@vger.kernel.org
W:	http://kvm.qumranet.com
S:	Supported
F:	arch/powerpc/include/asm/kvm*
F:	arch/powerpc/kvm/

KERNEL VIRTUAL MACHINE For Itanium (KVM/IA64)
P:	Xiantao Zhang
M:	xiantao.zhang@intel.com
L:	kvm-ia64@vger.kernel.org
W:	http://kvm.qumranet.com
S:	Supported
F:	Documentation/ia64/kvm.txt
F:	arch/ia64/include/asm/kvm*
F:	arch/ia64/kvm/

KERNEL VIRTUAL MACHINE for s390 (KVM/s390)
P:	Carsten Otte
M:	cotte@de.ibm.com
P:	Christian Borntraeger
M:	borntraeger@de.ibm.com
M:	linux390@de.ibm.com
L:	linux-s390@vger.kernel.org
W:	http://www.ibm.com/developerworks/linux/linux390/
S:	Supported
F:	Documentation/s390/kvm.txt
F:	arch/s390/include/asm/kvm*
F:	arch/s390/kvm/

KEXEC
P:	Eric Biederman
M:	ebiederm@xmission.com
W:	http://ftp.kernel.org/pub/linux/kernel/people/horms/kexec-tools/
L:	linux-kernel@vger.kernel.org
L:	kexec@lists.infradead.org
S:	Maintained
F:	include/linux/kexec.h
F:	kernel/kexec.c

KGDB
P:	Jason Wessel
M:	jason.wessel@windriver.com
L:	kgdb-bugreport@lists.sourceforge.net
S:	Maintained
F:	Documentation/DocBook/kgdb.tmpl
F:	drivers/misc/kgdbts.c
F:	drivers/serial/kgdboc.c
F:	include/linux/kgdb.h
F:	kernel/kgdb.c

<<<<<<< HEAD
KMEMLEAK
P:	Catalin Marinas
M:	catalin.marinas@arm.com
L:	linux-kernel@vger.kernel.org
S:	Maintained
F:	Documentation/kmemleak.txt
F:	include/linux/kmemleak.h
F:	mm/kmemleak.c
F:	mm/kmemleak-test.c
=======
KMEMCHECK
P:	Vegard Nossum
M:	vegardno@ifi.uio.no
P	Pekka Enberg
M:	penberg@cs.helsinki.fi
L:	linux-kernel@vger.kernel.org
S:	Maintained
>>>>>>> 1612a1c2

KMEMTRACE
P:	Eduard - Gabriel Munteanu
M:	eduard.munteanu@linux360.ro
L:	linux-kernel@vger.kernel.org
S:	Maintained
F:	Documentation/trace/kmemtrace.txt
F:	include/trace/kmemtrace.h
F:	kernel/trace/kmemtrace.c

KPROBES
P:	Ananth N Mavinakayanahalli
M:	ananth@in.ibm.com
P:	Anil S Keshavamurthy
M:	anil.s.keshavamurthy@intel.com
P:	David S. Miller
M:	davem@davemloft.net
P:	Masami Hiramatsu
M:	mhiramat@redhat.com
L:	linux-kernel@vger.kernel.org
S:	Maintained
F:	Documentation/kprobes.txt
F:	include/linux/kprobes.h
F:	kernel/kprobes.c

KS0108 LCD CONTROLLER DRIVER
P:	Miguel Ojeda Sandonis
M:	miguel.ojeda.sandonis@gmail.com
L:	linux-kernel@vger.kernel.org
W:	http://miguelojeda.es/auxdisplay.htm
W:	http://jair.lab.fi.uva.es/~migojed/auxdisplay.htm
S:	Maintained
F:	Documentation/auxdisplay/ks0108
F:	drivers/auxdisplay/ks0108.c
F:	include/linux/ks0108.h

LAPB module
L:	linux-x25@vger.kernel.org
S:	Orphan
F:	Documentation/networking/lapb-module.txt
F:	include/*/lapb.h
F:	net/lapb/

LASI 53c700 driver for PARISC
P:	James E.J. Bottomley
M:	James.Bottomley@HansenPartnership.com
L:	linux-scsi@vger.kernel.org
S:	Maintained
F:	Documentation/scsi/53c700.txt
F:	drivers/scsi/53c700*

LED SUBSYSTEM
P:	Richard Purdie
M:	rpurdie@rpsys.net
S:	Maintained
F:	drivers/leds/
F:	include/linux/leds.h

LEGO USB Tower driver
P:	Juergen Stuber
M:	starblue@users.sourceforge.net
L:	legousb-devel@lists.sourceforge.net
W:	http://legousb.sourceforge.net/
S:	Maintained
F:	drivers/usb/misc/legousbtower.c

LGUEST
P:	Rusty Russell
M:	rusty@rustcorp.com.au
L:	lguest@ozlabs.org
W:	http://lguest.ozlabs.org/
S:	Maintained
F:	Documentation/lguest/
F:	arch/x86/lguest/
F:	drivers/lguest/
F:	include/linux/lguest*.h
F:	arch/x86/include/asm/lguest*.h

LINUX FOR IBM pSERIES (RS/6000)
P:	Paul Mackerras
M:	paulus@au.ibm.com
W:	http://www.ibm.com/linux/ltc/projects/ppc
S:	Supported

LINUX FOR POWERPC (32-BIT AND 64-BIT)
P:	Benjamin Herrenschmidt
M:	benh@kernel.crashing.org
P:	Paul Mackerras
M:	paulus@samba.org
W:	http://www.penguinppc.org/
L:	linuxppc-dev@ozlabs.org
T:	git git://git.kernel.org/pub/scm/linux/kernel/git/benh/powerpc.git
S:	Supported

LINUX FOR POWER MACINTOSH
P:	Benjamin Herrenschmidt
M:	benh@kernel.crashing.org
W:	http://www.penguinppc.org/
L:	linuxppc-dev@ozlabs.org
S:	Maintained

LINUX FOR POWERPC EMBEDDED MPC5XXX
P:	Grant Likely
M:	grant.likely@secretlab.ca
L:	linuxppc-dev@ozlabs.org
T:	git git://git.secretlab.ca/git/linux-2.6.git
S:	Maintained

LINUX FOR POWERPC EMBEDDED PPC4XX
P:	Josh Boyer
M:	jwboyer@linux.vnet.ibm.com
P:	Matt Porter
M:	mporter@kernel.crashing.org
W:	http://www.penguinppc.org/
L:	linuxppc-dev@ozlabs.org
T:	git git://git.kernel.org/pub/scm/linux/kernel/git/jwboyer/powerpc-4xx.git
S:	Maintained

LINUX FOR POWERPC EMBEDDED XILINX VIRTEX
P:	Grant Likely
M:	grant.likely@secretlab.ca
W:	http://wiki.secretlab.ca/index.php/Linux_on_Xilinx_Virtex
L:	linuxppc-dev@ozlabs.org
T:	git git://git.secretlab.ca/git/linux-2.6.git
S:	Maintained

LINUX FOR POWERPC EMBEDDED PPC8XX
P:	Vitaly Bordug
M:	vitb@kernel.crashing.org
P:	Marcelo Tosatti
M:	marcelo@kvack.org
W:	http://www.penguinppc.org/
L:	linuxppc-dev@ozlabs.org
S:	Maintained

LINUX FOR POWERPC EMBEDDED PPC83XX AND PPC85XX
P:	Kumar Gala
M:	galak@kernel.crashing.org
W:	http://www.penguinppc.org/
L:	linuxppc-dev@ozlabs.org
S:	Maintained

LINUX FOR POWERPC PA SEMI PWRFICIENT
P:	Olof Johansson
M:	olof@lixom.net
W:	http://www.pasemi.com/
L:	linuxppc-dev@ozlabs.org
S:	Supported

LINUX SECURITY MODULE (LSM) FRAMEWORK
P:	Chris Wright
M:	chrisw@sous-sol.org
L:	linux-security-module@vger.kernel.org
T:	git git://git.kernel.org/pub/scm/linux/kernel/git/chrisw/lsm-2.6.git
S:	Supported

LLC (802.2)
P:	Arnaldo Carvalho de Melo
M:	acme@ghostprotocols.net
S:	Maintained
F:	include/linux/llc.h
F:	include/net/llc*
F:	net/llc/

LIS3LV02D ACCELEROMETER DRIVER
P:	Eric Piel
M:	eric.piel@tremplin-utc.net
S:	Maintained
F:	Documentation/hwmon/lis3lv02d
F:	drivers/hwmon/lis3lv02d.*

LM83 HARDWARE MONITOR DRIVER
P:	Jean Delvare
M:	khali@linux-fr.org
L:	lm-sensors@lm-sensors.org
S:	Maintained
F:	Documentation/hwmon/lm83
F:	drivers/hwmon/lm83.c

LM90 HARDWARE MONITOR DRIVER
P:	Jean Delvare
M:	khali@linux-fr.org
L:	lm-sensors@lm-sensors.org
S:	Maintained
F:	Documentation/hwmon/lm90
F:	drivers/hwmon/lm90.c

LOCKDEP AND LOCKSTAT
P:	Peter Zijlstra
M:	peterz@infradead.org
P:	Ingo Molnar
M:	mingo@redhat.com
L:	linux-kernel@vger.kernel.org
T:	git git://git.kernel.org/pub/scm/linux/kernel/git/peterz/linux-2.6-lockdep.git
S:	Maintained
F:	Documentation/lockdep*.txt
F:	Documentation/lockstat.txt
F:	include/linux/lockdep.h
F:	kernel/lockdep*

LOGICAL DISK MANAGER SUPPORT (LDM, Windows 2000/XP/Vista Dynamic Disks)
P:	Richard Russon (FlatCap)
M:	ldm@flatcap.org
L:	linux-ntfs-dev@lists.sourceforge.net
W:	http://www.linux-ntfs.org/content/view/19/37/
S:	Maintained
F:	Documentation/ldm.txt
F:	fs/partitions/ldm.*

LSILOGIC MPT FUSION DRIVERS (FC/SAS/SPI)
P:	Eric Moore
M:	Eric.Moore@lsi.com
M:	support@lsi.com
L:	DL-MPTFusionLinux@lsi.com
L:	linux-scsi@vger.kernel.org
W:	http://www.lsilogic.com/support
S:	Supported
F:	drivers/message/fusion/

LSILOGIC/SYMBIOS/NCR 53C8XX and 53C1010 PCI-SCSI drivers
P:	Matthew Wilcox
M:	matthew@wil.cx
L:	linux-scsi@vger.kernel.org
S:	Maintained
F:	drivers/scsi/sym53c8xx_2/

LTP (Linux Test Project)
P:	Subrata Modak
M:	subrata@linux.vnet.ibm.com
P:	Mike Frysinger
M:	vapier@gentoo.org
L:	ltp-list@lists.sourceforge.net (subscribers-only)
W:	http://ltp.sourceforge.net/
T:	git git://git.kernel.org/pub/scm/linux/kernel/git/galak/ltp.git
S:	Maintained

M32R ARCHITECTURE
P:	Hirokazu Takata
M:	takata@linux-m32r.org
L:	linux-m32r@ml.linux-m32r.org
L:	linux-m32r-ja@ml.linux-m32r.org (in Japanese)
W:	http://www.linux-m32r.org/
S:	Maintained
F:	arch/m32r/
F:	include/asm-m32r/

M68K ARCHITECTURE
P:	Geert Uytterhoeven
M:	geert@linux-m68k.org
P:	Roman Zippel
M:	zippel@linux-m68k.org
L:	linux-m68k@lists.linux-m68k.org
W:	http://www.linux-m68k.org/
T:	git git://git.kernel.org/pub/scm/linux/kernel/git/geert/linux-m68k.git
S:	Maintained
F:	arch/m68k/
F:	drivers/zorro/

M68K ON APPLE MACINTOSH
P:	Joshua Thompson
M:	funaho@jurai.org
W:	http://www.mac.linux-m68k.org/
L:	linux-m68k@lists.linux-m68k.org
S:	Maintained
F:	arch/m68k/mac/

M68K ON HP9000/300
P:	Philip Blundell
M:	philb@gnu.org
W:	http://www.tazenda.demon.co.uk/phil/linux-hp
S:	Maintained
F:	arch/m68k/hp300/

MAC80211
P:	Johannes Berg
M:	johannes@sipsolutions.net
L:	linux-wireless@vger.kernel.org
W:	http://linuxwireless.org/
T:	git git://git.kernel.org/pub/scm/linux/kernel/git/linville/wireless-2.6.git
S:	Maintained
F:	Documentation/networking/mac80211-injection.txt
F:	include/net/mac80211.h
F:	net/mac80211/

MAC80211 PID RATE CONTROL
P:	Stefano Brivio
M:	stefano.brivio@polimi.it
P:	Mattias Nissler
M:	mattias.nissler@gmx.de
L:	linux-wireless@vger.kernel.org
W:	http://linuxwireless.org/en/developers/Documentation/mac80211/RateControl/PID
T:	git git://git.kernel.org/pub/scm/linux/kernel/git/linville/wireless-2.6.git
S:	Maintained
F:	net/mac80211/rc80211_pid*

MACVLAN DRIVER
P:	Patrick McHardy
M:	kaber@trash.net
L:	netdev@vger.kernel.org
S:	Maintained
F:	drivers/net/macvlan.c
F:	include/linux/if_macvlan.h

MAN-PAGES: MANUAL PAGES FOR LINUX -- Sections 2, 3, 4, 5, and 7
P:	Michael Kerrisk
M:	mtk.manpages@gmail.com
W:	http://www.kernel.org/doc/man-pages
L:	linux-man@vger.kernel.org
S:	Maintained

MARVELL LIBERTAS WIRELESS DRIVER
P:	Dan Williams
M:	dcbw@redhat.com
L:	libertas-dev@lists.infradead.org
S:	Maintained
F:	drivers/net/wireless/libertas/

MARVELL MV643XX ETHERNET DRIVER
P:	Lennert Buytenhek
M:	buytenh@marvell.com
L:	netdev@vger.kernel.org
S:	Supported
F:	drivers/net/mv643xx_eth.*
F:	include/linux/mv643xx.h

MARVELL SOC MMC/SD/SDIO CONTROLLER DRIVER
P:	Nicolas Pitre
M:	nico@cam.org
L:	linux-kernel@vger.kernel.org
S:	Maintained

MARVELL YUKON / SYSKONNECT DRIVER
P:	Mirko Lindner
M:	mlindner@syskonnect.de
P:	Ralph Roesler
M:	rroesler@syskonnect.de
W:	http://www.syskonnect.com
S:	Supported

MATROX FRAMEBUFFER DRIVER
P:	Petr Vandrovec
M:	vandrove@vc.cvut.cz
L:	linux-fbdev-devel@lists.sourceforge.net (moderated for non-subscribers)
S:	Maintained
F:	drivers/video/matrox/matroxfb_*
F:	include/linux/matroxfb.h

MAX6650 HARDWARE MONITOR AND FAN CONTROLLER DRIVER
P:	Hans J. Koch
M:	hjk@linutronix.de
L:	lm-sensors@lm-sensors.org
S:	Maintained
F:	Documentation/hwmon/max6650
F:	drivers/hwmon/max6650.c

MEDIA INPUT INFRASTRUCTURE (V4L/DVB)
P:	Mauro Carvalho Chehab
M:	mchehab@infradead.org
P:	LinuxTV.org Project
L:	linux-media@vger.kernel.org
W:	http://linuxtv.org
T:	git git://git.kernel.org/pub/scm/linux/kernel/git/mchehab/linux-2.6.git
S:	Maintained
F:	Documentation/dvb/
F:	Documentation/video4linux/
F:	drivers/media/
F:	include/media/
F:	include/linux/dvb/
F:	include/linux/videodev*.h

MEGARAID SCSI DRIVERS
P:	Neela Syam Kolli
M:	megaraidlinux@lsi.com
L:	linux-scsi@vger.kernel.org
W:	http://megaraid.lsilogic.com
S:	Maintained
F:	Documentation/scsi/megaraid.txt
F:	drivers/scsi/megaraid.*
F:	drivers/scsi/megaraid/

MEMORY MANAGEMENT
L:	linux-mm@kvack.org
L:	linux-kernel@vger.kernel.org
W:	http://www.linux-mm.org
S:	Maintained
F:	include/linux/mm.h
F:	mm/

MEMORY RESOURCE CONTROLLER
P:	Balbir Singh
M:	balbir@linux.vnet.ibm.com
P:	Pavel Emelyanov
M:	xemul@openvz.org
P:	KAMEZAWA Hiroyuki
M:	kamezawa.hiroyu@jp.fujitsu.com
L:	linux-mm@kvack.org
L:	linux-kernel@vger.kernel.org
S:	Maintained
F:	mm/memcontrol.c

MEMORY TECHNOLOGY DEVICES (MTD)
P:	David Woodhouse
M:	dwmw2@infradead.org
W:	http://www.linux-mtd.infradead.org/
L:	linux-mtd@lists.infradead.org
T:	git git://git.infradead.org/mtd-2.6.git
S:	Maintained
F:	drivers/mtd/
F:	include/linux/mtd/
F:	include/mtd/

MICROBLAZE ARCHITECTURE
P:	Michal Simek
M:	monstr@monstr.eu
L:	microblaze-uclinux@itee.uq.edu.au
W:	http://www.monstr.eu/fdt/
T:	git git://git.monstr.eu/linux-2.6-microblaze.git
S:	Supported
F:	arch/microblaze/

MICROTEK X6 SCANNER
P:	Oliver Neukum
M:	oliver@neukum.name
S:	Maintained
F:	drivers/usb/image/microtek.*

MIPS
P:	Ralf Baechle
M:	ralf@linux-mips.org
W:	http://www.linux-mips.org/
L:	linux-mips@linux-mips.org
T:	git git://git.linux-mips.org/pub/scm/linux.git
S:	Supported
F:	Documentation/mips/
F:	arch/mips/

MISCELLANEOUS MCA-SUPPORT
P:	James Bottomley
M:	James.Bottomley@HansenPartnership.com
L:	linux-kernel@vger.kernel.org
S:	Maintained
F:	Documentation/ia64/mca.txt
F:	Documentation/mca.txt
F:	drivers/mca/
F:	include/linux/mca*

MODULE SUPPORT
P:	Rusty Russell
M:	rusty@rustcorp.com.au
L:	linux-kernel@vger.kernel.org
S:	Maintained
F:	include/linux/module.h
F:	kernel/module.c

MOTION EYE VAIO PICTUREBOOK CAMERA DRIVER
P:	Stelian Pop
M:	stelian@popies.net
W:	http://popies.net/meye/
S:	Maintained
F:	Documentation/video4linux/meye.txt
F:	drivers/media/video/meye.*
F:	include/linux/meye.h

MOTOROLA IMX MMC/SD HOST CONTROLLER INTERFACE DRIVER
P:	Pavel Pisa
M:	ppisa@pikron.com
L:	linux-arm-kernel@lists.arm.linux.org.uk (subscribers-only)
S:	Maintained
F:	drivers/mmc/host/imxmmc.*

MOUSE AND MISC DEVICES [GENERAL]
P:	Alessandro Rubini
M:	rubini@ipvvis.unipv.it
L:	linux-kernel@vger.kernel.org
S:	Maintained
F:	drivers/input/mouse/
F:	include/linux/gpio_mouse.h

MOXA SMARTIO/INDUSTIO/INTELLIO SERIAL CARD
P:	Jiri Slaby
M:	jirislaby@gmail.com
L:	linux-kernel@vger.kernel.org
S:	Maintained
F:	Documentation/serial/moxa-smartio
F:	drivers/char/mxser.*

MSI LAPTOP SUPPORT
P:	Lennart Poettering
M:	mzxreary@0pointer.de
W:	https://tango.0pointer.de/mailman/listinfo/s270-linux
W:	http://0pointer.de/lennart/tchibo.html
S:	Maintained
F:	drivers/platform/x86/msi-laptop.c

MULTIFUNCTION DEVICES (MFD)
P:	Samuel Ortiz
M:	sameo@linux.intel.com
L:	linux-kernel@vger.kernel.org
T:	git git://git.kernel.org/pub/scm/linux/kernel/git/sameo/mfd-2.6.git
S:	Supported
F:	drivers/mfd/

MULTIMEDIA CARD (MMC), SECURE DIGITAL (SD) AND SDIO SUBSYSTEM
P:	Pierre Ossman
M:	pierre@ossman.eu
L:	linux-kernel@vger.kernel.org
S:	Maintained
F:	drivers/mmc/
F:	include/linux/mmc/

MULTIMEDIA CARD (MMC) ETC. OVER SPI
P:	David Brownell
M:	dbrownell@users.sourceforge.net
L:	linux-kernel@vger.kernel.org
S:	Odd Fixes
F:	drivers/mmc/host/mmc_spi.c
F:	include/linux/spi/mmc_spi.h

MULTISOUND SOUND DRIVER
P:	Andrew Veliath
M:	andrewtv@usa.net
S:	Maintained
F:	Documentation/sound/oss/MultiSound
F:	sound/oss/msnd*

MULTITECH MULTIPORT CARD (ISICOM)
P:	Jiri Slaby
M:	jirislaby@gmail.com
L:	linux-kernel@vger.kernel.org
S:	Maintained
F:	drivers/char/isicom.c
F:	include/linux/isicom.h

MUSB MULTIPOINT HIGH SPEED DUAL-ROLE CONTROLLER
P:	Felipe Balbi
M:	felipe.balbi@nokia.com
L:	linux-usb@vger.kernel.org
T:	git git://gitorious.org/musb/mainline.git
S:	Maintained
F:	drivers/usb/musb/

MYRICOM MYRI-10G 10GbE DRIVER (MYRI10GE)
P:	Andrew Gallatin
M:	gallatin@myri.com
P:	Brice Goglin
M:	brice@myri.com
L:	netdev@vger.kernel.org
W:	http://www.myri.com/scs/download-Myri10GE.html
S:	Supported
F:	drivers/net/myri10ge/

NATSEMI ETHERNET DRIVER (DP8381x)
P:	Tim Hockin
M:	thockin@hockin.org
S:	Maintained
F:	drivers/net/natsemi.c

NCP FILESYSTEM
P:	Petr Vandrovec
M:	vandrove@vc.cvut.cz
L:	linware@sh.cvut.cz
S:	Maintained
F:	fs/ncpfs/

NCR DUAL 700 SCSI DRIVER (MICROCHANNEL)
P:	James E.J. Bottomley
M:	James.Bottomley@HansenPartnership.com
L:	linux-scsi@vger.kernel.org
S:	Maintained
F:	drivers/scsi/NCR_D700.*

NETEFFECT IWARP RNIC DRIVER (IW_NES)
P:	Faisal Latif
M:	faisal.latif@intel.com
P:	Chien Tung
M:	chien.tin.tung@intel.com
L:	general@lists.openfabrics.org
W:	http://www.neteffect.com
S:	Supported
F:	drivers/infiniband/hw/nes/

NETEM NETWORK EMULATOR
P:	Stephen Hemminger
M:	shemminger@linux-foundation.org
L:	netem@lists.linux-foundation.org
S:	Maintained
F:	net/sched/sch_netem.c

NETERION (S2IO) 10GbE DRIVER (xframe/vxge)
P:	Ramkrishna Vepa
M:	ram.vepa@neterion.com
P:	Rastapur Santosh
M:	santosh.rastapur@neterion.com
P:	Sivakumar Subramani
M:	sivakumar.subramani@neterion.com
P:	Sreenivasa Honnur
M:	sreenivasa.honnur@neterion.com
P:	Anil Murthy
M:	anil.murthy@neterion.com
L:	netdev@vger.kernel.org
W:	http://trac.neterion.com/cgi-bin/trac.cgi/wiki/Linux?Anonymous
W:	http://trac.neterion.com/cgi-bin/trac.cgi/wiki/X3100Linux?Anonymous
S:	Supported
F:	Documentation/networking/s2io.txt
F:	drivers/net/s2io*

NETFILTER/IPTABLES/IPCHAINS
P:	Rusty Russell
P:	Marc Boucher
P:	James Morris
P:	Harald Welte
P:	Jozsef Kadlecsik
P:	Patrick McHardy
M:	kaber@trash.net
L:	netfilter-devel@vger.kernel.org
L:	netfilter@vger.kernel.org
L:	coreteam@netfilter.org
W:	http://www.netfilter.org/
W:	http://www.iptables.org/
S:	Supported
F:	include/linux/netfilter*
F:	include/linux/netfilter/
F:	include/net/netfilter/
F:	net/*/netfilter.c
F:	net/*/netfilter/
F:	net/netfilter/

NETLABEL
P:	Paul Moore
M:	paul.moore@hp.com
W:	http://netlabel.sf.net
L:	netdev@vger.kernel.org
S:	Supported
F:	Documentation/netlabel/
F:	include/net/netlabel.h
F:	net/netlabel/

NETROM NETWORK LAYER
P:	Ralf Baechle
M:	ralf@linux-mips.org
L:	linux-hams@vger.kernel.org
W:	http://www.linux-ax25.org/
S:	Maintained
F:	include/linux/netrom.h
F:	include/net/netrom.h
F:	net/netrom/

NETWORK BLOCK DEVICE (NBD)
P:	Paul Clements
M:	Paul.Clements@steeleye.com
S:	Maintained
F:	Documentation/blockdev/nbd.txt
F:	drivers/block/nbd.c
F:	include/linux/nbd.h

NETWORKING [GENERAL]
P:	David S. Miller
M:	davem@davemloft.net
L:	netdev@vger.kernel.org
W:	http://www.linuxfoundation.org/en/Net
T:	git git://git.kernel.org/pub/scm/linux/kernel/git/davem/net-2.6.git
S:	Maintained
F:	net/
F:	include/net/

NETWORKING [IPv4/IPv6]
P:	David S. Miller
M:	davem@davemloft.net
P:	Alexey Kuznetsov
M:	kuznet@ms2.inr.ac.ru
P:	Pekka Savola (ipv6)
M:	pekkas@netcore.fi
P:	James Morris
M:	jmorris@namei.org
P:	Hideaki YOSHIFUJI
M:	yoshfuji@linux-ipv6.org
P:	Patrick McHardy
M:	kaber@trash.net
L:	netdev@vger.kernel.org
T:	git git://git.kernel.org/pub/scm/linux/kernel/git/davem/net-2.6.git
S:	Maintained
F:	net/ipv4/
F:	net/ipv6/
F:	include/net/ip*

NETWORKING [LABELED] (NetLabel, CIPSO, Labeled IPsec, SECMARK)
P:	Paul Moore
M:	paul.moore@hp.com
L:	netdev@vger.kernel.org
S:	Maintained

NETWORKING [WIRELESS]
P:	John W. Linville
M:	linville@tuxdriver.com
L:	linux-wireless@vger.kernel.org
T:	git git://git.kernel.org/pub/scm/linux/kernel/git/linville/wireless-2.6.git
S:	Maintained
F:	net/wireless/
F:	include/net/ieee80211*
F:	include/net/wireless.h

NETWORKING DRIVERS
L:	netdev@vger.kernel.org
W:	http://www.linuxfoundation.org/en/Net
T:	git git://git.kernel.org/pub/scm/linux/kernel/git/davem/net-2.6.git
S:	Odd Fixes
F:	drivers/net/

NETXEN (1/10) GbE SUPPORT
P:	Dhananjay Phadke
M:	dhananjay@netxen.com
L:	netdev@vger.kernel.org
W:	http://www.netxen.com
S:	Supported
F:	drivers/net/netxen/

NFS, SUNRPC, AND LOCKD CLIENTS
P:	Trond Myklebust
M:	Trond.Myklebust@netapp.com
L:	linux-nfs@vger.kernel.org
W:	http://client.linux-nfs.org
T:	git git://git.linux-nfs.org/pub/linux/nfs-2.6.git
S:	Maintained
F:	fs/lockd/
F:	fs/nfs/
F:	fs/nfs_common/
F:	net/sunrpc/
F:	include/linux/lockd/
F:	include/linux/nfs*
F:	include/linux/sunrpc/

NI5010 NETWORK DRIVER
P:	Jan-Pascal van Best
M:	janpascal@vanbest.org
P:	Andreas Mohr
M:	andi@lisas.de
L:	netdev@vger.kernel.org
S:	Maintained
F:	drivers/net/ni5010.*

NILFS2 FILESYSTEM
P:	KONISHI Ryusuke
M:	konishi.ryusuke@lab.ntt.co.jp
L:	users@nilfs.org
W:	http://www.nilfs.org/en/
S:	Supported
F:	Documentation/filesystems/nilfs2.txt
F:	fs/nilfs2/
F:	include/linux/nilfs2_fs.h

NINJA SCSI-3 / NINJA SCSI-32Bi (16bit/CardBus) PCMCIA SCSI HOST ADAPTER DRIVER
P:	YOKOTA Hiroshi
M:	yokota@netlab.is.tsukuba.ac.jp
W:	http://www.netlab.is.tsukuba.ac.jp/~yokota/izumi/ninja/
S:	Maintained
F:	Documentation/scsi/NinjaSCSI.txt
F:	drivers/scsi/pcmcia/nsp_*

NINJA SCSI-32Bi/UDE PCI/CARDBUS SCSI HOST ADAPTER DRIVER
P:	GOTO Masanori
M:	gotom@debian.or.jp
P:	YOKOTA Hiroshi
M:	yokota@netlab.is.tsukuba.ac.jp
W:	http://www.netlab.is.tsukuba.ac.jp/~yokota/izumi/ninja/
S:	Maintained
F:	Documentation/scsi/NinjaSCSI.txt
F:	drivers/scsi/nsp32*

NTFS FILESYSTEM
P:	Anton Altaparmakov
M:	aia21@cantab.net
L:	linux-ntfs-dev@lists.sourceforge.net
L:	linux-kernel@vger.kernel.org
W:	http://www.linux-ntfs.org/
T:	git git://git.kernel.org/pub/scm/linux/kernel/git/aia21/ntfs-2.6.git
S:	Maintained
F:	Documentation/filesystems/ntfs.txt
F:	fs/ntfs/

NVIDIA (rivafb and nvidiafb) FRAMEBUFFER DRIVER
P:	Antonino Daplas
M:	adaplas@gmail.com
L:	linux-fbdev-devel@lists.sourceforge.net (moderated for non-subscribers)
S:	Maintained
F:	drivers/video/riva/
F:	drivers/video/nvidia/

OMFS FILESYSTEM
P:	Bob Copeland
M:	me@bobcopeland.com
L:	linux-karma-devel@lists.sourceforge.net
S:	Maintained
F:	Documentation/filesystems/omfs.txt
F:	fs/omfs/

OMNIKEY CARDMAN 4000 DRIVER
P:	Harald Welte
M:	laforge@gnumonks.org
S:	Maintained
F:	drivers/char/pcmcia/cm4000_cs.c
F:	include/linux/cm4000_cs.h

OMNIKEY CARDMAN 4040 DRIVER
P:	Harald Welte
M:	laforge@gnumonks.org
S:	Maintained
F:	drivers/char/pcmcia/cm4040_cs.*

OMNIVISION OV7670 SENSOR DRIVER
P:	Jonathan Corbet
M:	corbet@lwn.net
L:	linux-media@vger.kernel.org
T:	git git://git.kernel.org/pub/scm/linux/kernel/git/mchehab/linux-2.6.git
S:	Maintained
F:	drivers/media/video/ov7670.c

ONENAND FLASH DRIVER
P:	Kyungmin Park
M:	kyungmin.park@samsung.com
L:	linux-mtd@lists.infradead.org
S:	Maintained
F:	drivers/mtd/onenand/
F:	include/linux/mtd/onenand*.h

ONSTREAM SCSI TAPE DRIVER
P:	Willem Riede
M:	osst@riede.org
L:	osst-users@lists.sourceforge.net
L:	linux-scsi@vger.kernel.org
S:	Maintained
F:	drivers/scsi/osst*
F:	drivers/scsi/st*

OPENCORES I2C BUS DRIVER
P:	Peter Korsgaard
M:	jacmet@sunsite.dk
L:	linux-i2c@vger.kernel.org
S:	Maintained
F:	Documentation/i2c/busses/i2c-ocores
F:	drivers/i2c/busses/i2c-ocores.c

OPROFILE
P:	Robert Richter
M:	robert.richter@amd.com
L:	oprofile-list@lists.sf.net
S:	Maintained
F:	arch/*/oprofile/
F:	drivers/oprofile/
F:	include/linux/oprofile.h

ORACLE CLUSTER FILESYSTEM 2 (OCFS2)
P:	Mark Fasheh
M:	mfasheh@suse.com
P:	Joel Becker
M:	joel.becker@oracle.com
L:	ocfs2-devel@oss.oracle.com (moderated for non-subscribers)
W:	http://oss.oracle.com/projects/ocfs2/
T:	git git://git.kernel.org/pub/scm/linux/kernel/git/jlbec/ocfs2.git
S:	Supported
F:	Documentation/filesystems/ocfs2.txt
F:	Documentation/filesystems/dlmfs.txt
F:	fs/ocfs2/

ORINOCO DRIVER
P:	Pavel Roskin
M:	proski@gnu.org
P:	David Gibson
M:	hermes@gibson.dropbear.id.au
L:	linux-wireless@vger.kernel.org
L:	orinoco-users@lists.sourceforge.net
L:	orinoco-devel@lists.sourceforge.net
W:	http://www.nongnu.org/orinoco/
S:	Maintained
F:	drivers/net/wireless/orinoco/

OSD LIBRARY
P:	Boaz Harrosh
M:	bharrosh@panasas.com
P:	Benny Halevy
M:	bhalevy@panasas.com
L:	osd-dev@open-osd.org
W:	http://open-osd.org
T:	git git://git.open-osd.org/open-osd.git
S:	Maintained

P54 WIRELESS DRIVER
P:	Michael Wu
M:	flamingice@sourmilk.net
L:	linux-wireless@vger.kernel.org
W:	http://prism54.org
T:	git git://git.kernel.org/pub/scm/linux/kernel/git/mwu/mac80211-drivers.git
S:	Maintained
F:	drivers/net/wireless/p54/

PA SEMI ETHERNET DRIVER
P:	Olof Johansson
M:	olof@lixom.net
L:	netdev@vger.kernel.org
S:	Maintained
F:	drivers/net/pasemi_mac.*

PA SEMI SMBUS DRIVER
P:	Olof Johansson
M:	olof@lixom.net
L:	linux-i2c@vger.kernel.org
S:	Maintained
F:	drivers/i2c/busses/i2c-pasemi.c

PANASONIC LAPTOP ACPI EXTRAS DRIVER
P:	Harald Welte
M:	laforge@gnumonks.org
S:	Maintained
F:	drivers/platform/x86/panasonic-laptop.c

PANASONIC MN10300/AM33 PORT
P:	David Howells
M:	dhowells@redhat.com
P:	Koichi Yasutake
M:	yasutake.koichi@jp.panasonic.com
L:	linux-am33-list@redhat.com (moderated for non-subscribers)
W:	ftp://ftp.redhat.com/pub/redhat/gnupro/AM33/
S:	Maintained
F:	Documentation/mn10300/
F:	arch/mn10300/

PARALLEL PORT SUPPORT
L:	linux-parport@lists.infradead.org (subscribers-only)
S:	Orphan
F:	drivers/parport/
F:	include/linux/parport*.h
F:	drivers/char/ppdev.c
F:	include/linux/ppdev.h

PARAVIRT_OPS INTERFACE
P:	Jeremy Fitzhardinge
M:	jeremy@xensource.com
P:	Chris Wright
M:	chrisw@sous-sol.org
P:	Alok Kataria
M:	akataria@vmware.com
P:	Rusty Russell
M:	rusty@rustcorp.com.au
L:	virtualization@lists.osdl.org
L:	linux-kernel@vger.kernel.org
S:	Supported
F:	Documentation/ia64/paravirt_ops.txt
F:	arch/*/kernel/paravirt*
F:	arch/*/include/asm/paravirt.h

PARIDE DRIVERS FOR PARALLEL PORT IDE DEVICES
P:	Tim Waugh
M:	tim@cyberelk.net
L:	linux-parport@lists.infradead.org (subscribers-only)
W:	http://www.torque.net/linux-pp.html
S:	Maintained
F:	Documentation/blockdev/paride.txt
F:	drivers/block/paride/

PARISC ARCHITECTURE
P:	Kyle McMartin
M:	kyle@mcmartin.ca
P:	Helge Deller
M:	deller@gmx.de
L:	linux-parisc@vger.kernel.org
W:	http://www.parisc-linux.org/
T:	git git://git.kernel.org/pub/scm/linux/kernel/git/kyle/parisc-2.6.git
S:	Maintained
F:	arch/parisc/
F:	drivers/parisc/

PC87360 HARDWARE MONITORING DRIVER
P:	Jim Cromie
M:	jim.cromie@gmail.com
L:	lm-sensors@lm-sensors.org
S:	Maintained
F:	Documentation/hwmon/pc87360
F:	drivers/hwmon/pc87360.c

PC8736x GPIO DRIVER
P:	Jim Cromie
M:	jim.cromie@gmail.com
S:	Maintained
F:	drivers/char/pc8736x_gpio.c

PCA9532 LED DRIVER
P:	Riku Voipio
M:	riku.voipio@iki.fi
S:	Maintained
F:	drivers/leds/leds-pca9532.c
F:	include/linux/leds-pca9532.h

PCI ERROR RECOVERY
P:	Linas Vepstas
M:	linas@austin.ibm.com
L:	linux-kernel@vger.kernel.org
L:	linux-pci@vger.kernel.org
S:	Supported
F:	Documentation/PCI/pci-error-recovery.txt
F:	Documentation/powerpc/eeh-pci-error-recovery.txt

PCI SUBSYSTEM
P:	Jesse Barnes
M:	jbarnes@virtuousgeek.org
L:	linux-kernel@vger.kernel.org
L:	linux-pci@vger.kernel.org
T:	git git://git.kernel.org/pub/scm/linux/kernel/git/jbarnes/pci-2.6.git
S:	Supported
F:	Documentation/PCI/
F:	drivers/pci/
F:	include/linux/pci*

PCIE HOTPLUG DRIVER
P:	Kristen Carlson Accardi
M:	kristen.c.accardi@intel.com
L:	linux-pci@vger.kernel.org
S:	Supported
F:	drivers/pci/pcie/

PCMCIA SUBSYSTEM
P:	Linux PCMCIA Team
L:	linux-pcmcia@lists.infradead.org
W:	http://lists.infradead.org/mailman/listinfo/linux-pcmcia
T:	git git://git.kernel.org/pub/scm/linux/kernel/git/brodo/pcmcia-2.6.git
S:	Maintained
F:	Documentation/pcmcia/
F:	drivers/pcmcia/
F:	include/pcmcia/

PCNET32 NETWORK DRIVER
P:	Don Fry
M:	pcnet32@verizon.net
L:	netdev@vger.kernel.org
S:	Maintained
F:	drivers/net/pcnet32.c

PER-TASK DELAY ACCOUNTING
P:	Balbir Singh
M:	balbir@linux.vnet.ibm.com
L:	linux-kernel@vger.kernel.org
S:	Maintained
F:	include/linux/delayacct.h
F:	kernel/delayacct.c

PERFORMANCE COUNTER SUBSYSTEM
P:	Peter Zijlstra
M:	a.p.zijlstra@chello.nl
P:	Paul Mackerras
M:	paulus@samba.org
P:	Ingo Molnar
M:	mingo@elte.hu
L:	linux-kernel@vger.kernel.org
S:	Supported

PERSONALITY HANDLING
P:	Christoph Hellwig
M:	hch@infradead.org
L:	linux-abi-devel@lists.sourceforge.net
S:	Maintained
F:	include/linux/personality.h

PHRAM MTD DRIVER
P:	Joern Engel
M:	joern@lazybastard.org
L:	linux-mtd@lists.infradead.org
S:	Maintained
F:	drivers/mtd/devices/phram.c

PKTCDVD DRIVER
P:	Peter Osterlund
M:	petero2@telia.com
L:	linux-kernel@vger.kernel.org
S:	Maintained
F:	drivers/block/pktcdvd.c
F:	include/linux/pktcdvd.h

POSIX CLOCKS and TIMERS
P:	Thomas Gleixner
M:	tglx@linutronix.de
L:	linux-kernel@vger.kernel.org
S:	Supported
F:	fs/timerfd.c
F:	include/linux/timer*
F:	kernel/*timer*

POWER SUPPLY CLASS/SUBSYSTEM and DRIVERS
P:	Anton Vorontsov
M:	cbou@mail.ru
P:	David Woodhouse
M:	dwmw2@infradead.org
L:	linux-kernel@vger.kernel.org
T:	git git://git.infradead.org/battery-2.6.git
S:	Maintained
F:	include/linux/power_supply.h
F:	drivers/power/power_supply*

PNP SUPPORT
P:	Adam Belay
M:	abelay@mit.edu
P:	Bjorn Helgaas
M:	bjorn.helgaas@hp.com
S:	Maintained
F:	drivers/pnp/

PNXxxxx I2C DRIVER
P:	Vitaly Wool
M:	vitalywool@gmail.com
L:	linux-i2c@vger.kernel.org
S:	Maintained
F:	drivers/i2c/busses/i2c-pnx.c

PPP PROTOCOL DRIVERS AND COMPRESSORS
P:	Paul Mackerras
M:	paulus@samba.org
L:	linux-ppp@vger.kernel.org
S:	Maintained
F:	drivers/net/ppp_*

PPP OVER ATM (RFC 2364)
P:	Mitchell Blank Jr
M:	mitch@sfgoth.com
S:	Maintained
F:	net/atm/pppoatm.c
F:	include/linux/atmppp.h

PPP OVER ETHERNET
P:	Michal Ostrowski
M:	mostrows@earthlink.net
S:	Maintained
F:	drivers/net/pppoe.c
F:	drivers/net/pppox.c

PPP OVER L2TP
P:	James Chapman
M:	jchapman@katalix.com
S:	Maintained
F:	drivers/net/pppol2tp.c
F:	include/linux/if_pppol2tp.h

PREEMPTIBLE KERNEL
P:	Robert Love
M:	rml@tech9.net
L:	linux-kernel@vger.kernel.org
L:	kpreempt-tech@lists.sourceforge.net
W:	ftp://ftp.kernel.org/pub/linux/kernel/people/rml/preempt-kernel
S:	Supported
F:	Documentation/preempt-locking.txt
F:	include/linux/preempt.h

PRISM54 WIRELESS DRIVER
P:	Luis R. Rodriguez
M:	mcgrof@gmail.com
L:	linux-wireless@vger.kernel.org
W:	http://prism54.org
S:	Maintained
F:	drivers/net/wireless/prism54/

PROMISE DC4030 CACHING DISK CONTROLLER DRIVER
P:	Peter Denison
M:	promise@pnd-pc.demon.co.uk
W:	http://www.pnd-pc.demon.co.uk/promise/
S:	Maintained

PROMISE SATA TX2/TX4 CONTROLLER LIBATA DRIVER
P:	Mikael Pettersson
M:	mikpe@it.uu.se
L:	linux-ide@vger.kernel.org
S:	Maintained
F:	drivers/ata/sata_promise.*

PS3 NETWORK SUPPORT
P:	Masakazu Mokuno
M:	mokuno@sm.sony.co.jp
L:	netdev@vger.kernel.org
L:	cbe-oss-dev@ozlabs.org
S:	Supported
F:	drivers/net/ps3_gelic_net.*

PS3 PLATFORM SUPPORT
P:	Geoff Levand
M:	geoffrey.levand@am.sony.com
L:	linuxppc-dev@ozlabs.org
L:	cbe-oss-dev@ozlabs.org
S:	Supported
F:	arch/powerpc/boot/ps3*
F:	arch/powerpc/include/asm/lv1call.h
F:	arch/powerpc/include/asm/ps3*.h
F:	arch/powerpc/platforms/ps3/
F:	drivers/*/ps3*
F:	drivers/ps3/
F:	drivers/rtc/rtc-ps3.c
F:	drivers/usb/host/*ps3.c
F:	sound/ppc/snd_ps3*

PS3VRAM DRIVER
P:	Jim Paris
M:	jim@jtan.com
L:	cbe-oss-dev@ozlabs.org
S:	Maintained

PTRACE SUPPORT
P:	Roland McGrath
M:	roland@redhat.com
P:	Oleg Nesterov
M:	oleg@redhat.com
L:	linux-kernel@vger.kernel.org
S:	Maintained
F:	include/asm-generic/syscall.h
F:	include/linux/ptrace.h
F:	include/linux/regset.h
F:	include/linux/tracehook.h
F:	kernel/ptrace.c

PVRUSB2 VIDEO4LINUX DRIVER
P:	Mike Isely
M:	isely@pobox.com
L:	pvrusb2@isely.net	(subscribers-only)
L:	linux-media@vger.kernel.org
W:	http://www.isely.net/pvrusb2/
T:	git git://git.kernel.org/pub/scm/linux/kernel/git/mchehab/linux-2.6.git
S:	Maintained
F:	Documentation/video4linux/README.pvrusb2
F:	drivers/media/video/pvrusb2/

PXA2xx/PXA3xx SUPPORT
P:	Eric Miao
M:	eric.miao@marvell.com
P:	Russell King
M:	linux@arm.linux.org.uk
L:	linux-arm-kernel@lists.arm.linux.org.uk	(subscribers-only)
S:	Maintained
F:	arch/arm/mach-pxa/
F:	drivers/pcmcia/pxa2xx*
F:	drivers/spi/pxa2xx*
F:	drivers/usb/gadget/pxa2*
F:	include/sound/pxa2xx-lib.h
F:	sound/arm/pxa*
F:	sound/soc/pxa

PXA168 SUPPORT
P:	Eric Miao
M:	eric.miao@marvell.com
P:	Jason Chagas
M:	jason.chagas@marvell.com
L:	linux-arm-kernel@lists.arm.linux.org.uk	(subscribers-only)
T:	git git://git.kernel.org/pub/scm/linux/kernel/git/ycmiao/pxa-linux-2.6.git
S:	Supported

PXA910 SUPPORT
P:	Eric Miao
M:	eric.miao@marvell.com
L:	linux-arm-kernel@lists.arm.linux.org.uk	(subscribers-only)
T:	git git://git.kernel.org/pub/scm/linux/kernel/git/ycmiao/pxa-linux-2.6.git
S:	Supported

PXA MMCI DRIVER
S:	Orphan

PXA RTC DRIVER
P:	Robert Jarzmik
M:	robert.jarzmik@free.fr
L:	rtc-linux@googlegroups.com
S:	Maintained

QLOGIC QLA2XXX FC-SCSI DRIVER
P:	Andrew Vasquez
M:	linux-driver@qlogic.com
L:	linux-scsi@vger.kernel.org
S:	Supported
F:	Documentation/scsi/LICENSE.qla2xxx
F:	drivers/scsi/qla2xxx/

QLOGIC QLA3XXX NETWORK DRIVER
P:	Ron Mercer
M:	linux-driver@qlogic.com
L:	netdev@vger.kernel.org
S:	Supported
F:	Documentation/networking/LICENSE.qla3xxx
F:	drivers/net/qla3xxx.*

QLOGIC QLGE 10Gb ETHERNET DRIVER
P:	Ron Mercer
M:	linux-driver@qlogic.com
M:	ron.mercer@qlogic.com
L:	netdev@vger.kernel.org
S:	Supported
F:	drivers/net/qlge/

QNX4 FILESYSTEM
P:	Anders Larsen
M:	al@alarsen.net
L:	linux-kernel@vger.kernel.org
W:	http://www.alarsen.net/linux/qnx4fs/
S:	Maintained
F:	fs/qnx4/
F:	include/linux/qnx4_fs.h
F:	include/linux/qnxtypes.h

RADEON FRAMEBUFFER DISPLAY DRIVER
P:	Benjamin Herrenschmidt
M:	benh@kernel.crashing.org
L:	linux-fbdev-devel@lists.sourceforge.net (moderated for non-subscribers)
S:	Maintained
F:	drivers/video/aty/radeon*
F:	include/linux/radeonfb.h

RAGE128 FRAMEBUFFER DISPLAY DRIVER
P:	Paul Mackerras
M:	paulus@samba.org
L:	linux-fbdev-devel@lists.sourceforge.net (moderated for non-subscribers)
S:	Maintained
F:	drivers/video/aty/aty128fb.c

RALINK RT2X00 WIRELESS LAN DRIVER
P:	rt2x00 project
L:	linux-wireless@vger.kernel.org
L:	users@rt2x00.serialmonkey.com
W:	http://rt2x00.serialmonkey.com/
S:	Maintained
T:	git git://git.kernel.org/pub/scm/linux/kernel/git/ivd/rt2x00.git
F:	drivers/net/wireless/rt2x00/

RAMDISK RAM BLOCK DEVICE DRIVER
P:	Nick Piggin
M:	npiggin@suse.de
S:	Maintained
F:	Documentation/blockdev/ramdisk.txt
F:	drivers/block/brd.c

RANDOM NUMBER DRIVER
P:	Matt Mackall
M:	mpm@selenic.com
S:	Maintained
F:	drivers/char/random.c

RAPIDIO SUBSYSTEM
P:	Matt Porter
M:	mporter@kernel.crashing.org
L:	linux-kernel@vger.kernel.org
S:	Maintained
F:	drivers/rapidio/

RAYLINK/WEBGEAR 802.11 WIRELESS LAN DRIVER
P:	Corey Thomas
M:	coreythomas@charter.net
L:	linux-wireless@vger.kernel.org
S:	Maintained
F:	drivers/net/wireless/ray*

RCUTORTURE MODULE
P:	Josh Triplett
M:	josh@freedesktop.org
L:	linux-kernel@vger.kernel.org
S:	Maintained
F:	Documentation/RCU/torture.txt
F:	kernel/rcutorture.c

RDC R-321X SoC
P:	Florian Fainelli
M:	florian@openwrt.org
L:	linux-kernel@vger.kernel.org
S:	Maintained

RDC R6040 FAST ETHERNET DRIVER
P:	Florian Fainelli
M:	florian@openwrt.org
L:	netdev@vger.kernel.org
S:	Maintained
F:	drivers/net/r6040.c

RDS - RELIABLE DATAGRAM SOCKETS
P:	Andy Grover
M:	andy.grover@oracle.com
L:	rds-devel@oss.oracle.com
S:	Supported
F:	net/rds/

READ-COPY UPDATE (RCU)
P:	Dipankar Sarma
M:	dipankar@in.ibm.com
W:	http://www.rdrop.com/users/paulmck/rclock/
L:	linux-kernel@vger.kernel.org
S:	Supported
F:	Documentation/RCU/rcu.txt
F:	Documentation/RCU/rcuref.txt
F:	include/linux/rcupdate.h
F:	include/linux/srcu.h
F:	kernel/rcupdate.c

REAL TIME CLOCK DRIVER
P:	Paul Gortmaker
M:	p_gortmaker@yahoo.com
L:	linux-kernel@vger.kernel.org
S:	Maintained
F:	Documentation/rtc.txt
F:	drivers/rtc/
F:	include/linux/rtc.h

REAL TIME CLOCK (RTC) SUBSYSTEM
P:	Alessandro Zummo
M:	a.zummo@towertech.it
L:	rtc-linux@googlegroups.com
S:	Maintained
F:	Documentation/rtc.txt
F:	drivers/rtc/
F:	include/linux/rtc.h

REISERFS FILE SYSTEM
L:	reiserfs-devel@vger.kernel.org
S:	Supported
F:	fs/reiserfs/

RFKILL
P:	Ivo van Doorn
M:	IvDoorn@gmail.com
L:	netdev@vger.kernel.org
S:	Maintained
F	Documentation/rfkill.txt
F:	net/rfkill/

RISCOM8 DRIVER
S:	Orphan
F:	Documentation/serial/riscom8.txt
F:	drivers/char/riscom8*

ROCKETPORT DRIVER
P:	Comtrol Corp.
W:	http://www.comtrol.com
S:	Maintained
F:	Documentation/serial/rocket.txt
F:	drivers/char/rocket*

ROSE NETWORK LAYER
P:	Ralf Baechle
M:	ralf@linux-mips.org
L:	linux-hams@vger.kernel.org
W:	http://www.linux-ax25.org/
S:	Maintained
F:	include/linux/rose.h
F:	include/net/rose.h
F:	net/rose/

RTL8180 WIRELESS DRIVER
P:	John W. Linville
M:	linville@tuxdriver.com
L:	linux-wireless@vger.kernel.org
W:	http://linuxwireless.org/
T:	git git://git.kernel.org/pub/scm/linux/kernel/git/linville/wireless-testing.git
S:	Maintained
F:	drivers/net/wireless/rtl818*

RTL8187 WIRELESS DRIVER
P:	Herton Ronaldo Krzesinski
M:	herton@mandriva.com.br
P:	Hin-Tak Leung
M:	htl10@users.sourceforge.net
P:	Larry Finger
M:	Larry.Finger@lwfinger.net
L:	linux-wireless@vger.kernel.org
W:	http://linuxwireless.org/
T:	git git://git.kernel.org/pub/scm/linux/kernel/git/linville/wireless-testing.git
S:	Maintained
F:	drivers/net/wireless/rtl818x/rtl8187*

S3 SAVAGE FRAMEBUFFER DRIVER
P:	Antonino Daplas
M:	adaplas@gmail.com
L:	linux-fbdev-devel@lists.sourceforge.net (moderated for non-subscribers)
S:	Maintained
F:	drivers/video/savage/

S390
P:	Martin Schwidefsky
M:	schwidefsky@de.ibm.com
P:	Heiko Carstens
M:	heiko.carstens@de.ibm.com
M:	linux390@de.ibm.com
L:	linux-s390@vger.kernel.org
W:	http://www.ibm.com/developerworks/linux/linux390/
S:	Supported
F:	arch/s390/

S390 NETWORK DRIVERS
P:	Ursula Braun
M:	ursula.braun@de.ibm.com
P:	Frank Blaschka
M:	blaschka@linux.vnet.ibm.com
M:	linux390@de.ibm.com
L:	linux-s390@vger.kernel.org
W:	http://www.ibm.com/developerworks/linux/linux390/
S:	Supported
F:	drivers/s390/net/

S390 ZCRYPT DRIVER
P:	Felix Beck
M:	felix.beck@de.ibm.com
P:	Ralph Wuerthner
M:	ralph.wuerthner@de.ibm.com
M:	linux390@de.ibm.com
L:	linux-s390@vger.kernel.org
S:	Supported
F:	drivers/s390/crypto/

S390 ZFCP DRIVER
P:	Christof Schmitt
M:	christof.schmitt@de.ibm.com
P:	Martin Peschke
M:	mp3@de.ibm.com
M:	linux390@de.ibm.com
L:	linux-s390@vger.kernel.org
W:	http://www.ibm.com/developerworks/linux/linux390/
S:	Supported
F:	Documentation/s390/zfcpdump.txt
F:	drivers/s390/scsi/zfcp_*

S390 IUCV NETWORK LAYER
P:	Ursula Braun
M:	ursula.braun@de.ibm.com
M:	linux390@de.ibm.com
L:	linux-s390@vger.kernel.org
W:	http://www.ibm.com/developerworks/linux/linux390/
S:	Supported
F:	drivers/s390/net/*iucv*
F:	include/net/iucv/
F:	net/iucv/

S3C24XX SD/MMC Driver
P:	Ben Dooks
M:	ben-linux@fluff.org
L:	linux-arm-kernel@lists.arm.linux.org.uk (subscribers-only)
L:	linux-kernel@vger.kernel.org
S:	Supported
F:	drivers/mmc/host/s3cmci.*

SAA7146 VIDEO4LINUX-2 DRIVER
P:	Michael Hunold
M:	michael@mihu.de
L:	linux-media@vger.kernel.org
T:	git git://git.kernel.org/pub/scm/linux/kernel/git/mchehab/linux-2.6.git
W:	http://www.mihu.de/linux/saa7146
S:	Maintained
F:	drivers/media/common/saa7146*
F:	drivers/media/video/*7146*
F:	include/media/*7146*

SC1200 WDT DRIVER
P:	Zwane Mwaikambo
M:	zwane@arm.linux.org.uk
S:	Maintained
F:	drivers/watchdog/sc1200wdt.c

SCHEDULER
P:	Ingo Molnar
M:	mingo@elte.hu
P:	Peter Zijlstra
M:	peterz@infradead.org
L:	linux-kernel@vger.kernel.org
S:	Maintained
F:	kernel/sched*
F:	include/linux/sched.h

SCSI CDROM DRIVER
P:	Jens Axboe
M:	axboe@kernel.dk
L:	linux-scsi@vger.kernel.org
W:	http://www.kernel.dk
S:	Maintained
F:	drivers/scsi/sr*

SCSI SG DRIVER
P:	Doug Gilbert
M:	dgilbert@interlog.com
L:	linux-scsi@vger.kernel.org
W:	http://www.torque.net/sg
S:	Maintained
F:	drivers/scsi/sg.c
F:	include/scsi/sg.h

SCSI SUBSYSTEM
P:	James E.J. Bottomley
M:	James.Bottomley@HansenPartnership.com
L:	linux-scsi@vger.kernel.org
T:	git git://git.kernel.org/pub/scm/linux/kernel/git/jejb/scsi-misc-2.6.git
T:	git git://git.kernel.org/pub/scm/linux/kernel/git/jejb/scsi-rc-fixes-2.6.git
T:	git git://git.kernel.org/pub/scm/linux/kernel/git/jejb/scsi-pending-2.6.git
S:	Maintained
F:	drivers/scsi/
F:	include/scsi/

SCSI TAPE DRIVER
P:	Kai Mäkisara
M:	Kai.Makisara@kolumbus.fi
L:	linux-scsi@vger.kernel.org
S:	Maintained
F:	Documentation/scsi/st.txt
F:	drivers/scsi/st*

SCTP PROTOCOL
P:	Vlad Yasevich
M:	vladislav.yasevich@hp.com
P:	Sridhar Samudrala
M:	sri@us.ibm.com
L:	linux-sctp@vger.kernel.org
W:	http://lksctp.sourceforge.net
S:	Supported
F:	Documentation/networking/sctp.txt
F:	include/linux/sctp.h
F:	include/net/sctp/
F:	net/sctp/

SCx200 CPU SUPPORT
P:	Jim Cromie
M:	jim.cromie@gmail.com
S:	Odd Fixes
F:	Documentation/i2c/busses/scx200_acb
F:	arch/x86/kernel/scx200_32.c
F:	drivers/watchdog/scx200_wdt.c
F:	drivers/i2c/busses/scx200*
F:	drivers/mtd/maps/scx200_docflash.c
F:	include/linux/scx200.h

SCx200 GPIO DRIVER
P:	Jim Cromie
M:	jim.cromie@gmail.com
S:	Maintained
F:	drivers/char/scx200_gpio.c
F:	include/linux/scx200_gpio.h

SCx200 HRT CLOCKSOURCE DRIVER
P:	Jim Cromie
M:	jim.cromie@gmail.com
S:	Maintained
F:	drivers/clocksource/scx200_hrt.c

SDRICOH_CS MMC/SD HOST CONTROLLER INTERFACE DRIVER
P:	Sascha Sommer
M:	saschasommer@freenet.de
L:	sdricohcs-devel@lists.sourceforge.net (subscribers-only)
S:	Maintained
F:	drivers/mmc/host/sdricoh_cs.c

SECURE DIGITAL HOST CONTROLLER INTERFACE (SDHCI) DRIVER
P:	Pierre Ossman
M:	pierre@ossman.eu
L:	sdhci-devel@lists.ossman.eu
S:	Maintained

SECURE DIGITAL HOST CONTROLLER INTERFACE, OPEN FIRMWARE BINDINGS (SDHCI-OF)
P:	Anton Vorontsov
M:	avorontsov@ru.mvista.com
L:	linuxppc-dev@ozlabs.org
L:	sdhci-devel@lists.ossman.eu
S:	Maintained
F:	drivers/mmc/host/sdhci.*

SECURITY SUBSYSTEM
P:	James Morris
M:	jmorris@namei.org
L:	linux-kernel@vger.kernel.org
L:	linux-security-module@vger.kernel.org (suggested Cc:)
T:	git git://www.kernel.org/pub/scm/linux/kernel/git/jmorris/security-testing-2.6.git
W:	http://security.wiki.kernel.org/
S:	Supported
F:	security/

SECURITY CONTACT
P:	Security Officers
M:	security@kernel.org
S:	Supported

SELINUX SECURITY MODULE
P:	Stephen Smalley
M:	sds@tycho.nsa.gov
P:	James Morris
M:	jmorris@namei.org
P:	Eric Paris
M:	eparis@parisplace.org
L:	linux-kernel@vger.kernel.org (kernel issues)
L:	selinux@tycho.nsa.gov (subscribers-only, general discussion)
W:	http://selinuxproject.org
T:	git git://git.kernel.org/pub/scm/linux/kernel/git/jmorris/security-testing-2.6.git
S:	Supported
F:	include/linux/selinux*
F:	security/selinux/

SENSABLE PHANTOM
P:	Jiri Slaby
M:	jirislaby@gmail.com
S:	Maintained
F:	drivers/misc/phantom.c
F:	include/linux/phantom.h

SERIAL ATA (SATA) SUBSYSTEM
P:	Jeff Garzik
M:	jgarzik@pobox.com
L:	linux-ide@vger.kernel.org
T:	git git://git.kernel.org/pub/scm/linux/kernel/git/jgarzik/libata-dev.git
S:	Supported
F:	drivers/ata/
F:	include/linux/ata.h
F:	include/linux/libata.h

SERVER ENGINES 10Gbps NIC - BladeEngine 2 DRIVER
P:	Sathya Perla
M:	sathyap@serverengines.com
P:	Subbu Seetharaman
M:	subbus@serverengines.com
L:	netdev@vger.kernel.org
W:	http://www.serverengines.com
S:	Supported
F:	drivers/net/benet/

SFC NETWORK DRIVER
P:	Steve Hodgson
P:	Ben Hutchings
P:	Robert Stonehouse
M:	linux-net-drivers@solarflare.com
S:	Supported
F:	drivers/net/sfc/

SGI GRU DRIVER
P:	Jack Steiner
M:	steiner@sgi.com
S:	Maintained
F:	drivers/misc/sgi-gru/

SGI SN-IA64 (Altix) SERIAL CONSOLE DRIVER
P:	Pat Gefre
M:	pfg@sgi.com
L:	linux-ia64@vger.kernel.org
S:	Supported
F:	Documentation/ia64/serial.txt
F:	drivers/serial/ioc?_serial.c
F:	include/linux/ioc?.h

SGI VISUAL WORKSTATION 320 AND 540
P:	Andrey Panin
M:	pazke@donpac.ru
L:	linux-visws-devel@lists.sf.net
W:	http://linux-visws.sf.net
S:	Maintained for 2.6.
F:	Documentation/sgi-visws.txt

SGI XP/XPC/XPNET DRIVER
P:	Robin Holt
M:	holt@sgi.com
S:	Maintained
F:	drivers/misc/sgi-xp/

SHARP LH SUPPORT (LH7952X & LH7A40X)
P:	Marc Singer
M:	elf@buici.com
W:	http://projects.buici.com/arm
L:	linux-arm-kernel@lists.arm.linux.org.uk	(subscribers-only)
S:	Maintained
F:	Documentation/arm/Sharp-LH/ADC-LH7-Touchscreen
F:	arch/arm/mach-lh7a40x/
F:	drivers/serial/serial_lh7a40x.c
F:	drivers/usb/gadget/lh7a40*
F:	drivers/usb/host/ohci-lh7a40*

SHPC HOTPLUG DRIVER
P:	Kristen Carlson Accardi
M:	kristen.c.accardi@intel.com
L:	linux-pci@vger.kernel.org
S:	Supported
F:	drivers/pci/hotplug/shpchp*

SIMTEC EB110ATX (Chalice CATS)
P:	Ben Dooks
P:	Vincent Sanders
M:	support@simtec.co.uk
W:	http://www.simtec.co.uk/products/EB110ATX/
S:	Supported
F:	arch/arm/mach-ebsa110/

SIMTEC EB2410ITX (BAST)
P:	Ben Dooks
P:	Vincent Sanders
M:	support@simtec.co.uk
W:	http://www.simtec.co.uk/products/EB2410ITX/
S:	Supported
F:	arch/arm/mach-s3c2410/
F:	drivers/*/*s3c2410*
F:	drivers/*/*/*s3c2410*

SIS 190 ETHERNET DRIVER
P:	Francois Romieu
M:	romieu@fr.zoreil.com
L:	netdev@vger.kernel.org
S:	Maintained
F:	drivers/net/sis190.c

SIS 900/7016 FAST ETHERNET DRIVER
P:	Daniele Venzano
M:	venza@brownhat.org
W:	http://www.brownhat.org/sis900.html
L:	netdev@vger.kernel.org
S:	Maintained
F:	drivers/net/sis900.*

SIS 96X I2C/SMBUS DRIVER
P:	Mark M. Hoffman
M:	mhoffman@lightlink.com
L:	linux-i2c@vger.kernel.org
S:	Maintained
F:	Documentation/i2c/busses/i2c-sis96x
F:	drivers/i2c/busses/i2c-sis96x.c

SIS FRAMEBUFFER DRIVER
P:	Thomas Winischhofer
M:	thomas@winischhofer.net
W:	http://www.winischhofer.net/linuxsisvga.shtml
S:	Maintained
F:	Documentation/fb/sisfb.txt
F:	drivers/video/sis/
F:	include/video/sisfb.h

SIS USB2VGA DRIVER
P:	Thomas Winischhofer
M:	thomas@winischhofer.net
W:	http://www.winischhofer.at/linuxsisusbvga.shtml
S:	Maintained
F:	drivers/usb/misc/sisusbvga/

SKGE, SKY2 10/100/1000 GIGABIT ETHERNET DRIVERS
P:	Stephen Hemminger
M:	shemminger@linux-foundation.org
L:	netdev@vger.kernel.org
S:	Maintained
F:	drivers/net/skge.*
F:	drivers/net/sky2.*

SLAB ALLOCATOR
P:	Christoph Lameter
M:	cl@linux-foundation.org
P:	Pekka Enberg
M:	penberg@cs.helsinki.fi
P:	Matt Mackall
M:	mpm@selenic.com
L:	linux-mm@kvack.org
S:	Maintained
F:	include/linux/sl?b*.h
F:	mm/sl?b.c

SMC91x ETHERNET DRIVER
P:	Nicolas Pitre
M:	nico@cam.org
S:	Maintained
F:	drivers/net/smc91x.*

SMSC47B397 HARDWARE MONITOR DRIVER
P:	Mark M. Hoffman
M:	mhoffman@lightlink.com
L:	lm-sensors@lm-sensors.org
S:	Maintained
F:	Documentation/hwmon/smsc47b397
F:	drivers/hwmon/smsc47b397.c

SMSC911x ETHERNET DRIVER
P:	Steve Glendinning
M:	steve.glendinning@smsc.com
L:	netdev@vger.kernel.org
S:	Supported
F:	include/linux/smsc911x.h
F:	drivers/net/smsc911x.*

SMSC9420 PCI ETHERNET DRIVER
P:	Steve Glendinning
M:	steve.glendinning@smsc.com
L:	netdev@vger.kernel.org
S:	Supported
F:	drivers/net/smsc9420.*

SMX UIO Interface
P:	Ben Nizette
M:	bn@niasdigital.com
S:	Maintained
F:	drivers/uio/uio_smx.c

SN-IA64 (Itanium) SUB-PLATFORM
P:	Jes Sorensen
M:	jes@sgi.com
L:	linux-altix@sgi.com
L:	linux-ia64@vger.kernel.org
W:	http://www.sgi.com/altix
S:	Maintained
F:	arch/ia64/sn/

SOC-CAMERA V4L2 SUBSYSTEM
P:	Guennadi Liakhovetski
M:	g.liakhovetski@gmx.de
L:	linux-media@vger.kernel.org
T:	git git://git.kernel.org/pub/scm/linux/kernel/git/mchehab/linux-2.6.git
S:	Maintained
F:	include/media/v4l2*
F:	drivers/media/video/v4l2*

SOEKRIS NET48XX LED SUPPORT
P:	Chris Boot
M:	bootc@bootc.net
S:	Maintained
F:	drivers/leds/leds-net48xx.c

SOFTWARE RAID (Multiple Disks) SUPPORT
P:	Neil Brown
M:	neilb@suse.de
L:	linux-raid@vger.kernel.org
S:	Supported
F:	drivers/md/
F:	include/linux/raid/

SONIC NETWORK DRIVER
P:	Thomas Bogendoerfer
M:	tsbogend@alpha.franken.de
L:	netdev@vger.kernel.org
S:	Maintained
F:	drivers/net/sonic.*

SONICS SILICON BACKPLANE DRIVER (SSB)
P:	Michael Buesch
M:	mb@bu3sch.de
L:	netdev@vger.kernel.org
S:	Maintained
F:	drivers/ssb/
F:	include/linux/ssb/

SONY VAIO CONTROL DEVICE DRIVER
P:	Mattia Dongili
M:	malattia@linux.it
L:	linux-acpi@vger.kernel.org
W:	http://www.linux.it/~malattia/wiki/index.php/Sony_drivers
S:	Maintained
F:	Documentation/laptops/sony-laptop.txt
F:	drivers/char/sonypi.c
F:	drivers/platform/x86/sony-laptop.c
F:	include/linux/sony-laptop.h

SONY MEMORYSTICK CARD SUPPORT
P:	Alex Dubov
M:	oakad@yahoo.com
L:	linux-kernel@vger.kernel.org
W:	http://tifmxx.berlios.de/
S:	Maintained
F:	drivers/memstick/host/tifm_ms.c

SOUND
P:	Jaroslav Kysela
M:	perex@perex.cz
P:	Takashi Iwai
M:	tiwai@suse.de
L:	alsa-devel@alsa-project.org (subscribers-only)
W:	http://www.alsa-project.org/
T:	git git://git.kernel.org/pub/scm/linux/kernel/git/tiwai/sound-2.6.git
T:	git git://git.alsa-project.org/alsa-kernel.git
S:	Maintained
F:	Documentation/sound/
F:	include/sound/
F:	sound/

SOUND - SOC LAYER / DYNAMIC AUDIO POWER MANAGEMENT (ASoC)
P:	Liam Girdwood
M:	lrg@slimlogic.co.uk
P:	Mark Brown
M:	broonie@opensource.wolfsonmicro.com
T:	git git://git.kernel.org/pub/scm/linux/kernel/git/broonie/sound-2.6.git
L:	alsa-devel@alsa-project.org (subscribers-only)
W:	http://alsa-project.org/main/index.php/ASoC
S:	Supported
F:	sound/soc/
F:	include/sound/soc*

SPARC + UltraSPARC (sparc/sparc64)
P:	David S. Miller
M:	davem@davemloft.net
L:	sparclinux@vger.kernel.org
T:	git git://git.kernel.org/pub/scm/linux/kernel/git/davem/sparc-2.6.git
T:	git git://git.kernel.org/pub/scm/linux/kernel/git/davem/sparc-next-2.6.git
S:	Maintained
F:	arch/sparc/

SPECIALIX IO8+ MULTIPORT SERIAL CARD DRIVER
P:	Roger Wolff
M:	R.E.Wolff@BitWizard.nl
L:	linux-kernel@vger.kernel.org
S:	Supported
F:	Documentation/serial/specialix.txt
F:	drivers/char/specialix*

SPI SUBSYSTEM
P:	David Brownell
M:	dbrownell@users.sourceforge.net
L:	spi-devel-general@lists.sourceforge.net
S:	Maintained
F:	Documentation/spi/
F:	drivers/spi/
F:	include/linux/spi/

SPIDERNET NETWORK DRIVER for CELL
P:	Ishizaki Kou
M:	kou.ishizaki@toshiba.co.jp
P:	Jens Osterkamp
M:	jens@de.ibm.com
L:	netdev@vger.kernel.org
S:	Supported
F:	Documentation/networking/spider_net.txt
F:	drivers/net/spider_net*

SPU FILE SYSTEM
P:	Jeremy Kerr
M:	jk@ozlabs.org
L:	linuxppc-dev@ozlabs.org
L:	cbe-oss-dev@ozlabs.org
W:	http://www.ibm.com/developerworks/power/cell/
S:	Supported
F:	Documentation/filesystems/spufs.txt
F:	arch/powerpc/platforms/cell/spufs/

SQUASHFS FILE SYSTEM
P:	Phillip Lougher
M:	phillip@lougher.demon.co.uk
L:	squashfs-devel@lists.sourceforge.net (subscribers-only)
W:	http://squashfs.org.uk
S:	Maintained
F:	Documentation/filesystems/squashfs.txt
F:	fs/squashfs/

SRM (Alpha) environment access
P:	Jan-Benedict Glaw
M:	jbglaw@lug-owl.de
L:	linux-kernel@vger.kernel.org
S:	Maintained
F:	arch/alpha/kernel/srm_env.c

STABLE BRANCH
P:	Greg Kroah-Hartman
M:	greg@kroah.com
P:	Chris Wright
M:	chrisw@sous-sol.org
L:	stable@kernel.org
S:	Maintained

STAGING SUBSYSTEM
P:	Greg Kroah-Hartman
M:	gregkh@suse.de
L:	linux-kernel@vger.kernel.org
T:	quilt kernel.org/pub/linux/kernel/people/gregkh/gregkh-2.6/
S:	Maintained
F:	drivers/staging/

STARFIRE/DURALAN NETWORK DRIVER
P:	Ion Badulescu
M:	ionut@cs.columbia.edu
S:	Maintained
F:	drivers/net/starfire*

STARMODE RADIO IP (STRIP) PROTOCOL DRIVER
W:	http://mosquitonet.Stanford.EDU/strip.html
S:	Orphan
F:	drivers/net/wireless/strip.c
F:	include/linux/if_strip.h

STRADIS MPEG-2 DECODER DRIVER
P:	Nathan Laredo
M:	laredo@gnu.org
W:	http://www.stradis.com/
S:	Maintained
F:	drivers/media/video/stradis.c

SUN3/3X
P:	Sam Creasey
M:	sammy@sammy.net
W:	http://sammy.net/sun3/
S:	Maintained
F:	arch/m68k/kernel/*sun3*
F:	arch/m68k/sun3*/
F:	arch/m68k/include/asm/sun3*

SUPERH
P:	Paul Mundt
M:	lethal@linux-sh.org
L:	linux-sh@vger.kernel.org
W:	http://www.linux-sh.org
T:	git git://git.kernel.org/pub/scm/linux/kernel/git/lethal/sh-2.6.git
S:	Supported
F:	Documentation/sh/
F:	arch/sh/
F:	drivers/sh/

SUSPEND TO RAM
P:	Len Brown
M:	len.brown@intel.com
P:	Pavel Machek
M:	pavel@ucw.cz
P:	Rafael J. Wysocki
M:	rjw@sisk.pl
L:	linux-pm@lists.linux-foundation.org
S:	Supported
F:	Documentation/power/
F:	arch/x86/kernel/acpi/
F:	drivers/base/power/
F:	kernel/power/
F:	include/linux/suspend.h
F:	include/linux/freezer.h
F:	include/linux/pm.h

SVGA HANDLING
P:	Martin Mares
M:	mj@ucw.cz
L:	linux-video@atrey.karlin.mff.cuni.cz
S:	Maintained
F:	Documentation/svga.txt
F:	arch/x86/boot/video*

SYSV FILESYSTEM
P:	Christoph Hellwig
M:	hch@infradead.org
S:	Maintained
F:	Documentation/filesystems/sysv-fs.txt
F:	fs/sysv/
F:	include/linux/sysv_fs.h

TASKSTATS STATISTICS INTERFACE
P:	Balbir Singh
M:	balbir@linux.vnet.ibm.com
L:	linux-kernel@vger.kernel.org
S:	Maintained
F:	Documentation/accounting/taskstats*
F:	include/linux/taskstats*
F:	kernel/taskstats.c

TC CLASSIFIER
P:	Jamal Hadi Salim
M:	hadi@cyberus.ca
L:	netdev@vger.kernel.org
S:	Maintained
F:	include/linux/pkt_cls.h
F:	include/net/pkt_cls.h
F:	net/sched/

TCP LOW PRIORITY MODULE
P:	Wong Hoi Sing, Edison
M:	hswong3i@gmail.com
P:	Hung Hing Lun, Mike
M:	hlhung3i@gmail.com
W:	http://tcp-lp-mod.sourceforge.net/
S:	Maintained
F:	net/ipv4/tcp_lp.c

TEHUTI ETHERNET DRIVER
P:	Alexander Indenbaum
M:	baum@tehutinetworks.net
P:	Andy Gospodarek
M:	andy@greyhouse.net
L:	netdev@vger.kernel.org
S:	Supported
F:	drivers/net/tehuti*

Telecom Clock Driver for MCPL0010
P:	Mark Gross
M:	mark.gross@intel.com
S:	Supported
F:	drivers/char/tlclk.c

TENSILICA XTENSA PORT (xtensa)
P:	Chris Zankel
M:	chris@zankel.net
S:	Maintained
F:	arch/xtensa/

THINKPAD ACPI EXTRAS DRIVER
P:	Henrique de Moraes Holschuh
M:	ibm-acpi@hmh.eng.br
L:	ibm-acpi-devel@lists.sourceforge.net
W:	http://ibm-acpi.sourceforge.net
W:	http://thinkwiki.org/wiki/Ibm-acpi
T:	git git://repo.or.cz/linux-2.6/linux-acpi-2.6/ibm-acpi-2.6.git
S:	Maintained
F:	drivers/platform/x86/thinkpad_acpi.c

TI FLASH MEDIA INTERFACE DRIVER
P:	Alex Dubov
M:	oakad@yahoo.com
S:	Maintained
F:	drivers/misc/tifm*
F:	drivers/mmc/host/tifm_sd.c
F:	include/linux/tifm.h

TI OMAP MMC INTERFACE DRIVER
P:	Carlos Aguiar, Anderson Briglia and Syed Khasim
M:	linux-omap@vger.kernel.org
W:	http://linux.omap.com
W:	http://www.muru.com/linux/omap/
S:	Maintained
F:	drivers/mmc/host/omap.c

TI OMAP RANDOM NUMBER GENERATOR SUPPORT
P:	Deepak Saxena
M:	dsaxena@plexity.net
S:	Maintained
F:	drivers/char/hw_random/omap-rng.c

TIPC NETWORK LAYER
P:	Per Liden
M:	per.liden@ericsson.com
P:	Jon Maloy
M:	jon.maloy@ericsson.com
P:	Allan Stephens
M:	allan.stephens@windriver.com
L:	tipc-discussion@lists.sourceforge.net
W:	http://tipc.sourceforge.net/
W:	http://tipc.cslab.ericsson.net/
T:	git git://tipc.cslab.ericsson.net/pub/git/tipc.git
S:	Maintained
F:	include/linux/tipc*.h
F:	include/net/tipc/
F:	net/tipc/

TLAN NETWORK DRIVER
P:	Samuel Chessman
M:	chessman@tux.org
L:	tlan-devel@lists.sourceforge.net (subscribers-only)
W:	http://sourceforge.net/projects/tlan/
S:	Maintained
F:	Documentation/networking/tlan.txt
F:	drivers/net/tlan.*

TOMOYO SECURITY MODULE
P:	Kentaro Takeda
M:	takedakn@nttdata.co.jp
P:	Tetsuo Handa
M:	penguin-kernel@I-love.SAKURA.ne.jp
L:	linux-kernel@vger.kernel.org (kernel issues)
L:	tomoyo-users-en@lists.sourceforge.jp (subscribers-only, for developers and users in English)
L:	tomoyo-dev@lists.sourceforge.jp (subscribers-only, for developers in Japanese)
L:	tomoyo-users@lists.sourceforge.jp (subscribers-only, for users in Japanese)
W:	http://tomoyo.sourceforge.jp/
T:	quilt http://svn.sourceforge.jp/svnroot/tomoyo/trunk/2.2.x/tomoyo-lsm/patches/
S:	Maintained
F:	security/tomoyo/

TOSHIBA ACPI EXTRAS DRIVER
S:	Orphan
F:	drivers/platform/x86/toshiba_acpi.c

TOSHIBA SMM DRIVER
P:	Jonathan Buzzard
M:	jonathan@buzzard.org.uk
L:	tlinux-users@tce.toshiba-dme.co.jp
W:	http://www.buzzard.org.uk/toshiba/
S:	Maintained
F:	drivers/char/toshiba.c
F:	include/linux/toshiba.h

TMIO MMC DRIVER
P:	Ian Molton
M:	ian@mnementh.co.uk
S:	Maintained
F:	drivers/mmc/host/tmio_mmc.*

TMPFS (SHMEM FILESYSTEM)
P:	Hugh Dickins
M:	hugh.dickins@tiscali.co.uk
L:	linux-mm@kvack.org
S:	Maintained
F:	include/linux/shmem_fs.h
F:	mm/shmem.c

TPM DEVICE DRIVER
P:	Debora Velarde
M:	debora@linux.vnet.ibm.com
P:	Rajiv Andrade
M:	srajiv@linux.vnet.ibm.com
W:	http://tpmdd.sourceforge.net
P:	Marcel Selhorst
M:	m.selhorst@sirrix.com
W:	http://www.sirrix.com
L:	tpmdd-devel@lists.sourceforge.net (moderated for non-subscribers)
S:	Maintained
F:	drivers/char/tpm/

TRIVIAL PATCHES
P:	Jiri Kosina
M:	trivial@kernel.org
L:	linux-kernel@vger.kernel.org
T:	git git://git.kernel.org/pub/scm/linux/kernel/git/jikos/trivial.git
S:	Maintained

TTY LAYER
P:	Alan Cox
M:	alan@lxorguk.ukuu.org.uk
L:	linux-kernel@vger.kernel.org
S:	Maintained
T:	stgit http://zeniv.linux.org.uk/~alan/ttydev/

TULIP NETWORK DRIVERS
P:	Grant Grundler
M:	grundler@parisc-linux.org
P:	Kyle McMartin
M:	kyle@mcmartin.ca
L:	netdev@vger.kernel.org
S:	Maintained
F:	drivers/net/tulip/

TUN/TAP driver
P:	Maxim Krasnyansky
M:	maxk@qualcomm.com
L:	vtun@office.satix.net
W:	http://vtun.sourceforge.net/tun
S:	Maintained
F:	Documentation/networking/tuntap.txt
F:	arch/um/os-Linux/drivers/

TURBOCHANNEL SUBSYSTEM
P:	Maciej W. Rozycki
M:	macro@linux-mips.org
S:	Maintained
F:	drivers/tc/
F:	include/linux/tc.h

U14-34F SCSI DRIVER
P:	Dario Ballabio
M:	ballabio_dario@emc.com
L:	linux-scsi@vger.kernel.org
S:	Maintained
F:	drivers/scsi/u14-34f.c

UBI FILE SYSTEM (UBIFS)
P:	Artem Bityutskiy
M:	dedekind@infradead.org
P:	Adrian Hunter
M:	ext-adrian.hunter@nokia.com
L:	linux-mtd@lists.infradead.org
T:	git git://git.infradead.org/ubifs-2.6.git
W:	http://www.linux-mtd.infradead.org/doc/ubifs.html
S:	Maintained
F:	Documentation/filesystems/ubifs.txt
F:	fs/ubifs/

UCLINUX (AND M68KNOMMU)
P:	Greg Ungerer
M:	gerg@uclinux.org
W:	http://www.uclinux.org/
L:	uclinux-dev@uclinux.org  (subscribers-only)
S:	Maintained
F:	arch/m68knommu/

UCLINUX FOR RENESAS H8/300 (H8300)
P:	Yoshinori Sato
M:	ysato@users.sourceforge.jp
W:	http://uclinux-h8.sourceforge.jp/
S:	Supported

UDF FILESYSTEM
P:	Jan Kara
M:	jack@suse.cz
W:	http://linux-udf.sourceforge.net
S:	Maintained
F:	Documentation/filesystems/udf.txt
F:	fs/udf/

UFS FILESYSTEM
P:	Evgeniy Dushistov
M:	dushistov@mail.ru
L:	linux-kernel@vger.kernel.org
S:	Maintained
F:	Documentation/filesystems/ufs.txt
F:	fs/ufs/

ULTRA-WIDEBAND (UWB) SUBSYSTEM:
P:	David Vrabel
M:	david.vrabel@csr.com
L:	linux-usb@vger.kernel.org
S:	Supported
F:	drivers/uwb/*
F:	include/linux/uwb.h
F:	include/linux/uwb/

UNIFORM CDROM DRIVER
P:	Jens Axboe
M:	axboe@kernel.dk
L:	linux-kernel@vger.kernel.org
W:	http://www.kernel.dk
S:	Maintained
F:	Documentation/cdrom/
F:	drivers/cdrom/cdrom.c
F:	include/linux/cdrom.h

UNSORTED BLOCK IMAGES (UBI)
P:	Artem Bityutskiy
M:	dedekind@infradead.org
W:	http://www.linux-mtd.infradead.org/
L:	linux-mtd@lists.infradead.org
T:	git git://git.infradead.org/ubi-2.6.git
S:	Maintained
F:	drivers/mtd/ubi/
F:	include/linux/mtd/ubi.h
F:	include/mtd/ubi-user.h

USB ACM DRIVER
P:	Oliver Neukum
M:	oliver@neukum.name
L:	linux-usb@vger.kernel.org
S:	Maintained
F:	Documentation/usb/acm.txt
F:	drivers/usb/class/cdc-acm.*

USB BLOCK DRIVER (UB ub)
P:	Pete Zaitcev
M:	zaitcev@redhat.com
L:	linux-kernel@vger.kernel.org
L:	linux-usb@vger.kernel.org
S:	Supported
F:	drivers/block/ub.c

USB CDC ETHERNET DRIVER
P:	Greg Kroah-Hartman
M:	greg@kroah.com
L:	linux-usb@vger.kernel.org
S:	Maintained
W:	http://www.kroah.com/linux-usb/
F:	drivers/net/usb/cdc_*.c
F:	include/linux/usb/cdc.h

USB CYPRESS C67X00 DRIVER
P:	Peter Korsgaard
M:	jacmet@sunsite.dk
L:	linux-usb@vger.kernel.org
S:	Maintained
F:	drivers/usb/c67x00/

USB DAVICOM DM9601 DRIVER
P:	Peter Korsgaard
M:	jacmet@sunsite.dk
L:	netdev@vger.kernel.org
W:	http://www.linux-usb.org/usbnet
S:	Maintained
F:	drivers/net/usb/dm9601.c

USB DIAMOND RIO500 DRIVER
P:	Cesar Miquel
M:	miquel@df.uba.ar
L:	rio500-users@lists.sourceforge.net
W:	http://rio500.sourceforge.net
S:	Maintained
F:	drivers/usb/misc/rio500*

USB EHCI DRIVER
P:	David Brownell
M:	dbrownell@users.sourceforge.net
L:	linux-usb@vger.kernel.org
S:	Odd Fixes
F:	Documentation/usb/ehci.txt
F:	drivers/usb/host/ehci*

USB ET61X[12]51 DRIVER
P:	Luca Risolia
M:	luca.risolia@studio.unibo.it
L:	linux-usb@vger.kernel.org
L:	linux-media@vger.kernel.org
T:	git git://git.kernel.org/pub/scm/linux/kernel/git/mchehab/linux-2.6.git
W:	http://www.linux-projects.org
S:	Maintained
F:	drivers/media/video/et61x251/

USB GADGET/PERIPHERAL SUBSYSTEM
P:	David Brownell
M:	dbrownell@users.sourceforge.net
L:	linux-usb@vger.kernel.org
W:	http://www.linux-usb.org/gadget
S:	Maintained
F:	drivers/usb/gadget/
F:	include/linux/usb/gadget*

USB HID/HIDBP DRIVERS (USB KEYBOARDS, MICE, REMOTE CONTROLS, ...)
P:	Jiri Kosina
M:	jkosina@suse.cz
L:	linux-usb@vger.kernel.org
T:	git git://git.kernel.org/pub/scm/linux/kernel/git/jikos/hid.git
S:	Maintained
F:	Documentation/usb/hiddev.txt
F:	drivers/hid/usbhid/

USB ISP116X DRIVER
P:	Olav Kongas
M:	ok@artecdesign.ee
L:	linux-usb@vger.kernel.org
S:	Maintained
F:	drivers/usb/host/isp116x*
F:	include/linux/usb/isp116x.h

USB KAWASAKI LSI DRIVER
P:	Oliver Neukum
M:	oliver@neukum.name
L:	linux-usb@vger.kernel.org
S:	Maintained
F:	drivers/usb/serial/kl5kusb105.*

USB MASS STORAGE DRIVER
P:	Matthew Dharm
M:	mdharm-usb@one-eyed-alien.net
L:	linux-usb@vger.kernel.org
L:	usb-storage@lists.one-eyed-alien.net
S:	Maintained
W:	http://www.one-eyed-alien.net/~mdharm/linux-usb/
F:	drivers/usb/storage/

USB OHCI DRIVER
P:	David Brownell
M:	dbrownell@users.sourceforge.net
L:	linux-usb@vger.kernel.org
S:	Odd Fixes
F:	Documentation/usb/ohci.txt
F:	drivers/usb/host/ohci*

USB OPTION-CARD DRIVER
P:	Matthias Urlichs
M:	smurf@smurf.noris.de
L:	linux-usb@vger.kernel.org
S:	Maintained
F:	drivers/usb/serial/option.c

USB OV511 DRIVER
P:	Mark McClelland
M:	mmcclell@bigfoot.com
L:	linux-usb@vger.kernel.org
W:	http://alpha.dyndns.org/ov511/
S:	Maintained
F:	drivers/media/video/ov511.*

USB PEGASUS DRIVER
P:	Petko Manolov
M:	petkan@users.sourceforge.net
L:	linux-usb@vger.kernel.org
L:	netdev@vger.kernel.org
W:	http://pegasus2.sourceforge.net/
S:	Maintained
F:	drivers/net/usb/pegasus.*

USB PRINTER DRIVER (usblp)
P:	Pete Zaitcev
M:	zaitcev@redhat.com
L:	linux-usb@vger.kernel.org
S:	Supported
F:	drivers/usb/class/usblp.c

USB RTL8150 DRIVER
P:	Petko Manolov
M:	petkan@users.sourceforge.net
L:	linux-usb@vger.kernel.org
L:	netdev@vger.kernel.org
W:	http://pegasus2.sourceforge.net/
S:	Maintained
F:	drivers/net/usb/rtl8150.c

USB SE401 DRIVER
P:	Jeroen Vreeken
M:	pe1rxq@amsat.org
L:	linux-usb@vger.kernel.org
W:	http://www.chello.nl/~j.vreeken/se401/
S:	Maintained
F:	Documentation/video4linux/se401.txt
F:	drivers/media/video/se401.*

USB SERIAL BELKIN F5U103 DRIVER
P:	William Greathouse
M:	wgreathouse@smva.com
L:	linux-usb@vger.kernel.org
S:	Maintained
F:	drivers/usb/serial/belkin_sa.*

USB SERIAL CYPRESS M8 DRIVER
P:	Lonnie Mendez
M:	dignome@gmail.com
L:	linux-usb@vger.kernel.org
S:	Maintained
W:	http://geocities.com/i0xox0i
W:	http://firstlight.net/cvs
F:	drivers/usb/serial/cypress_m8.*

USB SERIAL CYBERJACK DRIVER
P:	Matthias Bruestle and Harald Welte
M:	support@reiner-sct.com
W:	http://www.reiner-sct.de/support/treiber_cyberjack.php
S:	Maintained
F:	drivers/usb/serial/cyberjack.c

USB SERIAL DIGI ACCELEPORT DRIVER
P:	Peter Berger and Al Borchers
M:	pberger@brimson.com
M:	alborchers@steinerpoint.com
L:	linux-usb@vger.kernel.org
S:	Maintained
F:	drivers/usb/serial/digi_acceleport.c

USB SERIAL DRIVER
P:	Greg Kroah-Hartman
M:	gregkh@suse.de
L:	linux-usb@vger.kernel.org
S:	Supported
F:	Documentation/usb/usb-serial.txt
F:	drivers/usb/serial/generic.c
F:	drivers/usb/serial/usb-serial.c
F:	include/linux/usb/serial.h

USB SERIAL EMPEG EMPEG-CAR MARK I/II DRIVER
P:	Gary Brubaker
M:	xavyer@ix.netcom.com
L:	linux-usb@vger.kernel.org
S:	Maintained
F:	drivers/usb/serial/empeg.c

USB SERIAL KEYSPAN DRIVER
P:	Greg Kroah-Hartman
M:	greg@kroah.com
L:	linux-usb@vger.kernel.org
W:	http://www.kroah.com/linux/
S:	Maintained
F:	drivers/usb/serial/*keyspan*

USB SERIAL WHITEHEAT DRIVER
P:	Support Department
M:	support@connecttech.com
L:	linux-usb@vger.kernel.org
W:	http://www.connecttech.com
S:	Supported
F:	drivers/usb/serial/whiteheat*

USB SMSC95XX ETHERNET DRIVER
P:	Steve Glendinning
M:	steve.glendinning@smsc.com
L:	netdev@vger.kernel.org
S:	Supported
F:	drivers/net/usb/smsc95xx.*

USB SN9C1xx DRIVER
P:	Luca Risolia
M:	luca.risolia@studio.unibo.it
L:	linux-usb@vger.kernel.org
L:	linux-media@vger.kernel.org
T:	git git://git.kernel.org/pub/scm/linux/kernel/git/mchehab/linux-2.6.git
W:	http://www.linux-projects.org
S:	Maintained
F:	Documentation/video4linux/sn9c102.txt
F:	drivers/media/video/sn9c102/

USB SUBSYSTEM
P:	Greg Kroah-Hartman
M:	gregkh@suse.de
L:	linux-usb@vger.kernel.org
W:	http://www.linux-usb.org
T:	quilt kernel.org/pub/linux/kernel/people/gregkh/gregkh-2.6/
S:	Supported
F:	Documentation/usb/
F:	drivers/net/usb/
F:	drivers/usb/
F:	include/linux/usb.h
F:	include/linux/usb/

USB UHCI DRIVER
P:	Alan Stern
M:	stern@rowland.harvard.edu
L:	linux-usb@vger.kernel.org
S:	Maintained
F:	drivers/usb/host/uhci*

USB "USBNET" DRIVER FRAMEWORK
P:	David Brownell
M:	dbrownell@users.sourceforge.net
L:	netdev@vger.kernel.org
W:	http://www.linux-usb.org/usbnet
S:	Maintained
F:	drivers/net/usb/usbnet.c
F:	include/linux/usb/usbnet.h

USB VIDEO CLASS
P:	Laurent Pinchart
M:	laurent.pinchart@skynet.be
L:	linux-uvc-devel@lists.berlios.de (subscribers-only)
L:	linux-media@vger.kernel.org
T:	git git://git.kernel.org/pub/scm/linux/kernel/git/mchehab/linux-2.6.git
W:	http://linux-uvc.berlios.de
S:	Maintained
F:	drivers/media/video/uvc/

USB W996[87]CF DRIVER
P:	Luca Risolia
M:	luca.risolia@studio.unibo.it
L:	linux-usb@vger.kernel.org
L:	linux-media@vger.kernel.org
T:	git git://git.kernel.org/pub/scm/linux/kernel/git/mchehab/linux-2.6.git
W:	http://www.linux-projects.org
S:	Maintained
F:	Documentation/video4linux/w9968cf.txt
F:	drivers/media/video/w996*

USB WIRELESS RNDIS DRIVER (rndis_wlan)
P:	Jussi Kivilinna
M:	jussi.kivilinna@mbnet.fi
L:	linux-wireless@vger.kernel.org
S:	Maintained
F:	drivers/net/wireless/rndis_wlan.c

USB ZC0301 DRIVER
P:	Luca Risolia
M:	luca.risolia@studio.unibo.it
L:	linux-usb@vger.kernel.org
L:	linux-media@vger.kernel.org
T:	git git://git.kernel.org/pub/scm/linux/kernel/git/mchehab/linux-2.6.git
W:	http://www.linux-projects.org
S:	Maintained
F:	Documentation/video4linux/zc0301.txt
F:	drivers/media/video/zc0301/

USB ZD1201 DRIVER
P:	Jeroen Vreeken
M:	pe1rxq@amsat.org
L:	linux-usb@vger.kernel.org
W:	http://linux-lc100020.sourceforge.net
S:	Maintained
F:	drivers/net/wireless/zd1201.*

USB ZR364XX DRIVER
P:	Antoine Jacquet
M:	royale@zerezo.com
L:	linux-usb@vger.kernel.org
L:	linux-media@vger.kernel.org
T:	git git://git.kernel.org/pub/scm/linux/kernel/git/mchehab/linux-2.6.git
W:	http://royale.zerezo.com/zr364xx/
S:	Maintained
F:	Documentation/video4linux/zr364xx.txt
F:	drivers/media/video/zr364xx.c

USER-MODE LINUX (UML)
P:	Jeff Dike
M:	jdike@addtoit.com
L:	user-mode-linux-devel@lists.sourceforge.net
L:	user-mode-linux-user@lists.sourceforge.net
W:	http://user-mode-linux.sourceforge.net
S:	Maintained
F:	Documentation/uml/
F:	arch/um/
F:	fs/hostfs/
F:	fs/hppfs/

USERSPACE I/O (UIO)
P:	Hans J. Koch
M:	hjk@linutronix.de
P:	Greg Kroah-Hartman
M:	gregkh@suse.de
L:	linux-kernel@vger.kernel.org
S:	Maintained
F:	Documentation/DocBook/uio-howto.tmpl
F:	drivers/uio/
F:	include/linux/uio*.h

UTIL-LINUX-NG PACKAGE
P:	Karel Zak
M:	kzak@redhat.com
L:	util-linux-ng@vger.kernel.org
W:	http://kernel.org/~kzak/util-linux-ng/
T:	git git://git.kernel.org/pub/scm/utils/util-linux-ng/util-linux-ng.git
S:	Maintained

UVESAFB DRIVER
P:	Michal Januszewski
M:	spock@gentoo.org
L:	linux-fbdev-devel@lists.sourceforge.net (moderated for non-subscribers)
W:	http://dev.gentoo.org/~spock/projects/uvesafb/
S:	Maintained
F:	Documentation/fb/uvesafb.txt
F:	drivers/video/uvesafb.*

VFAT/FAT/MSDOS FILESYSTEM
P:	OGAWA Hirofumi
M:	hirofumi@mail.parknet.co.jp
L:	linux-kernel@vger.kernel.org
S:	Maintained
F:	Documentation/filesystems/vfat.txt
F:	fs/fat/

VIA RHINE NETWORK DRIVER
P:	Roger Luethi
M:	rl@hellgate.ch
S:	Maintained
F:	drivers/net/via-rhine.c

VIAPRO SMBUS DRIVER
P:	Jean Delvare
M:	khali@linux-fr.org
L:	linux-i2c@vger.kernel.org
S:	Maintained
F:	Documentation/i2c/busses/i2c-viapro
F:	drivers/i2c/busses/i2c-viapro.c

VIA UNICHROME(PRO)/CHROME9 FRAMEBUFFER DRIVER
P:	Joseph Chan
M:	JosephChan@via.com.tw
P:	Scott Fang
M:	ScottFang@viatech.com.cn
L:	linux-fbdev-devel@lists.sourceforge.net (moderated for non-subscribers)
S:	Maintained
F:	drivers/video/via/

VIA VELOCITY NETWORK DRIVER
P:	Francois Romieu
M:	romieu@fr.zoreil.com
L:	netdev@vger.kernel.org
S:	Maintained
F:	drivers/net/via-velocity.*

VLAN (802.1Q)
P:	Patrick McHardy
M:	kaber@trash.net
L:	netdev@vger.kernel.org
S:	Maintained
F:	drivers/net/macvlan.c
F:	include/linux/if_*vlan.h
F:	net/8021q/

VOLTAGE AND CURRENT REGULATOR FRAMEWORK
P:	Liam Girdwood
M:	lrg@slimlogic.co.uk
P:	Mark Brown
M:	broonie@opensource.wolfsonmicro.com
W:	http://opensource.wolfsonmicro.com/node/15
W:	http://www.slimlogic.co.uk/?p=48
T:	git git://git.kernel.org/pub/scm/linux/kernel/git/lrg/voltage-2.6.git
S:	Supported
F:	drivers/regulator/
F:	include/linux/regulator/

VT1211 HARDWARE MONITOR DRIVER
P:	Juerg Haefliger
M:	juergh@gmail.com
L:	lm-sensors@lm-sensors.org
S:	Maintained
F:	Documentation/hwmon/vt1211
F:	drivers/hwmon/vt1211.c

VT8231 HARDWARE MONITOR DRIVER
P:	Roger Lucas
M:	vt8231@hiddenengine.co.uk
L:	lm-sensors@lm-sensors.org
S:	Maintained
F:	drivers/hwmon/vt8231.c

W1 DALLAS'S 1-WIRE BUS
P:	Evgeniy Polyakov
M:	johnpol@2ka.mipt.ru
S:	Maintained
F:	Documentation/w1/
F:	drivers/w1/

W83791D HARDWARE MONITORING DRIVER
P:	Marc Hulsman
M:	m.hulsman@tudelft.nl
L:	lm-sensors@lm-sensors.org
S:	Maintained
F:	Documentation/hwmon/w83791d
F:	drivers/hwmon/w83791d.c

W83793 HARDWARE MONITORING DRIVER
P:	Rudolf Marek
M:	r.marek@assembler.cz
L:	lm-sensors@lm-sensors.org
S:	Maintained
F:	Documentation/hwmon/w83793
F:	drivers/hwmon/w83793.c

W83L51xD SD/MMC CARD INTERFACE DRIVER
P:	Pierre Ossman
M:	pierre@ossman.eu
L:	linux-kernel@vger.kernel.org
S:	Maintained
F:	drivers/mmc/host/wbsd.*

WATCHDOG DEVICE DRIVERS
P:	Wim Van Sebroeck
M:	wim@iguana.be
T:	git git://git.kernel.org/pub/scm/linux/kernel/git/wim/linux-2.6-watchdog.git
S:	Maintained
F:	Documentation/watchdog/
F:	drivers/watchdog/
F:	include/linux/watchdog.h

WAVELAN NETWORK DRIVER & WIRELESS EXTENSIONS
P:	Jean Tourrilhes
M:	jt@hpl.hp.com
L:	linux-wireless@vger.kernel.org
W:	http://www.hpl.hp.com/personal/Jean_Tourrilhes/Linux/
S:	Maintained
F:	Documentation/networking/wavelan.txt
F:	drivers/net/wireless/wavelan*

WD7000 SCSI DRIVER
P:	Miroslav Zagorac
M:	zaga@fly.cc.fer.hr
L:	linux-scsi@vger.kernel.org
S:	Maintained
F:	drivers/scsi/wd7000.c

WIMAX STACK
P:	Inaky Perez-Gonzalez
M:	inaky.perez-gonzalez@intel.com
M:	linux-wimax@intel.com
L:	wimax@linuxwimax.org
S:	Supported
W:	http://linuxwimax.org

WIMEDIA LLC PROTOCOL (WLP) SUBSYSTEM
P:	David Vrabel
M:	david.vrabel@csr.com
S:	Maintained
F:	include/linux/wlp.h
F:	drivers/uwb/wlp/

WISTRON LAPTOP BUTTON DRIVER
P:	Miloslav Trmac
M:	mitr@volny.cz
S:	Maintained
F:	drivers/input/misc/wistron_btns.c

WL3501 WIRELESS PCMCIA CARD DRIVER
P:	Arnaldo Carvalho de Melo
M:	acme@ghostprotocols.net
L:	linux-wireless@vger.kernel.org
W:	http://oops.ghostprotocols.net:81/blog
S:	Maintained
F:	drivers/net/wireless/wl3501*

WM97XX TOUCHSCREEN DRIVERS
P:	Mark Brown
M:	broonie@opensource.wolfsonmicro.com
P:	Liam Girdwood
M:	lrg@slimlogic.co.uk
L:	linux-input@vger.kernel.org
T:	git git://opensource.wolfsonmicro.com/linux-2.6-touch
W:	http://opensource.wolfsonmicro.com/node/7
S:	Supported
F:	drivers/input/touchscreen/*wm97*
F:	include/linux/wm97xx.h

X.25 NETWORK LAYER
P:	Henner Eisen
M:	eis@baty.hanse.de
L:	linux-x25@vger.kernel.org
S:	Maintained
F:	Documentation/networking/x25*
F:	include/net/x25*
F:	net/x25/

X86 ARCHITECTURE (32-BIT AND 64-BIT)
P:	Thomas Gleixner
M:	tglx@linutronix.de
P:	Ingo Molnar
M:	mingo@redhat.com
P:	H. Peter Anvin
M:	hpa@zytor.com
M:	x86@kernel.org
L:	linux-kernel@vger.kernel.org
T:	git git://git.kernel.org/pub/scm/linux/kernel/git/x86/linux-2.6-x86.git
S:	Maintained
F:	Documentation/x86/
F:	arch/x86/

XEN HYPERVISOR INTERFACE
P:	Jeremy Fitzhardinge
M:	jeremy@xensource.com
P:	Chris Wright
M:	chrisw@sous-sol.org
L:	virtualization@lists.osdl.org
L:	xen-devel@lists.xensource.com
S:	Supported
F:	arch/x86/xen/
F:	drivers/*/xen-*front.c
F:	drivers/xen/
F:	arch/x86/include/asm/xen/
F:	include/xen/

XFS FILESYSTEM
P:	Silicon Graphics Inc
P:	Felix Blyakher
M:	felixb@sgi.com
M:	xfs-masters@oss.sgi.com
L:	xfs@oss.sgi.com
W:	http://oss.sgi.com/projects/xfs
T:	git git://oss.sgi.com/xfs/xfs.git
S:	Supported
F:	Documentation/filesystems/xfs.txt
F:	fs/xfs/

XILINX SYSTEMACE DRIVER
P:	Grant Likely
M:	grant.likely@secretlab.ca
W:	http://www.secretlab.ca/
L:	linux-kernel@vger.kernel.org
S:	Maintained
F:	drivers/block/xsysace.c

XILINX UARTLITE SERIAL DRIVER
P:	Peter Korsgaard
M:	jacmet@sunsite.dk
L:	linux-serial@vger.kernel.org
S:	Maintained
F:	drivers/serial/uartlite.c

YAM DRIVER FOR AX.25
P:	Jean-Paul Roubelat
M:	jpr@f6fbb.org
L:	linux-hams@vger.kernel.org
S:	Maintained
F:	drivers/net/hamradio/yam*
F:	include/linux/yam.h

YEALINK PHONE DRIVER
P:	Henk Vergonet
M:	Henk.Vergonet@gmail.com
L:	usbb2k-api-dev@nongnu.org
S:	Maintained
F:	Documentation/input/yealink.txt
F:	drivers/input/misc/yealink.*

Z8530 DRIVER FOR AX.25
P:	Joerg Reuter
M:	jreuter@yaina.de
W:	http://yaina.de/jreuter/
W:	http://www.qsl.net/dl1bke/
L:	linux-hams@vger.kernel.org
S:	Maintained
F:	Documentation/networking/z8530drv.txt
F:	drivers/net/hamradio/*scc.c
F:	drivers/net/hamradio/z8530.h

ZD1211RW WIRELESS DRIVER
P:	Daniel Drake
M:	dsd@gentoo.org
P:	Ulrich Kunitz
M:	kune@deine-taler.de
W:	http://zd1211.ath.cx/wiki/DriverRewrite
L:	linux-wireless@vger.kernel.org
L:	zd1211-devs@lists.sourceforge.net (subscribers-only)
S:	Maintained
F:	drivers/net/wireless/zd1211rw/

ZR36067 VIDEO FOR LINUX DRIVER
L:	mjpeg-users@lists.sourceforge.net
L:	linux-media@vger.kernel.org
W:	http://mjpeg.sourceforge.net/driver-zoran/
T:	Mercurial http://linuxtv.org/hg/v4l-dvb
S:	Odd Fixes
F:	drivers/media/video/zoran/

ZS DECSTATION Z85C30 SERIAL DRIVER
P:	Maciej W. Rozycki
M:	macro@linux-mips.org
S:	Maintained
F:	drivers/serial/zs.*

THE REST
P:	Linus Torvalds
T:	git git://git.kernel.org/pub/scm/linux/kernel/git/torvalds/linux-2.6.git
S:	Buried alive in reporters<|MERGE_RESOLUTION|>--- conflicted
+++ resolved
@@ -3363,7 +3363,6 @@
 F:	include/linux/kgdb.h
 F:	kernel/kgdb.c
 
-<<<<<<< HEAD
 KMEMLEAK
 P:	Catalin Marinas
 M:	catalin.marinas@arm.com
@@ -3373,7 +3372,7 @@
 F:	include/linux/kmemleak.h
 F:	mm/kmemleak.c
 F:	mm/kmemleak-test.c
-=======
+
 KMEMCHECK
 P:	Vegard Nossum
 M:	vegardno@ifi.uio.no
@@ -3381,7 +3380,6 @@
 M:	penberg@cs.helsinki.fi
 L:	linux-kernel@vger.kernel.org
 S:	Maintained
->>>>>>> 1612a1c2
 
 KMEMTRACE
 P:	Eduard - Gabriel Munteanu
