
	List of maintainers and how to submit kernel changes

Please try to follow the guidelines below.  This will make things
easier on the maintainers.  Not all of these guidelines matter for every
trivial patch so apply some common sense.

1.	Always _test_ your changes, however small, on at least 4 or
	5 people, preferably many more.

2.	Try to release a few ALPHA test versions to the net. Announce
	them onto the kernel channel and await results. This is especially
	important for device drivers, because often that's the only way
	you will find things like the fact version 3 firmware needs
	a magic fix you didn't know about, or some clown changed the
	chips on a board and not its name.  (Don't laugh!  Look at the
	SMC etherpower for that.)

3.	Make sure your changes compile correctly in multiple
	configurations. In particular check that changes work both as a
	module and built into the kernel.

4.	When you are happy with a change make it generally available for
	testing and await feedback.

5.	Make a patch available to the relevant maintainer in the list. Use
	'diff -u' to make the patch easy to merge. Be prepared to get your
	changes sent back with seemingly silly requests about formatting
	and variable names.  These aren't as silly as they seem. One
	job the maintainers (and especially Linus) do is to keep things
	looking the same. Sometimes this means that the clever hack in
	your driver to get around a problem actually needs to become a
	generalized kernel feature ready for next time.

	PLEASE check your patch with the automated style checker
	(scripts/checkpatch.pl) to catch trival style violations.
	See Documentation/CodingStyle for guidance here.

	PLEASE try to include any credit lines you want added with the
	patch. It avoids people being missed off by mistake and makes
	it easier to know who wants adding and who doesn't.

	PLEASE document known bugs. If it doesn't work for everything
	or does something very odd once a month document it.

	PLEASE remember that submissions must be made under the terms
	of the OSDL certificate of contribution and should include a
	Signed-off-by: line.  The current version of this "Developer's
	Certificate of Origin" (DCO) is listed in the file
	Documentation/SubmittingPatches.

6.	Make sure you have the right to send any changes you make. If you
	do changes at work you may find your employer owns the patch
	not you.

7.	When sending security related changes or reports to a maintainer
	please Cc: security@kernel.org, especially if the maintainer
	does not respond.

8.	Happy hacking.

		-----------------------------------

Maintainers List (try to look for most precise areas first)

Note: For the hard of thinking, this list is meant to remain in alphabetical
order. If you could add yourselves to it in alphabetical order that would be
so much easier [Ed]

P: Person
M: Mail patches to
L: Mailing list that is relevant to this area
W: Web-page with status/info
T: SCM tree type and location.  Type is one of: git, hg, quilt.
S: Status, one of the following:

	Supported:	Someone is actually paid to look after this.
	Maintained:	Someone actually looks after it.
	Odd Fixes:	It has a maintainer but they don't have time to do
			much other than throw the odd patch in. See below..
	Orphan:		No current maintainer [but maybe you could take the
			role as you write your new code].
	Obsolete:	Old code. Something tagged obsolete generally means
			it has been replaced by a better system and you
			should be using that.

3C505 NETWORK DRIVER
P:	Philip Blundell
M:	philb@gnu.org
L:	netdev@vger.kernel.org
S:	Maintained

3C59X NETWORK DRIVER
P:	Steffen Klassert
M:	klassert@mathematik.tu-chemnitz.de
L:	netdev@vger.kernel.org
S:	Maintained

3CR990 NETWORK DRIVER
P:	David Dillow
M:	dave@thedillows.org
L:	netdev@vger.kernel.org
S:	Maintained

3W-XXXX ATA-RAID CONTROLLER DRIVER
P:	Adam Radford
M:	linuxraid@amcc.com
L:	linux-scsi@vger.kernel.org
W:	http://www.amcc.com
S:	Supported

3W-9XXX SATA-RAID CONTROLLER DRIVER
P:	Adam Radford
M:	linuxraid@amcc.com
L:	linux-scsi@vger.kernel.org
W:	http://www.amcc.com
S:	Supported

53C700 AND 53C700-66 SCSI DRIVER
P:	James E.J. Bottomley
M:	James.Bottomley@HansenPartnership.com
L:	linux-scsi@vger.kernel.org
S:	Maintained

6PACK NETWORK DRIVER FOR AX.25
P:	Andreas Koensgen
M:	ajk@iehk.rwth-aachen.de
L:	linux-hams@vger.kernel.org
S:	Maintained

8169 10/100/1000 GIGABIT ETHERNET DRIVER
P:	Francois Romieu
M:	romieu@fr.zoreil.com
L:	netdev@vger.kernel.org
S:	Maintained

8250/16?50 (AND CLONE UARTS) SERIAL DRIVER
L:	linux-serial@vger.kernel.org
W:	http://serial.sourceforge.net
S:	Orphan

8390 NETWORK DRIVERS [WD80x3/SMC-ELITE, SMC-ULTRA, NE2000, 3C503, etc.]
P:	Paul Gortmaker
M:	p_gortmaker@yahoo.com
L:	netdev@vger.kernel.org
S:	Maintained

9P FILE SYSTEM
P:	Eric Van Hensbergen
M:	ericvh@gmail.com
P:	Ron Minnich
M:	rminnich@sandia.gov
P:	Latchesar Ionkov
M:	lucho@ionkov.net
L:	v9fs-developer@lists.sourceforge.net
W:	http://swik.net/v9fs
T:	git kernel.org:/pub/scm/linux/kernel/ericvh/v9fs.git
S:	Maintained

A2232 SERIAL BOARD DRIVER
P:	Enver Haase
M:	A2232@gmx.net
L:	linux-m68k@lists.linux-m68k.org
S:	Maintained

AIO
P:	Benjamin LaHaise
M:	bcrl@kvack.org
L:	linux-aio@kvack.org
S:	Supported

ABIT UGURU HARDWARE MONITOR DRIVER
P:	Hans de Goede
M:	j.w.r.degoede@hhs.nl
L:	lm-sensors@lm-sensors.org
S:	Maintained

ACENIC DRIVER
P:	Jes Sorensen
M:	jes@trained-monkey.org
L:	linux-acenic@sunsite.dk
S:	Maintained

IPS SCSI RAID DRIVER
P:	Adaptec OEM Raid Solutions
M:	aacraid@adaptec.com
L:	linux-scsi@vger.kernel.org
W:	http://www.adaptec.com/
S:	Maintained

DPT_I2O SCSI RAID DRIVER
P:	Adaptec OEM Raid Solutions
M:	aacraid@adaptec.com
L:	linux-scsi@vger.kernel.org
W:	http://www.adaptec.com/
S:	Maintained

AACRAID SCSI RAID DRIVER
P:	Adaptec OEM Raid Solutions
M:	aacraid@adaptec.com
L:	linux-scsi@vger.kernel.org
W:	http://www.adaptec.com/
S:	Supported

ACER WMI LAPTOP EXTRAS
P:	Carlos Corbacho
M:	carlos@strangeworlds.co.uk
L:	aceracpi@googlegroups.com (subscribers-only)
W:	http://code.google.com/p/aceracpi
S:	Maintained

ACPI
P:	Len Brown
M:	len.brown@intel.com
M:	lenb@kernel.org
L:	linux-acpi@vger.kernel.org
W:	http://www.lesswatts.org/projects/acpi/
T:	git kernel.org:/pub/scm/linux/kernel/git/lenb/linux-acpi-2.6.git
S:	Supported

ACPI BATTERY DRIVERS
P:	Alexey Starikovskiy
M:	astarikovskiy@suse.de
L:	linux-acpi@vger.kernel.org
W:	http://acpi.sourceforge.net/
S:	Supported

ACPI EC DRIVER
P:	Alexey Starikovskiy
M:	astarikovskiy@suse.de
L:	linux-acpi@vger.kernel.org
W:	http://acpi.sourceforge.net/
S:	Supported

ACPI FAN DRIVER
P:	Len Brown
M:	len.brown@intel.com
L:	linux-acpi@vger.kernel.org
W:	http://acpi.sourceforge.net/
S:	Supported

ACPI PCI HOTPLUG DRIVER
P:	Kristen Carlson Accardi
M:	kristen.c.accardi@intel.com
L:	pcihpd-discuss@lists.sourceforge.net
S:	Supported

ACPI THERMAL DRIVER
P:	Len Brown
M:	len.brown@intel.com
L:	linux-acpi@vger.kernel.org
W:	http://acpi.sourceforge.net/
S:	Supported

ACPI VIDEO DRIVER
P:	Rui Zhang
M:	rui.zhang@intel.com
L:	linux-acpi@vger.kernel.org
W:	http://acpi.sourceforge.net/
S:	Supported

ACPI WMI DRIVER
P:      Carlos Corbacho
M:      carlos@strangeworlds.co.uk
L:      linux-acpi@vger.kernel.org
W:      http://www.lesswatts.org/projects/acpi/
S:      Maintained

AD1889 ALSA SOUND DRIVER
P:     Kyle McMartin
M:     kyle@parisc-linux.org
P:     Thibaut Varene
M:     T-Bone@parisc-linux.org
W:     http://wiki.parisc-linux.org/AD1889
L:     linux-parisc@vger.kernel.org
S:     Maintained

ADM1025 HARDWARE MONITOR DRIVER
P:	Jean Delvare
M:	khali@linux-fr.org
L:	lm-sensors@lm-sensors.org
S:	Maintained

ADM1029 HARDWARE MONITOR DRIVER
P:	Corentin Labbe
M:	corentin.labbe@geomatys.fr
L:	lm-sensors@lm-sensors.org
S:	Maintained

ADM8211 WIRELESS DRIVER
P:	Michael Wu
M:	flamingice@sourmilk.net
L:	linux-wireless@vger.kernel.org
W:	http://linuxwireless.org/
T:	git kernel.org:/pub/scm/linux/kernel/git/mwu/mac80211-drivers.git
S:	Maintained

ADT746X FAN DRIVER
P:	Colin Leroy
M:	colin@colino.net
S:	Maintained

ADVANSYS SCSI DRIVER
P:	Matthew Wilcox
M:	matthew@wil.cx
L:	linux-scsi@vger.kernel.org
S:	Maintained

AEDSP16 DRIVER
P:	Riccardo Facchetti
M:	fizban@tin.it
S:	Maintained

AFFS FILE SYSTEM
P:	Roman Zippel
M:	zippel@linux-m68k.org
S:	Maintained

AGPGART DRIVER
P:	David Airlie
M:	airlied@linux.ie
T:	git kernel.org:/pub/scm/linux/kernel/git/airlied/drm-2.6.git
S:	Maintained

AHA152X SCSI DRIVER
P:	Juergen E. Fischer
M:	Juergen Fischer <fischer@norbit.de>
L:	linux-scsi@vger.kernel.org
S:	Maintained

AIC7XXX / AIC79XX SCSI DRIVER
P:	Hannes Reinecke
M:	hare@suse.de
L:	linux-scsi@vger.kernel.org
S:	Maintained

ALCATEL SPEEDTOUCH USB DRIVER
P:	Duncan Sands
M:	duncan.sands@free.fr
L:	linux-usb@vger.kernel.org
W:	http://www.linux-usb.org/SpeedTouch/
S:	Maintained

ALCHEMY AU1XX0 MMC DRIVER
S:	Orphan

ALI1563 I2C DRIVER
P:	Rudolf Marek
M:	r.marek@assembler.cz
L:	i2c@lm-sensors.org
S:	Maintained

ALPHA PORT
P:	Richard Henderson
M:	rth@twiddle.net
S:	Odd Fixes for 2.4; Maintained for 2.6.
P:	Ivan Kokshaysky
M:	ink@jurassic.park.msu.ru
S:	Maintained for 2.4; PCI support for 2.6.

AMD GEODE CS5536 USB DEVICE CONTROLLER DRIVER
P:	Thomas Dahlmann
M:	thomas.dahlmann@amd.com
L:	info-linux@geode.amd.com	(subscribers-only)
S:	Supported

AMD GEODE PROCESSOR/CHIPSET SUPPORT
P:	Jordan Crouse
L:	info-linux@geode.amd.com	(subscribers-only)
W:	http://www.amd.com/us-en/ConnectivitySolutions/TechnicalResources/0,,50_2334_2452_11363,00.html
S:	Supported

AMS (Apple Motion Sensor) DRIVER
P:	Stelian Pop
M:	stelian@popies.net
P:	Michael Hanselmann
M:	linux-kernel@hansmi.ch
S:	Supported

AMSO1100 RNIC DRIVER
P:	Tom Tucker
M:	tom@opengridcomputing.com
P:	Steve Wise
M:	swise@opengridcomputing.com
L:	general@lists.openfabrics.org
S:	Maintained

AOA (Apple Onboard Audio) ALSA DRIVER
P:	Johannes Berg
M:	johannes@sipsolutions.net
L:	linuxppc-dev@ozlabs.org
L:	alsa-devel@alsa-project.org (subscribers-only)
S:	Maintained

APM DRIVER
P:	Stephen Rothwell
M:	sfr@canb.auug.org.au
L:	linux-laptop@vger.kernel.org
W:	http://www.canb.auug.org.au/~sfr/
S:	Supported

APPLE SMC DRIVER
P:	Nicolas Boichat
M:	nicolas@boichat.ch
L:	mactel-linux-devel@lists.sourceforge.net
S:	Maintained

APPLETALK NETWORK LAYER
P:	Arnaldo Carvalho de Melo
M:	acme@ghostprotocols.net
S:	Maintained

APPLETOUCH TOUCHPAD DRIVER
P:	Johannes Berg
M:	johannes@sipsolutions.net
L:	linux-input@vger.kernel.org
S:	Maintained

ARC FRAMEBUFFER DRIVER
P:	Jaya Kumar
M:	jayalk@intworks.biz
S:	Maintained

ARM MFM AND FLOPPY DRIVERS
P:	Ian Molton
M:	spyro@f2s.com
S:	Maintained

ARM PRIMECELL MMCI PL180/1 DRIVER
P:	Russell King
M:	rmk@arm.linux.org.uk
L:	linux-arm-kernel@lists.arm.linux.org.uk (subscribers-only)
S:	Maintained

ARM/ADI ROADRUNNER MACHINE SUPPORT
P:	Lennert Buytenhek
M:	kernel@wantstofly.org
L:	linux-arm-kernel@lists.arm.linux.org.uk (subscribers-only)
S:	Maintained

ARM/ADS SPHERE MACHINE SUPPORT
P:	Lennert Buytenhek
M:	kernel@wantstofly.org
L:	linux-arm-kernel@lists.arm.linux.org.uk (subscribers-only)
S:	Maintained

ARM/AJECO 1ARM MACHINE SUPPORT
P:	Lennert Buytenhek
M:	kernel@wantstofly.org
L:	linux-arm-kernel@lists.arm.linux.org.uk (subscribers-only)
S:	Maintained

ARM/ATMEL AT91RM9200 ARM ARCHITECTURE
P:      Andrew Victor
M:      linux@maxim.org.za
L:      linux-arm-kernel@lists.arm.linux.org.uk (subscribers-only)
W:      http://maxim.org.za/at91_26.html
S:      Maintained

ARM/CIRRUS LOGIC EP93XX ARM ARCHITECTURE
P:	Lennert Buytenhek
M:	kernel@wantstofly.org
L:	linux-arm-kernel@lists.arm.linux.org.uk (subscribers-only)
S:	Maintained

ARM/CIRRUS LOGIC EDB9315A MACHINE SUPPORT
P:	Lennert Buytenhek
M:	kernel@wantstofly.org
L:	linux-arm-kernel@lists.arm.linux.org.uk (subscribers-only)
S:	Maintained

ARM/CORGI MACHINE SUPPORT
P:	Richard Purdie
M:	rpurdie@rpsys.net
S:	Maintained

ARM/GLOMATION GESBC9312SX MACHINE SUPPORT
P:	Lennert Buytenhek
M:	kernel@wantstofly.org
L:	linux-arm-kernel@lists.arm.linux.org.uk (subscribers-only)
S:	Maintained

ARM/HP JORNADA 7XX MACHINE SUPPORT
P:      Kristoffer Ericson
M:      kristoffer.ericson@gmail.com
W:      www.jlime.com
S:      Maintained

ARM/INTEL IOP32X ARM ARCHITECTURE
P:	Lennert Buytenhek
M:	kernel@wantstofly.org
P:	Dan Williams
M:	dan.j.williams@intel.com
L:	linux-arm-kernel@lists.arm.linux.org.uk (subscribers-only)
S:	Supported

ARM/INTEL IOP33X ARM ARCHITECTURE
P:	Dan Williams
M:	dan.j.williams@intel.com
L:	linux-arm-kernel@lists.arm.linux.org.uk (subscribers-only)
S:	Supported

ARM/INTEL IOP13XX ARM ARCHITECTURE
P:	Lennert Buytenhek
M:	kernel@wantstofly.org
P:	Dan Williams
M:	dan.j.williams@intel.com
L:	linux-arm-kernel@lists.arm.linux.org.uk (subscribers-only)
S:	Supported

ARM/INTEL IQ81342EX MACHINE SUPPORT
P:	Lennert Buytenhek
M:	kernel@wantstofly.org
P:	Dan Williams
M:	dan.j.williams@intel.com
L:	linux-arm-kernel@lists.arm.linux.org.uk (subscribers-only)
S:	Supported

ARM/INTEL IXP2000 ARM ARCHITECTURE
P:	Lennert Buytenhek
M:	kernel@wantstofly.org
L:	linux-arm-kernel@lists.arm.linux.org.uk (subscribers-only)
S:	Maintained

ARM/INTEL IXDP2850 MACHINE SUPPORT
P:	Lennert Buytenhek
M:	kernel@wantstofly.org
L:	linux-arm-kernel@lists.arm.linux.org.uk (subscribers-only)
S:	Maintained

ARM/INTEL IXP23XX ARM ARCHITECTURE
P:	Lennert Buytenhek
M:	kernel@wantstofly.org
L:	linux-arm-kernel@lists.arm.linux.org.uk (subscribers-only)
S:	Maintained

ARM/INTEL XSC3 (MANZANO) ARM CORE
P:	Lennert Buytenhek
M:	kernel@wantstofly.org
P:	Dan Williams
M:	dan.j.williams@intel.com
L:	linux-arm-kernel@lists.arm.linux.org.uk (subscribers-only)
S:	Supported

ARM/IP FABRICS DOUBLE ESPRESSO MACHINE SUPPORT
P:	Lennert Buytenhek
M:	kernel@wantstofly.org
L:	linux-arm-kernel@lists.arm.linux.org.uk (subscribers-only)
S:	Maintained

ARM/LOGICPD PXA270 MACHINE SUPPORT
P:	Lennert Buytenhek
M:	kernel@wantstofly.org
L:	linux-arm-kernel@lists.arm.linux.org.uk (subscribers-only)
S:	Maintained

ARM/TOSA MACHINE SUPPORT
P:	Dirk Opfer
M:	dirk@opfer-online.de
S:	Maintained

ARM/PLEB SUPPORT
P:	Peter Chubb
M:	pleb@gelato.unsw.edu.au
W:	http://www.disy.cse.unsw.edu.au/Hardware/PLEB
S:	Maintained

ARM/PT DIGITAL BOARD PORT
P:	Stefan Eletzhofer
M:	stefan.eletzhofer@eletztrick.de
L:	linux-arm-kernel@lists.arm.linux.org.uk	(subscribers-only)
W:	http://www.arm.linux.org.uk/
S:	Maintained

ARM/RADISYS ENP2611 MACHINE SUPPORT
P:	Lennert Buytenhek
M:	kernel@wantstofly.org
L:	linux-arm-kernel@lists.arm.linux.org.uk (subscribers-only)
S:	Maintained

ARM/SHARK MACHINE SUPPORT
P:	Alexander Schulz
M:	alex@shark-linux.de
W:	http://www.shark-linux.de/shark.html
S:	Maintained

ARM/STRONGARM110 PORT
P:	Russell King
M:	rmk@arm.linux.org.uk
L:	linux-arm-kernel@lists.arm.linux.org.uk	(subscribers-only)
W:	http://www.arm.linux.org.uk/
S:	Maintained

ARM/S3C2410 ARM ARCHITECTURE
P:	Ben Dooks
M:	ben-linux@fluff.org
L:	linux-arm-kernel@lists.arm.linux.org.uk	(subscribers-only)
W:	http://www.fluff.org/ben/linux/
S:	Maintained

ARM/S3C2440 ARM ARCHITECTURE
P:	Ben Dooks
M:	ben-linux@fluff.org
L:	linux-arm-kernel@lists.arm.linux.org.uk	(subscribers-only)
W:	http://www.fluff.org/ben/linux/
S:	Maintained

ARM/TECHNOLOGIC SYSTEMS TS7250 MACHINE SUPPORT
P:	Lennert Buytenhek
M:	kernel@wantstofly.org
L:	linux-arm-kernel@lists.arm.linux.org.uk (subscribers-only)
S:	Maintained

ARM/THECUS N2100 MACHINE SUPPORT
P:	Lennert Buytenhek
M:	kernel@wantstofly.org
L:	linux-arm-kernel@lists.arm.linux.org.uk (subscribers-only)
S:	Maintained

ARPD SUPPORT
P:	Jonathan Layes
L:	netdev@vger.kernel.org
S:	Maintained

ASUS ACPI EXTRAS DRIVER
P:	Corentin Chary
M:	corentincj@iksaif.net
P:	Karol Kozimor
M:	sziwan@users.sourceforge.net
L:	acpi4asus-user@lists.sourceforge.net
W:	http://sourceforge.net/projects/acpi4asus
W:	http://xf.iksaif.net/acpi4asus
S:	Maintained

ASUS ASB100 HARDWARE MONITOR DRIVER
P:	Mark M. Hoffman
M:	mhoffman@lightlink.com
L:	lm-sensors@lm-sensors.org
S:	Maintained

ASUS LAPTOP EXTRAS DRIVER
P:	Corentin Chary
M:	corentincj@iksaif.net
L:	acpi4asus-user@lists.sourceforge.net
W:	http://sourceforge.net/projects/acpi4asus
W:	http://xf.iksaif.net/acpi4asus
S:	Maintained

ASYNCHRONOUS TRANSFERS/TRANSFORMS API
P:	Dan Williams
M:	dan.j.williams@intel.com
P:	Maciej Sosnowski
M:	maciej.sosnowski@intel.com
L:	linux-kernel@vger.kernel.org
W:	http://sourceforge.net/projects/xscaleiop
S:	Supported

ATA OVER ETHERNET DRIVER
P:	Ed L. Cashin
M:	ecashin@coraid.com
W:	http://www.coraid.com/support/linux
S:	Supported

ATHEROS ATH5K WIRELESS DRIVER
P:	Jiri Slaby
M:	jirislaby@gmail.com
P:	Nick Kossifidis
M:	mickflemm@gmail.com
P:	Luis R. Rodriguez
M:	mcgrof@gmail.com
L:	linux-wireless@vger.kernel.org
L:	ath5k-devel@lists.ath5k.org
S:	Maintained

ATL1 ETHERNET DRIVER
P:	Jay Cliburn
M:	jcliburn@gmail.com
P:	Chris Snook
M:	csnook@redhat.com
L:	atl1-devel@lists.sourceforge.net
W:	http://sourceforge.net/projects/atl1
W:	http://atl1.sourceforge.net
S:	Maintained

ATM
P:	Chas Williams
M:	chas@cmf.nrl.navy.mil
L:	linux-atm-general@lists.sourceforge.net (subscribers-only)
W:	http://linux-atm.sourceforge.net
S:	Maintained

ATMEL AT91 MCI DRIVER
P:	Nicolas Ferre
M:	nicolas.ferre@atmel.com
L:	linux-arm-kernel@lists.arm.linux.org.uk (subscribers-only)
W:	http://www.atmel.com/products/AT91/
W:	http://www.at91.com/
S:	Maintained

ATMEL AT91 / AT32 SERIAL DRIVER
P:	Haavard Skinnemoen
M:	hskinnemoen@atmel.com
L:	linux-kernel@vger.kernel.org
S:	Supported

ATMEL LCDFB DRIVER
P:	Nicolas Ferre
M:	nicolas.ferre@atmel.com
L:	linux-fbdev-devel@lists.sourceforge.net (moderated for non-subscribers)
S:	Maintained

ATMEL MACB ETHERNET DRIVER
P:	Haavard Skinnemoen
M:	hskinnemoen@atmel.com
S:	Supported

ATMEL SPI DRIVER
P:	Haavard Skinnemoen
M:	hskinnemoen@atmel.com
S:	Supported

ATMEL USBA UDC DRIVER
P:	Haavard Skinnemoen
M:	hskinnemoen@atmel.com
L:	kernel@avr32linux.org
W:	http://avr32linux.org/twiki/bin/view/Main/AtmelUsbDeviceDriver
S:	Supported

ATMEL WIRELESS DRIVER
P:	Simon Kelley
M:	simon@thekelleys.org.uk
L:	linux-wireless@vger.kernel.org
W:	http://www.thekelleys.org.uk/atmel
W:	http://atmelwlandriver.sourceforge.net/
S:	Maintained

AUDIT SUBSYSTEM
P:	David Woodhouse
M:	dwmw2@infradead.org
L:	linux-audit@redhat.com (subscribers-only)
W:	http://people.redhat.com/sgrubb/audit/
T:	git kernel.org:/pub/scm/linux/kernel/git/dwmw2/audit-2.6.git
S:	Maintained

AUXILIARY DISPLAY DRIVERS
P:	Miguel Ojeda Sandonis
M:	maxextreme@gmail.com
L:	linux-kernel@vger.kernel.org
W:	http://auxdisplay.googlepages.com/
S:	Maintained

AVR32 ARCHITECTURE
P:	Haavard Skinnemoen
M:	hskinnemoen@atmel.com
W:	http://www.atmel.com/products/AVR32/
W:	http://avr32linux.org/
W:	http://avrfreaks.net/
S:	Supported

AVR32/AT32AP MACHINE SUPPORT
P:	Haavard Skinnemoen
M:	hskinnemoen@atmel.com
S:	Supported

AX.25 NETWORK LAYER
P:	Ralf Baechle
M:	ralf@linux-mips.org
L:	linux-hams@vger.kernel.org
W:	http://www.linux-ax25.org/
S:	Maintained

BACKLIGHT CLASS/SUBSYSTEM
P:	Richard Purdie
M:	rpurdie@rpsys.net
S:	Maintained

BLACKFIN ARCHITECTURE
P:	Bryan Wu
M:	cooloney@kernel.org
L:	uclinux-dist-devel@blackfin.uclinux.org (subscribers-only)
W:	http://blackfin.uclinux.org
S:	Supported

BLACKFIN EMAC DRIVER
P:	Bryan Wu
M:	cooloney@kernel.org
L:	uclinux-dist-devel@blackfin.uclinux.org (subscribers-only)
W:	http://blackfin.uclinux.org
S:	Supported

BLACKFIN RTC DRIVER
P:	Mike Frysinger
M:	vapier.adi@gmail.com
L:	uclinux-dist-devel@blackfin.uclinux.org (subscribers-only)
W:	http://blackfin.uclinux.org
S:	Supported

BLACKFIN SERIAL DRIVER
P:	Sonic Zhang
M:	sonic.zhang@analog.com
L:	uclinux-dist-devel@blackfin.uclinux.org (subscribers-only)
W:	http://blackfin.uclinux.org
S:	Supported

BLACKFIN WATCHDOG DRIVER
P:	Mike Frysinger
M:	vapier.adi@gmail.com
L:	uclinux-dist-devel@blackfin.uclinux.org (subscribers-only)
W:	http://blackfin.uclinux.org
S:	Supported

BAYCOM/HDLCDRV DRIVERS FOR AX.25
P:	Thomas Sailer
M:	t.sailer@alumni.ethz.ch
L:	linux-hams@vger.kernel.org
W:	http://www.baycom.org/~tom/ham/ham.html
S:	Maintained

B43 WIRELESS DRIVER
P:	Michael Buesch
M:	mb@bu3sch.de
P:	Stefano Brivio
M:	stefano.brivio@polimi.it
L:	linux-wireless@vger.kernel.org
W:	http://linuxwireless.org/en/users/Drivers/b43
S:	Maintained

B43LEGACY WIRELESS DRIVER
P:	Larry Finger
M:	Larry.Finger@lwfinger.net
P:	Stefano Brivio
M:	stefano.brivio@polimi.it
L:	linux-wireless@vger.kernel.org
W:	http://linuxwireless.org/en/users/Drivers/b43
S:	Maintained

BEFS FILE SYSTEM
P:	Sergey S. Kostyliov
M:	rathamahata@php4.ru
L:	linux-kernel@vger.kernel.org
S:	Maintained

BFS FILE SYSTEM
P:	Tigran A. Aivazian
M:	tigran@aivazian.fsnet.co.uk
L:	linux-kernel@vger.kernel.org
S:	Maintained

BLACKFIN I2C TWI DRIVER
P:	Sonic Zhang
M:	sonic.zhang@analog.com
L:	uclinux-dist-devel@blackfin.uclinux.org (subscribers-only)
W:	http://blackfin.uclinux.org/
S:	Supported

BLOCK LAYER
P:	Jens Axboe
M:	axboe@kernel.dk
L:	linux-kernel@vger.kernel.org
T:	git kernel.org:/pub/scm/linux/kernel/git/axboe/linux-2.6-block.git
S:	Maintained

BLOCK2MTD DRIVER
P:	Joern Engel
M:	joern@lazybastard.org
L:	linux-mtd@lists.infradead.org
S:	Maintained

BLUETOOTH SUBSYSTEM
P:	Marcel Holtmann
M:	marcel@holtmann.org
P:	Maxim Krasnyansky
M:	maxk@qualcomm.com
L:	linux-bluetooth@vger.kernel.org
W:	http://bluez.sf.net
W:	http://www.bluez.org
W:	http://www.holtmann.org/linux/bluetooth/
T:	git kernel.org:/pub/scm/linux/kernel/git/holtmann/bluetooth-2.6.git
S:	Maintained

BLUETOOTH RFCOMM LAYER
P:	Marcel Holtmann
M:	marcel@holtmann.org
P:	Maxim Krasnyansky
M:	maxk@qualcomm.com
S:	Maintained

BLUETOOTH BNEP LAYER
P:	Marcel Holtmann
M:	marcel@holtmann.org
P:	Maxim Krasnyansky
M:	maxk@qualcomm.com
S:	Maintained

BLUETOOTH CMTP LAYER
P:	Marcel Holtmann
M:	marcel@holtmann.org
S:	Maintained

BLUETOOTH HIDP LAYER
P:	Marcel Holtmann
M:	marcel@holtmann.org
S:	Maintained

BLUETOOTH HCI UART DRIVER
P:	Marcel Holtmann
M:	marcel@holtmann.org
P:	Maxim Krasnyansky
M:	maxk@qualcomm.com
S:	Maintained

BLUETOOTH HCI USB DRIVER
P:	Marcel Holtmann
M:	marcel@holtmann.org
P:	Maxim Krasnyansky
M:	maxk@qualcomm.com
S:	Maintained

BLUETOOTH HCI BCM203X DRIVER
P:	Marcel Holtmann
M:	marcel@holtmann.org
S:	Maintained

BLUETOOTH HCI BPA10X DRIVER
P:	Marcel Holtmann
M:	marcel@holtmann.org
S:	Maintained

BLUETOOTH HCI BFUSB DRIVER
P:	Marcel Holtmann
M:	marcel@holtmann.org
S:	Maintained

BLUETOOTH HCI DTL1 DRIVER
P:	Marcel Holtmann
M:	marcel@holtmann.org
S:	Maintained

BLUETOOTH HCI BLUECARD DRIVER
P:	Marcel Holtmann
M:	marcel@holtmann.org
S:	Maintained

BLUETOOTH HCI BT3C DRIVER
P:	Marcel Holtmann
M:	marcel@holtmann.org
S:	Maintained

BLUETOOTH HCI BTUART DRIVER
P:	Marcel Holtmann
M:	marcel@holtmann.org
S:	Maintained

BLUETOOTH HCI VHCI DRIVER
P:	Maxim Krasnyansky
M:	maxk@qualcomm.com
S:	Maintained

BONDING DRIVER
P:	Jay Vosburgh
M:	fubar@us.ibm.com
L:	bonding-devel@lists.sourceforge.net
W:	http://sourceforge.net/projects/bonding/
S:	Supported

BROADBAND PROCESSOR ARCHITECTURE
P:	Arnd Bergmann
M:	arnd@arndb.de
L:	linuxppc-dev@ozlabs.org
W:	http://www.penguinppc.org/ppc64/
S:	Supported

BROADCOM B44 10/100 ETHERNET DRIVER
P:	Gary Zambrano
M:	zambrano@broadcom.com
L:	netdev@vger.kernel.org
S:	Supported

BROADCOM BNX2 GIGABIT ETHERNET DRIVER
P:	Michael Chan
M:	mchan@broadcom.com
L:	netdev@vger.kernel.org
S:	Supported

BROADCOM BNX2X 10 GIGABIT ETHERNET DRIVER
P:	Eliezer Tamir
M:	eliezert@broadcom.com
L:	netdev@vger.kernel.org
S:	Supported

BROADCOM TG3 GIGABIT ETHERNET DRIVER
P:	Michael Chan
M:	mchan@broadcom.com
L:	netdev@vger.kernel.org
S:	Supported

BSG (block layer generic sg v4 driver)
P:	FUJITA Tomonori
M:	fujita.tomonori@lab.ntt.co.jp
L:	linux-scsi@vger.kernel.org
S:	Supported

BTTV VIDEO4LINUX DRIVER
P:	Mauro Carvalho Chehab
M:	mchehab@infradead.org
M:	v4l-dvb-maintainer@linuxtv.org
L:	video4linux-list@redhat.com
W:	http://linuxtv.org
T:	git kernel.org:/pub/scm/linux/kernel/git/mchehab/v4l-dvb.git
S:	Maintained

CAFE CMOS INTEGRATED CAMERA CONTROLLER DRIVER
P:   	Jonathan Corbet
M:	corbet@lwn.net
L:	video4linux-list@redhat.com
S:	Maintained

CAN NETWORK LAYER
P:	Urs Thuermann
M:	urs.thuermann@volkswagen.de
P:	Oliver Hartkopp
M:	oliver.hartkopp@volkswagen.de
L:	socketcan-core@lists.berlios.de
W:	http://developer.berlios.de/projects/socketcan/
S:	Maintained

CALGARY x86-64 IOMMU
P:	Muli Ben-Yehuda
M:	muli@il.ibm.com
P:	Jon D. Mason
M:	jdmason@kudzu.us
L:	linux-kernel@vger.kernel.org
L:	discuss@x86-64.org
S:	Maintained

CFAG12864B LCD DRIVER
P:	Miguel Ojeda Sandonis
M:	maxextreme@gmail.com
L:	linux-kernel@vger.kernel.org
W:	http://auxdisplay.googlepages.com/
S:	Maintained

CFAG12864BFB LCD FRAMEBUFFER DRIVER
P:	Miguel Ojeda Sandonis
M:	maxextreme@gmail.com
L:	linux-kernel@vger.kernel.org
W:	http://auxdisplay.googlepages.com/
S:	Maintained

CFG80211 and NL80211
P:	Johannes Berg
M:	johannes@sipsolutions.net
L:	linux-wireless@vger.kernel.org
S:	Maintained

CHECKPATCH
P:	Andy Whitcroft
M:	apw@shadowen.org
P:	Randy Dunlap
M:	rdunlap@xenotime.net
P:	Joel Schopp
M:	jschopp@austin.ibm.com
S:	Supported

COMMON INTERNET FILE SYSTEM (CIFS)
P:	Steve French
M:	sfrench@samba.org
L:	linux-cifs-client@lists.samba.org
L:	samba-technical@lists.samba.org
W:	http://linux-cifs.samba.org/
T:	git kernel.org:/pub/scm/linux/kernel/git/sfrench/cifs-2.6.git
S:	Supported

CONFIGFS
P:	Joel Becker
M:	joel.becker@oracle.com
L:	linux-kernel@vger.kernel.org
S:	Supported

CIRRUS LOGIC EP93XX ETHERNET DRIVER
P:	Lennert Buytenhek
M:	kernel@wantstofly.org
L:	netdev@vger.kernel.org
S:	Maintained

CIRRUS LOGIC EP93XX OHCI USB HOST DRIVER
P:	Lennert Buytenhek
M:	kernel@wantstofly.org
L:	linux-usb@vger.kernel.org
S:	Maintained

CIRRUS LOGIC CS4280/CS461x SOUNDDRIVER
P:	Cirrus Logic Corporation (kernel 2.2 driver)
M:	Cirrus Logic Corporation, Thomas Woller <twoller@crystal.cirrus.com>
P:	Nils Faerber (port to kernel 2.4)
M:	Nils Faerber <nils@kernelconcepts.de>
S:	Maintained

CODA FILE SYSTEM
P:	Jan Harkes
M:	jaharkes@cs.cmu.edu
M:	coda@cs.cmu.edu
L:	codalist@coda.cs.cmu.edu
W:	http://www.coda.cs.cmu.edu/
S:	Maintained

COMPACTPCI HOTPLUG CORE
P:	Scott Murray
M:	scottm@somanetworks.com
M:	scott@spiteful.org
L:	pcihpd-discuss@lists.sourceforge.net
S:	Supported

COMPACTPCI HOTPLUG ZIATECH ZT5550 DRIVER
P:	Scott Murray
M:	scottm@somanetworks.com
M:	scott@spiteful.org
L:	pcihpd-discuss@lists.sourceforge.net
S:	Supported

COMPACTPCI HOTPLUG GENERIC DRIVER
P:	Scott Murray
M:	scottm@somanetworks.com
M:	scott@spiteful.org
L:	pcihpd-discuss@lists.sourceforge.net
S:	Supported

COMPUTONE INTELLIPORT MULTIPORT CARD
P:	Michael H. Warfield
M:	mhw@wittsend.com
W:	http://www.wittsend.com/computone.html
S:	Maintained

CONEXANT ACCESSRUNNER USB DRIVER
P:	Simon Arlott
M:	cxacru@fire.lp0.eu
L:	accessrunner-general@lists.sourceforge.net
W:	http://accessrunner.sourceforge.net/
S:	Maintained

CONTROL GROUPS (CGROUPS)
P:	Paul Menage
M:	menage@google.com
L:	containers@lists.linux-foundation.org
S:	Maintained

CORETEMP HARDWARE MONITORING DRIVER
P:	Rudolf Marek
M:	r.marek@assembler.cz
L:	lm-sensors@lm-sensors.org
S:	Maintained

COSA/SRP SYNC SERIAL DRIVER
P:	Jan "Yenya" Kasprzak
M:	kas@fi.muni.cz
W:	http://www.fi.muni.cz/~kas/cosa/
S:	Maintained

CPU FREQUENCY DRIVERS
P:	Dave Jones
M:	davej@codemonkey.org.uk
L:	cpufreq@lists.linux.org.uk
W:	http://www.codemonkey.org.uk/projects/cpufreq/
T:	git kernel.org/pub/scm/linux/kernel/git/davej/cpufreq.git
S:	Maintained

CPUID/MSR DRIVER
P:	H. Peter Anvin
M:	hpa@zytor.com
S:	Maintained

CPUSETS
P:	Paul Jackson
P:	Simon Derr
M:	pj@sgi.com
M:	simon.derr@bull.net
L:	linux-kernel@vger.kernel.org
W:	http://www.bullopensource.org/cpuset/
S:	Supported

CRAMFS FILESYSTEM
W:	http://sourceforge.net/projects/cramfs/
S:	Orphan

CRIS PORT
P:	Mikael Starvik
M:	starvik@axis.com
P:	Jesper Nilsson
M:	jesper.nilsson@axis.com
L:	dev-etrax@axis.com
W:	http://developer.axis.com
S:	Maintained

CRYPTO API
P:	Herbert Xu
M:	herbert@gondor.apana.org.au
P:	David S. Miller
M:	davem@davemloft.net
L:	linux-crypto@vger.kernel.org
T:	git kernel.org:/pub/scm/linux/kernel/git/herbert/crypto-2.6.git
S:	Maintained

CS5535 Audio ALSA driver
P:	Jaya Kumar
M:	jayakumar.alsa@gmail.com
S:	Maintained

CYBERPRO FB DRIVER
P:	Russell King
M:	rmk@arm.linux.org.uk
W:	http://www.arm.linux.org.uk/
S:	Maintained

CYBLAFB FRAMEBUFFER DRIVER
P:	Knut Petersen
M:	Knut_Petersen@t-online.de
L:	linux-fbdev-devel@lists.sourceforge.net (moderated for non-subscribers)
S:	Maintained

CYCLADES 2X SYNC CARD DRIVER
P:	Arnaldo Carvalho de Melo
M:	acme@ghostprotocols.net
W:	http://oops.ghostprotocols.net:81/blog
S:	Maintained

CYCLADES ASYNC MUX DRIVER
W:	http://www.cyclades.com/
S:	Orphan

CYCLADES PC300 DRIVER
W:	http://www.cyclades.com/
S:	Orphan

DAMA SLAVE for AX.25
P:	Joerg Reuter
M:	jreuter@yaina.de
W:	http://yaina.de/jreuter/
W:	http://www.qsl.net/dl1bke/
L:	linux-hams@vger.kernel.org
S:	Maintained

DC395x SCSI driver
P:	Oliver Neukum
M:	oliver@neukum.name
P:	Ali Akcaagac
M:	aliakc@web.de
P:	Jamie Lenehan
M:	lenehan@twibble.org
W:	http://twibble.org/dist/dc395x/
L:	dc395x@twibble.org
L:	http://lists.twibble.org/mailman/listinfo/dc395x/
S:	Maintained

DC390/AM53C974 SCSI driver
P:	Kurt Garloff
M:	garloff@suse.de
W:	http://www.garloff.de/kurt/linux/dc390/
P:	Guennadi Liakhovetski
M:	g.liakhovetski@gmx.de
S:	Maintained

DCCP PROTOCOL
P:	Arnaldo Carvalho de Melo
M:	acme@ghostprotocols.net
L:	dccp@vger.kernel.org
W:	http://linux-net.osdl.org/index.php/DCCP
S:	Maintained

DECnet NETWORK LAYER
P:	Christine Caulfield
M:	christine.caulfield@googlemail.com
W:	http://linux-decnet.sourceforge.net
L:	linux-decnet-user@lists.sourceforge.net
S:	Maintained

DEFXX FDDI NETWORK DRIVER
P:	Maciej W. Rozycki
M:	macro@linux-mips.org
S:	Maintained

DELL LAPTOP SMM DRIVER
P:	Massimo Dal Zotto
M:	dz@debian.org
W:	http://www.debian.org/~dz/i8k/
S:	Maintained

DELL SYSTEMS MANAGEMENT BASE DRIVER (dcdbas)
P:	Doug Warzecha
M:	Douglas_Warzecha@dell.com
S:	Maintained

DEVICE-MAPPER  (LVM)
P:	Alasdair Kergon
L:	dm-devel@redhat.com
W:	http://sources.redhat.com/dm
S:	Maintained

DEVICE NUMBER REGISTRY
P:	Torben Mathiasen
M:	device@lanana.org
W:	http://lanana.org/docs/device-list/index.html
L:	linux-kernel@vger.kernel.org
S:	Maintained

DIGI INTL. EPCA DRIVER
P:	Digi International, Inc
M:	Eng.Linux@digi.com
L:	Eng.Linux@digi.com
W:	http://www.digi.com
S:	Orphaned

DIRECTORY NOTIFICATION
P:	Stephen Rothwell
M:	sfr@canb.auug.org.au
L:	linux-kernel@vger.kernel.org
S:	Supported

DISK GEOMETRY AND PARTITION HANDLING
P:	Andries Brouwer
M:	aeb@cwi.nl
W:	http://www.win.tue.nl/~aeb/linux/Large-Disk.html
W:	http://www.win.tue.nl/~aeb/linux/zip/zip-1.html
W:	http://www.win.tue.nl/~aeb/partitions/partition_types-1.html
S:	Maintained

DISKQUOTA:
P:	Jan Kara
M:	jack@suse.cz
L:	linux-kernel@vger.kernel.org
S:	Maintained

DISTRIBUTED LOCK MANAGER
P:	Christine Caulfield
M:	ccaulfie@redhat.com
P:	David Teigland
M:	teigland@redhat.com
L:	cluster-devel@redhat.com
W:	http://sources.redhat.com/cluster/
T:	git kernel.org:/pub/scm/linux/kernel/git/teigland/dlm.git
S:	Supported

DAVICOM FAST ETHERNET (DMFE) NETWORK DRIVER
P:	Tobias Ringstrom
M:	tori@unhappy.mine.nu
L:	netdev@vger.kernel.org
S:	Maintained

DMA GENERIC OFFLOAD ENGINE SUBSYSTEM
P:	Maciej Sosnowski
M:	maciej.sosnowski@intel.com
P:	Dan Williams
M:	dan.j.williams@intel.com
L:	linux-kernel@vger.kernel.org
S:	Supported

DME1737 HARDWARE MONITOR DRIVER
P:	Juerg Haefliger
M:	juergh@gmail.com
L:	lm-sensors@lm-sensors.org
S:	Maintained

DOCBOOK FOR DOCUMENTATION
P:	Randy Dunlap
M:	rdunlap@xenotime.net
S:	Maintained

DOCKING STATION DRIVER
P:	Kristen Carlson Accardi
M:	kristen.c.accardi@intel.com
L:	linux-acpi@vger.kernel.org
S:	Supported

DOUBLETALK DRIVER
P:	James R. Van Zandt
M:	jrv@vanzandt.mv.com
L:	blinux-list@redhat.com
S:	Maintained

DRIVER CORE, KOBJECTS, AND SYSFS
P:	Greg Kroah-Hartman
M:	gregkh@suse.de
L:	linux-kernel@vger.kernel.org
T:	quilt kernel.org/pub/linux/kernel/people/gregkh/gregkh-2.6/
S:	Supported

DRM DRIVERS
P:	David Airlie
M:	airlied@linux.ie
L:	dri-devel@lists.sourceforge.net
T:	git kernel.org:/pub/scm/linux/kernel/git/airlied/drm-2.6.git
S:	Maintained

DSCC4 DRIVER
P:	Francois Romieu
M:	romieu@fr.zoreil.com
L:	netdev@vger.kernel.org
S:	Maintained

DVB SUBSYSTEM AND DRIVERS
P:	LinuxTV.org Project
M:	v4l-dvb-maintainer@linuxtv.org
L: 	linux-dvb@linuxtv.org (subscription required)
W:	http://linuxtv.org/
T:	git kernel.org:/pub/scm/linux/kernel/git/mchehab/v4l-dvb.git
S:	Maintained

DZ DECSTATION DZ11 SERIAL DRIVER
P:	Maciej W. Rozycki
M:	macro@linux-mips.org
S:	Maintained

EATA-DMA SCSI DRIVER
P:	Michael Neuffer
L:	linux-eata@i-connect.net, linux-scsi@vger.kernel.org
S:	Maintained

EATA ISA/EISA/PCI SCSI DRIVER
P:	Dario Ballabio
M:	ballabio_dario@emc.com
L:	linux-scsi@vger.kernel.org
S:	Maintained

EATA-PIO SCSI DRIVER
P:	Michael Neuffer
M:	mike@i-Connect.Net
L:	linux-eata@i-connect.net, linux-scsi@vger.kernel.org
S:	Maintained

EBTABLES
P:	Bart De Schuymer
M:	bart.de.schuymer@pandora.be
L:	ebtables-user@lists.sourceforge.net
L:	ebtables-devel@lists.sourceforge.net
W:	http://ebtables.sourceforge.net/
S:	Maintained

ECRYPT FILE SYSTEM
P:	Mike Halcrow, Phillip Hellewell
M:	mhalcrow@us.ibm.com, phillip@hellewell.homeip.net
L:	ecryptfs-devel@lists.sourceforge.net
W:	http://ecryptfs.sourceforge.net/
S:	Supported

EDAC-CORE
P:	Doug Thompson
M:	dougthompson@xmission.com
L:	bluesmoke-devel@lists.sourceforge.net
W:	bluesmoke.sourceforge.net
S:	Supported

EDAC-E752X
P:	Mark Gross
P:	Doug Thompson
M:	mark.gross@intel.com
M:	dougthompson@xmission.com
L:	bluesmoke-devel@lists.sourceforge.net
W:	bluesmoke.sourceforge.net
S:	Maintained

EDAC-E7XXX
P:	Doug Thompson
M:	dougthompson@xmission.com
L:	bluesmoke-devel@lists.sourceforge.net
W:	bluesmoke.sourceforge.net
S:	Maintained

EDAC-I82443BXGX
P:	Tim Small
M:	tim@buttersideup.com
L:	bluesmoke-devel@lists.sourceforge.net
W:	bluesmoke.sourceforge.net
S:	Maintained

EDAC-I3000
P:	Jason Uhlenkott
M:	juhlenko@akamai.com
L:	bluesmoke-devel@lists.sourceforge.net
W:	bluesmoke.sourceforge.net
S:	Maintained

EDAC-I5000
P:	Doug Thompson
M:	dougthompson@xmission.com
L:	bluesmoke-devel@lists.sourceforge.net
W:	bluesmoke.sourceforge.net
S:	Maintained

EDAC-I82975X
P:	Ranganathan Desikan
P:	Arvind R.
M:	rdesikan@jetzbroadband.com
M:	arvind@acarlab.com
L:	bluesmoke-devel@lists.sourceforge.net
W:	bluesmoke.sourceforge.net
S:	Maintained

EDAC-PASEMI
P:	Egor Martovetsky
M:	egor@pasemi.com
L:	bluesmoke-devel@lists.sourceforge.net
W:	bluesmoke.sourceforge.net
S:	Maintained

EDAC-R82600
P:	Tim Small
M:	tim@buttersideup.com
L:	bluesmoke-devel@lists.sourceforge.net
W:	bluesmoke.sourceforge.net
S:	Maintained

EEPRO100 NETWORK DRIVER
P:	Andrey V. Savochkin
M:	saw@saw.sw.com.sg
S:	Maintained

EFS FILESYSTEM
W:	http://aeschi.ch.eu.org/efs/
S:	Orphan

EHCA (IBM GX bus InfiniBand adapter) DRIVER:
P:	Hoang-Nam Nguyen
M:	hnguyen@de.ibm.com
P:	Christoph Raisch
M:	raisch@de.ibm.com
L:	general@lists.openfabrics.org
S:	Supported

EMULEX LPFC FC SCSI DRIVER
P:	James Smart
M:	james.smart@emulex.com
L:	linux-scsi@vger.kernel.org
W:	http://sourceforge.net/projects/lpfcxxxx
S:	Supported

EPSON 1355 FRAMEBUFFER DRIVER
P:	Christopher Hoover
M:	ch@murgatroid.com, ch@hpl.hp.com
S:	Maintained

ETHEREXPRESS-16 NETWORK DRIVER
P:	Philip Blundell
M:	philb@gnu.org
L:	netdev@vger.kernel.org
S:	Maintained

ETHERNET BRIDGE
P:	Stephen Hemminger
M:	shemminger@linux-foundation.org
L:	bridge@lists.linux-foundation.org
W:	http://bridge.sourceforge.net/
S:	Maintained

ETHERTEAM 16I DRIVER
P:	Mika Kuoppala
M:	miku@iki.fi
S:	Maintained

EXT2 FILE SYSTEM
L:	linux-ext4@vger.kernel.org
S:	Maintained

EXT3 FILE SYSTEM
P:	Stephen Tweedie, Andrew Morton
M:	sct@redhat.com, akpm@linux-foundation.org, adilger@clusterfs.com
L:	linux-ext4@vger.kernel.org
S:	Maintained

EXT4 FILE SYSTEM
P:	Stephen Tweedie, Andrew Morton
M:	sct@redhat.com, akpm@linux-foundation.org, adilger@clusterfs.com
L:	linux-ext4@vger.kernel.org
S:	Maintained

F71805F HARDWARE MONITORING DRIVER
P:	Jean Delvare
M:	khali@linux-fr.org
L:	lm-sensors@lm-sensors.org
S:	Maintained

FARSYNC SYNCHRONOUS DRIVER
P:	Kevin Curtis
M:	kevin.curtis@farsite.co.uk
W:	http://www.farsite.co.uk/
S:	Supported

FAULT INJECTION SUPPORT
P:	Akinobu Mita
M:	akinobu.mita@gmail.com
S:	Supported

FRAMEBUFFER LAYER
P:	Antonino Daplas
M:	adaplas@gmail.com
L:	linux-fbdev-devel@lists.sourceforge.net (moderated for non-subscribers)
W:	http://linux-fbdev.sourceforge.net/
S:	Maintained

FREESCALE DMA DRIVER
P;	Zhang Wei
M:	wei.zhang@freescale.com
L:	linuxppc-embedded@ozlabs.org
L:	linux-kernel@vger.kernel.org
S:	Maintained

FREESCALE SOC FS_ENET DRIVER
P:	Pantelis Antoniou
M:	pantelis.antoniou@gmail.com
P:	Vitaly Bordug
M:	vbordug@ru.mvista.com
L:	linuxppc-dev@ozlabs.org
L:	netdev@vger.kernel.org
S:	Maintained

FREESCALE HIGHSPEED USB DEVICE DRIVER
P:	Li Yang
M:	leoli@freescale.com
L:	linux-usb@vger.kernel.org
L:	linuxppc-dev@ozlabs.org
S:	Maintained

FREESCALE QUICC ENGINE UCC ETHERNET DRIVER
P:	Li Yang
M:	leoli@freescale.com
L:	netdev@vger.kernel.org
L:	linuxppc-dev@ozlabs.org
S:	Maintained

FILE LOCKING (flock() and fcntl()/lockf())
P:	Matthew Wilcox
M:	matthew@wil.cx
L:	linux-fsdevel@vger.kernel.org
S:	Maintained

FILESYSTEMS (VFS and infrastructure)
P:	Alexander Viro
M:	viro@zeniv.linux.org.uk
L:	linux-fsdevel@vger.kernel.org
S:	Maintained

FIREWIRE SUBSYSTEM (drivers/firewire, <linux/firewire*.h>)
P:	Kristian Hoegsberg, Stefan Richter
M:	krh@redhat.com, stefanr@s5r6.in-berlin.de
L:	linux1394-devel@lists.sourceforge.net
W:	http://www.linux1394.org/
T:	git kernel.org:/pub/scm/linux/kernel/git/ieee1394/linux1394-2.6.git
S:	Maintained

FIRMWARE LOADER (request_firmware)
L:	linux-kernel@vger.kernel.org
S:	Orphan

FPU EMULATOR
P:	Bill Metzenthen
M:	billm@suburbia.net
W:	http://suburbia.net/~billm/floating-point/emulator/
S:	Maintained

FRAME RELAY DLCI/FRAD (Sangoma drivers too)
P:	Mike McLagan
M:	mike.mclagan@linux.org
L:	netdev@vger.kernel.org
S:	Maintained

FREEVXFS FILESYSTEM
P:	Christoph Hellwig
M:	hch@infradead.org
W:	ftp://ftp.openlinux.org/pub/people/hch/vxfs
S:	Maintained

FUJITSU FR-V (FRV) PORT
P:	David Howells
M:	dhowells@redhat.com
S:	Maintained

FUSE: FILESYSTEM IN USERSPACE
P:	Miklos Szeredi
M:	miklos@szeredi.hu
L:	fuse-devel@lists.sourceforge.net
W:	http://fuse.sourceforge.net/
S:	Maintained

FUTURE DOMAIN TMC-16x0 SCSI DRIVER (16-bit)
P:	Rik Faith
M:	faith@cs.unc.edu
L:	linux-scsi@vger.kernel.org
S:	Odd fixes (e.g., new signatures)

GDT SCSI DISK ARRAY CONTROLLER DRIVER
P:	Achim Leubner
M:	achim_leubner@adaptec.com
L:	linux-scsi@vger.kernel.org
W:	http://www.icp-vortex.com/
S:	Supported

GENERIC GPIO I2C DRIVER
P:	Haavard Skinnemoen
M:	hskinnemoen@atmel.com
S:	Supported

GENERIC HDLC DRIVER, N2, C101, PCI200SYN and WANXL DRIVERS
P:	Krzysztof Halasa
M:	khc@pm.waw.pl
W:	http://www.kernel.org/pub/linux/utils/net/hdlc/
S:	Maintained

GFS2 FILE SYSTEM
P:	Steven Whitehouse
M:	swhiteho@redhat.com
L:	cluster-devel@redhat.com
W:	http://sources.redhat.com/cluster/
T:	git kernel.org:/pub/scm/linux/kernel/git/steve/gfs2-2.6-fixes.git
T:	git kernel.org:/pub/scm/linux/kernel/git/steve/gfs2-2.6-nmw.git
S:	Supported

GIGASET ISDN DRIVERS
P:	Hansjoerg Lipp
M:	hjlipp@web.de
P:	Tilman Schmidt
M:	tilman@imap.cc
L:	gigaset307x-common@lists.sourceforge.net
W:	http://gigaset307x.sourceforge.net/
S:	Maintained

HARDWARE MONITORING
P:	Mark M. Hoffman
M:	mhoffman@lightlink.com
L:	lm-sensors@lm-sensors.org
W:	http://www.lm-sensors.org/
T:	git lm-sensors.org:/kernel/mhoffman/hwmon-2.6.git testing
T:	git lm-sensors.org:/kernel/mhoffman/hwmon-2.6.git release
S:	Maintained

HARDWARE RANDOM NUMBER GENERATOR CORE
S:	Orphaned

HARD DRIVE ACTIVE PROTECTION SYSTEM (HDAPS) DRIVER
P:	Robert Love
M:	rlove@rlove.org
M:	linux-kernel@vger.kernel.org
W:	http://www.kernel.org/pub/linux/kernel/people/rml/hdaps/
S:	Maintained

HARMONY SOUND DRIVER
P:	Kyle McMartin
M:	kyle@parisc-linux.org
L:	linux-parisc@vger.kernel.org
S:	Maintained

HAYES ESP SERIAL DRIVER
P:	Andrew J. Robinson
M:	arobinso@nyx.net
L:	linux-kernel@vger.kernel.org
W:	http://www.nyx.net/~arobinso
S:	Maintained

HFS FILESYSTEM
P:	Roman Zippel
M:	zippel@linux-m68k.org
L:	linux-kernel@vger.kernel.org
S:	Maintained

HGA FRAMEBUFFER DRIVER
P:	Ferenc Bakonyi
M:	fero@drama.obuda.kando.hu
L:	linux-nvidia@lists.surfsouth.com
W:	http://drama.obuda.kando.hu/~fero/cgi-bin/hgafb.shtml
S:	Maintained

HID CORE LAYER
P:	Jiri Kosina
M:	jkosina@suse.cz
L:	linux-input@vger.kernel.org
T:	git kernel.org:/pub/scm/linux/kernel/git/jikos/hid.git
S:	Maintained

HIGH-RESOLUTION TIMERS, CLOCKEVENTS, DYNTICKS
P:	Thomas Gleixner
M:	tglx@linutronix.de
L:	linux-kernel@vger.kernel.org
S:	Maintained

HIGH-SPEED SCC DRIVER FOR AX.25
P:	Klaus Kudielka
M:	klaus.kudielka@ieee.org
L:	linux-hams@vger.kernel.org
W:	http://www.nt.tuwien.ac.at/~kkudielk/Linux/
S:	Maintained

HIGHPOINT ROCKETRAID 3xxx RAID DRIVER
P:	HighPoint Linux Team
M:	linux@highpoint-tech.com
W:	http://www.highpoint-tech.com
S:	Supported

HIPPI
P:	Jes Sorensen
M:	jes@trained-monkey.org
L:	linux-hippi@sunsite.dk
S:	Maintained

HEWLETT-PACKARD FIBRE CHANNEL 64-bit/66MHz PCI non-intelligent HBA
P:	Chirag Kantharia
M:	chirag.kantharia@hp.com
L:	iss_storagedev@hp.com
S:	Maintained

HEWLETT-PACKARD SMART2 RAID DRIVER
P:	Chirag Kantharia
M:	chirag.kantharia@hp.com
L:	iss_storagedev@hp.com
S:	Maintained

HEWLETT-PACKARD SMART CISS RAID DRIVER (cciss)
P:	Mike Miller
M:	mike.miller@hp.com
L:	iss_storagedev@hp.com
S:	Supported

HOST AP DRIVER
P:	Jouni Malinen
M:	j@w1.fi
L:	hostap@shmoo.com (subscribers-only)
L:	linux-wireless@vger.kernel.org
W:	http://hostap.epitest.fi/
S:	Maintained

HP100:	Driver for HP 10/100 Mbit/s Voice Grade Network Adapter Series
P:	Jaroslav Kysela
M:	perex@perex.cz
S:	Maintained

HP COMPAQ TC1100 TABLET WMI EXTRAS DRIVER
P:	Carlos Corbacho
M:	carlos@strangeworlds.co.uk
S:	Odd Fixes

HPET:	High Precision Event Timers driver (hpet.c)
P:	Clemens Ladisch
M:	clemens@ladisch.de
S:	Maintained

HPET:	i386
P:	Venkatesh Pallipadi (Venki)
M:	venkatesh.pallipadi@intel.com
S:	Maintained

HPET:	x86_64
P:	Vojtech Pavlik
M:	vojtech@suse.cz
S:	Maintained

HPET:	ACPI hpet.c
P:	Bob Picco
M:	bob.picco@hp.com
S:	Maintained

HPFS FILESYSTEM
P:	Mikulas Patocka
M:	mikulas@artax.karlin.mff.cuni.cz
W:	http://artax.karlin.mff.cuni.cz/~mikulas/vyplody/hpfs/index-e.cgi
S:	Maintained

HUGETLB FILESYSTEM
P:	William Irwin
M:	wli@holomorphy.com
S:	Maintained

I2C/SMBUS STUB DRIVER
P:	Mark M. Hoffman
M:	mhoffman@lightlink.com
L:	lm-sensors@lm-sensors.org
S:	Maintained

I2C SUBSYSTEM
P:	Jean Delvare
M:	khali@linux-fr.org
P:	Ben Dooks
M:	ben-linux@fluff.org
L:	i2c@lm-sensors.org
T:	quilt http://khali.linux-fr.org/devel/linux-2.6/jdelvare-i2c/
S:	Maintained

I2C-TINY-USB DRIVER
P:	Till Harbaum
M:	till@harbaum.org
L:	i2c@lm-sensors.org
T:	http://www.harbaum.org/till/i2c_tiny_usb
S:	Maintained

i386 BOOT CODE
P:	H. Peter Anvin
M:	hpa@zytor.com
L:	Linux-Kernel@vger.kernel.org
S:	Maintained

i386 SETUP CODE / CPU ERRATA WORKAROUNDS
P:	H. Peter Anvin
M:	hpa@zytor.com
T:	git.kernel.org:/pub/scm/linux/kernel/git/hpa/linux-2.6-x86setup.git
S:	Maintained

IA64 (Itanium) PLATFORM
P:	Tony Luck
M:	tony.luck@intel.com
L:	linux-ia64@vger.kernel.org
W:	http://www.ia64-linux.org/
T:	git kernel.org:/pub/scm/linux/kernel/git/aegl/linux-2.6.git
S:	Maintained

SN-IA64 (Itanium) SUB-PLATFORM
P:	Jes Sorensen
M:	jes@sgi.com
L:	linux-altix@sgi.com
L:	linux-ia64@vger.kernel.org
W:	http://www.sgi.com/altix
S:	Maintained

IBM MCA SCSI SUBSYSTEM DRIVER
P:	Michael Lang
M:	langa2@kph.uni-mainz.de
W:	http://www.uni-mainz.de/~langm000/linux.html
S:	Maintained

IBM Power Linux RAID adapter
P:	Brian King
M:	brking@us.ibm.com
S:	Supported

IBM ServeRAID RAID DRIVER
P:	Jack Hammer
P:	Dave Jeffery
M:	ipslinux@adaptec.com
W:	http://www.developer.ibm.com/welcome/netfinity/serveraid.html
S:	Supported

IDE SUBSYSTEM
P:	Bartlomiej Zolnierkiewicz
M:	bzolnier@gmail.com
L:	linux-ide@vger.kernel.org
T:	quilt kernel.org/pub/linux/kernel/people/bart/pata-2.6/
S:	Maintained

IDE/ATAPI CDROM DRIVER
P:	Borislav Petkov
M:	petkovbb@gmail.com
L:	linux-ide@vger.kernel.org
S:	Maintained

IDE/ATAPI FLOPPY DRIVERS
P:	Paul Bristow
M:	Paul Bristow <paul@paulbristow.net>
W:	http://paulbristow.net/linux/idefloppy.html
L:	linux-kernel@vger.kernel.org
S:	Maintained

IDE/ATAPI TAPE DRIVERS
P:	Gadi Oxman
M:	Gadi Oxman <gadio@netvision.net.il>
L:	linux-kernel@vger.kernel.org
S:	Maintained

IDE-SCSI DRIVER
L:	linux-ide@vger.kernel.org
L:	linux-scsi@vger.kernel.org
S:	Orphan

IEEE 1394 SUBSYSTEM (drivers/ieee1394)
P:	Ben Collins
M:	ben.collins@ubuntu.com
P:	Stefan Richter
M:	stefanr@s5r6.in-berlin.de
L:	linux1394-devel@lists.sourceforge.net
W:	http://www.linux1394.org/
T:	git kernel.org:/pub/scm/linux/kernel/git/ieee1394/linux1394-2.6.git
S:	Maintained

IEEE 1394 RAW I/O DRIVER (raw1394)
P:	Dan Dennedy
M:	dan@dennedy.org
P:	Stefan Richter
M:	stefanr@s5r6.in-berlin.de
L:	linux1394-devel@lists.sourceforge.net
S:	Maintained

IMS TWINTURBO FRAMEBUFFER DRIVER
L:	linux-fbdev-devel@lists.sourceforge.net (moderated for non-subscribers)
S:	Orphan

INFINIBAND SUBSYSTEM
P:	Roland Dreier
M:	rolandd@cisco.com
P:	Sean Hefty
M:	sean.hefty@intel.com
P:	Hal Rosenstock
M:	hal.rosenstock@gmail.com 
L:	general@lists.openfabrics.org
W:	http://www.openib.org/
T:	git kernel.org:/pub/scm/linux/kernel/git/roland/infiniband.git
S:	Supported

INPUT (KEYBOARD, MOUSE, JOYSTICK, TOUCHSCREEN) DRIVERS
P:	Dmitry Torokhov
M:	dmitry.torokhov@gmail.com
M:	dtor@mail.ru
L:	linux-input@vger.kernel.org
T:	git kernel.org:/pub/scm/linux/kernel/git/dtor/input.git
S:	Maintained

INOTIFY
P:	John McCutchan
M:	ttb@tentacle.dhs.org
P:	Robert Love
M:	rml@novell.com
L:	linux-kernel@vger.kernel.org
S:	Maintained

INTEL FRAMEBUFFER DRIVER (excluding 810 and 815)
P:	Sylvain Meyer
M:	sylvain.meyer@worldonline.fr
L:	linux-fbdev-devel@lists.sourceforge.net (moderated for non-subscribers)
S:	Maintained

INTEL 810/815 FRAMEBUFFER DRIVER
P:	Antonino Daplas
M:	adaplas@gmail.com
L:	linux-fbdev-devel@lists.sourceforge.net (moderated for non-subscribers)
S:	Maintained

INTEL IA32 MICROCODE UPDATE SUPPORT
P:	Tigran Aivazian
M:	tigran@aivazian.fsnet.co.uk
S:	Maintained

INTEL I/OAT DMA DRIVER
P:	Maciej Sosnowski
M:	maciej.sosnowski@intel.com
L:	linux-kernel@vger.kernel.org
S:	Supported

INTEL IOP-ADMA DMA DRIVER
P:	Dan Williams
M:	dan.j.williams@intel.com
L:	linux-kernel@vger.kernel.org
S:	Supported

INTEL IXP4XX RANDOM NUMBER GENERATOR SUPPORT
P:	Deepak Saxena
M:	dsaxena@plexity.net
S:	Maintained

INTEL IXP2000 ETHERNET DRIVER
P:	Lennert Buytenhek
M:	kernel@wantstofly.org
L:	netdev@vger.kernel.org
S:	Maintained

INTEL ETHERNET DRIVERS (e100/e1000/e1000e/igb/ixgb/ixgbe)
P:	Auke Kok
M:	auke-jan.h.kok@intel.com
P:	Jesse Brandeburg
M:	jesse.brandeburg@intel.com
P:	Jeff Kirsher
M:	jeffrey.t.kirsher@intel.com
P:	Bruce Allan
M:	bruce.w.allan@intel.com
P:	John Ronciak
M:	john.ronciak@intel.com
L:	e1000-devel@lists.sourceforge.net
W:	http://e1000.sourceforge.net/
S:	Supported

INTEL PRO/WIRELESS 2100 NETWORK CONNECTION SUPPORT
P:	Zhu Yi
M:	yi.zhu@intel.com
P:	James Ketrenos
M:	jketreno@linux.intel.com
P:	Reinette Chatre
M:	reinette.chatre@intel.com
L:	linux-wireless@vger.kernel.org
L:	ipw2100-devel@lists.sourceforge.net
W:	http://lists.sourceforge.net/mailman/listinfo/ipw2100-devel
W:	http://ipw2100.sourceforge.net
S:	Supported

INTEL PRO/WIRELESS 2915ABG NETWORK CONNECTION SUPPORT
P:	Zhu Yi
M:	yi.zhu@intel.com
P:	James Ketrenos
M:	jketreno@linux.intel.com
P:	Reinette Chatre
M:	reinette.chatre@intel.com
L:	linux-wireless@vger.kernel.org
L:	ipw2100-devel@lists.sourceforge.net
W:	http://lists.sourceforge.net/mailman/listinfo/ipw2100-devel
W:	http://ipw2200.sourceforge.net
S:	Supported

INTEL WIRELESS WIFI LINK (iwlwifi)
P:	Zhu Yi
M:	yi.zhu@intel.com
P:	Reinette Chatre
M:	reinette.chatre@intel.com
L:	linux-wireless@vger.kernel.org
L:	ipw3945-devel@lists.sourceforge.net
W:	http://intellinuxwireless.org
T:	git git://intellinuxwireless.org/repos/iwlwifi
S:	Supported

IOC3 ETHERNET DRIVER
P:	Ralf Baechle
M:	ralf@linux-mips.org
L:	linux-mips@linux-mips.org
S:	Maintained

IOC3 SERIAL DRIVER
P:	Pat Gefre
M:	pfg@sgi.com
L:	linux-mips@linux-mips.org
S:	Maintained

IP MASQUERADING:
P:	Juanjo Ciarlante
M:	jjciarla@raiz.uncu.edu.ar
S:	Maintained

IP1000A 10/100/1000 GIGABIT ETHERNET DRIVER
P:	Francois Romieu
M:	romieu@fr.zoreil.com
P:	Sorbica Shieh
M:	sorbica@icplus.com.tw
P:	Jesse Huang
M:	jesse@icplus.com.tw
L:	netdev@vger.kernel.org
S:	Maintained

IPATH DRIVER:
P:	Ralph Campbell
M:	infinipath@qlogic.com
L:	general@lists.openfabrics.org
T:	git git://git.qlogic.com/ipath-linux-2.6
S:	Supported

IPMI SUBSYSTEM
P:	Corey Minyard
M:	minyard@acm.org
L:	openipmi-developer@lists.sourceforge.net
W:	http://openipmi.sourceforge.net/
S:	Supported

IPX NETWORK LAYER
P:	Arnaldo Carvalho de Melo
M:	acme@ghostprotocols.net
L:	netdev@vger.kernel.org
S:	Maintained

IPWIRELES DRIVER
P:	Jiri Kosina
M:	jkosina@suse.cz
P:	David Sterba
M:	dsterba@suse.cz
S:	Maintained
T:	git://git.kernel.org/pub/scm/linux/kernel/git/jikos/ipwireless_cs.git

IRDA SUBSYSTEM
P:	Samuel Ortiz
M:	samuel@sortiz.org
L:	irda-users@lists.sourceforge.net (subscribers-only)
W:	http://irda.sourceforge.net/
S:	Maintained

ISCSI
P:	Mike Christie
M:	michaelc@cs.wisc.edu
L:	open-iscsi@googlegroups.com
W:	www.open-iscsi.org
T:	git kernel.org:/pub/scm/linux/kernel/mnc/linux-2.6-iscsi.git
S:	Maintained

ISAPNP
P:	Jaroslav Kysela
M:	perex@perex.cz
S:	Maintained

ISDN SUBSYSTEM
P:	Karsten Keil
M:	kkeil@suse.de
L:	isdn4linux@listserv.isdn4linux.de
W:	http://www.isdn4linux.de
T:	git kernel.org:/pub/scm/linux/kernel/kkeil/isdn-2.6.git
S:	Maintained

ISDN SUBSYSTEM (Eicon active card driver)
P:	Armin Schindler
M:	mac@melware.de
L:	isdn4linux@listserv.isdn4linux.de
W:	http://www.melware.de
S:	Maintained

IVTV VIDEO4LINUX DRIVER
P:	Hans Verkuil
M:	hverkuil@xs4all.nl
L:	ivtv-devel@ivtvdriver.org
L:	ivtv-users@ivtvdriver.org
L:	video4linux-list@redhat.com
W:	http://www.ivtvdriver.org
S:	Maintained

JOURNALLING FLASH FILE SYSTEM V2 (JFFS2)
P:	David Woodhouse
M:	dwmw2@infradead.org
L:	linux-mtd@lists.infradead.org
W:	http://www.linux-mtd.infradead.org/doc/jffs2.html
S:	Maintained

JFS FILESYSTEM
P:	Dave Kleikamp
M:	shaggy@austin.ibm.com
L:	jfs-discussion@lists.sourceforge.net
W:	http://jfs.sourceforge.net/
T:	git kernel.org:/pub/scm/linux/kernel/git/shaggy/jfs-2.6.git
S:	Supported

JOURNALLING LAYER FOR BLOCK DEVICES (JBD)
P:	Stephen Tweedie, Andrew Morton
M:	sct@redhat.com, akpm@linux-foundation.org
L:	linux-ext4@vger.kernel.org
S:	Maintained

K8TEMP HARDWARE MONITORING DRIVER
P:	Rudolf Marek
M:	r.marek@assembler.cz
L:	lm-sensors@lm-sensors.org
S:	Maintained

KCONFIG
P:	Roman Zippel
M:	zippel@linux-m68k.org
L:	linux-kbuild@vger.kernel.org
S:	Maintained

KDUMP
P:	Vivek Goyal
M:	vgoyal@redhat.com
P:	Haren Myneni
M:	hbabu@us.ibm.com
L:	kexec@lists.infradead.org
L:	linux-kernel@vger.kernel.org
W:	http://lse.sourceforge.net/kdump/
S:	Maintained

KERNEL AUTOMOUNTER (AUTOFS)
P:	H. Peter Anvin
M:	hpa@zytor.com
L:	autofs@linux.kernel.org
S:	Odd Fixes

KERNEL AUTOMOUNTER v4 (AUTOFS4)
P:	Ian Kent
M:	raven@themaw.net
L:	autofs@linux.kernel.org
S:	Maintained

KERNEL BUILD (kbuild: Makefile, scripts/Makefile.*)
P:	Sam Ravnborg
M:	sam@ravnborg.org
T:	git kernel.org:/pub/scm/linux/kernel/git/sam/kbuild.git
L:	linux-kbuild@vger.kernel.org
S:	Maintained

KERNEL JANITORS
P:	Several
L:	kernel-janitors@vger.kernel.org
W:	http://www.kerneljanitors.org/
S:	Maintained

KERNEL NFSD
P:	J. Bruce Fields
M:	bfields@fieldses.org
P:	Neil Brown
M:	neilb@suse.de
L:	linux-nfs@vger.kernel.org
W:	http://nfs.sourceforge.net/
S:	Supported

KERNEL VIRTUAL MACHINE (KVM)
P:	Avi Kivity
M:	avi@qumranet.com
L:	kvm-devel@lists.sourceforge.net
W:	kvm.sourceforge.net
S:	Supported

KERNEL VIRTUAL MACHINE For Itanium(KVM/IA64)
P:	Anthony Xu
M:	anthony.xu@intel.com
P:	Xiantao Zhang
M:	xiantao.zhang@intel.com
L:	kvm-ia64-devel@lists.sourceforge.net
W:	kvm.sourceforge.net
S:	Supported

KEXEC
P:	Eric Biederman
M:	ebiederm@xmission.com
W:	http://ftp.kernel.org/pub/linux/kernel/people/horms/kexec-tools/
L:	linux-kernel@vger.kernel.org
L:	kexec@lists.infradead.org
S:	Maintained

KPROBES
P:	Prasanna S Panchamukhi
M:	prasanna@in.ibm.com
P:	Ananth N Mavinakayanahalli
M:	ananth@in.ibm.com
P:	Anil S Keshavamurthy
M:	anil.s.keshavamurthy@intel.com
P:	David S. Miller
M:	davem@davemloft.net
L:	linux-kernel@vger.kernel.org
S:	Maintained

KS0108 LCD CONTROLLER DRIVER
P:	Miguel Ojeda Sandonis
M:	maxextreme@gmail.com
L:	linux-kernel@vger.kernel.org
W:	http://auxdisplay.googlepages.com/
S:	Maintained

LAPB module
L:	linux-x25@vger.kernel.org
S:	Orphan

LASI 53c700 driver for PARISC
P:	James E.J. Bottomley
M:	James.Bottomley@HansenPartnership.com
L:	linux-scsi@vger.kernel.org
S:	Maintained

LED SUBSYSTEM
P:	Richard Purdie
M:	rpurdie@rpsys.net
S:	Maintained

LEGO USB Tower driver
P:	Juergen Stuber
M:	starblue@users.sourceforge.net
L:	legousb-devel@lists.sourceforge.net
W:	http://legousb.sourceforge.net/
S:	Maintained

LGUEST
P:	Rusty Russell
M:	rusty@rustcorp.com.au
L:	lguest@ozlabs.org
W:	http://lguest.ozlabs.org/
S:	Maintained

LINUX FOR IBM pSERIES (RS/6000)
P:	Paul Mackerras
M:	paulus@au.ibm.com
W:	http://www.ibm.com/linux/ltc/projects/ppc
S:	Supported

LINUX FOR NCR VOYAGER
P:	James Bottomley
M:	James.Bottomley@HansenPartnership.com
W:	http://www.hansenpartnership.com/voyager
S:	Maintained

LINUX FOR POWERPC
P:	Paul Mackerras
M:	paulus@samba.org
W:	http://www.penguinppc.org/
L:	linuxppc-dev@ozlabs.org
T:	git kernel.org:/pub/scm/linux/kernel/git/paulus/powerpc.git
S:	Supported

LINUX FOR POWER MACINTOSH
P:	Benjamin Herrenschmidt
M:	benh@kernel.crashing.org
W:	http://www.penguinppc.org/
L:	linuxppc-dev@ozlabs.org
S:	Maintained

LINUX FOR POWERPC EMBEDDED MPC52XX
P:	Sylvain Munaut
M:	tnt@246tNt.com
P:	Grant Likely
M:	grant.likely@secretlab.ca
W:	http://www.246tNt.com/mpc52xx/
W:	http://www.penguinppc.org/
L:	linuxppc-dev@ozlabs.org
S:	Maintained

LINUX FOR POWERPC EMBEDDED PPC4XX
P:	Josh Boyer
M:	jwboyer@linux.vnet.ibm.com
P:	Matt Porter
M:	mporter@kernel.crashing.org
W:	http://www.penguinppc.org/
L:	linuxppc-dev@ozlabs.org
T:	git kernel.org:/pub/scm/linux/kernel/git/jwboyer/powerpc.git
S:	Maintained

LINUX FOR POWERPC EMBEDDED XILINX VIRTEX
P:	Grant Likely
M:	grant.likely@secretlab.ca
W:	http://wiki.secretlab.ca/index.php/Linux_on_Xilinx_Virtex
L:	linuxppc-dev@ozlabs.org
S:	Maintained

LINUX FOR POWERPC BOOT CODE
P:	Tom Rini
M:	trini@kernel.crashing.org
W:	http://www.penguinppc.org/
L:	linuxppc-dev@ozlabs.org
S:	Maintained

LINUX FOR POWERPC EMBEDDED PPC8XX
P:	Vitaly Bordug
M:	vitb@kernel.crashing.org
P:	Marcelo Tosatti
M:	marcelo@kvack.org
W:	http://www.penguinppc.org/
L:	linuxppc-dev@ozlabs.org
S:	Maintained

LINUX FOR POWERPC EMBEDDED PPC83XX AND PPC85XX
P:	Kumar Gala
M:	galak@kernel.crashing.org
W:	http://www.penguinppc.org/
L:	linuxppc-dev@ozlabs.org
S:	Maintained

LINUX FOR POWERPC PA SEMI PWRFICIENT
P:	Olof Johansson
M:	olof@lixom.net
W:	http://www.pasemi.com/
L:	linuxppc-dev@ozlabs.org
S:	Supported

LLC (802.2)
P:	Arnaldo Carvalho de Melo
M:	acme@ghostprotocols.net
S:	Maintained

LINUX FOR 64BIT POWERPC
P:	Paul Mackerras
M:	paulus@samba.org
M:	paulus@au.ibm.com
P:	Anton Blanchard
M:	anton@samba.org
M:	anton@au.ibm.com
W:	http://www.penguinppc.org/ppc64/
L:	linuxppc-dev@ozlabs.org
S:	Supported

LINUX SECURITY MODULE (LSM) FRAMEWORK
P:	Chris Wright
M:	chrisw@sous-sol.org
L:	linux-security-module@vger.kernel.org
W:	http://lsm.immunix.org
T:	git kernel.org:/pub/scm/linux/kernel/git/chrisw/lsm-2.6.git
S:	Supported

LM83 HARDWARE MONITOR DRIVER
P:	Jean Delvare
M:	khali@linux-fr.org
L:	lm-sensors@lm-sensors.org
S:	Maintained

LM90 HARDWARE MONITOR DRIVER
P:	Jean Delvare
M:	khali@linux-fr.org
L:	lm-sensors@lm-sensors.org
S:	Maintained

LOCKDEP AND LOCKSTAT
P:	Peter Zijlstra
M:	peterz@infradead.org
P:	Ingo Molnar
M:	mingo@redhat.com
L:	linux-kernel@vger.kernel.org
T:	git://git.kernel.org/pub/scm/linux/kernel/git/peterz/linux-2.6-lockdep.git
S:	Maintained

LOGICAL DISK MANAGER SUPPORT (LDM, Windows 2000/XP/Vista Dynamic Disks)
P:	Richard Russon (FlatCap)
M:	ldm@flatcap.org
L:	linux-ntfs-dev@lists.sourceforge.net
W:	http://www.linux-ntfs.org/content/view/19/37/
S:	Maintained

LSILOGIC MPT FUSION DRIVERS (FC/SAS/SPI)
P:	Eric Moore
M:	Eric.Moore@lsi.com
M:	support@lsi.com
L:	DL-MPTFusionLinux@lsi.com
L:	linux-scsi@vger.kernel.org
W:	http://www.lsilogic.com/support
S:	Supported

LSILOGIC/SYMBIOS/NCR 53C8XX and 53C1010 PCI-SCSI drivers
P:	Matthew Wilcox
M:	matthew@wil.cx
L:	linux-scsi@vger.kernel.org
S:	Maintained

M32R ARCHITECTURE
P:	Hirokazu Takata
M:	takata@linux-m32r.org
L:	linux-m32r@ml.linux-m32r.org
L:	linux-m32r-ja@ml.linux-m32r.org (in Japanese)
W:	http://www.linux-m32r.org/
S:	Maintained

M68K ARCHITECTURE
P:	Geert Uytterhoeven
M:	geert@linux-m68k.org
P:	Roman Zippel
M:	zippel@linux-m68k.org
L:	linux-m68k@lists.linux-m68k.org
W:	http://www.linux-m68k.org/
W:	http://linux-m68k-cvs.ubb.ca/
S:	Maintained

M68K ON APPLE MACINTOSH
P:	Joshua Thompson
M:	funaho@jurai.org
W:	http://www.mac.linux-m68k.org/
L:	linux-m68k@lists.linux-m68k.org
S:	Maintained

M68K ON HP9000/300
P:	Philip Blundell
M:	philb@gnu.org
W:	http://www.tazenda.demon.co.uk/phil/linux-hp
S:	Maintained

MAC80211
P:	Michael Wu
M:	flamingice@sourmilk.net
P:	Johannes Berg
M:	johannes@sipsolutions.net
P:	Jiri Benc
M:	jbenc@suse.cz
L:	linux-wireless@vger.kernel.org
W:	http://linuxwireless.org/
T:	git kernel.org:/pub/scm/linux/kernel/git/linville/wireless-2.6.git
S:	Maintained

MAC80211 PID RATE CONTROL
P:	Stefano Brivio
M:	stefano.brivio@polimi.it
P:	Mattias Nissler
M:	mattias.nissler@gmx.de
L:	linux-wireless@vger.kernel.org
W:	http://linuxwireless.org/en/developers/Documentation/mac80211/RateControl/PID
T:	git kernel.org:/pub/scm/linux/kernel/git/linville/wireless-2.6.git
S:	Maintained

MACVLAN DRIVER
P:	Patrick McHardy
M:	kaber@trash.net
L:	netdev@vger.kernel.org
S:	Maintained

MARVELL YUKON / SYSKONNECT DRIVER
P:	Mirko Lindner
M: 	mlindner@syskonnect.de
P:	Ralph Roesler
M: 	rroesler@syskonnect.de
W: 	http://www.syskonnect.com
S: 	Supported

MAN-PAGES: MANUAL PAGES FOR LINUX -- Sections 2, 3, 4, 5, and 7
P:	Michael Kerrisk
M:	mtk.manpages@gmail.com
W:	ftp://ftp.kernel.org/pub/linux/docs/manpages
S:	Maintained

MARVELL LIBERTAS WIRELESS DRIVER
P:	Dan Williams
M:	dcbw@redhat.com
L:	libertas-dev@lists.infradead.org
S:	Maintained

MARVELL MV643XX ETHERNET DRIVER
P:	Dale Farnsworth
M:	dale@farnsworth.org
P:	Manish Lachwani
M:	mlachwani@mvista.com
L:	netdev@vger.kernel.org
S:	Odd Fixes for 2.4; Maintained for 2.6.

MATROX FRAMEBUFFER DRIVER
P:	Petr Vandrovec
M:	vandrove@vc.cvut.cz
L:	linux-fbdev-devel@lists.sourceforge.net (moderated for non-subscribers)
S:	Maintained

MAX6650 HARDWARE MONITOR AND FAN CONTROLLER DRIVER
P:	Hans J. Koch
M:	hjk@linutronix.de
L:	lm-sensors@lm-sensors.org
S:	Maintained

MEGARAID SCSI DRIVERS
P:	Neela Syam Kolli
M:	megaraidlinux@lsi.com
S:	linux-scsi@vger.kernel.org
W:	http://megaraid.lsilogic.com
S:	Maintained

MEMORY MANAGEMENT
L:	linux-mm@kvack.org
L:	linux-kernel@vger.kernel.org
W:	http://www.linux-mm.org
S:	Maintained

MEMORY RESOURCE CONTROLLER
P:	Balbir Singh
M:	balbir@linux.vnet.ibm.com
P:	Pavel Emelyanov
M:	xemul@openvz.org
P:	KAMEZAWA Hiroyuki
M:	kamezawa.hiroyu@jp.fujitsu.com
L:	linux-mm@kvack.org
L:	linux-kernel@vger.kernel.org
S:	Maintained

MEI MN10300/AM33 PORT
P:	David Howells
M:	dhowells@redhat.com
P:	Koichi Yasutake
M:	yasutake.koichi@jp.panasonic.com
L:	linux-am33-list@redhat.com
W:	ftp://ftp.redhat.com/pub/redhat/gnupro/AM33/
S:	Maintained

MEMORY TECHNOLOGY DEVICES (MTD)
P:	David Woodhouse
M:	dwmw2@infradead.org
W:	http://www.linux-mtd.infradead.org/
L:	linux-mtd@lists.infradead.org
T:	git git://git.infradead.org/mtd-2.6.git
S:	Maintained

UNSORTED BLOCK IMAGES (UBI)
P:	Artem Bityutskiy
M:	dedekind@infradead.org
W:	http://www.linux-mtd.infradead.org/
L:	linux-mtd@lists.infradead.org
T:	git git://git.infradead.org/~dedekind/ubi-2.6.git
S:	Maintained

MICROTEK X6 SCANNER
P:	Oliver Neukum
M:	oliver@neukum.name
S:	Maintained

MIPS
P:	Ralf Baechle
M:	ralf@linux-mips.org
W:	http://www.linux-mips.org/
L:	linux-mips@linux-mips.org
T:	git www.linux-mips.org:/pub/scm/linux.git
S:	Supported

MISCELLANEOUS MCA-SUPPORT
P:	James Bottomley
M:	James.Bottomley@HansenPartnership.com
L:	linux-kernel@vger.kernel.org
S:	Maintained

MODULE SUPPORT
P:	Rusty Russell
M:	rusty@rustcorp.com.au
L:	linux-kernel@vger.kernel.org
S:	Maintained

MOTION EYE VAIO PICTUREBOOK CAMERA DRIVER
P:	Stelian Pop
M:	stelian@popies.net
W:	http://popies.net/meye/
S:	Maintained

MOTOROLA IMX MMC/SD HOST CONTROLLER INTERFACE DRIVER
P:	Pavel Pisa
M:	ppisa@pikron.com
L:	linux-arm-kernel@lists.arm.linux.org.uk (subscribers-only)
S:	Maintained

MOUSE AND MISC DEVICES [GENERAL]
P:	Alessandro Rubini
M:	rubini@ipvvis.unipv.it
L:	linux-kernel@vger.kernel.org
S:	Maintained

MOXA SMARTIO/INDUSTIO SERIAL CARD (MXSER 2.0)
P:	Jiri Slaby
M:	jirislaby@gmail.com
L:	linux-kernel@vger.kernel.org
S:	Maintained

MSI LAPTOP SUPPORT
P:	Lennart Poettering
M:	mzxreary@0pointer.de
W:	https://tango.0pointer.de/mailman/listinfo/s270-linux
W:	http://0pointer.de/lennart/tchibo.html
S:	Maintained

MULTIMEDIA CARD (MMC), SECURE DIGITAL (SD) AND SDIO SUBSYSTEM
P:	Pierre Ossman
M:	drzeus-mmc@drzeus.cx
L:	linux-kernel@vger.kernel.org
S:	Maintained

MULTIMEDIA CARD (MMC) ETC. OVER SPI
P:	David Brownell
M:	dbrownell@users.sourceforge.net
L:	linux-kernel@vger.kernel.org
S:	Odd fixes

MULTISOUND SOUND DRIVER
P:	Andrew Veliath
M:	andrewtv@usa.net
S:	Maintained

MULTITECH MULTIPORT CARD (ISICOM)
P:	Jiri Slaby
M:	jirislaby@gmail.com
L:	linux-kernel@vger.kernel.org
S:	Maintained

NATSEMI ETHERNET DRIVER (DP8381x)
P: 	Tim Hockin
M:	thockin@hockin.org
S:	Maintained

NCP FILESYSTEM
P:	Petr Vandrovec
M:	vandrove@vc.cvut.cz
L:	linware@sh.cvut.cz
S:	Maintained

NCR DUAL 700 SCSI DRIVER (MICROCHANNEL)
P:	James E.J. Bottomley
M:	James.Bottomley@HansenPartnership.com
L:	linux-scsi@vger.kernel.org
S:	Maintained

NETEFFECT IWARP RNIC DRIVER (IW_NES)
P:	Faisal Latif
M:	flatif@neteffect.com
P:	Nishi Gupta
M:	ngupta@neteffect.com
P:	Glenn Streiff
M:	gstreiff@neteffect.com
L:	general@lists.openfabrics.org
W:	http://www.neteffect.com
S:	Supported
F:	drivers/infiniband/hw/nes/

NETEM NETWORK EMULATOR
P:	Stephen Hemminger
M:	shemminger@linux-foundation.org
L:	netem@lists.linux-foundation.org
S:	Maintained

NETERION (S2IO) Xframe 10GbE DRIVER
P:	Ramkrishna Vepa
M:	ram.vepa@neterion.com
P:	Rastapur Santosh
M:	santosh.rastapur@neterion.com
P:	Sivakumar Subramani
M:	sivakumar.subramani@neterion.com
P:	Sreenivasa Honnur
M:	sreenivasa.honnur@neterion.com
L:	netdev@vger.kernel.org
W:	http://trac.neterion.com/cgi-bin/trac.cgi/wiki/TitleIndex?anonymous
S:	Supported

NETFILTER/IPTABLES/IPCHAINS
P:	Rusty Russell
P:	Marc Boucher
P:	James Morris
P:	Harald Welte
P:	Jozsef Kadlecsik
P:	Patrick McHardy
M:	kaber@trash.net
L:	netfilter-devel@vger.kernel.org
L:	netfilter@vger.kernel.org
L:	coreteam@netfilter.org
W:	http://www.netfilter.org/
W:	http://www.iptables.org/
S:	Supported

NETLABEL
P:	Paul Moore
M:	paul.moore@hp.com
W:	http://netlabel.sf.net
L:	netdev@vger.kernel.org
S:	Supported

NETROM NETWORK LAYER
P:	Ralf Baechle
M:	ralf@linux-mips.org
L:	linux-hams@vger.kernel.org
W:	http://www.linux-ax25.org/
S:	Maintained

NETWORK BLOCK DEVICE (NBD)
P:	Paul Clements
M:	Paul.Clements@steeleye.com
S:	Maintained

NETWORK DEVICE DRIVERS
P:	Jeff Garzik
M:	jgarzik@pobox.com
L:	netdev@vger.kernel.org
T:	git kernel.org:/pub/scm/linux/kernel/git/jgarzik/netdev-2.6.git
S:	Maintained

NETWORKING [GENERAL]
P:	Networking Team
M:	netdev@vger.kernel.org
L:	netdev@vger.kernel.org
W:	http://linux-net.osdl.org/
S:	Maintained

NETWORKING [IPv4/IPv6]
P:	David S. Miller
M:	davem@davemloft.net
P:	Alexey Kuznetsov
M:	kuznet@ms2.inr.ac.ru
P:	Pekka Savola (ipv6)
M:	pekkas@netcore.fi
P:	James Morris
M:	jmorris@namei.org
P:	Hideaki YOSHIFUJI
M:	yoshfuji@linux-ipv6.org
P:	Patrick McHardy
M:	kaber@trash.net
L:	netdev@vger.kernel.org
T:	git kernel.org:/pub/scm/linux/kernel/git/davem/net-2.6.git
S:	Maintained

NETWORKING [LABELED] (NetLabel, CIPSO, Labeled IPsec, SECMARK)
P:	Paul Moore
M:	paul.moore@hp.com
L:	netdev@vger.kernel.org
S:	Maintained

NETWORKING [WIRELESS]
P:	John W. Linville
M:	linville@tuxdriver.com
L:	linux-wireless@vger.kernel.org
T:	git kernel.org:/pub/scm/linux/kernel/git/linville/wireless-2.6.git
S:	Maintained

NETXEN (1/10) GbE SUPPORT
P:	Dhananjay Phadke
M:	dhananjay@netxen.com
L:	netdev@vger.kernel.org
W:	http://www.netxen.com
S:	Supported

IPVS
P:	Wensong Zhang
M:	wensong@linux-vs.org
P:	Simon Horman
M:	horms@verge.net.au
P:	Julian Anastasov
M:	ja@ssi.bg
L:	netdev@vger.kernel.org
S:	Maintained

NFS CLIENT
P:	Trond Myklebust
M:	Trond.Myklebust@netapp.com
L:	linux-nfs@vger.kernel.org
W:	http://client.linux-nfs.org
T:	git git://git.linux-nfs.org/pub/linux/nfs-2.6.git
S:	Maintained

NI5010 NETWORK DRIVER
P:	Jan-Pascal van Best
M:	janpascal@vanbest.org
P:	Andreas Mohr
M:	andi@lisas.de
L:	netdev@vger.kernel.org
S:	Maintained

NINJA SCSI-3 / NINJA SCSI-32Bi (16bit/CardBus) PCMCIA SCSI HOST ADAPTER DRIVER
P:	YOKOTA Hiroshi
M:	yokota@netlab.is.tsukuba.ac.jp
W:	http://www.netlab.is.tsukuba.ac.jp/~yokota/izumi/ninja/
S:	Maintained

NINJA SCSI-32Bi/UDE PCI/CARDBUS SCSI HOST ADAPTER DRIVER
P:	GOTO Masanori
M:	gotom@debian.or.jp
P:	YOKOTA Hiroshi
M:	yokota@netlab.is.tsukuba.ac.jp
W:	http://www.netlab.is.tsukuba.ac.jp/~yokota/izumi/ninja/
S:	Maintained

NTFS FILESYSTEM
P:	Anton Altaparmakov
M:	aia21@cantab.net
L:	linux-ntfs-dev@lists.sourceforge.net
L:	linux-kernel@vger.kernel.org
W:	http://linux-ntfs.sf.net/
T:	git kernel.org:/pub/scm/linux/kernel/git/aia21/ntfs-2.6.git
S:	Maintained

NVIDIA (rivafb and nvidiafb) FRAMEBUFFER DRIVER
P:	Antonino Daplas
M:	adaplas@gmail.com
L:	linux-fbdev-devel@lists.sourceforge.net (moderated for non-subscribers)
S:	Maintained

OPENCORES I2C BUS DRIVER
P:	Peter Korsgaard
M:	jacmet@sunsite.dk
L:	i2c@lm-sensors.org
S:	Maintained

ORACLE CLUSTER FILESYSTEM 2 (OCFS2)
P:	Mark Fasheh
M:	mfasheh@suse.com
P:	Joel Becker
M:	joel.becker@oracle.com
L:	ocfs2-devel@oss.oracle.com
W:	http://oss.oracle.com/projects/ocfs2/
T:	git git://git.kernel.org/pub/scm/linux/kernel/git/mfasheh/ocfs2.git
S:	Supported

OMNIKEY CARDMAN 4000 DRIVER
P:	Harald Welte
M:	laforge@gnumonks.org
S:	Maintained

OMNIKEY CARDMAN 4040 DRIVER
P:	Harald Welte
M:	laforge@gnumonks.org
S:	Maintained

OMNIVISION OV7670 SENSOR DRIVER
P:   	Jonathan Corbet
M:	corbet@lwn.net
L:	video4linux-list@redhat.com
S:	Maintained

ONENAND FLASH DRIVER
P:	Kyungmin Park
M:	kyungmin.park@samsung.com
L:	linux-mtd@lists.infradead.org
S:	Maintained

ONSTREAM SCSI TAPE DRIVER
P:	Willem Riede
M:	osst@riede.org
L:	osst-users@lists.sourceforge.net
L:	linux-scsi@vger.kernel.org
S:	Maintained

OPROFILE
P:	Philippe Elie
M:	phil.el@wanadoo.fr
L:	oprofile-list@lists.sf.net
S:	Maintained

ORINOCO DRIVER
P:	Pavel Roskin
M:	proski@gnu.org
P:	David Gibson
M:	hermes@gibson.dropbear.id.au
L:	linux-wireless@vger.kernel.org
L:	orinoco-users@lists.sourceforge.net
L:	orinoco-devel@lists.sourceforge.net
W:	http://www.nongnu.org/orinoco/
S:	Maintained

PA SEMI ETHERNET DRIVER
P:	Olof Johansson
M:	olof@lixom.net
L:	netdev@vger.kernel.org
S:	Maintained

PA SEMI SMBUS DRIVER
P:	Olof Johansson
M:	olof@lixom.net
L:	i2c@lm-sensors.org
S:	Maintained

PARALLEL PORT SUPPORT
L:	linux-parport@lists.infradead.org (subscribers-only)
S:	Orphan

PARIDE DRIVERS FOR PARALLEL PORT IDE DEVICES
P:	Tim Waugh
M:	tim@cyberelk.net
L:	linux-parport@lists.infradead.org (subscribers-only)
W:	http://www.torque.net/linux-pp.html
S:	Maintained

PARISC ARCHITECTURE
P:	Kyle McMartin
M:	kyle@parisc-linux.org
P:	Matthew Wilcox
M:	matthew@wil.cx
P:	Grant Grundler
M:	grundler@parisc-linux.org
L:	linux-parisc@vger.kernel.org
W:	http://www.parisc-linux.org/
T:	git kernel.org:/pub/scm/linux/kernel/git/kyle/parisc-2.6.git
S:	Maintained

PARAVIRT_OPS INTERFACE
P:	Jeremy Fitzhardinge
M:	jeremy@xensource.com
P:	Chris Wright
M:	chrisw@sous-sol.org
P:	Zachary Amsden
M:	zach@vmware.com
P:	Rusty Russell
M:	rusty@rustcorp.com.au
L:	virtualization@lists.osdl.org
L:	linux-kernel@vger.kernel.org
S:	Supported

PC87360 HARDWARE MONITORING DRIVER
P:	Jim Cromie
M:	jim.cromie@gmail.com
L:	lm-sensors@lm-sensors.org
S:	Maintained

PC8736x GPIO DRIVER
P:	Jim Cromie
M:	jim.cromie@gmail.com
S:	Maintained

PCI ERROR RECOVERY
P:	Linas Vepstas
M:	linas@austin.ibm.com
L:	linux-kernel@vger.kernel.org
L:	linux-pci@atrey.karlin.mff.cuni.cz
S:	Supported

PCI SUBSYSTEM
P:	Greg Kroah-Hartman
M:	gregkh@suse.de
L:	linux-kernel@vger.kernel.org
L:	linux-pci@atrey.karlin.mff.cuni.cz
T:	quilt kernel.org/pub/linux/kernel/people/gregkh/gregkh-2.6/
S:	Supported

PCI HOTPLUG CORE
P: 	Kristen Carlson Accardi
M:	kristen.c.accardi@intel.com
S:	Supported

PCIE HOTPLUG DRIVER
P:	Kristen Carlson Accardi
M:	kristen.c.accardi@intel.com
L:	pcihpd-discuss@lists.sourceforge.net
S:	Supported

PCMCIA SUBSYSTEM
P:	Linux PCMCIA Team
L:	linux-pcmcia@lists.infradead.org
W:	http://lists.infradead.org/mailman/listinfo/linux-pcmcia
T:	git kernel.org:/pub/scm/linux/kernel/git/brodo/pcmcia-2.6.git
S:	Maintained

PCNET32 NETWORK DRIVER
P:	Don Fry
M:	pcnet32@verizon.net
L:	netdev@vger.kernel.org
S:	Maintained

PER-TASK DELAY ACCOUNTING
P:	Shailabh Nagar
M:	nagar@watson.ibm.com
L:	linux-kernel@vger.kernel.org
S:	Maintained

PERSONALITY HANDLING
P:	Christoph Hellwig
M:	hch@infradead.org
L:	linux-abi-devel@lists.sourceforge.net
S:	Maintained

PHRAM MTD DRIVER
P:	Joern Engel
M:	joern@lazybastard.org
L:	linux-mtd@lists.infradead.org
S:	Maintained

PKTCDVD DRIVER
P:	Peter Osterlund
M:	petero2@telia.com
L:	linux-kernel@vger.kernel.org
S:	Maintained

POSIX CLOCKS and TIMERS
P:	Thomas Gleixner
M:	tglx@linutronix.de
L:	linux-kernel@vger.kernel.org
S:	Supported

POWER SUPPLY CLASS/SUBSYSTEM and DRIVERS
P:	Anton Vorontsov
M:	cbou@mail.ru
P:	David Woodhouse
M:	dwmw2@infradead.org
L:	linux-kernel@vger.kernel.org
T:	git git.infradead.org/battery-2.6.git
S:	Maintained

POWERPC 4xx EMAC DRIVER
P:	Eugene Surovegin
M:	ebs@ebshome.net
W:	http://kernel.ebshome.net/emac/
L:	linuxppc-dev@ozlabs.org
L:	netdev@vger.kernel.org
S:	Maintained

PNP SUPPORT
P:	Adam Belay
M:	ambx1@neo.rr.com
S:	Maintained

PNXxxxx I2C DRIVER
P:	Vitaly Wool
M:	vitalywool@gmail.com
L:	i2c@lm-sensors.org
S:	Maintained

PPP PROTOCOL DRIVERS AND COMPRESSORS
P:	Paul Mackerras
M:	paulus@samba.org
L:	linux-ppp@vger.kernel.org
S:	Maintained

PPP OVER ATM (RFC 2364)
P:	Mitchell Blank Jr
M:	mitch@sfgoth.com
S:	Maintained

PPP OVER ETHERNET
P:	Michal Ostrowski
M:	mostrows@speakeasy.net
S:	Maintained

PPP OVER L2TP
P:	James Chapman
M:	jchapman@katalix.com
S:	Maintained

PREEMPTIBLE KERNEL
P:	Robert Love
M:	rml@tech9.net
L:	linux-kernel@vger.kernel.org
L:	kpreempt-tech@lists.sourceforge.net
W:	ftp://ftp.kernel.org/pub/linux/kernel/people/rml/preempt-kernel
S:	Supported

P54 WIRELESS DRIVER
P:	Michael Wu
M:	flamingice@sourmilk.net
L:	linux-wireless@vger.kernel.org
W:	http://prism54.org
T:	git kernel.org:/pub/scm/linux/kernel/git/mwu/mac80211-drivers.git
S:	Maintained

PRISM54 WIRELESS DRIVER
P:	Luis R. Rodriguez
M:	mcgrof@gmail.com
L:	linux-wireless@vger.kernel.org
W:	http://prism54.org
S:	Maintained

PROMISE DC4030 CACHING DISK CONTROLLER DRIVER
P:	Peter Denison
M:	promise@pnd-pc.demon.co.uk
W:	http://www.pnd-pc.demon.co.uk/promise/
S:	Maintained

PROMISE SATA TX2/TX4 CONTROLLER LIBATA DRIVER
P:	Mikael Pettersson
M:	mikpe@it.uu.se
L:	linux-ide@vger.kernel.org
S:	Maintained

PS3 NETWORK SUPPORT
P:	Masakazu Mokuno
M:	mokuno@sm.sony.co.jp
L:	netdev@vger.kernel.org
L:	cbe-oss-dev@ozlabs.org
S:	Supported

PS3 PLATFORM SUPPORT
P:	Geoff Levand
M:	geoffrey.levand@am.sony.com
L:	linuxppc-dev@ozlabs.org
L:	cbe-oss-dev@ozlabs.org
S:	Supported

PVRUSB2 VIDEO4LINUX DRIVER
P:	Mike Isely
M:	isely@pobox.com
L:	pvrusb2@isely.net	(subscribers-only)
L:	video4linux-list@redhat.com
W:	http://www.isely.net/pvrusb2/
S:	Maintained

PXA2xx SUPPORT
P:	Nicolas Pitre
M:	nico@cam.org
L:	linux-arm-kernel@lists.arm.linux.org.uk	(subscribers-only)
S:	Maintained

PXA MMCI DRIVER
S:	Orphan

QLOGIC QLA2XXX FC-SCSI DRIVER
P:	Andrew Vasquez
M:	linux-driver@qlogic.com
L:	linux-scsi@vger.kernel.org
S:	Supported

QLOGIC QLA3XXX NETWORK DRIVER
P:	Ron Mercer
M:	linux-driver@qlogic.com
L:	netdev@vger.kernel.org
S:	Supported

QNX4 FILESYSTEM
P:	Anders Larsen
M:	al@alarsen.net
L:	linux-kernel@vger.kernel.org
W:	http://www.alarsen.net/linux/qnx4fs/
S:	Maintained

RADEON FRAMEBUFFER DISPLAY DRIVER
P:	Benjamin Herrenschmidt
M:	benh@kernel.crashing.org
L:	linux-fbdev-devel@lists.sourceforge.net (moderated for non-subscribers)
S:	Maintained

RAGE128 FRAMEBUFFER DISPLAY DRIVER
P:	Paul Mackerras
M:	paulus@samba.org
L:	linux-fbdev-devel@lists.sourceforge.net (moderated for non-subscribers)
S:	Maintained

RAYLINK/WEBGEAR 802.11 WIRELESS LAN DRIVER
P:	Corey Thomas
M:	coreythomas@charter.net
L:	linux-wireless@vger.kernel.org
S:	Maintained

RALINK RT2X00 WLAN DRIVER
P:	rt2x00 project
L:	linux-wireless@vger.kernel.org
L:	rt2400-devel@lists.sourceforge.net
W:	http://rt2x00.serialmonkey.com/
S:	Maintained
F:	drivers/net/wireless/rt2x00/

RAMDISK RAM BLOCK DEVICE DRIVER
P:	Nick Piggin
M:	npiggin@suse.de
S:	Maintained

RANDOM NUMBER DRIVER
P:	Matt Mackall
M:	mpm@selenic.com
S:	Maintained

RAPIDIO SUBSYSTEM
P:	Matt Porter
M:	mporter@kernel.crashing.org
L:	linux-kernel@vger.kernel.org
S:	Maintained

RDC R-321X SoC
P:	Florian Fainelli
M:	florian.fainelli@telecomint.eu
L:	linux-kernel@vger.kernel.org
S:	Maintained

RDC R6040 FAST ETHERNET DRIVER
P:	Florian Fainelli
M:	florian.fainelli@telecomint.eu
L:	netdev@vger.kernel.org
S:	Maintained

READ-COPY UPDATE (RCU)
P:	Dipankar Sarma
M:	dipankar@in.ibm.com
W:	http://www.rdrop.com/users/paulmck/rclock/
L:	linux-kernel@vger.kernel.org
S:	Supported

RCUTORTURE MODULE
P:	Josh Triplett
M:	josh@freedesktop.org
L:	linux-kernel@vger.kernel.org
S:	Maintained

REAL TIME CLOCK DRIVER
P:	Paul Gortmaker
M:	p_gortmaker@yahoo.com
L:	linux-kernel@vger.kernel.org
S:	Maintained

REAL TIME CLOCK (RTC) SUBSYSTEM
P:	Alessandro Zummo
M:	a.zummo@towertech.it
L:	rtc-linux@googlegroups.com
S:	Maintained

REISERFS FILE SYSTEM
P:	Hans Reiser
M:	reiserfs-dev@namesys.com
L:	reiserfs-devel@vger.kernel.org
W:	http://www.namesys.com
S:	Supported

ROCKETPORT DRIVER
P:	Comtrol Corp.
W:	http://www.comtrol.com
S:	Maintained

ROSE NETWORK LAYER
P:	Ralf Baechle
M:	ralf@linux-mips.org
L:	linux-hams@vger.kernel.org
W:	http://www.linux-ax25.org/
S:	Maintained

RISCOM8 DRIVER
S:	Orphan

RTL818X WIRELESS DRIVER
P:	Michael Wu
M:	flamingice@sourmilk.net
P:	Andrea Merello
M:	andreamrl@tiscali.it
L:	linux-wireless@vger.kernel.org
W:	http://linuxwireless.org/
T:	git kernel.org:/pub/scm/linux/kernel/git/mwu/mac80211-drivers.git
S:	Maintained

S3 SAVAGE FRAMEBUFFER DRIVER
P:	Antonino Daplas
M:	adaplas@gmail.com
L:	linux-fbdev-devel@lists.sourceforge.net (moderated for non-subscribers)
S:	Maintained

S390
P:	Martin Schwidefsky
M:	schwidefsky@de.ibm.com
P:	Heiko Carstens
M:	heiko.carstens@de.ibm.com
M:	linux390@de.ibm.com
L:	linux-s390@vger.kernel.org
W:	http://www.ibm.com/developerworks/linux/linux390/
S:	Supported

S390 NETWORK DRIVERS
P:	Ursula Braun
M:	ubraun@linux.vnet.ibm.com
P:	Frank Blaschka
M:	blaschka@linux.vnet.ibm.com
M:	linux390@de.ibm.com
L:	linux-s390@vger.kernel.org
W:	http://www.ibm.com/developerworks/linux/linux390/
S:	Supported

S390 ZFCP DRIVER
P:	Christof Schmitt
M:	christof.schmitt@de.ibm.com
P:	Martin Peschke
M:	mp3@de.ibm.com
M:	linux390@de.ibm.com
L:	linux-s390@vger.kernel.org
W:	http://www.ibm.com/developerworks/linux/linux390/
S:	Supported

S390 IUCV NETWORK LAYER
P:	Ursula Braun
M:	ubraun@linux.vnet.ibm.com
M:	linux390@de.ibm.com
L:	linux-s390@vger.kernel.org
W:	http://www.ibm.com/developerworks/linux/linux390/
S:	Supported

SAA7146 VIDEO4LINUX-2 DRIVER
P:	Michael Hunold
M:	michael@mihu.de
W:	http://www.mihu.de/linux/saa7146
S:	Maintained

SC1200 WDT DRIVER
P:	Zwane Mwaikambo
M:	zwane@arm.linux.org.uk
S:	Maintained

SCHEDULER
P:	Ingo Molnar
M:	mingo@elte.hu
P:	Robert Love    [the preemptible kernel bits]
M:	rml@tech9.net
L:	linux-kernel@vger.kernel.org
S:	Maintained

SCSI CDROM DRIVER
P:	Jens Axboe
M:	axboe@kernel.dk
L:	linux-scsi@vger.kernel.org
W:	http://www.kernel.dk
S:	Maintained

SCSI SG DRIVER
P:	Doug Gilbert
M:	dgilbert@interlog.com
L:	linux-scsi@vger.kernel.org
W:	http://www.torque.net/sg
S:	Maintained

SCSI SUBSYSTEM
P:	James E.J. Bottomley
M:	James.Bottomley@HansenPartnership.com
L:	linux-scsi@vger.kernel.org
T:	git kernel.org:/pub/scm/linux/kernel/git/jejb/scsi-misc-2.6.git
T:	git kernel.org:/pub/scm/linux/kernel/git/jejb/scsi-rc-fixes-2.6.git
T:	git kernel.org:/pub/scm/linux/kernel/git/jejb/scsi-pending-2.6.git
S:	Maintained

SCSI TAPE DRIVER
P:	Kai Mäkisara
M:	Kai.Makisara@kolumbus.fi
L:	linux-scsi@vger.kernel.org
S:	Maintained

SCTP PROTOCOL
P:	Vlad Yasevich
M:	vladislav.yasevich@hp.com
P:	Sridhar Samudrala
M:	sri@us.ibm.com
L:	lksctp-developers@lists.sourceforge.net
W:	http://lksctp.sourceforge.net
S:	Supported

SCx200 CPU SUPPORT
P:	Jim Cromie
M:	jim.cromie@gmail.com
S:	Odd Fixes

SCx200 GPIO DRIVER
P:	Jim Cromie
M:	jim.cromie@gmail.com
S:	Maintained

SCx200 HRT CLOCKSOURCE DRIVER
P:	Jim Cromie
M:	jim.cromie@gmail.com
S:	Maintained

SECURITY CONTACT
P:	Security Officers
M:	security@kernel.org
S:	Supported

SELINUX SECURITY MODULE
P:	Stephen Smalley
M:	sds@tycho.nsa.gov
P:	James Morris
M:	jmorris@namei.org
P:	Eric Paris
M:	eparis@parisplace.org
L:	linux-kernel@vger.kernel.org (kernel issues)
L: 	selinux@tycho.nsa.gov (subscribers-only, general discussion)
W:	http://www.nsa.gov/selinux
S:	Supported

SENSABLE PHANTOM
P:	Jiri Slaby
M:	jirislaby@gmail.com
S:	Maintained

SERIAL ATA (SATA) SUBSYSTEM:
P:	Jeff Garzik
M:	jgarzik@pobox.com
L:	linux-ide@vger.kernel.org
T:	git kernel.org:/pub/scm/linux/kernel/git/jgarzik/libata-dev.git
S:	Supported

SGI SN-IA64 (Altix) SERIAL CONSOLE DRIVER
P:	Pat Gefre
M:	pfg@sgi.com
L:	linux-ia64@vger.kernel.org
S:	Supported

SGI VISUAL WORKSTATION 320 AND 540
P:	Andrey Panin
M:	pazke@donpac.ru
L:	linux-visws-devel@lists.sf.net
W:	http://linux-visws.sf.net
S:	Maintained for 2.6.

SIMTEC EB110ATX (Chalice CATS)
P:	Ben Dooks
P:	Vincent Sanders
M:	support@simtec.co.uk
W:	http://www.simtec.co.uk/products/EB110ATX/
S:	Supported

SIMTEC EB2410ITX (BAST)
P:	Ben Dooks
P:	Vincent Sanders
M:	support@simtec.co.uk
W:	http://www.simtec.co.uk/products/EB2410ITX/
S:	Supported

SIS 190 ETHERNET DRIVER
P:	Francois Romieu
M:	romieu@fr.zoreil.com
L:	netdev@vger.kernel.org
S:	Maintained

SIS 5513 IDE CONTROLLER DRIVER
P:	Lionel Bouton
M:	Lionel.Bouton@inet6.fr
W:	http://inet6.dyn.dhs.org/sponsoring/sis5513/index.html
W:	http://gyver.homeip.net/sis5513/index.html
S:	Maintained

SIS 900/7016 FAST ETHERNET DRIVER
P:	Daniele Venzano
M:	venza@brownhat.org
W:	http://www.brownhat.org/sis900.html
L:	netdev@vger.kernel.org
S:	Maintained

SIS 96X I2C/SMBUS DRIVER
P:	Mark M. Hoffman
M:	mhoffman@lightlink.com
L:	lm-sensors@lm-sensors.org
S:	Maintained

SIS FRAMEBUFFER DRIVER
P:	Thomas Winischhofer
M:	thomas@winischhofer.net
W:	http://www.winischhofer.net/linuxsisvga.shtml
S:	Maintained

SIS USB2VGA DRIVER
P:	Thomas Winischhofer
M:	thomas@winischhofer.net
W:	http://www.winischhofer.at/linuxsisusbvga.shtml
S:	Maintained

SLAB ALLOCATOR
P:	Christoph Lameter
M:	clameter@sgi.com
P:	Pekka Enberg
M:	penberg@cs.helsinki.fi
P:	Matt Mackall
M:	mpm@selenic.com
L:	linux-mm@kvack.org
S:	Maintained

SMC91x ETHERNET DRIVER
P:	Nicolas Pitre
M:	nico@cam.org
S:	Maintained

SMSC47B397 HARDWARE MONITOR DRIVER
P:	Mark M. Hoffman
M:	mhoffman@lightlink.com
L:	lm-sensors@lm-sensors.org
S:	Maintained

<<<<<<< HEAD
SMX UIO Interface
P:	Ben Nizette
M:	bn@niasdigital.com
S:	Maintained

SOFTMAC LAYER (IEEE 802.11)
P:	Daniel Drake
M:	dsd@gentoo.org
L:	linux-wireless@vger.kernel.org
S:	Obsolete

=======
>>>>>>> 7cbca67c
SOFTWARE RAID (Multiple Disks) SUPPORT
P:	Ingo Molnar
M:	mingo@redhat.com
P:	Neil Brown
M:	neilb@suse.de
L:	linux-raid@vger.kernel.org
S:	Supported

HIBERNATION (aka Software Suspend, aka swsusp):
P:	Pavel Machek
M:	pavel@suse.cz
P:	Rafael J. Wysocki
M:	rjw@sisk.pl
L:	linux-pm@lists.linux-foundation.org
S:	Supported

SUSPEND TO RAM:
P:	Len Brown
M:	len.brown@intel.com
P:	Pavel Machek
M:	pavel@suse.cz
P:	Rafael J. Wysocki
M:	rjw@sisk.pl
L:	linux-pm@lists.linux-foundation.org
S:	Supported

SONIC NETWORK DRIVER
P:	Thomas Bogendoerfer
M:	tsbogend@alpha.franken.de
L:	netdev@vger.kernel.org
S:	Maintained

SONICS SILICON BACKPLANE DRIVER (SSB)
P:	Michael Buesch
M:	mb@bu3sch.de
L:	netdev@vger.kernel.org
S:	Maintained

SONY VAIO CONTROL DEVICE DRIVER
P:	Mattia Dongili
M:	malattia@linux.it
L:	linux-acpi@vger.kernel.org
W:	http://www.linux.it/~malattia/wiki/index.php/Sony_drivers
S:	Maintained

SONY MEMORYSTICK CARD SUPPORT
P:	Alex Dubov
M:	oakad@yahoo.com
L:	linux-kernel@vger.kernel.org
W:	http://tifmxx.berlios.de/
S:	Maintained

SOUND
P:	Jaroslav Kysela
M:	perex@perex.cz
L:	alsa-devel@alsa-project.org (subscribers-only)
S:	Maintained

SOUND - SOC LAYER / DYNAMIC AUDIO POWER MANAGEMENT
P:	Liam Girdwood
M:	liam.girdwood@wolfsonmicro.com
P:	Mark Brown
M:	broonie@opensource.wolfsonmicro.com
T:	git opensource.wolfsonmicro.com/linux-2.6-asoc
L:	alsa-devel@alsa-project.org (subscribers-only)
S:	Supported

SPI SUBSYSTEM
P:	David Brownell
M:	dbrownell@users.sourceforge.net
L:	spi-devel-general@lists.sourceforge.net
S:	Maintained

STABLE BRANCH:
P:	Greg Kroah-Hartman
M:	greg@kroah.com
P:	Chris Wright
M:	chrisw@sous-sol.org
L:	stable@kernel.org
S:	Maintained

TPM DEVICE DRIVER
P:	Kylene Hall
M:	tpmdd-devel@lists.sourceforge.net
W:	http://tpmdd.sourceforge.net
P:	Marcel Selhorst
M:	tpm@selhorst.net
W:	http://www.prosec.rub.de/tpm/
L:	tpmdd-devel@lists.sourceforge.net
S:	Maintained

Telecom Clock Driver for MCPL0010
P:	Mark Gross
M:	mark.gross@intel.com
S:	Supported

TENSILICA XTENSA PORT (xtensa):
P:	Chris Zankel
M:	chris@zankel.net
S:	Maintained

THINKPAD ACPI EXTRAS DRIVER
P:	Henrique de Moraes Holschuh
M:	ibm-acpi@hmh.eng.br
L:	ibm-acpi-devel@lists.sourceforge.net
W:	http://ibm-acpi.sourceforge.net
W:	http://thinkwiki.org/wiki/Ibm-acpi
T:	git repo.or.cz/linux-2.6/linux-acpi-2.6/ibm-acpi-2.6.git
S:	Maintained

UltraSPARC (sparc64):
P:	David S. Miller
M:	davem@davemloft.net
L:	sparclinux@vger.kernel.org
T:	git kernel.org:/pub/scm/linux/kernel/git/davem/sparc-2.6.git
S:	Maintained

SHARP LH SUPPORT (LH7952X & LH7A40X)
P:	Marc Singer
M:	elf@buici.com
W:	http://projects.buici.com/arm
L:	linux-arm-kernel@lists.arm.linux.org.uk	(subscribers-only)
S:	Maintained

SHPC HOTPLUG DRIVER
P:	Kristen Carlson Accardi
M:	kristen.c.accardi@intel.com
L:	pcihpd-discuss@lists.sourceforge.net
S:	Supported

SECURE DIGITAL HOST CONTROLLER INTERFACE DRIVER
P:	Pierre Ossman
M:	drzeus-sdhci@drzeus.cx
L:	sdhci-devel@list.drzeus.cx
S:	Maintained

SKGE, SKY2 10/100/1000 GIGABIT ETHERNET DRIVERS
P:	Stephen Hemminger
M:	shemminger@linux-foundation.org
L:	netdev@vger.kernel.org
S:	Maintained

SOEKRIS NET48XX LED SUPPORT
P:	Chris Boot
M:	bootc@bootc.net
S:	Maintained

SPARC (sparc32):
P:	William L. Irwin
M:	wli@holomorphy.com
L:	sparclinux@vger.kernel.org
S:	Maintained

SPECIALIX IO8+ MULTIPORT SERIAL CARD DRIVER
P:	Roger Wolff
M:	R.E.Wolff@BitWizard.nl
L:	linux-kernel@vger.kernel.org ?
S:	Supported

SPIDERNET NETWORK DRIVER for CELL
P:	Ishizaki Kou
M:	kou.ishizaki@toshiba.co.jp
P:	Jens Osterkamp
M:	jens@de.ibm.com
L:	netdev@vger.kernel.org
S:	Supported

SRM (Alpha) environment access
P:	Jan-Benedict Glaw
M:	jbglaw@lug-owl.de
L:	linux-kernel@vger.kernel.org
S:	Maintained

STARFIRE/DURALAN NETWORK DRIVER
P:	Ion Badulescu
M:	ionut@cs.columbia.edu
S:	Maintained

STARMODE RADIO IP (STRIP) PROTOCOL DRIVER
W:	http://mosquitonet.Stanford.EDU/strip.html
S:	Unsupported ?

STRADIS MPEG-2 DECODER DRIVER
P:	Nathan Laredo
M:	laredo@gnu.org
W:	http://www.stradis.com/
S:	Maintained

SUPERH
P:	Paul Mundt
M:	lethal@linux-sh.org
L:	linux-sh@vger.kernel.org
W:	http://www.linux-sh.org
T:	git kernel.org:/pub/scm/linux/kernel/git/lethal/sh-2.6.git
S:	Maintained

SUN3/3X
P:	Sam Creasey
M:	sammy@sammy.net
W:	http://sammy.net/sun3/
S:	Maintained

SVGA HANDLING
P:	Martin Mares
M:	mj@ucw.cz
L:	linux-video@atrey.karlin.mff.cuni.cz
S:	Maintained

SYSV FILESYSTEM
P:	Christoph Hellwig
M:	hch@infradead.org
S:	Maintained

TC CLASSIFIER
P:	Jamal Hadi Salim
M:	hadi@cyberus.ca
L:	netdev@vger.kernel.org
S:	Maintained

TCP LOW PRIORITY MODULE
P:	Wong Hoi Sing, Edison
M:	hswong3i@gmail.com
P:	Hung Hing Lun, Mike
M:	hlhung3i@gmail.com
W:	http://tcp-lp-mod.sourceforge.net/
S:	Maintained

TEHUTI ETHERNET DRIVER
P:	Alexander Indenbaum
M:	baum@tehutinetworks.net
P:	Andy Gospodarek
M:	andy@greyhouse.net
L:	netdev@vger.kernel.org
S:	Supported

TI FLASH MEDIA INTERFACE DRIVER
P:      Alex Dubov
M:      oakad@yahoo.com
S:      Maintained

TI OMAP MMC INTERFACE DRIVER
P:	Carlos Aguiar, Anderson Briglia and Syed Khasim
M:	linux-omap-open-source@linux.omap.com (subscribers only)
W:	http://linux.omap.com
W:	http://www.muru.com/linux/omap/
S:	Maintained

TI OMAP RANDOM NUMBER GENERATOR SUPPORT
P:	Deepak Saxena
M:	dsaxena@plexity.net
S:	Maintained

TASKSTATS STATISTICS INTERFACE
P:	Shailabh Nagar
M:	nagar@watson.ibm.com
L:	linux-kernel@vger.kernel.org
S:	Maintained

TIPC NETWORK LAYER
P:	Per Liden
M:	per.liden@ericsson.com
P:	Jon Maloy
M:	jon.maloy@ericsson.com
P:	Allan Stephens
M:	allan.stephens@windriver.com
L:	tipc-discussion@lists.sourceforge.net
W:	http://tipc.sourceforge.net/
W:	http://tipc.cslab.ericsson.net/
T:	git tipc.cslab.ericsson.net:/pub/git/tipc.git
S:	Maintained

TLAN NETWORK DRIVER
P:	Samuel Chessman
M:	chessman@tux.org
L:	tlan-devel@lists.sourceforge.net (subscribers-only)
W:	http://sourceforge.net/projects/tlan/
S:	Maintained

TOSHIBA ACPI EXTRAS DRIVER
P:	John Belmonte
M:	toshiba_acpi@memebeam.org
W:	http://memebeam.org/toys/ToshibaAcpiDriver
S:	Maintained

TOSHIBA SMM DRIVER
P:	Jonathan Buzzard
M:	jonathan@buzzard.org.uk
L:	tlinux-users@tce.toshiba-dme.co.jp
W:	http://www.buzzard.org.uk/toshiba/
S:	Maintained

TRIDENT 4DWAVE/SIS 7018 PCI AUDIO CORE
P:	Muli Ben-Yehuda
M:	mulix@mulix.org
L:	linux-kernel@vger.kernel.org
S:	Maintained

TRIVIAL PATCHES
P:	Jesper Juhl
M:	trivial@kernel.org
L:	linux-kernel@vger.kernel.org
S:	Maintained

TULIP NETWORK DRIVERS
P:	Grant Grundler
M:	grundler@parisc-linux.org
P:	Kyle McMartin
M:	kyle@parisc-linux.org
L:	netdev@vger.kernel.org
S:	Maintained

TUN/TAP driver
P:	Maxim Krasnyansky
M:	maxk@qualcomm.com
L:	vtun@office.satix.net
W:	http://vtun.sourceforge.net/tun
S:	Maintained

TURBOCHANNEL SUBSYSTEM
P:	Maciej W. Rozycki
M:	macro@linux-mips.org
S:	Maintained

U14-34F SCSI DRIVER
P:	Dario Ballabio
M:	ballabio_dario@emc.com
L:	linux-scsi@vger.kernel.org
S:	Maintained

UDF FILESYSTEM
P:	Jan Kara
M:	jack@suse.cz
W:	http://linux-udf.sourceforge.net
S:	Maintained

UNIFORM CDROM DRIVER
P:	Jens Axboe
M:	axboe@kernel.dk
L:	linux-kernel@vger.kernel.org
W:	http://www.kernel.dk
S:	Maintained

USB ACM DRIVER
P:	Oliver Neukum
M:	oliver@neukum.name
L:	linux-usb@vger.kernel.org
S:	Maintained

USB AUERSWALD DRIVER
P:	Wolfgang Muees
M:	wolfgang@iksw-muees.de
L:      linux-usb@vger.kernel.org
S:	Maintained

USB BLOCK DRIVER (UB ub)
P:	Pete Zaitcev
M:	zaitcev@redhat.com
L:	linux-kernel@vger.kernel.org
L:      linux-usb@vger.kernel.org
S:	Supported

USB CDC ETHERNET DRIVER
P:	Greg Kroah-Hartman
M:	greg@kroah.com
L:      linux-usb@vger.kernel.org
S:	Maintained
W:	http://www.kroah.com/linux-usb/

USB DAVICOM DM9601 DRIVER
P:	Peter Korsgaard
M:	jacmet@sunsite.dk
L:	netdev@vger.kernel.org
W:	http://www.linux-usb.org/usbnet
S:	Maintained

USB EHCI DRIVER
P:	David Brownell
M:	dbrownell@users.sourceforge.net
L:      linux-usb@vger.kernel.org
S:	Odd Fixes

USB ET61X[12]51 DRIVER
P:	Luca Risolia
M:	luca.risolia@studio.unibo.it
L:      linux-usb@vger.kernel.org
L:	video4linux-list@redhat.com
W:	http://www.linux-projects.org
S:	Maintained

USB GADGET/PERIPHERAL SUBSYSTEM
P:	David Brownell
M:	dbrownell@users.sourceforge.net
L:      linux-usb@vger.kernel.org
W:	http://www.linux-usb.org/gadget
S:	Maintained

USB HID/HIDBP DRIVERS (USB KEYBOARDS, MICE, REMOTE CONTROLS, ...)
P:	Jiri Kosina
M:	jkosina@suse.cz
L:      linux-usb@vger.kernel.org
T:	git kernel.org:/pub/scm/linux/kernel/git/jikos/hid.git
S:	Maintained

USB ISP116X DRIVER
P:	Olav Kongas
M:	ok@artecdesign.ee
L:      linux-usb@vger.kernel.org
S:	Maintained

USB KAWASAKI LSI DRIVER
P:	Oliver Neukum
M:	oliver@neukum.name
L:      linux-usb@vger.kernel.org
S:	Maintained

USB MASS STORAGE DRIVER
P:	Matthew Dharm
M:	mdharm-usb@one-eyed-alien.net
L:      linux-usb@vger.kernel.org
L:	usb-storage@lists.one-eyed-alien.net
S:	Maintained
W:	http://www.one-eyed-alien.net/~mdharm/linux-usb/

USB OHCI DRIVER
P:	David Brownell
M:	dbrownell@users.sourceforge.net
L:      linux-usb@vger.kernel.org
S:	Odd Fixes

USB OPTION-CARD DRIVER
P:	Matthias Urlichs
M:	smurf@smurf.noris.de
L:      linux-usb@vger.kernel.org
S:	Maintained

USB OV511 DRIVER
P:	Mark McClelland
M:	mmcclell@bigfoot.com
L:      linux-usb@vger.kernel.org
W:	http://alpha.dyndns.org/ov511/
S:	Maintained

USB PEGASUS DRIVER
P:	Petko Manolov
M:	petkan@users.sourceforge.net
L:      linux-usb@vger.kernel.org
L:	netdev@vger.kernel.org
W:	http://pegasus2.sourceforge.net/
S:	Maintained

USB PRINTER DRIVER (usblp)
P:	Pete Zaitcev
M:	zaitcev@redhat.com
L:      linux-usb@vger.kernel.org
S:	Supported

USB RTL8150 DRIVER
P:	Petko Manolov
M:	petkan@users.sourceforge.net
L:      linux-usb@vger.kernel.org
L:	netdev@vger.kernel.org
W:	http://pegasus2.sourceforge.net/
S:	Maintained

USB SE401 DRIVER
P:	Jeroen Vreeken
M:	pe1rxq@amsat.org
L:      linux-usb@vger.kernel.org
W:	http://www.chello.nl/~j.vreeken/se401/
S:	Maintained

USB SERIAL CYBERJACK DRIVER
P:	Matthias Bruestle and Harald Welte
M:	support@reiner-sct.com
W:	http://www.reiner-sct.de/support/treiber_cyberjack.php
S:	Maintained

USB SERIAL DIGI ACCELEPORT DRIVER
P:	Peter Berger and Al Borchers
M:	pberger@brimson.com
M:	alborchers@steinerpoint.com
L:      linux-usb@vger.kernel.org
S:	Maintained

USB SERIAL DRIVER
P:	Greg Kroah-Hartman
M:	gregkh@suse.de
L:      linux-usb@vger.kernel.org
S:	Supported

USB SERIAL BELKIN F5U103 DRIVER
P:	William Greathouse
M:	wgreathouse@smva.com
L:      linux-usb@vger.kernel.org
S:	Maintained

USB SERIAL CYPRESS M8 DRIVER
P:	Lonnie Mendez
M:	dignome@gmail.com
L:      linux-usb@vger.kernel.org
S:	Maintained
W:	http://geocities.com/i0xox0i
W:	http://firstlight.net/cvs

USB SERIAL EMPEG EMPEG-CAR MARK I/II DRIVER
P:	Gary Brubaker
M:	xavyer@ix.netcom.com
L:      linux-usb@vger.kernel.org
S:	Maintained

USB SERIAL KEYSPAN DRIVER
P:	Greg Kroah-Hartman
M:	greg@kroah.com
L:      linux-usb@vger.kernel.org
W:	http://www.kroah.com/linux/
S:	Maintained

USB SERIAL WHITEHEAT DRIVER
P:	Support Department
M:	support@connecttech.com
L:      linux-usb@vger.kernel.org
W:	http://www.connecttech.com
S:	Supported

USB SN9C1xx DRIVER
P:	Luca Risolia
M:	luca.risolia@studio.unibo.it
L:      linux-usb@vger.kernel.org
L:	video4linux-list@redhat.com
W:	http://www.linux-projects.org
S:	Maintained

USB SUBSYSTEM
P:	Greg Kroah-Hartman
M:	gregkh@suse.de
L:      linux-usb@vger.kernel.org
W:	http://www.linux-usb.org
T:	quilt kernel.org/pub/linux/kernel/people/gregkh/gregkh-2.6/
S:	Supported

USB UHCI DRIVER
P:	Alan Stern
M:	stern@rowland.harvard.edu
L:      linux-usb@vger.kernel.org
S:	Maintained

USB "USBNET" DRIVER FRAMEWORK
P:	David Brownell
M:	dbrownell@users.sourceforge.net
L:	netdev@vger.kernel.org
W:	http://www.linux-usb.org/usbnet
S:	Maintained

USB W996[87]CF DRIVER
P:	Luca Risolia
M:	luca.risolia@studio.unibo.it
L:      linux-usb@vger.kernel.org
L:	video4linux-list@redhat.com
W:	http://www.linux-projects.org
S:	Maintained

USB WIRELESS RNDIS DRIVER (rndis_wlan)
P:	Jussi Kivilinna
M:	jussi.kivilinna@mbnet.fi
L:	linux-wireless@vger.kernel.org
S:	Maintained

USB ZC0301 DRIVER
P:	Luca Risolia
M:	luca.risolia@studio.unibo.it
L:      linux-usb@vger.kernel.org
L:	video4linux-list@redhat.com
W:	http://www.linux-projects.org
S:	Maintained

USB ZD1201 DRIVER
P:	Jeroen Vreeken
M:	pe1rxq@amsat.org
L:      linux-usb@vger.kernel.org
W:	http://linux-lc100020.sourceforge.net
S:	Maintained

USB ZR364XX DRIVER
P:	Antoine Jacquet
M:	royale@zerezo.com
L:      linux-usb@vger.kernel.org
L:	video4linux-list@redhat.com
W:	http://royale.zerezo.com/zr364xx/
S:	Maintained

USER-MODE LINUX
P:	Jeff Dike
M:	jdike@addtoit.com
L:	user-mode-linux-devel@lists.sourceforge.net
L:	user-mode-linux-user@lists.sourceforge.net
W:	http://user-mode-linux.sourceforge.net
S:	Maintained

USERSPACE I/O (UIO)
P:	Hans J. Koch
M:	hjk@linutronix.de
P:	Greg Kroah-Hartman
M:	gregkh@suse.de
L:	linux-kernel@vger.kernel.org
S:	Maintained

FAT/VFAT/MSDOS FILESYSTEM:
P:	OGAWA Hirofumi
M:	hirofumi@mail.parknet.co.jp
L:	linux-kernel@vger.kernel.org
S:	Maintained

VIA RHINE NETWORK DRIVER
P:	Roger Luethi
M:	rl@hellgate.ch
S:	Maintained

VIAPRO SMBUS DRIVER
P:	Jean Delvare
M:	khali@linux-fr.org
L:	i2c@lm-sensors.org
S:	Maintained

VIA VELOCITY NETWORK DRIVER
P:	Francois Romieu
M:	romieu@fr.zoreil.com
L:	netdev@vger.kernel.org
S:	Maintained

UCLINUX (AND M68KNOMMU)
P:	Greg Ungerer
M:	gerg@uclinux.org
W:	http://www.uclinux.org/
L:	uclinux-dev@uclinux.org  (subscribers-only)
S:	Maintained

UCLINUX FOR NEC V850
P:	Miles Bader

UCLINUX FOR RENESAS H8/300
P:	Yoshinori Sato
M:	ysato@users.sourceforge.jp
W:	http://uclinux-h8.sourceforge.jp/
S:	Supported

UFS FILESYSTEM
P:	Evgeniy Dushistov
M:	dushistov@mail.ru
L:	linux-kernel@vger.kernel.org
S:	Maintained

USB DIAMOND RIO500 DRIVER
P:	Cesar Miquel
M:	miquel@df.uba.ar
L:	rio500-users@lists.sourceforge.net
W:	http://rio500.sourceforge.net
S:	Maintained

VIDEO FOR LINUX
P:	Mauro Carvalho Chehab
M:	mchehab@infradead.org
M:	v4l-dvb-maintainer@linuxtv.org
L:	video4linux-list@redhat.com
W:	http://linuxtv.org
T:	git kernel.org:/pub/scm/linux/kernel/git/mchehab/v4l-dvb.git
S:	Maintained

VLAN (802.1Q)
P:	Patrick McHardy
M:	kaber@trash.net
L:	netdev@vger.kernel.org
S:	Maintained

VT1211 HARDWARE MONITOR DRIVER
P:	Juerg Haefliger
M:	juergh@gmail.com
L:	lm-sensors@lm-sensors.org
S:	Maintained

VT8231 HARDWARE MONITOR DRIVER
P:	Roger Lucas
M:	vt8231@hiddenengine.co.uk
L:	lm-sensors@lm-sensors.org
S:	Maintained

W1 DALLAS'S 1-WIRE BUS
P:	Evgeniy Polyakov
M:	johnpol@2ka.mipt.ru
S:	Maintained

W83791D HARDWARE MONITORING DRIVER
P:	Charles Spirakis
M:	bezaur@gmail.com
L:	lm-sensors@lm-sensors.org
S:	Odd Fixes

W83793 HARDWARE MONITORING DRIVER
P:	Rudolf Marek
M:	r.marek@assembler.cz
L:	lm-sensors@lm-sensors.org
S:	Maintained

W83L51xD SD/MMC CARD INTERFACE DRIVER
P:	Pierre Ossman
M:	drzeus-wbsd@drzeus.cx
L:	linux-kernel@vger.kernel.org
S:	Maintained

WATCHDOG DEVICE DRIVERS
P:	Wim Van Sebroeck
M:	wim@iguana.be
T:	git kernel.org:/pub/scm/linux/kernel/git/wim/linux-2.6-watchdog.git
S:	Maintained

WAVELAN NETWORK DRIVER & WIRELESS EXTENSIONS
P:	Jean Tourrilhes
M:	jt@hpl.hp.com
L:	linux-wireless@vger.kernel.org
W:	http://www.hpl.hp.com/personal/Jean_Tourrilhes/Linux/
S:	Maintained

WD7000 SCSI DRIVER
P:	Miroslav Zagorac
M:	zaga@fly.cc.fer.hr
L:	linux-scsi@vger.kernel.org
S:	Maintained

WISTRON LAPTOP BUTTON DRIVER
P:	Miloslav Trmac
M:	mitr@volny.cz
S:	Maintained

WL3501 WIRELESS PCMCIA CARD DRIVER
P:	Arnaldo Carvalho de Melo
M:	acme@ghostprotocols.net
L:	linux-wireless@vger.kernel.org
W:	http://oops.ghostprotocols.net:81/blog
S:	Maintained

X.25 NETWORK LAYER
P:	Henner Eisen
M:	eis@baty.hanse.de
L:	linux-x25@vger.kernel.org
S:	Maintained

XEN HYPERVISOR INTERFACE
P:	Jeremy Fitzhardinge
M:	jeremy@xensource.com
P:	Chris Wright
M:	chrisw@sous-sol.org
L:	virtualization@lists.osdl.org
L:	xen-devel@lists.xensource.com
S:	Supported

XFS FILESYSTEM
P:	Silicon Graphics Inc
P:	Tim Shimmin
M:	xfs-masters@oss.sgi.com
L:	xfs@oss.sgi.com
W:	http://oss.sgi.com/projects/xfs
T:	git git://oss.sgi.com:8090/xfs/xfs-2.6.git
S:	Supported

XILINX SYSTEMACE DRIVER
P:	Grant Likely
M:	grant.likely@secretlab.ca
W:	http://www.secretlab.ca/
L:	linux-kernel@vger.kernel.org
S:	Maintained

XILINX UARTLITE SERIAL DRIVER
P:	Peter Korsgaard
M:	jacmet@sunsite.dk
L:	linux-serial@vger.kernel.org
S:	Maintained

X86 ARCHITECTURE (32-BIT AND 64-BIT)
P:	Thomas Gleixner
M:	tglx@linutronix.de
P:	Ingo Molnar
M:	mingo@redhat.com
P:	H. Peter Anvin
M:	hpa@zytor.com
L:	linux-kernel@vger.kernel.org
T:	git://git.kernel.org/pub/scm/linux/kernel/git/x86/linux-2.6-x86.git
S:	Maintained

YAM DRIVER FOR AX.25
P:	Jean-Paul Roubelat
M:	jpr@f6fbb.org
L:	linux-hams@vger.kernel.org
S:	Maintained

YEALINK PHONE DRIVER
P:	Henk Vergonet
M:	Henk.Vergonet@gmail.com
L:	usbb2k-api-dev@nongnu.org
S:	Maintained

Z8530 DRIVER FOR AX.25
P:	Joerg Reuter
M:	jreuter@yaina.de
W:	http://yaina.de/jreuter/
W:	http://www.qsl.net/dl1bke/
L:	linux-hams@vger.kernel.org
S:	Maintained

ZD1211RW WIRELESS DRIVER
P:	Daniel Drake
M:	dsd@gentoo.org
P:	Ulrich Kunitz
M:	kune@deine-taler.de
W:	http://zd1211.ath.cx/wiki/DriverRewrite
L:	linux-wireless@vger.kernel.org
L:	zd1211-devs@lists.sourceforge.net (subscribers-only)
S:	Maintained

ZF MACHZ WATCHDOG
P:	Fernando Fuganti
M:	fuganti@netbank.com.br
W:	http://cvs.conectiva.com.br/drivers/ZFL-watchdog/
S:	Maintained

ZR36067 VIDEO FOR LINUX DRIVER
P:	Ronald Bultje
M:	rbultje@ronald.bitfreak.net
L:	mjpeg-users@lists.sourceforge.net
W:	http://mjpeg.sourceforge.net/driver-zoran/
S:	Maintained

ZS DECSTATION Z85C30 SERIAL DRIVER
P:	Maciej W. Rozycki
M:	macro@linux-mips.org
S:	Maintained

THE REST
P:	Linus Torvalds
S:	Buried alive in reporters<|MERGE_RESOLUTION|>--- conflicted
+++ resolved
@@ -3586,20 +3586,11 @@
 L:	lm-sensors@lm-sensors.org
 S:	Maintained
 
-<<<<<<< HEAD
 SMX UIO Interface
 P:	Ben Nizette
 M:	bn@niasdigital.com
 S:	Maintained
 
-SOFTMAC LAYER (IEEE 802.11)
-P:	Daniel Drake
-M:	dsd@gentoo.org
-L:	linux-wireless@vger.kernel.org
-S:	Obsolete
-
-=======
->>>>>>> 7cbca67c
 SOFTWARE RAID (Multiple Disks) SUPPORT
 P:	Ingo Molnar
 M:	mingo@redhat.com
