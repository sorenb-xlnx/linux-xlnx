--- conflicted
+++ resolved
@@ -768,12 +768,7 @@
 S:	Maintained
 
 ARM/SAMSUNG ARM ARCHITECTURES
-<<<<<<< HEAD
 M:	Ben Dooks <ben-linux@fluff.org>
-=======
-P:	Ben Dooks
-M:	ben-linux@fluff.org
->>>>>>> bbd8a0d3
 L:	linux-arm-kernel@lists.arm.linux.org.uk	(subscribers-only)
 W:	http://www.fluff.org/ben/linux/
 S:	Maintained
@@ -795,48 +790,28 @@
 F:	arch/arm/mach-s3c2440/
 
 ARM/S3C2442 ARM ARCHITECTURE
-<<<<<<< HEAD
 M:	Ben Dooks <ben-linux@fluff.org>
-=======
-P:	Ben Dooks
-M:	ben-linux@fluff.org
->>>>>>> bbd8a0d3
 L:	linux-arm-kernel@lists.arm.linux.org.uk	(subscribers-only)
 W:	http://www.fluff.org/ben/linux/
 S:	Maintained
 F:	arch/arm/mach-s3c2442/
 
 ARM/S3C2443 ARM ARCHITECTURE
-<<<<<<< HEAD
 M:	Ben Dooks <ben-linux@fluff.org>
-=======
-P:	Ben Dooks
-M:	ben-linux@fluff.org
->>>>>>> bbd8a0d3
 L:	linux-arm-kernel@lists.arm.linux.org.uk	(subscribers-only)
 W:	http://www.fluff.org/ben/linux/
 S:	Maintained
 F:	arch/arm/mach-s3c2443/
 
 ARM/S3C6400 ARM ARCHITECTURE
-<<<<<<< HEAD
 M:	Ben Dooks <ben-linux@fluff.org>
-=======
-P:	Ben Dooks
-M:	ben-linux@fluff.org
->>>>>>> bbd8a0d3
 L:	linux-arm-kernel@lists.arm.linux.org.uk	(subscribers-only)
 W:	http://www.fluff.org/ben/linux/
 S:	Maintained
 F:	arch/arm/mach-s3c6400/
 
 ARM/S3C6410 ARM ARCHITECTURE
-<<<<<<< HEAD
 M:	Ben Dooks <ben-linux@fluff.org>
-=======
-P:	Ben Dooks
-M:	ben-linux@fluff.org
->>>>>>> bbd8a0d3
 L:	linux-arm-kernel@lists.arm.linux.org.uk	(subscribers-only)
 W:	http://www.fluff.org/ben/linux/
 S:	Maintained
@@ -1868,15 +1843,8 @@
 F:	drivers/edac/i5400_edac.c
 
 EDAC-I82975X
-<<<<<<< HEAD
 M:	Ranganathan Desikan <ravi@jetztechnologies.com>
 M:	"Arvind R." <arvind@jetztechnologies.com>
-=======
-P:	Ranganathan Desikan
-M:	ravi@jetztechnologies.com
-P:	Arvind R.
-M:	arvind@jetztechnologies.com
->>>>>>> bbd8a0d3
 L:	bluesmoke-devel@lists.sourceforge.net (moderated for non-subscribers)
 W:	bluesmoke.sourceforge.net
 S:	Maintained
@@ -2508,15 +2476,8 @@
 S:	Maintained
 
 IA64 (Itanium) PLATFORM
-<<<<<<< HEAD
 M:	Tony Luck <tony.luck@intel.com>
 M:	Fenghua Yu <fenghua.yu@intel.com>
-=======
-P:	Tony Luck
-P:	Fenghua Yu
-M:	tony.luck@intel.com
-M:	fenghua.yu@intel.com
->>>>>>> bbd8a0d3
 L:	linux-ia64@vger.kernel.org
 W:	http://www.ia64-linux.org/
 T:	git git://git.kernel.org/pub/scm/linux/kernel/git/aegl/linux-2.6.git
@@ -4871,12 +4832,7 @@
 F:	drivers/staging/
 
 STARFIRE/DURALAN NETWORK DRIVER
-<<<<<<< HEAD
 M:	Ion Badulescu <ionut@badula.org>
-=======
-P:	Ion Badulescu
-M:	ionut@badula.org
->>>>>>> bbd8a0d3
 S:	Odd Fixes
 F:	drivers/net/starfire*
 
@@ -4993,12 +4949,7 @@
 F:	include/linux/tifm.h
 
 TI TWL4030 SERIES SOC CODEC DRIVER
-<<<<<<< HEAD
 M:	Peter Ujfalusi <peter.ujfalusi@nokia.com>
-=======
-P:	Peter Ujfalusi
-M:	peter.ujfalusi@nokia.com
->>>>>>> bbd8a0d3
 L:	alsa-devel@alsa-project.org (moderated for non-subscribers)
 S:	Maintained
 F:	sound/soc/codecs/twl4030*
