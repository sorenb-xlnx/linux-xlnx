--- conflicted
+++ resolved
@@ -2386,7 +2386,6 @@
 S:	Maintained
 F:	drivers/hwmon/hdaps.c
 
-<<<<<<< HEAD
 HARDWARE LATENCY DETECTOR
 P:	Jon Masters
 M:	jcm@jonmasters.org
@@ -2395,7 +2394,7 @@
 L:	linux-kernel@vger.kernel.org
 F:	Documentation/hwlat_detector.txt
 F:	drivers/misc/hwlat_detector.c
-=======
+
 HWPOISON MEMORY FAILURE HANDLING
 M:	Andi Kleen <andi@firstfloor.org>
 L:	linux-mm@kvack.org
@@ -2404,7 +2403,6 @@
 S:	Maintained
 F:	mm/memory-failure.c
 F:	mm/hwpoison-inject.c
->>>>>>> c9b26b74
 
 HYPERVISOR VIRTUAL CONSOLE DRIVER
 L:	linuxppc-dev@ozlabs.org
