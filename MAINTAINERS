--- conflicted
+++ resolved
@@ -2925,7 +2925,6 @@
 S:	Maintained
 F:	drivers/input/
 
-<<<<<<< HEAD
 INPUT MULTITOUCH (MT) PROTOCOL
 M:	Henrik Rydberg <rydberg@euromail.se>
 L:	linux-input@vger.kernel.org
@@ -2933,8 +2932,6 @@
 F:	Documentation/input/multi-touch-protocol.txt
 K:	\b(ABS|SYN)_MT_
 
-=======
->>>>>>> 09d8445f
 INTEL IDLE DRIVER
 M:	Len Brown <lenb@kernel.org>
 L:	linux-pm@lists.linux-foundation.org
