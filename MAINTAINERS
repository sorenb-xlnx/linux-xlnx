--- conflicted
+++ resolved
@@ -4677,14 +4677,6 @@
 F:	drivers/usb/gadget/lh7a40*
 F:	drivers/usb/host/ohci-lh7a40*
 
-<<<<<<< HEAD
-=======
-SHPC HOTPLUG DRIVER
-M:	Kristen Carlson Accardi <kristen.c.accardi@intel.com>
-L:	linux-pci@vger.kernel.org
-S:	Supported
-F:	drivers/pci/hotplug/shpchp*
-
 SIMPLE FIRMWARE INTERFACE (SFI)
 P:	Len Brown
 M:	lenb@kernel.org
@@ -4697,7 +4689,6 @@
 F:	include/linux/sfi*.h
 
 
->>>>>>> 5f0db7a2
 SIMTEC EB110ATX (Chalice CATS)
 P:	Ben Dooks
 M:	Vincent Sanders <support@simtec.co.uk>
