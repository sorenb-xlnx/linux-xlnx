--- conflicted
+++ resolved
@@ -170,11 +170,7 @@
 
 static unsigned int evtchn_from_irq(unsigned irq)
 {
-<<<<<<< HEAD
-	if (WARN(irq < 0 || irq >= nr_irqs, "Invalid irq %d!\n", irq))
-=======
 	if (unlikely(WARN(irq < 0 || irq >= nr_irqs, "Invalid irq %d!\n", irq)))
->>>>>>> 0b328857
 		return 0;
 
 	return info_for_irq(irq)->evtchn;
