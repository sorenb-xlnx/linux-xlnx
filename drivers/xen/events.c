/*
 * Xen event channels
 *
 * Xen models interrupts with abstract event channels.  Because each
 * domain gets 1024 event channels, but NR_IRQ is not that large, we
 * must dynamically map irqs<->event channels.  The event channels
 * interface with the rest of the kernel by defining a xen interrupt
 * chip.  When an event is recieved, it is mapped to an irq and sent
 * through the normal interrupt processing path.
 *
 * There are four kinds of events which can be mapped to an event
 * channel:
 *
 * 1. Inter-domain notifications.  This includes all the virtual
 *    device events, since they're driven by front-ends in another domain
 *    (typically dom0).
 * 2. VIRQs, typically used for timers.  These are per-cpu events.
 * 3. IPIs.
 * 4. PIRQs - Hardware interrupts.
 *
 * Jeremy Fitzhardinge <jeremy@xensource.com>, XenSource Inc, 2007
 */

#include <linux/linkage.h>
#include <linux/interrupt.h>
#include <linux/irq.h>
#include <linux/module.h>
#include <linux/string.h>
#include <linux/bootmem.h>
#include <linux/slab.h>
#include <linux/irqnr.h>
#include <linux/pci.h>

#include <asm/desc.h>
#include <asm/ptrace.h>
#include <asm/irq.h>
#include <asm/idle.h>
#include <asm/io_apic.h>
#include <asm/sync_bitops.h>
#include <asm/xen/pci.h>
#include <asm/xen/hypercall.h>
#include <asm/xen/hypervisor.h>

#include <xen/xen.h>
#include <xen/hvm.h>
#include <xen/xen-ops.h>
#include <xen/events.h>
#include <xen/interface/xen.h>
#include <xen/interface/event_channel.h>
#include <xen/interface/hvm/hvm_op.h>
#include <xen/interface/hvm/params.h>

/*
 * This lock protects updates to the following mapping and reference-count
 * arrays. The lock does not need to be acquired to read the mapping tables.
 */
static DEFINE_SPINLOCK(irq_mapping_update_lock);

static LIST_HEAD(xen_irq_list_head);

/* IRQ <-> VIRQ mapping. */
static DEFINE_PER_CPU(int [NR_VIRQS], virq_to_irq) = {[0 ... NR_VIRQS-1] = -1};

/* IRQ <-> IPI mapping */
static DEFINE_PER_CPU(int [XEN_NR_IPIS], ipi_to_irq) = {[0 ... XEN_NR_IPIS-1] = -1};

/* Interrupt types. */
enum xen_irq_type {
	IRQT_UNBOUND = 0,
	IRQT_PIRQ,
	IRQT_VIRQ,
	IRQT_IPI,
	IRQT_EVTCHN
};

/*
 * Packed IRQ information:
 * type - enum xen_irq_type
 * event channel - irq->event channel mapping
 * cpu - cpu this event channel is bound to
 * index - type-specific information:
 *    PIRQ - vector, with MSB being "needs EIO", or physical IRQ of the HVM
 *           guest, or GSI (real passthrough IRQ) of the device.
 *    VIRQ - virq number
 *    IPI - IPI vector
 *    EVTCHN -
 */
struct irq_info
{
	struct list_head list;
	enum xen_irq_type type;	/* type */
	unsigned irq;
	unsigned short evtchn;	/* event channel */
	unsigned short cpu;	/* cpu bound */

	union {
		unsigned short virq;
		enum ipi_vector ipi;
		struct {
			unsigned short pirq;
			unsigned short gsi;
			unsigned char vector;
			unsigned char flags;
		} pirq;
	} u;
};
#define PIRQ_NEEDS_EOI	(1 << 0)
#define PIRQ_SHAREABLE	(1 << 1)

static int *evtchn_to_irq;

<<<<<<< HEAD
static __initdata struct cpu_evtchn_s init_evtchn_mask = {
	.bits[0 ... (NR_EVENT_CHANNELS/BITS_PER_LONG)-1] = ~0ul,
};
static struct cpu_evtchn_s __refdata *cpu_evtchn_mask_p = &init_evtchn_mask;

static inline unsigned long *cpu_evtchn_mask(int cpu)
{
	return cpu_evtchn_mask_p[cpu].bits;
}
=======
static DEFINE_PER_CPU(unsigned long [NR_EVENT_CHANNELS/BITS_PER_LONG],
		      cpu_evtchn_mask);
>>>>>>> da520817

/* Xen will never allocate port zero for any purpose. */
#define VALID_EVTCHN(chn)	((chn) != 0)

static struct irq_chip xen_dynamic_chip;
static struct irq_chip xen_percpu_chip;
static struct irq_chip xen_pirq_chip;

/* Get info for IRQ */
static struct irq_info *info_for_irq(unsigned irq)
{
	return get_irq_data(irq);
}

/* Constructors for packed IRQ information. */
static void xen_irq_info_common_init(struct irq_info *info,
				     unsigned irq,
				     enum xen_irq_type type,
				     unsigned short evtchn,
				     unsigned short cpu)
{

	BUG_ON(info->type != IRQT_UNBOUND && info->type != type);

	info->type = type;
	info->irq = irq;
	info->evtchn = evtchn;
	info->cpu = cpu;

	evtchn_to_irq[evtchn] = irq;
}

static void xen_irq_info_evtchn_init(unsigned irq,
				     unsigned short evtchn)
{
	struct irq_info *info = info_for_irq(irq);

	xen_irq_info_common_init(info, irq, IRQT_EVTCHN, evtchn, 0);
}

static void xen_irq_info_ipi_init(unsigned cpu,
				  unsigned irq,
				  unsigned short evtchn,
				  enum ipi_vector ipi)
{
	struct irq_info *info = info_for_irq(irq);

	xen_irq_info_common_init(info, irq, IRQT_IPI, evtchn, 0);

	info->u.ipi = ipi;

	per_cpu(ipi_to_irq, cpu)[ipi] = irq;
}

static void xen_irq_info_virq_init(unsigned cpu,
				   unsigned irq,
				   unsigned short evtchn,
				   unsigned short virq)
{
	struct irq_info *info = info_for_irq(irq);

	xen_irq_info_common_init(info, irq, IRQT_VIRQ, evtchn, 0);

	info->u.virq = virq;

	per_cpu(virq_to_irq, cpu)[virq] = irq;
}

static void xen_irq_info_pirq_init(unsigned irq,
				   unsigned short evtchn,
				   unsigned short pirq,
				   unsigned short gsi,
				   unsigned short vector,
				   unsigned char flags)
{
	struct irq_info *info = info_for_irq(irq);

	xen_irq_info_common_init(info, irq, IRQT_PIRQ, evtchn, 0);

	info->u.pirq.pirq = pirq;
	info->u.pirq.gsi = gsi;
	info->u.pirq.vector = vector;
	info->u.pirq.flags = flags;
}

/*
 * Accessors for packed IRQ information.
 */
static unsigned int evtchn_from_irq(unsigned irq)
{
	if (unlikely(WARN(irq < 0 || irq >= nr_irqs, "Invalid irq %d!\n", irq)))
		return 0;

	return info_for_irq(irq)->evtchn;
}

unsigned irq_from_evtchn(unsigned int evtchn)
{
	return evtchn_to_irq[evtchn];
}
EXPORT_SYMBOL_GPL(irq_from_evtchn);

static enum ipi_vector ipi_from_irq(unsigned irq)
{
	struct irq_info *info = info_for_irq(irq);

	BUG_ON(info == NULL);
	BUG_ON(info->type != IRQT_IPI);

	return info->u.ipi;
}

static unsigned virq_from_irq(unsigned irq)
{
	struct irq_info *info = info_for_irq(irq);

	BUG_ON(info == NULL);
	BUG_ON(info->type != IRQT_VIRQ);

	return info->u.virq;
}

static unsigned pirq_from_irq(unsigned irq)
{
	struct irq_info *info = info_for_irq(irq);

	BUG_ON(info == NULL);
	BUG_ON(info->type != IRQT_PIRQ);

	return info->u.pirq.pirq;
}

static enum xen_irq_type type_from_irq(unsigned irq)
{
	return info_for_irq(irq)->type;
}

static unsigned cpu_from_irq(unsigned irq)
{
	return info_for_irq(irq)->cpu;
}

static unsigned int cpu_from_evtchn(unsigned int evtchn)
{
	int irq = evtchn_to_irq[evtchn];
	unsigned ret = 0;

	if (irq != -1)
		ret = cpu_from_irq(irq);

	return ret;
}

static bool pirq_needs_eoi(unsigned irq)
{
	struct irq_info *info = info_for_irq(irq);

	BUG_ON(info->type != IRQT_PIRQ);

	return info->u.pirq.flags & PIRQ_NEEDS_EOI;
}

static inline unsigned long active_evtchns(unsigned int cpu,
					   struct shared_info *sh,
					   unsigned int idx)
{
	return (sh->evtchn_pending[idx] &
		per_cpu(cpu_evtchn_mask, cpu)[idx] &
		~sh->evtchn_mask[idx]);
}

static void bind_evtchn_to_cpu(unsigned int chn, unsigned int cpu)
{
	int irq = evtchn_to_irq[chn];

	BUG_ON(irq == -1);
#ifdef CONFIG_SMP
	cpumask_copy(irq_to_desc(irq)->irq_data.affinity, cpumask_of(cpu));
#endif

	clear_bit(chn, per_cpu(cpu_evtchn_mask, cpu_from_irq(irq)));
	set_bit(chn, per_cpu(cpu_evtchn_mask, cpu));

	info_for_irq(irq)->cpu = cpu;
}

static void init_evtchn_cpu_bindings(void)
{
	int i;
#ifdef CONFIG_SMP
	struct irq_info *info;

	/* By default all event channels notify CPU#0. */
	list_for_each_entry(info, &xen_irq_list_head, list) {
		struct irq_desc *desc = irq_to_desc(info->irq);
		cpumask_copy(desc->irq_data.affinity, cpumask_of(0));
	}
#endif

	for_each_possible_cpu(i)
		memset(per_cpu(cpu_evtchn_mask, i),
		       (i == 0) ? ~0 : 0, sizeof(*per_cpu(cpu_evtchn_mask, i)));
}

static inline void clear_evtchn(int port)
{
	struct shared_info *s = HYPERVISOR_shared_info;
	sync_clear_bit(port, &s->evtchn_pending[0]);
}

static inline void set_evtchn(int port)
{
	struct shared_info *s = HYPERVISOR_shared_info;
	sync_set_bit(port, &s->evtchn_pending[0]);
}

static inline int test_evtchn(int port)
{
	struct shared_info *s = HYPERVISOR_shared_info;
	return sync_test_bit(port, &s->evtchn_pending[0]);
}


/**
 * notify_remote_via_irq - send event to remote end of event channel via irq
 * @irq: irq of event channel to send event to
 *
 * Unlike notify_remote_via_evtchn(), this is safe to use across
 * save/restore. Notifications on a broken connection are silently
 * dropped.
 */
void notify_remote_via_irq(int irq)
{
	int evtchn = evtchn_from_irq(irq);

	if (VALID_EVTCHN(evtchn))
		notify_remote_via_evtchn(evtchn);
}
EXPORT_SYMBOL_GPL(notify_remote_via_irq);

static void mask_evtchn(int port)
{
	struct shared_info *s = HYPERVISOR_shared_info;
	sync_set_bit(port, &s->evtchn_mask[0]);
}

static void unmask_evtchn(int port)
{
	struct shared_info *s = HYPERVISOR_shared_info;
	unsigned int cpu = get_cpu();

	BUG_ON(!irqs_disabled());

	/* Slow path (hypercall) if this is a non-local port. */
	if (unlikely(cpu != cpu_from_evtchn(port))) {
		struct evtchn_unmask unmask = { .port = port };
		(void)HYPERVISOR_event_channel_op(EVTCHNOP_unmask, &unmask);
	} else {
		struct vcpu_info *vcpu_info = __this_cpu_read(xen_vcpu);

		sync_clear_bit(port, &s->evtchn_mask[0]);

		/*
		 * The following is basically the equivalent of
		 * 'hw_resend_irq'. Just like a real IO-APIC we 'lose
		 * the interrupt edge' if the channel is masked.
		 */
		if (sync_test_bit(port, &s->evtchn_pending[0]) &&
		    !sync_test_and_set_bit(port / BITS_PER_LONG,
					   &vcpu_info->evtchn_pending_sel))
			vcpu_info->evtchn_upcall_pending = 1;
	}

	put_cpu();
}

static void xen_irq_init(unsigned irq)
{
	struct irq_info *info;
	struct irq_desc *desc = irq_to_desc(irq);

	/* By default all event channels notify CPU#0. */
	cpumask_copy(desc->irq_data.affinity, cpumask_of(0));

	info = kzalloc(sizeof(*info), GFP_KERNEL);
	if (info == NULL)
		panic("Unable to allocate metadata for IRQ%d\n", irq);

	info->type = IRQT_UNBOUND;

	set_irq_data(irq, info);

	list_add_tail(&info->list, &xen_irq_list_head);
}

static int __must_check xen_allocate_irq_dynamic(void)
{
	int first = 0;
	int irq;

#ifdef CONFIG_X86_IO_APIC
	/*
	 * For an HVM guest or domain 0 which see "real" (emulated or
	 * actual repectively) GSIs we allocate dynamic IRQs
	 * e.g. those corresponding to event channels or MSIs
	 * etc. from the range above those "real" GSIs to avoid
	 * collisions.
	 */
	if (xen_initial_domain() || xen_hvm_domain())
		first = get_nr_irqs_gsi();
#endif

	irq = irq_alloc_desc_from(first, -1);

	xen_irq_init(irq);

	return irq;
}

static int __must_check xen_allocate_irq_gsi(unsigned gsi)
{
	int irq;

	/*
	 * A PV guest has no concept of a GSI (since it has no ACPI
	 * nor access to/knowledge of the physical APICs). Therefore
	 * all IRQs are dynamically allocated from the entire IRQ
	 * space.
	 */
	if (xen_pv_domain() && !xen_initial_domain())
		return xen_allocate_irq_dynamic();

	/* Legacy IRQ descriptors are already allocated by the arch. */
	if (gsi < NR_IRQS_LEGACY)
		irq = gsi;
	else
		irq = irq_alloc_desc_at(gsi, -1);

	xen_irq_init(irq);

	return irq;
}

static void xen_free_irq(unsigned irq)
{
	struct irq_info *info = get_irq_data(irq);

	list_del(&info->list);

	set_irq_data(irq, NULL);

	kfree(info);

	/* Legacy IRQ descriptors are managed by the arch. */
	if (irq < NR_IRQS_LEGACY)
		return;

	irq_free_desc(irq);
}

static void pirq_unmask_notify(int irq)
{
	struct physdev_eoi eoi = { .irq = pirq_from_irq(irq) };

	if (unlikely(pirq_needs_eoi(irq))) {
		int rc = HYPERVISOR_physdev_op(PHYSDEVOP_eoi, &eoi);
		WARN_ON(rc);
	}
}

static void pirq_query_unmask(int irq)
{
	struct physdev_irq_status_query irq_status;
	struct irq_info *info = info_for_irq(irq);

	BUG_ON(info->type != IRQT_PIRQ);

	irq_status.irq = pirq_from_irq(irq);
	if (HYPERVISOR_physdev_op(PHYSDEVOP_irq_status_query, &irq_status))
		irq_status.flags = 0;

	info->u.pirq.flags &= ~PIRQ_NEEDS_EOI;
	if (irq_status.flags & XENIRQSTAT_needs_eoi)
		info->u.pirq.flags |= PIRQ_NEEDS_EOI;
}

static bool probing_irq(int irq)
{
	struct irq_desc *desc = irq_to_desc(irq);

	return desc && desc->action == NULL;
}

static unsigned int __startup_pirq(unsigned int irq)
{
	struct evtchn_bind_pirq bind_pirq;
	struct irq_info *info = info_for_irq(irq);
	int evtchn = evtchn_from_irq(irq);
	int rc;

	BUG_ON(info->type != IRQT_PIRQ);

	if (VALID_EVTCHN(evtchn))
		goto out;

	bind_pirq.pirq = pirq_from_irq(irq);
	/* NB. We are happy to share unless we are probing. */
	bind_pirq.flags = info->u.pirq.flags & PIRQ_SHAREABLE ?
					BIND_PIRQ__WILL_SHARE : 0;
	rc = HYPERVISOR_event_channel_op(EVTCHNOP_bind_pirq, &bind_pirq);
	if (rc != 0) {
		if (!probing_irq(irq))
			printk(KERN_INFO "Failed to obtain physical IRQ %d\n",
			       irq);
		return 0;
	}
	evtchn = bind_pirq.port;

	pirq_query_unmask(irq);

	evtchn_to_irq[evtchn] = irq;
	bind_evtchn_to_cpu(evtchn, 0);
	info->evtchn = evtchn;

out:
	unmask_evtchn(evtchn);
	pirq_unmask_notify(irq);

	return 0;
}

static unsigned int startup_pirq(struct irq_data *data)
{
	return __startup_pirq(data->irq);
}

static void shutdown_pirq(struct irq_data *data)
{
	struct evtchn_close close;
	unsigned int irq = data->irq;
	struct irq_info *info = info_for_irq(irq);
	int evtchn = evtchn_from_irq(irq);

	BUG_ON(info->type != IRQT_PIRQ);

	if (!VALID_EVTCHN(evtchn))
		return;

	mask_evtchn(evtchn);

	close.port = evtchn;
	if (HYPERVISOR_event_channel_op(EVTCHNOP_close, &close) != 0)
		BUG();

	bind_evtchn_to_cpu(evtchn, 0);
	evtchn_to_irq[evtchn] = -1;
	info->evtchn = 0;
}

static void enable_pirq(struct irq_data *data)
{
	startup_pirq(data);
}

static void disable_pirq(struct irq_data *data)
{
}

static void ack_pirq(struct irq_data *data)
{
	int evtchn = evtchn_from_irq(data->irq);

	move_native_irq(data->irq);

	if (VALID_EVTCHN(evtchn)) {
		mask_evtchn(evtchn);
		clear_evtchn(evtchn);
	}
}

static int find_irq_by_gsi(unsigned gsi)
{
	struct irq_info *info;

	list_for_each_entry(info, &xen_irq_list_head, list) {
		if (info->type != IRQT_PIRQ)
			continue;

		if (info->u.pirq.gsi == gsi)
			return info->irq;
	}

	return -1;
}

int xen_allocate_pirq_gsi(unsigned gsi)
{
	return gsi;
}

/*
 * Do not make any assumptions regarding the relationship between the
 * IRQ number returned here and the Xen pirq argument.
 *
 * Note: We don't assign an event channel until the irq actually started
 * up.  Return an existing irq if we've already got one for the gsi.
 */
int xen_bind_pirq_gsi_to_irq(unsigned gsi,
			     unsigned pirq, int shareable, char *name)
{
	int irq = -1;
	struct physdev_irq irq_op;

	spin_lock(&irq_mapping_update_lock);

	irq = find_irq_by_gsi(gsi);
	if (irq != -1) {
		printk(KERN_INFO "xen_map_pirq_gsi: returning irq %d for gsi %u\n",
		       irq, gsi);
		goto out;	/* XXX need refcount? */
	}

	irq = xen_allocate_irq_gsi(gsi);
	if (irq < 0)
		goto out;

	set_irq_chip_and_handler_name(irq, &xen_pirq_chip,
				      handle_level_irq, name);

	irq_op.irq = irq;
	irq_op.vector = 0;

	/* Only the privileged domain can do this. For non-priv, the pcifront
	 * driver provides a PCI bus that does the call to do exactly
	 * this in the priv domain. */
	if (xen_initial_domain() &&
	    HYPERVISOR_physdev_op(PHYSDEVOP_alloc_irq_vector, &irq_op)) {
		xen_free_irq(irq);
		irq = -ENOSPC;
		goto out;
	}

	xen_irq_info_pirq_init(irq, 0, pirq, gsi, irq_op.vector,
			       shareable ? PIRQ_SHAREABLE : 0);

out:
	spin_unlock(&irq_mapping_update_lock);

	return irq;
}

#ifdef CONFIG_PCI_MSI
int xen_allocate_pirq_msi(struct pci_dev *dev, struct msi_desc *msidesc)
{
	int rc;
	struct physdev_get_free_pirq op_get_free_pirq;

	op_get_free_pirq.type = MAP_PIRQ_TYPE_MSI;
	rc = HYPERVISOR_physdev_op(PHYSDEVOP_get_free_pirq, &op_get_free_pirq);

	WARN_ONCE(rc == -ENOSYS,
		  "hypervisor does not support the PHYSDEVOP_get_free_pirq interface\n");

	return rc ? -1 : op_get_free_pirq.pirq;
}

int xen_bind_pirq_msi_to_irq(struct pci_dev *dev, struct msi_desc *msidesc,
			     int pirq, int vector, const char *name)
{
	int irq, ret;

	spin_lock(&irq_mapping_update_lock);

	irq = xen_allocate_irq_dynamic();
	if (irq == -1)
		goto out;

	set_irq_chip_and_handler_name(irq, &xen_pirq_chip,
				      handle_level_irq, name);

	xen_irq_info_pirq_init(irq, 0, pirq, 0, vector, 0);
	ret = set_irq_msi(irq, msidesc);
	if (ret < 0)
		goto error_irq;
out:
	spin_unlock(&irq_mapping_update_lock);
	return irq;
error_irq:
	spin_unlock(&irq_mapping_update_lock);
	xen_free_irq(irq);
	return -1;
}
#endif

int xen_destroy_irq(int irq)
{
	struct irq_desc *desc;
	struct physdev_unmap_pirq unmap_irq;
	struct irq_info *info = info_for_irq(irq);
	int rc = -ENOENT;

	spin_lock(&irq_mapping_update_lock);

	desc = irq_to_desc(irq);
	if (!desc)
		goto out;

	if (xen_initial_domain()) {
		unmap_irq.pirq = info->u.pirq.pirq;
		unmap_irq.domid = DOMID_SELF;
		rc = HYPERVISOR_physdev_op(PHYSDEVOP_unmap_pirq, &unmap_irq);
		if (rc) {
			printk(KERN_WARNING "unmap irq failed %d\n", rc);
			goto out;
		}
	}

	xen_free_irq(irq);

out:
	spin_unlock(&irq_mapping_update_lock);
	return rc;
}

int xen_irq_from_pirq(unsigned pirq)
{
	int irq;

	struct irq_info *info;

	spin_lock(&irq_mapping_update_lock);

	list_for_each_entry(info, &xen_irq_list_head, list) {
		if (info == NULL || info->type != IRQT_PIRQ)
			continue;
		irq = info->irq;
		if (info->u.pirq.pirq == pirq)
			goto out;
	}
	irq = -1;
out:
	spin_lock(&irq_mapping_update_lock);

	return irq;
}

int bind_evtchn_to_irq(unsigned int evtchn)
{
	int irq;

	spin_lock(&irq_mapping_update_lock);

	irq = evtchn_to_irq[evtchn];

	if (irq == -1) {
		irq = xen_allocate_irq_dynamic();
		if (irq == -1)
			goto out;

		set_irq_chip_and_handler_name(irq, &xen_dynamic_chip,
					      handle_fasteoi_irq, "event");

		xen_irq_info_evtchn_init(irq, evtchn);
	}

out:
	spin_unlock(&irq_mapping_update_lock);

	return irq;
}
EXPORT_SYMBOL_GPL(bind_evtchn_to_irq);

static int bind_ipi_to_irq(unsigned int ipi, unsigned int cpu)
{
	struct evtchn_bind_ipi bind_ipi;
	int evtchn, irq;

	spin_lock(&irq_mapping_update_lock);

	irq = per_cpu(ipi_to_irq, cpu)[ipi];

	if (irq == -1) {
		irq = xen_allocate_irq_dynamic();
		if (irq < 0)
			goto out;

		set_irq_chip_and_handler_name(irq, &xen_percpu_chip,
					      handle_percpu_irq, "ipi");

		bind_ipi.vcpu = cpu;
		if (HYPERVISOR_event_channel_op(EVTCHNOP_bind_ipi,
						&bind_ipi) != 0)
			BUG();
		evtchn = bind_ipi.port;

		xen_irq_info_ipi_init(cpu, irq, evtchn, ipi);

		bind_evtchn_to_cpu(evtchn, cpu);
	}

 out:
	spin_unlock(&irq_mapping_update_lock);
	return irq;
}

static int bind_interdomain_evtchn_to_irq(unsigned int remote_domain,
					  unsigned int remote_port)
{
	struct evtchn_bind_interdomain bind_interdomain;
	int err;

	bind_interdomain.remote_dom  = remote_domain;
	bind_interdomain.remote_port = remote_port;

	err = HYPERVISOR_event_channel_op(EVTCHNOP_bind_interdomain,
					  &bind_interdomain);

	return err ? : bind_evtchn_to_irq(bind_interdomain.local_port);
}


int bind_virq_to_irq(unsigned int virq, unsigned int cpu)
{
	struct evtchn_bind_virq bind_virq;
	int evtchn, irq;

	spin_lock(&irq_mapping_update_lock);

	irq = per_cpu(virq_to_irq, cpu)[virq];

	if (irq == -1) {
		irq = xen_allocate_irq_dynamic();
		if (irq == -1)
			goto out;

		set_irq_chip_and_handler_name(irq, &xen_percpu_chip,
					      handle_percpu_irq, "virq");

		bind_virq.virq = virq;
		bind_virq.vcpu = cpu;
		if (HYPERVISOR_event_channel_op(EVTCHNOP_bind_virq,
						&bind_virq) != 0)
			BUG();
		evtchn = bind_virq.port;

		xen_irq_info_virq_init(cpu, irq, evtchn, virq);

		bind_evtchn_to_cpu(evtchn, cpu);
	}

out:
	spin_unlock(&irq_mapping_update_lock);

	return irq;
}

static void unbind_from_irq(unsigned int irq)
{
	struct evtchn_close close;
	int evtchn = evtchn_from_irq(irq);

	spin_lock(&irq_mapping_update_lock);

	if (VALID_EVTCHN(evtchn)) {
		close.port = evtchn;
		if (HYPERVISOR_event_channel_op(EVTCHNOP_close, &close) != 0)
			BUG();

		switch (type_from_irq(irq)) {
		case IRQT_VIRQ:
			per_cpu(virq_to_irq, cpu_from_evtchn(evtchn))
				[virq_from_irq(irq)] = -1;
			break;
		case IRQT_IPI:
			per_cpu(ipi_to_irq, cpu_from_evtchn(evtchn))
				[ipi_from_irq(irq)] = -1;
			break;
		default:
			break;
		}

		/* Closed ports are implicitly re-bound to VCPU0. */
		bind_evtchn_to_cpu(evtchn, 0);

		evtchn_to_irq[evtchn] = -1;
	}

	BUG_ON(info_for_irq(irq)->type == IRQT_UNBOUND);

	xen_free_irq(irq);

	spin_unlock(&irq_mapping_update_lock);
}

int bind_evtchn_to_irqhandler(unsigned int evtchn,
			      irq_handler_t handler,
			      unsigned long irqflags,
			      const char *devname, void *dev_id)
{
	unsigned int irq;
	int retval;

	irq = bind_evtchn_to_irq(evtchn);
	if (irq < 0)
		return irq;
	retval = request_irq(irq, handler, irqflags, devname, dev_id);
	if (retval != 0) {
		unbind_from_irq(irq);
		return retval;
	}

	return irq;
}
EXPORT_SYMBOL_GPL(bind_evtchn_to_irqhandler);

int bind_interdomain_evtchn_to_irqhandler(unsigned int remote_domain,
					  unsigned int remote_port,
					  irq_handler_t handler,
					  unsigned long irqflags,
					  const char *devname,
					  void *dev_id)
{
	int irq, retval;

	irq = bind_interdomain_evtchn_to_irq(remote_domain, remote_port);
	if (irq < 0)
		return irq;

	retval = request_irq(irq, handler, irqflags, devname, dev_id);
	if (retval != 0) {
		unbind_from_irq(irq);
		return retval;
	}

	return irq;
}
EXPORT_SYMBOL_GPL(bind_interdomain_evtchn_to_irqhandler);

int bind_virq_to_irqhandler(unsigned int virq, unsigned int cpu,
			    irq_handler_t handler,
			    unsigned long irqflags, const char *devname, void *dev_id)
{
	unsigned int irq;
	int retval;

	irq = bind_virq_to_irq(virq, cpu);
	if (irq < 0)
		return irq;
	retval = request_irq(irq, handler, irqflags, devname, dev_id);
	if (retval != 0) {
		unbind_from_irq(irq);
		return retval;
	}

	return irq;
}
EXPORT_SYMBOL_GPL(bind_virq_to_irqhandler);

int bind_ipi_to_irqhandler(enum ipi_vector ipi,
			   unsigned int cpu,
			   irq_handler_t handler,
			   unsigned long irqflags,
			   const char *devname,
			   void *dev_id)
{
	int irq, retval;

	irq = bind_ipi_to_irq(ipi, cpu);
	if (irq < 0)
		return irq;

	irqflags |= IRQF_NO_SUSPEND | IRQF_FORCE_RESUME;
	retval = request_irq(irq, handler, irqflags, devname, dev_id);
	if (retval != 0) {
		unbind_from_irq(irq);
		return retval;
	}

	return irq;
}

void unbind_from_irqhandler(unsigned int irq, void *dev_id)
{
	free_irq(irq, dev_id);
	unbind_from_irq(irq);
}
EXPORT_SYMBOL_GPL(unbind_from_irqhandler);

void xen_send_IPI_one(unsigned int cpu, enum ipi_vector vector)
{
	int irq = per_cpu(ipi_to_irq, cpu)[vector];
	BUG_ON(irq < 0);
	notify_remote_via_irq(irq);
}

irqreturn_t xen_debug_interrupt(int irq, void *dev_id)
{
	struct shared_info *sh = HYPERVISOR_shared_info;
	int cpu = smp_processor_id();
	unsigned long *cpu_evtchn = per_cpu(cpu_evtchn_mask, cpu);
	int i;
	unsigned long flags;
	static DEFINE_SPINLOCK(debug_lock);
	struct vcpu_info *v;

	spin_lock_irqsave(&debug_lock, flags);

	printk("\nvcpu %d\n  ", cpu);

	for_each_online_cpu(i) {
		int pending;
		v = per_cpu(xen_vcpu, i);
		pending = (get_irq_regs() && i == cpu)
			? xen_irqs_disabled(get_irq_regs())
			: v->evtchn_upcall_mask;
		printk("%d: masked=%d pending=%d event_sel %0*lx\n  ", i,
		       pending, v->evtchn_upcall_pending,
		       (int)(sizeof(v->evtchn_pending_sel)*2),
		       v->evtchn_pending_sel);
	}
	v = per_cpu(xen_vcpu, cpu);

	printk("\npending:\n   ");
	for (i = ARRAY_SIZE(sh->evtchn_pending)-1; i >= 0; i--)
		printk("%0*lx%s", (int)sizeof(sh->evtchn_pending[0])*2,
		       sh->evtchn_pending[i],
		       i % 8 == 0 ? "\n   " : " ");
	printk("\nglobal mask:\n   ");
	for (i = ARRAY_SIZE(sh->evtchn_mask)-1; i >= 0; i--)
		printk("%0*lx%s",
		       (int)(sizeof(sh->evtchn_mask[0])*2),
		       sh->evtchn_mask[i],
		       i % 8 == 0 ? "\n   " : " ");

	printk("\nglobally unmasked:\n   ");
	for (i = ARRAY_SIZE(sh->evtchn_mask)-1; i >= 0; i--)
		printk("%0*lx%s", (int)(sizeof(sh->evtchn_mask[0])*2),
		       sh->evtchn_pending[i] & ~sh->evtchn_mask[i],
		       i % 8 == 0 ? "\n   " : " ");

	printk("\nlocal cpu%d mask:\n   ", cpu);
	for (i = (NR_EVENT_CHANNELS/BITS_PER_LONG)-1; i >= 0; i--)
		printk("%0*lx%s", (int)(sizeof(cpu_evtchn[0])*2),
		       cpu_evtchn[i],
		       i % 8 == 0 ? "\n   " : " ");

	printk("\nlocally unmasked:\n   ");
	for (i = ARRAY_SIZE(sh->evtchn_mask)-1; i >= 0; i--) {
		unsigned long pending = sh->evtchn_pending[i]
			& ~sh->evtchn_mask[i]
			& cpu_evtchn[i];
		printk("%0*lx%s", (int)(sizeof(sh->evtchn_mask[0])*2),
		       pending, i % 8 == 0 ? "\n   " : " ");
	}

	printk("\npending list:\n");
	for (i = 0; i < NR_EVENT_CHANNELS; i++) {
		if (sync_test_bit(i, sh->evtchn_pending)) {
			int word_idx = i / BITS_PER_LONG;
			printk("  %d: event %d -> irq %d%s%s%s\n",
			       cpu_from_evtchn(i), i,
			       evtchn_to_irq[i],
			       sync_test_bit(word_idx, &v->evtchn_pending_sel)
					     ? "" : " l2-clear",
			       !sync_test_bit(i, sh->evtchn_mask)
					     ? "" : " globally-masked",
			       sync_test_bit(i, cpu_evtchn)
					     ? "" : " locally-masked");
		}
	}

	spin_unlock_irqrestore(&debug_lock, flags);

	return IRQ_HANDLED;
}

static DEFINE_PER_CPU(unsigned, xed_nesting_count);
static DEFINE_PER_CPU(unsigned int, current_word_idx);
static DEFINE_PER_CPU(unsigned int, current_bit_idx);

/*
 * Mask out the i least significant bits of w
 */
#define MASK_LSBS(w, i) (w & ((~0UL) << i))

/*
 * Search the CPUs pending events bitmasks.  For each one found, map
 * the event number to an irq, and feed it into do_IRQ() for
 * handling.
 *
 * Xen uses a two-level bitmap to speed searching.  The first level is
 * a bitset of words which contain pending event bits.  The second
 * level is a bitset of pending events themselves.
 */
static void __xen_evtchn_do_upcall(void)
{
	int start_word_idx, start_bit_idx;
	int word_idx, bit_idx;
	int i;
	int cpu = get_cpu();
	struct shared_info *s = HYPERVISOR_shared_info;
	struct vcpu_info *vcpu_info = __this_cpu_read(xen_vcpu);
 	unsigned count;

	do {
		unsigned long pending_words;

		vcpu_info->evtchn_upcall_pending = 0;

		if (__this_cpu_inc_return(xed_nesting_count) - 1)
			goto out;

#ifndef CONFIG_X86 /* No need for a barrier -- XCHG is a barrier on x86. */
		/* Clear master flag /before/ clearing selector flag. */
		wmb();
#endif
		pending_words = xchg(&vcpu_info->evtchn_pending_sel, 0);

		start_word_idx = __this_cpu_read(current_word_idx);
		start_bit_idx = __this_cpu_read(current_bit_idx);

		word_idx = start_word_idx;

		for (i = 0; pending_words != 0; i++) {
			unsigned long pending_bits;
			unsigned long words;

			words = MASK_LSBS(pending_words, word_idx);

			/*
			 * If we masked out all events, wrap to beginning.
			 */
			if (words == 0) {
				word_idx = 0;
				bit_idx = 0;
				continue;
			}
			word_idx = __ffs(words);

			pending_bits = active_evtchns(cpu, s, word_idx);
			bit_idx = 0; /* usually scan entire word from start */
			if (word_idx == start_word_idx) {
				/* We scan the starting word in two parts */
				if (i == 0)
					/* 1st time: start in the middle */
					bit_idx = start_bit_idx;
				else
					/* 2nd time: mask bits done already */
					bit_idx &= (1UL << start_bit_idx) - 1;
			}

			do {
				unsigned long bits;
				int port, irq;
				struct irq_desc *desc;

				bits = MASK_LSBS(pending_bits, bit_idx);

				/* If we masked out all events, move on. */
				if (bits == 0)
					break;

				bit_idx = __ffs(bits);

				/* Process port. */
				port = (word_idx * BITS_PER_LONG) + bit_idx;
				irq = evtchn_to_irq[port];

				mask_evtchn(port);
				clear_evtchn(port);

				if (irq != -1) {
					desc = irq_to_desc(irq);
					if (desc)
						generic_handle_irq_desc(irq, desc);
				}

				bit_idx = (bit_idx + 1) % BITS_PER_LONG;

				/* Next caller starts at last processed + 1 */
				__this_cpu_write(current_word_idx,
						 bit_idx ? word_idx :
						 (word_idx+1) % BITS_PER_LONG);
				__this_cpu_write(current_bit_idx, bit_idx);
			} while (bit_idx != 0);

			/* Scan start_l1i twice; all others once. */
			if ((word_idx != start_word_idx) || (i != 0))
				pending_words &= ~(1UL << word_idx);

			word_idx = (word_idx + 1) % BITS_PER_LONG;
		}

		BUG_ON(!irqs_disabled());

		count = __this_cpu_read(xed_nesting_count);
		__this_cpu_write(xed_nesting_count, 0);
	} while (count != 1 || vcpu_info->evtchn_upcall_pending);

out:

	put_cpu();
}

void xen_evtchn_do_upcall(struct pt_regs *regs)
{
	struct pt_regs *old_regs = set_irq_regs(regs);

	exit_idle();
	irq_enter();

	__xen_evtchn_do_upcall();

	irq_exit();
	set_irq_regs(old_regs);
}

void xen_hvm_evtchn_do_upcall(void)
{
	__xen_evtchn_do_upcall();
}
EXPORT_SYMBOL_GPL(xen_hvm_evtchn_do_upcall);

/* Rebind a new event channel to an existing irq. */
void rebind_evtchn_irq(int evtchn, int irq)
{
	struct irq_info *info = info_for_irq(irq);

	/* Make sure the irq is masked, since the new event channel
	   will also be masked. */
	disable_irq(irq);

	spin_lock(&irq_mapping_update_lock);

	/* After resume the irq<->evtchn mappings are all cleared out */
	BUG_ON(evtchn_to_irq[evtchn] != -1);
	/* Expect irq to have been bound before,
	   so there should be a proper type */
	BUG_ON(info->type == IRQT_UNBOUND);

	xen_irq_info_evtchn_init(irq, evtchn);

	spin_unlock(&irq_mapping_update_lock);

	/* new event channels are always bound to cpu 0 */
	irq_set_affinity(irq, cpumask_of(0));

	/* Unmask the event channel. */
	enable_irq(irq);
}

/* Rebind an evtchn so that it gets delivered to a specific cpu */
static int rebind_irq_to_cpu(unsigned irq, unsigned tcpu)
{
	struct evtchn_bind_vcpu bind_vcpu;
	int evtchn = evtchn_from_irq(irq);

	if (!VALID_EVTCHN(evtchn))
		return -1;

	/*
	 * Events delivered via platform PCI interrupts are always
	 * routed to vcpu 0 and hence cannot be rebound.
	 */
	if (xen_hvm_domain() && !xen_have_vector_callback)
		return -1;

	/* Send future instances of this interrupt to other vcpu. */
	bind_vcpu.port = evtchn;
	bind_vcpu.vcpu = tcpu;

	/*
	 * If this fails, it usually just indicates that we're dealing with a
	 * virq or IPI channel, which don't actually need to be rebound. Ignore
	 * it, but don't do the xenlinux-level rebind in that case.
	 */
	if (HYPERVISOR_event_channel_op(EVTCHNOP_bind_vcpu, &bind_vcpu) >= 0)
		bind_evtchn_to_cpu(evtchn, tcpu);

	return 0;
}

static int set_affinity_irq(struct irq_data *data, const struct cpumask *dest,
			    bool force)
{
	unsigned tcpu = cpumask_first(dest);

	return rebind_irq_to_cpu(data->irq, tcpu);
}

int resend_irq_on_evtchn(unsigned int irq)
{
	int masked, evtchn = evtchn_from_irq(irq);
	struct shared_info *s = HYPERVISOR_shared_info;

	if (!VALID_EVTCHN(evtchn))
		return 1;

	masked = sync_test_and_set_bit(evtchn, s->evtchn_mask);
	sync_set_bit(evtchn, s->evtchn_pending);
	if (!masked)
		unmask_evtchn(evtchn);

	return 1;
}

static void enable_dynirq(struct irq_data *data)
{
	int evtchn = evtchn_from_irq(data->irq);

	if (VALID_EVTCHN(evtchn))
		unmask_evtchn(evtchn);
}

static void disable_dynirq(struct irq_data *data)
{
	int evtchn = evtchn_from_irq(data->irq);

	if (VALID_EVTCHN(evtchn))
		mask_evtchn(evtchn);
}

static void ack_dynirq(struct irq_data *data)
{
	int evtchn = evtchn_from_irq(data->irq);

	move_masked_irq(data->irq);

	if (VALID_EVTCHN(evtchn))
		unmask_evtchn(evtchn);
}

static int retrigger_dynirq(struct irq_data *data)
{
	int evtchn = evtchn_from_irq(data->irq);
	struct shared_info *sh = HYPERVISOR_shared_info;
	int ret = 0;

	if (VALID_EVTCHN(evtchn)) {
		int masked;

		masked = sync_test_and_set_bit(evtchn, sh->evtchn_mask);
		sync_set_bit(evtchn, sh->evtchn_pending);
		if (!masked)
			unmask_evtchn(evtchn);
		ret = 1;
	}

	return ret;
}

static void restore_pirqs(void)
{
	int pirq, rc, irq, gsi;
	struct physdev_map_pirq map_irq;
	struct irq_info *info;

	list_for_each_entry(info, &xen_irq_list_head, list) {
		if (info->type != IRQT_PIRQ)
			continue;

		pirq = info->u.pirq.pirq;
		gsi = info->u.pirq.gsi;
		irq = info->irq;

		/* save/restore of PT devices doesn't work, so at this point the
		 * only devices present are GSI based emulated devices */
		if (!gsi)
			continue;

		map_irq.domid = DOMID_SELF;
		map_irq.type = MAP_PIRQ_TYPE_GSI;
		map_irq.index = gsi;
		map_irq.pirq = pirq;

		rc = HYPERVISOR_physdev_op(PHYSDEVOP_map_pirq, &map_irq);
		if (rc) {
			printk(KERN_WARNING "xen map irq failed gsi=%d irq=%d pirq=%d rc=%d\n",
					gsi, irq, pirq, rc);
			xen_free_irq(irq);
			continue;
		}

		printk(KERN_DEBUG "xen: --> irq=%d, pirq=%d\n", irq, map_irq.pirq);

		__startup_pirq(irq);
	}
}

static void restore_cpu_virqs(unsigned int cpu)
{
	struct evtchn_bind_virq bind_virq;
	int virq, irq, evtchn;

	for (virq = 0; virq < NR_VIRQS; virq++) {
		if ((irq = per_cpu(virq_to_irq, cpu)[virq]) == -1)
			continue;

		BUG_ON(virq_from_irq(irq) != virq);

		/* Get a new binding from Xen. */
		bind_virq.virq = virq;
		bind_virq.vcpu = cpu;
		if (HYPERVISOR_event_channel_op(EVTCHNOP_bind_virq,
						&bind_virq) != 0)
			BUG();
		evtchn = bind_virq.port;

		/* Record the new mapping. */
		xen_irq_info_virq_init(cpu, irq, evtchn, virq);
		bind_evtchn_to_cpu(evtchn, cpu);
	}
}

static void restore_cpu_ipis(unsigned int cpu)
{
	struct evtchn_bind_ipi bind_ipi;
	int ipi, irq, evtchn;

	for (ipi = 0; ipi < XEN_NR_IPIS; ipi++) {
		if ((irq = per_cpu(ipi_to_irq, cpu)[ipi]) == -1)
			continue;

		BUG_ON(ipi_from_irq(irq) != ipi);

		/* Get a new binding from Xen. */
		bind_ipi.vcpu = cpu;
		if (HYPERVISOR_event_channel_op(EVTCHNOP_bind_ipi,
						&bind_ipi) != 0)
			BUG();
		evtchn = bind_ipi.port;

		/* Record the new mapping. */
		xen_irq_info_ipi_init(cpu, irq, evtchn, ipi);
		bind_evtchn_to_cpu(evtchn, cpu);
	}
}

/* Clear an irq's pending state, in preparation for polling on it */
void xen_clear_irq_pending(int irq)
{
	int evtchn = evtchn_from_irq(irq);

	if (VALID_EVTCHN(evtchn))
		clear_evtchn(evtchn);
}
EXPORT_SYMBOL(xen_clear_irq_pending);
void xen_set_irq_pending(int irq)
{
	int evtchn = evtchn_from_irq(irq);

	if (VALID_EVTCHN(evtchn))
		set_evtchn(evtchn);
}

bool xen_test_irq_pending(int irq)
{
	int evtchn = evtchn_from_irq(irq);
	bool ret = false;

	if (VALID_EVTCHN(evtchn))
		ret = test_evtchn(evtchn);

	return ret;
}

/* Poll waiting for an irq to become pending with timeout.  In the usual case,
 * the irq will be disabled so it won't deliver an interrupt. */
void xen_poll_irq_timeout(int irq, u64 timeout)
{
	evtchn_port_t evtchn = evtchn_from_irq(irq);

	if (VALID_EVTCHN(evtchn)) {
		struct sched_poll poll;

		poll.nr_ports = 1;
		poll.timeout = timeout;
		set_xen_guest_handle(poll.ports, &evtchn);

		if (HYPERVISOR_sched_op(SCHEDOP_poll, &poll) != 0)
			BUG();
	}
}
EXPORT_SYMBOL(xen_poll_irq_timeout);
/* Poll waiting for an irq to become pending.  In the usual case, the
 * irq will be disabled so it won't deliver an interrupt. */
void xen_poll_irq(int irq)
{
	xen_poll_irq_timeout(irq, 0 /* no timeout */);
}

void xen_irq_resume(void)
{
	unsigned int cpu, evtchn;
	struct irq_info *info;

	init_evtchn_cpu_bindings();

	/* New event-channel space is not 'live' yet. */
	for (evtchn = 0; evtchn < NR_EVENT_CHANNELS; evtchn++)
		mask_evtchn(evtchn);

	/* No IRQ <-> event-channel mappings. */
	list_for_each_entry(info, &xen_irq_list_head, list)
		info->evtchn = 0; /* zap event-channel binding */

	for (evtchn = 0; evtchn < NR_EVENT_CHANNELS; evtchn++)
		evtchn_to_irq[evtchn] = -1;

	for_each_possible_cpu(cpu) {
		restore_cpu_virqs(cpu);
		restore_cpu_ipis(cpu);
	}

	restore_pirqs();
}

static struct irq_chip xen_dynamic_chip __read_mostly = {
	.name			= "xen-dyn",

	.irq_disable		= disable_dynirq,
	.irq_mask		= disable_dynirq,
	.irq_unmask		= enable_dynirq,

	.irq_eoi		= ack_dynirq,
	.irq_set_affinity	= set_affinity_irq,
	.irq_retrigger		= retrigger_dynirq,
};

static struct irq_chip xen_pirq_chip __read_mostly = {
	.name			= "xen-pirq",

	.irq_startup		= startup_pirq,
	.irq_shutdown		= shutdown_pirq,

	.irq_enable		= enable_pirq,
	.irq_unmask		= enable_pirq,

	.irq_disable		= disable_pirq,
	.irq_mask		= disable_pirq,

	.irq_ack		= ack_pirq,

	.irq_set_affinity	= set_affinity_irq,

	.irq_retrigger		= retrigger_dynirq,
};

static struct irq_chip xen_percpu_chip __read_mostly = {
	.name			= "xen-percpu",

	.irq_disable		= disable_dynirq,
	.irq_mask		= disable_dynirq,
	.irq_unmask		= enable_dynirq,

	.irq_ack		= ack_dynirq,
};

int xen_set_callback_via(uint64_t via)
{
	struct xen_hvm_param a;
	a.domid = DOMID_SELF;
	a.index = HVM_PARAM_CALLBACK_IRQ;
	a.value = via;
	return HYPERVISOR_hvm_op(HVMOP_set_param, &a);
}
EXPORT_SYMBOL_GPL(xen_set_callback_via);

#ifdef CONFIG_XEN_PVHVM
/* Vector callbacks are better than PCI interrupts to receive event
 * channel notifications because we can receive vector callbacks on any
 * vcpu and we don't need PCI support or APIC interactions. */
void xen_callback_vector(void)
{
	int rc;
	uint64_t callback_via;
	if (xen_have_vector_callback) {
		callback_via = HVM_CALLBACK_VECTOR(XEN_HVM_EVTCHN_CALLBACK);
		rc = xen_set_callback_via(callback_via);
		if (rc) {
			printk(KERN_ERR "Request for Xen HVM callback vector"
					" failed.\n");
			xen_have_vector_callback = 0;
			return;
		}
		printk(KERN_INFO "Xen HVM callback vector for event delivery is "
				"enabled\n");
		/* in the restore case the vector has already been allocated */
		if (!test_bit(XEN_HVM_EVTCHN_CALLBACK, used_vectors))
			alloc_intr_gate(XEN_HVM_EVTCHN_CALLBACK, xen_hvm_callback_vector);
	}
}
#else
void xen_callback_vector(void) {}
#endif

void __init xen_init_IRQ(void)
{
	int i;

	evtchn_to_irq = kcalloc(NR_EVENT_CHANNELS, sizeof(*evtchn_to_irq),
				    GFP_KERNEL);
	for (i = 0; i < NR_EVENT_CHANNELS; i++)
		evtchn_to_irq[i] = -1;

	init_evtchn_cpu_bindings();

	/* No event channels are 'live' right now. */
	for (i = 0; i < NR_EVENT_CHANNELS; i++)
		mask_evtchn(i);

	if (xen_hvm_domain()) {
		xen_callback_vector();
		native_init_IRQ();
		/* pci_xen_hvm_init must be called after native_init_IRQ so that
		 * __acpi_register_gsi can point at the right function */
		pci_xen_hvm_init();
	} else {
		irq_ctx_init(smp_processor_id());
		if (xen_initial_domain())
			xen_setup_pirqs();
	}
}<|MERGE_RESOLUTION|>--- conflicted
+++ resolved
@@ -109,20 +109,8 @@
 
 static int *evtchn_to_irq;
 
-<<<<<<< HEAD
-static __initdata struct cpu_evtchn_s init_evtchn_mask = {
-	.bits[0 ... (NR_EVENT_CHANNELS/BITS_PER_LONG)-1] = ~0ul,
-};
-static struct cpu_evtchn_s __refdata *cpu_evtchn_mask_p = &init_evtchn_mask;
-
-static inline unsigned long *cpu_evtchn_mask(int cpu)
-{
-	return cpu_evtchn_mask_p[cpu].bits;
-}
-=======
 static DEFINE_PER_CPU(unsigned long [NR_EVENT_CHANNELS/BITS_PER_LONG],
 		      cpu_evtchn_mask);
->>>>>>> da520817
 
 /* Xen will never allocate port zero for any purpose. */
 #define VALID_EVTCHN(chn)	((chn) != 0)
