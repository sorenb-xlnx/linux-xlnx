--- conflicted
+++ resolved
@@ -773,13 +773,8 @@
 		goto out;
 
 	if (xen_initial_domain()) {
-<<<<<<< HEAD
 		unmap_irq.pirq = info->u.pirq.pirq;
-		unmap_irq.domid = DOMID_SELF;
-=======
-		unmap_irq.pirq = info->u.pirq.gsi;
 		unmap_irq.domid = info->u.pirq.domid;
->>>>>>> 83d24d8d
 		rc = HYPERVISOR_physdev_op(PHYSDEVOP_unmap_pirq, &unmap_irq);
 		if (rc) {
 			printk(KERN_WARNING "unmap irq failed %d\n", rc);
