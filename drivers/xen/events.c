/*
 * Xen event channels
 *
 * Xen models interrupts with abstract event channels.  Because each
 * domain gets 1024 event channels, but NR_IRQ is not that large, we
 * must dynamically map irqs<->event channels.  The event channels
 * interface with the rest of the kernel by defining a xen interrupt
 * chip.  When an event is recieved, it is mapped to an irq and sent
 * through the normal interrupt processing path.
 *
 * There are four kinds of events which can be mapped to an event
 * channel:
 *
 * 1. Inter-domain notifications.  This includes all the virtual
 *    device events, since they're driven by front-ends in another domain
 *    (typically dom0).
 * 2. VIRQs, typically used for timers.  These are per-cpu events.
 * 3. IPIs.
 * 4. PIRQs - Hardware interrupts.
 *
 * Jeremy Fitzhardinge <jeremy@xensource.com>, XenSource Inc, 2007
 */

#include <linux/linkage.h>
#include <linux/interrupt.h>
#include <linux/irq.h>
#include <linux/module.h>
#include <linux/string.h>
#include <linux/bootmem.h>
#include <linux/slab.h>
#include <linux/irqnr.h>
#include <linux/pci.h>

#include <asm/desc.h>
#include <asm/ptrace.h>
#include <asm/irq.h>
#include <asm/idle.h>
#include <asm/io_apic.h>
#include <asm/sync_bitops.h>
#include <asm/xen/pci.h>
#include <asm/xen/hypercall.h>
#include <asm/xen/hypervisor.h>

#include <xen/xen.h>
#include <xen/hvm.h>
#include <xen/xen-ops.h>
#include <xen/events.h>
#include <xen/interface/xen.h>
#include <xen/interface/event_channel.h>
#include <xen/interface/hvm/hvm_op.h>
#include <xen/interface/hvm/params.h>

/*
 * This lock protects updates to the following mapping and reference-count
 * arrays. The lock does not need to be acquired to read the mapping tables.
 */
static DEFINE_SPINLOCK(irq_mapping_update_lock);

/* IRQ <-> VIRQ mapping. */
static DEFINE_PER_CPU(int [NR_VIRQS], virq_to_irq) = {[0 ... NR_VIRQS-1] = -1};

/* IRQ <-> IPI mapping */
static DEFINE_PER_CPU(int [XEN_NR_IPIS], ipi_to_irq) = {[0 ... XEN_NR_IPIS-1] = -1};

/* Interrupt types. */
enum xen_irq_type {
	IRQT_UNBOUND = 0,
	IRQT_PIRQ,
	IRQT_VIRQ,
	IRQT_IPI,
	IRQT_EVTCHN
};

/*
 * Packed IRQ information:
 * type - enum xen_irq_type
 * event channel - irq->event channel mapping
 * cpu - cpu this event channel is bound to
 * index - type-specific information:
 *    PIRQ - vector, with MSB being "needs EIO", or physical IRQ of the HVM
 *           guest, or GSI (real passthrough IRQ) of the device.
 *    VIRQ - virq number
 *    IPI - IPI vector
 *    EVTCHN -
 */
struct irq_info
{
	enum xen_irq_type type;	/* type */
	unsigned short evtchn;	/* event channel */
	unsigned short cpu;	/* cpu bound */

	union {
		unsigned short virq;
		enum ipi_vector ipi;
		struct {
			unsigned short pirq;
			unsigned short gsi;
			unsigned char vector;
			unsigned char flags;
		} pirq;
	} u;
};
#define PIRQ_NEEDS_EOI	(1 << 0)
#define PIRQ_SHAREABLE	(1 << 1)

static struct irq_info *irq_info;
static int *pirq_to_irq;

static int *evtchn_to_irq;
struct cpu_evtchn_s {
	unsigned long bits[NR_EVENT_CHANNELS/BITS_PER_LONG];
};

static __initdata struct cpu_evtchn_s init_evtchn_mask = {
	.bits[0 ... (NR_EVENT_CHANNELS/BITS_PER_LONG)-1] = ~0ul,
};
static struct cpu_evtchn_s __refdata *cpu_evtchn_mask_p = &init_evtchn_mask;

static inline unsigned long *cpu_evtchn_mask(int cpu)
{
	return cpu_evtchn_mask_p[cpu].bits;
}

/* Xen will never allocate port zero for any purpose. */
#define VALID_EVTCHN(chn)	((chn) != 0)

static struct irq_chip xen_dynamic_chip;
static struct irq_chip xen_percpu_chip;
static struct irq_chip xen_pirq_chip;

/* Constructor for packed IRQ information. */
static struct irq_info mk_unbound_info(void)
{
	return (struct irq_info) { .type = IRQT_UNBOUND };
}

static struct irq_info mk_evtchn_info(unsigned short evtchn)
{
	return (struct irq_info) { .type = IRQT_EVTCHN, .evtchn = evtchn,
			.cpu = 0 };
}

static struct irq_info mk_ipi_info(unsigned short evtchn, enum ipi_vector ipi)
{
	return (struct irq_info) { .type = IRQT_IPI, .evtchn = evtchn,
			.cpu = 0, .u.ipi = ipi };
}

static struct irq_info mk_virq_info(unsigned short evtchn, unsigned short virq)
{
	return (struct irq_info) { .type = IRQT_VIRQ, .evtchn = evtchn,
			.cpu = 0, .u.virq = virq };
}

static struct irq_info mk_pirq_info(unsigned short evtchn, unsigned short pirq,
				    unsigned short gsi, unsigned short vector)
{
	return (struct irq_info) { .type = IRQT_PIRQ, .evtchn = evtchn,
			.cpu = 0,
			.u.pirq = { .pirq = pirq, .gsi = gsi, .vector = vector } };
}

/*
 * Accessors for packed IRQ information.
 */
static struct irq_info *info_for_irq(unsigned irq)
{
	return &irq_info[irq];
}

static unsigned int evtchn_from_irq(unsigned irq)
{
	if (unlikely(WARN(irq < 0 || irq >= nr_irqs, "Invalid irq %d!\n", irq)))
		return 0;

	return info_for_irq(irq)->evtchn;
}

unsigned irq_from_evtchn(unsigned int evtchn)
{
	return evtchn_to_irq[evtchn];
}
EXPORT_SYMBOL_GPL(irq_from_evtchn);

static enum ipi_vector ipi_from_irq(unsigned irq)
{
	struct irq_info *info = info_for_irq(irq);

	BUG_ON(info == NULL);
	BUG_ON(info->type != IRQT_IPI);

	return info->u.ipi;
}

static unsigned virq_from_irq(unsigned irq)
{
	struct irq_info *info = info_for_irq(irq);

	BUG_ON(info == NULL);
	BUG_ON(info->type != IRQT_VIRQ);

	return info->u.virq;
}

static unsigned pirq_from_irq(unsigned irq)
{
	struct irq_info *info = info_for_irq(irq);

	BUG_ON(info == NULL);
	BUG_ON(info->type != IRQT_PIRQ);

	return info->u.pirq.pirq;
}

static unsigned gsi_from_irq(unsigned irq)
{
	struct irq_info *info = info_for_irq(irq);

	BUG_ON(info == NULL);
	BUG_ON(info->type != IRQT_PIRQ);

	return info->u.pirq.gsi;
}

static unsigned vector_from_irq(unsigned irq)
{
	struct irq_info *info = info_for_irq(irq);

	BUG_ON(info == NULL);
	BUG_ON(info->type != IRQT_PIRQ);

	return info->u.pirq.vector;
}

static enum xen_irq_type type_from_irq(unsigned irq)
{
	return info_for_irq(irq)->type;
}

static unsigned cpu_from_irq(unsigned irq)
{
	return info_for_irq(irq)->cpu;
}

static unsigned int cpu_from_evtchn(unsigned int evtchn)
{
	int irq = evtchn_to_irq[evtchn];
	unsigned ret = 0;

	if (irq != -1)
		ret = cpu_from_irq(irq);

	return ret;
}

static bool pirq_needs_eoi(unsigned irq)
{
	struct irq_info *info = info_for_irq(irq);

	BUG_ON(info->type != IRQT_PIRQ);

	return info->u.pirq.flags & PIRQ_NEEDS_EOI;
}

static inline unsigned long active_evtchns(unsigned int cpu,
					   struct shared_info *sh,
					   unsigned int idx)
{
	return (sh->evtchn_pending[idx] &
		cpu_evtchn_mask(cpu)[idx] &
		~sh->evtchn_mask[idx]);
}

static void bind_evtchn_to_cpu(unsigned int chn, unsigned int cpu)
{
	int irq = evtchn_to_irq[chn];

	BUG_ON(irq == -1);
#ifdef CONFIG_SMP
	cpumask_copy(irq_to_desc(irq)->irq_data.affinity, cpumask_of(cpu));
#endif

	clear_bit(chn, cpu_evtchn_mask(cpu_from_irq(irq)));
	set_bit(chn, cpu_evtchn_mask(cpu));

	irq_info[irq].cpu = cpu;
}

static void init_evtchn_cpu_bindings(void)
{
	int i;
#ifdef CONFIG_SMP
	struct irq_desc *desc;

	/* By default all event channels notify CPU#0. */
	for_each_irq_desc(i, desc) {
		cpumask_copy(desc->irq_data.affinity, cpumask_of(0));
	}
#endif

	for_each_possible_cpu(i)
		memset(cpu_evtchn_mask(i),
		       (i == 0) ? ~0 : 0, sizeof(struct cpu_evtchn_s));

}

static inline void clear_evtchn(int port)
{
	struct shared_info *s = HYPERVISOR_shared_info;
	sync_clear_bit(port, &s->evtchn_pending[0]);
}

static inline void set_evtchn(int port)
{
	struct shared_info *s = HYPERVISOR_shared_info;
	sync_set_bit(port, &s->evtchn_pending[0]);
}

static inline int test_evtchn(int port)
{
	struct shared_info *s = HYPERVISOR_shared_info;
	return sync_test_bit(port, &s->evtchn_pending[0]);
}


/**
 * notify_remote_via_irq - send event to remote end of event channel via irq
 * @irq: irq of event channel to send event to
 *
 * Unlike notify_remote_via_evtchn(), this is safe to use across
 * save/restore. Notifications on a broken connection are silently
 * dropped.
 */
void notify_remote_via_irq(int irq)
{
	int evtchn = evtchn_from_irq(irq);

	if (VALID_EVTCHN(evtchn))
		notify_remote_via_evtchn(evtchn);
}
EXPORT_SYMBOL_GPL(notify_remote_via_irq);

static void mask_evtchn(int port)
{
	struct shared_info *s = HYPERVISOR_shared_info;
	sync_set_bit(port, &s->evtchn_mask[0]);
}

static void unmask_evtchn(int port)
{
	struct shared_info *s = HYPERVISOR_shared_info;
	unsigned int cpu = get_cpu();

	BUG_ON(!irqs_disabled());

	/* Slow path (hypercall) if this is a non-local port. */
	if (unlikely(cpu != cpu_from_evtchn(port))) {
		struct evtchn_unmask unmask = { .port = port };
		(void)HYPERVISOR_event_channel_op(EVTCHNOP_unmask, &unmask);
	} else {
		struct vcpu_info *vcpu_info = __this_cpu_read(xen_vcpu);

		sync_clear_bit(port, &s->evtchn_mask[0]);

		/*
		 * The following is basically the equivalent of
		 * 'hw_resend_irq'. Just like a real IO-APIC we 'lose
		 * the interrupt edge' if the channel is masked.
		 */
		if (sync_test_bit(port, &s->evtchn_pending[0]) &&
		    !sync_test_and_set_bit(port / BITS_PER_LONG,
					   &vcpu_info->evtchn_pending_sel))
			vcpu_info->evtchn_upcall_pending = 1;
	}

	put_cpu();
}

static int xen_allocate_irq_dynamic(void)
{
	int first = 0;
	int irq;

#ifdef CONFIG_X86_IO_APIC
	/*
	 * For an HVM guest or domain 0 which see "real" (emulated or
	 * actual repectively) GSIs we allocate dynamic IRQs
	 * e.g. those corresponding to event channels or MSIs
	 * etc. from the range above those "real" GSIs to avoid
	 * collisions.
	 */
	if (xen_initial_domain() || xen_hvm_domain())
		first = get_nr_irqs_gsi();
#endif

retry:
	irq = irq_alloc_desc_from(first, -1);

	if (irq == -ENOMEM && first > NR_IRQS_LEGACY) {
		printk(KERN_ERR "Out of dynamic IRQ space and eating into GSI space. You should increase nr_irqs\n");
		first = max(NR_IRQS_LEGACY, first - NR_IRQS_LEGACY);
		goto retry;
	}

	if (irq < 0)
		panic("No available IRQ to bind to: increase nr_irqs!\n");

	return irq;
}

static int xen_allocate_irq_gsi(unsigned gsi)
{
	int irq;

	/*
	 * A PV guest has no concept of a GSI (since it has no ACPI
	 * nor access to/knowledge of the physical APICs). Therefore
	 * all IRQs are dynamically allocated from the entire IRQ
	 * space.
	 */
	if (xen_pv_domain() && !xen_initial_domain())
		return xen_allocate_irq_dynamic();

	/* Legacy IRQ descriptors are already allocated by the arch. */
	if (gsi < NR_IRQS_LEGACY)
		return gsi;

	irq = irq_alloc_desc_at(gsi, -1);
	if (irq < 0)
		panic("Unable to allocate to IRQ%d (%d)\n", gsi, irq);

	return irq;
}

static void xen_free_irq(unsigned irq)
{
	/* Legacy IRQ descriptors are managed by the arch. */
	if (irq < NR_IRQS_LEGACY)
		return;

	irq_free_desc(irq);
}

static void pirq_unmask_notify(int irq)
{
	struct physdev_eoi eoi = { .irq = pirq_from_irq(irq) };

	if (unlikely(pirq_needs_eoi(irq))) {
		int rc = HYPERVISOR_physdev_op(PHYSDEVOP_eoi, &eoi);
		WARN_ON(rc);
	}
}

static void pirq_query_unmask(int irq)
{
	struct physdev_irq_status_query irq_status;
	struct irq_info *info = info_for_irq(irq);

	BUG_ON(info->type != IRQT_PIRQ);

	irq_status.irq = pirq_from_irq(irq);
	if (HYPERVISOR_physdev_op(PHYSDEVOP_irq_status_query, &irq_status))
		irq_status.flags = 0;

	info->u.pirq.flags &= ~PIRQ_NEEDS_EOI;
	if (irq_status.flags & XENIRQSTAT_needs_eoi)
		info->u.pirq.flags |= PIRQ_NEEDS_EOI;
}

static bool probing_irq(int irq)
{
	struct irq_desc *desc = irq_to_desc(irq);

	return desc && desc->action == NULL;
}

static unsigned int __startup_pirq(unsigned int irq)
{
	struct evtchn_bind_pirq bind_pirq;
	struct irq_info *info = info_for_irq(irq);
	int evtchn = evtchn_from_irq(irq);
	int rc;

	BUG_ON(info->type != IRQT_PIRQ);

	if (VALID_EVTCHN(evtchn))
		goto out;

	bind_pirq.pirq = pirq_from_irq(irq);
	/* NB. We are happy to share unless we are probing. */
	bind_pirq.flags = info->u.pirq.flags & PIRQ_SHAREABLE ?
					BIND_PIRQ__WILL_SHARE : 0;
	rc = HYPERVISOR_event_channel_op(EVTCHNOP_bind_pirq, &bind_pirq);
	if (rc != 0) {
		if (!probing_irq(irq))
			printk(KERN_INFO "Failed to obtain physical IRQ %d\n",
			       irq);
		return 0;
	}
	evtchn = bind_pirq.port;

	pirq_query_unmask(irq);

	evtchn_to_irq[evtchn] = irq;
	bind_evtchn_to_cpu(evtchn, 0);
	info->evtchn = evtchn;

out:
	unmask_evtchn(evtchn);
	pirq_unmask_notify(irq);

	return 0;
}

static unsigned int startup_pirq(struct irq_data *data)
{
	return __startup_pirq(data->irq);
}

static void shutdown_pirq(struct irq_data *data)
{
	struct evtchn_close close;
	unsigned int irq = data->irq;
	struct irq_info *info = info_for_irq(irq);
	int evtchn = evtchn_from_irq(irq);

	BUG_ON(info->type != IRQT_PIRQ);

	if (!VALID_EVTCHN(evtchn))
		return;

	mask_evtchn(evtchn);

	close.port = evtchn;
	if (HYPERVISOR_event_channel_op(EVTCHNOP_close, &close) != 0)
		BUG();

	bind_evtchn_to_cpu(evtchn, 0);
	evtchn_to_irq[evtchn] = -1;
	info->evtchn = 0;
}

static void enable_pirq(struct irq_data *data)
{
	startup_pirq(data);
}

static void disable_pirq(struct irq_data *data)
{
}

static void ack_pirq(struct irq_data *data)
{
	int evtchn = evtchn_from_irq(data->irq);

	move_native_irq(data->irq);

	if (VALID_EVTCHN(evtchn)) {
		mask_evtchn(evtchn);
		clear_evtchn(evtchn);
	}
}

static int find_irq_by_gsi(unsigned gsi)
{
	int irq;

	for (irq = 0; irq < nr_irqs; irq++) {
		struct irq_info *info = info_for_irq(irq);

		if (info == NULL || info->type != IRQT_PIRQ)
			continue;

		if (gsi_from_irq(irq) == gsi)
			return irq;
	}

	return -1;
}

int xen_allocate_pirq(unsigned gsi, int shareable, char *name)
{
	return xen_map_pirq_gsi(gsi, gsi, shareable, name);
}

/* xen_map_pirq_gsi might allocate irqs from the top down, as a
 * consequence don't assume that the irq number returned has a low value
 * or can be used as a pirq number unless you know otherwise.
 *
 * One notable exception is when xen_map_pirq_gsi is called passing an
 * hardware gsi as argument, in that case the irq number returned
 * matches the gsi number passed as second argument.
 *
 * Note: We don't assign an event channel until the irq actually started
 * up.  Return an existing irq if we've already got one for the gsi.
 */
int xen_map_pirq_gsi(unsigned pirq, unsigned gsi, int shareable, char *name)
{
	int irq = 0;
	struct physdev_irq irq_op;

	spin_lock(&irq_mapping_update_lock);

	if ((pirq > nr_irqs) || (gsi > nr_irqs)) {
		printk(KERN_WARNING "xen_map_pirq_gsi: %s %s is incorrect!\n",
			pirq > nr_irqs ? "pirq" :"",
			gsi > nr_irqs ? "gsi" : "");
		goto out;
	}

	irq = find_irq_by_gsi(gsi);
	if (irq != -1) {
		printk(KERN_INFO "xen_map_pirq_gsi: returning irq %d for gsi %u\n",
		       irq, gsi);
		goto out;	/* XXX need refcount? */
	}

	irq = xen_allocate_irq_gsi(gsi);

	set_irq_chip_and_handler_name(irq, &xen_pirq_chip,
				      handle_level_irq, name);

	irq_op.irq = irq;
	irq_op.vector = 0;

	/* Only the privileged domain can do this. For non-priv, the pcifront
	 * driver provides a PCI bus that does the call to do exactly
	 * this in the priv domain. */
	if (xen_initial_domain() &&
	    HYPERVISOR_physdev_op(PHYSDEVOP_alloc_irq_vector, &irq_op)) {
		xen_free_irq(irq);
		irq = -ENOSPC;
		goto out;
	}

	irq_info[irq] = mk_pirq_info(0, pirq, gsi, irq_op.vector);
	irq_info[irq].u.pirq.flags |= shareable ? PIRQ_SHAREABLE : 0;
	pirq_to_irq[pirq] = irq;

out:
	spin_unlock(&irq_mapping_update_lock);

	return irq;
}

#ifdef CONFIG_PCI_MSI
<<<<<<< HEAD
#include <linux/msi.h>
#include "../pci/msi.h"

static int find_unbound_pirq(int type)
{
	int rc, i;
	struct physdev_get_free_pirq op_get_free_pirq;
	op_get_free_pirq.type = type;

	rc = HYPERVISOR_physdev_op(PHYSDEVOP_get_free_pirq, &op_get_free_pirq);
	if (!rc)
		return op_get_free_pirq.pirq;

	for (i = 0; i < nr_irqs; i++) {
		if (pirq_to_irq[i] < 0)
			return i;
	}
	return -1;
}

void xen_allocate_pirq_msi(char *name, int *irq, int *pirq, int alloc)
{
	spin_lock(&irq_mapping_update_lock);

	if (alloc & XEN_ALLOC_IRQ) {
		*irq = xen_allocate_irq_dynamic();
		if (*irq == -1)
			goto out;
	}

	if (alloc & XEN_ALLOC_PIRQ) {
		*pirq = find_unbound_pirq(MAP_PIRQ_TYPE_MSI);
		if (*pirq == -1)
			goto out;
	}
=======
int xen_allocate_pirq_msi(struct pci_dev *dev, struct msi_desc *msidesc)
{
	int rc;
	struct physdev_get_free_pirq op_get_free_pirq;
>>>>>>> c5ae07bb

	op_get_free_pirq.type = MAP_PIRQ_TYPE_MSI;
	rc = HYPERVISOR_physdev_op(PHYSDEVOP_get_free_pirq, &op_get_free_pirq);

	WARN_ONCE(rc == -ENOSYS,
		  "hypervisor does not support the PHYSDEVOP_get_free_pirq interface\n");

	return rc ? -1 : op_get_free_pirq.pirq;
}

int xen_bind_pirq_msi_to_irq(struct pci_dev *dev, struct msi_desc *msidesc,
			     int pirq, int vector, const char *name)
{
	int irq, ret;

	spin_lock(&irq_mapping_update_lock);

	irq = xen_allocate_irq_dynamic();
<<<<<<< HEAD

	if (irq == -1)
		goto out;

	rc = HYPERVISOR_physdev_op(PHYSDEVOP_map_pirq, &map_irq);
	if (rc) {
		printk(KERN_WARNING "xen map irq failed %d\n", rc);

		xen_free_irq(irq);

		irq = -1;
		goto out;
	}
	irq_info[irq] = mk_pirq_info(0, map_irq.pirq, 0, map_irq.index);

=======
	if (irq == -1)
		goto out;

>>>>>>> c5ae07bb
	set_irq_chip_and_handler_name(irq, &xen_pirq_chip,
				      handle_level_irq, name);

	irq_info[irq] = mk_pirq_info(0, pirq, 0, vector);
	pirq_to_irq[pirq] = irq;
	ret = set_irq_msi(irq, msidesc);
	if (ret < 0)
		goto error_irq;
out:
	spin_unlock(&irq_mapping_update_lock);
	return irq;
error_irq:
	spin_unlock(&irq_mapping_update_lock);
	xen_free_irq(irq);
	return -1;
}
#endif

int xen_destroy_irq(int irq)
{
	struct irq_desc *desc;
	struct physdev_unmap_pirq unmap_irq;
	struct irq_info *info = info_for_irq(irq);
	int rc = -ENOENT;

	spin_lock(&irq_mapping_update_lock);

	desc = irq_to_desc(irq);
	if (!desc)
		goto out;

	if (xen_initial_domain()) {
		unmap_irq.pirq = info->u.pirq.pirq;
		unmap_irq.domid = DOMID_SELF;
		rc = HYPERVISOR_physdev_op(PHYSDEVOP_unmap_pirq, &unmap_irq);
		if (rc) {
			printk(KERN_WARNING "unmap irq failed %d\n", rc);
			goto out;
		}
	}
	pirq_to_irq[info->u.pirq.pirq] = -1;

	irq_info[irq] = mk_unbound_info();

	xen_free_irq(irq);

out:
	spin_unlock(&irq_mapping_update_lock);
	return rc;
}

int xen_vector_from_irq(unsigned irq)
{
	return vector_from_irq(irq);
}

int xen_gsi_from_irq(unsigned irq)
{
	return gsi_from_irq(irq);
}

int xen_irq_from_pirq(unsigned pirq)
{
	return pirq_to_irq[pirq];
}

int bind_evtchn_to_irq(unsigned int evtchn)
{
	int irq;

	spin_lock(&irq_mapping_update_lock);

	irq = evtchn_to_irq[evtchn];

	if (irq == -1) {
		irq = xen_allocate_irq_dynamic();

		set_irq_chip_and_handler_name(irq, &xen_dynamic_chip,
					      handle_fasteoi_irq, "event");

		evtchn_to_irq[evtchn] = irq;
		irq_info[irq] = mk_evtchn_info(evtchn);
	}

	spin_unlock(&irq_mapping_update_lock);

	return irq;
}
EXPORT_SYMBOL_GPL(bind_evtchn_to_irq);

static int bind_ipi_to_irq(unsigned int ipi, unsigned int cpu)
{
	struct evtchn_bind_ipi bind_ipi;
	int evtchn, irq;

	spin_lock(&irq_mapping_update_lock);

	irq = per_cpu(ipi_to_irq, cpu)[ipi];

	if (irq == -1) {
		irq = xen_allocate_irq_dynamic();
		if (irq < 0)
			goto out;

		set_irq_chip_and_handler_name(irq, &xen_percpu_chip,
					      handle_percpu_irq, "ipi");

		bind_ipi.vcpu = cpu;
		if (HYPERVISOR_event_channel_op(EVTCHNOP_bind_ipi,
						&bind_ipi) != 0)
			BUG();
		evtchn = bind_ipi.port;

		evtchn_to_irq[evtchn] = irq;
		irq_info[irq] = mk_ipi_info(evtchn, ipi);
		per_cpu(ipi_to_irq, cpu)[ipi] = irq;

		bind_evtchn_to_cpu(evtchn, cpu);
	}

 out:
	spin_unlock(&irq_mapping_update_lock);
	return irq;
}


int bind_virq_to_irq(unsigned int virq, unsigned int cpu)
{
	struct evtchn_bind_virq bind_virq;
	int evtchn, irq;

	spin_lock(&irq_mapping_update_lock);

	irq = per_cpu(virq_to_irq, cpu)[virq];

	if (irq == -1) {
		irq = xen_allocate_irq_dynamic();

		set_irq_chip_and_handler_name(irq, &xen_percpu_chip,
					      handle_percpu_irq, "virq");

		bind_virq.virq = virq;
		bind_virq.vcpu = cpu;
		if (HYPERVISOR_event_channel_op(EVTCHNOP_bind_virq,
						&bind_virq) != 0)
			BUG();
		evtchn = bind_virq.port;

		evtchn_to_irq[evtchn] = irq;
		irq_info[irq] = mk_virq_info(evtchn, virq);

		per_cpu(virq_to_irq, cpu)[virq] = irq;

		bind_evtchn_to_cpu(evtchn, cpu);
	}

	spin_unlock(&irq_mapping_update_lock);

	return irq;
}

static void unbind_from_irq(unsigned int irq)
{
	struct evtchn_close close;
	int evtchn = evtchn_from_irq(irq);

	spin_lock(&irq_mapping_update_lock);

	if (VALID_EVTCHN(evtchn)) {
		close.port = evtchn;
		if (HYPERVISOR_event_channel_op(EVTCHNOP_close, &close) != 0)
			BUG();

		switch (type_from_irq(irq)) {
		case IRQT_VIRQ:
			per_cpu(virq_to_irq, cpu_from_evtchn(evtchn))
				[virq_from_irq(irq)] = -1;
			break;
		case IRQT_IPI:
			per_cpu(ipi_to_irq, cpu_from_evtchn(evtchn))
				[ipi_from_irq(irq)] = -1;
			break;
		default:
			break;
		}

		/* Closed ports are implicitly re-bound to VCPU0. */
		bind_evtchn_to_cpu(evtchn, 0);

		evtchn_to_irq[evtchn] = -1;
	}

	if (irq_info[irq].type != IRQT_UNBOUND) {
		irq_info[irq] = mk_unbound_info();

		xen_free_irq(irq);
	}

	spin_unlock(&irq_mapping_update_lock);
}

int bind_evtchn_to_irqhandler(unsigned int evtchn,
			      irq_handler_t handler,
			      unsigned long irqflags,
			      const char *devname, void *dev_id)
{
	unsigned int irq;
	int retval;

	irq = bind_evtchn_to_irq(evtchn);
	retval = request_irq(irq, handler, irqflags, devname, dev_id);
	if (retval != 0) {
		unbind_from_irq(irq);
		return retval;
	}

	return irq;
}
EXPORT_SYMBOL_GPL(bind_evtchn_to_irqhandler);

int bind_virq_to_irqhandler(unsigned int virq, unsigned int cpu,
			    irq_handler_t handler,
			    unsigned long irqflags, const char *devname, void *dev_id)
{
	unsigned int irq;
	int retval;

	irq = bind_virq_to_irq(virq, cpu);
	retval = request_irq(irq, handler, irqflags, devname, dev_id);
	if (retval != 0) {
		unbind_from_irq(irq);
		return retval;
	}

	return irq;
}
EXPORT_SYMBOL_GPL(bind_virq_to_irqhandler);

int bind_ipi_to_irqhandler(enum ipi_vector ipi,
			   unsigned int cpu,
			   irq_handler_t handler,
			   unsigned long irqflags,
			   const char *devname,
			   void *dev_id)
{
	int irq, retval;

	irq = bind_ipi_to_irq(ipi, cpu);
	if (irq < 0)
		return irq;

	irqflags |= IRQF_NO_SUSPEND | IRQF_FORCE_RESUME;
	retval = request_irq(irq, handler, irqflags, devname, dev_id);
	if (retval != 0) {
		unbind_from_irq(irq);
		return retval;
	}

	return irq;
}

void unbind_from_irqhandler(unsigned int irq, void *dev_id)
{
	free_irq(irq, dev_id);
	unbind_from_irq(irq);
}
EXPORT_SYMBOL_GPL(unbind_from_irqhandler);

void xen_send_IPI_one(unsigned int cpu, enum ipi_vector vector)
{
	int irq = per_cpu(ipi_to_irq, cpu)[vector];
	BUG_ON(irq < 0);
	notify_remote_via_irq(irq);
}

irqreturn_t xen_debug_interrupt(int irq, void *dev_id)
{
	struct shared_info *sh = HYPERVISOR_shared_info;
	int cpu = smp_processor_id();
	unsigned long *cpu_evtchn = cpu_evtchn_mask(cpu);
	int i;
	unsigned long flags;
	static DEFINE_SPINLOCK(debug_lock);
	struct vcpu_info *v;

	spin_lock_irqsave(&debug_lock, flags);

	printk("\nvcpu %d\n  ", cpu);

	for_each_online_cpu(i) {
		int pending;
		v = per_cpu(xen_vcpu, i);
		pending = (get_irq_regs() && i == cpu)
			? xen_irqs_disabled(get_irq_regs())
			: v->evtchn_upcall_mask;
		printk("%d: masked=%d pending=%d event_sel %0*lx\n  ", i,
		       pending, v->evtchn_upcall_pending,
		       (int)(sizeof(v->evtchn_pending_sel)*2),
		       v->evtchn_pending_sel);
	}
	v = per_cpu(xen_vcpu, cpu);

	printk("\npending:\n   ");
	for (i = ARRAY_SIZE(sh->evtchn_pending)-1; i >= 0; i--)
		printk("%0*lx%s", (int)sizeof(sh->evtchn_pending[0])*2,
		       sh->evtchn_pending[i],
		       i % 8 == 0 ? "\n   " : " ");
	printk("\nglobal mask:\n   ");
	for (i = ARRAY_SIZE(sh->evtchn_mask)-1; i >= 0; i--)
		printk("%0*lx%s",
		       (int)(sizeof(sh->evtchn_mask[0])*2),
		       sh->evtchn_mask[i],
		       i % 8 == 0 ? "\n   " : " ");

	printk("\nglobally unmasked:\n   ");
	for (i = ARRAY_SIZE(sh->evtchn_mask)-1; i >= 0; i--)
		printk("%0*lx%s", (int)(sizeof(sh->evtchn_mask[0])*2),
		       sh->evtchn_pending[i] & ~sh->evtchn_mask[i],
		       i % 8 == 0 ? "\n   " : " ");

	printk("\nlocal cpu%d mask:\n   ", cpu);
	for (i = (NR_EVENT_CHANNELS/BITS_PER_LONG)-1; i >= 0; i--)
		printk("%0*lx%s", (int)(sizeof(cpu_evtchn[0])*2),
		       cpu_evtchn[i],
		       i % 8 == 0 ? "\n   " : " ");

	printk("\nlocally unmasked:\n   ");
	for (i = ARRAY_SIZE(sh->evtchn_mask)-1; i >= 0; i--) {
		unsigned long pending = sh->evtchn_pending[i]
			& ~sh->evtchn_mask[i]
			& cpu_evtchn[i];
		printk("%0*lx%s", (int)(sizeof(sh->evtchn_mask[0])*2),
		       pending, i % 8 == 0 ? "\n   " : " ");
	}

	printk("\npending list:\n");
	for (i = 0; i < NR_EVENT_CHANNELS; i++) {
		if (sync_test_bit(i, sh->evtchn_pending)) {
			int word_idx = i / BITS_PER_LONG;
			printk("  %d: event %d -> irq %d%s%s%s\n",
			       cpu_from_evtchn(i), i,
			       evtchn_to_irq[i],
			       sync_test_bit(word_idx, &v->evtchn_pending_sel)
					     ? "" : " l2-clear",
			       !sync_test_bit(i, sh->evtchn_mask)
					     ? "" : " globally-masked",
			       sync_test_bit(i, cpu_evtchn)
					     ? "" : " locally-masked");
		}
	}

	spin_unlock_irqrestore(&debug_lock, flags);

	return IRQ_HANDLED;
}

static DEFINE_PER_CPU(unsigned, xed_nesting_count);

/*
 * Search the CPUs pending events bitmasks.  For each one found, map
 * the event number to an irq, and feed it into do_IRQ() for
 * handling.
 *
 * Xen uses a two-level bitmap to speed searching.  The first level is
 * a bitset of words which contain pending event bits.  The second
 * level is a bitset of pending events themselves.
 */
static void __xen_evtchn_do_upcall(void)
{
	int cpu = get_cpu();
	struct shared_info *s = HYPERVISOR_shared_info;
	struct vcpu_info *vcpu_info = __this_cpu_read(xen_vcpu);
 	unsigned count;

	do {
		unsigned long pending_words;

		vcpu_info->evtchn_upcall_pending = 0;

		if (__this_cpu_inc_return(xed_nesting_count) - 1)
			goto out;

#ifndef CONFIG_X86 /* No need for a barrier -- XCHG is a barrier on x86. */
		/* Clear master flag /before/ clearing selector flag. */
		wmb();
#endif
		pending_words = xchg(&vcpu_info->evtchn_pending_sel, 0);
		while (pending_words != 0) {
			unsigned long pending_bits;
			int word_idx = __ffs(pending_words);
			pending_words &= ~(1UL << word_idx);

			while ((pending_bits = active_evtchns(cpu, s, word_idx)) != 0) {
				int bit_idx = __ffs(pending_bits);
				int port = (word_idx * BITS_PER_LONG) + bit_idx;
				int irq = evtchn_to_irq[port];
				struct irq_desc *desc;

				mask_evtchn(port);
				clear_evtchn(port);

				if (irq != -1) {
					desc = irq_to_desc(irq);
					if (desc)
						generic_handle_irq_desc(irq, desc);
				}
			}
		}

		BUG_ON(!irqs_disabled());

		count = __this_cpu_read(xed_nesting_count);
		__this_cpu_write(xed_nesting_count, 0);
	} while (count != 1 || vcpu_info->evtchn_upcall_pending);

out:

	put_cpu();
}

void xen_evtchn_do_upcall(struct pt_regs *regs)
{
	struct pt_regs *old_regs = set_irq_regs(regs);

	exit_idle();
	irq_enter();

	__xen_evtchn_do_upcall();

	irq_exit();
	set_irq_regs(old_regs);
}

void xen_hvm_evtchn_do_upcall(void)
{
	__xen_evtchn_do_upcall();
}
EXPORT_SYMBOL_GPL(xen_hvm_evtchn_do_upcall);

/* Rebind a new event channel to an existing irq. */
void rebind_evtchn_irq(int evtchn, int irq)
{
	struct irq_info *info = info_for_irq(irq);

	/* Make sure the irq is masked, since the new event channel
	   will also be masked. */
	disable_irq(irq);

	spin_lock(&irq_mapping_update_lock);

	/* After resume the irq<->evtchn mappings are all cleared out */
	BUG_ON(evtchn_to_irq[evtchn] != -1);
	/* Expect irq to have been bound before,
	   so there should be a proper type */
	BUG_ON(info->type == IRQT_UNBOUND);

	evtchn_to_irq[evtchn] = irq;
	irq_info[irq] = mk_evtchn_info(evtchn);

	spin_unlock(&irq_mapping_update_lock);

	/* new event channels are always bound to cpu 0 */
	irq_set_affinity(irq, cpumask_of(0));

	/* Unmask the event channel. */
	enable_irq(irq);
}

/* Rebind an evtchn so that it gets delivered to a specific cpu */
static int rebind_irq_to_cpu(unsigned irq, unsigned tcpu)
{
	struct evtchn_bind_vcpu bind_vcpu;
	int evtchn = evtchn_from_irq(irq);

	/* events delivered via platform PCI interrupts are always
	 * routed to vcpu 0 */
	if (!VALID_EVTCHN(evtchn) ||
		(xen_hvm_domain() && !xen_have_vector_callback))
		return -1;

	/* Send future instances of this interrupt to other vcpu. */
	bind_vcpu.port = evtchn;
	bind_vcpu.vcpu = tcpu;

	/*
	 * If this fails, it usually just indicates that we're dealing with a
	 * virq or IPI channel, which don't actually need to be rebound. Ignore
	 * it, but don't do the xenlinux-level rebind in that case.
	 */
	if (HYPERVISOR_event_channel_op(EVTCHNOP_bind_vcpu, &bind_vcpu) >= 0)
		bind_evtchn_to_cpu(evtchn, tcpu);

	return 0;
}

static int set_affinity_irq(struct irq_data *data, const struct cpumask *dest,
			    bool force)
{
	unsigned tcpu = cpumask_first(dest);

	return rebind_irq_to_cpu(data->irq, tcpu);
}

int resend_irq_on_evtchn(unsigned int irq)
{
	int masked, evtchn = evtchn_from_irq(irq);
	struct shared_info *s = HYPERVISOR_shared_info;

	if (!VALID_EVTCHN(evtchn))
		return 1;

	masked = sync_test_and_set_bit(evtchn, s->evtchn_mask);
	sync_set_bit(evtchn, s->evtchn_pending);
	if (!masked)
		unmask_evtchn(evtchn);

	return 1;
}

static void enable_dynirq(struct irq_data *data)
{
	int evtchn = evtchn_from_irq(data->irq);

	if (VALID_EVTCHN(evtchn))
		unmask_evtchn(evtchn);
}

static void disable_dynirq(struct irq_data *data)
{
	int evtchn = evtchn_from_irq(data->irq);

	if (VALID_EVTCHN(evtchn))
		mask_evtchn(evtchn);
}

static void ack_dynirq(struct irq_data *data)
{
	int evtchn = evtchn_from_irq(data->irq);

	move_masked_irq(data->irq);

	if (VALID_EVTCHN(evtchn))
		unmask_evtchn(evtchn);
}

static int retrigger_dynirq(struct irq_data *data)
{
	int evtchn = evtchn_from_irq(data->irq);
	struct shared_info *sh = HYPERVISOR_shared_info;
	int ret = 0;

	if (VALID_EVTCHN(evtchn)) {
		int masked;

		masked = sync_test_and_set_bit(evtchn, sh->evtchn_mask);
		sync_set_bit(evtchn, sh->evtchn_pending);
		if (!masked)
			unmask_evtchn(evtchn);
		ret = 1;
	}

	return ret;
}

static void restore_cpu_pirqs(void)
{
	int pirq, rc, irq, gsi;
	struct physdev_map_pirq map_irq;

	for (pirq = 0; pirq < nr_irqs; pirq++) {
		irq = pirq_to_irq[pirq];
		if (irq == -1)
			continue;

		/* save/restore of PT devices doesn't work, so at this point the
		 * only devices present are GSI based emulated devices */
		gsi = gsi_from_irq(irq);
		if (!gsi)
			continue;

		map_irq.domid = DOMID_SELF;
		map_irq.type = MAP_PIRQ_TYPE_GSI;
		map_irq.index = gsi;
		map_irq.pirq = pirq;

		rc = HYPERVISOR_physdev_op(PHYSDEVOP_map_pirq, &map_irq);
		if (rc) {
			printk(KERN_WARNING "xen map irq failed gsi=%d irq=%d pirq=%d rc=%d\n",
					gsi, irq, pirq, rc);
			irq_info[irq] = mk_unbound_info();
			pirq_to_irq[pirq] = -1;
			continue;
		}

		printk(KERN_DEBUG "xen: --> irq=%d, pirq=%d\n", irq, map_irq.pirq);

		__startup_pirq(irq);
	}
}

static void restore_cpu_virqs(unsigned int cpu)
{
	struct evtchn_bind_virq bind_virq;
	int virq, irq, evtchn;

	for (virq = 0; virq < NR_VIRQS; virq++) {
		if ((irq = per_cpu(virq_to_irq, cpu)[virq]) == -1)
			continue;

		BUG_ON(virq_from_irq(irq) != virq);

		/* Get a new binding from Xen. */
		bind_virq.virq = virq;
		bind_virq.vcpu = cpu;
		if (HYPERVISOR_event_channel_op(EVTCHNOP_bind_virq,
						&bind_virq) != 0)
			BUG();
		evtchn = bind_virq.port;

		/* Record the new mapping. */
		evtchn_to_irq[evtchn] = irq;
		irq_info[irq] = mk_virq_info(evtchn, virq);
		bind_evtchn_to_cpu(evtchn, cpu);
	}
}

static void restore_cpu_ipis(unsigned int cpu)
{
	struct evtchn_bind_ipi bind_ipi;
	int ipi, irq, evtchn;

	for (ipi = 0; ipi < XEN_NR_IPIS; ipi++) {
		if ((irq = per_cpu(ipi_to_irq, cpu)[ipi]) == -1)
			continue;

		BUG_ON(ipi_from_irq(irq) != ipi);

		/* Get a new binding from Xen. */
		bind_ipi.vcpu = cpu;
		if (HYPERVISOR_event_channel_op(EVTCHNOP_bind_ipi,
						&bind_ipi) != 0)
			BUG();
		evtchn = bind_ipi.port;

		/* Record the new mapping. */
		evtchn_to_irq[evtchn] = irq;
		irq_info[irq] = mk_ipi_info(evtchn, ipi);
		bind_evtchn_to_cpu(evtchn, cpu);
	}
}

/* Clear an irq's pending state, in preparation for polling on it */
void xen_clear_irq_pending(int irq)
{
	int evtchn = evtchn_from_irq(irq);

	if (VALID_EVTCHN(evtchn))
		clear_evtchn(evtchn);
}
EXPORT_SYMBOL(xen_clear_irq_pending);
void xen_set_irq_pending(int irq)
{
	int evtchn = evtchn_from_irq(irq);

	if (VALID_EVTCHN(evtchn))
		set_evtchn(evtchn);
}

bool xen_test_irq_pending(int irq)
{
	int evtchn = evtchn_from_irq(irq);
	bool ret = false;

	if (VALID_EVTCHN(evtchn))
		ret = test_evtchn(evtchn);

	return ret;
}

/* Poll waiting for an irq to become pending with timeout.  In the usual case,
 * the irq will be disabled so it won't deliver an interrupt. */
void xen_poll_irq_timeout(int irq, u64 timeout)
{
	evtchn_port_t evtchn = evtchn_from_irq(irq);

	if (VALID_EVTCHN(evtchn)) {
		struct sched_poll poll;

		poll.nr_ports = 1;
		poll.timeout = timeout;
		set_xen_guest_handle(poll.ports, &evtchn);

		if (HYPERVISOR_sched_op(SCHEDOP_poll, &poll) != 0)
			BUG();
	}
}
EXPORT_SYMBOL(xen_poll_irq_timeout);
/* Poll waiting for an irq to become pending.  In the usual case, the
 * irq will be disabled so it won't deliver an interrupt. */
void xen_poll_irq(int irq)
{
	xen_poll_irq_timeout(irq, 0 /* no timeout */);
}

void xen_irq_resume(void)
{
	unsigned int cpu, irq, evtchn;

	init_evtchn_cpu_bindings();

	/* New event-channel space is not 'live' yet. */
	for (evtchn = 0; evtchn < NR_EVENT_CHANNELS; evtchn++)
		mask_evtchn(evtchn);

	/* No IRQ <-> event-channel mappings. */
	for (irq = 0; irq < nr_irqs; irq++)
		irq_info[irq].evtchn = 0; /* zap event-channel binding */

	for (evtchn = 0; evtchn < NR_EVENT_CHANNELS; evtchn++)
		evtchn_to_irq[evtchn] = -1;

	for_each_possible_cpu(cpu) {
		restore_cpu_virqs(cpu);
		restore_cpu_ipis(cpu);
	}

	restore_cpu_pirqs();
}

static struct irq_chip xen_dynamic_chip __read_mostly = {
	.name			= "xen-dyn",

	.irq_disable		= disable_dynirq,
	.irq_mask		= disable_dynirq,
	.irq_unmask		= enable_dynirq,

	.irq_eoi		= ack_dynirq,
	.irq_set_affinity	= set_affinity_irq,
	.irq_retrigger		= retrigger_dynirq,
};

static struct irq_chip xen_pirq_chip __read_mostly = {
	.name			= "xen-pirq",

	.irq_startup		= startup_pirq,
	.irq_shutdown		= shutdown_pirq,

	.irq_enable		= enable_pirq,
	.irq_unmask		= enable_pirq,

	.irq_disable		= disable_pirq,
	.irq_mask		= disable_pirq,

	.irq_ack		= ack_pirq,

	.irq_set_affinity	= set_affinity_irq,

	.irq_retrigger		= retrigger_dynirq,
};

static struct irq_chip xen_percpu_chip __read_mostly = {
	.name			= "xen-percpu",

	.irq_disable		= disable_dynirq,
	.irq_mask		= disable_dynirq,
	.irq_unmask		= enable_dynirq,

	.irq_ack		= ack_dynirq,
};

int xen_set_callback_via(uint64_t via)
{
	struct xen_hvm_param a;
	a.domid = DOMID_SELF;
	a.index = HVM_PARAM_CALLBACK_IRQ;
	a.value = via;
	return HYPERVISOR_hvm_op(HVMOP_set_param, &a);
}
EXPORT_SYMBOL_GPL(xen_set_callback_via);

#ifdef CONFIG_XEN_PVHVM
/* Vector callbacks are better than PCI interrupts to receive event
 * channel notifications because we can receive vector callbacks on any
 * vcpu and we don't need PCI support or APIC interactions. */
void xen_callback_vector(void)
{
	int rc;
	uint64_t callback_via;
	if (xen_have_vector_callback) {
		callback_via = HVM_CALLBACK_VECTOR(XEN_HVM_EVTCHN_CALLBACK);
		rc = xen_set_callback_via(callback_via);
		if (rc) {
			printk(KERN_ERR "Request for Xen HVM callback vector"
					" failed.\n");
			xen_have_vector_callback = 0;
			return;
		}
		printk(KERN_INFO "Xen HVM callback vector for event delivery is "
				"enabled\n");
		/* in the restore case the vector has already been allocated */
		if (!test_bit(XEN_HVM_EVTCHN_CALLBACK, used_vectors))
			alloc_intr_gate(XEN_HVM_EVTCHN_CALLBACK, xen_hvm_callback_vector);
	}
}
#else
void xen_callback_vector(void) {}
#endif

void __init xen_init_IRQ(void)
{
	int i;

	cpu_evtchn_mask_p = kcalloc(nr_cpu_ids, sizeof(struct cpu_evtchn_s),
				    GFP_KERNEL);
	irq_info = kcalloc(nr_irqs, sizeof(*irq_info), GFP_KERNEL);

	/* We are using nr_irqs as the maximum number of pirq available but
	 * that number is actually chosen by Xen and we don't know exactly
	 * what it is. Be careful choosing high pirq numbers. */
	pirq_to_irq = kcalloc(nr_irqs, sizeof(*pirq_to_irq), GFP_KERNEL);
	for (i = 0; i < nr_irqs; i++)
		pirq_to_irq[i] = -1;

	evtchn_to_irq = kcalloc(NR_EVENT_CHANNELS, sizeof(*evtchn_to_irq),
				    GFP_KERNEL);
	for (i = 0; i < NR_EVENT_CHANNELS; i++)
		evtchn_to_irq[i] = -1;

	init_evtchn_cpu_bindings();

	/* No event channels are 'live' right now. */
	for (i = 0; i < NR_EVENT_CHANNELS; i++)
		mask_evtchn(i);

	if (xen_hvm_domain()) {
		xen_callback_vector();
		native_init_IRQ();
		/* pci_xen_hvm_init must be called after native_init_IRQ so that
		 * __acpi_register_gsi can point at the right function */
		pci_xen_hvm_init();
	} else {
		irq_ctx_init(smp_processor_id());
		if (xen_initial_domain())
			xen_setup_pirqs();
	}
}<|MERGE_RESOLUTION|>--- conflicted
+++ resolved
@@ -644,48 +644,10 @@
 }
 
 #ifdef CONFIG_PCI_MSI
-<<<<<<< HEAD
-#include <linux/msi.h>
-#include "../pci/msi.h"
-
-static int find_unbound_pirq(int type)
-{
-	int rc, i;
-	struct physdev_get_free_pirq op_get_free_pirq;
-	op_get_free_pirq.type = type;
-
-	rc = HYPERVISOR_physdev_op(PHYSDEVOP_get_free_pirq, &op_get_free_pirq);
-	if (!rc)
-		return op_get_free_pirq.pirq;
-
-	for (i = 0; i < nr_irqs; i++) {
-		if (pirq_to_irq[i] < 0)
-			return i;
-	}
-	return -1;
-}
-
-void xen_allocate_pirq_msi(char *name, int *irq, int *pirq, int alloc)
-{
-	spin_lock(&irq_mapping_update_lock);
-
-	if (alloc & XEN_ALLOC_IRQ) {
-		*irq = xen_allocate_irq_dynamic();
-		if (*irq == -1)
-			goto out;
-	}
-
-	if (alloc & XEN_ALLOC_PIRQ) {
-		*pirq = find_unbound_pirq(MAP_PIRQ_TYPE_MSI);
-		if (*pirq == -1)
-			goto out;
-	}
-=======
 int xen_allocate_pirq_msi(struct pci_dev *dev, struct msi_desc *msidesc)
 {
 	int rc;
 	struct physdev_get_free_pirq op_get_free_pirq;
->>>>>>> c5ae07bb
 
 	op_get_free_pirq.type = MAP_PIRQ_TYPE_MSI;
 	rc = HYPERVISOR_physdev_op(PHYSDEVOP_get_free_pirq, &op_get_free_pirq);
@@ -704,27 +666,9 @@
 	spin_lock(&irq_mapping_update_lock);
 
 	irq = xen_allocate_irq_dynamic();
-<<<<<<< HEAD
-
 	if (irq == -1)
 		goto out;
 
-	rc = HYPERVISOR_physdev_op(PHYSDEVOP_map_pirq, &map_irq);
-	if (rc) {
-		printk(KERN_WARNING "xen map irq failed %d\n", rc);
-
-		xen_free_irq(irq);
-
-		irq = -1;
-		goto out;
-	}
-	irq_info[irq] = mk_pirq_info(0, map_irq.pirq, 0, map_irq.index);
-
-=======
-	if (irq == -1)
-		goto out;
-
->>>>>>> c5ae07bb
 	set_irq_chip_and_handler_name(irq, &xen_pirq_chip,
 				      handle_level_irq, name);
 
