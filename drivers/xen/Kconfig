menu "Xen driver support"
	depends on XEN

config XEN_BALLOON
	bool "Xen memory balloon driver"
	default y
	help
	  The balloon driver allows the Xen domain to request more memory from
	  the system to expand the domain's memory allocation, or alternatively
	  return unneeded memory to the system.

config XEN_SCRUB_PAGES
	bool "Scrub pages before returning them to system"
	depends on XEN_BALLOON
	default y
	help
	  Scrub pages before returning them to the system for reuse by
	  other domains.  This makes sure that any confidential data
	  is not accidentally visible to other domains.  Is it more
	  secure, but slightly less efficient.
	  If in doubt, say yes.

config XEN_DEV_EVTCHN
	tristate "Xen /dev/xen/evtchn device"
	default y
	help
	  The evtchn driver allows a userspace process to triger event
	  channels and to receive notification of an event channel
	  firing.
	  If in doubt, say yes.

<<<<<<< HEAD
config XEN_BACKEND
	bool "Backend driver support"
	depends on XEN_DOM0
	default y
	help
	  Support for backend device drivers that provide I/O services
	  to other virtual machines.
=======
config XEN_PCIDEV_BACKEND
	tristate "PCI-device backend driver"
	depends on PCI
	depends on XEN_BACKEND
	help
	  The PCI device backend driver allows the kernel to export arbitrary
	  PCI devices to other guests. If you select this to be a module, you
	  will need to make sure no other driver has bound to the device(s)
	  you want to make visible to other guests.

choice
	prompt "PCI Backend Mode"
	depends on XEN_PCIDEV_BACKEND
	default XEN_PCIDEV_BACKEND_VPCI if !IA64
	default XEN_PCIDEV_BACKEND_CONTROLLER if IA64

config XEN_PCIDEV_BACKEND_VPCI
	bool "Virtual PCI"
	---help---
	  This PCI Backend hides the true PCI topology and makes the frontend
	  think there is a single PCI bus with only the exported devices on it.
	  For example, a device at 03:05.0 will be re-assigned to 00:00.0. A
	  second device at 02:1a.1 will be re-assigned to 00:01.1.

config XEN_PCIDEV_BACKEND_PASS
	bool "Passthrough"
	---help---
	  This PCI Backend provides a real view of the PCI topology to the
	  frontend (for example, a device at 06:01.b will still appear at
	  06:01.b to the frontend). This is similar to how Xen 2.0.x exposed
	  PCI devices to its driver domains. This may be required for drivers
	  which depend on finding their hardward in certain bus/slot
	  locations.

config XEN_PCIDEV_BACKEND_SLOT
	bool "Slot"
	---help---
	  This PCI Backend hides the true PCI topology and makes the frontend
	  think there is a single PCI bus with only the exported devices on it.
	  Contrary to the virtual PCI backend, a function becomes a new slot.
	  For example, a device at 03:05.2 will be re-assigned to 00:00.0. A
	  second device at 02:1a.1 will be re-assigned to 00:01.0.

config XEN_PCIDEV_BACKEND_CONTROLLER
	bool "Controller"
	depends on IA64
	---help---
	  This PCI backend virtualizes the PCI bus topology by providing a
	  virtual bus per PCI root device.  Devices which are physically under
	  the same root bus will appear on the same virtual bus.  For systems
	  with complex I/O addressing, this is the only backend which supports
	  extended I/O port spaces and MMIO translation offsets.  This backend
	  also supports slot virtualization.  For example, a device at
	  0000:01:02.1 will be re-assigned to 0000:00:00.0.  A second device
	  at 0000:02:05.0 (behind a P2P bridge on bus 0000:01) will be
	  re-assigned to 0000:00:01.0.  A third device at 0000:16:05.0 (under
	  a different PCI root bus) will be re-assigned to 0000:01:00.0.

endchoice

config XEN_PCIDEV_BE_DEBUG
	bool "PCI Backend Debugging"
	depends on XEN_PCIDEV_BACKEND

>>>>>>> 83d24d8d

config XENFS
	tristate "Xen filesystem"
	default y
	help
	  The xen filesystem provides a way for domains to share
	  information with each other and with the hypervisor.
	  For example, by reading and writing the "xenbus" file, guests
	  may pass arbitrary information to the initial domain.
	  If in doubt, say yes.

config XEN_COMPAT_XENFS
       bool "Create compatibility mount point /proc/xen"
       depends on XENFS
       default y
       help
         The old xenstore userspace tools expect to find "xenbus"
         under /proc/xen, but "xenbus" is now found at the root of the
         xenfs filesystem.  Selecting this causes the kernel to create
         the compatibility mount point /proc/xen if it is running on
         a xen platform.
         If in doubt, say yes.

config XEN_SYS_HYPERVISOR
       bool "Create xen entries under /sys/hypervisor"
       depends on SYSFS
       select SYS_HYPERVISOR
       default y
       help
         Create entries under /sys/hypervisor describing the Xen
	 hypervisor environment.  When running native or in another
	 virtual environment, /sys/hypervisor will still be present,
	 but will have no xen contents.

config XEN_XENBUS_FRONTEND
       tristate

config XEN_PLATFORM_PCI
	tristate "xen platform pci device driver"
	depends on XEN_PVHVM
	default m
	help
	  Driver for the Xen PCI Platform device: it is responsible for
	  initializing xenbus and grant_table when running in a Xen HVM
	  domain. As a consequence this driver is required to run any Xen PV
	  frontend on Xen HVM.

config SWIOTLB_XEN
	def_bool y
	depends on PCI
	select SWIOTLB

endmenu<|MERGE_RESOLUTION|>--- conflicted
+++ resolved
@@ -29,7 +29,6 @@
 	  firing.
 	  If in doubt, say yes.
 
-<<<<<<< HEAD
 config XEN_BACKEND
 	bool "Backend driver support"
 	depends on XEN_DOM0
@@ -37,7 +36,7 @@
 	help
 	  Support for backend device drivers that provide I/O services
 	  to other virtual machines.
-=======
+
 config XEN_PCIDEV_BACKEND
 	tristate "PCI-device backend driver"
 	depends on PCI
@@ -102,8 +101,6 @@
 	bool "PCI Backend Debugging"
 	depends on XEN_PCIDEV_BACKEND
 
->>>>>>> 83d24d8d
-
 config XENFS
 	tristate "Xen filesystem"
 	default y
