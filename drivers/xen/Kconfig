menu "Xen driver support"
	depends on XEN

config XEN_BALLOON
	bool "Xen memory balloon driver"
	default y
	help
	  The balloon driver allows the Xen domain to request more memory from
	  the system to expand the domain's memory allocation, or alternatively
	  return unneeded memory to the system.

config XEN_SCRUB_PAGES
	bool "Scrub pages before returning them to system"
	depends on XEN_BALLOON
	default y
	help
	  Scrub pages before returning them to the system for reuse by
	  other domains.  This makes sure that any confidential data
	  is not accidentally visible to other domains.  Is it more
	  secure, but slightly less efficient.
	  If in doubt, say yes.

config XEN_DEV_EVTCHN
	tristate "Xen /dev/xen/evtchn device"
	default y
	help
	  The evtchn driver allows a userspace process to triger event
	  channels and to receive notification of an event channel
	  firing.
	  If in doubt, say yes.

config XEN_BACKEND
	bool "Backend driver support"
	depends on XEN_DOM0
	default y
	help
	  Support for backend device drivers that provide I/O services
	  to other virtual machines.

config XENFS
	tristate "Xen filesystem"
	default y
	help
	  The xen filesystem provides a way for domains to share
	  information with each other and with the hypervisor.
	  For example, by reading and writing the "xenbus" file, guests
	  may pass arbitrary information to the initial domain.
	  If in doubt, say yes.

config XEN_COMPAT_XENFS
       bool "Create compatibility mount point /proc/xen"
       depends on XENFS
       default y
       help
         The old xenstore userspace tools expect to find "xenbus"
         under /proc/xen, but "xenbus" is now found at the root of the
         xenfs filesystem.  Selecting this causes the kernel to create
         the compatibility mount point /proc/xen if it is running on
         a xen platform.
         If in doubt, say yes.

config XEN_SYS_HYPERVISOR
       bool "Create xen entries under /sys/hypervisor"
       depends on SYSFS
       select SYS_HYPERVISOR
       default y
       help
         Create entries under /sys/hypervisor describing the Xen
	 hypervisor environment.  When running native or in another
	 virtual environment, /sys/hypervisor will still be present,
	 but will have no xen contents.

<<<<<<< HEAD
config XEN_XENBUS_FRONTEND
       tristate

=======
config XEN_GNTDEV
	tristate "userspace grant access device driver"
	depends on XEN
	select MMU_NOTIFIER
	help
	  Allows userspace processes use grants.
	  
>>>>>>> d43b1135
config XEN_PLATFORM_PCI
	tristate "xen platform pci device driver"
	depends on XEN_PVHVM
	default m
	help
	  Driver for the Xen PCI Platform device: it is responsible for
	  initializing xenbus and grant_table when running in a Xen HVM
	  domain. As a consequence this driver is required to run any Xen PV
	  frontend on Xen HVM.

config SWIOTLB_XEN
	def_bool y
	depends on PCI
	select SWIOTLB

endmenu<|MERGE_RESOLUTION|>--- conflicted
+++ resolved
@@ -70,11 +70,6 @@
 	 virtual environment, /sys/hypervisor will still be present,
 	 but will have no xen contents.
 
-<<<<<<< HEAD
-config XEN_XENBUS_FRONTEND
-       tristate
-
-=======
 config XEN_GNTDEV
 	tristate "userspace grant access device driver"
 	depends on XEN
@@ -82,7 +77,9 @@
 	help
 	  Allows userspace processes use grants.
 	  
->>>>>>> d43b1135
+config XEN_XENBUS_FRONTEND
+       tristate
+
 config XEN_PLATFORM_PCI
 	tristate "xen platform pci device driver"
 	depends on XEN_PVHVM
