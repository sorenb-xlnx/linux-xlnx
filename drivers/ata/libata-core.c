--- conflicted
+++ resolved
@@ -4939,26 +4939,7 @@
 	dev->flags &= ~ATA_DFLAG_DUBIOUS_XFER;
 }
 
-<<<<<<< HEAD
-/**
- *	ata_qc_complete - Complete an active ATA command
- *	@qc: Command to complete
- *
- *	Indicate to the mid and upper layers that an ATA command has
- *	completed, with either an ok or not-ok status.
- *
- *	Refrain from calling this function multiple times when
- *	successfully completing multiple NCQ commands.
- *	ata_qc_complete_multiple() should be used instead, which will
- *	properly update IRQ expect state.
- *
- *	LOCKING:
- *	spin_lock_irqsave(host lock)
- */
-void ata_qc_complete(struct ata_queued_cmd *qc)
-=======
 static void ata_qc_complete_raw(struct ata_queued_cmd *qc)
->>>>>>> fa7cd37f
 {
 	struct ata_port *ap = qc->ap;
 
