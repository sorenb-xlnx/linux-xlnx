--- conflicted
+++ resolved
@@ -5920,8 +5920,6 @@
 {
 	int rc;
 	struct ata_port *ap = data;
-<<<<<<< HEAD
-=======
 
 	/*
 	 * If we're not allowed to scan this host in parallel,
@@ -5933,7 +5931,6 @@
 	if (!(ap->host->flags & ATA_HOST_PARALLEL_SCAN) && ap->port_no != 0)
 		async_synchronize_cookie(cookie);
 
->>>>>>> f9d088b2
 	/* probe */
 	if (ap->ops->error_handler) {
 		struct ata_eh_info *ehi = &ap->link.eh_info;
