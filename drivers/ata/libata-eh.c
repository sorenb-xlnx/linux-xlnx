/*
 *  libata-eh.c - libata error handling
 *
 *  Maintained by:  Jeff Garzik <jgarzik@pobox.com>
 *    		    Please ALWAYS copy linux-ide@vger.kernel.org
 *		    on emails.
 *
 *  Copyright 2006 Tejun Heo <htejun@gmail.com>
 *
 *
 *  This program is free software; you can redistribute it and/or
 *  modify it under the terms of the GNU General Public License as
 *  published by the Free Software Foundation; either version 2, or
 *  (at your option) any later version.
 *
 *  This program is distributed in the hope that it will be useful,
 *  but WITHOUT ANY WARRANTY; without even the implied warranty of
 *  MERCHANTABILITY or FITNESS FOR A PARTICULAR PURPOSE.  See the GNU
 *  General Public License for more details.
 *
 *  You should have received a copy of the GNU General Public License
 *  along with this program; see the file COPYING.  If not, write to
 *  the Free Software Foundation, 675 Mass Ave, Cambridge, MA 02139,
 *  USA.
 *
 *
 *  libata documentation is available via 'make {ps|pdf}docs',
 *  as Documentation/DocBook/libata.*
 *
 *  Hardware documentation available from http://www.t13.org/ and
 *  http://www.sata-io.org/
 *
 */

#include <linux/kernel.h>
#include <linux/blkdev.h>
#include <linux/pci.h>
#include <scsi/scsi.h>
#include <scsi/scsi_host.h>
#include <scsi/scsi_eh.h>
#include <scsi/scsi_device.h>
#include <scsi/scsi_cmnd.h>
#include "../scsi/scsi_transport_api.h"

#include <linux/libata.h>

#include "libata.h"

enum {
	/* speed down verdicts */
	ATA_EH_SPDN_NCQ_OFF		= (1 << 0),
	ATA_EH_SPDN_SPEED_DOWN		= (1 << 1),
	ATA_EH_SPDN_FALLBACK_TO_PIO	= (1 << 2),
	ATA_EH_SPDN_KEEP_ERRORS		= (1 << 3),

	/* error flags */
	ATA_EFLAG_IS_IO			= (1 << 0),
	ATA_EFLAG_DUBIOUS_XFER		= (1 << 1),

	/* error categories */
	ATA_ECAT_NONE			= 0,
	ATA_ECAT_ATA_BUS		= 1,
	ATA_ECAT_TOUT_HSM		= 2,
	ATA_ECAT_UNK_DEV		= 3,
	ATA_ECAT_DUBIOUS_NONE		= 4,
	ATA_ECAT_DUBIOUS_ATA_BUS	= 5,
	ATA_ECAT_DUBIOUS_TOUT_HSM	= 6,
	ATA_ECAT_DUBIOUS_UNK_DEV	= 7,
	ATA_ECAT_NR			= 8,

	ATA_EH_CMD_DFL_TIMEOUT		=  5000,

	/* always put at least this amount of time between resets */
	ATA_EH_RESET_COOL_DOWN		=  5000,

	/* Waiting in ->prereset can never be reliable.  It's
	 * sometimes nice to wait there but it can't be depended upon;
	 * otherwise, we wouldn't be resetting.  Just give it enough
	 * time for most drives to spin up.
	 */
	ATA_EH_PRERESET_TIMEOUT		= 10000,
	ATA_EH_FASTDRAIN_INTERVAL	=  3000,

	ATA_EH_UA_TRIES			= 5,
};

/* The following table determines how we sequence resets.  Each entry
 * represents timeout for that try.  The first try can be soft or
 * hardreset.  All others are hardreset if available.  In most cases
 * the first reset w/ 10sec timeout should succeed.  Following entries
 * are mostly for error handling, hotplug and retarded devices.
 */
static const unsigned long ata_eh_reset_timeouts[] = {
	10000,	/* most drives spin up by 10sec */
	10000,	/* > 99% working drives spin up before 20sec */
	35000,	/* give > 30 secs of idleness for retarded devices */
	 5000,	/* and sweet one last chance */
	ULONG_MAX, /* > 1 min has elapsed, give up */
};

static const unsigned long ata_eh_identify_timeouts[] = {
	 5000,	/* covers > 99% of successes and not too boring on failures */
	10000,  /* combined time till here is enough even for media access */
	30000,	/* for true idiots */
	ULONG_MAX,
};

static const unsigned long ata_eh_other_timeouts[] = {
	 5000,	/* same rationale as identify timeout */
	10000,	/* ditto */
	/* but no merciful 30sec for other commands, it just isn't worth it */
	ULONG_MAX,
};

struct ata_eh_cmd_timeout_ent {
	const u8		*commands;
	const unsigned long	*timeouts;
};

/* The following table determines timeouts to use for EH internal
 * commands.  Each table entry is a command class and matches the
 * commands the entry applies to and the timeout table to use.
 *
 * On the retry after a command timed out, the next timeout value from
 * the table is used.  If the table doesn't contain further entries,
 * the last value is used.
 *
 * ehc->cmd_timeout_idx keeps track of which timeout to use per
 * command class, so if SET_FEATURES times out on the first try, the
 * next try will use the second timeout value only for that class.
 */
#define CMDS(cmds...)	(const u8 []){ cmds, 0 }
static const struct ata_eh_cmd_timeout_ent
ata_eh_cmd_timeout_table[ATA_EH_CMD_TIMEOUT_TABLE_SIZE] = {
	{ .commands = CMDS(ATA_CMD_ID_ATA, ATA_CMD_ID_ATAPI),
	  .timeouts = ata_eh_identify_timeouts, },
	{ .commands = CMDS(ATA_CMD_READ_NATIVE_MAX, ATA_CMD_READ_NATIVE_MAX_EXT),
	  .timeouts = ata_eh_other_timeouts, },
	{ .commands = CMDS(ATA_CMD_SET_MAX, ATA_CMD_SET_MAX_EXT),
	  .timeouts = ata_eh_other_timeouts, },
	{ .commands = CMDS(ATA_CMD_SET_FEATURES),
	  .timeouts = ata_eh_other_timeouts, },
	{ .commands = CMDS(ATA_CMD_INIT_DEV_PARAMS),
	  .timeouts = ata_eh_other_timeouts, },
};
#undef CMDS

static void __ata_port_freeze(struct ata_port *ap);
#ifdef CONFIG_PM
static void ata_eh_handle_port_suspend(struct ata_port *ap);
static void ata_eh_handle_port_resume(struct ata_port *ap);
#else /* CONFIG_PM */
static void ata_eh_handle_port_suspend(struct ata_port *ap)
{ }

static void ata_eh_handle_port_resume(struct ata_port *ap)
{ }
#endif /* CONFIG_PM */

static void __ata_ehi_pushv_desc(struct ata_eh_info *ehi, const char *fmt,
				 va_list args)
{
	ehi->desc_len += vscnprintf(ehi->desc + ehi->desc_len,
				     ATA_EH_DESC_LEN - ehi->desc_len,
				     fmt, args);
}

/**
 *	__ata_ehi_push_desc - push error description without adding separator
 *	@ehi: target EHI
 *	@fmt: printf format string
 *
 *	Format string according to @fmt and append it to @ehi->desc.
 *
 *	LOCKING:
 *	spin_lock_irqsave(host lock)
 */
void __ata_ehi_push_desc(struct ata_eh_info *ehi, const char *fmt, ...)
{
	va_list args;

	va_start(args, fmt);
	__ata_ehi_pushv_desc(ehi, fmt, args);
	va_end(args);
}

/**
 *	ata_ehi_push_desc - push error description with separator
 *	@ehi: target EHI
 *	@fmt: printf format string
 *
 *	Format string according to @fmt and append it to @ehi->desc.
 *	If @ehi->desc is not empty, ", " is added in-between.
 *
 *	LOCKING:
 *	spin_lock_irqsave(host lock)
 */
void ata_ehi_push_desc(struct ata_eh_info *ehi, const char *fmt, ...)
{
	va_list args;

	if (ehi->desc_len)
		__ata_ehi_push_desc(ehi, ", ");

	va_start(args, fmt);
	__ata_ehi_pushv_desc(ehi, fmt, args);
	va_end(args);
}

/**
 *	ata_ehi_clear_desc - clean error description
 *	@ehi: target EHI
 *
 *	Clear @ehi->desc.
 *
 *	LOCKING:
 *	spin_lock_irqsave(host lock)
 */
void ata_ehi_clear_desc(struct ata_eh_info *ehi)
{
	ehi->desc[0] = '\0';
	ehi->desc_len = 0;
}

/**
 *	ata_port_desc - append port description
 *	@ap: target ATA port
 *	@fmt: printf format string
 *
 *	Format string according to @fmt and append it to port
 *	description.  If port description is not empty, " " is added
 *	in-between.  This function is to be used while initializing
 *	ata_host.  The description is printed on host registration.
 *
 *	LOCKING:
 *	None.
 */
void ata_port_desc(struct ata_port *ap, const char *fmt, ...)
{
	va_list args;

	WARN_ON(!(ap->pflags & ATA_PFLAG_INITIALIZING));

	if (ap->link.eh_info.desc_len)
		__ata_ehi_push_desc(&ap->link.eh_info, " ");

	va_start(args, fmt);
	__ata_ehi_pushv_desc(&ap->link.eh_info, fmt, args);
	va_end(args);
}

#ifdef CONFIG_PCI

/**
 *	ata_port_pbar_desc - append PCI BAR description
 *	@ap: target ATA port
 *	@bar: target PCI BAR
 *	@offset: offset into PCI BAR
 *	@name: name of the area
 *
 *	If @offset is negative, this function formats a string which
 *	contains the name, address, size and type of the BAR and
 *	appends it to the port description.  If @offset is zero or
 *	positive, only name and offsetted address is appended.
 *
 *	LOCKING:
 *	None.
 */
void ata_port_pbar_desc(struct ata_port *ap, int bar, ssize_t offset,
			const char *name)
{
	struct pci_dev *pdev = to_pci_dev(ap->host->dev);
	char *type = "";
	unsigned long long start, len;

	if (pci_resource_flags(pdev, bar) & IORESOURCE_MEM)
		type = "m";
	else if (pci_resource_flags(pdev, bar) & IORESOURCE_IO)
		type = "i";

	start = (unsigned long long)pci_resource_start(pdev, bar);
	len = (unsigned long long)pci_resource_len(pdev, bar);

	if (offset < 0)
		ata_port_desc(ap, "%s %s%llu@0x%llx", name, type, len, start);
	else
		ata_port_desc(ap, "%s 0x%llx", name,
				start + (unsigned long long)offset);
}

#endif /* CONFIG_PCI */

static int ata_lookup_timeout_table(u8 cmd)
{
	int i;

	for (i = 0; i < ATA_EH_CMD_TIMEOUT_TABLE_SIZE; i++) {
		const u8 *cur;

		for (cur = ata_eh_cmd_timeout_table[i].commands; *cur; cur++)
			if (*cur == cmd)
				return i;
	}

	return -1;
}

/**
 *	ata_internal_cmd_timeout - determine timeout for an internal command
 *	@dev: target device
 *	@cmd: internal command to be issued
 *
 *	Determine timeout for internal command @cmd for @dev.
 *
 *	LOCKING:
 *	EH context.
 *
 *	RETURNS:
 *	Determined timeout.
 */
unsigned long ata_internal_cmd_timeout(struct ata_device *dev, u8 cmd)
{
	struct ata_eh_context *ehc = &dev->link->eh_context;
	int ent = ata_lookup_timeout_table(cmd);
	int idx;

	if (ent < 0)
		return ATA_EH_CMD_DFL_TIMEOUT;

	idx = ehc->cmd_timeout_idx[dev->devno][ent];
	return ata_eh_cmd_timeout_table[ent].timeouts[idx];
}

/**
 *	ata_internal_cmd_timed_out - notification for internal command timeout
 *	@dev: target device
 *	@cmd: internal command which timed out
 *
 *	Notify EH that internal command @cmd for @dev timed out.  This
 *	function should be called only for commands whose timeouts are
 *	determined using ata_internal_cmd_timeout().
 *
 *	LOCKING:
 *	EH context.
 */
void ata_internal_cmd_timed_out(struct ata_device *dev, u8 cmd)
{
	struct ata_eh_context *ehc = &dev->link->eh_context;
	int ent = ata_lookup_timeout_table(cmd);
	int idx;

	if (ent < 0)
		return;

	idx = ehc->cmd_timeout_idx[dev->devno][ent];
	if (ata_eh_cmd_timeout_table[ent].timeouts[idx + 1] != ULONG_MAX)
		ehc->cmd_timeout_idx[dev->devno][ent]++;
}

static void ata_ering_record(struct ata_ering *ering, unsigned int eflags,
			     unsigned int err_mask)
{
	struct ata_ering_entry *ent;

	WARN_ON(!err_mask);

	ering->cursor++;
	ering->cursor %= ATA_ERING_SIZE;

	ent = &ering->ring[ering->cursor];
	ent->eflags = eflags;
	ent->err_mask = err_mask;
	ent->timestamp = get_jiffies_64();
}

static struct ata_ering_entry *ata_ering_top(struct ata_ering *ering)
{
	struct ata_ering_entry *ent = &ering->ring[ering->cursor];

	if (ent->err_mask)
		return ent;
	return NULL;
}

static void ata_ering_clear(struct ata_ering *ering)
{
	memset(ering, 0, sizeof(*ering));
}

static int ata_ering_map(struct ata_ering *ering,
			 int (*map_fn)(struct ata_ering_entry *, void *),
			 void *arg)
{
	int idx, rc = 0;
	struct ata_ering_entry *ent;

	idx = ering->cursor;
	do {
		ent = &ering->ring[idx];
		if (!ent->err_mask)
			break;
		rc = map_fn(ent, arg);
		if (rc)
			break;
		idx = (idx - 1 + ATA_ERING_SIZE) % ATA_ERING_SIZE;
	} while (idx != ering->cursor);

	return rc;
}

static unsigned int ata_eh_dev_action(struct ata_device *dev)
{
	struct ata_eh_context *ehc = &dev->link->eh_context;

	return ehc->i.action | ehc->i.dev_action[dev->devno];
}

static void ata_eh_clear_action(struct ata_link *link, struct ata_device *dev,
				struct ata_eh_info *ehi, unsigned int action)
{
	struct ata_device *tdev;

	if (!dev) {
		ehi->action &= ~action;
		ata_link_for_each_dev(tdev, link)
			ehi->dev_action[tdev->devno] &= ~action;
	} else {
		/* doesn't make sense for port-wide EH actions */
		WARN_ON(!(action & ATA_EH_PERDEV_MASK));

		/* break ehi->action into ehi->dev_action */
		if (ehi->action & action) {
			ata_link_for_each_dev(tdev, link)
				ehi->dev_action[tdev->devno] |=
					ehi->action & action;
			ehi->action &= ~action;
		}

		/* turn off the specified per-dev action */
		ehi->dev_action[dev->devno] &= ~action;
	}
}

/**
 *	ata_scsi_timed_out - SCSI layer time out callback
 *	@cmd: timed out SCSI command
 *
 *	Handles SCSI layer timeout.  We race with normal completion of
 *	the qc for @cmd.  If the qc is already gone, we lose and let
 *	the scsi command finish (EH_HANDLED).  Otherwise, the qc has
 *	timed out and EH should be invoked.  Prevent ata_qc_complete()
 *	from finishing it by setting EH_SCHEDULED and return
 *	EH_NOT_HANDLED.
 *
 *	TODO: kill this function once old EH is gone.
 *
 *	LOCKING:
 *	Called from timer context
 *
 *	RETURNS:
 *	EH_HANDLED or EH_NOT_HANDLED
 */
enum blk_eh_timer_return ata_scsi_timed_out(struct scsi_cmnd *cmd)
{
	struct Scsi_Host *host = cmd->device->host;
	struct ata_port *ap = ata_shost_to_port(host);
	unsigned long flags;
	struct ata_queued_cmd *qc;
	enum blk_eh_timer_return ret;

	DPRINTK("ENTER\n");

	if (ap->ops->error_handler) {
		ret = BLK_EH_NOT_HANDLED;
		goto out;
	}

	ret = BLK_EH_HANDLED;
	spin_lock_irqsave(ap->lock, flags);
	qc = ata_qc_from_tag(ap, ap->link.active_tag);
	if (qc) {
		WARN_ON(qc->scsicmd != cmd);
		qc->flags |= ATA_QCFLAG_EH_SCHEDULED;
		qc->err_mask |= AC_ERR_TIMEOUT;
		ret = BLK_EH_NOT_HANDLED;
	}
	spin_unlock_irqrestore(ap->lock, flags);

 out:
	DPRINTK("EXIT, ret=%d\n", ret);
	return ret;
}

/**
 *	ata_scsi_error - SCSI layer error handler callback
 *	@host: SCSI host on which error occurred
 *
 *	Handles SCSI-layer-thrown error events.
 *
 *	LOCKING:
 *	Inherited from SCSI layer (none, can sleep)
 *
 *	RETURNS:
 *	Zero.
 */
void ata_scsi_error(struct Scsi_Host *host)
{
	struct ata_port *ap = ata_shost_to_port(host);
	int i;
	unsigned long flags;

	DPRINTK("ENTER\n");

	/* synchronize with port task */
	ata_port_flush_task(ap);

	/* synchronize with host lock and sort out timeouts */

	/* For new EH, all qcs are finished in one of three ways -
	 * normal completion, error completion, and SCSI timeout.
	 * Both cmpletions can race against SCSI timeout.  When normal
	 * completion wins, the qc never reaches EH.  When error
	 * completion wins, the qc has ATA_QCFLAG_FAILED set.
	 *
	 * When SCSI timeout wins, things are a bit more complex.
	 * Normal or error completion can occur after the timeout but
	 * before this point.  In such cases, both types of
	 * completions are honored.  A scmd is determined to have
	 * timed out iff its associated qc is active and not failed.
	 */
	if (ap->ops->error_handler) {
		struct scsi_cmnd *scmd, *tmp;
		int nr_timedout = 0;

		spin_lock_irqsave(ap->lock, flags);

		list_for_each_entry_safe(scmd, tmp, &host->eh_cmd_q, eh_entry) {
			struct ata_queued_cmd *qc;

			for (i = 0; i < ATA_MAX_QUEUE; i++) {
				qc = __ata_qc_from_tag(ap, i);
				if (qc->flags & ATA_QCFLAG_ACTIVE &&
				    qc->scsicmd == scmd)
					break;
			}

			if (i < ATA_MAX_QUEUE) {
				/* the scmd has an associated qc */
				if (!(qc->flags & ATA_QCFLAG_FAILED)) {
					/* which hasn't failed yet, timeout */
					qc->err_mask |= AC_ERR_TIMEOUT;
					qc->flags |= ATA_QCFLAG_FAILED;
					nr_timedout++;
				}
			} else {
				/* Normal completion occurred after
				 * SCSI timeout but before this point.
				 * Successfully complete it.
				 */
				scmd->retries = scmd->allowed;
				scsi_eh_finish_cmd(scmd, &ap->eh_done_q);
			}
		}

		/* If we have timed out qcs.  They belong to EH from
		 * this point but the state of the controller is
		 * unknown.  Freeze the port to make sure the IRQ
		 * handler doesn't diddle with those qcs.  This must
		 * be done atomically w.r.t. setting QCFLAG_FAILED.
		 */
		if (nr_timedout)
			__ata_port_freeze(ap);

		spin_unlock_irqrestore(ap->lock, flags);

		/* initialize eh_tries */
		ap->eh_tries = ATA_EH_MAX_TRIES;
	} else
		spin_unlock_wait(ap->lock);

 repeat:
	/* invoke error handler */
	if (ap->ops->error_handler) {
		struct ata_link *link;

		/* kill fast drain timer */
		del_timer_sync(&ap->fastdrain_timer);

		/* process port resume request */
		ata_eh_handle_port_resume(ap);

		/* fetch & clear EH info */
		spin_lock_irqsave(ap->lock, flags);

		__ata_port_for_each_link(link, ap) {
			struct ata_eh_context *ehc = &link->eh_context;
			struct ata_device *dev;

			memset(&link->eh_context, 0, sizeof(link->eh_context));
			link->eh_context.i = link->eh_info;
			memset(&link->eh_info, 0, sizeof(link->eh_info));

			ata_link_for_each_dev(dev, link) {
				int devno = dev->devno;

				if (!ata_dev_enabled(dev))
					continue;

				ehc->saved_xfer_mode[devno] = dev->xfer_mode;
				if (ata_ncq_enabled(dev))
					ehc->saved_ncq_enabled |= 1 << devno;
			}

			/* set last reset timestamp to some time in the past */
			ehc->last_reset = jiffies - 60 * HZ;
		}

		ap->pflags |= ATA_PFLAG_EH_IN_PROGRESS;
		ap->pflags &= ~ATA_PFLAG_EH_PENDING;
		ap->excl_link = NULL;	/* don't maintain exclusion over EH */

		spin_unlock_irqrestore(ap->lock, flags);

		/* invoke EH, skip if unloading or suspended */
		if (!(ap->pflags & (ATA_PFLAG_UNLOADING | ATA_PFLAG_SUSPENDED)))
			ap->ops->error_handler(ap);
		else
			ata_eh_finish(ap);

		/* process port suspend request */
		ata_eh_handle_port_suspend(ap);

		/* Exception might have happend after ->error_handler
		 * recovered the port but before this point.  Repeat
		 * EH in such case.
		 */
		spin_lock_irqsave(ap->lock, flags);

		if (ap->pflags & ATA_PFLAG_EH_PENDING) {
			if (--ap->eh_tries) {
				spin_unlock_irqrestore(ap->lock, flags);
				goto repeat;
			}
			ata_port_printk(ap, KERN_ERR, "EH pending after %d "
					"tries, giving up\n", ATA_EH_MAX_TRIES);
			ap->pflags &= ~ATA_PFLAG_EH_PENDING;
		}

		/* this run is complete, make sure EH info is clear */
		__ata_port_for_each_link(link, ap)
			memset(&link->eh_info, 0, sizeof(link->eh_info));

		/* Clear host_eh_scheduled while holding ap->lock such
		 * that if exception occurs after this point but
		 * before EH completion, SCSI midlayer will
		 * re-initiate EH.
		 */
		host->host_eh_scheduled = 0;

		spin_unlock_irqrestore(ap->lock, flags);
	} else {
		WARN_ON(ata_qc_from_tag(ap, ap->link.active_tag) == NULL);
		ap->ops->eng_timeout(ap);
	}

	/* finish or retry handled scmd's and clean up */
	WARN_ON(host->host_failed || !list_empty(&host->eh_cmd_q));

	scsi_eh_flush_done_q(&ap->eh_done_q);

	/* clean up */
	spin_lock_irqsave(ap->lock, flags);

	if (ap->pflags & ATA_PFLAG_LOADING)
		ap->pflags &= ~ATA_PFLAG_LOADING;
	else if (ap->pflags & ATA_PFLAG_SCSI_HOTPLUG)
		queue_delayed_work(ata_aux_wq, &ap->hotplug_task, 0);

	if (ap->pflags & ATA_PFLAG_RECOVERED)
		ata_port_printk(ap, KERN_INFO, "EH complete\n");

	ap->pflags &= ~(ATA_PFLAG_SCSI_HOTPLUG | ATA_PFLAG_RECOVERED);

	/* tell wait_eh that we're done */
	ap->pflags &= ~ATA_PFLAG_EH_IN_PROGRESS;
	wake_up_all(&ap->eh_wait_q);

	spin_unlock_irqrestore(ap->lock, flags);

	DPRINTK("EXIT\n");
}

/**
 *	ata_port_wait_eh - Wait for the currently pending EH to complete
 *	@ap: Port to wait EH for
 *
 *	Wait until the currently pending EH is complete.
 *
 *	LOCKING:
 *	Kernel thread context (may sleep).
 */
void ata_port_wait_eh(struct ata_port *ap)
{
	unsigned long flags;
	DEFINE_WAIT(wait);

 retry:
	spin_lock_irqsave(ap->lock, flags);

	while (ap->pflags & (ATA_PFLAG_EH_PENDING | ATA_PFLAG_EH_IN_PROGRESS)) {
		prepare_to_wait(&ap->eh_wait_q, &wait, TASK_UNINTERRUPTIBLE);
		spin_unlock_irqrestore(ap->lock, flags);
		schedule();
		spin_lock_irqsave(ap->lock, flags);
	}
	finish_wait(&ap->eh_wait_q, &wait);

	spin_unlock_irqrestore(ap->lock, flags);

	/* make sure SCSI EH is complete */
	if (scsi_host_in_recovery(ap->scsi_host)) {
		msleep(10);
		goto retry;
	}
}

static int ata_eh_nr_in_flight(struct ata_port *ap)
{
	unsigned int tag;
	int nr = 0;

	/* count only non-internal commands */
	for (tag = 0; tag < ATA_MAX_QUEUE - 1; tag++)
		if (ata_qc_from_tag(ap, tag))
			nr++;

	return nr;
}

void ata_eh_fastdrain_timerfn(unsigned long arg)
{
	struct ata_port *ap = (void *)arg;
	unsigned long flags;
	int cnt;

	spin_lock_irqsave(ap->lock, flags);

	cnt = ata_eh_nr_in_flight(ap);

	/* are we done? */
	if (!cnt)
		goto out_unlock;

	if (cnt == ap->fastdrain_cnt) {
		unsigned int tag;

		/* No progress during the last interval, tag all
		 * in-flight qcs as timed out and freeze the port.
		 */
		for (tag = 0; tag < ATA_MAX_QUEUE - 1; tag++) {
			struct ata_queued_cmd *qc = ata_qc_from_tag(ap, tag);
			if (qc)
				qc->err_mask |= AC_ERR_TIMEOUT;
		}

		ata_port_freeze(ap);
	} else {
		/* some qcs have finished, give it another chance */
		ap->fastdrain_cnt = cnt;
		ap->fastdrain_timer.expires =
			ata_deadline(jiffies, ATA_EH_FASTDRAIN_INTERVAL);
		add_timer(&ap->fastdrain_timer);
	}

 out_unlock:
	spin_unlock_irqrestore(ap->lock, flags);
}

/**
 *	ata_eh_set_pending - set ATA_PFLAG_EH_PENDING and activate fast drain
 *	@ap: target ATA port
 *	@fastdrain: activate fast drain
 *
 *	Set ATA_PFLAG_EH_PENDING and activate fast drain if @fastdrain
 *	is non-zero and EH wasn't pending before.  Fast drain ensures
 *	that EH kicks in in timely manner.
 *
 *	LOCKING:
 *	spin_lock_irqsave(host lock)
 */
static void ata_eh_set_pending(struct ata_port *ap, int fastdrain)
{
	int cnt;

	/* already scheduled? */
	if (ap->pflags & ATA_PFLAG_EH_PENDING)
		return;

	ap->pflags |= ATA_PFLAG_EH_PENDING;

	if (!fastdrain)
		return;

	/* do we have in-flight qcs? */
	cnt = ata_eh_nr_in_flight(ap);
	if (!cnt)
		return;

	/* activate fast drain */
	ap->fastdrain_cnt = cnt;
	ap->fastdrain_timer.expires =
		ata_deadline(jiffies, ATA_EH_FASTDRAIN_INTERVAL);
	add_timer(&ap->fastdrain_timer);
}

/**
 *	ata_qc_schedule_eh - schedule qc for error handling
 *	@qc: command to schedule error handling for
 *
 *	Schedule error handling for @qc.  EH will kick in as soon as
 *	other commands are drained.
 *
 *	LOCKING:
 *	spin_lock_irqsave(host lock)
 */
void ata_qc_schedule_eh(struct ata_queued_cmd *qc)
{
	struct ata_port *ap = qc->ap;

	WARN_ON(!ap->ops->error_handler);

	qc->flags |= ATA_QCFLAG_FAILED;
	ata_eh_set_pending(ap, 1);

	/* The following will fail if timeout has already expired.
	 * ata_scsi_error() takes care of such scmds on EH entry.
	 * Note that ATA_QCFLAG_FAILED is unconditionally set after
	 * this function completes.
	 */
	blk_abort_request(qc->scsicmd->request);
}

/**
 *	ata_port_schedule_eh - schedule error handling without a qc
 *	@ap: ATA port to schedule EH for
 *
 *	Schedule error handling for @ap.  EH will kick in as soon as
 *	all commands are drained.
 *
 *	LOCKING:
 *	spin_lock_irqsave(host lock)
 */
void ata_port_schedule_eh(struct ata_port *ap)
{
	WARN_ON(!ap->ops->error_handler);

	if (ap->pflags & ATA_PFLAG_INITIALIZING)
		return;

	ata_eh_set_pending(ap, 1);
	scsi_schedule_eh(ap->scsi_host);

	DPRINTK("port EH scheduled\n");
}

static int ata_do_link_abort(struct ata_port *ap, struct ata_link *link)
{
	int tag, nr_aborted = 0;

	WARN_ON(!ap->ops->error_handler);

	/* we're gonna abort all commands, no need for fast drain */
	ata_eh_set_pending(ap, 0);

	for (tag = 0; tag < ATA_MAX_QUEUE; tag++) {
		struct ata_queued_cmd *qc = ata_qc_from_tag(ap, tag);

		if (qc && (!link || qc->dev->link == link)) {
			qc->flags |= ATA_QCFLAG_FAILED;
			ata_qc_complete(qc);
			nr_aborted++;
		}
	}

	if (!nr_aborted)
		ata_port_schedule_eh(ap);

	return nr_aborted;
}

/**
 *	ata_link_abort - abort all qc's on the link
 *	@link: ATA link to abort qc's for
 *
 *	Abort all active qc's active on @link and schedule EH.
 *
 *	LOCKING:
 *	spin_lock_irqsave(host lock)
 *
 *	RETURNS:
 *	Number of aborted qc's.
 */
int ata_link_abort(struct ata_link *link)
{
	return ata_do_link_abort(link->ap, link);
}

/**
 *	ata_port_abort - abort all qc's on the port
 *	@ap: ATA port to abort qc's for
 *
 *	Abort all active qc's of @ap and schedule EH.
 *
 *	LOCKING:
 *	spin_lock_irqsave(host_set lock)
 *
 *	RETURNS:
 *	Number of aborted qc's.
 */
int ata_port_abort(struct ata_port *ap)
{
	return ata_do_link_abort(ap, NULL);
}

/**
 *	__ata_port_freeze - freeze port
 *	@ap: ATA port to freeze
 *
 *	This function is called when HSM violation or some other
 *	condition disrupts normal operation of the port.  Frozen port
 *	is not allowed to perform any operation until the port is
 *	thawed, which usually follows a successful reset.
 *
 *	ap->ops->freeze() callback can be used for freezing the port
 *	hardware-wise (e.g. mask interrupt and stop DMA engine).  If a
 *	port cannot be frozen hardware-wise, the interrupt handler
 *	must ack and clear interrupts unconditionally while the port
 *	is frozen.
 *
 *	LOCKING:
 *	spin_lock_irqsave(host lock)
 */
static void __ata_port_freeze(struct ata_port *ap)
{
	WARN_ON(!ap->ops->error_handler);

	if (ap->ops->freeze)
		ap->ops->freeze(ap);

	ap->pflags |= ATA_PFLAG_FROZEN;

	DPRINTK("ata%u port frozen\n", ap->print_id);
}

/**
 *	ata_port_freeze - abort & freeze port
 *	@ap: ATA port to freeze
 *
 *	Abort and freeze @ap.
 *
 *	LOCKING:
 *	spin_lock_irqsave(host lock)
 *
 *	RETURNS:
 *	Number of aborted commands.
 */
int ata_port_freeze(struct ata_port *ap)
{
	int nr_aborted;

	WARN_ON(!ap->ops->error_handler);

	nr_aborted = ata_port_abort(ap);
	__ata_port_freeze(ap);

	return nr_aborted;
}

/**
 *	sata_async_notification - SATA async notification handler
 *	@ap: ATA port where async notification is received
 *
 *	Handler to be called when async notification via SDB FIS is
 *	received.  This function schedules EH if necessary.
 *
 *	LOCKING:
 *	spin_lock_irqsave(host lock)
 *
 *	RETURNS:
 *	1 if EH is scheduled, 0 otherwise.
 */
int sata_async_notification(struct ata_port *ap)
{
	u32 sntf;
	int rc;

	if (!(ap->flags & ATA_FLAG_AN))
		return 0;

	rc = sata_scr_read(&ap->link, SCR_NOTIFICATION, &sntf);
	if (rc == 0)
		sata_scr_write(&ap->link, SCR_NOTIFICATION, sntf);

	if (!sata_pmp_attached(ap) || rc) {
		/* PMP is not attached or SNTF is not available */
		if (!sata_pmp_attached(ap)) {
			/* PMP is not attached.  Check whether ATAPI
			 * AN is configured.  If so, notify media
			 * change.
			 */
			struct ata_device *dev = ap->link.device;

			if ((dev->class == ATA_DEV_ATAPI) &&
			    (dev->flags & ATA_DFLAG_AN))
				ata_scsi_media_change_notify(dev);
			return 0;
		} else {
			/* PMP is attached but SNTF is not available.
			 * ATAPI async media change notification is
			 * not used.  The PMP must be reporting PHY
			 * status change, schedule EH.
			 */
			ata_port_schedule_eh(ap);
			return 1;
		}
	} else {
		/* PMP is attached and SNTF is available */
		struct ata_link *link;

		/* check and notify ATAPI AN */
		ata_port_for_each_link(link, ap) {
			if (!(sntf & (1 << link->pmp)))
				continue;

			if ((link->device->class == ATA_DEV_ATAPI) &&
			    (link->device->flags & ATA_DFLAG_AN))
				ata_scsi_media_change_notify(link->device);
		}

		/* If PMP is reporting that PHY status of some
		 * downstream ports has changed, schedule EH.
		 */
		if (sntf & (1 << SATA_PMP_CTRL_PORT)) {
			ata_port_schedule_eh(ap);
			return 1;
		}

		return 0;
	}
}

/**
 *	ata_eh_freeze_port - EH helper to freeze port
 *	@ap: ATA port to freeze
 *
 *	Freeze @ap.
 *
 *	LOCKING:
 *	None.
 */
void ata_eh_freeze_port(struct ata_port *ap)
{
	unsigned long flags;

	if (!ap->ops->error_handler)
		return;

	spin_lock_irqsave(ap->lock, flags);
	__ata_port_freeze(ap);
	spin_unlock_irqrestore(ap->lock, flags);
}

/**
 *	ata_port_thaw_port - EH helper to thaw port
 *	@ap: ATA port to thaw
 *
 *	Thaw frozen port @ap.
 *
 *	LOCKING:
 *	None.
 */
void ata_eh_thaw_port(struct ata_port *ap)
{
	unsigned long flags;

	if (!ap->ops->error_handler)
		return;

	spin_lock_irqsave(ap->lock, flags);

	ap->pflags &= ~ATA_PFLAG_FROZEN;

	if (ap->ops->thaw)
		ap->ops->thaw(ap);

	spin_unlock_irqrestore(ap->lock, flags);

	DPRINTK("ata%u port thawed\n", ap->print_id);
}

static void ata_eh_scsidone(struct scsi_cmnd *scmd)
{
	/* nada */
}

static void __ata_eh_qc_complete(struct ata_queued_cmd *qc)
{
	struct ata_port *ap = qc->ap;
	struct scsi_cmnd *scmd = qc->scsicmd;
	unsigned long flags;

	spin_lock_irqsave(ap->lock, flags);
	qc->scsidone = ata_eh_scsidone;
	__ata_qc_complete(qc);
	WARN_ON(ata_tag_valid(qc->tag));
	spin_unlock_irqrestore(ap->lock, flags);

	scsi_eh_finish_cmd(scmd, &ap->eh_done_q);
}

/**
 *	ata_eh_qc_complete - Complete an active ATA command from EH
 *	@qc: Command to complete
 *
 *	Indicate to the mid and upper layers that an ATA command has
 *	completed.  To be used from EH.
 */
void ata_eh_qc_complete(struct ata_queued_cmd *qc)
{
	struct scsi_cmnd *scmd = qc->scsicmd;
	scmd->retries = scmd->allowed;
	__ata_eh_qc_complete(qc);
}

/**
 *	ata_eh_qc_retry - Tell midlayer to retry an ATA command after EH
 *	@qc: Command to retry
 *
 *	Indicate to the mid and upper layers that an ATA command
 *	should be retried.  To be used from EH.
 *
 *	SCSI midlayer limits the number of retries to scmd->allowed.
 *	scmd->retries is decremented for commands which get retried
 *	due to unrelated failures (qc->err_mask is zero).
 */
void ata_eh_qc_retry(struct ata_queued_cmd *qc)
{
	struct scsi_cmnd *scmd = qc->scsicmd;
	if (!qc->err_mask && scmd->retries)
		scmd->retries--;
	__ata_eh_qc_complete(qc);
}

/**
 *	ata_eh_detach_dev - detach ATA device
 *	@dev: ATA device to detach
 *
 *	Detach @dev.
 *
 *	LOCKING:
 *	None.
 */
void ata_eh_detach_dev(struct ata_device *dev)
{
	struct ata_link *link = dev->link;
	struct ata_port *ap = link->ap;
	struct ata_eh_context *ehc = &link->eh_context;
	unsigned long flags;

	ata_dev_disable(dev);

	spin_lock_irqsave(ap->lock, flags);

	dev->flags &= ~ATA_DFLAG_DETACH;

	if (ata_scsi_offline_dev(dev)) {
		dev->flags |= ATA_DFLAG_DETACHED;
		ap->pflags |= ATA_PFLAG_SCSI_HOTPLUG;
	}

	/* clear per-dev EH info */
	ata_eh_clear_action(link, dev, &link->eh_info, ATA_EH_PERDEV_MASK);
	ata_eh_clear_action(link, dev, &link->eh_context.i, ATA_EH_PERDEV_MASK);
	ehc->saved_xfer_mode[dev->devno] = 0;
	ehc->saved_ncq_enabled &= ~(1 << dev->devno);

	spin_unlock_irqrestore(ap->lock, flags);
}

/**
 *	ata_eh_about_to_do - about to perform eh_action
 *	@link: target ATA link
 *	@dev: target ATA dev for per-dev action (can be NULL)
 *	@action: action about to be performed
 *
 *	Called just before performing EH actions to clear related bits
 *	in @link->eh_info such that eh actions are not unnecessarily
 *	repeated.
 *
 *	LOCKING:
 *	None.
 */
void ata_eh_about_to_do(struct ata_link *link, struct ata_device *dev,
			unsigned int action)
{
	struct ata_port *ap = link->ap;
	struct ata_eh_info *ehi = &link->eh_info;
	struct ata_eh_context *ehc = &link->eh_context;
	unsigned long flags;

	spin_lock_irqsave(ap->lock, flags);

	ata_eh_clear_action(link, dev, ehi, action);

	/* About to take EH action, set RECOVERED.  Ignore actions on
	 * slave links as master will do them again.
	 */
	if (!(ehc->i.flags & ATA_EHI_QUIET) && link != ap->slave_link)
		ap->pflags |= ATA_PFLAG_RECOVERED;

	spin_unlock_irqrestore(ap->lock, flags);
}

/**
 *	ata_eh_done - EH action complete
*	@ap: target ATA port
 *	@dev: target ATA dev for per-dev action (can be NULL)
 *	@action: action just completed
 *
 *	Called right after performing EH actions to clear related bits
 *	in @link->eh_context.
 *
 *	LOCKING:
 *	None.
 */
void ata_eh_done(struct ata_link *link, struct ata_device *dev,
		 unsigned int action)
{
	struct ata_eh_context *ehc = &link->eh_context;

	ata_eh_clear_action(link, dev, &ehc->i, action);
}

/**
 *	ata_err_string - convert err_mask to descriptive string
 *	@err_mask: error mask to convert to string
 *
 *	Convert @err_mask to descriptive string.  Errors are
 *	prioritized according to severity and only the most severe
 *	error is reported.
 *
 *	LOCKING:
 *	None.
 *
 *	RETURNS:
 *	Descriptive string for @err_mask
 */
static const char *ata_err_string(unsigned int err_mask)
{
	if (err_mask & AC_ERR_HOST_BUS)
		return "host bus error";
	if (err_mask & AC_ERR_ATA_BUS)
		return "ATA bus error";
	if (err_mask & AC_ERR_TIMEOUT)
		return "timeout";
	if (err_mask & AC_ERR_HSM)
		return "HSM violation";
	if (err_mask & AC_ERR_SYSTEM)
		return "internal error";
	if (err_mask & AC_ERR_MEDIA)
		return "media error";
	if (err_mask & AC_ERR_INVALID)
		return "invalid argument";
	if (err_mask & AC_ERR_DEV)
		return "device error";
	return "unknown error";
}

/**
 *	ata_read_log_page - read a specific log page
 *	@dev: target device
 *	@page: page to read
 *	@buf: buffer to store read page
 *	@sectors: number of sectors to read
 *
 *	Read log page using READ_LOG_EXT command.
 *
 *	LOCKING:
 *	Kernel thread context (may sleep).
 *
 *	RETURNS:
 *	0 on success, AC_ERR_* mask otherwise.
 */
static unsigned int ata_read_log_page(struct ata_device *dev,
				      u8 page, void *buf, unsigned int sectors)
{
	struct ata_taskfile tf;
	unsigned int err_mask;

	DPRINTK("read log page - page %d\n", page);

	ata_tf_init(dev, &tf);
	tf.command = ATA_CMD_READ_LOG_EXT;
	tf.lbal = page;
	tf.nsect = sectors;
	tf.hob_nsect = sectors >> 8;
	tf.flags |= ATA_TFLAG_ISADDR | ATA_TFLAG_LBA48 | ATA_TFLAG_DEVICE;
	tf.protocol = ATA_PROT_PIO;

	err_mask = ata_exec_internal(dev, &tf, NULL, DMA_FROM_DEVICE,
				     buf, sectors * ATA_SECT_SIZE, 0);

	DPRINTK("EXIT, err_mask=%x\n", err_mask);
	return err_mask;
}

/**
 *	ata_eh_read_log_10h - Read log page 10h for NCQ error details
 *	@dev: Device to read log page 10h from
 *	@tag: Resulting tag of the failed command
 *	@tf: Resulting taskfile registers of the failed command
 *
 *	Read log page 10h to obtain NCQ error details and clear error
 *	condition.
 *
 *	LOCKING:
 *	Kernel thread context (may sleep).
 *
 *	RETURNS:
 *	0 on success, -errno otherwise.
 */
static int ata_eh_read_log_10h(struct ata_device *dev,
			       int *tag, struct ata_taskfile *tf)
{
	u8 *buf = dev->link->ap->sector_buf;
	unsigned int err_mask;
	u8 csum;
	int i;

	err_mask = ata_read_log_page(dev, ATA_LOG_SATA_NCQ, buf, 1);
	if (err_mask)
		return -EIO;

	csum = 0;
	for (i = 0; i < ATA_SECT_SIZE; i++)
		csum += buf[i];
	if (csum)
		ata_dev_printk(dev, KERN_WARNING,
			       "invalid checksum 0x%x on log page 10h\n", csum);

	if (buf[0] & 0x80)
		return -ENOENT;

	*tag = buf[0] & 0x1f;

	tf->command = buf[2];
	tf->feature = buf[3];
	tf->lbal = buf[4];
	tf->lbam = buf[5];
	tf->lbah = buf[6];
	tf->device = buf[7];
	tf->hob_lbal = buf[8];
	tf->hob_lbam = buf[9];
	tf->hob_lbah = buf[10];
	tf->nsect = buf[12];
	tf->hob_nsect = buf[13];

	return 0;
}

/**
 *	atapi_eh_tur - perform ATAPI TEST_UNIT_READY
 *	@dev: target ATAPI device
 *	@r_sense_key: out parameter for sense_key
 *
 *	Perform ATAPI TEST_UNIT_READY.
 *
 *	LOCKING:
 *	EH context (may sleep).
 *
 *	RETURNS:
 *	0 on success, AC_ERR_* mask on failure.
 */
static unsigned int atapi_eh_tur(struct ata_device *dev, u8 *r_sense_key)
{
	u8 cdb[ATAPI_CDB_LEN] = { TEST_UNIT_READY, 0, 0, 0, 0, 0 };
	struct ata_taskfile tf;
	unsigned int err_mask;

	ata_tf_init(dev, &tf);

	tf.flags |= ATA_TFLAG_ISADDR | ATA_TFLAG_DEVICE;
	tf.command = ATA_CMD_PACKET;
	tf.protocol = ATAPI_PROT_NODATA;

	err_mask = ata_exec_internal(dev, &tf, cdb, DMA_NONE, NULL, 0, 0);
	if (err_mask == AC_ERR_DEV)
		*r_sense_key = tf.feature >> 4;
	return err_mask;
}

/**
 *	atapi_eh_request_sense - perform ATAPI REQUEST_SENSE
 *	@dev: device to perform REQUEST_SENSE to
 *	@sense_buf: result sense data buffer (SCSI_SENSE_BUFFERSIZE bytes long)
 *	@dfl_sense_key: default sense key to use
 *
 *	Perform ATAPI REQUEST_SENSE after the device reported CHECK
 *	SENSE.  This function is EH helper.
 *
 *	LOCKING:
 *	Kernel thread context (may sleep).
 *
 *	RETURNS:
 *	0 on success, AC_ERR_* mask on failure
 */
static unsigned int atapi_eh_request_sense(struct ata_device *dev,
					   u8 *sense_buf, u8 dfl_sense_key)
{
	u8 cdb[ATAPI_CDB_LEN] =
		{ REQUEST_SENSE, 0, 0, 0, SCSI_SENSE_BUFFERSIZE, 0 };
	struct ata_port *ap = dev->link->ap;
	struct ata_taskfile tf;

	DPRINTK("ATAPI request sense\n");

	/* FIXME: is this needed? */
	memset(sense_buf, 0, SCSI_SENSE_BUFFERSIZE);

	/* initialize sense_buf with the error register,
	 * for the case where they are -not- overwritten
	 */
	sense_buf[0] = 0x70;
	sense_buf[2] = dfl_sense_key;

	/* some devices time out if garbage left in tf */
	ata_tf_init(dev, &tf);

	tf.flags |= ATA_TFLAG_ISADDR | ATA_TFLAG_DEVICE;
	tf.command = ATA_CMD_PACKET;

	/* is it pointless to prefer PIO for "safety reasons"? */
	if (ap->flags & ATA_FLAG_PIO_DMA) {
		tf.protocol = ATAPI_PROT_DMA;
		tf.feature |= ATAPI_PKT_DMA;
	} else {
		tf.protocol = ATAPI_PROT_PIO;
		tf.lbam = SCSI_SENSE_BUFFERSIZE;
		tf.lbah = 0;
	}

	return ata_exec_internal(dev, &tf, cdb, DMA_FROM_DEVICE,
				 sense_buf, SCSI_SENSE_BUFFERSIZE, 0);
}

/**
 *	ata_eh_analyze_serror - analyze SError for a failed port
 *	@link: ATA link to analyze SError for
 *
 *	Analyze SError if available and further determine cause of
 *	failure.
 *
 *	LOCKING:
 *	None.
 */
static void ata_eh_analyze_serror(struct ata_link *link)
{
	struct ata_eh_context *ehc = &link->eh_context;
	u32 serror = ehc->i.serror;
	unsigned int err_mask = 0, action = 0;
	u32 hotplug_mask;

	if (serror & (SERR_PERSISTENT | SERR_DATA)) {
		err_mask |= AC_ERR_ATA_BUS;
		action |= ATA_EH_RESET;
	}
	if (serror & SERR_PROTOCOL) {
		err_mask |= AC_ERR_HSM;
		action |= ATA_EH_RESET;
	}
	if (serror & SERR_INTERNAL) {
		err_mask |= AC_ERR_SYSTEM;
		action |= ATA_EH_RESET;
	}

	/* Determine whether a hotplug event has occurred.  Both
	 * SError.N/X are considered hotplug events for enabled or
	 * host links.  For disabled PMP links, only N bit is
	 * considered as X bit is left at 1 for link plugging.
	 */
	hotplug_mask = 0;

	if (!(link->flags & ATA_LFLAG_DISABLED) || ata_is_host_link(link))
		hotplug_mask = SERR_PHYRDY_CHG | SERR_DEV_XCHG;
	else
		hotplug_mask = SERR_PHYRDY_CHG;

	if (serror & hotplug_mask)
		ata_ehi_hotplugged(&ehc->i);

	ehc->i.err_mask |= err_mask;
	ehc->i.action |= action;
}

/**
 *	ata_eh_analyze_ncq_error - analyze NCQ error
 *	@link: ATA link to analyze NCQ error for
 *
 *	Read log page 10h, determine the offending qc and acquire
 *	error status TF.  For NCQ device errors, all LLDDs have to do
 *	is setting AC_ERR_DEV in ehi->err_mask.  This function takes
 *	care of the rest.
 *
 *	LOCKING:
 *	Kernel thread context (may sleep).
 */
void ata_eh_analyze_ncq_error(struct ata_link *link)
{
	struct ata_port *ap = link->ap;
	struct ata_eh_context *ehc = &link->eh_context;
	struct ata_device *dev = link->device;
	struct ata_queued_cmd *qc;
	struct ata_taskfile tf;
	int tag, rc;

	/* if frozen, we can't do much */
	if (ap->pflags & ATA_PFLAG_FROZEN)
		return;

	/* is it NCQ device error? */
	if (!link->sactive || !(ehc->i.err_mask & AC_ERR_DEV))
		return;

	/* has LLDD analyzed already? */
	for (tag = 0; tag < ATA_MAX_QUEUE; tag++) {
		qc = __ata_qc_from_tag(ap, tag);

		if (!(qc->flags & ATA_QCFLAG_FAILED))
			continue;

		if (qc->err_mask)
			return;
	}

	/* okay, this error is ours */
	rc = ata_eh_read_log_10h(dev, &tag, &tf);
	if (rc) {
		ata_link_printk(link, KERN_ERR, "failed to read log page 10h "
				"(errno=%d)\n", rc);
		return;
	}

	if (!(link->sactive & (1 << tag))) {
		ata_link_printk(link, KERN_ERR, "log page 10h reported "
				"inactive tag %d\n", tag);
		return;
	}

	/* we've got the perpetrator, condemn it */
	qc = __ata_qc_from_tag(ap, tag);
	memcpy(&qc->result_tf, &tf, sizeof(tf));
	qc->result_tf.flags = ATA_TFLAG_ISADDR | ATA_TFLAG_LBA | ATA_TFLAG_LBA48;
	qc->err_mask |= AC_ERR_DEV | AC_ERR_NCQ;
	ehc->i.err_mask &= ~AC_ERR_DEV;
}

/**
 *	ata_eh_analyze_tf - analyze taskfile of a failed qc
 *	@qc: qc to analyze
 *	@tf: Taskfile registers to analyze
 *
 *	Analyze taskfile of @qc and further determine cause of
 *	failure.  This function also requests ATAPI sense data if
 *	avaliable.
 *
 *	LOCKING:
 *	Kernel thread context (may sleep).
 *
 *	RETURNS:
 *	Determined recovery action
 */
static unsigned int ata_eh_analyze_tf(struct ata_queued_cmd *qc,
				      const struct ata_taskfile *tf)
{
	unsigned int tmp, action = 0;
	u8 stat = tf->command, err = tf->feature;

	if ((stat & (ATA_BUSY | ATA_DRQ | ATA_DRDY)) != ATA_DRDY) {
		qc->err_mask |= AC_ERR_HSM;
		return ATA_EH_RESET;
	}

	if (stat & (ATA_ERR | ATA_DF))
		qc->err_mask |= AC_ERR_DEV;
	else
		return 0;

	switch (qc->dev->class) {
	case ATA_DEV_ATA:
		if (err & ATA_ICRC)
			qc->err_mask |= AC_ERR_ATA_BUS;
		if (err & ATA_UNC)
			qc->err_mask |= AC_ERR_MEDIA;
		if (err & ATA_IDNF)
			qc->err_mask |= AC_ERR_INVALID;
		break;

	case ATA_DEV_ATAPI:
		if (!(qc->ap->pflags & ATA_PFLAG_FROZEN)) {
			tmp = atapi_eh_request_sense(qc->dev,
						qc->scsicmd->sense_buffer,
						qc->result_tf.feature >> 4);
			if (!tmp) {
				/* ATA_QCFLAG_SENSE_VALID is used to
				 * tell atapi_qc_complete() that sense
				 * data is already valid.
				 *
				 * TODO: interpret sense data and set
				 * appropriate err_mask.
				 */
				qc->flags |= ATA_QCFLAG_SENSE_VALID;
			} else
				qc->err_mask |= tmp;
		}
	}

	if (qc->err_mask & (AC_ERR_HSM | AC_ERR_TIMEOUT | AC_ERR_ATA_BUS))
		action |= ATA_EH_RESET;

	return action;
}

static int ata_eh_categorize_error(unsigned int eflags, unsigned int err_mask,
				   int *xfer_ok)
{
	int base = 0;

	if (!(eflags & ATA_EFLAG_DUBIOUS_XFER))
		*xfer_ok = 1;

	if (!*xfer_ok)
		base = ATA_ECAT_DUBIOUS_NONE;

	if (err_mask & AC_ERR_ATA_BUS)
		return base + ATA_ECAT_ATA_BUS;

	if (err_mask & AC_ERR_TIMEOUT)
		return base + ATA_ECAT_TOUT_HSM;

	if (eflags & ATA_EFLAG_IS_IO) {
		if (err_mask & AC_ERR_HSM)
			return base + ATA_ECAT_TOUT_HSM;
		if ((err_mask &
		     (AC_ERR_DEV|AC_ERR_MEDIA|AC_ERR_INVALID)) == AC_ERR_DEV)
			return base + ATA_ECAT_UNK_DEV;
	}

	return 0;
}

struct speed_down_verdict_arg {
	u64 since;
	int xfer_ok;
	int nr_errors[ATA_ECAT_NR];
};

static int speed_down_verdict_cb(struct ata_ering_entry *ent, void *void_arg)
{
	struct speed_down_verdict_arg *arg = void_arg;
	int cat;

	if (ent->timestamp < arg->since)
		return -1;

	cat = ata_eh_categorize_error(ent->eflags, ent->err_mask,
				      &arg->xfer_ok);
	arg->nr_errors[cat]++;

	return 0;
}

/**
 *	ata_eh_speed_down_verdict - Determine speed down verdict
 *	@dev: Device of interest
 *
 *	This function examines error ring of @dev and determines
 *	whether NCQ needs to be turned off, transfer speed should be
 *	stepped down, or falling back to PIO is necessary.
 *
 *	ECAT_ATA_BUS	: ATA_BUS error for any command
 *
 *	ECAT_TOUT_HSM	: TIMEOUT for any command or HSM violation for
 *			  IO commands
 *
 *	ECAT_UNK_DEV	: Unknown DEV error for IO commands
 *
 *	ECAT_DUBIOUS_*	: Identical to above three but occurred while
 *			  data transfer hasn't been verified.
 *
 *	Verdicts are
 *
 *	NCQ_OFF		: Turn off NCQ.
 *
 *	SPEED_DOWN	: Speed down transfer speed but don't fall back
 *			  to PIO.
 *
 *	FALLBACK_TO_PIO	: Fall back to PIO.
 *
 *	Even if multiple verdicts are returned, only one action is
 *	taken per error.  An action triggered by non-DUBIOUS errors
 *	clears ering, while one triggered by DUBIOUS_* errors doesn't.
 *	This is to expedite speed down decisions right after device is
 *	initially configured.
 *
 *	The followings are speed down rules.  #1 and #2 deal with
 *	DUBIOUS errors.
 *
 *	1. If more than one DUBIOUS_ATA_BUS or DUBIOUS_TOUT_HSM errors
 *	   occurred during last 5 mins, SPEED_DOWN and FALLBACK_TO_PIO.
 *
 *	2. If more than one DUBIOUS_TOUT_HSM or DUBIOUS_UNK_DEV errors
 *	   occurred during last 5 mins, NCQ_OFF.
 *
 *	3. If more than 8 ATA_BUS, TOUT_HSM or UNK_DEV errors
 *	   ocurred during last 5 mins, FALLBACK_TO_PIO
 *
 *	4. If more than 3 TOUT_HSM or UNK_DEV errors occurred
 *	   during last 10 mins, NCQ_OFF.
 *
 *	5. If more than 3 ATA_BUS or TOUT_HSM errors, or more than 6
 *	   UNK_DEV errors occurred during last 10 mins, SPEED_DOWN.
 *
 *	LOCKING:
 *	Inherited from caller.
 *
 *	RETURNS:
 *	OR of ATA_EH_SPDN_* flags.
 */
static unsigned int ata_eh_speed_down_verdict(struct ata_device *dev)
{
	const u64 j5mins = 5LLU * 60 * HZ, j10mins = 10LLU * 60 * HZ;
	u64 j64 = get_jiffies_64();
	struct speed_down_verdict_arg arg;
	unsigned int verdict = 0;

	/* scan past 5 mins of error history */
	memset(&arg, 0, sizeof(arg));
	arg.since = j64 - min(j64, j5mins);
	ata_ering_map(&dev->ering, speed_down_verdict_cb, &arg);

	if (arg.nr_errors[ATA_ECAT_DUBIOUS_ATA_BUS] +
	    arg.nr_errors[ATA_ECAT_DUBIOUS_TOUT_HSM] > 1)
		verdict |= ATA_EH_SPDN_SPEED_DOWN |
			ATA_EH_SPDN_FALLBACK_TO_PIO | ATA_EH_SPDN_KEEP_ERRORS;

	if (arg.nr_errors[ATA_ECAT_DUBIOUS_TOUT_HSM] +
	    arg.nr_errors[ATA_ECAT_DUBIOUS_UNK_DEV] > 1)
		verdict |= ATA_EH_SPDN_NCQ_OFF | ATA_EH_SPDN_KEEP_ERRORS;

	if (arg.nr_errors[ATA_ECAT_ATA_BUS] +
	    arg.nr_errors[ATA_ECAT_TOUT_HSM] +
	    arg.nr_errors[ATA_ECAT_UNK_DEV] > 6)
		verdict |= ATA_EH_SPDN_FALLBACK_TO_PIO;

	/* scan past 10 mins of error history */
	memset(&arg, 0, sizeof(arg));
	arg.since = j64 - min(j64, j10mins);
	ata_ering_map(&dev->ering, speed_down_verdict_cb, &arg);

	if (arg.nr_errors[ATA_ECAT_TOUT_HSM] +
	    arg.nr_errors[ATA_ECAT_UNK_DEV] > 3)
		verdict |= ATA_EH_SPDN_NCQ_OFF;

	if (arg.nr_errors[ATA_ECAT_ATA_BUS] +
	    arg.nr_errors[ATA_ECAT_TOUT_HSM] > 3 ||
	    arg.nr_errors[ATA_ECAT_UNK_DEV] > 6)
		verdict |= ATA_EH_SPDN_SPEED_DOWN;

	return verdict;
}

/**
 *	ata_eh_speed_down - record error and speed down if necessary
 *	@dev: Failed device
 *	@eflags: mask of ATA_EFLAG_* flags
 *	@err_mask: err_mask of the error
 *
 *	Record error and examine error history to determine whether
 *	adjusting transmission speed is necessary.  It also sets
 *	transmission limits appropriately if such adjustment is
 *	necessary.
 *
 *	LOCKING:
 *	Kernel thread context (may sleep).
 *
 *	RETURNS:
 *	Determined recovery action.
 */
static unsigned int ata_eh_speed_down(struct ata_device *dev,
				unsigned int eflags, unsigned int err_mask)
{
	struct ata_link *link = ata_dev_phys_link(dev);
	int xfer_ok = 0;
	unsigned int verdict;
	unsigned int action = 0;

	/* don't bother if Cat-0 error */
	if (ata_eh_categorize_error(eflags, err_mask, &xfer_ok) == 0)
		return 0;

	/* record error and determine whether speed down is necessary */
	ata_ering_record(&dev->ering, eflags, err_mask);
	verdict = ata_eh_speed_down_verdict(dev);

	/* turn off NCQ? */
	if ((verdict & ATA_EH_SPDN_NCQ_OFF) &&
	    (dev->flags & (ATA_DFLAG_PIO | ATA_DFLAG_NCQ |
			   ATA_DFLAG_NCQ_OFF)) == ATA_DFLAG_NCQ) {
		dev->flags |= ATA_DFLAG_NCQ_OFF;
		ata_dev_printk(dev, KERN_WARNING,
			       "NCQ disabled due to excessive errors\n");
		goto done;
	}

	/* speed down? */
	if (verdict & ATA_EH_SPDN_SPEED_DOWN) {
		/* speed down SATA link speed if possible */
		if (sata_down_spd_limit(link) == 0) {
			action |= ATA_EH_RESET;
			goto done;
		}

		/* lower transfer mode */
		if (dev->spdn_cnt < 2) {
			static const int dma_dnxfer_sel[] =
				{ ATA_DNXFER_DMA, ATA_DNXFER_40C };
			static const int pio_dnxfer_sel[] =
				{ ATA_DNXFER_PIO, ATA_DNXFER_FORCE_PIO0 };
			int sel;

			if (dev->xfer_shift != ATA_SHIFT_PIO)
				sel = dma_dnxfer_sel[dev->spdn_cnt];
			else
				sel = pio_dnxfer_sel[dev->spdn_cnt];

			dev->spdn_cnt++;

			if (ata_down_xfermask_limit(dev, sel) == 0) {
				action |= ATA_EH_RESET;
				goto done;
			}
		}
	}

	/* Fall back to PIO?  Slowing down to PIO is meaningless for
	 * SATA ATA devices.  Consider it only for PATA and SATAPI.
	 */
	if ((verdict & ATA_EH_SPDN_FALLBACK_TO_PIO) && (dev->spdn_cnt >= 2) &&
	    (link->ap->cbl != ATA_CBL_SATA || dev->class == ATA_DEV_ATAPI) &&
	    (dev->xfer_shift != ATA_SHIFT_PIO)) {
		if (ata_down_xfermask_limit(dev, ATA_DNXFER_FORCE_PIO) == 0) {
			dev->spdn_cnt = 0;
			action |= ATA_EH_RESET;
			goto done;
		}
	}

	return 0;
 done:
	/* device has been slowed down, blow error history */
	if (!(verdict & ATA_EH_SPDN_KEEP_ERRORS))
		ata_ering_clear(&dev->ering);
	return action;
}

/**
 *	ata_eh_link_autopsy - analyze error and determine recovery action
 *	@link: host link to perform autopsy on
 *
 *	Analyze why @link failed and determine which recovery actions
 *	are needed.  This function also sets more detailed AC_ERR_*
 *	values and fills sense data for ATAPI CHECK SENSE.
 *
 *	LOCKING:
 *	Kernel thread context (may sleep).
 */
static void ata_eh_link_autopsy(struct ata_link *link)
{
	struct ata_port *ap = link->ap;
	struct ata_eh_context *ehc = &link->eh_context;
	struct ata_device *dev;
	unsigned int all_err_mask = 0, eflags = 0;
	int tag;
	u32 serror;
	int rc;

	DPRINTK("ENTER\n");

	if (ehc->i.flags & ATA_EHI_NO_AUTOPSY)
		return;

	/* obtain and analyze SError */
	rc = sata_scr_read(link, SCR_ERROR, &serror);
	if (rc == 0) {
		ehc->i.serror |= serror;
		ata_eh_analyze_serror(link);
	} else if (rc != -EOPNOTSUPP) {
		/* SError read failed, force reset and probing */
		ehc->i.probe_mask |= ATA_ALL_DEVICES;
		ehc->i.action |= ATA_EH_RESET;
		ehc->i.err_mask |= AC_ERR_OTHER;
	}

	/* analyze NCQ failure */
	ata_eh_analyze_ncq_error(link);

	/* any real error trumps AC_ERR_OTHER */
	if (ehc->i.err_mask & ~AC_ERR_OTHER)
		ehc->i.err_mask &= ~AC_ERR_OTHER;

	all_err_mask |= ehc->i.err_mask;

	for (tag = 0; tag < ATA_MAX_QUEUE; tag++) {
		struct ata_queued_cmd *qc = __ata_qc_from_tag(ap, tag);

		if (!(qc->flags & ATA_QCFLAG_FAILED) ||
		    ata_dev_phys_link(qc->dev) != link)
			continue;

		/* inherit upper level err_mask */
		qc->err_mask |= ehc->i.err_mask;

		/* analyze TF */
		ehc->i.action |= ata_eh_analyze_tf(qc, &qc->result_tf);

		/* DEV errors are probably spurious in case of ATA_BUS error */
		if (qc->err_mask & AC_ERR_ATA_BUS)
			qc->err_mask &= ~(AC_ERR_DEV | AC_ERR_MEDIA |
					  AC_ERR_INVALID);

		/* any real error trumps unknown error */
		if (qc->err_mask & ~AC_ERR_OTHER)
			qc->err_mask &= ~AC_ERR_OTHER;

		/* SENSE_VALID trumps dev/unknown error and revalidation */
		if (qc->flags & ATA_QCFLAG_SENSE_VALID)
			qc->err_mask &= ~(AC_ERR_DEV | AC_ERR_OTHER);

		/* determine whether the command is worth retrying */
		if (!(qc->err_mask & AC_ERR_INVALID) &&
		    ((qc->flags & ATA_QCFLAG_IO) || qc->err_mask != AC_ERR_DEV))
			qc->flags |= ATA_QCFLAG_RETRY;

		/* accumulate error info */
		ehc->i.dev = qc->dev;
		all_err_mask |= qc->err_mask;
		if (qc->flags & ATA_QCFLAG_IO)
			eflags |= ATA_EFLAG_IS_IO;
	}

	/* enforce default EH actions */
	if (ap->pflags & ATA_PFLAG_FROZEN ||
	    all_err_mask & (AC_ERR_HSM | AC_ERR_TIMEOUT))
		ehc->i.action |= ATA_EH_RESET;
	else if (((eflags & ATA_EFLAG_IS_IO) && all_err_mask) ||
		 (!(eflags & ATA_EFLAG_IS_IO) && (all_err_mask & ~AC_ERR_DEV)))
		ehc->i.action |= ATA_EH_REVALIDATE;

	/* If we have offending qcs and the associated failed device,
	 * perform per-dev EH action only on the offending device.
	 */
	if (ehc->i.dev) {
		ehc->i.dev_action[ehc->i.dev->devno] |=
			ehc->i.action & ATA_EH_PERDEV_MASK;
		ehc->i.action &= ~ATA_EH_PERDEV_MASK;
	}

	/* propagate timeout to host link */
	if ((all_err_mask & AC_ERR_TIMEOUT) && !ata_is_host_link(link))
		ap->link.eh_context.i.err_mask |= AC_ERR_TIMEOUT;

	/* record error and consider speeding down */
	dev = ehc->i.dev;
	if (!dev && ((ata_link_max_devices(link) == 1 &&
		      ata_dev_enabled(link->device))))
	    dev = link->device;

	if (dev) {
		if (dev->flags & ATA_DFLAG_DUBIOUS_XFER)
			eflags |= ATA_EFLAG_DUBIOUS_XFER;
		ehc->i.action |= ata_eh_speed_down(dev, eflags, all_err_mask);
	}

	DPRINTK("EXIT\n");
}

/**
 *	ata_eh_autopsy - analyze error and determine recovery action
 *	@ap: host port to perform autopsy on
 *
 *	Analyze all links of @ap and determine why they failed and
 *	which recovery actions are needed.
 *
 *	LOCKING:
 *	Kernel thread context (may sleep).
 */
void ata_eh_autopsy(struct ata_port *ap)
{
	struct ata_link *link;

	ata_port_for_each_link(link, ap)
		ata_eh_link_autopsy(link);

	/* Handle the frigging slave link.  Autopsy is done similarly
	 * but actions and flags are transferred over to the master
	 * link and handled from there.
	 */
	if (ap->slave_link) {
		struct ata_eh_context *mehc = &ap->link.eh_context;
		struct ata_eh_context *sehc = &ap->slave_link->eh_context;

		/* transfer control flags from master to slave */
		sehc->i.flags |= mehc->i.flags & ATA_EHI_TO_SLAVE_MASK;

		/* perform autopsy on the slave link */
		ata_eh_link_autopsy(ap->slave_link);

		/* transfer actions from slave to master and clear slave */
		ata_eh_about_to_do(ap->slave_link, NULL, ATA_EH_ALL_ACTIONS);
		mehc->i.action		|= sehc->i.action;
		mehc->i.dev_action[1]	|= sehc->i.dev_action[1];
		mehc->i.flags		|= sehc->i.flags;
		ata_eh_done(ap->slave_link, NULL, ATA_EH_ALL_ACTIONS);
	}

	/* Autopsy of fanout ports can affect host link autopsy.
	 * Perform host link autopsy last.
	 */
	if (sata_pmp_attached(ap))
		ata_eh_link_autopsy(&ap->link);
}

/**
 *	ata_eh_link_report - report error handling to user
 *	@link: ATA link EH is going on
 *
 *	Report EH to user.
 *
 *	LOCKING:
 *	None.
 */
static void ata_eh_link_report(struct ata_link *link)
{
	struct ata_port *ap = link->ap;
	struct ata_eh_context *ehc = &link->eh_context;
	const char *frozen, *desc;
	char tries_buf[6];
	int tag, nr_failed = 0;

	if (ehc->i.flags & ATA_EHI_QUIET)
		return;

	desc = NULL;
	if (ehc->i.desc[0] != '\0')
		desc = ehc->i.desc;

	for (tag = 0; tag < ATA_MAX_QUEUE; tag++) {
		struct ata_queued_cmd *qc = __ata_qc_from_tag(ap, tag);

		if (!(qc->flags & ATA_QCFLAG_FAILED) ||
		    ata_dev_phys_link(qc->dev) != link ||
		    ((qc->flags & ATA_QCFLAG_QUIET) &&
		     qc->err_mask == AC_ERR_DEV))
			continue;
		if (qc->flags & ATA_QCFLAG_SENSE_VALID && !qc->err_mask)
			continue;

		nr_failed++;
	}

	if (!nr_failed && !ehc->i.err_mask)
		return;

	frozen = "";
	if (ap->pflags & ATA_PFLAG_FROZEN)
		frozen = " frozen";

	memset(tries_buf, 0, sizeof(tries_buf));
	if (ap->eh_tries < ATA_EH_MAX_TRIES)
		snprintf(tries_buf, sizeof(tries_buf) - 1, " t%d",
			 ap->eh_tries);

	if (ehc->i.dev) {
		ata_dev_printk(ehc->i.dev, KERN_ERR, "exception Emask 0x%x "
			       "SAct 0x%x SErr 0x%x action 0x%x%s%s\n",
			       ehc->i.err_mask, link->sactive, ehc->i.serror,
			       ehc->i.action, frozen, tries_buf);
		if (desc)
			ata_dev_printk(ehc->i.dev, KERN_ERR, "%s\n", desc);
	} else {
		ata_link_printk(link, KERN_ERR, "exception Emask 0x%x "
				"SAct 0x%x SErr 0x%x action 0x%x%s%s\n",
				ehc->i.err_mask, link->sactive, ehc->i.serror,
				ehc->i.action, frozen, tries_buf);
		if (desc)
			ata_link_printk(link, KERN_ERR, "%s\n", desc);
	}

	if (ehc->i.serror)
		ata_link_printk(link, KERN_ERR,
		  "SError: { %s%s%s%s%s%s%s%s%s%s%s%s%s%s%s%s%s}\n",
		  ehc->i.serror & SERR_DATA_RECOVERED ? "RecovData " : "",
		  ehc->i.serror & SERR_COMM_RECOVERED ? "RecovComm " : "",
		  ehc->i.serror & SERR_DATA ? "UnrecovData " : "",
		  ehc->i.serror & SERR_PERSISTENT ? "Persist " : "",
		  ehc->i.serror & SERR_PROTOCOL ? "Proto " : "",
		  ehc->i.serror & SERR_INTERNAL ? "HostInt " : "",
		  ehc->i.serror & SERR_PHYRDY_CHG ? "PHYRdyChg " : "",
		  ehc->i.serror & SERR_PHY_INT_ERR ? "PHYInt " : "",
		  ehc->i.serror & SERR_COMM_WAKE ? "CommWake " : "",
		  ehc->i.serror & SERR_10B_8B_ERR ? "10B8B " : "",
		  ehc->i.serror & SERR_DISPARITY ? "Dispar " : "",
		  ehc->i.serror & SERR_CRC ? "BadCRC " : "",
		  ehc->i.serror & SERR_HANDSHAKE ? "Handshk " : "",
		  ehc->i.serror & SERR_LINK_SEQ_ERR ? "LinkSeq " : "",
		  ehc->i.serror & SERR_TRANS_ST_ERROR ? "TrStaTrns " : "",
		  ehc->i.serror & SERR_UNRECOG_FIS ? "UnrecFIS " : "",
		  ehc->i.serror & SERR_DEV_XCHG ? "DevExch " : "");

	for (tag = 0; tag < ATA_MAX_QUEUE; tag++) {
		struct ata_queued_cmd *qc = __ata_qc_from_tag(ap, tag);
		struct ata_taskfile *cmd = &qc->tf, *res = &qc->result_tf;
		const u8 *cdb = qc->cdb;
		char data_buf[20] = "";
		char cdb_buf[70] = "";

		if (!(qc->flags & ATA_QCFLAG_FAILED) ||
		    ata_dev_phys_link(qc->dev) != link || !qc->err_mask)
			continue;

		if (qc->dma_dir != DMA_NONE) {
			static const char *dma_str[] = {
				[DMA_BIDIRECTIONAL]	= "bidi",
				[DMA_TO_DEVICE]		= "out",
				[DMA_FROM_DEVICE]	= "in",
			};
			static const char *prot_str[] = {
				[ATA_PROT_PIO]		= "pio",
				[ATA_PROT_DMA]		= "dma",
				[ATA_PROT_NCQ]		= "ncq",
				[ATAPI_PROT_PIO]	= "pio",
				[ATAPI_PROT_DMA]	= "dma",
			};

			snprintf(data_buf, sizeof(data_buf), " %s %u %s",
				 prot_str[qc->tf.protocol], qc->nbytes,
				 dma_str[qc->dma_dir]);
		}

		if (ata_is_atapi(qc->tf.protocol))
			snprintf(cdb_buf, sizeof(cdb_buf),
				 "cdb %02x %02x %02x %02x %02x %02x %02x %02x  "
				 "%02x %02x %02x %02x %02x %02x %02x %02x\n         ",
				 cdb[0], cdb[1], cdb[2], cdb[3],
				 cdb[4], cdb[5], cdb[6], cdb[7],
				 cdb[8], cdb[9], cdb[10], cdb[11],
				 cdb[12], cdb[13], cdb[14], cdb[15]);

		ata_dev_printk(qc->dev, KERN_ERR,
			"cmd %02x/%02x:%02x:%02x:%02x:%02x/%02x:%02x:%02x:%02x:%02x/%02x "
			"tag %d%s\n         %s"
			"res %02x/%02x:%02x:%02x:%02x:%02x/%02x:%02x:%02x:%02x:%02x/%02x "
			"Emask 0x%x (%s)%s\n",
			cmd->command, cmd->feature, cmd->nsect,
			cmd->lbal, cmd->lbam, cmd->lbah,
			cmd->hob_feature, cmd->hob_nsect,
			cmd->hob_lbal, cmd->hob_lbam, cmd->hob_lbah,
			cmd->device, qc->tag, data_buf, cdb_buf,
			res->command, res->feature, res->nsect,
			res->lbal, res->lbam, res->lbah,
			res->hob_feature, res->hob_nsect,
			res->hob_lbal, res->hob_lbam, res->hob_lbah,
			res->device, qc->err_mask, ata_err_string(qc->err_mask),
			qc->err_mask & AC_ERR_NCQ ? " <F>" : "");

		if (res->command & (ATA_BUSY | ATA_DRDY | ATA_DF | ATA_DRQ |
				    ATA_ERR)) {
			if (res->command & ATA_BUSY)
				ata_dev_printk(qc->dev, KERN_ERR,
				  "status: { Busy }\n");
			else
				ata_dev_printk(qc->dev, KERN_ERR,
				  "status: { %s%s%s%s}\n",
				  res->command & ATA_DRDY ? "DRDY " : "",
				  res->command & ATA_DF ? "DF " : "",
				  res->command & ATA_DRQ ? "DRQ " : "",
				  res->command & ATA_ERR ? "ERR " : "");
		}

		if (cmd->command != ATA_CMD_PACKET &&
		    (res->feature & (ATA_ICRC | ATA_UNC | ATA_IDNF |
				     ATA_ABORTED)))
			ata_dev_printk(qc->dev, KERN_ERR,
			  "error: { %s%s%s%s}\n",
			  res->feature & ATA_ICRC ? "ICRC " : "",
			  res->feature & ATA_UNC ? "UNC " : "",
			  res->feature & ATA_IDNF ? "IDNF " : "",
			  res->feature & ATA_ABORTED ? "ABRT " : "");
	}
}

/**
 *	ata_eh_report - report error handling to user
 *	@ap: ATA port to report EH about
 *
 *	Report EH to user.
 *
 *	LOCKING:
 *	None.
 */
void ata_eh_report(struct ata_port *ap)
{
	struct ata_link *link;

	__ata_port_for_each_link(link, ap)
		ata_eh_link_report(link);
}

static int ata_do_reset(struct ata_link *link, ata_reset_fn_t reset,
			unsigned int *classes, unsigned long deadline,
			bool clear_classes)
{
	struct ata_device *dev;

	if (clear_classes)
		ata_link_for_each_dev(dev, link)
			classes[dev->devno] = ATA_DEV_UNKNOWN;

	return reset(link, classes, deadline);
}

static int ata_eh_followup_srst_needed(struct ata_link *link,
				       int rc, const unsigned int *classes)
{
	if ((link->flags & ATA_LFLAG_NO_SRST) || ata_link_offline(link))
		return 0;
	if (rc == -EAGAIN)
		return 1;
	if (sata_pmp_supported(link->ap) && ata_is_host_link(link))
		return 1;
	return 0;
}

int ata_eh_reset(struct ata_link *link, int classify,
		 ata_prereset_fn_t prereset, ata_reset_fn_t softreset,
		 ata_reset_fn_t hardreset, ata_postreset_fn_t postreset)
{
	struct ata_port *ap = link->ap;
	struct ata_link *slave = ap->slave_link;
	struct ata_eh_context *ehc = &link->eh_context;
	struct ata_eh_context *sehc = &slave->eh_context;
	unsigned int *classes = ehc->classes;
	unsigned int lflags = link->flags;
	int verbose = !(ehc->i.flags & ATA_EHI_QUIET);
	int max_tries = 0, try = 0;
	struct ata_link *failed_link;
	struct ata_device *dev;
	unsigned long deadline, now;
	ata_reset_fn_t reset;
	unsigned long flags;
	u32 sstatus;
	int nr_unknown, rc;

	/*
	 * Prepare to reset
	 */
	while (ata_eh_reset_timeouts[max_tries] != ULONG_MAX)
		max_tries++;
	if (link->flags & ATA_LFLAG_NO_HRST)
		hardreset = NULL;
	if (link->flags & ATA_LFLAG_NO_SRST)
		softreset = NULL;

	now = jiffies;
	deadline = ata_deadline(ehc->last_reset, ATA_EH_RESET_COOL_DOWN);
	if (time_before(now, deadline))
		schedule_timeout_uninterruptible(deadline - now);

	spin_lock_irqsave(ap->lock, flags);
	ap->pflags |= ATA_PFLAG_RESETTING;
	spin_unlock_irqrestore(ap->lock, flags);

	ata_eh_about_to_do(link, NULL, ATA_EH_RESET);
	ehc->last_reset = jiffies;

	ata_link_for_each_dev(dev, link) {
		/* If we issue an SRST then an ATA drive (not ATAPI)
		 * may change configuration and be in PIO0 timing. If
		 * we do a hard reset (or are coming from power on)
		 * this is true for ATA or ATAPI. Until we've set a
		 * suitable controller mode we should not touch the
		 * bus as we may be talking too fast.
		 */
		dev->pio_mode = XFER_PIO_0;

		/* If the controller has a pio mode setup function
		 * then use it to set the chipset to rights. Don't
		 * touch the DMA setup as that will be dealt with when
		 * configuring devices.
		 */
		if (ap->ops->set_piomode)
			ap->ops->set_piomode(ap, dev);
	}

	/* prefer hardreset */
	reset = NULL;
	ehc->i.action &= ~ATA_EH_RESET;
	if (hardreset) {
		reset = hardreset;
		ehc->i.action |= ATA_EH_HARDRESET;
	} else if (softreset) {
		reset = softreset;
		ehc->i.action |= ATA_EH_SOFTRESET;
	}

	if (prereset) {
		unsigned long deadline = ata_deadline(jiffies,
						      ATA_EH_PRERESET_TIMEOUT);

		if (slave) {
			sehc->i.action &= ~ATA_EH_RESET;
			sehc->i.action |= ehc->i.action;
		}

		rc = prereset(link, deadline);

		/* If present, do prereset on slave link too.  Reset
		 * is skipped iff both master and slave links report
		 * -ENOENT or clear ATA_EH_RESET.
		 */
		if (slave && (rc == 0 || rc == -ENOENT)) {
			int tmp;

			tmp = prereset(slave, deadline);
			if (tmp != -ENOENT)
				rc = tmp;

			ehc->i.action |= sehc->i.action;
		}

		if (rc) {
			if (rc == -ENOENT) {
				ata_link_printk(link, KERN_DEBUG,
						"port disabled. ignoring.\n");
				ehc->i.action &= ~ATA_EH_RESET;

				ata_link_for_each_dev(dev, link)
					classes[dev->devno] = ATA_DEV_NONE;

				rc = 0;
			} else
				ata_link_printk(link, KERN_ERR,
					"prereset failed (errno=%d)\n", rc);
			goto out;
		}

		/* prereset() might have cleared ATA_EH_RESET.  If so,
		 * bang classes and return.
		 */
		if (reset && !(ehc->i.action & ATA_EH_RESET)) {
			ata_link_for_each_dev(dev, link)
				classes[dev->devno] = ATA_DEV_NONE;
			rc = 0;
			goto out;
		}
	}

 retry:
	/*
	 * Perform reset
	 */
	ehc->last_reset = jiffies;
	if (ata_is_host_link(link))
		ata_eh_freeze_port(ap);

	deadline = ata_deadline(jiffies, ata_eh_reset_timeouts[try++]);

	if (reset) {
		if (verbose)
			ata_link_printk(link, KERN_INFO, "%s resetting link\n",
					reset == softreset ? "soft" : "hard");

		/* mark that this EH session started with reset */
		if (reset == hardreset)
			ehc->i.flags |= ATA_EHI_DID_HARDRESET;
		else
			ehc->i.flags |= ATA_EHI_DID_SOFTRESET;

		rc = ata_do_reset(link, reset, classes, deadline, true);
		if (rc && rc != -EAGAIN) {
			failed_link = link;
			goto fail;
		}
<<<<<<< HEAD

		/* hardreset slave link if existent */
		if (slave && reset == hardreset) {
			int tmp;

			if (verbose)
				ata_link_printk(slave, KERN_INFO,
						"hard resetting link\n");

=======

		/* hardreset slave link if existent */
		if (slave && reset == hardreset) {
			int tmp;

			if (verbose)
				ata_link_printk(slave, KERN_INFO,
						"hard resetting link\n");

>>>>>>> d870ba8c
			ata_eh_about_to_do(slave, NULL, ATA_EH_RESET);
			tmp = ata_do_reset(slave, reset, classes, deadline,
					   false);
			switch (tmp) {
			case -EAGAIN:
				rc = -EAGAIN;
			case 0:
				break;
			default:
				failed_link = slave;
				rc = tmp;
				goto fail;
			}
		}

		/* perform follow-up SRST if necessary */
		if (reset == hardreset &&
		    ata_eh_followup_srst_needed(link, rc, classes)) {
			reset = softreset;

			if (!reset) {
				ata_link_printk(link, KERN_ERR,
						"follow-up softreset required "
						"but no softreset avaliable\n");
				failed_link = link;
				rc = -EINVAL;
				goto fail;
			}

			ata_eh_about_to_do(link, NULL, ATA_EH_RESET);
			rc = ata_do_reset(link, reset, classes, deadline, true);
		}
	} else {
		if (verbose)
			ata_link_printk(link, KERN_INFO, "no reset method "
					"available, skipping reset\n");
		if (!(lflags & ATA_LFLAG_ASSUME_CLASS))
			lflags |= ATA_LFLAG_ASSUME_ATA;
	}

	/*
	 * Post-reset processing
	 */
	ata_link_for_each_dev(dev, link) {
		/* After the reset, the device state is PIO 0 and the
		 * controller state is undefined.  Reset also wakes up
		 * drives from sleeping mode.
		 */
		dev->pio_mode = XFER_PIO_0;
		dev->flags &= ~ATA_DFLAG_SLEEPING;

		if (!ata_phys_link_offline(ata_dev_phys_link(dev))) {
			/* apply class override */
			if (lflags & ATA_LFLAG_ASSUME_ATA)
				classes[dev->devno] = ATA_DEV_ATA;
			else if (lflags & ATA_LFLAG_ASSUME_SEMB)
				classes[dev->devno] = ATA_DEV_SEMB_UNSUP;
		} else
			classes[dev->devno] = ATA_DEV_NONE;
	}

	/* record current link speed */
	if (sata_scr_read(link, SCR_STATUS, &sstatus) == 0)
		link->sata_spd = (sstatus >> 4) & 0xf;
	if (slave && sata_scr_read(slave, SCR_STATUS, &sstatus) == 0)
		slave->sata_spd = (sstatus >> 4) & 0xf;

	/* thaw the port */
	if (ata_is_host_link(link))
		ata_eh_thaw_port(ap);

	/* postreset() should clear hardware SError.  Although SError
	 * is cleared during link resume, clearing SError here is
	 * necessary as some PHYs raise hotplug events after SRST.
	 * This introduces race condition where hotplug occurs between
	 * reset and here.  This race is mediated by cross checking
	 * link onlineness and classification result later.
	 */
	if (postreset) {
		postreset(link, classes);
		if (slave)
			postreset(slave, classes);
	}

	/* clear cached SError */
	spin_lock_irqsave(link->ap->lock, flags);
	link->eh_info.serror = 0;
	if (slave)
		slave->eh_info.serror = 0;
	spin_unlock_irqrestore(link->ap->lock, flags);

	/* Make sure onlineness and classification result correspond.
	 * Hotplug could have happened during reset and some
	 * controllers fail to wait while a drive is spinning up after
	 * being hotplugged causing misdetection.  By cross checking
	 * link onlineness and classification result, those conditions
	 * can be reliably detected and retried.
	 */
	nr_unknown = 0;
	ata_link_for_each_dev(dev, link) {
		/* convert all ATA_DEV_UNKNOWN to ATA_DEV_NONE */
		if (classes[dev->devno] == ATA_DEV_UNKNOWN) {
			classes[dev->devno] = ATA_DEV_NONE;
			if (ata_phys_link_online(ata_dev_phys_link(dev)))
				nr_unknown++;
		}
	}

	if (classify && nr_unknown) {
		if (try < max_tries) {
			ata_link_printk(link, KERN_WARNING, "link online but "
				       "device misclassified, retrying\n");
			failed_link = link;
			rc = -EAGAIN;
			goto fail;
		}
		ata_link_printk(link, KERN_WARNING,
			       "link online but device misclassified, "
			       "device detection might fail\n");
	}

	/* reset successful, schedule revalidation */
	ata_eh_done(link, NULL, ATA_EH_RESET);
	if (slave)
		ata_eh_done(slave, NULL, ATA_EH_RESET);
	ehc->last_reset = jiffies;
	ehc->i.action |= ATA_EH_REVALIDATE;

	rc = 0;
 out:
	/* clear hotplug flag */
	ehc->i.flags &= ~ATA_EHI_HOTPLUGGED;
	if (slave)
		sehc->i.flags &= ~ATA_EHI_HOTPLUGGED;

	spin_lock_irqsave(ap->lock, flags);
	ap->pflags &= ~ATA_PFLAG_RESETTING;
	spin_unlock_irqrestore(ap->lock, flags);

	return rc;

 fail:
	/* if SCR isn't accessible on a fan-out port, PMP needs to be reset */
	if (!ata_is_host_link(link) &&
	    sata_scr_read(link, SCR_STATUS, &sstatus))
		rc = -ERESTART;

	if (rc == -ERESTART || try >= max_tries)
		goto out;

	now = jiffies;
	if (time_before(now, deadline)) {
		unsigned long delta = deadline - now;

		ata_link_printk(failed_link, KERN_WARNING,
			"reset failed (errno=%d), retrying in %u secs\n",
			rc, DIV_ROUND_UP(jiffies_to_msecs(delta), 1000));

		while (delta)
			delta = schedule_timeout_uninterruptible(delta);
	}

	if (try == max_tries - 1) {
		sata_down_spd_limit(link);
		if (slave)
			sata_down_spd_limit(slave);
	} else if (rc == -EPIPE)
		sata_down_spd_limit(failed_link);

	if (hardreset)
		reset = hardreset;
	goto retry;
}

static inline void ata_eh_pull_park_action(struct ata_port *ap)
{
	struct ata_link *link;
	struct ata_device *dev;
	unsigned long flags;

	/*
	 * This function can be thought of as an extended version of
	 * ata_eh_about_to_do() specially crafted to accommodate the
	 * requirements of ATA_EH_PARK handling. Since the EH thread
	 * does not leave the do {} while () loop in ata_eh_recover as
	 * long as the timeout for a park request to *one* device on
	 * the port has not expired, and since we still want to pick
	 * up park requests to other devices on the same port or
	 * timeout updates for the same device, we have to pull
	 * ATA_EH_PARK actions from eh_info into eh_context.i
	 * ourselves at the beginning of each pass over the loop.
	 *
	 * Additionally, all write accesses to &ap->park_req_pending
	 * through INIT_COMPLETION() (see below) or complete_all()
	 * (see ata_scsi_park_store()) are protected by the host lock.
	 * As a result we have that park_req_pending.done is zero on
	 * exit from this function, i.e. when ATA_EH_PARK actions for
	 * *all* devices on port ap have been pulled into the
	 * respective eh_context structs. If, and only if,
	 * park_req_pending.done is non-zero by the time we reach
	 * wait_for_completion_timeout(), another ATA_EH_PARK action
	 * has been scheduled for at least one of the devices on port
	 * ap and we have to cycle over the do {} while () loop in
	 * ata_eh_recover() again.
	 */

	spin_lock_irqsave(ap->lock, flags);
	INIT_COMPLETION(ap->park_req_pending);
	ata_port_for_each_link(link, ap) {
		ata_link_for_each_dev(dev, link) {
			struct ata_eh_info *ehi = &link->eh_info;

			link->eh_context.i.dev_action[dev->devno] |=
				ehi->dev_action[dev->devno] & ATA_EH_PARK;
			ata_eh_clear_action(link, dev, ehi, ATA_EH_PARK);
		}
	}
	spin_unlock_irqrestore(ap->lock, flags);
}

static void ata_eh_park_issue_cmd(struct ata_device *dev, int park)
{
	struct ata_eh_context *ehc = &dev->link->eh_context;
	struct ata_taskfile tf;
	unsigned int err_mask;

	ata_tf_init(dev, &tf);
	if (park) {
		ehc->unloaded_mask |= 1 << dev->devno;
		tf.command = ATA_CMD_IDLEIMMEDIATE;
		tf.feature = 0x44;
		tf.lbal = 0x4c;
		tf.lbam = 0x4e;
		tf.lbah = 0x55;
	} else {
		ehc->unloaded_mask &= ~(1 << dev->devno);
		tf.command = ATA_CMD_CHK_POWER;
	}

	tf.flags |= ATA_TFLAG_DEVICE | ATA_TFLAG_ISADDR;
	tf.protocol |= ATA_PROT_NODATA;
	err_mask = ata_exec_internal(dev, &tf, NULL, DMA_NONE, NULL, 0, 0);
	if (park && (err_mask || tf.lbal != 0xc4)) {
		ata_dev_printk(dev, KERN_ERR, "head unload failed!\n");
		ehc->unloaded_mask &= ~(1 << dev->devno);
	}
}

static int ata_eh_revalidate_and_attach(struct ata_link *link,
					struct ata_device **r_failed_dev)
{
	struct ata_port *ap = link->ap;
	struct ata_eh_context *ehc = &link->eh_context;
	struct ata_device *dev;
	unsigned int new_mask = 0;
	unsigned long flags;
	int rc = 0;

	DPRINTK("ENTER\n");

	/* For PATA drive side cable detection to work, IDENTIFY must
	 * be done backwards such that PDIAG- is released by the slave
	 * device before the master device is identified.
	 */
	ata_link_for_each_dev_reverse(dev, link) {
		unsigned int action = ata_eh_dev_action(dev);
		unsigned int readid_flags = 0;

		if (ehc->i.flags & ATA_EHI_DID_RESET)
			readid_flags |= ATA_READID_POSTRESET;

		if ((action & ATA_EH_REVALIDATE) && ata_dev_enabled(dev)) {
			WARN_ON(dev->class == ATA_DEV_PMP);

			if (ata_phys_link_offline(ata_dev_phys_link(dev))) {
				rc = -EIO;
				goto err;
			}

			ata_eh_about_to_do(link, dev, ATA_EH_REVALIDATE);
			rc = ata_dev_revalidate(dev, ehc->classes[dev->devno],
						readid_flags);
			if (rc)
				goto err;

			ata_eh_done(link, dev, ATA_EH_REVALIDATE);

			/* Configuration may have changed, reconfigure
			 * transfer mode.
			 */
			ehc->i.flags |= ATA_EHI_SETMODE;

			/* schedule the scsi_rescan_device() here */
			queue_work(ata_aux_wq, &(ap->scsi_rescan_task));
		} else if (dev->class == ATA_DEV_UNKNOWN &&
			   ehc->tries[dev->devno] &&
			   ata_class_enabled(ehc->classes[dev->devno])) {
			dev->class = ehc->classes[dev->devno];

			if (dev->class == ATA_DEV_PMP)
				rc = sata_pmp_attach(dev);
			else
				rc = ata_dev_read_id(dev, &dev->class,
						     readid_flags, dev->id);
			switch (rc) {
			case 0:
				new_mask |= 1 << dev->devno;
				break;
			case -ENOENT:
				/* IDENTIFY was issued to non-existent
				 * device.  No need to reset.  Just
				 * thaw and kill the device.
				 */
				ata_eh_thaw_port(ap);
				dev->class = ATA_DEV_UNKNOWN;
				break;
			default:
				dev->class = ATA_DEV_UNKNOWN;
				goto err;
			}
		}
	}

	/* PDIAG- should have been released, ask cable type if post-reset */
	if ((ehc->i.flags & ATA_EHI_DID_RESET) && ata_is_host_link(link)) {
		if (ap->ops->cable_detect)
			ap->cbl = ap->ops->cable_detect(ap);
		ata_force_cbl(ap);
	}

	/* Configure new devices forward such that user doesn't see
	 * device detection messages backwards.
	 */
	ata_link_for_each_dev(dev, link) {
		if (!(new_mask & (1 << dev->devno)) ||
		    dev->class == ATA_DEV_PMP)
			continue;

		ehc->i.flags |= ATA_EHI_PRINTINFO;
		rc = ata_dev_configure(dev);
		ehc->i.flags &= ~ATA_EHI_PRINTINFO;
		if (rc)
			goto err;

		spin_lock_irqsave(ap->lock, flags);
		ap->pflags |= ATA_PFLAG_SCSI_HOTPLUG;
		spin_unlock_irqrestore(ap->lock, flags);

		/* new device discovered, configure xfermode */
		ehc->i.flags |= ATA_EHI_SETMODE;
	}

	return 0;

 err:
	*r_failed_dev = dev;
	DPRINTK("EXIT rc=%d\n", rc);
	return rc;
}

/**
 *	ata_set_mode - Program timings and issue SET FEATURES - XFER
 *	@link: link on which timings will be programmed
 *	@r_failed_dev: out paramter for failed device
 *
 *	Set ATA device disk transfer mode (PIO3, UDMA6, etc.).  If
 *	ata_set_mode() fails, pointer to the failing device is
 *	returned in @r_failed_dev.
 *
 *	LOCKING:
 *	PCI/etc. bus probe sem.
 *
 *	RETURNS:
 *	0 on success, negative errno otherwise
 */
int ata_set_mode(struct ata_link *link, struct ata_device **r_failed_dev)
{
	struct ata_port *ap = link->ap;
	struct ata_device *dev;
	int rc;

	/* if data transfer is verified, clear DUBIOUS_XFER on ering top */
	ata_link_for_each_dev(dev, link) {
		if (!ata_dev_enabled(dev))
			continue;

		if (!(dev->flags & ATA_DFLAG_DUBIOUS_XFER)) {
			struct ata_ering_entry *ent;

			ent = ata_ering_top(&dev->ering);
			if (ent)
				ent->eflags &= ~ATA_EFLAG_DUBIOUS_XFER;
		}
	}

	/* has private set_mode? */
	if (ap->ops->set_mode)
		rc = ap->ops->set_mode(link, r_failed_dev);
	else
		rc = ata_do_set_mode(link, r_failed_dev);

	/* if transfer mode has changed, set DUBIOUS_XFER on device */
	ata_link_for_each_dev(dev, link) {
		struct ata_eh_context *ehc = &link->eh_context;
		u8 saved_xfer_mode = ehc->saved_xfer_mode[dev->devno];
		u8 saved_ncq = !!(ehc->saved_ncq_enabled & (1 << dev->devno));

		if (!ata_dev_enabled(dev))
			continue;

		if (dev->xfer_mode != saved_xfer_mode ||
		    ata_ncq_enabled(dev) != saved_ncq)
			dev->flags |= ATA_DFLAG_DUBIOUS_XFER;
	}

	return rc;
}

/**
 *	atapi_eh_clear_ua - Clear ATAPI UNIT ATTENTION after reset
 *	@dev: ATAPI device to clear UA for
 *
 *	Resets and other operations can make an ATAPI device raise
 *	UNIT ATTENTION which causes the next operation to fail.  This
 *	function clears UA.
 *
 *	LOCKING:
 *	EH context (may sleep).
 *
 *	RETURNS:
 *	0 on success, -errno on failure.
 */
static int atapi_eh_clear_ua(struct ata_device *dev)
{
	int i;

	for (i = 0; i < ATA_EH_UA_TRIES; i++) {
		u8 sense_buffer[SCSI_SENSE_BUFFERSIZE];
		u8 sense_key = 0;
		unsigned int err_mask;

		err_mask = atapi_eh_tur(dev, &sense_key);
		if (err_mask != 0 && err_mask != AC_ERR_DEV) {
			ata_dev_printk(dev, KERN_WARNING, "TEST_UNIT_READY "
				"failed (err_mask=0x%x)\n", err_mask);
			return -EIO;
		}

		if (!err_mask || sense_key != UNIT_ATTENTION)
			return 0;

		err_mask = atapi_eh_request_sense(dev, sense_buffer, sense_key);
		if (err_mask) {
			ata_dev_printk(dev, KERN_WARNING, "failed to clear "
				"UNIT ATTENTION (err_mask=0x%x)\n", err_mask);
			return -EIO;
		}
	}

	ata_dev_printk(dev, KERN_WARNING,
		"UNIT ATTENTION persists after %d tries\n", ATA_EH_UA_TRIES);

	return 0;
}

static int ata_link_nr_enabled(struct ata_link *link)
{
	struct ata_device *dev;
	int cnt = 0;

	ata_link_for_each_dev(dev, link)
		if (ata_dev_enabled(dev))
			cnt++;
	return cnt;
}

static int ata_link_nr_vacant(struct ata_link *link)
{
	struct ata_device *dev;
	int cnt = 0;

	ata_link_for_each_dev(dev, link)
		if (dev->class == ATA_DEV_UNKNOWN)
			cnt++;
	return cnt;
}

static int ata_eh_skip_recovery(struct ata_link *link)
{
	struct ata_port *ap = link->ap;
	struct ata_eh_context *ehc = &link->eh_context;
	struct ata_device *dev;

	/* skip disabled links */
	if (link->flags & ATA_LFLAG_DISABLED)
		return 1;

	/* thaw frozen port and recover failed devices */
	if ((ap->pflags & ATA_PFLAG_FROZEN) || ata_link_nr_enabled(link))
		return 0;

	/* reset at least once if reset is requested */
	if ((ehc->i.action & ATA_EH_RESET) &&
	    !(ehc->i.flags & ATA_EHI_DID_RESET))
		return 0;

	/* skip if class codes for all vacant slots are ATA_DEV_NONE */
	ata_link_for_each_dev(dev, link) {
		if (dev->class == ATA_DEV_UNKNOWN &&
		    ehc->classes[dev->devno] != ATA_DEV_NONE)
			return 0;
	}

	return 1;
}

static int ata_eh_schedule_probe(struct ata_device *dev)
{
	struct ata_eh_context *ehc = &dev->link->eh_context;

	if (!(ehc->i.probe_mask & (1 << dev->devno)) ||
	    (ehc->did_probe_mask & (1 << dev->devno)))
		return 0;

	ata_eh_detach_dev(dev);
	ata_dev_init(dev);
	ehc->did_probe_mask |= (1 << dev->devno);
	ehc->i.action |= ATA_EH_RESET;
	ehc->saved_xfer_mode[dev->devno] = 0;
	ehc->saved_ncq_enabled &= ~(1 << dev->devno);

	return 1;
}

static int ata_eh_handle_dev_fail(struct ata_device *dev, int err)
{
	struct ata_eh_context *ehc = &dev->link->eh_context;

	ehc->tries[dev->devno]--;

	switch (err) {
	case -ENODEV:
		/* device missing or wrong IDENTIFY data, schedule probing */
		ehc->i.probe_mask |= (1 << dev->devno);
	case -EINVAL:
		/* give it just one more chance */
		ehc->tries[dev->devno] = min(ehc->tries[dev->devno], 1);
	case -EIO:
		if (ehc->tries[dev->devno] == 1 && dev->pio_mode > XFER_PIO_0) {
			/* This is the last chance, better to slow
			 * down than lose it.
			 */
			sata_down_spd_limit(ata_dev_phys_link(dev));
			ata_down_xfermask_limit(dev, ATA_DNXFER_PIO);
		}
	}

	if (ata_dev_enabled(dev) && !ehc->tries[dev->devno]) {
		/* disable device if it has used up all its chances */
		ata_dev_disable(dev);

		/* detach if offline */
		if (ata_phys_link_offline(ata_dev_phys_link(dev)))
			ata_eh_detach_dev(dev);

		/* schedule probe if necessary */
		if (ata_eh_schedule_probe(dev)) {
			ehc->tries[dev->devno] = ATA_EH_DEV_TRIES;
			memset(ehc->cmd_timeout_idx[dev->devno], 0,
			       sizeof(ehc->cmd_timeout_idx[dev->devno]));
		}

		return 1;
	} else {
		ehc->i.action |= ATA_EH_RESET;
		return 0;
	}
}

/**
 *	ata_eh_recover - recover host port after error
 *	@ap: host port to recover
 *	@prereset: prereset method (can be NULL)
 *	@softreset: softreset method (can be NULL)
 *	@hardreset: hardreset method (can be NULL)
 *	@postreset: postreset method (can be NULL)
 *	@r_failed_link: out parameter for failed link
 *
 *	This is the alpha and omega, eum and yang, heart and soul of
 *	libata exception handling.  On entry, actions required to
 *	recover each link and hotplug requests are recorded in the
 *	link's eh_context.  This function executes all the operations
 *	with appropriate retrials and fallbacks to resurrect failed
 *	devices, detach goners and greet newcomers.
 *
 *	LOCKING:
 *	Kernel thread context (may sleep).
 *
 *	RETURNS:
 *	0 on success, -errno on failure.
 */
int ata_eh_recover(struct ata_port *ap, ata_prereset_fn_t prereset,
		   ata_reset_fn_t softreset, ata_reset_fn_t hardreset,
		   ata_postreset_fn_t postreset,
		   struct ata_link **r_failed_link)
{
	struct ata_link *link;
	struct ata_device *dev;
	int nr_failed_devs;
	int rc;
	unsigned long flags, deadline;

	DPRINTK("ENTER\n");

	/* prep for recovery */
	ata_port_for_each_link(link, ap) {
		struct ata_eh_context *ehc = &link->eh_context;

		/* re-enable link? */
		if (ehc->i.action & ATA_EH_ENABLE_LINK) {
			ata_eh_about_to_do(link, NULL, ATA_EH_ENABLE_LINK);
			spin_lock_irqsave(ap->lock, flags);
			link->flags &= ~ATA_LFLAG_DISABLED;
			spin_unlock_irqrestore(ap->lock, flags);
			ata_eh_done(link, NULL, ATA_EH_ENABLE_LINK);
		}

		ata_link_for_each_dev(dev, link) {
			if (link->flags & ATA_LFLAG_NO_RETRY)
				ehc->tries[dev->devno] = 1;
			else
				ehc->tries[dev->devno] = ATA_EH_DEV_TRIES;

			/* collect port action mask recorded in dev actions */
			ehc->i.action |= ehc->i.dev_action[dev->devno] &
					 ~ATA_EH_PERDEV_MASK;
			ehc->i.dev_action[dev->devno] &= ATA_EH_PERDEV_MASK;

			/* process hotplug request */
			if (dev->flags & ATA_DFLAG_DETACH)
				ata_eh_detach_dev(dev);

			/* schedule probe if necessary */
			if (!ata_dev_enabled(dev))
				ata_eh_schedule_probe(dev);
		}
	}

 retry:
	rc = 0;
	nr_failed_devs = 0;

	/* if UNLOADING, finish immediately */
	if (ap->pflags & ATA_PFLAG_UNLOADING)
		goto out;

	/* prep for EH */
	ata_port_for_each_link(link, ap) {
		struct ata_eh_context *ehc = &link->eh_context;

		/* skip EH if possible. */
		if (ata_eh_skip_recovery(link))
			ehc->i.action = 0;

		ata_link_for_each_dev(dev, link)
			ehc->classes[dev->devno] = ATA_DEV_UNKNOWN;
	}

	/* reset */
	ata_port_for_each_link(link, ap) {
		struct ata_eh_context *ehc = &link->eh_context;

		if (!(ehc->i.action & ATA_EH_RESET))
			continue;

		rc = ata_eh_reset(link, ata_link_nr_vacant(link),
				  prereset, softreset, hardreset, postreset);
		if (rc) {
			ata_link_printk(link, KERN_ERR,
					"reset failed, giving up\n");
			goto out;
		}
	}

	do {
		unsigned long now;

		/*
		 * clears ATA_EH_PARK in eh_info and resets
		 * ap->park_req_pending
		 */
		ata_eh_pull_park_action(ap);

		deadline = jiffies;
		ata_port_for_each_link(link, ap) {
			ata_link_for_each_dev(dev, link) {
				struct ata_eh_context *ehc = &link->eh_context;
				unsigned long tmp;

				if (dev->class != ATA_DEV_ATA)
					continue;
				if (!(ehc->i.dev_action[dev->devno] &
				      ATA_EH_PARK))
					continue;
				tmp = dev->unpark_deadline;
				if (time_before(deadline, tmp))
					deadline = tmp;
				else if (time_before_eq(tmp, jiffies))
					continue;
				if (ehc->unloaded_mask & (1 << dev->devno))
					continue;

				ata_eh_park_issue_cmd(dev, 1);
			}
		}

		now = jiffies;
		if (time_before_eq(deadline, now))
			break;

		deadline = wait_for_completion_timeout(&ap->park_req_pending,
						       deadline - now);
	} while (deadline);
	ata_port_for_each_link(link, ap) {
		ata_link_for_each_dev(dev, link) {
			if (!(link->eh_context.unloaded_mask &
			      (1 << dev->devno)))
				continue;

			ata_eh_park_issue_cmd(dev, 0);
			ata_eh_done(link, dev, ATA_EH_PARK);
		}
	}

	/* the rest */
	ata_port_for_each_link(link, ap) {
		struct ata_eh_context *ehc = &link->eh_context;

		/* revalidate existing devices and attach new ones */
		rc = ata_eh_revalidate_and_attach(link, &dev);
		if (rc)
			goto dev_fail;

		/* if PMP got attached, return, pmp EH will take care of it */
		if (link->device->class == ATA_DEV_PMP) {
			ehc->i.action = 0;
			return 0;
		}

		/* configure transfer mode if necessary */
		if (ehc->i.flags & ATA_EHI_SETMODE) {
			rc = ata_set_mode(link, &dev);
			if (rc)
				goto dev_fail;
			ehc->i.flags &= ~ATA_EHI_SETMODE;
		}

		/* If reset has been issued, clear UA to avoid
		 * disrupting the current users of the device.
		 */
		if (ehc->i.flags & ATA_EHI_DID_RESET) {
			ata_link_for_each_dev(dev, link) {
				if (dev->class != ATA_DEV_ATAPI)
					continue;
				rc = atapi_eh_clear_ua(dev);
				if (rc)
					goto dev_fail;
			}
		}

		/* configure link power saving */
		if (ehc->i.action & ATA_EH_LPM)
			ata_link_for_each_dev(dev, link)
				ata_dev_enable_pm(dev, ap->pm_policy);

		/* this link is okay now */
		ehc->i.flags = 0;
		continue;

dev_fail:
		nr_failed_devs++;
		ata_eh_handle_dev_fail(dev, rc);

		if (ap->pflags & ATA_PFLAG_FROZEN) {
			/* PMP reset requires working host port.
			 * Can't retry if it's frozen.
			 */
			if (sata_pmp_attached(ap))
				goto out;
			break;
		}
	}

	if (nr_failed_devs)
		goto retry;

 out:
	if (rc && r_failed_link)
		*r_failed_link = link;

	DPRINTK("EXIT, rc=%d\n", rc);
	return rc;
}

/**
 *	ata_eh_finish - finish up EH
 *	@ap: host port to finish EH for
 *
 *	Recovery is complete.  Clean up EH states and retry or finish
 *	failed qcs.
 *
 *	LOCKING:
 *	None.
 */
void ata_eh_finish(struct ata_port *ap)
{
	int tag;

	/* retry or finish qcs */
	for (tag = 0; tag < ATA_MAX_QUEUE; tag++) {
		struct ata_queued_cmd *qc = __ata_qc_from_tag(ap, tag);

		if (!(qc->flags & ATA_QCFLAG_FAILED))
			continue;

		if (qc->err_mask) {
			/* FIXME: Once EH migration is complete,
			 * generate sense data in this function,
			 * considering both err_mask and tf.
			 */
			if (qc->flags & ATA_QCFLAG_RETRY)
				ata_eh_qc_retry(qc);
			else
				ata_eh_qc_complete(qc);
		} else {
			if (qc->flags & ATA_QCFLAG_SENSE_VALID) {
				ata_eh_qc_complete(qc);
			} else {
				/* feed zero TF to sense generation */
				memset(&qc->result_tf, 0, sizeof(qc->result_tf));
				ata_eh_qc_retry(qc);
			}
		}
	}

	/* make sure nr_active_links is zero after EH */
	WARN_ON(ap->nr_active_links);
	ap->nr_active_links = 0;
}

/**
 *	ata_do_eh - do standard error handling
 *	@ap: host port to handle error for
 *
 *	@prereset: prereset method (can be NULL)
 *	@softreset: softreset method (can be NULL)
 *	@hardreset: hardreset method (can be NULL)
 *	@postreset: postreset method (can be NULL)
 *
 *	Perform standard error handling sequence.
 *
 *	LOCKING:
 *	Kernel thread context (may sleep).
 */
void ata_do_eh(struct ata_port *ap, ata_prereset_fn_t prereset,
	       ata_reset_fn_t softreset, ata_reset_fn_t hardreset,
	       ata_postreset_fn_t postreset)
{
	struct ata_device *dev;
	int rc;

	ata_eh_autopsy(ap);
	ata_eh_report(ap);

	rc = ata_eh_recover(ap, prereset, softreset, hardreset, postreset,
			    NULL);
	if (rc) {
		ata_link_for_each_dev(dev, &ap->link)
			ata_dev_disable(dev);
	}

	ata_eh_finish(ap);
}

/**
 *	ata_std_error_handler - standard error handler
 *	@ap: host port to handle error for
 *
 *	Standard error handler
 *
 *	LOCKING:
 *	Kernel thread context (may sleep).
 */
void ata_std_error_handler(struct ata_port *ap)
{
	struct ata_port_operations *ops = ap->ops;
	ata_reset_fn_t hardreset = ops->hardreset;

	/* ignore built-in hardreset if SCR access is not available */
	if (ata_is_builtin_hardreset(hardreset) && !sata_scr_valid(&ap->link))
		hardreset = NULL;

	ata_do_eh(ap, ops->prereset, ops->softreset, hardreset, ops->postreset);
}

#ifdef CONFIG_PM
/**
 *	ata_eh_handle_port_suspend - perform port suspend operation
 *	@ap: port to suspend
 *
 *	Suspend @ap.
 *
 *	LOCKING:
 *	Kernel thread context (may sleep).
 */
static void ata_eh_handle_port_suspend(struct ata_port *ap)
{
	unsigned long flags;
	int rc = 0;

	/* are we suspending? */
	spin_lock_irqsave(ap->lock, flags);
	if (!(ap->pflags & ATA_PFLAG_PM_PENDING) ||
	    ap->pm_mesg.event == PM_EVENT_ON) {
		spin_unlock_irqrestore(ap->lock, flags);
		return;
	}
	spin_unlock_irqrestore(ap->lock, flags);

	WARN_ON(ap->pflags & ATA_PFLAG_SUSPENDED);

	/* tell ACPI we're suspending */
	rc = ata_acpi_on_suspend(ap);
	if (rc)
		goto out;

	/* suspend */
	ata_eh_freeze_port(ap);

	if (ap->ops->port_suspend)
		rc = ap->ops->port_suspend(ap, ap->pm_mesg);

	ata_acpi_set_state(ap, PMSG_SUSPEND);
 out:
	/* report result */
	spin_lock_irqsave(ap->lock, flags);

	ap->pflags &= ~ATA_PFLAG_PM_PENDING;
	if (rc == 0)
		ap->pflags |= ATA_PFLAG_SUSPENDED;
	else if (ap->pflags & ATA_PFLAG_FROZEN)
		ata_port_schedule_eh(ap);

	if (ap->pm_result) {
		*ap->pm_result = rc;
		ap->pm_result = NULL;
	}

	spin_unlock_irqrestore(ap->lock, flags);

	return;
}

/**
 *	ata_eh_handle_port_resume - perform port resume operation
 *	@ap: port to resume
 *
 *	Resume @ap.
 *
 *	LOCKING:
 *	Kernel thread context (may sleep).
 */
static void ata_eh_handle_port_resume(struct ata_port *ap)
{
	unsigned long flags;
	int rc = 0;

	/* are we resuming? */
	spin_lock_irqsave(ap->lock, flags);
	if (!(ap->pflags & ATA_PFLAG_PM_PENDING) ||
	    ap->pm_mesg.event != PM_EVENT_ON) {
		spin_unlock_irqrestore(ap->lock, flags);
		return;
	}
	spin_unlock_irqrestore(ap->lock, flags);

	WARN_ON(!(ap->pflags & ATA_PFLAG_SUSPENDED));

	ata_acpi_set_state(ap, PMSG_ON);

	if (ap->ops->port_resume)
		rc = ap->ops->port_resume(ap);

	/* tell ACPI that we're resuming */
	ata_acpi_on_resume(ap);

	/* report result */
	spin_lock_irqsave(ap->lock, flags);
	ap->pflags &= ~(ATA_PFLAG_PM_PENDING | ATA_PFLAG_SUSPENDED);
	if (ap->pm_result) {
		*ap->pm_result = rc;
		ap->pm_result = NULL;
	}
	spin_unlock_irqrestore(ap->lock, flags);
}
#endif /* CONFIG_PM */<|MERGE_RESOLUTION|>--- conflicted
+++ resolved
@@ -2401,7 +2401,6 @@
 			failed_link = link;
 			goto fail;
 		}
-<<<<<<< HEAD
 
 		/* hardreset slave link if existent */
 		if (slave && reset == hardreset) {
@@ -2411,17 +2410,6 @@
 				ata_link_printk(slave, KERN_INFO,
 						"hard resetting link\n");
 
-=======
-
-		/* hardreset slave link if existent */
-		if (slave && reset == hardreset) {
-			int tmp;
-
-			if (verbose)
-				ata_link_printk(slave, KERN_INFO,
-						"hard resetting link\n");
-
->>>>>>> d870ba8c
 			ata_eh_about_to_do(slave, NULL, ATA_EH_RESET);
 			tmp = ata_do_reset(slave, reset, classes, deadline,
 					   false);
