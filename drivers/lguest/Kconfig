--- conflicted
+++ resolved
@@ -1,10 +1,6 @@
 config LGUEST
 	tristate "Linux hypervisor example code"
-<<<<<<< HEAD
-	depends on X86_32 && EXPERIMENTAL && !X86_PAE && FUTEX && !X86_VOYAGER
-=======
-	depends on X86_32 && EXPERIMENTAL && !X86_PAE && EVENTFD
->>>>>>> 7d5af891
+	depends on X86_32 && EXPERIMENTAL && !X86_PAE && EVENTFD && !X86_VOYAGER
 	select HVC_DRIVER
 	---help---
 	  This is a very simple module which allows you to run
