--- conflicted
+++ resolved
@@ -485,24 +485,11 @@
 
 	if (smu_cmdbuf_abs == 0) {
 		printk(KERN_ERR "SMU: Command buffer not allocated !\n");
-<<<<<<< HEAD
-		of_node_put(np);
-		return -EINVAL;
-	}
-
-	smu = alloc_bootmem(sizeof(struct smu_device));
-	if (smu == NULL) {
-		of_node_put(np);
-		return -ENOMEM;
-	}
-	memset(smu, 0, sizeof(*smu));
-=======
 		ret = -EINVAL;
 		goto fail_np;
 	}
 
 	smu = alloc_bootmem(sizeof(struct smu_device));
->>>>>>> 0967d61e
 
 	spin_lock_init(&smu->lock);
 	INIT_LIST_HEAD(&smu->cmd_list);
