/*
 * Device driver for the Apple Desktop Bus
 * and the /dev/adb device on macintoshes.
 *
 * Copyright (C) 1996 Paul Mackerras.
 *
 * Modified to declare controllers as structures, added
 * client notification of bus reset and handles PowerBook
 * sleep, by Benjamin Herrenschmidt.
 *
 * To do:
 *
 * - /sys/bus/adb to list the devices and infos
 * - more /dev/adb to allow userland to receive the
 *   flow of auto-polling datas from a given device.
 * - move bus probe to a kernel thread
 */

#include <linux/types.h>
#include <linux/errno.h>
#include <linux/kernel.h>
#include <linux/slab.h>
#include <linux/module.h>
#include <linux/fs.h>
#include <linux/mm.h>
#include <linux/sched.h>
#include <linux/smp_lock.h>
#include <linux/adb.h>
#include <linux/cuda.h>
#include <linux/pmu.h>
#include <linux/notifier.h>
#include <linux/wait.h>
#include <linux/init.h>
#include <linux/delay.h>
#include <linux/spinlock.h>
#include <linux/completion.h>
#include <linux/device.h>
#include <linux/kthread.h>
#include <linux/platform_device.h>
#include <linux/mutex.h>

#include <asm/uaccess.h>
#ifdef CONFIG_PPC
#include <asm/prom.h>
#include <asm/machdep.h>
#endif


EXPORT_SYMBOL(adb_client_list);

extern struct adb_driver via_macii_driver;
extern struct adb_driver via_maciisi_driver;
extern struct adb_driver via_cuda_driver;
extern struct adb_driver adb_iop_driver;
extern struct adb_driver via_pmu_driver;
extern struct adb_driver macio_adb_driver;

static struct adb_driver *adb_driver_list[] = {
#ifdef CONFIG_ADB_MACII
	&via_macii_driver,
#endif
#ifdef CONFIG_ADB_MACIISI
	&via_maciisi_driver,
#endif
#ifdef CONFIG_ADB_CUDA
	&via_cuda_driver,
#endif
#ifdef CONFIG_ADB_IOP
	&adb_iop_driver,
#endif
#if defined(CONFIG_ADB_PMU) || defined(CONFIG_ADB_PMU68K)
	&via_pmu_driver,
#endif
#ifdef CONFIG_ADB_MACIO
	&macio_adb_driver,
#endif
	NULL
};

static struct class *adb_dev_class;

static struct adb_driver *adb_controller;
BLOCKING_NOTIFIER_HEAD(adb_client_list);
static int adb_got_sleep;
static int adb_inited;
static DECLARE_MUTEX(adb_probe_mutex);
static int sleepy_trackpad;
static int autopoll_devs;
int __adb_probe_sync;

static int adb_scan_bus(void);
static int do_adb_reset_bus(void);
static void adbdev_init(void);
static int try_handler_change(int, int);

static struct adb_handler {
	void (*handler)(unsigned char *, int, int);
	int original_address;
	int handler_id;
	int busy;
} adb_handler[16];

/*
 * The adb_handler_mutex mutex protects all accesses to the original_address
 * and handler_id fields of adb_handler[i] for all i, and changes to the
 * handler field.
 * Accesses to the handler field are protected by the adb_handler_lock
 * rwlock.  It is held across all calls to any handler, so that by the
 * time adb_unregister returns, we know that the old handler isn't being
 * called.
 */
static DEFINE_MUTEX(adb_handler_mutex);
static DEFINE_RWLOCK(adb_handler_lock);

#if 0
static void printADBreply(struct adb_request *req)
{
        int i;

        printk("adb reply (%d)", req->reply_len);
        for(i = 0; i < req->reply_len; i++)
                printk(" %x", req->reply[i]);
        printk("\n");

}
#endif

static int adb_scan_bus(void)
{
	int i, highFree=0, noMovement;
	int devmask = 0;
	struct adb_request req;
	
	/* assumes adb_handler[] is all zeroes at this point */
	for (i = 1; i < 16; i++) {
		/* see if there is anything at address i */
		adb_request(&req, NULL, ADBREQ_SYNC | ADBREQ_REPLY, 1,
                            (i << 4) | 0xf);
		if (req.reply_len > 1)
			/* one or more devices at this address */
			adb_handler[i].original_address = i;
		else if (i > highFree)
			highFree = i;
	}

	/* Note we reset noMovement to 0 each time we move a device */
	for (noMovement = 1; noMovement < 2 && highFree > 0; noMovement++) {
		for (i = 1; i < 16; i++) {
			if (adb_handler[i].original_address == 0)
				continue;
			/*
			 * Send a "talk register 3" command to address i
			 * to provoke a collision if there is more than
			 * one device at this address.
			 */
			adb_request(&req, NULL, ADBREQ_SYNC | ADBREQ_REPLY, 1,
				    (i << 4) | 0xf);
			/*
			 * Move the device(s) which didn't detect a
			 * collision to address `highFree'.  Hopefully
			 * this only moves one device.
			 */
			adb_request(&req, NULL, ADBREQ_SYNC, 3,
				    (i<< 4) | 0xb, (highFree | 0x60), 0xfe);
			/*
			 * See if anybody actually moved. This is suggested
			 * by HW TechNote 01:
			 *
			 * http://developer.apple.com/technotes/hw/hw_01.html
			 */
			adb_request(&req, NULL, ADBREQ_SYNC | ADBREQ_REPLY, 1,
				    (highFree << 4) | 0xf);
			if (req.reply_len <= 1) continue;
			/*
			 * Test whether there are any device(s) left
			 * at address i.
			 */
			adb_request(&req, NULL, ADBREQ_SYNC | ADBREQ_REPLY, 1,
				    (i << 4) | 0xf);
			if (req.reply_len > 1) {
				/*
				 * There are still one or more devices
				 * left at address i.  Register the one(s)
				 * we moved to `highFree', and find a new
				 * value for highFree.
				 */
				adb_handler[highFree].original_address =
					adb_handler[i].original_address;
				while (highFree > 0 &&
				       adb_handler[highFree].original_address)
					highFree--;
				if (highFree <= 0)
					break;

				noMovement = 0;
			}
			else {
				/*
				 * No devices left at address i; move the
				 * one(s) we moved to `highFree' back to i.
				 */
				adb_request(&req, NULL, ADBREQ_SYNC, 3,
					    (highFree << 4) | 0xb,
					    (i | 0x60), 0xfe);
			}
		}	
	}

	/* Now fill in the handler_id field of the adb_handler entries. */
	printk(KERN_DEBUG "adb devices:");
	for (i = 1; i < 16; i++) {
		if (adb_handler[i].original_address == 0)
			continue;
		adb_request(&req, NULL, ADBREQ_SYNC | ADBREQ_REPLY, 1,
			    (i << 4) | 0xf);
		adb_handler[i].handler_id = req.reply[2];
		printk(" [%d]: %d %x", i, adb_handler[i].original_address,
		       adb_handler[i].handler_id);
		devmask |= 1 << i;
	}
	printk("\n");
	return devmask;
}

/*
 * This kernel task handles ADB probing. It dies once probing is
 * completed.
 */
static int
adb_probe_task(void *x)
{
	printk(KERN_INFO "adb: starting probe task...\n");
	do_adb_reset_bus();
	printk(KERN_INFO "adb: finished probe task...\n");

	up(&adb_probe_mutex);

	return 0;
}

static void
__adb_probe_task(struct work_struct *bullshit)
{
	kthread_run(adb_probe_task, NULL, "kadbprobe");
}

static DECLARE_WORK(adb_reset_work, __adb_probe_task);

int
adb_reset_bus(void)
{
	if (__adb_probe_sync) {
		do_adb_reset_bus();
		return 0;
	}

	down(&adb_probe_mutex);
	schedule_work(&adb_reset_work);
	return 0;
}

#ifdef CONFIG_PM
/*
 * notify clients before sleep
 */
static int adb_suspend(struct platform_device *dev, pm_message_t state)
{
	adb_got_sleep = 1;
	/* We need to get a lock on the probe thread */
	down(&adb_probe_mutex);
	/* Stop autopoll */
	if (adb_controller->autopoll)
		adb_controller->autopoll(0);
	blocking_notifier_call_chain(&adb_client_list, ADB_MSG_POWERDOWN, NULL);

	return 0;
}

/*
 * reset bus after sleep
 */
static int adb_resume(struct platform_device *dev)
{
	adb_got_sleep = 0;
	up(&adb_probe_mutex);
	adb_reset_bus();

	return 0;
}
#endif /* CONFIG_PM */

static int __init adb_init(void)
{
	struct adb_driver *driver;
	int i;

#ifdef CONFIG_PPC32
	if (!machine_is(chrp) && !machine_is(powermac))
		return 0;
#endif
#ifdef CONFIG_MAC
	if (!MACH_IS_MAC)
		return 0;
#endif

	/* xmon may do early-init */
	if (adb_inited)
		return 0;
	adb_inited = 1;
		
	adb_controller = NULL;

	i = 0;
	while ((driver = adb_driver_list[i++]) != NULL) {
		if (!driver->probe()) {
			adb_controller = driver;
			break;
		}
	}
	if ((adb_controller == NULL) || adb_controller->init()) {
		printk(KERN_WARNING "Warning: no ADB interface detected\n");
		adb_controller = NULL;
	} else {
#ifdef CONFIG_PPC
		if (machine_is_compatible("AAPL,PowerBook1998") ||
			machine_is_compatible("PowerBook1,1"))
			sleepy_trackpad = 1;
#endif /* CONFIG_PPC */

		adbdev_init();
		adb_reset_bus();
	}
	return 0;
}

device_initcall(adb_init);

static int
do_adb_reset_bus(void)
{
	int ret;
	
	if (adb_controller == NULL)
		return -ENXIO;
		
	if (adb_controller->autopoll)
		adb_controller->autopoll(0);

	blocking_notifier_call_chain(&adb_client_list,
		ADB_MSG_PRE_RESET, NULL);

	if (sleepy_trackpad) {
		/* Let the trackpad settle down */
		msleep(500);
	}

	mutex_lock(&adb_handler_mutex);
	write_lock_irq(&adb_handler_lock);
	memset(adb_handler, 0, sizeof(adb_handler));
	write_unlock_irq(&adb_handler_lock);

	/* That one is still a bit synchronous, oh well... */
	if (adb_controller->reset_bus)
		ret = adb_controller->reset_bus();
	else
		ret = 0;

	if (sleepy_trackpad) {
		/* Let the trackpad settle down */
		msleep(1500);
	}

	if (!ret) {
		autopoll_devs = adb_scan_bus();
		if (adb_controller->autopoll)
			adb_controller->autopoll(autopoll_devs);
	}
	mutex_unlock(&adb_handler_mutex);

	blocking_notifier_call_chain(&adb_client_list,
		ADB_MSG_POST_RESET, NULL);
	
	return ret;
}

void
adb_poll(void)
{
	if ((adb_controller == NULL)||(adb_controller->poll == NULL))
		return;
	adb_controller->poll();
}

static void adb_sync_req_done(struct adb_request *req)
{
	struct completion *comp = req->arg;

	complete(comp);
}

int
adb_request(struct adb_request *req, void (*done)(struct adb_request *),
	    int flags, int nbytes, ...)
{
	va_list list;
	int i;
	int rc;
	struct completion comp;

	if ((adb_controller == NULL) || (adb_controller->send_request == NULL))
		return -ENXIO;
	if (nbytes < 1)
		return -EINVAL;

	req->nbytes = nbytes+1;
	req->done = done;
	req->reply_expected = flags & ADBREQ_REPLY;
	req->data[0] = ADB_PACKET;
	va_start(list, nbytes);
	for (i = 0; i < nbytes; ++i)
		req->data[i+1] = va_arg(list, int);
	va_end(list);

	if (flags & ADBREQ_NOSEND)
		return 0;

	/* Synchronous requests block using an on-stack completion */
	if (flags & ADBREQ_SYNC) {
		WARN_ON(done);
		req->done = adb_sync_req_done;
		req->arg = &comp;
		init_completion(&comp);
	}

	rc = adb_controller->send_request(req, 0);

	if ((flags & ADBREQ_SYNC) && !rc && !req->complete)
		wait_for_completion(&comp);

	return rc;
}

 /* Ultimately this should return the number of devices with
    the given default id.
    And it does it now ! Note: changed behaviour: This function
    will now register if default_id _and_ handler_id both match
    but handler_id can be left to 0 to match with default_id only.
    When handler_id is set, this function will try to adjust
    the handler_id id it doesn't match. */
int
adb_register(int default_id, int handler_id, struct adb_ids *ids,
	     void (*handler)(unsigned char *, int, int))
{
	int i;

	mutex_lock(&adb_handler_mutex);
	ids->nids = 0;
	for (i = 1; i < 16; i++) {
		if ((adb_handler[i].original_address == default_id) &&
		    (!handler_id || (handler_id == adb_handler[i].handler_id) || 
		    try_handler_change(i, handler_id))) {
			if (adb_handler[i].handler != 0) {
				printk(KERN_ERR
				       "Two handlers for ADB device %d\n",
				       default_id);
				continue;
			}
			write_lock_irq(&adb_handler_lock);
			adb_handler[i].handler = handler;
			write_unlock_irq(&adb_handler_lock);
			ids->id[ids->nids++] = i;
		}
	}
	mutex_unlock(&adb_handler_mutex);
	return ids->nids;
}

int
adb_unregister(int index)
{
	int ret = -ENODEV;

	mutex_lock(&adb_handler_mutex);
	write_lock_irq(&adb_handler_lock);
	if (adb_handler[index].handler) {
		while(adb_handler[index].busy) {
			write_unlock_irq(&adb_handler_lock);
			yield();
			write_lock_irq(&adb_handler_lock);
		}
		ret = 0;
		adb_handler[index].handler = NULL;
	}
	write_unlock_irq(&adb_handler_lock);
	mutex_unlock(&adb_handler_mutex);
	return ret;
}

void
adb_input(unsigned char *buf, int nb, int autopoll)
{
	int i, id;
	static int dump_adb_input = 0;
	unsigned long flags;
	
	void (*handler)(unsigned char *, int, int);

	/* We skip keystrokes and mouse moves when the sleep process
	 * has been started. We stop autopoll, but this is another security
	 */
	if (adb_got_sleep)
		return;
		
	id = buf[0] >> 4;
	if (dump_adb_input) {
		printk(KERN_INFO "adb packet: ");
		for (i = 0; i < nb; ++i)
			printk(" %x", buf[i]);
		printk(", id = %d\n", id);
	}
	write_lock_irqsave(&adb_handler_lock, flags);
	handler = adb_handler[id].handler;
	if (handler != NULL)
		adb_handler[id].busy = 1;
	write_unlock_irqrestore(&adb_handler_lock, flags);
	if (handler != NULL) {
		(*handler)(buf, nb, autopoll);
		wmb();
		adb_handler[id].busy = 0;
	}
		
}

/* Try to change handler to new_id. Will return 1 if successful. */
static int try_handler_change(int address, int new_id)
{
	struct adb_request req;

	if (adb_handler[address].handler_id == new_id)
	    return 1;
	adb_request(&req, NULL, ADBREQ_SYNC, 3,
	    ADB_WRITEREG(address, 3), address | 0x20, new_id);
	adb_request(&req, NULL, ADBREQ_SYNC | ADBREQ_REPLY, 1,
	    ADB_READREG(address, 3));
	if (req.reply_len < 2)
	    return 0;
	if (req.reply[2] != new_id)
	    return 0;
	adb_handler[address].handler_id = req.reply[2];

	return 1;
}

int
adb_try_handler_change(int address, int new_id)
{
	int ret;

	mutex_lock(&adb_handler_mutex);
	ret = try_handler_change(address, new_id);
	mutex_unlock(&adb_handler_mutex);
	return ret;
}

int
adb_get_infos(int address, int *original_address, int *handler_id)
{
	mutex_lock(&adb_handler_mutex);
	*original_address = adb_handler[address].original_address;
	*handler_id = adb_handler[address].handler_id;
	mutex_unlock(&adb_handler_mutex);

	return (*original_address != 0);
}


/*
 * /dev/adb device driver.
 */

#define ADB_MAJOR	56	/* major number for /dev/adb */

struct adbdev_state {
	spinlock_t	lock;
	atomic_t	n_pending;
	struct adb_request *completed;
  	wait_queue_head_t wait_queue;
	int		inuse;
};

static void adb_write_done(struct adb_request *req)
{
	struct adbdev_state *state = (struct adbdev_state *) req->arg;
	unsigned long flags;

	if (!req->complete) {
		req->reply_len = 0;
		req->complete = 1;
	}
	spin_lock_irqsave(&state->lock, flags);
	atomic_dec(&state->n_pending);
	if (!state->inuse) {
		kfree(req);
		if (atomic_read(&state->n_pending) == 0) {
			spin_unlock_irqrestore(&state->lock, flags);
			kfree(state);
			return;
		}
	} else {
		struct adb_request **ap = &state->completed;
		while (*ap != NULL)
			ap = &(*ap)->next;
		req->next = NULL;
		*ap = req;
		wake_up_interruptible(&state->wait_queue);
	}
	spin_unlock_irqrestore(&state->lock, flags);
}

static int
do_adb_query(struct adb_request *req)
{
	int	ret = -EINVAL;

	switch(req->data[1])
	{
	case ADB_QUERY_GETDEVINFO:
		if (req->nbytes < 3)
			break;
		mutex_lock(&adb_handler_mutex);
		req->reply[0] = adb_handler[req->data[2]].original_address;
		req->reply[1] = adb_handler[req->data[2]].handler_id;
		mutex_unlock(&adb_handler_mutex);
		req->complete = 1;
		req->reply_len = 2;
		adb_write_done(req);
		ret = 0;
		break;
	}
	return ret;
}

static int adb_open(struct inode *inode, struct file *file)
{
	struct adbdev_state *state;
	int ret = 0;

	lock_kernel();
	if (iminor(inode) > 0 || adb_controller == NULL) {
		ret = -ENXIO;
		goto out;
	}
	state = kmalloc(sizeof(struct adbdev_state), GFP_KERNEL);
	if (state == 0) {
		ret = -ENOMEM;
		goto out;
	}
	file->private_data = state;
	spin_lock_init(&state->lock);
	atomic_set(&state->n_pending, 0);
	state->completed = NULL;
	init_waitqueue_head(&state->wait_queue);
	state->inuse = 1;

out:
	unlock_kernel();
	return ret;
}

static int adb_release(struct inode *inode, struct file *file)
{
	struct adbdev_state *state = file->private_data;
	unsigned long flags;

	lock_kernel();
	if (state) {
		file->private_data = NULL;
		spin_lock_irqsave(&state->lock, flags);
		if (atomic_read(&state->n_pending) == 0
		    && state->completed == NULL) {
			spin_unlock_irqrestore(&state->lock, flags);
			kfree(state);
		} else {
			state->inuse = 0;
			spin_unlock_irqrestore(&state->lock, flags);
		}
	}
	unlock_kernel();
	return 0;
}

static ssize_t adb_read(struct file *file, char __user *buf,
			size_t count, loff_t *ppos)
{
	int ret = 0;
	struct adbdev_state *state = file->private_data;
	struct adb_request *req;
	wait_queue_t wait = __WAITQUEUE_INITIALIZER(wait,current);
	unsigned long flags;

	if (count < 2)
		return -EINVAL;
	if (count > sizeof(req->reply))
		count = sizeof(req->reply);
	if (!access_ok(VERIFY_WRITE, buf, count))
		return -EFAULT;

	req = NULL;
	spin_lock_irqsave(&state->lock, flags);
	add_wait_queue(&state->wait_queue, &wait);
	current->state = TASK_INTERRUPTIBLE;

	for (;;) {
		req = state->completed;
		if (req != NULL)
			state->completed = req->next;
		else if (atomic_read(&state->n_pending) == 0)
			ret = -EIO;
		if (req != NULL || ret != 0)
			break;
		
		if (file->f_flags & O_NONBLOCK) {
			ret = -EAGAIN;
			break;
		}
		if (signal_pending(current)) {
			ret = -ERESTARTSYS;
			break;
		}
		spin_unlock_irqrestore(&state->lock, flags);
		schedule();
		spin_lock_irqsave(&state->lock, flags);
	}

	current->state = TASK_RUNNING;
	remove_wait_queue(&state->wait_queue, &wait);
	spin_unlock_irqrestore(&state->lock, flags);
	
	if (ret)
		return ret;

	ret = req->reply_len;
	if (ret > count)
		ret = count;
	if (ret > 0 && copy_to_user(buf, req->reply, ret))
		ret = -EFAULT;

	kfree(req);
	return ret;
}

static ssize_t adb_write(struct file *file, const char __user *buf,
			 size_t count, loff_t *ppos)
{
	int ret/*, i*/;
	struct adbdev_state *state = file->private_data;
	struct adb_request *req;

	if (count < 2 || count > sizeof(req->data))
		return -EINVAL;
	if (adb_controller == NULL)
		return -ENXIO;
	if (!access_ok(VERIFY_READ, buf, count))
		return -EFAULT;

	req = kmalloc(sizeof(struct adb_request),
					     GFP_KERNEL);
	if (req == NULL)
		return -ENOMEM;

	req->nbytes = count;
	req->done = adb_write_done;
	req->arg = (void *) state;
	req->complete = 0;
	
	ret = -EFAULT;
	if (copy_from_user(req->data, buf, count))
		goto out;

	atomic_inc(&state->n_pending);

	/* If a probe is in progress or we are sleeping, wait for it to complete */
	down(&adb_probe_mutex);

	/* Queries are special requests sent to the ADB driver itself */
	if (req->data[0] == ADB_QUERY) {
		if (count > 1)
			ret = do_adb_query(req);
		else
			ret = -EINVAL;
		up(&adb_probe_mutex);
	}
	/* Special case for ADB_BUSRESET request, all others are sent to
	   the controller */
	else if ((req->data[0] == ADB_PACKET)&&(count > 1)
		&&(req->data[1] == ADB_BUSRESET)) {
		ret = do_adb_reset_bus();
		up(&adb_probe_mutex);
		atomic_dec(&state->n_pending);
		if (ret == 0)
			ret = count;
		goto out;
	} else {	
		req->reply_expected = ((req->data[1] & 0xc) == 0xc);
		if (adb_controller && adb_controller->send_request)
			ret = adb_controller->send_request(req, 0);
		else
			ret = -ENXIO;
		up(&adb_probe_mutex);
	}

	if (ret != 0) {
		atomic_dec(&state->n_pending);
		goto out;
	}
	return count;

out:
	kfree(req);
	return ret;
}

static const struct file_operations adb_fops = {
	.owner		= THIS_MODULE,
	.llseek		= no_llseek,
	.read		= adb_read,
	.write		= adb_write,
	.open		= adb_open,
	.release	= adb_release,
};

static struct platform_driver adb_pfdrv = {
	.driver = {
		.name = "adb",
	},
#ifdef CONFIG_PM
	.suspend = adb_suspend,
	.resume = adb_resume,
#endif
};

static struct platform_device adb_pfdev = {
	.name = "adb",
};

static int __init
adb_dummy_probe(struct platform_device *dev)
{
	if (dev == &adb_pfdev)
		return 0;
	return -ENODEV;
}

static void __init
adbdev_init(void)
{
	if (register_chrdev(ADB_MAJOR, "adb", &adb_fops)) {
		printk(KERN_ERR "adb: unable to get major %d\n", ADB_MAJOR);
		return;
	}

	adb_dev_class = class_create(THIS_MODULE, "adb");
	if (IS_ERR(adb_dev_class))
		return;
<<<<<<< HEAD
	device_create_drvdata(adb_dev_class, NULL, MKDEV(ADB_MAJOR, 0), NULL,
			      "adb");
=======
	device_create(adb_dev_class, NULL, MKDEV(ADB_MAJOR, 0), NULL, "adb");
>>>>>>> 6279fb3a

	platform_device_register(&adb_pfdev);
	platform_driver_probe(&adb_pfdrv, adb_dummy_probe);
}<|MERGE_RESOLUTION|>--- conflicted
+++ resolved
@@ -862,12 +862,7 @@
 	adb_dev_class = class_create(THIS_MODULE, "adb");
 	if (IS_ERR(adb_dev_class))
 		return;
-<<<<<<< HEAD
-	device_create_drvdata(adb_dev_class, NULL, MKDEV(ADB_MAJOR, 0), NULL,
-			      "adb");
-=======
 	device_create(adb_dev_class, NULL, MKDEV(ADB_MAJOR, 0), NULL, "adb");
->>>>>>> 6279fb3a
 
 	platform_device_register(&adb_pfdev);
 	platform_driver_probe(&adb_pfdrv, adb_dummy_probe);
