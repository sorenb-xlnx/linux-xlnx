/*
 * Renesas SuperH DMA Engine support
 *
 * Copyright (C) 2009 Nobuhiro Iwamatsu <iwamatsu.nobuhiro@renesas.com>
 * Copyright (C) 2009 Renesas Solutions, Inc. All rights reserved.
 *
 * This is free software; you can redistribute it and/or modify
 * it under the terms of the GNU General Public License as published by
 * the Free Software Foundation; either version 2 of the License, or
 * (at your option) any later version.
 *
 */
#ifndef __DMA_SHDMA_H
#define __DMA_SHDMA_H

#include <linux/dmaengine.h>
#include <linux/interrupt.h>
#include <linux/list.h>

#define SH_DMAC_MAX_CHANNELS 6
#define SH_DMA_SLAVE_NUMBER 256
#define SH_DMA_TCR_MAX 0x00FFFFFF	/* 16MB */

struct device;

struct sh_dmae_chan {
	dma_cookie_t completed_cookie;	/* The maximum cookie completed */
	spinlock_t desc_lock;		/* Descriptor operation lock */
	struct list_head ld_queue;	/* Link descriptors queue */
	struct list_head ld_free;	/* Link descriptors free */
	struct dma_chan common;		/* DMA common channel */
	struct device *dev;		/* Channel device */
	struct tasklet_struct tasklet;	/* Tasklet */
	int descs_allocated;		/* desc count */
	int xmit_shift;			/* log_2(bytes_per_xfer) */
	int irq;
	int id;				/* Raw id of this channel */
	u32 __iomem *base;
	char dev_id[16];		/* unique name per DMAC of channel */
};

struct sh_dmae_device {
	struct dma_device common;
	struct sh_dmae_chan *chan[SH_DMAC_MAX_CHANNELS];
	struct sh_dmae_pdata *pdata;
<<<<<<< HEAD
=======
	struct list_head node;
>>>>>>> 3cbea436
	u32 __iomem *chan_reg;
	u16 __iomem *dmars;
};

#define to_sh_chan(chan) container_of(chan, struct sh_dmae_chan, common)
#define to_sh_desc(lh) container_of(lh, struct sh_desc, node)
#define tx_to_sh_desc(tx) container_of(tx, struct sh_desc, async_tx)

#endif	/* __DMA_SHDMA_H */<|MERGE_RESOLUTION|>--- conflicted
+++ resolved
@@ -43,10 +43,7 @@
 	struct dma_device common;
 	struct sh_dmae_chan *chan[SH_DMAC_MAX_CHANNELS];
 	struct sh_dmae_pdata *pdata;
-<<<<<<< HEAD
-=======
 	struct list_head node;
->>>>>>> 3cbea436
 	u32 __iomem *chan_reg;
 	u16 __iomem *dmars;
 };
