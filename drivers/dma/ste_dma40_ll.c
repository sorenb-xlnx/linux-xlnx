--- conflicted
+++ resolved
@@ -125,19 +125,10 @@
 static int d40_phy_fill_lli(struct d40_phy_lli *lli,
 			    dma_addr_t data,
 			    u32 data_size,
-<<<<<<< HEAD
-			    int psize,
-			    dma_addr_t next_lli,
-			    u32 reg_cfg,
-			    bool term_int,
-			    u32 data_width,
-			    bool is_device)
-=======
 			    dma_addr_t next_lli,
 			    u32 reg_cfg,
 			    struct stedma40_half_channel_info *info,
 			    unsigned int flags)
->>>>>>> 105e53f8
 {
 	bool addr_inc = flags & LLI_ADDR_INC;
 	bool term_int = flags & LLI_TERM_INT;
@@ -209,19 +200,6 @@
 	return seg_max;
 }
 
-<<<<<<< HEAD
-struct d40_phy_lli *d40_phy_buf_to_lli(struct d40_phy_lli *lli,
-				       dma_addr_t addr,
-				       u32 size,
-				       int psize,
-				       dma_addr_t lli_phys,
-				       u32 reg_cfg,
-				       bool term_int,
-				       u32 data_width1,
-				       u32 data_width2,
-				       bool is_device)
-{
-=======
 static struct d40_phy_lli *
 d40_phy_buf_to_lli(struct d40_phy_lli *lli, dma_addr_t addr, u32 size,
 		   dma_addr_t lli_phys, dma_addr_t first_phys, u32 reg_cfg,
@@ -233,20 +211,11 @@
 	bool addr_inc = flags & LLI_ADDR_INC;
 	bool term_int = flags & LLI_TERM_INT;
 	bool cyclic = flags & LLI_CYCLIC;
->>>>>>> 105e53f8
 	int err;
 	dma_addr_t next = lli_phys;
 	int size_rest = size;
 	int size_seg = 0;
 
-<<<<<<< HEAD
-	do {
-		size_seg = d40_seg_size(size_rest, data_width1, data_width2);
-		size_rest -= size_seg;
-
-		if (term_int && size_rest == 0)
-			next = 0;
-=======
 	/*
 	 * This piece may be split up based on d40_seg_size(); we only want the
 	 * term int on the last part.
@@ -264,35 +233,18 @@
 
 		if (size_rest == 0 && lastlink)
 			next = cyclic ? first_phys : 0;
->>>>>>> 105e53f8
 		else
 			next = ALIGN(next + sizeof(struct d40_phy_lli),
 				     D40_LLI_ALIGN);
 
-<<<<<<< HEAD
-		err = d40_phy_fill_lli(lli,
-				       addr,
-				       size_seg,
-				       psize,
-				       next,
-				       reg_cfg,
-				       !next,
-				       data_width1,
-				       is_device);
-=======
 		err = d40_phy_fill_lli(lli, addr, size_seg, next,
 				       reg_cfg, info, flags);
->>>>>>> 105e53f8
 
 		if (err)
 			goto err;
 
 		lli++;
-<<<<<<< HEAD
-		if (!is_device)
-=======
 		if (addr_inc)
->>>>>>> 105e53f8
 			addr += size_seg;
 	} while (size_rest);
 
@@ -308,30 +260,18 @@
 		      struct d40_phy_lli *lli_sg,
 		      dma_addr_t lli_phys,
 		      u32 reg_cfg,
-<<<<<<< HEAD
-		      u32 data_width1,
-		      u32 data_width2,
-		      int psize)
-=======
 		      struct stedma40_half_channel_info *info,
 		      struct stedma40_half_channel_info *otherinfo,
 		      unsigned long flags)
->>>>>>> 105e53f8
 {
 	int total_size = 0;
 	int i;
 	struct scatterlist *current_sg = sg;
-<<<<<<< HEAD
-	dma_addr_t dst;
 	struct d40_phy_lli *lli = lli_sg;
 	dma_addr_t l_phys = lli_phys;
-=======
-	struct d40_phy_lli *lli = lli_sg;
-	dma_addr_t l_phys = lli_phys;
 
 	if (!target)
 		flags |= LLI_ADDR_INC;
->>>>>>> 105e53f8
 
 	for_each_sg(sg, current_sg, sg_len, i) {
 		dma_addr_t sg_addr = sg_dma_address(current_sg);
@@ -340,35 +280,15 @@
 
 		total_size += sg_dma_len(current_sg);
 
-<<<<<<< HEAD
-		if (target)
-			dst = target;
-		else
-			dst = sg_phys(current_sg);
-=======
 		if (i == sg_len - 1)
 			flags |= LLI_TERM_INT | LLI_LAST_LINK;
->>>>>>> 105e53f8
 
 		l_phys = ALIGN(lli_phys + (lli - lli_sg) *
 			       sizeof(struct d40_phy_lli), D40_LLI_ALIGN);
 
-<<<<<<< HEAD
-		lli = d40_phy_buf_to_lli(lli,
-					 dst,
-					 sg_dma_len(current_sg),
-					 psize,
-					 l_phys,
-					 reg_cfg,
-					 sg_len - 1 == i,
-					 data_width1,
-					 data_width2,
-					 target == dst);
-=======
 		lli = d40_phy_buf_to_lli(lli, dst, len, l_phys, lli_phys,
 					 reg_cfg, info, otherinfo, flags);
 
->>>>>>> 105e53f8
 		if (lli == NULL)
 			return -EINVAL;
 	}
@@ -434,11 +354,7 @@
 			     dma_addr_t data, u32 data_size,
 			     u32 reg_cfg,
 			     u32 data_width,
-<<<<<<< HEAD
-			     bool addr_inc)
-=======
 			     unsigned int flags)
->>>>>>> 105e53f8
 {
 	bool addr_inc = flags & LLI_ADDR_INC;
 
@@ -468,50 +384,6 @@
 				       u32 data_width2,
 				       unsigned int flags)
 {
-<<<<<<< HEAD
-	int total_size = 0;
-	struct scatterlist *current_sg = sg;
-	int i;
-	struct d40_log_lli *lli_src = lli->src;
-	struct d40_log_lli *lli_dst = lli->dst;
-
-	for_each_sg(sg, current_sg, sg_len, i) {
-		total_size += sg_dma_len(current_sg);
-
-		if (direction == DMA_TO_DEVICE) {
-			lli_src =
-				d40_log_buf_to_lli(lli_src,
-						   sg_phys(current_sg),
-						   sg_dma_len(current_sg),
-						   lcsp->lcsp1, src_data_width,
-						   dst_data_width,
-						   true);
-			lli_dst =
-				d40_log_buf_to_lli(lli_dst,
-						   dev_addr,
-						   sg_dma_len(current_sg),
-						   lcsp->lcsp3, dst_data_width,
-						   src_data_width,
-						   false);
-		} else {
-			lli_dst =
-				d40_log_buf_to_lli(lli_dst,
-						   sg_phys(current_sg),
-						   sg_dma_len(current_sg),
-						   lcsp->lcsp3, dst_data_width,
-						   src_data_width,
-						   true);
-			lli_src =
-				d40_log_buf_to_lli(lli_src,
-						   dev_addr,
-						   sg_dma_len(current_sg),
-						   lcsp->lcsp1, src_data_width,
-						   dst_data_width,
-						   false);
-		}
-	}
-	return total_size;
-=======
 	bool addr_inc = flags & LLI_ADDR_INC;
 	struct d40_log_lli *lli = lli_sg;
 	int size_rest = size;
@@ -532,36 +404,6 @@
 	} while (size_rest);
 
 	return lli;
->>>>>>> 105e53f8
-}
-
-struct d40_log_lli *d40_log_buf_to_lli(struct d40_log_lli *lli_sg,
-				       dma_addr_t addr,
-				       int size,
-				       u32 lcsp13, /* src or dst*/
-				       u32 data_width1,
-				       u32 data_width2,
-				       bool addr_inc)
-{
-	struct d40_log_lli *lli = lli_sg;
-	int size_rest = size;
-	int size_seg = 0;
-
-	do {
-		size_seg = d40_seg_size(size_rest, data_width1, data_width2);
-		size_rest -= size_seg;
-
-		d40_log_fill_lli(lli,
-				 addr,
-				 size_seg,
-				 lcsp13, data_width1,
-				 addr_inc);
-		if (addr_inc)
-			addr += size_seg;
-		lli++;
-	} while (size_rest);
-
-	return lli;
 }
 
 int d40_log_sg_to_lli(struct scatterlist *sg,
@@ -575,13 +417,10 @@
 	struct scatterlist *current_sg = sg;
 	int i;
 	struct d40_log_lli *lli = lli_sg;
-<<<<<<< HEAD
-=======
 	unsigned long flags = 0;
 
 	if (!dev_addr)
 		flags |= LLI_ADDR_INC;
->>>>>>> 105e53f8
 
 	for_each_sg(sg, current_sg, sg_len, i) {
 		dma_addr_t sg_addr = sg_dma_address(current_sg);
@@ -589,20 +428,12 @@
 		dma_addr_t addr = dev_addr ?: sg_addr;
 
 		total_size += sg_dma_len(current_sg);
-<<<<<<< HEAD
-		lli = d40_log_buf_to_lli(lli,
-					 sg_phys(current_sg),
-					 sg_dma_len(current_sg),
-					 lcsp13,
-					 data_width1, data_width2, true);
-=======
 
 		lli = d40_log_buf_to_lli(lli, addr, len,
 					 lcsp13,
 					 data_width1,
 					 data_width2,
 					 flags);
->>>>>>> 105e53f8
 	}
 
 	return total_size;
