/*
 * Copyright (C) 2003 Christophe Saout <christophe@saout.de>
 * Copyright (C) 2004 Clemens Fruhwirth <clemens@endorphin.org>
 * Copyright (C) 2006-2009 Red Hat, Inc. All rights reserved.
 *
 * This file is released under the GPL.
 */

#include <linux/completion.h>
#include <linux/err.h>
#include <linux/module.h>
#include <linux/init.h>
#include <linux/kernel.h>
#include <linux/bio.h>
#include <linux/blkdev.h>
#include <linux/mempool.h>
#include <linux/slab.h>
#include <linux/crypto.h>
#include <linux/workqueue.h>
#include <linux/backing-dev.h>
#include <asm/atomic.h>
#include <linux/scatterlist.h>
#include <asm/page.h>
#include <asm/unaligned.h>

#include <linux/device-mapper.h>

#define DM_MSG_PREFIX "crypt"
#define MESG_STR(x) x, sizeof(x)

/*
 * context holding the current state of a multi-part conversion
 */
struct convert_context {
	struct completion restart;
	struct bio *bio_in;
	struct bio *bio_out;
	unsigned int offset_in;
	unsigned int offset_out;
	unsigned int idx_in;
	unsigned int idx_out;
	sector_t sector;
	atomic_t pending;
};

/*
 * per bio private data
 */
struct dm_crypt_io {
	struct dm_target *target;
	struct bio *base_bio;
	struct work_struct work;

	struct convert_context ctx;

	atomic_t pending;
	int error;
	sector_t sector;
	struct dm_crypt_io *base_io;
};

struct dm_crypt_request {
	struct convert_context *ctx;
	struct scatterlist sg_in;
	struct scatterlist sg_out;
};

struct crypt_config;

struct crypt_iv_operations {
	int (*ctr)(struct crypt_config *cc, struct dm_target *ti,
		   const char *opts);
	void (*dtr)(struct crypt_config *cc);
	int (*init)(struct crypt_config *cc);
	int (*wipe)(struct crypt_config *cc);
	int (*generator)(struct crypt_config *cc, u8 *iv, sector_t sector);
};

struct iv_essiv_private {
	struct crypto_cipher *tfm;
	struct crypto_hash *hash_tfm;
	u8 *salt;
};

struct iv_benbi_private {
	int shift;
};

/*
 * Crypt: maps a linear range of a block device
 * and encrypts / decrypts at the same time.
 */
enum flags { DM_CRYPT_SUSPENDED, DM_CRYPT_KEY_VALID };
struct crypt_config {
	struct dm_dev *dev;
	sector_t start;

	/*
	 * pool for per bio private data, crypto requests and
	 * encryption requeusts/buffer pages
	 */
	mempool_t *io_pool;
	mempool_t *req_pool;
	mempool_t *page_pool;
	struct bio_set *bs;

	struct workqueue_struct *io_queue;
	struct workqueue_struct *crypt_queue;

	/*
	 * crypto related data
	 */
	struct crypt_iv_operations *iv_gen_ops;
	char *iv_mode;
	union {
		struct iv_essiv_private essiv;
		struct iv_benbi_private benbi;
	} iv_gen_private;
	sector_t iv_offset;
	unsigned int iv_size;

	/*
	 * Layout of each crypto request:
	 *
	 *   struct ablkcipher_request
	 *      context
	 *      padding
	 *   struct dm_crypt_request
	 *      padding
	 *   IV
	 *
	 * The padding is added so that dm_crypt_request and the IV are
	 * correctly aligned.
	 */
	unsigned int dmreq_start;
	struct ablkcipher_request *req;

	char cipher[CRYPTO_MAX_ALG_NAME];
	char chainmode[CRYPTO_MAX_ALG_NAME];
	struct crypto_ablkcipher *tfm;
	unsigned long flags;
	unsigned int key_size;
	u8 key[0];
};

#define MIN_IOS        16
#define MIN_POOL_PAGES 32
#define MIN_BIO_PAGES  8

static struct kmem_cache *_crypt_io_pool;

static void clone_init(struct dm_crypt_io *, struct bio *);
static void kcryptd_queue_crypt(struct dm_crypt_io *io);

/*
 * Different IV generation algorithms:
 *
 * plain: the initial vector is the 32-bit little-endian version of the sector
 *        number, padded with zeros if necessary.
 *
 * plain64: the initial vector is the 64-bit little-endian version of the sector
 *        number, padded with zeros if necessary.
 *
 * essiv: "encrypted sector|salt initial vector", the sector number is
 *        encrypted with the bulk cipher using a salt as key. The salt
 *        should be derived from the bulk cipher's key via hashing.
 *
 * benbi: the 64-bit "big-endian 'narrow block'-count", starting at 1
 *        (needed for LRW-32-AES and possible other narrow block modes)
 *
 * null: the initial vector is always zero.  Provides compatibility with
 *       obsolete loop_fish2 devices.  Do not use for new devices.
 *
 * plumb: unimplemented, see:
 * http://article.gmane.org/gmane.linux.kernel.device-mapper.dm-crypt/454
 */

static int crypt_iv_plain_gen(struct crypt_config *cc, u8 *iv, sector_t sector)
{
	memset(iv, 0, cc->iv_size);
	*(u32 *)iv = cpu_to_le32(sector & 0xffffffff);

	return 0;
}

static int crypt_iv_plain64_gen(struct crypt_config *cc, u8 *iv,
				sector_t sector)
{
	memset(iv, 0, cc->iv_size);
	*(u64 *)iv = cpu_to_le64(sector);

	return 0;
}

/* Initialise ESSIV - compute salt but no local memory allocations */
static int crypt_iv_essiv_init(struct crypt_config *cc)
{
	struct iv_essiv_private *essiv = &cc->iv_gen_private.essiv;
	struct hash_desc desc;
	struct scatterlist sg;
	int err;

	sg_init_one(&sg, cc->key, cc->key_size);
	desc.tfm = essiv->hash_tfm;
	desc.flags = CRYPTO_TFM_REQ_MAY_SLEEP;

	err = crypto_hash_digest(&desc, &sg, cc->key_size, essiv->salt);
	if (err)
		return err;

	return crypto_cipher_setkey(essiv->tfm, essiv->salt,
				    crypto_hash_digestsize(essiv->hash_tfm));
}

/* Wipe salt and reset key derived from volume key */
static int crypt_iv_essiv_wipe(struct crypt_config *cc)
{
	struct iv_essiv_private *essiv = &cc->iv_gen_private.essiv;
	unsigned salt_size = crypto_hash_digestsize(essiv->hash_tfm);

	memset(essiv->salt, 0, salt_size);

	return crypto_cipher_setkey(essiv->tfm, essiv->salt, salt_size);
}

static void crypt_iv_essiv_dtr(struct crypt_config *cc)
{
	struct iv_essiv_private *essiv = &cc->iv_gen_private.essiv;

	crypto_free_cipher(essiv->tfm);
	essiv->tfm = NULL;

	crypto_free_hash(essiv->hash_tfm);
	essiv->hash_tfm = NULL;

	kzfree(essiv->salt);
	essiv->salt = NULL;
}

static int crypt_iv_essiv_ctr(struct crypt_config *cc, struct dm_target *ti,
			      const char *opts)
{
	struct crypto_cipher *essiv_tfm = NULL;
	struct crypto_hash *hash_tfm = NULL;
	u8 *salt = NULL;
	int err;

	if (!opts) {
		ti->error = "Digest algorithm missing for ESSIV mode";
		return -EINVAL;
	}

	/* Allocate hash algorithm */
	hash_tfm = crypto_alloc_hash(opts, 0, CRYPTO_ALG_ASYNC);
	if (IS_ERR(hash_tfm)) {
		ti->error = "Error initializing ESSIV hash";
		err = PTR_ERR(hash_tfm);
		goto bad;
	}

	salt = kzalloc(crypto_hash_digestsize(hash_tfm), GFP_KERNEL);
	if (!salt) {
		ti->error = "Error kmallocing salt storage in ESSIV";
		err = -ENOMEM;
		goto bad;
	}

	/* Allocate essiv_tfm */
	essiv_tfm = crypto_alloc_cipher(cc->cipher, 0, CRYPTO_ALG_ASYNC);
	if (IS_ERR(essiv_tfm)) {
		ti->error = "Error allocating crypto tfm for ESSIV";
		err = PTR_ERR(essiv_tfm);
		goto bad;
	}
	if (crypto_cipher_blocksize(essiv_tfm) !=
	    crypto_ablkcipher_ivsize(cc->tfm)) {
		ti->error = "Block size of ESSIV cipher does "
			    "not match IV size of block cipher";
		err = -EINVAL;
		goto bad;
	}

	cc->iv_gen_private.essiv.salt = salt;
	cc->iv_gen_private.essiv.tfm = essiv_tfm;
	cc->iv_gen_private.essiv.hash_tfm = hash_tfm;

	return 0;

bad:
	if (essiv_tfm && !IS_ERR(essiv_tfm))
		crypto_free_cipher(essiv_tfm);
	if (hash_tfm && !IS_ERR(hash_tfm))
		crypto_free_hash(hash_tfm);
	kfree(salt);
	return err;
}

static int crypt_iv_essiv_gen(struct crypt_config *cc, u8 *iv, sector_t sector)
{
	memset(iv, 0, cc->iv_size);
	*(u64 *)iv = cpu_to_le64(sector);
	crypto_cipher_encrypt_one(cc->iv_gen_private.essiv.tfm, iv, iv);
	return 0;
}

static int crypt_iv_benbi_ctr(struct crypt_config *cc, struct dm_target *ti,
			      const char *opts)
{
	unsigned bs = crypto_ablkcipher_blocksize(cc->tfm);
	int log = ilog2(bs);

	/* we need to calculate how far we must shift the sector count
	 * to get the cipher block count, we use this shift in _gen */

	if (1 << log != bs) {
		ti->error = "cypher blocksize is not a power of 2";
		return -EINVAL;
	}

	if (log > 9) {
		ti->error = "cypher blocksize is > 512";
		return -EINVAL;
	}

	cc->iv_gen_private.benbi.shift = 9 - log;

	return 0;
}

static void crypt_iv_benbi_dtr(struct crypt_config *cc)
{
}

static int crypt_iv_benbi_gen(struct crypt_config *cc, u8 *iv, sector_t sector)
{
	__be64 val;

	memset(iv, 0, cc->iv_size - sizeof(u64)); /* rest is cleared below */

	val = cpu_to_be64(((u64)sector << cc->iv_gen_private.benbi.shift) + 1);
	put_unaligned(val, (__be64 *)(iv + cc->iv_size - sizeof(u64)));

	return 0;
}

static int crypt_iv_null_gen(struct crypt_config *cc, u8 *iv, sector_t sector)
{
	memset(iv, 0, cc->iv_size);

	return 0;
}

static struct crypt_iv_operations crypt_iv_plain_ops = {
	.generator = crypt_iv_plain_gen
};

static struct crypt_iv_operations crypt_iv_plain64_ops = {
	.generator = crypt_iv_plain64_gen
};

static struct crypt_iv_operations crypt_iv_essiv_ops = {
	.ctr       = crypt_iv_essiv_ctr,
	.dtr       = crypt_iv_essiv_dtr,
	.init      = crypt_iv_essiv_init,
	.wipe      = crypt_iv_essiv_wipe,
	.generator = crypt_iv_essiv_gen
};

static struct crypt_iv_operations crypt_iv_benbi_ops = {
	.ctr	   = crypt_iv_benbi_ctr,
	.dtr	   = crypt_iv_benbi_dtr,
	.generator = crypt_iv_benbi_gen
};

static struct crypt_iv_operations crypt_iv_null_ops = {
	.generator = crypt_iv_null_gen
};

static void crypt_convert_init(struct crypt_config *cc,
			       struct convert_context *ctx,
			       struct bio *bio_out, struct bio *bio_in,
			       sector_t sector)
{
	ctx->bio_in = bio_in;
	ctx->bio_out = bio_out;
	ctx->offset_in = 0;
	ctx->offset_out = 0;
	ctx->idx_in = bio_in ? bio_in->bi_idx : 0;
	ctx->idx_out = bio_out ? bio_out->bi_idx : 0;
	ctx->sector = sector + cc->iv_offset;
	init_completion(&ctx->restart);
}

static struct dm_crypt_request *dmreq_of_req(struct crypt_config *cc,
					     struct ablkcipher_request *req)
{
	return (struct dm_crypt_request *)((char *)req + cc->dmreq_start);
}

static struct ablkcipher_request *req_of_dmreq(struct crypt_config *cc,
					       struct dm_crypt_request *dmreq)
{
	return (struct ablkcipher_request *)((char *)dmreq - cc->dmreq_start);
}

static int crypt_convert_block(struct crypt_config *cc,
			       struct convert_context *ctx,
			       struct ablkcipher_request *req)
{
	struct bio_vec *bv_in = bio_iovec_idx(ctx->bio_in, ctx->idx_in);
	struct bio_vec *bv_out = bio_iovec_idx(ctx->bio_out, ctx->idx_out);
	struct dm_crypt_request *dmreq;
	u8 *iv;
	int r = 0;

	dmreq = dmreq_of_req(cc, req);
	iv = (u8 *)ALIGN((unsigned long)(dmreq + 1),
			 crypto_ablkcipher_alignmask(cc->tfm) + 1);

	dmreq->ctx = ctx;
	sg_init_table(&dmreq->sg_in, 1);
	sg_set_page(&dmreq->sg_in, bv_in->bv_page, 1 << SECTOR_SHIFT,
		    bv_in->bv_offset + ctx->offset_in);

	sg_init_table(&dmreq->sg_out, 1);
	sg_set_page(&dmreq->sg_out, bv_out->bv_page, 1 << SECTOR_SHIFT,
		    bv_out->bv_offset + ctx->offset_out);

	ctx->offset_in += 1 << SECTOR_SHIFT;
	if (ctx->offset_in >= bv_in->bv_len) {
		ctx->offset_in = 0;
		ctx->idx_in++;
	}

	ctx->offset_out += 1 << SECTOR_SHIFT;
	if (ctx->offset_out >= bv_out->bv_len) {
		ctx->offset_out = 0;
		ctx->idx_out++;
	}

	if (cc->iv_gen_ops) {
		r = cc->iv_gen_ops->generator(cc, iv, ctx->sector);
		if (r < 0)
			return r;
	}

	ablkcipher_request_set_crypt(req, &dmreq->sg_in, &dmreq->sg_out,
				     1 << SECTOR_SHIFT, iv);

	if (bio_data_dir(ctx->bio_in) == WRITE)
		r = crypto_ablkcipher_encrypt(req);
	else
		r = crypto_ablkcipher_decrypt(req);

	return r;
}

static void kcryptd_async_done(struct crypto_async_request *async_req,
			       int error);
static void crypt_alloc_req(struct crypt_config *cc,
			    struct convert_context *ctx)
{
	if (!cc->req)
		cc->req = mempool_alloc(cc->req_pool, GFP_NOIO);
	ablkcipher_request_set_tfm(cc->req, cc->tfm);
	ablkcipher_request_set_callback(cc->req, CRYPTO_TFM_REQ_MAY_BACKLOG |
					CRYPTO_TFM_REQ_MAY_SLEEP,
					kcryptd_async_done,
					dmreq_of_req(cc, cc->req));
}

/*
 * Encrypt / decrypt data from one bio to another one (can be the same one)
 */
static int crypt_convert(struct crypt_config *cc,
			 struct convert_context *ctx)
{
	int r;

	atomic_set(&ctx->pending, 1);

	while(ctx->idx_in < ctx->bio_in->bi_vcnt &&
	      ctx->idx_out < ctx->bio_out->bi_vcnt) {

		crypt_alloc_req(cc, ctx);

		atomic_inc(&ctx->pending);

		r = crypt_convert_block(cc, ctx, cc->req);

		switch (r) {
		/* async */
		case -EBUSY:
			wait_for_completion(&ctx->restart);
			INIT_COMPLETION(ctx->restart);
			/* fall through*/
		case -EINPROGRESS:
			cc->req = NULL;
			ctx->sector++;
			continue;

		/* sync */
		case 0:
			atomic_dec(&ctx->pending);
			ctx->sector++;
			cond_resched();
			continue;

		/* error */
		default:
			atomic_dec(&ctx->pending);
			return r;
		}
	}

	return 0;
}

static void dm_crypt_bio_destructor(struct bio *bio)
{
	struct dm_crypt_io *io = bio->bi_private;
	struct crypt_config *cc = io->target->private;

	bio_free(bio, cc->bs);
}

/*
 * Generate a new unfragmented bio with the given size
 * This should never violate the device limitations
 * May return a smaller bio when running out of pages, indicated by
 * *out_of_pages set to 1.
 */
static struct bio *crypt_alloc_buffer(struct dm_crypt_io *io, unsigned size,
				      unsigned *out_of_pages)
{
	struct crypt_config *cc = io->target->private;
	struct bio *clone;
	unsigned int nr_iovecs = (size + PAGE_SIZE - 1) >> PAGE_SHIFT;
	gfp_t gfp_mask = GFP_NOIO | __GFP_HIGHMEM;
	unsigned i, len;
	struct page *page;

	clone = bio_alloc_bioset(GFP_NOIO, nr_iovecs, cc->bs);
	if (!clone)
		return NULL;

	clone_init(io, clone);
	*out_of_pages = 0;

	for (i = 0; i < nr_iovecs; i++) {
		page = mempool_alloc(cc->page_pool, gfp_mask);
		if (!page) {
			*out_of_pages = 1;
			break;
		}

		/*
		 * if additional pages cannot be allocated without waiting,
		 * return a partially allocated bio, the caller will then try
		 * to allocate additional bios while submitting this partial bio
		 */
		if (i == (MIN_BIO_PAGES - 1))
			gfp_mask = (gfp_mask | __GFP_NOWARN) & ~__GFP_WAIT;

		len = (size > PAGE_SIZE) ? PAGE_SIZE : size;

		if (!bio_add_page(clone, page, len, 0)) {
			mempool_free(page, cc->page_pool);
			break;
		}

		size -= len;
	}

	if (!clone->bi_size) {
		bio_put(clone);
		return NULL;
	}

	return clone;
}

static void crypt_free_buffer_pages(struct crypt_config *cc, struct bio *clone)
{
	unsigned int i;
	struct bio_vec *bv;

	for (i = 0; i < clone->bi_vcnt; i++) {
		bv = bio_iovec_idx(clone, i);
		BUG_ON(!bv->bv_page);
		mempool_free(bv->bv_page, cc->page_pool);
		bv->bv_page = NULL;
	}
}

static struct dm_crypt_io *crypt_io_alloc(struct dm_target *ti,
					  struct bio *bio, sector_t sector)
{
	struct crypt_config *cc = ti->private;
	struct dm_crypt_io *io;

	io = mempool_alloc(cc->io_pool, GFP_NOIO);
	io->target = ti;
	io->base_bio = bio;
	io->sector = sector;
	io->error = 0;
	io->base_io = NULL;
	atomic_set(&io->pending, 0);

	return io;
}

static void crypt_inc_pending(struct dm_crypt_io *io)
{
	atomic_inc(&io->pending);
}

/*
 * One of the bios was finished. Check for completion of
 * the whole request and correctly clean up the buffer.
 * If base_io is set, wait for the last fragment to complete.
 */
static void crypt_dec_pending(struct dm_crypt_io *io)
{
	struct crypt_config *cc = io->target->private;
	struct bio *base_bio = io->base_bio;
	struct dm_crypt_io *base_io = io->base_io;
	int error = io->error;

	if (!atomic_dec_and_test(&io->pending))
		return;

	mempool_free(io, cc->io_pool);

	if (likely(!base_io))
		bio_endio(base_bio, error);
	else {
		if (error && !base_io->error)
			base_io->error = error;
		crypt_dec_pending(base_io);
	}
}

/*
 * kcryptd/kcryptd_io:
 *
 * Needed because it would be very unwise to do decryption in an
 * interrupt context.
 *
 * kcryptd performs the actual encryption or decryption.
 *
 * kcryptd_io performs the IO submission.
 *
 * They must be separated as otherwise the final stages could be
 * starved by new requests which can block in the first stages due
 * to memory allocation.
 */
static void crypt_endio(struct bio *clone, int error)
{
	struct dm_crypt_io *io = clone->bi_private;
	struct crypt_config *cc = io->target->private;
	unsigned rw = bio_data_dir(clone);

	if (unlikely(!bio_flagged(clone, BIO_UPTODATE) && !error))
		error = -EIO;

	/*
	 * free the processed pages
	 */
	if (rw == WRITE)
		crypt_free_buffer_pages(cc, clone);

	bio_put(clone);

	if (rw == READ && !error) {
		kcryptd_queue_crypt(io);
		return;
	}

	if (unlikely(error))
		io->error = error;

	crypt_dec_pending(io);
}

static void clone_init(struct dm_crypt_io *io, struct bio *clone)
{
	struct crypt_config *cc = io->target->private;

	clone->bi_private = io;
	clone->bi_end_io  = crypt_endio;
	clone->bi_bdev    = cc->dev->bdev;
	clone->bi_rw      = io->base_bio->bi_rw;
	clone->bi_destructor = dm_crypt_bio_destructor;
}

static void kcryptd_io_read(struct dm_crypt_io *io)
{
	struct crypt_config *cc = io->target->private;
	struct bio *base_bio = io->base_bio;
	struct bio *clone;

	crypt_inc_pending(io);

	/*
	 * The block layer might modify the bvec array, so always
	 * copy the required bvecs because we need the original
	 * one in order to decrypt the whole bio data *afterwards*.
	 */
	clone = bio_alloc_bioset(GFP_NOIO, bio_segments(base_bio), cc->bs);
	if (unlikely(!clone)) {
		io->error = -ENOMEM;
		crypt_dec_pending(io);
		return;
	}

	clone_init(io, clone);
	clone->bi_idx = 0;
	clone->bi_vcnt = bio_segments(base_bio);
	clone->bi_size = base_bio->bi_size;
	clone->bi_sector = cc->start + io->sector;
	memcpy(clone->bi_io_vec, bio_iovec(base_bio),
	       sizeof(struct bio_vec) * clone->bi_vcnt);

	generic_make_request(clone);
}

static void kcryptd_io_write(struct dm_crypt_io *io)
{
	struct bio *clone = io->ctx.bio_out;
	generic_make_request(clone);
}

static void kcryptd_io(struct work_struct *work)
{
	struct dm_crypt_io *io = container_of(work, struct dm_crypt_io, work);

	if (bio_data_dir(io->base_bio) == READ)
		kcryptd_io_read(io);
	else
		kcryptd_io_write(io);
}

static void kcryptd_queue_io(struct dm_crypt_io *io)
{
	struct crypt_config *cc = io->target->private;

	INIT_WORK(&io->work, kcryptd_io);
	queue_work(cc->io_queue, &io->work);
}

static void kcryptd_crypt_write_io_submit(struct dm_crypt_io *io,
					  int error, int async)
{
	struct bio *clone = io->ctx.bio_out;
	struct crypt_config *cc = io->target->private;

	if (unlikely(error < 0)) {
		crypt_free_buffer_pages(cc, clone);
		bio_put(clone);
		io->error = -EIO;
		crypt_dec_pending(io);
		return;
	}

	/* crypt_convert should have filled the clone bio */
	BUG_ON(io->ctx.idx_out < clone->bi_vcnt);

	clone->bi_sector = cc->start + io->sector;

	if (async)
		kcryptd_queue_io(io);
	else
		generic_make_request(clone);
}

static void kcryptd_crypt_write_convert(struct dm_crypt_io *io)
{
	struct crypt_config *cc = io->target->private;
	struct bio *clone;
	struct dm_crypt_io *new_io;
	int crypt_finished;
	unsigned out_of_pages = 0;
	unsigned remaining = io->base_bio->bi_size;
	sector_t sector = io->sector;
	int r;

	/*
	 * Prevent io from disappearing until this function completes.
	 */
	crypt_inc_pending(io);
	crypt_convert_init(cc, &io->ctx, NULL, io->base_bio, sector);

	/*
	 * The allocated buffers can be smaller than the whole bio,
	 * so repeat the whole process until all the data can be handled.
	 */
	while (remaining) {
		clone = crypt_alloc_buffer(io, remaining, &out_of_pages);
		if (unlikely(!clone)) {
			io->error = -ENOMEM;
			break;
		}

		io->ctx.bio_out = clone;
		io->ctx.idx_out = 0;

		remaining -= clone->bi_size;
		sector += bio_sectors(clone);

		crypt_inc_pending(io);
		r = crypt_convert(cc, &io->ctx);
		crypt_finished = atomic_dec_and_test(&io->ctx.pending);

		/* Encryption was already finished, submit io now */
		if (crypt_finished) {
			kcryptd_crypt_write_io_submit(io, r, 0);

			/*
			 * If there was an error, do not try next fragments.
			 * For async, error is processed in async handler.
			 */
			if (unlikely(r < 0))
				break;

			io->sector = sector;
		}

		/*
		 * Out of memory -> run queues
		 * But don't wait if split was due to the io size restriction
		 */
		if (unlikely(out_of_pages))
			congestion_wait(BLK_RW_ASYNC, HZ/100);

		/*
		 * With async crypto it is unsafe to share the crypto context
		 * between fragments, so switch to a new dm_crypt_io structure.
		 */
		if (unlikely(!crypt_finished && remaining)) {
			new_io = crypt_io_alloc(io->target, io->base_bio,
						sector);
			crypt_inc_pending(new_io);
			crypt_convert_init(cc, &new_io->ctx, NULL,
					   io->base_bio, sector);
			new_io->ctx.idx_in = io->ctx.idx_in;
			new_io->ctx.offset_in = io->ctx.offset_in;

			/*
			 * Fragments after the first use the base_io
			 * pending count.
			 */
			if (!io->base_io)
				new_io->base_io = io;
			else {
				new_io->base_io = io->base_io;
				crypt_inc_pending(io->base_io);
				crypt_dec_pending(io);
			}

			io = new_io;
		}
	}

	crypt_dec_pending(io);
}

static void kcryptd_crypt_read_done(struct dm_crypt_io *io, int error)
{
	if (unlikely(error < 0))
		io->error = -EIO;

	crypt_dec_pending(io);
}

static void kcryptd_crypt_read_convert(struct dm_crypt_io *io)
{
	struct crypt_config *cc = io->target->private;
	int r = 0;

	crypt_inc_pending(io);

	crypt_convert_init(cc, &io->ctx, io->base_bio, io->base_bio,
			   io->sector);

	r = crypt_convert(cc, &io->ctx);

	if (atomic_dec_and_test(&io->ctx.pending))
		kcryptd_crypt_read_done(io, r);

	crypt_dec_pending(io);
}

static void kcryptd_async_done(struct crypto_async_request *async_req,
			       int error)
{
	struct dm_crypt_request *dmreq = async_req->data;
	struct convert_context *ctx = dmreq->ctx;
	struct dm_crypt_io *io = container_of(ctx, struct dm_crypt_io, ctx);
	struct crypt_config *cc = io->target->private;

	if (error == -EINPROGRESS) {
		complete(&ctx->restart);
		return;
	}

	mempool_free(req_of_dmreq(cc, dmreq), cc->req_pool);

	if (!atomic_dec_and_test(&ctx->pending))
		return;

	if (bio_data_dir(io->base_bio) == READ)
		kcryptd_crypt_read_done(io, error);
	else
		kcryptd_crypt_write_io_submit(io, error, 1);
}

static void kcryptd_crypt(struct work_struct *work)
{
	struct dm_crypt_io *io = container_of(work, struct dm_crypt_io, work);

	if (bio_data_dir(io->base_bio) == READ)
		kcryptd_crypt_read_convert(io);
	else
		kcryptd_crypt_write_convert(io);
}

static void kcryptd_queue_crypt(struct dm_crypt_io *io)
{
	struct crypt_config *cc = io->target->private;

	INIT_WORK(&io->work, kcryptd_crypt);
	queue_work(cc->crypt_queue, &io->work);
}

/*
 * Decode key from its hex representation
 */
static int crypt_decode_key(u8 *key, char *hex, unsigned int size)
{
	char buffer[3];
	char *endp;
	unsigned int i;

	buffer[2] = '\0';

	for (i = 0; i < size; i++) {
		buffer[0] = *hex++;
		buffer[1] = *hex++;

		key[i] = (u8)simple_strtoul(buffer, &endp, 16);

		if (endp != &buffer[2])
			return -EINVAL;
	}

	if (*hex != '\0')
		return -EINVAL;

	return 0;
}

/*
 * Encode key into its hex representation
 */
static void crypt_encode_key(char *hex, u8 *key, unsigned int size)
{
	unsigned int i;

	for (i = 0; i < size; i++) {
		sprintf(hex, "%02x", *key);
		hex += 2;
		key++;
	}
}

static int crypt_set_key(struct crypt_config *cc, char *key)
{
	unsigned key_size = strlen(key) >> 1;

	if (cc->key_size && cc->key_size != key_size)
		return -EINVAL;

	cc->key_size = key_size; /* initial settings */

	if ((!key_size && strcmp(key, "-")) ||
	   (key_size && crypt_decode_key(cc->key, key, key_size) < 0))
		return -EINVAL;

	set_bit(DM_CRYPT_KEY_VALID, &cc->flags);

	return crypto_ablkcipher_setkey(cc->tfm, cc->key, cc->key_size);
}

static int crypt_wipe_key(struct crypt_config *cc)
{
	clear_bit(DM_CRYPT_KEY_VALID, &cc->flags);
	memset(&cc->key, 0, cc->key_size * sizeof(u8));
	return crypto_ablkcipher_setkey(cc->tfm, cc->key, cc->key_size);
}

/*
 * Construct an encryption mapping:
 * <cipher> <key> <iv_offset> <dev_path> <start>
 */
static int crypt_ctr(struct dm_target *ti, unsigned int argc, char **argv)
{
	struct crypt_config *cc;
	struct crypto_ablkcipher *tfm;
	char *tmp;
	char *cipher;
	char *chainmode;
	char *ivmode;
	char *ivopts;
	unsigned int key_size;
	unsigned long long tmpll;

	if (argc != 5) {
		ti->error = "Not enough arguments";
		return -EINVAL;
	}

	tmp = argv[0];
	cipher = strsep(&tmp, "-");
	chainmode = strsep(&tmp, "-");
	ivopts = strsep(&tmp, "-");
	ivmode = strsep(&ivopts, ":");

	if (tmp)
		DMWARN("Unexpected additional cipher options");

	key_size = strlen(argv[1]) >> 1;

 	cc = kzalloc(sizeof(*cc) + key_size * sizeof(u8), GFP_KERNEL);
	if (cc == NULL) {
		ti->error =
			"Cannot allocate transparent encryption context";
		return -ENOMEM;
	}

<<<<<<< HEAD
	/* Compatiblity mode for old dm-crypt cipher strings */
=======
 	if (crypt_set_key(cc, argv[1])) {
		ti->error = "Error decoding key";
		goto bad_cipher;
	}

	/* Compatibility mode for old dm-crypt cipher strings */
>>>>>>> 6070d81e
	if (!chainmode || (strcmp(chainmode, "plain") == 0 && !ivmode)) {
		chainmode = "cbc";
		ivmode = "plain";
	}

	if (strcmp(chainmode, "ecb") && !ivmode) {
		ti->error = "This chaining mode requires an IV mechanism";
		goto bad_cipher;
	}

	if (snprintf(cc->cipher, CRYPTO_MAX_ALG_NAME, "%s(%s)",
		     chainmode, cipher) >= CRYPTO_MAX_ALG_NAME) {
		ti->error = "Chain mode + cipher name is too long";
		goto bad_cipher;
	}

	tfm = crypto_alloc_ablkcipher(cc->cipher, 0, 0);
	if (IS_ERR(tfm)) {
		ti->error = "Error allocating crypto tfm";
		goto bad_cipher;
	}

	strcpy(cc->cipher, cipher);
	strcpy(cc->chainmode, chainmode);
	cc->tfm = tfm;

	if (crypt_set_key(cc, argv[1]) < 0) {
		ti->error = "Error decoding and setting key";
		goto bad_ivmode;
	}

	/*
	 * Choose ivmode. Valid modes: "plain", "essiv:<esshash>", "benbi".
	 * See comments at iv code
	 */

	if (ivmode == NULL)
		cc->iv_gen_ops = NULL;
	else if (strcmp(ivmode, "plain") == 0)
		cc->iv_gen_ops = &crypt_iv_plain_ops;
	else if (strcmp(ivmode, "plain64") == 0)
		cc->iv_gen_ops = &crypt_iv_plain64_ops;
	else if (strcmp(ivmode, "essiv") == 0)
		cc->iv_gen_ops = &crypt_iv_essiv_ops;
	else if (strcmp(ivmode, "benbi") == 0)
		cc->iv_gen_ops = &crypt_iv_benbi_ops;
	else if (strcmp(ivmode, "null") == 0)
		cc->iv_gen_ops = &crypt_iv_null_ops;
	else {
		ti->error = "Invalid IV mode";
		goto bad_ivmode;
	}

	if (cc->iv_gen_ops && cc->iv_gen_ops->ctr &&
	    cc->iv_gen_ops->ctr(cc, ti, ivopts) < 0)
		goto bad_ivmode;

	if (cc->iv_gen_ops && cc->iv_gen_ops->init &&
	    cc->iv_gen_ops->init(cc) < 0) {
		ti->error = "Error initialising IV";
		goto bad_slab_pool;
	}

	cc->iv_size = crypto_ablkcipher_ivsize(tfm);
	if (cc->iv_size)
		/* at least a 64 bit sector number should fit in our buffer */
		cc->iv_size = max(cc->iv_size,
				  (unsigned int)(sizeof(u64) / sizeof(u8)));
	else {
		if (cc->iv_gen_ops) {
			DMWARN("Selected cipher does not support IVs");
			if (cc->iv_gen_ops->dtr)
				cc->iv_gen_ops->dtr(cc);
			cc->iv_gen_ops = NULL;
		}
	}

	cc->io_pool = mempool_create_slab_pool(MIN_IOS, _crypt_io_pool);
	if (!cc->io_pool) {
		ti->error = "Cannot allocate crypt io mempool";
		goto bad_slab_pool;
	}

	cc->dmreq_start = sizeof(struct ablkcipher_request);
	cc->dmreq_start += crypto_ablkcipher_reqsize(tfm);
	cc->dmreq_start = ALIGN(cc->dmreq_start, crypto_tfm_ctx_alignment());
	cc->dmreq_start += crypto_ablkcipher_alignmask(tfm) &
			   ~(crypto_tfm_ctx_alignment() - 1);

	cc->req_pool = mempool_create_kmalloc_pool(MIN_IOS, cc->dmreq_start +
			sizeof(struct dm_crypt_request) + cc->iv_size);
	if (!cc->req_pool) {
		ti->error = "Cannot allocate crypt request mempool";
		goto bad_req_pool;
	}
	cc->req = NULL;

	cc->page_pool = mempool_create_page_pool(MIN_POOL_PAGES, 0);
	if (!cc->page_pool) {
		ti->error = "Cannot allocate page mempool";
		goto bad_page_pool;
	}

	cc->bs = bioset_create(MIN_IOS, 0);
	if (!cc->bs) {
		ti->error = "Cannot allocate crypt bioset";
		goto bad_bs;
	}

	if (sscanf(argv[2], "%llu", &tmpll) != 1) {
		ti->error = "Invalid iv_offset sector";
		goto bad_device;
	}
	cc->iv_offset = tmpll;

	if (sscanf(argv[4], "%llu", &tmpll) != 1) {
		ti->error = "Invalid device sector";
		goto bad_device;
	}
	cc->start = tmpll;

	if (dm_get_device(ti, argv[3], cc->start, ti->len,
			  dm_table_get_mode(ti->table), &cc->dev)) {
		ti->error = "Device lookup failed";
		goto bad_device;
	}

	if (ivmode && cc->iv_gen_ops) {
		if (ivopts)
			*(ivopts - 1) = ':';
		cc->iv_mode = kmalloc(strlen(ivmode) + 1, GFP_KERNEL);
		if (!cc->iv_mode) {
			ti->error = "Error kmallocing iv_mode string";
			goto bad_ivmode_string;
		}
		strcpy(cc->iv_mode, ivmode);
	} else
		cc->iv_mode = NULL;

	cc->io_queue = create_singlethread_workqueue("kcryptd_io");
	if (!cc->io_queue) {
		ti->error = "Couldn't create kcryptd io queue";
		goto bad_io_queue;
	}

	cc->crypt_queue = create_singlethread_workqueue("kcryptd");
	if (!cc->crypt_queue) {
		ti->error = "Couldn't create kcryptd queue";
		goto bad_crypt_queue;
	}

	ti->num_flush_requests = 1;
	ti->private = cc;
	return 0;

bad_crypt_queue:
	destroy_workqueue(cc->io_queue);
bad_io_queue:
	kfree(cc->iv_mode);
bad_ivmode_string:
	dm_put_device(ti, cc->dev);
bad_device:
	bioset_free(cc->bs);
bad_bs:
	mempool_destroy(cc->page_pool);
bad_page_pool:
	mempool_destroy(cc->req_pool);
bad_req_pool:
	mempool_destroy(cc->io_pool);
bad_slab_pool:
	if (cc->iv_gen_ops && cc->iv_gen_ops->dtr)
		cc->iv_gen_ops->dtr(cc);
bad_ivmode:
	crypto_free_ablkcipher(tfm);
bad_cipher:
	/* Must zero key material before freeing */
	kzfree(cc);
	return -EINVAL;
}

static void crypt_dtr(struct dm_target *ti)
{
	struct crypt_config *cc = (struct crypt_config *) ti->private;

	destroy_workqueue(cc->io_queue);
	destroy_workqueue(cc->crypt_queue);

	if (cc->req)
		mempool_free(cc->req, cc->req_pool);

	bioset_free(cc->bs);
	mempool_destroy(cc->page_pool);
	mempool_destroy(cc->req_pool);
	mempool_destroy(cc->io_pool);

	kfree(cc->iv_mode);
	if (cc->iv_gen_ops && cc->iv_gen_ops->dtr)
		cc->iv_gen_ops->dtr(cc);
	crypto_free_ablkcipher(cc->tfm);
	dm_put_device(ti, cc->dev);

	/* Must zero key material before freeing */
	kzfree(cc);
}

static int crypt_map(struct dm_target *ti, struct bio *bio,
		     union map_info *map_context)
{
	struct dm_crypt_io *io;
	struct crypt_config *cc;

	if (unlikely(bio_empty_barrier(bio))) {
		cc = ti->private;
		bio->bi_bdev = cc->dev->bdev;
		return DM_MAPIO_REMAPPED;
	}

	io = crypt_io_alloc(ti, bio, bio->bi_sector - ti->begin);

	if (bio_data_dir(io->base_bio) == READ)
		kcryptd_queue_io(io);
	else
		kcryptd_queue_crypt(io);

	return DM_MAPIO_SUBMITTED;
}

static int crypt_status(struct dm_target *ti, status_type_t type,
			char *result, unsigned int maxlen)
{
	struct crypt_config *cc = (struct crypt_config *) ti->private;
	unsigned int sz = 0;

	switch (type) {
	case STATUSTYPE_INFO:
		result[0] = '\0';
		break;

	case STATUSTYPE_TABLE:
		if (cc->iv_mode)
			DMEMIT("%s-%s-%s ", cc->cipher, cc->chainmode,
			       cc->iv_mode);
		else
			DMEMIT("%s-%s ", cc->cipher, cc->chainmode);

		if (cc->key_size > 0) {
			if ((maxlen - sz) < ((cc->key_size << 1) + 1))
				return -ENOMEM;

			crypt_encode_key(result + sz, cc->key, cc->key_size);
			sz += cc->key_size << 1;
		} else {
			if (sz >= maxlen)
				return -ENOMEM;
			result[sz++] = '-';
		}

		DMEMIT(" %llu %s %llu", (unsigned long long)cc->iv_offset,
				cc->dev->name, (unsigned long long)cc->start);
		break;
	}
	return 0;
}

static void crypt_postsuspend(struct dm_target *ti)
{
	struct crypt_config *cc = ti->private;

	set_bit(DM_CRYPT_SUSPENDED, &cc->flags);
}

static int crypt_preresume(struct dm_target *ti)
{
	struct crypt_config *cc = ti->private;

	if (!test_bit(DM_CRYPT_KEY_VALID, &cc->flags)) {
		DMERR("aborting resume - crypt key is not set.");
		return -EAGAIN;
	}

	return 0;
}

static void crypt_resume(struct dm_target *ti)
{
	struct crypt_config *cc = ti->private;

	clear_bit(DM_CRYPT_SUSPENDED, &cc->flags);
}

/* Message interface
 *	key set <key>
 *	key wipe
 */
static int crypt_message(struct dm_target *ti, unsigned argc, char **argv)
{
	struct crypt_config *cc = ti->private;
	int ret = -EINVAL;

	if (argc < 2)
		goto error;

	if (!strnicmp(argv[0], MESG_STR("key"))) {
		if (!test_bit(DM_CRYPT_SUSPENDED, &cc->flags)) {
			DMWARN("not suspended during key manipulation.");
			return -EINVAL;
		}
		if (argc == 3 && !strnicmp(argv[1], MESG_STR("set"))) {
			ret = crypt_set_key(cc, argv[2]);
			if (ret)
				return ret;
			if (cc->iv_gen_ops && cc->iv_gen_ops->init)
				ret = cc->iv_gen_ops->init(cc);
			return ret;
		}
		if (argc == 2 && !strnicmp(argv[1], MESG_STR("wipe"))) {
			if (cc->iv_gen_ops && cc->iv_gen_ops->wipe) {
				ret = cc->iv_gen_ops->wipe(cc);
				if (ret)
					return ret;
			}
			return crypt_wipe_key(cc);
		}
	}

error:
	DMWARN("unrecognised message received.");
	return -EINVAL;
}

static int crypt_merge(struct dm_target *ti, struct bvec_merge_data *bvm,
		       struct bio_vec *biovec, int max_size)
{
	struct crypt_config *cc = ti->private;
	struct request_queue *q = bdev_get_queue(cc->dev->bdev);

	if (!q->merge_bvec_fn)
		return max_size;

	bvm->bi_bdev = cc->dev->bdev;
	bvm->bi_sector = cc->start + bvm->bi_sector - ti->begin;

	return min(max_size, q->merge_bvec_fn(q, bvm, biovec));
}

static int crypt_iterate_devices(struct dm_target *ti,
				 iterate_devices_callout_fn fn, void *data)
{
	struct crypt_config *cc = ti->private;

	return fn(ti, cc->dev, cc->start, ti->len, data);
}

static struct target_type crypt_target = {
	.name   = "crypt",
	.version = {1, 7, 0},
	.module = THIS_MODULE,
	.ctr    = crypt_ctr,
	.dtr    = crypt_dtr,
	.map    = crypt_map,
	.status = crypt_status,
	.postsuspend = crypt_postsuspend,
	.preresume = crypt_preresume,
	.resume = crypt_resume,
	.message = crypt_message,
	.merge  = crypt_merge,
	.iterate_devices = crypt_iterate_devices,
};

static int __init dm_crypt_init(void)
{
	int r;

	_crypt_io_pool = KMEM_CACHE(dm_crypt_io, 0);
	if (!_crypt_io_pool)
		return -ENOMEM;

	r = dm_register_target(&crypt_target);
	if (r < 0) {
		DMERR("register failed %d", r);
		kmem_cache_destroy(_crypt_io_pool);
	}

	return r;
}

static void __exit dm_crypt_exit(void)
{
	dm_unregister_target(&crypt_target);
	kmem_cache_destroy(_crypt_io_pool);
}

module_init(dm_crypt_init);
module_exit(dm_crypt_exit);

MODULE_AUTHOR("Christophe Saout <christophe@saout.de>");
MODULE_DESCRIPTION(DM_NAME " target for transparent encryption / decryption");
MODULE_LICENSE("GPL");<|MERGE_RESOLUTION|>--- conflicted
+++ resolved
@@ -1038,16 +1038,7 @@
 		return -ENOMEM;
 	}
 
-<<<<<<< HEAD
-	/* Compatiblity mode for old dm-crypt cipher strings */
-=======
- 	if (crypt_set_key(cc, argv[1])) {
-		ti->error = "Error decoding key";
-		goto bad_cipher;
-	}
-
 	/* Compatibility mode for old dm-crypt cipher strings */
->>>>>>> 6070d81e
 	if (!chainmode || (strcmp(chainmode, "plain") == 0 && !ivmode)) {
 		chainmode = "cbc";
 		ivmode = "plain";
