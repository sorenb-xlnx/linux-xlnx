/*
 * raid5.c : Multiple Devices driver for Linux
 *	   Copyright (C) 1996, 1997 Ingo Molnar, Miguel de Icaza, Gadi Oxman
 *	   Copyright (C) 1999, 2000 Ingo Molnar
 *	   Copyright (C) 2002, 2003 H. Peter Anvin
 *
 * RAID-4/5/6 management functions.
 * Thanks to Penguin Computing for making the RAID-6 development possible
 * by donating a test server!
 *
 * This program is free software; you can redistribute it and/or modify
 * it under the terms of the GNU General Public License as published by
 * the Free Software Foundation; either version 2, or (at your option)
 * any later version.
 *
 * You should have received a copy of the GNU General Public License
 * (for example /usr/src/linux/COPYING); if not, write to the Free
 * Software Foundation, Inc., 675 Mass Ave, Cambridge, MA 02139, USA.
 */

/*
 * BITMAP UNPLUGGING:
 *
 * The sequencing for updating the bitmap reliably is a little
 * subtle (and I got it wrong the first time) so it deserves some
 * explanation.
 *
 * We group bitmap updates into batches.  Each batch has a number.
 * We may write out several batches at once, but that isn't very important.
 * conf->bm_write is the number of the last batch successfully written.
 * conf->bm_flush is the number of the last batch that was closed to
 *    new additions.
 * When we discover that we will need to write to any block in a stripe
 * (in add_stripe_bio) we update the in-memory bitmap and record in sh->bm_seq
 * the number of the batch it will be in. This is bm_flush+1.
 * When we are ready to do a write, if that batch hasn't been written yet,
 *   we plug the array and queue the stripe for later.
 * When an unplug happens, we increment bm_flush, thus closing the current
 *   batch.
 * When we notice that bm_flush > bm_write, we write out all pending updates
 * to the bitmap, and advance bm_write to where bm_flush was.
 * This may occasionally write a bit out twice, but is sure never to
 * miss any bits.
 */

#include <linux/blkdev.h>
#include <linux/kthread.h>
#include <linux/raid/pq.h>
#include <linux/async_tx.h>
#include <linux/async.h>
#include <linux/seq_file.h>
#include <linux/cpu.h>
#include <linux/slab.h>
#include "md.h"
#include "raid5.h"
#include "raid0.h"
#include "bitmap.h"

/*
 * Stripe cache
 */

#define NR_STRIPES		256
#define STRIPE_SIZE		PAGE_SIZE
#define STRIPE_SHIFT		(PAGE_SHIFT - 9)
#define STRIPE_SECTORS		(STRIPE_SIZE>>9)
#define	IO_THRESHOLD		1
#define BYPASS_THRESHOLD	1
#define NR_HASH			(PAGE_SIZE / sizeof(struct hlist_head))
#define HASH_MASK		(NR_HASH - 1)

#define stripe_hash(conf, sect)	(&((conf)->stripe_hashtbl[((sect) >> STRIPE_SHIFT) & HASH_MASK]))

/* bio's attached to a stripe+device for I/O are linked together in bi_sector
 * order without overlap.  There may be several bio's per stripe+device, and
 * a bio could span several devices.
 * When walking this list for a particular stripe+device, we must never proceed
 * beyond a bio that extends past this device, as the next bio might no longer
 * be valid.
 * This macro is used to determine the 'next' bio in the list, given the sector
 * of the current stripe+device
 */
#define r5_next_bio(bio, sect) ( ( (bio)->bi_sector + ((bio)->bi_size>>9) < sect + STRIPE_SECTORS) ? (bio)->bi_next : NULL)
/*
 * The following can be used to debug the driver
 */
#define RAID5_PARANOIA	1
#if RAID5_PARANOIA && defined(CONFIG_SMP)
# define CHECK_DEVLOCK() assert_spin_locked(&conf->device_lock)
#else
# define CHECK_DEVLOCK()
#endif

#ifdef DEBUG
#define inline
#define __inline__
#endif

#define printk_rl(args...) ((void) (printk_ratelimit() && printk(args)))

/*
 * We maintain a biased count of active stripes in the bottom 16 bits of
 * bi_phys_segments, and a count of processed stripes in the upper 16 bits
 */
static inline int raid5_bi_phys_segments(struct bio *bio)
{
	return bio->bi_phys_segments & 0xffff;
}

static inline int raid5_bi_hw_segments(struct bio *bio)
{
	return (bio->bi_phys_segments >> 16) & 0xffff;
}

static inline int raid5_dec_bi_phys_segments(struct bio *bio)
{
	--bio->bi_phys_segments;
	return raid5_bi_phys_segments(bio);
}

static inline int raid5_dec_bi_hw_segments(struct bio *bio)
{
	unsigned short val = raid5_bi_hw_segments(bio);

	--val;
	bio->bi_phys_segments = (val << 16) | raid5_bi_phys_segments(bio);
	return val;
}

static inline void raid5_set_bi_hw_segments(struct bio *bio, unsigned int cnt)
{
	bio->bi_phys_segments = raid5_bi_phys_segments(bio) || (cnt << 16);
}

/* Find first data disk in a raid6 stripe */
static inline int raid6_d0(struct stripe_head *sh)
{
	if (sh->ddf_layout)
		/* ddf always start from first device */
		return 0;
	/* md starts just after Q block */
	if (sh->qd_idx == sh->disks - 1)
		return 0;
	else
		return sh->qd_idx + 1;
}
static inline int raid6_next_disk(int disk, int raid_disks)
{
	disk++;
	return (disk < raid_disks) ? disk : 0;
}

/* When walking through the disks in a raid5, starting at raid6_d0,
 * We need to map each disk to a 'slot', where the data disks are slot
 * 0 .. raid_disks-3, the parity disk is raid_disks-2 and the Q disk
 * is raid_disks-1.  This help does that mapping.
 */
static int raid6_idx_to_slot(int idx, struct stripe_head *sh,
			     int *count, int syndrome_disks)
{
	int slot = *count;

	if (sh->ddf_layout)
		(*count)++;
	if (idx == sh->pd_idx)
		return syndrome_disks;
	if (idx == sh->qd_idx)
		return syndrome_disks + 1;
	if (!sh->ddf_layout)
		(*count)++;
	return slot;
}

static void return_io(struct bio *return_bi)
{
	struct bio *bi = return_bi;
	while (bi) {

		return_bi = bi->bi_next;
		bi->bi_next = NULL;
		bi->bi_size = 0;
		bio_endio(bi, 0);
		bi = return_bi;
	}
}

static void print_raid5_conf (raid5_conf_t *conf);

static int stripe_operations_active(struct stripe_head *sh)
{
	return sh->check_state || sh->reconstruct_state ||
	       test_bit(STRIPE_BIOFILL_RUN, &sh->state) ||
	       test_bit(STRIPE_COMPUTE_RUN, &sh->state);
}

static void __release_stripe(raid5_conf_t *conf, struct stripe_head *sh)
{
	if (atomic_dec_and_test(&sh->count)) {
		BUG_ON(!list_empty(&sh->lru));
		BUG_ON(atomic_read(&conf->active_stripes)==0);
		if (test_bit(STRIPE_HANDLE, &sh->state)) {
			if (test_bit(STRIPE_DELAYED, &sh->state)) {
				list_add_tail(&sh->lru, &conf->delayed_list);
				blk_plug_device(conf->mddev->queue);
			} else if (test_bit(STRIPE_BIT_DELAY, &sh->state) &&
				   sh->bm_seq - conf->seq_write > 0) {
				list_add_tail(&sh->lru, &conf->bitmap_list);
				blk_plug_device(conf->mddev->queue);
			} else {
				clear_bit(STRIPE_BIT_DELAY, &sh->state);
				list_add_tail(&sh->lru, &conf->handle_list);
			}
			md_wakeup_thread(conf->mddev->thread);
		} else {
			BUG_ON(stripe_operations_active(sh));
			if (test_and_clear_bit(STRIPE_PREREAD_ACTIVE, &sh->state)) {
				atomic_dec(&conf->preread_active_stripes);
				if (atomic_read(&conf->preread_active_stripes) < IO_THRESHOLD)
					md_wakeup_thread(conf->mddev->thread);
			}
			atomic_dec(&conf->active_stripes);
			if (!test_bit(STRIPE_EXPANDING, &sh->state)) {
				list_add_tail(&sh->lru, &conf->inactive_list);
				wake_up(&conf->wait_for_stripe);
				if (conf->retry_read_aligned)
					md_wakeup_thread(conf->mddev->thread);
			}
		}
	}
}

static void release_stripe(struct stripe_head *sh)
{
	raid5_conf_t *conf = sh->raid_conf;
	unsigned long flags;

	spin_lock_irqsave(&conf->device_lock, flags);
	__release_stripe(conf, sh);
	spin_unlock_irqrestore(&conf->device_lock, flags);
}

static inline void remove_hash(struct stripe_head *sh)
{
	pr_debug("remove_hash(), stripe %llu\n",
		(unsigned long long)sh->sector);

	hlist_del_init(&sh->hash);
}

static inline void insert_hash(raid5_conf_t *conf, struct stripe_head *sh)
{
	struct hlist_head *hp = stripe_hash(conf, sh->sector);

	pr_debug("insert_hash(), stripe %llu\n",
		(unsigned long long)sh->sector);

	CHECK_DEVLOCK();
	hlist_add_head(&sh->hash, hp);
}


/* find an idle stripe, make sure it is unhashed, and return it. */
static struct stripe_head *get_free_stripe(raid5_conf_t *conf)
{
	struct stripe_head *sh = NULL;
	struct list_head *first;

	CHECK_DEVLOCK();
	if (list_empty(&conf->inactive_list))
		goto out;
	first = conf->inactive_list.next;
	sh = list_entry(first, struct stripe_head, lru);
	list_del_init(first);
	remove_hash(sh);
	atomic_inc(&conf->active_stripes);
out:
	return sh;
}

static void shrink_buffers(struct stripe_head *sh, int num)
{
	struct page *p;
	int i;

	for (i=0; i<num ; i++) {
		p = sh->dev[i].page;
		if (!p)
			continue;
		sh->dev[i].page = NULL;
		put_page(p);
	}
}

static int grow_buffers(struct stripe_head *sh, int num)
{
	int i;

	for (i=0; i<num; i++) {
		struct page *page;

		if (!(page = alloc_page(GFP_KERNEL))) {
			return 1;
		}
		sh->dev[i].page = page;
	}
	return 0;
}

static void raid5_build_block(struct stripe_head *sh, int i, int previous);
static void stripe_set_idx(sector_t stripe, raid5_conf_t *conf, int previous,
			    struct stripe_head *sh);

static void init_stripe(struct stripe_head *sh, sector_t sector, int previous)
{
	raid5_conf_t *conf = sh->raid_conf;
	int i;

	BUG_ON(atomic_read(&sh->count) != 0);
	BUG_ON(test_bit(STRIPE_HANDLE, &sh->state));
	BUG_ON(stripe_operations_active(sh));

	CHECK_DEVLOCK();
	pr_debug("init_stripe called, stripe %llu\n",
		(unsigned long long)sh->sector);

	remove_hash(sh);

	sh->generation = conf->generation - previous;
	sh->disks = previous ? conf->previous_raid_disks : conf->raid_disks;
	sh->sector = sector;
	stripe_set_idx(sector, conf, previous, sh);
	sh->state = 0;


	for (i = sh->disks; i--; ) {
		struct r5dev *dev = &sh->dev[i];

		if (dev->toread || dev->read || dev->towrite || dev->written ||
		    test_bit(R5_LOCKED, &dev->flags)) {
			printk(KERN_ERR "sector=%llx i=%d %p %p %p %p %d\n",
			       (unsigned long long)sh->sector, i, dev->toread,
			       dev->read, dev->towrite, dev->written,
			       test_bit(R5_LOCKED, &dev->flags));
			BUG();
		}
		dev->flags = 0;
		raid5_build_block(sh, i, previous);
	}
	insert_hash(conf, sh);
}

static struct stripe_head *__find_stripe(raid5_conf_t *conf, sector_t sector,
					 short generation)
{
	struct stripe_head *sh;
	struct hlist_node *hn;

	CHECK_DEVLOCK();
	pr_debug("__find_stripe, sector %llu\n", (unsigned long long)sector);
	hlist_for_each_entry(sh, hn, stripe_hash(conf, sector), hash)
		if (sh->sector == sector && sh->generation == generation)
			return sh;
	pr_debug("__stripe %llu not in cache\n", (unsigned long long)sector);
	return NULL;
}

static void unplug_slaves(mddev_t *mddev);
static void raid5_unplug_device(struct request_queue *q);

static struct stripe_head *
get_active_stripe(raid5_conf_t *conf, sector_t sector,
		  int previous, int noblock, int noquiesce)
{
	struct stripe_head *sh;

	pr_debug("get_stripe, sector %llu\n", (unsigned long long)sector);

	spin_lock_irq(&conf->device_lock);

	do {
		wait_event_lock_irq(conf->wait_for_stripe,
				    conf->quiesce == 0 || noquiesce,
				    conf->device_lock, /* nothing */);
		sh = __find_stripe(conf, sector, conf->generation - previous);
		if (!sh) {
			if (!conf->inactive_blocked)
				sh = get_free_stripe(conf);
			if (noblock && sh == NULL)
				break;
			if (!sh) {
				conf->inactive_blocked = 1;
				wait_event_lock_irq(conf->wait_for_stripe,
						    !list_empty(&conf->inactive_list) &&
						    (atomic_read(&conf->active_stripes)
						     < (conf->max_nr_stripes *3/4)
						     || !conf->inactive_blocked),
						    conf->device_lock,
						    raid5_unplug_device(conf->mddev->queue)
					);
				conf->inactive_blocked = 0;
			} else
				init_stripe(sh, sector, previous);
		} else {
			if (atomic_read(&sh->count)) {
				BUG_ON(!list_empty(&sh->lru)
				    && !test_bit(STRIPE_EXPANDING, &sh->state));
			} else {
				if (!test_bit(STRIPE_HANDLE, &sh->state))
					atomic_inc(&conf->active_stripes);
				if (list_empty(&sh->lru) &&
				    !test_bit(STRIPE_EXPANDING, &sh->state))
					BUG();
				list_del_init(&sh->lru);
			}
		}
	} while (sh == NULL);

	if (sh)
		atomic_inc(&sh->count);

	spin_unlock_irq(&conf->device_lock);
	return sh;
}

static void
raid5_end_read_request(struct bio *bi, int error);
static void
raid5_end_write_request(struct bio *bi, int error);

static void ops_run_io(struct stripe_head *sh, struct stripe_head_state *s)
{
	raid5_conf_t *conf = sh->raid_conf;
	int i, disks = sh->disks;

	might_sleep();

	for (i = disks; i--; ) {
		int rw;
		struct bio *bi;
		mdk_rdev_t *rdev;
		if (test_and_clear_bit(R5_Wantwrite, &sh->dev[i].flags))
			rw = WRITE;
		else if (test_and_clear_bit(R5_Wantread, &sh->dev[i].flags))
			rw = READ;
		else
			continue;

		bi = &sh->dev[i].req;

		bi->bi_rw = rw;
		if (rw == WRITE)
			bi->bi_end_io = raid5_end_write_request;
		else
			bi->bi_end_io = raid5_end_read_request;

		rcu_read_lock();
		rdev = rcu_dereference(conf->disks[i].rdev);
		if (rdev && test_bit(Faulty, &rdev->flags))
			rdev = NULL;
		if (rdev)
			atomic_inc(&rdev->nr_pending);
		rcu_read_unlock();

		if (rdev) {
			if (s->syncing || s->expanding || s->expanded)
				md_sync_acct(rdev->bdev, STRIPE_SECTORS);

			set_bit(STRIPE_IO_STARTED, &sh->state);

			bi->bi_bdev = rdev->bdev;
			pr_debug("%s: for %llu schedule op %ld on disc %d\n",
				__func__, (unsigned long long)sh->sector,
				bi->bi_rw, i);
			atomic_inc(&sh->count);
			bi->bi_sector = sh->sector + rdev->data_offset;
			bi->bi_flags = 1 << BIO_UPTODATE;
			bi->bi_vcnt = 1;
			bi->bi_max_vecs = 1;
			bi->bi_idx = 0;
			bi->bi_io_vec = &sh->dev[i].vec;
			bi->bi_io_vec[0].bv_len = STRIPE_SIZE;
			bi->bi_io_vec[0].bv_offset = 0;
			bi->bi_size = STRIPE_SIZE;
			bi->bi_next = NULL;
			if (rw == WRITE &&
			    test_bit(R5_ReWrite, &sh->dev[i].flags))
				atomic_add(STRIPE_SECTORS,
					&rdev->corrected_errors);
			generic_make_request(bi);
		} else {
			if (rw == WRITE)
				set_bit(STRIPE_DEGRADED, &sh->state);
			pr_debug("skip op %ld on disc %d for sector %llu\n",
				bi->bi_rw, i, (unsigned long long)sh->sector);
			clear_bit(R5_LOCKED, &sh->dev[i].flags);
			set_bit(STRIPE_HANDLE, &sh->state);
		}
	}
}

static struct dma_async_tx_descriptor *
async_copy_data(int frombio, struct bio *bio, struct page *page,
	sector_t sector, struct dma_async_tx_descriptor *tx)
{
	struct bio_vec *bvl;
	struct page *bio_page;
	int i;
	int page_offset;
	struct async_submit_ctl submit;
	enum async_tx_flags flags = 0;

	if (bio->bi_sector >= sector)
		page_offset = (signed)(bio->bi_sector - sector) * 512;
	else
		page_offset = (signed)(sector - bio->bi_sector) * -512;

	if (frombio)
		flags |= ASYNC_TX_FENCE;
	init_async_submit(&submit, flags, tx, NULL, NULL, NULL);

	bio_for_each_segment(bvl, bio, i) {
		int len = bio_iovec_idx(bio, i)->bv_len;
		int clen;
		int b_offset = 0;

		if (page_offset < 0) {
			b_offset = -page_offset;
			page_offset += b_offset;
			len -= b_offset;
		}

		if (len > 0 && page_offset + len > STRIPE_SIZE)
			clen = STRIPE_SIZE - page_offset;
		else
			clen = len;

		if (clen > 0) {
			b_offset += bio_iovec_idx(bio, i)->bv_offset;
			bio_page = bio_iovec_idx(bio, i)->bv_page;
			if (frombio)
				tx = async_memcpy(page, bio_page, page_offset,
						  b_offset, clen, &submit);
			else
				tx = async_memcpy(bio_page, page, b_offset,
						  page_offset, clen, &submit);
		}
		/* chain the operations */
		submit.depend_tx = tx;

		if (clen < len) /* hit end of page */
			break;
		page_offset +=  len;
	}

	return tx;
}

static void ops_complete_biofill(void *stripe_head_ref)
{
	struct stripe_head *sh = stripe_head_ref;
	struct bio *return_bi = NULL;
	raid5_conf_t *conf = sh->raid_conf;
	int i;

	pr_debug("%s: stripe %llu\n", __func__,
		(unsigned long long)sh->sector);

	/* clear completed biofills */
	spin_lock_irq(&conf->device_lock);
	for (i = sh->disks; i--; ) {
		struct r5dev *dev = &sh->dev[i];

		/* acknowledge completion of a biofill operation */
		/* and check if we need to reply to a read request,
		 * new R5_Wantfill requests are held off until
		 * !STRIPE_BIOFILL_RUN
		 */
		if (test_and_clear_bit(R5_Wantfill, &dev->flags)) {
			struct bio *rbi, *rbi2;

			BUG_ON(!dev->read);
			rbi = dev->read;
			dev->read = NULL;
			while (rbi && rbi->bi_sector <
				dev->sector + STRIPE_SECTORS) {
				rbi2 = r5_next_bio(rbi, dev->sector);
				if (!raid5_dec_bi_phys_segments(rbi)) {
					rbi->bi_next = return_bi;
					return_bi = rbi;
				}
				rbi = rbi2;
			}
		}
	}
	spin_unlock_irq(&conf->device_lock);
	clear_bit(STRIPE_BIOFILL_RUN, &sh->state);

	return_io(return_bi);

	set_bit(STRIPE_HANDLE, &sh->state);
	release_stripe(sh);
}

static void ops_run_biofill(struct stripe_head *sh)
{
	struct dma_async_tx_descriptor *tx = NULL;
	raid5_conf_t *conf = sh->raid_conf;
	struct async_submit_ctl submit;
	int i;

	pr_debug("%s: stripe %llu\n", __func__,
		(unsigned long long)sh->sector);

	for (i = sh->disks; i--; ) {
		struct r5dev *dev = &sh->dev[i];
		if (test_bit(R5_Wantfill, &dev->flags)) {
			struct bio *rbi;
			spin_lock_irq(&conf->device_lock);
			dev->read = rbi = dev->toread;
			dev->toread = NULL;
			spin_unlock_irq(&conf->device_lock);
			while (rbi && rbi->bi_sector <
				dev->sector + STRIPE_SECTORS) {
				tx = async_copy_data(0, rbi, dev->page,
					dev->sector, tx);
				rbi = r5_next_bio(rbi, dev->sector);
			}
		}
	}

	atomic_inc(&sh->count);
	init_async_submit(&submit, ASYNC_TX_ACK, tx, ops_complete_biofill, sh, NULL);
	async_trigger_callback(&submit);
}

static void mark_target_uptodate(struct stripe_head *sh, int target)
{
	struct r5dev *tgt;

	if (target < 0)
		return;

	tgt = &sh->dev[target];
	set_bit(R5_UPTODATE, &tgt->flags);
	BUG_ON(!test_bit(R5_Wantcompute, &tgt->flags));
	clear_bit(R5_Wantcompute, &tgt->flags);
}

static void ops_complete_compute(void *stripe_head_ref)
{
	struct stripe_head *sh = stripe_head_ref;

	pr_debug("%s: stripe %llu\n", __func__,
		(unsigned long long)sh->sector);

	/* mark the computed target(s) as uptodate */
	mark_target_uptodate(sh, sh->ops.target);
	mark_target_uptodate(sh, sh->ops.target2);

	clear_bit(STRIPE_COMPUTE_RUN, &sh->state);
	if (sh->check_state == check_state_compute_run)
		sh->check_state = check_state_compute_result;
	set_bit(STRIPE_HANDLE, &sh->state);
	release_stripe(sh);
}

/* return a pointer to the address conversion region of the scribble buffer */
static addr_conv_t *to_addr_conv(struct stripe_head *sh,
				 struct raid5_percpu *percpu)
{
	return percpu->scribble + sizeof(struct page *) * (sh->disks + 2);
}

static struct dma_async_tx_descriptor *
ops_run_compute5(struct stripe_head *sh, struct raid5_percpu *percpu)
{
	int disks = sh->disks;
	struct page **xor_srcs = percpu->scribble;
	int target = sh->ops.target;
	struct r5dev *tgt = &sh->dev[target];
	struct page *xor_dest = tgt->page;
	int count = 0;
	struct dma_async_tx_descriptor *tx;
	struct async_submit_ctl submit;
	int i;

	pr_debug("%s: stripe %llu block: %d\n",
		__func__, (unsigned long long)sh->sector, target);
	BUG_ON(!test_bit(R5_Wantcompute, &tgt->flags));

	for (i = disks; i--; )
		if (i != target)
			xor_srcs[count++] = sh->dev[i].page;

	atomic_inc(&sh->count);

	init_async_submit(&submit, ASYNC_TX_FENCE|ASYNC_TX_XOR_ZERO_DST, NULL,
			  ops_complete_compute, sh, to_addr_conv(sh, percpu));
	if (unlikely(count == 1))
		tx = async_memcpy(xor_dest, xor_srcs[0], 0, 0, STRIPE_SIZE, &submit);
	else
		tx = async_xor(xor_dest, xor_srcs, 0, count, STRIPE_SIZE, &submit);

	return tx;
}

/* set_syndrome_sources - populate source buffers for gen_syndrome
 * @srcs - (struct page *) array of size sh->disks
 * @sh - stripe_head to parse
 *
 * Populates srcs in proper layout order for the stripe and returns the
 * 'count' of sources to be used in a call to async_gen_syndrome.  The P
 * destination buffer is recorded in srcs[count] and the Q destination
 * is recorded in srcs[count+1]].
 */
static int set_syndrome_sources(struct page **srcs, struct stripe_head *sh)
{
	int disks = sh->disks;
	int syndrome_disks = sh->ddf_layout ? disks : (disks - 2);
	int d0_idx = raid6_d0(sh);
	int count;
	int i;

	for (i = 0; i < disks; i++)
		srcs[i] = NULL;

	count = 0;
	i = d0_idx;
	do {
		int slot = raid6_idx_to_slot(i, sh, &count, syndrome_disks);

		srcs[slot] = sh->dev[i].page;
		i = raid6_next_disk(i, disks);
	} while (i != d0_idx);

	return syndrome_disks;
}

static struct dma_async_tx_descriptor *
ops_run_compute6_1(struct stripe_head *sh, struct raid5_percpu *percpu)
{
	int disks = sh->disks;
	struct page **blocks = percpu->scribble;
	int target;
	int qd_idx = sh->qd_idx;
	struct dma_async_tx_descriptor *tx;
	struct async_submit_ctl submit;
	struct r5dev *tgt;
	struct page *dest;
	int i;
	int count;

	if (sh->ops.target < 0)
		target = sh->ops.target2;
	else if (sh->ops.target2 < 0)
		target = sh->ops.target;
	else
		/* we should only have one valid target */
		BUG();
	BUG_ON(target < 0);
	pr_debug("%s: stripe %llu block: %d\n",
		__func__, (unsigned long long)sh->sector, target);

	tgt = &sh->dev[target];
	BUG_ON(!test_bit(R5_Wantcompute, &tgt->flags));
	dest = tgt->page;

	atomic_inc(&sh->count);

	if (target == qd_idx) {
		count = set_syndrome_sources(blocks, sh);
		blocks[count] = NULL; /* regenerating p is not necessary */
		BUG_ON(blocks[count+1] != dest); /* q should already be set */
		init_async_submit(&submit, ASYNC_TX_FENCE, NULL,
				  ops_complete_compute, sh,
				  to_addr_conv(sh, percpu));
		tx = async_gen_syndrome(blocks, 0, count+2, STRIPE_SIZE, &submit);
	} else {
		/* Compute any data- or p-drive using XOR */
		count = 0;
		for (i = disks; i-- ; ) {
			if (i == target || i == qd_idx)
				continue;
			blocks[count++] = sh->dev[i].page;
		}

		init_async_submit(&submit, ASYNC_TX_FENCE|ASYNC_TX_XOR_ZERO_DST,
				  NULL, ops_complete_compute, sh,
				  to_addr_conv(sh, percpu));
		tx = async_xor(dest, blocks, 0, count, STRIPE_SIZE, &submit);
	}

	return tx;
}

static struct dma_async_tx_descriptor *
ops_run_compute6_2(struct stripe_head *sh, struct raid5_percpu *percpu)
{
	int i, count, disks = sh->disks;
	int syndrome_disks = sh->ddf_layout ? disks : disks-2;
	int d0_idx = raid6_d0(sh);
	int faila = -1, failb = -1;
	int target = sh->ops.target;
	int target2 = sh->ops.target2;
	struct r5dev *tgt = &sh->dev[target];
	struct r5dev *tgt2 = &sh->dev[target2];
	struct dma_async_tx_descriptor *tx;
	struct page **blocks = percpu->scribble;
	struct async_submit_ctl submit;

	pr_debug("%s: stripe %llu block1: %d block2: %d\n",
		 __func__, (unsigned long long)sh->sector, target, target2);
	BUG_ON(target < 0 || target2 < 0);
	BUG_ON(!test_bit(R5_Wantcompute, &tgt->flags));
	BUG_ON(!test_bit(R5_Wantcompute, &tgt2->flags));

	/* we need to open-code set_syndrome_sources to handle the
	 * slot number conversion for 'faila' and 'failb'
	 */
	for (i = 0; i < disks ; i++)
		blocks[i] = NULL;
	count = 0;
	i = d0_idx;
	do {
		int slot = raid6_idx_to_slot(i, sh, &count, syndrome_disks);

		blocks[slot] = sh->dev[i].page;

		if (i == target)
			faila = slot;
		if (i == target2)
			failb = slot;
		i = raid6_next_disk(i, disks);
	} while (i != d0_idx);

	BUG_ON(faila == failb);
	if (failb < faila)
		swap(faila, failb);
	pr_debug("%s: stripe: %llu faila: %d failb: %d\n",
		 __func__, (unsigned long long)sh->sector, faila, failb);

	atomic_inc(&sh->count);

	if (failb == syndrome_disks+1) {
		/* Q disk is one of the missing disks */
		if (faila == syndrome_disks) {
			/* Missing P+Q, just recompute */
			init_async_submit(&submit, ASYNC_TX_FENCE, NULL,
					  ops_complete_compute, sh,
					  to_addr_conv(sh, percpu));
			return async_gen_syndrome(blocks, 0, syndrome_disks+2,
						  STRIPE_SIZE, &submit);
		} else {
			struct page *dest;
			int data_target;
			int qd_idx = sh->qd_idx;

			/* Missing D+Q: recompute D from P, then recompute Q */
			if (target == qd_idx)
				data_target = target2;
			else
				data_target = target;

			count = 0;
			for (i = disks; i-- ; ) {
				if (i == data_target || i == qd_idx)
					continue;
				blocks[count++] = sh->dev[i].page;
			}
			dest = sh->dev[data_target].page;
			init_async_submit(&submit,
					  ASYNC_TX_FENCE|ASYNC_TX_XOR_ZERO_DST,
					  NULL, NULL, NULL,
					  to_addr_conv(sh, percpu));
			tx = async_xor(dest, blocks, 0, count, STRIPE_SIZE,
				       &submit);

			count = set_syndrome_sources(blocks, sh);
			init_async_submit(&submit, ASYNC_TX_FENCE, tx,
					  ops_complete_compute, sh,
					  to_addr_conv(sh, percpu));
			return async_gen_syndrome(blocks, 0, count+2,
						  STRIPE_SIZE, &submit);
		}
	} else {
		init_async_submit(&submit, ASYNC_TX_FENCE, NULL,
				  ops_complete_compute, sh,
				  to_addr_conv(sh, percpu));
		if (failb == syndrome_disks) {
			/* We're missing D+P. */
			return async_raid6_datap_recov(syndrome_disks+2,
						       STRIPE_SIZE, faila,
						       blocks, &submit);
		} else {
			/* We're missing D+D. */
			return async_raid6_2data_recov(syndrome_disks+2,
						       STRIPE_SIZE, faila, failb,
						       blocks, &submit);
		}
	}
}


static void ops_complete_prexor(void *stripe_head_ref)
{
	struct stripe_head *sh = stripe_head_ref;

	pr_debug("%s: stripe %llu\n", __func__,
		(unsigned long long)sh->sector);
}

static struct dma_async_tx_descriptor *
ops_run_prexor(struct stripe_head *sh, struct raid5_percpu *percpu,
	       struct dma_async_tx_descriptor *tx)
{
	int disks = sh->disks;
	struct page **xor_srcs = percpu->scribble;
	int count = 0, pd_idx = sh->pd_idx, i;
	struct async_submit_ctl submit;

	/* existing parity data subtracted */
	struct page *xor_dest = xor_srcs[count++] = sh->dev[pd_idx].page;

	pr_debug("%s: stripe %llu\n", __func__,
		(unsigned long long)sh->sector);

	for (i = disks; i--; ) {
		struct r5dev *dev = &sh->dev[i];
		/* Only process blocks that are known to be uptodate */
		if (test_bit(R5_Wantdrain, &dev->flags))
			xor_srcs[count++] = dev->page;
	}

	init_async_submit(&submit, ASYNC_TX_FENCE|ASYNC_TX_XOR_DROP_DST, tx,
			  ops_complete_prexor, sh, to_addr_conv(sh, percpu));
	tx = async_xor(xor_dest, xor_srcs, 0, count, STRIPE_SIZE, &submit);

	return tx;
}

static struct dma_async_tx_descriptor *
ops_run_biodrain(struct stripe_head *sh, struct dma_async_tx_descriptor *tx)
{
	int disks = sh->disks;
	int i;

	pr_debug("%s: stripe %llu\n", __func__,
		(unsigned long long)sh->sector);

	for (i = disks; i--; ) {
		struct r5dev *dev = &sh->dev[i];
		struct bio *chosen;

		if (test_and_clear_bit(R5_Wantdrain, &dev->flags)) {
			struct bio *wbi;

			spin_lock(&sh->lock);
			chosen = dev->towrite;
			dev->towrite = NULL;
			BUG_ON(dev->written);
			wbi = dev->written = chosen;
			spin_unlock(&sh->lock);

			while (wbi && wbi->bi_sector <
				dev->sector + STRIPE_SECTORS) {
				tx = async_copy_data(1, wbi, dev->page,
					dev->sector, tx);
				wbi = r5_next_bio(wbi, dev->sector);
			}
		}
	}

	return tx;
}

static void ops_complete_reconstruct(void *stripe_head_ref)
{
	struct stripe_head *sh = stripe_head_ref;
	int disks = sh->disks;
	int pd_idx = sh->pd_idx;
	int qd_idx = sh->qd_idx;
	int i;

	pr_debug("%s: stripe %llu\n", __func__,
		(unsigned long long)sh->sector);

	for (i = disks; i--; ) {
		struct r5dev *dev = &sh->dev[i];

		if (dev->written || i == pd_idx || i == qd_idx)
			set_bit(R5_UPTODATE, &dev->flags);
	}

	if (sh->reconstruct_state == reconstruct_state_drain_run)
		sh->reconstruct_state = reconstruct_state_drain_result;
	else if (sh->reconstruct_state == reconstruct_state_prexor_drain_run)
		sh->reconstruct_state = reconstruct_state_prexor_drain_result;
	else {
		BUG_ON(sh->reconstruct_state != reconstruct_state_run);
		sh->reconstruct_state = reconstruct_state_result;
	}

	set_bit(STRIPE_HANDLE, &sh->state);
	release_stripe(sh);
}

static void
ops_run_reconstruct5(struct stripe_head *sh, struct raid5_percpu *percpu,
		     struct dma_async_tx_descriptor *tx)
{
	int disks = sh->disks;
	struct page **xor_srcs = percpu->scribble;
	struct async_submit_ctl submit;
	int count = 0, pd_idx = sh->pd_idx, i;
	struct page *xor_dest;
	int prexor = 0;
	unsigned long flags;

	pr_debug("%s: stripe %llu\n", __func__,
		(unsigned long long)sh->sector);

	/* check if prexor is active which means only process blocks
	 * that are part of a read-modify-write (written)
	 */
	if (sh->reconstruct_state == reconstruct_state_prexor_drain_run) {
		prexor = 1;
		xor_dest = xor_srcs[count++] = sh->dev[pd_idx].page;
		for (i = disks; i--; ) {
			struct r5dev *dev = &sh->dev[i];
			if (dev->written)
				xor_srcs[count++] = dev->page;
		}
	} else {
		xor_dest = sh->dev[pd_idx].page;
		for (i = disks; i--; ) {
			struct r5dev *dev = &sh->dev[i];
			if (i != pd_idx)
				xor_srcs[count++] = dev->page;
		}
	}

	/* 1/ if we prexor'd then the dest is reused as a source
	 * 2/ if we did not prexor then we are redoing the parity
	 * set ASYNC_TX_XOR_DROP_DST and ASYNC_TX_XOR_ZERO_DST
	 * for the synchronous xor case
	 */
	flags = ASYNC_TX_ACK |
		(prexor ? ASYNC_TX_XOR_DROP_DST : ASYNC_TX_XOR_ZERO_DST);

	atomic_inc(&sh->count);

	init_async_submit(&submit, flags, tx, ops_complete_reconstruct, sh,
			  to_addr_conv(sh, percpu));
	if (unlikely(count == 1))
		tx = async_memcpy(xor_dest, xor_srcs[0], 0, 0, STRIPE_SIZE, &submit);
	else
		tx = async_xor(xor_dest, xor_srcs, 0, count, STRIPE_SIZE, &submit);
}

static void
ops_run_reconstruct6(struct stripe_head *sh, struct raid5_percpu *percpu,
		     struct dma_async_tx_descriptor *tx)
{
	struct async_submit_ctl submit;
	struct page **blocks = percpu->scribble;
	int count;

	pr_debug("%s: stripe %llu\n", __func__, (unsigned long long)sh->sector);

	count = set_syndrome_sources(blocks, sh);

	atomic_inc(&sh->count);

	init_async_submit(&submit, ASYNC_TX_ACK, tx, ops_complete_reconstruct,
			  sh, to_addr_conv(sh, percpu));
	async_gen_syndrome(blocks, 0, count+2, STRIPE_SIZE,  &submit);
}

static void ops_complete_check(void *stripe_head_ref)
{
	struct stripe_head *sh = stripe_head_ref;

	pr_debug("%s: stripe %llu\n", __func__,
		(unsigned long long)sh->sector);

	sh->check_state = check_state_check_result;
	set_bit(STRIPE_HANDLE, &sh->state);
	release_stripe(sh);
}

static void ops_run_check_p(struct stripe_head *sh, struct raid5_percpu *percpu)
{
	int disks = sh->disks;
	int pd_idx = sh->pd_idx;
	int qd_idx = sh->qd_idx;
	struct page *xor_dest;
	struct page **xor_srcs = percpu->scribble;
	struct dma_async_tx_descriptor *tx;
	struct async_submit_ctl submit;
	int count;
	int i;

	pr_debug("%s: stripe %llu\n", __func__,
		(unsigned long long)sh->sector);

	count = 0;
	xor_dest = sh->dev[pd_idx].page;
	xor_srcs[count++] = xor_dest;
	for (i = disks; i--; ) {
		if (i == pd_idx || i == qd_idx)
			continue;
		xor_srcs[count++] = sh->dev[i].page;
	}

	init_async_submit(&submit, 0, NULL, NULL, NULL,
			  to_addr_conv(sh, percpu));
	tx = async_xor_val(xor_dest, xor_srcs, 0, count, STRIPE_SIZE,
			   &sh->ops.zero_sum_result, &submit);

	atomic_inc(&sh->count);
	init_async_submit(&submit, ASYNC_TX_ACK, tx, ops_complete_check, sh, NULL);
	tx = async_trigger_callback(&submit);
}

static void ops_run_check_pq(struct stripe_head *sh, struct raid5_percpu *percpu, int checkp)
{
	struct page **srcs = percpu->scribble;
	struct async_submit_ctl submit;
	int count;

	pr_debug("%s: stripe %llu checkp: %d\n", __func__,
		(unsigned long long)sh->sector, checkp);

	count = set_syndrome_sources(srcs, sh);
	if (!checkp)
		srcs[count] = NULL;

	atomic_inc(&sh->count);
	init_async_submit(&submit, ASYNC_TX_ACK, NULL, ops_complete_check,
			  sh, to_addr_conv(sh, percpu));
	async_syndrome_val(srcs, 0, count+2, STRIPE_SIZE,
			   &sh->ops.zero_sum_result, percpu->spare_page, &submit);
}

static void __raid_run_ops(struct stripe_head *sh, unsigned long ops_request)
{
	int overlap_clear = 0, i, disks = sh->disks;
	struct dma_async_tx_descriptor *tx = NULL;
	raid5_conf_t *conf = sh->raid_conf;
	int level = conf->level;
	struct raid5_percpu *percpu;
	unsigned long cpu;

	cpu = get_cpu();
	percpu = per_cpu_ptr(conf->percpu, cpu);
	if (test_bit(STRIPE_OP_BIOFILL, &ops_request)) {
		ops_run_biofill(sh);
		overlap_clear++;
	}

	if (test_bit(STRIPE_OP_COMPUTE_BLK, &ops_request)) {
		if (level < 6)
			tx = ops_run_compute5(sh, percpu);
		else {
			if (sh->ops.target2 < 0 || sh->ops.target < 0)
				tx = ops_run_compute6_1(sh, percpu);
			else
				tx = ops_run_compute6_2(sh, percpu);
		}
		/* terminate the chain if reconstruct is not set to be run */
		if (tx && !test_bit(STRIPE_OP_RECONSTRUCT, &ops_request))
			async_tx_ack(tx);
	}

	if (test_bit(STRIPE_OP_PREXOR, &ops_request))
		tx = ops_run_prexor(sh, percpu, tx);

	if (test_bit(STRIPE_OP_BIODRAIN, &ops_request)) {
		tx = ops_run_biodrain(sh, tx);
		overlap_clear++;
	}

	if (test_bit(STRIPE_OP_RECONSTRUCT, &ops_request)) {
		if (level < 6)
			ops_run_reconstruct5(sh, percpu, tx);
		else
			ops_run_reconstruct6(sh, percpu, tx);
	}

	if (test_bit(STRIPE_OP_CHECK, &ops_request)) {
		if (sh->check_state == check_state_run)
			ops_run_check_p(sh, percpu);
		else if (sh->check_state == check_state_run_q)
			ops_run_check_pq(sh, percpu, 0);
		else if (sh->check_state == check_state_run_pq)
			ops_run_check_pq(sh, percpu, 1);
		else
			BUG();
	}

	if (overlap_clear)
		for (i = disks; i--; ) {
			struct r5dev *dev = &sh->dev[i];
			if (test_and_clear_bit(R5_Overlap, &dev->flags))
				wake_up(&sh->raid_conf->wait_for_overlap);
		}
	put_cpu();
}

#ifdef CONFIG_MULTICORE_RAID456
static void async_run_ops(void *param, async_cookie_t cookie)
{
	struct stripe_head *sh = param;
	unsigned long ops_request = sh->ops.request;

	clear_bit_unlock(STRIPE_OPS_REQ_PENDING, &sh->state);
	wake_up(&sh->ops.wait_for_ops);

	__raid_run_ops(sh, ops_request);
	release_stripe(sh);
}

static void raid_run_ops(struct stripe_head *sh, unsigned long ops_request)
{
	/* since handle_stripe can be called outside of raid5d context
	 * we need to ensure sh->ops.request is de-staged before another
	 * request arrives
	 */
	wait_event(sh->ops.wait_for_ops,
		   !test_and_set_bit_lock(STRIPE_OPS_REQ_PENDING, &sh->state));
	sh->ops.request = ops_request;

	atomic_inc(&sh->count);
	async_schedule(async_run_ops, sh);
}
#else
#define raid_run_ops __raid_run_ops
#endif

static int grow_one_stripe(raid5_conf_t *conf)
{
	struct stripe_head *sh;
	int disks = max(conf->raid_disks, conf->previous_raid_disks);
	sh = kmem_cache_alloc(conf->slab_cache, GFP_KERNEL);
	if (!sh)
		return 0;
	memset(sh, 0, sizeof(*sh) + (disks-1)*sizeof(struct r5dev));
	sh->raid_conf = conf;
	spin_lock_init(&sh->lock);
	#ifdef CONFIG_MULTICORE_RAID456
	init_waitqueue_head(&sh->ops.wait_for_ops);
	#endif

	if (grow_buffers(sh, disks)) {
		shrink_buffers(sh, disks);
		kmem_cache_free(conf->slab_cache, sh);
		return 0;
	}
	/* we just created an active stripe so... */
	atomic_set(&sh->count, 1);
	atomic_inc(&conf->active_stripes);
	INIT_LIST_HEAD(&sh->lru);
	release_stripe(sh);
	return 1;
}

static int grow_stripes(raid5_conf_t *conf, int num)
{
	struct kmem_cache *sc;
	int devs = max(conf->raid_disks, conf->previous_raid_disks);

	sprintf(conf->cache_name[0],
		"raid%d-%s", conf->level, mdname(conf->mddev));
	sprintf(conf->cache_name[1],
		"raid%d-%s-alt", conf->level, mdname(conf->mddev));
	conf->active_name = 0;
	sc = kmem_cache_create(conf->cache_name[conf->active_name],
			       sizeof(struct stripe_head)+(devs-1)*sizeof(struct r5dev),
			       0, 0, NULL);
	if (!sc)
		return 1;
	conf->slab_cache = sc;
	conf->pool_size = devs;
	while (num--)
		if (!grow_one_stripe(conf))
			return 1;
	return 0;
}

/**
 * scribble_len - return the required size of the scribble region
 * @num - total number of disks in the array
 *
 * The size must be enough to contain:
 * 1/ a struct page pointer for each device in the array +2
 * 2/ room to convert each entry in (1) to its corresponding dma
 *    (dma_map_page()) or page (page_address()) address.
 *
 * Note: the +2 is for the destination buffers of the ddf/raid6 case where we
 * calculate over all devices (not just the data blocks), using zeros in place
 * of the P and Q blocks.
 */
static size_t scribble_len(int num)
{
	size_t len;

	len = sizeof(struct page *) * (num+2) + sizeof(addr_conv_t) * (num+2);

	return len;
}

static int resize_stripes(raid5_conf_t *conf, int newsize)
{
	/* Make all the stripes able to hold 'newsize' devices.
	 * New slots in each stripe get 'page' set to a new page.
	 *
	 * This happens in stages:
	 * 1/ create a new kmem_cache and allocate the required number of
	 *    stripe_heads.
	 * 2/ gather all the old stripe_heads and tranfer the pages across
	 *    to the new stripe_heads.  This will have the side effect of
	 *    freezing the array as once all stripe_heads have been collected,
	 *    no IO will be possible.  Old stripe heads are freed once their
	 *    pages have been transferred over, and the old kmem_cache is
	 *    freed when all stripes are done.
	 * 3/ reallocate conf->disks to be suitable bigger.  If this fails,
	 *    we simple return a failre status - no need to clean anything up.
	 * 4/ allocate new pages for the new slots in the new stripe_heads.
	 *    If this fails, we don't bother trying the shrink the
	 *    stripe_heads down again, we just leave them as they are.
	 *    As each stripe_head is processed the new one is released into
	 *    active service.
	 *
	 * Once step2 is started, we cannot afford to wait for a write,
	 * so we use GFP_NOIO allocations.
	 */
	struct stripe_head *osh, *nsh;
	LIST_HEAD(newstripes);
	struct disk_info *ndisks;
	unsigned long cpu;
	int err;
	struct kmem_cache *sc;
	int i;

	if (newsize <= conf->pool_size)
		return 0; /* never bother to shrink */

	err = md_allow_write(conf->mddev);
	if (err)
		return err;

	/* Step 1 */
	sc = kmem_cache_create(conf->cache_name[1-conf->active_name],
			       sizeof(struct stripe_head)+(newsize-1)*sizeof(struct r5dev),
			       0, 0, NULL);
	if (!sc)
		return -ENOMEM;

	for (i = conf->max_nr_stripes; i; i--) {
		nsh = kmem_cache_alloc(sc, GFP_KERNEL);
		if (!nsh)
			break;

		memset(nsh, 0, sizeof(*nsh) + (newsize-1)*sizeof(struct r5dev));

		nsh->raid_conf = conf;
		spin_lock_init(&nsh->lock);
		#ifdef CONFIG_MULTICORE_RAID456
		init_waitqueue_head(&nsh->ops.wait_for_ops);
		#endif

		list_add(&nsh->lru, &newstripes);
	}
	if (i) {
		/* didn't get enough, give up */
		while (!list_empty(&newstripes)) {
			nsh = list_entry(newstripes.next, struct stripe_head, lru);
			list_del(&nsh->lru);
			kmem_cache_free(sc, nsh);
		}
		kmem_cache_destroy(sc);
		return -ENOMEM;
	}
	/* Step 2 - Must use GFP_NOIO now.
	 * OK, we have enough stripes, start collecting inactive
	 * stripes and copying them over
	 */
	list_for_each_entry(nsh, &newstripes, lru) {
		spin_lock_irq(&conf->device_lock);
		wait_event_lock_irq(conf->wait_for_stripe,
				    !list_empty(&conf->inactive_list),
				    conf->device_lock,
				    unplug_slaves(conf->mddev)
			);
		osh = get_free_stripe(conf);
		spin_unlock_irq(&conf->device_lock);
		atomic_set(&nsh->count, 1);
		for(i=0; i<conf->pool_size; i++)
			nsh->dev[i].page = osh->dev[i].page;
		for( ; i<newsize; i++)
			nsh->dev[i].page = NULL;
		kmem_cache_free(conf->slab_cache, osh);
	}
	kmem_cache_destroy(conf->slab_cache);

	/* Step 3.
	 * At this point, we are holding all the stripes so the array
	 * is completely stalled, so now is a good time to resize
	 * conf->disks and the scribble region
	 */
	ndisks = kzalloc(newsize * sizeof(struct disk_info), GFP_NOIO);
	if (ndisks) {
		for (i=0; i<conf->raid_disks; i++)
			ndisks[i] = conf->disks[i];
		kfree(conf->disks);
		conf->disks = ndisks;
	} else
		err = -ENOMEM;

	get_online_cpus();
	conf->scribble_len = scribble_len(newsize);
	for_each_present_cpu(cpu) {
		struct raid5_percpu *percpu;
		void *scribble;

		percpu = per_cpu_ptr(conf->percpu, cpu);
		scribble = kmalloc(conf->scribble_len, GFP_NOIO);

		if (scribble) {
			kfree(percpu->scribble);
			percpu->scribble = scribble;
		} else {
			err = -ENOMEM;
			break;
		}
	}
	put_online_cpus();

	/* Step 4, return new stripes to service */
	while(!list_empty(&newstripes)) {
		nsh = list_entry(newstripes.next, struct stripe_head, lru);
		list_del_init(&nsh->lru);

		for (i=conf->raid_disks; i < newsize; i++)
			if (nsh->dev[i].page == NULL) {
				struct page *p = alloc_page(GFP_NOIO);
				nsh->dev[i].page = p;
				if (!p)
					err = -ENOMEM;
			}
		release_stripe(nsh);
	}
	/* critical section pass, GFP_NOIO no longer needed */

	conf->slab_cache = sc;
	conf->active_name = 1-conf->active_name;
	conf->pool_size = newsize;
	return err;
}

static int drop_one_stripe(raid5_conf_t *conf)
{
	struct stripe_head *sh;

	spin_lock_irq(&conf->device_lock);
	sh = get_free_stripe(conf);
	spin_unlock_irq(&conf->device_lock);
	if (!sh)
		return 0;
	BUG_ON(atomic_read(&sh->count));
	shrink_buffers(sh, conf->pool_size);
	kmem_cache_free(conf->slab_cache, sh);
	atomic_dec(&conf->active_stripes);
	return 1;
}

static void shrink_stripes(raid5_conf_t *conf)
{
	while (drop_one_stripe(conf))
		;

	if (conf->slab_cache)
		kmem_cache_destroy(conf->slab_cache);
	conf->slab_cache = NULL;
}

static void raid5_end_read_request(struct bio * bi, int error)
{
	struct stripe_head *sh = bi->bi_private;
	raid5_conf_t *conf = sh->raid_conf;
	int disks = sh->disks, i;
	int uptodate = test_bit(BIO_UPTODATE, &bi->bi_flags);
	char b[BDEVNAME_SIZE];
	mdk_rdev_t *rdev;


	for (i=0 ; i<disks; i++)
		if (bi == &sh->dev[i].req)
			break;

	pr_debug("end_read_request %llu/%d, count: %d, uptodate %d.\n",
		(unsigned long long)sh->sector, i, atomic_read(&sh->count),
		uptodate);
	if (i == disks) {
		BUG();
		return;
	}

	if (uptodate) {
		set_bit(R5_UPTODATE, &sh->dev[i].flags);
		if (test_bit(R5_ReadError, &sh->dev[i].flags)) {
			rdev = conf->disks[i].rdev;
			printk_rl(KERN_INFO "raid5:%s: read error corrected"
				  " (%lu sectors at %llu on %s)\n",
				  mdname(conf->mddev), STRIPE_SECTORS,
				  (unsigned long long)(sh->sector
						       + rdev->data_offset),
				  bdevname(rdev->bdev, b));
			clear_bit(R5_ReadError, &sh->dev[i].flags);
			clear_bit(R5_ReWrite, &sh->dev[i].flags);
		}
		if (atomic_read(&conf->disks[i].rdev->read_errors))
			atomic_set(&conf->disks[i].rdev->read_errors, 0);
	} else {
		const char *bdn = bdevname(conf->disks[i].rdev->bdev, b);
		int retry = 0;
		rdev = conf->disks[i].rdev;

		clear_bit(R5_UPTODATE, &sh->dev[i].flags);
		atomic_inc(&rdev->read_errors);
		if (conf->mddev->degraded)
			printk_rl(KERN_WARNING
				  "raid5:%s: read error not correctable "
				  "(sector %llu on %s).\n",
				  mdname(conf->mddev),
				  (unsigned long long)(sh->sector
						       + rdev->data_offset),
				  bdn);
		else if (test_bit(R5_ReWrite, &sh->dev[i].flags))
			/* Oh, no!!! */
			printk_rl(KERN_WARNING
				  "raid5:%s: read error NOT corrected!! "
				  "(sector %llu on %s).\n",
				  mdname(conf->mddev),
				  (unsigned long long)(sh->sector
						       + rdev->data_offset),
				  bdn);
		else if (atomic_read(&rdev->read_errors)
			 > conf->max_nr_stripes)
			printk(KERN_WARNING
			       "raid5:%s: Too many read errors, failing device %s.\n",
			       mdname(conf->mddev), bdn);
		else
			retry = 1;
		if (retry)
			set_bit(R5_ReadError, &sh->dev[i].flags);
		else {
			clear_bit(R5_ReadError, &sh->dev[i].flags);
			clear_bit(R5_ReWrite, &sh->dev[i].flags);
			md_error(conf->mddev, rdev);
		}
	}
	rdev_dec_pending(conf->disks[i].rdev, conf->mddev);
	clear_bit(R5_LOCKED, &sh->dev[i].flags);
	set_bit(STRIPE_HANDLE, &sh->state);
	release_stripe(sh);
}

static void raid5_end_write_request(struct bio *bi, int error)
{
	struct stripe_head *sh = bi->bi_private;
	raid5_conf_t *conf = sh->raid_conf;
	int disks = sh->disks, i;
	int uptodate = test_bit(BIO_UPTODATE, &bi->bi_flags);

	for (i=0 ; i<disks; i++)
		if (bi == &sh->dev[i].req)
			break;

	pr_debug("end_write_request %llu/%d, count %d, uptodate: %d.\n",
		(unsigned long long)sh->sector, i, atomic_read(&sh->count),
		uptodate);
	if (i == disks) {
		BUG();
		return;
	}

	if (!uptodate)
		md_error(conf->mddev, conf->disks[i].rdev);

	rdev_dec_pending(conf->disks[i].rdev, conf->mddev);
	
	clear_bit(R5_LOCKED, &sh->dev[i].flags);
	set_bit(STRIPE_HANDLE, &sh->state);
	release_stripe(sh);
}


static sector_t compute_blocknr(struct stripe_head *sh, int i, int previous);
	
static void raid5_build_block(struct stripe_head *sh, int i, int previous)
{
	struct r5dev *dev = &sh->dev[i];

	bio_init(&dev->req);
	dev->req.bi_io_vec = &dev->vec;
	dev->req.bi_vcnt++;
	dev->req.bi_max_vecs++;
	dev->vec.bv_page = dev->page;
	dev->vec.bv_len = STRIPE_SIZE;
	dev->vec.bv_offset = 0;

	dev->req.bi_sector = sh->sector;
	dev->req.bi_private = sh;

	dev->flags = 0;
	dev->sector = compute_blocknr(sh, i, previous);
}

static void error(mddev_t *mddev, mdk_rdev_t *rdev)
{
	char b[BDEVNAME_SIZE];
	raid5_conf_t *conf = mddev->private;
	pr_debug("raid5: error called\n");

	if (!test_bit(Faulty, &rdev->flags)) {
		set_bit(MD_CHANGE_DEVS, &mddev->flags);
		if (test_and_clear_bit(In_sync, &rdev->flags)) {
			unsigned long flags;
			spin_lock_irqsave(&conf->device_lock, flags);
			mddev->degraded++;
			spin_unlock_irqrestore(&conf->device_lock, flags);
			/*
			 * if recovery was running, make sure it aborts.
			 */
			set_bit(MD_RECOVERY_INTR, &mddev->recovery);
		}
		set_bit(Faulty, &rdev->flags);
		printk(KERN_ALERT
		       "raid5: Disk failure on %s, disabling device.\n"
		       "raid5: Operation continuing on %d devices.\n",
		       bdevname(rdev->bdev,b), conf->raid_disks - mddev->degraded);
	}
}

/*
 * Input: a 'big' sector number,
 * Output: index of the data and parity disk, and the sector # in them.
 */
static sector_t raid5_compute_sector(raid5_conf_t *conf, sector_t r_sector,
				     int previous, int *dd_idx,
				     struct stripe_head *sh)
{
<<<<<<< HEAD
	sector_t stripe, stripe2;
=======
	sector_t stripe;
>>>>>>> c8ed93ea
	sector_t chunk_number;
	unsigned int chunk_offset;
	int pd_idx, qd_idx;
	int ddf_layout = 0;
	sector_t new_sector;
	int algorithm = previous ? conf->prev_algo
				 : conf->algorithm;
	int sectors_per_chunk = previous ? conf->prev_chunk_sectors
					 : conf->chunk_sectors;
	int raid_disks = previous ? conf->previous_raid_disks
				  : conf->raid_disks;
	int data_disks = raid_disks - conf->max_degraded;

	/* First compute the information on this sector */

	/*
	 * Compute the chunk number and the sector offset inside the chunk
	 */
	chunk_offset = sector_div(r_sector, sectors_per_chunk);
	chunk_number = r_sector;

	/*
	 * Compute the stripe number
	 */
	stripe = chunk_number;
	*dd_idx = sector_div(stripe, data_disks);
<<<<<<< HEAD
	stripe2 = stripe;
=======

>>>>>>> c8ed93ea
	/*
	 * Select the parity disk based on the user selected algorithm.
	 */
	pd_idx = qd_idx = ~0;
	switch(conf->level) {
	case 4:
		pd_idx = data_disks;
		break;
	case 5:
		switch (algorithm) {
		case ALGORITHM_LEFT_ASYMMETRIC:
			pd_idx = data_disks - sector_div(stripe2, raid_disks);
			if (*dd_idx >= pd_idx)
				(*dd_idx)++;
			break;
		case ALGORITHM_RIGHT_ASYMMETRIC:
			pd_idx = sector_div(stripe2, raid_disks);
			if (*dd_idx >= pd_idx)
				(*dd_idx)++;
			break;
		case ALGORITHM_LEFT_SYMMETRIC:
			pd_idx = data_disks - sector_div(stripe2, raid_disks);
			*dd_idx = (pd_idx + 1 + *dd_idx) % raid_disks;
			break;
		case ALGORITHM_RIGHT_SYMMETRIC:
			pd_idx = sector_div(stripe2, raid_disks);
			*dd_idx = (pd_idx + 1 + *dd_idx) % raid_disks;
			break;
		case ALGORITHM_PARITY_0:
			pd_idx = 0;
			(*dd_idx)++;
			break;
		case ALGORITHM_PARITY_N:
			pd_idx = data_disks;
			break;
		default:
			printk(KERN_ERR "raid5: unsupported algorithm %d\n",
				algorithm);
			BUG();
		}
		break;
	case 6:

		switch (algorithm) {
		case ALGORITHM_LEFT_ASYMMETRIC:
			pd_idx = raid_disks - 1 - sector_div(stripe2, raid_disks);
			qd_idx = pd_idx + 1;
			if (pd_idx == raid_disks-1) {
				(*dd_idx)++;	/* Q D D D P */
				qd_idx = 0;
			} else if (*dd_idx >= pd_idx)
				(*dd_idx) += 2; /* D D P Q D */
			break;
		case ALGORITHM_RIGHT_ASYMMETRIC:
			pd_idx = sector_div(stripe2, raid_disks);
			qd_idx = pd_idx + 1;
			if (pd_idx == raid_disks-1) {
				(*dd_idx)++;	/* Q D D D P */
				qd_idx = 0;
			} else if (*dd_idx >= pd_idx)
				(*dd_idx) += 2; /* D D P Q D */
			break;
		case ALGORITHM_LEFT_SYMMETRIC:
			pd_idx = raid_disks - 1 - sector_div(stripe2, raid_disks);
			qd_idx = (pd_idx + 1) % raid_disks;
			*dd_idx = (pd_idx + 2 + *dd_idx) % raid_disks;
			break;
		case ALGORITHM_RIGHT_SYMMETRIC:
			pd_idx = sector_div(stripe2, raid_disks);
			qd_idx = (pd_idx + 1) % raid_disks;
			*dd_idx = (pd_idx + 2 + *dd_idx) % raid_disks;
			break;

		case ALGORITHM_PARITY_0:
			pd_idx = 0;
			qd_idx = 1;
			(*dd_idx) += 2;
			break;
		case ALGORITHM_PARITY_N:
			pd_idx = data_disks;
			qd_idx = data_disks + 1;
			break;

		case ALGORITHM_ROTATING_ZERO_RESTART:
			/* Exactly the same as RIGHT_ASYMMETRIC, but or
			 * of blocks for computing Q is different.
			 */
			pd_idx = sector_div(stripe2, raid_disks);
			qd_idx = pd_idx + 1;
			if (pd_idx == raid_disks-1) {
				(*dd_idx)++;	/* Q D D D P */
				qd_idx = 0;
			} else if (*dd_idx >= pd_idx)
				(*dd_idx) += 2; /* D D P Q D */
			ddf_layout = 1;
			break;

		case ALGORITHM_ROTATING_N_RESTART:
			/* Same a left_asymmetric, by first stripe is
			 * D D D P Q  rather than
			 * Q D D D P
			 */
			stripe2 += 1;
			pd_idx = raid_disks - 1 - sector_div(stripe2, raid_disks);
			qd_idx = pd_idx + 1;
			if (pd_idx == raid_disks-1) {
				(*dd_idx)++;	/* Q D D D P */
				qd_idx = 0;
			} else if (*dd_idx >= pd_idx)
				(*dd_idx) += 2; /* D D P Q D */
			ddf_layout = 1;
			break;

		case ALGORITHM_ROTATING_N_CONTINUE:
			/* Same as left_symmetric but Q is before P */
			pd_idx = raid_disks - 1 - sector_div(stripe2, raid_disks);
			qd_idx = (pd_idx + raid_disks - 1) % raid_disks;
			*dd_idx = (pd_idx + 1 + *dd_idx) % raid_disks;
			ddf_layout = 1;
			break;

		case ALGORITHM_LEFT_ASYMMETRIC_6:
			/* RAID5 left_asymmetric, with Q on last device */
			pd_idx = data_disks - sector_div(stripe2, raid_disks-1);
			if (*dd_idx >= pd_idx)
				(*dd_idx)++;
			qd_idx = raid_disks - 1;
			break;

		case ALGORITHM_RIGHT_ASYMMETRIC_6:
			pd_idx = sector_div(stripe2, raid_disks-1);
			if (*dd_idx >= pd_idx)
				(*dd_idx)++;
			qd_idx = raid_disks - 1;
			break;

		case ALGORITHM_LEFT_SYMMETRIC_6:
			pd_idx = data_disks - sector_div(stripe2, raid_disks-1);
			*dd_idx = (pd_idx + 1 + *dd_idx) % (raid_disks-1);
			qd_idx = raid_disks - 1;
			break;

		case ALGORITHM_RIGHT_SYMMETRIC_6:
			pd_idx = sector_div(stripe2, raid_disks-1);
			*dd_idx = (pd_idx + 1 + *dd_idx) % (raid_disks-1);
			qd_idx = raid_disks - 1;
			break;

		case ALGORITHM_PARITY_0_6:
			pd_idx = 0;
			(*dd_idx)++;
			qd_idx = raid_disks - 1;
			break;


		default:
			printk(KERN_CRIT "raid6: unsupported algorithm %d\n",
			       algorithm);
			BUG();
		}
		break;
	}

	if (sh) {
		sh->pd_idx = pd_idx;
		sh->qd_idx = qd_idx;
		sh->ddf_layout = ddf_layout;
	}
	/*
	 * Finally, compute the new sector number
	 */
	new_sector = (sector_t)stripe * sectors_per_chunk + chunk_offset;
	return new_sector;
}


static sector_t compute_blocknr(struct stripe_head *sh, int i, int previous)
{
	raid5_conf_t *conf = sh->raid_conf;
	int raid_disks = sh->disks;
	int data_disks = raid_disks - conf->max_degraded;
	sector_t new_sector = sh->sector, check;
	int sectors_per_chunk = previous ? conf->prev_chunk_sectors
					 : conf->chunk_sectors;
	int algorithm = previous ? conf->prev_algo
				 : conf->algorithm;
	sector_t stripe;
	int chunk_offset;
	sector_t chunk_number;
	int dummy1, dd_idx = i;
	sector_t r_sector;
	struct stripe_head sh2;


	chunk_offset = sector_div(new_sector, sectors_per_chunk);
	stripe = new_sector;

	if (i == sh->pd_idx)
		return 0;
	switch(conf->level) {
	case 4: break;
	case 5:
		switch (algorithm) {
		case ALGORITHM_LEFT_ASYMMETRIC:
		case ALGORITHM_RIGHT_ASYMMETRIC:
			if (i > sh->pd_idx)
				i--;
			break;
		case ALGORITHM_LEFT_SYMMETRIC:
		case ALGORITHM_RIGHT_SYMMETRIC:
			if (i < sh->pd_idx)
				i += raid_disks;
			i -= (sh->pd_idx + 1);
			break;
		case ALGORITHM_PARITY_0:
			i -= 1;
			break;
		case ALGORITHM_PARITY_N:
			break;
		default:
			printk(KERN_ERR "raid5: unsupported algorithm %d\n",
			       algorithm);
			BUG();
		}
		break;
	case 6:
		if (i == sh->qd_idx)
			return 0; /* It is the Q disk */
		switch (algorithm) {
		case ALGORITHM_LEFT_ASYMMETRIC:
		case ALGORITHM_RIGHT_ASYMMETRIC:
		case ALGORITHM_ROTATING_ZERO_RESTART:
		case ALGORITHM_ROTATING_N_RESTART:
			if (sh->pd_idx == raid_disks-1)
				i--;	/* Q D D D P */
			else if (i > sh->pd_idx)
				i -= 2; /* D D P Q D */
			break;
		case ALGORITHM_LEFT_SYMMETRIC:
		case ALGORITHM_RIGHT_SYMMETRIC:
			if (sh->pd_idx == raid_disks-1)
				i--; /* Q D D D P */
			else {
				/* D D P Q D */
				if (i < sh->pd_idx)
					i += raid_disks;
				i -= (sh->pd_idx + 2);
			}
			break;
		case ALGORITHM_PARITY_0:
			i -= 2;
			break;
		case ALGORITHM_PARITY_N:
			break;
		case ALGORITHM_ROTATING_N_CONTINUE:
			/* Like left_symmetric, but P is before Q */
			if (sh->pd_idx == 0)
				i--;	/* P D D D Q */
			else {
				/* D D Q P D */
				if (i < sh->pd_idx)
					i += raid_disks;
				i -= (sh->pd_idx + 1);
			}
			break;
		case ALGORITHM_LEFT_ASYMMETRIC_6:
		case ALGORITHM_RIGHT_ASYMMETRIC_6:
			if (i > sh->pd_idx)
				i--;
			break;
		case ALGORITHM_LEFT_SYMMETRIC_6:
		case ALGORITHM_RIGHT_SYMMETRIC_6:
			if (i < sh->pd_idx)
				i += data_disks + 1;
			i -= (sh->pd_idx + 1);
			break;
		case ALGORITHM_PARITY_0_6:
			i -= 1;
			break;
		default:
			printk(KERN_CRIT "raid6: unsupported algorithm %d\n",
			       algorithm);
			BUG();
		}
		break;
	}

	chunk_number = stripe * data_disks + i;
	r_sector = chunk_number * sectors_per_chunk + chunk_offset;

	check = raid5_compute_sector(conf, r_sector,
				     previous, &dummy1, &sh2);
	if (check != sh->sector || dummy1 != dd_idx || sh2.pd_idx != sh->pd_idx
		|| sh2.qd_idx != sh->qd_idx) {
		printk(KERN_ERR "compute_blocknr: map not correct\n");
		return 0;
	}
	return r_sector;
}


static void
schedule_reconstruction(struct stripe_head *sh, struct stripe_head_state *s,
			 int rcw, int expand)
{
	int i, pd_idx = sh->pd_idx, disks = sh->disks;
	raid5_conf_t *conf = sh->raid_conf;
	int level = conf->level;

	if (rcw) {
		/* if we are not expanding this is a proper write request, and
		 * there will be bios with new data to be drained into the
		 * stripe cache
		 */
		if (!expand) {
			sh->reconstruct_state = reconstruct_state_drain_run;
			set_bit(STRIPE_OP_BIODRAIN, &s->ops_request);
		} else
			sh->reconstruct_state = reconstruct_state_run;

		set_bit(STRIPE_OP_RECONSTRUCT, &s->ops_request);

		for (i = disks; i--; ) {
			struct r5dev *dev = &sh->dev[i];

			if (dev->towrite) {
				set_bit(R5_LOCKED, &dev->flags);
				set_bit(R5_Wantdrain, &dev->flags);
				if (!expand)
					clear_bit(R5_UPTODATE, &dev->flags);
				s->locked++;
			}
		}
		if (s->locked + conf->max_degraded == disks)
			if (!test_and_set_bit(STRIPE_FULL_WRITE, &sh->state))
				atomic_inc(&conf->pending_full_writes);
	} else {
		BUG_ON(level == 6);
		BUG_ON(!(test_bit(R5_UPTODATE, &sh->dev[pd_idx].flags) ||
			test_bit(R5_Wantcompute, &sh->dev[pd_idx].flags)));

		sh->reconstruct_state = reconstruct_state_prexor_drain_run;
		set_bit(STRIPE_OP_PREXOR, &s->ops_request);
		set_bit(STRIPE_OP_BIODRAIN, &s->ops_request);
		set_bit(STRIPE_OP_RECONSTRUCT, &s->ops_request);

		for (i = disks; i--; ) {
			struct r5dev *dev = &sh->dev[i];
			if (i == pd_idx)
				continue;

			if (dev->towrite &&
			    (test_bit(R5_UPTODATE, &dev->flags) ||
			     test_bit(R5_Wantcompute, &dev->flags))) {
				set_bit(R5_Wantdrain, &dev->flags);
				set_bit(R5_LOCKED, &dev->flags);
				clear_bit(R5_UPTODATE, &dev->flags);
				s->locked++;
			}
		}
	}

	/* keep the parity disk(s) locked while asynchronous operations
	 * are in flight
	 */
	set_bit(R5_LOCKED, &sh->dev[pd_idx].flags);
	clear_bit(R5_UPTODATE, &sh->dev[pd_idx].flags);
	s->locked++;

	if (level == 6) {
		int qd_idx = sh->qd_idx;
		struct r5dev *dev = &sh->dev[qd_idx];

		set_bit(R5_LOCKED, &dev->flags);
		clear_bit(R5_UPTODATE, &dev->flags);
		s->locked++;
	}

	pr_debug("%s: stripe %llu locked: %d ops_request: %lx\n",
		__func__, (unsigned long long)sh->sector,
		s->locked, s->ops_request);
}

/*
 * Each stripe/dev can have one or more bion attached.
 * toread/towrite point to the first in a chain.
 * The bi_next chain must be in order.
 */
static int add_stripe_bio(struct stripe_head *sh, struct bio *bi, int dd_idx, int forwrite)
{
	struct bio **bip;
	raid5_conf_t *conf = sh->raid_conf;
	int firstwrite=0;

	pr_debug("adding bh b#%llu to stripe s#%llu\n",
		(unsigned long long)bi->bi_sector,
		(unsigned long long)sh->sector);


	spin_lock(&sh->lock);
	spin_lock_irq(&conf->device_lock);
	if (forwrite) {
		bip = &sh->dev[dd_idx].towrite;
		if (*bip == NULL && sh->dev[dd_idx].written == NULL)
			firstwrite = 1;
	} else
		bip = &sh->dev[dd_idx].toread;
	while (*bip && (*bip)->bi_sector < bi->bi_sector) {
		if ((*bip)->bi_sector + ((*bip)->bi_size >> 9) > bi->bi_sector)
			goto overlap;
		bip = & (*bip)->bi_next;
	}
	if (*bip && (*bip)->bi_sector < bi->bi_sector + ((bi->bi_size)>>9))
		goto overlap;

	BUG_ON(*bip && bi->bi_next && (*bip) != bi->bi_next);
	if (*bip)
		bi->bi_next = *bip;
	*bip = bi;
	bi->bi_phys_segments++;
	spin_unlock_irq(&conf->device_lock);
	spin_unlock(&sh->lock);

	pr_debug("added bi b#%llu to stripe s#%llu, disk %d.\n",
		(unsigned long long)bi->bi_sector,
		(unsigned long long)sh->sector, dd_idx);

	if (conf->mddev->bitmap && firstwrite) {
		bitmap_startwrite(conf->mddev->bitmap, sh->sector,
				  STRIPE_SECTORS, 0);
		sh->bm_seq = conf->seq_flush+1;
		set_bit(STRIPE_BIT_DELAY, &sh->state);
	}

	if (forwrite) {
		/* check if page is covered */
		sector_t sector = sh->dev[dd_idx].sector;
		for (bi=sh->dev[dd_idx].towrite;
		     sector < sh->dev[dd_idx].sector + STRIPE_SECTORS &&
			     bi && bi->bi_sector <= sector;
		     bi = r5_next_bio(bi, sh->dev[dd_idx].sector)) {
			if (bi->bi_sector + (bi->bi_size>>9) >= sector)
				sector = bi->bi_sector + (bi->bi_size>>9);
		}
		if (sector >= sh->dev[dd_idx].sector + STRIPE_SECTORS)
			set_bit(R5_OVERWRITE, &sh->dev[dd_idx].flags);
	}
	return 1;

 overlap:
	set_bit(R5_Overlap, &sh->dev[dd_idx].flags);
	spin_unlock_irq(&conf->device_lock);
	spin_unlock(&sh->lock);
	return 0;
}

static void end_reshape(raid5_conf_t *conf);

static void stripe_set_idx(sector_t stripe, raid5_conf_t *conf, int previous,
			    struct stripe_head *sh)
{
	int sectors_per_chunk =
		previous ? conf->prev_chunk_sectors : conf->chunk_sectors;
	int dd_idx;
	int chunk_offset = sector_div(stripe, sectors_per_chunk);
	int disks = previous ? conf->previous_raid_disks : conf->raid_disks;

	raid5_compute_sector(conf,
			     stripe * (disks - conf->max_degraded)
			     *sectors_per_chunk + chunk_offset,
			     previous,
			     &dd_idx, sh);
}

static void
handle_failed_stripe(raid5_conf_t *conf, struct stripe_head *sh,
				struct stripe_head_state *s, int disks,
				struct bio **return_bi)
{
	int i;
	for (i = disks; i--; ) {
		struct bio *bi;
		int bitmap_end = 0;

		if (test_bit(R5_ReadError, &sh->dev[i].flags)) {
			mdk_rdev_t *rdev;
			rcu_read_lock();
			rdev = rcu_dereference(conf->disks[i].rdev);
			if (rdev && test_bit(In_sync, &rdev->flags))
				/* multiple read failures in one stripe */
				md_error(conf->mddev, rdev);
			rcu_read_unlock();
		}
		spin_lock_irq(&conf->device_lock);
		/* fail all writes first */
		bi = sh->dev[i].towrite;
		sh->dev[i].towrite = NULL;
		if (bi) {
			s->to_write--;
			bitmap_end = 1;
		}

		if (test_and_clear_bit(R5_Overlap, &sh->dev[i].flags))
			wake_up(&conf->wait_for_overlap);

		while (bi && bi->bi_sector <
			sh->dev[i].sector + STRIPE_SECTORS) {
			struct bio *nextbi = r5_next_bio(bi, sh->dev[i].sector);
			clear_bit(BIO_UPTODATE, &bi->bi_flags);
			if (!raid5_dec_bi_phys_segments(bi)) {
				md_write_end(conf->mddev);
				bi->bi_next = *return_bi;
				*return_bi = bi;
			}
			bi = nextbi;
		}
		/* and fail all 'written' */
		bi = sh->dev[i].written;
		sh->dev[i].written = NULL;
		if (bi) bitmap_end = 1;
		while (bi && bi->bi_sector <
		       sh->dev[i].sector + STRIPE_SECTORS) {
			struct bio *bi2 = r5_next_bio(bi, sh->dev[i].sector);
			clear_bit(BIO_UPTODATE, &bi->bi_flags);
			if (!raid5_dec_bi_phys_segments(bi)) {
				md_write_end(conf->mddev);
				bi->bi_next = *return_bi;
				*return_bi = bi;
			}
			bi = bi2;
		}

		/* fail any reads if this device is non-operational and
		 * the data has not reached the cache yet.
		 */
		if (!test_bit(R5_Wantfill, &sh->dev[i].flags) &&
		    (!test_bit(R5_Insync, &sh->dev[i].flags) ||
		      test_bit(R5_ReadError, &sh->dev[i].flags))) {
			bi = sh->dev[i].toread;
			sh->dev[i].toread = NULL;
			if (test_and_clear_bit(R5_Overlap, &sh->dev[i].flags))
				wake_up(&conf->wait_for_overlap);
			if (bi) s->to_read--;
			while (bi && bi->bi_sector <
			       sh->dev[i].sector + STRIPE_SECTORS) {
				struct bio *nextbi =
					r5_next_bio(bi, sh->dev[i].sector);
				clear_bit(BIO_UPTODATE, &bi->bi_flags);
				if (!raid5_dec_bi_phys_segments(bi)) {
					bi->bi_next = *return_bi;
					*return_bi = bi;
				}
				bi = nextbi;
			}
		}
		spin_unlock_irq(&conf->device_lock);
		if (bitmap_end)
			bitmap_endwrite(conf->mddev->bitmap, sh->sector,
					STRIPE_SECTORS, 0, 0);
	}

	if (test_and_clear_bit(STRIPE_FULL_WRITE, &sh->state))
		if (atomic_dec_and_test(&conf->pending_full_writes))
			md_wakeup_thread(conf->mddev->thread);
}

/* fetch_block5 - checks the given member device to see if its data needs
 * to be read or computed to satisfy a request.
 *
 * Returns 1 when no more member devices need to be checked, otherwise returns
 * 0 to tell the loop in handle_stripe_fill5 to continue
 */
static int fetch_block5(struct stripe_head *sh, struct stripe_head_state *s,
			int disk_idx, int disks)
{
	struct r5dev *dev = &sh->dev[disk_idx];
	struct r5dev *failed_dev = &sh->dev[s->failed_num];

	/* is the data in this block needed, and can we get it? */
	if (!test_bit(R5_LOCKED, &dev->flags) &&
	    !test_bit(R5_UPTODATE, &dev->flags) &&
	    (dev->toread ||
	     (dev->towrite && !test_bit(R5_OVERWRITE, &dev->flags)) ||
	     s->syncing || s->expanding ||
	     (s->failed &&
	      (failed_dev->toread ||
	       (failed_dev->towrite &&
		!test_bit(R5_OVERWRITE, &failed_dev->flags)))))) {
		/* We would like to get this block, possibly by computing it,
		 * otherwise read it if the backing disk is insync
		 */
		if ((s->uptodate == disks - 1) &&
		    (s->failed && disk_idx == s->failed_num)) {
			set_bit(STRIPE_COMPUTE_RUN, &sh->state);
			set_bit(STRIPE_OP_COMPUTE_BLK, &s->ops_request);
			set_bit(R5_Wantcompute, &dev->flags);
			sh->ops.target = disk_idx;
			sh->ops.target2 = -1;
			s->req_compute = 1;
			/* Careful: from this point on 'uptodate' is in the eye
			 * of raid_run_ops which services 'compute' operations
			 * before writes. R5_Wantcompute flags a block that will
			 * be R5_UPTODATE by the time it is needed for a
			 * subsequent operation.
			 */
			s->uptodate++;
			return 1; /* uptodate + compute == disks */
		} else if (test_bit(R5_Insync, &dev->flags)) {
			set_bit(R5_LOCKED, &dev->flags);
			set_bit(R5_Wantread, &dev->flags);
			s->locked++;
			pr_debug("Reading block %d (sync=%d)\n", disk_idx,
				s->syncing);
		}
	}

	return 0;
}

/**
 * handle_stripe_fill5 - read or compute data to satisfy pending requests.
 */
static void handle_stripe_fill5(struct stripe_head *sh,
			struct stripe_head_state *s, int disks)
{
	int i;

	/* look for blocks to read/compute, skip this if a compute
	 * is already in flight, or if the stripe contents are in the
	 * midst of changing due to a write
	 */
	if (!test_bit(STRIPE_COMPUTE_RUN, &sh->state) && !sh->check_state &&
	    !sh->reconstruct_state)
		for (i = disks; i--; )
			if (fetch_block5(sh, s, i, disks))
				break;
	set_bit(STRIPE_HANDLE, &sh->state);
}

/* fetch_block6 - checks the given member device to see if its data needs
 * to be read or computed to satisfy a request.
 *
 * Returns 1 when no more member devices need to be checked, otherwise returns
 * 0 to tell the loop in handle_stripe_fill6 to continue
 */
static int fetch_block6(struct stripe_head *sh, struct stripe_head_state *s,
			 struct r6_state *r6s, int disk_idx, int disks)
{
	struct r5dev *dev = &sh->dev[disk_idx];
	struct r5dev *fdev[2] = { &sh->dev[r6s->failed_num[0]],
				  &sh->dev[r6s->failed_num[1]] };

	if (!test_bit(R5_LOCKED, &dev->flags) &&
	    !test_bit(R5_UPTODATE, &dev->flags) &&
	    (dev->toread ||
	     (dev->towrite && !test_bit(R5_OVERWRITE, &dev->flags)) ||
	     s->syncing || s->expanding ||
	     (s->failed >= 1 &&
	      (fdev[0]->toread || s->to_write)) ||
	     (s->failed >= 2 &&
	      (fdev[1]->toread || s->to_write)))) {
		/* we would like to get this block, possibly by computing it,
		 * otherwise read it if the backing disk is insync
		 */
		BUG_ON(test_bit(R5_Wantcompute, &dev->flags));
		BUG_ON(test_bit(R5_Wantread, &dev->flags));
		if ((s->uptodate == disks - 1) &&
		    (s->failed && (disk_idx == r6s->failed_num[0] ||
				   disk_idx == r6s->failed_num[1]))) {
			/* have disk failed, and we're requested to fetch it;
			 * do compute it
			 */
			pr_debug("Computing stripe %llu block %d\n",
			       (unsigned long long)sh->sector, disk_idx);
			set_bit(STRIPE_COMPUTE_RUN, &sh->state);
			set_bit(STRIPE_OP_COMPUTE_BLK, &s->ops_request);
			set_bit(R5_Wantcompute, &dev->flags);
			sh->ops.target = disk_idx;
			sh->ops.target2 = -1; /* no 2nd target */
			s->req_compute = 1;
			s->uptodate++;
			return 1;
		} else if (s->uptodate == disks-2 && s->failed >= 2) {
			/* Computing 2-failure is *very* expensive; only
			 * do it if failed >= 2
			 */
			int other;
			for (other = disks; other--; ) {
				if (other == disk_idx)
					continue;
				if (!test_bit(R5_UPTODATE,
				      &sh->dev[other].flags))
					break;
			}
			BUG_ON(other < 0);
			pr_debug("Computing stripe %llu blocks %d,%d\n",
			       (unsigned long long)sh->sector,
			       disk_idx, other);
			set_bit(STRIPE_COMPUTE_RUN, &sh->state);
			set_bit(STRIPE_OP_COMPUTE_BLK, &s->ops_request);
			set_bit(R5_Wantcompute, &sh->dev[disk_idx].flags);
			set_bit(R5_Wantcompute, &sh->dev[other].flags);
			sh->ops.target = disk_idx;
			sh->ops.target2 = other;
			s->uptodate += 2;
			s->req_compute = 1;
			return 1;
		} else if (test_bit(R5_Insync, &dev->flags)) {
			set_bit(R5_LOCKED, &dev->flags);
			set_bit(R5_Wantread, &dev->flags);
			s->locked++;
			pr_debug("Reading block %d (sync=%d)\n",
				disk_idx, s->syncing);
		}
	}

	return 0;
}

/**
 * handle_stripe_fill6 - read or compute data to satisfy pending requests.
 */
static void handle_stripe_fill6(struct stripe_head *sh,
			struct stripe_head_state *s, struct r6_state *r6s,
			int disks)
{
	int i;

	/* look for blocks to read/compute, skip this if a compute
	 * is already in flight, or if the stripe contents are in the
	 * midst of changing due to a write
	 */
	if (!test_bit(STRIPE_COMPUTE_RUN, &sh->state) && !sh->check_state &&
	    !sh->reconstruct_state)
		for (i = disks; i--; )
			if (fetch_block6(sh, s, r6s, i, disks))
				break;
	set_bit(STRIPE_HANDLE, &sh->state);
}


/* handle_stripe_clean_event
 * any written block on an uptodate or failed drive can be returned.
 * Note that if we 'wrote' to a failed drive, it will be UPTODATE, but
 * never LOCKED, so we don't need to test 'failed' directly.
 */
static void handle_stripe_clean_event(raid5_conf_t *conf,
	struct stripe_head *sh, int disks, struct bio **return_bi)
{
	int i;
	struct r5dev *dev;

	for (i = disks; i--; )
		if (sh->dev[i].written) {
			dev = &sh->dev[i];
			if (!test_bit(R5_LOCKED, &dev->flags) &&
				test_bit(R5_UPTODATE, &dev->flags)) {
				/* We can return any write requests */
				struct bio *wbi, *wbi2;
				int bitmap_end = 0;
				pr_debug("Return write for disc %d\n", i);
				spin_lock_irq(&conf->device_lock);
				wbi = dev->written;
				dev->written = NULL;
				while (wbi && wbi->bi_sector <
					dev->sector + STRIPE_SECTORS) {
					wbi2 = r5_next_bio(wbi, dev->sector);
					if (!raid5_dec_bi_phys_segments(wbi)) {
						md_write_end(conf->mddev);
						wbi->bi_next = *return_bi;
						*return_bi = wbi;
					}
					wbi = wbi2;
				}
				if (dev->towrite == NULL)
					bitmap_end = 1;
				spin_unlock_irq(&conf->device_lock);
				if (bitmap_end)
					bitmap_endwrite(conf->mddev->bitmap,
							sh->sector,
							STRIPE_SECTORS,
					 !test_bit(STRIPE_DEGRADED, &sh->state),
							0);
			}
		}

	if (test_and_clear_bit(STRIPE_FULL_WRITE, &sh->state))
		if (atomic_dec_and_test(&conf->pending_full_writes))
			md_wakeup_thread(conf->mddev->thread);
}

static void handle_stripe_dirtying5(raid5_conf_t *conf,
		struct stripe_head *sh,	struct stripe_head_state *s, int disks)
{
	int rmw = 0, rcw = 0, i;
	for (i = disks; i--; ) {
		/* would I have to read this buffer for read_modify_write */
		struct r5dev *dev = &sh->dev[i];
		if ((dev->towrite || i == sh->pd_idx) &&
		    !test_bit(R5_LOCKED, &dev->flags) &&
		    !(test_bit(R5_UPTODATE, &dev->flags) ||
		      test_bit(R5_Wantcompute, &dev->flags))) {
			if (test_bit(R5_Insync, &dev->flags))
				rmw++;
			else
				rmw += 2*disks;  /* cannot read it */
		}
		/* Would I have to read this buffer for reconstruct_write */
		if (!test_bit(R5_OVERWRITE, &dev->flags) && i != sh->pd_idx &&
		    !test_bit(R5_LOCKED, &dev->flags) &&
		    !(test_bit(R5_UPTODATE, &dev->flags) ||
		    test_bit(R5_Wantcompute, &dev->flags))) {
			if (test_bit(R5_Insync, &dev->flags)) rcw++;
			else
				rcw += 2*disks;
		}
	}
	pr_debug("for sector %llu, rmw=%d rcw=%d\n",
		(unsigned long long)sh->sector, rmw, rcw);
	set_bit(STRIPE_HANDLE, &sh->state);
	if (rmw < rcw && rmw > 0)
		/* prefer read-modify-write, but need to get some data */
		for (i = disks; i--; ) {
			struct r5dev *dev = &sh->dev[i];
			if ((dev->towrite || i == sh->pd_idx) &&
			    !test_bit(R5_LOCKED, &dev->flags) &&
			    !(test_bit(R5_UPTODATE, &dev->flags) ||
			    test_bit(R5_Wantcompute, &dev->flags)) &&
			    test_bit(R5_Insync, &dev->flags)) {
				if (
				  test_bit(STRIPE_PREREAD_ACTIVE, &sh->state)) {
					pr_debug("Read_old block "
						"%d for r-m-w\n", i);
					set_bit(R5_LOCKED, &dev->flags);
					set_bit(R5_Wantread, &dev->flags);
					s->locked++;
				} else {
					set_bit(STRIPE_DELAYED, &sh->state);
					set_bit(STRIPE_HANDLE, &sh->state);
				}
			}
		}
	if (rcw <= rmw && rcw > 0)
		/* want reconstruct write, but need to get some data */
		for (i = disks; i--; ) {
			struct r5dev *dev = &sh->dev[i];
			if (!test_bit(R5_OVERWRITE, &dev->flags) &&
			    i != sh->pd_idx &&
			    !test_bit(R5_LOCKED, &dev->flags) &&
			    !(test_bit(R5_UPTODATE, &dev->flags) ||
			    test_bit(R5_Wantcompute, &dev->flags)) &&
			    test_bit(R5_Insync, &dev->flags)) {
				if (
				  test_bit(STRIPE_PREREAD_ACTIVE, &sh->state)) {
					pr_debug("Read_old block "
						"%d for Reconstruct\n", i);
					set_bit(R5_LOCKED, &dev->flags);
					set_bit(R5_Wantread, &dev->flags);
					s->locked++;
				} else {
					set_bit(STRIPE_DELAYED, &sh->state);
					set_bit(STRIPE_HANDLE, &sh->state);
				}
			}
		}
	/* now if nothing is locked, and if we have enough data,
	 * we can start a write request
	 */
	/* since handle_stripe can be called at any time we need to handle the
	 * case where a compute block operation has been submitted and then a
	 * subsequent call wants to start a write request.  raid_run_ops only
	 * handles the case where compute block and reconstruct are requested
	 * simultaneously.  If this is not the case then new writes need to be
	 * held off until the compute completes.
	 */
	if ((s->req_compute || !test_bit(STRIPE_COMPUTE_RUN, &sh->state)) &&
	    (s->locked == 0 && (rcw == 0 || rmw == 0) &&
	    !test_bit(STRIPE_BIT_DELAY, &sh->state)))
		schedule_reconstruction(sh, s, rcw == 0, 0);
}

static void handle_stripe_dirtying6(raid5_conf_t *conf,
		struct stripe_head *sh,	struct stripe_head_state *s,
		struct r6_state *r6s, int disks)
{
	int rcw = 0, pd_idx = sh->pd_idx, i;
	int qd_idx = sh->qd_idx;

	set_bit(STRIPE_HANDLE, &sh->state);
	for (i = disks; i--; ) {
		struct r5dev *dev = &sh->dev[i];
		/* check if we haven't enough data */
		if (!test_bit(R5_OVERWRITE, &dev->flags) &&
		    i != pd_idx && i != qd_idx &&
		    !test_bit(R5_LOCKED, &dev->flags) &&
		    !(test_bit(R5_UPTODATE, &dev->flags) ||
		      test_bit(R5_Wantcompute, &dev->flags))) {
			rcw++;
			if (!test_bit(R5_Insync, &dev->flags))
				continue; /* it's a failed drive */

			if (
			  test_bit(STRIPE_PREREAD_ACTIVE, &sh->state)) {
				pr_debug("Read_old stripe %llu "
					"block %d for Reconstruct\n",
				     (unsigned long long)sh->sector, i);
				set_bit(R5_LOCKED, &dev->flags);
				set_bit(R5_Wantread, &dev->flags);
				s->locked++;
			} else {
				pr_debug("Request delayed stripe %llu "
					"block %d for Reconstruct\n",
				     (unsigned long long)sh->sector, i);
				set_bit(STRIPE_DELAYED, &sh->state);
				set_bit(STRIPE_HANDLE, &sh->state);
			}
		}
	}
	/* now if nothing is locked, and if we have enough data, we can start a
	 * write request
	 */
	if ((s->req_compute || !test_bit(STRIPE_COMPUTE_RUN, &sh->state)) &&
	    s->locked == 0 && rcw == 0 &&
	    !test_bit(STRIPE_BIT_DELAY, &sh->state)) {
		schedule_reconstruction(sh, s, 1, 0);
	}
}

static void handle_parity_checks5(raid5_conf_t *conf, struct stripe_head *sh,
				struct stripe_head_state *s, int disks)
{
	struct r5dev *dev = NULL;

	set_bit(STRIPE_HANDLE, &sh->state);

	switch (sh->check_state) {
	case check_state_idle:
		/* start a new check operation if there are no failures */
		if (s->failed == 0) {
			BUG_ON(s->uptodate != disks);
			sh->check_state = check_state_run;
			set_bit(STRIPE_OP_CHECK, &s->ops_request);
			clear_bit(R5_UPTODATE, &sh->dev[sh->pd_idx].flags);
			s->uptodate--;
			break;
		}
		dev = &sh->dev[s->failed_num];
		/* fall through */
	case check_state_compute_result:
		sh->check_state = check_state_idle;
		if (!dev)
			dev = &sh->dev[sh->pd_idx];

		/* check that a write has not made the stripe insync */
		if (test_bit(STRIPE_INSYNC, &sh->state))
			break;

		/* either failed parity check, or recovery is happening */
		BUG_ON(!test_bit(R5_UPTODATE, &dev->flags));
		BUG_ON(s->uptodate != disks);

		set_bit(R5_LOCKED, &dev->flags);
		s->locked++;
		set_bit(R5_Wantwrite, &dev->flags);

		clear_bit(STRIPE_DEGRADED, &sh->state);
		set_bit(STRIPE_INSYNC, &sh->state);
		break;
	case check_state_run:
		break; /* we will be called again upon completion */
	case check_state_check_result:
		sh->check_state = check_state_idle;

		/* if a failure occurred during the check operation, leave
		 * STRIPE_INSYNC not set and let the stripe be handled again
		 */
		if (s->failed)
			break;

		/* handle a successful check operation, if parity is correct
		 * we are done.  Otherwise update the mismatch count and repair
		 * parity if !MD_RECOVERY_CHECK
		 */
		if ((sh->ops.zero_sum_result & SUM_CHECK_P_RESULT) == 0)
			/* parity is correct (on disc,
			 * not in buffer any more)
			 */
			set_bit(STRIPE_INSYNC, &sh->state);
		else {
			conf->mddev->resync_mismatches += STRIPE_SECTORS;
			if (test_bit(MD_RECOVERY_CHECK, &conf->mddev->recovery))
				/* don't try to repair!! */
				set_bit(STRIPE_INSYNC, &sh->state);
			else {
				sh->check_state = check_state_compute_run;
				set_bit(STRIPE_COMPUTE_RUN, &sh->state);
				set_bit(STRIPE_OP_COMPUTE_BLK, &s->ops_request);
				set_bit(R5_Wantcompute,
					&sh->dev[sh->pd_idx].flags);
				sh->ops.target = sh->pd_idx;
				sh->ops.target2 = -1;
				s->uptodate++;
			}
		}
		break;
	case check_state_compute_run:
		break;
	default:
		printk(KERN_ERR "%s: unknown check_state: %d sector: %llu\n",
		       __func__, sh->check_state,
		       (unsigned long long) sh->sector);
		BUG();
	}
}


static void handle_parity_checks6(raid5_conf_t *conf, struct stripe_head *sh,
				  struct stripe_head_state *s,
				  struct r6_state *r6s, int disks)
{
	int pd_idx = sh->pd_idx;
	int qd_idx = sh->qd_idx;
	struct r5dev *dev;

	set_bit(STRIPE_HANDLE, &sh->state);

	BUG_ON(s->failed > 2);

	/* Want to check and possibly repair P and Q.
	 * However there could be one 'failed' device, in which
	 * case we can only check one of them, possibly using the
	 * other to generate missing data
	 */

	switch (sh->check_state) {
	case check_state_idle:
		/* start a new check operation if there are < 2 failures */
		if (s->failed == r6s->q_failed) {
			/* The only possible failed device holds Q, so it
			 * makes sense to check P (If anything else were failed,
			 * we would have used P to recreate it).
			 */
			sh->check_state = check_state_run;
		}
		if (!r6s->q_failed && s->failed < 2) {
			/* Q is not failed, and we didn't use it to generate
			 * anything, so it makes sense to check it
			 */
			if (sh->check_state == check_state_run)
				sh->check_state = check_state_run_pq;
			else
				sh->check_state = check_state_run_q;
		}

		/* discard potentially stale zero_sum_result */
		sh->ops.zero_sum_result = 0;

		if (sh->check_state == check_state_run) {
			/* async_xor_zero_sum destroys the contents of P */
			clear_bit(R5_UPTODATE, &sh->dev[pd_idx].flags);
			s->uptodate--;
		}
		if (sh->check_state >= check_state_run &&
		    sh->check_state <= check_state_run_pq) {
			/* async_syndrome_zero_sum preserves P and Q, so
			 * no need to mark them !uptodate here
			 */
			set_bit(STRIPE_OP_CHECK, &s->ops_request);
			break;
		}

		/* we have 2-disk failure */
		BUG_ON(s->failed != 2);
		/* fall through */
	case check_state_compute_result:
		sh->check_state = check_state_idle;

		/* check that a write has not made the stripe insync */
		if (test_bit(STRIPE_INSYNC, &sh->state))
			break;

		/* now write out any block on a failed drive,
		 * or P or Q if they were recomputed
		 */
		BUG_ON(s->uptodate < disks - 1); /* We don't need Q to recover */
		if (s->failed == 2) {
			dev = &sh->dev[r6s->failed_num[1]];
			s->locked++;
			set_bit(R5_LOCKED, &dev->flags);
			set_bit(R5_Wantwrite, &dev->flags);
		}
		if (s->failed >= 1) {
			dev = &sh->dev[r6s->failed_num[0]];
			s->locked++;
			set_bit(R5_LOCKED, &dev->flags);
			set_bit(R5_Wantwrite, &dev->flags);
		}
		if (sh->ops.zero_sum_result & SUM_CHECK_P_RESULT) {
			dev = &sh->dev[pd_idx];
			s->locked++;
			set_bit(R5_LOCKED, &dev->flags);
			set_bit(R5_Wantwrite, &dev->flags);
		}
		if (sh->ops.zero_sum_result & SUM_CHECK_Q_RESULT) {
			dev = &sh->dev[qd_idx];
			s->locked++;
			set_bit(R5_LOCKED, &dev->flags);
			set_bit(R5_Wantwrite, &dev->flags);
		}
		clear_bit(STRIPE_DEGRADED, &sh->state);

		set_bit(STRIPE_INSYNC, &sh->state);
		break;
	case check_state_run:
	case check_state_run_q:
	case check_state_run_pq:
		break; /* we will be called again upon completion */
	case check_state_check_result:
		sh->check_state = check_state_idle;

		/* handle a successful check operation, if parity is correct
		 * we are done.  Otherwise update the mismatch count and repair
		 * parity if !MD_RECOVERY_CHECK
		 */
		if (sh->ops.zero_sum_result == 0) {
			/* both parities are correct */
			if (!s->failed)
				set_bit(STRIPE_INSYNC, &sh->state);
			else {
				/* in contrast to the raid5 case we can validate
				 * parity, but still have a failure to write
				 * back
				 */
				sh->check_state = check_state_compute_result;
				/* Returning at this point means that we may go
				 * off and bring p and/or q uptodate again so
				 * we make sure to check zero_sum_result again
				 * to verify if p or q need writeback
				 */
			}
		} else {
			conf->mddev->resync_mismatches += STRIPE_SECTORS;
			if (test_bit(MD_RECOVERY_CHECK, &conf->mddev->recovery))
				/* don't try to repair!! */
				set_bit(STRIPE_INSYNC, &sh->state);
			else {
				int *target = &sh->ops.target;

				sh->ops.target = -1;
				sh->ops.target2 = -1;
				sh->check_state = check_state_compute_run;
				set_bit(STRIPE_COMPUTE_RUN, &sh->state);
				set_bit(STRIPE_OP_COMPUTE_BLK, &s->ops_request);
				if (sh->ops.zero_sum_result & SUM_CHECK_P_RESULT) {
					set_bit(R5_Wantcompute,
						&sh->dev[pd_idx].flags);
					*target = pd_idx;
					target = &sh->ops.target2;
					s->uptodate++;
				}
				if (sh->ops.zero_sum_result & SUM_CHECK_Q_RESULT) {
					set_bit(R5_Wantcompute,
						&sh->dev[qd_idx].flags);
					*target = qd_idx;
					s->uptodate++;
				}
			}
		}
		break;
	case check_state_compute_run:
		break;
	default:
		printk(KERN_ERR "%s: unknown check_state: %d sector: %llu\n",
		       __func__, sh->check_state,
		       (unsigned long long) sh->sector);
		BUG();
	}
}

static void handle_stripe_expansion(raid5_conf_t *conf, struct stripe_head *sh,
				struct r6_state *r6s)
{
	int i;

	/* We have read all the blocks in this stripe and now we need to
	 * copy some of them into a target stripe for expand.
	 */
	struct dma_async_tx_descriptor *tx = NULL;
	clear_bit(STRIPE_EXPAND_SOURCE, &sh->state);
	for (i = 0; i < sh->disks; i++)
		if (i != sh->pd_idx && i != sh->qd_idx) {
			int dd_idx, j;
			struct stripe_head *sh2;
			struct async_submit_ctl submit;

			sector_t bn = compute_blocknr(sh, i, 1);
			sector_t s = raid5_compute_sector(conf, bn, 0,
							  &dd_idx, NULL);
			sh2 = get_active_stripe(conf, s, 0, 1, 1);
			if (sh2 == NULL)
				/* so far only the early blocks of this stripe
				 * have been requested.  When later blocks
				 * get requested, we will try again
				 */
				continue;
			if (!test_bit(STRIPE_EXPANDING, &sh2->state) ||
			   test_bit(R5_Expanded, &sh2->dev[dd_idx].flags)) {
				/* must have already done this block */
				release_stripe(sh2);
				continue;
			}

			/* place all the copies on one channel */
			init_async_submit(&submit, 0, tx, NULL, NULL, NULL);
			tx = async_memcpy(sh2->dev[dd_idx].page,
					  sh->dev[i].page, 0, 0, STRIPE_SIZE,
					  &submit);

			set_bit(R5_Expanded, &sh2->dev[dd_idx].flags);
			set_bit(R5_UPTODATE, &sh2->dev[dd_idx].flags);
			for (j = 0; j < conf->raid_disks; j++)
				if (j != sh2->pd_idx &&
				    (!r6s || j != sh2->qd_idx) &&
				    !test_bit(R5_Expanded, &sh2->dev[j].flags))
					break;
			if (j == conf->raid_disks) {
				set_bit(STRIPE_EXPAND_READY, &sh2->state);
				set_bit(STRIPE_HANDLE, &sh2->state);
			}
			release_stripe(sh2);

		}
	/* done submitting copies, wait for them to complete */
	if (tx) {
		async_tx_ack(tx);
		dma_wait_for_async_tx(tx);
	}
}


/*
 * handle_stripe - do things to a stripe.
 *
 * We lock the stripe and then examine the state of various bits
 * to see what needs to be done.
 * Possible results:
 *    return some read request which now have data
 *    return some write requests which are safely on disc
 *    schedule a read on some buffers
 *    schedule a write of some buffers
 *    return confirmation of parity correctness
 *
 * buffers are taken off read_list or write_list, and bh_cache buffers
 * get BH_Lock set before the stripe lock is released.
 *
 */

static void handle_stripe5(struct stripe_head *sh)
{
	raid5_conf_t *conf = sh->raid_conf;
	int disks = sh->disks, i;
	struct bio *return_bi = NULL;
	struct stripe_head_state s;
	struct r5dev *dev;
	mdk_rdev_t *blocked_rdev = NULL;
	int prexor;
	int dec_preread_active = 0;

	memset(&s, 0, sizeof(s));
	pr_debug("handling stripe %llu, state=%#lx cnt=%d, pd_idx=%d check:%d "
		 "reconstruct:%d\n", (unsigned long long)sh->sector, sh->state,
		 atomic_read(&sh->count), sh->pd_idx, sh->check_state,
		 sh->reconstruct_state);

	spin_lock(&sh->lock);
	clear_bit(STRIPE_HANDLE, &sh->state);
	clear_bit(STRIPE_DELAYED, &sh->state);

	s.syncing = test_bit(STRIPE_SYNCING, &sh->state);
	s.expanding = test_bit(STRIPE_EXPAND_SOURCE, &sh->state);
	s.expanded = test_bit(STRIPE_EXPAND_READY, &sh->state);

	/* Now to look around and see what can be done */
	rcu_read_lock();
	for (i=disks; i--; ) {
		mdk_rdev_t *rdev;

		dev = &sh->dev[i];
		clear_bit(R5_Insync, &dev->flags);

		pr_debug("check %d: state 0x%lx toread %p read %p write %p "
			"written %p\n",	i, dev->flags, dev->toread, dev->read,
			dev->towrite, dev->written);

		/* maybe we can request a biofill operation
		 *
		 * new wantfill requests are only permitted while
		 * ops_complete_biofill is guaranteed to be inactive
		 */
		if (test_bit(R5_UPTODATE, &dev->flags) && dev->toread &&
		    !test_bit(STRIPE_BIOFILL_RUN, &sh->state))
			set_bit(R5_Wantfill, &dev->flags);

		/* now count some things */
		if (test_bit(R5_LOCKED, &dev->flags)) s.locked++;
		if (test_bit(R5_UPTODATE, &dev->flags)) s.uptodate++;
		if (test_bit(R5_Wantcompute, &dev->flags)) s.compute++;

		if (test_bit(R5_Wantfill, &dev->flags))
			s.to_fill++;
		else if (dev->toread)
			s.to_read++;
		if (dev->towrite) {
			s.to_write++;
			if (!test_bit(R5_OVERWRITE, &dev->flags))
				s.non_overwrite++;
		}
		if (dev->written)
			s.written++;
		rdev = rcu_dereference(conf->disks[i].rdev);
		if (blocked_rdev == NULL &&
		    rdev && unlikely(test_bit(Blocked, &rdev->flags))) {
			blocked_rdev = rdev;
			atomic_inc(&rdev->nr_pending);
		}
		if (!rdev || !test_bit(In_sync, &rdev->flags)) {
			/* The ReadError flag will just be confusing now */
			clear_bit(R5_ReadError, &dev->flags);
			clear_bit(R5_ReWrite, &dev->flags);
		}
		if (!rdev || !test_bit(In_sync, &rdev->flags)
		    || test_bit(R5_ReadError, &dev->flags)) {
			s.failed++;
			s.failed_num = i;
		} else
			set_bit(R5_Insync, &dev->flags);
	}
	rcu_read_unlock();

	if (unlikely(blocked_rdev)) {
		if (s.syncing || s.expanding || s.expanded ||
		    s.to_write || s.written) {
			set_bit(STRIPE_HANDLE, &sh->state);
			goto unlock;
		}
		/* There is nothing for the blocked_rdev to block */
		rdev_dec_pending(blocked_rdev, conf->mddev);
		blocked_rdev = NULL;
	}

	if (s.to_fill && !test_bit(STRIPE_BIOFILL_RUN, &sh->state)) {
		set_bit(STRIPE_OP_BIOFILL, &s.ops_request);
		set_bit(STRIPE_BIOFILL_RUN, &sh->state);
	}

	pr_debug("locked=%d uptodate=%d to_read=%d"
		" to_write=%d failed=%d failed_num=%d\n",
		s.locked, s.uptodate, s.to_read, s.to_write,
		s.failed, s.failed_num);
	/* check if the array has lost two devices and, if so, some requests might
	 * need to be failed
	 */
	if (s.failed > 1 && s.to_read+s.to_write+s.written)
		handle_failed_stripe(conf, sh, &s, disks, &return_bi);
	if (s.failed > 1 && s.syncing) {
		md_done_sync(conf->mddev, STRIPE_SECTORS,0);
		clear_bit(STRIPE_SYNCING, &sh->state);
		s.syncing = 0;
	}

	/* might be able to return some write requests if the parity block
	 * is safe, or on a failed drive
	 */
	dev = &sh->dev[sh->pd_idx];
	if ( s.written &&
	     ((test_bit(R5_Insync, &dev->flags) &&
	       !test_bit(R5_LOCKED, &dev->flags) &&
	       test_bit(R5_UPTODATE, &dev->flags)) ||
	       (s.failed == 1 && s.failed_num == sh->pd_idx)))
		handle_stripe_clean_event(conf, sh, disks, &return_bi);

	/* Now we might consider reading some blocks, either to check/generate
	 * parity, or to satisfy requests
	 * or to load a block that is being partially written.
	 */
	if (s.to_read || s.non_overwrite ||
	    (s.syncing && (s.uptodate + s.compute < disks)) || s.expanding)
		handle_stripe_fill5(sh, &s, disks);

	/* Now we check to see if any write operations have recently
	 * completed
	 */
	prexor = 0;
	if (sh->reconstruct_state == reconstruct_state_prexor_drain_result)
		prexor = 1;
	if (sh->reconstruct_state == reconstruct_state_drain_result ||
	    sh->reconstruct_state == reconstruct_state_prexor_drain_result) {
		sh->reconstruct_state = reconstruct_state_idle;

		/* All the 'written' buffers and the parity block are ready to
		 * be written back to disk
		 */
		BUG_ON(!test_bit(R5_UPTODATE, &sh->dev[sh->pd_idx].flags));
		for (i = disks; i--; ) {
			dev = &sh->dev[i];
			if (test_bit(R5_LOCKED, &dev->flags) &&
				(i == sh->pd_idx || dev->written)) {
				pr_debug("Writing block %d\n", i);
				set_bit(R5_Wantwrite, &dev->flags);
				if (prexor)
					continue;
				if (!test_bit(R5_Insync, &dev->flags) ||
				    (i == sh->pd_idx && s.failed == 0))
					set_bit(STRIPE_INSYNC, &sh->state);
			}
		}
		if (test_and_clear_bit(STRIPE_PREREAD_ACTIVE, &sh->state))
			dec_preread_active = 1;
	}

	/* Now to consider new write requests and what else, if anything
	 * should be read.  We do not handle new writes when:
	 * 1/ A 'write' operation (copy+xor) is already in flight.
	 * 2/ A 'check' operation is in flight, as it may clobber the parity
	 *    block.
	 */
	if (s.to_write && !sh->reconstruct_state && !sh->check_state)
		handle_stripe_dirtying5(conf, sh, &s, disks);

	/* maybe we need to check and possibly fix the parity for this stripe
	 * Any reads will already have been scheduled, so we just see if enough
	 * data is available.  The parity check is held off while parity
	 * dependent operations are in flight.
	 */
	if (sh->check_state ||
	    (s.syncing && s.locked == 0 &&
	     !test_bit(STRIPE_COMPUTE_RUN, &sh->state) &&
	     !test_bit(STRIPE_INSYNC, &sh->state)))
		handle_parity_checks5(conf, sh, &s, disks);

	if (s.syncing && s.locked == 0 && test_bit(STRIPE_INSYNC, &sh->state)) {
		md_done_sync(conf->mddev, STRIPE_SECTORS,1);
		clear_bit(STRIPE_SYNCING, &sh->state);
	}

	/* If the failed drive is just a ReadError, then we might need to progress
	 * the repair/check process
	 */
	if (s.failed == 1 && !conf->mddev->ro &&
	    test_bit(R5_ReadError, &sh->dev[s.failed_num].flags)
	    && !test_bit(R5_LOCKED, &sh->dev[s.failed_num].flags)
	    && test_bit(R5_UPTODATE, &sh->dev[s.failed_num].flags)
		) {
		dev = &sh->dev[s.failed_num];
		if (!test_bit(R5_ReWrite, &dev->flags)) {
			set_bit(R5_Wantwrite, &dev->flags);
			set_bit(R5_ReWrite, &dev->flags);
			set_bit(R5_LOCKED, &dev->flags);
			s.locked++;
		} else {
			/* let's read it back */
			set_bit(R5_Wantread, &dev->flags);
			set_bit(R5_LOCKED, &dev->flags);
			s.locked++;
		}
	}

	/* Finish reconstruct operations initiated by the expansion process */
	if (sh->reconstruct_state == reconstruct_state_result) {
		struct stripe_head *sh2
			= get_active_stripe(conf, sh->sector, 1, 1, 1);
		if (sh2 && test_bit(STRIPE_EXPAND_SOURCE, &sh2->state)) {
			/* sh cannot be written until sh2 has been read.
			 * so arrange for sh to be delayed a little
			 */
			set_bit(STRIPE_DELAYED, &sh->state);
			set_bit(STRIPE_HANDLE, &sh->state);
			if (!test_and_set_bit(STRIPE_PREREAD_ACTIVE,
					      &sh2->state))
				atomic_inc(&conf->preread_active_stripes);
			release_stripe(sh2);
			goto unlock;
		}
		if (sh2)
			release_stripe(sh2);

		sh->reconstruct_state = reconstruct_state_idle;
		clear_bit(STRIPE_EXPANDING, &sh->state);
		for (i = conf->raid_disks; i--; ) {
			set_bit(R5_Wantwrite, &sh->dev[i].flags);
			set_bit(R5_LOCKED, &sh->dev[i].flags);
			s.locked++;
		}
	}

	if (s.expanded && test_bit(STRIPE_EXPANDING, &sh->state) &&
	    !sh->reconstruct_state) {
		/* Need to write out all blocks after computing parity */
		sh->disks = conf->raid_disks;
		stripe_set_idx(sh->sector, conf, 0, sh);
		schedule_reconstruction(sh, &s, 1, 1);
	} else if (s.expanded && !sh->reconstruct_state && s.locked == 0) {
		clear_bit(STRIPE_EXPAND_READY, &sh->state);
		atomic_dec(&conf->reshape_stripes);
		wake_up(&conf->wait_for_overlap);
		md_done_sync(conf->mddev, STRIPE_SECTORS, 1);
	}

	if (s.expanding && s.locked == 0 &&
	    !test_bit(STRIPE_COMPUTE_RUN, &sh->state))
		handle_stripe_expansion(conf, sh, NULL);

 unlock:
	spin_unlock(&sh->lock);

	/* wait for this device to become unblocked */
	if (unlikely(blocked_rdev))
		md_wait_for_blocked_rdev(blocked_rdev, conf->mddev);

	if (s.ops_request)
		raid_run_ops(sh, s.ops_request);

	ops_run_io(sh, &s);

	if (dec_preread_active) {
		/* We delay this until after ops_run_io so that if make_request
		 * is waiting on a barrier, it won't continue until the writes
		 * have actually been submitted.
		 */
		atomic_dec(&conf->preread_active_stripes);
		if (atomic_read(&conf->preread_active_stripes) <
		    IO_THRESHOLD)
			md_wakeup_thread(conf->mddev->thread);
	}
	return_io(return_bi);
}

static void handle_stripe6(struct stripe_head *sh)
{
	raid5_conf_t *conf = sh->raid_conf;
	int disks = sh->disks;
	struct bio *return_bi = NULL;
	int i, pd_idx = sh->pd_idx, qd_idx = sh->qd_idx;
	struct stripe_head_state s;
	struct r6_state r6s;
	struct r5dev *dev, *pdev, *qdev;
	mdk_rdev_t *blocked_rdev = NULL;
	int dec_preread_active = 0;

	pr_debug("handling stripe %llu, state=%#lx cnt=%d, "
		"pd_idx=%d, qd_idx=%d\n, check:%d, reconstruct:%d\n",
	       (unsigned long long)sh->sector, sh->state,
	       atomic_read(&sh->count), pd_idx, qd_idx,
	       sh->check_state, sh->reconstruct_state);
	memset(&s, 0, sizeof(s));

	spin_lock(&sh->lock);
	clear_bit(STRIPE_HANDLE, &sh->state);
	clear_bit(STRIPE_DELAYED, &sh->state);

	s.syncing = test_bit(STRIPE_SYNCING, &sh->state);
	s.expanding = test_bit(STRIPE_EXPAND_SOURCE, &sh->state);
	s.expanded = test_bit(STRIPE_EXPAND_READY, &sh->state);
	/* Now to look around and see what can be done */

	rcu_read_lock();
	for (i=disks; i--; ) {
		mdk_rdev_t *rdev;
		dev = &sh->dev[i];
		clear_bit(R5_Insync, &dev->flags);

		pr_debug("check %d: state 0x%lx read %p write %p written %p\n",
			i, dev->flags, dev->toread, dev->towrite, dev->written);
		/* maybe we can reply to a read
		 *
		 * new wantfill requests are only permitted while
		 * ops_complete_biofill is guaranteed to be inactive
		 */
		if (test_bit(R5_UPTODATE, &dev->flags) && dev->toread &&
		    !test_bit(STRIPE_BIOFILL_RUN, &sh->state))
			set_bit(R5_Wantfill, &dev->flags);

		/* now count some things */
		if (test_bit(R5_LOCKED, &dev->flags)) s.locked++;
		if (test_bit(R5_UPTODATE, &dev->flags)) s.uptodate++;
		if (test_bit(R5_Wantcompute, &dev->flags)) {
			s.compute++;
			BUG_ON(s.compute > 2);
		}

		if (test_bit(R5_Wantfill, &dev->flags)) {
			s.to_fill++;
		} else if (dev->toread)
			s.to_read++;
		if (dev->towrite) {
			s.to_write++;
			if (!test_bit(R5_OVERWRITE, &dev->flags))
				s.non_overwrite++;
		}
		if (dev->written)
			s.written++;
		rdev = rcu_dereference(conf->disks[i].rdev);
		if (blocked_rdev == NULL &&
		    rdev && unlikely(test_bit(Blocked, &rdev->flags))) {
			blocked_rdev = rdev;
			atomic_inc(&rdev->nr_pending);
		}
		if (!rdev || !test_bit(In_sync, &rdev->flags)) {
			/* The ReadError flag will just be confusing now */
			clear_bit(R5_ReadError, &dev->flags);
			clear_bit(R5_ReWrite, &dev->flags);
		}
		if (!rdev || !test_bit(In_sync, &rdev->flags)
		    || test_bit(R5_ReadError, &dev->flags)) {
			if (s.failed < 2)
				r6s.failed_num[s.failed] = i;
			s.failed++;
		} else
			set_bit(R5_Insync, &dev->flags);
	}
	rcu_read_unlock();

	if (unlikely(blocked_rdev)) {
		if (s.syncing || s.expanding || s.expanded ||
		    s.to_write || s.written) {
			set_bit(STRIPE_HANDLE, &sh->state);
			goto unlock;
		}
		/* There is nothing for the blocked_rdev to block */
		rdev_dec_pending(blocked_rdev, conf->mddev);
		blocked_rdev = NULL;
	}

	if (s.to_fill && !test_bit(STRIPE_BIOFILL_RUN, &sh->state)) {
		set_bit(STRIPE_OP_BIOFILL, &s.ops_request);
		set_bit(STRIPE_BIOFILL_RUN, &sh->state);
	}

	pr_debug("locked=%d uptodate=%d to_read=%d"
	       " to_write=%d failed=%d failed_num=%d,%d\n",
	       s.locked, s.uptodate, s.to_read, s.to_write, s.failed,
	       r6s.failed_num[0], r6s.failed_num[1]);
	/* check if the array has lost >2 devices and, if so, some requests
	 * might need to be failed
	 */
	if (s.failed > 2 && s.to_read+s.to_write+s.written)
		handle_failed_stripe(conf, sh, &s, disks, &return_bi);
	if (s.failed > 2 && s.syncing) {
		md_done_sync(conf->mddev, STRIPE_SECTORS,0);
		clear_bit(STRIPE_SYNCING, &sh->state);
		s.syncing = 0;
	}

	/*
	 * might be able to return some write requests if the parity blocks
	 * are safe, or on a failed drive
	 */
	pdev = &sh->dev[pd_idx];
	r6s.p_failed = (s.failed >= 1 && r6s.failed_num[0] == pd_idx)
		|| (s.failed >= 2 && r6s.failed_num[1] == pd_idx);
	qdev = &sh->dev[qd_idx];
	r6s.q_failed = (s.failed >= 1 && r6s.failed_num[0] == qd_idx)
		|| (s.failed >= 2 && r6s.failed_num[1] == qd_idx);

	if ( s.written &&
	     ( r6s.p_failed || ((test_bit(R5_Insync, &pdev->flags)
			     && !test_bit(R5_LOCKED, &pdev->flags)
			     && test_bit(R5_UPTODATE, &pdev->flags)))) &&
	     ( r6s.q_failed || ((test_bit(R5_Insync, &qdev->flags)
			     && !test_bit(R5_LOCKED, &qdev->flags)
			     && test_bit(R5_UPTODATE, &qdev->flags)))))
		handle_stripe_clean_event(conf, sh, disks, &return_bi);

	/* Now we might consider reading some blocks, either to check/generate
	 * parity, or to satisfy requests
	 * or to load a block that is being partially written.
	 */
	if (s.to_read || s.non_overwrite || (s.to_write && s.failed) ||
	    (s.syncing && (s.uptodate + s.compute < disks)) || s.expanding)
		handle_stripe_fill6(sh, &s, &r6s, disks);

	/* Now we check to see if any write operations have recently
	 * completed
	 */
	if (sh->reconstruct_state == reconstruct_state_drain_result) {

		sh->reconstruct_state = reconstruct_state_idle;
		/* All the 'written' buffers and the parity blocks are ready to
		 * be written back to disk
		 */
		BUG_ON(!test_bit(R5_UPTODATE, &sh->dev[sh->pd_idx].flags));
		BUG_ON(!test_bit(R5_UPTODATE, &sh->dev[qd_idx].flags));
		for (i = disks; i--; ) {
			dev = &sh->dev[i];
			if (test_bit(R5_LOCKED, &dev->flags) &&
			    (i == sh->pd_idx || i == qd_idx ||
			     dev->written)) {
				pr_debug("Writing block %d\n", i);
				BUG_ON(!test_bit(R5_UPTODATE, &dev->flags));
				set_bit(R5_Wantwrite, &dev->flags);
				if (!test_bit(R5_Insync, &dev->flags) ||
				    ((i == sh->pd_idx || i == qd_idx) &&
				      s.failed == 0))
					set_bit(STRIPE_INSYNC, &sh->state);
			}
		}
		if (test_and_clear_bit(STRIPE_PREREAD_ACTIVE, &sh->state))
			dec_preread_active = 1;
	}

	/* Now to consider new write requests and what else, if anything
	 * should be read.  We do not handle new writes when:
	 * 1/ A 'write' operation (copy+gen_syndrome) is already in flight.
	 * 2/ A 'check' operation is in flight, as it may clobber the parity
	 *    block.
	 */
	if (s.to_write && !sh->reconstruct_state && !sh->check_state)
		handle_stripe_dirtying6(conf, sh, &s, &r6s, disks);

	/* maybe we need to check and possibly fix the parity for this stripe
	 * Any reads will already have been scheduled, so we just see if enough
	 * data is available.  The parity check is held off while parity
	 * dependent operations are in flight.
	 */
	if (sh->check_state ||
	    (s.syncing && s.locked == 0 &&
	     !test_bit(STRIPE_COMPUTE_RUN, &sh->state) &&
	     !test_bit(STRIPE_INSYNC, &sh->state)))
		handle_parity_checks6(conf, sh, &s, &r6s, disks);

	if (s.syncing && s.locked == 0 && test_bit(STRIPE_INSYNC, &sh->state)) {
		md_done_sync(conf->mddev, STRIPE_SECTORS,1);
		clear_bit(STRIPE_SYNCING, &sh->state);
	}

	/* If the failed drives are just a ReadError, then we might need
	 * to progress the repair/check process
	 */
	if (s.failed <= 2 && !conf->mddev->ro)
		for (i = 0; i < s.failed; i++) {
			dev = &sh->dev[r6s.failed_num[i]];
			if (test_bit(R5_ReadError, &dev->flags)
			    && !test_bit(R5_LOCKED, &dev->flags)
			    && test_bit(R5_UPTODATE, &dev->flags)
				) {
				if (!test_bit(R5_ReWrite, &dev->flags)) {
					set_bit(R5_Wantwrite, &dev->flags);
					set_bit(R5_ReWrite, &dev->flags);
					set_bit(R5_LOCKED, &dev->flags);
					s.locked++;
				} else {
					/* let's read it back */
					set_bit(R5_Wantread, &dev->flags);
					set_bit(R5_LOCKED, &dev->flags);
					s.locked++;
				}
			}
		}

	/* Finish reconstruct operations initiated by the expansion process */
	if (sh->reconstruct_state == reconstruct_state_result) {
		sh->reconstruct_state = reconstruct_state_idle;
		clear_bit(STRIPE_EXPANDING, &sh->state);
		for (i = conf->raid_disks; i--; ) {
			set_bit(R5_Wantwrite, &sh->dev[i].flags);
			set_bit(R5_LOCKED, &sh->dev[i].flags);
			s.locked++;
		}
	}

	if (s.expanded && test_bit(STRIPE_EXPANDING, &sh->state) &&
	    !sh->reconstruct_state) {
		struct stripe_head *sh2
			= get_active_stripe(conf, sh->sector, 1, 1, 1);
		if (sh2 && test_bit(STRIPE_EXPAND_SOURCE, &sh2->state)) {
			/* sh cannot be written until sh2 has been read.
			 * so arrange for sh to be delayed a little
			 */
			set_bit(STRIPE_DELAYED, &sh->state);
			set_bit(STRIPE_HANDLE, &sh->state);
			if (!test_and_set_bit(STRIPE_PREREAD_ACTIVE,
					      &sh2->state))
				atomic_inc(&conf->preread_active_stripes);
			release_stripe(sh2);
			goto unlock;
		}
		if (sh2)
			release_stripe(sh2);

		/* Need to write out all blocks after computing P&Q */
		sh->disks = conf->raid_disks;
		stripe_set_idx(sh->sector, conf, 0, sh);
		schedule_reconstruction(sh, &s, 1, 1);
	} else if (s.expanded && !sh->reconstruct_state && s.locked == 0) {
		clear_bit(STRIPE_EXPAND_READY, &sh->state);
		atomic_dec(&conf->reshape_stripes);
		wake_up(&conf->wait_for_overlap);
		md_done_sync(conf->mddev, STRIPE_SECTORS, 1);
	}

	if (s.expanding && s.locked == 0 &&
	    !test_bit(STRIPE_COMPUTE_RUN, &sh->state))
		handle_stripe_expansion(conf, sh, &r6s);

 unlock:
	spin_unlock(&sh->lock);

	/* wait for this device to become unblocked */
	if (unlikely(blocked_rdev))
		md_wait_for_blocked_rdev(blocked_rdev, conf->mddev);

	if (s.ops_request)
		raid_run_ops(sh, s.ops_request);

	ops_run_io(sh, &s);


	if (dec_preread_active) {
		/* We delay this until after ops_run_io so that if make_request
		 * is waiting on a barrier, it won't continue until the writes
		 * have actually been submitted.
		 */
		atomic_dec(&conf->preread_active_stripes);
		if (atomic_read(&conf->preread_active_stripes) <
		    IO_THRESHOLD)
			md_wakeup_thread(conf->mddev->thread);
	}

	return_io(return_bi);
}

static void handle_stripe(struct stripe_head *sh)
{
	if (sh->raid_conf->level == 6)
		handle_stripe6(sh);
	else
		handle_stripe5(sh);
}

static void raid5_activate_delayed(raid5_conf_t *conf)
{
	if (atomic_read(&conf->preread_active_stripes) < IO_THRESHOLD) {
		while (!list_empty(&conf->delayed_list)) {
			struct list_head *l = conf->delayed_list.next;
			struct stripe_head *sh;
			sh = list_entry(l, struct stripe_head, lru);
			list_del_init(l);
			clear_bit(STRIPE_DELAYED, &sh->state);
			if (!test_and_set_bit(STRIPE_PREREAD_ACTIVE, &sh->state))
				atomic_inc(&conf->preread_active_stripes);
			list_add_tail(&sh->lru, &conf->hold_list);
		}
	} else
		blk_plug_device(conf->mddev->queue);
}

static void activate_bit_delay(raid5_conf_t *conf)
{
	/* device_lock is held */
	struct list_head head;
	list_add(&head, &conf->bitmap_list);
	list_del_init(&conf->bitmap_list);
	while (!list_empty(&head)) {
		struct stripe_head *sh = list_entry(head.next, struct stripe_head, lru);
		list_del_init(&sh->lru);
		atomic_inc(&sh->count);
		__release_stripe(conf, sh);
	}
}

static void unplug_slaves(mddev_t *mddev)
{
	raid5_conf_t *conf = mddev->private;
	int i;
	int devs = max(conf->raid_disks, conf->previous_raid_disks);

	rcu_read_lock();
	for (i = 0; i < devs; i++) {
		mdk_rdev_t *rdev = rcu_dereference(conf->disks[i].rdev);
		if (rdev && !test_bit(Faulty, &rdev->flags) && atomic_read(&rdev->nr_pending)) {
			struct request_queue *r_queue = bdev_get_queue(rdev->bdev);

			atomic_inc(&rdev->nr_pending);
			rcu_read_unlock();

			blk_unplug(r_queue);

			rdev_dec_pending(rdev, mddev);
			rcu_read_lock();
		}
	}
	rcu_read_unlock();
}

static void raid5_unplug_device(struct request_queue *q)
{
	mddev_t *mddev = q->queuedata;
	raid5_conf_t *conf = mddev->private;
	unsigned long flags;

	spin_lock_irqsave(&conf->device_lock, flags);

	if (blk_remove_plug(q)) {
		conf->seq_flush++;
		raid5_activate_delayed(conf);
	}
	md_wakeup_thread(mddev->thread);

	spin_unlock_irqrestore(&conf->device_lock, flags);

	unplug_slaves(mddev);
}

static int raid5_congested(void *data, int bits)
{
	mddev_t *mddev = data;
	raid5_conf_t *conf = mddev->private;

	/* No difference between reads and writes.  Just check
	 * how busy the stripe_cache is
	 */

	if (mddev_congested(mddev, bits))
		return 1;
	if (conf->inactive_blocked)
		return 1;
	if (conf->quiesce)
		return 1;
	if (list_empty_careful(&conf->inactive_list))
		return 1;

	return 0;
}

/* We want read requests to align with chunks where possible,
 * but write requests don't need to.
 */
static int raid5_mergeable_bvec(struct request_queue *q,
				struct bvec_merge_data *bvm,
				struct bio_vec *biovec)
{
	mddev_t *mddev = q->queuedata;
	sector_t sector = bvm->bi_sector + get_start_sect(bvm->bi_bdev);
	int max;
	unsigned int chunk_sectors = mddev->chunk_sectors;
	unsigned int bio_sectors = bvm->bi_size >> 9;

	if ((bvm->bi_rw & 1) == WRITE)
		return biovec->bv_len; /* always allow writes to be mergeable */

	if (mddev->new_chunk_sectors < mddev->chunk_sectors)
		chunk_sectors = mddev->new_chunk_sectors;
	max =  (chunk_sectors - ((sector & (chunk_sectors - 1)) + bio_sectors)) << 9;
	if (max < 0) max = 0;
	if (max <= biovec->bv_len && bio_sectors == 0)
		return biovec->bv_len;
	else
		return max;
}


static int in_chunk_boundary(mddev_t *mddev, struct bio *bio)
{
	sector_t sector = bio->bi_sector + get_start_sect(bio->bi_bdev);
	unsigned int chunk_sectors = mddev->chunk_sectors;
	unsigned int bio_sectors = bio->bi_size >> 9;

	if (mddev->new_chunk_sectors < mddev->chunk_sectors)
		chunk_sectors = mddev->new_chunk_sectors;
	return  chunk_sectors >=
		((sector & (chunk_sectors - 1)) + bio_sectors);
}

/*
 *  add bio to the retry LIFO  ( in O(1) ... we are in interrupt )
 *  later sampled by raid5d.
 */
static void add_bio_to_retry(struct bio *bi,raid5_conf_t *conf)
{
	unsigned long flags;

	spin_lock_irqsave(&conf->device_lock, flags);

	bi->bi_next = conf->retry_read_aligned_list;
	conf->retry_read_aligned_list = bi;

	spin_unlock_irqrestore(&conf->device_lock, flags);
	md_wakeup_thread(conf->mddev->thread);
}


static struct bio *remove_bio_from_retry(raid5_conf_t *conf)
{
	struct bio *bi;

	bi = conf->retry_read_aligned;
	if (bi) {
		conf->retry_read_aligned = NULL;
		return bi;
	}
	bi = conf->retry_read_aligned_list;
	if(bi) {
		conf->retry_read_aligned_list = bi->bi_next;
		bi->bi_next = NULL;
		/*
		 * this sets the active strip count to 1 and the processed
		 * strip count to zero (upper 8 bits)
		 */
		bi->bi_phys_segments = 1; /* biased count of active stripes */
	}

	return bi;
}


/*
 *  The "raid5_align_endio" should check if the read succeeded and if it
 *  did, call bio_endio on the original bio (having bio_put the new bio
 *  first).
 *  If the read failed..
 */
static void raid5_align_endio(struct bio *bi, int error)
{
	struct bio* raid_bi  = bi->bi_private;
	mddev_t *mddev;
	raid5_conf_t *conf;
	int uptodate = test_bit(BIO_UPTODATE, &bi->bi_flags);
	mdk_rdev_t *rdev;

	bio_put(bi);

	rdev = (void*)raid_bi->bi_next;
	raid_bi->bi_next = NULL;
	mddev = rdev->mddev;
	conf = mddev->private;

	rdev_dec_pending(rdev, conf->mddev);

	if (!error && uptodate) {
		bio_endio(raid_bi, 0);
		if (atomic_dec_and_test(&conf->active_aligned_reads))
			wake_up(&conf->wait_for_stripe);
		return;
	}


	pr_debug("raid5_align_endio : io error...handing IO for a retry\n");

	add_bio_to_retry(raid_bi, conf);
}

static int bio_fits_rdev(struct bio *bi)
{
	struct request_queue *q = bdev_get_queue(bi->bi_bdev);

	if ((bi->bi_size>>9) > queue_max_sectors(q))
		return 0;
	blk_recount_segments(q, bi);
	if (bi->bi_phys_segments > queue_max_segments(q))
		return 0;

	if (q->merge_bvec_fn)
		/* it's too hard to apply the merge_bvec_fn at this stage,
		 * just just give up
		 */
		return 0;

	return 1;
}


static int chunk_aligned_read(mddev_t *mddev, struct bio * raid_bio)
{
	raid5_conf_t *conf = mddev->private;
	int dd_idx;
	struct bio* align_bi;
	mdk_rdev_t *rdev;

	if (!in_chunk_boundary(mddev, raid_bio)) {
		pr_debug("chunk_aligned_read : non aligned\n");
		return 0;
	}
	/*
	 * use bio_clone to make a copy of the bio
	 */
	align_bi = bio_clone(raid_bio, GFP_NOIO);
	if (!align_bi)
		return 0;
	/*
	 *   set bi_end_io to a new function, and set bi_private to the
	 *     original bio.
	 */
	align_bi->bi_end_io  = raid5_align_endio;
	align_bi->bi_private = raid_bio;
	/*
	 *	compute position
	 */
	align_bi->bi_sector =  raid5_compute_sector(conf, raid_bio->bi_sector,
						    0,
						    &dd_idx, NULL);

	rcu_read_lock();
	rdev = rcu_dereference(conf->disks[dd_idx].rdev);
	if (rdev && test_bit(In_sync, &rdev->flags)) {
		atomic_inc(&rdev->nr_pending);
		rcu_read_unlock();
		raid_bio->bi_next = (void*)rdev;
		align_bi->bi_bdev =  rdev->bdev;
		align_bi->bi_flags &= ~(1 << BIO_SEG_VALID);
		align_bi->bi_sector += rdev->data_offset;

		if (!bio_fits_rdev(align_bi)) {
			/* too big in some way */
			bio_put(align_bi);
			rdev_dec_pending(rdev, mddev);
			return 0;
		}

		spin_lock_irq(&conf->device_lock);
		wait_event_lock_irq(conf->wait_for_stripe,
				    conf->quiesce == 0,
				    conf->device_lock, /* nothing */);
		atomic_inc(&conf->active_aligned_reads);
		spin_unlock_irq(&conf->device_lock);

		generic_make_request(align_bi);
		return 1;
	} else {
		rcu_read_unlock();
		bio_put(align_bi);
		return 0;
	}
}

/* __get_priority_stripe - get the next stripe to process
 *
 * Full stripe writes are allowed to pass preread active stripes up until
 * the bypass_threshold is exceeded.  In general the bypass_count
 * increments when the handle_list is handled before the hold_list; however, it
 * will not be incremented when STRIPE_IO_STARTED is sampled set signifying a
 * stripe with in flight i/o.  The bypass_count will be reset when the
 * head of the hold_list has changed, i.e. the head was promoted to the
 * handle_list.
 */
static struct stripe_head *__get_priority_stripe(raid5_conf_t *conf)
{
	struct stripe_head *sh;

	pr_debug("%s: handle: %s hold: %s full_writes: %d bypass_count: %d\n",
		  __func__,
		  list_empty(&conf->handle_list) ? "empty" : "busy",
		  list_empty(&conf->hold_list) ? "empty" : "busy",
		  atomic_read(&conf->pending_full_writes), conf->bypass_count);

	if (!list_empty(&conf->handle_list)) {
		sh = list_entry(conf->handle_list.next, typeof(*sh), lru);

		if (list_empty(&conf->hold_list))
			conf->bypass_count = 0;
		else if (!test_bit(STRIPE_IO_STARTED, &sh->state)) {
			if (conf->hold_list.next == conf->last_hold)
				conf->bypass_count++;
			else {
				conf->last_hold = conf->hold_list.next;
				conf->bypass_count -= conf->bypass_threshold;
				if (conf->bypass_count < 0)
					conf->bypass_count = 0;
			}
		}
	} else if (!list_empty(&conf->hold_list) &&
		   ((conf->bypass_threshold &&
		     conf->bypass_count > conf->bypass_threshold) ||
		    atomic_read(&conf->pending_full_writes) == 0)) {
		sh = list_entry(conf->hold_list.next,
				typeof(*sh), lru);
		conf->bypass_count -= conf->bypass_threshold;
		if (conf->bypass_count < 0)
			conf->bypass_count = 0;
	} else
		return NULL;

	list_del_init(&sh->lru);
	atomic_inc(&sh->count);
	BUG_ON(atomic_read(&sh->count) != 1);
	return sh;
}

static int make_request(mddev_t *mddev, struct bio * bi)
{
	raid5_conf_t *conf = mddev->private;
	int dd_idx;
	sector_t new_sector;
	sector_t logical_sector, last_sector;
	struct stripe_head *sh;
	const int rw = bio_data_dir(bi);
	int remaining;

	if (unlikely(bio_rw_flagged(bi, BIO_RW_BARRIER))) {
		/* Drain all pending writes.  We only really need
		 * to ensure they have been submitted, but this is
		 * easier.
		 */
		mddev->pers->quiesce(mddev, 1);
		mddev->pers->quiesce(mddev, 0);
		md_barrier_request(mddev, bi);
		return 0;
	}

	md_write_start(mddev, bi);

	if (rw == READ &&
	     mddev->reshape_position == MaxSector &&
	     chunk_aligned_read(mddev,bi))
		return 0;

	logical_sector = bi->bi_sector & ~((sector_t)STRIPE_SECTORS-1);
	last_sector = bi->bi_sector + (bi->bi_size>>9);
	bi->bi_next = NULL;
	bi->bi_phys_segments = 1;	/* over-loaded to count active stripes */

	for (;logical_sector < last_sector; logical_sector += STRIPE_SECTORS) {
		DEFINE_WAIT(w);
		int disks, data_disks;
		int previous;

	retry:
		previous = 0;
		disks = conf->raid_disks;
		prepare_to_wait(&conf->wait_for_overlap, &w, TASK_UNINTERRUPTIBLE);
		if (unlikely(conf->reshape_progress != MaxSector)) {
			/* spinlock is needed as reshape_progress may be
			 * 64bit on a 32bit platform, and so it might be
			 * possible to see a half-updated value
			 * Ofcourse reshape_progress could change after
			 * the lock is dropped, so once we get a reference
			 * to the stripe that we think it is, we will have
			 * to check again.
			 */
			spin_lock_irq(&conf->device_lock);
			if (mddev->delta_disks < 0
			    ? logical_sector < conf->reshape_progress
			    : logical_sector >= conf->reshape_progress) {
				disks = conf->previous_raid_disks;
				previous = 1;
			} else {
				if (mddev->delta_disks < 0
				    ? logical_sector < conf->reshape_safe
				    : logical_sector >= conf->reshape_safe) {
					spin_unlock_irq(&conf->device_lock);
					schedule();
					goto retry;
				}
			}
			spin_unlock_irq(&conf->device_lock);
		}
		data_disks = disks - conf->max_degraded;

		new_sector = raid5_compute_sector(conf, logical_sector,
						  previous,
						  &dd_idx, NULL);
		pr_debug("raid5: make_request, sector %llu logical %llu\n",
			(unsigned long long)new_sector, 
			(unsigned long long)logical_sector);

		sh = get_active_stripe(conf, new_sector, previous,
				       (bi->bi_rw&RWA_MASK), 0);
		if (sh) {
			if (unlikely(previous)) {
				/* expansion might have moved on while waiting for a
				 * stripe, so we must do the range check again.
				 * Expansion could still move past after this
				 * test, but as we are holding a reference to
				 * 'sh', we know that if that happens,
				 *  STRIPE_EXPANDING will get set and the expansion
				 * won't proceed until we finish with the stripe.
				 */
				int must_retry = 0;
				spin_lock_irq(&conf->device_lock);
				if (mddev->delta_disks < 0
				    ? logical_sector >= conf->reshape_progress
				    : logical_sector < conf->reshape_progress)
					/* mismatch, need to try again */
					must_retry = 1;
				spin_unlock_irq(&conf->device_lock);
				if (must_retry) {
					release_stripe(sh);
					schedule();
					goto retry;
				}
			}

			if (bio_data_dir(bi) == WRITE &&
			    logical_sector >= mddev->suspend_lo &&
			    logical_sector < mddev->suspend_hi) {
				release_stripe(sh);
				/* As the suspend_* range is controlled by
				 * userspace, we want an interruptible
				 * wait.
				 */
				flush_signals(current);
				prepare_to_wait(&conf->wait_for_overlap,
						&w, TASK_INTERRUPTIBLE);
				if (logical_sector >= mddev->suspend_lo &&
				    logical_sector < mddev->suspend_hi)
					schedule();
				goto retry;
			}

			if (test_bit(STRIPE_EXPANDING, &sh->state) ||
			    !add_stripe_bio(sh, bi, dd_idx, (bi->bi_rw&RW_MASK))) {
				/* Stripe is busy expanding or
				 * add failed due to overlap.  Flush everything
				 * and wait a while
				 */
				raid5_unplug_device(mddev->queue);
				release_stripe(sh);
				schedule();
				goto retry;
			}
			finish_wait(&conf->wait_for_overlap, &w);
			set_bit(STRIPE_HANDLE, &sh->state);
			clear_bit(STRIPE_DELAYED, &sh->state);
			if (mddev->barrier && 
			    !test_and_set_bit(STRIPE_PREREAD_ACTIVE, &sh->state))
				atomic_inc(&conf->preread_active_stripes);
			release_stripe(sh);
		} else {
			/* cannot get stripe for read-ahead, just give-up */
			clear_bit(BIO_UPTODATE, &bi->bi_flags);
			finish_wait(&conf->wait_for_overlap, &w);
			break;
		}
			
	}
	spin_lock_irq(&conf->device_lock);
	remaining = raid5_dec_bi_phys_segments(bi);
	spin_unlock_irq(&conf->device_lock);
	if (remaining == 0) {

		if ( rw == WRITE )
			md_write_end(mddev);

		bio_endio(bi, 0);
	}

	if (mddev->barrier) {
		/* We need to wait for the stripes to all be handled.
		 * So: wait for preread_active_stripes to drop to 0.
		 */
		wait_event(mddev->thread->wqueue,
			   atomic_read(&conf->preread_active_stripes) == 0);
	}
	return 0;
}

static sector_t raid5_size(mddev_t *mddev, sector_t sectors, int raid_disks);

static sector_t reshape_request(mddev_t *mddev, sector_t sector_nr, int *skipped)
{
	/* reshaping is quite different to recovery/resync so it is
	 * handled quite separately ... here.
	 *
	 * On each call to sync_request, we gather one chunk worth of
	 * destination stripes and flag them as expanding.
	 * Then we find all the source stripes and request reads.
	 * As the reads complete, handle_stripe will copy the data
	 * into the destination stripe and release that stripe.
	 */
	raid5_conf_t *conf = mddev->private;
	struct stripe_head *sh;
	sector_t first_sector, last_sector;
	int raid_disks = conf->previous_raid_disks;
	int data_disks = raid_disks - conf->max_degraded;
	int new_data_disks = conf->raid_disks - conf->max_degraded;
	int i;
	int dd_idx;
	sector_t writepos, readpos, safepos;
	sector_t stripe_addr;
	int reshape_sectors;
	struct list_head stripes;

	if (sector_nr == 0) {
		/* If restarting in the middle, skip the initial sectors */
		if (mddev->delta_disks < 0 &&
		    conf->reshape_progress < raid5_size(mddev, 0, 0)) {
			sector_nr = raid5_size(mddev, 0, 0)
				- conf->reshape_progress;
		} else if (mddev->delta_disks >= 0 &&
			   conf->reshape_progress > 0)
			sector_nr = conf->reshape_progress;
		sector_div(sector_nr, new_data_disks);
		if (sector_nr) {
			mddev->curr_resync_completed = sector_nr;
			sysfs_notify(&mddev->kobj, NULL, "sync_completed");
			*skipped = 1;
			return sector_nr;
		}
	}

	/* We need to process a full chunk at a time.
	 * If old and new chunk sizes differ, we need to process the
	 * largest of these
	 */
	if (mddev->new_chunk_sectors > mddev->chunk_sectors)
		reshape_sectors = mddev->new_chunk_sectors;
	else
		reshape_sectors = mddev->chunk_sectors;

	/* we update the metadata when there is more than 3Meg
	 * in the block range (that is rather arbitrary, should
	 * probably be time based) or when the data about to be
	 * copied would over-write the source of the data at
	 * the front of the range.
	 * i.e. one new_stripe along from reshape_progress new_maps
	 * to after where reshape_safe old_maps to
	 */
	writepos = conf->reshape_progress;
	sector_div(writepos, new_data_disks);
	readpos = conf->reshape_progress;
	sector_div(readpos, data_disks);
	safepos = conf->reshape_safe;
	sector_div(safepos, data_disks);
	if (mddev->delta_disks < 0) {
		writepos -= min_t(sector_t, reshape_sectors, writepos);
		readpos += reshape_sectors;
		safepos += reshape_sectors;
	} else {
		writepos += reshape_sectors;
		readpos -= min_t(sector_t, reshape_sectors, readpos);
		safepos -= min_t(sector_t, reshape_sectors, safepos);
	}

	/* 'writepos' is the most advanced device address we might write.
	 * 'readpos' is the least advanced device address we might read.
	 * 'safepos' is the least address recorded in the metadata as having
	 *     been reshaped.
	 * If 'readpos' is behind 'writepos', then there is no way that we can
	 * ensure safety in the face of a crash - that must be done by userspace
	 * making a backup of the data.  So in that case there is no particular
	 * rush to update metadata.
	 * Otherwise if 'safepos' is behind 'writepos', then we really need to
	 * update the metadata to advance 'safepos' to match 'readpos' so that
	 * we can be safe in the event of a crash.
	 * So we insist on updating metadata if safepos is behind writepos and
	 * readpos is beyond writepos.
	 * In any case, update the metadata every 10 seconds.
	 * Maybe that number should be configurable, but I'm not sure it is
	 * worth it.... maybe it could be a multiple of safemode_delay???
	 */
	if ((mddev->delta_disks < 0
	     ? (safepos > writepos && readpos < writepos)
	     : (safepos < writepos && readpos > writepos)) ||
	    time_after(jiffies, conf->reshape_checkpoint + 10*HZ)) {
		/* Cannot proceed until we've updated the superblock... */
		wait_event(conf->wait_for_overlap,
			   atomic_read(&conf->reshape_stripes)==0);
		mddev->reshape_position = conf->reshape_progress;
		mddev->curr_resync_completed = mddev->curr_resync;
		conf->reshape_checkpoint = jiffies;
		set_bit(MD_CHANGE_DEVS, &mddev->flags);
		md_wakeup_thread(mddev->thread);
		wait_event(mddev->sb_wait, mddev->flags == 0 ||
			   kthread_should_stop());
		spin_lock_irq(&conf->device_lock);
		conf->reshape_safe = mddev->reshape_position;
		spin_unlock_irq(&conf->device_lock);
		wake_up(&conf->wait_for_overlap);
		sysfs_notify(&mddev->kobj, NULL, "sync_completed");
	}

	if (mddev->delta_disks < 0) {
		BUG_ON(conf->reshape_progress == 0);
		stripe_addr = writepos;
		BUG_ON((mddev->dev_sectors &
			~((sector_t)reshape_sectors - 1))
		       - reshape_sectors - stripe_addr
		       != sector_nr);
	} else {
		BUG_ON(writepos != sector_nr + reshape_sectors);
		stripe_addr = sector_nr;
	}
	INIT_LIST_HEAD(&stripes);
	for (i = 0; i < reshape_sectors; i += STRIPE_SECTORS) {
		int j;
		int skipped_disk = 0;
		sh = get_active_stripe(conf, stripe_addr+i, 0, 0, 1);
		set_bit(STRIPE_EXPANDING, &sh->state);
		atomic_inc(&conf->reshape_stripes);
		/* If any of this stripe is beyond the end of the old
		 * array, then we need to zero those blocks
		 */
		for (j=sh->disks; j--;) {
			sector_t s;
			if (j == sh->pd_idx)
				continue;
			if (conf->level == 6 &&
			    j == sh->qd_idx)
				continue;
			s = compute_blocknr(sh, j, 0);
			if (s < raid5_size(mddev, 0, 0)) {
				skipped_disk = 1;
				continue;
			}
			memset(page_address(sh->dev[j].page), 0, STRIPE_SIZE);
			set_bit(R5_Expanded, &sh->dev[j].flags);
			set_bit(R5_UPTODATE, &sh->dev[j].flags);
		}
		if (!skipped_disk) {
			set_bit(STRIPE_EXPAND_READY, &sh->state);
			set_bit(STRIPE_HANDLE, &sh->state);
		}
		list_add(&sh->lru, &stripes);
	}
	spin_lock_irq(&conf->device_lock);
	if (mddev->delta_disks < 0)
		conf->reshape_progress -= reshape_sectors * new_data_disks;
	else
		conf->reshape_progress += reshape_sectors * new_data_disks;
	spin_unlock_irq(&conf->device_lock);
	/* Ok, those stripe are ready. We can start scheduling
	 * reads on the source stripes.
	 * The source stripes are determined by mapping the first and last
	 * block on the destination stripes.
	 */
	first_sector =
		raid5_compute_sector(conf, stripe_addr*(new_data_disks),
				     1, &dd_idx, NULL);
	last_sector =
		raid5_compute_sector(conf, ((stripe_addr+reshape_sectors)
					    * new_data_disks - 1),
				     1, &dd_idx, NULL);
	if (last_sector >= mddev->dev_sectors)
		last_sector = mddev->dev_sectors - 1;
	while (first_sector <= last_sector) {
		sh = get_active_stripe(conf, first_sector, 1, 0, 1);
		set_bit(STRIPE_EXPAND_SOURCE, &sh->state);
		set_bit(STRIPE_HANDLE, &sh->state);
		release_stripe(sh);
		first_sector += STRIPE_SECTORS;
	}
	/* Now that the sources are clearly marked, we can release
	 * the destination stripes
	 */
	while (!list_empty(&stripes)) {
		sh = list_entry(stripes.next, struct stripe_head, lru);
		list_del_init(&sh->lru);
		release_stripe(sh);
	}
	/* If this takes us to the resync_max point where we have to pause,
	 * then we need to write out the superblock.
	 */
	sector_nr += reshape_sectors;
	if ((sector_nr - mddev->curr_resync_completed) * 2
	    >= mddev->resync_max - mddev->curr_resync_completed) {
		/* Cannot proceed until we've updated the superblock... */
		wait_event(conf->wait_for_overlap,
			   atomic_read(&conf->reshape_stripes) == 0);
		mddev->reshape_position = conf->reshape_progress;
		mddev->curr_resync_completed = mddev->curr_resync + reshape_sectors;
		conf->reshape_checkpoint = jiffies;
		set_bit(MD_CHANGE_DEVS, &mddev->flags);
		md_wakeup_thread(mddev->thread);
		wait_event(mddev->sb_wait,
			   !test_bit(MD_CHANGE_DEVS, &mddev->flags)
			   || kthread_should_stop());
		spin_lock_irq(&conf->device_lock);
		conf->reshape_safe = mddev->reshape_position;
		spin_unlock_irq(&conf->device_lock);
		wake_up(&conf->wait_for_overlap);
		sysfs_notify(&mddev->kobj, NULL, "sync_completed");
	}
	return reshape_sectors;
}

/* FIXME go_faster isn't used */
static inline sector_t sync_request(mddev_t *mddev, sector_t sector_nr, int *skipped, int go_faster)
{
	raid5_conf_t *conf = mddev->private;
	struct stripe_head *sh;
	sector_t max_sector = mddev->dev_sectors;
	int sync_blocks;
	int still_degraded = 0;
	int i;

	if (sector_nr >= max_sector) {
		/* just being told to finish up .. nothing much to do */
		unplug_slaves(mddev);

		if (test_bit(MD_RECOVERY_RESHAPE, &mddev->recovery)) {
			end_reshape(conf);
			return 0;
		}

		if (mddev->curr_resync < max_sector) /* aborted */
			bitmap_end_sync(mddev->bitmap, mddev->curr_resync,
					&sync_blocks, 1);
		else /* completed sync */
			conf->fullsync = 0;
		bitmap_close_sync(mddev->bitmap);

		return 0;
	}

	/* Allow raid5_quiesce to complete */
	wait_event(conf->wait_for_overlap, conf->quiesce != 2);

	if (test_bit(MD_RECOVERY_RESHAPE, &mddev->recovery))
		return reshape_request(mddev, sector_nr, skipped);

	/* No need to check resync_max as we never do more than one
	 * stripe, and as resync_max will always be on a chunk boundary,
	 * if the check in md_do_sync didn't fire, there is no chance
	 * of overstepping resync_max here
	 */

	/* if there is too many failed drives and we are trying
	 * to resync, then assert that we are finished, because there is
	 * nothing we can do.
	 */
	if (mddev->degraded >= conf->max_degraded &&
	    test_bit(MD_RECOVERY_SYNC, &mddev->recovery)) {
		sector_t rv = mddev->dev_sectors - sector_nr;
		*skipped = 1;
		return rv;
	}
	if (!bitmap_start_sync(mddev->bitmap, sector_nr, &sync_blocks, 1) &&
	    !test_bit(MD_RECOVERY_REQUESTED, &mddev->recovery) &&
	    !conf->fullsync && sync_blocks >= STRIPE_SECTORS) {
		/* we can skip this block, and probably more */
		sync_blocks /= STRIPE_SECTORS;
		*skipped = 1;
		return sync_blocks * STRIPE_SECTORS; /* keep things rounded to whole stripes */
	}


	bitmap_cond_end_sync(mddev->bitmap, sector_nr);

	sh = get_active_stripe(conf, sector_nr, 0, 1, 0);
	if (sh == NULL) {
		sh = get_active_stripe(conf, sector_nr, 0, 0, 0);
		/* make sure we don't swamp the stripe cache if someone else
		 * is trying to get access
		 */
		schedule_timeout_uninterruptible(1);
	}
	/* Need to check if array will still be degraded after recovery/resync
	 * We don't need to check the 'failed' flag as when that gets set,
	 * recovery aborts.
	 */
	for (i = 0; i < conf->raid_disks; i++)
		if (conf->disks[i].rdev == NULL)
			still_degraded = 1;

	bitmap_start_sync(mddev->bitmap, sector_nr, &sync_blocks, still_degraded);

	spin_lock(&sh->lock);
	set_bit(STRIPE_SYNCING, &sh->state);
	clear_bit(STRIPE_INSYNC, &sh->state);
	spin_unlock(&sh->lock);

	handle_stripe(sh);
	release_stripe(sh);

	return STRIPE_SECTORS;
}

static int  retry_aligned_read(raid5_conf_t *conf, struct bio *raid_bio)
{
	/* We may not be able to submit a whole bio at once as there
	 * may not be enough stripe_heads available.
	 * We cannot pre-allocate enough stripe_heads as we may need
	 * more than exist in the cache (if we allow ever large chunks).
	 * So we do one stripe head at a time and record in
	 * ->bi_hw_segments how many have been done.
	 *
	 * We *know* that this entire raid_bio is in one chunk, so
	 * it will be only one 'dd_idx' and only need one call to raid5_compute_sector.
	 */
	struct stripe_head *sh;
	int dd_idx;
	sector_t sector, logical_sector, last_sector;
	int scnt = 0;
	int remaining;
	int handled = 0;

	logical_sector = raid_bio->bi_sector & ~((sector_t)STRIPE_SECTORS-1);
	sector = raid5_compute_sector(conf, logical_sector,
				      0, &dd_idx, NULL);
	last_sector = raid_bio->bi_sector + (raid_bio->bi_size>>9);

	for (; logical_sector < last_sector;
	     logical_sector += STRIPE_SECTORS,
		     sector += STRIPE_SECTORS,
		     scnt++) {

		if (scnt < raid5_bi_hw_segments(raid_bio))
			/* already done this stripe */
			continue;

		sh = get_active_stripe(conf, sector, 0, 1, 0);

		if (!sh) {
			/* failed to get a stripe - must wait */
			raid5_set_bi_hw_segments(raid_bio, scnt);
			conf->retry_read_aligned = raid_bio;
			return handled;
		}

		set_bit(R5_ReadError, &sh->dev[dd_idx].flags);
		if (!add_stripe_bio(sh, raid_bio, dd_idx, 0)) {
			release_stripe(sh);
			raid5_set_bi_hw_segments(raid_bio, scnt);
			conf->retry_read_aligned = raid_bio;
			return handled;
		}

		handle_stripe(sh);
		release_stripe(sh);
		handled++;
	}
	spin_lock_irq(&conf->device_lock);
	remaining = raid5_dec_bi_phys_segments(raid_bio);
	spin_unlock_irq(&conf->device_lock);
	if (remaining == 0)
		bio_endio(raid_bio, 0);
	if (atomic_dec_and_test(&conf->active_aligned_reads))
		wake_up(&conf->wait_for_stripe);
	return handled;
}


/*
 * This is our raid5 kernel thread.
 *
 * We scan the hash table for stripes which can be handled now.
 * During the scan, completed stripes are saved for us by the interrupt
 * handler, so that they will not have to wait for our next wakeup.
 */
static void raid5d(mddev_t *mddev)
{
	struct stripe_head *sh;
	raid5_conf_t *conf = mddev->private;
	int handled;

	pr_debug("+++ raid5d active\n");

	md_check_recovery(mddev);

	handled = 0;
	spin_lock_irq(&conf->device_lock);
	while (1) {
		struct bio *bio;

		if (conf->seq_flush != conf->seq_write) {
			int seq = conf->seq_flush;
			spin_unlock_irq(&conf->device_lock);
			bitmap_unplug(mddev->bitmap);
			spin_lock_irq(&conf->device_lock);
			conf->seq_write = seq;
			activate_bit_delay(conf);
		}

		while ((bio = remove_bio_from_retry(conf))) {
			int ok;
			spin_unlock_irq(&conf->device_lock);
			ok = retry_aligned_read(conf, bio);
			spin_lock_irq(&conf->device_lock);
			if (!ok)
				break;
			handled++;
		}

		sh = __get_priority_stripe(conf);

		if (!sh)
			break;
		spin_unlock_irq(&conf->device_lock);
		
		handled++;
		handle_stripe(sh);
		release_stripe(sh);
		cond_resched();

		spin_lock_irq(&conf->device_lock);
	}
	pr_debug("%d stripes handled\n", handled);

	spin_unlock_irq(&conf->device_lock);

	async_tx_issue_pending_all();
	unplug_slaves(mddev);

	pr_debug("--- raid5d inactive\n");
}

static ssize_t
raid5_show_stripe_cache_size(mddev_t *mddev, char *page)
{
	raid5_conf_t *conf = mddev->private;
	if (conf)
		return sprintf(page, "%d\n", conf->max_nr_stripes);
	else
		return 0;
}

static ssize_t
raid5_store_stripe_cache_size(mddev_t *mddev, const char *page, size_t len)
{
	raid5_conf_t *conf = mddev->private;
	unsigned long new;
	int err;

	if (len >= PAGE_SIZE)
		return -EINVAL;
	if (!conf)
		return -ENODEV;

	if (strict_strtoul(page, 10, &new))
		return -EINVAL;
	if (new <= 16 || new > 32768)
		return -EINVAL;
	while (new < conf->max_nr_stripes) {
		if (drop_one_stripe(conf))
			conf->max_nr_stripes--;
		else
			break;
	}
	err = md_allow_write(mddev);
	if (err)
		return err;
	while (new > conf->max_nr_stripes) {
		if (grow_one_stripe(conf))
			conf->max_nr_stripes++;
		else break;
	}
	return len;
}

static struct md_sysfs_entry
raid5_stripecache_size = __ATTR(stripe_cache_size, S_IRUGO | S_IWUSR,
				raid5_show_stripe_cache_size,
				raid5_store_stripe_cache_size);

static ssize_t
raid5_show_preread_threshold(mddev_t *mddev, char *page)
{
	raid5_conf_t *conf = mddev->private;
	if (conf)
		return sprintf(page, "%d\n", conf->bypass_threshold);
	else
		return 0;
}

static ssize_t
raid5_store_preread_threshold(mddev_t *mddev, const char *page, size_t len)
{
	raid5_conf_t *conf = mddev->private;
	unsigned long new;
	if (len >= PAGE_SIZE)
		return -EINVAL;
	if (!conf)
		return -ENODEV;

	if (strict_strtoul(page, 10, &new))
		return -EINVAL;
	if (new > conf->max_nr_stripes)
		return -EINVAL;
	conf->bypass_threshold = new;
	return len;
}

static struct md_sysfs_entry
raid5_preread_bypass_threshold = __ATTR(preread_bypass_threshold,
					S_IRUGO | S_IWUSR,
					raid5_show_preread_threshold,
					raid5_store_preread_threshold);

static ssize_t
stripe_cache_active_show(mddev_t *mddev, char *page)
{
	raid5_conf_t *conf = mddev->private;
	if (conf)
		return sprintf(page, "%d\n", atomic_read(&conf->active_stripes));
	else
		return 0;
}

static struct md_sysfs_entry
raid5_stripecache_active = __ATTR_RO(stripe_cache_active);

static struct attribute *raid5_attrs[] =  {
	&raid5_stripecache_size.attr,
	&raid5_stripecache_active.attr,
	&raid5_preread_bypass_threshold.attr,
	NULL,
};
static struct attribute_group raid5_attrs_group = {
	.name = NULL,
	.attrs = raid5_attrs,
};

static sector_t
raid5_size(mddev_t *mddev, sector_t sectors, int raid_disks)
{
	raid5_conf_t *conf = mddev->private;

	if (!sectors)
		sectors = mddev->dev_sectors;
	if (!raid_disks)
		/* size is defined by the smallest of previous and new size */
		raid_disks = min(conf->raid_disks, conf->previous_raid_disks);

	sectors &= ~((sector_t)mddev->chunk_sectors - 1);
	sectors &= ~((sector_t)mddev->new_chunk_sectors - 1);
	return sectors * (raid_disks - conf->max_degraded);
}

static void raid5_free_percpu(raid5_conf_t *conf)
{
	struct raid5_percpu *percpu;
	unsigned long cpu;

	if (!conf->percpu)
		return;

	get_online_cpus();
	for_each_possible_cpu(cpu) {
		percpu = per_cpu_ptr(conf->percpu, cpu);
		safe_put_page(percpu->spare_page);
		kfree(percpu->scribble);
	}
#ifdef CONFIG_HOTPLUG_CPU
	unregister_cpu_notifier(&conf->cpu_notify);
#endif
	put_online_cpus();

	free_percpu(conf->percpu);
}

static void free_conf(raid5_conf_t *conf)
{
	shrink_stripes(conf);
	raid5_free_percpu(conf);
	kfree(conf->disks);
	kfree(conf->stripe_hashtbl);
	kfree(conf);
}

#ifdef CONFIG_HOTPLUG_CPU
static int raid456_cpu_notify(struct notifier_block *nfb, unsigned long action,
			      void *hcpu)
{
	raid5_conf_t *conf = container_of(nfb, raid5_conf_t, cpu_notify);
	long cpu = (long)hcpu;
	struct raid5_percpu *percpu = per_cpu_ptr(conf->percpu, cpu);

	switch (action) {
	case CPU_UP_PREPARE:
	case CPU_UP_PREPARE_FROZEN:
		if (conf->level == 6 && !percpu->spare_page)
			percpu->spare_page = alloc_page(GFP_KERNEL);
		if (!percpu->scribble)
			percpu->scribble = kmalloc(conf->scribble_len, GFP_KERNEL);

		if (!percpu->scribble ||
		    (conf->level == 6 && !percpu->spare_page)) {
			safe_put_page(percpu->spare_page);
			kfree(percpu->scribble);
			pr_err("%s: failed memory allocation for cpu%ld\n",
			       __func__, cpu);
			return NOTIFY_BAD;
		}
		break;
	case CPU_DEAD:
	case CPU_DEAD_FROZEN:
		safe_put_page(percpu->spare_page);
		kfree(percpu->scribble);
		percpu->spare_page = NULL;
		percpu->scribble = NULL;
		break;
	default:
		break;
	}
	return NOTIFY_OK;
}
#endif

static int raid5_alloc_percpu(raid5_conf_t *conf)
{
	unsigned long cpu;
	struct page *spare_page;
	struct raid5_percpu __percpu *allcpus;
	void *scribble;
	int err;

	allcpus = alloc_percpu(struct raid5_percpu);
	if (!allcpus)
		return -ENOMEM;
	conf->percpu = allcpus;

	get_online_cpus();
	err = 0;
	for_each_present_cpu(cpu) {
		if (conf->level == 6) {
			spare_page = alloc_page(GFP_KERNEL);
			if (!spare_page) {
				err = -ENOMEM;
				break;
			}
			per_cpu_ptr(conf->percpu, cpu)->spare_page = spare_page;
		}
		scribble = kmalloc(conf->scribble_len, GFP_KERNEL);
		if (!scribble) {
			err = -ENOMEM;
			break;
		}
		per_cpu_ptr(conf->percpu, cpu)->scribble = scribble;
	}
#ifdef CONFIG_HOTPLUG_CPU
	conf->cpu_notify.notifier_call = raid456_cpu_notify;
	conf->cpu_notify.priority = 0;
	if (err == 0)
		err = register_cpu_notifier(&conf->cpu_notify);
#endif
	put_online_cpus();

	return err;
}

static raid5_conf_t *setup_conf(mddev_t *mddev)
{
	raid5_conf_t *conf;
	int raid_disk, memory, max_disks;
	mdk_rdev_t *rdev;
	struct disk_info *disk;

	if (mddev->new_level != 5
	    && mddev->new_level != 4
	    && mddev->new_level != 6) {
		printk(KERN_ERR "raid5: %s: raid level not set to 4/5/6 (%d)\n",
		       mdname(mddev), mddev->new_level);
		return ERR_PTR(-EIO);
	}
	if ((mddev->new_level == 5
	     && !algorithm_valid_raid5(mddev->new_layout)) ||
	    (mddev->new_level == 6
	     && !algorithm_valid_raid6(mddev->new_layout))) {
		printk(KERN_ERR "raid5: %s: layout %d not supported\n",
		       mdname(mddev), mddev->new_layout);
		return ERR_PTR(-EIO);
	}
	if (mddev->new_level == 6 && mddev->raid_disks < 4) {
		printk(KERN_ERR "raid6: not enough configured devices for %s (%d, minimum 4)\n",
		       mdname(mddev), mddev->raid_disks);
		return ERR_PTR(-EINVAL);
	}

	if (!mddev->new_chunk_sectors ||
	    (mddev->new_chunk_sectors << 9) % PAGE_SIZE ||
	    !is_power_of_2(mddev->new_chunk_sectors)) {
		printk(KERN_ERR "raid5: invalid chunk size %d for %s\n",
		       mddev->new_chunk_sectors << 9, mdname(mddev));
		return ERR_PTR(-EINVAL);
	}

	conf = kzalloc(sizeof(raid5_conf_t), GFP_KERNEL);
	if (conf == NULL)
		goto abort;
	spin_lock_init(&conf->device_lock);
	init_waitqueue_head(&conf->wait_for_stripe);
	init_waitqueue_head(&conf->wait_for_overlap);
	INIT_LIST_HEAD(&conf->handle_list);
	INIT_LIST_HEAD(&conf->hold_list);
	INIT_LIST_HEAD(&conf->delayed_list);
	INIT_LIST_HEAD(&conf->bitmap_list);
	INIT_LIST_HEAD(&conf->inactive_list);
	atomic_set(&conf->active_stripes, 0);
	atomic_set(&conf->preread_active_stripes, 0);
	atomic_set(&conf->active_aligned_reads, 0);
	conf->bypass_threshold = BYPASS_THRESHOLD;

	conf->raid_disks = mddev->raid_disks;
	if (mddev->reshape_position == MaxSector)
		conf->previous_raid_disks = mddev->raid_disks;
	else
		conf->previous_raid_disks = mddev->raid_disks - mddev->delta_disks;
	max_disks = max(conf->raid_disks, conf->previous_raid_disks);
	conf->scribble_len = scribble_len(max_disks);

	conf->disks = kzalloc(max_disks * sizeof(struct disk_info),
			      GFP_KERNEL);
	if (!conf->disks)
		goto abort;

	conf->mddev = mddev;

	if ((conf->stripe_hashtbl = kzalloc(PAGE_SIZE, GFP_KERNEL)) == NULL)
		goto abort;

	conf->level = mddev->new_level;
	if (raid5_alloc_percpu(conf) != 0)
		goto abort;

	pr_debug("raid5: run(%s) called.\n", mdname(mddev));

	list_for_each_entry(rdev, &mddev->disks, same_set) {
		raid_disk = rdev->raid_disk;
		if (raid_disk >= max_disks
		    || raid_disk < 0)
			continue;
		disk = conf->disks + raid_disk;

		disk->rdev = rdev;

		if (test_bit(In_sync, &rdev->flags)) {
			char b[BDEVNAME_SIZE];
			printk(KERN_INFO "raid5: device %s operational as raid"
				" disk %d\n", bdevname(rdev->bdev,b),
				raid_disk);
		} else
			/* Cannot rely on bitmap to complete recovery */
			conf->fullsync = 1;
	}

	conf->chunk_sectors = mddev->new_chunk_sectors;
	conf->level = mddev->new_level;
	if (conf->level == 6)
		conf->max_degraded = 2;
	else
		conf->max_degraded = 1;
	conf->algorithm = mddev->new_layout;
	conf->max_nr_stripes = NR_STRIPES;
	conf->reshape_progress = mddev->reshape_position;
	if (conf->reshape_progress != MaxSector) {
		conf->prev_chunk_sectors = mddev->chunk_sectors;
		conf->prev_algo = mddev->layout;
	}

	memory = conf->max_nr_stripes * (sizeof(struct stripe_head) +
		 max_disks * ((sizeof(struct bio) + PAGE_SIZE))) / 1024;
	if (grow_stripes(conf, conf->max_nr_stripes)) {
		printk(KERN_ERR
			"raid5: couldn't allocate %dkB for buffers\n", memory);
		goto abort;
	} else
		printk(KERN_INFO "raid5: allocated %dkB for %s\n",
			memory, mdname(mddev));

	conf->thread = md_register_thread(raid5d, mddev, NULL);
	if (!conf->thread) {
		printk(KERN_ERR
		       "raid5: couldn't allocate thread for %s\n",
		       mdname(mddev));
		goto abort;
	}

	return conf;

 abort:
	if (conf) {
		free_conf(conf);
		return ERR_PTR(-EIO);
	} else
		return ERR_PTR(-ENOMEM);
}


static int only_parity(int raid_disk, int algo, int raid_disks, int max_degraded)
{
	switch (algo) {
	case ALGORITHM_PARITY_0:
		if (raid_disk < max_degraded)
			return 1;
		break;
	case ALGORITHM_PARITY_N:
		if (raid_disk >= raid_disks - max_degraded)
			return 1;
		break;
	case ALGORITHM_PARITY_0_6:
		if (raid_disk == 0 || 
		    raid_disk == raid_disks - 1)
			return 1;
		break;
	case ALGORITHM_LEFT_ASYMMETRIC_6:
	case ALGORITHM_RIGHT_ASYMMETRIC_6:
	case ALGORITHM_LEFT_SYMMETRIC_6:
	case ALGORITHM_RIGHT_SYMMETRIC_6:
		if (raid_disk == raid_disks - 1)
			return 1;
	}
	return 0;
}

static int run(mddev_t *mddev)
{
	raid5_conf_t *conf;
	int working_disks = 0, chunk_size;
	int dirty_parity_disks = 0;
	mdk_rdev_t *rdev;
	sector_t reshape_offset = 0;

	if (mddev->recovery_cp != MaxSector)
		printk(KERN_NOTICE "raid5: %s is not clean"
		       " -- starting background reconstruction\n",
		       mdname(mddev));
	if (mddev->reshape_position != MaxSector) {
		/* Check that we can continue the reshape.
		 * Currently only disks can change, it must
		 * increase, and we must be past the point where
		 * a stripe over-writes itself
		 */
		sector_t here_new, here_old;
		int old_disks;
		int max_degraded = (mddev->level == 6 ? 2 : 1);

		if (mddev->new_level != mddev->level) {
			printk(KERN_ERR "raid5: %s: unsupported reshape "
			       "required - aborting.\n",
			       mdname(mddev));
			return -EINVAL;
		}
		old_disks = mddev->raid_disks - mddev->delta_disks;
		/* reshape_position must be on a new-stripe boundary, and one
		 * further up in new geometry must map after here in old
		 * geometry.
		 */
		here_new = mddev->reshape_position;
		if (sector_div(here_new, mddev->new_chunk_sectors *
			       (mddev->raid_disks - max_degraded))) {
			printk(KERN_ERR "raid5: reshape_position not "
			       "on a stripe boundary\n");
			return -EINVAL;
		}
		reshape_offset = here_new * mddev->new_chunk_sectors;
		/* here_new is the stripe we will write to */
		here_old = mddev->reshape_position;
		sector_div(here_old, mddev->chunk_sectors *
			   (old_disks-max_degraded));
		/* here_old is the first stripe that we might need to read
		 * from */
		if (mddev->delta_disks == 0) {
			/* We cannot be sure it is safe to start an in-place
			 * reshape.  It is only safe if user-space if monitoring
			 * and taking constant backups.
			 * mdadm always starts a situation like this in
			 * readonly mode so it can take control before
			 * allowing any writes.  So just check for that.
			 */
			if ((here_new * mddev->new_chunk_sectors != 
			     here_old * mddev->chunk_sectors) ||
			    mddev->ro == 0) {
				printk(KERN_ERR "raid5: in-place reshape must be started"
				       " in read-only mode - aborting\n");
				return -EINVAL;
			}
		} else if (mddev->delta_disks < 0
		    ? (here_new * mddev->new_chunk_sectors <=
		       here_old * mddev->chunk_sectors)
		    : (here_new * mddev->new_chunk_sectors >=
		       here_old * mddev->chunk_sectors)) {
			/* Reading from the same stripe as writing to - bad */
			printk(KERN_ERR "raid5: reshape_position too early for "
			       "auto-recovery - aborting.\n");
			return -EINVAL;
		}
		printk(KERN_INFO "raid5: reshape will continue\n");
		/* OK, we should be able to continue; */
	} else {
		BUG_ON(mddev->level != mddev->new_level);
		BUG_ON(mddev->layout != mddev->new_layout);
		BUG_ON(mddev->chunk_sectors != mddev->new_chunk_sectors);
		BUG_ON(mddev->delta_disks != 0);
	}

	if (mddev->private == NULL)
		conf = setup_conf(mddev);
	else
		conf = mddev->private;

	if (IS_ERR(conf))
		return PTR_ERR(conf);

	mddev->thread = conf->thread;
	conf->thread = NULL;
	mddev->private = conf;

	/*
	 * 0 for a fully functional array, 1 or 2 for a degraded array.
	 */
	list_for_each_entry(rdev, &mddev->disks, same_set) {
		if (rdev->raid_disk < 0)
			continue;
		if (test_bit(In_sync, &rdev->flags))
			working_disks++;
		/* This disc is not fully in-sync.  However if it
		 * just stored parity (beyond the recovery_offset),
		 * when we don't need to be concerned about the
		 * array being dirty.
		 * When reshape goes 'backwards', we never have
		 * partially completed devices, so we only need
		 * to worry about reshape going forwards.
		 */
		/* Hack because v0.91 doesn't store recovery_offset properly. */
		if (mddev->major_version == 0 &&
		    mddev->minor_version > 90)
			rdev->recovery_offset = reshape_offset;
			
		printk("%d: w=%d pa=%d pr=%d m=%d a=%d r=%d op1=%d op2=%d\n",
		       rdev->raid_disk, working_disks, conf->prev_algo,
		       conf->previous_raid_disks, conf->max_degraded,
		       conf->algorithm, conf->raid_disks, 
		       only_parity(rdev->raid_disk,
				   conf->prev_algo,
				   conf->previous_raid_disks,
				   conf->max_degraded),
		       only_parity(rdev->raid_disk,
				   conf->algorithm,
				   conf->raid_disks,
				   conf->max_degraded));
		if (rdev->recovery_offset < reshape_offset) {
			/* We need to check old and new layout */
			if (!only_parity(rdev->raid_disk,
					 conf->algorithm,
					 conf->raid_disks,
					 conf->max_degraded))
				continue;
		}
		if (!only_parity(rdev->raid_disk,
				 conf->prev_algo,
				 conf->previous_raid_disks,
				 conf->max_degraded))
			continue;
		dirty_parity_disks++;
	}

	mddev->degraded = (max(conf->raid_disks, conf->previous_raid_disks)
			   - working_disks);

	if (mddev->degraded > conf->max_degraded) {
		printk(KERN_ERR "raid5: not enough operational devices for %s"
			" (%d/%d failed)\n",
			mdname(mddev), mddev->degraded, conf->raid_disks);
		goto abort;
	}

	/* device size must be a multiple of chunk size */
	mddev->dev_sectors &= ~(mddev->chunk_sectors - 1);
	mddev->resync_max_sectors = mddev->dev_sectors;

	if (mddev->degraded > dirty_parity_disks &&
	    mddev->recovery_cp != MaxSector) {
		if (mddev->ok_start_degraded)
			printk(KERN_WARNING
			       "raid5: starting dirty degraded array: %s"
			       "- data corruption possible.\n",
			       mdname(mddev));
		else {
			printk(KERN_ERR
			       "raid5: cannot start dirty degraded array for %s\n",
			       mdname(mddev));
			goto abort;
		}
	}

	if (mddev->degraded == 0)
		printk("raid5: raid level %d set %s active with %d out of %d"
		       " devices, algorithm %d\n", conf->level, mdname(mddev),
		       mddev->raid_disks-mddev->degraded, mddev->raid_disks,
		       mddev->new_layout);
	else
		printk(KERN_ALERT "raid5: raid level %d set %s active with %d"
			" out of %d devices, algorithm %d\n", conf->level,
			mdname(mddev), mddev->raid_disks - mddev->degraded,
			mddev->raid_disks, mddev->new_layout);

	print_raid5_conf(conf);

	if (conf->reshape_progress != MaxSector) {
		printk("...ok start reshape thread\n");
		conf->reshape_safe = conf->reshape_progress;
		atomic_set(&conf->reshape_stripes, 0);
		clear_bit(MD_RECOVERY_SYNC, &mddev->recovery);
		clear_bit(MD_RECOVERY_CHECK, &mddev->recovery);
		set_bit(MD_RECOVERY_RESHAPE, &mddev->recovery);
		set_bit(MD_RECOVERY_RUNNING, &mddev->recovery);
		mddev->sync_thread = md_register_thread(md_do_sync, mddev,
							"reshape");
	}

	/* read-ahead size must cover two whole stripes, which is
	 * 2 * (datadisks) * chunksize where 'n' is the number of raid devices
	 */
	{
		int data_disks = conf->previous_raid_disks - conf->max_degraded;
		int stripe = data_disks *
			((mddev->chunk_sectors << 9) / PAGE_SIZE);
		if (mddev->queue->backing_dev_info.ra_pages < 2 * stripe)
			mddev->queue->backing_dev_info.ra_pages = 2 * stripe;
	}

	/* Ok, everything is just fine now */
	if (mddev->to_remove == &raid5_attrs_group)
		mddev->to_remove = NULL;
	else if (sysfs_create_group(&mddev->kobj, &raid5_attrs_group))
		printk(KERN_WARNING
		       "raid5: failed to create sysfs attributes for %s\n",
		       mdname(mddev));

	mddev->queue->queue_lock = &conf->device_lock;

	mddev->queue->unplug_fn = raid5_unplug_device;
	mddev->queue->backing_dev_info.congested_data = mddev;
	mddev->queue->backing_dev_info.congested_fn = raid5_congested;

	md_set_array_sectors(mddev, raid5_size(mddev, 0, 0));

	blk_queue_merge_bvec(mddev->queue, raid5_mergeable_bvec);
	chunk_size = mddev->chunk_sectors << 9;
	blk_queue_io_min(mddev->queue, chunk_size);
	blk_queue_io_opt(mddev->queue, chunk_size *
			 (conf->raid_disks - conf->max_degraded));

	list_for_each_entry(rdev, &mddev->disks, same_set)
		disk_stack_limits(mddev->gendisk, rdev->bdev,
				  rdev->data_offset << 9);

	return 0;
abort:
	md_unregister_thread(mddev->thread);
	mddev->thread = NULL;
	if (conf) {
		print_raid5_conf(conf);
		free_conf(conf);
	}
	mddev->private = NULL;
	printk(KERN_ALERT "raid5: failed to run raid set %s\n", mdname(mddev));
	return -EIO;
}



static int stop(mddev_t *mddev)
{
	raid5_conf_t *conf = mddev->private;

	md_unregister_thread(mddev->thread);
	mddev->thread = NULL;
	mddev->queue->backing_dev_info.congested_fn = NULL;
	blk_sync_queue(mddev->queue); /* the unplug fn references 'conf'*/
	free_conf(conf);
	mddev->private = NULL;
	mddev->to_remove = &raid5_attrs_group;
	return 0;
}

#ifdef DEBUG
static void print_sh(struct seq_file *seq, struct stripe_head *sh)
{
	int i;

	seq_printf(seq, "sh %llu, pd_idx %d, state %ld.\n",
		   (unsigned long long)sh->sector, sh->pd_idx, sh->state);
	seq_printf(seq, "sh %llu,  count %d.\n",
		   (unsigned long long)sh->sector, atomic_read(&sh->count));
	seq_printf(seq, "sh %llu, ", (unsigned long long)sh->sector);
	for (i = 0; i < sh->disks; i++) {
		seq_printf(seq, "(cache%d: %p %ld) ",
			   i, sh->dev[i].page, sh->dev[i].flags);
	}
	seq_printf(seq, "\n");
}

static void printall(struct seq_file *seq, raid5_conf_t *conf)
{
	struct stripe_head *sh;
	struct hlist_node *hn;
	int i;

	spin_lock_irq(&conf->device_lock);
	for (i = 0; i < NR_HASH; i++) {
		hlist_for_each_entry(sh, hn, &conf->stripe_hashtbl[i], hash) {
			if (sh->raid_conf != conf)
				continue;
			print_sh(seq, sh);
		}
	}
	spin_unlock_irq(&conf->device_lock);
}
#endif

static void status(struct seq_file *seq, mddev_t *mddev)
{
	raid5_conf_t *conf = mddev->private;
	int i;

	seq_printf(seq, " level %d, %dk chunk, algorithm %d", mddev->level,
		mddev->chunk_sectors / 2, mddev->layout);
	seq_printf (seq, " [%d/%d] [", conf->raid_disks, conf->raid_disks - mddev->degraded);
	for (i = 0; i < conf->raid_disks; i++)
		seq_printf (seq, "%s",
			       conf->disks[i].rdev &&
			       test_bit(In_sync, &conf->disks[i].rdev->flags) ? "U" : "_");
	seq_printf (seq, "]");
#ifdef DEBUG
	seq_printf (seq, "\n");
	printall(seq, conf);
#endif
}

static void print_raid5_conf (raid5_conf_t *conf)
{
	int i;
	struct disk_info *tmp;

	printk("RAID5 conf printout:\n");
	if (!conf) {
		printk("(conf==NULL)\n");
		return;
	}
	printk(" --- rd:%d wd:%d\n", conf->raid_disks,
		 conf->raid_disks - conf->mddev->degraded);

	for (i = 0; i < conf->raid_disks; i++) {
		char b[BDEVNAME_SIZE];
		tmp = conf->disks + i;
		if (tmp->rdev)
		printk(" disk %d, o:%d, dev:%s\n",
			i, !test_bit(Faulty, &tmp->rdev->flags),
			bdevname(tmp->rdev->bdev,b));
	}
}

static int raid5_spare_active(mddev_t *mddev)
{
	int i;
	raid5_conf_t *conf = mddev->private;
	struct disk_info *tmp;

	for (i = 0; i < conf->raid_disks; i++) {
		tmp = conf->disks + i;
		if (tmp->rdev
		    && !test_bit(Faulty, &tmp->rdev->flags)
		    && !test_and_set_bit(In_sync, &tmp->rdev->flags)) {
			unsigned long flags;
			spin_lock_irqsave(&conf->device_lock, flags);
			mddev->degraded--;
			spin_unlock_irqrestore(&conf->device_lock, flags);
		}
	}
	print_raid5_conf(conf);
	return 0;
}

static int raid5_remove_disk(mddev_t *mddev, int number)
{
	raid5_conf_t *conf = mddev->private;
	int err = 0;
	mdk_rdev_t *rdev;
	struct disk_info *p = conf->disks + number;

	print_raid5_conf(conf);
	rdev = p->rdev;
	if (rdev) {
		if (number >= conf->raid_disks &&
		    conf->reshape_progress == MaxSector)
			clear_bit(In_sync, &rdev->flags);

		if (test_bit(In_sync, &rdev->flags) ||
		    atomic_read(&rdev->nr_pending)) {
			err = -EBUSY;
			goto abort;
		}
		/* Only remove non-faulty devices if recovery
		 * isn't possible.
		 */
		if (!test_bit(Faulty, &rdev->flags) &&
		    mddev->degraded <= conf->max_degraded &&
		    number < conf->raid_disks) {
			err = -EBUSY;
			goto abort;
		}
		p->rdev = NULL;
		synchronize_rcu();
		if (atomic_read(&rdev->nr_pending)) {
			/* lost the race, try later */
			err = -EBUSY;
			p->rdev = rdev;
		}
	}
abort:

	print_raid5_conf(conf);
	return err;
}

static int raid5_add_disk(mddev_t *mddev, mdk_rdev_t *rdev)
{
	raid5_conf_t *conf = mddev->private;
	int err = -EEXIST;
	int disk;
	struct disk_info *p;
	int first = 0;
	int last = conf->raid_disks - 1;

	if (mddev->degraded > conf->max_degraded)
		/* no point adding a device */
		return -EINVAL;

	if (rdev->raid_disk >= 0)
		first = last = rdev->raid_disk;

	/*
	 * find the disk ... but prefer rdev->saved_raid_disk
	 * if possible.
	 */
	if (rdev->saved_raid_disk >= 0 &&
	    rdev->saved_raid_disk >= first &&
	    conf->disks[rdev->saved_raid_disk].rdev == NULL)
		disk = rdev->saved_raid_disk;
	else
		disk = first;
	for ( ; disk <= last ; disk++)
		if ((p=conf->disks + disk)->rdev == NULL) {
			clear_bit(In_sync, &rdev->flags);
			rdev->raid_disk = disk;
			err = 0;
			if (rdev->saved_raid_disk != disk)
				conf->fullsync = 1;
			rcu_assign_pointer(p->rdev, rdev);
			break;
		}
	print_raid5_conf(conf);
	return err;
}

static int raid5_resize(mddev_t *mddev, sector_t sectors)
{
	/* no resync is happening, and there is enough space
	 * on all devices, so we can resize.
	 * We need to make sure resync covers any new space.
	 * If the array is shrinking we should possibly wait until
	 * any io in the removed space completes, but it hardly seems
	 * worth it.
	 */
	sectors &= ~((sector_t)mddev->chunk_sectors - 1);
	md_set_array_sectors(mddev, raid5_size(mddev, sectors,
					       mddev->raid_disks));
	if (mddev->array_sectors >
	    raid5_size(mddev, sectors, mddev->raid_disks))
		return -EINVAL;
	set_capacity(mddev->gendisk, mddev->array_sectors);
	revalidate_disk(mddev->gendisk);
	if (sectors > mddev->dev_sectors && mddev->recovery_cp == MaxSector) {
		mddev->recovery_cp = mddev->dev_sectors;
		set_bit(MD_RECOVERY_NEEDED, &mddev->recovery);
	}
	mddev->dev_sectors = sectors;
	mddev->resync_max_sectors = sectors;
	return 0;
}

static int check_stripe_cache(mddev_t *mddev)
{
	/* Can only proceed if there are plenty of stripe_heads.
	 * We need a minimum of one full stripe,, and for sensible progress
	 * it is best to have about 4 times that.
	 * If we require 4 times, then the default 256 4K stripe_heads will
	 * allow for chunk sizes up to 256K, which is probably OK.
	 * If the chunk size is greater, user-space should request more
	 * stripe_heads first.
	 */
	raid5_conf_t *conf = mddev->private;
	if (((mddev->chunk_sectors << 9) / STRIPE_SIZE) * 4
	    > conf->max_nr_stripes ||
	    ((mddev->new_chunk_sectors << 9) / STRIPE_SIZE) * 4
	    > conf->max_nr_stripes) {
		printk(KERN_WARNING "raid5: reshape: not enough stripes.  Needed %lu\n",
		       ((max(mddev->chunk_sectors, mddev->new_chunk_sectors) << 9)
			/ STRIPE_SIZE)*4);
		return 0;
	}
	return 1;
}

static int check_reshape(mddev_t *mddev)
{
	raid5_conf_t *conf = mddev->private;

	if (mddev->delta_disks == 0 &&
	    mddev->new_layout == mddev->layout &&
	    mddev->new_chunk_sectors == mddev->chunk_sectors)
		return 0; /* nothing to do */
	if (mddev->bitmap)
		/* Cannot grow a bitmap yet */
		return -EBUSY;
	if (mddev->degraded > conf->max_degraded)
		return -EINVAL;
	if (mddev->delta_disks < 0) {
		/* We might be able to shrink, but the devices must
		 * be made bigger first.
		 * For raid6, 4 is the minimum size.
		 * Otherwise 2 is the minimum
		 */
		int min = 2;
		if (mddev->level == 6)
			min = 4;
		if (mddev->raid_disks + mddev->delta_disks < min)
			return -EINVAL;
	}

	if (!check_stripe_cache(mddev))
		return -ENOSPC;

	return resize_stripes(conf, conf->raid_disks + mddev->delta_disks);
}

static int raid5_start_reshape(mddev_t *mddev)
{
	raid5_conf_t *conf = mddev->private;
	mdk_rdev_t *rdev;
	int spares = 0;
	int added_devices = 0;
	unsigned long flags;

	if (test_bit(MD_RECOVERY_RUNNING, &mddev->recovery))
		return -EBUSY;

	if (!check_stripe_cache(mddev))
		return -ENOSPC;

	list_for_each_entry(rdev, &mddev->disks, same_set)
		if (rdev->raid_disk < 0 &&
		    !test_bit(Faulty, &rdev->flags))
			spares++;

	if (spares - mddev->degraded < mddev->delta_disks - conf->max_degraded)
		/* Not enough devices even to make a degraded array
		 * of that size
		 */
		return -EINVAL;

	/* Refuse to reduce size of the array.  Any reductions in
	 * array size must be through explicit setting of array_size
	 * attribute.
	 */
	if (raid5_size(mddev, 0, conf->raid_disks + mddev->delta_disks)
	    < mddev->array_sectors) {
		printk(KERN_ERR "md: %s: array size must be reduced "
		       "before number of disks\n", mdname(mddev));
		return -EINVAL;
	}

	atomic_set(&conf->reshape_stripes, 0);
	spin_lock_irq(&conf->device_lock);
	conf->previous_raid_disks = conf->raid_disks;
	conf->raid_disks += mddev->delta_disks;
	conf->prev_chunk_sectors = conf->chunk_sectors;
	conf->chunk_sectors = mddev->new_chunk_sectors;
	conf->prev_algo = conf->algorithm;
	conf->algorithm = mddev->new_layout;
	if (mddev->delta_disks < 0)
		conf->reshape_progress = raid5_size(mddev, 0, 0);
	else
		conf->reshape_progress = 0;
	conf->reshape_safe = conf->reshape_progress;
	conf->generation++;
	spin_unlock_irq(&conf->device_lock);

	/* Add some new drives, as many as will fit.
	 * We know there are enough to make the newly sized array work.
	 */
	list_for_each_entry(rdev, &mddev->disks, same_set)
		if (rdev->raid_disk < 0 &&
		    !test_bit(Faulty, &rdev->flags)) {
			if (raid5_add_disk(mddev, rdev) == 0) {
				char nm[20];
				if (rdev->raid_disk >= conf->previous_raid_disks) {
					set_bit(In_sync, &rdev->flags);
					added_devices++;
				} else
					rdev->recovery_offset = 0;
				sprintf(nm, "rd%d", rdev->raid_disk);
				if (sysfs_create_link(&mddev->kobj,
						      &rdev->kobj, nm))
					printk(KERN_WARNING
					       "raid5: failed to create "
					       " link %s for %s\n",
					       nm, mdname(mddev));
			} else
				break;
		}

	/* When a reshape changes the number of devices, ->degraded
	 * is measured against the large of the pre and post number of
	 * devices.*/
	if (mddev->delta_disks > 0) {
		spin_lock_irqsave(&conf->device_lock, flags);
		mddev->degraded += (conf->raid_disks - conf->previous_raid_disks)
			- added_devices;
		spin_unlock_irqrestore(&conf->device_lock, flags);
	}
	mddev->raid_disks = conf->raid_disks;
	mddev->reshape_position = conf->reshape_progress;
	set_bit(MD_CHANGE_DEVS, &mddev->flags);

	clear_bit(MD_RECOVERY_SYNC, &mddev->recovery);
	clear_bit(MD_RECOVERY_CHECK, &mddev->recovery);
	set_bit(MD_RECOVERY_RESHAPE, &mddev->recovery);
	set_bit(MD_RECOVERY_RUNNING, &mddev->recovery);
	mddev->sync_thread = md_register_thread(md_do_sync, mddev,
						"reshape");
	if (!mddev->sync_thread) {
		mddev->recovery = 0;
		spin_lock_irq(&conf->device_lock);
		mddev->raid_disks = conf->raid_disks = conf->previous_raid_disks;
		conf->reshape_progress = MaxSector;
		spin_unlock_irq(&conf->device_lock);
		return -EAGAIN;
	}
	conf->reshape_checkpoint = jiffies;
	md_wakeup_thread(mddev->sync_thread);
	md_new_event(mddev);
	return 0;
}

/* This is called from the reshape thread and should make any
 * changes needed in 'conf'
 */
static void end_reshape(raid5_conf_t *conf)
{

	if (!test_bit(MD_RECOVERY_INTR, &conf->mddev->recovery)) {

		spin_lock_irq(&conf->device_lock);
		conf->previous_raid_disks = conf->raid_disks;
		conf->reshape_progress = MaxSector;
		spin_unlock_irq(&conf->device_lock);
		wake_up(&conf->wait_for_overlap);

		/* read-ahead size must cover two whole stripes, which is
		 * 2 * (datadisks) * chunksize where 'n' is the number of raid devices
		 */
		{
			int data_disks = conf->raid_disks - conf->max_degraded;
			int stripe = data_disks * ((conf->chunk_sectors << 9)
						   / PAGE_SIZE);
			if (conf->mddev->queue->backing_dev_info.ra_pages < 2 * stripe)
				conf->mddev->queue->backing_dev_info.ra_pages = 2 * stripe;
		}
	}
}

/* This is called from the raid5d thread with mddev_lock held.
 * It makes config changes to the device.
 */
static void raid5_finish_reshape(mddev_t *mddev)
{
	raid5_conf_t *conf = mddev->private;

	if (!test_bit(MD_RECOVERY_INTR, &mddev->recovery)) {

		if (mddev->delta_disks > 0) {
			md_set_array_sectors(mddev, raid5_size(mddev, 0, 0));
			set_capacity(mddev->gendisk, mddev->array_sectors);
			revalidate_disk(mddev->gendisk);
		} else {
			int d;
			mddev->degraded = conf->raid_disks;
			for (d = 0; d < conf->raid_disks ; d++)
				if (conf->disks[d].rdev &&
				    test_bit(In_sync,
					     &conf->disks[d].rdev->flags))
					mddev->degraded--;
			for (d = conf->raid_disks ;
			     d < conf->raid_disks - mddev->delta_disks;
			     d++) {
				mdk_rdev_t *rdev = conf->disks[d].rdev;
				if (rdev && raid5_remove_disk(mddev, d) == 0) {
					char nm[20];
					sprintf(nm, "rd%d", rdev->raid_disk);
					sysfs_remove_link(&mddev->kobj, nm);
					rdev->raid_disk = -1;
				}
			}
		}
		mddev->layout = conf->algorithm;
		mddev->chunk_sectors = conf->chunk_sectors;
		mddev->reshape_position = MaxSector;
		mddev->delta_disks = 0;
	}
}

static void raid5_quiesce(mddev_t *mddev, int state)
{
	raid5_conf_t *conf = mddev->private;

	switch(state) {
	case 2: /* resume for a suspend */
		wake_up(&conf->wait_for_overlap);
		break;

	case 1: /* stop all writes */
		spin_lock_irq(&conf->device_lock);
		/* '2' tells resync/reshape to pause so that all
		 * active stripes can drain
		 */
		conf->quiesce = 2;
		wait_event_lock_irq(conf->wait_for_stripe,
				    atomic_read(&conf->active_stripes) == 0 &&
				    atomic_read(&conf->active_aligned_reads) == 0,
				    conf->device_lock, /* nothing */);
		conf->quiesce = 1;
		spin_unlock_irq(&conf->device_lock);
		/* allow reshape to continue */
		wake_up(&conf->wait_for_overlap);
		break;

	case 0: /* re-enable writes */
		spin_lock_irq(&conf->device_lock);
		conf->quiesce = 0;
		wake_up(&conf->wait_for_stripe);
		wake_up(&conf->wait_for_overlap);
		spin_unlock_irq(&conf->device_lock);
		break;
	}
}


static void *raid5_takeover_raid0(mddev_t *mddev)
{

	mddev->new_level = 5;
	mddev->new_layout = ALGORITHM_PARITY_N;
	mddev->new_chunk_sectors = mddev->chunk_sectors;
	mddev->raid_disks += 1;
	mddev->delta_disks = 1;
	/* make sure it will be not marked as dirty */
	mddev->recovery_cp = MaxSector;

	return setup_conf(mddev);
}


static void *raid5_takeover_raid1(mddev_t *mddev)
{
	int chunksect;

	if (mddev->raid_disks != 2 ||
	    mddev->degraded > 1)
		return ERR_PTR(-EINVAL);

	/* Should check if there are write-behind devices? */

	chunksect = 64*2; /* 64K by default */

	/* The array must be an exact multiple of chunksize */
	while (chunksect && (mddev->array_sectors & (chunksect-1)))
		chunksect >>= 1;

	if ((chunksect<<9) < STRIPE_SIZE)
		/* array size does not allow a suitable chunk size */
		return ERR_PTR(-EINVAL);

	mddev->new_level = 5;
	mddev->new_layout = ALGORITHM_LEFT_SYMMETRIC;
	mddev->new_chunk_sectors = chunksect;

	return setup_conf(mddev);
}

static void *raid5_takeover_raid6(mddev_t *mddev)
{
	int new_layout;

	switch (mddev->layout) {
	case ALGORITHM_LEFT_ASYMMETRIC_6:
		new_layout = ALGORITHM_LEFT_ASYMMETRIC;
		break;
	case ALGORITHM_RIGHT_ASYMMETRIC_6:
		new_layout = ALGORITHM_RIGHT_ASYMMETRIC;
		break;
	case ALGORITHM_LEFT_SYMMETRIC_6:
		new_layout = ALGORITHM_LEFT_SYMMETRIC;
		break;
	case ALGORITHM_RIGHT_SYMMETRIC_6:
		new_layout = ALGORITHM_RIGHT_SYMMETRIC;
		break;
	case ALGORITHM_PARITY_0_6:
		new_layout = ALGORITHM_PARITY_0;
		break;
	case ALGORITHM_PARITY_N:
		new_layout = ALGORITHM_PARITY_N;
		break;
	default:
		return ERR_PTR(-EINVAL);
	}
	mddev->new_level = 5;
	mddev->new_layout = new_layout;
	mddev->delta_disks = -1;
	mddev->raid_disks -= 1;
	return setup_conf(mddev);
}


static int raid5_check_reshape(mddev_t *mddev)
{
	/* For a 2-drive array, the layout and chunk size can be changed
	 * immediately as not restriping is needed.
	 * For larger arrays we record the new value - after validation
	 * to be used by a reshape pass.
	 */
	raid5_conf_t *conf = mddev->private;
	int new_chunk = mddev->new_chunk_sectors;

	if (mddev->new_layout >= 0 && !algorithm_valid_raid5(mddev->new_layout))
		return -EINVAL;
	if (new_chunk > 0) {
		if (!is_power_of_2(new_chunk))
			return -EINVAL;
		if (new_chunk < (PAGE_SIZE>>9))
			return -EINVAL;
		if (mddev->array_sectors & (new_chunk-1))
			/* not factor of array size */
			return -EINVAL;
	}

	/* They look valid */

	if (mddev->raid_disks == 2) {
		/* can make the change immediately */
		if (mddev->new_layout >= 0) {
			conf->algorithm = mddev->new_layout;
			mddev->layout = mddev->new_layout;
		}
		if (new_chunk > 0) {
			conf->chunk_sectors = new_chunk ;
			mddev->chunk_sectors = new_chunk;
		}
		set_bit(MD_CHANGE_DEVS, &mddev->flags);
		md_wakeup_thread(mddev->thread);
	}
	return check_reshape(mddev);
}

static int raid6_check_reshape(mddev_t *mddev)
{
	int new_chunk = mddev->new_chunk_sectors;

	if (mddev->new_layout >= 0 && !algorithm_valid_raid6(mddev->new_layout))
		return -EINVAL;
	if (new_chunk > 0) {
		if (!is_power_of_2(new_chunk))
			return -EINVAL;
		if (new_chunk < (PAGE_SIZE >> 9))
			return -EINVAL;
		if (mddev->array_sectors & (new_chunk-1))
			/* not factor of array size */
			return -EINVAL;
	}

	/* They look valid */
	return check_reshape(mddev);
}

static void *raid5_takeover(mddev_t *mddev)
{
	/* raid5 can take over:
	 *  raid0 - if all devices are the same - make it a raid4 layout
	 *  raid1 - if there are two drives.  We need to know the chunk size
	 *  raid4 - trivial - just use a raid4 layout.
	 *  raid6 - Providing it is a *_6 layout
	 */
	if (mddev->level == 0) {
		/* for raid0 takeover only one zone is supported */
		struct raid0_private_data *raid0_priv
			= mddev->private;
		if (raid0_priv->nr_strip_zones > 1) {
			printk(KERN_ERR "md: cannot takeover raid 0 with more than one zone.\n");
			return ERR_PTR(-EINVAL);
		}
		return raid5_takeover_raid0(mddev);
	}

	if (mddev->level == 1)
		return raid5_takeover_raid1(mddev);
	if (mddev->level == 4) {
		mddev->new_layout = ALGORITHM_PARITY_N;
		mddev->new_level = 5;
		return setup_conf(mddev);
	}
	if (mddev->level == 6)
		return raid5_takeover_raid6(mddev);

	return ERR_PTR(-EINVAL);
}

static void *raid4_takeover(mddev_t *mddev)
{
	/* raid4 can take over raid5 if layout is right.
	 */
	if (mddev->level == 5 &&
	    mddev->layout == ALGORITHM_PARITY_N) {
		mddev->new_layout = 0;
		mddev->new_level = 4;
		return setup_conf(mddev);
	}
	return ERR_PTR(-EINVAL);
}

static struct mdk_personality raid5_personality;

static void *raid6_takeover(mddev_t *mddev)
{
	/* Currently can only take over a raid5.  We map the
	 * personality to an equivalent raid6 personality
	 * with the Q block at the end.
	 */
	int new_layout;

	if (mddev->pers != &raid5_personality)
		return ERR_PTR(-EINVAL);
	if (mddev->degraded > 1)
		return ERR_PTR(-EINVAL);
	if (mddev->raid_disks > 253)
		return ERR_PTR(-EINVAL);
	if (mddev->raid_disks < 3)
		return ERR_PTR(-EINVAL);

	switch (mddev->layout) {
	case ALGORITHM_LEFT_ASYMMETRIC:
		new_layout = ALGORITHM_LEFT_ASYMMETRIC_6;
		break;
	case ALGORITHM_RIGHT_ASYMMETRIC:
		new_layout = ALGORITHM_RIGHT_ASYMMETRIC_6;
		break;
	case ALGORITHM_LEFT_SYMMETRIC:
		new_layout = ALGORITHM_LEFT_SYMMETRIC_6;
		break;
	case ALGORITHM_RIGHT_SYMMETRIC:
		new_layout = ALGORITHM_RIGHT_SYMMETRIC_6;
		break;
	case ALGORITHM_PARITY_0:
		new_layout = ALGORITHM_PARITY_0_6;
		break;
	case ALGORITHM_PARITY_N:
		new_layout = ALGORITHM_PARITY_N;
		break;
	default:
		return ERR_PTR(-EINVAL);
	}
	mddev->new_level = 6;
	mddev->new_layout = new_layout;
	mddev->delta_disks = 1;
	mddev->raid_disks += 1;
	return setup_conf(mddev);
}


static struct mdk_personality raid6_personality =
{
	.name		= "raid6",
	.level		= 6,
	.owner		= THIS_MODULE,
	.make_request	= make_request,
	.run		= run,
	.stop		= stop,
	.status		= status,
	.error_handler	= error,
	.hot_add_disk	= raid5_add_disk,
	.hot_remove_disk= raid5_remove_disk,
	.spare_active	= raid5_spare_active,
	.sync_request	= sync_request,
	.resize		= raid5_resize,
	.size		= raid5_size,
	.check_reshape	= raid6_check_reshape,
	.start_reshape  = raid5_start_reshape,
	.finish_reshape = raid5_finish_reshape,
	.quiesce	= raid5_quiesce,
	.takeover	= raid6_takeover,
};
static struct mdk_personality raid5_personality =
{
	.name		= "raid5",
	.level		= 5,
	.owner		= THIS_MODULE,
	.make_request	= make_request,
	.run		= run,
	.stop		= stop,
	.status		= status,
	.error_handler	= error,
	.hot_add_disk	= raid5_add_disk,
	.hot_remove_disk= raid5_remove_disk,
	.spare_active	= raid5_spare_active,
	.sync_request	= sync_request,
	.resize		= raid5_resize,
	.size		= raid5_size,
	.check_reshape	= raid5_check_reshape,
	.start_reshape  = raid5_start_reshape,
	.finish_reshape = raid5_finish_reshape,
	.quiesce	= raid5_quiesce,
	.takeover	= raid5_takeover,
};

static struct mdk_personality raid4_personality =
{
	.name		= "raid4",
	.level		= 4,
	.owner		= THIS_MODULE,
	.make_request	= make_request,
	.run		= run,
	.stop		= stop,
	.status		= status,
	.error_handler	= error,
	.hot_add_disk	= raid5_add_disk,
	.hot_remove_disk= raid5_remove_disk,
	.spare_active	= raid5_spare_active,
	.sync_request	= sync_request,
	.resize		= raid5_resize,
	.size		= raid5_size,
	.check_reshape	= raid5_check_reshape,
	.start_reshape  = raid5_start_reshape,
	.finish_reshape = raid5_finish_reshape,
	.quiesce	= raid5_quiesce,
	.takeover	= raid4_takeover,
};

static int __init raid5_init(void)
{
	register_md_personality(&raid6_personality);
	register_md_personality(&raid5_personality);
	register_md_personality(&raid4_personality);
	return 0;
}

static void raid5_exit(void)
{
	unregister_md_personality(&raid6_personality);
	unregister_md_personality(&raid5_personality);
	unregister_md_personality(&raid4_personality);
}

module_init(raid5_init);
module_exit(raid5_exit);
MODULE_LICENSE("GPL");
MODULE_DESCRIPTION("RAID4/5/6 (striping with parity) personality for MD");
MODULE_ALIAS("md-personality-4"); /* RAID5 */
MODULE_ALIAS("md-raid5");
MODULE_ALIAS("md-raid4");
MODULE_ALIAS("md-level-5");
MODULE_ALIAS("md-level-4");
MODULE_ALIAS("md-personality-8"); /* RAID6 */
MODULE_ALIAS("md-raid6");
MODULE_ALIAS("md-level-6");

/* This used to be two separate modules, they were: */
MODULE_ALIAS("raid5");
MODULE_ALIAS("raid6");<|MERGE_RESOLUTION|>--- conflicted
+++ resolved
@@ -1651,11 +1651,7 @@
 				     int previous, int *dd_idx,
 				     struct stripe_head *sh)
 {
-<<<<<<< HEAD
 	sector_t stripe, stripe2;
-=======
-	sector_t stripe;
->>>>>>> c8ed93ea
 	sector_t chunk_number;
 	unsigned int chunk_offset;
 	int pd_idx, qd_idx;
@@ -1682,11 +1678,7 @@
 	 */
 	stripe = chunk_number;
 	*dd_idx = sector_div(stripe, data_disks);
-<<<<<<< HEAD
 	stripe2 = stripe;
-=======
-
->>>>>>> c8ed93ea
 	/*
 	 * Select the parity disk based on the user selected algorithm.
 	 */
