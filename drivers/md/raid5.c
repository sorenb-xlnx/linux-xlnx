/*
 * raid5.c : Multiple Devices driver for Linux
 *	   Copyright (C) 1996, 1997 Ingo Molnar, Miguel de Icaza, Gadi Oxman
 *	   Copyright (C) 1999, 2000 Ingo Molnar
 *	   Copyright (C) 2002, 2003 H. Peter Anvin
 *
 * RAID-4/5/6 management functions.
 * Thanks to Penguin Computing for making the RAID-6 development possible
 * by donating a test server!
 *
 * This program is free software; you can redistribute it and/or modify
 * it under the terms of the GNU General Public License as published by
 * the Free Software Foundation; either version 2, or (at your option)
 * any later version.
 *
 * You should have received a copy of the GNU General Public License
 * (for example /usr/src/linux/COPYING); if not, write to the Free
 * Software Foundation, Inc., 675 Mass Ave, Cambridge, MA 02139, USA.
 */

/*
 * BITMAP UNPLUGGING:
 *
 * The sequencing for updating the bitmap reliably is a little
 * subtle (and I got it wrong the first time) so it deserves some
 * explanation.
 *
 * We group bitmap updates into batches.  Each batch has a number.
 * We may write out several batches at once, but that isn't very important.
 * conf->bm_write is the number of the last batch successfully written.
 * conf->bm_flush is the number of the last batch that was closed to
 *    new additions.
 * When we discover that we will need to write to any block in a stripe
 * (in add_stripe_bio) we update the in-memory bitmap and record in sh->bm_seq
 * the number of the batch it will be in. This is bm_flush+1.
 * When we are ready to do a write, if that batch hasn't been written yet,
 *   we plug the array and queue the stripe for later.
 * When an unplug happens, we increment bm_flush, thus closing the current
 *   batch.
 * When we notice that bm_flush > bm_write, we write out all pending updates
 * to the bitmap, and advance bm_write to where bm_flush was.
 * This may occasionally write a bit out twice, but is sure never to
 * miss any bits.
 */

#include <linux/blkdev.h>
#include <linux/kthread.h>
#include <linux/raid/pq.h>
#include <linux/async_tx.h>
#include <linux/seq_file.h>
#include "md.h"
#include "raid5.h"
#include "bitmap.h"

/*
 * Stripe cache
 */

#define NR_STRIPES		256
#define STRIPE_SIZE		PAGE_SIZE
#define STRIPE_SHIFT		(PAGE_SHIFT - 9)
#define STRIPE_SECTORS		(STRIPE_SIZE>>9)
#define	IO_THRESHOLD		1
#define BYPASS_THRESHOLD	1
#define NR_HASH			(PAGE_SIZE / sizeof(struct hlist_head))
#define HASH_MASK		(NR_HASH - 1)

#define stripe_hash(conf, sect)	(&((conf)->stripe_hashtbl[((sect) >> STRIPE_SHIFT) & HASH_MASK]))

/* bio's attached to a stripe+device for I/O are linked together in bi_sector
 * order without overlap.  There may be several bio's per stripe+device, and
 * a bio could span several devices.
 * When walking this list for a particular stripe+device, we must never proceed
 * beyond a bio that extends past this device, as the next bio might no longer
 * be valid.
 * This macro is used to determine the 'next' bio in the list, given the sector
 * of the current stripe+device
 */
#define r5_next_bio(bio, sect) ( ( (bio)->bi_sector + ((bio)->bi_size>>9) < sect + STRIPE_SECTORS) ? (bio)->bi_next : NULL)
/*
 * The following can be used to debug the driver
 */
#define RAID5_PARANOIA	1
#if RAID5_PARANOIA && defined(CONFIG_SMP)
# define CHECK_DEVLOCK() assert_spin_locked(&conf->device_lock)
#else
# define CHECK_DEVLOCK()
#endif

#ifdef DEBUG
#define inline
#define __inline__
#endif

#define printk_rl(args...) ((void) (printk_ratelimit() && printk(args)))

/*
 * We maintain a biased count of active stripes in the bottom 16 bits of
 * bi_phys_segments, and a count of processed stripes in the upper 16 bits
 */
static inline int raid5_bi_phys_segments(struct bio *bio)
{
	return bio->bi_phys_segments & 0xffff;
}

static inline int raid5_bi_hw_segments(struct bio *bio)
{
	return (bio->bi_phys_segments >> 16) & 0xffff;
}

static inline int raid5_dec_bi_phys_segments(struct bio *bio)
{
	--bio->bi_phys_segments;
	return raid5_bi_phys_segments(bio);
}

static inline int raid5_dec_bi_hw_segments(struct bio *bio)
{
	unsigned short val = raid5_bi_hw_segments(bio);

	--val;
	bio->bi_phys_segments = (val << 16) | raid5_bi_phys_segments(bio);
	return val;
}

static inline void raid5_set_bi_hw_segments(struct bio *bio, unsigned int cnt)
{
	bio->bi_phys_segments = raid5_bi_phys_segments(bio) || (cnt << 16);
}

/* Find first data disk in a raid6 stripe */
static inline int raid6_d0(struct stripe_head *sh)
{
	if (sh->ddf_layout)
		/* ddf always start from first device */
		return 0;
	/* md starts just after Q block */
	if (sh->qd_idx == sh->disks - 1)
		return 0;
	else
		return sh->qd_idx + 1;
}
static inline int raid6_next_disk(int disk, int raid_disks)
{
	disk++;
	return (disk < raid_disks) ? disk : 0;
}

/* When walking through the disks in a raid5, starting at raid6_d0,
 * We need to map each disk to a 'slot', where the data disks are slot
 * 0 .. raid_disks-3, the parity disk is raid_disks-2 and the Q disk
 * is raid_disks-1.  This help does that mapping.
 */
static int raid6_idx_to_slot(int idx, struct stripe_head *sh,
			     int *count, int syndrome_disks)
{
	int slot;

	if (idx == sh->pd_idx)
		return syndrome_disks;
	if (idx == sh->qd_idx)
		return syndrome_disks + 1;
	slot = (*count)++;
	return slot;
}

static void return_io(struct bio *return_bi)
{
	struct bio *bi = return_bi;
	while (bi) {

		return_bi = bi->bi_next;
		bi->bi_next = NULL;
		bi->bi_size = 0;
		bio_endio(bi, 0);
		bi = return_bi;
	}
}

static void print_raid5_conf (raid5_conf_t *conf);

static int stripe_operations_active(struct stripe_head *sh)
{
	return sh->check_state || sh->reconstruct_state ||
	       test_bit(STRIPE_BIOFILL_RUN, &sh->state) ||
	       test_bit(STRIPE_COMPUTE_RUN, &sh->state);
}

static void __release_stripe(raid5_conf_t *conf, struct stripe_head *sh)
{
	if (atomic_dec_and_test(&sh->count)) {
		BUG_ON(!list_empty(&sh->lru));
		BUG_ON(atomic_read(&conf->active_stripes)==0);
		if (test_bit(STRIPE_HANDLE, &sh->state)) {
			if (test_bit(STRIPE_DELAYED, &sh->state)) {
				list_add_tail(&sh->lru, &conf->delayed_list);
				blk_plug_device(conf->mddev->queue);
			} else if (test_bit(STRIPE_BIT_DELAY, &sh->state) &&
				   sh->bm_seq - conf->seq_write > 0) {
				list_add_tail(&sh->lru, &conf->bitmap_list);
				blk_plug_device(conf->mddev->queue);
			} else {
				clear_bit(STRIPE_BIT_DELAY, &sh->state);
				list_add_tail(&sh->lru, &conf->handle_list);
			}
			md_wakeup_thread(conf->mddev->thread);
		} else {
			BUG_ON(stripe_operations_active(sh));
			if (test_and_clear_bit(STRIPE_PREREAD_ACTIVE, &sh->state)) {
				atomic_dec(&conf->preread_active_stripes);
				if (atomic_read(&conf->preread_active_stripes) < IO_THRESHOLD)
					md_wakeup_thread(conf->mddev->thread);
			}
			atomic_dec(&conf->active_stripes);
			if (!test_bit(STRIPE_EXPANDING, &sh->state)) {
				list_add_tail(&sh->lru, &conf->inactive_list);
				wake_up(&conf->wait_for_stripe);
				if (conf->retry_read_aligned)
					md_wakeup_thread(conf->mddev->thread);
			}
		}
	}
}

static void release_stripe(struct stripe_head *sh)
{
	raid5_conf_t *conf = sh->raid_conf;
	unsigned long flags;

	spin_lock_irqsave(&conf->device_lock, flags);
	__release_stripe(conf, sh);
	spin_unlock_irqrestore(&conf->device_lock, flags);
}

static inline void remove_hash(struct stripe_head *sh)
{
	pr_debug("remove_hash(), stripe %llu\n",
		(unsigned long long)sh->sector);

	hlist_del_init(&sh->hash);
}

static inline void insert_hash(raid5_conf_t *conf, struct stripe_head *sh)
{
	struct hlist_head *hp = stripe_hash(conf, sh->sector);

	pr_debug("insert_hash(), stripe %llu\n",
		(unsigned long long)sh->sector);

	CHECK_DEVLOCK();
	hlist_add_head(&sh->hash, hp);
}


/* find an idle stripe, make sure it is unhashed, and return it. */
static struct stripe_head *get_free_stripe(raid5_conf_t *conf)
{
	struct stripe_head *sh = NULL;
	struct list_head *first;

	CHECK_DEVLOCK();
	if (list_empty(&conf->inactive_list))
		goto out;
	first = conf->inactive_list.next;
	sh = list_entry(first, struct stripe_head, lru);
	list_del_init(first);
	remove_hash(sh);
	atomic_inc(&conf->active_stripes);
out:
	return sh;
}

static void shrink_buffers(struct stripe_head *sh, int num)
{
	struct page *p;
	int i;

	for (i=0; i<num ; i++) {
		p = sh->dev[i].page;
		if (!p)
			continue;
		sh->dev[i].page = NULL;
		put_page(p);
	}
}

static int grow_buffers(struct stripe_head *sh, int num)
{
	int i;

	for (i=0; i<num; i++) {
		struct page *page;

		if (!(page = alloc_page(GFP_KERNEL))) {
			return 1;
		}
		sh->dev[i].page = page;
	}
	return 0;
}

static void raid5_build_block(struct stripe_head *sh, int i, int previous);
static void stripe_set_idx(sector_t stripe, raid5_conf_t *conf, int previous,
			    struct stripe_head *sh);

static void init_stripe(struct stripe_head *sh, sector_t sector, int previous)
{
	raid5_conf_t *conf = sh->raid_conf;
	int i;

	BUG_ON(atomic_read(&sh->count) != 0);
	BUG_ON(test_bit(STRIPE_HANDLE, &sh->state));
	BUG_ON(stripe_operations_active(sh));

	CHECK_DEVLOCK();
	pr_debug("init_stripe called, stripe %llu\n",
		(unsigned long long)sh->sector);

	remove_hash(sh);

	sh->generation = conf->generation - previous;
	sh->disks = previous ? conf->previous_raid_disks : conf->raid_disks;
	sh->sector = sector;
	stripe_set_idx(sector, conf, previous, sh);
	sh->state = 0;


	for (i = sh->disks; i--; ) {
		struct r5dev *dev = &sh->dev[i];

		if (dev->toread || dev->read || dev->towrite || dev->written ||
		    test_bit(R5_LOCKED, &dev->flags)) {
			printk(KERN_ERR "sector=%llx i=%d %p %p %p %p %d\n",
			       (unsigned long long)sh->sector, i, dev->toread,
			       dev->read, dev->towrite, dev->written,
			       test_bit(R5_LOCKED, &dev->flags));
			BUG();
		}
		dev->flags = 0;
		raid5_build_block(sh, i, previous);
	}
	insert_hash(conf, sh);
}

static struct stripe_head *__find_stripe(raid5_conf_t *conf, sector_t sector,
					 short generation)
{
	struct stripe_head *sh;
	struct hlist_node *hn;

	CHECK_DEVLOCK();
	pr_debug("__find_stripe, sector %llu\n", (unsigned long long)sector);
	hlist_for_each_entry(sh, hn, stripe_hash(conf, sector), hash)
		if (sh->sector == sector && sh->generation == generation)
			return sh;
	pr_debug("__stripe %llu not in cache\n", (unsigned long long)sector);
	return NULL;
}

static void unplug_slaves(mddev_t *mddev);
static void raid5_unplug_device(struct request_queue *q);

static struct stripe_head *
get_active_stripe(raid5_conf_t *conf, sector_t sector,
		  int previous, int noblock, int noquiesce)
{
	struct stripe_head *sh;

	pr_debug("get_stripe, sector %llu\n", (unsigned long long)sector);

	spin_lock_irq(&conf->device_lock);

	do {
		wait_event_lock_irq(conf->wait_for_stripe,
				    conf->quiesce == 0 || noquiesce,
				    conf->device_lock, /* nothing */);
		sh = __find_stripe(conf, sector, conf->generation - previous);
		if (!sh) {
			if (!conf->inactive_blocked)
				sh = get_free_stripe(conf);
			if (noblock && sh == NULL)
				break;
			if (!sh) {
				conf->inactive_blocked = 1;
				wait_event_lock_irq(conf->wait_for_stripe,
						    !list_empty(&conf->inactive_list) &&
						    (atomic_read(&conf->active_stripes)
						     < (conf->max_nr_stripes *3/4)
						     || !conf->inactive_blocked),
						    conf->device_lock,
						    raid5_unplug_device(conf->mddev->queue)
					);
				conf->inactive_blocked = 0;
			} else
				init_stripe(sh, sector, previous);
		} else {
			if (atomic_read(&sh->count)) {
				BUG_ON(!list_empty(&sh->lru)
				    && !test_bit(STRIPE_EXPANDING, &sh->state));
			} else {
				if (!test_bit(STRIPE_HANDLE, &sh->state))
					atomic_inc(&conf->active_stripes);
				if (list_empty(&sh->lru) &&
				    !test_bit(STRIPE_EXPANDING, &sh->state))
					BUG();
				list_del_init(&sh->lru);
			}
		}
	} while (sh == NULL);

	if (sh)
		atomic_inc(&sh->count);

	spin_unlock_irq(&conf->device_lock);
	return sh;
}

static void
raid5_end_read_request(struct bio *bi, int error);
static void
raid5_end_write_request(struct bio *bi, int error);

static void ops_run_io(struct stripe_head *sh, struct stripe_head_state *s)
{
	raid5_conf_t *conf = sh->raid_conf;
	int i, disks = sh->disks;

	might_sleep();

	for (i = disks; i--; ) {
		int rw;
		struct bio *bi;
		mdk_rdev_t *rdev;
		if (test_and_clear_bit(R5_Wantwrite, &sh->dev[i].flags))
			rw = WRITE;
		else if (test_and_clear_bit(R5_Wantread, &sh->dev[i].flags))
			rw = READ;
		else
			continue;

		bi = &sh->dev[i].req;

		bi->bi_rw = rw;
		if (rw == WRITE)
			bi->bi_end_io = raid5_end_write_request;
		else
			bi->bi_end_io = raid5_end_read_request;

		rcu_read_lock();
		rdev = rcu_dereference(conf->disks[i].rdev);
		if (rdev && test_bit(Faulty, &rdev->flags))
			rdev = NULL;
		if (rdev)
			atomic_inc(&rdev->nr_pending);
		rcu_read_unlock();

		if (rdev) {
			if (s->syncing || s->expanding || s->expanded)
				md_sync_acct(rdev->bdev, STRIPE_SECTORS);

			set_bit(STRIPE_IO_STARTED, &sh->state);

			bi->bi_bdev = rdev->bdev;
			pr_debug("%s: for %llu schedule op %ld on disc %d\n",
				__func__, (unsigned long long)sh->sector,
				bi->bi_rw, i);
			atomic_inc(&sh->count);
			bi->bi_sector = sh->sector + rdev->data_offset;
			bi->bi_flags = 1 << BIO_UPTODATE;
			bi->bi_vcnt = 1;
			bi->bi_max_vecs = 1;
			bi->bi_idx = 0;
			bi->bi_io_vec = &sh->dev[i].vec;
			bi->bi_io_vec[0].bv_len = STRIPE_SIZE;
			bi->bi_io_vec[0].bv_offset = 0;
			bi->bi_size = STRIPE_SIZE;
			bi->bi_next = NULL;
			if (rw == WRITE &&
			    test_bit(R5_ReWrite, &sh->dev[i].flags))
				atomic_add(STRIPE_SECTORS,
					&rdev->corrected_errors);
			generic_make_request(bi);
		} else {
			if (rw == WRITE)
				set_bit(STRIPE_DEGRADED, &sh->state);
			pr_debug("skip op %ld on disc %d for sector %llu\n",
				bi->bi_rw, i, (unsigned long long)sh->sector);
			clear_bit(R5_LOCKED, &sh->dev[i].flags);
			set_bit(STRIPE_HANDLE, &sh->state);
		}
	}
}

static struct dma_async_tx_descriptor *
async_copy_data(int frombio, struct bio *bio, struct page *page,
	sector_t sector, struct dma_async_tx_descriptor *tx)
{
	struct bio_vec *bvl;
	struct page *bio_page;
	int i;
	int page_offset;

	if (bio->bi_sector >= sector)
		page_offset = (signed)(bio->bi_sector - sector) * 512;
	else
		page_offset = (signed)(sector - bio->bi_sector) * -512;
	bio_for_each_segment(bvl, bio, i) {
		int len = bio_iovec_idx(bio, i)->bv_len;
		int clen;
		int b_offset = 0;

		if (page_offset < 0) {
			b_offset = -page_offset;
			page_offset += b_offset;
			len -= b_offset;
		}

		if (len > 0 && page_offset + len > STRIPE_SIZE)
			clen = STRIPE_SIZE - page_offset;
		else
			clen = len;

		if (clen > 0) {
			b_offset += bio_iovec_idx(bio, i)->bv_offset;
			bio_page = bio_iovec_idx(bio, i)->bv_page;
			if (frombio)
				tx = async_memcpy(page, bio_page, page_offset,
					b_offset, clen,
					ASYNC_TX_DEP_ACK,
					tx, NULL, NULL);
			else
				tx = async_memcpy(bio_page, page, b_offset,
					page_offset, clen,
					ASYNC_TX_DEP_ACK,
					tx, NULL, NULL);
		}
		if (clen < len) /* hit end of page */
			break;
		page_offset +=  len;
	}

	return tx;
}

static void ops_complete_biofill(void *stripe_head_ref)
{
	struct stripe_head *sh = stripe_head_ref;
	struct bio *return_bi = NULL;
	raid5_conf_t *conf = sh->raid_conf;
	int i;

	pr_debug("%s: stripe %llu\n", __func__,
		(unsigned long long)sh->sector);

	/* clear completed biofills */
	spin_lock_irq(&conf->device_lock);
	for (i = sh->disks; i--; ) {
		struct r5dev *dev = &sh->dev[i];

		/* acknowledge completion of a biofill operation */
		/* and check if we need to reply to a read request,
		 * new R5_Wantfill requests are held off until
		 * !STRIPE_BIOFILL_RUN
		 */
		if (test_and_clear_bit(R5_Wantfill, &dev->flags)) {
			struct bio *rbi, *rbi2;

			BUG_ON(!dev->read);
			rbi = dev->read;
			dev->read = NULL;
			while (rbi && rbi->bi_sector <
				dev->sector + STRIPE_SECTORS) {
				rbi2 = r5_next_bio(rbi, dev->sector);
				if (!raid5_dec_bi_phys_segments(rbi)) {
					rbi->bi_next = return_bi;
					return_bi = rbi;
				}
				rbi = rbi2;
			}
		}
	}
	spin_unlock_irq(&conf->device_lock);
	clear_bit(STRIPE_BIOFILL_RUN, &sh->state);

	return_io(return_bi);

	set_bit(STRIPE_HANDLE, &sh->state);
	release_stripe(sh);
}

static void ops_run_biofill(struct stripe_head *sh)
{
	struct dma_async_tx_descriptor *tx = NULL;
	raid5_conf_t *conf = sh->raid_conf;
	int i;

	pr_debug("%s: stripe %llu\n", __func__,
		(unsigned long long)sh->sector);

	for (i = sh->disks; i--; ) {
		struct r5dev *dev = &sh->dev[i];
		if (test_bit(R5_Wantfill, &dev->flags)) {
			struct bio *rbi;
			spin_lock_irq(&conf->device_lock);
			dev->read = rbi = dev->toread;
			dev->toread = NULL;
			spin_unlock_irq(&conf->device_lock);
			while (rbi && rbi->bi_sector <
				dev->sector + STRIPE_SECTORS) {
				tx = async_copy_data(0, rbi, dev->page,
					dev->sector, tx);
				rbi = r5_next_bio(rbi, dev->sector);
			}
		}
	}

	atomic_inc(&sh->count);
	async_trigger_callback(ASYNC_TX_DEP_ACK | ASYNC_TX_ACK, tx,
		ops_complete_biofill, sh);
}

static void ops_complete_compute5(void *stripe_head_ref)
{
	struct stripe_head *sh = stripe_head_ref;
	int target = sh->ops.target;
	struct r5dev *tgt = &sh->dev[target];

	pr_debug("%s: stripe %llu\n", __func__,
		(unsigned long long)sh->sector);

	set_bit(R5_UPTODATE, &tgt->flags);
	BUG_ON(!test_bit(R5_Wantcompute, &tgt->flags));
	clear_bit(R5_Wantcompute, &tgt->flags);
	clear_bit(STRIPE_COMPUTE_RUN, &sh->state);
	if (sh->check_state == check_state_compute_run)
		sh->check_state = check_state_compute_result;
	set_bit(STRIPE_HANDLE, &sh->state);
	release_stripe(sh);
}

static struct dma_async_tx_descriptor *ops_run_compute5(struct stripe_head *sh)
{
	/* kernel stack size limits the total number of disks */
	int disks = sh->disks;
	struct page *xor_srcs[disks];
	int target = sh->ops.target;
	struct r5dev *tgt = &sh->dev[target];
	struct page *xor_dest = tgt->page;
	int count = 0;
	struct dma_async_tx_descriptor *tx;
	int i;

	pr_debug("%s: stripe %llu block: %d\n",
		__func__, (unsigned long long)sh->sector, target);
	BUG_ON(!test_bit(R5_Wantcompute, &tgt->flags));

	for (i = disks; i--; )
		if (i != target)
			xor_srcs[count++] = sh->dev[i].page;

	atomic_inc(&sh->count);

	if (unlikely(count == 1))
		tx = async_memcpy(xor_dest, xor_srcs[0], 0, 0, STRIPE_SIZE,
			0, NULL, ops_complete_compute5, sh);
	else
		tx = async_xor(xor_dest, xor_srcs, 0, count, STRIPE_SIZE,
			ASYNC_TX_XOR_ZERO_DST, NULL,
			ops_complete_compute5, sh);

	return tx;
}

static void ops_complete_prexor(void *stripe_head_ref)
{
	struct stripe_head *sh = stripe_head_ref;

	pr_debug("%s: stripe %llu\n", __func__,
		(unsigned long long)sh->sector);
}

static struct dma_async_tx_descriptor *
ops_run_prexor(struct stripe_head *sh, struct dma_async_tx_descriptor *tx)
{
	/* kernel stack size limits the total number of disks */
	int disks = sh->disks;
	struct page *xor_srcs[disks];
	int count = 0, pd_idx = sh->pd_idx, i;

	/* existing parity data subtracted */
	struct page *xor_dest = xor_srcs[count++] = sh->dev[pd_idx].page;

	pr_debug("%s: stripe %llu\n", __func__,
		(unsigned long long)sh->sector);

	for (i = disks; i--; ) {
		struct r5dev *dev = &sh->dev[i];
		/* Only process blocks that are known to be uptodate */
		if (test_bit(R5_Wantdrain, &dev->flags))
			xor_srcs[count++] = dev->page;
	}

	tx = async_xor(xor_dest, xor_srcs, 0, count, STRIPE_SIZE,
		ASYNC_TX_DEP_ACK | ASYNC_TX_XOR_DROP_DST, tx,
		ops_complete_prexor, sh);

	return tx;
}

static struct dma_async_tx_descriptor *
ops_run_biodrain(struct stripe_head *sh, struct dma_async_tx_descriptor *tx)
{
	int disks = sh->disks;
	int i;

	pr_debug("%s: stripe %llu\n", __func__,
		(unsigned long long)sh->sector);

	for (i = disks; i--; ) {
		struct r5dev *dev = &sh->dev[i];
		struct bio *chosen;

		if (test_and_clear_bit(R5_Wantdrain, &dev->flags)) {
			struct bio *wbi;

			spin_lock(&sh->lock);
			chosen = dev->towrite;
			dev->towrite = NULL;
			BUG_ON(dev->written);
			wbi = dev->written = chosen;
			spin_unlock(&sh->lock);

			while (wbi && wbi->bi_sector <
				dev->sector + STRIPE_SECTORS) {
				tx = async_copy_data(1, wbi, dev->page,
					dev->sector, tx);
				wbi = r5_next_bio(wbi, dev->sector);
			}
		}
	}

	return tx;
}

static void ops_complete_postxor(void *stripe_head_ref)
{
	struct stripe_head *sh = stripe_head_ref;
	int disks = sh->disks, i, pd_idx = sh->pd_idx;

	pr_debug("%s: stripe %llu\n", __func__,
		(unsigned long long)sh->sector);

	for (i = disks; i--; ) {
		struct r5dev *dev = &sh->dev[i];
		if (dev->written || i == pd_idx)
			set_bit(R5_UPTODATE, &dev->flags);
	}

	if (sh->reconstruct_state == reconstruct_state_drain_run)
		sh->reconstruct_state = reconstruct_state_drain_result;
	else if (sh->reconstruct_state == reconstruct_state_prexor_drain_run)
		sh->reconstruct_state = reconstruct_state_prexor_drain_result;
	else {
		BUG_ON(sh->reconstruct_state != reconstruct_state_run);
		sh->reconstruct_state = reconstruct_state_result;
	}

	set_bit(STRIPE_HANDLE, &sh->state);
	release_stripe(sh);
}

static void
ops_run_postxor(struct stripe_head *sh, struct dma_async_tx_descriptor *tx)
{
	/* kernel stack size limits the total number of disks */
	int disks = sh->disks;
	struct page *xor_srcs[disks];

	int count = 0, pd_idx = sh->pd_idx, i;
	struct page *xor_dest;
	int prexor = 0;
	unsigned long flags;

	pr_debug("%s: stripe %llu\n", __func__,
		(unsigned long long)sh->sector);

	/* check if prexor is active which means only process blocks
	 * that are part of a read-modify-write (written)
	 */
	if (sh->reconstruct_state == reconstruct_state_prexor_drain_run) {
		prexor = 1;
		xor_dest = xor_srcs[count++] = sh->dev[pd_idx].page;
		for (i = disks; i--; ) {
			struct r5dev *dev = &sh->dev[i];
			if (dev->written)
				xor_srcs[count++] = dev->page;
		}
	} else {
		xor_dest = sh->dev[pd_idx].page;
		for (i = disks; i--; ) {
			struct r5dev *dev = &sh->dev[i];
			if (i != pd_idx)
				xor_srcs[count++] = dev->page;
		}
	}

	/* 1/ if we prexor'd then the dest is reused as a source
	 * 2/ if we did not prexor then we are redoing the parity
	 * set ASYNC_TX_XOR_DROP_DST and ASYNC_TX_XOR_ZERO_DST
	 * for the synchronous xor case
	 */
	flags = ASYNC_TX_DEP_ACK | ASYNC_TX_ACK |
		(prexor ? ASYNC_TX_XOR_DROP_DST : ASYNC_TX_XOR_ZERO_DST);

	atomic_inc(&sh->count);

	if (unlikely(count == 1)) {
		flags &= ~(ASYNC_TX_XOR_DROP_DST | ASYNC_TX_XOR_ZERO_DST);
		tx = async_memcpy(xor_dest, xor_srcs[0], 0, 0, STRIPE_SIZE,
			flags, tx, ops_complete_postxor, sh);
	} else
		tx = async_xor(xor_dest, xor_srcs, 0, count, STRIPE_SIZE,
			flags, tx, ops_complete_postxor, sh);
}

static void ops_complete_check(void *stripe_head_ref)
{
	struct stripe_head *sh = stripe_head_ref;

	pr_debug("%s: stripe %llu\n", __func__,
		(unsigned long long)sh->sector);

	sh->check_state = check_state_check_result;
	set_bit(STRIPE_HANDLE, &sh->state);
	release_stripe(sh);
}

static void ops_run_check(struct stripe_head *sh)
{
	/* kernel stack size limits the total number of disks */
	int disks = sh->disks;
	struct page *xor_srcs[disks];
	struct dma_async_tx_descriptor *tx;

	int count = 0, pd_idx = sh->pd_idx, i;
	struct page *xor_dest = xor_srcs[count++] = sh->dev[pd_idx].page;

	pr_debug("%s: stripe %llu\n", __func__,
		(unsigned long long)sh->sector);

	for (i = disks; i--; ) {
		struct r5dev *dev = &sh->dev[i];
		if (i != pd_idx)
			xor_srcs[count++] = dev->page;
	}

	tx = async_xor_zero_sum(xor_dest, xor_srcs, 0, count, STRIPE_SIZE,
		&sh->ops.zero_sum_result, 0, NULL, NULL, NULL);

	atomic_inc(&sh->count);
	tx = async_trigger_callback(ASYNC_TX_DEP_ACK | ASYNC_TX_ACK, tx,
		ops_complete_check, sh);
}

static void raid5_run_ops(struct stripe_head *sh, unsigned long ops_request)
{
	int overlap_clear = 0, i, disks = sh->disks;
	struct dma_async_tx_descriptor *tx = NULL;

	if (test_bit(STRIPE_OP_BIOFILL, &ops_request)) {
		ops_run_biofill(sh);
		overlap_clear++;
	}

	if (test_bit(STRIPE_OP_COMPUTE_BLK, &ops_request)) {
		tx = ops_run_compute5(sh);
		/* terminate the chain if postxor is not set to be run */
		if (tx && !test_bit(STRIPE_OP_POSTXOR, &ops_request))
			async_tx_ack(tx);
	}

	if (test_bit(STRIPE_OP_PREXOR, &ops_request))
		tx = ops_run_prexor(sh, tx);

	if (test_bit(STRIPE_OP_BIODRAIN, &ops_request)) {
		tx = ops_run_biodrain(sh, tx);
		overlap_clear++;
	}

	if (test_bit(STRIPE_OP_POSTXOR, &ops_request))
		ops_run_postxor(sh, tx);

	if (test_bit(STRIPE_OP_CHECK, &ops_request))
		ops_run_check(sh);

	if (overlap_clear)
		for (i = disks; i--; ) {
			struct r5dev *dev = &sh->dev[i];
			if (test_and_clear_bit(R5_Overlap, &dev->flags))
				wake_up(&sh->raid_conf->wait_for_overlap);
		}
}

static int grow_one_stripe(raid5_conf_t *conf)
{
	struct stripe_head *sh;
	sh = kmem_cache_alloc(conf->slab_cache, GFP_KERNEL);
	if (!sh)
		return 0;
	memset(sh, 0, sizeof(*sh) + (conf->raid_disks-1)*sizeof(struct r5dev));
	sh->raid_conf = conf;
	spin_lock_init(&sh->lock);

	if (grow_buffers(sh, conf->raid_disks)) {
		shrink_buffers(sh, conf->raid_disks);
		kmem_cache_free(conf->slab_cache, sh);
		return 0;
	}
	sh->disks = conf->raid_disks;
	/* we just created an active stripe so... */
	atomic_set(&sh->count, 1);
	atomic_inc(&conf->active_stripes);
	INIT_LIST_HEAD(&sh->lru);
	release_stripe(sh);
	return 1;
}

static int grow_stripes(raid5_conf_t *conf, int num)
{
	struct kmem_cache *sc;
	int devs = conf->raid_disks;

	sprintf(conf->cache_name[0],
		"raid%d-%s", conf->level, mdname(conf->mddev));
	sprintf(conf->cache_name[1],
		"raid%d-%s-alt", conf->level, mdname(conf->mddev));
	conf->active_name = 0;
	sc = kmem_cache_create(conf->cache_name[conf->active_name],
			       sizeof(struct stripe_head)+(devs-1)*sizeof(struct r5dev),
			       0, 0, NULL);
	if (!sc)
		return 1;
	conf->slab_cache = sc;
	conf->pool_size = devs;
	while (num--)
		if (!grow_one_stripe(conf))
			return 1;
	return 0;
}

static int resize_stripes(raid5_conf_t *conf, int newsize)
{
	/* Make all the stripes able to hold 'newsize' devices.
	 * New slots in each stripe get 'page' set to a new page.
	 *
	 * This happens in stages:
	 * 1/ create a new kmem_cache and allocate the required number of
	 *    stripe_heads.
	 * 2/ gather all the old stripe_heads and tranfer the pages across
	 *    to the new stripe_heads.  This will have the side effect of
	 *    freezing the array as once all stripe_heads have been collected,
	 *    no IO will be possible.  Old stripe heads are freed once their
	 *    pages have been transferred over, and the old kmem_cache is
	 *    freed when all stripes are done.
	 * 3/ reallocate conf->disks to be suitable bigger.  If this fails,
	 *    we simple return a failre status - no need to clean anything up.
	 * 4/ allocate new pages for the new slots in the new stripe_heads.
	 *    If this fails, we don't bother trying the shrink the
	 *    stripe_heads down again, we just leave them as they are.
	 *    As each stripe_head is processed the new one is released into
	 *    active service.
	 *
	 * Once step2 is started, we cannot afford to wait for a write,
	 * so we use GFP_NOIO allocations.
	 */
	struct stripe_head *osh, *nsh;
	LIST_HEAD(newstripes);
	struct disk_info *ndisks;
	int err;
	struct kmem_cache *sc;
	int i;

	if (newsize <= conf->pool_size)
		return 0; /* never bother to shrink */

	err = md_allow_write(conf->mddev);
	if (err)
		return err;

	/* Step 1 */
	sc = kmem_cache_create(conf->cache_name[1-conf->active_name],
			       sizeof(struct stripe_head)+(newsize-1)*sizeof(struct r5dev),
			       0, 0, NULL);
	if (!sc)
		return -ENOMEM;

	for (i = conf->max_nr_stripes; i; i--) {
		nsh = kmem_cache_alloc(sc, GFP_KERNEL);
		if (!nsh)
			break;

		memset(nsh, 0, sizeof(*nsh) + (newsize-1)*sizeof(struct r5dev));

		nsh->raid_conf = conf;
		spin_lock_init(&nsh->lock);

		list_add(&nsh->lru, &newstripes);
	}
	if (i) {
		/* didn't get enough, give up */
		while (!list_empty(&newstripes)) {
			nsh = list_entry(newstripes.next, struct stripe_head, lru);
			list_del(&nsh->lru);
			kmem_cache_free(sc, nsh);
		}
		kmem_cache_destroy(sc);
		return -ENOMEM;
	}
	/* Step 2 - Must use GFP_NOIO now.
	 * OK, we have enough stripes, start collecting inactive
	 * stripes and copying them over
	 */
	list_for_each_entry(nsh, &newstripes, lru) {
		spin_lock_irq(&conf->device_lock);
		wait_event_lock_irq(conf->wait_for_stripe,
				    !list_empty(&conf->inactive_list),
				    conf->device_lock,
				    unplug_slaves(conf->mddev)
			);
		osh = get_free_stripe(conf);
		spin_unlock_irq(&conf->device_lock);
		atomic_set(&nsh->count, 1);
		for(i=0; i<conf->pool_size; i++)
			nsh->dev[i].page = osh->dev[i].page;
		for( ; i<newsize; i++)
			nsh->dev[i].page = NULL;
		kmem_cache_free(conf->slab_cache, osh);
	}
	kmem_cache_destroy(conf->slab_cache);

	/* Step 3.
	 * At this point, we are holding all the stripes so the array
	 * is completely stalled, so now is a good time to resize
	 * conf->disks.
	 */
	ndisks = kzalloc(newsize * sizeof(struct disk_info), GFP_NOIO);
	if (ndisks) {
		for (i=0; i<conf->raid_disks; i++)
			ndisks[i] = conf->disks[i];
		kfree(conf->disks);
		conf->disks = ndisks;
	} else
		err = -ENOMEM;

	/* Step 4, return new stripes to service */
	while(!list_empty(&newstripes)) {
		nsh = list_entry(newstripes.next, struct stripe_head, lru);
		list_del_init(&nsh->lru);
		for (i=conf->raid_disks; i < newsize; i++)
			if (nsh->dev[i].page == NULL) {
				struct page *p = alloc_page(GFP_NOIO);
				nsh->dev[i].page = p;
				if (!p)
					err = -ENOMEM;
			}
		release_stripe(nsh);
	}
	/* critical section pass, GFP_NOIO no longer needed */

	conf->slab_cache = sc;
	conf->active_name = 1-conf->active_name;
	conf->pool_size = newsize;
	return err;
}

static int drop_one_stripe(raid5_conf_t *conf)
{
	struct stripe_head *sh;

	spin_lock_irq(&conf->device_lock);
	sh = get_free_stripe(conf);
	spin_unlock_irq(&conf->device_lock);
	if (!sh)
		return 0;
	BUG_ON(atomic_read(&sh->count));
	shrink_buffers(sh, conf->pool_size);
	kmem_cache_free(conf->slab_cache, sh);
	atomic_dec(&conf->active_stripes);
	return 1;
}

static void shrink_stripes(raid5_conf_t *conf)
{
	while (drop_one_stripe(conf))
		;

	if (conf->slab_cache)
		kmem_cache_destroy(conf->slab_cache);
	conf->slab_cache = NULL;
}

static void raid5_end_read_request(struct bio * bi, int error)
{
	struct stripe_head *sh = bi->bi_private;
	raid5_conf_t *conf = sh->raid_conf;
	int disks = sh->disks, i;
	int uptodate = test_bit(BIO_UPTODATE, &bi->bi_flags);
	char b[BDEVNAME_SIZE];
	mdk_rdev_t *rdev;


	for (i=0 ; i<disks; i++)
		if (bi == &sh->dev[i].req)
			break;

	pr_debug("end_read_request %llu/%d, count: %d, uptodate %d.\n",
		(unsigned long long)sh->sector, i, atomic_read(&sh->count),
		uptodate);
	if (i == disks) {
		BUG();
		return;
	}

	if (uptodate) {
		set_bit(R5_UPTODATE, &sh->dev[i].flags);
		if (test_bit(R5_ReadError, &sh->dev[i].flags)) {
			rdev = conf->disks[i].rdev;
			printk_rl(KERN_INFO "raid5:%s: read error corrected"
				  " (%lu sectors at %llu on %s)\n",
				  mdname(conf->mddev), STRIPE_SECTORS,
				  (unsigned long long)(sh->sector
						       + rdev->data_offset),
				  bdevname(rdev->bdev, b));
			clear_bit(R5_ReadError, &sh->dev[i].flags);
			clear_bit(R5_ReWrite, &sh->dev[i].flags);
		}
		if (atomic_read(&conf->disks[i].rdev->read_errors))
			atomic_set(&conf->disks[i].rdev->read_errors, 0);
	} else {
		const char *bdn = bdevname(conf->disks[i].rdev->bdev, b);
		int retry = 0;
		rdev = conf->disks[i].rdev;

		clear_bit(R5_UPTODATE, &sh->dev[i].flags);
		atomic_inc(&rdev->read_errors);
		if (conf->mddev->degraded)
			printk_rl(KERN_WARNING
				  "raid5:%s: read error not correctable "
				  "(sector %llu on %s).\n",
				  mdname(conf->mddev),
				  (unsigned long long)(sh->sector
						       + rdev->data_offset),
				  bdn);
		else if (test_bit(R5_ReWrite, &sh->dev[i].flags))
			/* Oh, no!!! */
			printk_rl(KERN_WARNING
				  "raid5:%s: read error NOT corrected!! "
				  "(sector %llu on %s).\n",
				  mdname(conf->mddev),
				  (unsigned long long)(sh->sector
						       + rdev->data_offset),
				  bdn);
		else if (atomic_read(&rdev->read_errors)
			 > conf->max_nr_stripes)
			printk(KERN_WARNING
			       "raid5:%s: Too many read errors, failing device %s.\n",
			       mdname(conf->mddev), bdn);
		else
			retry = 1;
		if (retry)
			set_bit(R5_ReadError, &sh->dev[i].flags);
		else {
			clear_bit(R5_ReadError, &sh->dev[i].flags);
			clear_bit(R5_ReWrite, &sh->dev[i].flags);
			md_error(conf->mddev, rdev);
		}
	}
	rdev_dec_pending(conf->disks[i].rdev, conf->mddev);
	clear_bit(R5_LOCKED, &sh->dev[i].flags);
	set_bit(STRIPE_HANDLE, &sh->state);
	release_stripe(sh);
}

static void raid5_end_write_request(struct bio *bi, int error)
{
	struct stripe_head *sh = bi->bi_private;
	raid5_conf_t *conf = sh->raid_conf;
	int disks = sh->disks, i;
	int uptodate = test_bit(BIO_UPTODATE, &bi->bi_flags);

	for (i=0 ; i<disks; i++)
		if (bi == &sh->dev[i].req)
			break;

	pr_debug("end_write_request %llu/%d, count %d, uptodate: %d.\n",
		(unsigned long long)sh->sector, i, atomic_read(&sh->count),
		uptodate);
	if (i == disks) {
		BUG();
		return;
	}

	if (!uptodate)
		md_error(conf->mddev, conf->disks[i].rdev);

	rdev_dec_pending(conf->disks[i].rdev, conf->mddev);
	
	clear_bit(R5_LOCKED, &sh->dev[i].flags);
	set_bit(STRIPE_HANDLE, &sh->state);
	release_stripe(sh);
}


static sector_t compute_blocknr(struct stripe_head *sh, int i, int previous);
	
static void raid5_build_block(struct stripe_head *sh, int i, int previous)
{
	struct r5dev *dev = &sh->dev[i];

	bio_init(&dev->req);
	dev->req.bi_io_vec = &dev->vec;
	dev->req.bi_vcnt++;
	dev->req.bi_max_vecs++;
	dev->vec.bv_page = dev->page;
	dev->vec.bv_len = STRIPE_SIZE;
	dev->vec.bv_offset = 0;

	dev->req.bi_sector = sh->sector;
	dev->req.bi_private = sh;

	dev->flags = 0;
	dev->sector = compute_blocknr(sh, i, previous);
}

static void error(mddev_t *mddev, mdk_rdev_t *rdev)
{
	char b[BDEVNAME_SIZE];
	raid5_conf_t *conf = (raid5_conf_t *) mddev->private;
	pr_debug("raid5: error called\n");

	if (!test_bit(Faulty, &rdev->flags)) {
		set_bit(MD_CHANGE_DEVS, &mddev->flags);
		if (test_and_clear_bit(In_sync, &rdev->flags)) {
			unsigned long flags;
			spin_lock_irqsave(&conf->device_lock, flags);
			mddev->degraded++;
			spin_unlock_irqrestore(&conf->device_lock, flags);
			/*
			 * if recovery was running, make sure it aborts.
			 */
			set_bit(MD_RECOVERY_INTR, &mddev->recovery);
		}
		set_bit(Faulty, &rdev->flags);
		printk(KERN_ALERT
		       "raid5: Disk failure on %s, disabling device.\n"
		       "raid5: Operation continuing on %d devices.\n",
		       bdevname(rdev->bdev,b), conf->raid_disks - mddev->degraded);
	}
}

/*
 * Input: a 'big' sector number,
 * Output: index of the data and parity disk, and the sector # in them.
 */
static sector_t raid5_compute_sector(raid5_conf_t *conf, sector_t r_sector,
				     int previous, int *dd_idx,
				     struct stripe_head *sh)
{
	long stripe;
	unsigned long chunk_number;
	unsigned int chunk_offset;
	int pd_idx, qd_idx;
	int ddf_layout = 0;
	sector_t new_sector;
	int algorithm = previous ? conf->prev_algo
				 : conf->algorithm;
	int sectors_per_chunk = previous ? conf->prev_chunk_sectors
					 : conf->chunk_sectors;
	int raid_disks = previous ? conf->previous_raid_disks
				  : conf->raid_disks;
	int data_disks = raid_disks - conf->max_degraded;

	/* First compute the information on this sector */

	/*
	 * Compute the chunk number and the sector offset inside the chunk
	 */
	chunk_offset = sector_div(r_sector, sectors_per_chunk);
	chunk_number = r_sector;
	BUG_ON(r_sector != chunk_number);

	/*
	 * Compute the stripe number
	 */
	stripe = chunk_number / data_disks;

	/*
	 * Compute the data disk and parity disk indexes inside the stripe
	 */
	*dd_idx = chunk_number % data_disks;

	/*
	 * Select the parity disk based on the user selected algorithm.
	 */
	pd_idx = qd_idx = ~0;
	switch(conf->level) {
	case 4:
		pd_idx = data_disks;
		break;
	case 5:
		switch (algorithm) {
		case ALGORITHM_LEFT_ASYMMETRIC:
			pd_idx = data_disks - stripe % raid_disks;
			if (*dd_idx >= pd_idx)
				(*dd_idx)++;
			break;
		case ALGORITHM_RIGHT_ASYMMETRIC:
			pd_idx = stripe % raid_disks;
			if (*dd_idx >= pd_idx)
				(*dd_idx)++;
			break;
		case ALGORITHM_LEFT_SYMMETRIC:
			pd_idx = data_disks - stripe % raid_disks;
			*dd_idx = (pd_idx + 1 + *dd_idx) % raid_disks;
			break;
		case ALGORITHM_RIGHT_SYMMETRIC:
			pd_idx = stripe % raid_disks;
			*dd_idx = (pd_idx + 1 + *dd_idx) % raid_disks;
			break;
		case ALGORITHM_PARITY_0:
			pd_idx = 0;
			(*dd_idx)++;
			break;
		case ALGORITHM_PARITY_N:
			pd_idx = data_disks;
			break;
		default:
			printk(KERN_ERR "raid5: unsupported algorithm %d\n",
				algorithm);
			BUG();
		}
		break;
	case 6:

		switch (algorithm) {
		case ALGORITHM_LEFT_ASYMMETRIC:
			pd_idx = raid_disks - 1 - (stripe % raid_disks);
			qd_idx = pd_idx + 1;
			if (pd_idx == raid_disks-1) {
				(*dd_idx)++;	/* Q D D D P */
				qd_idx = 0;
			} else if (*dd_idx >= pd_idx)
				(*dd_idx) += 2; /* D D P Q D */
			break;
		case ALGORITHM_RIGHT_ASYMMETRIC:
			pd_idx = stripe % raid_disks;
			qd_idx = pd_idx + 1;
			if (pd_idx == raid_disks-1) {
				(*dd_idx)++;	/* Q D D D P */
				qd_idx = 0;
			} else if (*dd_idx >= pd_idx)
				(*dd_idx) += 2; /* D D P Q D */
			break;
		case ALGORITHM_LEFT_SYMMETRIC:
			pd_idx = raid_disks - 1 - (stripe % raid_disks);
			qd_idx = (pd_idx + 1) % raid_disks;
			*dd_idx = (pd_idx + 2 + *dd_idx) % raid_disks;
			break;
		case ALGORITHM_RIGHT_SYMMETRIC:
			pd_idx = stripe % raid_disks;
			qd_idx = (pd_idx + 1) % raid_disks;
			*dd_idx = (pd_idx + 2 + *dd_idx) % raid_disks;
			break;

		case ALGORITHM_PARITY_0:
			pd_idx = 0;
			qd_idx = 1;
			(*dd_idx) += 2;
			break;
		case ALGORITHM_PARITY_N:
			pd_idx = data_disks;
			qd_idx = data_disks + 1;
			break;

		case ALGORITHM_ROTATING_ZERO_RESTART:
			/* Exactly the same as RIGHT_ASYMMETRIC, but or
			 * of blocks for computing Q is different.
			 */
			pd_idx = stripe % raid_disks;
			qd_idx = pd_idx + 1;
			if (pd_idx == raid_disks-1) {
				(*dd_idx)++;	/* Q D D D P */
				qd_idx = 0;
			} else if (*dd_idx >= pd_idx)
				(*dd_idx) += 2; /* D D P Q D */
			ddf_layout = 1;
			break;

		case ALGORITHM_ROTATING_N_RESTART:
			/* Same a left_asymmetric, by first stripe is
			 * D D D P Q  rather than
			 * Q D D D P
			 */
			pd_idx = raid_disks - 1 - ((stripe + 1) % raid_disks);
			qd_idx = pd_idx + 1;
			if (pd_idx == raid_disks-1) {
				(*dd_idx)++;	/* Q D D D P */
				qd_idx = 0;
			} else if (*dd_idx >= pd_idx)
				(*dd_idx) += 2; /* D D P Q D */
			ddf_layout = 1;
			break;

		case ALGORITHM_ROTATING_N_CONTINUE:
			/* Same as left_symmetric but Q is before P */
			pd_idx = raid_disks - 1 - (stripe % raid_disks);
			qd_idx = (pd_idx + raid_disks - 1) % raid_disks;
			*dd_idx = (pd_idx + 1 + *dd_idx) % raid_disks;
			ddf_layout = 1;
			break;

		case ALGORITHM_LEFT_ASYMMETRIC_6:
			/* RAID5 left_asymmetric, with Q on last device */
			pd_idx = data_disks - stripe % (raid_disks-1);
			if (*dd_idx >= pd_idx)
				(*dd_idx)++;
			qd_idx = raid_disks - 1;
			break;

		case ALGORITHM_RIGHT_ASYMMETRIC_6:
			pd_idx = stripe % (raid_disks-1);
			if (*dd_idx >= pd_idx)
				(*dd_idx)++;
			qd_idx = raid_disks - 1;
			break;

		case ALGORITHM_LEFT_SYMMETRIC_6:
			pd_idx = data_disks - stripe % (raid_disks-1);
			*dd_idx = (pd_idx + 1 + *dd_idx) % (raid_disks-1);
			qd_idx = raid_disks - 1;
			break;

		case ALGORITHM_RIGHT_SYMMETRIC_6:
			pd_idx = stripe % (raid_disks-1);
			*dd_idx = (pd_idx + 1 + *dd_idx) % (raid_disks-1);
			qd_idx = raid_disks - 1;
			break;

		case ALGORITHM_PARITY_0_6:
			pd_idx = 0;
			(*dd_idx)++;
			qd_idx = raid_disks - 1;
			break;


		default:
			printk(KERN_CRIT "raid6: unsupported algorithm %d\n",
			       algorithm);
			BUG();
		}
		break;
	}

	if (sh) {
		sh->pd_idx = pd_idx;
		sh->qd_idx = qd_idx;
		sh->ddf_layout = ddf_layout;
	}
	/*
	 * Finally, compute the new sector number
	 */
	new_sector = (sector_t)stripe * sectors_per_chunk + chunk_offset;
	return new_sector;
}


static sector_t compute_blocknr(struct stripe_head *sh, int i, int previous)
{
	raid5_conf_t *conf = sh->raid_conf;
	int raid_disks = sh->disks;
	int data_disks = raid_disks - conf->max_degraded;
	sector_t new_sector = sh->sector, check;
	int sectors_per_chunk = previous ? conf->prev_chunk_sectors
					 : conf->chunk_sectors;
	int algorithm = previous ? conf->prev_algo
				 : conf->algorithm;
	sector_t stripe;
	int chunk_offset;
	int chunk_number, dummy1, dd_idx = i;
	sector_t r_sector;
	struct stripe_head sh2;


	chunk_offset = sector_div(new_sector, sectors_per_chunk);
	stripe = new_sector;
	BUG_ON(new_sector != stripe);

	if (i == sh->pd_idx)
		return 0;
	switch(conf->level) {
	case 4: break;
	case 5:
		switch (algorithm) {
		case ALGORITHM_LEFT_ASYMMETRIC:
		case ALGORITHM_RIGHT_ASYMMETRIC:
			if (i > sh->pd_idx)
				i--;
			break;
		case ALGORITHM_LEFT_SYMMETRIC:
		case ALGORITHM_RIGHT_SYMMETRIC:
			if (i < sh->pd_idx)
				i += raid_disks;
			i -= (sh->pd_idx + 1);
			break;
		case ALGORITHM_PARITY_0:
			i -= 1;
			break;
		case ALGORITHM_PARITY_N:
			break;
		default:
			printk(KERN_ERR "raid5: unsupported algorithm %d\n",
			       algorithm);
			BUG();
		}
		break;
	case 6:
		if (i == sh->qd_idx)
			return 0; /* It is the Q disk */
		switch (algorithm) {
		case ALGORITHM_LEFT_ASYMMETRIC:
		case ALGORITHM_RIGHT_ASYMMETRIC:
		case ALGORITHM_ROTATING_ZERO_RESTART:
		case ALGORITHM_ROTATING_N_RESTART:
			if (sh->pd_idx == raid_disks-1)
				i--;	/* Q D D D P */
			else if (i > sh->pd_idx)
				i -= 2; /* D D P Q D */
			break;
		case ALGORITHM_LEFT_SYMMETRIC:
		case ALGORITHM_RIGHT_SYMMETRIC:
			if (sh->pd_idx == raid_disks-1)
				i--; /* Q D D D P */
			else {
				/* D D P Q D */
				if (i < sh->pd_idx)
					i += raid_disks;
				i -= (sh->pd_idx + 2);
			}
			break;
		case ALGORITHM_PARITY_0:
			i -= 2;
			break;
		case ALGORITHM_PARITY_N:
			break;
		case ALGORITHM_ROTATING_N_CONTINUE:
			if (sh->pd_idx == 0)
				i--;	/* P D D D Q */
			else if (i > sh->pd_idx)
				i -= 2; /* D D Q P D */
			break;
		case ALGORITHM_LEFT_ASYMMETRIC_6:
		case ALGORITHM_RIGHT_ASYMMETRIC_6:
			if (i > sh->pd_idx)
				i--;
			break;
		case ALGORITHM_LEFT_SYMMETRIC_6:
		case ALGORITHM_RIGHT_SYMMETRIC_6:
			if (i < sh->pd_idx)
				i += data_disks + 1;
			i -= (sh->pd_idx + 1);
			break;
		case ALGORITHM_PARITY_0_6:
			i -= 1;
			break;
		default:
			printk(KERN_CRIT "raid6: unsupported algorithm %d\n",
			       algorithm);
			BUG();
		}
		break;
	}

	chunk_number = stripe * data_disks + i;
	r_sector = (sector_t)chunk_number * sectors_per_chunk + chunk_offset;

	check = raid5_compute_sector(conf, r_sector,
				     previous, &dummy1, &sh2);
	if (check != sh->sector || dummy1 != dd_idx || sh2.pd_idx != sh->pd_idx
		|| sh2.qd_idx != sh->qd_idx) {
		printk(KERN_ERR "compute_blocknr: map not correct\n");
		return 0;
	}
	return r_sector;
}



/*
 * Copy data between a page in the stripe cache, and one or more bion
 * The page could align with the middle of the bio, or there could be
 * several bion, each with several bio_vecs, which cover part of the page
 * Multiple bion are linked together on bi_next.  There may be extras
 * at the end of this list.  We ignore them.
 */
static void copy_data(int frombio, struct bio *bio,
		     struct page *page,
		     sector_t sector)
{
	char *pa = page_address(page);
	struct bio_vec *bvl;
	int i;
	int page_offset;

	if (bio->bi_sector >= sector)
		page_offset = (signed)(bio->bi_sector - sector) * 512;
	else
		page_offset = (signed)(sector - bio->bi_sector) * -512;
	bio_for_each_segment(bvl, bio, i) {
		int len = bio_iovec_idx(bio,i)->bv_len;
		int clen;
		int b_offset = 0;

		if (page_offset < 0) {
			b_offset = -page_offset;
			page_offset += b_offset;
			len -= b_offset;
		}

		if (len > 0 && page_offset + len > STRIPE_SIZE)
			clen = STRIPE_SIZE - page_offset;
		else clen = len;

		if (clen > 0) {
			char *ba = __bio_kmap_atomic(bio, i, KM_USER0);
			if (frombio)
				memcpy(pa+page_offset, ba+b_offset, clen);
			else
				memcpy(ba+b_offset, pa+page_offset, clen);
			__bio_kunmap_atomic(ba, KM_USER0);
		}
		if (clen < len) /* hit end of page */
			break;
		page_offset +=  len;
	}
}

#define check_xor()	do {						  \
				if (count == MAX_XOR_BLOCKS) {		  \
				xor_blocks(count, STRIPE_SIZE, dest, ptr);\
				count = 0;				  \
			   }						  \
			} while(0)

static void compute_parity6(struct stripe_head *sh, int method)
{
	raid5_conf_t *conf = sh->raid_conf;
	int i, pd_idx, qd_idx, d0_idx, disks = sh->disks, count;
	int syndrome_disks = sh->ddf_layout ? disks : (disks - 2);
	struct bio *chosen;
	/**** FIX THIS: This could be very bad if disks is close to 256 ****/
	void *ptrs[syndrome_disks+2];

	pd_idx = sh->pd_idx;
	qd_idx = sh->qd_idx;
	d0_idx = raid6_d0(sh);

	pr_debug("compute_parity, stripe %llu, method %d\n",
		(unsigned long long)sh->sector, method);

	switch(method) {
	case READ_MODIFY_WRITE:
		BUG();		/* READ_MODIFY_WRITE N/A for RAID-6 */
	case RECONSTRUCT_WRITE:
		for (i= disks; i-- ;)
			if ( i != pd_idx && i != qd_idx && sh->dev[i].towrite ) {
				chosen = sh->dev[i].towrite;
				sh->dev[i].towrite = NULL;

				if (test_and_clear_bit(R5_Overlap, &sh->dev[i].flags))
					wake_up(&conf->wait_for_overlap);

				BUG_ON(sh->dev[i].written);
				sh->dev[i].written = chosen;
			}
		break;
	case CHECK_PARITY:
		BUG();		/* Not implemented yet */
	}

	for (i = disks; i--;)
		if (sh->dev[i].written) {
			sector_t sector = sh->dev[i].sector;
			struct bio *wbi = sh->dev[i].written;
			while (wbi && wbi->bi_sector < sector + STRIPE_SECTORS) {
				copy_data(1, wbi, sh->dev[i].page, sector);
				wbi = r5_next_bio(wbi, sector);
			}

			set_bit(R5_LOCKED, &sh->dev[i].flags);
			set_bit(R5_UPTODATE, &sh->dev[i].flags);
		}

	/* Note that unlike RAID-5, the ordering of the disks matters greatly.*/

	for (i = 0; i < disks; i++)
		ptrs[i] = (void *)raid6_empty_zero_page;

	count = 0;
	i = d0_idx;
	do {
		int slot = raid6_idx_to_slot(i, sh, &count, syndrome_disks);

		ptrs[slot] = page_address(sh->dev[i].page);
		if (slot < syndrome_disks &&
		    !test_bit(R5_UPTODATE, &sh->dev[i].flags)) {
			printk(KERN_ERR "block %d/%d not uptodate "
			       "on parity calc\n", i, count);
			BUG();
		}

		i = raid6_next_disk(i, disks);
	} while (i != d0_idx);
	BUG_ON(count != syndrome_disks);

	raid6_call.gen_syndrome(syndrome_disks+2, STRIPE_SIZE, ptrs);

	switch(method) {
	case RECONSTRUCT_WRITE:
		set_bit(R5_UPTODATE, &sh->dev[pd_idx].flags);
		set_bit(R5_UPTODATE, &sh->dev[qd_idx].flags);
		set_bit(R5_LOCKED,   &sh->dev[pd_idx].flags);
		set_bit(R5_LOCKED,   &sh->dev[qd_idx].flags);
		break;
	case UPDATE_PARITY:
		set_bit(R5_UPTODATE, &sh->dev[pd_idx].flags);
		set_bit(R5_UPTODATE, &sh->dev[qd_idx].flags);
		break;
	}
}


/* Compute one missing block */
static void compute_block_1(struct stripe_head *sh, int dd_idx, int nozero)
{
	int i, count, disks = sh->disks;
	void *ptr[MAX_XOR_BLOCKS], *dest, *p;
	int qd_idx = sh->qd_idx;

	pr_debug("compute_block_1, stripe %llu, idx %d\n",
		(unsigned long long)sh->sector, dd_idx);

	if ( dd_idx == qd_idx ) {
		/* We're actually computing the Q drive */
		compute_parity6(sh, UPDATE_PARITY);
	} else {
		dest = page_address(sh->dev[dd_idx].page);
		if (!nozero) memset(dest, 0, STRIPE_SIZE);
		count = 0;
		for (i = disks ; i--; ) {
			if (i == dd_idx || i == qd_idx)
				continue;
			p = page_address(sh->dev[i].page);
			if (test_bit(R5_UPTODATE, &sh->dev[i].flags))
				ptr[count++] = p;
			else
				printk("compute_block() %d, stripe %llu, %d"
				       " not present\n", dd_idx,
				       (unsigned long long)sh->sector, i);

			check_xor();
		}
		if (count)
			xor_blocks(count, STRIPE_SIZE, dest, ptr);
		if (!nozero) set_bit(R5_UPTODATE, &sh->dev[dd_idx].flags);
		else clear_bit(R5_UPTODATE, &sh->dev[dd_idx].flags);
	}
}

/* Compute two missing blocks */
static void compute_block_2(struct stripe_head *sh, int dd_idx1, int dd_idx2)
{
	int i, count, disks = sh->disks;
	int syndrome_disks = sh->ddf_layout ? disks : disks-2;
	int d0_idx = raid6_d0(sh);
	int faila = -1, failb = -1;
	/**** FIX THIS: This could be very bad if disks is close to 256 ****/
	void *ptrs[syndrome_disks+2];

	for (i = 0; i < disks ; i++)
		ptrs[i] = (void *)raid6_empty_zero_page;
	count = 0;
	i = d0_idx;
	do {
		int slot = raid6_idx_to_slot(i, sh, &count, syndrome_disks);

		ptrs[slot] = page_address(sh->dev[i].page);

		if (i == dd_idx1)
			faila = slot;
		if (i == dd_idx2)
			failb = slot;
		i = raid6_next_disk(i, disks);
	} while (i != d0_idx);
	BUG_ON(count != syndrome_disks);

	BUG_ON(faila == failb);
	if ( failb < faila ) { int tmp = faila; faila = failb; failb = tmp; }

	pr_debug("compute_block_2, stripe %llu, idx %d,%d (%d,%d)\n",
		 (unsigned long long)sh->sector, dd_idx1, dd_idx2,
		 faila, failb);

	if (failb == syndrome_disks+1) {
		/* Q disk is one of the missing disks */
		if (faila == syndrome_disks) {
			/* Missing P+Q, just recompute */
			compute_parity6(sh, UPDATE_PARITY);
			return;
		} else {
			/* We're missing D+Q; recompute D from P */
			compute_block_1(sh, ((dd_idx1 == sh->qd_idx) ?
					     dd_idx2 : dd_idx1),
					0);
			compute_parity6(sh, UPDATE_PARITY); /* Is this necessary? */
			return;
		}
	}

	/* We're missing D+P or D+D; */
	if (failb == syndrome_disks) {
		/* We're missing D+P. */
		raid6_datap_recov(syndrome_disks+2, STRIPE_SIZE, faila, ptrs);
	} else {
		/* We're missing D+D. */
		raid6_2data_recov(syndrome_disks+2, STRIPE_SIZE, faila, failb,
				  ptrs);
	}

	/* Both the above update both missing blocks */
	set_bit(R5_UPTODATE, &sh->dev[dd_idx1].flags);
	set_bit(R5_UPTODATE, &sh->dev[dd_idx2].flags);
}

static void
schedule_reconstruction5(struct stripe_head *sh, struct stripe_head_state *s,
			 int rcw, int expand)
{
	int i, pd_idx = sh->pd_idx, disks = sh->disks;

	if (rcw) {
		/* if we are not expanding this is a proper write request, and
		 * there will be bios with new data to be drained into the
		 * stripe cache
		 */
		if (!expand) {
			sh->reconstruct_state = reconstruct_state_drain_run;
			set_bit(STRIPE_OP_BIODRAIN, &s->ops_request);
		} else
			sh->reconstruct_state = reconstruct_state_run;

		set_bit(STRIPE_OP_POSTXOR, &s->ops_request);

		for (i = disks; i--; ) {
			struct r5dev *dev = &sh->dev[i];

			if (dev->towrite) {
				set_bit(R5_LOCKED, &dev->flags);
				set_bit(R5_Wantdrain, &dev->flags);
				if (!expand)
					clear_bit(R5_UPTODATE, &dev->flags);
				s->locked++;
			}
		}
		if (s->locked + 1 == disks)
			if (!test_and_set_bit(STRIPE_FULL_WRITE, &sh->state))
				atomic_inc(&sh->raid_conf->pending_full_writes);
	} else {
		BUG_ON(!(test_bit(R5_UPTODATE, &sh->dev[pd_idx].flags) ||
			test_bit(R5_Wantcompute, &sh->dev[pd_idx].flags)));

		sh->reconstruct_state = reconstruct_state_prexor_drain_run;
		set_bit(STRIPE_OP_PREXOR, &s->ops_request);
		set_bit(STRIPE_OP_BIODRAIN, &s->ops_request);
		set_bit(STRIPE_OP_POSTXOR, &s->ops_request);

		for (i = disks; i--; ) {
			struct r5dev *dev = &sh->dev[i];
			if (i == pd_idx)
				continue;

			if (dev->towrite &&
			    (test_bit(R5_UPTODATE, &dev->flags) ||
			     test_bit(R5_Wantcompute, &dev->flags))) {
				set_bit(R5_Wantdrain, &dev->flags);
				set_bit(R5_LOCKED, &dev->flags);
				clear_bit(R5_UPTODATE, &dev->flags);
				s->locked++;
			}
		}
	}

	/* keep the parity disk locked while asynchronous operations
	 * are in flight
	 */
	set_bit(R5_LOCKED, &sh->dev[pd_idx].flags);
	clear_bit(R5_UPTODATE, &sh->dev[pd_idx].flags);
	s->locked++;

	pr_debug("%s: stripe %llu locked: %d ops_request: %lx\n",
		__func__, (unsigned long long)sh->sector,
		s->locked, s->ops_request);
}

/*
 * Each stripe/dev can have one or more bion attached.
 * toread/towrite point to the first in a chain.
 * The bi_next chain must be in order.
 */
static int add_stripe_bio(struct stripe_head *sh, struct bio *bi, int dd_idx, int forwrite)
{
	struct bio **bip;
	raid5_conf_t *conf = sh->raid_conf;
	int firstwrite=0;

	pr_debug("adding bh b#%llu to stripe s#%llu\n",
		(unsigned long long)bi->bi_sector,
		(unsigned long long)sh->sector);


	spin_lock(&sh->lock);
	spin_lock_irq(&conf->device_lock);
	if (forwrite) {
		bip = &sh->dev[dd_idx].towrite;
		if (*bip == NULL && sh->dev[dd_idx].written == NULL)
			firstwrite = 1;
	} else
		bip = &sh->dev[dd_idx].toread;
	while (*bip && (*bip)->bi_sector < bi->bi_sector) {
		if ((*bip)->bi_sector + ((*bip)->bi_size >> 9) > bi->bi_sector)
			goto overlap;
		bip = & (*bip)->bi_next;
	}
	if (*bip && (*bip)->bi_sector < bi->bi_sector + ((bi->bi_size)>>9))
		goto overlap;

	BUG_ON(*bip && bi->bi_next && (*bip) != bi->bi_next);
	if (*bip)
		bi->bi_next = *bip;
	*bip = bi;
	bi->bi_phys_segments++;
	spin_unlock_irq(&conf->device_lock);
	spin_unlock(&sh->lock);

	pr_debug("added bi b#%llu to stripe s#%llu, disk %d.\n",
		(unsigned long long)bi->bi_sector,
		(unsigned long long)sh->sector, dd_idx);

	if (conf->mddev->bitmap && firstwrite) {
		bitmap_startwrite(conf->mddev->bitmap, sh->sector,
				  STRIPE_SECTORS, 0);
		sh->bm_seq = conf->seq_flush+1;
		set_bit(STRIPE_BIT_DELAY, &sh->state);
	}

	if (forwrite) {
		/* check if page is covered */
		sector_t sector = sh->dev[dd_idx].sector;
		for (bi=sh->dev[dd_idx].towrite;
		     sector < sh->dev[dd_idx].sector + STRIPE_SECTORS &&
			     bi && bi->bi_sector <= sector;
		     bi = r5_next_bio(bi, sh->dev[dd_idx].sector)) {
			if (bi->bi_sector + (bi->bi_size>>9) >= sector)
				sector = bi->bi_sector + (bi->bi_size>>9);
		}
		if (sector >= sh->dev[dd_idx].sector + STRIPE_SECTORS)
			set_bit(R5_OVERWRITE, &sh->dev[dd_idx].flags);
	}
	return 1;

 overlap:
	set_bit(R5_Overlap, &sh->dev[dd_idx].flags);
	spin_unlock_irq(&conf->device_lock);
	spin_unlock(&sh->lock);
	return 0;
}

static void end_reshape(raid5_conf_t *conf);

static int page_is_zero(struct page *p)
{
	char *a = page_address(p);
	return ((*(u32*)a) == 0 &&
		memcmp(a, a+4, STRIPE_SIZE-4)==0);
}

static void stripe_set_idx(sector_t stripe, raid5_conf_t *conf, int previous,
			    struct stripe_head *sh)
{
	int sectors_per_chunk =
		previous ? conf->prev_chunk_sectors : conf->chunk_sectors;
	int dd_idx;
	int chunk_offset = sector_div(stripe, sectors_per_chunk);
	int disks = previous ? conf->previous_raid_disks : conf->raid_disks;

	raid5_compute_sector(conf,
			     stripe * (disks - conf->max_degraded)
			     *sectors_per_chunk + chunk_offset,
			     previous,
			     &dd_idx, sh);
}

static void
handle_failed_stripe(raid5_conf_t *conf, struct stripe_head *sh,
				struct stripe_head_state *s, int disks,
				struct bio **return_bi)
{
	int i;
	for (i = disks; i--; ) {
		struct bio *bi;
		int bitmap_end = 0;

		if (test_bit(R5_ReadError, &sh->dev[i].flags)) {
			mdk_rdev_t *rdev;
			rcu_read_lock();
			rdev = rcu_dereference(conf->disks[i].rdev);
			if (rdev && test_bit(In_sync, &rdev->flags))
				/* multiple read failures in one stripe */
				md_error(conf->mddev, rdev);
			rcu_read_unlock();
		}
		spin_lock_irq(&conf->device_lock);
		/* fail all writes first */
		bi = sh->dev[i].towrite;
		sh->dev[i].towrite = NULL;
		if (bi) {
			s->to_write--;
			bitmap_end = 1;
		}

		if (test_and_clear_bit(R5_Overlap, &sh->dev[i].flags))
			wake_up(&conf->wait_for_overlap);

		while (bi && bi->bi_sector <
			sh->dev[i].sector + STRIPE_SECTORS) {
			struct bio *nextbi = r5_next_bio(bi, sh->dev[i].sector);
			clear_bit(BIO_UPTODATE, &bi->bi_flags);
			if (!raid5_dec_bi_phys_segments(bi)) {
				md_write_end(conf->mddev);
				bi->bi_next = *return_bi;
				*return_bi = bi;
			}
			bi = nextbi;
		}
		/* and fail all 'written' */
		bi = sh->dev[i].written;
		sh->dev[i].written = NULL;
		if (bi) bitmap_end = 1;
		while (bi && bi->bi_sector <
		       sh->dev[i].sector + STRIPE_SECTORS) {
			struct bio *bi2 = r5_next_bio(bi, sh->dev[i].sector);
			clear_bit(BIO_UPTODATE, &bi->bi_flags);
			if (!raid5_dec_bi_phys_segments(bi)) {
				md_write_end(conf->mddev);
				bi->bi_next = *return_bi;
				*return_bi = bi;
			}
			bi = bi2;
		}

		/* fail any reads if this device is non-operational and
		 * the data has not reached the cache yet.
		 */
		if (!test_bit(R5_Wantfill, &sh->dev[i].flags) &&
		    (!test_bit(R5_Insync, &sh->dev[i].flags) ||
		      test_bit(R5_ReadError, &sh->dev[i].flags))) {
			bi = sh->dev[i].toread;
			sh->dev[i].toread = NULL;
			if (test_and_clear_bit(R5_Overlap, &sh->dev[i].flags))
				wake_up(&conf->wait_for_overlap);
			if (bi) s->to_read--;
			while (bi && bi->bi_sector <
			       sh->dev[i].sector + STRIPE_SECTORS) {
				struct bio *nextbi =
					r5_next_bio(bi, sh->dev[i].sector);
				clear_bit(BIO_UPTODATE, &bi->bi_flags);
				if (!raid5_dec_bi_phys_segments(bi)) {
					bi->bi_next = *return_bi;
					*return_bi = bi;
				}
				bi = nextbi;
			}
		}
		spin_unlock_irq(&conf->device_lock);
		if (bitmap_end)
			bitmap_endwrite(conf->mddev->bitmap, sh->sector,
					STRIPE_SECTORS, 0, 0);
	}

	if (test_and_clear_bit(STRIPE_FULL_WRITE, &sh->state))
		if (atomic_dec_and_test(&conf->pending_full_writes))
			md_wakeup_thread(conf->mddev->thread);
}

/* fetch_block5 - checks the given member device to see if its data needs
 * to be read or computed to satisfy a request.
 *
 * Returns 1 when no more member devices need to be checked, otherwise returns
 * 0 to tell the loop in handle_stripe_fill5 to continue
 */
static int fetch_block5(struct stripe_head *sh, struct stripe_head_state *s,
			int disk_idx, int disks)
{
	struct r5dev *dev = &sh->dev[disk_idx];
	struct r5dev *failed_dev = &sh->dev[s->failed_num];

	/* is the data in this block needed, and can we get it? */
	if (!test_bit(R5_LOCKED, &dev->flags) &&
	    !test_bit(R5_UPTODATE, &dev->flags) &&
	    (dev->toread ||
	     (dev->towrite && !test_bit(R5_OVERWRITE, &dev->flags)) ||
	     s->syncing || s->expanding ||
	     (s->failed &&
	      (failed_dev->toread ||
	       (failed_dev->towrite &&
		!test_bit(R5_OVERWRITE, &failed_dev->flags)))))) {
		/* We would like to get this block, possibly by computing it,
		 * otherwise read it if the backing disk is insync
		 */
		if ((s->uptodate == disks - 1) &&
		    (s->failed && disk_idx == s->failed_num)) {
			set_bit(STRIPE_COMPUTE_RUN, &sh->state);
			set_bit(STRIPE_OP_COMPUTE_BLK, &s->ops_request);
			set_bit(R5_Wantcompute, &dev->flags);
			sh->ops.target = disk_idx;
			s->req_compute = 1;
			/* Careful: from this point on 'uptodate' is in the eye
			 * of raid5_run_ops which services 'compute' operations
			 * before writes. R5_Wantcompute flags a block that will
			 * be R5_UPTODATE by the time it is needed for a
			 * subsequent operation.
			 */
			s->uptodate++;
			return 1; /* uptodate + compute == disks */
		} else if (test_bit(R5_Insync, &dev->flags)) {
			set_bit(R5_LOCKED, &dev->flags);
			set_bit(R5_Wantread, &dev->flags);
			s->locked++;
			pr_debug("Reading block %d (sync=%d)\n", disk_idx,
				s->syncing);
		}
	}

	return 0;
}

/**
 * handle_stripe_fill5 - read or compute data to satisfy pending requests.
 */
static void handle_stripe_fill5(struct stripe_head *sh,
			struct stripe_head_state *s, int disks)
{
	int i;

	/* look for blocks to read/compute, skip this if a compute
	 * is already in flight, or if the stripe contents are in the
	 * midst of changing due to a write
	 */
	if (!test_bit(STRIPE_COMPUTE_RUN, &sh->state) && !sh->check_state &&
	    !sh->reconstruct_state)
		for (i = disks; i--; )
			if (fetch_block5(sh, s, i, disks))
				break;
	set_bit(STRIPE_HANDLE, &sh->state);
}

static void handle_stripe_fill6(struct stripe_head *sh,
			struct stripe_head_state *s, struct r6_state *r6s,
			int disks)
{
	int i;
	for (i = disks; i--; ) {
		struct r5dev *dev = &sh->dev[i];
		if (!test_bit(R5_LOCKED, &dev->flags) &&
		    !test_bit(R5_UPTODATE, &dev->flags) &&
		    (dev->toread || (dev->towrite &&
		     !test_bit(R5_OVERWRITE, &dev->flags)) ||
		     s->syncing || s->expanding ||
		     (s->failed >= 1 &&
		      (sh->dev[r6s->failed_num[0]].toread ||
		       s->to_write)) ||
		     (s->failed >= 2 &&
		      (sh->dev[r6s->failed_num[1]].toread ||
		       s->to_write)))) {
			/* we would like to get this block, possibly
			 * by computing it, but we might not be able to
			 */
			if ((s->uptodate == disks - 1) &&
			    (s->failed && (i == r6s->failed_num[0] ||
					   i == r6s->failed_num[1]))) {
				pr_debug("Computing stripe %llu block %d\n",
				       (unsigned long long)sh->sector, i);
				compute_block_1(sh, i, 0);
				s->uptodate++;
			} else if ( s->uptodate == disks-2 && s->failed >= 2 ) {
				/* Computing 2-failure is *very* expensive; only
				 * do it if failed >= 2
				 */
				int other;
				for (other = disks; other--; ) {
					if (other == i)
						continue;
					if (!test_bit(R5_UPTODATE,
					      &sh->dev[other].flags))
						break;
				}
				BUG_ON(other < 0);
				pr_debug("Computing stripe %llu blocks %d,%d\n",
				       (unsigned long long)sh->sector,
				       i, other);
				compute_block_2(sh, i, other);
				s->uptodate += 2;
			} else if (test_bit(R5_Insync, &dev->flags)) {
				set_bit(R5_LOCKED, &dev->flags);
				set_bit(R5_Wantread, &dev->flags);
				s->locked++;
				pr_debug("Reading block %d (sync=%d)\n",
					i, s->syncing);
			}
		}
	}
	set_bit(STRIPE_HANDLE, &sh->state);
}


/* handle_stripe_clean_event
 * any written block on an uptodate or failed drive can be returned.
 * Note that if we 'wrote' to a failed drive, it will be UPTODATE, but
 * never LOCKED, so we don't need to test 'failed' directly.
 */
static void handle_stripe_clean_event(raid5_conf_t *conf,
	struct stripe_head *sh, int disks, struct bio **return_bi)
{
	int i;
	struct r5dev *dev;

	for (i = disks; i--; )
		if (sh->dev[i].written) {
			dev = &sh->dev[i];
			if (!test_bit(R5_LOCKED, &dev->flags) &&
				test_bit(R5_UPTODATE, &dev->flags)) {
				/* We can return any write requests */
				struct bio *wbi, *wbi2;
				int bitmap_end = 0;
				pr_debug("Return write for disc %d\n", i);
				spin_lock_irq(&conf->device_lock);
				wbi = dev->written;
				dev->written = NULL;
				while (wbi && wbi->bi_sector <
					dev->sector + STRIPE_SECTORS) {
					wbi2 = r5_next_bio(wbi, dev->sector);
					if (!raid5_dec_bi_phys_segments(wbi)) {
						md_write_end(conf->mddev);
						wbi->bi_next = *return_bi;
						*return_bi = wbi;
					}
					wbi = wbi2;
				}
				if (dev->towrite == NULL)
					bitmap_end = 1;
				spin_unlock_irq(&conf->device_lock);
				if (bitmap_end)
					bitmap_endwrite(conf->mddev->bitmap,
							sh->sector,
							STRIPE_SECTORS,
					 !test_bit(STRIPE_DEGRADED, &sh->state),
							0);
			}
		}

	if (test_and_clear_bit(STRIPE_FULL_WRITE, &sh->state))
		if (atomic_dec_and_test(&conf->pending_full_writes))
			md_wakeup_thread(conf->mddev->thread);
}

static void handle_stripe_dirtying5(raid5_conf_t *conf,
		struct stripe_head *sh,	struct stripe_head_state *s, int disks)
{
	int rmw = 0, rcw = 0, i;
	for (i = disks; i--; ) {
		/* would I have to read this buffer for read_modify_write */
		struct r5dev *dev = &sh->dev[i];
		if ((dev->towrite || i == sh->pd_idx) &&
		    !test_bit(R5_LOCKED, &dev->flags) &&
		    !(test_bit(R5_UPTODATE, &dev->flags) ||
		      test_bit(R5_Wantcompute, &dev->flags))) {
			if (test_bit(R5_Insync, &dev->flags))
				rmw++;
			else
				rmw += 2*disks;  /* cannot read it */
		}
		/* Would I have to read this buffer for reconstruct_write */
		if (!test_bit(R5_OVERWRITE, &dev->flags) && i != sh->pd_idx &&
		    !test_bit(R5_LOCKED, &dev->flags) &&
		    !(test_bit(R5_UPTODATE, &dev->flags) ||
		    test_bit(R5_Wantcompute, &dev->flags))) {
			if (test_bit(R5_Insync, &dev->flags)) rcw++;
			else
				rcw += 2*disks;
		}
	}
	pr_debug("for sector %llu, rmw=%d rcw=%d\n",
		(unsigned long long)sh->sector, rmw, rcw);
	set_bit(STRIPE_HANDLE, &sh->state);
	if (rmw < rcw && rmw > 0)
		/* prefer read-modify-write, but need to get some data */
		for (i = disks; i--; ) {
			struct r5dev *dev = &sh->dev[i];
			if ((dev->towrite || i == sh->pd_idx) &&
			    !test_bit(R5_LOCKED, &dev->flags) &&
			    !(test_bit(R5_UPTODATE, &dev->flags) ||
			    test_bit(R5_Wantcompute, &dev->flags)) &&
			    test_bit(R5_Insync, &dev->flags)) {
				if (
				  test_bit(STRIPE_PREREAD_ACTIVE, &sh->state)) {
					pr_debug("Read_old block "
						"%d for r-m-w\n", i);
					set_bit(R5_LOCKED, &dev->flags);
					set_bit(R5_Wantread, &dev->flags);
					s->locked++;
				} else {
					set_bit(STRIPE_DELAYED, &sh->state);
					set_bit(STRIPE_HANDLE, &sh->state);
				}
			}
		}
	if (rcw <= rmw && rcw > 0)
		/* want reconstruct write, but need to get some data */
		for (i = disks; i--; ) {
			struct r5dev *dev = &sh->dev[i];
			if (!test_bit(R5_OVERWRITE, &dev->flags) &&
			    i != sh->pd_idx &&
			    !test_bit(R5_LOCKED, &dev->flags) &&
			    !(test_bit(R5_UPTODATE, &dev->flags) ||
			    test_bit(R5_Wantcompute, &dev->flags)) &&
			    test_bit(R5_Insync, &dev->flags)) {
				if (
				  test_bit(STRIPE_PREREAD_ACTIVE, &sh->state)) {
					pr_debug("Read_old block "
						"%d for Reconstruct\n", i);
					set_bit(R5_LOCKED, &dev->flags);
					set_bit(R5_Wantread, &dev->flags);
					s->locked++;
				} else {
					set_bit(STRIPE_DELAYED, &sh->state);
					set_bit(STRIPE_HANDLE, &sh->state);
				}
			}
		}
	/* now if nothing is locked, and if we have enough data,
	 * we can start a write request
	 */
	/* since handle_stripe can be called at any time we need to handle the
	 * case where a compute block operation has been submitted and then a
	 * subsequent call wants to start a write request.  raid5_run_ops only
	 * handles the case where compute block and postxor are requested
	 * simultaneously.  If this is not the case then new writes need to be
	 * held off until the compute completes.
	 */
	if ((s->req_compute || !test_bit(STRIPE_COMPUTE_RUN, &sh->state)) &&
	    (s->locked == 0 && (rcw == 0 || rmw == 0) &&
	    !test_bit(STRIPE_BIT_DELAY, &sh->state)))
		schedule_reconstruction5(sh, s, rcw == 0, 0);
}

static void handle_stripe_dirtying6(raid5_conf_t *conf,
		struct stripe_head *sh,	struct stripe_head_state *s,
		struct r6_state *r6s, int disks)
{
	int rcw = 0, must_compute = 0, pd_idx = sh->pd_idx, i;
	int qd_idx = sh->qd_idx;
	for (i = disks; i--; ) {
		struct r5dev *dev = &sh->dev[i];
		/* Would I have to read this buffer for reconstruct_write */
		if (!test_bit(R5_OVERWRITE, &dev->flags)
		    && i != pd_idx && i != qd_idx
		    && (!test_bit(R5_LOCKED, &dev->flags)
			    ) &&
		    !test_bit(R5_UPTODATE, &dev->flags)) {
			if (test_bit(R5_Insync, &dev->flags)) rcw++;
			else {
				pr_debug("raid6: must_compute: "
					"disk %d flags=%#lx\n", i, dev->flags);
				must_compute++;
			}
		}
	}
	pr_debug("for sector %llu, rcw=%d, must_compute=%d\n",
	       (unsigned long long)sh->sector, rcw, must_compute);
	set_bit(STRIPE_HANDLE, &sh->state);

	if (rcw > 0)
		/* want reconstruct write, but need to get some data */
		for (i = disks; i--; ) {
			struct r5dev *dev = &sh->dev[i];
			if (!test_bit(R5_OVERWRITE, &dev->flags)
			    && !(s->failed == 0 && (i == pd_idx || i == qd_idx))
			    && !test_bit(R5_LOCKED, &dev->flags) &&
			    !test_bit(R5_UPTODATE, &dev->flags) &&
			    test_bit(R5_Insync, &dev->flags)) {
				if (
				  test_bit(STRIPE_PREREAD_ACTIVE, &sh->state)) {
					pr_debug("Read_old stripe %llu "
						"block %d for Reconstruct\n",
					     (unsigned long long)sh->sector, i);
					set_bit(R5_LOCKED, &dev->flags);
					set_bit(R5_Wantread, &dev->flags);
					s->locked++;
				} else {
					pr_debug("Request delayed stripe %llu "
						"block %d for Reconstruct\n",
					     (unsigned long long)sh->sector, i);
					set_bit(STRIPE_DELAYED, &sh->state);
					set_bit(STRIPE_HANDLE, &sh->state);
				}
			}
		}
	/* now if nothing is locked, and if we have enough data, we can start a
	 * write request
	 */
	if (s->locked == 0 && rcw == 0 &&
	    !test_bit(STRIPE_BIT_DELAY, &sh->state)) {
		if (must_compute > 0) {
			/* We have failed blocks and need to compute them */
			switch (s->failed) {
			case 0:
				BUG();
			case 1:
				compute_block_1(sh, r6s->failed_num[0], 0);
				break;
			case 2:
				compute_block_2(sh, r6s->failed_num[0],
						r6s->failed_num[1]);
				break;
			default: /* This request should have been failed? */
				BUG();
			}
		}

		pr_debug("Computing parity for stripe %llu\n",
			(unsigned long long)sh->sector);
		compute_parity6(sh, RECONSTRUCT_WRITE);
		/* now every locked buffer is ready to be written */
		for (i = disks; i--; )
			if (test_bit(R5_LOCKED, &sh->dev[i].flags)) {
				pr_debug("Writing stripe %llu block %d\n",
				       (unsigned long long)sh->sector, i);
				s->locked++;
				set_bit(R5_Wantwrite, &sh->dev[i].flags);
			}
		if (s->locked == disks)
			if (!test_and_set_bit(STRIPE_FULL_WRITE, &sh->state))
				atomic_inc(&conf->pending_full_writes);
		/* after a RECONSTRUCT_WRITE, the stripe MUST be in-sync */
		set_bit(STRIPE_INSYNC, &sh->state);

		if (test_and_clear_bit(STRIPE_PREREAD_ACTIVE, &sh->state)) {
			atomic_dec(&conf->preread_active_stripes);
			if (atomic_read(&conf->preread_active_stripes) <
			    IO_THRESHOLD)
				md_wakeup_thread(conf->mddev->thread);
		}
	}
}

static void handle_parity_checks5(raid5_conf_t *conf, struct stripe_head *sh,
				struct stripe_head_state *s, int disks)
{
	struct r5dev *dev = NULL;

	set_bit(STRIPE_HANDLE, &sh->state);

	switch (sh->check_state) {
	case check_state_idle:
		/* start a new check operation if there are no failures */
		if (s->failed == 0) {
			BUG_ON(s->uptodate != disks);
			sh->check_state = check_state_run;
			set_bit(STRIPE_OP_CHECK, &s->ops_request);
			clear_bit(R5_UPTODATE, &sh->dev[sh->pd_idx].flags);
			s->uptodate--;
			break;
		}
		dev = &sh->dev[s->failed_num];
		/* fall through */
	case check_state_compute_result:
		sh->check_state = check_state_idle;
		if (!dev)
			dev = &sh->dev[sh->pd_idx];

		/* check that a write has not made the stripe insync */
		if (test_bit(STRIPE_INSYNC, &sh->state))
			break;

		/* either failed parity check, or recovery is happening */
		BUG_ON(!test_bit(R5_UPTODATE, &dev->flags));
		BUG_ON(s->uptodate != disks);

		set_bit(R5_LOCKED, &dev->flags);
		s->locked++;
		set_bit(R5_Wantwrite, &dev->flags);

		clear_bit(STRIPE_DEGRADED, &sh->state);
		set_bit(STRIPE_INSYNC, &sh->state);
		break;
	case check_state_run:
		break; /* we will be called again upon completion */
	case check_state_check_result:
		sh->check_state = check_state_idle;

		/* if a failure occurred during the check operation, leave
		 * STRIPE_INSYNC not set and let the stripe be handled again
		 */
		if (s->failed)
			break;

		/* handle a successful check operation, if parity is correct
		 * we are done.  Otherwise update the mismatch count and repair
		 * parity if !MD_RECOVERY_CHECK
		 */
		if (sh->ops.zero_sum_result == 0)
			/* parity is correct (on disc,
			 * not in buffer any more)
			 */
			set_bit(STRIPE_INSYNC, &sh->state);
		else {
			conf->mddev->resync_mismatches += STRIPE_SECTORS;
			if (test_bit(MD_RECOVERY_CHECK, &conf->mddev->recovery))
				/* don't try to repair!! */
				set_bit(STRIPE_INSYNC, &sh->state);
			else {
				sh->check_state = check_state_compute_run;
				set_bit(STRIPE_COMPUTE_RUN, &sh->state);
				set_bit(STRIPE_OP_COMPUTE_BLK, &s->ops_request);
				set_bit(R5_Wantcompute,
					&sh->dev[sh->pd_idx].flags);
				sh->ops.target = sh->pd_idx;
				s->uptodate++;
			}
		}
		break;
	case check_state_compute_run:
		break;
	default:
		printk(KERN_ERR "%s: unknown check_state: %d sector: %llu\n",
		       __func__, sh->check_state,
		       (unsigned long long) sh->sector);
		BUG();
	}
}


static void handle_parity_checks6(raid5_conf_t *conf, struct stripe_head *sh,
				struct stripe_head_state *s,
				struct r6_state *r6s, struct page *tmp_page,
				int disks)
{
	int update_p = 0, update_q = 0;
	struct r5dev *dev;
	int pd_idx = sh->pd_idx;
	int qd_idx = sh->qd_idx;

	set_bit(STRIPE_HANDLE, &sh->state);

	BUG_ON(s->failed > 2);
	BUG_ON(s->uptodate < disks);
	/* Want to check and possibly repair P and Q.
	 * However there could be one 'failed' device, in which
	 * case we can only check one of them, possibly using the
	 * other to generate missing data
	 */

	/* If !tmp_page, we cannot do the calculations,
	 * but as we have set STRIPE_HANDLE, we will soon be called
	 * by stripe_handle with a tmp_page - just wait until then.
	 */
	if (tmp_page) {
		if (s->failed == r6s->q_failed) {
			/* The only possible failed device holds 'Q', so it
			 * makes sense to check P (If anything else were failed,
			 * we would have used P to recreate it).
			 */
			compute_block_1(sh, pd_idx, 1);
			if (!page_is_zero(sh->dev[pd_idx].page)) {
				compute_block_1(sh, pd_idx, 0);
				update_p = 1;
			}
		}
		if (!r6s->q_failed && s->failed < 2) {
			/* q is not failed, and we didn't use it to generate
			 * anything, so it makes sense to check it
			 */
			memcpy(page_address(tmp_page),
			       page_address(sh->dev[qd_idx].page),
			       STRIPE_SIZE);
			compute_parity6(sh, UPDATE_PARITY);
			if (memcmp(page_address(tmp_page),
				   page_address(sh->dev[qd_idx].page),
				   STRIPE_SIZE) != 0) {
				clear_bit(STRIPE_INSYNC, &sh->state);
				update_q = 1;
			}
		}
		if (update_p || update_q) {
			conf->mddev->resync_mismatches += STRIPE_SECTORS;
			if (test_bit(MD_RECOVERY_CHECK, &conf->mddev->recovery))
				/* don't try to repair!! */
				update_p = update_q = 0;
		}

		/* now write out any block on a failed drive,
		 * or P or Q if they need it
		 */

		if (s->failed == 2) {
			dev = &sh->dev[r6s->failed_num[1]];
			s->locked++;
			set_bit(R5_LOCKED, &dev->flags);
			set_bit(R5_Wantwrite, &dev->flags);
		}
		if (s->failed >= 1) {
			dev = &sh->dev[r6s->failed_num[0]];
			s->locked++;
			set_bit(R5_LOCKED, &dev->flags);
			set_bit(R5_Wantwrite, &dev->flags);
		}

		if (update_p) {
			dev = &sh->dev[pd_idx];
			s->locked++;
			set_bit(R5_LOCKED, &dev->flags);
			set_bit(R5_Wantwrite, &dev->flags);
		}
		if (update_q) {
			dev = &sh->dev[qd_idx];
			s->locked++;
			set_bit(R5_LOCKED, &dev->flags);
			set_bit(R5_Wantwrite, &dev->flags);
		}
		clear_bit(STRIPE_DEGRADED, &sh->state);

		set_bit(STRIPE_INSYNC, &sh->state);
	}
}

static void handle_stripe_expansion(raid5_conf_t *conf, struct stripe_head *sh,
				struct r6_state *r6s)
{
	int i;

	/* We have read all the blocks in this stripe and now we need to
	 * copy some of them into a target stripe for expand.
	 */
	struct dma_async_tx_descriptor *tx = NULL;
	clear_bit(STRIPE_EXPAND_SOURCE, &sh->state);
	for (i = 0; i < sh->disks; i++)
		if (i != sh->pd_idx && i != sh->qd_idx) {
			int dd_idx, j;
			struct stripe_head *sh2;

			sector_t bn = compute_blocknr(sh, i, 1);
			sector_t s = raid5_compute_sector(conf, bn, 0,
							  &dd_idx, NULL);
			sh2 = get_active_stripe(conf, s, 0, 1, 1);
			if (sh2 == NULL)
				/* so far only the early blocks of this stripe
				 * have been requested.  When later blocks
				 * get requested, we will try again
				 */
				continue;
			if (!test_bit(STRIPE_EXPANDING, &sh2->state) ||
			   test_bit(R5_Expanded, &sh2->dev[dd_idx].flags)) {
				/* must have already done this block */
				release_stripe(sh2);
				continue;
			}

			/* place all the copies on one channel */
			tx = async_memcpy(sh2->dev[dd_idx].page,
				sh->dev[i].page, 0, 0, STRIPE_SIZE,
				ASYNC_TX_DEP_ACK, tx, NULL, NULL);

			set_bit(R5_Expanded, &sh2->dev[dd_idx].flags);
			set_bit(R5_UPTODATE, &sh2->dev[dd_idx].flags);
			for (j = 0; j < conf->raid_disks; j++)
				if (j != sh2->pd_idx &&
				    (!r6s || j != sh2->qd_idx) &&
				    !test_bit(R5_Expanded, &sh2->dev[j].flags))
					break;
			if (j == conf->raid_disks) {
				set_bit(STRIPE_EXPAND_READY, &sh2->state);
				set_bit(STRIPE_HANDLE, &sh2->state);
			}
			release_stripe(sh2);

		}
	/* done submitting copies, wait for them to complete */
	if (tx) {
		async_tx_ack(tx);
		dma_wait_for_async_tx(tx);
	}
}


/*
 * handle_stripe - do things to a stripe.
 *
 * We lock the stripe and then examine the state of various bits
 * to see what needs to be done.
 * Possible results:
 *    return some read request which now have data
 *    return some write requests which are safely on disc
 *    schedule a read on some buffers
 *    schedule a write of some buffers
 *    return confirmation of parity correctness
 *
 * buffers are taken off read_list or write_list, and bh_cache buffers
 * get BH_Lock set before the stripe lock is released.
 *
 */

static bool handle_stripe5(struct stripe_head *sh)
{
	raid5_conf_t *conf = sh->raid_conf;
	int disks = sh->disks, i;
	struct bio *return_bi = NULL;
	struct stripe_head_state s;
	struct r5dev *dev;
	mdk_rdev_t *blocked_rdev = NULL;
	int prexor;

	memset(&s, 0, sizeof(s));
	pr_debug("handling stripe %llu, state=%#lx cnt=%d, pd_idx=%d check:%d "
		 "reconstruct:%d\n", (unsigned long long)sh->sector, sh->state,
		 atomic_read(&sh->count), sh->pd_idx, sh->check_state,
		 sh->reconstruct_state);

	spin_lock(&sh->lock);
	clear_bit(STRIPE_HANDLE, &sh->state);
	clear_bit(STRIPE_DELAYED, &sh->state);

	s.syncing = test_bit(STRIPE_SYNCING, &sh->state);
	s.expanding = test_bit(STRIPE_EXPAND_SOURCE, &sh->state);
	s.expanded = test_bit(STRIPE_EXPAND_READY, &sh->state);

	/* Now to look around and see what can be done */
	rcu_read_lock();
	for (i=disks; i--; ) {
		mdk_rdev_t *rdev;
		struct r5dev *dev = &sh->dev[i];
		clear_bit(R5_Insync, &dev->flags);

		pr_debug("check %d: state 0x%lx toread %p read %p write %p "
			"written %p\n",	i, dev->flags, dev->toread, dev->read,
			dev->towrite, dev->written);

		/* maybe we can request a biofill operation
		 *
		 * new wantfill requests are only permitted while
		 * ops_complete_biofill is guaranteed to be inactive
		 */
		if (test_bit(R5_UPTODATE, &dev->flags) && dev->toread &&
		    !test_bit(STRIPE_BIOFILL_RUN, &sh->state))
			set_bit(R5_Wantfill, &dev->flags);

		/* now count some things */
		if (test_bit(R5_LOCKED, &dev->flags)) s.locked++;
		if (test_bit(R5_UPTODATE, &dev->flags)) s.uptodate++;
		if (test_bit(R5_Wantcompute, &dev->flags)) s.compute++;

		if (test_bit(R5_Wantfill, &dev->flags))
			s.to_fill++;
		else if (dev->toread)
			s.to_read++;
		if (dev->towrite) {
			s.to_write++;
			if (!test_bit(R5_OVERWRITE, &dev->flags))
				s.non_overwrite++;
		}
		if (dev->written)
			s.written++;
		rdev = rcu_dereference(conf->disks[i].rdev);
		if (blocked_rdev == NULL &&
		    rdev && unlikely(test_bit(Blocked, &rdev->flags))) {
			blocked_rdev = rdev;
			atomic_inc(&rdev->nr_pending);
		}
		if (!rdev || !test_bit(In_sync, &rdev->flags)) {
			/* The ReadError flag will just be confusing now */
			clear_bit(R5_ReadError, &dev->flags);
			clear_bit(R5_ReWrite, &dev->flags);
		}
		if (!rdev || !test_bit(In_sync, &rdev->flags)
		    || test_bit(R5_ReadError, &dev->flags)) {
			s.failed++;
			s.failed_num = i;
		} else
			set_bit(R5_Insync, &dev->flags);
	}
	rcu_read_unlock();

	if (unlikely(blocked_rdev)) {
		if (s.syncing || s.expanding || s.expanded ||
		    s.to_write || s.written) {
			set_bit(STRIPE_HANDLE, &sh->state);
			goto unlock;
		}
		/* There is nothing for the blocked_rdev to block */
		rdev_dec_pending(blocked_rdev, conf->mddev);
		blocked_rdev = NULL;
	}

	if (s.to_fill && !test_bit(STRIPE_BIOFILL_RUN, &sh->state)) {
		set_bit(STRIPE_OP_BIOFILL, &s.ops_request);
		set_bit(STRIPE_BIOFILL_RUN, &sh->state);
	}

	pr_debug("locked=%d uptodate=%d to_read=%d"
		" to_write=%d failed=%d failed_num=%d\n",
		s.locked, s.uptodate, s.to_read, s.to_write,
		s.failed, s.failed_num);
	/* check if the array has lost two devices and, if so, some requests might
	 * need to be failed
	 */
	if (s.failed > 1 && s.to_read+s.to_write+s.written)
		handle_failed_stripe(conf, sh, &s, disks, &return_bi);
	if (s.failed > 1 && s.syncing) {
		md_done_sync(conf->mddev, STRIPE_SECTORS,0);
		clear_bit(STRIPE_SYNCING, &sh->state);
		s.syncing = 0;
	}

	/* might be able to return some write requests if the parity block
	 * is safe, or on a failed drive
	 */
	dev = &sh->dev[sh->pd_idx];
	if ( s.written &&
	     ((test_bit(R5_Insync, &dev->flags) &&
	       !test_bit(R5_LOCKED, &dev->flags) &&
	       test_bit(R5_UPTODATE, &dev->flags)) ||
	       (s.failed == 1 && s.failed_num == sh->pd_idx)))
		handle_stripe_clean_event(conf, sh, disks, &return_bi);

	/* Now we might consider reading some blocks, either to check/generate
	 * parity, or to satisfy requests
	 * or to load a block that is being partially written.
	 */
	if (s.to_read || s.non_overwrite ||
	    (s.syncing && (s.uptodate + s.compute < disks)) || s.expanding)
		handle_stripe_fill5(sh, &s, disks);

	/* Now we check to see if any write operations have recently
	 * completed
	 */
	prexor = 0;
	if (sh->reconstruct_state == reconstruct_state_prexor_drain_result)
		prexor = 1;
	if (sh->reconstruct_state == reconstruct_state_drain_result ||
	    sh->reconstruct_state == reconstruct_state_prexor_drain_result) {
		sh->reconstruct_state = reconstruct_state_idle;

		/* All the 'written' buffers and the parity block are ready to
		 * be written back to disk
		 */
		BUG_ON(!test_bit(R5_UPTODATE, &sh->dev[sh->pd_idx].flags));
		for (i = disks; i--; ) {
			dev = &sh->dev[i];
			if (test_bit(R5_LOCKED, &dev->flags) &&
				(i == sh->pd_idx || dev->written)) {
				pr_debug("Writing block %d\n", i);
				set_bit(R5_Wantwrite, &dev->flags);
				if (prexor)
					continue;
				if (!test_bit(R5_Insync, &dev->flags) ||
				    (i == sh->pd_idx && s.failed == 0))
					set_bit(STRIPE_INSYNC, &sh->state);
			}
		}
		if (test_and_clear_bit(STRIPE_PREREAD_ACTIVE, &sh->state)) {
			atomic_dec(&conf->preread_active_stripes);
			if (atomic_read(&conf->preread_active_stripes) <
				IO_THRESHOLD)
				md_wakeup_thread(conf->mddev->thread);
		}
	}

	/* Now to consider new write requests and what else, if anything
	 * should be read.  We do not handle new writes when:
	 * 1/ A 'write' operation (copy+xor) is already in flight.
	 * 2/ A 'check' operation is in flight, as it may clobber the parity
	 *    block.
	 */
	if (s.to_write && !sh->reconstruct_state && !sh->check_state)
		handle_stripe_dirtying5(conf, sh, &s, disks);

	/* maybe we need to check and possibly fix the parity for this stripe
	 * Any reads will already have been scheduled, so we just see if enough
	 * data is available.  The parity check is held off while parity
	 * dependent operations are in flight.
	 */
	if (sh->check_state ||
	    (s.syncing && s.locked == 0 &&
	     !test_bit(STRIPE_COMPUTE_RUN, &sh->state) &&
	     !test_bit(STRIPE_INSYNC, &sh->state)))
		handle_parity_checks5(conf, sh, &s, disks);

	if (s.syncing && s.locked == 0 && test_bit(STRIPE_INSYNC, &sh->state)) {
		md_done_sync(conf->mddev, STRIPE_SECTORS,1);
		clear_bit(STRIPE_SYNCING, &sh->state);
	}

	/* If the failed drive is just a ReadError, then we might need to progress
	 * the repair/check process
	 */
	if (s.failed == 1 && !conf->mddev->ro &&
	    test_bit(R5_ReadError, &sh->dev[s.failed_num].flags)
	    && !test_bit(R5_LOCKED, &sh->dev[s.failed_num].flags)
	    && test_bit(R5_UPTODATE, &sh->dev[s.failed_num].flags)
		) {
		dev = &sh->dev[s.failed_num];
		if (!test_bit(R5_ReWrite, &dev->flags)) {
			set_bit(R5_Wantwrite, &dev->flags);
			set_bit(R5_ReWrite, &dev->flags);
			set_bit(R5_LOCKED, &dev->flags);
			s.locked++;
		} else {
			/* let's read it back */
			set_bit(R5_Wantread, &dev->flags);
			set_bit(R5_LOCKED, &dev->flags);
			s.locked++;
		}
	}

	/* Finish reconstruct operations initiated by the expansion process */
	if (sh->reconstruct_state == reconstruct_state_result) {
		struct stripe_head *sh2
			= get_active_stripe(conf, sh->sector, 1, 1, 1);
		if (sh2 && test_bit(STRIPE_EXPAND_SOURCE, &sh2->state)) {
			/* sh cannot be written until sh2 has been read.
			 * so arrange for sh to be delayed a little
			 */
			set_bit(STRIPE_DELAYED, &sh->state);
			set_bit(STRIPE_HANDLE, &sh->state);
			if (!test_and_set_bit(STRIPE_PREREAD_ACTIVE,
					      &sh2->state))
				atomic_inc(&conf->preread_active_stripes);
			release_stripe(sh2);
			goto unlock;
		}
		if (sh2)
			release_stripe(sh2);

		sh->reconstruct_state = reconstruct_state_idle;
		clear_bit(STRIPE_EXPANDING, &sh->state);
		for (i = conf->raid_disks; i--; ) {
			set_bit(R5_Wantwrite, &sh->dev[i].flags);
			set_bit(R5_LOCKED, &sh->dev[i].flags);
			s.locked++;
		}
	}

	if (s.expanded && test_bit(STRIPE_EXPANDING, &sh->state) &&
	    !sh->reconstruct_state) {
		/* Need to write out all blocks after computing parity */
		sh->disks = conf->raid_disks;
		stripe_set_idx(sh->sector, conf, 0, sh);
		schedule_reconstruction5(sh, &s, 1, 1);
	} else if (s.expanded && !sh->reconstruct_state && s.locked == 0) {
		clear_bit(STRIPE_EXPAND_READY, &sh->state);
		atomic_dec(&conf->reshape_stripes);
		wake_up(&conf->wait_for_overlap);
		md_done_sync(conf->mddev, STRIPE_SECTORS, 1);
	}

	if (s.expanding && s.locked == 0 &&
	    !test_bit(STRIPE_COMPUTE_RUN, &sh->state))
		handle_stripe_expansion(conf, sh, NULL);

 unlock:
	spin_unlock(&sh->lock);

	/* wait for this device to become unblocked */
	if (unlikely(blocked_rdev))
		md_wait_for_blocked_rdev(blocked_rdev, conf->mddev);

	if (s.ops_request)
		raid5_run_ops(sh, s.ops_request);

	ops_run_io(sh, &s);

	return_io(return_bi);

	return blocked_rdev == NULL;
}

static bool handle_stripe6(struct stripe_head *sh, struct page *tmp_page)
{
	raid5_conf_t *conf = sh->raid_conf;
	int disks = sh->disks;
	struct bio *return_bi = NULL;
	int i, pd_idx = sh->pd_idx, qd_idx = sh->qd_idx;
	struct stripe_head_state s;
	struct r6_state r6s;
	struct r5dev *dev, *pdev, *qdev;
	mdk_rdev_t *blocked_rdev = NULL;

	pr_debug("handling stripe %llu, state=%#lx cnt=%d, "
		"pd_idx=%d, qd_idx=%d\n",
	       (unsigned long long)sh->sector, sh->state,
	       atomic_read(&sh->count), pd_idx, qd_idx);
	memset(&s, 0, sizeof(s));

	spin_lock(&sh->lock);
	clear_bit(STRIPE_HANDLE, &sh->state);
	clear_bit(STRIPE_DELAYED, &sh->state);

	s.syncing = test_bit(STRIPE_SYNCING, &sh->state);
	s.expanding = test_bit(STRIPE_EXPAND_SOURCE, &sh->state);
	s.expanded = test_bit(STRIPE_EXPAND_READY, &sh->state);
	/* Now to look around and see what can be done */

	rcu_read_lock();
	for (i=disks; i--; ) {
		mdk_rdev_t *rdev;
		dev = &sh->dev[i];
		clear_bit(R5_Insync, &dev->flags);

		pr_debug("check %d: state 0x%lx read %p write %p written %p\n",
			i, dev->flags, dev->toread, dev->towrite, dev->written);
		/* maybe we can reply to a read */
		if (test_bit(R5_UPTODATE, &dev->flags) && dev->toread) {
			struct bio *rbi, *rbi2;
			pr_debug("Return read for disc %d\n", i);
			spin_lock_irq(&conf->device_lock);
			rbi = dev->toread;
			dev->toread = NULL;
			if (test_and_clear_bit(R5_Overlap, &dev->flags))
				wake_up(&conf->wait_for_overlap);
			spin_unlock_irq(&conf->device_lock);
			while (rbi && rbi->bi_sector < dev->sector + STRIPE_SECTORS) {
				copy_data(0, rbi, dev->page, dev->sector);
				rbi2 = r5_next_bio(rbi, dev->sector);
				spin_lock_irq(&conf->device_lock);
				if (!raid5_dec_bi_phys_segments(rbi)) {
					rbi->bi_next = return_bi;
					return_bi = rbi;
				}
				spin_unlock_irq(&conf->device_lock);
				rbi = rbi2;
			}
		}

		/* now count some things */
		if (test_bit(R5_LOCKED, &dev->flags)) s.locked++;
		if (test_bit(R5_UPTODATE, &dev->flags)) s.uptodate++;


		if (dev->toread)
			s.to_read++;
		if (dev->towrite) {
			s.to_write++;
			if (!test_bit(R5_OVERWRITE, &dev->flags))
				s.non_overwrite++;
		}
		if (dev->written)
			s.written++;
		rdev = rcu_dereference(conf->disks[i].rdev);
		if (blocked_rdev == NULL &&
		    rdev && unlikely(test_bit(Blocked, &rdev->flags))) {
			blocked_rdev = rdev;
			atomic_inc(&rdev->nr_pending);
		}
		if (!rdev || !test_bit(In_sync, &rdev->flags)) {
			/* The ReadError flag will just be confusing now */
			clear_bit(R5_ReadError, &dev->flags);
			clear_bit(R5_ReWrite, &dev->flags);
		}
		if (!rdev || !test_bit(In_sync, &rdev->flags)
		    || test_bit(R5_ReadError, &dev->flags)) {
			if (s.failed < 2)
				r6s.failed_num[s.failed] = i;
			s.failed++;
		} else
			set_bit(R5_Insync, &dev->flags);
	}
	rcu_read_unlock();

	if (unlikely(blocked_rdev)) {
		if (s.syncing || s.expanding || s.expanded ||
		    s.to_write || s.written) {
			set_bit(STRIPE_HANDLE, &sh->state);
			goto unlock;
		}
		/* There is nothing for the blocked_rdev to block */
		rdev_dec_pending(blocked_rdev, conf->mddev);
		blocked_rdev = NULL;
	}

	pr_debug("locked=%d uptodate=%d to_read=%d"
	       " to_write=%d failed=%d failed_num=%d,%d\n",
	       s.locked, s.uptodate, s.to_read, s.to_write, s.failed,
	       r6s.failed_num[0], r6s.failed_num[1]);
	/* check if the array has lost >2 devices and, if so, some requests
	 * might need to be failed
	 */
	if (s.failed > 2 && s.to_read+s.to_write+s.written)
		handle_failed_stripe(conf, sh, &s, disks, &return_bi);
	if (s.failed > 2 && s.syncing) {
		md_done_sync(conf->mddev, STRIPE_SECTORS,0);
		clear_bit(STRIPE_SYNCING, &sh->state);
		s.syncing = 0;
	}

	/*
	 * might be able to return some write requests if the parity blocks
	 * are safe, or on a failed drive
	 */
	pdev = &sh->dev[pd_idx];
	r6s.p_failed = (s.failed >= 1 && r6s.failed_num[0] == pd_idx)
		|| (s.failed >= 2 && r6s.failed_num[1] == pd_idx);
	qdev = &sh->dev[qd_idx];
	r6s.q_failed = (s.failed >= 1 && r6s.failed_num[0] == qd_idx)
		|| (s.failed >= 2 && r6s.failed_num[1] == qd_idx);

	if ( s.written &&
	     ( r6s.p_failed || ((test_bit(R5_Insync, &pdev->flags)
			     && !test_bit(R5_LOCKED, &pdev->flags)
			     && test_bit(R5_UPTODATE, &pdev->flags)))) &&
	     ( r6s.q_failed || ((test_bit(R5_Insync, &qdev->flags)
			     && !test_bit(R5_LOCKED, &qdev->flags)
			     && test_bit(R5_UPTODATE, &qdev->flags)))))
		handle_stripe_clean_event(conf, sh, disks, &return_bi);

	/* Now we might consider reading some blocks, either to check/generate
	 * parity, or to satisfy requests
	 * or to load a block that is being partially written.
	 */
	if (s.to_read || s.non_overwrite || (s.to_write && s.failed) ||
	    (s.syncing && (s.uptodate < disks)) || s.expanding)
		handle_stripe_fill6(sh, &s, &r6s, disks);

	/* now to consider writing and what else, if anything should be read */
	if (s.to_write)
		handle_stripe_dirtying6(conf, sh, &s, &r6s, disks);

	/* maybe we need to check and possibly fix the parity for this stripe
	 * Any reads will already have been scheduled, so we just see if enough
	 * data is available
	 */
	if (s.syncing && s.locked == 0 && !test_bit(STRIPE_INSYNC, &sh->state))
		handle_parity_checks6(conf, sh, &s, &r6s, tmp_page, disks);

	if (s.syncing && s.locked == 0 && test_bit(STRIPE_INSYNC, &sh->state)) {
		md_done_sync(conf->mddev, STRIPE_SECTORS,1);
		clear_bit(STRIPE_SYNCING, &sh->state);
	}

	/* If the failed drives are just a ReadError, then we might need
	 * to progress the repair/check process
	 */
	if (s.failed <= 2 && !conf->mddev->ro)
		for (i = 0; i < s.failed; i++) {
			dev = &sh->dev[r6s.failed_num[i]];
			if (test_bit(R5_ReadError, &dev->flags)
			    && !test_bit(R5_LOCKED, &dev->flags)
			    && test_bit(R5_UPTODATE, &dev->flags)
				) {
				if (!test_bit(R5_ReWrite, &dev->flags)) {
					set_bit(R5_Wantwrite, &dev->flags);
					set_bit(R5_ReWrite, &dev->flags);
					set_bit(R5_LOCKED, &dev->flags);
				} else {
					/* let's read it back */
					set_bit(R5_Wantread, &dev->flags);
					set_bit(R5_LOCKED, &dev->flags);
				}
			}
		}

	if (s.expanded && test_bit(STRIPE_EXPANDING, &sh->state)) {
		struct stripe_head *sh2
			= get_active_stripe(conf, sh->sector, 1, 1, 1);
		if (sh2 && test_bit(STRIPE_EXPAND_SOURCE, &sh2->state)) {
			/* sh cannot be written until sh2 has been read.
			 * so arrange for sh to be delayed a little
			 */
			set_bit(STRIPE_DELAYED, &sh->state);
			set_bit(STRIPE_HANDLE, &sh->state);
			if (!test_and_set_bit(STRIPE_PREREAD_ACTIVE,
					      &sh2->state))
				atomic_inc(&conf->preread_active_stripes);
			release_stripe(sh2);
			goto unlock;
		}
		if (sh2)
			release_stripe(sh2);

		/* Need to write out all blocks after computing P&Q */
		sh->disks = conf->raid_disks;
		stripe_set_idx(sh->sector, conf, 0, sh);
		compute_parity6(sh, RECONSTRUCT_WRITE);
		for (i = conf->raid_disks ; i-- ;  ) {
			set_bit(R5_LOCKED, &sh->dev[i].flags);
			s.locked++;
			set_bit(R5_Wantwrite, &sh->dev[i].flags);
		}
		clear_bit(STRIPE_EXPANDING, &sh->state);
	} else if (s.expanded) {
		clear_bit(STRIPE_EXPAND_READY, &sh->state);
		atomic_dec(&conf->reshape_stripes);
		wake_up(&conf->wait_for_overlap);
		md_done_sync(conf->mddev, STRIPE_SECTORS, 1);
	}

	if (s.expanding && s.locked == 0 &&
	    !test_bit(STRIPE_COMPUTE_RUN, &sh->state))
		handle_stripe_expansion(conf, sh, &r6s);

 unlock:
	spin_unlock(&sh->lock);

	/* wait for this device to become unblocked */
	if (unlikely(blocked_rdev))
		md_wait_for_blocked_rdev(blocked_rdev, conf->mddev);

	ops_run_io(sh, &s);

	return_io(return_bi);

	return blocked_rdev == NULL;
}

/* returns true if the stripe was handled */
static bool handle_stripe(struct stripe_head *sh, struct page *tmp_page)
{
	if (sh->raid_conf->level == 6)
		return handle_stripe6(sh, tmp_page);
	else
		return handle_stripe5(sh);
}



static void raid5_activate_delayed(raid5_conf_t *conf)
{
	if (atomic_read(&conf->preread_active_stripes) < IO_THRESHOLD) {
		while (!list_empty(&conf->delayed_list)) {
			struct list_head *l = conf->delayed_list.next;
			struct stripe_head *sh;
			sh = list_entry(l, struct stripe_head, lru);
			list_del_init(l);
			clear_bit(STRIPE_DELAYED, &sh->state);
			if (!test_and_set_bit(STRIPE_PREREAD_ACTIVE, &sh->state))
				atomic_inc(&conf->preread_active_stripes);
			list_add_tail(&sh->lru, &conf->hold_list);
		}
	} else
		blk_plug_device(conf->mddev->queue);
}

static void activate_bit_delay(raid5_conf_t *conf)
{
	/* device_lock is held */
	struct list_head head;
	list_add(&head, &conf->bitmap_list);
	list_del_init(&conf->bitmap_list);
	while (!list_empty(&head)) {
		struct stripe_head *sh = list_entry(head.next, struct stripe_head, lru);
		list_del_init(&sh->lru);
		atomic_inc(&sh->count);
		__release_stripe(conf, sh);
	}
}

static void unplug_slaves(mddev_t *mddev)
{
	raid5_conf_t *conf = mddev->private;
	int i;

	rcu_read_lock();
	for (i = 0; i < conf->raid_disks; i++) {
		mdk_rdev_t *rdev = rcu_dereference(conf->disks[i].rdev);
		if (rdev && !test_bit(Faulty, &rdev->flags) && atomic_read(&rdev->nr_pending)) {
			struct request_queue *r_queue = bdev_get_queue(rdev->bdev);

			atomic_inc(&rdev->nr_pending);
			rcu_read_unlock();

			blk_unplug(r_queue);

			rdev_dec_pending(rdev, mddev);
			rcu_read_lock();
		}
	}
	rcu_read_unlock();
}

static void raid5_unplug_device(struct request_queue *q)
{
	mddev_t *mddev = q->queuedata;
	raid5_conf_t *conf = mddev->private;
	unsigned long flags;

	spin_lock_irqsave(&conf->device_lock, flags);

	if (blk_remove_plug(q)) {
		conf->seq_flush++;
		raid5_activate_delayed(conf);
	}
	md_wakeup_thread(mddev->thread);

	spin_unlock_irqrestore(&conf->device_lock, flags);

	unplug_slaves(mddev);
}

static int raid5_congested(void *data, int bits)
{
	mddev_t *mddev = data;
	raid5_conf_t *conf = mddev->private;

	/* No difference between reads and writes.  Just check
	 * how busy the stripe_cache is
	 */
	if (conf->inactive_blocked)
		return 1;
	if (conf->quiesce)
		return 1;
	if (list_empty_careful(&conf->inactive_list))
		return 1;

	return 0;
}

/* We want read requests to align with chunks where possible,
 * but write requests don't need to.
 */
static int raid5_mergeable_bvec(struct request_queue *q,
				struct bvec_merge_data *bvm,
				struct bio_vec *biovec)
{
	mddev_t *mddev = q->queuedata;
	sector_t sector = bvm->bi_sector + get_start_sect(bvm->bi_bdev);
	int max;
	unsigned int chunk_sectors = mddev->chunk_sectors;
	unsigned int bio_sectors = bvm->bi_size >> 9;

	if ((bvm->bi_rw & 1) == WRITE)
		return biovec->bv_len; /* always allow writes to be mergeable */

	if (mddev->new_chunk_sectors < mddev->chunk_sectors)
		chunk_sectors = mddev->new_chunk_sectors;
	max =  (chunk_sectors - ((sector & (chunk_sectors - 1)) + bio_sectors)) << 9;
	if (max < 0) max = 0;
	if (max <= biovec->bv_len && bio_sectors == 0)
		return biovec->bv_len;
	else
		return max;
}


static int in_chunk_boundary(mddev_t *mddev, struct bio *bio)
{
	sector_t sector = bio->bi_sector + get_start_sect(bio->bi_bdev);
	unsigned int chunk_sectors = mddev->chunk_sectors;
	unsigned int bio_sectors = bio->bi_size >> 9;

	if (mddev->new_chunk_sectors < mddev->chunk_sectors)
		chunk_sectors = mddev->new_chunk_sectors;
	return  chunk_sectors >=
		((sector & (chunk_sectors - 1)) + bio_sectors);
}

/*
 *  add bio to the retry LIFO  ( in O(1) ... we are in interrupt )
 *  later sampled by raid5d.
 */
static void add_bio_to_retry(struct bio *bi,raid5_conf_t *conf)
{
	unsigned long flags;

	spin_lock_irqsave(&conf->device_lock, flags);

	bi->bi_next = conf->retry_read_aligned_list;
	conf->retry_read_aligned_list = bi;

	spin_unlock_irqrestore(&conf->device_lock, flags);
	md_wakeup_thread(conf->mddev->thread);
}


static struct bio *remove_bio_from_retry(raid5_conf_t *conf)
{
	struct bio *bi;

	bi = conf->retry_read_aligned;
	if (bi) {
		conf->retry_read_aligned = NULL;
		return bi;
	}
	bi = conf->retry_read_aligned_list;
	if(bi) {
		conf->retry_read_aligned_list = bi->bi_next;
		bi->bi_next = NULL;
		/*
		 * this sets the active strip count to 1 and the processed
		 * strip count to zero (upper 8 bits)
		 */
		bi->bi_phys_segments = 1; /* biased count of active stripes */
	}

	return bi;
}


/*
 *  The "raid5_align_endio" should check if the read succeeded and if it
 *  did, call bio_endio on the original bio (having bio_put the new bio
 *  first).
 *  If the read failed..
 */
static void raid5_align_endio(struct bio *bi, int error)
{
	struct bio* raid_bi  = bi->bi_private;
	mddev_t *mddev;
	raid5_conf_t *conf;
	int uptodate = test_bit(BIO_UPTODATE, &bi->bi_flags);
	mdk_rdev_t *rdev;

	bio_put(bi);

	mddev = raid_bi->bi_bdev->bd_disk->queue->queuedata;
	conf = mddev->private;
	rdev = (void*)raid_bi->bi_next;
	raid_bi->bi_next = NULL;

	rdev_dec_pending(rdev, conf->mddev);

	if (!error && uptodate) {
		bio_endio(raid_bi, 0);
		if (atomic_dec_and_test(&conf->active_aligned_reads))
			wake_up(&conf->wait_for_stripe);
		return;
	}


	pr_debug("raid5_align_endio : io error...handing IO for a retry\n");

	add_bio_to_retry(raid_bi, conf);
}

static int bio_fits_rdev(struct bio *bi)
{
	struct request_queue *q = bdev_get_queue(bi->bi_bdev);

	if ((bi->bi_size>>9) > queue_max_sectors(q))
		return 0;
	blk_recount_segments(q, bi);
	if (bi->bi_phys_segments > queue_max_phys_segments(q))
		return 0;

	if (q->merge_bvec_fn)
		/* it's too hard to apply the merge_bvec_fn at this stage,
		 * just just give up
		 */
		return 0;

	return 1;
}


static int chunk_aligned_read(struct request_queue *q, struct bio * raid_bio)
{
	mddev_t *mddev = q->queuedata;
	raid5_conf_t *conf = mddev->private;
	unsigned int dd_idx;
	struct bio* align_bi;
	mdk_rdev_t *rdev;

	if (!in_chunk_boundary(mddev, raid_bio)) {
		pr_debug("chunk_aligned_read : non aligned\n");
		return 0;
	}
	/*
	 * use bio_clone to make a copy of the bio
	 */
	align_bi = bio_clone(raid_bio, GFP_NOIO);
	if (!align_bi)
		return 0;
	/*
	 *   set bi_end_io to a new function, and set bi_private to the
	 *     original bio.
	 */
	align_bi->bi_end_io  = raid5_align_endio;
	align_bi->bi_private = raid_bio;
	/*
	 *	compute position
	 */
	align_bi->bi_sector =  raid5_compute_sector(conf, raid_bio->bi_sector,
						    0,
						    &dd_idx, NULL);

	rcu_read_lock();
	rdev = rcu_dereference(conf->disks[dd_idx].rdev);
	if (rdev && test_bit(In_sync, &rdev->flags)) {
		atomic_inc(&rdev->nr_pending);
		rcu_read_unlock();
		raid_bio->bi_next = (void*)rdev;
		align_bi->bi_bdev =  rdev->bdev;
		align_bi->bi_flags &= ~(1 << BIO_SEG_VALID);
		align_bi->bi_sector += rdev->data_offset;

		if (!bio_fits_rdev(align_bi)) {
			/* too big in some way */
			bio_put(align_bi);
			rdev_dec_pending(rdev, mddev);
			return 0;
		}

		spin_lock_irq(&conf->device_lock);
		wait_event_lock_irq(conf->wait_for_stripe,
				    conf->quiesce == 0,
				    conf->device_lock, /* nothing */);
		atomic_inc(&conf->active_aligned_reads);
		spin_unlock_irq(&conf->device_lock);

		generic_make_request(align_bi);
		return 1;
	} else {
		rcu_read_unlock();
		bio_put(align_bi);
		return 0;
	}
}

/* __get_priority_stripe - get the next stripe to process
 *
 * Full stripe writes are allowed to pass preread active stripes up until
 * the bypass_threshold is exceeded.  In general the bypass_count
 * increments when the handle_list is handled before the hold_list; however, it
 * will not be incremented when STRIPE_IO_STARTED is sampled set signifying a
 * stripe with in flight i/o.  The bypass_count will be reset when the
 * head of the hold_list has changed, i.e. the head was promoted to the
 * handle_list.
 */
static struct stripe_head *__get_priority_stripe(raid5_conf_t *conf)
{
	struct stripe_head *sh;

	pr_debug("%s: handle: %s hold: %s full_writes: %d bypass_count: %d\n",
		  __func__,
		  list_empty(&conf->handle_list) ? "empty" : "busy",
		  list_empty(&conf->hold_list) ? "empty" : "busy",
		  atomic_read(&conf->pending_full_writes), conf->bypass_count);

	if (!list_empty(&conf->handle_list)) {
		sh = list_entry(conf->handle_list.next, typeof(*sh), lru);

		if (list_empty(&conf->hold_list))
			conf->bypass_count = 0;
		else if (!test_bit(STRIPE_IO_STARTED, &sh->state)) {
			if (conf->hold_list.next == conf->last_hold)
				conf->bypass_count++;
			else {
				conf->last_hold = conf->hold_list.next;
				conf->bypass_count -= conf->bypass_threshold;
				if (conf->bypass_count < 0)
					conf->bypass_count = 0;
			}
		}
	} else if (!list_empty(&conf->hold_list) &&
		   ((conf->bypass_threshold &&
		     conf->bypass_count > conf->bypass_threshold) ||
		    atomic_read(&conf->pending_full_writes) == 0)) {
		sh = list_entry(conf->hold_list.next,
				typeof(*sh), lru);
		conf->bypass_count -= conf->bypass_threshold;
		if (conf->bypass_count < 0)
			conf->bypass_count = 0;
	} else
		return NULL;

	list_del_init(&sh->lru);
	atomic_inc(&sh->count);
	BUG_ON(atomic_read(&sh->count) != 1);
	return sh;
}

static int make_request(struct request_queue *q, struct bio * bi)
{
	mddev_t *mddev = q->queuedata;
	raid5_conf_t *conf = mddev->private;
	int dd_idx;
	sector_t new_sector;
	sector_t logical_sector, last_sector;
	struct stripe_head *sh;
	const int rw = bio_data_dir(bi);
	int cpu, remaining;

	if (unlikely(bio_barrier(bi))) {
		bio_endio(bi, -EOPNOTSUPP);
		return 0;
	}

	md_write_start(mddev, bi);

	cpu = part_stat_lock();
	part_stat_inc(cpu, &mddev->gendisk->part0, ios[rw]);
	part_stat_add(cpu, &mddev->gendisk->part0, sectors[rw],
		      bio_sectors(bi));
	part_stat_unlock();

	if (rw == READ &&
	     mddev->reshape_position == MaxSector &&
	     chunk_aligned_read(q,bi))
		return 0;

	logical_sector = bi->bi_sector & ~((sector_t)STRIPE_SECTORS-1);
	last_sector = bi->bi_sector + (bi->bi_size>>9);
	bi->bi_next = NULL;
	bi->bi_phys_segments = 1;	/* over-loaded to count active stripes */

	for (;logical_sector < last_sector; logical_sector += STRIPE_SECTORS) {
		DEFINE_WAIT(w);
		int disks, data_disks;
		int previous;

	retry:
		previous = 0;
		disks = conf->raid_disks;
		prepare_to_wait(&conf->wait_for_overlap, &w, TASK_UNINTERRUPTIBLE);
		if (unlikely(conf->reshape_progress != MaxSector)) {
			/* spinlock is needed as reshape_progress may be
			 * 64bit on a 32bit platform, and so it might be
			 * possible to see a half-updated value
			 * Ofcourse reshape_progress could change after
			 * the lock is dropped, so once we get a reference
			 * to the stripe that we think it is, we will have
			 * to check again.
			 */
			spin_lock_irq(&conf->device_lock);
			if (mddev->delta_disks < 0
			    ? logical_sector < conf->reshape_progress
			    : logical_sector >= conf->reshape_progress) {
				disks = conf->previous_raid_disks;
				previous = 1;
			} else {
				if (mddev->delta_disks < 0
				    ? logical_sector < conf->reshape_safe
				    : logical_sector >= conf->reshape_safe) {
					spin_unlock_irq(&conf->device_lock);
					schedule();
					goto retry;
				}
			}
			spin_unlock_irq(&conf->device_lock);
		}
		data_disks = disks - conf->max_degraded;

		new_sector = raid5_compute_sector(conf, logical_sector,
						  previous,
						  &dd_idx, NULL);
		pr_debug("raid5: make_request, sector %llu logical %llu\n",
			(unsigned long long)new_sector, 
			(unsigned long long)logical_sector);

		sh = get_active_stripe(conf, new_sector, previous,
				       (bi->bi_rw&RWA_MASK), 0);
		if (sh) {
			if (unlikely(previous)) {
				/* expansion might have moved on while waiting for a
				 * stripe, so we must do the range check again.
				 * Expansion could still move past after this
				 * test, but as we are holding a reference to
				 * 'sh', we know that if that happens,
				 *  STRIPE_EXPANDING will get set and the expansion
				 * won't proceed until we finish with the stripe.
				 */
				int must_retry = 0;
				spin_lock_irq(&conf->device_lock);
				if (mddev->delta_disks < 0
				    ? logical_sector >= conf->reshape_progress
				    : logical_sector < conf->reshape_progress)
					/* mismatch, need to try again */
					must_retry = 1;
				spin_unlock_irq(&conf->device_lock);
				if (must_retry) {
					release_stripe(sh);
					goto retry;
				}
			}
			/* FIXME what if we get a false positive because these
			 * are being updated.
			 */
			if (logical_sector >= mddev->suspend_lo &&
			    logical_sector < mddev->suspend_hi) {
				release_stripe(sh);
				schedule();
				goto retry;
			}

			if (test_bit(STRIPE_EXPANDING, &sh->state) ||
			    !add_stripe_bio(sh, bi, dd_idx, (bi->bi_rw&RW_MASK))) {
				/* Stripe is busy expanding or
				 * add failed due to overlap.  Flush everything
				 * and wait a while
				 */
				raid5_unplug_device(mddev->queue);
				release_stripe(sh);
				schedule();
				goto retry;
			}
			finish_wait(&conf->wait_for_overlap, &w);
			set_bit(STRIPE_HANDLE, &sh->state);
			clear_bit(STRIPE_DELAYED, &sh->state);
			release_stripe(sh);
		} else {
			/* cannot get stripe for read-ahead, just give-up */
			clear_bit(BIO_UPTODATE, &bi->bi_flags);
			finish_wait(&conf->wait_for_overlap, &w);
			break;
		}
			
	}
	spin_lock_irq(&conf->device_lock);
	remaining = raid5_dec_bi_phys_segments(bi);
	spin_unlock_irq(&conf->device_lock);
	if (remaining == 0) {

		if ( rw == WRITE )
			md_write_end(mddev);

		bio_endio(bi, 0);
	}
	return 0;
}

static sector_t raid5_size(mddev_t *mddev, sector_t sectors, int raid_disks);

static sector_t reshape_request(mddev_t *mddev, sector_t sector_nr, int *skipped)
{
	/* reshaping is quite different to recovery/resync so it is
	 * handled quite separately ... here.
	 *
	 * On each call to sync_request, we gather one chunk worth of
	 * destination stripes and flag them as expanding.
	 * Then we find all the source stripes and request reads.
	 * As the reads complete, handle_stripe will copy the data
	 * into the destination stripe and release that stripe.
	 */
	raid5_conf_t *conf = (raid5_conf_t *) mddev->private;
	struct stripe_head *sh;
	sector_t first_sector, last_sector;
	int raid_disks = conf->previous_raid_disks;
	int data_disks = raid_disks - conf->max_degraded;
	int new_data_disks = conf->raid_disks - conf->max_degraded;
	int i;
	int dd_idx;
	sector_t writepos, readpos, safepos;
	sector_t stripe_addr;
	int reshape_sectors;
	struct list_head stripes;

	if (sector_nr == 0) {
		/* If restarting in the middle, skip the initial sectors */
		if (mddev->delta_disks < 0 &&
		    conf->reshape_progress < raid5_size(mddev, 0, 0)) {
			sector_nr = raid5_size(mddev, 0, 0)
				- conf->reshape_progress;
		} else if (mddev->delta_disks > 0 &&
			   conf->reshape_progress > 0)
			sector_nr = conf->reshape_progress;
		sector_div(sector_nr, new_data_disks);
		if (sector_nr) {
			*skipped = 1;
			return sector_nr;
		}
	}

	/* We need to process a full chunk at a time.
	 * If old and new chunk sizes differ, we need to process the
	 * largest of these
	 */
	if (mddev->new_chunk_sectors > mddev->chunk_sectors)
		reshape_sectors = mddev->new_chunk_sectors;
	else
		reshape_sectors = mddev->chunk_sectors;

	/* we update the metadata when there is more than 3Meg
	 * in the block range (that is rather arbitrary, should
	 * probably be time based) or when the data about to be
	 * copied would over-write the source of the data at
	 * the front of the range.
	 * i.e. one new_stripe along from reshape_progress new_maps
	 * to after where reshape_safe old_maps to
	 */
	writepos = conf->reshape_progress;
	sector_div(writepos, new_data_disks);
	readpos = conf->reshape_progress;
	sector_div(readpos, data_disks);
	safepos = conf->reshape_safe;
	sector_div(safepos, data_disks);
	if (mddev->delta_disks < 0) {
		writepos -= min_t(sector_t, reshape_sectors, writepos);
		readpos += reshape_sectors;
		safepos += reshape_sectors;
	} else {
		writepos += reshape_sectors;
		readpos -= min_t(sector_t, reshape_sectors, readpos);
		safepos -= min_t(sector_t, reshape_sectors, safepos);
	}

	/* 'writepos' is the most advanced device address we might write.
	 * 'readpos' is the least advanced device address we might read.
	 * 'safepos' is the least address recorded in the metadata as having
	 *     been reshaped.
	 * If 'readpos' is behind 'writepos', then there is no way that we can
	 * ensure safety in the face of a crash - that must be done by userspace
	 * making a backup of the data.  So in that case there is no particular
	 * rush to update metadata.
	 * Otherwise if 'safepos' is behind 'writepos', then we really need to
	 * update the metadata to advance 'safepos' to match 'readpos' so that
	 * we can be safe in the event of a crash.
	 * So we insist on updating metadata if safepos is behind writepos and
	 * readpos is beyond writepos.
	 * In any case, update the metadata every 10 seconds.
	 * Maybe that number should be configurable, but I'm not sure it is
	 * worth it.... maybe it could be a multiple of safemode_delay???
	 */
	if ((mddev->delta_disks < 0
	     ? (safepos > writepos && readpos < writepos)
	     : (safepos < writepos && readpos > writepos)) ||
	    time_after(jiffies, conf->reshape_checkpoint + 10*HZ)) {
		/* Cannot proceed until we've updated the superblock... */
		wait_event(conf->wait_for_overlap,
			   atomic_read(&conf->reshape_stripes)==0);
		mddev->reshape_position = conf->reshape_progress;
		mddev->curr_resync_completed = mddev->curr_resync;
		conf->reshape_checkpoint = jiffies;
		set_bit(MD_CHANGE_DEVS, &mddev->flags);
		md_wakeup_thread(mddev->thread);
		wait_event(mddev->sb_wait, mddev->flags == 0 ||
			   kthread_should_stop());
		spin_lock_irq(&conf->device_lock);
		conf->reshape_safe = mddev->reshape_position;
		spin_unlock_irq(&conf->device_lock);
		wake_up(&conf->wait_for_overlap);
		sysfs_notify(&mddev->kobj, NULL, "sync_completed");
	}

	if (mddev->delta_disks < 0) {
		BUG_ON(conf->reshape_progress == 0);
		stripe_addr = writepos;
		BUG_ON((mddev->dev_sectors &
			~((sector_t)reshape_sectors - 1))
		       - reshape_sectors - stripe_addr
		       != sector_nr);
	} else {
		BUG_ON(writepos != sector_nr + reshape_sectors);
		stripe_addr = sector_nr;
	}
	INIT_LIST_HEAD(&stripes);
	for (i = 0; i < reshape_sectors; i += STRIPE_SECTORS) {
		int j;
		int skipped = 0;
		sh = get_active_stripe(conf, stripe_addr+i, 0, 0, 1);
		set_bit(STRIPE_EXPANDING, &sh->state);
		atomic_inc(&conf->reshape_stripes);
		/* If any of this stripe is beyond the end of the old
		 * array, then we need to zero those blocks
		 */
		for (j=sh->disks; j--;) {
			sector_t s;
			if (j == sh->pd_idx)
				continue;
			if (conf->level == 6 &&
			    j == sh->qd_idx)
				continue;
			s = compute_blocknr(sh, j, 0);
			if (s < raid5_size(mddev, 0, 0)) {
				skipped = 1;
				continue;
			}
			memset(page_address(sh->dev[j].page), 0, STRIPE_SIZE);
			set_bit(R5_Expanded, &sh->dev[j].flags);
			set_bit(R5_UPTODATE, &sh->dev[j].flags);
		}
		if (!skipped) {
			set_bit(STRIPE_EXPAND_READY, &sh->state);
			set_bit(STRIPE_HANDLE, &sh->state);
		}
		list_add(&sh->lru, &stripes);
	}
	spin_lock_irq(&conf->device_lock);
	if (mddev->delta_disks < 0)
		conf->reshape_progress -= reshape_sectors * new_data_disks;
	else
		conf->reshape_progress += reshape_sectors * new_data_disks;
	spin_unlock_irq(&conf->device_lock);
	/* Ok, those stripe are ready. We can start scheduling
	 * reads on the source stripes.
	 * The source stripes are determined by mapping the first and last
	 * block on the destination stripes.
	 */
	first_sector =
		raid5_compute_sector(conf, stripe_addr*(new_data_disks),
				     1, &dd_idx, NULL);
	last_sector =
<<<<<<< HEAD
		raid5_compute_sector(conf, ((stripe_addr+reshape_sectors)
					    *(new_data_disks) - 1),
=======
		raid5_compute_sector(conf, ((stripe_addr + conf->chunk_sectors)
					    * new_data_disks - 1),
>>>>>>> fd894e80
				     1, &dd_idx, NULL);
	if (last_sector >= mddev->dev_sectors)
		last_sector = mddev->dev_sectors - 1;
	while (first_sector <= last_sector) {
		sh = get_active_stripe(conf, first_sector, 1, 0, 1);
		set_bit(STRIPE_EXPAND_SOURCE, &sh->state);
		set_bit(STRIPE_HANDLE, &sh->state);
		release_stripe(sh);
		first_sector += STRIPE_SECTORS;
	}
	/* Now that the sources are clearly marked, we can release
	 * the destination stripes
	 */
	while (!list_empty(&stripes)) {
		sh = list_entry(stripes.next, struct stripe_head, lru);
		list_del_init(&sh->lru);
		release_stripe(sh);
	}
	/* If this takes us to the resync_max point where we have to pause,
	 * then we need to write out the superblock.
	 */
	sector_nr += reshape_sectors;
	if ((sector_nr - mddev->curr_resync_completed) * 2
	    >= mddev->resync_max - mddev->curr_resync_completed) {
		/* Cannot proceed until we've updated the superblock... */
		wait_event(conf->wait_for_overlap,
			   atomic_read(&conf->reshape_stripes) == 0);
		mddev->reshape_position = conf->reshape_progress;
		mddev->curr_resync_completed = mddev->curr_resync;
		conf->reshape_checkpoint = jiffies;
		set_bit(MD_CHANGE_DEVS, &mddev->flags);
		md_wakeup_thread(mddev->thread);
		wait_event(mddev->sb_wait,
			   !test_bit(MD_CHANGE_DEVS, &mddev->flags)
			   || kthread_should_stop());
		spin_lock_irq(&conf->device_lock);
		conf->reshape_safe = mddev->reshape_position;
		spin_unlock_irq(&conf->device_lock);
		wake_up(&conf->wait_for_overlap);
		sysfs_notify(&mddev->kobj, NULL, "sync_completed");
	}
	return reshape_sectors;
}

/* FIXME go_faster isn't used */
static inline sector_t sync_request(mddev_t *mddev, sector_t sector_nr, int *skipped, int go_faster)
{
	raid5_conf_t *conf = (raid5_conf_t *) mddev->private;
	struct stripe_head *sh;
	sector_t max_sector = mddev->dev_sectors;
	int sync_blocks;
	int still_degraded = 0;
	int i;

	if (sector_nr >= max_sector) {
		/* just being told to finish up .. nothing much to do */
		unplug_slaves(mddev);

		if (test_bit(MD_RECOVERY_RESHAPE, &mddev->recovery)) {
			end_reshape(conf);
			return 0;
		}

		if (mddev->curr_resync < max_sector) /* aborted */
			bitmap_end_sync(mddev->bitmap, mddev->curr_resync,
					&sync_blocks, 1);
		else /* completed sync */
			conf->fullsync = 0;
		bitmap_close_sync(mddev->bitmap);

		return 0;
	}

	if (test_bit(MD_RECOVERY_RESHAPE, &mddev->recovery))
		return reshape_request(mddev, sector_nr, skipped);

	/* No need to check resync_max as we never do more than one
	 * stripe, and as resync_max will always be on a chunk boundary,
	 * if the check in md_do_sync didn't fire, there is no chance
	 * of overstepping resync_max here
	 */

	/* if there is too many failed drives and we are trying
	 * to resync, then assert that we are finished, because there is
	 * nothing we can do.
	 */
	if (mddev->degraded >= conf->max_degraded &&
	    test_bit(MD_RECOVERY_SYNC, &mddev->recovery)) {
		sector_t rv = mddev->dev_sectors - sector_nr;
		*skipped = 1;
		return rv;
	}
	if (!bitmap_start_sync(mddev->bitmap, sector_nr, &sync_blocks, 1) &&
	    !test_bit(MD_RECOVERY_REQUESTED, &mddev->recovery) &&
	    !conf->fullsync && sync_blocks >= STRIPE_SECTORS) {
		/* we can skip this block, and probably more */
		sync_blocks /= STRIPE_SECTORS;
		*skipped = 1;
		return sync_blocks * STRIPE_SECTORS; /* keep things rounded to whole stripes */
	}


	bitmap_cond_end_sync(mddev->bitmap, sector_nr);

	sh = get_active_stripe(conf, sector_nr, 0, 1, 0);
	if (sh == NULL) {
		sh = get_active_stripe(conf, sector_nr, 0, 0, 0);
		/* make sure we don't swamp the stripe cache if someone else
		 * is trying to get access
		 */
		schedule_timeout_uninterruptible(1);
	}
	/* Need to check if array will still be degraded after recovery/resync
	 * We don't need to check the 'failed' flag as when that gets set,
	 * recovery aborts.
	 */
	for (i = 0; i < conf->raid_disks; i++)
		if (conf->disks[i].rdev == NULL)
			still_degraded = 1;

	bitmap_start_sync(mddev->bitmap, sector_nr, &sync_blocks, still_degraded);

	spin_lock(&sh->lock);
	set_bit(STRIPE_SYNCING, &sh->state);
	clear_bit(STRIPE_INSYNC, &sh->state);
	spin_unlock(&sh->lock);

	/* wait for any blocked device to be handled */
	while(unlikely(!handle_stripe(sh, NULL)))
		;
	release_stripe(sh);

	return STRIPE_SECTORS;
}

static int  retry_aligned_read(raid5_conf_t *conf, struct bio *raid_bio)
{
	/* We may not be able to submit a whole bio at once as there
	 * may not be enough stripe_heads available.
	 * We cannot pre-allocate enough stripe_heads as we may need
	 * more than exist in the cache (if we allow ever large chunks).
	 * So we do one stripe head at a time and record in
	 * ->bi_hw_segments how many have been done.
	 *
	 * We *know* that this entire raid_bio is in one chunk, so
	 * it will be only one 'dd_idx' and only need one call to raid5_compute_sector.
	 */
	struct stripe_head *sh;
	int dd_idx;
	sector_t sector, logical_sector, last_sector;
	int scnt = 0;
	int remaining;
	int handled = 0;

	logical_sector = raid_bio->bi_sector & ~((sector_t)STRIPE_SECTORS-1);
	sector = raid5_compute_sector(conf, logical_sector,
				      0, &dd_idx, NULL);
	last_sector = raid_bio->bi_sector + (raid_bio->bi_size>>9);

	for (; logical_sector < last_sector;
	     logical_sector += STRIPE_SECTORS,
		     sector += STRIPE_SECTORS,
		     scnt++) {

		if (scnt < raid5_bi_hw_segments(raid_bio))
			/* already done this stripe */
			continue;

		sh = get_active_stripe(conf, sector, 0, 1, 0);

		if (!sh) {
			/* failed to get a stripe - must wait */
			raid5_set_bi_hw_segments(raid_bio, scnt);
			conf->retry_read_aligned = raid_bio;
			return handled;
		}

		set_bit(R5_ReadError, &sh->dev[dd_idx].flags);
		if (!add_stripe_bio(sh, raid_bio, dd_idx, 0)) {
			release_stripe(sh);
			raid5_set_bi_hw_segments(raid_bio, scnt);
			conf->retry_read_aligned = raid_bio;
			return handled;
		}

		handle_stripe(sh, NULL);
		release_stripe(sh);
		handled++;
	}
	spin_lock_irq(&conf->device_lock);
	remaining = raid5_dec_bi_phys_segments(raid_bio);
	spin_unlock_irq(&conf->device_lock);
	if (remaining == 0)
		bio_endio(raid_bio, 0);
	if (atomic_dec_and_test(&conf->active_aligned_reads))
		wake_up(&conf->wait_for_stripe);
	return handled;
}



/*
 * This is our raid5 kernel thread.
 *
 * We scan the hash table for stripes which can be handled now.
 * During the scan, completed stripes are saved for us by the interrupt
 * handler, so that they will not have to wait for our next wakeup.
 */
static void raid5d(mddev_t *mddev)
{
	struct stripe_head *sh;
	raid5_conf_t *conf = mddev->private;
	int handled;

	pr_debug("+++ raid5d active\n");

	md_check_recovery(mddev);

	handled = 0;
	spin_lock_irq(&conf->device_lock);
	while (1) {
		struct bio *bio;

		if (conf->seq_flush != conf->seq_write) {
			int seq = conf->seq_flush;
			spin_unlock_irq(&conf->device_lock);
			bitmap_unplug(mddev->bitmap);
			spin_lock_irq(&conf->device_lock);
			conf->seq_write = seq;
			activate_bit_delay(conf);
		}

		while ((bio = remove_bio_from_retry(conf))) {
			int ok;
			spin_unlock_irq(&conf->device_lock);
			ok = retry_aligned_read(conf, bio);
			spin_lock_irq(&conf->device_lock);
			if (!ok)
				break;
			handled++;
		}

		sh = __get_priority_stripe(conf);

		if (!sh)
			break;
		spin_unlock_irq(&conf->device_lock);
		
		handled++;
		handle_stripe(sh, conf->spare_page);
		release_stripe(sh);

		spin_lock_irq(&conf->device_lock);
	}
	pr_debug("%d stripes handled\n", handled);

	spin_unlock_irq(&conf->device_lock);

	async_tx_issue_pending_all();
	unplug_slaves(mddev);

	pr_debug("--- raid5d inactive\n");
}

static ssize_t
raid5_show_stripe_cache_size(mddev_t *mddev, char *page)
{
	raid5_conf_t *conf = mddev->private;
	if (conf)
		return sprintf(page, "%d\n", conf->max_nr_stripes);
	else
		return 0;
}

static ssize_t
raid5_store_stripe_cache_size(mddev_t *mddev, const char *page, size_t len)
{
	raid5_conf_t *conf = mddev->private;
	unsigned long new;
	int err;

	if (len >= PAGE_SIZE)
		return -EINVAL;
	if (!conf)
		return -ENODEV;

	if (strict_strtoul(page, 10, &new))
		return -EINVAL;
	if (new <= 16 || new > 32768)
		return -EINVAL;
	while (new < conf->max_nr_stripes) {
		if (drop_one_stripe(conf))
			conf->max_nr_stripes--;
		else
			break;
	}
	err = md_allow_write(mddev);
	if (err)
		return err;
	while (new > conf->max_nr_stripes) {
		if (grow_one_stripe(conf))
			conf->max_nr_stripes++;
		else break;
	}
	return len;
}

static struct md_sysfs_entry
raid5_stripecache_size = __ATTR(stripe_cache_size, S_IRUGO | S_IWUSR,
				raid5_show_stripe_cache_size,
				raid5_store_stripe_cache_size);

static ssize_t
raid5_show_preread_threshold(mddev_t *mddev, char *page)
{
	raid5_conf_t *conf = mddev->private;
	if (conf)
		return sprintf(page, "%d\n", conf->bypass_threshold);
	else
		return 0;
}

static ssize_t
raid5_store_preread_threshold(mddev_t *mddev, const char *page, size_t len)
{
	raid5_conf_t *conf = mddev->private;
	unsigned long new;
	if (len >= PAGE_SIZE)
		return -EINVAL;
	if (!conf)
		return -ENODEV;

	if (strict_strtoul(page, 10, &new))
		return -EINVAL;
	if (new > conf->max_nr_stripes)
		return -EINVAL;
	conf->bypass_threshold = new;
	return len;
}

static struct md_sysfs_entry
raid5_preread_bypass_threshold = __ATTR(preread_bypass_threshold,
					S_IRUGO | S_IWUSR,
					raid5_show_preread_threshold,
					raid5_store_preread_threshold);

static ssize_t
stripe_cache_active_show(mddev_t *mddev, char *page)
{
	raid5_conf_t *conf = mddev->private;
	if (conf)
		return sprintf(page, "%d\n", atomic_read(&conf->active_stripes));
	else
		return 0;
}

static struct md_sysfs_entry
raid5_stripecache_active = __ATTR_RO(stripe_cache_active);

static struct attribute *raid5_attrs[] =  {
	&raid5_stripecache_size.attr,
	&raid5_stripecache_active.attr,
	&raid5_preread_bypass_threshold.attr,
	NULL,
};
static struct attribute_group raid5_attrs_group = {
	.name = NULL,
	.attrs = raid5_attrs,
};

static sector_t
raid5_size(mddev_t *mddev, sector_t sectors, int raid_disks)
{
	raid5_conf_t *conf = mddev->private;

	if (!sectors)
		sectors = mddev->dev_sectors;
	if (!raid_disks) {
		/* size is defined by the smallest of previous and new size */
		if (conf->raid_disks < conf->previous_raid_disks)
			raid_disks = conf->raid_disks;
		else
			raid_disks = conf->previous_raid_disks;
	}

	sectors &= ~((sector_t)mddev->chunk_sectors - 1);
	sectors &= ~((sector_t)mddev->new_chunk_sectors - 1);
	return sectors * (raid_disks - conf->max_degraded);
}

static raid5_conf_t *setup_conf(mddev_t *mddev)
{
	raid5_conf_t *conf;
	int raid_disk, memory;
	mdk_rdev_t *rdev;
	struct disk_info *disk;

	if (mddev->new_level != 5
	    && mddev->new_level != 4
	    && mddev->new_level != 6) {
		printk(KERN_ERR "raid5: %s: raid level not set to 4/5/6 (%d)\n",
		       mdname(mddev), mddev->new_level);
		return ERR_PTR(-EIO);
	}
	if ((mddev->new_level == 5
	     && !algorithm_valid_raid5(mddev->new_layout)) ||
	    (mddev->new_level == 6
	     && !algorithm_valid_raid6(mddev->new_layout))) {
		printk(KERN_ERR "raid5: %s: layout %d not supported\n",
		       mdname(mddev), mddev->new_layout);
		return ERR_PTR(-EIO);
	}
	if (mddev->new_level == 6 && mddev->raid_disks < 4) {
		printk(KERN_ERR "raid6: not enough configured devices for %s (%d, minimum 4)\n",
		       mdname(mddev), mddev->raid_disks);
		return ERR_PTR(-EINVAL);
	}

	if (!mddev->new_chunk_sectors ||
	    (mddev->new_chunk_sectors << 9) % PAGE_SIZE ||
	    !is_power_of_2(mddev->new_chunk_sectors)) {
		printk(KERN_ERR "raid5: invalid chunk size %d for %s\n",
		       mddev->new_chunk_sectors << 9, mdname(mddev));
		return ERR_PTR(-EINVAL);
	}

	conf = kzalloc(sizeof(raid5_conf_t), GFP_KERNEL);
	if (conf == NULL)
		goto abort;

	conf->raid_disks = mddev->raid_disks;
	if (mddev->reshape_position == MaxSector)
		conf->previous_raid_disks = mddev->raid_disks;
	else
		conf->previous_raid_disks = mddev->raid_disks - mddev->delta_disks;

	conf->disks = kzalloc(conf->raid_disks * sizeof(struct disk_info),
			      GFP_KERNEL);
	if (!conf->disks)
		goto abort;

	conf->mddev = mddev;

	if ((conf->stripe_hashtbl = kzalloc(PAGE_SIZE, GFP_KERNEL)) == NULL)
		goto abort;

	if (mddev->new_level == 6) {
		conf->spare_page = alloc_page(GFP_KERNEL);
		if (!conf->spare_page)
			goto abort;
	}
	spin_lock_init(&conf->device_lock);
	init_waitqueue_head(&conf->wait_for_stripe);
	init_waitqueue_head(&conf->wait_for_overlap);
	INIT_LIST_HEAD(&conf->handle_list);
	INIT_LIST_HEAD(&conf->hold_list);
	INIT_LIST_HEAD(&conf->delayed_list);
	INIT_LIST_HEAD(&conf->bitmap_list);
	INIT_LIST_HEAD(&conf->inactive_list);
	atomic_set(&conf->active_stripes, 0);
	atomic_set(&conf->preread_active_stripes, 0);
	atomic_set(&conf->active_aligned_reads, 0);
	conf->bypass_threshold = BYPASS_THRESHOLD;

	pr_debug("raid5: run(%s) called.\n", mdname(mddev));

	list_for_each_entry(rdev, &mddev->disks, same_set) {
		raid_disk = rdev->raid_disk;
		if (raid_disk >= conf->raid_disks
		    || raid_disk < 0)
			continue;
		disk = conf->disks + raid_disk;

		disk->rdev = rdev;

		if (test_bit(In_sync, &rdev->flags)) {
			char b[BDEVNAME_SIZE];
			printk(KERN_INFO "raid5: device %s operational as raid"
				" disk %d\n", bdevname(rdev->bdev,b),
				raid_disk);
		} else
			/* Cannot rely on bitmap to complete recovery */
			conf->fullsync = 1;
	}

	conf->chunk_sectors = mddev->new_chunk_sectors;
	conf->level = mddev->new_level;
	if (conf->level == 6)
		conf->max_degraded = 2;
	else
		conf->max_degraded = 1;
	conf->algorithm = mddev->new_layout;
	conf->max_nr_stripes = NR_STRIPES;
	conf->reshape_progress = mddev->reshape_position;
	if (conf->reshape_progress != MaxSector) {
		conf->prev_chunk_sectors = mddev->chunk_sectors;
		conf->prev_algo = mddev->layout;
	}

	memory = conf->max_nr_stripes * (sizeof(struct stripe_head) +
		 conf->raid_disks * ((sizeof(struct bio) + PAGE_SIZE))) / 1024;
	if (grow_stripes(conf, conf->max_nr_stripes)) {
		printk(KERN_ERR
			"raid5: couldn't allocate %dkB for buffers\n", memory);
		goto abort;
	} else
		printk(KERN_INFO "raid5: allocated %dkB for %s\n",
			memory, mdname(mddev));

	conf->thread = md_register_thread(raid5d, mddev, "%s_raid5");
	if (!conf->thread) {
		printk(KERN_ERR
		       "raid5: couldn't allocate thread for %s\n",
		       mdname(mddev));
		goto abort;
	}

	return conf;

 abort:
	if (conf) {
		shrink_stripes(conf);
		safe_put_page(conf->spare_page);
		kfree(conf->disks);
		kfree(conf->stripe_hashtbl);
		kfree(conf);
		return ERR_PTR(-EIO);
	} else
		return ERR_PTR(-ENOMEM);
}

static int run(mddev_t *mddev)
{
	raid5_conf_t *conf;
	int working_disks = 0;
	mdk_rdev_t *rdev;

	if (mddev->recovery_cp != MaxSector)
		printk(KERN_NOTICE "raid5: %s is not clean"
		       " -- starting background reconstruction\n",
		       mdname(mddev));
	if (mddev->reshape_position != MaxSector) {
		/* Check that we can continue the reshape.
		 * Currently only disks can change, it must
		 * increase, and we must be past the point where
		 * a stripe over-writes itself
		 */
		sector_t here_new, here_old;
		int old_disks;
		int max_degraded = (mddev->level == 6 ? 2 : 1);

		if (mddev->new_level != mddev->level) {
			printk(KERN_ERR "raid5: %s: unsupported reshape "
			       "required - aborting.\n",
			       mdname(mddev));
			return -EINVAL;
		}
		old_disks = mddev->raid_disks - mddev->delta_disks;
		/* reshape_position must be on a new-stripe boundary, and one
		 * further up in new geometry must map after here in old
		 * geometry.
		 */
		here_new = mddev->reshape_position;
		if (sector_div(here_new, mddev->new_chunk_sectors *
			       (mddev->raid_disks - max_degraded))) {
			printk(KERN_ERR "raid5: reshape_position not "
			       "on a stripe boundary\n");
			return -EINVAL;
		}
		/* here_new is the stripe we will write to */
		here_old = mddev->reshape_position;
		sector_div(here_old, mddev->chunk_sectors *
			   (old_disks-max_degraded));
		/* here_old is the first stripe that we might need to read
		 * from */
		if (here_new >= here_old) {
			/* Reading from the same stripe as writing to - bad */
			printk(KERN_ERR "raid5: reshape_position too early for "
			       "auto-recovery - aborting.\n");
			return -EINVAL;
		}
		printk(KERN_INFO "raid5: reshape will continue\n");
		/* OK, we should be able to continue; */
	} else {
		BUG_ON(mddev->level != mddev->new_level);
		BUG_ON(mddev->layout != mddev->new_layout);
		BUG_ON(mddev->chunk_sectors != mddev->new_chunk_sectors);
		BUG_ON(mddev->delta_disks != 0);
	}

	if (mddev->private == NULL)
		conf = setup_conf(mddev);
	else
		conf = mddev->private;

	if (IS_ERR(conf))
		return PTR_ERR(conf);

	mddev->thread = conf->thread;
	conf->thread = NULL;
	mddev->private = conf;

	/*
	 * 0 for a fully functional array, 1 or 2 for a degraded array.
	 */
	list_for_each_entry(rdev, &mddev->disks, same_set)
		if (rdev->raid_disk >= 0 &&
		    test_bit(In_sync, &rdev->flags))
			working_disks++;

	mddev->degraded = conf->raid_disks - working_disks;

	if (mddev->degraded > conf->max_degraded) {
		printk(KERN_ERR "raid5: not enough operational devices for %s"
			" (%d/%d failed)\n",
			mdname(mddev), mddev->degraded, conf->raid_disks);
		goto abort;
	}

	/* device size must be a multiple of chunk size */
	mddev->dev_sectors &= ~(mddev->chunk_sectors - 1);
	mddev->resync_max_sectors = mddev->dev_sectors;

	if (mddev->degraded > 0 &&
	    mddev->recovery_cp != MaxSector) {
		if (mddev->ok_start_degraded)
			printk(KERN_WARNING
			       "raid5: starting dirty degraded array: %s"
			       "- data corruption possible.\n",
			       mdname(mddev));
		else {
			printk(KERN_ERR
			       "raid5: cannot start dirty degraded array for %s\n",
			       mdname(mddev));
			goto abort;
		}
	}

	if (mddev->degraded == 0)
		printk("raid5: raid level %d set %s active with %d out of %d"
		       " devices, algorithm %d\n", conf->level, mdname(mddev),
		       mddev->raid_disks-mddev->degraded, mddev->raid_disks,
		       mddev->new_layout);
	else
		printk(KERN_ALERT "raid5: raid level %d set %s active with %d"
			" out of %d devices, algorithm %d\n", conf->level,
			mdname(mddev), mddev->raid_disks - mddev->degraded,
			mddev->raid_disks, mddev->new_layout);

	print_raid5_conf(conf);

	if (conf->reshape_progress != MaxSector) {
		printk("...ok start reshape thread\n");
		conf->reshape_safe = conf->reshape_progress;
		atomic_set(&conf->reshape_stripes, 0);
		clear_bit(MD_RECOVERY_SYNC, &mddev->recovery);
		clear_bit(MD_RECOVERY_CHECK, &mddev->recovery);
		set_bit(MD_RECOVERY_RESHAPE, &mddev->recovery);
		set_bit(MD_RECOVERY_RUNNING, &mddev->recovery);
		mddev->sync_thread = md_register_thread(md_do_sync, mddev,
							"%s_reshape");
	}

	/* read-ahead size must cover two whole stripes, which is
	 * 2 * (datadisks) * chunksize where 'n' is the number of raid devices
	 */
	{
		int data_disks = conf->previous_raid_disks - conf->max_degraded;
		int stripe = data_disks *
			((mddev->chunk_sectors << 9) / PAGE_SIZE);
		if (mddev->queue->backing_dev_info.ra_pages < 2 * stripe)
			mddev->queue->backing_dev_info.ra_pages = 2 * stripe;
	}

	/* Ok, everything is just fine now */
	if (sysfs_create_group(&mddev->kobj, &raid5_attrs_group))
		printk(KERN_WARNING
		       "raid5: failed to create sysfs attributes for %s\n",
		       mdname(mddev));

	mddev->queue->queue_lock = &conf->device_lock;

	mddev->queue->unplug_fn = raid5_unplug_device;
	mddev->queue->backing_dev_info.congested_data = mddev;
	mddev->queue->backing_dev_info.congested_fn = raid5_congested;

	md_set_array_sectors(mddev, raid5_size(mddev, 0, 0));

	blk_queue_merge_bvec(mddev->queue, raid5_mergeable_bvec);

	return 0;
abort:
	md_unregister_thread(mddev->thread);
	mddev->thread = NULL;
	if (conf) {
		shrink_stripes(conf);
		print_raid5_conf(conf);
		safe_put_page(conf->spare_page);
		kfree(conf->disks);
		kfree(conf->stripe_hashtbl);
		kfree(conf);
	}
	mddev->private = NULL;
	printk(KERN_ALERT "raid5: failed to run raid set %s\n", mdname(mddev));
	return -EIO;
}



static int stop(mddev_t *mddev)
{
	raid5_conf_t *conf = (raid5_conf_t *) mddev->private;

	md_unregister_thread(mddev->thread);
	mddev->thread = NULL;
	shrink_stripes(conf);
	kfree(conf->stripe_hashtbl);
	mddev->queue->backing_dev_info.congested_fn = NULL;
	blk_sync_queue(mddev->queue); /* the unplug fn references 'conf'*/
	sysfs_remove_group(&mddev->kobj, &raid5_attrs_group);
	kfree(conf->disks);
	kfree(conf);
	mddev->private = NULL;
	return 0;
}

#ifdef DEBUG
static void print_sh(struct seq_file *seq, struct stripe_head *sh)
{
	int i;

	seq_printf(seq, "sh %llu, pd_idx %d, state %ld.\n",
		   (unsigned long long)sh->sector, sh->pd_idx, sh->state);
	seq_printf(seq, "sh %llu,  count %d.\n",
		   (unsigned long long)sh->sector, atomic_read(&sh->count));
	seq_printf(seq, "sh %llu, ", (unsigned long long)sh->sector);
	for (i = 0; i < sh->disks; i++) {
		seq_printf(seq, "(cache%d: %p %ld) ",
			   i, sh->dev[i].page, sh->dev[i].flags);
	}
	seq_printf(seq, "\n");
}

static void printall(struct seq_file *seq, raid5_conf_t *conf)
{
	struct stripe_head *sh;
	struct hlist_node *hn;
	int i;

	spin_lock_irq(&conf->device_lock);
	for (i = 0; i < NR_HASH; i++) {
		hlist_for_each_entry(sh, hn, &conf->stripe_hashtbl[i], hash) {
			if (sh->raid_conf != conf)
				continue;
			print_sh(seq, sh);
		}
	}
	spin_unlock_irq(&conf->device_lock);
}
#endif

static void status(struct seq_file *seq, mddev_t *mddev)
{
	raid5_conf_t *conf = (raid5_conf_t *) mddev->private;
	int i;

	seq_printf(seq, " level %d, %dk chunk, algorithm %d", mddev->level,
		mddev->chunk_sectors / 2, mddev->layout);
	seq_printf (seq, " [%d/%d] [", conf->raid_disks, conf->raid_disks - mddev->degraded);
	for (i = 0; i < conf->raid_disks; i++)
		seq_printf (seq, "%s",
			       conf->disks[i].rdev &&
			       test_bit(In_sync, &conf->disks[i].rdev->flags) ? "U" : "_");
	seq_printf (seq, "]");
#ifdef DEBUG
	seq_printf (seq, "\n");
	printall(seq, conf);
#endif
}

static void print_raid5_conf (raid5_conf_t *conf)
{
	int i;
	struct disk_info *tmp;

	printk("RAID5 conf printout:\n");
	if (!conf) {
		printk("(conf==NULL)\n");
		return;
	}
	printk(" --- rd:%d wd:%d\n", conf->raid_disks,
		 conf->raid_disks - conf->mddev->degraded);

	for (i = 0; i < conf->raid_disks; i++) {
		char b[BDEVNAME_SIZE];
		tmp = conf->disks + i;
		if (tmp->rdev)
		printk(" disk %d, o:%d, dev:%s\n",
			i, !test_bit(Faulty, &tmp->rdev->flags),
			bdevname(tmp->rdev->bdev,b));
	}
}

static int raid5_spare_active(mddev_t *mddev)
{
	int i;
	raid5_conf_t *conf = mddev->private;
	struct disk_info *tmp;

	for (i = 0; i < conf->raid_disks; i++) {
		tmp = conf->disks + i;
		if (tmp->rdev
		    && !test_bit(Faulty, &tmp->rdev->flags)
		    && !test_and_set_bit(In_sync, &tmp->rdev->flags)) {
			unsigned long flags;
			spin_lock_irqsave(&conf->device_lock, flags);
			mddev->degraded--;
			spin_unlock_irqrestore(&conf->device_lock, flags);
		}
	}
	print_raid5_conf(conf);
	return 0;
}

static int raid5_remove_disk(mddev_t *mddev, int number)
{
	raid5_conf_t *conf = mddev->private;
	int err = 0;
	mdk_rdev_t *rdev;
	struct disk_info *p = conf->disks + number;

	print_raid5_conf(conf);
	rdev = p->rdev;
	if (rdev) {
		if (number >= conf->raid_disks &&
		    conf->reshape_progress == MaxSector)
			clear_bit(In_sync, &rdev->flags);

		if (test_bit(In_sync, &rdev->flags) ||
		    atomic_read(&rdev->nr_pending)) {
			err = -EBUSY;
			goto abort;
		}
		/* Only remove non-faulty devices if recovery
		 * isn't possible.
		 */
		if (!test_bit(Faulty, &rdev->flags) &&
		    mddev->degraded <= conf->max_degraded &&
		    number < conf->raid_disks) {
			err = -EBUSY;
			goto abort;
		}
		p->rdev = NULL;
		synchronize_rcu();
		if (atomic_read(&rdev->nr_pending)) {
			/* lost the race, try later */
			err = -EBUSY;
			p->rdev = rdev;
		}
	}
abort:

	print_raid5_conf(conf);
	return err;
}

static int raid5_add_disk(mddev_t *mddev, mdk_rdev_t *rdev)
{
	raid5_conf_t *conf = mddev->private;
	int err = -EEXIST;
	int disk;
	struct disk_info *p;
	int first = 0;
	int last = conf->raid_disks - 1;

	if (mddev->degraded > conf->max_degraded)
		/* no point adding a device */
		return -EINVAL;

	if (rdev->raid_disk >= 0)
		first = last = rdev->raid_disk;

	/*
	 * find the disk ... but prefer rdev->saved_raid_disk
	 * if possible.
	 */
	if (rdev->saved_raid_disk >= 0 &&
	    rdev->saved_raid_disk >= first &&
	    conf->disks[rdev->saved_raid_disk].rdev == NULL)
		disk = rdev->saved_raid_disk;
	else
		disk = first;
	for ( ; disk <= last ; disk++)
		if ((p=conf->disks + disk)->rdev == NULL) {
			clear_bit(In_sync, &rdev->flags);
			rdev->raid_disk = disk;
			err = 0;
			if (rdev->saved_raid_disk != disk)
				conf->fullsync = 1;
			rcu_assign_pointer(p->rdev, rdev);
			break;
		}
	print_raid5_conf(conf);
	return err;
}

static int raid5_resize(mddev_t *mddev, sector_t sectors)
{
	/* no resync is happening, and there is enough space
	 * on all devices, so we can resize.
	 * We need to make sure resync covers any new space.
	 * If the array is shrinking we should possibly wait until
	 * any io in the removed space completes, but it hardly seems
	 * worth it.
	 */
	sectors &= ~((sector_t)mddev->chunk_sectors - 1);
	md_set_array_sectors(mddev, raid5_size(mddev, sectors,
					       mddev->raid_disks));
	if (mddev->array_sectors >
	    raid5_size(mddev, sectors, mddev->raid_disks))
		return -EINVAL;
	set_capacity(mddev->gendisk, mddev->array_sectors);
	mddev->changed = 1;
	if (sectors > mddev->dev_sectors && mddev->recovery_cp == MaxSector) {
		mddev->recovery_cp = mddev->dev_sectors;
		set_bit(MD_RECOVERY_NEEDED, &mddev->recovery);
	}
	mddev->dev_sectors = sectors;
	mddev->resync_max_sectors = sectors;
	return 0;
}

static int check_stripe_cache(mddev_t *mddev)
{
	/* Can only proceed if there are plenty of stripe_heads.
	 * We need a minimum of one full stripe,, and for sensible progress
	 * it is best to have about 4 times that.
	 * If we require 4 times, then the default 256 4K stripe_heads will
	 * allow for chunk sizes up to 256K, which is probably OK.
	 * If the chunk size is greater, user-space should request more
	 * stripe_heads first.
	 */
	raid5_conf_t *conf = mddev->private;
	if (((mddev->chunk_sectors << 9) / STRIPE_SIZE) * 4
	    > conf->max_nr_stripes ||
	    ((mddev->new_chunk_sectors << 9) / STRIPE_SIZE) * 4
	    > conf->max_nr_stripes) {
		printk(KERN_WARNING "raid5: reshape: not enough stripes.  Needed %lu\n",
		       ((max(mddev->chunk_sectors, mddev->new_chunk_sectors) << 9)
			/ STRIPE_SIZE)*4);
		return 0;
	}
	return 1;
}

static int check_reshape(mddev_t *mddev)
{
	raid5_conf_t *conf = mddev->private;

	if (mddev->delta_disks == 0 &&
	    mddev->new_layout == mddev->layout &&
	    mddev->new_chunk_sectors == mddev->chunk_sectors)
		return 0; /* nothing to do */
	if (mddev->bitmap)
		/* Cannot grow a bitmap yet */
		return -EBUSY;
	if (mddev->degraded > conf->max_degraded)
		return -EINVAL;
	if (mddev->delta_disks < 0) {
		/* We might be able to shrink, but the devices must
		 * be made bigger first.
		 * For raid6, 4 is the minimum size.
		 * Otherwise 2 is the minimum
		 */
		int min = 2;
		if (mddev->level == 6)
			min = 4;
		if (mddev->raid_disks + mddev->delta_disks < min)
			return -EINVAL;
	}

	if (!check_stripe_cache(mddev))
		return -ENOSPC;

	return resize_stripes(conf, conf->raid_disks + mddev->delta_disks);
}

static int raid5_start_reshape(mddev_t *mddev)
{
	raid5_conf_t *conf = mddev->private;
	mdk_rdev_t *rdev;
	int spares = 0;
	int added_devices = 0;
	unsigned long flags;

	if (test_bit(MD_RECOVERY_RUNNING, &mddev->recovery))
		return -EBUSY;

	if (!check_stripe_cache(mddev))
		return -ENOSPC;

	list_for_each_entry(rdev, &mddev->disks, same_set)
		if (rdev->raid_disk < 0 &&
		    !test_bit(Faulty, &rdev->flags))
			spares++;

	if (spares - mddev->degraded < mddev->delta_disks - conf->max_degraded)
		/* Not enough devices even to make a degraded array
		 * of that size
		 */
		return -EINVAL;

	/* Refuse to reduce size of the array.  Any reductions in
	 * array size must be through explicit setting of array_size
	 * attribute.
	 */
	if (raid5_size(mddev, 0, conf->raid_disks + mddev->delta_disks)
	    < mddev->array_sectors) {
		printk(KERN_ERR "md: %s: array size must be reduced "
		       "before number of disks\n", mdname(mddev));
		return -EINVAL;
	}

	atomic_set(&conf->reshape_stripes, 0);
	spin_lock_irq(&conf->device_lock);
	conf->previous_raid_disks = conf->raid_disks;
	conf->raid_disks += mddev->delta_disks;
	conf->prev_chunk_sectors = conf->chunk_sectors;
	conf->chunk_sectors = mddev->new_chunk_sectors;
	conf->prev_algo = conf->algorithm;
	conf->algorithm = mddev->new_layout;
	if (mddev->delta_disks < 0)
		conf->reshape_progress = raid5_size(mddev, 0, 0);
	else
		conf->reshape_progress = 0;
	conf->reshape_safe = conf->reshape_progress;
	conf->generation++;
	spin_unlock_irq(&conf->device_lock);

	/* Add some new drives, as many as will fit.
	 * We know there are enough to make the newly sized array work.
	 */
	list_for_each_entry(rdev, &mddev->disks, same_set)
		if (rdev->raid_disk < 0 &&
		    !test_bit(Faulty, &rdev->flags)) {
			if (raid5_add_disk(mddev, rdev) == 0) {
				char nm[20];
				set_bit(In_sync, &rdev->flags);
				added_devices++;
				rdev->recovery_offset = 0;
				sprintf(nm, "rd%d", rdev->raid_disk);
				if (sysfs_create_link(&mddev->kobj,
						      &rdev->kobj, nm))
					printk(KERN_WARNING
					       "raid5: failed to create "
					       " link %s for %s\n",
					       nm, mdname(mddev));
			} else
				break;
		}

	if (mddev->delta_disks > 0) {
		spin_lock_irqsave(&conf->device_lock, flags);
		mddev->degraded = (conf->raid_disks - conf->previous_raid_disks)
			- added_devices;
		spin_unlock_irqrestore(&conf->device_lock, flags);
	}
	mddev->raid_disks = conf->raid_disks;
	mddev->reshape_position = 0;
	set_bit(MD_CHANGE_DEVS, &mddev->flags);

	clear_bit(MD_RECOVERY_SYNC, &mddev->recovery);
	clear_bit(MD_RECOVERY_CHECK, &mddev->recovery);
	set_bit(MD_RECOVERY_RESHAPE, &mddev->recovery);
	set_bit(MD_RECOVERY_RUNNING, &mddev->recovery);
	mddev->sync_thread = md_register_thread(md_do_sync, mddev,
						"%s_reshape");
	if (!mddev->sync_thread) {
		mddev->recovery = 0;
		spin_lock_irq(&conf->device_lock);
		mddev->raid_disks = conf->raid_disks = conf->previous_raid_disks;
		conf->reshape_progress = MaxSector;
		spin_unlock_irq(&conf->device_lock);
		return -EAGAIN;
	}
	conf->reshape_checkpoint = jiffies;
	md_wakeup_thread(mddev->sync_thread);
	md_new_event(mddev);
	return 0;
}

/* This is called from the reshape thread and should make any
 * changes needed in 'conf'
 */
static void end_reshape(raid5_conf_t *conf)
{

	if (!test_bit(MD_RECOVERY_INTR, &conf->mddev->recovery)) {

		spin_lock_irq(&conf->device_lock);
		conf->previous_raid_disks = conf->raid_disks;
		conf->reshape_progress = MaxSector;
		spin_unlock_irq(&conf->device_lock);
		wake_up(&conf->wait_for_overlap);

		/* read-ahead size must cover two whole stripes, which is
		 * 2 * (datadisks) * chunksize where 'n' is the number of raid devices
		 */
		{
			int data_disks = conf->raid_disks - conf->max_degraded;
			int stripe = data_disks * ((conf->chunk_sectors << 9)
						   / PAGE_SIZE);
			if (conf->mddev->queue->backing_dev_info.ra_pages < 2 * stripe)
				conf->mddev->queue->backing_dev_info.ra_pages = 2 * stripe;
		}
	}
}

/* This is called from the raid5d thread with mddev_lock held.
 * It makes config changes to the device.
 */
static void raid5_finish_reshape(mddev_t *mddev)
{
	struct block_device *bdev;
	raid5_conf_t *conf = mddev->private;

	if (!test_bit(MD_RECOVERY_INTR, &mddev->recovery)) {

		if (mddev->delta_disks > 0) {
			md_set_array_sectors(mddev, raid5_size(mddev, 0, 0));
			set_capacity(mddev->gendisk, mddev->array_sectors);
			mddev->changed = 1;

			bdev = bdget_disk(mddev->gendisk, 0);
			if (bdev) {
				mutex_lock(&bdev->bd_inode->i_mutex);
				i_size_write(bdev->bd_inode,
					     (loff_t)mddev->array_sectors << 9);
				mutex_unlock(&bdev->bd_inode->i_mutex);
				bdput(bdev);
			}
		} else {
			int d;
			mddev->degraded = conf->raid_disks;
			for (d = 0; d < conf->raid_disks ; d++)
				if (conf->disks[d].rdev &&
				    test_bit(In_sync,
					     &conf->disks[d].rdev->flags))
					mddev->degraded--;
			for (d = conf->raid_disks ;
			     d < conf->raid_disks - mddev->delta_disks;
			     d++)
				raid5_remove_disk(mddev, d);
		}
		mddev->layout = conf->algorithm;
		mddev->chunk_sectors = conf->chunk_sectors;
		mddev->reshape_position = MaxSector;
		mddev->delta_disks = 0;
	}
}

static void raid5_quiesce(mddev_t *mddev, int state)
{
	raid5_conf_t *conf = mddev->private;

	switch(state) {
	case 2: /* resume for a suspend */
		wake_up(&conf->wait_for_overlap);
		break;

	case 1: /* stop all writes */
		spin_lock_irq(&conf->device_lock);
		conf->quiesce = 1;
		wait_event_lock_irq(conf->wait_for_stripe,
				    atomic_read(&conf->active_stripes) == 0 &&
				    atomic_read(&conf->active_aligned_reads) == 0,
				    conf->device_lock, /* nothing */);
		spin_unlock_irq(&conf->device_lock);
		break;

	case 0: /* re-enable writes */
		spin_lock_irq(&conf->device_lock);
		conf->quiesce = 0;
		wake_up(&conf->wait_for_stripe);
		wake_up(&conf->wait_for_overlap);
		spin_unlock_irq(&conf->device_lock);
		break;
	}
}


static void *raid5_takeover_raid1(mddev_t *mddev)
{
	int chunksect;

	if (mddev->raid_disks != 2 ||
	    mddev->degraded > 1)
		return ERR_PTR(-EINVAL);

	/* Should check if there are write-behind devices? */

	chunksect = 64*2; /* 64K by default */

	/* The array must be an exact multiple of chunksize */
	while (chunksect && (mddev->array_sectors & (chunksect-1)))
		chunksect >>= 1;

	if ((chunksect<<9) < STRIPE_SIZE)
		/* array size does not allow a suitable chunk size */
		return ERR_PTR(-EINVAL);

	mddev->new_level = 5;
	mddev->new_layout = ALGORITHM_LEFT_SYMMETRIC;
	mddev->new_chunk_sectors = chunksect;

	return setup_conf(mddev);
}

static void *raid5_takeover_raid6(mddev_t *mddev)
{
	int new_layout;

	switch (mddev->layout) {
	case ALGORITHM_LEFT_ASYMMETRIC_6:
		new_layout = ALGORITHM_LEFT_ASYMMETRIC;
		break;
	case ALGORITHM_RIGHT_ASYMMETRIC_6:
		new_layout = ALGORITHM_RIGHT_ASYMMETRIC;
		break;
	case ALGORITHM_LEFT_SYMMETRIC_6:
		new_layout = ALGORITHM_LEFT_SYMMETRIC;
		break;
	case ALGORITHM_RIGHT_SYMMETRIC_6:
		new_layout = ALGORITHM_RIGHT_SYMMETRIC;
		break;
	case ALGORITHM_PARITY_0_6:
		new_layout = ALGORITHM_PARITY_0;
		break;
	case ALGORITHM_PARITY_N:
		new_layout = ALGORITHM_PARITY_N;
		break;
	default:
		return ERR_PTR(-EINVAL);
	}
	mddev->new_level = 5;
	mddev->new_layout = new_layout;
	mddev->delta_disks = -1;
	mddev->raid_disks -= 1;
	return setup_conf(mddev);
}


static int raid5_check_reshape(mddev_t *mddev)
{
	/* For a 2-drive array, the layout and chunk size can be changed
	 * immediately as not restriping is needed.
	 * For larger arrays we record the new value - after validation
	 * to be used by a reshape pass.
	 */
	raid5_conf_t *conf = mddev->private;
	int new_chunk = mddev->new_chunk_sectors;

	if (mddev->new_layout >= 0 && !algorithm_valid_raid5(mddev->new_layout))
		return -EINVAL;
	if (new_chunk > 0) {
		if (!is_power_of_2(new_chunk))
			return -EINVAL;
		if (new_chunk < (PAGE_SIZE>>9))
			return -EINVAL;
		if (mddev->array_sectors & (new_chunk-1))
			/* not factor of array size */
			return -EINVAL;
	}

	/* They look valid */

	if (mddev->raid_disks == 2) {
		/* can make the change immediately */
		if (mddev->new_layout >= 0) {
			conf->algorithm = mddev->new_layout;
			mddev->layout = mddev->new_layout;
		}
		if (new_chunk > 0) {
			conf->chunk_sectors = new_chunk ;
			mddev->chunk_sectors = new_chunk;
		}
		set_bit(MD_CHANGE_DEVS, &mddev->flags);
		md_wakeup_thread(mddev->thread);
	}
	return check_reshape(mddev);
}

static int raid6_check_reshape(mddev_t *mddev)
{
	int new_chunk = mddev->new_chunk_sectors;

	if (mddev->new_layout >= 0 && !algorithm_valid_raid6(mddev->new_layout))
		return -EINVAL;
	if (new_chunk > 0) {
		if (!is_power_of_2(new_chunk))
			return -EINVAL;
		if (new_chunk < (PAGE_SIZE >> 9))
			return -EINVAL;
		if (mddev->array_sectors & (new_chunk-1))
			/* not factor of array size */
			return -EINVAL;
	}

	/* They look valid */
	return check_reshape(mddev);
}

static void *raid5_takeover(mddev_t *mddev)
{
	/* raid5 can take over:
	 *  raid0 - if all devices are the same - make it a raid4 layout
	 *  raid1 - if there are two drives.  We need to know the chunk size
	 *  raid4 - trivial - just use a raid4 layout.
	 *  raid6 - Providing it is a *_6 layout
	 */

	if (mddev->level == 1)
		return raid5_takeover_raid1(mddev);
	if (mddev->level == 4) {
		mddev->new_layout = ALGORITHM_PARITY_N;
		mddev->new_level = 5;
		return setup_conf(mddev);
	}
	if (mddev->level == 6)
		return raid5_takeover_raid6(mddev);

	return ERR_PTR(-EINVAL);
}


static struct mdk_personality raid5_personality;

static void *raid6_takeover(mddev_t *mddev)
{
	/* Currently can only take over a raid5.  We map the
	 * personality to an equivalent raid6 personality
	 * with the Q block at the end.
	 */
	int new_layout;

	if (mddev->pers != &raid5_personality)
		return ERR_PTR(-EINVAL);
	if (mddev->degraded > 1)
		return ERR_PTR(-EINVAL);
	if (mddev->raid_disks > 253)
		return ERR_PTR(-EINVAL);
	if (mddev->raid_disks < 3)
		return ERR_PTR(-EINVAL);

	switch (mddev->layout) {
	case ALGORITHM_LEFT_ASYMMETRIC:
		new_layout = ALGORITHM_LEFT_ASYMMETRIC_6;
		break;
	case ALGORITHM_RIGHT_ASYMMETRIC:
		new_layout = ALGORITHM_RIGHT_ASYMMETRIC_6;
		break;
	case ALGORITHM_LEFT_SYMMETRIC:
		new_layout = ALGORITHM_LEFT_SYMMETRIC_6;
		break;
	case ALGORITHM_RIGHT_SYMMETRIC:
		new_layout = ALGORITHM_RIGHT_SYMMETRIC_6;
		break;
	case ALGORITHM_PARITY_0:
		new_layout = ALGORITHM_PARITY_0_6;
		break;
	case ALGORITHM_PARITY_N:
		new_layout = ALGORITHM_PARITY_N;
		break;
	default:
		return ERR_PTR(-EINVAL);
	}
	mddev->new_level = 6;
	mddev->new_layout = new_layout;
	mddev->delta_disks = 1;
	mddev->raid_disks += 1;
	return setup_conf(mddev);
}


static struct mdk_personality raid6_personality =
{
	.name		= "raid6",
	.level		= 6,
	.owner		= THIS_MODULE,
	.make_request	= make_request,
	.run		= run,
	.stop		= stop,
	.status		= status,
	.error_handler	= error,
	.hot_add_disk	= raid5_add_disk,
	.hot_remove_disk= raid5_remove_disk,
	.spare_active	= raid5_spare_active,
	.sync_request	= sync_request,
	.resize		= raid5_resize,
	.size		= raid5_size,
	.check_reshape	= raid6_check_reshape,
	.start_reshape  = raid5_start_reshape,
	.finish_reshape = raid5_finish_reshape,
	.quiesce	= raid5_quiesce,
	.takeover	= raid6_takeover,
};
static struct mdk_personality raid5_personality =
{
	.name		= "raid5",
	.level		= 5,
	.owner		= THIS_MODULE,
	.make_request	= make_request,
	.run		= run,
	.stop		= stop,
	.status		= status,
	.error_handler	= error,
	.hot_add_disk	= raid5_add_disk,
	.hot_remove_disk= raid5_remove_disk,
	.spare_active	= raid5_spare_active,
	.sync_request	= sync_request,
	.resize		= raid5_resize,
	.size		= raid5_size,
	.check_reshape	= raid5_check_reshape,
	.start_reshape  = raid5_start_reshape,
	.finish_reshape = raid5_finish_reshape,
	.quiesce	= raid5_quiesce,
	.takeover	= raid5_takeover,
};

static struct mdk_personality raid4_personality =
{
	.name		= "raid4",
	.level		= 4,
	.owner		= THIS_MODULE,
	.make_request	= make_request,
	.run		= run,
	.stop		= stop,
	.status		= status,
	.error_handler	= error,
	.hot_add_disk	= raid5_add_disk,
	.hot_remove_disk= raid5_remove_disk,
	.spare_active	= raid5_spare_active,
	.sync_request	= sync_request,
	.resize		= raid5_resize,
	.size		= raid5_size,
	.check_reshape	= raid5_check_reshape,
	.start_reshape  = raid5_start_reshape,
	.finish_reshape = raid5_finish_reshape,
	.quiesce	= raid5_quiesce,
};

static int __init raid5_init(void)
{
	register_md_personality(&raid6_personality);
	register_md_personality(&raid5_personality);
	register_md_personality(&raid4_personality);
	return 0;
}

static void raid5_exit(void)
{
	unregister_md_personality(&raid6_personality);
	unregister_md_personality(&raid5_personality);
	unregister_md_personality(&raid4_personality);
}

module_init(raid5_init);
module_exit(raid5_exit);
MODULE_LICENSE("GPL");
MODULE_ALIAS("md-personality-4"); /* RAID5 */
MODULE_ALIAS("md-raid5");
MODULE_ALIAS("md-raid4");
MODULE_ALIAS("md-level-5");
MODULE_ALIAS("md-level-4");
MODULE_ALIAS("md-personality-8"); /* RAID6 */
MODULE_ALIAS("md-raid6");
MODULE_ALIAS("md-level-6");

/* This used to be two separate modules, they were: */
MODULE_ALIAS("raid5");
MODULE_ALIAS("raid6");<|MERGE_RESOLUTION|>--- conflicted
+++ resolved
@@ -3915,13 +3915,8 @@
 		raid5_compute_sector(conf, stripe_addr*(new_data_disks),
 				     1, &dd_idx, NULL);
 	last_sector =
-<<<<<<< HEAD
 		raid5_compute_sector(conf, ((stripe_addr+reshape_sectors)
 					    *(new_data_disks) - 1),
-=======
-		raid5_compute_sector(conf, ((stripe_addr + conf->chunk_sectors)
-					    * new_data_disks - 1),
->>>>>>> fd894e80
 				     1, &dd_idx, NULL);
 	if (last_sector >= mddev->dev_sectors)
 		last_sector = mddev->dev_sectors - 1;
