/*
 * New driver for Marvell Yukon 2 chipset.
 * Based on earlier sk98lin, and skge driver.
 *
 * This driver intentionally does not support all the features
 * of the original driver such as link fail-over and link management because
 * those should be done at higher levels.
 *
 * Copyright (C) 2005 Stephen Hemminger <shemminger@osdl.org>
 *
 * This program is free software; you can redistribute it and/or modify
 * it under the terms of the GNU General Public License as published by
 * the Free Software Foundation; either version 2 of the License.
 *
 * This program is distributed in the hope that it will be useful,
 * but WITHOUT ANY WARRANTY; without even the implied warranty of
 * MERCHANTABILITY or FITNESS FOR A PARTICULAR PURPOSE. See the
 * GNU General Public License for more details.
 *
 * You should have received a copy of the GNU General Public License
 * along with this program; if not, write to the Free Software
 * Foundation, Inc., 675 Mass Ave, Cambridge, MA 02139, USA.
 */

#include <linux/crc32.h>
#include <linux/kernel.h>
#include <linux/module.h>
#include <linux/netdevice.h>
#include <linux/dma-mapping.h>
#include <linux/etherdevice.h>
#include <linux/ethtool.h>
#include <linux/pci.h>
#include <linux/ip.h>
#include <net/ip.h>
#include <linux/tcp.h>
#include <linux/in.h>
#include <linux/delay.h>
#include <linux/workqueue.h>
#include <linux/if_vlan.h>
#include <linux/prefetch.h>
#include <linux/debugfs.h>
#include <linux/mii.h>

#include <asm/irq.h>

#if defined(CONFIG_VLAN_8021Q) || defined(CONFIG_VLAN_8021Q_MODULE)
#define SKY2_VLAN_TAG_USED 1
#endif

#include "sky2.h"

#define DRV_NAME		"sky2"
#define DRV_VERSION		"1.25"
#define PFX			DRV_NAME " "

/*
 * The Yukon II chipset takes 64 bit command blocks (called list elements)
 * that are organized into three (receive, transmit, status) different rings
 * similar to Tigon3.
 */

#define RX_LE_SIZE	    	1024
#define RX_LE_BYTES		(RX_LE_SIZE*sizeof(struct sky2_rx_le))
#define RX_MAX_PENDING		(RX_LE_SIZE/6 - 2)
#define RX_DEF_PENDING		RX_MAX_PENDING

/* This is the worst case number of transmit list elements for a single skb:
<<<<<<< HEAD
   VLAN + TSO + CKSUM + Data + skb_frags * DMA */
#define MAX_SKB_TX_LE	(4 + (sizeof(dma_addr_t)/sizeof(u32))*MAX_SKB_FRAGS)
=======
   VLAN:GSO + CKSUM + Data + skb_frags * DMA */
#define MAX_SKB_TX_LE	(2 + (sizeof(dma_addr_t)/sizeof(u32))*(MAX_SKB_FRAGS+1))
>>>>>>> ebc79c4f
#define TX_MIN_PENDING		(MAX_SKB_TX_LE+1)
#define TX_MAX_PENDING		4096
#define TX_DEF_PENDING		127

#define STATUS_RING_SIZE	2048	/* 2 ports * (TX + 2*RX) */
#define STATUS_LE_BYTES		(STATUS_RING_SIZE*sizeof(struct sky2_status_le))
#define TX_WATCHDOG		(5 * HZ)
#define NAPI_WEIGHT		64
#define PHY_RETRIES		1000

#define SKY2_EEPROM_MAGIC	0x9955aabb


#define RING_NEXT(x,s)	(((x)+1) & ((s)-1))

static const u32 default_msg =
    NETIF_MSG_DRV | NETIF_MSG_PROBE | NETIF_MSG_LINK
    | NETIF_MSG_TIMER | NETIF_MSG_TX_ERR | NETIF_MSG_RX_ERR
    | NETIF_MSG_IFUP | NETIF_MSG_IFDOWN;

static int debug = -1;		/* defaults above */
module_param(debug, int, 0);
MODULE_PARM_DESC(debug, "Debug level (0=none,...,16=all)");

static int copybreak __read_mostly = 128;
module_param(copybreak, int, 0);
MODULE_PARM_DESC(copybreak, "Receive copy threshold");

static int disable_msi = 0;
module_param(disable_msi, int, 0);
MODULE_PARM_DESC(disable_msi, "Disable Message Signaled Interrupt (MSI)");

static DEFINE_PCI_DEVICE_TABLE(sky2_id_table) = {
	{ PCI_DEVICE(PCI_VENDOR_ID_SYSKONNECT, 0x9000) }, /* SK-9Sxx */
	{ PCI_DEVICE(PCI_VENDOR_ID_SYSKONNECT, 0x9E00) }, /* SK-9Exx */
	{ PCI_DEVICE(PCI_VENDOR_ID_DLINK, 0x4b00) },	/* DGE-560T */
	{ PCI_DEVICE(PCI_VENDOR_ID_DLINK, 0x4001) }, 	/* DGE-550SX */
	{ PCI_DEVICE(PCI_VENDOR_ID_DLINK, 0x4B02) },	/* DGE-560SX */
	{ PCI_DEVICE(PCI_VENDOR_ID_DLINK, 0x4B03) },	/* DGE-550T */
	{ PCI_DEVICE(PCI_VENDOR_ID_MARVELL, 0x4340) }, /* 88E8021 */
	{ PCI_DEVICE(PCI_VENDOR_ID_MARVELL, 0x4341) }, /* 88E8022 */
	{ PCI_DEVICE(PCI_VENDOR_ID_MARVELL, 0x4342) }, /* 88E8061 */
	{ PCI_DEVICE(PCI_VENDOR_ID_MARVELL, 0x4343) }, /* 88E8062 */
	{ PCI_DEVICE(PCI_VENDOR_ID_MARVELL, 0x4344) }, /* 88E8021 */
	{ PCI_DEVICE(PCI_VENDOR_ID_MARVELL, 0x4345) }, /* 88E8022 */
	{ PCI_DEVICE(PCI_VENDOR_ID_MARVELL, 0x4346) }, /* 88E8061 */
	{ PCI_DEVICE(PCI_VENDOR_ID_MARVELL, 0x4347) }, /* 88E8062 */
	{ PCI_DEVICE(PCI_VENDOR_ID_MARVELL, 0x4350) }, /* 88E8035 */
	{ PCI_DEVICE(PCI_VENDOR_ID_MARVELL, 0x4351) }, /* 88E8036 */
	{ PCI_DEVICE(PCI_VENDOR_ID_MARVELL, 0x4352) }, /* 88E8038 */
	{ PCI_DEVICE(PCI_VENDOR_ID_MARVELL, 0x4353) }, /* 88E8039 */
	{ PCI_DEVICE(PCI_VENDOR_ID_MARVELL, 0x4354) }, /* 88E8040 */
	{ PCI_DEVICE(PCI_VENDOR_ID_MARVELL, 0x4355) }, /* 88E8040T */
	{ PCI_DEVICE(PCI_VENDOR_ID_MARVELL, 0x4356) }, /* 88EC033 */
	{ PCI_DEVICE(PCI_VENDOR_ID_MARVELL, 0x4357) }, /* 88E8042 */
	{ PCI_DEVICE(PCI_VENDOR_ID_MARVELL, 0x435A) }, /* 88E8048 */
	{ PCI_DEVICE(PCI_VENDOR_ID_MARVELL, 0x4360) }, /* 88E8052 */
	{ PCI_DEVICE(PCI_VENDOR_ID_MARVELL, 0x4361) }, /* 88E8050 */
	{ PCI_DEVICE(PCI_VENDOR_ID_MARVELL, 0x4362) }, /* 88E8053 */
	{ PCI_DEVICE(PCI_VENDOR_ID_MARVELL, 0x4363) }, /* 88E8055 */
	{ PCI_DEVICE(PCI_VENDOR_ID_MARVELL, 0x4364) }, /* 88E8056 */
	{ PCI_DEVICE(PCI_VENDOR_ID_MARVELL, 0x4365) }, /* 88E8070 */
	{ PCI_DEVICE(PCI_VENDOR_ID_MARVELL, 0x4366) }, /* 88EC036 */
	{ PCI_DEVICE(PCI_VENDOR_ID_MARVELL, 0x4367) }, /* 88EC032 */
	{ PCI_DEVICE(PCI_VENDOR_ID_MARVELL, 0x4368) }, /* 88EC034 */
	{ PCI_DEVICE(PCI_VENDOR_ID_MARVELL, 0x4369) }, /* 88EC042 */
	{ PCI_DEVICE(PCI_VENDOR_ID_MARVELL, 0x436A) }, /* 88E8058 */
	{ PCI_DEVICE(PCI_VENDOR_ID_MARVELL, 0x436B) }, /* 88E8071 */
	{ PCI_DEVICE(PCI_VENDOR_ID_MARVELL, 0x436C) }, /* 88E8072 */
	{ PCI_DEVICE(PCI_VENDOR_ID_MARVELL, 0x436D) }, /* 88E8055 */
	{ PCI_DEVICE(PCI_VENDOR_ID_MARVELL, 0x4370) }, /* 88E8075 */
	{ PCI_DEVICE(PCI_VENDOR_ID_MARVELL, 0x4380) }, /* 88E8057 */
	{ 0 }
};

MODULE_DEVICE_TABLE(pci, sky2_id_table);

/* Avoid conditionals by using array */
static const unsigned txqaddr[] = { Q_XA1, Q_XA2 };
static const unsigned rxqaddr[] = { Q_R1, Q_R2 };
static const u32 portirq_msk[] = { Y2_IS_PORT_1, Y2_IS_PORT_2 };

static void sky2_set_multicast(struct net_device *dev);

/* Access to PHY via serial interconnect */
static int gm_phy_write(struct sky2_hw *hw, unsigned port, u16 reg, u16 val)
{
	int i;

	gma_write16(hw, port, GM_SMI_DATA, val);
	gma_write16(hw, port, GM_SMI_CTRL,
		    GM_SMI_CT_PHY_AD(PHY_ADDR_MARV) | GM_SMI_CT_REG_AD(reg));

	for (i = 0; i < PHY_RETRIES; i++) {
		u16 ctrl = gma_read16(hw, port, GM_SMI_CTRL);
		if (ctrl == 0xffff)
			goto io_error;

		if (!(ctrl & GM_SMI_CT_BUSY))
			return 0;

		udelay(10);
	}

	dev_warn(&hw->pdev->dev,"%s: phy write timeout\n", hw->dev[port]->name);
	return -ETIMEDOUT;

io_error:
	dev_err(&hw->pdev->dev, "%s: phy I/O error\n", hw->dev[port]->name);
	return -EIO;
}

static int __gm_phy_read(struct sky2_hw *hw, unsigned port, u16 reg, u16 *val)
{
	int i;

	gma_write16(hw, port, GM_SMI_CTRL, GM_SMI_CT_PHY_AD(PHY_ADDR_MARV)
		    | GM_SMI_CT_REG_AD(reg) | GM_SMI_CT_OP_RD);

	for (i = 0; i < PHY_RETRIES; i++) {
		u16 ctrl = gma_read16(hw, port, GM_SMI_CTRL);
		if (ctrl == 0xffff)
			goto io_error;

		if (ctrl & GM_SMI_CT_RD_VAL) {
			*val = gma_read16(hw, port, GM_SMI_DATA);
			return 0;
		}

		udelay(10);
	}

	dev_warn(&hw->pdev->dev, "%s: phy read timeout\n", hw->dev[port]->name);
	return -ETIMEDOUT;
io_error:
	dev_err(&hw->pdev->dev, "%s: phy I/O error\n", hw->dev[port]->name);
	return -EIO;
}

static inline u16 gm_phy_read(struct sky2_hw *hw, unsigned port, u16 reg)
{
	u16 v;
	__gm_phy_read(hw, port, reg, &v);
	return v;
}


static void sky2_power_on(struct sky2_hw *hw)
{
	/* switch power to VCC (WA for VAUX problem) */
	sky2_write8(hw, B0_POWER_CTRL,
		    PC_VAUX_ENA | PC_VCC_ENA | PC_VAUX_OFF | PC_VCC_ON);

	/* disable Core Clock Division, */
	sky2_write32(hw, B2_Y2_CLK_CTRL, Y2_CLK_DIV_DIS);

	if (hw->chip_id == CHIP_ID_YUKON_XL && hw->chip_rev > 1)
		/* enable bits are inverted */
		sky2_write8(hw, B2_Y2_CLK_GATE,
			    Y2_PCI_CLK_LNK1_DIS | Y2_COR_CLK_LNK1_DIS |
			    Y2_CLK_GAT_LNK1_DIS | Y2_PCI_CLK_LNK2_DIS |
			    Y2_COR_CLK_LNK2_DIS | Y2_CLK_GAT_LNK2_DIS);
	else
		sky2_write8(hw, B2_Y2_CLK_GATE, 0);

	if (hw->flags & SKY2_HW_ADV_POWER_CTL) {
		u32 reg;

		sky2_pci_write32(hw, PCI_DEV_REG3, 0);

		reg = sky2_pci_read32(hw, PCI_DEV_REG4);
		/* set all bits to 0 except bits 15..12 and 8 */
		reg &= P_ASPM_CONTROL_MSK;
		sky2_pci_write32(hw, PCI_DEV_REG4, reg);

		reg = sky2_pci_read32(hw, PCI_DEV_REG5);
		/* set all bits to 0 except bits 28 & 27 */
		reg &= P_CTL_TIM_VMAIN_AV_MSK;
		sky2_pci_write32(hw, PCI_DEV_REG5, reg);

		sky2_pci_write32(hw, PCI_CFG_REG_1, 0);

		/* Enable workaround for dev 4.107 on Yukon-Ultra & Extreme */
		reg = sky2_read32(hw, B2_GP_IO);
		reg |= GLB_GPIO_STAT_RACE_DIS;
		sky2_write32(hw, B2_GP_IO, reg);

		sky2_read32(hw, B2_GP_IO);
	}

	/* Turn on "driver loaded" LED */
	sky2_write16(hw, B0_CTST, Y2_LED_STAT_ON);
}

static void sky2_power_aux(struct sky2_hw *hw)
{
	if (hw->chip_id == CHIP_ID_YUKON_XL && hw->chip_rev > 1)
		sky2_write8(hw, B2_Y2_CLK_GATE, 0);
	else
		/* enable bits are inverted */
		sky2_write8(hw, B2_Y2_CLK_GATE,
			    Y2_PCI_CLK_LNK1_DIS | Y2_COR_CLK_LNK1_DIS |
			    Y2_CLK_GAT_LNK1_DIS | Y2_PCI_CLK_LNK2_DIS |
			    Y2_COR_CLK_LNK2_DIS | Y2_CLK_GAT_LNK2_DIS);

	/* switch power to VAUX if supported and PME from D3cold */
	if ( (sky2_read32(hw, B0_CTST) & Y2_VAUX_AVAIL) &&
	     pci_pme_capable(hw->pdev, PCI_D3cold))
		sky2_write8(hw, B0_POWER_CTRL,
			    (PC_VAUX_ENA | PC_VCC_ENA |
			     PC_VAUX_ON | PC_VCC_OFF));

	/* turn off "driver loaded LED" */
	sky2_write16(hw, B0_CTST, Y2_LED_STAT_OFF);
}

static void sky2_gmac_reset(struct sky2_hw *hw, unsigned port)
{
	u16 reg;

	/* disable all GMAC IRQ's */
	sky2_write8(hw, SK_REG(port, GMAC_IRQ_MSK), 0);

	gma_write16(hw, port, GM_MC_ADDR_H1, 0);	/* clear MC hash */
	gma_write16(hw, port, GM_MC_ADDR_H2, 0);
	gma_write16(hw, port, GM_MC_ADDR_H3, 0);
	gma_write16(hw, port, GM_MC_ADDR_H4, 0);

	reg = gma_read16(hw, port, GM_RX_CTRL);
	reg |= GM_RXCR_UCF_ENA | GM_RXCR_MCF_ENA;
	gma_write16(hw, port, GM_RX_CTRL, reg);
}

/* flow control to advertise bits */
static const u16 copper_fc_adv[] = {
	[FC_NONE]	= 0,
	[FC_TX]		= PHY_M_AN_ASP,
	[FC_RX]		= PHY_M_AN_PC,
	[FC_BOTH]	= PHY_M_AN_PC | PHY_M_AN_ASP,
};

/* flow control to advertise bits when using 1000BaseX */
static const u16 fiber_fc_adv[] = {
	[FC_NONE] = PHY_M_P_NO_PAUSE_X,
	[FC_TX]   = PHY_M_P_ASYM_MD_X,
	[FC_RX]	  = PHY_M_P_SYM_MD_X,
	[FC_BOTH] = PHY_M_P_BOTH_MD_X,
};

/* flow control to GMA disable bits */
static const u16 gm_fc_disable[] = {
	[FC_NONE] = GM_GPCR_FC_RX_DIS | GM_GPCR_FC_TX_DIS,
	[FC_TX]	  = GM_GPCR_FC_RX_DIS,
	[FC_RX]	  = GM_GPCR_FC_TX_DIS,
	[FC_BOTH] = 0,
};


static void sky2_phy_init(struct sky2_hw *hw, unsigned port)
{
	struct sky2_port *sky2 = netdev_priv(hw->dev[port]);
	u16 ctrl, ct1000, adv, pg, ledctrl, ledover, reg;

	if ( (sky2->flags & SKY2_FLAG_AUTO_SPEED) &&
	    !(hw->flags & SKY2_HW_NEWER_PHY)) {
		u16 ectrl = gm_phy_read(hw, port, PHY_MARV_EXT_CTRL);

		ectrl &= ~(PHY_M_EC_M_DSC_MSK | PHY_M_EC_S_DSC_MSK |
			   PHY_M_EC_MAC_S_MSK);
		ectrl |= PHY_M_EC_MAC_S(MAC_TX_CLK_25_MHZ);

		/* on PHY 88E1040 Rev.D0 (and newer) downshift control changed */
		if (hw->chip_id == CHIP_ID_YUKON_EC)
			/* set downshift counter to 3x and enable downshift */
			ectrl |= PHY_M_EC_DSC_2(2) | PHY_M_EC_DOWN_S_ENA;
		else
			/* set master & slave downshift counter to 1x */
			ectrl |= PHY_M_EC_M_DSC(0) | PHY_M_EC_S_DSC(1);

		gm_phy_write(hw, port, PHY_MARV_EXT_CTRL, ectrl);
	}

	ctrl = gm_phy_read(hw, port, PHY_MARV_PHY_CTRL);
	if (sky2_is_copper(hw)) {
		if (!(hw->flags & SKY2_HW_GIGABIT)) {
			/* enable automatic crossover */
			ctrl |= PHY_M_PC_MDI_XMODE(PHY_M_PC_ENA_AUTO) >> 1;

			if (hw->chip_id == CHIP_ID_YUKON_FE_P &&
			    hw->chip_rev == CHIP_REV_YU_FE2_A0) {
				u16 spec;

				/* Enable Class A driver for FE+ A0 */
				spec = gm_phy_read(hw, port, PHY_MARV_FE_SPEC_2);
				spec |= PHY_M_FESC_SEL_CL_A;
				gm_phy_write(hw, port, PHY_MARV_FE_SPEC_2, spec);
			}
		} else {
			/* disable energy detect */
			ctrl &= ~PHY_M_PC_EN_DET_MSK;

			/* enable automatic crossover */
			ctrl |= PHY_M_PC_MDI_XMODE(PHY_M_PC_ENA_AUTO);

			/* downshift on PHY 88E1112 and 88E1149 is changed */
			if ( (sky2->flags & SKY2_FLAG_AUTO_SPEED)
			    && (hw->flags & SKY2_HW_NEWER_PHY)) {
				/* set downshift counter to 3x and enable downshift */
				ctrl &= ~PHY_M_PC_DSC_MSK;
				ctrl |= PHY_M_PC_DSC(2) | PHY_M_PC_DOWN_S_ENA;
			}
		}
	} else {
		/* workaround for deviation #4.88 (CRC errors) */
		/* disable Automatic Crossover */

		ctrl &= ~PHY_M_PC_MDIX_MSK;
	}

	gm_phy_write(hw, port, PHY_MARV_PHY_CTRL, ctrl);

	/* special setup for PHY 88E1112 Fiber */
	if (hw->chip_id == CHIP_ID_YUKON_XL && (hw->flags & SKY2_HW_FIBRE_PHY)) {
		pg = gm_phy_read(hw, port, PHY_MARV_EXT_ADR);

		/* Fiber: select 1000BASE-X only mode MAC Specific Ctrl Reg. */
		gm_phy_write(hw, port, PHY_MARV_EXT_ADR, 2);
		ctrl = gm_phy_read(hw, port, PHY_MARV_PHY_CTRL);
		ctrl &= ~PHY_M_MAC_MD_MSK;
		ctrl |= PHY_M_MAC_MODE_SEL(PHY_M_MAC_MD_1000BX);
		gm_phy_write(hw, port, PHY_MARV_PHY_CTRL, ctrl);

		if (hw->pmd_type  == 'P') {
			/* select page 1 to access Fiber registers */
			gm_phy_write(hw, port, PHY_MARV_EXT_ADR, 1);

			/* for SFP-module set SIGDET polarity to low */
			ctrl = gm_phy_read(hw, port, PHY_MARV_PHY_CTRL);
			ctrl |= PHY_M_FIB_SIGD_POL;
			gm_phy_write(hw, port, PHY_MARV_PHY_CTRL, ctrl);
		}

		gm_phy_write(hw, port, PHY_MARV_EXT_ADR, pg);
	}

	ctrl = PHY_CT_RESET;
	ct1000 = 0;
	adv = PHY_AN_CSMA;
	reg = 0;

	if (sky2->flags & SKY2_FLAG_AUTO_SPEED) {
		if (sky2_is_copper(hw)) {
			if (sky2->advertising & ADVERTISED_1000baseT_Full)
				ct1000 |= PHY_M_1000C_AFD;
			if (sky2->advertising & ADVERTISED_1000baseT_Half)
				ct1000 |= PHY_M_1000C_AHD;
			if (sky2->advertising & ADVERTISED_100baseT_Full)
				adv |= PHY_M_AN_100_FD;
			if (sky2->advertising & ADVERTISED_100baseT_Half)
				adv |= PHY_M_AN_100_HD;
			if (sky2->advertising & ADVERTISED_10baseT_Full)
				adv |= PHY_M_AN_10_FD;
			if (sky2->advertising & ADVERTISED_10baseT_Half)
				adv |= PHY_M_AN_10_HD;

		} else {	/* special defines for FIBER (88E1040S only) */
			if (sky2->advertising & ADVERTISED_1000baseT_Full)
				adv |= PHY_M_AN_1000X_AFD;
			if (sky2->advertising & ADVERTISED_1000baseT_Half)
				adv |= PHY_M_AN_1000X_AHD;
		}

		/* Restart Auto-negotiation */
		ctrl |= PHY_CT_ANE | PHY_CT_RE_CFG;
	} else {
		/* forced speed/duplex settings */
		ct1000 = PHY_M_1000C_MSE;

		/* Disable auto update for duplex flow control and duplex */
		reg |= GM_GPCR_AU_DUP_DIS | GM_GPCR_AU_SPD_DIS;

		switch (sky2->speed) {
		case SPEED_1000:
			ctrl |= PHY_CT_SP1000;
			reg |= GM_GPCR_SPEED_1000;
			break;
		case SPEED_100:
			ctrl |= PHY_CT_SP100;
			reg |= GM_GPCR_SPEED_100;
			break;
		}

		if (sky2->duplex == DUPLEX_FULL) {
			reg |= GM_GPCR_DUP_FULL;
			ctrl |= PHY_CT_DUP_MD;
		} else if (sky2->speed < SPEED_1000)
			sky2->flow_mode = FC_NONE;
	}

	if (sky2->flags & SKY2_FLAG_AUTO_PAUSE) {
		if (sky2_is_copper(hw))
			adv |= copper_fc_adv[sky2->flow_mode];
		else
			adv |= fiber_fc_adv[sky2->flow_mode];
	} else {
		reg |= GM_GPCR_AU_FCT_DIS;
 		reg |= gm_fc_disable[sky2->flow_mode];

		/* Forward pause packets to GMAC? */
		if (sky2->flow_mode & FC_RX)
			sky2_write8(hw, SK_REG(port, GMAC_CTRL), GMC_PAUSE_ON);
		else
			sky2_write8(hw, SK_REG(port, GMAC_CTRL), GMC_PAUSE_OFF);
	}

	gma_write16(hw, port, GM_GP_CTRL, reg);

	if (hw->flags & SKY2_HW_GIGABIT)
		gm_phy_write(hw, port, PHY_MARV_1000T_CTRL, ct1000);

	gm_phy_write(hw, port, PHY_MARV_AUNE_ADV, adv);
	gm_phy_write(hw, port, PHY_MARV_CTRL, ctrl);

	/* Setup Phy LED's */
	ledctrl = PHY_M_LED_PULS_DUR(PULS_170MS);
	ledover = 0;

	switch (hw->chip_id) {
	case CHIP_ID_YUKON_FE:
		/* on 88E3082 these bits are at 11..9 (shifted left) */
		ledctrl |= PHY_M_LED_BLINK_RT(BLINK_84MS) << 1;

		ctrl = gm_phy_read(hw, port, PHY_MARV_FE_LED_PAR);

		/* delete ACT LED control bits */
		ctrl &= ~PHY_M_FELP_LED1_MSK;
		/* change ACT LED control to blink mode */
		ctrl |= PHY_M_FELP_LED1_CTRL(LED_PAR_CTRL_ACT_BL);
		gm_phy_write(hw, port, PHY_MARV_FE_LED_PAR, ctrl);
		break;

	case CHIP_ID_YUKON_FE_P:
		/* Enable Link Partner Next Page */
		ctrl = gm_phy_read(hw, port, PHY_MARV_PHY_CTRL);
		ctrl |= PHY_M_PC_ENA_LIP_NP;

		/* disable Energy Detect and enable scrambler */
		ctrl &= ~(PHY_M_PC_ENA_ENE_DT | PHY_M_PC_DIS_SCRAMB);
		gm_phy_write(hw, port, PHY_MARV_PHY_CTRL, ctrl);

		/* set LED2 -> ACT, LED1 -> LINK, LED0 -> SPEED */
		ctrl = PHY_M_FELP_LED2_CTRL(LED_PAR_CTRL_ACT_BL) |
			PHY_M_FELP_LED1_CTRL(LED_PAR_CTRL_LINK) |
			PHY_M_FELP_LED0_CTRL(LED_PAR_CTRL_SPEED);

		gm_phy_write(hw, port, PHY_MARV_FE_LED_PAR, ctrl);
		break;

	case CHIP_ID_YUKON_XL:
		pg = gm_phy_read(hw, port, PHY_MARV_EXT_ADR);

		/* select page 3 to access LED control register */
		gm_phy_write(hw, port, PHY_MARV_EXT_ADR, 3);

		/* set LED Function Control register */
		gm_phy_write(hw, port, PHY_MARV_PHY_CTRL,
			     (PHY_M_LEDC_LOS_CTRL(1) |	/* LINK/ACT */
			      PHY_M_LEDC_INIT_CTRL(7) |	/* 10 Mbps */
			      PHY_M_LEDC_STA1_CTRL(7) |	/* 100 Mbps */
			      PHY_M_LEDC_STA0_CTRL(7)));	/* 1000 Mbps */

		/* set Polarity Control register */
		gm_phy_write(hw, port, PHY_MARV_PHY_STAT,
			     (PHY_M_POLC_LS1_P_MIX(4) |
			      PHY_M_POLC_IS0_P_MIX(4) |
			      PHY_M_POLC_LOS_CTRL(2) |
			      PHY_M_POLC_INIT_CTRL(2) |
			      PHY_M_POLC_STA1_CTRL(2) |
			      PHY_M_POLC_STA0_CTRL(2)));

		/* restore page register */
		gm_phy_write(hw, port, PHY_MARV_EXT_ADR, pg);
		break;

	case CHIP_ID_YUKON_EC_U:
	case CHIP_ID_YUKON_EX:
	case CHIP_ID_YUKON_SUPR:
		pg = gm_phy_read(hw, port, PHY_MARV_EXT_ADR);

		/* select page 3 to access LED control register */
		gm_phy_write(hw, port, PHY_MARV_EXT_ADR, 3);

		/* set LED Function Control register */
		gm_phy_write(hw, port, PHY_MARV_PHY_CTRL,
			     (PHY_M_LEDC_LOS_CTRL(1) |	/* LINK/ACT */
			      PHY_M_LEDC_INIT_CTRL(8) |	/* 10 Mbps */
			      PHY_M_LEDC_STA1_CTRL(7) |	/* 100 Mbps */
			      PHY_M_LEDC_STA0_CTRL(7)));/* 1000 Mbps */

		/* set Blink Rate in LED Timer Control Register */
		gm_phy_write(hw, port, PHY_MARV_INT_MASK,
			     ledctrl | PHY_M_LED_BLINK_RT(BLINK_84MS));
		/* restore page register */
		gm_phy_write(hw, port, PHY_MARV_EXT_ADR, pg);
		break;

	default:
		/* set Tx LED (LED_TX) to blink mode on Rx OR Tx activity */
		ledctrl |= PHY_M_LED_BLINK_RT(BLINK_84MS) | PHY_M_LEDC_TX_CTRL;

		/* turn off the Rx LED (LED_RX) */
		ledover |= PHY_M_LED_MO_RX(MO_LED_OFF);
	}

	if (hw->chip_id == CHIP_ID_YUKON_EC_U || hw->chip_id == CHIP_ID_YUKON_UL_2) {
		/* apply fixes in PHY AFE */
		gm_phy_write(hw, port, PHY_MARV_EXT_ADR, 255);

		/* increase differential signal amplitude in 10BASE-T */
		gm_phy_write(hw, port, 0x18, 0xaa99);
		gm_phy_write(hw, port, 0x17, 0x2011);

		if (hw->chip_id == CHIP_ID_YUKON_EC_U) {
			/* fix for IEEE A/B Symmetry failure in 1000BASE-T */
			gm_phy_write(hw, port, 0x18, 0xa204);
			gm_phy_write(hw, port, 0x17, 0x2002);
		}

		/* set page register to 0 */
		gm_phy_write(hw, port, PHY_MARV_EXT_ADR, 0);
	} else if (hw->chip_id == CHIP_ID_YUKON_FE_P &&
		   hw->chip_rev == CHIP_REV_YU_FE2_A0) {
		/* apply workaround for integrated resistors calibration */
		gm_phy_write(hw, port, PHY_MARV_PAGE_ADDR, 17);
		gm_phy_write(hw, port, PHY_MARV_PAGE_DATA, 0x3f60);
	} else if (hw->chip_id != CHIP_ID_YUKON_EX &&
		   hw->chip_id < CHIP_ID_YUKON_SUPR) {
		/* no effect on Yukon-XL */
		gm_phy_write(hw, port, PHY_MARV_LED_CTRL, ledctrl);

		if ( !(sky2->flags & SKY2_FLAG_AUTO_SPEED)
		     || sky2->speed == SPEED_100) {
			/* turn on 100 Mbps LED (LED_LINK100) */
			ledover |= PHY_M_LED_MO_100(MO_LED_ON);
		}

		if (ledover)
			gm_phy_write(hw, port, PHY_MARV_LED_OVER, ledover);

	}

	/* Enable phy interrupt on auto-negotiation complete (or link up) */
	if (sky2->flags & SKY2_FLAG_AUTO_SPEED)
		gm_phy_write(hw, port, PHY_MARV_INT_MASK, PHY_M_IS_AN_COMPL);
	else
		gm_phy_write(hw, port, PHY_MARV_INT_MASK, PHY_M_DEF_MSK);
}

static const u32 phy_power[] = { PCI_Y2_PHY1_POWD, PCI_Y2_PHY2_POWD };
static const u32 coma_mode[] = { PCI_Y2_PHY1_COMA, PCI_Y2_PHY2_COMA };

static void sky2_phy_power_up(struct sky2_hw *hw, unsigned port)
{
	u32 reg1;

	sky2_write8(hw, B2_TST_CTRL1, TST_CFG_WRITE_ON);
	reg1 = sky2_pci_read32(hw, PCI_DEV_REG1);
	reg1 &= ~phy_power[port];

	if (hw->chip_id == CHIP_ID_YUKON_XL && hw->chip_rev > 1)
		reg1 |= coma_mode[port];

	sky2_pci_write32(hw, PCI_DEV_REG1, reg1);
	sky2_write8(hw, B2_TST_CTRL1, TST_CFG_WRITE_OFF);
	sky2_pci_read32(hw, PCI_DEV_REG1);

	if (hw->chip_id == CHIP_ID_YUKON_FE)
		gm_phy_write(hw, port, PHY_MARV_CTRL, PHY_CT_ANE);
	else if (hw->flags & SKY2_HW_ADV_POWER_CTL)
		sky2_write8(hw, SK_REG(port, GPHY_CTRL), GPC_RST_CLR);
}

static void sky2_phy_power_down(struct sky2_hw *hw, unsigned port)
{
	u32 reg1;
	u16 ctrl;

	/* release GPHY Control reset */
	sky2_write8(hw, SK_REG(port, GPHY_CTRL), GPC_RST_CLR);

	/* release GMAC reset */
	sky2_write8(hw, SK_REG(port, GMAC_CTRL), GMC_RST_CLR);

	if (hw->flags & SKY2_HW_NEWER_PHY) {
		/* select page 2 to access MAC control register */
		gm_phy_write(hw, port, PHY_MARV_EXT_ADR, 2);

		ctrl = gm_phy_read(hw, port, PHY_MARV_PHY_CTRL);
		/* allow GMII Power Down */
		ctrl &= ~PHY_M_MAC_GMIF_PUP;
		gm_phy_write(hw, port, PHY_MARV_PHY_CTRL, ctrl);

		/* set page register back to 0 */
		gm_phy_write(hw, port, PHY_MARV_EXT_ADR, 0);
	}

	/* setup General Purpose Control Register */
	gma_write16(hw, port, GM_GP_CTRL,
		    GM_GPCR_FL_PASS | GM_GPCR_SPEED_100 |
		    GM_GPCR_AU_DUP_DIS | GM_GPCR_AU_FCT_DIS |
		    GM_GPCR_AU_SPD_DIS);

	if (hw->chip_id != CHIP_ID_YUKON_EC) {
		if (hw->chip_id == CHIP_ID_YUKON_EC_U) {
			/* select page 2 to access MAC control register */
			gm_phy_write(hw, port, PHY_MARV_EXT_ADR, 2);

			ctrl = gm_phy_read(hw, port, PHY_MARV_PHY_CTRL);
			/* enable Power Down */
			ctrl |= PHY_M_PC_POW_D_ENA;
			gm_phy_write(hw, port, PHY_MARV_PHY_CTRL, ctrl);

			/* set page register back to 0 */
			gm_phy_write(hw, port, PHY_MARV_EXT_ADR, 0);
		}

		/* set IEEE compatible Power Down Mode (dev. #4.99) */
		gm_phy_write(hw, port, PHY_MARV_CTRL, PHY_CT_PDOWN);
	}

	sky2_write8(hw, B2_TST_CTRL1, TST_CFG_WRITE_ON);
	reg1 = sky2_pci_read32(hw, PCI_DEV_REG1);
	reg1 |= phy_power[port];		/* set PHY to PowerDown/COMA Mode */
	sky2_pci_write32(hw, PCI_DEV_REG1, reg1);
	sky2_write8(hw, B2_TST_CTRL1, TST_CFG_WRITE_OFF);
}

/* Force a renegotiation */
static void sky2_phy_reinit(struct sky2_port *sky2)
{
	spin_lock_bh(&sky2->phy_lock);
	sky2_phy_init(sky2->hw, sky2->port);
	spin_unlock_bh(&sky2->phy_lock);
}

/* Put device in state to listen for Wake On Lan */
static void sky2_wol_init(struct sky2_port *sky2)
{
	struct sky2_hw *hw = sky2->hw;
	unsigned port = sky2->port;
	enum flow_control save_mode;
	u16 ctrl;
	u32 reg1;

	/* Bring hardware out of reset */
	sky2_write16(hw, B0_CTST, CS_RST_CLR);
	sky2_write16(hw, SK_REG(port, GMAC_LINK_CTRL), GMLC_RST_CLR);

	sky2_write8(hw, SK_REG(port, GPHY_CTRL), GPC_RST_CLR);
	sky2_write8(hw, SK_REG(port, GMAC_CTRL), GMC_RST_CLR);

	/* Force to 10/100
	 * sky2_reset will re-enable on resume
	 */
	save_mode = sky2->flow_mode;
	ctrl = sky2->advertising;

	sky2->advertising &= ~(ADVERTISED_1000baseT_Half|ADVERTISED_1000baseT_Full);
	sky2->flow_mode = FC_NONE;

	spin_lock_bh(&sky2->phy_lock);
	sky2_phy_power_up(hw, port);
	sky2_phy_init(hw, port);
	spin_unlock_bh(&sky2->phy_lock);

	sky2->flow_mode = save_mode;
	sky2->advertising = ctrl;

	/* Set GMAC to no flow control and auto update for speed/duplex */
	gma_write16(hw, port, GM_GP_CTRL,
		    GM_GPCR_FC_TX_DIS|GM_GPCR_TX_ENA|GM_GPCR_RX_ENA|
		    GM_GPCR_DUP_FULL|GM_GPCR_FC_RX_DIS|GM_GPCR_AU_FCT_DIS);

	/* Set WOL address */
	memcpy_toio(hw->regs + WOL_REGS(port, WOL_MAC_ADDR),
		    sky2->netdev->dev_addr, ETH_ALEN);

	/* Turn on appropriate WOL control bits */
	sky2_write16(hw, WOL_REGS(port, WOL_CTRL_STAT), WOL_CTL_CLEAR_RESULT);
	ctrl = 0;
	if (sky2->wol & WAKE_PHY)
		ctrl |= WOL_CTL_ENA_PME_ON_LINK_CHG|WOL_CTL_ENA_LINK_CHG_UNIT;
	else
		ctrl |= WOL_CTL_DIS_PME_ON_LINK_CHG|WOL_CTL_DIS_LINK_CHG_UNIT;

	if (sky2->wol & WAKE_MAGIC)
		ctrl |= WOL_CTL_ENA_PME_ON_MAGIC_PKT|WOL_CTL_ENA_MAGIC_PKT_UNIT;
	else
		ctrl |= WOL_CTL_DIS_PME_ON_MAGIC_PKT|WOL_CTL_DIS_MAGIC_PKT_UNIT;;

	ctrl |= WOL_CTL_DIS_PME_ON_PATTERN|WOL_CTL_DIS_PATTERN_UNIT;
	sky2_write16(hw, WOL_REGS(port, WOL_CTRL_STAT), ctrl);

	/* Turn on legacy PCI-Express PME mode */
	reg1 = sky2_pci_read32(hw, PCI_DEV_REG1);
	reg1 |= PCI_Y2_PME_LEGACY;
	sky2_pci_write32(hw, PCI_DEV_REG1, reg1);

	/* block receiver */
	sky2_write8(hw, SK_REG(port, RX_GMF_CTRL_T), GMF_RST_SET);

}

static void sky2_set_tx_stfwd(struct sky2_hw *hw, unsigned port)
{
	struct net_device *dev = hw->dev[port];

	if ( (hw->chip_id == CHIP_ID_YUKON_EX &&
	      hw->chip_rev != CHIP_REV_YU_EX_A0) ||
	     hw->chip_id == CHIP_ID_YUKON_FE_P ||
	     hw->chip_id == CHIP_ID_YUKON_SUPR) {
		/* Yukon-Extreme B0 and further Extreme devices */
		/* enable Store & Forward mode for TX */

		if (dev->mtu <= ETH_DATA_LEN)
			sky2_write32(hw, SK_REG(port, TX_GMF_CTRL_T),
				     TX_JUMBO_DIS | TX_STFW_ENA);

		else
			sky2_write32(hw, SK_REG(port, TX_GMF_CTRL_T),
				     TX_JUMBO_ENA| TX_STFW_ENA);
	} else {
		if (dev->mtu <= ETH_DATA_LEN)
			sky2_write32(hw, SK_REG(port, TX_GMF_CTRL_T), TX_STFW_ENA);
		else {
			/* set Tx GMAC FIFO Almost Empty Threshold */
			sky2_write32(hw, SK_REG(port, TX_GMF_AE_THR),
				     (ECU_JUMBO_WM << 16) | ECU_AE_THR);

			sky2_write32(hw, SK_REG(port, TX_GMF_CTRL_T), TX_STFW_DIS);

			/* Can't do offload because of lack of store/forward */
			dev->features &= ~(NETIF_F_TSO | NETIF_F_SG | NETIF_F_ALL_CSUM);
		}
	}
}

static void sky2_mac_init(struct sky2_hw *hw, unsigned port)
{
	struct sky2_port *sky2 = netdev_priv(hw->dev[port]);
	u16 reg;
	u32 rx_reg;
	int i;
	const u8 *addr = hw->dev[port]->dev_addr;

	sky2_write8(hw, SK_REG(port, GPHY_CTRL), GPC_RST_SET);
	sky2_write8(hw, SK_REG(port, GPHY_CTRL), GPC_RST_CLR);

	sky2_write8(hw, SK_REG(port, GMAC_CTRL), GMC_RST_CLR);

	if (hw->chip_id == CHIP_ID_YUKON_XL && hw->chip_rev == 0 && port == 1) {
		/* WA DEV_472 -- looks like crossed wires on port 2 */
		/* clear GMAC 1 Control reset */
		sky2_write8(hw, SK_REG(0, GMAC_CTRL), GMC_RST_CLR);
		do {
			sky2_write8(hw, SK_REG(1, GMAC_CTRL), GMC_RST_SET);
			sky2_write8(hw, SK_REG(1, GMAC_CTRL), GMC_RST_CLR);
		} while (gm_phy_read(hw, 1, PHY_MARV_ID0) != PHY_MARV_ID0_VAL ||
			 gm_phy_read(hw, 1, PHY_MARV_ID1) != PHY_MARV_ID1_Y2 ||
			 gm_phy_read(hw, 1, PHY_MARV_INT_MASK) != 0);
	}

	sky2_read16(hw, SK_REG(port, GMAC_IRQ_SRC));

	/* Enable Transmit FIFO Underrun */
	sky2_write8(hw, SK_REG(port, GMAC_IRQ_MSK), GMAC_DEF_MSK);

	spin_lock_bh(&sky2->phy_lock);
	sky2_phy_power_up(hw, port);
	sky2_phy_init(hw, port);
	spin_unlock_bh(&sky2->phy_lock);

	/* MIB clear */
	reg = gma_read16(hw, port, GM_PHY_ADDR);
	gma_write16(hw, port, GM_PHY_ADDR, reg | GM_PAR_MIB_CLR);

	for (i = GM_MIB_CNT_BASE; i <= GM_MIB_CNT_END; i += 4)
		gma_read16(hw, port, i);
	gma_write16(hw, port, GM_PHY_ADDR, reg);

	/* transmit control */
	gma_write16(hw, port, GM_TX_CTRL, TX_COL_THR(TX_COL_DEF));

	/* receive control reg: unicast + multicast + no FCS  */
	gma_write16(hw, port, GM_RX_CTRL,
		    GM_RXCR_UCF_ENA | GM_RXCR_CRC_DIS | GM_RXCR_MCF_ENA);

	/* transmit flow control */
	gma_write16(hw, port, GM_TX_FLOW_CTRL, 0xffff);

	/* transmit parameter */
	gma_write16(hw, port, GM_TX_PARAM,
		    TX_JAM_LEN_VAL(TX_JAM_LEN_DEF) |
		    TX_JAM_IPG_VAL(TX_JAM_IPG_DEF) |
		    TX_IPG_JAM_DATA(TX_IPG_JAM_DEF) |
		    TX_BACK_OFF_LIM(TX_BOF_LIM_DEF));

	/* serial mode register */
	reg = DATA_BLIND_VAL(DATA_BLIND_DEF) |
		GM_SMOD_VLAN_ENA | IPG_DATA_VAL(IPG_DATA_DEF);

	if (hw->dev[port]->mtu > ETH_DATA_LEN)
		reg |= GM_SMOD_JUMBO_ENA;

	gma_write16(hw, port, GM_SERIAL_MODE, reg);

	/* virtual address for data */
	gma_set_addr(hw, port, GM_SRC_ADDR_2L, addr);

	/* physical address: used for pause frames */
	gma_set_addr(hw, port, GM_SRC_ADDR_1L, addr);

	/* ignore counter overflows */
	gma_write16(hw, port, GM_TX_IRQ_MSK, 0);
	gma_write16(hw, port, GM_RX_IRQ_MSK, 0);
	gma_write16(hw, port, GM_TR_IRQ_MSK, 0);

	/* Configure Rx MAC FIFO */
	sky2_write8(hw, SK_REG(port, RX_GMF_CTRL_T), GMF_RST_CLR);
	rx_reg = GMF_OPER_ON | GMF_RX_F_FL_ON;
	if (hw->chip_id == CHIP_ID_YUKON_EX ||
	    hw->chip_id == CHIP_ID_YUKON_FE_P)
		rx_reg |= GMF_RX_OVER_ON;

	sky2_write32(hw, SK_REG(port, RX_GMF_CTRL_T), rx_reg);

	if (hw->chip_id == CHIP_ID_YUKON_XL) {
		/* Hardware errata - clear flush mask */
		sky2_write16(hw, SK_REG(port, RX_GMF_FL_MSK), 0);
	} else {
		/* Flush Rx MAC FIFO on any flow control or error */
		sky2_write16(hw, SK_REG(port, RX_GMF_FL_MSK), GMR_FS_ANY_ERR);
	}

	/* Set threshold to 0xa (64 bytes) + 1 to workaround pause bug  */
	reg = RX_GMF_FL_THR_DEF + 1;
	/* Another magic mystery workaround from sk98lin */
	if (hw->chip_id == CHIP_ID_YUKON_FE_P &&
	    hw->chip_rev == CHIP_REV_YU_FE2_A0)
		reg = 0x178;
	sky2_write16(hw, SK_REG(port, RX_GMF_FL_THR), reg);

	/* Configure Tx MAC FIFO */
	sky2_write8(hw, SK_REG(port, TX_GMF_CTRL_T), GMF_RST_CLR);
	sky2_write16(hw, SK_REG(port, TX_GMF_CTRL_T), GMF_OPER_ON);

	/* On chips without ram buffer, pause is controled by MAC level */
	if (!(hw->flags & SKY2_HW_RAM_BUFFER)) {
		sky2_write8(hw, SK_REG(port, RX_GMF_LP_THR), 768/8);
		sky2_write8(hw, SK_REG(port, RX_GMF_UP_THR), 1024/8);

		sky2_set_tx_stfwd(hw, port);
	}

	if (hw->chip_id == CHIP_ID_YUKON_FE_P &&
	    hw->chip_rev == CHIP_REV_YU_FE2_A0) {
		/* disable dynamic watermark */
		reg = sky2_read16(hw, SK_REG(port, TX_GMF_EA));
		reg &= ~TX_DYN_WM_ENA;
		sky2_write16(hw, SK_REG(port, TX_GMF_EA), reg);
	}
}

/* Assign Ram Buffer allocation to queue */
static void sky2_ramset(struct sky2_hw *hw, u16 q, u32 start, u32 space)
{
	u32 end;

	/* convert from K bytes to qwords used for hw register */
	start *= 1024/8;
	space *= 1024/8;
	end = start + space - 1;

	sky2_write8(hw, RB_ADDR(q, RB_CTRL), RB_RST_CLR);
	sky2_write32(hw, RB_ADDR(q, RB_START), start);
	sky2_write32(hw, RB_ADDR(q, RB_END), end);
	sky2_write32(hw, RB_ADDR(q, RB_WP), start);
	sky2_write32(hw, RB_ADDR(q, RB_RP), start);

	if (q == Q_R1 || q == Q_R2) {
		u32 tp = space - space/4;

		/* On receive queue's set the thresholds
		 * give receiver priority when > 3/4 full
		 * send pause when down to 2K
		 */
		sky2_write32(hw, RB_ADDR(q, RB_RX_UTHP), tp);
		sky2_write32(hw, RB_ADDR(q, RB_RX_LTHP), space/2);

		tp = space - 2048/8;
		sky2_write32(hw, RB_ADDR(q, RB_RX_UTPP), tp);
		sky2_write32(hw, RB_ADDR(q, RB_RX_LTPP), space/4);
	} else {
		/* Enable store & forward on Tx queue's because
		 * Tx FIFO is only 1K on Yukon
		 */
		sky2_write8(hw, RB_ADDR(q, RB_CTRL), RB_ENA_STFWD);
	}

	sky2_write8(hw, RB_ADDR(q, RB_CTRL), RB_ENA_OP_MD);
	sky2_read8(hw, RB_ADDR(q, RB_CTRL));
}

/* Setup Bus Memory Interface */
static void sky2_qset(struct sky2_hw *hw, u16 q)
{
	sky2_write32(hw, Q_ADDR(q, Q_CSR), BMU_CLR_RESET);
	sky2_write32(hw, Q_ADDR(q, Q_CSR), BMU_OPER_INIT);
	sky2_write32(hw, Q_ADDR(q, Q_CSR), BMU_FIFO_OP_ON);
	sky2_write32(hw, Q_ADDR(q, Q_WM),  BMU_WM_DEFAULT);
}

/* Setup prefetch unit registers. This is the interface between
 * hardware and driver list elements
 */
static void sky2_prefetch_init(struct sky2_hw *hw, u32 qaddr,
			       dma_addr_t addr, u32 last)
{
	sky2_write32(hw, Y2_QADDR(qaddr, PREF_UNIT_CTRL), PREF_UNIT_RST_SET);
	sky2_write32(hw, Y2_QADDR(qaddr, PREF_UNIT_CTRL), PREF_UNIT_RST_CLR);
	sky2_write32(hw, Y2_QADDR(qaddr, PREF_UNIT_ADDR_HI), upper_32_bits(addr));
	sky2_write32(hw, Y2_QADDR(qaddr, PREF_UNIT_ADDR_LO), lower_32_bits(addr));
	sky2_write16(hw, Y2_QADDR(qaddr, PREF_UNIT_LAST_IDX), last);
	sky2_write32(hw, Y2_QADDR(qaddr, PREF_UNIT_CTRL), PREF_UNIT_OP_ON);

	sky2_read32(hw, Y2_QADDR(qaddr, PREF_UNIT_CTRL));
}

static inline struct sky2_tx_le *get_tx_le(struct sky2_port *sky2, u16 *slot)
{
	struct sky2_tx_le *le = sky2->tx_le + *slot;
	struct tx_ring_info *re = sky2->tx_ring + *slot;

	*slot = RING_NEXT(*slot, sky2->tx_ring_size);
	re->flags = 0;
	re->skb = NULL;
	le->ctrl = 0;
	return le;
}

static void tx_init(struct sky2_port *sky2)
{
	struct sky2_tx_le *le;

	sky2->tx_prod = sky2->tx_cons = 0;
	sky2->tx_tcpsum = 0;
	sky2->tx_last_mss = 0;

	le = get_tx_le(sky2, &sky2->tx_prod);
	le->addr = 0;
	le->opcode = OP_ADDR64 | HW_OWNER;
	sky2->tx_last_upper = 0;
}

/* Update chip's next pointer */
static inline void sky2_put_idx(struct sky2_hw *hw, unsigned q, u16 idx)
{
	/* Make sure write' to descriptors are complete before we tell hardware */
	wmb();
	sky2_write16(hw, Y2_QADDR(q, PREF_UNIT_PUT_IDX), idx);

	/* Synchronize I/O on since next processor may write to tail */
	mmiowb();
}


static inline struct sky2_rx_le *sky2_next_rx(struct sky2_port *sky2)
{
	struct sky2_rx_le *le = sky2->rx_le + sky2->rx_put;
	sky2->rx_put = RING_NEXT(sky2->rx_put, RX_LE_SIZE);
	le->ctrl = 0;
	return le;
}

/* Build description to hardware for one receive segment */
static void sky2_rx_add(struct sky2_port *sky2,  u8 op,
			dma_addr_t map, unsigned len)
{
	struct sky2_rx_le *le;

	if (sizeof(dma_addr_t) > sizeof(u32)) {
		le = sky2_next_rx(sky2);
		le->addr = cpu_to_le32(upper_32_bits(map));
		le->opcode = OP_ADDR64 | HW_OWNER;
	}

	le = sky2_next_rx(sky2);
	le->addr = cpu_to_le32(lower_32_bits(map));
	le->length = cpu_to_le16(len);
	le->opcode = op | HW_OWNER;
}

/* Build description to hardware for one possibly fragmented skb */
static void sky2_rx_submit(struct sky2_port *sky2,
			   const struct rx_ring_info *re)
{
	int i;

	sky2_rx_add(sky2, OP_PACKET, re->data_addr, sky2->rx_data_size);

	for (i = 0; i < skb_shinfo(re->skb)->nr_frags; i++)
		sky2_rx_add(sky2, OP_BUFFER, re->frag_addr[i], PAGE_SIZE);
}


static int sky2_rx_map_skb(struct pci_dev *pdev, struct rx_ring_info *re,
			    unsigned size)
{
	struct sk_buff *skb = re->skb;
	int i;

	re->data_addr = pci_map_single(pdev, skb->data, size, PCI_DMA_FROMDEVICE);
	if (unlikely(pci_dma_mapping_error(pdev, re->data_addr)))
		return -EIO;

	pci_unmap_len_set(re, data_size, size);

	for (i = 0; i < skb_shinfo(skb)->nr_frags; i++)
		re->frag_addr[i] = pci_map_page(pdev,
						skb_shinfo(skb)->frags[i].page,
						skb_shinfo(skb)->frags[i].page_offset,
						skb_shinfo(skb)->frags[i].size,
						PCI_DMA_FROMDEVICE);
	return 0;
}

static void sky2_rx_unmap_skb(struct pci_dev *pdev, struct rx_ring_info *re)
{
	struct sk_buff *skb = re->skb;
	int i;

	pci_unmap_single(pdev, re->data_addr, pci_unmap_len(re, data_size),
			 PCI_DMA_FROMDEVICE);

	for (i = 0; i < skb_shinfo(skb)->nr_frags; i++)
		pci_unmap_page(pdev, re->frag_addr[i],
			       skb_shinfo(skb)->frags[i].size,
			       PCI_DMA_FROMDEVICE);
}

/* Tell chip where to start receive checksum.
 * Actually has two checksums, but set both same to avoid possible byte
 * order problems.
 */
static void rx_set_checksum(struct sky2_port *sky2)
{
	struct sky2_rx_le *le = sky2_next_rx(sky2);

	le->addr = cpu_to_le32((ETH_HLEN << 16) | ETH_HLEN);
	le->ctrl = 0;
	le->opcode = OP_TCPSTART | HW_OWNER;

	sky2_write32(sky2->hw,
		     Q_ADDR(rxqaddr[sky2->port], Q_CSR),
		     (sky2->flags & SKY2_FLAG_RX_CHECKSUM)
		     ? BMU_ENA_RX_CHKSUM : BMU_DIS_RX_CHKSUM);
}

/*
 * The RX Stop command will not work for Yukon-2 if the BMU does not
 * reach the end of packet and since we can't make sure that we have
 * incoming data, we must reset the BMU while it is not doing a DMA
 * transfer. Since it is possible that the RX path is still active,
 * the RX RAM buffer will be stopped first, so any possible incoming
 * data will not trigger a DMA. After the RAM buffer is stopped, the
 * BMU is polled until any DMA in progress is ended and only then it
 * will be reset.
 */
static void sky2_rx_stop(struct sky2_port *sky2)
{
	struct sky2_hw *hw = sky2->hw;
	unsigned rxq = rxqaddr[sky2->port];
	int i;

	/* disable the RAM Buffer receive queue */
	sky2_write8(hw, RB_ADDR(rxq, RB_CTRL), RB_DIS_OP_MD);

	for (i = 0; i < 0xffff; i++)
		if (sky2_read8(hw, RB_ADDR(rxq, Q_RSL))
		    == sky2_read8(hw, RB_ADDR(rxq, Q_RL)))
			goto stopped;

	printk(KERN_WARNING PFX "%s: receiver stop failed\n",
	       sky2->netdev->name);
stopped:
	sky2_write32(hw, Q_ADDR(rxq, Q_CSR), BMU_RST_SET | BMU_FIFO_RST);

	/* reset the Rx prefetch unit */
	sky2_write32(hw, Y2_QADDR(rxq, PREF_UNIT_CTRL), PREF_UNIT_RST_SET);
	mmiowb();
}

/* Clean out receive buffer area, assumes receiver hardware stopped */
static void sky2_rx_clean(struct sky2_port *sky2)
{
	unsigned i;

	memset(sky2->rx_le, 0, RX_LE_BYTES);
	for (i = 0; i < sky2->rx_pending; i++) {
		struct rx_ring_info *re = sky2->rx_ring + i;

		if (re->skb) {
			sky2_rx_unmap_skb(sky2->hw->pdev, re);
			kfree_skb(re->skb);
			re->skb = NULL;
		}
	}
}

/* Basic MII support */
static int sky2_ioctl(struct net_device *dev, struct ifreq *ifr, int cmd)
{
	struct mii_ioctl_data *data = if_mii(ifr);
	struct sky2_port *sky2 = netdev_priv(dev);
	struct sky2_hw *hw = sky2->hw;
	int err = -EOPNOTSUPP;

	if (!netif_running(dev))
		return -ENODEV;	/* Phy still in reset */

	switch (cmd) {
	case SIOCGMIIPHY:
		data->phy_id = PHY_ADDR_MARV;

		/* fallthru */
	case SIOCGMIIREG: {
		u16 val = 0;

		spin_lock_bh(&sky2->phy_lock);
		err = __gm_phy_read(hw, sky2->port, data->reg_num & 0x1f, &val);
		spin_unlock_bh(&sky2->phy_lock);

		data->val_out = val;
		break;
	}

	case SIOCSMIIREG:
		spin_lock_bh(&sky2->phy_lock);
		err = gm_phy_write(hw, sky2->port, data->reg_num & 0x1f,
				   data->val_in);
		spin_unlock_bh(&sky2->phy_lock);
		break;
	}
	return err;
}

#ifdef SKY2_VLAN_TAG_USED
static void sky2_set_vlan_mode(struct sky2_hw *hw, u16 port, bool onoff)
{
	if (onoff) {
		sky2_write32(hw, SK_REG(port, RX_GMF_CTRL_T),
			     RX_VLAN_STRIP_ON);
		sky2_write32(hw, SK_REG(port, TX_GMF_CTRL_T),
			     TX_VLAN_TAG_ON);
	} else {
		sky2_write32(hw, SK_REG(port, RX_GMF_CTRL_T),
			     RX_VLAN_STRIP_OFF);
		sky2_write32(hw, SK_REG(port, TX_GMF_CTRL_T),
			     TX_VLAN_TAG_OFF);
	}
}

static void sky2_vlan_rx_register(struct net_device *dev, struct vlan_group *grp)
{
	struct sky2_port *sky2 = netdev_priv(dev);
	struct sky2_hw *hw = sky2->hw;
	u16 port = sky2->port;

	netif_tx_lock_bh(dev);
	napi_disable(&hw->napi);

	sky2->vlgrp = grp;
	sky2_set_vlan_mode(hw, port, grp != NULL);

	sky2_read32(hw, B0_Y2_SP_LISR);
	napi_enable(&hw->napi);
	netif_tx_unlock_bh(dev);
}
#endif

/* Amount of required worst case padding in rx buffer */
static inline unsigned sky2_rx_pad(const struct sky2_hw *hw)
{
	return (hw->flags & SKY2_HW_RAM_BUFFER) ? 8 : 2;
}

/*
 * Allocate an skb for receiving. If the MTU is large enough
 * make the skb non-linear with a fragment list of pages.
 */
static struct sk_buff *sky2_rx_alloc(struct sky2_port *sky2)
{
	struct sk_buff *skb;
	int i;

	skb = netdev_alloc_skb(sky2->netdev,
			       sky2->rx_data_size + sky2_rx_pad(sky2->hw));
	if (!skb)
		goto nomem;

	if (sky2->hw->flags & SKY2_HW_RAM_BUFFER) {
		unsigned char *start;
		/*
		 * Workaround for a bug in FIFO that cause hang
		 * if the FIFO if the receive buffer is not 64 byte aligned.
		 * The buffer returned from netdev_alloc_skb is
		 * aligned except if slab debugging is enabled.
		 */
		start = PTR_ALIGN(skb->data, 8);
		skb_reserve(skb, start - skb->data);
	} else
		skb_reserve(skb, NET_IP_ALIGN);

	for (i = 0; i < sky2->rx_nfrags; i++) {
		struct page *page = alloc_page(GFP_ATOMIC);

		if (!page)
			goto free_partial;
		skb_fill_page_desc(skb, i, page, 0, PAGE_SIZE);
	}

	return skb;
free_partial:
	kfree_skb(skb);
nomem:
	return NULL;
}

static inline void sky2_rx_update(struct sky2_port *sky2, unsigned rxq)
{
	sky2_put_idx(sky2->hw, rxq, sky2->rx_put);
}

/*
 * Allocate and setup receiver buffer pool.
 * Normal case this ends up creating one list element for skb
 * in the receive ring. Worst case if using large MTU and each
 * allocation falls on a different 64 bit region, that results
 * in 6 list elements per ring entry.
 * One element is used for checksum enable/disable, and one
 * extra to avoid wrap.
 */
static int sky2_rx_start(struct sky2_port *sky2)
{
	struct sky2_hw *hw = sky2->hw;
	struct rx_ring_info *re;
	unsigned rxq = rxqaddr[sky2->port];
	unsigned i, size, thresh;

	sky2->rx_put = sky2->rx_next = 0;
	sky2_qset(hw, rxq);

	/* On PCI express lowering the watermark gives better performance */
	if (pci_find_capability(hw->pdev, PCI_CAP_ID_EXP))
		sky2_write32(hw, Q_ADDR(rxq, Q_WM), BMU_WM_PEX);

	/* These chips have no ram buffer?
	 * MAC Rx RAM Read is controlled by hardware */
	if (hw->chip_id == CHIP_ID_YUKON_EC_U &&
	    (hw->chip_rev == CHIP_REV_YU_EC_U_A1
	     || hw->chip_rev == CHIP_REV_YU_EC_U_B0))
		sky2_write32(hw, Q_ADDR(rxq, Q_TEST), F_M_RX_RAM_DIS);

	sky2_prefetch_init(hw, rxq, sky2->rx_le_map, RX_LE_SIZE - 1);

	if (!(hw->flags & SKY2_HW_NEW_LE))
		rx_set_checksum(sky2);

	/* Space needed for frame data + headers rounded up */
	size = roundup(sky2->netdev->mtu + ETH_HLEN + VLAN_HLEN, 8);

	/* Stopping point for hardware truncation */
	thresh = (size - 8) / sizeof(u32);

	sky2->rx_nfrags = size >> PAGE_SHIFT;
	BUG_ON(sky2->rx_nfrags > ARRAY_SIZE(re->frag_addr));

	/* Compute residue after pages */
	size -= sky2->rx_nfrags << PAGE_SHIFT;

	/* Optimize to handle small packets and headers */
	if (size < copybreak)
		size = copybreak;
	if (size < ETH_HLEN)
		size = ETH_HLEN;

	sky2->rx_data_size = size;

	/* Fill Rx ring */
	for (i = 0; i < sky2->rx_pending; i++) {
		re = sky2->rx_ring + i;

		re->skb = sky2_rx_alloc(sky2);
		if (!re->skb)
			goto nomem;

		if (sky2_rx_map_skb(hw->pdev, re, sky2->rx_data_size)) {
			dev_kfree_skb(re->skb);
			re->skb = NULL;
			goto nomem;
		}

		sky2_rx_submit(sky2, re);
	}

	/*
	 * The receiver hangs if it receives frames larger than the
	 * packet buffer. As a workaround, truncate oversize frames, but
	 * the register is limited to 9 bits, so if you do frames > 2052
	 * you better get the MTU right!
	 */
	if (thresh > 0x1ff)
		sky2_write32(hw, SK_REG(sky2->port, RX_GMF_CTRL_T), RX_TRUNC_OFF);
	else {
		sky2_write16(hw, SK_REG(sky2->port, RX_GMF_TR_THR), thresh);
		sky2_write32(hw, SK_REG(sky2->port, RX_GMF_CTRL_T), RX_TRUNC_ON);
	}

	/* Tell chip about available buffers */
	sky2_rx_update(sky2, rxq);
	return 0;
nomem:
	sky2_rx_clean(sky2);
	return -ENOMEM;
}

static int sky2_alloc_buffers(struct sky2_port *sky2)
{
	struct sky2_hw *hw = sky2->hw;

	/* must be power of 2 */
	sky2->tx_le = pci_alloc_consistent(hw->pdev,
					   sky2->tx_ring_size *
					   sizeof(struct sky2_tx_le),
					   &sky2->tx_le_map);
	if (!sky2->tx_le)
		goto nomem;

	sky2->tx_ring = kcalloc(sky2->tx_ring_size, sizeof(struct tx_ring_info),
				GFP_KERNEL);
	if (!sky2->tx_ring)
		goto nomem;

	sky2->rx_le = pci_alloc_consistent(hw->pdev, RX_LE_BYTES,
					   &sky2->rx_le_map);
	if (!sky2->rx_le)
		goto nomem;
	memset(sky2->rx_le, 0, RX_LE_BYTES);

	sky2->rx_ring = kcalloc(sky2->rx_pending, sizeof(struct rx_ring_info),
				GFP_KERNEL);
	if (!sky2->rx_ring)
		goto nomem;

	return 0;
nomem:
	return -ENOMEM;
}

static void sky2_free_buffers(struct sky2_port *sky2)
{
	struct sky2_hw *hw = sky2->hw;

	if (sky2->rx_le) {
		pci_free_consistent(hw->pdev, RX_LE_BYTES,
				    sky2->rx_le, sky2->rx_le_map);
		sky2->rx_le = NULL;
	}
	if (sky2->tx_le) {
		pci_free_consistent(hw->pdev,
				    sky2->tx_ring_size * sizeof(struct sky2_tx_le),
				    sky2->tx_le, sky2->tx_le_map);
		sky2->tx_le = NULL;
	}
	kfree(sky2->tx_ring);
	kfree(sky2->rx_ring);

	sky2->tx_ring = NULL;
	sky2->rx_ring = NULL;
}

/* Bring up network interface. */
static int sky2_up(struct net_device *dev)
{
	struct sky2_port *sky2 = netdev_priv(dev);
	struct sky2_hw *hw = sky2->hw;
	unsigned port = sky2->port;
	u32 imask, ramsize;
	int cap, err;
	struct net_device *otherdev = hw->dev[sky2->port^1];

	/*
 	 * On dual port PCI-X card, there is an problem where status
	 * can be received out of order due to split transactions
	 */
	if (otherdev && netif_running(otherdev) &&
 	    (cap = pci_find_capability(hw->pdev, PCI_CAP_ID_PCIX))) {
 		u16 cmd;

		cmd = sky2_pci_read16(hw, cap + PCI_X_CMD);
 		cmd &= ~PCI_X_CMD_MAX_SPLIT;
 		sky2_pci_write16(hw, cap + PCI_X_CMD, cmd);

 	}

	netif_carrier_off(dev);

	err = sky2_alloc_buffers(sky2);
	if (err)
		goto err_out;

	tx_init(sky2);

	sky2_mac_init(hw, port);

	/* Register is number of 4K blocks on internal RAM buffer. */
	ramsize = sky2_read8(hw, B2_E_0) * 4;
	if (ramsize > 0) {
		u32 rxspace;

		hw->flags |= SKY2_HW_RAM_BUFFER;
		pr_debug(PFX "%s: ram buffer %dK\n", dev->name, ramsize);
		if (ramsize < 16)
			rxspace = ramsize / 2;
		else
			rxspace = 8 + (2*(ramsize - 16))/3;

		sky2_ramset(hw, rxqaddr[port], 0, rxspace);
		sky2_ramset(hw, txqaddr[port], rxspace, ramsize - rxspace);

		/* Make sure SyncQ is disabled */
		sky2_write8(hw, RB_ADDR(port == 0 ? Q_XS1 : Q_XS2, RB_CTRL),
			    RB_RST_SET);
	}

	sky2_qset(hw, txqaddr[port]);

	/* This is copied from sk98lin 10.0.5.3; no one tells me about erratta's */
	if (hw->chip_id == CHIP_ID_YUKON_EX && hw->chip_rev == CHIP_REV_YU_EX_B0)
		sky2_write32(hw, Q_ADDR(txqaddr[port], Q_TEST), F_TX_CHK_AUTO_OFF);

	/* Set almost empty threshold */
	if (hw->chip_id == CHIP_ID_YUKON_EC_U
	    && hw->chip_rev == CHIP_REV_YU_EC_U_A0)
		sky2_write16(hw, Q_ADDR(txqaddr[port], Q_AL), ECU_TXFF_LEV);

	sky2_prefetch_init(hw, txqaddr[port], sky2->tx_le_map,
			   sky2->tx_ring_size - 1);

#ifdef SKY2_VLAN_TAG_USED
	sky2_set_vlan_mode(hw, port, sky2->vlgrp != NULL);
#endif

	err = sky2_rx_start(sky2);
	if (err)
		goto err_out;

	/* Enable interrupts from phy/mac for port */
	imask = sky2_read32(hw, B0_IMSK);
	imask |= portirq_msk[port];
	sky2_write32(hw, B0_IMSK, imask);
	sky2_read32(hw, B0_IMSK);

	if (netif_msg_ifup(sky2))
		printk(KERN_INFO PFX "%s: enabling interface\n", dev->name);

	return 0;

err_out:
	sky2_free_buffers(sky2);
	return err;
}

/* Modular subtraction in ring */
static inline int tx_inuse(const struct sky2_port *sky2)
{
	return (sky2->tx_prod - sky2->tx_cons) & (sky2->tx_ring_size - 1);
}

/* Number of list elements available for next tx */
static inline int tx_avail(const struct sky2_port *sky2)
{
	return sky2->tx_pending - tx_inuse(sky2);
}

/* Estimate of number of transmit list elements required */
static unsigned tx_le_req(const struct sk_buff *skb)
{
	unsigned count;

	count = (skb_shinfo(skb)->nr_frags + 1)
		* (sizeof(dma_addr_t) / sizeof(u32));

	if (skb_is_gso(skb))
		++count;
	else if (sizeof(dma_addr_t) == sizeof(u32))
		++count;	/* possible vlan */

	if (skb->ip_summed == CHECKSUM_PARTIAL)
		++count;

	return count;
}

static void sky2_tx_unmap(struct pci_dev *pdev,
			  const struct tx_ring_info *re)
{
	if (re->flags & TX_MAP_SINGLE)
		pci_unmap_single(pdev, pci_unmap_addr(re, mapaddr),
				 pci_unmap_len(re, maplen),
				 PCI_DMA_TODEVICE);
	else if (re->flags & TX_MAP_PAGE)
		pci_unmap_page(pdev, pci_unmap_addr(re, mapaddr),
			       pci_unmap_len(re, maplen),
			       PCI_DMA_TODEVICE);
}

/*
 * Put one packet in ring for transmit.
 * A single packet can generate multiple list elements, and
 * the number of ring elements will probably be less than the number
 * of list elements used.
 */
static netdev_tx_t sky2_xmit_frame(struct sk_buff *skb,
				   struct net_device *dev)
{
	struct sky2_port *sky2 = netdev_priv(dev);
	struct sky2_hw *hw = sky2->hw;
	struct sky2_tx_le *le = NULL;
	struct tx_ring_info *re;
	unsigned i, len;
	dma_addr_t mapping;
	u32 upper;
	u16 slot;
	u16 mss;
	u8 ctrl;

 	if (unlikely(tx_avail(sky2) < tx_le_req(skb)))
  		return NETDEV_TX_BUSY;

	len = skb_headlen(skb);
	mapping = pci_map_single(hw->pdev, skb->data, len, PCI_DMA_TODEVICE);

	if (pci_dma_mapping_error(hw->pdev, mapping))
		goto mapping_error;

	slot = sky2->tx_prod;
	if (unlikely(netif_msg_tx_queued(sky2)))
		printk(KERN_DEBUG "%s: tx queued, slot %u, len %d\n",
		       dev->name, slot, skb->len);

	/* Send high bits if needed */
	upper = upper_32_bits(mapping);
	if (upper != sky2->tx_last_upper) {
		le = get_tx_le(sky2, &slot);
		le->addr = cpu_to_le32(upper);
		sky2->tx_last_upper = upper;
		le->opcode = OP_ADDR64 | HW_OWNER;
	}

	/* Check for TCP Segmentation Offload */
	mss = skb_shinfo(skb)->gso_size;
	if (mss != 0) {

		if (!(hw->flags & SKY2_HW_NEW_LE))
			mss += ETH_HLEN + ip_hdrlen(skb) + tcp_hdrlen(skb);

  		if (mss != sky2->tx_last_mss) {
			le = get_tx_le(sky2, &slot);
  			le->addr = cpu_to_le32(mss);

			if (hw->flags & SKY2_HW_NEW_LE)
				le->opcode = OP_MSS | HW_OWNER;
			else
				le->opcode = OP_LRGLEN | HW_OWNER;
			sky2->tx_last_mss = mss;
		}
	}

	ctrl = 0;
#ifdef SKY2_VLAN_TAG_USED
	/* Add VLAN tag, can piggyback on LRGLEN or ADDR64 */
	if (sky2->vlgrp && vlan_tx_tag_present(skb)) {
		if (!le) {
			le = get_tx_le(sky2, &slot);
			le->addr = 0;
			le->opcode = OP_VLAN|HW_OWNER;
		} else
			le->opcode |= OP_VLAN;
		le->length = cpu_to_be16(vlan_tx_tag_get(skb));
		ctrl |= INS_VLAN;
	}
#endif

	/* Handle TCP checksum offload */
	if (skb->ip_summed == CHECKSUM_PARTIAL) {
		/* On Yukon EX (some versions) encoding change. */
 		if (hw->flags & SKY2_HW_AUTO_TX_SUM)
 			ctrl |= CALSUM;	/* auto checksum */
		else {
			const unsigned offset = skb_transport_offset(skb);
			u32 tcpsum;

			tcpsum = offset << 16;			/* sum start */
			tcpsum |= offset + skb->csum_offset;	/* sum write */

			ctrl |= CALSUM | WR_SUM | INIT_SUM | LOCK_SUM;
			if (ip_hdr(skb)->protocol == IPPROTO_UDP)
				ctrl |= UDPTCP;

			if (tcpsum != sky2->tx_tcpsum) {
				sky2->tx_tcpsum = tcpsum;

				le = get_tx_le(sky2, &slot);
				le->addr = cpu_to_le32(tcpsum);
				le->length = 0;	/* initial checksum value */
				le->ctrl = 1;	/* one packet */
				le->opcode = OP_TCPLISW | HW_OWNER;
			}
		}
	}

	re = sky2->tx_ring + slot;
	re->flags = TX_MAP_SINGLE;
	pci_unmap_addr_set(re, mapaddr, mapping);
	pci_unmap_len_set(re, maplen, len);

	le = get_tx_le(sky2, &slot);
	le->addr = cpu_to_le32(lower_32_bits(mapping));
	le->length = cpu_to_le16(len);
	le->ctrl = ctrl;
	le->opcode = mss ? (OP_LARGESEND | HW_OWNER) : (OP_PACKET | HW_OWNER);


	for (i = 0; i < skb_shinfo(skb)->nr_frags; i++) {
		const skb_frag_t *frag = &skb_shinfo(skb)->frags[i];

		mapping = pci_map_page(hw->pdev, frag->page, frag->page_offset,
				       frag->size, PCI_DMA_TODEVICE);

		if (pci_dma_mapping_error(hw->pdev, mapping))
			goto mapping_unwind;

		upper = upper_32_bits(mapping);
		if (upper != sky2->tx_last_upper) {
			le = get_tx_le(sky2, &slot);
			le->addr = cpu_to_le32(upper);
			sky2->tx_last_upper = upper;
			le->opcode = OP_ADDR64 | HW_OWNER;
		}

		re = sky2->tx_ring + slot;
		re->flags = TX_MAP_PAGE;
		pci_unmap_addr_set(re, mapaddr, mapping);
		pci_unmap_len_set(re, maplen, frag->size);

		le = get_tx_le(sky2, &slot);
		le->addr = cpu_to_le32(lower_32_bits(mapping));
		le->length = cpu_to_le16(frag->size);
		le->ctrl = ctrl;
		le->opcode = OP_BUFFER | HW_OWNER;
	}

	re->skb = skb;
	le->ctrl |= EOP;

	sky2->tx_prod = slot;

	if (tx_avail(sky2) <= MAX_SKB_TX_LE)
		netif_stop_queue(dev);

	sky2_put_idx(hw, txqaddr[sky2->port], sky2->tx_prod);

	return NETDEV_TX_OK;

mapping_unwind:
	for (i = sky2->tx_prod; i != slot; i = RING_NEXT(i, sky2->tx_ring_size)) {
		re = sky2->tx_ring + i;

		sky2_tx_unmap(hw->pdev, re);
	}

mapping_error:
	if (net_ratelimit())
		dev_warn(&hw->pdev->dev, "%s: tx mapping error\n", dev->name);
	dev_kfree_skb(skb);
	return NETDEV_TX_OK;
}

/*
 * Free ring elements from starting at tx_cons until "done"
 *
 * NB:
 *  1. The hardware will tell us about partial completion of multi-part
 *     buffers so make sure not to free skb to early.
 *  2. This may run in parallel start_xmit because the it only
 *     looks at the tail of the queue of FIFO (tx_cons), not
 *     the head (tx_prod)
 */
static void sky2_tx_complete(struct sky2_port *sky2, u16 done)
{
	struct net_device *dev = sky2->netdev;
	unsigned idx;

	BUG_ON(done >= sky2->tx_ring_size);

	for (idx = sky2->tx_cons; idx != done;
	     idx = RING_NEXT(idx, sky2->tx_ring_size)) {
		struct tx_ring_info *re = sky2->tx_ring + idx;
		struct sk_buff *skb = re->skb;

		sky2_tx_unmap(sky2->hw->pdev, re);

		if (skb) {
			if (unlikely(netif_msg_tx_done(sky2)))
				printk(KERN_DEBUG "%s: tx done %u\n",
				       dev->name, idx);

			dev->stats.tx_packets++;
			dev->stats.tx_bytes += skb->len;

			dev_kfree_skb_any(skb);

			sky2->tx_next = RING_NEXT(idx, sky2->tx_ring_size);
		}
	}

	sky2->tx_cons = idx;
	smp_mb();

	if (tx_avail(sky2) > MAX_SKB_TX_LE + 4)
		netif_wake_queue(dev);
}

static void sky2_tx_reset(struct sky2_hw *hw, unsigned port)
{
	/* Disable Force Sync bit and Enable Alloc bit */
	sky2_write8(hw, SK_REG(port, TXA_CTRL),
		    TXA_DIS_FSYNC | TXA_DIS_ALLOC | TXA_STOP_RC);

	/* Stop Interval Timer and Limit Counter of Tx Arbiter */
	sky2_write32(hw, SK_REG(port, TXA_ITI_INI), 0L);
	sky2_write32(hw, SK_REG(port, TXA_LIM_INI), 0L);

	/* Reset the PCI FIFO of the async Tx queue */
	sky2_write32(hw, Q_ADDR(txqaddr[port], Q_CSR),
		     BMU_RST_SET | BMU_FIFO_RST);

	/* Reset the Tx prefetch units */
	sky2_write32(hw, Y2_QADDR(txqaddr[port], PREF_UNIT_CTRL),
		     PREF_UNIT_RST_SET);

	sky2_write32(hw, RB_ADDR(txqaddr[port], RB_CTRL), RB_RST_SET);
	sky2_write8(hw, SK_REG(port, TX_GMF_CTRL_T), GMF_RST_SET);
}

/* Network shutdown */
static int sky2_down(struct net_device *dev)
{
	struct sky2_port *sky2 = netdev_priv(dev);
	struct sky2_hw *hw = sky2->hw;
	unsigned port = sky2->port;
	u16 ctrl;
	u32 imask;

	/* Never really got started! */
	if (!sky2->tx_le)
		return 0;

	if (netif_msg_ifdown(sky2))
		printk(KERN_INFO PFX "%s: disabling interface\n", dev->name);

	/* Force flow control off */
	sky2_write8(hw, SK_REG(port, GMAC_CTRL), GMC_PAUSE_OFF);

	/* Stop transmitter */
	sky2_write32(hw, Q_ADDR(txqaddr[port], Q_CSR), BMU_STOP);
	sky2_read32(hw, Q_ADDR(txqaddr[port], Q_CSR));

	sky2_write32(hw, RB_ADDR(txqaddr[port], RB_CTRL),
		     RB_RST_SET | RB_DIS_OP_MD);

	ctrl = gma_read16(hw, port, GM_GP_CTRL);
	ctrl &= ~(GM_GPCR_TX_ENA | GM_GPCR_RX_ENA);
	gma_write16(hw, port, GM_GP_CTRL, ctrl);

	sky2_write8(hw, SK_REG(port, GPHY_CTRL), GPC_RST_SET);

	/* Workaround shared GMAC reset */
	if (!(hw->chip_id == CHIP_ID_YUKON_XL && hw->chip_rev == 0
	      && port == 0 && hw->dev[1] && netif_running(hw->dev[1])))
		sky2_write8(hw, SK_REG(port, GMAC_CTRL), GMC_RST_SET);

	sky2_write8(hw, SK_REG(port, RX_GMF_CTRL_T), GMF_RST_SET);

	/* Force any delayed status interrrupt and NAPI */
	sky2_write32(hw, STAT_LEV_TIMER_CNT, 0);
	sky2_write32(hw, STAT_TX_TIMER_CNT, 0);
	sky2_write32(hw, STAT_ISR_TIMER_CNT, 0);
	sky2_read8(hw, STAT_ISR_TIMER_CTRL);

	sky2_rx_stop(sky2);

	/* Disable port IRQ */
	imask = sky2_read32(hw, B0_IMSK);
	imask &= ~portirq_msk[port];
	sky2_write32(hw, B0_IMSK, imask);
	sky2_read32(hw, B0_IMSK);

	synchronize_irq(hw->pdev->irq);
	napi_synchronize(&hw->napi);

	spin_lock_bh(&sky2->phy_lock);
	sky2_phy_power_down(hw, port);
	spin_unlock_bh(&sky2->phy_lock);

	sky2_tx_reset(hw, port);

	/* Free any pending frames stuck in HW queue */
	sky2_tx_complete(sky2, sky2->tx_prod);

	sky2_rx_clean(sky2);

	sky2_free_buffers(sky2);

	return 0;
}

static u16 sky2_phy_speed(const struct sky2_hw *hw, u16 aux)
{
	if (hw->flags & SKY2_HW_FIBRE_PHY)
		return SPEED_1000;

	if (!(hw->flags & SKY2_HW_GIGABIT)) {
		if (aux & PHY_M_PS_SPEED_100)
			return SPEED_100;
		else
			return SPEED_10;
	}

	switch (aux & PHY_M_PS_SPEED_MSK) {
	case PHY_M_PS_SPEED_1000:
		return SPEED_1000;
	case PHY_M_PS_SPEED_100:
		return SPEED_100;
	default:
		return SPEED_10;
	}
}

static void sky2_link_up(struct sky2_port *sky2)
{
	struct sky2_hw *hw = sky2->hw;
	unsigned port = sky2->port;
	u16 reg;
	static const char *fc_name[] = {
		[FC_NONE]	= "none",
		[FC_TX]		= "tx",
		[FC_RX]		= "rx",
		[FC_BOTH]	= "both",
	};

	/* enable Rx/Tx */
	reg = gma_read16(hw, port, GM_GP_CTRL);
	reg |= GM_GPCR_RX_ENA | GM_GPCR_TX_ENA;
	gma_write16(hw, port, GM_GP_CTRL, reg);

	gm_phy_write(hw, port, PHY_MARV_INT_MASK, PHY_M_DEF_MSK);

	netif_carrier_on(sky2->netdev);

	mod_timer(&hw->watchdog_timer, jiffies + 1);

	/* Turn on link LED */
	sky2_write8(hw, SK_REG(port, LNK_LED_REG),
		    LINKLED_ON | LINKLED_BLINK_OFF | LINKLED_LINKSYNC_OFF);

	if (netif_msg_link(sky2))
		printk(KERN_INFO PFX
		       "%s: Link is up at %d Mbps, %s duplex, flow control %s\n",
		       sky2->netdev->name, sky2->speed,
		       sky2->duplex == DUPLEX_FULL ? "full" : "half",
		       fc_name[sky2->flow_status]);
}

static void sky2_link_down(struct sky2_port *sky2)
{
	struct sky2_hw *hw = sky2->hw;
	unsigned port = sky2->port;
	u16 reg;

	gm_phy_write(hw, port, PHY_MARV_INT_MASK, 0);

	reg = gma_read16(hw, port, GM_GP_CTRL);
	reg &= ~(GM_GPCR_RX_ENA | GM_GPCR_TX_ENA);
	gma_write16(hw, port, GM_GP_CTRL, reg);

	netif_carrier_off(sky2->netdev);

	/* Turn on link LED */
	sky2_write8(hw, SK_REG(port, LNK_LED_REG), LINKLED_OFF);

	if (netif_msg_link(sky2))
		printk(KERN_INFO PFX "%s: Link is down.\n", sky2->netdev->name);

	sky2_phy_init(hw, port);
}

static enum flow_control sky2_flow(int rx, int tx)
{
	if (rx)
		return tx ? FC_BOTH : FC_RX;
	else
		return tx ? FC_TX : FC_NONE;
}

static int sky2_autoneg_done(struct sky2_port *sky2, u16 aux)
{
	struct sky2_hw *hw = sky2->hw;
	unsigned port = sky2->port;
	u16 advert, lpa;

	advert = gm_phy_read(hw, port, PHY_MARV_AUNE_ADV);
	lpa = gm_phy_read(hw, port, PHY_MARV_AUNE_LP);
	if (lpa & PHY_M_AN_RF) {
		printk(KERN_ERR PFX "%s: remote fault", sky2->netdev->name);
		return -1;
	}

	if (!(aux & PHY_M_PS_SPDUP_RES)) {
		printk(KERN_ERR PFX "%s: speed/duplex mismatch",
		       sky2->netdev->name);
		return -1;
	}

	sky2->speed = sky2_phy_speed(hw, aux);
	sky2->duplex = (aux & PHY_M_PS_FULL_DUP) ? DUPLEX_FULL : DUPLEX_HALF;

	/* Since the pause result bits seem to in different positions on
	 * different chips. look at registers.
	 */
	if (hw->flags & SKY2_HW_FIBRE_PHY) {
		/* Shift for bits in fiber PHY */
		advert &= ~(ADVERTISE_PAUSE_CAP|ADVERTISE_PAUSE_ASYM);
		lpa &= ~(LPA_PAUSE_CAP|LPA_PAUSE_ASYM);

		if (advert & ADVERTISE_1000XPAUSE)
			advert |= ADVERTISE_PAUSE_CAP;
		if (advert & ADVERTISE_1000XPSE_ASYM)
			advert |= ADVERTISE_PAUSE_ASYM;
		if (lpa & LPA_1000XPAUSE)
			lpa |= LPA_PAUSE_CAP;
		if (lpa & LPA_1000XPAUSE_ASYM)
			lpa |= LPA_PAUSE_ASYM;
	}

	sky2->flow_status = FC_NONE;
	if (advert & ADVERTISE_PAUSE_CAP) {
		if (lpa & LPA_PAUSE_CAP)
			sky2->flow_status = FC_BOTH;
		else if (advert & ADVERTISE_PAUSE_ASYM)
			sky2->flow_status = FC_RX;
	} else if (advert & ADVERTISE_PAUSE_ASYM) {
		if ((lpa & LPA_PAUSE_CAP) && (lpa & LPA_PAUSE_ASYM))
			sky2->flow_status = FC_TX;
	}

	if (sky2->duplex == DUPLEX_HALF && sky2->speed < SPEED_1000
	    && !(hw->chip_id == CHIP_ID_YUKON_EC_U || hw->chip_id == CHIP_ID_YUKON_EX))
		sky2->flow_status = FC_NONE;

	if (sky2->flow_status & FC_TX)
		sky2_write8(hw, SK_REG(port, GMAC_CTRL), GMC_PAUSE_ON);
	else
		sky2_write8(hw, SK_REG(port, GMAC_CTRL), GMC_PAUSE_OFF);

	return 0;
}

/* Interrupt from PHY */
static void sky2_phy_intr(struct sky2_hw *hw, unsigned port)
{
	struct net_device *dev = hw->dev[port];
	struct sky2_port *sky2 = netdev_priv(dev);
	u16 istatus, phystat;

	if (!netif_running(dev))
		return;

	spin_lock(&sky2->phy_lock);
	istatus = gm_phy_read(hw, port, PHY_MARV_INT_STAT);
	phystat = gm_phy_read(hw, port, PHY_MARV_PHY_STAT);

	if (netif_msg_intr(sky2))
		printk(KERN_INFO PFX "%s: phy interrupt status 0x%x 0x%x\n",
		       sky2->netdev->name, istatus, phystat);

	if (istatus & PHY_M_IS_AN_COMPL) {
		if (sky2_autoneg_done(sky2, phystat) == 0)
			sky2_link_up(sky2);
		goto out;
	}

	if (istatus & PHY_M_IS_LSP_CHANGE)
		sky2->speed = sky2_phy_speed(hw, phystat);

	if (istatus & PHY_M_IS_DUP_CHANGE)
		sky2->duplex =
		    (phystat & PHY_M_PS_FULL_DUP) ? DUPLEX_FULL : DUPLEX_HALF;

	if (istatus & PHY_M_IS_LST_CHANGE) {
		if (phystat & PHY_M_PS_LINK_UP)
			sky2_link_up(sky2);
		else
			sky2_link_down(sky2);
	}
out:
	spin_unlock(&sky2->phy_lock);
}

/* Transmit timeout is only called if we are running, carrier is up
 * and tx queue is full (stopped).
 */
static void sky2_tx_timeout(struct net_device *dev)
{
	struct sky2_port *sky2 = netdev_priv(dev);
	struct sky2_hw *hw = sky2->hw;

	if (netif_msg_timer(sky2))
		printk(KERN_ERR PFX "%s: tx timeout\n", dev->name);

	printk(KERN_DEBUG PFX "%s: transmit ring %u .. %u report=%u done=%u\n",
	       dev->name, sky2->tx_cons, sky2->tx_prod,
	       sky2_read16(hw, sky2->port == 0 ? STAT_TXA1_RIDX : STAT_TXA2_RIDX),
	       sky2_read16(hw, Q_ADDR(txqaddr[sky2->port], Q_DONE)));

	/* can't restart safely under softirq */
	schedule_work(&hw->restart_work);
}

static int sky2_change_mtu(struct net_device *dev, int new_mtu)
{
	struct sky2_port *sky2 = netdev_priv(dev);
	struct sky2_hw *hw = sky2->hw;
	unsigned port = sky2->port;
	int err;
	u16 ctl, mode;
	u32 imask;

	if (new_mtu < ETH_ZLEN || new_mtu > ETH_JUMBO_MTU)
		return -EINVAL;

	if (new_mtu > ETH_DATA_LEN &&
	    (hw->chip_id == CHIP_ID_YUKON_FE ||
	     hw->chip_id == CHIP_ID_YUKON_FE_P))
		return -EINVAL;

	if (!netif_running(dev)) {
		dev->mtu = new_mtu;
		return 0;
	}

	imask = sky2_read32(hw, B0_IMSK);
	sky2_write32(hw, B0_IMSK, 0);

	dev->trans_start = jiffies;	/* prevent tx timeout */
	netif_stop_queue(dev);
	napi_disable(&hw->napi);

	synchronize_irq(hw->pdev->irq);

	if (!(hw->flags & SKY2_HW_RAM_BUFFER))
		sky2_set_tx_stfwd(hw, port);

	ctl = gma_read16(hw, port, GM_GP_CTRL);
	gma_write16(hw, port, GM_GP_CTRL, ctl & ~GM_GPCR_RX_ENA);
	sky2_rx_stop(sky2);
	sky2_rx_clean(sky2);

	dev->mtu = new_mtu;

	mode = DATA_BLIND_VAL(DATA_BLIND_DEF) |
		GM_SMOD_VLAN_ENA | IPG_DATA_VAL(IPG_DATA_DEF);

	if (dev->mtu > ETH_DATA_LEN)
		mode |= GM_SMOD_JUMBO_ENA;

	gma_write16(hw, port, GM_SERIAL_MODE, mode);

	sky2_write8(hw, RB_ADDR(rxqaddr[port], RB_CTRL), RB_ENA_OP_MD);

	err = sky2_rx_start(sky2);
	sky2_write32(hw, B0_IMSK, imask);

	sky2_read32(hw, B0_Y2_SP_LISR);
	napi_enable(&hw->napi);

	if (err)
		dev_close(dev);
	else {
		gma_write16(hw, port, GM_GP_CTRL, ctl);

		netif_wake_queue(dev);
	}

	return err;
}

/* For small just reuse existing skb for next receive */
static struct sk_buff *receive_copy(struct sky2_port *sky2,
				    const struct rx_ring_info *re,
				    unsigned length)
{
	struct sk_buff *skb;

	skb = netdev_alloc_skb(sky2->netdev, length + 2);
	if (likely(skb)) {
		skb_reserve(skb, 2);
		pci_dma_sync_single_for_cpu(sky2->hw->pdev, re->data_addr,
					    length, PCI_DMA_FROMDEVICE);
		skb_copy_from_linear_data(re->skb, skb->data, length);
		skb->ip_summed = re->skb->ip_summed;
		skb->csum = re->skb->csum;
		pci_dma_sync_single_for_device(sky2->hw->pdev, re->data_addr,
					       length, PCI_DMA_FROMDEVICE);
		re->skb->ip_summed = CHECKSUM_NONE;
		skb_put(skb, length);
	}
	return skb;
}

/* Adjust length of skb with fragments to match received data */
static void skb_put_frags(struct sk_buff *skb, unsigned int hdr_space,
			  unsigned int length)
{
	int i, num_frags;
	unsigned int size;

	/* put header into skb */
	size = min(length, hdr_space);
	skb->tail += size;
	skb->len += size;
	length -= size;

	num_frags = skb_shinfo(skb)->nr_frags;
	for (i = 0; i < num_frags; i++) {
		skb_frag_t *frag = &skb_shinfo(skb)->frags[i];

		if (length == 0) {
			/* don't need this page */
			__free_page(frag->page);
			--skb_shinfo(skb)->nr_frags;
		} else {
			size = min(length, (unsigned) PAGE_SIZE);

			frag->size = size;
			skb->data_len += size;
			skb->truesize += size;
			skb->len += size;
			length -= size;
		}
	}
}

/* Normal packet - take skb from ring element and put in a new one  */
static struct sk_buff *receive_new(struct sky2_port *sky2,
				   struct rx_ring_info *re,
				   unsigned int length)
{
	struct sk_buff *skb, *nskb;
	unsigned hdr_space = sky2->rx_data_size;

	/* Don't be tricky about reusing pages (yet) */
	nskb = sky2_rx_alloc(sky2);
	if (unlikely(!nskb))
		return NULL;

	skb = re->skb;
	sky2_rx_unmap_skb(sky2->hw->pdev, re);

	prefetch(skb->data);
	re->skb = nskb;
	if (sky2_rx_map_skb(sky2->hw->pdev, re, hdr_space)) {
		dev_kfree_skb(nskb);
		re->skb = skb;
		return NULL;
	}

	if (skb_shinfo(skb)->nr_frags)
		skb_put_frags(skb, hdr_space, length);
	else
		skb_put(skb, length);
	return skb;
}

/*
 * Receive one packet.
 * For larger packets, get new buffer.
 */
static struct sk_buff *sky2_receive(struct net_device *dev,
				    u16 length, u32 status)
{
 	struct sky2_port *sky2 = netdev_priv(dev);
	struct rx_ring_info *re = sky2->rx_ring + sky2->rx_next;
	struct sk_buff *skb = NULL;
	u16 count = (status & GMR_FS_LEN) >> 16;

#ifdef SKY2_VLAN_TAG_USED
	/* Account for vlan tag */
	if (sky2->vlgrp && (status & GMR_FS_VLAN))
		count -= VLAN_HLEN;
#endif

	if (unlikely(netif_msg_rx_status(sky2)))
		printk(KERN_DEBUG PFX "%s: rx slot %u status 0x%x len %d\n",
		       dev->name, sky2->rx_next, status, length);

	sky2->rx_next = (sky2->rx_next + 1) % sky2->rx_pending;
	prefetch(sky2->rx_ring + sky2->rx_next);

	/* This chip has hardware problems that generates bogus status.
	 * So do only marginal checking and expect higher level protocols
	 * to handle crap frames.
	 */
	if (sky2->hw->chip_id == CHIP_ID_YUKON_FE_P &&
	    sky2->hw->chip_rev == CHIP_REV_YU_FE2_A0 &&
	    length != count)
		goto okay;

	if (status & GMR_FS_ANY_ERR)
		goto error;

	if (!(status & GMR_FS_RX_OK))
		goto resubmit;

	/* if length reported by DMA does not match PHY, packet was truncated */
	if (length != count)
		goto len_error;

okay:
	if (length < copybreak)
		skb = receive_copy(sky2, re, length);
	else
		skb = receive_new(sky2, re, length);
resubmit:
	sky2_rx_submit(sky2, re);

	return skb;

len_error:
	/* Truncation of overlength packets
	   causes PHY length to not match MAC length */
	++dev->stats.rx_length_errors;
	if (netif_msg_rx_err(sky2) && net_ratelimit())
		pr_info(PFX "%s: rx length error: status %#x length %d\n",
			dev->name, status, length);
	goto resubmit;

error:
	++dev->stats.rx_errors;
	if (status & GMR_FS_RX_FF_OV) {
		dev->stats.rx_over_errors++;
		goto resubmit;
	}

	if (netif_msg_rx_err(sky2) && net_ratelimit())
		printk(KERN_INFO PFX "%s: rx error, status 0x%x length %d\n",
		       dev->name, status, length);

	if (status & (GMR_FS_LONG_ERR | GMR_FS_UN_SIZE))
		dev->stats.rx_length_errors++;
	if (status & GMR_FS_FRAGMENT)
		dev->stats.rx_frame_errors++;
	if (status & GMR_FS_CRC_ERR)
		dev->stats.rx_crc_errors++;

	goto resubmit;
}

/* Transmit complete */
static inline void sky2_tx_done(struct net_device *dev, u16 last)
{
	struct sky2_port *sky2 = netdev_priv(dev);

	if (netif_running(dev))
		sky2_tx_complete(sky2, last);
}

static inline void sky2_skb_rx(const struct sky2_port *sky2,
			       u32 status, struct sk_buff *skb)
{
#ifdef SKY2_VLAN_TAG_USED
	u16 vlan_tag = be16_to_cpu(sky2->rx_tag);
	if (sky2->vlgrp && (status & GMR_FS_VLAN)) {
		if (skb->ip_summed == CHECKSUM_NONE)
			vlan_hwaccel_receive_skb(skb, sky2->vlgrp, vlan_tag);
		else
			vlan_gro_receive(&sky2->hw->napi, sky2->vlgrp,
					 vlan_tag, skb);
		return;
	}
#endif
	if (skb->ip_summed == CHECKSUM_NONE)
		netif_receive_skb(skb);
	else
		napi_gro_receive(&sky2->hw->napi, skb);
}

static inline void sky2_rx_done(struct sky2_hw *hw, unsigned port,
				unsigned packets, unsigned bytes)
{
	if (packets) {
		struct net_device *dev = hw->dev[port];

		dev->stats.rx_packets += packets;
		dev->stats.rx_bytes += bytes;
		dev->last_rx = jiffies;
		sky2_rx_update(netdev_priv(dev), rxqaddr[port]);
	}
}

/* Process status response ring */
static int sky2_status_intr(struct sky2_hw *hw, int to_do, u16 idx)
{
	int work_done = 0;
	unsigned int total_bytes[2] = { 0 };
	unsigned int total_packets[2] = { 0 };

	rmb();
	do {
		struct sky2_port *sky2;
		struct sky2_status_le *le  = hw->st_le + hw->st_idx;
		unsigned port;
		struct net_device *dev;
		struct sk_buff *skb;
		u32 status;
		u16 length;
		u8 opcode = le->opcode;

		if (!(opcode & HW_OWNER))
			break;

		hw->st_idx = RING_NEXT(hw->st_idx, STATUS_RING_SIZE);

		port = le->css & CSS_LINK_BIT;
		dev = hw->dev[port];
		sky2 = netdev_priv(dev);
		length = le16_to_cpu(le->length);
		status = le32_to_cpu(le->status);

		le->opcode = 0;
		switch (opcode & ~HW_OWNER) {
		case OP_RXSTAT:
			total_packets[port]++;
			total_bytes[port] += length;
			skb = sky2_receive(dev, length, status);
			if (unlikely(!skb)) {
				dev->stats.rx_dropped++;
				break;
			}

			/* This chip reports checksum status differently */
			if (hw->flags & SKY2_HW_NEW_LE) {
				if ((sky2->flags & SKY2_FLAG_RX_CHECKSUM) &&
				    (le->css & (CSS_ISIPV4 | CSS_ISIPV6)) &&
				    (le->css & CSS_TCPUDPCSOK))
					skb->ip_summed = CHECKSUM_UNNECESSARY;
				else
					skb->ip_summed = CHECKSUM_NONE;
			}

			skb->protocol = eth_type_trans(skb, dev);

			sky2_skb_rx(sky2, status, skb);

			/* Stop after net poll weight */
			if (++work_done >= to_do)
				goto exit_loop;
			break;

#ifdef SKY2_VLAN_TAG_USED
		case OP_RXVLAN:
			sky2->rx_tag = length;
			break;

		case OP_RXCHKSVLAN:
			sky2->rx_tag = length;
			/* fall through */
#endif
		case OP_RXCHKS:
			if (!(sky2->flags & SKY2_FLAG_RX_CHECKSUM))
				break;

			/* If this happens then driver assuming wrong format */
			if (unlikely(hw->flags & SKY2_HW_NEW_LE)) {
				if (net_ratelimit())
					printk(KERN_NOTICE "%s: unexpected"
					       " checksum status\n",
					       dev->name);
				break;
			}

			/* Both checksum counters are programmed to start at
			 * the same offset, so unless there is a problem they
			 * should match. This failure is an early indication that
			 * hardware receive checksumming won't work.
			 */
			if (likely(status >> 16 == (status & 0xffff))) {
				skb = sky2->rx_ring[sky2->rx_next].skb;
				skb->ip_summed = CHECKSUM_COMPLETE;
				skb->csum = le16_to_cpu(status);
			} else {
				printk(KERN_NOTICE PFX "%s: hardware receive "
				       "checksum problem (status = %#x)\n",
				       dev->name, status);
				sky2->flags &= ~SKY2_FLAG_RX_CHECKSUM;

				sky2_write32(sky2->hw,
					     Q_ADDR(rxqaddr[port], Q_CSR),
					     BMU_DIS_RX_CHKSUM);
			}
			break;

		case OP_TXINDEXLE:
			/* TX index reports status for both ports */
			sky2_tx_done(hw->dev[0], status & 0xfff);
			if (hw->dev[1])
				sky2_tx_done(hw->dev[1],
				     ((status >> 24) & 0xff)
					     | (u16)(length & 0xf) << 8);
			break;

		default:
			if (net_ratelimit())
				printk(KERN_WARNING PFX
				       "unknown status opcode 0x%x\n", opcode);
		}
	} while (hw->st_idx != idx);

	/* Fully processed status ring so clear irq */
	sky2_write32(hw, STAT_CTRL, SC_STAT_CLR_IRQ);

exit_loop:
	sky2_rx_done(hw, 0, total_packets[0], total_bytes[0]);
	sky2_rx_done(hw, 1, total_packets[1], total_bytes[1]);

	return work_done;
}

static void sky2_hw_error(struct sky2_hw *hw, unsigned port, u32 status)
{
	struct net_device *dev = hw->dev[port];

	if (net_ratelimit())
		printk(KERN_INFO PFX "%s: hw error interrupt status 0x%x\n",
		       dev->name, status);

	if (status & Y2_IS_PAR_RD1) {
		if (net_ratelimit())
			printk(KERN_ERR PFX "%s: ram data read parity error\n",
			       dev->name);
		/* Clear IRQ */
		sky2_write16(hw, RAM_BUFFER(port, B3_RI_CTRL), RI_CLR_RD_PERR);
	}

	if (status & Y2_IS_PAR_WR1) {
		if (net_ratelimit())
			printk(KERN_ERR PFX "%s: ram data write parity error\n",
			       dev->name);

		sky2_write16(hw, RAM_BUFFER(port, B3_RI_CTRL), RI_CLR_WR_PERR);
	}

	if (status & Y2_IS_PAR_MAC1) {
		if (net_ratelimit())
			printk(KERN_ERR PFX "%s: MAC parity error\n", dev->name);
		sky2_write8(hw, SK_REG(port, TX_GMF_CTRL_T), GMF_CLI_TX_PE);
	}

	if (status & Y2_IS_PAR_RX1) {
		if (net_ratelimit())
			printk(KERN_ERR PFX "%s: RX parity error\n", dev->name);
		sky2_write32(hw, Q_ADDR(rxqaddr[port], Q_CSR), BMU_CLR_IRQ_PAR);
	}

	if (status & Y2_IS_TCP_TXA1) {
		if (net_ratelimit())
			printk(KERN_ERR PFX "%s: TCP segmentation error\n",
			       dev->name);
		sky2_write32(hw, Q_ADDR(txqaddr[port], Q_CSR), BMU_CLR_IRQ_TCP);
	}
}

static void sky2_hw_intr(struct sky2_hw *hw)
{
	struct pci_dev *pdev = hw->pdev;
	u32 status = sky2_read32(hw, B0_HWE_ISRC);
	u32 hwmsk = sky2_read32(hw, B0_HWE_IMSK);

	status &= hwmsk;

	if (status & Y2_IS_TIST_OV)
		sky2_write8(hw, GMAC_TI_ST_CTRL, GMT_ST_CLR_IRQ);

	if (status & (Y2_IS_MST_ERR | Y2_IS_IRQ_STAT)) {
		u16 pci_err;

		sky2_write8(hw, B2_TST_CTRL1, TST_CFG_WRITE_ON);
		pci_err = sky2_pci_read16(hw, PCI_STATUS);
		if (net_ratelimit())
			dev_err(&pdev->dev, "PCI hardware error (0x%x)\n",
			        pci_err);

		sky2_pci_write16(hw, PCI_STATUS,
				      pci_err | PCI_STATUS_ERROR_BITS);
		sky2_write8(hw, B2_TST_CTRL1, TST_CFG_WRITE_OFF);
	}

	if (status & Y2_IS_PCI_EXP) {
		/* PCI-Express uncorrectable Error occurred */
		u32 err;

		sky2_write8(hw, B2_TST_CTRL1, TST_CFG_WRITE_ON);
		err = sky2_read32(hw, Y2_CFG_AER + PCI_ERR_UNCOR_STATUS);
		sky2_write32(hw, Y2_CFG_AER + PCI_ERR_UNCOR_STATUS,
			     0xfffffffful);
		if (net_ratelimit())
			dev_err(&pdev->dev, "PCI Express error (0x%x)\n", err);

		sky2_read32(hw, Y2_CFG_AER + PCI_ERR_UNCOR_STATUS);
		sky2_write8(hw, B2_TST_CTRL1, TST_CFG_WRITE_OFF);
	}

	if (status & Y2_HWE_L1_MASK)
		sky2_hw_error(hw, 0, status);
	status >>= 8;
	if (status & Y2_HWE_L1_MASK)
		sky2_hw_error(hw, 1, status);
}

static void sky2_mac_intr(struct sky2_hw *hw, unsigned port)
{
	struct net_device *dev = hw->dev[port];
	struct sky2_port *sky2 = netdev_priv(dev);
	u8 status = sky2_read8(hw, SK_REG(port, GMAC_IRQ_SRC));

	if (netif_msg_intr(sky2))
		printk(KERN_INFO PFX "%s: mac interrupt status 0x%x\n",
		       dev->name, status);

	if (status & GM_IS_RX_CO_OV)
		gma_read16(hw, port, GM_RX_IRQ_SRC);

	if (status & GM_IS_TX_CO_OV)
		gma_read16(hw, port, GM_TX_IRQ_SRC);

	if (status & GM_IS_RX_FF_OR) {
		++dev->stats.rx_fifo_errors;
		sky2_write8(hw, SK_REG(port, RX_GMF_CTRL_T), GMF_CLI_RX_FO);
	}

	if (status & GM_IS_TX_FF_UR) {
		++dev->stats.tx_fifo_errors;
		sky2_write8(hw, SK_REG(port, TX_GMF_CTRL_T), GMF_CLI_TX_FU);
	}
}

/* This should never happen it is a bug. */
static void sky2_le_error(struct sky2_hw *hw, unsigned port, u16 q)
{
	struct net_device *dev = hw->dev[port];
	u16 idx = sky2_read16(hw, Y2_QADDR(q, PREF_UNIT_GET_IDX));

	dev_err(&hw->pdev->dev, PFX
		"%s: descriptor error q=%#x get=%u put=%u\n",
		dev->name, (unsigned) q, (unsigned) idx,
		(unsigned) sky2_read16(hw, Y2_QADDR(q, PREF_UNIT_PUT_IDX)));

	sky2_write32(hw, Q_ADDR(q, Q_CSR), BMU_CLR_IRQ_CHK);
}

static int sky2_rx_hung(struct net_device *dev)
{
	struct sky2_port *sky2 = netdev_priv(dev);
	struct sky2_hw *hw = sky2->hw;
	unsigned port = sky2->port;
	unsigned rxq = rxqaddr[port];
	u32 mac_rp = sky2_read32(hw, SK_REG(port, RX_GMF_RP));
	u8 mac_lev = sky2_read8(hw, SK_REG(port, RX_GMF_RLEV));
	u8 fifo_rp = sky2_read8(hw, Q_ADDR(rxq, Q_RP));
	u8 fifo_lev = sky2_read8(hw, Q_ADDR(rxq, Q_RL));

	/* If idle and MAC or PCI is stuck */
	if (sky2->check.last == dev->last_rx &&
	    ((mac_rp == sky2->check.mac_rp &&
	      mac_lev != 0 && mac_lev >= sky2->check.mac_lev) ||
	     /* Check if the PCI RX hang */
	     (fifo_rp == sky2->check.fifo_rp &&
	      fifo_lev != 0 && fifo_lev >= sky2->check.fifo_lev))) {
		printk(KERN_DEBUG PFX "%s: hung mac %d:%d fifo %d (%d:%d)\n",
		       dev->name, mac_lev, mac_rp, fifo_lev, fifo_rp,
		       sky2_read8(hw, Q_ADDR(rxq, Q_WP)));
		return 1;
	} else {
		sky2->check.last = dev->last_rx;
		sky2->check.mac_rp = mac_rp;
		sky2->check.mac_lev = mac_lev;
		sky2->check.fifo_rp = fifo_rp;
		sky2->check.fifo_lev = fifo_lev;
		return 0;
	}
}

static void sky2_watchdog(unsigned long arg)
{
	struct sky2_hw *hw = (struct sky2_hw *) arg;

	/* Check for lost IRQ once a second */
	if (sky2_read32(hw, B0_ISRC)) {
		napi_schedule(&hw->napi);
	} else {
		int i, active = 0;

		for (i = 0; i < hw->ports; i++) {
			struct net_device *dev = hw->dev[i];
			if (!netif_running(dev))
				continue;
			++active;

			/* For chips with Rx FIFO, check if stuck */
			if ((hw->flags & SKY2_HW_RAM_BUFFER) &&
			     sky2_rx_hung(dev)) {
				pr_info(PFX "%s: receiver hang detected\n",
					dev->name);
				schedule_work(&hw->restart_work);
				return;
			}
		}

		if (active == 0)
			return;
	}

	mod_timer(&hw->watchdog_timer, round_jiffies(jiffies + HZ));
}

/* Hardware/software error handling */
static void sky2_err_intr(struct sky2_hw *hw, u32 status)
{
	if (net_ratelimit())
		dev_warn(&hw->pdev->dev, "error interrupt status=%#x\n", status);

	if (status & Y2_IS_HW_ERR)
		sky2_hw_intr(hw);

	if (status & Y2_IS_IRQ_MAC1)
		sky2_mac_intr(hw, 0);

	if (status & Y2_IS_IRQ_MAC2)
		sky2_mac_intr(hw, 1);

	if (status & Y2_IS_CHK_RX1)
		sky2_le_error(hw, 0, Q_R1);

	if (status & Y2_IS_CHK_RX2)
		sky2_le_error(hw, 1, Q_R2);

	if (status & Y2_IS_CHK_TXA1)
		sky2_le_error(hw, 0, Q_XA1);

	if (status & Y2_IS_CHK_TXA2)
		sky2_le_error(hw, 1, Q_XA2);
}

static int sky2_poll(struct napi_struct *napi, int work_limit)
{
	struct sky2_hw *hw = container_of(napi, struct sky2_hw, napi);
	u32 status = sky2_read32(hw, B0_Y2_SP_EISR);
	int work_done = 0;
	u16 idx;

	if (unlikely(status & Y2_IS_ERROR))
		sky2_err_intr(hw, status);

	if (status & Y2_IS_IRQ_PHY1)
		sky2_phy_intr(hw, 0);

	if (status & Y2_IS_IRQ_PHY2)
		sky2_phy_intr(hw, 1);

	while ((idx = sky2_read16(hw, STAT_PUT_IDX)) != hw->st_idx) {
		work_done += sky2_status_intr(hw, work_limit - work_done, idx);

		if (work_done >= work_limit)
			goto done;
	}

	napi_complete(napi);
	sky2_read32(hw, B0_Y2_SP_LISR);
done:

	return work_done;
}

static irqreturn_t sky2_intr(int irq, void *dev_id)
{
	struct sky2_hw *hw = dev_id;
	u32 status;

	/* Reading this mask interrupts as side effect */
	status = sky2_read32(hw, B0_Y2_SP_ISRC2);
	if (status == 0 || status == ~0)
		return IRQ_NONE;

	prefetch(&hw->st_le[hw->st_idx]);

	napi_schedule(&hw->napi);

	return IRQ_HANDLED;
}

#ifdef CONFIG_NET_POLL_CONTROLLER
static void sky2_netpoll(struct net_device *dev)
{
	struct sky2_port *sky2 = netdev_priv(dev);

	napi_schedule(&sky2->hw->napi);
}
#endif

/* Chip internal frequency for clock calculations */
static u32 sky2_mhz(const struct sky2_hw *hw)
{
	switch (hw->chip_id) {
	case CHIP_ID_YUKON_EC:
	case CHIP_ID_YUKON_EC_U:
	case CHIP_ID_YUKON_EX:
	case CHIP_ID_YUKON_SUPR:
	case CHIP_ID_YUKON_UL_2:
		return 125;

	case CHIP_ID_YUKON_FE:
		return 100;

	case CHIP_ID_YUKON_FE_P:
		return 50;

	case CHIP_ID_YUKON_XL:
		return 156;

	default:
		BUG();
	}
}

static inline u32 sky2_us2clk(const struct sky2_hw *hw, u32 us)
{
	return sky2_mhz(hw) * us;
}

static inline u32 sky2_clk2us(const struct sky2_hw *hw, u32 clk)
{
	return clk / sky2_mhz(hw);
}


static int __devinit sky2_init(struct sky2_hw *hw)
{
	u8 t8;

	/* Enable all clocks and check for bad PCI access */
	sky2_pci_write32(hw, PCI_DEV_REG3, 0);

	sky2_write8(hw, B0_CTST, CS_RST_CLR);

	hw->chip_id = sky2_read8(hw, B2_CHIP_ID);
	hw->chip_rev = (sky2_read8(hw, B2_MAC_CFG) & CFG_CHIP_R_MSK) >> 4;

	switch(hw->chip_id) {
	case CHIP_ID_YUKON_XL:
		hw->flags = SKY2_HW_GIGABIT | SKY2_HW_NEWER_PHY;
		break;

	case CHIP_ID_YUKON_EC_U:
		hw->flags = SKY2_HW_GIGABIT
			| SKY2_HW_NEWER_PHY
			| SKY2_HW_ADV_POWER_CTL;
		break;

	case CHIP_ID_YUKON_EX:
		hw->flags = SKY2_HW_GIGABIT
			| SKY2_HW_NEWER_PHY
			| SKY2_HW_NEW_LE
			| SKY2_HW_ADV_POWER_CTL;

		/* New transmit checksum */
		if (hw->chip_rev != CHIP_REV_YU_EX_B0)
			hw->flags |= SKY2_HW_AUTO_TX_SUM;
		break;

	case CHIP_ID_YUKON_EC:
		/* This rev is really old, and requires untested workarounds */
		if (hw->chip_rev == CHIP_REV_YU_EC_A1) {
			dev_err(&hw->pdev->dev, "unsupported revision Yukon-EC rev A1\n");
			return -EOPNOTSUPP;
		}
		hw->flags = SKY2_HW_GIGABIT;
		break;

	case CHIP_ID_YUKON_FE:
		break;

	case CHIP_ID_YUKON_FE_P:
		hw->flags = SKY2_HW_NEWER_PHY
			| SKY2_HW_NEW_LE
			| SKY2_HW_AUTO_TX_SUM
			| SKY2_HW_ADV_POWER_CTL;
		break;

	case CHIP_ID_YUKON_SUPR:
		hw->flags = SKY2_HW_GIGABIT
			| SKY2_HW_NEWER_PHY
			| SKY2_HW_NEW_LE
			| SKY2_HW_AUTO_TX_SUM
			| SKY2_HW_ADV_POWER_CTL;
		break;

	case CHIP_ID_YUKON_UL_2:
		hw->flags = SKY2_HW_GIGABIT
			| SKY2_HW_ADV_POWER_CTL;
		break;

	default:
		dev_err(&hw->pdev->dev, "unsupported chip type 0x%x\n",
			hw->chip_id);
		return -EOPNOTSUPP;
	}

	hw->pmd_type = sky2_read8(hw, B2_PMD_TYP);
	if (hw->pmd_type == 'L' || hw->pmd_type == 'S' || hw->pmd_type == 'P')
		hw->flags |= SKY2_HW_FIBRE_PHY;

	hw->ports = 1;
	t8 = sky2_read8(hw, B2_Y2_HW_RES);
	if ((t8 & CFG_DUAL_MAC_MSK) == CFG_DUAL_MAC_MSK) {
		if (!(sky2_read8(hw, B2_Y2_CLK_GATE) & Y2_STATUS_LNK2_INAC))
			++hw->ports;
	}

	return 0;
}

static void sky2_reset(struct sky2_hw *hw)
{
	struct pci_dev *pdev = hw->pdev;
	u16 status;
	int i, cap;
	u32 hwe_mask = Y2_HWE_ALL_MASK;

	/* disable ASF */
	if (hw->chip_id == CHIP_ID_YUKON_EX) {
		status = sky2_read16(hw, HCU_CCSR);
		status &= ~(HCU_CCSR_AHB_RST | HCU_CCSR_CPU_RST_MODE |
			    HCU_CCSR_UC_STATE_MSK);
		sky2_write16(hw, HCU_CCSR, status);
	} else
		sky2_write8(hw, B28_Y2_ASF_STAT_CMD, Y2_ASF_RESET);
	sky2_write16(hw, B0_CTST, Y2_ASF_DISABLE);

	/* do a SW reset */
	sky2_write8(hw, B0_CTST, CS_RST_SET);
	sky2_write8(hw, B0_CTST, CS_RST_CLR);

	/* allow writes to PCI config */
	sky2_write8(hw, B2_TST_CTRL1, TST_CFG_WRITE_ON);

	/* clear PCI errors, if any */
	status = sky2_pci_read16(hw, PCI_STATUS);
	status |= PCI_STATUS_ERROR_BITS;
	sky2_pci_write16(hw, PCI_STATUS, status);

	sky2_write8(hw, B0_CTST, CS_MRST_CLR);

	cap = pci_find_capability(pdev, PCI_CAP_ID_EXP);
	if (cap) {
		sky2_write32(hw, Y2_CFG_AER + PCI_ERR_UNCOR_STATUS,
			     0xfffffffful);

		/* If error bit is stuck on ignore it */
		if (sky2_read32(hw, B0_HWE_ISRC) & Y2_IS_PCI_EXP)
			dev_info(&pdev->dev, "ignoring stuck error report bit\n");
		else
			hwe_mask |= Y2_IS_PCI_EXP;
	}

	sky2_power_on(hw);
	sky2_write8(hw, B2_TST_CTRL1, TST_CFG_WRITE_OFF);

	for (i = 0; i < hw->ports; i++) {
		sky2_write8(hw, SK_REG(i, GMAC_LINK_CTRL), GMLC_RST_SET);
		sky2_write8(hw, SK_REG(i, GMAC_LINK_CTRL), GMLC_RST_CLR);

		if (hw->chip_id == CHIP_ID_YUKON_EX ||
		    hw->chip_id == CHIP_ID_YUKON_SUPR)
			sky2_write16(hw, SK_REG(i, GMAC_CTRL),
				     GMC_BYP_MACSECRX_ON | GMC_BYP_MACSECTX_ON
				     | GMC_BYP_RETR_ON);
	}

	/* Clear I2C IRQ noise */
	sky2_write32(hw, B2_I2C_IRQ, 1);

	/* turn off hardware timer (unused) */
	sky2_write8(hw, B2_TI_CTRL, TIM_STOP);
	sky2_write8(hw, B2_TI_CTRL, TIM_CLR_IRQ);

	/* Turn off descriptor polling */
	sky2_write32(hw, B28_DPT_CTRL, DPT_STOP);

	/* Turn off receive timestamp */
	sky2_write8(hw, GMAC_TI_ST_CTRL, GMT_ST_STOP);
	sky2_write8(hw, GMAC_TI_ST_CTRL, GMT_ST_CLR_IRQ);

	/* enable the Tx Arbiters */
	for (i = 0; i < hw->ports; i++)
		sky2_write8(hw, SK_REG(i, TXA_CTRL), TXA_ENA_ARB);

	/* Initialize ram interface */
	for (i = 0; i < hw->ports; i++) {
		sky2_write8(hw, RAM_BUFFER(i, B3_RI_CTRL), RI_RST_CLR);

		sky2_write8(hw, RAM_BUFFER(i, B3_RI_WTO_R1), SK_RI_TO_53);
		sky2_write8(hw, RAM_BUFFER(i, B3_RI_WTO_XA1), SK_RI_TO_53);
		sky2_write8(hw, RAM_BUFFER(i, B3_RI_WTO_XS1), SK_RI_TO_53);
		sky2_write8(hw, RAM_BUFFER(i, B3_RI_RTO_R1), SK_RI_TO_53);
		sky2_write8(hw, RAM_BUFFER(i, B3_RI_RTO_XA1), SK_RI_TO_53);
		sky2_write8(hw, RAM_BUFFER(i, B3_RI_RTO_XS1), SK_RI_TO_53);
		sky2_write8(hw, RAM_BUFFER(i, B3_RI_WTO_R2), SK_RI_TO_53);
		sky2_write8(hw, RAM_BUFFER(i, B3_RI_WTO_XA2), SK_RI_TO_53);
		sky2_write8(hw, RAM_BUFFER(i, B3_RI_WTO_XS2), SK_RI_TO_53);
		sky2_write8(hw, RAM_BUFFER(i, B3_RI_RTO_R2), SK_RI_TO_53);
		sky2_write8(hw, RAM_BUFFER(i, B3_RI_RTO_XA2), SK_RI_TO_53);
		sky2_write8(hw, RAM_BUFFER(i, B3_RI_RTO_XS2), SK_RI_TO_53);
	}

	sky2_write32(hw, B0_HWE_IMSK, hwe_mask);

	for (i = 0; i < hw->ports; i++)
		sky2_gmac_reset(hw, i);

	memset(hw->st_le, 0, STATUS_LE_BYTES);
	hw->st_idx = 0;

	sky2_write32(hw, STAT_CTRL, SC_STAT_RST_SET);
	sky2_write32(hw, STAT_CTRL, SC_STAT_RST_CLR);

	sky2_write32(hw, STAT_LIST_ADDR_LO, hw->st_dma);
	sky2_write32(hw, STAT_LIST_ADDR_HI, (u64) hw->st_dma >> 32);

	/* Set the list last index */
	sky2_write16(hw, STAT_LAST_IDX, STATUS_RING_SIZE - 1);

	sky2_write16(hw, STAT_TX_IDX_TH, 10);
	sky2_write8(hw, STAT_FIFO_WM, 16);

	/* set Status-FIFO ISR watermark */
	if (hw->chip_id == CHIP_ID_YUKON_XL && hw->chip_rev == 0)
		sky2_write8(hw, STAT_FIFO_ISR_WM, 4);
	else
		sky2_write8(hw, STAT_FIFO_ISR_WM, 16);

	sky2_write32(hw, STAT_TX_TIMER_INI, sky2_us2clk(hw, 1000));
	sky2_write32(hw, STAT_ISR_TIMER_INI, sky2_us2clk(hw, 20));
	sky2_write32(hw, STAT_LEV_TIMER_INI, sky2_us2clk(hw, 100));

	/* enable status unit */
	sky2_write32(hw, STAT_CTRL, SC_STAT_OP_ON);

	sky2_write8(hw, STAT_TX_TIMER_CTRL, TIM_START);
	sky2_write8(hw, STAT_LEV_TIMER_CTRL, TIM_START);
	sky2_write8(hw, STAT_ISR_TIMER_CTRL, TIM_START);
}

/* Take device down (offline).
 * Equivalent to doing dev_stop() but this does not
 * inform upper layers of the transistion.
 */
static void sky2_detach(struct net_device *dev)
{
	if (netif_running(dev)) {
		netif_device_detach(dev);	/* stop txq */
		sky2_down(dev);
	}
}

/* Bring device back after doing sky2_detach */
static int sky2_reattach(struct net_device *dev)
{
	int err = 0;

	if (netif_running(dev)) {
		err = sky2_up(dev);
		if (err) {
			printk(KERN_INFO PFX "%s: could not restart %d\n",
			       dev->name, err);
			dev_close(dev);
		} else {
			netif_device_attach(dev);
			sky2_set_multicast(dev);
		}
	}

	return err;
}

static void sky2_restart(struct work_struct *work)
{
	struct sky2_hw *hw = container_of(work, struct sky2_hw, restart_work);
	int i;

	rtnl_lock();
	for (i = 0; i < hw->ports; i++)
		sky2_detach(hw->dev[i]);

	napi_disable(&hw->napi);
	sky2_write32(hw, B0_IMSK, 0);
	sky2_reset(hw);
	sky2_write32(hw, B0_IMSK, Y2_IS_BASE);
	napi_enable(&hw->napi);

	for (i = 0; i < hw->ports; i++)
		sky2_reattach(hw->dev[i]);

	rtnl_unlock();
}

static inline u8 sky2_wol_supported(const struct sky2_hw *hw)
{
	return sky2_is_copper(hw) ? (WAKE_PHY | WAKE_MAGIC) : 0;
}

static void sky2_get_wol(struct net_device *dev, struct ethtool_wolinfo *wol)
{
	const struct sky2_port *sky2 = netdev_priv(dev);

	wol->supported = sky2_wol_supported(sky2->hw);
	wol->wolopts = sky2->wol;
}

static int sky2_set_wol(struct net_device *dev, struct ethtool_wolinfo *wol)
{
	struct sky2_port *sky2 = netdev_priv(dev);
	struct sky2_hw *hw = sky2->hw;

	if ((wol->wolopts & ~sky2_wol_supported(sky2->hw))
	    || !device_can_wakeup(&hw->pdev->dev))
		return -EOPNOTSUPP;

	sky2->wol = wol->wolopts;

	if (hw->chip_id == CHIP_ID_YUKON_EC_U ||
	    hw->chip_id == CHIP_ID_YUKON_EX ||
	    hw->chip_id == CHIP_ID_YUKON_FE_P)
		sky2_write32(hw, B0_CTST, sky2->wol
			     ? Y2_HW_WOL_ON : Y2_HW_WOL_OFF);

	device_set_wakeup_enable(&hw->pdev->dev, sky2->wol);

	if (!netif_running(dev))
		sky2_wol_init(sky2);
	return 0;
}

static u32 sky2_supported_modes(const struct sky2_hw *hw)
{
	if (sky2_is_copper(hw)) {
		u32 modes = SUPPORTED_10baseT_Half
			| SUPPORTED_10baseT_Full
			| SUPPORTED_100baseT_Half
			| SUPPORTED_100baseT_Full
			| SUPPORTED_Autoneg | SUPPORTED_TP;

		if (hw->flags & SKY2_HW_GIGABIT)
			modes |= SUPPORTED_1000baseT_Half
				| SUPPORTED_1000baseT_Full;
		return modes;
	} else
		return  SUPPORTED_1000baseT_Half
			| SUPPORTED_1000baseT_Full
			| SUPPORTED_Autoneg
			| SUPPORTED_FIBRE;
}

static int sky2_get_settings(struct net_device *dev, struct ethtool_cmd *ecmd)
{
	struct sky2_port *sky2 = netdev_priv(dev);
	struct sky2_hw *hw = sky2->hw;

	ecmd->transceiver = XCVR_INTERNAL;
	ecmd->supported = sky2_supported_modes(hw);
	ecmd->phy_address = PHY_ADDR_MARV;
	if (sky2_is_copper(hw)) {
		ecmd->port = PORT_TP;
		ecmd->speed = sky2->speed;
	} else {
		ecmd->speed = SPEED_1000;
		ecmd->port = PORT_FIBRE;
	}

	ecmd->advertising = sky2->advertising;
	ecmd->autoneg = (sky2->flags & SKY2_FLAG_AUTO_SPEED)
		? AUTONEG_ENABLE : AUTONEG_DISABLE;
	ecmd->duplex = sky2->duplex;
	return 0;
}

static int sky2_set_settings(struct net_device *dev, struct ethtool_cmd *ecmd)
{
	struct sky2_port *sky2 = netdev_priv(dev);
	const struct sky2_hw *hw = sky2->hw;
	u32 supported = sky2_supported_modes(hw);

	if (ecmd->autoneg == AUTONEG_ENABLE) {
		sky2->flags |= SKY2_FLAG_AUTO_SPEED;
		ecmd->advertising = supported;
		sky2->duplex = -1;
		sky2->speed = -1;
	} else {
		u32 setting;

		switch (ecmd->speed) {
		case SPEED_1000:
			if (ecmd->duplex == DUPLEX_FULL)
				setting = SUPPORTED_1000baseT_Full;
			else if (ecmd->duplex == DUPLEX_HALF)
				setting = SUPPORTED_1000baseT_Half;
			else
				return -EINVAL;
			break;
		case SPEED_100:
			if (ecmd->duplex == DUPLEX_FULL)
				setting = SUPPORTED_100baseT_Full;
			else if (ecmd->duplex == DUPLEX_HALF)
				setting = SUPPORTED_100baseT_Half;
			else
				return -EINVAL;
			break;

		case SPEED_10:
			if (ecmd->duplex == DUPLEX_FULL)
				setting = SUPPORTED_10baseT_Full;
			else if (ecmd->duplex == DUPLEX_HALF)
				setting = SUPPORTED_10baseT_Half;
			else
				return -EINVAL;
			break;
		default:
			return -EINVAL;
		}

		if ((setting & supported) == 0)
			return -EINVAL;

		sky2->speed = ecmd->speed;
		sky2->duplex = ecmd->duplex;
		sky2->flags &= ~SKY2_FLAG_AUTO_SPEED;
	}

	sky2->advertising = ecmd->advertising;

	if (netif_running(dev)) {
		sky2_phy_reinit(sky2);
		sky2_set_multicast(dev);
	}

	return 0;
}

static void sky2_get_drvinfo(struct net_device *dev,
			     struct ethtool_drvinfo *info)
{
	struct sky2_port *sky2 = netdev_priv(dev);

	strcpy(info->driver, DRV_NAME);
	strcpy(info->version, DRV_VERSION);
	strcpy(info->fw_version, "N/A");
	strcpy(info->bus_info, pci_name(sky2->hw->pdev));
}

static const struct sky2_stat {
	char name[ETH_GSTRING_LEN];
	u16 offset;
} sky2_stats[] = {
	{ "tx_bytes",	   GM_TXO_OK_HI },
	{ "rx_bytes",	   GM_RXO_OK_HI },
	{ "tx_broadcast",  GM_TXF_BC_OK },
	{ "rx_broadcast",  GM_RXF_BC_OK },
	{ "tx_multicast",  GM_TXF_MC_OK },
	{ "rx_multicast",  GM_RXF_MC_OK },
	{ "tx_unicast",    GM_TXF_UC_OK },
	{ "rx_unicast",    GM_RXF_UC_OK },
	{ "tx_mac_pause",  GM_TXF_MPAUSE },
	{ "rx_mac_pause",  GM_RXF_MPAUSE },
	{ "collisions",    GM_TXF_COL },
	{ "late_collision",GM_TXF_LAT_COL },
	{ "aborted", 	   GM_TXF_ABO_COL },
	{ "single_collisions", GM_TXF_SNG_COL },
	{ "multi_collisions", GM_TXF_MUL_COL },

	{ "rx_short",      GM_RXF_SHT },
	{ "rx_runt", 	   GM_RXE_FRAG },
	{ "rx_64_byte_packets", GM_RXF_64B },
	{ "rx_65_to_127_byte_packets", GM_RXF_127B },
	{ "rx_128_to_255_byte_packets", GM_RXF_255B },
	{ "rx_256_to_511_byte_packets", GM_RXF_511B },
	{ "rx_512_to_1023_byte_packets", GM_RXF_1023B },
	{ "rx_1024_to_1518_byte_packets", GM_RXF_1518B },
	{ "rx_1518_to_max_byte_packets", GM_RXF_MAX_SZ },
	{ "rx_too_long",   GM_RXF_LNG_ERR },
	{ "rx_fifo_overflow", GM_RXE_FIFO_OV },
	{ "rx_jabber",     GM_RXF_JAB_PKT },
	{ "rx_fcs_error",   GM_RXF_FCS_ERR },

	{ "tx_64_byte_packets", GM_TXF_64B },
	{ "tx_65_to_127_byte_packets", GM_TXF_127B },
	{ "tx_128_to_255_byte_packets", GM_TXF_255B },
	{ "tx_256_to_511_byte_packets", GM_TXF_511B },
	{ "tx_512_to_1023_byte_packets", GM_TXF_1023B },
	{ "tx_1024_to_1518_byte_packets", GM_TXF_1518B },
	{ "tx_1519_to_max_byte_packets", GM_TXF_MAX_SZ },
	{ "tx_fifo_underrun", GM_TXE_FIFO_UR },
};

static u32 sky2_get_rx_csum(struct net_device *dev)
{
	struct sky2_port *sky2 = netdev_priv(dev);

	return !!(sky2->flags & SKY2_FLAG_RX_CHECKSUM);
}

static int sky2_set_rx_csum(struct net_device *dev, u32 data)
{
	struct sky2_port *sky2 = netdev_priv(dev);

	if (data)
		sky2->flags |= SKY2_FLAG_RX_CHECKSUM;
	else
		sky2->flags &= ~SKY2_FLAG_RX_CHECKSUM;

	sky2_write32(sky2->hw, Q_ADDR(rxqaddr[sky2->port], Q_CSR),
		     data ? BMU_ENA_RX_CHKSUM : BMU_DIS_RX_CHKSUM);

	return 0;
}

static u32 sky2_get_msglevel(struct net_device *netdev)
{
	struct sky2_port *sky2 = netdev_priv(netdev);
	return sky2->msg_enable;
}

static int sky2_nway_reset(struct net_device *dev)
{
	struct sky2_port *sky2 = netdev_priv(dev);

	if (!netif_running(dev) || !(sky2->flags & SKY2_FLAG_AUTO_SPEED))
		return -EINVAL;

	sky2_phy_reinit(sky2);
	sky2_set_multicast(dev);

	return 0;
}

static void sky2_phy_stats(struct sky2_port *sky2, u64 * data, unsigned count)
{
	struct sky2_hw *hw = sky2->hw;
	unsigned port = sky2->port;
	int i;

	data[0] = (u64) gma_read32(hw, port, GM_TXO_OK_HI) << 32
	    | (u64) gma_read32(hw, port, GM_TXO_OK_LO);
	data[1] = (u64) gma_read32(hw, port, GM_RXO_OK_HI) << 32
	    | (u64) gma_read32(hw, port, GM_RXO_OK_LO);

	for (i = 2; i < count; i++)
		data[i] = (u64) gma_read32(hw, port, sky2_stats[i].offset);
}

static void sky2_set_msglevel(struct net_device *netdev, u32 value)
{
	struct sky2_port *sky2 = netdev_priv(netdev);
	sky2->msg_enable = value;
}

static int sky2_get_sset_count(struct net_device *dev, int sset)
{
	switch (sset) {
	case ETH_SS_STATS:
		return ARRAY_SIZE(sky2_stats);
	default:
		return -EOPNOTSUPP;
	}
}

static void sky2_get_ethtool_stats(struct net_device *dev,
				   struct ethtool_stats *stats, u64 * data)
{
	struct sky2_port *sky2 = netdev_priv(dev);

	sky2_phy_stats(sky2, data, ARRAY_SIZE(sky2_stats));
}

static void sky2_get_strings(struct net_device *dev, u32 stringset, u8 * data)
{
	int i;

	switch (stringset) {
	case ETH_SS_STATS:
		for (i = 0; i < ARRAY_SIZE(sky2_stats); i++)
			memcpy(data + i * ETH_GSTRING_LEN,
			       sky2_stats[i].name, ETH_GSTRING_LEN);
		break;
	}
}

static int sky2_set_mac_address(struct net_device *dev, void *p)
{
	struct sky2_port *sky2 = netdev_priv(dev);
	struct sky2_hw *hw = sky2->hw;
	unsigned port = sky2->port;
	const struct sockaddr *addr = p;

	if (!is_valid_ether_addr(addr->sa_data))
		return -EADDRNOTAVAIL;

	memcpy(dev->dev_addr, addr->sa_data, ETH_ALEN);
	memcpy_toio(hw->regs + B2_MAC_1 + port * 8,
		    dev->dev_addr, ETH_ALEN);
	memcpy_toio(hw->regs + B2_MAC_2 + port * 8,
		    dev->dev_addr, ETH_ALEN);

	/* virtual address for data */
	gma_set_addr(hw, port, GM_SRC_ADDR_2L, dev->dev_addr);

	/* physical address: used for pause frames */
	gma_set_addr(hw, port, GM_SRC_ADDR_1L, dev->dev_addr);

	return 0;
}

static void inline sky2_add_filter(u8 filter[8], const u8 *addr)
{
	u32 bit;

	bit = ether_crc(ETH_ALEN, addr) & 63;
	filter[bit >> 3] |= 1 << (bit & 7);
}

static void sky2_set_multicast(struct net_device *dev)
{
	struct sky2_port *sky2 = netdev_priv(dev);
	struct sky2_hw *hw = sky2->hw;
	unsigned port = sky2->port;
	struct dev_mc_list *list = dev->mc_list;
	u16 reg;
	u8 filter[8];
	int rx_pause;
	static const u8 pause_mc_addr[ETH_ALEN] = { 0x1, 0x80, 0xc2, 0x0, 0x0, 0x1 };

	rx_pause = (sky2->flow_status == FC_RX || sky2->flow_status == FC_BOTH);
	memset(filter, 0, sizeof(filter));

	reg = gma_read16(hw, port, GM_RX_CTRL);
	reg |= GM_RXCR_UCF_ENA;

	if (dev->flags & IFF_PROMISC)	/* promiscuous */
		reg &= ~(GM_RXCR_UCF_ENA | GM_RXCR_MCF_ENA);
	else if (dev->flags & IFF_ALLMULTI)
		memset(filter, 0xff, sizeof(filter));
	else if (dev->mc_count == 0 && !rx_pause)
		reg &= ~GM_RXCR_MCF_ENA;
	else {
		int i;
		reg |= GM_RXCR_MCF_ENA;

		if (rx_pause)
			sky2_add_filter(filter, pause_mc_addr);

		for (i = 0; list && i < dev->mc_count; i++, list = list->next)
			sky2_add_filter(filter, list->dmi_addr);
	}

	gma_write16(hw, port, GM_MC_ADDR_H1,
		    (u16) filter[0] | ((u16) filter[1] << 8));
	gma_write16(hw, port, GM_MC_ADDR_H2,
		    (u16) filter[2] | ((u16) filter[3] << 8));
	gma_write16(hw, port, GM_MC_ADDR_H3,
		    (u16) filter[4] | ((u16) filter[5] << 8));
	gma_write16(hw, port, GM_MC_ADDR_H4,
		    (u16) filter[6] | ((u16) filter[7] << 8));

	gma_write16(hw, port, GM_RX_CTRL, reg);
}

/* Can have one global because blinking is controlled by
 * ethtool and that is always under RTNL mutex
 */
static void sky2_led(struct sky2_port *sky2, enum led_mode mode)
{
	struct sky2_hw *hw = sky2->hw;
	unsigned port = sky2->port;

	spin_lock_bh(&sky2->phy_lock);
	if (hw->chip_id == CHIP_ID_YUKON_EC_U ||
	    hw->chip_id == CHIP_ID_YUKON_EX ||
	    hw->chip_id == CHIP_ID_YUKON_SUPR) {
		u16 pg;
		pg = gm_phy_read(hw, port, PHY_MARV_EXT_ADR);
		gm_phy_write(hw, port, PHY_MARV_EXT_ADR, 3);

		switch (mode) {
		case MO_LED_OFF:
			gm_phy_write(hw, port, PHY_MARV_PHY_CTRL,
				     PHY_M_LEDC_LOS_CTRL(8) |
				     PHY_M_LEDC_INIT_CTRL(8) |
				     PHY_M_LEDC_STA1_CTRL(8) |
				     PHY_M_LEDC_STA0_CTRL(8));
			break;
		case MO_LED_ON:
			gm_phy_write(hw, port, PHY_MARV_PHY_CTRL,
				     PHY_M_LEDC_LOS_CTRL(9) |
				     PHY_M_LEDC_INIT_CTRL(9) |
				     PHY_M_LEDC_STA1_CTRL(9) |
				     PHY_M_LEDC_STA0_CTRL(9));
			break;
		case MO_LED_BLINK:
			gm_phy_write(hw, port, PHY_MARV_PHY_CTRL,
				     PHY_M_LEDC_LOS_CTRL(0xa) |
				     PHY_M_LEDC_INIT_CTRL(0xa) |
				     PHY_M_LEDC_STA1_CTRL(0xa) |
				     PHY_M_LEDC_STA0_CTRL(0xa));
			break;
		case MO_LED_NORM:
			gm_phy_write(hw, port, PHY_MARV_PHY_CTRL,
				     PHY_M_LEDC_LOS_CTRL(1) |
				     PHY_M_LEDC_INIT_CTRL(8) |
				     PHY_M_LEDC_STA1_CTRL(7) |
				     PHY_M_LEDC_STA0_CTRL(7));
		}

		gm_phy_write(hw, port, PHY_MARV_EXT_ADR, pg);
	} else
		gm_phy_write(hw, port, PHY_MARV_LED_OVER,
				     PHY_M_LED_MO_DUP(mode) |
				     PHY_M_LED_MO_10(mode) |
				     PHY_M_LED_MO_100(mode) |
				     PHY_M_LED_MO_1000(mode) |
				     PHY_M_LED_MO_RX(mode) |
				     PHY_M_LED_MO_TX(mode));

	spin_unlock_bh(&sky2->phy_lock);
}

/* blink LED's for finding board */
static int sky2_phys_id(struct net_device *dev, u32 data)
{
	struct sky2_port *sky2 = netdev_priv(dev);
	unsigned int i;

	if (data == 0)
		data = UINT_MAX;

	for (i = 0; i < data; i++) {
		sky2_led(sky2, MO_LED_ON);
		if (msleep_interruptible(500))
			break;
		sky2_led(sky2, MO_LED_OFF);
		if (msleep_interruptible(500))
			break;
	}
	sky2_led(sky2, MO_LED_NORM);

	return 0;
}

static void sky2_get_pauseparam(struct net_device *dev,
				struct ethtool_pauseparam *ecmd)
{
	struct sky2_port *sky2 = netdev_priv(dev);

	switch (sky2->flow_mode) {
	case FC_NONE:
		ecmd->tx_pause = ecmd->rx_pause = 0;
		break;
	case FC_TX:
		ecmd->tx_pause = 1, ecmd->rx_pause = 0;
		break;
	case FC_RX:
		ecmd->tx_pause = 0, ecmd->rx_pause = 1;
		break;
	case FC_BOTH:
		ecmd->tx_pause = ecmd->rx_pause = 1;
	}

	ecmd->autoneg = (sky2->flags & SKY2_FLAG_AUTO_PAUSE)
		? AUTONEG_ENABLE : AUTONEG_DISABLE;
}

static int sky2_set_pauseparam(struct net_device *dev,
			       struct ethtool_pauseparam *ecmd)
{
	struct sky2_port *sky2 = netdev_priv(dev);

	if (ecmd->autoneg == AUTONEG_ENABLE)
		sky2->flags |= SKY2_FLAG_AUTO_PAUSE;
	else
		sky2->flags &= ~SKY2_FLAG_AUTO_PAUSE;

	sky2->flow_mode = sky2_flow(ecmd->rx_pause, ecmd->tx_pause);

	if (netif_running(dev))
		sky2_phy_reinit(sky2);

	return 0;
}

static int sky2_get_coalesce(struct net_device *dev,
			     struct ethtool_coalesce *ecmd)
{
	struct sky2_port *sky2 = netdev_priv(dev);
	struct sky2_hw *hw = sky2->hw;

	if (sky2_read8(hw, STAT_TX_TIMER_CTRL) == TIM_STOP)
		ecmd->tx_coalesce_usecs = 0;
	else {
		u32 clks = sky2_read32(hw, STAT_TX_TIMER_INI);
		ecmd->tx_coalesce_usecs = sky2_clk2us(hw, clks);
	}
	ecmd->tx_max_coalesced_frames = sky2_read16(hw, STAT_TX_IDX_TH);

	if (sky2_read8(hw, STAT_LEV_TIMER_CTRL) == TIM_STOP)
		ecmd->rx_coalesce_usecs = 0;
	else {
		u32 clks = sky2_read32(hw, STAT_LEV_TIMER_INI);
		ecmd->rx_coalesce_usecs = sky2_clk2us(hw, clks);
	}
	ecmd->rx_max_coalesced_frames = sky2_read8(hw, STAT_FIFO_WM);

	if (sky2_read8(hw, STAT_ISR_TIMER_CTRL) == TIM_STOP)
		ecmd->rx_coalesce_usecs_irq = 0;
	else {
		u32 clks = sky2_read32(hw, STAT_ISR_TIMER_INI);
		ecmd->rx_coalesce_usecs_irq = sky2_clk2us(hw, clks);
	}

	ecmd->rx_max_coalesced_frames_irq = sky2_read8(hw, STAT_FIFO_ISR_WM);

	return 0;
}

/* Note: this affect both ports */
static int sky2_set_coalesce(struct net_device *dev,
			     struct ethtool_coalesce *ecmd)
{
	struct sky2_port *sky2 = netdev_priv(dev);
	struct sky2_hw *hw = sky2->hw;
	const u32 tmax = sky2_clk2us(hw, 0x0ffffff);

	if (ecmd->tx_coalesce_usecs > tmax ||
	    ecmd->rx_coalesce_usecs > tmax ||
	    ecmd->rx_coalesce_usecs_irq > tmax)
		return -EINVAL;

	if (ecmd->tx_max_coalesced_frames >= sky2->tx_ring_size-1)
		return -EINVAL;
	if (ecmd->rx_max_coalesced_frames > RX_MAX_PENDING)
		return -EINVAL;
	if (ecmd->rx_max_coalesced_frames_irq >RX_MAX_PENDING)
		return -EINVAL;

	if (ecmd->tx_coalesce_usecs == 0)
		sky2_write8(hw, STAT_TX_TIMER_CTRL, TIM_STOP);
	else {
		sky2_write32(hw, STAT_TX_TIMER_INI,
			     sky2_us2clk(hw, ecmd->tx_coalesce_usecs));
		sky2_write8(hw, STAT_TX_TIMER_CTRL, TIM_START);
	}
	sky2_write16(hw, STAT_TX_IDX_TH, ecmd->tx_max_coalesced_frames);

	if (ecmd->rx_coalesce_usecs == 0)
		sky2_write8(hw, STAT_LEV_TIMER_CTRL, TIM_STOP);
	else {
		sky2_write32(hw, STAT_LEV_TIMER_INI,
			     sky2_us2clk(hw, ecmd->rx_coalesce_usecs));
		sky2_write8(hw, STAT_LEV_TIMER_CTRL, TIM_START);
	}
	sky2_write8(hw, STAT_FIFO_WM, ecmd->rx_max_coalesced_frames);

	if (ecmd->rx_coalesce_usecs_irq == 0)
		sky2_write8(hw, STAT_ISR_TIMER_CTRL, TIM_STOP);
	else {
		sky2_write32(hw, STAT_ISR_TIMER_INI,
			     sky2_us2clk(hw, ecmd->rx_coalesce_usecs_irq));
		sky2_write8(hw, STAT_ISR_TIMER_CTRL, TIM_START);
	}
	sky2_write8(hw, STAT_FIFO_ISR_WM, ecmd->rx_max_coalesced_frames_irq);
	return 0;
}

static void sky2_get_ringparam(struct net_device *dev,
			       struct ethtool_ringparam *ering)
{
	struct sky2_port *sky2 = netdev_priv(dev);

	ering->rx_max_pending = RX_MAX_PENDING;
	ering->rx_mini_max_pending = 0;
	ering->rx_jumbo_max_pending = 0;
	ering->tx_max_pending = TX_MAX_PENDING;

	ering->rx_pending = sky2->rx_pending;
	ering->rx_mini_pending = 0;
	ering->rx_jumbo_pending = 0;
	ering->tx_pending = sky2->tx_pending;
}

static int sky2_set_ringparam(struct net_device *dev,
			      struct ethtool_ringparam *ering)
{
	struct sky2_port *sky2 = netdev_priv(dev);

	if (ering->rx_pending > RX_MAX_PENDING ||
	    ering->rx_pending < 8 ||
	    ering->tx_pending < TX_MIN_PENDING ||
	    ering->tx_pending > TX_MAX_PENDING)
		return -EINVAL;

	sky2_detach(dev);

	sky2->rx_pending = ering->rx_pending;
	sky2->tx_pending = ering->tx_pending;
	sky2->tx_ring_size = roundup_pow_of_two(sky2->tx_pending+1);

	return sky2_reattach(dev);
}

static int sky2_get_regs_len(struct net_device *dev)
{
	return 0x4000;
}

/*
 * Returns copy of control register region
 * Note: ethtool_get_regs always provides full size (16k) buffer
 */
static void sky2_get_regs(struct net_device *dev, struct ethtool_regs *regs,
			  void *p)
{
	const struct sky2_port *sky2 = netdev_priv(dev);
	const void __iomem *io = sky2->hw->regs;
	unsigned int b;

	regs->version = 1;

	for (b = 0; b < 128; b++) {
		/* This complicated switch statement is to make sure and
		 * only access regions that are unreserved.
		 * Some blocks are only valid on dual port cards.
		 * and block 3 has some special diagnostic registers that
		 * are poison.
		 */
		switch (b) {
		case 3:
			/* skip diagnostic ram region */
			memcpy_fromio(p + 0x10, io + 0x10, 128 - 0x10);
			break;

		/* dual port cards only */
		case 5:		/* Tx Arbiter 2 */
		case 9: 	/* RX2 */
		case 14 ... 15:	/* TX2 */
		case 17: case 19: /* Ram Buffer 2 */
		case 22 ... 23: /* Tx Ram Buffer 2 */
		case 25: 	/* Rx MAC Fifo 1 */
		case 27: 	/* Tx MAC Fifo 2 */
		case 31:	/* GPHY 2 */
		case 40 ... 47: /* Pattern Ram 2 */
		case 52: case 54: /* TCP Segmentation 2 */
		case 112 ... 116: /* GMAC 2 */
			if (sky2->hw->ports == 1)
				goto reserved;
			/* fall through */
		case 0:		/* Control */
		case 2:		/* Mac address */
		case 4:		/* Tx Arbiter 1 */
		case 7:		/* PCI express reg */
		case 8:		/* RX1 */
		case 12 ... 13: /* TX1 */
		case 16: case 18:/* Rx Ram Buffer 1 */
		case 20 ... 21: /* Tx Ram Buffer 1 */
		case 24: 	/* Rx MAC Fifo 1 */
		case 26: 	/* Tx MAC Fifo 1 */
		case 28 ... 29: /* Descriptor and status unit */
		case 30:	/* GPHY 1*/
		case 32 ... 39: /* Pattern Ram 1 */
		case 48: case 50: /* TCP Segmentation 1 */
		case 56 ... 60:	/* PCI space */
		case 80 ... 84:	/* GMAC 1 */
			memcpy_fromio(p, io, 128);
			break;
		default:
reserved:
			memset(p, 0, 128);
		}

		p += 128;
		io += 128;
	}
}

/* In order to do Jumbo packets on these chips, need to turn off the
 * transmit store/forward. Therefore checksum offload won't work.
 */
static int no_tx_offload(struct net_device *dev)
{
	const struct sky2_port *sky2 = netdev_priv(dev);
	const struct sky2_hw *hw = sky2->hw;

	return dev->mtu > ETH_DATA_LEN && hw->chip_id == CHIP_ID_YUKON_EC_U;
}

static int sky2_set_tx_csum(struct net_device *dev, u32 data)
{
	if (data && no_tx_offload(dev))
		return -EINVAL;

	return ethtool_op_set_tx_csum(dev, data);
}


static int sky2_set_tso(struct net_device *dev, u32 data)
{
	if (data && no_tx_offload(dev))
		return -EINVAL;

	return ethtool_op_set_tso(dev, data);
}

static int sky2_get_eeprom_len(struct net_device *dev)
{
	struct sky2_port *sky2 = netdev_priv(dev);
	struct sky2_hw *hw = sky2->hw;
	u16 reg2;

	reg2 = sky2_pci_read16(hw, PCI_DEV_REG2);
	return 1 << ( ((reg2 & PCI_VPD_ROM_SZ) >> 14) + 8);
}

static int sky2_vpd_wait(const struct sky2_hw *hw, int cap, u16 busy)
{
	unsigned long start = jiffies;

	while ( (sky2_pci_read16(hw, cap + PCI_VPD_ADDR) & PCI_VPD_ADDR_F) == busy) {
		/* Can take up to 10.6 ms for write */
		if (time_after(jiffies, start + HZ/4)) {
			dev_err(&hw->pdev->dev, PFX "VPD cycle timed out");
			return -ETIMEDOUT;
		}
		mdelay(1);
	}

	return 0;
}

static int sky2_vpd_read(struct sky2_hw *hw, int cap, void *data,
			 u16 offset, size_t length)
{
	int rc = 0;

	while (length > 0) {
		u32 val;

		sky2_pci_write16(hw, cap + PCI_VPD_ADDR, offset);
		rc = sky2_vpd_wait(hw, cap, 0);
		if (rc)
			break;

		val = sky2_pci_read32(hw, cap + PCI_VPD_DATA);

		memcpy(data, &val, min(sizeof(val), length));
		offset += sizeof(u32);
		data += sizeof(u32);
		length -= sizeof(u32);
	}

	return rc;
}

static int sky2_vpd_write(struct sky2_hw *hw, int cap, const void *data,
			  u16 offset, unsigned int length)
{
	unsigned int i;
	int rc = 0;

	for (i = 0; i < length; i += sizeof(u32)) {
		u32 val = *(u32 *)(data + i);

		sky2_pci_write32(hw, cap + PCI_VPD_DATA, val);
		sky2_pci_write32(hw, cap + PCI_VPD_ADDR, offset | PCI_VPD_ADDR_F);

		rc = sky2_vpd_wait(hw, cap, PCI_VPD_ADDR_F);
		if (rc)
			break;
	}
	return rc;
}

static int sky2_get_eeprom(struct net_device *dev, struct ethtool_eeprom *eeprom,
			   u8 *data)
{
	struct sky2_port *sky2 = netdev_priv(dev);
	int cap = pci_find_capability(sky2->hw->pdev, PCI_CAP_ID_VPD);

	if (!cap)
		return -EINVAL;

	eeprom->magic = SKY2_EEPROM_MAGIC;

	return sky2_vpd_read(sky2->hw, cap, data, eeprom->offset, eeprom->len);
}

static int sky2_set_eeprom(struct net_device *dev, struct ethtool_eeprom *eeprom,
			   u8 *data)
{
	struct sky2_port *sky2 = netdev_priv(dev);
	int cap = pci_find_capability(sky2->hw->pdev, PCI_CAP_ID_VPD);

	if (!cap)
		return -EINVAL;

	if (eeprom->magic != SKY2_EEPROM_MAGIC)
		return -EINVAL;

	/* Partial writes not supported */
	if ((eeprom->offset & 3) || (eeprom->len & 3))
		return -EINVAL;

	return sky2_vpd_write(sky2->hw, cap, data, eeprom->offset, eeprom->len);
}


static const struct ethtool_ops sky2_ethtool_ops = {
	.get_settings	= sky2_get_settings,
	.set_settings	= sky2_set_settings,
	.get_drvinfo	= sky2_get_drvinfo,
	.get_wol	= sky2_get_wol,
	.set_wol	= sky2_set_wol,
	.get_msglevel	= sky2_get_msglevel,
	.set_msglevel	= sky2_set_msglevel,
	.nway_reset	= sky2_nway_reset,
	.get_regs_len	= sky2_get_regs_len,
	.get_regs	= sky2_get_regs,
	.get_link	= ethtool_op_get_link,
	.get_eeprom_len	= sky2_get_eeprom_len,
	.get_eeprom	= sky2_get_eeprom,
	.set_eeprom	= sky2_set_eeprom,
	.set_sg 	= ethtool_op_set_sg,
	.set_tx_csum	= sky2_set_tx_csum,
	.set_tso	= sky2_set_tso,
	.get_rx_csum	= sky2_get_rx_csum,
	.set_rx_csum	= sky2_set_rx_csum,
	.get_strings	= sky2_get_strings,
	.get_coalesce	= sky2_get_coalesce,
	.set_coalesce	= sky2_set_coalesce,
	.get_ringparam	= sky2_get_ringparam,
	.set_ringparam	= sky2_set_ringparam,
	.get_pauseparam = sky2_get_pauseparam,
	.set_pauseparam = sky2_set_pauseparam,
	.phys_id	= sky2_phys_id,
	.get_sset_count = sky2_get_sset_count,
	.get_ethtool_stats = sky2_get_ethtool_stats,
};

#ifdef CONFIG_SKY2_DEBUG

static struct dentry *sky2_debug;


/*
 * Read and parse the first part of Vital Product Data
 */
#define VPD_SIZE	128
#define VPD_MAGIC	0x82

static const struct vpd_tag {
	char tag[2];
	char *label;
} vpd_tags[] = {
	{ "PN",	"Part Number" },
	{ "EC", "Engineering Level" },
	{ "MN", "Manufacturer" },
	{ "SN", "Serial Number" },
	{ "YA", "Asset Tag" },
	{ "VL", "First Error Log Message" },
	{ "VF", "Second Error Log Message" },
	{ "VB", "Boot Agent ROM Configuration" },
	{ "VE", "EFI UNDI Configuration" },
};

static void sky2_show_vpd(struct seq_file *seq, struct sky2_hw *hw)
{
	size_t vpd_size;
	loff_t offs;
	u8 len;
	unsigned char *buf;
	u16 reg2;

	reg2 = sky2_pci_read16(hw, PCI_DEV_REG2);
	vpd_size = 1 << ( ((reg2 & PCI_VPD_ROM_SZ) >> 14) + 8);

	seq_printf(seq, "%s Product Data\n", pci_name(hw->pdev));
	buf = kmalloc(vpd_size, GFP_KERNEL);
	if (!buf) {
		seq_puts(seq, "no memory!\n");
		return;
	}

	if (pci_read_vpd(hw->pdev, 0, vpd_size, buf) < 0) {
		seq_puts(seq, "VPD read failed\n");
		goto out;
	}

	if (buf[0] != VPD_MAGIC) {
		seq_printf(seq, "VPD tag mismatch: %#x\n", buf[0]);
		goto out;
	}
	len = buf[1];
	if (len == 0 || len > vpd_size - 4) {
		seq_printf(seq, "Invalid id length: %d\n", len);
		goto out;
	}

	seq_printf(seq, "%.*s\n", len, buf + 3);
	offs = len + 3;

	while (offs < vpd_size - 4) {
		int i;

		if (!memcmp("RW", buf + offs, 2))	/* end marker */
			break;
		len = buf[offs + 2];
		if (offs + len + 3 >= vpd_size)
			break;

		for (i = 0; i < ARRAY_SIZE(vpd_tags); i++) {
			if (!memcmp(vpd_tags[i].tag, buf + offs, 2)) {
				seq_printf(seq, " %s: %.*s\n",
					   vpd_tags[i].label, len, buf + offs + 3);
				break;
			}
		}
		offs += len + 3;
	}
out:
	kfree(buf);
}

static int sky2_debug_show(struct seq_file *seq, void *v)
{
	struct net_device *dev = seq->private;
	const struct sky2_port *sky2 = netdev_priv(dev);
	struct sky2_hw *hw = sky2->hw;
	unsigned port = sky2->port;
	unsigned idx, last;
	int sop;

	sky2_show_vpd(seq, hw);

	seq_printf(seq, "\nIRQ src=%x mask=%x control=%x\n",
		   sky2_read32(hw, B0_ISRC),
		   sky2_read32(hw, B0_IMSK),
		   sky2_read32(hw, B0_Y2_SP_ICR));

	if (!netif_running(dev)) {
		seq_printf(seq, "network not running\n");
		return 0;
	}

	napi_disable(&hw->napi);
	last = sky2_read16(hw, STAT_PUT_IDX);

	if (hw->st_idx == last)
		seq_puts(seq, "Status ring (empty)\n");
	else {
		seq_puts(seq, "Status ring\n");
		for (idx = hw->st_idx; idx != last && idx < STATUS_RING_SIZE;
		     idx = RING_NEXT(idx, STATUS_RING_SIZE)) {
			const struct sky2_status_le *le = hw->st_le + idx;
			seq_printf(seq, "[%d] %#x %d %#x\n",
				   idx, le->opcode, le->length, le->status);
		}
		seq_puts(seq, "\n");
	}

	seq_printf(seq, "Tx ring pending=%u...%u report=%d done=%d\n",
		   sky2->tx_cons, sky2->tx_prod,
		   sky2_read16(hw, port == 0 ? STAT_TXA1_RIDX : STAT_TXA2_RIDX),
		   sky2_read16(hw, Q_ADDR(txqaddr[port], Q_DONE)));

	/* Dump contents of tx ring */
	sop = 1;
	for (idx = sky2->tx_next; idx != sky2->tx_prod && idx < sky2->tx_ring_size;
	     idx = RING_NEXT(idx, sky2->tx_ring_size)) {
		const struct sky2_tx_le *le = sky2->tx_le + idx;
		u32 a = le32_to_cpu(le->addr);

		if (sop)
			seq_printf(seq, "%u:", idx);
		sop = 0;

		switch(le->opcode & ~HW_OWNER) {
		case OP_ADDR64:
			seq_printf(seq, " %#x:", a);
			break;
		case OP_LRGLEN:
			seq_printf(seq, " mtu=%d", a);
			break;
		case OP_VLAN:
			seq_printf(seq, " vlan=%d", be16_to_cpu(le->length));
			break;
		case OP_TCPLISW:
			seq_printf(seq, " csum=%#x", a);
			break;
		case OP_LARGESEND:
			seq_printf(seq, " tso=%#x(%d)", a, le16_to_cpu(le->length));
			break;
		case OP_PACKET:
			seq_printf(seq, " %#x(%d)", a, le16_to_cpu(le->length));
			break;
		case OP_BUFFER:
			seq_printf(seq, " frag=%#x(%d)", a, le16_to_cpu(le->length));
			break;
		default:
			seq_printf(seq, " op=%#x,%#x(%d)", le->opcode,
				   a, le16_to_cpu(le->length));
		}

		if (le->ctrl & EOP) {
			seq_putc(seq, '\n');
			sop = 1;
		}
	}

	seq_printf(seq, "\nRx ring hw get=%d put=%d last=%d\n",
		   sky2_read16(hw, Y2_QADDR(rxqaddr[port], PREF_UNIT_GET_IDX)),
		   sky2_read16(hw, Y2_QADDR(rxqaddr[port], PREF_UNIT_PUT_IDX)),
		   sky2_read16(hw, Y2_QADDR(rxqaddr[port], PREF_UNIT_LAST_IDX)));

	sky2_read32(hw, B0_Y2_SP_LISR);
	napi_enable(&hw->napi);
	return 0;
}

static int sky2_debug_open(struct inode *inode, struct file *file)
{
	return single_open(file, sky2_debug_show, inode->i_private);
}

static const struct file_operations sky2_debug_fops = {
	.owner		= THIS_MODULE,
	.open		= sky2_debug_open,
	.read		= seq_read,
	.llseek		= seq_lseek,
	.release	= single_release,
};

/*
 * Use network device events to create/remove/rename
 * debugfs file entries
 */
static int sky2_device_event(struct notifier_block *unused,
			     unsigned long event, void *ptr)
{
	struct net_device *dev = ptr;
	struct sky2_port *sky2 = netdev_priv(dev);

	if (dev->netdev_ops->ndo_open != sky2_up || !sky2_debug)
		return NOTIFY_DONE;

	switch(event) {
	case NETDEV_CHANGENAME:
		if (sky2->debugfs) {
			sky2->debugfs = debugfs_rename(sky2_debug, sky2->debugfs,
						       sky2_debug, dev->name);
		}
		break;

	case NETDEV_GOING_DOWN:
		if (sky2->debugfs) {
			printk(KERN_DEBUG PFX "%s: remove debugfs\n",
			       dev->name);
			debugfs_remove(sky2->debugfs);
			sky2->debugfs = NULL;
		}
		break;

	case NETDEV_UP:
		sky2->debugfs = debugfs_create_file(dev->name, S_IRUGO,
						    sky2_debug, dev,
						    &sky2_debug_fops);
		if (IS_ERR(sky2->debugfs))
			sky2->debugfs = NULL;
	}

	return NOTIFY_DONE;
}

static struct notifier_block sky2_notifier = {
	.notifier_call = sky2_device_event,
};


static __init void sky2_debug_init(void)
{
	struct dentry *ent;

	ent = debugfs_create_dir("sky2", NULL);
	if (!ent || IS_ERR(ent))
		return;

	sky2_debug = ent;
	register_netdevice_notifier(&sky2_notifier);
}

static __exit void sky2_debug_cleanup(void)
{
	if (sky2_debug) {
		unregister_netdevice_notifier(&sky2_notifier);
		debugfs_remove(sky2_debug);
		sky2_debug = NULL;
	}
}

#else
#define sky2_debug_init()
#define sky2_debug_cleanup()
#endif

/* Two copies of network device operations to handle special case of
   not allowing netpoll on second port */
static const struct net_device_ops sky2_netdev_ops[2] = {
  {
	.ndo_open		= sky2_up,
	.ndo_stop		= sky2_down,
	.ndo_start_xmit		= sky2_xmit_frame,
	.ndo_do_ioctl		= sky2_ioctl,
	.ndo_validate_addr	= eth_validate_addr,
	.ndo_set_mac_address	= sky2_set_mac_address,
	.ndo_set_multicast_list	= sky2_set_multicast,
	.ndo_change_mtu		= sky2_change_mtu,
	.ndo_tx_timeout		= sky2_tx_timeout,
#ifdef SKY2_VLAN_TAG_USED
	.ndo_vlan_rx_register	= sky2_vlan_rx_register,
#endif
#ifdef CONFIG_NET_POLL_CONTROLLER
	.ndo_poll_controller	= sky2_netpoll,
#endif
  },
  {
	.ndo_open		= sky2_up,
	.ndo_stop		= sky2_down,
	.ndo_start_xmit		= sky2_xmit_frame,
	.ndo_do_ioctl		= sky2_ioctl,
	.ndo_validate_addr	= eth_validate_addr,
	.ndo_set_mac_address	= sky2_set_mac_address,
	.ndo_set_multicast_list	= sky2_set_multicast,
	.ndo_change_mtu		= sky2_change_mtu,
	.ndo_tx_timeout		= sky2_tx_timeout,
#ifdef SKY2_VLAN_TAG_USED
	.ndo_vlan_rx_register	= sky2_vlan_rx_register,
#endif
  },
};

/* Initialize network device */
static __devinit struct net_device *sky2_init_netdev(struct sky2_hw *hw,
						     unsigned port,
						     int highmem, int wol)
{
	struct sky2_port *sky2;
	struct net_device *dev = alloc_etherdev(sizeof(*sky2));

	if (!dev) {
		dev_err(&hw->pdev->dev, "etherdev alloc failed\n");
		return NULL;
	}

	SET_NETDEV_DEV(dev, &hw->pdev->dev);
	dev->irq = hw->pdev->irq;
	SET_ETHTOOL_OPS(dev, &sky2_ethtool_ops);
	dev->watchdog_timeo = TX_WATCHDOG;
	dev->netdev_ops = &sky2_netdev_ops[port];

	sky2 = netdev_priv(dev);
	sky2->netdev = dev;
	sky2->hw = hw;
	sky2->msg_enable = netif_msg_init(debug, default_msg);

	/* Auto speed and flow control */
	sky2->flags = SKY2_FLAG_AUTO_SPEED | SKY2_FLAG_AUTO_PAUSE;
	if (hw->chip_id != CHIP_ID_YUKON_XL)
		sky2->flags |= SKY2_FLAG_RX_CHECKSUM;

	sky2->flow_mode = FC_BOTH;

	sky2->duplex = -1;
	sky2->speed = -1;
	sky2->advertising = sky2_supported_modes(hw);
	sky2->wol = wol;

	spin_lock_init(&sky2->phy_lock);

	sky2->tx_pending = TX_DEF_PENDING;
	sky2->tx_ring_size = roundup_pow_of_two(TX_DEF_PENDING+1);
	sky2->rx_pending = RX_DEF_PENDING;

	hw->dev[port] = dev;

	sky2->port = port;

	dev->features |= NETIF_F_TSO | NETIF_F_IP_CSUM | NETIF_F_SG;
	if (highmem)
		dev->features |= NETIF_F_HIGHDMA;

#ifdef SKY2_VLAN_TAG_USED
	/* The workaround for FE+ status conflicts with VLAN tag detection. */
	if (!(sky2->hw->chip_id == CHIP_ID_YUKON_FE_P &&
	      sky2->hw->chip_rev == CHIP_REV_YU_FE2_A0)) {
		dev->features |= NETIF_F_HW_VLAN_TX | NETIF_F_HW_VLAN_RX;
	}
#endif

	/* read the mac address */
	memcpy_fromio(dev->dev_addr, hw->regs + B2_MAC_1 + port * 8, ETH_ALEN);
	memcpy(dev->perm_addr, dev->dev_addr, dev->addr_len);

	return dev;
}

static void __devinit sky2_show_addr(struct net_device *dev)
{
	const struct sky2_port *sky2 = netdev_priv(dev);

	if (netif_msg_probe(sky2))
		printk(KERN_INFO PFX "%s: addr %pM\n",
		       dev->name, dev->dev_addr);
}

/* Handle software interrupt used during MSI test */
static irqreturn_t __devinit sky2_test_intr(int irq, void *dev_id)
{
	struct sky2_hw *hw = dev_id;
	u32 status = sky2_read32(hw, B0_Y2_SP_ISRC2);

	if (status == 0)
		return IRQ_NONE;

	if (status & Y2_IS_IRQ_SW) {
		hw->flags |= SKY2_HW_USE_MSI;
		wake_up(&hw->msi_wait);
		sky2_write8(hw, B0_CTST, CS_CL_SW_IRQ);
	}
	sky2_write32(hw, B0_Y2_SP_ICR, 2);

	return IRQ_HANDLED;
}

/* Test interrupt path by forcing a a software IRQ */
static int __devinit sky2_test_msi(struct sky2_hw *hw)
{
	struct pci_dev *pdev = hw->pdev;
	int err;

	init_waitqueue_head (&hw->msi_wait);

	sky2_write32(hw, B0_IMSK, Y2_IS_IRQ_SW);

	err = request_irq(pdev->irq, sky2_test_intr, 0, DRV_NAME, hw);
	if (err) {
		dev_err(&pdev->dev, "cannot assign irq %d\n", pdev->irq);
		return err;
	}

	sky2_write8(hw, B0_CTST, CS_ST_SW_IRQ);
	sky2_read8(hw, B0_CTST);

	wait_event_timeout(hw->msi_wait, (hw->flags & SKY2_HW_USE_MSI), HZ/10);

	if (!(hw->flags & SKY2_HW_USE_MSI)) {
		/* MSI test failed, go back to INTx mode */
		dev_info(&pdev->dev, "No interrupt generated using MSI, "
			 "switching to INTx mode.\n");

		err = -EOPNOTSUPP;
		sky2_write8(hw, B0_CTST, CS_CL_SW_IRQ);
	}

	sky2_write32(hw, B0_IMSK, 0);
	sky2_read32(hw, B0_IMSK);

	free_irq(pdev->irq, hw);

	return err;
}

/* This driver supports yukon2 chipset only */
static const char *sky2_name(u8 chipid, char *buf, int sz)
{
	const char *name[] = {
		"XL",		/* 0xb3 */
		"EC Ultra", 	/* 0xb4 */
		"Extreme",	/* 0xb5 */
		"EC",		/* 0xb6 */
		"FE",		/* 0xb7 */
		"FE+",		/* 0xb8 */
		"Supreme",	/* 0xb9 */
		"UL 2",		/* 0xba */
	};

	if (chipid >= CHIP_ID_YUKON_XL && chipid < CHIP_ID_YUKON_UL_2)
		strncpy(buf, name[chipid - CHIP_ID_YUKON_XL], sz);
	else
		snprintf(buf, sz, "(chip %#x)", chipid);
	return buf;
}

static int __devinit sky2_probe(struct pci_dev *pdev,
				const struct pci_device_id *ent)
{
	struct net_device *dev;
	struct sky2_hw *hw;
	int err, using_dac = 0, wol_default;
	u32 reg;
	char buf1[16];

	err = pci_enable_device(pdev);
	if (err) {
		dev_err(&pdev->dev, "cannot enable PCI device\n");
		goto err_out;
	}

	/* Get configuration information
	 * Note: only regular PCI config access once to test for HW issues
	 *       other PCI access through shared memory for speed and to
	 *	 avoid MMCONFIG problems.
	 */
	err = pci_read_config_dword(pdev, PCI_DEV_REG2, &reg);
	if (err) {
		dev_err(&pdev->dev, "PCI read config failed\n");
		goto err_out;
	}

	if (~reg == 0) {
		dev_err(&pdev->dev, "PCI configuration read error\n");
		goto err_out;
	}

	err = pci_request_regions(pdev, DRV_NAME);
	if (err) {
		dev_err(&pdev->dev, "cannot obtain PCI resources\n");
		goto err_out_disable;
	}

	pci_set_master(pdev);

	if (sizeof(dma_addr_t) > sizeof(u32) &&
	    !(err = pci_set_dma_mask(pdev, DMA_BIT_MASK(64)))) {
		using_dac = 1;
		err = pci_set_consistent_dma_mask(pdev, DMA_BIT_MASK(64));
		if (err < 0) {
			dev_err(&pdev->dev, "unable to obtain 64 bit DMA "
				"for consistent allocations\n");
			goto err_out_free_regions;
		}
	} else {
		err = pci_set_dma_mask(pdev, DMA_BIT_MASK(32));
		if (err) {
			dev_err(&pdev->dev, "no usable DMA configuration\n");
			goto err_out_free_regions;
		}
	}


#ifdef __BIG_ENDIAN
	/* The sk98lin vendor driver uses hardware byte swapping but
	 * this driver uses software swapping.
	 */
	reg &= ~PCI_REV_DESC;
	err = pci_write_config_dword(pdev,PCI_DEV_REG2, reg);
	if (err) {
		dev_err(&pdev->dev, "PCI write config failed\n");
		goto err_out_free_regions;
	}
#endif

	wol_default = device_may_wakeup(&pdev->dev) ? WAKE_MAGIC : 0;

	err = -ENOMEM;
	hw = kzalloc(sizeof(*hw), GFP_KERNEL);
	if (!hw) {
		dev_err(&pdev->dev, "cannot allocate hardware struct\n");
		goto err_out_free_regions;
	}

	hw->pdev = pdev;

	hw->regs = ioremap_nocache(pci_resource_start(pdev, 0), 0x4000);
	if (!hw->regs) {
		dev_err(&pdev->dev, "cannot map device registers\n");
		goto err_out_free_hw;
	}

	/* ring for status responses */
	hw->st_le = pci_alloc_consistent(pdev, STATUS_LE_BYTES, &hw->st_dma);
	if (!hw->st_le)
		goto err_out_iounmap;

	err = sky2_init(hw);
	if (err)
		goto err_out_iounmap;

	dev_info(&pdev->dev, "Yukon-2 %s chip revision %d\n",
		 sky2_name(hw->chip_id, buf1, sizeof(buf1)), hw->chip_rev);

	sky2_reset(hw);

	dev = sky2_init_netdev(hw, 0, using_dac, wol_default);
	if (!dev) {
		err = -ENOMEM;
		goto err_out_free_pci;
	}

	if (!disable_msi && pci_enable_msi(pdev) == 0) {
		err = sky2_test_msi(hw);
		if (err == -EOPNOTSUPP)
 			pci_disable_msi(pdev);
		else if (err)
			goto err_out_free_netdev;
 	}

	err = register_netdev(dev);
	if (err) {
		dev_err(&pdev->dev, "cannot register net device\n");
		goto err_out_free_netdev;
	}

	netif_napi_add(dev, &hw->napi, sky2_poll, NAPI_WEIGHT);

	err = request_irq(pdev->irq, sky2_intr,
			  (hw->flags & SKY2_HW_USE_MSI) ? 0 : IRQF_SHARED,
			  dev->name, hw);
	if (err) {
		dev_err(&pdev->dev, "cannot assign irq %d\n", pdev->irq);
		goto err_out_unregister;
	}
	sky2_write32(hw, B0_IMSK, Y2_IS_BASE);
	napi_enable(&hw->napi);

	sky2_show_addr(dev);

	if (hw->ports > 1) {
		struct net_device *dev1;

		err = -ENOMEM;
		dev1 = sky2_init_netdev(hw, 1, using_dac, wol_default);
		if (dev1 && (err = register_netdev(dev1)) == 0)
			sky2_show_addr(dev1);
		else {
			dev_warn(&pdev->dev,
				 "register of second port failed (%d)\n", err);
			hw->dev[1] = NULL;
			hw->ports = 1;
			if (dev1)
				free_netdev(dev1);
		}
	}

	setup_timer(&hw->watchdog_timer, sky2_watchdog, (unsigned long) hw);
	INIT_WORK(&hw->restart_work, sky2_restart);

	pci_set_drvdata(pdev, hw);

	return 0;

err_out_unregister:
	if (hw->flags & SKY2_HW_USE_MSI)
		pci_disable_msi(pdev);
	unregister_netdev(dev);
err_out_free_netdev:
	free_netdev(dev);
err_out_free_pci:
	sky2_write8(hw, B0_CTST, CS_RST_SET);
	pci_free_consistent(pdev, STATUS_LE_BYTES, hw->st_le, hw->st_dma);
err_out_iounmap:
	iounmap(hw->regs);
err_out_free_hw:
	kfree(hw);
err_out_free_regions:
	pci_release_regions(pdev);
err_out_disable:
	pci_disable_device(pdev);
err_out:
	pci_set_drvdata(pdev, NULL);
	return err;
}

static void __devexit sky2_remove(struct pci_dev *pdev)
{
	struct sky2_hw *hw = pci_get_drvdata(pdev);
	int i;

	if (!hw)
		return;

	del_timer_sync(&hw->watchdog_timer);
	cancel_work_sync(&hw->restart_work);

	for (i = hw->ports-1; i >= 0; --i)
		unregister_netdev(hw->dev[i]);

	sky2_write32(hw, B0_IMSK, 0);

	sky2_power_aux(hw);

	sky2_write8(hw, B0_CTST, CS_RST_SET);
	sky2_read8(hw, B0_CTST);

	free_irq(pdev->irq, hw);
	if (hw->flags & SKY2_HW_USE_MSI)
		pci_disable_msi(pdev);
	pci_free_consistent(pdev, STATUS_LE_BYTES, hw->st_le, hw->st_dma);
	pci_release_regions(pdev);
	pci_disable_device(pdev);

	for (i = hw->ports-1; i >= 0; --i)
		free_netdev(hw->dev[i]);

	iounmap(hw->regs);
	kfree(hw);

	pci_set_drvdata(pdev, NULL);
}

#ifdef CONFIG_PM
static int sky2_suspend(struct pci_dev *pdev, pm_message_t state)
{
	struct sky2_hw *hw = pci_get_drvdata(pdev);
	int i, wol = 0;

	if (!hw)
		return 0;

	del_timer_sync(&hw->watchdog_timer);
	cancel_work_sync(&hw->restart_work);

	rtnl_lock();
	for (i = 0; i < hw->ports; i++) {
		struct net_device *dev = hw->dev[i];
		struct sky2_port *sky2 = netdev_priv(dev);

		sky2_detach(dev);

		if (sky2->wol)
			sky2_wol_init(sky2);

		wol |= sky2->wol;
	}

	sky2_write32(hw, B0_IMSK, 0);
	napi_disable(&hw->napi);
	sky2_power_aux(hw);
	rtnl_unlock();

	pci_save_state(pdev);
	pci_enable_wake(pdev, pci_choose_state(pdev, state), wol);
	pci_set_power_state(pdev, pci_choose_state(pdev, state));

	return 0;
}

static int sky2_resume(struct pci_dev *pdev)
{
	struct sky2_hw *hw = pci_get_drvdata(pdev);
	int i, err;

	if (!hw)
		return 0;

	err = pci_set_power_state(pdev, PCI_D0);
	if (err)
		goto out;

	err = pci_restore_state(pdev);
	if (err)
		goto out;

	pci_enable_wake(pdev, PCI_D0, 0);

	/* Re-enable all clocks */
	if (hw->chip_id == CHIP_ID_YUKON_EX ||
	    hw->chip_id == CHIP_ID_YUKON_EC_U ||
	    hw->chip_id == CHIP_ID_YUKON_FE_P)
		sky2_pci_write32(hw, PCI_DEV_REG3, 0);

	sky2_reset(hw);
	sky2_write32(hw, B0_IMSK, Y2_IS_BASE);
	napi_enable(&hw->napi);

	rtnl_lock();
	for (i = 0; i < hw->ports; i++) {
		err = sky2_reattach(hw->dev[i]);
		if (err)
			goto out;
	}
	rtnl_unlock();

	return 0;
out:
	rtnl_unlock();

	dev_err(&pdev->dev, "resume failed (%d)\n", err);
	pci_disable_device(pdev);
	return err;
}
#endif

static void sky2_shutdown(struct pci_dev *pdev)
{
	struct sky2_hw *hw = pci_get_drvdata(pdev);
	int i, wol = 0;

	if (!hw)
		return;

	rtnl_lock();
	del_timer_sync(&hw->watchdog_timer);

	for (i = 0; i < hw->ports; i++) {
		struct net_device *dev = hw->dev[i];
		struct sky2_port *sky2 = netdev_priv(dev);

		if (sky2->wol) {
			wol = 1;
			sky2_wol_init(sky2);
		}
	}

	if (wol)
		sky2_power_aux(hw);
	rtnl_unlock();

	pci_enable_wake(pdev, PCI_D3hot, wol);
	pci_enable_wake(pdev, PCI_D3cold, wol);

	pci_disable_device(pdev);
	pci_set_power_state(pdev, PCI_D3hot);
}

static struct pci_driver sky2_driver = {
	.name = DRV_NAME,
	.id_table = sky2_id_table,
	.probe = sky2_probe,
	.remove = __devexit_p(sky2_remove),
#ifdef CONFIG_PM
	.suspend = sky2_suspend,
	.resume = sky2_resume,
#endif
	.shutdown = sky2_shutdown,
};

static int __init sky2_init_module(void)
{
	pr_info(PFX "driver version " DRV_VERSION "\n");

	sky2_debug_init();
	return pci_register_driver(&sky2_driver);
}

static void __exit sky2_cleanup_module(void)
{
	pci_unregister_driver(&sky2_driver);
	sky2_debug_cleanup();
}

module_init(sky2_init_module);
module_exit(sky2_cleanup_module);

MODULE_DESCRIPTION("Marvell Yukon 2 Gigabit Ethernet driver");
MODULE_AUTHOR("Stephen Hemminger <shemminger@linux-foundation.org>");
MODULE_LICENSE("GPL");
MODULE_VERSION(DRV_VERSION);<|MERGE_RESOLUTION|>--- conflicted
+++ resolved
@@ -65,13 +65,8 @@
 #define RX_DEF_PENDING		RX_MAX_PENDING
 
 /* This is the worst case number of transmit list elements for a single skb:
-<<<<<<< HEAD
-   VLAN + TSO + CKSUM + Data + skb_frags * DMA */
-#define MAX_SKB_TX_LE	(4 + (sizeof(dma_addr_t)/sizeof(u32))*MAX_SKB_FRAGS)
-=======
    VLAN:GSO + CKSUM + Data + skb_frags * DMA */
 #define MAX_SKB_TX_LE	(2 + (sizeof(dma_addr_t)/sizeof(u32))*(MAX_SKB_FRAGS+1))
->>>>>>> ebc79c4f
 #define TX_MIN_PENDING		(MAX_SKB_TX_LE+1)
 #define TX_MAX_PENDING		4096
 #define TX_DEF_PENDING		127
