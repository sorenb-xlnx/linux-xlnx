/*
 * New driver for Marvell Yukon 2 chipset.
 * Based on earlier sk98lin, and skge driver.
 *
 * This driver intentionally does not support all the features
 * of the original driver such as link fail-over and link management because
 * those should be done at higher levels.
 *
 * Copyright (C) 2005 Stephen Hemminger <shemminger@osdl.org>
 *
 * This program is free software; you can redistribute it and/or modify
 * it under the terms of the GNU General Public License as published by
 * the Free Software Foundation; either version 2 of the License.
 *
 * This program is distributed in the hope that it will be useful,
 * but WITHOUT ANY WARRANTY; without even the implied warranty of
 * MERCHANTABILITY or FITNESS FOR A PARTICULAR PURPOSE. See the
 * GNU General Public License for more details.
 *
 * You should have received a copy of the GNU General Public License
 * along with this program; if not, write to the Free Software
 * Foundation, Inc., 675 Mass Ave, Cambridge, MA 02139, USA.
 */

#define pr_fmt(fmt) KBUILD_MODNAME ": " fmt

#include <linux/crc32.h>
#include <linux/kernel.h>
#include <linux/module.h>
#include <linux/netdevice.h>
#include <linux/dma-mapping.h>
#include <linux/etherdevice.h>
#include <linux/ethtool.h>
#include <linux/pci.h>
#include <linux/ip.h>
#include <linux/slab.h>
#include <net/ip.h>
#include <linux/tcp.h>
#include <linux/in.h>
#include <linux/delay.h>
#include <linux/workqueue.h>
#include <linux/if_vlan.h>
#include <linux/prefetch.h>
#include <linux/debugfs.h>
#include <linux/mii.h>

#include <asm/irq.h>

#if defined(CONFIG_VLAN_8021Q) || defined(CONFIG_VLAN_8021Q_MODULE)
#define SKY2_VLAN_TAG_USED 1
#endif

#include "sky2.h"

#define DRV_NAME		"sky2"
#define DRV_VERSION		"1.28"

/*
 * The Yukon II chipset takes 64 bit command blocks (called list elements)
 * that are organized into three (receive, transmit, status) different rings
 * similar to Tigon3.
 */

#define RX_LE_SIZE	    	1024
#define RX_LE_BYTES		(RX_LE_SIZE*sizeof(struct sky2_rx_le))
#define RX_MAX_PENDING		(RX_LE_SIZE/6 - 2)
#define RX_DEF_PENDING		RX_MAX_PENDING

/* This is the worst case number of transmit list elements for a single skb:
   VLAN:GSO + CKSUM + Data + skb_frags * DMA */
#define MAX_SKB_TX_LE	(2 + (sizeof(dma_addr_t)/sizeof(u32))*(MAX_SKB_FRAGS+1))
#define TX_MIN_PENDING		(MAX_SKB_TX_LE+1)
#define TX_MAX_PENDING		1024
#define TX_DEF_PENDING		127

#define TX_WATCHDOG		(5 * HZ)
#define NAPI_WEIGHT		64
#define PHY_RETRIES		1000

#define SKY2_EEPROM_MAGIC	0x9955aabb

#define RING_NEXT(x, s)	(((x)+1) & ((s)-1))

static const u32 default_msg =
    NETIF_MSG_DRV | NETIF_MSG_PROBE | NETIF_MSG_LINK
    | NETIF_MSG_TIMER | NETIF_MSG_TX_ERR | NETIF_MSG_RX_ERR
    | NETIF_MSG_IFUP | NETIF_MSG_IFDOWN;

static int debug = -1;		/* defaults above */
module_param(debug, int, 0);
MODULE_PARM_DESC(debug, "Debug level (0=none,...,16=all)");

static int copybreak __read_mostly = 128;
module_param(copybreak, int, 0);
MODULE_PARM_DESC(copybreak, "Receive copy threshold");

static int disable_msi = 0;
module_param(disable_msi, int, 0);
MODULE_PARM_DESC(disable_msi, "Disable Message Signaled Interrupt (MSI)");

static DEFINE_PCI_DEVICE_TABLE(sky2_id_table) = {
	{ PCI_DEVICE(PCI_VENDOR_ID_SYSKONNECT, 0x9000) }, /* SK-9Sxx */
	{ PCI_DEVICE(PCI_VENDOR_ID_SYSKONNECT, 0x9E00) }, /* SK-9Exx */
	{ PCI_DEVICE(PCI_VENDOR_ID_SYSKONNECT, 0x9E01) }, /* SK-9E21M */
	{ PCI_DEVICE(PCI_VENDOR_ID_DLINK, 0x4b00) },	/* DGE-560T */
	{ PCI_DEVICE(PCI_VENDOR_ID_DLINK, 0x4001) }, 	/* DGE-550SX */
	{ PCI_DEVICE(PCI_VENDOR_ID_DLINK, 0x4B02) },	/* DGE-560SX */
	{ PCI_DEVICE(PCI_VENDOR_ID_DLINK, 0x4B03) },	/* DGE-550T */
	{ PCI_DEVICE(PCI_VENDOR_ID_MARVELL, 0x4340) }, /* 88E8021 */
	{ PCI_DEVICE(PCI_VENDOR_ID_MARVELL, 0x4341) }, /* 88E8022 */
	{ PCI_DEVICE(PCI_VENDOR_ID_MARVELL, 0x4342) }, /* 88E8061 */
	{ PCI_DEVICE(PCI_VENDOR_ID_MARVELL, 0x4343) }, /* 88E8062 */
	{ PCI_DEVICE(PCI_VENDOR_ID_MARVELL, 0x4344) }, /* 88E8021 */
	{ PCI_DEVICE(PCI_VENDOR_ID_MARVELL, 0x4345) }, /* 88E8022 */
	{ PCI_DEVICE(PCI_VENDOR_ID_MARVELL, 0x4346) }, /* 88E8061 */
	{ PCI_DEVICE(PCI_VENDOR_ID_MARVELL, 0x4347) }, /* 88E8062 */
	{ PCI_DEVICE(PCI_VENDOR_ID_MARVELL, 0x4350) }, /* 88E8035 */
	{ PCI_DEVICE(PCI_VENDOR_ID_MARVELL, 0x4351) }, /* 88E8036 */
	{ PCI_DEVICE(PCI_VENDOR_ID_MARVELL, 0x4352) }, /* 88E8038 */
	{ PCI_DEVICE(PCI_VENDOR_ID_MARVELL, 0x4353) }, /* 88E8039 */
	{ PCI_DEVICE(PCI_VENDOR_ID_MARVELL, 0x4354) }, /* 88E8040 */
	{ PCI_DEVICE(PCI_VENDOR_ID_MARVELL, 0x4355) }, /* 88E8040T */
	{ PCI_DEVICE(PCI_VENDOR_ID_MARVELL, 0x4356) }, /* 88EC033 */
	{ PCI_DEVICE(PCI_VENDOR_ID_MARVELL, 0x4357) }, /* 88E8042 */
	{ PCI_DEVICE(PCI_VENDOR_ID_MARVELL, 0x435A) }, /* 88E8048 */
	{ PCI_DEVICE(PCI_VENDOR_ID_MARVELL, 0x4360) }, /* 88E8052 */
	{ PCI_DEVICE(PCI_VENDOR_ID_MARVELL, 0x4361) }, /* 88E8050 */
	{ PCI_DEVICE(PCI_VENDOR_ID_MARVELL, 0x4362) }, /* 88E8053 */
	{ PCI_DEVICE(PCI_VENDOR_ID_MARVELL, 0x4363) }, /* 88E8055 */
	{ PCI_DEVICE(PCI_VENDOR_ID_MARVELL, 0x4364) }, /* 88E8056 */
	{ PCI_DEVICE(PCI_VENDOR_ID_MARVELL, 0x4365) }, /* 88E8070 */
	{ PCI_DEVICE(PCI_VENDOR_ID_MARVELL, 0x4366) }, /* 88EC036 */
	{ PCI_DEVICE(PCI_VENDOR_ID_MARVELL, 0x4367) }, /* 88EC032 */
	{ PCI_DEVICE(PCI_VENDOR_ID_MARVELL, 0x4368) }, /* 88EC034 */
	{ PCI_DEVICE(PCI_VENDOR_ID_MARVELL, 0x4369) }, /* 88EC042 */
	{ PCI_DEVICE(PCI_VENDOR_ID_MARVELL, 0x436A) }, /* 88E8058 */
	{ PCI_DEVICE(PCI_VENDOR_ID_MARVELL, 0x436B) }, /* 88E8071 */
	{ PCI_DEVICE(PCI_VENDOR_ID_MARVELL, 0x436C) }, /* 88E8072 */
	{ PCI_DEVICE(PCI_VENDOR_ID_MARVELL, 0x436D) }, /* 88E8055 */
	{ PCI_DEVICE(PCI_VENDOR_ID_MARVELL, 0x4370) }, /* 88E8075 */
	{ PCI_DEVICE(PCI_VENDOR_ID_MARVELL, 0x4380) }, /* 88E8057 */
	{ PCI_DEVICE(PCI_VENDOR_ID_MARVELL, 0x4381) }, /* 88E8059 */
	{ 0 }
};

MODULE_DEVICE_TABLE(pci, sky2_id_table);

/* Avoid conditionals by using array */
static const unsigned txqaddr[] = { Q_XA1, Q_XA2 };
static const unsigned rxqaddr[] = { Q_R1, Q_R2 };
static const u32 portirq_msk[] = { Y2_IS_PORT_1, Y2_IS_PORT_2 };

static void sky2_set_multicast(struct net_device *dev);

/* Access to PHY via serial interconnect */
static int gm_phy_write(struct sky2_hw *hw, unsigned port, u16 reg, u16 val)
{
	int i;

	gma_write16(hw, port, GM_SMI_DATA, val);
	gma_write16(hw, port, GM_SMI_CTRL,
		    GM_SMI_CT_PHY_AD(PHY_ADDR_MARV) | GM_SMI_CT_REG_AD(reg));

	for (i = 0; i < PHY_RETRIES; i++) {
		u16 ctrl = gma_read16(hw, port, GM_SMI_CTRL);
		if (ctrl == 0xffff)
			goto io_error;

		if (!(ctrl & GM_SMI_CT_BUSY))
			return 0;

		udelay(10);
	}

	dev_warn(&hw->pdev->dev, "%s: phy write timeout\n", hw->dev[port]->name);
	return -ETIMEDOUT;

io_error:
	dev_err(&hw->pdev->dev, "%s: phy I/O error\n", hw->dev[port]->name);
	return -EIO;
}

static int __gm_phy_read(struct sky2_hw *hw, unsigned port, u16 reg, u16 *val)
{
	int i;

	gma_write16(hw, port, GM_SMI_CTRL, GM_SMI_CT_PHY_AD(PHY_ADDR_MARV)
		    | GM_SMI_CT_REG_AD(reg) | GM_SMI_CT_OP_RD);

	for (i = 0; i < PHY_RETRIES; i++) {
		u16 ctrl = gma_read16(hw, port, GM_SMI_CTRL);
		if (ctrl == 0xffff)
			goto io_error;

		if (ctrl & GM_SMI_CT_RD_VAL) {
			*val = gma_read16(hw, port, GM_SMI_DATA);
			return 0;
		}

		udelay(10);
	}

	dev_warn(&hw->pdev->dev, "%s: phy read timeout\n", hw->dev[port]->name);
	return -ETIMEDOUT;
io_error:
	dev_err(&hw->pdev->dev, "%s: phy I/O error\n", hw->dev[port]->name);
	return -EIO;
}

static inline u16 gm_phy_read(struct sky2_hw *hw, unsigned port, u16 reg)
{
	u16 v;
	__gm_phy_read(hw, port, reg, &v);
	return v;
}


static void sky2_power_on(struct sky2_hw *hw)
{
	/* switch power to VCC (WA for VAUX problem) */
	sky2_write8(hw, B0_POWER_CTRL,
		    PC_VAUX_ENA | PC_VCC_ENA | PC_VAUX_OFF | PC_VCC_ON);

	/* disable Core Clock Division, */
	sky2_write32(hw, B2_Y2_CLK_CTRL, Y2_CLK_DIV_DIS);

	if (hw->chip_id == CHIP_ID_YUKON_XL && hw->chip_rev > CHIP_REV_YU_XL_A1)
		/* enable bits are inverted */
		sky2_write8(hw, B2_Y2_CLK_GATE,
			    Y2_PCI_CLK_LNK1_DIS | Y2_COR_CLK_LNK1_DIS |
			    Y2_CLK_GAT_LNK1_DIS | Y2_PCI_CLK_LNK2_DIS |
			    Y2_COR_CLK_LNK2_DIS | Y2_CLK_GAT_LNK2_DIS);
	else
		sky2_write8(hw, B2_Y2_CLK_GATE, 0);

	if (hw->flags & SKY2_HW_ADV_POWER_CTL) {
		u32 reg;

		sky2_pci_write32(hw, PCI_DEV_REG3, 0);

		reg = sky2_pci_read32(hw, PCI_DEV_REG4);
		/* set all bits to 0 except bits 15..12 and 8 */
		reg &= P_ASPM_CONTROL_MSK;
		sky2_pci_write32(hw, PCI_DEV_REG4, reg);

		reg = sky2_pci_read32(hw, PCI_DEV_REG5);
		/* set all bits to 0 except bits 28 & 27 */
		reg &= P_CTL_TIM_VMAIN_AV_MSK;
		sky2_pci_write32(hw, PCI_DEV_REG5, reg);

		sky2_pci_write32(hw, PCI_CFG_REG_1, 0);

		sky2_write16(hw, B0_CTST, Y2_HW_WOL_ON);

		/* Enable workaround for dev 4.107 on Yukon-Ultra & Extreme */
		reg = sky2_read32(hw, B2_GP_IO);
		reg |= GLB_GPIO_STAT_RACE_DIS;
		sky2_write32(hw, B2_GP_IO, reg);

		sky2_read32(hw, B2_GP_IO);
	}

	/* Turn on "driver loaded" LED */
	sky2_write16(hw, B0_CTST, Y2_LED_STAT_ON);
}

static void sky2_power_aux(struct sky2_hw *hw)
{
	if (hw->chip_id == CHIP_ID_YUKON_XL && hw->chip_rev > CHIP_REV_YU_XL_A1)
		sky2_write8(hw, B2_Y2_CLK_GATE, 0);
	else
		/* enable bits are inverted */
		sky2_write8(hw, B2_Y2_CLK_GATE,
			    Y2_PCI_CLK_LNK1_DIS | Y2_COR_CLK_LNK1_DIS |
			    Y2_CLK_GAT_LNK1_DIS | Y2_PCI_CLK_LNK2_DIS |
			    Y2_COR_CLK_LNK2_DIS | Y2_CLK_GAT_LNK2_DIS);

	/* switch power to VAUX if supported and PME from D3cold */
	if ( (sky2_read32(hw, B0_CTST) & Y2_VAUX_AVAIL) &&
	     pci_pme_capable(hw->pdev, PCI_D3cold))
		sky2_write8(hw, B0_POWER_CTRL,
			    (PC_VAUX_ENA | PC_VCC_ENA |
			     PC_VAUX_ON | PC_VCC_OFF));

	/* turn off "driver loaded LED" */
	sky2_write16(hw, B0_CTST, Y2_LED_STAT_OFF);
}

static void sky2_gmac_reset(struct sky2_hw *hw, unsigned port)
{
	u16 reg;

	/* disable all GMAC IRQ's */
	sky2_write8(hw, SK_REG(port, GMAC_IRQ_MSK), 0);

	gma_write16(hw, port, GM_MC_ADDR_H1, 0);	/* clear MC hash */
	gma_write16(hw, port, GM_MC_ADDR_H2, 0);
	gma_write16(hw, port, GM_MC_ADDR_H3, 0);
	gma_write16(hw, port, GM_MC_ADDR_H4, 0);

	reg = gma_read16(hw, port, GM_RX_CTRL);
	reg |= GM_RXCR_UCF_ENA | GM_RXCR_MCF_ENA;
	gma_write16(hw, port, GM_RX_CTRL, reg);
}

/* flow control to advertise bits */
static const u16 copper_fc_adv[] = {
	[FC_NONE]	= 0,
	[FC_TX]		= PHY_M_AN_ASP,
	[FC_RX]		= PHY_M_AN_PC,
	[FC_BOTH]	= PHY_M_AN_PC | PHY_M_AN_ASP,
};

/* flow control to advertise bits when using 1000BaseX */
static const u16 fiber_fc_adv[] = {
	[FC_NONE] = PHY_M_P_NO_PAUSE_X,
	[FC_TX]   = PHY_M_P_ASYM_MD_X,
	[FC_RX]	  = PHY_M_P_SYM_MD_X,
	[FC_BOTH] = PHY_M_P_BOTH_MD_X,
};

/* flow control to GMA disable bits */
static const u16 gm_fc_disable[] = {
	[FC_NONE] = GM_GPCR_FC_RX_DIS | GM_GPCR_FC_TX_DIS,
	[FC_TX]	  = GM_GPCR_FC_RX_DIS,
	[FC_RX]	  = GM_GPCR_FC_TX_DIS,
	[FC_BOTH] = 0,
};


static void sky2_phy_init(struct sky2_hw *hw, unsigned port)
{
	struct sky2_port *sky2 = netdev_priv(hw->dev[port]);
	u16 ctrl, ct1000, adv, pg, ledctrl, ledover, reg;

	if ( (sky2->flags & SKY2_FLAG_AUTO_SPEED) &&
	    !(hw->flags & SKY2_HW_NEWER_PHY)) {
		u16 ectrl = gm_phy_read(hw, port, PHY_MARV_EXT_CTRL);

		ectrl &= ~(PHY_M_EC_M_DSC_MSK | PHY_M_EC_S_DSC_MSK |
			   PHY_M_EC_MAC_S_MSK);
		ectrl |= PHY_M_EC_MAC_S(MAC_TX_CLK_25_MHZ);

		/* on PHY 88E1040 Rev.D0 (and newer) downshift control changed */
		if (hw->chip_id == CHIP_ID_YUKON_EC)
			/* set downshift counter to 3x and enable downshift */
			ectrl |= PHY_M_EC_DSC_2(2) | PHY_M_EC_DOWN_S_ENA;
		else
			/* set master & slave downshift counter to 1x */
			ectrl |= PHY_M_EC_M_DSC(0) | PHY_M_EC_S_DSC(1);

		gm_phy_write(hw, port, PHY_MARV_EXT_CTRL, ectrl);
	}

	ctrl = gm_phy_read(hw, port, PHY_MARV_PHY_CTRL);
	if (sky2_is_copper(hw)) {
		if (!(hw->flags & SKY2_HW_GIGABIT)) {
			/* enable automatic crossover */
			ctrl |= PHY_M_PC_MDI_XMODE(PHY_M_PC_ENA_AUTO) >> 1;

			if (hw->chip_id == CHIP_ID_YUKON_FE_P &&
			    hw->chip_rev == CHIP_REV_YU_FE2_A0) {
				u16 spec;

				/* Enable Class A driver for FE+ A0 */
				spec = gm_phy_read(hw, port, PHY_MARV_FE_SPEC_2);
				spec |= PHY_M_FESC_SEL_CL_A;
				gm_phy_write(hw, port, PHY_MARV_FE_SPEC_2, spec);
			}
		} else {
			/* disable energy detect */
			ctrl &= ~PHY_M_PC_EN_DET_MSK;

			/* enable automatic crossover */
			ctrl |= PHY_M_PC_MDI_XMODE(PHY_M_PC_ENA_AUTO);

			/* downshift on PHY 88E1112 and 88E1149 is changed */
			if ( (sky2->flags & SKY2_FLAG_AUTO_SPEED) &&
			     (hw->flags & SKY2_HW_NEWER_PHY)) {
				/* set downshift counter to 3x and enable downshift */
				ctrl &= ~PHY_M_PC_DSC_MSK;
				ctrl |= PHY_M_PC_DSC(2) | PHY_M_PC_DOWN_S_ENA;
			}
		}
	} else {
		/* workaround for deviation #4.88 (CRC errors) */
		/* disable Automatic Crossover */

		ctrl &= ~PHY_M_PC_MDIX_MSK;
	}

	gm_phy_write(hw, port, PHY_MARV_PHY_CTRL, ctrl);

	/* special setup for PHY 88E1112 Fiber */
	if (hw->chip_id == CHIP_ID_YUKON_XL && (hw->flags & SKY2_HW_FIBRE_PHY)) {
		pg = gm_phy_read(hw, port, PHY_MARV_EXT_ADR);

		/* Fiber: select 1000BASE-X only mode MAC Specific Ctrl Reg. */
		gm_phy_write(hw, port, PHY_MARV_EXT_ADR, 2);
		ctrl = gm_phy_read(hw, port, PHY_MARV_PHY_CTRL);
		ctrl &= ~PHY_M_MAC_MD_MSK;
		ctrl |= PHY_M_MAC_MODE_SEL(PHY_M_MAC_MD_1000BX);
		gm_phy_write(hw, port, PHY_MARV_PHY_CTRL, ctrl);

		if (hw->pmd_type  == 'P') {
			/* select page 1 to access Fiber registers */
			gm_phy_write(hw, port, PHY_MARV_EXT_ADR, 1);

			/* for SFP-module set SIGDET polarity to low */
			ctrl = gm_phy_read(hw, port, PHY_MARV_PHY_CTRL);
			ctrl |= PHY_M_FIB_SIGD_POL;
			gm_phy_write(hw, port, PHY_MARV_PHY_CTRL, ctrl);
		}

		gm_phy_write(hw, port, PHY_MARV_EXT_ADR, pg);
	}

	ctrl = PHY_CT_RESET;
	ct1000 = 0;
	adv = PHY_AN_CSMA;
	reg = 0;

	if (sky2->flags & SKY2_FLAG_AUTO_SPEED) {
		if (sky2_is_copper(hw)) {
			if (sky2->advertising & ADVERTISED_1000baseT_Full)
				ct1000 |= PHY_M_1000C_AFD;
			if (sky2->advertising & ADVERTISED_1000baseT_Half)
				ct1000 |= PHY_M_1000C_AHD;
			if (sky2->advertising & ADVERTISED_100baseT_Full)
				adv |= PHY_M_AN_100_FD;
			if (sky2->advertising & ADVERTISED_100baseT_Half)
				adv |= PHY_M_AN_100_HD;
			if (sky2->advertising & ADVERTISED_10baseT_Full)
				adv |= PHY_M_AN_10_FD;
			if (sky2->advertising & ADVERTISED_10baseT_Half)
				adv |= PHY_M_AN_10_HD;

		} else {	/* special defines for FIBER (88E1040S only) */
			if (sky2->advertising & ADVERTISED_1000baseT_Full)
				adv |= PHY_M_AN_1000X_AFD;
			if (sky2->advertising & ADVERTISED_1000baseT_Half)
				adv |= PHY_M_AN_1000X_AHD;
		}

		/* Restart Auto-negotiation */
		ctrl |= PHY_CT_ANE | PHY_CT_RE_CFG;
	} else {
		/* forced speed/duplex settings */
		ct1000 = PHY_M_1000C_MSE;

		/* Disable auto update for duplex flow control and duplex */
		reg |= GM_GPCR_AU_DUP_DIS | GM_GPCR_AU_SPD_DIS;

		switch (sky2->speed) {
		case SPEED_1000:
			ctrl |= PHY_CT_SP1000;
			reg |= GM_GPCR_SPEED_1000;
			break;
		case SPEED_100:
			ctrl |= PHY_CT_SP100;
			reg |= GM_GPCR_SPEED_100;
			break;
		}

		if (sky2->duplex == DUPLEX_FULL) {
			reg |= GM_GPCR_DUP_FULL;
			ctrl |= PHY_CT_DUP_MD;
		} else if (sky2->speed < SPEED_1000)
			sky2->flow_mode = FC_NONE;
	}

	if (sky2->flags & SKY2_FLAG_AUTO_PAUSE) {
		if (sky2_is_copper(hw))
			adv |= copper_fc_adv[sky2->flow_mode];
		else
			adv |= fiber_fc_adv[sky2->flow_mode];
	} else {
		reg |= GM_GPCR_AU_FCT_DIS;
 		reg |= gm_fc_disable[sky2->flow_mode];

		/* Forward pause packets to GMAC? */
		if (sky2->flow_mode & FC_RX)
			sky2_write8(hw, SK_REG(port, GMAC_CTRL), GMC_PAUSE_ON);
		else
			sky2_write8(hw, SK_REG(port, GMAC_CTRL), GMC_PAUSE_OFF);
	}

	gma_write16(hw, port, GM_GP_CTRL, reg);

	if (hw->flags & SKY2_HW_GIGABIT)
		gm_phy_write(hw, port, PHY_MARV_1000T_CTRL, ct1000);

	gm_phy_write(hw, port, PHY_MARV_AUNE_ADV, adv);
	gm_phy_write(hw, port, PHY_MARV_CTRL, ctrl);

	/* Setup Phy LED's */
	ledctrl = PHY_M_LED_PULS_DUR(PULS_170MS);
	ledover = 0;

	switch (hw->chip_id) {
	case CHIP_ID_YUKON_FE:
		/* on 88E3082 these bits are at 11..9 (shifted left) */
		ledctrl |= PHY_M_LED_BLINK_RT(BLINK_84MS) << 1;

		ctrl = gm_phy_read(hw, port, PHY_MARV_FE_LED_PAR);

		/* delete ACT LED control bits */
		ctrl &= ~PHY_M_FELP_LED1_MSK;
		/* change ACT LED control to blink mode */
		ctrl |= PHY_M_FELP_LED1_CTRL(LED_PAR_CTRL_ACT_BL);
		gm_phy_write(hw, port, PHY_MARV_FE_LED_PAR, ctrl);
		break;

	case CHIP_ID_YUKON_FE_P:
		/* Enable Link Partner Next Page */
		ctrl = gm_phy_read(hw, port, PHY_MARV_PHY_CTRL);
		ctrl |= PHY_M_PC_ENA_LIP_NP;

		/* disable Energy Detect and enable scrambler */
		ctrl &= ~(PHY_M_PC_ENA_ENE_DT | PHY_M_PC_DIS_SCRAMB);
		gm_phy_write(hw, port, PHY_MARV_PHY_CTRL, ctrl);

		/* set LED2 -> ACT, LED1 -> LINK, LED0 -> SPEED */
		ctrl = PHY_M_FELP_LED2_CTRL(LED_PAR_CTRL_ACT_BL) |
			PHY_M_FELP_LED1_CTRL(LED_PAR_CTRL_LINK) |
			PHY_M_FELP_LED0_CTRL(LED_PAR_CTRL_SPEED);

		gm_phy_write(hw, port, PHY_MARV_FE_LED_PAR, ctrl);
		break;

	case CHIP_ID_YUKON_XL:
		pg = gm_phy_read(hw, port, PHY_MARV_EXT_ADR);

		/* select page 3 to access LED control register */
		gm_phy_write(hw, port, PHY_MARV_EXT_ADR, 3);

		/* set LED Function Control register */
		gm_phy_write(hw, port, PHY_MARV_PHY_CTRL,
			     (PHY_M_LEDC_LOS_CTRL(1) |	/* LINK/ACT */
			      PHY_M_LEDC_INIT_CTRL(7) |	/* 10 Mbps */
			      PHY_M_LEDC_STA1_CTRL(7) |	/* 100 Mbps */
			      PHY_M_LEDC_STA0_CTRL(7)));	/* 1000 Mbps */

		/* set Polarity Control register */
		gm_phy_write(hw, port, PHY_MARV_PHY_STAT,
			     (PHY_M_POLC_LS1_P_MIX(4) |
			      PHY_M_POLC_IS0_P_MIX(4) |
			      PHY_M_POLC_LOS_CTRL(2) |
			      PHY_M_POLC_INIT_CTRL(2) |
			      PHY_M_POLC_STA1_CTRL(2) |
			      PHY_M_POLC_STA0_CTRL(2)));

		/* restore page register */
		gm_phy_write(hw, port, PHY_MARV_EXT_ADR, pg);
		break;

	case CHIP_ID_YUKON_EC_U:
	case CHIP_ID_YUKON_EX:
	case CHIP_ID_YUKON_SUPR:
		pg = gm_phy_read(hw, port, PHY_MARV_EXT_ADR);

		/* select page 3 to access LED control register */
		gm_phy_write(hw, port, PHY_MARV_EXT_ADR, 3);

		/* set LED Function Control register */
		gm_phy_write(hw, port, PHY_MARV_PHY_CTRL,
			     (PHY_M_LEDC_LOS_CTRL(1) |	/* LINK/ACT */
			      PHY_M_LEDC_INIT_CTRL(8) |	/* 10 Mbps */
			      PHY_M_LEDC_STA1_CTRL(7) |	/* 100 Mbps */
			      PHY_M_LEDC_STA0_CTRL(7)));/* 1000 Mbps */

		/* set Blink Rate in LED Timer Control Register */
		gm_phy_write(hw, port, PHY_MARV_INT_MASK,
			     ledctrl | PHY_M_LED_BLINK_RT(BLINK_84MS));
		/* restore page register */
		gm_phy_write(hw, port, PHY_MARV_EXT_ADR, pg);
		break;

	default:
		/* set Tx LED (LED_TX) to blink mode on Rx OR Tx activity */
		ledctrl |= PHY_M_LED_BLINK_RT(BLINK_84MS) | PHY_M_LEDC_TX_CTRL;

		/* turn off the Rx LED (LED_RX) */
		ledover |= PHY_M_LED_MO_RX(MO_LED_OFF);
	}

	if (hw->chip_id == CHIP_ID_YUKON_EC_U || hw->chip_id == CHIP_ID_YUKON_UL_2) {
		/* apply fixes in PHY AFE */
		gm_phy_write(hw, port, PHY_MARV_EXT_ADR, 255);

		/* increase differential signal amplitude in 10BASE-T */
		gm_phy_write(hw, port, 0x18, 0xaa99);
		gm_phy_write(hw, port, 0x17, 0x2011);

		if (hw->chip_id == CHIP_ID_YUKON_EC_U) {
			/* fix for IEEE A/B Symmetry failure in 1000BASE-T */
			gm_phy_write(hw, port, 0x18, 0xa204);
			gm_phy_write(hw, port, 0x17, 0x2002);
		}

		/* set page register to 0 */
		gm_phy_write(hw, port, PHY_MARV_EXT_ADR, 0);
	} else if (hw->chip_id == CHIP_ID_YUKON_FE_P &&
		   hw->chip_rev == CHIP_REV_YU_FE2_A0) {
		/* apply workaround for integrated resistors calibration */
		gm_phy_write(hw, port, PHY_MARV_PAGE_ADDR, 17);
		gm_phy_write(hw, port, PHY_MARV_PAGE_DATA, 0x3f60);
	} else if (hw->chip_id == CHIP_ID_YUKON_OPT && hw->chip_rev == 0) {
		/* apply fixes in PHY AFE */
		gm_phy_write(hw, port, PHY_MARV_EXT_ADR, 0x00ff);

		/* apply RDAC termination workaround */
		gm_phy_write(hw, port, 24, 0x2800);
		gm_phy_write(hw, port, 23, 0x2001);

		/* set page register back to 0 */
		gm_phy_write(hw, port, PHY_MARV_EXT_ADR, 0);
	} else if (hw->chip_id != CHIP_ID_YUKON_EX &&
		   hw->chip_id < CHIP_ID_YUKON_SUPR) {
		/* no effect on Yukon-XL */
		gm_phy_write(hw, port, PHY_MARV_LED_CTRL, ledctrl);

		if (!(sky2->flags & SKY2_FLAG_AUTO_SPEED) ||
		    sky2->speed == SPEED_100) {
			/* turn on 100 Mbps LED (LED_LINK100) */
			ledover |= PHY_M_LED_MO_100(MO_LED_ON);
		}

		if (ledover)
			gm_phy_write(hw, port, PHY_MARV_LED_OVER, ledover);

	}

	/* Enable phy interrupt on auto-negotiation complete (or link up) */
	if (sky2->flags & SKY2_FLAG_AUTO_SPEED)
		gm_phy_write(hw, port, PHY_MARV_INT_MASK, PHY_M_IS_AN_COMPL);
	else
		gm_phy_write(hw, port, PHY_MARV_INT_MASK, PHY_M_DEF_MSK);
}

static const u32 phy_power[] = { PCI_Y2_PHY1_POWD, PCI_Y2_PHY2_POWD };
static const u32 coma_mode[] = { PCI_Y2_PHY1_COMA, PCI_Y2_PHY2_COMA };

static void sky2_phy_power_up(struct sky2_hw *hw, unsigned port)
{
	u32 reg1;

	sky2_write8(hw, B2_TST_CTRL1, TST_CFG_WRITE_ON);
	reg1 = sky2_pci_read32(hw, PCI_DEV_REG1);
	reg1 &= ~phy_power[port];

	if (hw->chip_id == CHIP_ID_YUKON_XL && hw->chip_rev > CHIP_REV_YU_XL_A1)
		reg1 |= coma_mode[port];

	sky2_pci_write32(hw, PCI_DEV_REG1, reg1);
	sky2_write8(hw, B2_TST_CTRL1, TST_CFG_WRITE_OFF);
	sky2_pci_read32(hw, PCI_DEV_REG1);

	if (hw->chip_id == CHIP_ID_YUKON_FE)
		gm_phy_write(hw, port, PHY_MARV_CTRL, PHY_CT_ANE);
	else if (hw->flags & SKY2_HW_ADV_POWER_CTL)
		sky2_write8(hw, SK_REG(port, GPHY_CTRL), GPC_RST_CLR);
}

static void sky2_phy_power_down(struct sky2_hw *hw, unsigned port)
{
	u32 reg1;
	u16 ctrl;

	/* release GPHY Control reset */
	sky2_write8(hw, SK_REG(port, GPHY_CTRL), GPC_RST_CLR);

	/* release GMAC reset */
	sky2_write8(hw, SK_REG(port, GMAC_CTRL), GMC_RST_CLR);

	if (hw->flags & SKY2_HW_NEWER_PHY) {
		/* select page 2 to access MAC control register */
		gm_phy_write(hw, port, PHY_MARV_EXT_ADR, 2);

		ctrl = gm_phy_read(hw, port, PHY_MARV_PHY_CTRL);
		/* allow GMII Power Down */
		ctrl &= ~PHY_M_MAC_GMIF_PUP;
		gm_phy_write(hw, port, PHY_MARV_PHY_CTRL, ctrl);

		/* set page register back to 0 */
		gm_phy_write(hw, port, PHY_MARV_EXT_ADR, 0);
	}

	/* setup General Purpose Control Register */
	gma_write16(hw, port, GM_GP_CTRL,
		    GM_GPCR_FL_PASS | GM_GPCR_SPEED_100 |
		    GM_GPCR_AU_DUP_DIS | GM_GPCR_AU_FCT_DIS |
		    GM_GPCR_AU_SPD_DIS);

	if (hw->chip_id != CHIP_ID_YUKON_EC) {
		if (hw->chip_id == CHIP_ID_YUKON_EC_U) {
			/* select page 2 to access MAC control register */
			gm_phy_write(hw, port, PHY_MARV_EXT_ADR, 2);

			ctrl = gm_phy_read(hw, port, PHY_MARV_PHY_CTRL);
			/* enable Power Down */
			ctrl |= PHY_M_PC_POW_D_ENA;
			gm_phy_write(hw, port, PHY_MARV_PHY_CTRL, ctrl);

			/* set page register back to 0 */
			gm_phy_write(hw, port, PHY_MARV_EXT_ADR, 0);
		}

		/* set IEEE compatible Power Down Mode (dev. #4.99) */
		gm_phy_write(hw, port, PHY_MARV_CTRL, PHY_CT_PDOWN);
	}

	sky2_write8(hw, B2_TST_CTRL1, TST_CFG_WRITE_ON);
	reg1 = sky2_pci_read32(hw, PCI_DEV_REG1);
	reg1 |= phy_power[port];		/* set PHY to PowerDown/COMA Mode */
	sky2_pci_write32(hw, PCI_DEV_REG1, reg1);
	sky2_write8(hw, B2_TST_CTRL1, TST_CFG_WRITE_OFF);
}

/* Enable Rx/Tx */
static void sky2_enable_rx_tx(struct sky2_port *sky2)
{
	struct sky2_hw *hw = sky2->hw;
	unsigned port = sky2->port;
	u16 reg;

	reg = gma_read16(hw, port, GM_GP_CTRL);
	reg |= GM_GPCR_RX_ENA | GM_GPCR_TX_ENA;
	gma_write16(hw, port, GM_GP_CTRL, reg);
}

/* Force a renegotiation */
static void sky2_phy_reinit(struct sky2_port *sky2)
{
	spin_lock_bh(&sky2->phy_lock);
	sky2_phy_init(sky2->hw, sky2->port);
	sky2_enable_rx_tx(sky2);
	spin_unlock_bh(&sky2->phy_lock);
}

/* Put device in state to listen for Wake On Lan */
static void sky2_wol_init(struct sky2_port *sky2)
{
	struct sky2_hw *hw = sky2->hw;
	unsigned port = sky2->port;
	enum flow_control save_mode;
	u16 ctrl;

	/* Bring hardware out of reset */
	sky2_write16(hw, B0_CTST, CS_RST_CLR);
	sky2_write16(hw, SK_REG(port, GMAC_LINK_CTRL), GMLC_RST_CLR);

	sky2_write8(hw, SK_REG(port, GPHY_CTRL), GPC_RST_CLR);
	sky2_write8(hw, SK_REG(port, GMAC_CTRL), GMC_RST_CLR);

	/* Force to 10/100
	 * sky2_reset will re-enable on resume
	 */
	save_mode = sky2->flow_mode;
	ctrl = sky2->advertising;

	sky2->advertising &= ~(ADVERTISED_1000baseT_Half|ADVERTISED_1000baseT_Full);
	sky2->flow_mode = FC_NONE;

	spin_lock_bh(&sky2->phy_lock);
	sky2_phy_power_up(hw, port);
	sky2_phy_init(hw, port);
	spin_unlock_bh(&sky2->phy_lock);

	sky2->flow_mode = save_mode;
	sky2->advertising = ctrl;

	/* Set GMAC to no flow control and auto update for speed/duplex */
	gma_write16(hw, port, GM_GP_CTRL,
		    GM_GPCR_FC_TX_DIS|GM_GPCR_TX_ENA|GM_GPCR_RX_ENA|
		    GM_GPCR_DUP_FULL|GM_GPCR_FC_RX_DIS|GM_GPCR_AU_FCT_DIS);

	/* Set WOL address */
	memcpy_toio(hw->regs + WOL_REGS(port, WOL_MAC_ADDR),
		    sky2->netdev->dev_addr, ETH_ALEN);

	/* Turn on appropriate WOL control bits */
	sky2_write16(hw, WOL_REGS(port, WOL_CTRL_STAT), WOL_CTL_CLEAR_RESULT);
	ctrl = 0;
	if (sky2->wol & WAKE_PHY)
		ctrl |= WOL_CTL_ENA_PME_ON_LINK_CHG|WOL_CTL_ENA_LINK_CHG_UNIT;
	else
		ctrl |= WOL_CTL_DIS_PME_ON_LINK_CHG|WOL_CTL_DIS_LINK_CHG_UNIT;

	if (sky2->wol & WAKE_MAGIC)
		ctrl |= WOL_CTL_ENA_PME_ON_MAGIC_PKT|WOL_CTL_ENA_MAGIC_PKT_UNIT;
	else
		ctrl |= WOL_CTL_DIS_PME_ON_MAGIC_PKT|WOL_CTL_DIS_MAGIC_PKT_UNIT;

	ctrl |= WOL_CTL_DIS_PME_ON_PATTERN|WOL_CTL_DIS_PATTERN_UNIT;
	sky2_write16(hw, WOL_REGS(port, WOL_CTRL_STAT), ctrl);

	/* Disable PiG firmware */
	sky2_write16(hw, B0_CTST, Y2_HW_WOL_OFF);

	/* block receiver */
	sky2_write8(hw, SK_REG(port, RX_GMF_CTRL_T), GMF_RST_SET);
}

static void sky2_set_tx_stfwd(struct sky2_hw *hw, unsigned port)
{
	struct net_device *dev = hw->dev[port];

	if ( (hw->chip_id == CHIP_ID_YUKON_EX &&
	      hw->chip_rev != CHIP_REV_YU_EX_A0) ||
	     hw->chip_id >= CHIP_ID_YUKON_FE_P) {
		/* Yukon-Extreme B0 and further Extreme devices */
		sky2_write32(hw, SK_REG(port, TX_GMF_CTRL_T), TX_STFW_ENA);
	} else if (dev->mtu > ETH_DATA_LEN) {
		/* set Tx GMAC FIFO Almost Empty Threshold */
		sky2_write32(hw, SK_REG(port, TX_GMF_AE_THR),
			     (ECU_JUMBO_WM << 16) | ECU_AE_THR);

		sky2_write32(hw, SK_REG(port, TX_GMF_CTRL_T), TX_STFW_DIS);
	} else
		sky2_write32(hw, SK_REG(port, TX_GMF_CTRL_T), TX_STFW_ENA);
}

static void sky2_mac_init(struct sky2_hw *hw, unsigned port)
{
	struct sky2_port *sky2 = netdev_priv(hw->dev[port]);
	u16 reg;
	u32 rx_reg;
	int i;
	const u8 *addr = hw->dev[port]->dev_addr;

	sky2_write8(hw, SK_REG(port, GPHY_CTRL), GPC_RST_SET);
	sky2_write8(hw, SK_REG(port, GPHY_CTRL), GPC_RST_CLR);

	sky2_write8(hw, SK_REG(port, GMAC_CTRL), GMC_RST_CLR);

	if (hw->chip_id == CHIP_ID_YUKON_XL &&
	    hw->chip_rev == CHIP_REV_YU_XL_A0 &&
	    port == 1) {
		/* WA DEV_472 -- looks like crossed wires on port 2 */
		/* clear GMAC 1 Control reset */
		sky2_write8(hw, SK_REG(0, GMAC_CTRL), GMC_RST_CLR);
		do {
			sky2_write8(hw, SK_REG(1, GMAC_CTRL), GMC_RST_SET);
			sky2_write8(hw, SK_REG(1, GMAC_CTRL), GMC_RST_CLR);
		} while (gm_phy_read(hw, 1, PHY_MARV_ID0) != PHY_MARV_ID0_VAL ||
			 gm_phy_read(hw, 1, PHY_MARV_ID1) != PHY_MARV_ID1_Y2 ||
			 gm_phy_read(hw, 1, PHY_MARV_INT_MASK) != 0);
	}

	sky2_read16(hw, SK_REG(port, GMAC_IRQ_SRC));

	/* Enable Transmit FIFO Underrun */
	sky2_write8(hw, SK_REG(port, GMAC_IRQ_MSK), GMAC_DEF_MSK);

	spin_lock_bh(&sky2->phy_lock);
	sky2_phy_power_up(hw, port);
	sky2_phy_init(hw, port);
	spin_unlock_bh(&sky2->phy_lock);

	/* MIB clear */
	reg = gma_read16(hw, port, GM_PHY_ADDR);
	gma_write16(hw, port, GM_PHY_ADDR, reg | GM_PAR_MIB_CLR);

	for (i = GM_MIB_CNT_BASE; i <= GM_MIB_CNT_END; i += 4)
		gma_read16(hw, port, i);
	gma_write16(hw, port, GM_PHY_ADDR, reg);

	/* transmit control */
	gma_write16(hw, port, GM_TX_CTRL, TX_COL_THR(TX_COL_DEF));

	/* receive control reg: unicast + multicast + no FCS  */
	gma_write16(hw, port, GM_RX_CTRL,
		    GM_RXCR_UCF_ENA | GM_RXCR_CRC_DIS | GM_RXCR_MCF_ENA);

	/* transmit flow control */
	gma_write16(hw, port, GM_TX_FLOW_CTRL, 0xffff);

	/* transmit parameter */
	gma_write16(hw, port, GM_TX_PARAM,
		    TX_JAM_LEN_VAL(TX_JAM_LEN_DEF) |
		    TX_JAM_IPG_VAL(TX_JAM_IPG_DEF) |
		    TX_IPG_JAM_DATA(TX_IPG_JAM_DEF) |
		    TX_BACK_OFF_LIM(TX_BOF_LIM_DEF));

	/* serial mode register */
	reg = DATA_BLIND_VAL(DATA_BLIND_DEF) |
		GM_SMOD_VLAN_ENA | IPG_DATA_VAL(IPG_DATA_DEF);

	if (hw->dev[port]->mtu > ETH_DATA_LEN)
		reg |= GM_SMOD_JUMBO_ENA;

	if (hw->chip_id == CHIP_ID_YUKON_EC_U &&
	    hw->chip_rev == CHIP_REV_YU_EC_U_B1)
		reg |= GM_NEW_FLOW_CTRL;

	gma_write16(hw, port, GM_SERIAL_MODE, reg);

	/* virtual address for data */
	gma_set_addr(hw, port, GM_SRC_ADDR_2L, addr);

	/* physical address: used for pause frames */
	gma_set_addr(hw, port, GM_SRC_ADDR_1L, addr);

	/* ignore counter overflows */
	gma_write16(hw, port, GM_TX_IRQ_MSK, 0);
	gma_write16(hw, port, GM_RX_IRQ_MSK, 0);
	gma_write16(hw, port, GM_TR_IRQ_MSK, 0);

	/* Configure Rx MAC FIFO */
	sky2_write8(hw, SK_REG(port, RX_GMF_CTRL_T), GMF_RST_CLR);
	rx_reg = GMF_OPER_ON | GMF_RX_F_FL_ON;
	if (hw->chip_id == CHIP_ID_YUKON_EX ||
	    hw->chip_id == CHIP_ID_YUKON_FE_P)
		rx_reg |= GMF_RX_OVER_ON;

	sky2_write32(hw, SK_REG(port, RX_GMF_CTRL_T), rx_reg);

	if (hw->chip_id == CHIP_ID_YUKON_XL) {
		/* Hardware errata - clear flush mask */
		sky2_write16(hw, SK_REG(port, RX_GMF_FL_MSK), 0);
	} else {
		/* Flush Rx MAC FIFO on any flow control or error */
		sky2_write16(hw, SK_REG(port, RX_GMF_FL_MSK), GMR_FS_ANY_ERR);
	}

	/* Set threshold to 0xa (64 bytes) + 1 to workaround pause bug  */
	reg = RX_GMF_FL_THR_DEF + 1;
	/* Another magic mystery workaround from sk98lin */
	if (hw->chip_id == CHIP_ID_YUKON_FE_P &&
	    hw->chip_rev == CHIP_REV_YU_FE2_A0)
		reg = 0x178;
	sky2_write16(hw, SK_REG(port, RX_GMF_FL_THR), reg);

	/* Configure Tx MAC FIFO */
	sky2_write8(hw, SK_REG(port, TX_GMF_CTRL_T), GMF_RST_CLR);
	sky2_write16(hw, SK_REG(port, TX_GMF_CTRL_T), GMF_OPER_ON);

	/* On chips without ram buffer, pause is controled by MAC level */
	if (!(hw->flags & SKY2_HW_RAM_BUFFER)) {
		/* Pause threshold is scaled by 8 in bytes */
		if (hw->chip_id == CHIP_ID_YUKON_FE_P &&
		    hw->chip_rev == CHIP_REV_YU_FE2_A0)
			reg = 1568 / 8;
		else
			reg = 1024 / 8;
		sky2_write16(hw, SK_REG(port, RX_GMF_UP_THR), reg);
		sky2_write16(hw, SK_REG(port, RX_GMF_LP_THR), 768 / 8);

		sky2_set_tx_stfwd(hw, port);
	}

	if (hw->chip_id == CHIP_ID_YUKON_FE_P &&
	    hw->chip_rev == CHIP_REV_YU_FE2_A0) {
		/* disable dynamic watermark */
		reg = sky2_read16(hw, SK_REG(port, TX_GMF_EA));
		reg &= ~TX_DYN_WM_ENA;
		sky2_write16(hw, SK_REG(port, TX_GMF_EA), reg);
	}
}

/* Assign Ram Buffer allocation to queue */
static void sky2_ramset(struct sky2_hw *hw, u16 q, u32 start, u32 space)
{
	u32 end;

	/* convert from K bytes to qwords used for hw register */
	start *= 1024/8;
	space *= 1024/8;
	end = start + space - 1;

	sky2_write8(hw, RB_ADDR(q, RB_CTRL), RB_RST_CLR);
	sky2_write32(hw, RB_ADDR(q, RB_START), start);
	sky2_write32(hw, RB_ADDR(q, RB_END), end);
	sky2_write32(hw, RB_ADDR(q, RB_WP), start);
	sky2_write32(hw, RB_ADDR(q, RB_RP), start);

	if (q == Q_R1 || q == Q_R2) {
		u32 tp = space - space/4;

		/* On receive queue's set the thresholds
		 * give receiver priority when > 3/4 full
		 * send pause when down to 2K
		 */
		sky2_write32(hw, RB_ADDR(q, RB_RX_UTHP), tp);
		sky2_write32(hw, RB_ADDR(q, RB_RX_LTHP), space/2);

		tp = space - 2048/8;
		sky2_write32(hw, RB_ADDR(q, RB_RX_UTPP), tp);
		sky2_write32(hw, RB_ADDR(q, RB_RX_LTPP), space/4);
	} else {
		/* Enable store & forward on Tx queue's because
		 * Tx FIFO is only 1K on Yukon
		 */
		sky2_write8(hw, RB_ADDR(q, RB_CTRL), RB_ENA_STFWD);
	}

	sky2_write8(hw, RB_ADDR(q, RB_CTRL), RB_ENA_OP_MD);
	sky2_read8(hw, RB_ADDR(q, RB_CTRL));
}

/* Setup Bus Memory Interface */
static void sky2_qset(struct sky2_hw *hw, u16 q)
{
	sky2_write32(hw, Q_ADDR(q, Q_CSR), BMU_CLR_RESET);
	sky2_write32(hw, Q_ADDR(q, Q_CSR), BMU_OPER_INIT);
	sky2_write32(hw, Q_ADDR(q, Q_CSR), BMU_FIFO_OP_ON);
	sky2_write32(hw, Q_ADDR(q, Q_WM),  BMU_WM_DEFAULT);
}

/* Setup prefetch unit registers. This is the interface between
 * hardware and driver list elements
 */
static void sky2_prefetch_init(struct sky2_hw *hw, u32 qaddr,
			       dma_addr_t addr, u32 last)
{
	sky2_write32(hw, Y2_QADDR(qaddr, PREF_UNIT_CTRL), PREF_UNIT_RST_SET);
	sky2_write32(hw, Y2_QADDR(qaddr, PREF_UNIT_CTRL), PREF_UNIT_RST_CLR);
	sky2_write32(hw, Y2_QADDR(qaddr, PREF_UNIT_ADDR_HI), upper_32_bits(addr));
	sky2_write32(hw, Y2_QADDR(qaddr, PREF_UNIT_ADDR_LO), lower_32_bits(addr));
	sky2_write16(hw, Y2_QADDR(qaddr, PREF_UNIT_LAST_IDX), last);
	sky2_write32(hw, Y2_QADDR(qaddr, PREF_UNIT_CTRL), PREF_UNIT_OP_ON);

	sky2_read32(hw, Y2_QADDR(qaddr, PREF_UNIT_CTRL));
}

static inline struct sky2_tx_le *get_tx_le(struct sky2_port *sky2, u16 *slot)
{
	struct sky2_tx_le *le = sky2->tx_le + *slot;

	*slot = RING_NEXT(*slot, sky2->tx_ring_size);
	le->ctrl = 0;
	return le;
}

static void tx_init(struct sky2_port *sky2)
{
	struct sky2_tx_le *le;

	sky2->tx_prod = sky2->tx_cons = 0;
	sky2->tx_tcpsum = 0;
	sky2->tx_last_mss = 0;

	le = get_tx_le(sky2, &sky2->tx_prod);
	le->addr = 0;
	le->opcode = OP_ADDR64 | HW_OWNER;
	sky2->tx_last_upper = 0;
}

/* Update chip's next pointer */
static inline void sky2_put_idx(struct sky2_hw *hw, unsigned q, u16 idx)
{
	/* Make sure write' to descriptors are complete before we tell hardware */
	wmb();
	sky2_write16(hw, Y2_QADDR(q, PREF_UNIT_PUT_IDX), idx);

	/* Synchronize I/O on since next processor may write to tail */
	mmiowb();
}


static inline struct sky2_rx_le *sky2_next_rx(struct sky2_port *sky2)
{
	struct sky2_rx_le *le = sky2->rx_le + sky2->rx_put;
	sky2->rx_put = RING_NEXT(sky2->rx_put, RX_LE_SIZE);
	le->ctrl = 0;
	return le;
}

static unsigned sky2_get_rx_threshold(struct sky2_port *sky2)
{
	unsigned size;

	/* Space needed for frame data + headers rounded up */
	size = roundup(sky2->netdev->mtu + ETH_HLEN + VLAN_HLEN, 8);

	/* Stopping point for hardware truncation */
	return (size - 8) / sizeof(u32);
}

static unsigned sky2_get_rx_data_size(struct sky2_port *sky2)
{
	struct rx_ring_info *re;
	unsigned size;

	/* Space needed for frame data + headers rounded up */
	size = roundup(sky2->netdev->mtu + ETH_HLEN + VLAN_HLEN, 8);

	sky2->rx_nfrags = size >> PAGE_SHIFT;
	BUG_ON(sky2->rx_nfrags > ARRAY_SIZE(re->frag_addr));

	/* Compute residue after pages */
	size -= sky2->rx_nfrags << PAGE_SHIFT;

	/* Optimize to handle small packets and headers */
	if (size < copybreak)
		size = copybreak;
	if (size < ETH_HLEN)
		size = ETH_HLEN;

	return size;
}

/* Build description to hardware for one receive segment */
static void sky2_rx_add(struct sky2_port *sky2, u8 op,
			dma_addr_t map, unsigned len)
{
	struct sky2_rx_le *le;

	if (sizeof(dma_addr_t) > sizeof(u32)) {
		le = sky2_next_rx(sky2);
		le->addr = cpu_to_le32(upper_32_bits(map));
		le->opcode = OP_ADDR64 | HW_OWNER;
	}

	le = sky2_next_rx(sky2);
	le->addr = cpu_to_le32(lower_32_bits(map));
	le->length = cpu_to_le16(len);
	le->opcode = op | HW_OWNER;
}

/* Build description to hardware for one possibly fragmented skb */
static void sky2_rx_submit(struct sky2_port *sky2,
			   const struct rx_ring_info *re)
{
	int i;

	sky2_rx_add(sky2, OP_PACKET, re->data_addr, sky2->rx_data_size);

	for (i = 0; i < skb_shinfo(re->skb)->nr_frags; i++)
		sky2_rx_add(sky2, OP_BUFFER, re->frag_addr[i], PAGE_SIZE);
}


static int sky2_rx_map_skb(struct pci_dev *pdev, struct rx_ring_info *re,
			    unsigned size)
{
	struct sk_buff *skb = re->skb;
	int i;

	re->data_addr = pci_map_single(pdev, skb->data, size, PCI_DMA_FROMDEVICE);
	if (pci_dma_mapping_error(pdev, re->data_addr))
		goto mapping_error;

	dma_unmap_len_set(re, data_size, size);

	for (i = 0; i < skb_shinfo(skb)->nr_frags; i++) {
		skb_frag_t *frag = &skb_shinfo(skb)->frags[i];

		re->frag_addr[i] = pci_map_page(pdev, frag->page,
						frag->page_offset,
						frag->size,
						PCI_DMA_FROMDEVICE);

		if (pci_dma_mapping_error(pdev, re->frag_addr[i]))
			goto map_page_error;
	}
	return 0;

map_page_error:
	while (--i >= 0) {
		pci_unmap_page(pdev, re->frag_addr[i],
			       skb_shinfo(skb)->frags[i].size,
			       PCI_DMA_FROMDEVICE);
	}

	pci_unmap_single(pdev, re->data_addr, dma_unmap_len(re, data_size),
			 PCI_DMA_FROMDEVICE);

mapping_error:
	if (net_ratelimit())
		dev_warn(&pdev->dev, "%s: rx mapping error\n",
			 skb->dev->name);
	return -EIO;
}

static void sky2_rx_unmap_skb(struct pci_dev *pdev, struct rx_ring_info *re)
{
	struct sk_buff *skb = re->skb;
	int i;

	pci_unmap_single(pdev, re->data_addr, dma_unmap_len(re, data_size),
			 PCI_DMA_FROMDEVICE);

	for (i = 0; i < skb_shinfo(skb)->nr_frags; i++)
		pci_unmap_page(pdev, re->frag_addr[i],
			       skb_shinfo(skb)->frags[i].size,
			       PCI_DMA_FROMDEVICE);
}

/* Tell chip where to start receive checksum.
 * Actually has two checksums, but set both same to avoid possible byte
 * order problems.
 */
static void rx_set_checksum(struct sky2_port *sky2)
{
	struct sky2_rx_le *le = sky2_next_rx(sky2);

	le->addr = cpu_to_le32((ETH_HLEN << 16) | ETH_HLEN);
	le->ctrl = 0;
	le->opcode = OP_TCPSTART | HW_OWNER;

	sky2_write32(sky2->hw,
		     Q_ADDR(rxqaddr[sky2->port], Q_CSR),
		     (sky2->flags & SKY2_FLAG_RX_CHECKSUM)
		     ? BMU_ENA_RX_CHKSUM : BMU_DIS_RX_CHKSUM);
}

/* Enable/disable receive hash calculation (RSS) */
static void rx_set_rss(struct net_device *dev)
{
	struct sky2_port *sky2 = netdev_priv(dev);
	struct sky2_hw *hw = sky2->hw;
	int i, nkeys = 4;

	/* Supports IPv6 and other modes */
	if (hw->flags & SKY2_HW_NEW_LE) {
		nkeys = 10;
		sky2_write32(hw, SK_REG(sky2->port, RSS_CFG), HASH_ALL);
	}

	/* Program RSS initial values */
	if (dev->features & NETIF_F_RXHASH) {
		u32 key[nkeys];

		get_random_bytes(key, nkeys * sizeof(u32));
		for (i = 0; i < nkeys; i++)
			sky2_write32(hw, SK_REG(sky2->port, RSS_KEY + i * 4),
				     key[i]);

		/* Need to turn on (undocumented) flag to make hashing work  */
		sky2_write32(hw, SK_REG(sky2->port, RX_GMF_CTRL_T),
			     RX_STFW_ENA);

		sky2_write32(hw, Q_ADDR(rxqaddr[sky2->port], Q_CSR),
			     BMU_ENA_RX_RSS_HASH);
	} else
		sky2_write32(hw, Q_ADDR(rxqaddr[sky2->port], Q_CSR),
			     BMU_DIS_RX_RSS_HASH);
}

/*
 * The RX Stop command will not work for Yukon-2 if the BMU does not
 * reach the end of packet and since we can't make sure that we have
 * incoming data, we must reset the BMU while it is not doing a DMA
 * transfer. Since it is possible that the RX path is still active,
 * the RX RAM buffer will be stopped first, so any possible incoming
 * data will not trigger a DMA. After the RAM buffer is stopped, the
 * BMU is polled until any DMA in progress is ended and only then it
 * will be reset.
 */
static void sky2_rx_stop(struct sky2_port *sky2)
{
	struct sky2_hw *hw = sky2->hw;
	unsigned rxq = rxqaddr[sky2->port];
	int i;

	/* disable the RAM Buffer receive queue */
	sky2_write8(hw, RB_ADDR(rxq, RB_CTRL), RB_DIS_OP_MD);

	for (i = 0; i < 0xffff; i++)
		if (sky2_read8(hw, RB_ADDR(rxq, Q_RSL))
		    == sky2_read8(hw, RB_ADDR(rxq, Q_RL)))
			goto stopped;

	netdev_warn(sky2->netdev, "receiver stop failed\n");
stopped:
	sky2_write32(hw, Q_ADDR(rxq, Q_CSR), BMU_RST_SET | BMU_FIFO_RST);

	/* reset the Rx prefetch unit */
	sky2_write32(hw, Y2_QADDR(rxq, PREF_UNIT_CTRL), PREF_UNIT_RST_SET);
	mmiowb();
}

/* Clean out receive buffer area, assumes receiver hardware stopped */
static void sky2_rx_clean(struct sky2_port *sky2)
{
	unsigned i;

	memset(sky2->rx_le, 0, RX_LE_BYTES);
	for (i = 0; i < sky2->rx_pending; i++) {
		struct rx_ring_info *re = sky2->rx_ring + i;

		if (re->skb) {
			sky2_rx_unmap_skb(sky2->hw->pdev, re);
			kfree_skb(re->skb);
			re->skb = NULL;
		}
	}
}

/* Basic MII support */
static int sky2_ioctl(struct net_device *dev, struct ifreq *ifr, int cmd)
{
	struct mii_ioctl_data *data = if_mii(ifr);
	struct sky2_port *sky2 = netdev_priv(dev);
	struct sky2_hw *hw = sky2->hw;
	int err = -EOPNOTSUPP;

	if (!netif_running(dev))
		return -ENODEV;	/* Phy still in reset */

	switch (cmd) {
	case SIOCGMIIPHY:
		data->phy_id = PHY_ADDR_MARV;

		/* fallthru */
	case SIOCGMIIREG: {
		u16 val = 0;

		spin_lock_bh(&sky2->phy_lock);
		err = __gm_phy_read(hw, sky2->port, data->reg_num & 0x1f, &val);
		spin_unlock_bh(&sky2->phy_lock);

		data->val_out = val;
		break;
	}

	case SIOCSMIIREG:
		spin_lock_bh(&sky2->phy_lock);
		err = gm_phy_write(hw, sky2->port, data->reg_num & 0x1f,
				   data->val_in);
		spin_unlock_bh(&sky2->phy_lock);
		break;
	}
	return err;
}

#ifdef SKY2_VLAN_TAG_USED
static void sky2_set_vlan_mode(struct sky2_hw *hw, u16 port, bool onoff)
{
	if (onoff) {
		sky2_write32(hw, SK_REG(port, RX_GMF_CTRL_T),
			     RX_VLAN_STRIP_ON);
		sky2_write32(hw, SK_REG(port, TX_GMF_CTRL_T),
			     TX_VLAN_TAG_ON);
	} else {
		sky2_write32(hw, SK_REG(port, RX_GMF_CTRL_T),
			     RX_VLAN_STRIP_OFF);
		sky2_write32(hw, SK_REG(port, TX_GMF_CTRL_T),
			     TX_VLAN_TAG_OFF);
	}
}

static void sky2_vlan_rx_register(struct net_device *dev, struct vlan_group *grp)
{
	struct sky2_port *sky2 = netdev_priv(dev);
	struct sky2_hw *hw = sky2->hw;
	u16 port = sky2->port;

	netif_tx_lock_bh(dev);
	napi_disable(&hw->napi);

	sky2->vlgrp = grp;
	sky2_set_vlan_mode(hw, port, grp != NULL);

	sky2_read32(hw, B0_Y2_SP_LISR);
	napi_enable(&hw->napi);
	netif_tx_unlock_bh(dev);
}
#endif

/* Amount of required worst case padding in rx buffer */
static inline unsigned sky2_rx_pad(const struct sky2_hw *hw)
{
	return (hw->flags & SKY2_HW_RAM_BUFFER) ? 8 : 2;
}

/*
 * Allocate an skb for receiving. If the MTU is large enough
 * make the skb non-linear with a fragment list of pages.
 */
static struct sk_buff *sky2_rx_alloc(struct sky2_port *sky2)
{
	struct sk_buff *skb;
	int i;

	skb = netdev_alloc_skb(sky2->netdev,
			       sky2->rx_data_size + sky2_rx_pad(sky2->hw));
	if (!skb)
		goto nomem;

	if (sky2->hw->flags & SKY2_HW_RAM_BUFFER) {
		unsigned char *start;
		/*
		 * Workaround for a bug in FIFO that cause hang
		 * if the FIFO if the receive buffer is not 64 byte aligned.
		 * The buffer returned from netdev_alloc_skb is
		 * aligned except if slab debugging is enabled.
		 */
		start = PTR_ALIGN(skb->data, 8);
		skb_reserve(skb, start - skb->data);
	} else
		skb_reserve(skb, NET_IP_ALIGN);

	for (i = 0; i < sky2->rx_nfrags; i++) {
		struct page *page = alloc_page(GFP_ATOMIC);

		if (!page)
			goto free_partial;
		skb_fill_page_desc(skb, i, page, 0, PAGE_SIZE);
	}

	return skb;
free_partial:
	kfree_skb(skb);
nomem:
	return NULL;
}

static inline void sky2_rx_update(struct sky2_port *sky2, unsigned rxq)
{
	sky2_put_idx(sky2->hw, rxq, sky2->rx_put);
}

static int sky2_alloc_rx_skbs(struct sky2_port *sky2)
{
	struct sky2_hw *hw = sky2->hw;
	unsigned i;

	sky2->rx_data_size = sky2_get_rx_data_size(sky2);

	/* Fill Rx ring */
	for (i = 0; i < sky2->rx_pending; i++) {
		struct rx_ring_info *re = sky2->rx_ring + i;

		re->skb = sky2_rx_alloc(sky2);
		if (!re->skb)
			return -ENOMEM;

		if (sky2_rx_map_skb(hw->pdev, re, sky2->rx_data_size)) {
			dev_kfree_skb(re->skb);
			re->skb = NULL;
			return -ENOMEM;
		}
	}
	return 0;
}

/*
 * Setup receiver buffer pool.
 * Normal case this ends up creating one list element for skb
 * in the receive ring. Worst case if using large MTU and each
 * allocation falls on a different 64 bit region, that results
 * in 6 list elements per ring entry.
 * One element is used for checksum enable/disable, and one
 * extra to avoid wrap.
 */
static void sky2_rx_start(struct sky2_port *sky2)
{
	struct sky2_hw *hw = sky2->hw;
	struct rx_ring_info *re;
	unsigned rxq = rxqaddr[sky2->port];
	unsigned i, thresh;

	sky2->rx_put = sky2->rx_next = 0;
	sky2_qset(hw, rxq);

	/* On PCI express lowering the watermark gives better performance */
	if (pci_find_capability(hw->pdev, PCI_CAP_ID_EXP))
		sky2_write32(hw, Q_ADDR(rxq, Q_WM), BMU_WM_PEX);

	/* These chips have no ram buffer?
	 * MAC Rx RAM Read is controlled by hardware */
	if (hw->chip_id == CHIP_ID_YUKON_EC_U &&
	    hw->chip_rev > CHIP_REV_YU_EC_U_A0)
		sky2_write32(hw, Q_ADDR(rxq, Q_TEST), F_M_RX_RAM_DIS);

	sky2_prefetch_init(hw, rxq, sky2->rx_le_map, RX_LE_SIZE - 1);

	if (!(hw->flags & SKY2_HW_NEW_LE))
		rx_set_checksum(sky2);

	if (!(hw->flags & SKY2_HW_RSS_BROKEN))
		rx_set_rss(sky2->netdev);

	/* submit Rx ring */
	for (i = 0; i < sky2->rx_pending; i++) {
		re = sky2->rx_ring + i;
		sky2_rx_submit(sky2, re);
	}

	/*
	 * The receiver hangs if it receives frames larger than the
	 * packet buffer. As a workaround, truncate oversize frames, but
	 * the register is limited to 9 bits, so if you do frames > 2052
	 * you better get the MTU right!
	 */
	thresh = sky2_get_rx_threshold(sky2);
	if (thresh > 0x1ff)
		sky2_write32(hw, SK_REG(sky2->port, RX_GMF_CTRL_T), RX_TRUNC_OFF);
	else {
		sky2_write16(hw, SK_REG(sky2->port, RX_GMF_TR_THR), thresh);
		sky2_write32(hw, SK_REG(sky2->port, RX_GMF_CTRL_T), RX_TRUNC_ON);
	}

	/* Tell chip about available buffers */
	sky2_rx_update(sky2, rxq);

	if (hw->chip_id == CHIP_ID_YUKON_EX ||
	    hw->chip_id == CHIP_ID_YUKON_SUPR) {
		/*
		 * Disable flushing of non ASF packets;
		 * must be done after initializing the BMUs;
		 * drivers without ASF support should do this too, otherwise
		 * it may happen that they cannot run on ASF devices;
		 * remember that the MAC FIFO isn't reset during initialization.
		 */
		sky2_write32(hw, SK_REG(sky2->port, RX_GMF_CTRL_T), RX_MACSEC_FLUSH_OFF);
	}

	if (hw->chip_id >= CHIP_ID_YUKON_SUPR) {
		/* Enable RX Home Address & Routing Header checksum fix */
		sky2_write16(hw, SK_REG(sky2->port, RX_GMF_FL_CTRL),
			     RX_IPV6_SA_MOB_ENA | RX_IPV6_DA_MOB_ENA);

		/* Enable TX Home Address & Routing Header checksum fix */
		sky2_write32(hw, Q_ADDR(txqaddr[sky2->port], Q_TEST),
			     TBMU_TEST_HOME_ADD_FIX_EN | TBMU_TEST_ROUTING_ADD_FIX_EN);
	}
}

static int sky2_alloc_buffers(struct sky2_port *sky2)
{
	struct sky2_hw *hw = sky2->hw;

	/* must be power of 2 */
	sky2->tx_le = pci_alloc_consistent(hw->pdev,
					   sky2->tx_ring_size *
					   sizeof(struct sky2_tx_le),
					   &sky2->tx_le_map);
	if (!sky2->tx_le)
		goto nomem;

	sky2->tx_ring = kcalloc(sky2->tx_ring_size, sizeof(struct tx_ring_info),
				GFP_KERNEL);
	if (!sky2->tx_ring)
		goto nomem;

	sky2->rx_le = pci_alloc_consistent(hw->pdev, RX_LE_BYTES,
					   &sky2->rx_le_map);
	if (!sky2->rx_le)
		goto nomem;
	memset(sky2->rx_le, 0, RX_LE_BYTES);

	sky2->rx_ring = kcalloc(sky2->rx_pending, sizeof(struct rx_ring_info),
				GFP_KERNEL);
	if (!sky2->rx_ring)
		goto nomem;

	return sky2_alloc_rx_skbs(sky2);
nomem:
	return -ENOMEM;
}

static void sky2_free_buffers(struct sky2_port *sky2)
{
	struct sky2_hw *hw = sky2->hw;

	sky2_rx_clean(sky2);

	if (sky2->rx_le) {
		pci_free_consistent(hw->pdev, RX_LE_BYTES,
				    sky2->rx_le, sky2->rx_le_map);
		sky2->rx_le = NULL;
	}
	if (sky2->tx_le) {
		pci_free_consistent(hw->pdev,
				    sky2->tx_ring_size * sizeof(struct sky2_tx_le),
				    sky2->tx_le, sky2->tx_le_map);
		sky2->tx_le = NULL;
	}
	kfree(sky2->tx_ring);
	kfree(sky2->rx_ring);

	sky2->tx_ring = NULL;
	sky2->rx_ring = NULL;
}

static void sky2_hw_up(struct sky2_port *sky2)
{
	struct sky2_hw *hw = sky2->hw;
	unsigned port = sky2->port;
	u32 ramsize;
	int cap;
	struct net_device *otherdev = hw->dev[sky2->port^1];

	tx_init(sky2);

	/*
 	 * On dual port PCI-X card, there is an problem where status
	 * can be received out of order due to split transactions
	 */
	if (otherdev && netif_running(otherdev) &&
 	    (cap = pci_find_capability(hw->pdev, PCI_CAP_ID_PCIX))) {
 		u16 cmd;

		cmd = sky2_pci_read16(hw, cap + PCI_X_CMD);
 		cmd &= ~PCI_X_CMD_MAX_SPLIT;
 		sky2_pci_write16(hw, cap + PCI_X_CMD, cmd);
	}

	sky2_mac_init(hw, port);

	/* Register is number of 4K blocks on internal RAM buffer. */
	ramsize = sky2_read8(hw, B2_E_0) * 4;
	if (ramsize > 0) {
		u32 rxspace;

		netdev_dbg(sky2->netdev, "ram buffer %dK\n", ramsize);
		if (ramsize < 16)
			rxspace = ramsize / 2;
		else
			rxspace = 8 + (2*(ramsize - 16))/3;

		sky2_ramset(hw, rxqaddr[port], 0, rxspace);
		sky2_ramset(hw, txqaddr[port], rxspace, ramsize - rxspace);

		/* Make sure SyncQ is disabled */
		sky2_write8(hw, RB_ADDR(port == 0 ? Q_XS1 : Q_XS2, RB_CTRL),
			    RB_RST_SET);
	}

	sky2_qset(hw, txqaddr[port]);

	/* This is copied from sk98lin 10.0.5.3; no one tells me about erratta's */
	if (hw->chip_id == CHIP_ID_YUKON_EX && hw->chip_rev == CHIP_REV_YU_EX_B0)
		sky2_write32(hw, Q_ADDR(txqaddr[port], Q_TEST), F_TX_CHK_AUTO_OFF);

	/* Set almost empty threshold */
	if (hw->chip_id == CHIP_ID_YUKON_EC_U &&
	    hw->chip_rev == CHIP_REV_YU_EC_U_A0)
		sky2_write16(hw, Q_ADDR(txqaddr[port], Q_AL), ECU_TXFF_LEV);

	sky2_prefetch_init(hw, txqaddr[port], sky2->tx_le_map,
			   sky2->tx_ring_size - 1);

#ifdef SKY2_VLAN_TAG_USED
	sky2_set_vlan_mode(hw, port, sky2->vlgrp != NULL);
#endif

	sky2_rx_start(sky2);
}

/* Bring up network interface. */
static int sky2_up(struct net_device *dev)
{
	struct sky2_port *sky2 = netdev_priv(dev);
	struct sky2_hw *hw = sky2->hw;
	unsigned port = sky2->port;
	u32 imask;
	int err;

	netif_carrier_off(dev);

	err = sky2_alloc_buffers(sky2);
	if (err)
		goto err_out;

	sky2_hw_up(sky2);

	/* Enable interrupts from phy/mac for port */
	imask = sky2_read32(hw, B0_IMSK);
	imask |= portirq_msk[port];
	sky2_write32(hw, B0_IMSK, imask);
	sky2_read32(hw, B0_IMSK);

	netif_info(sky2, ifup, dev, "enabling interface\n");

	return 0;

err_out:
	sky2_free_buffers(sky2);
	return err;
}

/* Modular subtraction in ring */
static inline int tx_inuse(const struct sky2_port *sky2)
{
	return (sky2->tx_prod - sky2->tx_cons) & (sky2->tx_ring_size - 1);
}

/* Number of list elements available for next tx */
static inline int tx_avail(const struct sky2_port *sky2)
{
	return sky2->tx_pending - tx_inuse(sky2);
}

/* Estimate of number of transmit list elements required */
static unsigned tx_le_req(const struct sk_buff *skb)
{
	unsigned count;

	count = (skb_shinfo(skb)->nr_frags + 1)
		* (sizeof(dma_addr_t) / sizeof(u32));

	if (skb_is_gso(skb))
		++count;
	else if (sizeof(dma_addr_t) == sizeof(u32))
		++count;	/* possible vlan */

	if (skb->ip_summed == CHECKSUM_PARTIAL)
		++count;

	return count;
}

static void sky2_tx_unmap(struct pci_dev *pdev, struct tx_ring_info *re)
{
	if (re->flags & TX_MAP_SINGLE)
		pci_unmap_single(pdev, dma_unmap_addr(re, mapaddr),
				 dma_unmap_len(re, maplen),
				 PCI_DMA_TODEVICE);
	else if (re->flags & TX_MAP_PAGE)
		pci_unmap_page(pdev, dma_unmap_addr(re, mapaddr),
			       dma_unmap_len(re, maplen),
			       PCI_DMA_TODEVICE);
	re->flags = 0;
}

/*
 * Put one packet in ring for transmit.
 * A single packet can generate multiple list elements, and
 * the number of ring elements will probably be less than the number
 * of list elements used.
 */
static netdev_tx_t sky2_xmit_frame(struct sk_buff *skb,
				   struct net_device *dev)
{
	struct sky2_port *sky2 = netdev_priv(dev);
	struct sky2_hw *hw = sky2->hw;
	struct sky2_tx_le *le = NULL;
	struct tx_ring_info *re;
	unsigned i, len;
	dma_addr_t mapping;
	u32 upper;
	u16 slot;
	u16 mss;
	u8 ctrl;

 	if (unlikely(tx_avail(sky2) < tx_le_req(skb)))
  		return NETDEV_TX_BUSY;

	len = skb_headlen(skb);
	mapping = pci_map_single(hw->pdev, skb->data, len, PCI_DMA_TODEVICE);

	if (pci_dma_mapping_error(hw->pdev, mapping))
		goto mapping_error;

	slot = sky2->tx_prod;
	netif_printk(sky2, tx_queued, KERN_DEBUG, dev,
		     "tx queued, slot %u, len %d\n", slot, skb->len);

	/* Send high bits if needed */
	upper = upper_32_bits(mapping);
	if (upper != sky2->tx_last_upper) {
		le = get_tx_le(sky2, &slot);
		le->addr = cpu_to_le32(upper);
		sky2->tx_last_upper = upper;
		le->opcode = OP_ADDR64 | HW_OWNER;
	}

	/* Check for TCP Segmentation Offload */
	mss = skb_shinfo(skb)->gso_size;
	if (mss != 0) {

		if (!(hw->flags & SKY2_HW_NEW_LE))
			mss += ETH_HLEN + ip_hdrlen(skb) + tcp_hdrlen(skb);

  		if (mss != sky2->tx_last_mss) {
			le = get_tx_le(sky2, &slot);
  			le->addr = cpu_to_le32(mss);

			if (hw->flags & SKY2_HW_NEW_LE)
				le->opcode = OP_MSS | HW_OWNER;
			else
				le->opcode = OP_LRGLEN | HW_OWNER;
			sky2->tx_last_mss = mss;
		}
	}

	ctrl = 0;
#ifdef SKY2_VLAN_TAG_USED
	/* Add VLAN tag, can piggyback on LRGLEN or ADDR64 */
	if (vlan_tx_tag_present(skb)) {
		if (!le) {
			le = get_tx_le(sky2, &slot);
			le->addr = 0;
			le->opcode = OP_VLAN|HW_OWNER;
		} else
			le->opcode |= OP_VLAN;
		le->length = cpu_to_be16(vlan_tx_tag_get(skb));
		ctrl |= INS_VLAN;
	}
#endif

	/* Handle TCP checksum offload */
	if (skb->ip_summed == CHECKSUM_PARTIAL) {
		/* On Yukon EX (some versions) encoding change. */
 		if (hw->flags & SKY2_HW_AUTO_TX_SUM)
 			ctrl |= CALSUM;	/* auto checksum */
		else {
			const unsigned offset = skb_transport_offset(skb);
			u32 tcpsum;

			tcpsum = offset << 16;			/* sum start */
			tcpsum |= offset + skb->csum_offset;	/* sum write */

			ctrl |= CALSUM | WR_SUM | INIT_SUM | LOCK_SUM;
			if (ip_hdr(skb)->protocol == IPPROTO_UDP)
				ctrl |= UDPTCP;

			if (tcpsum != sky2->tx_tcpsum) {
				sky2->tx_tcpsum = tcpsum;

				le = get_tx_le(sky2, &slot);
				le->addr = cpu_to_le32(tcpsum);
				le->length = 0;	/* initial checksum value */
				le->ctrl = 1;	/* one packet */
				le->opcode = OP_TCPLISW | HW_OWNER;
			}
		}
	}

	re = sky2->tx_ring + slot;
	re->flags = TX_MAP_SINGLE;
	dma_unmap_addr_set(re, mapaddr, mapping);
	dma_unmap_len_set(re, maplen, len);

	le = get_tx_le(sky2, &slot);
	le->addr = cpu_to_le32(lower_32_bits(mapping));
	le->length = cpu_to_le16(len);
	le->ctrl = ctrl;
	le->opcode = mss ? (OP_LARGESEND | HW_OWNER) : (OP_PACKET | HW_OWNER);


	for (i = 0; i < skb_shinfo(skb)->nr_frags; i++) {
		const skb_frag_t *frag = &skb_shinfo(skb)->frags[i];

		mapping = pci_map_page(hw->pdev, frag->page, frag->page_offset,
				       frag->size, PCI_DMA_TODEVICE);

		if (pci_dma_mapping_error(hw->pdev, mapping))
			goto mapping_unwind;

		upper = upper_32_bits(mapping);
		if (upper != sky2->tx_last_upper) {
			le = get_tx_le(sky2, &slot);
			le->addr = cpu_to_le32(upper);
			sky2->tx_last_upper = upper;
			le->opcode = OP_ADDR64 | HW_OWNER;
		}

		re = sky2->tx_ring + slot;
		re->flags = TX_MAP_PAGE;
		dma_unmap_addr_set(re, mapaddr, mapping);
		dma_unmap_len_set(re, maplen, frag->size);

		le = get_tx_le(sky2, &slot);
		le->addr = cpu_to_le32(lower_32_bits(mapping));
		le->length = cpu_to_le16(frag->size);
		le->ctrl = ctrl;
		le->opcode = OP_BUFFER | HW_OWNER;
	}

	re->skb = skb;
	le->ctrl |= EOP;

	sky2->tx_prod = slot;

	if (tx_avail(sky2) <= MAX_SKB_TX_LE)
		netif_stop_queue(dev);

	sky2_put_idx(hw, txqaddr[sky2->port], sky2->tx_prod);

	return NETDEV_TX_OK;

mapping_unwind:
	for (i = sky2->tx_prod; i != slot; i = RING_NEXT(i, sky2->tx_ring_size)) {
		re = sky2->tx_ring + i;

		sky2_tx_unmap(hw->pdev, re);
	}

mapping_error:
	if (net_ratelimit())
		dev_warn(&hw->pdev->dev, "%s: tx mapping error\n", dev->name);
	dev_kfree_skb(skb);
	return NETDEV_TX_OK;
}

/*
 * Free ring elements from starting at tx_cons until "done"
 *
 * NB:
 *  1. The hardware will tell us about partial completion of multi-part
 *     buffers so make sure not to free skb to early.
 *  2. This may run in parallel start_xmit because the it only
 *     looks at the tail of the queue of FIFO (tx_cons), not
 *     the head (tx_prod)
 */
static void sky2_tx_complete(struct sky2_port *sky2, u16 done)
{
	struct net_device *dev = sky2->netdev;
	unsigned idx;

	BUG_ON(done >= sky2->tx_ring_size);

	for (idx = sky2->tx_cons; idx != done;
	     idx = RING_NEXT(idx, sky2->tx_ring_size)) {
		struct tx_ring_info *re = sky2->tx_ring + idx;
		struct sk_buff *skb = re->skb;

		sky2_tx_unmap(sky2->hw->pdev, re);

		if (skb) {
			netif_printk(sky2, tx_done, KERN_DEBUG, dev,
				     "tx done %u\n", idx);

			u64_stats_update_begin(&sky2->tx_stats.syncp);
			++sky2->tx_stats.packets;
			sky2->tx_stats.bytes += skb->len;
			u64_stats_update_end(&sky2->tx_stats.syncp);

			re->skb = NULL;
			dev_kfree_skb_any(skb);

			sky2->tx_next = RING_NEXT(idx, sky2->tx_ring_size);
		}
	}

	sky2->tx_cons = idx;
	smp_mb();
}

static void sky2_tx_reset(struct sky2_hw *hw, unsigned port)
{
	/* Disable Force Sync bit and Enable Alloc bit */
	sky2_write8(hw, SK_REG(port, TXA_CTRL),
		    TXA_DIS_FSYNC | TXA_DIS_ALLOC | TXA_STOP_RC);

	/* Stop Interval Timer and Limit Counter of Tx Arbiter */
	sky2_write32(hw, SK_REG(port, TXA_ITI_INI), 0L);
	sky2_write32(hw, SK_REG(port, TXA_LIM_INI), 0L);

	/* Reset the PCI FIFO of the async Tx queue */
	sky2_write32(hw, Q_ADDR(txqaddr[port], Q_CSR),
		     BMU_RST_SET | BMU_FIFO_RST);

	/* Reset the Tx prefetch units */
	sky2_write32(hw, Y2_QADDR(txqaddr[port], PREF_UNIT_CTRL),
		     PREF_UNIT_RST_SET);

	sky2_write32(hw, RB_ADDR(txqaddr[port], RB_CTRL), RB_RST_SET);
	sky2_write8(hw, SK_REG(port, TX_GMF_CTRL_T), GMF_RST_SET);
}

static void sky2_hw_down(struct sky2_port *sky2)
{
	struct sky2_hw *hw = sky2->hw;
	unsigned port = sky2->port;
	u16 ctrl;

	/* Force flow control off */
	sky2_write8(hw, SK_REG(port, GMAC_CTRL), GMC_PAUSE_OFF);

	/* Stop transmitter */
	sky2_write32(hw, Q_ADDR(txqaddr[port], Q_CSR), BMU_STOP);
	sky2_read32(hw, Q_ADDR(txqaddr[port], Q_CSR));

	sky2_write32(hw, RB_ADDR(txqaddr[port], RB_CTRL),
		     RB_RST_SET | RB_DIS_OP_MD);

	ctrl = gma_read16(hw, port, GM_GP_CTRL);
	ctrl &= ~(GM_GPCR_TX_ENA | GM_GPCR_RX_ENA);
	gma_write16(hw, port, GM_GP_CTRL, ctrl);

	sky2_write8(hw, SK_REG(port, GPHY_CTRL), GPC_RST_SET);

	/* Workaround shared GMAC reset */
	if (!(hw->chip_id == CHIP_ID_YUKON_XL && hw->chip_rev == 0 &&
	      port == 0 && hw->dev[1] && netif_running(hw->dev[1])))
		sky2_write8(hw, SK_REG(port, GMAC_CTRL), GMC_RST_SET);

	sky2_write8(hw, SK_REG(port, RX_GMF_CTRL_T), GMF_RST_SET);

	/* Force any delayed status interrrupt and NAPI */
	sky2_write32(hw, STAT_LEV_TIMER_CNT, 0);
	sky2_write32(hw, STAT_TX_TIMER_CNT, 0);
	sky2_write32(hw, STAT_ISR_TIMER_CNT, 0);
	sky2_read8(hw, STAT_ISR_TIMER_CTRL);

	sky2_rx_stop(sky2);

	spin_lock_bh(&sky2->phy_lock);
	sky2_phy_power_down(hw, port);
	spin_unlock_bh(&sky2->phy_lock);

	sky2_tx_reset(hw, port);

	/* Free any pending frames stuck in HW queue */
	sky2_tx_complete(sky2, sky2->tx_prod);
}

/* Network shutdown */
static int sky2_down(struct net_device *dev)
{
	struct sky2_port *sky2 = netdev_priv(dev);
	struct sky2_hw *hw = sky2->hw;

	/* Never really got started! */
	if (!sky2->tx_le)
		return 0;

	netif_info(sky2, ifdown, dev, "disabling interface\n");

	/* Disable port IRQ */
	sky2_write32(hw, B0_IMSK,
		     sky2_read32(hw, B0_IMSK) & ~portirq_msk[sky2->port]);
	sky2_read32(hw, B0_IMSK);

	synchronize_irq(hw->pdev->irq);
	napi_synchronize(&hw->napi);

	sky2_hw_down(sky2);

	sky2_free_buffers(sky2);

	return 0;
}

static u16 sky2_phy_speed(const struct sky2_hw *hw, u16 aux)
{
	if (hw->flags & SKY2_HW_FIBRE_PHY)
		return SPEED_1000;

	if (!(hw->flags & SKY2_HW_GIGABIT)) {
		if (aux & PHY_M_PS_SPEED_100)
			return SPEED_100;
		else
			return SPEED_10;
	}

	switch (aux & PHY_M_PS_SPEED_MSK) {
	case PHY_M_PS_SPEED_1000:
		return SPEED_1000;
	case PHY_M_PS_SPEED_100:
		return SPEED_100;
	default:
		return SPEED_10;
	}
}

static void sky2_link_up(struct sky2_port *sky2)
{
	struct sky2_hw *hw = sky2->hw;
	unsigned port = sky2->port;
	static const char *fc_name[] = {
		[FC_NONE]	= "none",
		[FC_TX]		= "tx",
		[FC_RX]		= "rx",
		[FC_BOTH]	= "both",
	};

	sky2_enable_rx_tx(sky2);

	gm_phy_write(hw, port, PHY_MARV_INT_MASK, PHY_M_DEF_MSK);

	netif_carrier_on(sky2->netdev);

	mod_timer(&hw->watchdog_timer, jiffies + 1);

	/* Turn on link LED */
	sky2_write8(hw, SK_REG(port, LNK_LED_REG),
		    LINKLED_ON | LINKLED_BLINK_OFF | LINKLED_LINKSYNC_OFF);

	netif_info(sky2, link, sky2->netdev,
		   "Link is up at %d Mbps, %s duplex, flow control %s\n",
		   sky2->speed,
		   sky2->duplex == DUPLEX_FULL ? "full" : "half",
		   fc_name[sky2->flow_status]);
}

static void sky2_link_down(struct sky2_port *sky2)
{
	struct sky2_hw *hw = sky2->hw;
	unsigned port = sky2->port;
	u16 reg;

	gm_phy_write(hw, port, PHY_MARV_INT_MASK, 0);

	reg = gma_read16(hw, port, GM_GP_CTRL);
	reg &= ~(GM_GPCR_RX_ENA | GM_GPCR_TX_ENA);
	gma_write16(hw, port, GM_GP_CTRL, reg);

	netif_carrier_off(sky2->netdev);

	/* Turn off link LED */
	sky2_write8(hw, SK_REG(port, LNK_LED_REG), LINKLED_OFF);

	netif_info(sky2, link, sky2->netdev, "Link is down\n");

	sky2_phy_init(hw, port);
}

static enum flow_control sky2_flow(int rx, int tx)
{
	if (rx)
		return tx ? FC_BOTH : FC_RX;
	else
		return tx ? FC_TX : FC_NONE;
}

static int sky2_autoneg_done(struct sky2_port *sky2, u16 aux)
{
	struct sky2_hw *hw = sky2->hw;
	unsigned port = sky2->port;
	u16 advert, lpa;

	advert = gm_phy_read(hw, port, PHY_MARV_AUNE_ADV);
	lpa = gm_phy_read(hw, port, PHY_MARV_AUNE_LP);
	if (lpa & PHY_M_AN_RF) {
		netdev_err(sky2->netdev, "remote fault\n");
		return -1;
	}

	if (!(aux & PHY_M_PS_SPDUP_RES)) {
		netdev_err(sky2->netdev, "speed/duplex mismatch\n");
		return -1;
	}

	sky2->speed = sky2_phy_speed(hw, aux);
	sky2->duplex = (aux & PHY_M_PS_FULL_DUP) ? DUPLEX_FULL : DUPLEX_HALF;

	/* Since the pause result bits seem to in different positions on
	 * different chips. look at registers.
	 */
	if (hw->flags & SKY2_HW_FIBRE_PHY) {
		/* Shift for bits in fiber PHY */
		advert &= ~(ADVERTISE_PAUSE_CAP|ADVERTISE_PAUSE_ASYM);
		lpa &= ~(LPA_PAUSE_CAP|LPA_PAUSE_ASYM);

		if (advert & ADVERTISE_1000XPAUSE)
			advert |= ADVERTISE_PAUSE_CAP;
		if (advert & ADVERTISE_1000XPSE_ASYM)
			advert |= ADVERTISE_PAUSE_ASYM;
		if (lpa & LPA_1000XPAUSE)
			lpa |= LPA_PAUSE_CAP;
		if (lpa & LPA_1000XPAUSE_ASYM)
			lpa |= LPA_PAUSE_ASYM;
	}

	sky2->flow_status = FC_NONE;
	if (advert & ADVERTISE_PAUSE_CAP) {
		if (lpa & LPA_PAUSE_CAP)
			sky2->flow_status = FC_BOTH;
		else if (advert & ADVERTISE_PAUSE_ASYM)
			sky2->flow_status = FC_RX;
	} else if (advert & ADVERTISE_PAUSE_ASYM) {
		if ((lpa & LPA_PAUSE_CAP) && (lpa & LPA_PAUSE_ASYM))
			sky2->flow_status = FC_TX;
	}

	if (sky2->duplex == DUPLEX_HALF && sky2->speed < SPEED_1000 &&
	    !(hw->chip_id == CHIP_ID_YUKON_EC_U || hw->chip_id == CHIP_ID_YUKON_EX))
		sky2->flow_status = FC_NONE;

	if (sky2->flow_status & FC_TX)
		sky2_write8(hw, SK_REG(port, GMAC_CTRL), GMC_PAUSE_ON);
	else
		sky2_write8(hw, SK_REG(port, GMAC_CTRL), GMC_PAUSE_OFF);

	return 0;
}

/* Interrupt from PHY */
static void sky2_phy_intr(struct sky2_hw *hw, unsigned port)
{
	struct net_device *dev = hw->dev[port];
	struct sky2_port *sky2 = netdev_priv(dev);
	u16 istatus, phystat;

	if (!netif_running(dev))
		return;

	spin_lock(&sky2->phy_lock);
	istatus = gm_phy_read(hw, port, PHY_MARV_INT_STAT);
	phystat = gm_phy_read(hw, port, PHY_MARV_PHY_STAT);

	netif_info(sky2, intr, sky2->netdev, "phy interrupt status 0x%x 0x%x\n",
		   istatus, phystat);

	if (istatus & PHY_M_IS_AN_COMPL) {
		if (sky2_autoneg_done(sky2, phystat) == 0 &&
		    !netif_carrier_ok(dev))
			sky2_link_up(sky2);
		goto out;
	}

	if (istatus & PHY_M_IS_LSP_CHANGE)
		sky2->speed = sky2_phy_speed(hw, phystat);

	if (istatus & PHY_M_IS_DUP_CHANGE)
		sky2->duplex =
		    (phystat & PHY_M_PS_FULL_DUP) ? DUPLEX_FULL : DUPLEX_HALF;

	if (istatus & PHY_M_IS_LST_CHANGE) {
		if (phystat & PHY_M_PS_LINK_UP)
			sky2_link_up(sky2);
		else
			sky2_link_down(sky2);
	}
out:
	spin_unlock(&sky2->phy_lock);
}

/* Special quick link interrupt (Yukon-2 Optima only) */
static void sky2_qlink_intr(struct sky2_hw *hw)
{
	struct sky2_port *sky2 = netdev_priv(hw->dev[0]);
	u32 imask;
	u16 phy;

	/* disable irq */
	imask = sky2_read32(hw, B0_IMSK);
	imask &= ~Y2_IS_PHY_QLNK;
	sky2_write32(hw, B0_IMSK, imask);

	/* reset PHY Link Detect */
	phy = sky2_pci_read16(hw, PSM_CONFIG_REG4);
	sky2_write8(hw, B2_TST_CTRL1, TST_CFG_WRITE_ON);
	sky2_pci_write16(hw, PSM_CONFIG_REG4, phy | 1);
	sky2_write8(hw, B2_TST_CTRL1, TST_CFG_WRITE_OFF);

	sky2_link_up(sky2);
}

/* Transmit timeout is only called if we are running, carrier is up
 * and tx queue is full (stopped).
 */
static void sky2_tx_timeout(struct net_device *dev)
{
	struct sky2_port *sky2 = netdev_priv(dev);
	struct sky2_hw *hw = sky2->hw;

	netif_err(sky2, timer, dev, "tx timeout\n");

	netdev_printk(KERN_DEBUG, dev, "transmit ring %u .. %u report=%u done=%u\n",
		      sky2->tx_cons, sky2->tx_prod,
		      sky2_read16(hw, sky2->port == 0 ? STAT_TXA1_RIDX : STAT_TXA2_RIDX),
		      sky2_read16(hw, Q_ADDR(txqaddr[sky2->port], Q_DONE)));

	/* can't restart safely under softirq */
	schedule_work(&hw->restart_work);
}

static int sky2_change_mtu(struct net_device *dev, int new_mtu)
{
	struct sky2_port *sky2 = netdev_priv(dev);
	struct sky2_hw *hw = sky2->hw;
	unsigned port = sky2->port;
	int err;
	u16 ctl, mode;
	u32 imask;

	/* MTU size outside the spec */
	if (new_mtu < ETH_ZLEN || new_mtu > ETH_JUMBO_MTU)
		return -EINVAL;

	/* MTU > 1500 on yukon FE and FE+ not allowed */
	if (new_mtu > ETH_DATA_LEN &&
	    (hw->chip_id == CHIP_ID_YUKON_FE ||
	     hw->chip_id == CHIP_ID_YUKON_FE_P))
		return -EINVAL;

	/* TSO, etc on Yukon Ultra and MTU > 1500 not supported */
	if (new_mtu > ETH_DATA_LEN && hw->chip_id == CHIP_ID_YUKON_EC_U)
		dev->features &= ~(NETIF_F_TSO|NETIF_F_SG|NETIF_F_ALL_CSUM);

	if (!netif_running(dev)) {
		dev->mtu = new_mtu;
		return 0;
	}

	imask = sky2_read32(hw, B0_IMSK);
	sky2_write32(hw, B0_IMSK, 0);

	dev->trans_start = jiffies;	/* prevent tx timeout */
	napi_disable(&hw->napi);
	netif_tx_disable(dev);

	synchronize_irq(hw->pdev->irq);

	if (!(hw->flags & SKY2_HW_RAM_BUFFER))
		sky2_set_tx_stfwd(hw, port);

	ctl = gma_read16(hw, port, GM_GP_CTRL);
	gma_write16(hw, port, GM_GP_CTRL, ctl & ~GM_GPCR_RX_ENA);
	sky2_rx_stop(sky2);
	sky2_rx_clean(sky2);

	dev->mtu = new_mtu;

	mode = DATA_BLIND_VAL(DATA_BLIND_DEF) |
		GM_SMOD_VLAN_ENA | IPG_DATA_VAL(IPG_DATA_DEF);

	if (dev->mtu > ETH_DATA_LEN)
		mode |= GM_SMOD_JUMBO_ENA;

	gma_write16(hw, port, GM_SERIAL_MODE, mode);

	sky2_write8(hw, RB_ADDR(rxqaddr[port], RB_CTRL), RB_ENA_OP_MD);

	err = sky2_alloc_rx_skbs(sky2);
	if (!err)
		sky2_rx_start(sky2);
	else
		sky2_rx_clean(sky2);
	sky2_write32(hw, B0_IMSK, imask);

	sky2_read32(hw, B0_Y2_SP_LISR);
	napi_enable(&hw->napi);

	if (err)
		dev_close(dev);
	else {
		gma_write16(hw, port, GM_GP_CTRL, ctl);

		netif_wake_queue(dev);
	}

	return err;
}

/* For small just reuse existing skb for next receive */
static struct sk_buff *receive_copy(struct sky2_port *sky2,
				    const struct rx_ring_info *re,
				    unsigned length)
{
	struct sk_buff *skb;

	skb = netdev_alloc_skb_ip_align(sky2->netdev, length);
	if (likely(skb)) {
		pci_dma_sync_single_for_cpu(sky2->hw->pdev, re->data_addr,
					    length, PCI_DMA_FROMDEVICE);
		skb_copy_from_linear_data(re->skb, skb->data, length);
		skb->ip_summed = re->skb->ip_summed;
		skb->csum = re->skb->csum;
		pci_dma_sync_single_for_device(sky2->hw->pdev, re->data_addr,
					       length, PCI_DMA_FROMDEVICE);
		re->skb->ip_summed = CHECKSUM_NONE;
		skb_put(skb, length);
	}
	return skb;
}

/* Adjust length of skb with fragments to match received data */
static void skb_put_frags(struct sk_buff *skb, unsigned int hdr_space,
			  unsigned int length)
{
	int i, num_frags;
	unsigned int size;

	/* put header into skb */
	size = min(length, hdr_space);
	skb->tail += size;
	skb->len += size;
	length -= size;

	num_frags = skb_shinfo(skb)->nr_frags;
	for (i = 0; i < num_frags; i++) {
		skb_frag_t *frag = &skb_shinfo(skb)->frags[i];

		if (length == 0) {
			/* don't need this page */
			__free_page(frag->page);
			--skb_shinfo(skb)->nr_frags;
		} else {
			size = min(length, (unsigned) PAGE_SIZE);

			frag->size = size;
			skb->data_len += size;
			skb->truesize += size;
			skb->len += size;
			length -= size;
		}
	}
}

/* Normal packet - take skb from ring element and put in a new one  */
static struct sk_buff *receive_new(struct sky2_port *sky2,
				   struct rx_ring_info *re,
				   unsigned int length)
{
	struct sk_buff *skb;
	struct rx_ring_info nre;
	unsigned hdr_space = sky2->rx_data_size;

	nre.skb = sky2_rx_alloc(sky2);
	if (unlikely(!nre.skb))
		goto nobuf;

	if (sky2_rx_map_skb(sky2->hw->pdev, &nre, hdr_space))
		goto nomap;

	skb = re->skb;
	sky2_rx_unmap_skb(sky2->hw->pdev, re);
	prefetch(skb->data);
	*re = nre;

	if (skb_shinfo(skb)->nr_frags)
		skb_put_frags(skb, hdr_space, length);
	else
		skb_put(skb, length);
	return skb;

nomap:
	dev_kfree_skb(nre.skb);
nobuf:
	return NULL;
}

/*
 * Receive one packet.
 * For larger packets, get new buffer.
 */
static struct sk_buff *sky2_receive(struct net_device *dev,
				    u16 length, u32 status)
{
 	struct sky2_port *sky2 = netdev_priv(dev);
	struct rx_ring_info *re = sky2->rx_ring + sky2->rx_next;
	struct sk_buff *skb = NULL;
	u16 count = (status & GMR_FS_LEN) >> 16;

#ifdef SKY2_VLAN_TAG_USED
	/* Account for vlan tag */
	if (sky2->vlgrp && (status & GMR_FS_VLAN))
		count -= VLAN_HLEN;
#endif

	netif_printk(sky2, rx_status, KERN_DEBUG, dev,
		     "rx slot %u status 0x%x len %d\n",
		     sky2->rx_next, status, length);

	sky2->rx_next = (sky2->rx_next + 1) % sky2->rx_pending;
	prefetch(sky2->rx_ring + sky2->rx_next);

	/* This chip has hardware problems that generates bogus status.
	 * So do only marginal checking and expect higher level protocols
	 * to handle crap frames.
	 */
	if (sky2->hw->chip_id == CHIP_ID_YUKON_FE_P &&
	    sky2->hw->chip_rev == CHIP_REV_YU_FE2_A0 &&
	    length != count)
		goto okay;

	if (status & GMR_FS_ANY_ERR)
		goto error;

	if (!(status & GMR_FS_RX_OK))
		goto resubmit;

	/* if length reported by DMA does not match PHY, packet was truncated */
	if (length != count)
		goto error;

okay:
	if (length < copybreak)
		skb = receive_copy(sky2, re, length);
	else
		skb = receive_new(sky2, re, length);

	dev->stats.rx_dropped += (skb == NULL);

resubmit:
	sky2_rx_submit(sky2, re);

	return skb;

error:
	++dev->stats.rx_errors;

	if (net_ratelimit())
		netif_info(sky2, rx_err, dev,
			   "rx error, status 0x%x length %d\n", status, length);

	goto resubmit;
}

/* Transmit complete */
static inline void sky2_tx_done(struct net_device *dev, u16 last)
{
	struct sky2_port *sky2 = netdev_priv(dev);

	if (netif_running(dev)) {
		sky2_tx_complete(sky2, last);

		/* Wake unless it's detached, and called e.g. from sky2_down() */
		if (tx_avail(sky2) > MAX_SKB_TX_LE + 4)
			netif_wake_queue(dev);
	}
}

static inline void sky2_skb_rx(const struct sky2_port *sky2,
			       u32 status, struct sk_buff *skb)
{
#ifdef SKY2_VLAN_TAG_USED
	u16 vlan_tag = be16_to_cpu(sky2->rx_tag);
	if (sky2->vlgrp && (status & GMR_FS_VLAN)) {
		if (skb->ip_summed == CHECKSUM_NONE)
			vlan_hwaccel_receive_skb(skb, sky2->vlgrp, vlan_tag);
		else
			vlan_gro_receive(&sky2->hw->napi, sky2->vlgrp,
					 vlan_tag, skb);
		return;
	}
#endif
	if (skb->ip_summed == CHECKSUM_NONE)
		netif_receive_skb(skb);
	else
		napi_gro_receive(&sky2->hw->napi, skb);
}

static inline void sky2_rx_done(struct sky2_hw *hw, unsigned port,
				unsigned packets, unsigned bytes)
{
	struct net_device *dev = hw->dev[port];
	struct sky2_port *sky2 = netdev_priv(dev);

	if (packets == 0)
		return;

	u64_stats_update_begin(&sky2->rx_stats.syncp);
	sky2->rx_stats.packets += packets;
	sky2->rx_stats.bytes += bytes;
	u64_stats_update_end(&sky2->rx_stats.syncp);

	dev->last_rx = jiffies;
	sky2_rx_update(netdev_priv(dev), rxqaddr[port]);
}

static void sky2_rx_checksum(struct sky2_port *sky2, u32 status)
{
	/* If this happens then driver assuming wrong format for chip type */
	BUG_ON(sky2->hw->flags & SKY2_HW_NEW_LE);

	/* Both checksum counters are programmed to start at
	 * the same offset, so unless there is a problem they
	 * should match. This failure is an early indication that
	 * hardware receive checksumming won't work.
	 */
	if (likely((u16)(status >> 16) == (u16)status)) {
		struct sk_buff *skb = sky2->rx_ring[sky2->rx_next].skb;
		skb->ip_summed = CHECKSUM_COMPLETE;
		skb->csum = le16_to_cpu(status);
	} else {
		dev_notice(&sky2->hw->pdev->dev,
			   "%s: receive checksum problem (status = %#x)\n",
			   sky2->netdev->name, status);

		/* Disable checksum offload */
		sky2->flags &= ~SKY2_FLAG_RX_CHECKSUM;
		sky2_write32(sky2->hw, Q_ADDR(rxqaddr[sky2->port], Q_CSR),
			     BMU_DIS_RX_CHKSUM);
	}
}

static void sky2_rx_hash(struct sky2_port *sky2, u32 status)
{
	struct sk_buff *skb;

	skb = sky2->rx_ring[sky2->rx_next].skb;
	skb->rxhash = le32_to_cpu(status);
}

/* Process status response ring */
static int sky2_status_intr(struct sky2_hw *hw, int to_do, u16 idx)
{
	int work_done = 0;
	unsigned int total_bytes[2] = { 0 };
	unsigned int total_packets[2] = { 0 };

	rmb();
	do {
		struct sky2_port *sky2;
		struct sky2_status_le *le  = hw->st_le + hw->st_idx;
		unsigned port;
		struct net_device *dev;
		struct sk_buff *skb;
		u32 status;
		u16 length;
		u8 opcode = le->opcode;

		if (!(opcode & HW_OWNER))
			break;

		hw->st_idx = RING_NEXT(hw->st_idx, hw->st_size);

		port = le->css & CSS_LINK_BIT;
		dev = hw->dev[port];
		sky2 = netdev_priv(dev);
		length = le16_to_cpu(le->length);
		status = le32_to_cpu(le->status);

		le->opcode = 0;
		switch (opcode & ~HW_OWNER) {
		case OP_RXSTAT:
			total_packets[port]++;
			total_bytes[port] += length;

			skb = sky2_receive(dev, length, status);
			if (!skb)
				break;

			/* This chip reports checksum status differently */
			if (hw->flags & SKY2_HW_NEW_LE) {
				if ((sky2->flags & SKY2_FLAG_RX_CHECKSUM) &&
				    (le->css & (CSS_ISIPV4 | CSS_ISIPV6)) &&
				    (le->css & CSS_TCPUDPCSOK))
					skb->ip_summed = CHECKSUM_UNNECESSARY;
				else
					skb->ip_summed = CHECKSUM_NONE;
			}

			skb->protocol = eth_type_trans(skb, dev);

			sky2_skb_rx(sky2, status, skb);

			/* Stop after net poll weight */
			if (++work_done >= to_do)
				goto exit_loop;
			break;

#ifdef SKY2_VLAN_TAG_USED
		case OP_RXVLAN:
			sky2->rx_tag = length;
			break;

		case OP_RXCHKSVLAN:
			sky2->rx_tag = length;
			/* fall through */
#endif
		case OP_RXCHKS:
			if (likely(sky2->flags & SKY2_FLAG_RX_CHECKSUM))
				sky2_rx_checksum(sky2, status);
			break;

		case OP_RSS_HASH:
			sky2_rx_hash(sky2, status);
			break;

		case OP_TXINDEXLE:
			/* TX index reports status for both ports */
			sky2_tx_done(hw->dev[0], status & 0xfff);
			if (hw->dev[1])
				sky2_tx_done(hw->dev[1],
				     ((status >> 24) & 0xff)
					     | (u16)(length & 0xf) << 8);
			break;

		default:
			if (net_ratelimit())
				pr_warning("unknown status opcode 0x%x\n", opcode);
		}
	} while (hw->st_idx != idx);

	/* Fully processed status ring so clear irq */
	sky2_write32(hw, STAT_CTRL, SC_STAT_CLR_IRQ);

exit_loop:
	sky2_rx_done(hw, 0, total_packets[0], total_bytes[0]);
	sky2_rx_done(hw, 1, total_packets[1], total_bytes[1]);

	return work_done;
}

static void sky2_hw_error(struct sky2_hw *hw, unsigned port, u32 status)
{
	struct net_device *dev = hw->dev[port];

	if (net_ratelimit())
		netdev_info(dev, "hw error interrupt status 0x%x\n", status);

	if (status & Y2_IS_PAR_RD1) {
		if (net_ratelimit())
			netdev_err(dev, "ram data read parity error\n");
		/* Clear IRQ */
		sky2_write16(hw, RAM_BUFFER(port, B3_RI_CTRL), RI_CLR_RD_PERR);
	}

	if (status & Y2_IS_PAR_WR1) {
		if (net_ratelimit())
			netdev_err(dev, "ram data write parity error\n");

		sky2_write16(hw, RAM_BUFFER(port, B3_RI_CTRL), RI_CLR_WR_PERR);
	}

	if (status & Y2_IS_PAR_MAC1) {
		if (net_ratelimit())
			netdev_err(dev, "MAC parity error\n");
		sky2_write8(hw, SK_REG(port, TX_GMF_CTRL_T), GMF_CLI_TX_PE);
	}

	if (status & Y2_IS_PAR_RX1) {
		if (net_ratelimit())
			netdev_err(dev, "RX parity error\n");
		sky2_write32(hw, Q_ADDR(rxqaddr[port], Q_CSR), BMU_CLR_IRQ_PAR);
	}

	if (status & Y2_IS_TCP_TXA1) {
		if (net_ratelimit())
			netdev_err(dev, "TCP segmentation error\n");
		sky2_write32(hw, Q_ADDR(txqaddr[port], Q_CSR), BMU_CLR_IRQ_TCP);
	}
}

static void sky2_hw_intr(struct sky2_hw *hw)
{
	struct pci_dev *pdev = hw->pdev;
	u32 status = sky2_read32(hw, B0_HWE_ISRC);
	u32 hwmsk = sky2_read32(hw, B0_HWE_IMSK);

	status &= hwmsk;

	if (status & Y2_IS_TIST_OV)
		sky2_write8(hw, GMAC_TI_ST_CTRL, GMT_ST_CLR_IRQ);

	if (status & (Y2_IS_MST_ERR | Y2_IS_IRQ_STAT)) {
		u16 pci_err;

		sky2_write8(hw, B2_TST_CTRL1, TST_CFG_WRITE_ON);
		pci_err = sky2_pci_read16(hw, PCI_STATUS);
		if (net_ratelimit())
			dev_err(&pdev->dev, "PCI hardware error (0x%x)\n",
			        pci_err);

		sky2_pci_write16(hw, PCI_STATUS,
				      pci_err | PCI_STATUS_ERROR_BITS);
		sky2_write8(hw, B2_TST_CTRL1, TST_CFG_WRITE_OFF);
	}

	if (status & Y2_IS_PCI_EXP) {
		/* PCI-Express uncorrectable Error occurred */
		u32 err;

		sky2_write8(hw, B2_TST_CTRL1, TST_CFG_WRITE_ON);
		err = sky2_read32(hw, Y2_CFG_AER + PCI_ERR_UNCOR_STATUS);
		sky2_write32(hw, Y2_CFG_AER + PCI_ERR_UNCOR_STATUS,
			     0xfffffffful);
		if (net_ratelimit())
			dev_err(&pdev->dev, "PCI Express error (0x%x)\n", err);

		sky2_read32(hw, Y2_CFG_AER + PCI_ERR_UNCOR_STATUS);
		sky2_write8(hw, B2_TST_CTRL1, TST_CFG_WRITE_OFF);
	}

	if (status & Y2_HWE_L1_MASK)
		sky2_hw_error(hw, 0, status);
	status >>= 8;
	if (status & Y2_HWE_L1_MASK)
		sky2_hw_error(hw, 1, status);
}

static void sky2_mac_intr(struct sky2_hw *hw, unsigned port)
{
	struct net_device *dev = hw->dev[port];
	struct sky2_port *sky2 = netdev_priv(dev);
	u8 status = sky2_read8(hw, SK_REG(port, GMAC_IRQ_SRC));

	netif_info(sky2, intr, dev, "mac interrupt status 0x%x\n", status);

	if (status & GM_IS_RX_CO_OV)
		gma_read16(hw, port, GM_RX_IRQ_SRC);

	if (status & GM_IS_TX_CO_OV)
		gma_read16(hw, port, GM_TX_IRQ_SRC);

	if (status & GM_IS_RX_FF_OR) {
		++dev->stats.rx_fifo_errors;
		sky2_write8(hw, SK_REG(port, RX_GMF_CTRL_T), GMF_CLI_RX_FO);
	}

	if (status & GM_IS_TX_FF_UR) {
		++dev->stats.tx_fifo_errors;
		sky2_write8(hw, SK_REG(port, TX_GMF_CTRL_T), GMF_CLI_TX_FU);
	}
}

/* This should never happen it is a bug. */
static void sky2_le_error(struct sky2_hw *hw, unsigned port, u16 q)
{
	struct net_device *dev = hw->dev[port];
	u16 idx = sky2_read16(hw, Y2_QADDR(q, PREF_UNIT_GET_IDX));

	dev_err(&hw->pdev->dev, "%s: descriptor error q=%#x get=%u put=%u\n",
		dev->name, (unsigned) q, (unsigned) idx,
		(unsigned) sky2_read16(hw, Y2_QADDR(q, PREF_UNIT_PUT_IDX)));

	sky2_write32(hw, Q_ADDR(q, Q_CSR), BMU_CLR_IRQ_CHK);
}

static int sky2_rx_hung(struct net_device *dev)
{
	struct sky2_port *sky2 = netdev_priv(dev);
	struct sky2_hw *hw = sky2->hw;
	unsigned port = sky2->port;
	unsigned rxq = rxqaddr[port];
	u32 mac_rp = sky2_read32(hw, SK_REG(port, RX_GMF_RP));
	u8 mac_lev = sky2_read8(hw, SK_REG(port, RX_GMF_RLEV));
	u8 fifo_rp = sky2_read8(hw, Q_ADDR(rxq, Q_RP));
	u8 fifo_lev = sky2_read8(hw, Q_ADDR(rxq, Q_RL));

	/* If idle and MAC or PCI is stuck */
	if (sky2->check.last == dev->last_rx &&
	    ((mac_rp == sky2->check.mac_rp &&
	      mac_lev != 0 && mac_lev >= sky2->check.mac_lev) ||
	     /* Check if the PCI RX hang */
	     (fifo_rp == sky2->check.fifo_rp &&
	      fifo_lev != 0 && fifo_lev >= sky2->check.fifo_lev))) {
		netdev_printk(KERN_DEBUG, dev,
			      "hung mac %d:%d fifo %d (%d:%d)\n",
			      mac_lev, mac_rp, fifo_lev,
			      fifo_rp, sky2_read8(hw, Q_ADDR(rxq, Q_WP)));
		return 1;
	} else {
		sky2->check.last = dev->last_rx;
		sky2->check.mac_rp = mac_rp;
		sky2->check.mac_lev = mac_lev;
		sky2->check.fifo_rp = fifo_rp;
		sky2->check.fifo_lev = fifo_lev;
		return 0;
	}
}

static void sky2_watchdog(unsigned long arg)
{
	struct sky2_hw *hw = (struct sky2_hw *) arg;

	/* Check for lost IRQ once a second */
	if (sky2_read32(hw, B0_ISRC)) {
		napi_schedule(&hw->napi);
	} else {
		int i, active = 0;

		for (i = 0; i < hw->ports; i++) {
			struct net_device *dev = hw->dev[i];
			if (!netif_running(dev))
				continue;
			++active;

			/* For chips with Rx FIFO, check if stuck */
			if ((hw->flags & SKY2_HW_RAM_BUFFER) &&
			     sky2_rx_hung(dev)) {
				netdev_info(dev, "receiver hang detected\n");
				schedule_work(&hw->restart_work);
				return;
			}
		}

		if (active == 0)
			return;
	}

	mod_timer(&hw->watchdog_timer, round_jiffies(jiffies + HZ));
}

/* Hardware/software error handling */
static void sky2_err_intr(struct sky2_hw *hw, u32 status)
{
	if (net_ratelimit())
		dev_warn(&hw->pdev->dev, "error interrupt status=%#x\n", status);

	if (status & Y2_IS_HW_ERR)
		sky2_hw_intr(hw);

	if (status & Y2_IS_IRQ_MAC1)
		sky2_mac_intr(hw, 0);

	if (status & Y2_IS_IRQ_MAC2)
		sky2_mac_intr(hw, 1);

	if (status & Y2_IS_CHK_RX1)
		sky2_le_error(hw, 0, Q_R1);

	if (status & Y2_IS_CHK_RX2)
		sky2_le_error(hw, 1, Q_R2);

	if (status & Y2_IS_CHK_TXA1)
		sky2_le_error(hw, 0, Q_XA1);

	if (status & Y2_IS_CHK_TXA2)
		sky2_le_error(hw, 1, Q_XA2);
}

static int sky2_poll(struct napi_struct *napi, int work_limit)
{
	struct sky2_hw *hw = container_of(napi, struct sky2_hw, napi);
	u32 status = sky2_read32(hw, B0_Y2_SP_EISR);
	int work_done = 0;
	u16 idx;

	if (unlikely(status & Y2_IS_ERROR))
		sky2_err_intr(hw, status);

	if (status & Y2_IS_IRQ_PHY1)
		sky2_phy_intr(hw, 0);

	if (status & Y2_IS_IRQ_PHY2)
		sky2_phy_intr(hw, 1);

	if (status & Y2_IS_PHY_QLNK)
		sky2_qlink_intr(hw);

	while ((idx = sky2_read16(hw, STAT_PUT_IDX)) != hw->st_idx) {
		work_done += sky2_status_intr(hw, work_limit - work_done, idx);

		if (work_done >= work_limit)
			goto done;
	}

	napi_complete(napi);
	sky2_read32(hw, B0_Y2_SP_LISR);
done:

	return work_done;
}

static irqreturn_t sky2_intr(int irq, void *dev_id)
{
	struct sky2_hw *hw = dev_id;
	u32 status;

	/* Reading this mask interrupts as side effect */
	status = sky2_read32(hw, B0_Y2_SP_ISRC2);
	if (status == 0 || status == ~0)
		return IRQ_NONE;

	prefetch(&hw->st_le[hw->st_idx]);

	napi_schedule(&hw->napi);

	return IRQ_HANDLED;
}

#ifdef CONFIG_NET_POLL_CONTROLLER
static void sky2_netpoll(struct net_device *dev)
{
	struct sky2_port *sky2 = netdev_priv(dev);

	napi_schedule(&sky2->hw->napi);
}
#endif

/* Chip internal frequency for clock calculations */
static u32 sky2_mhz(const struct sky2_hw *hw)
{
	switch (hw->chip_id) {
	case CHIP_ID_YUKON_EC:
	case CHIP_ID_YUKON_EC_U:
	case CHIP_ID_YUKON_EX:
	case CHIP_ID_YUKON_SUPR:
	case CHIP_ID_YUKON_UL_2:
	case CHIP_ID_YUKON_OPT:
		return 125;

	case CHIP_ID_YUKON_FE:
		return 100;

	case CHIP_ID_YUKON_FE_P:
		return 50;

	case CHIP_ID_YUKON_XL:
		return 156;

	default:
		BUG();
	}
}

static inline u32 sky2_us2clk(const struct sky2_hw *hw, u32 us)
{
	return sky2_mhz(hw) * us;
}

static inline u32 sky2_clk2us(const struct sky2_hw *hw, u32 clk)
{
	return clk / sky2_mhz(hw);
}


static int __devinit sky2_init(struct sky2_hw *hw)
{
	u8 t8;

	/* Enable all clocks and check for bad PCI access */
	sky2_pci_write32(hw, PCI_DEV_REG3, 0);

	sky2_write8(hw, B0_CTST, CS_RST_CLR);

	hw->chip_id = sky2_read8(hw, B2_CHIP_ID);
	hw->chip_rev = (sky2_read8(hw, B2_MAC_CFG) & CFG_CHIP_R_MSK) >> 4;

	switch (hw->chip_id) {
	case CHIP_ID_YUKON_XL:
		hw->flags = SKY2_HW_GIGABIT | SKY2_HW_NEWER_PHY;
		if (hw->chip_rev < CHIP_REV_YU_XL_A2)
			hw->flags |= SKY2_HW_RSS_BROKEN;
		break;

	case CHIP_ID_YUKON_EC_U:
		hw->flags = SKY2_HW_GIGABIT
			| SKY2_HW_NEWER_PHY
			| SKY2_HW_ADV_POWER_CTL;
		break;

	case CHIP_ID_YUKON_EX:
		hw->flags = SKY2_HW_GIGABIT
			| SKY2_HW_NEWER_PHY
			| SKY2_HW_NEW_LE
			| SKY2_HW_ADV_POWER_CTL;

		/* New transmit checksum */
		if (hw->chip_rev != CHIP_REV_YU_EX_B0)
			hw->flags |= SKY2_HW_AUTO_TX_SUM;
		break;

	case CHIP_ID_YUKON_EC:
		/* This rev is really old, and requires untested workarounds */
		if (hw->chip_rev == CHIP_REV_YU_EC_A1) {
			dev_err(&hw->pdev->dev, "unsupported revision Yukon-EC rev A1\n");
			return -EOPNOTSUPP;
		}
		hw->flags = SKY2_HW_GIGABIT | SKY2_HW_RSS_BROKEN;
		break;

	case CHIP_ID_YUKON_FE:
		hw->flags = SKY2_HW_RSS_BROKEN;
		break;

	case CHIP_ID_YUKON_FE_P:
		hw->flags = SKY2_HW_NEWER_PHY
			| SKY2_HW_NEW_LE
			| SKY2_HW_AUTO_TX_SUM
			| SKY2_HW_ADV_POWER_CTL;
		break;

	case CHIP_ID_YUKON_SUPR:
		hw->flags = SKY2_HW_GIGABIT
			| SKY2_HW_NEWER_PHY
			| SKY2_HW_NEW_LE
			| SKY2_HW_AUTO_TX_SUM
			| SKY2_HW_ADV_POWER_CTL;
		break;

	case CHIP_ID_YUKON_UL_2:
		hw->flags = SKY2_HW_GIGABIT
			| SKY2_HW_ADV_POWER_CTL;
		break;

	case CHIP_ID_YUKON_OPT:
		hw->flags = SKY2_HW_GIGABIT
			| SKY2_HW_NEW_LE
			| SKY2_HW_ADV_POWER_CTL;
		break;

	default:
		dev_err(&hw->pdev->dev, "unsupported chip type 0x%x\n",
			hw->chip_id);
		return -EOPNOTSUPP;
	}

	hw->pmd_type = sky2_read8(hw, B2_PMD_TYP);
	if (hw->pmd_type == 'L' || hw->pmd_type == 'S' || hw->pmd_type == 'P')
		hw->flags |= SKY2_HW_FIBRE_PHY;

	hw->ports = 1;
	t8 = sky2_read8(hw, B2_Y2_HW_RES);
	if ((t8 & CFG_DUAL_MAC_MSK) == CFG_DUAL_MAC_MSK) {
		if (!(sky2_read8(hw, B2_Y2_CLK_GATE) & Y2_STATUS_LNK2_INAC))
			++hw->ports;
	}

	if (sky2_read8(hw, B2_E_0))
		hw->flags |= SKY2_HW_RAM_BUFFER;

	return 0;
}

static void sky2_reset(struct sky2_hw *hw)
{
	struct pci_dev *pdev = hw->pdev;
	u16 status;
	int i, cap;
	u32 hwe_mask = Y2_HWE_ALL_MASK;

	/* disable ASF */
	if (hw->chip_id == CHIP_ID_YUKON_EX
	    || hw->chip_id == CHIP_ID_YUKON_SUPR) {
		sky2_write32(hw, CPU_WDOG, 0);
		status = sky2_read16(hw, HCU_CCSR);
		status &= ~(HCU_CCSR_AHB_RST | HCU_CCSR_CPU_RST_MODE |
			    HCU_CCSR_UC_STATE_MSK);
		/*
		 * CPU clock divider shouldn't be used because
		 * - ASF firmware may malfunction
		 * - Yukon-Supreme: Parallel FLASH doesn't support divided clocks
		 */
		status &= ~HCU_CCSR_CPU_CLK_DIVIDE_MSK;
		sky2_write16(hw, HCU_CCSR, status);
		sky2_write32(hw, CPU_WDOG, 0);
	} else
		sky2_write8(hw, B28_Y2_ASF_STAT_CMD, Y2_ASF_RESET);
	sky2_write16(hw, B0_CTST, Y2_ASF_DISABLE);

	/* do a SW reset */
	sky2_write8(hw, B0_CTST, CS_RST_SET);
	sky2_write8(hw, B0_CTST, CS_RST_CLR);

	/* allow writes to PCI config */
	sky2_write8(hw, B2_TST_CTRL1, TST_CFG_WRITE_ON);

	/* clear PCI errors, if any */
	status = sky2_pci_read16(hw, PCI_STATUS);
	status |= PCI_STATUS_ERROR_BITS;
	sky2_pci_write16(hw, PCI_STATUS, status);

	sky2_write8(hw, B0_CTST, CS_MRST_CLR);

	cap = pci_find_capability(pdev, PCI_CAP_ID_EXP);
	if (cap) {
		sky2_write32(hw, Y2_CFG_AER + PCI_ERR_UNCOR_STATUS,
			     0xfffffffful);

		/* If error bit is stuck on ignore it */
		if (sky2_read32(hw, B0_HWE_ISRC) & Y2_IS_PCI_EXP)
			dev_info(&pdev->dev, "ignoring stuck error report bit\n");
		else
			hwe_mask |= Y2_IS_PCI_EXP;
	}

	sky2_power_on(hw);
	sky2_write8(hw, B2_TST_CTRL1, TST_CFG_WRITE_OFF);

	for (i = 0; i < hw->ports; i++) {
		sky2_write8(hw, SK_REG(i, GMAC_LINK_CTRL), GMLC_RST_SET);
		sky2_write8(hw, SK_REG(i, GMAC_LINK_CTRL), GMLC_RST_CLR);

		if (hw->chip_id == CHIP_ID_YUKON_EX ||
		    hw->chip_id == CHIP_ID_YUKON_SUPR)
			sky2_write16(hw, SK_REG(i, GMAC_CTRL),
				     GMC_BYP_MACSECRX_ON | GMC_BYP_MACSECTX_ON
				     | GMC_BYP_RETR_ON);

	}

	if (hw->chip_id == CHIP_ID_YUKON_SUPR && hw->chip_rev > CHIP_REV_YU_SU_B0) {
		/* enable MACSec clock gating */
		sky2_pci_write32(hw, PCI_DEV_REG3, P_CLK_MACSEC_DIS);
	}

	if (hw->chip_id == CHIP_ID_YUKON_OPT) {
		u16 reg;
		u32 msk;

		if (hw->chip_rev == 0) {
			/* disable PCI-E PHY power down (set PHY reg 0x80, bit 7 */
			sky2_write32(hw, Y2_PEX_PHY_DATA, (0x80UL << 16) | (1 << 7));

			/* set PHY Link Detect Timer to 1.1 second (11x 100ms) */
			reg = 10;
		} else {
			/* set PHY Link Detect Timer to 0.4 second (4x 100ms) */
			reg = 3;
		}

		reg <<= PSM_CONFIG_REG4_TIMER_PHY_LINK_DETECT_BASE;

		/* reset PHY Link Detect */
		sky2_write8(hw, B2_TST_CTRL1, TST_CFG_WRITE_ON);
		sky2_pci_write16(hw, PSM_CONFIG_REG4,
				 reg | PSM_CONFIG_REG4_RST_PHY_LINK_DETECT);
		sky2_pci_write16(hw, PSM_CONFIG_REG4, reg);


		/* enable PHY Quick Link */
		msk = sky2_read32(hw, B0_IMSK);
		msk |= Y2_IS_PHY_QLNK;
		sky2_write32(hw, B0_IMSK, msk);

		/* check if PSMv2 was running before */
		reg = sky2_pci_read16(hw, PSM_CONFIG_REG3);
		if (reg & PCI_EXP_LNKCTL_ASPMC) {
			cap = pci_find_capability(pdev, PCI_CAP_ID_EXP);
			/* restore the PCIe Link Control register */
			sky2_pci_write16(hw, cap + PCI_EXP_LNKCTL, reg);
		}
		sky2_write8(hw, B2_TST_CTRL1, TST_CFG_WRITE_OFF);

		/* re-enable PEX PM in PEX PHY debug reg. 8 (clear bit 12) */
		sky2_write32(hw, Y2_PEX_PHY_DATA, PEX_DB_ACCESS | (0x08UL << 16));
	}

	/* Clear I2C IRQ noise */
	sky2_write32(hw, B2_I2C_IRQ, 1);

	/* turn off hardware timer (unused) */
	sky2_write8(hw, B2_TI_CTRL, TIM_STOP);
	sky2_write8(hw, B2_TI_CTRL, TIM_CLR_IRQ);

	/* Turn off descriptor polling */
	sky2_write32(hw, B28_DPT_CTRL, DPT_STOP);

	/* Turn off receive timestamp */
	sky2_write8(hw, GMAC_TI_ST_CTRL, GMT_ST_STOP);
	sky2_write8(hw, GMAC_TI_ST_CTRL, GMT_ST_CLR_IRQ);

	/* enable the Tx Arbiters */
	for (i = 0; i < hw->ports; i++)
		sky2_write8(hw, SK_REG(i, TXA_CTRL), TXA_ENA_ARB);

	/* Initialize ram interface */
	for (i = 0; i < hw->ports; i++) {
		sky2_write8(hw, RAM_BUFFER(i, B3_RI_CTRL), RI_RST_CLR);

		sky2_write8(hw, RAM_BUFFER(i, B3_RI_WTO_R1), SK_RI_TO_53);
		sky2_write8(hw, RAM_BUFFER(i, B3_RI_WTO_XA1), SK_RI_TO_53);
		sky2_write8(hw, RAM_BUFFER(i, B3_RI_WTO_XS1), SK_RI_TO_53);
		sky2_write8(hw, RAM_BUFFER(i, B3_RI_RTO_R1), SK_RI_TO_53);
		sky2_write8(hw, RAM_BUFFER(i, B3_RI_RTO_XA1), SK_RI_TO_53);
		sky2_write8(hw, RAM_BUFFER(i, B3_RI_RTO_XS1), SK_RI_TO_53);
		sky2_write8(hw, RAM_BUFFER(i, B3_RI_WTO_R2), SK_RI_TO_53);
		sky2_write8(hw, RAM_BUFFER(i, B3_RI_WTO_XA2), SK_RI_TO_53);
		sky2_write8(hw, RAM_BUFFER(i, B3_RI_WTO_XS2), SK_RI_TO_53);
		sky2_write8(hw, RAM_BUFFER(i, B3_RI_RTO_R2), SK_RI_TO_53);
		sky2_write8(hw, RAM_BUFFER(i, B3_RI_RTO_XA2), SK_RI_TO_53);
		sky2_write8(hw, RAM_BUFFER(i, B3_RI_RTO_XS2), SK_RI_TO_53);
	}

	sky2_write32(hw, B0_HWE_IMSK, hwe_mask);

	for (i = 0; i < hw->ports; i++)
		sky2_gmac_reset(hw, i);

	memset(hw->st_le, 0, hw->st_size * sizeof(struct sky2_status_le));
	hw->st_idx = 0;

	sky2_write32(hw, STAT_CTRL, SC_STAT_RST_SET);
	sky2_write32(hw, STAT_CTRL, SC_STAT_RST_CLR);

	sky2_write32(hw, STAT_LIST_ADDR_LO, hw->st_dma);
	sky2_write32(hw, STAT_LIST_ADDR_HI, (u64) hw->st_dma >> 32);

	/* Set the list last index */
	sky2_write16(hw, STAT_LAST_IDX, hw->st_size - 1);

	sky2_write16(hw, STAT_TX_IDX_TH, 10);
	sky2_write8(hw, STAT_FIFO_WM, 16);

	/* set Status-FIFO ISR watermark */
	if (hw->chip_id == CHIP_ID_YUKON_XL && hw->chip_rev == 0)
		sky2_write8(hw, STAT_FIFO_ISR_WM, 4);
	else
		sky2_write8(hw, STAT_FIFO_ISR_WM, 16);

	sky2_write32(hw, STAT_TX_TIMER_INI, sky2_us2clk(hw, 1000));
	sky2_write32(hw, STAT_ISR_TIMER_INI, sky2_us2clk(hw, 20));
	sky2_write32(hw, STAT_LEV_TIMER_INI, sky2_us2clk(hw, 100));

	/* enable status unit */
	sky2_write32(hw, STAT_CTRL, SC_STAT_OP_ON);

	sky2_write8(hw, STAT_TX_TIMER_CTRL, TIM_START);
	sky2_write8(hw, STAT_LEV_TIMER_CTRL, TIM_START);
	sky2_write8(hw, STAT_ISR_TIMER_CTRL, TIM_START);
}

/* Take device down (offline).
 * Equivalent to doing dev_stop() but this does not
 * inform upper layers of the transistion.
 */
static void sky2_detach(struct net_device *dev)
{
	if (netif_running(dev)) {
		netif_tx_lock(dev);
		netif_device_detach(dev);	/* stop txq */
		netif_tx_unlock(dev);
		sky2_down(dev);
	}
}

/* Bring device back after doing sky2_detach */
static int sky2_reattach(struct net_device *dev)
{
	int err = 0;

	if (netif_running(dev)) {
		err = sky2_up(dev);
		if (err) {
			netdev_info(dev, "could not restart %d\n", err);
			dev_close(dev);
		} else {
			netif_device_attach(dev);
			sky2_set_multicast(dev);
		}
	}

	return err;
}

static void sky2_all_down(struct sky2_hw *hw)
{
	int i;

	sky2_read32(hw, B0_IMSK);
	sky2_write32(hw, B0_IMSK, 0);
	synchronize_irq(hw->pdev->irq);
	napi_disable(&hw->napi);

	for (i = 0; i < hw->ports; i++) {
		struct net_device *dev = hw->dev[i];
		struct sky2_port *sky2 = netdev_priv(dev);

		if (!netif_running(dev))
			continue;

		netif_carrier_off(dev);
		netif_tx_disable(dev);
		sky2_hw_down(sky2);
	}
}

static void sky2_all_up(struct sky2_hw *hw)
{
	u32 imask = Y2_IS_BASE;
	int i;

	for (i = 0; i < hw->ports; i++) {
		struct net_device *dev = hw->dev[i];
		struct sky2_port *sky2 = netdev_priv(dev);

		if (!netif_running(dev))
			continue;

		sky2_hw_up(sky2);
		sky2_set_multicast(dev);
		imask |= portirq_msk[i];
		netif_wake_queue(dev);
	}

	sky2_write32(hw, B0_IMSK, imask);
	sky2_read32(hw, B0_IMSK);

	sky2_read32(hw, B0_Y2_SP_LISR);
	napi_enable(&hw->napi);
}

static void sky2_restart(struct work_struct *work)
{
	struct sky2_hw *hw = container_of(work, struct sky2_hw, restart_work);

	rtnl_lock();

	sky2_all_down(hw);
	sky2_reset(hw);
	sky2_all_up(hw);

	rtnl_unlock();
}

static inline u8 sky2_wol_supported(const struct sky2_hw *hw)
{
	return sky2_is_copper(hw) ? (WAKE_PHY | WAKE_MAGIC) : 0;
}

static void sky2_get_wol(struct net_device *dev, struct ethtool_wolinfo *wol)
{
	const struct sky2_port *sky2 = netdev_priv(dev);

	wol->supported = sky2_wol_supported(sky2->hw);
	wol->wolopts = sky2->wol;
}

static int sky2_set_wol(struct net_device *dev, struct ethtool_wolinfo *wol)
{
	struct sky2_port *sky2 = netdev_priv(dev);
	struct sky2_hw *hw = sky2->hw;
	bool enable_wakeup = false;
	int i;

	if ((wol->wolopts & ~sky2_wol_supported(sky2->hw)) ||
	    !device_can_wakeup(&hw->pdev->dev))
		return -EOPNOTSUPP;

	sky2->wol = wol->wolopts;

	for (i = 0; i < hw->ports; i++) {
		struct net_device *dev = hw->dev[i];
		struct sky2_port *sky2 = netdev_priv(dev);

		if (sky2->wol)
			enable_wakeup = true;
	}
	device_set_wakeup_enable(&hw->pdev->dev, enable_wakeup);

	return 0;
}

static u32 sky2_supported_modes(const struct sky2_hw *hw)
{
	if (sky2_is_copper(hw)) {
		u32 modes = SUPPORTED_10baseT_Half
			| SUPPORTED_10baseT_Full
			| SUPPORTED_100baseT_Half
			| SUPPORTED_100baseT_Full
			| SUPPORTED_Autoneg | SUPPORTED_TP;

		if (hw->flags & SKY2_HW_GIGABIT)
			modes |= SUPPORTED_1000baseT_Half
				| SUPPORTED_1000baseT_Full;
		return modes;
	} else
		return  SUPPORTED_1000baseT_Half
			| SUPPORTED_1000baseT_Full
			| SUPPORTED_Autoneg
			| SUPPORTED_FIBRE;
}

static int sky2_get_settings(struct net_device *dev, struct ethtool_cmd *ecmd)
{
	struct sky2_port *sky2 = netdev_priv(dev);
	struct sky2_hw *hw = sky2->hw;

	ecmd->transceiver = XCVR_INTERNAL;
	ecmd->supported = sky2_supported_modes(hw);
	ecmd->phy_address = PHY_ADDR_MARV;
	if (sky2_is_copper(hw)) {
		ecmd->port = PORT_TP;
		ecmd->speed = sky2->speed;
	} else {
		ecmd->speed = SPEED_1000;
		ecmd->port = PORT_FIBRE;
	}

	ecmd->advertising = sky2->advertising;
	ecmd->autoneg = (sky2->flags & SKY2_FLAG_AUTO_SPEED)
		? AUTONEG_ENABLE : AUTONEG_DISABLE;
	ecmd->duplex = sky2->duplex;
	return 0;
}

static int sky2_set_settings(struct net_device *dev, struct ethtool_cmd *ecmd)
{
	struct sky2_port *sky2 = netdev_priv(dev);
	const struct sky2_hw *hw = sky2->hw;
	u32 supported = sky2_supported_modes(hw);

	if (ecmd->autoneg == AUTONEG_ENABLE) {
		sky2->flags |= SKY2_FLAG_AUTO_SPEED;
		ecmd->advertising = supported;
		sky2->duplex = -1;
		sky2->speed = -1;
	} else {
		u32 setting;

		switch (ecmd->speed) {
		case SPEED_1000:
			if (ecmd->duplex == DUPLEX_FULL)
				setting = SUPPORTED_1000baseT_Full;
			else if (ecmd->duplex == DUPLEX_HALF)
				setting = SUPPORTED_1000baseT_Half;
			else
				return -EINVAL;
			break;
		case SPEED_100:
			if (ecmd->duplex == DUPLEX_FULL)
				setting = SUPPORTED_100baseT_Full;
			else if (ecmd->duplex == DUPLEX_HALF)
				setting = SUPPORTED_100baseT_Half;
			else
				return -EINVAL;
			break;

		case SPEED_10:
			if (ecmd->duplex == DUPLEX_FULL)
				setting = SUPPORTED_10baseT_Full;
			else if (ecmd->duplex == DUPLEX_HALF)
				setting = SUPPORTED_10baseT_Half;
			else
				return -EINVAL;
			break;
		default:
			return -EINVAL;
		}

		if ((setting & supported) == 0)
			return -EINVAL;

		sky2->speed = ecmd->speed;
		sky2->duplex = ecmd->duplex;
		sky2->flags &= ~SKY2_FLAG_AUTO_SPEED;
	}

	sky2->advertising = ecmd->advertising;

	if (netif_running(dev)) {
		sky2_phy_reinit(sky2);
		sky2_set_multicast(dev);
	}

	return 0;
}

static void sky2_get_drvinfo(struct net_device *dev,
			     struct ethtool_drvinfo *info)
{
	struct sky2_port *sky2 = netdev_priv(dev);

	strcpy(info->driver, DRV_NAME);
	strcpy(info->version, DRV_VERSION);
	strcpy(info->fw_version, "N/A");
	strcpy(info->bus_info, pci_name(sky2->hw->pdev));
}

static const struct sky2_stat {
	char name[ETH_GSTRING_LEN];
	u16 offset;
} sky2_stats[] = {
	{ "tx_bytes",	   GM_TXO_OK_HI },
	{ "rx_bytes",	   GM_RXO_OK_HI },
	{ "tx_broadcast",  GM_TXF_BC_OK },
	{ "rx_broadcast",  GM_RXF_BC_OK },
	{ "tx_multicast",  GM_TXF_MC_OK },
	{ "rx_multicast",  GM_RXF_MC_OK },
	{ "tx_unicast",    GM_TXF_UC_OK },
	{ "rx_unicast",    GM_RXF_UC_OK },
	{ "tx_mac_pause",  GM_TXF_MPAUSE },
	{ "rx_mac_pause",  GM_RXF_MPAUSE },
	{ "collisions",    GM_TXF_COL },
	{ "late_collision",GM_TXF_LAT_COL },
	{ "aborted", 	   GM_TXF_ABO_COL },
	{ "single_collisions", GM_TXF_SNG_COL },
	{ "multi_collisions", GM_TXF_MUL_COL },

	{ "rx_short",      GM_RXF_SHT },
	{ "rx_runt", 	   GM_RXE_FRAG },
	{ "rx_64_byte_packets", GM_RXF_64B },
	{ "rx_65_to_127_byte_packets", GM_RXF_127B },
	{ "rx_128_to_255_byte_packets", GM_RXF_255B },
	{ "rx_256_to_511_byte_packets", GM_RXF_511B },
	{ "rx_512_to_1023_byte_packets", GM_RXF_1023B },
	{ "rx_1024_to_1518_byte_packets", GM_RXF_1518B },
	{ "rx_1518_to_max_byte_packets", GM_RXF_MAX_SZ },
	{ "rx_too_long",   GM_RXF_LNG_ERR },
	{ "rx_fifo_overflow", GM_RXE_FIFO_OV },
	{ "rx_jabber",     GM_RXF_JAB_PKT },
	{ "rx_fcs_error",   GM_RXF_FCS_ERR },

	{ "tx_64_byte_packets", GM_TXF_64B },
	{ "tx_65_to_127_byte_packets", GM_TXF_127B },
	{ "tx_128_to_255_byte_packets", GM_TXF_255B },
	{ "tx_256_to_511_byte_packets", GM_TXF_511B },
	{ "tx_512_to_1023_byte_packets", GM_TXF_1023B },
	{ "tx_1024_to_1518_byte_packets", GM_TXF_1518B },
	{ "tx_1519_to_max_byte_packets", GM_TXF_MAX_SZ },
	{ "tx_fifo_underrun", GM_TXE_FIFO_UR },
};

static u32 sky2_get_rx_csum(struct net_device *dev)
{
	struct sky2_port *sky2 = netdev_priv(dev);

	return !!(sky2->flags & SKY2_FLAG_RX_CHECKSUM);
}

static int sky2_set_rx_csum(struct net_device *dev, u32 data)
{
	struct sky2_port *sky2 = netdev_priv(dev);

	if (data)
		sky2->flags |= SKY2_FLAG_RX_CHECKSUM;
	else
		sky2->flags &= ~SKY2_FLAG_RX_CHECKSUM;

	sky2_write32(sky2->hw, Q_ADDR(rxqaddr[sky2->port], Q_CSR),
		     data ? BMU_ENA_RX_CHKSUM : BMU_DIS_RX_CHKSUM);

	return 0;
}

static u32 sky2_get_msglevel(struct net_device *netdev)
{
	struct sky2_port *sky2 = netdev_priv(netdev);
	return sky2->msg_enable;
}

static int sky2_nway_reset(struct net_device *dev)
{
	struct sky2_port *sky2 = netdev_priv(dev);

	if (!netif_running(dev) || !(sky2->flags & SKY2_FLAG_AUTO_SPEED))
		return -EINVAL;

	sky2_phy_reinit(sky2);
	sky2_set_multicast(dev);

	return 0;
}

static void sky2_phy_stats(struct sky2_port *sky2, u64 * data, unsigned count)
{
	struct sky2_hw *hw = sky2->hw;
	unsigned port = sky2->port;
	int i;

	data[0] = get_stats64(hw, port, GM_TXO_OK_LO);
	data[1] = get_stats64(hw, port, GM_RXO_OK_LO);

	for (i = 2; i < count; i++)
		data[i] = get_stats32(hw, port, sky2_stats[i].offset);
}

static void sky2_set_msglevel(struct net_device *netdev, u32 value)
{
	struct sky2_port *sky2 = netdev_priv(netdev);
	sky2->msg_enable = value;
}

static int sky2_get_sset_count(struct net_device *dev, int sset)
{
	switch (sset) {
	case ETH_SS_STATS:
		return ARRAY_SIZE(sky2_stats);
	default:
		return -EOPNOTSUPP;
	}
}

static void sky2_get_ethtool_stats(struct net_device *dev,
				   struct ethtool_stats *stats, u64 * data)
{
	struct sky2_port *sky2 = netdev_priv(dev);

	sky2_phy_stats(sky2, data, ARRAY_SIZE(sky2_stats));
}

static void sky2_get_strings(struct net_device *dev, u32 stringset, u8 * data)
{
	int i;

	switch (stringset) {
	case ETH_SS_STATS:
		for (i = 0; i < ARRAY_SIZE(sky2_stats); i++)
			memcpy(data + i * ETH_GSTRING_LEN,
			       sky2_stats[i].name, ETH_GSTRING_LEN);
		break;
	}
}

static int sky2_set_mac_address(struct net_device *dev, void *p)
{
	struct sky2_port *sky2 = netdev_priv(dev);
	struct sky2_hw *hw = sky2->hw;
	unsigned port = sky2->port;
	const struct sockaddr *addr = p;

	if (!is_valid_ether_addr(addr->sa_data))
		return -EADDRNOTAVAIL;

	memcpy(dev->dev_addr, addr->sa_data, ETH_ALEN);
	memcpy_toio(hw->regs + B2_MAC_1 + port * 8,
		    dev->dev_addr, ETH_ALEN);
	memcpy_toio(hw->regs + B2_MAC_2 + port * 8,
		    dev->dev_addr, ETH_ALEN);

	/* virtual address for data */
	gma_set_addr(hw, port, GM_SRC_ADDR_2L, dev->dev_addr);

	/* physical address: used for pause frames */
	gma_set_addr(hw, port, GM_SRC_ADDR_1L, dev->dev_addr);

	return 0;
}

static inline void sky2_add_filter(u8 filter[8], const u8 *addr)
{
	u32 bit;

	bit = ether_crc(ETH_ALEN, addr) & 63;
	filter[bit >> 3] |= 1 << (bit & 7);
}

static void sky2_set_multicast(struct net_device *dev)
{
	struct sky2_port *sky2 = netdev_priv(dev);
	struct sky2_hw *hw = sky2->hw;
	unsigned port = sky2->port;
	struct netdev_hw_addr *ha;
	u16 reg;
	u8 filter[8];
	int rx_pause;
	static const u8 pause_mc_addr[ETH_ALEN] = { 0x1, 0x80, 0xc2, 0x0, 0x0, 0x1 };

	rx_pause = (sky2->flow_status == FC_RX || sky2->flow_status == FC_BOTH);
	memset(filter, 0, sizeof(filter));

	reg = gma_read16(hw, port, GM_RX_CTRL);
	reg |= GM_RXCR_UCF_ENA;

	if (dev->flags & IFF_PROMISC)	/* promiscuous */
		reg &= ~(GM_RXCR_UCF_ENA | GM_RXCR_MCF_ENA);
	else if (dev->flags & IFF_ALLMULTI)
		memset(filter, 0xff, sizeof(filter));
	else if (netdev_mc_empty(dev) && !rx_pause)
		reg &= ~GM_RXCR_MCF_ENA;
	else {
		reg |= GM_RXCR_MCF_ENA;

		if (rx_pause)
			sky2_add_filter(filter, pause_mc_addr);

		netdev_for_each_mc_addr(ha, dev)
			sky2_add_filter(filter, ha->addr);
	}

	gma_write16(hw, port, GM_MC_ADDR_H1,
		    (u16) filter[0] | ((u16) filter[1] << 8));
	gma_write16(hw, port, GM_MC_ADDR_H2,
		    (u16) filter[2] | ((u16) filter[3] << 8));
	gma_write16(hw, port, GM_MC_ADDR_H3,
		    (u16) filter[4] | ((u16) filter[5] << 8));
	gma_write16(hw, port, GM_MC_ADDR_H4,
		    (u16) filter[6] | ((u16) filter[7] << 8));

	gma_write16(hw, port, GM_RX_CTRL, reg);
}

static struct rtnl_link_stats64 *sky2_get_stats(struct net_device *dev,
						struct rtnl_link_stats64 *stats)
{
	struct sky2_port *sky2 = netdev_priv(dev);
	struct sky2_hw *hw = sky2->hw;
	unsigned port = sky2->port;
	unsigned int start;
	u64 _bytes, _packets;

	do {
		start = u64_stats_fetch_begin_bh(&sky2->rx_stats.syncp);
		_bytes = sky2->rx_stats.bytes;
		_packets = sky2->rx_stats.packets;
	} while (u64_stats_fetch_retry_bh(&sky2->rx_stats.syncp, start));

	stats->rx_packets = _packets;
	stats->rx_bytes = _bytes;

	do {
		start = u64_stats_fetch_begin_bh(&sky2->tx_stats.syncp);
		_bytes = sky2->tx_stats.bytes;
		_packets = sky2->tx_stats.packets;
	} while (u64_stats_fetch_retry_bh(&sky2->tx_stats.syncp, start));

	stats->tx_packets = _packets;
	stats->tx_bytes = _bytes;

	stats->multicast = get_stats32(hw, port, GM_RXF_MC_OK)
		+ get_stats32(hw, port, GM_RXF_BC_OK);

	stats->collisions = get_stats32(hw, port, GM_TXF_COL);

	stats->rx_length_errors = get_stats32(hw, port, GM_RXF_LNG_ERR);
	stats->rx_crc_errors = get_stats32(hw, port, GM_RXF_FCS_ERR);
	stats->rx_frame_errors = get_stats32(hw, port, GM_RXF_SHT)
		+ get_stats32(hw, port, GM_RXE_FRAG);
	stats->rx_over_errors = get_stats32(hw, port, GM_RXE_FIFO_OV);

	stats->rx_dropped = dev->stats.rx_dropped;
	stats->rx_fifo_errors = dev->stats.rx_fifo_errors;
	stats->tx_fifo_errors = dev->stats.tx_fifo_errors;

	return stats;
}

/* Can have one global because blinking is controlled by
 * ethtool and that is always under RTNL mutex
 */
static void sky2_led(struct sky2_port *sky2, enum led_mode mode)
{
	struct sky2_hw *hw = sky2->hw;
	unsigned port = sky2->port;

	spin_lock_bh(&sky2->phy_lock);
	if (hw->chip_id == CHIP_ID_YUKON_EC_U ||
	    hw->chip_id == CHIP_ID_YUKON_EX ||
	    hw->chip_id == CHIP_ID_YUKON_SUPR) {
		u16 pg;
		pg = gm_phy_read(hw, port, PHY_MARV_EXT_ADR);
		gm_phy_write(hw, port, PHY_MARV_EXT_ADR, 3);

		switch (mode) {
		case MO_LED_OFF:
			gm_phy_write(hw, port, PHY_MARV_PHY_CTRL,
				     PHY_M_LEDC_LOS_CTRL(8) |
				     PHY_M_LEDC_INIT_CTRL(8) |
				     PHY_M_LEDC_STA1_CTRL(8) |
				     PHY_M_LEDC_STA0_CTRL(8));
			break;
		case MO_LED_ON:
			gm_phy_write(hw, port, PHY_MARV_PHY_CTRL,
				     PHY_M_LEDC_LOS_CTRL(9) |
				     PHY_M_LEDC_INIT_CTRL(9) |
				     PHY_M_LEDC_STA1_CTRL(9) |
				     PHY_M_LEDC_STA0_CTRL(9));
			break;
		case MO_LED_BLINK:
			gm_phy_write(hw, port, PHY_MARV_PHY_CTRL,
				     PHY_M_LEDC_LOS_CTRL(0xa) |
				     PHY_M_LEDC_INIT_CTRL(0xa) |
				     PHY_M_LEDC_STA1_CTRL(0xa) |
				     PHY_M_LEDC_STA0_CTRL(0xa));
			break;
		case MO_LED_NORM:
			gm_phy_write(hw, port, PHY_MARV_PHY_CTRL,
				     PHY_M_LEDC_LOS_CTRL(1) |
				     PHY_M_LEDC_INIT_CTRL(8) |
				     PHY_M_LEDC_STA1_CTRL(7) |
				     PHY_M_LEDC_STA0_CTRL(7));
		}

		gm_phy_write(hw, port, PHY_MARV_EXT_ADR, pg);
	} else
		gm_phy_write(hw, port, PHY_MARV_LED_OVER,
				     PHY_M_LED_MO_DUP(mode) |
				     PHY_M_LED_MO_10(mode) |
				     PHY_M_LED_MO_100(mode) |
				     PHY_M_LED_MO_1000(mode) |
				     PHY_M_LED_MO_RX(mode) |
				     PHY_M_LED_MO_TX(mode));

	spin_unlock_bh(&sky2->phy_lock);
}

/* blink LED's for finding board */
static int sky2_phys_id(struct net_device *dev, u32 data)
{
	struct sky2_port *sky2 = netdev_priv(dev);
	unsigned int i;

	if (data == 0)
		data = UINT_MAX;

	for (i = 0; i < data; i++) {
		sky2_led(sky2, MO_LED_ON);
		if (msleep_interruptible(500))
			break;
		sky2_led(sky2, MO_LED_OFF);
		if (msleep_interruptible(500))
			break;
	}
	sky2_led(sky2, MO_LED_NORM);

	return 0;
}

static void sky2_get_pauseparam(struct net_device *dev,
				struct ethtool_pauseparam *ecmd)
{
	struct sky2_port *sky2 = netdev_priv(dev);

	switch (sky2->flow_mode) {
	case FC_NONE:
		ecmd->tx_pause = ecmd->rx_pause = 0;
		break;
	case FC_TX:
		ecmd->tx_pause = 1, ecmd->rx_pause = 0;
		break;
	case FC_RX:
		ecmd->tx_pause = 0, ecmd->rx_pause = 1;
		break;
	case FC_BOTH:
		ecmd->tx_pause = ecmd->rx_pause = 1;
	}

	ecmd->autoneg = (sky2->flags & SKY2_FLAG_AUTO_PAUSE)
		? AUTONEG_ENABLE : AUTONEG_DISABLE;
}

static int sky2_set_pauseparam(struct net_device *dev,
			       struct ethtool_pauseparam *ecmd)
{
	struct sky2_port *sky2 = netdev_priv(dev);

	if (ecmd->autoneg == AUTONEG_ENABLE)
		sky2->flags |= SKY2_FLAG_AUTO_PAUSE;
	else
		sky2->flags &= ~SKY2_FLAG_AUTO_PAUSE;

	sky2->flow_mode = sky2_flow(ecmd->rx_pause, ecmd->tx_pause);

	if (netif_running(dev))
		sky2_phy_reinit(sky2);

	return 0;
}

static int sky2_get_coalesce(struct net_device *dev,
			     struct ethtool_coalesce *ecmd)
{
	struct sky2_port *sky2 = netdev_priv(dev);
	struct sky2_hw *hw = sky2->hw;

	if (sky2_read8(hw, STAT_TX_TIMER_CTRL) == TIM_STOP)
		ecmd->tx_coalesce_usecs = 0;
	else {
		u32 clks = sky2_read32(hw, STAT_TX_TIMER_INI);
		ecmd->tx_coalesce_usecs = sky2_clk2us(hw, clks);
	}
	ecmd->tx_max_coalesced_frames = sky2_read16(hw, STAT_TX_IDX_TH);

	if (sky2_read8(hw, STAT_LEV_TIMER_CTRL) == TIM_STOP)
		ecmd->rx_coalesce_usecs = 0;
	else {
		u32 clks = sky2_read32(hw, STAT_LEV_TIMER_INI);
		ecmd->rx_coalesce_usecs = sky2_clk2us(hw, clks);
	}
	ecmd->rx_max_coalesced_frames = sky2_read8(hw, STAT_FIFO_WM);

	if (sky2_read8(hw, STAT_ISR_TIMER_CTRL) == TIM_STOP)
		ecmd->rx_coalesce_usecs_irq = 0;
	else {
		u32 clks = sky2_read32(hw, STAT_ISR_TIMER_INI);
		ecmd->rx_coalesce_usecs_irq = sky2_clk2us(hw, clks);
	}

	ecmd->rx_max_coalesced_frames_irq = sky2_read8(hw, STAT_FIFO_ISR_WM);

	return 0;
}

/* Note: this affect both ports */
static int sky2_set_coalesce(struct net_device *dev,
			     struct ethtool_coalesce *ecmd)
{
	struct sky2_port *sky2 = netdev_priv(dev);
	struct sky2_hw *hw = sky2->hw;
	const u32 tmax = sky2_clk2us(hw, 0x0ffffff);

	if (ecmd->tx_coalesce_usecs > tmax ||
	    ecmd->rx_coalesce_usecs > tmax ||
	    ecmd->rx_coalesce_usecs_irq > tmax)
		return -EINVAL;

	if (ecmd->tx_max_coalesced_frames >= sky2->tx_ring_size-1)
		return -EINVAL;
	if (ecmd->rx_max_coalesced_frames > RX_MAX_PENDING)
		return -EINVAL;
	if (ecmd->rx_max_coalesced_frames_irq > RX_MAX_PENDING)
		return -EINVAL;

	if (ecmd->tx_coalesce_usecs == 0)
		sky2_write8(hw, STAT_TX_TIMER_CTRL, TIM_STOP);
	else {
		sky2_write32(hw, STAT_TX_TIMER_INI,
			     sky2_us2clk(hw, ecmd->tx_coalesce_usecs));
		sky2_write8(hw, STAT_TX_TIMER_CTRL, TIM_START);
	}
	sky2_write16(hw, STAT_TX_IDX_TH, ecmd->tx_max_coalesced_frames);

	if (ecmd->rx_coalesce_usecs == 0)
		sky2_write8(hw, STAT_LEV_TIMER_CTRL, TIM_STOP);
	else {
		sky2_write32(hw, STAT_LEV_TIMER_INI,
			     sky2_us2clk(hw, ecmd->rx_coalesce_usecs));
		sky2_write8(hw, STAT_LEV_TIMER_CTRL, TIM_START);
	}
	sky2_write8(hw, STAT_FIFO_WM, ecmd->rx_max_coalesced_frames);

	if (ecmd->rx_coalesce_usecs_irq == 0)
		sky2_write8(hw, STAT_ISR_TIMER_CTRL, TIM_STOP);
	else {
		sky2_write32(hw, STAT_ISR_TIMER_INI,
			     sky2_us2clk(hw, ecmd->rx_coalesce_usecs_irq));
		sky2_write8(hw, STAT_ISR_TIMER_CTRL, TIM_START);
	}
	sky2_write8(hw, STAT_FIFO_ISR_WM, ecmd->rx_max_coalesced_frames_irq);
	return 0;
}

static void sky2_get_ringparam(struct net_device *dev,
			       struct ethtool_ringparam *ering)
{
	struct sky2_port *sky2 = netdev_priv(dev);

	ering->rx_max_pending = RX_MAX_PENDING;
	ering->rx_mini_max_pending = 0;
	ering->rx_jumbo_max_pending = 0;
	ering->tx_max_pending = TX_MAX_PENDING;

	ering->rx_pending = sky2->rx_pending;
	ering->rx_mini_pending = 0;
	ering->rx_jumbo_pending = 0;
	ering->tx_pending = sky2->tx_pending;
}

static int sky2_set_ringparam(struct net_device *dev,
			      struct ethtool_ringparam *ering)
{
	struct sky2_port *sky2 = netdev_priv(dev);

	if (ering->rx_pending > RX_MAX_PENDING ||
	    ering->rx_pending < 8 ||
	    ering->tx_pending < TX_MIN_PENDING ||
	    ering->tx_pending > TX_MAX_PENDING)
		return -EINVAL;

	sky2_detach(dev);

	sky2->rx_pending = ering->rx_pending;
	sky2->tx_pending = ering->tx_pending;
	sky2->tx_ring_size = roundup_pow_of_two(sky2->tx_pending+1);

	return sky2_reattach(dev);
}

static int sky2_get_regs_len(struct net_device *dev)
{
	return 0x4000;
}

static int sky2_reg_access_ok(struct sky2_hw *hw, unsigned int b)
{
	/* This complicated switch statement is to make sure and
	 * only access regions that are unreserved.
	 * Some blocks are only valid on dual port cards.
	 */
	switch (b) {
	/* second port */
	case 5:		/* Tx Arbiter 2 */
	case 9:		/* RX2 */
	case 14 ... 15:	/* TX2 */
	case 17: case 19: /* Ram Buffer 2 */
	case 22 ... 23: /* Tx Ram Buffer 2 */
	case 25:	/* Rx MAC Fifo 1 */
	case 27:	/* Tx MAC Fifo 2 */
	case 31:	/* GPHY 2 */
	case 40 ... 47: /* Pattern Ram 2 */
	case 52: case 54: /* TCP Segmentation 2 */
	case 112 ... 116: /* GMAC 2 */
		return hw->ports > 1;

	case 0:		/* Control */
	case 2:		/* Mac address */
	case 4:		/* Tx Arbiter 1 */
	case 7:		/* PCI express reg */
	case 8:		/* RX1 */
	case 12 ... 13: /* TX1 */
	case 16: case 18:/* Rx Ram Buffer 1 */
	case 20 ... 21: /* Tx Ram Buffer 1 */
	case 24:	/* Rx MAC Fifo 1 */
	case 26:	/* Tx MAC Fifo 1 */
	case 28 ... 29: /* Descriptor and status unit */
	case 30:	/* GPHY 1*/
	case 32 ... 39: /* Pattern Ram 1 */
	case 48: case 50: /* TCP Segmentation 1 */
	case 56 ... 60:	/* PCI space */
	case 80 ... 84:	/* GMAC 1 */
		return 1;

	default:
		return 0;
	}
}

/*
 * Returns copy of control register region
 * Note: ethtool_get_regs always provides full size (16k) buffer
 */
static void sky2_get_regs(struct net_device *dev, struct ethtool_regs *regs,
			  void *p)
{
	const struct sky2_port *sky2 = netdev_priv(dev);
	const void __iomem *io = sky2->hw->regs;
	unsigned int b;

	regs->version = 1;

	for (b = 0; b < 128; b++) {
		/* skip poisonous diagnostic ram region in block 3 */
		if (b == 3)
			memcpy_fromio(p + 0x10, io + 0x10, 128 - 0x10);
		else if (sky2_reg_access_ok(sky2->hw, b))
			memcpy_fromio(p, io, 128);
		else
			memset(p, 0, 128);

		p += 128;
		io += 128;
	}
}

/* In order to do Jumbo packets on these chips, need to turn off the
 * transmit store/forward. Therefore checksum offload won't work.
 */
static int no_tx_offload(struct net_device *dev)
{
	const struct sky2_port *sky2 = netdev_priv(dev);
	const struct sky2_hw *hw = sky2->hw;

	return dev->mtu > ETH_DATA_LEN && hw->chip_id == CHIP_ID_YUKON_EC_U;
}

static int sky2_set_tx_csum(struct net_device *dev, u32 data)
{
	if (data && no_tx_offload(dev))
		return -EINVAL;

	return ethtool_op_set_tx_csum(dev, data);
}


static int sky2_set_tso(struct net_device *dev, u32 data)
{
	if (data && no_tx_offload(dev))
		return -EINVAL;

	return ethtool_op_set_tso(dev, data);
}

static int sky2_get_eeprom_len(struct net_device *dev)
{
	struct sky2_port *sky2 = netdev_priv(dev);
	struct sky2_hw *hw = sky2->hw;
	u16 reg2;

	reg2 = sky2_pci_read16(hw, PCI_DEV_REG2);
	return 1 << ( ((reg2 & PCI_VPD_ROM_SZ) >> 14) + 8);
}

static int sky2_vpd_wait(const struct sky2_hw *hw, int cap, u16 busy)
{
	unsigned long start = jiffies;

	while ( (sky2_pci_read16(hw, cap + PCI_VPD_ADDR) & PCI_VPD_ADDR_F) == busy) {
		/* Can take up to 10.6 ms for write */
		if (time_after(jiffies, start + HZ/4)) {
			dev_err(&hw->pdev->dev, "VPD cycle timed out\n");
			return -ETIMEDOUT;
		}
		mdelay(1);
	}

	return 0;
}

static int sky2_vpd_read(struct sky2_hw *hw, int cap, void *data,
			 u16 offset, size_t length)
{
	int rc = 0;

	while (length > 0) {
		u32 val;

		sky2_pci_write16(hw, cap + PCI_VPD_ADDR, offset);
		rc = sky2_vpd_wait(hw, cap, 0);
		if (rc)
			break;

		val = sky2_pci_read32(hw, cap + PCI_VPD_DATA);

		memcpy(data, &val, min(sizeof(val), length));
		offset += sizeof(u32);
		data += sizeof(u32);
		length -= sizeof(u32);
	}

	return rc;
}

static int sky2_vpd_write(struct sky2_hw *hw, int cap, const void *data,
			  u16 offset, unsigned int length)
{
	unsigned int i;
	int rc = 0;

	for (i = 0; i < length; i += sizeof(u32)) {
		u32 val = *(u32 *)(data + i);

		sky2_pci_write32(hw, cap + PCI_VPD_DATA, val);
		sky2_pci_write32(hw, cap + PCI_VPD_ADDR, offset | PCI_VPD_ADDR_F);

		rc = sky2_vpd_wait(hw, cap, PCI_VPD_ADDR_F);
		if (rc)
			break;
	}
	return rc;
}

static int sky2_get_eeprom(struct net_device *dev, struct ethtool_eeprom *eeprom,
			   u8 *data)
{
	struct sky2_port *sky2 = netdev_priv(dev);
	int cap = pci_find_capability(sky2->hw->pdev, PCI_CAP_ID_VPD);

	if (!cap)
		return -EINVAL;

	eeprom->magic = SKY2_EEPROM_MAGIC;

	return sky2_vpd_read(sky2->hw, cap, data, eeprom->offset, eeprom->len);
}

static int sky2_set_eeprom(struct net_device *dev, struct ethtool_eeprom *eeprom,
			   u8 *data)
{
	struct sky2_port *sky2 = netdev_priv(dev);
	int cap = pci_find_capability(sky2->hw->pdev, PCI_CAP_ID_VPD);

	if (!cap)
		return -EINVAL;

	if (eeprom->magic != SKY2_EEPROM_MAGIC)
		return -EINVAL;

	/* Partial writes not supported */
	if ((eeprom->offset & 3) || (eeprom->len & 3))
		return -EINVAL;

	return sky2_vpd_write(sky2->hw, cap, data, eeprom->offset, eeprom->len);
}

static int sky2_set_flags(struct net_device *dev, u32 data)
{
	struct sky2_port *sky2 = netdev_priv(dev);
	u32 supported =
		(sky2->hw->flags & SKY2_HW_RSS_BROKEN) ? 0 : ETH_FLAG_RXHASH;
	int rc;

	rc = ethtool_op_set_flags(dev, data, supported);
	if (rc)
		return rc;

	rx_set_rss(dev);

	return 0;
}

static const struct ethtool_ops sky2_ethtool_ops = {
	.get_settings	= sky2_get_settings,
	.set_settings	= sky2_set_settings,
	.get_drvinfo	= sky2_get_drvinfo,
	.get_wol	= sky2_get_wol,
	.set_wol	= sky2_set_wol,
	.get_msglevel	= sky2_get_msglevel,
	.set_msglevel	= sky2_set_msglevel,
	.nway_reset	= sky2_nway_reset,
	.get_regs_len	= sky2_get_regs_len,
	.get_regs	= sky2_get_regs,
	.get_link	= ethtool_op_get_link,
	.get_eeprom_len	= sky2_get_eeprom_len,
	.get_eeprom	= sky2_get_eeprom,
	.set_eeprom	= sky2_set_eeprom,
	.set_sg 	= ethtool_op_set_sg,
	.set_tx_csum	= sky2_set_tx_csum,
	.set_tso	= sky2_set_tso,
	.get_rx_csum	= sky2_get_rx_csum,
	.set_rx_csum	= sky2_set_rx_csum,
	.get_strings	= sky2_get_strings,
	.get_coalesce	= sky2_get_coalesce,
	.set_coalesce	= sky2_set_coalesce,
	.get_ringparam	= sky2_get_ringparam,
	.set_ringparam	= sky2_set_ringparam,
	.get_pauseparam = sky2_get_pauseparam,
	.set_pauseparam = sky2_set_pauseparam,
	.phys_id	= sky2_phys_id,
	.get_sset_count = sky2_get_sset_count,
	.get_ethtool_stats = sky2_get_ethtool_stats,
	.set_flags	= sky2_set_flags,
};

#ifdef CONFIG_SKY2_DEBUG

static struct dentry *sky2_debug;


/*
 * Read and parse the first part of Vital Product Data
 */
#define VPD_SIZE	128
#define VPD_MAGIC	0x82

static const struct vpd_tag {
	char tag[2];
	char *label;
} vpd_tags[] = {
	{ "PN",	"Part Number" },
	{ "EC", "Engineering Level" },
	{ "MN", "Manufacturer" },
	{ "SN", "Serial Number" },
	{ "YA", "Asset Tag" },
	{ "VL", "First Error Log Message" },
	{ "VF", "Second Error Log Message" },
	{ "VB", "Boot Agent ROM Configuration" },
	{ "VE", "EFI UNDI Configuration" },
};

static void sky2_show_vpd(struct seq_file *seq, struct sky2_hw *hw)
{
	size_t vpd_size;
	loff_t offs;
	u8 len;
	unsigned char *buf;
	u16 reg2;

	reg2 = sky2_pci_read16(hw, PCI_DEV_REG2);
	vpd_size = 1 << ( ((reg2 & PCI_VPD_ROM_SZ) >> 14) + 8);

	seq_printf(seq, "%s Product Data\n", pci_name(hw->pdev));
	buf = kmalloc(vpd_size, GFP_KERNEL);
	if (!buf) {
		seq_puts(seq, "no memory!\n");
		return;
	}

	if (pci_read_vpd(hw->pdev, 0, vpd_size, buf) < 0) {
		seq_puts(seq, "VPD read failed\n");
		goto out;
	}

	if (buf[0] != VPD_MAGIC) {
		seq_printf(seq, "VPD tag mismatch: %#x\n", buf[0]);
		goto out;
	}
	len = buf[1];
	if (len == 0 || len > vpd_size - 4) {
		seq_printf(seq, "Invalid id length: %d\n", len);
		goto out;
	}

	seq_printf(seq, "%.*s\n", len, buf + 3);
	offs = len + 3;

	while (offs < vpd_size - 4) {
		int i;

		if (!memcmp("RW", buf + offs, 2))	/* end marker */
			break;
		len = buf[offs + 2];
		if (offs + len + 3 >= vpd_size)
			break;

		for (i = 0; i < ARRAY_SIZE(vpd_tags); i++) {
			if (!memcmp(vpd_tags[i].tag, buf + offs, 2)) {
				seq_printf(seq, " %s: %.*s\n",
					   vpd_tags[i].label, len, buf + offs + 3);
				break;
			}
		}
		offs += len + 3;
	}
out:
	kfree(buf);
}

static int sky2_debug_show(struct seq_file *seq, void *v)
{
	struct net_device *dev = seq->private;
	const struct sky2_port *sky2 = netdev_priv(dev);
	struct sky2_hw *hw = sky2->hw;
	unsigned port = sky2->port;
	unsigned idx, last;
	int sop;

	sky2_show_vpd(seq, hw);

	seq_printf(seq, "\nIRQ src=%x mask=%x control=%x\n",
		   sky2_read32(hw, B0_ISRC),
		   sky2_read32(hw, B0_IMSK),
		   sky2_read32(hw, B0_Y2_SP_ICR));

	if (!netif_running(dev)) {
		seq_printf(seq, "network not running\n");
		return 0;
	}

	napi_disable(&hw->napi);
	last = sky2_read16(hw, STAT_PUT_IDX);

	seq_printf(seq, "Status ring %u\n", hw->st_size);
	if (hw->st_idx == last)
		seq_puts(seq, "Status ring (empty)\n");
	else {
		seq_puts(seq, "Status ring\n");
		for (idx = hw->st_idx; idx != last && idx < hw->st_size;
		     idx = RING_NEXT(idx, hw->st_size)) {
			const struct sky2_status_le *le = hw->st_le + idx;
			seq_printf(seq, "[%d] %#x %d %#x\n",
				   idx, le->opcode, le->length, le->status);
		}
		seq_puts(seq, "\n");
	}

	seq_printf(seq, "Tx ring pending=%u...%u report=%d done=%d\n",
		   sky2->tx_cons, sky2->tx_prod,
		   sky2_read16(hw, port == 0 ? STAT_TXA1_RIDX : STAT_TXA2_RIDX),
		   sky2_read16(hw, Q_ADDR(txqaddr[port], Q_DONE)));

	/* Dump contents of tx ring */
	sop = 1;
	for (idx = sky2->tx_next; idx != sky2->tx_prod && idx < sky2->tx_ring_size;
	     idx = RING_NEXT(idx, sky2->tx_ring_size)) {
		const struct sky2_tx_le *le = sky2->tx_le + idx;
		u32 a = le32_to_cpu(le->addr);

		if (sop)
			seq_printf(seq, "%u:", idx);
		sop = 0;

		switch (le->opcode & ~HW_OWNER) {
		case OP_ADDR64:
			seq_printf(seq, " %#x:", a);
			break;
		case OP_LRGLEN:
			seq_printf(seq, " mtu=%d", a);
			break;
		case OP_VLAN:
			seq_printf(seq, " vlan=%d", be16_to_cpu(le->length));
			break;
		case OP_TCPLISW:
			seq_printf(seq, " csum=%#x", a);
			break;
		case OP_LARGESEND:
			seq_printf(seq, " tso=%#x(%d)", a, le16_to_cpu(le->length));
			break;
		case OP_PACKET:
			seq_printf(seq, " %#x(%d)", a, le16_to_cpu(le->length));
			break;
		case OP_BUFFER:
			seq_printf(seq, " frag=%#x(%d)", a, le16_to_cpu(le->length));
			break;
		default:
			seq_printf(seq, " op=%#x,%#x(%d)", le->opcode,
				   a, le16_to_cpu(le->length));
		}

		if (le->ctrl & EOP) {
			seq_putc(seq, '\n');
			sop = 1;
		}
	}

	seq_printf(seq, "\nRx ring hw get=%d put=%d last=%d\n",
		   sky2_read16(hw, Y2_QADDR(rxqaddr[port], PREF_UNIT_GET_IDX)),
		   sky2_read16(hw, Y2_QADDR(rxqaddr[port], PREF_UNIT_PUT_IDX)),
		   sky2_read16(hw, Y2_QADDR(rxqaddr[port], PREF_UNIT_LAST_IDX)));

	sky2_read32(hw, B0_Y2_SP_LISR);
	napi_enable(&hw->napi);
	return 0;
}

static int sky2_debug_open(struct inode *inode, struct file *file)
{
	return single_open(file, sky2_debug_show, inode->i_private);
}

static const struct file_operations sky2_debug_fops = {
	.owner		= THIS_MODULE,
	.open		= sky2_debug_open,
	.read		= seq_read,
	.llseek		= seq_lseek,
	.release	= single_release,
};

/*
 * Use network device events to create/remove/rename
 * debugfs file entries
 */
static int sky2_device_event(struct notifier_block *unused,
			     unsigned long event, void *ptr)
{
	struct net_device *dev = ptr;
	struct sky2_port *sky2 = netdev_priv(dev);

	if (dev->netdev_ops->ndo_open != sky2_up || !sky2_debug)
		return NOTIFY_DONE;

	switch (event) {
	case NETDEV_CHANGENAME:
		if (sky2->debugfs) {
			sky2->debugfs = debugfs_rename(sky2_debug, sky2->debugfs,
						       sky2_debug, dev->name);
		}
		break;

	case NETDEV_GOING_DOWN:
		if (sky2->debugfs) {
			netdev_printk(KERN_DEBUG, dev, "remove debugfs\n");
			debugfs_remove(sky2->debugfs);
			sky2->debugfs = NULL;
		}
		break;

	case NETDEV_UP:
		sky2->debugfs = debugfs_create_file(dev->name, S_IRUGO,
						    sky2_debug, dev,
						    &sky2_debug_fops);
		if (IS_ERR(sky2->debugfs))
			sky2->debugfs = NULL;
	}

	return NOTIFY_DONE;
}

static struct notifier_block sky2_notifier = {
	.notifier_call = sky2_device_event,
};


static __init void sky2_debug_init(void)
{
	struct dentry *ent;

	ent = debugfs_create_dir("sky2", NULL);
	if (!ent || IS_ERR(ent))
		return;

	sky2_debug = ent;
	register_netdevice_notifier(&sky2_notifier);
}

static __exit void sky2_debug_cleanup(void)
{
	if (sky2_debug) {
		unregister_netdevice_notifier(&sky2_notifier);
		debugfs_remove(sky2_debug);
		sky2_debug = NULL;
	}
}

#else
#define sky2_debug_init()
#define sky2_debug_cleanup()
#endif

/* Two copies of network device operations to handle special case of
   not allowing netpoll on second port */
static const struct net_device_ops sky2_netdev_ops[2] = {
  {
	.ndo_open		= sky2_up,
	.ndo_stop		= sky2_down,
	.ndo_start_xmit		= sky2_xmit_frame,
	.ndo_do_ioctl		= sky2_ioctl,
	.ndo_validate_addr	= eth_validate_addr,
	.ndo_set_mac_address	= sky2_set_mac_address,
	.ndo_set_multicast_list	= sky2_set_multicast,
	.ndo_change_mtu		= sky2_change_mtu,
	.ndo_tx_timeout		= sky2_tx_timeout,
	.ndo_get_stats64	= sky2_get_stats,
#ifdef SKY2_VLAN_TAG_USED
	.ndo_vlan_rx_register	= sky2_vlan_rx_register,
#endif
#ifdef CONFIG_NET_POLL_CONTROLLER
	.ndo_poll_controller	= sky2_netpoll,
#endif
  },
  {
	.ndo_open		= sky2_up,
	.ndo_stop		= sky2_down,
	.ndo_start_xmit		= sky2_xmit_frame,
	.ndo_do_ioctl		= sky2_ioctl,
	.ndo_validate_addr	= eth_validate_addr,
	.ndo_set_mac_address	= sky2_set_mac_address,
	.ndo_set_multicast_list	= sky2_set_multicast,
	.ndo_change_mtu		= sky2_change_mtu,
	.ndo_tx_timeout		= sky2_tx_timeout,
	.ndo_get_stats64	= sky2_get_stats,
#ifdef SKY2_VLAN_TAG_USED
	.ndo_vlan_rx_register	= sky2_vlan_rx_register,
#endif
  },
};

/* Initialize network device */
static __devinit struct net_device *sky2_init_netdev(struct sky2_hw *hw,
						     unsigned port,
						     int highmem, int wol)
{
	struct sky2_port *sky2;
	struct net_device *dev = alloc_etherdev(sizeof(*sky2));

	if (!dev) {
		dev_err(&hw->pdev->dev, "etherdev alloc failed\n");
		return NULL;
	}

	SET_NETDEV_DEV(dev, &hw->pdev->dev);
	dev->irq = hw->pdev->irq;
	SET_ETHTOOL_OPS(dev, &sky2_ethtool_ops);
	dev->watchdog_timeo = TX_WATCHDOG;
	dev->netdev_ops = &sky2_netdev_ops[port];

	sky2 = netdev_priv(dev);
	sky2->netdev = dev;
	sky2->hw = hw;
	sky2->msg_enable = netif_msg_init(debug, default_msg);

	/* Auto speed and flow control */
	sky2->flags = SKY2_FLAG_AUTO_SPEED | SKY2_FLAG_AUTO_PAUSE;
	if (hw->chip_id != CHIP_ID_YUKON_XL)
		sky2->flags |= SKY2_FLAG_RX_CHECKSUM;

	sky2->flow_mode = FC_BOTH;

	sky2->duplex = -1;
	sky2->speed = -1;
	sky2->advertising = sky2_supported_modes(hw);
	sky2->wol = wol;

	spin_lock_init(&sky2->phy_lock);

	sky2->tx_pending = TX_DEF_PENDING;
	sky2->tx_ring_size = roundup_pow_of_two(TX_DEF_PENDING+1);
	sky2->rx_pending = RX_DEF_PENDING;

	hw->dev[port] = dev;

	sky2->port = port;

	dev->features |= NETIF_F_IP_CSUM | NETIF_F_SG
		| NETIF_F_TSO  | NETIF_F_GRO;
	if (highmem)
		dev->features |= NETIF_F_HIGHDMA;

	/* Enable receive hashing unless hardware is known broken */
	if (!(hw->flags & SKY2_HW_RSS_BROKEN))
		dev->features |= NETIF_F_RXHASH;

#ifdef SKY2_VLAN_TAG_USED
	/* The workaround for FE+ status conflicts with VLAN tag detection. */
	if (!(sky2->hw->chip_id == CHIP_ID_YUKON_FE_P &&
	      sky2->hw->chip_rev == CHIP_REV_YU_FE2_A0)) {
		dev->features |= NETIF_F_HW_VLAN_TX | NETIF_F_HW_VLAN_RX;
	}
#endif

	/* read the mac address */
	memcpy_fromio(dev->dev_addr, hw->regs + B2_MAC_1 + port * 8, ETH_ALEN);
	memcpy(dev->perm_addr, dev->dev_addr, dev->addr_len);

	return dev;
}

static void __devinit sky2_show_addr(struct net_device *dev)
{
	const struct sky2_port *sky2 = netdev_priv(dev);

	netif_info(sky2, probe, dev, "addr %pM\n", dev->dev_addr);
}

/* Handle software interrupt used during MSI test */
static irqreturn_t __devinit sky2_test_intr(int irq, void *dev_id)
{
	struct sky2_hw *hw = dev_id;
	u32 status = sky2_read32(hw, B0_Y2_SP_ISRC2);

	if (status == 0)
		return IRQ_NONE;

	if (status & Y2_IS_IRQ_SW) {
		hw->flags |= SKY2_HW_USE_MSI;
		wake_up(&hw->msi_wait);
		sky2_write8(hw, B0_CTST, CS_CL_SW_IRQ);
	}
	sky2_write32(hw, B0_Y2_SP_ICR, 2);

	return IRQ_HANDLED;
}

/* Test interrupt path by forcing a a software IRQ */
static int __devinit sky2_test_msi(struct sky2_hw *hw)
{
	struct pci_dev *pdev = hw->pdev;
	int err;

	init_waitqueue_head(&hw->msi_wait);

	sky2_write32(hw, B0_IMSK, Y2_IS_IRQ_SW);

	err = request_irq(pdev->irq, sky2_test_intr, 0, DRV_NAME, hw);
	if (err) {
		dev_err(&pdev->dev, "cannot assign irq %d\n", pdev->irq);
		return err;
	}

	sky2_write8(hw, B0_CTST, CS_ST_SW_IRQ);
	sky2_read8(hw, B0_CTST);

	wait_event_timeout(hw->msi_wait, (hw->flags & SKY2_HW_USE_MSI), HZ/10);

	if (!(hw->flags & SKY2_HW_USE_MSI)) {
		/* MSI test failed, go back to INTx mode */
		dev_info(&pdev->dev, "No interrupt generated using MSI, "
			 "switching to INTx mode.\n");

		err = -EOPNOTSUPP;
		sky2_write8(hw, B0_CTST, CS_CL_SW_IRQ);
	}

	sky2_write32(hw, B0_IMSK, 0);
	sky2_read32(hw, B0_IMSK);

	free_irq(pdev->irq, hw);

	return err;
}

/* This driver supports yukon2 chipset only */
static const char *sky2_name(u8 chipid, char *buf, int sz)
{
	const char *name[] = {
		"XL",		/* 0xb3 */
		"EC Ultra", 	/* 0xb4 */
		"Extreme",	/* 0xb5 */
		"EC",		/* 0xb6 */
		"FE",		/* 0xb7 */
		"FE+",		/* 0xb8 */
		"Supreme",	/* 0xb9 */
		"UL 2",		/* 0xba */
		"Unknown",	/* 0xbb */
		"Optima",	/* 0xbc */
	};

	if (chipid >= CHIP_ID_YUKON_XL && chipid <= CHIP_ID_YUKON_OPT)
		strncpy(buf, name[chipid - CHIP_ID_YUKON_XL], sz);
	else
		snprintf(buf, sz, "(chip %#x)", chipid);
	return buf;
}

static int __devinit sky2_probe(struct pci_dev *pdev,
				const struct pci_device_id *ent)
{
	struct net_device *dev;
	struct sky2_hw *hw;
	int err, using_dac = 0, wol_default;
	u32 reg;
	char buf1[16];

	err = pci_enable_device(pdev);
	if (err) {
		dev_err(&pdev->dev, "cannot enable PCI device\n");
		goto err_out;
	}

	/* Get configuration information
	 * Note: only regular PCI config access once to test for HW issues
	 *       other PCI access through shared memory for speed and to
	 *	 avoid MMCONFIG problems.
	 */
	err = pci_read_config_dword(pdev, PCI_DEV_REG2, &reg);
	if (err) {
		dev_err(&pdev->dev, "PCI read config failed\n");
		goto err_out;
	}

	if (~reg == 0) {
		dev_err(&pdev->dev, "PCI configuration read error\n");
		goto err_out;
	}

	err = pci_request_regions(pdev, DRV_NAME);
	if (err) {
		dev_err(&pdev->dev, "cannot obtain PCI resources\n");
		goto err_out_disable;
	}

	pci_set_master(pdev);

	if (sizeof(dma_addr_t) > sizeof(u32) &&
	    !(err = pci_set_dma_mask(pdev, DMA_BIT_MASK(64)))) {
		using_dac = 1;
		err = pci_set_consistent_dma_mask(pdev, DMA_BIT_MASK(64));
		if (err < 0) {
			dev_err(&pdev->dev, "unable to obtain 64 bit DMA "
				"for consistent allocations\n");
			goto err_out_free_regions;
		}
	} else {
		err = pci_set_dma_mask(pdev, DMA_BIT_MASK(32));
		if (err) {
			dev_err(&pdev->dev, "no usable DMA configuration\n");
			goto err_out_free_regions;
		}
	}


#ifdef __BIG_ENDIAN
	/* The sk98lin vendor driver uses hardware byte swapping but
	 * this driver uses software swapping.
	 */
	reg &= ~PCI_REV_DESC;
	err = pci_write_config_dword(pdev, PCI_DEV_REG2, reg);
	if (err) {
		dev_err(&pdev->dev, "PCI write config failed\n");
		goto err_out_free_regions;
	}
#endif

	wol_default = device_may_wakeup(&pdev->dev) ? WAKE_MAGIC : 0;

	err = -ENOMEM;

	hw = kzalloc(sizeof(*hw) + strlen(DRV_NAME "@pci:")
		     + strlen(pci_name(pdev)) + 1, GFP_KERNEL);
	if (!hw) {
		dev_err(&pdev->dev, "cannot allocate hardware struct\n");
		goto err_out_free_regions;
	}

	hw->pdev = pdev;
	sprintf(hw->irq_name, DRV_NAME "@pci:%s", pci_name(pdev));

	hw->regs = ioremap_nocache(pci_resource_start(pdev, 0), 0x4000);
	if (!hw->regs) {
		dev_err(&pdev->dev, "cannot map device registers\n");
		goto err_out_free_hw;
	}

	err = sky2_init(hw);
	if (err)
		goto err_out_iounmap;

	/* ring for status responses */
	hw->st_size = hw->ports * roundup_pow_of_two(3*RX_MAX_PENDING + TX_MAX_PENDING);
	hw->st_le = pci_alloc_consistent(pdev, hw->st_size * sizeof(struct sky2_status_le),
					 &hw->st_dma);
	if (!hw->st_le)
		goto err_out_reset;

	dev_info(&pdev->dev, "Yukon-2 %s chip revision %d\n",
		 sky2_name(hw->chip_id, buf1, sizeof(buf1)), hw->chip_rev);

	sky2_reset(hw);

	dev = sky2_init_netdev(hw, 0, using_dac, wol_default);
	if (!dev) {
		err = -ENOMEM;
		goto err_out_free_pci;
	}

	if (!disable_msi && pci_enable_msi(pdev) == 0) {
		err = sky2_test_msi(hw);
		if (err == -EOPNOTSUPP)
 			pci_disable_msi(pdev);
		else if (err)
			goto err_out_free_netdev;
 	}

	err = register_netdev(dev);
	if (err) {
		dev_err(&pdev->dev, "cannot register net device\n");
		goto err_out_free_netdev;
	}

	netif_carrier_off(dev);

	netif_napi_add(dev, &hw->napi, sky2_poll, NAPI_WEIGHT);

	err = request_irq(pdev->irq, sky2_intr,
			  (hw->flags & SKY2_HW_USE_MSI) ? 0 : IRQF_SHARED,
			  hw->irq_name, hw);
	if (err) {
		dev_err(&pdev->dev, "cannot assign irq %d\n", pdev->irq);
		goto err_out_unregister;
	}
	sky2_write32(hw, B0_IMSK, Y2_IS_BASE);
	napi_enable(&hw->napi);

	sky2_show_addr(dev);

	if (hw->ports > 1) {
		struct net_device *dev1;

		err = -ENOMEM;
		dev1 = sky2_init_netdev(hw, 1, using_dac, wol_default);
		if (dev1 && (err = register_netdev(dev1)) == 0)
			sky2_show_addr(dev1);
		else {
			dev_warn(&pdev->dev,
				 "register of second port failed (%d)\n", err);
			hw->dev[1] = NULL;
			hw->ports = 1;
			if (dev1)
				free_netdev(dev1);
		}
	}

	setup_timer(&hw->watchdog_timer, sky2_watchdog, (unsigned long) hw);
	INIT_WORK(&hw->restart_work, sky2_restart);

	pci_set_drvdata(pdev, hw);
	pdev->d3_delay = 150;

	return 0;

err_out_unregister:
	if (hw->flags & SKY2_HW_USE_MSI)
		pci_disable_msi(pdev);
	unregister_netdev(dev);
err_out_free_netdev:
	free_netdev(dev);
err_out_free_pci:
	pci_free_consistent(pdev, hw->st_size * sizeof(struct sky2_status_le),
			    hw->st_le, hw->st_dma);
err_out_reset:
	sky2_write8(hw, B0_CTST, CS_RST_SET);
err_out_iounmap:
	iounmap(hw->regs);
err_out_free_hw:
	kfree(hw);
err_out_free_regions:
	pci_release_regions(pdev);
err_out_disable:
	pci_disable_device(pdev);
err_out:
	pci_set_drvdata(pdev, NULL);
	return err;
}

static void __devexit sky2_remove(struct pci_dev *pdev)
{
	struct sky2_hw *hw = pci_get_drvdata(pdev);
	int i;

	if (!hw)
		return;

	del_timer_sync(&hw->watchdog_timer);
	cancel_work_sync(&hw->restart_work);

	for (i = hw->ports-1; i >= 0; --i)
		unregister_netdev(hw->dev[i]);

	sky2_write32(hw, B0_IMSK, 0);

	sky2_power_aux(hw);

	sky2_write8(hw, B0_CTST, CS_RST_SET);
	sky2_read8(hw, B0_CTST);

	free_irq(pdev->irq, hw);
	if (hw->flags & SKY2_HW_USE_MSI)
		pci_disable_msi(pdev);
	pci_free_consistent(pdev, hw->st_size * sizeof(struct sky2_status_le),
			    hw->st_le, hw->st_dma);
	pci_release_regions(pdev);
	pci_disable_device(pdev);

	for (i = hw->ports-1; i >= 0; --i)
		free_netdev(hw->dev[i]);

	iounmap(hw->regs);
	kfree(hw);

	pci_set_drvdata(pdev, NULL);
}

static int sky2_suspend(struct device *dev)
{
	struct pci_dev *pdev = to_pci_dev(dev);
	struct sky2_hw *hw = pci_get_drvdata(pdev);
	int i;

	if (!hw)
		return 0;

	del_timer_sync(&hw->watchdog_timer);
	cancel_work_sync(&hw->restart_work);

	rtnl_lock();

	sky2_all_down(hw);
	for (i = 0; i < hw->ports; i++) {
		struct net_device *dev = hw->dev[i];
		struct sky2_port *sky2 = netdev_priv(dev);

		if (sky2->wol)
			sky2_wol_init(sky2);
	}

	sky2_power_aux(hw);
	rtnl_unlock();

	return 0;
}

#ifdef CONFIG_PM
static int sky2_resume(struct device *dev)
{
	struct pci_dev *pdev = to_pci_dev(dev);
	struct sky2_hw *hw = pci_get_drvdata(pdev);
	int err;

	if (!hw)
		return 0;

<<<<<<< HEAD
	err = pci_set_power_state(pdev, PCI_D0);
	if (err)
		goto out;

	pci_restore_state(pdev);
	pci_enable_wake(pdev, PCI_D0, 0);

=======
>>>>>>> 4e3dbdb1
	/* Re-enable all clocks */
	err = pci_write_config_dword(pdev, PCI_DEV_REG3, 0);
	if (err) {
		dev_err(&pdev->dev, "PCI write config failed\n");
		goto out;
	}

	rtnl_lock();
	sky2_reset(hw);
	sky2_all_up(hw);
	rtnl_unlock();

	return 0;
out:

	dev_err(&pdev->dev, "resume failed (%d)\n", err);
	pci_disable_device(pdev);
	return err;
}

static SIMPLE_DEV_PM_OPS(sky2_pm_ops, sky2_suspend, sky2_resume);
#define SKY2_PM_OPS (&sky2_pm_ops)

#else

#define SKY2_PM_OPS NULL
#endif

static void sky2_shutdown(struct pci_dev *pdev)
{
	sky2_suspend(&pdev->dev);
	pci_wake_from_d3(pdev, device_may_wakeup(&pdev->dev));
	pci_set_power_state(pdev, PCI_D3hot);
}

static struct pci_driver sky2_driver = {
	.name = DRV_NAME,
	.id_table = sky2_id_table,
	.probe = sky2_probe,
	.remove = __devexit_p(sky2_remove),
	.shutdown = sky2_shutdown,
	.driver.pm = SKY2_PM_OPS,
};

static int __init sky2_init_module(void)
{
	pr_info("driver version " DRV_VERSION "\n");

	sky2_debug_init();
	return pci_register_driver(&sky2_driver);
}

static void __exit sky2_cleanup_module(void)
{
	pci_unregister_driver(&sky2_driver);
	sky2_debug_cleanup();
}

module_init(sky2_init_module);
module_exit(sky2_cleanup_module);

MODULE_DESCRIPTION("Marvell Yukon 2 Gigabit Ethernet driver");
MODULE_AUTHOR("Stephen Hemminger <shemminger@linux-foundation.org>");
MODULE_LICENSE("GPL");
MODULE_VERSION(DRV_VERSION);<|MERGE_RESOLUTION|>--- conflicted
+++ resolved
@@ -5002,16 +5002,6 @@
 	if (!hw)
 		return 0;
 
-<<<<<<< HEAD
-	err = pci_set_power_state(pdev, PCI_D0);
-	if (err)
-		goto out;
-
-	pci_restore_state(pdev);
-	pci_enable_wake(pdev, PCI_D0, 0);
-
-=======
->>>>>>> 4e3dbdb1
 	/* Re-enable all clocks */
 	err = pci_write_config_dword(pdev, PCI_DEV_REG3, 0);
 	if (err) {
