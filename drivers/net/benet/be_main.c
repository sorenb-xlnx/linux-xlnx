/*
 * Copyright (C) 2005 - 2010 ServerEngines
 * All rights reserved.
 *
 * This program is free software; you can redistribute it and/or
 * modify it under the terms of the GNU General Public License version 2
 * as published by the Free Software Foundation.  The full GNU General
 * Public License is included in this distribution in the file called COPYING.
 *
 * Contact Information:
 * linux-drivers@serverengines.com
 *
 * ServerEngines
 * 209 N. Fair Oaks Ave
 * Sunnyvale, CA 94085
 */

#include "be.h"
#include "be_cmds.h"
#include <asm/div64.h>

MODULE_VERSION(DRV_VER);
MODULE_DEVICE_TABLE(pci, be_dev_ids);
MODULE_DESCRIPTION(DRV_DESC " " DRV_VER);
MODULE_AUTHOR("ServerEngines Corporation");
MODULE_LICENSE("GPL");

static unsigned int rx_frag_size = 2048;
static unsigned int num_vfs;
module_param(rx_frag_size, uint, S_IRUGO);
module_param(num_vfs, uint, S_IRUGO);
MODULE_PARM_DESC(rx_frag_size, "Size of a fragment that holds rcvd data.");
MODULE_PARM_DESC(num_vfs, "Number of PCI VFs to initialize");

static bool multi_rxq = true;
module_param(multi_rxq, bool, S_IRUGO | S_IWUSR);
MODULE_PARM_DESC(multi_rxq, "Multi Rx Queue support. Enabled by default");

static DEFINE_PCI_DEVICE_TABLE(be_dev_ids) = {
	{ PCI_DEVICE(BE_VENDOR_ID, BE_DEVICE_ID1) },
	{ PCI_DEVICE(BE_VENDOR_ID, BE_DEVICE_ID2) },
	{ PCI_DEVICE(BE_VENDOR_ID, OC_DEVICE_ID1) },
	{ PCI_DEVICE(BE_VENDOR_ID, OC_DEVICE_ID2) },
	{ 0 }
};
MODULE_DEVICE_TABLE(pci, be_dev_ids);
/* UE Status Low CSR */
static char *ue_status_low_desc[] = {
	"CEV",
	"CTX",
	"DBUF",
	"ERX",
	"Host",
	"MPU",
	"NDMA",
	"PTC ",
	"RDMA ",
	"RXF ",
	"RXIPS ",
	"RXULP0 ",
	"RXULP1 ",
	"RXULP2 ",
	"TIM ",
	"TPOST ",
	"TPRE ",
	"TXIPS ",
	"TXULP0 ",
	"TXULP1 ",
	"UC ",
	"WDMA ",
	"TXULP2 ",
	"HOST1 ",
	"P0_OB_LINK ",
	"P1_OB_LINK ",
	"HOST_GPIO ",
	"MBOX ",
	"AXGMAC0",
	"AXGMAC1",
	"JTAG",
	"MPU_INTPEND"
};
/* UE Status High CSR */
static char *ue_status_hi_desc[] = {
	"LPCMEMHOST",
	"MGMT_MAC",
	"PCS0ONLINE",
	"MPU_IRAM",
	"PCS1ONLINE",
	"PCTL0",
	"PCTL1",
	"PMEM",
	"RR",
	"TXPB",
	"RXPP",
	"XAUI",
	"TXP",
	"ARM",
	"IPC",
	"HOST2",
	"HOST3",
	"HOST4",
	"HOST5",
	"HOST6",
	"HOST7",
	"HOST8",
	"HOST9",
	"NETC"
	"Unknown",
	"Unknown",
	"Unknown",
	"Unknown",
	"Unknown",
	"Unknown",
	"Unknown",
	"Unknown"
};

static inline bool be_multi_rxq(struct be_adapter *adapter)
{
	return (adapter->num_rx_qs > 1);
}

static void be_queue_free(struct be_adapter *adapter, struct be_queue_info *q)
{
	struct be_dma_mem *mem = &q->dma_mem;
	if (mem->va)
		pci_free_consistent(adapter->pdev, mem->size,
			mem->va, mem->dma);
}

static int be_queue_alloc(struct be_adapter *adapter, struct be_queue_info *q,
		u16 len, u16 entry_size)
{
	struct be_dma_mem *mem = &q->dma_mem;

	memset(q, 0, sizeof(*q));
	q->len = len;
	q->entry_size = entry_size;
	mem->size = len * entry_size;
	mem->va = pci_alloc_consistent(adapter->pdev, mem->size, &mem->dma);
	if (!mem->va)
		return -1;
	memset(mem->va, 0, mem->size);
	return 0;
}

static void be_intr_set(struct be_adapter *adapter, bool enable)
{
	u8 __iomem *addr = adapter->pcicfg + PCICFG_MEMBAR_CTRL_INT_CTRL_OFFSET;
	u32 reg = ioread32(addr);
	u32 enabled = reg & MEMBAR_CTRL_INT_CTRL_HOSTINTR_MASK;

	if (adapter->eeh_err)
		return;

	if (!enabled && enable)
		reg |= MEMBAR_CTRL_INT_CTRL_HOSTINTR_MASK;
	else if (enabled && !enable)
		reg &= ~MEMBAR_CTRL_INT_CTRL_HOSTINTR_MASK;
	else
		return;

	iowrite32(reg, addr);
}

static void be_rxq_notify(struct be_adapter *adapter, u16 qid, u16 posted)
{
	u32 val = 0;
	val |= qid & DB_RQ_RING_ID_MASK;
	val |= posted << DB_RQ_NUM_POSTED_SHIFT;

	wmb();
	iowrite32(val, adapter->db + DB_RQ_OFFSET);
}

static void be_txq_notify(struct be_adapter *adapter, u16 qid, u16 posted)
{
	u32 val = 0;
	val |= qid & DB_TXULP_RING_ID_MASK;
	val |= (posted & DB_TXULP_NUM_POSTED_MASK) << DB_TXULP_NUM_POSTED_SHIFT;

	wmb();
	iowrite32(val, adapter->db + DB_TXULP1_OFFSET);
}

static void be_eq_notify(struct be_adapter *adapter, u16 qid,
		bool arm, bool clear_int, u16 num_popped)
{
	u32 val = 0;
	val |= qid & DB_EQ_RING_ID_MASK;

	if (adapter->eeh_err)
		return;

	if (arm)
		val |= 1 << DB_EQ_REARM_SHIFT;
	if (clear_int)
		val |= 1 << DB_EQ_CLR_SHIFT;
	val |= 1 << DB_EQ_EVNT_SHIFT;
	val |= num_popped << DB_EQ_NUM_POPPED_SHIFT;
	iowrite32(val, adapter->db + DB_EQ_OFFSET);
}

void be_cq_notify(struct be_adapter *adapter, u16 qid, bool arm, u16 num_popped)
{
	u32 val = 0;
	val |= qid & DB_CQ_RING_ID_MASK;

	if (adapter->eeh_err)
		return;

	if (arm)
		val |= 1 << DB_CQ_REARM_SHIFT;
	val |= num_popped << DB_CQ_NUM_POPPED_SHIFT;
	iowrite32(val, adapter->db + DB_CQ_OFFSET);
}

static int be_mac_addr_set(struct net_device *netdev, void *p)
{
	struct be_adapter *adapter = netdev_priv(netdev);
	struct sockaddr *addr = p;
	int status = 0;

	if (!is_valid_ether_addr(addr->sa_data))
		return -EADDRNOTAVAIL;

	/* MAC addr configuration will be done in hardware for VFs
	 * by their corresponding PFs. Just copy to netdev addr here
	 */
	if (!be_physfn(adapter))
		goto netdev_addr;

	status = be_cmd_pmac_del(adapter, adapter->if_handle, adapter->pmac_id);
	if (status)
		return status;

	status = be_cmd_pmac_add(adapter, (u8 *)addr->sa_data,
			adapter->if_handle, &adapter->pmac_id);
netdev_addr:
	if (!status)
		memcpy(netdev->dev_addr, addr->sa_data, netdev->addr_len);

	return status;
}

void netdev_stats_update(struct be_adapter *adapter)
{
	struct be_hw_stats *hw_stats = hw_stats_from_cmd(adapter->stats_cmd.va);
	struct be_rxf_stats *rxf_stats = &hw_stats->rxf;
	struct be_port_rxf_stats *port_stats =
			&rxf_stats->port[adapter->port_num];
	struct net_device_stats *dev_stats = &adapter->netdev->stats;
	struct be_erx_stats *erx_stats = &hw_stats->erx;
	struct be_rx_obj *rxo;
	int i;

	memset(dev_stats, 0, sizeof(*dev_stats));
	for_all_rx_queues(adapter, rxo, i) {
		dev_stats->rx_packets += rx_stats(rxo)->rx_pkts;
		dev_stats->rx_bytes += rx_stats(rxo)->rx_bytes;
		dev_stats->multicast += rx_stats(rxo)->rx_mcast_pkts;
		/*  no space in linux buffers: best possible approximation */
		dev_stats->rx_dropped +=
			erx_stats->rx_drops_no_fragments[rxo->q.id];
	}

<<<<<<< HEAD
	dev_stats->rx_packets = drvr_stats(adapter)->be_rx_pkts;
	dev_stats->tx_packets = drvr_stats(adapter)->be_tx_pkts;
	dev_stats->rx_bytes = drvr_stats(adapter)->be_rx_bytes;
	dev_stats->tx_bytes = drvr_stats(adapter)->be_tx_bytes;
	dev_stats->multicast = drvr_stats(adapter)->be_rx_mcast_pkt;
=======
	dev_stats->tx_packets = tx_stats(adapter)->be_tx_pkts;
	dev_stats->tx_bytes = tx_stats(adapter)->be_tx_bytes;
>>>>>>> 229aebb8

	/* bad pkts received */
	dev_stats->rx_errors = port_stats->rx_crc_errors +
		port_stats->rx_alignment_symbol_errors +
		port_stats->rx_in_range_errors +
		port_stats->rx_out_range_errors +
		port_stats->rx_frame_too_long +
		port_stats->rx_dropped_too_small +
		port_stats->rx_dropped_too_short +
		port_stats->rx_dropped_header_too_small +
		port_stats->rx_dropped_tcp_length +
		port_stats->rx_dropped_runt +
		port_stats->rx_tcp_checksum_errs +
		port_stats->rx_ip_checksum_errs +
		port_stats->rx_udp_checksum_errs;

	/* detailed rx errors */
	dev_stats->rx_length_errors = port_stats->rx_in_range_errors +
		port_stats->rx_out_range_errors +
		port_stats->rx_frame_too_long;

	dev_stats->rx_crc_errors = port_stats->rx_crc_errors;

	/* frame alignment errors */
	dev_stats->rx_frame_errors = port_stats->rx_alignment_symbol_errors;

	/* receiver fifo overrun */
	/* drops_no_pbuf is no per i/f, it's per BE card */
	dev_stats->rx_fifo_errors = port_stats->rx_fifo_overflow +
					port_stats->rx_input_fifo_overflow +
					rxf_stats->rx_drops_no_pbuf;
<<<<<<< HEAD
	/* receiver missed packetd */
	dev_stats->rx_missed_errors = 0;

	/*  packet transmit problems */
	dev_stats->tx_errors = 0;

	/* no space available in linux */
	dev_stats->tx_dropped = 0;

	dev_stats->collisions = 0;

	/* detailed tx_errors */
	dev_stats->tx_aborted_errors = 0;
	dev_stats->tx_carrier_errors = 0;
	dev_stats->tx_fifo_errors = 0;
	dev_stats->tx_heartbeat_errors = 0;
	dev_stats->tx_window_errors = 0;
=======
>>>>>>> 229aebb8
}

void be_link_status_update(struct be_adapter *adapter, bool link_up)
{
	struct net_device *netdev = adapter->netdev;

	/* If link came up or went down */
	if (adapter->link_up != link_up) {
		adapter->link_speed = -1;
		if (link_up) {
			netif_start_queue(netdev);
			netif_carrier_on(netdev);
			printk(KERN_INFO "%s: Link up\n", netdev->name);
		} else {
			netif_stop_queue(netdev);
			netif_carrier_off(netdev);
			printk(KERN_INFO "%s: Link down\n", netdev->name);
		}
		adapter->link_up = link_up;
	}
}

/* Update the EQ delay n BE based on the RX frags consumed / sec */
static void be_rx_eqd_update(struct be_adapter *adapter, struct be_rx_obj *rxo)
{
	struct be_eq_obj *rx_eq = &rxo->rx_eq;
	struct be_rx_stats *stats = &rxo->stats;
	ulong now = jiffies;
	u32 eqd;

	if (!rx_eq->enable_aic)
		return;

	/* Wrapped around */
	if (time_before(now, stats->rx_fps_jiffies)) {
		stats->rx_fps_jiffies = now;
		return;
	}

	/* Update once a second */
	if ((now - stats->rx_fps_jiffies) < HZ)
		return;

	stats->rx_fps = (stats->rx_frags - stats->prev_rx_frags) /
			((now - stats->rx_fps_jiffies) / HZ);

	stats->rx_fps_jiffies = now;
	stats->prev_rx_frags = stats->rx_frags;
	eqd = stats->rx_fps / 110000;
	eqd = eqd << 3;
	if (eqd > rx_eq->max_eqd)
		eqd = rx_eq->max_eqd;
	if (eqd < rx_eq->min_eqd)
		eqd = rx_eq->min_eqd;
	if (eqd < 10)
		eqd = 0;
	if (eqd != rx_eq->cur_eqd)
		be_cmd_modify_eqd(adapter, rx_eq->q.id, eqd);

	rx_eq->cur_eqd = eqd;
}

static u32 be_calc_rate(u64 bytes, unsigned long ticks)
{
	u64 rate = bytes;

	do_div(rate, ticks / HZ);
	rate <<= 3;			/* bytes/sec -> bits/sec */
	do_div(rate, 1000000ul);	/* MB/Sec */

	return rate;
}

static void be_tx_rate_update(struct be_adapter *adapter)
{
	struct be_tx_stats *stats = tx_stats(adapter);
	ulong now = jiffies;

	/* Wrapped around? */
	if (time_before(now, stats->be_tx_jiffies)) {
		stats->be_tx_jiffies = now;
		return;
	}

	/* Update tx rate once in two seconds */
	if ((now - stats->be_tx_jiffies) > 2 * HZ) {
		stats->be_tx_rate = be_calc_rate(stats->be_tx_bytes
						  - stats->be_tx_bytes_prev,
						 now - stats->be_tx_jiffies);
		stats->be_tx_jiffies = now;
		stats->be_tx_bytes_prev = stats->be_tx_bytes;
	}
}

static void be_tx_stats_update(struct be_adapter *adapter,
			u32 wrb_cnt, u32 copied, u32 gso_segs, bool stopped)
{
	struct be_tx_stats *stats = tx_stats(adapter);
	stats->be_tx_reqs++;
	stats->be_tx_wrbs += wrb_cnt;
	stats->be_tx_bytes += copied;
	stats->be_tx_pkts += (gso_segs ? gso_segs : 1);
	if (stopped)
		stats->be_tx_stops++;
}

/* Determine number of WRB entries needed to xmit data in an skb */
static u32 wrb_cnt_for_skb(struct sk_buff *skb, bool *dummy)
{
	int cnt = (skb->len > skb->data_len);

	cnt += skb_shinfo(skb)->nr_frags;

	/* to account for hdr wrb */
	cnt++;
	if (cnt & 1) {
		/* add a dummy to make it an even num */
		cnt++;
		*dummy = true;
	} else
		*dummy = false;
	BUG_ON(cnt > BE_MAX_TX_FRAG_COUNT);
	return cnt;
}

static inline void wrb_fill(struct be_eth_wrb *wrb, u64 addr, int len)
{
	wrb->frag_pa_hi = upper_32_bits(addr);
	wrb->frag_pa_lo = addr & 0xFFFFFFFF;
	wrb->frag_len = len & ETH_WRB_FRAG_LEN_MASK;
}

static void wrb_fill_hdr(struct be_adapter *adapter, struct be_eth_hdr_wrb *hdr,
		struct sk_buff *skb, u32 wrb_cnt, u32 len)
{
	u8 vlan_prio = 0;
	u16 vlan_tag = 0;

	memset(hdr, 0, sizeof(*hdr));

	AMAP_SET_BITS(struct amap_eth_hdr_wrb, crc, hdr, 1);

	if (skb_is_gso(skb)) {
		AMAP_SET_BITS(struct amap_eth_hdr_wrb, lso, hdr, 1);
		AMAP_SET_BITS(struct amap_eth_hdr_wrb, lso_mss,
			hdr, skb_shinfo(skb)->gso_size);
		if (skb_is_gso_v6(skb))
			AMAP_SET_BITS(struct amap_eth_hdr_wrb, lso6, hdr, 1);
	} else if (skb->ip_summed == CHECKSUM_PARTIAL) {
		if (is_tcp_pkt(skb))
			AMAP_SET_BITS(struct amap_eth_hdr_wrb, tcpcs, hdr, 1);
		else if (is_udp_pkt(skb))
			AMAP_SET_BITS(struct amap_eth_hdr_wrb, udpcs, hdr, 1);
	}

	if (adapter->vlan_grp && vlan_tx_tag_present(skb)) {
		AMAP_SET_BITS(struct amap_eth_hdr_wrb, vlan, hdr, 1);
		vlan_tag = vlan_tx_tag_get(skb);
		vlan_prio = (vlan_tag & VLAN_PRIO_MASK) >> VLAN_PRIO_SHIFT;
		/* If vlan priority provided by OS is NOT in available bmap */
		if (!(adapter->vlan_prio_bmap & (1 << vlan_prio)))
			vlan_tag = (vlan_tag & ~VLAN_PRIO_MASK) |
					adapter->recommended_prio;
		AMAP_SET_BITS(struct amap_eth_hdr_wrb, vlan_tag, hdr, vlan_tag);
	}

	AMAP_SET_BITS(struct amap_eth_hdr_wrb, event, hdr, 1);
	AMAP_SET_BITS(struct amap_eth_hdr_wrb, complete, hdr, 1);
	AMAP_SET_BITS(struct amap_eth_hdr_wrb, num_wrb, hdr, wrb_cnt);
	AMAP_SET_BITS(struct amap_eth_hdr_wrb, len, hdr, len);
}

static void unmap_tx_frag(struct pci_dev *pdev, struct be_eth_wrb *wrb,
		bool unmap_single)
{
	dma_addr_t dma;

	be_dws_le_to_cpu(wrb, sizeof(*wrb));

	dma = (u64)wrb->frag_pa_hi << 32 | (u64)wrb->frag_pa_lo;
	if (wrb->frag_len) {
		if (unmap_single)
			pci_unmap_single(pdev, dma, wrb->frag_len,
				PCI_DMA_TODEVICE);
		else
			pci_unmap_page(pdev, dma, wrb->frag_len,
				PCI_DMA_TODEVICE);
	}
}

static int make_tx_wrbs(struct be_adapter *adapter,
		struct sk_buff *skb, u32 wrb_cnt, bool dummy_wrb)
{
	dma_addr_t busaddr;
	int i, copied = 0;
	struct pci_dev *pdev = adapter->pdev;
	struct sk_buff *first_skb = skb;
	struct be_queue_info *txq = &adapter->tx_obj.q;
	struct be_eth_wrb *wrb;
	struct be_eth_hdr_wrb *hdr;
	bool map_single = false;
	u16 map_head;

	hdr = queue_head_node(txq);
	queue_head_inc(txq);
	map_head = txq->head;

	if (skb->len > skb->data_len) {
		int len = skb_headlen(skb);
		busaddr = pci_map_single(pdev, skb->data, len,
					 PCI_DMA_TODEVICE);
		if (pci_dma_mapping_error(pdev, busaddr))
			goto dma_err;
		map_single = true;
		wrb = queue_head_node(txq);
		wrb_fill(wrb, busaddr, len);
		be_dws_cpu_to_le(wrb, sizeof(*wrb));
		queue_head_inc(txq);
		copied += len;
	}

	for (i = 0; i < skb_shinfo(skb)->nr_frags; i++) {
		struct skb_frag_struct *frag =
			&skb_shinfo(skb)->frags[i];
		busaddr = pci_map_page(pdev, frag->page,
				       frag->page_offset,
				       frag->size, PCI_DMA_TODEVICE);
		if (pci_dma_mapping_error(pdev, busaddr))
			goto dma_err;
		wrb = queue_head_node(txq);
		wrb_fill(wrb, busaddr, frag->size);
		be_dws_cpu_to_le(wrb, sizeof(*wrb));
		queue_head_inc(txq);
		copied += frag->size;
	}

	if (dummy_wrb) {
		wrb = queue_head_node(txq);
		wrb_fill(wrb, 0, 0);
		be_dws_cpu_to_le(wrb, sizeof(*wrb));
		queue_head_inc(txq);
	}

	wrb_fill_hdr(adapter, hdr, first_skb, wrb_cnt, copied);
	be_dws_cpu_to_le(hdr, sizeof(*hdr));

	return copied;
dma_err:
	txq->head = map_head;
	while (copied) {
		wrb = queue_head_node(txq);
		unmap_tx_frag(pdev, wrb, map_single);
		map_single = false;
		copied -= wrb->frag_len;
		queue_head_inc(txq);
	}
	return 0;
}

static netdev_tx_t be_xmit(struct sk_buff *skb,
			struct net_device *netdev)
{
	struct be_adapter *adapter = netdev_priv(netdev);
	struct be_tx_obj *tx_obj = &adapter->tx_obj;
	struct be_queue_info *txq = &tx_obj->q;
	u32 wrb_cnt = 0, copied = 0;
	u32 start = txq->head;
	bool dummy_wrb, stopped = false;

	wrb_cnt = wrb_cnt_for_skb(skb, &dummy_wrb);

	copied = make_tx_wrbs(adapter, skb, wrb_cnt, dummy_wrb);
	if (copied) {
		/* record the sent skb in the sent_skb table */
		BUG_ON(tx_obj->sent_skb_list[start]);
		tx_obj->sent_skb_list[start] = skb;

		/* Ensure txq has space for the next skb; Else stop the queue
		 * *BEFORE* ringing the tx doorbell, so that we serialze the
		 * tx compls of the current transmit which'll wake up the queue
		 */
		atomic_add(wrb_cnt, &txq->used);
		if ((BE_MAX_TX_FRAG_COUNT + atomic_read(&txq->used)) >=
								txq->len) {
			netif_stop_queue(netdev);
			stopped = true;
		}

		be_txq_notify(adapter, txq->id, wrb_cnt);

		be_tx_stats_update(adapter, wrb_cnt, copied,
				skb_shinfo(skb)->gso_segs, stopped);
	} else {
		txq->head = start;
		dev_kfree_skb_any(skb);
	}
	return NETDEV_TX_OK;
}

static int be_change_mtu(struct net_device *netdev, int new_mtu)
{
	struct be_adapter *adapter = netdev_priv(netdev);
	if (new_mtu < BE_MIN_MTU ||
			new_mtu > (BE_MAX_JUMBO_FRAME_SIZE -
					(ETH_HLEN + ETH_FCS_LEN))) {
		dev_info(&adapter->pdev->dev,
			"MTU must be between %d and %d bytes\n",
			BE_MIN_MTU,
			(BE_MAX_JUMBO_FRAME_SIZE - (ETH_HLEN + ETH_FCS_LEN)));
		return -EINVAL;
	}
	dev_info(&adapter->pdev->dev, "MTU changed from %d to %d bytes\n",
			netdev->mtu, new_mtu);
	netdev->mtu = new_mtu;
	return 0;
}

/*
 * A max of 64 (BE_NUM_VLANS_SUPPORTED) vlans can be configured in BE.
 * If the user configures more, place BE in vlan promiscuous mode.
 */
static int be_vid_config(struct be_adapter *adapter, bool vf, u32 vf_num)
{
	u16 vtag[BE_NUM_VLANS_SUPPORTED];
	u16 ntags = 0, i;
	int status = 0;
	u32 if_handle;

	if (vf) {
		if_handle = adapter->vf_cfg[vf_num].vf_if_handle;
		vtag[0] = cpu_to_le16(adapter->vf_cfg[vf_num].vf_vlan_tag);
		status = be_cmd_vlan_config(adapter, if_handle, vtag, 1, 1, 0);
	}

	if (adapter->vlans_added <= adapter->max_vlans)  {
		/* Construct VLAN Table to give to HW */
		for (i = 0; i < VLAN_N_VID; i++) {
			if (adapter->vlan_tag[i]) {
				vtag[ntags] = cpu_to_le16(i);
				ntags++;
			}
		}
		status = be_cmd_vlan_config(adapter, adapter->if_handle,
					vtag, ntags, 1, 0);
	} else {
		status = be_cmd_vlan_config(adapter, adapter->if_handle,
					NULL, 0, 1, 1);
	}

	return status;
}

static void be_vlan_register(struct net_device *netdev, struct vlan_group *grp)
{
	struct be_adapter *adapter = netdev_priv(netdev);

	adapter->vlan_grp = grp;
}

static void be_vlan_add_vid(struct net_device *netdev, u16 vid)
{
	struct be_adapter *adapter = netdev_priv(netdev);

	adapter->vlans_added++;
	if (!be_physfn(adapter))
		return;

	adapter->vlan_tag[vid] = 1;
	if (adapter->vlans_added <= (adapter->max_vlans + 1))
		be_vid_config(adapter, false, 0);
}

static void be_vlan_rem_vid(struct net_device *netdev, u16 vid)
{
	struct be_adapter *adapter = netdev_priv(netdev);

	adapter->vlans_added--;
	vlan_group_set_device(adapter->vlan_grp, vid, NULL);

	if (!be_physfn(adapter))
		return;

	adapter->vlan_tag[vid] = 0;
	if (adapter->vlans_added <= adapter->max_vlans)
		be_vid_config(adapter, false, 0);
}

static void be_set_multicast_list(struct net_device *netdev)
{
	struct be_adapter *adapter = netdev_priv(netdev);

	if (netdev->flags & IFF_PROMISC) {
		be_cmd_promiscuous_config(adapter, adapter->port_num, 1);
		adapter->promiscuous = true;
		goto done;
	}

	/* BE was previously in promiscous mode; disable it */
	if (adapter->promiscuous) {
		adapter->promiscuous = false;
		be_cmd_promiscuous_config(adapter, adapter->port_num, 0);
	}

	/* Enable multicast promisc if num configured exceeds what we support */
	if (netdev->flags & IFF_ALLMULTI ||
	    netdev_mc_count(netdev) > BE_MAX_MC) {
		be_cmd_multicast_set(adapter, adapter->if_handle, NULL,
				&adapter->mc_cmd_mem);
		goto done;
	}

	be_cmd_multicast_set(adapter, adapter->if_handle, netdev,
		&adapter->mc_cmd_mem);
done:
	return;
}

static int be_set_vf_mac(struct net_device *netdev, int vf, u8 *mac)
{
	struct be_adapter *adapter = netdev_priv(netdev);
	int status;

	if (!adapter->sriov_enabled)
		return -EPERM;

	if (!is_valid_ether_addr(mac) || (vf >= num_vfs))
		return -EINVAL;

	if (adapter->vf_cfg[vf].vf_pmac_id != BE_INVALID_PMAC_ID)
		status = be_cmd_pmac_del(adapter,
					adapter->vf_cfg[vf].vf_if_handle,
					adapter->vf_cfg[vf].vf_pmac_id);

	status = be_cmd_pmac_add(adapter, mac,
				adapter->vf_cfg[vf].vf_if_handle,
				&adapter->vf_cfg[vf].vf_pmac_id);

	if (status)
		dev_err(&adapter->pdev->dev, "MAC %pM set on VF %d Failed\n",
				mac, vf);
	else
		memcpy(adapter->vf_cfg[vf].vf_mac_addr, mac, ETH_ALEN);

	return status;
}

static int be_get_vf_config(struct net_device *netdev, int vf,
			struct ifla_vf_info *vi)
{
	struct be_adapter *adapter = netdev_priv(netdev);

	if (!adapter->sriov_enabled)
		return -EPERM;

	if (vf >= num_vfs)
		return -EINVAL;

	vi->vf = vf;
	vi->tx_rate = adapter->vf_cfg[vf].vf_tx_rate;
	vi->vlan = adapter->vf_cfg[vf].vf_vlan_tag;
	vi->qos = 0;
	memcpy(&vi->mac, adapter->vf_cfg[vf].vf_mac_addr, ETH_ALEN);

	return 0;
}

static int be_set_vf_vlan(struct net_device *netdev,
			int vf, u16 vlan, u8 qos)
{
	struct be_adapter *adapter = netdev_priv(netdev);
	int status = 0;

	if (!adapter->sriov_enabled)
		return -EPERM;

	if ((vf >= num_vfs) || (vlan > 4095))
		return -EINVAL;

	if (vlan) {
		adapter->vf_cfg[vf].vf_vlan_tag = vlan;
		adapter->vlans_added++;
	} else {
		adapter->vf_cfg[vf].vf_vlan_tag = 0;
		adapter->vlans_added--;
	}

	status = be_vid_config(adapter, true, vf);

	if (status)
		dev_info(&adapter->pdev->dev,
				"VLAN %d config on VF %d failed\n", vlan, vf);
	return status;
}

static int be_set_vf_tx_rate(struct net_device *netdev,
			int vf, int rate)
{
	struct be_adapter *adapter = netdev_priv(netdev);
	int status = 0;

	if (!adapter->sriov_enabled)
		return -EPERM;

	if ((vf >= num_vfs) || (rate < 0))
		return -EINVAL;

	if (rate > 10000)
		rate = 10000;

	adapter->vf_cfg[vf].vf_tx_rate = rate;
	status = be_cmd_set_qos(adapter, rate / 10, vf);

	if (status)
		dev_info(&adapter->pdev->dev,
				"tx rate %d on VF %d failed\n", rate, vf);
	return status;
}

static void be_rx_rate_update(struct be_rx_obj *rxo)
{
	struct be_rx_stats *stats = &rxo->stats;
	ulong now = jiffies;

	/* Wrapped around */
	if (time_before(now, stats->rx_jiffies)) {
		stats->rx_jiffies = now;
		return;
	}

	/* Update the rate once in two seconds */
	if ((now - stats->rx_jiffies) < 2 * HZ)
		return;

	stats->rx_rate = be_calc_rate(stats->rx_bytes - stats->rx_bytes_prev,
				now - stats->rx_jiffies);
	stats->rx_jiffies = now;
	stats->rx_bytes_prev = stats->rx_bytes;
}

<<<<<<< HEAD
static void be_rx_stats_update(struct be_adapter *adapter,
=======
static void be_rx_stats_update(struct be_rx_obj *rxo,
>>>>>>> 229aebb8
		u32 pktsize, u16 numfrags, u8 pkt_type)
{
	struct be_rx_stats *stats = &rxo->stats;

<<<<<<< HEAD
	stats->be_rx_compl++;
	stats->be_rx_frags += numfrags;
	stats->be_rx_bytes += pktsize;
	stats->be_rx_pkts++;

	if (pkt_type == BE_MULTICAST_PACKET)
		stats->be_rx_mcast_pkt++;
=======
	stats->rx_compl++;
	stats->rx_frags += numfrags;
	stats->rx_bytes += pktsize;
	stats->rx_pkts++;
	if (pkt_type == BE_MULTICAST_PACKET)
		stats->rx_mcast_pkts++;
>>>>>>> 229aebb8
}

static inline bool do_pkt_csum(struct be_eth_rx_compl *rxcp, bool cso)
{
	u8 l4_cksm, ip_version, ipcksm, tcpf = 0, udpf = 0, ipv6_chk;

	l4_cksm = AMAP_GET_BITS(struct amap_eth_rx_compl, l4_cksm, rxcp);
	ipcksm = AMAP_GET_BITS(struct amap_eth_rx_compl, ipcksm, rxcp);
	ip_version = AMAP_GET_BITS(struct amap_eth_rx_compl, ip_version, rxcp);
	if (ip_version) {
		tcpf = AMAP_GET_BITS(struct amap_eth_rx_compl, tcpf, rxcp);
		udpf = AMAP_GET_BITS(struct amap_eth_rx_compl, udpf, rxcp);
	}
	ipv6_chk = (ip_version && (tcpf || udpf));

	return ((l4_cksm && ipv6_chk && ipcksm) && cso) ? false : true;
}

static struct be_rx_page_info *
get_rx_page_info(struct be_adapter *adapter,
		struct be_rx_obj *rxo,
		u16 frag_idx)
{
	struct be_rx_page_info *rx_page_info;
	struct be_queue_info *rxq = &rxo->q;

	rx_page_info = &rxo->page_info_tbl[frag_idx];
	BUG_ON(!rx_page_info->page);

	if (rx_page_info->last_page_user) {
		pci_unmap_page(adapter->pdev, dma_unmap_addr(rx_page_info, bus),
			adapter->big_page_size, PCI_DMA_FROMDEVICE);
		rx_page_info->last_page_user = false;
	}

	atomic_dec(&rxq->used);
	return rx_page_info;
}

/* Throwaway the data in the Rx completion */
static void be_rx_compl_discard(struct be_adapter *adapter,
		struct be_rx_obj *rxo,
		struct be_eth_rx_compl *rxcp)
{
	struct be_queue_info *rxq = &rxo->q;
	struct be_rx_page_info *page_info;
	u16 rxq_idx, i, num_rcvd;

	rxq_idx = AMAP_GET_BITS(struct amap_eth_rx_compl, fragndx, rxcp);
	num_rcvd = AMAP_GET_BITS(struct amap_eth_rx_compl, numfrags, rxcp);

	for (i = 0; i < num_rcvd; i++) {
		page_info = get_rx_page_info(adapter, rxo, rxq_idx);
		put_page(page_info->page);
		memset(page_info, 0, sizeof(*page_info));
		index_inc(&rxq_idx, rxq->len);
	}
}

/*
 * skb_fill_rx_data forms a complete skb for an ether frame
 * indicated by rxcp.
 */
static void skb_fill_rx_data(struct be_adapter *adapter, struct be_rx_obj *rxo,
			struct sk_buff *skb, struct be_eth_rx_compl *rxcp,
			u16 num_rcvd)
{
	struct be_queue_info *rxq = &rxo->q;
	struct be_rx_page_info *page_info;
	u16 rxq_idx, i, j;
	u32 pktsize, hdr_len, curr_frag_len, size;
	u8 *start;
	u8 pkt_type;

	rxq_idx = AMAP_GET_BITS(struct amap_eth_rx_compl, fragndx, rxcp);
	pktsize = AMAP_GET_BITS(struct amap_eth_rx_compl, pktsize, rxcp);
	pkt_type = AMAP_GET_BITS(struct amap_eth_rx_compl, cast_enc, rxcp);

	page_info = get_rx_page_info(adapter, rxo, rxq_idx);

	start = page_address(page_info->page) + page_info->page_offset;
	prefetch(start);

	/* Copy data in the first descriptor of this completion */
	curr_frag_len = min(pktsize, rx_frag_size);

	/* Copy the header portion into skb_data */
	hdr_len = min((u32)BE_HDR_LEN, curr_frag_len);
	memcpy(skb->data, start, hdr_len);
	skb->len = curr_frag_len;
	if (curr_frag_len <= BE_HDR_LEN) { /* tiny packet */
		/* Complete packet has now been moved to data */
		put_page(page_info->page);
		skb->data_len = 0;
		skb->tail += curr_frag_len;
	} else {
		skb_shinfo(skb)->nr_frags = 1;
		skb_shinfo(skb)->frags[0].page = page_info->page;
		skb_shinfo(skb)->frags[0].page_offset =
					page_info->page_offset + hdr_len;
		skb_shinfo(skb)->frags[0].size = curr_frag_len - hdr_len;
		skb->data_len = curr_frag_len - hdr_len;
		skb->tail += hdr_len;
	}
	page_info->page = NULL;

	if (pktsize <= rx_frag_size) {
		BUG_ON(num_rcvd != 1);
		goto done;
	}

	/* More frags present for this completion */
	size = pktsize;
	for (i = 1, j = 0; i < num_rcvd; i++) {
		size -= curr_frag_len;
		index_inc(&rxq_idx, rxq->len);
		page_info = get_rx_page_info(adapter, rxo, rxq_idx);

		curr_frag_len = min(size, rx_frag_size);

		/* Coalesce all frags from the same physical page in one slot */
		if (page_info->page_offset == 0) {
			/* Fresh page */
			j++;
			skb_shinfo(skb)->frags[j].page = page_info->page;
			skb_shinfo(skb)->frags[j].page_offset =
							page_info->page_offset;
			skb_shinfo(skb)->frags[j].size = 0;
			skb_shinfo(skb)->nr_frags++;
		} else {
			put_page(page_info->page);
		}

		skb_shinfo(skb)->frags[j].size += curr_frag_len;
		skb->len += curr_frag_len;
		skb->data_len += curr_frag_len;

		page_info->page = NULL;
	}
	BUG_ON(j > MAX_SKB_FRAGS);

done:
<<<<<<< HEAD
	be_rx_stats_update(adapter, pktsize, num_rcvd, pkt_type);
=======
	be_rx_stats_update(rxo, pktsize, num_rcvd, pkt_type);
>>>>>>> 229aebb8
}

/* Process the RX completion indicated by rxcp when GRO is disabled */
static void be_rx_compl_process(struct be_adapter *adapter,
			struct be_rx_obj *rxo,
			struct be_eth_rx_compl *rxcp)
{
	struct sk_buff *skb;
	u32 vlanf, vid;
	u16 num_rcvd;
	u8 vtm;

	num_rcvd = AMAP_GET_BITS(struct amap_eth_rx_compl, numfrags, rxcp);
	/* Is it a flush compl that has no data */
	if (unlikely(num_rcvd == 0))
		return;

	skb = netdev_alloc_skb_ip_align(adapter->netdev, BE_HDR_LEN);
	if (unlikely(!skb)) {
		if (net_ratelimit())
			dev_warn(&adapter->pdev->dev, "skb alloc failed\n");
		be_rx_compl_discard(adapter, rxo, rxcp);
		return;
	}

	skb_fill_rx_data(adapter, rxo, skb, rxcp, num_rcvd);

	if (do_pkt_csum(rxcp, adapter->rx_csum))
		skb_checksum_none_assert(skb);
	else
		skb->ip_summed = CHECKSUM_UNNECESSARY;

	skb->truesize = skb->len + sizeof(struct sk_buff);
	skb->protocol = eth_type_trans(skb, adapter->netdev);

	vlanf = AMAP_GET_BITS(struct amap_eth_rx_compl, vtp, rxcp);
	vtm = AMAP_GET_BITS(struct amap_eth_rx_compl, vtm, rxcp);

	/* vlanf could be wrongly set in some cards.
	 * ignore if vtm is not set */
	if ((adapter->function_mode & 0x400) && !vtm)
		vlanf = 0;

	if (unlikely(vlanf)) {
		if (!adapter->vlan_grp || adapter->vlans_added == 0) {
			kfree_skb(skb);
			return;
		}
		vid = AMAP_GET_BITS(struct amap_eth_rx_compl, vlan_tag, rxcp);
		vid = swab16(vid);
		vlan_hwaccel_receive_skb(skb, adapter->vlan_grp, vid);
	} else {
		netif_receive_skb(skb);
	}
}

/* Process the RX completion indicated by rxcp when GRO is enabled */
static void be_rx_compl_process_gro(struct be_adapter *adapter,
		struct be_rx_obj *rxo,
		struct be_eth_rx_compl *rxcp)
{
	struct be_rx_page_info *page_info;
	struct sk_buff *skb = NULL;
	struct be_queue_info *rxq = &rxo->q;
	struct be_eq_obj *eq_obj =  &rxo->rx_eq;
	u32 num_rcvd, pkt_size, remaining, vlanf, curr_frag_len;
	u16 i, rxq_idx = 0, vid, j;
	u8 vtm;
	u8 pkt_type;

	num_rcvd = AMAP_GET_BITS(struct amap_eth_rx_compl, numfrags, rxcp);
	/* Is it a flush compl that has no data */
	if (unlikely(num_rcvd == 0))
		return;

	pkt_size = AMAP_GET_BITS(struct amap_eth_rx_compl, pktsize, rxcp);
	vlanf = AMAP_GET_BITS(struct amap_eth_rx_compl, vtp, rxcp);
	rxq_idx = AMAP_GET_BITS(struct amap_eth_rx_compl, fragndx, rxcp);
	vtm = AMAP_GET_BITS(struct amap_eth_rx_compl, vtm, rxcp);
	pkt_type = AMAP_GET_BITS(struct amap_eth_rx_compl, cast_enc, rxcp);

	/* vlanf could be wrongly set in some cards.
	 * ignore if vtm is not set */
	if ((adapter->function_mode & 0x400) && !vtm)
		vlanf = 0;

	skb = napi_get_frags(&eq_obj->napi);
	if (!skb) {
		be_rx_compl_discard(adapter, rxo, rxcp);
		return;
	}

	remaining = pkt_size;
	for (i = 0, j = -1; i < num_rcvd; i++) {
		page_info = get_rx_page_info(adapter, rxo, rxq_idx);

		curr_frag_len = min(remaining, rx_frag_size);

		/* Coalesce all frags from the same physical page in one slot */
		if (i == 0 || page_info->page_offset == 0) {
			/* First frag or Fresh page */
			j++;
			skb_shinfo(skb)->frags[j].page = page_info->page;
			skb_shinfo(skb)->frags[j].page_offset =
							page_info->page_offset;
			skb_shinfo(skb)->frags[j].size = 0;
		} else {
			put_page(page_info->page);
		}
		skb_shinfo(skb)->frags[j].size += curr_frag_len;

		remaining -= curr_frag_len;
		index_inc(&rxq_idx, rxq->len);
		memset(page_info, 0, sizeof(*page_info));
	}
	BUG_ON(j > MAX_SKB_FRAGS);

	skb_shinfo(skb)->nr_frags = j + 1;
	skb->len = pkt_size;
	skb->data_len = pkt_size;
	skb->truesize += pkt_size;
	skb->ip_summed = CHECKSUM_UNNECESSARY;

	if (likely(!vlanf)) {
		napi_gro_frags(&eq_obj->napi);
	} else {
		vid = AMAP_GET_BITS(struct amap_eth_rx_compl, vlan_tag, rxcp);
		vid = swab16(vid);

		if (!adapter->vlan_grp || adapter->vlans_added == 0)
			return;

		vlan_gro_frags(&eq_obj->napi, adapter->vlan_grp, vid);
	}

<<<<<<< HEAD
	be_rx_stats_update(adapter, pkt_size, num_rcvd, pkt_type);
=======
	be_rx_stats_update(rxo, pkt_size, num_rcvd, pkt_type);
>>>>>>> 229aebb8
}

static struct be_eth_rx_compl *be_rx_compl_get(struct be_rx_obj *rxo)
{
	struct be_eth_rx_compl *rxcp = queue_tail_node(&rxo->cq);

	if (rxcp->dw[offsetof(struct amap_eth_rx_compl, valid) / 32] == 0)
		return NULL;

	rmb();
	be_dws_le_to_cpu(rxcp, sizeof(*rxcp));

	queue_tail_inc(&rxo->cq);
	return rxcp;
}

/* To reset the valid bit, we need to reset the whole word as
 * when walking the queue the valid entries are little-endian
 * and invalid entries are host endian
 */
static inline void be_rx_compl_reset(struct be_eth_rx_compl *rxcp)
{
	rxcp->dw[offsetof(struct amap_eth_rx_compl, valid) / 32] = 0;
}

static inline struct page *be_alloc_pages(u32 size)
{
	gfp_t alloc_flags = GFP_ATOMIC;
	u32 order = get_order(size);
	if (order > 0)
		alloc_flags |= __GFP_COMP;
	return  alloc_pages(alloc_flags, order);
}

/*
 * Allocate a page, split it to fragments of size rx_frag_size and post as
 * receive buffers to BE
 */
static void be_post_rx_frags(struct be_rx_obj *rxo)
{
	struct be_adapter *adapter = rxo->adapter;
	struct be_rx_page_info *page_info_tbl = rxo->page_info_tbl;
	struct be_rx_page_info *page_info = NULL, *prev_page_info = NULL;
	struct be_queue_info *rxq = &rxo->q;
	struct page *pagep = NULL;
	struct be_eth_rx_d *rxd;
	u64 page_dmaaddr = 0, frag_dmaaddr;
	u32 posted, page_offset = 0;

	page_info = &rxo->page_info_tbl[rxq->head];
	for (posted = 0; posted < MAX_RX_POST && !page_info->page; posted++) {
		if (!pagep) {
			pagep = be_alloc_pages(adapter->big_page_size);
			if (unlikely(!pagep)) {
				rxo->stats.rx_post_fail++;
				break;
			}
			page_dmaaddr = pci_map_page(adapter->pdev, pagep, 0,
						adapter->big_page_size,
						PCI_DMA_FROMDEVICE);
			page_info->page_offset = 0;
		} else {
			get_page(pagep);
			page_info->page_offset = page_offset + rx_frag_size;
		}
		page_offset = page_info->page_offset;
		page_info->page = pagep;
		dma_unmap_addr_set(page_info, bus, page_dmaaddr);
		frag_dmaaddr = page_dmaaddr + page_info->page_offset;

		rxd = queue_head_node(rxq);
		rxd->fragpa_lo = cpu_to_le32(frag_dmaaddr & 0xFFFFFFFF);
		rxd->fragpa_hi = cpu_to_le32(upper_32_bits(frag_dmaaddr));

		/* Any space left in the current big page for another frag? */
		if ((page_offset + rx_frag_size + rx_frag_size) >
					adapter->big_page_size) {
			pagep = NULL;
			page_info->last_page_user = true;
		}

		prev_page_info = page_info;
		queue_head_inc(rxq);
		page_info = &page_info_tbl[rxq->head];
	}
	if (pagep)
		prev_page_info->last_page_user = true;

	if (posted) {
		atomic_add(posted, &rxq->used);
		be_rxq_notify(adapter, rxq->id, posted);
	} else if (atomic_read(&rxq->used) == 0) {
		/* Let be_worker replenish when memory is available */
		rxo->rx_post_starved = true;
	}
}

static struct be_eth_tx_compl *be_tx_compl_get(struct be_queue_info *tx_cq)
{
	struct be_eth_tx_compl *txcp = queue_tail_node(tx_cq);

	if (txcp->dw[offsetof(struct amap_eth_tx_compl, valid) / 32] == 0)
		return NULL;

	rmb();
	be_dws_le_to_cpu(txcp, sizeof(*txcp));

	txcp->dw[offsetof(struct amap_eth_tx_compl, valid) / 32] = 0;

	queue_tail_inc(tx_cq);
	return txcp;
}

static void be_tx_compl_process(struct be_adapter *adapter, u16 last_index)
{
	struct be_queue_info *txq = &adapter->tx_obj.q;
	struct be_eth_wrb *wrb;
	struct sk_buff **sent_skbs = adapter->tx_obj.sent_skb_list;
	struct sk_buff *sent_skb;
	u16 cur_index, num_wrbs = 1; /* account for hdr wrb */
	bool unmap_skb_hdr = true;

	sent_skb = sent_skbs[txq->tail];
	BUG_ON(!sent_skb);
	sent_skbs[txq->tail] = NULL;

	/* skip header wrb */
	queue_tail_inc(txq);

	do {
		cur_index = txq->tail;
		wrb = queue_tail_node(txq);
		unmap_tx_frag(adapter->pdev, wrb, (unmap_skb_hdr &&
					skb_headlen(sent_skb)));
		unmap_skb_hdr = false;

		num_wrbs++;
		queue_tail_inc(txq);
	} while (cur_index != last_index);

	atomic_sub(num_wrbs, &txq->used);

	kfree_skb(sent_skb);
}

static inline struct be_eq_entry *event_get(struct be_eq_obj *eq_obj)
{
	struct be_eq_entry *eqe = queue_tail_node(&eq_obj->q);

	if (!eqe->evt)
		return NULL;

	rmb();
	eqe->evt = le32_to_cpu(eqe->evt);
	queue_tail_inc(&eq_obj->q);
	return eqe;
}

static int event_handle(struct be_adapter *adapter,
			struct be_eq_obj *eq_obj)
{
	struct be_eq_entry *eqe;
	u16 num = 0;

	while ((eqe = event_get(eq_obj)) != NULL) {
		eqe->evt = 0;
		num++;
	}

	/* Deal with any spurious interrupts that come
	 * without events
	 */
	be_eq_notify(adapter, eq_obj->q.id, true, true, num);
	if (num)
		napi_schedule(&eq_obj->napi);

	return num;
}

/* Just read and notify events without processing them.
 * Used at the time of destroying event queues */
static void be_eq_clean(struct be_adapter *adapter,
			struct be_eq_obj *eq_obj)
{
	struct be_eq_entry *eqe;
	u16 num = 0;

	while ((eqe = event_get(eq_obj)) != NULL) {
		eqe->evt = 0;
		num++;
	}

	if (num)
		be_eq_notify(adapter, eq_obj->q.id, false, true, num);
}

static void be_rx_q_clean(struct be_adapter *adapter, struct be_rx_obj *rxo)
{
	struct be_rx_page_info *page_info;
	struct be_queue_info *rxq = &rxo->q;
	struct be_queue_info *rx_cq = &rxo->cq;
	struct be_eth_rx_compl *rxcp;
	u16 tail;

	/* First cleanup pending rx completions */
	while ((rxcp = be_rx_compl_get(rxo)) != NULL) {
		be_rx_compl_discard(adapter, rxo, rxcp);
		be_rx_compl_reset(rxcp);
		be_cq_notify(adapter, rx_cq->id, true, 1);
	}

	/* Then free posted rx buffer that were not used */
	tail = (rxq->head + rxq->len - atomic_read(&rxq->used)) % rxq->len;
	for (; atomic_read(&rxq->used) > 0; index_inc(&tail, rxq->len)) {
		page_info = get_rx_page_info(adapter, rxo, tail);
		put_page(page_info->page);
		memset(page_info, 0, sizeof(*page_info));
	}
	BUG_ON(atomic_read(&rxq->used));
}

static void be_tx_compl_clean(struct be_adapter *adapter)
{
	struct be_queue_info *tx_cq = &adapter->tx_obj.cq;
	struct be_queue_info *txq = &adapter->tx_obj.q;
	struct be_eth_tx_compl *txcp;
	u16 end_idx, cmpl = 0, timeo = 0;
	struct sk_buff **sent_skbs = adapter->tx_obj.sent_skb_list;
	struct sk_buff *sent_skb;
	bool dummy_wrb;

	/* Wait for a max of 200ms for all the tx-completions to arrive. */
	do {
		while ((txcp = be_tx_compl_get(tx_cq))) {
			end_idx = AMAP_GET_BITS(struct amap_eth_tx_compl,
					wrb_index, txcp);
			be_tx_compl_process(adapter, end_idx);
			cmpl++;
		}
		if (cmpl) {
			be_cq_notify(adapter, tx_cq->id, false, cmpl);
			cmpl = 0;
		}

		if (atomic_read(&txq->used) == 0 || ++timeo > 200)
			break;

		mdelay(1);
	} while (true);

	if (atomic_read(&txq->used))
		dev_err(&adapter->pdev->dev, "%d pending tx-completions\n",
			atomic_read(&txq->used));

	/* free posted tx for which compls will never arrive */
	while (atomic_read(&txq->used)) {
		sent_skb = sent_skbs[txq->tail];
		end_idx = txq->tail;
		index_adv(&end_idx,
			wrb_cnt_for_skb(sent_skb, &dummy_wrb) - 1, txq->len);
		be_tx_compl_process(adapter, end_idx);
	}
}

static void be_mcc_queues_destroy(struct be_adapter *adapter)
{
	struct be_queue_info *q;

	q = &adapter->mcc_obj.q;
	if (q->created)
		be_cmd_q_destroy(adapter, q, QTYPE_MCCQ);
	be_queue_free(adapter, q);

	q = &adapter->mcc_obj.cq;
	if (q->created)
		be_cmd_q_destroy(adapter, q, QTYPE_CQ);
	be_queue_free(adapter, q);
}

/* Must be called only after TX qs are created as MCC shares TX EQ */
static int be_mcc_queues_create(struct be_adapter *adapter)
{
	struct be_queue_info *q, *cq;

	/* Alloc MCC compl queue */
	cq = &adapter->mcc_obj.cq;
	if (be_queue_alloc(adapter, cq, MCC_CQ_LEN,
			sizeof(struct be_mcc_compl)))
		goto err;

	/* Ask BE to create MCC compl queue; share TX's eq */
	if (be_cmd_cq_create(adapter, cq, &adapter->tx_eq.q, false, true, 0))
		goto mcc_cq_free;

	/* Alloc MCC queue */
	q = &adapter->mcc_obj.q;
	if (be_queue_alloc(adapter, q, MCC_Q_LEN, sizeof(struct be_mcc_wrb)))
		goto mcc_cq_destroy;

	/* Ask BE to create MCC queue */
	if (be_cmd_mccq_create(adapter, q, cq))
		goto mcc_q_free;

	return 0;

mcc_q_free:
	be_queue_free(adapter, q);
mcc_cq_destroy:
	be_cmd_q_destroy(adapter, cq, QTYPE_CQ);
mcc_cq_free:
	be_queue_free(adapter, cq);
err:
	return -1;
}

static void be_tx_queues_destroy(struct be_adapter *adapter)
{
	struct be_queue_info *q;

	q = &adapter->tx_obj.q;
	if (q->created)
		be_cmd_q_destroy(adapter, q, QTYPE_TXQ);
	be_queue_free(adapter, q);

	q = &adapter->tx_obj.cq;
	if (q->created)
		be_cmd_q_destroy(adapter, q, QTYPE_CQ);
	be_queue_free(adapter, q);

	/* Clear any residual events */
	be_eq_clean(adapter, &adapter->tx_eq);

	q = &adapter->tx_eq.q;
	if (q->created)
		be_cmd_q_destroy(adapter, q, QTYPE_EQ);
	be_queue_free(adapter, q);
}

static int be_tx_queues_create(struct be_adapter *adapter)
{
	struct be_queue_info *eq, *q, *cq;

	adapter->tx_eq.max_eqd = 0;
	adapter->tx_eq.min_eqd = 0;
	adapter->tx_eq.cur_eqd = 96;
	adapter->tx_eq.enable_aic = false;
	/* Alloc Tx Event queue */
	eq = &adapter->tx_eq.q;
	if (be_queue_alloc(adapter, eq, EVNT_Q_LEN, sizeof(struct be_eq_entry)))
		return -1;

	/* Ask BE to create Tx Event queue */
	if (be_cmd_eq_create(adapter, eq, adapter->tx_eq.cur_eqd))
		goto tx_eq_free;
	adapter->base_eq_id = adapter->tx_eq.q.id;

	/* Alloc TX eth compl queue */
	cq = &adapter->tx_obj.cq;
	if (be_queue_alloc(adapter, cq, TX_CQ_LEN,
			sizeof(struct be_eth_tx_compl)))
		goto tx_eq_destroy;

	/* Ask BE to create Tx eth compl queue */
	if (be_cmd_cq_create(adapter, cq, eq, false, false, 3))
		goto tx_cq_free;

	/* Alloc TX eth queue */
	q = &adapter->tx_obj.q;
	if (be_queue_alloc(adapter, q, TX_Q_LEN, sizeof(struct be_eth_wrb)))
		goto tx_cq_destroy;

	/* Ask BE to create Tx eth queue */
	if (be_cmd_txq_create(adapter, q, cq))
		goto tx_q_free;
	return 0;

tx_q_free:
	be_queue_free(adapter, q);
tx_cq_destroy:
	be_cmd_q_destroy(adapter, cq, QTYPE_CQ);
tx_cq_free:
	be_queue_free(adapter, cq);
tx_eq_destroy:
	be_cmd_q_destroy(adapter, eq, QTYPE_EQ);
tx_eq_free:
	be_queue_free(adapter, eq);
	return -1;
}

static void be_rx_queues_destroy(struct be_adapter *adapter)
{
	struct be_queue_info *q;
	struct be_rx_obj *rxo;
	int i;

	for_all_rx_queues(adapter, rxo, i) {
		q = &rxo->q;
		if (q->created) {
			be_cmd_q_destroy(adapter, q, QTYPE_RXQ);
			/* After the rxq is invalidated, wait for a grace time
			 * of 1ms for all dma to end and the flush compl to
			 * arrive
			 */
			mdelay(1);
			be_rx_q_clean(adapter, rxo);
		}
		be_queue_free(adapter, q);

		q = &rxo->cq;
		if (q->created)
			be_cmd_q_destroy(adapter, q, QTYPE_CQ);
		be_queue_free(adapter, q);

		/* Clear any residual events */
		q = &rxo->rx_eq.q;
		if (q->created) {
			be_eq_clean(adapter, &rxo->rx_eq);
			be_cmd_q_destroy(adapter, q, QTYPE_EQ);
		}
		be_queue_free(adapter, q);
	}
}

static int be_rx_queues_create(struct be_adapter *adapter)
{
	struct be_queue_info *eq, *q, *cq;
	struct be_rx_obj *rxo;
	int rc, i;

	adapter->big_page_size = (1 << get_order(rx_frag_size)) * PAGE_SIZE;
	for_all_rx_queues(adapter, rxo, i) {
		rxo->adapter = adapter;
		rxo->rx_eq.max_eqd = BE_MAX_EQD;
		rxo->rx_eq.enable_aic = true;

		/* EQ */
		eq = &rxo->rx_eq.q;
		rc = be_queue_alloc(adapter, eq, EVNT_Q_LEN,
					sizeof(struct be_eq_entry));
		if (rc)
			goto err;

		rc = be_cmd_eq_create(adapter, eq, rxo->rx_eq.cur_eqd);
		if (rc)
			goto err;

		/* CQ */
		cq = &rxo->cq;
		rc = be_queue_alloc(adapter, cq, RX_CQ_LEN,
				sizeof(struct be_eth_rx_compl));
		if (rc)
			goto err;

		rc = be_cmd_cq_create(adapter, cq, eq, false, false, 3);
		if (rc)
			goto err;

		/* Rx Q */
		q = &rxo->q;
		rc = be_queue_alloc(adapter, q, RX_Q_LEN,
				sizeof(struct be_eth_rx_d));
		if (rc)
			goto err;

		rc = be_cmd_rxq_create(adapter, q, cq->id, rx_frag_size,
			BE_MAX_JUMBO_FRAME_SIZE, adapter->if_handle,
			(i > 0) ? 1 : 0/* rss enable */, &rxo->rss_id);
		if (rc)
			goto err;
	}

	if (be_multi_rxq(adapter)) {
		u8 rsstable[MAX_RSS_QS];

		for_all_rss_queues(adapter, rxo, i)
			rsstable[i] = rxo->rss_id;

		rc = be_cmd_rss_config(adapter, rsstable,
			adapter->num_rx_qs - 1);
		if (rc)
			goto err;
	}

	return 0;
err:
	be_rx_queues_destroy(adapter);
	return -1;
}

/* There are 8 evt ids per func. Retruns the evt id's bit number */
static inline int be_evt_bit_get(struct be_adapter *adapter, u32 eq_id)
{
	return eq_id - adapter->base_eq_id;
}

static irqreturn_t be_intx(int irq, void *dev)
{
	struct be_adapter *adapter = dev;
	struct be_rx_obj *rxo;
	int isr, i;

	isr = ioread32(adapter->csr + CEV_ISR0_OFFSET +
		(adapter->tx_eq.q.id/ 8) * CEV_ISR_SIZE);
	if (!isr)
		return IRQ_NONE;

	if ((1 << be_evt_bit_get(adapter, adapter->tx_eq.q.id) & isr))
		event_handle(adapter, &adapter->tx_eq);

	for_all_rx_queues(adapter, rxo, i) {
		if ((1 << be_evt_bit_get(adapter, rxo->rx_eq.q.id) & isr))
			event_handle(adapter, &rxo->rx_eq);
	}

	return IRQ_HANDLED;
}

static irqreturn_t be_msix_rx(int irq, void *dev)
{
	struct be_rx_obj *rxo = dev;
	struct be_adapter *adapter = rxo->adapter;

	event_handle(adapter, &rxo->rx_eq);

	return IRQ_HANDLED;
}

static irqreturn_t be_msix_tx_mcc(int irq, void *dev)
{
	struct be_adapter *adapter = dev;

	event_handle(adapter, &adapter->tx_eq);

	return IRQ_HANDLED;
}

static inline bool do_gro(struct be_adapter *adapter, struct be_rx_obj *rxo,
			struct be_eth_rx_compl *rxcp)
{
	int err = AMAP_GET_BITS(struct amap_eth_rx_compl, err, rxcp);
	int tcp_frame = AMAP_GET_BITS(struct amap_eth_rx_compl, tcpf, rxcp);

	if (err)
		rxo->stats.rxcp_err++;

	return (tcp_frame && !err) ? true : false;
}

int be_poll_rx(struct napi_struct *napi, int budget)
{
	struct be_eq_obj *rx_eq = container_of(napi, struct be_eq_obj, napi);
	struct be_rx_obj *rxo = container_of(rx_eq, struct be_rx_obj, rx_eq);
	struct be_adapter *adapter = rxo->adapter;
	struct be_queue_info *rx_cq = &rxo->cq;
	struct be_eth_rx_compl *rxcp;
	u32 work_done;

	rxo->stats.rx_polls++;
	for (work_done = 0; work_done < budget; work_done++) {
		rxcp = be_rx_compl_get(rxo);
		if (!rxcp)
			break;

		if (do_gro(adapter, rxo, rxcp))
			be_rx_compl_process_gro(adapter, rxo, rxcp);
		else
			be_rx_compl_process(adapter, rxo, rxcp);

		be_rx_compl_reset(rxcp);
	}

	/* Refill the queue */
	if (atomic_read(&rxo->q.used) < RX_FRAGS_REFILL_WM)
		be_post_rx_frags(rxo);

	/* All consumed */
	if (work_done < budget) {
		napi_complete(napi);
		be_cq_notify(adapter, rx_cq->id, true, work_done);
	} else {
		/* More to be consumed; continue with interrupts disabled */
		be_cq_notify(adapter, rx_cq->id, false, work_done);
	}
	return work_done;
}

/* As TX and MCC share the same EQ check for both TX and MCC completions.
 * For TX/MCC we don't honour budget; consume everything
 */
static int be_poll_tx_mcc(struct napi_struct *napi, int budget)
{
	struct be_eq_obj *tx_eq = container_of(napi, struct be_eq_obj, napi);
	struct be_adapter *adapter =
		container_of(tx_eq, struct be_adapter, tx_eq);
	struct be_queue_info *txq = &adapter->tx_obj.q;
	struct be_queue_info *tx_cq = &adapter->tx_obj.cq;
	struct be_eth_tx_compl *txcp;
	int tx_compl = 0, mcc_compl, status = 0;
	u16 end_idx;

	while ((txcp = be_tx_compl_get(tx_cq))) {
		end_idx = AMAP_GET_BITS(struct amap_eth_tx_compl,
				wrb_index, txcp);
		be_tx_compl_process(adapter, end_idx);
		tx_compl++;
	}

	mcc_compl = be_process_mcc(adapter, &status);

	napi_complete(napi);

	if (mcc_compl) {
		struct be_mcc_obj *mcc_obj = &adapter->mcc_obj;
		be_cq_notify(adapter, mcc_obj->cq.id, true, mcc_compl);
	}

	if (tx_compl) {
		be_cq_notify(adapter, adapter->tx_obj.cq.id, true, tx_compl);

		/* As Tx wrbs have been freed up, wake up netdev queue if
		 * it was stopped due to lack of tx wrbs.
		 */
		if (netif_queue_stopped(adapter->netdev) &&
			atomic_read(&txq->used) < txq->len / 2) {
			netif_wake_queue(adapter->netdev);
		}

		tx_stats(adapter)->be_tx_events++;
		tx_stats(adapter)->be_tx_compl += tx_compl;
	}

	return 1;
}

void be_detect_dump_ue(struct be_adapter *adapter)
{
	u32 ue_status_lo, ue_status_hi, ue_status_lo_mask, ue_status_hi_mask;
	u32 i;

	pci_read_config_dword(adapter->pdev,
				PCICFG_UE_STATUS_LOW, &ue_status_lo);
	pci_read_config_dword(adapter->pdev,
				PCICFG_UE_STATUS_HIGH, &ue_status_hi);
	pci_read_config_dword(adapter->pdev,
				PCICFG_UE_STATUS_LOW_MASK, &ue_status_lo_mask);
	pci_read_config_dword(adapter->pdev,
				PCICFG_UE_STATUS_HI_MASK, &ue_status_hi_mask);

	ue_status_lo = (ue_status_lo & (~ue_status_lo_mask));
	ue_status_hi = (ue_status_hi & (~ue_status_hi_mask));

	if (ue_status_lo || ue_status_hi) {
		adapter->ue_detected = true;
		dev_err(&adapter->pdev->dev, "UE Detected!!\n");
	}

	if (ue_status_lo) {
		for (i = 0; ue_status_lo; ue_status_lo >>= 1, i++) {
			if (ue_status_lo & 1)
				dev_err(&adapter->pdev->dev,
				"UE: %s bit set\n", ue_status_low_desc[i]);
		}
	}
	if (ue_status_hi) {
		for (i = 0; ue_status_hi; ue_status_hi >>= 1, i++) {
			if (ue_status_hi & 1)
				dev_err(&adapter->pdev->dev,
				"UE: %s bit set\n", ue_status_hi_desc[i]);
		}
	}

}

static void be_worker(struct work_struct *work)
{
	struct be_adapter *adapter =
		container_of(work, struct be_adapter, work.work);
	struct be_rx_obj *rxo;
	int i;

	if (!adapter->stats_ioctl_sent)
		be_cmd_get_stats(adapter, &adapter->stats_cmd);

	be_tx_rate_update(adapter);

<<<<<<< HEAD
	if (adapter->rx_post_starved) {
		adapter->rx_post_starved = false;
		be_post_rx_frags(adapter);
	}
	if (!adapter->ue_detected)
		be_detect_dump_ue(adapter);
=======
	for_all_rx_queues(adapter, rxo, i) {
		be_rx_rate_update(rxo);
		be_rx_eqd_update(adapter, rxo);

		if (rxo->rx_post_starved) {
			rxo->rx_post_starved = false;
			be_post_rx_frags(rxo);
		}
	}
>>>>>>> 229aebb8

	if (!adapter->ue_detected)
		be_detect_dump_ue(adapter);

	schedule_delayed_work(&adapter->work, msecs_to_jiffies(1000));
}

static void be_msix_disable(struct be_adapter *adapter)
{
	if (adapter->msix_enabled) {
		pci_disable_msix(adapter->pdev);
		adapter->msix_enabled = false;
	}
}

static int be_num_rxqs_get(struct be_adapter *adapter)
{
	if (multi_rxq && (adapter->function_caps & BE_FUNCTION_CAPS_RSS) &&
		!adapter->sriov_enabled && !(adapter->function_mode & 0x400)) {
		return 1 + MAX_RSS_QS; /* one default non-RSS queue */
	} else {
		dev_warn(&adapter->pdev->dev,
			"No support for multiple RX queues\n");
		return 1;
	}
}

static void be_msix_enable(struct be_adapter *adapter)
{
#define BE_MIN_MSIX_VECTORS	(1 + 1) /* Rx + Tx */
	int i, status;

	adapter->num_rx_qs = be_num_rxqs_get(adapter);

	for (i = 0; i < (adapter->num_rx_qs + 1); i++)
		adapter->msix_entries[i].entry = i;

	status = pci_enable_msix(adapter->pdev, adapter->msix_entries,
			adapter->num_rx_qs + 1);
	if (status == 0) {
		goto done;
	} else if (status >= BE_MIN_MSIX_VECTORS) {
		if (pci_enable_msix(adapter->pdev, adapter->msix_entries,
				status) == 0) {
			adapter->num_rx_qs = status - 1;
			dev_warn(&adapter->pdev->dev,
				"Could alloc only %d MSIx vectors. "
				"Using %d RX Qs\n", status, adapter->num_rx_qs);
			goto done;
		}
	}
	return;
done:
	adapter->msix_enabled = true;
}

static void be_sriov_enable(struct be_adapter *adapter)
{
	be_check_sriov_fn_type(adapter);
#ifdef CONFIG_PCI_IOV
	if (be_physfn(adapter) && num_vfs) {
		int status;

		status = pci_enable_sriov(adapter->pdev, num_vfs);
		adapter->sriov_enabled = status ? false : true;
	}
#endif
}

static void be_sriov_disable(struct be_adapter *adapter)
{
#ifdef CONFIG_PCI_IOV
	if (adapter->sriov_enabled) {
		pci_disable_sriov(adapter->pdev);
		adapter->sriov_enabled = false;
	}
#endif
}

static inline int be_msix_vec_get(struct be_adapter *adapter, u32 eq_id)
{
	return adapter->msix_entries[
			be_evt_bit_get(adapter, eq_id)].vector;
}

static int be_request_irq(struct be_adapter *adapter,
		struct be_eq_obj *eq_obj,
		void *handler, char *desc, void *context)
{
	struct net_device *netdev = adapter->netdev;
	int vec;

	sprintf(eq_obj->desc, "%s-%s", netdev->name, desc);
	vec = be_msix_vec_get(adapter, eq_obj->q.id);
	return request_irq(vec, handler, 0, eq_obj->desc, context);
}

static void be_free_irq(struct be_adapter *adapter, struct be_eq_obj *eq_obj,
			void *context)
{
	int vec = be_msix_vec_get(adapter, eq_obj->q.id);
	free_irq(vec, context);
}

static int be_msix_register(struct be_adapter *adapter)
{
	struct be_rx_obj *rxo;
	int status, i;
	char qname[10];

	status = be_request_irq(adapter, &adapter->tx_eq, be_msix_tx_mcc, "tx",
				adapter);
	if (status)
		goto err;

	for_all_rx_queues(adapter, rxo, i) {
		sprintf(qname, "rxq%d", i);
		status = be_request_irq(adapter, &rxo->rx_eq, be_msix_rx,
				qname, rxo);
		if (status)
			goto err_msix;
	}

	return 0;

err_msix:
	be_free_irq(adapter, &adapter->tx_eq, adapter);

	for (i--, rxo = &adapter->rx_obj[i]; i >= 0; i--, rxo--)
		be_free_irq(adapter, &rxo->rx_eq, rxo);

err:
	dev_warn(&adapter->pdev->dev,
		"MSIX Request IRQ failed - err %d\n", status);
	pci_disable_msix(adapter->pdev);
	adapter->msix_enabled = false;
	return status;
}

static int be_irq_register(struct be_adapter *adapter)
{
	struct net_device *netdev = adapter->netdev;
	int status;

	if (adapter->msix_enabled) {
		status = be_msix_register(adapter);
		if (status == 0)
			goto done;
		/* INTx is not supported for VF */
		if (!be_physfn(adapter))
			return status;
	}

	/* INTx */
	netdev->irq = adapter->pdev->irq;
	status = request_irq(netdev->irq, be_intx, IRQF_SHARED, netdev->name,
			adapter);
	if (status) {
		dev_err(&adapter->pdev->dev,
			"INTx request IRQ failed - err %d\n", status);
		return status;
	}
done:
	adapter->isr_registered = true;
	return 0;
}

static void be_irq_unregister(struct be_adapter *adapter)
{
	struct net_device *netdev = adapter->netdev;
	struct be_rx_obj *rxo;
	int i;

	if (!adapter->isr_registered)
		return;

	/* INTx */
	if (!adapter->msix_enabled) {
		free_irq(netdev->irq, adapter);
		goto done;
	}

	/* MSIx */
	be_free_irq(adapter, &adapter->tx_eq, adapter);

	for_all_rx_queues(adapter, rxo, i)
		be_free_irq(adapter, &rxo->rx_eq, rxo);

done:
	adapter->isr_registered = false;
}

static int be_close(struct net_device *netdev)
{
	struct be_adapter *adapter = netdev_priv(netdev);
	struct be_rx_obj *rxo;
	struct be_eq_obj *tx_eq = &adapter->tx_eq;
	int vec, i;

	cancel_delayed_work_sync(&adapter->work);

	be_async_mcc_disable(adapter);

	netif_stop_queue(netdev);
	netif_carrier_off(netdev);
	adapter->link_up = false;

	be_intr_set(adapter, false);

	if (adapter->msix_enabled) {
		vec = be_msix_vec_get(adapter, tx_eq->q.id);
		synchronize_irq(vec);

		for_all_rx_queues(adapter, rxo, i) {
			vec = be_msix_vec_get(adapter, rxo->rx_eq.q.id);
			synchronize_irq(vec);
		}
	} else {
		synchronize_irq(netdev->irq);
	}
	be_irq_unregister(adapter);

	for_all_rx_queues(adapter, rxo, i)
		napi_disable(&rxo->rx_eq.napi);

	napi_disable(&tx_eq->napi);

	/* Wait for all pending tx completions to arrive so that
	 * all tx skbs are freed.
	 */
	be_tx_compl_clean(adapter);

	return 0;
}

static int be_open(struct net_device *netdev)
{
	struct be_adapter *adapter = netdev_priv(netdev);
	struct be_eq_obj *tx_eq = &adapter->tx_eq;
	struct be_rx_obj *rxo;
	bool link_up;
	int status, i;
	u8 mac_speed;
	u16 link_speed;

	for_all_rx_queues(adapter, rxo, i) {
		be_post_rx_frags(rxo);
		napi_enable(&rxo->rx_eq.napi);
	}
	napi_enable(&tx_eq->napi);

	be_irq_register(adapter);

	be_intr_set(adapter, true);

	/* The evt queues are created in unarmed state; arm them */
	for_all_rx_queues(adapter, rxo, i) {
		be_eq_notify(adapter, rxo->rx_eq.q.id, true, false, 0);
		be_cq_notify(adapter, rxo->cq.id, true, 0);
	}
	be_eq_notify(adapter, tx_eq->q.id, true, false, 0);

	/* Now that interrupts are on we can process async mcc */
	be_async_mcc_enable(adapter);

	schedule_delayed_work(&adapter->work, msecs_to_jiffies(100));

	status = be_cmd_link_status_query(adapter, &link_up, &mac_speed,
			&link_speed);
	if (status)
		goto err;
	be_link_status_update(adapter, link_up);

	if (be_physfn(adapter)) {
		status = be_vid_config(adapter, false, 0);
		if (status)
			goto err;

		status = be_cmd_set_flow_control(adapter,
				adapter->tx_fc, adapter->rx_fc);
		if (status)
			goto err;
	}

	return 0;
err:
	be_close(adapter->netdev);
	return -EIO;
}

static int be_setup_wol(struct be_adapter *adapter, bool enable)
{
	struct be_dma_mem cmd;
	int status = 0;
	u8 mac[ETH_ALEN];

	memset(mac, 0, ETH_ALEN);

	cmd.size = sizeof(struct be_cmd_req_acpi_wol_magic_config);
	cmd.va = pci_alloc_consistent(adapter->pdev, cmd.size, &cmd.dma);
	if (cmd.va == NULL)
		return -1;
	memset(cmd.va, 0, cmd.size);

	if (enable) {
		status = pci_write_config_dword(adapter->pdev,
			PCICFG_PM_CONTROL_OFFSET, PCICFG_PM_CONTROL_MASK);
		if (status) {
			dev_err(&adapter->pdev->dev,
				"Could not enable Wake-on-lan\n");
			pci_free_consistent(adapter->pdev, cmd.size, cmd.va,
					cmd.dma);
			return status;
		}
		status = be_cmd_enable_magic_wol(adapter,
				adapter->netdev->dev_addr, &cmd);
		pci_enable_wake(adapter->pdev, PCI_D3hot, 1);
		pci_enable_wake(adapter->pdev, PCI_D3cold, 1);
	} else {
		status = be_cmd_enable_magic_wol(adapter, mac, &cmd);
		pci_enable_wake(adapter->pdev, PCI_D3hot, 0);
		pci_enable_wake(adapter->pdev, PCI_D3cold, 0);
	}

	pci_free_consistent(adapter->pdev, cmd.size, cmd.va, cmd.dma);
	return status;
}

/*
 * Generate a seed MAC address from the PF MAC Address using jhash.
 * MAC Address for VFs are assigned incrementally starting from the seed.
 * These addresses are programmed in the ASIC by the PF and the VF driver
 * queries for the MAC address during its probe.
 */
static inline int be_vf_eth_addr_config(struct be_adapter *adapter)
{
	u32 vf = 0;
	int status = 0;
	u8 mac[ETH_ALEN];

	be_vf_eth_addr_generate(adapter, mac);

	for (vf = 0; vf < num_vfs; vf++) {
		status = be_cmd_pmac_add(adapter, mac,
					adapter->vf_cfg[vf].vf_if_handle,
					&adapter->vf_cfg[vf].vf_pmac_id);
		if (status)
			dev_err(&adapter->pdev->dev,
				"Mac address add failed for VF %d\n", vf);
		else
			memcpy(adapter->vf_cfg[vf].vf_mac_addr, mac, ETH_ALEN);

		mac[5] += 1;
	}
	return status;
}

static inline void be_vf_eth_addr_rem(struct be_adapter *adapter)
{
	u32 vf;

	for (vf = 0; vf < num_vfs; vf++) {
		if (adapter->vf_cfg[vf].vf_pmac_id != BE_INVALID_PMAC_ID)
			be_cmd_pmac_del(adapter,
					adapter->vf_cfg[vf].vf_if_handle,
					adapter->vf_cfg[vf].vf_pmac_id);
	}
}

static int be_setup(struct be_adapter *adapter)
{
	struct net_device *netdev = adapter->netdev;
	u32 cap_flags, en_flags, vf = 0;
	int status;
	u8 mac[ETH_ALEN];

	cap_flags = en_flags = BE_IF_FLAGS_UNTAGGED | BE_IF_FLAGS_BROADCAST;

	if (be_physfn(adapter)) {
		cap_flags |= BE_IF_FLAGS_MCAST_PROMISCUOUS |
				BE_IF_FLAGS_PROMISCUOUS |
				BE_IF_FLAGS_PASS_L3L4_ERRORS;
		en_flags |= BE_IF_FLAGS_PASS_L3L4_ERRORS;

		if (be_multi_rxq(adapter)) {
			cap_flags |= BE_IF_FLAGS_RSS;
			en_flags |= BE_IF_FLAGS_RSS;
		}
	}

	status = be_cmd_if_create(adapter, cap_flags, en_flags,
			netdev->dev_addr, false/* pmac_invalid */,
			&adapter->if_handle, &adapter->pmac_id, 0);
	if (status != 0)
		goto do_none;

	if (be_physfn(adapter)) {
		while (vf < num_vfs) {
			cap_flags = en_flags = BE_IF_FLAGS_UNTAGGED
					| BE_IF_FLAGS_BROADCAST;
			status = be_cmd_if_create(adapter, cap_flags, en_flags,
					mac, true,
					&adapter->vf_cfg[vf].vf_if_handle,
					NULL, vf+1);
			if (status) {
				dev_err(&adapter->pdev->dev,
				"Interface Create failed for VF %d\n", vf);
				goto if_destroy;
			}
			adapter->vf_cfg[vf].vf_pmac_id = BE_INVALID_PMAC_ID;
			vf++;
		}
	} else if (!be_physfn(adapter)) {
		status = be_cmd_mac_addr_query(adapter, mac,
			MAC_ADDRESS_TYPE_NETWORK, false, adapter->if_handle);
		if (!status) {
			memcpy(adapter->netdev->dev_addr, mac, ETH_ALEN);
			memcpy(adapter->netdev->perm_addr, mac, ETH_ALEN);
		}
	}

	status = be_tx_queues_create(adapter);
	if (status != 0)
		goto if_destroy;

	status = be_rx_queues_create(adapter);
	if (status != 0)
		goto tx_qs_destroy;

	status = be_mcc_queues_create(adapter);
	if (status != 0)
		goto rx_qs_destroy;

	if (be_physfn(adapter)) {
		status = be_vf_eth_addr_config(adapter);
		if (status)
			goto mcc_q_destroy;
	}

	adapter->link_speed = -1;

	return 0;

mcc_q_destroy:
	if (be_physfn(adapter))
		be_vf_eth_addr_rem(adapter);
	be_mcc_queues_destroy(adapter);
rx_qs_destroy:
	be_rx_queues_destroy(adapter);
tx_qs_destroy:
	be_tx_queues_destroy(adapter);
if_destroy:
	for (vf = 0; vf < num_vfs; vf++)
		if (adapter->vf_cfg[vf].vf_if_handle)
			be_cmd_if_destroy(adapter,
					adapter->vf_cfg[vf].vf_if_handle);
	be_cmd_if_destroy(adapter, adapter->if_handle);
do_none:
	return status;
}

static int be_clear(struct be_adapter *adapter)
{
	if (be_physfn(adapter))
		be_vf_eth_addr_rem(adapter);

	be_mcc_queues_destroy(adapter);
	be_rx_queues_destroy(adapter);
	be_tx_queues_destroy(adapter);

	be_cmd_if_destroy(adapter, adapter->if_handle);

	/* tell fw we're done with firing cmds */
	be_cmd_fw_clean(adapter);
	return 0;
}


#define FW_FILE_HDR_SIGN 	"ServerEngines Corp. "
char flash_cookie[2][16] =	{"*** SE FLAS",
				"H DIRECTORY *** "};

static bool be_flash_redboot(struct be_adapter *adapter,
			const u8 *p, u32 img_start, int image_size,
			int hdr_size)
{
	u32 crc_offset;
	u8 flashed_crc[4];
	int status;

	crc_offset = hdr_size + img_start + image_size - 4;

	p += crc_offset;

	status = be_cmd_get_flash_crc(adapter, flashed_crc,
			(image_size - 4));
	if (status) {
		dev_err(&adapter->pdev->dev,
		"could not get crc from flash, not flashing redboot\n");
		return false;
	}

	/*update redboot only if crc does not match*/
	if (!memcmp(flashed_crc, p, 4))
		return false;
	else
		return true;
}

static int be_flash_data(struct be_adapter *adapter,
			const struct firmware *fw,
			struct be_dma_mem *flash_cmd, int num_of_images)

{
	int status = 0, i, filehdr_size = 0;
	u32 total_bytes = 0, flash_op;
	int num_bytes;
	const u8 *p = fw->data;
	struct be_cmd_write_flashrom *req = flash_cmd->va;
	struct flash_comp *pflashcomp;
	int num_comp;

	struct flash_comp gen3_flash_types[9] = {
		{ FLASH_iSCSI_PRIMARY_IMAGE_START_g3, IMG_TYPE_ISCSI_ACTIVE,
			FLASH_IMAGE_MAX_SIZE_g3},
		{ FLASH_REDBOOT_START_g3, IMG_TYPE_REDBOOT,
			FLASH_REDBOOT_IMAGE_MAX_SIZE_g3},
		{ FLASH_iSCSI_BIOS_START_g3, IMG_TYPE_BIOS,
			FLASH_BIOS_IMAGE_MAX_SIZE_g3},
		{ FLASH_PXE_BIOS_START_g3, IMG_TYPE_PXE_BIOS,
			FLASH_BIOS_IMAGE_MAX_SIZE_g3},
		{ FLASH_FCoE_BIOS_START_g3, IMG_TYPE_FCOE_BIOS,
			FLASH_BIOS_IMAGE_MAX_SIZE_g3},
		{ FLASH_iSCSI_BACKUP_IMAGE_START_g3, IMG_TYPE_ISCSI_BACKUP,
			FLASH_IMAGE_MAX_SIZE_g3},
		{ FLASH_FCoE_PRIMARY_IMAGE_START_g3, IMG_TYPE_FCOE_FW_ACTIVE,
			FLASH_IMAGE_MAX_SIZE_g3},
		{ FLASH_FCoE_BACKUP_IMAGE_START_g3, IMG_TYPE_FCOE_FW_BACKUP,
			FLASH_IMAGE_MAX_SIZE_g3},
		{ FLASH_NCSI_START_g3, IMG_TYPE_NCSI_FW,
			FLASH_NCSI_IMAGE_MAX_SIZE_g3}
	};
	struct flash_comp gen2_flash_types[8] = {
		{ FLASH_iSCSI_PRIMARY_IMAGE_START_g2, IMG_TYPE_ISCSI_ACTIVE,
			FLASH_IMAGE_MAX_SIZE_g2},
		{ FLASH_REDBOOT_START_g2, IMG_TYPE_REDBOOT,
			FLASH_REDBOOT_IMAGE_MAX_SIZE_g2},
		{ FLASH_iSCSI_BIOS_START_g2, IMG_TYPE_BIOS,
			FLASH_BIOS_IMAGE_MAX_SIZE_g2},
		{ FLASH_PXE_BIOS_START_g2, IMG_TYPE_PXE_BIOS,
			FLASH_BIOS_IMAGE_MAX_SIZE_g2},
		{ FLASH_FCoE_BIOS_START_g2, IMG_TYPE_FCOE_BIOS,
			FLASH_BIOS_IMAGE_MAX_SIZE_g2},
		{ FLASH_iSCSI_BACKUP_IMAGE_START_g2, IMG_TYPE_ISCSI_BACKUP,
			FLASH_IMAGE_MAX_SIZE_g2},
		{ FLASH_FCoE_PRIMARY_IMAGE_START_g2, IMG_TYPE_FCOE_FW_ACTIVE,
			FLASH_IMAGE_MAX_SIZE_g2},
		{ FLASH_FCoE_BACKUP_IMAGE_START_g2, IMG_TYPE_FCOE_FW_BACKUP,
			 FLASH_IMAGE_MAX_SIZE_g2}
	};

	if (adapter->generation == BE_GEN3) {
		pflashcomp = gen3_flash_types;
		filehdr_size = sizeof(struct flash_file_hdr_g3);
		num_comp = 9;
	} else {
		pflashcomp = gen2_flash_types;
		filehdr_size = sizeof(struct flash_file_hdr_g2);
		num_comp = 8;
	}
	for (i = 0; i < num_comp; i++) {
		if ((pflashcomp[i].optype == IMG_TYPE_NCSI_FW) &&
				memcmp(adapter->fw_ver, "3.102.148.0", 11) < 0)
			continue;
		if ((pflashcomp[i].optype == IMG_TYPE_REDBOOT) &&
			(!be_flash_redboot(adapter, fw->data,
			 pflashcomp[i].offset, pflashcomp[i].size,
			 filehdr_size)))
			continue;
		p = fw->data;
		p += filehdr_size + pflashcomp[i].offset
			+ (num_of_images * sizeof(struct image_hdr));
	if (p + pflashcomp[i].size > fw->data + fw->size)
		return -1;
	total_bytes = pflashcomp[i].size;
		while (total_bytes) {
			if (total_bytes > 32*1024)
				num_bytes = 32*1024;
			else
				num_bytes = total_bytes;
			total_bytes -= num_bytes;

			if (!total_bytes)
				flash_op = FLASHROM_OPER_FLASH;
			else
				flash_op = FLASHROM_OPER_SAVE;
			memcpy(req->params.data_buf, p, num_bytes);
			p += num_bytes;
			status = be_cmd_write_flashrom(adapter, flash_cmd,
				pflashcomp[i].optype, flash_op, num_bytes);
			if (status) {
				dev_err(&adapter->pdev->dev,
					"cmd to write to flash rom failed.\n");
				return -1;
			}
			yield();
		}
	}
	return 0;
}

static int get_ufigen_type(struct flash_file_hdr_g2 *fhdr)
{
	if (fhdr == NULL)
		return 0;
	if (fhdr->build[0] == '3')
		return BE_GEN3;
	else if (fhdr->build[0] == '2')
		return BE_GEN2;
	else
		return 0;
}

int be_load_fw(struct be_adapter *adapter, u8 *func)
{
	char fw_file[ETHTOOL_FLASH_MAX_FILENAME];
	const struct firmware *fw;
	struct flash_file_hdr_g2 *fhdr;
	struct flash_file_hdr_g3 *fhdr3;
	struct image_hdr *img_hdr_ptr = NULL;
	struct be_dma_mem flash_cmd;
	int status, i = 0, num_imgs = 0;
	const u8 *p;

	strcpy(fw_file, func);

	status = request_firmware(&fw, fw_file, &adapter->pdev->dev);
	if (status)
		goto fw_exit;

	p = fw->data;
	fhdr = (struct flash_file_hdr_g2 *) p;
	dev_info(&adapter->pdev->dev, "Flashing firmware file %s\n", fw_file);

	flash_cmd.size = sizeof(struct be_cmd_write_flashrom) + 32*1024;
	flash_cmd.va = pci_alloc_consistent(adapter->pdev, flash_cmd.size,
					&flash_cmd.dma);
	if (!flash_cmd.va) {
		status = -ENOMEM;
		dev_err(&adapter->pdev->dev,
			"Memory allocation failure while flashing\n");
		goto fw_exit;
	}

	if ((adapter->generation == BE_GEN3) &&
			(get_ufigen_type(fhdr) == BE_GEN3)) {
		fhdr3 = (struct flash_file_hdr_g3 *) fw->data;
		num_imgs = le32_to_cpu(fhdr3->num_imgs);
		for (i = 0; i < num_imgs; i++) {
			img_hdr_ptr = (struct image_hdr *) (fw->data +
					(sizeof(struct flash_file_hdr_g3) +
					 i * sizeof(struct image_hdr)));
			if (le32_to_cpu(img_hdr_ptr->imageid) == 1)
				status = be_flash_data(adapter, fw, &flash_cmd,
							num_imgs);
		}
	} else if ((adapter->generation == BE_GEN2) &&
			(get_ufigen_type(fhdr) == BE_GEN2)) {
		status = be_flash_data(adapter, fw, &flash_cmd, 0);
	} else {
		dev_err(&adapter->pdev->dev,
			"UFI and Interface are not compatible for flashing\n");
		status = -1;
	}

	pci_free_consistent(adapter->pdev, flash_cmd.size, flash_cmd.va,
				flash_cmd.dma);
	if (status) {
		dev_err(&adapter->pdev->dev, "Firmware load error\n");
		goto fw_exit;
	}

	dev_info(&adapter->pdev->dev, "Firmware flashed successfully\n");

fw_exit:
	release_firmware(fw);
	return status;
}

static struct net_device_ops be_netdev_ops = {
	.ndo_open		= be_open,
	.ndo_stop		= be_close,
	.ndo_start_xmit		= be_xmit,
	.ndo_set_rx_mode	= be_set_multicast_list,
	.ndo_set_mac_address	= be_mac_addr_set,
	.ndo_change_mtu		= be_change_mtu,
	.ndo_validate_addr	= eth_validate_addr,
	.ndo_vlan_rx_register	= be_vlan_register,
	.ndo_vlan_rx_add_vid	= be_vlan_add_vid,
	.ndo_vlan_rx_kill_vid	= be_vlan_rem_vid,
	.ndo_set_vf_mac		= be_set_vf_mac,
	.ndo_set_vf_vlan	= be_set_vf_vlan,
	.ndo_set_vf_tx_rate	= be_set_vf_tx_rate,
	.ndo_get_vf_config	= be_get_vf_config
};

static void be_netdev_init(struct net_device *netdev)
{
	struct be_adapter *adapter = netdev_priv(netdev);
	struct be_rx_obj *rxo;
	int i;

	netdev->features |= NETIF_F_SG | NETIF_F_HW_VLAN_RX | NETIF_F_TSO |
		NETIF_F_HW_VLAN_TX | NETIF_F_HW_VLAN_FILTER | NETIF_F_HW_CSUM |
		NETIF_F_GRO | NETIF_F_TSO6;

	netdev->vlan_features |= NETIF_F_SG | NETIF_F_TSO | NETIF_F_HW_CSUM;

	netdev->flags |= IFF_MULTICAST;

	adapter->rx_csum = true;

	/* Default settings for Rx and Tx flow control */
	adapter->rx_fc = true;
	adapter->tx_fc = true;

	netif_set_gso_max_size(netdev, 65535);

	BE_SET_NETDEV_OPS(netdev, &be_netdev_ops);

	SET_ETHTOOL_OPS(netdev, &be_ethtool_ops);

	for_all_rx_queues(adapter, rxo, i)
		netif_napi_add(netdev, &rxo->rx_eq.napi, be_poll_rx,
				BE_NAPI_WEIGHT);

	netif_napi_add(netdev, &adapter->tx_eq.napi, be_poll_tx_mcc,
		BE_NAPI_WEIGHT);

	netif_carrier_off(netdev);
	netif_stop_queue(netdev);
}

static void be_unmap_pci_bars(struct be_adapter *adapter)
{
	if (adapter->csr)
		iounmap(adapter->csr);
	if (adapter->db)
		iounmap(adapter->db);
	if (adapter->pcicfg && be_physfn(adapter))
		iounmap(adapter->pcicfg);
}

static int be_map_pci_bars(struct be_adapter *adapter)
{
	u8 __iomem *addr;
	int pcicfg_reg, db_reg;

	if (be_physfn(adapter)) {
		addr = ioremap_nocache(pci_resource_start(adapter->pdev, 2),
				pci_resource_len(adapter->pdev, 2));
		if (addr == NULL)
			return -ENOMEM;
		adapter->csr = addr;
	}

	if (adapter->generation == BE_GEN2) {
		pcicfg_reg = 1;
		db_reg = 4;
	} else {
		pcicfg_reg = 0;
		if (be_physfn(adapter))
			db_reg = 4;
		else
			db_reg = 0;
	}
	addr = ioremap_nocache(pci_resource_start(adapter->pdev, db_reg),
				pci_resource_len(adapter->pdev, db_reg));
	if (addr == NULL)
		goto pci_map_err;
	adapter->db = addr;

	if (be_physfn(adapter)) {
		addr = ioremap_nocache(
				pci_resource_start(adapter->pdev, pcicfg_reg),
				pci_resource_len(adapter->pdev, pcicfg_reg));
		if (addr == NULL)
			goto pci_map_err;
		adapter->pcicfg = addr;
	} else
		adapter->pcicfg = adapter->db + SRIOV_VF_PCICFG_OFFSET;

	return 0;
pci_map_err:
	be_unmap_pci_bars(adapter);
	return -ENOMEM;
}


static void be_ctrl_cleanup(struct be_adapter *adapter)
{
	struct be_dma_mem *mem = &adapter->mbox_mem_alloced;

	be_unmap_pci_bars(adapter);

	if (mem->va)
		pci_free_consistent(adapter->pdev, mem->size,
			mem->va, mem->dma);

	mem = &adapter->mc_cmd_mem;
	if (mem->va)
		pci_free_consistent(adapter->pdev, mem->size,
			mem->va, mem->dma);
}

static int be_ctrl_init(struct be_adapter *adapter)
{
	struct be_dma_mem *mbox_mem_alloc = &adapter->mbox_mem_alloced;
	struct be_dma_mem *mbox_mem_align = &adapter->mbox_mem;
	struct be_dma_mem *mc_cmd_mem = &adapter->mc_cmd_mem;
	int status;

	status = be_map_pci_bars(adapter);
	if (status)
		goto done;

	mbox_mem_alloc->size = sizeof(struct be_mcc_mailbox) + 16;
	mbox_mem_alloc->va = pci_alloc_consistent(adapter->pdev,
				mbox_mem_alloc->size, &mbox_mem_alloc->dma);
	if (!mbox_mem_alloc->va) {
		status = -ENOMEM;
		goto unmap_pci_bars;
	}

	mbox_mem_align->size = sizeof(struct be_mcc_mailbox);
	mbox_mem_align->va = PTR_ALIGN(mbox_mem_alloc->va, 16);
	mbox_mem_align->dma = PTR_ALIGN(mbox_mem_alloc->dma, 16);
	memset(mbox_mem_align->va, 0, sizeof(struct be_mcc_mailbox));

	mc_cmd_mem->size = sizeof(struct be_cmd_req_mcast_mac_config);
	mc_cmd_mem->va = pci_alloc_consistent(adapter->pdev, mc_cmd_mem->size,
			&mc_cmd_mem->dma);
	if (mc_cmd_mem->va == NULL) {
		status = -ENOMEM;
		goto free_mbox;
	}
	memset(mc_cmd_mem->va, 0, mc_cmd_mem->size);

	spin_lock_init(&adapter->mbox_lock);
	spin_lock_init(&adapter->mcc_lock);
	spin_lock_init(&adapter->mcc_cq_lock);

	init_completion(&adapter->flash_compl);
	pci_save_state(adapter->pdev);
	return 0;

free_mbox:
	pci_free_consistent(adapter->pdev, mbox_mem_alloc->size,
		mbox_mem_alloc->va, mbox_mem_alloc->dma);

unmap_pci_bars:
	be_unmap_pci_bars(adapter);

done:
	return status;
}

static void be_stats_cleanup(struct be_adapter *adapter)
{
	struct be_dma_mem *cmd = &adapter->stats_cmd;

	if (cmd->va)
		pci_free_consistent(adapter->pdev, cmd->size,
			cmd->va, cmd->dma);
}

static int be_stats_init(struct be_adapter *adapter)
{
	struct be_dma_mem *cmd = &adapter->stats_cmd;

	cmd->size = sizeof(struct be_cmd_req_get_stats);
	cmd->va = pci_alloc_consistent(adapter->pdev, cmd->size, &cmd->dma);
	if (cmd->va == NULL)
		return -1;
	memset(cmd->va, 0, cmd->size);
	return 0;
}

static void __devexit be_remove(struct pci_dev *pdev)
{
	struct be_adapter *adapter = pci_get_drvdata(pdev);

	if (!adapter)
		return;

	unregister_netdev(adapter->netdev);

	be_clear(adapter);

	be_stats_cleanup(adapter);

	be_ctrl_cleanup(adapter);

	be_sriov_disable(adapter);

	be_msix_disable(adapter);

	pci_set_drvdata(pdev, NULL);
	pci_release_regions(pdev);
	pci_disable_device(pdev);

	free_netdev(adapter->netdev);
}

static int be_get_config(struct be_adapter *adapter)
{
	int status;
	u8 mac[ETH_ALEN];

	status = be_cmd_get_fw_ver(adapter, adapter->fw_ver);
	if (status)
		return status;

	status = be_cmd_query_fw_cfg(adapter, &adapter->port_num,
			&adapter->function_mode, &adapter->function_caps);
	if (status)
		return status;

	memset(mac, 0, ETH_ALEN);

	if (be_physfn(adapter)) {
		status = be_cmd_mac_addr_query(adapter, mac,
			MAC_ADDRESS_TYPE_NETWORK, true /*permanent */, 0);

		if (status)
			return status;

		if (!is_valid_ether_addr(mac))
			return -EADDRNOTAVAIL;

		memcpy(adapter->netdev->dev_addr, mac, ETH_ALEN);
		memcpy(adapter->netdev->perm_addr, mac, ETH_ALEN);
	}

	if (adapter->function_mode & 0x400)
		adapter->max_vlans = BE_NUM_VLANS_SUPPORTED/4;
	else
		adapter->max_vlans = BE_NUM_VLANS_SUPPORTED;

	return 0;
}

static int __devinit be_probe(struct pci_dev *pdev,
			const struct pci_device_id *pdev_id)
{
	int status = 0;
	struct be_adapter *adapter;
	struct net_device *netdev;

	status = pci_enable_device(pdev);
	if (status)
		goto do_none;

	status = pci_request_regions(pdev, DRV_NAME);
	if (status)
		goto disable_dev;
	pci_set_master(pdev);

	netdev = alloc_etherdev(sizeof(struct be_adapter));
	if (netdev == NULL) {
		status = -ENOMEM;
		goto rel_reg;
	}
	adapter = netdev_priv(netdev);

	switch (pdev->device) {
	case BE_DEVICE_ID1:
	case OC_DEVICE_ID1:
		adapter->generation = BE_GEN2;
		break;
	case BE_DEVICE_ID2:
	case OC_DEVICE_ID2:
		adapter->generation = BE_GEN3;
		break;
	default:
		adapter->generation = 0;
	}

	adapter->pdev = pdev;
	pci_set_drvdata(pdev, adapter);
	adapter->netdev = netdev;
	SET_NETDEV_DEV(netdev, &pdev->dev);

	status = pci_set_dma_mask(pdev, DMA_BIT_MASK(64));
	if (!status) {
		netdev->features |= NETIF_F_HIGHDMA;
	} else {
		status = pci_set_dma_mask(pdev, DMA_BIT_MASK(32));
		if (status) {
			dev_err(&pdev->dev, "Could not set PCI DMA Mask\n");
			goto free_netdev;
		}
	}

	be_sriov_enable(adapter);

	status = be_ctrl_init(adapter);
	if (status)
		goto free_netdev;

	/* sync up with fw's ready state */
	if (be_physfn(adapter)) {
		status = be_cmd_POST(adapter);
		if (status)
			goto ctrl_clean;
	}

	/* tell fw we're ready to fire cmds */
	status = be_cmd_fw_init(adapter);
	if (status)
		goto ctrl_clean;

	if (be_physfn(adapter)) {
		status = be_cmd_reset_function(adapter);
		if (status)
			goto ctrl_clean;
	}

	status = be_stats_init(adapter);
	if (status)
		goto ctrl_clean;

	status = be_get_config(adapter);
	if (status)
		goto stats_clean;

	be_msix_enable(adapter);

	INIT_DELAYED_WORK(&adapter->work, be_worker);

	status = be_setup(adapter);
	if (status)
		goto msix_disable;

	be_netdev_init(netdev);
	status = register_netdev(netdev);
	if (status != 0)
		goto unsetup;

	dev_info(&pdev->dev, "%s port %d\n", nic_name(pdev), adapter->port_num);
	return 0;

unsetup:
	be_clear(adapter);
msix_disable:
	be_msix_disable(adapter);
stats_clean:
	be_stats_cleanup(adapter);
ctrl_clean:
	be_ctrl_cleanup(adapter);
free_netdev:
	be_sriov_disable(adapter);
	free_netdev(adapter->netdev);
	pci_set_drvdata(pdev, NULL);
rel_reg:
	pci_release_regions(pdev);
disable_dev:
	pci_disable_device(pdev);
do_none:
	dev_err(&pdev->dev, "%s initialization failed\n", nic_name(pdev));
	return status;
}

static int be_suspend(struct pci_dev *pdev, pm_message_t state)
{
	struct be_adapter *adapter = pci_get_drvdata(pdev);
	struct net_device *netdev =  adapter->netdev;

	if (adapter->wol)
		be_setup_wol(adapter, true);

	netif_device_detach(netdev);
	if (netif_running(netdev)) {
		rtnl_lock();
		be_close(netdev);
		rtnl_unlock();
	}
	be_cmd_get_flow_control(adapter, &adapter->tx_fc, &adapter->rx_fc);
	be_clear(adapter);

	pci_save_state(pdev);
	pci_disable_device(pdev);
	pci_set_power_state(pdev, pci_choose_state(pdev, state));
	return 0;
}

static int be_resume(struct pci_dev *pdev)
{
	int status = 0;
	struct be_adapter *adapter = pci_get_drvdata(pdev);
	struct net_device *netdev =  adapter->netdev;

	netif_device_detach(netdev);

	status = pci_enable_device(pdev);
	if (status)
		return status;

	pci_set_power_state(pdev, 0);
	pci_restore_state(pdev);

	/* tell fw we're ready to fire cmds */
	status = be_cmd_fw_init(adapter);
	if (status)
		return status;

	be_setup(adapter);
	if (netif_running(netdev)) {
		rtnl_lock();
		be_open(netdev);
		rtnl_unlock();
	}
	netif_device_attach(netdev);

	if (adapter->wol)
		be_setup_wol(adapter, false);
	return 0;
}

/*
 * An FLR will stop BE from DMAing any data.
 */
static void be_shutdown(struct pci_dev *pdev)
{
	struct be_adapter *adapter = pci_get_drvdata(pdev);
	struct net_device *netdev =  adapter->netdev;

	netif_device_detach(netdev);

	be_cmd_reset_function(adapter);

	if (adapter->wol)
		be_setup_wol(adapter, true);

	pci_disable_device(pdev);
}

static pci_ers_result_t be_eeh_err_detected(struct pci_dev *pdev,
				pci_channel_state_t state)
{
	struct be_adapter *adapter = pci_get_drvdata(pdev);
	struct net_device *netdev =  adapter->netdev;

	dev_err(&adapter->pdev->dev, "EEH error detected\n");

	adapter->eeh_err = true;

	netif_device_detach(netdev);

	if (netif_running(netdev)) {
		rtnl_lock();
		be_close(netdev);
		rtnl_unlock();
	}
	be_clear(adapter);

	if (state == pci_channel_io_perm_failure)
		return PCI_ERS_RESULT_DISCONNECT;

	pci_disable_device(pdev);

	return PCI_ERS_RESULT_NEED_RESET;
}

static pci_ers_result_t be_eeh_reset(struct pci_dev *pdev)
{
	struct be_adapter *adapter = pci_get_drvdata(pdev);
	int status;

	dev_info(&adapter->pdev->dev, "EEH reset\n");
	adapter->eeh_err = false;

	status = pci_enable_device(pdev);
	if (status)
		return PCI_ERS_RESULT_DISCONNECT;

	pci_set_master(pdev);
	pci_set_power_state(pdev, 0);
	pci_restore_state(pdev);

	/* Check if card is ok and fw is ready */
	status = be_cmd_POST(adapter);
	if (status)
		return PCI_ERS_RESULT_DISCONNECT;

	return PCI_ERS_RESULT_RECOVERED;
}

static void be_eeh_resume(struct pci_dev *pdev)
{
	int status = 0;
	struct be_adapter *adapter = pci_get_drvdata(pdev);
	struct net_device *netdev =  adapter->netdev;

	dev_info(&adapter->pdev->dev, "EEH resume\n");

	pci_save_state(pdev);

	/* tell fw we're ready to fire cmds */
	status = be_cmd_fw_init(adapter);
	if (status)
		goto err;

	status = be_setup(adapter);
	if (status)
		goto err;

	if (netif_running(netdev)) {
		status = be_open(netdev);
		if (status)
			goto err;
	}
	netif_device_attach(netdev);
	return;
err:
	dev_err(&adapter->pdev->dev, "EEH resume failed\n");
}

static struct pci_error_handlers be_eeh_handlers = {
	.error_detected = be_eeh_err_detected,
	.slot_reset = be_eeh_reset,
	.resume = be_eeh_resume,
};

static struct pci_driver be_driver = {
	.name = DRV_NAME,
	.id_table = be_dev_ids,
	.probe = be_probe,
	.remove = be_remove,
	.suspend = be_suspend,
	.resume = be_resume,
	.shutdown = be_shutdown,
	.err_handler = &be_eeh_handlers
};

static int __init be_init_module(void)
{
	if (rx_frag_size != 8192 && rx_frag_size != 4096 &&
	    rx_frag_size != 2048) {
		printk(KERN_WARNING DRV_NAME
			" : Module param rx_frag_size must be 2048/4096/8192."
			" Using 2048\n");
		rx_frag_size = 2048;
	}

	if (num_vfs > 32) {
		printk(KERN_WARNING DRV_NAME
			" : Module param num_vfs must not be greater than 32."
			"Using 32\n");
		num_vfs = 32;
	}

	return pci_register_driver(&be_driver);
}
module_init(be_init_module);

static void __exit be_exit_module(void)
{
	pci_unregister_driver(&be_driver);
}
module_exit(be_exit_module);<|MERGE_RESOLUTION|>--- conflicted
+++ resolved
@@ -264,16 +264,8 @@
 			erx_stats->rx_drops_no_fragments[rxo->q.id];
 	}
 
-<<<<<<< HEAD
-	dev_stats->rx_packets = drvr_stats(adapter)->be_rx_pkts;
-	dev_stats->tx_packets = drvr_stats(adapter)->be_tx_pkts;
-	dev_stats->rx_bytes = drvr_stats(adapter)->be_rx_bytes;
-	dev_stats->tx_bytes = drvr_stats(adapter)->be_tx_bytes;
-	dev_stats->multicast = drvr_stats(adapter)->be_rx_mcast_pkt;
-=======
 	dev_stats->tx_packets = tx_stats(adapter)->be_tx_pkts;
 	dev_stats->tx_bytes = tx_stats(adapter)->be_tx_bytes;
->>>>>>> 229aebb8
 
 	/* bad pkts received */
 	dev_stats->rx_errors = port_stats->rx_crc_errors +
@@ -305,26 +297,6 @@
 	dev_stats->rx_fifo_errors = port_stats->rx_fifo_overflow +
 					port_stats->rx_input_fifo_overflow +
 					rxf_stats->rx_drops_no_pbuf;
-<<<<<<< HEAD
-	/* receiver missed packetd */
-	dev_stats->rx_missed_errors = 0;
-
-	/*  packet transmit problems */
-	dev_stats->tx_errors = 0;
-
-	/* no space available in linux */
-	dev_stats->tx_dropped = 0;
-
-	dev_stats->collisions = 0;
-
-	/* detailed tx_errors */
-	dev_stats->tx_aborted_errors = 0;
-	dev_stats->tx_carrier_errors = 0;
-	dev_stats->tx_fifo_errors = 0;
-	dev_stats->tx_heartbeat_errors = 0;
-	dev_stats->tx_window_errors = 0;
-=======
->>>>>>> 229aebb8
 }
 
 void be_link_status_update(struct be_adapter *adapter, bool link_up)
@@ -864,31 +836,17 @@
 	stats->rx_bytes_prev = stats->rx_bytes;
 }
 
-<<<<<<< HEAD
-static void be_rx_stats_update(struct be_adapter *adapter,
-=======
 static void be_rx_stats_update(struct be_rx_obj *rxo,
->>>>>>> 229aebb8
 		u32 pktsize, u16 numfrags, u8 pkt_type)
 {
 	struct be_rx_stats *stats = &rxo->stats;
 
-<<<<<<< HEAD
-	stats->be_rx_compl++;
-	stats->be_rx_frags += numfrags;
-	stats->be_rx_bytes += pktsize;
-	stats->be_rx_pkts++;
-
-	if (pkt_type == BE_MULTICAST_PACKET)
-		stats->be_rx_mcast_pkt++;
-=======
 	stats->rx_compl++;
 	stats->rx_frags += numfrags;
 	stats->rx_bytes += pktsize;
 	stats->rx_pkts++;
 	if (pkt_type == BE_MULTICAST_PACKET)
 		stats->rx_mcast_pkts++;
->>>>>>> 229aebb8
 }
 
 static inline bool do_pkt_csum(struct be_eth_rx_compl *rxcp, bool cso)
@@ -1031,11 +989,7 @@
 	BUG_ON(j > MAX_SKB_FRAGS);
 
 done:
-<<<<<<< HEAD
-	be_rx_stats_update(adapter, pktsize, num_rcvd, pkt_type);
-=======
 	be_rx_stats_update(rxo, pktsize, num_rcvd, pkt_type);
->>>>>>> 229aebb8
 }
 
 /* Process the RX completion indicated by rxcp when GRO is disabled */
@@ -1171,11 +1125,7 @@
 		vlan_gro_frags(&eq_obj->napi, adapter->vlan_grp, vid);
 	}
 
-<<<<<<< HEAD
-	be_rx_stats_update(adapter, pkt_size, num_rcvd, pkt_type);
-=======
 	be_rx_stats_update(rxo, pkt_size, num_rcvd, pkt_type);
->>>>>>> 229aebb8
 }
 
 static struct be_eth_rx_compl *be_rx_compl_get(struct be_rx_obj *rxo)
@@ -1861,14 +1811,6 @@
 
 	be_tx_rate_update(adapter);
 
-<<<<<<< HEAD
-	if (adapter->rx_post_starved) {
-		adapter->rx_post_starved = false;
-		be_post_rx_frags(adapter);
-	}
-	if (!adapter->ue_detected)
-		be_detect_dump_ue(adapter);
-=======
 	for_all_rx_queues(adapter, rxo, i) {
 		be_rx_rate_update(rxo);
 		be_rx_eqd_update(adapter, rxo);
@@ -1878,7 +1820,6 @@
 			be_post_rx_frags(rxo);
 		}
 	}
->>>>>>> 229aebb8
 
 	if (!adapter->ue_detected)
 		be_detect_dump_ue(adapter);
