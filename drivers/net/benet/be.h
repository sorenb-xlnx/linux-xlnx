/*
 * Copyright (C) 2005 - 2009 ServerEngines
 * All rights reserved.
 *
 * This program is free software; you can redistribute it and/or
 * modify it under the terms of the GNU General Public License version 2
 * as published by the Free Software Foundation.  The full GNU General
 * Public License is included in this distribution in the file called COPYING.
 *
 * Contact Information:
 * linux-drivers@serverengines.com
 *
 * ServerEngines
 * 209 N. Fair Oaks Ave
 * Sunnyvale, CA 94085
 */

#ifndef BE_H
#define BE_H

#include <linux/pci.h>
#include <linux/etherdevice.h>
#include <linux/version.h>
#include <linux/delay.h>
#include <net/tcp.h>
#include <net/ip.h>
#include <net/ipv6.h>
#include <linux/if_vlan.h>
#include <linux/workqueue.h>
#include <linux/interrupt.h>
#include <linux/firmware.h>

#include "be_hw.h"

#define DRV_VER			"2.101.205"
#define DRV_NAME		"be2net"
#define BE_NAME			"ServerEngines BladeEngine2 10Gbps NIC"
#define OC_NAME			"Emulex OneConnect 10Gbps NIC"
#define DRV_DESC		BE_NAME "Driver"

#define BE_VENDOR_ID 		0x19a2
#define BE_DEVICE_ID1		0x211
#define OC_DEVICE_ID1		0x700
#define OC_DEVICE_ID2		0x701

static inline char *nic_name(struct pci_dev *pdev)
{
	if (pdev->device == OC_DEVICE_ID1 || pdev->device == OC_DEVICE_ID2)
		return OC_NAME;
	else
		return BE_NAME;
}

/* Number of bytes of an RX frame that are copied to skb->data */
#define BE_HDR_LEN 		64
#define BE_MAX_JUMBO_FRAME_SIZE	9018
#define BE_MIN_MTU		256

#define BE_NUM_VLANS_SUPPORTED	64
#define BE_MAX_EQD		96
#define	BE_MAX_TX_FRAG_COUNT	30

#define EVNT_Q_LEN		1024
#define TX_Q_LEN		2048
#define TX_CQ_LEN		1024
#define RX_Q_LEN		1024	/* Does not support any other value */
#define RX_CQ_LEN		1024
#define MCC_Q_LEN		128	/* total size not to exceed 8 pages */
#define MCC_CQ_LEN		256

#define BE_NAPI_WEIGHT		64
#define MAX_RX_POST 		BE_NAPI_WEIGHT /* Frags posted at a time */
#define RX_FRAGS_REFILL_WM	(RX_Q_LEN - MAX_RX_POST)

#define FW_VER_LEN		32

struct be_dma_mem {
	void *va;
	dma_addr_t dma;
	u32 size;
};

struct be_queue_info {
	struct be_dma_mem dma_mem;
	u16 len;
	u16 entry_size;	/* Size of an element in the queue */
	u16 id;
	u16 tail, head;
	bool created;
	atomic_t used;	/* Number of valid elements in the queue */
};

static inline u32 MODULO(u16 val, u16 limit)
{
	BUG_ON(limit & (limit - 1));
	return val & (limit - 1);
}

static inline void index_adv(u16 *index, u16 val, u16 limit)
{
	*index = MODULO((*index + val), limit);
}

static inline void index_inc(u16 *index, u16 limit)
{
	*index = MODULO((*index + 1), limit);
}

static inline void *queue_head_node(struct be_queue_info *q)
{
	return q->dma_mem.va + q->head * q->entry_size;
}

static inline void *queue_tail_node(struct be_queue_info *q)
{
	return q->dma_mem.va + q->tail * q->entry_size;
}

static inline void queue_head_inc(struct be_queue_info *q)
{
	index_inc(&q->head, q->len);
}

static inline void queue_tail_inc(struct be_queue_info *q)
{
	index_inc(&q->tail, q->len);
}

struct be_eq_obj {
	struct be_queue_info q;
	char desc[32];

	/* Adaptive interrupt coalescing (AIC) info */
	bool enable_aic;
	u16 min_eqd;		/* in usecs */
	u16 max_eqd;		/* in usecs */
	u16 cur_eqd;		/* in usecs */

	struct napi_struct napi;
};

struct be_mcc_obj {
	struct be_queue_info q;
	struct be_queue_info cq;
};

struct be_drvr_stats {
	u32 be_tx_reqs;		/* number of TX requests initiated */
	u32 be_tx_stops;	/* number of times TX Q was stopped */
	u32 be_fwd_reqs;	/* number of send reqs through forwarding i/f */
	u32 be_tx_wrbs;		/* number of tx WRBs used */
	u32 be_tx_events;	/* number of tx completion events  */
	u32 be_tx_compl;	/* number of tx completion entries processed */
	ulong be_tx_jiffies;
	u64 be_tx_bytes;
	u64 be_tx_bytes_prev;
	u32 be_tx_rate;

	u32 cache_barrier[16];

	u32 be_ethrx_post_fail;/* number of ethrx buffer alloc failures */
	u32 be_polls;		/* number of times NAPI called poll function */
	u32 be_rx_events;	/* number of ucast rx completion events  */
	u32 be_rx_compl;	/* number of rx completion entries processed */
	ulong be_rx_jiffies;
	u64 be_rx_bytes;
	u64 be_rx_bytes_prev;
	u32 be_rx_rate;
	/* number of non ether type II frames dropped where
	 * frame len > length field of Mac Hdr */
	u32 be_802_3_dropped_frames;
	/* number of non ether type II frames malformed where
	 * in frame len < length field of Mac Hdr */
	u32 be_802_3_malformed_frames;
	u32 be_rxcp_err;	/* Num rx completion entries w/ err set. */
	ulong rx_fps_jiffies;	/* jiffies at last FPS calc */
	u32 be_rx_frags;
	u32 be_prev_rx_frags;
	u32 be_rx_fps;		/* Rx frags per second */
};

struct be_stats_obj {
	struct be_drvr_stats drvr_stats;
	struct net_device_stats net_stats;
	struct be_dma_mem cmd;
};

struct be_tx_obj {
	struct be_queue_info q;
	struct be_queue_info cq;
	/* Remember the skbs that were transmitted */
	struct sk_buff *sent_skb_list[TX_Q_LEN];
};

/* Struct to remember the pages posted for rx frags */
struct be_rx_page_info {
	struct page *page;
	dma_addr_t bus;
	u16 page_offset;
	bool last_page_user;
};

struct be_rx_obj {
	struct be_queue_info q;
	struct be_queue_info cq;
	struct be_rx_page_info page_info_tbl[RX_Q_LEN];
};

#define BE_NUM_MSIX_VECTORS		2	/* 1 each for Tx and Rx */
struct be_adapter {
	struct pci_dev *pdev;
	struct net_device *netdev;

	u8 __iomem *csr;
	u8 __iomem *db;		/* Door Bell */
	u8 __iomem *pcicfg;	/* PCI config space */

	spinlock_t mbox_lock;	/* For serializing mbox cmds to BE card */
	struct be_dma_mem mbox_mem;
	/* Mbox mem is adjusted to align to 16 bytes. The allocated addr
	 * is stored for freeing purpose */
	struct be_dma_mem mbox_mem_alloced;

	struct be_mcc_obj mcc_obj;
	spinlock_t mcc_lock;	/* For serializing mcc cmds to BE card */
	spinlock_t mcc_cq_lock;

	struct msix_entry msix_entries[BE_NUM_MSIX_VECTORS];
	bool msix_enabled;
	bool isr_registered;

	/* TX Rings */
	struct be_eq_obj tx_eq;
	struct be_tx_obj tx_obj;

	u32 cache_line_break[8];

	/* Rx rings */
	struct be_eq_obj rx_eq;
	struct be_rx_obj rx_obj;
	u32 big_page_size;	/* Compounded page size shared by rx wrbs */
	bool rx_post_starved;	/* Zero rx frags have been posted to BE */

	struct vlan_group *vlan_grp;
	u16 num_vlans;
	u8 vlan_tag[VLAN_GROUP_ARRAY_LEN];

	struct be_stats_obj stats;
	/* Work queue used to perform periodic tasks like getting statistics */
	struct delayed_work work;

	/* Ethtool knobs and info */
	bool rx_csum; 		/* BE card must perform rx-checksumming */
	char fw_ver[FW_VER_LEN];
	u32 if_handle;		/* Used to configure filtering */
	u32 pmac_id;		/* MAC addr handle used by BE card */

	bool link_up;
	u32 port_num;
	bool promiscuous;
};

extern const struct ethtool_ops be_ethtool_ops;

#define drvr_stats(adapter)		(&adapter->stats.drvr_stats)

static inline unsigned int be_pci_func(struct be_adapter *adapter)
{
	return PCI_FUNC(adapter->pdev->devfn);
}

#define BE_SET_NETDEV_OPS(netdev, ops)	(netdev->netdev_ops = ops)

#define PAGE_SHIFT_4K		12
#define PAGE_SIZE_4K		(1 << PAGE_SHIFT_4K)

/* Returns number of pages spanned by the data starting at the given addr */
#define PAGES_4K_SPANNED(_address, size) 				\
		((u32)((((size_t)(_address) & (PAGE_SIZE_4K - 1)) + 	\
			(size) + (PAGE_SIZE_4K - 1)) >> PAGE_SHIFT_4K))

/* Byte offset into the page corresponding to given address */
#define OFFSET_IN_PAGE(addr)						\
		 ((size_t)(addr) & (PAGE_SIZE_4K-1))

/* Returns bit offset within a DWORD of a bitfield */
#define AMAP_BIT_OFFSET(_struct, field)  				\
		(((size_t)&(((_struct *)0)->field))%32)

/* Returns the bit mask of the field that is NOT shifted into location. */
static inline u32 amap_mask(u32 bitsize)
{
	return (bitsize == 32 ? 0xFFFFFFFF : (1 << bitsize) - 1);
}

static inline void
amap_set(void *ptr, u32 dw_offset, u32 mask, u32 offset, u32 value)
{
	u32 *dw = (u32 *) ptr + dw_offset;
	*dw &= ~(mask << offset);
	*dw |= (mask & value) << offset;
}

#define AMAP_SET_BITS(_struct, field, ptr, val)				\
		amap_set(ptr,						\
			offsetof(_struct, field)/32,			\
			amap_mask(sizeof(((_struct *)0)->field)),	\
			AMAP_BIT_OFFSET(_struct, field),		\
			val)

static inline u32 amap_get(void *ptr, u32 dw_offset, u32 mask, u32 offset)
{
	u32 *dw = (u32 *) ptr;
	return mask & (*(dw + dw_offset) >> offset);
}

#define AMAP_GET_BITS(_struct, field, ptr)				\
		amap_get(ptr,						\
			offsetof(_struct, field)/32,			\
			amap_mask(sizeof(((_struct *)0)->field)),	\
			AMAP_BIT_OFFSET(_struct, field))

#define be_dws_cpu_to_le(wrb, len)	swap_dws(wrb, len)
#define be_dws_le_to_cpu(wrb, len)	swap_dws(wrb, len)
static inline void swap_dws(void *wrb, int len)
{
#ifdef __BIG_ENDIAN
	u32 *dw = wrb;
	BUG_ON(len % 4);
	do {
		*dw = cpu_to_le32(*dw);
		dw++;
		len -= 4;
	} while (len);
#endif				/* __BIG_ENDIAN */
}

static inline u8 is_tcp_pkt(struct sk_buff *skb)
{
	u8 val = 0;

	if (ip_hdr(skb)->version == 4)
		val = (ip_hdr(skb)->protocol == IPPROTO_TCP);
	else if (ip_hdr(skb)->version == 6)
		val = (ipv6_hdr(skb)->nexthdr == NEXTHDR_TCP);

	return val;
}

static inline u8 is_udp_pkt(struct sk_buff *skb)
{
	u8 val = 0;

	if (ip_hdr(skb)->version == 4)
		val = (ip_hdr(skb)->protocol == IPPROTO_UDP);
	else if (ip_hdr(skb)->version == 6)
		val = (ipv6_hdr(skb)->nexthdr == NEXTHDR_UDP);

	return val;
}

extern void be_cq_notify(struct be_adapter *adapter, u16 qid, bool arm,
		u16 num_popped);
extern void be_link_status_update(struct be_adapter *adapter, bool link_up);
<<<<<<< HEAD
=======
extern void netdev_stats_update(struct be_adapter *adapter);
>>>>>>> ebc79c4f
extern int be_load_fw(struct be_adapter *adapter, u8 *func);
#endif				/* BE_H */<|MERGE_RESOLUTION|>--- conflicted
+++ resolved
@@ -362,9 +362,6 @@
 extern void be_cq_notify(struct be_adapter *adapter, u16 qid, bool arm,
 		u16 num_popped);
 extern void be_link_status_update(struct be_adapter *adapter, bool link_up);
-<<<<<<< HEAD
-=======
 extern void netdev_stats_update(struct be_adapter *adapter);
->>>>>>> ebc79c4f
 extern int be_load_fw(struct be_adapter *adapter, u8 *func);
 #endif				/* BE_H */