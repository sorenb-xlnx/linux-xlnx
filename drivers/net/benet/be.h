--- conflicted
+++ resolved
@@ -170,38 +170,6 @@
 	u64 be_tx_bytes_prev;
 	u64 be_tx_pkts;
 	u32 be_tx_rate;
-<<<<<<< HEAD
-
-	u32 cache_barrier[16];
-
-	u32 be_ethrx_post_fail;/* number of ethrx buffer alloc failures */
-	u32 be_rx_polls;	/* number of times NAPI called poll function */
-	u32 be_rx_events;	/* number of ucast rx completion events  */
-	u32 be_rx_compl;	/* number of rx completion entries processed */
-	ulong be_rx_jiffies;
-	u64 be_rx_bytes;
-	u64 be_rx_bytes_prev;
-	u64 be_rx_pkts;
-	u32 be_rx_rate;
-	u32 be_rx_mcast_pkt;
-	/* number of non ether type II frames dropped where
-	 * frame len > length field of Mac Hdr */
-	u32 be_802_3_dropped_frames;
-	/* number of non ether type II frames malformed where
-	 * in frame len < length field of Mac Hdr */
-	u32 be_802_3_malformed_frames;
-	u32 be_rxcp_err;	/* Num rx completion entries w/ err set. */
-	ulong rx_fps_jiffies;	/* jiffies at last FPS calc */
-	u32 be_rx_frags;
-	u32 be_prev_rx_frags;
-	u32 be_rx_fps;		/* Rx frags per second */
-};
-
-struct be_stats_obj {
-	struct be_drvr_stats drvr_stats;
-	struct be_dma_mem cmd;
-=======
->>>>>>> 229aebb8
 };
 
 struct be_tx_obj {
