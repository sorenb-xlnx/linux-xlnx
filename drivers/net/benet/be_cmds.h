--- conflicted
+++ resolved
@@ -762,11 +762,7 @@
 			u32 *tx_fc, u32 *rx_fc);
 extern int be_cmd_query_fw_cfg(struct be_adapter *adapter, u32 *port_num);
 extern int be_cmd_reset_function(struct be_adapter *adapter);
-<<<<<<< HEAD
-extern void be_process_mcc(struct be_adapter *adapter);
-=======
 extern int be_process_mcc(struct be_adapter *adapter);
->>>>>>> ebc79c4f
 extern int be_cmd_write_flashrom(struct be_adapter *adapter,
 			struct be_dma_mem *cmd, u32 flash_oper,
 			u32 flash_opcode, u32 buf_size);