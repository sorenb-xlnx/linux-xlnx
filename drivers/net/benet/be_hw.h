--- conflicted
+++ resolved
@@ -114,12 +114,7 @@
 #define IMG_TYPE_ISCSI_BACKUP		9
 #define IMG_TYPE_FCOE_FW_ACTIVE		10
 #define IMG_TYPE_FCOE_FW_BACKUP 	11
-<<<<<<< HEAD
-#define IMG_TYPE_NCSI_BITFILE		13
-#define IMG_TYPE_NCSI_8051		14
-=======
 #define IMG_TYPE_NCSI_FW		13
->>>>>>> 3474cbd1
 
 #define FLASHROM_OPER_FLASH		1
 #define FLASHROM_OPER_SAVE		2
@@ -131,10 +126,7 @@
 #define FLASH_IMAGE_MAX_SIZE_g3            (2097152) /* Max fw image size */
 #define FLASH_BIOS_IMAGE_MAX_SIZE_g3       (524288)  /* Max OPTION ROM img sz */
 #define FLASH_REDBOOT_IMAGE_MAX_SIZE_g3	  (1048576)  /* Max Redboot image sz */
-<<<<<<< HEAD
-=======
 #define FLASH_NCSI_IMAGE_MAX_SIZE_g3       (262144)  /* Max NSCI image sz */
->>>>>>> 3474cbd1
 
 #define FLASH_NCSI_MAGIC		(0x16032009)
 #define FLASH_NCSI_DISABLED		(0)
@@ -152,10 +144,7 @@
 #define FLASH_FCoE_BIOS_START_g2           (524288)
 #define FLASH_REDBOOT_START_g2		  (0)
 
-<<<<<<< HEAD
-=======
 #define FLASH_NCSI_START_g3		   (15990784)
->>>>>>> 3474cbd1
 #define FLASH_iSCSI_PRIMARY_IMAGE_START_g3 (2097152)
 #define FLASH_iSCSI_BACKUP_IMAGE_START_g3  (4194304)
 #define FLASH_FCoE_PRIMARY_IMAGE_START_g3  (6291456)
