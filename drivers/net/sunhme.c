/* sunhme.c: Sparc HME/BigMac 10/100baseT half/full duplex auto switching,
 *           auto carrier detecting ethernet driver.  Also known as the
 *           "Happy Meal Ethernet" found on SunSwift SBUS cards.
 *
 * Copyright (C) 1996, 1998, 1999, 2002, 2003,
 *		2006, 2008 David S. Miller (davem@davemloft.net)
 *
 * Changes :
 * 2000/11/11 Willy Tarreau <willy AT meta-x.org>
 *   - port to non-sparc architectures. Tested only on x86 and
 *     only currently works with QFE PCI cards.
 *   - ability to specify the MAC address at module load time by passing this
 *     argument : macaddr=0x00,0x10,0x20,0x30,0x40,0x50
 */

#include <linux/module.h>
#include <linux/kernel.h>
#include <linux/types.h>
#include <linux/fcntl.h>
#include <linux/interrupt.h>
#include <linux/ioport.h>
#include <linux/in.h>
#include <linux/slab.h>
#include <linux/string.h>
#include <linux/delay.h>
#include <linux/init.h>
#include <linux/ethtool.h>
#include <linux/mii.h>
#include <linux/crc32.h>
#include <linux/random.h>
#include <linux/errno.h>
#include <linux/netdevice.h>
#include <linux/etherdevice.h>
#include <linux/skbuff.h>
#include <linux/mm.h>
#include <linux/bitops.h>
#include <linux/dma-mapping.h>

#include <asm/system.h>
#include <asm/io.h>
#include <asm/dma.h>
#include <asm/byteorder.h>

#ifdef CONFIG_SPARC
#include <linux/of.h>
#include <linux/of_device.h>
#include <asm/idprom.h>
#include <asm/openprom.h>
#include <asm/oplib.h>
#include <asm/prom.h>
#include <asm/auxio.h>
#endif
#include <asm/uaccess.h>

#include <asm/pgtable.h>
#include <asm/irq.h>

#ifdef CONFIG_PCI
#include <linux/pci.h>
#endif

#include "sunhme.h"

#define DRV_NAME	"sunhme"
#define DRV_VERSION	"3.10"
#define DRV_RELDATE	"August 26, 2008"
#define DRV_AUTHOR	"David S. Miller (davem@davemloft.net)"

static char version[] =
	DRV_NAME ".c:v" DRV_VERSION " " DRV_RELDATE " " DRV_AUTHOR "\n";

MODULE_VERSION(DRV_VERSION);
MODULE_AUTHOR(DRV_AUTHOR);
MODULE_DESCRIPTION("Sun HappyMealEthernet(HME) 10/100baseT ethernet driver");
MODULE_LICENSE("GPL");

static int macaddr[6];

/* accept MAC address of the form macaddr=0x08,0x00,0x20,0x30,0x40,0x50 */
module_param_array(macaddr, int, NULL, 0);
MODULE_PARM_DESC(macaddr, "Happy Meal MAC address to set");

#ifdef CONFIG_SBUS
static struct quattro *qfe_sbus_list;
#endif

#ifdef CONFIG_PCI
static struct quattro *qfe_pci_list;
#endif

#undef HMEDEBUG
#undef SXDEBUG
#undef RXDEBUG
#undef TXDEBUG
#undef TXLOGGING

#ifdef TXLOGGING
struct hme_tx_logent {
	unsigned int tstamp;
	int tx_new, tx_old;
	unsigned int action;
#define TXLOG_ACTION_IRQ	0x01
#define TXLOG_ACTION_TXMIT	0x02
#define TXLOG_ACTION_TBUSY	0x04
#define TXLOG_ACTION_NBUFS	0x08
	unsigned int status;
};
#define TX_LOG_LEN	128
static struct hme_tx_logent tx_log[TX_LOG_LEN];
static int txlog_cur_entry;
static __inline__ void tx_add_log(struct happy_meal *hp, unsigned int a, unsigned int s)
{
	struct hme_tx_logent *tlp;
	unsigned long flags;

	local_irq_save(flags);
	tlp = &tx_log[txlog_cur_entry];
	tlp->tstamp = (unsigned int)jiffies;
	tlp->tx_new = hp->tx_new;
	tlp->tx_old = hp->tx_old;
	tlp->action = a;
	tlp->status = s;
	txlog_cur_entry = (txlog_cur_entry + 1) & (TX_LOG_LEN - 1);
	local_irq_restore(flags);
}
static __inline__ void tx_dump_log(void)
{
	int i, this;

	this = txlog_cur_entry;
	for (i = 0; i < TX_LOG_LEN; i++) {
		printk("TXLOG[%d]: j[%08x] tx[N(%d)O(%d)] action[%08x] stat[%08x]\n", i,
		       tx_log[this].tstamp,
		       tx_log[this].tx_new, tx_log[this].tx_old,
		       tx_log[this].action, tx_log[this].status);
		this = (this + 1) & (TX_LOG_LEN - 1);
	}
}
static __inline__ void tx_dump_ring(struct happy_meal *hp)
{
	struct hmeal_init_block *hb = hp->happy_block;
	struct happy_meal_txd *tp = &hb->happy_meal_txd[0];
	int i;

	for (i = 0; i < TX_RING_SIZE; i+=4) {
		printk("TXD[%d..%d]: [%08x:%08x] [%08x:%08x] [%08x:%08x] [%08x:%08x]\n",
		       i, i + 4,
		       le32_to_cpu(tp[i].tx_flags), le32_to_cpu(tp[i].tx_addr),
		       le32_to_cpu(tp[i + 1].tx_flags), le32_to_cpu(tp[i + 1].tx_addr),
		       le32_to_cpu(tp[i + 2].tx_flags), le32_to_cpu(tp[i + 2].tx_addr),
		       le32_to_cpu(tp[i + 3].tx_flags), le32_to_cpu(tp[i + 3].tx_addr));
	}
}
#else
#define tx_add_log(hp, a, s)		do { } while(0)
#define tx_dump_log()			do { } while(0)
#define tx_dump_ring(hp)		do { } while(0)
#endif

#ifdef HMEDEBUG
#define HMD(x)  printk x
#else
#define HMD(x)
#endif

/* #define AUTO_SWITCH_DEBUG */

#ifdef AUTO_SWITCH_DEBUG
#define ASD(x)  printk x
#else
#define ASD(x)
#endif

#define DEFAULT_IPG0      16 /* For lance-mode only */
#define DEFAULT_IPG1       8 /* For all modes */
#define DEFAULT_IPG2       4 /* For all modes */
#define DEFAULT_JAMSIZE    4 /* Toe jam */

/* NOTE: In the descriptor writes one _must_ write the address
 *	 member _first_.  The card must not be allowed to see
 *	 the updated descriptor flags until the address is
 *	 correct.  I've added a write memory barrier between
 *	 the two stores so that I can sleep well at night... -DaveM
 */

#if defined(CONFIG_SBUS) && defined(CONFIG_PCI)
static void sbus_hme_write32(void __iomem *reg, u32 val)
{
	sbus_writel(val, reg);
}

static u32 sbus_hme_read32(void __iomem *reg)
{
	return sbus_readl(reg);
}

static void sbus_hme_write_rxd(struct happy_meal_rxd *rxd, u32 flags, u32 addr)
{
	rxd->rx_addr = (__force hme32)addr;
	wmb();
	rxd->rx_flags = (__force hme32)flags;
}

static void sbus_hme_write_txd(struct happy_meal_txd *txd, u32 flags, u32 addr)
{
	txd->tx_addr = (__force hme32)addr;
	wmb();
	txd->tx_flags = (__force hme32)flags;
}

static u32 sbus_hme_read_desc32(hme32 *p)
{
	return (__force u32)*p;
}

static void pci_hme_write32(void __iomem *reg, u32 val)
{
	writel(val, reg);
}

static u32 pci_hme_read32(void __iomem *reg)
{
	return readl(reg);
}

static void pci_hme_write_rxd(struct happy_meal_rxd *rxd, u32 flags, u32 addr)
{
	rxd->rx_addr = (__force hme32)cpu_to_le32(addr);
	wmb();
	rxd->rx_flags = (__force hme32)cpu_to_le32(flags);
}

static void pci_hme_write_txd(struct happy_meal_txd *txd, u32 flags, u32 addr)
{
	txd->tx_addr = (__force hme32)cpu_to_le32(addr);
	wmb();
	txd->tx_flags = (__force hme32)cpu_to_le32(flags);
}

static u32 pci_hme_read_desc32(hme32 *p)
{
	return le32_to_cpup((__le32 *)p);
}

#define hme_write32(__hp, __reg, __val) \
	((__hp)->write32((__reg), (__val)))
#define hme_read32(__hp, __reg) \
	((__hp)->read32(__reg))
#define hme_write_rxd(__hp, __rxd, __flags, __addr) \
	((__hp)->write_rxd((__rxd), (__flags), (__addr)))
#define hme_write_txd(__hp, __txd, __flags, __addr) \
	((__hp)->write_txd((__txd), (__flags), (__addr)))
#define hme_read_desc32(__hp, __p) \
	((__hp)->read_desc32(__p))
#define hme_dma_map(__hp, __ptr, __size, __dir) \
	((__hp)->dma_map((__hp)->dma_dev, (__ptr), (__size), (__dir)))
#define hme_dma_unmap(__hp, __addr, __size, __dir) \
	((__hp)->dma_unmap((__hp)->dma_dev, (__addr), (__size), (__dir)))
#define hme_dma_sync_for_cpu(__hp, __addr, __size, __dir) \
	((__hp)->dma_sync_for_cpu((__hp)->dma_dev, (__addr), (__size), (__dir)))
#define hme_dma_sync_for_device(__hp, __addr, __size, __dir) \
	((__hp)->dma_sync_for_device((__hp)->dma_dev, (__addr), (__size), (__dir)))
#else
#ifdef CONFIG_SBUS
/* SBUS only compilation */
#define hme_write32(__hp, __reg, __val) \
	sbus_writel((__val), (__reg))
#define hme_read32(__hp, __reg) \
	sbus_readl(__reg)
#define hme_write_rxd(__hp, __rxd, __flags, __addr) \
do {	(__rxd)->rx_addr = (__force hme32)(u32)(__addr); \
	wmb(); \
	(__rxd)->rx_flags = (__force hme32)(u32)(__flags); \
} while(0)
#define hme_write_txd(__hp, __txd, __flags, __addr) \
do {	(__txd)->tx_addr = (__force hme32)(u32)(__addr); \
	wmb(); \
	(__txd)->tx_flags = (__force hme32)(u32)(__flags); \
} while(0)
#define hme_read_desc32(__hp, __p)	((__force u32)(hme32)*(__p))
#define hme_dma_map(__hp, __ptr, __size, __dir) \
	dma_map_single((__hp)->dma_dev, (__ptr), (__size), (__dir))
#define hme_dma_unmap(__hp, __addr, __size, __dir) \
	dma_unmap_single((__hp)->dma_dev, (__addr), (__size), (__dir))
#define hme_dma_sync_for_cpu(__hp, __addr, __size, __dir) \
	dma_dma_sync_single_for_cpu((__hp)->dma_dev, (__addr), (__size), (__dir))
#define hme_dma_sync_for_device(__hp, __addr, __size, __dir) \
	dma_dma_sync_single_for_device((__hp)->dma_dev, (__addr), (__size), (__dir))
#else
/* PCI only compilation */
#define hme_write32(__hp, __reg, __val) \
	writel((__val), (__reg))
#define hme_read32(__hp, __reg) \
	readl(__reg)
#define hme_write_rxd(__hp, __rxd, __flags, __addr) \
do {	(__rxd)->rx_addr = (__force hme32)cpu_to_le32(__addr); \
	wmb(); \
	(__rxd)->rx_flags = (__force hme32)cpu_to_le32(__flags); \
} while(0)
#define hme_write_txd(__hp, __txd, __flags, __addr) \
do {	(__txd)->tx_addr = (__force hme32)cpu_to_le32(__addr); \
	wmb(); \
	(__txd)->tx_flags = (__force hme32)cpu_to_le32(__flags); \
} while(0)
static inline u32 hme_read_desc32(struct happy_meal *hp, hme32 *p)
{
	return le32_to_cpup((__le32 *)p);
}
#define hme_dma_map(__hp, __ptr, __size, __dir) \
	pci_map_single((__hp)->dma_dev, (__ptr), (__size), (__dir))
#define hme_dma_unmap(__hp, __addr, __size, __dir) \
	pci_unmap_single((__hp)->dma_dev, (__addr), (__size), (__dir))
#define hme_dma_sync_for_cpu(__hp, __addr, __size, __dir) \
	pci_dma_sync_single_for_cpu((__hp)->dma_dev, (__addr), (__size), (__dir))
#define hme_dma_sync_for_device(__hp, __addr, __size, __dir) \
	pci_dma_sync_single_for_device((__hp)->dma_dev, (__addr), (__size), (__dir))
#endif
#endif


/* Oh yes, the MIF BitBang is mighty fun to program.  BitBucket is more like it. */
static void BB_PUT_BIT(struct happy_meal *hp, void __iomem *tregs, int bit)
{
	hme_write32(hp, tregs + TCVR_BBDATA, bit);
	hme_write32(hp, tregs + TCVR_BBCLOCK, 0);
	hme_write32(hp, tregs + TCVR_BBCLOCK, 1);
}

#if 0
static u32 BB_GET_BIT(struct happy_meal *hp, void __iomem *tregs, int internal)
{
	u32 ret;

	hme_write32(hp, tregs + TCVR_BBCLOCK, 0);
	hme_write32(hp, tregs + TCVR_BBCLOCK, 1);
	ret = hme_read32(hp, tregs + TCVR_CFG);
	if (internal)
		ret &= TCV_CFG_MDIO0;
	else
		ret &= TCV_CFG_MDIO1;

	return ret;
}
#endif

static u32 BB_GET_BIT2(struct happy_meal *hp, void __iomem *tregs, int internal)
{
	u32 retval;

	hme_write32(hp, tregs + TCVR_BBCLOCK, 0);
	udelay(1);
	retval = hme_read32(hp, tregs + TCVR_CFG);
	if (internal)
		retval &= TCV_CFG_MDIO0;
	else
		retval &= TCV_CFG_MDIO1;
	hme_write32(hp, tregs + TCVR_BBCLOCK, 1);

	return retval;
}

#define TCVR_FAILURE      0x80000000     /* Impossible MIF read value */

static int happy_meal_bb_read(struct happy_meal *hp,
			      void __iomem *tregs, int reg)
{
	u32 tmp;
	int retval = 0;
	int i;

	ASD(("happy_meal_bb_read: reg=%d ", reg));

	/* Enable the MIF BitBang outputs. */
	hme_write32(hp, tregs + TCVR_BBOENAB, 1);

	/* Force BitBang into the idle state. */
	for (i = 0; i < 32; i++)
		BB_PUT_BIT(hp, tregs, 1);

	/* Give it the read sequence. */
	BB_PUT_BIT(hp, tregs, 0);
	BB_PUT_BIT(hp, tregs, 1);
	BB_PUT_BIT(hp, tregs, 1);
	BB_PUT_BIT(hp, tregs, 0);

	/* Give it the PHY address. */
	tmp = hp->paddr & 0xff;
	for (i = 4; i >= 0; i--)
		BB_PUT_BIT(hp, tregs, ((tmp >> i) & 1));

	/* Tell it what register we want to read. */
	tmp = (reg & 0xff);
	for (i = 4; i >= 0; i--)
		BB_PUT_BIT(hp, tregs, ((tmp >> i) & 1));

	/* Close down the MIF BitBang outputs. */
	hme_write32(hp, tregs + TCVR_BBOENAB, 0);

	/* Now read in the value. */
	(void) BB_GET_BIT2(hp, tregs, (hp->tcvr_type == internal));
	for (i = 15; i >= 0; i--)
		retval |= BB_GET_BIT2(hp, tregs, (hp->tcvr_type == internal));
	(void) BB_GET_BIT2(hp, tregs, (hp->tcvr_type == internal));
	(void) BB_GET_BIT2(hp, tregs, (hp->tcvr_type == internal));
	(void) BB_GET_BIT2(hp, tregs, (hp->tcvr_type == internal));
	ASD(("value=%x\n", retval));
	return retval;
}

static void happy_meal_bb_write(struct happy_meal *hp,
				void __iomem *tregs, int reg,
				unsigned short value)
{
	u32 tmp;
	int i;

	ASD(("happy_meal_bb_write: reg=%d value=%x\n", reg, value));

	/* Enable the MIF BitBang outputs. */
	hme_write32(hp, tregs + TCVR_BBOENAB, 1);

	/* Force BitBang into the idle state. */
	for (i = 0; i < 32; i++)
		BB_PUT_BIT(hp, tregs, 1);

	/* Give it write sequence. */
	BB_PUT_BIT(hp, tregs, 0);
	BB_PUT_BIT(hp, tregs, 1);
	BB_PUT_BIT(hp, tregs, 0);
	BB_PUT_BIT(hp, tregs, 1);

	/* Give it the PHY address. */
	tmp = (hp->paddr & 0xff);
	for (i = 4; i >= 0; i--)
		BB_PUT_BIT(hp, tregs, ((tmp >> i) & 1));

	/* Tell it what register we will be writing. */
	tmp = (reg & 0xff);
	for (i = 4; i >= 0; i--)
		BB_PUT_BIT(hp, tregs, ((tmp >> i) & 1));

	/* Tell it to become ready for the bits. */
	BB_PUT_BIT(hp, tregs, 1);
	BB_PUT_BIT(hp, tregs, 0);

	for (i = 15; i >= 0; i--)
		BB_PUT_BIT(hp, tregs, ((value >> i) & 1));

	/* Close down the MIF BitBang outputs. */
	hme_write32(hp, tregs + TCVR_BBOENAB, 0);
}

#define TCVR_READ_TRIES   16

static int happy_meal_tcvr_read(struct happy_meal *hp,
				void __iomem *tregs, int reg)
{
	int tries = TCVR_READ_TRIES;
	int retval;

	ASD(("happy_meal_tcvr_read: reg=0x%02x ", reg));
	if (hp->tcvr_type == none) {
		ASD(("no transceiver, value=TCVR_FAILURE\n"));
		return TCVR_FAILURE;
	}

	if (!(hp->happy_flags & HFLAG_FENABLE)) {
		ASD(("doing bit bang\n"));
		return happy_meal_bb_read(hp, tregs, reg);
	}

	hme_write32(hp, tregs + TCVR_FRAME,
		    (FRAME_READ | (hp->paddr << 23) | ((reg & 0xff) << 18)));
	while (!(hme_read32(hp, tregs + TCVR_FRAME) & 0x10000) && --tries)
		udelay(20);
	if (!tries) {
		printk(KERN_ERR "happy meal: Aieee, transceiver MIF read bolixed\n");
		return TCVR_FAILURE;
	}
	retval = hme_read32(hp, tregs + TCVR_FRAME) & 0xffff;
	ASD(("value=%04x\n", retval));
	return retval;
}

#define TCVR_WRITE_TRIES  16

static void happy_meal_tcvr_write(struct happy_meal *hp,
				  void __iomem *tregs, int reg,
				  unsigned short value)
{
	int tries = TCVR_WRITE_TRIES;

	ASD(("happy_meal_tcvr_write: reg=0x%02x value=%04x\n", reg, value));

	/* Welcome to Sun Microsystems, can I take your order please? */
	if (!(hp->happy_flags & HFLAG_FENABLE)) {
		happy_meal_bb_write(hp, tregs, reg, value);
		return;
	}

	/* Would you like fries with that? */
	hme_write32(hp, tregs + TCVR_FRAME,
		    (FRAME_WRITE | (hp->paddr << 23) |
		     ((reg & 0xff) << 18) | (value & 0xffff)));
	while (!(hme_read32(hp, tregs + TCVR_FRAME) & 0x10000) && --tries)
		udelay(20);

	/* Anything else? */
	if (!tries)
		printk(KERN_ERR "happy meal: Aieee, transceiver MIF write bolixed\n");

	/* Fifty-two cents is your change, have a nice day. */
}

/* Auto negotiation.  The scheme is very simple.  We have a timer routine
 * that keeps watching the auto negotiation process as it progresses.
 * The DP83840 is first told to start doing it's thing, we set up the time
 * and place the timer state machine in it's initial state.
 *
 * Here the timer peeks at the DP83840 status registers at each click to see
 * if the auto negotiation has completed, we assume here that the DP83840 PHY
 * will time out at some point and just tell us what (didn't) happen.  For
 * complete coverage we only allow so many of the ticks at this level to run,
 * when this has expired we print a warning message and try another strategy.
 * This "other" strategy is to force the interface into various speed/duplex
 * configurations and we stop when we see a link-up condition before the
 * maximum number of "peek" ticks have occurred.
 *
 * Once a valid link status has been detected we configure the BigMAC and
 * the rest of the Happy Meal to speak the most efficient protocol we could
 * get a clean link for.  The priority for link configurations, highest first
 * is:
 *                 100 Base-T Full Duplex
 *                 100 Base-T Half Duplex
 *                 10 Base-T Full Duplex
 *                 10 Base-T Half Duplex
 *
 * We start a new timer now, after a successful auto negotiation status has
 * been detected.  This timer just waits for the link-up bit to get set in
 * the BMCR of the DP83840.  When this occurs we print a kernel log message
 * describing the link type in use and the fact that it is up.
 *
 * If a fatal error of some sort is signalled and detected in the interrupt
 * service routine, and the chip is reset, or the link is ifconfig'd down
 * and then back up, this entire process repeats itself all over again.
 */
static int try_next_permutation(struct happy_meal *hp, void __iomem *tregs)
{
	hp->sw_bmcr = happy_meal_tcvr_read(hp, tregs, MII_BMCR);

	/* Downgrade from full to half duplex.  Only possible
	 * via ethtool.
	 */
	if (hp->sw_bmcr & BMCR_FULLDPLX) {
		hp->sw_bmcr &= ~(BMCR_FULLDPLX);
		happy_meal_tcvr_write(hp, tregs, MII_BMCR, hp->sw_bmcr);
		return 0;
	}

	/* Downgrade from 100 to 10. */
	if (hp->sw_bmcr & BMCR_SPEED100) {
		hp->sw_bmcr &= ~(BMCR_SPEED100);
		happy_meal_tcvr_write(hp, tregs, MII_BMCR, hp->sw_bmcr);
		return 0;
	}

	/* We've tried everything. */
	return -1;
}

static void display_link_mode(struct happy_meal *hp, void __iomem *tregs)
{
	printk(KERN_INFO "%s: Link is up using ", hp->dev->name);
	if (hp->tcvr_type == external)
		printk("external ");
	else
		printk("internal ");
	printk("transceiver at ");
	hp->sw_lpa = happy_meal_tcvr_read(hp, tregs, MII_LPA);
	if (hp->sw_lpa & (LPA_100HALF | LPA_100FULL)) {
		if (hp->sw_lpa & LPA_100FULL)
			printk("100Mb/s, Full Duplex.\n");
		else
			printk("100Mb/s, Half Duplex.\n");
	} else {
		if (hp->sw_lpa & LPA_10FULL)
			printk("10Mb/s, Full Duplex.\n");
		else
			printk("10Mb/s, Half Duplex.\n");
	}
}

static void display_forced_link_mode(struct happy_meal *hp, void __iomem *tregs)
{
	printk(KERN_INFO "%s: Link has been forced up using ", hp->dev->name);
	if (hp->tcvr_type == external)
		printk("external ");
	else
		printk("internal ");
	printk("transceiver at ");
	hp->sw_bmcr = happy_meal_tcvr_read(hp, tregs, MII_BMCR);
	if (hp->sw_bmcr & BMCR_SPEED100)
		printk("100Mb/s, ");
	else
		printk("10Mb/s, ");
	if (hp->sw_bmcr & BMCR_FULLDPLX)
		printk("Full Duplex.\n");
	else
		printk("Half Duplex.\n");
}

static int set_happy_link_modes(struct happy_meal *hp, void __iomem *tregs)
{
	int full;

	/* All we care about is making sure the bigmac tx_cfg has a
	 * proper duplex setting.
	 */
	if (hp->timer_state == arbwait) {
		hp->sw_lpa = happy_meal_tcvr_read(hp, tregs, MII_LPA);
		if (!(hp->sw_lpa & (LPA_10HALF | LPA_10FULL | LPA_100HALF | LPA_100FULL)))
			goto no_response;
		if (hp->sw_lpa & LPA_100FULL)
			full = 1;
		else if (hp->sw_lpa & LPA_100HALF)
			full = 0;
		else if (hp->sw_lpa & LPA_10FULL)
			full = 1;
		else
			full = 0;
	} else {
		/* Forcing a link mode. */
		hp->sw_bmcr = happy_meal_tcvr_read(hp, tregs, MII_BMCR);
		if (hp->sw_bmcr & BMCR_FULLDPLX)
			full = 1;
		else
			full = 0;
	}

	/* Before changing other bits in the tx_cfg register, and in
	 * general any of other the TX config registers too, you
	 * must:
	 * 1) Clear Enable
	 * 2) Poll with reads until that bit reads back as zero
	 * 3) Make TX configuration changes
	 * 4) Set Enable once more
	 */
	hme_write32(hp, hp->bigmacregs + BMAC_TXCFG,
		    hme_read32(hp, hp->bigmacregs + BMAC_TXCFG) &
		    ~(BIGMAC_TXCFG_ENABLE));
	while (hme_read32(hp, hp->bigmacregs + BMAC_TXCFG) & BIGMAC_TXCFG_ENABLE)
		barrier();
	if (full) {
		hp->happy_flags |= HFLAG_FULL;
		hme_write32(hp, hp->bigmacregs + BMAC_TXCFG,
			    hme_read32(hp, hp->bigmacregs + BMAC_TXCFG) |
			    BIGMAC_TXCFG_FULLDPLX);
	} else {
		hp->happy_flags &= ~(HFLAG_FULL);
		hme_write32(hp, hp->bigmacregs + BMAC_TXCFG,
			    hme_read32(hp, hp->bigmacregs + BMAC_TXCFG) &
			    ~(BIGMAC_TXCFG_FULLDPLX));
	}
	hme_write32(hp, hp->bigmacregs + BMAC_TXCFG,
		    hme_read32(hp, hp->bigmacregs + BMAC_TXCFG) |
		    BIGMAC_TXCFG_ENABLE);
	return 0;
no_response:
	return 1;
}

static int happy_meal_init(struct happy_meal *hp);

static int is_lucent_phy(struct happy_meal *hp)
{
	void __iomem *tregs = hp->tcvregs;
	unsigned short mr2, mr3;
	int ret = 0;

	mr2 = happy_meal_tcvr_read(hp, tregs, 2);
	mr3 = happy_meal_tcvr_read(hp, tregs, 3);
	if ((mr2 & 0xffff) == 0x0180 &&
	    ((mr3 & 0xffff) >> 10) == 0x1d)
		ret = 1;

	return ret;
}

static void happy_meal_timer(unsigned long data)
{
	struct happy_meal *hp = (struct happy_meal *) data;
	void __iomem *tregs = hp->tcvregs;
	int restart_timer = 0;

	spin_lock_irq(&hp->happy_lock);

	hp->timer_ticks++;
	switch(hp->timer_state) {
	case arbwait:
		/* Only allow for 5 ticks, thats 10 seconds and much too
		 * long to wait for arbitration to complete.
		 */
		if (hp->timer_ticks >= 10) {
			/* Enter force mode. */
	do_force_mode:
			hp->sw_bmcr = happy_meal_tcvr_read(hp, tregs, MII_BMCR);
			printk(KERN_NOTICE "%s: Auto-Negotiation unsuccessful, trying force link mode\n",
			       hp->dev->name);
			hp->sw_bmcr = BMCR_SPEED100;
			happy_meal_tcvr_write(hp, tregs, MII_BMCR, hp->sw_bmcr);

			if (!is_lucent_phy(hp)) {
				/* OK, seems we need do disable the transceiver for the first
				 * tick to make sure we get an accurate link state at the
				 * second tick.
				 */
				hp->sw_csconfig = happy_meal_tcvr_read(hp, tregs, DP83840_CSCONFIG);
				hp->sw_csconfig &= ~(CSCONFIG_TCVDISAB);
				happy_meal_tcvr_write(hp, tregs, DP83840_CSCONFIG, hp->sw_csconfig);
			}
			hp->timer_state = ltrywait;
			hp->timer_ticks = 0;
			restart_timer = 1;
		} else {
			/* Anything interesting happen? */
			hp->sw_bmsr = happy_meal_tcvr_read(hp, tregs, MII_BMSR);
			if (hp->sw_bmsr & BMSR_ANEGCOMPLETE) {
				int ret;

				/* Just what we've been waiting for... */
				ret = set_happy_link_modes(hp, tregs);
				if (ret) {
					/* Ooops, something bad happened, go to force
					 * mode.
					 *
					 * XXX Broken hubs which don't support 802.3u
					 * XXX auto-negotiation make this happen as well.
					 */
					goto do_force_mode;
				}

				/* Success, at least so far, advance our state engine. */
				hp->timer_state = lupwait;
				restart_timer = 1;
			} else {
				restart_timer = 1;
			}
		}
		break;

	case lupwait:
		/* Auto negotiation was successful and we are awaiting a
		 * link up status.  I have decided to let this timer run
		 * forever until some sort of error is signalled, reporting
		 * a message to the user at 10 second intervals.
		 */
		hp->sw_bmsr = happy_meal_tcvr_read(hp, tregs, MII_BMSR);
		if (hp->sw_bmsr & BMSR_LSTATUS) {
			/* Wheee, it's up, display the link mode in use and put
			 * the timer to sleep.
			 */
			display_link_mode(hp, tregs);
			hp->timer_state = asleep;
			restart_timer = 0;
		} else {
			if (hp->timer_ticks >= 10) {
				printk(KERN_NOTICE "%s: Auto negotiation successful, link still "
				       "not completely up.\n", hp->dev->name);
				hp->timer_ticks = 0;
				restart_timer = 1;
			} else {
				restart_timer = 1;
			}
		}
		break;

	case ltrywait:
		/* Making the timeout here too long can make it take
		 * annoyingly long to attempt all of the link mode
		 * permutations, but then again this is essentially
		 * error recovery code for the most part.
		 */
		hp->sw_bmsr = happy_meal_tcvr_read(hp, tregs, MII_BMSR);
		hp->sw_csconfig = happy_meal_tcvr_read(hp, tregs, DP83840_CSCONFIG);
		if (hp->timer_ticks == 1) {
			if (!is_lucent_phy(hp)) {
				/* Re-enable transceiver, we'll re-enable the transceiver next
				 * tick, then check link state on the following tick.
				 */
				hp->sw_csconfig |= CSCONFIG_TCVDISAB;
				happy_meal_tcvr_write(hp, tregs,
						      DP83840_CSCONFIG, hp->sw_csconfig);
			}
			restart_timer = 1;
			break;
		}
		if (hp->timer_ticks == 2) {
			if (!is_lucent_phy(hp)) {
				hp->sw_csconfig &= ~(CSCONFIG_TCVDISAB);
				happy_meal_tcvr_write(hp, tregs,
						      DP83840_CSCONFIG, hp->sw_csconfig);
			}
			restart_timer = 1;
			break;
		}
		if (hp->sw_bmsr & BMSR_LSTATUS) {
			/* Force mode selection success. */
			display_forced_link_mode(hp, tregs);
			set_happy_link_modes(hp, tregs); /* XXX error? then what? */
			hp->timer_state = asleep;
			restart_timer = 0;
		} else {
			if (hp->timer_ticks >= 4) { /* 6 seconds or so... */
				int ret;

				ret = try_next_permutation(hp, tregs);
				if (ret == -1) {
					/* Aieee, tried them all, reset the
					 * chip and try all over again.
					 */

					/* Let the user know... */
					printk(KERN_NOTICE "%s: Link down, cable problem?\n",
					       hp->dev->name);

					ret = happy_meal_init(hp);
					if (ret) {
						/* ho hum... */
						printk(KERN_ERR "%s: Error, cannot re-init the "
						       "Happy Meal.\n", hp->dev->name);
					}
					goto out;
				}
				if (!is_lucent_phy(hp)) {
					hp->sw_csconfig = happy_meal_tcvr_read(hp, tregs,
									       DP83840_CSCONFIG);
					hp->sw_csconfig |= CSCONFIG_TCVDISAB;
					happy_meal_tcvr_write(hp, tregs,
							      DP83840_CSCONFIG, hp->sw_csconfig);
				}
				hp->timer_ticks = 0;
				restart_timer = 1;
			} else {
				restart_timer = 1;
			}
		}
		break;

	case asleep:
	default:
		/* Can't happens.... */
		printk(KERN_ERR "%s: Aieee, link timer is asleep but we got one anyways!\n",
		       hp->dev->name);
		restart_timer = 0;
		hp->timer_ticks = 0;
		hp->timer_state = asleep; /* foo on you */
		break;
	};

	if (restart_timer) {
		hp->happy_timer.expires = jiffies + ((12 * HZ)/10); /* 1.2 sec. */
		add_timer(&hp->happy_timer);
	}

out:
	spin_unlock_irq(&hp->happy_lock);
}

#define TX_RESET_TRIES     32
#define RX_RESET_TRIES     32

/* hp->happy_lock must be held */
static void happy_meal_tx_reset(struct happy_meal *hp, void __iomem *bregs)
{
	int tries = TX_RESET_TRIES;

	HMD(("happy_meal_tx_reset: reset, "));

	/* Would you like to try our SMCC Delux? */
	hme_write32(hp, bregs + BMAC_TXSWRESET, 0);
	while ((hme_read32(hp, bregs + BMAC_TXSWRESET) & 1) && --tries)
		udelay(20);

	/* Lettuce, tomato, buggy hardware (no extra charge)? */
	if (!tries)
		printk(KERN_ERR "happy meal: Transceiver BigMac ATTACK!");

	/* Take care. */
	HMD(("done\n"));
}

/* hp->happy_lock must be held */
static void happy_meal_rx_reset(struct happy_meal *hp, void __iomem *bregs)
{
	int tries = RX_RESET_TRIES;

	HMD(("happy_meal_rx_reset: reset, "));

	/* We have a special on GNU/Viking hardware bugs today. */
	hme_write32(hp, bregs + BMAC_RXSWRESET, 0);
	while ((hme_read32(hp, bregs + BMAC_RXSWRESET) & 1) && --tries)
		udelay(20);

	/* Will that be all? */
	if (!tries)
		printk(KERN_ERR "happy meal: Receiver BigMac ATTACK!");

	/* Don't forget your vik_1137125_wa.  Have a nice day. */
	HMD(("done\n"));
}

#define STOP_TRIES         16

/* hp->happy_lock must be held */
static void happy_meal_stop(struct happy_meal *hp, void __iomem *gregs)
{
	int tries = STOP_TRIES;

	HMD(("happy_meal_stop: reset, "));

	/* We're consolidating our STB products, it's your lucky day. */
	hme_write32(hp, gregs + GREG_SWRESET, GREG_RESET_ALL);
	while (hme_read32(hp, gregs + GREG_SWRESET) && --tries)
		udelay(20);

	/* Come back next week when we are "Sun Microelectronics". */
	if (!tries)
		printk(KERN_ERR "happy meal: Fry guys.");

	/* Remember: "Different name, same old buggy as shit hardware." */
	HMD(("done\n"));
}

/* hp->happy_lock must be held */
static void happy_meal_get_counters(struct happy_meal *hp, void __iomem *bregs)
{
	struct net_device_stats *stats = &hp->net_stats;

	stats->rx_crc_errors += hme_read32(hp, bregs + BMAC_RCRCECTR);
	hme_write32(hp, bregs + BMAC_RCRCECTR, 0);

	stats->rx_frame_errors += hme_read32(hp, bregs + BMAC_UNALECTR);
	hme_write32(hp, bregs + BMAC_UNALECTR, 0);

	stats->rx_length_errors += hme_read32(hp, bregs + BMAC_GLECTR);
	hme_write32(hp, bregs + BMAC_GLECTR, 0);

	stats->tx_aborted_errors += hme_read32(hp, bregs + BMAC_EXCTR);

	stats->collisions +=
		(hme_read32(hp, bregs + BMAC_EXCTR) +
		 hme_read32(hp, bregs + BMAC_LTCTR));
	hme_write32(hp, bregs + BMAC_EXCTR, 0);
	hme_write32(hp, bregs + BMAC_LTCTR, 0);
}

/* hp->happy_lock must be held */
static void happy_meal_poll_stop(struct happy_meal *hp, void __iomem *tregs)
{
	ASD(("happy_meal_poll_stop: "));

	/* If polling disabled or not polling already, nothing to do. */
	if ((hp->happy_flags & (HFLAG_POLLENABLE | HFLAG_POLL)) !=
	   (HFLAG_POLLENABLE | HFLAG_POLL)) {
		HMD(("not polling, return\n"));
		return;
	}

	/* Shut up the MIF. */
	ASD(("were polling, mif ints off, "));
	hme_write32(hp, tregs + TCVR_IMASK, 0xffff);

	/* Turn off polling. */
	ASD(("polling off, "));
	hme_write32(hp, tregs + TCVR_CFG,
		    hme_read32(hp, tregs + TCVR_CFG) & ~(TCV_CFG_PENABLE));

	/* We are no longer polling. */
	hp->happy_flags &= ~(HFLAG_POLL);

	/* Let the bits set. */
	udelay(200);
	ASD(("done\n"));
}

/* Only Sun can take such nice parts and fuck up the programming interface
 * like this.  Good job guys...
 */
#define TCVR_RESET_TRIES       16 /* It should reset quickly        */
#define TCVR_UNISOLATE_TRIES   32 /* Dis-isolation can take longer. */

/* hp->happy_lock must be held */
static int happy_meal_tcvr_reset(struct happy_meal *hp, void __iomem *tregs)
{
	u32 tconfig;
	int result, tries = TCVR_RESET_TRIES;

	tconfig = hme_read32(hp, tregs + TCVR_CFG);
	ASD(("happy_meal_tcvr_reset: tcfg<%08lx> ", tconfig));
	if (hp->tcvr_type == external) {
		ASD(("external<"));
		hme_write32(hp, tregs + TCVR_CFG, tconfig & ~(TCV_CFG_PSELECT));
		hp->tcvr_type = internal;
		hp->paddr = TCV_PADDR_ITX;
		ASD(("ISOLATE,"));
		happy_meal_tcvr_write(hp, tregs, MII_BMCR,
				      (BMCR_LOOPBACK|BMCR_PDOWN|BMCR_ISOLATE));
		result = happy_meal_tcvr_read(hp, tregs, MII_BMCR);
		if (result == TCVR_FAILURE) {
			ASD(("phyread_fail>\n"));
			return -1;
		}
		ASD(("phyread_ok,PSELECT>"));
		hme_write32(hp, tregs + TCVR_CFG, tconfig | TCV_CFG_PSELECT);
		hp->tcvr_type = external;
		hp->paddr = TCV_PADDR_ETX;
	} else {
		if (tconfig & TCV_CFG_MDIO1) {
			ASD(("internal<PSELECT,"));
			hme_write32(hp, tregs + TCVR_CFG, (tconfig | TCV_CFG_PSELECT));
			ASD(("ISOLATE,"));
			happy_meal_tcvr_write(hp, tregs, MII_BMCR,
					      (BMCR_LOOPBACK|BMCR_PDOWN|BMCR_ISOLATE));
			result = happy_meal_tcvr_read(hp, tregs, MII_BMCR);
			if (result == TCVR_FAILURE) {
				ASD(("phyread_fail>\n"));
				return -1;
			}
			ASD(("phyread_ok,~PSELECT>"));
			hme_write32(hp, tregs + TCVR_CFG, (tconfig & ~(TCV_CFG_PSELECT)));
			hp->tcvr_type = internal;
			hp->paddr = TCV_PADDR_ITX;
		}
	}

	ASD(("BMCR_RESET "));
	happy_meal_tcvr_write(hp, tregs, MII_BMCR, BMCR_RESET);

	while (--tries) {
		result = happy_meal_tcvr_read(hp, tregs, MII_BMCR);
		if (result == TCVR_FAILURE)
			return -1;
		hp->sw_bmcr = result;
		if (!(result & BMCR_RESET))
			break;
		udelay(20);
	}
	if (!tries) {
		ASD(("BMCR RESET FAILED!\n"));
		return -1;
	}
	ASD(("RESET_OK\n"));

	/* Get fresh copies of the PHY registers. */
	hp->sw_bmsr      = happy_meal_tcvr_read(hp, tregs, MII_BMSR);
	hp->sw_physid1   = happy_meal_tcvr_read(hp, tregs, MII_PHYSID1);
	hp->sw_physid2   = happy_meal_tcvr_read(hp, tregs, MII_PHYSID2);
	hp->sw_advertise = happy_meal_tcvr_read(hp, tregs, MII_ADVERTISE);

	ASD(("UNISOLATE"));
	hp->sw_bmcr &= ~(BMCR_ISOLATE);
	happy_meal_tcvr_write(hp, tregs, MII_BMCR, hp->sw_bmcr);

	tries = TCVR_UNISOLATE_TRIES;
	while (--tries) {
		result = happy_meal_tcvr_read(hp, tregs, MII_BMCR);
		if (result == TCVR_FAILURE)
			return -1;
		if (!(result & BMCR_ISOLATE))
			break;
		udelay(20);
	}
	if (!tries) {
		ASD((" FAILED!\n"));
		return -1;
	}
	ASD((" SUCCESS and CSCONFIG_DFBYPASS\n"));
	if (!is_lucent_phy(hp)) {
		result = happy_meal_tcvr_read(hp, tregs,
					      DP83840_CSCONFIG);
		happy_meal_tcvr_write(hp, tregs,
				      DP83840_CSCONFIG, (result | CSCONFIG_DFBYPASS));
	}
	return 0;
}

/* Figure out whether we have an internal or external transceiver.
 *
 * hp->happy_lock must be held
 */
static void happy_meal_transceiver_check(struct happy_meal *hp, void __iomem *tregs)
{
	unsigned long tconfig = hme_read32(hp, tregs + TCVR_CFG);

	ASD(("happy_meal_transceiver_check: tcfg=%08lx ", tconfig));
	if (hp->happy_flags & HFLAG_POLL) {
		/* If we are polling, we must stop to get the transceiver type. */
		ASD(("<polling> "));
		if (hp->tcvr_type == internal) {
			if (tconfig & TCV_CFG_MDIO1) {
				ASD(("<internal> <poll stop> "));
				happy_meal_poll_stop(hp, tregs);
				hp->paddr = TCV_PADDR_ETX;
				hp->tcvr_type = external;
				ASD(("<external>\n"));
				tconfig &= ~(TCV_CFG_PENABLE);
				tconfig |= TCV_CFG_PSELECT;
				hme_write32(hp, tregs + TCVR_CFG, tconfig);
			}
		} else {
			if (hp->tcvr_type == external) {
				ASD(("<external> "));
				if (!(hme_read32(hp, tregs + TCVR_STATUS) >> 16)) {
					ASD(("<poll stop> "));
					happy_meal_poll_stop(hp, tregs);
					hp->paddr = TCV_PADDR_ITX;
					hp->tcvr_type = internal;
					ASD(("<internal>\n"));
					hme_write32(hp, tregs + TCVR_CFG,
						    hme_read32(hp, tregs + TCVR_CFG) &
						    ~(TCV_CFG_PSELECT));
				}
				ASD(("\n"));
			} else {
				ASD(("<none>\n"));
			}
		}
	} else {
		u32 reread = hme_read32(hp, tregs + TCVR_CFG);

		/* Else we can just work off of the MDIO bits. */
		ASD(("<not polling> "));
		if (reread & TCV_CFG_MDIO1) {
			hme_write32(hp, tregs + TCVR_CFG, tconfig | TCV_CFG_PSELECT);
			hp->paddr = TCV_PADDR_ETX;
			hp->tcvr_type = external;
			ASD(("<external>\n"));
		} else {
			if (reread & TCV_CFG_MDIO0) {
				hme_write32(hp, tregs + TCVR_CFG,
					    tconfig & ~(TCV_CFG_PSELECT));
				hp->paddr = TCV_PADDR_ITX;
				hp->tcvr_type = internal;
				ASD(("<internal>\n"));
			} else {
				printk(KERN_ERR "happy meal: Transceiver and a coke please.");
				hp->tcvr_type = none; /* Grrr... */
				ASD(("<none>\n"));
			}
		}
	}
}

/* The receive ring buffers are a bit tricky to get right.  Here goes...
 *
 * The buffers we dma into must be 64 byte aligned.  So we use a special
 * alloc_skb() routine for the happy meal to allocate 64 bytes more than
 * we really need.
 *
 * We use skb_reserve() to align the data block we get in the skb.  We
 * also program the etxregs->cfg register to use an offset of 2.  This
 * imperical constant plus the ethernet header size will always leave
 * us with a nicely aligned ip header once we pass things up to the
 * protocol layers.
 *
 * The numbers work out to:
 *
 *         Max ethernet frame size         1518
 *         Ethernet header size              14
 *         Happy Meal base offset             2
 *
 * Say a skb data area is at 0xf001b010, and its size alloced is
 * (ETH_FRAME_LEN + 64 + 2) = (1514 + 64 + 2) = 1580 bytes.
 *
 * First our alloc_skb() routine aligns the data base to a 64 byte
 * boundary.  We now have 0xf001b040 as our skb data address.  We
 * plug this into the receive descriptor address.
 *
 * Next, we skb_reserve() 2 bytes to account for the Happy Meal offset.
 * So now the data we will end up looking at starts at 0xf001b042.  When
 * the packet arrives, we will check out the size received and subtract
 * this from the skb->length.  Then we just pass the packet up to the
 * protocols as is, and allocate a new skb to replace this slot we have
 * just received from.
 *
 * The ethernet layer will strip the ether header from the front of the
 * skb we just sent to it, this leaves us with the ip header sitting
 * nicely aligned at 0xf001b050.  Also, for tcp and udp packets the
 * Happy Meal has even checksummed the tcp/udp data for us.  The 16
 * bit checksum is obtained from the low bits of the receive descriptor
 * flags, thus:
 *
 * 	skb->csum = rxd->rx_flags & 0xffff;
 * 	skb->ip_summed = CHECKSUM_COMPLETE;
 *
 * before sending off the skb to the protocols, and we are good as gold.
 */
static void happy_meal_clean_rings(struct happy_meal *hp)
{
	int i;

	for (i = 0; i < RX_RING_SIZE; i++) {
		if (hp->rx_skbs[i] != NULL) {
			struct sk_buff *skb = hp->rx_skbs[i];
			struct happy_meal_rxd *rxd;
			u32 dma_addr;

			rxd = &hp->happy_block->happy_meal_rxd[i];
			dma_addr = hme_read_desc32(hp, &rxd->rx_addr);
			dma_unmap_single(hp->dma_dev, dma_addr,
					 RX_BUF_ALLOC_SIZE, DMA_FROM_DEVICE);
			dev_kfree_skb_any(skb);
			hp->rx_skbs[i] = NULL;
		}
	}

	for (i = 0; i < TX_RING_SIZE; i++) {
		if (hp->tx_skbs[i] != NULL) {
			struct sk_buff *skb = hp->tx_skbs[i];
			struct happy_meal_txd *txd;
			u32 dma_addr;
			int frag;

			hp->tx_skbs[i] = NULL;

			for (frag = 0; frag <= skb_shinfo(skb)->nr_frags; frag++) {
				txd = &hp->happy_block->happy_meal_txd[i];
				dma_addr = hme_read_desc32(hp, &txd->tx_addr);
				dma_unmap_single(hp->dma_dev, dma_addr,
						 (hme_read_desc32(hp, &txd->tx_flags)
						  & TXFLAG_SIZE),
						 DMA_TO_DEVICE);

				if (frag != skb_shinfo(skb)->nr_frags)
					i++;
			}

			dev_kfree_skb_any(skb);
		}
	}
}

/* hp->happy_lock must be held */
static void happy_meal_init_rings(struct happy_meal *hp)
{
	struct hmeal_init_block *hb = hp->happy_block;
	struct net_device *dev = hp->dev;
	int i;

	HMD(("happy_meal_init_rings: counters to zero, "));
	hp->rx_new = hp->rx_old = hp->tx_new = hp->tx_old = 0;

	/* Free any skippy bufs left around in the rings. */
	HMD(("clean, "));
	happy_meal_clean_rings(hp);

	/* Now get new skippy bufs for the receive ring. */
	HMD(("init rxring, "));
	for (i = 0; i < RX_RING_SIZE; i++) {
		struct sk_buff *skb;

		skb = happy_meal_alloc_skb(RX_BUF_ALLOC_SIZE, GFP_ATOMIC);
		if (!skb) {
			hme_write_rxd(hp, &hb->happy_meal_rxd[i], 0, 0);
			continue;
		}
		hp->rx_skbs[i] = skb;
		skb->dev = dev;

		/* Because we reserve afterwards. */
		skb_put(skb, (ETH_FRAME_LEN + RX_OFFSET + 4));
		hme_write_rxd(hp, &hb->happy_meal_rxd[i],
			      (RXFLAG_OWN | ((RX_BUF_ALLOC_SIZE - RX_OFFSET) << 16)),
			      dma_map_single(hp->dma_dev, skb->data, RX_BUF_ALLOC_SIZE,
					     DMA_FROM_DEVICE));
		skb_reserve(skb, RX_OFFSET);
	}

	HMD(("init txring, "));
	for (i = 0; i < TX_RING_SIZE; i++)
		hme_write_txd(hp, &hb->happy_meal_txd[i], 0, 0);

	HMD(("done\n"));
}

/* hp->happy_lock must be held */
static void happy_meal_begin_auto_negotiation(struct happy_meal *hp,
					      void __iomem *tregs,
					      struct ethtool_cmd *ep)
{
	int timeout;

	/* Read all of the registers we are interested in now. */
	hp->sw_bmsr      = happy_meal_tcvr_read(hp, tregs, MII_BMSR);
	hp->sw_bmcr      = happy_meal_tcvr_read(hp, tregs, MII_BMCR);
	hp->sw_physid1   = happy_meal_tcvr_read(hp, tregs, MII_PHYSID1);
	hp->sw_physid2   = happy_meal_tcvr_read(hp, tregs, MII_PHYSID2);

	/* XXX Check BMSR_ANEGCAPABLE, should not be necessary though. */

	hp->sw_advertise = happy_meal_tcvr_read(hp, tregs, MII_ADVERTISE);
	if (ep == NULL || ep->autoneg == AUTONEG_ENABLE) {
		/* Advertise everything we can support. */
		if (hp->sw_bmsr & BMSR_10HALF)
			hp->sw_advertise |= (ADVERTISE_10HALF);
		else
			hp->sw_advertise &= ~(ADVERTISE_10HALF);

		if (hp->sw_bmsr & BMSR_10FULL)
			hp->sw_advertise |= (ADVERTISE_10FULL);
		else
			hp->sw_advertise &= ~(ADVERTISE_10FULL);
		if (hp->sw_bmsr & BMSR_100HALF)
			hp->sw_advertise |= (ADVERTISE_100HALF);
		else
			hp->sw_advertise &= ~(ADVERTISE_100HALF);
		if (hp->sw_bmsr & BMSR_100FULL)
			hp->sw_advertise |= (ADVERTISE_100FULL);
		else
			hp->sw_advertise &= ~(ADVERTISE_100FULL);
		happy_meal_tcvr_write(hp, tregs, MII_ADVERTISE, hp->sw_advertise);

		/* XXX Currently no Happy Meal cards I know off support 100BaseT4,
		 * XXX and this is because the DP83840 does not support it, changes
		 * XXX would need to be made to the tx/rx logic in the driver as well
		 * XXX so I completely skip checking for it in the BMSR for now.
		 */

#ifdef AUTO_SWITCH_DEBUG
		ASD(("%s: Advertising [ ", hp->dev->name));
		if (hp->sw_advertise & ADVERTISE_10HALF)
			ASD(("10H "));
		if (hp->sw_advertise & ADVERTISE_10FULL)
			ASD(("10F "));
		if (hp->sw_advertise & ADVERTISE_100HALF)
			ASD(("100H "));
		if (hp->sw_advertise & ADVERTISE_100FULL)
			ASD(("100F "));
#endif

		/* Enable Auto-Negotiation, this is usually on already... */
		hp->sw_bmcr |= BMCR_ANENABLE;
		happy_meal_tcvr_write(hp, tregs, MII_BMCR, hp->sw_bmcr);

		/* Restart it to make sure it is going. */
		hp->sw_bmcr |= BMCR_ANRESTART;
		happy_meal_tcvr_write(hp, tregs, MII_BMCR, hp->sw_bmcr);

		/* BMCR_ANRESTART self clears when the process has begun. */

		timeout = 64;  /* More than enough. */
		while (--timeout) {
			hp->sw_bmcr = happy_meal_tcvr_read(hp, tregs, MII_BMCR);
			if (!(hp->sw_bmcr & BMCR_ANRESTART))
				break; /* got it. */
			udelay(10);
		}
		if (!timeout) {
			printk(KERN_ERR "%s: Happy Meal would not start auto negotiation "
			       "BMCR=0x%04x\n", hp->dev->name, hp->sw_bmcr);
			printk(KERN_NOTICE "%s: Performing force link detection.\n",
			       hp->dev->name);
			goto force_link;
		} else {
			hp->timer_state = arbwait;
		}
	} else {
force_link:
		/* Force the link up, trying first a particular mode.
		 * Either we are here at the request of ethtool or
		 * because the Happy Meal would not start to autoneg.
		 */

		/* Disable auto-negotiation in BMCR, enable the duplex and
		 * speed setting, init the timer state machine, and fire it off.
		 */
		if (ep == NULL || ep->autoneg == AUTONEG_ENABLE) {
			hp->sw_bmcr = BMCR_SPEED100;
		} else {
			if (ep->speed == SPEED_100)
				hp->sw_bmcr = BMCR_SPEED100;
			else
				hp->sw_bmcr = 0;
			if (ep->duplex == DUPLEX_FULL)
				hp->sw_bmcr |= BMCR_FULLDPLX;
		}
		happy_meal_tcvr_write(hp, tregs, MII_BMCR, hp->sw_bmcr);

		if (!is_lucent_phy(hp)) {
			/* OK, seems we need do disable the transceiver for the first
			 * tick to make sure we get an accurate link state at the
			 * second tick.
			 */
			hp->sw_csconfig = happy_meal_tcvr_read(hp, tregs,
							       DP83840_CSCONFIG);
			hp->sw_csconfig &= ~(CSCONFIG_TCVDISAB);
			happy_meal_tcvr_write(hp, tregs, DP83840_CSCONFIG,
					      hp->sw_csconfig);
		}
		hp->timer_state = ltrywait;
	}

	hp->timer_ticks = 0;
	hp->happy_timer.expires = jiffies + (12 * HZ)/10;  /* 1.2 sec. */
	hp->happy_timer.data = (unsigned long) hp;
	hp->happy_timer.function = &happy_meal_timer;
	add_timer(&hp->happy_timer);
}

/* hp->happy_lock must be held */
static int happy_meal_init(struct happy_meal *hp)
{
	void __iomem *gregs        = hp->gregs;
	void __iomem *etxregs      = hp->etxregs;
	void __iomem *erxregs      = hp->erxregs;
	void __iomem *bregs        = hp->bigmacregs;
	void __iomem *tregs        = hp->tcvregs;
	u32 regtmp, rxcfg;
	unsigned char *e = &hp->dev->dev_addr[0];

	/* If auto-negotiation timer is running, kill it. */
	del_timer(&hp->happy_timer);

	HMD(("happy_meal_init: happy_flags[%08x] ",
	     hp->happy_flags));
	if (!(hp->happy_flags & HFLAG_INIT)) {
		HMD(("set HFLAG_INIT, "));
		hp->happy_flags |= HFLAG_INIT;
		happy_meal_get_counters(hp, bregs);
	}

	/* Stop polling. */
	HMD(("to happy_meal_poll_stop\n"));
	happy_meal_poll_stop(hp, tregs);

	/* Stop transmitter and receiver. */
	HMD(("happy_meal_init: to happy_meal_stop\n"));
	happy_meal_stop(hp, gregs);

	/* Alloc and reset the tx/rx descriptor chains. */
	HMD(("happy_meal_init: to happy_meal_init_rings\n"));
	happy_meal_init_rings(hp);

	/* Shut up the MIF. */
	HMD(("happy_meal_init: Disable all MIF irqs (old[%08x]), ",
	     hme_read32(hp, tregs + TCVR_IMASK)));
	hme_write32(hp, tregs + TCVR_IMASK, 0xffff);

	/* See if we can enable the MIF frame on this card to speak to the DP83840. */
	if (hp->happy_flags & HFLAG_FENABLE) {
		HMD(("use frame old[%08x], ",
		     hme_read32(hp, tregs + TCVR_CFG)));
		hme_write32(hp, tregs + TCVR_CFG,
			    hme_read32(hp, tregs + TCVR_CFG) & ~(TCV_CFG_BENABLE));
	} else {
		HMD(("use bitbang old[%08x], ",
		     hme_read32(hp, tregs + TCVR_CFG)));
		hme_write32(hp, tregs + TCVR_CFG,
			    hme_read32(hp, tregs + TCVR_CFG) | TCV_CFG_BENABLE);
	}

	/* Check the state of the transceiver. */
	HMD(("to happy_meal_transceiver_check\n"));
	happy_meal_transceiver_check(hp, tregs);

	/* Put the Big Mac into a sane state. */
	HMD(("happy_meal_init: "));
	switch(hp->tcvr_type) {
	case none:
		/* Cannot operate if we don't know the transceiver type! */
		HMD(("AAIEEE no transceiver type, EAGAIN"));
		return -EAGAIN;

	case internal:
		/* Using the MII buffers. */
		HMD(("internal, using MII, "));
		hme_write32(hp, bregs + BMAC_XIFCFG, 0);
		break;

	case external:
		/* Not using the MII, disable it. */
		HMD(("external, disable MII, "));
		hme_write32(hp, bregs + BMAC_XIFCFG, BIGMAC_XCFG_MIIDISAB);
		break;
	};

	if (happy_meal_tcvr_reset(hp, tregs))
		return -EAGAIN;

	/* Reset the Happy Meal Big Mac transceiver and the receiver. */
	HMD(("tx/rx reset, "));
	happy_meal_tx_reset(hp, bregs);
	happy_meal_rx_reset(hp, bregs);

	/* Set jam size and inter-packet gaps to reasonable defaults. */
	HMD(("jsize/ipg1/ipg2, "));
	hme_write32(hp, bregs + BMAC_JSIZE, DEFAULT_JAMSIZE);
	hme_write32(hp, bregs + BMAC_IGAP1, DEFAULT_IPG1);
	hme_write32(hp, bregs + BMAC_IGAP2, DEFAULT_IPG2);

	/* Load up the MAC address and random seed. */
	HMD(("rseed/macaddr, "));

	/* The docs recommend to use the 10LSB of our MAC here. */
	hme_write32(hp, bregs + BMAC_RSEED, ((e[5] | e[4]<<8)&0x3ff));

	hme_write32(hp, bregs + BMAC_MACADDR2, ((e[4] << 8) | e[5]));
	hme_write32(hp, bregs + BMAC_MACADDR1, ((e[2] << 8) | e[3]));
	hme_write32(hp, bregs + BMAC_MACADDR0, ((e[0] << 8) | e[1]));

	HMD(("htable, "));
	if ((hp->dev->flags & IFF_ALLMULTI) ||
	    (hp->dev->mc_count > 64)) {
		hme_write32(hp, bregs + BMAC_HTABLE0, 0xffff);
		hme_write32(hp, bregs + BMAC_HTABLE1, 0xffff);
		hme_write32(hp, bregs + BMAC_HTABLE2, 0xffff);
		hme_write32(hp, bregs + BMAC_HTABLE3, 0xffff);
	} else if ((hp->dev->flags & IFF_PROMISC) == 0) {
		u16 hash_table[4];
		struct dev_mc_list *dmi = hp->dev->mc_list;
		char *addrs;
		int i;
		u32 crc;

		for (i = 0; i < 4; i++)
			hash_table[i] = 0;

		for (i = 0; i < hp->dev->mc_count; i++) {
			addrs = dmi->dmi_addr;
			dmi = dmi->next;

			if (!(*addrs & 1))
				continue;

			crc = ether_crc_le(6, addrs);
			crc >>= 26;
			hash_table[crc >> 4] |= 1 << (crc & 0xf);
		}
		hme_write32(hp, bregs + BMAC_HTABLE0, hash_table[0]);
		hme_write32(hp, bregs + BMAC_HTABLE1, hash_table[1]);
		hme_write32(hp, bregs + BMAC_HTABLE2, hash_table[2]);
		hme_write32(hp, bregs + BMAC_HTABLE3, hash_table[3]);
	} else {
		hme_write32(hp, bregs + BMAC_HTABLE3, 0);
		hme_write32(hp, bregs + BMAC_HTABLE2, 0);
		hme_write32(hp, bregs + BMAC_HTABLE1, 0);
		hme_write32(hp, bregs + BMAC_HTABLE0, 0);
	}

	/* Set the RX and TX ring ptrs. */
	HMD(("ring ptrs rxr[%08x] txr[%08x]\n",
	     ((__u32)hp->hblock_dvma + hblock_offset(happy_meal_rxd, 0)),
	     ((__u32)hp->hblock_dvma + hblock_offset(happy_meal_txd, 0))));
	hme_write32(hp, erxregs + ERX_RING,
		    ((__u32)hp->hblock_dvma + hblock_offset(happy_meal_rxd, 0)));
	hme_write32(hp, etxregs + ETX_RING,
		    ((__u32)hp->hblock_dvma + hblock_offset(happy_meal_txd, 0)));

	/* Parity issues in the ERX unit of some HME revisions can cause some
	 * registers to not be written unless their parity is even.  Detect such
	 * lost writes and simply rewrite with a low bit set (which will be ignored
	 * since the rxring needs to be 2K aligned).
	 */
	if (hme_read32(hp, erxregs + ERX_RING) !=
	    ((__u32)hp->hblock_dvma + hblock_offset(happy_meal_rxd, 0)))
		hme_write32(hp, erxregs + ERX_RING,
			    ((__u32)hp->hblock_dvma + hblock_offset(happy_meal_rxd, 0))
			    | 0x4);

	/* Set the supported burst sizes. */
	HMD(("happy_meal_init: old[%08x] bursts<",
	     hme_read32(hp, gregs + GREG_CFG)));

#ifndef CONFIG_SPARC
	/* It is always PCI and can handle 64byte bursts. */
	hme_write32(hp, gregs + GREG_CFG, GREG_CFG_BURST64);
#else
	if ((hp->happy_bursts & DMA_BURST64) &&
	    ((hp->happy_flags & HFLAG_PCI) != 0
#ifdef CONFIG_SBUS
	     || sbus_can_burst64()
#endif
	     || 0)) {
		u32 gcfg = GREG_CFG_BURST64;

		/* I have no idea if I should set the extended
		 * transfer mode bit for Cheerio, so for now I
		 * do not.  -DaveM
		 */
#ifdef CONFIG_SBUS
		if ((hp->happy_flags & HFLAG_PCI) == 0) {
			struct of_device *op = hp->happy_dev;
			if (sbus_can_dma_64bit()) {
				sbus_set_sbus64(&op->dev,
						hp->happy_bursts);
				gcfg |= GREG_CFG_64BIT;
			}
		}
#endif

		HMD(("64>"));
		hme_write32(hp, gregs + GREG_CFG, gcfg);
	} else if (hp->happy_bursts & DMA_BURST32) {
		HMD(("32>"));
		hme_write32(hp, gregs + GREG_CFG, GREG_CFG_BURST32);
	} else if (hp->happy_bursts & DMA_BURST16) {
		HMD(("16>"));
		hme_write32(hp, gregs + GREG_CFG, GREG_CFG_BURST16);
	} else {
		HMD(("XXX>"));
		hme_write32(hp, gregs + GREG_CFG, 0);
	}
#endif /* CONFIG_SPARC */

	/* Turn off interrupts we do not want to hear. */
	HMD((", enable global interrupts, "));
	hme_write32(hp, gregs + GREG_IMASK,
		    (GREG_IMASK_GOTFRAME | GREG_IMASK_RCNTEXP |
		     GREG_IMASK_SENTFRAME | GREG_IMASK_TXPERR));

	/* Set the transmit ring buffer size. */
	HMD(("tx rsize=%d oreg[%08x], ", (int)TX_RING_SIZE,
	     hme_read32(hp, etxregs + ETX_RSIZE)));
	hme_write32(hp, etxregs + ETX_RSIZE, (TX_RING_SIZE >> ETX_RSIZE_SHIFT) - 1);

	/* Enable transmitter DVMA. */
	HMD(("tx dma enable old[%08x], ",
	     hme_read32(hp, etxregs + ETX_CFG)));
	hme_write32(hp, etxregs + ETX_CFG,
		    hme_read32(hp, etxregs + ETX_CFG) | ETX_CFG_DMAENABLE);

	/* This chip really rots, for the receiver sometimes when you
	 * write to its control registers not all the bits get there
	 * properly.  I cannot think of a sane way to provide complete
	 * coverage for this hardware bug yet.
	 */
	HMD(("erx regs bug old[%08x]\n",
	     hme_read32(hp, erxregs + ERX_CFG)));
	hme_write32(hp, erxregs + ERX_CFG, ERX_CFG_DEFAULT(RX_OFFSET));
	regtmp = hme_read32(hp, erxregs + ERX_CFG);
	hme_write32(hp, erxregs + ERX_CFG, ERX_CFG_DEFAULT(RX_OFFSET));
	if (hme_read32(hp, erxregs + ERX_CFG) != ERX_CFG_DEFAULT(RX_OFFSET)) {
		printk(KERN_ERR "happy meal: Eieee, rx config register gets greasy fries.\n");
		printk(KERN_ERR "happy meal: Trying to set %08x, reread gives %08x\n",
		       ERX_CFG_DEFAULT(RX_OFFSET), regtmp);
		/* XXX Should return failure here... */
	}

	/* Enable Big Mac hash table filter. */
	HMD(("happy_meal_init: enable hash rx_cfg_old[%08x], ",
	     hme_read32(hp, bregs + BMAC_RXCFG)));
	rxcfg = BIGMAC_RXCFG_HENABLE | BIGMAC_RXCFG_REJME;
	if (hp->dev->flags & IFF_PROMISC)
		rxcfg |= BIGMAC_RXCFG_PMISC;
	hme_write32(hp, bregs + BMAC_RXCFG, rxcfg);

	/* Let the bits settle in the chip. */
	udelay(10);

	/* Ok, configure the Big Mac transmitter. */
	HMD(("BIGMAC init, "));
	regtmp = 0;
	if (hp->happy_flags & HFLAG_FULL)
		regtmp |= BIGMAC_TXCFG_FULLDPLX;

	/* Don't turn on the "don't give up" bit for now.  It could cause hme
	 * to deadlock with the PHY if a Jabber occurs.
	 */
	hme_write32(hp, bregs + BMAC_TXCFG, regtmp /*| BIGMAC_TXCFG_DGIVEUP*/);

	/* Give up after 16 TX attempts. */
	hme_write32(hp, bregs + BMAC_ALIMIT, 16);

	/* Enable the output drivers no matter what. */
	regtmp = BIGMAC_XCFG_ODENABLE;

	/* If card can do lance mode, enable it. */
	if (hp->happy_flags & HFLAG_LANCE)
		regtmp |= (DEFAULT_IPG0 << 5) | BIGMAC_XCFG_LANCE;

	/* Disable the MII buffers if using external transceiver. */
	if (hp->tcvr_type == external)
		regtmp |= BIGMAC_XCFG_MIIDISAB;

	HMD(("XIF config old[%08x], ",
	     hme_read32(hp, bregs + BMAC_XIFCFG)));
	hme_write32(hp, bregs + BMAC_XIFCFG, regtmp);

	/* Start things up. */
	HMD(("tx old[%08x] and rx [%08x] ON!\n",
	     hme_read32(hp, bregs + BMAC_TXCFG),
	     hme_read32(hp, bregs + BMAC_RXCFG)));

	/* Set larger TX/RX size to allow for 802.1q */
	hme_write32(hp, bregs + BMAC_TXMAX, ETH_FRAME_LEN + 8);
	hme_write32(hp, bregs + BMAC_RXMAX, ETH_FRAME_LEN + 8);

	hme_write32(hp, bregs + BMAC_TXCFG,
		    hme_read32(hp, bregs + BMAC_TXCFG) | BIGMAC_TXCFG_ENABLE);
	hme_write32(hp, bregs + BMAC_RXCFG,
		    hme_read32(hp, bregs + BMAC_RXCFG) | BIGMAC_RXCFG_ENABLE);

	/* Get the autonegotiation started, and the watch timer ticking. */
	happy_meal_begin_auto_negotiation(hp, tregs, NULL);

	/* Success. */
	return 0;
}

/* hp->happy_lock must be held */
static void happy_meal_set_initial_advertisement(struct happy_meal *hp)
{
	void __iomem *tregs	= hp->tcvregs;
	void __iomem *bregs	= hp->bigmacregs;
	void __iomem *gregs	= hp->gregs;

	happy_meal_stop(hp, gregs);
	hme_write32(hp, tregs + TCVR_IMASK, 0xffff);
	if (hp->happy_flags & HFLAG_FENABLE)
		hme_write32(hp, tregs + TCVR_CFG,
			    hme_read32(hp, tregs + TCVR_CFG) & ~(TCV_CFG_BENABLE));
	else
		hme_write32(hp, tregs + TCVR_CFG,
			    hme_read32(hp, tregs + TCVR_CFG) | TCV_CFG_BENABLE);
	happy_meal_transceiver_check(hp, tregs);
	switch(hp->tcvr_type) {
	case none:
		return;
	case internal:
		hme_write32(hp, bregs + BMAC_XIFCFG, 0);
		break;
	case external:
		hme_write32(hp, bregs + BMAC_XIFCFG, BIGMAC_XCFG_MIIDISAB);
		break;
	};
	if (happy_meal_tcvr_reset(hp, tregs))
		return;

	/* Latch PHY registers as of now. */
	hp->sw_bmsr      = happy_meal_tcvr_read(hp, tregs, MII_BMSR);
	hp->sw_advertise = happy_meal_tcvr_read(hp, tregs, MII_ADVERTISE);

	/* Advertise everything we can support. */
	if (hp->sw_bmsr & BMSR_10HALF)
		hp->sw_advertise |= (ADVERTISE_10HALF);
	else
		hp->sw_advertise &= ~(ADVERTISE_10HALF);

	if (hp->sw_bmsr & BMSR_10FULL)
		hp->sw_advertise |= (ADVERTISE_10FULL);
	else
		hp->sw_advertise &= ~(ADVERTISE_10FULL);
	if (hp->sw_bmsr & BMSR_100HALF)
		hp->sw_advertise |= (ADVERTISE_100HALF);
	else
		hp->sw_advertise &= ~(ADVERTISE_100HALF);
	if (hp->sw_bmsr & BMSR_100FULL)
		hp->sw_advertise |= (ADVERTISE_100FULL);
	else
		hp->sw_advertise &= ~(ADVERTISE_100FULL);

	/* Update the PHY advertisement register. */
	happy_meal_tcvr_write(hp, tregs, MII_ADVERTISE, hp->sw_advertise);
}

/* Once status is latched (by happy_meal_interrupt) it is cleared by
 * the hardware, so we cannot re-read it and get a correct value.
 *
 * hp->happy_lock must be held
 */
static int happy_meal_is_not_so_happy(struct happy_meal *hp, u32 status)
{
	int reset = 0;

	/* Only print messages for non-counter related interrupts. */
	if (status & (GREG_STAT_STSTERR | GREG_STAT_TFIFO_UND |
		      GREG_STAT_MAXPKTERR | GREG_STAT_RXERR |
		      GREG_STAT_RXPERR | GREG_STAT_RXTERR | GREG_STAT_EOPERR |
		      GREG_STAT_MIFIRQ | GREG_STAT_TXEACK | GREG_STAT_TXLERR |
		      GREG_STAT_TXPERR | GREG_STAT_TXTERR | GREG_STAT_SLVERR |
		      GREG_STAT_SLVPERR))
		printk(KERN_ERR "%s: Error interrupt for happy meal, status = %08x\n",
		       hp->dev->name, status);

	if (status & GREG_STAT_RFIFOVF) {
		/* Receive FIFO overflow is harmless and the hardware will take
		   care of it, just some packets are lost. Who cares. */
		printk(KERN_DEBUG "%s: Happy Meal receive FIFO overflow.\n", hp->dev->name);
	}

	if (status & GREG_STAT_STSTERR) {
		/* BigMAC SQE link test failed. */
		printk(KERN_ERR "%s: Happy Meal BigMAC SQE test failed.\n", hp->dev->name);
		reset = 1;
	}

	if (status & GREG_STAT_TFIFO_UND) {
		/* Transmit FIFO underrun, again DMA error likely. */
		printk(KERN_ERR "%s: Happy Meal transmitter FIFO underrun, DMA error.\n",
		       hp->dev->name);
		reset = 1;
	}

	if (status & GREG_STAT_MAXPKTERR) {
		/* Driver error, tried to transmit something larger
		 * than ethernet max mtu.
		 */
		printk(KERN_ERR "%s: Happy Meal MAX Packet size error.\n", hp->dev->name);
		reset = 1;
	}

	if (status & GREG_STAT_NORXD) {
		/* This is harmless, it just means the system is
		 * quite loaded and the incoming packet rate was
		 * faster than the interrupt handler could keep up
		 * with.
		 */
		printk(KERN_INFO "%s: Happy Meal out of receive "
		       "descriptors, packet dropped.\n",
		       hp->dev->name);
	}

	if (status & (GREG_STAT_RXERR|GREG_STAT_RXPERR|GREG_STAT_RXTERR)) {
		/* All sorts of DMA receive errors. */
		printk(KERN_ERR "%s: Happy Meal rx DMA errors [ ", hp->dev->name);
		if (status & GREG_STAT_RXERR)
			printk("GenericError ");
		if (status & GREG_STAT_RXPERR)
			printk("ParityError ");
		if (status & GREG_STAT_RXTERR)
			printk("RxTagBotch ");
		printk("]\n");
		reset = 1;
	}

	if (status & GREG_STAT_EOPERR) {
		/* Driver bug, didn't set EOP bit in tx descriptor given
		 * to the happy meal.
		 */
		printk(KERN_ERR "%s: EOP not set in happy meal transmit descriptor!\n",
		       hp->dev->name);
		reset = 1;
	}

	if (status & GREG_STAT_MIFIRQ) {
		/* MIF signalled an interrupt, were we polling it? */
		printk(KERN_ERR "%s: Happy Meal MIF interrupt.\n", hp->dev->name);
	}

	if (status &
	    (GREG_STAT_TXEACK|GREG_STAT_TXLERR|GREG_STAT_TXPERR|GREG_STAT_TXTERR)) {
		/* All sorts of transmit DMA errors. */
		printk(KERN_ERR "%s: Happy Meal tx DMA errors [ ", hp->dev->name);
		if (status & GREG_STAT_TXEACK)
			printk("GenericError ");
		if (status & GREG_STAT_TXLERR)
			printk("LateError ");
		if (status & GREG_STAT_TXPERR)
			printk("ParityErro ");
		if (status & GREG_STAT_TXTERR)
			printk("TagBotch ");
		printk("]\n");
		reset = 1;
	}

	if (status & (GREG_STAT_SLVERR|GREG_STAT_SLVPERR)) {
		/* Bus or parity error when cpu accessed happy meal registers
		 * or it's internal FIFO's.  Should never see this.
		 */
		printk(KERN_ERR "%s: Happy Meal register access SBUS slave (%s) error.\n",
		       hp->dev->name,
		       (status & GREG_STAT_SLVPERR) ? "parity" : "generic");
		reset = 1;
	}

	if (reset) {
		printk(KERN_NOTICE "%s: Resetting...\n", hp->dev->name);
		happy_meal_init(hp);
		return 1;
	}
	return 0;
}

/* hp->happy_lock must be held */
static void happy_meal_mif_interrupt(struct happy_meal *hp)
{
	void __iomem *tregs = hp->tcvregs;

	printk(KERN_INFO "%s: Link status change.\n", hp->dev->name);
	hp->sw_bmcr = happy_meal_tcvr_read(hp, tregs, MII_BMCR);
	hp->sw_lpa = happy_meal_tcvr_read(hp, tregs, MII_LPA);

	/* Use the fastest transmission protocol possible. */
	if (hp->sw_lpa & LPA_100FULL) {
		printk(KERN_INFO "%s: Switching to 100Mbps at full duplex.", hp->dev->name);
		hp->sw_bmcr |= (BMCR_FULLDPLX | BMCR_SPEED100);
	} else if (hp->sw_lpa & LPA_100HALF) {
		printk(KERN_INFO "%s: Switching to 100MBps at half duplex.", hp->dev->name);
		hp->sw_bmcr |= BMCR_SPEED100;
	} else if (hp->sw_lpa & LPA_10FULL) {
		printk(KERN_INFO "%s: Switching to 10MBps at full duplex.", hp->dev->name);
		hp->sw_bmcr |= BMCR_FULLDPLX;
	} else {
		printk(KERN_INFO "%s: Using 10Mbps at half duplex.", hp->dev->name);
	}
	happy_meal_tcvr_write(hp, tregs, MII_BMCR, hp->sw_bmcr);

	/* Finally stop polling and shut up the MIF. */
	happy_meal_poll_stop(hp, tregs);
}

#ifdef TXDEBUG
#define TXD(x) printk x
#else
#define TXD(x)
#endif

/* hp->happy_lock must be held */
static void happy_meal_tx(struct happy_meal *hp)
{
	struct happy_meal_txd *txbase = &hp->happy_block->happy_meal_txd[0];
	struct happy_meal_txd *this;
	struct net_device *dev = hp->dev;
	int elem;

	elem = hp->tx_old;
	TXD(("TX<"));
	while (elem != hp->tx_new) {
		struct sk_buff *skb;
		u32 flags, dma_addr, dma_len;
		int frag;

		TXD(("[%d]", elem));
		this = &txbase[elem];
		flags = hme_read_desc32(hp, &this->tx_flags);
		if (flags & TXFLAG_OWN)
			break;
		skb = hp->tx_skbs[elem];
		if (skb_shinfo(skb)->nr_frags) {
			int last;

			last = elem + skb_shinfo(skb)->nr_frags;
			last &= (TX_RING_SIZE - 1);
			flags = hme_read_desc32(hp, &txbase[last].tx_flags);
			if (flags & TXFLAG_OWN)
				break;
		}
		hp->tx_skbs[elem] = NULL;
		hp->net_stats.tx_bytes += skb->len;

		for (frag = 0; frag <= skb_shinfo(skb)->nr_frags; frag++) {
			dma_addr = hme_read_desc32(hp, &this->tx_addr);
			dma_len = hme_read_desc32(hp, &this->tx_flags);

			dma_len &= TXFLAG_SIZE;
			dma_unmap_single(hp->dma_dev, dma_addr, dma_len, DMA_TO_DEVICE);

			elem = NEXT_TX(elem);
			this = &txbase[elem];
		}

		dev_kfree_skb_irq(skb);
		hp->net_stats.tx_packets++;
	}
	hp->tx_old = elem;
	TXD((">"));

	if (netif_queue_stopped(dev) &&
	    TX_BUFFS_AVAIL(hp) > (MAX_SKB_FRAGS + 1))
		netif_wake_queue(dev);
}

#ifdef RXDEBUG
#define RXD(x) printk x
#else
#define RXD(x)
#endif

/* Originally I used to handle the allocation failure by just giving back just
 * that one ring buffer to the happy meal.  Problem is that usually when that
 * condition is triggered, the happy meal expects you to do something reasonable
 * with all of the packets it has DMA'd in.  So now I just drop the entire
 * ring when we cannot get a new skb and give them all back to the happy meal,
 * maybe things will be "happier" now.
 *
 * hp->happy_lock must be held
 */
static void happy_meal_rx(struct happy_meal *hp, struct net_device *dev)
{
	struct happy_meal_rxd *rxbase = &hp->happy_block->happy_meal_rxd[0];
	struct happy_meal_rxd *this;
	int elem = hp->rx_new, drops = 0;
	u32 flags;

	RXD(("RX<"));
	this = &rxbase[elem];
	while (!((flags = hme_read_desc32(hp, &this->rx_flags)) & RXFLAG_OWN)) {
		struct sk_buff *skb;
		int len = flags >> 16;
		u16 csum = flags & RXFLAG_CSUM;
		u32 dma_addr = hme_read_desc32(hp, &this->rx_addr);

		RXD(("[%d ", elem));

		/* Check for errors. */
		if ((len < ETH_ZLEN) || (flags & RXFLAG_OVERFLOW)) {
			RXD(("ERR(%08x)]", flags));
			hp->net_stats.rx_errors++;
			if (len < ETH_ZLEN)
				hp->net_stats.rx_length_errors++;
			if (len & (RXFLAG_OVERFLOW >> 16)) {
				hp->net_stats.rx_over_errors++;
				hp->net_stats.rx_fifo_errors++;
			}

			/* Return it to the Happy meal. */
	drop_it:
			hp->net_stats.rx_dropped++;
			hme_write_rxd(hp, this,
				      (RXFLAG_OWN|((RX_BUF_ALLOC_SIZE-RX_OFFSET)<<16)),
				      dma_addr);
			goto next;
		}
		skb = hp->rx_skbs[elem];
		if (len > RX_COPY_THRESHOLD) {
			struct sk_buff *new_skb;

			/* Now refill the entry, if we can. */
			new_skb = happy_meal_alloc_skb(RX_BUF_ALLOC_SIZE, GFP_ATOMIC);
			if (new_skb == NULL) {
				drops++;
				goto drop_it;
			}
			dma_unmap_single(hp->dma_dev, dma_addr, RX_BUF_ALLOC_SIZE, DMA_FROM_DEVICE);
			hp->rx_skbs[elem] = new_skb;
			new_skb->dev = dev;
			skb_put(new_skb, (ETH_FRAME_LEN + RX_OFFSET + 4));
			hme_write_rxd(hp, this,
				      (RXFLAG_OWN|((RX_BUF_ALLOC_SIZE-RX_OFFSET)<<16)),
				      dma_map_single(hp->dma_dev, new_skb->data, RX_BUF_ALLOC_SIZE,
						     DMA_FROM_DEVICE));
			skb_reserve(new_skb, RX_OFFSET);

			/* Trim the original skb for the netif. */
			skb_trim(skb, len);
		} else {
			struct sk_buff *copy_skb = dev_alloc_skb(len + 2);

			if (copy_skb == NULL) {
				drops++;
				goto drop_it;
			}

			skb_reserve(copy_skb, 2);
			skb_put(copy_skb, len);
			dma_sync_single_for_cpu(hp->dma_dev, dma_addr, len, DMA_FROM_DEVICE);
			skb_copy_from_linear_data(skb, copy_skb->data, len);
			dma_sync_single_for_device(hp->dma_dev, dma_addr, len, DMA_FROM_DEVICE);
			/* Reuse original ring buffer. */
			hme_write_rxd(hp, this,
				      (RXFLAG_OWN|((RX_BUF_ALLOC_SIZE-RX_OFFSET)<<16)),
				      dma_addr);

			skb = copy_skb;
		}

		/* This card is _fucking_ hot... */
		skb->csum = csum_unfold(~(__force __sum16)htons(csum));
		skb->ip_summed = CHECKSUM_COMPLETE;

		RXD(("len=%d csum=%4x]", len, csum));
		skb->protocol = eth_type_trans(skb, dev);
		netif_rx(skb);

		hp->net_stats.rx_packets++;
		hp->net_stats.rx_bytes += len;
	next:
		elem = NEXT_RX(elem);
		this = &rxbase[elem];
	}
	hp->rx_new = elem;
	if (drops)
		printk(KERN_INFO "%s: Memory squeeze, deferring packet.\n", hp->dev->name);
	RXD((">"));
}

static irqreturn_t happy_meal_interrupt(int irq, void *dev_id)
{
	struct net_device *dev = dev_id;
	struct happy_meal *hp  = netdev_priv(dev);
	u32 happy_status       = hme_read32(hp, hp->gregs + GREG_STAT);

	HMD(("happy_meal_interrupt: status=%08x ", happy_status));

	spin_lock(&hp->happy_lock);

	if (happy_status & GREG_STAT_ERRORS) {
		HMD(("ERRORS "));
		if (happy_meal_is_not_so_happy(hp, /* un- */ happy_status))
			goto out;
	}

	if (happy_status & GREG_STAT_MIFIRQ) {
		HMD(("MIFIRQ "));
		happy_meal_mif_interrupt(hp);
	}

	if (happy_status & GREG_STAT_TXALL) {
		HMD(("TXALL "));
		happy_meal_tx(hp);
	}

	if (happy_status & GREG_STAT_RXTOHOST) {
		HMD(("RXTOHOST "));
		happy_meal_rx(hp, dev);
	}

	HMD(("done\n"));
out:
	spin_unlock(&hp->happy_lock);

	return IRQ_HANDLED;
}

#ifdef CONFIG_SBUS
static irqreturn_t quattro_sbus_interrupt(int irq, void *cookie)
{
	struct quattro *qp = (struct quattro *) cookie;
	int i;

	for (i = 0; i < 4; i++) {
		struct net_device *dev = qp->happy_meals[i];
		struct happy_meal *hp  = netdev_priv(dev);
		u32 happy_status       = hme_read32(hp, hp->gregs + GREG_STAT);

		HMD(("quattro_interrupt: status=%08x ", happy_status));

		if (!(happy_status & (GREG_STAT_ERRORS |
				      GREG_STAT_MIFIRQ |
				      GREG_STAT_TXALL |
				      GREG_STAT_RXTOHOST)))
			continue;

		spin_lock(&hp->happy_lock);

		if (happy_status & GREG_STAT_ERRORS) {
			HMD(("ERRORS "));
			if (happy_meal_is_not_so_happy(hp, happy_status))
				goto next;
		}

		if (happy_status & GREG_STAT_MIFIRQ) {
			HMD(("MIFIRQ "));
			happy_meal_mif_interrupt(hp);
		}

		if (happy_status & GREG_STAT_TXALL) {
			HMD(("TXALL "));
			happy_meal_tx(hp);
		}

		if (happy_status & GREG_STAT_RXTOHOST) {
			HMD(("RXTOHOST "));
			happy_meal_rx(hp, dev);
		}

	next:
		spin_unlock(&hp->happy_lock);
	}
	HMD(("done\n"));

	return IRQ_HANDLED;
}
#endif

static int happy_meal_open(struct net_device *dev)
{
	struct happy_meal *hp = netdev_priv(dev);
	int res;

	HMD(("happy_meal_open: "));

	/* On SBUS Quattro QFE cards, all hme interrupts are concentrated
	 * into a single source which we register handling at probe time.
	 */
	if ((hp->happy_flags & (HFLAG_QUATTRO|HFLAG_PCI)) != HFLAG_QUATTRO) {
		if (request_irq(dev->irq, &happy_meal_interrupt,
				IRQF_SHARED, dev->name, (void *)dev)) {
			HMD(("EAGAIN\n"));
			printk(KERN_ERR "happy_meal(SBUS): Can't order irq %d to go.\n",
			       dev->irq);

			return -EAGAIN;
		}
	}

	HMD(("to happy_meal_init\n"));

	spin_lock_irq(&hp->happy_lock);
	res = happy_meal_init(hp);
	spin_unlock_irq(&hp->happy_lock);

	if (res && ((hp->happy_flags & (HFLAG_QUATTRO|HFLAG_PCI)) != HFLAG_QUATTRO))
		free_irq(dev->irq, dev);
	return res;
}

static int happy_meal_close(struct net_device *dev)
{
	struct happy_meal *hp = netdev_priv(dev);

	spin_lock_irq(&hp->happy_lock);
	happy_meal_stop(hp, hp->gregs);
	happy_meal_clean_rings(hp);

	/* If auto-negotiation timer is running, kill it. */
	del_timer(&hp->happy_timer);

	spin_unlock_irq(&hp->happy_lock);

	/* On Quattro QFE cards, all hme interrupts are concentrated
	 * into a single source which we register handling at probe
	 * time and never unregister.
	 */
	if ((hp->happy_flags & (HFLAG_QUATTRO|HFLAG_PCI)) != HFLAG_QUATTRO)
		free_irq(dev->irq, dev);

	return 0;
}

#ifdef SXDEBUG
#define SXD(x) printk x
#else
#define SXD(x)
#endif

static void happy_meal_tx_timeout(struct net_device *dev)
{
	struct happy_meal *hp = netdev_priv(dev);

	printk (KERN_ERR "%s: transmit timed out, resetting\n", dev->name);
	tx_dump_log();
	printk (KERN_ERR "%s: Happy Status %08x TX[%08x:%08x]\n", dev->name,
		hme_read32(hp, hp->gregs + GREG_STAT),
		hme_read32(hp, hp->etxregs + ETX_CFG),
		hme_read32(hp, hp->bigmacregs + BMAC_TXCFG));

	spin_lock_irq(&hp->happy_lock);
	happy_meal_init(hp);
	spin_unlock_irq(&hp->happy_lock);

	netif_wake_queue(dev);
}

static int happy_meal_start_xmit(struct sk_buff *skb, struct net_device *dev)
{
	struct happy_meal *hp = netdev_priv(dev);
 	int entry;
 	u32 tx_flags;

	tx_flags = TXFLAG_OWN;
	if (skb->ip_summed == CHECKSUM_PARTIAL) {
		const u32 csum_start_off = skb_transport_offset(skb);
		const u32 csum_stuff_off = csum_start_off + skb->csum_offset;

		tx_flags = (TXFLAG_OWN | TXFLAG_CSENABLE |
			    ((csum_start_off << 14) & TXFLAG_CSBUFBEGIN) |
			    ((csum_stuff_off << 20) & TXFLAG_CSLOCATION));
	}

	spin_lock_irq(&hp->happy_lock);

 	if (TX_BUFFS_AVAIL(hp) <= (skb_shinfo(skb)->nr_frags + 1)) {
		netif_stop_queue(dev);
		spin_unlock_irq(&hp->happy_lock);
		printk(KERN_ERR "%s: BUG! Tx Ring full when queue awake!\n",
		       dev->name);
		return 1;
	}

	entry = hp->tx_new;
	SXD(("SX<l[%d]e[%d]>", len, entry));
	hp->tx_skbs[entry] = skb;

	if (skb_shinfo(skb)->nr_frags == 0) {
		u32 mapping, len;

		len = skb->len;
		mapping = dma_map_single(hp->dma_dev, skb->data, len, DMA_TO_DEVICE);
		tx_flags |= (TXFLAG_SOP | TXFLAG_EOP);
		hme_write_txd(hp, &hp->happy_block->happy_meal_txd[entry],
			      (tx_flags | (len & TXFLAG_SIZE)),
			      mapping);
		entry = NEXT_TX(entry);
	} else {
		u32 first_len, first_mapping;
		int frag, first_entry = entry;

		/* We must give this initial chunk to the device last.
		 * Otherwise we could race with the device.
		 */
		first_len = skb_headlen(skb);
		first_mapping = dma_map_single(hp->dma_dev, skb->data, first_len,
					       DMA_TO_DEVICE);
		entry = NEXT_TX(entry);

		for (frag = 0; frag < skb_shinfo(skb)->nr_frags; frag++) {
			skb_frag_t *this_frag = &skb_shinfo(skb)->frags[frag];
			u32 len, mapping, this_txflags;

			len = this_frag->size;
			mapping = dma_map_page(hp->dma_dev, this_frag->page,
					       this_frag->page_offset, len,
					       DMA_TO_DEVICE);
			this_txflags = tx_flags;
			if (frag == skb_shinfo(skb)->nr_frags - 1)
				this_txflags |= TXFLAG_EOP;
			hme_write_txd(hp, &hp->happy_block->happy_meal_txd[entry],
				      (this_txflags | (len & TXFLAG_SIZE)),
				      mapping);
			entry = NEXT_TX(entry);
		}
		hme_write_txd(hp, &hp->happy_block->happy_meal_txd[first_entry],
			      (tx_flags | TXFLAG_SOP | (first_len & TXFLAG_SIZE)),
			      first_mapping);
	}

	hp->tx_new = entry;

	if (TX_BUFFS_AVAIL(hp) <= (MAX_SKB_FRAGS + 1))
		netif_stop_queue(dev);

	/* Get it going. */
	hme_write32(hp, hp->etxregs + ETX_PENDING, ETX_TP_DMAWAKEUP);

	spin_unlock_irq(&hp->happy_lock);

	dev->trans_start = jiffies;

	tx_add_log(hp, TXLOG_ACTION_TXMIT, 0);
	return 0;
}

static struct net_device_stats *happy_meal_get_stats(struct net_device *dev)
{
	struct happy_meal *hp = netdev_priv(dev);

	spin_lock_irq(&hp->happy_lock);
	happy_meal_get_counters(hp, hp->bigmacregs);
	spin_unlock_irq(&hp->happy_lock);

	return &hp->net_stats;
}

static void happy_meal_set_multicast(struct net_device *dev)
{
	struct happy_meal *hp = netdev_priv(dev);
	void __iomem *bregs = hp->bigmacregs;
	struct dev_mc_list *dmi = dev->mc_list;
	char *addrs;
	int i;
	u32 crc;

	spin_lock_irq(&hp->happy_lock);

	if ((dev->flags & IFF_ALLMULTI) || (dev->mc_count > 64)) {
		hme_write32(hp, bregs + BMAC_HTABLE0, 0xffff);
		hme_write32(hp, bregs + BMAC_HTABLE1, 0xffff);
		hme_write32(hp, bregs + BMAC_HTABLE2, 0xffff);
		hme_write32(hp, bregs + BMAC_HTABLE3, 0xffff);
	} else if (dev->flags & IFF_PROMISC) {
		hme_write32(hp, bregs + BMAC_RXCFG,
			    hme_read32(hp, bregs + BMAC_RXCFG) | BIGMAC_RXCFG_PMISC);
	} else {
		u16 hash_table[4];

		for (i = 0; i < 4; i++)
			hash_table[i] = 0;

		for (i = 0; i < dev->mc_count; i++) {
			addrs = dmi->dmi_addr;
			dmi = dmi->next;

			if (!(*addrs & 1))
				continue;

			crc = ether_crc_le(6, addrs);
			crc >>= 26;
			hash_table[crc >> 4] |= 1 << (crc & 0xf);
		}
		hme_write32(hp, bregs + BMAC_HTABLE0, hash_table[0]);
		hme_write32(hp, bregs + BMAC_HTABLE1, hash_table[1]);
		hme_write32(hp, bregs + BMAC_HTABLE2, hash_table[2]);
		hme_write32(hp, bregs + BMAC_HTABLE3, hash_table[3]);
	}

	spin_unlock_irq(&hp->happy_lock);
}

/* Ethtool support... */
static int hme_get_settings(struct net_device *dev, struct ethtool_cmd *cmd)
{
	struct happy_meal *hp = netdev_priv(dev);

	cmd->supported =
		(SUPPORTED_10baseT_Half | SUPPORTED_10baseT_Full |
		 SUPPORTED_100baseT_Half | SUPPORTED_100baseT_Full |
		 SUPPORTED_Autoneg | SUPPORTED_TP | SUPPORTED_MII);

	/* XXX hardcoded stuff for now */
	cmd->port = PORT_TP; /* XXX no MII support */
	cmd->transceiver = XCVR_INTERNAL; /* XXX no external xcvr support */
	cmd->phy_address = 0; /* XXX fixed PHYAD */

	/* Record PHY settings. */
	spin_lock_irq(&hp->happy_lock);
	hp->sw_bmcr = happy_meal_tcvr_read(hp, hp->tcvregs, MII_BMCR);
	hp->sw_lpa = happy_meal_tcvr_read(hp, hp->tcvregs, MII_LPA);
	spin_unlock_irq(&hp->happy_lock);

	if (hp->sw_bmcr & BMCR_ANENABLE) {
		cmd->autoneg = AUTONEG_ENABLE;
		cmd->speed =
			(hp->sw_lpa & (LPA_100HALF | LPA_100FULL)) ?
			SPEED_100 : SPEED_10;
		if (cmd->speed == SPEED_100)
			cmd->duplex =
				(hp->sw_lpa & (LPA_100FULL)) ?
				DUPLEX_FULL : DUPLEX_HALF;
		else
			cmd->duplex =
				(hp->sw_lpa & (LPA_10FULL)) ?
				DUPLEX_FULL : DUPLEX_HALF;
	} else {
		cmd->autoneg = AUTONEG_DISABLE;
		cmd->speed =
			(hp->sw_bmcr & BMCR_SPEED100) ?
			SPEED_100 : SPEED_10;
		cmd->duplex =
			(hp->sw_bmcr & BMCR_FULLDPLX) ?
			DUPLEX_FULL : DUPLEX_HALF;
	}
	return 0;
}

static int hme_set_settings(struct net_device *dev, struct ethtool_cmd *cmd)
{
	struct happy_meal *hp = netdev_priv(dev);

	/* Verify the settings we care about. */
	if (cmd->autoneg != AUTONEG_ENABLE &&
	    cmd->autoneg != AUTONEG_DISABLE)
		return -EINVAL;
	if (cmd->autoneg == AUTONEG_DISABLE &&
	    ((cmd->speed != SPEED_100 &&
	      cmd->speed != SPEED_10) ||
	     (cmd->duplex != DUPLEX_HALF &&
	      cmd->duplex != DUPLEX_FULL)))
		return -EINVAL;

	/* Ok, do it to it. */
	spin_lock_irq(&hp->happy_lock);
	del_timer(&hp->happy_timer);
	happy_meal_begin_auto_negotiation(hp, hp->tcvregs, cmd);
	spin_unlock_irq(&hp->happy_lock);

	return 0;
}

static void hme_get_drvinfo(struct net_device *dev, struct ethtool_drvinfo *info)
{
	struct happy_meal *hp = netdev_priv(dev);

	strcpy(info->driver, "sunhme");
	strcpy(info->version, "2.02");
	if (hp->happy_flags & HFLAG_PCI) {
		struct pci_dev *pdev = hp->happy_dev;
		strcpy(info->bus_info, pci_name(pdev));
	}
#ifdef CONFIG_SBUS
	else {
		const struct linux_prom_registers *regs;
		struct of_device *op = hp->happy_dev;
		regs = of_get_property(op->node, "regs", NULL);
		if (regs)
			sprintf(info->bus_info, "SBUS:%d",
				regs->which_io);
	}
#endif
}

static u32 hme_get_link(struct net_device *dev)
{
	struct happy_meal *hp = netdev_priv(dev);

	spin_lock_irq(&hp->happy_lock);
	hp->sw_bmcr = happy_meal_tcvr_read(hp, hp->tcvregs, MII_BMCR);
	spin_unlock_irq(&hp->happy_lock);

	return (hp->sw_bmsr & BMSR_LSTATUS);
}

static const struct ethtool_ops hme_ethtool_ops = {
	.get_settings		= hme_get_settings,
	.set_settings		= hme_set_settings,
	.get_drvinfo		= hme_get_drvinfo,
	.get_link		= hme_get_link,
};

static int hme_version_printed;

#ifdef CONFIG_SBUS
/* Given a happy meal sbus device, find it's quattro parent.
 * If none exist, allocate and return a new one.
 *
 * Return NULL on failure.
 */
static struct quattro * __devinit quattro_sbus_find(struct of_device *child)
{
	struct device *parent = child->dev.parent;
	struct of_device *op;
	struct quattro *qp;

	op = to_of_device(parent);
	qp = dev_get_drvdata(&op->dev);
	if (qp)
		return qp;

	qp = kmalloc(sizeof(struct quattro), GFP_KERNEL);
	if (qp != NULL) {
		int i;

		for (i = 0; i < 4; i++)
			qp->happy_meals[i] = NULL;

		qp->quattro_dev = child;
		qp->next = qfe_sbus_list;
		qfe_sbus_list = qp;

		dev_set_drvdata(&op->dev, qp);
	}
	return qp;
}

/* After all quattro cards have been probed, we call these functions
 * to register the IRQ handlers for the cards that have been
 * successfully probed and skip the cards that failed to initialize
 */
static int __init quattro_sbus_register_irqs(void)
{
	struct quattro *qp;

	for (qp = qfe_sbus_list; qp != NULL; qp = qp->next) {
		struct of_device *op = qp->quattro_dev;
		int err, qfe_slot, skip = 0;

		for (qfe_slot = 0; qfe_slot < 4; qfe_slot++) {
			if (!qp->happy_meals[qfe_slot])
				skip = 1;
		}
		if (skip)
			continue;

		err = request_irq(op->irqs[0],
				  quattro_sbus_interrupt,
				  IRQF_SHARED, "Quattro",
				  qp);
		if (err != 0) {
			printk(KERN_ERR "Quattro HME: IRQ registration "
			       "error %d.\n", err);
			return err;
		}
	}

	return 0;
}

static void quattro_sbus_free_irqs(void)
{
	struct quattro *qp;

	for (qp = qfe_sbus_list; qp != NULL; qp = qp->next) {
		struct of_device *op = qp->quattro_dev;
		int qfe_slot, skip = 0;

		for (qfe_slot = 0; qfe_slot < 4; qfe_slot++) {
			if (!qp->happy_meals[qfe_slot])
				skip = 1;
		}
		if (skip)
			continue;

		free_irq(op->irqs[0], qp);
	}
}
#endif /* CONFIG_SBUS */

#ifdef CONFIG_PCI
static struct quattro * __devinit quattro_pci_find(struct pci_dev *pdev)
{
	struct pci_dev *bdev = pdev->bus->self;
	struct quattro *qp;

	if (!bdev) return NULL;
	for (qp = qfe_pci_list; qp != NULL; qp = qp->next) {
		struct pci_dev *qpdev = qp->quattro_dev;

		if (qpdev == bdev)
			return qp;
	}
	qp = kmalloc(sizeof(struct quattro), GFP_KERNEL);
	if (qp != NULL) {
		int i;

		for (i = 0; i < 4; i++)
			qp->happy_meals[i] = NULL;

		qp->quattro_dev = bdev;
		qp->next = qfe_pci_list;
		qfe_pci_list = qp;

		/* No range tricks necessary on PCI. */
		qp->nranges = 0;
	}
	return qp;
}
#endif /* CONFIG_PCI */

static const struct net_device_ops hme_netdev_ops = {
	.ndo_open		= happy_meal_open,
	.ndo_stop		= happy_meal_close,
	.ndo_start_xmit		= happy_meal_start_xmit,
	.ndo_tx_timeout		= happy_meal_tx_timeout,
	.ndo_get_stats		= happy_meal_get_stats,
	.ndo_set_multicast_list = happy_meal_set_multicast,
	.ndo_change_mtu		= eth_change_mtu,
	.ndo_set_mac_address 	= eth_mac_addr,
	.ndo_validate_addr	= eth_validate_addr,
};

#ifdef CONFIG_SBUS
static int __devinit happy_meal_sbus_probe_one(struct of_device *op, int is_qfe)
{
	struct device_node *dp = op->node, *sbus_dp;
	struct quattro *qp = NULL;
	struct happy_meal *hp;
	struct net_device *dev;
	int i, qfe_slot = -1;
	int err = -ENODEV;

	sbus_dp = to_of_device(op->dev.parent)->node;
<<<<<<< HEAD
	if (is_qfe)
		sbus_dp = to_of_device(op->dev.parent->parent)->node;
=======
>>>>>>> 4c55bb01

	/* We can match PCI devices too, do not accept those here. */
	if (strcmp(sbus_dp->name, "sbus"))
		return err;

	if (is_qfe) {
		qp = quattro_sbus_find(op);
		if (qp == NULL)
			goto err_out;
		for (qfe_slot = 0; qfe_slot < 4; qfe_slot++)
			if (qp->happy_meals[qfe_slot] == NULL)
				break;
		if (qfe_slot == 4)
			goto err_out;
	}

	err = -ENOMEM;
	dev = alloc_etherdev(sizeof(struct happy_meal));
	if (!dev)
		goto err_out;
	SET_NETDEV_DEV(dev, &op->dev);

	if (hme_version_printed++ == 0)
		printk(KERN_INFO "%s", version);

	/* If user did not specify a MAC address specifically, use
	 * the Quattro local-mac-address property...
	 */
	for (i = 0; i < 6; i++) {
		if (macaddr[i] != 0)
			break;
	}
	if (i < 6) { /* a mac address was given */
		for (i = 0; i < 6; i++)
			dev->dev_addr[i] = macaddr[i];
		macaddr[5]++;
	} else {
		const unsigned char *addr;
		int len;

		addr = of_get_property(dp, "local-mac-address", &len);

		if (qfe_slot != -1 && addr && len == 6)
			memcpy(dev->dev_addr, addr, 6);
		else
			memcpy(dev->dev_addr, idprom->id_ethaddr, 6);
	}

	hp = netdev_priv(dev);

	hp->happy_dev = op;
	hp->dma_dev = &op->dev;

	spin_lock_init(&hp->happy_lock);

	err = -ENODEV;
	if (qp != NULL) {
		hp->qfe_parent = qp;
		hp->qfe_ent = qfe_slot;
		qp->happy_meals[qfe_slot] = dev;
	}

	hp->gregs = of_ioremap(&op->resource[0], 0,
			       GREG_REG_SIZE, "HME Global Regs");
	if (!hp->gregs) {
		printk(KERN_ERR "happymeal: Cannot map global registers.\n");
		goto err_out_free_netdev;
	}

	hp->etxregs = of_ioremap(&op->resource[1], 0,
				 ETX_REG_SIZE, "HME TX Regs");
	if (!hp->etxregs) {
		printk(KERN_ERR "happymeal: Cannot map MAC TX registers.\n");
		goto err_out_iounmap;
	}

	hp->erxregs = of_ioremap(&op->resource[2], 0,
				 ERX_REG_SIZE, "HME RX Regs");
	if (!hp->erxregs) {
		printk(KERN_ERR "happymeal: Cannot map MAC RX registers.\n");
		goto err_out_iounmap;
	}

	hp->bigmacregs = of_ioremap(&op->resource[3], 0,
				    BMAC_REG_SIZE, "HME BIGMAC Regs");
	if (!hp->bigmacregs) {
		printk(KERN_ERR "happymeal: Cannot map BIGMAC registers.\n");
		goto err_out_iounmap;
	}

	hp->tcvregs = of_ioremap(&op->resource[4], 0,
				 TCVR_REG_SIZE, "HME Tranceiver Regs");
	if (!hp->tcvregs) {
		printk(KERN_ERR "happymeal: Cannot map TCVR registers.\n");
		goto err_out_iounmap;
	}

	hp->hm_revision = of_getintprop_default(dp, "hm-rev", 0xff);
	if (hp->hm_revision == 0xff)
		hp->hm_revision = 0xa0;

	/* Now enable the feature flags we can. */
	if (hp->hm_revision == 0x20 || hp->hm_revision == 0x21)
		hp->happy_flags = HFLAG_20_21;
	else if (hp->hm_revision != 0xa0)
		hp->happy_flags = HFLAG_NOT_A0;

	if (qp != NULL)
		hp->happy_flags |= HFLAG_QUATTRO;

	/* Get the supported DVMA burst sizes from our Happy SBUS. */
	hp->happy_bursts = of_getintprop_default(sbus_dp,
						 "burst-sizes", 0x00);

	hp->happy_block = dma_alloc_coherent(hp->dma_dev,
					     PAGE_SIZE,
					     &hp->hblock_dvma,
					     GFP_ATOMIC);
	err = -ENOMEM;
	if (!hp->happy_block) {
		printk(KERN_ERR "happymeal: Cannot allocate descriptors.\n");
		goto err_out_iounmap;
	}

	/* Force check of the link first time we are brought up. */
	hp->linkcheck = 0;

	/* Force timer state to 'asleep' with count of zero. */
	hp->timer_state = asleep;
	hp->timer_ticks = 0;

	init_timer(&hp->happy_timer);

	hp->dev = dev;
	dev->netdev_ops = &hme_netdev_ops;
	dev->watchdog_timeo = 5*HZ;
	dev->ethtool_ops = &hme_ethtool_ops;

	/* Happy Meal can do it all... */
	dev->features |= NETIF_F_SG | NETIF_F_HW_CSUM;

	dev->irq = op->irqs[0];

#if defined(CONFIG_SBUS) && defined(CONFIG_PCI)
	/* Hook up SBUS register/descriptor accessors. */
	hp->read_desc32 = sbus_hme_read_desc32;
	hp->write_txd = sbus_hme_write_txd;
	hp->write_rxd = sbus_hme_write_rxd;
	hp->read32 = sbus_hme_read32;
	hp->write32 = sbus_hme_write32;
#endif

	/* Grrr, Happy Meal comes up by default not advertising
	 * full duplex 100baseT capabilities, fix this.
	 */
	spin_lock_irq(&hp->happy_lock);
	happy_meal_set_initial_advertisement(hp);
	spin_unlock_irq(&hp->happy_lock);

	if (register_netdev(hp->dev)) {
		printk(KERN_ERR "happymeal: Cannot register net device, "
		       "aborting.\n");
		goto err_out_free_coherent;
	}

	dev_set_drvdata(&op->dev, hp);

	if (qfe_slot != -1)
		printk(KERN_INFO "%s: Quattro HME slot %d (SBUS) 10/100baseT Ethernet ",
		       dev->name, qfe_slot);
	else
		printk(KERN_INFO "%s: HAPPY MEAL (SBUS) 10/100baseT Ethernet ",
		       dev->name);

	printk("%pM\n", dev->dev_addr);

	return 0;

err_out_free_coherent:
	dma_free_coherent(hp->dma_dev,
			  PAGE_SIZE,
			  hp->happy_block,
			  hp->hblock_dvma);

err_out_iounmap:
	if (hp->gregs)
		of_iounmap(&op->resource[0], hp->gregs, GREG_REG_SIZE);
	if (hp->etxregs)
		of_iounmap(&op->resource[1], hp->etxregs, ETX_REG_SIZE);
	if (hp->erxregs)
		of_iounmap(&op->resource[2], hp->erxregs, ERX_REG_SIZE);
	if (hp->bigmacregs)
		of_iounmap(&op->resource[3], hp->bigmacregs, BMAC_REG_SIZE);
	if (hp->tcvregs)
		of_iounmap(&op->resource[4], hp->tcvregs, TCVR_REG_SIZE);

	if (qp)
		qp->happy_meals[qfe_slot] = NULL;

err_out_free_netdev:
	free_netdev(dev);

err_out:
	return err;
}
#endif

#ifdef CONFIG_PCI
#ifndef CONFIG_SPARC
static int is_quattro_p(struct pci_dev *pdev)
{
	struct pci_dev *busdev = pdev->bus->self;
	struct list_head *tmp;
	int n_hmes;

	if (busdev == NULL ||
	    busdev->vendor != PCI_VENDOR_ID_DEC ||
	    busdev->device != PCI_DEVICE_ID_DEC_21153)
		return 0;

	n_hmes = 0;
	tmp = pdev->bus->devices.next;
	while (tmp != &pdev->bus->devices) {
		struct pci_dev *this_pdev = pci_dev_b(tmp);

		if (this_pdev->vendor == PCI_VENDOR_ID_SUN &&
		    this_pdev->device == PCI_DEVICE_ID_SUN_HAPPYMEAL)
			n_hmes++;

		tmp = tmp->next;
	}

	if (n_hmes != 4)
		return 0;

	return 1;
}

/* Fetch MAC address from vital product data of PCI ROM. */
static int find_eth_addr_in_vpd(void __iomem *rom_base, int len, int index, unsigned char *dev_addr)
{
	int this_offset;

	for (this_offset = 0x20; this_offset < len; this_offset++) {
		void __iomem *p = rom_base + this_offset;

		if (readb(p + 0) != 0x90 ||
		    readb(p + 1) != 0x00 ||
		    readb(p + 2) != 0x09 ||
		    readb(p + 3) != 0x4e ||
		    readb(p + 4) != 0x41 ||
		    readb(p + 5) != 0x06)
			continue;

		this_offset += 6;
		p += 6;

		if (index == 0) {
			int i;

			for (i = 0; i < 6; i++)
				dev_addr[i] = readb(p + i);
			return 1;
		}
		index--;
	}
	return 0;
}

static void get_hme_mac_nonsparc(struct pci_dev *pdev, unsigned char *dev_addr)
{
	size_t size;
	void __iomem *p = pci_map_rom(pdev, &size);

	if (p) {
		int index = 0;
		int found;

		if (is_quattro_p(pdev))
			index = PCI_SLOT(pdev->devfn);

		found = readb(p) == 0x55 &&
			readb(p + 1) == 0xaa &&
			find_eth_addr_in_vpd(p, (64 * 1024), index, dev_addr);
		pci_unmap_rom(pdev, p);
		if (found)
			return;
	}

	/* Sun MAC prefix then 3 random bytes. */
	dev_addr[0] = 0x08;
	dev_addr[1] = 0x00;
	dev_addr[2] = 0x20;
	get_random_bytes(&dev_addr[3], 3);
	return;
}
#endif /* !(CONFIG_SPARC) */

static int __devinit happy_meal_pci_probe(struct pci_dev *pdev,
					  const struct pci_device_id *ent)
{
	struct quattro *qp = NULL;
#ifdef CONFIG_SPARC
	struct device_node *dp;
#endif
	struct happy_meal *hp;
	struct net_device *dev;
	void __iomem *hpreg_base;
	unsigned long hpreg_res;
	int i, qfe_slot = -1;
	char prom_name[64];
	int err;

	/* Now make sure pci_dev cookie is there. */
#ifdef CONFIG_SPARC
	dp = pci_device_to_OF_node(pdev);
	strcpy(prom_name, dp->name);
#else
	if (is_quattro_p(pdev))
		strcpy(prom_name, "SUNW,qfe");
	else
		strcpy(prom_name, "SUNW,hme");
#endif

	err = -ENODEV;

	if (pci_enable_device(pdev))
		goto err_out;
	pci_set_master(pdev);

	if (!strcmp(prom_name, "SUNW,qfe") || !strcmp(prom_name, "qfe")) {
		qp = quattro_pci_find(pdev);
		if (qp == NULL)
			goto err_out;
		for (qfe_slot = 0; qfe_slot < 4; qfe_slot++)
			if (qp->happy_meals[qfe_slot] == NULL)
				break;
		if (qfe_slot == 4)
			goto err_out;
	}

	dev = alloc_etherdev(sizeof(struct happy_meal));
	err = -ENOMEM;
	if (!dev)
		goto err_out;
	SET_NETDEV_DEV(dev, &pdev->dev);

	if (hme_version_printed++ == 0)
		printk(KERN_INFO "%s", version);

	dev->base_addr = (long) pdev;

	hp = netdev_priv(dev);
	memset(hp, 0, sizeof(*hp));

	hp->happy_dev = pdev;
	hp->dma_dev = &pdev->dev;

	spin_lock_init(&hp->happy_lock);

	if (qp != NULL) {
		hp->qfe_parent = qp;
		hp->qfe_ent = qfe_slot;
		qp->happy_meals[qfe_slot] = dev;
	}

	hpreg_res = pci_resource_start(pdev, 0);
	err = -ENODEV;
	if ((pci_resource_flags(pdev, 0) & IORESOURCE_IO) != 0) {
		printk(KERN_ERR "happymeal(PCI): Cannot find proper PCI device base address.\n");
		goto err_out_clear_quattro;
	}
	if (pci_request_regions(pdev, DRV_NAME)) {
		printk(KERN_ERR "happymeal(PCI): Cannot obtain PCI resources, "
		       "aborting.\n");
		goto err_out_clear_quattro;
	}

	if ((hpreg_base = ioremap(hpreg_res, 0x8000)) == NULL) {
		printk(KERN_ERR "happymeal(PCI): Unable to remap card memory.\n");
		goto err_out_free_res;
	}

	for (i = 0; i < 6; i++) {
		if (macaddr[i] != 0)
			break;
	}
	if (i < 6) { /* a mac address was given */
		for (i = 0; i < 6; i++)
			dev->dev_addr[i] = macaddr[i];
		macaddr[5]++;
	} else {
#ifdef CONFIG_SPARC
		const unsigned char *addr;
		int len;

		if (qfe_slot != -1 &&
		    (addr = of_get_property(dp,
					    "local-mac-address", &len)) != NULL
		    && len == 6) {
			memcpy(dev->dev_addr, addr, 6);
		} else {
			memcpy(dev->dev_addr, idprom->id_ethaddr, 6);
		}
#else
		get_hme_mac_nonsparc(pdev, &dev->dev_addr[0]);
#endif
	}

	/* Layout registers. */
	hp->gregs      = (hpreg_base + 0x0000UL);
	hp->etxregs    = (hpreg_base + 0x2000UL);
	hp->erxregs    = (hpreg_base + 0x4000UL);
	hp->bigmacregs = (hpreg_base + 0x6000UL);
	hp->tcvregs    = (hpreg_base + 0x7000UL);

#ifdef CONFIG_SPARC
	hp->hm_revision = of_getintprop_default(dp, "hm-rev", 0xff);
	if (hp->hm_revision == 0xff)
		hp->hm_revision = 0xc0 | (pdev->revision & 0x0f);
#else
	/* works with this on non-sparc hosts */
	hp->hm_revision = 0x20;
#endif

	/* Now enable the feature flags we can. */
	if (hp->hm_revision == 0x20 || hp->hm_revision == 0x21)
		hp->happy_flags = HFLAG_20_21;
	else if (hp->hm_revision != 0xa0 && hp->hm_revision != 0xc0)
		hp->happy_flags = HFLAG_NOT_A0;

	if (qp != NULL)
		hp->happy_flags |= HFLAG_QUATTRO;

	/* And of course, indicate this is PCI. */
	hp->happy_flags |= HFLAG_PCI;

#ifdef CONFIG_SPARC
	/* Assume PCI happy meals can handle all burst sizes. */
	hp->happy_bursts = DMA_BURSTBITS;
#endif

	hp->happy_block = (struct hmeal_init_block *)
		dma_alloc_coherent(&pdev->dev, PAGE_SIZE, &hp->hblock_dvma, GFP_KERNEL);

	err = -ENODEV;
	if (!hp->happy_block) {
		printk(KERN_ERR "happymeal(PCI): Cannot get hme init block.\n");
		goto err_out_iounmap;
	}

	hp->linkcheck = 0;
	hp->timer_state = asleep;
	hp->timer_ticks = 0;

	init_timer(&hp->happy_timer);

	hp->dev = dev;
	dev->netdev_ops = &hme_netdev_ops;
	dev->watchdog_timeo = 5*HZ;
	dev->ethtool_ops = &hme_ethtool_ops;
	dev->irq = pdev->irq;
	dev->dma = 0;

	/* Happy Meal can do it all... */
	dev->features |= NETIF_F_SG | NETIF_F_HW_CSUM;

#if defined(CONFIG_SBUS) && defined(CONFIG_PCI)
	/* Hook up PCI register/descriptor accessors. */
	hp->read_desc32 = pci_hme_read_desc32;
	hp->write_txd = pci_hme_write_txd;
	hp->write_rxd = pci_hme_write_rxd;
	hp->read32 = pci_hme_read32;
	hp->write32 = pci_hme_write32;
#endif

	/* Grrr, Happy Meal comes up by default not advertising
	 * full duplex 100baseT capabilities, fix this.
	 */
	spin_lock_irq(&hp->happy_lock);
	happy_meal_set_initial_advertisement(hp);
	spin_unlock_irq(&hp->happy_lock);

	if (register_netdev(hp->dev)) {
		printk(KERN_ERR "happymeal(PCI): Cannot register net device, "
		       "aborting.\n");
		goto err_out_iounmap;
	}

	dev_set_drvdata(&pdev->dev, hp);

	if (!qfe_slot) {
		struct pci_dev *qpdev = qp->quattro_dev;

		prom_name[0] = 0;
		if (!strncmp(dev->name, "eth", 3)) {
			int i = simple_strtoul(dev->name + 3, NULL, 10);
			sprintf(prom_name, "-%d", i + 3);
		}
		printk(KERN_INFO "%s%s: Quattro HME (PCI/CheerIO) 10/100baseT Ethernet ", dev->name, prom_name);
		if (qpdev->vendor == PCI_VENDOR_ID_DEC &&
		    qpdev->device == PCI_DEVICE_ID_DEC_21153)
			printk("DEC 21153 PCI Bridge\n");
		else
			printk("unknown bridge %04x.%04x\n",
				qpdev->vendor, qpdev->device);
	}

	if (qfe_slot != -1)
		printk(KERN_INFO "%s: Quattro HME slot %d (PCI/CheerIO) 10/100baseT Ethernet ",
		       dev->name, qfe_slot);
	else
		printk(KERN_INFO "%s: HAPPY MEAL (PCI/CheerIO) 10/100BaseT Ethernet ",
		       dev->name);

	printk("%pM\n", dev->dev_addr);

	return 0;

err_out_iounmap:
	iounmap(hp->gregs);

err_out_free_res:
	pci_release_regions(pdev);

err_out_clear_quattro:
	if (qp != NULL)
		qp->happy_meals[qfe_slot] = NULL;

	free_netdev(dev);

err_out:
	return err;
}

static void __devexit happy_meal_pci_remove(struct pci_dev *pdev)
{
	struct happy_meal *hp = dev_get_drvdata(&pdev->dev);
	struct net_device *net_dev = hp->dev;

	unregister_netdev(net_dev);

	dma_free_coherent(hp->dma_dev, PAGE_SIZE,
			  hp->happy_block, hp->hblock_dvma);
	iounmap(hp->gregs);
	pci_release_regions(hp->happy_dev);

	free_netdev(net_dev);

	dev_set_drvdata(&pdev->dev, NULL);
}

static struct pci_device_id happymeal_pci_ids[] = {
	{ PCI_DEVICE(PCI_VENDOR_ID_SUN, PCI_DEVICE_ID_SUN_HAPPYMEAL) },
	{ }			/* Terminating entry */
};

MODULE_DEVICE_TABLE(pci, happymeal_pci_ids);

static struct pci_driver hme_pci_driver = {
	.name		= "hme",
	.id_table	= happymeal_pci_ids,
	.probe		= happy_meal_pci_probe,
	.remove		= __devexit_p(happy_meal_pci_remove),
};

static int __init happy_meal_pci_init(void)
{
	return pci_register_driver(&hme_pci_driver);
}

static void happy_meal_pci_exit(void)
{
	pci_unregister_driver(&hme_pci_driver);

	while (qfe_pci_list) {
		struct quattro *qfe = qfe_pci_list;
		struct quattro *next = qfe->next;

		kfree(qfe);

		qfe_pci_list = next;
	}
}

#endif

#ifdef CONFIG_SBUS
static int __devinit hme_sbus_probe(struct of_device *op, const struct of_device_id *match)
{
	struct device_node *dp = op->node;
	const char *model = of_get_property(dp, "model", NULL);
	int is_qfe = (match->data != NULL);

	if (!is_qfe && model && !strcmp(model, "SUNW,sbus-qfe"))
		is_qfe = 1;

	return happy_meal_sbus_probe_one(op, is_qfe);
}

static int __devexit hme_sbus_remove(struct of_device *op)
{
	struct happy_meal *hp = dev_get_drvdata(&op->dev);
	struct net_device *net_dev = hp->dev;

	unregister_netdev(net_dev);

	/* XXX qfe parent interrupt... */

	of_iounmap(&op->resource[0], hp->gregs, GREG_REG_SIZE);
	of_iounmap(&op->resource[1], hp->etxregs, ETX_REG_SIZE);
	of_iounmap(&op->resource[2], hp->erxregs, ERX_REG_SIZE);
	of_iounmap(&op->resource[3], hp->bigmacregs, BMAC_REG_SIZE);
	of_iounmap(&op->resource[4], hp->tcvregs, TCVR_REG_SIZE);
	dma_free_coherent(hp->dma_dev,
			  PAGE_SIZE,
			  hp->happy_block,
			  hp->hblock_dvma);

	free_netdev(net_dev);

	dev_set_drvdata(&op->dev, NULL);

	return 0;
}

static const struct of_device_id hme_sbus_match[] = {
	{
		.name = "SUNW,hme",
	},
	{
		.name = "SUNW,qfe",
		.data = (void *) 1,
	},
	{
		.name = "qfe",
		.data = (void *) 1,
	},
	{},
};

MODULE_DEVICE_TABLE(of, hme_sbus_match);

static struct of_platform_driver hme_sbus_driver = {
	.name		= "hme",
	.match_table	= hme_sbus_match,
	.probe		= hme_sbus_probe,
	.remove		= __devexit_p(hme_sbus_remove),
};

static int __init happy_meal_sbus_init(void)
{
	int err;

	err = of_register_driver(&hme_sbus_driver, &of_bus_type);
	if (!err)
		err = quattro_sbus_register_irqs();

	return err;
}

static void happy_meal_sbus_exit(void)
{
	of_unregister_driver(&hme_sbus_driver);
	quattro_sbus_free_irqs();

	while (qfe_sbus_list) {
		struct quattro *qfe = qfe_sbus_list;
		struct quattro *next = qfe->next;

		kfree(qfe);

		qfe_sbus_list = next;
	}
}
#endif

static int __init happy_meal_probe(void)
{
	int err = 0;

#ifdef CONFIG_SBUS
	err = happy_meal_sbus_init();
#endif
#ifdef CONFIG_PCI
	if (!err) {
		err = happy_meal_pci_init();
#ifdef CONFIG_SBUS
		if (err)
			happy_meal_sbus_exit();
#endif
	}
#endif

	return err;
}


static void __exit happy_meal_exit(void)
{
#ifdef CONFIG_SBUS
	happy_meal_sbus_exit();
#endif
#ifdef CONFIG_PCI
	happy_meal_pci_exit();
#endif
}

module_init(happy_meal_probe);
module_exit(happy_meal_exit);<|MERGE_RESOLUTION|>--- conflicted
+++ resolved
@@ -2649,11 +2649,6 @@
 	int err = -ENODEV;
 
 	sbus_dp = to_of_device(op->dev.parent)->node;
-<<<<<<< HEAD
-	if (is_qfe)
-		sbus_dp = to_of_device(op->dev.parent->parent)->node;
-=======
->>>>>>> 4c55bb01
 
 	/* We can match PCI devices too, do not accept those here. */
 	if (strcmp(sbus_dp->name, "sbus"))
