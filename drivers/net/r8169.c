--- conflicted
+++ resolved
@@ -713,7 +713,6 @@
 }
 
 static void r8168dp_1_mdio_access(void __iomem *ioaddr, int reg_addr, u32 data)
-<<<<<<< HEAD
 {
 	int i;
 
@@ -803,97 +802,6 @@
 	rtl_writephy(tp, reg_addr, rtl_readphy(tp, reg_addr) | value);
 }
 
-=======
-{
-	int i;
-
-	RTL_W32(OCPDR, data |
-		((reg_addr & OCPDR_REG_MASK) << OCPDR_GPHY_REG_SHIFT));
-	RTL_W32(OCPAR, OCPAR_GPHY_WRITE_CMD);
-	RTL_W32(EPHY_RXER_NUM, 0);
-
-	for (i = 0; i < 100; i++) {
-		mdelay(1);
-		if (!(RTL_R32(OCPAR) & OCPAR_FLAG))
-			break;
-	}
-}
-
-static void r8168dp_1_mdio_write(void __iomem *ioaddr, int reg_addr, int value)
-{
-	r8168dp_1_mdio_access(ioaddr, reg_addr, OCPDR_WRITE_CMD |
-		(value & OCPDR_DATA_MASK));
-}
-
-static int r8168dp_1_mdio_read(void __iomem *ioaddr, int reg_addr)
-{
-	int i;
-
-	r8168dp_1_mdio_access(ioaddr, reg_addr, OCPDR_READ_CMD);
-
-	mdelay(1);
-	RTL_W32(OCPAR, OCPAR_GPHY_READ_CMD);
-	RTL_W32(EPHY_RXER_NUM, 0);
-
-	for (i = 0; i < 100; i++) {
-		mdelay(1);
-		if (RTL_R32(OCPAR) & OCPAR_FLAG)
-			break;
-	}
-
-	return RTL_R32(OCPDR) & OCPDR_DATA_MASK;
-}
-
-#define R8168DP_1_MDIO_ACCESS_BIT	0x00020000
-
-static void r8168dp_2_mdio_start(void __iomem *ioaddr)
-{
-	RTL_W32(0xd0, RTL_R32(0xd0) & ~R8168DP_1_MDIO_ACCESS_BIT);
-}
-
-static void r8168dp_2_mdio_stop(void __iomem *ioaddr)
-{
-	RTL_W32(0xd0, RTL_R32(0xd0) | R8168DP_1_MDIO_ACCESS_BIT);
-}
-
-static void r8168dp_2_mdio_write(void __iomem *ioaddr, int reg_addr, int value)
-{
-	r8168dp_2_mdio_start(ioaddr);
-
-	r8169_mdio_write(ioaddr, reg_addr, value);
-
-	r8168dp_2_mdio_stop(ioaddr);
-}
-
-static int r8168dp_2_mdio_read(void __iomem *ioaddr, int reg_addr)
-{
-	int value;
-
-	r8168dp_2_mdio_start(ioaddr);
-
-	value = r8169_mdio_read(ioaddr, reg_addr);
-
-	r8168dp_2_mdio_stop(ioaddr);
-
-	return value;
-}
-
-static void rtl_writephy(struct rtl8169_private *tp, int location, u32 val)
-{
-	tp->mdio_ops.write(tp->mmio_addr, location, val);
-}
-
-static int rtl_readphy(struct rtl8169_private *tp, int location)
-{
-	return tp->mdio_ops.read(tp->mmio_addr, location);
-}
-
-static void rtl_patchphy(struct rtl8169_private *tp, int reg_addr, int value)
-{
-	rtl_writephy(tp, reg_addr, rtl_readphy(tp, reg_addr) | value);
-}
-
->>>>>>> 63310467
 static void rtl_w1w0_phy(struct rtl8169_private *tp, int reg_addr, int p, int m)
 {
 	int val;
@@ -1726,29 +1634,14 @@
 {
 	__le32 *phytable = (__le32 *)fw->data;
 	struct net_device *dev = tp->dev;
-<<<<<<< HEAD
-	size_t i;
-=======
 	size_t index, fw_size = fw->size / sizeof(*phytable);
 	u32 predata, count;
->>>>>>> 63310467
 
 	if (fw->size % sizeof(*phytable)) {
 		netif_err(tp, probe, dev, "odd sized firmware %zd\n", fw->size);
 		return;
 	}
 
-<<<<<<< HEAD
-	for (i = 0; i < fw->size / sizeof(*phytable); i++) {
-		u32 action = le32_to_cpu(phytable[i]);
-
-		if (!action)
-			break;
-
-		if ((action & 0xf0000000) != PHY_WRITE) {
-			netif_err(tp, probe, dev,
-				  "unknown action 0x%08x\n", action);
-=======
 	for (index = 0; index < fw_size; index++) {
 		u32 action = le32_to_cpu(phytable[index]);
 		u32 regno = (action & 0x0fff0000) >> 16;
@@ -1794,23 +1687,10 @@
 		default:
 			netif_err(tp, probe, tp->dev,
 				  "Invalid action 0x%08x\n", action);
->>>>>>> 63310467
 			return;
 		}
 	}
 
-<<<<<<< HEAD
-	while (i-- != 0) {
-		u32 action = le32_to_cpu(*phytable);
-		u32 data = action & 0x0000ffff;
-		u32 reg = (action & 0x0fff0000) >> 16;
-
-		switch(action & 0xf0000000) {
-		case PHY_WRITE:
-			rtl_writephy(tp, reg, data);
-			phytable++;
-			break;
-=======
 	predata = 0;
 	count = 0;
 
@@ -1882,15 +1762,12 @@
 		case PHY_READ_MAC_BYTE:
 		case PHY_WRITE_MAC_BYTE:
 		case PHY_WRITE_ERI_WORD:
->>>>>>> 63310467
 		default:
 			BUG();
 		}
 	}
 }
 
-<<<<<<< HEAD
-=======
 static void rtl_release_firmware(struct rtl8169_private *tp)
 {
 	release_firmware(tp->fw);
@@ -1914,7 +1791,6 @@
 	return rc;
 }
 
->>>>>>> 63310467
 static void rtl8169s_hw_phy_config(struct rtl8169_private *tp)
 {
 	static const struct phy_reg phy_reg_init[] = {
@@ -2288,10 +2164,6 @@
 		{ 0x0d, 0xf880 }
 	};
 	void __iomem *ioaddr = tp->mmio_addr;
-<<<<<<< HEAD
-	const struct firmware *fw;
-=======
->>>>>>> 63310467
 
 	rtl_writephy_batch(tp, phy_reg_init_0, ARRAY_SIZE(phy_reg_init_0));
 
@@ -2355,16 +2227,8 @@
 
 	rtl_writephy(tp, 0x1f, 0x0005);
 	rtl_writephy(tp, 0x05, 0x001b);
-<<<<<<< HEAD
-	if (rtl_readphy(tp, 0x06) == 0xbf00 &&
-	    request_firmware(&fw, FIRMWARE_8168D_1, &tp->pci_dev->dev) == 0) {
-		rtl_phy_write_fw(tp, fw);
-		release_firmware(fw);
-	} else {
-=======
 	if ((rtl_readphy(tp, 0x06) != 0xbf00) ||
 	    (rtl_apply_firmware(tp, FIRMWARE_8168D_1) < 0)) {
->>>>>>> 63310467
 		netif_warn(tp, probe, tp->dev, "unable to apply firmware patch\n");
 	}
 
@@ -2414,10 +2278,6 @@
 		{ 0x0d, 0xf880 }
 	};
 	void __iomem *ioaddr = tp->mmio_addr;
-<<<<<<< HEAD
-	const struct firmware *fw;
-=======
->>>>>>> 63310467
 
 	rtl_writephy_batch(tp, phy_reg_init_0, ARRAY_SIZE(phy_reg_init_0));
 
@@ -2472,16 +2332,8 @@
 
 	rtl_writephy(tp, 0x1f, 0x0005);
 	rtl_writephy(tp, 0x05, 0x001b);
-<<<<<<< HEAD
-	if (rtl_readphy(tp, 0x06) == 0xb300 &&
-	    request_firmware(&fw, FIRMWARE_8168D_2, &tp->pci_dev->dev) == 0) {
-		rtl_phy_write_fw(tp, fw);
-		release_firmware(fw);
-	} else {
-=======
 	if ((rtl_readphy(tp, 0x06) != 0xb300) ||
 	    (rtl_apply_firmware(tp, FIRMWARE_8168D_2) < 0)) {
->>>>>>> 63310467
 		netif_warn(tp, probe, tp->dev, "unable to apply firmware patch\n");
 	}
 
@@ -2547,7 +2399,6 @@
 	};
 
 	rtl_writephy_batch(tp, phy_reg_init, ARRAY_SIZE(phy_reg_init));
-<<<<<<< HEAD
 }
 
 static void rtl8168d_4_hw_phy_config(struct rtl8169_private *tp)
@@ -2566,26 +2417,6 @@
 	rtl_patchphy(tp, 0x0d, 1 << 5);
 }
 
-=======
-}
-
-static void rtl8168d_4_hw_phy_config(struct rtl8169_private *tp)
-{
-	static const struct phy_reg phy_reg_init[] = {
-		{ 0x1f, 0x0001 },
-		{ 0x17, 0x0cc0 },
-
-		{ 0x1f, 0x0007 },
-		{ 0x1e, 0x002d },
-		{ 0x18, 0x0040 },
-		{ 0x1f, 0x0000 }
-	};
-
-	rtl_writephy_batch(tp, phy_reg_init, ARRAY_SIZE(phy_reg_init));
-	rtl_patchphy(tp, 0x0d, 1 << 5);
-}
-
->>>>>>> 63310467
 static void rtl8102e_hw_phy_config(struct rtl8169_private *tp)
 {
 	static const struct phy_reg phy_reg_init[] = {
@@ -3352,18 +3183,6 @@
 	    (tp->mac_version == RTL_GIGA_MAC_VER_28)) {
 		rtl8168_driver_start(tp);
 	}
-<<<<<<< HEAD
-
-	rtl8169_init_phy(dev, tp);
-
-	/*
-	 * Pretend we are using VLANs; This bypasses a nasty bug where
-	 * Interrupts stop flowing on high load on 8110SCd controllers.
-	 */
-	if (tp->mac_version == RTL_GIGA_MAC_VER_05)
-		RTL_W16(CPlusCmd, RTL_R16(CPlusCmd) | RxVlan);
-=======
->>>>>>> 63310467
 
 	device_set_wakeup_enable(&pdev->dev, tp->features & RTL_FEATURE_WOL);
 
@@ -3397,11 +3216,8 @@
 	}
 
 	cancel_delayed_work_sync(&tp->task);
-<<<<<<< HEAD
-=======
 
 	rtl_release_firmware(tp);
->>>>>>> 63310467
 
 	unregister_netdev(dev);
 
@@ -3455,8 +3271,6 @@
 
 	napi_enable(&tp->napi);
 
-<<<<<<< HEAD
-=======
 	rtl8169_init_phy(dev, tp);
 
 	/*
@@ -3466,7 +3280,6 @@
 	if (tp->mac_version == RTL_GIGA_MAC_VER_05)
 		RTL_W16(CPlusCmd, RTL_R16(CPlusCmd) | RxVlan);
 
->>>>>>> 63310467
 	rtl_pll_power_up(tp);
 
 	rtl_hw_start(dev);
