/*
 * tg3.c: Broadcom Tigon3 ethernet driver.
 *
 * Copyright (C) 2001, 2002, 2003, 2004 David S. Miller (davem@redhat.com)
 * Copyright (C) 2001, 2002, 2003 Jeff Garzik (jgarzik@pobox.com)
 * Copyright (C) 2004 Sun Microsystems Inc.
 * Copyright (C) 2005-2007 Broadcom Corporation.
 *
 * Firmware is:
 *	Derived from proprietary unpublished source code,
 *	Copyright (C) 2000-2003 Broadcom Corporation.
 *
 *	Permission is hereby granted for the distribution of this firmware
 *	data in hexadecimal or equivalent format, provided this copyright
 *	notice is accompanying it.
 */


#include <linux/module.h>
#include <linux/moduleparam.h>
#include <linux/kernel.h>
#include <linux/types.h>
#include <linux/compiler.h>
#include <linux/slab.h>
#include <linux/delay.h>
#include <linux/in.h>
#include <linux/init.h>
#include <linux/ioport.h>
#include <linux/pci.h>
#include <linux/netdevice.h>
#include <linux/etherdevice.h>
#include <linux/skbuff.h>
#include <linux/ethtool.h>
#include <linux/mii.h>
#include <linux/phy.h>
#include <linux/brcmphy.h>
#include <linux/if_vlan.h>
#include <linux/ip.h>
#include <linux/tcp.h>
#include <linux/workqueue.h>
#include <linux/prefetch.h>
#include <linux/dma-mapping.h>
#include <linux/firmware.h>

#include <net/checksum.h>
#include <net/ip.h>

#include <asm/system.h>
#include <asm/io.h>
#include <asm/byteorder.h>
#include <asm/uaccess.h>

#ifdef CONFIG_SPARC
#include <asm/idprom.h>
#include <asm/prom.h>
#endif

#define BAR_0	0
#define BAR_2	2

#if defined(CONFIG_VLAN_8021Q) || defined(CONFIG_VLAN_8021Q_MODULE)
#define TG3_VLAN_TAG_USED 1
#else
#define TG3_VLAN_TAG_USED 0
#endif

#include "tg3.h"

#define DRV_MODULE_NAME		"tg3"
#define PFX DRV_MODULE_NAME	": "
#define DRV_MODULE_VERSION	"3.97"
#define DRV_MODULE_RELDATE	"December 10, 2008"

#define TG3_DEF_MAC_MODE	0
#define TG3_DEF_RX_MODE		0
#define TG3_DEF_TX_MODE		0
#define TG3_DEF_MSG_ENABLE	  \
	(NETIF_MSG_DRV		| \
	 NETIF_MSG_PROBE	| \
	 NETIF_MSG_LINK		| \
	 NETIF_MSG_TIMER	| \
	 NETIF_MSG_IFDOWN	| \
	 NETIF_MSG_IFUP		| \
	 NETIF_MSG_RX_ERR	| \
	 NETIF_MSG_TX_ERR)

/* length of time before we decide the hardware is borked,
 * and dev->tx_timeout() should be called to fix the problem
 */
#define TG3_TX_TIMEOUT			(5 * HZ)

/* hardware minimum and maximum for a single frame's data payload */
#define TG3_MIN_MTU			60
#define TG3_MAX_MTU(tp)	\
	((tp->tg3_flags2 & TG3_FLG2_JUMBO_CAPABLE) ? 9000 : 1500)

/* These numbers seem to be hard coded in the NIC firmware somehow.
 * You can't change the ring sizes, but you can change where you place
 * them in the NIC onboard memory.
 */
#define TG3_RX_RING_SIZE		512
#define TG3_DEF_RX_RING_PENDING		200
#define TG3_RX_JUMBO_RING_SIZE		256
#define TG3_DEF_RX_JUMBO_RING_PENDING	100

/* Do not place this n-ring entries value into the tp struct itself,
 * we really want to expose these constants to GCC so that modulo et
 * al.  operations are done with shifts and masks instead of with
 * hw multiply/modulo instructions.  Another solution would be to
 * replace things like '% foo' with '& (foo - 1)'.
 */
#define TG3_RX_RCB_RING_SIZE(tp)	\
	((tp->tg3_flags2 & TG3_FLG2_5705_PLUS) ?  512 : 1024)

#define TG3_TX_RING_SIZE		512
#define TG3_DEF_TX_RING_PENDING		(TG3_TX_RING_SIZE - 1)

#define TG3_RX_RING_BYTES	(sizeof(struct tg3_rx_buffer_desc) * \
				 TG3_RX_RING_SIZE)
#define TG3_RX_JUMBO_RING_BYTES	(sizeof(struct tg3_rx_buffer_desc) * \
			         TG3_RX_JUMBO_RING_SIZE)
#define TG3_RX_RCB_RING_BYTES(tp) (sizeof(struct tg3_rx_buffer_desc) * \
			           TG3_RX_RCB_RING_SIZE(tp))
#define TG3_TX_RING_BYTES	(sizeof(struct tg3_tx_buffer_desc) * \
				 TG3_TX_RING_SIZE)
#define NEXT_TX(N)		(((N) + 1) & (TG3_TX_RING_SIZE - 1))

#define RX_PKT_BUF_SZ		(1536 + tp->rx_offset + 64)
#define RX_JUMBO_PKT_BUF_SZ	(9046 + tp->rx_offset + 64)

/* minimum number of free TX descriptors required to wake up TX process */
#define TG3_TX_WAKEUP_THRESH(tp)		((tp)->tx_pending / 4)

#define TG3_RAW_IP_ALIGN 2

/* number of ETHTOOL_GSTATS u64's */
#define TG3_NUM_STATS		(sizeof(struct tg3_ethtool_stats)/sizeof(u64))

#define TG3_NUM_TEST		6

static char version[] __devinitdata =
	DRV_MODULE_NAME ".c:v" DRV_MODULE_VERSION " (" DRV_MODULE_RELDATE ")\n";

MODULE_AUTHOR("David S. Miller (davem@redhat.com) and Jeff Garzik (jgarzik@pobox.com)");
MODULE_DESCRIPTION("Broadcom Tigon3 ethernet driver");
MODULE_LICENSE("GPL");
MODULE_VERSION(DRV_MODULE_VERSION);
MODULE_FIRMWARE("tigon/tg3.bin");
MODULE_FIRMWARE("tigon/tg3_tso.bin");
MODULE_FIRMWARE("tigon/tg3_tso5.bin");

static int tg3_debug = -1;	/* -1 == use TG3_DEF_MSG_ENABLE as value */
module_param(tg3_debug, int, 0);
MODULE_PARM_DESC(tg3_debug, "Tigon3 bitmapped debugging message enable value");

static struct pci_device_id tg3_pci_tbl[] = {
	{PCI_DEVICE(PCI_VENDOR_ID_BROADCOM, PCI_DEVICE_ID_TIGON3_5700)},
	{PCI_DEVICE(PCI_VENDOR_ID_BROADCOM, PCI_DEVICE_ID_TIGON3_5701)},
	{PCI_DEVICE(PCI_VENDOR_ID_BROADCOM, PCI_DEVICE_ID_TIGON3_5702)},
	{PCI_DEVICE(PCI_VENDOR_ID_BROADCOM, PCI_DEVICE_ID_TIGON3_5703)},
	{PCI_DEVICE(PCI_VENDOR_ID_BROADCOM, PCI_DEVICE_ID_TIGON3_5704)},
	{PCI_DEVICE(PCI_VENDOR_ID_BROADCOM, PCI_DEVICE_ID_TIGON3_5702FE)},
	{PCI_DEVICE(PCI_VENDOR_ID_BROADCOM, PCI_DEVICE_ID_TIGON3_5705)},
	{PCI_DEVICE(PCI_VENDOR_ID_BROADCOM, PCI_DEVICE_ID_TIGON3_5705_2)},
	{PCI_DEVICE(PCI_VENDOR_ID_BROADCOM, PCI_DEVICE_ID_TIGON3_5705M)},
	{PCI_DEVICE(PCI_VENDOR_ID_BROADCOM, PCI_DEVICE_ID_TIGON3_5705M_2)},
	{PCI_DEVICE(PCI_VENDOR_ID_BROADCOM, PCI_DEVICE_ID_TIGON3_5702X)},
	{PCI_DEVICE(PCI_VENDOR_ID_BROADCOM, PCI_DEVICE_ID_TIGON3_5703X)},
	{PCI_DEVICE(PCI_VENDOR_ID_BROADCOM, PCI_DEVICE_ID_TIGON3_5704S)},
	{PCI_DEVICE(PCI_VENDOR_ID_BROADCOM, PCI_DEVICE_ID_TIGON3_5702A3)},
	{PCI_DEVICE(PCI_VENDOR_ID_BROADCOM, PCI_DEVICE_ID_TIGON3_5703A3)},
	{PCI_DEVICE(PCI_VENDOR_ID_BROADCOM, PCI_DEVICE_ID_TIGON3_5782)},
	{PCI_DEVICE(PCI_VENDOR_ID_BROADCOM, PCI_DEVICE_ID_TIGON3_5788)},
	{PCI_DEVICE(PCI_VENDOR_ID_BROADCOM, PCI_DEVICE_ID_TIGON3_5789)},
	{PCI_DEVICE(PCI_VENDOR_ID_BROADCOM, PCI_DEVICE_ID_TIGON3_5901)},
	{PCI_DEVICE(PCI_VENDOR_ID_BROADCOM, PCI_DEVICE_ID_TIGON3_5901_2)},
	{PCI_DEVICE(PCI_VENDOR_ID_BROADCOM, PCI_DEVICE_ID_TIGON3_5704S_2)},
	{PCI_DEVICE(PCI_VENDOR_ID_BROADCOM, PCI_DEVICE_ID_TIGON3_5705F)},
	{PCI_DEVICE(PCI_VENDOR_ID_BROADCOM, PCI_DEVICE_ID_TIGON3_5720)},
	{PCI_DEVICE(PCI_VENDOR_ID_BROADCOM, PCI_DEVICE_ID_TIGON3_5721)},
	{PCI_DEVICE(PCI_VENDOR_ID_BROADCOM, PCI_DEVICE_ID_TIGON3_5722)},
	{PCI_DEVICE(PCI_VENDOR_ID_BROADCOM, PCI_DEVICE_ID_TIGON3_5750)},
	{PCI_DEVICE(PCI_VENDOR_ID_BROADCOM, PCI_DEVICE_ID_TIGON3_5751)},
	{PCI_DEVICE(PCI_VENDOR_ID_BROADCOM, PCI_DEVICE_ID_TIGON3_5750M)},
	{PCI_DEVICE(PCI_VENDOR_ID_BROADCOM, PCI_DEVICE_ID_TIGON3_5751M)},
	{PCI_DEVICE(PCI_VENDOR_ID_BROADCOM, PCI_DEVICE_ID_TIGON3_5751F)},
	{PCI_DEVICE(PCI_VENDOR_ID_BROADCOM, PCI_DEVICE_ID_TIGON3_5752)},
	{PCI_DEVICE(PCI_VENDOR_ID_BROADCOM, PCI_DEVICE_ID_TIGON3_5752M)},
	{PCI_DEVICE(PCI_VENDOR_ID_BROADCOM, PCI_DEVICE_ID_TIGON3_5753)},
	{PCI_DEVICE(PCI_VENDOR_ID_BROADCOM, PCI_DEVICE_ID_TIGON3_5753M)},
	{PCI_DEVICE(PCI_VENDOR_ID_BROADCOM, PCI_DEVICE_ID_TIGON3_5753F)},
	{PCI_DEVICE(PCI_VENDOR_ID_BROADCOM, PCI_DEVICE_ID_TIGON3_5754)},
	{PCI_DEVICE(PCI_VENDOR_ID_BROADCOM, PCI_DEVICE_ID_TIGON3_5754M)},
	{PCI_DEVICE(PCI_VENDOR_ID_BROADCOM, PCI_DEVICE_ID_TIGON3_5755)},
	{PCI_DEVICE(PCI_VENDOR_ID_BROADCOM, PCI_DEVICE_ID_TIGON3_5755M)},
	{PCI_DEVICE(PCI_VENDOR_ID_BROADCOM, PCI_DEVICE_ID_TIGON3_5756)},
	{PCI_DEVICE(PCI_VENDOR_ID_BROADCOM, PCI_DEVICE_ID_TIGON3_5786)},
	{PCI_DEVICE(PCI_VENDOR_ID_BROADCOM, PCI_DEVICE_ID_TIGON3_5787)},
	{PCI_DEVICE(PCI_VENDOR_ID_BROADCOM, PCI_DEVICE_ID_TIGON3_5787M)},
	{PCI_DEVICE(PCI_VENDOR_ID_BROADCOM, PCI_DEVICE_ID_TIGON3_5787F)},
	{PCI_DEVICE(PCI_VENDOR_ID_BROADCOM, PCI_DEVICE_ID_TIGON3_5714)},
	{PCI_DEVICE(PCI_VENDOR_ID_BROADCOM, PCI_DEVICE_ID_TIGON3_5714S)},
	{PCI_DEVICE(PCI_VENDOR_ID_BROADCOM, PCI_DEVICE_ID_TIGON3_5715)},
	{PCI_DEVICE(PCI_VENDOR_ID_BROADCOM, PCI_DEVICE_ID_TIGON3_5715S)},
	{PCI_DEVICE(PCI_VENDOR_ID_BROADCOM, PCI_DEVICE_ID_TIGON3_5780)},
	{PCI_DEVICE(PCI_VENDOR_ID_BROADCOM, PCI_DEVICE_ID_TIGON3_5780S)},
	{PCI_DEVICE(PCI_VENDOR_ID_BROADCOM, PCI_DEVICE_ID_TIGON3_5781)},
	{PCI_DEVICE(PCI_VENDOR_ID_BROADCOM, PCI_DEVICE_ID_TIGON3_5906)},
	{PCI_DEVICE(PCI_VENDOR_ID_BROADCOM, PCI_DEVICE_ID_TIGON3_5906M)},
	{PCI_DEVICE(PCI_VENDOR_ID_BROADCOM, PCI_DEVICE_ID_TIGON3_5784)},
	{PCI_DEVICE(PCI_VENDOR_ID_BROADCOM, PCI_DEVICE_ID_TIGON3_5764)},
	{PCI_DEVICE(PCI_VENDOR_ID_BROADCOM, PCI_DEVICE_ID_TIGON3_5723)},
	{PCI_DEVICE(PCI_VENDOR_ID_BROADCOM, PCI_DEVICE_ID_TIGON3_5761)},
	{PCI_DEVICE(PCI_VENDOR_ID_BROADCOM, PCI_DEVICE_ID_TIGON3_5761E)},
	{PCI_DEVICE(PCI_VENDOR_ID_BROADCOM, TG3PCI_DEVICE_TIGON3_5761S)},
	{PCI_DEVICE(PCI_VENDOR_ID_BROADCOM, TG3PCI_DEVICE_TIGON3_5761SE)},
	{PCI_DEVICE(PCI_VENDOR_ID_BROADCOM, PCI_DEVICE_ID_TIGON3_5785)},
	{PCI_DEVICE(PCI_VENDOR_ID_BROADCOM, TG3PCI_DEVICE_TIGON3_57780)},
	{PCI_DEVICE(PCI_VENDOR_ID_BROADCOM, TG3PCI_DEVICE_TIGON3_57760)},
	{PCI_DEVICE(PCI_VENDOR_ID_BROADCOM, TG3PCI_DEVICE_TIGON3_57790)},
	{PCI_DEVICE(PCI_VENDOR_ID_BROADCOM, TG3PCI_DEVICE_TIGON3_57720)},
	{PCI_DEVICE(PCI_VENDOR_ID_SYSKONNECT, PCI_DEVICE_ID_SYSKONNECT_9DXX)},
	{PCI_DEVICE(PCI_VENDOR_ID_SYSKONNECT, PCI_DEVICE_ID_SYSKONNECT_9MXX)},
	{PCI_DEVICE(PCI_VENDOR_ID_ALTIMA, PCI_DEVICE_ID_ALTIMA_AC1000)},
	{PCI_DEVICE(PCI_VENDOR_ID_ALTIMA, PCI_DEVICE_ID_ALTIMA_AC1001)},
	{PCI_DEVICE(PCI_VENDOR_ID_ALTIMA, PCI_DEVICE_ID_ALTIMA_AC1003)},
	{PCI_DEVICE(PCI_VENDOR_ID_ALTIMA, PCI_DEVICE_ID_ALTIMA_AC9100)},
	{PCI_DEVICE(PCI_VENDOR_ID_APPLE, PCI_DEVICE_ID_APPLE_TIGON3)},
	{}
};

MODULE_DEVICE_TABLE(pci, tg3_pci_tbl);

static const struct {
	const char string[ETH_GSTRING_LEN];
} ethtool_stats_keys[TG3_NUM_STATS] = {
	{ "rx_octets" },
	{ "rx_fragments" },
	{ "rx_ucast_packets" },
	{ "rx_mcast_packets" },
	{ "rx_bcast_packets" },
	{ "rx_fcs_errors" },
	{ "rx_align_errors" },
	{ "rx_xon_pause_rcvd" },
	{ "rx_xoff_pause_rcvd" },
	{ "rx_mac_ctrl_rcvd" },
	{ "rx_xoff_entered" },
	{ "rx_frame_too_long_errors" },
	{ "rx_jabbers" },
	{ "rx_undersize_packets" },
	{ "rx_in_length_errors" },
	{ "rx_out_length_errors" },
	{ "rx_64_or_less_octet_packets" },
	{ "rx_65_to_127_octet_packets" },
	{ "rx_128_to_255_octet_packets" },
	{ "rx_256_to_511_octet_packets" },
	{ "rx_512_to_1023_octet_packets" },
	{ "rx_1024_to_1522_octet_packets" },
	{ "rx_1523_to_2047_octet_packets" },
	{ "rx_2048_to_4095_octet_packets" },
	{ "rx_4096_to_8191_octet_packets" },
	{ "rx_8192_to_9022_octet_packets" },

	{ "tx_octets" },
	{ "tx_collisions" },

	{ "tx_xon_sent" },
	{ "tx_xoff_sent" },
	{ "tx_flow_control" },
	{ "tx_mac_errors" },
	{ "tx_single_collisions" },
	{ "tx_mult_collisions" },
	{ "tx_deferred" },
	{ "tx_excessive_collisions" },
	{ "tx_late_collisions" },
	{ "tx_collide_2times" },
	{ "tx_collide_3times" },
	{ "tx_collide_4times" },
	{ "tx_collide_5times" },
	{ "tx_collide_6times" },
	{ "tx_collide_7times" },
	{ "tx_collide_8times" },
	{ "tx_collide_9times" },
	{ "tx_collide_10times" },
	{ "tx_collide_11times" },
	{ "tx_collide_12times" },
	{ "tx_collide_13times" },
	{ "tx_collide_14times" },
	{ "tx_collide_15times" },
	{ "tx_ucast_packets" },
	{ "tx_mcast_packets" },
	{ "tx_bcast_packets" },
	{ "tx_carrier_sense_errors" },
	{ "tx_discards" },
	{ "tx_errors" },

	{ "dma_writeq_full" },
	{ "dma_write_prioq_full" },
	{ "rxbds_empty" },
	{ "rx_discards" },
	{ "rx_errors" },
	{ "rx_threshold_hit" },

	{ "dma_readq_full" },
	{ "dma_read_prioq_full" },
	{ "tx_comp_queue_full" },

	{ "ring_set_send_prod_index" },
	{ "ring_status_update" },
	{ "nic_irqs" },
	{ "nic_avoided_irqs" },
	{ "nic_tx_threshold_hit" }
};

static const struct {
	const char string[ETH_GSTRING_LEN];
} ethtool_test_keys[TG3_NUM_TEST] = {
	{ "nvram test     (online) " },
	{ "link test      (online) " },
	{ "register test  (offline)" },
	{ "memory test    (offline)" },
	{ "loopback test  (offline)" },
	{ "interrupt test (offline)" },
};

static void tg3_write32(struct tg3 *tp, u32 off, u32 val)
{
	writel(val, tp->regs + off);
}

static u32 tg3_read32(struct tg3 *tp, u32 off)
{
	return (readl(tp->regs + off));
}

static void tg3_ape_write32(struct tg3 *tp, u32 off, u32 val)
{
	writel(val, tp->aperegs + off);
}

static u32 tg3_ape_read32(struct tg3 *tp, u32 off)
{
	return (readl(tp->aperegs + off));
}

static void tg3_write_indirect_reg32(struct tg3 *tp, u32 off, u32 val)
{
	unsigned long flags;

	spin_lock_irqsave(&tp->indirect_lock, flags);
	pci_write_config_dword(tp->pdev, TG3PCI_REG_BASE_ADDR, off);
	pci_write_config_dword(tp->pdev, TG3PCI_REG_DATA, val);
	spin_unlock_irqrestore(&tp->indirect_lock, flags);
}

static void tg3_write_flush_reg32(struct tg3 *tp, u32 off, u32 val)
{
	writel(val, tp->regs + off);
	readl(tp->regs + off);
}

static u32 tg3_read_indirect_reg32(struct tg3 *tp, u32 off)
{
	unsigned long flags;
	u32 val;

	spin_lock_irqsave(&tp->indirect_lock, flags);
	pci_write_config_dword(tp->pdev, TG3PCI_REG_BASE_ADDR, off);
	pci_read_config_dword(tp->pdev, TG3PCI_REG_DATA, &val);
	spin_unlock_irqrestore(&tp->indirect_lock, flags);
	return val;
}

static void tg3_write_indirect_mbox(struct tg3 *tp, u32 off, u32 val)
{
	unsigned long flags;

	if (off == (MAILBOX_RCVRET_CON_IDX_0 + TG3_64BIT_REG_LOW)) {
		pci_write_config_dword(tp->pdev, TG3PCI_RCV_RET_RING_CON_IDX +
				       TG3_64BIT_REG_LOW, val);
		return;
	}
	if (off == (MAILBOX_RCV_STD_PROD_IDX + TG3_64BIT_REG_LOW)) {
		pci_write_config_dword(tp->pdev, TG3PCI_STD_RING_PROD_IDX +
				       TG3_64BIT_REG_LOW, val);
		return;
	}

	spin_lock_irqsave(&tp->indirect_lock, flags);
	pci_write_config_dword(tp->pdev, TG3PCI_REG_BASE_ADDR, off + 0x5600);
	pci_write_config_dword(tp->pdev, TG3PCI_REG_DATA, val);
	spin_unlock_irqrestore(&tp->indirect_lock, flags);

	/* In indirect mode when disabling interrupts, we also need
	 * to clear the interrupt bit in the GRC local ctrl register.
	 */
	if ((off == (MAILBOX_INTERRUPT_0 + TG3_64BIT_REG_LOW)) &&
	    (val == 0x1)) {
		pci_write_config_dword(tp->pdev, TG3PCI_MISC_LOCAL_CTRL,
				       tp->grc_local_ctrl|GRC_LCLCTRL_CLEARINT);
	}
}

static u32 tg3_read_indirect_mbox(struct tg3 *tp, u32 off)
{
	unsigned long flags;
	u32 val;

	spin_lock_irqsave(&tp->indirect_lock, flags);
	pci_write_config_dword(tp->pdev, TG3PCI_REG_BASE_ADDR, off + 0x5600);
	pci_read_config_dword(tp->pdev, TG3PCI_REG_DATA, &val);
	spin_unlock_irqrestore(&tp->indirect_lock, flags);
	return val;
}

/* usec_wait specifies the wait time in usec when writing to certain registers
 * where it is unsafe to read back the register without some delay.
 * GRC_LOCAL_CTRL is one example if the GPIOs are toggled to switch power.
 * TG3PCI_CLOCK_CTRL is another example if the clock frequencies are changed.
 */
static void _tw32_flush(struct tg3 *tp, u32 off, u32 val, u32 usec_wait)
{
	if ((tp->tg3_flags & TG3_FLAG_PCIX_TARGET_HWBUG) ||
	    (tp->tg3_flags2 & TG3_FLG2_ICH_WORKAROUND))
		/* Non-posted methods */
		tp->write32(tp, off, val);
	else {
		/* Posted method */
		tg3_write32(tp, off, val);
		if (usec_wait)
			udelay(usec_wait);
		tp->read32(tp, off);
	}
	/* Wait again after the read for the posted method to guarantee that
	 * the wait time is met.
	 */
	if (usec_wait)
		udelay(usec_wait);
}

static inline void tw32_mailbox_flush(struct tg3 *tp, u32 off, u32 val)
{
	tp->write32_mbox(tp, off, val);
	if (!(tp->tg3_flags & TG3_FLAG_MBOX_WRITE_REORDER) &&
	    !(tp->tg3_flags2 & TG3_FLG2_ICH_WORKAROUND))
		tp->read32_mbox(tp, off);
}

static void tg3_write32_tx_mbox(struct tg3 *tp, u32 off, u32 val)
{
	void __iomem *mbox = tp->regs + off;
	writel(val, mbox);
	if (tp->tg3_flags & TG3_FLAG_TXD_MBOX_HWBUG)
		writel(val, mbox);
	if (tp->tg3_flags & TG3_FLAG_MBOX_WRITE_REORDER)
		readl(mbox);
}

static u32 tg3_read32_mbox_5906(struct tg3 *tp, u32 off)
{
	return (readl(tp->regs + off + GRCMBOX_BASE));
}

static void tg3_write32_mbox_5906(struct tg3 *tp, u32 off, u32 val)
{
	writel(val, tp->regs + off + GRCMBOX_BASE);
}

#define tw32_mailbox(reg, val)	tp->write32_mbox(tp, reg, val)
#define tw32_mailbox_f(reg, val)	tw32_mailbox_flush(tp, (reg), (val))
#define tw32_rx_mbox(reg, val)	tp->write32_rx_mbox(tp, reg, val)
#define tw32_tx_mbox(reg, val)	tp->write32_tx_mbox(tp, reg, val)
#define tr32_mailbox(reg)	tp->read32_mbox(tp, reg)

#define tw32(reg,val)		tp->write32(tp, reg, val)
#define tw32_f(reg,val)		_tw32_flush(tp,(reg),(val), 0)
#define tw32_wait_f(reg,val,us)	_tw32_flush(tp,(reg),(val), (us))
#define tr32(reg)		tp->read32(tp, reg)

static void tg3_write_mem(struct tg3 *tp, u32 off, u32 val)
{
	unsigned long flags;

	if ((GET_ASIC_REV(tp->pci_chip_rev_id) == ASIC_REV_5906) &&
	    (off >= NIC_SRAM_STATS_BLK) && (off < NIC_SRAM_TX_BUFFER_DESC))
		return;

	spin_lock_irqsave(&tp->indirect_lock, flags);
	if (tp->tg3_flags & TG3_FLAG_SRAM_USE_CONFIG) {
		pci_write_config_dword(tp->pdev, TG3PCI_MEM_WIN_BASE_ADDR, off);
		pci_write_config_dword(tp->pdev, TG3PCI_MEM_WIN_DATA, val);

		/* Always leave this as zero. */
		pci_write_config_dword(tp->pdev, TG3PCI_MEM_WIN_BASE_ADDR, 0);
	} else {
		tw32_f(TG3PCI_MEM_WIN_BASE_ADDR, off);
		tw32_f(TG3PCI_MEM_WIN_DATA, val);

		/* Always leave this as zero. */
		tw32_f(TG3PCI_MEM_WIN_BASE_ADDR, 0);
	}
	spin_unlock_irqrestore(&tp->indirect_lock, flags);
}

static void tg3_read_mem(struct tg3 *tp, u32 off, u32 *val)
{
	unsigned long flags;

	if ((GET_ASIC_REV(tp->pci_chip_rev_id) == ASIC_REV_5906) &&
	    (off >= NIC_SRAM_STATS_BLK) && (off < NIC_SRAM_TX_BUFFER_DESC)) {
		*val = 0;
		return;
	}

	spin_lock_irqsave(&tp->indirect_lock, flags);
	if (tp->tg3_flags & TG3_FLAG_SRAM_USE_CONFIG) {
		pci_write_config_dword(tp->pdev, TG3PCI_MEM_WIN_BASE_ADDR, off);
		pci_read_config_dword(tp->pdev, TG3PCI_MEM_WIN_DATA, val);

		/* Always leave this as zero. */
		pci_write_config_dword(tp->pdev, TG3PCI_MEM_WIN_BASE_ADDR, 0);
	} else {
		tw32_f(TG3PCI_MEM_WIN_BASE_ADDR, off);
		*val = tr32(TG3PCI_MEM_WIN_DATA);

		/* Always leave this as zero. */
		tw32_f(TG3PCI_MEM_WIN_BASE_ADDR, 0);
	}
	spin_unlock_irqrestore(&tp->indirect_lock, flags);
}

static void tg3_ape_lock_init(struct tg3 *tp)
{
	int i;

	/* Make sure the driver hasn't any stale locks. */
	for (i = 0; i < 8; i++)
		tg3_ape_write32(tp, TG3_APE_LOCK_GRANT + 4 * i,
				APE_LOCK_GRANT_DRIVER);
}

static int tg3_ape_lock(struct tg3 *tp, int locknum)
{
	int i, off;
	int ret = 0;
	u32 status;

	if (!(tp->tg3_flags3 & TG3_FLG3_ENABLE_APE))
		return 0;

	switch (locknum) {
		case TG3_APE_LOCK_GRC:
		case TG3_APE_LOCK_MEM:
			break;
		default:
			return -EINVAL;
	}

	off = 4 * locknum;

	tg3_ape_write32(tp, TG3_APE_LOCK_REQ + off, APE_LOCK_REQ_DRIVER);

	/* Wait for up to 1 millisecond to acquire lock. */
	for (i = 0; i < 100; i++) {
		status = tg3_ape_read32(tp, TG3_APE_LOCK_GRANT + off);
		if (status == APE_LOCK_GRANT_DRIVER)
			break;
		udelay(10);
	}

	if (status != APE_LOCK_GRANT_DRIVER) {
		/* Revoke the lock request. */
		tg3_ape_write32(tp, TG3_APE_LOCK_GRANT + off,
				APE_LOCK_GRANT_DRIVER);

		ret = -EBUSY;
	}

	return ret;
}

static void tg3_ape_unlock(struct tg3 *tp, int locknum)
{
	int off;

	if (!(tp->tg3_flags3 & TG3_FLG3_ENABLE_APE))
		return;

	switch (locknum) {
		case TG3_APE_LOCK_GRC:
		case TG3_APE_LOCK_MEM:
			break;
		default:
			return;
	}

	off = 4 * locknum;
	tg3_ape_write32(tp, TG3_APE_LOCK_GRANT + off, APE_LOCK_GRANT_DRIVER);
}

static void tg3_disable_ints(struct tg3 *tp)
{
	tw32(TG3PCI_MISC_HOST_CTRL,
	     (tp->misc_host_ctrl | MISC_HOST_CTRL_MASK_PCI_INT));
	tw32_mailbox_f(MAILBOX_INTERRUPT_0 + TG3_64BIT_REG_LOW, 0x00000001);
}

static inline void tg3_cond_int(struct tg3 *tp)
{
	if (!(tp->tg3_flags & TG3_FLAG_TAGGED_STATUS) &&
	    (tp->hw_status->status & SD_STATUS_UPDATED))
		tw32(GRC_LOCAL_CTRL, tp->grc_local_ctrl | GRC_LCLCTRL_SETINT);
	else
		tw32(HOSTCC_MODE, tp->coalesce_mode |
		     (HOSTCC_MODE_ENABLE | HOSTCC_MODE_NOW));
}

static void tg3_enable_ints(struct tg3 *tp)
{
	tp->irq_sync = 0;
	wmb();

	tw32(TG3PCI_MISC_HOST_CTRL,
	     (tp->misc_host_ctrl & ~MISC_HOST_CTRL_MASK_PCI_INT));
	tw32_mailbox_f(MAILBOX_INTERRUPT_0 + TG3_64BIT_REG_LOW,
		       (tp->last_tag << 24));
	if (tp->tg3_flags2 & TG3_FLG2_1SHOT_MSI)
		tw32_mailbox_f(MAILBOX_INTERRUPT_0 + TG3_64BIT_REG_LOW,
			       (tp->last_tag << 24));
	tg3_cond_int(tp);
}

static inline unsigned int tg3_has_work(struct tg3 *tp)
{
	struct tg3_hw_status *sblk = tp->hw_status;
	unsigned int work_exists = 0;

	/* check for phy events */
	if (!(tp->tg3_flags &
	      (TG3_FLAG_USE_LINKCHG_REG |
	       TG3_FLAG_POLL_SERDES))) {
		if (sblk->status & SD_STATUS_LINK_CHG)
			work_exists = 1;
	}
	/* check for RX/TX work to do */
	if (sblk->idx[0].tx_consumer != tp->tx_cons ||
	    sblk->idx[0].rx_producer != tp->rx_rcb_ptr)
		work_exists = 1;

	return work_exists;
}

/* tg3_restart_ints
 *  similar to tg3_enable_ints, but it accurately determines whether there
 *  is new work pending and can return without flushing the PIO write
 *  which reenables interrupts
 */
static void tg3_restart_ints(struct tg3 *tp)
{
	tw32_mailbox(MAILBOX_INTERRUPT_0 + TG3_64BIT_REG_LOW,
		     tp->last_tag << 24);
	mmiowb();

	/* When doing tagged status, this work check is unnecessary.
	 * The last_tag we write above tells the chip which piece of
	 * work we've completed.
	 */
	if (!(tp->tg3_flags & TG3_FLAG_TAGGED_STATUS) &&
	    tg3_has_work(tp))
		tw32(HOSTCC_MODE, tp->coalesce_mode |
		     (HOSTCC_MODE_ENABLE | HOSTCC_MODE_NOW));
}

static inline void tg3_netif_stop(struct tg3 *tp)
{
	tp->dev->trans_start = jiffies;	/* prevent tx timeout */
	napi_disable(&tp->napi);
	netif_tx_disable(tp->dev);
}

static inline void tg3_netif_start(struct tg3 *tp)
{
	netif_wake_queue(tp->dev);
	/* NOTE: unconditional netif_wake_queue is only appropriate
	 * so long as all callers are assured to have free tx slots
	 * (such as after tg3_init_hw)
	 */
	napi_enable(&tp->napi);
	tp->hw_status->status |= SD_STATUS_UPDATED;
	tg3_enable_ints(tp);
}

static void tg3_switch_clocks(struct tg3 *tp)
{
	u32 clock_ctrl = tr32(TG3PCI_CLOCK_CTRL);
	u32 orig_clock_ctrl;

	if ((tp->tg3_flags & TG3_FLAG_CPMU_PRESENT) ||
	    (tp->tg3_flags2 & TG3_FLG2_5780_CLASS))
		return;

	orig_clock_ctrl = clock_ctrl;
	clock_ctrl &= (CLOCK_CTRL_FORCE_CLKRUN |
		       CLOCK_CTRL_CLKRUN_OENABLE |
		       0x1f);
	tp->pci_clock_ctrl = clock_ctrl;

	if (tp->tg3_flags2 & TG3_FLG2_5705_PLUS) {
		if (orig_clock_ctrl & CLOCK_CTRL_625_CORE) {
			tw32_wait_f(TG3PCI_CLOCK_CTRL,
				    clock_ctrl | CLOCK_CTRL_625_CORE, 40);
		}
	} else if ((orig_clock_ctrl & CLOCK_CTRL_44MHZ_CORE) != 0) {
		tw32_wait_f(TG3PCI_CLOCK_CTRL,
			    clock_ctrl |
			    (CLOCK_CTRL_44MHZ_CORE | CLOCK_CTRL_ALTCLK),
			    40);
		tw32_wait_f(TG3PCI_CLOCK_CTRL,
			    clock_ctrl | (CLOCK_CTRL_ALTCLK),
			    40);
	}
	tw32_wait_f(TG3PCI_CLOCK_CTRL, clock_ctrl, 40);
}

#define PHY_BUSY_LOOPS	5000

static int tg3_readphy(struct tg3 *tp, int reg, u32 *val)
{
	u32 frame_val;
	unsigned int loops;
	int ret;

	if ((tp->mi_mode & MAC_MI_MODE_AUTO_POLL) != 0) {
		tw32_f(MAC_MI_MODE,
		     (tp->mi_mode & ~MAC_MI_MODE_AUTO_POLL));
		udelay(80);
	}

	*val = 0x0;

	frame_val  = ((PHY_ADDR << MI_COM_PHY_ADDR_SHIFT) &
		      MI_COM_PHY_ADDR_MASK);
	frame_val |= ((reg << MI_COM_REG_ADDR_SHIFT) &
		      MI_COM_REG_ADDR_MASK);
	frame_val |= (MI_COM_CMD_READ | MI_COM_START);

	tw32_f(MAC_MI_COM, frame_val);

	loops = PHY_BUSY_LOOPS;
	while (loops != 0) {
		udelay(10);
		frame_val = tr32(MAC_MI_COM);

		if ((frame_val & MI_COM_BUSY) == 0) {
			udelay(5);
			frame_val = tr32(MAC_MI_COM);
			break;
		}
		loops -= 1;
	}

	ret = -EBUSY;
	if (loops != 0) {
		*val = frame_val & MI_COM_DATA_MASK;
		ret = 0;
	}

	if ((tp->mi_mode & MAC_MI_MODE_AUTO_POLL) != 0) {
		tw32_f(MAC_MI_MODE, tp->mi_mode);
		udelay(80);
	}

	return ret;
}

static int tg3_writephy(struct tg3 *tp, int reg, u32 val)
{
	u32 frame_val;
	unsigned int loops;
	int ret;

	if (GET_ASIC_REV(tp->pci_chip_rev_id) == ASIC_REV_5906 &&
	    (reg == MII_TG3_CTRL || reg == MII_TG3_AUX_CTRL))
		return 0;

	if ((tp->mi_mode & MAC_MI_MODE_AUTO_POLL) != 0) {
		tw32_f(MAC_MI_MODE,
		     (tp->mi_mode & ~MAC_MI_MODE_AUTO_POLL));
		udelay(80);
	}

	frame_val  = ((PHY_ADDR << MI_COM_PHY_ADDR_SHIFT) &
		      MI_COM_PHY_ADDR_MASK);
	frame_val |= ((reg << MI_COM_REG_ADDR_SHIFT) &
		      MI_COM_REG_ADDR_MASK);
	frame_val |= (val & MI_COM_DATA_MASK);
	frame_val |= (MI_COM_CMD_WRITE | MI_COM_START);

	tw32_f(MAC_MI_COM, frame_val);

	loops = PHY_BUSY_LOOPS;
	while (loops != 0) {
		udelay(10);
		frame_val = tr32(MAC_MI_COM);
		if ((frame_val & MI_COM_BUSY) == 0) {
			udelay(5);
			frame_val = tr32(MAC_MI_COM);
			break;
		}
		loops -= 1;
	}

	ret = -EBUSY;
	if (loops != 0)
		ret = 0;

	if ((tp->mi_mode & MAC_MI_MODE_AUTO_POLL) != 0) {
		tw32_f(MAC_MI_MODE, tp->mi_mode);
		udelay(80);
	}

	return ret;
}

static int tg3_bmcr_reset(struct tg3 *tp)
{
	u32 phy_control;
	int limit, err;

	/* OK, reset it, and poll the BMCR_RESET bit until it
	 * clears or we time out.
	 */
	phy_control = BMCR_RESET;
	err = tg3_writephy(tp, MII_BMCR, phy_control);
	if (err != 0)
		return -EBUSY;

	limit = 5000;
	while (limit--) {
		err = tg3_readphy(tp, MII_BMCR, &phy_control);
		if (err != 0)
			return -EBUSY;

		if ((phy_control & BMCR_RESET) == 0) {
			udelay(40);
			break;
		}
		udelay(10);
	}
	if (limit <= 0)
		return -EBUSY;

	return 0;
}

static int tg3_mdio_read(struct mii_bus *bp, int mii_id, int reg)
{
	struct tg3 *tp = (struct tg3 *)bp->priv;
	u32 val;

	if (tp->tg3_flags3 & TG3_FLG3_MDIOBUS_PAUSED)
		return -EAGAIN;

	if (tg3_readphy(tp, reg, &val))
		return -EIO;

	return val;
}

static int tg3_mdio_write(struct mii_bus *bp, int mii_id, int reg, u16 val)
{
	struct tg3 *tp = (struct tg3 *)bp->priv;

	if (tp->tg3_flags3 & TG3_FLG3_MDIOBUS_PAUSED)
		return -EAGAIN;

	if (tg3_writephy(tp, reg, val))
		return -EIO;

	return 0;
}

static int tg3_mdio_reset(struct mii_bus *bp)
{
	return 0;
}

static void tg3_mdio_config_5785(struct tg3 *tp)
{
	u32 val;
	struct phy_device *phydev;

	phydev = tp->mdio_bus->phy_map[PHY_ADDR];
	switch (phydev->drv->phy_id & phydev->drv->phy_id_mask) {
	case TG3_PHY_ID_BCM50610:
		val = MAC_PHYCFG2_50610_LED_MODES;
		break;
	case TG3_PHY_ID_BCMAC131:
		val = MAC_PHYCFG2_AC131_LED_MODES;
		break;
	case TG3_PHY_ID_RTL8211C:
		val = MAC_PHYCFG2_RTL8211C_LED_MODES;
		break;
	case TG3_PHY_ID_RTL8201E:
		val = MAC_PHYCFG2_RTL8201E_LED_MODES;
		break;
	default:
		return;
	}

	if (phydev->interface != PHY_INTERFACE_MODE_RGMII) {
		tw32(MAC_PHYCFG2, val);

		val = tr32(MAC_PHYCFG1);
		val &= ~MAC_PHYCFG1_RGMII_INT;
		tw32(MAC_PHYCFG1, val);

		return;
	}

	if (!(tp->tg3_flags3 & TG3_FLG3_RGMII_STD_IBND_DISABLE))
		val |= MAC_PHYCFG2_EMODE_MASK_MASK |
		       MAC_PHYCFG2_FMODE_MASK_MASK |
		       MAC_PHYCFG2_GMODE_MASK_MASK |
		       MAC_PHYCFG2_ACT_MASK_MASK   |
		       MAC_PHYCFG2_QUAL_MASK_MASK |
		       MAC_PHYCFG2_INBAND_ENABLE;

	tw32(MAC_PHYCFG2, val);

	val = tr32(MAC_PHYCFG1) & ~(MAC_PHYCFG1_RGMII_EXT_RX_DEC |
				    MAC_PHYCFG1_RGMII_SND_STAT_EN);
	if (tp->tg3_flags3 & TG3_FLG3_RGMII_STD_IBND_DISABLE) {
		if (tp->tg3_flags3 & TG3_FLG3_RGMII_EXT_IBND_RX_EN)
			val |= MAC_PHYCFG1_RGMII_EXT_RX_DEC;
		if (tp->tg3_flags3 & TG3_FLG3_RGMII_EXT_IBND_TX_EN)
			val |= MAC_PHYCFG1_RGMII_SND_STAT_EN;
	}
	tw32(MAC_PHYCFG1, val | MAC_PHYCFG1_RGMII_INT | MAC_PHYCFG1_TXC_DRV);

	val = tr32(MAC_EXT_RGMII_MODE);
	val &= ~(MAC_RGMII_MODE_RX_INT_B |
		 MAC_RGMII_MODE_RX_QUALITY |
		 MAC_RGMII_MODE_RX_ACTIVITY |
		 MAC_RGMII_MODE_RX_ENG_DET |
		 MAC_RGMII_MODE_TX_ENABLE |
		 MAC_RGMII_MODE_TX_LOWPWR |
		 MAC_RGMII_MODE_TX_RESET);
	if (!(tp->tg3_flags3 & TG3_FLG3_RGMII_STD_IBND_DISABLE)) {
		if (tp->tg3_flags3 & TG3_FLG3_RGMII_EXT_IBND_RX_EN)
			val |= MAC_RGMII_MODE_RX_INT_B |
			       MAC_RGMII_MODE_RX_QUALITY |
			       MAC_RGMII_MODE_RX_ACTIVITY |
			       MAC_RGMII_MODE_RX_ENG_DET;
		if (tp->tg3_flags3 & TG3_FLG3_RGMII_EXT_IBND_TX_EN)
			val |= MAC_RGMII_MODE_TX_ENABLE |
			       MAC_RGMII_MODE_TX_LOWPWR |
			       MAC_RGMII_MODE_TX_RESET;
	}
	tw32(MAC_EXT_RGMII_MODE, val);
}

static void tg3_mdio_start(struct tg3 *tp)
{
	if (tp->tg3_flags3 & TG3_FLG3_MDIOBUS_INITED) {
		mutex_lock(&tp->mdio_bus->mdio_lock);
		tp->tg3_flags3 &= ~TG3_FLG3_MDIOBUS_PAUSED;
		mutex_unlock(&tp->mdio_bus->mdio_lock);
	}

	tp->mi_mode &= ~MAC_MI_MODE_AUTO_POLL;
	tw32_f(MAC_MI_MODE, tp->mi_mode);
	udelay(80);

	if ((tp->tg3_flags3 & TG3_FLG3_MDIOBUS_INITED) &&
	    GET_ASIC_REV(tp->pci_chip_rev_id) == ASIC_REV_5785)
		tg3_mdio_config_5785(tp);
}

static void tg3_mdio_stop(struct tg3 *tp)
{
	if (tp->tg3_flags3 & TG3_FLG3_MDIOBUS_INITED) {
		mutex_lock(&tp->mdio_bus->mdio_lock);
		tp->tg3_flags3 |= TG3_FLG3_MDIOBUS_PAUSED;
		mutex_unlock(&tp->mdio_bus->mdio_lock);
	}
}

static int tg3_mdio_init(struct tg3 *tp)
{
	int i;
	u32 reg;
	struct phy_device *phydev;

	tg3_mdio_start(tp);

	if (!(tp->tg3_flags3 & TG3_FLG3_USE_PHYLIB) ||
	    (tp->tg3_flags3 & TG3_FLG3_MDIOBUS_INITED))
		return 0;

	tp->mdio_bus = mdiobus_alloc();
	if (tp->mdio_bus == NULL)
		return -ENOMEM;

	tp->mdio_bus->name     = "tg3 mdio bus";
	snprintf(tp->mdio_bus->id, MII_BUS_ID_SIZE, "%x",
		 (tp->pdev->bus->number << 8) | tp->pdev->devfn);
	tp->mdio_bus->priv     = tp;
	tp->mdio_bus->parent   = &tp->pdev->dev;
	tp->mdio_bus->read     = &tg3_mdio_read;
	tp->mdio_bus->write    = &tg3_mdio_write;
	tp->mdio_bus->reset    = &tg3_mdio_reset;
	tp->mdio_bus->phy_mask = ~(1 << PHY_ADDR);
	tp->mdio_bus->irq      = &tp->mdio_irq[0];

	for (i = 0; i < PHY_MAX_ADDR; i++)
		tp->mdio_bus->irq[i] = PHY_POLL;

	/* The bus registration will look for all the PHYs on the mdio bus.
	 * Unfortunately, it does not ensure the PHY is powered up before
	 * accessing the PHY ID registers.  A chip reset is the
	 * quickest way to bring the device back to an operational state..
	 */
	if (tg3_readphy(tp, MII_BMCR, &reg) || (reg & BMCR_PDOWN))
		tg3_bmcr_reset(tp);

	i = mdiobus_register(tp->mdio_bus);
	if (i) {
		printk(KERN_WARNING "%s: mdiobus_reg failed (0x%x)\n",
			tp->dev->name, i);
		mdiobus_free(tp->mdio_bus);
		return i;
	}

	phydev = tp->mdio_bus->phy_map[PHY_ADDR];

	if (!phydev || !phydev->drv) {
		printk(KERN_WARNING "%s: No PHY devices\n", tp->dev->name);
		mdiobus_unregister(tp->mdio_bus);
		mdiobus_free(tp->mdio_bus);
		return -ENODEV;
	}

	switch (phydev->drv->phy_id & phydev->drv->phy_id_mask) {
	case TG3_PHY_ID_BCM57780:
		phydev->interface = PHY_INTERFACE_MODE_GMII;
		break;
	case TG3_PHY_ID_BCM50610:
		if (tp->tg3_flags3 & TG3_FLG3_RGMII_STD_IBND_DISABLE)
			phydev->dev_flags |= PHY_BRCM_STD_IBND_DISABLE;
		if (tp->tg3_flags3 & TG3_FLG3_RGMII_EXT_IBND_RX_EN)
			phydev->dev_flags |= PHY_BRCM_EXT_IBND_RX_ENABLE;
		if (tp->tg3_flags3 & TG3_FLG3_RGMII_EXT_IBND_TX_EN)
			phydev->dev_flags |= PHY_BRCM_EXT_IBND_TX_ENABLE;
		/* fallthru */
	case TG3_PHY_ID_RTL8211C:
		phydev->interface = PHY_INTERFACE_MODE_RGMII;
		break;
	case TG3_PHY_ID_RTL8201E:
	case TG3_PHY_ID_BCMAC131:
		phydev->interface = PHY_INTERFACE_MODE_MII;
		break;
	}

	tp->tg3_flags3 |= TG3_FLG3_MDIOBUS_INITED;

	if (GET_ASIC_REV(tp->pci_chip_rev_id) == ASIC_REV_5785)
		tg3_mdio_config_5785(tp);

	return 0;
}

static void tg3_mdio_fini(struct tg3 *tp)
{
	if (tp->tg3_flags3 & TG3_FLG3_MDIOBUS_INITED) {
		tp->tg3_flags3 &= ~TG3_FLG3_MDIOBUS_INITED;
		mdiobus_unregister(tp->mdio_bus);
		mdiobus_free(tp->mdio_bus);
		tp->tg3_flags3 &= ~TG3_FLG3_MDIOBUS_PAUSED;
	}
}

/* tp->lock is held. */
static inline void tg3_generate_fw_event(struct tg3 *tp)
{
	u32 val;

	val = tr32(GRC_RX_CPU_EVENT);
	val |= GRC_RX_CPU_DRIVER_EVENT;
	tw32_f(GRC_RX_CPU_EVENT, val);

	tp->last_event_jiffies = jiffies;
}

#define TG3_FW_EVENT_TIMEOUT_USEC 2500

/* tp->lock is held. */
static void tg3_wait_for_event_ack(struct tg3 *tp)
{
	int i;
	unsigned int delay_cnt;
	long time_remain;

	/* If enough time has passed, no wait is necessary. */
	time_remain = (long)(tp->last_event_jiffies + 1 +
		      usecs_to_jiffies(TG3_FW_EVENT_TIMEOUT_USEC)) -
		      (long)jiffies;
	if (time_remain < 0)
		return;

	/* Check if we can shorten the wait time. */
	delay_cnt = jiffies_to_usecs(time_remain);
	if (delay_cnt > TG3_FW_EVENT_TIMEOUT_USEC)
		delay_cnt = TG3_FW_EVENT_TIMEOUT_USEC;
	delay_cnt = (delay_cnt >> 3) + 1;

	for (i = 0; i < delay_cnt; i++) {
		if (!(tr32(GRC_RX_CPU_EVENT) & GRC_RX_CPU_DRIVER_EVENT))
			break;
		udelay(8);
	}
}

/* tp->lock is held. */
static void tg3_ump_link_report(struct tg3 *tp)
{
	u32 reg;
	u32 val;

	if (!(tp->tg3_flags2 & TG3_FLG2_5780_CLASS) ||
	    !(tp->tg3_flags  & TG3_FLAG_ENABLE_ASF))
		return;

	tg3_wait_for_event_ack(tp);

	tg3_write_mem(tp, NIC_SRAM_FW_CMD_MBOX, FWCMD_NICDRV_LINK_UPDATE);

	tg3_write_mem(tp, NIC_SRAM_FW_CMD_LEN_MBOX, 14);

	val = 0;
	if (!tg3_readphy(tp, MII_BMCR, &reg))
		val = reg << 16;
	if (!tg3_readphy(tp, MII_BMSR, &reg))
		val |= (reg & 0xffff);
	tg3_write_mem(tp, NIC_SRAM_FW_CMD_DATA_MBOX, val);

	val = 0;
	if (!tg3_readphy(tp, MII_ADVERTISE, &reg))
		val = reg << 16;
	if (!tg3_readphy(tp, MII_LPA, &reg))
		val |= (reg & 0xffff);
	tg3_write_mem(tp, NIC_SRAM_FW_CMD_DATA_MBOX + 4, val);

	val = 0;
	if (!(tp->tg3_flags2 & TG3_FLG2_MII_SERDES)) {
		if (!tg3_readphy(tp, MII_CTRL1000, &reg))
			val = reg << 16;
		if (!tg3_readphy(tp, MII_STAT1000, &reg))
			val |= (reg & 0xffff);
	}
	tg3_write_mem(tp, NIC_SRAM_FW_CMD_DATA_MBOX + 8, val);

	if (!tg3_readphy(tp, MII_PHYADDR, &reg))
		val = reg << 16;
	else
		val = 0;
	tg3_write_mem(tp, NIC_SRAM_FW_CMD_DATA_MBOX + 12, val);

	tg3_generate_fw_event(tp);
}

static void tg3_link_report(struct tg3 *tp)
{
	if (!netif_carrier_ok(tp->dev)) {
		if (netif_msg_link(tp))
			printk(KERN_INFO PFX "%s: Link is down.\n",
			       tp->dev->name);
		tg3_ump_link_report(tp);
	} else if (netif_msg_link(tp)) {
		printk(KERN_INFO PFX "%s: Link is up at %d Mbps, %s duplex.\n",
		       tp->dev->name,
		       (tp->link_config.active_speed == SPEED_1000 ?
			1000 :
			(tp->link_config.active_speed == SPEED_100 ?
			 100 : 10)),
		       (tp->link_config.active_duplex == DUPLEX_FULL ?
			"full" : "half"));

		printk(KERN_INFO PFX
		       "%s: Flow control is %s for TX and %s for RX.\n",
		       tp->dev->name,
		       (tp->link_config.active_flowctrl & FLOW_CTRL_TX) ?
		       "on" : "off",
		       (tp->link_config.active_flowctrl & FLOW_CTRL_RX) ?
		       "on" : "off");
		tg3_ump_link_report(tp);
	}
}

static u16 tg3_advert_flowctrl_1000T(u8 flow_ctrl)
{
	u16 miireg;

	if ((flow_ctrl & FLOW_CTRL_TX) && (flow_ctrl & FLOW_CTRL_RX))
		miireg = ADVERTISE_PAUSE_CAP;
	else if (flow_ctrl & FLOW_CTRL_TX)
		miireg = ADVERTISE_PAUSE_ASYM;
	else if (flow_ctrl & FLOW_CTRL_RX)
		miireg = ADVERTISE_PAUSE_CAP | ADVERTISE_PAUSE_ASYM;
	else
		miireg = 0;

	return miireg;
}

static u16 tg3_advert_flowctrl_1000X(u8 flow_ctrl)
{
	u16 miireg;

	if ((flow_ctrl & FLOW_CTRL_TX) && (flow_ctrl & FLOW_CTRL_RX))
		miireg = ADVERTISE_1000XPAUSE;
	else if (flow_ctrl & FLOW_CTRL_TX)
		miireg = ADVERTISE_1000XPSE_ASYM;
	else if (flow_ctrl & FLOW_CTRL_RX)
		miireg = ADVERTISE_1000XPAUSE | ADVERTISE_1000XPSE_ASYM;
	else
		miireg = 0;

	return miireg;
}

static u8 tg3_resolve_flowctrl_1000X(u16 lcladv, u16 rmtadv)
{
	u8 cap = 0;

	if (lcladv & ADVERTISE_1000XPAUSE) {
		if (lcladv & ADVERTISE_1000XPSE_ASYM) {
			if (rmtadv & LPA_1000XPAUSE)
				cap = FLOW_CTRL_TX | FLOW_CTRL_RX;
			else if (rmtadv & LPA_1000XPAUSE_ASYM)
				cap = FLOW_CTRL_RX;
		} else {
			if (rmtadv & LPA_1000XPAUSE)
				cap = FLOW_CTRL_TX | FLOW_CTRL_RX;
		}
	} else if (lcladv & ADVERTISE_1000XPSE_ASYM) {
		if ((rmtadv & LPA_1000XPAUSE) && (rmtadv & LPA_1000XPAUSE_ASYM))
			cap = FLOW_CTRL_TX;
	}

	return cap;
}

static void tg3_setup_flow_control(struct tg3 *tp, u32 lcladv, u32 rmtadv)
{
	u8 autoneg;
	u8 flowctrl = 0;
	u32 old_rx_mode = tp->rx_mode;
	u32 old_tx_mode = tp->tx_mode;

	if (tp->tg3_flags3 & TG3_FLG3_USE_PHYLIB)
		autoneg = tp->mdio_bus->phy_map[PHY_ADDR]->autoneg;
	else
		autoneg = tp->link_config.autoneg;

	if (autoneg == AUTONEG_ENABLE &&
	    (tp->tg3_flags & TG3_FLAG_PAUSE_AUTONEG)) {
		if (tp->tg3_flags2 & TG3_FLG2_ANY_SERDES)
			flowctrl = tg3_resolve_flowctrl_1000X(lcladv, rmtadv);
		else
			flowctrl = mii_resolve_flowctrl_fdx(lcladv, rmtadv);
	} else
		flowctrl = tp->link_config.flowctrl;

	tp->link_config.active_flowctrl = flowctrl;

	if (flowctrl & FLOW_CTRL_RX)
		tp->rx_mode |= RX_MODE_FLOW_CTRL_ENABLE;
	else
		tp->rx_mode &= ~RX_MODE_FLOW_CTRL_ENABLE;

	if (old_rx_mode != tp->rx_mode)
		tw32_f(MAC_RX_MODE, tp->rx_mode);

	if (flowctrl & FLOW_CTRL_TX)
		tp->tx_mode |= TX_MODE_FLOW_CTRL_ENABLE;
	else
		tp->tx_mode &= ~TX_MODE_FLOW_CTRL_ENABLE;

	if (old_tx_mode != tp->tx_mode)
		tw32_f(MAC_TX_MODE, tp->tx_mode);
}

static void tg3_adjust_link(struct net_device *dev)
{
	u8 oldflowctrl, linkmesg = 0;
	u32 mac_mode, lcl_adv, rmt_adv;
	struct tg3 *tp = netdev_priv(dev);
	struct phy_device *phydev = tp->mdio_bus->phy_map[PHY_ADDR];

	spin_lock(&tp->lock);

	mac_mode = tp->mac_mode & ~(MAC_MODE_PORT_MODE_MASK |
				    MAC_MODE_HALF_DUPLEX);

	oldflowctrl = tp->link_config.active_flowctrl;

	if (phydev->link) {
		lcl_adv = 0;
		rmt_adv = 0;

		if (phydev->speed == SPEED_100 || phydev->speed == SPEED_10)
			mac_mode |= MAC_MODE_PORT_MODE_MII;
		else
			mac_mode |= MAC_MODE_PORT_MODE_GMII;

		if (phydev->duplex == DUPLEX_HALF)
			mac_mode |= MAC_MODE_HALF_DUPLEX;
		else {
			lcl_adv = tg3_advert_flowctrl_1000T(
				  tp->link_config.flowctrl);

			if (phydev->pause)
				rmt_adv = LPA_PAUSE_CAP;
			if (phydev->asym_pause)
				rmt_adv |= LPA_PAUSE_ASYM;
		}

		tg3_setup_flow_control(tp, lcl_adv, rmt_adv);
	} else
		mac_mode |= MAC_MODE_PORT_MODE_GMII;

	if (mac_mode != tp->mac_mode) {
		tp->mac_mode = mac_mode;
		tw32_f(MAC_MODE, tp->mac_mode);
		udelay(40);
	}

	if (GET_ASIC_REV(tp->pci_chip_rev_id) == ASIC_REV_5785) {
		if (phydev->speed == SPEED_10)
			tw32(MAC_MI_STAT,
			     MAC_MI_STAT_10MBPS_MODE |
			     MAC_MI_STAT_LNKSTAT_ATTN_ENAB);
		else
			tw32(MAC_MI_STAT, MAC_MI_STAT_LNKSTAT_ATTN_ENAB);
	}

	if (phydev->speed == SPEED_1000 && phydev->duplex == DUPLEX_HALF)
		tw32(MAC_TX_LENGTHS,
		     ((2 << TX_LENGTHS_IPG_CRS_SHIFT) |
		      (6 << TX_LENGTHS_IPG_SHIFT) |
		      (0xff << TX_LENGTHS_SLOT_TIME_SHIFT)));
	else
		tw32(MAC_TX_LENGTHS,
		     ((2 << TX_LENGTHS_IPG_CRS_SHIFT) |
		      (6 << TX_LENGTHS_IPG_SHIFT) |
		      (32 << TX_LENGTHS_SLOT_TIME_SHIFT)));

	if ((phydev->link && tp->link_config.active_speed == SPEED_INVALID) ||
	    (!phydev->link && tp->link_config.active_speed != SPEED_INVALID) ||
	    phydev->speed != tp->link_config.active_speed ||
	    phydev->duplex != tp->link_config.active_duplex ||
	    oldflowctrl != tp->link_config.active_flowctrl)
	    linkmesg = 1;

	tp->link_config.active_speed = phydev->speed;
	tp->link_config.active_duplex = phydev->duplex;

	spin_unlock(&tp->lock);

	if (linkmesg)
		tg3_link_report(tp);
}

static int tg3_phy_init(struct tg3 *tp)
{
	struct phy_device *phydev;

	if (tp->tg3_flags3 & TG3_FLG3_PHY_CONNECTED)
		return 0;

	/* Bring the PHY back to a known state. */
	tg3_bmcr_reset(tp);

	phydev = tp->mdio_bus->phy_map[PHY_ADDR];

	/* Attach the MAC to the PHY. */
	phydev = phy_connect(tp->dev, dev_name(&phydev->dev), tg3_adjust_link,
			     phydev->dev_flags, phydev->interface);
	if (IS_ERR(phydev)) {
		printk(KERN_ERR "%s: Could not attach to PHY\n", tp->dev->name);
		return PTR_ERR(phydev);
	}

	/* Mask with MAC supported features. */
	switch (phydev->interface) {
	case PHY_INTERFACE_MODE_GMII:
	case PHY_INTERFACE_MODE_RGMII:
		if (!(tp->tg3_flags & TG3_FLAG_10_100_ONLY)) {
			phydev->supported &= (PHY_GBIT_FEATURES |
					      SUPPORTED_Pause |
					      SUPPORTED_Asym_Pause);
			break;
		}
		/* fallthru */
	case PHY_INTERFACE_MODE_MII:
		phydev->supported &= (PHY_BASIC_FEATURES |
				      SUPPORTED_Pause |
				      SUPPORTED_Asym_Pause);
		break;
	default:
		phy_disconnect(tp->mdio_bus->phy_map[PHY_ADDR]);
		return -EINVAL;
	}

	tp->tg3_flags3 |= TG3_FLG3_PHY_CONNECTED;

	phydev->advertising = phydev->supported;

	return 0;
}

static void tg3_phy_start(struct tg3 *tp)
{
	struct phy_device *phydev;

	if (!(tp->tg3_flags3 & TG3_FLG3_PHY_CONNECTED))
		return;

	phydev = tp->mdio_bus->phy_map[PHY_ADDR];

	if (tp->link_config.phy_is_low_power) {
		tp->link_config.phy_is_low_power = 0;
		phydev->speed = tp->link_config.orig_speed;
		phydev->duplex = tp->link_config.orig_duplex;
		phydev->autoneg = tp->link_config.orig_autoneg;
		phydev->advertising = tp->link_config.orig_advertising;
	}

	phy_start(phydev);

	phy_start_aneg(phydev);
}

static void tg3_phy_stop(struct tg3 *tp)
{
	if (!(tp->tg3_flags3 & TG3_FLG3_PHY_CONNECTED))
		return;

	phy_stop(tp->mdio_bus->phy_map[PHY_ADDR]);
}

static void tg3_phy_fini(struct tg3 *tp)
{
	if (tp->tg3_flags3 & TG3_FLG3_PHY_CONNECTED) {
		phy_disconnect(tp->mdio_bus->phy_map[PHY_ADDR]);
		tp->tg3_flags3 &= ~TG3_FLG3_PHY_CONNECTED;
	}
}

static void tg3_phydsp_write(struct tg3 *tp, u32 reg, u32 val)
{
	tg3_writephy(tp, MII_TG3_DSP_ADDRESS, reg);
	tg3_writephy(tp, MII_TG3_DSP_RW_PORT, val);
}

static void tg3_phy_toggle_apd(struct tg3 *tp, bool enable)
{
	u32 reg;

	if (!(tp->tg3_flags2 & TG3_FLG2_5705_PLUS))
		return;

	reg = MII_TG3_MISC_SHDW_WREN |
	      MII_TG3_MISC_SHDW_SCR5_SEL |
	      MII_TG3_MISC_SHDW_SCR5_LPED |
	      MII_TG3_MISC_SHDW_SCR5_DLPTLM |
	      MII_TG3_MISC_SHDW_SCR5_SDTL |
	      MII_TG3_MISC_SHDW_SCR5_C125OE;
	if (GET_ASIC_REV(tp->pci_chip_rev_id) != ASIC_REV_5784 || !enable)
		reg |= MII_TG3_MISC_SHDW_SCR5_DLLAPD;

	tg3_writephy(tp, MII_TG3_MISC_SHDW, reg);


	reg = MII_TG3_MISC_SHDW_WREN |
	      MII_TG3_MISC_SHDW_APD_SEL |
	      MII_TG3_MISC_SHDW_APD_WKTM_84MS;
	if (enable)
		reg |= MII_TG3_MISC_SHDW_APD_ENABLE;

	tg3_writephy(tp, MII_TG3_MISC_SHDW, reg);
}

static void tg3_phy_toggle_automdix(struct tg3 *tp, int enable)
{
	u32 phy;

	if (!(tp->tg3_flags2 & TG3_FLG2_5705_PLUS) ||
	    (tp->tg3_flags2 & TG3_FLG2_ANY_SERDES))
		return;

	if (GET_ASIC_REV(tp->pci_chip_rev_id) == ASIC_REV_5906) {
		u32 ephy;

		if (!tg3_readphy(tp, MII_TG3_EPHY_TEST, &ephy)) {
			tg3_writephy(tp, MII_TG3_EPHY_TEST,
				     ephy | MII_TG3_EPHY_SHADOW_EN);
			if (!tg3_readphy(tp, MII_TG3_EPHYTST_MISCCTRL, &phy)) {
				if (enable)
					phy |= MII_TG3_EPHYTST_MISCCTRL_MDIX;
				else
					phy &= ~MII_TG3_EPHYTST_MISCCTRL_MDIX;
				tg3_writephy(tp, MII_TG3_EPHYTST_MISCCTRL, phy);
			}
			tg3_writephy(tp, MII_TG3_EPHY_TEST, ephy);
		}
	} else {
		phy = MII_TG3_AUXCTL_MISC_RDSEL_MISC |
		      MII_TG3_AUXCTL_SHDWSEL_MISC;
		if (!tg3_writephy(tp, MII_TG3_AUX_CTRL, phy) &&
		    !tg3_readphy(tp, MII_TG3_AUX_CTRL, &phy)) {
			if (enable)
				phy |= MII_TG3_AUXCTL_MISC_FORCE_AMDIX;
			else
				phy &= ~MII_TG3_AUXCTL_MISC_FORCE_AMDIX;
			phy |= MII_TG3_AUXCTL_MISC_WREN;
			tg3_writephy(tp, MII_TG3_AUX_CTRL, phy);
		}
	}
}

static void tg3_phy_set_wirespeed(struct tg3 *tp)
{
	u32 val;

	if (tp->tg3_flags2 & TG3_FLG2_NO_ETH_WIRE_SPEED)
		return;

	if (!tg3_writephy(tp, MII_TG3_AUX_CTRL, 0x7007) &&
	    !tg3_readphy(tp, MII_TG3_AUX_CTRL, &val))
		tg3_writephy(tp, MII_TG3_AUX_CTRL,
			     (val | (1 << 15) | (1 << 4)));
}

static void tg3_phy_apply_otp(struct tg3 *tp)
{
	u32 otp, phy;

	if (!tp->phy_otp)
		return;

	otp = tp->phy_otp;

	/* Enable SM_DSP clock and tx 6dB coding. */
	phy = MII_TG3_AUXCTL_SHDWSEL_AUXCTL |
	      MII_TG3_AUXCTL_ACTL_SMDSP_ENA |
	      MII_TG3_AUXCTL_ACTL_TX_6DB;
	tg3_writephy(tp, MII_TG3_AUX_CTRL, phy);

	phy = ((otp & TG3_OTP_AGCTGT_MASK) >> TG3_OTP_AGCTGT_SHIFT);
	phy |= MII_TG3_DSP_TAP1_AGCTGT_DFLT;
	tg3_phydsp_write(tp, MII_TG3_DSP_TAP1, phy);

	phy = ((otp & TG3_OTP_HPFFLTR_MASK) >> TG3_OTP_HPFFLTR_SHIFT) |
	      ((otp & TG3_OTP_HPFOVER_MASK) >> TG3_OTP_HPFOVER_SHIFT);
	tg3_phydsp_write(tp, MII_TG3_DSP_AADJ1CH0, phy);

	phy = ((otp & TG3_OTP_LPFDIS_MASK) >> TG3_OTP_LPFDIS_SHIFT);
	phy |= MII_TG3_DSP_AADJ1CH3_ADCCKADJ;
	tg3_phydsp_write(tp, MII_TG3_DSP_AADJ1CH3, phy);

	phy = ((otp & TG3_OTP_VDAC_MASK) >> TG3_OTP_VDAC_SHIFT);
	tg3_phydsp_write(tp, MII_TG3_DSP_EXP75, phy);

	phy = ((otp & TG3_OTP_10BTAMP_MASK) >> TG3_OTP_10BTAMP_SHIFT);
	tg3_phydsp_write(tp, MII_TG3_DSP_EXP96, phy);

	phy = ((otp & TG3_OTP_ROFF_MASK) >> TG3_OTP_ROFF_SHIFT) |
	      ((otp & TG3_OTP_RCOFF_MASK) >> TG3_OTP_RCOFF_SHIFT);
	tg3_phydsp_write(tp, MII_TG3_DSP_EXP97, phy);

	/* Turn off SM_DSP clock. */
	phy = MII_TG3_AUXCTL_SHDWSEL_AUXCTL |
	      MII_TG3_AUXCTL_ACTL_TX_6DB;
	tg3_writephy(tp, MII_TG3_AUX_CTRL, phy);
}

static int tg3_wait_macro_done(struct tg3 *tp)
{
	int limit = 100;

	while (limit--) {
		u32 tmp32;

		if (!tg3_readphy(tp, 0x16, &tmp32)) {
			if ((tmp32 & 0x1000) == 0)
				break;
		}
	}
	if (limit <= 0)
		return -EBUSY;

	return 0;
}

static int tg3_phy_write_and_check_testpat(struct tg3 *tp, int *resetp)
{
	static const u32 test_pat[4][6] = {
	{ 0x00005555, 0x00000005, 0x00002aaa, 0x0000000a, 0x00003456, 0x00000003 },
	{ 0x00002aaa, 0x0000000a, 0x00003333, 0x00000003, 0x0000789a, 0x00000005 },
	{ 0x00005a5a, 0x00000005, 0x00002a6a, 0x0000000a, 0x00001bcd, 0x00000003 },
	{ 0x00002a5a, 0x0000000a, 0x000033c3, 0x00000003, 0x00002ef1, 0x00000005 }
	};
	int chan;

	for (chan = 0; chan < 4; chan++) {
		int i;

		tg3_writephy(tp, MII_TG3_DSP_ADDRESS,
			     (chan * 0x2000) | 0x0200);
		tg3_writephy(tp, 0x16, 0x0002);

		for (i = 0; i < 6; i++)
			tg3_writephy(tp, MII_TG3_DSP_RW_PORT,
				     test_pat[chan][i]);

		tg3_writephy(tp, 0x16, 0x0202);
		if (tg3_wait_macro_done(tp)) {
			*resetp = 1;
			return -EBUSY;
		}

		tg3_writephy(tp, MII_TG3_DSP_ADDRESS,
			     (chan * 0x2000) | 0x0200);
		tg3_writephy(tp, 0x16, 0x0082);
		if (tg3_wait_macro_done(tp)) {
			*resetp = 1;
			return -EBUSY;
		}

		tg3_writephy(tp, 0x16, 0x0802);
		if (tg3_wait_macro_done(tp)) {
			*resetp = 1;
			return -EBUSY;
		}

		for (i = 0; i < 6; i += 2) {
			u32 low, high;

			if (tg3_readphy(tp, MII_TG3_DSP_RW_PORT, &low) ||
			    tg3_readphy(tp, MII_TG3_DSP_RW_PORT, &high) ||
			    tg3_wait_macro_done(tp)) {
				*resetp = 1;
				return -EBUSY;
			}
			low &= 0x7fff;
			high &= 0x000f;
			if (low != test_pat[chan][i] ||
			    high != test_pat[chan][i+1]) {
				tg3_writephy(tp, MII_TG3_DSP_ADDRESS, 0x000b);
				tg3_writephy(tp, MII_TG3_DSP_RW_PORT, 0x4001);
				tg3_writephy(tp, MII_TG3_DSP_RW_PORT, 0x4005);

				return -EBUSY;
			}
		}
	}

	return 0;
}

static int tg3_phy_reset_chanpat(struct tg3 *tp)
{
	int chan;

	for (chan = 0; chan < 4; chan++) {
		int i;

		tg3_writephy(tp, MII_TG3_DSP_ADDRESS,
			     (chan * 0x2000) | 0x0200);
		tg3_writephy(tp, 0x16, 0x0002);
		for (i = 0; i < 6; i++)
			tg3_writephy(tp, MII_TG3_DSP_RW_PORT, 0x000);
		tg3_writephy(tp, 0x16, 0x0202);
		if (tg3_wait_macro_done(tp))
			return -EBUSY;
	}

	return 0;
}

static int tg3_phy_reset_5703_4_5(struct tg3 *tp)
{
	u32 reg32, phy9_orig;
	int retries, do_phy_reset, err;

	retries = 10;
	do_phy_reset = 1;
	do {
		if (do_phy_reset) {
			err = tg3_bmcr_reset(tp);
			if (err)
				return err;
			do_phy_reset = 0;
		}

		/* Disable transmitter and interrupt.  */
		if (tg3_readphy(tp, MII_TG3_EXT_CTRL, &reg32))
			continue;

		reg32 |= 0x3000;
		tg3_writephy(tp, MII_TG3_EXT_CTRL, reg32);

		/* Set full-duplex, 1000 mbps.  */
		tg3_writephy(tp, MII_BMCR,
			     BMCR_FULLDPLX | TG3_BMCR_SPEED1000);

		/* Set to master mode.  */
		if (tg3_readphy(tp, MII_TG3_CTRL, &phy9_orig))
			continue;

		tg3_writephy(tp, MII_TG3_CTRL,
			     (MII_TG3_CTRL_AS_MASTER |
			      MII_TG3_CTRL_ENABLE_AS_MASTER));

		/* Enable SM_DSP_CLOCK and 6dB.  */
		tg3_writephy(tp, MII_TG3_AUX_CTRL, 0x0c00);

		/* Block the PHY control access.  */
		tg3_writephy(tp, MII_TG3_DSP_ADDRESS, 0x8005);
		tg3_writephy(tp, MII_TG3_DSP_RW_PORT, 0x0800);

		err = tg3_phy_write_and_check_testpat(tp, &do_phy_reset);
		if (!err)
			break;
	} while (--retries);

	err = tg3_phy_reset_chanpat(tp);
	if (err)
		return err;

	tg3_writephy(tp, MII_TG3_DSP_ADDRESS, 0x8005);
	tg3_writephy(tp, MII_TG3_DSP_RW_PORT, 0x0000);

	tg3_writephy(tp, MII_TG3_DSP_ADDRESS, 0x8200);
	tg3_writephy(tp, 0x16, 0x0000);

	if (GET_ASIC_REV(tp->pci_chip_rev_id) == ASIC_REV_5703 ||
	    GET_ASIC_REV(tp->pci_chip_rev_id) == ASIC_REV_5704) {
		/* Set Extended packet length bit for jumbo frames */
		tg3_writephy(tp, MII_TG3_AUX_CTRL, 0x4400);
	}
	else {
		tg3_writephy(tp, MII_TG3_AUX_CTRL, 0x0400);
	}

	tg3_writephy(tp, MII_TG3_CTRL, phy9_orig);

	if (!tg3_readphy(tp, MII_TG3_EXT_CTRL, &reg32)) {
		reg32 &= ~0x3000;
		tg3_writephy(tp, MII_TG3_EXT_CTRL, reg32);
	} else if (!err)
		err = -EBUSY;

	return err;
}

/* This will reset the tigon3 PHY if there is no valid
 * link unless the FORCE argument is non-zero.
 */
static int tg3_phy_reset(struct tg3 *tp)
{
	u32 cpmuctrl;
	u32 phy_status;
	int err;

	if (GET_ASIC_REV(tp->pci_chip_rev_id) == ASIC_REV_5906) {
		u32 val;

		val = tr32(GRC_MISC_CFG);
		tw32_f(GRC_MISC_CFG, val & ~GRC_MISC_CFG_EPHY_IDDQ);
		udelay(40);
	}
	err  = tg3_readphy(tp, MII_BMSR, &phy_status);
	err |= tg3_readphy(tp, MII_BMSR, &phy_status);
	if (err != 0)
		return -EBUSY;

	if (netif_running(tp->dev) && netif_carrier_ok(tp->dev)) {
		netif_carrier_off(tp->dev);
		tg3_link_report(tp);
	}

	if (GET_ASIC_REV(tp->pci_chip_rev_id) == ASIC_REV_5703 ||
	    GET_ASIC_REV(tp->pci_chip_rev_id) == ASIC_REV_5704 ||
	    GET_ASIC_REV(tp->pci_chip_rev_id) == ASIC_REV_5705) {
		err = tg3_phy_reset_5703_4_5(tp);
		if (err)
			return err;
		goto out;
	}

	cpmuctrl = 0;
	if (GET_ASIC_REV(tp->pci_chip_rev_id) == ASIC_REV_5784 &&
	    GET_CHIP_REV(tp->pci_chip_rev_id) != CHIPREV_5784_AX) {
		cpmuctrl = tr32(TG3_CPMU_CTRL);
		if (cpmuctrl & CPMU_CTRL_GPHY_10MB_RXONLY)
			tw32(TG3_CPMU_CTRL,
			     cpmuctrl & ~CPMU_CTRL_GPHY_10MB_RXONLY);
	}

	err = tg3_bmcr_reset(tp);
	if (err)
		return err;

	if (cpmuctrl & CPMU_CTRL_GPHY_10MB_RXONLY) {
		u32 phy;

		phy = MII_TG3_DSP_EXP8_AEDW | MII_TG3_DSP_EXP8_REJ2MHz;
		tg3_phydsp_write(tp, MII_TG3_DSP_EXP8, phy);

		tw32(TG3_CPMU_CTRL, cpmuctrl);
	}

	if (GET_CHIP_REV(tp->pci_chip_rev_id) == CHIPREV_5784_AX ||
	    GET_CHIP_REV(tp->pci_chip_rev_id) == CHIPREV_5761_AX) {
		u32 val;

		val = tr32(TG3_CPMU_LSPD_1000MB_CLK);
		if ((val & CPMU_LSPD_1000MB_MACCLK_MASK) ==
		    CPMU_LSPD_1000MB_MACCLK_12_5) {
			val &= ~CPMU_LSPD_1000MB_MACCLK_MASK;
			udelay(40);
			tw32_f(TG3_CPMU_LSPD_1000MB_CLK, val);
		}
	}

	tg3_phy_apply_otp(tp);

	if (tp->tg3_flags3 & TG3_FLG3_PHY_ENABLE_APD)
		tg3_phy_toggle_apd(tp, true);
	else
		tg3_phy_toggle_apd(tp, false);

out:
	if (tp->tg3_flags2 & TG3_FLG2_PHY_ADC_BUG) {
		tg3_writephy(tp, MII_TG3_AUX_CTRL, 0x0c00);
		tg3_writephy(tp, MII_TG3_DSP_ADDRESS, 0x201f);
		tg3_writephy(tp, MII_TG3_DSP_RW_PORT, 0x2aaa);
		tg3_writephy(tp, MII_TG3_DSP_ADDRESS, 0x000a);
		tg3_writephy(tp, MII_TG3_DSP_RW_PORT, 0x0323);
		tg3_writephy(tp, MII_TG3_AUX_CTRL, 0x0400);
	}
	if (tp->tg3_flags2 & TG3_FLG2_PHY_5704_A0_BUG) {
		tg3_writephy(tp, 0x1c, 0x8d68);
		tg3_writephy(tp, 0x1c, 0x8d68);
	}
	if (tp->tg3_flags2 & TG3_FLG2_PHY_BER_BUG) {
		tg3_writephy(tp, MII_TG3_AUX_CTRL, 0x0c00);
		tg3_writephy(tp, MII_TG3_DSP_ADDRESS, 0x000a);
		tg3_writephy(tp, MII_TG3_DSP_RW_PORT, 0x310b);
		tg3_writephy(tp, MII_TG3_DSP_ADDRESS, 0x201f);
		tg3_writephy(tp, MII_TG3_DSP_RW_PORT, 0x9506);
		tg3_writephy(tp, MII_TG3_DSP_ADDRESS, 0x401f);
		tg3_writephy(tp, MII_TG3_DSP_RW_PORT, 0x14e2);
		tg3_writephy(tp, MII_TG3_AUX_CTRL, 0x0400);
	}
	else if (tp->tg3_flags2 & TG3_FLG2_PHY_JITTER_BUG) {
		tg3_writephy(tp, MII_TG3_AUX_CTRL, 0x0c00);
		tg3_writephy(tp, MII_TG3_DSP_ADDRESS, 0x000a);
		if (tp->tg3_flags2 & TG3_FLG2_PHY_ADJUST_TRIM) {
			tg3_writephy(tp, MII_TG3_DSP_RW_PORT, 0x110b);
			tg3_writephy(tp, MII_TG3_TEST1,
				     MII_TG3_TEST1_TRIM_EN | 0x4);
		} else
			tg3_writephy(tp, MII_TG3_DSP_RW_PORT, 0x010b);
		tg3_writephy(tp, MII_TG3_AUX_CTRL, 0x0400);
	}
	/* Set Extended packet length bit (bit 14) on all chips that */
	/* support jumbo frames */
	if ((tp->phy_id & PHY_ID_MASK) == PHY_ID_BCM5401) {
		/* Cannot do read-modify-write on 5401 */
		tg3_writephy(tp, MII_TG3_AUX_CTRL, 0x4c20);
	} else if (tp->tg3_flags2 & TG3_FLG2_JUMBO_CAPABLE) {
		u32 phy_reg;

		/* Set bit 14 with read-modify-write to preserve other bits */
		if (!tg3_writephy(tp, MII_TG3_AUX_CTRL, 0x0007) &&
		    !tg3_readphy(tp, MII_TG3_AUX_CTRL, &phy_reg))
			tg3_writephy(tp, MII_TG3_AUX_CTRL, phy_reg | 0x4000);
	}

	/* Set phy register 0x10 bit 0 to high fifo elasticity to support
	 * jumbo frames transmission.
	 */
	if (tp->tg3_flags2 & TG3_FLG2_JUMBO_CAPABLE) {
		u32 phy_reg;

		if (!tg3_readphy(tp, MII_TG3_EXT_CTRL, &phy_reg))
		    tg3_writephy(tp, MII_TG3_EXT_CTRL,
				 phy_reg | MII_TG3_EXT_CTRL_FIFO_ELASTIC);
	}

	if (GET_ASIC_REV(tp->pci_chip_rev_id) == ASIC_REV_5906) {
		/* adjust output voltage */
		tg3_writephy(tp, MII_TG3_EPHY_PTEST, 0x12);
	}

	tg3_phy_toggle_automdix(tp, 1);
	tg3_phy_set_wirespeed(tp);
	return 0;
}

static void tg3_frob_aux_power(struct tg3 *tp)
{
	struct tg3 *tp_peer = tp;

	if ((tp->tg3_flags2 & TG3_FLG2_IS_NIC) == 0)
		return;

	if ((GET_ASIC_REV(tp->pci_chip_rev_id) == ASIC_REV_5704) ||
	    (GET_ASIC_REV(tp->pci_chip_rev_id) == ASIC_REV_5714)) {
		struct net_device *dev_peer;

		dev_peer = pci_get_drvdata(tp->pdev_peer);
		/* remove_one() may have been run on the peer. */
		if (!dev_peer)
			tp_peer = tp;
		else
			tp_peer = netdev_priv(dev_peer);
	}

	if ((tp->tg3_flags & TG3_FLAG_WOL_ENABLE) != 0 ||
	    (tp->tg3_flags & TG3_FLAG_ENABLE_ASF) != 0 ||
	    (tp_peer->tg3_flags & TG3_FLAG_WOL_ENABLE) != 0 ||
	    (tp_peer->tg3_flags & TG3_FLAG_ENABLE_ASF) != 0) {
		if (GET_ASIC_REV(tp->pci_chip_rev_id) == ASIC_REV_5700 ||
		    GET_ASIC_REV(tp->pci_chip_rev_id) == ASIC_REV_5701) {
			tw32_wait_f(GRC_LOCAL_CTRL, tp->grc_local_ctrl |
				    (GRC_LCLCTRL_GPIO_OE0 |
				     GRC_LCLCTRL_GPIO_OE1 |
				     GRC_LCLCTRL_GPIO_OE2 |
				     GRC_LCLCTRL_GPIO_OUTPUT0 |
				     GRC_LCLCTRL_GPIO_OUTPUT1),
				    100);
		} else if (tp->pdev->device == PCI_DEVICE_ID_TIGON3_5761) {
			/* The 5761 non-e device swaps GPIO 0 and GPIO 2. */
			u32 grc_local_ctrl = GRC_LCLCTRL_GPIO_OE0 |
					     GRC_LCLCTRL_GPIO_OE1 |
					     GRC_LCLCTRL_GPIO_OE2 |
					     GRC_LCLCTRL_GPIO_OUTPUT0 |
					     GRC_LCLCTRL_GPIO_OUTPUT1 |
					     tp->grc_local_ctrl;
			tw32_wait_f(GRC_LOCAL_CTRL, grc_local_ctrl, 100);

			grc_local_ctrl |= GRC_LCLCTRL_GPIO_OUTPUT2;
			tw32_wait_f(GRC_LOCAL_CTRL, grc_local_ctrl, 100);

			grc_local_ctrl &= ~GRC_LCLCTRL_GPIO_OUTPUT0;
			tw32_wait_f(GRC_LOCAL_CTRL, grc_local_ctrl, 100);
		} else {
			u32 no_gpio2;
			u32 grc_local_ctrl = 0;

			if (tp_peer != tp &&
			    (tp_peer->tg3_flags & TG3_FLAG_INIT_COMPLETE) != 0)
				return;

			/* Workaround to prevent overdrawing Amps. */
			if (GET_ASIC_REV(tp->pci_chip_rev_id) ==
			    ASIC_REV_5714) {
				grc_local_ctrl |= GRC_LCLCTRL_GPIO_OE3;
				tw32_wait_f(GRC_LOCAL_CTRL, tp->grc_local_ctrl |
					    grc_local_ctrl, 100);
			}

			/* On 5753 and variants, GPIO2 cannot be used. */
			no_gpio2 = tp->nic_sram_data_cfg &
				    NIC_SRAM_DATA_CFG_NO_GPIO2;

			grc_local_ctrl |= GRC_LCLCTRL_GPIO_OE0 |
					 GRC_LCLCTRL_GPIO_OE1 |
					 GRC_LCLCTRL_GPIO_OE2 |
					 GRC_LCLCTRL_GPIO_OUTPUT1 |
					 GRC_LCLCTRL_GPIO_OUTPUT2;
			if (no_gpio2) {
				grc_local_ctrl &= ~(GRC_LCLCTRL_GPIO_OE2 |
						    GRC_LCLCTRL_GPIO_OUTPUT2);
			}
			tw32_wait_f(GRC_LOCAL_CTRL, tp->grc_local_ctrl |
						    grc_local_ctrl, 100);

			grc_local_ctrl |= GRC_LCLCTRL_GPIO_OUTPUT0;

			tw32_wait_f(GRC_LOCAL_CTRL, tp->grc_local_ctrl |
						    grc_local_ctrl, 100);

			if (!no_gpio2) {
				grc_local_ctrl &= ~GRC_LCLCTRL_GPIO_OUTPUT2;
				tw32_wait_f(GRC_LOCAL_CTRL, tp->grc_local_ctrl |
					    grc_local_ctrl, 100);
			}
		}
	} else {
		if (GET_ASIC_REV(tp->pci_chip_rev_id) != ASIC_REV_5700 &&
		    GET_ASIC_REV(tp->pci_chip_rev_id) != ASIC_REV_5701) {
			if (tp_peer != tp &&
			    (tp_peer->tg3_flags & TG3_FLAG_INIT_COMPLETE) != 0)
				return;

			tw32_wait_f(GRC_LOCAL_CTRL, tp->grc_local_ctrl |
				    (GRC_LCLCTRL_GPIO_OE1 |
				     GRC_LCLCTRL_GPIO_OUTPUT1), 100);

			tw32_wait_f(GRC_LOCAL_CTRL, tp->grc_local_ctrl |
				    GRC_LCLCTRL_GPIO_OE1, 100);

			tw32_wait_f(GRC_LOCAL_CTRL, tp->grc_local_ctrl |
				    (GRC_LCLCTRL_GPIO_OE1 |
				     GRC_LCLCTRL_GPIO_OUTPUT1), 100);
		}
	}
}

static int tg3_5700_link_polarity(struct tg3 *tp, u32 speed)
{
	if (tp->led_ctrl == LED_CTRL_MODE_PHY_2)
		return 1;
	else if ((tp->phy_id & PHY_ID_MASK) == PHY_ID_BCM5411) {
		if (speed != SPEED_10)
			return 1;
	} else if (speed == SPEED_10)
		return 1;

	return 0;
}

static int tg3_setup_phy(struct tg3 *, int);

#define RESET_KIND_SHUTDOWN	0
#define RESET_KIND_INIT		1
#define RESET_KIND_SUSPEND	2

static void tg3_write_sig_post_reset(struct tg3 *, int);
static int tg3_halt_cpu(struct tg3 *, u32);
static int tg3_nvram_lock(struct tg3 *);
static void tg3_nvram_unlock(struct tg3 *);

static void tg3_power_down_phy(struct tg3 *tp, bool do_low_power)
{
	u32 val;

	if (tp->tg3_flags2 & TG3_FLG2_PHY_SERDES) {
		if (GET_ASIC_REV(tp->pci_chip_rev_id) == ASIC_REV_5704) {
			u32 sg_dig_ctrl = tr32(SG_DIG_CTRL);
			u32 serdes_cfg = tr32(MAC_SERDES_CFG);

			sg_dig_ctrl |=
				SG_DIG_USING_HW_AUTONEG | SG_DIG_SOFT_RESET;
			tw32(SG_DIG_CTRL, sg_dig_ctrl);
			tw32(MAC_SERDES_CFG, serdes_cfg | (1 << 15));
		}
		return;
	}

	if (GET_ASIC_REV(tp->pci_chip_rev_id) == ASIC_REV_5906) {
		tg3_bmcr_reset(tp);
		val = tr32(GRC_MISC_CFG);
		tw32_f(GRC_MISC_CFG, val | GRC_MISC_CFG_EPHY_IDDQ);
		udelay(40);
		return;
	} else if (do_low_power) {
		tg3_writephy(tp, MII_TG3_EXT_CTRL,
			     MII_TG3_EXT_CTRL_FORCE_LED_OFF);

		tg3_writephy(tp, MII_TG3_AUX_CTRL,
			     MII_TG3_AUXCTL_SHDWSEL_PWRCTL |
			     MII_TG3_AUXCTL_PCTL_100TX_LPWR |
			     MII_TG3_AUXCTL_PCTL_SPR_ISOLATE |
			     MII_TG3_AUXCTL_PCTL_VREG_11V);
	}

	/* The PHY should not be powered down on some chips because
	 * of bugs.
	 */
	if (GET_ASIC_REV(tp->pci_chip_rev_id) == ASIC_REV_5700 ||
	    GET_ASIC_REV(tp->pci_chip_rev_id) == ASIC_REV_5704 ||
	    (GET_ASIC_REV(tp->pci_chip_rev_id) == ASIC_REV_5780 &&
	     (tp->tg3_flags2 & TG3_FLG2_MII_SERDES)))
		return;

	if (GET_CHIP_REV(tp->pci_chip_rev_id) == CHIPREV_5784_AX ||
	    GET_CHIP_REV(tp->pci_chip_rev_id) == CHIPREV_5761_AX) {
		val = tr32(TG3_CPMU_LSPD_1000MB_CLK);
		val &= ~CPMU_LSPD_1000MB_MACCLK_MASK;
		val |= CPMU_LSPD_1000MB_MACCLK_12_5;
		tw32_f(TG3_CPMU_LSPD_1000MB_CLK, val);
	}

	tg3_writephy(tp, MII_BMCR, BMCR_PDOWN);
}

/* tp->lock is held. */
static void __tg3_set_mac_addr(struct tg3 *tp, int skip_mac_1)
{
	u32 addr_high, addr_low;
	int i;

	addr_high = ((tp->dev->dev_addr[0] << 8) |
		     tp->dev->dev_addr[1]);
	addr_low = ((tp->dev->dev_addr[2] << 24) |
		    (tp->dev->dev_addr[3] << 16) |
		    (tp->dev->dev_addr[4] <<  8) |
		    (tp->dev->dev_addr[5] <<  0));
	for (i = 0; i < 4; i++) {
		if (i == 1 && skip_mac_1)
			continue;
		tw32(MAC_ADDR_0_HIGH + (i * 8), addr_high);
		tw32(MAC_ADDR_0_LOW + (i * 8), addr_low);
	}

	if (GET_ASIC_REV(tp->pci_chip_rev_id) == ASIC_REV_5703 ||
	    GET_ASIC_REV(tp->pci_chip_rev_id) == ASIC_REV_5704) {
		for (i = 0; i < 12; i++) {
			tw32(MAC_EXTADDR_0_HIGH + (i * 8), addr_high);
			tw32(MAC_EXTADDR_0_LOW + (i * 8), addr_low);
		}
	}

	addr_high = (tp->dev->dev_addr[0] +
		     tp->dev->dev_addr[1] +
		     tp->dev->dev_addr[2] +
		     tp->dev->dev_addr[3] +
		     tp->dev->dev_addr[4] +
		     tp->dev->dev_addr[5]) &
		TX_BACKOFF_SEED_MASK;
	tw32(MAC_TX_BACKOFF_SEED, addr_high);
}

static int tg3_set_power_state(struct tg3 *tp, pci_power_t state)
{
	u32 misc_host_ctrl;
	bool device_should_wake, do_low_power;

	/* Make sure register accesses (indirect or otherwise)
	 * will function correctly.
	 */
	pci_write_config_dword(tp->pdev,
			       TG3PCI_MISC_HOST_CTRL,
			       tp->misc_host_ctrl);

	switch (state) {
	case PCI_D0:
		pci_enable_wake(tp->pdev, state, false);
		pci_set_power_state(tp->pdev, PCI_D0);

		/* Switch out of Vaux if it is a NIC */
		if (tp->tg3_flags2 & TG3_FLG2_IS_NIC)
			tw32_wait_f(GRC_LOCAL_CTRL, tp->grc_local_ctrl, 100);

		return 0;

	case PCI_D1:
	case PCI_D2:
	case PCI_D3hot:
		break;

	default:
		printk(KERN_ERR PFX "%s: Invalid power state (D%d) requested\n",
			tp->dev->name, state);
		return -EINVAL;
	}

	/* Restore the CLKREQ setting. */
	if (tp->tg3_flags3 & TG3_FLG3_CLKREQ_BUG) {
		u16 lnkctl;

		pci_read_config_word(tp->pdev,
				     tp->pcie_cap + PCI_EXP_LNKCTL,
				     &lnkctl);
		lnkctl |= PCI_EXP_LNKCTL_CLKREQ_EN;
		pci_write_config_word(tp->pdev,
				      tp->pcie_cap + PCI_EXP_LNKCTL,
				      lnkctl);
	}

	misc_host_ctrl = tr32(TG3PCI_MISC_HOST_CTRL);
	tw32(TG3PCI_MISC_HOST_CTRL,
	     misc_host_ctrl | MISC_HOST_CTRL_MASK_PCI_INT);

	device_should_wake = pci_pme_capable(tp->pdev, state) &&
			     device_may_wakeup(&tp->pdev->dev) &&
			     (tp->tg3_flags & TG3_FLAG_WOL_ENABLE);

	if (tp->tg3_flags3 & TG3_FLG3_USE_PHYLIB) {
		do_low_power = false;
		if ((tp->tg3_flags3 & TG3_FLG3_PHY_CONNECTED) &&
		    !tp->link_config.phy_is_low_power) {
			struct phy_device *phydev;
			u32 phyid, advertising;

			phydev = tp->mdio_bus->phy_map[PHY_ADDR];

			tp->link_config.phy_is_low_power = 1;

			tp->link_config.orig_speed = phydev->speed;
			tp->link_config.orig_duplex = phydev->duplex;
			tp->link_config.orig_autoneg = phydev->autoneg;
			tp->link_config.orig_advertising = phydev->advertising;

			advertising = ADVERTISED_TP |
				      ADVERTISED_Pause |
				      ADVERTISED_Autoneg |
				      ADVERTISED_10baseT_Half;

			if ((tp->tg3_flags & TG3_FLAG_ENABLE_ASF) ||
			    device_should_wake) {
				if (tp->tg3_flags & TG3_FLAG_WOL_SPEED_100MB)
					advertising |=
						ADVERTISED_100baseT_Half |
						ADVERTISED_100baseT_Full |
						ADVERTISED_10baseT_Full;
				else
					advertising |= ADVERTISED_10baseT_Full;
			}

			phydev->advertising = advertising;

			phy_start_aneg(phydev);

			phyid = phydev->drv->phy_id & phydev->drv->phy_id_mask;
			if (phyid != TG3_PHY_ID_BCMAC131) {
				phyid &= TG3_PHY_OUI_MASK;
				if (phyid == TG3_PHY_OUI_1 &&
				    phyid == TG3_PHY_OUI_2 &&
				    phyid == TG3_PHY_OUI_3)
					do_low_power = true;
			}
		}
	} else {
		do_low_power = true;

		if (tp->link_config.phy_is_low_power == 0) {
			tp->link_config.phy_is_low_power = 1;
			tp->link_config.orig_speed = tp->link_config.speed;
			tp->link_config.orig_duplex = tp->link_config.duplex;
			tp->link_config.orig_autoneg = tp->link_config.autoneg;
		}

		if (!(tp->tg3_flags2 & TG3_FLG2_ANY_SERDES)) {
			tp->link_config.speed = SPEED_10;
			tp->link_config.duplex = DUPLEX_HALF;
			tp->link_config.autoneg = AUTONEG_ENABLE;
			tg3_setup_phy(tp, 0);
		}
	}

	__tg3_set_mac_addr(tp, 0);

	if (GET_ASIC_REV(tp->pci_chip_rev_id) == ASIC_REV_5906) {
		u32 val;

		val = tr32(GRC_VCPU_EXT_CTRL);
		tw32(GRC_VCPU_EXT_CTRL, val | GRC_VCPU_EXT_CTRL_DISABLE_WOL);
	} else if (!(tp->tg3_flags & TG3_FLAG_ENABLE_ASF)) {
		int i;
		u32 val;

		for (i = 0; i < 200; i++) {
			tg3_read_mem(tp, NIC_SRAM_FW_ASF_STATUS_MBOX, &val);
			if (val == ~NIC_SRAM_FIRMWARE_MBOX_MAGIC1)
				break;
			msleep(1);
		}
	}
	if (tp->tg3_flags & TG3_FLAG_WOL_CAP)
		tg3_write_mem(tp, NIC_SRAM_WOL_MBOX, WOL_SIGNATURE |
						     WOL_DRV_STATE_SHUTDOWN |
						     WOL_DRV_WOL |
						     WOL_SET_MAGIC_PKT);

	if (device_should_wake) {
		u32 mac_mode;

		if (!(tp->tg3_flags2 & TG3_FLG2_PHY_SERDES)) {
			if (do_low_power) {
				tg3_writephy(tp, MII_TG3_AUX_CTRL, 0x5a);
				udelay(40);
			}

			if (tp->tg3_flags2 & TG3_FLG2_MII_SERDES)
				mac_mode = MAC_MODE_PORT_MODE_GMII;
			else
				mac_mode = MAC_MODE_PORT_MODE_MII;

			mac_mode |= tp->mac_mode & MAC_MODE_LINK_POLARITY;
			if (GET_ASIC_REV(tp->pci_chip_rev_id) ==
			    ASIC_REV_5700) {
				u32 speed = (tp->tg3_flags &
					     TG3_FLAG_WOL_SPEED_100MB) ?
					     SPEED_100 : SPEED_10;
				if (tg3_5700_link_polarity(tp, speed))
					mac_mode |= MAC_MODE_LINK_POLARITY;
				else
					mac_mode &= ~MAC_MODE_LINK_POLARITY;
			}
		} else {
			mac_mode = MAC_MODE_PORT_MODE_TBI;
		}

		if (!(tp->tg3_flags2 & TG3_FLG2_5750_PLUS))
			tw32(MAC_LED_CTRL, tp->led_ctrl);

		mac_mode |= MAC_MODE_MAGIC_PKT_ENABLE;
		if (((tp->tg3_flags2 & TG3_FLG2_5705_PLUS) &&
		    !(tp->tg3_flags2 & TG3_FLG2_5780_CLASS)) &&
		    ((tp->tg3_flags & TG3_FLAG_ENABLE_ASF) ||
		     (tp->tg3_flags3 & TG3_FLG3_ENABLE_APE)))
			mac_mode |= MAC_MODE_KEEP_FRAME_IN_WOL;

		if (tp->tg3_flags3 & TG3_FLG3_ENABLE_APE) {
			mac_mode |= tp->mac_mode &
				    (MAC_MODE_APE_TX_EN | MAC_MODE_APE_RX_EN);
			if (mac_mode & MAC_MODE_APE_TX_EN)
				mac_mode |= MAC_MODE_TDE_ENABLE;
		}

		tw32_f(MAC_MODE, mac_mode);
		udelay(100);

		tw32_f(MAC_RX_MODE, RX_MODE_ENABLE);
		udelay(10);
	}

	if (!(tp->tg3_flags & TG3_FLAG_WOL_SPEED_100MB) &&
	    (GET_ASIC_REV(tp->pci_chip_rev_id) == ASIC_REV_5700 ||
	     GET_ASIC_REV(tp->pci_chip_rev_id) == ASIC_REV_5701)) {
		u32 base_val;

		base_val = tp->pci_clock_ctrl;
		base_val |= (CLOCK_CTRL_RXCLK_DISABLE |
			     CLOCK_CTRL_TXCLK_DISABLE);

		tw32_wait_f(TG3PCI_CLOCK_CTRL, base_val | CLOCK_CTRL_ALTCLK |
			    CLOCK_CTRL_PWRDOWN_PLL133, 40);
	} else if ((tp->tg3_flags2 & TG3_FLG2_5780_CLASS) ||
		   (tp->tg3_flags & TG3_FLAG_CPMU_PRESENT) ||
		   (GET_ASIC_REV(tp->pci_chip_rev_id) == ASIC_REV_5906)) {
		/* do nothing */
	} else if (!((tp->tg3_flags2 & TG3_FLG2_5750_PLUS) &&
		     (tp->tg3_flags & TG3_FLAG_ENABLE_ASF))) {
		u32 newbits1, newbits2;

		if (GET_ASIC_REV(tp->pci_chip_rev_id) == ASIC_REV_5700 ||
		    GET_ASIC_REV(tp->pci_chip_rev_id) == ASIC_REV_5701) {
			newbits1 = (CLOCK_CTRL_RXCLK_DISABLE |
				    CLOCK_CTRL_TXCLK_DISABLE |
				    CLOCK_CTRL_ALTCLK);
			newbits2 = newbits1 | CLOCK_CTRL_44MHZ_CORE;
		} else if (tp->tg3_flags2 & TG3_FLG2_5705_PLUS) {
			newbits1 = CLOCK_CTRL_625_CORE;
			newbits2 = newbits1 | CLOCK_CTRL_ALTCLK;
		} else {
			newbits1 = CLOCK_CTRL_ALTCLK;
			newbits2 = newbits1 | CLOCK_CTRL_44MHZ_CORE;
		}

		tw32_wait_f(TG3PCI_CLOCK_CTRL, tp->pci_clock_ctrl | newbits1,
			    40);

		tw32_wait_f(TG3PCI_CLOCK_CTRL, tp->pci_clock_ctrl | newbits2,
			    40);

		if (!(tp->tg3_flags2 & TG3_FLG2_5705_PLUS)) {
			u32 newbits3;

			if (GET_ASIC_REV(tp->pci_chip_rev_id) == ASIC_REV_5700 ||
			    GET_ASIC_REV(tp->pci_chip_rev_id) == ASIC_REV_5701) {
				newbits3 = (CLOCK_CTRL_RXCLK_DISABLE |
					    CLOCK_CTRL_TXCLK_DISABLE |
					    CLOCK_CTRL_44MHZ_CORE);
			} else {
				newbits3 = CLOCK_CTRL_44MHZ_CORE;
			}

			tw32_wait_f(TG3PCI_CLOCK_CTRL,
				    tp->pci_clock_ctrl | newbits3, 40);
		}
	}

	if (!(device_should_wake) &&
	    !(tp->tg3_flags & TG3_FLAG_ENABLE_ASF))
		tg3_power_down_phy(tp, do_low_power);

	tg3_frob_aux_power(tp);

	/* Workaround for unstable PLL clock */
	if ((GET_CHIP_REV(tp->pci_chip_rev_id) == CHIPREV_5750_AX) ||
	    (GET_CHIP_REV(tp->pci_chip_rev_id) == CHIPREV_5750_BX)) {
		u32 val = tr32(0x7d00);

		val &= ~((1 << 16) | (1 << 4) | (1 << 2) | (1 << 1) | 1);
		tw32(0x7d00, val);
		if (!(tp->tg3_flags & TG3_FLAG_ENABLE_ASF)) {
			int err;

			err = tg3_nvram_lock(tp);
			tg3_halt_cpu(tp, RX_CPU_BASE);
			if (!err)
				tg3_nvram_unlock(tp);
		}
	}

	tg3_write_sig_post_reset(tp, RESET_KIND_SHUTDOWN);

	if (device_should_wake)
		pci_enable_wake(tp->pdev, state, true);

	/* Finally, set the new power state. */
	pci_set_power_state(tp->pdev, state);

	return 0;
}

static void tg3_aux_stat_to_speed_duplex(struct tg3 *tp, u32 val, u16 *speed, u8 *duplex)
{
	switch (val & MII_TG3_AUX_STAT_SPDMASK) {
	case MII_TG3_AUX_STAT_10HALF:
		*speed = SPEED_10;
		*duplex = DUPLEX_HALF;
		break;

	case MII_TG3_AUX_STAT_10FULL:
		*speed = SPEED_10;
		*duplex = DUPLEX_FULL;
		break;

	case MII_TG3_AUX_STAT_100HALF:
		*speed = SPEED_100;
		*duplex = DUPLEX_HALF;
		break;

	case MII_TG3_AUX_STAT_100FULL:
		*speed = SPEED_100;
		*duplex = DUPLEX_FULL;
		break;

	case MII_TG3_AUX_STAT_1000HALF:
		*speed = SPEED_1000;
		*duplex = DUPLEX_HALF;
		break;

	case MII_TG3_AUX_STAT_1000FULL:
		*speed = SPEED_1000;
		*duplex = DUPLEX_FULL;
		break;

	default:
		if (GET_ASIC_REV(tp->pci_chip_rev_id) == ASIC_REV_5906) {
			*speed = (val & MII_TG3_AUX_STAT_100) ? SPEED_100 :
				 SPEED_10;
			*duplex = (val & MII_TG3_AUX_STAT_FULL) ? DUPLEX_FULL :
				  DUPLEX_HALF;
			break;
		}
		*speed = SPEED_INVALID;
		*duplex = DUPLEX_INVALID;
		break;
	}
}

static void tg3_phy_copper_begin(struct tg3 *tp)
{
	u32 new_adv;
	int i;

	if (tp->link_config.phy_is_low_power) {
		/* Entering low power mode.  Disable gigabit and
		 * 100baseT advertisements.
		 */
		tg3_writephy(tp, MII_TG3_CTRL, 0);

		new_adv = (ADVERTISE_10HALF | ADVERTISE_10FULL |
			   ADVERTISE_CSMA | ADVERTISE_PAUSE_CAP);
		if (tp->tg3_flags & TG3_FLAG_WOL_SPEED_100MB)
			new_adv |= (ADVERTISE_100HALF | ADVERTISE_100FULL);

		tg3_writephy(tp, MII_ADVERTISE, new_adv);
	} else if (tp->link_config.speed == SPEED_INVALID) {
		if (tp->tg3_flags & TG3_FLAG_10_100_ONLY)
			tp->link_config.advertising &=
				~(ADVERTISED_1000baseT_Half |
				  ADVERTISED_1000baseT_Full);

		new_adv = ADVERTISE_CSMA;
		if (tp->link_config.advertising & ADVERTISED_10baseT_Half)
			new_adv |= ADVERTISE_10HALF;
		if (tp->link_config.advertising & ADVERTISED_10baseT_Full)
			new_adv |= ADVERTISE_10FULL;
		if (tp->link_config.advertising & ADVERTISED_100baseT_Half)
			new_adv |= ADVERTISE_100HALF;
		if (tp->link_config.advertising & ADVERTISED_100baseT_Full)
			new_adv |= ADVERTISE_100FULL;

		new_adv |= tg3_advert_flowctrl_1000T(tp->link_config.flowctrl);

		tg3_writephy(tp, MII_ADVERTISE, new_adv);

		if (tp->link_config.advertising &
		    (ADVERTISED_1000baseT_Half | ADVERTISED_1000baseT_Full)) {
			new_adv = 0;
			if (tp->link_config.advertising & ADVERTISED_1000baseT_Half)
				new_adv |= MII_TG3_CTRL_ADV_1000_HALF;
			if (tp->link_config.advertising & ADVERTISED_1000baseT_Full)
				new_adv |= MII_TG3_CTRL_ADV_1000_FULL;
			if (!(tp->tg3_flags & TG3_FLAG_10_100_ONLY) &&
			    (tp->pci_chip_rev_id == CHIPREV_ID_5701_A0 ||
			     tp->pci_chip_rev_id == CHIPREV_ID_5701_B0))
				new_adv |= (MII_TG3_CTRL_AS_MASTER |
					    MII_TG3_CTRL_ENABLE_AS_MASTER);
			tg3_writephy(tp, MII_TG3_CTRL, new_adv);
		} else {
			tg3_writephy(tp, MII_TG3_CTRL, 0);
		}
	} else {
		new_adv = tg3_advert_flowctrl_1000T(tp->link_config.flowctrl);
		new_adv |= ADVERTISE_CSMA;

		/* Asking for a specific link mode. */
		if (tp->link_config.speed == SPEED_1000) {
			tg3_writephy(tp, MII_ADVERTISE, new_adv);

			if (tp->link_config.duplex == DUPLEX_FULL)
				new_adv = MII_TG3_CTRL_ADV_1000_FULL;
			else
				new_adv = MII_TG3_CTRL_ADV_1000_HALF;
			if (tp->pci_chip_rev_id == CHIPREV_ID_5701_A0 ||
			    tp->pci_chip_rev_id == CHIPREV_ID_5701_B0)
				new_adv |= (MII_TG3_CTRL_AS_MASTER |
					    MII_TG3_CTRL_ENABLE_AS_MASTER);
		} else {
			if (tp->link_config.speed == SPEED_100) {
				if (tp->link_config.duplex == DUPLEX_FULL)
					new_adv |= ADVERTISE_100FULL;
				else
					new_adv |= ADVERTISE_100HALF;
			} else {
				if (tp->link_config.duplex == DUPLEX_FULL)
					new_adv |= ADVERTISE_10FULL;
				else
					new_adv |= ADVERTISE_10HALF;
			}
			tg3_writephy(tp, MII_ADVERTISE, new_adv);

			new_adv = 0;
		}

		tg3_writephy(tp, MII_TG3_CTRL, new_adv);
	}

	if (tp->link_config.autoneg == AUTONEG_DISABLE &&
	    tp->link_config.speed != SPEED_INVALID) {
		u32 bmcr, orig_bmcr;

		tp->link_config.active_speed = tp->link_config.speed;
		tp->link_config.active_duplex = tp->link_config.duplex;

		bmcr = 0;
		switch (tp->link_config.speed) {
		default:
		case SPEED_10:
			break;

		case SPEED_100:
			bmcr |= BMCR_SPEED100;
			break;

		case SPEED_1000:
			bmcr |= TG3_BMCR_SPEED1000;
			break;
		}

		if (tp->link_config.duplex == DUPLEX_FULL)
			bmcr |= BMCR_FULLDPLX;

		if (!tg3_readphy(tp, MII_BMCR, &orig_bmcr) &&
		    (bmcr != orig_bmcr)) {
			tg3_writephy(tp, MII_BMCR, BMCR_LOOPBACK);
			for (i = 0; i < 1500; i++) {
				u32 tmp;

				udelay(10);
				if (tg3_readphy(tp, MII_BMSR, &tmp) ||
				    tg3_readphy(tp, MII_BMSR, &tmp))
					continue;
				if (!(tmp & BMSR_LSTATUS)) {
					udelay(40);
					break;
				}
			}
			tg3_writephy(tp, MII_BMCR, bmcr);
			udelay(40);
		}
	} else {
		tg3_writephy(tp, MII_BMCR,
			     BMCR_ANENABLE | BMCR_ANRESTART);
	}
}

static int tg3_init_5401phy_dsp(struct tg3 *tp)
{
	int err;

	/* Turn off tap power management. */
	/* Set Extended packet length bit */
	err  = tg3_writephy(tp, MII_TG3_AUX_CTRL, 0x4c20);

	err |= tg3_writephy(tp, MII_TG3_DSP_ADDRESS, 0x0012);
	err |= tg3_writephy(tp, MII_TG3_DSP_RW_PORT, 0x1804);

	err |= tg3_writephy(tp, MII_TG3_DSP_ADDRESS, 0x0013);
	err |= tg3_writephy(tp, MII_TG3_DSP_RW_PORT, 0x1204);

	err |= tg3_writephy(tp, MII_TG3_DSP_ADDRESS, 0x8006);
	err |= tg3_writephy(tp, MII_TG3_DSP_RW_PORT, 0x0132);

	err |= tg3_writephy(tp, MII_TG3_DSP_ADDRESS, 0x8006);
	err |= tg3_writephy(tp, MII_TG3_DSP_RW_PORT, 0x0232);

	err |= tg3_writephy(tp, MII_TG3_DSP_ADDRESS, 0x201f);
	err |= tg3_writephy(tp, MII_TG3_DSP_RW_PORT, 0x0a20);

	udelay(40);

	return err;
}

static int tg3_copper_is_advertising_all(struct tg3 *tp, u32 mask)
{
	u32 adv_reg, all_mask = 0;

	if (mask & ADVERTISED_10baseT_Half)
		all_mask |= ADVERTISE_10HALF;
	if (mask & ADVERTISED_10baseT_Full)
		all_mask |= ADVERTISE_10FULL;
	if (mask & ADVERTISED_100baseT_Half)
		all_mask |= ADVERTISE_100HALF;
	if (mask & ADVERTISED_100baseT_Full)
		all_mask |= ADVERTISE_100FULL;

	if (tg3_readphy(tp, MII_ADVERTISE, &adv_reg))
		return 0;

	if ((adv_reg & all_mask) != all_mask)
		return 0;
	if (!(tp->tg3_flags & TG3_FLAG_10_100_ONLY)) {
		u32 tg3_ctrl;

		all_mask = 0;
		if (mask & ADVERTISED_1000baseT_Half)
			all_mask |= ADVERTISE_1000HALF;
		if (mask & ADVERTISED_1000baseT_Full)
			all_mask |= ADVERTISE_1000FULL;

		if (tg3_readphy(tp, MII_TG3_CTRL, &tg3_ctrl))
			return 0;

		if ((tg3_ctrl & all_mask) != all_mask)
			return 0;
	}
	return 1;
}

static int tg3_adv_1000T_flowctrl_ok(struct tg3 *tp, u32 *lcladv, u32 *rmtadv)
{
	u32 curadv, reqadv;

	if (tg3_readphy(tp, MII_ADVERTISE, lcladv))
		return 1;

	curadv = *lcladv & (ADVERTISE_PAUSE_CAP | ADVERTISE_PAUSE_ASYM);
	reqadv = tg3_advert_flowctrl_1000T(tp->link_config.flowctrl);

	if (tp->link_config.active_duplex == DUPLEX_FULL) {
		if (curadv != reqadv)
			return 0;

		if (tp->tg3_flags & TG3_FLAG_PAUSE_AUTONEG)
			tg3_readphy(tp, MII_LPA, rmtadv);
	} else {
		/* Reprogram the advertisement register, even if it
		 * does not affect the current link.  If the link
		 * gets renegotiated in the future, we can save an
		 * additional renegotiation cycle by advertising
		 * it correctly in the first place.
		 */
		if (curadv != reqadv) {
			*lcladv &= ~(ADVERTISE_PAUSE_CAP |
				     ADVERTISE_PAUSE_ASYM);
			tg3_writephy(tp, MII_ADVERTISE, *lcladv | reqadv);
		}
	}

	return 1;
}

static int tg3_setup_copper_phy(struct tg3 *tp, int force_reset)
{
	int current_link_up;
	u32 bmsr, dummy;
	u32 lcl_adv, rmt_adv;
	u16 current_speed;
	u8 current_duplex;
	int i, err;

	tw32(MAC_EVENT, 0);

	tw32_f(MAC_STATUS,
	     (MAC_STATUS_SYNC_CHANGED |
	      MAC_STATUS_CFG_CHANGED |
	      MAC_STATUS_MI_COMPLETION |
	      MAC_STATUS_LNKSTATE_CHANGED));
	udelay(40);

	if ((tp->mi_mode & MAC_MI_MODE_AUTO_POLL) != 0) {
		tw32_f(MAC_MI_MODE,
		     (tp->mi_mode & ~MAC_MI_MODE_AUTO_POLL));
		udelay(80);
	}

	tg3_writephy(tp, MII_TG3_AUX_CTRL, 0x02);

	/* Some third-party PHYs need to be reset on link going
	 * down.
	 */
	if ((GET_ASIC_REV(tp->pci_chip_rev_id) == ASIC_REV_5703 ||
	     GET_ASIC_REV(tp->pci_chip_rev_id) == ASIC_REV_5704 ||
	     GET_ASIC_REV(tp->pci_chip_rev_id) == ASIC_REV_5705) &&
	    netif_carrier_ok(tp->dev)) {
		tg3_readphy(tp, MII_BMSR, &bmsr);
		if (!tg3_readphy(tp, MII_BMSR, &bmsr) &&
		    !(bmsr & BMSR_LSTATUS))
			force_reset = 1;
	}
	if (force_reset)
		tg3_phy_reset(tp);

	if ((tp->phy_id & PHY_ID_MASK) == PHY_ID_BCM5401) {
		tg3_readphy(tp, MII_BMSR, &bmsr);
		if (tg3_readphy(tp, MII_BMSR, &bmsr) ||
		    !(tp->tg3_flags & TG3_FLAG_INIT_COMPLETE))
			bmsr = 0;

		if (!(bmsr & BMSR_LSTATUS)) {
			err = tg3_init_5401phy_dsp(tp);
			if (err)
				return err;

			tg3_readphy(tp, MII_BMSR, &bmsr);
			for (i = 0; i < 1000; i++) {
				udelay(10);
				if (!tg3_readphy(tp, MII_BMSR, &bmsr) &&
				    (bmsr & BMSR_LSTATUS)) {
					udelay(40);
					break;
				}
			}

			if ((tp->phy_id & PHY_ID_REV_MASK) == PHY_REV_BCM5401_B0 &&
			    !(bmsr & BMSR_LSTATUS) &&
			    tp->link_config.active_speed == SPEED_1000) {
				err = tg3_phy_reset(tp);
				if (!err)
					err = tg3_init_5401phy_dsp(tp);
				if (err)
					return err;
			}
		}
	} else if (tp->pci_chip_rev_id == CHIPREV_ID_5701_A0 ||
		   tp->pci_chip_rev_id == CHIPREV_ID_5701_B0) {
		/* 5701 {A0,B0} CRC bug workaround */
		tg3_writephy(tp, 0x15, 0x0a75);
		tg3_writephy(tp, 0x1c, 0x8c68);
		tg3_writephy(tp, 0x1c, 0x8d68);
		tg3_writephy(tp, 0x1c, 0x8c68);
	}

	/* Clear pending interrupts... */
	tg3_readphy(tp, MII_TG3_ISTAT, &dummy);
	tg3_readphy(tp, MII_TG3_ISTAT, &dummy);

	if (tp->tg3_flags & TG3_FLAG_USE_MI_INTERRUPT)
		tg3_writephy(tp, MII_TG3_IMASK, ~MII_TG3_INT_LINKCHG);
	else if (GET_ASIC_REV(tp->pci_chip_rev_id) != ASIC_REV_5906)
		tg3_writephy(tp, MII_TG3_IMASK, ~0);

	if (GET_ASIC_REV(tp->pci_chip_rev_id) == ASIC_REV_5700 ||
	    GET_ASIC_REV(tp->pci_chip_rev_id) == ASIC_REV_5701) {
		if (tp->led_ctrl == LED_CTRL_MODE_PHY_1)
			tg3_writephy(tp, MII_TG3_EXT_CTRL,
				     MII_TG3_EXT_CTRL_LNK3_LED_MODE);
		else
			tg3_writephy(tp, MII_TG3_EXT_CTRL, 0);
	}

	current_link_up = 0;
	current_speed = SPEED_INVALID;
	current_duplex = DUPLEX_INVALID;

	if (tp->tg3_flags2 & TG3_FLG2_CAPACITIVE_COUPLING) {
		u32 val;

		tg3_writephy(tp, MII_TG3_AUX_CTRL, 0x4007);
		tg3_readphy(tp, MII_TG3_AUX_CTRL, &val);
		if (!(val & (1 << 10))) {
			val |= (1 << 10);
			tg3_writephy(tp, MII_TG3_AUX_CTRL, val);
			goto relink;
		}
	}

	bmsr = 0;
	for (i = 0; i < 100; i++) {
		tg3_readphy(tp, MII_BMSR, &bmsr);
		if (!tg3_readphy(tp, MII_BMSR, &bmsr) &&
		    (bmsr & BMSR_LSTATUS))
			break;
		udelay(40);
	}

	if (bmsr & BMSR_LSTATUS) {
		u32 aux_stat, bmcr;

		tg3_readphy(tp, MII_TG3_AUX_STAT, &aux_stat);
		for (i = 0; i < 2000; i++) {
			udelay(10);
			if (!tg3_readphy(tp, MII_TG3_AUX_STAT, &aux_stat) &&
			    aux_stat)
				break;
		}

		tg3_aux_stat_to_speed_duplex(tp, aux_stat,
					     &current_speed,
					     &current_duplex);

		bmcr = 0;
		for (i = 0; i < 200; i++) {
			tg3_readphy(tp, MII_BMCR, &bmcr);
			if (tg3_readphy(tp, MII_BMCR, &bmcr))
				continue;
			if (bmcr && bmcr != 0x7fff)
				break;
			udelay(10);
		}

		lcl_adv = 0;
		rmt_adv = 0;

		tp->link_config.active_speed = current_speed;
		tp->link_config.active_duplex = current_duplex;

		if (tp->link_config.autoneg == AUTONEG_ENABLE) {
			if ((bmcr & BMCR_ANENABLE) &&
			    tg3_copper_is_advertising_all(tp,
						tp->link_config.advertising)) {
				if (tg3_adv_1000T_flowctrl_ok(tp, &lcl_adv,
								  &rmt_adv))
					current_link_up = 1;
			}
		} else {
			if (!(bmcr & BMCR_ANENABLE) &&
			    tp->link_config.speed == current_speed &&
			    tp->link_config.duplex == current_duplex &&
			    tp->link_config.flowctrl ==
			    tp->link_config.active_flowctrl) {
				current_link_up = 1;
			}
		}

		if (current_link_up == 1 &&
		    tp->link_config.active_duplex == DUPLEX_FULL)
			tg3_setup_flow_control(tp, lcl_adv, rmt_adv);
	}

relink:
	if (current_link_up == 0 || tp->link_config.phy_is_low_power) {
		u32 tmp;

		tg3_phy_copper_begin(tp);

		tg3_readphy(tp, MII_BMSR, &tmp);
		if (!tg3_readphy(tp, MII_BMSR, &tmp) &&
		    (tmp & BMSR_LSTATUS))
			current_link_up = 1;
	}

	tp->mac_mode &= ~MAC_MODE_PORT_MODE_MASK;
	if (current_link_up == 1) {
		if (tp->link_config.active_speed == SPEED_100 ||
		    tp->link_config.active_speed == SPEED_10)
			tp->mac_mode |= MAC_MODE_PORT_MODE_MII;
		else
			tp->mac_mode |= MAC_MODE_PORT_MODE_GMII;
	} else
		tp->mac_mode |= MAC_MODE_PORT_MODE_GMII;

	tp->mac_mode &= ~MAC_MODE_HALF_DUPLEX;
	if (tp->link_config.active_duplex == DUPLEX_HALF)
		tp->mac_mode |= MAC_MODE_HALF_DUPLEX;

	if (GET_ASIC_REV(tp->pci_chip_rev_id) == ASIC_REV_5700) {
		if (current_link_up == 1 &&
		    tg3_5700_link_polarity(tp, tp->link_config.active_speed))
			tp->mac_mode |= MAC_MODE_LINK_POLARITY;
		else
			tp->mac_mode &= ~MAC_MODE_LINK_POLARITY;
	}

	/* ??? Without this setting Netgear GA302T PHY does not
	 * ??? send/receive packets...
	 */
	if ((tp->phy_id & PHY_ID_MASK) == PHY_ID_BCM5411 &&
	    tp->pci_chip_rev_id == CHIPREV_ID_5700_ALTIMA) {
		tp->mi_mode |= MAC_MI_MODE_AUTO_POLL;
		tw32_f(MAC_MI_MODE, tp->mi_mode);
		udelay(80);
	}

	tw32_f(MAC_MODE, tp->mac_mode);
	udelay(40);

	if (tp->tg3_flags & TG3_FLAG_USE_LINKCHG_REG) {
		/* Polled via timer. */
		tw32_f(MAC_EVENT, 0);
	} else {
		tw32_f(MAC_EVENT, MAC_EVENT_LNKSTATE_CHANGED);
	}
	udelay(40);

	if (GET_ASIC_REV(tp->pci_chip_rev_id) == ASIC_REV_5700 &&
	    current_link_up == 1 &&
	    tp->link_config.active_speed == SPEED_1000 &&
	    ((tp->tg3_flags & TG3_FLAG_PCIX_MODE) ||
	     (tp->tg3_flags & TG3_FLAG_PCI_HIGH_SPEED))) {
		udelay(120);
		tw32_f(MAC_STATUS,
		     (MAC_STATUS_SYNC_CHANGED |
		      MAC_STATUS_CFG_CHANGED));
		udelay(40);
		tg3_write_mem(tp,
			      NIC_SRAM_FIRMWARE_MBOX,
			      NIC_SRAM_FIRMWARE_MBOX_MAGIC2);
	}

	/* Prevent send BD corruption. */
	if (tp->tg3_flags3 & TG3_FLG3_CLKREQ_BUG) {
		u16 oldlnkctl, newlnkctl;

		pci_read_config_word(tp->pdev,
				     tp->pcie_cap + PCI_EXP_LNKCTL,
				     &oldlnkctl);
		if (tp->link_config.active_speed == SPEED_100 ||
		    tp->link_config.active_speed == SPEED_10)
			newlnkctl = oldlnkctl & ~PCI_EXP_LNKCTL_CLKREQ_EN;
		else
			newlnkctl = oldlnkctl | PCI_EXP_LNKCTL_CLKREQ_EN;
		if (newlnkctl != oldlnkctl)
			pci_write_config_word(tp->pdev,
					      tp->pcie_cap + PCI_EXP_LNKCTL,
					      newlnkctl);
	}

	if (current_link_up != netif_carrier_ok(tp->dev)) {
		if (current_link_up)
			netif_carrier_on(tp->dev);
		else
			netif_carrier_off(tp->dev);
		tg3_link_report(tp);
	}

	return 0;
}

struct tg3_fiber_aneginfo {
	int state;
#define ANEG_STATE_UNKNOWN		0
#define ANEG_STATE_AN_ENABLE		1
#define ANEG_STATE_RESTART_INIT		2
#define ANEG_STATE_RESTART		3
#define ANEG_STATE_DISABLE_LINK_OK	4
#define ANEG_STATE_ABILITY_DETECT_INIT	5
#define ANEG_STATE_ABILITY_DETECT	6
#define ANEG_STATE_ACK_DETECT_INIT	7
#define ANEG_STATE_ACK_DETECT		8
#define ANEG_STATE_COMPLETE_ACK_INIT	9
#define ANEG_STATE_COMPLETE_ACK		10
#define ANEG_STATE_IDLE_DETECT_INIT	11
#define ANEG_STATE_IDLE_DETECT		12
#define ANEG_STATE_LINK_OK		13
#define ANEG_STATE_NEXT_PAGE_WAIT_INIT	14
#define ANEG_STATE_NEXT_PAGE_WAIT	15

	u32 flags;
#define MR_AN_ENABLE		0x00000001
#define MR_RESTART_AN		0x00000002
#define MR_AN_COMPLETE		0x00000004
#define MR_PAGE_RX		0x00000008
#define MR_NP_LOADED		0x00000010
#define MR_TOGGLE_TX		0x00000020
#define MR_LP_ADV_FULL_DUPLEX	0x00000040
#define MR_LP_ADV_HALF_DUPLEX	0x00000080
#define MR_LP_ADV_SYM_PAUSE	0x00000100
#define MR_LP_ADV_ASYM_PAUSE	0x00000200
#define MR_LP_ADV_REMOTE_FAULT1	0x00000400
#define MR_LP_ADV_REMOTE_FAULT2	0x00000800
#define MR_LP_ADV_NEXT_PAGE	0x00001000
#define MR_TOGGLE_RX		0x00002000
#define MR_NP_RX		0x00004000

#define MR_LINK_OK		0x80000000

	unsigned long link_time, cur_time;

	u32 ability_match_cfg;
	int ability_match_count;

	char ability_match, idle_match, ack_match;

	u32 txconfig, rxconfig;
#define ANEG_CFG_NP		0x00000080
#define ANEG_CFG_ACK		0x00000040
#define ANEG_CFG_RF2		0x00000020
#define ANEG_CFG_RF1		0x00000010
#define ANEG_CFG_PS2		0x00000001
#define ANEG_CFG_PS1		0x00008000
#define ANEG_CFG_HD		0x00004000
#define ANEG_CFG_FD		0x00002000
#define ANEG_CFG_INVAL		0x00001f06

};
#define ANEG_OK		0
#define ANEG_DONE	1
#define ANEG_TIMER_ENAB	2
#define ANEG_FAILED	-1

#define ANEG_STATE_SETTLE_TIME	10000

static int tg3_fiber_aneg_smachine(struct tg3 *tp,
				   struct tg3_fiber_aneginfo *ap)
{
	u16 flowctrl;
	unsigned long delta;
	u32 rx_cfg_reg;
	int ret;

	if (ap->state == ANEG_STATE_UNKNOWN) {
		ap->rxconfig = 0;
		ap->link_time = 0;
		ap->cur_time = 0;
		ap->ability_match_cfg = 0;
		ap->ability_match_count = 0;
		ap->ability_match = 0;
		ap->idle_match = 0;
		ap->ack_match = 0;
	}
	ap->cur_time++;

	if (tr32(MAC_STATUS) & MAC_STATUS_RCVD_CFG) {
		rx_cfg_reg = tr32(MAC_RX_AUTO_NEG);

		if (rx_cfg_reg != ap->ability_match_cfg) {
			ap->ability_match_cfg = rx_cfg_reg;
			ap->ability_match = 0;
			ap->ability_match_count = 0;
		} else {
			if (++ap->ability_match_count > 1) {
				ap->ability_match = 1;
				ap->ability_match_cfg = rx_cfg_reg;
			}
		}
		if (rx_cfg_reg & ANEG_CFG_ACK)
			ap->ack_match = 1;
		else
			ap->ack_match = 0;

		ap->idle_match = 0;
	} else {
		ap->idle_match = 1;
		ap->ability_match_cfg = 0;
		ap->ability_match_count = 0;
		ap->ability_match = 0;
		ap->ack_match = 0;

		rx_cfg_reg = 0;
	}

	ap->rxconfig = rx_cfg_reg;
	ret = ANEG_OK;

	switch(ap->state) {
	case ANEG_STATE_UNKNOWN:
		if (ap->flags & (MR_AN_ENABLE | MR_RESTART_AN))
			ap->state = ANEG_STATE_AN_ENABLE;

		/* fallthru */
	case ANEG_STATE_AN_ENABLE:
		ap->flags &= ~(MR_AN_COMPLETE | MR_PAGE_RX);
		if (ap->flags & MR_AN_ENABLE) {
			ap->link_time = 0;
			ap->cur_time = 0;
			ap->ability_match_cfg = 0;
			ap->ability_match_count = 0;
			ap->ability_match = 0;
			ap->idle_match = 0;
			ap->ack_match = 0;

			ap->state = ANEG_STATE_RESTART_INIT;
		} else {
			ap->state = ANEG_STATE_DISABLE_LINK_OK;
		}
		break;

	case ANEG_STATE_RESTART_INIT:
		ap->link_time = ap->cur_time;
		ap->flags &= ~(MR_NP_LOADED);
		ap->txconfig = 0;
		tw32(MAC_TX_AUTO_NEG, 0);
		tp->mac_mode |= MAC_MODE_SEND_CONFIGS;
		tw32_f(MAC_MODE, tp->mac_mode);
		udelay(40);

		ret = ANEG_TIMER_ENAB;
		ap->state = ANEG_STATE_RESTART;

		/* fallthru */
	case ANEG_STATE_RESTART:
		delta = ap->cur_time - ap->link_time;
		if (delta > ANEG_STATE_SETTLE_TIME) {
			ap->state = ANEG_STATE_ABILITY_DETECT_INIT;
		} else {
			ret = ANEG_TIMER_ENAB;
		}
		break;

	case ANEG_STATE_DISABLE_LINK_OK:
		ret = ANEG_DONE;
		break;

	case ANEG_STATE_ABILITY_DETECT_INIT:
		ap->flags &= ~(MR_TOGGLE_TX);
		ap->txconfig = ANEG_CFG_FD;
		flowctrl = tg3_advert_flowctrl_1000X(tp->link_config.flowctrl);
		if (flowctrl & ADVERTISE_1000XPAUSE)
			ap->txconfig |= ANEG_CFG_PS1;
		if (flowctrl & ADVERTISE_1000XPSE_ASYM)
			ap->txconfig |= ANEG_CFG_PS2;
		tw32(MAC_TX_AUTO_NEG, ap->txconfig);
		tp->mac_mode |= MAC_MODE_SEND_CONFIGS;
		tw32_f(MAC_MODE, tp->mac_mode);
		udelay(40);

		ap->state = ANEG_STATE_ABILITY_DETECT;
		break;

	case ANEG_STATE_ABILITY_DETECT:
		if (ap->ability_match != 0 && ap->rxconfig != 0) {
			ap->state = ANEG_STATE_ACK_DETECT_INIT;
		}
		break;

	case ANEG_STATE_ACK_DETECT_INIT:
		ap->txconfig |= ANEG_CFG_ACK;
		tw32(MAC_TX_AUTO_NEG, ap->txconfig);
		tp->mac_mode |= MAC_MODE_SEND_CONFIGS;
		tw32_f(MAC_MODE, tp->mac_mode);
		udelay(40);

		ap->state = ANEG_STATE_ACK_DETECT;

		/* fallthru */
	case ANEG_STATE_ACK_DETECT:
		if (ap->ack_match != 0) {
			if ((ap->rxconfig & ~ANEG_CFG_ACK) ==
			    (ap->ability_match_cfg & ~ANEG_CFG_ACK)) {
				ap->state = ANEG_STATE_COMPLETE_ACK_INIT;
			} else {
				ap->state = ANEG_STATE_AN_ENABLE;
			}
		} else if (ap->ability_match != 0 &&
			   ap->rxconfig == 0) {
			ap->state = ANEG_STATE_AN_ENABLE;
		}
		break;

	case ANEG_STATE_COMPLETE_ACK_INIT:
		if (ap->rxconfig & ANEG_CFG_INVAL) {
			ret = ANEG_FAILED;
			break;
		}
		ap->flags &= ~(MR_LP_ADV_FULL_DUPLEX |
			       MR_LP_ADV_HALF_DUPLEX |
			       MR_LP_ADV_SYM_PAUSE |
			       MR_LP_ADV_ASYM_PAUSE |
			       MR_LP_ADV_REMOTE_FAULT1 |
			       MR_LP_ADV_REMOTE_FAULT2 |
			       MR_LP_ADV_NEXT_PAGE |
			       MR_TOGGLE_RX |
			       MR_NP_RX);
		if (ap->rxconfig & ANEG_CFG_FD)
			ap->flags |= MR_LP_ADV_FULL_DUPLEX;
		if (ap->rxconfig & ANEG_CFG_HD)
			ap->flags |= MR_LP_ADV_HALF_DUPLEX;
		if (ap->rxconfig & ANEG_CFG_PS1)
			ap->flags |= MR_LP_ADV_SYM_PAUSE;
		if (ap->rxconfig & ANEG_CFG_PS2)
			ap->flags |= MR_LP_ADV_ASYM_PAUSE;
		if (ap->rxconfig & ANEG_CFG_RF1)
			ap->flags |= MR_LP_ADV_REMOTE_FAULT1;
		if (ap->rxconfig & ANEG_CFG_RF2)
			ap->flags |= MR_LP_ADV_REMOTE_FAULT2;
		if (ap->rxconfig & ANEG_CFG_NP)
			ap->flags |= MR_LP_ADV_NEXT_PAGE;

		ap->link_time = ap->cur_time;

		ap->flags ^= (MR_TOGGLE_TX);
		if (ap->rxconfig & 0x0008)
			ap->flags |= MR_TOGGLE_RX;
		if (ap->rxconfig & ANEG_CFG_NP)
			ap->flags |= MR_NP_RX;
		ap->flags |= MR_PAGE_RX;

		ap->state = ANEG_STATE_COMPLETE_ACK;
		ret = ANEG_TIMER_ENAB;
		break;

	case ANEG_STATE_COMPLETE_ACK:
		if (ap->ability_match != 0 &&
		    ap->rxconfig == 0) {
			ap->state = ANEG_STATE_AN_ENABLE;
			break;
		}
		delta = ap->cur_time - ap->link_time;
		if (delta > ANEG_STATE_SETTLE_TIME) {
			if (!(ap->flags & (MR_LP_ADV_NEXT_PAGE))) {
				ap->state = ANEG_STATE_IDLE_DETECT_INIT;
			} else {
				if ((ap->txconfig & ANEG_CFG_NP) == 0 &&
				    !(ap->flags & MR_NP_RX)) {
					ap->state = ANEG_STATE_IDLE_DETECT_INIT;
				} else {
					ret = ANEG_FAILED;
				}
			}
		}
		break;

	case ANEG_STATE_IDLE_DETECT_INIT:
		ap->link_time = ap->cur_time;
		tp->mac_mode &= ~MAC_MODE_SEND_CONFIGS;
		tw32_f(MAC_MODE, tp->mac_mode);
		udelay(40);

		ap->state = ANEG_STATE_IDLE_DETECT;
		ret = ANEG_TIMER_ENAB;
		break;

	case ANEG_STATE_IDLE_DETECT:
		if (ap->ability_match != 0 &&
		    ap->rxconfig == 0) {
			ap->state = ANEG_STATE_AN_ENABLE;
			break;
		}
		delta = ap->cur_time - ap->link_time;
		if (delta > ANEG_STATE_SETTLE_TIME) {
			/* XXX another gem from the Broadcom driver :( */
			ap->state = ANEG_STATE_LINK_OK;
		}
		break;

	case ANEG_STATE_LINK_OK:
		ap->flags |= (MR_AN_COMPLETE | MR_LINK_OK);
		ret = ANEG_DONE;
		break;

	case ANEG_STATE_NEXT_PAGE_WAIT_INIT:
		/* ??? unimplemented */
		break;

	case ANEG_STATE_NEXT_PAGE_WAIT:
		/* ??? unimplemented */
		break;

	default:
		ret = ANEG_FAILED;
		break;
	}

	return ret;
}

static int fiber_autoneg(struct tg3 *tp, u32 *txflags, u32 *rxflags)
{
	int res = 0;
	struct tg3_fiber_aneginfo aninfo;
	int status = ANEG_FAILED;
	unsigned int tick;
	u32 tmp;

	tw32_f(MAC_TX_AUTO_NEG, 0);

	tmp = tp->mac_mode & ~MAC_MODE_PORT_MODE_MASK;
	tw32_f(MAC_MODE, tmp | MAC_MODE_PORT_MODE_GMII);
	udelay(40);

	tw32_f(MAC_MODE, tp->mac_mode | MAC_MODE_SEND_CONFIGS);
	udelay(40);

	memset(&aninfo, 0, sizeof(aninfo));
	aninfo.flags |= MR_AN_ENABLE;
	aninfo.state = ANEG_STATE_UNKNOWN;
	aninfo.cur_time = 0;
	tick = 0;
	while (++tick < 195000) {
		status = tg3_fiber_aneg_smachine(tp, &aninfo);
		if (status == ANEG_DONE || status == ANEG_FAILED)
			break;

		udelay(1);
	}

	tp->mac_mode &= ~MAC_MODE_SEND_CONFIGS;
	tw32_f(MAC_MODE, tp->mac_mode);
	udelay(40);

	*txflags = aninfo.txconfig;
	*rxflags = aninfo.flags;

	if (status == ANEG_DONE &&
	    (aninfo.flags & (MR_AN_COMPLETE | MR_LINK_OK |
			     MR_LP_ADV_FULL_DUPLEX)))
		res = 1;

	return res;
}

static void tg3_init_bcm8002(struct tg3 *tp)
{
	u32 mac_status = tr32(MAC_STATUS);
	int i;

	/* Reset when initting first time or we have a link. */
	if ((tp->tg3_flags & TG3_FLAG_INIT_COMPLETE) &&
	    !(mac_status & MAC_STATUS_PCS_SYNCED))
		return;

	/* Set PLL lock range. */
	tg3_writephy(tp, 0x16, 0x8007);

	/* SW reset */
	tg3_writephy(tp, MII_BMCR, BMCR_RESET);

	/* Wait for reset to complete. */
	/* XXX schedule_timeout() ... */
	for (i = 0; i < 500; i++)
		udelay(10);

	/* Config mode; select PMA/Ch 1 regs. */
	tg3_writephy(tp, 0x10, 0x8411);

	/* Enable auto-lock and comdet, select txclk for tx. */
	tg3_writephy(tp, 0x11, 0x0a10);

	tg3_writephy(tp, 0x18, 0x00a0);
	tg3_writephy(tp, 0x16, 0x41ff);

	/* Assert and deassert POR. */
	tg3_writephy(tp, 0x13, 0x0400);
	udelay(40);
	tg3_writephy(tp, 0x13, 0x0000);

	tg3_writephy(tp, 0x11, 0x0a50);
	udelay(40);
	tg3_writephy(tp, 0x11, 0x0a10);

	/* Wait for signal to stabilize */
	/* XXX schedule_timeout() ... */
	for (i = 0; i < 15000; i++)
		udelay(10);

	/* Deselect the channel register so we can read the PHYID
	 * later.
	 */
	tg3_writephy(tp, 0x10, 0x8011);
}

static int tg3_setup_fiber_hw_autoneg(struct tg3 *tp, u32 mac_status)
{
	u16 flowctrl;
	u32 sg_dig_ctrl, sg_dig_status;
	u32 serdes_cfg, expected_sg_dig_ctrl;
	int workaround, port_a;
	int current_link_up;

	serdes_cfg = 0;
	expected_sg_dig_ctrl = 0;
	workaround = 0;
	port_a = 1;
	current_link_up = 0;

	if (tp->pci_chip_rev_id != CHIPREV_ID_5704_A0 &&
	    tp->pci_chip_rev_id != CHIPREV_ID_5704_A1) {
		workaround = 1;
		if (tr32(TG3PCI_DUAL_MAC_CTRL) & DUAL_MAC_CTRL_ID)
			port_a = 0;

		/* preserve bits 0-11,13,14 for signal pre-emphasis */
		/* preserve bits 20-23 for voltage regulator */
		serdes_cfg = tr32(MAC_SERDES_CFG) & 0x00f06fff;
	}

	sg_dig_ctrl = tr32(SG_DIG_CTRL);

	if (tp->link_config.autoneg != AUTONEG_ENABLE) {
		if (sg_dig_ctrl & SG_DIG_USING_HW_AUTONEG) {
			if (workaround) {
				u32 val = serdes_cfg;

				if (port_a)
					val |= 0xc010000;
				else
					val |= 0x4010000;
				tw32_f(MAC_SERDES_CFG, val);
			}

			tw32_f(SG_DIG_CTRL, SG_DIG_COMMON_SETUP);
		}
		if (mac_status & MAC_STATUS_PCS_SYNCED) {
			tg3_setup_flow_control(tp, 0, 0);
			current_link_up = 1;
		}
		goto out;
	}

	/* Want auto-negotiation.  */
	expected_sg_dig_ctrl = SG_DIG_USING_HW_AUTONEG | SG_DIG_COMMON_SETUP;

	flowctrl = tg3_advert_flowctrl_1000X(tp->link_config.flowctrl);
	if (flowctrl & ADVERTISE_1000XPAUSE)
		expected_sg_dig_ctrl |= SG_DIG_PAUSE_CAP;
	if (flowctrl & ADVERTISE_1000XPSE_ASYM)
		expected_sg_dig_ctrl |= SG_DIG_ASYM_PAUSE;

	if (sg_dig_ctrl != expected_sg_dig_ctrl) {
		if ((tp->tg3_flags2 & TG3_FLG2_PARALLEL_DETECT) &&
		    tp->serdes_counter &&
		    ((mac_status & (MAC_STATUS_PCS_SYNCED |
				    MAC_STATUS_RCVD_CFG)) ==
		     MAC_STATUS_PCS_SYNCED)) {
			tp->serdes_counter--;
			current_link_up = 1;
			goto out;
		}
restart_autoneg:
		if (workaround)
			tw32_f(MAC_SERDES_CFG, serdes_cfg | 0xc011000);
		tw32_f(SG_DIG_CTRL, expected_sg_dig_ctrl | SG_DIG_SOFT_RESET);
		udelay(5);
		tw32_f(SG_DIG_CTRL, expected_sg_dig_ctrl);

		tp->serdes_counter = SERDES_AN_TIMEOUT_5704S;
		tp->tg3_flags2 &= ~TG3_FLG2_PARALLEL_DETECT;
	} else if (mac_status & (MAC_STATUS_PCS_SYNCED |
				 MAC_STATUS_SIGNAL_DET)) {
		sg_dig_status = tr32(SG_DIG_STATUS);
		mac_status = tr32(MAC_STATUS);

		if ((sg_dig_status & SG_DIG_AUTONEG_COMPLETE) &&
		    (mac_status & MAC_STATUS_PCS_SYNCED)) {
			u32 local_adv = 0, remote_adv = 0;

			if (sg_dig_ctrl & SG_DIG_PAUSE_CAP)
				local_adv |= ADVERTISE_1000XPAUSE;
			if (sg_dig_ctrl & SG_DIG_ASYM_PAUSE)
				local_adv |= ADVERTISE_1000XPSE_ASYM;

			if (sg_dig_status & SG_DIG_PARTNER_PAUSE_CAPABLE)
				remote_adv |= LPA_1000XPAUSE;
			if (sg_dig_status & SG_DIG_PARTNER_ASYM_PAUSE)
				remote_adv |= LPA_1000XPAUSE_ASYM;

			tg3_setup_flow_control(tp, local_adv, remote_adv);
			current_link_up = 1;
			tp->serdes_counter = 0;
			tp->tg3_flags2 &= ~TG3_FLG2_PARALLEL_DETECT;
		} else if (!(sg_dig_status & SG_DIG_AUTONEG_COMPLETE)) {
			if (tp->serdes_counter)
				tp->serdes_counter--;
			else {
				if (workaround) {
					u32 val = serdes_cfg;

					if (port_a)
						val |= 0xc010000;
					else
						val |= 0x4010000;

					tw32_f(MAC_SERDES_CFG, val);
				}

				tw32_f(SG_DIG_CTRL, SG_DIG_COMMON_SETUP);
				udelay(40);

				/* Link parallel detection - link is up */
				/* only if we have PCS_SYNC and not */
				/* receiving config code words */
				mac_status = tr32(MAC_STATUS);
				if ((mac_status & MAC_STATUS_PCS_SYNCED) &&
				    !(mac_status & MAC_STATUS_RCVD_CFG)) {
					tg3_setup_flow_control(tp, 0, 0);
					current_link_up = 1;
					tp->tg3_flags2 |=
						TG3_FLG2_PARALLEL_DETECT;
					tp->serdes_counter =
						SERDES_PARALLEL_DET_TIMEOUT;
				} else
					goto restart_autoneg;
			}
		}
	} else {
		tp->serdes_counter = SERDES_AN_TIMEOUT_5704S;
		tp->tg3_flags2 &= ~TG3_FLG2_PARALLEL_DETECT;
	}

out:
	return current_link_up;
}

static int tg3_setup_fiber_by_hand(struct tg3 *tp, u32 mac_status)
{
	int current_link_up = 0;

	if (!(mac_status & MAC_STATUS_PCS_SYNCED))
		goto out;

	if (tp->link_config.autoneg == AUTONEG_ENABLE) {
		u32 txflags, rxflags;
		int i;

		if (fiber_autoneg(tp, &txflags, &rxflags)) {
			u32 local_adv = 0, remote_adv = 0;

			if (txflags & ANEG_CFG_PS1)
				local_adv |= ADVERTISE_1000XPAUSE;
			if (txflags & ANEG_CFG_PS2)
				local_adv |= ADVERTISE_1000XPSE_ASYM;

			if (rxflags & MR_LP_ADV_SYM_PAUSE)
				remote_adv |= LPA_1000XPAUSE;
			if (rxflags & MR_LP_ADV_ASYM_PAUSE)
				remote_adv |= LPA_1000XPAUSE_ASYM;

			tg3_setup_flow_control(tp, local_adv, remote_adv);

			current_link_up = 1;
		}
		for (i = 0; i < 30; i++) {
			udelay(20);
			tw32_f(MAC_STATUS,
			       (MAC_STATUS_SYNC_CHANGED |
				MAC_STATUS_CFG_CHANGED));
			udelay(40);
			if ((tr32(MAC_STATUS) &
			     (MAC_STATUS_SYNC_CHANGED |
			      MAC_STATUS_CFG_CHANGED)) == 0)
				break;
		}

		mac_status = tr32(MAC_STATUS);
		if (current_link_up == 0 &&
		    (mac_status & MAC_STATUS_PCS_SYNCED) &&
		    !(mac_status & MAC_STATUS_RCVD_CFG))
			current_link_up = 1;
	} else {
		tg3_setup_flow_control(tp, 0, 0);

		/* Forcing 1000FD link up. */
		current_link_up = 1;

		tw32_f(MAC_MODE, (tp->mac_mode | MAC_MODE_SEND_CONFIGS));
		udelay(40);

		tw32_f(MAC_MODE, tp->mac_mode);
		udelay(40);
	}

out:
	return current_link_up;
}

static int tg3_setup_fiber_phy(struct tg3 *tp, int force_reset)
{
	u32 orig_pause_cfg;
	u16 orig_active_speed;
	u8 orig_active_duplex;
	u32 mac_status;
	int current_link_up;
	int i;

	orig_pause_cfg = tp->link_config.active_flowctrl;
	orig_active_speed = tp->link_config.active_speed;
	orig_active_duplex = tp->link_config.active_duplex;

	if (!(tp->tg3_flags2 & TG3_FLG2_HW_AUTONEG) &&
	    netif_carrier_ok(tp->dev) &&
	    (tp->tg3_flags & TG3_FLAG_INIT_COMPLETE)) {
		mac_status = tr32(MAC_STATUS);
		mac_status &= (MAC_STATUS_PCS_SYNCED |
			       MAC_STATUS_SIGNAL_DET |
			       MAC_STATUS_CFG_CHANGED |
			       MAC_STATUS_RCVD_CFG);
		if (mac_status == (MAC_STATUS_PCS_SYNCED |
				   MAC_STATUS_SIGNAL_DET)) {
			tw32_f(MAC_STATUS, (MAC_STATUS_SYNC_CHANGED |
					    MAC_STATUS_CFG_CHANGED));
			return 0;
		}
	}

	tw32_f(MAC_TX_AUTO_NEG, 0);

	tp->mac_mode &= ~(MAC_MODE_PORT_MODE_MASK | MAC_MODE_HALF_DUPLEX);
	tp->mac_mode |= MAC_MODE_PORT_MODE_TBI;
	tw32_f(MAC_MODE, tp->mac_mode);
	udelay(40);

	if (tp->phy_id == PHY_ID_BCM8002)
		tg3_init_bcm8002(tp);

	/* Enable link change event even when serdes polling.  */
	tw32_f(MAC_EVENT, MAC_EVENT_LNKSTATE_CHANGED);
	udelay(40);

	current_link_up = 0;
	mac_status = tr32(MAC_STATUS);

	if (tp->tg3_flags2 & TG3_FLG2_HW_AUTONEG)
		current_link_up = tg3_setup_fiber_hw_autoneg(tp, mac_status);
	else
		current_link_up = tg3_setup_fiber_by_hand(tp, mac_status);

	tp->hw_status->status =
		(SD_STATUS_UPDATED |
		 (tp->hw_status->status & ~SD_STATUS_LINK_CHG));

	for (i = 0; i < 100; i++) {
		tw32_f(MAC_STATUS, (MAC_STATUS_SYNC_CHANGED |
				    MAC_STATUS_CFG_CHANGED));
		udelay(5);
		if ((tr32(MAC_STATUS) & (MAC_STATUS_SYNC_CHANGED |
					 MAC_STATUS_CFG_CHANGED |
					 MAC_STATUS_LNKSTATE_CHANGED)) == 0)
			break;
	}

	mac_status = tr32(MAC_STATUS);
	if ((mac_status & MAC_STATUS_PCS_SYNCED) == 0) {
		current_link_up = 0;
		if (tp->link_config.autoneg == AUTONEG_ENABLE &&
		    tp->serdes_counter == 0) {
			tw32_f(MAC_MODE, (tp->mac_mode |
					  MAC_MODE_SEND_CONFIGS));
			udelay(1);
			tw32_f(MAC_MODE, tp->mac_mode);
		}
	}

	if (current_link_up == 1) {
		tp->link_config.active_speed = SPEED_1000;
		tp->link_config.active_duplex = DUPLEX_FULL;
		tw32(MAC_LED_CTRL, (tp->led_ctrl |
				    LED_CTRL_LNKLED_OVERRIDE |
				    LED_CTRL_1000MBPS_ON));
	} else {
		tp->link_config.active_speed = SPEED_INVALID;
		tp->link_config.active_duplex = DUPLEX_INVALID;
		tw32(MAC_LED_CTRL, (tp->led_ctrl |
				    LED_CTRL_LNKLED_OVERRIDE |
				    LED_CTRL_TRAFFIC_OVERRIDE));
	}

	if (current_link_up != netif_carrier_ok(tp->dev)) {
		if (current_link_up)
			netif_carrier_on(tp->dev);
		else
			netif_carrier_off(tp->dev);
		tg3_link_report(tp);
	} else {
		u32 now_pause_cfg = tp->link_config.active_flowctrl;
		if (orig_pause_cfg != now_pause_cfg ||
		    orig_active_speed != tp->link_config.active_speed ||
		    orig_active_duplex != tp->link_config.active_duplex)
			tg3_link_report(tp);
	}

	return 0;
}

static int tg3_setup_fiber_mii_phy(struct tg3 *tp, int force_reset)
{
	int current_link_up, err = 0;
	u32 bmsr, bmcr;
	u16 current_speed;
	u8 current_duplex;
	u32 local_adv, remote_adv;

	tp->mac_mode |= MAC_MODE_PORT_MODE_GMII;
	tw32_f(MAC_MODE, tp->mac_mode);
	udelay(40);

	tw32(MAC_EVENT, 0);

	tw32_f(MAC_STATUS,
	     (MAC_STATUS_SYNC_CHANGED |
	      MAC_STATUS_CFG_CHANGED |
	      MAC_STATUS_MI_COMPLETION |
	      MAC_STATUS_LNKSTATE_CHANGED));
	udelay(40);

	if (force_reset)
		tg3_phy_reset(tp);

	current_link_up = 0;
	current_speed = SPEED_INVALID;
	current_duplex = DUPLEX_INVALID;

	err |= tg3_readphy(tp, MII_BMSR, &bmsr);
	err |= tg3_readphy(tp, MII_BMSR, &bmsr);
	if (GET_ASIC_REV(tp->pci_chip_rev_id) == ASIC_REV_5714) {
		if (tr32(MAC_TX_STATUS) & TX_STATUS_LINK_UP)
			bmsr |= BMSR_LSTATUS;
		else
			bmsr &= ~BMSR_LSTATUS;
	}

	err |= tg3_readphy(tp, MII_BMCR, &bmcr);

	if ((tp->link_config.autoneg == AUTONEG_ENABLE) && !force_reset &&
	    (tp->tg3_flags2 & TG3_FLG2_PARALLEL_DETECT)) {
		/* do nothing, just check for link up at the end */
	} else if (tp->link_config.autoneg == AUTONEG_ENABLE) {
		u32 adv, new_adv;

		err |= tg3_readphy(tp, MII_ADVERTISE, &adv);
		new_adv = adv & ~(ADVERTISE_1000XFULL | ADVERTISE_1000XHALF |
				  ADVERTISE_1000XPAUSE |
				  ADVERTISE_1000XPSE_ASYM |
				  ADVERTISE_SLCT);

		new_adv |= tg3_advert_flowctrl_1000X(tp->link_config.flowctrl);

		if (tp->link_config.advertising & ADVERTISED_1000baseT_Half)
			new_adv |= ADVERTISE_1000XHALF;
		if (tp->link_config.advertising & ADVERTISED_1000baseT_Full)
			new_adv |= ADVERTISE_1000XFULL;

		if ((new_adv != adv) || !(bmcr & BMCR_ANENABLE)) {
			tg3_writephy(tp, MII_ADVERTISE, new_adv);
			bmcr |= BMCR_ANENABLE | BMCR_ANRESTART;
			tg3_writephy(tp, MII_BMCR, bmcr);

			tw32_f(MAC_EVENT, MAC_EVENT_LNKSTATE_CHANGED);
			tp->serdes_counter = SERDES_AN_TIMEOUT_5714S;
			tp->tg3_flags2 &= ~TG3_FLG2_PARALLEL_DETECT;

			return err;
		}
	} else {
		u32 new_bmcr;

		bmcr &= ~BMCR_SPEED1000;
		new_bmcr = bmcr & ~(BMCR_ANENABLE | BMCR_FULLDPLX);

		if (tp->link_config.duplex == DUPLEX_FULL)
			new_bmcr |= BMCR_FULLDPLX;

		if (new_bmcr != bmcr) {
			/* BMCR_SPEED1000 is a reserved bit that needs
			 * to be set on write.
			 */
			new_bmcr |= BMCR_SPEED1000;

			/* Force a linkdown */
			if (netif_carrier_ok(tp->dev)) {
				u32 adv;

				err |= tg3_readphy(tp, MII_ADVERTISE, &adv);
				adv &= ~(ADVERTISE_1000XFULL |
					 ADVERTISE_1000XHALF |
					 ADVERTISE_SLCT);
				tg3_writephy(tp, MII_ADVERTISE, adv);
				tg3_writephy(tp, MII_BMCR, bmcr |
							   BMCR_ANRESTART |
							   BMCR_ANENABLE);
				udelay(10);
				netif_carrier_off(tp->dev);
			}
			tg3_writephy(tp, MII_BMCR, new_bmcr);
			bmcr = new_bmcr;
			err |= tg3_readphy(tp, MII_BMSR, &bmsr);
			err |= tg3_readphy(tp, MII_BMSR, &bmsr);
			if (GET_ASIC_REV(tp->pci_chip_rev_id) ==
			    ASIC_REV_5714) {
				if (tr32(MAC_TX_STATUS) & TX_STATUS_LINK_UP)
					bmsr |= BMSR_LSTATUS;
				else
					bmsr &= ~BMSR_LSTATUS;
			}
			tp->tg3_flags2 &= ~TG3_FLG2_PARALLEL_DETECT;
		}
	}

	if (bmsr & BMSR_LSTATUS) {
		current_speed = SPEED_1000;
		current_link_up = 1;
		if (bmcr & BMCR_FULLDPLX)
			current_duplex = DUPLEX_FULL;
		else
			current_duplex = DUPLEX_HALF;

		local_adv = 0;
		remote_adv = 0;

		if (bmcr & BMCR_ANENABLE) {
			u32 common;

			err |= tg3_readphy(tp, MII_ADVERTISE, &local_adv);
			err |= tg3_readphy(tp, MII_LPA, &remote_adv);
			common = local_adv & remote_adv;
			if (common & (ADVERTISE_1000XHALF |
				      ADVERTISE_1000XFULL)) {
				if (common & ADVERTISE_1000XFULL)
					current_duplex = DUPLEX_FULL;
				else
					current_duplex = DUPLEX_HALF;
			}
			else
				current_link_up = 0;
		}
	}

	if (current_link_up == 1 && current_duplex == DUPLEX_FULL)
		tg3_setup_flow_control(tp, local_adv, remote_adv);

	tp->mac_mode &= ~MAC_MODE_HALF_DUPLEX;
	if (tp->link_config.active_duplex == DUPLEX_HALF)
		tp->mac_mode |= MAC_MODE_HALF_DUPLEX;

	tw32_f(MAC_MODE, tp->mac_mode);
	udelay(40);

	tw32_f(MAC_EVENT, MAC_EVENT_LNKSTATE_CHANGED);

	tp->link_config.active_speed = current_speed;
	tp->link_config.active_duplex = current_duplex;

	if (current_link_up != netif_carrier_ok(tp->dev)) {
		if (current_link_up)
			netif_carrier_on(tp->dev);
		else {
			netif_carrier_off(tp->dev);
			tp->tg3_flags2 &= ~TG3_FLG2_PARALLEL_DETECT;
		}
		tg3_link_report(tp);
	}
	return err;
}

static void tg3_serdes_parallel_detect(struct tg3 *tp)
{
	if (tp->serdes_counter) {
		/* Give autoneg time to complete. */
		tp->serdes_counter--;
		return;
	}
	if (!netif_carrier_ok(tp->dev) &&
	    (tp->link_config.autoneg == AUTONEG_ENABLE)) {
		u32 bmcr;

		tg3_readphy(tp, MII_BMCR, &bmcr);
		if (bmcr & BMCR_ANENABLE) {
			u32 phy1, phy2;

			/* Select shadow register 0x1f */
			tg3_writephy(tp, 0x1c, 0x7c00);
			tg3_readphy(tp, 0x1c, &phy1);

			/* Select expansion interrupt status register */
			tg3_writephy(tp, 0x17, 0x0f01);
			tg3_readphy(tp, 0x15, &phy2);
			tg3_readphy(tp, 0x15, &phy2);

			if ((phy1 & 0x10) && !(phy2 & 0x20)) {
				/* We have signal detect and not receiving
				 * config code words, link is up by parallel
				 * detection.
				 */

				bmcr &= ~BMCR_ANENABLE;
				bmcr |= BMCR_SPEED1000 | BMCR_FULLDPLX;
				tg3_writephy(tp, MII_BMCR, bmcr);
				tp->tg3_flags2 |= TG3_FLG2_PARALLEL_DETECT;
			}
		}
	}
	else if (netif_carrier_ok(tp->dev) &&
		 (tp->link_config.autoneg == AUTONEG_ENABLE) &&
		 (tp->tg3_flags2 & TG3_FLG2_PARALLEL_DETECT)) {
		u32 phy2;

		/* Select expansion interrupt status register */
		tg3_writephy(tp, 0x17, 0x0f01);
		tg3_readphy(tp, 0x15, &phy2);
		if (phy2 & 0x20) {
			u32 bmcr;

			/* Config code words received, turn on autoneg. */
			tg3_readphy(tp, MII_BMCR, &bmcr);
			tg3_writephy(tp, MII_BMCR, bmcr | BMCR_ANENABLE);

			tp->tg3_flags2 &= ~TG3_FLG2_PARALLEL_DETECT;

		}
	}
}

static int tg3_setup_phy(struct tg3 *tp, int force_reset)
{
	int err;

	if (tp->tg3_flags2 & TG3_FLG2_PHY_SERDES) {
		err = tg3_setup_fiber_phy(tp, force_reset);
	} else if (tp->tg3_flags2 & TG3_FLG2_MII_SERDES) {
		err = tg3_setup_fiber_mii_phy(tp, force_reset);
	} else {
		err = tg3_setup_copper_phy(tp, force_reset);
	}

	if (GET_CHIP_REV(tp->pci_chip_rev_id) == CHIPREV_5784_AX) {
		u32 val, scale;

		val = tr32(TG3_CPMU_CLCK_STAT) & CPMU_CLCK_STAT_MAC_CLCK_MASK;
		if (val == CPMU_CLCK_STAT_MAC_CLCK_62_5)
			scale = 65;
		else if (val == CPMU_CLCK_STAT_MAC_CLCK_6_25)
			scale = 6;
		else
			scale = 12;

		val = tr32(GRC_MISC_CFG) & ~GRC_MISC_CFG_PRESCALAR_MASK;
		val |= (scale << GRC_MISC_CFG_PRESCALAR_SHIFT);
		tw32(GRC_MISC_CFG, val);
	}

	if (tp->link_config.active_speed == SPEED_1000 &&
	    tp->link_config.active_duplex == DUPLEX_HALF)
		tw32(MAC_TX_LENGTHS,
		     ((2 << TX_LENGTHS_IPG_CRS_SHIFT) |
		      (6 << TX_LENGTHS_IPG_SHIFT) |
		      (0xff << TX_LENGTHS_SLOT_TIME_SHIFT)));
	else
		tw32(MAC_TX_LENGTHS,
		     ((2 << TX_LENGTHS_IPG_CRS_SHIFT) |
		      (6 << TX_LENGTHS_IPG_SHIFT) |
		      (32 << TX_LENGTHS_SLOT_TIME_SHIFT)));

	if (!(tp->tg3_flags2 & TG3_FLG2_5705_PLUS)) {
		if (netif_carrier_ok(tp->dev)) {
			tw32(HOSTCC_STAT_COAL_TICKS,
			     tp->coal.stats_block_coalesce_usecs);
		} else {
			tw32(HOSTCC_STAT_COAL_TICKS, 0);
		}
	}

	if (tp->tg3_flags & TG3_FLAG_ASPM_WORKAROUND) {
		u32 val = tr32(PCIE_PWR_MGMT_THRESH);
		if (!netif_carrier_ok(tp->dev))
			val = (val & ~PCIE_PWR_MGMT_L1_THRESH_MSK) |
			      tp->pwrmgmt_thresh;
		else
			val |= PCIE_PWR_MGMT_L1_THRESH_MSK;
		tw32(PCIE_PWR_MGMT_THRESH, val);
	}

	return err;
}

/* This is called whenever we suspect that the system chipset is re-
 * ordering the sequence of MMIO to the tx send mailbox. The symptom
 * is bogus tx completions. We try to recover by setting the
 * TG3_FLAG_MBOX_WRITE_REORDER flag and resetting the chip later
 * in the workqueue.
 */
static void tg3_tx_recover(struct tg3 *tp)
{
	BUG_ON((tp->tg3_flags & TG3_FLAG_MBOX_WRITE_REORDER) ||
	       tp->write32_tx_mbox == tg3_write_indirect_mbox);

	printk(KERN_WARNING PFX "%s: The system may be re-ordering memory-"
	       "mapped I/O cycles to the network device, attempting to "
	       "recover. Please report the problem to the driver maintainer "
	       "and include system chipset information.\n", tp->dev->name);

	spin_lock(&tp->lock);
	tp->tg3_flags |= TG3_FLAG_TX_RECOVERY_PENDING;
	spin_unlock(&tp->lock);
}

static inline u32 tg3_tx_avail(struct tg3 *tp)
{
	smp_mb();
	return (tp->tx_pending -
		((tp->tx_prod - tp->tx_cons) & (TG3_TX_RING_SIZE - 1)));
}

/* Tigon3 never reports partial packet sends.  So we do not
 * need special logic to handle SKBs that have not had all
 * of their frags sent yet, like SunGEM does.
 */
static void tg3_tx(struct tg3 *tp)
{
	u32 hw_idx = tp->hw_status->idx[0].tx_consumer;
	u32 sw_idx = tp->tx_cons;

	while (sw_idx != hw_idx) {
		struct tx_ring_info *ri = &tp->tx_buffers[sw_idx];
		struct sk_buff *skb = ri->skb;
		int i, tx_bug = 0;

		if (unlikely(skb == NULL)) {
			tg3_tx_recover(tp);
			return;
		}

		skb_dma_unmap(&tp->pdev->dev, skb, DMA_TO_DEVICE);

		ri->skb = NULL;

		sw_idx = NEXT_TX(sw_idx);

		for (i = 0; i < skb_shinfo(skb)->nr_frags; i++) {
			ri = &tp->tx_buffers[sw_idx];
			if (unlikely(ri->skb != NULL || sw_idx == hw_idx))
				tx_bug = 1;
			sw_idx = NEXT_TX(sw_idx);
		}

		dev_kfree_skb(skb);

		if (unlikely(tx_bug)) {
			tg3_tx_recover(tp);
			return;
		}
	}

	tp->tx_cons = sw_idx;

	/* Need to make the tx_cons update visible to tg3_start_xmit()
	 * before checking for netif_queue_stopped().  Without the
	 * memory barrier, there is a small possibility that tg3_start_xmit()
	 * will miss it and cause the queue to be stopped forever.
	 */
	smp_mb();

	if (unlikely(netif_queue_stopped(tp->dev) &&
		     (tg3_tx_avail(tp) > TG3_TX_WAKEUP_THRESH(tp)))) {
		netif_tx_lock(tp->dev);
		if (netif_queue_stopped(tp->dev) &&
		    (tg3_tx_avail(tp) > TG3_TX_WAKEUP_THRESH(tp)))
			netif_wake_queue(tp->dev);
		netif_tx_unlock(tp->dev);
	}
}

/* Returns size of skb allocated or < 0 on error.
 *
 * We only need to fill in the address because the other members
 * of the RX descriptor are invariant, see tg3_init_rings.
 *
 * Note the purposeful assymetry of cpu vs. chip accesses.  For
 * posting buffers we only dirty the first cache line of the RX
 * descriptor (containing the address).  Whereas for the RX status
 * buffers the cpu only reads the last cacheline of the RX descriptor
 * (to fetch the error flags, vlan tag, checksum, and opaque cookie).
 */
static int tg3_alloc_rx_skb(struct tg3 *tp, u32 opaque_key,
			    int src_idx, u32 dest_idx_unmasked)
{
	struct tg3_rx_buffer_desc *desc;
	struct ring_info *map, *src_map;
	struct sk_buff *skb;
	dma_addr_t mapping;
	int skb_size, dest_idx;

	src_map = NULL;
	switch (opaque_key) {
	case RXD_OPAQUE_RING_STD:
		dest_idx = dest_idx_unmasked % TG3_RX_RING_SIZE;
		desc = &tp->rx_std[dest_idx];
		map = &tp->rx_std_buffers[dest_idx];
		if (src_idx >= 0)
			src_map = &tp->rx_std_buffers[src_idx];
		skb_size = tp->rx_pkt_buf_sz;
		break;

	case RXD_OPAQUE_RING_JUMBO:
		dest_idx = dest_idx_unmasked % TG3_RX_JUMBO_RING_SIZE;
		desc = &tp->rx_jumbo[dest_idx];
		map = &tp->rx_jumbo_buffers[dest_idx];
		if (src_idx >= 0)
			src_map = &tp->rx_jumbo_buffers[src_idx];
		skb_size = RX_JUMBO_PKT_BUF_SZ;
		break;

	default:
		return -EINVAL;
	}

	/* Do not overwrite any of the map or rp information
	 * until we are sure we can commit to a new buffer.
	 *
	 * Callers depend upon this behavior and assume that
	 * we leave everything unchanged if we fail.
	 */
	skb = netdev_alloc_skb(tp->dev, skb_size);
	if (skb == NULL)
		return -ENOMEM;

	skb_reserve(skb, tp->rx_offset);

	mapping = pci_map_single(tp->pdev, skb->data,
				 skb_size - tp->rx_offset,
				 PCI_DMA_FROMDEVICE);

	map->skb = skb;
	pci_unmap_addr_set(map, mapping, mapping);

	if (src_map != NULL)
		src_map->skb = NULL;

	desc->addr_hi = ((u64)mapping >> 32);
	desc->addr_lo = ((u64)mapping & 0xffffffff);

	return skb_size;
}

/* We only need to move over in the address because the other
 * members of the RX descriptor are invariant.  See notes above
 * tg3_alloc_rx_skb for full details.
 */
static void tg3_recycle_rx(struct tg3 *tp, u32 opaque_key,
			   int src_idx, u32 dest_idx_unmasked)
{
	struct tg3_rx_buffer_desc *src_desc, *dest_desc;
	struct ring_info *src_map, *dest_map;
	int dest_idx;

	switch (opaque_key) {
	case RXD_OPAQUE_RING_STD:
		dest_idx = dest_idx_unmasked % TG3_RX_RING_SIZE;
		dest_desc = &tp->rx_std[dest_idx];
		dest_map = &tp->rx_std_buffers[dest_idx];
		src_desc = &tp->rx_std[src_idx];
		src_map = &tp->rx_std_buffers[src_idx];
		break;

	case RXD_OPAQUE_RING_JUMBO:
		dest_idx = dest_idx_unmasked % TG3_RX_JUMBO_RING_SIZE;
		dest_desc = &tp->rx_jumbo[dest_idx];
		dest_map = &tp->rx_jumbo_buffers[dest_idx];
		src_desc = &tp->rx_jumbo[src_idx];
		src_map = &tp->rx_jumbo_buffers[src_idx];
		break;

	default:
		return;
	}

	dest_map->skb = src_map->skb;
	pci_unmap_addr_set(dest_map, mapping,
			   pci_unmap_addr(src_map, mapping));
	dest_desc->addr_hi = src_desc->addr_hi;
	dest_desc->addr_lo = src_desc->addr_lo;

	src_map->skb = NULL;
}

#if TG3_VLAN_TAG_USED
static int tg3_vlan_rx(struct tg3 *tp, struct sk_buff *skb, u16 vlan_tag)
{
	return vlan_hwaccel_receive_skb(skb, tp->vlgrp, vlan_tag);
}
#endif

/* The RX ring scheme is composed of multiple rings which post fresh
 * buffers to the chip, and one special ring the chip uses to report
 * status back to the host.
 *
 * The special ring reports the status of received packets to the
 * host.  The chip does not write into the original descriptor the
 * RX buffer was obtained from.  The chip simply takes the original
 * descriptor as provided by the host, updates the status and length
 * field, then writes this into the next status ring entry.
 *
 * Each ring the host uses to post buffers to the chip is described
 * by a TG3_BDINFO entry in the chips SRAM area.  When a packet arrives,
 * it is first placed into the on-chip ram.  When the packet's length
 * is known, it walks down the TG3_BDINFO entries to select the ring.
 * Each TG3_BDINFO specifies a MAXLEN field and the first TG3_BDINFO
 * which is within the range of the new packet's length is chosen.
 *
 * The "separate ring for rx status" scheme may sound queer, but it makes
 * sense from a cache coherency perspective.  If only the host writes
 * to the buffer post rings, and only the chip writes to the rx status
 * rings, then cache lines never move beyond shared-modified state.
 * If both the host and chip were to write into the same ring, cache line
 * eviction could occur since both entities want it in an exclusive state.
 */
static int tg3_rx(struct tg3 *tp, int budget)
{
	u32 work_mask, rx_std_posted = 0;
	u32 sw_idx = tp->rx_rcb_ptr;
	u16 hw_idx;
	int received;

	hw_idx = tp->hw_status->idx[0].rx_producer;
	/*
	 * We need to order the read of hw_idx and the read of
	 * the opaque cookie.
	 */
	rmb();
	work_mask = 0;
	received = 0;
	while (sw_idx != hw_idx && budget > 0) {
		struct tg3_rx_buffer_desc *desc = &tp->rx_rcb[sw_idx];
		unsigned int len;
		struct sk_buff *skb;
		dma_addr_t dma_addr;
		u32 opaque_key, desc_idx, *post_ptr;

		desc_idx = desc->opaque & RXD_OPAQUE_INDEX_MASK;
		opaque_key = desc->opaque & RXD_OPAQUE_RING_MASK;
		if (opaque_key == RXD_OPAQUE_RING_STD) {
			dma_addr = pci_unmap_addr(&tp->rx_std_buffers[desc_idx],
						  mapping);
			skb = tp->rx_std_buffers[desc_idx].skb;
			post_ptr = &tp->rx_std_ptr;
			rx_std_posted++;
		} else if (opaque_key == RXD_OPAQUE_RING_JUMBO) {
			dma_addr = pci_unmap_addr(&tp->rx_jumbo_buffers[desc_idx],
						  mapping);
			skb = tp->rx_jumbo_buffers[desc_idx].skb;
			post_ptr = &tp->rx_jumbo_ptr;
		}
		else {
			goto next_pkt_nopost;
		}

		work_mask |= opaque_key;

		if ((desc->err_vlan & RXD_ERR_MASK) != 0 &&
		    (desc->err_vlan != RXD_ERR_ODD_NIBBLE_RCVD_MII)) {
		drop_it:
			tg3_recycle_rx(tp, opaque_key,
				       desc_idx, *post_ptr);
		drop_it_no_recycle:
			/* Other statistics kept track of by card. */
			tp->net_stats.rx_dropped++;
			goto next_pkt;
		}

		len = ((desc->idx_len & RXD_LEN_MASK) >> RXD_LEN_SHIFT) -
		      ETH_FCS_LEN;

		if (len > RX_COPY_THRESHOLD
			&& tp->rx_offset == NET_IP_ALIGN
			/* rx_offset will likely not equal NET_IP_ALIGN
			 * if this is a 5701 card running in PCI-X mode
			 * [see tg3_get_invariants()]
			 */
		) {
			int skb_size;

			skb_size = tg3_alloc_rx_skb(tp, opaque_key,
						    desc_idx, *post_ptr);
			if (skb_size < 0)
				goto drop_it;

			pci_unmap_single(tp->pdev, dma_addr,
					 skb_size - tp->rx_offset,
					 PCI_DMA_FROMDEVICE);

			skb_put(skb, len);
		} else {
			struct sk_buff *copy_skb;

			tg3_recycle_rx(tp, opaque_key,
				       desc_idx, *post_ptr);

			copy_skb = netdev_alloc_skb(tp->dev,
						    len + TG3_RAW_IP_ALIGN);
			if (copy_skb == NULL)
				goto drop_it_no_recycle;

			skb_reserve(copy_skb, TG3_RAW_IP_ALIGN);
			skb_put(copy_skb, len);
			pci_dma_sync_single_for_cpu(tp->pdev, dma_addr, len, PCI_DMA_FROMDEVICE);
			skb_copy_from_linear_data(skb, copy_skb->data, len);
			pci_dma_sync_single_for_device(tp->pdev, dma_addr, len, PCI_DMA_FROMDEVICE);

			/* We'll reuse the original ring buffer. */
			skb = copy_skb;
		}

		if ((tp->tg3_flags & TG3_FLAG_RX_CHECKSUMS) &&
		    (desc->type_flags & RXD_FLAG_TCPUDP_CSUM) &&
		    (((desc->ip_tcp_csum & RXD_TCPCSUM_MASK)
		      >> RXD_TCPCSUM_SHIFT) == 0xffff))
			skb->ip_summed = CHECKSUM_UNNECESSARY;
		else
			skb->ip_summed = CHECKSUM_NONE;

		skb->protocol = eth_type_trans(skb, tp->dev);
#if TG3_VLAN_TAG_USED
		if (tp->vlgrp != NULL &&
		    desc->type_flags & RXD_FLAG_VLAN) {
			tg3_vlan_rx(tp, skb,
				    desc->err_vlan & RXD_VLAN_MASK);
		} else
#endif
			netif_receive_skb(skb);

		received++;
		budget--;

next_pkt:
		(*post_ptr)++;

		if (unlikely(rx_std_posted >= tp->rx_std_max_post)) {
			u32 idx = *post_ptr % TG3_RX_RING_SIZE;

			tw32_rx_mbox(MAILBOX_RCV_STD_PROD_IDX +
				     TG3_64BIT_REG_LOW, idx);
			work_mask &= ~RXD_OPAQUE_RING_STD;
			rx_std_posted = 0;
		}
next_pkt_nopost:
		sw_idx++;
		sw_idx &= (TG3_RX_RCB_RING_SIZE(tp) - 1);

		/* Refresh hw_idx to see if there is new work */
		if (sw_idx == hw_idx) {
			hw_idx = tp->hw_status->idx[0].rx_producer;
			rmb();
		}
	}

	/* ACK the status ring. */
	tp->rx_rcb_ptr = sw_idx;
	tw32_rx_mbox(MAILBOX_RCVRET_CON_IDX_0 + TG3_64BIT_REG_LOW, sw_idx);

	/* Refill RX ring(s). */
	if (work_mask & RXD_OPAQUE_RING_STD) {
		sw_idx = tp->rx_std_ptr % TG3_RX_RING_SIZE;
		tw32_rx_mbox(MAILBOX_RCV_STD_PROD_IDX + TG3_64BIT_REG_LOW,
			     sw_idx);
	}
	if (work_mask & RXD_OPAQUE_RING_JUMBO) {
		sw_idx = tp->rx_jumbo_ptr % TG3_RX_JUMBO_RING_SIZE;
		tw32_rx_mbox(MAILBOX_RCV_JUMBO_PROD_IDX + TG3_64BIT_REG_LOW,
			     sw_idx);
	}
	mmiowb();

	return received;
}

static int tg3_poll_work(struct tg3 *tp, int work_done, int budget)
{
	struct tg3_hw_status *sblk = tp->hw_status;

	/* handle link change and other phy events */
	if (!(tp->tg3_flags &
	      (TG3_FLAG_USE_LINKCHG_REG |
	       TG3_FLAG_POLL_SERDES))) {
		if (sblk->status & SD_STATUS_LINK_CHG) {
			sblk->status = SD_STATUS_UPDATED |
				(sblk->status & ~SD_STATUS_LINK_CHG);
			spin_lock(&tp->lock);
			if (tp->tg3_flags3 & TG3_FLG3_USE_PHYLIB) {
				tw32_f(MAC_STATUS,
				     (MAC_STATUS_SYNC_CHANGED |
				      MAC_STATUS_CFG_CHANGED |
				      MAC_STATUS_MI_COMPLETION |
				      MAC_STATUS_LNKSTATE_CHANGED));
				udelay(40);
			} else
				tg3_setup_phy(tp, 0);
			spin_unlock(&tp->lock);
		}
	}

	/* run TX completion thread */
	if (sblk->idx[0].tx_consumer != tp->tx_cons) {
		tg3_tx(tp);
		if (unlikely(tp->tg3_flags & TG3_FLAG_TX_RECOVERY_PENDING))
			return work_done;
	}

	/* run RX thread, within the bounds set by NAPI.
	 * All RX "locking" is done by ensuring outside
	 * code synchronizes with tg3->napi.poll()
	 */
	if (sblk->idx[0].rx_producer != tp->rx_rcb_ptr)
		work_done += tg3_rx(tp, budget - work_done);

	return work_done;
}

static int tg3_poll(struct napi_struct *napi, int budget)
{
	struct tg3 *tp = container_of(napi, struct tg3, napi);
	int work_done = 0;
	struct tg3_hw_status *sblk = tp->hw_status;

	while (1) {
		work_done = tg3_poll_work(tp, work_done, budget);

		if (unlikely(tp->tg3_flags & TG3_FLAG_TX_RECOVERY_PENDING))
			goto tx_recovery;

		if (unlikely(work_done >= budget))
			break;

		if (tp->tg3_flags & TG3_FLAG_TAGGED_STATUS) {
			/* tp->last_tag is used in tg3_restart_ints() below
			 * to tell the hw how much work has been processed,
			 * so we must read it before checking for more work.
			 */
			tp->last_tag = sblk->status_tag;
			rmb();
		} else
			sblk->status &= ~SD_STATUS_UPDATED;

		if (likely(!tg3_has_work(tp))) {
			netif_rx_complete(napi);
			tg3_restart_ints(tp);
			break;
		}
	}

	return work_done;

tx_recovery:
	/* work_done is guaranteed to be less than budget. */
	netif_rx_complete(napi);
	schedule_work(&tp->reset_task);
	return work_done;
}

static void tg3_irq_quiesce(struct tg3 *tp)
{
	BUG_ON(tp->irq_sync);

	tp->irq_sync = 1;
	smp_mb();

	synchronize_irq(tp->pdev->irq);
}

static inline int tg3_irq_sync(struct tg3 *tp)
{
	return tp->irq_sync;
}

/* Fully shutdown all tg3 driver activity elsewhere in the system.
 * If irq_sync is non-zero, then the IRQ handler must be synchronized
 * with as well.  Most of the time, this is not necessary except when
 * shutting down the device.
 */
static inline void tg3_full_lock(struct tg3 *tp, int irq_sync)
{
	spin_lock_bh(&tp->lock);
	if (irq_sync)
		tg3_irq_quiesce(tp);
}

static inline void tg3_full_unlock(struct tg3 *tp)
{
	spin_unlock_bh(&tp->lock);
}

/* One-shot MSI handler - Chip automatically disables interrupt
 * after sending MSI so driver doesn't have to do it.
 */
static irqreturn_t tg3_msi_1shot(int irq, void *dev_id)
{
	struct net_device *dev = dev_id;
	struct tg3 *tp = netdev_priv(dev);

	prefetch(tp->hw_status);
	prefetch(&tp->rx_rcb[tp->rx_rcb_ptr]);

	if (likely(!tg3_irq_sync(tp)))
		netif_rx_schedule(&tp->napi);

	return IRQ_HANDLED;
}

/* MSI ISR - No need to check for interrupt sharing and no need to
 * flush status block and interrupt mailbox. PCI ordering rules
 * guarantee that MSI will arrive after the status block.
 */
static irqreturn_t tg3_msi(int irq, void *dev_id)
{
	struct net_device *dev = dev_id;
	struct tg3 *tp = netdev_priv(dev);

	prefetch(tp->hw_status);
	prefetch(&tp->rx_rcb[tp->rx_rcb_ptr]);
	/*
	 * Writing any value to intr-mbox-0 clears PCI INTA# and
	 * chip-internal interrupt pending events.
	 * Writing non-zero to intr-mbox-0 additional tells the
	 * NIC to stop sending us irqs, engaging "in-intr-handler"
	 * event coalescing.
	 */
	tw32_mailbox(MAILBOX_INTERRUPT_0 + TG3_64BIT_REG_LOW, 0x00000001);
	if (likely(!tg3_irq_sync(tp)))
		netif_rx_schedule(&tp->napi);

	return IRQ_RETVAL(1);
}

static irqreturn_t tg3_interrupt(int irq, void *dev_id)
{
	struct net_device *dev = dev_id;
	struct tg3 *tp = netdev_priv(dev);
	struct tg3_hw_status *sblk = tp->hw_status;
	unsigned int handled = 1;

	/* In INTx mode, it is possible for the interrupt to arrive at
	 * the CPU before the status block posted prior to the interrupt.
	 * Reading the PCI State register will confirm whether the
	 * interrupt is ours and will flush the status block.
	 */
	if (unlikely(!(sblk->status & SD_STATUS_UPDATED))) {
		if ((tp->tg3_flags & TG3_FLAG_CHIP_RESETTING) ||
		    (tr32(TG3PCI_PCISTATE) & PCISTATE_INT_NOT_ACTIVE)) {
			handled = 0;
			goto out;
		}
	}

	/*
	 * Writing any value to intr-mbox-0 clears PCI INTA# and
	 * chip-internal interrupt pending events.
	 * Writing non-zero to intr-mbox-0 additional tells the
	 * NIC to stop sending us irqs, engaging "in-intr-handler"
	 * event coalescing.
	 *
	 * Flush the mailbox to de-assert the IRQ immediately to prevent
	 * spurious interrupts.  The flush impacts performance but
	 * excessive spurious interrupts can be worse in some cases.
	 */
	tw32_mailbox_f(MAILBOX_INTERRUPT_0 + TG3_64BIT_REG_LOW, 0x00000001);
	if (tg3_irq_sync(tp))
		goto out;
	sblk->status &= ~SD_STATUS_UPDATED;
	if (likely(tg3_has_work(tp))) {
		prefetch(&tp->rx_rcb[tp->rx_rcb_ptr]);
		netif_rx_schedule(&tp->napi);
	} else {
		/* No work, shared interrupt perhaps?  re-enable
		 * interrupts, and flush that PCI write
		 */
		tw32_mailbox_f(MAILBOX_INTERRUPT_0 + TG3_64BIT_REG_LOW,
			       0x00000000);
	}
out:
	return IRQ_RETVAL(handled);
}

static irqreturn_t tg3_interrupt_tagged(int irq, void *dev_id)
{
	struct net_device *dev = dev_id;
	struct tg3 *tp = netdev_priv(dev);
	struct tg3_hw_status *sblk = tp->hw_status;
	unsigned int handled = 1;

	/* In INTx mode, it is possible for the interrupt to arrive at
	 * the CPU before the status block posted prior to the interrupt.
	 * Reading the PCI State register will confirm whether the
	 * interrupt is ours and will flush the status block.
	 */
	if (unlikely(sblk->status_tag == tp->last_tag)) {
		if ((tp->tg3_flags & TG3_FLAG_CHIP_RESETTING) ||
		    (tr32(TG3PCI_PCISTATE) & PCISTATE_INT_NOT_ACTIVE)) {
			handled = 0;
			goto out;
		}
	}

	/*
	 * writing any value to intr-mbox-0 clears PCI INTA# and
	 * chip-internal interrupt pending events.
	 * writing non-zero to intr-mbox-0 additional tells the
	 * NIC to stop sending us irqs, engaging "in-intr-handler"
	 * event coalescing.
	 *
	 * Flush the mailbox to de-assert the IRQ immediately to prevent
	 * spurious interrupts.  The flush impacts performance but
	 * excessive spurious interrupts can be worse in some cases.
	 */
	tw32_mailbox_f(MAILBOX_INTERRUPT_0 + TG3_64BIT_REG_LOW, 0x00000001);
	if (tg3_irq_sync(tp))
		goto out;
	if (netif_rx_schedule_prep(&tp->napi)) {
		prefetch(&tp->rx_rcb[tp->rx_rcb_ptr]);
		/* Update last_tag to mark that this status has been
		 * seen. Because interrupt may be shared, we may be
		 * racing with tg3_poll(), so only update last_tag
		 * if tg3_poll() is not scheduled.
		 */
		tp->last_tag = sblk->status_tag;
		__netif_rx_schedule(&tp->napi);
	}
out:
	return IRQ_RETVAL(handled);
}

/* ISR for interrupt test */
static irqreturn_t tg3_test_isr(int irq, void *dev_id)
{
	struct net_device *dev = dev_id;
	struct tg3 *tp = netdev_priv(dev);
	struct tg3_hw_status *sblk = tp->hw_status;

	if ((sblk->status & SD_STATUS_UPDATED) ||
	    !(tr32(TG3PCI_PCISTATE) & PCISTATE_INT_NOT_ACTIVE)) {
		tg3_disable_ints(tp);
		return IRQ_RETVAL(1);
	}
	return IRQ_RETVAL(0);
}

static int tg3_init_hw(struct tg3 *, int);
static int tg3_halt(struct tg3 *, int, int);

/* Restart hardware after configuration changes, self-test, etc.
 * Invoked with tp->lock held.
 */
static int tg3_restart_hw(struct tg3 *tp, int reset_phy)
	__releases(tp->lock)
	__acquires(tp->lock)
{
	int err;

	err = tg3_init_hw(tp, reset_phy);
	if (err) {
		printk(KERN_ERR PFX "%s: Failed to re-initialize device, "
		       "aborting.\n", tp->dev->name);
		tg3_halt(tp, RESET_KIND_SHUTDOWN, 1);
		tg3_full_unlock(tp);
		del_timer_sync(&tp->timer);
		tp->irq_sync = 0;
		napi_enable(&tp->napi);
		dev_close(tp->dev);
		tg3_full_lock(tp, 0);
	}
	return err;
}

#ifdef CONFIG_NET_POLL_CONTROLLER
static void tg3_poll_controller(struct net_device *dev)
{
	struct tg3 *tp = netdev_priv(dev);

	tg3_interrupt(tp->pdev->irq, dev);
}
#endif

static void tg3_reset_task(struct work_struct *work)
{
	struct tg3 *tp = container_of(work, struct tg3, reset_task);
	int err;
	unsigned int restart_timer;

	tg3_full_lock(tp, 0);

	if (!netif_running(tp->dev)) {
		tg3_full_unlock(tp);
		return;
	}

	tg3_full_unlock(tp);

	tg3_phy_stop(tp);

	tg3_netif_stop(tp);

	tg3_full_lock(tp, 1);

	restart_timer = tp->tg3_flags2 & TG3_FLG2_RESTART_TIMER;
	tp->tg3_flags2 &= ~TG3_FLG2_RESTART_TIMER;

	if (tp->tg3_flags & TG3_FLAG_TX_RECOVERY_PENDING) {
		tp->write32_tx_mbox = tg3_write32_tx_mbox;
		tp->write32_rx_mbox = tg3_write_flush_reg32;
		tp->tg3_flags |= TG3_FLAG_MBOX_WRITE_REORDER;
		tp->tg3_flags &= ~TG3_FLAG_TX_RECOVERY_PENDING;
	}

	tg3_halt(tp, RESET_KIND_SHUTDOWN, 0);
	err = tg3_init_hw(tp, 1);
	if (err)
		goto out;

	tg3_netif_start(tp);

	if (restart_timer)
		mod_timer(&tp->timer, jiffies + 1);

out:
	tg3_full_unlock(tp);

	if (!err)
		tg3_phy_start(tp);
}

static void tg3_dump_short_state(struct tg3 *tp)
{
	printk(KERN_ERR PFX "DEBUG: MAC_TX_STATUS[%08x] MAC_RX_STATUS[%08x]\n",
	       tr32(MAC_TX_STATUS), tr32(MAC_RX_STATUS));
	printk(KERN_ERR PFX "DEBUG: RDMAC_STATUS[%08x] WDMAC_STATUS[%08x]\n",
	       tr32(RDMAC_STATUS), tr32(WDMAC_STATUS));
}

static void tg3_tx_timeout(struct net_device *dev)
{
	struct tg3 *tp = netdev_priv(dev);

	if (netif_msg_tx_err(tp)) {
		printk(KERN_ERR PFX "%s: transmit timed out, resetting\n",
		       dev->name);
		tg3_dump_short_state(tp);
	}

	schedule_work(&tp->reset_task);
}

/* Test for DMA buffers crossing any 4GB boundaries: 4G, 8G, etc */
static inline int tg3_4g_overflow_test(dma_addr_t mapping, int len)
{
	u32 base = (u32) mapping & 0xffffffff;

	return ((base > 0xffffdcc0) &&
		(base + len + 8 < base));
}

/* Test for DMA addresses > 40-bit */
static inline int tg3_40bit_overflow_test(struct tg3 *tp, dma_addr_t mapping,
					  int len)
{
#if defined(CONFIG_HIGHMEM) && (BITS_PER_LONG == 64)
	if (tp->tg3_flags & TG3_FLAG_40BIT_DMA_BUG)
		return (((u64) mapping + len) > DMA_40BIT_MASK);
	return 0;
#else
	return 0;
#endif
}

static void tg3_set_txd(struct tg3 *, int, dma_addr_t, int, u32, u32);

/* Workaround 4GB and 40-bit hardware DMA bugs. */
static int tigon3_dma_hwbug_workaround(struct tg3 *tp, struct sk_buff *skb,
				       u32 last_plus_one, u32 *start,
				       u32 base_flags, u32 mss)
{
	struct sk_buff *new_skb;
	dma_addr_t new_addr = 0;
	u32 entry = *start;
	int i, ret = 0;

	if (GET_ASIC_REV(tp->pci_chip_rev_id) != ASIC_REV_5701)
		new_skb = skb_copy(skb, GFP_ATOMIC);
	else {
		int more_headroom = 4 - ((unsigned long)skb->data & 3);

		new_skb = skb_copy_expand(skb,
					  skb_headroom(skb) + more_headroom,
					  skb_tailroom(skb), GFP_ATOMIC);
	}

	if (!new_skb) {
		ret = -1;
	} else {
		/* New SKB is guaranteed to be linear. */
		entry = *start;
		ret = skb_dma_map(&tp->pdev->dev, new_skb, DMA_TO_DEVICE);
		new_addr = skb_shinfo(new_skb)->dma_maps[0];

		/* Make sure new skb does not cross any 4G boundaries.
		 * Drop the packet if it does.
		 */
		if (ret || tg3_4g_overflow_test(new_addr, new_skb->len)) {
			if (!ret)
				skb_dma_unmap(&tp->pdev->dev, new_skb,
					      DMA_TO_DEVICE);
			ret = -1;
			dev_kfree_skb(new_skb);
			new_skb = NULL;
		} else {
			tg3_set_txd(tp, entry, new_addr, new_skb->len,
				    base_flags, 1 | (mss << 1));
			*start = NEXT_TX(entry);
		}
	}

	/* Now clean up the sw ring entries. */
	i = 0;
	while (entry != last_plus_one) {
		if (i == 0) {
			tp->tx_buffers[entry].skb = new_skb;
		} else {
			tp->tx_buffers[entry].skb = NULL;
		}
		entry = NEXT_TX(entry);
		i++;
	}

	skb_dma_unmap(&tp->pdev->dev, skb, DMA_TO_DEVICE);
	dev_kfree_skb(skb);

	return ret;
}

static void tg3_set_txd(struct tg3 *tp, int entry,
			dma_addr_t mapping, int len, u32 flags,
			u32 mss_and_is_end)
{
	struct tg3_tx_buffer_desc *txd = &tp->tx_ring[entry];
	int is_end = (mss_and_is_end & 0x1);
	u32 mss = (mss_and_is_end >> 1);
	u32 vlan_tag = 0;

	if (is_end)
		flags |= TXD_FLAG_END;
	if (flags & TXD_FLAG_VLAN) {
		vlan_tag = flags >> 16;
		flags &= 0xffff;
	}
	vlan_tag |= (mss << TXD_MSS_SHIFT);

	txd->addr_hi = ((u64) mapping >> 32);
	txd->addr_lo = ((u64) mapping & 0xffffffff);
	txd->len_flags = (len << TXD_LEN_SHIFT) | flags;
	txd->vlan_tag = vlan_tag << TXD_VLAN_TAG_SHIFT;
}

/* hard_start_xmit for devices that don't have any bugs and
 * support TG3_FLG2_HW_TSO_2 only.
 */
static int tg3_start_xmit(struct sk_buff *skb, struct net_device *dev)
{
	struct tg3 *tp = netdev_priv(dev);
	u32 len, entry, base_flags, mss;
	struct skb_shared_info *sp;
	dma_addr_t mapping;

	len = skb_headlen(skb);

	/* We are running in BH disabled context with netif_tx_lock
	 * and TX reclaim runs via tp->napi.poll inside of a software
	 * interrupt.  Furthermore, IRQ processing runs lockless so we have
	 * no IRQ context deadlocks to worry about either.  Rejoice!
	 */
	if (unlikely(tg3_tx_avail(tp) <= (skb_shinfo(skb)->nr_frags + 1))) {
		if (!netif_queue_stopped(dev)) {
			netif_stop_queue(dev);

			/* This is a hard error, log it. */
			printk(KERN_ERR PFX "%s: BUG! Tx Ring full when "
			       "queue awake!\n", dev->name);
		}
		return NETDEV_TX_BUSY;
	}

	entry = tp->tx_prod;
	base_flags = 0;
	mss = 0;
	if ((mss = skb_shinfo(skb)->gso_size) != 0) {
		int tcp_opt_len, ip_tcp_len;

		if (skb_header_cloned(skb) &&
		    pskb_expand_head(skb, 0, 0, GFP_ATOMIC)) {
			dev_kfree_skb(skb);
			goto out_unlock;
		}

		if (skb_shinfo(skb)->gso_type & SKB_GSO_TCPV6)
			mss |= (skb_headlen(skb) - ETH_HLEN) << 9;
		else {
			struct iphdr *iph = ip_hdr(skb);

			tcp_opt_len = tcp_optlen(skb);
			ip_tcp_len = ip_hdrlen(skb) + sizeof(struct tcphdr);

			iph->check = 0;
			iph->tot_len = htons(mss + ip_tcp_len + tcp_opt_len);
			mss |= (ip_tcp_len + tcp_opt_len) << 9;
		}

		base_flags |= (TXD_FLAG_CPU_PRE_DMA |
			       TXD_FLAG_CPU_POST_DMA);

		tcp_hdr(skb)->check = 0;

	}
	else if (skb->ip_summed == CHECKSUM_PARTIAL)
		base_flags |= TXD_FLAG_TCPUDP_CSUM;
#if TG3_VLAN_TAG_USED
	if (tp->vlgrp != NULL && vlan_tx_tag_present(skb))
		base_flags |= (TXD_FLAG_VLAN |
			       (vlan_tx_tag_get(skb) << 16));
#endif

	if (skb_dma_map(&tp->pdev->dev, skb, DMA_TO_DEVICE)) {
		dev_kfree_skb(skb);
		goto out_unlock;
	}

	sp = skb_shinfo(skb);

	mapping = sp->dma_maps[0];

	tp->tx_buffers[entry].skb = skb;

	tg3_set_txd(tp, entry, mapping, len, base_flags,
		    (skb_shinfo(skb)->nr_frags == 0) | (mss << 1));

	entry = NEXT_TX(entry);

	/* Now loop through additional data fragments, and queue them. */
	if (skb_shinfo(skb)->nr_frags > 0) {
		unsigned int i, last;

		last = skb_shinfo(skb)->nr_frags - 1;
		for (i = 0; i <= last; i++) {
			skb_frag_t *frag = &skb_shinfo(skb)->frags[i];

			len = frag->size;
			mapping = sp->dma_maps[i + 1];
			tp->tx_buffers[entry].skb = NULL;

			tg3_set_txd(tp, entry, mapping, len,
				    base_flags, (i == last) | (mss << 1));

			entry = NEXT_TX(entry);
		}
	}

	/* Packets are ready, update Tx producer idx local and on card. */
	tw32_tx_mbox((MAILBOX_SNDHOST_PROD_IDX_0 + TG3_64BIT_REG_LOW), entry);

	tp->tx_prod = entry;
	if (unlikely(tg3_tx_avail(tp) <= (MAX_SKB_FRAGS + 1))) {
		netif_stop_queue(dev);
		if (tg3_tx_avail(tp) > TG3_TX_WAKEUP_THRESH(tp))
			netif_wake_queue(tp->dev);
	}

out_unlock:
    	mmiowb();

	dev->trans_start = jiffies;

	return NETDEV_TX_OK;
}

static int tg3_start_xmit_dma_bug(struct sk_buff *, struct net_device *);

/* Use GSO to workaround a rare TSO bug that may be triggered when the
 * TSO header is greater than 80 bytes.
 */
static int tg3_tso_bug(struct tg3 *tp, struct sk_buff *skb)
{
	struct sk_buff *segs, *nskb;

	/* Estimate the number of fragments in the worst case */
	if (unlikely(tg3_tx_avail(tp) <= (skb_shinfo(skb)->gso_segs * 3))) {
		netif_stop_queue(tp->dev);
		if (tg3_tx_avail(tp) <= (skb_shinfo(skb)->gso_segs * 3))
			return NETDEV_TX_BUSY;

		netif_wake_queue(tp->dev);
	}

	segs = skb_gso_segment(skb, tp->dev->features & ~NETIF_F_TSO);
	if (IS_ERR(segs))
		goto tg3_tso_bug_end;

	do {
		nskb = segs;
		segs = segs->next;
		nskb->next = NULL;
		tg3_start_xmit_dma_bug(nskb, tp->dev);
	} while (segs);

tg3_tso_bug_end:
	dev_kfree_skb(skb);

	return NETDEV_TX_OK;
}

/* hard_start_xmit for devices that have the 4G bug and/or 40-bit bug and
 * support TG3_FLG2_HW_TSO_1 or firmware TSO only.
 */
static int tg3_start_xmit_dma_bug(struct sk_buff *skb, struct net_device *dev)
{
	struct tg3 *tp = netdev_priv(dev);
	u32 len, entry, base_flags, mss;
	struct skb_shared_info *sp;
	int would_hit_hwbug;
	dma_addr_t mapping;

	len = skb_headlen(skb);

	/* We are running in BH disabled context with netif_tx_lock
	 * and TX reclaim runs via tp->napi.poll inside of a software
	 * interrupt.  Furthermore, IRQ processing runs lockless so we have
	 * no IRQ context deadlocks to worry about either.  Rejoice!
	 */
	if (unlikely(tg3_tx_avail(tp) <= (skb_shinfo(skb)->nr_frags + 1))) {
		if (!netif_queue_stopped(dev)) {
			netif_stop_queue(dev);

			/* This is a hard error, log it. */
			printk(KERN_ERR PFX "%s: BUG! Tx Ring full when "
			       "queue awake!\n", dev->name);
		}
		return NETDEV_TX_BUSY;
	}

	entry = tp->tx_prod;
	base_flags = 0;
	if (skb->ip_summed == CHECKSUM_PARTIAL)
		base_flags |= TXD_FLAG_TCPUDP_CSUM;
	mss = 0;
	if ((mss = skb_shinfo(skb)->gso_size) != 0) {
		struct iphdr *iph;
		int tcp_opt_len, ip_tcp_len, hdr_len;

		if (skb_header_cloned(skb) &&
		    pskb_expand_head(skb, 0, 0, GFP_ATOMIC)) {
			dev_kfree_skb(skb);
			goto out_unlock;
		}

		tcp_opt_len = tcp_optlen(skb);
		ip_tcp_len = ip_hdrlen(skb) + sizeof(struct tcphdr);

		hdr_len = ip_tcp_len + tcp_opt_len;
		if (unlikely((ETH_HLEN + hdr_len) > 80) &&
			     (tp->tg3_flags2 & TG3_FLG2_TSO_BUG))
			return (tg3_tso_bug(tp, skb));

		base_flags |= (TXD_FLAG_CPU_PRE_DMA |
			       TXD_FLAG_CPU_POST_DMA);

		iph = ip_hdr(skb);
		iph->check = 0;
		iph->tot_len = htons(mss + hdr_len);
		if (tp->tg3_flags2 & TG3_FLG2_HW_TSO) {
			tcp_hdr(skb)->check = 0;
			base_flags &= ~TXD_FLAG_TCPUDP_CSUM;
		} else
			tcp_hdr(skb)->check = ~csum_tcpudp_magic(iph->saddr,
								 iph->daddr, 0,
								 IPPROTO_TCP,
								 0);

		if ((tp->tg3_flags2 & TG3_FLG2_HW_TSO) ||
		    (GET_ASIC_REV(tp->pci_chip_rev_id) == ASIC_REV_5705)) {
			if (tcp_opt_len || iph->ihl > 5) {
				int tsflags;

				tsflags = (iph->ihl - 5) + (tcp_opt_len >> 2);
				mss |= (tsflags << 11);
			}
		} else {
			if (tcp_opt_len || iph->ihl > 5) {
				int tsflags;

				tsflags = (iph->ihl - 5) + (tcp_opt_len >> 2);
				base_flags |= tsflags << 12;
			}
		}
	}
#if TG3_VLAN_TAG_USED
	if (tp->vlgrp != NULL && vlan_tx_tag_present(skb))
		base_flags |= (TXD_FLAG_VLAN |
			       (vlan_tx_tag_get(skb) << 16));
#endif

	if (skb_dma_map(&tp->pdev->dev, skb, DMA_TO_DEVICE)) {
		dev_kfree_skb(skb);
		goto out_unlock;
	}

	sp = skb_shinfo(skb);

	mapping = sp->dma_maps[0];

	tp->tx_buffers[entry].skb = skb;

	would_hit_hwbug = 0;

	if (tp->tg3_flags3 & TG3_FLG3_5701_DMA_BUG)
		would_hit_hwbug = 1;
	else if (tg3_4g_overflow_test(mapping, len))
		would_hit_hwbug = 1;

	tg3_set_txd(tp, entry, mapping, len, base_flags,
		    (skb_shinfo(skb)->nr_frags == 0) | (mss << 1));

	entry = NEXT_TX(entry);

	/* Now loop through additional data fragments, and queue them. */
	if (skb_shinfo(skb)->nr_frags > 0) {
		unsigned int i, last;

		last = skb_shinfo(skb)->nr_frags - 1;
		for (i = 0; i <= last; i++) {
			skb_frag_t *frag = &skb_shinfo(skb)->frags[i];

			len = frag->size;
			mapping = sp->dma_maps[i + 1];

			tp->tx_buffers[entry].skb = NULL;

			if (tg3_4g_overflow_test(mapping, len))
				would_hit_hwbug = 1;

			if (tg3_40bit_overflow_test(tp, mapping, len))
				would_hit_hwbug = 1;

			if (tp->tg3_flags2 & TG3_FLG2_HW_TSO)
				tg3_set_txd(tp, entry, mapping, len,
					    base_flags, (i == last)|(mss << 1));
			else
				tg3_set_txd(tp, entry, mapping, len,
					    base_flags, (i == last));

			entry = NEXT_TX(entry);
		}
	}

	if (would_hit_hwbug) {
		u32 last_plus_one = entry;
		u32 start;

		start = entry - 1 - skb_shinfo(skb)->nr_frags;
		start &= (TG3_TX_RING_SIZE - 1);

		/* If the workaround fails due to memory/mapping
		 * failure, silently drop this packet.
		 */
		if (tigon3_dma_hwbug_workaround(tp, skb, last_plus_one,
						&start, base_flags, mss))
			goto out_unlock;

		entry = start;
	}

	/* Packets are ready, update Tx producer idx local and on card. */
	tw32_tx_mbox((MAILBOX_SNDHOST_PROD_IDX_0 + TG3_64BIT_REG_LOW), entry);

	tp->tx_prod = entry;
	if (unlikely(tg3_tx_avail(tp) <= (MAX_SKB_FRAGS + 1))) {
		netif_stop_queue(dev);
		if (tg3_tx_avail(tp) > TG3_TX_WAKEUP_THRESH(tp))
			netif_wake_queue(tp->dev);
	}

out_unlock:
    	mmiowb();

	dev->trans_start = jiffies;

	return NETDEV_TX_OK;
}

static inline void tg3_set_mtu(struct net_device *dev, struct tg3 *tp,
			       int new_mtu)
{
	dev->mtu = new_mtu;

	if (new_mtu > ETH_DATA_LEN) {
		if (tp->tg3_flags2 & TG3_FLG2_5780_CLASS) {
			tp->tg3_flags2 &= ~TG3_FLG2_TSO_CAPABLE;
			ethtool_op_set_tso(dev, 0);
		}
		else
			tp->tg3_flags |= TG3_FLAG_JUMBO_RING_ENABLE;
	} else {
		if (tp->tg3_flags2 & TG3_FLG2_5780_CLASS)
			tp->tg3_flags2 |= TG3_FLG2_TSO_CAPABLE;
		tp->tg3_flags &= ~TG3_FLAG_JUMBO_RING_ENABLE;
	}
}

static int tg3_change_mtu(struct net_device *dev, int new_mtu)
{
	struct tg3 *tp = netdev_priv(dev);
	int err;

	if (new_mtu < TG3_MIN_MTU || new_mtu > TG3_MAX_MTU(tp))
		return -EINVAL;

	if (!netif_running(dev)) {
		/* We'll just catch it later when the
		 * device is up'd.
		 */
		tg3_set_mtu(dev, tp, new_mtu);
		return 0;
	}

	tg3_phy_stop(tp);

	tg3_netif_stop(tp);

	tg3_full_lock(tp, 1);

	tg3_halt(tp, RESET_KIND_SHUTDOWN, 1);

	tg3_set_mtu(dev, tp, new_mtu);

	err = tg3_restart_hw(tp, 0);

	if (!err)
		tg3_netif_start(tp);

	tg3_full_unlock(tp);

	if (!err)
		tg3_phy_start(tp);

	return err;
}

/* Free up pending packets in all rx/tx rings.
 *
 * The chip has been shut down and the driver detached from
 * the networking, so no interrupts or new tx packets will
 * end up in the driver.  tp->{tx,}lock is not held and we are not
 * in an interrupt context and thus may sleep.
 */
static void tg3_free_rings(struct tg3 *tp)
{
	struct ring_info *rxp;
	int i;

	for (i = 0; i < TG3_RX_RING_SIZE; i++) {
		rxp = &tp->rx_std_buffers[i];

		if (rxp->skb == NULL)
			continue;
		pci_unmap_single(tp->pdev,
				 pci_unmap_addr(rxp, mapping),
				 tp->rx_pkt_buf_sz - tp->rx_offset,
				 PCI_DMA_FROMDEVICE);
		dev_kfree_skb_any(rxp->skb);
		rxp->skb = NULL;
	}

	for (i = 0; i < TG3_RX_JUMBO_RING_SIZE; i++) {
		rxp = &tp->rx_jumbo_buffers[i];

		if (rxp->skb == NULL)
			continue;
		pci_unmap_single(tp->pdev,
				 pci_unmap_addr(rxp, mapping),
				 RX_JUMBO_PKT_BUF_SZ - tp->rx_offset,
				 PCI_DMA_FROMDEVICE);
		dev_kfree_skb_any(rxp->skb);
		rxp->skb = NULL;
	}

	for (i = 0; i < TG3_TX_RING_SIZE; ) {
		struct tx_ring_info *txp;
		struct sk_buff *skb;

		txp = &tp->tx_buffers[i];
		skb = txp->skb;

		if (skb == NULL) {
			i++;
			continue;
		}

		skb_dma_unmap(&tp->pdev->dev, skb, DMA_TO_DEVICE);

		txp->skb = NULL;

		i += skb_shinfo(skb)->nr_frags + 1;

		dev_kfree_skb_any(skb);
	}
}

/* Initialize tx/rx rings for packet processing.
 *
 * The chip has been shut down and the driver detached from
 * the networking, so no interrupts or new tx packets will
 * end up in the driver.  tp->{tx,}lock are held and thus
 * we may not sleep.
 */
static int tg3_init_rings(struct tg3 *tp)
{
	u32 i;

	/* Free up all the SKBs. */
	tg3_free_rings(tp);

	/* Zero out all descriptors. */
	memset(tp->rx_std, 0, TG3_RX_RING_BYTES);
	memset(tp->rx_jumbo, 0, TG3_RX_JUMBO_RING_BYTES);
	memset(tp->rx_rcb, 0, TG3_RX_RCB_RING_BYTES(tp));
	memset(tp->tx_ring, 0, TG3_TX_RING_BYTES);

	tp->rx_pkt_buf_sz = RX_PKT_BUF_SZ;
	if ((tp->tg3_flags2 & TG3_FLG2_5780_CLASS) &&
	    (tp->dev->mtu > ETH_DATA_LEN))
		tp->rx_pkt_buf_sz = RX_JUMBO_PKT_BUF_SZ;

	/* Initialize invariants of the rings, we only set this
	 * stuff once.  This works because the card does not
	 * write into the rx buffer posting rings.
	 */
	for (i = 0; i < TG3_RX_RING_SIZE; i++) {
		struct tg3_rx_buffer_desc *rxd;

		rxd = &tp->rx_std[i];
		rxd->idx_len = (tp->rx_pkt_buf_sz - tp->rx_offset - 64)
			<< RXD_LEN_SHIFT;
		rxd->type_flags = (RXD_FLAG_END << RXD_FLAGS_SHIFT);
		rxd->opaque = (RXD_OPAQUE_RING_STD |
			       (i << RXD_OPAQUE_INDEX_SHIFT));
	}

	if (tp->tg3_flags & TG3_FLAG_JUMBO_RING_ENABLE) {
		for (i = 0; i < TG3_RX_JUMBO_RING_SIZE; i++) {
			struct tg3_rx_buffer_desc *rxd;

			rxd = &tp->rx_jumbo[i];
			rxd->idx_len = (RX_JUMBO_PKT_BUF_SZ - tp->rx_offset - 64)
				<< RXD_LEN_SHIFT;
			rxd->type_flags = (RXD_FLAG_END << RXD_FLAGS_SHIFT) |
				RXD_FLAG_JUMBO;
			rxd->opaque = (RXD_OPAQUE_RING_JUMBO |
			       (i << RXD_OPAQUE_INDEX_SHIFT));
		}
	}

	/* Now allocate fresh SKBs for each rx ring. */
	for (i = 0; i < tp->rx_pending; i++) {
		if (tg3_alloc_rx_skb(tp, RXD_OPAQUE_RING_STD, -1, i) < 0) {
			printk(KERN_WARNING PFX
			       "%s: Using a smaller RX standard ring, "
			       "only %d out of %d buffers were allocated "
			       "successfully.\n",
			       tp->dev->name, i, tp->rx_pending);
			if (i == 0)
				return -ENOMEM;
			tp->rx_pending = i;
			break;
		}
	}

	if (tp->tg3_flags & TG3_FLAG_JUMBO_RING_ENABLE) {
		for (i = 0; i < tp->rx_jumbo_pending; i++) {
			if (tg3_alloc_rx_skb(tp, RXD_OPAQUE_RING_JUMBO,
					     -1, i) < 0) {
				printk(KERN_WARNING PFX
				       "%s: Using a smaller RX jumbo ring, "
				       "only %d out of %d buffers were "
				       "allocated successfully.\n",
				       tp->dev->name, i, tp->rx_jumbo_pending);
				if (i == 0) {
					tg3_free_rings(tp);
					return -ENOMEM;
				}
				tp->rx_jumbo_pending = i;
				break;
			}
		}
	}
	return 0;
}

/*
 * Must not be invoked with interrupt sources disabled and
 * the hardware shutdown down.
 */
static void tg3_free_consistent(struct tg3 *tp)
{
	kfree(tp->rx_std_buffers);
	tp->rx_std_buffers = NULL;
	if (tp->rx_std) {
		pci_free_consistent(tp->pdev, TG3_RX_RING_BYTES,
				    tp->rx_std, tp->rx_std_mapping);
		tp->rx_std = NULL;
	}
	if (tp->rx_jumbo) {
		pci_free_consistent(tp->pdev, TG3_RX_JUMBO_RING_BYTES,
				    tp->rx_jumbo, tp->rx_jumbo_mapping);
		tp->rx_jumbo = NULL;
	}
	if (tp->rx_rcb) {
		pci_free_consistent(tp->pdev, TG3_RX_RCB_RING_BYTES(tp),
				    tp->rx_rcb, tp->rx_rcb_mapping);
		tp->rx_rcb = NULL;
	}
	if (tp->tx_ring) {
		pci_free_consistent(tp->pdev, TG3_TX_RING_BYTES,
			tp->tx_ring, tp->tx_desc_mapping);
		tp->tx_ring = NULL;
	}
	if (tp->hw_status) {
		pci_free_consistent(tp->pdev, TG3_HW_STATUS_SIZE,
				    tp->hw_status, tp->status_mapping);
		tp->hw_status = NULL;
	}
	if (tp->hw_stats) {
		pci_free_consistent(tp->pdev, sizeof(struct tg3_hw_stats),
				    tp->hw_stats, tp->stats_mapping);
		tp->hw_stats = NULL;
	}
}

/*
 * Must not be invoked with interrupt sources disabled and
 * the hardware shutdown down.  Can sleep.
 */
static int tg3_alloc_consistent(struct tg3 *tp)
{
	tp->rx_std_buffers = kzalloc((sizeof(struct ring_info) *
				      (TG3_RX_RING_SIZE +
				       TG3_RX_JUMBO_RING_SIZE)) +
				     (sizeof(struct tx_ring_info) *
				      TG3_TX_RING_SIZE),
				     GFP_KERNEL);
	if (!tp->rx_std_buffers)
		return -ENOMEM;

	tp->rx_jumbo_buffers = &tp->rx_std_buffers[TG3_RX_RING_SIZE];
	tp->tx_buffers = (struct tx_ring_info *)
		&tp->rx_jumbo_buffers[TG3_RX_JUMBO_RING_SIZE];

	tp->rx_std = pci_alloc_consistent(tp->pdev, TG3_RX_RING_BYTES,
					  &tp->rx_std_mapping);
	if (!tp->rx_std)
		goto err_out;

	tp->rx_jumbo = pci_alloc_consistent(tp->pdev, TG3_RX_JUMBO_RING_BYTES,
					    &tp->rx_jumbo_mapping);

	if (!tp->rx_jumbo)
		goto err_out;

	tp->rx_rcb = pci_alloc_consistent(tp->pdev, TG3_RX_RCB_RING_BYTES(tp),
					  &tp->rx_rcb_mapping);
	if (!tp->rx_rcb)
		goto err_out;

	tp->tx_ring = pci_alloc_consistent(tp->pdev, TG3_TX_RING_BYTES,
					   &tp->tx_desc_mapping);
	if (!tp->tx_ring)
		goto err_out;

	tp->hw_status = pci_alloc_consistent(tp->pdev,
					     TG3_HW_STATUS_SIZE,
					     &tp->status_mapping);
	if (!tp->hw_status)
		goto err_out;

	tp->hw_stats = pci_alloc_consistent(tp->pdev,
					    sizeof(struct tg3_hw_stats),
					    &tp->stats_mapping);
	if (!tp->hw_stats)
		goto err_out;

	memset(tp->hw_status, 0, TG3_HW_STATUS_SIZE);
	memset(tp->hw_stats, 0, sizeof(struct tg3_hw_stats));

	return 0;

err_out:
	tg3_free_consistent(tp);
	return -ENOMEM;
}

#define MAX_WAIT_CNT 1000

/* To stop a block, clear the enable bit and poll till it
 * clears.  tp->lock is held.
 */
static int tg3_stop_block(struct tg3 *tp, unsigned long ofs, u32 enable_bit, int silent)
{
	unsigned int i;
	u32 val;

	if (tp->tg3_flags2 & TG3_FLG2_5705_PLUS) {
		switch (ofs) {
		case RCVLSC_MODE:
		case DMAC_MODE:
		case MBFREE_MODE:
		case BUFMGR_MODE:
		case MEMARB_MODE:
			/* We can't enable/disable these bits of the
			 * 5705/5750, just say success.
			 */
			return 0;

		default:
			break;
		}
	}

	val = tr32(ofs);
	val &= ~enable_bit;
	tw32_f(ofs, val);

	for (i = 0; i < MAX_WAIT_CNT; i++) {
		udelay(100);
		val = tr32(ofs);
		if ((val & enable_bit) == 0)
			break;
	}

	if (i == MAX_WAIT_CNT && !silent) {
		printk(KERN_ERR PFX "tg3_stop_block timed out, "
		       "ofs=%lx enable_bit=%x\n",
		       ofs, enable_bit);
		return -ENODEV;
	}

	return 0;
}

/* tp->lock is held. */
static int tg3_abort_hw(struct tg3 *tp, int silent)
{
	int i, err;

	tg3_disable_ints(tp);

	tp->rx_mode &= ~RX_MODE_ENABLE;
	tw32_f(MAC_RX_MODE, tp->rx_mode);
	udelay(10);

	err  = tg3_stop_block(tp, RCVBDI_MODE, RCVBDI_MODE_ENABLE, silent);
	err |= tg3_stop_block(tp, RCVLPC_MODE, RCVLPC_MODE_ENABLE, silent);
	err |= tg3_stop_block(tp, RCVLSC_MODE, RCVLSC_MODE_ENABLE, silent);
	err |= tg3_stop_block(tp, RCVDBDI_MODE, RCVDBDI_MODE_ENABLE, silent);
	err |= tg3_stop_block(tp, RCVDCC_MODE, RCVDCC_MODE_ENABLE, silent);
	err |= tg3_stop_block(tp, RCVCC_MODE, RCVCC_MODE_ENABLE, silent);

	err |= tg3_stop_block(tp, SNDBDS_MODE, SNDBDS_MODE_ENABLE, silent);
	err |= tg3_stop_block(tp, SNDBDI_MODE, SNDBDI_MODE_ENABLE, silent);
	err |= tg3_stop_block(tp, SNDDATAI_MODE, SNDDATAI_MODE_ENABLE, silent);
	err |= tg3_stop_block(tp, RDMAC_MODE, RDMAC_MODE_ENABLE, silent);
	err |= tg3_stop_block(tp, SNDDATAC_MODE, SNDDATAC_MODE_ENABLE, silent);
	err |= tg3_stop_block(tp, DMAC_MODE, DMAC_MODE_ENABLE, silent);
	err |= tg3_stop_block(tp, SNDBDC_MODE, SNDBDC_MODE_ENABLE, silent);

	tp->mac_mode &= ~MAC_MODE_TDE_ENABLE;
	tw32_f(MAC_MODE, tp->mac_mode);
	udelay(40);

	tp->tx_mode &= ~TX_MODE_ENABLE;
	tw32_f(MAC_TX_MODE, tp->tx_mode);

	for (i = 0; i < MAX_WAIT_CNT; i++) {
		udelay(100);
		if (!(tr32(MAC_TX_MODE) & TX_MODE_ENABLE))
			break;
	}
	if (i >= MAX_WAIT_CNT) {
		printk(KERN_ERR PFX "tg3_abort_hw timed out for %s, "
		       "TX_MODE_ENABLE will not clear MAC_TX_MODE=%08x\n",
		       tp->dev->name, tr32(MAC_TX_MODE));
		err |= -ENODEV;
	}

	err |= tg3_stop_block(tp, HOSTCC_MODE, HOSTCC_MODE_ENABLE, silent);
	err |= tg3_stop_block(tp, WDMAC_MODE, WDMAC_MODE_ENABLE, silent);
	err |= tg3_stop_block(tp, MBFREE_MODE, MBFREE_MODE_ENABLE, silent);

	tw32(FTQ_RESET, 0xffffffff);
	tw32(FTQ_RESET, 0x00000000);

	err |= tg3_stop_block(tp, BUFMGR_MODE, BUFMGR_MODE_ENABLE, silent);
	err |= tg3_stop_block(tp, MEMARB_MODE, MEMARB_MODE_ENABLE, silent);

	if (tp->hw_status)
		memset(tp->hw_status, 0, TG3_HW_STATUS_SIZE);
	if (tp->hw_stats)
		memset(tp->hw_stats, 0, sizeof(struct tg3_hw_stats));

	return err;
}

/* tp->lock is held. */
static int tg3_nvram_lock(struct tg3 *tp)
{
	if (tp->tg3_flags & TG3_FLAG_NVRAM) {
		int i;

		if (tp->nvram_lock_cnt == 0) {
			tw32(NVRAM_SWARB, SWARB_REQ_SET1);
			for (i = 0; i < 8000; i++) {
				if (tr32(NVRAM_SWARB) & SWARB_GNT1)
					break;
				udelay(20);
			}
			if (i == 8000) {
				tw32(NVRAM_SWARB, SWARB_REQ_CLR1);
				return -ENODEV;
			}
		}
		tp->nvram_lock_cnt++;
	}
	return 0;
}

/* tp->lock is held. */
static void tg3_nvram_unlock(struct tg3 *tp)
{
	if (tp->tg3_flags & TG3_FLAG_NVRAM) {
		if (tp->nvram_lock_cnt > 0)
			tp->nvram_lock_cnt--;
		if (tp->nvram_lock_cnt == 0)
			tw32_f(NVRAM_SWARB, SWARB_REQ_CLR1);
	}
}

/* tp->lock is held. */
static void tg3_enable_nvram_access(struct tg3 *tp)
{
	if ((tp->tg3_flags2 & TG3_FLG2_5750_PLUS) &&
	    !(tp->tg3_flags2 & TG3_FLG2_PROTECTED_NVRAM)) {
		u32 nvaccess = tr32(NVRAM_ACCESS);

		tw32(NVRAM_ACCESS, nvaccess | ACCESS_ENABLE);
	}
}

/* tp->lock is held. */
static void tg3_disable_nvram_access(struct tg3 *tp)
{
	if ((tp->tg3_flags2 & TG3_FLG2_5750_PLUS) &&
	    !(tp->tg3_flags2 & TG3_FLG2_PROTECTED_NVRAM)) {
		u32 nvaccess = tr32(NVRAM_ACCESS);

		tw32(NVRAM_ACCESS, nvaccess & ~ACCESS_ENABLE);
	}
}

static void tg3_ape_send_event(struct tg3 *tp, u32 event)
{
	int i;
	u32 apedata;

	apedata = tg3_ape_read32(tp, TG3_APE_SEG_SIG);
	if (apedata != APE_SEG_SIG_MAGIC)
		return;

	apedata = tg3_ape_read32(tp, TG3_APE_FW_STATUS);
	if (!(apedata & APE_FW_STATUS_READY))
		return;

	/* Wait for up to 1 millisecond for APE to service previous event. */
	for (i = 0; i < 10; i++) {
		if (tg3_ape_lock(tp, TG3_APE_LOCK_MEM))
			return;

		apedata = tg3_ape_read32(tp, TG3_APE_EVENT_STATUS);

		if (!(apedata & APE_EVENT_STATUS_EVENT_PENDING))
			tg3_ape_write32(tp, TG3_APE_EVENT_STATUS,
					event | APE_EVENT_STATUS_EVENT_PENDING);

		tg3_ape_unlock(tp, TG3_APE_LOCK_MEM);

		if (!(apedata & APE_EVENT_STATUS_EVENT_PENDING))
			break;

		udelay(100);
	}

	if (!(apedata & APE_EVENT_STATUS_EVENT_PENDING))
		tg3_ape_write32(tp, TG3_APE_EVENT, APE_EVENT_1);
}

static void tg3_ape_driver_state_change(struct tg3 *tp, int kind)
{
	u32 event;
	u32 apedata;

	if (!(tp->tg3_flags3 & TG3_FLG3_ENABLE_APE))
		return;

	switch (kind) {
		case RESET_KIND_INIT:
			tg3_ape_write32(tp, TG3_APE_HOST_SEG_SIG,
					APE_HOST_SEG_SIG_MAGIC);
			tg3_ape_write32(tp, TG3_APE_HOST_SEG_LEN,
					APE_HOST_SEG_LEN_MAGIC);
			apedata = tg3_ape_read32(tp, TG3_APE_HOST_INIT_COUNT);
			tg3_ape_write32(tp, TG3_APE_HOST_INIT_COUNT, ++apedata);
			tg3_ape_write32(tp, TG3_APE_HOST_DRIVER_ID,
					APE_HOST_DRIVER_ID_MAGIC);
			tg3_ape_write32(tp, TG3_APE_HOST_BEHAVIOR,
					APE_HOST_BEHAV_NO_PHYLOCK);

			event = APE_EVENT_STATUS_STATE_START;
			break;
		case RESET_KIND_SHUTDOWN:
			/* With the interface we are currently using,
			 * APE does not track driver state.  Wiping
			 * out the HOST SEGMENT SIGNATURE forces
			 * the APE to assume OS absent status.
			 */
			tg3_ape_write32(tp, TG3_APE_HOST_SEG_SIG, 0x0);

			event = APE_EVENT_STATUS_STATE_UNLOAD;
			break;
		case RESET_KIND_SUSPEND:
			event = APE_EVENT_STATUS_STATE_SUSPEND;
			break;
		default:
			return;
	}

	event |= APE_EVENT_STATUS_DRIVER_EVNT | APE_EVENT_STATUS_STATE_CHNGE;

	tg3_ape_send_event(tp, event);
}

/* tp->lock is held. */
static void tg3_write_sig_pre_reset(struct tg3 *tp, int kind)
{
	tg3_write_mem(tp, NIC_SRAM_FIRMWARE_MBOX,
		      NIC_SRAM_FIRMWARE_MBOX_MAGIC1);

	if (tp->tg3_flags2 & TG3_FLG2_ASF_NEW_HANDSHAKE) {
		switch (kind) {
		case RESET_KIND_INIT:
			tg3_write_mem(tp, NIC_SRAM_FW_DRV_STATE_MBOX,
				      DRV_STATE_START);
			break;

		case RESET_KIND_SHUTDOWN:
			tg3_write_mem(tp, NIC_SRAM_FW_DRV_STATE_MBOX,
				      DRV_STATE_UNLOAD);
			break;

		case RESET_KIND_SUSPEND:
			tg3_write_mem(tp, NIC_SRAM_FW_DRV_STATE_MBOX,
				      DRV_STATE_SUSPEND);
			break;

		default:
			break;
		}
	}

	if (kind == RESET_KIND_INIT ||
	    kind == RESET_KIND_SUSPEND)
		tg3_ape_driver_state_change(tp, kind);
}

/* tp->lock is held. */
static void tg3_write_sig_post_reset(struct tg3 *tp, int kind)
{
	if (tp->tg3_flags2 & TG3_FLG2_ASF_NEW_HANDSHAKE) {
		switch (kind) {
		case RESET_KIND_INIT:
			tg3_write_mem(tp, NIC_SRAM_FW_DRV_STATE_MBOX,
				      DRV_STATE_START_DONE);
			break;

		case RESET_KIND_SHUTDOWN:
			tg3_write_mem(tp, NIC_SRAM_FW_DRV_STATE_MBOX,
				      DRV_STATE_UNLOAD_DONE);
			break;

		default:
			break;
		}
	}

	if (kind == RESET_KIND_SHUTDOWN)
		tg3_ape_driver_state_change(tp, kind);
}

/* tp->lock is held. */
static void tg3_write_sig_legacy(struct tg3 *tp, int kind)
{
	if (tp->tg3_flags & TG3_FLAG_ENABLE_ASF) {
		switch (kind) {
		case RESET_KIND_INIT:
			tg3_write_mem(tp, NIC_SRAM_FW_DRV_STATE_MBOX,
				      DRV_STATE_START);
			break;

		case RESET_KIND_SHUTDOWN:
			tg3_write_mem(tp, NIC_SRAM_FW_DRV_STATE_MBOX,
				      DRV_STATE_UNLOAD);
			break;

		case RESET_KIND_SUSPEND:
			tg3_write_mem(tp, NIC_SRAM_FW_DRV_STATE_MBOX,
				      DRV_STATE_SUSPEND);
			break;

		default:
			break;
		}
	}
}

static int tg3_poll_fw(struct tg3 *tp)
{
	int i;
	u32 val;

	if (GET_ASIC_REV(tp->pci_chip_rev_id) == ASIC_REV_5906) {
		/* Wait up to 20ms for init done. */
		for (i = 0; i < 200; i++) {
			if (tr32(VCPU_STATUS) & VCPU_STATUS_INIT_DONE)
				return 0;
			udelay(100);
		}
		return -ENODEV;
	}

	/* Wait for firmware initialization to complete. */
	for (i = 0; i < 100000; i++) {
		tg3_read_mem(tp, NIC_SRAM_FIRMWARE_MBOX, &val);
		if (val == ~NIC_SRAM_FIRMWARE_MBOX_MAGIC1)
			break;
		udelay(10);
	}

	/* Chip might not be fitted with firmware.  Some Sun onboard
	 * parts are configured like that.  So don't signal the timeout
	 * of the above loop as an error, but do report the lack of
	 * running firmware once.
	 */
	if (i >= 100000 &&
	    !(tp->tg3_flags2 & TG3_FLG2_NO_FWARE_REPORTED)) {
		tp->tg3_flags2 |= TG3_FLG2_NO_FWARE_REPORTED;

		printk(KERN_INFO PFX "%s: No firmware running.\n",
		       tp->dev->name);
	}

	return 0;
}

/* Save PCI command register before chip reset */
static void tg3_save_pci_state(struct tg3 *tp)
{
	pci_read_config_word(tp->pdev, PCI_COMMAND, &tp->pci_cmd);
}

/* Restore PCI state after chip reset */
static void tg3_restore_pci_state(struct tg3 *tp)
{
	u32 val;

	/* Re-enable indirect register accesses. */
	pci_write_config_dword(tp->pdev, TG3PCI_MISC_HOST_CTRL,
			       tp->misc_host_ctrl);

	/* Set MAX PCI retry to zero. */
	val = (PCISTATE_ROM_ENABLE | PCISTATE_ROM_RETRY_ENABLE);
	if (tp->pci_chip_rev_id == CHIPREV_ID_5704_A0 &&
	    (tp->tg3_flags & TG3_FLAG_PCIX_MODE))
		val |= PCISTATE_RETRY_SAME_DMA;
	/* Allow reads and writes to the APE register and memory space. */
	if (tp->tg3_flags3 & TG3_FLG3_ENABLE_APE)
		val |= PCISTATE_ALLOW_APE_CTLSPC_WR |
		       PCISTATE_ALLOW_APE_SHMEM_WR;
	pci_write_config_dword(tp->pdev, TG3PCI_PCISTATE, val);

	pci_write_config_word(tp->pdev, PCI_COMMAND, tp->pci_cmd);

	if (GET_ASIC_REV(tp->pci_chip_rev_id) != ASIC_REV_5785) {
		if (tp->tg3_flags2 & TG3_FLG2_PCI_EXPRESS)
			pcie_set_readrq(tp->pdev, 4096);
		else {
			pci_write_config_byte(tp->pdev, PCI_CACHE_LINE_SIZE,
					      tp->pci_cacheline_sz);
			pci_write_config_byte(tp->pdev, PCI_LATENCY_TIMER,
					      tp->pci_lat_timer);
		}
	}

	/* Make sure PCI-X relaxed ordering bit is clear. */
	if (tp->tg3_flags & TG3_FLAG_PCIX_MODE) {
		u16 pcix_cmd;

		pci_read_config_word(tp->pdev, tp->pcix_cap + PCI_X_CMD,
				     &pcix_cmd);
		pcix_cmd &= ~PCI_X_CMD_ERO;
		pci_write_config_word(tp->pdev, tp->pcix_cap + PCI_X_CMD,
				      pcix_cmd);
	}

	if (tp->tg3_flags2 & TG3_FLG2_5780_CLASS) {

		/* Chip reset on 5780 will reset MSI enable bit,
		 * so need to restore it.
		 */
		if (tp->tg3_flags2 & TG3_FLG2_USING_MSI) {
			u16 ctrl;

			pci_read_config_word(tp->pdev,
					     tp->msi_cap + PCI_MSI_FLAGS,
					     &ctrl);
			pci_write_config_word(tp->pdev,
					      tp->msi_cap + PCI_MSI_FLAGS,
					      ctrl | PCI_MSI_FLAGS_ENABLE);
			val = tr32(MSGINT_MODE);
			tw32(MSGINT_MODE, val | MSGINT_MODE_ENABLE);
		}
	}
}

static void tg3_stop_fw(struct tg3 *);

/* tp->lock is held. */
static int tg3_chip_reset(struct tg3 *tp)
{
	u32 val;
	void (*write_op)(struct tg3 *, u32, u32);
	int err;

	tg3_nvram_lock(tp);

	tg3_mdio_stop(tp);

	tg3_ape_lock(tp, TG3_APE_LOCK_GRC);

	/* No matching tg3_nvram_unlock() after this because
	 * chip reset below will undo the nvram lock.
	 */
	tp->nvram_lock_cnt = 0;

	/* GRC_MISC_CFG core clock reset will clear the memory
	 * enable bit in PCI register 4 and the MSI enable bit
	 * on some chips, so we save relevant registers here.
	 */
	tg3_save_pci_state(tp);

	if (GET_ASIC_REV(tp->pci_chip_rev_id) == ASIC_REV_5752 ||
	    (tp->tg3_flags3 & TG3_FLG3_5755_PLUS))
		tw32(GRC_FASTBOOT_PC, 0);

	/*
	 * We must avoid the readl() that normally takes place.
	 * It locks machines, causes machine checks, and other
	 * fun things.  So, temporarily disable the 5701
	 * hardware workaround, while we do the reset.
	 */
	write_op = tp->write32;
	if (write_op == tg3_write_flush_reg32)
		tp->write32 = tg3_write32;

	/* Prevent the irq handler from reading or writing PCI registers
	 * during chip reset when the memory enable bit in the PCI command
	 * register may be cleared.  The chip does not generate interrupt
	 * at this time, but the irq handler may still be called due to irq
	 * sharing or irqpoll.
	 */
	tp->tg3_flags |= TG3_FLAG_CHIP_RESETTING;
	if (tp->hw_status) {
		tp->hw_status->status = 0;
		tp->hw_status->status_tag = 0;
	}
	tp->last_tag = 0;
	smp_mb();
	synchronize_irq(tp->pdev->irq);

	/* do the reset */
	val = GRC_MISC_CFG_CORECLK_RESET;

	if (tp->tg3_flags2 & TG3_FLG2_PCI_EXPRESS) {
		if (tr32(0x7e2c) == 0x60) {
			tw32(0x7e2c, 0x20);
		}
		if (tp->pci_chip_rev_id != CHIPREV_ID_5750_A0) {
			tw32(GRC_MISC_CFG, (1 << 29));
			val |= (1 << 29);
		}
	}

	if (GET_ASIC_REV(tp->pci_chip_rev_id) == ASIC_REV_5906) {
		tw32(VCPU_STATUS, tr32(VCPU_STATUS) | VCPU_STATUS_DRV_RESET);
		tw32(GRC_VCPU_EXT_CTRL,
		     tr32(GRC_VCPU_EXT_CTRL) & ~GRC_VCPU_EXT_CTRL_HALT_CPU);
	}

	if (tp->tg3_flags2 & TG3_FLG2_5705_PLUS)
		val |= GRC_MISC_CFG_KEEP_GPHY_POWER;
	tw32(GRC_MISC_CFG, val);

	/* restore 5701 hardware bug workaround write method */
	tp->write32 = write_op;

	/* Unfortunately, we have to delay before the PCI read back.
	 * Some 575X chips even will not respond to a PCI cfg access
	 * when the reset command is given to the chip.
	 *
	 * How do these hardware designers expect things to work
	 * properly if the PCI write is posted for a long period
	 * of time?  It is always necessary to have some method by
	 * which a register read back can occur to push the write
	 * out which does the reset.
	 *
	 * For most tg3 variants the trick below was working.
	 * Ho hum...
	 */
	udelay(120);

	/* Flush PCI posted writes.  The normal MMIO registers
	 * are inaccessible at this time so this is the only
	 * way to make this reliably (actually, this is no longer
	 * the case, see above).  I tried to use indirect
	 * register read/write but this upset some 5701 variants.
	 */
	pci_read_config_dword(tp->pdev, PCI_COMMAND, &val);

	udelay(120);

	if ((tp->tg3_flags2 & TG3_FLG2_PCI_EXPRESS) && tp->pcie_cap) {
		if (tp->pci_chip_rev_id == CHIPREV_ID_5750_A0) {
			int i;
			u32 cfg_val;

			/* Wait for link training to complete.  */
			for (i = 0; i < 5000; i++)
				udelay(100);

			pci_read_config_dword(tp->pdev, 0xc4, &cfg_val);
			pci_write_config_dword(tp->pdev, 0xc4,
					       cfg_val | (1 << 15));
		}

		/* Set PCIE max payload size to 128 bytes and
		 * clear the "no snoop" and "relaxed ordering" bits.
		 */
		pci_write_config_word(tp->pdev,
				      tp->pcie_cap + PCI_EXP_DEVCTL,
				      0);

		pcie_set_readrq(tp->pdev, 4096);

		/* Clear error status */
		pci_write_config_word(tp->pdev,
				      tp->pcie_cap + PCI_EXP_DEVSTA,
				      PCI_EXP_DEVSTA_CED |
				      PCI_EXP_DEVSTA_NFED |
				      PCI_EXP_DEVSTA_FED |
				      PCI_EXP_DEVSTA_URD);
	}

	tg3_restore_pci_state(tp);

	tp->tg3_flags &= ~TG3_FLAG_CHIP_RESETTING;

	val = 0;
	if (tp->tg3_flags2 & TG3_FLG2_5780_CLASS)
		val = tr32(MEMARB_MODE);
	tw32(MEMARB_MODE, val | MEMARB_MODE_ENABLE);

	if (tp->pci_chip_rev_id == CHIPREV_ID_5750_A3) {
		tg3_stop_fw(tp);
		tw32(0x5000, 0x400);
	}

	tw32(GRC_MODE, tp->grc_mode);

	if (tp->pci_chip_rev_id == CHIPREV_ID_5705_A0) {
		val = tr32(0xc4);

		tw32(0xc4, val | (1 << 15));
	}

	if ((tp->nic_sram_data_cfg & NIC_SRAM_DATA_CFG_MINI_PCI) != 0 &&
	    GET_ASIC_REV(tp->pci_chip_rev_id) == ASIC_REV_5705) {
		tp->pci_clock_ctrl |= CLOCK_CTRL_CLKRUN_OENABLE;
		if (tp->pci_chip_rev_id == CHIPREV_ID_5705_A0)
			tp->pci_clock_ctrl |= CLOCK_CTRL_FORCE_CLKRUN;
		tw32(TG3PCI_CLOCK_CTRL, tp->pci_clock_ctrl);
	}

	if (tp->tg3_flags2 & TG3_FLG2_PHY_SERDES) {
		tp->mac_mode = MAC_MODE_PORT_MODE_TBI;
		tw32_f(MAC_MODE, tp->mac_mode);
	} else if (tp->tg3_flags2 & TG3_FLG2_MII_SERDES) {
		tp->mac_mode = MAC_MODE_PORT_MODE_GMII;
		tw32_f(MAC_MODE, tp->mac_mode);
	} else if (tp->tg3_flags3 & TG3_FLG3_ENABLE_APE) {
		tp->mac_mode &= (MAC_MODE_APE_TX_EN | MAC_MODE_APE_RX_EN);
		if (tp->mac_mode & MAC_MODE_APE_TX_EN)
			tp->mac_mode |= MAC_MODE_TDE_ENABLE;
		tw32_f(MAC_MODE, tp->mac_mode);
	} else
		tw32_f(MAC_MODE, 0);
	udelay(40);

	tg3_mdio_start(tp);

	tg3_ape_unlock(tp, TG3_APE_LOCK_GRC);

	err = tg3_poll_fw(tp);
	if (err)
		return err;

	if ((tp->tg3_flags2 & TG3_FLG2_PCI_EXPRESS) &&
	    tp->pci_chip_rev_id != CHIPREV_ID_5750_A0) {
		val = tr32(0x7c00);

		tw32(0x7c00, val | (1 << 25));
	}

	/* Reprobe ASF enable state.  */
	tp->tg3_flags &= ~TG3_FLAG_ENABLE_ASF;
	tp->tg3_flags2 &= ~TG3_FLG2_ASF_NEW_HANDSHAKE;
	tg3_read_mem(tp, NIC_SRAM_DATA_SIG, &val);
	if (val == NIC_SRAM_DATA_SIG_MAGIC) {
		u32 nic_cfg;

		tg3_read_mem(tp, NIC_SRAM_DATA_CFG, &nic_cfg);
		if (nic_cfg & NIC_SRAM_DATA_CFG_ASF_ENABLE) {
			tp->tg3_flags |= TG3_FLAG_ENABLE_ASF;
			tp->last_event_jiffies = jiffies;
			if (tp->tg3_flags2 & TG3_FLG2_5750_PLUS)
				tp->tg3_flags2 |= TG3_FLG2_ASF_NEW_HANDSHAKE;
		}
	}

	return 0;
}

/* tp->lock is held. */
static void tg3_stop_fw(struct tg3 *tp)
{
	if ((tp->tg3_flags & TG3_FLAG_ENABLE_ASF) &&
	   !(tp->tg3_flags3 & TG3_FLG3_ENABLE_APE)) {
		/* Wait for RX cpu to ACK the previous event. */
		tg3_wait_for_event_ack(tp);

		tg3_write_mem(tp, NIC_SRAM_FW_CMD_MBOX, FWCMD_NICDRV_PAUSE_FW);

		tg3_generate_fw_event(tp);

		/* Wait for RX cpu to ACK this event. */
		tg3_wait_for_event_ack(tp);
	}
}

/* tp->lock is held. */
static int tg3_halt(struct tg3 *tp, int kind, int silent)
{
	int err;

	tg3_stop_fw(tp);

	tg3_write_sig_pre_reset(tp, kind);

	tg3_abort_hw(tp, silent);
	err = tg3_chip_reset(tp);

	tg3_write_sig_legacy(tp, kind);
	tg3_write_sig_post_reset(tp, kind);

	if (err)
		return err;

	return 0;
}

#define RX_CPU_SCRATCH_BASE	0x30000
#define RX_CPU_SCRATCH_SIZE	0x04000
#define TX_CPU_SCRATCH_BASE	0x34000
#define TX_CPU_SCRATCH_SIZE	0x04000

/* tp->lock is held. */
static int tg3_halt_cpu(struct tg3 *tp, u32 offset)
{
	int i;

	BUG_ON(offset == TX_CPU_BASE &&
	    (tp->tg3_flags2 & TG3_FLG2_5705_PLUS));

	if (GET_ASIC_REV(tp->pci_chip_rev_id) == ASIC_REV_5906) {
		u32 val = tr32(GRC_VCPU_EXT_CTRL);

		tw32(GRC_VCPU_EXT_CTRL, val | GRC_VCPU_EXT_CTRL_HALT_CPU);
		return 0;
	}
	if (offset == RX_CPU_BASE) {
		for (i = 0; i < 10000; i++) {
			tw32(offset + CPU_STATE, 0xffffffff);
			tw32(offset + CPU_MODE,  CPU_MODE_HALT);
			if (tr32(offset + CPU_MODE) & CPU_MODE_HALT)
				break;
		}

		tw32(offset + CPU_STATE, 0xffffffff);
		tw32_f(offset + CPU_MODE,  CPU_MODE_HALT);
		udelay(10);
	} else {
		for (i = 0; i < 10000; i++) {
			tw32(offset + CPU_STATE, 0xffffffff);
			tw32(offset + CPU_MODE,  CPU_MODE_HALT);
			if (tr32(offset + CPU_MODE) & CPU_MODE_HALT)
				break;
		}
	}

	if (i >= 10000) {
		printk(KERN_ERR PFX "tg3_reset_cpu timed out for %s, "
		       "and %s CPU\n",
		       tp->dev->name,
		       (offset == RX_CPU_BASE ? "RX" : "TX"));
		return -ENODEV;
	}

	/* Clear firmware's nvram arbitration. */
	if (tp->tg3_flags & TG3_FLAG_NVRAM)
		tw32(NVRAM_SWARB, SWARB_REQ_CLR0);
	return 0;
}

struct fw_info {
	unsigned int fw_base;
	unsigned int fw_len;
	const __be32 *fw_data;
};

/* tp->lock is held. */
static int tg3_load_firmware_cpu(struct tg3 *tp, u32 cpu_base, u32 cpu_scratch_base,
				 int cpu_scratch_size, struct fw_info *info)
{
	int err, lock_err, i;
	void (*write_op)(struct tg3 *, u32, u32);

	if (cpu_base == TX_CPU_BASE &&
	    (tp->tg3_flags2 & TG3_FLG2_5705_PLUS)) {
		printk(KERN_ERR PFX "tg3_load_firmware_cpu: Trying to load "
		       "TX cpu firmware on %s which is 5705.\n",
		       tp->dev->name);
		return -EINVAL;
	}

	if (tp->tg3_flags2 & TG3_FLG2_5705_PLUS)
		write_op = tg3_write_mem;
	else
		write_op = tg3_write_indirect_reg32;

	/* It is possible that bootcode is still loading at this point.
	 * Get the nvram lock first before halting the cpu.
	 */
	lock_err = tg3_nvram_lock(tp);
	err = tg3_halt_cpu(tp, cpu_base);
	if (!lock_err)
		tg3_nvram_unlock(tp);
	if (err)
		goto out;

	for (i = 0; i < cpu_scratch_size; i += sizeof(u32))
		write_op(tp, cpu_scratch_base + i, 0);
	tw32(cpu_base + CPU_STATE, 0xffffffff);
	tw32(cpu_base + CPU_MODE, tr32(cpu_base+CPU_MODE)|CPU_MODE_HALT);
	for (i = 0; i < (info->fw_len / sizeof(u32)); i++)
		write_op(tp, (cpu_scratch_base +
			      (info->fw_base & 0xffff) +
			      (i * sizeof(u32))),
			      be32_to_cpu(info->fw_data[i]));

	err = 0;

out:
	return err;
}

/* tp->lock is held. */
static int tg3_load_5701_a0_firmware_fix(struct tg3 *tp)
{
	struct fw_info info;
	const __be32 *fw_data;
	int err, i;

	fw_data = (void *)tp->fw->data;

	/* Firmware blob starts with version numbers, followed by
	   start address and length. We are setting complete length.
	   length = end_address_of_bss - start_address_of_text.
	   Remainder is the blob to be loaded contiguously
	   from start address. */

	info.fw_base = be32_to_cpu(fw_data[1]);
	info.fw_len = tp->fw->size-12;
	info.fw_data = &fw_data[3];

	err = tg3_load_firmware_cpu(tp, RX_CPU_BASE,
				    RX_CPU_SCRATCH_BASE, RX_CPU_SCRATCH_SIZE,
				    &info);
	if (err)
		return err;

	err = tg3_load_firmware_cpu(tp, TX_CPU_BASE,
				    TX_CPU_SCRATCH_BASE, TX_CPU_SCRATCH_SIZE,
				    &info);
	if (err)
		return err;

	/* Now startup only the RX cpu. */
	tw32(RX_CPU_BASE + CPU_STATE, 0xffffffff);
	tw32_f(RX_CPU_BASE + CPU_PC,    info.fw_base);

	for (i = 0; i < 5; i++) {
		if (tr32(RX_CPU_BASE + CPU_PC) == info.fw_base)
			break;
		tw32(RX_CPU_BASE + CPU_STATE, 0xffffffff);
		tw32(RX_CPU_BASE + CPU_MODE,  CPU_MODE_HALT);
		tw32_f(RX_CPU_BASE + CPU_PC,    info.fw_base);
		udelay(1000);
	}
	if (i >= 5) {
		printk(KERN_ERR PFX "tg3_load_firmware fails for %s "
		       "to set RX CPU PC, is %08x should be %08x\n",
		       tp->dev->name, tr32(RX_CPU_BASE + CPU_PC),
		       info.fw_base);
		return -ENODEV;
	}
	tw32(RX_CPU_BASE + CPU_STATE, 0xffffffff);
	tw32_f(RX_CPU_BASE + CPU_MODE,  0x00000000);

	return 0;
}

/* 5705 needs a special version of the TSO firmware.  */

/* tp->lock is held. */
static int tg3_load_tso_firmware(struct tg3 *tp)
{
	struct fw_info info;
	const __be32 *fw_data;
	unsigned long cpu_base, cpu_scratch_base, cpu_scratch_size;
	int err, i;

	if (tp->tg3_flags2 & TG3_FLG2_HW_TSO)
		return 0;

	fw_data = (void *)tp->fw->data;

	/* Firmware blob starts with version numbers, followed by
	   start address and length. We are setting complete length.
	   length = end_address_of_bss - start_address_of_text.
	   Remainder is the blob to be loaded contiguously
	   from start address. */

	info.fw_base = be32_to_cpu(fw_data[1]);
	cpu_scratch_size = tp->fw_len;
	info.fw_len = tp->fw->size-12;
	info.fw_data = &fw_data[3];

	if (GET_ASIC_REV(tp->pci_chip_rev_id) == ASIC_REV_5705) {
		cpu_base = RX_CPU_BASE;
		cpu_scratch_base = NIC_SRAM_MBUF_POOL_BASE5705;
	} else {
		cpu_base = TX_CPU_BASE;
		cpu_scratch_base = TX_CPU_SCRATCH_BASE;
		cpu_scratch_size = TX_CPU_SCRATCH_SIZE;
	}

	err = tg3_load_firmware_cpu(tp, cpu_base,
				    cpu_scratch_base, cpu_scratch_size,
				    &info);
	if (err)
		return err;

	/* Now startup the cpu. */
	tw32(cpu_base + CPU_STATE, 0xffffffff);
	tw32_f(cpu_base + CPU_PC,    info.fw_base);

	for (i = 0; i < 5; i++) {
		if (tr32(cpu_base + CPU_PC) == info.fw_base)
			break;
		tw32(cpu_base + CPU_STATE, 0xffffffff);
		tw32(cpu_base + CPU_MODE,  CPU_MODE_HALT);
		tw32_f(cpu_base + CPU_PC,    info.fw_base);
		udelay(1000);
	}
	if (i >= 5) {
		printk(KERN_ERR PFX "tg3_load_tso_firmware fails for %s "
		       "to set CPU PC, is %08x should be %08x\n",
		       tp->dev->name, tr32(cpu_base + CPU_PC),
		       info.fw_base);
		return -ENODEV;
	}
	tw32(cpu_base + CPU_STATE, 0xffffffff);
	tw32_f(cpu_base + CPU_MODE,  0x00000000);
	return 0;
}


static int tg3_set_mac_addr(struct net_device *dev, void *p)
{
	struct tg3 *tp = netdev_priv(dev);
	struct sockaddr *addr = p;
	int err = 0, skip_mac_1 = 0;

	if (!is_valid_ether_addr(addr->sa_data))
		return -EINVAL;

	memcpy(dev->dev_addr, addr->sa_data, dev->addr_len);

	if (!netif_running(dev))
		return 0;

	if (tp->tg3_flags & TG3_FLAG_ENABLE_ASF) {
		u32 addr0_high, addr0_low, addr1_high, addr1_low;

		addr0_high = tr32(MAC_ADDR_0_HIGH);
		addr0_low = tr32(MAC_ADDR_0_LOW);
		addr1_high = tr32(MAC_ADDR_1_HIGH);
		addr1_low = tr32(MAC_ADDR_1_LOW);

		/* Skip MAC addr 1 if ASF is using it. */
		if ((addr0_high != addr1_high || addr0_low != addr1_low) &&
		    !(addr1_high == 0 && addr1_low == 0))
			skip_mac_1 = 1;
	}
	spin_lock_bh(&tp->lock);
	__tg3_set_mac_addr(tp, skip_mac_1);
	spin_unlock_bh(&tp->lock);

	return err;
}

/* tp->lock is held. */
static void tg3_set_bdinfo(struct tg3 *tp, u32 bdinfo_addr,
			   dma_addr_t mapping, u32 maxlen_flags,
			   u32 nic_addr)
{
	tg3_write_mem(tp,
		      (bdinfo_addr + TG3_BDINFO_HOST_ADDR + TG3_64BIT_REG_HIGH),
		      ((u64) mapping >> 32));
	tg3_write_mem(tp,
		      (bdinfo_addr + TG3_BDINFO_HOST_ADDR + TG3_64BIT_REG_LOW),
		      ((u64) mapping & 0xffffffff));
	tg3_write_mem(tp,
		      (bdinfo_addr + TG3_BDINFO_MAXLEN_FLAGS),
		       maxlen_flags);

	if (!(tp->tg3_flags2 & TG3_FLG2_5705_PLUS))
		tg3_write_mem(tp,
			      (bdinfo_addr + TG3_BDINFO_NIC_ADDR),
			      nic_addr);
}

static void __tg3_set_rx_mode(struct net_device *);
static void __tg3_set_coalesce(struct tg3 *tp, struct ethtool_coalesce *ec)
{
	tw32(HOSTCC_RXCOL_TICKS, ec->rx_coalesce_usecs);
	tw32(HOSTCC_TXCOL_TICKS, ec->tx_coalesce_usecs);
	tw32(HOSTCC_RXMAX_FRAMES, ec->rx_max_coalesced_frames);
	tw32(HOSTCC_TXMAX_FRAMES, ec->tx_max_coalesced_frames);
	if (!(tp->tg3_flags2 & TG3_FLG2_5705_PLUS)) {
		tw32(HOSTCC_RXCOAL_TICK_INT, ec->rx_coalesce_usecs_irq);
		tw32(HOSTCC_TXCOAL_TICK_INT, ec->tx_coalesce_usecs_irq);
	}
	tw32(HOSTCC_RXCOAL_MAXF_INT, ec->rx_max_coalesced_frames_irq);
	tw32(HOSTCC_TXCOAL_MAXF_INT, ec->tx_max_coalesced_frames_irq);
	if (!(tp->tg3_flags2 & TG3_FLG2_5705_PLUS)) {
		u32 val = ec->stats_block_coalesce_usecs;

		if (!netif_carrier_ok(tp->dev))
			val = 0;

		tw32(HOSTCC_STAT_COAL_TICKS, val);
	}
}

/* tp->lock is held. */
static int tg3_reset_hw(struct tg3 *tp, int reset_phy)
{
	u32 val, rdmac_mode;
	int i, err, limit;

	tg3_disable_ints(tp);

	tg3_stop_fw(tp);

	tg3_write_sig_pre_reset(tp, RESET_KIND_INIT);

	if (tp->tg3_flags & TG3_FLAG_INIT_COMPLETE) {
		tg3_abort_hw(tp, 1);
	}

	if (reset_phy &&
	    !(tp->tg3_flags3 & TG3_FLG3_USE_PHYLIB))
		tg3_phy_reset(tp);

	err = tg3_chip_reset(tp);
	if (err)
		return err;

	tg3_write_sig_legacy(tp, RESET_KIND_INIT);

	if (GET_CHIP_REV(tp->pci_chip_rev_id) == CHIPREV_5784_AX) {
		val = tr32(TG3_CPMU_CTRL);
		val &= ~(CPMU_CTRL_LINK_AWARE_MODE | CPMU_CTRL_LINK_IDLE_MODE);
		tw32(TG3_CPMU_CTRL, val);

		val = tr32(TG3_CPMU_LSPD_10MB_CLK);
		val &= ~CPMU_LSPD_10MB_MACCLK_MASK;
		val |= CPMU_LSPD_10MB_MACCLK_6_25;
		tw32(TG3_CPMU_LSPD_10MB_CLK, val);

		val = tr32(TG3_CPMU_LNK_AWARE_PWRMD);
		val &= ~CPMU_LNK_AWARE_MACCLK_MASK;
		val |= CPMU_LNK_AWARE_MACCLK_6_25;
		tw32(TG3_CPMU_LNK_AWARE_PWRMD, val);

		val = tr32(TG3_CPMU_HST_ACC);
		val &= ~CPMU_HST_ACC_MACCLK_MASK;
		val |= CPMU_HST_ACC_MACCLK_6_25;
		tw32(TG3_CPMU_HST_ACC, val);
	}

	/* This works around an issue with Athlon chipsets on
	 * B3 tigon3 silicon.  This bit has no effect on any
	 * other revision.  But do not set this on PCI Express
	 * chips and don't even touch the clocks if the CPMU is present.
	 */
	if (!(tp->tg3_flags & TG3_FLAG_CPMU_PRESENT)) {
		if (!(tp->tg3_flags2 & TG3_FLG2_PCI_EXPRESS))
			tp->pci_clock_ctrl |= CLOCK_CTRL_DELAY_PCI_GRANT;
		tw32_f(TG3PCI_CLOCK_CTRL, tp->pci_clock_ctrl);
	}

	if (tp->pci_chip_rev_id == CHIPREV_ID_5704_A0 &&
	    (tp->tg3_flags & TG3_FLAG_PCIX_MODE)) {
		val = tr32(TG3PCI_PCISTATE);
		val |= PCISTATE_RETRY_SAME_DMA;
		tw32(TG3PCI_PCISTATE, val);
	}

	if (tp->tg3_flags3 & TG3_FLG3_ENABLE_APE) {
		/* Allow reads and writes to the
		 * APE register and memory space.
		 */
		val = tr32(TG3PCI_PCISTATE);
		val |= PCISTATE_ALLOW_APE_CTLSPC_WR |
		       PCISTATE_ALLOW_APE_SHMEM_WR;
		tw32(TG3PCI_PCISTATE, val);
	}

	if (GET_CHIP_REV(tp->pci_chip_rev_id) == CHIPREV_5704_BX) {
		/* Enable some hw fixes.  */
		val = tr32(TG3PCI_MSI_DATA);
		val |= (1 << 26) | (1 << 28) | (1 << 29);
		tw32(TG3PCI_MSI_DATA, val);
	}

	/* Descriptor ring init may make accesses to the
	 * NIC SRAM area to setup the TX descriptors, so we
	 * can only do this after the hardware has been
	 * successfully reset.
	 */
	err = tg3_init_rings(tp);
	if (err)
		return err;

	if (GET_ASIC_REV(tp->pci_chip_rev_id) != ASIC_REV_5784 &&
	    GET_ASIC_REV(tp->pci_chip_rev_id) != ASIC_REV_5761) {
		/* This value is determined during the probe time DMA
		 * engine test, tg3_test_dma.
		 */
		tw32(TG3PCI_DMA_RW_CTRL, tp->dma_rwctrl);
	}

	tp->grc_mode &= ~(GRC_MODE_HOST_SENDBDS |
			  GRC_MODE_4X_NIC_SEND_RINGS |
			  GRC_MODE_NO_TX_PHDR_CSUM |
			  GRC_MODE_NO_RX_PHDR_CSUM);
	tp->grc_mode |= GRC_MODE_HOST_SENDBDS;

	/* Pseudo-header checksum is done by hardware logic and not
	 * the offload processers, so make the chip do the pseudo-
	 * header checksums on receive.  For transmit it is more
	 * convenient to do the pseudo-header checksum in software
	 * as Linux does that on transmit for us in all cases.
	 */
	tp->grc_mode |= GRC_MODE_NO_TX_PHDR_CSUM;

	tw32(GRC_MODE,
	     tp->grc_mode |
	     (GRC_MODE_IRQ_ON_MAC_ATTN | GRC_MODE_HOST_STACKUP));

	/* Setup the timer prescalar register.  Clock is always 66Mhz. */
	val = tr32(GRC_MISC_CFG);
	val &= ~0xff;
	val |= (65 << GRC_MISC_CFG_PRESCALAR_SHIFT);
	tw32(GRC_MISC_CFG, val);

	/* Initialize MBUF/DESC pool. */
	if (tp->tg3_flags2 & TG3_FLG2_5750_PLUS) {
		/* Do nothing.  */
	} else if (GET_ASIC_REV(tp->pci_chip_rev_id) != ASIC_REV_5705) {
		tw32(BUFMGR_MB_POOL_ADDR, NIC_SRAM_MBUF_POOL_BASE);
		if (GET_ASIC_REV(tp->pci_chip_rev_id) == ASIC_REV_5704)
			tw32(BUFMGR_MB_POOL_SIZE, NIC_SRAM_MBUF_POOL_SIZE64);
		else
			tw32(BUFMGR_MB_POOL_SIZE, NIC_SRAM_MBUF_POOL_SIZE96);
		tw32(BUFMGR_DMA_DESC_POOL_ADDR, NIC_SRAM_DMA_DESC_POOL_BASE);
		tw32(BUFMGR_DMA_DESC_POOL_SIZE, NIC_SRAM_DMA_DESC_POOL_SIZE);
	}
	else if (tp->tg3_flags2 & TG3_FLG2_TSO_CAPABLE) {
		int fw_len;

		fw_len = tp->fw_len;
		fw_len = (fw_len + (0x80 - 1)) & ~(0x80 - 1);
		tw32(BUFMGR_MB_POOL_ADDR,
		     NIC_SRAM_MBUF_POOL_BASE5705 + fw_len);
		tw32(BUFMGR_MB_POOL_SIZE,
		     NIC_SRAM_MBUF_POOL_SIZE5705 - fw_len - 0xa00);
	}

	if (tp->dev->mtu <= ETH_DATA_LEN) {
		tw32(BUFMGR_MB_RDMA_LOW_WATER,
		     tp->bufmgr_config.mbuf_read_dma_low_water);
		tw32(BUFMGR_MB_MACRX_LOW_WATER,
		     tp->bufmgr_config.mbuf_mac_rx_low_water);
		tw32(BUFMGR_MB_HIGH_WATER,
		     tp->bufmgr_config.mbuf_high_water);
	} else {
		tw32(BUFMGR_MB_RDMA_LOW_WATER,
		     tp->bufmgr_config.mbuf_read_dma_low_water_jumbo);
		tw32(BUFMGR_MB_MACRX_LOW_WATER,
		     tp->bufmgr_config.mbuf_mac_rx_low_water_jumbo);
		tw32(BUFMGR_MB_HIGH_WATER,
		     tp->bufmgr_config.mbuf_high_water_jumbo);
	}
	tw32(BUFMGR_DMA_LOW_WATER,
	     tp->bufmgr_config.dma_low_water);
	tw32(BUFMGR_DMA_HIGH_WATER,
	     tp->bufmgr_config.dma_high_water);

	tw32(BUFMGR_MODE, BUFMGR_MODE_ENABLE | BUFMGR_MODE_ATTN_ENABLE);
	for (i = 0; i < 2000; i++) {
		if (tr32(BUFMGR_MODE) & BUFMGR_MODE_ENABLE)
			break;
		udelay(10);
	}
	if (i >= 2000) {
		printk(KERN_ERR PFX "tg3_reset_hw cannot enable BUFMGR for %s.\n",
		       tp->dev->name);
		return -ENODEV;
	}

	/* Setup replenish threshold. */
	val = tp->rx_pending / 8;
	if (val == 0)
		val = 1;
	else if (val > tp->rx_std_max_post)
		val = tp->rx_std_max_post;
	else if (GET_ASIC_REV(tp->pci_chip_rev_id) == ASIC_REV_5906) {
		if (tp->pci_chip_rev_id == CHIPREV_ID_5906_A1)
			tw32(ISO_PKT_TX, (tr32(ISO_PKT_TX) & ~0x3) | 0x2);

		if (val > (TG3_RX_INTERNAL_RING_SZ_5906 / 2))
			val = TG3_RX_INTERNAL_RING_SZ_5906 / 2;
	}

	tw32(RCVBDI_STD_THRESH, val);

	/* Initialize TG3_BDINFO's at:
	 *  RCVDBDI_STD_BD:	standard eth size rx ring
	 *  RCVDBDI_JUMBO_BD:	jumbo frame rx ring
	 *  RCVDBDI_MINI_BD:	small frame rx ring (??? does not work)
	 *
	 * like so:
	 *  TG3_BDINFO_HOST_ADDR:	high/low parts of DMA address of ring
	 *  TG3_BDINFO_MAXLEN_FLAGS:	(rx max buffer size << 16) |
	 *                              ring attribute flags
	 *  TG3_BDINFO_NIC_ADDR:	location of descriptors in nic SRAM
	 *
	 * Standard receive ring @ NIC_SRAM_RX_BUFFER_DESC, 512 entries.
	 * Jumbo receive ring @ NIC_SRAM_RX_JUMBO_BUFFER_DESC, 256 entries.
	 *
	 * The size of each ring is fixed in the firmware, but the location is
	 * configurable.
	 */
	tw32(RCVDBDI_STD_BD + TG3_BDINFO_HOST_ADDR + TG3_64BIT_REG_HIGH,
	     ((u64) tp->rx_std_mapping >> 32));
	tw32(RCVDBDI_STD_BD + TG3_BDINFO_HOST_ADDR + TG3_64BIT_REG_LOW,
	     ((u64) tp->rx_std_mapping & 0xffffffff));
	tw32(RCVDBDI_STD_BD + TG3_BDINFO_NIC_ADDR,
	     NIC_SRAM_RX_BUFFER_DESC);

	/* Don't even try to program the JUMBO/MINI buffer descriptor
	 * configs on 5705.
	 */
	if (tp->tg3_flags2 & TG3_FLG2_5705_PLUS) {
		tw32(RCVDBDI_STD_BD + TG3_BDINFO_MAXLEN_FLAGS,
		     RX_STD_MAX_SIZE_5705 << BDINFO_FLAGS_MAXLEN_SHIFT);
	} else {
		tw32(RCVDBDI_STD_BD + TG3_BDINFO_MAXLEN_FLAGS,
		     RX_STD_MAX_SIZE << BDINFO_FLAGS_MAXLEN_SHIFT);

		tw32(RCVDBDI_MINI_BD + TG3_BDINFO_MAXLEN_FLAGS,
		     BDINFO_FLAGS_DISABLED);

		/* Setup replenish threshold. */
		tw32(RCVBDI_JUMBO_THRESH, tp->rx_jumbo_pending / 8);

		if (tp->tg3_flags & TG3_FLAG_JUMBO_RING_ENABLE) {
			tw32(RCVDBDI_JUMBO_BD + TG3_BDINFO_HOST_ADDR + TG3_64BIT_REG_HIGH,
			     ((u64) tp->rx_jumbo_mapping >> 32));
			tw32(RCVDBDI_JUMBO_BD + TG3_BDINFO_HOST_ADDR + TG3_64BIT_REG_LOW,
			     ((u64) tp->rx_jumbo_mapping & 0xffffffff));
			tw32(RCVDBDI_JUMBO_BD + TG3_BDINFO_MAXLEN_FLAGS,
			     RX_JUMBO_MAX_SIZE << BDINFO_FLAGS_MAXLEN_SHIFT);
			tw32(RCVDBDI_JUMBO_BD + TG3_BDINFO_NIC_ADDR,
			     NIC_SRAM_RX_JUMBO_BUFFER_DESC);
		} else {
			tw32(RCVDBDI_JUMBO_BD + TG3_BDINFO_MAXLEN_FLAGS,
			     BDINFO_FLAGS_DISABLED);
		}

	}

	/* There is only one send ring on 5705/5750, no need to explicitly
	 * disable the others.
	 */
	if (!(tp->tg3_flags2 & TG3_FLG2_5705_PLUS)) {
		/* Clear out send RCB ring in SRAM. */
		for (i = NIC_SRAM_SEND_RCB; i < NIC_SRAM_RCV_RET_RCB; i += TG3_BDINFO_SIZE)
			tg3_write_mem(tp, i + TG3_BDINFO_MAXLEN_FLAGS,
				      BDINFO_FLAGS_DISABLED);
	}

	tp->tx_prod = 0;
	tp->tx_cons = 0;
	tw32_mailbox(MAILBOX_SNDHOST_PROD_IDX_0 + TG3_64BIT_REG_LOW, 0);
	tw32_tx_mbox(MAILBOX_SNDNIC_PROD_IDX_0 + TG3_64BIT_REG_LOW, 0);

	tg3_set_bdinfo(tp, NIC_SRAM_SEND_RCB,
		       tp->tx_desc_mapping,
		       (TG3_TX_RING_SIZE <<
			BDINFO_FLAGS_MAXLEN_SHIFT),
		       NIC_SRAM_TX_BUFFER_DESC);

	/* There is only one receive return ring on 5705/5750, no need
	 * to explicitly disable the others.
	 */
	if (!(tp->tg3_flags2 & TG3_FLG2_5705_PLUS)) {
		for (i = NIC_SRAM_RCV_RET_RCB; i < NIC_SRAM_STATS_BLK;
		     i += TG3_BDINFO_SIZE) {
			tg3_write_mem(tp, i + TG3_BDINFO_MAXLEN_FLAGS,
				      BDINFO_FLAGS_DISABLED);
		}
	}

	tp->rx_rcb_ptr = 0;
	tw32_rx_mbox(MAILBOX_RCVRET_CON_IDX_0 + TG3_64BIT_REG_LOW, 0);

	tg3_set_bdinfo(tp, NIC_SRAM_RCV_RET_RCB,
		       tp->rx_rcb_mapping,
		       (TG3_RX_RCB_RING_SIZE(tp) <<
			BDINFO_FLAGS_MAXLEN_SHIFT),
		       0);

	tp->rx_std_ptr = tp->rx_pending;
	tw32_rx_mbox(MAILBOX_RCV_STD_PROD_IDX + TG3_64BIT_REG_LOW,
		     tp->rx_std_ptr);

	tp->rx_jumbo_ptr = (tp->tg3_flags & TG3_FLAG_JUMBO_RING_ENABLE) ?
						tp->rx_jumbo_pending : 0;
	tw32_rx_mbox(MAILBOX_RCV_JUMBO_PROD_IDX + TG3_64BIT_REG_LOW,
		     tp->rx_jumbo_ptr);

	/* Initialize MAC address and backoff seed. */
	__tg3_set_mac_addr(tp, 0);

	/* MTU + ethernet header + FCS + optional VLAN tag */
	tw32(MAC_RX_MTU_SIZE, tp->dev->mtu + ETH_HLEN + 8);

	/* The slot time is changed by tg3_setup_phy if we
	 * run at gigabit with half duplex.
	 */
	tw32(MAC_TX_LENGTHS,
	     (2 << TX_LENGTHS_IPG_CRS_SHIFT) |
	     (6 << TX_LENGTHS_IPG_SHIFT) |
	     (32 << TX_LENGTHS_SLOT_TIME_SHIFT));

	/* Receive rules. */
	tw32(MAC_RCV_RULE_CFG, RCV_RULE_CFG_DEFAULT_CLASS);
	tw32(RCVLPC_CONFIG, 0x0181);

	/* Calculate RDMAC_MODE setting early, we need it to determine
	 * the RCVLPC_STATE_ENABLE mask.
	 */
	rdmac_mode = (RDMAC_MODE_ENABLE | RDMAC_MODE_TGTABORT_ENAB |
		      RDMAC_MODE_MSTABORT_ENAB | RDMAC_MODE_PARITYERR_ENAB |
		      RDMAC_MODE_ADDROFLOW_ENAB | RDMAC_MODE_FIFOOFLOW_ENAB |
		      RDMAC_MODE_FIFOURUN_ENAB | RDMAC_MODE_FIFOOREAD_ENAB |
		      RDMAC_MODE_LNGREAD_ENAB);

	if (GET_ASIC_REV(tp->pci_chip_rev_id) == ASIC_REV_5784 ||
	    GET_ASIC_REV(tp->pci_chip_rev_id) == ASIC_REV_5785 ||
	    GET_ASIC_REV(tp->pci_chip_rev_id) == ASIC_REV_57780)
		rdmac_mode |= RDMAC_MODE_BD_SBD_CRPT_ENAB |
			      RDMAC_MODE_MBUF_RBD_CRPT_ENAB |
			      RDMAC_MODE_MBUF_SBD_CRPT_ENAB;

	/* If statement applies to 5705 and 5750 PCI devices only */
	if ((GET_ASIC_REV(tp->pci_chip_rev_id) == ASIC_REV_5705 &&
	     tp->pci_chip_rev_id != CHIPREV_ID_5705_A0) ||
	    (GET_ASIC_REV(tp->pci_chip_rev_id) == ASIC_REV_5750)) {
		if (tp->tg3_flags2 & TG3_FLG2_TSO_CAPABLE &&
		    GET_ASIC_REV(tp->pci_chip_rev_id) == ASIC_REV_5705) {
			rdmac_mode |= RDMAC_MODE_FIFO_SIZE_128;
		} else if (!(tr32(TG3PCI_PCISTATE) & PCISTATE_BUS_SPEED_HIGH) &&
			   !(tp->tg3_flags2 & TG3_FLG2_IS_5788)) {
			rdmac_mode |= RDMAC_MODE_FIFO_LONG_BURST;
		}
	}

	if (tp->tg3_flags2 & TG3_FLG2_PCI_EXPRESS)
		rdmac_mode |= RDMAC_MODE_FIFO_LONG_BURST;

	if (tp->tg3_flags2 & TG3_FLG2_HW_TSO)
		rdmac_mode |= RDMAC_MODE_IPV4_LSO_EN;

	if (GET_ASIC_REV(tp->pci_chip_rev_id) == ASIC_REV_5785 ||
	    GET_ASIC_REV(tp->pci_chip_rev_id) == ASIC_REV_57780)
		rdmac_mode |= RDMAC_MODE_IPV6_LSO_EN;

	/* Receive/send statistics. */
	if (tp->tg3_flags2 & TG3_FLG2_5750_PLUS) {
		val = tr32(RCVLPC_STATS_ENABLE);
		val &= ~RCVLPC_STATSENAB_DACK_FIX;
		tw32(RCVLPC_STATS_ENABLE, val);
	} else if ((rdmac_mode & RDMAC_MODE_FIFO_SIZE_128) &&
		   (tp->tg3_flags2 & TG3_FLG2_TSO_CAPABLE)) {
		val = tr32(RCVLPC_STATS_ENABLE);
		val &= ~RCVLPC_STATSENAB_LNGBRST_RFIX;
		tw32(RCVLPC_STATS_ENABLE, val);
	} else {
		tw32(RCVLPC_STATS_ENABLE, 0xffffff);
	}
	tw32(RCVLPC_STATSCTRL, RCVLPC_STATSCTRL_ENABLE);
	tw32(SNDDATAI_STATSENAB, 0xffffff);
	tw32(SNDDATAI_STATSCTRL,
	     (SNDDATAI_SCTRL_ENABLE |
	      SNDDATAI_SCTRL_FASTUPD));

	/* Setup host coalescing engine. */
	tw32(HOSTCC_MODE, 0);
	for (i = 0; i < 2000; i++) {
		if (!(tr32(HOSTCC_MODE) & HOSTCC_MODE_ENABLE))
			break;
		udelay(10);
	}

	__tg3_set_coalesce(tp, &tp->coal);

	/* set status block DMA address */
	tw32(HOSTCC_STATUS_BLK_HOST_ADDR + TG3_64BIT_REG_HIGH,
	     ((u64) tp->status_mapping >> 32));
	tw32(HOSTCC_STATUS_BLK_HOST_ADDR + TG3_64BIT_REG_LOW,
	     ((u64) tp->status_mapping & 0xffffffff));

	if (!(tp->tg3_flags2 & TG3_FLG2_5705_PLUS)) {
		/* Status/statistics block address.  See tg3_timer,
		 * the tg3_periodic_fetch_stats call there, and
		 * tg3_get_stats to see how this works for 5705/5750 chips.
		 */
		tw32(HOSTCC_STATS_BLK_HOST_ADDR + TG3_64BIT_REG_HIGH,
		     ((u64) tp->stats_mapping >> 32));
		tw32(HOSTCC_STATS_BLK_HOST_ADDR + TG3_64BIT_REG_LOW,
		     ((u64) tp->stats_mapping & 0xffffffff));
		tw32(HOSTCC_STATS_BLK_NIC_ADDR, NIC_SRAM_STATS_BLK);
		tw32(HOSTCC_STATUS_BLK_NIC_ADDR, NIC_SRAM_STATUS_BLK);
	}

	tw32(HOSTCC_MODE, HOSTCC_MODE_ENABLE | tp->coalesce_mode);

	tw32(RCVCC_MODE, RCVCC_MODE_ENABLE | RCVCC_MODE_ATTN_ENABLE);
	tw32(RCVLPC_MODE, RCVLPC_MODE_ENABLE);
	if (!(tp->tg3_flags2 & TG3_FLG2_5705_PLUS))
		tw32(RCVLSC_MODE, RCVLSC_MODE_ENABLE | RCVLSC_MODE_ATTN_ENABLE);

	/* Clear statistics/status block in chip, and status block in ram. */
	for (i = NIC_SRAM_STATS_BLK;
	     i < NIC_SRAM_STATUS_BLK + TG3_HW_STATUS_SIZE;
	     i += sizeof(u32)) {
		tg3_write_mem(tp, i, 0);
		udelay(40);
	}
	memset(tp->hw_status, 0, TG3_HW_STATUS_SIZE);

	if (tp->tg3_flags2 & TG3_FLG2_MII_SERDES) {
		tp->tg3_flags2 &= ~TG3_FLG2_PARALLEL_DETECT;
		/* reset to prevent losing 1st rx packet intermittently */
		tw32_f(MAC_RX_MODE, RX_MODE_RESET);
		udelay(10);
	}

	if (tp->tg3_flags3 & TG3_FLG3_ENABLE_APE)
		tp->mac_mode &= MAC_MODE_APE_TX_EN | MAC_MODE_APE_RX_EN;
	else
		tp->mac_mode = 0;
	tp->mac_mode |= MAC_MODE_TXSTAT_ENABLE | MAC_MODE_RXSTAT_ENABLE |
		MAC_MODE_TDE_ENABLE | MAC_MODE_RDE_ENABLE | MAC_MODE_FHDE_ENABLE;
	if (!(tp->tg3_flags2 & TG3_FLG2_5705_PLUS) &&
	    !(tp->tg3_flags2 & TG3_FLG2_PHY_SERDES) &&
	    GET_ASIC_REV(tp->pci_chip_rev_id) != ASIC_REV_5700)
		tp->mac_mode |= MAC_MODE_LINK_POLARITY;
	tw32_f(MAC_MODE, tp->mac_mode | MAC_MODE_RXSTAT_CLEAR | MAC_MODE_TXSTAT_CLEAR);
	udelay(40);

	/* tp->grc_local_ctrl is partially set up during tg3_get_invariants().
	 * If TG3_FLG2_IS_NIC is zero, we should read the
	 * register to preserve the GPIO settings for LOMs. The GPIOs,
	 * whether used as inputs or outputs, are set by boot code after
	 * reset.
	 */
	if (!(tp->tg3_flags2 & TG3_FLG2_IS_NIC)) {
		u32 gpio_mask;

		gpio_mask = GRC_LCLCTRL_GPIO_OE0 | GRC_LCLCTRL_GPIO_OE1 |
			    GRC_LCLCTRL_GPIO_OE2 | GRC_LCLCTRL_GPIO_OUTPUT0 |
			    GRC_LCLCTRL_GPIO_OUTPUT1 | GRC_LCLCTRL_GPIO_OUTPUT2;

		if (GET_ASIC_REV(tp->pci_chip_rev_id) == ASIC_REV_5752)
			gpio_mask |= GRC_LCLCTRL_GPIO_OE3 |
				     GRC_LCLCTRL_GPIO_OUTPUT3;

		if (GET_ASIC_REV(tp->pci_chip_rev_id) == ASIC_REV_5755)
			gpio_mask |= GRC_LCLCTRL_GPIO_UART_SEL;

		tp->grc_local_ctrl &= ~gpio_mask;
		tp->grc_local_ctrl |= tr32(GRC_LOCAL_CTRL) & gpio_mask;

		/* GPIO1 must be driven high for eeprom write protect */
		if (tp->tg3_flags & TG3_FLAG_EEPROM_WRITE_PROT)
			tp->grc_local_ctrl |= (GRC_LCLCTRL_GPIO_OE1 |
					       GRC_LCLCTRL_GPIO_OUTPUT1);
	}
	tw32_f(GRC_LOCAL_CTRL, tp->grc_local_ctrl);
	udelay(100);

	tw32_mailbox_f(MAILBOX_INTERRUPT_0 + TG3_64BIT_REG_LOW, 0);
	tp->last_tag = 0;

	if (!(tp->tg3_flags2 & TG3_FLG2_5705_PLUS)) {
		tw32_f(DMAC_MODE, DMAC_MODE_ENABLE);
		udelay(40);
	}

	val = (WDMAC_MODE_ENABLE | WDMAC_MODE_TGTABORT_ENAB |
	       WDMAC_MODE_MSTABORT_ENAB | WDMAC_MODE_PARITYERR_ENAB |
	       WDMAC_MODE_ADDROFLOW_ENAB | WDMAC_MODE_FIFOOFLOW_ENAB |
	       WDMAC_MODE_FIFOURUN_ENAB | WDMAC_MODE_FIFOOREAD_ENAB |
	       WDMAC_MODE_LNGREAD_ENAB);

	/* If statement applies to 5705 and 5750 PCI devices only */
	if ((GET_ASIC_REV(tp->pci_chip_rev_id) == ASIC_REV_5705 &&
	     tp->pci_chip_rev_id != CHIPREV_ID_5705_A0) ||
	    GET_ASIC_REV(tp->pci_chip_rev_id) == ASIC_REV_5750) {
		if ((tp->tg3_flags & TG3_FLG2_TSO_CAPABLE) &&
		    (tp->pci_chip_rev_id == CHIPREV_ID_5705_A1 ||
		     tp->pci_chip_rev_id == CHIPREV_ID_5705_A2)) {
			/* nothing */
		} else if (!(tr32(TG3PCI_PCISTATE) & PCISTATE_BUS_SPEED_HIGH) &&
			   !(tp->tg3_flags2 & TG3_FLG2_IS_5788) &&
			   !(tp->tg3_flags2 & TG3_FLG2_PCI_EXPRESS)) {
			val |= WDMAC_MODE_RX_ACCEL;
		}
	}

	/* Enable host coalescing bug fix */
	if (tp->tg3_flags3 & TG3_FLG3_5755_PLUS)
		val |= WDMAC_MODE_STATUS_TAG_FIX;

	tw32_f(WDMAC_MODE, val);
	udelay(40);

	if (tp->tg3_flags & TG3_FLAG_PCIX_MODE) {
		u16 pcix_cmd;

		pci_read_config_word(tp->pdev, tp->pcix_cap + PCI_X_CMD,
				     &pcix_cmd);
		if (GET_ASIC_REV(tp->pci_chip_rev_id) == ASIC_REV_5703) {
			pcix_cmd &= ~PCI_X_CMD_MAX_READ;
			pcix_cmd |= PCI_X_CMD_READ_2K;
		} else if (GET_ASIC_REV(tp->pci_chip_rev_id) == ASIC_REV_5704) {
			pcix_cmd &= ~(PCI_X_CMD_MAX_SPLIT | PCI_X_CMD_MAX_READ);
			pcix_cmd |= PCI_X_CMD_READ_2K;
		}
		pci_write_config_word(tp->pdev, tp->pcix_cap + PCI_X_CMD,
				      pcix_cmd);
	}

	tw32_f(RDMAC_MODE, rdmac_mode);
	udelay(40);

	tw32(RCVDCC_MODE, RCVDCC_MODE_ENABLE | RCVDCC_MODE_ATTN_ENABLE);
	if (!(tp->tg3_flags2 & TG3_FLG2_5705_PLUS))
		tw32(MBFREE_MODE, MBFREE_MODE_ENABLE);

	if (GET_ASIC_REV(tp->pci_chip_rev_id) == ASIC_REV_5761)
		tw32(SNDDATAC_MODE,
		     SNDDATAC_MODE_ENABLE | SNDDATAC_MODE_CDELAY);
	else
		tw32(SNDDATAC_MODE, SNDDATAC_MODE_ENABLE);

	tw32(SNDBDC_MODE, SNDBDC_MODE_ENABLE | SNDBDC_MODE_ATTN_ENABLE);
	tw32(RCVBDI_MODE, RCVBDI_MODE_ENABLE | RCVBDI_MODE_RCB_ATTN_ENAB);
	tw32(RCVDBDI_MODE, RCVDBDI_MODE_ENABLE | RCVDBDI_MODE_INV_RING_SZ);
	tw32(SNDDATAI_MODE, SNDDATAI_MODE_ENABLE);
	if (tp->tg3_flags2 & TG3_FLG2_HW_TSO)
		tw32(SNDDATAI_MODE, SNDDATAI_MODE_ENABLE | 0x8);
	tw32(SNDBDI_MODE, SNDBDI_MODE_ENABLE | SNDBDI_MODE_ATTN_ENABLE);
	tw32(SNDBDS_MODE, SNDBDS_MODE_ENABLE | SNDBDS_MODE_ATTN_ENABLE);

	if (tp->pci_chip_rev_id == CHIPREV_ID_5701_A0) {
		err = tg3_load_5701_a0_firmware_fix(tp);
		if (err)
			return err;
	}

	if (tp->tg3_flags2 & TG3_FLG2_TSO_CAPABLE) {
		err = tg3_load_tso_firmware(tp);
		if (err)
			return err;
	}

	tp->tx_mode = TX_MODE_ENABLE;
	tw32_f(MAC_TX_MODE, tp->tx_mode);
	udelay(100);

	tp->rx_mode = RX_MODE_ENABLE;
	if (tp->tg3_flags3 & TG3_FLG3_5755_PLUS)
		tp->rx_mode |= RX_MODE_IPV6_CSUM_ENABLE;

	tw32_f(MAC_RX_MODE, tp->rx_mode);
	udelay(10);

	tw32(MAC_LED_CTRL, tp->led_ctrl);

	tw32(MAC_MI_STAT, MAC_MI_STAT_LNKSTAT_ATTN_ENAB);
	if (tp->tg3_flags2 & TG3_FLG2_PHY_SERDES) {
		tw32_f(MAC_RX_MODE, RX_MODE_RESET);
		udelay(10);
	}
	tw32_f(MAC_RX_MODE, tp->rx_mode);
	udelay(10);

	if (tp->tg3_flags2 & TG3_FLG2_PHY_SERDES) {
		if ((GET_ASIC_REV(tp->pci_chip_rev_id) == ASIC_REV_5704) &&
			!(tp->tg3_flags2 & TG3_FLG2_SERDES_PREEMPHASIS)) {
			/* Set drive transmission level to 1.2V  */
			/* only if the signal pre-emphasis bit is not set  */
			val = tr32(MAC_SERDES_CFG);
			val &= 0xfffff000;
			val |= 0x880;
			tw32(MAC_SERDES_CFG, val);
		}
		if (tp->pci_chip_rev_id == CHIPREV_ID_5703_A1)
			tw32(MAC_SERDES_CFG, 0x616000);
	}

	/* Prevent chip from dropping frames when flow control
	 * is enabled.
	 */
	tw32_f(MAC_LOW_WMARK_MAX_RX_FRAME, 2);

	if (GET_ASIC_REV(tp->pci_chip_rev_id) == ASIC_REV_5704 &&
	    (tp->tg3_flags2 & TG3_FLG2_PHY_SERDES)) {
		/* Use hardware link auto-negotiation */
		tp->tg3_flags2 |= TG3_FLG2_HW_AUTONEG;
	}

	if ((tp->tg3_flags2 & TG3_FLG2_MII_SERDES) &&
	    (GET_ASIC_REV(tp->pci_chip_rev_id) == ASIC_REV_5714)) {
		u32 tmp;

		tmp = tr32(SERDES_RX_CTRL);
		tw32(SERDES_RX_CTRL, tmp | SERDES_RX_SIG_DETECT);
		tp->grc_local_ctrl &= ~GRC_LCLCTRL_USE_EXT_SIG_DETECT;
		tp->grc_local_ctrl |= GRC_LCLCTRL_USE_SIG_DETECT;
		tw32(GRC_LOCAL_CTRL, tp->grc_local_ctrl);
	}

	if (!(tp->tg3_flags3 & TG3_FLG3_USE_PHYLIB)) {
		if (tp->link_config.phy_is_low_power) {
			tp->link_config.phy_is_low_power = 0;
			tp->link_config.speed = tp->link_config.orig_speed;
			tp->link_config.duplex = tp->link_config.orig_duplex;
			tp->link_config.autoneg = tp->link_config.orig_autoneg;
		}

		err = tg3_setup_phy(tp, 0);
		if (err)
			return err;

		if (!(tp->tg3_flags2 & TG3_FLG2_PHY_SERDES) &&
		    GET_ASIC_REV(tp->pci_chip_rev_id) != ASIC_REV_5906) {
			u32 tmp;

			/* Clear CRC stats. */
			if (!tg3_readphy(tp, MII_TG3_TEST1, &tmp)) {
				tg3_writephy(tp, MII_TG3_TEST1,
					     tmp | MII_TG3_TEST1_CRC_EN);
				tg3_readphy(tp, 0x14, &tmp);
			}
		}
	}

	__tg3_set_rx_mode(tp->dev);

	/* Initialize receive rules. */
	tw32(MAC_RCV_RULE_0,  0xc2000000 & RCV_RULE_DISABLE_MASK);
	tw32(MAC_RCV_VALUE_0, 0xffffffff & RCV_RULE_DISABLE_MASK);
	tw32(MAC_RCV_RULE_1,  0x86000004 & RCV_RULE_DISABLE_MASK);
	tw32(MAC_RCV_VALUE_1, 0xffffffff & RCV_RULE_DISABLE_MASK);

	if ((tp->tg3_flags2 & TG3_FLG2_5705_PLUS) &&
	    !(tp->tg3_flags2 & TG3_FLG2_5780_CLASS))
		limit = 8;
	else
		limit = 16;
	if (tp->tg3_flags & TG3_FLAG_ENABLE_ASF)
		limit -= 4;
	switch (limit) {
	case 16:
		tw32(MAC_RCV_RULE_15,  0); tw32(MAC_RCV_VALUE_15,  0);
	case 15:
		tw32(MAC_RCV_RULE_14,  0); tw32(MAC_RCV_VALUE_14,  0);
	case 14:
		tw32(MAC_RCV_RULE_13,  0); tw32(MAC_RCV_VALUE_13,  0);
	case 13:
		tw32(MAC_RCV_RULE_12,  0); tw32(MAC_RCV_VALUE_12,  0);
	case 12:
		tw32(MAC_RCV_RULE_11,  0); tw32(MAC_RCV_VALUE_11,  0);
	case 11:
		tw32(MAC_RCV_RULE_10,  0); tw32(MAC_RCV_VALUE_10,  0);
	case 10:
		tw32(MAC_RCV_RULE_9,  0); tw32(MAC_RCV_VALUE_9,  0);
	case 9:
		tw32(MAC_RCV_RULE_8,  0); tw32(MAC_RCV_VALUE_8,  0);
	case 8:
		tw32(MAC_RCV_RULE_7,  0); tw32(MAC_RCV_VALUE_7,  0);
	case 7:
		tw32(MAC_RCV_RULE_6,  0); tw32(MAC_RCV_VALUE_6,  0);
	case 6:
		tw32(MAC_RCV_RULE_5,  0); tw32(MAC_RCV_VALUE_5,  0);
	case 5:
		tw32(MAC_RCV_RULE_4,  0); tw32(MAC_RCV_VALUE_4,  0);
	case 4:
		/* tw32(MAC_RCV_RULE_3,  0); tw32(MAC_RCV_VALUE_3,  0); */
	case 3:
		/* tw32(MAC_RCV_RULE_2,  0); tw32(MAC_RCV_VALUE_2,  0); */
	case 2:
	case 1:

	default:
		break;
	}

	if (tp->tg3_flags3 & TG3_FLG3_ENABLE_APE)
		/* Write our heartbeat update interval to APE. */
		tg3_ape_write32(tp, TG3_APE_HOST_HEARTBEAT_INT_MS,
				APE_HOST_HEARTBEAT_INT_DISABLE);

	tg3_write_sig_post_reset(tp, RESET_KIND_INIT);

	return 0;
}

/* Called at device open time to get the chip ready for
 * packet processing.  Invoked with tp->lock held.
 */
static int tg3_init_hw(struct tg3 *tp, int reset_phy)
{
	tg3_switch_clocks(tp);

	tw32(TG3PCI_MEM_WIN_BASE_ADDR, 0);

	return tg3_reset_hw(tp, reset_phy);
}

#define TG3_STAT_ADD32(PSTAT, REG) \
do {	u32 __val = tr32(REG); \
	(PSTAT)->low += __val; \
	if ((PSTAT)->low < __val) \
		(PSTAT)->high += 1; \
} while (0)

static void tg3_periodic_fetch_stats(struct tg3 *tp)
{
	struct tg3_hw_stats *sp = tp->hw_stats;

	if (!netif_carrier_ok(tp->dev))
		return;

	TG3_STAT_ADD32(&sp->tx_octets, MAC_TX_STATS_OCTETS);
	TG3_STAT_ADD32(&sp->tx_collisions, MAC_TX_STATS_COLLISIONS);
	TG3_STAT_ADD32(&sp->tx_xon_sent, MAC_TX_STATS_XON_SENT);
	TG3_STAT_ADD32(&sp->tx_xoff_sent, MAC_TX_STATS_XOFF_SENT);
	TG3_STAT_ADD32(&sp->tx_mac_errors, MAC_TX_STATS_MAC_ERRORS);
	TG3_STAT_ADD32(&sp->tx_single_collisions, MAC_TX_STATS_SINGLE_COLLISIONS);
	TG3_STAT_ADD32(&sp->tx_mult_collisions, MAC_TX_STATS_MULT_COLLISIONS);
	TG3_STAT_ADD32(&sp->tx_deferred, MAC_TX_STATS_DEFERRED);
	TG3_STAT_ADD32(&sp->tx_excessive_collisions, MAC_TX_STATS_EXCESSIVE_COL);
	TG3_STAT_ADD32(&sp->tx_late_collisions, MAC_TX_STATS_LATE_COL);
	TG3_STAT_ADD32(&sp->tx_ucast_packets, MAC_TX_STATS_UCAST);
	TG3_STAT_ADD32(&sp->tx_mcast_packets, MAC_TX_STATS_MCAST);
	TG3_STAT_ADD32(&sp->tx_bcast_packets, MAC_TX_STATS_BCAST);

	TG3_STAT_ADD32(&sp->rx_octets, MAC_RX_STATS_OCTETS);
	TG3_STAT_ADD32(&sp->rx_fragments, MAC_RX_STATS_FRAGMENTS);
	TG3_STAT_ADD32(&sp->rx_ucast_packets, MAC_RX_STATS_UCAST);
	TG3_STAT_ADD32(&sp->rx_mcast_packets, MAC_RX_STATS_MCAST);
	TG3_STAT_ADD32(&sp->rx_bcast_packets, MAC_RX_STATS_BCAST);
	TG3_STAT_ADD32(&sp->rx_fcs_errors, MAC_RX_STATS_FCS_ERRORS);
	TG3_STAT_ADD32(&sp->rx_align_errors, MAC_RX_STATS_ALIGN_ERRORS);
	TG3_STAT_ADD32(&sp->rx_xon_pause_rcvd, MAC_RX_STATS_XON_PAUSE_RECVD);
	TG3_STAT_ADD32(&sp->rx_xoff_pause_rcvd, MAC_RX_STATS_XOFF_PAUSE_RECVD);
	TG3_STAT_ADD32(&sp->rx_mac_ctrl_rcvd, MAC_RX_STATS_MAC_CTRL_RECVD);
	TG3_STAT_ADD32(&sp->rx_xoff_entered, MAC_RX_STATS_XOFF_ENTERED);
	TG3_STAT_ADD32(&sp->rx_frame_too_long_errors, MAC_RX_STATS_FRAME_TOO_LONG);
	TG3_STAT_ADD32(&sp->rx_jabbers, MAC_RX_STATS_JABBERS);
	TG3_STAT_ADD32(&sp->rx_undersize_packets, MAC_RX_STATS_UNDERSIZE);

	TG3_STAT_ADD32(&sp->rxbds_empty, RCVLPC_NO_RCV_BD_CNT);
	TG3_STAT_ADD32(&sp->rx_discards, RCVLPC_IN_DISCARDS_CNT);
	TG3_STAT_ADD32(&sp->rx_errors, RCVLPC_IN_ERRORS_CNT);
}

static void tg3_timer(unsigned long __opaque)
{
	struct tg3 *tp = (struct tg3 *) __opaque;

	if (tp->irq_sync)
		goto restart_timer;

	spin_lock(&tp->lock);

	if (!(tp->tg3_flags & TG3_FLAG_TAGGED_STATUS)) {
		/* All of this garbage is because when using non-tagged
		 * IRQ status the mailbox/status_block protocol the chip
		 * uses with the cpu is race prone.
		 */
		if (tp->hw_status->status & SD_STATUS_UPDATED) {
			tw32(GRC_LOCAL_CTRL,
			     tp->grc_local_ctrl | GRC_LCLCTRL_SETINT);
		} else {
			tw32(HOSTCC_MODE, tp->coalesce_mode |
			     (HOSTCC_MODE_ENABLE | HOSTCC_MODE_NOW));
		}

		if (!(tr32(WDMAC_MODE) & WDMAC_MODE_ENABLE)) {
			tp->tg3_flags2 |= TG3_FLG2_RESTART_TIMER;
			spin_unlock(&tp->lock);
			schedule_work(&tp->reset_task);
			return;
		}
	}

	/* This part only runs once per second. */
	if (!--tp->timer_counter) {
		if (tp->tg3_flags2 & TG3_FLG2_5705_PLUS)
			tg3_periodic_fetch_stats(tp);

		if (tp->tg3_flags & TG3_FLAG_USE_LINKCHG_REG) {
			u32 mac_stat;
			int phy_event;

			mac_stat = tr32(MAC_STATUS);

			phy_event = 0;
			if (tp->tg3_flags & TG3_FLAG_USE_MI_INTERRUPT) {
				if (mac_stat & MAC_STATUS_MI_INTERRUPT)
					phy_event = 1;
			} else if (mac_stat & MAC_STATUS_LNKSTATE_CHANGED)
				phy_event = 1;

			if (phy_event)
				tg3_setup_phy(tp, 0);
		} else if (tp->tg3_flags & TG3_FLAG_POLL_SERDES) {
			u32 mac_stat = tr32(MAC_STATUS);
			int need_setup = 0;

			if (netif_carrier_ok(tp->dev) &&
			    (mac_stat & MAC_STATUS_LNKSTATE_CHANGED)) {
				need_setup = 1;
			}
			if (! netif_carrier_ok(tp->dev) &&
			    (mac_stat & (MAC_STATUS_PCS_SYNCED |
					 MAC_STATUS_SIGNAL_DET))) {
				need_setup = 1;
			}
			if (need_setup) {
				if (!tp->serdes_counter) {
					tw32_f(MAC_MODE,
					     (tp->mac_mode &
					      ~MAC_MODE_PORT_MODE_MASK));
					udelay(40);
					tw32_f(MAC_MODE, tp->mac_mode);
					udelay(40);
				}
				tg3_setup_phy(tp, 0);
			}
		} else if (tp->tg3_flags2 & TG3_FLG2_MII_SERDES)
			tg3_serdes_parallel_detect(tp);

		tp->timer_counter = tp->timer_multiplier;
	}

	/* Heartbeat is only sent once every 2 seconds.
	 *
	 * The heartbeat is to tell the ASF firmware that the host
	 * driver is still alive.  In the event that the OS crashes,
	 * ASF needs to reset the hardware to free up the FIFO space
	 * that may be filled with rx packets destined for the host.
	 * If the FIFO is full, ASF will no longer function properly.
	 *
	 * Unintended resets have been reported on real time kernels
	 * where the timer doesn't run on time.  Netpoll will also have
	 * same problem.
	 *
	 * The new FWCMD_NICDRV_ALIVE3 command tells the ASF firmware
	 * to check the ring condition when the heartbeat is expiring
	 * before doing the reset.  This will prevent most unintended
	 * resets.
	 */
	if (!--tp->asf_counter) {
		if ((tp->tg3_flags & TG3_FLAG_ENABLE_ASF) &&
		    !(tp->tg3_flags3 & TG3_FLG3_ENABLE_APE)) {
			tg3_wait_for_event_ack(tp);

			tg3_write_mem(tp, NIC_SRAM_FW_CMD_MBOX,
				      FWCMD_NICDRV_ALIVE3);
			tg3_write_mem(tp, NIC_SRAM_FW_CMD_LEN_MBOX, 4);
			/* 5 seconds timeout */
			tg3_write_mem(tp, NIC_SRAM_FW_CMD_DATA_MBOX, 5);

			tg3_generate_fw_event(tp);
		}
		tp->asf_counter = tp->asf_multiplier;
	}

	spin_unlock(&tp->lock);

restart_timer:
	tp->timer.expires = jiffies + tp->timer_offset;
	add_timer(&tp->timer);
}

static int tg3_request_irq(struct tg3 *tp)
{
	irq_handler_t fn;
	unsigned long flags;
	struct net_device *dev = tp->dev;

	if (tp->tg3_flags2 & TG3_FLG2_USING_MSI) {
		fn = tg3_msi;
		if (tp->tg3_flags2 & TG3_FLG2_1SHOT_MSI)
			fn = tg3_msi_1shot;
		flags = IRQF_SAMPLE_RANDOM;
	} else {
		fn = tg3_interrupt;
		if (tp->tg3_flags & TG3_FLAG_TAGGED_STATUS)
			fn = tg3_interrupt_tagged;
		flags = IRQF_SHARED | IRQF_SAMPLE_RANDOM;
	}
	return (request_irq(tp->pdev->irq, fn, flags, dev->name, dev));
}

static int tg3_test_interrupt(struct tg3 *tp)
{
	struct net_device *dev = tp->dev;
	int err, i, intr_ok = 0;

	if (!netif_running(dev))
		return -ENODEV;

	tg3_disable_ints(tp);

	free_irq(tp->pdev->irq, dev);

	err = request_irq(tp->pdev->irq, tg3_test_isr,
			  IRQF_SHARED | IRQF_SAMPLE_RANDOM, dev->name, dev);
	if (err)
		return err;

	tp->hw_status->status &= ~SD_STATUS_UPDATED;
	tg3_enable_ints(tp);

	tw32_f(HOSTCC_MODE, tp->coalesce_mode | HOSTCC_MODE_ENABLE |
	       HOSTCC_MODE_NOW);

	for (i = 0; i < 5; i++) {
		u32 int_mbox, misc_host_ctrl;

		int_mbox = tr32_mailbox(MAILBOX_INTERRUPT_0 +
					TG3_64BIT_REG_LOW);
		misc_host_ctrl = tr32(TG3PCI_MISC_HOST_CTRL);

		if ((int_mbox != 0) ||
		    (misc_host_ctrl & MISC_HOST_CTRL_MASK_PCI_INT)) {
			intr_ok = 1;
			break;
		}

		msleep(10);
	}

	tg3_disable_ints(tp);

	free_irq(tp->pdev->irq, dev);

	err = tg3_request_irq(tp);

	if (err)
		return err;

	if (intr_ok)
		return 0;

	return -EIO;
}

/* Returns 0 if MSI test succeeds or MSI test fails and INTx mode is
 * successfully restored
 */
static int tg3_test_msi(struct tg3 *tp)
{
	struct net_device *dev = tp->dev;
	int err;
	u16 pci_cmd;

	if (!(tp->tg3_flags2 & TG3_FLG2_USING_MSI))
		return 0;

	/* Turn off SERR reporting in case MSI terminates with Master
	 * Abort.
	 */
	pci_read_config_word(tp->pdev, PCI_COMMAND, &pci_cmd);
	pci_write_config_word(tp->pdev, PCI_COMMAND,
			      pci_cmd & ~PCI_COMMAND_SERR);

	err = tg3_test_interrupt(tp);

	pci_write_config_word(tp->pdev, PCI_COMMAND, pci_cmd);

	if (!err)
		return 0;

	/* other failures */
	if (err != -EIO)
		return err;

	/* MSI test failed, go back to INTx mode */
	printk(KERN_WARNING PFX "%s: No interrupt was generated using MSI, "
	       "switching to INTx mode. Please report this failure to "
	       "the PCI maintainer and include system chipset information.\n",
		       tp->dev->name);

	free_irq(tp->pdev->irq, dev);
	pci_disable_msi(tp->pdev);

	tp->tg3_flags2 &= ~TG3_FLG2_USING_MSI;

	err = tg3_request_irq(tp);
	if (err)
		return err;

	/* Need to reset the chip because the MSI cycle may have terminated
	 * with Master Abort.
	 */
	tg3_full_lock(tp, 1);

	tg3_halt(tp, RESET_KIND_SHUTDOWN, 1);
	err = tg3_init_hw(tp, 1);

	tg3_full_unlock(tp);

	if (err)
		free_irq(tp->pdev->irq, dev);

	return err;
}

static int tg3_open(struct net_device *dev)
{
	struct tg3 *tp = netdev_priv(dev);
	int err;

	netif_carrier_off(tp->dev);

	err = tg3_set_power_state(tp, PCI_D0);
	if (err)
		return err;

	tg3_full_lock(tp, 0);

	tg3_disable_ints(tp);
	tp->tg3_flags &= ~TG3_FLAG_INIT_COMPLETE;

	tg3_full_unlock(tp);

	/* The placement of this call is tied
	 * to the setup and use of Host TX descriptors.
	 */
	err = tg3_alloc_consistent(tp);
	if (err)
		return err;

	if (tp->tg3_flags & TG3_FLAG_SUPPORT_MSI) {
		/* All MSI supporting chips should support tagged
		 * status.  Assert that this is the case.
		 */
		if (!(tp->tg3_flags & TG3_FLAG_TAGGED_STATUS)) {
			printk(KERN_WARNING PFX "%s: MSI without TAGGED? "
			       "Not using MSI.\n", tp->dev->name);
		} else if (pci_enable_msi(tp->pdev) == 0) {
			u32 msi_mode;

			msi_mode = tr32(MSGINT_MODE);
			tw32(MSGINT_MODE, msi_mode | MSGINT_MODE_ENABLE);
			tp->tg3_flags2 |= TG3_FLG2_USING_MSI;
		}
	}
	err = tg3_request_irq(tp);

	if (err) {
		if (tp->tg3_flags2 & TG3_FLG2_USING_MSI) {
			pci_disable_msi(tp->pdev);
			tp->tg3_flags2 &= ~TG3_FLG2_USING_MSI;
		}
		tg3_free_consistent(tp);
		return err;
	}

	napi_enable(&tp->napi);

	tg3_full_lock(tp, 0);

	err = tg3_init_hw(tp, 1);
	if (err) {
		tg3_halt(tp, RESET_KIND_SHUTDOWN, 1);
		tg3_free_rings(tp);
	} else {
		if (tp->tg3_flags & TG3_FLAG_TAGGED_STATUS)
			tp->timer_offset = HZ;
		else
			tp->timer_offset = HZ / 10;

		BUG_ON(tp->timer_offset > HZ);
		tp->timer_counter = tp->timer_multiplier =
			(HZ / tp->timer_offset);
		tp->asf_counter = tp->asf_multiplier =
			((HZ / tp->timer_offset) * 2);

		init_timer(&tp->timer);
		tp->timer.expires = jiffies + tp->timer_offset;
		tp->timer.data = (unsigned long) tp;
		tp->timer.function = tg3_timer;
	}

	tg3_full_unlock(tp);

	if (err) {
		napi_disable(&tp->napi);
		free_irq(tp->pdev->irq, dev);
		if (tp->tg3_flags2 & TG3_FLG2_USING_MSI) {
			pci_disable_msi(tp->pdev);
			tp->tg3_flags2 &= ~TG3_FLG2_USING_MSI;
		}
		tg3_free_consistent(tp);
		return err;
	}

	if (tp->tg3_flags2 & TG3_FLG2_USING_MSI) {
		err = tg3_test_msi(tp);

		if (err) {
			tg3_full_lock(tp, 0);

			if (tp->tg3_flags2 & TG3_FLG2_USING_MSI) {
				pci_disable_msi(tp->pdev);
				tp->tg3_flags2 &= ~TG3_FLG2_USING_MSI;
			}
			tg3_halt(tp, RESET_KIND_SHUTDOWN, 1);
			tg3_free_rings(tp);
			tg3_free_consistent(tp);

			tg3_full_unlock(tp);

			napi_disable(&tp->napi);

			return err;
		}

		if (tp->tg3_flags2 & TG3_FLG2_USING_MSI) {
			if (tp->tg3_flags2 & TG3_FLG2_1SHOT_MSI) {
				u32 val = tr32(PCIE_TRANSACTION_CFG);

				tw32(PCIE_TRANSACTION_CFG,
				     val | PCIE_TRANS_CFG_1SHOT_MSI);
			}
		}
	}

	tg3_phy_start(tp);

	tg3_full_lock(tp, 0);

	add_timer(&tp->timer);
	tp->tg3_flags |= TG3_FLAG_INIT_COMPLETE;
	tg3_enable_ints(tp);

	tg3_full_unlock(tp);

	netif_start_queue(dev);

	return 0;
}

#if 0
/*static*/ void tg3_dump_state(struct tg3 *tp)
{
	u32 val32, val32_2, val32_3, val32_4, val32_5;
	u16 val16;
	int i;

	pci_read_config_word(tp->pdev, PCI_STATUS, &val16);
	pci_read_config_dword(tp->pdev, TG3PCI_PCISTATE, &val32);
	printk("DEBUG: PCI status [%04x] TG3PCI state[%08x]\n",
	       val16, val32);

	/* MAC block */
	printk("DEBUG: MAC_MODE[%08x] MAC_STATUS[%08x]\n",
	       tr32(MAC_MODE), tr32(MAC_STATUS));
	printk("       MAC_EVENT[%08x] MAC_LED_CTRL[%08x]\n",
	       tr32(MAC_EVENT), tr32(MAC_LED_CTRL));
	printk("DEBUG: MAC_TX_MODE[%08x] MAC_TX_STATUS[%08x]\n",
	       tr32(MAC_TX_MODE), tr32(MAC_TX_STATUS));
	printk("       MAC_RX_MODE[%08x] MAC_RX_STATUS[%08x]\n",
	       tr32(MAC_RX_MODE), tr32(MAC_RX_STATUS));

	/* Send data initiator control block */
	printk("DEBUG: SNDDATAI_MODE[%08x] SNDDATAI_STATUS[%08x]\n",
	       tr32(SNDDATAI_MODE), tr32(SNDDATAI_STATUS));
	printk("       SNDDATAI_STATSCTRL[%08x]\n",
	       tr32(SNDDATAI_STATSCTRL));

	/* Send data completion control block */
	printk("DEBUG: SNDDATAC_MODE[%08x]\n", tr32(SNDDATAC_MODE));

	/* Send BD ring selector block */
	printk("DEBUG: SNDBDS_MODE[%08x] SNDBDS_STATUS[%08x]\n",
	       tr32(SNDBDS_MODE), tr32(SNDBDS_STATUS));

	/* Send BD initiator control block */
	printk("DEBUG: SNDBDI_MODE[%08x] SNDBDI_STATUS[%08x]\n",
	       tr32(SNDBDI_MODE), tr32(SNDBDI_STATUS));

	/* Send BD completion control block */
	printk("DEBUG: SNDBDC_MODE[%08x]\n", tr32(SNDBDC_MODE));

	/* Receive list placement control block */
	printk("DEBUG: RCVLPC_MODE[%08x] RCVLPC_STATUS[%08x]\n",
	       tr32(RCVLPC_MODE), tr32(RCVLPC_STATUS));
	printk("       RCVLPC_STATSCTRL[%08x]\n",
	       tr32(RCVLPC_STATSCTRL));

	/* Receive data and receive BD initiator control block */
	printk("DEBUG: RCVDBDI_MODE[%08x] RCVDBDI_STATUS[%08x]\n",
	       tr32(RCVDBDI_MODE), tr32(RCVDBDI_STATUS));

	/* Receive data completion control block */
	printk("DEBUG: RCVDCC_MODE[%08x]\n",
	       tr32(RCVDCC_MODE));

	/* Receive BD initiator control block */
	printk("DEBUG: RCVBDI_MODE[%08x] RCVBDI_STATUS[%08x]\n",
	       tr32(RCVBDI_MODE), tr32(RCVBDI_STATUS));

	/* Receive BD completion control block */
	printk("DEBUG: RCVCC_MODE[%08x] RCVCC_STATUS[%08x]\n",
	       tr32(RCVCC_MODE), tr32(RCVCC_STATUS));

	/* Receive list selector control block */
	printk("DEBUG: RCVLSC_MODE[%08x] RCVLSC_STATUS[%08x]\n",
	       tr32(RCVLSC_MODE), tr32(RCVLSC_STATUS));

	/* Mbuf cluster free block */
	printk("DEBUG: MBFREE_MODE[%08x] MBFREE_STATUS[%08x]\n",
	       tr32(MBFREE_MODE), tr32(MBFREE_STATUS));

	/* Host coalescing control block */
	printk("DEBUG: HOSTCC_MODE[%08x] HOSTCC_STATUS[%08x]\n",
	       tr32(HOSTCC_MODE), tr32(HOSTCC_STATUS));
	printk("DEBUG: HOSTCC_STATS_BLK_HOST_ADDR[%08x%08x]\n",
	       tr32(HOSTCC_STATS_BLK_HOST_ADDR + TG3_64BIT_REG_HIGH),
	       tr32(HOSTCC_STATS_BLK_HOST_ADDR + TG3_64BIT_REG_LOW));
	printk("DEBUG: HOSTCC_STATUS_BLK_HOST_ADDR[%08x%08x]\n",
	       tr32(HOSTCC_STATUS_BLK_HOST_ADDR + TG3_64BIT_REG_HIGH),
	       tr32(HOSTCC_STATUS_BLK_HOST_ADDR + TG3_64BIT_REG_LOW));
	printk("DEBUG: HOSTCC_STATS_BLK_NIC_ADDR[%08x]\n",
	       tr32(HOSTCC_STATS_BLK_NIC_ADDR));
	printk("DEBUG: HOSTCC_STATUS_BLK_NIC_ADDR[%08x]\n",
	       tr32(HOSTCC_STATUS_BLK_NIC_ADDR));

	/* Memory arbiter control block */
	printk("DEBUG: MEMARB_MODE[%08x] MEMARB_STATUS[%08x]\n",
	       tr32(MEMARB_MODE), tr32(MEMARB_STATUS));

	/* Buffer manager control block */
	printk("DEBUG: BUFMGR_MODE[%08x] BUFMGR_STATUS[%08x]\n",
	       tr32(BUFMGR_MODE), tr32(BUFMGR_STATUS));
	printk("DEBUG: BUFMGR_MB_POOL_ADDR[%08x] BUFMGR_MB_POOL_SIZE[%08x]\n",
	       tr32(BUFMGR_MB_POOL_ADDR), tr32(BUFMGR_MB_POOL_SIZE));
	printk("DEBUG: BUFMGR_DMA_DESC_POOL_ADDR[%08x] "
	       "BUFMGR_DMA_DESC_POOL_SIZE[%08x]\n",
	       tr32(BUFMGR_DMA_DESC_POOL_ADDR),
	       tr32(BUFMGR_DMA_DESC_POOL_SIZE));

	/* Read DMA control block */
	printk("DEBUG: RDMAC_MODE[%08x] RDMAC_STATUS[%08x]\n",
	       tr32(RDMAC_MODE), tr32(RDMAC_STATUS));

	/* Write DMA control block */
	printk("DEBUG: WDMAC_MODE[%08x] WDMAC_STATUS[%08x]\n",
	       tr32(WDMAC_MODE), tr32(WDMAC_STATUS));

	/* DMA completion block */
	printk("DEBUG: DMAC_MODE[%08x]\n",
	       tr32(DMAC_MODE));

	/* GRC block */
	printk("DEBUG: GRC_MODE[%08x] GRC_MISC_CFG[%08x]\n",
	       tr32(GRC_MODE), tr32(GRC_MISC_CFG));
	printk("DEBUG: GRC_LOCAL_CTRL[%08x]\n",
	       tr32(GRC_LOCAL_CTRL));

	/* TG3_BDINFOs */
	printk("DEBUG: RCVDBDI_JUMBO_BD[%08x%08x:%08x:%08x]\n",
	       tr32(RCVDBDI_JUMBO_BD + 0x0),
	       tr32(RCVDBDI_JUMBO_BD + 0x4),
	       tr32(RCVDBDI_JUMBO_BD + 0x8),
	       tr32(RCVDBDI_JUMBO_BD + 0xc));
	printk("DEBUG: RCVDBDI_STD_BD[%08x%08x:%08x:%08x]\n",
	       tr32(RCVDBDI_STD_BD + 0x0),
	       tr32(RCVDBDI_STD_BD + 0x4),
	       tr32(RCVDBDI_STD_BD + 0x8),
	       tr32(RCVDBDI_STD_BD + 0xc));
	printk("DEBUG: RCVDBDI_MINI_BD[%08x%08x:%08x:%08x]\n",
	       tr32(RCVDBDI_MINI_BD + 0x0),
	       tr32(RCVDBDI_MINI_BD + 0x4),
	       tr32(RCVDBDI_MINI_BD + 0x8),
	       tr32(RCVDBDI_MINI_BD + 0xc));

	tg3_read_mem(tp, NIC_SRAM_SEND_RCB + 0x0, &val32);
	tg3_read_mem(tp, NIC_SRAM_SEND_RCB + 0x4, &val32_2);
	tg3_read_mem(tp, NIC_SRAM_SEND_RCB + 0x8, &val32_3);
	tg3_read_mem(tp, NIC_SRAM_SEND_RCB + 0xc, &val32_4);
	printk("DEBUG: SRAM_SEND_RCB_0[%08x%08x:%08x:%08x]\n",
	       val32, val32_2, val32_3, val32_4);

	tg3_read_mem(tp, NIC_SRAM_RCV_RET_RCB + 0x0, &val32);
	tg3_read_mem(tp, NIC_SRAM_RCV_RET_RCB + 0x4, &val32_2);
	tg3_read_mem(tp, NIC_SRAM_RCV_RET_RCB + 0x8, &val32_3);
	tg3_read_mem(tp, NIC_SRAM_RCV_RET_RCB + 0xc, &val32_4);
	printk("DEBUG: SRAM_RCV_RET_RCB_0[%08x%08x:%08x:%08x]\n",
	       val32, val32_2, val32_3, val32_4);

	tg3_read_mem(tp, NIC_SRAM_STATUS_BLK + 0x0, &val32);
	tg3_read_mem(tp, NIC_SRAM_STATUS_BLK + 0x4, &val32_2);
	tg3_read_mem(tp, NIC_SRAM_STATUS_BLK + 0x8, &val32_3);
	tg3_read_mem(tp, NIC_SRAM_STATUS_BLK + 0xc, &val32_4);
	tg3_read_mem(tp, NIC_SRAM_STATUS_BLK + 0x10, &val32_5);
	printk("DEBUG: SRAM_STATUS_BLK[%08x:%08x:%08x:%08x:%08x]\n",
	       val32, val32_2, val32_3, val32_4, val32_5);

	/* SW status block */
	printk("DEBUG: Host status block [%08x:%08x:(%04x:%04x:%04x):(%04x:%04x)]\n",
	       tp->hw_status->status,
	       tp->hw_status->status_tag,
	       tp->hw_status->rx_jumbo_consumer,
	       tp->hw_status->rx_consumer,
	       tp->hw_status->rx_mini_consumer,
	       tp->hw_status->idx[0].rx_producer,
	       tp->hw_status->idx[0].tx_consumer);

	/* SW statistics block */
	printk("DEBUG: Host statistics block [%08x:%08x:%08x:%08x]\n",
	       ((u32 *)tp->hw_stats)[0],
	       ((u32 *)tp->hw_stats)[1],
	       ((u32 *)tp->hw_stats)[2],
	       ((u32 *)tp->hw_stats)[3]);

	/* Mailboxes */
	printk("DEBUG: SNDHOST_PROD[%08x%08x] SNDNIC_PROD[%08x%08x]\n",
	       tr32_mailbox(MAILBOX_SNDHOST_PROD_IDX_0 + 0x0),
	       tr32_mailbox(MAILBOX_SNDHOST_PROD_IDX_0 + 0x4),
	       tr32_mailbox(MAILBOX_SNDNIC_PROD_IDX_0 + 0x0),
	       tr32_mailbox(MAILBOX_SNDNIC_PROD_IDX_0 + 0x4));

	/* NIC side send descriptors. */
	for (i = 0; i < 6; i++) {
		unsigned long txd;

		txd = tp->regs + NIC_SRAM_WIN_BASE + NIC_SRAM_TX_BUFFER_DESC
			+ (i * sizeof(struct tg3_tx_buffer_desc));
		printk("DEBUG: NIC TXD(%d)[%08x:%08x:%08x:%08x]\n",
		       i,
		       readl(txd + 0x0), readl(txd + 0x4),
		       readl(txd + 0x8), readl(txd + 0xc));
	}

	/* NIC side RX descriptors. */
	for (i = 0; i < 6; i++) {
		unsigned long rxd;

		rxd = tp->regs + NIC_SRAM_WIN_BASE + NIC_SRAM_RX_BUFFER_DESC
			+ (i * sizeof(struct tg3_rx_buffer_desc));
		printk("DEBUG: NIC RXD_STD(%d)[0][%08x:%08x:%08x:%08x]\n",
		       i,
		       readl(rxd + 0x0), readl(rxd + 0x4),
		       readl(rxd + 0x8), readl(rxd + 0xc));
		rxd += (4 * sizeof(u32));
		printk("DEBUG: NIC RXD_STD(%d)[1][%08x:%08x:%08x:%08x]\n",
		       i,
		       readl(rxd + 0x0), readl(rxd + 0x4),
		       readl(rxd + 0x8), readl(rxd + 0xc));
	}

	for (i = 0; i < 6; i++) {
		unsigned long rxd;

		rxd = tp->regs + NIC_SRAM_WIN_BASE + NIC_SRAM_RX_JUMBO_BUFFER_DESC
			+ (i * sizeof(struct tg3_rx_buffer_desc));
		printk("DEBUG: NIC RXD_JUMBO(%d)[0][%08x:%08x:%08x:%08x]\n",
		       i,
		       readl(rxd + 0x0), readl(rxd + 0x4),
		       readl(rxd + 0x8), readl(rxd + 0xc));
		rxd += (4 * sizeof(u32));
		printk("DEBUG: NIC RXD_JUMBO(%d)[1][%08x:%08x:%08x:%08x]\n",
		       i,
		       readl(rxd + 0x0), readl(rxd + 0x4),
		       readl(rxd + 0x8), readl(rxd + 0xc));
	}
}
#endif

static struct net_device_stats *tg3_get_stats(struct net_device *);
static struct tg3_ethtool_stats *tg3_get_estats(struct tg3 *);

static int tg3_close(struct net_device *dev)
{
	struct tg3 *tp = netdev_priv(dev);

	napi_disable(&tp->napi);
	cancel_work_sync(&tp->reset_task);

	netif_stop_queue(dev);

	del_timer_sync(&tp->timer);

	tg3_full_lock(tp, 1);
#if 0
	tg3_dump_state(tp);
#endif

	tg3_disable_ints(tp);

	tg3_halt(tp, RESET_KIND_SHUTDOWN, 1);
	tg3_free_rings(tp);
	tp->tg3_flags &= ~TG3_FLAG_INIT_COMPLETE;

	tg3_full_unlock(tp);

	free_irq(tp->pdev->irq, dev);
	if (tp->tg3_flags2 & TG3_FLG2_USING_MSI) {
		pci_disable_msi(tp->pdev);
		tp->tg3_flags2 &= ~TG3_FLG2_USING_MSI;
	}

	memcpy(&tp->net_stats_prev, tg3_get_stats(tp->dev),
	       sizeof(tp->net_stats_prev));
	memcpy(&tp->estats_prev, tg3_get_estats(tp),
	       sizeof(tp->estats_prev));

	tg3_free_consistent(tp);

	tg3_set_power_state(tp, PCI_D3hot);

	netif_carrier_off(tp->dev);

	return 0;
}

static inline unsigned long get_stat64(tg3_stat64_t *val)
{
	unsigned long ret;

#if (BITS_PER_LONG == 32)
	ret = val->low;
#else
	ret = ((u64)val->high << 32) | ((u64)val->low);
#endif
	return ret;
}

static inline u64 get_estat64(tg3_stat64_t *val)
{
       return ((u64)val->high << 32) | ((u64)val->low);
}

static unsigned long calc_crc_errors(struct tg3 *tp)
{
	struct tg3_hw_stats *hw_stats = tp->hw_stats;

	if (!(tp->tg3_flags2 & TG3_FLG2_PHY_SERDES) &&
	    (GET_ASIC_REV(tp->pci_chip_rev_id) == ASIC_REV_5700 ||
	     GET_ASIC_REV(tp->pci_chip_rev_id) == ASIC_REV_5701)) {
		u32 val;

		spin_lock_bh(&tp->lock);
		if (!tg3_readphy(tp, MII_TG3_TEST1, &val)) {
			tg3_writephy(tp, MII_TG3_TEST1,
				     val | MII_TG3_TEST1_CRC_EN);
			tg3_readphy(tp, 0x14, &val);
		} else
			val = 0;
		spin_unlock_bh(&tp->lock);

		tp->phy_crc_errors += val;

		return tp->phy_crc_errors;
	}

	return get_stat64(&hw_stats->rx_fcs_errors);
}

#define ESTAT_ADD(member) \
	estats->member =	old_estats->member + \
				get_estat64(&hw_stats->member)

static struct tg3_ethtool_stats *tg3_get_estats(struct tg3 *tp)
{
	struct tg3_ethtool_stats *estats = &tp->estats;
	struct tg3_ethtool_stats *old_estats = &tp->estats_prev;
	struct tg3_hw_stats *hw_stats = tp->hw_stats;

	if (!hw_stats)
		return old_estats;

	ESTAT_ADD(rx_octets);
	ESTAT_ADD(rx_fragments);
	ESTAT_ADD(rx_ucast_packets);
	ESTAT_ADD(rx_mcast_packets);
	ESTAT_ADD(rx_bcast_packets);
	ESTAT_ADD(rx_fcs_errors);
	ESTAT_ADD(rx_align_errors);
	ESTAT_ADD(rx_xon_pause_rcvd);
	ESTAT_ADD(rx_xoff_pause_rcvd);
	ESTAT_ADD(rx_mac_ctrl_rcvd);
	ESTAT_ADD(rx_xoff_entered);
	ESTAT_ADD(rx_frame_too_long_errors);
	ESTAT_ADD(rx_jabbers);
	ESTAT_ADD(rx_undersize_packets);
	ESTAT_ADD(rx_in_length_errors);
	ESTAT_ADD(rx_out_length_errors);
	ESTAT_ADD(rx_64_or_less_octet_packets);
	ESTAT_ADD(rx_65_to_127_octet_packets);
	ESTAT_ADD(rx_128_to_255_octet_packets);
	ESTAT_ADD(rx_256_to_511_octet_packets);
	ESTAT_ADD(rx_512_to_1023_octet_packets);
	ESTAT_ADD(rx_1024_to_1522_octet_packets);
	ESTAT_ADD(rx_1523_to_2047_octet_packets);
	ESTAT_ADD(rx_2048_to_4095_octet_packets);
	ESTAT_ADD(rx_4096_to_8191_octet_packets);
	ESTAT_ADD(rx_8192_to_9022_octet_packets);

	ESTAT_ADD(tx_octets);
	ESTAT_ADD(tx_collisions);
	ESTAT_ADD(tx_xon_sent);
	ESTAT_ADD(tx_xoff_sent);
	ESTAT_ADD(tx_flow_control);
	ESTAT_ADD(tx_mac_errors);
	ESTAT_ADD(tx_single_collisions);
	ESTAT_ADD(tx_mult_collisions);
	ESTAT_ADD(tx_deferred);
	ESTAT_ADD(tx_excessive_collisions);
	ESTAT_ADD(tx_late_collisions);
	ESTAT_ADD(tx_collide_2times);
	ESTAT_ADD(tx_collide_3times);
	ESTAT_ADD(tx_collide_4times);
	ESTAT_ADD(tx_collide_5times);
	ESTAT_ADD(tx_collide_6times);
	ESTAT_ADD(tx_collide_7times);
	ESTAT_ADD(tx_collide_8times);
	ESTAT_ADD(tx_collide_9times);
	ESTAT_ADD(tx_collide_10times);
	ESTAT_ADD(tx_collide_11times);
	ESTAT_ADD(tx_collide_12times);
	ESTAT_ADD(tx_collide_13times);
	ESTAT_ADD(tx_collide_14times);
	ESTAT_ADD(tx_collide_15times);
	ESTAT_ADD(tx_ucast_packets);
	ESTAT_ADD(tx_mcast_packets);
	ESTAT_ADD(tx_bcast_packets);
	ESTAT_ADD(tx_carrier_sense_errors);
	ESTAT_ADD(tx_discards);
	ESTAT_ADD(tx_errors);

	ESTAT_ADD(dma_writeq_full);
	ESTAT_ADD(dma_write_prioq_full);
	ESTAT_ADD(rxbds_empty);
	ESTAT_ADD(rx_discards);
	ESTAT_ADD(rx_errors);
	ESTAT_ADD(rx_threshold_hit);

	ESTAT_ADD(dma_readq_full);
	ESTAT_ADD(dma_read_prioq_full);
	ESTAT_ADD(tx_comp_queue_full);

	ESTAT_ADD(ring_set_send_prod_index);
	ESTAT_ADD(ring_status_update);
	ESTAT_ADD(nic_irqs);
	ESTAT_ADD(nic_avoided_irqs);
	ESTAT_ADD(nic_tx_threshold_hit);

	return estats;
}

static struct net_device_stats *tg3_get_stats(struct net_device *dev)
{
	struct tg3 *tp = netdev_priv(dev);
	struct net_device_stats *stats = &tp->net_stats;
	struct net_device_stats *old_stats = &tp->net_stats_prev;
	struct tg3_hw_stats *hw_stats = tp->hw_stats;

	if (!hw_stats)
		return old_stats;

	stats->rx_packets = old_stats->rx_packets +
		get_stat64(&hw_stats->rx_ucast_packets) +
		get_stat64(&hw_stats->rx_mcast_packets) +
		get_stat64(&hw_stats->rx_bcast_packets);

	stats->tx_packets = old_stats->tx_packets +
		get_stat64(&hw_stats->tx_ucast_packets) +
		get_stat64(&hw_stats->tx_mcast_packets) +
		get_stat64(&hw_stats->tx_bcast_packets);

	stats->rx_bytes = old_stats->rx_bytes +
		get_stat64(&hw_stats->rx_octets);
	stats->tx_bytes = old_stats->tx_bytes +
		get_stat64(&hw_stats->tx_octets);

	stats->rx_errors = old_stats->rx_errors +
		get_stat64(&hw_stats->rx_errors);
	stats->tx_errors = old_stats->tx_errors +
		get_stat64(&hw_stats->tx_errors) +
		get_stat64(&hw_stats->tx_mac_errors) +
		get_stat64(&hw_stats->tx_carrier_sense_errors) +
		get_stat64(&hw_stats->tx_discards);

	stats->multicast = old_stats->multicast +
		get_stat64(&hw_stats->rx_mcast_packets);
	stats->collisions = old_stats->collisions +
		get_stat64(&hw_stats->tx_collisions);

	stats->rx_length_errors = old_stats->rx_length_errors +
		get_stat64(&hw_stats->rx_frame_too_long_errors) +
		get_stat64(&hw_stats->rx_undersize_packets);

	stats->rx_over_errors = old_stats->rx_over_errors +
		get_stat64(&hw_stats->rxbds_empty);
	stats->rx_frame_errors = old_stats->rx_frame_errors +
		get_stat64(&hw_stats->rx_align_errors);
	stats->tx_aborted_errors = old_stats->tx_aborted_errors +
		get_stat64(&hw_stats->tx_discards);
	stats->tx_carrier_errors = old_stats->tx_carrier_errors +
		get_stat64(&hw_stats->tx_carrier_sense_errors);

	stats->rx_crc_errors = old_stats->rx_crc_errors +
		calc_crc_errors(tp);

	stats->rx_missed_errors = old_stats->rx_missed_errors +
		get_stat64(&hw_stats->rx_discards);

	return stats;
}

static inline u32 calc_crc(unsigned char *buf, int len)
{
	u32 reg;
	u32 tmp;
	int j, k;

	reg = 0xffffffff;

	for (j = 0; j < len; j++) {
		reg ^= buf[j];

		for (k = 0; k < 8; k++) {
			tmp = reg & 0x01;

			reg >>= 1;

			if (tmp) {
				reg ^= 0xedb88320;
			}
		}
	}

	return ~reg;
}

static void tg3_set_multi(struct tg3 *tp, unsigned int accept_all)
{
	/* accept or reject all multicast frames */
	tw32(MAC_HASH_REG_0, accept_all ? 0xffffffff : 0);
	tw32(MAC_HASH_REG_1, accept_all ? 0xffffffff : 0);
	tw32(MAC_HASH_REG_2, accept_all ? 0xffffffff : 0);
	tw32(MAC_HASH_REG_3, accept_all ? 0xffffffff : 0);
}

static void __tg3_set_rx_mode(struct net_device *dev)
{
	struct tg3 *tp = netdev_priv(dev);
	u32 rx_mode;

	rx_mode = tp->rx_mode & ~(RX_MODE_PROMISC |
				  RX_MODE_KEEP_VLAN_TAG);

	/* When ASF is in use, we always keep the RX_MODE_KEEP_VLAN_TAG
	 * flag clear.
	 */
#if TG3_VLAN_TAG_USED
	if (!tp->vlgrp &&
	    !(tp->tg3_flags & TG3_FLAG_ENABLE_ASF))
		rx_mode |= RX_MODE_KEEP_VLAN_TAG;
#else
	/* By definition, VLAN is disabled always in this
	 * case.
	 */
	if (!(tp->tg3_flags & TG3_FLAG_ENABLE_ASF))
		rx_mode |= RX_MODE_KEEP_VLAN_TAG;
#endif

	if (dev->flags & IFF_PROMISC) {
		/* Promiscuous mode. */
		rx_mode |= RX_MODE_PROMISC;
	} else if (dev->flags & IFF_ALLMULTI) {
		/* Accept all multicast. */
		tg3_set_multi (tp, 1);
	} else if (dev->mc_count < 1) {
		/* Reject all multicast. */
		tg3_set_multi (tp, 0);
	} else {
		/* Accept one or more multicast(s). */
		struct dev_mc_list *mclist;
		unsigned int i;
		u32 mc_filter[4] = { 0, };
		u32 regidx;
		u32 bit;
		u32 crc;

		for (i = 0, mclist = dev->mc_list; mclist && i < dev->mc_count;
		     i++, mclist = mclist->next) {

			crc = calc_crc (mclist->dmi_addr, ETH_ALEN);
			bit = ~crc & 0x7f;
			regidx = (bit & 0x60) >> 5;
			bit &= 0x1f;
			mc_filter[regidx] |= (1 << bit);
		}

		tw32(MAC_HASH_REG_0, mc_filter[0]);
		tw32(MAC_HASH_REG_1, mc_filter[1]);
		tw32(MAC_HASH_REG_2, mc_filter[2]);
		tw32(MAC_HASH_REG_3, mc_filter[3]);
	}

	if (rx_mode != tp->rx_mode) {
		tp->rx_mode = rx_mode;
		tw32_f(MAC_RX_MODE, rx_mode);
		udelay(10);
	}
}

static void tg3_set_rx_mode(struct net_device *dev)
{
	struct tg3 *tp = netdev_priv(dev);

	if (!netif_running(dev))
		return;

	tg3_full_lock(tp, 0);
	__tg3_set_rx_mode(dev);
	tg3_full_unlock(tp);
}

#define TG3_REGDUMP_LEN		(32 * 1024)

static int tg3_get_regs_len(struct net_device *dev)
{
	return TG3_REGDUMP_LEN;
}

static void tg3_get_regs(struct net_device *dev,
		struct ethtool_regs *regs, void *_p)
{
	u32 *p = _p;
	struct tg3 *tp = netdev_priv(dev);
	u8 *orig_p = _p;
	int i;

	regs->version = 0;

	memset(p, 0, TG3_REGDUMP_LEN);

	if (tp->link_config.phy_is_low_power)
		return;

	tg3_full_lock(tp, 0);

#define __GET_REG32(reg)	(*(p)++ = tr32(reg))
#define GET_REG32_LOOP(base,len)		\
do {	p = (u32 *)(orig_p + (base));		\
	for (i = 0; i < len; i += 4)		\
		__GET_REG32((base) + i);	\
} while (0)
#define GET_REG32_1(reg)			\
do {	p = (u32 *)(orig_p + (reg));		\
	__GET_REG32((reg));			\
} while (0)

	GET_REG32_LOOP(TG3PCI_VENDOR, 0xb0);
	GET_REG32_LOOP(MAILBOX_INTERRUPT_0, 0x200);
	GET_REG32_LOOP(MAC_MODE, 0x4f0);
	GET_REG32_LOOP(SNDDATAI_MODE, 0xe0);
	GET_REG32_1(SNDDATAC_MODE);
	GET_REG32_LOOP(SNDBDS_MODE, 0x80);
	GET_REG32_LOOP(SNDBDI_MODE, 0x48);
	GET_REG32_1(SNDBDC_MODE);
	GET_REG32_LOOP(RCVLPC_MODE, 0x20);
	GET_REG32_LOOP(RCVLPC_SELLST_BASE, 0x15c);
	GET_REG32_LOOP(RCVDBDI_MODE, 0x0c);
	GET_REG32_LOOP(RCVDBDI_JUMBO_BD, 0x3c);
	GET_REG32_LOOP(RCVDBDI_BD_PROD_IDX_0, 0x44);
	GET_REG32_1(RCVDCC_MODE);
	GET_REG32_LOOP(RCVBDI_MODE, 0x20);
	GET_REG32_LOOP(RCVCC_MODE, 0x14);
	GET_REG32_LOOP(RCVLSC_MODE, 0x08);
	GET_REG32_1(MBFREE_MODE);
	GET_REG32_LOOP(HOSTCC_MODE, 0x100);
	GET_REG32_LOOP(MEMARB_MODE, 0x10);
	GET_REG32_LOOP(BUFMGR_MODE, 0x58);
	GET_REG32_LOOP(RDMAC_MODE, 0x08);
	GET_REG32_LOOP(WDMAC_MODE, 0x08);
	GET_REG32_1(RX_CPU_MODE);
	GET_REG32_1(RX_CPU_STATE);
	GET_REG32_1(RX_CPU_PGMCTR);
	GET_REG32_1(RX_CPU_HWBKPT);
	GET_REG32_1(TX_CPU_MODE);
	GET_REG32_1(TX_CPU_STATE);
	GET_REG32_1(TX_CPU_PGMCTR);
	GET_REG32_LOOP(GRCMBOX_INTERRUPT_0, 0x110);
	GET_REG32_LOOP(FTQ_RESET, 0x120);
	GET_REG32_LOOP(MSGINT_MODE, 0x0c);
	GET_REG32_1(DMAC_MODE);
	GET_REG32_LOOP(GRC_MODE, 0x4c);
	if (tp->tg3_flags & TG3_FLAG_NVRAM)
		GET_REG32_LOOP(NVRAM_CMD, 0x24);

#undef __GET_REG32
#undef GET_REG32_LOOP
#undef GET_REG32_1

	tg3_full_unlock(tp);
}

static int tg3_get_eeprom_len(struct net_device *dev)
{
	struct tg3 *tp = netdev_priv(dev);

	return tp->nvram_size;
}

static int tg3_nvram_read(struct tg3 *tp, u32 offset, u32 *val);
static int tg3_nvram_read_le(struct tg3 *tp, u32 offset, __le32 *val);
static int tg3_nvram_read_swab(struct tg3 *tp, u32 offset, u32 *val);

static int tg3_get_eeprom(struct net_device *dev, struct ethtool_eeprom *eeprom, u8 *data)
{
	struct tg3 *tp = netdev_priv(dev);
	int ret;
	u8  *pd;
	u32 i, offset, len, b_offset, b_count;
	__le32 val;

	if (tp->link_config.phy_is_low_power)
		return -EAGAIN;

	offset = eeprom->offset;
	len = eeprom->len;
	eeprom->len = 0;

	eeprom->magic = TG3_EEPROM_MAGIC;

	if (offset & 3) {
		/* adjustments to start on required 4 byte boundary */
		b_offset = offset & 3;
		b_count = 4 - b_offset;
		if (b_count > len) {
			/* i.e. offset=1 len=2 */
			b_count = len;
		}
		ret = tg3_nvram_read_le(tp, offset-b_offset, &val);
		if (ret)
			return ret;
		memcpy(data, ((char*)&val) + b_offset, b_count);
		len -= b_count;
		offset += b_count;
	        eeprom->len += b_count;
	}

	/* read bytes upto the last 4 byte boundary */
	pd = &data[eeprom->len];
	for (i = 0; i < (len - (len & 3)); i += 4) {
		ret = tg3_nvram_read_le(tp, offset + i, &val);
		if (ret) {
			eeprom->len += i;
			return ret;
		}
		memcpy(pd + i, &val, 4);
	}
	eeprom->len += i;

	if (len & 3) {
		/* read last bytes not ending on 4 byte boundary */
		pd = &data[eeprom->len];
		b_count = len & 3;
		b_offset = offset + len - b_count;
		ret = tg3_nvram_read_le(tp, b_offset, &val);
		if (ret)
			return ret;
		memcpy(pd, &val, b_count);
		eeprom->len += b_count;
	}
	return 0;
}

static int tg3_nvram_write_block(struct tg3 *tp, u32 offset, u32 len, u8 *buf);

static int tg3_set_eeprom(struct net_device *dev, struct ethtool_eeprom *eeprom, u8 *data)
{
	struct tg3 *tp = netdev_priv(dev);
	int ret;
	u32 offset, len, b_offset, odd_len;
	u8 *buf;
	__le32 start, end;

	if (tp->link_config.phy_is_low_power)
		return -EAGAIN;

	if (eeprom->magic != TG3_EEPROM_MAGIC)
		return -EINVAL;

	offset = eeprom->offset;
	len = eeprom->len;

	if ((b_offset = (offset & 3))) {
		/* adjustments to start on required 4 byte boundary */
		ret = tg3_nvram_read_le(tp, offset-b_offset, &start);
		if (ret)
			return ret;
		len += b_offset;
		offset &= ~3;
		if (len < 4)
			len = 4;
	}

	odd_len = 0;
	if (len & 3) {
		/* adjustments to end on required 4 byte boundary */
		odd_len = 1;
		len = (len + 3) & ~3;
		ret = tg3_nvram_read_le(tp, offset+len-4, &end);
		if (ret)
			return ret;
	}

	buf = data;
	if (b_offset || odd_len) {
		buf = kmalloc(len, GFP_KERNEL);
		if (!buf)
			return -ENOMEM;
		if (b_offset)
			memcpy(buf, &start, 4);
		if (odd_len)
			memcpy(buf+len-4, &end, 4);
		memcpy(buf + b_offset, data, eeprom->len);
	}

	ret = tg3_nvram_write_block(tp, offset, len, buf);

	if (buf != data)
		kfree(buf);

	return ret;
}

static int tg3_get_settings(struct net_device *dev, struct ethtool_cmd *cmd)
{
	struct tg3 *tp = netdev_priv(dev);

	if (tp->tg3_flags3 & TG3_FLG3_USE_PHYLIB) {
		if (!(tp->tg3_flags3 & TG3_FLG3_PHY_CONNECTED))
			return -EAGAIN;
		return phy_ethtool_gset(tp->mdio_bus->phy_map[PHY_ADDR], cmd);
	}

	cmd->supported = (SUPPORTED_Autoneg);

	if (!(tp->tg3_flags & TG3_FLAG_10_100_ONLY))
		cmd->supported |= (SUPPORTED_1000baseT_Half |
				   SUPPORTED_1000baseT_Full);

	if (!(tp->tg3_flags2 & TG3_FLG2_ANY_SERDES)) {
		cmd->supported |= (SUPPORTED_100baseT_Half |
				  SUPPORTED_100baseT_Full |
				  SUPPORTED_10baseT_Half |
				  SUPPORTED_10baseT_Full |
				  SUPPORTED_TP);
		cmd->port = PORT_TP;
	} else {
		cmd->supported |= SUPPORTED_FIBRE;
		cmd->port = PORT_FIBRE;
	}

	cmd->advertising = tp->link_config.advertising;
	if (netif_running(dev)) {
		cmd->speed = tp->link_config.active_speed;
		cmd->duplex = tp->link_config.active_duplex;
	}
	cmd->phy_address = PHY_ADDR;
	cmd->transceiver = 0;
	cmd->autoneg = tp->link_config.autoneg;
	cmd->maxtxpkt = 0;
	cmd->maxrxpkt = 0;
	return 0;
}

static int tg3_set_settings(struct net_device *dev, struct ethtool_cmd *cmd)
{
	struct tg3 *tp = netdev_priv(dev);

	if (tp->tg3_flags3 & TG3_FLG3_USE_PHYLIB) {
		if (!(tp->tg3_flags3 & TG3_FLG3_PHY_CONNECTED))
			return -EAGAIN;
		return phy_ethtool_sset(tp->mdio_bus->phy_map[PHY_ADDR], cmd);
	}

	if (tp->tg3_flags2 & TG3_FLG2_ANY_SERDES) {
		/* These are the only valid advertisement bits allowed.  */
		if (cmd->autoneg == AUTONEG_ENABLE &&
		    (cmd->advertising & ~(ADVERTISED_1000baseT_Half |
					  ADVERTISED_1000baseT_Full |
					  ADVERTISED_Autoneg |
					  ADVERTISED_FIBRE)))
			return -EINVAL;
		/* Fiber can only do SPEED_1000.  */
		else if ((cmd->autoneg != AUTONEG_ENABLE) &&
			 (cmd->speed != SPEED_1000))
			return -EINVAL;
	/* Copper cannot force SPEED_1000.  */
	} else if ((cmd->autoneg != AUTONEG_ENABLE) &&
		   (cmd->speed == SPEED_1000))
		return -EINVAL;
	else if ((cmd->speed == SPEED_1000) &&
		 (tp->tg3_flags & TG3_FLAG_10_100_ONLY))
		return -EINVAL;

	tg3_full_lock(tp, 0);

	tp->link_config.autoneg = cmd->autoneg;
	if (cmd->autoneg == AUTONEG_ENABLE) {
		tp->link_config.advertising = (cmd->advertising |
					      ADVERTISED_Autoneg);
		tp->link_config.speed = SPEED_INVALID;
		tp->link_config.duplex = DUPLEX_INVALID;
	} else {
		tp->link_config.advertising = 0;
		tp->link_config.speed = cmd->speed;
		tp->link_config.duplex = cmd->duplex;
	}

	tp->link_config.orig_speed = tp->link_config.speed;
	tp->link_config.orig_duplex = tp->link_config.duplex;
	tp->link_config.orig_autoneg = tp->link_config.autoneg;

	if (netif_running(dev))
		tg3_setup_phy(tp, 1);

	tg3_full_unlock(tp);

	return 0;
}

static void tg3_get_drvinfo(struct net_device *dev, struct ethtool_drvinfo *info)
{
	struct tg3 *tp = netdev_priv(dev);

	strcpy(info->driver, DRV_MODULE_NAME);
	strcpy(info->version, DRV_MODULE_VERSION);
	strcpy(info->fw_version, tp->fw_ver);
	strcpy(info->bus_info, pci_name(tp->pdev));
}

static void tg3_get_wol(struct net_device *dev, struct ethtool_wolinfo *wol)
{
	struct tg3 *tp = netdev_priv(dev);

	if ((tp->tg3_flags & TG3_FLAG_WOL_CAP) &&
	    device_can_wakeup(&tp->pdev->dev))
		wol->supported = WAKE_MAGIC;
	else
		wol->supported = 0;
	wol->wolopts = 0;
	if ((tp->tg3_flags & TG3_FLAG_WOL_ENABLE) &&
	    device_can_wakeup(&tp->pdev->dev))
		wol->wolopts = WAKE_MAGIC;
	memset(&wol->sopass, 0, sizeof(wol->sopass));
}

static int tg3_set_wol(struct net_device *dev, struct ethtool_wolinfo *wol)
{
	struct tg3 *tp = netdev_priv(dev);
	struct device *dp = &tp->pdev->dev;

	if (wol->wolopts & ~WAKE_MAGIC)
		return -EINVAL;
	if ((wol->wolopts & WAKE_MAGIC) &&
	    !((tp->tg3_flags & TG3_FLAG_WOL_CAP) && device_can_wakeup(dp)))
		return -EINVAL;

	spin_lock_bh(&tp->lock);
	if (wol->wolopts & WAKE_MAGIC) {
		tp->tg3_flags |= TG3_FLAG_WOL_ENABLE;
		device_set_wakeup_enable(dp, true);
	} else {
		tp->tg3_flags &= ~TG3_FLAG_WOL_ENABLE;
		device_set_wakeup_enable(dp, false);
	}
	spin_unlock_bh(&tp->lock);

	return 0;
}

static u32 tg3_get_msglevel(struct net_device *dev)
{
	struct tg3 *tp = netdev_priv(dev);
	return tp->msg_enable;
}

static void tg3_set_msglevel(struct net_device *dev, u32 value)
{
	struct tg3 *tp = netdev_priv(dev);
	tp->msg_enable = value;
}

static int tg3_set_tso(struct net_device *dev, u32 value)
{
	struct tg3 *tp = netdev_priv(dev);

	if (!(tp->tg3_flags2 & TG3_FLG2_TSO_CAPABLE)) {
		if (value)
			return -EINVAL;
		return 0;
	}
	if ((dev->features & NETIF_F_IPV6_CSUM) &&
	    (tp->tg3_flags2 & TG3_FLG2_HW_TSO_2)) {
		if (value) {
			dev->features |= NETIF_F_TSO6;
			if (GET_ASIC_REV(tp->pci_chip_rev_id) == ASIC_REV_5761 ||
			    (GET_ASIC_REV(tp->pci_chip_rev_id) == ASIC_REV_5784 &&
			     GET_CHIP_REV(tp->pci_chip_rev_id) != CHIPREV_5784_AX) ||
			    GET_ASIC_REV(tp->pci_chip_rev_id) == ASIC_REV_5785 ||
			    GET_ASIC_REV(tp->pci_chip_rev_id) == ASIC_REV_57780)
				dev->features |= NETIF_F_TSO_ECN;
		} else
			dev->features &= ~(NETIF_F_TSO6 | NETIF_F_TSO_ECN);
	}
	return ethtool_op_set_tso(dev, value);
}

static int tg3_nway_reset(struct net_device *dev)
{
	struct tg3 *tp = netdev_priv(dev);
	int r;

	if (!netif_running(dev))
		return -EAGAIN;

	if (tp->tg3_flags2 & TG3_FLG2_PHY_SERDES)
		return -EINVAL;

	if (tp->tg3_flags3 & TG3_FLG3_USE_PHYLIB) {
		if (!(tp->tg3_flags3 & TG3_FLG3_PHY_CONNECTED))
			return -EAGAIN;
		r = phy_start_aneg(tp->mdio_bus->phy_map[PHY_ADDR]);
	} else {
		u32 bmcr;

		spin_lock_bh(&tp->lock);
		r = -EINVAL;
		tg3_readphy(tp, MII_BMCR, &bmcr);
		if (!tg3_readphy(tp, MII_BMCR, &bmcr) &&
		    ((bmcr & BMCR_ANENABLE) ||
		     (tp->tg3_flags2 & TG3_FLG2_PARALLEL_DETECT))) {
			tg3_writephy(tp, MII_BMCR, bmcr | BMCR_ANRESTART |
						   BMCR_ANENABLE);
			r = 0;
		}
		spin_unlock_bh(&tp->lock);
	}

	return r;
}

static void tg3_get_ringparam(struct net_device *dev, struct ethtool_ringparam *ering)
{
	struct tg3 *tp = netdev_priv(dev);

	ering->rx_max_pending = TG3_RX_RING_SIZE - 1;
	ering->rx_mini_max_pending = 0;
	if (tp->tg3_flags & TG3_FLAG_JUMBO_RING_ENABLE)
		ering->rx_jumbo_max_pending = TG3_RX_JUMBO_RING_SIZE - 1;
	else
		ering->rx_jumbo_max_pending = 0;

	ering->tx_max_pending = TG3_TX_RING_SIZE - 1;

	ering->rx_pending = tp->rx_pending;
	ering->rx_mini_pending = 0;
	if (tp->tg3_flags & TG3_FLAG_JUMBO_RING_ENABLE)
		ering->rx_jumbo_pending = tp->rx_jumbo_pending;
	else
		ering->rx_jumbo_pending = 0;

	ering->tx_pending = tp->tx_pending;
}

static int tg3_set_ringparam(struct net_device *dev, struct ethtool_ringparam *ering)
{
	struct tg3 *tp = netdev_priv(dev);
	int irq_sync = 0, err = 0;

	if ((ering->rx_pending > TG3_RX_RING_SIZE - 1) ||
	    (ering->rx_jumbo_pending > TG3_RX_JUMBO_RING_SIZE - 1) ||
	    (ering->tx_pending > TG3_TX_RING_SIZE - 1) ||
	    (ering->tx_pending <= MAX_SKB_FRAGS) ||
	    ((tp->tg3_flags2 & TG3_FLG2_TSO_BUG) &&
	     (ering->tx_pending <= (MAX_SKB_FRAGS * 3))))
		return -EINVAL;

	if (netif_running(dev)) {
		tg3_phy_stop(tp);
		tg3_netif_stop(tp);
		irq_sync = 1;
	}

	tg3_full_lock(tp, irq_sync);

	tp->rx_pending = ering->rx_pending;

	if ((tp->tg3_flags2 & TG3_FLG2_MAX_RXPEND_64) &&
	    tp->rx_pending > 63)
		tp->rx_pending = 63;
	tp->rx_jumbo_pending = ering->rx_jumbo_pending;
	tp->tx_pending = ering->tx_pending;

	if (netif_running(dev)) {
		tg3_halt(tp, RESET_KIND_SHUTDOWN, 1);
		err = tg3_restart_hw(tp, 1);
		if (!err)
			tg3_netif_start(tp);
	}

	tg3_full_unlock(tp);

	if (irq_sync && !err)
		tg3_phy_start(tp);

	return err;
}

static void tg3_get_pauseparam(struct net_device *dev, struct ethtool_pauseparam *epause)
{
	struct tg3 *tp = netdev_priv(dev);

	epause->autoneg = (tp->tg3_flags & TG3_FLAG_PAUSE_AUTONEG) != 0;

	if (tp->link_config.active_flowctrl & FLOW_CTRL_RX)
		epause->rx_pause = 1;
	else
		epause->rx_pause = 0;

	if (tp->link_config.active_flowctrl & FLOW_CTRL_TX)
		epause->tx_pause = 1;
	else
		epause->tx_pause = 0;
}

static int tg3_set_pauseparam(struct net_device *dev, struct ethtool_pauseparam *epause)
{
	struct tg3 *tp = netdev_priv(dev);
	int err = 0;

	if (tp->tg3_flags3 & TG3_FLG3_USE_PHYLIB) {
		if (!(tp->tg3_flags3 & TG3_FLG3_PHY_CONNECTED))
			return -EAGAIN;

		if (epause->autoneg) {
			u32 newadv;
			struct phy_device *phydev;

			phydev = tp->mdio_bus->phy_map[PHY_ADDR];

			if (epause->rx_pause) {
				if (epause->tx_pause)
					newadv = ADVERTISED_Pause;
				else
					newadv = ADVERTISED_Pause |
						 ADVERTISED_Asym_Pause;
			} else if (epause->tx_pause) {
				newadv = ADVERTISED_Asym_Pause;
			} else
				newadv = 0;

			if (tp->tg3_flags3 & TG3_FLG3_PHY_CONNECTED) {
				u32 oldadv = phydev->advertising &
					     (ADVERTISED_Pause |
					      ADVERTISED_Asym_Pause);
				if (oldadv != newadv) {
					phydev->advertising &=
						~(ADVERTISED_Pause |
						  ADVERTISED_Asym_Pause);
					phydev->advertising |= newadv;
					err = phy_start_aneg(phydev);
				}
			} else {
				tp->link_config.advertising &=
						~(ADVERTISED_Pause |
						  ADVERTISED_Asym_Pause);
				tp->link_config.advertising |= newadv;
			}
		} else {
			if (epause->rx_pause)
				tp->link_config.flowctrl |= FLOW_CTRL_RX;
			else
				tp->link_config.flowctrl &= ~FLOW_CTRL_RX;

			if (epause->tx_pause)
				tp->link_config.flowctrl |= FLOW_CTRL_TX;
			else
				tp->link_config.flowctrl &= ~FLOW_CTRL_TX;

			if (netif_running(dev))
				tg3_setup_flow_control(tp, 0, 0);
		}
	} else {
		int irq_sync = 0;

		if (netif_running(dev)) {
			tg3_netif_stop(tp);
			irq_sync = 1;
		}

		tg3_full_lock(tp, irq_sync);

		if (epause->autoneg)
			tp->tg3_flags |= TG3_FLAG_PAUSE_AUTONEG;
		else
			tp->tg3_flags &= ~TG3_FLAG_PAUSE_AUTONEG;
		if (epause->rx_pause)
			tp->link_config.flowctrl |= FLOW_CTRL_RX;
		else
			tp->link_config.flowctrl &= ~FLOW_CTRL_RX;
		if (epause->tx_pause)
			tp->link_config.flowctrl |= FLOW_CTRL_TX;
		else
			tp->link_config.flowctrl &= ~FLOW_CTRL_TX;

		if (netif_running(dev)) {
			tg3_halt(tp, RESET_KIND_SHUTDOWN, 1);
			err = tg3_restart_hw(tp, 1);
			if (!err)
				tg3_netif_start(tp);
		}

		tg3_full_unlock(tp);
	}

	return err;
}

static u32 tg3_get_rx_csum(struct net_device *dev)
{
	struct tg3 *tp = netdev_priv(dev);
	return (tp->tg3_flags & TG3_FLAG_RX_CHECKSUMS) != 0;
}

static int tg3_set_rx_csum(struct net_device *dev, u32 data)
{
	struct tg3 *tp = netdev_priv(dev);

	if (tp->tg3_flags & TG3_FLAG_BROKEN_CHECKSUMS) {
		if (data != 0)
			return -EINVAL;
  		return 0;
  	}

	spin_lock_bh(&tp->lock);
	if (data)
		tp->tg3_flags |= TG3_FLAG_RX_CHECKSUMS;
	else
		tp->tg3_flags &= ~TG3_FLAG_RX_CHECKSUMS;
	spin_unlock_bh(&tp->lock);

	return 0;
}

static int tg3_set_tx_csum(struct net_device *dev, u32 data)
{
	struct tg3 *tp = netdev_priv(dev);

	if (tp->tg3_flags & TG3_FLAG_BROKEN_CHECKSUMS) {
		if (data != 0)
			return -EINVAL;
  		return 0;
  	}

	if (tp->tg3_flags3 & TG3_FLG3_5755_PLUS)
		ethtool_op_set_tx_ipv6_csum(dev, data);
	else
		ethtool_op_set_tx_csum(dev, data);

	return 0;
}

static int tg3_get_sset_count (struct net_device *dev, int sset)
{
	switch (sset) {
	case ETH_SS_TEST:
		return TG3_NUM_TEST;
	case ETH_SS_STATS:
		return TG3_NUM_STATS;
	default:
		return -EOPNOTSUPP;
	}
}

static void tg3_get_strings (struct net_device *dev, u32 stringset, u8 *buf)
{
	switch (stringset) {
	case ETH_SS_STATS:
		memcpy(buf, &ethtool_stats_keys, sizeof(ethtool_stats_keys));
		break;
	case ETH_SS_TEST:
		memcpy(buf, &ethtool_test_keys, sizeof(ethtool_test_keys));
		break;
	default:
		WARN_ON(1);	/* we need a WARN() */
		break;
	}
}

static int tg3_phys_id(struct net_device *dev, u32 data)
{
	struct tg3 *tp = netdev_priv(dev);
	int i;

	if (!netif_running(tp->dev))
		return -EAGAIN;

	if (data == 0)
		data = UINT_MAX / 2;

	for (i = 0; i < (data * 2); i++) {
		if ((i % 2) == 0)
			tw32(MAC_LED_CTRL, LED_CTRL_LNKLED_OVERRIDE |
					   LED_CTRL_1000MBPS_ON |
					   LED_CTRL_100MBPS_ON |
					   LED_CTRL_10MBPS_ON |
					   LED_CTRL_TRAFFIC_OVERRIDE |
					   LED_CTRL_TRAFFIC_BLINK |
					   LED_CTRL_TRAFFIC_LED);

		else
			tw32(MAC_LED_CTRL, LED_CTRL_LNKLED_OVERRIDE |
					   LED_CTRL_TRAFFIC_OVERRIDE);

		if (msleep_interruptible(500))
			break;
	}
	tw32(MAC_LED_CTRL, tp->led_ctrl);
	return 0;
}

static void tg3_get_ethtool_stats (struct net_device *dev,
				   struct ethtool_stats *estats, u64 *tmp_stats)
{
	struct tg3 *tp = netdev_priv(dev);
	memcpy(tmp_stats, tg3_get_estats(tp), sizeof(tp->estats));
}

#define NVRAM_TEST_SIZE 0x100
#define NVRAM_SELFBOOT_FORMAT1_0_SIZE	0x14
#define NVRAM_SELFBOOT_FORMAT1_2_SIZE	0x18
#define NVRAM_SELFBOOT_FORMAT1_3_SIZE	0x1c
#define NVRAM_SELFBOOT_HW_SIZE 0x20
#define NVRAM_SELFBOOT_DATA_SIZE 0x1c

static int tg3_test_nvram(struct tg3 *tp)
{
	u32 csum, magic;
	__le32 *buf;
	int i, j, k, err = 0, size;

	if (tg3_nvram_read_swab(tp, 0, &magic) != 0)
		return -EIO;

	if (magic == TG3_EEPROM_MAGIC)
		size = NVRAM_TEST_SIZE;
	else if ((magic & TG3_EEPROM_MAGIC_FW_MSK) == TG3_EEPROM_MAGIC_FW) {
		if ((magic & TG3_EEPROM_SB_FORMAT_MASK) ==
		    TG3_EEPROM_SB_FORMAT_1) {
			switch (magic & TG3_EEPROM_SB_REVISION_MASK) {
			case TG3_EEPROM_SB_REVISION_0:
				size = NVRAM_SELFBOOT_FORMAT1_0_SIZE;
				break;
			case TG3_EEPROM_SB_REVISION_2:
				size = NVRAM_SELFBOOT_FORMAT1_2_SIZE;
				break;
			case TG3_EEPROM_SB_REVISION_3:
				size = NVRAM_SELFBOOT_FORMAT1_3_SIZE;
				break;
			default:
				return 0;
			}
		} else
			return 0;
	} else if ((magic & TG3_EEPROM_MAGIC_HW_MSK) == TG3_EEPROM_MAGIC_HW)
		size = NVRAM_SELFBOOT_HW_SIZE;
	else
		return -EIO;

	buf = kmalloc(size, GFP_KERNEL);
	if (buf == NULL)
		return -ENOMEM;

	err = -EIO;
	for (i = 0, j = 0; i < size; i += 4, j++) {
		if ((err = tg3_nvram_read_le(tp, i, &buf[j])) != 0)
			break;
	}
	if (i < size)
		goto out;

	/* Selfboot format */
	magic = swab32(le32_to_cpu(buf[0]));
	if ((magic & TG3_EEPROM_MAGIC_FW_MSK) ==
	    TG3_EEPROM_MAGIC_FW) {
		u8 *buf8 = (u8 *) buf, csum8 = 0;

		if ((magic & TG3_EEPROM_SB_REVISION_MASK) ==
		    TG3_EEPROM_SB_REVISION_2) {
			/* For rev 2, the csum doesn't include the MBA. */
			for (i = 0; i < TG3_EEPROM_SB_F1R2_MBA_OFF; i++)
				csum8 += buf8[i];
			for (i = TG3_EEPROM_SB_F1R2_MBA_OFF + 4; i < size; i++)
				csum8 += buf8[i];
		} else {
			for (i = 0; i < size; i++)
				csum8 += buf8[i];
		}

		if (csum8 == 0) {
			err = 0;
			goto out;
		}

		err = -EIO;
		goto out;
	}

	if ((magic & TG3_EEPROM_MAGIC_HW_MSK) ==
	    TG3_EEPROM_MAGIC_HW) {
		u8 data[NVRAM_SELFBOOT_DATA_SIZE];
	       	u8 parity[NVRAM_SELFBOOT_DATA_SIZE];
		u8 *buf8 = (u8 *) buf;

		/* Separate the parity bits and the data bytes.  */
		for (i = 0, j = 0, k = 0; i < NVRAM_SELFBOOT_HW_SIZE; i++) {
			if ((i == 0) || (i == 8)) {
				int l;
				u8 msk;

				for (l = 0, msk = 0x80; l < 7; l++, msk >>= 1)
					parity[k++] = buf8[i] & msk;
				i++;
			}
			else if (i == 16) {
				int l;
				u8 msk;

				for (l = 0, msk = 0x20; l < 6; l++, msk >>= 1)
					parity[k++] = buf8[i] & msk;
				i++;

				for (l = 0, msk = 0x80; l < 8; l++, msk >>= 1)
					parity[k++] = buf8[i] & msk;
				i++;
			}
			data[j++] = buf8[i];
		}

		err = -EIO;
		for (i = 0; i < NVRAM_SELFBOOT_DATA_SIZE; i++) {
			u8 hw8 = hweight8(data[i]);

			if ((hw8 & 0x1) && parity[i])
				goto out;
			else if (!(hw8 & 0x1) && !parity[i])
				goto out;
		}
		err = 0;
		goto out;
	}

	/* Bootstrap checksum at offset 0x10 */
	csum = calc_crc((unsigned char *) buf, 0x10);
	if(csum != le32_to_cpu(buf[0x10/4]))
		goto out;

	/* Manufacturing block starts at offset 0x74, checksum at 0xfc */
	csum = calc_crc((unsigned char *) &buf[0x74/4], 0x88);
	if (csum != le32_to_cpu(buf[0xfc/4]))
		 goto out;

	err = 0;

out:
	kfree(buf);
	return err;
}

#define TG3_SERDES_TIMEOUT_SEC	2
#define TG3_COPPER_TIMEOUT_SEC	6

static int tg3_test_link(struct tg3 *tp)
{
	int i, max;

	if (!netif_running(tp->dev))
		return -ENODEV;

	if (tp->tg3_flags2 & TG3_FLG2_ANY_SERDES)
		max = TG3_SERDES_TIMEOUT_SEC;
	else
		max = TG3_COPPER_TIMEOUT_SEC;

	for (i = 0; i < max; i++) {
		if (netif_carrier_ok(tp->dev))
			return 0;

		if (msleep_interruptible(1000))
			break;
	}

	return -EIO;
}

/* Only test the commonly used registers */
static int tg3_test_registers(struct tg3 *tp)
{
	int i, is_5705, is_5750;
	u32 offset, read_mask, write_mask, val, save_val, read_val;
	static struct {
		u16 offset;
		u16 flags;
#define TG3_FL_5705	0x1
#define TG3_FL_NOT_5705	0x2
#define TG3_FL_NOT_5788	0x4
#define TG3_FL_NOT_5750	0x8
		u32 read_mask;
		u32 write_mask;
	} reg_tbl[] = {
		/* MAC Control Registers */
		{ MAC_MODE, TG3_FL_NOT_5705,
			0x00000000, 0x00ef6f8c },
		{ MAC_MODE, TG3_FL_5705,
			0x00000000, 0x01ef6b8c },
		{ MAC_STATUS, TG3_FL_NOT_5705,
			0x03800107, 0x00000000 },
		{ MAC_STATUS, TG3_FL_5705,
			0x03800100, 0x00000000 },
		{ MAC_ADDR_0_HIGH, 0x0000,
			0x00000000, 0x0000ffff },
		{ MAC_ADDR_0_LOW, 0x0000,
		       	0x00000000, 0xffffffff },
		{ MAC_RX_MTU_SIZE, 0x0000,
			0x00000000, 0x0000ffff },
		{ MAC_TX_MODE, 0x0000,
			0x00000000, 0x00000070 },
		{ MAC_TX_LENGTHS, 0x0000,
			0x00000000, 0x00003fff },
		{ MAC_RX_MODE, TG3_FL_NOT_5705,
			0x00000000, 0x000007fc },
		{ MAC_RX_MODE, TG3_FL_5705,
			0x00000000, 0x000007dc },
		{ MAC_HASH_REG_0, 0x0000,
			0x00000000, 0xffffffff },
		{ MAC_HASH_REG_1, 0x0000,
			0x00000000, 0xffffffff },
		{ MAC_HASH_REG_2, 0x0000,
			0x00000000, 0xffffffff },
		{ MAC_HASH_REG_3, 0x0000,
			0x00000000, 0xffffffff },

		/* Receive Data and Receive BD Initiator Control Registers. */
		{ RCVDBDI_JUMBO_BD+0, TG3_FL_NOT_5705,
			0x00000000, 0xffffffff },
		{ RCVDBDI_JUMBO_BD+4, TG3_FL_NOT_5705,
			0x00000000, 0xffffffff },
		{ RCVDBDI_JUMBO_BD+8, TG3_FL_NOT_5705,
			0x00000000, 0x00000003 },
		{ RCVDBDI_JUMBO_BD+0xc, TG3_FL_NOT_5705,
			0x00000000, 0xffffffff },
		{ RCVDBDI_STD_BD+0, 0x0000,
			0x00000000, 0xffffffff },
		{ RCVDBDI_STD_BD+4, 0x0000,
			0x00000000, 0xffffffff },
		{ RCVDBDI_STD_BD+8, 0x0000,
			0x00000000, 0xffff0002 },
		{ RCVDBDI_STD_BD+0xc, 0x0000,
			0x00000000, 0xffffffff },

		/* Receive BD Initiator Control Registers. */
		{ RCVBDI_STD_THRESH, TG3_FL_NOT_5705,
			0x00000000, 0xffffffff },
		{ RCVBDI_STD_THRESH, TG3_FL_5705,
			0x00000000, 0x000003ff },
		{ RCVBDI_JUMBO_THRESH, TG3_FL_NOT_5705,
			0x00000000, 0xffffffff },

		/* Host Coalescing Control Registers. */
		{ HOSTCC_MODE, TG3_FL_NOT_5705,
			0x00000000, 0x00000004 },
		{ HOSTCC_MODE, TG3_FL_5705,
			0x00000000, 0x000000f6 },
		{ HOSTCC_RXCOL_TICKS, TG3_FL_NOT_5705,
			0x00000000, 0xffffffff },
		{ HOSTCC_RXCOL_TICKS, TG3_FL_5705,
			0x00000000, 0x000003ff },
		{ HOSTCC_TXCOL_TICKS, TG3_FL_NOT_5705,
			0x00000000, 0xffffffff },
		{ HOSTCC_TXCOL_TICKS, TG3_FL_5705,
			0x00000000, 0x000003ff },
		{ HOSTCC_RXMAX_FRAMES, TG3_FL_NOT_5705,
			0x00000000, 0xffffffff },
		{ HOSTCC_RXMAX_FRAMES, TG3_FL_5705 | TG3_FL_NOT_5788,
			0x00000000, 0x000000ff },
		{ HOSTCC_TXMAX_FRAMES, TG3_FL_NOT_5705,
			0x00000000, 0xffffffff },
		{ HOSTCC_TXMAX_FRAMES, TG3_FL_5705 | TG3_FL_NOT_5788,
			0x00000000, 0x000000ff },
		{ HOSTCC_RXCOAL_TICK_INT, TG3_FL_NOT_5705,
			0x00000000, 0xffffffff },
		{ HOSTCC_TXCOAL_TICK_INT, TG3_FL_NOT_5705,
			0x00000000, 0xffffffff },
		{ HOSTCC_RXCOAL_MAXF_INT, TG3_FL_NOT_5705,
			0x00000000, 0xffffffff },
		{ HOSTCC_RXCOAL_MAXF_INT, TG3_FL_5705 | TG3_FL_NOT_5788,
			0x00000000, 0x000000ff },
		{ HOSTCC_TXCOAL_MAXF_INT, TG3_FL_NOT_5705,
			0x00000000, 0xffffffff },
		{ HOSTCC_TXCOAL_MAXF_INT, TG3_FL_5705 | TG3_FL_NOT_5788,
			0x00000000, 0x000000ff },
		{ HOSTCC_STAT_COAL_TICKS, TG3_FL_NOT_5705,
			0x00000000, 0xffffffff },
		{ HOSTCC_STATS_BLK_HOST_ADDR, TG3_FL_NOT_5705,
			0x00000000, 0xffffffff },
		{ HOSTCC_STATS_BLK_HOST_ADDR+4, TG3_FL_NOT_5705,
			0x00000000, 0xffffffff },
		{ HOSTCC_STATUS_BLK_HOST_ADDR, 0x0000,
			0x00000000, 0xffffffff },
		{ HOSTCC_STATUS_BLK_HOST_ADDR+4, 0x0000,
			0x00000000, 0xffffffff },
		{ HOSTCC_STATS_BLK_NIC_ADDR, 0x0000,
			0xffffffff, 0x00000000 },
		{ HOSTCC_STATUS_BLK_NIC_ADDR, 0x0000,
			0xffffffff, 0x00000000 },

		/* Buffer Manager Control Registers. */
		{ BUFMGR_MB_POOL_ADDR, TG3_FL_NOT_5750,
			0x00000000, 0x007fff80 },
		{ BUFMGR_MB_POOL_SIZE, TG3_FL_NOT_5750,
			0x00000000, 0x007fffff },
		{ BUFMGR_MB_RDMA_LOW_WATER, 0x0000,
			0x00000000, 0x0000003f },
		{ BUFMGR_MB_MACRX_LOW_WATER, 0x0000,
			0x00000000, 0x000001ff },
		{ BUFMGR_MB_HIGH_WATER, 0x0000,
			0x00000000, 0x000001ff },
		{ BUFMGR_DMA_DESC_POOL_ADDR, TG3_FL_NOT_5705,
			0xffffffff, 0x00000000 },
		{ BUFMGR_DMA_DESC_POOL_SIZE, TG3_FL_NOT_5705,
			0xffffffff, 0x00000000 },

		/* Mailbox Registers */
		{ GRCMBOX_RCVSTD_PROD_IDX+4, 0x0000,
			0x00000000, 0x000001ff },
		{ GRCMBOX_RCVJUMBO_PROD_IDX+4, TG3_FL_NOT_5705,
			0x00000000, 0x000001ff },
		{ GRCMBOX_RCVRET_CON_IDX_0+4, 0x0000,
			0x00000000, 0x000007ff },
		{ GRCMBOX_SNDHOST_PROD_IDX_0+4, 0x0000,
			0x00000000, 0x000001ff },

		{ 0xffff, 0x0000, 0x00000000, 0x00000000 },
	};

	is_5705 = is_5750 = 0;
	if (tp->tg3_flags2 & TG3_FLG2_5705_PLUS) {
		is_5705 = 1;
		if (tp->tg3_flags2 & TG3_FLG2_5750_PLUS)
			is_5750 = 1;
	}

	for (i = 0; reg_tbl[i].offset != 0xffff; i++) {
		if (is_5705 && (reg_tbl[i].flags & TG3_FL_NOT_5705))
			continue;

		if (!is_5705 && (reg_tbl[i].flags & TG3_FL_5705))
			continue;

		if ((tp->tg3_flags2 & TG3_FLG2_IS_5788) &&
		    (reg_tbl[i].flags & TG3_FL_NOT_5788))
			continue;

		if (is_5750 && (reg_tbl[i].flags & TG3_FL_NOT_5750))
			continue;

		offset = (u32) reg_tbl[i].offset;
		read_mask = reg_tbl[i].read_mask;
		write_mask = reg_tbl[i].write_mask;

		/* Save the original register content */
		save_val = tr32(offset);

		/* Determine the read-only value. */
		read_val = save_val & read_mask;

		/* Write zero to the register, then make sure the read-only bits
		 * are not changed and the read/write bits are all zeros.
		 */
		tw32(offset, 0);

		val = tr32(offset);

		/* Test the read-only and read/write bits. */
		if (((val & read_mask) != read_val) || (val & write_mask))
			goto out;

		/* Write ones to all the bits defined by RdMask and WrMask, then
		 * make sure the read-only bits are not changed and the
		 * read/write bits are all ones.
		 */
		tw32(offset, read_mask | write_mask);

		val = tr32(offset);

		/* Test the read-only bits. */
		if ((val & read_mask) != read_val)
			goto out;

		/* Test the read/write bits. */
		if ((val & write_mask) != write_mask)
			goto out;

		tw32(offset, save_val);
	}

	return 0;

out:
	if (netif_msg_hw(tp))
		printk(KERN_ERR PFX "Register test failed at offset %x\n",
		       offset);
	tw32(offset, save_val);
	return -EIO;
}

static int tg3_do_mem_test(struct tg3 *tp, u32 offset, u32 len)
{
	static const u32 test_pattern[] = { 0x00000000, 0xffffffff, 0xaa55a55a };
	int i;
	u32 j;

	for (i = 0; i < ARRAY_SIZE(test_pattern); i++) {
		for (j = 0; j < len; j += 4) {
			u32 val;

			tg3_write_mem(tp, offset + j, test_pattern[i]);
			tg3_read_mem(tp, offset + j, &val);
			if (val != test_pattern[i])
				return -EIO;
		}
	}
	return 0;
}

static int tg3_test_memory(struct tg3 *tp)
{
	static struct mem_entry {
		u32 offset;
		u32 len;
	} mem_tbl_570x[] = {
		{ 0x00000000, 0x00b50},
		{ 0x00002000, 0x1c000},
		{ 0xffffffff, 0x00000}
	}, mem_tbl_5705[] = {
		{ 0x00000100, 0x0000c},
		{ 0x00000200, 0x00008},
		{ 0x00004000, 0x00800},
		{ 0x00006000, 0x01000},
		{ 0x00008000, 0x02000},
		{ 0x00010000, 0x0e000},
		{ 0xffffffff, 0x00000}
	}, mem_tbl_5755[] = {
		{ 0x00000200, 0x00008},
		{ 0x00004000, 0x00800},
		{ 0x00006000, 0x00800},
		{ 0x00008000, 0x02000},
		{ 0x00010000, 0x0c000},
		{ 0xffffffff, 0x00000}
	}, mem_tbl_5906[] = {
		{ 0x00000200, 0x00008},
		{ 0x00004000, 0x00400},
		{ 0x00006000, 0x00400},
		{ 0x00008000, 0x01000},
		{ 0x00010000, 0x01000},
		{ 0xffffffff, 0x00000}
	};
	struct mem_entry *mem_tbl;
	int err = 0;
	int i;

	if (tp->tg3_flags3 & TG3_FLG3_5755_PLUS)
		mem_tbl = mem_tbl_5755;
	else if (GET_ASIC_REV(tp->pci_chip_rev_id) == ASIC_REV_5906)
		mem_tbl = mem_tbl_5906;
	else if (tp->tg3_flags2 & TG3_FLG2_5705_PLUS)
		mem_tbl = mem_tbl_5705;
	else
		mem_tbl = mem_tbl_570x;

	for (i = 0; mem_tbl[i].offset != 0xffffffff; i++) {
		if ((err = tg3_do_mem_test(tp, mem_tbl[i].offset,
		    mem_tbl[i].len)) != 0)
			break;
	}

	return err;
}

#define TG3_MAC_LOOPBACK	0
#define TG3_PHY_LOOPBACK	1

static int tg3_run_loopback(struct tg3 *tp, int loopback_mode)
{
	u32 mac_mode, rx_start_idx, rx_idx, tx_idx, opaque_key;
	u32 desc_idx;
	struct sk_buff *skb, *rx_skb;
	u8 *tx_data;
	dma_addr_t map;
	int num_pkts, tx_len, rx_len, i, err;
	struct tg3_rx_buffer_desc *desc;

	if (loopback_mode == TG3_MAC_LOOPBACK) {
		/* HW errata - mac loopback fails in some cases on 5780.
		 * Normal traffic and PHY loopback are not affected by
		 * errata.
		 */
		if (GET_ASIC_REV(tp->pci_chip_rev_id) == ASIC_REV_5780)
			return 0;

		mac_mode = (tp->mac_mode & ~MAC_MODE_PORT_MODE_MASK) |
			   MAC_MODE_PORT_INT_LPBACK;
		if (!(tp->tg3_flags2 & TG3_FLG2_5705_PLUS))
			mac_mode |= MAC_MODE_LINK_POLARITY;
		if (tp->tg3_flags & TG3_FLAG_10_100_ONLY)
			mac_mode |= MAC_MODE_PORT_MODE_MII;
		else
			mac_mode |= MAC_MODE_PORT_MODE_GMII;
		tw32(MAC_MODE, mac_mode);
	} else if (loopback_mode == TG3_PHY_LOOPBACK) {
		u32 val;

		if (GET_ASIC_REV(tp->pci_chip_rev_id) == ASIC_REV_5906) {
			u32 phytest;

			if (!tg3_readphy(tp, MII_TG3_EPHY_TEST, &phytest)) {
				u32 phy;

				tg3_writephy(tp, MII_TG3_EPHY_TEST,
					     phytest | MII_TG3_EPHY_SHADOW_EN);
				if (!tg3_readphy(tp, 0x1b, &phy))
					tg3_writephy(tp, 0x1b, phy & ~0x20);
				tg3_writephy(tp, MII_TG3_EPHY_TEST, phytest);
			}
			val = BMCR_LOOPBACK | BMCR_FULLDPLX | BMCR_SPEED100;
		} else
			val = BMCR_LOOPBACK | BMCR_FULLDPLX | BMCR_SPEED1000;

		tg3_phy_toggle_automdix(tp, 0);

		tg3_writephy(tp, MII_BMCR, val);
		udelay(40);

		mac_mode = tp->mac_mode & ~MAC_MODE_PORT_MODE_MASK;
		if (GET_ASIC_REV(tp->pci_chip_rev_id) == ASIC_REV_5906) {
			tg3_writephy(tp, MII_TG3_EPHY_PTEST, 0x1800);
			mac_mode |= MAC_MODE_PORT_MODE_MII;
		} else
			mac_mode |= MAC_MODE_PORT_MODE_GMII;

		/* reset to prevent losing 1st rx packet intermittently */
		if (tp->tg3_flags2 & TG3_FLG2_MII_SERDES) {
			tw32_f(MAC_RX_MODE, RX_MODE_RESET);
			udelay(10);
			tw32_f(MAC_RX_MODE, tp->rx_mode);
		}
		if (GET_ASIC_REV(tp->pci_chip_rev_id) == ASIC_REV_5700) {
			if ((tp->phy_id & PHY_ID_MASK) == PHY_ID_BCM5401)
				mac_mode &= ~MAC_MODE_LINK_POLARITY;
			else if ((tp->phy_id & PHY_ID_MASK) == PHY_ID_BCM5411)
				mac_mode |= MAC_MODE_LINK_POLARITY;
			tg3_writephy(tp, MII_TG3_EXT_CTRL,
				     MII_TG3_EXT_CTRL_LNK3_LED_MODE);
		}
		tw32(MAC_MODE, mac_mode);
	}
	else
		return -EINVAL;

	err = -EIO;

	tx_len = 1514;
	skb = netdev_alloc_skb(tp->dev, tx_len);
	if (!skb)
		return -ENOMEM;

	tx_data = skb_put(skb, tx_len);
	memcpy(tx_data, tp->dev->dev_addr, 6);
	memset(tx_data + 6, 0x0, 8);

	tw32(MAC_RX_MTU_SIZE, tx_len + 4);

	for (i = 14; i < tx_len; i++)
		tx_data[i] = (u8) (i & 0xff);

	map = pci_map_single(tp->pdev, skb->data, tx_len, PCI_DMA_TODEVICE);

	tw32_f(HOSTCC_MODE, tp->coalesce_mode | HOSTCC_MODE_ENABLE |
	     HOSTCC_MODE_NOW);

	udelay(10);

	rx_start_idx = tp->hw_status->idx[0].rx_producer;

	num_pkts = 0;

	tg3_set_txd(tp, tp->tx_prod, map, tx_len, 0, 1);

	tp->tx_prod++;
	num_pkts++;

	tw32_tx_mbox(MAILBOX_SNDHOST_PROD_IDX_0 + TG3_64BIT_REG_LOW,
		     tp->tx_prod);
	tr32_mailbox(MAILBOX_SNDHOST_PROD_IDX_0 + TG3_64BIT_REG_LOW);

	udelay(10);

	/* 250 usec to allow enough time on some 10/100 Mbps devices.  */
	for (i = 0; i < 25; i++) {
		tw32_f(HOSTCC_MODE, tp->coalesce_mode | HOSTCC_MODE_ENABLE |
		       HOSTCC_MODE_NOW);

		udelay(10);

		tx_idx = tp->hw_status->idx[0].tx_consumer;
		rx_idx = tp->hw_status->idx[0].rx_producer;
		if ((tx_idx == tp->tx_prod) &&
		    (rx_idx == (rx_start_idx + num_pkts)))
			break;
	}

	pci_unmap_single(tp->pdev, map, tx_len, PCI_DMA_TODEVICE);
	dev_kfree_skb(skb);

	if (tx_idx != tp->tx_prod)
		goto out;

	if (rx_idx != rx_start_idx + num_pkts)
		goto out;

	desc = &tp->rx_rcb[rx_start_idx];
	desc_idx = desc->opaque & RXD_OPAQUE_INDEX_MASK;
	opaque_key = desc->opaque & RXD_OPAQUE_RING_MASK;
	if (opaque_key != RXD_OPAQUE_RING_STD)
		goto out;

	if ((desc->err_vlan & RXD_ERR_MASK) != 0 &&
	    (desc->err_vlan != RXD_ERR_ODD_NIBBLE_RCVD_MII))
		goto out;

	rx_len = ((desc->idx_len & RXD_LEN_MASK) >> RXD_LEN_SHIFT) - 4;
	if (rx_len != tx_len)
		goto out;

	rx_skb = tp->rx_std_buffers[desc_idx].skb;

	map = pci_unmap_addr(&tp->rx_std_buffers[desc_idx], mapping);
	pci_dma_sync_single_for_cpu(tp->pdev, map, rx_len, PCI_DMA_FROMDEVICE);

	for (i = 14; i < tx_len; i++) {
		if (*(rx_skb->data + i) != (u8) (i & 0xff))
			goto out;
	}
	err = 0;

	/* tg3_free_rings will unmap and free the rx_skb */
out:
	return err;
}

#define TG3_MAC_LOOPBACK_FAILED		1
#define TG3_PHY_LOOPBACK_FAILED		2
#define TG3_LOOPBACK_FAILED		(TG3_MAC_LOOPBACK_FAILED |	\
					 TG3_PHY_LOOPBACK_FAILED)

static int tg3_test_loopback(struct tg3 *tp)
{
	int err = 0;
	u32 cpmuctrl = 0;

	if (!netif_running(tp->dev))
		return TG3_LOOPBACK_FAILED;

	err = tg3_reset_hw(tp, 1);
	if (err)
		return TG3_LOOPBACK_FAILED;

	/* Turn off gphy autopowerdown. */
	if (tp->tg3_flags3 & TG3_FLG3_PHY_ENABLE_APD)
		tg3_phy_toggle_apd(tp, false);

	if (tp->tg3_flags & TG3_FLAG_CPMU_PRESENT) {
		int i;
		u32 status;

		tw32(TG3_CPMU_MUTEX_REQ, CPMU_MUTEX_REQ_DRIVER);

		/* Wait for up to 40 microseconds to acquire lock. */
		for (i = 0; i < 4; i++) {
			status = tr32(TG3_CPMU_MUTEX_GNT);
			if (status == CPMU_MUTEX_GNT_DRIVER)
				break;
			udelay(10);
		}

		if (status != CPMU_MUTEX_GNT_DRIVER)
			return TG3_LOOPBACK_FAILED;

		/* Turn off link-based power management. */
		cpmuctrl = tr32(TG3_CPMU_CTRL);
		tw32(TG3_CPMU_CTRL,
		     cpmuctrl & ~(CPMU_CTRL_LINK_SPEED_MODE |
				  CPMU_CTRL_LINK_AWARE_MODE));
	}

	if (tg3_run_loopback(tp, TG3_MAC_LOOPBACK))
		err |= TG3_MAC_LOOPBACK_FAILED;

	if (tp->tg3_flags & TG3_FLAG_CPMU_PRESENT) {
		tw32(TG3_CPMU_CTRL, cpmuctrl);

		/* Release the mutex */
		tw32(TG3_CPMU_MUTEX_GNT, CPMU_MUTEX_GNT_DRIVER);
	}

	if (!(tp->tg3_flags2 & TG3_FLG2_PHY_SERDES) &&
	    !(tp->tg3_flags3 & TG3_FLG3_USE_PHYLIB)) {
		if (tg3_run_loopback(tp, TG3_PHY_LOOPBACK))
			err |= TG3_PHY_LOOPBACK_FAILED;
	}

	/* Re-enable gphy autopowerdown. */
	if (tp->tg3_flags3 & TG3_FLG3_PHY_ENABLE_APD)
		tg3_phy_toggle_apd(tp, true);

	return err;
}

static void tg3_self_test(struct net_device *dev, struct ethtool_test *etest,
			  u64 *data)
{
	struct tg3 *tp = netdev_priv(dev);

	if (tp->link_config.phy_is_low_power)
		tg3_set_power_state(tp, PCI_D0);

	memset(data, 0, sizeof(u64) * TG3_NUM_TEST);

	if (tg3_test_nvram(tp) != 0) {
		etest->flags |= ETH_TEST_FL_FAILED;
		data[0] = 1;
	}
	if (tg3_test_link(tp) != 0) {
		etest->flags |= ETH_TEST_FL_FAILED;
		data[1] = 1;
	}
	if (etest->flags & ETH_TEST_FL_OFFLINE) {
		int err, err2 = 0, irq_sync = 0;

		if (netif_running(dev)) {
			tg3_phy_stop(tp);
			tg3_netif_stop(tp);
			irq_sync = 1;
		}

		tg3_full_lock(tp, irq_sync);

		tg3_halt(tp, RESET_KIND_SUSPEND, 1);
		err = tg3_nvram_lock(tp);
		tg3_halt_cpu(tp, RX_CPU_BASE);
		if (!(tp->tg3_flags2 & TG3_FLG2_5705_PLUS))
			tg3_halt_cpu(tp, TX_CPU_BASE);
		if (!err)
			tg3_nvram_unlock(tp);

		if (tp->tg3_flags2 & TG3_FLG2_MII_SERDES)
			tg3_phy_reset(tp);

		if (tg3_test_registers(tp) != 0) {
			etest->flags |= ETH_TEST_FL_FAILED;
			data[2] = 1;
		}
		if (tg3_test_memory(tp) != 0) {
			etest->flags |= ETH_TEST_FL_FAILED;
			data[3] = 1;
		}
		if ((data[4] = tg3_test_loopback(tp)) != 0)
			etest->flags |= ETH_TEST_FL_FAILED;

		tg3_full_unlock(tp);

		if (tg3_test_interrupt(tp) != 0) {
			etest->flags |= ETH_TEST_FL_FAILED;
			data[5] = 1;
		}

		tg3_full_lock(tp, 0);

		tg3_halt(tp, RESET_KIND_SHUTDOWN, 1);
		if (netif_running(dev)) {
			tp->tg3_flags |= TG3_FLAG_INIT_COMPLETE;
			err2 = tg3_restart_hw(tp, 1);
			if (!err2)
				tg3_netif_start(tp);
		}

		tg3_full_unlock(tp);

		if (irq_sync && !err2)
			tg3_phy_start(tp);
	}
	if (tp->link_config.phy_is_low_power)
		tg3_set_power_state(tp, PCI_D3hot);

}

static int tg3_ioctl(struct net_device *dev, struct ifreq *ifr, int cmd)
{
	struct mii_ioctl_data *data = if_mii(ifr);
	struct tg3 *tp = netdev_priv(dev);
	int err;

	if (tp->tg3_flags3 & TG3_FLG3_USE_PHYLIB) {
		if (!(tp->tg3_flags3 & TG3_FLG3_PHY_CONNECTED))
			return -EAGAIN;
		return phy_mii_ioctl(tp->mdio_bus->phy_map[PHY_ADDR], data, cmd);
	}

	switch(cmd) {
	case SIOCGMIIPHY:
		data->phy_id = PHY_ADDR;

		/* fallthru */
	case SIOCGMIIREG: {
		u32 mii_regval;

		if (tp->tg3_flags2 & TG3_FLG2_PHY_SERDES)
			break;			/* We have no PHY */

		if (tp->link_config.phy_is_low_power)
			return -EAGAIN;

		spin_lock_bh(&tp->lock);
		err = tg3_readphy(tp, data->reg_num & 0x1f, &mii_regval);
		spin_unlock_bh(&tp->lock);

		data->val_out = mii_regval;

		return err;
	}

	case SIOCSMIIREG:
		if (tp->tg3_flags2 & TG3_FLG2_PHY_SERDES)
			break;			/* We have no PHY */

		if (!capable(CAP_NET_ADMIN))
			return -EPERM;

		if (tp->link_config.phy_is_low_power)
			return -EAGAIN;

		spin_lock_bh(&tp->lock);
		err = tg3_writephy(tp, data->reg_num & 0x1f, data->val_in);
		spin_unlock_bh(&tp->lock);

		return err;

	default:
		/* do nothing */
		break;
	}
	return -EOPNOTSUPP;
}

#if TG3_VLAN_TAG_USED
static void tg3_vlan_rx_register(struct net_device *dev, struct vlan_group *grp)
{
	struct tg3 *tp = netdev_priv(dev);

	if (netif_running(dev))
		tg3_netif_stop(tp);

	tg3_full_lock(tp, 0);

	tp->vlgrp = grp;

	/* Update RX_MODE_KEEP_VLAN_TAG bit in RX_MODE register. */
	__tg3_set_rx_mode(dev);

	if (netif_running(dev))
		tg3_netif_start(tp);

	tg3_full_unlock(tp);
}
#endif

static int tg3_get_coalesce(struct net_device *dev, struct ethtool_coalesce *ec)
{
	struct tg3 *tp = netdev_priv(dev);

	memcpy(ec, &tp->coal, sizeof(*ec));
	return 0;
}

static int tg3_set_coalesce(struct net_device *dev, struct ethtool_coalesce *ec)
{
	struct tg3 *tp = netdev_priv(dev);
	u32 max_rxcoal_tick_int = 0, max_txcoal_tick_int = 0;
	u32 max_stat_coal_ticks = 0, min_stat_coal_ticks = 0;

	if (!(tp->tg3_flags2 & TG3_FLG2_5705_PLUS)) {
		max_rxcoal_tick_int = MAX_RXCOAL_TICK_INT;
		max_txcoal_tick_int = MAX_TXCOAL_TICK_INT;
		max_stat_coal_ticks = MAX_STAT_COAL_TICKS;
		min_stat_coal_ticks = MIN_STAT_COAL_TICKS;
	}

	if ((ec->rx_coalesce_usecs > MAX_RXCOL_TICKS) ||
	    (ec->tx_coalesce_usecs > MAX_TXCOL_TICKS) ||
	    (ec->rx_max_coalesced_frames > MAX_RXMAX_FRAMES) ||
	    (ec->tx_max_coalesced_frames > MAX_TXMAX_FRAMES) ||
	    (ec->rx_coalesce_usecs_irq > max_rxcoal_tick_int) ||
	    (ec->tx_coalesce_usecs_irq > max_txcoal_tick_int) ||
	    (ec->rx_max_coalesced_frames_irq > MAX_RXCOAL_MAXF_INT) ||
	    (ec->tx_max_coalesced_frames_irq > MAX_TXCOAL_MAXF_INT) ||
	    (ec->stats_block_coalesce_usecs > max_stat_coal_ticks) ||
	    (ec->stats_block_coalesce_usecs < min_stat_coal_ticks))
		return -EINVAL;

	/* No rx interrupts will be generated if both are zero */
	if ((ec->rx_coalesce_usecs == 0) &&
	    (ec->rx_max_coalesced_frames == 0))
		return -EINVAL;

	/* No tx interrupts will be generated if both are zero */
	if ((ec->tx_coalesce_usecs == 0) &&
	    (ec->tx_max_coalesced_frames == 0))
		return -EINVAL;

	/* Only copy relevant parameters, ignore all others. */
	tp->coal.rx_coalesce_usecs = ec->rx_coalesce_usecs;
	tp->coal.tx_coalesce_usecs = ec->tx_coalesce_usecs;
	tp->coal.rx_max_coalesced_frames = ec->rx_max_coalesced_frames;
	tp->coal.tx_max_coalesced_frames = ec->tx_max_coalesced_frames;
	tp->coal.rx_coalesce_usecs_irq = ec->rx_coalesce_usecs_irq;
	tp->coal.tx_coalesce_usecs_irq = ec->tx_coalesce_usecs_irq;
	tp->coal.rx_max_coalesced_frames_irq = ec->rx_max_coalesced_frames_irq;
	tp->coal.tx_max_coalesced_frames_irq = ec->tx_max_coalesced_frames_irq;
	tp->coal.stats_block_coalesce_usecs = ec->stats_block_coalesce_usecs;

	if (netif_running(dev)) {
		tg3_full_lock(tp, 0);
		__tg3_set_coalesce(tp, &tp->coal);
		tg3_full_unlock(tp);
	}
	return 0;
}

static const struct ethtool_ops tg3_ethtool_ops = {
	.get_settings		= tg3_get_settings,
	.set_settings		= tg3_set_settings,
	.get_drvinfo		= tg3_get_drvinfo,
	.get_regs_len		= tg3_get_regs_len,
	.get_regs		= tg3_get_regs,
	.get_wol		= tg3_get_wol,
	.set_wol		= tg3_set_wol,
	.get_msglevel		= tg3_get_msglevel,
	.set_msglevel		= tg3_set_msglevel,
	.nway_reset		= tg3_nway_reset,
	.get_link		= ethtool_op_get_link,
	.get_eeprom_len		= tg3_get_eeprom_len,
	.get_eeprom		= tg3_get_eeprom,
	.set_eeprom		= tg3_set_eeprom,
	.get_ringparam		= tg3_get_ringparam,
	.set_ringparam		= tg3_set_ringparam,
	.get_pauseparam		= tg3_get_pauseparam,
	.set_pauseparam		= tg3_set_pauseparam,
	.get_rx_csum		= tg3_get_rx_csum,
	.set_rx_csum		= tg3_set_rx_csum,
	.set_tx_csum		= tg3_set_tx_csum,
	.set_sg			= ethtool_op_set_sg,
	.set_tso		= tg3_set_tso,
	.self_test		= tg3_self_test,
	.get_strings		= tg3_get_strings,
	.phys_id		= tg3_phys_id,
	.get_ethtool_stats	= tg3_get_ethtool_stats,
	.get_coalesce		= tg3_get_coalesce,
	.set_coalesce		= tg3_set_coalesce,
	.get_sset_count		= tg3_get_sset_count,
};

static void __devinit tg3_get_eeprom_size(struct tg3 *tp)
{
	u32 cursize, val, magic;

	tp->nvram_size = EEPROM_CHIP_SIZE;

	if (tg3_nvram_read_swab(tp, 0, &magic) != 0)
		return;

	if ((magic != TG3_EEPROM_MAGIC) &&
	    ((magic & TG3_EEPROM_MAGIC_FW_MSK) != TG3_EEPROM_MAGIC_FW) &&
	    ((magic & TG3_EEPROM_MAGIC_HW_MSK) != TG3_EEPROM_MAGIC_HW))
		return;

	/*
	 * Size the chip by reading offsets at increasing powers of two.
	 * When we encounter our validation signature, we know the addressing
	 * has wrapped around, and thus have our chip size.
	 */
	cursize = 0x10;

	while (cursize < tp->nvram_size) {
		if (tg3_nvram_read_swab(tp, cursize, &val) != 0)
			return;

		if (val == magic)
			break;

		cursize <<= 1;
	}

	tp->nvram_size = cursize;
}

static void __devinit tg3_get_nvram_size(struct tg3 *tp)
{
	u32 val;

	if (tg3_nvram_read_swab(tp, 0, &val) != 0)
		return;

	/* Selfboot format */
	if (val != TG3_EEPROM_MAGIC) {
		tg3_get_eeprom_size(tp);
		return;
	}

	if (tg3_nvram_read(tp, 0xf0, &val) == 0) {
		if (val != 0) {
			tp->nvram_size = (val >> 16) * 1024;
			return;
		}
	}
	tp->nvram_size = TG3_NVRAM_SIZE_512KB;
}

static void __devinit tg3_get_nvram_info(struct tg3 *tp)
{
	u32 nvcfg1;

	nvcfg1 = tr32(NVRAM_CFG1);
	if (nvcfg1 & NVRAM_CFG1_FLASHIF_ENAB) {
		tp->tg3_flags2 |= TG3_FLG2_FLASH;
	}
	else {
		nvcfg1 &= ~NVRAM_CFG1_COMPAT_BYPASS;
		tw32(NVRAM_CFG1, nvcfg1);
	}

	if ((GET_ASIC_REV(tp->pci_chip_rev_id) == ASIC_REV_5750) ||
	    (tp->tg3_flags2 & TG3_FLG2_5780_CLASS)) {
		switch (nvcfg1 & NVRAM_CFG1_VENDOR_MASK) {
			case FLASH_VENDOR_ATMEL_FLASH_BUFFERED:
				tp->nvram_jedecnum = JEDEC_ATMEL;
				tp->nvram_pagesize = ATMEL_AT45DB0X1B_PAGE_SIZE;
				tp->tg3_flags |= TG3_FLAG_NVRAM_BUFFERED;
				break;
			case FLASH_VENDOR_ATMEL_FLASH_UNBUFFERED:
				tp->nvram_jedecnum = JEDEC_ATMEL;
                         	tp->nvram_pagesize = ATMEL_AT25F512_PAGE_SIZE;
				break;
			case FLASH_VENDOR_ATMEL_EEPROM:
				tp->nvram_jedecnum = JEDEC_ATMEL;
                         	tp->nvram_pagesize = ATMEL_AT24C512_CHIP_SIZE;
				tp->tg3_flags |= TG3_FLAG_NVRAM_BUFFERED;
				break;
			case FLASH_VENDOR_ST:
				tp->nvram_jedecnum = JEDEC_ST;
				tp->nvram_pagesize = ST_M45PEX0_PAGE_SIZE;
				tp->tg3_flags |= TG3_FLAG_NVRAM_BUFFERED;
				break;
			case FLASH_VENDOR_SAIFUN:
				tp->nvram_jedecnum = JEDEC_SAIFUN;
				tp->nvram_pagesize = SAIFUN_SA25F0XX_PAGE_SIZE;
				break;
			case FLASH_VENDOR_SST_SMALL:
			case FLASH_VENDOR_SST_LARGE:
				tp->nvram_jedecnum = JEDEC_SST;
				tp->nvram_pagesize = SST_25VF0X0_PAGE_SIZE;
				break;
		}
	}
	else {
		tp->nvram_jedecnum = JEDEC_ATMEL;
		tp->nvram_pagesize = ATMEL_AT45DB0X1B_PAGE_SIZE;
		tp->tg3_flags |= TG3_FLAG_NVRAM_BUFFERED;
	}
}

static void __devinit tg3_get_5752_nvram_info(struct tg3 *tp)
{
	u32 nvcfg1;

	nvcfg1 = tr32(NVRAM_CFG1);

	/* NVRAM protection for TPM */
	if (nvcfg1 & (1 << 27))
		tp->tg3_flags2 |= TG3_FLG2_PROTECTED_NVRAM;

	switch (nvcfg1 & NVRAM_CFG1_5752VENDOR_MASK) {
		case FLASH_5752VENDOR_ATMEL_EEPROM_64KHZ:
		case FLASH_5752VENDOR_ATMEL_EEPROM_376KHZ:
			tp->nvram_jedecnum = JEDEC_ATMEL;
			tp->tg3_flags |= TG3_FLAG_NVRAM_BUFFERED;
			break;
		case FLASH_5752VENDOR_ATMEL_FLASH_BUFFERED:
			tp->nvram_jedecnum = JEDEC_ATMEL;
			tp->tg3_flags |= TG3_FLAG_NVRAM_BUFFERED;
			tp->tg3_flags2 |= TG3_FLG2_FLASH;
			break;
		case FLASH_5752VENDOR_ST_M45PE10:
		case FLASH_5752VENDOR_ST_M45PE20:
		case FLASH_5752VENDOR_ST_M45PE40:
			tp->nvram_jedecnum = JEDEC_ST;
			tp->tg3_flags |= TG3_FLAG_NVRAM_BUFFERED;
			tp->tg3_flags2 |= TG3_FLG2_FLASH;
			break;
	}

	if (tp->tg3_flags2 & TG3_FLG2_FLASH) {
		switch (nvcfg1 & NVRAM_CFG1_5752PAGE_SIZE_MASK) {
			case FLASH_5752PAGE_SIZE_256:
				tp->nvram_pagesize = 256;
				break;
			case FLASH_5752PAGE_SIZE_512:
				tp->nvram_pagesize = 512;
				break;
			case FLASH_5752PAGE_SIZE_1K:
				tp->nvram_pagesize = 1024;
				break;
			case FLASH_5752PAGE_SIZE_2K:
				tp->nvram_pagesize = 2048;
				break;
			case FLASH_5752PAGE_SIZE_4K:
				tp->nvram_pagesize = 4096;
				break;
			case FLASH_5752PAGE_SIZE_264:
				tp->nvram_pagesize = 264;
				break;
		}
	}
	else {
		/* For eeprom, set pagesize to maximum eeprom size */
		tp->nvram_pagesize = ATMEL_AT24C512_CHIP_SIZE;

		nvcfg1 &= ~NVRAM_CFG1_COMPAT_BYPASS;
		tw32(NVRAM_CFG1, nvcfg1);
	}
}

static void __devinit tg3_get_5755_nvram_info(struct tg3 *tp)
{
	u32 nvcfg1, protect = 0;

	nvcfg1 = tr32(NVRAM_CFG1);

	/* NVRAM protection for TPM */
	if (nvcfg1 & (1 << 27)) {
		tp->tg3_flags2 |= TG3_FLG2_PROTECTED_NVRAM;
		protect = 1;
	}

	nvcfg1 &= NVRAM_CFG1_5752VENDOR_MASK;
	switch (nvcfg1) {
		case FLASH_5755VENDOR_ATMEL_FLASH_1:
		case FLASH_5755VENDOR_ATMEL_FLASH_2:
		case FLASH_5755VENDOR_ATMEL_FLASH_3:
		case FLASH_5755VENDOR_ATMEL_FLASH_5:
			tp->nvram_jedecnum = JEDEC_ATMEL;
			tp->tg3_flags |= TG3_FLAG_NVRAM_BUFFERED;
			tp->tg3_flags2 |= TG3_FLG2_FLASH;
			tp->nvram_pagesize = 264;
			if (nvcfg1 == FLASH_5755VENDOR_ATMEL_FLASH_1 ||
			    nvcfg1 == FLASH_5755VENDOR_ATMEL_FLASH_5)
				tp->nvram_size = (protect ? 0x3e200 :
						  TG3_NVRAM_SIZE_512KB);
			else if (nvcfg1 == FLASH_5755VENDOR_ATMEL_FLASH_2)
				tp->nvram_size = (protect ? 0x1f200 :
						  TG3_NVRAM_SIZE_256KB);
			else
				tp->nvram_size = (protect ? 0x1f200 :
						  TG3_NVRAM_SIZE_128KB);
			break;
		case FLASH_5752VENDOR_ST_M45PE10:
		case FLASH_5752VENDOR_ST_M45PE20:
		case FLASH_5752VENDOR_ST_M45PE40:
			tp->nvram_jedecnum = JEDEC_ST;
			tp->tg3_flags |= TG3_FLAG_NVRAM_BUFFERED;
			tp->tg3_flags2 |= TG3_FLG2_FLASH;
			tp->nvram_pagesize = 256;
			if (nvcfg1 == FLASH_5752VENDOR_ST_M45PE10)
				tp->nvram_size = (protect ?
						  TG3_NVRAM_SIZE_64KB :
						  TG3_NVRAM_SIZE_128KB);
			else if (nvcfg1 == FLASH_5752VENDOR_ST_M45PE20)
				tp->nvram_size = (protect ?
						  TG3_NVRAM_SIZE_64KB :
						  TG3_NVRAM_SIZE_256KB);
			else
				tp->nvram_size = (protect ?
						  TG3_NVRAM_SIZE_128KB :
						  TG3_NVRAM_SIZE_512KB);
			break;
	}
}

static void __devinit tg3_get_5787_nvram_info(struct tg3 *tp)
{
	u32 nvcfg1;

	nvcfg1 = tr32(NVRAM_CFG1);

	switch (nvcfg1 & NVRAM_CFG1_5752VENDOR_MASK) {
		case FLASH_5787VENDOR_ATMEL_EEPROM_64KHZ:
		case FLASH_5787VENDOR_ATMEL_EEPROM_376KHZ:
		case FLASH_5787VENDOR_MICRO_EEPROM_64KHZ:
		case FLASH_5787VENDOR_MICRO_EEPROM_376KHZ:
			tp->nvram_jedecnum = JEDEC_ATMEL;
			tp->tg3_flags |= TG3_FLAG_NVRAM_BUFFERED;
			tp->nvram_pagesize = ATMEL_AT24C512_CHIP_SIZE;

			nvcfg1 &= ~NVRAM_CFG1_COMPAT_BYPASS;
			tw32(NVRAM_CFG1, nvcfg1);
			break;
		case FLASH_5752VENDOR_ATMEL_FLASH_BUFFERED:
		case FLASH_5755VENDOR_ATMEL_FLASH_1:
		case FLASH_5755VENDOR_ATMEL_FLASH_2:
		case FLASH_5755VENDOR_ATMEL_FLASH_3:
			tp->nvram_jedecnum = JEDEC_ATMEL;
			tp->tg3_flags |= TG3_FLAG_NVRAM_BUFFERED;
			tp->tg3_flags2 |= TG3_FLG2_FLASH;
			tp->nvram_pagesize = 264;
			break;
		case FLASH_5752VENDOR_ST_M45PE10:
		case FLASH_5752VENDOR_ST_M45PE20:
		case FLASH_5752VENDOR_ST_M45PE40:
			tp->nvram_jedecnum = JEDEC_ST;
			tp->tg3_flags |= TG3_FLAG_NVRAM_BUFFERED;
			tp->tg3_flags2 |= TG3_FLG2_FLASH;
			tp->nvram_pagesize = 256;
			break;
	}
}

static void __devinit tg3_get_5761_nvram_info(struct tg3 *tp)
{
	u32 nvcfg1, protect = 0;

	nvcfg1 = tr32(NVRAM_CFG1);

	/* NVRAM protection for TPM */
	if (nvcfg1 & (1 << 27)) {
		tp->tg3_flags2 |= TG3_FLG2_PROTECTED_NVRAM;
		protect = 1;
	}

	nvcfg1 &= NVRAM_CFG1_5752VENDOR_MASK;
	switch (nvcfg1) {
		case FLASH_5761VENDOR_ATMEL_ADB021D:
		case FLASH_5761VENDOR_ATMEL_ADB041D:
		case FLASH_5761VENDOR_ATMEL_ADB081D:
		case FLASH_5761VENDOR_ATMEL_ADB161D:
		case FLASH_5761VENDOR_ATMEL_MDB021D:
		case FLASH_5761VENDOR_ATMEL_MDB041D:
		case FLASH_5761VENDOR_ATMEL_MDB081D:
		case FLASH_5761VENDOR_ATMEL_MDB161D:
			tp->nvram_jedecnum = JEDEC_ATMEL;
			tp->tg3_flags |= TG3_FLAG_NVRAM_BUFFERED;
			tp->tg3_flags2 |= TG3_FLG2_FLASH;
			tp->tg3_flags3 |= TG3_FLG3_NO_NVRAM_ADDR_TRANS;
			tp->nvram_pagesize = 256;
			break;
		case FLASH_5761VENDOR_ST_A_M45PE20:
		case FLASH_5761VENDOR_ST_A_M45PE40:
		case FLASH_5761VENDOR_ST_A_M45PE80:
		case FLASH_5761VENDOR_ST_A_M45PE16:
		case FLASH_5761VENDOR_ST_M_M45PE20:
		case FLASH_5761VENDOR_ST_M_M45PE40:
		case FLASH_5761VENDOR_ST_M_M45PE80:
		case FLASH_5761VENDOR_ST_M_M45PE16:
			tp->nvram_jedecnum = JEDEC_ST;
			tp->tg3_flags |= TG3_FLAG_NVRAM_BUFFERED;
			tp->tg3_flags2 |= TG3_FLG2_FLASH;
			tp->nvram_pagesize = 256;
			break;
	}

	if (protect) {
		tp->nvram_size = tr32(NVRAM_ADDR_LOCKOUT);
	} else {
		switch (nvcfg1) {
			case FLASH_5761VENDOR_ATMEL_ADB161D:
			case FLASH_5761VENDOR_ATMEL_MDB161D:
			case FLASH_5761VENDOR_ST_A_M45PE16:
			case FLASH_5761VENDOR_ST_M_M45PE16:
				tp->nvram_size = TG3_NVRAM_SIZE_2MB;
				break;
			case FLASH_5761VENDOR_ATMEL_ADB081D:
			case FLASH_5761VENDOR_ATMEL_MDB081D:
			case FLASH_5761VENDOR_ST_A_M45PE80:
			case FLASH_5761VENDOR_ST_M_M45PE80:
				tp->nvram_size = TG3_NVRAM_SIZE_1MB;
				break;
			case FLASH_5761VENDOR_ATMEL_ADB041D:
			case FLASH_5761VENDOR_ATMEL_MDB041D:
			case FLASH_5761VENDOR_ST_A_M45PE40:
			case FLASH_5761VENDOR_ST_M_M45PE40:
				tp->nvram_size = TG3_NVRAM_SIZE_512KB;
				break;
			case FLASH_5761VENDOR_ATMEL_ADB021D:
			case FLASH_5761VENDOR_ATMEL_MDB021D:
			case FLASH_5761VENDOR_ST_A_M45PE20:
			case FLASH_5761VENDOR_ST_M_M45PE20:
				tp->nvram_size = TG3_NVRAM_SIZE_256KB;
				break;
		}
	}
}

static void __devinit tg3_get_5906_nvram_info(struct tg3 *tp)
{
	tp->nvram_jedecnum = JEDEC_ATMEL;
	tp->tg3_flags |= TG3_FLAG_NVRAM_BUFFERED;
	tp->nvram_pagesize = ATMEL_AT24C512_CHIP_SIZE;
}

static void __devinit tg3_get_57780_nvram_info(struct tg3 *tp)
{
	u32 nvcfg1;

	nvcfg1 = tr32(NVRAM_CFG1);

	switch (nvcfg1 & NVRAM_CFG1_5752VENDOR_MASK) {
	case FLASH_5787VENDOR_ATMEL_EEPROM_376KHZ:
	case FLASH_5787VENDOR_MICRO_EEPROM_376KHZ:
		tp->nvram_jedecnum = JEDEC_ATMEL;
		tp->tg3_flags |= TG3_FLAG_NVRAM_BUFFERED;
		tp->nvram_pagesize = ATMEL_AT24C512_CHIP_SIZE;

		nvcfg1 &= ~NVRAM_CFG1_COMPAT_BYPASS;
		tw32(NVRAM_CFG1, nvcfg1);
		return;
	case FLASH_5752VENDOR_ATMEL_FLASH_BUFFERED:
	case FLASH_57780VENDOR_ATMEL_AT45DB011D:
	case FLASH_57780VENDOR_ATMEL_AT45DB011B:
	case FLASH_57780VENDOR_ATMEL_AT45DB021D:
	case FLASH_57780VENDOR_ATMEL_AT45DB021B:
	case FLASH_57780VENDOR_ATMEL_AT45DB041D:
	case FLASH_57780VENDOR_ATMEL_AT45DB041B:
		tp->nvram_jedecnum = JEDEC_ATMEL;
		tp->tg3_flags |= TG3_FLAG_NVRAM_BUFFERED;
		tp->tg3_flags2 |= TG3_FLG2_FLASH;

		switch (nvcfg1 & NVRAM_CFG1_5752VENDOR_MASK) {
		case FLASH_5752VENDOR_ATMEL_FLASH_BUFFERED:
		case FLASH_57780VENDOR_ATMEL_AT45DB011D:
		case FLASH_57780VENDOR_ATMEL_AT45DB011B:
			tp->nvram_size = TG3_NVRAM_SIZE_128KB;
			break;
		case FLASH_57780VENDOR_ATMEL_AT45DB021D:
		case FLASH_57780VENDOR_ATMEL_AT45DB021B:
			tp->nvram_size = TG3_NVRAM_SIZE_256KB;
			break;
		case FLASH_57780VENDOR_ATMEL_AT45DB041D:
		case FLASH_57780VENDOR_ATMEL_AT45DB041B:
			tp->nvram_size = TG3_NVRAM_SIZE_512KB;
			break;
		}
		break;
	case FLASH_5752VENDOR_ST_M45PE10:
	case FLASH_5752VENDOR_ST_M45PE20:
	case FLASH_5752VENDOR_ST_M45PE40:
		tp->nvram_jedecnum = JEDEC_ST;
		tp->tg3_flags |= TG3_FLAG_NVRAM_BUFFERED;
		tp->tg3_flags2 |= TG3_FLG2_FLASH;

		switch (nvcfg1 & NVRAM_CFG1_5752VENDOR_MASK) {
		case FLASH_5752VENDOR_ST_M45PE10:
			tp->nvram_size = TG3_NVRAM_SIZE_128KB;
			break;
		case FLASH_5752VENDOR_ST_M45PE20:
			tp->nvram_size = TG3_NVRAM_SIZE_256KB;
			break;
		case FLASH_5752VENDOR_ST_M45PE40:
			tp->nvram_size = TG3_NVRAM_SIZE_512KB;
			break;
		}
		break;
	default:
		return;
	}

	switch (nvcfg1 & NVRAM_CFG1_5752PAGE_SIZE_MASK) {
	case FLASH_5752PAGE_SIZE_256:
		tp->tg3_flags3 |= TG3_FLG3_NO_NVRAM_ADDR_TRANS;
		tp->nvram_pagesize = 256;
		break;
	case FLASH_5752PAGE_SIZE_512:
		tp->tg3_flags3 |= TG3_FLG3_NO_NVRAM_ADDR_TRANS;
		tp->nvram_pagesize = 512;
		break;
	case FLASH_5752PAGE_SIZE_1K:
		tp->tg3_flags3 |= TG3_FLG3_NO_NVRAM_ADDR_TRANS;
		tp->nvram_pagesize = 1024;
		break;
	case FLASH_5752PAGE_SIZE_2K:
		tp->tg3_flags3 |= TG3_FLG3_NO_NVRAM_ADDR_TRANS;
		tp->nvram_pagesize = 2048;
		break;
	case FLASH_5752PAGE_SIZE_4K:
		tp->tg3_flags3 |= TG3_FLG3_NO_NVRAM_ADDR_TRANS;
		tp->nvram_pagesize = 4096;
		break;
	case FLASH_5752PAGE_SIZE_264:
		tp->nvram_pagesize = 264;
		break;
	case FLASH_5752PAGE_SIZE_528:
		tp->nvram_pagesize = 528;
		break;
	}
}

/* Chips other than 5700/5701 use the NVRAM for fetching info. */
static void __devinit tg3_nvram_init(struct tg3 *tp)
{
	tw32_f(GRC_EEPROM_ADDR,
	     (EEPROM_ADDR_FSM_RESET |
	      (EEPROM_DEFAULT_CLOCK_PERIOD <<
	       EEPROM_ADDR_CLKPERD_SHIFT)));

	msleep(1);

	/* Enable seeprom accesses. */
	tw32_f(GRC_LOCAL_CTRL,
	     tr32(GRC_LOCAL_CTRL) | GRC_LCLCTRL_AUTO_SEEPROM);
	udelay(100);

	if (GET_ASIC_REV(tp->pci_chip_rev_id) != ASIC_REV_5700 &&
	    GET_ASIC_REV(tp->pci_chip_rev_id) != ASIC_REV_5701) {
		tp->tg3_flags |= TG3_FLAG_NVRAM;

		if (tg3_nvram_lock(tp)) {
			printk(KERN_WARNING PFX "%s: Cannot get nvarm lock, "
			       "tg3_nvram_init failed.\n", tp->dev->name);
			return;
		}
		tg3_enable_nvram_access(tp);

		tp->nvram_size = 0;

		if (GET_ASIC_REV(tp->pci_chip_rev_id) == ASIC_REV_5752)
			tg3_get_5752_nvram_info(tp);
		else if (GET_ASIC_REV(tp->pci_chip_rev_id) == ASIC_REV_5755)
			tg3_get_5755_nvram_info(tp);
		else if (GET_ASIC_REV(tp->pci_chip_rev_id) == ASIC_REV_5787 ||
			 GET_ASIC_REV(tp->pci_chip_rev_id) == ASIC_REV_5784 ||
			 GET_ASIC_REV(tp->pci_chip_rev_id) == ASIC_REV_5785)
			tg3_get_5787_nvram_info(tp);
		else if (GET_ASIC_REV(tp->pci_chip_rev_id) == ASIC_REV_5761)
			tg3_get_5761_nvram_info(tp);
		else if (GET_ASIC_REV(tp->pci_chip_rev_id) == ASIC_REV_5906)
			tg3_get_5906_nvram_info(tp);
		else if (GET_ASIC_REV(tp->pci_chip_rev_id) == ASIC_REV_57780)
			tg3_get_57780_nvram_info(tp);
		else
			tg3_get_nvram_info(tp);

		if (tp->nvram_size == 0)
			tg3_get_nvram_size(tp);

		tg3_disable_nvram_access(tp);
		tg3_nvram_unlock(tp);

	} else {
		tp->tg3_flags &= ~(TG3_FLAG_NVRAM | TG3_FLAG_NVRAM_BUFFERED);

		tg3_get_eeprom_size(tp);
	}
}

static int tg3_nvram_read_using_eeprom(struct tg3 *tp,
					u32 offset, u32 *val)
{
	u32 tmp;
	int i;

	if (offset > EEPROM_ADDR_ADDR_MASK ||
	    (offset % 4) != 0)
		return -EINVAL;

	tmp = tr32(GRC_EEPROM_ADDR) & ~(EEPROM_ADDR_ADDR_MASK |
					EEPROM_ADDR_DEVID_MASK |
					EEPROM_ADDR_READ);
	tw32(GRC_EEPROM_ADDR,
	     tmp |
	     (0 << EEPROM_ADDR_DEVID_SHIFT) |
	     ((offset << EEPROM_ADDR_ADDR_SHIFT) &
	      EEPROM_ADDR_ADDR_MASK) |
	     EEPROM_ADDR_READ | EEPROM_ADDR_START);

	for (i = 0; i < 1000; i++) {
		tmp = tr32(GRC_EEPROM_ADDR);

		if (tmp & EEPROM_ADDR_COMPLETE)
			break;
		msleep(1);
	}
	if (!(tmp & EEPROM_ADDR_COMPLETE))
		return -EBUSY;

	*val = tr32(GRC_EEPROM_DATA);
	return 0;
}

#define NVRAM_CMD_TIMEOUT 10000

static int tg3_nvram_exec_cmd(struct tg3 *tp, u32 nvram_cmd)
{
	int i;

	tw32(NVRAM_CMD, nvram_cmd);
	for (i = 0; i < NVRAM_CMD_TIMEOUT; i++) {
		udelay(10);
		if (tr32(NVRAM_CMD) & NVRAM_CMD_DONE) {
			udelay(10);
			break;
		}
	}
	if (i == NVRAM_CMD_TIMEOUT) {
		return -EBUSY;
	}
	return 0;
}

static u32 tg3_nvram_phys_addr(struct tg3 *tp, u32 addr)
{
	if ((tp->tg3_flags & TG3_FLAG_NVRAM) &&
	    (tp->tg3_flags & TG3_FLAG_NVRAM_BUFFERED) &&
	    (tp->tg3_flags2 & TG3_FLG2_FLASH) &&
	   !(tp->tg3_flags3 & TG3_FLG3_NO_NVRAM_ADDR_TRANS) &&
	    (tp->nvram_jedecnum == JEDEC_ATMEL))

		addr = ((addr / tp->nvram_pagesize) <<
			ATMEL_AT45DB0X1B_PAGE_POS) +
		       (addr % tp->nvram_pagesize);

	return addr;
}

static u32 tg3_nvram_logical_addr(struct tg3 *tp, u32 addr)
{
	if ((tp->tg3_flags & TG3_FLAG_NVRAM) &&
	    (tp->tg3_flags & TG3_FLAG_NVRAM_BUFFERED) &&
	    (tp->tg3_flags2 & TG3_FLG2_FLASH) &&
	   !(tp->tg3_flags3 & TG3_FLG3_NO_NVRAM_ADDR_TRANS) &&
	    (tp->nvram_jedecnum == JEDEC_ATMEL))

		addr = ((addr >> ATMEL_AT45DB0X1B_PAGE_POS) *
			tp->nvram_pagesize) +
		       (addr & ((1 << ATMEL_AT45DB0X1B_PAGE_POS) - 1));

	return addr;
}

static int tg3_nvram_read(struct tg3 *tp, u32 offset, u32 *val)
{
	int ret;

	if (!(tp->tg3_flags & TG3_FLAG_NVRAM))
		return tg3_nvram_read_using_eeprom(tp, offset, val);

	offset = tg3_nvram_phys_addr(tp, offset);

	if (offset > NVRAM_ADDR_MSK)
		return -EINVAL;

	ret = tg3_nvram_lock(tp);
	if (ret)
		return ret;

	tg3_enable_nvram_access(tp);

	tw32(NVRAM_ADDR, offset);
	ret = tg3_nvram_exec_cmd(tp, NVRAM_CMD_RD | NVRAM_CMD_GO |
		NVRAM_CMD_FIRST | NVRAM_CMD_LAST | NVRAM_CMD_DONE);

	if (ret == 0)
		*val = swab32(tr32(NVRAM_RDDATA));

	tg3_disable_nvram_access(tp);

	tg3_nvram_unlock(tp);

	return ret;
}

static int tg3_nvram_read_le(struct tg3 *tp, u32 offset, __le32 *val)
{
	u32 v;
	int res = tg3_nvram_read(tp, offset, &v);
	if (!res)
		*val = cpu_to_le32(v);
	return res;
}

static int tg3_nvram_read_swab(struct tg3 *tp, u32 offset, u32 *val)
{
	int err;
	u32 tmp;

	err = tg3_nvram_read(tp, offset, &tmp);
	*val = swab32(tmp);
	return err;
}

static int tg3_nvram_write_block_using_eeprom(struct tg3 *tp,
				    u32 offset, u32 len, u8 *buf)
{
	int i, j, rc = 0;
	u32 val;

	for (i = 0; i < len; i += 4) {
		u32 addr;
		__le32 data;

		addr = offset + i;

		memcpy(&data, buf + i, 4);

		tw32(GRC_EEPROM_DATA, le32_to_cpu(data));

		val = tr32(GRC_EEPROM_ADDR);
		tw32(GRC_EEPROM_ADDR, val | EEPROM_ADDR_COMPLETE);

		val &= ~(EEPROM_ADDR_ADDR_MASK | EEPROM_ADDR_DEVID_MASK |
			EEPROM_ADDR_READ);
		tw32(GRC_EEPROM_ADDR, val |
			(0 << EEPROM_ADDR_DEVID_SHIFT) |
			(addr & EEPROM_ADDR_ADDR_MASK) |
			EEPROM_ADDR_START |
			EEPROM_ADDR_WRITE);

		for (j = 0; j < 1000; j++) {
			val = tr32(GRC_EEPROM_ADDR);

			if (val & EEPROM_ADDR_COMPLETE)
				break;
			msleep(1);
		}
		if (!(val & EEPROM_ADDR_COMPLETE)) {
			rc = -EBUSY;
			break;
		}
	}

	return rc;
}

/* offset and length are dword aligned */
static int tg3_nvram_write_block_unbuffered(struct tg3 *tp, u32 offset, u32 len,
		u8 *buf)
{
	int ret = 0;
	u32 pagesize = tp->nvram_pagesize;
	u32 pagemask = pagesize - 1;
	u32 nvram_cmd;
	u8 *tmp;

	tmp = kmalloc(pagesize, GFP_KERNEL);
	if (tmp == NULL)
		return -ENOMEM;

	while (len) {
		int j;
		u32 phy_addr, page_off, size;

		phy_addr = offset & ~pagemask;

		for (j = 0; j < pagesize; j += 4) {
			if ((ret = tg3_nvram_read_le(tp, phy_addr + j,
						(__le32 *) (tmp + j))))
				break;
		}
		if (ret)
			break;

	        page_off = offset & pagemask;
		size = pagesize;
		if (len < size)
			size = len;

		len -= size;

		memcpy(tmp + page_off, buf, size);

		offset = offset + (pagesize - page_off);

		tg3_enable_nvram_access(tp);

		/*
		 * Before we can erase the flash page, we need
		 * to issue a special "write enable" command.
		 */
		nvram_cmd = NVRAM_CMD_WREN | NVRAM_CMD_GO | NVRAM_CMD_DONE;

		if (tg3_nvram_exec_cmd(tp, nvram_cmd))
			break;

		/* Erase the target page */
		tw32(NVRAM_ADDR, phy_addr);

		nvram_cmd = NVRAM_CMD_GO | NVRAM_CMD_DONE | NVRAM_CMD_WR |
			NVRAM_CMD_FIRST | NVRAM_CMD_LAST | NVRAM_CMD_ERASE;

	        if (tg3_nvram_exec_cmd(tp, nvram_cmd))
			break;

		/* Issue another write enable to start the write. */
		nvram_cmd = NVRAM_CMD_WREN | NVRAM_CMD_GO | NVRAM_CMD_DONE;

		if (tg3_nvram_exec_cmd(tp, nvram_cmd))
			break;

		for (j = 0; j < pagesize; j += 4) {
			__be32 data;

			data = *((__be32 *) (tmp + j));
			/* swab32(le32_to_cpu(data)), actually */
			tw32(NVRAM_WRDATA, be32_to_cpu(data));

			tw32(NVRAM_ADDR, phy_addr + j);

			nvram_cmd = NVRAM_CMD_GO | NVRAM_CMD_DONE |
				NVRAM_CMD_WR;

			if (j == 0)
				nvram_cmd |= NVRAM_CMD_FIRST;
			else if (j == (pagesize - 4))
				nvram_cmd |= NVRAM_CMD_LAST;

			if ((ret = tg3_nvram_exec_cmd(tp, nvram_cmd)))
				break;
		}
		if (ret)
			break;
	}

	nvram_cmd = NVRAM_CMD_WRDI | NVRAM_CMD_GO | NVRAM_CMD_DONE;
	tg3_nvram_exec_cmd(tp, nvram_cmd);

	kfree(tmp);

	return ret;
}

/* offset and length are dword aligned */
static int tg3_nvram_write_block_buffered(struct tg3 *tp, u32 offset, u32 len,
		u8 *buf)
{
	int i, ret = 0;

	for (i = 0; i < len; i += 4, offset += 4) {
		u32 page_off, phy_addr, nvram_cmd;
		__be32 data;

		memcpy(&data, buf + i, 4);
		tw32(NVRAM_WRDATA, be32_to_cpu(data));

	        page_off = offset % tp->nvram_pagesize;

		phy_addr = tg3_nvram_phys_addr(tp, offset);

		tw32(NVRAM_ADDR, phy_addr);

		nvram_cmd = NVRAM_CMD_GO | NVRAM_CMD_DONE | NVRAM_CMD_WR;

	        if ((page_off == 0) || (i == 0))
			nvram_cmd |= NVRAM_CMD_FIRST;
		if (page_off == (tp->nvram_pagesize - 4))
			nvram_cmd |= NVRAM_CMD_LAST;

		if (i == (len - 4))
			nvram_cmd |= NVRAM_CMD_LAST;

		if (GET_ASIC_REV(tp->pci_chip_rev_id) != ASIC_REV_5752 &&
		    !(tp->tg3_flags3 & TG3_FLG3_5755_PLUS) &&
		    (tp->nvram_jedecnum == JEDEC_ST) &&
		    (nvram_cmd & NVRAM_CMD_FIRST)) {

			if ((ret = tg3_nvram_exec_cmd(tp,
				NVRAM_CMD_WREN | NVRAM_CMD_GO |
				NVRAM_CMD_DONE)))

				break;
		}
		if (!(tp->tg3_flags2 & TG3_FLG2_FLASH)) {
			/* We always do complete word writes to eeprom. */
			nvram_cmd |= (NVRAM_CMD_FIRST | NVRAM_CMD_LAST);
		}

		if ((ret = tg3_nvram_exec_cmd(tp, nvram_cmd)))
			break;
	}
	return ret;
}

/* offset and length are dword aligned */
static int tg3_nvram_write_block(struct tg3 *tp, u32 offset, u32 len, u8 *buf)
{
	int ret;

	if (tp->tg3_flags & TG3_FLAG_EEPROM_WRITE_PROT) {
		tw32_f(GRC_LOCAL_CTRL, tp->grc_local_ctrl &
		       ~GRC_LCLCTRL_GPIO_OUTPUT1);
		udelay(40);
	}

	if (!(tp->tg3_flags & TG3_FLAG_NVRAM)) {
		ret = tg3_nvram_write_block_using_eeprom(tp, offset, len, buf);
	}
	else {
		u32 grc_mode;

		ret = tg3_nvram_lock(tp);
		if (ret)
			return ret;

		tg3_enable_nvram_access(tp);
		if ((tp->tg3_flags2 & TG3_FLG2_5750_PLUS) &&
		    !(tp->tg3_flags2 & TG3_FLG2_PROTECTED_NVRAM))
			tw32(NVRAM_WRITE1, 0x406);

		grc_mode = tr32(GRC_MODE);
		tw32(GRC_MODE, grc_mode | GRC_MODE_NVRAM_WR_ENABLE);

		if ((tp->tg3_flags & TG3_FLAG_NVRAM_BUFFERED) ||
			!(tp->tg3_flags2 & TG3_FLG2_FLASH)) {

			ret = tg3_nvram_write_block_buffered(tp, offset, len,
				buf);
		}
		else {
			ret = tg3_nvram_write_block_unbuffered(tp, offset, len,
				buf);
		}

		grc_mode = tr32(GRC_MODE);
		tw32(GRC_MODE, grc_mode & ~GRC_MODE_NVRAM_WR_ENABLE);

		tg3_disable_nvram_access(tp);
		tg3_nvram_unlock(tp);
	}

	if (tp->tg3_flags & TG3_FLAG_EEPROM_WRITE_PROT) {
		tw32_f(GRC_LOCAL_CTRL, tp->grc_local_ctrl);
		udelay(40);
	}

	return ret;
}

struct subsys_tbl_ent {
	u16 subsys_vendor, subsys_devid;
	u32 phy_id;
};

static struct subsys_tbl_ent subsys_id_to_phy_id[] = {
	/* Broadcom boards. */
	{ PCI_VENDOR_ID_BROADCOM, 0x1644, PHY_ID_BCM5401 }, /* BCM95700A6 */
	{ PCI_VENDOR_ID_BROADCOM, 0x0001, PHY_ID_BCM5701 }, /* BCM95701A5 */
	{ PCI_VENDOR_ID_BROADCOM, 0x0002, PHY_ID_BCM8002 }, /* BCM95700T6 */
	{ PCI_VENDOR_ID_BROADCOM, 0x0003, 0 },		    /* BCM95700A9 */
	{ PCI_VENDOR_ID_BROADCOM, 0x0005, PHY_ID_BCM5701 }, /* BCM95701T1 */
	{ PCI_VENDOR_ID_BROADCOM, 0x0006, PHY_ID_BCM5701 }, /* BCM95701T8 */
	{ PCI_VENDOR_ID_BROADCOM, 0x0007, 0 },		    /* BCM95701A7 */
	{ PCI_VENDOR_ID_BROADCOM, 0x0008, PHY_ID_BCM5701 }, /* BCM95701A10 */
	{ PCI_VENDOR_ID_BROADCOM, 0x8008, PHY_ID_BCM5701 }, /* BCM95701A12 */
	{ PCI_VENDOR_ID_BROADCOM, 0x0009, PHY_ID_BCM5703 }, /* BCM95703Ax1 */
	{ PCI_VENDOR_ID_BROADCOM, 0x8009, PHY_ID_BCM5703 }, /* BCM95703Ax2 */

	/* 3com boards. */
	{ PCI_VENDOR_ID_3COM, 0x1000, PHY_ID_BCM5401 }, /* 3C996T */
	{ PCI_VENDOR_ID_3COM, 0x1006, PHY_ID_BCM5701 }, /* 3C996BT */
	{ PCI_VENDOR_ID_3COM, 0x1004, 0 },		/* 3C996SX */
	{ PCI_VENDOR_ID_3COM, 0x1007, PHY_ID_BCM5701 }, /* 3C1000T */
	{ PCI_VENDOR_ID_3COM, 0x1008, PHY_ID_BCM5701 }, /* 3C940BR01 */

	/* DELL boards. */
	{ PCI_VENDOR_ID_DELL, 0x00d1, PHY_ID_BCM5401 }, /* VIPER */
	{ PCI_VENDOR_ID_DELL, 0x0106, PHY_ID_BCM5401 }, /* JAGUAR */
	{ PCI_VENDOR_ID_DELL, 0x0109, PHY_ID_BCM5411 }, /* MERLOT */
	{ PCI_VENDOR_ID_DELL, 0x010a, PHY_ID_BCM5411 }, /* SLIM_MERLOT */

	/* Compaq boards. */
	{ PCI_VENDOR_ID_COMPAQ, 0x007c, PHY_ID_BCM5701 }, /* BANSHEE */
	{ PCI_VENDOR_ID_COMPAQ, 0x009a, PHY_ID_BCM5701 }, /* BANSHEE_2 */
	{ PCI_VENDOR_ID_COMPAQ, 0x007d, 0 },		  /* CHANGELING */
	{ PCI_VENDOR_ID_COMPAQ, 0x0085, PHY_ID_BCM5701 }, /* NC7780 */
	{ PCI_VENDOR_ID_COMPAQ, 0x0099, PHY_ID_BCM5701 }, /* NC7780_2 */

	/* IBM boards. */
	{ PCI_VENDOR_ID_IBM, 0x0281, 0 } /* IBM??? */
};

static inline struct subsys_tbl_ent *lookup_by_subsys(struct tg3 *tp)
{
	int i;

	for (i = 0; i < ARRAY_SIZE(subsys_id_to_phy_id); i++) {
		if ((subsys_id_to_phy_id[i].subsys_vendor ==
		     tp->pdev->subsystem_vendor) &&
		    (subsys_id_to_phy_id[i].subsys_devid ==
		     tp->pdev->subsystem_device))
			return &subsys_id_to_phy_id[i];
	}
	return NULL;
}

static void __devinit tg3_get_eeprom_hw_cfg(struct tg3 *tp)
{
	u32 val;
	u16 pmcsr;

	/* On some early chips the SRAM cannot be accessed in D3hot state,
	 * so need make sure we're in D0.
	 */
	pci_read_config_word(tp->pdev, tp->pm_cap + PCI_PM_CTRL, &pmcsr);
	pmcsr &= ~PCI_PM_CTRL_STATE_MASK;
	pci_write_config_word(tp->pdev, tp->pm_cap + PCI_PM_CTRL, pmcsr);
	msleep(1);

	/* Make sure register accesses (indirect or otherwise)
	 * will function correctly.
	 */
	pci_write_config_dword(tp->pdev, TG3PCI_MISC_HOST_CTRL,
			       tp->misc_host_ctrl);

	/* The memory arbiter has to be enabled in order for SRAM accesses
	 * to succeed.  Normally on powerup the tg3 chip firmware will make
	 * sure it is enabled, but other entities such as system netboot
	 * code might disable it.
	 */
	val = tr32(MEMARB_MODE);
	tw32(MEMARB_MODE, val | MEMARB_MODE_ENABLE);

	tp->phy_id = PHY_ID_INVALID;
	tp->led_ctrl = LED_CTRL_MODE_PHY_1;

	/* Assume an onboard device and WOL capable by default.  */
	tp->tg3_flags |= TG3_FLAG_EEPROM_WRITE_PROT | TG3_FLAG_WOL_CAP;

	if (GET_ASIC_REV(tp->pci_chip_rev_id) == ASIC_REV_5906) {
		if (!(tr32(PCIE_TRANSACTION_CFG) & PCIE_TRANS_CFG_LOM)) {
			tp->tg3_flags &= ~TG3_FLAG_EEPROM_WRITE_PROT;
			tp->tg3_flags2 |= TG3_FLG2_IS_NIC;
		}
		val = tr32(VCPU_CFGSHDW);
		if (val & VCPU_CFGSHDW_ASPM_DBNC)
			tp->tg3_flags |= TG3_FLAG_ASPM_WORKAROUND;
		if ((val & VCPU_CFGSHDW_WOL_ENABLE) &&
		    (val & VCPU_CFGSHDW_WOL_MAGPKT))
			tp->tg3_flags |= TG3_FLAG_WOL_ENABLE;
		goto done;
	}

	tg3_read_mem(tp, NIC_SRAM_DATA_SIG, &val);
	if (val == NIC_SRAM_DATA_SIG_MAGIC) {
		u32 nic_cfg, led_cfg;
		u32 nic_phy_id, ver, cfg2 = 0, cfg4 = 0, eeprom_phy_id;
		int eeprom_phy_serdes = 0;

		tg3_read_mem(tp, NIC_SRAM_DATA_CFG, &nic_cfg);
		tp->nic_sram_data_cfg = nic_cfg;

		tg3_read_mem(tp, NIC_SRAM_DATA_VER, &ver);
		ver >>= NIC_SRAM_DATA_VER_SHIFT;
		if ((GET_ASIC_REV(tp->pci_chip_rev_id) != ASIC_REV_5700) &&
		    (GET_ASIC_REV(tp->pci_chip_rev_id) != ASIC_REV_5701) &&
		    (GET_ASIC_REV(tp->pci_chip_rev_id) != ASIC_REV_5703) &&
		    (ver > 0) && (ver < 0x100))
			tg3_read_mem(tp, NIC_SRAM_DATA_CFG_2, &cfg2);

		if (GET_ASIC_REV(tp->pci_chip_rev_id) == ASIC_REV_5785)
			tg3_read_mem(tp, NIC_SRAM_DATA_CFG_4, &cfg4);

		if ((nic_cfg & NIC_SRAM_DATA_CFG_PHY_TYPE_MASK) ==
		    NIC_SRAM_DATA_CFG_PHY_TYPE_FIBER)
			eeprom_phy_serdes = 1;

		tg3_read_mem(tp, NIC_SRAM_DATA_PHY_ID, &nic_phy_id);
		if (nic_phy_id != 0) {
			u32 id1 = nic_phy_id & NIC_SRAM_DATA_PHY_ID1_MASK;
			u32 id2 = nic_phy_id & NIC_SRAM_DATA_PHY_ID2_MASK;

			eeprom_phy_id  = (id1 >> 16) << 10;
			eeprom_phy_id |= (id2 & 0xfc00) << 16;
			eeprom_phy_id |= (id2 & 0x03ff) <<  0;
		} else
			eeprom_phy_id = 0;

		tp->phy_id = eeprom_phy_id;
		if (eeprom_phy_serdes) {
			if (tp->tg3_flags2 & TG3_FLG2_5780_CLASS)
				tp->tg3_flags2 |= TG3_FLG2_MII_SERDES;
			else
				tp->tg3_flags2 |= TG3_FLG2_PHY_SERDES;
		}

		if (tp->tg3_flags2 & TG3_FLG2_5750_PLUS)
			led_cfg = cfg2 & (NIC_SRAM_DATA_CFG_LED_MODE_MASK |
				    SHASTA_EXT_LED_MODE_MASK);
		else
			led_cfg = nic_cfg & NIC_SRAM_DATA_CFG_LED_MODE_MASK;

		switch (led_cfg) {
		default:
		case NIC_SRAM_DATA_CFG_LED_MODE_PHY_1:
			tp->led_ctrl = LED_CTRL_MODE_PHY_1;
			break;

		case NIC_SRAM_DATA_CFG_LED_MODE_PHY_2:
			tp->led_ctrl = LED_CTRL_MODE_PHY_2;
			break;

		case NIC_SRAM_DATA_CFG_LED_MODE_MAC:
			tp->led_ctrl = LED_CTRL_MODE_MAC;

			/* Default to PHY_1_MODE if 0 (MAC_MODE) is
			 * read on some older 5700/5701 bootcode.
			 */
			if (GET_ASIC_REV(tp->pci_chip_rev_id) ==
			    ASIC_REV_5700 ||
			    GET_ASIC_REV(tp->pci_chip_rev_id) ==
			    ASIC_REV_5701)
				tp->led_ctrl = LED_CTRL_MODE_PHY_1;

			break;

		case SHASTA_EXT_LED_SHARED:
			tp->led_ctrl = LED_CTRL_MODE_SHARED;
			if (tp->pci_chip_rev_id != CHIPREV_ID_5750_A0 &&
			    tp->pci_chip_rev_id != CHIPREV_ID_5750_A1)
				tp->led_ctrl |= (LED_CTRL_MODE_PHY_1 |
						 LED_CTRL_MODE_PHY_2);
			break;

		case SHASTA_EXT_LED_MAC:
			tp->led_ctrl = LED_CTRL_MODE_SHASTA_MAC;
			break;

		case SHASTA_EXT_LED_COMBO:
			tp->led_ctrl = LED_CTRL_MODE_COMBO;
			if (tp->pci_chip_rev_id != CHIPREV_ID_5750_A0)
				tp->led_ctrl |= (LED_CTRL_MODE_PHY_1 |
						 LED_CTRL_MODE_PHY_2);
			break;

		}

		if ((GET_ASIC_REV(tp->pci_chip_rev_id) == ASIC_REV_5700 ||
		     GET_ASIC_REV(tp->pci_chip_rev_id) == ASIC_REV_5701) &&
		    tp->pdev->subsystem_vendor == PCI_VENDOR_ID_DELL)
			tp->led_ctrl = LED_CTRL_MODE_PHY_2;

		if (GET_CHIP_REV(tp->pci_chip_rev_id) == CHIPREV_5784_AX)
			tp->led_ctrl = LED_CTRL_MODE_PHY_1;

		if (nic_cfg & NIC_SRAM_DATA_CFG_EEPROM_WP) {
			tp->tg3_flags |= TG3_FLAG_EEPROM_WRITE_PROT;
			if ((tp->pdev->subsystem_vendor ==
			     PCI_VENDOR_ID_ARIMA) &&
			    (tp->pdev->subsystem_device == 0x205a ||
			     tp->pdev->subsystem_device == 0x2063))
				tp->tg3_flags &= ~TG3_FLAG_EEPROM_WRITE_PROT;
		} else {
			tp->tg3_flags &= ~TG3_FLAG_EEPROM_WRITE_PROT;
			tp->tg3_flags2 |= TG3_FLG2_IS_NIC;
		}

		if (nic_cfg & NIC_SRAM_DATA_CFG_ASF_ENABLE) {
			tp->tg3_flags |= TG3_FLAG_ENABLE_ASF;
			if (tp->tg3_flags2 & TG3_FLG2_5750_PLUS)
				tp->tg3_flags2 |= TG3_FLG2_ASF_NEW_HANDSHAKE;
		}

		if ((nic_cfg & NIC_SRAM_DATA_CFG_APE_ENABLE) &&
			(tp->tg3_flags2 & TG3_FLG2_5750_PLUS))
			tp->tg3_flags3 |= TG3_FLG3_ENABLE_APE;

		if (tp->tg3_flags2 & TG3_FLG2_ANY_SERDES &&
		    !(nic_cfg & NIC_SRAM_DATA_CFG_FIBER_WOL))
			tp->tg3_flags &= ~TG3_FLAG_WOL_CAP;

		if ((tp->tg3_flags & TG3_FLAG_WOL_CAP) &&
		    (nic_cfg & NIC_SRAM_DATA_CFG_WOL_ENABLE))
			tp->tg3_flags |= TG3_FLAG_WOL_ENABLE;

		if (cfg2 & (1 << 17))
			tp->tg3_flags2 |= TG3_FLG2_CAPACITIVE_COUPLING;

		/* serdes signal pre-emphasis in register 0x590 set by */
		/* bootcode if bit 18 is set */
		if (cfg2 & (1 << 18))
			tp->tg3_flags2 |= TG3_FLG2_SERDES_PREEMPHASIS;

		if (((GET_ASIC_REV(tp->pci_chip_rev_id) == ASIC_REV_5784 &&
		      GET_CHIP_REV(tp->pci_chip_rev_id) != CHIPREV_5784_AX)) &&
		    (cfg2 & NIC_SRAM_DATA_CFG_2_APD_EN))
			tp->tg3_flags3 |= TG3_FLG3_PHY_ENABLE_APD;

		if (tp->tg3_flags2 & TG3_FLG2_PCI_EXPRESS) {
			u32 cfg3;

			tg3_read_mem(tp, NIC_SRAM_DATA_CFG_3, &cfg3);
			if (cfg3 & NIC_SRAM_ASPM_DEBOUNCE)
				tp->tg3_flags |= TG3_FLAG_ASPM_WORKAROUND;
		}

		if (cfg4 & NIC_SRAM_RGMII_STD_IBND_DISABLE)
			tp->tg3_flags3 |= TG3_FLG3_RGMII_STD_IBND_DISABLE;
		if (cfg4 & NIC_SRAM_RGMII_EXT_IBND_RX_EN)
			tp->tg3_flags3 |= TG3_FLG3_RGMII_EXT_IBND_RX_EN;
		if (cfg4 & NIC_SRAM_RGMII_EXT_IBND_TX_EN)
			tp->tg3_flags3 |= TG3_FLG3_RGMII_EXT_IBND_TX_EN;
	}
done:
	device_init_wakeup(&tp->pdev->dev, tp->tg3_flags & TG3_FLAG_WOL_CAP);
	device_set_wakeup_enable(&tp->pdev->dev,
				 tp->tg3_flags & TG3_FLAG_WOL_ENABLE);
}

static int __devinit tg3_issue_otp_command(struct tg3 *tp, u32 cmd)
{
	int i;
	u32 val;

	tw32(OTP_CTRL, cmd | OTP_CTRL_OTP_CMD_START);
	tw32(OTP_CTRL, cmd);

	/* Wait for up to 1 ms for command to execute. */
	for (i = 0; i < 100; i++) {
		val = tr32(OTP_STATUS);
		if (val & OTP_STATUS_CMD_DONE)
			break;
		udelay(10);
	}

	return (val & OTP_STATUS_CMD_DONE) ? 0 : -EBUSY;
}

/* Read the gphy configuration from the OTP region of the chip.  The gphy
 * configuration is a 32-bit value that straddles the alignment boundary.
 * We do two 32-bit reads and then shift and merge the results.
 */
static u32 __devinit tg3_read_otp_phycfg(struct tg3 *tp)
{
	u32 bhalf_otp, thalf_otp;

	tw32(OTP_MODE, OTP_MODE_OTP_THRU_GRC);

	if (tg3_issue_otp_command(tp, OTP_CTRL_OTP_CMD_INIT))
		return 0;

	tw32(OTP_ADDRESS, OTP_ADDRESS_MAGIC1);

	if (tg3_issue_otp_command(tp, OTP_CTRL_OTP_CMD_READ))
		return 0;

	thalf_otp = tr32(OTP_READ_DATA);

	tw32(OTP_ADDRESS, OTP_ADDRESS_MAGIC2);

	if (tg3_issue_otp_command(tp, OTP_CTRL_OTP_CMD_READ))
		return 0;

	bhalf_otp = tr32(OTP_READ_DATA);

	return ((thalf_otp & 0x0000ffff) << 16) | (bhalf_otp >> 16);
}

static int __devinit tg3_phy_probe(struct tg3 *tp)
{
	u32 hw_phy_id_1, hw_phy_id_2;
	u32 hw_phy_id, hw_phy_id_masked;
	int err;

	if (tp->tg3_flags3 & TG3_FLG3_USE_PHYLIB)
		return tg3_phy_init(tp);

	/* Reading the PHY ID register can conflict with ASF
	 * firwmare access to the PHY hardware.
	 */
	err = 0;
	if ((tp->tg3_flags & TG3_FLAG_ENABLE_ASF) ||
	    (tp->tg3_flags3 & TG3_FLG3_ENABLE_APE)) {
		hw_phy_id = hw_phy_id_masked = PHY_ID_INVALID;
	} else {
		/* Now read the physical PHY_ID from the chip and verify
		 * that it is sane.  If it doesn't look good, we fall back
		 * to either the hard-coded table based PHY_ID and failing
		 * that the value found in the eeprom area.
		 */
		err |= tg3_readphy(tp, MII_PHYSID1, &hw_phy_id_1);
		err |= tg3_readphy(tp, MII_PHYSID2, &hw_phy_id_2);

		hw_phy_id  = (hw_phy_id_1 & 0xffff) << 10;
		hw_phy_id |= (hw_phy_id_2 & 0xfc00) << 16;
		hw_phy_id |= (hw_phy_id_2 & 0x03ff) <<  0;

		hw_phy_id_masked = hw_phy_id & PHY_ID_MASK;
	}

	if (!err && KNOWN_PHY_ID(hw_phy_id_masked)) {
		tp->phy_id = hw_phy_id;
		if (hw_phy_id_masked == PHY_ID_BCM8002)
			tp->tg3_flags2 |= TG3_FLG2_PHY_SERDES;
		else
			tp->tg3_flags2 &= ~TG3_FLG2_PHY_SERDES;
	} else {
		if (tp->phy_id != PHY_ID_INVALID) {
			/* Do nothing, phy ID already set up in
			 * tg3_get_eeprom_hw_cfg().
			 */
		} else {
			struct subsys_tbl_ent *p;

			/* No eeprom signature?  Try the hardcoded
			 * subsys device table.
			 */
			p = lookup_by_subsys(tp);
			if (!p)
				return -ENODEV;

			tp->phy_id = p->phy_id;
			if (!tp->phy_id ||
			    tp->phy_id == PHY_ID_BCM8002)
				tp->tg3_flags2 |= TG3_FLG2_PHY_SERDES;
		}
	}

	if (!(tp->tg3_flags2 & TG3_FLG2_ANY_SERDES) &&
	    !(tp->tg3_flags3 & TG3_FLG3_ENABLE_APE) &&
	    !(tp->tg3_flags & TG3_FLAG_ENABLE_ASF)) {
		u32 bmsr, adv_reg, tg3_ctrl, mask;

		tg3_readphy(tp, MII_BMSR, &bmsr);
		if (!tg3_readphy(tp, MII_BMSR, &bmsr) &&
		    (bmsr & BMSR_LSTATUS))
			goto skip_phy_reset;

		err = tg3_phy_reset(tp);
		if (err)
			return err;

		adv_reg = (ADVERTISE_10HALF | ADVERTISE_10FULL |
			   ADVERTISE_100HALF | ADVERTISE_100FULL |
			   ADVERTISE_CSMA | ADVERTISE_PAUSE_CAP);
		tg3_ctrl = 0;
		if (!(tp->tg3_flags & TG3_FLAG_10_100_ONLY)) {
			tg3_ctrl = (MII_TG3_CTRL_ADV_1000_HALF |
				    MII_TG3_CTRL_ADV_1000_FULL);
			if (tp->pci_chip_rev_id == CHIPREV_ID_5701_A0 ||
			    tp->pci_chip_rev_id == CHIPREV_ID_5701_B0)
				tg3_ctrl |= (MII_TG3_CTRL_AS_MASTER |
					     MII_TG3_CTRL_ENABLE_AS_MASTER);
		}

		mask = (ADVERTISED_10baseT_Half | ADVERTISED_10baseT_Full |
			ADVERTISED_100baseT_Half | ADVERTISED_100baseT_Full |
			ADVERTISED_1000baseT_Half | ADVERTISED_1000baseT_Full);
		if (!tg3_copper_is_advertising_all(tp, mask)) {
			tg3_writephy(tp, MII_ADVERTISE, adv_reg);

			if (!(tp->tg3_flags & TG3_FLAG_10_100_ONLY))
				tg3_writephy(tp, MII_TG3_CTRL, tg3_ctrl);

			tg3_writephy(tp, MII_BMCR,
				     BMCR_ANENABLE | BMCR_ANRESTART);
		}
		tg3_phy_set_wirespeed(tp);

		tg3_writephy(tp, MII_ADVERTISE, adv_reg);
		if (!(tp->tg3_flags & TG3_FLAG_10_100_ONLY))
			tg3_writephy(tp, MII_TG3_CTRL, tg3_ctrl);
	}

skip_phy_reset:
	if ((tp->phy_id & PHY_ID_MASK) == PHY_ID_BCM5401) {
		err = tg3_init_5401phy_dsp(tp);
		if (err)
			return err;
	}

	if (!err && ((tp->phy_id & PHY_ID_MASK) == PHY_ID_BCM5401)) {
		err = tg3_init_5401phy_dsp(tp);
	}

	if (tp->tg3_flags2 & TG3_FLG2_ANY_SERDES)
		tp->link_config.advertising =
			(ADVERTISED_1000baseT_Half |
			 ADVERTISED_1000baseT_Full |
			 ADVERTISED_Autoneg |
			 ADVERTISED_FIBRE);
	if (tp->tg3_flags & TG3_FLAG_10_100_ONLY)
		tp->link_config.advertising &=
			~(ADVERTISED_1000baseT_Half |
			  ADVERTISED_1000baseT_Full);

	return err;
}

static void __devinit tg3_read_partno(struct tg3 *tp)
{
	unsigned char vpd_data[256];
	unsigned int i;
	u32 magic;

	if (tg3_nvram_read_swab(tp, 0x0, &magic))
		goto out_not_found;

	if (magic == TG3_EEPROM_MAGIC) {
		for (i = 0; i < 256; i += 4) {
			u32 tmp;

			if (tg3_nvram_read(tp, 0x100 + i, &tmp))
				goto out_not_found;

			vpd_data[i + 0] = ((tmp >>  0) & 0xff);
			vpd_data[i + 1] = ((tmp >>  8) & 0xff);
			vpd_data[i + 2] = ((tmp >> 16) & 0xff);
			vpd_data[i + 3] = ((tmp >> 24) & 0xff);
		}
	} else {
		int vpd_cap;

		vpd_cap = pci_find_capability(tp->pdev, PCI_CAP_ID_VPD);
		for (i = 0; i < 256; i += 4) {
			u32 tmp, j = 0;
			__le32 v;
			u16 tmp16;

			pci_write_config_word(tp->pdev, vpd_cap + PCI_VPD_ADDR,
					      i);
			while (j++ < 100) {
				pci_read_config_word(tp->pdev, vpd_cap +
						     PCI_VPD_ADDR, &tmp16);
				if (tmp16 & 0x8000)
					break;
				msleep(1);
			}
			if (!(tmp16 & 0x8000))
				goto out_not_found;

			pci_read_config_dword(tp->pdev, vpd_cap + PCI_VPD_DATA,
					      &tmp);
			v = cpu_to_le32(tmp);
			memcpy(&vpd_data[i], &v, 4);
		}
	}

	/* Now parse and find the part number. */
	for (i = 0; i < 254; ) {
		unsigned char val = vpd_data[i];
		unsigned int block_end;

		if (val == 0x82 || val == 0x91) {
			i = (i + 3 +
			     (vpd_data[i + 1] +
			      (vpd_data[i + 2] << 8)));
			continue;
		}

		if (val != 0x90)
			goto out_not_found;

		block_end = (i + 3 +
			     (vpd_data[i + 1] +
			      (vpd_data[i + 2] << 8)));
		i += 3;

		if (block_end > 256)
			goto out_not_found;

		while (i < (block_end - 2)) {
			if (vpd_data[i + 0] == 'P' &&
			    vpd_data[i + 1] == 'N') {
				int partno_len = vpd_data[i + 2];

				i += 3;
				if (partno_len > 24 || (partno_len + i) > 256)
					goto out_not_found;

				memcpy(tp->board_part_number,
				       &vpd_data[i], partno_len);

				/* Success. */
				return;
			}
			i += 3 + vpd_data[i + 2];
		}

		/* Part number not found. */
		goto out_not_found;
	}

out_not_found:
	if (GET_ASIC_REV(tp->pci_chip_rev_id) == ASIC_REV_5906)
		strcpy(tp->board_part_number, "BCM95906");
	else
		strcpy(tp->board_part_number, "none");
}

static int __devinit tg3_fw_img_is_valid(struct tg3 *tp, u32 offset)
{
	u32 val;

	if (tg3_nvram_read_swab(tp, offset, &val) ||
	    (val & 0xfc000000) != 0x0c000000 ||
	    tg3_nvram_read_swab(tp, offset + 4, &val) ||
	    val != 0)
		return 0;

	return 1;
}

static void __devinit tg3_read_sb_ver(struct tg3 *tp, u32 val)
{
	u32 offset, major, minor, build;

	tp->fw_ver[0] = 's';
	tp->fw_ver[1] = 'b';
	tp->fw_ver[2] = '\0';

	if ((val & TG3_EEPROM_SB_FORMAT_MASK) != TG3_EEPROM_SB_FORMAT_1)
		return;

	switch (val & TG3_EEPROM_SB_REVISION_MASK) {
	case TG3_EEPROM_SB_REVISION_0:
		offset = TG3_EEPROM_SB_F1R0_EDH_OFF;
		break;
	case TG3_EEPROM_SB_REVISION_2:
		offset = TG3_EEPROM_SB_F1R2_EDH_OFF;
		break;
	case TG3_EEPROM_SB_REVISION_3:
		offset = TG3_EEPROM_SB_F1R3_EDH_OFF;
		break;
	default:
		return;
	}

	if (tg3_nvram_read_swab(tp, offset, &val))
		return;

	build = (val & TG3_EEPROM_SB_EDH_BLD_MASK) >>
		TG3_EEPROM_SB_EDH_BLD_SHFT;
	major = (val & TG3_EEPROM_SB_EDH_MAJ_MASK) >>
		TG3_EEPROM_SB_EDH_MAJ_SHFT;
	minor =  val & TG3_EEPROM_SB_EDH_MIN_MASK;

	if (minor > 99 || build > 26)
		return;

	snprintf(&tp->fw_ver[2], 30, " v%d.%02d", major, minor);

	if (build > 0) {
		tp->fw_ver[8] = 'a' + build - 1;
		tp->fw_ver[9] = '\0';
	}
}

static void __devinit tg3_read_fw_ver(struct tg3 *tp)
{
	u32 val, offset, start;
	u32 ver_offset;
	int i, bcnt;

	if (tg3_nvram_read_swab(tp, 0, &val))
		return;

	if (val != TG3_EEPROM_MAGIC) {
		if ((val & TG3_EEPROM_MAGIC_FW_MSK) == TG3_EEPROM_MAGIC_FW)
			tg3_read_sb_ver(tp, val);

		return;
	}

	if (tg3_nvram_read_swab(tp, 0xc, &offset) ||
	    tg3_nvram_read_swab(tp, 0x4, &start))
		return;

	offset = tg3_nvram_logical_addr(tp, offset);

	if (!tg3_fw_img_is_valid(tp, offset) ||
	    tg3_nvram_read_swab(tp, offset + 8, &ver_offset))
		return;

	offset = offset + ver_offset - start;
	for (i = 0; i < 16; i += 4) {
		__le32 v;
		if (tg3_nvram_read_le(tp, offset + i, &v))
			return;

		memcpy(tp->fw_ver + i, &v, 4);
	}

	if (!(tp->tg3_flags & TG3_FLAG_ENABLE_ASF) ||
	     (tp->tg3_flags3 & TG3_FLG3_ENABLE_APE))
		return;

	for (offset = TG3_NVM_DIR_START;
	     offset < TG3_NVM_DIR_END;
	     offset += TG3_NVM_DIRENT_SIZE) {
		if (tg3_nvram_read_swab(tp, offset, &val))
			return;

		if ((val >> TG3_NVM_DIRTYPE_SHIFT) == TG3_NVM_DIRTYPE_ASFINI)
			break;
	}

	if (offset == TG3_NVM_DIR_END)
		return;

	if (!(tp->tg3_flags2 & TG3_FLG2_5705_PLUS))
		start = 0x08000000;
	else if (tg3_nvram_read_swab(tp, offset - 4, &start))
		return;

	if (tg3_nvram_read_swab(tp, offset + 4, &offset) ||
	    !tg3_fw_img_is_valid(tp, offset) ||
	    tg3_nvram_read_swab(tp, offset + 8, &val))
		return;

	offset += val - start;

	bcnt = strlen(tp->fw_ver);

	tp->fw_ver[bcnt++] = ',';
	tp->fw_ver[bcnt++] = ' ';

	for (i = 0; i < 4; i++) {
		__le32 v;
		if (tg3_nvram_read_le(tp, offset, &v))
			return;

		offset += sizeof(v);

		if (bcnt > TG3_VER_SIZE - sizeof(v)) {
			memcpy(&tp->fw_ver[bcnt], &v, TG3_VER_SIZE - bcnt);
			break;
		}

		memcpy(&tp->fw_ver[bcnt], &v, sizeof(v));
		bcnt += sizeof(v);
	}

	tp->fw_ver[TG3_VER_SIZE - 1] = 0;
}

static struct pci_dev * __devinit tg3_find_peer(struct tg3 *);

static int __devinit tg3_get_invariants(struct tg3 *tp)
{
	static struct pci_device_id write_reorder_chipsets[] = {
		{ PCI_DEVICE(PCI_VENDOR_ID_AMD,
		             PCI_DEVICE_ID_AMD_FE_GATE_700C) },
		{ PCI_DEVICE(PCI_VENDOR_ID_AMD,
		             PCI_DEVICE_ID_AMD_8131_BRIDGE) },
		{ PCI_DEVICE(PCI_VENDOR_ID_VIA,
			     PCI_DEVICE_ID_VIA_8385_0) },
		{ },
	};
	u32 misc_ctrl_reg;
	u32 pci_state_reg, grc_misc_cfg;
	u32 val;
	u16 pci_cmd;
	int err;

	/* Force memory write invalidate off.  If we leave it on,
	 * then on 5700_BX chips we have to enable a workaround.
	 * The workaround is to set the TG3PCI_DMA_RW_CTRL boundary
	 * to match the cacheline size.  The Broadcom driver have this
	 * workaround but turns MWI off all the times so never uses
	 * it.  This seems to suggest that the workaround is insufficient.
	 */
	pci_read_config_word(tp->pdev, PCI_COMMAND, &pci_cmd);
	pci_cmd &= ~PCI_COMMAND_INVALIDATE;
	pci_write_config_word(tp->pdev, PCI_COMMAND, pci_cmd);

	/* It is absolutely critical that TG3PCI_MISC_HOST_CTRL
	 * has the register indirect write enable bit set before
	 * we try to access any of the MMIO registers.  It is also
	 * critical that the PCI-X hw workaround situation is decided
	 * before that as well.
	 */
	pci_read_config_dword(tp->pdev, TG3PCI_MISC_HOST_CTRL,
			      &misc_ctrl_reg);

	tp->pci_chip_rev_id = (misc_ctrl_reg >>
			       MISC_HOST_CTRL_CHIPREV_SHIFT);
	if (GET_ASIC_REV(tp->pci_chip_rev_id) == ASIC_REV_USE_PROD_ID_REG) {
		u32 prod_id_asic_rev;

		pci_read_config_dword(tp->pdev, TG3PCI_PRODID_ASICREV,
				      &prod_id_asic_rev);
		tp->pci_chip_rev_id = prod_id_asic_rev;
	}

	/* Wrong chip ID in 5752 A0. This code can be removed later
	 * as A0 is not in production.
	 */
	if (tp->pci_chip_rev_id == CHIPREV_ID_5752_A0_HW)
		tp->pci_chip_rev_id = CHIPREV_ID_5752_A0;

	/* If we have 5702/03 A1 or A2 on certain ICH chipsets,
	 * we need to disable memory and use config. cycles
	 * only to access all registers. The 5702/03 chips
	 * can mistakenly decode the special cycles from the
	 * ICH chipsets as memory write cycles, causing corruption
	 * of register and memory space. Only certain ICH bridges
	 * will drive special cycles with non-zero data during the
	 * address phase which can fall within the 5703's address
	 * range. This is not an ICH bug as the PCI spec allows
	 * non-zero address during special cycles. However, only
	 * these ICH bridges are known to drive non-zero addresses
	 * during special cycles.
	 *
	 * Since special cycles do not cross PCI bridges, we only
	 * enable this workaround if the 5703 is on the secondary
	 * bus of these ICH bridges.
	 */
	if ((tp->pci_chip_rev_id == CHIPREV_ID_5703_A1) ||
	    (tp->pci_chip_rev_id == CHIPREV_ID_5703_A2)) {
		static struct tg3_dev_id {
			u32	vendor;
			u32	device;
			u32	rev;
		} ich_chipsets[] = {
			{ PCI_VENDOR_ID_INTEL, PCI_DEVICE_ID_INTEL_82801AA_8,
			  PCI_ANY_ID },
			{ PCI_VENDOR_ID_INTEL, PCI_DEVICE_ID_INTEL_82801AB_8,
			  PCI_ANY_ID },
			{ PCI_VENDOR_ID_INTEL, PCI_DEVICE_ID_INTEL_82801BA_11,
			  0xa },
			{ PCI_VENDOR_ID_INTEL, PCI_DEVICE_ID_INTEL_82801BA_6,
			  PCI_ANY_ID },
			{ },
		};
		struct tg3_dev_id *pci_id = &ich_chipsets[0];
		struct pci_dev *bridge = NULL;

		while (pci_id->vendor != 0) {
			bridge = pci_get_device(pci_id->vendor, pci_id->device,
						bridge);
			if (!bridge) {
				pci_id++;
				continue;
			}
			if (pci_id->rev != PCI_ANY_ID) {
				if (bridge->revision > pci_id->rev)
					continue;
			}
			if (bridge->subordinate &&
			    (bridge->subordinate->number ==
			     tp->pdev->bus->number)) {

				tp->tg3_flags2 |= TG3_FLG2_ICH_WORKAROUND;
				pci_dev_put(bridge);
				break;
			}
		}
	}

	if ((GET_ASIC_REV(tp->pci_chip_rev_id) == ASIC_REV_5701)) {
		static struct tg3_dev_id {
			u32	vendor;
			u32	device;
		} bridge_chipsets[] = {
			{ PCI_VENDOR_ID_INTEL, PCI_DEVICE_ID_INTEL_PXH_0 },
			{ PCI_VENDOR_ID_INTEL, PCI_DEVICE_ID_INTEL_PXH_1 },
			{ },
		};
		struct tg3_dev_id *pci_id = &bridge_chipsets[0];
		struct pci_dev *bridge = NULL;

		while (pci_id->vendor != 0) {
			bridge = pci_get_device(pci_id->vendor,
						pci_id->device,
						bridge);
			if (!bridge) {
				pci_id++;
				continue;
			}
			if (bridge->subordinate &&
			    (bridge->subordinate->number <=
			     tp->pdev->bus->number) &&
			    (bridge->subordinate->subordinate >=
			     tp->pdev->bus->number)) {
				tp->tg3_flags3 |= TG3_FLG3_5701_DMA_BUG;
				pci_dev_put(bridge);
				break;
			}
		}
	}

	/* The EPB bridge inside 5714, 5715, and 5780 cannot support
	 * DMA addresses > 40-bit. This bridge may have other additional
	 * 57xx devices behind it in some 4-port NIC designs for example.
	 * Any tg3 device found behind the bridge will also need the 40-bit
	 * DMA workaround.
	 */
	if (GET_ASIC_REV(tp->pci_chip_rev_id) == ASIC_REV_5780 ||
	    GET_ASIC_REV(tp->pci_chip_rev_id) == ASIC_REV_5714) {
		tp->tg3_flags2 |= TG3_FLG2_5780_CLASS;
		tp->tg3_flags |= TG3_FLAG_40BIT_DMA_BUG;
		tp->msi_cap = pci_find_capability(tp->pdev, PCI_CAP_ID_MSI);
	}
	else {
		struct pci_dev *bridge = NULL;

		do {
			bridge = pci_get_device(PCI_VENDOR_ID_SERVERWORKS,
						PCI_DEVICE_ID_SERVERWORKS_EPB,
						bridge);
			if (bridge && bridge->subordinate &&
			    (bridge->subordinate->number <=
			     tp->pdev->bus->number) &&
			    (bridge->subordinate->subordinate >=
			     tp->pdev->bus->number)) {
				tp->tg3_flags |= TG3_FLAG_40BIT_DMA_BUG;
				pci_dev_put(bridge);
				break;
			}
		} while (bridge);
	}

	/* Initialize misc host control in PCI block. */
	tp->misc_host_ctrl |= (misc_ctrl_reg &
			       MISC_HOST_CTRL_CHIPREV);
	pci_write_config_dword(tp->pdev, TG3PCI_MISC_HOST_CTRL,
			       tp->misc_host_ctrl);

	if ((GET_ASIC_REV(tp->pci_chip_rev_id) == ASIC_REV_5704) ||
	    (GET_ASIC_REV(tp->pci_chip_rev_id) == ASIC_REV_5714))
		tp->pdev_peer = tg3_find_peer(tp);

	/* Intentionally exclude ASIC_REV_5906 */
	if (GET_ASIC_REV(tp->pci_chip_rev_id) == ASIC_REV_5755 ||
	    GET_ASIC_REV(tp->pci_chip_rev_id) == ASIC_REV_5787 ||
	    GET_ASIC_REV(tp->pci_chip_rev_id) == ASIC_REV_5784 ||
	    GET_ASIC_REV(tp->pci_chip_rev_id) == ASIC_REV_5761 ||
	    GET_ASIC_REV(tp->pci_chip_rev_id) == ASIC_REV_5785 ||
	    GET_ASIC_REV(tp->pci_chip_rev_id) == ASIC_REV_57780)
		tp->tg3_flags3 |= TG3_FLG3_5755_PLUS;

	if (GET_ASIC_REV(tp->pci_chip_rev_id) == ASIC_REV_5750 ||
	    GET_ASIC_REV(tp->pci_chip_rev_id) == ASIC_REV_5752 ||
	    GET_ASIC_REV(tp->pci_chip_rev_id) == ASIC_REV_5906 ||
	    (tp->tg3_flags3 & TG3_FLG3_5755_PLUS) ||
	    (tp->tg3_flags2 & TG3_FLG2_5780_CLASS))
		tp->tg3_flags2 |= TG3_FLG2_5750_PLUS;

	if ((GET_ASIC_REV(tp->pci_chip_rev_id) == ASIC_REV_5705) ||
	    (tp->tg3_flags2 & TG3_FLG2_5750_PLUS))
		tp->tg3_flags2 |= TG3_FLG2_5705_PLUS;

	/* 5700 B0 chips do not support checksumming correctly due
	 * to hardware bugs.
	 */
	if (tp->pci_chip_rev_id == CHIPREV_ID_5700_B0)
		tp->tg3_flags |= TG3_FLAG_BROKEN_CHECKSUMS;
	else {
		tp->tg3_flags |= TG3_FLAG_RX_CHECKSUMS;
		tp->dev->features |= NETIF_F_IP_CSUM | NETIF_F_SG;
		if (tp->tg3_flags3 & TG3_FLG3_5755_PLUS)
			tp->dev->features |= NETIF_F_IPV6_CSUM;
	}

	if (tp->tg3_flags2 & TG3_FLG2_5750_PLUS) {
		tp->tg3_flags |= TG3_FLAG_SUPPORT_MSI;
		if (GET_CHIP_REV(tp->pci_chip_rev_id) == CHIPREV_5750_AX ||
		    GET_CHIP_REV(tp->pci_chip_rev_id) == CHIPREV_5750_BX ||
		    (GET_ASIC_REV(tp->pci_chip_rev_id) == ASIC_REV_5714 &&
		     tp->pci_chip_rev_id <= CHIPREV_ID_5714_A2 &&
		     tp->pdev_peer == tp->pdev))
			tp->tg3_flags &= ~TG3_FLAG_SUPPORT_MSI;

		if ((tp->tg3_flags3 & TG3_FLG3_5755_PLUS) ||
		    GET_ASIC_REV(tp->pci_chip_rev_id) == ASIC_REV_5906) {
			tp->tg3_flags2 |= TG3_FLG2_HW_TSO_2;
			tp->tg3_flags2 |= TG3_FLG2_1SHOT_MSI;
		} else {
			tp->tg3_flags2 |= TG3_FLG2_HW_TSO_1 | TG3_FLG2_TSO_BUG;
			if (GET_ASIC_REV(tp->pci_chip_rev_id) ==
				ASIC_REV_5750 &&
	     		    tp->pci_chip_rev_id >= CHIPREV_ID_5750_C2)
				tp->tg3_flags2 &= ~TG3_FLG2_TSO_BUG;
		}
	}

	if (!(tp->tg3_flags2 & TG3_FLG2_5705_PLUS) ||
	     (tp->tg3_flags2 & TG3_FLG2_5780_CLASS))
		tp->tg3_flags2 |= TG3_FLG2_JUMBO_CAPABLE;

	pci_read_config_dword(tp->pdev, TG3PCI_PCISTATE,
			      &pci_state_reg);

	tp->pcie_cap = pci_find_capability(tp->pdev, PCI_CAP_ID_EXP);
	if (tp->pcie_cap != 0) {
		u16 lnkctl;

		tp->tg3_flags2 |= TG3_FLG2_PCI_EXPRESS;

		pcie_set_readrq(tp->pdev, 4096);

		pci_read_config_word(tp->pdev,
				     tp->pcie_cap + PCI_EXP_LNKCTL,
				     &lnkctl);
		if (lnkctl & PCI_EXP_LNKCTL_CLKREQ_EN) {
			if (GET_ASIC_REV(tp->pci_chip_rev_id) == ASIC_REV_5906)
				tp->tg3_flags2 &= ~TG3_FLG2_HW_TSO_2;
			if (GET_ASIC_REV(tp->pci_chip_rev_id) == ASIC_REV_5784 ||
			    GET_ASIC_REV(tp->pci_chip_rev_id) == ASIC_REV_5761 ||
			    GET_ASIC_REV(tp->pci_chip_rev_id) == ASIC_REV_57780)
				tp->tg3_flags3 |= TG3_FLG3_CLKREQ_BUG;
		}
	} else if (GET_ASIC_REV(tp->pci_chip_rev_id) == ASIC_REV_5785) {
		tp->tg3_flags2 |= TG3_FLG2_PCI_EXPRESS;
	} else if (!(tp->tg3_flags2 & TG3_FLG2_5705_PLUS) ||
		   (tp->tg3_flags2 & TG3_FLG2_5780_CLASS)) {
		tp->pcix_cap = pci_find_capability(tp->pdev, PCI_CAP_ID_PCIX);
		if (!tp->pcix_cap) {
			printk(KERN_ERR PFX "Cannot find PCI-X "
					    "capability, aborting.\n");
			return -EIO;
		}

		if (!(pci_state_reg & PCISTATE_CONV_PCI_MODE))
			tp->tg3_flags |= TG3_FLAG_PCIX_MODE;
	}

	/* If we have an AMD 762 or VIA K8T800 chipset, write
	 * reordering to the mailbox registers done by the host
	 * controller can cause major troubles.  We read back from
	 * every mailbox register write to force the writes to be
	 * posted to the chip in order.
	 */
	if (pci_dev_present(write_reorder_chipsets) &&
	    !(tp->tg3_flags2 & TG3_FLG2_PCI_EXPRESS))
		tp->tg3_flags |= TG3_FLAG_MBOX_WRITE_REORDER;

	pci_read_config_byte(tp->pdev, PCI_CACHE_LINE_SIZE,
			     &tp->pci_cacheline_sz);
	pci_read_config_byte(tp->pdev, PCI_LATENCY_TIMER,
			     &tp->pci_lat_timer);
	if (GET_ASIC_REV(tp->pci_chip_rev_id) == ASIC_REV_5703 &&
	    tp->pci_lat_timer < 64) {
		tp->pci_lat_timer = 64;
		pci_write_config_byte(tp->pdev, PCI_LATENCY_TIMER,
				      tp->pci_lat_timer);
	}

	if (GET_CHIP_REV(tp->pci_chip_rev_id) == CHIPREV_5700_BX) {
		/* 5700 BX chips need to have their TX producer index
		 * mailboxes written twice to workaround a bug.
		 */
		tp->tg3_flags |= TG3_FLAG_TXD_MBOX_HWBUG;

		/* If we are in PCI-X mode, enable register write workaround.
		 *
		 * The workaround is to use indirect register accesses
		 * for all chip writes not to mailbox registers.
		 */
		if (tp->tg3_flags & TG3_FLAG_PCIX_MODE) {
			u32 pm_reg;

			tp->tg3_flags |= TG3_FLAG_PCIX_TARGET_HWBUG;

			/* The chip can have it's power management PCI config
			 * space registers clobbered due to this bug.
			 * So explicitly force the chip into D0 here.
			 */
			pci_read_config_dword(tp->pdev,
					      tp->pm_cap + PCI_PM_CTRL,
					      &pm_reg);
			pm_reg &= ~PCI_PM_CTRL_STATE_MASK;
			pm_reg |= PCI_PM_CTRL_PME_ENABLE | 0 /* D0 */;
			pci_write_config_dword(tp->pdev,
					       tp->pm_cap + PCI_PM_CTRL,
					       pm_reg);

			/* Also, force SERR#/PERR# in PCI command. */
			pci_read_config_word(tp->pdev, PCI_COMMAND, &pci_cmd);
			pci_cmd |= PCI_COMMAND_PARITY | PCI_COMMAND_SERR;
			pci_write_config_word(tp->pdev, PCI_COMMAND, pci_cmd);
		}
	}

	if ((pci_state_reg & PCISTATE_BUS_SPEED_HIGH) != 0)
		tp->tg3_flags |= TG3_FLAG_PCI_HIGH_SPEED;
	if ((pci_state_reg & PCISTATE_BUS_32BIT) != 0)
		tp->tg3_flags |= TG3_FLAG_PCI_32BIT;

	/* Chip-specific fixup from Broadcom driver */
	if ((tp->pci_chip_rev_id == CHIPREV_ID_5704_A0) &&
	    (!(pci_state_reg & PCISTATE_RETRY_SAME_DMA))) {
		pci_state_reg |= PCISTATE_RETRY_SAME_DMA;
		pci_write_config_dword(tp->pdev, TG3PCI_PCISTATE, pci_state_reg);
	}

	/* Default fast path register access methods */
	tp->read32 = tg3_read32;
	tp->write32 = tg3_write32;
	tp->read32_mbox = tg3_read32;
	tp->write32_mbox = tg3_write32;
	tp->write32_tx_mbox = tg3_write32;
	tp->write32_rx_mbox = tg3_write32;

	/* Various workaround register access methods */
	if (tp->tg3_flags & TG3_FLAG_PCIX_TARGET_HWBUG)
		tp->write32 = tg3_write_indirect_reg32;
	else if (GET_ASIC_REV(tp->pci_chip_rev_id) == ASIC_REV_5701 ||
		 ((tp->tg3_flags2 & TG3_FLG2_PCI_EXPRESS) &&
		  tp->pci_chip_rev_id == CHIPREV_ID_5750_A0)) {
		/*
		 * Back to back register writes can cause problems on these
		 * chips, the workaround is to read back all reg writes
		 * except those to mailbox regs.
		 *
		 * See tg3_write_indirect_reg32().
		 */
		tp->write32 = tg3_write_flush_reg32;
	}


	if ((tp->tg3_flags & TG3_FLAG_TXD_MBOX_HWBUG) ||
	    (tp->tg3_flags & TG3_FLAG_MBOX_WRITE_REORDER)) {
		tp->write32_tx_mbox = tg3_write32_tx_mbox;
		if (tp->tg3_flags & TG3_FLAG_MBOX_WRITE_REORDER)
			tp->write32_rx_mbox = tg3_write_flush_reg32;
	}

	if (tp->tg3_flags2 & TG3_FLG2_ICH_WORKAROUND) {
		tp->read32 = tg3_read_indirect_reg32;
		tp->write32 = tg3_write_indirect_reg32;
		tp->read32_mbox = tg3_read_indirect_mbox;
		tp->write32_mbox = tg3_write_indirect_mbox;
		tp->write32_tx_mbox = tg3_write_indirect_mbox;
		tp->write32_rx_mbox = tg3_write_indirect_mbox;

		iounmap(tp->regs);
		tp->regs = NULL;

		pci_read_config_word(tp->pdev, PCI_COMMAND, &pci_cmd);
		pci_cmd &= ~PCI_COMMAND_MEMORY;
		pci_write_config_word(tp->pdev, PCI_COMMAND, pci_cmd);
	}
	if (GET_ASIC_REV(tp->pci_chip_rev_id) == ASIC_REV_5906) {
		tp->read32_mbox = tg3_read32_mbox_5906;
		tp->write32_mbox = tg3_write32_mbox_5906;
		tp->write32_tx_mbox = tg3_write32_mbox_5906;
		tp->write32_rx_mbox = tg3_write32_mbox_5906;
	}

	if (tp->write32 == tg3_write_indirect_reg32 ||
	    ((tp->tg3_flags & TG3_FLAG_PCIX_MODE) &&
	     (GET_ASIC_REV(tp->pci_chip_rev_id) == ASIC_REV_5700 ||
	      GET_ASIC_REV(tp->pci_chip_rev_id) == ASIC_REV_5701)))
		tp->tg3_flags |= TG3_FLAG_SRAM_USE_CONFIG;

	/* Get eeprom hw config before calling tg3_set_power_state().
	 * In particular, the TG3_FLG2_IS_NIC flag must be
	 * determined before calling tg3_set_power_state() so that
	 * we know whether or not to switch out of Vaux power.
	 * When the flag is set, it means that GPIO1 is used for eeprom
	 * write protect and also implies that it is a LOM where GPIOs
	 * are not used to switch power.
	 */
	tg3_get_eeprom_hw_cfg(tp);

	if (tp->tg3_flags3 & TG3_FLG3_ENABLE_APE) {
		/* Allow reads and writes to the
		 * APE register and memory space.
		 */
		pci_state_reg |= PCISTATE_ALLOW_APE_CTLSPC_WR |
				 PCISTATE_ALLOW_APE_SHMEM_WR;
		pci_write_config_dword(tp->pdev, TG3PCI_PCISTATE,
				       pci_state_reg);
	}

	if (GET_ASIC_REV(tp->pci_chip_rev_id) == ASIC_REV_5784 ||
	    GET_ASIC_REV(tp->pci_chip_rev_id) == ASIC_REV_5761 ||
	    GET_ASIC_REV(tp->pci_chip_rev_id) == ASIC_REV_5785 ||
	    GET_ASIC_REV(tp->pci_chip_rev_id) == ASIC_REV_57780)
		tp->tg3_flags |= TG3_FLAG_CPMU_PRESENT;

	/* Set up tp->grc_local_ctrl before calling tg3_set_power_state().
	 * GPIO1 driven high will bring 5700's external PHY out of reset.
	 * It is also used as eeprom write protect on LOMs.
	 */
	tp->grc_local_ctrl = GRC_LCLCTRL_INT_ON_ATTN | GRC_LCLCTRL_AUTO_SEEPROM;
	if ((GET_ASIC_REV(tp->pci_chip_rev_id) == ASIC_REV_5700) ||
	    (tp->tg3_flags & TG3_FLAG_EEPROM_WRITE_PROT))
		tp->grc_local_ctrl |= (GRC_LCLCTRL_GPIO_OE1 |
				       GRC_LCLCTRL_GPIO_OUTPUT1);
	/* Unused GPIO3 must be driven as output on 5752 because there
	 * are no pull-up resistors on unused GPIO pins.
	 */
	else if (GET_ASIC_REV(tp->pci_chip_rev_id) == ASIC_REV_5752)
		tp->grc_local_ctrl |= GRC_LCLCTRL_GPIO_OE3;

	if (GET_ASIC_REV(tp->pci_chip_rev_id) == ASIC_REV_5755 ||
	    GET_ASIC_REV(tp->pci_chip_rev_id) == ASIC_REV_57780)
		tp->grc_local_ctrl |= GRC_LCLCTRL_GPIO_UART_SEL;

	if (tp->pdev->device == PCI_DEVICE_ID_TIGON3_5761) {
		/* Turn off the debug UART. */
		tp->grc_local_ctrl |= GRC_LCLCTRL_GPIO_UART_SEL;
		if (tp->tg3_flags2 & TG3_FLG2_IS_NIC)
			/* Keep VMain power. */
			tp->grc_local_ctrl |= GRC_LCLCTRL_GPIO_OE0 |
					      GRC_LCLCTRL_GPIO_OUTPUT0;
	}

	/* Force the chip into D0. */
	err = tg3_set_power_state(tp, PCI_D0);
	if (err) {
		printk(KERN_ERR PFX "(%s) transition to D0 failed\n",
		       pci_name(tp->pdev));
		return err;
	}

	/* Derive initial jumbo mode from MTU assigned in
	 * ether_setup() via the alloc_etherdev() call
	 */
	if (tp->dev->mtu > ETH_DATA_LEN &&
	    !(tp->tg3_flags2 & TG3_FLG2_5780_CLASS))
		tp->tg3_flags |= TG3_FLAG_JUMBO_RING_ENABLE;

	/* Determine WakeOnLan speed to use. */
	if (GET_ASIC_REV(tp->pci_chip_rev_id) == ASIC_REV_5700 ||
	    tp->pci_chip_rev_id == CHIPREV_ID_5701_A0 ||
	    tp->pci_chip_rev_id == CHIPREV_ID_5701_B0 ||
	    tp->pci_chip_rev_id == CHIPREV_ID_5701_B2) {
		tp->tg3_flags &= ~(TG3_FLAG_WOL_SPEED_100MB);
	} else {
		tp->tg3_flags |= TG3_FLAG_WOL_SPEED_100MB;
	}

	/* A few boards don't want Ethernet@WireSpeed phy feature */
	if ((GET_ASIC_REV(tp->pci_chip_rev_id) == ASIC_REV_5700) ||
	    ((GET_ASIC_REV(tp->pci_chip_rev_id) == ASIC_REV_5705) &&
	     (tp->pci_chip_rev_id != CHIPREV_ID_5705_A0) &&
	     (tp->pci_chip_rev_id != CHIPREV_ID_5705_A1)) ||
	    (GET_ASIC_REV(tp->pci_chip_rev_id) == ASIC_REV_5906) ||
	    (tp->tg3_flags2 & TG3_FLG2_ANY_SERDES))
		tp->tg3_flags2 |= TG3_FLG2_NO_ETH_WIRE_SPEED;

	if (GET_CHIP_REV(tp->pci_chip_rev_id) == CHIPREV_5703_AX ||
	    GET_CHIP_REV(tp->pci_chip_rev_id) == CHIPREV_5704_AX)
		tp->tg3_flags2 |= TG3_FLG2_PHY_ADC_BUG;
	if (tp->pci_chip_rev_id == CHIPREV_ID_5704_A0)
		tp->tg3_flags2 |= TG3_FLG2_PHY_5704_A0_BUG;

	if ((tp->tg3_flags2 & TG3_FLG2_5705_PLUS) &&
	    GET_ASIC_REV(tp->pci_chip_rev_id) != ASIC_REV_5906 &&
	    GET_ASIC_REV(tp->pci_chip_rev_id) != ASIC_REV_5785 &&
	    GET_ASIC_REV(tp->pci_chip_rev_id) != ASIC_REV_57780) {
		if (GET_ASIC_REV(tp->pci_chip_rev_id) == ASIC_REV_5755 ||
		    GET_ASIC_REV(tp->pci_chip_rev_id) == ASIC_REV_5787 ||
		    GET_ASIC_REV(tp->pci_chip_rev_id) == ASIC_REV_5784 ||
		    GET_ASIC_REV(tp->pci_chip_rev_id) == ASIC_REV_5761) {
			if (tp->pdev->device != PCI_DEVICE_ID_TIGON3_5756 &&
			    tp->pdev->device != PCI_DEVICE_ID_TIGON3_5722)
				tp->tg3_flags2 |= TG3_FLG2_PHY_JITTER_BUG;
			if (tp->pdev->device == PCI_DEVICE_ID_TIGON3_5755M)
				tp->tg3_flags2 |= TG3_FLG2_PHY_ADJUST_TRIM;
		} else
			tp->tg3_flags2 |= TG3_FLG2_PHY_BER_BUG;
	}

	if (GET_ASIC_REV(tp->pci_chip_rev_id) == ASIC_REV_5784 &&
	    GET_CHIP_REV(tp->pci_chip_rev_id) != CHIPREV_5784_AX) {
		tp->phy_otp = tg3_read_otp_phycfg(tp);
		if (tp->phy_otp == 0)
			tp->phy_otp = TG3_OTP_DEFAULT;
	}

	if (tp->tg3_flags & TG3_FLAG_CPMU_PRESENT)
		tp->mi_mode = MAC_MI_MODE_500KHZ_CONST;
	else
		tp->mi_mode = MAC_MI_MODE_BASE;

	tp->coalesce_mode = 0;
	if (GET_CHIP_REV(tp->pci_chip_rev_id) != CHIPREV_5700_AX &&
	    GET_CHIP_REV(tp->pci_chip_rev_id) != CHIPREV_5700_BX)
		tp->coalesce_mode |= HOSTCC_MODE_32BYTE;

	if (GET_ASIC_REV(tp->pci_chip_rev_id) == ASIC_REV_5785 ||
	    GET_ASIC_REV(tp->pci_chip_rev_id) == ASIC_REV_57780)
		tp->tg3_flags3 |= TG3_FLG3_USE_PHYLIB;

	err = tg3_mdio_init(tp);
	if (err)
		return err;

	/* Initialize data/descriptor byte/word swapping. */
	val = tr32(GRC_MODE);
	val &= GRC_MODE_HOST_STACKUP;
	tw32(GRC_MODE, val | tp->grc_mode);

	tg3_switch_clocks(tp);

	/* Clear this out for sanity. */
	tw32(TG3PCI_MEM_WIN_BASE_ADDR, 0);

	pci_read_config_dword(tp->pdev, TG3PCI_PCISTATE,
			      &pci_state_reg);
	if ((pci_state_reg & PCISTATE_CONV_PCI_MODE) == 0 &&
	    (tp->tg3_flags & TG3_FLAG_PCIX_TARGET_HWBUG) == 0) {
		u32 chiprevid = GET_CHIP_REV_ID(tp->misc_host_ctrl);

		if (chiprevid == CHIPREV_ID_5701_A0 ||
		    chiprevid == CHIPREV_ID_5701_B0 ||
		    chiprevid == CHIPREV_ID_5701_B2 ||
		    chiprevid == CHIPREV_ID_5701_B5) {
			void __iomem *sram_base;

			/* Write some dummy words into the SRAM status block
			 * area, see if it reads back correctly.  If the return
			 * value is bad, force enable the PCIX workaround.
			 */
			sram_base = tp->regs + NIC_SRAM_WIN_BASE + NIC_SRAM_STATS_BLK;

			writel(0x00000000, sram_base);
			writel(0x00000000, sram_base + 4);
			writel(0xffffffff, sram_base + 4);
			if (readl(sram_base) != 0x00000000)
				tp->tg3_flags |= TG3_FLAG_PCIX_TARGET_HWBUG;
		}
	}

	udelay(50);
	tg3_nvram_init(tp);

	grc_misc_cfg = tr32(GRC_MISC_CFG);
	grc_misc_cfg &= GRC_MISC_CFG_BOARD_ID_MASK;

	if (GET_ASIC_REV(tp->pci_chip_rev_id) == ASIC_REV_5705 &&
	    (grc_misc_cfg == GRC_MISC_CFG_BOARD_ID_5788 ||
	     grc_misc_cfg == GRC_MISC_CFG_BOARD_ID_5788M))
		tp->tg3_flags2 |= TG3_FLG2_IS_5788;

	if (!(tp->tg3_flags2 & TG3_FLG2_IS_5788) &&
	    (GET_ASIC_REV(tp->pci_chip_rev_id) != ASIC_REV_5700))
		tp->tg3_flags |= TG3_FLAG_TAGGED_STATUS;
	if (tp->tg3_flags & TG3_FLAG_TAGGED_STATUS) {
		tp->coalesce_mode |= (HOSTCC_MODE_CLRTICK_RXBD |
				      HOSTCC_MODE_CLRTICK_TXBD);

		tp->misc_host_ctrl |= MISC_HOST_CTRL_TAGGED_STATUS;
		pci_write_config_dword(tp->pdev, TG3PCI_MISC_HOST_CTRL,
				       tp->misc_host_ctrl);
	}

	/* Preserve the APE MAC_MODE bits */
	if (tp->tg3_flags3 & TG3_FLG3_ENABLE_APE)
		tp->mac_mode = tr32(MAC_MODE) |
			       MAC_MODE_APE_TX_EN | MAC_MODE_APE_RX_EN;
	else
		tp->mac_mode = TG3_DEF_MAC_MODE;

	/* these are limited to 10/100 only */
	if ((GET_ASIC_REV(tp->pci_chip_rev_id) == ASIC_REV_5703 &&
	     (grc_misc_cfg == 0x8000 || grc_misc_cfg == 0x4000)) ||
	    (GET_ASIC_REV(tp->pci_chip_rev_id) == ASIC_REV_5705 &&
	     tp->pdev->vendor == PCI_VENDOR_ID_BROADCOM &&
	     (tp->pdev->device == PCI_DEVICE_ID_TIGON3_5901 ||
	      tp->pdev->device == PCI_DEVICE_ID_TIGON3_5901_2 ||
	      tp->pdev->device == PCI_DEVICE_ID_TIGON3_5705F)) ||
	    (tp->pdev->vendor == PCI_VENDOR_ID_BROADCOM &&
	     (tp->pdev->device == PCI_DEVICE_ID_TIGON3_5751F ||
	      tp->pdev->device == PCI_DEVICE_ID_TIGON3_5753F ||
	      tp->pdev->device == PCI_DEVICE_ID_TIGON3_5787F)) ||
	    tp->pdev->device == TG3PCI_DEVICE_TIGON3_57790 ||
	    GET_ASIC_REV(tp->pci_chip_rev_id) == ASIC_REV_5906)
		tp->tg3_flags |= TG3_FLAG_10_100_ONLY;

	err = tg3_phy_probe(tp);
	if (err) {
		printk(KERN_ERR PFX "(%s) phy probe failed, err %d\n",
		       pci_name(tp->pdev), err);
		/* ... but do not return immediately ... */
		tg3_mdio_fini(tp);
	}

	tg3_read_partno(tp);
	tg3_read_fw_ver(tp);

	if (tp->tg3_flags2 & TG3_FLG2_PHY_SERDES) {
		tp->tg3_flags &= ~TG3_FLAG_USE_MI_INTERRUPT;
	} else {
		if (GET_ASIC_REV(tp->pci_chip_rev_id) == ASIC_REV_5700)
			tp->tg3_flags |= TG3_FLAG_USE_MI_INTERRUPT;
		else
			tp->tg3_flags &= ~TG3_FLAG_USE_MI_INTERRUPT;
	}

	/* 5700 {AX,BX} chips have a broken status block link
	 * change bit implementation, so we must use the
	 * status register in those cases.
	 */
	if (GET_ASIC_REV(tp->pci_chip_rev_id) == ASIC_REV_5700)
		tp->tg3_flags |= TG3_FLAG_USE_LINKCHG_REG;
	else
		tp->tg3_flags &= ~TG3_FLAG_USE_LINKCHG_REG;

	/* The led_ctrl is set during tg3_phy_probe, here we might
	 * have to force the link status polling mechanism based
	 * upon subsystem IDs.
	 */
	if (tp->pdev->subsystem_vendor == PCI_VENDOR_ID_DELL &&
	    GET_ASIC_REV(tp->pci_chip_rev_id) == ASIC_REV_5701 &&
	    !(tp->tg3_flags2 & TG3_FLG2_PHY_SERDES)) {
		tp->tg3_flags |= (TG3_FLAG_USE_MI_INTERRUPT |
				  TG3_FLAG_USE_LINKCHG_REG);
	}

	/* For all SERDES we poll the MAC status register. */
	if (tp->tg3_flags2 & TG3_FLG2_PHY_SERDES)
		tp->tg3_flags |= TG3_FLAG_POLL_SERDES;
	else
		tp->tg3_flags &= ~TG3_FLAG_POLL_SERDES;

	tp->rx_offset = NET_IP_ALIGN;
	if (GET_ASIC_REV(tp->pci_chip_rev_id) == ASIC_REV_5701 &&
	    (tp->tg3_flags & TG3_FLAG_PCIX_MODE) != 0)
		tp->rx_offset = 0;

	tp->rx_std_max_post = TG3_RX_RING_SIZE;

	/* Increment the rx prod index on the rx std ring by at most
	 * 8 for these chips to workaround hw errata.
	 */
	if (GET_ASIC_REV(tp->pci_chip_rev_id) == ASIC_REV_5750 ||
	    GET_ASIC_REV(tp->pci_chip_rev_id) == ASIC_REV_5752 ||
	    GET_ASIC_REV(tp->pci_chip_rev_id) == ASIC_REV_5755)
		tp->rx_std_max_post = 8;

	if (tp->tg3_flags & TG3_FLAG_ASPM_WORKAROUND)
		tp->pwrmgmt_thresh = tr32(PCIE_PWR_MGMT_THRESH) &
				     PCIE_PWR_MGMT_L1_THRESH_MSK;

	return err;
}

#ifdef CONFIG_SPARC
static int __devinit tg3_get_macaddr_sparc(struct tg3 *tp)
{
	struct net_device *dev = tp->dev;
	struct pci_dev *pdev = tp->pdev;
	struct device_node *dp = pci_device_to_OF_node(pdev);
	const unsigned char *addr;
	int len;

	addr = of_get_property(dp, "local-mac-address", &len);
	if (addr && len == 6) {
		memcpy(dev->dev_addr, addr, 6);
		memcpy(dev->perm_addr, dev->dev_addr, 6);
		return 0;
	}
	return -ENODEV;
}

static int __devinit tg3_get_default_macaddr_sparc(struct tg3 *tp)
{
	struct net_device *dev = tp->dev;

	memcpy(dev->dev_addr, idprom->id_ethaddr, 6);
	memcpy(dev->perm_addr, idprom->id_ethaddr, 6);
	return 0;
}
#endif

static int __devinit tg3_get_device_address(struct tg3 *tp)
{
	struct net_device *dev = tp->dev;
	u32 hi, lo, mac_offset;
	int addr_ok = 0;

#ifdef CONFIG_SPARC
	if (!tg3_get_macaddr_sparc(tp))
		return 0;
#endif

	mac_offset = 0x7c;
	if ((GET_ASIC_REV(tp->pci_chip_rev_id) == ASIC_REV_5704) ||
	    (tp->tg3_flags2 & TG3_FLG2_5780_CLASS)) {
		if (tr32(TG3PCI_DUAL_MAC_CTRL) & DUAL_MAC_CTRL_ID)
			mac_offset = 0xcc;
		if (tg3_nvram_lock(tp))
			tw32_f(NVRAM_CMD, NVRAM_CMD_RESET);
		else
			tg3_nvram_unlock(tp);
	}
	if (GET_ASIC_REV(tp->pci_chip_rev_id) == ASIC_REV_5906)
		mac_offset = 0x10;

	/* First try to get it from MAC address mailbox. */
	tg3_read_mem(tp, NIC_SRAM_MAC_ADDR_HIGH_MBOX, &hi);
	if ((hi >> 16) == 0x484b) {
		dev->dev_addr[0] = (hi >>  8) & 0xff;
		dev->dev_addr[1] = (hi >>  0) & 0xff;

		tg3_read_mem(tp, NIC_SRAM_MAC_ADDR_LOW_MBOX, &lo);
		dev->dev_addr[2] = (lo >> 24) & 0xff;
		dev->dev_addr[3] = (lo >> 16) & 0xff;
		dev->dev_addr[4] = (lo >>  8) & 0xff;
		dev->dev_addr[5] = (lo >>  0) & 0xff;

		/* Some old bootcode may report a 0 MAC address in SRAM */
		addr_ok = is_valid_ether_addr(&dev->dev_addr[0]);
	}
	if (!addr_ok) {
		/* Next, try NVRAM. */
		if (!tg3_nvram_read(tp, mac_offset + 0, &hi) &&
		    !tg3_nvram_read(tp, mac_offset + 4, &lo)) {
			dev->dev_addr[0] = ((hi >> 16) & 0xff);
			dev->dev_addr[1] = ((hi >> 24) & 0xff);
			dev->dev_addr[2] = ((lo >>  0) & 0xff);
			dev->dev_addr[3] = ((lo >>  8) & 0xff);
			dev->dev_addr[4] = ((lo >> 16) & 0xff);
			dev->dev_addr[5] = ((lo >> 24) & 0xff);
		}
		/* Finally just fetch it out of the MAC control regs. */
		else {
			hi = tr32(MAC_ADDR_0_HIGH);
			lo = tr32(MAC_ADDR_0_LOW);

			dev->dev_addr[5] = lo & 0xff;
			dev->dev_addr[4] = (lo >> 8) & 0xff;
			dev->dev_addr[3] = (lo >> 16) & 0xff;
			dev->dev_addr[2] = (lo >> 24) & 0xff;
			dev->dev_addr[1] = hi & 0xff;
			dev->dev_addr[0] = (hi >> 8) & 0xff;
		}
	}

	if (!is_valid_ether_addr(&dev->dev_addr[0])) {
#ifdef CONFIG_SPARC
		if (!tg3_get_default_macaddr_sparc(tp))
			return 0;
#endif
		return -EINVAL;
	}
	memcpy(dev->perm_addr, dev->dev_addr, dev->addr_len);
	return 0;
}

#define BOUNDARY_SINGLE_CACHELINE	1
#define BOUNDARY_MULTI_CACHELINE	2

static u32 __devinit tg3_calc_dma_bndry(struct tg3 *tp, u32 val)
{
	int cacheline_size;
	u8 byte;
	int goal;

	pci_read_config_byte(tp->pdev, PCI_CACHE_LINE_SIZE, &byte);
	if (byte == 0)
		cacheline_size = 1024;
	else
		cacheline_size = (int) byte * 4;

	/* On 5703 and later chips, the boundary bits have no
	 * effect.
	 */
	if (GET_ASIC_REV(tp->pci_chip_rev_id) != ASIC_REV_5700 &&
	    GET_ASIC_REV(tp->pci_chip_rev_id) != ASIC_REV_5701 &&
	    !(tp->tg3_flags2 & TG3_FLG2_PCI_EXPRESS))
		goto out;

#if defined(CONFIG_PPC64) || defined(CONFIG_IA64) || defined(CONFIG_PARISC)
	goal = BOUNDARY_MULTI_CACHELINE;
#else
#if defined(CONFIG_SPARC64) || defined(CONFIG_ALPHA)
	goal = BOUNDARY_SINGLE_CACHELINE;
#else
	goal = 0;
#endif
#endif

	if (!goal)
		goto out;

	/* PCI controllers on most RISC systems tend to disconnect
	 * when a device tries to burst across a cache-line boundary.
	 * Therefore, letting tg3 do so just wastes PCI bandwidth.
	 *
	 * Unfortunately, for PCI-E there are only limited
	 * write-side controls for this, and thus for reads
	 * we will still get the disconnects.  We'll also waste
	 * these PCI cycles for both read and write for chips
	 * other than 5700 and 5701 which do not implement the
	 * boundary bits.
	 */
	if ((tp->tg3_flags & TG3_FLAG_PCIX_MODE) &&
	    !(tp->tg3_flags2 & TG3_FLG2_PCI_EXPRESS)) {
		switch (cacheline_size) {
		case 16:
		case 32:
		case 64:
		case 128:
			if (goal == BOUNDARY_SINGLE_CACHELINE) {
				val |= (DMA_RWCTRL_READ_BNDRY_128_PCIX |
					DMA_RWCTRL_WRITE_BNDRY_128_PCIX);
			} else {
				val |= (DMA_RWCTRL_READ_BNDRY_384_PCIX |
					DMA_RWCTRL_WRITE_BNDRY_384_PCIX);
			}
			break;

		case 256:
			val |= (DMA_RWCTRL_READ_BNDRY_256_PCIX |
				DMA_RWCTRL_WRITE_BNDRY_256_PCIX);
			break;

		default:
			val |= (DMA_RWCTRL_READ_BNDRY_384_PCIX |
				DMA_RWCTRL_WRITE_BNDRY_384_PCIX);
			break;
		}
	} else if (tp->tg3_flags2 & TG3_FLG2_PCI_EXPRESS) {
		switch (cacheline_size) {
		case 16:
		case 32:
		case 64:
			if (goal == BOUNDARY_SINGLE_CACHELINE) {
				val &= ~DMA_RWCTRL_WRITE_BNDRY_DISAB_PCIE;
				val |= DMA_RWCTRL_WRITE_BNDRY_64_PCIE;
				break;
			}
			/* fallthrough */
		case 128:
		default:
			val &= ~DMA_RWCTRL_WRITE_BNDRY_DISAB_PCIE;
			val |= DMA_RWCTRL_WRITE_BNDRY_128_PCIE;
			break;
		}
	} else {
		switch (cacheline_size) {
		case 16:
			if (goal == BOUNDARY_SINGLE_CACHELINE) {
				val |= (DMA_RWCTRL_READ_BNDRY_16 |
					DMA_RWCTRL_WRITE_BNDRY_16);
				break;
			}
			/* fallthrough */
		case 32:
			if (goal == BOUNDARY_SINGLE_CACHELINE) {
				val |= (DMA_RWCTRL_READ_BNDRY_32 |
					DMA_RWCTRL_WRITE_BNDRY_32);
				break;
			}
			/* fallthrough */
		case 64:
			if (goal == BOUNDARY_SINGLE_CACHELINE) {
				val |= (DMA_RWCTRL_READ_BNDRY_64 |
					DMA_RWCTRL_WRITE_BNDRY_64);
				break;
			}
			/* fallthrough */
		case 128:
			if (goal == BOUNDARY_SINGLE_CACHELINE) {
				val |= (DMA_RWCTRL_READ_BNDRY_128 |
					DMA_RWCTRL_WRITE_BNDRY_128);
				break;
			}
			/* fallthrough */
		case 256:
			val |= (DMA_RWCTRL_READ_BNDRY_256 |
				DMA_RWCTRL_WRITE_BNDRY_256);
			break;
		case 512:
			val |= (DMA_RWCTRL_READ_BNDRY_512 |
				DMA_RWCTRL_WRITE_BNDRY_512);
			break;
		case 1024:
		default:
			val |= (DMA_RWCTRL_READ_BNDRY_1024 |
				DMA_RWCTRL_WRITE_BNDRY_1024);
			break;
		}
	}

out:
	return val;
}

static int __devinit tg3_do_test_dma(struct tg3 *tp, u32 *buf, dma_addr_t buf_dma, int size, int to_device)
{
	struct tg3_internal_buffer_desc test_desc;
	u32 sram_dma_descs;
	int i, ret;

	sram_dma_descs = NIC_SRAM_DMA_DESC_POOL_BASE;

	tw32(FTQ_RCVBD_COMP_FIFO_ENQDEQ, 0);
	tw32(FTQ_RCVDATA_COMP_FIFO_ENQDEQ, 0);
	tw32(RDMAC_STATUS, 0);
	tw32(WDMAC_STATUS, 0);

	tw32(BUFMGR_MODE, 0);
	tw32(FTQ_RESET, 0);

	test_desc.addr_hi = ((u64) buf_dma) >> 32;
	test_desc.addr_lo = buf_dma & 0xffffffff;
	test_desc.nic_mbuf = 0x00002100;
	test_desc.len = size;

	/*
	 * HP ZX1 was seeing test failures for 5701 cards running at 33Mhz
	 * the *second* time the tg3 driver was getting loaded after an
	 * initial scan.
	 *
	 * Broadcom tells me:
	 *   ...the DMA engine is connected to the GRC block and a DMA
	 *   reset may affect the GRC block in some unpredictable way...
	 *   The behavior of resets to individual blocks has not been tested.
	 *
	 * Broadcom noted the GRC reset will also reset all sub-components.
	 */
	if (to_device) {
		test_desc.cqid_sqid = (13 << 8) | 2;

		tw32_f(RDMAC_MODE, RDMAC_MODE_ENABLE);
		udelay(40);
	} else {
		test_desc.cqid_sqid = (16 << 8) | 7;

		tw32_f(WDMAC_MODE, WDMAC_MODE_ENABLE);
		udelay(40);
	}
	test_desc.flags = 0x00000005;

	for (i = 0; i < (sizeof(test_desc) / sizeof(u32)); i++) {
		u32 val;

		val = *(((u32 *)&test_desc) + i);
		pci_write_config_dword(tp->pdev, TG3PCI_MEM_WIN_BASE_ADDR,
				       sram_dma_descs + (i * sizeof(u32)));
		pci_write_config_dword(tp->pdev, TG3PCI_MEM_WIN_DATA, val);
	}
	pci_write_config_dword(tp->pdev, TG3PCI_MEM_WIN_BASE_ADDR, 0);

	if (to_device) {
		tw32(FTQ_DMA_HIGH_READ_FIFO_ENQDEQ, sram_dma_descs);
	} else {
		tw32(FTQ_DMA_HIGH_WRITE_FIFO_ENQDEQ, sram_dma_descs);
	}

	ret = -ENODEV;
	for (i = 0; i < 40; i++) {
		u32 val;

		if (to_device)
			val = tr32(FTQ_RCVBD_COMP_FIFO_ENQDEQ);
		else
			val = tr32(FTQ_RCVDATA_COMP_FIFO_ENQDEQ);
		if ((val & 0xffff) == sram_dma_descs) {
			ret = 0;
			break;
		}

		udelay(100);
	}

	return ret;
}

#define TEST_BUFFER_SIZE	0x2000

static int __devinit tg3_test_dma(struct tg3 *tp)
{
	dma_addr_t buf_dma;
	u32 *buf, saved_dma_rwctrl;
	int ret;

	buf = pci_alloc_consistent(tp->pdev, TEST_BUFFER_SIZE, &buf_dma);
	if (!buf) {
		ret = -ENOMEM;
		goto out_nofree;
	}

	tp->dma_rwctrl = ((0x7 << DMA_RWCTRL_PCI_WRITE_CMD_SHIFT) |
			  (0x6 << DMA_RWCTRL_PCI_READ_CMD_SHIFT));

	tp->dma_rwctrl = tg3_calc_dma_bndry(tp, tp->dma_rwctrl);

	if (tp->tg3_flags2 & TG3_FLG2_PCI_EXPRESS) {
		/* DMA read watermark not used on PCIE */
		tp->dma_rwctrl |= 0x00180000;
	} else if (!(tp->tg3_flags & TG3_FLAG_PCIX_MODE)) {
		if (GET_ASIC_REV(tp->pci_chip_rev_id) == ASIC_REV_5705 ||
		    GET_ASIC_REV(tp->pci_chip_rev_id) == ASIC_REV_5750)
			tp->dma_rwctrl |= 0x003f0000;
		else
			tp->dma_rwctrl |= 0x003f000f;
	} else {
		if (GET_ASIC_REV(tp->pci_chip_rev_id) == ASIC_REV_5703 ||
		    GET_ASIC_REV(tp->pci_chip_rev_id) == ASIC_REV_5704) {
			u32 ccval = (tr32(TG3PCI_CLOCK_CTRL) & 0x1f);
			u32 read_water = 0x7;

			/* If the 5704 is behind the EPB bridge, we can
			 * do the less restrictive ONE_DMA workaround for
			 * better performance.
			 */
			if ((tp->tg3_flags & TG3_FLAG_40BIT_DMA_BUG) &&
			    GET_ASIC_REV(tp->pci_chip_rev_id) == ASIC_REV_5704)
				tp->dma_rwctrl |= 0x8000;
			else if (ccval == 0x6 || ccval == 0x7)
				tp->dma_rwctrl |= DMA_RWCTRL_ONE_DMA;

			if (GET_ASIC_REV(tp->pci_chip_rev_id) == ASIC_REV_5703)
				read_water = 4;
			/* Set bit 23 to enable PCIX hw bug fix */
			tp->dma_rwctrl |=
				(read_water << DMA_RWCTRL_READ_WATER_SHIFT) |
				(0x3 << DMA_RWCTRL_WRITE_WATER_SHIFT) |
				(1 << 23);
		} else if (GET_ASIC_REV(tp->pci_chip_rev_id) == ASIC_REV_5780) {
			/* 5780 always in PCIX mode */
			tp->dma_rwctrl |= 0x00144000;
		} else if (GET_ASIC_REV(tp->pci_chip_rev_id) == ASIC_REV_5714) {
			/* 5714 always in PCIX mode */
			tp->dma_rwctrl |= 0x00148000;
		} else {
			tp->dma_rwctrl |= 0x001b000f;
		}
	}

	if (GET_ASIC_REV(tp->pci_chip_rev_id) == ASIC_REV_5703 ||
	    GET_ASIC_REV(tp->pci_chip_rev_id) == ASIC_REV_5704)
		tp->dma_rwctrl &= 0xfffffff0;

	if (GET_ASIC_REV(tp->pci_chip_rev_id) == ASIC_REV_5700 ||
	    GET_ASIC_REV(tp->pci_chip_rev_id) == ASIC_REV_5701) {
		/* Remove this if it causes problems for some boards. */
		tp->dma_rwctrl |= DMA_RWCTRL_USE_MEM_READ_MULT;

		/* On 5700/5701 chips, we need to set this bit.
		 * Otherwise the chip will issue cacheline transactions
		 * to streamable DMA memory with not all the byte
		 * enables turned on.  This is an error on several
		 * RISC PCI controllers, in particular sparc64.
		 *
		 * On 5703/5704 chips, this bit has been reassigned
		 * a different meaning.  In particular, it is used
		 * on those chips to enable a PCI-X workaround.
		 */
		tp->dma_rwctrl |= DMA_RWCTRL_ASSERT_ALL_BE;
	}

	tw32(TG3PCI_DMA_RW_CTRL, tp->dma_rwctrl);

#if 0
	/* Unneeded, already done by tg3_get_invariants.  */
	tg3_switch_clocks(tp);
#endif

	ret = 0;
	if (GET_ASIC_REV(tp->pci_chip_rev_id) != ASIC_REV_5700 &&
	    GET_ASIC_REV(tp->pci_chip_rev_id) != ASIC_REV_5701)
		goto out;

	/* It is best to perform DMA test with maximum write burst size
	 * to expose the 5700/5701 write DMA bug.
	 */
	saved_dma_rwctrl = tp->dma_rwctrl;
	tp->dma_rwctrl &= ~DMA_RWCTRL_WRITE_BNDRY_MASK;
	tw32(TG3PCI_DMA_RW_CTRL, tp->dma_rwctrl);

	while (1) {
		u32 *p = buf, i;

		for (i = 0; i < TEST_BUFFER_SIZE / sizeof(u32); i++)
			p[i] = i;

		/* Send the buffer to the chip. */
		ret = tg3_do_test_dma(tp, buf, buf_dma, TEST_BUFFER_SIZE, 1);
		if (ret) {
			printk(KERN_ERR "tg3_test_dma() Write the buffer failed %d\n", ret);
			break;
		}

#if 0
		/* validate data reached card RAM correctly. */
		for (i = 0; i < TEST_BUFFER_SIZE / sizeof(u32); i++) {
			u32 val;
			tg3_read_mem(tp, 0x2100 + (i*4), &val);
			if (le32_to_cpu(val) != p[i]) {
				printk(KERN_ERR "  tg3_test_dma()  Card buffer corrupted on write! (%d != %d)\n", val, i);
				/* ret = -ENODEV here? */
			}
			p[i] = 0;
		}
#endif
		/* Now read it back. */
		ret = tg3_do_test_dma(tp, buf, buf_dma, TEST_BUFFER_SIZE, 0);
		if (ret) {
			printk(KERN_ERR "tg3_test_dma() Read the buffer failed %d\n", ret);

			break;
		}

		/* Verify it. */
		for (i = 0; i < TEST_BUFFER_SIZE / sizeof(u32); i++) {
			if (p[i] == i)
				continue;

			if ((tp->dma_rwctrl & DMA_RWCTRL_WRITE_BNDRY_MASK) !=
			    DMA_RWCTRL_WRITE_BNDRY_16) {
				tp->dma_rwctrl &= ~DMA_RWCTRL_WRITE_BNDRY_MASK;
				tp->dma_rwctrl |= DMA_RWCTRL_WRITE_BNDRY_16;
				tw32(TG3PCI_DMA_RW_CTRL, tp->dma_rwctrl);
				break;
			} else {
				printk(KERN_ERR "tg3_test_dma() buffer corrupted on read back! (%d != %d)\n", p[i], i);
				ret = -ENODEV;
				goto out;
			}
		}

		if (i == (TEST_BUFFER_SIZE / sizeof(u32))) {
			/* Success. */
			ret = 0;
			break;
		}
	}
	if ((tp->dma_rwctrl & DMA_RWCTRL_WRITE_BNDRY_MASK) !=
	    DMA_RWCTRL_WRITE_BNDRY_16) {
		static struct pci_device_id dma_wait_state_chipsets[] = {
			{ PCI_DEVICE(PCI_VENDOR_ID_APPLE,
				     PCI_DEVICE_ID_APPLE_UNI_N_PCI15) },
			{ },
		};

		/* DMA test passed without adjusting DMA boundary,
		 * now look for chipsets that are known to expose the
		 * DMA bug without failing the test.
		 */
		if (pci_dev_present(dma_wait_state_chipsets)) {
			tp->dma_rwctrl &= ~DMA_RWCTRL_WRITE_BNDRY_MASK;
			tp->dma_rwctrl |= DMA_RWCTRL_WRITE_BNDRY_16;
		}
		else
			/* Safe to use the calculated DMA boundary. */
			tp->dma_rwctrl = saved_dma_rwctrl;

		tw32(TG3PCI_DMA_RW_CTRL, tp->dma_rwctrl);
	}

out:
	pci_free_consistent(tp->pdev, TEST_BUFFER_SIZE, buf, buf_dma);
out_nofree:
	return ret;
}

static void __devinit tg3_init_link_config(struct tg3 *tp)
{
	tp->link_config.advertising =
		(ADVERTISED_10baseT_Half | ADVERTISED_10baseT_Full |
		 ADVERTISED_100baseT_Half | ADVERTISED_100baseT_Full |
		 ADVERTISED_1000baseT_Half | ADVERTISED_1000baseT_Full |
		 ADVERTISED_Autoneg | ADVERTISED_MII);
	tp->link_config.speed = SPEED_INVALID;
	tp->link_config.duplex = DUPLEX_INVALID;
	tp->link_config.autoneg = AUTONEG_ENABLE;
	tp->link_config.active_speed = SPEED_INVALID;
	tp->link_config.active_duplex = DUPLEX_INVALID;
	tp->link_config.phy_is_low_power = 0;
	tp->link_config.orig_speed = SPEED_INVALID;
	tp->link_config.orig_duplex = DUPLEX_INVALID;
	tp->link_config.orig_autoneg = AUTONEG_INVALID;
}

static void __devinit tg3_init_bufmgr_config(struct tg3 *tp)
{
	if (tp->tg3_flags2 & TG3_FLG2_5705_PLUS) {
		tp->bufmgr_config.mbuf_read_dma_low_water =
			DEFAULT_MB_RDMA_LOW_WATER_5705;
		tp->bufmgr_config.mbuf_mac_rx_low_water =
			DEFAULT_MB_MACRX_LOW_WATER_5705;
		tp->bufmgr_config.mbuf_high_water =
			DEFAULT_MB_HIGH_WATER_5705;
		if (GET_ASIC_REV(tp->pci_chip_rev_id) == ASIC_REV_5906) {
			tp->bufmgr_config.mbuf_mac_rx_low_water =
				DEFAULT_MB_MACRX_LOW_WATER_5906;
			tp->bufmgr_config.mbuf_high_water =
				DEFAULT_MB_HIGH_WATER_5906;
		}

		tp->bufmgr_config.mbuf_read_dma_low_water_jumbo =
			DEFAULT_MB_RDMA_LOW_WATER_JUMBO_5780;
		tp->bufmgr_config.mbuf_mac_rx_low_water_jumbo =
			DEFAULT_MB_MACRX_LOW_WATER_JUMBO_5780;
		tp->bufmgr_config.mbuf_high_water_jumbo =
			DEFAULT_MB_HIGH_WATER_JUMBO_5780;
	} else {
		tp->bufmgr_config.mbuf_read_dma_low_water =
			DEFAULT_MB_RDMA_LOW_WATER;
		tp->bufmgr_config.mbuf_mac_rx_low_water =
			DEFAULT_MB_MACRX_LOW_WATER;
		tp->bufmgr_config.mbuf_high_water =
			DEFAULT_MB_HIGH_WATER;

		tp->bufmgr_config.mbuf_read_dma_low_water_jumbo =
			DEFAULT_MB_RDMA_LOW_WATER_JUMBO;
		tp->bufmgr_config.mbuf_mac_rx_low_water_jumbo =
			DEFAULT_MB_MACRX_LOW_WATER_JUMBO;
		tp->bufmgr_config.mbuf_high_water_jumbo =
			DEFAULT_MB_HIGH_WATER_JUMBO;
	}

	tp->bufmgr_config.dma_low_water = DEFAULT_DMA_LOW_WATER;
	tp->bufmgr_config.dma_high_water = DEFAULT_DMA_HIGH_WATER;
}

static char * __devinit tg3_phy_string(struct tg3 *tp)
{
	switch (tp->phy_id & PHY_ID_MASK) {
	case PHY_ID_BCM5400:	return "5400";
	case PHY_ID_BCM5401:	return "5401";
	case PHY_ID_BCM5411:	return "5411";
	case PHY_ID_BCM5701:	return "5701";
	case PHY_ID_BCM5703:	return "5703";
	case PHY_ID_BCM5704:	return "5704";
	case PHY_ID_BCM5705:	return "5705";
	case PHY_ID_BCM5750:	return "5750";
	case PHY_ID_BCM5752:	return "5752";
	case PHY_ID_BCM5714:	return "5714";
	case PHY_ID_BCM5780:	return "5780";
	case PHY_ID_BCM5755:	return "5755";
	case PHY_ID_BCM5787:	return "5787";
	case PHY_ID_BCM5784:	return "5784";
	case PHY_ID_BCM5756:	return "5722/5756";
	case PHY_ID_BCM5906:	return "5906";
	case PHY_ID_BCM5761:	return "5761";
	case PHY_ID_BCM8002:	return "8002/serdes";
	case 0:			return "serdes";
	default:		return "unknown";
	}
}

static char * __devinit tg3_bus_string(struct tg3 *tp, char *str)
{
	if (tp->tg3_flags2 & TG3_FLG2_PCI_EXPRESS) {
		strcpy(str, "PCI Express");
		return str;
	} else if (tp->tg3_flags & TG3_FLAG_PCIX_MODE) {
		u32 clock_ctrl = tr32(TG3PCI_CLOCK_CTRL) & 0x1f;

		strcpy(str, "PCIX:");

		if ((clock_ctrl == 7) ||
		    ((tr32(GRC_MISC_CFG) & GRC_MISC_CFG_BOARD_ID_MASK) ==
		     GRC_MISC_CFG_BOARD_ID_5704CIOBE))
			strcat(str, "133MHz");
		else if (clock_ctrl == 0)
			strcat(str, "33MHz");
		else if (clock_ctrl == 2)
			strcat(str, "50MHz");
		else if (clock_ctrl == 4)
			strcat(str, "66MHz");
		else if (clock_ctrl == 6)
			strcat(str, "100MHz");
	} else {
		strcpy(str, "PCI:");
		if (tp->tg3_flags & TG3_FLAG_PCI_HIGH_SPEED)
			strcat(str, "66MHz");
		else
			strcat(str, "33MHz");
	}
	if (tp->tg3_flags & TG3_FLAG_PCI_32BIT)
		strcat(str, ":32-bit");
	else
		strcat(str, ":64-bit");
	return str;
}

static struct pci_dev * __devinit tg3_find_peer(struct tg3 *tp)
{
	struct pci_dev *peer;
	unsigned int func, devnr = tp->pdev->devfn & ~7;

	for (func = 0; func < 8; func++) {
		peer = pci_get_slot(tp->pdev->bus, devnr | func);
		if (peer && peer != tp->pdev)
			break;
		pci_dev_put(peer);
	}
	/* 5704 can be configured in single-port mode, set peer to
	 * tp->pdev in that case.
	 */
	if (!peer) {
		peer = tp->pdev;
		return peer;
	}

	/*
	 * We don't need to keep the refcount elevated; there's no way
	 * to remove one half of this device without removing the other
	 */
	pci_dev_put(peer);

	return peer;
}

static void __devinit tg3_init_coal(struct tg3 *tp)
{
	struct ethtool_coalesce *ec = &tp->coal;

	memset(ec, 0, sizeof(*ec));
	ec->cmd = ETHTOOL_GCOALESCE;
	ec->rx_coalesce_usecs = LOW_RXCOL_TICKS;
	ec->tx_coalesce_usecs = LOW_TXCOL_TICKS;
	ec->rx_max_coalesced_frames = LOW_RXMAX_FRAMES;
	ec->tx_max_coalesced_frames = LOW_TXMAX_FRAMES;
	ec->rx_coalesce_usecs_irq = DEFAULT_RXCOAL_TICK_INT;
	ec->tx_coalesce_usecs_irq = DEFAULT_TXCOAL_TICK_INT;
	ec->rx_max_coalesced_frames_irq = DEFAULT_RXCOAL_MAXF_INT;
	ec->tx_max_coalesced_frames_irq = DEFAULT_TXCOAL_MAXF_INT;
	ec->stats_block_coalesce_usecs = DEFAULT_STAT_COAL_TICKS;

	if (tp->coalesce_mode & (HOSTCC_MODE_CLRTICK_RXBD |
				 HOSTCC_MODE_CLRTICK_TXBD)) {
		ec->rx_coalesce_usecs = LOW_RXCOL_TICKS_CLRTCKS;
		ec->rx_coalesce_usecs_irq = DEFAULT_RXCOAL_TICK_INT_CLRTCKS;
		ec->tx_coalesce_usecs = LOW_TXCOL_TICKS_CLRTCKS;
		ec->tx_coalesce_usecs_irq = DEFAULT_TXCOAL_TICK_INT_CLRTCKS;
	}

	if (tp->tg3_flags2 & TG3_FLG2_5705_PLUS) {
		ec->rx_coalesce_usecs_irq = 0;
		ec->tx_coalesce_usecs_irq = 0;
		ec->stats_block_coalesce_usecs = 0;
	}
}

static const struct net_device_ops tg3_netdev_ops = {
	.ndo_open		= tg3_open,
	.ndo_stop		= tg3_close,
	.ndo_start_xmit		= tg3_start_xmit,
	.ndo_get_stats		= tg3_get_stats,
	.ndo_validate_addr	= eth_validate_addr,
	.ndo_set_multicast_list	= tg3_set_rx_mode,
	.ndo_set_mac_address	= tg3_set_mac_addr,
	.ndo_do_ioctl		= tg3_ioctl,
	.ndo_tx_timeout		= tg3_tx_timeout,
	.ndo_change_mtu		= tg3_change_mtu,
#if TG3_VLAN_TAG_USED
	.ndo_vlan_rx_register	= tg3_vlan_rx_register,
#endif
#ifdef CONFIG_NET_POLL_CONTROLLER
	.ndo_poll_controller	= tg3_poll_controller,
#endif
};

static const struct net_device_ops tg3_netdev_ops_dma_bug = {
	.ndo_open		= tg3_open,
	.ndo_stop		= tg3_close,
	.ndo_start_xmit		= tg3_start_xmit_dma_bug,
	.ndo_get_stats		= tg3_get_stats,
	.ndo_validate_addr	= eth_validate_addr,
	.ndo_set_multicast_list	= tg3_set_rx_mode,
	.ndo_set_mac_address	= tg3_set_mac_addr,
	.ndo_do_ioctl		= tg3_ioctl,
	.ndo_tx_timeout		= tg3_tx_timeout,
	.ndo_change_mtu		= tg3_change_mtu,
#if TG3_VLAN_TAG_USED
	.ndo_vlan_rx_register	= tg3_vlan_rx_register,
#endif
#ifdef CONFIG_NET_POLL_CONTROLLER
	.ndo_poll_controller	= tg3_poll_controller,
#endif
};

static int __devinit tg3_init_one(struct pci_dev *pdev,
				  const struct pci_device_id *ent)
{
	static int tg3_version_printed = 0;
	struct net_device *dev;
	struct tg3 *tp;
	int err, pm_cap;
	const char *fw_name = NULL;
	char str[40];
	u64 dma_mask, persist_dma_mask;

	if (tg3_version_printed++ == 0)
		printk(KERN_INFO "%s", version);

	err = pci_enable_device(pdev);
	if (err) {
		printk(KERN_ERR PFX "Cannot enable PCI device, "
		       "aborting.\n");
		return err;
	}

	err = pci_request_regions(pdev, DRV_MODULE_NAME);
	if (err) {
		printk(KERN_ERR PFX "Cannot obtain PCI resources, "
		       "aborting.\n");
		goto err_out_disable_pdev;
	}

	pci_set_master(pdev);

	/* Find power-management capability. */
	pm_cap = pci_find_capability(pdev, PCI_CAP_ID_PM);
	if (pm_cap == 0) {
		printk(KERN_ERR PFX "Cannot find PowerManagement capability, "
		       "aborting.\n");
		err = -EIO;
		goto err_out_free_res;
	}

	dev = alloc_etherdev(sizeof(*tp));
	if (!dev) {
		printk(KERN_ERR PFX "Etherdev alloc failed, aborting.\n");
		err = -ENOMEM;
		goto err_out_free_res;
	}

	SET_NETDEV_DEV(dev, &pdev->dev);

#if TG3_VLAN_TAG_USED
	dev->features |= NETIF_F_HW_VLAN_TX | NETIF_F_HW_VLAN_RX;
#endif

	tp = netdev_priv(dev);
	tp->pdev = pdev;
	tp->dev = dev;
	tp->pm_cap = pm_cap;
	tp->rx_mode = TG3_DEF_RX_MODE;
	tp->tx_mode = TG3_DEF_TX_MODE;

	if (tg3_debug > 0)
		tp->msg_enable = tg3_debug;
	else
		tp->msg_enable = TG3_DEF_MSG_ENABLE;

	/* The word/byte swap controls here control register access byte
	 * swapping.  DMA data byte swapping is controlled in the GRC_MODE
	 * setting below.
	 */
	tp->misc_host_ctrl =
		MISC_HOST_CTRL_MASK_PCI_INT |
		MISC_HOST_CTRL_WORD_SWAP |
		MISC_HOST_CTRL_INDIR_ACCESS |
		MISC_HOST_CTRL_PCISTATE_RW;

	/* The NONFRM (non-frame) byte/word swap controls take effect
	 * on descriptor entries, anything which isn't packet data.
	 *
	 * The StrongARM chips on the board (one for tx, one for rx)
	 * are running in big-endian mode.
	 */
	tp->grc_mode = (GRC_MODE_WSWAP_DATA | GRC_MODE_BSWAP_DATA |
			GRC_MODE_WSWAP_NONFRM_DATA);
#ifdef __BIG_ENDIAN
	tp->grc_mode |= GRC_MODE_BSWAP_NONFRM_DATA;
#endif
	spin_lock_init(&tp->lock);
	spin_lock_init(&tp->indirect_lock);
	INIT_WORK(&tp->reset_task, tg3_reset_task);

	tp->regs = pci_ioremap_bar(pdev, BAR_0);
	if (!tp->regs) {
		printk(KERN_ERR PFX "Cannot map device registers, "
		       "aborting.\n");
		err = -ENOMEM;
		goto err_out_free_dev;
	}

	tg3_init_link_config(tp);

	tp->rx_pending = TG3_DEF_RX_RING_PENDING;
	tp->rx_jumbo_pending = TG3_DEF_RX_JUMBO_RING_PENDING;
	tp->tx_pending = TG3_DEF_TX_RING_PENDING;

	netif_napi_add(dev, &tp->napi, tg3_poll, 64);
	dev->ethtool_ops = &tg3_ethtool_ops;
	dev->watchdog_timeo = TG3_TX_TIMEOUT;
	dev->irq = pdev->irq;

	err = tg3_get_invariants(tp);
	if (err) {
		printk(KERN_ERR PFX "Problem fetching invariants of chip, "
		       "aborting.\n");
		goto err_out_iounmap;
	}

	if ((tp->tg3_flags3 & TG3_FLG3_5755_PLUS) ||
	    GET_ASIC_REV(tp->pci_chip_rev_id) == ASIC_REV_5906)
		dev->netdev_ops = &tg3_netdev_ops;
	else
		dev->netdev_ops = &tg3_netdev_ops_dma_bug;


	/* The EPB bridge inside 5714, 5715, and 5780 and any
	 * device behind the EPB cannot support DMA addresses > 40-bit.
	 * On 64-bit systems with IOMMU, use 40-bit dma_mask.
	 * On 64-bit systems without IOMMU, use 64-bit dma_mask and
	 * do DMA address check in tg3_start_xmit().
	 */
	if (tp->tg3_flags2 & TG3_FLG2_IS_5788)
		persist_dma_mask = dma_mask = DMA_32BIT_MASK;
	else if (tp->tg3_flags & TG3_FLAG_40BIT_DMA_BUG) {
		persist_dma_mask = dma_mask = DMA_40BIT_MASK;
#ifdef CONFIG_HIGHMEM
		dma_mask = DMA_64BIT_MASK;
#endif
	} else
		persist_dma_mask = dma_mask = DMA_64BIT_MASK;

	/* Configure DMA attributes. */
	if (dma_mask > DMA_32BIT_MASK) {
		err = pci_set_dma_mask(pdev, dma_mask);
		if (!err) {
			dev->features |= NETIF_F_HIGHDMA;
			err = pci_set_consistent_dma_mask(pdev,
							  persist_dma_mask);
			if (err < 0) {
				printk(KERN_ERR PFX "Unable to obtain 64 bit "
				       "DMA for consistent allocations\n");
				goto err_out_iounmap;
			}
		}
	}
	if (err || dma_mask == DMA_32BIT_MASK) {
		err = pci_set_dma_mask(pdev, DMA_32BIT_MASK);
		if (err) {
			printk(KERN_ERR PFX "No usable DMA configuration, "
			       "aborting.\n");
			goto err_out_iounmap;
		}
	}

	tg3_init_bufmgr_config(tp);

	if (tp->pci_chip_rev_id == CHIPREV_ID_5701_A0)
		fw_name = "tigon/tg3.bin";

	if (tp->tg3_flags2 & TG3_FLG2_HW_TSO) {
		tp->tg3_flags2 |= TG3_FLG2_TSO_CAPABLE;
	}
	else if (GET_ASIC_REV(tp->pci_chip_rev_id) == ASIC_REV_5700 ||
	    GET_ASIC_REV(tp->pci_chip_rev_id) == ASIC_REV_5701 ||
	    tp->pci_chip_rev_id == CHIPREV_ID_5705_A0 ||
	    GET_ASIC_REV(tp->pci_chip_rev_id) == ASIC_REV_5906 ||
	    (tp->tg3_flags & TG3_FLAG_ENABLE_ASF) != 0) {
		tp->tg3_flags2 &= ~TG3_FLG2_TSO_CAPABLE;
	} else {
		tp->tg3_flags2 |= TG3_FLG2_TSO_CAPABLE | TG3_FLG2_TSO_BUG;
	}
	if (tp->tg3_flags2 & TG3_FLG2_TSO_CAPABLE) {
		if (GET_ASIC_REV(tp->pci_chip_rev_id) == ASIC_REV_5705)
			fw_name = "tigon/tg3_tso5.bin";
		else
			fw_name = "tigon/tg3_tso.bin";
	}

	if (fw_name) {
		const __be32 *fw_data;

		err = request_firmware(&tp->fw, fw_name, &tp->pdev->dev);
		if (err) {
			printk(KERN_ERR "tg3: Failed to load firmware \"%s\"\n",
			       fw_name);
			goto err_out_iounmap;
		}

		fw_data = (void *)tp->fw->data;

		/* Firmware blob starts with version numbers, followed by
		   start address and _full_ length including BSS sections
		   (which must be longer than the actual data, of course */

		tp->fw_len = be32_to_cpu(fw_data[2]);	/* includes bss */
		if (tp->fw_len < (tp->fw->size-12)) {
			printk(KERN_ERR "tg3: bogus length %d in \"%s\"\n",
			       tp->fw_len, fw_name);
			err = -EINVAL;
			goto err_out_fw;
		}
	}

	/* TSO is on by default on chips that support hardware TSO.
	 * Firmware TSO on older chips gives lower performance, so it
	 * is off by default, but can be enabled using ethtool.
	 */
	if (tp->tg3_flags2 & TG3_FLG2_HW_TSO) {
		if (dev->features & NETIF_F_IP_CSUM)
			dev->features |= NETIF_F_TSO;
		if ((dev->features & NETIF_F_IPV6_CSUM) &&
		    (tp->tg3_flags2 & TG3_FLG2_HW_TSO_2))
			dev->features |= NETIF_F_TSO6;
		if (GET_ASIC_REV(tp->pci_chip_rev_id) == ASIC_REV_5761 ||
		    (GET_ASIC_REV(tp->pci_chip_rev_id) == ASIC_REV_5784 &&
		     GET_CHIP_REV(tp->pci_chip_rev_id) != CHIPREV_5784_AX) ||
			GET_ASIC_REV(tp->pci_chip_rev_id) == ASIC_REV_5785 ||
		    GET_ASIC_REV(tp->pci_chip_rev_id) == ASIC_REV_57780)
			dev->features |= NETIF_F_TSO_ECN;
	}


	if (tp->pci_chip_rev_id == CHIPREV_ID_5705_A1 &&
	    !(tp->tg3_flags2 & TG3_FLG2_TSO_CAPABLE) &&
	    !(tr32(TG3PCI_PCISTATE) & PCISTATE_BUS_SPEED_HIGH)) {
		tp->tg3_flags2 |= TG3_FLG2_MAX_RXPEND_64;
		tp->rx_pending = 63;
	}

	err = tg3_get_device_address(tp);
	if (err) {
		printk(KERN_ERR PFX "Could not obtain valid ethernet address, "
		       "aborting.\n");
		goto err_out_fw;
	}

	if (tp->tg3_flags3 & TG3_FLG3_ENABLE_APE) {
<<<<<<< HEAD
		tp->aperegs = pci_ioremap_bar(pdev, BAR_2);
=======
		if (!(pci_resource_flags(pdev, 2) & IORESOURCE_MEM)) {
			printk(KERN_ERR PFX "Cannot find proper PCI device "
			       "base address for APE, aborting.\n");
			err = -ENODEV;
			goto err_out_fw;
		}

		tg3reg_base = pci_resource_start(pdev, 2);
		tg3reg_len = pci_resource_len(pdev, 2);

		tp->aperegs = ioremap_nocache(tg3reg_base, tg3reg_len);
>>>>>>> 26b06189
		if (!tp->aperegs) {
			printk(KERN_ERR PFX "Cannot map APE registers, "
			       "aborting.\n");
			err = -ENOMEM;
			goto err_out_fw;
		}

		tg3_ape_lock_init(tp);
	}

	/*
	 * Reset chip in case UNDI or EFI driver did not shutdown
	 * DMA self test will enable WDMAC and we'll see (spurious)
	 * pending DMA on the PCI bus at that point.
	 */
	if ((tr32(HOSTCC_MODE) & HOSTCC_MODE_ENABLE) ||
	    (tr32(WDMAC_MODE) & WDMAC_MODE_ENABLE)) {
		tw32(MEMARB_MODE, MEMARB_MODE_ENABLE);
		tg3_halt(tp, RESET_KIND_SHUTDOWN, 1);
	}

	err = tg3_test_dma(tp);
	if (err) {
		printk(KERN_ERR PFX "DMA engine test failed, aborting.\n");
		goto err_out_apeunmap;
	}

	/* flow control autonegotiation is default behavior */
	tp->tg3_flags |= TG3_FLAG_PAUSE_AUTONEG;
	tp->link_config.flowctrl = FLOW_CTRL_TX | FLOW_CTRL_RX;

	tg3_init_coal(tp);

	pci_set_drvdata(pdev, dev);

	err = register_netdev(dev);
	if (err) {
		printk(KERN_ERR PFX "Cannot register net device, "
		       "aborting.\n");
		goto err_out_apeunmap;
	}

	printk(KERN_INFO "%s: Tigon3 [partno(%s) rev %04x] (%s) MAC address %pM\n",
	       dev->name,
	       tp->board_part_number,
	       tp->pci_chip_rev_id,
	       tg3_bus_string(tp, str),
	       dev->dev_addr);

	if (tp->tg3_flags3 & TG3_FLG3_PHY_CONNECTED)
		printk(KERN_INFO
		       "%s: attached PHY driver [%s] (mii_bus:phy_addr=%s)\n",
		       tp->dev->name,
		       tp->mdio_bus->phy_map[PHY_ADDR]->drv->name,
		       dev_name(&tp->mdio_bus->phy_map[PHY_ADDR]->dev));
	else
		printk(KERN_INFO
		       "%s: attached PHY is %s (%s Ethernet) (WireSpeed[%d])\n",
		       tp->dev->name, tg3_phy_string(tp),
		       ((tp->tg3_flags & TG3_FLAG_10_100_ONLY) ? "10/100Base-TX" :
			((tp->tg3_flags2 & TG3_FLG2_ANY_SERDES) ? "1000Base-SX" :
			 "10/100/1000Base-T")),
		       (tp->tg3_flags2 & TG3_FLG2_NO_ETH_WIRE_SPEED) == 0);

	printk(KERN_INFO "%s: RXcsums[%d] LinkChgREG[%d] MIirq[%d] ASF[%d] TSOcap[%d]\n",
	       dev->name,
	       (tp->tg3_flags & TG3_FLAG_RX_CHECKSUMS) != 0,
	       (tp->tg3_flags & TG3_FLAG_USE_LINKCHG_REG) != 0,
	       (tp->tg3_flags & TG3_FLAG_USE_MI_INTERRUPT) != 0,
	       (tp->tg3_flags & TG3_FLAG_ENABLE_ASF) != 0,
	       (tp->tg3_flags2 & TG3_FLG2_TSO_CAPABLE) != 0);
	printk(KERN_INFO "%s: dma_rwctrl[%08x] dma_mask[%d-bit]\n",
	       dev->name, tp->dma_rwctrl,
	       (pdev->dma_mask == DMA_32BIT_MASK) ? 32 :
	        (((u64) pdev->dma_mask == DMA_40BIT_MASK) ? 40 : 64));

	return 0;

err_out_apeunmap:
	if (tp->aperegs) {
		iounmap(tp->aperegs);
		tp->aperegs = NULL;
	}

err_out_fw:
	if (tp->fw)
		release_firmware(tp->fw);

err_out_iounmap:
	if (tp->regs) {
		iounmap(tp->regs);
		tp->regs = NULL;
	}

err_out_free_dev:
	free_netdev(dev);

err_out_free_res:
	pci_release_regions(pdev);

err_out_disable_pdev:
	pci_disable_device(pdev);
	pci_set_drvdata(pdev, NULL);
	return err;
}

static void __devexit tg3_remove_one(struct pci_dev *pdev)
{
	struct net_device *dev = pci_get_drvdata(pdev);

	if (dev) {
		struct tg3 *tp = netdev_priv(dev);

		if (tp->fw)
			release_firmware(tp->fw);

		flush_scheduled_work();

		if (tp->tg3_flags3 & TG3_FLG3_USE_PHYLIB) {
			tg3_phy_fini(tp);
			tg3_mdio_fini(tp);
		}

		unregister_netdev(dev);
		if (tp->aperegs) {
			iounmap(tp->aperegs);
			tp->aperegs = NULL;
		}
		if (tp->regs) {
			iounmap(tp->regs);
			tp->regs = NULL;
		}
		free_netdev(dev);
		pci_release_regions(pdev);
		pci_disable_device(pdev);
		pci_set_drvdata(pdev, NULL);
	}
}

static int tg3_suspend(struct pci_dev *pdev, pm_message_t state)
{
	struct net_device *dev = pci_get_drvdata(pdev);
	struct tg3 *tp = netdev_priv(dev);
	pci_power_t target_state;
	int err;

	/* PCI register 4 needs to be saved whether netif_running() or not.
	 * MSI address and data need to be saved if using MSI and
	 * netif_running().
	 */
	pci_save_state(pdev);

	if (!netif_running(dev))
		return 0;

	flush_scheduled_work();
	tg3_phy_stop(tp);
	tg3_netif_stop(tp);

	del_timer_sync(&tp->timer);

	tg3_full_lock(tp, 1);
	tg3_disable_ints(tp);
	tg3_full_unlock(tp);

	netif_device_detach(dev);

	tg3_full_lock(tp, 0);
	tg3_halt(tp, RESET_KIND_SHUTDOWN, 1);
	tp->tg3_flags &= ~TG3_FLAG_INIT_COMPLETE;
	tg3_full_unlock(tp);

	target_state = pdev->pm_cap ? pci_target_state(pdev) : PCI_D3hot;

	err = tg3_set_power_state(tp, target_state);
	if (err) {
		int err2;

		tg3_full_lock(tp, 0);

		tp->tg3_flags |= TG3_FLAG_INIT_COMPLETE;
		err2 = tg3_restart_hw(tp, 1);
		if (err2)
			goto out;

		tp->timer.expires = jiffies + tp->timer_offset;
		add_timer(&tp->timer);

		netif_device_attach(dev);
		tg3_netif_start(tp);

out:
		tg3_full_unlock(tp);

		if (!err2)
			tg3_phy_start(tp);
	}

	return err;
}

static int tg3_resume(struct pci_dev *pdev)
{
	struct net_device *dev = pci_get_drvdata(pdev);
	struct tg3 *tp = netdev_priv(dev);
	int err;

	pci_restore_state(tp->pdev);

	if (!netif_running(dev))
		return 0;

	err = tg3_set_power_state(tp, PCI_D0);
	if (err)
		return err;

	netif_device_attach(dev);

	tg3_full_lock(tp, 0);

	tp->tg3_flags |= TG3_FLAG_INIT_COMPLETE;
	err = tg3_restart_hw(tp, 1);
	if (err)
		goto out;

	tp->timer.expires = jiffies + tp->timer_offset;
	add_timer(&tp->timer);

	tg3_netif_start(tp);

out:
	tg3_full_unlock(tp);

	if (!err)
		tg3_phy_start(tp);

	return err;
}

static struct pci_driver tg3_driver = {
	.name		= DRV_MODULE_NAME,
	.id_table	= tg3_pci_tbl,
	.probe		= tg3_init_one,
	.remove		= __devexit_p(tg3_remove_one),
	.suspend	= tg3_suspend,
	.resume		= tg3_resume
};

static int __init tg3_init(void)
{
	return pci_register_driver(&tg3_driver);
}

static void __exit tg3_cleanup(void)
{
	pci_unregister_driver(&tg3_driver);
}

module_init(tg3_init);
module_exit(tg3_cleanup);<|MERGE_RESOLUTION|>--- conflicted
+++ resolved
@@ -13166,21 +13166,7 @@
 	}
 
 	if (tp->tg3_flags3 & TG3_FLG3_ENABLE_APE) {
-<<<<<<< HEAD
 		tp->aperegs = pci_ioremap_bar(pdev, BAR_2);
-=======
-		if (!(pci_resource_flags(pdev, 2) & IORESOURCE_MEM)) {
-			printk(KERN_ERR PFX "Cannot find proper PCI device "
-			       "base address for APE, aborting.\n");
-			err = -ENODEV;
-			goto err_out_fw;
-		}
-
-		tg3reg_base = pci_resource_start(pdev, 2);
-		tg3reg_len = pci_resource_len(pdev, 2);
-
-		tp->aperegs = ioremap_nocache(tg3reg_base, tg3reg_len);
->>>>>>> 26b06189
 		if (!tp->aperegs) {
 			printk(KERN_ERR PFX "Cannot map APE registers, "
 			       "aborting.\n");
