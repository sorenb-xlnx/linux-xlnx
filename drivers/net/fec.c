--- conflicted
+++ resolved
@@ -682,17 +682,6 @@
 	int ret;
 
 	fep->phy_dev = NULL;
-<<<<<<< HEAD
-
-	/* find the first phy */
-	for (phy_addr = 0; phy_addr < PHY_MAX_ADDR; phy_addr++) {
-		if (fep->mii_bus->phy_map[phy_addr]) {
-			phy_dev = fep->mii_bus->phy_map[phy_addr];
-			break;
-		}
-	}
-=======
->>>>>>> 7b2ff18e
 
 	/* find the first phy */
 	phy_dev = phy_find_first(fep->mii_bus);
