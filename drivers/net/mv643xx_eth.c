--- conflicted
+++ resolved
@@ -1066,18 +1066,12 @@
 		return 0;
 	}
 
-<<<<<<< HEAD
-	if (!wait_event_timeout(msp->smi_busy_wait, smi_is_done(msp),
-				msecs_to_jiffies(100)))
-		return -ETIMEDOUT;
-=======
 	if (!smi_is_done(msp)) {
 		wait_event_timeout(msp->smi_busy_wait, smi_is_done(msp),
 				   msecs_to_jiffies(100));
 		if (!smi_is_done(msp))
 			return -ETIMEDOUT;
 	}
->>>>>>> d870ba8c
 
 	return 0;
 }
