--- conflicted
+++ resolved
@@ -400,13 +400,8 @@
 		goto out_chrdev;
 	}
 	for (i = 0; i < nr_cards; i++)
-<<<<<<< HEAD
-		device_create_drvdata(cosa_class, NULL, MKDEV(cosa_major, i),
-				      NULL, "cosa%d", i);
-=======
 		device_create(cosa_class, NULL, MKDEV(cosa_major, i), NULL,
 			      "cosa%d", i);
->>>>>>> 6279fb3a
 	err = 0;
 	goto out;
 	
