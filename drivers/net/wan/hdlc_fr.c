--- conflicted
+++ resolved
@@ -991,10 +991,7 @@
 		dev->stats.rx_bytes += skb->len;
 		if (pvc->state.becn)
 			dev->stats.rx_compressed++;
-<<<<<<< HEAD
 		skb->dev = dev;
-=======
->>>>>>> e3ad8def
 		netif_rx(skb);
 		return NET_RX_SUCCESS;
 	} else {
