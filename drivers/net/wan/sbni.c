/* sbni.c:  Granch SBNI12 leased line adapters driver for linux
 *
 *	Written 2001 by Denis I.Timofeev (timofeev@granch.ru)
 *
 *	Previous versions were written by Yaroslav Polyakov,
 *	Alexey Zverev and Max Khon.
 *
 *	Driver supports SBNI12-02,-04,-05,-10,-11 cards, single and
 *	double-channel, PCI and ISA modifications.
 *	More info and useful utilities to work with SBNI12 cards you can find
 *	at http://www.granch.com (English) or http://www.granch.ru (Russian)
 *
 *	This software may be used and distributed according to the terms
 *	of the GNU General Public License.
 *
 *
 *  5.0.1	Jun 22 2001
 *	  - Fixed bug in probe
 *  5.0.0	Jun 06 2001
 *	  - Driver was completely redesigned by Denis I.Timofeev,
 *	  - now PCI/Dual, ISA/Dual (with single interrupt line) models are
 *	  - supported
 *  3.3.0	Thu Feb 24 21:30:28 NOVT 2000 
 *        - PCI cards support
 *  3.2.0	Mon Dec 13 22:26:53 NOVT 1999
 * 	  - Completely rebuilt all the packet storage system
 * 	  -    to work in Ethernet-like style.
 *  3.1.1	just fixed some bugs (5 aug 1999)
 *  3.1.0	added balancing feature	(26 apr 1999)
 *  3.0.1	just fixed some bugs (14 apr 1999).
 *  3.0.0	Initial Revision, Yaroslav Polyakov (24 Feb 1999)
 *        - added pre-calculation for CRC, fixed bug with "len-2" frames, 
 *        - removed outbound fragmentation (MTU=1000), written CRC-calculation 
 *        - on asm, added work with hard_headers and now we have our own cache 
 *        - for them, optionally supported word-interchange on some chipsets,
 * 
 *	Known problem: this driver wasn't tested on multiprocessor machine.
 */

#include <linux/module.h>
#include <linux/kernel.h>
#include <linux/ptrace.h>
#include <linux/fcntl.h>
#include <linux/ioport.h>
#include <linux/interrupt.h>
#include <linux/slab.h>
#include <linux/string.h>
#include <linux/errno.h>
#include <linux/netdevice.h>
#include <linux/etherdevice.h>
#include <linux/pci.h>
#include <linux/skbuff.h>
#include <linux/timer.h>
#include <linux/init.h>
#include <linux/delay.h>

#include <net/net_namespace.h>
#include <net/arp.h>

#include <asm/io.h>
#include <asm/types.h>
#include <asm/byteorder.h>
#include <asm/irq.h>
#include <asm/uaccess.h>

#include "sbni.h"

/* device private data */

struct net_local {
	struct net_device_stats	stats;
	struct timer_list	watchdog;

	spinlock_t	lock;
	struct sk_buff  *rx_buf_p;		/* receive buffer ptr */
	struct sk_buff  *tx_buf_p;		/* transmit buffer ptr */
	
	unsigned int	framelen;		/* current frame length */
	unsigned int	maxframe;		/* maximum valid frame length */
	unsigned int	state;
	unsigned int	inppos, outpos;		/* positions in rx/tx buffers */

	/* transmitting frame number - from frames qty to 1 */
	unsigned int	tx_frameno;

	/* expected number of next receiving frame */
	unsigned int	wait_frameno;

	/* count of failed attempts to frame send - 32 attempts do before
	   error - while receiver tunes on opposite side of wire */
	unsigned int	trans_errors;

	/* idle time; send pong when limit exceeded */
	unsigned int	timer_ticks;

	/* fields used for receive level autoselection */
	int	delta_rxl;
	unsigned int	cur_rxl_index, timeout_rxl;
	unsigned long	cur_rxl_rcvd, prev_rxl_rcvd;

	struct sbni_csr1	csr1;		/* current value of CSR1 */
	struct sbni_in_stats	in_stats; 	/* internal statistics */ 

	struct net_device		*second;	/* for ISA/dual cards */

#ifdef CONFIG_SBNI_MULTILINE
	struct net_device		*master;
	struct net_device		*link;
#endif
};


static int  sbni_card_probe( unsigned long );
static int  sbni_pci_probe( struct net_device  * );
static struct net_device  *sbni_probe1(struct net_device *, unsigned long, int);
static int  sbni_open( struct net_device * );
static int  sbni_close( struct net_device * );
static int  sbni_start_xmit( struct sk_buff *, struct net_device * );
static int  sbni_ioctl( struct net_device *, struct ifreq *, int );
static struct net_device_stats  *sbni_get_stats( struct net_device * );
static void  set_multicast_list( struct net_device * );

static irqreturn_t sbni_interrupt( int, void * );
static void  handle_channel( struct net_device * );
static int   recv_frame( struct net_device * );
static void  send_frame( struct net_device * );
static int   upload_data( struct net_device *,
			  unsigned, unsigned, unsigned, u32 );
static void  download_data( struct net_device *, u32 * );
static void  sbni_watchdog( unsigned long );
static void  interpret_ack( struct net_device *, unsigned );
static int   append_frame_to_pkt( struct net_device *, unsigned, u32 );
static void  indicate_pkt( struct net_device * );
static void  card_start( struct net_device * );
static void  prepare_to_send( struct sk_buff *, struct net_device * );
static void  drop_xmit_queue( struct net_device * );
static void  send_frame_header( struct net_device *, u32 * );
static int   skip_tail( unsigned int, unsigned int, u32 );
static int   check_fhdr( u32, u32 *, u32 *, u32 *, u32 *, u32 * );
static void  change_level( struct net_device * );
static void  timeout_change_level( struct net_device * );
static u32   calc_crc32( u32, u8 *, u32 );
static struct sk_buff *  get_rx_buf( struct net_device * );
static int  sbni_init( struct net_device * );

#ifdef CONFIG_SBNI_MULTILINE
static int  enslave( struct net_device *, struct net_device * );
static int  emancipate( struct net_device * );
#endif

#ifdef __i386__
#define ASM_CRC 1
#endif

static const char  version[] =
	"Granch SBNI12 driver ver 5.0.1  Jun 22 2001  Denis I.Timofeev.\n";

static int  skip_pci_probe	__initdata = 0;
static int  scandone	__initdata = 0;
static int  num		__initdata = 0;

static unsigned char  rxl_tab[];
static u32  crc32tab[];

/* A list of all installed devices, for removing the driver module. */
static struct net_device  *sbni_cards[ SBNI_MAX_NUM_CARDS ];

/* Lists of device's parameters */
static u32	io[   SBNI_MAX_NUM_CARDS ] __initdata =
	{ [0 ... SBNI_MAX_NUM_CARDS-1] = -1 };
static u32	irq[  SBNI_MAX_NUM_CARDS ] __initdata;
static u32	baud[ SBNI_MAX_NUM_CARDS ] __initdata;
static u32	rxl[  SBNI_MAX_NUM_CARDS ] __initdata =
	{ [0 ... SBNI_MAX_NUM_CARDS-1] = -1 };
static u32	mac[  SBNI_MAX_NUM_CARDS ] __initdata;

#ifndef MODULE
typedef u32  iarr[];
static iarr __initdata *dest[5] = { &io, &irq, &baud, &rxl, &mac };
#endif

/* A zero-terminated list of I/O addresses to be probed on ISA bus */
static unsigned int  netcard_portlist[ ] __initdata = { 
	0x210, 0x214, 0x220, 0x224, 0x230, 0x234, 0x240, 0x244, 0x250, 0x254,
	0x260, 0x264, 0x270, 0x274, 0x280, 0x284, 0x290, 0x294, 0x2a0, 0x2a4,
	0x2b0, 0x2b4, 0x2c0, 0x2c4, 0x2d0, 0x2d4, 0x2e0, 0x2e4, 0x2f0, 0x2f4,
	0 };


/*
 * Look for SBNI card which addr stored in dev->base_addr, if nonzero.
 * Otherwise, look through PCI bus. If none PCI-card was found, scan ISA.
 */

static inline int __init
sbni_isa_probe( struct net_device  *dev )
{
	if( dev->base_addr > 0x1ff
	    &&  request_region( dev->base_addr, SBNI_IO_EXTENT, dev->name )
	    &&  sbni_probe1( dev, dev->base_addr, dev->irq ) )

		return  0;
	else {
		printk( KERN_ERR "sbni: base address 0x%lx is busy, or adapter "
			"is malfunctional!\n", dev->base_addr );
		return  -ENODEV;
	}
}

static void __init sbni_devsetup(struct net_device *dev)
{
	ether_setup( dev );
	dev->open		= &sbni_open;
	dev->stop		= &sbni_close;
	dev->hard_start_xmit	= &sbni_start_xmit;
	dev->get_stats		= &sbni_get_stats;
	dev->set_multicast_list	= &set_multicast_list;
	dev->do_ioctl		= &sbni_ioctl;
}

int __init sbni_probe(int unit)
{
	struct net_device *dev;
	static unsigned  version_printed __initdata = 0;
	int err;

	dev = alloc_netdev(sizeof(struct net_local), "sbni", sbni_devsetup);
	if (!dev)
		return -ENOMEM;

	sprintf(dev->name, "sbni%d", unit);
	netdev_boot_setup_check(dev);

	err = sbni_init(dev);
	if (err) {
		free_netdev(dev);
		return err;
	}

	err = register_netdev(dev);
	if (err) {
		release_region( dev->base_addr, SBNI_IO_EXTENT );
		free_netdev(dev);
		return err;
	}
	if( version_printed++ == 0 )
		printk( KERN_INFO "%s", version );
	return 0;
}

static int __init sbni_init(struct net_device *dev)
{
	int  i;
	if( dev->base_addr )
		return  sbni_isa_probe( dev );
	/* otherwise we have to perform search our adapter */

	if( io[ num ] != -1 )
		dev->base_addr	= io[ num ],
		dev->irq	= irq[ num ];
	else if( scandone  ||  io[ 0 ] != -1 )
		return  -ENODEV;

	/* if io[ num ] contains non-zero address, then that is on ISA bus */
	if( dev->base_addr )
		return  sbni_isa_probe( dev );

	/* ...otherwise - scan PCI first */
	if( !skip_pci_probe  &&  !sbni_pci_probe( dev ) )
		return  0;

	if( io[ num ] == -1 ) {
		/* Auto-scan will be stopped when first ISA card were found */
		scandone = 1;
		if( num > 0 )
			return  -ENODEV;
	}

	for( i = 0;  netcard_portlist[ i ];  ++i ) {
		int  ioaddr = netcard_portlist[ i ];
		if( request_region( ioaddr, SBNI_IO_EXTENT, dev->name )
		    &&  sbni_probe1( dev, ioaddr, 0 ))
			return 0;
	}

	return  -ENODEV;
}


int __init
sbni_pci_probe( struct net_device  *dev )
{
	struct pci_dev  *pdev = NULL;

	while( (pdev = pci_get_class( PCI_CLASS_NETWORK_OTHER << 8, pdev ))
	       != NULL ) {
		int  pci_irq_line;
		unsigned long  pci_ioaddr;
		u16  subsys;

		if( pdev->vendor != SBNI_PCI_VENDOR
		    &&  pdev->device != SBNI_PCI_DEVICE )
				continue;

		pci_ioaddr = pci_resource_start( pdev, 0 );
		pci_irq_line = pdev->irq;

		/* Avoid already found cards from previous calls */
		if( !request_region( pci_ioaddr, SBNI_IO_EXTENT, dev->name ) ) {
			pci_read_config_word( pdev, PCI_SUBSYSTEM_ID, &subsys );

			if (subsys != 2)
				continue;

			/* Dual adapter is present */
			if (!request_region(pci_ioaddr += 4, SBNI_IO_EXTENT,
							dev->name ) )
				continue;
		}

		if( pci_irq_line <= 0  ||  pci_irq_line >= NR_IRQS )
			printk( KERN_WARNING "  WARNING: The PCI BIOS assigned "
				"this PCI card to IRQ %d, which is unlikely "
				"to work!.\n"
				KERN_WARNING " You should use the PCI BIOS "
				"setup to assign a valid IRQ line.\n",
				pci_irq_line );

		/* avoiding re-enable dual adapters */
		if( (pci_ioaddr & 7) == 0  &&  pci_enable_device( pdev ) ) {
			release_region( pci_ioaddr, SBNI_IO_EXTENT );
			pci_dev_put( pdev );
			return  -EIO;
		}
		if( sbni_probe1( dev, pci_ioaddr, pci_irq_line ) ) {
			SET_NETDEV_DEV(dev, &pdev->dev);
			/* not the best thing to do, but this is all messed up 
			   for hotplug systems anyway... */
			pci_dev_put( pdev );
			return  0;
		}
	}
	return  -ENODEV;
}


static struct net_device * __init
sbni_probe1( struct net_device  *dev,  unsigned long  ioaddr,  int  irq )
{
	struct net_local  *nl;

	if( sbni_card_probe( ioaddr ) ) {
		release_region( ioaddr, SBNI_IO_EXTENT );
		return NULL;
	}

	outb( 0, ioaddr + CSR0 );

	if( irq < 2 ) {
		unsigned long irq_mask;

		irq_mask = probe_irq_on();
		outb( EN_INT | TR_REQ, ioaddr + CSR0 );
		outb( PR_RES, ioaddr + CSR1 );
		mdelay(50);
		irq = probe_irq_off(irq_mask);
		outb( 0, ioaddr + CSR0 );

		if( !irq ) {
			printk( KERN_ERR "%s: can't detect device irq!\n",
				dev->name );
			release_region( ioaddr, SBNI_IO_EXTENT );
			return NULL;
		}
	} else if( irq == 2 )
		irq = 9;

	dev->irq = irq;
	dev->base_addr = ioaddr;

	/* Allocate dev->priv and fill in sbni-specific dev fields. */
	nl = dev->priv;
	if( !nl ) {
		printk( KERN_ERR "%s: unable to get memory!\n", dev->name );
		release_region( ioaddr, SBNI_IO_EXTENT );
		return NULL;
	}

	dev->priv = nl;
	memset( nl, 0, sizeof(struct net_local) );
	spin_lock_init( &nl->lock );

	/* store MAC address (generate if that isn't known) */
	*(__be16 *)dev->dev_addr = htons( 0x00ff );
	*(__be32 *)(dev->dev_addr + 2) = htonl( 0x01000000 |
		( (mac[num]  ?  mac[num]  :  (u32)((long)dev->priv)) & 0x00ffffff) );

	/* store link settings (speed, receive level ) */
	nl->maxframe  = DEFAULT_FRAME_LEN;
	nl->csr1.rate = baud[ num ];

	if( (nl->cur_rxl_index = rxl[ num ]) == -1 )
		/* autotune rxl */
		nl->cur_rxl_index = DEF_RXL,
		nl->delta_rxl = DEF_RXL_DELTA;
	else
		nl->delta_rxl = 0;
	nl->csr1.rxl  = rxl_tab[ nl->cur_rxl_index ];
	if( inb( ioaddr + CSR0 ) & 0x01 )
		nl->state |= FL_SLOW_MODE;

	printk( KERN_NOTICE "%s: ioaddr %#lx, irq %d, "
		"MAC: 00:ff:01:%02x:%02x:%02x\n", 
		dev->name, dev->base_addr, dev->irq,
		((u8 *) dev->dev_addr) [3],
		((u8 *) dev->dev_addr) [4],
		((u8 *) dev->dev_addr) [5] );

	printk( KERN_NOTICE "%s: speed %d, receive level ", dev->name,
		( (nl->state & FL_SLOW_MODE)  ?  500000 : 2000000)
		/ (1 << nl->csr1.rate) );

	if( nl->delta_rxl == 0 )
		printk( "0x%x (fixed)\n", nl->cur_rxl_index ); 
	else
		printk( "(auto)\n");

#ifdef CONFIG_SBNI_MULTILINE
	nl->master = dev;
	nl->link   = NULL;
#endif
   
	sbni_cards[ num++ ] = dev;
	return  dev;
}

/* -------------------------------------------------------------------------- */

#ifdef CONFIG_SBNI_MULTILINE

static int
sbni_start_xmit( struct sk_buff  *skb,  struct net_device  *dev )
{
	struct net_device  *p;

	netif_stop_queue( dev );

	/* Looking for idle device in the list */
	for( p = dev;  p; ) {
		struct net_local  *nl = (struct net_local *) p->priv;
		spin_lock( &nl->lock );
		if( nl->tx_buf_p  ||  (nl->state & FL_LINE_DOWN) ) {
			p = nl->link;
			spin_unlock( &nl->lock );
		} else {
			/* Idle dev is found */
			prepare_to_send( skb, p );
			spin_unlock( &nl->lock );
			netif_start_queue( dev );
			return  0;
		}
	}

	return  1;
}

#else	/* CONFIG_SBNI_MULTILINE */

static int
sbni_start_xmit( struct sk_buff  *skb,  struct net_device  *dev )
{
	struct net_local  *nl  = (struct net_local *) dev->priv;

	netif_stop_queue( dev );
	spin_lock( &nl->lock );

	prepare_to_send( skb, dev );

	spin_unlock( &nl->lock );
	return  0;
}

#endif	/* CONFIG_SBNI_MULTILINE */

/* -------------------------------------------------------------------------- */

/* interrupt handler */

/*
 * 	SBNI12D-10, -11/ISA boards within "common interrupt" mode could not
 * be looked as two independent single-channel devices. Every channel seems
 * as Ethernet interface but interrupt handler must be common. Really, first
 * channel ("master") driver only registers the handler. In its struct net_local
 * it has got pointer to "slave" channel's struct net_local and handles that's
 * interrupts too.
 *	dev of successfully attached ISA SBNI boards is linked to list.
 * While next board driver is initialized, it scans this list. If one
 * has found dev with same irq and ioaddr different by 4 then it assumes
 * this board to be "master".
 */ 

static irqreturn_t
sbni_interrupt( int  irq,  void  *dev_id )
{
	struct net_device	  *dev = dev_id;
	struct net_local  *nl  = dev->priv;
	int	repeat;

	spin_lock( &nl->lock );
	if( nl->second )
		spin_lock( &((struct net_local *) nl->second->priv)->lock );

	do {
		repeat = 0;
		if( inb( dev->base_addr + CSR0 ) & (RC_RDY | TR_RDY) )
			handle_channel( dev ),
			repeat = 1;
		if( nl->second  && 	/* second channel present */
		    (inb( nl->second->base_addr+CSR0 ) & (RC_RDY | TR_RDY)) )
			handle_channel( nl->second ),
			repeat = 1;
	} while( repeat );

	if( nl->second )
		spin_unlock( &((struct net_local *)nl->second->priv)->lock );
	spin_unlock( &nl->lock );
	return IRQ_HANDLED;
}


static void
handle_channel( struct net_device  *dev )
{
	struct net_local	*nl    = (struct net_local *) dev->priv;
	unsigned long		ioaddr = dev->base_addr;

	int  req_ans;
	unsigned char  csr0;

#ifdef CONFIG_SBNI_MULTILINE
	/* Lock the master device because we going to change its local data */
	if( nl->state & FL_SLAVE )
		spin_lock( &((struct net_local *) nl->master->priv)->lock );
#endif

	outb( (inb( ioaddr + CSR0 ) & ~EN_INT) | TR_REQ, ioaddr + CSR0 );

	nl->timer_ticks = CHANGE_LEVEL_START_TICKS;
	for(;;) {
		csr0 = inb( ioaddr + CSR0 );
		if( ( csr0 & (RC_RDY | TR_RDY) ) == 0 )
			break;

		req_ans = !(nl->state & FL_PREV_OK);

		if( csr0 & RC_RDY )
			req_ans = recv_frame( dev );

		/*
		 * TR_RDY always equals 1 here because we have owned the marker,
		 * and we set TR_REQ when disabled interrupts
		 */
		csr0 = inb( ioaddr + CSR0 );
		if( !(csr0 & TR_RDY)  ||  (csr0 & RC_RDY) )
			printk( KERN_ERR "%s: internal error!\n", dev->name );

		/* if state & FL_NEED_RESEND != 0 then tx_frameno != 0 */
		if( req_ans  ||  nl->tx_frameno != 0 )
			send_frame( dev );
		else
			/* send marker without any data */
			outb( inb( ioaddr + CSR0 ) & ~TR_REQ, ioaddr + CSR0 );
	}

	outb( inb( ioaddr + CSR0 ) | EN_INT, ioaddr + CSR0 );

#ifdef CONFIG_SBNI_MULTILINE
	if( nl->state & FL_SLAVE )
		spin_unlock( &((struct net_local *) nl->master->priv)->lock );
#endif
}


/*
 * Routine returns 1 if it need to acknoweledge received frame.
 * Empty frame received without errors won't be acknoweledged.
 */

static int
recv_frame( struct net_device  *dev )
{
	struct net_local  *nl   = (struct net_local *) dev->priv;
	unsigned long  ioaddr	= dev->base_addr;

	u32  crc = CRC32_INITIAL;

	unsigned  framelen = 0, frameno, ack;
	unsigned  is_first, frame_ok = 0;

	if( check_fhdr( ioaddr, &framelen, &frameno, &ack, &is_first, &crc ) ) {
		frame_ok = framelen > 4
			?  upload_data( dev, framelen, frameno, is_first, crc )
			:  skip_tail( ioaddr, framelen, crc );
		if( frame_ok )
			interpret_ack( dev, ack );
	}

	outb( inb( ioaddr + CSR0 ) ^ CT_ZER, ioaddr + CSR0 );
	if( frame_ok ) {
		nl->state |= FL_PREV_OK;
		if( framelen > 4 )
			nl->in_stats.all_rx_number++;
	} else
		nl->state &= ~FL_PREV_OK,
		change_level( dev ),
		nl->in_stats.all_rx_number++,
		nl->in_stats.bad_rx_number++;

	return  !frame_ok  ||  framelen > 4;
}


static void
send_frame( struct net_device  *dev )
{
	struct net_local  *nl    = (struct net_local *) dev->priv;

	u32  crc = CRC32_INITIAL;

	if( nl->state & FL_NEED_RESEND ) {

		/* if frame was sended but not ACK'ed - resend it */
		if( nl->trans_errors ) {
			--nl->trans_errors;
			if( nl->framelen != 0 )
				nl->in_stats.resend_tx_number++;
		} else {
			/* cannot xmit with many attempts */
#ifdef CONFIG_SBNI_MULTILINE
			if( (nl->state & FL_SLAVE)  ||  nl->link )
#endif
			nl->state |= FL_LINE_DOWN;
			drop_xmit_queue( dev );
			goto  do_send;
		}
	} else
		nl->trans_errors = TR_ERROR_COUNT;

	send_frame_header( dev, &crc );
	nl->state |= FL_NEED_RESEND;
	/*
	 * FL_NEED_RESEND will be cleared after ACK, but if empty
	 * frame sended then in prepare_to_send next frame
	 */


	if( nl->framelen ) {
		download_data( dev, &crc );
		nl->in_stats.all_tx_number++;
		nl->state |= FL_WAIT_ACK;
	}

	outsb( dev->base_addr + DAT, (u8 *)&crc, sizeof crc );

do_send:
	outb( inb( dev->base_addr + CSR0 ) & ~TR_REQ, dev->base_addr + CSR0 );

	if( nl->tx_frameno )
		/* next frame exists - we request card to send it */
		outb( inb( dev->base_addr + CSR0 ) | TR_REQ,
		      dev->base_addr + CSR0 );
}


/*
 * Write the frame data into adapter's buffer memory, and calculate CRC.
 * Do padding if necessary.
 */

static void
download_data( struct net_device  *dev,  u32  *crc_p )
{
	struct net_local  *nl    = (struct net_local *) dev->priv;
	struct sk_buff    *skb	 = nl->tx_buf_p;

	unsigned  len = min_t(unsigned int, skb->len - nl->outpos, nl->framelen);

	outsb( dev->base_addr + DAT, skb->data + nl->outpos, len );
	*crc_p = calc_crc32( *crc_p, skb->data + nl->outpos, len );

	/* if packet too short we should write some more bytes to pad */
	for( len = nl->framelen - len;  len--; )
		outb( 0, dev->base_addr + DAT ),
		*crc_p = CRC32( 0, *crc_p );
}


static int
upload_data( struct net_device  *dev,  unsigned  framelen,  unsigned  frameno,
	     unsigned  is_first,  u32  crc )
{
	struct net_local  *nl = (struct net_local *) dev->priv;

	int  frame_ok;

	if( is_first )
		nl->wait_frameno = frameno,
		nl->inppos = 0;

	if( nl->wait_frameno == frameno ) {

		if( nl->inppos + framelen  <=  ETHER_MAX_LEN )
			frame_ok = append_frame_to_pkt( dev, framelen, crc );

		/*
		 * if CRC is right but framelen incorrect then transmitter
		 * error was occurred... drop entire packet
		 */
		else if( (frame_ok = skip_tail( dev->base_addr, framelen, crc ))
			 != 0 )
			nl->wait_frameno = 0,
			nl->inppos = 0,
#ifdef CONFIG_SBNI_MULTILINE
			((struct net_local *) nl->master->priv)
				->stats.rx_errors++,
			((struct net_local *) nl->master->priv)
				->stats.rx_missed_errors++;
#else
			nl->stats.rx_errors++,
			nl->stats.rx_missed_errors++;
#endif
			/* now skip all frames until is_first != 0 */
	} else
		frame_ok = skip_tail( dev->base_addr, framelen, crc );

	if( is_first  &&  !frame_ok )
		/*
		 * Frame has been broken, but we had already stored
		 * is_first... Drop entire packet.
		 */
		nl->wait_frameno = 0,
#ifdef CONFIG_SBNI_MULTILINE
		((struct net_local *) nl->master->priv)->stats.rx_errors++,
		((struct net_local *) nl->master->priv)->stats.rx_crc_errors++;
#else
		nl->stats.rx_errors++,
		nl->stats.rx_crc_errors++;
#endif

	return  frame_ok;
}


static inline void
send_complete( struct net_local  *nl )
{
#ifdef CONFIG_SBNI_MULTILINE
	((struct net_local *) nl->master->priv)->stats.tx_packets++;
	((struct net_local *) nl->master->priv)->stats.tx_bytes
		+= nl->tx_buf_p->len;
#else
	nl->stats.tx_packets++;
	nl->stats.tx_bytes += nl->tx_buf_p->len;
#endif
	dev_kfree_skb_irq( nl->tx_buf_p );

	nl->tx_buf_p = NULL;

	nl->outpos = 0;
	nl->state &= ~(FL_WAIT_ACK | FL_NEED_RESEND);
	nl->framelen   = 0;
}


static void
interpret_ack( struct net_device  *dev,  unsigned  ack )
{
	struct net_local  *nl = (struct net_local *) dev->priv;

	if( ack == FRAME_SENT_OK ) {
		nl->state &= ~FL_NEED_RESEND;

		if( nl->state & FL_WAIT_ACK ) {
			nl->outpos += nl->framelen;

			if( --nl->tx_frameno )
				nl->framelen = min_t(unsigned int,
						   nl->maxframe,
						   nl->tx_buf_p->len - nl->outpos);
			else
				send_complete( nl ),
#ifdef CONFIG_SBNI_MULTILINE
				netif_wake_queue( nl->master );
#else
				netif_wake_queue( dev );
#endif
		}
	}

	nl->state &= ~FL_WAIT_ACK;
}


/*
 * Glue received frame with previous fragments of packet.
 * Indicate packet when last frame would be accepted.
 */

static int
append_frame_to_pkt( struct net_device  *dev,  unsigned  framelen,  u32  crc )
{
	struct net_local  *nl = (struct net_local *) dev->priv;

	u8  *p;

	if( nl->inppos + framelen  >  ETHER_MAX_LEN )
		return  0;

	if( !nl->rx_buf_p  &&  !(nl->rx_buf_p = get_rx_buf( dev )) )
		return  0;

	p = nl->rx_buf_p->data + nl->inppos;
	insb( dev->base_addr + DAT, p, framelen );
	if( calc_crc32( crc, p, framelen ) != CRC32_REMAINDER )
		return  0;

	nl->inppos += framelen - 4;
	if( --nl->wait_frameno == 0 )		/* last frame received */
		indicate_pkt( dev );

	return  1;
}


/*
 * Prepare to start output on adapter.
 * Transmitter will be actually activated when marker is accepted.
 */

static void
prepare_to_send( struct sk_buff  *skb,  struct net_device  *dev )
{
	struct net_local  *nl = (struct net_local *) dev->priv;

	unsigned int  len;

	/* nl->tx_buf_p == NULL here! */
	if( nl->tx_buf_p )
		printk( KERN_ERR "%s: memory leak!\n", dev->name );

	nl->outpos = 0;
	nl->state &= ~(FL_WAIT_ACK | FL_NEED_RESEND);

	len = skb->len;
	if( len < SBNI_MIN_LEN )
		len = SBNI_MIN_LEN;

	nl->tx_buf_p	= skb;
	nl->tx_frameno	= (len + nl->maxframe - 1) / nl->maxframe;
	nl->framelen	= len < nl->maxframe  ?  len  :  nl->maxframe;

	outb( inb( dev->base_addr + CSR0 ) | TR_REQ,  dev->base_addr + CSR0 );
#ifdef CONFIG_SBNI_MULTILINE
	nl->master->trans_start = jiffies;
#else
	dev->trans_start = jiffies;
#endif
}


static void
drop_xmit_queue( struct net_device  *dev )
{
	struct net_local  *nl = (struct net_local *) dev->priv;

	if( nl->tx_buf_p )
		dev_kfree_skb_any( nl->tx_buf_p ),
		nl->tx_buf_p = NULL,
#ifdef CONFIG_SBNI_MULTILINE
		((struct net_local *) nl->master->priv)
			->stats.tx_errors++,
		((struct net_local *) nl->master->priv)
			->stats.tx_carrier_errors++;
#else
		nl->stats.tx_errors++,
		nl->stats.tx_carrier_errors++;
#endif

	nl->tx_frameno	= 0;
	nl->framelen	= 0;
	nl->outpos	= 0;
	nl->state &= ~(FL_WAIT_ACK | FL_NEED_RESEND);
#ifdef CONFIG_SBNI_MULTILINE
	netif_start_queue( nl->master );
	nl->master->trans_start = jiffies;
#else
	netif_start_queue( dev );
	dev->trans_start = jiffies;
#endif
}


static void
send_frame_header( struct net_device  *dev,  u32  *crc_p )
{
	struct net_local  *nl  = (struct net_local *) dev->priv;

	u32  crc = *crc_p;
	u32  len_field = nl->framelen + 6;	/* CRC + frameno + reserved */
	u8   value;

	if( nl->state & FL_NEED_RESEND )
		len_field |= FRAME_RETRY;	/* non-first attempt... */

	if( nl->outpos == 0 )
		len_field |= FRAME_FIRST;

	len_field |= (nl->state & FL_PREV_OK) ? FRAME_SENT_OK : FRAME_SENT_BAD;
	outb( SBNI_SIG, dev->base_addr + DAT );

	value = (u8) len_field;
	outb( value, dev->base_addr + DAT );
	crc = CRC32( value, crc );
	value = (u8) (len_field >> 8);
	outb( value, dev->base_addr + DAT );
	crc = CRC32( value, crc );

	outb( nl->tx_frameno, dev->base_addr + DAT );
	crc = CRC32( nl->tx_frameno, crc );
	outb( 0, dev->base_addr + DAT );
	crc = CRC32( 0, crc );
	*crc_p = crc;
}


/*
 * if frame tail not needed (incorrect number or received twice),
 * it won't store, but CRC will be calculated
 */

static int
skip_tail( unsigned int  ioaddr,  unsigned int  tail_len,  u32 crc )
{
	while( tail_len-- )
		crc = CRC32( inb( ioaddr + DAT ), crc );

	return  crc == CRC32_REMAINDER;
}


/*
 * Preliminary checks if frame header is correct, calculates its CRC
 * and split it to simple fields
 */

static int
check_fhdr( u32  ioaddr,  u32  *framelen,  u32  *frameno,  u32  *ack,
	    u32  *is_first,  u32  *crc_p )
{
	u32  crc = *crc_p;
	u8   value;

	if( inb( ioaddr + DAT ) != SBNI_SIG )
		return  0;

	value = inb( ioaddr + DAT );
	*framelen = (u32)value;
	crc = CRC32( value, crc );
	value = inb( ioaddr + DAT );
	*framelen |= ((u32)value) << 8;
	crc = CRC32( value, crc );

	*ack = *framelen & FRAME_ACK_MASK;
	*is_first = (*framelen & FRAME_FIRST) != 0;

	if( (*framelen &= FRAME_LEN_MASK) < 6
	    ||  *framelen > SBNI_MAX_FRAME - 3 )
		return  0;

	value = inb( ioaddr + DAT );
	*frameno = (u32)value;
	crc = CRC32( value, crc );

	crc = CRC32( inb( ioaddr + DAT ), crc );	/* reserved byte */
	*framelen -= 2;

	*crc_p = crc;
	return  1;
}


static struct sk_buff *
get_rx_buf( struct net_device  *dev )
{
	/* +2 is to compensate for the alignment fixup below */
	struct sk_buff  *skb = dev_alloc_skb( ETHER_MAX_LEN + 2 );
	if( !skb )
		return  NULL;

	skb_reserve( skb, 2 );		/* Align IP on longword boundaries */
	return  skb;
}


static void
indicate_pkt( struct net_device  *dev )
{
	struct net_local  *nl  = (struct net_local *) dev->priv;
	struct sk_buff    *skb = nl->rx_buf_p;

	skb_put( skb, nl->inppos );

#ifdef CONFIG_SBNI_MULTILINE
	skb->protocol = eth_type_trans( skb, nl->master );
	netif_rx( skb );
	dev->last_rx = jiffies;
	++((struct net_local *) nl->master->priv)->stats.rx_packets;
	((struct net_local *) nl->master->priv)->stats.rx_bytes += nl->inppos;
#else
	skb->protocol = eth_type_trans( skb, dev );
	netif_rx( skb );
	dev->last_rx = jiffies;
	++nl->stats.rx_packets;
	nl->stats.rx_bytes += nl->inppos;
#endif
	nl->rx_buf_p = NULL;	/* protocol driver will clear this sk_buff */
}


/* -------------------------------------------------------------------------- */

/*
 * Routine checks periodically wire activity and regenerates marker if
 * connect was inactive for a long time.
 */

static void
sbni_watchdog( unsigned long  arg )
{
	struct net_device  *dev = (struct net_device *) arg;
	struct net_local   *nl  = (struct net_local *) dev->priv;
	struct timer_list  *w   = &nl->watchdog; 
	unsigned long	   flags;
	unsigned char	   csr0;

	spin_lock_irqsave( &nl->lock, flags );

	csr0 = inb( dev->base_addr + CSR0 );
	if( csr0 & RC_CHK ) {

		if( nl->timer_ticks ) {
			if( csr0 & (RC_RDY | BU_EMP) )
				/* receiving not active */
				nl->timer_ticks--;
		} else {
			nl->in_stats.timeout_number++;
			if( nl->delta_rxl )
				timeout_change_level( dev );

			outb( *(u_char *)&nl->csr1 | PR_RES,
			      dev->base_addr + CSR1 );
			csr0 = inb( dev->base_addr + CSR0 );
		}
	} else
		nl->state &= ~FL_LINE_DOWN;

	outb( csr0 | RC_CHK, dev->base_addr + CSR0 ); 

	init_timer( w );
	w->expires	= jiffies + SBNI_TIMEOUT;
	w->data		= arg;
	w->function	= sbni_watchdog;
	add_timer( w );

	spin_unlock_irqrestore( &nl->lock, flags );
}


static unsigned char  rxl_tab[] = {
	0x00, 0x01, 0x02, 0x03, 0x04, 0x05, 0x06, 0x08,
	0x0a, 0x0c, 0x0f, 0x16, 0x18, 0x1a, 0x1c, 0x1f
};

#define SIZE_OF_TIMEOUT_RXL_TAB 4
static unsigned char  timeout_rxl_tab[] = {
	0x03, 0x05, 0x08, 0x0b
};

/* -------------------------------------------------------------------------- */

static void
card_start( struct net_device  *dev )
{
	struct net_local  *nl = (struct net_local *) dev->priv;

	nl->timer_ticks = CHANGE_LEVEL_START_TICKS;
	nl->state &= ~(FL_WAIT_ACK | FL_NEED_RESEND);
	nl->state |= FL_PREV_OK;

	nl->inppos = nl->outpos = 0;
	nl->wait_frameno = 0;
	nl->tx_frameno	 = 0;
	nl->framelen	 = 0;

	outb( *(u_char *)&nl->csr1 | PR_RES, dev->base_addr + CSR1 );
	outb( EN_INT, dev->base_addr + CSR0 );
}

/* -------------------------------------------------------------------------- */

/* Receive level auto-selection */

static void
change_level( struct net_device  *dev )
{
	struct net_local  *nl = (struct net_local *) dev->priv;

	if( nl->delta_rxl == 0 )	/* do not auto-negotiate RxL */
		return;

	if( nl->cur_rxl_index == 0 )
		nl->delta_rxl = 1;
	else if( nl->cur_rxl_index == 15 )
		nl->delta_rxl = -1;
	else if( nl->cur_rxl_rcvd < nl->prev_rxl_rcvd )
		nl->delta_rxl = -nl->delta_rxl;

	nl->csr1.rxl = rxl_tab[ nl->cur_rxl_index += nl->delta_rxl ];
	inb( dev->base_addr + CSR0 );	/* needs for PCI cards */
	outb( *(u8 *)&nl->csr1, dev->base_addr + CSR1 );

	nl->prev_rxl_rcvd = nl->cur_rxl_rcvd;
	nl->cur_rxl_rcvd  = 0;
}


static void
timeout_change_level( struct net_device  *dev )
{
	struct net_local  *nl = (struct net_local *) dev->priv;

	nl->cur_rxl_index = timeout_rxl_tab[ nl->timeout_rxl ];
	if( ++nl->timeout_rxl >= 4 )
		nl->timeout_rxl = 0;

	nl->csr1.rxl = rxl_tab[ nl->cur_rxl_index ];
	inb( dev->base_addr + CSR0 );
	outb( *(unsigned char *)&nl->csr1, dev->base_addr + CSR1 );

	nl->prev_rxl_rcvd = nl->cur_rxl_rcvd;
	nl->cur_rxl_rcvd  = 0;
}

/* -------------------------------------------------------------------------- */

/*
 *	Open/initialize the board. 
 */

static int
sbni_open( struct net_device  *dev )
{
	struct net_local	*nl = (struct net_local *) dev->priv;
	struct timer_list	*w  = &nl->watchdog;

	/*
	 * For double ISA adapters within "common irq" mode, we have to
	 * determine whether primary or secondary channel is initialized,
	 * and set the irq handler only in first case.
	 */
	if( dev->base_addr < 0x400 ) {		/* ISA only */
		struct net_device  **p = sbni_cards;
		for( ;  *p  &&  p < sbni_cards + SBNI_MAX_NUM_CARDS;  ++p )
			if( (*p)->irq == dev->irq
			    &&  ((*p)->base_addr == dev->base_addr + 4
				 ||  (*p)->base_addr == dev->base_addr - 4)
			    &&  (*p)->flags & IFF_UP ) {

				((struct net_local *) ((*p)->priv))
					->second = dev;
				printk( KERN_NOTICE "%s: using shared irq "
					"with %s\n", dev->name, (*p)->name );
				nl->state |= FL_SECONDARY;
				goto  handler_attached;
			}
	}

	if( request_irq(dev->irq, sbni_interrupt, IRQF_SHARED, dev->name, dev) ) {
		printk( KERN_ERR "%s: unable to get IRQ %d.\n",
			dev->name, dev->irq );
		return  -EAGAIN;
	}

handler_attached:

	spin_lock( &nl->lock );
	memset( &nl->stats, 0, sizeof(struct net_device_stats) );
	memset( &nl->in_stats, 0, sizeof(struct sbni_in_stats) );

	card_start( dev );

	netif_start_queue( dev );

	/* set timer watchdog */
	init_timer( w );
	w->expires	= jiffies + SBNI_TIMEOUT;
	w->data		= (unsigned long) dev;
	w->function	= sbni_watchdog;
	add_timer( w );
   
	spin_unlock( &nl->lock );
	return 0;
}


static int
sbni_close( struct net_device  *dev )
{
	struct net_local  *nl = (struct net_local *) dev->priv;

	if( nl->second  &&  nl->second->flags & IFF_UP ) {
		printk( KERN_NOTICE "Secondary channel (%s) is active!\n",
			nl->second->name );
		return  -EBUSY;
	}

#ifdef CONFIG_SBNI_MULTILINE
	if( nl->state & FL_SLAVE )
		emancipate( dev );
	else
		while( nl->link )	/* it's master device! */
			emancipate( nl->link );
#endif

	spin_lock( &nl->lock );

	nl->second = NULL;
	drop_xmit_queue( dev );	
	netif_stop_queue( dev );
   
	del_timer( &nl->watchdog );

	outb( 0, dev->base_addr + CSR0 );

	if( !(nl->state & FL_SECONDARY) )
		free_irq( dev->irq, dev );
	nl->state &= FL_SECONDARY;

	spin_unlock( &nl->lock );
	return 0;
}


/*
	Valid combinations in CSR0 (for probing):

	VALID_DECODER	0000,0011,1011,1010

				    	; 0   ; -
				TR_REQ	; 1   ; +
			TR_RDY	    	; 2   ; -
			TR_RDY	TR_REQ	; 3   ; +
		BU_EMP		    	; 4   ; +
		BU_EMP	     	TR_REQ	; 5   ; +
		BU_EMP	TR_RDY	    	; 6   ; -
		BU_EMP	TR_RDY	TR_REQ	; 7   ; +
	RC_RDY 		     		; 8   ; +
	RC_RDY			TR_REQ	; 9   ; +
	RC_RDY		TR_RDY		; 10  ; -
	RC_RDY		TR_RDY	TR_REQ	; 11  ; -
	RC_RDY	BU_EMP			; 12  ; -
	RC_RDY	BU_EMP		TR_REQ	; 13  ; -
	RC_RDY	BU_EMP	TR_RDY		; 14  ; -
	RC_RDY	BU_EMP	TR_RDY	TR_REQ	; 15  ; -
*/

#define VALID_DECODER (2 + 8 + 0x10 + 0x20 + 0x80 + 0x100 + 0x200)


static int
sbni_card_probe( unsigned long  ioaddr )
{
	unsigned char  csr0;

	csr0 = inb( ioaddr + CSR0 );
	if( csr0 != 0xff  &&  csr0 != 0x00 ) {
		csr0 &= ~EN_INT;
		if( csr0 & BU_EMP )
			csr0 |= EN_INT;
      
		if( VALID_DECODER & (1 << (csr0 >> 4)) )
			return  0;
	}
   
	return  -ENODEV;
}

/* -------------------------------------------------------------------------- */

static int
sbni_ioctl( struct net_device  *dev,  struct ifreq  *ifr,  int  cmd )
{
	struct net_local  *nl = (struct net_local *) dev->priv; 
	struct sbni_flags  flags;
	uid_t euid = current_euid();
	int  error = 0;

#ifdef CONFIG_SBNI_MULTILINE
	struct net_device  *slave_dev;
	char  slave_name[ 8 ];
#endif
  
	switch( cmd ) {
	case  SIOCDEVGETINSTATS :
		if (copy_to_user( ifr->ifr_data, &nl->in_stats,
					sizeof(struct sbni_in_stats) ))
			error = -EFAULT;
		break;

	case  SIOCDEVRESINSTATS :
<<<<<<< HEAD
		if (euid != 0)	/* root only */
=======
		if (!capable(CAP_NET_ADMIN))
>>>>>>> b380b0d4
			return  -EPERM;
		memset( &nl->in_stats, 0, sizeof(struct sbni_in_stats) );
		break;

	case  SIOCDEVGHWSTATE :
		flags.mac_addr	= *(u32 *)(dev->dev_addr + 3);
		flags.rate	= nl->csr1.rate;
		flags.slow_mode	= (nl->state & FL_SLOW_MODE) != 0;
		flags.rxl	= nl->cur_rxl_index;
		flags.fixed_rxl	= nl->delta_rxl == 0;

		if (copy_to_user( ifr->ifr_data, &flags, sizeof flags ))
			error = -EFAULT;
		break;

	case  SIOCDEVSHWSTATE :
<<<<<<< HEAD
		if (euid != 0)	/* root only */
=======
		if (!capable(CAP_NET_ADMIN))
>>>>>>> b380b0d4
			return  -EPERM;

		spin_lock( &nl->lock );
		flags = *(struct sbni_flags*) &ifr->ifr_ifru;
		if( flags.fixed_rxl )
			nl->delta_rxl = 0,
			nl->cur_rxl_index = flags.rxl;
		else
			nl->delta_rxl = DEF_RXL_DELTA,
			nl->cur_rxl_index = DEF_RXL;

		nl->csr1.rxl = rxl_tab[ nl->cur_rxl_index ];
		nl->csr1.rate = flags.rate;
		outb( *(u8 *)&nl->csr1 | PR_RES, dev->base_addr + CSR1 );
		spin_unlock( &nl->lock );
		break;

#ifdef CONFIG_SBNI_MULTILINE

	case  SIOCDEVENSLAVE :
<<<<<<< HEAD
		if (euid != 0)	/* root only */
=======
		if (!capable(CAP_NET_ADMIN))
>>>>>>> b380b0d4
			return  -EPERM;

		if (copy_from_user( slave_name, ifr->ifr_data, sizeof slave_name ))
			return -EFAULT;
		slave_dev = dev_get_by_name(&init_net, slave_name );
		if( !slave_dev  ||  !(slave_dev->flags & IFF_UP) ) {
			printk( KERN_ERR "%s: trying to enslave non-active "
				"device %s\n", dev->name, slave_name );
			return  -EPERM;
		}

		return  enslave( dev, slave_dev );

	case  SIOCDEVEMANSIPATE :
<<<<<<< HEAD
		if (euid != 0)	/* root only */
=======
		if (!capable(CAP_NET_ADMIN))
>>>>>>> b380b0d4
			return  -EPERM;

		return  emancipate( dev );

#endif	/* CONFIG_SBNI_MULTILINE */

	default :
		return  -EOPNOTSUPP;
	}

	return  error;
}


#ifdef CONFIG_SBNI_MULTILINE

static int
enslave( struct net_device  *dev,  struct net_device  *slave_dev )
{
	struct net_local  *nl  = (struct net_local *) dev->priv;
	struct net_local  *snl = (struct net_local *) slave_dev->priv;

	if( nl->state & FL_SLAVE )	/* This isn't master or free device */
		return  -EBUSY;

	if( snl->state & FL_SLAVE )	/* That was already enslaved */
		return  -EBUSY;

	spin_lock( &nl->lock );
	spin_lock( &snl->lock );

	/* append to list */
	snl->link = nl->link;
	nl->link  = slave_dev;
	snl->master = dev;
	snl->state |= FL_SLAVE;

	/* Summary statistics of MultiLine operation will be stored
	   in master's counters */
	memset( &snl->stats, 0, sizeof(struct net_device_stats) );
	netif_stop_queue( slave_dev );
	netif_wake_queue( dev );	/* Now we are able to transmit */

	spin_unlock( &snl->lock );
	spin_unlock( &nl->lock );
	printk( KERN_NOTICE "%s: slave device (%s) attached.\n",
		dev->name, slave_dev->name );
	return  0;
}


static int
emancipate( struct net_device  *dev )
{
	struct net_local   *snl = (struct net_local *) dev->priv;
	struct net_device  *p   = snl->master;
	struct net_local   *nl  = (struct net_local *) p->priv;

	if( !(snl->state & FL_SLAVE) )
		return  -EINVAL;

	spin_lock( &nl->lock );
	spin_lock( &snl->lock );
	drop_xmit_queue( dev );

	/* exclude from list */
	for(;;) {	/* must be in list */
		struct net_local  *t = (struct net_local *) p->priv;
		if( t->link == dev ) {
			t->link = snl->link;
			break;
		}
		p = t->link;
	}

	snl->link = NULL;
	snl->master = dev;
	snl->state &= ~FL_SLAVE;

	netif_start_queue( dev );

	spin_unlock( &snl->lock );
	spin_unlock( &nl->lock );

	dev_put( dev );
	return  0;
}

#endif


static struct net_device_stats *
sbni_get_stats( struct net_device  *dev )
{
	return  &((struct net_local *) dev->priv)->stats;
}


static void
set_multicast_list( struct net_device  *dev )
{
	return;		/* sbni always operate in promiscuos mode */
}


#ifdef MODULE
module_param_array(io, int, NULL, 0);
module_param_array(irq, int, NULL, 0);
module_param_array(baud, int, NULL, 0);
module_param_array(rxl, int, NULL, 0);
module_param_array(mac, int, NULL, 0);
module_param(skip_pci_probe, bool, 0);

MODULE_LICENSE("GPL");


int __init init_module( void )
{
	struct net_device  *dev;
	int err;

	while( num < SBNI_MAX_NUM_CARDS ) {
		dev = alloc_netdev(sizeof(struct net_local), 
				   "sbni%d", sbni_devsetup);
		if( !dev)
			break;

		sprintf( dev->name, "sbni%d", num );

		err = sbni_init(dev);
		if (err) {
			free_netdev(dev);
			break;
		}

		if( register_netdev( dev ) ) {
			release_region( dev->base_addr, SBNI_IO_EXTENT );
			free_netdev( dev );
			break;
		}
	}

	return  *sbni_cards  ?  0  :  -ENODEV;
}

void
cleanup_module( void )
{
	struct net_device  *dev;
	int  num;

	for( num = 0;  num < SBNI_MAX_NUM_CARDS;  ++num )
		if( (dev = sbni_cards[ num ]) != NULL ) {
			unregister_netdev( dev );
			release_region( dev->base_addr, SBNI_IO_EXTENT );
			free_netdev( dev );
		}
}

#else	/* MODULE */

static int __init
sbni_setup( char  *p )
{
	int  n, parm;

	if( *p++ != '(' )
		goto  bad_param;

	for( n = 0, parm = 0;  *p  &&  n < 8; ) {
		(*dest[ parm ])[ n ] = simple_strtol( p, &p, 0 );
		if( !*p  ||  *p == ')' )
			return 1;
		if( *p == ';' )
			++p, ++n, parm = 0;
		else if( *p++ != ',' )
			break;
		else
			if( ++parm >= 5 )
				break;
	}
bad_param:
	printk( KERN_ERR "Error in sbni kernel parameter!\n" );
	return 0;
}

__setup( "sbni=", sbni_setup );

#endif	/* MODULE */

/* -------------------------------------------------------------------------- */

#ifdef ASM_CRC

static u32
calc_crc32( u32  crc,  u8  *p,  u32  len )
{
	register u32  _crc;
	_crc = crc;
	
	__asm__ __volatile__ (
		"xorl	%%ebx, %%ebx\n"
		"movl	%2, %%esi\n" 
		"movl	%3, %%ecx\n" 
		"movl	$crc32tab, %%edi\n"
		"shrl	$2, %%ecx\n"
		"jz	1f\n"

		".align 4\n"
	"0:\n"
		"movb	%%al, %%bl\n"
		"movl	(%%esi), %%edx\n"
		"shrl	$8, %%eax\n"
		"xorb	%%dl, %%bl\n"
		"shrl	$8, %%edx\n"
		"xorl	(%%edi,%%ebx,4), %%eax\n"

		"movb	%%al, %%bl\n"
		"shrl	$8, %%eax\n"
		"xorb	%%dl, %%bl\n"
		"shrl	$8, %%edx\n"
		"xorl	(%%edi,%%ebx,4), %%eax\n"

		"movb	%%al, %%bl\n"
		"shrl	$8, %%eax\n"
		"xorb	%%dl, %%bl\n"
		"movb	%%dh, %%dl\n" 
		"xorl	(%%edi,%%ebx,4), %%eax\n"

		"movb	%%al, %%bl\n"
		"shrl	$8, %%eax\n"
		"xorb	%%dl, %%bl\n"
		"addl	$4, %%esi\n"
		"xorl	(%%edi,%%ebx,4), %%eax\n"

		"decl	%%ecx\n"
		"jnz	0b\n"

	"1:\n"
		"movl	%3, %%ecx\n"
		"andl	$3, %%ecx\n"
		"jz	2f\n"

		"movb	%%al, %%bl\n"
		"shrl	$8, %%eax\n"
		"xorb	(%%esi), %%bl\n"
		"xorl	(%%edi,%%ebx,4), %%eax\n"

		"decl	%%ecx\n"
		"jz	2f\n"

		"movb	%%al, %%bl\n"
		"shrl	$8, %%eax\n"
		"xorb	1(%%esi), %%bl\n"
		"xorl	(%%edi,%%ebx,4), %%eax\n"

		"decl	%%ecx\n"
		"jz	2f\n"

		"movb	%%al, %%bl\n"
		"shrl	$8, %%eax\n"
		"xorb	2(%%esi), %%bl\n"
		"xorl	(%%edi,%%ebx,4), %%eax\n"
	"2:\n"
		: "=a" (_crc)
		: "0" (_crc), "g" (p), "g" (len)
		: "bx", "cx", "dx", "si", "di"
	);

	return  _crc;
}

#else	/* ASM_CRC */

static u32
calc_crc32( u32  crc,  u8  *p,  u32  len )
{
	while( len-- )
		crc = CRC32( *p++, crc );

	return  crc;
}

#endif	/* ASM_CRC */


static u32  crc32tab[] __attribute__ ((aligned(8))) = {
	0xD202EF8D,  0xA505DF1B,  0x3C0C8EA1,  0x4B0BBE37,
	0xD56F2B94,  0xA2681B02,  0x3B614AB8,  0x4C667A2E,
	0xDCD967BF,  0xABDE5729,  0x32D70693,  0x45D03605,
	0xDBB4A3A6,  0xACB39330,  0x35BAC28A,  0x42BDF21C,
	0xCFB5FFE9,  0xB8B2CF7F,  0x21BB9EC5,  0x56BCAE53,
	0xC8D83BF0,  0xBFDF0B66,  0x26D65ADC,  0x51D16A4A,
	0xC16E77DB,  0xB669474D,  0x2F6016F7,  0x58672661,
	0xC603B3C2,  0xB1048354,  0x280DD2EE,  0x5F0AE278,
	0xE96CCF45,  0x9E6BFFD3,  0x0762AE69,  0x70659EFF,
	0xEE010B5C,  0x99063BCA,  0x000F6A70,  0x77085AE6,
	0xE7B74777,  0x90B077E1,  0x09B9265B,  0x7EBE16CD,
	0xE0DA836E,  0x97DDB3F8,  0x0ED4E242,  0x79D3D2D4,
	0xF4DBDF21,  0x83DCEFB7,  0x1AD5BE0D,  0x6DD28E9B,
	0xF3B61B38,  0x84B12BAE,  0x1DB87A14,  0x6ABF4A82,
	0xFA005713,  0x8D076785,  0x140E363F,  0x630906A9,
	0xFD6D930A,  0x8A6AA39C,  0x1363F226,  0x6464C2B0,
	0xA4DEAE1D,  0xD3D99E8B,  0x4AD0CF31,  0x3DD7FFA7,
	0xA3B36A04,  0xD4B45A92,  0x4DBD0B28,  0x3ABA3BBE,
	0xAA05262F,  0xDD0216B9,  0x440B4703,  0x330C7795,
	0xAD68E236,  0xDA6FD2A0,  0x4366831A,  0x3461B38C,
	0xB969BE79,  0xCE6E8EEF,  0x5767DF55,  0x2060EFC3,
	0xBE047A60,  0xC9034AF6,  0x500A1B4C,  0x270D2BDA,
	0xB7B2364B,  0xC0B506DD,  0x59BC5767,  0x2EBB67F1,
	0xB0DFF252,  0xC7D8C2C4,  0x5ED1937E,  0x29D6A3E8,
	0x9FB08ED5,  0xE8B7BE43,  0x71BEEFF9,  0x06B9DF6F,
	0x98DD4ACC,  0xEFDA7A5A,  0x76D32BE0,  0x01D41B76,
	0x916B06E7,  0xE66C3671,  0x7F6567CB,  0x0862575D,
	0x9606C2FE,  0xE101F268,  0x7808A3D2,  0x0F0F9344,
	0x82079EB1,  0xF500AE27,  0x6C09FF9D,  0x1B0ECF0B,
	0x856A5AA8,  0xF26D6A3E,  0x6B643B84,  0x1C630B12,
	0x8CDC1683,  0xFBDB2615,  0x62D277AF,  0x15D54739,
	0x8BB1D29A,  0xFCB6E20C,  0x65BFB3B6,  0x12B88320,
	0x3FBA6CAD,  0x48BD5C3B,  0xD1B40D81,  0xA6B33D17,
	0x38D7A8B4,  0x4FD09822,  0xD6D9C998,  0xA1DEF90E,
	0x3161E49F,  0x4666D409,  0xDF6F85B3,  0xA868B525,
	0x360C2086,  0x410B1010,  0xD80241AA,  0xAF05713C,
	0x220D7CC9,  0x550A4C5F,  0xCC031DE5,  0xBB042D73,
	0x2560B8D0,  0x52678846,  0xCB6ED9FC,  0xBC69E96A,
	0x2CD6F4FB,  0x5BD1C46D,  0xC2D895D7,  0xB5DFA541,
	0x2BBB30E2,  0x5CBC0074,  0xC5B551CE,  0xB2B26158,
	0x04D44C65,  0x73D37CF3,  0xEADA2D49,  0x9DDD1DDF,
	0x03B9887C,  0x74BEB8EA,  0xEDB7E950,  0x9AB0D9C6,
	0x0A0FC457,  0x7D08F4C1,  0xE401A57B,  0x930695ED,
	0x0D62004E,  0x7A6530D8,  0xE36C6162,  0x946B51F4,
	0x19635C01,  0x6E646C97,  0xF76D3D2D,  0x806A0DBB,
	0x1E0E9818,  0x6909A88E,  0xF000F934,  0x8707C9A2,
	0x17B8D433,  0x60BFE4A5,  0xF9B6B51F,  0x8EB18589,
	0x10D5102A,  0x67D220BC,  0xFEDB7106,  0x89DC4190,
	0x49662D3D,  0x3E611DAB,  0xA7684C11,  0xD06F7C87,
	0x4E0BE924,  0x390CD9B2,  0xA0058808,  0xD702B89E,
	0x47BDA50F,  0x30BA9599,  0xA9B3C423,  0xDEB4F4B5,
	0x40D06116,  0x37D75180,  0xAEDE003A,  0xD9D930AC,
	0x54D13D59,  0x23D60DCF,  0xBADF5C75,  0xCDD86CE3,
	0x53BCF940,  0x24BBC9D6,  0xBDB2986C,  0xCAB5A8FA,
	0x5A0AB56B,  0x2D0D85FD,  0xB404D447,  0xC303E4D1,
	0x5D677172,  0x2A6041E4,  0xB369105E,  0xC46E20C8,
	0x72080DF5,  0x050F3D63,  0x9C066CD9,  0xEB015C4F,
	0x7565C9EC,  0x0262F97A,  0x9B6BA8C0,  0xEC6C9856,
	0x7CD385C7,  0x0BD4B551,  0x92DDE4EB,  0xE5DAD47D,
	0x7BBE41DE,  0x0CB97148,  0x95B020F2,  0xE2B71064,
	0x6FBF1D91,  0x18B82D07,  0x81B17CBD,  0xF6B64C2B,
	0x68D2D988,  0x1FD5E91E,  0x86DCB8A4,  0xF1DB8832,
	0x616495A3,  0x1663A535,  0x8F6AF48F,  0xF86DC419,
	0x660951BA,  0x110E612C,  0x88073096,  0xFF000000
};
<|MERGE_RESOLUTION|>--- conflicted
+++ resolved
@@ -1302,7 +1302,6 @@
 {
 	struct net_local  *nl = (struct net_local *) dev->priv; 
 	struct sbni_flags  flags;
-	uid_t euid = current_euid();
 	int  error = 0;
 
 #ifdef CONFIG_SBNI_MULTILINE
@@ -1318,11 +1317,7 @@
 		break;
 
 	case  SIOCDEVRESINSTATS :
-<<<<<<< HEAD
-		if (euid != 0)	/* root only */
-=======
 		if (!capable(CAP_NET_ADMIN))
->>>>>>> b380b0d4
 			return  -EPERM;
 		memset( &nl->in_stats, 0, sizeof(struct sbni_in_stats) );
 		break;
@@ -1339,11 +1334,7 @@
 		break;
 
 	case  SIOCDEVSHWSTATE :
-<<<<<<< HEAD
-		if (euid != 0)	/* root only */
-=======
 		if (!capable(CAP_NET_ADMIN))
->>>>>>> b380b0d4
 			return  -EPERM;
 
 		spin_lock( &nl->lock );
@@ -1364,11 +1355,7 @@
 #ifdef CONFIG_SBNI_MULTILINE
 
 	case  SIOCDEVENSLAVE :
-<<<<<<< HEAD
-		if (euid != 0)	/* root only */
-=======
 		if (!capable(CAP_NET_ADMIN))
->>>>>>> b380b0d4
 			return  -EPERM;
 
 		if (copy_from_user( slave_name, ifr->ifr_data, sizeof slave_name ))
@@ -1383,11 +1370,7 @@
 		return  enslave( dev, slave_dev );
 
 	case  SIOCDEVEMANSIPATE :
-<<<<<<< HEAD
-		if (euid != 0)	/* root only */
-=======
 		if (!capable(CAP_NET_ADMIN))
->>>>>>> b380b0d4
 			return  -EPERM;
 
 		return  emancipate( dev );
