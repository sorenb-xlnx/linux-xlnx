--- conflicted
+++ resolved
@@ -92,10 +92,6 @@
 static int vxge_mac_list_del(struct vxge_vpath *vpath, struct macInfo *mac);
 static enum vxge_hw_status vxge_restore_vpath_vid_table(struct vxge_vpath *vpath);
 static enum vxge_hw_status vxge_restore_vpath_mac_addr(struct vxge_vpath *vpath);
-<<<<<<< HEAD
-static enum vxge_hw_status vxge_reset_all_vpaths(struct vxgedev *vdev);
-=======
->>>>>>> ca44ac38
 
 static inline int is_vxge_card_up(struct vxgedev *vdev)
 {
@@ -1955,7 +1951,7 @@
 }
 
 /* reset vpaths */
-static enum vxge_hw_status vxge_reset_all_vpaths(struct vxgedev *vdev)
+enum vxge_hw_status vxge_reset_all_vpaths(struct vxgedev *vdev)
 {
 	enum vxge_hw_status status = VXGE_HW_OK;
 	struct vxge_vpath *vpath;
@@ -3283,8 +3279,6 @@
 #endif
 };
 
-<<<<<<< HEAD
-=======
 static int __devinit vxge_device_revision(struct vxgedev *vdev)
 {
 	int ret;
@@ -3298,7 +3292,6 @@
 	return 0;
 }
 
->>>>>>> ca44ac38
 static int __devinit vxge_device_register(struct __vxge_hw_device *hldev,
 					  struct vxge_config *config,
 					  int high_dma, int no_of_vpath,
@@ -3356,14 +3349,11 @@
 	ndev->watchdog_timeo = VXGE_LL_WATCH_DOG_TIMEOUT;
 
 	vxge_initialize_ethtool_ops(ndev);
-<<<<<<< HEAD
-=======
 
 	if (vdev->config.rth_steering != NO_STEERING) {
 		ndev->features |= NETIF_F_RXHASH;
 		hldev->config.rth_en = VXGE_HW_RTH_ENABLE;
 	}
->>>>>>> ca44ac38
 
 	/* Allocate memory for vpath */
 	vdev->vpaths = kzalloc((sizeof(struct vxge_vpath)) *
@@ -3449,12 +3439,7 @@
  *
  * This function will unregister and free network device
  */
-<<<<<<< HEAD
-static void
-vxge_device_unregister(struct __vxge_hw_device *hldev)
-=======
 static void vxge_device_unregister(struct __vxge_hw_device *hldev)
->>>>>>> ca44ac38
 {
 	struct vxgedev *vdev;
 	struct net_device *dev;
