/******************************************************************************
 * This software may be used and distributed according to the terms of
 * the GNU General Public License (GPL), incorporated herein by reference.
 * Drivers based on or derived from this code fall under the GPL and must
 * retain the authorship, copyright and license notice.  This file is not
 * a complete program and may only be used when the entire operating
 * system is licensed under the GPL.
 * See the file COPYING in this distribution for more information.
 *
 * vxge-main.h: Driver for Exar Corp's X3100 Series 10GbE PCIe I/O
 *              Virtualized Server Adapter.
 * Copyright(c) 2002-2010 Exar Corp.
 ******************************************************************************/
#ifndef VXGE_MAIN_H
#define VXGE_MAIN_H

#include "vxge-traffic.h"
#include "vxge-config.h"
#include "vxge-version.h"
#include <linux/list.h>

#define VXGE_DRIVER_NAME		"vxge"
#define VXGE_DRIVER_VENDOR		"Neterion, Inc"
#define VXGE_DRIVER_FW_VERSION_MAJOR	1

#define DRV_VERSION	VXGE_VERSION_MAJOR"."VXGE_VERSION_MINOR"."\
	VXGE_VERSION_FIX"."VXGE_VERSION_BUILD"-"\
	VXGE_VERSION_FOR

#define PCI_DEVICE_ID_TITAN_WIN		0x5733
#define PCI_DEVICE_ID_TITAN_UNI		0x5833
#define VXGE_HW_TITAN1_PCI_REVISION	1
#define VXGE_HW_TITAN1A_PCI_REVISION	2

#define	VXGE_USE_DEFAULT		0xffffffff
#define VXGE_HW_VPATH_MSIX_ACTIVE	4
#define VXGE_ALARM_MSIX_ID		2
#define VXGE_HW_RXSYNC_FREQ_CNT		4
#define VXGE_LL_WATCH_DOG_TIMEOUT	(15 * HZ)
#define VXGE_LL_RX_COPY_THRESHOLD	256
#define VXGE_DEF_FIFO_LENGTH		84

#define NO_STEERING		0
#define PORT_STEERING		0x1
#define RTH_STEERING		0x2
#define RX_TOS_STEERING		0x3
#define RX_VLAN_STEERING	0x4
#define RTH_BUCKET_SIZE		4

#define	TX_PRIORITY_STEERING	1
#define	TX_VLAN_STEERING	2
#define	TX_PORT_STEERING	3
#define	TX_MULTIQ_STEERING	4

#define VXGE_HW_MAC_ADDR_LEARN_DEFAULT VXGE_HW_RTS_MAC_DISABLE

#define VXGE_TTI_BTIMER_VAL 250000

#define VXGE_TTI_LTIMER_VAL	1000
#define VXGE_T1A_TTI_LTIMER_VAL	80
#define VXGE_TTI_RTIMER_VAL	0
#define VXGE_T1A_TTI_RTIMER_VAL	400
#define VXGE_RTI_BTIMER_VAL	250
#define VXGE_RTI_LTIMER_VAL	100
#define VXGE_RTI_RTIMER_VAL	0
#define VXGE_FIFO_INDICATE_MAX_PKTS VXGE_DEF_FIFO_LENGTH
#define VXGE_ISR_POLLING_CNT 	8
#define VXGE_MAX_CONFIG_DEV	0xFF
#define VXGE_EXEC_MODE_DISABLE	0
#define VXGE_EXEC_MODE_ENABLE	1
#define VXGE_MAX_CONFIG_PORT	1
#define VXGE_ALL_VID_DISABLE	0
#define VXGE_ALL_VID_ENABLE	1
#define VXGE_PAUSE_CTRL_DISABLE	0
#define VXGE_PAUSE_CTRL_ENABLE	1

#define TTI_TX_URANGE_A	5
#define TTI_TX_URANGE_B	15
#define TTI_TX_URANGE_C	40
#define TTI_TX_UFC_A	5
#define TTI_TX_UFC_B	40
#define TTI_TX_UFC_C	60
#define TTI_TX_UFC_D	100
#define TTI_T1A_TX_UFC_A	30
#define TTI_T1A_TX_UFC_B	80
/* Slope - (max_mtu - min_mtu)/(max_mtu_ufc - min_mtu_ufc) */
/* Slope - 93 */
/* 60 - 9k Mtu, 140 - 1.5k mtu */
#define TTI_T1A_TX_UFC_C(mtu)	(60 + ((VXGE_HW_MAX_MTU - mtu) / 93))

/* Slope - 37 */
/* 100 - 9k Mtu, 300 - 1.5k mtu */
#define TTI_T1A_TX_UFC_D(mtu)	(100 + ((VXGE_HW_MAX_MTU - mtu) / 37))


#define RTI_RX_URANGE_A		5
#define RTI_RX_URANGE_B		15
#define RTI_RX_URANGE_C		40
#define RTI_T1A_RX_URANGE_A	1
#define RTI_T1A_RX_URANGE_B	20
#define RTI_T1A_RX_URANGE_C	50
#define RTI_RX_UFC_A		1
#define RTI_RX_UFC_B		5
#define RTI_RX_UFC_C		10
#define RTI_RX_UFC_D		15
#define RTI_T1A_RX_UFC_B	20
#define RTI_T1A_RX_UFC_C	50
#define RTI_T1A_RX_UFC_D	60


/* Milli secs timer period */
#define VXGE_TIMER_DELAY		10000

#define VXGE_LL_MAX_FRAME_SIZE(dev) ((dev)->mtu + VXGE_HW_MAC_HEADER_MAX_SIZE)

#define is_sriov(function_mode) \
	((function_mode == VXGE_HW_FUNCTION_MODE_SRIOV) || \
	(function_mode == VXGE_HW_FUNCTION_MODE_SRIOV_8) || \
	(function_mode == VXGE_HW_FUNCTION_MODE_SRIOV_4))

enum vxge_reset_event {
	/* reset events */
	VXGE_LL_VPATH_RESET	= 0,
	VXGE_LL_DEVICE_RESET	= 1,
	VXGE_LL_FULL_RESET	= 2,
	VXGE_LL_START_RESET	= 3,
	VXGE_LL_COMPL_RESET	= 4
};
/* These flags represent the devices temporary state */
enum vxge_device_state_t {
__VXGE_STATE_RESET_CARD = 0,
__VXGE_STATE_CARD_UP
};

enum vxge_mac_addr_state {
	/* mac address states */
	VXGE_LL_MAC_ADDR_IN_LIST        = 0,
	VXGE_LL_MAC_ADDR_IN_DA_TABLE    = 1
};

struct vxge_drv_config {
	int config_dev_cnt;
	int total_dev_cnt;
	int g_no_cpus;
	unsigned int vpath_per_dev;
};

struct macInfo {
	unsigned char macaddr[ETH_ALEN];
	unsigned char macmask[ETH_ALEN];
	unsigned int vpath_no;
	enum vxge_mac_addr_state state;
};

struct vxge_config {
	int		tx_pause_enable;
	int		rx_pause_enable;

#define	NEW_NAPI_WEIGHT	64
	int		napi_weight;
#define VXGE_GRO_DONOT_AGGREGATE		0
#define VXGE_GRO_ALWAYS_AGGREGATE		1
	int		gro_enable;
	int		intr_type;
#define INTA	0
#define MSI	1
#define MSI_X	2

	int		addr_learn_en;

	u32		rth_steering:2,
			rth_algorithm:2,
			rth_hash_type_tcpipv4:1,
			rth_hash_type_ipv4:1,
			rth_hash_type_tcpipv6:1,
			rth_hash_type_ipv6:1,
			rth_hash_type_tcpipv6ex:1,
			rth_hash_type_ipv6ex:1,
			rth_bkt_sz:8;
	int		rth_jhash_golden_ratio;
	int		tx_steering_type;
	int 	fifo_indicate_max_pkts;
	struct vxge_hw_device_hw_info device_hw_info;
};

struct vxge_msix_entry {
	/* Mimicing the msix_entry struct of Kernel. */
	u16 vector;
	u16 entry;
	u16 in_use;
	void *arg;
};

/* Software Statistics */

struct vxge_sw_stats {
	/* Network Stats (interface stats) */

	/* Tx */
	u64 tx_frms;
	u64 tx_errors;
	u64 tx_bytes;
	u64 txd_not_free;
	u64 txd_out_of_desc;

	/* Virtual Path */
	u64 vpaths_open;
	u64 vpath_open_fail;

	/* Rx */
	u64 rx_frms;
	u64 rx_errors;
	u64 rx_bytes;
	u64 rx_mcast;

	/* Misc. */
	u64 link_up;
	u64 link_down;
	u64 pci_map_fail;
	u64 skb_alloc_fail;
};

struct vxge_mac_addrs {
	struct list_head item;
	u64 macaddr;
	u64 macmask;
	enum vxge_mac_addr_state state;
};

struct vxgedev;

struct vxge_fifo_stats {
	u64 tx_frms;
	u64 tx_errors;
	u64 tx_bytes;
	u64 txd_not_free;
	u64 txd_out_of_desc;
	u64 pci_map_fail;
};

struct vxge_fifo {
	struct net_device *ndev;
	struct pci_dev *pdev;
	struct __vxge_hw_fifo *handle;
	struct netdev_queue *txq;

	int tx_steering_type;
	int indicate_max_pkts;

	/* Tx stats */
	struct vxge_fifo_stats stats;
} ____cacheline_aligned;

struct vxge_ring_stats {
	u64 prev_rx_frms;
	u64 rx_frms;
	u64 rx_errors;
	u64 rx_dropped;
	u64 rx_bytes;
	u64 rx_mcast;
	u64 pci_map_fail;
	u64 skb_alloc_fail;
};

struct vxge_ring {
	struct net_device	*ndev;
	struct pci_dev		*pdev;
	struct __vxge_hw_ring	*handle;
	/* The vpath id maintained in the driver -
	 * 0 to 'maximum_vpaths_in_function - 1'
	 */
	int driver_id;

	/* copy of the flag indicating whether rx_csum is to be used */
	u32 rx_csum:1,
	    rx_hwts:1;

	int pkts_processed;
	int budget;
	int gro_enable;

	struct napi_struct napi;
	struct napi_struct *napi_p;

#define VXGE_MAX_MAC_ADDR_COUNT		30

	int vlan_tag_strip;
	struct vlan_group *vlgrp;
	int rx_vector_no;
	enum vxge_hw_status last_status;

	/* Rx stats */
	struct vxge_ring_stats stats;
} ____cacheline_aligned;

struct vxge_vpath {
	struct vxge_fifo fifo;
	struct vxge_ring ring;

	struct __vxge_hw_vpath_handle *handle;

	/* Actual vpath id for this vpath in the device - 0 to 16 */
	int device_id;
	int max_mac_addr_cnt;
	int is_configured;
	int is_open;
	struct vxgedev *vdev;
	u8 (macaddr)[ETH_ALEN];
	u8 (macmask)[ETH_ALEN];

#define VXGE_MAX_LEARN_MAC_ADDR_CNT	2048
	/* mac addresses currently programmed into NIC */
	u16 mac_addr_cnt;
	u16 mcast_addr_cnt;
	struct list_head mac_addr_list;

	u32 level_err;
	u32 level_trace;
};
#define VXGE_COPY_DEBUG_INFO_TO_LL(vdev, err, trace) {	\
	for (i = 0; i < vdev->no_of_vpath; i++) {		\
		vdev->vpaths[i].level_err = err;		\
		vdev->vpaths[i].level_trace = trace;		\
	}							\
	vdev->level_err = err;					\
	vdev->level_trace = trace;				\
}

struct vxgedev {
	struct net_device	*ndev;
	struct pci_dev		*pdev;
	struct __vxge_hw_device *devh;
	struct vlan_group	*vlgrp;
	int vlan_tag_strip;
	struct vxge_config	config;
	unsigned long	state;

	/* Indicates which vpath to reset */
	unsigned long  vp_reset;

	/* Timer used for polling vpath resets */
	struct timer_list vp_reset_timer;

	/* Timer used for polling vpath lockup */
	struct timer_list vp_lockup_timer;

	/*
	 * Flags to track whether device is in All Multicast
	 * or in promiscuous mode.
	 */
	u16		all_multi_flg;

	 /* A flag indicating whether rx_csum is to be used or not. */
	u32	rx_csum:1,
		rx_hwts:1,
		titan1:1;

	struct vxge_msix_entry *vxge_entries;
	struct msix_entry *entries;
	/*
	 * 4 for each vpath * 17;
	 * total is 68
	 */
#define	VXGE_MAX_REQUESTED_MSIX	68
#define VXGE_INTR_STRLEN 80
	char desc[VXGE_MAX_REQUESTED_MSIX][VXGE_INTR_STRLEN];

	enum vxge_hw_event cric_err_event;

	int max_vpath_supported;
	int no_of_vpath;

	struct napi_struct napi;
	/* A debug option, when enabled and if error condition occurs,
	 * the driver will do following steps:
	 * - mask all interrupts
	 * - Not clear the source of the alarm
	 * - gracefully stop all I/O
	 * A diagnostic dump of register and stats at this point
	 * reveals very useful information.
	 */
	int exec_mode;
	int max_config_port;
	struct vxge_vpath	*vpaths;

	struct __vxge_hw_vpath_handle *vp_handles[VXGE_HW_MAX_VIRTUAL_PATHS];
	void __iomem *bar0;
	struct vxge_sw_stats	stats;
	int		mtu;
	/* Below variables are used for vpath selection to transmit a packet */
	u8 		vpath_selector[VXGE_HW_MAX_VIRTUAL_PATHS];
	u64		vpaths_deployed;

	u32 		intr_cnt;
	u32 		level_err;
	u32 		level_trace;
	char		fw_version[VXGE_HW_FW_STRLEN];
};

struct vxge_rx_priv {
	struct sk_buff		*skb;
	unsigned char		*skb_data;
	dma_addr_t		data_dma;
	dma_addr_t		data_size;
};

struct vxge_tx_priv {
	struct sk_buff		*skb;
	dma_addr_t		dma_buffers[MAX_SKB_FRAGS+1];
};

#define VXGE_MODULE_PARAM_INT(p, val) \
	static int p = val; \
	module_param(p, int, 0)

#define vxge_os_timer(timer, handle, arg, exp) do { \
		init_timer(&timer); \
		timer.function = handle; \
		timer.data = (unsigned long) arg; \
		mod_timer(&timer, (jiffies + exp)); \
	} while (0);

extern void vxge_initialize_ethtool_ops(struct net_device *ndev);
<<<<<<< HEAD
=======

enum vxge_hw_status vxge_reset_all_vpaths(struct vxgedev *vdev);

int vxge_fw_upgrade(struct vxgedev *vdev, char *fw_name, int override);

>>>>>>> cfa969e3
/**
 * #define VXGE_DEBUG_INIT: debug for initialization functions
 * #define VXGE_DEBUG_TX	 : debug transmit related functions
 * #define VXGE_DEBUG_RX  : debug recevice related functions
 * #define VXGE_DEBUG_MEM : debug memory module
 * #define VXGE_DEBUG_LOCK: debug locks
 * #define VXGE_DEBUG_SEM : debug semaphore
 * #define VXGE_DEBUG_ENTRYEXIT: debug functions by adding entry exit statements
*/
#define VXGE_DEBUG_INIT		0x00000001
#define VXGE_DEBUG_TX		0x00000002
#define VXGE_DEBUG_RX		0x00000004
#define VXGE_DEBUG_MEM		0x00000008
#define VXGE_DEBUG_LOCK		0x00000010
#define VXGE_DEBUG_SEM		0x00000020
#define VXGE_DEBUG_ENTRYEXIT	0x00000040
#define VXGE_DEBUG_INTR		0x00000080
#define VXGE_DEBUG_LL_CONFIG	0x00000100

/* Debug tracing for VXGE driver */
#ifndef VXGE_DEBUG_MASK
#define VXGE_DEBUG_MASK	0x0
#endif

#if (VXGE_DEBUG_LL_CONFIG & VXGE_DEBUG_MASK)
#define vxge_debug_ll_config(level, fmt, ...) \
	vxge_debug_ll(level, VXGE_DEBUG_LL_CONFIG, fmt, __VA_ARGS__)
#else
#define vxge_debug_ll_config(level, fmt, ...)
#endif

#if (VXGE_DEBUG_INIT & VXGE_DEBUG_MASK)
#define vxge_debug_init(level, fmt, ...) \
	vxge_debug_ll(level, VXGE_DEBUG_INIT, fmt, __VA_ARGS__)
#else
#define vxge_debug_init(level, fmt, ...)
#endif

#if (VXGE_DEBUG_TX & VXGE_DEBUG_MASK)
#define vxge_debug_tx(level, fmt, ...) \
	vxge_debug_ll(level, VXGE_DEBUG_TX, fmt, __VA_ARGS__)
#else
#define vxge_debug_tx(level, fmt, ...)
#endif

#if (VXGE_DEBUG_RX & VXGE_DEBUG_MASK)
#define vxge_debug_rx(level, fmt, ...) \
	vxge_debug_ll(level, VXGE_DEBUG_RX, fmt, __VA_ARGS__)
#else
#define vxge_debug_rx(level, fmt, ...)
#endif

#if (VXGE_DEBUG_MEM & VXGE_DEBUG_MASK)
#define vxge_debug_mem(level, fmt, ...) \
	vxge_debug_ll(level, VXGE_DEBUG_MEM, fmt, __VA_ARGS__)
#else
#define vxge_debug_mem(level, fmt, ...)
#endif

#if (VXGE_DEBUG_ENTRYEXIT & VXGE_DEBUG_MASK)
#define vxge_debug_entryexit(level, fmt, ...) \
	vxge_debug_ll(level, VXGE_DEBUG_ENTRYEXIT, fmt, __VA_ARGS__)
#else
#define vxge_debug_entryexit(level, fmt, ...)
#endif

#if (VXGE_DEBUG_INTR & VXGE_DEBUG_MASK)
#define vxge_debug_intr(level, fmt, ...) \
	vxge_debug_ll(level, VXGE_DEBUG_INTR, fmt, __VA_ARGS__)
#else
#define vxge_debug_intr(level, fmt, ...)
#endif

#define VXGE_DEVICE_DEBUG_LEVEL_SET(level, mask, vdev) {\
	vxge_hw_device_debug_set((struct __vxge_hw_device  *)vdev->devh, \
		level, mask);\
	VXGE_COPY_DEBUG_INFO_TO_LL(vdev, \
		vxge_hw_device_error_level_get((struct __vxge_hw_device  *) \
			vdev->devh), \
		vxge_hw_device_trace_level_get((struct __vxge_hw_device  *) \
			vdev->devh));\
}

#ifdef NETIF_F_GSO
#define vxge_tcp_mss(skb) (skb_shinfo(skb)->gso_size)
#define vxge_udp_mss(skb) (skb_shinfo(skb)->gso_size)
#define vxge_offload_type(skb) (skb_shinfo(skb)->gso_type)
#endif

#endif<|MERGE_RESOLUTION|>--- conflicted
+++ resolved
@@ -421,14 +421,11 @@
 	} while (0);
 
 extern void vxge_initialize_ethtool_ops(struct net_device *ndev);
-<<<<<<< HEAD
-=======
 
 enum vxge_hw_status vxge_reset_all_vpaths(struct vxgedev *vdev);
 
 int vxge_fw_upgrade(struct vxgedev *vdev, char *fw_name, int override);
 
->>>>>>> cfa969e3
 /**
  * #define VXGE_DEBUG_INIT: debug for initialization functions
  * #define VXGE_DEBUG_TX	 : debug transmit related functions
