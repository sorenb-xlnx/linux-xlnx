--- conflicted
+++ resolved
@@ -445,179 +445,6 @@
 	return status;
 }
 
-static enum vxge_hw_status
-__vxge_hw_fifo_create(
-	struct __vxge_hw_vpath_handle *vpath_handle,
-	struct vxge_hw_fifo_attr *attr);
-
-static enum vxge_hw_status
-__vxge_hw_fifo_abort(
-	struct __vxge_hw_fifo *fifoh);
-
-static enum vxge_hw_status
-__vxge_hw_fifo_reset(
-	struct __vxge_hw_fifo *ringh);
-
-static enum vxge_hw_status
-__vxge_hw_fifo_delete(
-	struct __vxge_hw_vpath_handle *vpath_handle);
-
-static struct __vxge_hw_blockpool_entry *
-__vxge_hw_blockpool_block_allocate(struct __vxge_hw_device *hldev,
-			u32 size);
-
-static void
-__vxge_hw_blockpool_block_free(struct __vxge_hw_device *hldev,
-			struct __vxge_hw_blockpool_entry *entry);
-
-static void vxge_hw_blockpool_block_add(struct __vxge_hw_device *devh,
-					void *block_addr,
-					u32 length,
-					struct pci_dev *dma_h,
-					struct pci_dev *acc_handle);
-
-static enum vxge_hw_status
-__vxge_hw_blockpool_create(struct __vxge_hw_device *hldev,
-			struct __vxge_hw_blockpool  *blockpool,
-			u32 pool_size,
-			u32 pool_max);
-
-static void
-__vxge_hw_blockpool_destroy(struct __vxge_hw_blockpool  *blockpool);
-
-static void *
-__vxge_hw_blockpool_malloc(struct __vxge_hw_device *hldev,
-			u32 size,
-			struct vxge_hw_mempool_dma *dma_object);
-
-static void
-__vxge_hw_blockpool_free(struct __vxge_hw_device *hldev,
-			void *memblock,
-			u32 size,
-			struct vxge_hw_mempool_dma *dma_object);
-
-
-static struct __vxge_hw_channel*
-__vxge_hw_channel_allocate(struct __vxge_hw_vpath_handle *vph,
-			enum __vxge_hw_channel_type type, u32 length,
-			u32 per_dtr_space, void *userdata);
-
-static void
-__vxge_hw_channel_free(
-	struct __vxge_hw_channel *channel);
-
-static enum vxge_hw_status
-__vxge_hw_channel_initialize(
-	struct __vxge_hw_channel *channel);
-
-static enum vxge_hw_status
-__vxge_hw_channel_reset(
-	struct __vxge_hw_channel *channel);
-
-static enum vxge_hw_status __vxge_hw_ring_delete(struct __vxge_hw_vpath_handle *vp);
-
-static enum vxge_hw_status
-__vxge_hw_device_fifo_config_check(struct vxge_hw_fifo_config *fifo_config);
-
-static enum vxge_hw_status
-__vxge_hw_device_config_check(struct vxge_hw_device_config *new_config);
-
-static void
-__vxge_hw_device_id_get(struct __vxge_hw_device *hldev);
-
-static void
-__vxge_hw_device_host_info_get(struct __vxge_hw_device *hldev);
-
-static enum vxge_hw_status
-__vxge_hw_vpath_card_info_get(
-	u32 vp_id,
-	struct vxge_hw_vpath_reg __iomem *vpath_reg,
-	struct vxge_hw_device_hw_info *hw_info);
-
-static enum vxge_hw_status
-__vxge_hw_device_initialize(struct __vxge_hw_device *hldev);
-
-static void
-__vxge_hw_device_pci_e_init(struct __vxge_hw_device *hldev);
-
-static enum vxge_hw_status
-__vxge_hw_device_reg_addr_get(struct __vxge_hw_device *hldev);
-
-static enum vxge_hw_status
-__vxge_hw_device_register_poll(
-	void __iomem	*reg,
-	u64 mask, u32 max_millis);
-
-static inline enum vxge_hw_status
-__vxge_hw_pio_mem_write64(u64 val64, void __iomem *addr,
-			  u64 mask, u32 max_millis)
-{
-	__vxge_hw_pio_mem_write32_lower((u32)vxge_bVALn(val64, 32, 32), addr);
-	wmb();
-
-	__vxge_hw_pio_mem_write32_upper((u32)vxge_bVALn(val64, 0, 32), addr);
-	wmb();
-
-	return  __vxge_hw_device_register_poll(addr, mask, max_millis);
-}
-
-static struct vxge_hw_mempool*
-__vxge_hw_mempool_create(struct __vxge_hw_device *devh, u32 memblock_size,
-			 u32 item_size,	u32 private_size, u32 items_initial,
-			 u32 items_max,	struct vxge_hw_mempool_cbs *mp_callback,
-			 void *userdata);
-static void __vxge_hw_mempool_destroy(struct vxge_hw_mempool *mempool);
-
-static enum vxge_hw_status
-__vxge_hw_vpath_stats_get(struct __vxge_hw_virtualpath *vpath,
-			  struct vxge_hw_vpath_stats_hw_info *hw_stats);
-
-static enum vxge_hw_status
-vxge_hw_vpath_stats_enable(struct __vxge_hw_vpath_handle *vpath_handle);
-
-static enum vxge_hw_status
-__vxge_hw_legacy_swapper_set(struct vxge_hw_legacy_reg __iomem *legacy_reg);
-
-static u64
-__vxge_hw_vpath_pci_func_mode_get(u32  vp_id,
-				  struct vxge_hw_vpath_reg __iomem *vpath_reg);
-
-static u32
-__vxge_hw_vpath_func_id_get(u32 vp_id, struct vxge_hw_vpmgmt_reg __iomem *vpmgmt_reg);
-
-static enum vxge_hw_status
-__vxge_hw_vpath_addr_get(u32 vp_id, struct vxge_hw_vpath_reg __iomem *vpath_reg,
-			 u8 (macaddr)[ETH_ALEN], u8 (macaddr_mask)[ETH_ALEN]);
-
-static enum vxge_hw_status
-__vxge_hw_vpath_reset_check(struct __vxge_hw_virtualpath *vpath);
-
-
-static enum vxge_hw_status
-__vxge_hw_vpath_sw_reset(struct __vxge_hw_device *devh, u32 vp_id);
-
-static enum vxge_hw_status
-__vxge_hw_vpath_fw_ver_get(u32 vp_id, struct vxge_hw_vpath_reg __iomem *vpath_reg,
-			   struct vxge_hw_device_hw_info *hw_info);
-
-static enum vxge_hw_status
-__vxge_hw_vpath_mac_configure(struct __vxge_hw_device *devh, u32 vp_id);
-
-static void
-__vxge_hw_vp_terminate(struct __vxge_hw_device *devh, u32 vp_id);
-
-static enum vxge_hw_status
-__vxge_hw_vpath_stats_access(struct __vxge_hw_virtualpath *vpath,
-			     u32 operation, u32 offset,	u64 *stat);
-
-static enum vxge_hw_status
-__vxge_hw_vpath_xmac_tx_stats_get(struct __vxge_hw_virtualpath	*vpath,
-				  struct vxge_hw_xmac_vpath_tx_stats *vpath_tx_stats);
-
-static enum vxge_hw_status
-__vxge_hw_vpath_xmac_rx_stats_get(struct __vxge_hw_virtualpath	*vpath,
-				  struct vxge_hw_xmac_vpath_rx_stats *vpath_rx_stats);
-
 /*
  * __vxge_hw_channel_allocate - Allocate memory for channel
  * This function allocates required memory for the channel and various arrays
@@ -3153,7 +2980,6 @@
 		status = VXGE_HW_ERR_OUT_OF_MEMORY;
 		goto exit;
 	}
-<<<<<<< HEAD
 
 	status = __vxge_hw_channel_initialize(&fifo->channel);
 	if (status != VXGE_HW_OK) {
@@ -3212,7 +3038,8 @@
  * __vxge_hw_fifo_delete - Removes the FIFO
  * This function freeup the memory pool and removes the FIFO
  */
-enum vxge_hw_status __vxge_hw_fifo_delete(struct __vxge_hw_vpath_handle *vp)
+static enum vxge_hw_status
+__vxge_hw_fifo_delete(struct __vxge_hw_vpath_handle *vp)
 {
 	struct __vxge_hw_fifo *fifo = vp->vpath->fifoh;
 
@@ -3236,259 +3063,6 @@
 static enum vxge_hw_status
 __vxge_hw_vpath_pci_read(struct __vxge_hw_virtualpath *vpath,
 			 u32 phy_func_0, u32 offset, u32 *val)
-{
-	u64 val64;
-	enum vxge_hw_status status = VXGE_HW_OK;
-	struct vxge_hw_vpath_reg __iomem *vp_reg = vpath->vp_reg;
-
-	val64 =	VXGE_HW_PCI_CONFIG_ACCESS_CFG1_ADDRESS(offset);
-
-	if (phy_func_0)
-		val64 |= VXGE_HW_PCI_CONFIG_ACCESS_CFG1_SEL_FUNC0;
-
-	writeq(val64, &vp_reg->pci_config_access_cfg1);
-	wmb();
-	writeq(VXGE_HW_PCI_CONFIG_ACCESS_CFG2_REQ,
-			&vp_reg->pci_config_access_cfg2);
-	wmb();
-
-	status = __vxge_hw_device_register_poll(
-			&vp_reg->pci_config_access_cfg2,
-			VXGE_HW_INTR_MASK_ALL, VXGE_HW_DEF_DEVICE_POLL_MILLIS);
-
-	if (status != VXGE_HW_OK)
-		goto exit;
-
-	val64 = readq(&vp_reg->pci_config_access_status);
-
-	if (val64 & VXGE_HW_PCI_CONFIG_ACCESS_STATUS_ACCESS_ERR) {
-		status = VXGE_HW_FAIL;
-		*val = 0;
-	} else
-		*val = (u32)vxge_bVALn(val64, 32, 32);
-exit:
-	return status;
-}
-
-/*
- * __vxge_hw_vpath_func_id_get - Get the function id of the vpath.
- * Returns the function number of the vpath.
- */
-static u32
-__vxge_hw_vpath_func_id_get(u32 vp_id,
-	struct vxge_hw_vpmgmt_reg __iomem *vpmgmt_reg)
-{
-	u64 val64;
-
-	val64 = readq(&vpmgmt_reg->vpath_to_func_map_cfg1);
-
-	return
-	 (u32)VXGE_HW_VPATH_TO_FUNC_MAP_CFG1_GET_VPATH_TO_FUNC_MAP_CFG1(val64);
-}
-
-/*
- * __vxge_hw_read_rts_ds - Program RTS steering critieria
- */
-static inline void
-__vxge_hw_read_rts_ds(struct vxge_hw_vpath_reg __iomem *vpath_reg,
-		      u64 dta_struct_sel)
-{
-	writeq(0, &vpath_reg->rts_access_steer_ctrl);
-	wmb();
-	writeq(dta_struct_sel, &vpath_reg->rts_access_steer_data0);
-	writeq(0, &vpath_reg->rts_access_steer_data1);
-	wmb();
-}
-
-
-/*
- * __vxge_hw_vpath_card_info_get - Get the serial numbers,
- * part number and product description.
- */
-static enum vxge_hw_status
-__vxge_hw_vpath_card_info_get(
-	u32 vp_id,
-	struct vxge_hw_vpath_reg __iomem *vpath_reg,
-	struct vxge_hw_device_hw_info *hw_info)
-{
-	u32 i, j;
-	u64 val64;
-	u64 data1 = 0ULL;
-	u64 data2 = 0ULL;
-	enum vxge_hw_status status = VXGE_HW_OK;
-	u8 *serial_number = hw_info->serial_number;
-	u8 *part_number = hw_info->part_number;
-	u8 *product_desc = hw_info->product_desc;
-
-	__vxge_hw_read_rts_ds(vpath_reg,
-		VXGE_HW_RTS_ACCESS_STEER_DATA0_MEMO_ITEM_SERIAL_NUMBER);
-
-	val64 = VXGE_HW_RTS_ACCESS_STEER_CTRL_ACTION(
-			VXGE_HW_RTS_ACCESS_STEER_CTRL_ACTION_READ_MEMO_ENTRY) |
-		VXGE_HW_RTS_ACCESS_STEER_CTRL_DATA_STRUCT_SEL(
-			VXGE_HW_RTS_ACCESS_STEER_CTRL_DATA_STRUCT_SEL_FW_MEMO) |
-		VXGE_HW_RTS_ACCESS_STEER_CTRL_STROBE |
-		VXGE_HW_RTS_ACCESS_STEER_CTRL_OFFSET(0);
-
-	status = __vxge_hw_pio_mem_write64(val64,
-				&vpath_reg->rts_access_steer_ctrl,
-				VXGE_HW_RTS_ACCESS_STEER_CTRL_STROBE,
-				VXGE_HW_DEF_DEVICE_POLL_MILLIS);
-
-	if (status != VXGE_HW_OK)
-		return status;
-
-	val64 = readq(&vpath_reg->rts_access_steer_ctrl);
-
-	if (val64 & VXGE_HW_RTS_ACCESS_STEER_CTRL_RMACJ_STATUS) {
-		data1 = readq(&vpath_reg->rts_access_steer_data0);
-		((u64 *)serial_number)[0] = be64_to_cpu(data1);
-
-		data2 = readq(&vpath_reg->rts_access_steer_data1);
-		((u64 *)serial_number)[1] = be64_to_cpu(data2);
-		status = VXGE_HW_OK;
-	} else
-		*serial_number = 0;
-
-	__vxge_hw_read_rts_ds(vpath_reg,
-			VXGE_HW_RTS_ACCESS_STEER_DATA0_MEMO_ITEM_PART_NUMBER);
-
-	val64 = VXGE_HW_RTS_ACCESS_STEER_CTRL_ACTION(
-			VXGE_HW_RTS_ACCESS_STEER_CTRL_ACTION_READ_MEMO_ENTRY) |
-		VXGE_HW_RTS_ACCESS_STEER_CTRL_DATA_STRUCT_SEL(
-			VXGE_HW_RTS_ACCESS_STEER_CTRL_DATA_STRUCT_SEL_FW_MEMO) |
-		VXGE_HW_RTS_ACCESS_STEER_CTRL_STROBE |
-		VXGE_HW_RTS_ACCESS_STEER_CTRL_OFFSET(0);
-
-	status = __vxge_hw_pio_mem_write64(val64,
-				&vpath_reg->rts_access_steer_ctrl,
-				VXGE_HW_RTS_ACCESS_STEER_CTRL_STROBE,
-				VXGE_HW_DEF_DEVICE_POLL_MILLIS);
-
-	if (status != VXGE_HW_OK)
-		return status;
-
-	val64 = readq(&vpath_reg->rts_access_steer_ctrl);
-
-	if (val64 & VXGE_HW_RTS_ACCESS_STEER_CTRL_RMACJ_STATUS) {
-
-		data1 = readq(&vpath_reg->rts_access_steer_data0);
-		((u64 *)part_number)[0] = be64_to_cpu(data1);
-
-		data2 = readq(&vpath_reg->rts_access_steer_data1);
-		((u64 *)part_number)[1] = be64_to_cpu(data2);
-
-		status = VXGE_HW_OK;
-
-	} else
-		*part_number = 0;
-
-	j = 0;
-
-	for (i = VXGE_HW_RTS_ACCESS_STEER_DATA0_MEMO_ITEM_DESC_0;
-	     i <= VXGE_HW_RTS_ACCESS_STEER_DATA0_MEMO_ITEM_DESC_3; i++) {
-
-		__vxge_hw_read_rts_ds(vpath_reg, i);
-=======
->>>>>>> c20ec761
-
-	status = __vxge_hw_channel_initialize(&fifo->channel);
-	if (status != VXGE_HW_OK) {
-		__vxge_hw_fifo_delete(vp);
-		goto exit;
-	}
-
-	vxge_assert(fifo->channel.reserve_ptr);
-exit:
-	return status;
-}
-
-/*
- * __vxge_hw_fifo_abort - Returns the TxD
- * This function terminates the TxDs of fifo
- */
-static enum vxge_hw_status __vxge_hw_fifo_abort(struct __vxge_hw_fifo *fifo)
-{
-	void *txdlh;
-
-	for (;;) {
-		vxge_hw_channel_dtr_try_complete(&fifo->channel, &txdlh);
-
-		if (txdlh == NULL)
-			break;
-
-		vxge_hw_channel_dtr_complete(&fifo->channel);
-
-		if (fifo->txdl_term) {
-			fifo->txdl_term(txdlh,
-			VXGE_HW_TXDL_STATE_POSTED,
-			fifo->channel.userdata);
-		}
-
-		vxge_hw_channel_dtr_free(&fifo->channel, txdlh);
-	}
-
-	return VXGE_HW_OK;
-}
-
-/*
- * __vxge_hw_fifo_reset - Resets the fifo
- * This function resets the fifo during vpath reset operation
- */
-<<<<<<< HEAD
-static enum vxge_hw_status
-__vxge_hw_vpath_fw_ver_get(
-	u32 vp_id,
-	struct vxge_hw_vpath_reg __iomem *vpath_reg,
-	struct vxge_hw_device_hw_info *hw_info)
-=======
-static enum vxge_hw_status __vxge_hw_fifo_reset(struct __vxge_hw_fifo *fifo)
->>>>>>> c20ec761
-{
-	enum vxge_hw_status status = VXGE_HW_OK;
-
-	__vxge_hw_fifo_abort(fifo);
-	status = __vxge_hw_channel_reset(&fifo->channel);
-
-	return status;
-}
-
-/*
- * __vxge_hw_fifo_delete - Removes the FIFO
- * This function freeup the memory pool and removes the FIFO
- */
-static enum vxge_hw_status
-__vxge_hw_fifo_delete(struct __vxge_hw_vpath_handle *vp)
-{
-	struct __vxge_hw_fifo *fifo = vp->vpath->fifoh;
-
-	__vxge_hw_fifo_abort(fifo);
-
-	if (fifo->mempool)
-		__vxge_hw_mempool_destroy(fifo->mempool);
-
-	vp->vpath->fifoh = NULL;
-
-	__vxge_hw_channel_free(&fifo->channel);
-
-	return VXGE_HW_OK;
-}
-
-/*
- * __vxge_hw_vpath_pci_read - Read the content of given address
- *                          in pci config space.
- * Read from the vpath pci config space.
- */
-<<<<<<< HEAD
-static u64
-__vxge_hw_vpath_pci_func_mode_get(
-	u32  vp_id,
-	struct vxge_hw_vpath_reg __iomem *vpath_reg)
-=======
-static enum vxge_hw_status
-__vxge_hw_vpath_pci_read(struct __vxge_hw_virtualpath *vpath,
-			 u32 phy_func_0, u32 offset, u32 *val)
->>>>>>> c20ec761
 {
 	u64 val64;
 	enum vxge_hw_status status = VXGE_HW_OK;
@@ -3613,83 +3187,8 @@
 
 	if ((rts_table == VXGE_HW_RTS_ACCESS_STEER_CTRL_DATA_STRUCT_SEL_DA) ||
 	    (rts_table ==
-<<<<<<< HEAD
-		VXGE_HW_RTS_ACS_STEER_CTRL_DATA_STRUCT_SEL_RTH_MULTI_IT)) {
-		writeq(data2, &vp_reg->rts_access_steer_data1);
-		wmb();
-	}
-
-	val64 = VXGE_HW_RTS_ACCESS_STEER_CTRL_ACTION(action) |
-		VXGE_HW_RTS_ACCESS_STEER_CTRL_DATA_STRUCT_SEL(rts_table) |
-		VXGE_HW_RTS_ACCESS_STEER_CTRL_STROBE |
-		VXGE_HW_RTS_ACCESS_STEER_CTRL_OFFSET(offset);
-
-	status = __vxge_hw_pio_mem_write64(val64,
-				&vp_reg->rts_access_steer_ctrl,
-				VXGE_HW_RTS_ACCESS_STEER_CTRL_STROBE,
-				vpath->hldev->config.device_poll_millis);
-
-	if (status != VXGE_HW_OK)
-		goto exit;
-
-	val64 = readq(&vp_reg->rts_access_steer_ctrl);
-
-	if (val64 & VXGE_HW_RTS_ACCESS_STEER_CTRL_RMACJ_STATUS)
-		status = VXGE_HW_OK;
-	else
-		status = VXGE_HW_FAIL;
-exit:
-	return status;
-}
-
-/*
- * __vxge_hw_vpath_addr_get - Get the hw address entry for this vpath
- *               from MAC address table.
- */
-static enum vxge_hw_status
-__vxge_hw_vpath_addr_get(
-	u32 vp_id, struct vxge_hw_vpath_reg __iomem *vpath_reg,
-	u8 (macaddr)[ETH_ALEN], u8 (macaddr_mask)[ETH_ALEN])
-{
-	u32 i;
-	u64 val64;
-	u64 data1 = 0ULL;
-	u64 data2 = 0ULL;
-	enum vxge_hw_status status = VXGE_HW_OK;
-
-	val64 = VXGE_HW_RTS_ACCESS_STEER_CTRL_ACTION(
-		VXGE_HW_RTS_ACCESS_STEER_CTRL_ACTION_LIST_FIRST_ENTRY) |
-		VXGE_HW_RTS_ACCESS_STEER_CTRL_DATA_STRUCT_SEL(
-		VXGE_HW_RTS_ACCESS_STEER_CTRL_DATA_STRUCT_SEL_DA) |
-		VXGE_HW_RTS_ACCESS_STEER_CTRL_STROBE |
-		VXGE_HW_RTS_ACCESS_STEER_CTRL_OFFSET(0);
-
-	status = __vxge_hw_pio_mem_write64(val64,
-				&vpath_reg->rts_access_steer_ctrl,
-				VXGE_HW_RTS_ACCESS_STEER_CTRL_STROBE,
-				VXGE_HW_DEF_DEVICE_POLL_MILLIS);
-
-	if (status != VXGE_HW_OK)
-		goto exit;
-
-	val64 = readq(&vpath_reg->rts_access_steer_ctrl);
-
-	if (val64 & VXGE_HW_RTS_ACCESS_STEER_CTRL_RMACJ_STATUS) {
-
-		data1 = readq(&vpath_reg->rts_access_steer_data0);
-		data2 = readq(&vpath_reg->rts_access_steer_data1);
-
-		data1 = VXGE_HW_RTS_ACCESS_STEER_DATA0_GET_DA_MAC_ADDR(data1);
-		data2 = VXGE_HW_RTS_ACCESS_STEER_DATA1_GET_DA_MAC_ADDR_MASK(
-							data2);
-
-		for (i = ETH_ALEN; i > 0; i--) {
-			macaddr[i-1] = (u8)(data1 & 0xFF);
-			data1 >>= 8;
-=======
 	     VXGE_HW_RTS_ACS_STEER_CTRL_DATA_STRUCT_SEL_RTH_MULTI_IT))
 		data1 = steer_data1;
->>>>>>> c20ec761
 
 	status = vxge_hw_vpath_fw_api(vp->vpath, action, rts_table, offset,
 				      &data0, &data1, &steer_ctrl);
