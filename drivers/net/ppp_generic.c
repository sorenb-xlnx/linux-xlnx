--- conflicted
+++ resolved
@@ -866,13 +866,8 @@
 			err = PTR_ERR(ppp_class);
 			goto out_chrdev;
 		}
-<<<<<<< HEAD
-		device_create_drvdata(ppp_class, NULL, MKDEV(PPP_MAJOR, 0),
-				      NULL, "ppp");
-=======
 		device_create(ppp_class, NULL, MKDEV(PPP_MAJOR, 0), NULL,
 			      "ppp");
->>>>>>> 6279fb3a
 	}
 
 out:
