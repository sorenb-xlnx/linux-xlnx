--- conflicted
+++ resolved
@@ -2152,11 +2152,7 @@
 	 * As it waits with timeout, just leave assoc_done
 	 * uncompleted, then it terminates with timeout
 	 */
-<<<<<<< HEAD
-	if (!down_nowait(&wl->assoc_stat_lock)) {
-=======
 	if (!mutex_trylock(&wl->assoc_stat_lock)) {
->>>>>>> 1a72963d
 		pr_debug("%s: already locked\n", __func__);
 		lock = 0;
 	} else {
