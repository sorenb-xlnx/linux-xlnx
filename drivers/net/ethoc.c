--- conflicted
+++ resolved
@@ -1071,24 +1071,6 @@
 	kfree(priv->mdio->irq);
 	mdiobus_free(priv->mdio);
 free:
-<<<<<<< HEAD
-	if (priv) {
-		if (priv->dma_alloc)
-			dma_free_coherent(NULL, priv->dma_alloc, priv->membase,
-					  netdev->mem_start);
-		else if (priv->membase)
-			devm_iounmap(&pdev->dev, priv->membase);
-		if (priv->iobase)
-			devm_iounmap(&pdev->dev, priv->iobase);
-	}
-	if (mem)
-		devm_release_mem_region(&pdev->dev, mem->start,
-					mem->end - mem->start + 1);
-	if (mmio)
-		devm_release_mem_region(&pdev->dev, mmio->start,
-					mmio->end - mmio->start + 1);
-=======
->>>>>>> bc10f967
 	free_netdev(netdev);
 out:
 	return ret;
@@ -1115,20 +1097,6 @@
 			kfree(priv->mdio->irq);
 			mdiobus_free(priv->mdio);
 		}
-<<<<<<< HEAD
-		if (priv->dma_alloc)
-			dma_free_coherent(NULL, priv->dma_alloc, priv->membase,
-				netdev->mem_start);
-		else {
-			devm_iounmap(&pdev->dev, priv->membase);
-			devm_release_mem_region(&pdev->dev, netdev->mem_start,
-				netdev->mem_end - netdev->mem_start + 1);
-		}
-		devm_iounmap(&pdev->dev, priv->iobase);
-		devm_release_mem_region(&pdev->dev, netdev->base_addr,
-			priv->io_region_size);
-=======
->>>>>>> bc10f967
 		unregister_netdev(netdev);
 		free_netdev(netdev);
 	}
