/************************************************************************
 * s2io.c: A Linux PCI-X Ethernet driver for Neterion 10GbE Server NIC
 * Copyright(c) 2002-2007 Neterion Inc.

 * This software may be used and distributed according to the terms of
 * the GNU General Public License (GPL), incorporated herein by reference.
 * Drivers based on or derived from this code fall under the GPL and must
 * retain the authorship, copyright and license notice.  This file is not
 * a complete program and may only be used when the entire operating
 * system is licensed under the GPL.
 * See the file COPYING in this distribution for more information.
 *
 * Credits:
 * Jeff Garzik		: For pointing out the improper error condition
 *			  check in the s2io_xmit routine and also some
 *			  issues in the Tx watch dog function. Also for
 *			  patiently answering all those innumerable
 *			  questions regaring the 2.6 porting issues.
 * Stephen Hemminger	: Providing proper 2.6 porting mechanism for some
 *			  macros available only in 2.6 Kernel.
 * Francois Romieu	: For pointing out all code part that were
 *			  deprecated and also styling related comments.
 * Grant Grundler	: For helping me get rid of some Architecture
 *			  dependent code.
 * Christopher Hellwig	: Some more 2.6 specific issues in the driver.
 *
 * The module loadable parameters that are supported by the driver and a brief
 * explaination of all the variables.
 *
 * rx_ring_num : This can be used to program the number of receive rings used
 * in the driver.
 * rx_ring_sz: This defines the number of receive blocks each ring can have.
 *     This is also an array of size 8.
 * rx_ring_mode: This defines the operation mode of all 8 rings. The valid
 *		values are 1, 2.
 * tx_fifo_num: This defines the number of Tx FIFOs thats used int the driver.
 * tx_fifo_len: This too is an array of 8. Each element defines the number of
 * Tx descriptors that can be associated with each corresponding FIFO.
 * intr_type: This defines the type of interrupt. The values can be 0(INTA),
 *     2(MSI_X). Default value is '2(MSI_X)'
 * lro_enable: Specifies whether to enable Large Receive Offload (LRO) or not.
 *     Possible values '1' for enable '0' for disable. Default is '0'
 * lro_max_pkts: This parameter defines maximum number of packets can be
 *     aggregated as a single large packet
 * napi: This parameter used to enable/disable NAPI (polling Rx)
 *     Possible values '1' for enable and '0' for disable. Default is '1'
 * ufo: This parameter used to enable/disable UDP Fragmentation Offload(UFO)
 *      Possible values '1' for enable and '0' for disable. Default is '0'
 * vlan_tag_strip: This can be used to enable or disable vlan stripping.
 *                 Possible values '1' for enable , '0' for disable.
 *                 Default is '2' - which means disable in promisc mode
 *                 and enable in non-promiscuous mode.
 * multiq: This parameter used to enable/disable MULTIQUEUE support.
 *      Possible values '1' for enable and '0' for disable. Default is '0'
 ************************************************************************/

#include <linux/module.h>
#include <linux/types.h>
#include <linux/errno.h>
#include <linux/ioport.h>
#include <linux/pci.h>
#include <linux/dma-mapping.h>
#include <linux/kernel.h>
#include <linux/netdevice.h>
#include <linux/etherdevice.h>
#include <linux/skbuff.h>
#include <linux/init.h>
#include <linux/delay.h>
#include <linux/stddef.h>
#include <linux/ioctl.h>
#include <linux/timex.h>
#include <linux/ethtool.h>
#include <linux/workqueue.h>
#include <linux/if_vlan.h>
#include <linux/ip.h>
#include <linux/tcp.h>
#include <net/tcp.h>

#include <asm/system.h>
#include <asm/uaccess.h>
#include <asm/io.h>
#include <asm/div64.h>
#include <asm/irq.h>

/* local include */
#include "s2io.h"
#include "s2io-regs.h"

#define DRV_VERSION "2.0.26.24"

/* S2io Driver name & version. */
static char s2io_driver_name[] = "Neterion";
static char s2io_driver_version[] = DRV_VERSION;

static int rxd_size[2] = {32,48};
static int rxd_count[2] = {127,85};

static inline int RXD_IS_UP2DT(struct RxD_t *rxdp)
{
	int ret;

	ret = ((!(rxdp->Control_1 & RXD_OWN_XENA)) &&
		(GET_RXD_MARKER(rxdp->Control_2) != THE_RXD_MARK));

	return ret;
}

/*
 * Cards with following subsystem_id have a link state indication
 * problem, 600B, 600C, 600D, 640B, 640C and 640D.
 * macro below identifies these cards given the subsystem_id.
 */
#define CARDS_WITH_FAULTY_LINK_INDICATORS(dev_type, subid) \
	(dev_type == XFRAME_I_DEVICE) ?			\
		((((subid >= 0x600B) && (subid <= 0x600D)) || \
		 ((subid >= 0x640B) && (subid <= 0x640D))) ? 1 : 0) : 0

#define LINK_IS_UP(val64) (!(val64 & (ADAPTER_STATUS_RMAC_REMOTE_FAULT | \
				      ADAPTER_STATUS_RMAC_LOCAL_FAULT)))

static inline int is_s2io_card_up(const struct s2io_nic * sp)
{
	return test_bit(__S2IO_STATE_CARD_UP, &sp->state);
}

/* Ethtool related variables and Macros. */
static char s2io_gstrings[][ETH_GSTRING_LEN] = {
	"Register test\t(offline)",
	"Eeprom test\t(offline)",
	"Link test\t(online)",
	"RLDRAM test\t(offline)",
	"BIST Test\t(offline)"
};

static char ethtool_xena_stats_keys[][ETH_GSTRING_LEN] = {
	{"tmac_frms"},
	{"tmac_data_octets"},
	{"tmac_drop_frms"},
	{"tmac_mcst_frms"},
	{"tmac_bcst_frms"},
	{"tmac_pause_ctrl_frms"},
	{"tmac_ttl_octets"},
	{"tmac_ucst_frms"},
	{"tmac_nucst_frms"},
	{"tmac_any_err_frms"},
	{"tmac_ttl_less_fb_octets"},
	{"tmac_vld_ip_octets"},
	{"tmac_vld_ip"},
	{"tmac_drop_ip"},
	{"tmac_icmp"},
	{"tmac_rst_tcp"},
	{"tmac_tcp"},
	{"tmac_udp"},
	{"rmac_vld_frms"},
	{"rmac_data_octets"},
	{"rmac_fcs_err_frms"},
	{"rmac_drop_frms"},
	{"rmac_vld_mcst_frms"},
	{"rmac_vld_bcst_frms"},
	{"rmac_in_rng_len_err_frms"},
	{"rmac_out_rng_len_err_frms"},
	{"rmac_long_frms"},
	{"rmac_pause_ctrl_frms"},
	{"rmac_unsup_ctrl_frms"},
	{"rmac_ttl_octets"},
	{"rmac_accepted_ucst_frms"},
	{"rmac_accepted_nucst_frms"},
	{"rmac_discarded_frms"},
	{"rmac_drop_events"},
	{"rmac_ttl_less_fb_octets"},
	{"rmac_ttl_frms"},
	{"rmac_usized_frms"},
	{"rmac_osized_frms"},
	{"rmac_frag_frms"},
	{"rmac_jabber_frms"},
	{"rmac_ttl_64_frms"},
	{"rmac_ttl_65_127_frms"},
	{"rmac_ttl_128_255_frms"},
	{"rmac_ttl_256_511_frms"},
	{"rmac_ttl_512_1023_frms"},
	{"rmac_ttl_1024_1518_frms"},
	{"rmac_ip"},
	{"rmac_ip_octets"},
	{"rmac_hdr_err_ip"},
	{"rmac_drop_ip"},
	{"rmac_icmp"},
	{"rmac_tcp"},
	{"rmac_udp"},
	{"rmac_err_drp_udp"},
	{"rmac_xgmii_err_sym"},
	{"rmac_frms_q0"},
	{"rmac_frms_q1"},
	{"rmac_frms_q2"},
	{"rmac_frms_q3"},
	{"rmac_frms_q4"},
	{"rmac_frms_q5"},
	{"rmac_frms_q6"},
	{"rmac_frms_q7"},
	{"rmac_full_q0"},
	{"rmac_full_q1"},
	{"rmac_full_q2"},
	{"rmac_full_q3"},
	{"rmac_full_q4"},
	{"rmac_full_q5"},
	{"rmac_full_q6"},
	{"rmac_full_q7"},
	{"rmac_pause_cnt"},
	{"rmac_xgmii_data_err_cnt"},
	{"rmac_xgmii_ctrl_err_cnt"},
	{"rmac_accepted_ip"},
	{"rmac_err_tcp"},
	{"rd_req_cnt"},
	{"new_rd_req_cnt"},
	{"new_rd_req_rtry_cnt"},
	{"rd_rtry_cnt"},
	{"wr_rtry_rd_ack_cnt"},
	{"wr_req_cnt"},
	{"new_wr_req_cnt"},
	{"new_wr_req_rtry_cnt"},
	{"wr_rtry_cnt"},
	{"wr_disc_cnt"},
	{"rd_rtry_wr_ack_cnt"},
	{"txp_wr_cnt"},
	{"txd_rd_cnt"},
	{"txd_wr_cnt"},
	{"rxd_rd_cnt"},
	{"rxd_wr_cnt"},
	{"txf_rd_cnt"},
	{"rxf_wr_cnt"}
};

static char ethtool_enhanced_stats_keys[][ETH_GSTRING_LEN] = {
	{"rmac_ttl_1519_4095_frms"},
	{"rmac_ttl_4096_8191_frms"},
	{"rmac_ttl_8192_max_frms"},
	{"rmac_ttl_gt_max_frms"},
	{"rmac_osized_alt_frms"},
	{"rmac_jabber_alt_frms"},
	{"rmac_gt_max_alt_frms"},
	{"rmac_vlan_frms"},
	{"rmac_len_discard"},
	{"rmac_fcs_discard"},
	{"rmac_pf_discard"},
	{"rmac_da_discard"},
	{"rmac_red_discard"},
	{"rmac_rts_discard"},
	{"rmac_ingm_full_discard"},
	{"link_fault_cnt"}
};

static char ethtool_driver_stats_keys[][ETH_GSTRING_LEN] = {
	{"\n DRIVER STATISTICS"},
	{"single_bit_ecc_errs"},
	{"double_bit_ecc_errs"},
	{"parity_err_cnt"},
	{"serious_err_cnt"},
	{"soft_reset_cnt"},
	{"fifo_full_cnt"},
	{"ring_0_full_cnt"},
	{"ring_1_full_cnt"},
	{"ring_2_full_cnt"},
	{"ring_3_full_cnt"},
	{"ring_4_full_cnt"},
	{"ring_5_full_cnt"},
	{"ring_6_full_cnt"},
	{"ring_7_full_cnt"},
	{"alarm_transceiver_temp_high"},
	{"alarm_transceiver_temp_low"},
	{"alarm_laser_bias_current_high"},
	{"alarm_laser_bias_current_low"},
	{"alarm_laser_output_power_high"},
	{"alarm_laser_output_power_low"},
	{"warn_transceiver_temp_high"},
	{"warn_transceiver_temp_low"},
	{"warn_laser_bias_current_high"},
	{"warn_laser_bias_current_low"},
	{"warn_laser_output_power_high"},
	{"warn_laser_output_power_low"},
	{"lro_aggregated_pkts"},
	{"lro_flush_both_count"},
	{"lro_out_of_sequence_pkts"},
	{"lro_flush_due_to_max_pkts"},
	{"lro_avg_aggr_pkts"},
	{"mem_alloc_fail_cnt"},
	{"pci_map_fail_cnt"},
	{"watchdog_timer_cnt"},
	{"mem_allocated"},
	{"mem_freed"},
	{"link_up_cnt"},
	{"link_down_cnt"},
	{"link_up_time"},
	{"link_down_time"},
	{"tx_tcode_buf_abort_cnt"},
	{"tx_tcode_desc_abort_cnt"},
	{"tx_tcode_parity_err_cnt"},
	{"tx_tcode_link_loss_cnt"},
	{"tx_tcode_list_proc_err_cnt"},
	{"rx_tcode_parity_err_cnt"},
	{"rx_tcode_abort_cnt"},
	{"rx_tcode_parity_abort_cnt"},
	{"rx_tcode_rda_fail_cnt"},
	{"rx_tcode_unkn_prot_cnt"},
	{"rx_tcode_fcs_err_cnt"},
	{"rx_tcode_buf_size_err_cnt"},
	{"rx_tcode_rxd_corrupt_cnt"},
	{"rx_tcode_unkn_err_cnt"},
	{"tda_err_cnt"},
	{"pfc_err_cnt"},
	{"pcc_err_cnt"},
	{"tti_err_cnt"},
	{"tpa_err_cnt"},
	{"sm_err_cnt"},
	{"lso_err_cnt"},
	{"mac_tmac_err_cnt"},
	{"mac_rmac_err_cnt"},
	{"xgxs_txgxs_err_cnt"},
	{"xgxs_rxgxs_err_cnt"},
	{"rc_err_cnt"},
	{"prc_pcix_err_cnt"},
	{"rpa_err_cnt"},
	{"rda_err_cnt"},
	{"rti_err_cnt"},
	{"mc_err_cnt"}
};

#define S2IO_XENA_STAT_LEN	ARRAY_SIZE(ethtool_xena_stats_keys)
#define S2IO_ENHANCED_STAT_LEN	ARRAY_SIZE(ethtool_enhanced_stats_keys)
#define S2IO_DRIVER_STAT_LEN	ARRAY_SIZE(ethtool_driver_stats_keys)

#define XFRAME_I_STAT_LEN (S2IO_XENA_STAT_LEN + S2IO_DRIVER_STAT_LEN )
#define XFRAME_II_STAT_LEN (XFRAME_I_STAT_LEN + S2IO_ENHANCED_STAT_LEN )

#define XFRAME_I_STAT_STRINGS_LEN ( XFRAME_I_STAT_LEN * ETH_GSTRING_LEN )
#define XFRAME_II_STAT_STRINGS_LEN ( XFRAME_II_STAT_LEN * ETH_GSTRING_LEN )

#define S2IO_TEST_LEN	ARRAY_SIZE(s2io_gstrings)
#define S2IO_STRINGS_LEN	S2IO_TEST_LEN * ETH_GSTRING_LEN

#define S2IO_TIMER_CONF(timer, handle, arg, exp)		\
			init_timer(&timer);			\
			timer.function = handle;		\
			timer.data = (unsigned long) arg;	\
			mod_timer(&timer, (jiffies + exp))	\

/* copy mac addr to def_mac_addr array */
static void do_s2io_copy_mac_addr(struct s2io_nic *sp, int offset, u64 mac_addr)
{
	sp->def_mac_addr[offset].mac_addr[5] = (u8) (mac_addr);
	sp->def_mac_addr[offset].mac_addr[4] = (u8) (mac_addr >> 8);
	sp->def_mac_addr[offset].mac_addr[3] = (u8) (mac_addr >> 16);
	sp->def_mac_addr[offset].mac_addr[2] = (u8) (mac_addr >> 24);
	sp->def_mac_addr[offset].mac_addr[1] = (u8) (mac_addr >> 32);
	sp->def_mac_addr[offset].mac_addr[0] = (u8) (mac_addr >> 40);
}
/* Add the vlan */
static void s2io_vlan_rx_register(struct net_device *dev,
					struct vlan_group *grp)
{
	int i;
	struct s2io_nic *nic = dev->priv;
	unsigned long flags[MAX_TX_FIFOS];
	struct mac_info *mac_control = &nic->mac_control;
	struct config_param *config = &nic->config;

	for (i = 0; i < config->tx_fifo_num; i++)
		spin_lock_irqsave(&mac_control->fifos[i].tx_lock, flags[i]);

	nic->vlgrp = grp;
	for (i = config->tx_fifo_num - 1; i >= 0; i--)
		spin_unlock_irqrestore(&mac_control->fifos[i].tx_lock,
				flags[i]);
}

/* A flag indicating whether 'RX_PA_CFG_STRIP_VLAN_TAG' bit is set or not */
static int vlan_strip_flag;

/* Unregister the vlan */
static void s2io_vlan_rx_kill_vid(struct net_device *dev, unsigned long vid)
{
	int i;
	struct s2io_nic *nic = dev->priv;
	unsigned long flags[MAX_TX_FIFOS];
	struct mac_info *mac_control = &nic->mac_control;
	struct config_param *config = &nic->config;

	for (i = 0; i < config->tx_fifo_num; i++)
		spin_lock_irqsave(&mac_control->fifos[i].tx_lock, flags[i]);

	if (nic->vlgrp)
		vlan_group_set_device(nic->vlgrp, vid, NULL);

	for (i = config->tx_fifo_num - 1; i >= 0; i--)
		spin_unlock_irqrestore(&mac_control->fifos[i].tx_lock,
			flags[i]);
}

/*
 * Constants to be programmed into the Xena's registers, to configure
 * the XAUI.
 */

#define	END_SIGN	0x0
static const u64 herc_act_dtx_cfg[] = {
	/* Set address */
	0x8000051536750000ULL, 0x80000515367500E0ULL,
	/* Write data */
	0x8000051536750004ULL, 0x80000515367500E4ULL,
	/* Set address */
	0x80010515003F0000ULL, 0x80010515003F00E0ULL,
	/* Write data */
	0x80010515003F0004ULL, 0x80010515003F00E4ULL,
	/* Set address */
	0x801205150D440000ULL, 0x801205150D4400E0ULL,
	/* Write data */
	0x801205150D440004ULL, 0x801205150D4400E4ULL,
	/* Set address */
	0x80020515F2100000ULL, 0x80020515F21000E0ULL,
	/* Write data */
	0x80020515F2100004ULL, 0x80020515F21000E4ULL,
	/* Done */
	END_SIGN
};

static const u64 xena_dtx_cfg[] = {
	/* Set address */
	0x8000051500000000ULL, 0x80000515000000E0ULL,
	/* Write data */
	0x80000515D9350004ULL, 0x80000515D93500E4ULL,
	/* Set address */
	0x8001051500000000ULL, 0x80010515000000E0ULL,
	/* Write data */
	0x80010515001E0004ULL, 0x80010515001E00E4ULL,
	/* Set address */
	0x8002051500000000ULL, 0x80020515000000E0ULL,
	/* Write data */
	0x80020515F2100004ULL, 0x80020515F21000E4ULL,
	END_SIGN
};

/*
 * Constants for Fixing the MacAddress problem seen mostly on
 * Alpha machines.
 */
static const u64 fix_mac[] = {
	0x0060000000000000ULL, 0x0060600000000000ULL,
	0x0040600000000000ULL, 0x0000600000000000ULL,
	0x0020600000000000ULL, 0x0060600000000000ULL,
	0x0020600000000000ULL, 0x0060600000000000ULL,
	0x0020600000000000ULL, 0x0060600000000000ULL,
	0x0020600000000000ULL, 0x0060600000000000ULL,
	0x0020600000000000ULL, 0x0060600000000000ULL,
	0x0020600000000000ULL, 0x0060600000000000ULL,
	0x0020600000000000ULL, 0x0060600000000000ULL,
	0x0020600000000000ULL, 0x0060600000000000ULL,
	0x0020600000000000ULL, 0x0060600000000000ULL,
	0x0020600000000000ULL, 0x0060600000000000ULL,
	0x0020600000000000ULL, 0x0000600000000000ULL,
	0x0040600000000000ULL, 0x0060600000000000ULL,
	END_SIGN
};

MODULE_LICENSE("GPL");
MODULE_VERSION(DRV_VERSION);


/* Module Loadable parameters. */
S2IO_PARM_INT(tx_fifo_num, FIFO_DEFAULT_NUM);
S2IO_PARM_INT(rx_ring_num, 1);
S2IO_PARM_INT(multiq, 0);
S2IO_PARM_INT(rx_ring_mode, 1);
S2IO_PARM_INT(use_continuous_tx_intrs, 1);
S2IO_PARM_INT(rmac_pause_time, 0x100);
S2IO_PARM_INT(mc_pause_threshold_q0q3, 187);
S2IO_PARM_INT(mc_pause_threshold_q4q7, 187);
S2IO_PARM_INT(shared_splits, 0);
S2IO_PARM_INT(tmac_util_period, 5);
S2IO_PARM_INT(rmac_util_period, 5);
S2IO_PARM_INT(l3l4hdr_size, 128);
/* 0 is no steering, 1 is Priority steering, 2 is Default steering */
S2IO_PARM_INT(tx_steering_type, TX_DEFAULT_STEERING);
/* Frequency of Rx desc syncs expressed as power of 2 */
S2IO_PARM_INT(rxsync_frequency, 3);
/* Interrupt type. Values can be 0(INTA), 2(MSI_X) */
S2IO_PARM_INT(intr_type, 2);
/* Large receive offload feature */
static unsigned int lro_enable;
module_param_named(lro, lro_enable, uint, 0);

/* Max pkts to be aggregated by LRO at one time. If not specified,
 * aggregation happens until we hit max IP pkt size(64K)
 */
S2IO_PARM_INT(lro_max_pkts, 0xFFFF);
S2IO_PARM_INT(indicate_max_pkts, 0);

S2IO_PARM_INT(napi, 1);
S2IO_PARM_INT(ufo, 0);
S2IO_PARM_INT(vlan_tag_strip, NO_STRIP_IN_PROMISC);

static unsigned int tx_fifo_len[MAX_TX_FIFOS] =
    {DEFAULT_FIFO_0_LEN, [1 ...(MAX_TX_FIFOS - 1)] = DEFAULT_FIFO_1_7_LEN};
static unsigned int rx_ring_sz[MAX_RX_RINGS] =
    {[0 ...(MAX_RX_RINGS - 1)] = SMALL_BLK_CNT};
static unsigned int rts_frm_len[MAX_RX_RINGS] =
    {[0 ...(MAX_RX_RINGS - 1)] = 0 };

module_param_array(tx_fifo_len, uint, NULL, 0);
module_param_array(rx_ring_sz, uint, NULL, 0);
module_param_array(rts_frm_len, uint, NULL, 0);

/*
 * S2IO device table.
 * This table lists all the devices that this driver supports.
 */
static struct pci_device_id s2io_tbl[] __devinitdata = {
	{PCI_VENDOR_ID_S2IO, PCI_DEVICE_ID_S2IO_WIN,
	 PCI_ANY_ID, PCI_ANY_ID},
	{PCI_VENDOR_ID_S2IO, PCI_DEVICE_ID_S2IO_UNI,
	 PCI_ANY_ID, PCI_ANY_ID},
	{PCI_VENDOR_ID_S2IO, PCI_DEVICE_ID_HERC_WIN,
         PCI_ANY_ID, PCI_ANY_ID},
        {PCI_VENDOR_ID_S2IO, PCI_DEVICE_ID_HERC_UNI,
         PCI_ANY_ID, PCI_ANY_ID},
	{0,}
};

MODULE_DEVICE_TABLE(pci, s2io_tbl);

static struct pci_error_handlers s2io_err_handler = {
	.error_detected = s2io_io_error_detected,
	.slot_reset = s2io_io_slot_reset,
	.resume = s2io_io_resume,
};

static struct pci_driver s2io_driver = {
      .name = "S2IO",
      .id_table = s2io_tbl,
      .probe = s2io_init_nic,
      .remove = __devexit_p(s2io_rem_nic),
      .err_handler = &s2io_err_handler,
};

/* A simplifier macro used both by init and free shared_mem Fns(). */
#define TXD_MEM_PAGE_CNT(len, per_each) ((len+per_each - 1) / per_each)

/* netqueue manipulation helper functions */
static inline void s2io_stop_all_tx_queue(struct s2io_nic *sp)
{
	int i;
#ifdef CONFIG_NETDEVICES_MULTIQUEUE
	if (sp->config.multiq) {
		for (i = 0; i < sp->config.tx_fifo_num; i++)
			netif_stop_subqueue(sp->dev, i);
	} else
#endif
	{
		for (i = 0; i < sp->config.tx_fifo_num; i++)
			sp->mac_control.fifos[i].queue_state = FIFO_QUEUE_STOP;
		netif_stop_queue(sp->dev);
	}
}

static inline void s2io_stop_tx_queue(struct s2io_nic *sp, int fifo_no)
{
#ifdef CONFIG_NETDEVICES_MULTIQUEUE
	if (sp->config.multiq)
		netif_stop_subqueue(sp->dev, fifo_no);
	else
#endif
	{
		sp->mac_control.fifos[fifo_no].queue_state =
			FIFO_QUEUE_STOP;
		netif_stop_queue(sp->dev);
	}
}

static inline void s2io_start_all_tx_queue(struct s2io_nic *sp)
{
	int i;
#ifdef CONFIG_NETDEVICES_MULTIQUEUE
	if (sp->config.multiq) {
		for (i = 0; i < sp->config.tx_fifo_num; i++)
			netif_start_subqueue(sp->dev, i);
	} else
#endif
	{
		for (i = 0; i < sp->config.tx_fifo_num; i++)
			sp->mac_control.fifos[i].queue_state = FIFO_QUEUE_START;
		netif_start_queue(sp->dev);
	}
}

static inline void s2io_start_tx_queue(struct s2io_nic *sp, int fifo_no)
{
#ifdef CONFIG_NETDEVICES_MULTIQUEUE
	if (sp->config.multiq)
		netif_start_subqueue(sp->dev, fifo_no);
	else
#endif
	{
		sp->mac_control.fifos[fifo_no].queue_state =
			FIFO_QUEUE_START;
		netif_start_queue(sp->dev);
	}
}

static inline void s2io_wake_all_tx_queue(struct s2io_nic *sp)
{
	int i;
#ifdef CONFIG_NETDEVICES_MULTIQUEUE
	if (sp->config.multiq) {
		for (i = 0; i < sp->config.tx_fifo_num; i++)
			netif_wake_subqueue(sp->dev, i);
	} else
#endif
	{
		for (i = 0; i < sp->config.tx_fifo_num; i++)
			sp->mac_control.fifos[i].queue_state = FIFO_QUEUE_START;
		netif_wake_queue(sp->dev);
	}
}

static inline void s2io_wake_tx_queue(
	struct fifo_info *fifo, int cnt, u8 multiq)
{

#ifdef CONFIG_NETDEVICES_MULTIQUEUE
	if (multiq) {
		if (cnt && __netif_subqueue_stopped(fifo->dev, fifo->fifo_no))
			netif_wake_subqueue(fifo->dev, fifo->fifo_no);
	} else
#endif
	if (cnt && (fifo->queue_state == FIFO_QUEUE_STOP)) {
		if (netif_queue_stopped(fifo->dev)) {
			fifo->queue_state = FIFO_QUEUE_START;
			netif_wake_queue(fifo->dev);
		}
	}
}

/**
 * init_shared_mem - Allocation and Initialization of Memory
 * @nic: Device private variable.
 * Description: The function allocates all the memory areas shared
 * between the NIC and the driver. This includes Tx descriptors,
 * Rx descriptors and the statistics block.
 */

static int init_shared_mem(struct s2io_nic *nic)
{
	u32 size;
	void *tmp_v_addr, *tmp_v_addr_next;
	dma_addr_t tmp_p_addr, tmp_p_addr_next;
	struct RxD_block *pre_rxd_blk = NULL;
	int i, j, blk_cnt;
	int lst_size, lst_per_page;
	struct net_device *dev = nic->dev;
	unsigned long tmp;
	struct buffAdd *ba;

	struct mac_info *mac_control;
	struct config_param *config;
	unsigned long long mem_allocated = 0;

	mac_control = &nic->mac_control;
	config = &nic->config;


	/* Allocation and initialization of TXDLs in FIOFs */
	size = 0;
	for (i = 0; i < config->tx_fifo_num; i++) {
		size += config->tx_cfg[i].fifo_len;
	}
	if (size > MAX_AVAILABLE_TXDS) {
		DBG_PRINT(ERR_DBG, "s2io: Requested TxDs too high, ");
		DBG_PRINT(ERR_DBG, "Requested: %d, max supported: 8192\n", size);
		return -EINVAL;
	}

	size = 0;
	for (i = 0; i < config->tx_fifo_num; i++) {
		size = config->tx_cfg[i].fifo_len;
		/*
		 * Legal values are from 2 to 8192
		 */
		if (size < 2) {
			DBG_PRINT(ERR_DBG, "s2io: Invalid fifo len (%d)", size);
			DBG_PRINT(ERR_DBG, "for fifo %d\n", i);
			DBG_PRINT(ERR_DBG, "s2io: Legal values for fifo len"
				"are 2 to 8192\n");
			return -EINVAL;
		}
	}

	lst_size = (sizeof(struct TxD) * config->max_txds);
	lst_per_page = PAGE_SIZE / lst_size;

	for (i = 0; i < config->tx_fifo_num; i++) {
		int fifo_len = config->tx_cfg[i].fifo_len;
		int list_holder_size = fifo_len * sizeof(struct list_info_hold);
		mac_control->fifos[i].list_info = kzalloc(list_holder_size,
							  GFP_KERNEL);
		if (!mac_control->fifos[i].list_info) {
			DBG_PRINT(INFO_DBG,
				  "Malloc failed for list_info\n");
			return -ENOMEM;
		}
		mem_allocated += list_holder_size;
	}
	for (i = 0; i < config->tx_fifo_num; i++) {
		int page_num = TXD_MEM_PAGE_CNT(config->tx_cfg[i].fifo_len,
						lst_per_page);
		mac_control->fifos[i].tx_curr_put_info.offset = 0;
		mac_control->fifos[i].tx_curr_put_info.fifo_len =
		    config->tx_cfg[i].fifo_len - 1;
		mac_control->fifos[i].tx_curr_get_info.offset = 0;
		mac_control->fifos[i].tx_curr_get_info.fifo_len =
		    config->tx_cfg[i].fifo_len - 1;
		mac_control->fifos[i].fifo_no = i;
		mac_control->fifos[i].nic = nic;
		mac_control->fifos[i].max_txds = MAX_SKB_FRAGS + 2;
		mac_control->fifos[i].dev = dev;

		for (j = 0; j < page_num; j++) {
			int k = 0;
			dma_addr_t tmp_p;
			void *tmp_v;
			tmp_v = pci_alloc_consistent(nic->pdev,
						     PAGE_SIZE, &tmp_p);
			if (!tmp_v) {
				DBG_PRINT(INFO_DBG,
					  "pci_alloc_consistent ");
				DBG_PRINT(INFO_DBG, "failed for TxDL\n");
				return -ENOMEM;
			}
			/* If we got a zero DMA address(can happen on
			 * certain platforms like PPC), reallocate.
			 * Store virtual address of page we don't want,
			 * to be freed later.
			 */
			if (!tmp_p) {
				mac_control->zerodma_virt_addr = tmp_v;
				DBG_PRINT(INIT_DBG,
				"%s: Zero DMA address for TxDL. ", dev->name);
				DBG_PRINT(INIT_DBG,
				"Virtual address %p\n", tmp_v);
				tmp_v = pci_alloc_consistent(nic->pdev,
						     PAGE_SIZE, &tmp_p);
				if (!tmp_v) {
					DBG_PRINT(INFO_DBG,
					  "pci_alloc_consistent ");
					DBG_PRINT(INFO_DBG, "failed for TxDL\n");
					return -ENOMEM;
				}
				mem_allocated += PAGE_SIZE;
			}
			while (k < lst_per_page) {
				int l = (j * lst_per_page) + k;
				if (l == config->tx_cfg[i].fifo_len)
					break;
				mac_control->fifos[i].list_info[l].list_virt_addr =
				    tmp_v + (k * lst_size);
				mac_control->fifos[i].list_info[l].list_phy_addr =
				    tmp_p + (k * lst_size);
				k++;
			}
		}
	}

	for (i = 0; i < config->tx_fifo_num; i++) {
		size = config->tx_cfg[i].fifo_len;
		mac_control->fifos[i].ufo_in_band_v
			= kcalloc(size, sizeof(u64), GFP_KERNEL);
		if (!mac_control->fifos[i].ufo_in_band_v)
			return -ENOMEM;
		mem_allocated += (size * sizeof(u64));
	}

	/* Allocation and initialization of RXDs in Rings */
	size = 0;
	for (i = 0; i < config->rx_ring_num; i++) {
		if (config->rx_cfg[i].num_rxd %
		    (rxd_count[nic->rxd_mode] + 1)) {
			DBG_PRINT(ERR_DBG, "%s: RxD count of ", dev->name);
			DBG_PRINT(ERR_DBG, "Ring%d is not a multiple of ",
				  i);
			DBG_PRINT(ERR_DBG, "RxDs per Block");
			return FAILURE;
		}
		size += config->rx_cfg[i].num_rxd;
		mac_control->rings[i].block_count =
			config->rx_cfg[i].num_rxd /
			(rxd_count[nic->rxd_mode] + 1 );
		mac_control->rings[i].pkt_cnt = config->rx_cfg[i].num_rxd -
			mac_control->rings[i].block_count;
	}
	if (nic->rxd_mode == RXD_MODE_1)
		size = (size * (sizeof(struct RxD1)));
	else
		size = (size * (sizeof(struct RxD3)));

	for (i = 0; i < config->rx_ring_num; i++) {
		mac_control->rings[i].rx_curr_get_info.block_index = 0;
		mac_control->rings[i].rx_curr_get_info.offset = 0;
		mac_control->rings[i].rx_curr_get_info.ring_len =
		    config->rx_cfg[i].num_rxd - 1;
		mac_control->rings[i].rx_curr_put_info.block_index = 0;
		mac_control->rings[i].rx_curr_put_info.offset = 0;
		mac_control->rings[i].rx_curr_put_info.ring_len =
		    config->rx_cfg[i].num_rxd - 1;
		mac_control->rings[i].nic = nic;
		mac_control->rings[i].ring_no = i;
		mac_control->rings[i].lro = lro_enable;

		blk_cnt = config->rx_cfg[i].num_rxd /
				(rxd_count[nic->rxd_mode] + 1);
		/*  Allocating all the Rx blocks */
		for (j = 0; j < blk_cnt; j++) {
			struct rx_block_info *rx_blocks;
			int l;

			rx_blocks = &mac_control->rings[i].rx_blocks[j];
			size = SIZE_OF_BLOCK; //size is always page size
			tmp_v_addr = pci_alloc_consistent(nic->pdev, size,
							  &tmp_p_addr);
			if (tmp_v_addr == NULL) {
				/*
				 * In case of failure, free_shared_mem()
				 * is called, which should free any
				 * memory that was alloced till the
				 * failure happened.
				 */
				rx_blocks->block_virt_addr = tmp_v_addr;
				return -ENOMEM;
			}
			mem_allocated += size;
			memset(tmp_v_addr, 0, size);
			rx_blocks->block_virt_addr = tmp_v_addr;
			rx_blocks->block_dma_addr = tmp_p_addr;
			rx_blocks->rxds = kmalloc(sizeof(struct rxd_info)*
						  rxd_count[nic->rxd_mode],
						  GFP_KERNEL);
			if (!rx_blocks->rxds)
				return -ENOMEM;
			mem_allocated +=
			(sizeof(struct rxd_info)* rxd_count[nic->rxd_mode]);
			for (l=0; l<rxd_count[nic->rxd_mode];l++) {
				rx_blocks->rxds[l].virt_addr =
					rx_blocks->block_virt_addr +
					(rxd_size[nic->rxd_mode] * l);
				rx_blocks->rxds[l].dma_addr =
					rx_blocks->block_dma_addr +
					(rxd_size[nic->rxd_mode] * l);
			}
		}
		/* Interlinking all Rx Blocks */
		for (j = 0; j < blk_cnt; j++) {
			tmp_v_addr =
				mac_control->rings[i].rx_blocks[j].block_virt_addr;
			tmp_v_addr_next =
				mac_control->rings[i].rx_blocks[(j + 1) %
					      blk_cnt].block_virt_addr;
			tmp_p_addr =
				mac_control->rings[i].rx_blocks[j].block_dma_addr;
			tmp_p_addr_next =
				mac_control->rings[i].rx_blocks[(j + 1) %
					      blk_cnt].block_dma_addr;

			pre_rxd_blk = (struct RxD_block *) tmp_v_addr;
			pre_rxd_blk->reserved_2_pNext_RxD_block =
			    (unsigned long) tmp_v_addr_next;
			pre_rxd_blk->pNext_RxD_Blk_physical =
			    (u64) tmp_p_addr_next;
		}
	}
	if (nic->rxd_mode == RXD_MODE_3B) {
		/*
		 * Allocation of Storages for buffer addresses in 2BUFF mode
		 * and the buffers as well.
		 */
		for (i = 0; i < config->rx_ring_num; i++) {
			blk_cnt = config->rx_cfg[i].num_rxd /
			   (rxd_count[nic->rxd_mode]+ 1);
			mac_control->rings[i].ba =
				kmalloc((sizeof(struct buffAdd *) * blk_cnt),
				     GFP_KERNEL);
			if (!mac_control->rings[i].ba)
				return -ENOMEM;
			mem_allocated +=(sizeof(struct buffAdd *) * blk_cnt);
			for (j = 0; j < blk_cnt; j++) {
				int k = 0;
				mac_control->rings[i].ba[j] =
					kmalloc((sizeof(struct buffAdd) *
						(rxd_count[nic->rxd_mode] + 1)),
						GFP_KERNEL);
				if (!mac_control->rings[i].ba[j])
					return -ENOMEM;
				mem_allocated += (sizeof(struct buffAdd) *  \
					(rxd_count[nic->rxd_mode] + 1));
				while (k != rxd_count[nic->rxd_mode]) {
					ba = &mac_control->rings[i].ba[j][k];

					ba->ba_0_org = (void *) kmalloc
					    (BUF0_LEN + ALIGN_SIZE, GFP_KERNEL);
					if (!ba->ba_0_org)
						return -ENOMEM;
					mem_allocated +=
						(BUF0_LEN + ALIGN_SIZE);
					tmp = (unsigned long)ba->ba_0_org;
					tmp += ALIGN_SIZE;
					tmp &= ~((unsigned long) ALIGN_SIZE);
					ba->ba_0 = (void *) tmp;

					ba->ba_1_org = (void *) kmalloc
					    (BUF1_LEN + ALIGN_SIZE, GFP_KERNEL);
					if (!ba->ba_1_org)
						return -ENOMEM;
					mem_allocated
						+= (BUF1_LEN + ALIGN_SIZE);
					tmp = (unsigned long) ba->ba_1_org;
					tmp += ALIGN_SIZE;
					tmp &= ~((unsigned long) ALIGN_SIZE);
					ba->ba_1 = (void *) tmp;
					k++;
				}
			}
		}
	}

	/* Allocation and initialization of Statistics block */
	size = sizeof(struct stat_block);
	mac_control->stats_mem = pci_alloc_consistent
	    (nic->pdev, size, &mac_control->stats_mem_phy);

	if (!mac_control->stats_mem) {
		/*
		 * In case of failure, free_shared_mem() is called, which
		 * should free any memory that was alloced till the
		 * failure happened.
		 */
		return -ENOMEM;
	}
	mem_allocated += size;
	mac_control->stats_mem_sz = size;

	tmp_v_addr = mac_control->stats_mem;
	mac_control->stats_info = (struct stat_block *) tmp_v_addr;
	memset(tmp_v_addr, 0, size);
	DBG_PRINT(INIT_DBG, "%s:Ring Mem PHY: 0x%llx\n", dev->name,
		  (unsigned long long) tmp_p_addr);
	mac_control->stats_info->sw_stat.mem_allocated += mem_allocated;
	return SUCCESS;
}

/**
 * free_shared_mem - Free the allocated Memory
 * @nic:  Device private variable.
 * Description: This function is to free all memory locations allocated by
 * the init_shared_mem() function and return it to the kernel.
 */

static void free_shared_mem(struct s2io_nic *nic)
{
	int i, j, blk_cnt, size;
	void *tmp_v_addr;
	dma_addr_t tmp_p_addr;
	struct mac_info *mac_control;
	struct config_param *config;
	int lst_size, lst_per_page;
	struct net_device *dev;
	int page_num = 0;

	if (!nic)
		return;

	dev = nic->dev;

	mac_control = &nic->mac_control;
	config = &nic->config;

	lst_size = (sizeof(struct TxD) * config->max_txds);
	lst_per_page = PAGE_SIZE / lst_size;

	for (i = 0; i < config->tx_fifo_num; i++) {
		page_num = TXD_MEM_PAGE_CNT(config->tx_cfg[i].fifo_len,
							lst_per_page);
		for (j = 0; j < page_num; j++) {
			int mem_blks = (j * lst_per_page);
			if (!mac_control->fifos[i].list_info)
				return;
			if (!mac_control->fifos[i].list_info[mem_blks].
				 list_virt_addr)
				break;
			pci_free_consistent(nic->pdev, PAGE_SIZE,
					    mac_control->fifos[i].
					    list_info[mem_blks].
					    list_virt_addr,
					    mac_control->fifos[i].
					    list_info[mem_blks].
					    list_phy_addr);
			nic->mac_control.stats_info->sw_stat.mem_freed
						+= PAGE_SIZE;
		}
		/* If we got a zero DMA address during allocation,
		 * free the page now
		 */
		if (mac_control->zerodma_virt_addr) {
			pci_free_consistent(nic->pdev, PAGE_SIZE,
					    mac_control->zerodma_virt_addr,
					    (dma_addr_t)0);
			DBG_PRINT(INIT_DBG,
			  	"%s: Freeing TxDL with zero DMA addr. ",
				dev->name);
			DBG_PRINT(INIT_DBG, "Virtual address %p\n",
				mac_control->zerodma_virt_addr);
			nic->mac_control.stats_info->sw_stat.mem_freed
						+= PAGE_SIZE;
		}
		kfree(mac_control->fifos[i].list_info);
		nic->mac_control.stats_info->sw_stat.mem_freed +=
		(nic->config.tx_cfg[i].fifo_len *sizeof(struct list_info_hold));
	}

	size = SIZE_OF_BLOCK;
	for (i = 0; i < config->rx_ring_num; i++) {
		blk_cnt = mac_control->rings[i].block_count;
		for (j = 0; j < blk_cnt; j++) {
			tmp_v_addr = mac_control->rings[i].rx_blocks[j].
				block_virt_addr;
			tmp_p_addr = mac_control->rings[i].rx_blocks[j].
				block_dma_addr;
			if (tmp_v_addr == NULL)
				break;
			pci_free_consistent(nic->pdev, size,
					    tmp_v_addr, tmp_p_addr);
			nic->mac_control.stats_info->sw_stat.mem_freed += size;
			kfree(mac_control->rings[i].rx_blocks[j].rxds);
			nic->mac_control.stats_info->sw_stat.mem_freed +=
			( sizeof(struct rxd_info)* rxd_count[nic->rxd_mode]);
		}
	}

	if (nic->rxd_mode == RXD_MODE_3B) {
		/* Freeing buffer storage addresses in 2BUFF mode. */
		for (i = 0; i < config->rx_ring_num; i++) {
			blk_cnt = config->rx_cfg[i].num_rxd /
			    (rxd_count[nic->rxd_mode] + 1);
			for (j = 0; j < blk_cnt; j++) {
				int k = 0;
				if (!mac_control->rings[i].ba[j])
					continue;
				while (k != rxd_count[nic->rxd_mode]) {
					struct buffAdd *ba =
						&mac_control->rings[i].ba[j][k];
					kfree(ba->ba_0_org);
					nic->mac_control.stats_info->sw_stat.\
					mem_freed += (BUF0_LEN + ALIGN_SIZE);
					kfree(ba->ba_1_org);
					nic->mac_control.stats_info->sw_stat.\
					mem_freed += (BUF1_LEN + ALIGN_SIZE);
					k++;
				}
				kfree(mac_control->rings[i].ba[j]);
				nic->mac_control.stats_info->sw_stat.mem_freed +=
					(sizeof(struct buffAdd) *
					(rxd_count[nic->rxd_mode] + 1));
			}
			kfree(mac_control->rings[i].ba);
			nic->mac_control.stats_info->sw_stat.mem_freed +=
			(sizeof(struct buffAdd *) * blk_cnt);
		}
	}

	for (i = 0; i < nic->config.tx_fifo_num; i++) {
		if (mac_control->fifos[i].ufo_in_band_v) {
			nic->mac_control.stats_info->sw_stat.mem_freed
				+= (config->tx_cfg[i].fifo_len * sizeof(u64));
			kfree(mac_control->fifos[i].ufo_in_band_v);
		}
	}

	if (mac_control->stats_mem) {
		nic->mac_control.stats_info->sw_stat.mem_freed +=
			mac_control->stats_mem_sz;
		pci_free_consistent(nic->pdev,
				    mac_control->stats_mem_sz,
				    mac_control->stats_mem,
				    mac_control->stats_mem_phy);
	}
}

/**
 * s2io_verify_pci_mode -
 */

static int s2io_verify_pci_mode(struct s2io_nic *nic)
{
	struct XENA_dev_config __iomem *bar0 = nic->bar0;
	register u64 val64 = 0;
	int     mode;

	val64 = readq(&bar0->pci_mode);
	mode = (u8)GET_PCI_MODE(val64);

	if ( val64 & PCI_MODE_UNKNOWN_MODE)
		return -1;      /* Unknown PCI mode */
	return mode;
}

#define NEC_VENID   0x1033
#define NEC_DEVID   0x0125
static int s2io_on_nec_bridge(struct pci_dev *s2io_pdev)
{
	struct pci_dev *tdev = NULL;
	while ((tdev = pci_get_device(PCI_ANY_ID, PCI_ANY_ID, tdev)) != NULL) {
		if (tdev->vendor == NEC_VENID && tdev->device == NEC_DEVID) {
			if (tdev->bus == s2io_pdev->bus->parent) {
				pci_dev_put(tdev);
				return 1;
			}
		}
	}
	return 0;
}

static int bus_speed[8] = {33, 133, 133, 200, 266, 133, 200, 266};
/**
 * s2io_print_pci_mode -
 */
static int s2io_print_pci_mode(struct s2io_nic *nic)
{
	struct XENA_dev_config __iomem *bar0 = nic->bar0;
	register u64 val64 = 0;
	int	mode;
	struct config_param *config = &nic->config;

	val64 = readq(&bar0->pci_mode);
	mode = (u8)GET_PCI_MODE(val64);

	if ( val64 & PCI_MODE_UNKNOWN_MODE)
		return -1;	/* Unknown PCI mode */

	config->bus_speed = bus_speed[mode];

	if (s2io_on_nec_bridge(nic->pdev)) {
		DBG_PRINT(ERR_DBG, "%s: Device is on PCI-E bus\n",
							nic->dev->name);
		return mode;
	}

	if (val64 & PCI_MODE_32_BITS) {
		DBG_PRINT(ERR_DBG, "%s: Device is on 32 bit ", nic->dev->name);
	} else {
		DBG_PRINT(ERR_DBG, "%s: Device is on 64 bit ", nic->dev->name);
	}

	switch(mode) {
		case PCI_MODE_PCI_33:
			DBG_PRINT(ERR_DBG, "33MHz PCI bus\n");
			break;
		case PCI_MODE_PCI_66:
			DBG_PRINT(ERR_DBG, "66MHz PCI bus\n");
			break;
		case PCI_MODE_PCIX_M1_66:
			DBG_PRINT(ERR_DBG, "66MHz PCIX(M1) bus\n");
			break;
		case PCI_MODE_PCIX_M1_100:
			DBG_PRINT(ERR_DBG, "100MHz PCIX(M1) bus\n");
			break;
		case PCI_MODE_PCIX_M1_133:
			DBG_PRINT(ERR_DBG, "133MHz PCIX(M1) bus\n");
			break;
		case PCI_MODE_PCIX_M2_66:
			DBG_PRINT(ERR_DBG, "133MHz PCIX(M2) bus\n");
			break;
		case PCI_MODE_PCIX_M2_100:
			DBG_PRINT(ERR_DBG, "200MHz PCIX(M2) bus\n");
			break;
		case PCI_MODE_PCIX_M2_133:
			DBG_PRINT(ERR_DBG, "266MHz PCIX(M2) bus\n");
			break;
		default:
			return -1;	/* Unsupported bus speed */
	}

	return mode;
}

/**
 *  init_tti - Initialization transmit traffic interrupt scheme
 *  @nic: device private variable
 *  @link: link status (UP/DOWN) used to enable/disable continuous
 *  transmit interrupts
 *  Description: The function configures transmit traffic interrupts
 *  Return Value:  SUCCESS on success and
 *  '-1' on failure
 */

static int init_tti(struct s2io_nic *nic, int link)
{
	struct XENA_dev_config __iomem *bar0 = nic->bar0;
	register u64 val64 = 0;
	int i;
	struct config_param *config;

	config = &nic->config;

	for (i = 0; i < config->tx_fifo_num; i++) {
		/*
		 * TTI Initialization. Default Tx timer gets us about
		 * 250 interrupts per sec. Continuous interrupts are enabled
		 * by default.
		 */
		if (nic->device_type == XFRAME_II_DEVICE) {
			int count = (nic->config.bus_speed * 125)/2;
			val64 = TTI_DATA1_MEM_TX_TIMER_VAL(count);
		} else
			val64 = TTI_DATA1_MEM_TX_TIMER_VAL(0x2078);

		val64 |= TTI_DATA1_MEM_TX_URNG_A(0xA) |
				TTI_DATA1_MEM_TX_URNG_B(0x10) |
				TTI_DATA1_MEM_TX_URNG_C(0x30) |
				TTI_DATA1_MEM_TX_TIMER_AC_EN;
		if (i == 0)
			if (use_continuous_tx_intrs && (link == LINK_UP))
				val64 |= TTI_DATA1_MEM_TX_TIMER_CI_EN;
		writeq(val64, &bar0->tti_data1_mem);

		if (nic->config.intr_type == MSI_X) {
			val64 = TTI_DATA2_MEM_TX_UFC_A(0x10) |
				TTI_DATA2_MEM_TX_UFC_B(0x100) |
				TTI_DATA2_MEM_TX_UFC_C(0x200) |
				TTI_DATA2_MEM_TX_UFC_D(0x300);
		} else {
			if ((nic->config.tx_steering_type ==
				TX_DEFAULT_STEERING) &&
				(config->tx_fifo_num > 1) &&
				(i >= nic->udp_fifo_idx) &&
				(i < (nic->udp_fifo_idx +
				nic->total_udp_fifos)))
				val64 = TTI_DATA2_MEM_TX_UFC_A(0x50) |
					TTI_DATA2_MEM_TX_UFC_B(0x80) |
					TTI_DATA2_MEM_TX_UFC_C(0x100) |
					TTI_DATA2_MEM_TX_UFC_D(0x120);
			else
				val64 = TTI_DATA2_MEM_TX_UFC_A(0x10) |
					TTI_DATA2_MEM_TX_UFC_B(0x20) |
					TTI_DATA2_MEM_TX_UFC_C(0x40) |
					TTI_DATA2_MEM_TX_UFC_D(0x80);
		}

		writeq(val64, &bar0->tti_data2_mem);

		val64 = TTI_CMD_MEM_WE | TTI_CMD_MEM_STROBE_NEW_CMD |
				TTI_CMD_MEM_OFFSET(i);
		writeq(val64, &bar0->tti_command_mem);

		if (wait_for_cmd_complete(&bar0->tti_command_mem,
			TTI_CMD_MEM_STROBE_NEW_CMD, S2IO_BIT_RESET) != SUCCESS)
			return FAILURE;
	}

	return SUCCESS;
}

/**
 *  init_nic - Initialization of hardware
 *  @nic: device private variable
 *  Description: The function sequentially configures every block
 *  of the H/W from their reset values.
 *  Return Value:  SUCCESS on success and
 *  '-1' on failure (endian settings incorrect).
 */

static int init_nic(struct s2io_nic *nic)
{
	struct XENA_dev_config __iomem *bar0 = nic->bar0;
	struct net_device *dev = nic->dev;
	register u64 val64 = 0;
	void __iomem *add;
	u32 time;
	int i, j;
	struct mac_info *mac_control;
	struct config_param *config;
	int dtx_cnt = 0;
	unsigned long long mem_share;
	int mem_size;

	mac_control = &nic->mac_control;
	config = &nic->config;

	/* to set the swapper controle on the card */
	if(s2io_set_swapper(nic)) {
		DBG_PRINT(ERR_DBG,"ERROR: Setting Swapper failed\n");
		return -EIO;
	}

	/*
	 * Herc requires EOI to be removed from reset before XGXS, so..
	 */
	if (nic->device_type & XFRAME_II_DEVICE) {
		val64 = 0xA500000000ULL;
		writeq(val64, &bar0->sw_reset);
		msleep(500);
		val64 = readq(&bar0->sw_reset);
	}

	/* Remove XGXS from reset state */
	val64 = 0;
	writeq(val64, &bar0->sw_reset);
	msleep(500);
	val64 = readq(&bar0->sw_reset);

	/* Ensure that it's safe to access registers by checking
	 * RIC_RUNNING bit is reset. Check is valid only for XframeII.
	 */
	if (nic->device_type == XFRAME_II_DEVICE) {
		for (i = 0; i < 50; i++) {
			val64 = readq(&bar0->adapter_status);
			if (!(val64 & ADAPTER_STATUS_RIC_RUNNING))
				break;
			msleep(10);
		}
		if (i == 50)
			return -ENODEV;
	}

	/*  Enable Receiving broadcasts */
	add = &bar0->mac_cfg;
	val64 = readq(&bar0->mac_cfg);
	val64 |= MAC_RMAC_BCAST_ENABLE;
	writeq(RMAC_CFG_KEY(0x4C0D), &bar0->rmac_cfg_key);
	writel((u32) val64, add);
	writeq(RMAC_CFG_KEY(0x4C0D), &bar0->rmac_cfg_key);
	writel((u32) (val64 >> 32), (add + 4));

	/* Read registers in all blocks */
	val64 = readq(&bar0->mac_int_mask);
	val64 = readq(&bar0->mc_int_mask);
	val64 = readq(&bar0->xgxs_int_mask);

	/*  Set MTU */
	val64 = dev->mtu;
	writeq(vBIT(val64, 2, 14), &bar0->rmac_max_pyld_len);

	if (nic->device_type & XFRAME_II_DEVICE) {
		while (herc_act_dtx_cfg[dtx_cnt] != END_SIGN) {
			SPECIAL_REG_WRITE(herc_act_dtx_cfg[dtx_cnt],
					  &bar0->dtx_control, UF);
			if (dtx_cnt & 0x1)
				msleep(1); /* Necessary!! */
			dtx_cnt++;
		}
	} else {
		while (xena_dtx_cfg[dtx_cnt] != END_SIGN) {
			SPECIAL_REG_WRITE(xena_dtx_cfg[dtx_cnt],
					  &bar0->dtx_control, UF);
			val64 = readq(&bar0->dtx_control);
			dtx_cnt++;
		}
	}

	/*  Tx DMA Initialization */
	val64 = 0;
	writeq(val64, &bar0->tx_fifo_partition_0);
	writeq(val64, &bar0->tx_fifo_partition_1);
	writeq(val64, &bar0->tx_fifo_partition_2);
	writeq(val64, &bar0->tx_fifo_partition_3);


	for (i = 0, j = 0; i < config->tx_fifo_num; i++) {
		val64 |=
		    vBIT(config->tx_cfg[i].fifo_len - 1, ((j * 32) + 19),
			 13) | vBIT(config->tx_cfg[i].fifo_priority,
				    ((j * 32) + 5), 3);

		if (i == (config->tx_fifo_num - 1)) {
			if (i % 2 == 0)
				i++;
		}

		switch (i) {
		case 1:
			writeq(val64, &bar0->tx_fifo_partition_0);
			val64 = 0;
			j = 0;
			break;
		case 3:
			writeq(val64, &bar0->tx_fifo_partition_1);
			val64 = 0;
			j = 0;
			break;
		case 5:
			writeq(val64, &bar0->tx_fifo_partition_2);
			val64 = 0;
			j = 0;
			break;
		case 7:
			writeq(val64, &bar0->tx_fifo_partition_3);
			val64 = 0;
			j = 0;
			break;
		default:
			j++;
			break;
		}
	}

	/*
	 * Disable 4 PCCs for Xena1, 2 and 3 as per H/W bug
	 * SXE-008 TRANSMIT DMA ARBITRATION ISSUE.
	 */
	if ((nic->device_type == XFRAME_I_DEVICE) &&
		(nic->pdev->revision < 4))
		writeq(PCC_ENABLE_FOUR, &bar0->pcc_enable);

	val64 = readq(&bar0->tx_fifo_partition_0);
	DBG_PRINT(INIT_DBG, "Fifo partition at: 0x%p is: 0x%llx\n",
		  &bar0->tx_fifo_partition_0, (unsigned long long) val64);

	/*
	 * Initialization of Tx_PA_CONFIG register to ignore packet
	 * integrity checking.
	 */
	val64 = readq(&bar0->tx_pa_cfg);
	val64 |= TX_PA_CFG_IGNORE_FRM_ERR | TX_PA_CFG_IGNORE_SNAP_OUI |
	    TX_PA_CFG_IGNORE_LLC_CTRL | TX_PA_CFG_IGNORE_L2_ERR;
	writeq(val64, &bar0->tx_pa_cfg);

	/* Rx DMA intialization. */
	val64 = 0;
	for (i = 0; i < config->rx_ring_num; i++) {
		val64 |=
		    vBIT(config->rx_cfg[i].ring_priority, (5 + (i * 8)),
			 3);
	}
	writeq(val64, &bar0->rx_queue_priority);

	/*
	 * Allocating equal share of memory to all the
	 * configured Rings.
	 */
	val64 = 0;
	if (nic->device_type & XFRAME_II_DEVICE)
		mem_size = 32;
	else
		mem_size = 64;

	for (i = 0; i < config->rx_ring_num; i++) {
		switch (i) {
		case 0:
			mem_share = (mem_size / config->rx_ring_num +
				     mem_size % config->rx_ring_num);
			val64 |= RX_QUEUE_CFG_Q0_SZ(mem_share);
			continue;
		case 1:
			mem_share = (mem_size / config->rx_ring_num);
			val64 |= RX_QUEUE_CFG_Q1_SZ(mem_share);
			continue;
		case 2:
			mem_share = (mem_size / config->rx_ring_num);
			val64 |= RX_QUEUE_CFG_Q2_SZ(mem_share);
			continue;
		case 3:
			mem_share = (mem_size / config->rx_ring_num);
			val64 |= RX_QUEUE_CFG_Q3_SZ(mem_share);
			continue;
		case 4:
			mem_share = (mem_size / config->rx_ring_num);
			val64 |= RX_QUEUE_CFG_Q4_SZ(mem_share);
			continue;
		case 5:
			mem_share = (mem_size / config->rx_ring_num);
			val64 |= RX_QUEUE_CFG_Q5_SZ(mem_share);
			continue;
		case 6:
			mem_share = (mem_size / config->rx_ring_num);
			val64 |= RX_QUEUE_CFG_Q6_SZ(mem_share);
			continue;
		case 7:
			mem_share = (mem_size / config->rx_ring_num);
			val64 |= RX_QUEUE_CFG_Q7_SZ(mem_share);
			continue;
		}
	}
	writeq(val64, &bar0->rx_queue_cfg);

	/*
	 * Filling Tx round robin registers
	 * as per the number of FIFOs for equal scheduling priority
	 */
	switch (config->tx_fifo_num) {
	case 1:
		val64 = 0x0;
		writeq(val64, &bar0->tx_w_round_robin_0);
		writeq(val64, &bar0->tx_w_round_robin_1);
		writeq(val64, &bar0->tx_w_round_robin_2);
		writeq(val64, &bar0->tx_w_round_robin_3);
		writeq(val64, &bar0->tx_w_round_robin_4);
		break;
	case 2:
		val64 = 0x0001000100010001ULL;
		writeq(val64, &bar0->tx_w_round_robin_0);
		writeq(val64, &bar0->tx_w_round_robin_1);
		writeq(val64, &bar0->tx_w_round_robin_2);
		writeq(val64, &bar0->tx_w_round_robin_3);
		val64 = 0x0001000100000000ULL;
		writeq(val64, &bar0->tx_w_round_robin_4);
		break;
	case 3:
		val64 = 0x0001020001020001ULL;
		writeq(val64, &bar0->tx_w_round_robin_0);
		val64 = 0x0200010200010200ULL;
		writeq(val64, &bar0->tx_w_round_robin_1);
		val64 = 0x0102000102000102ULL;
		writeq(val64, &bar0->tx_w_round_robin_2);
		val64 = 0x0001020001020001ULL;
		writeq(val64, &bar0->tx_w_round_robin_3);
		val64 = 0x0200010200000000ULL;
		writeq(val64, &bar0->tx_w_round_robin_4);
		break;
	case 4:
		val64 = 0x0001020300010203ULL;
		writeq(val64, &bar0->tx_w_round_robin_0);
		writeq(val64, &bar0->tx_w_round_robin_1);
		writeq(val64, &bar0->tx_w_round_robin_2);
		writeq(val64, &bar0->tx_w_round_robin_3);
		val64 = 0x0001020300000000ULL;
		writeq(val64, &bar0->tx_w_round_robin_4);
		break;
	case 5:
		val64 = 0x0001020304000102ULL;
		writeq(val64, &bar0->tx_w_round_robin_0);
		val64 = 0x0304000102030400ULL;
		writeq(val64, &bar0->tx_w_round_robin_1);
		val64 = 0x0102030400010203ULL;
		writeq(val64, &bar0->tx_w_round_robin_2);
		val64 = 0x0400010203040001ULL;
		writeq(val64, &bar0->tx_w_round_robin_3);
		val64 = 0x0203040000000000ULL;
		writeq(val64, &bar0->tx_w_round_robin_4);
		break;
	case 6:
		val64 = 0x0001020304050001ULL;
		writeq(val64, &bar0->tx_w_round_robin_0);
		val64 = 0x0203040500010203ULL;
		writeq(val64, &bar0->tx_w_round_robin_1);
		val64 = 0x0405000102030405ULL;
		writeq(val64, &bar0->tx_w_round_robin_2);
		val64 = 0x0001020304050001ULL;
		writeq(val64, &bar0->tx_w_round_robin_3);
		val64 = 0x0203040500000000ULL;
		writeq(val64, &bar0->tx_w_round_robin_4);
		break;
	case 7:
		val64 = 0x0001020304050600ULL;
		writeq(val64, &bar0->tx_w_round_robin_0);
		val64 = 0x0102030405060001ULL;
		writeq(val64, &bar0->tx_w_round_robin_1);
		val64 = 0x0203040506000102ULL;
		writeq(val64, &bar0->tx_w_round_robin_2);
		val64 = 0x0304050600010203ULL;
		writeq(val64, &bar0->tx_w_round_robin_3);
		val64 = 0x0405060000000000ULL;
		writeq(val64, &bar0->tx_w_round_robin_4);
		break;
	case 8:
		val64 = 0x0001020304050607ULL;
		writeq(val64, &bar0->tx_w_round_robin_0);
		writeq(val64, &bar0->tx_w_round_robin_1);
		writeq(val64, &bar0->tx_w_round_robin_2);
		writeq(val64, &bar0->tx_w_round_robin_3);
		val64 = 0x0001020300000000ULL;
		writeq(val64, &bar0->tx_w_round_robin_4);
		break;
	}

	/* Enable all configured Tx FIFO partitions */
	val64 = readq(&bar0->tx_fifo_partition_0);
	val64 |= (TX_FIFO_PARTITION_EN);
	writeq(val64, &bar0->tx_fifo_partition_0);

	/* Filling the Rx round robin registers as per the
	 * number of Rings and steering based on QoS with
	 * equal priority.
	 */
	switch (config->rx_ring_num) {
	case 1:
		val64 = 0x0;
		writeq(val64, &bar0->rx_w_round_robin_0);
		writeq(val64, &bar0->rx_w_round_robin_1);
		writeq(val64, &bar0->rx_w_round_robin_2);
		writeq(val64, &bar0->rx_w_round_robin_3);
		writeq(val64, &bar0->rx_w_round_robin_4);

		val64 = 0x8080808080808080ULL;
		writeq(val64, &bar0->rts_qos_steering);
		break;
	case 2:
		val64 = 0x0001000100010001ULL;
		writeq(val64, &bar0->rx_w_round_robin_0);
		writeq(val64, &bar0->rx_w_round_robin_1);
		writeq(val64, &bar0->rx_w_round_robin_2);
		writeq(val64, &bar0->rx_w_round_robin_3);
		val64 = 0x0001000100000000ULL;
		writeq(val64, &bar0->rx_w_round_robin_4);

		val64 = 0x8080808040404040ULL;
		writeq(val64, &bar0->rts_qos_steering);
		break;
	case 3:
		val64 = 0x0001020001020001ULL;
		writeq(val64, &bar0->rx_w_round_robin_0);
		val64 = 0x0200010200010200ULL;
		writeq(val64, &bar0->rx_w_round_robin_1);
		val64 = 0x0102000102000102ULL;
		writeq(val64, &bar0->rx_w_round_robin_2);
		val64 = 0x0001020001020001ULL;
		writeq(val64, &bar0->rx_w_round_robin_3);
		val64 = 0x0200010200000000ULL;
		writeq(val64, &bar0->rx_w_round_robin_4);

		val64 = 0x8080804040402020ULL;
		writeq(val64, &bar0->rts_qos_steering);
		break;
	case 4:
		val64 = 0x0001020300010203ULL;
		writeq(val64, &bar0->rx_w_round_robin_0);
		writeq(val64, &bar0->rx_w_round_robin_1);
		writeq(val64, &bar0->rx_w_round_robin_2);
		writeq(val64, &bar0->rx_w_round_robin_3);
		val64 = 0x0001020300000000ULL;
		writeq(val64, &bar0->rx_w_round_robin_4);

		val64 = 0x8080404020201010ULL;
		writeq(val64, &bar0->rts_qos_steering);
		break;
	case 5:
		val64 = 0x0001020304000102ULL;
		writeq(val64, &bar0->rx_w_round_robin_0);
		val64 = 0x0304000102030400ULL;
		writeq(val64, &bar0->rx_w_round_robin_1);
		val64 = 0x0102030400010203ULL;
		writeq(val64, &bar0->rx_w_round_robin_2);
		val64 = 0x0400010203040001ULL;
		writeq(val64, &bar0->rx_w_round_robin_3);
		val64 = 0x0203040000000000ULL;
		writeq(val64, &bar0->rx_w_round_robin_4);

		val64 = 0x8080404020201008ULL;
		writeq(val64, &bar0->rts_qos_steering);
		break;
	case 6:
		val64 = 0x0001020304050001ULL;
		writeq(val64, &bar0->rx_w_round_robin_0);
		val64 = 0x0203040500010203ULL;
		writeq(val64, &bar0->rx_w_round_robin_1);
		val64 = 0x0405000102030405ULL;
		writeq(val64, &bar0->rx_w_round_robin_2);
		val64 = 0x0001020304050001ULL;
		writeq(val64, &bar0->rx_w_round_robin_3);
		val64 = 0x0203040500000000ULL;
		writeq(val64, &bar0->rx_w_round_robin_4);

		val64 = 0x8080404020100804ULL;
		writeq(val64, &bar0->rts_qos_steering);
		break;
	case 7:
		val64 = 0x0001020304050600ULL;
		writeq(val64, &bar0->rx_w_round_robin_0);
		val64 = 0x0102030405060001ULL;
		writeq(val64, &bar0->rx_w_round_robin_1);
		val64 = 0x0203040506000102ULL;
		writeq(val64, &bar0->rx_w_round_robin_2);
		val64 = 0x0304050600010203ULL;
		writeq(val64, &bar0->rx_w_round_robin_3);
		val64 = 0x0405060000000000ULL;
		writeq(val64, &bar0->rx_w_round_robin_4);

		val64 = 0x8080402010080402ULL;
		writeq(val64, &bar0->rts_qos_steering);
		break;
	case 8:
		val64 = 0x0001020304050607ULL;
		writeq(val64, &bar0->rx_w_round_robin_0);
		writeq(val64, &bar0->rx_w_round_robin_1);
		writeq(val64, &bar0->rx_w_round_robin_2);
		writeq(val64, &bar0->rx_w_round_robin_3);
		val64 = 0x0001020300000000ULL;
		writeq(val64, &bar0->rx_w_round_robin_4);

		val64 = 0x8040201008040201ULL;
		writeq(val64, &bar0->rts_qos_steering);
		break;
	}

	/* UDP Fix */
	val64 = 0;
	for (i = 0; i < 8; i++)
		writeq(val64, &bar0->rts_frm_len_n[i]);

	/* Set the default rts frame length for the rings configured */
	val64 = MAC_RTS_FRM_LEN_SET(dev->mtu+22);
	for (i = 0 ; i < config->rx_ring_num ; i++)
		writeq(val64, &bar0->rts_frm_len_n[i]);

	/* Set the frame length for the configured rings
	 * desired by the user
	 */
	for (i = 0; i < config->rx_ring_num; i++) {
		/* If rts_frm_len[i] == 0 then it is assumed that user not
		 * specified frame length steering.
		 * If the user provides the frame length then program
		 * the rts_frm_len register for those values or else
		 * leave it as it is.
		 */
		if (rts_frm_len[i] != 0) {
			writeq(MAC_RTS_FRM_LEN_SET(rts_frm_len[i]),
				&bar0->rts_frm_len_n[i]);
		}
	}

	/* Disable differentiated services steering logic */
	for (i = 0; i < 64; i++) {
		if (rts_ds_steer(nic, i, 0) == FAILURE) {
			DBG_PRINT(ERR_DBG, "%s: failed rts ds steering",
				dev->name);
			DBG_PRINT(ERR_DBG, "set on codepoint %d\n", i);
			return -ENODEV;
		}
	}

	/* Program statistics memory */
	writeq(mac_control->stats_mem_phy, &bar0->stat_addr);

	if (nic->device_type == XFRAME_II_DEVICE) {
		val64 = STAT_BC(0x320);
		writeq(val64, &bar0->stat_byte_cnt);
	}

	/*
	 * Initializing the sampling rate for the device to calculate the
	 * bandwidth utilization.
	 */
	val64 = MAC_TX_LINK_UTIL_VAL(tmac_util_period) |
	    MAC_RX_LINK_UTIL_VAL(rmac_util_period);
	writeq(val64, &bar0->mac_link_util);

	/*
	 * Initializing the Transmit and Receive Traffic Interrupt
	 * Scheme.
	 */

	/* Initialize TTI */
	if (SUCCESS != init_tti(nic, nic->last_link_state))
		return -ENODEV;

	/* RTI Initialization */
	if (nic->device_type == XFRAME_II_DEVICE) {
		/*
		 * Programmed to generate Apprx 500 Intrs per
		 * second
		 */
		int count = (nic->config.bus_speed * 125)/4;
		val64 = RTI_DATA1_MEM_RX_TIMER_VAL(count);
	} else
		val64 = RTI_DATA1_MEM_RX_TIMER_VAL(0xFFF);
	val64 |= RTI_DATA1_MEM_RX_URNG_A(0xA) |
		 RTI_DATA1_MEM_RX_URNG_B(0x10) |
		 RTI_DATA1_MEM_RX_URNG_C(0x30) | RTI_DATA1_MEM_RX_TIMER_AC_EN;

	writeq(val64, &bar0->rti_data1_mem);

	val64 = RTI_DATA2_MEM_RX_UFC_A(0x1) |
		RTI_DATA2_MEM_RX_UFC_B(0x2) ;
	if (nic->config.intr_type == MSI_X)
	    val64 |= (RTI_DATA2_MEM_RX_UFC_C(0x20) | \
			RTI_DATA2_MEM_RX_UFC_D(0x40));
	else
	    val64 |= (RTI_DATA2_MEM_RX_UFC_C(0x40) | \
			RTI_DATA2_MEM_RX_UFC_D(0x80));
	writeq(val64, &bar0->rti_data2_mem);

	for (i = 0; i < config->rx_ring_num; i++) {
		val64 = RTI_CMD_MEM_WE | RTI_CMD_MEM_STROBE_NEW_CMD
				| RTI_CMD_MEM_OFFSET(i);
		writeq(val64, &bar0->rti_command_mem);

		/*
		 * Once the operation completes, the Strobe bit of the
		 * command register will be reset. We poll for this
		 * particular condition. We wait for a maximum of 500ms
		 * for the operation to complete, if it's not complete
		 * by then we return error.
		 */
		time = 0;
		while (TRUE) {
			val64 = readq(&bar0->rti_command_mem);
			if (!(val64 & RTI_CMD_MEM_STROBE_NEW_CMD))
				break;

			if (time > 10) {
				DBG_PRINT(ERR_DBG, "%s: RTI init Failed\n",
					  dev->name);
				return -ENODEV;
			}
			time++;
			msleep(50);
		}
	}

	/*
	 * Initializing proper values as Pause threshold into all
	 * the 8 Queues on Rx side.
	 */
	writeq(0xffbbffbbffbbffbbULL, &bar0->mc_pause_thresh_q0q3);
	writeq(0xffbbffbbffbbffbbULL, &bar0->mc_pause_thresh_q4q7);

	/* Disable RMAC PAD STRIPPING */
	add = &bar0->mac_cfg;
	val64 = readq(&bar0->mac_cfg);
	val64 &= ~(MAC_CFG_RMAC_STRIP_PAD);
	writeq(RMAC_CFG_KEY(0x4C0D), &bar0->rmac_cfg_key);
	writel((u32) (val64), add);
	writeq(RMAC_CFG_KEY(0x4C0D), &bar0->rmac_cfg_key);
	writel((u32) (val64 >> 32), (add + 4));
	val64 = readq(&bar0->mac_cfg);

	/* Enable FCS stripping by adapter */
	add = &bar0->mac_cfg;
	val64 = readq(&bar0->mac_cfg);
	val64 |= MAC_CFG_RMAC_STRIP_FCS;
	if (nic->device_type == XFRAME_II_DEVICE)
		writeq(val64, &bar0->mac_cfg);
	else {
		writeq(RMAC_CFG_KEY(0x4C0D), &bar0->rmac_cfg_key);
		writel((u32) (val64), add);
		writeq(RMAC_CFG_KEY(0x4C0D), &bar0->rmac_cfg_key);
		writel((u32) (val64 >> 32), (add + 4));
	}

	/*
	 * Set the time value to be inserted in the pause frame
	 * generated by xena.
	 */
	val64 = readq(&bar0->rmac_pause_cfg);
	val64 &= ~(RMAC_PAUSE_HG_PTIME(0xffff));
	val64 |= RMAC_PAUSE_HG_PTIME(nic->mac_control.rmac_pause_time);
	writeq(val64, &bar0->rmac_pause_cfg);

	/*
	 * Set the Threshold Limit for Generating the pause frame
	 * If the amount of data in any Queue exceeds ratio of
	 * (mac_control.mc_pause_threshold_q0q3 or q4q7)/256
	 * pause frame is generated
	 */
	val64 = 0;
	for (i = 0; i < 4; i++) {
		val64 |=
		    (((u64) 0xFF00 | nic->mac_control.
		      mc_pause_threshold_q0q3)
		     << (i * 2 * 8));
	}
	writeq(val64, &bar0->mc_pause_thresh_q0q3);

	val64 = 0;
	for (i = 0; i < 4; i++) {
		val64 |=
		    (((u64) 0xFF00 | nic->mac_control.
		      mc_pause_threshold_q4q7)
		     << (i * 2 * 8));
	}
	writeq(val64, &bar0->mc_pause_thresh_q4q7);

	/*
	 * TxDMA will stop Read request if the number of read split has
	 * exceeded the limit pointed by shared_splits
	 */
	val64 = readq(&bar0->pic_control);
	val64 |= PIC_CNTL_SHARED_SPLITS(shared_splits);
	writeq(val64, &bar0->pic_control);

	if (nic->config.bus_speed == 266) {
		writeq(TXREQTO_VAL(0x7f) | TXREQTO_EN, &bar0->txreqtimeout);
		writeq(0x0, &bar0->read_retry_delay);
		writeq(0x0, &bar0->write_retry_delay);
	}

	/*
	 * Programming the Herc to split every write transaction
	 * that does not start on an ADB to reduce disconnects.
	 */
	if (nic->device_type == XFRAME_II_DEVICE) {
		val64 = FAULT_BEHAVIOUR | EXT_REQ_EN |
			MISC_LINK_STABILITY_PRD(3);
		writeq(val64, &bar0->misc_control);
		val64 = readq(&bar0->pic_control2);
		val64 &= ~(s2BIT(13)|s2BIT(14)|s2BIT(15));
		writeq(val64, &bar0->pic_control2);
	}
	if (strstr(nic->product_name, "CX4")) {
		val64 = TMAC_AVG_IPG(0x17);
		writeq(val64, &bar0->tmac_avg_ipg);
	}

	return SUCCESS;
}
#define LINK_UP_DOWN_INTERRUPT		1
#define MAC_RMAC_ERR_TIMER		2

static int s2io_link_fault_indication(struct s2io_nic *nic)
{
	if (nic->config.intr_type != INTA)
		return MAC_RMAC_ERR_TIMER;
	if (nic->device_type == XFRAME_II_DEVICE)
		return LINK_UP_DOWN_INTERRUPT;
	else
		return MAC_RMAC_ERR_TIMER;
}

/**
 *  do_s2io_write_bits -  update alarm bits in alarm register
 *  @value: alarm bits
 *  @flag: interrupt status
 *  @addr: address value
 *  Description: update alarm bits in alarm register
 *  Return Value:
 *  NONE.
 */
static void do_s2io_write_bits(u64 value, int flag, void __iomem *addr)
{
	u64 temp64;

	temp64 = readq(addr);

	if(flag == ENABLE_INTRS)
		temp64 &= ~((u64) value);
	else
		temp64 |= ((u64) value);
	writeq(temp64, addr);
}

static void en_dis_err_alarms(struct s2io_nic *nic, u16 mask, int flag)
{
	struct XENA_dev_config __iomem *bar0 = nic->bar0;
	register u64 gen_int_mask = 0;

	if (mask & TX_DMA_INTR) {

		gen_int_mask |= TXDMA_INT_M;

		do_s2io_write_bits(TXDMA_TDA_INT | TXDMA_PFC_INT |
				TXDMA_PCC_INT | TXDMA_TTI_INT |
				TXDMA_LSO_INT | TXDMA_TPA_INT |
				TXDMA_SM_INT, flag, &bar0->txdma_int_mask);

		do_s2io_write_bits(PFC_ECC_DB_ERR | PFC_SM_ERR_ALARM |
				PFC_MISC_0_ERR | PFC_MISC_1_ERR |
				PFC_PCIX_ERR | PFC_ECC_SG_ERR, flag,
				&bar0->pfc_err_mask);

		do_s2io_write_bits(TDA_Fn_ECC_DB_ERR | TDA_SM0_ERR_ALARM |
				TDA_SM1_ERR_ALARM | TDA_Fn_ECC_SG_ERR |
				TDA_PCIX_ERR, flag, &bar0->tda_err_mask);

		do_s2io_write_bits(PCC_FB_ECC_DB_ERR | PCC_TXB_ECC_DB_ERR |
				PCC_SM_ERR_ALARM | PCC_WR_ERR_ALARM |
				PCC_N_SERR | PCC_6_COF_OV_ERR |
				PCC_7_COF_OV_ERR | PCC_6_LSO_OV_ERR |
				PCC_7_LSO_OV_ERR | PCC_FB_ECC_SG_ERR |
				PCC_TXB_ECC_SG_ERR, flag, &bar0->pcc_err_mask);

		do_s2io_write_bits(TTI_SM_ERR_ALARM | TTI_ECC_SG_ERR |
				TTI_ECC_DB_ERR, flag, &bar0->tti_err_mask);

		do_s2io_write_bits(LSO6_ABORT | LSO7_ABORT |
				LSO6_SM_ERR_ALARM | LSO7_SM_ERR_ALARM |
				LSO6_SEND_OFLOW | LSO7_SEND_OFLOW,
				flag, &bar0->lso_err_mask);

		do_s2io_write_bits(TPA_SM_ERR_ALARM | TPA_TX_FRM_DROP,
				flag, &bar0->tpa_err_mask);

		do_s2io_write_bits(SM_SM_ERR_ALARM, flag, &bar0->sm_err_mask);

	}

	if (mask & TX_MAC_INTR) {
		gen_int_mask |= TXMAC_INT_M;
		do_s2io_write_bits(MAC_INT_STATUS_TMAC_INT, flag,
				&bar0->mac_int_mask);
		do_s2io_write_bits(TMAC_TX_BUF_OVRN | TMAC_TX_SM_ERR |
				TMAC_ECC_SG_ERR | TMAC_ECC_DB_ERR |
				TMAC_DESC_ECC_SG_ERR | TMAC_DESC_ECC_DB_ERR,
				flag, &bar0->mac_tmac_err_mask);
	}

	if (mask & TX_XGXS_INTR) {
		gen_int_mask |= TXXGXS_INT_M;
		do_s2io_write_bits(XGXS_INT_STATUS_TXGXS, flag,
				&bar0->xgxs_int_mask);
		do_s2io_write_bits(TXGXS_ESTORE_UFLOW | TXGXS_TX_SM_ERR |
				TXGXS_ECC_SG_ERR | TXGXS_ECC_DB_ERR,
				flag, &bar0->xgxs_txgxs_err_mask);
	}

	if (mask & RX_DMA_INTR) {
		gen_int_mask |= RXDMA_INT_M;
		do_s2io_write_bits(RXDMA_INT_RC_INT_M | RXDMA_INT_RPA_INT_M |
				RXDMA_INT_RDA_INT_M | RXDMA_INT_RTI_INT_M,
				flag, &bar0->rxdma_int_mask);
		do_s2io_write_bits(RC_PRCn_ECC_DB_ERR | RC_FTC_ECC_DB_ERR |
				RC_PRCn_SM_ERR_ALARM | RC_FTC_SM_ERR_ALARM |
				RC_PRCn_ECC_SG_ERR | RC_FTC_ECC_SG_ERR |
				RC_RDA_FAIL_WR_Rn, flag, &bar0->rc_err_mask);
		do_s2io_write_bits(PRC_PCI_AB_RD_Rn | PRC_PCI_AB_WR_Rn |
				PRC_PCI_AB_F_WR_Rn | PRC_PCI_DP_RD_Rn |
				PRC_PCI_DP_WR_Rn | PRC_PCI_DP_F_WR_Rn, flag,
				&bar0->prc_pcix_err_mask);
		do_s2io_write_bits(RPA_SM_ERR_ALARM | RPA_CREDIT_ERR |
				RPA_ECC_SG_ERR | RPA_ECC_DB_ERR, flag,
				&bar0->rpa_err_mask);
		do_s2io_write_bits(RDA_RXDn_ECC_DB_ERR | RDA_FRM_ECC_DB_N_AERR |
				RDA_SM1_ERR_ALARM | RDA_SM0_ERR_ALARM |
				RDA_RXD_ECC_DB_SERR | RDA_RXDn_ECC_SG_ERR |
				RDA_FRM_ECC_SG_ERR | RDA_MISC_ERR|RDA_PCIX_ERR,
				flag, &bar0->rda_err_mask);
		do_s2io_write_bits(RTI_SM_ERR_ALARM |
				RTI_ECC_SG_ERR | RTI_ECC_DB_ERR,
				flag, &bar0->rti_err_mask);
	}

	if (mask & RX_MAC_INTR) {
		gen_int_mask |= RXMAC_INT_M;
		do_s2io_write_bits(MAC_INT_STATUS_RMAC_INT, flag,
				&bar0->mac_int_mask);
		do_s2io_write_bits(RMAC_RX_BUFF_OVRN | RMAC_RX_SM_ERR |
				RMAC_UNUSED_INT | RMAC_SINGLE_ECC_ERR |
				RMAC_DOUBLE_ECC_ERR |
				RMAC_LINK_STATE_CHANGE_INT,
				flag, &bar0->mac_rmac_err_mask);
	}

	if (mask & RX_XGXS_INTR)
	{
		gen_int_mask |= RXXGXS_INT_M;
		do_s2io_write_bits(XGXS_INT_STATUS_RXGXS, flag,
				&bar0->xgxs_int_mask);
		do_s2io_write_bits(RXGXS_ESTORE_OFLOW | RXGXS_RX_SM_ERR, flag,
				&bar0->xgxs_rxgxs_err_mask);
	}

	if (mask & MC_INTR) {
		gen_int_mask |= MC_INT_M;
		do_s2io_write_bits(MC_INT_MASK_MC_INT, flag, &bar0->mc_int_mask);
		do_s2io_write_bits(MC_ERR_REG_SM_ERR | MC_ERR_REG_ECC_ALL_SNG |
				MC_ERR_REG_ECC_ALL_DBL | PLL_LOCK_N, flag,
				&bar0->mc_err_mask);
	}
	nic->general_int_mask = gen_int_mask;

	/* Remove this line when alarm interrupts are enabled */
	nic->general_int_mask = 0;
}
/**
 *  en_dis_able_nic_intrs - Enable or Disable the interrupts
 *  @nic: device private variable,
 *  @mask: A mask indicating which Intr block must be modified and,
 *  @flag: A flag indicating whether to enable or disable the Intrs.
 *  Description: This function will either disable or enable the interrupts
 *  depending on the flag argument. The mask argument can be used to
 *  enable/disable any Intr block.
 *  Return Value: NONE.
 */

static void en_dis_able_nic_intrs(struct s2io_nic *nic, u16 mask, int flag)
{
	struct XENA_dev_config __iomem *bar0 = nic->bar0;
	register u64 temp64 = 0, intr_mask = 0;

	intr_mask = nic->general_int_mask;

	/*  Top level interrupt classification */
	/*  PIC Interrupts */
	if (mask & TX_PIC_INTR) {
		/*  Enable PIC Intrs in the general intr mask register */
		intr_mask |= TXPIC_INT_M;
		if (flag == ENABLE_INTRS) {
			/*
			 * If Hercules adapter enable GPIO otherwise
			 * disable all PCIX, Flash, MDIO, IIC and GPIO
			 * interrupts for now.
			 * TODO
			 */
			if (s2io_link_fault_indication(nic) ==
					LINK_UP_DOWN_INTERRUPT ) {
				do_s2io_write_bits(PIC_INT_GPIO, flag,
						&bar0->pic_int_mask);
				do_s2io_write_bits(GPIO_INT_MASK_LINK_UP, flag,
						&bar0->gpio_int_mask);
			} else
				writeq(DISABLE_ALL_INTRS, &bar0->pic_int_mask);
		} else if (flag == DISABLE_INTRS) {
			/*
			 * Disable PIC Intrs in the general
			 * intr mask register
			 */
			writeq(DISABLE_ALL_INTRS, &bar0->pic_int_mask);
		}
	}

	/*  Tx traffic interrupts */
	if (mask & TX_TRAFFIC_INTR) {
		intr_mask |= TXTRAFFIC_INT_M;
		if (flag == ENABLE_INTRS) {
			/*
			 * Enable all the Tx side interrupts
			 * writing 0 Enables all 64 TX interrupt levels
			 */
			writeq(0x0, &bar0->tx_traffic_mask);
		} else if (flag == DISABLE_INTRS) {
			/*
			 * Disable Tx Traffic Intrs in the general intr mask
			 * register.
			 */
			writeq(DISABLE_ALL_INTRS, &bar0->tx_traffic_mask);
		}
	}

	/*  Rx traffic interrupts */
	if (mask & RX_TRAFFIC_INTR) {
		intr_mask |= RXTRAFFIC_INT_M;
		if (flag == ENABLE_INTRS) {
			/* writing 0 Enables all 8 RX interrupt levels */
			writeq(0x0, &bar0->rx_traffic_mask);
		} else if (flag == DISABLE_INTRS) {
			/*
			 * Disable Rx Traffic Intrs in the general intr mask
			 * register.
			 */
			writeq(DISABLE_ALL_INTRS, &bar0->rx_traffic_mask);
		}
	}

	temp64 = readq(&bar0->general_int_mask);
	if (flag == ENABLE_INTRS)
		temp64 &= ~((u64) intr_mask);
	else
		temp64 = DISABLE_ALL_INTRS;
	writeq(temp64, &bar0->general_int_mask);

	nic->general_int_mask = readq(&bar0->general_int_mask);
}

/**
 *  verify_pcc_quiescent- Checks for PCC quiescent state
 *  Return: 1 If PCC is quiescence
 *          0 If PCC is not quiescence
 */
static int verify_pcc_quiescent(struct s2io_nic *sp, int flag)
{
	int ret = 0, herc;
	struct XENA_dev_config __iomem *bar0 = sp->bar0;
	u64 val64 = readq(&bar0->adapter_status);

	herc = (sp->device_type == XFRAME_II_DEVICE);

	if (flag == FALSE) {
		if ((!herc && (sp->pdev->revision >= 4)) || herc) {
			if (!(val64 & ADAPTER_STATUS_RMAC_PCC_IDLE))
				ret = 1;
		} else {
			if (!(val64 & ADAPTER_STATUS_RMAC_PCC_FOUR_IDLE))
				ret = 1;
		}
	} else {
		if ((!herc && (sp->pdev->revision >= 4)) || herc) {
			if (((val64 & ADAPTER_STATUS_RMAC_PCC_IDLE) ==
			     ADAPTER_STATUS_RMAC_PCC_IDLE))
				ret = 1;
		} else {
			if (((val64 & ADAPTER_STATUS_RMAC_PCC_FOUR_IDLE) ==
			     ADAPTER_STATUS_RMAC_PCC_FOUR_IDLE))
				ret = 1;
		}
	}

	return ret;
}
/**
 *  verify_xena_quiescence - Checks whether the H/W is ready
 *  Description: Returns whether the H/W is ready to go or not. Depending
 *  on whether adapter enable bit was written or not the comparison
 *  differs and the calling function passes the input argument flag to
 *  indicate this.
 *  Return: 1 If xena is quiescence
 *          0 If Xena is not quiescence
 */

static int verify_xena_quiescence(struct s2io_nic *sp)
{
	int  mode;
	struct XENA_dev_config __iomem *bar0 = sp->bar0;
	u64 val64 = readq(&bar0->adapter_status);
	mode = s2io_verify_pci_mode(sp);

	if (!(val64 & ADAPTER_STATUS_TDMA_READY)) {
		DBG_PRINT(ERR_DBG, "%s", "TDMA is not ready!");
		return 0;
	}
	if (!(val64 & ADAPTER_STATUS_RDMA_READY)) {
	DBG_PRINT(ERR_DBG, "%s", "RDMA is not ready!");
		return 0;
	}
	if (!(val64 & ADAPTER_STATUS_PFC_READY)) {
		DBG_PRINT(ERR_DBG, "%s", "PFC is not ready!");
		return 0;
	}
	if (!(val64 & ADAPTER_STATUS_TMAC_BUF_EMPTY)) {
		DBG_PRINT(ERR_DBG, "%s", "TMAC BUF is not empty!");
		return 0;
	}
	if (!(val64 & ADAPTER_STATUS_PIC_QUIESCENT)) {
		DBG_PRINT(ERR_DBG, "%s", "PIC is not QUIESCENT!");
		return 0;
	}
	if (!(val64 & ADAPTER_STATUS_MC_DRAM_READY)) {
		DBG_PRINT(ERR_DBG, "%s", "MC_DRAM is not ready!");
		return 0;
	}
	if (!(val64 & ADAPTER_STATUS_MC_QUEUES_READY)) {
		DBG_PRINT(ERR_DBG, "%s", "MC_QUEUES is not ready!");
		return 0;
	}
	if (!(val64 & ADAPTER_STATUS_M_PLL_LOCK)) {
		DBG_PRINT(ERR_DBG, "%s", "M_PLL is not locked!");
		return 0;
	}

	/*
	 * In PCI 33 mode, the P_PLL is not used, and therefore,
	 * the the P_PLL_LOCK bit in the adapter_status register will
	 * not be asserted.
	 */
	if (!(val64 & ADAPTER_STATUS_P_PLL_LOCK) &&
		sp->device_type == XFRAME_II_DEVICE && mode !=
		PCI_MODE_PCI_33) {
		DBG_PRINT(ERR_DBG, "%s", "P_PLL is not locked!");
		return 0;
	}
	if (!((val64 & ADAPTER_STATUS_RC_PRC_QUIESCENT) ==
			ADAPTER_STATUS_RC_PRC_QUIESCENT)) {
		DBG_PRINT(ERR_DBG, "%s", "RC_PRC is not QUIESCENT!");
		return 0;
	}
	return 1;
}

/**
 * fix_mac_address -  Fix for Mac addr problem on Alpha platforms
 * @sp: Pointer to device specifc structure
 * Description :
 * New procedure to clear mac address reading  problems on Alpha platforms
 *
 */

static void fix_mac_address(struct s2io_nic * sp)
{
	struct XENA_dev_config __iomem *bar0 = sp->bar0;
	u64 val64;
	int i = 0;

	while (fix_mac[i] != END_SIGN) {
		writeq(fix_mac[i++], &bar0->gpio_control);
		udelay(10);
		val64 = readq(&bar0->gpio_control);
	}
}

/**
 *  start_nic - Turns the device on
 *  @nic : device private variable.
 *  Description:
 *  This function actually turns the device on. Before this  function is
 *  called,all Registers are configured from their reset states
 *  and shared memory is allocated but the NIC is still quiescent. On
 *  calling this function, the device interrupts are cleared and the NIC is
 *  literally switched on by writing into the adapter control register.
 *  Return Value:
 *  SUCCESS on success and -1 on failure.
 */

static int start_nic(struct s2io_nic *nic)
{
	struct XENA_dev_config __iomem *bar0 = nic->bar0;
	struct net_device *dev = nic->dev;
	register u64 val64 = 0;
	u16 subid, i;
	struct mac_info *mac_control;
	struct config_param *config;

	mac_control = &nic->mac_control;
	config = &nic->config;

	/*  PRC Initialization and configuration */
	for (i = 0; i < config->rx_ring_num; i++) {
		writeq((u64) mac_control->rings[i].rx_blocks[0].block_dma_addr,
		       &bar0->prc_rxd0_n[i]);

		val64 = readq(&bar0->prc_ctrl_n[i]);
		if (nic->rxd_mode == RXD_MODE_1)
			val64 |= PRC_CTRL_RC_ENABLED;
		else
			val64 |= PRC_CTRL_RC_ENABLED | PRC_CTRL_RING_MODE_3;
		if (nic->device_type == XFRAME_II_DEVICE)
			val64 |= PRC_CTRL_GROUP_READS;
		val64 &= ~PRC_CTRL_RXD_BACKOFF_INTERVAL(0xFFFFFF);
		val64 |= PRC_CTRL_RXD_BACKOFF_INTERVAL(0x1000);
		writeq(val64, &bar0->prc_ctrl_n[i]);
	}

	if (nic->rxd_mode == RXD_MODE_3B) {
		/* Enabling 2 buffer mode by writing into Rx_pa_cfg reg. */
		val64 = readq(&bar0->rx_pa_cfg);
		val64 |= RX_PA_CFG_IGNORE_L2_ERR;
		writeq(val64, &bar0->rx_pa_cfg);
	}

	if (vlan_tag_strip == 0) {
		val64 = readq(&bar0->rx_pa_cfg);
		val64 &= ~RX_PA_CFG_STRIP_VLAN_TAG;
		writeq(val64, &bar0->rx_pa_cfg);
		vlan_strip_flag = 0;
	}

	/*
	 * Enabling MC-RLDRAM. After enabling the device, we timeout
	 * for around 100ms, which is approximately the time required
	 * for the device to be ready for operation.
	 */
	val64 = readq(&bar0->mc_rldram_mrs);
	val64 |= MC_RLDRAM_QUEUE_SIZE_ENABLE | MC_RLDRAM_MRS_ENABLE;
	SPECIAL_REG_WRITE(val64, &bar0->mc_rldram_mrs, UF);
	val64 = readq(&bar0->mc_rldram_mrs);

	msleep(100);	/* Delay by around 100 ms. */

	/* Enabling ECC Protection. */
	val64 = readq(&bar0->adapter_control);
	val64 &= ~ADAPTER_ECC_EN;
	writeq(val64, &bar0->adapter_control);

	/*
	 * Verify if the device is ready to be enabled, if so enable
	 * it.
	 */
	val64 = readq(&bar0->adapter_status);
	if (!verify_xena_quiescence(nic)) {
		DBG_PRINT(ERR_DBG, "%s: device is not ready, ", dev->name);
		DBG_PRINT(ERR_DBG, "Adapter status reads: 0x%llx\n",
			  (unsigned long long) val64);
		return FAILURE;
	}

	/*
	 * With some switches, link might be already up at this point.
	 * Because of this weird behavior, when we enable laser,
	 * we may not get link. We need to handle this. We cannot
	 * figure out which switch is misbehaving. So we are forced to
	 * make a global change.
	 */

	/* Enabling Laser. */
	val64 = readq(&bar0->adapter_control);
	val64 |= ADAPTER_EOI_TX_ON;
	writeq(val64, &bar0->adapter_control);

	if (s2io_link_fault_indication(nic) == MAC_RMAC_ERR_TIMER) {
		/*
		 * Dont see link state interrupts initally on some switches,
		 * so directly scheduling the link state task here.
		 */
		schedule_work(&nic->set_link_task);
	}
	/* SXE-002: Initialize link and activity LED */
	subid = nic->pdev->subsystem_device;
	if (((subid & 0xFF) >= 0x07) &&
	    (nic->device_type == XFRAME_I_DEVICE)) {
		val64 = readq(&bar0->gpio_control);
		val64 |= 0x0000800000000000ULL;
		writeq(val64, &bar0->gpio_control);
		val64 = 0x0411040400000000ULL;
		writeq(val64, (void __iomem *)bar0 + 0x2700);
	}

	return SUCCESS;
}
/**
 * s2io_txdl_getskb - Get the skb from txdl, unmap and return skb
 */
static struct sk_buff *s2io_txdl_getskb(struct fifo_info *fifo_data, struct \
					TxD *txdlp, int get_off)
{
	struct s2io_nic *nic = fifo_data->nic;
	struct sk_buff *skb;
	struct TxD *txds;
	u16 j, frg_cnt;

	txds = txdlp;
	if (txds->Host_Control == (u64)(long)fifo_data->ufo_in_band_v) {
		pci_unmap_single(nic->pdev, (dma_addr_t)
			txds->Buffer_Pointer, sizeof(u64),
			PCI_DMA_TODEVICE);
		txds++;
	}

	skb = (struct sk_buff *) ((unsigned long)
			txds->Host_Control);
	if (!skb) {
		memset(txdlp, 0, (sizeof(struct TxD) * fifo_data->max_txds));
		return NULL;
	}
	pci_unmap_single(nic->pdev, (dma_addr_t)
			 txds->Buffer_Pointer,
			 skb->len - skb->data_len,
			 PCI_DMA_TODEVICE);
	frg_cnt = skb_shinfo(skb)->nr_frags;
	if (frg_cnt) {
		txds++;
		for (j = 0; j < frg_cnt; j++, txds++) {
			skb_frag_t *frag = &skb_shinfo(skb)->frags[j];
			if (!txds->Buffer_Pointer)
				break;
			pci_unmap_page(nic->pdev, (dma_addr_t)
					txds->Buffer_Pointer,
				       frag->size, PCI_DMA_TODEVICE);
		}
	}
	memset(txdlp,0, (sizeof(struct TxD) * fifo_data->max_txds));
	return(skb);
}

/**
 *  free_tx_buffers - Free all queued Tx buffers
 *  @nic : device private variable.
 *  Description:
 *  Free all queued Tx buffers.
 *  Return Value: void
*/

static void free_tx_buffers(struct s2io_nic *nic)
{
	struct net_device *dev = nic->dev;
	struct sk_buff *skb;
	struct TxD *txdp;
	int i, j;
	struct mac_info *mac_control;
	struct config_param *config;
	int cnt = 0;

	mac_control = &nic->mac_control;
	config = &nic->config;

	for (i = 0; i < config->tx_fifo_num; i++) {
		unsigned long flags;
		spin_lock_irqsave(&mac_control->fifos[i].tx_lock, flags);
		for (j = 0; j < config->tx_cfg[i].fifo_len; j++) {
			txdp = (struct TxD *) \
			mac_control->fifos[i].list_info[j].list_virt_addr;
			skb = s2io_txdl_getskb(&mac_control->fifos[i], txdp, j);
			if (skb) {
				nic->mac_control.stats_info->sw_stat.mem_freed
					+= skb->truesize;
				dev_kfree_skb(skb);
				cnt++;
			}
		}
		DBG_PRINT(INTR_DBG,
			  "%s:forcibly freeing %d skbs on FIFO%d\n",
			  dev->name, cnt, i);
		mac_control->fifos[i].tx_curr_get_info.offset = 0;
		mac_control->fifos[i].tx_curr_put_info.offset = 0;
		spin_unlock_irqrestore(&mac_control->fifos[i].tx_lock, flags);
	}
}

/**
 *   stop_nic -  To stop the nic
 *   @nic ; device private variable.
 *   Description:
 *   This function does exactly the opposite of what the start_nic()
 *   function does. This function is called to stop the device.
 *   Return Value:
 *   void.
 */

static void stop_nic(struct s2io_nic *nic)
{
	struct XENA_dev_config __iomem *bar0 = nic->bar0;
	register u64 val64 = 0;
	u16 interruptible;
	struct mac_info *mac_control;
	struct config_param *config;

	mac_control = &nic->mac_control;
	config = &nic->config;

	/*  Disable all interrupts */
	en_dis_err_alarms(nic, ENA_ALL_INTRS, DISABLE_INTRS);
	interruptible = TX_TRAFFIC_INTR | RX_TRAFFIC_INTR;
	interruptible |= TX_PIC_INTR;
	en_dis_able_nic_intrs(nic, interruptible, DISABLE_INTRS);

	/* Clearing Adapter_En bit of ADAPTER_CONTROL Register */
	val64 = readq(&bar0->adapter_control);
	val64 &= ~(ADAPTER_CNTL_EN);
	writeq(val64, &bar0->adapter_control);
}

/**
 *  fill_rx_buffers - Allocates the Rx side skbs
 *  @ring_info: per ring structure
 *  Description:
 *  The function allocates Rx side skbs and puts the physical
 *  address of these buffers into the RxD buffer pointers, so that the NIC
 *  can DMA the received frame into these locations.
 *  The NIC supports 3 receive modes, viz
 *  1. single buffer,
 *  2. three buffer and
 *  3. Five buffer modes.
 *  Each mode defines how many fragments the received frame will be split
 *  up into by the NIC. The frame is split into L3 header, L4 Header,
 *  L4 payload in three buffer mode and in 5 buffer mode, L4 payload itself
 *  is split into 3 fragments. As of now only single buffer mode is
 *  supported.
 *   Return Value:
 *  SUCCESS on success or an appropriate -ve value on failure.
 */

static int fill_rx_buffers(struct ring_info *ring)
{
	struct sk_buff *skb;
	struct RxD_t *rxdp;
	int off, size, block_no, block_no1;
	u32 alloc_tab = 0;
	u32 alloc_cnt;
	u64 tmp;
	struct buffAdd *ba;
	struct RxD_t *first_rxdp = NULL;
	u64 Buffer0_ptr = 0, Buffer1_ptr = 0;
	int rxd_index = 0;
	struct RxD1 *rxdp1;
	struct RxD3 *rxdp3;
	struct swStat *stats = &ring->nic->mac_control.stats_info->sw_stat;

	alloc_cnt = ring->pkt_cnt - ring->rx_bufs_left;

	block_no1 = ring->rx_curr_get_info.block_index;
	while (alloc_tab < alloc_cnt) {
		block_no = ring->rx_curr_put_info.block_index;

		off = ring->rx_curr_put_info.offset;

		rxdp = ring->rx_blocks[block_no].rxds[off].virt_addr;

		rxd_index = off + 1;
		if (block_no)
			rxd_index += (block_no * ring->rxd_count);

		if ((block_no == block_no1) && 
			(off == ring->rx_curr_get_info.offset) &&
			(rxdp->Host_Control)) {
			DBG_PRINT(INTR_DBG, "%s: Get and Put",
				ring->dev->name);
			DBG_PRINT(INTR_DBG, " info equated\n");
			goto end;
		}
		if (off && (off == ring->rxd_count)) {
			ring->rx_curr_put_info.block_index++;
			if (ring->rx_curr_put_info.block_index ==
							ring->block_count)
				ring->rx_curr_put_info.block_index = 0;
			block_no = ring->rx_curr_put_info.block_index;
			off = 0;
			ring->rx_curr_put_info.offset = off;
			rxdp = ring->rx_blocks[block_no].block_virt_addr;
			DBG_PRINT(INTR_DBG, "%s: Next block at: %p\n",
				  ring->dev->name, rxdp);

		}

		if ((rxdp->Control_1 & RXD_OWN_XENA) &&
			((ring->rxd_mode == RXD_MODE_3B) &&
				(rxdp->Control_2 & s2BIT(0)))) {
			ring->rx_curr_put_info.offset = off;
			goto end;
		}
		/* calculate size of skb based on ring mode */
		size = ring->mtu + HEADER_ETHERNET_II_802_3_SIZE +
				HEADER_802_2_SIZE + HEADER_SNAP_SIZE;
		if (ring->rxd_mode == RXD_MODE_1)
			size += NET_IP_ALIGN;
		else
			size = ring->mtu + ALIGN_SIZE + BUF0_LEN + 4;

		/* allocate skb */
		skb = dev_alloc_skb(size);
		if(!skb) {
			DBG_PRINT(INFO_DBG, "%s: Out of ", ring->dev->name);
			DBG_PRINT(INFO_DBG, "memory to allocate SKBs\n");
			if (first_rxdp) {
				wmb();
				first_rxdp->Control_1 |= RXD_OWN_XENA;
			}
			stats->mem_alloc_fail_cnt++;
				
			return -ENOMEM ;
		}
		stats->mem_allocated += skb->truesize;

		if (ring->rxd_mode == RXD_MODE_1) {
			/* 1 buffer mode - normal operation mode */
			rxdp1 = (struct RxD1*)rxdp;
			memset(rxdp, 0, sizeof(struct RxD1));
			skb_reserve(skb, NET_IP_ALIGN);
			rxdp1->Buffer0_ptr = pci_map_single
			    (ring->pdev, skb->data, size - NET_IP_ALIGN,
				PCI_DMA_FROMDEVICE);
			if( (rxdp1->Buffer0_ptr == 0) ||
				(rxdp1->Buffer0_ptr ==
				DMA_ERROR_CODE))
				goto pci_map_failed;

			rxdp->Control_2 =
				SET_BUFFER0_SIZE_1(size - NET_IP_ALIGN);
			rxdp->Host_Control = (unsigned long) (skb);
		} else if (ring->rxd_mode == RXD_MODE_3B) {
			/*
			 * 2 buffer mode -
			 * 2 buffer mode provides 128
			 * byte aligned receive buffers.
			 */

			rxdp3 = (struct RxD3*)rxdp;
			/* save buffer pointers to avoid frequent dma mapping */
			Buffer0_ptr = rxdp3->Buffer0_ptr;
			Buffer1_ptr = rxdp3->Buffer1_ptr;
			memset(rxdp, 0, sizeof(struct RxD3));
			/* restore the buffer pointers for dma sync*/
			rxdp3->Buffer0_ptr = Buffer0_ptr;
			rxdp3->Buffer1_ptr = Buffer1_ptr;

			ba = &ring->ba[block_no][off];
			skb_reserve(skb, BUF0_LEN);
			tmp = (u64)(unsigned long) skb->data;
			tmp += ALIGN_SIZE;
			tmp &= ~ALIGN_SIZE;
			skb->data = (void *) (unsigned long)tmp;
			skb_reset_tail_pointer(skb);

			if (!(rxdp3->Buffer0_ptr))
				rxdp3->Buffer0_ptr =
				   pci_map_single(ring->pdev, ba->ba_0,
					BUF0_LEN, PCI_DMA_FROMDEVICE);
			else
				pci_dma_sync_single_for_device(ring->pdev,
				(dma_addr_t) rxdp3->Buffer0_ptr,
				    BUF0_LEN, PCI_DMA_FROMDEVICE);
			if( (rxdp3->Buffer0_ptr == 0) ||
				(rxdp3->Buffer0_ptr == DMA_ERROR_CODE))
				goto pci_map_failed;

			rxdp->Control_2 = SET_BUFFER0_SIZE_3(BUF0_LEN);
			if (ring->rxd_mode == RXD_MODE_3B) {
				/* Two buffer mode */

				/*
				 * Buffer2 will have L3/L4 header plus
				 * L4 payload
				 */
				rxdp3->Buffer2_ptr = pci_map_single
				(ring->pdev, skb->data, ring->mtu + 4,
						PCI_DMA_FROMDEVICE);

				if( (rxdp3->Buffer2_ptr == 0) ||
					(rxdp3->Buffer2_ptr == DMA_ERROR_CODE))
					goto pci_map_failed;

				if (!rxdp3->Buffer1_ptr)
					rxdp3->Buffer1_ptr =
						pci_map_single(ring->pdev,
						ba->ba_1, BUF1_LEN,
						PCI_DMA_FROMDEVICE);

				if( (rxdp3->Buffer1_ptr == 0) ||
					(rxdp3->Buffer1_ptr == DMA_ERROR_CODE)) {
					pci_unmap_single
						(ring->pdev,
						(dma_addr_t)(unsigned long)
						skb->data,
						ring->mtu + 4,
						PCI_DMA_FROMDEVICE);
					goto pci_map_failed;
				}
				rxdp->Control_2 |= SET_BUFFER1_SIZE_3(1);
				rxdp->Control_2 |= SET_BUFFER2_SIZE_3
								(ring->mtu + 4);
			}
			rxdp->Control_2 |= s2BIT(0);
			rxdp->Host_Control = (unsigned long) (skb);
		}
		if (alloc_tab & ((1 << rxsync_frequency) - 1))
			rxdp->Control_1 |= RXD_OWN_XENA;
		off++;
		if (off == (ring->rxd_count + 1))
			off = 0;
		ring->rx_curr_put_info.offset = off;

		rxdp->Control_2 |= SET_RXD_MARKER;
		if (!(alloc_tab & ((1 << rxsync_frequency) - 1))) {
			if (first_rxdp) {
				wmb();
				first_rxdp->Control_1 |= RXD_OWN_XENA;
			}
			first_rxdp = rxdp;
		}
		ring->rx_bufs_left += 1;
		alloc_tab++;
	}

      end:
	/* Transfer ownership of first descriptor to adapter just before
	 * exiting. Before that, use memory barrier so that ownership
	 * and other fields are seen by adapter correctly.
	 */
	if (first_rxdp) {
		wmb();
		first_rxdp->Control_1 |= RXD_OWN_XENA;
	}

	return SUCCESS;
pci_map_failed:
	stats->pci_map_fail_cnt++;
	stats->mem_freed += skb->truesize;
	dev_kfree_skb_irq(skb);
	return -ENOMEM;
}

static void free_rxd_blk(struct s2io_nic *sp, int ring_no, int blk)
{
	struct net_device *dev = sp->dev;
	int j;
	struct sk_buff *skb;
	struct RxD_t *rxdp;
	struct mac_info *mac_control;
	struct buffAdd *ba;
	struct RxD1 *rxdp1;
	struct RxD3 *rxdp3;

	mac_control = &sp->mac_control;
	for (j = 0 ; j < rxd_count[sp->rxd_mode]; j++) {
		rxdp = mac_control->rings[ring_no].
                                rx_blocks[blk].rxds[j].virt_addr;
		skb = (struct sk_buff *)
			((unsigned long) rxdp->Host_Control);
		if (!skb) {
			continue;
		}
		if (sp->rxd_mode == RXD_MODE_1) {
			rxdp1 = (struct RxD1*)rxdp;
			pci_unmap_single(sp->pdev, (dma_addr_t)
				rxdp1->Buffer0_ptr,
				dev->mtu +
				HEADER_ETHERNET_II_802_3_SIZE
				+ HEADER_802_2_SIZE +
				HEADER_SNAP_SIZE,
				PCI_DMA_FROMDEVICE);
			memset(rxdp, 0, sizeof(struct RxD1));
		} else if(sp->rxd_mode == RXD_MODE_3B) {
			rxdp3 = (struct RxD3*)rxdp;
			ba = &mac_control->rings[ring_no].
				ba[blk][j];
			pci_unmap_single(sp->pdev, (dma_addr_t)
				rxdp3->Buffer0_ptr,
				BUF0_LEN,
				PCI_DMA_FROMDEVICE);
			pci_unmap_single(sp->pdev, (dma_addr_t)
				rxdp3->Buffer1_ptr,
				BUF1_LEN,
				PCI_DMA_FROMDEVICE);
			pci_unmap_single(sp->pdev, (dma_addr_t)
				rxdp3->Buffer2_ptr,
				dev->mtu + 4,
				PCI_DMA_FROMDEVICE);
			memset(rxdp, 0, sizeof(struct RxD3));
		}
		sp->mac_control.stats_info->sw_stat.mem_freed += skb->truesize;
		dev_kfree_skb(skb);
		mac_control->rings[ring_no].rx_bufs_left -= 1;
	}
}

/**
 *  free_rx_buffers - Frees all Rx buffers
 *  @sp: device private variable.
 *  Description:
 *  This function will free all Rx buffers allocated by host.
 *  Return Value:
 *  NONE.
 */

static void free_rx_buffers(struct s2io_nic *sp)
{
	struct net_device *dev = sp->dev;
	int i, blk = 0, buf_cnt = 0;
	struct mac_info *mac_control;
	struct config_param *config;

	mac_control = &sp->mac_control;
	config = &sp->config;

	for (i = 0; i < config->rx_ring_num; i++) {
		for (blk = 0; blk < rx_ring_sz[i]; blk++)
			free_rxd_blk(sp,i,blk);

		mac_control->rings[i].rx_curr_put_info.block_index = 0;
		mac_control->rings[i].rx_curr_get_info.block_index = 0;
		mac_control->rings[i].rx_curr_put_info.offset = 0;
		mac_control->rings[i].rx_curr_get_info.offset = 0;
		mac_control->rings[i].rx_bufs_left = 0;
		DBG_PRINT(INIT_DBG, "%s:Freed 0x%x Rx Buffers on ring%d\n",
			  dev->name, buf_cnt, i);
	}
}

static int s2io_chk_rx_buffers(struct ring_info *ring)
{
	if (fill_rx_buffers(ring) == -ENOMEM) {
		DBG_PRINT(INFO_DBG, "%s:Out of memory", ring->dev->name);
		DBG_PRINT(INFO_DBG, " in Rx Intr!!\n");
	}
	return 0;
}

/**
 * s2io_poll - Rx interrupt handler for NAPI support
 * @napi : pointer to the napi structure.
 * @budget : The number of packets that were budgeted to be processed
 * during  one pass through the 'Poll" function.
 * Description:
 * Comes into picture only if NAPI support has been incorporated. It does
 * the same thing that rx_intr_handler does, but not in a interrupt context
 * also It will process only a given number of packets.
 * Return value:
 * 0 on success and 1 if there are No Rx packets to be processed.
 */

static int s2io_poll_msix(struct napi_struct *napi, int budget)
{
	struct ring_info *ring = container_of(napi, struct ring_info, napi);
	struct net_device *dev = ring->dev;
	struct config_param *config;
	struct mac_info *mac_control;
	int pkts_processed = 0;
<<<<<<< HEAD
	u8 *addr = NULL, val8 = 0;
=======
	u8 __iomem *addr = NULL;
	u8 val8 = 0;
>>>>>>> ecc688ed
	struct s2io_nic *nic = dev->priv;
	struct XENA_dev_config __iomem *bar0 = nic->bar0;
	int budget_org = budget;

	config = &nic->config;
	mac_control = &nic->mac_control;

	if (unlikely(!is_s2io_card_up(nic)))
		return 0;

	pkts_processed = rx_intr_handler(ring, budget);
	s2io_chk_rx_buffers(ring);

	if (pkts_processed < budget_org) {
		netif_rx_complete(dev, napi);
		/*Re Enable MSI-Rx Vector*/
<<<<<<< HEAD
		addr = (u8 *)&bar0->xmsi_mask_reg;
=======
		addr = (u8 __iomem *)&bar0->xmsi_mask_reg;
>>>>>>> ecc688ed
		addr += 7 - ring->ring_no;
		val8 = (ring->ring_no == 0) ? 0x3f : 0xbf;
		writeb(val8, addr);
		val8 = readb(addr);
	}
	return pkts_processed;
}
static int s2io_poll_inta(struct napi_struct *napi, int budget)
{
	struct s2io_nic *nic = container_of(napi, struct s2io_nic, napi);
	struct ring_info *ring;
	struct net_device *dev = nic->dev;
	struct config_param *config;
	struct mac_info *mac_control;
	int pkts_processed = 0;
	int ring_pkts_processed, i;
	struct XENA_dev_config __iomem *bar0 = nic->bar0;
	int budget_org = budget;

	config = &nic->config;
	mac_control = &nic->mac_control;

	if (unlikely(!is_s2io_card_up(nic)))
		return 0;

	for (i = 0; i < config->rx_ring_num; i++) {
		ring = &mac_control->rings[i];
		ring_pkts_processed = rx_intr_handler(ring, budget);
		s2io_chk_rx_buffers(ring);
		pkts_processed += ring_pkts_processed;
		budget -= ring_pkts_processed;
		if (budget <= 0)
			break;
	}
	if (pkts_processed < budget_org) {
		netif_rx_complete(dev, napi);
		/* Re enable the Rx interrupts for the ring */
		writeq(0, &bar0->rx_traffic_mask);
		readl(&bar0->rx_traffic_mask);
	}
	return pkts_processed;
}

#ifdef CONFIG_NET_POLL_CONTROLLER
/**
 * s2io_netpoll - netpoll event handler entry point
 * @dev : pointer to the device structure.
 * Description:
 * 	This function will be called by upper layer to check for events on the
 * interface in situations where interrupts are disabled. It is used for
 * specific in-kernel networking tasks, such as remote consoles and kernel
 * debugging over the network (example netdump in RedHat).
 */
static void s2io_netpoll(struct net_device *dev)
{
	struct s2io_nic *nic = dev->priv;
	struct mac_info *mac_control;
	struct config_param *config;
	struct XENA_dev_config __iomem *bar0 = nic->bar0;
	u64 val64 = 0xFFFFFFFFFFFFFFFFULL;
	int i;

	if (pci_channel_offline(nic->pdev))
		return;

	disable_irq(dev->irq);

	mac_control = &nic->mac_control;
	config = &nic->config;

	writeq(val64, &bar0->rx_traffic_int);
	writeq(val64, &bar0->tx_traffic_int);

	/* we need to free up the transmitted skbufs or else netpoll will
	 * run out of skbs and will fail and eventually netpoll application such
	 * as netdump will fail.
	 */
	for (i = 0; i < config->tx_fifo_num; i++)
		tx_intr_handler(&mac_control->fifos[i]);

	/* check for received packet and indicate up to network */
	for (i = 0; i < config->rx_ring_num; i++)
		rx_intr_handler(&mac_control->rings[i], 0);

	for (i = 0; i < config->rx_ring_num; i++) {
		if (fill_rx_buffers(&mac_control->rings[i]) == -ENOMEM) {
			DBG_PRINT(INFO_DBG, "%s:Out of memory", dev->name);
			DBG_PRINT(INFO_DBG, " in Rx Netpoll!!\n");
			break;
		}
	}
	enable_irq(dev->irq);
	return;
}
#endif

/**
 *  rx_intr_handler - Rx interrupt handler
 *  @ring_info: per ring structure.
 *  @budget: budget for napi processing.
 *  Description:
 *  If the interrupt is because of a received frame or if the
 *  receive ring contains fresh as yet un-processed frames,this function is
 *  called. It picks out the RxD at which place the last Rx processing had
 *  stopped and sends the skb to the OSM's Rx handler and then increments
 *  the offset.
 *  Return Value:
 *  No. of napi packets processed.
 */
static int rx_intr_handler(struct ring_info *ring_data, int budget)
{
	int get_block, put_block;
	struct rx_curr_get_info get_info, put_info;
	struct RxD_t *rxdp;
	struct sk_buff *skb;
	int pkt_cnt = 0, napi_pkts = 0;
	int i;
	struct RxD1* rxdp1;
	struct RxD3* rxdp3;

	get_info = ring_data->rx_curr_get_info;
	get_block = get_info.block_index;
	memcpy(&put_info, &ring_data->rx_curr_put_info, sizeof(put_info));
	put_block = put_info.block_index;
	rxdp = ring_data->rx_blocks[get_block].rxds[get_info.offset].virt_addr;

	while (RXD_IS_UP2DT(rxdp)) {
		/*
		 * If your are next to put index then it's
		 * FIFO full condition
		 */
		if ((get_block == put_block) &&
		    (get_info.offset + 1) == put_info.offset) {
			DBG_PRINT(INTR_DBG, "%s: Ring Full\n",
				ring_data->dev->name);
			break;
		}
		skb = (struct sk_buff *) ((unsigned long)rxdp->Host_Control);
		if (skb == NULL) {
			DBG_PRINT(ERR_DBG, "%s: The skb is ",
				  ring_data->dev->name);
			DBG_PRINT(ERR_DBG, "Null in Rx Intr\n");
			return 0;
		}
		if (ring_data->rxd_mode == RXD_MODE_1) {
			rxdp1 = (struct RxD1*)rxdp;
			pci_unmap_single(ring_data->pdev, (dma_addr_t)
				rxdp1->Buffer0_ptr,
				ring_data->mtu +
				HEADER_ETHERNET_II_802_3_SIZE +
				HEADER_802_2_SIZE +
				HEADER_SNAP_SIZE,
				PCI_DMA_FROMDEVICE);
		} else if (ring_data->rxd_mode == RXD_MODE_3B) {
			rxdp3 = (struct RxD3*)rxdp;
			pci_dma_sync_single_for_cpu(ring_data->pdev, (dma_addr_t)
				rxdp3->Buffer0_ptr,
				BUF0_LEN, PCI_DMA_FROMDEVICE);
			pci_unmap_single(ring_data->pdev, (dma_addr_t)
				rxdp3->Buffer2_ptr,
				ring_data->mtu + 4,
				PCI_DMA_FROMDEVICE);
		}
		prefetch(skb->data);
		rx_osm_handler(ring_data, rxdp);
		get_info.offset++;
		ring_data->rx_curr_get_info.offset = get_info.offset;
		rxdp = ring_data->rx_blocks[get_block].
				rxds[get_info.offset].virt_addr;
		if (get_info.offset == rxd_count[ring_data->rxd_mode]) {
			get_info.offset = 0;
			ring_data->rx_curr_get_info.offset = get_info.offset;
			get_block++;
			if (get_block == ring_data->block_count)
				get_block = 0;
			ring_data->rx_curr_get_info.block_index = get_block;
			rxdp = ring_data->rx_blocks[get_block].block_virt_addr;
		}

		if (ring_data->nic->config.napi) {
			budget--;
			napi_pkts++;
			if (!budget)
				break;
		}
		pkt_cnt++;
		if ((indicate_max_pkts) && (pkt_cnt > indicate_max_pkts))
			break;
	}
	if (ring_data->lro) {
		/* Clear all LRO sessions before exiting */
		for (i=0; i<MAX_LRO_SESSIONS; i++) {
			struct lro *lro = &ring_data->lro0_n[i];
			if (lro->in_use) {
				update_L3L4_header(ring_data->nic, lro);
				queue_rx_frame(lro->parent, lro->vlan_tag);
				clear_lro_session(lro);
			}
		}
	}
	return(napi_pkts);
}

/**
 *  tx_intr_handler - Transmit interrupt handler
 *  @nic : device private variable
 *  Description:
 *  If an interrupt was raised to indicate DMA complete of the
 *  Tx packet, this function is called. It identifies the last TxD
 *  whose buffer was freed and frees all skbs whose data have already
 *  DMA'ed into the NICs internal memory.
 *  Return Value:
 *  NONE
 */

static void tx_intr_handler(struct fifo_info *fifo_data)
{
	struct s2io_nic *nic = fifo_data->nic;
	struct tx_curr_get_info get_info, put_info;
	struct sk_buff *skb = NULL;
	struct TxD *txdlp;
	int pkt_cnt = 0;
	unsigned long flags = 0;
	u8 err_mask;

	if (!spin_trylock_irqsave(&fifo_data->tx_lock, flags))
			return;

	get_info = fifo_data->tx_curr_get_info;
	memcpy(&put_info, &fifo_data->tx_curr_put_info, sizeof(put_info));
	txdlp = (struct TxD *) fifo_data->list_info[get_info.offset].
	    list_virt_addr;
	while ((!(txdlp->Control_1 & TXD_LIST_OWN_XENA)) &&
	       (get_info.offset != put_info.offset) &&
	       (txdlp->Host_Control)) {
		/* Check for TxD errors */
		if (txdlp->Control_1 & TXD_T_CODE) {
			unsigned long long err;
			err = txdlp->Control_1 & TXD_T_CODE;
			if (err & 0x1) {
				nic->mac_control.stats_info->sw_stat.
						parity_err_cnt++;
			}

			/* update t_code statistics */
			err_mask = err >> 48;
			switch(err_mask) {
				case 2:
					nic->mac_control.stats_info->sw_stat.
							tx_buf_abort_cnt++;
				break;

				case 3:
					nic->mac_control.stats_info->sw_stat.
							tx_desc_abort_cnt++;
				break;

				case 7:
					nic->mac_control.stats_info->sw_stat.
							tx_parity_err_cnt++;
				break;

				case 10:
					nic->mac_control.stats_info->sw_stat.
							tx_link_loss_cnt++;
				break;

				case 15:
					nic->mac_control.stats_info->sw_stat.
							tx_list_proc_err_cnt++;
				break;
                        }
		}

		skb = s2io_txdl_getskb(fifo_data, txdlp, get_info.offset);
		if (skb == NULL) {
			spin_unlock_irqrestore(&fifo_data->tx_lock, flags);
			DBG_PRINT(ERR_DBG, "%s: Null skb ",
			__FUNCTION__);
			DBG_PRINT(ERR_DBG, "in Tx Free Intr\n");
			return;
		}
		pkt_cnt++;

		/* Updating the statistics block */
		nic->stats.tx_bytes += skb->len;
		nic->mac_control.stats_info->sw_stat.mem_freed += skb->truesize;
		dev_kfree_skb_irq(skb);

		get_info.offset++;
		if (get_info.offset == get_info.fifo_len + 1)
			get_info.offset = 0;
		txdlp = (struct TxD *) fifo_data->list_info
		    [get_info.offset].list_virt_addr;
		fifo_data->tx_curr_get_info.offset =
		    get_info.offset;
	}

	s2io_wake_tx_queue(fifo_data, pkt_cnt, nic->config.multiq);

	spin_unlock_irqrestore(&fifo_data->tx_lock, flags);
}

/**
 *  s2io_mdio_write - Function to write in to MDIO registers
 *  @mmd_type : MMD type value (PMA/PMD/WIS/PCS/PHYXS)
 *  @addr     : address value
 *  @value    : data value
 *  @dev      : pointer to net_device structure
 *  Description:
 *  This function is used to write values to the MDIO registers
 *  NONE
 */
static void s2io_mdio_write(u32 mmd_type, u64 addr, u16 value, struct net_device *dev)
{
	u64 val64 = 0x0;
	struct s2io_nic *sp = dev->priv;
	struct XENA_dev_config __iomem *bar0 = sp->bar0;

	//address transaction
	val64 = val64 | MDIO_MMD_INDX_ADDR(addr)
			| MDIO_MMD_DEV_ADDR(mmd_type)
			| MDIO_MMS_PRT_ADDR(0x0);
	writeq(val64, &bar0->mdio_control);
	val64 = val64 | MDIO_CTRL_START_TRANS(0xE);
	writeq(val64, &bar0->mdio_control);
	udelay(100);

	//Data transaction
	val64 = 0x0;
	val64 = val64 | MDIO_MMD_INDX_ADDR(addr)
			| MDIO_MMD_DEV_ADDR(mmd_type)
			| MDIO_MMS_PRT_ADDR(0x0)
			| MDIO_MDIO_DATA(value)
			| MDIO_OP(MDIO_OP_WRITE_TRANS);
	writeq(val64, &bar0->mdio_control);
	val64 = val64 | MDIO_CTRL_START_TRANS(0xE);
	writeq(val64, &bar0->mdio_control);
	udelay(100);

	val64 = 0x0;
	val64 = val64 | MDIO_MMD_INDX_ADDR(addr)
	| MDIO_MMD_DEV_ADDR(mmd_type)
	| MDIO_MMS_PRT_ADDR(0x0)
	| MDIO_OP(MDIO_OP_READ_TRANS);
	writeq(val64, &bar0->mdio_control);
	val64 = val64 | MDIO_CTRL_START_TRANS(0xE);
	writeq(val64, &bar0->mdio_control);
	udelay(100);

}

/**
 *  s2io_mdio_read - Function to write in to MDIO registers
 *  @mmd_type : MMD type value (PMA/PMD/WIS/PCS/PHYXS)
 *  @addr     : address value
 *  @dev      : pointer to net_device structure
 *  Description:
 *  This function is used to read values to the MDIO registers
 *  NONE
 */
static u64 s2io_mdio_read(u32 mmd_type, u64 addr, struct net_device *dev)
{
	u64 val64 = 0x0;
	u64 rval64 = 0x0;
	struct s2io_nic *sp = dev->priv;
	struct XENA_dev_config __iomem *bar0 = sp->bar0;

	/* address transaction */
	val64 = val64 | MDIO_MMD_INDX_ADDR(addr)
			| MDIO_MMD_DEV_ADDR(mmd_type)
			| MDIO_MMS_PRT_ADDR(0x0);
	writeq(val64, &bar0->mdio_control);
	val64 = val64 | MDIO_CTRL_START_TRANS(0xE);
	writeq(val64, &bar0->mdio_control);
	udelay(100);

	/* Data transaction */
	val64 = 0x0;
	val64 = val64 | MDIO_MMD_INDX_ADDR(addr)
			| MDIO_MMD_DEV_ADDR(mmd_type)
			| MDIO_MMS_PRT_ADDR(0x0)
			| MDIO_OP(MDIO_OP_READ_TRANS);
	writeq(val64, &bar0->mdio_control);
	val64 = val64 | MDIO_CTRL_START_TRANS(0xE);
	writeq(val64, &bar0->mdio_control);
	udelay(100);

	/* Read the value from regs */
	rval64 = readq(&bar0->mdio_control);
	rval64 = rval64 & 0xFFFF0000;
	rval64 = rval64 >> 16;
	return rval64;
}
/**
 *  s2io_chk_xpak_counter - Function to check the status of the xpak counters
 *  @counter      : couter value to be updated
 *  @flag         : flag to indicate the status
 *  @type         : counter type
 *  Description:
 *  This function is to check the status of the xpak counters value
 *  NONE
 */

static void s2io_chk_xpak_counter(u64 *counter, u64 * regs_stat, u32 index, u16 flag, u16 type)
{
	u64 mask = 0x3;
	u64 val64;
	int i;
	for(i = 0; i <index; i++)
		mask = mask << 0x2;

	if(flag > 0)
	{
		*counter = *counter + 1;
		val64 = *regs_stat & mask;
		val64 = val64 >> (index * 0x2);
		val64 = val64 + 1;
		if(val64 == 3)
		{
			switch(type)
			{
			case 1:
				DBG_PRINT(ERR_DBG, "Take Xframe NIC out of "
					  "service. Excessive temperatures may "
					  "result in premature transceiver "
					  "failure \n");
			break;
			case 2:
				DBG_PRINT(ERR_DBG, "Take Xframe NIC out of "
					  "service Excessive bias currents may "
					  "indicate imminent laser diode "
					  "failure \n");
			break;
			case 3:
				DBG_PRINT(ERR_DBG, "Take Xframe NIC out of "
					  "service Excessive laser output "
					  "power may saturate far-end "
					  "receiver\n");
			break;
			default:
				DBG_PRINT(ERR_DBG, "Incorrect XPAK Alarm "
					  "type \n");
			}
			val64 = 0x0;
		}
		val64 = val64 << (index * 0x2);
		*regs_stat = (*regs_stat & (~mask)) | (val64);

	} else {
		*regs_stat = *regs_stat & (~mask);
	}
}

/**
 *  s2io_updt_xpak_counter - Function to update the xpak counters
 *  @dev         : pointer to net_device struct
 *  Description:
 *  This function is to upate the status of the xpak counters value
 *  NONE
 */
static void s2io_updt_xpak_counter(struct net_device *dev)
{
	u16 flag  = 0x0;
	u16 type  = 0x0;
	u16 val16 = 0x0;
	u64 val64 = 0x0;
	u64 addr  = 0x0;

	struct s2io_nic *sp = dev->priv;
	struct stat_block *stat_info = sp->mac_control.stats_info;

	/* Check the communication with the MDIO slave */
	addr = 0x0000;
	val64 = 0x0;
	val64 = s2io_mdio_read(MDIO_MMD_PMA_DEV_ADDR, addr, dev);
	if((val64 == 0xFFFF) || (val64 == 0x0000))
	{
		DBG_PRINT(ERR_DBG, "ERR: MDIO slave access failed - "
			  "Returned %llx\n", (unsigned long long)val64);
		return;
	}

	/* Check for the expecte value of 2040 at PMA address 0x0000 */
	if(val64 != 0x2040)
	{
		DBG_PRINT(ERR_DBG, "Incorrect value at PMA address 0x0000 - ");
		DBG_PRINT(ERR_DBG, "Returned: %llx- Expected: 0x2040\n",
			  (unsigned long long)val64);
		return;
	}

	/* Loading the DOM register to MDIO register */
	addr = 0xA100;
	s2io_mdio_write(MDIO_MMD_PMA_DEV_ADDR, addr, val16, dev);
	val64 = s2io_mdio_read(MDIO_MMD_PMA_DEV_ADDR, addr, dev);

	/* Reading the Alarm flags */
	addr = 0xA070;
	val64 = 0x0;
	val64 = s2io_mdio_read(MDIO_MMD_PMA_DEV_ADDR, addr, dev);

	flag = CHECKBIT(val64, 0x7);
	type = 1;
	s2io_chk_xpak_counter(&stat_info->xpak_stat.alarm_transceiver_temp_high,
				&stat_info->xpak_stat.xpak_regs_stat,
				0x0, flag, type);

	if(CHECKBIT(val64, 0x6))
		stat_info->xpak_stat.alarm_transceiver_temp_low++;

	flag = CHECKBIT(val64, 0x3);
	type = 2;
	s2io_chk_xpak_counter(&stat_info->xpak_stat.alarm_laser_bias_current_high,
				&stat_info->xpak_stat.xpak_regs_stat,
				0x2, flag, type);

	if(CHECKBIT(val64, 0x2))
		stat_info->xpak_stat.alarm_laser_bias_current_low++;

	flag = CHECKBIT(val64, 0x1);
	type = 3;
	s2io_chk_xpak_counter(&stat_info->xpak_stat.alarm_laser_output_power_high,
				&stat_info->xpak_stat.xpak_regs_stat,
				0x4, flag, type);

	if(CHECKBIT(val64, 0x0))
		stat_info->xpak_stat.alarm_laser_output_power_low++;

	/* Reading the Warning flags */
	addr = 0xA074;
	val64 = 0x0;
	val64 = s2io_mdio_read(MDIO_MMD_PMA_DEV_ADDR, addr, dev);

	if(CHECKBIT(val64, 0x7))
		stat_info->xpak_stat.warn_transceiver_temp_high++;

	if(CHECKBIT(val64, 0x6))
		stat_info->xpak_stat.warn_transceiver_temp_low++;

	if(CHECKBIT(val64, 0x3))
		stat_info->xpak_stat.warn_laser_bias_current_high++;

	if(CHECKBIT(val64, 0x2))
		stat_info->xpak_stat.warn_laser_bias_current_low++;

	if(CHECKBIT(val64, 0x1))
		stat_info->xpak_stat.warn_laser_output_power_high++;

	if(CHECKBIT(val64, 0x0))
		stat_info->xpak_stat.warn_laser_output_power_low++;
}

/**
 *  wait_for_cmd_complete - waits for a command to complete.
 *  @sp : private member of the device structure, which is a pointer to the
 *  s2io_nic structure.
 *  Description: Function that waits for a command to Write into RMAC
 *  ADDR DATA registers to be completed and returns either success or
 *  error depending on whether the command was complete or not.
 *  Return value:
 *   SUCCESS on success and FAILURE on failure.
 */

static int wait_for_cmd_complete(void __iomem *addr, u64 busy_bit,
				int bit_state)
{
	int ret = FAILURE, cnt = 0, delay = 1;
	u64 val64;

	if ((bit_state != S2IO_BIT_RESET) && (bit_state != S2IO_BIT_SET))
		return FAILURE;

	do {
		val64 = readq(addr);
		if (bit_state == S2IO_BIT_RESET) {
			if (!(val64 & busy_bit)) {
				ret = SUCCESS;
				break;
			}
		} else {
			if (!(val64 & busy_bit)) {
				ret = SUCCESS;
				break;
			}
		}

		if(in_interrupt())
			mdelay(delay);
		else
			msleep(delay);

		if (++cnt >= 10)
			delay = 50;
	} while (cnt < 20);
	return ret;
}
/*
 * check_pci_device_id - Checks if the device id is supported
 * @id : device id
 * Description: Function to check if the pci device id is supported by driver.
 * Return value: Actual device id if supported else PCI_ANY_ID
 */
static u16 check_pci_device_id(u16 id)
{
	switch (id) {
	case PCI_DEVICE_ID_HERC_WIN:
	case PCI_DEVICE_ID_HERC_UNI:
		return XFRAME_II_DEVICE;
	case PCI_DEVICE_ID_S2IO_UNI:
	case PCI_DEVICE_ID_S2IO_WIN:
		return XFRAME_I_DEVICE;
	default:
		return PCI_ANY_ID;
	}
}

/**
 *  s2io_reset - Resets the card.
 *  @sp : private member of the device structure.
 *  Description: Function to Reset the card. This function then also
 *  restores the previously saved PCI configuration space registers as
 *  the card reset also resets the configuration space.
 *  Return value:
 *  void.
 */

static void s2io_reset(struct s2io_nic * sp)
{
	struct XENA_dev_config __iomem *bar0 = sp->bar0;
	u64 val64;
	u16 subid, pci_cmd;
	int i;
	u16 val16;
	unsigned long long up_cnt, down_cnt, up_time, down_time, reset_cnt;
	unsigned long long mem_alloc_cnt, mem_free_cnt, watchdog_cnt;

	DBG_PRINT(INIT_DBG,"%s - Resetting XFrame card %s\n",
			__FUNCTION__, sp->dev->name);

	/* Back up  the PCI-X CMD reg, dont want to lose MMRBC, OST settings */
	pci_read_config_word(sp->pdev, PCIX_COMMAND_REGISTER, &(pci_cmd));

	val64 = SW_RESET_ALL;
	writeq(val64, &bar0->sw_reset);
	if (strstr(sp->product_name, "CX4")) {
		msleep(750);
	}
	msleep(250);
	for (i = 0; i < S2IO_MAX_PCI_CONFIG_SPACE_REINIT; i++) {

		/* Restore the PCI state saved during initialization. */
		pci_restore_state(sp->pdev);
		pci_read_config_word(sp->pdev, 0x2, &val16);
		if (check_pci_device_id(val16) != (u16)PCI_ANY_ID)
			break;
		msleep(200);
	}

	if (check_pci_device_id(val16) == (u16)PCI_ANY_ID) {
		DBG_PRINT(ERR_DBG,"%s SW_Reset failed!\n", __FUNCTION__);
	}

	pci_write_config_word(sp->pdev, PCIX_COMMAND_REGISTER, pci_cmd);

	s2io_init_pci(sp);

	/* Set swapper to enable I/O register access */
	s2io_set_swapper(sp);

	/* restore mac_addr entries */
	do_s2io_restore_unicast_mc(sp);

	/* Restore the MSIX table entries from local variables */
	restore_xmsi_data(sp);

	/* Clear certain PCI/PCI-X fields after reset */
	if (sp->device_type == XFRAME_II_DEVICE) {
		/* Clear "detected parity error" bit */
		pci_write_config_word(sp->pdev, PCI_STATUS, 0x8000);

		/* Clearing PCIX Ecc status register */
		pci_write_config_dword(sp->pdev, 0x68, 0x7C);

		/* Clearing PCI_STATUS error reflected here */
		writeq(s2BIT(62), &bar0->txpic_int_reg);
	}

	/* Reset device statistics maintained by OS */
	memset(&sp->stats, 0, sizeof (struct net_device_stats));

	up_cnt = sp->mac_control.stats_info->sw_stat.link_up_cnt;
	down_cnt = sp->mac_control.stats_info->sw_stat.link_down_cnt;
	up_time = sp->mac_control.stats_info->sw_stat.link_up_time;
	down_time = sp->mac_control.stats_info->sw_stat.link_down_time;
	reset_cnt = sp->mac_control.stats_info->sw_stat.soft_reset_cnt;
	mem_alloc_cnt = sp->mac_control.stats_info->sw_stat.mem_allocated;
	mem_free_cnt = sp->mac_control.stats_info->sw_stat.mem_freed;
	watchdog_cnt = sp->mac_control.stats_info->sw_stat.watchdog_timer_cnt;
	/* save link up/down time/cnt, reset/memory/watchdog cnt */
	memset(sp->mac_control.stats_info, 0, sizeof(struct stat_block));
	/* restore link up/down time/cnt, reset/memory/watchdog cnt */
	sp->mac_control.stats_info->sw_stat.link_up_cnt = up_cnt;
	sp->mac_control.stats_info->sw_stat.link_down_cnt = down_cnt;
	sp->mac_control.stats_info->sw_stat.link_up_time = up_time;
	sp->mac_control.stats_info->sw_stat.link_down_time = down_time;
	sp->mac_control.stats_info->sw_stat.soft_reset_cnt = reset_cnt;
	sp->mac_control.stats_info->sw_stat.mem_allocated = mem_alloc_cnt;
	sp->mac_control.stats_info->sw_stat.mem_freed = mem_free_cnt;
	sp->mac_control.stats_info->sw_stat.watchdog_timer_cnt = watchdog_cnt;

	/* SXE-002: Configure link and activity LED to turn it off */
	subid = sp->pdev->subsystem_device;
	if (((subid & 0xFF) >= 0x07) &&
	    (sp->device_type == XFRAME_I_DEVICE)) {
		val64 = readq(&bar0->gpio_control);
		val64 |= 0x0000800000000000ULL;
		writeq(val64, &bar0->gpio_control);
		val64 = 0x0411040400000000ULL;
		writeq(val64, (void __iomem *)bar0 + 0x2700);
	}

	/*
	 * Clear spurious ECC interrupts that would have occured on
	 * XFRAME II cards after reset.
	 */
	if (sp->device_type == XFRAME_II_DEVICE) {
		val64 = readq(&bar0->pcc_err_reg);
		writeq(val64, &bar0->pcc_err_reg);
	}

	sp->device_enabled_once = FALSE;
}

/**
 *  s2io_set_swapper - to set the swapper controle on the card
 *  @sp : private member of the device structure,
 *  pointer to the s2io_nic structure.
 *  Description: Function to set the swapper control on the card
 *  correctly depending on the 'endianness' of the system.
 *  Return value:
 *  SUCCESS on success and FAILURE on failure.
 */

static int s2io_set_swapper(struct s2io_nic * sp)
{
	struct net_device *dev = sp->dev;
	struct XENA_dev_config __iomem *bar0 = sp->bar0;
	u64 val64, valt, valr;

	/*
	 * Set proper endian settings and verify the same by reading
	 * the PIF Feed-back register.
	 */

	val64 = readq(&bar0->pif_rd_swapper_fb);
	if (val64 != 0x0123456789ABCDEFULL) {
		int i = 0;
		u64 value[] = { 0xC30000C3C30000C3ULL,   /* FE=1, SE=1 */
				0x8100008181000081ULL,  /* FE=1, SE=0 */
				0x4200004242000042ULL,  /* FE=0, SE=1 */
				0};                     /* FE=0, SE=0 */

		while(i<4) {
			writeq(value[i], &bar0->swapper_ctrl);
			val64 = readq(&bar0->pif_rd_swapper_fb);
			if (val64 == 0x0123456789ABCDEFULL)
				break;
			i++;
		}
		if (i == 4) {
			DBG_PRINT(ERR_DBG, "%s: Endian settings are wrong, ",
				dev->name);
			DBG_PRINT(ERR_DBG, "feedback read %llx\n",
				(unsigned long long) val64);
			return FAILURE;
		}
		valr = value[i];
	} else {
		valr = readq(&bar0->swapper_ctrl);
	}

	valt = 0x0123456789ABCDEFULL;
	writeq(valt, &bar0->xmsi_address);
	val64 = readq(&bar0->xmsi_address);

	if(val64 != valt) {
		int i = 0;
		u64 value[] = { 0x00C3C30000C3C300ULL,  /* FE=1, SE=1 */
				0x0081810000818100ULL,  /* FE=1, SE=0 */
				0x0042420000424200ULL,  /* FE=0, SE=1 */
				0};                     /* FE=0, SE=0 */

		while(i<4) {
			writeq((value[i] | valr), &bar0->swapper_ctrl);
			writeq(valt, &bar0->xmsi_address);
			val64 = readq(&bar0->xmsi_address);
			if(val64 == valt)
				break;
			i++;
		}
		if(i == 4) {
			unsigned long long x = val64;
			DBG_PRINT(ERR_DBG, "Write failed, Xmsi_addr ");
			DBG_PRINT(ERR_DBG, "reads:0x%llx\n", x);
			return FAILURE;
		}
	}
	val64 = readq(&bar0->swapper_ctrl);
	val64 &= 0xFFFF000000000000ULL;

#ifdef  __BIG_ENDIAN
	/*
	 * The device by default set to a big endian format, so a
	 * big endian driver need not set anything.
	 */
	val64 |= (SWAPPER_CTRL_TXP_FE |
		 SWAPPER_CTRL_TXP_SE |
		 SWAPPER_CTRL_TXD_R_FE |
		 SWAPPER_CTRL_TXD_W_FE |
		 SWAPPER_CTRL_TXF_R_FE |
		 SWAPPER_CTRL_RXD_R_FE |
		 SWAPPER_CTRL_RXD_W_FE |
		 SWAPPER_CTRL_RXF_W_FE |
		 SWAPPER_CTRL_XMSI_FE |
		 SWAPPER_CTRL_STATS_FE | SWAPPER_CTRL_STATS_SE);
	if (sp->config.intr_type == INTA)
		val64 |= SWAPPER_CTRL_XMSI_SE;
	writeq(val64, &bar0->swapper_ctrl);
#else
	/*
	 * Initially we enable all bits to make it accessible by the
	 * driver, then we selectively enable only those bits that
	 * we want to set.
	 */
	val64 |= (SWAPPER_CTRL_TXP_FE |
		 SWAPPER_CTRL_TXP_SE |
		 SWAPPER_CTRL_TXD_R_FE |
		 SWAPPER_CTRL_TXD_R_SE |
		 SWAPPER_CTRL_TXD_W_FE |
		 SWAPPER_CTRL_TXD_W_SE |
		 SWAPPER_CTRL_TXF_R_FE |
		 SWAPPER_CTRL_RXD_R_FE |
		 SWAPPER_CTRL_RXD_R_SE |
		 SWAPPER_CTRL_RXD_W_FE |
		 SWAPPER_CTRL_RXD_W_SE |
		 SWAPPER_CTRL_RXF_W_FE |
		 SWAPPER_CTRL_XMSI_FE |
		 SWAPPER_CTRL_STATS_FE | SWAPPER_CTRL_STATS_SE);
	if (sp->config.intr_type == INTA)
		val64 |= SWAPPER_CTRL_XMSI_SE;
	writeq(val64, &bar0->swapper_ctrl);
#endif
	val64 = readq(&bar0->swapper_ctrl);

	/*
	 * Verifying if endian settings are accurate by reading a
	 * feedback register.
	 */
	val64 = readq(&bar0->pif_rd_swapper_fb);
	if (val64 != 0x0123456789ABCDEFULL) {
		/* Endian settings are incorrect, calls for another dekko. */
		DBG_PRINT(ERR_DBG, "%s: Endian settings are wrong, ",
			  dev->name);
		DBG_PRINT(ERR_DBG, "feedback read %llx\n",
			  (unsigned long long) val64);
		return FAILURE;
	}

	return SUCCESS;
}

static int wait_for_msix_trans(struct s2io_nic *nic, int i)
{
	struct XENA_dev_config __iomem *bar0 = nic->bar0;
	u64 val64;
	int ret = 0, cnt = 0;

	do {
		val64 = readq(&bar0->xmsi_access);
		if (!(val64 & s2BIT(15)))
			break;
		mdelay(1);
		cnt++;
	} while(cnt < 5);
	if (cnt == 5) {
		DBG_PRINT(ERR_DBG, "XMSI # %d Access failed\n", i);
		ret = 1;
	}

	return ret;
}

static void restore_xmsi_data(struct s2io_nic *nic)
{
	struct XENA_dev_config __iomem *bar0 = nic->bar0;
	u64 val64;
	int i, msix_index;


	if (nic->device_type == XFRAME_I_DEVICE)
		return;

	for (i=0; i < MAX_REQUESTED_MSI_X; i++) {
		msix_index = (i) ? ((i-1) * 8 + 1): 0;
		writeq(nic->msix_info[i].addr, &bar0->xmsi_address);
		writeq(nic->msix_info[i].data, &bar0->xmsi_data);
		val64 = (s2BIT(7) | s2BIT(15) | vBIT(msix_index, 26, 6));
		writeq(val64, &bar0->xmsi_access);
		if (wait_for_msix_trans(nic, msix_index)) {
			DBG_PRINT(ERR_DBG, "failed in %s\n", __FUNCTION__);
			continue;
		}
	}
}

static void store_xmsi_data(struct s2io_nic *nic)
{
	struct XENA_dev_config __iomem *bar0 = nic->bar0;
	u64 val64, addr, data;
	int i, msix_index;

	if (nic->device_type == XFRAME_I_DEVICE)
		return;

	/* Store and display */
	for (i=0; i < MAX_REQUESTED_MSI_X; i++) {
		msix_index = (i) ? ((i-1) * 8 + 1): 0;
		val64 = (s2BIT(15) | vBIT(msix_index, 26, 6));
		writeq(val64, &bar0->xmsi_access);
		if (wait_for_msix_trans(nic, msix_index)) {
			DBG_PRINT(ERR_DBG, "failed in %s\n", __FUNCTION__);
			continue;
		}
		addr = readq(&bar0->xmsi_address);
		data = readq(&bar0->xmsi_data);
		if (addr && data) {
			nic->msix_info[i].addr = addr;
			nic->msix_info[i].data = data;
		}
	}
}

static int s2io_enable_msi_x(struct s2io_nic *nic)
{
	struct XENA_dev_config __iomem *bar0 = nic->bar0;
	u64 rx_mat;
	u16 msi_control; /* Temp variable */
	int ret, i, j, msix_indx = 1;

	nic->entries = kmalloc(nic->num_entries * sizeof(struct msix_entry),
			       GFP_KERNEL);
	if (!nic->entries) {
		DBG_PRINT(INFO_DBG, "%s: Memory allocation failed\n", \
			__FUNCTION__);
		nic->mac_control.stats_info->sw_stat.mem_alloc_fail_cnt++;
		return -ENOMEM;
	}
	nic->mac_control.stats_info->sw_stat.mem_allocated
		+= (nic->num_entries * sizeof(struct msix_entry));

	memset(nic->entries, 0, nic->num_entries * sizeof(struct msix_entry));

	nic->s2io_entries =
		kmalloc(nic->num_entries * sizeof(struct s2io_msix_entry),
				   GFP_KERNEL);
	if (!nic->s2io_entries) {
		DBG_PRINT(INFO_DBG, "%s: Memory allocation failed\n",
			__FUNCTION__);
		nic->mac_control.stats_info->sw_stat.mem_alloc_fail_cnt++;
		kfree(nic->entries);
		nic->mac_control.stats_info->sw_stat.mem_freed
			+= (nic->num_entries * sizeof(struct msix_entry));
		return -ENOMEM;
	}
	 nic->mac_control.stats_info->sw_stat.mem_allocated
		+= (nic->num_entries * sizeof(struct s2io_msix_entry));
	memset(nic->s2io_entries, 0,
		nic->num_entries * sizeof(struct s2io_msix_entry));

	nic->entries[0].entry = 0;
	nic->s2io_entries[0].entry = 0;
	nic->s2io_entries[0].in_use = MSIX_FLG;
	nic->s2io_entries[0].type = MSIX_ALARM_TYPE;
	nic->s2io_entries[0].arg = &nic->mac_control.fifos;

	for (i = 1; i < nic->num_entries; i++) {
		nic->entries[i].entry = ((i - 1) * 8) + 1;
		nic->s2io_entries[i].entry = ((i - 1) * 8) + 1;
		nic->s2io_entries[i].arg = NULL;
		nic->s2io_entries[i].in_use = 0;
	}

	rx_mat = readq(&bar0->rx_mat);
	for (j = 0; j < nic->config.rx_ring_num; j++) {
		rx_mat |= RX_MAT_SET(j, msix_indx);
		nic->s2io_entries[j+1].arg = &nic->mac_control.rings[j];
		nic->s2io_entries[j+1].type = MSIX_RING_TYPE;
		nic->s2io_entries[j+1].in_use = MSIX_FLG;
		msix_indx += 8;
	}
	writeq(rx_mat, &bar0->rx_mat);
	readq(&bar0->rx_mat);

	ret = pci_enable_msix(nic->pdev, nic->entries, nic->num_entries);
	/* We fail init if error or we get less vectors than min required */
	if (ret) {
		DBG_PRINT(ERR_DBG, "%s: Enabling MSIX failed\n", nic->dev->name);
		kfree(nic->entries);
		nic->mac_control.stats_info->sw_stat.mem_freed
			+= (nic->num_entries * sizeof(struct msix_entry));
		kfree(nic->s2io_entries);
		nic->mac_control.stats_info->sw_stat.mem_freed
			+= (nic->num_entries * sizeof(struct s2io_msix_entry));
		nic->entries = NULL;
		nic->s2io_entries = NULL;
		return -ENOMEM;
	}

	/*
	 * To enable MSI-X, MSI also needs to be enabled, due to a bug
	 * in the herc NIC. (Temp change, needs to be removed later)
	 */
	pci_read_config_word(nic->pdev, 0x42, &msi_control);
	msi_control |= 0x1; /* Enable MSI */
	pci_write_config_word(nic->pdev, 0x42, msi_control);

	return 0;
}

/* Handle software interrupt used during MSI(X) test */
static irqreturn_t s2io_test_intr(int irq, void *dev_id)
{
	struct s2io_nic *sp = dev_id;

	sp->msi_detected = 1;
	wake_up(&sp->msi_wait);

	return IRQ_HANDLED;
}

/* Test interrupt path by forcing a a software IRQ */
static int s2io_test_msi(struct s2io_nic *sp)
{
	struct pci_dev *pdev = sp->pdev;
	struct XENA_dev_config __iomem *bar0 = sp->bar0;
	int err;
	u64 val64, saved64;

	err = request_irq(sp->entries[1].vector, s2io_test_intr, 0,
			sp->name, sp);
	if (err) {
		DBG_PRINT(ERR_DBG, "%s: PCI %s: cannot assign irq %d\n",
		       sp->dev->name, pci_name(pdev), pdev->irq);
		return err;
	}

	init_waitqueue_head (&sp->msi_wait);
	sp->msi_detected = 0;

	saved64 = val64 = readq(&bar0->scheduled_int_ctrl);
	val64 |= SCHED_INT_CTRL_ONE_SHOT;
	val64 |= SCHED_INT_CTRL_TIMER_EN;
	val64 |= SCHED_INT_CTRL_INT2MSI(1);
	writeq(val64, &bar0->scheduled_int_ctrl);

	wait_event_timeout(sp->msi_wait, sp->msi_detected, HZ/10);

	if (!sp->msi_detected) {
		/* MSI(X) test failed, go back to INTx mode */
		DBG_PRINT(ERR_DBG, "%s: PCI %s: No interrupt was generated "
			"using MSI(X) during test\n", sp->dev->name,
			pci_name(pdev));

		err = -EOPNOTSUPP;
	}

	free_irq(sp->entries[1].vector, sp);

	writeq(saved64, &bar0->scheduled_int_ctrl);

	return err;
}

static void remove_msix_isr(struct s2io_nic *sp)
{
	int i;
	u16 msi_control;

	for (i = 0; i < sp->num_entries; i++) {
		if (sp->s2io_entries[i].in_use ==
			MSIX_REGISTERED_SUCCESS) {
			int vector = sp->entries[i].vector;
			void *arg = sp->s2io_entries[i].arg;
			free_irq(vector, arg);
		}
	}

	kfree(sp->entries);
	kfree(sp->s2io_entries);
	sp->entries = NULL;
	sp->s2io_entries = NULL;

	pci_read_config_word(sp->pdev, 0x42, &msi_control);
	msi_control &= 0xFFFE; /* Disable MSI */
	pci_write_config_word(sp->pdev, 0x42, msi_control);

	pci_disable_msix(sp->pdev);
}

static void remove_inta_isr(struct s2io_nic *sp)
{
	struct net_device *dev = sp->dev;

	free_irq(sp->pdev->irq, dev);
}

/* ********************************************************* *
 * Functions defined below concern the OS part of the driver *
 * ********************************************************* */

/**
 *  s2io_open - open entry point of the driver
 *  @dev : pointer to the device structure.
 *  Description:
 *  This function is the open entry point of the driver. It mainly calls a
 *  function to allocate Rx buffers and inserts them into the buffer
 *  descriptors and then enables the Rx part of the NIC.
 *  Return value:
 *  0 on success and an appropriate (-)ve integer as defined in errno.h
 *   file on failure.
 */

static int s2io_open(struct net_device *dev)
{
	struct s2io_nic *sp = dev->priv;
	int err = 0;

	/*
	 * Make sure you have link off by default every time
	 * Nic is initialized
	 */
	netif_carrier_off(dev);
	sp->last_link_state = 0;

	/* Initialize H/W and enable interrupts */
	err = s2io_card_up(sp);
	if (err) {
		DBG_PRINT(ERR_DBG, "%s: H/W initialization failed\n",
			  dev->name);
		goto hw_init_failed;
	}

	if (do_s2io_prog_unicast(dev, dev->dev_addr) == FAILURE) {
		DBG_PRINT(ERR_DBG, "Set Mac Address Failed\n");
		s2io_card_down(sp);
		err = -ENODEV;
		goto hw_init_failed;
	}
	s2io_start_all_tx_queue(sp);
	return 0;

hw_init_failed:
	if (sp->config.intr_type == MSI_X) {
		if (sp->entries) {
			kfree(sp->entries);
			sp->mac_control.stats_info->sw_stat.mem_freed
			+= (sp->num_entries * sizeof(struct msix_entry));
		}
		if (sp->s2io_entries) {
			kfree(sp->s2io_entries);
			sp->mac_control.stats_info->sw_stat.mem_freed
			+= (sp->num_entries * sizeof(struct s2io_msix_entry));
		}
	}
	return err;
}

/**
 *  s2io_close -close entry point of the driver
 *  @dev : device pointer.
 *  Description:
 *  This is the stop entry point of the driver. It needs to undo exactly
 *  whatever was done by the open entry point,thus it's usually referred to
 *  as the close function.Among other things this function mainly stops the
 *  Rx side of the NIC and frees all the Rx buffers in the Rx rings.
 *  Return value:
 *  0 on success and an appropriate (-)ve integer as defined in errno.h
 *  file on failure.
 */

static int s2io_close(struct net_device *dev)
{
	struct s2io_nic *sp = dev->priv;
	struct config_param *config = &sp->config;
	u64 tmp64;
	int offset;

	/* Return if the device is already closed               *
	*  Can happen when s2io_card_up failed in change_mtu    *
	*/
	if (!is_s2io_card_up(sp))
		return 0;

	s2io_stop_all_tx_queue(sp);
	/* delete all populated mac entries */
	for (offset = 1; offset < config->max_mc_addr; offset++) {
		tmp64 = do_s2io_read_unicast_mc(sp, offset);
		if (tmp64 != S2IO_DISABLE_MAC_ENTRY)
			do_s2io_delete_unicast_mc(sp, tmp64);
	}

	s2io_card_down(sp);

	return 0;
}

/**
 *  s2io_xmit - Tx entry point of te driver
 *  @skb : the socket buffer containing the Tx data.
 *  @dev : device pointer.
 *  Description :
 *  This function is the Tx entry point of the driver. S2IO NIC supports
 *  certain protocol assist features on Tx side, namely  CSO, S/G, LSO.
 *  NOTE: when device cant queue the pkt,just the trans_start variable will
 *  not be upadted.
 *  Return value:
 *  0 on success & 1 on failure.
 */

static int s2io_xmit(struct sk_buff *skb, struct net_device *dev)
{
	struct s2io_nic *sp = dev->priv;
	u16 frg_cnt, frg_len, i, queue, queue_len, put_off, get_off;
	register u64 val64;
	struct TxD *txdp;
	struct TxFIFO_element __iomem *tx_fifo;
	unsigned long flags = 0;
	u16 vlan_tag = 0;
	struct fifo_info *fifo = NULL;
	struct mac_info *mac_control;
	struct config_param *config;
	int do_spin_lock = 1;
	int offload_type;
	int enable_per_list_interrupt = 0;
	struct swStat *stats = &sp->mac_control.stats_info->sw_stat;

	mac_control = &sp->mac_control;
	config = &sp->config;

	DBG_PRINT(TX_DBG, "%s: In Neterion Tx routine\n", dev->name);

	if (unlikely(skb->len <= 0)) {
		DBG_PRINT(TX_DBG, "%s:Buffer has no data..\n", dev->name);
		dev_kfree_skb_any(skb);
		return 0;
	}

	if (!is_s2io_card_up(sp)) {
		DBG_PRINT(TX_DBG, "%s: Card going down for reset\n",
			  dev->name);
		dev_kfree_skb(skb);
		return 0;
	}

	queue = 0;
	if (sp->vlgrp && vlan_tx_tag_present(skb))
		vlan_tag = vlan_tx_tag_get(skb);
	if (sp->config.tx_steering_type == TX_DEFAULT_STEERING) {
		if (skb->protocol == htons(ETH_P_IP)) {
			struct iphdr *ip;
			struct tcphdr *th;
			ip = ip_hdr(skb);

			if ((ip->frag_off & htons(IP_OFFSET|IP_MF)) == 0) {
				th = (struct tcphdr *)(((unsigned char *)ip) +
						ip->ihl*4);

				if (ip->protocol == IPPROTO_TCP) {
					queue_len = sp->total_tcp_fifos;
					queue = (ntohs(th->source) +
							ntohs(th->dest)) &
					    sp->fifo_selector[queue_len - 1];
					if (queue >= queue_len)
						queue = queue_len - 1;
				} else if (ip->protocol == IPPROTO_UDP) {
					queue_len = sp->total_udp_fifos;
					queue = (ntohs(th->source) +
							ntohs(th->dest)) &
					    sp->fifo_selector[queue_len - 1];
					if (queue >= queue_len)
						queue = queue_len - 1;
					queue += sp->udp_fifo_idx;
					if (skb->len > 1024)
						enable_per_list_interrupt = 1;
					do_spin_lock = 0;
				}
			}
		}
	} else if (sp->config.tx_steering_type == TX_PRIORITY_STEERING)
		/* get fifo number based on skb->priority value */
		queue = config->fifo_mapping
					[skb->priority & (MAX_TX_FIFOS - 1)];
	fifo = &mac_control->fifos[queue];

	if (do_spin_lock)
		spin_lock_irqsave(&fifo->tx_lock, flags);
	else {
		if (unlikely(!spin_trylock_irqsave(&fifo->tx_lock, flags)))
			return NETDEV_TX_LOCKED;
	}

#ifdef CONFIG_NETDEVICES_MULTIQUEUE
	if (sp->config.multiq) {
		if (__netif_subqueue_stopped(dev, fifo->fifo_no)) {
			spin_unlock_irqrestore(&fifo->tx_lock, flags);
			return NETDEV_TX_BUSY;
		}
	} else
#endif
	if (unlikely(fifo->queue_state == FIFO_QUEUE_STOP)) {
		if (netif_queue_stopped(dev)) {
			spin_unlock_irqrestore(&fifo->tx_lock, flags);
			return NETDEV_TX_BUSY;
		}
	}

	put_off = (u16) fifo->tx_curr_put_info.offset;
	get_off = (u16) fifo->tx_curr_get_info.offset;
	txdp = (struct TxD *) fifo->list_info[put_off].list_virt_addr;

	queue_len = fifo->tx_curr_put_info.fifo_len + 1;
	/* Avoid "put" pointer going beyond "get" pointer */
	if (txdp->Host_Control ||
		   ((put_off+1) == queue_len ? 0 : (put_off+1)) == get_off) {
		DBG_PRINT(TX_DBG, "Error in xmit, No free TXDs.\n");
		s2io_stop_tx_queue(sp, fifo->fifo_no);
		dev_kfree_skb(skb);
		spin_unlock_irqrestore(&fifo->tx_lock, flags);
		return 0;
	}

	offload_type = s2io_offload_type(skb);
	if (offload_type & (SKB_GSO_TCPV4 | SKB_GSO_TCPV6)) {
		txdp->Control_1 |= TXD_TCP_LSO_EN;
		txdp->Control_1 |= TXD_TCP_LSO_MSS(s2io_tcp_mss(skb));
	}
	if (skb->ip_summed == CHECKSUM_PARTIAL) {
		txdp->Control_2 |=
		    (TXD_TX_CKO_IPV4_EN | TXD_TX_CKO_TCP_EN |
		     TXD_TX_CKO_UDP_EN);
	}
	txdp->Control_1 |= TXD_GATHER_CODE_FIRST;
	txdp->Control_1 |= TXD_LIST_OWN_XENA;
	txdp->Control_2 |= TXD_INT_NUMBER(fifo->fifo_no);
	if (enable_per_list_interrupt)
		if (put_off & (queue_len >> 5))
			txdp->Control_2 |= TXD_INT_TYPE_PER_LIST;
	if (vlan_tag) {
		txdp->Control_2 |= TXD_VLAN_ENABLE;
		txdp->Control_2 |= TXD_VLAN_TAG(vlan_tag);
	}

	frg_len = skb->len - skb->data_len;
	if (offload_type == SKB_GSO_UDP) {
		int ufo_size;

		ufo_size = s2io_udp_mss(skb);
		ufo_size &= ~7;
		txdp->Control_1 |= TXD_UFO_EN;
		txdp->Control_1 |= TXD_UFO_MSS(ufo_size);
		txdp->Control_1 |= TXD_BUFFER0_SIZE(8);
#ifdef __BIG_ENDIAN
		/* both variants do cpu_to_be64(be32_to_cpu(...)) */
		fifo->ufo_in_band_v[put_off] =
				(__force u64)skb_shinfo(skb)->ip6_frag_id;
#else
		fifo->ufo_in_band_v[put_off] =
				(__force u64)skb_shinfo(skb)->ip6_frag_id << 32;
#endif
		txdp->Host_Control = (unsigned long)fifo->ufo_in_band_v;
		txdp->Buffer_Pointer = pci_map_single(sp->pdev,
					fifo->ufo_in_band_v,
					sizeof(u64), PCI_DMA_TODEVICE);
		if((txdp->Buffer_Pointer == 0) ||
			(txdp->Buffer_Pointer == DMA_ERROR_CODE))
			goto pci_map_failed;
		txdp++;
	}

	txdp->Buffer_Pointer = pci_map_single
	    (sp->pdev, skb->data, frg_len, PCI_DMA_TODEVICE);
	if((txdp->Buffer_Pointer == 0) ||
		(txdp->Buffer_Pointer == DMA_ERROR_CODE))
		goto pci_map_failed;

	txdp->Host_Control = (unsigned long) skb;
	txdp->Control_1 |= TXD_BUFFER0_SIZE(frg_len);
	if (offload_type == SKB_GSO_UDP)
		txdp->Control_1 |= TXD_UFO_EN;

	frg_cnt = skb_shinfo(skb)->nr_frags;
	/* For fragmented SKB. */
	for (i = 0; i < frg_cnt; i++) {
		skb_frag_t *frag = &skb_shinfo(skb)->frags[i];
		/* A '0' length fragment will be ignored */
		if (!frag->size)
			continue;
		txdp++;
		txdp->Buffer_Pointer = (u64) pci_map_page
		    (sp->pdev, frag->page, frag->page_offset,
		     frag->size, PCI_DMA_TODEVICE);
		txdp->Control_1 = TXD_BUFFER0_SIZE(frag->size);
		if (offload_type == SKB_GSO_UDP)
			txdp->Control_1 |= TXD_UFO_EN;
	}
	txdp->Control_1 |= TXD_GATHER_CODE_LAST;

	if (offload_type == SKB_GSO_UDP)
		frg_cnt++; /* as Txd0 was used for inband header */

	tx_fifo = mac_control->tx_FIFO_start[queue];
	val64 = fifo->list_info[put_off].list_phy_addr;
	writeq(val64, &tx_fifo->TxDL_Pointer);

	val64 = (TX_FIFO_LAST_TXD_NUM(frg_cnt) | TX_FIFO_FIRST_LIST |
		 TX_FIFO_LAST_LIST);
	if (offload_type)
		val64 |= TX_FIFO_SPECIAL_FUNC;

	writeq(val64, &tx_fifo->List_Control);

	mmiowb();

	put_off++;
	if (put_off == fifo->tx_curr_put_info.fifo_len + 1)
		put_off = 0;
	fifo->tx_curr_put_info.offset = put_off;

	/* Avoid "put" pointer going beyond "get" pointer */
	if (((put_off+1) == queue_len ? 0 : (put_off+1)) == get_off) {
		sp->mac_control.stats_info->sw_stat.fifo_full_cnt++;
		DBG_PRINT(TX_DBG,
			  "No free TxDs for xmit, Put: 0x%x Get:0x%x\n",
			  put_off, get_off);
		s2io_stop_tx_queue(sp, fifo->fifo_no);
	}
	mac_control->stats_info->sw_stat.mem_allocated += skb->truesize;
	dev->trans_start = jiffies;
	spin_unlock_irqrestore(&fifo->tx_lock, flags);

	if (sp->config.intr_type == MSI_X)
		tx_intr_handler(fifo);

	return 0;
pci_map_failed:
	stats->pci_map_fail_cnt++;
	s2io_stop_tx_queue(sp, fifo->fifo_no);
	stats->mem_freed += skb->truesize;
	dev_kfree_skb(skb);
	spin_unlock_irqrestore(&fifo->tx_lock, flags);
	return 0;
}

static void
s2io_alarm_handle(unsigned long data)
{
	struct s2io_nic *sp = (struct s2io_nic *)data;
	struct net_device *dev = sp->dev;

	s2io_handle_errors(dev);
	mod_timer(&sp->alarm_timer, jiffies + HZ / 2);
}

static irqreturn_t s2io_msix_ring_handle(int irq, void *dev_id)
{
	struct ring_info *ring = (struct ring_info *)dev_id;
	struct s2io_nic *sp = ring->nic;
	struct XENA_dev_config __iomem *bar0 = sp->bar0;
	struct net_device *dev = sp->dev;

	if (unlikely(!is_s2io_card_up(sp)))
		return IRQ_HANDLED;

	if (sp->config.napi) {
<<<<<<< HEAD
		u8 *addr = NULL, val8 = 0;

		addr = (u8 *)&bar0->xmsi_mask_reg;
=======
		u8 __iomem *addr = NULL;
		u8 val8 = 0;

		addr = (u8 __iomem *)&bar0->xmsi_mask_reg;
>>>>>>> ecc688ed
		addr += (7 - ring->ring_no);
		val8 = (ring->ring_no == 0) ? 0x7f : 0xff;
		writeb(val8, addr);
		val8 = readb(addr);
		netif_rx_schedule(dev, &ring->napi);
	} else {
		rx_intr_handler(ring, 0);
		s2io_chk_rx_buffers(ring);
	}

	return IRQ_HANDLED;
}

static irqreturn_t s2io_msix_fifo_handle(int irq, void *dev_id)
{
	int i;
	struct fifo_info *fifos = (struct fifo_info *)dev_id;
	struct s2io_nic *sp = fifos->nic;
	struct XENA_dev_config __iomem *bar0 = sp->bar0;
	struct config_param *config  = &sp->config;
	u64 reason;

	if (unlikely(!is_s2io_card_up(sp)))
		return IRQ_NONE;

	reason = readq(&bar0->general_int_status);
	if (unlikely(reason == S2IO_MINUS_ONE))
		/* Nothing much can be done. Get out */
		return IRQ_HANDLED;

	writeq(S2IO_MINUS_ONE, &bar0->general_int_mask);

	if (reason & GEN_INTR_TXTRAFFIC)
		writeq(S2IO_MINUS_ONE, &bar0->tx_traffic_int);

	for (i = 0; i < config->tx_fifo_num; i++)
		tx_intr_handler(&fifos[i]);

	writeq(sp->general_int_mask, &bar0->general_int_mask);
	readl(&bar0->general_int_status);

	return IRQ_HANDLED;
}

static void s2io_txpic_intr_handle(struct s2io_nic *sp)
{
	struct XENA_dev_config __iomem *bar0 = sp->bar0;
	u64 val64;

	val64 = readq(&bar0->pic_int_status);
	if (val64 & PIC_INT_GPIO) {
		val64 = readq(&bar0->gpio_int_reg);
		if ((val64 & GPIO_INT_REG_LINK_DOWN) &&
		    (val64 & GPIO_INT_REG_LINK_UP)) {
			/*
			 * This is unstable state so clear both up/down
			 * interrupt and adapter to re-evaluate the link state.
			 */
			val64 |=  GPIO_INT_REG_LINK_DOWN;
			val64 |= GPIO_INT_REG_LINK_UP;
			writeq(val64, &bar0->gpio_int_reg);
			val64 = readq(&bar0->gpio_int_mask);
			val64 &= ~(GPIO_INT_MASK_LINK_UP |
				   GPIO_INT_MASK_LINK_DOWN);
			writeq(val64, &bar0->gpio_int_mask);
		}
		else if (val64 & GPIO_INT_REG_LINK_UP) {
			val64 = readq(&bar0->adapter_status);
				/* Enable Adapter */
			val64 = readq(&bar0->adapter_control);
			val64 |= ADAPTER_CNTL_EN;
			writeq(val64, &bar0->adapter_control);
			val64 |= ADAPTER_LED_ON;
			writeq(val64, &bar0->adapter_control);
			if (!sp->device_enabled_once)
				sp->device_enabled_once = 1;

			s2io_link(sp, LINK_UP);
			/*
			 * unmask link down interrupt and mask link-up
			 * intr
			 */
			val64 = readq(&bar0->gpio_int_mask);
			val64 &= ~GPIO_INT_MASK_LINK_DOWN;
			val64 |= GPIO_INT_MASK_LINK_UP;
			writeq(val64, &bar0->gpio_int_mask);

		}else if (val64 & GPIO_INT_REG_LINK_DOWN) {
			val64 = readq(&bar0->adapter_status);
			s2io_link(sp, LINK_DOWN);
			/* Link is down so unmaks link up interrupt */
			val64 = readq(&bar0->gpio_int_mask);
			val64 &= ~GPIO_INT_MASK_LINK_UP;
			val64 |= GPIO_INT_MASK_LINK_DOWN;
			writeq(val64, &bar0->gpio_int_mask);

			/* turn off LED */
			val64 = readq(&bar0->adapter_control);
			val64 = val64 &(~ADAPTER_LED_ON);
			writeq(val64, &bar0->adapter_control);
		}
	}
	val64 = readq(&bar0->gpio_int_mask);
}

/**
 *  do_s2io_chk_alarm_bit - Check for alarm and incrment the counter
 *  @value: alarm bits
 *  @addr: address value
 *  @cnt: counter variable
 *  Description: Check for alarm and increment the counter
 *  Return Value:
 *  1 - if alarm bit set
 *  0 - if alarm bit is not set
 */
static int do_s2io_chk_alarm_bit(u64 value, void __iomem * addr,
			  unsigned long long *cnt)
{
	u64 val64;
	val64 = readq(addr);
	if ( val64 & value ) {
		writeq(val64, addr);
		(*cnt)++;
		return 1;
	}
	return 0;

}

/**
 *  s2io_handle_errors - Xframe error indication handler
 *  @nic: device private variable
 *  Description: Handle alarms such as loss of link, single or
 *  double ECC errors, critical and serious errors.
 *  Return Value:
 *  NONE
 */
static void s2io_handle_errors(void * dev_id)
{
	struct net_device *dev = (struct net_device *) dev_id;
	struct s2io_nic *sp = dev->priv;
	struct XENA_dev_config __iomem *bar0 = sp->bar0;
	u64 temp64 = 0,val64=0;
	int i = 0;

	struct swStat *sw_stat = &sp->mac_control.stats_info->sw_stat;
	struct xpakStat *stats = &sp->mac_control.stats_info->xpak_stat;

	if (!is_s2io_card_up(sp))
		return;

	if (pci_channel_offline(sp->pdev))
		return;

	memset(&sw_stat->ring_full_cnt, 0,
		sizeof(sw_stat->ring_full_cnt));

	/* Handling the XPAK counters update */
	if(stats->xpak_timer_count < 72000) {
		/* waiting for an hour */
		stats->xpak_timer_count++;
	} else {
		s2io_updt_xpak_counter(dev);
		/* reset the count to zero */
		stats->xpak_timer_count = 0;
	}

	/* Handling link status change error Intr */
	if (s2io_link_fault_indication(sp) == MAC_RMAC_ERR_TIMER) {
		val64 = readq(&bar0->mac_rmac_err_reg);
		writeq(val64, &bar0->mac_rmac_err_reg);
		if (val64 & RMAC_LINK_STATE_CHANGE_INT)
			schedule_work(&sp->set_link_task);
	}

	/* In case of a serious error, the device will be Reset. */
	if (do_s2io_chk_alarm_bit(SERR_SOURCE_ANY, &bar0->serr_source,
				&sw_stat->serious_err_cnt))
		goto reset;

	/* Check for data parity error */
	if (do_s2io_chk_alarm_bit(GPIO_INT_REG_DP_ERR_INT, &bar0->gpio_int_reg,
				&sw_stat->parity_err_cnt))
		goto reset;

	/* Check for ring full counter */
	if (sp->device_type == XFRAME_II_DEVICE) {
		val64 = readq(&bar0->ring_bump_counter1);
		for (i=0; i<4; i++) {
			temp64 = ( val64 & vBIT(0xFFFF,(i*16),16));
			temp64 >>= 64 - ((i+1)*16);
			sw_stat->ring_full_cnt[i] += temp64;
		}

		val64 = readq(&bar0->ring_bump_counter2);
		for (i=0; i<4; i++) {
			temp64 = ( val64 & vBIT(0xFFFF,(i*16),16));
			temp64 >>= 64 - ((i+1)*16);
			 sw_stat->ring_full_cnt[i+4] += temp64;
		}
	}

	val64 = readq(&bar0->txdma_int_status);
	/*check for pfc_err*/
	if (val64 & TXDMA_PFC_INT) {
		if (do_s2io_chk_alarm_bit(PFC_ECC_DB_ERR | PFC_SM_ERR_ALARM|
				PFC_MISC_0_ERR | PFC_MISC_1_ERR|
				PFC_PCIX_ERR, &bar0->pfc_err_reg,
				&sw_stat->pfc_err_cnt))
			goto reset;
		do_s2io_chk_alarm_bit(PFC_ECC_SG_ERR, &bar0->pfc_err_reg,
				&sw_stat->pfc_err_cnt);
	}

	/*check for tda_err*/
	if (val64 & TXDMA_TDA_INT) {
		if(do_s2io_chk_alarm_bit(TDA_Fn_ECC_DB_ERR | TDA_SM0_ERR_ALARM |
				TDA_SM1_ERR_ALARM, &bar0->tda_err_reg,
				&sw_stat->tda_err_cnt))
			goto reset;
		do_s2io_chk_alarm_bit(TDA_Fn_ECC_SG_ERR | TDA_PCIX_ERR,
				&bar0->tda_err_reg, &sw_stat->tda_err_cnt);
	}
	/*check for pcc_err*/
	if (val64 & TXDMA_PCC_INT) {
		if (do_s2io_chk_alarm_bit(PCC_SM_ERR_ALARM | PCC_WR_ERR_ALARM
				| PCC_N_SERR | PCC_6_COF_OV_ERR
				| PCC_7_COF_OV_ERR | PCC_6_LSO_OV_ERR
				| PCC_7_LSO_OV_ERR | PCC_FB_ECC_DB_ERR
				| PCC_TXB_ECC_DB_ERR, &bar0->pcc_err_reg,
				&sw_stat->pcc_err_cnt))
			goto reset;
		do_s2io_chk_alarm_bit(PCC_FB_ECC_SG_ERR | PCC_TXB_ECC_SG_ERR,
				&bar0->pcc_err_reg, &sw_stat->pcc_err_cnt);
	}

	/*check for tti_err*/
	if (val64 & TXDMA_TTI_INT) {
		if (do_s2io_chk_alarm_bit(TTI_SM_ERR_ALARM, &bar0->tti_err_reg,
				&sw_stat->tti_err_cnt))
			goto reset;
		do_s2io_chk_alarm_bit(TTI_ECC_SG_ERR | TTI_ECC_DB_ERR,
				&bar0->tti_err_reg, &sw_stat->tti_err_cnt);
	}

	/*check for lso_err*/
	if (val64 & TXDMA_LSO_INT) {
		if (do_s2io_chk_alarm_bit(LSO6_ABORT | LSO7_ABORT
				| LSO6_SM_ERR_ALARM | LSO7_SM_ERR_ALARM,
				&bar0->lso_err_reg, &sw_stat->lso_err_cnt))
			goto reset;
		do_s2io_chk_alarm_bit(LSO6_SEND_OFLOW | LSO7_SEND_OFLOW,
				&bar0->lso_err_reg, &sw_stat->lso_err_cnt);
	}

	/*check for tpa_err*/
	if (val64 & TXDMA_TPA_INT) {
		if (do_s2io_chk_alarm_bit(TPA_SM_ERR_ALARM, &bar0->tpa_err_reg,
			&sw_stat->tpa_err_cnt))
			goto reset;
		do_s2io_chk_alarm_bit(TPA_TX_FRM_DROP, &bar0->tpa_err_reg,
			&sw_stat->tpa_err_cnt);
	}

	/*check for sm_err*/
	if (val64 & TXDMA_SM_INT) {
		if (do_s2io_chk_alarm_bit(SM_SM_ERR_ALARM, &bar0->sm_err_reg,
			&sw_stat->sm_err_cnt))
			goto reset;
	}

	val64 = readq(&bar0->mac_int_status);
	if (val64 & MAC_INT_STATUS_TMAC_INT) {
		if (do_s2io_chk_alarm_bit(TMAC_TX_BUF_OVRN | TMAC_TX_SM_ERR,
				&bar0->mac_tmac_err_reg,
				&sw_stat->mac_tmac_err_cnt))
			goto reset;
		do_s2io_chk_alarm_bit(TMAC_ECC_SG_ERR | TMAC_ECC_DB_ERR
				| TMAC_DESC_ECC_SG_ERR | TMAC_DESC_ECC_DB_ERR,
				&bar0->mac_tmac_err_reg,
				&sw_stat->mac_tmac_err_cnt);
	}

	val64 = readq(&bar0->xgxs_int_status);
	if (val64 & XGXS_INT_STATUS_TXGXS) {
		if (do_s2io_chk_alarm_bit(TXGXS_ESTORE_UFLOW | TXGXS_TX_SM_ERR,
				&bar0->xgxs_txgxs_err_reg,
				&sw_stat->xgxs_txgxs_err_cnt))
			goto reset;
		do_s2io_chk_alarm_bit(TXGXS_ECC_SG_ERR | TXGXS_ECC_DB_ERR,
				&bar0->xgxs_txgxs_err_reg,
				&sw_stat->xgxs_txgxs_err_cnt);
	}

	val64 = readq(&bar0->rxdma_int_status);
	if (val64 & RXDMA_INT_RC_INT_M) {
		if (do_s2io_chk_alarm_bit(RC_PRCn_ECC_DB_ERR | RC_FTC_ECC_DB_ERR
				| RC_PRCn_SM_ERR_ALARM |RC_FTC_SM_ERR_ALARM,
				&bar0->rc_err_reg, &sw_stat->rc_err_cnt))
			goto reset;
		do_s2io_chk_alarm_bit(RC_PRCn_ECC_SG_ERR | RC_FTC_ECC_SG_ERR
				| RC_RDA_FAIL_WR_Rn, &bar0->rc_err_reg,
				&sw_stat->rc_err_cnt);
		if (do_s2io_chk_alarm_bit(PRC_PCI_AB_RD_Rn | PRC_PCI_AB_WR_Rn
				| PRC_PCI_AB_F_WR_Rn, &bar0->prc_pcix_err_reg,
				&sw_stat->prc_pcix_err_cnt))
			goto reset;
		do_s2io_chk_alarm_bit(PRC_PCI_DP_RD_Rn | PRC_PCI_DP_WR_Rn
				| PRC_PCI_DP_F_WR_Rn, &bar0->prc_pcix_err_reg,
				&sw_stat->prc_pcix_err_cnt);
	}

	if (val64 & RXDMA_INT_RPA_INT_M) {
		if (do_s2io_chk_alarm_bit(RPA_SM_ERR_ALARM | RPA_CREDIT_ERR,
				&bar0->rpa_err_reg, &sw_stat->rpa_err_cnt))
			goto reset;
		do_s2io_chk_alarm_bit(RPA_ECC_SG_ERR | RPA_ECC_DB_ERR,
				&bar0->rpa_err_reg, &sw_stat->rpa_err_cnt);
	}

	if (val64 & RXDMA_INT_RDA_INT_M) {
		if (do_s2io_chk_alarm_bit(RDA_RXDn_ECC_DB_ERR
				| RDA_FRM_ECC_DB_N_AERR | RDA_SM1_ERR_ALARM
				| RDA_SM0_ERR_ALARM | RDA_RXD_ECC_DB_SERR,
				&bar0->rda_err_reg, &sw_stat->rda_err_cnt))
			goto reset;
		do_s2io_chk_alarm_bit(RDA_RXDn_ECC_SG_ERR | RDA_FRM_ECC_SG_ERR
				| RDA_MISC_ERR | RDA_PCIX_ERR,
				&bar0->rda_err_reg, &sw_stat->rda_err_cnt);
	}

	if (val64 & RXDMA_INT_RTI_INT_M) {
		if (do_s2io_chk_alarm_bit(RTI_SM_ERR_ALARM, &bar0->rti_err_reg,
				&sw_stat->rti_err_cnt))
			goto reset;
		do_s2io_chk_alarm_bit(RTI_ECC_SG_ERR | RTI_ECC_DB_ERR,
				&bar0->rti_err_reg, &sw_stat->rti_err_cnt);
	}

	val64 = readq(&bar0->mac_int_status);
	if (val64 & MAC_INT_STATUS_RMAC_INT) {
		if (do_s2io_chk_alarm_bit(RMAC_RX_BUFF_OVRN | RMAC_RX_SM_ERR,
				&bar0->mac_rmac_err_reg,
				&sw_stat->mac_rmac_err_cnt))
			goto reset;
		do_s2io_chk_alarm_bit(RMAC_UNUSED_INT|RMAC_SINGLE_ECC_ERR|
				RMAC_DOUBLE_ECC_ERR, &bar0->mac_rmac_err_reg,
				&sw_stat->mac_rmac_err_cnt);
	}

	val64 = readq(&bar0->xgxs_int_status);
	if (val64 & XGXS_INT_STATUS_RXGXS) {
		if (do_s2io_chk_alarm_bit(RXGXS_ESTORE_OFLOW | RXGXS_RX_SM_ERR,
				&bar0->xgxs_rxgxs_err_reg,
				&sw_stat->xgxs_rxgxs_err_cnt))
			goto reset;
	}

	val64 = readq(&bar0->mc_int_status);
	if(val64 & MC_INT_STATUS_MC_INT) {
		if (do_s2io_chk_alarm_bit(MC_ERR_REG_SM_ERR, &bar0->mc_err_reg,
				&sw_stat->mc_err_cnt))
			goto reset;

		/* Handling Ecc errors */
		if (val64 & (MC_ERR_REG_ECC_ALL_SNG | MC_ERR_REG_ECC_ALL_DBL)) {
			writeq(val64, &bar0->mc_err_reg);
			if (val64 & MC_ERR_REG_ECC_ALL_DBL) {
				sw_stat->double_ecc_errs++;
				if (sp->device_type != XFRAME_II_DEVICE) {
					/*
					 * Reset XframeI only if critical error
					 */
					if (val64 &
						(MC_ERR_REG_MIRI_ECC_DB_ERR_0 |
						MC_ERR_REG_MIRI_ECC_DB_ERR_1))
								goto reset;
					}
			} else
				sw_stat->single_ecc_errs++;
		}
	}
	return;

reset:
	s2io_stop_all_tx_queue(sp);
	schedule_work(&sp->rst_timer_task);
	sw_stat->soft_reset_cnt++;
	return;
}

/**
 *  s2io_isr - ISR handler of the device .
 *  @irq: the irq of the device.
 *  @dev_id: a void pointer to the dev structure of the NIC.
 *  Description:  This function is the ISR handler of the device. It
 *  identifies the reason for the interrupt and calls the relevant
 *  service routines. As a contongency measure, this ISR allocates the
 *  recv buffers, if their numbers are below the panic value which is
 *  presently set to 25% of the original number of rcv buffers allocated.
 *  Return value:
 *   IRQ_HANDLED: will be returned if IRQ was handled by this routine
 *   IRQ_NONE: will be returned if interrupt is not from our device
 */
static irqreturn_t s2io_isr(int irq, void *dev_id)
{
	struct net_device *dev = (struct net_device *) dev_id;
	struct s2io_nic *sp = dev->priv;
	struct XENA_dev_config __iomem *bar0 = sp->bar0;
	int i;
	u64 reason = 0;
	struct mac_info *mac_control;
	struct config_param *config;

	/* Pretend we handled any irq's from a disconnected card */
	if (pci_channel_offline(sp->pdev))
		return IRQ_NONE;

	if (!is_s2io_card_up(sp))
		return IRQ_NONE;

	mac_control = &sp->mac_control;
	config = &sp->config;

	/*
	 * Identify the cause for interrupt and call the appropriate
	 * interrupt handler. Causes for the interrupt could be;
	 * 1. Rx of packet.
	 * 2. Tx complete.
	 * 3. Link down.
	 */
	reason = readq(&bar0->general_int_status);

	if (unlikely(reason == S2IO_MINUS_ONE) ) {
		/* Nothing much can be done. Get out */
		return IRQ_HANDLED;
	}

	if (reason & (GEN_INTR_RXTRAFFIC |
		GEN_INTR_TXTRAFFIC | GEN_INTR_TXPIC))
	{
		writeq(S2IO_MINUS_ONE, &bar0->general_int_mask);

		if (config->napi) {
			if (reason & GEN_INTR_RXTRAFFIC) {
				netif_rx_schedule(dev, &sp->napi);
				writeq(S2IO_MINUS_ONE, &bar0->rx_traffic_mask);
				writeq(S2IO_MINUS_ONE, &bar0->rx_traffic_int);
				readl(&bar0->rx_traffic_int);
			}
		} else {
			/*
			 * rx_traffic_int reg is an R1 register, writing all 1's
			 * will ensure that the actual interrupt causing bit
			 * get's cleared and hence a read can be avoided.
			 */
			if (reason & GEN_INTR_RXTRAFFIC)
				writeq(S2IO_MINUS_ONE, &bar0->rx_traffic_int);

			for (i = 0; i < config->rx_ring_num; i++)
				rx_intr_handler(&mac_control->rings[i], 0);
		}

		/*
		 * tx_traffic_int reg is an R1 register, writing all 1's
		 * will ensure that the actual interrupt causing bit get's
		 * cleared and hence a read can be avoided.
		 */
		if (reason & GEN_INTR_TXTRAFFIC)
			writeq(S2IO_MINUS_ONE, &bar0->tx_traffic_int);

		for (i = 0; i < config->tx_fifo_num; i++)
			tx_intr_handler(&mac_control->fifos[i]);

		if (reason & GEN_INTR_TXPIC)
			s2io_txpic_intr_handle(sp);

		/*
		 * Reallocate the buffers from the interrupt handler itself.
		 */
		if (!config->napi) {
			for (i = 0; i < config->rx_ring_num; i++)
				s2io_chk_rx_buffers(&mac_control->rings[i]);
		}
		writeq(sp->general_int_mask, &bar0->general_int_mask);
		readl(&bar0->general_int_status);

		return IRQ_HANDLED;

	}
	else if (!reason) {
		/* The interrupt was not raised by us */
		return IRQ_NONE;
	}

	return IRQ_HANDLED;
}

/**
 * s2io_updt_stats -
 */
static void s2io_updt_stats(struct s2io_nic *sp)
{
	struct XENA_dev_config __iomem *bar0 = sp->bar0;
	u64 val64;
	int cnt = 0;

	if (is_s2io_card_up(sp)) {
		/* Apprx 30us on a 133 MHz bus */
		val64 = SET_UPDT_CLICKS(10) |
			STAT_CFG_ONE_SHOT_EN | STAT_CFG_STAT_EN;
		writeq(val64, &bar0->stat_cfg);
		do {
			udelay(100);
			val64 = readq(&bar0->stat_cfg);
			if (!(val64 & s2BIT(0)))
				break;
			cnt++;
			if (cnt == 5)
				break; /* Updt failed */
		} while(1);
	}
}

/**
 *  s2io_get_stats - Updates the device statistics structure.
 *  @dev : pointer to the device structure.
 *  Description:
 *  This function updates the device statistics structure in the s2io_nic
 *  structure and returns a pointer to the same.
 *  Return value:
 *  pointer to the updated net_device_stats structure.
 */

static struct net_device_stats *s2io_get_stats(struct net_device *dev)
{
	struct s2io_nic *sp = dev->priv;
	struct mac_info *mac_control;
	struct config_param *config;
	int i;


	mac_control = &sp->mac_control;
	config = &sp->config;

	/* Configure Stats for immediate updt */
	s2io_updt_stats(sp);

	sp->stats.tx_packets =
		le32_to_cpu(mac_control->stats_info->tmac_frms);
	sp->stats.tx_errors =
		le32_to_cpu(mac_control->stats_info->tmac_any_err_frms);
	sp->stats.rx_errors =
		le64_to_cpu(mac_control->stats_info->rmac_drop_frms);
	sp->stats.multicast =
		le32_to_cpu(mac_control->stats_info->rmac_vld_mcst_frms);
	sp->stats.rx_length_errors =
		le64_to_cpu(mac_control->stats_info->rmac_long_frms);

	/* collect per-ring rx_packets and rx_bytes */
	sp->stats.rx_packets = sp->stats.rx_bytes = 0;
	for (i = 0; i < config->rx_ring_num; i++) {
		sp->stats.rx_packets += mac_control->rings[i].rx_packets;
		sp->stats.rx_bytes += mac_control->rings[i].rx_bytes;
	}

	return (&sp->stats);
}

/**
 *  s2io_set_multicast - entry point for multicast address enable/disable.
 *  @dev : pointer to the device structure
 *  Description:
 *  This function is a driver entry point which gets called by the kernel
 *  whenever multicast addresses must be enabled/disabled. This also gets
 *  called to set/reset promiscuous mode. Depending on the deivce flag, we
 *  determine, if multicast address must be enabled or if promiscuous mode
 *  is to be disabled etc.
 *  Return value:
 *  void.
 */

static void s2io_set_multicast(struct net_device *dev)
{
	int i, j, prev_cnt;
	struct dev_mc_list *mclist;
	struct s2io_nic *sp = dev->priv;
	struct XENA_dev_config __iomem *bar0 = sp->bar0;
	u64 val64 = 0, multi_mac = 0x010203040506ULL, mask =
	    0xfeffffffffffULL;
	u64 dis_addr = S2IO_DISABLE_MAC_ENTRY, mac_addr = 0;
	void __iomem *add;
	struct config_param *config = &sp->config;

	if ((dev->flags & IFF_ALLMULTI) && (!sp->m_cast_flg)) {
		/*  Enable all Multicast addresses */
		writeq(RMAC_ADDR_DATA0_MEM_ADDR(multi_mac),
		       &bar0->rmac_addr_data0_mem);
		writeq(RMAC_ADDR_DATA1_MEM_MASK(mask),
		       &bar0->rmac_addr_data1_mem);
		val64 = RMAC_ADDR_CMD_MEM_WE |
		    RMAC_ADDR_CMD_MEM_STROBE_NEW_CMD |
		    RMAC_ADDR_CMD_MEM_OFFSET(config->max_mc_addr - 1);
		writeq(val64, &bar0->rmac_addr_cmd_mem);
		/* Wait till command completes */
		wait_for_cmd_complete(&bar0->rmac_addr_cmd_mem,
					RMAC_ADDR_CMD_MEM_STROBE_CMD_EXECUTING,
					S2IO_BIT_RESET);

		sp->m_cast_flg = 1;
		sp->all_multi_pos = config->max_mc_addr - 1;
	} else if ((dev->flags & IFF_ALLMULTI) && (sp->m_cast_flg)) {
		/*  Disable all Multicast addresses */
		writeq(RMAC_ADDR_DATA0_MEM_ADDR(dis_addr),
		       &bar0->rmac_addr_data0_mem);
		writeq(RMAC_ADDR_DATA1_MEM_MASK(0x0),
		       &bar0->rmac_addr_data1_mem);
		val64 = RMAC_ADDR_CMD_MEM_WE |
		    RMAC_ADDR_CMD_MEM_STROBE_NEW_CMD |
		    RMAC_ADDR_CMD_MEM_OFFSET(sp->all_multi_pos);
		writeq(val64, &bar0->rmac_addr_cmd_mem);
		/* Wait till command completes */
		wait_for_cmd_complete(&bar0->rmac_addr_cmd_mem,
					RMAC_ADDR_CMD_MEM_STROBE_CMD_EXECUTING,
					S2IO_BIT_RESET);

		sp->m_cast_flg = 0;
		sp->all_multi_pos = 0;
	}

	if ((dev->flags & IFF_PROMISC) && (!sp->promisc_flg)) {
		/*  Put the NIC into promiscuous mode */
		add = &bar0->mac_cfg;
		val64 = readq(&bar0->mac_cfg);
		val64 |= MAC_CFG_RMAC_PROM_ENABLE;

		writeq(RMAC_CFG_KEY(0x4C0D), &bar0->rmac_cfg_key);
		writel((u32) val64, add);
		writeq(RMAC_CFG_KEY(0x4C0D), &bar0->rmac_cfg_key);
		writel((u32) (val64 >> 32), (add + 4));

		if (vlan_tag_strip != 1) {
			val64 = readq(&bar0->rx_pa_cfg);
			val64 &= ~RX_PA_CFG_STRIP_VLAN_TAG;
			writeq(val64, &bar0->rx_pa_cfg);
			vlan_strip_flag = 0;
		}

		val64 = readq(&bar0->mac_cfg);
		sp->promisc_flg = 1;
		DBG_PRINT(INFO_DBG, "%s: entered promiscuous mode\n",
			  dev->name);
	} else if (!(dev->flags & IFF_PROMISC) && (sp->promisc_flg)) {
		/*  Remove the NIC from promiscuous mode */
		add = &bar0->mac_cfg;
		val64 = readq(&bar0->mac_cfg);
		val64 &= ~MAC_CFG_RMAC_PROM_ENABLE;

		writeq(RMAC_CFG_KEY(0x4C0D), &bar0->rmac_cfg_key);
		writel((u32) val64, add);
		writeq(RMAC_CFG_KEY(0x4C0D), &bar0->rmac_cfg_key);
		writel((u32) (val64 >> 32), (add + 4));

		if (vlan_tag_strip != 0) {
			val64 = readq(&bar0->rx_pa_cfg);
			val64 |= RX_PA_CFG_STRIP_VLAN_TAG;
			writeq(val64, &bar0->rx_pa_cfg);
			vlan_strip_flag = 1;
		}

		val64 = readq(&bar0->mac_cfg);
		sp->promisc_flg = 0;
		DBG_PRINT(INFO_DBG, "%s: left promiscuous mode\n",
			  dev->name);
	}

	/*  Update individual M_CAST address list */
	if ((!sp->m_cast_flg) && dev->mc_count) {
		if (dev->mc_count >
		    (config->max_mc_addr - config->max_mac_addr)) {
			DBG_PRINT(ERR_DBG, "%s: No more Rx filters ",
				  dev->name);
			DBG_PRINT(ERR_DBG, "can be added, please enable ");
			DBG_PRINT(ERR_DBG, "ALL_MULTI instead\n");
			return;
		}

		prev_cnt = sp->mc_addr_count;
		sp->mc_addr_count = dev->mc_count;

		/* Clear out the previous list of Mc in the H/W. */
		for (i = 0; i < prev_cnt; i++) {
			writeq(RMAC_ADDR_DATA0_MEM_ADDR(dis_addr),
			       &bar0->rmac_addr_data0_mem);
			writeq(RMAC_ADDR_DATA1_MEM_MASK(0ULL),
				&bar0->rmac_addr_data1_mem);
			val64 = RMAC_ADDR_CMD_MEM_WE |
			    RMAC_ADDR_CMD_MEM_STROBE_NEW_CMD |
			    RMAC_ADDR_CMD_MEM_OFFSET
			    (config->mc_start_offset + i);
			writeq(val64, &bar0->rmac_addr_cmd_mem);

			/* Wait for command completes */
			if (wait_for_cmd_complete(&bar0->rmac_addr_cmd_mem,
					RMAC_ADDR_CMD_MEM_STROBE_CMD_EXECUTING,
					S2IO_BIT_RESET)) {
				DBG_PRINT(ERR_DBG, "%s: Adding ",
					  dev->name);
				DBG_PRINT(ERR_DBG, "Multicasts failed\n");
				return;
			}
		}

		/* Create the new Rx filter list and update the same in H/W. */
		for (i = 0, mclist = dev->mc_list; i < dev->mc_count;
		     i++, mclist = mclist->next) {
			memcpy(sp->usr_addrs[i].addr, mclist->dmi_addr,
			       ETH_ALEN);
			mac_addr = 0;
			for (j = 0; j < ETH_ALEN; j++) {
				mac_addr |= mclist->dmi_addr[j];
				mac_addr <<= 8;
			}
			mac_addr >>= 8;
			writeq(RMAC_ADDR_DATA0_MEM_ADDR(mac_addr),
			       &bar0->rmac_addr_data0_mem);
			writeq(RMAC_ADDR_DATA1_MEM_MASK(0ULL),
				&bar0->rmac_addr_data1_mem);
			val64 = RMAC_ADDR_CMD_MEM_WE |
			    RMAC_ADDR_CMD_MEM_STROBE_NEW_CMD |
			    RMAC_ADDR_CMD_MEM_OFFSET
			    (i + config->mc_start_offset);
			writeq(val64, &bar0->rmac_addr_cmd_mem);

			/* Wait for command completes */
			if (wait_for_cmd_complete(&bar0->rmac_addr_cmd_mem,
					RMAC_ADDR_CMD_MEM_STROBE_CMD_EXECUTING,
					S2IO_BIT_RESET)) {
				DBG_PRINT(ERR_DBG, "%s: Adding ",
					  dev->name);
				DBG_PRINT(ERR_DBG, "Multicasts failed\n");
				return;
			}
		}
	}
}

/* read from CAM unicast & multicast addresses and store it in
 * def_mac_addr structure
 */
void do_s2io_store_unicast_mc(struct s2io_nic *sp)
{
	int offset;
	u64 mac_addr = 0x0;
	struct config_param *config = &sp->config;

	/* store unicast & multicast mac addresses */
	for (offset = 0; offset < config->max_mc_addr; offset++) {
		mac_addr = do_s2io_read_unicast_mc(sp, offset);
		/* if read fails disable the entry */
		if (mac_addr == FAILURE)
			mac_addr = S2IO_DISABLE_MAC_ENTRY;
		do_s2io_copy_mac_addr(sp, offset, mac_addr);
	}
}

/* restore unicast & multicast MAC to CAM from def_mac_addr structure */
static void do_s2io_restore_unicast_mc(struct s2io_nic *sp)
{
	int offset;
	struct config_param *config = &sp->config;
	/* restore unicast mac address */
	for (offset = 0; offset < config->max_mac_addr; offset++)
		do_s2io_prog_unicast(sp->dev,
			sp->def_mac_addr[offset].mac_addr);

	/* restore multicast mac address */
	for (offset = config->mc_start_offset;
		offset < config->max_mc_addr; offset++)
		do_s2io_add_mc(sp, sp->def_mac_addr[offset].mac_addr);
}

/* add a multicast MAC address to CAM */
static int do_s2io_add_mc(struct s2io_nic *sp, u8 *addr)
{
	int i;
	u64 mac_addr = 0;
	struct config_param *config = &sp->config;

	for (i = 0; i < ETH_ALEN; i++) {
		mac_addr <<= 8;
		mac_addr |= addr[i];
	}
	if ((0ULL == mac_addr) || (mac_addr == S2IO_DISABLE_MAC_ENTRY))
		return SUCCESS;

	/* check if the multicast mac already preset in CAM */
	for (i = config->mc_start_offset; i < config->max_mc_addr; i++) {
		u64 tmp64;
		tmp64 = do_s2io_read_unicast_mc(sp, i);
		if (tmp64 == S2IO_DISABLE_MAC_ENTRY) /* CAM entry is empty */
			break;

		if (tmp64 == mac_addr)
			return SUCCESS;
	}
	if (i == config->max_mc_addr) {
		DBG_PRINT(ERR_DBG,
			"CAM full no space left for multicast MAC\n");
		return FAILURE;
	}
	/* Update the internal structure with this new mac address */
	do_s2io_copy_mac_addr(sp, i, mac_addr);

	return (do_s2io_add_mac(sp, mac_addr, i));
}

/* add MAC address to CAM */
static int do_s2io_add_mac(struct s2io_nic *sp, u64 addr, int off)
{
	u64 val64;
	struct XENA_dev_config __iomem *bar0 = sp->bar0;

	writeq(RMAC_ADDR_DATA0_MEM_ADDR(addr),
		&bar0->rmac_addr_data0_mem);

	val64 =
		RMAC_ADDR_CMD_MEM_WE | RMAC_ADDR_CMD_MEM_STROBE_NEW_CMD |
		RMAC_ADDR_CMD_MEM_OFFSET(off);
	writeq(val64, &bar0->rmac_addr_cmd_mem);

	/* Wait till command completes */
	if (wait_for_cmd_complete(&bar0->rmac_addr_cmd_mem,
		RMAC_ADDR_CMD_MEM_STROBE_CMD_EXECUTING,
		S2IO_BIT_RESET)) {
		DBG_PRINT(INFO_DBG, "do_s2io_add_mac failed\n");
		return FAILURE;
	}
	return SUCCESS;
}
/* deletes a specified unicast/multicast mac entry from CAM */
static int do_s2io_delete_unicast_mc(struct s2io_nic *sp, u64 addr)
{
	int offset;
	u64 dis_addr = S2IO_DISABLE_MAC_ENTRY, tmp64;
	struct config_param *config = &sp->config;

	for (offset = 1;
		offset < config->max_mc_addr; offset++) {
		tmp64 = do_s2io_read_unicast_mc(sp, offset);
		if (tmp64 == addr) {
			/* disable the entry by writing  0xffffffffffffULL */
			if (do_s2io_add_mac(sp, dis_addr, offset) ==  FAILURE)
				return FAILURE;
			/* store the new mac list from CAM */
			do_s2io_store_unicast_mc(sp);
			return SUCCESS;
		}
	}
	DBG_PRINT(ERR_DBG, "MAC address 0x%llx not found in CAM\n",
			(unsigned long long)addr);
	return FAILURE;
}

/* read mac entries from CAM */
static u64 do_s2io_read_unicast_mc(struct s2io_nic *sp, int offset)
{
	u64 tmp64 = 0xffffffffffff0000ULL, val64;
	struct XENA_dev_config __iomem *bar0 = sp->bar0;

	/* read mac addr */
	val64 =
		RMAC_ADDR_CMD_MEM_RD | RMAC_ADDR_CMD_MEM_STROBE_NEW_CMD |
		RMAC_ADDR_CMD_MEM_OFFSET(offset);
	writeq(val64, &bar0->rmac_addr_cmd_mem);

	/* Wait till command completes */
	if (wait_for_cmd_complete(&bar0->rmac_addr_cmd_mem,
		RMAC_ADDR_CMD_MEM_STROBE_CMD_EXECUTING,
		S2IO_BIT_RESET)) {
		DBG_PRINT(INFO_DBG, "do_s2io_read_unicast_mc failed\n");
		return FAILURE;
	}
	tmp64 = readq(&bar0->rmac_addr_data0_mem);
	return (tmp64 >> 16);
}

/**
 * s2io_set_mac_addr driver entry point
 */

static int s2io_set_mac_addr(struct net_device *dev, void *p)
{
	struct sockaddr *addr = p;

	if (!is_valid_ether_addr(addr->sa_data))
		return -EINVAL;

	memcpy(dev->dev_addr, addr->sa_data, dev->addr_len);

	/* store the MAC address in CAM */
	return (do_s2io_prog_unicast(dev, dev->dev_addr));
}
/**
 *  do_s2io_prog_unicast - Programs the Xframe mac address
 *  @dev : pointer to the device structure.
 *  @addr: a uchar pointer to the new mac address which is to be set.
 *  Description : This procedure will program the Xframe to receive
 *  frames with new Mac Address
 *  Return value: SUCCESS on success and an appropriate (-)ve integer
 *  as defined in errno.h file on failure.
 */

static int do_s2io_prog_unicast(struct net_device *dev, u8 *addr)
{
	struct s2io_nic *sp = dev->priv;
	register u64 mac_addr = 0, perm_addr = 0;
	int i;
	u64 tmp64;
	struct config_param *config = &sp->config;

	/*
	* Set the new MAC address as the new unicast filter and reflect this
	* change on the device address registered with the OS. It will be
	* at offset 0.
	*/
	for (i = 0; i < ETH_ALEN; i++) {
		mac_addr <<= 8;
		mac_addr |= addr[i];
		perm_addr <<= 8;
		perm_addr |= sp->def_mac_addr[0].mac_addr[i];
	}

	/* check if the dev_addr is different than perm_addr */
	if (mac_addr == perm_addr)
		return SUCCESS;

	/* check if the mac already preset in CAM */
	for (i = 1; i < config->max_mac_addr; i++) {
		tmp64 = do_s2io_read_unicast_mc(sp, i);
		if (tmp64 == S2IO_DISABLE_MAC_ENTRY) /* CAM entry is empty */
			break;

		if (tmp64 == mac_addr) {
			DBG_PRINT(INFO_DBG,
			"MAC addr:0x%llx already present in CAM\n",
			(unsigned long long)mac_addr);
			return SUCCESS;
		}
	}
	if (i == config->max_mac_addr) {
		DBG_PRINT(ERR_DBG, "CAM full no space left for Unicast MAC\n");
		return FAILURE;
	}
	/* Update the internal structure with this new mac address */
	do_s2io_copy_mac_addr(sp, i, mac_addr);
	return (do_s2io_add_mac(sp, mac_addr, i));
}

/**
 * s2io_ethtool_sset - Sets different link parameters.
 * @sp : private member of the device structure, which is a pointer to the  * s2io_nic structure.
 * @info: pointer to the structure with parameters given by ethtool to set
 * link information.
 * Description:
 * The function sets different link parameters provided by the user onto
 * the NIC.
 * Return value:
 * 0 on success.
*/

static int s2io_ethtool_sset(struct net_device *dev,
			     struct ethtool_cmd *info)
{
	struct s2io_nic *sp = dev->priv;
	if ((info->autoneg == AUTONEG_ENABLE) ||
	    (info->speed != SPEED_10000) || (info->duplex != DUPLEX_FULL))
		return -EINVAL;
	else {
		s2io_close(sp->dev);
		s2io_open(sp->dev);
	}

	return 0;
}

/**
 * s2io_ethtol_gset - Return link specific information.
 * @sp : private member of the device structure, pointer to the
 *      s2io_nic structure.
 * @info : pointer to the structure with parameters given by ethtool
 * to return link information.
 * Description:
 * Returns link specific information like speed, duplex etc.. to ethtool.
 * Return value :
 * return 0 on success.
 */

static int s2io_ethtool_gset(struct net_device *dev, struct ethtool_cmd *info)
{
	struct s2io_nic *sp = dev->priv;
	info->supported = (SUPPORTED_10000baseT_Full | SUPPORTED_FIBRE);
	info->advertising = (SUPPORTED_10000baseT_Full | SUPPORTED_FIBRE);
	info->port = PORT_FIBRE;

	/* info->transceiver */
	info->transceiver = XCVR_EXTERNAL;

	if (netif_carrier_ok(sp->dev)) {
		info->speed = 10000;
		info->duplex = DUPLEX_FULL;
	} else {
		info->speed = -1;
		info->duplex = -1;
	}

	info->autoneg = AUTONEG_DISABLE;
	return 0;
}

/**
 * s2io_ethtool_gdrvinfo - Returns driver specific information.
 * @sp : private member of the device structure, which is a pointer to the
 * s2io_nic structure.
 * @info : pointer to the structure with parameters given by ethtool to
 * return driver information.
 * Description:
 * Returns driver specefic information like name, version etc.. to ethtool.
 * Return value:
 *  void
 */

static void s2io_ethtool_gdrvinfo(struct net_device *dev,
				  struct ethtool_drvinfo *info)
{
	struct s2io_nic *sp = dev->priv;

	strncpy(info->driver, s2io_driver_name, sizeof(info->driver));
	strncpy(info->version, s2io_driver_version, sizeof(info->version));
	strncpy(info->fw_version, "", sizeof(info->fw_version));
	strncpy(info->bus_info, pci_name(sp->pdev), sizeof(info->bus_info));
	info->regdump_len = XENA_REG_SPACE;
	info->eedump_len = XENA_EEPROM_SPACE;
}

/**
 *  s2io_ethtool_gregs - dumps the entire space of Xfame into the buffer.
 *  @sp: private member of the device structure, which is a pointer to the
 *  s2io_nic structure.
 *  @regs : pointer to the structure with parameters given by ethtool for
 *  dumping the registers.
 *  @reg_space: The input argumnet into which all the registers are dumped.
 *  Description:
 *  Dumps the entire register space of xFrame NIC into the user given
 *  buffer area.
 * Return value :
 * void .
*/

static void s2io_ethtool_gregs(struct net_device *dev,
			       struct ethtool_regs *regs, void *space)
{
	int i;
	u64 reg;
	u8 *reg_space = (u8 *) space;
	struct s2io_nic *sp = dev->priv;

	regs->len = XENA_REG_SPACE;
	regs->version = sp->pdev->subsystem_device;

	for (i = 0; i < regs->len; i += 8) {
		reg = readq(sp->bar0 + i);
		memcpy((reg_space + i), &reg, 8);
	}
}

/**
 *  s2io_phy_id  - timer function that alternates adapter LED.
 *  @data : address of the private member of the device structure, which
 *  is a pointer to the s2io_nic structure, provided as an u32.
 * Description: This is actually the timer function that alternates the
 * adapter LED bit of the adapter control bit to set/reset every time on
 * invocation. The timer is set for 1/2 a second, hence tha NIC blinks
 *  once every second.
*/
static void s2io_phy_id(unsigned long data)
{
	struct s2io_nic *sp = (struct s2io_nic *) data;
	struct XENA_dev_config __iomem *bar0 = sp->bar0;
	u64 val64 = 0;
	u16 subid;

	subid = sp->pdev->subsystem_device;
	if ((sp->device_type == XFRAME_II_DEVICE) ||
		   ((subid & 0xFF) >= 0x07)) {
		val64 = readq(&bar0->gpio_control);
		val64 ^= GPIO_CTRL_GPIO_0;
		writeq(val64, &bar0->gpio_control);
	} else {
		val64 = readq(&bar0->adapter_control);
		val64 ^= ADAPTER_LED_ON;
		writeq(val64, &bar0->adapter_control);
	}

	mod_timer(&sp->id_timer, jiffies + HZ / 2);
}

/**
 * s2io_ethtool_idnic - To physically identify the nic on the system.
 * @sp : private member of the device structure, which is a pointer to the
 * s2io_nic structure.
 * @id : pointer to the structure with identification parameters given by
 * ethtool.
 * Description: Used to physically identify the NIC on the system.
 * The Link LED will blink for a time specified by the user for
 * identification.
 * NOTE: The Link has to be Up to be able to blink the LED. Hence
 * identification is possible only if it's link is up.
 * Return value:
 * int , returns 0 on success
 */

static int s2io_ethtool_idnic(struct net_device *dev, u32 data)
{
	u64 val64 = 0, last_gpio_ctrl_val;
	struct s2io_nic *sp = dev->priv;
	struct XENA_dev_config __iomem *bar0 = sp->bar0;
	u16 subid;

	subid = sp->pdev->subsystem_device;
	last_gpio_ctrl_val = readq(&bar0->gpio_control);
	if ((sp->device_type == XFRAME_I_DEVICE) &&
		((subid & 0xFF) < 0x07)) {
		val64 = readq(&bar0->adapter_control);
		if (!(val64 & ADAPTER_CNTL_EN)) {
			printk(KERN_ERR
			       "Adapter Link down, cannot blink LED\n");
			return -EFAULT;
		}
	}
	if (sp->id_timer.function == NULL) {
		init_timer(&sp->id_timer);
		sp->id_timer.function = s2io_phy_id;
		sp->id_timer.data = (unsigned long) sp;
	}
	mod_timer(&sp->id_timer, jiffies);
	if (data)
		msleep_interruptible(data * HZ);
	else
		msleep_interruptible(MAX_FLICKER_TIME);
	del_timer_sync(&sp->id_timer);

	if (CARDS_WITH_FAULTY_LINK_INDICATORS(sp->device_type, subid)) {
		writeq(last_gpio_ctrl_val, &bar0->gpio_control);
		last_gpio_ctrl_val = readq(&bar0->gpio_control);
	}

	return 0;
}

static void s2io_ethtool_gringparam(struct net_device *dev,
                                    struct ethtool_ringparam *ering)
{
	struct s2io_nic *sp = dev->priv;
	int i,tx_desc_count=0,rx_desc_count=0;

	if (sp->rxd_mode == RXD_MODE_1)
		ering->rx_max_pending = MAX_RX_DESC_1;
	else if (sp->rxd_mode == RXD_MODE_3B)
		ering->rx_max_pending = MAX_RX_DESC_2;

	ering->tx_max_pending = MAX_TX_DESC;
	for (i = 0 ; i < sp->config.tx_fifo_num ; i++)
		tx_desc_count += sp->config.tx_cfg[i].fifo_len;

	DBG_PRINT(INFO_DBG,"\nmax txds : %d\n",sp->config.max_txds);
	ering->tx_pending = tx_desc_count;
	rx_desc_count = 0;
	for (i = 0 ; i < sp->config.rx_ring_num ; i++)
		rx_desc_count += sp->config.rx_cfg[i].num_rxd;

	ering->rx_pending = rx_desc_count;

	ering->rx_mini_max_pending = 0;
	ering->rx_mini_pending = 0;
	if(sp->rxd_mode == RXD_MODE_1)
		ering->rx_jumbo_max_pending = MAX_RX_DESC_1;
	else if (sp->rxd_mode == RXD_MODE_3B)
		ering->rx_jumbo_max_pending = MAX_RX_DESC_2;
	ering->rx_jumbo_pending = rx_desc_count;
}

/**
 * s2io_ethtool_getpause_data -Pause frame frame generation and reception.
 * @sp : private member of the device structure, which is a pointer to the
 *	s2io_nic structure.
 * @ep : pointer to the structure with pause parameters given by ethtool.
 * Description:
 * Returns the Pause frame generation and reception capability of the NIC.
 * Return value:
 *  void
 */
static void s2io_ethtool_getpause_data(struct net_device *dev,
				       struct ethtool_pauseparam *ep)
{
	u64 val64;
	struct s2io_nic *sp = dev->priv;
	struct XENA_dev_config __iomem *bar0 = sp->bar0;

	val64 = readq(&bar0->rmac_pause_cfg);
	if (val64 & RMAC_PAUSE_GEN_ENABLE)
		ep->tx_pause = TRUE;
	if (val64 & RMAC_PAUSE_RX_ENABLE)
		ep->rx_pause = TRUE;
	ep->autoneg = FALSE;
}

/**
 * s2io_ethtool_setpause_data -  set/reset pause frame generation.
 * @sp : private member of the device structure, which is a pointer to the
 *      s2io_nic structure.
 * @ep : pointer to the structure with pause parameters given by ethtool.
 * Description:
 * It can be used to set or reset Pause frame generation or reception
 * support of the NIC.
 * Return value:
 * int, returns 0 on Success
 */

static int s2io_ethtool_setpause_data(struct net_device *dev,
			       struct ethtool_pauseparam *ep)
{
	u64 val64;
	struct s2io_nic *sp = dev->priv;
	struct XENA_dev_config __iomem *bar0 = sp->bar0;

	val64 = readq(&bar0->rmac_pause_cfg);
	if (ep->tx_pause)
		val64 |= RMAC_PAUSE_GEN_ENABLE;
	else
		val64 &= ~RMAC_PAUSE_GEN_ENABLE;
	if (ep->rx_pause)
		val64 |= RMAC_PAUSE_RX_ENABLE;
	else
		val64 &= ~RMAC_PAUSE_RX_ENABLE;
	writeq(val64, &bar0->rmac_pause_cfg);
	return 0;
}

/**
 * read_eeprom - reads 4 bytes of data from user given offset.
 * @sp : private member of the device structure, which is a pointer to the
 *      s2io_nic structure.
 * @off : offset at which the data must be written
 * @data : Its an output parameter where the data read at the given
 *	offset is stored.
 * Description:
 * Will read 4 bytes of data from the user given offset and return the
 * read data.
 * NOTE: Will allow to read only part of the EEPROM visible through the
 *   I2C bus.
 * Return value:
 *  -1 on failure and 0 on success.
 */

#define S2IO_DEV_ID		5
static int read_eeprom(struct s2io_nic * sp, int off, u64 * data)
{
	int ret = -1;
	u32 exit_cnt = 0;
	u64 val64;
	struct XENA_dev_config __iomem *bar0 = sp->bar0;

	if (sp->device_type == XFRAME_I_DEVICE) {
		val64 = I2C_CONTROL_DEV_ID(S2IO_DEV_ID) | I2C_CONTROL_ADDR(off) |
		    I2C_CONTROL_BYTE_CNT(0x3) | I2C_CONTROL_READ |
		    I2C_CONTROL_CNTL_START;
		SPECIAL_REG_WRITE(val64, &bar0->i2c_control, LF);

		while (exit_cnt < 5) {
			val64 = readq(&bar0->i2c_control);
			if (I2C_CONTROL_CNTL_END(val64)) {
				*data = I2C_CONTROL_GET_DATA(val64);
				ret = 0;
				break;
			}
			msleep(50);
			exit_cnt++;
		}
	}

	if (sp->device_type == XFRAME_II_DEVICE) {
		val64 = SPI_CONTROL_KEY(0x9) | SPI_CONTROL_SEL1 |
			SPI_CONTROL_BYTECNT(0x3) |
			SPI_CONTROL_CMD(0x3) | SPI_CONTROL_ADDR(off);
		SPECIAL_REG_WRITE(val64, &bar0->spi_control, LF);
		val64 |= SPI_CONTROL_REQ;
		SPECIAL_REG_WRITE(val64, &bar0->spi_control, LF);
		while (exit_cnt < 5) {
			val64 = readq(&bar0->spi_control);
			if (val64 & SPI_CONTROL_NACK) {
				ret = 1;
				break;
			} else if (val64 & SPI_CONTROL_DONE) {
				*data = readq(&bar0->spi_data);
				*data &= 0xffffff;
				ret = 0;
				break;
			}
			msleep(50);
			exit_cnt++;
		}
	}
	return ret;
}

/**
 *  write_eeprom - actually writes the relevant part of the data value.
 *  @sp : private member of the device structure, which is a pointer to the
 *       s2io_nic structure.
 *  @off : offset at which the data must be written
 *  @data : The data that is to be written
 *  @cnt : Number of bytes of the data that are actually to be written into
 *  the Eeprom. (max of 3)
 * Description:
 *  Actually writes the relevant part of the data value into the Eeprom
 *  through the I2C bus.
 * Return value:
 *  0 on success, -1 on failure.
 */

static int write_eeprom(struct s2io_nic * sp, int off, u64 data, int cnt)
{
	int exit_cnt = 0, ret = -1;
	u64 val64;
	struct XENA_dev_config __iomem *bar0 = sp->bar0;

	if (sp->device_type == XFRAME_I_DEVICE) {
		val64 = I2C_CONTROL_DEV_ID(S2IO_DEV_ID) | I2C_CONTROL_ADDR(off) |
		    I2C_CONTROL_BYTE_CNT(cnt) | I2C_CONTROL_SET_DATA((u32)data) |
		    I2C_CONTROL_CNTL_START;
		SPECIAL_REG_WRITE(val64, &bar0->i2c_control, LF);

		while (exit_cnt < 5) {
			val64 = readq(&bar0->i2c_control);
			if (I2C_CONTROL_CNTL_END(val64)) {
				if (!(val64 & I2C_CONTROL_NACK))
					ret = 0;
				break;
			}
			msleep(50);
			exit_cnt++;
		}
	}

	if (sp->device_type == XFRAME_II_DEVICE) {
		int write_cnt = (cnt == 8) ? 0 : cnt;
		writeq(SPI_DATA_WRITE(data,(cnt<<3)), &bar0->spi_data);

		val64 = SPI_CONTROL_KEY(0x9) | SPI_CONTROL_SEL1 |
			SPI_CONTROL_BYTECNT(write_cnt) |
			SPI_CONTROL_CMD(0x2) | SPI_CONTROL_ADDR(off);
		SPECIAL_REG_WRITE(val64, &bar0->spi_control, LF);
		val64 |= SPI_CONTROL_REQ;
		SPECIAL_REG_WRITE(val64, &bar0->spi_control, LF);
		while (exit_cnt < 5) {
			val64 = readq(&bar0->spi_control);
			if (val64 & SPI_CONTROL_NACK) {
				ret = 1;
				break;
			} else if (val64 & SPI_CONTROL_DONE) {
				ret = 0;
				break;
			}
			msleep(50);
			exit_cnt++;
		}
	}
	return ret;
}
static void s2io_vpd_read(struct s2io_nic *nic)
{
	u8 *vpd_data;
	u8 data;
	int i=0, cnt, fail = 0;
	int vpd_addr = 0x80;

	if (nic->device_type == XFRAME_II_DEVICE) {
		strcpy(nic->product_name, "Xframe II 10GbE network adapter");
		vpd_addr = 0x80;
	}
	else {
		strcpy(nic->product_name, "Xframe I 10GbE network adapter");
		vpd_addr = 0x50;
	}
	strcpy(nic->serial_num, "NOT AVAILABLE");

	vpd_data = kmalloc(256, GFP_KERNEL);
	if (!vpd_data) {
		nic->mac_control.stats_info->sw_stat.mem_alloc_fail_cnt++;
		return;
	}
	nic->mac_control.stats_info->sw_stat.mem_allocated += 256;

	for (i = 0; i < 256; i +=4 ) {
		pci_write_config_byte(nic->pdev, (vpd_addr + 2), i);
		pci_read_config_byte(nic->pdev,  (vpd_addr + 2), &data);
		pci_write_config_byte(nic->pdev, (vpd_addr + 3), 0);
		for (cnt = 0; cnt <5; cnt++) {
			msleep(2);
			pci_read_config_byte(nic->pdev, (vpd_addr + 3), &data);
			if (data == 0x80)
				break;
		}
		if (cnt >= 5) {
			DBG_PRINT(ERR_DBG, "Read of VPD data failed\n");
			fail = 1;
			break;
		}
		pci_read_config_dword(nic->pdev,  (vpd_addr + 4),
				      (u32 *)&vpd_data[i]);
	}

	if(!fail) {
		/* read serial number of adapter */
		for (cnt = 0; cnt < 256; cnt++) {
		if ((vpd_data[cnt] == 'S') &&
			(vpd_data[cnt+1] == 'N') &&
			(vpd_data[cnt+2] < VPD_STRING_LEN)) {
				memset(nic->serial_num, 0, VPD_STRING_LEN);
				memcpy(nic->serial_num, &vpd_data[cnt + 3],
					vpd_data[cnt+2]);
				break;
			}
		}
	}

	if ((!fail) && (vpd_data[1] < VPD_STRING_LEN)) {
		memset(nic->product_name, 0, vpd_data[1]);
		memcpy(nic->product_name, &vpd_data[3], vpd_data[1]);
	}
	kfree(vpd_data);
	nic->mac_control.stats_info->sw_stat.mem_freed += 256;
}

/**
 *  s2io_ethtool_geeprom  - reads the value stored in the Eeprom.
 *  @sp : private member of the device structure, which is a pointer to the *       s2io_nic structure.
 *  @eeprom : pointer to the user level structure provided by ethtool,
 *  containing all relevant information.
 *  @data_buf : user defined value to be written into Eeprom.
 *  Description: Reads the values stored in the Eeprom at given offset
 *  for a given length. Stores these values int the input argument data
 *  buffer 'data_buf' and returns these to the caller (ethtool.)
 *  Return value:
 *  int  0 on success
 */

static int s2io_ethtool_geeprom(struct net_device *dev,
			 struct ethtool_eeprom *eeprom, u8 * data_buf)
{
	u32 i, valid;
	u64 data;
	struct s2io_nic *sp = dev->priv;

	eeprom->magic = sp->pdev->vendor | (sp->pdev->device << 16);

	if ((eeprom->offset + eeprom->len) > (XENA_EEPROM_SPACE))
		eeprom->len = XENA_EEPROM_SPACE - eeprom->offset;

	for (i = 0; i < eeprom->len; i += 4) {
		if (read_eeprom(sp, (eeprom->offset + i), &data)) {
			DBG_PRINT(ERR_DBG, "Read of EEPROM failed\n");
			return -EFAULT;
		}
		valid = INV(data);
		memcpy((data_buf + i), &valid, 4);
	}
	return 0;
}

/**
 *  s2io_ethtool_seeprom - tries to write the user provided value in Eeprom
 *  @sp : private member of the device structure, which is a pointer to the
 *  s2io_nic structure.
 *  @eeprom : pointer to the user level structure provided by ethtool,
 *  containing all relevant information.
 *  @data_buf ; user defined value to be written into Eeprom.
 *  Description:
 *  Tries to write the user provided value in the Eeprom, at the offset
 *  given by the user.
 *  Return value:
 *  0 on success, -EFAULT on failure.
 */

static int s2io_ethtool_seeprom(struct net_device *dev,
				struct ethtool_eeprom *eeprom,
				u8 * data_buf)
{
	int len = eeprom->len, cnt = 0;
	u64 valid = 0, data;
	struct s2io_nic *sp = dev->priv;

	if (eeprom->magic != (sp->pdev->vendor | (sp->pdev->device << 16))) {
		DBG_PRINT(ERR_DBG,
			  "ETHTOOL_WRITE_EEPROM Err: Magic value ");
		DBG_PRINT(ERR_DBG, "is wrong, Its not 0x%x\n",
			  eeprom->magic);
		return -EFAULT;
	}

	while (len) {
		data = (u32) data_buf[cnt] & 0x000000FF;
		if (data) {
			valid = (u32) (data << 24);
		} else
			valid = data;

		if (write_eeprom(sp, (eeprom->offset + cnt), valid, 0)) {
			DBG_PRINT(ERR_DBG,
				  "ETHTOOL_WRITE_EEPROM Err: Cannot ");
			DBG_PRINT(ERR_DBG,
				  "write into the specified offset\n");
			return -EFAULT;
		}
		cnt++;
		len--;
	}

	return 0;
}

/**
 * s2io_register_test - reads and writes into all clock domains.
 * @sp : private member of the device structure, which is a pointer to the
 * s2io_nic structure.
 * @data : variable that returns the result of each of the test conducted b
 * by the driver.
 * Description:
 * Read and write into all clock domains. The NIC has 3 clock domains,
 * see that registers in all the three regions are accessible.
 * Return value:
 * 0 on success.
 */

static int s2io_register_test(struct s2io_nic * sp, uint64_t * data)
{
	struct XENA_dev_config __iomem *bar0 = sp->bar0;
	u64 val64 = 0, exp_val;
	int fail = 0;

	val64 = readq(&bar0->pif_rd_swapper_fb);
	if (val64 != 0x123456789abcdefULL) {
		fail = 1;
		DBG_PRINT(INFO_DBG, "Read Test level 1 fails\n");
	}

	val64 = readq(&bar0->rmac_pause_cfg);
	if (val64 != 0xc000ffff00000000ULL) {
		fail = 1;
		DBG_PRINT(INFO_DBG, "Read Test level 2 fails\n");
	}

	val64 = readq(&bar0->rx_queue_cfg);
	if (sp->device_type == XFRAME_II_DEVICE)
		exp_val = 0x0404040404040404ULL;
	else
		exp_val = 0x0808080808080808ULL;
	if (val64 != exp_val) {
		fail = 1;
		DBG_PRINT(INFO_DBG, "Read Test level 3 fails\n");
	}

	val64 = readq(&bar0->xgxs_efifo_cfg);
	if (val64 != 0x000000001923141EULL) {
		fail = 1;
		DBG_PRINT(INFO_DBG, "Read Test level 4 fails\n");
	}

	val64 = 0x5A5A5A5A5A5A5A5AULL;
	writeq(val64, &bar0->xmsi_data);
	val64 = readq(&bar0->xmsi_data);
	if (val64 != 0x5A5A5A5A5A5A5A5AULL) {
		fail = 1;
		DBG_PRINT(ERR_DBG, "Write Test level 1 fails\n");
	}

	val64 = 0xA5A5A5A5A5A5A5A5ULL;
	writeq(val64, &bar0->xmsi_data);
	val64 = readq(&bar0->xmsi_data);
	if (val64 != 0xA5A5A5A5A5A5A5A5ULL) {
		fail = 1;
		DBG_PRINT(ERR_DBG, "Write Test level 2 fails\n");
	}

	*data = fail;
	return fail;
}

/**
 * s2io_eeprom_test - to verify that EEprom in the xena can be programmed.
 * @sp : private member of the device structure, which is a pointer to the
 * s2io_nic structure.
 * @data:variable that returns the result of each of the test conducted by
 * the driver.
 * Description:
 * Verify that EEPROM in the xena can be programmed using I2C_CONTROL
 * register.
 * Return value:
 * 0 on success.
 */

static int s2io_eeprom_test(struct s2io_nic * sp, uint64_t * data)
{
	int fail = 0;
	u64 ret_data, org_4F0, org_7F0;
	u8 saved_4F0 = 0, saved_7F0 = 0;
	struct net_device *dev = sp->dev;

	/* Test Write Error at offset 0 */
	/* Note that SPI interface allows write access to all areas
	 * of EEPROM. Hence doing all negative testing only for Xframe I.
	 */
	if (sp->device_type == XFRAME_I_DEVICE)
		if (!write_eeprom(sp, 0, 0, 3))
			fail = 1;

	/* Save current values at offsets 0x4F0 and 0x7F0 */
	if (!read_eeprom(sp, 0x4F0, &org_4F0))
		saved_4F0 = 1;
	if (!read_eeprom(sp, 0x7F0, &org_7F0))
		saved_7F0 = 1;

	/* Test Write at offset 4f0 */
	if (write_eeprom(sp, 0x4F0, 0x012345, 3))
		fail = 1;
	if (read_eeprom(sp, 0x4F0, &ret_data))
		fail = 1;

	if (ret_data != 0x012345) {
		DBG_PRINT(ERR_DBG, "%s: eeprom test error at offset 0x4F0. "
			"Data written %llx Data read %llx\n",
			dev->name, (unsigned long long)0x12345,
			(unsigned long long)ret_data);
		fail = 1;
	}

	/* Reset the EEPROM data go FFFF */
	write_eeprom(sp, 0x4F0, 0xFFFFFF, 3);

	/* Test Write Request Error at offset 0x7c */
	if (sp->device_type == XFRAME_I_DEVICE)
		if (!write_eeprom(sp, 0x07C, 0, 3))
			fail = 1;

	/* Test Write Request at offset 0x7f0 */
	if (write_eeprom(sp, 0x7F0, 0x012345, 3))
		fail = 1;
	if (read_eeprom(sp, 0x7F0, &ret_data))
		fail = 1;

	if (ret_data != 0x012345) {
		DBG_PRINT(ERR_DBG, "%s: eeprom test error at offset 0x7F0. "
			"Data written %llx Data read %llx\n",
			dev->name, (unsigned long long)0x12345,
			(unsigned long long)ret_data);
		fail = 1;
	}

	/* Reset the EEPROM data go FFFF */
	write_eeprom(sp, 0x7F0, 0xFFFFFF, 3);

	if (sp->device_type == XFRAME_I_DEVICE) {
		/* Test Write Error at offset 0x80 */
		if (!write_eeprom(sp, 0x080, 0, 3))
			fail = 1;

		/* Test Write Error at offset 0xfc */
		if (!write_eeprom(sp, 0x0FC, 0, 3))
			fail = 1;

		/* Test Write Error at offset 0x100 */
		if (!write_eeprom(sp, 0x100, 0, 3))
			fail = 1;

		/* Test Write Error at offset 4ec */
		if (!write_eeprom(sp, 0x4EC, 0, 3))
			fail = 1;
	}

	/* Restore values at offsets 0x4F0 and 0x7F0 */
	if (saved_4F0)
		write_eeprom(sp, 0x4F0, org_4F0, 3);
	if (saved_7F0)
		write_eeprom(sp, 0x7F0, org_7F0, 3);

	*data = fail;
	return fail;
}

/**
 * s2io_bist_test - invokes the MemBist test of the card .
 * @sp : private member of the device structure, which is a pointer to the
 * s2io_nic structure.
 * @data:variable that returns the result of each of the test conducted by
 * the driver.
 * Description:
 * This invokes the MemBist test of the card. We give around
 * 2 secs time for the Test to complete. If it's still not complete
 * within this peiod, we consider that the test failed.
 * Return value:
 * 0 on success and -1 on failure.
 */

static int s2io_bist_test(struct s2io_nic * sp, uint64_t * data)
{
	u8 bist = 0;
	int cnt = 0, ret = -1;

	pci_read_config_byte(sp->pdev, PCI_BIST, &bist);
	bist |= PCI_BIST_START;
	pci_write_config_word(sp->pdev, PCI_BIST, bist);

	while (cnt < 20) {
		pci_read_config_byte(sp->pdev, PCI_BIST, &bist);
		if (!(bist & PCI_BIST_START)) {
			*data = (bist & PCI_BIST_CODE_MASK);
			ret = 0;
			break;
		}
		msleep(100);
		cnt++;
	}

	return ret;
}

/**
 * s2io-link_test - verifies the link state of the nic
 * @sp ; private member of the device structure, which is a pointer to the
 * s2io_nic structure.
 * @data: variable that returns the result of each of the test conducted by
 * the driver.
 * Description:
 * The function verifies the link state of the NIC and updates the input
 * argument 'data' appropriately.
 * Return value:
 * 0 on success.
 */

static int s2io_link_test(struct s2io_nic * sp, uint64_t * data)
{
	struct XENA_dev_config __iomem *bar0 = sp->bar0;
	u64 val64;

	val64 = readq(&bar0->adapter_status);
	if(!(LINK_IS_UP(val64)))
		*data = 1;
	else
		*data = 0;

	return *data;
}

/**
 * s2io_rldram_test - offline test for access to the RldRam chip on the NIC
 * @sp - private member of the device structure, which is a pointer to the
 * s2io_nic structure.
 * @data - variable that returns the result of each of the test
 * conducted by the driver.
 * Description:
 *  This is one of the offline test that tests the read and write
 *  access to the RldRam chip on the NIC.
 * Return value:
 *  0 on success.
 */

static int s2io_rldram_test(struct s2io_nic * sp, uint64_t * data)
{
	struct XENA_dev_config __iomem *bar0 = sp->bar0;
	u64 val64;
	int cnt, iteration = 0, test_fail = 0;

	val64 = readq(&bar0->adapter_control);
	val64 &= ~ADAPTER_ECC_EN;
	writeq(val64, &bar0->adapter_control);

	val64 = readq(&bar0->mc_rldram_test_ctrl);
	val64 |= MC_RLDRAM_TEST_MODE;
	SPECIAL_REG_WRITE(val64, &bar0->mc_rldram_test_ctrl, LF);

	val64 = readq(&bar0->mc_rldram_mrs);
	val64 |= MC_RLDRAM_QUEUE_SIZE_ENABLE;
	SPECIAL_REG_WRITE(val64, &bar0->mc_rldram_mrs, UF);

	val64 |= MC_RLDRAM_MRS_ENABLE;
	SPECIAL_REG_WRITE(val64, &bar0->mc_rldram_mrs, UF);

	while (iteration < 2) {
		val64 = 0x55555555aaaa0000ULL;
		if (iteration == 1) {
			val64 ^= 0xFFFFFFFFFFFF0000ULL;
		}
		writeq(val64, &bar0->mc_rldram_test_d0);

		val64 = 0xaaaa5a5555550000ULL;
		if (iteration == 1) {
			val64 ^= 0xFFFFFFFFFFFF0000ULL;
		}
		writeq(val64, &bar0->mc_rldram_test_d1);

		val64 = 0x55aaaaaaaa5a0000ULL;
		if (iteration == 1) {
			val64 ^= 0xFFFFFFFFFFFF0000ULL;
		}
		writeq(val64, &bar0->mc_rldram_test_d2);

		val64 = (u64) (0x0000003ffffe0100ULL);
		writeq(val64, &bar0->mc_rldram_test_add);

		val64 = MC_RLDRAM_TEST_MODE | MC_RLDRAM_TEST_WRITE |
		    	MC_RLDRAM_TEST_GO;
		SPECIAL_REG_WRITE(val64, &bar0->mc_rldram_test_ctrl, LF);

		for (cnt = 0; cnt < 5; cnt++) {
			val64 = readq(&bar0->mc_rldram_test_ctrl);
			if (val64 & MC_RLDRAM_TEST_DONE)
				break;
			msleep(200);
		}

		if (cnt == 5)
			break;

		val64 = MC_RLDRAM_TEST_MODE | MC_RLDRAM_TEST_GO;
		SPECIAL_REG_WRITE(val64, &bar0->mc_rldram_test_ctrl, LF);

		for (cnt = 0; cnt < 5; cnt++) {
			val64 = readq(&bar0->mc_rldram_test_ctrl);
			if (val64 & MC_RLDRAM_TEST_DONE)
				break;
			msleep(500);
		}

		if (cnt == 5)
			break;

		val64 = readq(&bar0->mc_rldram_test_ctrl);
		if (!(val64 & MC_RLDRAM_TEST_PASS))
			test_fail = 1;

		iteration++;
	}

	*data = test_fail;

	/* Bring the adapter out of test mode */
	SPECIAL_REG_WRITE(0, &bar0->mc_rldram_test_ctrl, LF);

	return test_fail;
}

/**
 *  s2io_ethtool_test - conducts 6 tsets to determine the health of card.
 *  @sp : private member of the device structure, which is a pointer to the
 *  s2io_nic structure.
 *  @ethtest : pointer to a ethtool command specific structure that will be
 *  returned to the user.
 *  @data : variable that returns the result of each of the test
 * conducted by the driver.
 * Description:
 *  This function conducts 6 tests ( 4 offline and 2 online) to determine
 *  the health of the card.
 * Return value:
 *  void
 */

static void s2io_ethtool_test(struct net_device *dev,
			      struct ethtool_test *ethtest,
			      uint64_t * data)
{
	struct s2io_nic *sp = dev->priv;
	int orig_state = netif_running(sp->dev);

	if (ethtest->flags == ETH_TEST_FL_OFFLINE) {
		/* Offline Tests. */
		if (orig_state)
			s2io_close(sp->dev);

		if (s2io_register_test(sp, &data[0]))
			ethtest->flags |= ETH_TEST_FL_FAILED;

		s2io_reset(sp);

		if (s2io_rldram_test(sp, &data[3]))
			ethtest->flags |= ETH_TEST_FL_FAILED;

		s2io_reset(sp);

		if (s2io_eeprom_test(sp, &data[1]))
			ethtest->flags |= ETH_TEST_FL_FAILED;

		if (s2io_bist_test(sp, &data[4]))
			ethtest->flags |= ETH_TEST_FL_FAILED;

		if (orig_state)
			s2io_open(sp->dev);

		data[2] = 0;
	} else {
		/* Online Tests. */
		if (!orig_state) {
			DBG_PRINT(ERR_DBG,
				  "%s: is not up, cannot run test\n",
				  dev->name);
			data[0] = -1;
			data[1] = -1;
			data[2] = -1;
			data[3] = -1;
			data[4] = -1;
		}

		if (s2io_link_test(sp, &data[2]))
			ethtest->flags |= ETH_TEST_FL_FAILED;

		data[0] = 0;
		data[1] = 0;
		data[3] = 0;
		data[4] = 0;
	}
}

static void s2io_get_ethtool_stats(struct net_device *dev,
				   struct ethtool_stats *estats,
				   u64 * tmp_stats)
{
	int i = 0, k;
	struct s2io_nic *sp = dev->priv;
	struct stat_block *stat_info = sp->mac_control.stats_info;

	s2io_updt_stats(sp);
	tmp_stats[i++] =
		(u64)le32_to_cpu(stat_info->tmac_frms_oflow) << 32  |
		le32_to_cpu(stat_info->tmac_frms);
	tmp_stats[i++] =
		(u64)le32_to_cpu(stat_info->tmac_data_octets_oflow) << 32 |
		le32_to_cpu(stat_info->tmac_data_octets);
	tmp_stats[i++] = le64_to_cpu(stat_info->tmac_drop_frms);
	tmp_stats[i++] =
		(u64)le32_to_cpu(stat_info->tmac_mcst_frms_oflow) << 32 |
		le32_to_cpu(stat_info->tmac_mcst_frms);
	tmp_stats[i++] =
		(u64)le32_to_cpu(stat_info->tmac_bcst_frms_oflow) << 32 |
		le32_to_cpu(stat_info->tmac_bcst_frms);
	tmp_stats[i++] = le64_to_cpu(stat_info->tmac_pause_ctrl_frms);
        tmp_stats[i++] =
                (u64)le32_to_cpu(stat_info->tmac_ttl_octets_oflow) << 32 |
                le32_to_cpu(stat_info->tmac_ttl_octets);
	tmp_stats[i++] =
                (u64)le32_to_cpu(stat_info->tmac_ucst_frms_oflow) << 32 |
                le32_to_cpu(stat_info->tmac_ucst_frms);
	tmp_stats[i++] =
                (u64)le32_to_cpu(stat_info->tmac_nucst_frms_oflow) << 32 |
                le32_to_cpu(stat_info->tmac_nucst_frms);
	tmp_stats[i++] =
		(u64)le32_to_cpu(stat_info->tmac_any_err_frms_oflow) << 32 |
		le32_to_cpu(stat_info->tmac_any_err_frms);
        tmp_stats[i++] = le64_to_cpu(stat_info->tmac_ttl_less_fb_octets);
	tmp_stats[i++] = le64_to_cpu(stat_info->tmac_vld_ip_octets);
	tmp_stats[i++] =
		(u64)le32_to_cpu(stat_info->tmac_vld_ip_oflow) << 32 |
		le32_to_cpu(stat_info->tmac_vld_ip);
	tmp_stats[i++] =
		(u64)le32_to_cpu(stat_info->tmac_drop_ip_oflow) << 32 |
		le32_to_cpu(stat_info->tmac_drop_ip);
	tmp_stats[i++] =
		(u64)le32_to_cpu(stat_info->tmac_icmp_oflow) << 32 |
		le32_to_cpu(stat_info->tmac_icmp);
	tmp_stats[i++] =
		(u64)le32_to_cpu(stat_info->tmac_rst_tcp_oflow) << 32 |
		le32_to_cpu(stat_info->tmac_rst_tcp);
	tmp_stats[i++] = le64_to_cpu(stat_info->tmac_tcp);
	tmp_stats[i++] = (u64)le32_to_cpu(stat_info->tmac_udp_oflow) << 32 |
		le32_to_cpu(stat_info->tmac_udp);
	tmp_stats[i++] =
		(u64)le32_to_cpu(stat_info->rmac_vld_frms_oflow) << 32 |
		le32_to_cpu(stat_info->rmac_vld_frms);
	tmp_stats[i++] =
		(u64)le32_to_cpu(stat_info->rmac_data_octets_oflow) << 32 |
		le32_to_cpu(stat_info->rmac_data_octets);
	tmp_stats[i++] = le64_to_cpu(stat_info->rmac_fcs_err_frms);
	tmp_stats[i++] = le64_to_cpu(stat_info->rmac_drop_frms);
	tmp_stats[i++] =
		(u64)le32_to_cpu(stat_info->rmac_vld_mcst_frms_oflow) << 32 |
		le32_to_cpu(stat_info->rmac_vld_mcst_frms);
	tmp_stats[i++] =
		(u64)le32_to_cpu(stat_info->rmac_vld_bcst_frms_oflow) << 32 |
		le32_to_cpu(stat_info->rmac_vld_bcst_frms);
	tmp_stats[i++] = le32_to_cpu(stat_info->rmac_in_rng_len_err_frms);
	tmp_stats[i++] = le32_to_cpu(stat_info->rmac_out_rng_len_err_frms);
	tmp_stats[i++] = le64_to_cpu(stat_info->rmac_long_frms);
	tmp_stats[i++] = le64_to_cpu(stat_info->rmac_pause_ctrl_frms);
	tmp_stats[i++] = le64_to_cpu(stat_info->rmac_unsup_ctrl_frms);
        tmp_stats[i++] =
                (u64)le32_to_cpu(stat_info->rmac_ttl_octets_oflow) << 32 |
		le32_to_cpu(stat_info->rmac_ttl_octets);
        tmp_stats[i++] =
                (u64)le32_to_cpu(stat_info->rmac_accepted_ucst_frms_oflow)
		<< 32 | le32_to_cpu(stat_info->rmac_accepted_ucst_frms);
	tmp_stats[i++] =
                (u64)le32_to_cpu(stat_info->rmac_accepted_nucst_frms_oflow)
                 << 32 | le32_to_cpu(stat_info->rmac_accepted_nucst_frms);
	tmp_stats[i++] =
		(u64)le32_to_cpu(stat_info->rmac_discarded_frms_oflow) << 32 |
		le32_to_cpu(stat_info->rmac_discarded_frms);
        tmp_stats[i++] =
                (u64)le32_to_cpu(stat_info->rmac_drop_events_oflow)
                 << 32 | le32_to_cpu(stat_info->rmac_drop_events);
        tmp_stats[i++] = le64_to_cpu(stat_info->rmac_ttl_less_fb_octets);
        tmp_stats[i++] = le64_to_cpu(stat_info->rmac_ttl_frms);
	tmp_stats[i++] =
		(u64)le32_to_cpu(stat_info->rmac_usized_frms_oflow) << 32 |
		le32_to_cpu(stat_info->rmac_usized_frms);
	tmp_stats[i++] =
		(u64)le32_to_cpu(stat_info->rmac_osized_frms_oflow) << 32 |
		le32_to_cpu(stat_info->rmac_osized_frms);
	tmp_stats[i++] =
		(u64)le32_to_cpu(stat_info->rmac_frag_frms_oflow) << 32 |
		le32_to_cpu(stat_info->rmac_frag_frms);
	tmp_stats[i++] =
		(u64)le32_to_cpu(stat_info->rmac_jabber_frms_oflow) << 32 |
		le32_to_cpu(stat_info->rmac_jabber_frms);
	tmp_stats[i++] = le64_to_cpu(stat_info->rmac_ttl_64_frms);
        tmp_stats[i++] = le64_to_cpu(stat_info->rmac_ttl_65_127_frms);
        tmp_stats[i++] = le64_to_cpu(stat_info->rmac_ttl_128_255_frms);
        tmp_stats[i++] = le64_to_cpu(stat_info->rmac_ttl_256_511_frms);
        tmp_stats[i++] = le64_to_cpu(stat_info->rmac_ttl_512_1023_frms);
        tmp_stats[i++] = le64_to_cpu(stat_info->rmac_ttl_1024_1518_frms);
	tmp_stats[i++] =
		(u64)le32_to_cpu(stat_info->rmac_ip_oflow) << 32 |
		le32_to_cpu(stat_info->rmac_ip);
	tmp_stats[i++] = le64_to_cpu(stat_info->rmac_ip_octets);
	tmp_stats[i++] = le32_to_cpu(stat_info->rmac_hdr_err_ip);
	tmp_stats[i++] =
		(u64)le32_to_cpu(stat_info->rmac_drop_ip_oflow) << 32 |
		le32_to_cpu(stat_info->rmac_drop_ip);
	tmp_stats[i++] =
		(u64)le32_to_cpu(stat_info->rmac_icmp_oflow) << 32 |
		le32_to_cpu(stat_info->rmac_icmp);
	tmp_stats[i++] = le64_to_cpu(stat_info->rmac_tcp);
	tmp_stats[i++] =
		(u64)le32_to_cpu(stat_info->rmac_udp_oflow) << 32 |
		le32_to_cpu(stat_info->rmac_udp);
	tmp_stats[i++] =
		(u64)le32_to_cpu(stat_info->rmac_err_drp_udp_oflow) << 32 |
		le32_to_cpu(stat_info->rmac_err_drp_udp);
	tmp_stats[i++] = le64_to_cpu(stat_info->rmac_xgmii_err_sym);
        tmp_stats[i++] = le64_to_cpu(stat_info->rmac_frms_q0);
        tmp_stats[i++] = le64_to_cpu(stat_info->rmac_frms_q1);
        tmp_stats[i++] = le64_to_cpu(stat_info->rmac_frms_q2);
        tmp_stats[i++] = le64_to_cpu(stat_info->rmac_frms_q3);
        tmp_stats[i++] = le64_to_cpu(stat_info->rmac_frms_q4);
        tmp_stats[i++] = le64_to_cpu(stat_info->rmac_frms_q5);
        tmp_stats[i++] = le64_to_cpu(stat_info->rmac_frms_q6);
        tmp_stats[i++] = le64_to_cpu(stat_info->rmac_frms_q7);
        tmp_stats[i++] = le16_to_cpu(stat_info->rmac_full_q0);
        tmp_stats[i++] = le16_to_cpu(stat_info->rmac_full_q1);
        tmp_stats[i++] = le16_to_cpu(stat_info->rmac_full_q2);
        tmp_stats[i++] = le16_to_cpu(stat_info->rmac_full_q3);
        tmp_stats[i++] = le16_to_cpu(stat_info->rmac_full_q4);
        tmp_stats[i++] = le16_to_cpu(stat_info->rmac_full_q5);
        tmp_stats[i++] = le16_to_cpu(stat_info->rmac_full_q6);
        tmp_stats[i++] = le16_to_cpu(stat_info->rmac_full_q7);
	tmp_stats[i++] =
		(u64)le32_to_cpu(stat_info->rmac_pause_cnt_oflow) << 32 |
		le32_to_cpu(stat_info->rmac_pause_cnt);
	tmp_stats[i++] = le64_to_cpu(stat_info->rmac_xgmii_data_err_cnt);
        tmp_stats[i++] = le64_to_cpu(stat_info->rmac_xgmii_ctrl_err_cnt);
	tmp_stats[i++] =
		(u64)le32_to_cpu(stat_info->rmac_accepted_ip_oflow) << 32 |
		le32_to_cpu(stat_info->rmac_accepted_ip);
	tmp_stats[i++] = le32_to_cpu(stat_info->rmac_err_tcp);
	tmp_stats[i++] = le32_to_cpu(stat_info->rd_req_cnt);
	tmp_stats[i++] = le32_to_cpu(stat_info->new_rd_req_cnt);
	tmp_stats[i++] = le32_to_cpu(stat_info->new_rd_req_rtry_cnt);
	tmp_stats[i++] = le32_to_cpu(stat_info->rd_rtry_cnt);
	tmp_stats[i++] = le32_to_cpu(stat_info->wr_rtry_rd_ack_cnt);
	tmp_stats[i++] = le32_to_cpu(stat_info->wr_req_cnt);
	tmp_stats[i++] = le32_to_cpu(stat_info->new_wr_req_cnt);
	tmp_stats[i++] = le32_to_cpu(stat_info->new_wr_req_rtry_cnt);
	tmp_stats[i++] = le32_to_cpu(stat_info->wr_rtry_cnt);
	tmp_stats[i++] = le32_to_cpu(stat_info->wr_disc_cnt);
	tmp_stats[i++] = le32_to_cpu(stat_info->rd_rtry_wr_ack_cnt);
	tmp_stats[i++] = le32_to_cpu(stat_info->txp_wr_cnt);
	tmp_stats[i++] = le32_to_cpu(stat_info->txd_rd_cnt);
	tmp_stats[i++] = le32_to_cpu(stat_info->txd_wr_cnt);
	tmp_stats[i++] = le32_to_cpu(stat_info->rxd_rd_cnt);
	tmp_stats[i++] = le32_to_cpu(stat_info->rxd_wr_cnt);
	tmp_stats[i++] = le32_to_cpu(stat_info->txf_rd_cnt);
	tmp_stats[i++] = le32_to_cpu(stat_info->rxf_wr_cnt);

	/* Enhanced statistics exist only for Hercules */
	if(sp->device_type == XFRAME_II_DEVICE) {
		tmp_stats[i++] =
				le64_to_cpu(stat_info->rmac_ttl_1519_4095_frms);
		tmp_stats[i++] =
				le64_to_cpu(stat_info->rmac_ttl_4096_8191_frms);
		tmp_stats[i++] =
				le64_to_cpu(stat_info->rmac_ttl_8192_max_frms);
		tmp_stats[i++] = le64_to_cpu(stat_info->rmac_ttl_gt_max_frms);
		tmp_stats[i++] = le64_to_cpu(stat_info->rmac_osized_alt_frms);
		tmp_stats[i++] = le64_to_cpu(stat_info->rmac_jabber_alt_frms);
		tmp_stats[i++] = le64_to_cpu(stat_info->rmac_gt_max_alt_frms);
		tmp_stats[i++] = le64_to_cpu(stat_info->rmac_vlan_frms);
		tmp_stats[i++] = le32_to_cpu(stat_info->rmac_len_discard);
		tmp_stats[i++] = le32_to_cpu(stat_info->rmac_fcs_discard);
		tmp_stats[i++] = le32_to_cpu(stat_info->rmac_pf_discard);
		tmp_stats[i++] = le32_to_cpu(stat_info->rmac_da_discard);
		tmp_stats[i++] = le32_to_cpu(stat_info->rmac_red_discard);
		tmp_stats[i++] = le32_to_cpu(stat_info->rmac_rts_discard);
		tmp_stats[i++] = le32_to_cpu(stat_info->rmac_ingm_full_discard);
		tmp_stats[i++] = le32_to_cpu(stat_info->link_fault_cnt);
	}

	tmp_stats[i++] = 0;
	tmp_stats[i++] = stat_info->sw_stat.single_ecc_errs;
	tmp_stats[i++] = stat_info->sw_stat.double_ecc_errs;
	tmp_stats[i++] = stat_info->sw_stat.parity_err_cnt;
	tmp_stats[i++] = stat_info->sw_stat.serious_err_cnt;
	tmp_stats[i++] = stat_info->sw_stat.soft_reset_cnt;
	tmp_stats[i++] = stat_info->sw_stat.fifo_full_cnt;
	for (k = 0; k < MAX_RX_RINGS; k++)
		tmp_stats[i++] = stat_info->sw_stat.ring_full_cnt[k];
	tmp_stats[i++] = stat_info->xpak_stat.alarm_transceiver_temp_high;
	tmp_stats[i++] = stat_info->xpak_stat.alarm_transceiver_temp_low;
	tmp_stats[i++] = stat_info->xpak_stat.alarm_laser_bias_current_high;
	tmp_stats[i++] = stat_info->xpak_stat.alarm_laser_bias_current_low;
	tmp_stats[i++] = stat_info->xpak_stat.alarm_laser_output_power_high;
	tmp_stats[i++] = stat_info->xpak_stat.alarm_laser_output_power_low;
	tmp_stats[i++] = stat_info->xpak_stat.warn_transceiver_temp_high;
	tmp_stats[i++] = stat_info->xpak_stat.warn_transceiver_temp_low;
	tmp_stats[i++] = stat_info->xpak_stat.warn_laser_bias_current_high;
	tmp_stats[i++] = stat_info->xpak_stat.warn_laser_bias_current_low;
	tmp_stats[i++] = stat_info->xpak_stat.warn_laser_output_power_high;
	tmp_stats[i++] = stat_info->xpak_stat.warn_laser_output_power_low;
	tmp_stats[i++] = stat_info->sw_stat.clubbed_frms_cnt;
	tmp_stats[i++] = stat_info->sw_stat.sending_both;
	tmp_stats[i++] = stat_info->sw_stat.outof_sequence_pkts;
	tmp_stats[i++] = stat_info->sw_stat.flush_max_pkts;
	if (stat_info->sw_stat.num_aggregations) {
		u64 tmp = stat_info->sw_stat.sum_avg_pkts_aggregated;
		int count = 0;
		/*
		 * Since 64-bit divide does not work on all platforms,
		 * do repeated subtraction.
		 */
		while (tmp >= stat_info->sw_stat.num_aggregations) {
			tmp -= stat_info->sw_stat.num_aggregations;
			count++;
		}
		tmp_stats[i++] = count;
	}
	else
		tmp_stats[i++] = 0;
	tmp_stats[i++] = stat_info->sw_stat.mem_alloc_fail_cnt;
	tmp_stats[i++] = stat_info->sw_stat.pci_map_fail_cnt;
	tmp_stats[i++] = stat_info->sw_stat.watchdog_timer_cnt;
	tmp_stats[i++] = stat_info->sw_stat.mem_allocated;
	tmp_stats[i++] = stat_info->sw_stat.mem_freed;
	tmp_stats[i++] = stat_info->sw_stat.link_up_cnt;
	tmp_stats[i++] = stat_info->sw_stat.link_down_cnt;
	tmp_stats[i++] = stat_info->sw_stat.link_up_time;
	tmp_stats[i++] = stat_info->sw_stat.link_down_time;

	tmp_stats[i++] = stat_info->sw_stat.tx_buf_abort_cnt;
	tmp_stats[i++] = stat_info->sw_stat.tx_desc_abort_cnt;
	tmp_stats[i++] = stat_info->sw_stat.tx_parity_err_cnt;
	tmp_stats[i++] = stat_info->sw_stat.tx_link_loss_cnt;
	tmp_stats[i++] = stat_info->sw_stat.tx_list_proc_err_cnt;

	tmp_stats[i++] = stat_info->sw_stat.rx_parity_err_cnt;
	tmp_stats[i++] = stat_info->sw_stat.rx_abort_cnt;
	tmp_stats[i++] = stat_info->sw_stat.rx_parity_abort_cnt;
	tmp_stats[i++] = stat_info->sw_stat.rx_rda_fail_cnt;
	tmp_stats[i++] = stat_info->sw_stat.rx_unkn_prot_cnt;
	tmp_stats[i++] = stat_info->sw_stat.rx_fcs_err_cnt;
	tmp_stats[i++] = stat_info->sw_stat.rx_buf_size_err_cnt;
	tmp_stats[i++] = stat_info->sw_stat.rx_rxd_corrupt_cnt;
	tmp_stats[i++] = stat_info->sw_stat.rx_unkn_err_cnt;
	tmp_stats[i++] = stat_info->sw_stat.tda_err_cnt;
	tmp_stats[i++] = stat_info->sw_stat.pfc_err_cnt;
	tmp_stats[i++] = stat_info->sw_stat.pcc_err_cnt;
	tmp_stats[i++] = stat_info->sw_stat.tti_err_cnt;
	tmp_stats[i++] = stat_info->sw_stat.tpa_err_cnt;
	tmp_stats[i++] = stat_info->sw_stat.sm_err_cnt;
	tmp_stats[i++] = stat_info->sw_stat.lso_err_cnt;
	tmp_stats[i++] = stat_info->sw_stat.mac_tmac_err_cnt;
	tmp_stats[i++] = stat_info->sw_stat.mac_rmac_err_cnt;
	tmp_stats[i++] = stat_info->sw_stat.xgxs_txgxs_err_cnt;
	tmp_stats[i++] = stat_info->sw_stat.xgxs_rxgxs_err_cnt;
	tmp_stats[i++] = stat_info->sw_stat.rc_err_cnt;
	tmp_stats[i++] = stat_info->sw_stat.prc_pcix_err_cnt;
	tmp_stats[i++] = stat_info->sw_stat.rpa_err_cnt;
	tmp_stats[i++] = stat_info->sw_stat.rda_err_cnt;
	tmp_stats[i++] = stat_info->sw_stat.rti_err_cnt;
	tmp_stats[i++] = stat_info->sw_stat.mc_err_cnt;
}

static int s2io_ethtool_get_regs_len(struct net_device *dev)
{
	return (XENA_REG_SPACE);
}


static u32 s2io_ethtool_get_rx_csum(struct net_device * dev)
{
	struct s2io_nic *sp = dev->priv;

	return (sp->rx_csum);
}

static int s2io_ethtool_set_rx_csum(struct net_device *dev, u32 data)
{
	struct s2io_nic *sp = dev->priv;

	if (data)
		sp->rx_csum = 1;
	else
		sp->rx_csum = 0;

	return 0;
}

static int s2io_get_eeprom_len(struct net_device *dev)
{
	return (XENA_EEPROM_SPACE);
}

static int s2io_get_sset_count(struct net_device *dev, int sset)
{
	struct s2io_nic *sp = dev->priv;

	switch (sset) {
	case ETH_SS_TEST:
		return S2IO_TEST_LEN;
	case ETH_SS_STATS:
		switch(sp->device_type) {
		case XFRAME_I_DEVICE:
			return XFRAME_I_STAT_LEN;
		case XFRAME_II_DEVICE:
			return XFRAME_II_STAT_LEN;
		default:
			return 0;
		}
	default:
		return -EOPNOTSUPP;
	}
}

static void s2io_ethtool_get_strings(struct net_device *dev,
				     u32 stringset, u8 * data)
{
	int stat_size = 0;
	struct s2io_nic *sp = dev->priv;

	switch (stringset) {
	case ETH_SS_TEST:
		memcpy(data, s2io_gstrings, S2IO_STRINGS_LEN);
		break;
	case ETH_SS_STATS:
		stat_size = sizeof(ethtool_xena_stats_keys);
		memcpy(data, &ethtool_xena_stats_keys,stat_size);
		if(sp->device_type == XFRAME_II_DEVICE) {
			memcpy(data + stat_size,
				&ethtool_enhanced_stats_keys,
				sizeof(ethtool_enhanced_stats_keys));
			stat_size += sizeof(ethtool_enhanced_stats_keys);
		}

		memcpy(data + stat_size, &ethtool_driver_stats_keys,
			sizeof(ethtool_driver_stats_keys));
	}
}

static int s2io_ethtool_op_set_tx_csum(struct net_device *dev, u32 data)
{
	if (data)
		dev->features |= NETIF_F_IP_CSUM;
	else
		dev->features &= ~NETIF_F_IP_CSUM;

	return 0;
}

static u32 s2io_ethtool_op_get_tso(struct net_device *dev)
{
	return (dev->features & NETIF_F_TSO) != 0;
}
static int s2io_ethtool_op_set_tso(struct net_device *dev, u32 data)
{
	if (data)
		dev->features |= (NETIF_F_TSO | NETIF_F_TSO6);
	else
		dev->features &= ~(NETIF_F_TSO | NETIF_F_TSO6);

	return 0;
}

static const struct ethtool_ops netdev_ethtool_ops = {
	.get_settings = s2io_ethtool_gset,
	.set_settings = s2io_ethtool_sset,
	.get_drvinfo = s2io_ethtool_gdrvinfo,
	.get_regs_len = s2io_ethtool_get_regs_len,
	.get_regs = s2io_ethtool_gregs,
	.get_link = ethtool_op_get_link,
	.get_eeprom_len = s2io_get_eeprom_len,
	.get_eeprom = s2io_ethtool_geeprom,
	.set_eeprom = s2io_ethtool_seeprom,
	.get_ringparam = s2io_ethtool_gringparam,
	.get_pauseparam = s2io_ethtool_getpause_data,
	.set_pauseparam = s2io_ethtool_setpause_data,
	.get_rx_csum = s2io_ethtool_get_rx_csum,
	.set_rx_csum = s2io_ethtool_set_rx_csum,
	.set_tx_csum = s2io_ethtool_op_set_tx_csum,
	.set_sg = ethtool_op_set_sg,
	.get_tso = s2io_ethtool_op_get_tso,
	.set_tso = s2io_ethtool_op_set_tso,
	.set_ufo = ethtool_op_set_ufo,
	.self_test = s2io_ethtool_test,
	.get_strings = s2io_ethtool_get_strings,
	.phys_id = s2io_ethtool_idnic,
	.get_ethtool_stats = s2io_get_ethtool_stats,
	.get_sset_count = s2io_get_sset_count,
};

/**
 *  s2io_ioctl - Entry point for the Ioctl
 *  @dev :  Device pointer.
 *  @ifr :  An IOCTL specefic structure, that can contain a pointer to
 *  a proprietary structure used to pass information to the driver.
 *  @cmd :  This is used to distinguish between the different commands that
 *  can be passed to the IOCTL functions.
 *  Description:
 *  Currently there are no special functionality supported in IOCTL, hence
 *  function always return EOPNOTSUPPORTED
 */

static int s2io_ioctl(struct net_device *dev, struct ifreq *rq, int cmd)
{
	return -EOPNOTSUPP;
}

/**
 *  s2io_change_mtu - entry point to change MTU size for the device.
 *   @dev : device pointer.
 *   @new_mtu : the new MTU size for the device.
 *   Description: A driver entry point to change MTU size for the device.
 *   Before changing the MTU the device must be stopped.
 *  Return value:
 *   0 on success and an appropriate (-)ve integer as defined in errno.h
 *   file on failure.
 */

static int s2io_change_mtu(struct net_device *dev, int new_mtu)
{
	struct s2io_nic *sp = dev->priv;
	int ret = 0;

	if ((new_mtu < MIN_MTU) || (new_mtu > S2IO_JUMBO_SIZE)) {
		DBG_PRINT(ERR_DBG, "%s: MTU size is invalid.\n",
			  dev->name);
		return -EPERM;
	}

	dev->mtu = new_mtu;
	if (netif_running(dev)) {
		s2io_stop_all_tx_queue(sp);
		s2io_card_down(sp);
		ret = s2io_card_up(sp);
		if (ret) {
			DBG_PRINT(ERR_DBG, "%s: Device bring up failed\n",
				  __FUNCTION__);
			return ret;
		}
		s2io_wake_all_tx_queue(sp);
	} else { /* Device is down */
		struct XENA_dev_config __iomem *bar0 = sp->bar0;
		u64 val64 = new_mtu;

		writeq(vBIT(val64, 2, 14), &bar0->rmac_max_pyld_len);
	}

	return ret;
}

/**
 * s2io_set_link - Set the LInk status
 * @data: long pointer to device private structue
 * Description: Sets the link status for the adapter
 */

static void s2io_set_link(struct work_struct *work)
{
	struct s2io_nic *nic = container_of(work, struct s2io_nic, set_link_task);
	struct net_device *dev = nic->dev;
	struct XENA_dev_config __iomem *bar0 = nic->bar0;
	register u64 val64;
	u16 subid;

	rtnl_lock();

	if (!netif_running(dev))
		goto out_unlock;

	if (test_and_set_bit(__S2IO_STATE_LINK_TASK, &(nic->state))) {
		/* The card is being reset, no point doing anything */
		goto out_unlock;
	}

	subid = nic->pdev->subsystem_device;
	if (s2io_link_fault_indication(nic) == MAC_RMAC_ERR_TIMER) {
		/*
		 * Allow a small delay for the NICs self initiated
		 * cleanup to complete.
		 */
		msleep(100);
	}

	val64 = readq(&bar0->adapter_status);
	if (LINK_IS_UP(val64)) {
		if (!(readq(&bar0->adapter_control) & ADAPTER_CNTL_EN)) {
			if (verify_xena_quiescence(nic)) {
				val64 = readq(&bar0->adapter_control);
				val64 |= ADAPTER_CNTL_EN;
				writeq(val64, &bar0->adapter_control);
				if (CARDS_WITH_FAULTY_LINK_INDICATORS(
					nic->device_type, subid)) {
					val64 = readq(&bar0->gpio_control);
					val64 |= GPIO_CTRL_GPIO_0;
					writeq(val64, &bar0->gpio_control);
					val64 = readq(&bar0->gpio_control);
				} else {
					val64 |= ADAPTER_LED_ON;
					writeq(val64, &bar0->adapter_control);
				}
				nic->device_enabled_once = TRUE;
			} else {
				DBG_PRINT(ERR_DBG, "%s: Error: ", dev->name);
				DBG_PRINT(ERR_DBG, "device is not Quiescent\n");
				s2io_stop_all_tx_queue(nic);
			}
		}
		val64 = readq(&bar0->adapter_control);
		val64 |= ADAPTER_LED_ON;
		writeq(val64, &bar0->adapter_control);
		s2io_link(nic, LINK_UP);
	} else {
		if (CARDS_WITH_FAULTY_LINK_INDICATORS(nic->device_type,
						      subid)) {
			val64 = readq(&bar0->gpio_control);
			val64 &= ~GPIO_CTRL_GPIO_0;
			writeq(val64, &bar0->gpio_control);
			val64 = readq(&bar0->gpio_control);
		}
		/* turn off LED */
		val64 = readq(&bar0->adapter_control);
		val64 = val64 &(~ADAPTER_LED_ON);
		writeq(val64, &bar0->adapter_control);
		s2io_link(nic, LINK_DOWN);
	}
	clear_bit(__S2IO_STATE_LINK_TASK, &(nic->state));

out_unlock:
	rtnl_unlock();
}

static int set_rxd_buffer_pointer(struct s2io_nic *sp, struct RxD_t *rxdp,
				struct buffAdd *ba,
				struct sk_buff **skb, u64 *temp0, u64 *temp1,
				u64 *temp2, int size)
{
	struct net_device *dev = sp->dev;
	struct swStat *stats = &sp->mac_control.stats_info->sw_stat;

	if ((sp->rxd_mode == RXD_MODE_1) && (rxdp->Host_Control == 0)) {
		struct RxD1 *rxdp1 = (struct RxD1 *)rxdp;
		/* allocate skb */
		if (*skb) {
			DBG_PRINT(INFO_DBG, "SKB is not NULL\n");
			/*
			 * As Rx frame are not going to be processed,
			 * using same mapped address for the Rxd
			 * buffer pointer
			 */
			rxdp1->Buffer0_ptr = *temp0;
		} else {
			*skb = dev_alloc_skb(size);
			if (!(*skb)) {
				DBG_PRINT(INFO_DBG, "%s: Out of ", dev->name);
				DBG_PRINT(INFO_DBG, "memory to allocate ");
				DBG_PRINT(INFO_DBG, "1 buf mode SKBs\n");
				sp->mac_control.stats_info->sw_stat. \
					mem_alloc_fail_cnt++;
				return -ENOMEM ;
			}
			sp->mac_control.stats_info->sw_stat.mem_allocated
				+= (*skb)->truesize;
			/* storing the mapped addr in a temp variable
			 * such it will be used for next rxd whose
			 * Host Control is NULL
			 */
			rxdp1->Buffer0_ptr = *temp0 =
				pci_map_single( sp->pdev, (*skb)->data,
					size - NET_IP_ALIGN,
					PCI_DMA_FROMDEVICE);
			if( (rxdp1->Buffer0_ptr == 0) ||
				(rxdp1->Buffer0_ptr == DMA_ERROR_CODE)) {
				goto memalloc_failed;
			}
			rxdp->Host_Control = (unsigned long) (*skb);
		}
	} else if ((sp->rxd_mode == RXD_MODE_3B) && (rxdp->Host_Control == 0)) {
		struct RxD3 *rxdp3 = (struct RxD3 *)rxdp;
		/* Two buffer Mode */
		if (*skb) {
			rxdp3->Buffer2_ptr = *temp2;
			rxdp3->Buffer0_ptr = *temp0;
			rxdp3->Buffer1_ptr = *temp1;
		} else {
			*skb = dev_alloc_skb(size);
			if (!(*skb)) {
				DBG_PRINT(INFO_DBG, "%s: Out of ", dev->name);
				DBG_PRINT(INFO_DBG, "memory to allocate ");
				DBG_PRINT(INFO_DBG, "2 buf mode SKBs\n");
				sp->mac_control.stats_info->sw_stat. \
					mem_alloc_fail_cnt++;
				return -ENOMEM;
			}
			sp->mac_control.stats_info->sw_stat.mem_allocated
				+= (*skb)->truesize;
			rxdp3->Buffer2_ptr = *temp2 =
				pci_map_single(sp->pdev, (*skb)->data,
					       dev->mtu + 4,
					       PCI_DMA_FROMDEVICE);
			if( (rxdp3->Buffer2_ptr == 0) ||
				(rxdp3->Buffer2_ptr == DMA_ERROR_CODE)) {
				goto memalloc_failed;
			}
			rxdp3->Buffer0_ptr = *temp0 =
				pci_map_single( sp->pdev, ba->ba_0, BUF0_LEN,
						PCI_DMA_FROMDEVICE);
			if( (rxdp3->Buffer0_ptr == 0) ||
				(rxdp3->Buffer0_ptr == DMA_ERROR_CODE)) {
				pci_unmap_single (sp->pdev,
					(dma_addr_t)rxdp3->Buffer2_ptr,
					dev->mtu + 4, PCI_DMA_FROMDEVICE);
				goto memalloc_failed;
			}
			rxdp->Host_Control = (unsigned long) (*skb);

			/* Buffer-1 will be dummy buffer not used */
			rxdp3->Buffer1_ptr = *temp1 =
				pci_map_single(sp->pdev, ba->ba_1, BUF1_LEN,
						PCI_DMA_FROMDEVICE);
			if( (rxdp3->Buffer1_ptr == 0) ||
				(rxdp3->Buffer1_ptr == DMA_ERROR_CODE)) {
				pci_unmap_single (sp->pdev,
					(dma_addr_t)rxdp3->Buffer0_ptr,
					BUF0_LEN, PCI_DMA_FROMDEVICE);
				pci_unmap_single (sp->pdev,
					(dma_addr_t)rxdp3->Buffer2_ptr,
					dev->mtu + 4, PCI_DMA_FROMDEVICE);
				goto memalloc_failed;
			}
		}
	}
	return 0;
	memalloc_failed:
		stats->pci_map_fail_cnt++;
		stats->mem_freed += (*skb)->truesize;
		dev_kfree_skb(*skb);
		return -ENOMEM;
}

static void set_rxd_buffer_size(struct s2io_nic *sp, struct RxD_t *rxdp,
				int size)
{
	struct net_device *dev = sp->dev;
	if (sp->rxd_mode == RXD_MODE_1) {
		rxdp->Control_2 = SET_BUFFER0_SIZE_1( size - NET_IP_ALIGN);
	} else if (sp->rxd_mode == RXD_MODE_3B) {
		rxdp->Control_2 = SET_BUFFER0_SIZE_3(BUF0_LEN);
		rxdp->Control_2 |= SET_BUFFER1_SIZE_3(1);
		rxdp->Control_2 |= SET_BUFFER2_SIZE_3( dev->mtu + 4);
	}
}

static  int rxd_owner_bit_reset(struct s2io_nic *sp)
{
	int i, j, k, blk_cnt = 0, size;
	struct mac_info * mac_control = &sp->mac_control;
	struct config_param *config = &sp->config;
	struct net_device *dev = sp->dev;
	struct RxD_t *rxdp = NULL;
	struct sk_buff *skb = NULL;
	struct buffAdd *ba = NULL;
	u64 temp0_64 = 0, temp1_64 = 0, temp2_64 = 0;

	/* Calculate the size based on ring mode */
	size = dev->mtu + HEADER_ETHERNET_II_802_3_SIZE +
		HEADER_802_2_SIZE + HEADER_SNAP_SIZE;
	if (sp->rxd_mode == RXD_MODE_1)
		size += NET_IP_ALIGN;
	else if (sp->rxd_mode == RXD_MODE_3B)
		size = dev->mtu + ALIGN_SIZE + BUF0_LEN + 4;

	for (i = 0; i < config->rx_ring_num; i++) {
		blk_cnt = config->rx_cfg[i].num_rxd /
			(rxd_count[sp->rxd_mode] +1);

		for (j = 0; j < blk_cnt; j++) {
			for (k = 0; k < rxd_count[sp->rxd_mode]; k++) {
				rxdp = mac_control->rings[i].
					rx_blocks[j].rxds[k].virt_addr;
				if(sp->rxd_mode == RXD_MODE_3B)
					ba = &mac_control->rings[i].ba[j][k];
				if (set_rxd_buffer_pointer(sp, rxdp, ba,
						       &skb,(u64 *)&temp0_64,
						       (u64 *)&temp1_64,
						       (u64 *)&temp2_64,
							size) == ENOMEM) {
					return 0;
				}

				set_rxd_buffer_size(sp, rxdp, size);
				wmb();
				/* flip the Ownership bit to Hardware */
				rxdp->Control_1 |= RXD_OWN_XENA;
			}
		}
	}
	return 0;

}

static int s2io_add_isr(struct s2io_nic * sp)
{
	int ret = 0;
	struct net_device *dev = sp->dev;
	int err = 0;

	if (sp->config.intr_type == MSI_X)
		ret = s2io_enable_msi_x(sp);
	if (ret) {
		DBG_PRINT(ERR_DBG, "%s: Defaulting to INTA\n", dev->name);
		sp->config.intr_type = INTA;
	}

	/* Store the values of the MSIX table in the struct s2io_nic structure */
	store_xmsi_data(sp);

	/* After proper initialization of H/W, register ISR */
	if (sp->config.intr_type == MSI_X) {
		int i, msix_rx_cnt = 0;

		for (i = 0; i < sp->num_entries; i++) {
			if (sp->s2io_entries[i].in_use == MSIX_FLG) {
				if (sp->s2io_entries[i].type ==
					MSIX_RING_TYPE) {
					sprintf(sp->desc[i], "%s:MSI-X-%d-RX",
						dev->name, i);
					err = request_irq(sp->entries[i].vector,
						s2io_msix_ring_handle, 0,
						sp->desc[i],
						sp->s2io_entries[i].arg);
				} else if (sp->s2io_entries[i].type ==
					MSIX_ALARM_TYPE) {
					sprintf(sp->desc[i], "%s:MSI-X-%d-TX",
					dev->name, i);
					err = request_irq(sp->entries[i].vector,
						s2io_msix_fifo_handle, 0,
						sp->desc[i],
						sp->s2io_entries[i].arg);

				}
				/* if either data or addr is zero print it. */
				if (!(sp->msix_info[i].addr &&
					sp->msix_info[i].data)) {
					DBG_PRINT(ERR_DBG,
						"%s @Addr:0x%llx Data:0x%llx\n",
						sp->desc[i],
						(unsigned long long)
						sp->msix_info[i].addr,
						(unsigned long long)
						ntohl(sp->msix_info[i].data));
				} else
					msix_rx_cnt++;
				if (err) {
					remove_msix_isr(sp);

					DBG_PRINT(ERR_DBG,
						"%s:MSI-X-%d registration "
						"failed\n", dev->name, i);

					DBG_PRINT(ERR_DBG,
						"%s: Defaulting to INTA\n",
						dev->name);
					sp->config.intr_type = INTA;
					break;
				}
				sp->s2io_entries[i].in_use =
					MSIX_REGISTERED_SUCCESS;
			}
		}
		if (!err) {
			printk(KERN_INFO "MSI-X-RX %d entries enabled\n",
				--msix_rx_cnt);
			DBG_PRINT(INFO_DBG, "MSI-X-TX entries enabled"
						" through alarm vector\n");
		}
	}
	if (sp->config.intr_type == INTA) {
		err = request_irq((int) sp->pdev->irq, s2io_isr, IRQF_SHARED,
				sp->name, dev);
		if (err) {
			DBG_PRINT(ERR_DBG, "%s: ISR registration failed\n",
				  dev->name);
			return -1;
		}
	}
	return 0;
}
static void s2io_rem_isr(struct s2io_nic * sp)
{
	if (sp->config.intr_type == MSI_X)
		remove_msix_isr(sp);
	else
		remove_inta_isr(sp);
}

static void do_s2io_card_down(struct s2io_nic * sp, int do_io)
{
	int cnt = 0;
	struct XENA_dev_config __iomem *bar0 = sp->bar0;
	register u64 val64 = 0;
	struct config_param *config;
	config = &sp->config;

	if (!is_s2io_card_up(sp))
		return;

	del_timer_sync(&sp->alarm_timer);
	/* If s2io_set_link task is executing, wait till it completes. */
	while (test_and_set_bit(__S2IO_STATE_LINK_TASK, &(sp->state))) {
		msleep(50);
	}
	clear_bit(__S2IO_STATE_CARD_UP, &sp->state);

	/* Disable napi */
	if (sp->config.napi) {
		int off = 0;
		if (config->intr_type ==  MSI_X) {
			for (; off < sp->config.rx_ring_num; off++)
				napi_disable(&sp->mac_control.rings[off].napi);
			}
		else
			napi_disable(&sp->napi);
	}

	/* disable Tx and Rx traffic on the NIC */
	if (do_io)
		stop_nic(sp);

	s2io_rem_isr(sp);

	/* Check if the device is Quiescent and then Reset the NIC */
	while(do_io) {
		/* As per the HW requirement we need to replenish the
		 * receive buffer to avoid the ring bump. Since there is
		 * no intention of processing the Rx frame at this pointwe are
		 * just settting the ownership bit of rxd in Each Rx
		 * ring to HW and set the appropriate buffer size
		 * based on the ring mode
		 */
		rxd_owner_bit_reset(sp);

		val64 = readq(&bar0->adapter_status);
		if (verify_xena_quiescence(sp)) {
			if(verify_pcc_quiescent(sp, sp->device_enabled_once))
			break;
		}

		msleep(50);
		cnt++;
		if (cnt == 10) {
			DBG_PRINT(ERR_DBG,
				  "s2io_close:Device not Quiescent ");
			DBG_PRINT(ERR_DBG, "adaper status reads 0x%llx\n",
				  (unsigned long long) val64);
			break;
		}
	}
	if (do_io)
		s2io_reset(sp);

	/* Free all Tx buffers */
	free_tx_buffers(sp);

	/* Free all Rx buffers */
	free_rx_buffers(sp);

	clear_bit(__S2IO_STATE_LINK_TASK, &(sp->state));
}

static void s2io_card_down(struct s2io_nic * sp)
{
	do_s2io_card_down(sp, 1);
}

static int s2io_card_up(struct s2io_nic * sp)
{
	int i, ret = 0;
	struct mac_info *mac_control;
	struct config_param *config;
	struct net_device *dev = (struct net_device *) sp->dev;
	u16 interruptible;

	/* Initialize the H/W I/O registers */
	ret = init_nic(sp);
	if (ret != 0) {
		DBG_PRINT(ERR_DBG, "%s: H/W initialization failed\n",
			  dev->name);
		if (ret != -EIO)
			s2io_reset(sp);
		return ret;
	}

	/*
	 * Initializing the Rx buffers. For now we are considering only 1
	 * Rx ring and initializing buffers into 30 Rx blocks
	 */
	mac_control = &sp->mac_control;
	config = &sp->config;

	for (i = 0; i < config->rx_ring_num; i++) {
		mac_control->rings[i].mtu = dev->mtu;
		ret = fill_rx_buffers(&mac_control->rings[i]);
		if (ret) {
			DBG_PRINT(ERR_DBG, "%s: Out of memory in Open\n",
				  dev->name);
			s2io_reset(sp);
			free_rx_buffers(sp);
			return -ENOMEM;
		}
		DBG_PRINT(INFO_DBG, "Buf in ring:%d is %d:\n", i,
			  mac_control->rings[i].rx_bufs_left);
	}

	/* Initialise napi */
	if (config->napi) {
		int i;
		if (config->intr_type ==  MSI_X) {
			for (i = 0; i < sp->config.rx_ring_num; i++)
				napi_enable(&sp->mac_control.rings[i].napi);
		} else {
			napi_enable(&sp->napi);
		}
	}

	/* Maintain the state prior to the open */
	if (sp->promisc_flg)
		sp->promisc_flg = 0;
	if (sp->m_cast_flg) {
		sp->m_cast_flg = 0;
		sp->all_multi_pos= 0;
	}

	/* Setting its receive mode */
	s2io_set_multicast(dev);

	if (sp->lro) {
		/* Initialize max aggregatable pkts per session based on MTU */
		sp->lro_max_aggr_per_sess = ((1<<16) - 1) / dev->mtu;
		/* Check if we can use(if specified) user provided value */
		if (lro_max_pkts < sp->lro_max_aggr_per_sess)
			sp->lro_max_aggr_per_sess = lro_max_pkts;
	}

	/* Enable Rx Traffic and interrupts on the NIC */
	if (start_nic(sp)) {
		DBG_PRINT(ERR_DBG, "%s: Starting NIC failed\n", dev->name);
		s2io_reset(sp);
		free_rx_buffers(sp);
		return -ENODEV;
	}

	/* Add interrupt service routine */
	if (s2io_add_isr(sp) != 0) {
		if (sp->config.intr_type == MSI_X)
			s2io_rem_isr(sp);
		s2io_reset(sp);
		free_rx_buffers(sp);
		return -ENODEV;
	}

	S2IO_TIMER_CONF(sp->alarm_timer, s2io_alarm_handle, sp, (HZ/2));

	/*  Enable select interrupts */
	en_dis_err_alarms(sp, ENA_ALL_INTRS, ENABLE_INTRS);
	if (sp->config.intr_type != INTA)
		en_dis_able_nic_intrs(sp, TX_TRAFFIC_INTR, ENABLE_INTRS);
	else {
		interruptible = TX_TRAFFIC_INTR | RX_TRAFFIC_INTR;
		interruptible |= TX_PIC_INTR;
		en_dis_able_nic_intrs(sp, interruptible, ENABLE_INTRS);
	}

	set_bit(__S2IO_STATE_CARD_UP, &sp->state);
	return 0;
}

/**
 * s2io_restart_nic - Resets the NIC.
 * @data : long pointer to the device private structure
 * Description:
 * This function is scheduled to be run by the s2io_tx_watchdog
 * function after 0.5 secs to reset the NIC. The idea is to reduce
 * the run time of the watch dog routine which is run holding a
 * spin lock.
 */

static void s2io_restart_nic(struct work_struct *work)
{
	struct s2io_nic *sp = container_of(work, struct s2io_nic, rst_timer_task);
	struct net_device *dev = sp->dev;

	rtnl_lock();

	if (!netif_running(dev))
		goto out_unlock;

	s2io_card_down(sp);
	if (s2io_card_up(sp)) {
		DBG_PRINT(ERR_DBG, "%s: Device bring up failed\n",
			  dev->name);
	}
	s2io_wake_all_tx_queue(sp);
	DBG_PRINT(ERR_DBG, "%s: was reset by Tx watchdog timer\n",
		  dev->name);
out_unlock:
	rtnl_unlock();
}

/**
 *  s2io_tx_watchdog - Watchdog for transmit side.
 *  @dev : Pointer to net device structure
 *  Description:
 *  This function is triggered if the Tx Queue is stopped
 *  for a pre-defined amount of time when the Interface is still up.
 *  If the Interface is jammed in such a situation, the hardware is
 *  reset (by s2io_close) and restarted again (by s2io_open) to
 *  overcome any problem that might have been caused in the hardware.
 *  Return value:
 *  void
 */

static void s2io_tx_watchdog(struct net_device *dev)
{
	struct s2io_nic *sp = dev->priv;

	if (netif_carrier_ok(dev)) {
		sp->mac_control.stats_info->sw_stat.watchdog_timer_cnt++;
		schedule_work(&sp->rst_timer_task);
		sp->mac_control.stats_info->sw_stat.soft_reset_cnt++;
	}
}

/**
 *   rx_osm_handler - To perform some OS related operations on SKB.
 *   @sp: private member of the device structure,pointer to s2io_nic structure.
 *   @skb : the socket buffer pointer.
 *   @len : length of the packet
 *   @cksum : FCS checksum of the frame.
 *   @ring_no : the ring from which this RxD was extracted.
 *   Description:
 *   This function is called by the Rx interrupt serivce routine to perform
 *   some OS related operations on the SKB before passing it to the upper
 *   layers. It mainly checks if the checksum is OK, if so adds it to the
 *   SKBs cksum variable, increments the Rx packet count and passes the SKB
 *   to the upper layer. If the checksum is wrong, it increments the Rx
 *   packet error count, frees the SKB and returns error.
 *   Return value:
 *   SUCCESS on success and -1 on failure.
 */
static int rx_osm_handler(struct ring_info *ring_data, struct RxD_t * rxdp)
{
	struct s2io_nic *sp = ring_data->nic;
	struct net_device *dev = (struct net_device *) ring_data->dev;
	struct sk_buff *skb = (struct sk_buff *)
		((unsigned long) rxdp->Host_Control);
	int ring_no = ring_data->ring_no;
	u16 l3_csum, l4_csum;
	unsigned long long err = rxdp->Control_1 & RXD_T_CODE;
	struct lro *lro;
	u8 err_mask;

	skb->dev = dev;

	if (err) {
		/* Check for parity error */
		if (err & 0x1) {
			sp->mac_control.stats_info->sw_stat.parity_err_cnt++;
		}
		err_mask = err >> 48;
		switch(err_mask) {
			case 1:
				sp->mac_control.stats_info->sw_stat.
				rx_parity_err_cnt++;
			break;

			case 2:
				sp->mac_control.stats_info->sw_stat.
				rx_abort_cnt++;
			break;

			case 3:
				sp->mac_control.stats_info->sw_stat.
				rx_parity_abort_cnt++;
			break;

			case 4:
				sp->mac_control.stats_info->sw_stat.
				rx_rda_fail_cnt++;
			break;

			case 5:
				sp->mac_control.stats_info->sw_stat.
				rx_unkn_prot_cnt++;
			break;

			case 6:
				sp->mac_control.stats_info->sw_stat.
				rx_fcs_err_cnt++;
			break;

			case 7:
				sp->mac_control.stats_info->sw_stat.
				rx_buf_size_err_cnt++;
			break;

			case 8:
				sp->mac_control.stats_info->sw_stat.
				rx_rxd_corrupt_cnt++;
			break;

			case 15:
				sp->mac_control.stats_info->sw_stat.
				rx_unkn_err_cnt++;
			break;
		}
		/*
		* Drop the packet if bad transfer code. Exception being
		* 0x5, which could be due to unsupported IPv6 extension header.
		* In this case, we let stack handle the packet.
		* Note that in this case, since checksum will be incorrect,
		* stack will validate the same.
		*/
		if (err_mask != 0x5) {
			DBG_PRINT(ERR_DBG, "%s: Rx error Value: 0x%x\n",
				dev->name, err_mask);
			sp->stats.rx_crc_errors++;
			sp->mac_control.stats_info->sw_stat.mem_freed
				+= skb->truesize;
			dev_kfree_skb(skb);
			ring_data->rx_bufs_left -= 1;
			rxdp->Host_Control = 0;
			return 0;
		}
	}

	/* Updating statistics */
	ring_data->rx_packets++;
	rxdp->Host_Control = 0;
	if (sp->rxd_mode == RXD_MODE_1) {
		int len = RXD_GET_BUFFER0_SIZE_1(rxdp->Control_2);

		ring_data->rx_bytes += len;
		skb_put(skb, len);

	} else if (sp->rxd_mode == RXD_MODE_3B) {
		int get_block = ring_data->rx_curr_get_info.block_index;
		int get_off = ring_data->rx_curr_get_info.offset;
		int buf0_len = RXD_GET_BUFFER0_SIZE_3(rxdp->Control_2);
		int buf2_len = RXD_GET_BUFFER2_SIZE_3(rxdp->Control_2);
		unsigned char *buff = skb_push(skb, buf0_len);

		struct buffAdd *ba = &ring_data->ba[get_block][get_off];
		ring_data->rx_bytes += buf0_len + buf2_len;
		memcpy(buff, ba->ba_0, buf0_len);
		skb_put(skb, buf2_len);
	}

	if ((rxdp->Control_1 & TCP_OR_UDP_FRAME) && ((!ring_data->lro) ||
	    (ring_data->lro && (!(rxdp->Control_1 & RXD_FRAME_IP_FRAG)))) &&
	    (sp->rx_csum)) {
		l3_csum = RXD_GET_L3_CKSUM(rxdp->Control_1);
		l4_csum = RXD_GET_L4_CKSUM(rxdp->Control_1);
		if ((l3_csum == L3_CKSUM_OK) && (l4_csum == L4_CKSUM_OK)) {
			/*
			 * NIC verifies if the Checksum of the received
			 * frame is Ok or not and accordingly returns
			 * a flag in the RxD.
			 */
			skb->ip_summed = CHECKSUM_UNNECESSARY;
			if (ring_data->lro) {
				u32 tcp_len;
				u8 *tcp;
				int ret = 0;

				ret = s2io_club_tcp_session(ring_data,
					skb->data, &tcp, &tcp_len, &lro,
					rxdp, sp);
				switch (ret) {
					case 3: /* Begin anew */
						lro->parent = skb;
						goto aggregate;
					case 1: /* Aggregate */
					{
						lro_append_pkt(sp, lro,
							skb, tcp_len);
						goto aggregate;
					}
					case 4: /* Flush session */
					{
						lro_append_pkt(sp, lro,
							skb, tcp_len);
						queue_rx_frame(lro->parent,
							lro->vlan_tag);
						clear_lro_session(lro);
						sp->mac_control.stats_info->
						    sw_stat.flush_max_pkts++;
						goto aggregate;
					}
					case 2: /* Flush both */
						lro->parent->data_len =
							lro->frags_len;
						sp->mac_control.stats_info->
						     sw_stat.sending_both++;
						queue_rx_frame(lro->parent,
							lro->vlan_tag);
						clear_lro_session(lro);
						goto send_up;
					case 0: /* sessions exceeded */
					case -1: /* non-TCP or not
						  * L2 aggregatable
						  */
					case 5: /*
						 * First pkt in session not
						 * L3/L4 aggregatable
						 */
						break;
					default:
						DBG_PRINT(ERR_DBG,
							"%s: Samadhana!!\n",
							 __FUNCTION__);
						BUG();
				}
			}
		} else {
			/*
			 * Packet with erroneous checksum, let the
			 * upper layers deal with it.
			 */
			skb->ip_summed = CHECKSUM_NONE;
		}
	} else
		skb->ip_summed = CHECKSUM_NONE;

	sp->mac_control.stats_info->sw_stat.mem_freed += skb->truesize;
send_up:
	queue_rx_frame(skb, RXD_GET_VLAN_TAG(rxdp->Control_2));
	dev->last_rx = jiffies;
aggregate:
	sp->mac_control.rings[ring_no].rx_bufs_left -= 1;
	return SUCCESS;
}

/**
 *  s2io_link - stops/starts the Tx queue.
 *  @sp : private member of the device structure, which is a pointer to the
 *  s2io_nic structure.
 *  @link : inidicates whether link is UP/DOWN.
 *  Description:
 *  This function stops/starts the Tx queue depending on whether the link
 *  status of the NIC is is down or up. This is called by the Alarm
 *  interrupt handler whenever a link change interrupt comes up.
 *  Return value:
 *  void.
 */

static void s2io_link(struct s2io_nic * sp, int link)
{
	struct net_device *dev = (struct net_device *) sp->dev;

	if (link != sp->last_link_state) {
		init_tti(sp, link);
		if (link == LINK_DOWN) {
			DBG_PRINT(ERR_DBG, "%s: Link down\n", dev->name);
			s2io_stop_all_tx_queue(sp);
			netif_carrier_off(dev);
			if(sp->mac_control.stats_info->sw_stat.link_up_cnt)
			sp->mac_control.stats_info->sw_stat.link_up_time =
				jiffies - sp->start_time;
			sp->mac_control.stats_info->sw_stat.link_down_cnt++;
		} else {
			DBG_PRINT(ERR_DBG, "%s: Link Up\n", dev->name);
			if (sp->mac_control.stats_info->sw_stat.link_down_cnt)
			sp->mac_control.stats_info->sw_stat.link_down_time =
				jiffies - sp->start_time;
			sp->mac_control.stats_info->sw_stat.link_up_cnt++;
			netif_carrier_on(dev);
			s2io_wake_all_tx_queue(sp);
		}
	}
	sp->last_link_state = link;
	sp->start_time = jiffies;
}

/**
 *  s2io_init_pci -Initialization of PCI and PCI-X configuration registers .
 *  @sp : private member of the device structure, which is a pointer to the
 *  s2io_nic structure.
 *  Description:
 *  This function initializes a few of the PCI and PCI-X configuration registers
 *  with recommended values.
 *  Return value:
 *  void
 */

static void s2io_init_pci(struct s2io_nic * sp)
{
	u16 pci_cmd = 0, pcix_cmd = 0;

	/* Enable Data Parity Error Recovery in PCI-X command register. */
	pci_read_config_word(sp->pdev, PCIX_COMMAND_REGISTER,
			     &(pcix_cmd));
	pci_write_config_word(sp->pdev, PCIX_COMMAND_REGISTER,
			      (pcix_cmd | 1));
	pci_read_config_word(sp->pdev, PCIX_COMMAND_REGISTER,
			     &(pcix_cmd));

	/* Set the PErr Response bit in PCI command register. */
	pci_read_config_word(sp->pdev, PCI_COMMAND, &pci_cmd);
	pci_write_config_word(sp->pdev, PCI_COMMAND,
			      (pci_cmd | PCI_COMMAND_PARITY));
	pci_read_config_word(sp->pdev, PCI_COMMAND, &pci_cmd);
}

static int s2io_verify_parm(struct pci_dev *pdev, u8 *dev_intr_type,
	u8 *dev_multiq)
{
	if ((tx_fifo_num > MAX_TX_FIFOS) ||
		(tx_fifo_num < 1)) {
		DBG_PRINT(ERR_DBG, "s2io: Requested number of tx fifos "
			"(%d) not supported\n", tx_fifo_num);

		if (tx_fifo_num < 1)
			tx_fifo_num = 1;
		else
			tx_fifo_num = MAX_TX_FIFOS;

		DBG_PRINT(ERR_DBG, "s2io: Default to %d ", tx_fifo_num);
		DBG_PRINT(ERR_DBG, "tx fifos\n");
	}

#ifndef CONFIG_NETDEVICES_MULTIQUEUE
	if (multiq) {
		DBG_PRINT(ERR_DBG, "s2io: Multiqueue support not enabled\n");
		multiq = 0;
	}
#endif
	if (multiq)
		*dev_multiq = multiq;

	if (tx_steering_type && (1 == tx_fifo_num)) {
		if (tx_steering_type != TX_DEFAULT_STEERING)
			DBG_PRINT(ERR_DBG,
				"s2io: Tx steering is not supported with "
				"one fifo. Disabling Tx steering.\n");
		tx_steering_type = NO_STEERING;
	}

	if ((tx_steering_type < NO_STEERING) ||
		(tx_steering_type > TX_DEFAULT_STEERING)) {
		DBG_PRINT(ERR_DBG, "s2io: Requested transmit steering not "
			 "supported\n");
		DBG_PRINT(ERR_DBG, "s2io: Disabling transmit steering\n");
		tx_steering_type = NO_STEERING;
	}

	if (rx_ring_num > MAX_RX_RINGS) {
		DBG_PRINT(ERR_DBG, "s2io: Requested number of rx rings not "
			 "supported\n");
		DBG_PRINT(ERR_DBG, "s2io: Default to %d rx rings\n",
			MAX_RX_RINGS);
		rx_ring_num = MAX_RX_RINGS;
	}

	if ((*dev_intr_type != INTA) && (*dev_intr_type != MSI_X)) {
		DBG_PRINT(ERR_DBG, "s2io: Wrong intr_type requested. "
			  "Defaulting to INTA\n");
		*dev_intr_type = INTA;
	}

	if ((*dev_intr_type == MSI_X) &&
			((pdev->device != PCI_DEVICE_ID_HERC_WIN) &&
			(pdev->device != PCI_DEVICE_ID_HERC_UNI))) {
		DBG_PRINT(ERR_DBG, "s2io: Xframe I does not support MSI_X. "
					"Defaulting to INTA\n");
		*dev_intr_type = INTA;
	}

	if ((rx_ring_mode != 1) && (rx_ring_mode != 2)) {
		DBG_PRINT(ERR_DBG, "s2io: Requested ring mode not supported\n");
		DBG_PRINT(ERR_DBG, "s2io: Defaulting to 1-buffer mode\n");
		rx_ring_mode = 1;
	}
	return SUCCESS;
}

/**
 * rts_ds_steer - Receive traffic steering based on IPv4 or IPv6 TOS
 * or Traffic class respectively.
 * @nic: device private variable
 * Description: The function configures the receive steering to
 * desired receive ring.
 * Return Value:  SUCCESS on success and
 * '-1' on failure (endian settings incorrect).
 */
static int rts_ds_steer(struct s2io_nic *nic, u8 ds_codepoint, u8 ring)
{
	struct XENA_dev_config __iomem *bar0 = nic->bar0;
	register u64 val64 = 0;

	if (ds_codepoint > 63)
		return FAILURE;

	val64 = RTS_DS_MEM_DATA(ring);
	writeq(val64, &bar0->rts_ds_mem_data);

	val64 = RTS_DS_MEM_CTRL_WE |
		RTS_DS_MEM_CTRL_STROBE_NEW_CMD |
		RTS_DS_MEM_CTRL_OFFSET(ds_codepoint);

	writeq(val64, &bar0->rts_ds_mem_ctrl);

	return wait_for_cmd_complete(&bar0->rts_ds_mem_ctrl,
				RTS_DS_MEM_CTRL_STROBE_CMD_BEING_EXECUTED,
				S2IO_BIT_RESET);
}

/**
 *  s2io_init_nic - Initialization of the adapter .
 *  @pdev : structure containing the PCI related information of the device.
 *  @pre: List of PCI devices supported by the driver listed in s2io_tbl.
 *  Description:
 *  The function initializes an adapter identified by the pci_dec structure.
 *  All OS related initialization including memory and device structure and
 *  initlaization of the device private variable is done. Also the swapper
 *  control register is initialized to enable read and write into the I/O
 *  registers of the device.
 *  Return value:
 *  returns 0 on success and negative on failure.
 */

static int __devinit
s2io_init_nic(struct pci_dev *pdev, const struct pci_device_id *pre)
{
	struct s2io_nic *sp;
	struct net_device *dev;
	int i, j, ret;
	int dma_flag = FALSE;
	u32 mac_up, mac_down;
	u64 val64 = 0, tmp64 = 0;
	struct XENA_dev_config __iomem *bar0 = NULL;
	u16 subid;
	struct mac_info *mac_control;
	struct config_param *config;
	int mode;
	u8 dev_intr_type = intr_type;
	u8 dev_multiq = 0;
	DECLARE_MAC_BUF(mac);

	ret = s2io_verify_parm(pdev, &dev_intr_type, &dev_multiq);
	if (ret)
		return ret;

	if ((ret = pci_enable_device(pdev))) {
		DBG_PRINT(ERR_DBG,
			  "s2io_init_nic: pci_enable_device failed\n");
		return ret;
	}

	if (!pci_set_dma_mask(pdev, DMA_64BIT_MASK)) {
		DBG_PRINT(INIT_DBG, "s2io_init_nic: Using 64bit DMA\n");
		dma_flag = TRUE;
		if (pci_set_consistent_dma_mask
		    (pdev, DMA_64BIT_MASK)) {
			DBG_PRINT(ERR_DBG,
				  "Unable to obtain 64bit DMA for \
					consistent allocations\n");
			pci_disable_device(pdev);
			return -ENOMEM;
		}
	} else if (!pci_set_dma_mask(pdev, DMA_32BIT_MASK)) {
		DBG_PRINT(INIT_DBG, "s2io_init_nic: Using 32bit DMA\n");
	} else {
		pci_disable_device(pdev);
		return -ENOMEM;
	}
	if ((ret = pci_request_regions(pdev, s2io_driver_name))) {
		DBG_PRINT(ERR_DBG, "%s: Request Regions failed - %x \n", __FUNCTION__, ret);
		pci_disable_device(pdev);
		return -ENODEV;
	}
#ifdef CONFIG_NETDEVICES_MULTIQUEUE
	if (dev_multiq)
		dev = alloc_etherdev_mq(sizeof(struct s2io_nic), tx_fifo_num);
	else
#endif
	dev = alloc_etherdev(sizeof(struct s2io_nic));
	if (dev == NULL) {
		DBG_PRINT(ERR_DBG, "Device allocation failed\n");
		pci_disable_device(pdev);
		pci_release_regions(pdev);
		return -ENODEV;
	}

	pci_set_master(pdev);
	pci_set_drvdata(pdev, dev);
	SET_NETDEV_DEV(dev, &pdev->dev);

	/*  Private member variable initialized to s2io NIC structure */
	sp = dev->priv;
	memset(sp, 0, sizeof(struct s2io_nic));
	sp->dev = dev;
	sp->pdev = pdev;
	sp->high_dma_flag = dma_flag;
	sp->device_enabled_once = FALSE;
	if (rx_ring_mode == 1)
		sp->rxd_mode = RXD_MODE_1;
	if (rx_ring_mode == 2)
		sp->rxd_mode = RXD_MODE_3B;

	sp->config.intr_type = dev_intr_type;

	if ((pdev->device == PCI_DEVICE_ID_HERC_WIN) ||
		(pdev->device == PCI_DEVICE_ID_HERC_UNI))
		sp->device_type = XFRAME_II_DEVICE;
	else
		sp->device_type = XFRAME_I_DEVICE;

	sp->lro = lro_enable;

	/* Initialize some PCI/PCI-X fields of the NIC. */
	s2io_init_pci(sp);

	/*
	 * Setting the device configuration parameters.
	 * Most of these parameters can be specified by the user during
	 * module insertion as they are module loadable parameters. If
	 * these parameters are not not specified during load time, they
	 * are initialized with default values.
	 */
	mac_control = &sp->mac_control;
	config = &sp->config;

	config->napi = napi;
	config->tx_steering_type = tx_steering_type;

	/* Tx side parameters. */
	if (config->tx_steering_type == TX_PRIORITY_STEERING)
		config->tx_fifo_num = MAX_TX_FIFOS;
	else
		config->tx_fifo_num = tx_fifo_num;

	/* Initialize the fifos used for tx steering */
	if (config->tx_fifo_num < 5) {
			if (config->tx_fifo_num  == 1)
				sp->total_tcp_fifos = 1;
			else
				sp->total_tcp_fifos = config->tx_fifo_num - 1;
			sp->udp_fifo_idx = config->tx_fifo_num - 1;
			sp->total_udp_fifos = 1;
			sp->other_fifo_idx = sp->total_tcp_fifos - 1;
	} else {
		sp->total_tcp_fifos = (tx_fifo_num - FIFO_UDP_MAX_NUM -
						FIFO_OTHER_MAX_NUM);
		sp->udp_fifo_idx = sp->total_tcp_fifos;
		sp->total_udp_fifos = FIFO_UDP_MAX_NUM;
		sp->other_fifo_idx = sp->udp_fifo_idx + FIFO_UDP_MAX_NUM;
	}

	config->multiq = dev_multiq;
	for (i = 0; i < config->tx_fifo_num; i++) {
		config->tx_cfg[i].fifo_len = tx_fifo_len[i];
		config->tx_cfg[i].fifo_priority = i;
	}

	/* mapping the QoS priority to the configured fifos */
	for (i = 0; i < MAX_TX_FIFOS; i++)
		config->fifo_mapping[i] = fifo_map[config->tx_fifo_num - 1][i];

	/* map the hashing selector table to the configured fifos */
	for (i = 0; i < config->tx_fifo_num; i++)
		sp->fifo_selector[i] = fifo_selector[i];


	config->tx_intr_type = TXD_INT_TYPE_UTILZ;
	for (i = 0; i < config->tx_fifo_num; i++) {
		config->tx_cfg[i].f_no_snoop =
		    (NO_SNOOP_TXD | NO_SNOOP_TXD_BUFFER);
		if (config->tx_cfg[i].fifo_len < 65) {
			config->tx_intr_type = TXD_INT_TYPE_PER_LIST;
			break;
		}
	}
	/* + 2 because one Txd for skb->data and one Txd for UFO */
	config->max_txds = MAX_SKB_FRAGS + 2;

	/* Rx side parameters. */
	config->rx_ring_num = rx_ring_num;
	for (i = 0; i < config->rx_ring_num; i++) {
		config->rx_cfg[i].num_rxd = rx_ring_sz[i] *
		    (rxd_count[sp->rxd_mode] + 1);
		config->rx_cfg[i].ring_priority = i;
		mac_control->rings[i].rx_bufs_left = 0;
		mac_control->rings[i].rxd_mode = sp->rxd_mode;
		mac_control->rings[i].rxd_count = rxd_count[sp->rxd_mode];
		mac_control->rings[i].pdev = sp->pdev;
		mac_control->rings[i].dev = sp->dev;
	}

	for (i = 0; i < rx_ring_num; i++) {
		config->rx_cfg[i].ring_org = RING_ORG_BUFF1;
		config->rx_cfg[i].f_no_snoop =
		    (NO_SNOOP_RXD | NO_SNOOP_RXD_BUFFER);
	}

	/*  Setting Mac Control parameters */
	mac_control->rmac_pause_time = rmac_pause_time;
	mac_control->mc_pause_threshold_q0q3 = mc_pause_threshold_q0q3;
	mac_control->mc_pause_threshold_q4q7 = mc_pause_threshold_q4q7;


	/*  initialize the shared memory used by the NIC and the host */
	if (init_shared_mem(sp)) {
		DBG_PRINT(ERR_DBG, "%s: Memory allocation failed\n",
			  dev->name);
		ret = -ENOMEM;
		goto mem_alloc_failed;
	}

	sp->bar0 = ioremap(pci_resource_start(pdev, 0),
				     pci_resource_len(pdev, 0));
	if (!sp->bar0) {
		DBG_PRINT(ERR_DBG, "%s: Neterion: cannot remap io mem1\n",
			  dev->name);
		ret = -ENOMEM;
		goto bar0_remap_failed;
	}

	sp->bar1 = ioremap(pci_resource_start(pdev, 2),
				     pci_resource_len(pdev, 2));
	if (!sp->bar1) {
		DBG_PRINT(ERR_DBG, "%s: Neterion: cannot remap io mem2\n",
			  dev->name);
		ret = -ENOMEM;
		goto bar1_remap_failed;
	}

	dev->irq = pdev->irq;
	dev->base_addr = (unsigned long) sp->bar0;

	/* Initializing the BAR1 address as the start of the FIFO pointer. */
	for (j = 0; j < MAX_TX_FIFOS; j++) {
		mac_control->tx_FIFO_start[j] = (struct TxFIFO_element __iomem *)
		    (sp->bar1 + (j * 0x00020000));
	}

	/*  Driver entry points */
	dev->open = &s2io_open;
	dev->stop = &s2io_close;
	dev->hard_start_xmit = &s2io_xmit;
	dev->get_stats = &s2io_get_stats;
	dev->set_multicast_list = &s2io_set_multicast;
	dev->do_ioctl = &s2io_ioctl;
	dev->set_mac_address = &s2io_set_mac_addr;
	dev->change_mtu = &s2io_change_mtu;
	SET_ETHTOOL_OPS(dev, &netdev_ethtool_ops);
	dev->features |= NETIF_F_HW_VLAN_TX | NETIF_F_HW_VLAN_RX;
	dev->vlan_rx_register = s2io_vlan_rx_register;
	dev->vlan_rx_kill_vid = (void *)s2io_vlan_rx_kill_vid;

	/*
	 * will use eth_mac_addr() for  dev->set_mac_address
	 * mac address will be set every time dev->open() is called
	 */
#ifdef CONFIG_NET_POLL_CONTROLLER
	dev->poll_controller = s2io_netpoll;
#endif

	dev->features |= NETIF_F_SG | NETIF_F_IP_CSUM;
	if (sp->high_dma_flag == TRUE)
		dev->features |= NETIF_F_HIGHDMA;
	dev->features |= NETIF_F_TSO;
	dev->features |= NETIF_F_TSO6;
	if ((sp->device_type & XFRAME_II_DEVICE) && (ufo))  {
		dev->features |= NETIF_F_UFO;
		dev->features |= NETIF_F_HW_CSUM;
	}
#ifdef CONFIG_NETDEVICES_MULTIQUEUE
	if (config->multiq)
		dev->features |= NETIF_F_MULTI_QUEUE;
#endif
	dev->tx_timeout = &s2io_tx_watchdog;
	dev->watchdog_timeo = WATCH_DOG_TIMEOUT;
	INIT_WORK(&sp->rst_timer_task, s2io_restart_nic);
	INIT_WORK(&sp->set_link_task, s2io_set_link);

	pci_save_state(sp->pdev);

	/* Setting swapper control on the NIC, for proper reset operation */
	if (s2io_set_swapper(sp)) {
		DBG_PRINT(ERR_DBG, "%s:swapper settings are wrong\n",
			  dev->name);
		ret = -EAGAIN;
		goto set_swap_failed;
	}

	/* Verify if the Herc works on the slot its placed into */
	if (sp->device_type & XFRAME_II_DEVICE) {
		mode = s2io_verify_pci_mode(sp);
		if (mode < 0) {
			DBG_PRINT(ERR_DBG, "%s: ", __FUNCTION__);
			DBG_PRINT(ERR_DBG, " Unsupported PCI bus mode\n");
			ret = -EBADSLT;
			goto set_swap_failed;
		}
	}

	if (sp->config.intr_type == MSI_X) {
		sp->num_entries = config->rx_ring_num + 1;
		ret = s2io_enable_msi_x(sp);

		if (!ret) {
			ret = s2io_test_msi(sp);
			/* rollback MSI-X, will re-enable during add_isr() */
			remove_msix_isr(sp);
		}
		if (ret) {

			DBG_PRINT(ERR_DBG,
			  "%s: MSI-X requested but failed to enable\n",
			  dev->name);
			sp->config.intr_type = INTA;
		}
	}

	if (config->intr_type ==  MSI_X) {
		for (i = 0; i < config->rx_ring_num ; i++)
			netif_napi_add(dev, &mac_control->rings[i].napi,
				s2io_poll_msix, 64);
	} else {
		netif_napi_add(dev, &sp->napi, s2io_poll_inta, 64);
	}

	/* Not needed for Herc */
	if (sp->device_type & XFRAME_I_DEVICE) {
		/*
		 * Fix for all "FFs" MAC address problems observed on
		 * Alpha platforms
		 */
		fix_mac_address(sp);
		s2io_reset(sp);
	}

	/*
	 * MAC address initialization.
	 * For now only one mac address will be read and used.
	 */
	bar0 = sp->bar0;
	val64 = RMAC_ADDR_CMD_MEM_RD | RMAC_ADDR_CMD_MEM_STROBE_NEW_CMD |
	    RMAC_ADDR_CMD_MEM_OFFSET(0 + S2IO_MAC_ADDR_START_OFFSET);
	writeq(val64, &bar0->rmac_addr_cmd_mem);
	wait_for_cmd_complete(&bar0->rmac_addr_cmd_mem,
		      RMAC_ADDR_CMD_MEM_STROBE_CMD_EXECUTING, S2IO_BIT_RESET);
	tmp64 = readq(&bar0->rmac_addr_data0_mem);
	mac_down = (u32) tmp64;
	mac_up = (u32) (tmp64 >> 32);

	sp->def_mac_addr[0].mac_addr[3] = (u8) (mac_up);
	sp->def_mac_addr[0].mac_addr[2] = (u8) (mac_up >> 8);
	sp->def_mac_addr[0].mac_addr[1] = (u8) (mac_up >> 16);
	sp->def_mac_addr[0].mac_addr[0] = (u8) (mac_up >> 24);
	sp->def_mac_addr[0].mac_addr[5] = (u8) (mac_down >> 16);
	sp->def_mac_addr[0].mac_addr[4] = (u8) (mac_down >> 24);

	/*  Set the factory defined MAC address initially   */
	dev->addr_len = ETH_ALEN;
	memcpy(dev->dev_addr, sp->def_mac_addr, ETH_ALEN);
	memcpy(dev->perm_addr, dev->dev_addr, ETH_ALEN);

	/* initialize number of multicast & unicast MAC entries variables */
	if (sp->device_type == XFRAME_I_DEVICE) {
		config->max_mc_addr = S2IO_XENA_MAX_MC_ADDRESSES;
		config->max_mac_addr = S2IO_XENA_MAX_MAC_ADDRESSES;
		config->mc_start_offset = S2IO_XENA_MC_ADDR_START_OFFSET;
	} else if (sp->device_type == XFRAME_II_DEVICE) {
		config->max_mc_addr = S2IO_HERC_MAX_MC_ADDRESSES;
		config->max_mac_addr = S2IO_HERC_MAX_MAC_ADDRESSES;
		config->mc_start_offset = S2IO_HERC_MC_ADDR_START_OFFSET;
	}

	/* store mac addresses from CAM to s2io_nic structure */
	do_s2io_store_unicast_mc(sp);

	/* Configure MSIX vector for number of rings configured plus one */
	if ((sp->device_type == XFRAME_II_DEVICE) &&
		(config->intr_type == MSI_X))
		sp->num_entries = config->rx_ring_num + 1;

	 /* Store the values of the MSIX table in the s2io_nic structure */
	store_xmsi_data(sp);
	/* reset Nic and bring it to known state */
	s2io_reset(sp);

	/*
	 * Initialize link state flags
	 * and the card state parameter
	 */
	sp->state = 0;

	/* Initialize spinlocks */
	for (i = 0; i < sp->config.tx_fifo_num; i++)
		spin_lock_init(&mac_control->fifos[i].tx_lock);

	/*
	 * SXE-002: Configure link and activity LED to init state
	 * on driver load.
	 */
	subid = sp->pdev->subsystem_device;
	if ((subid & 0xFF) >= 0x07) {
		val64 = readq(&bar0->gpio_control);
		val64 |= 0x0000800000000000ULL;
		writeq(val64, &bar0->gpio_control);
		val64 = 0x0411040400000000ULL;
		writeq(val64, (void __iomem *) bar0 + 0x2700);
		val64 = readq(&bar0->gpio_control);
	}

	sp->rx_csum = 1;	/* Rx chksum verify enabled by default */

	if (register_netdev(dev)) {
		DBG_PRINT(ERR_DBG, "Device registration failed\n");
		ret = -ENODEV;
		goto register_failed;
	}
	s2io_vpd_read(sp);
	DBG_PRINT(ERR_DBG, "Copyright(c) 2002-2007 Neterion Inc.\n");
	DBG_PRINT(ERR_DBG, "%s: Neterion %s (rev %d)\n",dev->name,
		  sp->product_name, pdev->revision);
	DBG_PRINT(ERR_DBG, "%s: Driver version %s\n", dev->name,
		  s2io_driver_version);
	DBG_PRINT(ERR_DBG, "%s: MAC ADDR: %s\n",
		  dev->name, print_mac(mac, dev->dev_addr));
	DBG_PRINT(ERR_DBG, "SERIAL NUMBER: %s\n", sp->serial_num);
	if (sp->device_type & XFRAME_II_DEVICE) {
		mode = s2io_print_pci_mode(sp);
		if (mode < 0) {
			DBG_PRINT(ERR_DBG, " Unsupported PCI bus mode\n");
			ret = -EBADSLT;
			unregister_netdev(dev);
			goto set_swap_failed;
		}
	}
	switch(sp->rxd_mode) {
		case RXD_MODE_1:
		    DBG_PRINT(ERR_DBG, "%s: 1-Buffer receive mode enabled\n",
						dev->name);
		    break;
		case RXD_MODE_3B:
		    DBG_PRINT(ERR_DBG, "%s: 2-Buffer receive mode enabled\n",
						dev->name);
		    break;
	}

	switch (sp->config.napi) {
	case 0:
		DBG_PRINT(ERR_DBG, "%s: NAPI disabled\n", dev->name);
		break;
	case 1:
		DBG_PRINT(ERR_DBG, "%s: NAPI enabled\n", dev->name);
		break;
	}

	DBG_PRINT(ERR_DBG, "%s: Using %d Tx fifo(s)\n", dev->name,
		sp->config.tx_fifo_num);

	DBG_PRINT(ERR_DBG, "%s: Using %d Rx ring(s)\n", dev->name,
		  sp->config.rx_ring_num);

	switch(sp->config.intr_type) {
		case INTA:
		    DBG_PRINT(ERR_DBG, "%s: Interrupt type INTA\n", dev->name);
		    break;
		case MSI_X:
		    DBG_PRINT(ERR_DBG, "%s: Interrupt type MSI-X\n", dev->name);
		    break;
	}
	if (sp->config.multiq) {
	for (i = 0; i < sp->config.tx_fifo_num; i++)
		mac_control->fifos[i].multiq = config->multiq;
		DBG_PRINT(ERR_DBG, "%s: Multiqueue support enabled\n",
			dev->name);
	} else
		DBG_PRINT(ERR_DBG, "%s: Multiqueue support disabled\n",
			dev->name);

	switch (sp->config.tx_steering_type) {
	case NO_STEERING:
		DBG_PRINT(ERR_DBG, "%s: No steering enabled for"
			" transmit\n", dev->name);
			break;
	case TX_PRIORITY_STEERING:
		DBG_PRINT(ERR_DBG, "%s: Priority steering enabled for"
			" transmit\n", dev->name);
		break;
	case TX_DEFAULT_STEERING:
		DBG_PRINT(ERR_DBG, "%s: Default steering enabled for"
			" transmit\n", dev->name);
	}

	if (sp->lro)
		DBG_PRINT(ERR_DBG, "%s: Large receive offload enabled\n",
			  dev->name);
	if (ufo)
		DBG_PRINT(ERR_DBG, "%s: UDP Fragmentation Offload(UFO)"
					" enabled\n", dev->name);
	/* Initialize device name */
	sprintf(sp->name, "%s Neterion %s", dev->name, sp->product_name);

	/*
	 * Make Link state as off at this point, when the Link change
	 * interrupt comes the state will be automatically changed to
	 * the right state.
	 */
	netif_carrier_off(dev);

	return 0;

      register_failed:
      set_swap_failed:
	iounmap(sp->bar1);
      bar1_remap_failed:
	iounmap(sp->bar0);
      bar0_remap_failed:
      mem_alloc_failed:
	free_shared_mem(sp);
	pci_disable_device(pdev);
	pci_release_regions(pdev);
	pci_set_drvdata(pdev, NULL);
	free_netdev(dev);

	return ret;
}

/**
 * s2io_rem_nic - Free the PCI device
 * @pdev: structure containing the PCI related information of the device.
 * Description: This function is called by the Pci subsystem to release a
 * PCI device and free up all resource held up by the device. This could
 * be in response to a Hot plug event or when the driver is to be removed
 * from memory.
 */

static void __devexit s2io_rem_nic(struct pci_dev *pdev)
{
	struct net_device *dev =
	    (struct net_device *) pci_get_drvdata(pdev);
	struct s2io_nic *sp;

	if (dev == NULL) {
		DBG_PRINT(ERR_DBG, "Driver Data is NULL!!\n");
		return;
	}

	flush_scheduled_work();

	sp = dev->priv;
	unregister_netdev(dev);

	free_shared_mem(sp);
	iounmap(sp->bar0);
	iounmap(sp->bar1);
	pci_release_regions(pdev);
	pci_set_drvdata(pdev, NULL);
	free_netdev(dev);
	pci_disable_device(pdev);
}

/**
 * s2io_starter - Entry point for the driver
 * Description: This function is the entry point for the driver. It verifies
 * the module loadable parameters and initializes PCI configuration space.
 */

static int __init s2io_starter(void)
{
	return pci_register_driver(&s2io_driver);
}

/**
 * s2io_closer - Cleanup routine for the driver
 * Description: This function is the cleanup routine for the driver. It unregist * ers the driver.
 */

static __exit void s2io_closer(void)
{
	pci_unregister_driver(&s2io_driver);
	DBG_PRINT(INIT_DBG, "cleanup done\n");
}

module_init(s2io_starter);
module_exit(s2io_closer);

static int check_L2_lro_capable(u8 *buffer, struct iphdr **ip,
		struct tcphdr **tcp, struct RxD_t *rxdp,
		struct s2io_nic *sp)
{
	int ip_off;
	u8 l2_type = (u8)((rxdp->Control_1 >> 37) & 0x7), ip_len;

	if (!(rxdp->Control_1 & RXD_FRAME_PROTO_TCP)) {
		DBG_PRINT(INIT_DBG,"%s: Non-TCP frames not supported for LRO\n",
			  __FUNCTION__);
		return -1;
	}

	/* Checking for DIX type or DIX type with VLAN */
	if ((l2_type == 0)
		|| (l2_type == 4)) {
		ip_off = HEADER_ETHERNET_II_802_3_SIZE;
		/*
		 * If vlan stripping is disabled and the frame is VLAN tagged,
		 * shift the offset by the VLAN header size bytes.
		 */
		if ((!vlan_strip_flag) &&
			(rxdp->Control_1 & RXD_FRAME_VLAN_TAG))
			ip_off += HEADER_VLAN_SIZE;
	} else {
		/* LLC, SNAP etc are considered non-mergeable */
		return -1;
	}

	*ip = (struct iphdr *)((u8 *)buffer + ip_off);
	ip_len = (u8)((*ip)->ihl);
	ip_len <<= 2;
	*tcp = (struct tcphdr *)((unsigned long)*ip + ip_len);

	return 0;
}

static int check_for_socket_match(struct lro *lro, struct iphdr *ip,
				  struct tcphdr *tcp)
{
	DBG_PRINT(INFO_DBG,"%s: Been here...\n", __FUNCTION__);
	if ((lro->iph->saddr != ip->saddr) || (lro->iph->daddr != ip->daddr) ||
	   (lro->tcph->source != tcp->source) || (lro->tcph->dest != tcp->dest))
		return -1;
	return 0;
}

static inline int get_l4_pyld_length(struct iphdr *ip, struct tcphdr *tcp)
{
	return(ntohs(ip->tot_len) - (ip->ihl << 2) - (tcp->doff << 2));
}

static void initiate_new_session(struct lro *lro, u8 *l2h,
	struct iphdr *ip, struct tcphdr *tcp, u32 tcp_pyld_len, u16 vlan_tag)
{
	DBG_PRINT(INFO_DBG,"%s: Been here...\n", __FUNCTION__);
	lro->l2h = l2h;
	lro->iph = ip;
	lro->tcph = tcp;
	lro->tcp_next_seq = tcp_pyld_len + ntohl(tcp->seq);
	lro->tcp_ack = tcp->ack_seq;
	lro->sg_num = 1;
	lro->total_len = ntohs(ip->tot_len);
	lro->frags_len = 0;
	lro->vlan_tag = vlan_tag;
	/*
	 * check if we saw TCP timestamp. Other consistency checks have
	 * already been done.
 	 */
	if (tcp->doff == 8) {
		__be32 *ptr;
		ptr = (__be32 *)(tcp+1);
		lro->saw_ts = 1;
		lro->cur_tsval = ntohl(*(ptr+1));
		lro->cur_tsecr = *(ptr+2);
	}
	lro->in_use = 1;
}

static void update_L3L4_header(struct s2io_nic *sp, struct lro *lro)
{
	struct iphdr *ip = lro->iph;
	struct tcphdr *tcp = lro->tcph;
	__sum16 nchk;
	struct stat_block *statinfo = sp->mac_control.stats_info;
	DBG_PRINT(INFO_DBG,"%s: Been here...\n", __FUNCTION__);

	/* Update L3 header */
	ip->tot_len = htons(lro->total_len);
	ip->check = 0;
	nchk = ip_fast_csum((u8 *)lro->iph, ip->ihl);
	ip->check = nchk;

	/* Update L4 header */
	tcp->ack_seq = lro->tcp_ack;
	tcp->window = lro->window;

	/* Update tsecr field if this session has timestamps enabled */
	if (lro->saw_ts) {
		__be32 *ptr = (__be32 *)(tcp + 1);
		*(ptr+2) = lro->cur_tsecr;
	}

	/* Update counters required for calculation of
	 * average no. of packets aggregated.
	 */
	statinfo->sw_stat.sum_avg_pkts_aggregated += lro->sg_num;
	statinfo->sw_stat.num_aggregations++;
}

static void aggregate_new_rx(struct lro *lro, struct iphdr *ip,
		struct tcphdr *tcp, u32 l4_pyld)
{
	DBG_PRINT(INFO_DBG,"%s: Been here...\n", __FUNCTION__);
	lro->total_len += l4_pyld;
	lro->frags_len += l4_pyld;
	lro->tcp_next_seq += l4_pyld;
	lro->sg_num++;

	/* Update ack seq no. and window ad(from this pkt) in LRO object */
	lro->tcp_ack = tcp->ack_seq;
	lro->window = tcp->window;

	if (lro->saw_ts) {
		__be32 *ptr;
		/* Update tsecr and tsval from this packet */
		ptr = (__be32 *)(tcp+1);
		lro->cur_tsval = ntohl(*(ptr+1));
		lro->cur_tsecr = *(ptr + 2);
	}
}

static int verify_l3_l4_lro_capable(struct lro *l_lro, struct iphdr *ip,
				    struct tcphdr *tcp, u32 tcp_pyld_len)
{
	u8 *ptr;

	DBG_PRINT(INFO_DBG,"%s: Been here...\n", __FUNCTION__);

	if (!tcp_pyld_len) {
		/* Runt frame or a pure ack */
		return -1;
	}

	if (ip->ihl != 5) /* IP has options */
		return -1;

	/* If we see CE codepoint in IP header, packet is not mergeable */
	if (INET_ECN_is_ce(ipv4_get_dsfield(ip)))
		return -1;

	/* If we see ECE or CWR flags in TCP header, packet is not mergeable */
	if (tcp->urg || tcp->psh || tcp->rst || tcp->syn || tcp->fin ||
				    tcp->ece || tcp->cwr || !tcp->ack) {
		/*
		 * Currently recognize only the ack control word and
		 * any other control field being set would result in
		 * flushing the LRO session
		 */
		return -1;
	}

	/*
	 * Allow only one TCP timestamp option. Don't aggregate if
	 * any other options are detected.
	 */
	if (tcp->doff != 5 && tcp->doff != 8)
		return -1;

	if (tcp->doff == 8) {
		ptr = (u8 *)(tcp + 1);
		while (*ptr == TCPOPT_NOP)
			ptr++;
		if (*ptr != TCPOPT_TIMESTAMP || *(ptr+1) != TCPOLEN_TIMESTAMP)
			return -1;

		/* Ensure timestamp value increases monotonically */
		if (l_lro)
			if (l_lro->cur_tsval > ntohl(*((__be32 *)(ptr+2))))
				return -1;

		/* timestamp echo reply should be non-zero */
		if (*((__be32 *)(ptr+6)) == 0)
			return -1;
	}

	return 0;
}

static int
s2io_club_tcp_session(struct ring_info *ring_data, u8 *buffer, u8 **tcp,
	u32 *tcp_len, struct lro **lro, struct RxD_t *rxdp,
	struct s2io_nic *sp)
{
	struct iphdr *ip;
	struct tcphdr *tcph;
	int ret = 0, i;
	u16 vlan_tag = 0;

	if (!(ret = check_L2_lro_capable(buffer, &ip, (struct tcphdr **)tcp,
					 rxdp, sp))) {
		DBG_PRINT(INFO_DBG,"IP Saddr: %x Daddr: %x\n",
			  ip->saddr, ip->daddr);
	} else
		return ret;

	vlan_tag = RXD_GET_VLAN_TAG(rxdp->Control_2);
	tcph = (struct tcphdr *)*tcp;
	*tcp_len = get_l4_pyld_length(ip, tcph);
	for (i=0; i<MAX_LRO_SESSIONS; i++) {
		struct lro *l_lro = &ring_data->lro0_n[i];
		if (l_lro->in_use) {
			if (check_for_socket_match(l_lro, ip, tcph))
				continue;
			/* Sock pair matched */
			*lro = l_lro;

			if ((*lro)->tcp_next_seq != ntohl(tcph->seq)) {
				DBG_PRINT(INFO_DBG, "%s:Out of order. expected "
					  "0x%x, actual 0x%x\n", __FUNCTION__,
					  (*lro)->tcp_next_seq,
					  ntohl(tcph->seq));

				sp->mac_control.stats_info->
				   sw_stat.outof_sequence_pkts++;
				ret = 2;
				break;
			}

			if (!verify_l3_l4_lro_capable(l_lro, ip, tcph,*tcp_len))
				ret = 1; /* Aggregate */
			else
				ret = 2; /* Flush both */
			break;
		}
	}

	if (ret == 0) {
		/* Before searching for available LRO objects,
		 * check if the pkt is L3/L4 aggregatable. If not
		 * don't create new LRO session. Just send this
		 * packet up.
		 */
		if (verify_l3_l4_lro_capable(NULL, ip, tcph, *tcp_len)) {
			return 5;
		}

		for (i=0; i<MAX_LRO_SESSIONS; i++) {
			struct lro *l_lro = &ring_data->lro0_n[i];
			if (!(l_lro->in_use)) {
				*lro = l_lro;
				ret = 3; /* Begin anew */
				break;
			}
		}
	}

	if (ret == 0) { /* sessions exceeded */
		DBG_PRINT(INFO_DBG,"%s:All LRO sessions already in use\n",
			  __FUNCTION__);
		*lro = NULL;
		return ret;
	}

	switch (ret) {
		case 3:
			initiate_new_session(*lro, buffer, ip, tcph, *tcp_len,
								vlan_tag);
			break;
		case 2:
			update_L3L4_header(sp, *lro);
			break;
		case 1:
			aggregate_new_rx(*lro, ip, tcph, *tcp_len);
			if ((*lro)->sg_num == sp->lro_max_aggr_per_sess) {
				update_L3L4_header(sp, *lro);
				ret = 4; /* Flush the LRO */
			}
			break;
		default:
			DBG_PRINT(ERR_DBG,"%s:Dont know, can't say!!\n",
				__FUNCTION__);
			break;
	}

	return ret;
}

static void clear_lro_session(struct lro *lro)
{
	static u16 lro_struct_size = sizeof(struct lro);

	memset(lro, 0, lro_struct_size);
}

static void queue_rx_frame(struct sk_buff *skb, u16 vlan_tag)
{
	struct net_device *dev = skb->dev;
	struct s2io_nic *sp = dev->priv;

	skb->protocol = eth_type_trans(skb, dev);
	if (sp->vlgrp && vlan_tag
		&& (vlan_strip_flag)) {
		/* Queueing the vlan frame to the upper layer */
		if (sp->config.napi)
			vlan_hwaccel_receive_skb(skb, sp->vlgrp, vlan_tag);
		else
			vlan_hwaccel_rx(skb, sp->vlgrp, vlan_tag);
	} else {
		if (sp->config.napi)
			netif_receive_skb(skb);
		else
			netif_rx(skb);
	}
}

static void lro_append_pkt(struct s2io_nic *sp, struct lro *lro,
			   struct sk_buff *skb,
			   u32 tcp_len)
{
	struct sk_buff *first = lro->parent;

	first->len += tcp_len;
	first->data_len = lro->frags_len;
	skb_pull(skb, (skb->len - tcp_len));
	if (skb_shinfo(first)->frag_list)
		lro->last_frag->next = skb;
	else
		skb_shinfo(first)->frag_list = skb;
	first->truesize += skb->truesize;
	lro->last_frag = skb;
	sp->mac_control.stats_info->sw_stat.clubbed_frms_cnt++;
	return;
}

/**
 * s2io_io_error_detected - called when PCI error is detected
 * @pdev: Pointer to PCI device
 * @state: The current pci connection state
 *
 * This function is called after a PCI bus error affecting
 * this device has been detected.
 */
static pci_ers_result_t s2io_io_error_detected(struct pci_dev *pdev,
                                               pci_channel_state_t state)
{
	struct net_device *netdev = pci_get_drvdata(pdev);
	struct s2io_nic *sp = netdev->priv;

	netif_device_detach(netdev);

	if (netif_running(netdev)) {
		/* Bring down the card, while avoiding PCI I/O */
		do_s2io_card_down(sp, 0);
	}
	pci_disable_device(pdev);

	return PCI_ERS_RESULT_NEED_RESET;
}

/**
 * s2io_io_slot_reset - called after the pci bus has been reset.
 * @pdev: Pointer to PCI device
 *
 * Restart the card from scratch, as if from a cold-boot.
 * At this point, the card has exprienced a hard reset,
 * followed by fixups by BIOS, and has its config space
 * set up identically to what it was at cold boot.
 */
static pci_ers_result_t s2io_io_slot_reset(struct pci_dev *pdev)
{
	struct net_device *netdev = pci_get_drvdata(pdev);
	struct s2io_nic *sp = netdev->priv;

	if (pci_enable_device(pdev)) {
		printk(KERN_ERR "s2io: "
		       "Cannot re-enable PCI device after reset.\n");
		return PCI_ERS_RESULT_DISCONNECT;
	}

	pci_set_master(pdev);
	s2io_reset(sp);

	return PCI_ERS_RESULT_RECOVERED;
}

/**
 * s2io_io_resume - called when traffic can start flowing again.
 * @pdev: Pointer to PCI device
 *
 * This callback is called when the error recovery driver tells
 * us that its OK to resume normal operation.
 */
static void s2io_io_resume(struct pci_dev *pdev)
{
	struct net_device *netdev = pci_get_drvdata(pdev);
	struct s2io_nic *sp = netdev->priv;

	if (netif_running(netdev)) {
		if (s2io_card_up(sp)) {
			printk(KERN_ERR "s2io: "
			       "Can't bring device back up after reset.\n");
			return;
		}

		if (s2io_set_mac_addr(netdev, netdev->dev_addr) == FAILURE) {
			s2io_card_down(sp);
			printk(KERN_ERR "s2io: "
			       "Can't resetore mac addr after reset.\n");
			return;
		}
	}

	netif_device_attach(netdev);
	netif_wake_queue(netdev);
}<|MERGE_RESOLUTION|>--- conflicted
+++ resolved
@@ -2861,12 +2861,8 @@
 	struct config_param *config;
 	struct mac_info *mac_control;
 	int pkts_processed = 0;
-<<<<<<< HEAD
-	u8 *addr = NULL, val8 = 0;
-=======
 	u8 __iomem *addr = NULL;
 	u8 val8 = 0;
->>>>>>> ecc688ed
 	struct s2io_nic *nic = dev->priv;
 	struct XENA_dev_config __iomem *bar0 = nic->bar0;
 	int budget_org = budget;
@@ -2883,11 +2879,7 @@
 	if (pkts_processed < budget_org) {
 		netif_rx_complete(dev, napi);
 		/*Re Enable MSI-Rx Vector*/
-<<<<<<< HEAD
-		addr = (u8 *)&bar0->xmsi_mask_reg;
-=======
 		addr = (u8 __iomem *)&bar0->xmsi_mask_reg;
->>>>>>> ecc688ed
 		addr += 7 - ring->ring_no;
 		val8 = (ring->ring_no == 0) ? 0x3f : 0xbf;
 		writeb(val8, addr);
@@ -4373,16 +4365,10 @@
 		return IRQ_HANDLED;
 
 	if (sp->config.napi) {
-<<<<<<< HEAD
-		u8 *addr = NULL, val8 = 0;
-
-		addr = (u8 *)&bar0->xmsi_mask_reg;
-=======
 		u8 __iomem *addr = NULL;
 		u8 val8 = 0;
 
 		addr = (u8 __iomem *)&bar0->xmsi_mask_reg;
->>>>>>> ecc688ed
 		addr += (7 - ring->ring_no);
 		val8 = (ring->ring_no == 0) ? 0x7f : 0xff;
 		writeb(val8, addr);
