--- conflicted
+++ resolved
@@ -66,8 +66,6 @@
 	---help---
 	  Supports the Realtek 821x PHY.
 
-<<<<<<< HEAD
-=======
 config NATIONAL_PHY
 	tristate "Drivers for National Semiconductor PHYs"
 	---help---
@@ -79,7 +77,6 @@
 	---help---
 	  This is the driver for the STe100p and STe101p PHYs.
 
->>>>>>> 8e492151
 config LSI_ET1011C_PHY
 	tristate "Driver for LSI ET1011C PHY"
 	---help---
