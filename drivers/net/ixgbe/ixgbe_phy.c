/*******************************************************************************

  Intel 10 Gigabit PCI Express Linux driver
  Copyright(c) 1999 - 2010 Intel Corporation.

  This program is free software; you can redistribute it and/or modify it
  under the terms and conditions of the GNU General Public License,
  version 2, as published by the Free Software Foundation.

  This program is distributed in the hope it will be useful, but WITHOUT
  ANY WARRANTY; without even the implied warranty of MERCHANTABILITY or
  FITNESS FOR A PARTICULAR PURPOSE.  See the GNU General Public License for
  more details.

  You should have received a copy of the GNU General Public License along with
  this program; if not, write to the Free Software Foundation, Inc.,
  51 Franklin St - Fifth Floor, Boston, MA 02110-1301 USA.

  The full GNU General Public License is included in this distribution in
  the file called "COPYING".

  Contact Information:
  e1000-devel Mailing List <e1000-devel@lists.sourceforge.net>
  Intel Corporation, 5200 N.E. Elam Young Parkway, Hillsboro, OR 97124-6497

*******************************************************************************/

#include <linux/pci.h>
#include <linux/delay.h>
#include <linux/sched.h>

#include "ixgbe_common.h"
#include "ixgbe_phy.h"

static void ixgbe_i2c_start(struct ixgbe_hw *hw);
static void ixgbe_i2c_stop(struct ixgbe_hw *hw);
static s32 ixgbe_clock_in_i2c_byte(struct ixgbe_hw *hw, u8 *data);
static s32 ixgbe_clock_out_i2c_byte(struct ixgbe_hw *hw, u8 data);
static s32 ixgbe_get_i2c_ack(struct ixgbe_hw *hw);
static s32 ixgbe_clock_in_i2c_bit(struct ixgbe_hw *hw, bool *data);
static s32 ixgbe_clock_out_i2c_bit(struct ixgbe_hw *hw, bool data);
static s32 ixgbe_raise_i2c_clk(struct ixgbe_hw *hw, u32 *i2cctl);
static void ixgbe_lower_i2c_clk(struct ixgbe_hw *hw, u32 *i2cctl);
static s32 ixgbe_set_i2c_data(struct ixgbe_hw *hw, u32 *i2cctl, bool data);
static bool ixgbe_get_i2c_data(u32 *i2cctl);
static void ixgbe_i2c_bus_clear(struct ixgbe_hw *hw);
static enum ixgbe_phy_type ixgbe_get_phy_type_from_id(u32 phy_id);
static s32 ixgbe_get_phy_id(struct ixgbe_hw *hw);

/**
 *  ixgbe_identify_phy_generic - Get physical layer module
 *  @hw: pointer to hardware structure
 *
 *  Determines the physical layer module found on the current adapter.
 **/
s32 ixgbe_identify_phy_generic(struct ixgbe_hw *hw)
{
	s32 status = IXGBE_ERR_PHY_ADDR_INVALID;
	u32 phy_addr;

	if (hw->phy.type == ixgbe_phy_unknown) {
		for (phy_addr = 0; phy_addr < IXGBE_MAX_PHY_ADDR; phy_addr++) {
			hw->phy.mdio.prtad = phy_addr;
			if (mdio45_probe(&hw->phy.mdio, phy_addr) == 0) {
				ixgbe_get_phy_id(hw);
				hw->phy.type =
				        ixgbe_get_phy_type_from_id(hw->phy.id);
				status = 0;
				break;
			}
		}
		/* clear value if nothing found */
		hw->phy.mdio.prtad = 0;
	} else {
		status = 0;
	}

	return status;
}

/**
 *  ixgbe_get_phy_id - Get the phy type
 *  @hw: pointer to hardware structure
 *
 **/
static s32 ixgbe_get_phy_id(struct ixgbe_hw *hw)
{
	u32 status;
	u16 phy_id_high = 0;
	u16 phy_id_low = 0;

	status = hw->phy.ops.read_reg(hw, MDIO_DEVID1, MDIO_MMD_PMAPMD,
	                              &phy_id_high);

	if (status == 0) {
		hw->phy.id = (u32)(phy_id_high << 16);
		status = hw->phy.ops.read_reg(hw, MDIO_DEVID2, MDIO_MMD_PMAPMD,
		                              &phy_id_low);
		hw->phy.id |= (u32)(phy_id_low & IXGBE_PHY_REVISION_MASK);
		hw->phy.revision = (u32)(phy_id_low & ~IXGBE_PHY_REVISION_MASK);
	}
	return status;
}

/**
 *  ixgbe_get_phy_type_from_id - Get the phy type
 *  @hw: pointer to hardware structure
 *
 **/
static enum ixgbe_phy_type ixgbe_get_phy_type_from_id(u32 phy_id)
{
	enum ixgbe_phy_type phy_type;

	switch (phy_id) {
	case TN1010_PHY_ID:
		phy_type = ixgbe_phy_tn;
		break;
	case QT2022_PHY_ID:
		phy_type = ixgbe_phy_qt;
		break;
	case ATH_PHY_ID:
		phy_type = ixgbe_phy_nl;
		break;
	default:
		phy_type = ixgbe_phy_unknown;
		break;
	}

	return phy_type;
}

/**
 *  ixgbe_reset_phy_generic - Performs a PHY reset
 *  @hw: pointer to hardware structure
 **/
s32 ixgbe_reset_phy_generic(struct ixgbe_hw *hw)
{
	/* Don't reset PHY if it's shut down due to overtemp. */
	if (!hw->phy.reset_if_overtemp &&
	    (IXGBE_ERR_OVERTEMP == hw->phy.ops.check_overtemp(hw)))
		return 0;

	/*
	 * Perform soft PHY reset to the PHY_XS.
	 * This will cause a soft reset to the PHY
	 */
	return hw->phy.ops.write_reg(hw, MDIO_CTRL1, MDIO_MMD_PHYXS,
				     MDIO_CTRL1_RESET);
}

/**
 *  ixgbe_read_phy_reg_generic - Reads a value from a specified PHY register
 *  @hw: pointer to hardware structure
 *  @reg_addr: 32 bit address of PHY register to read
 *  @phy_data: Pointer to read data from PHY register
 **/
s32 ixgbe_read_phy_reg_generic(struct ixgbe_hw *hw, u32 reg_addr,
                               u32 device_type, u16 *phy_data)
{
	u32 command;
	u32 i;
	u32 data;
	s32 status = 0;
	u16 gssr;

	if (IXGBE_READ_REG(hw, IXGBE_STATUS) & IXGBE_STATUS_LAN_ID_1)
		gssr = IXGBE_GSSR_PHY1_SM;
	else
		gssr = IXGBE_GSSR_PHY0_SM;

	if (ixgbe_acquire_swfw_sync(hw, gssr) != 0)
		status = IXGBE_ERR_SWFW_SYNC;

	if (status == 0) {
		/* Setup and write the address cycle command */
		command = ((reg_addr << IXGBE_MSCA_NP_ADDR_SHIFT)  |
		           (device_type << IXGBE_MSCA_DEV_TYPE_SHIFT) |
		           (hw->phy.mdio.prtad << IXGBE_MSCA_PHY_ADDR_SHIFT) |
		           (IXGBE_MSCA_ADDR_CYCLE | IXGBE_MSCA_MDI_COMMAND));

		IXGBE_WRITE_REG(hw, IXGBE_MSCA, command);

		/*
		 * Check every 10 usec to see if the address cycle completed.
		 * The MDI Command bit will clear when the operation is
		 * complete
		 */
		for (i = 0; i < IXGBE_MDIO_COMMAND_TIMEOUT; i++) {
			udelay(10);

			command = IXGBE_READ_REG(hw, IXGBE_MSCA);

			if ((command & IXGBE_MSCA_MDI_COMMAND) == 0)
				break;
		}

		if ((command & IXGBE_MSCA_MDI_COMMAND) != 0) {
			hw_dbg(hw, "PHY address command did not complete.\n");
			status = IXGBE_ERR_PHY;
		}

		if (status == 0) {
			/*
			 * Address cycle complete, setup and write the read
			 * command
			 */
			command = ((reg_addr << IXGBE_MSCA_NP_ADDR_SHIFT)  |
			           (device_type << IXGBE_MSCA_DEV_TYPE_SHIFT) |
			           (hw->phy.mdio.prtad <<
				    IXGBE_MSCA_PHY_ADDR_SHIFT) |
			           (IXGBE_MSCA_READ | IXGBE_MSCA_MDI_COMMAND));

			IXGBE_WRITE_REG(hw, IXGBE_MSCA, command);

			/*
			 * Check every 10 usec to see if the address cycle
			 * completed. The MDI Command bit will clear when the
			 * operation is complete
			 */
			for (i = 0; i < IXGBE_MDIO_COMMAND_TIMEOUT; i++) {
				udelay(10);

				command = IXGBE_READ_REG(hw, IXGBE_MSCA);

				if ((command & IXGBE_MSCA_MDI_COMMAND) == 0)
					break;
			}

			if ((command & IXGBE_MSCA_MDI_COMMAND) != 0) {
				hw_dbg(hw, "PHY read command didn't complete\n");
				status = IXGBE_ERR_PHY;
			} else {
				/*
				 * Read operation is complete.  Get the data
				 * from MSRWD
				 */
				data = IXGBE_READ_REG(hw, IXGBE_MSRWD);
				data >>= IXGBE_MSRWD_READ_DATA_SHIFT;
				*phy_data = (u16)(data);
			}
		}

		ixgbe_release_swfw_sync(hw, gssr);
	}

	return status;
}

/**
 *  ixgbe_write_phy_reg_generic - Writes a value to specified PHY register
 *  @hw: pointer to hardware structure
 *  @reg_addr: 32 bit PHY register to write
 *  @device_type: 5 bit device type
 *  @phy_data: Data to write to the PHY register
 **/
s32 ixgbe_write_phy_reg_generic(struct ixgbe_hw *hw, u32 reg_addr,
                                u32 device_type, u16 phy_data)
{
	u32 command;
	u32 i;
	s32 status = 0;
	u16 gssr;

	if (IXGBE_READ_REG(hw, IXGBE_STATUS) & IXGBE_STATUS_LAN_ID_1)
		gssr = IXGBE_GSSR_PHY1_SM;
	else
		gssr = IXGBE_GSSR_PHY0_SM;

	if (ixgbe_acquire_swfw_sync(hw, gssr) != 0)
		status = IXGBE_ERR_SWFW_SYNC;

	if (status == 0) {
		/* Put the data in the MDI single read and write data register*/
		IXGBE_WRITE_REG(hw, IXGBE_MSRWD, (u32)phy_data);

		/* Setup and write the address cycle command */
		command = ((reg_addr << IXGBE_MSCA_NP_ADDR_SHIFT)  |
		           (device_type << IXGBE_MSCA_DEV_TYPE_SHIFT) |
		           (hw->phy.mdio.prtad << IXGBE_MSCA_PHY_ADDR_SHIFT) |
		           (IXGBE_MSCA_ADDR_CYCLE | IXGBE_MSCA_MDI_COMMAND));

		IXGBE_WRITE_REG(hw, IXGBE_MSCA, command);

		/*
		 * Check every 10 usec to see if the address cycle completed.
		 * The MDI Command bit will clear when the operation is
		 * complete
		 */
		for (i = 0; i < IXGBE_MDIO_COMMAND_TIMEOUT; i++) {
			udelay(10);

			command = IXGBE_READ_REG(hw, IXGBE_MSCA);

			if ((command & IXGBE_MSCA_MDI_COMMAND) == 0)
				break;
		}

		if ((command & IXGBE_MSCA_MDI_COMMAND) != 0) {
			hw_dbg(hw, "PHY address cmd didn't complete\n");
			status = IXGBE_ERR_PHY;
		}

		if (status == 0) {
			/*
			 * Address cycle complete, setup and write the write
			 * command
			 */
			command = ((reg_addr << IXGBE_MSCA_NP_ADDR_SHIFT)  |
			           (device_type << IXGBE_MSCA_DEV_TYPE_SHIFT) |
			           (hw->phy.mdio.prtad <<
				    IXGBE_MSCA_PHY_ADDR_SHIFT) |
			           (IXGBE_MSCA_WRITE | IXGBE_MSCA_MDI_COMMAND));

			IXGBE_WRITE_REG(hw, IXGBE_MSCA, command);

			/*
			 * Check every 10 usec to see if the address cycle
			 * completed. The MDI Command bit will clear when the
			 * operation is complete
			 */
			for (i = 0; i < IXGBE_MDIO_COMMAND_TIMEOUT; i++) {
				udelay(10);

				command = IXGBE_READ_REG(hw, IXGBE_MSCA);

				if ((command & IXGBE_MSCA_MDI_COMMAND) == 0)
					break;
			}

			if ((command & IXGBE_MSCA_MDI_COMMAND) != 0) {
				hw_dbg(hw, "PHY address cmd didn't complete\n");
				status = IXGBE_ERR_PHY;
			}
		}

		ixgbe_release_swfw_sync(hw, gssr);
	}

	return status;
}

/**
 *  ixgbe_setup_phy_link_generic - Set and restart autoneg
 *  @hw: pointer to hardware structure
 *
 *  Restart autonegotiation and PHY and waits for completion.
 **/
s32 ixgbe_setup_phy_link_generic(struct ixgbe_hw *hw)
{
	s32 status = IXGBE_NOT_IMPLEMENTED;
	u32 time_out;
	u32 max_time_out = 10;
	u16 autoneg_reg;

	/*
	 * Set advertisement settings in PHY based on autoneg_advertised
	 * settings. If autoneg_advertised = 0, then advertise default values
	 * tnx devices cannot be "forced" to a autoneg 10G and fail.  But can
	 * for a 1G.
	 */
	hw->phy.ops.read_reg(hw, MDIO_AN_ADVERTISE, MDIO_MMD_AN, &autoneg_reg);

	if (hw->phy.autoneg_advertised == IXGBE_LINK_SPEED_1GB_FULL)
		autoneg_reg &= ~MDIO_AN_10GBT_CTRL_ADV10G;
	else
		autoneg_reg |= MDIO_AN_10GBT_CTRL_ADV10G;

	hw->phy.ops.write_reg(hw, MDIO_AN_ADVERTISE, MDIO_MMD_AN, autoneg_reg);

	/* Restart PHY autonegotiation and wait for completion */
	hw->phy.ops.read_reg(hw, MDIO_CTRL1, MDIO_MMD_AN, &autoneg_reg);

	autoneg_reg |= MDIO_AN_CTRL1_RESTART;

	hw->phy.ops.write_reg(hw, MDIO_CTRL1, MDIO_MMD_AN, autoneg_reg);

	/* Wait for autonegotiation to finish */
	for (time_out = 0; time_out < max_time_out; time_out++) {
		udelay(10);
		/* Restart PHY autonegotiation and wait for completion */
		status = hw->phy.ops.read_reg(hw, MDIO_STAT1, MDIO_MMD_AN,
		                              &autoneg_reg);

		autoneg_reg &= MDIO_AN_STAT1_COMPLETE;
		if (autoneg_reg == MDIO_AN_STAT1_COMPLETE) {
			status = 0;
			break;
		}
	}

	if (time_out == max_time_out)
		status = IXGBE_ERR_LINK_SETUP;

	return status;
}

/**
 *  ixgbe_setup_phy_link_speed_generic - Sets the auto advertised capabilities
 *  @hw: pointer to hardware structure
 *  @speed: new link speed
 *  @autoneg: true if autonegotiation enabled
 **/
s32 ixgbe_setup_phy_link_speed_generic(struct ixgbe_hw *hw,
                                       ixgbe_link_speed speed,
                                       bool autoneg,
                                       bool autoneg_wait_to_complete)
{

	/*
	 * Clear autoneg_advertised and set new values based on input link
	 * speed.
	 */
	hw->phy.autoneg_advertised = 0;

	if (speed & IXGBE_LINK_SPEED_10GB_FULL)
		hw->phy.autoneg_advertised |= IXGBE_LINK_SPEED_10GB_FULL;

	if (speed & IXGBE_LINK_SPEED_1GB_FULL)
		hw->phy.autoneg_advertised |= IXGBE_LINK_SPEED_1GB_FULL;

	/* Setup link based on the new speed settings */
	hw->phy.ops.setup_link(hw);

	return 0;
}

/**
 *  ixgbe_reset_phy_nl - Performs a PHY reset
 *  @hw: pointer to hardware structure
 **/
s32 ixgbe_reset_phy_nl(struct ixgbe_hw *hw)
{
	u16 phy_offset, control, eword, edata, block_crc;
	bool end_data = false;
	u16 list_offset, data_offset;
	u16 phy_data = 0;
	s32 ret_val = 0;
	u32 i;

	hw->phy.ops.read_reg(hw, MDIO_CTRL1, MDIO_MMD_PHYXS, &phy_data);

	/* reset the PHY and poll for completion */
	hw->phy.ops.write_reg(hw, MDIO_CTRL1, MDIO_MMD_PHYXS,
	                      (phy_data | MDIO_CTRL1_RESET));

	for (i = 0; i < 100; i++) {
		hw->phy.ops.read_reg(hw, MDIO_CTRL1, MDIO_MMD_PHYXS,
		                     &phy_data);
		if ((phy_data & MDIO_CTRL1_RESET) == 0)
			break;
		msleep(10);
	}

	if ((phy_data & MDIO_CTRL1_RESET) != 0) {
		hw_dbg(hw, "PHY reset did not complete.\n");
		ret_val = IXGBE_ERR_PHY;
		goto out;
	}

	/* Get init offsets */
	ret_val = ixgbe_get_sfp_init_sequence_offsets(hw, &list_offset,
	                                              &data_offset);
	if (ret_val != 0)
		goto out;

	ret_val = hw->eeprom.ops.read(hw, data_offset, &block_crc);
	data_offset++;
	while (!end_data) {
		/*
		 * Read control word from PHY init contents offset
		 */
		ret_val = hw->eeprom.ops.read(hw, data_offset, &eword);
		control = (eword & IXGBE_CONTROL_MASK_NL) >>
		           IXGBE_CONTROL_SHIFT_NL;
		edata = eword & IXGBE_DATA_MASK_NL;
		switch (control) {
		case IXGBE_DELAY_NL:
			data_offset++;
			hw_dbg(hw, "DELAY: %d MS\n", edata);
			msleep(edata);
			break;
		case IXGBE_DATA_NL:
			hw_dbg(hw, "DATA:\n");
			data_offset++;
			hw->eeprom.ops.read(hw, data_offset++,
			                    &phy_offset);
			for (i = 0; i < edata; i++) {
				hw->eeprom.ops.read(hw, data_offset, &eword);
				hw->phy.ops.write_reg(hw, phy_offset,
				                      MDIO_MMD_PMAPMD, eword);
				hw_dbg(hw, "Wrote %4.4x to %4.4x\n", eword,
				       phy_offset);
				data_offset++;
				phy_offset++;
			}
			break;
		case IXGBE_CONTROL_NL:
			data_offset++;
			hw_dbg(hw, "CONTROL:\n");
			if (edata == IXGBE_CONTROL_EOL_NL) {
				hw_dbg(hw, "EOL\n");
				end_data = true;
			} else if (edata == IXGBE_CONTROL_SOL_NL) {
				hw_dbg(hw, "SOL\n");
			} else {
				hw_dbg(hw, "Bad control value\n");
				ret_val = IXGBE_ERR_PHY;
				goto out;
			}
			break;
		default:
			hw_dbg(hw, "Bad control type\n");
			ret_val = IXGBE_ERR_PHY;
			goto out;
		}
	}

out:
	return ret_val;
}

/**
 *  ixgbe_identify_sfp_module_generic - Identifies SFP module and assigns
 *                                      the PHY type.
 *  @hw: pointer to hardware structure
 *
 *  Searches for and indentifies the SFP module.  Assings appropriate PHY type.
 **/
s32 ixgbe_identify_sfp_module_generic(struct ixgbe_hw *hw)
{
	s32 status = IXGBE_ERR_PHY_ADDR_INVALID;
	u32 vendor_oui = 0;
	enum ixgbe_sfp_type stored_sfp_type = hw->phy.sfp_type;
	u8 identifier = 0;
	u8 comp_codes_1g = 0;
	u8 comp_codes_10g = 0;
	u8 oui_bytes[3] = {0, 0, 0};
	u8 cable_tech = 0;
	u8 cable_spec = 0;
	u16 enforce_sfp = 0;

	if (hw->mac.ops.get_media_type(hw) != ixgbe_media_type_fiber) {
		hw->phy.sfp_type = ixgbe_sfp_type_not_present;
		status = IXGBE_ERR_SFP_NOT_PRESENT;
		goto out;
	}

	status = hw->phy.ops.read_i2c_eeprom(hw, IXGBE_SFF_IDENTIFIER,
	                                     &identifier);

	if (status == IXGBE_ERR_SFP_NOT_PRESENT || status == IXGBE_ERR_I2C) {
		status = IXGBE_ERR_SFP_NOT_PRESENT;
		hw->phy.sfp_type = ixgbe_sfp_type_not_present;
		if (hw->phy.type != ixgbe_phy_nl) {
			hw->phy.id = 0;
			hw->phy.type = ixgbe_phy_unknown;
		}
		goto out;
	}

	if (identifier == IXGBE_SFF_IDENTIFIER_SFP) {
		hw->phy.ops.read_i2c_eeprom(hw, IXGBE_SFF_1GBE_COMP_CODES,
		                            &comp_codes_1g);
		hw->phy.ops.read_i2c_eeprom(hw, IXGBE_SFF_10GBE_COMP_CODES,
		                            &comp_codes_10g);
		hw->phy.ops.read_i2c_eeprom(hw, IXGBE_SFF_CABLE_TECHNOLOGY,
		                            &cable_tech);

		/* ID Module
		 * =========
		 * 0    SFP_DA_CU
		 * 1    SFP_SR
		 * 2    SFP_LR
		 * 3    SFP_DA_CORE0 - 82599-specific
		 * 4    SFP_DA_CORE1 - 82599-specific
		 * 5    SFP_SR/LR_CORE0 - 82599-specific
		 * 6    SFP_SR/LR_CORE1 - 82599-specific
		 * 7    SFP_act_lmt_DA_CORE0 - 82599-specific
		 * 8    SFP_act_lmt_DA_CORE1 - 82599-specific
<<<<<<< HEAD
=======
		 * 9    SFP_1g_cu_CORE0 - 82599-specific
		 * 10   SFP_1g_cu_CORE1 - 82599-specific
>>>>>>> 39827be2
		 */
		if (hw->mac.type == ixgbe_mac_82598EB) {
			if (cable_tech & IXGBE_SFF_DA_PASSIVE_CABLE)
				hw->phy.sfp_type = ixgbe_sfp_type_da_cu;
			else if (comp_codes_10g & IXGBE_SFF_10GBASESR_CAPABLE)
				hw->phy.sfp_type = ixgbe_sfp_type_sr;
			else if (comp_codes_10g & IXGBE_SFF_10GBASELR_CAPABLE)
				hw->phy.sfp_type = ixgbe_sfp_type_lr;
			else
				hw->phy.sfp_type = ixgbe_sfp_type_unknown;
		} else if (hw->mac.type == ixgbe_mac_82599EB) {
			if (cable_tech & IXGBE_SFF_DA_PASSIVE_CABLE) {
				if (hw->bus.lan_id == 0)
					hw->phy.sfp_type =
					             ixgbe_sfp_type_da_cu_core0;
				else
					hw->phy.sfp_type =
					             ixgbe_sfp_type_da_cu_core1;
			} else if (cable_tech & IXGBE_SFF_DA_ACTIVE_CABLE) {
				hw->phy.ops.read_i2c_eeprom(
						hw, IXGBE_SFF_CABLE_SPEC_COMP,
						&cable_spec);
				if (cable_spec &
				    IXGBE_SFF_DA_SPEC_ACTIVE_LIMITING) {
					if (hw->bus.lan_id == 0)
						hw->phy.sfp_type =
						ixgbe_sfp_type_da_act_lmt_core0;
					else
						hw->phy.sfp_type =
						ixgbe_sfp_type_da_act_lmt_core1;
				} else {
					hw->phy.sfp_type =
						ixgbe_sfp_type_unknown;
				}
			} else if (comp_codes_10g & IXGBE_SFF_10GBASESR_CAPABLE)
				if (hw->bus.lan_id == 0)
					hw->phy.sfp_type =
					              ixgbe_sfp_type_srlr_core0;
				else
					hw->phy.sfp_type =
					              ixgbe_sfp_type_srlr_core1;
			else if (comp_codes_10g & IXGBE_SFF_10GBASELR_CAPABLE)
				if (hw->bus.lan_id == 0)
					hw->phy.sfp_type =
					              ixgbe_sfp_type_srlr_core0;
				else
					hw->phy.sfp_type =
					              ixgbe_sfp_type_srlr_core1;
			else if (comp_codes_1g & IXGBE_SFF_1GBASET_CAPABLE)
				if (hw->bus.lan_id == 0)
					hw->phy.sfp_type =
						ixgbe_sfp_type_1g_cu_core0;
				else
					hw->phy.sfp_type =
						ixgbe_sfp_type_1g_cu_core1;
			else
				hw->phy.sfp_type = ixgbe_sfp_type_unknown;
		}

		if (hw->phy.sfp_type != stored_sfp_type)
			hw->phy.sfp_setup_needed = true;

		/* Determine if the SFP+ PHY is dual speed or not. */
		hw->phy.multispeed_fiber = false;
		if (((comp_codes_1g & IXGBE_SFF_1GBASESX_CAPABLE) &&
		   (comp_codes_10g & IXGBE_SFF_10GBASESR_CAPABLE)) ||
		   ((comp_codes_1g & IXGBE_SFF_1GBASELX_CAPABLE) &&
		   (comp_codes_10g & IXGBE_SFF_10GBASELR_CAPABLE)))
			hw->phy.multispeed_fiber = true;

		/* Determine PHY vendor */
		if (hw->phy.type != ixgbe_phy_nl) {
			hw->phy.id = identifier;
			hw->phy.ops.read_i2c_eeprom(hw,
			                            IXGBE_SFF_VENDOR_OUI_BYTE0,
			                            &oui_bytes[0]);
			hw->phy.ops.read_i2c_eeprom(hw,
			                            IXGBE_SFF_VENDOR_OUI_BYTE1,
			                            &oui_bytes[1]);
			hw->phy.ops.read_i2c_eeprom(hw,
			                            IXGBE_SFF_VENDOR_OUI_BYTE2,
			                            &oui_bytes[2]);

			vendor_oui =
			  ((oui_bytes[0] << IXGBE_SFF_VENDOR_OUI_BYTE0_SHIFT) |
			   (oui_bytes[1] << IXGBE_SFF_VENDOR_OUI_BYTE1_SHIFT) |
			   (oui_bytes[2] << IXGBE_SFF_VENDOR_OUI_BYTE2_SHIFT));

			switch (vendor_oui) {
			case IXGBE_SFF_VENDOR_OUI_TYCO:
				if (cable_tech & IXGBE_SFF_DA_PASSIVE_CABLE)
					hw->phy.type =
						ixgbe_phy_sfp_passive_tyco;
				break;
			case IXGBE_SFF_VENDOR_OUI_FTL:
				if (cable_tech & IXGBE_SFF_DA_ACTIVE_CABLE)
					hw->phy.type = ixgbe_phy_sfp_ftl_active;
				else
					hw->phy.type = ixgbe_phy_sfp_ftl;
				break;
			case IXGBE_SFF_VENDOR_OUI_AVAGO:
				hw->phy.type = ixgbe_phy_sfp_avago;
				break;
			case IXGBE_SFF_VENDOR_OUI_INTEL:
				hw->phy.type = ixgbe_phy_sfp_intel;
				break;
			default:
				if (cable_tech & IXGBE_SFF_DA_PASSIVE_CABLE)
					hw->phy.type =
						ixgbe_phy_sfp_passive_unknown;
				else if (cable_tech & IXGBE_SFF_DA_ACTIVE_CABLE)
					hw->phy.type =
						ixgbe_phy_sfp_active_unknown;
				else
					hw->phy.type = ixgbe_phy_sfp_unknown;
				break;
			}
		}

		/* All passive DA cables are supported */
		if (cable_tech & (IXGBE_SFF_DA_PASSIVE_CABLE |
		    IXGBE_SFF_DA_ACTIVE_CABLE)) {
			status = 0;
			goto out;
		}

		/* Verify supported 1G SFP modules */
		if (comp_codes_10g == 0 &&
		    !(hw->phy.sfp_type == ixgbe_sfp_type_1g_cu_core1 ||
		      hw->phy.sfp_type == ixgbe_sfp_type_1g_cu_core0)) {
			hw->phy.type = ixgbe_phy_sfp_unsupported;
			status = IXGBE_ERR_SFP_NOT_SUPPORTED;
			goto out;
		}

		/* Anything else 82598-based is supported */
		if (hw->mac.type == ixgbe_mac_82598EB) {
			status = 0;
			goto out;
		}

		/* This is guaranteed to be 82599, no need to check for NULL */
		hw->mac.ops.get_device_caps(hw, &enforce_sfp);
		if (!(enforce_sfp & IXGBE_DEVICE_CAPS_ALLOW_ANY_SFP) &&
		    !((hw->phy.sfp_type == ixgbe_sfp_type_1g_cu_core0) ||
		      (hw->phy.sfp_type == ixgbe_sfp_type_1g_cu_core1))) {
			/* Make sure we're a supported PHY type */
			if (hw->phy.type == ixgbe_phy_sfp_intel) {
				status = 0;
			} else {
				hw_dbg(hw, "SFP+ module not supported\n");
				hw->phy.type = ixgbe_phy_sfp_unsupported;
				status = IXGBE_ERR_SFP_NOT_SUPPORTED;
			}
		} else {
			status = 0;
		}
	}

out:
	return status;
}

/**
 *  ixgbe_get_sfp_init_sequence_offsets - Checks the MAC's EEPROM to see
 *  if it supports a given SFP+ module type, if so it returns the offsets to the
 *  phy init sequence block.
 *  @hw: pointer to hardware structure
 *  @list_offset: offset to the SFP ID list
 *  @data_offset: offset to the SFP data block
 **/
s32 ixgbe_get_sfp_init_sequence_offsets(struct ixgbe_hw *hw,
                                        u16 *list_offset,
                                        u16 *data_offset)
{
	u16 sfp_id;
	u16 sfp_type = hw->phy.sfp_type;

	if (hw->phy.sfp_type == ixgbe_sfp_type_unknown)
		return IXGBE_ERR_SFP_NOT_SUPPORTED;

	if (hw->phy.sfp_type == ixgbe_sfp_type_not_present)
		return IXGBE_ERR_SFP_NOT_PRESENT;

	if ((hw->device_id == IXGBE_DEV_ID_82598_SR_DUAL_PORT_EM) &&
	    (hw->phy.sfp_type == ixgbe_sfp_type_da_cu))
		return IXGBE_ERR_SFP_NOT_SUPPORTED;

	/*
	 * Limiting active cables and 1G Phys must be initialized as
	 * SR modules
	 */
	if (sfp_type == ixgbe_sfp_type_da_act_lmt_core0 ||
	    sfp_type == ixgbe_sfp_type_1g_cu_core0)
		sfp_type = ixgbe_sfp_type_srlr_core0;
	else if (sfp_type == ixgbe_sfp_type_da_act_lmt_core1 ||
	         sfp_type == ixgbe_sfp_type_1g_cu_core1)
		sfp_type = ixgbe_sfp_type_srlr_core1;

	/* Read offset to PHY init contents */
	hw->eeprom.ops.read(hw, IXGBE_PHY_INIT_OFFSET_NL, list_offset);

	if ((!*list_offset) || (*list_offset == 0xFFFF))
		return IXGBE_ERR_SFP_NO_INIT_SEQ_PRESENT;

	/* Shift offset to first ID word */
	(*list_offset)++;

	/*
	 * Find the matching SFP ID in the EEPROM
	 * and program the init sequence
	 */
	hw->eeprom.ops.read(hw, *list_offset, &sfp_id);

	while (sfp_id != IXGBE_PHY_INIT_END_NL) {
		if (sfp_id == sfp_type) {
			(*list_offset)++;
			hw->eeprom.ops.read(hw, *list_offset, data_offset);
			if ((!*data_offset) || (*data_offset == 0xFFFF)) {
				hw_dbg(hw, "SFP+ module not supported\n");
				return IXGBE_ERR_SFP_NOT_SUPPORTED;
			} else {
				break;
			}
		} else {
			(*list_offset) += 2;
			if (hw->eeprom.ops.read(hw, *list_offset, &sfp_id))
				return IXGBE_ERR_PHY;
		}
	}

	if (sfp_id == IXGBE_PHY_INIT_END_NL) {
		hw_dbg(hw, "No matching SFP+ module found\n");
		return IXGBE_ERR_SFP_NOT_SUPPORTED;
	}

	return 0;
}

/**
 *  ixgbe_read_i2c_eeprom_generic - Reads 8 bit EEPROM word over I2C interface
 *  @hw: pointer to hardware structure
 *  @byte_offset: EEPROM byte offset to read
 *  @eeprom_data: value read
 *
 *  Performs byte read operation to SFP module's EEPROM over I2C interface.
 **/
s32 ixgbe_read_i2c_eeprom_generic(struct ixgbe_hw *hw, u8 byte_offset,
                                  u8 *eeprom_data)
{
	return hw->phy.ops.read_i2c_byte(hw, byte_offset,
	                                 IXGBE_I2C_EEPROM_DEV_ADDR,
	                                 eeprom_data);
}

/**
 *  ixgbe_write_i2c_eeprom_generic - Writes 8 bit EEPROM word over I2C interface
 *  @hw: pointer to hardware structure
 *  @byte_offset: EEPROM byte offset to write
 *  @eeprom_data: value to write
 *
 *  Performs byte write operation to SFP module's EEPROM over I2C interface.
 **/
s32 ixgbe_write_i2c_eeprom_generic(struct ixgbe_hw *hw, u8 byte_offset,
                                   u8 eeprom_data)
{
	return hw->phy.ops.write_i2c_byte(hw, byte_offset,
	                                  IXGBE_I2C_EEPROM_DEV_ADDR,
	                                  eeprom_data);
}

/**
 *  ixgbe_read_i2c_byte_generic - Reads 8 bit word over I2C
 *  @hw: pointer to hardware structure
 *  @byte_offset: byte offset to read
 *  @data: value read
 *
 *  Performs byte read operation to SFP module's EEPROM over I2C interface at
 *  a specified deivce address.
 **/
s32 ixgbe_read_i2c_byte_generic(struct ixgbe_hw *hw, u8 byte_offset,
                                u8 dev_addr, u8 *data)
{
	s32 status = 0;
	u32 max_retry = 1;
	u32 retry = 0;
	bool nack = 1;

	do {
		ixgbe_i2c_start(hw);

		/* Device Address and write indication */
		status = ixgbe_clock_out_i2c_byte(hw, dev_addr);
		if (status != 0)
			goto fail;

		status = ixgbe_get_i2c_ack(hw);
		if (status != 0)
			goto fail;

		status = ixgbe_clock_out_i2c_byte(hw, byte_offset);
		if (status != 0)
			goto fail;

		status = ixgbe_get_i2c_ack(hw);
		if (status != 0)
			goto fail;

		ixgbe_i2c_start(hw);

		/* Device Address and read indication */
		status = ixgbe_clock_out_i2c_byte(hw, (dev_addr | 0x1));
		if (status != 0)
			goto fail;

		status = ixgbe_get_i2c_ack(hw);
		if (status != 0)
			goto fail;

		status = ixgbe_clock_in_i2c_byte(hw, data);
		if (status != 0)
			goto fail;

		status = ixgbe_clock_out_i2c_bit(hw, nack);
		if (status != 0)
			goto fail;

		ixgbe_i2c_stop(hw);
		break;

fail:
		ixgbe_i2c_bus_clear(hw);
		retry++;
		if (retry < max_retry)
			hw_dbg(hw, "I2C byte read error - Retrying.\n");
		else
			hw_dbg(hw, "I2C byte read error.\n");

	} while (retry < max_retry);

	return status;
}

/**
 *  ixgbe_write_i2c_byte_generic - Writes 8 bit word over I2C
 *  @hw: pointer to hardware structure
 *  @byte_offset: byte offset to write
 *  @data: value to write
 *
 *  Performs byte write operation to SFP module's EEPROM over I2C interface at
 *  a specified device address.
 **/
s32 ixgbe_write_i2c_byte_generic(struct ixgbe_hw *hw, u8 byte_offset,
                                 u8 dev_addr, u8 data)
{
	s32 status = 0;
	u32 max_retry = 1;
	u32 retry = 0;

	do {
		ixgbe_i2c_start(hw);

		status = ixgbe_clock_out_i2c_byte(hw, dev_addr);
		if (status != 0)
			goto fail;

		status = ixgbe_get_i2c_ack(hw);
		if (status != 0)
			goto fail;

		status = ixgbe_clock_out_i2c_byte(hw, byte_offset);
		if (status != 0)
			goto fail;

		status = ixgbe_get_i2c_ack(hw);
		if (status != 0)
			goto fail;

		status = ixgbe_clock_out_i2c_byte(hw, data);
		if (status != 0)
			goto fail;

		status = ixgbe_get_i2c_ack(hw);
		if (status != 0)
			goto fail;

		ixgbe_i2c_stop(hw);
		break;

fail:
		ixgbe_i2c_bus_clear(hw);
		retry++;
		if (retry < max_retry)
			hw_dbg(hw, "I2C byte write error - Retrying.\n");
		else
			hw_dbg(hw, "I2C byte write error.\n");
	} while (retry < max_retry);

	return status;
}

/**
 *  ixgbe_i2c_start - Sets I2C start condition
 *  @hw: pointer to hardware structure
 *
 *  Sets I2C start condition (High -> Low on SDA while SCL is High)
 **/
static void ixgbe_i2c_start(struct ixgbe_hw *hw)
{
	u32 i2cctl = IXGBE_READ_REG(hw, IXGBE_I2CCTL);

	/* Start condition must begin with data and clock high */
	ixgbe_set_i2c_data(hw, &i2cctl, 1);
	ixgbe_raise_i2c_clk(hw, &i2cctl);

	/* Setup time for start condition (4.7us) */
	udelay(IXGBE_I2C_T_SU_STA);

	ixgbe_set_i2c_data(hw, &i2cctl, 0);

	/* Hold time for start condition (4us) */
	udelay(IXGBE_I2C_T_HD_STA);

	ixgbe_lower_i2c_clk(hw, &i2cctl);

	/* Minimum low period of clock is 4.7 us */
	udelay(IXGBE_I2C_T_LOW);

}

/**
 *  ixgbe_i2c_stop - Sets I2C stop condition
 *  @hw: pointer to hardware structure
 *
 *  Sets I2C stop condition (Low -> High on SDA while SCL is High)
 **/
static void ixgbe_i2c_stop(struct ixgbe_hw *hw)
{
	u32 i2cctl = IXGBE_READ_REG(hw, IXGBE_I2CCTL);

	/* Stop condition must begin with data low and clock high */
	ixgbe_set_i2c_data(hw, &i2cctl, 0);
	ixgbe_raise_i2c_clk(hw, &i2cctl);

	/* Setup time for stop condition (4us) */
	udelay(IXGBE_I2C_T_SU_STO);

	ixgbe_set_i2c_data(hw, &i2cctl, 1);

	/* bus free time between stop and start (4.7us)*/
	udelay(IXGBE_I2C_T_BUF);
}

/**
 *  ixgbe_clock_in_i2c_byte - Clocks in one byte via I2C
 *  @hw: pointer to hardware structure
 *  @data: data byte to clock in
 *
 *  Clocks in one byte data via I2C data/clock
 **/
static s32 ixgbe_clock_in_i2c_byte(struct ixgbe_hw *hw, u8 *data)
{
	s32 status = 0;
	s32 i;
	bool bit = 0;

	for (i = 7; i >= 0; i--) {
		status = ixgbe_clock_in_i2c_bit(hw, &bit);
		*data |= bit << i;

		if (status != 0)
			break;
	}

	return status;
}

/**
 *  ixgbe_clock_out_i2c_byte - Clocks out one byte via I2C
 *  @hw: pointer to hardware structure
 *  @data: data byte clocked out
 *
 *  Clocks out one byte data via I2C data/clock
 **/
static s32 ixgbe_clock_out_i2c_byte(struct ixgbe_hw *hw, u8 data)
{
	s32 status = 0;
	s32 i;
	u32 i2cctl;
	bool bit = 0;

	for (i = 7; i >= 0; i--) {
		bit = (data >> i) & 0x1;
		status = ixgbe_clock_out_i2c_bit(hw, bit);

		if (status != 0)
			break;
	}

	/* Release SDA line (set high) */
	i2cctl = IXGBE_READ_REG(hw, IXGBE_I2CCTL);
	i2cctl |= IXGBE_I2C_DATA_OUT;
	IXGBE_WRITE_REG(hw, IXGBE_I2CCTL, i2cctl);

	return status;
}

/**
 *  ixgbe_get_i2c_ack - Polls for I2C ACK
 *  @hw: pointer to hardware structure
 *
 *  Clocks in/out one bit via I2C data/clock
 **/
static s32 ixgbe_get_i2c_ack(struct ixgbe_hw *hw)
{
	s32 status;
	u32 i = 0;
	u32 i2cctl = IXGBE_READ_REG(hw, IXGBE_I2CCTL);
	u32 timeout = 10;
	bool ack = 1;

	status = ixgbe_raise_i2c_clk(hw, &i2cctl);

	if (status != 0)
		goto out;

	/* Minimum high period of clock is 4us */
	udelay(IXGBE_I2C_T_HIGH);

	/* Poll for ACK.  Note that ACK in I2C spec is
	 * transition from 1 to 0 */
	for (i = 0; i < timeout; i++) {
		i2cctl = IXGBE_READ_REG(hw, IXGBE_I2CCTL);
		ack = ixgbe_get_i2c_data(&i2cctl);

		udelay(1);
		if (ack == 0)
			break;
	}

	if (ack == 1) {
		hw_dbg(hw, "I2C ack was not received.\n");
		status = IXGBE_ERR_I2C;
	}

	ixgbe_lower_i2c_clk(hw, &i2cctl);

	/* Minimum low period of clock is 4.7 us */
	udelay(IXGBE_I2C_T_LOW);

out:
	return status;
}

/**
 *  ixgbe_clock_in_i2c_bit - Clocks in one bit via I2C data/clock
 *  @hw: pointer to hardware structure
 *  @data: read data value
 *
 *  Clocks in one bit via I2C data/clock
 **/
static s32 ixgbe_clock_in_i2c_bit(struct ixgbe_hw *hw, bool *data)
{
	s32 status;
	u32 i2cctl = IXGBE_READ_REG(hw, IXGBE_I2CCTL);

	status = ixgbe_raise_i2c_clk(hw, &i2cctl);

	/* Minimum high period of clock is 4us */
	udelay(IXGBE_I2C_T_HIGH);

	i2cctl = IXGBE_READ_REG(hw, IXGBE_I2CCTL);
	*data = ixgbe_get_i2c_data(&i2cctl);

	ixgbe_lower_i2c_clk(hw, &i2cctl);

	/* Minimum low period of clock is 4.7 us */
	udelay(IXGBE_I2C_T_LOW);

	return status;
}

/**
 *  ixgbe_clock_out_i2c_bit - Clocks in/out one bit via I2C data/clock
 *  @hw: pointer to hardware structure
 *  @data: data value to write
 *
 *  Clocks out one bit via I2C data/clock
 **/
static s32 ixgbe_clock_out_i2c_bit(struct ixgbe_hw *hw, bool data)
{
	s32 status;
	u32 i2cctl = IXGBE_READ_REG(hw, IXGBE_I2CCTL);

	status = ixgbe_set_i2c_data(hw, &i2cctl, data);
	if (status == 0) {
		status = ixgbe_raise_i2c_clk(hw, &i2cctl);

		/* Minimum high period of clock is 4us */
		udelay(IXGBE_I2C_T_HIGH);

		ixgbe_lower_i2c_clk(hw, &i2cctl);

		/* Minimum low period of clock is 4.7 us.
		 * This also takes care of the data hold time.
		 */
		udelay(IXGBE_I2C_T_LOW);
	} else {
		status = IXGBE_ERR_I2C;
		hw_dbg(hw, "I2C data was not set to %X\n", data);
	}

	return status;
}
/**
 *  ixgbe_raise_i2c_clk - Raises the I2C SCL clock
 *  @hw: pointer to hardware structure
 *  @i2cctl: Current value of I2CCTL register
 *
 *  Raises the I2C clock line '0'->'1'
 **/
static s32 ixgbe_raise_i2c_clk(struct ixgbe_hw *hw, u32 *i2cctl)
{
	s32 status = 0;

	*i2cctl |= IXGBE_I2C_CLK_OUT;

	IXGBE_WRITE_REG(hw, IXGBE_I2CCTL, *i2cctl);

	/* SCL rise time (1000ns) */
	udelay(IXGBE_I2C_T_RISE);

	return status;
}

/**
 *  ixgbe_lower_i2c_clk - Lowers the I2C SCL clock
 *  @hw: pointer to hardware structure
 *  @i2cctl: Current value of I2CCTL register
 *
 *  Lowers the I2C clock line '1'->'0'
 **/
static void ixgbe_lower_i2c_clk(struct ixgbe_hw *hw, u32 *i2cctl)
{

	*i2cctl &= ~IXGBE_I2C_CLK_OUT;

	IXGBE_WRITE_REG(hw, IXGBE_I2CCTL, *i2cctl);

	/* SCL fall time (300ns) */
	udelay(IXGBE_I2C_T_FALL);
}

/**
 *  ixgbe_set_i2c_data - Sets the I2C data bit
 *  @hw: pointer to hardware structure
 *  @i2cctl: Current value of I2CCTL register
 *  @data: I2C data value (0 or 1) to set
 *
 *  Sets the I2C data bit
 **/
static s32 ixgbe_set_i2c_data(struct ixgbe_hw *hw, u32 *i2cctl, bool data)
{
	s32 status = 0;

	if (data)
		*i2cctl |= IXGBE_I2C_DATA_OUT;
	else
		*i2cctl &= ~IXGBE_I2C_DATA_OUT;

	IXGBE_WRITE_REG(hw, IXGBE_I2CCTL, *i2cctl);

	/* Data rise/fall (1000ns/300ns) and set-up time (250ns) */
	udelay(IXGBE_I2C_T_RISE + IXGBE_I2C_T_FALL + IXGBE_I2C_T_SU_DATA);

	/* Verify data was set correctly */
	*i2cctl = IXGBE_READ_REG(hw, IXGBE_I2CCTL);
	if (data != ixgbe_get_i2c_data(i2cctl)) {
		status = IXGBE_ERR_I2C;
		hw_dbg(hw, "Error - I2C data was not set to %X.\n", data);
	}

	return status;
}

/**
 *  ixgbe_get_i2c_data - Reads the I2C SDA data bit
 *  @hw: pointer to hardware structure
 *  @i2cctl: Current value of I2CCTL register
 *
 *  Returns the I2C data bit value
 **/
static bool ixgbe_get_i2c_data(u32 *i2cctl)
{
	bool data;

	if (*i2cctl & IXGBE_I2C_DATA_IN)
		data = 1;
	else
		data = 0;

	return data;
}

/**
 *  ixgbe_i2c_bus_clear - Clears the I2C bus
 *  @hw: pointer to hardware structure
 *
 *  Clears the I2C bus by sending nine clock pulses.
 *  Used when data line is stuck low.
 **/
static void ixgbe_i2c_bus_clear(struct ixgbe_hw *hw)
{
	u32 i2cctl = IXGBE_READ_REG(hw, IXGBE_I2CCTL);
	u32 i;

	ixgbe_set_i2c_data(hw, &i2cctl, 1);

	for (i = 0; i < 9; i++) {
		ixgbe_raise_i2c_clk(hw, &i2cctl);

		/* Min high period of clock is 4us */
		udelay(IXGBE_I2C_T_HIGH);

		ixgbe_lower_i2c_clk(hw, &i2cctl);

		/* Min low period of clock is 4.7us*/
		udelay(IXGBE_I2C_T_LOW);
	}

	/* Put the i2c bus back to default state */
	ixgbe_i2c_stop(hw);
}

/**
 *  ixgbe_check_phy_link_tnx - Determine link and speed status
 *  @hw: pointer to hardware structure
 *
 *  Reads the VS1 register to determine if link is up and the current speed for
 *  the PHY.
 **/
s32 ixgbe_check_phy_link_tnx(struct ixgbe_hw *hw, ixgbe_link_speed *speed,
                             bool *link_up)
{
	s32 status = 0;
	u32 time_out;
	u32 max_time_out = 10;
	u16 phy_link = 0;
	u16 phy_speed = 0;
	u16 phy_data = 0;

	/* Initialize speed and link to default case */
	*link_up = false;
	*speed = IXGBE_LINK_SPEED_10GB_FULL;

	/*
	 * Check current speed and link status of the PHY register.
	 * This is a vendor specific register and may have to
	 * be changed for other copper PHYs.
	 */
	for (time_out = 0; time_out < max_time_out; time_out++) {
		udelay(10);
		status = hw->phy.ops.read_reg(hw,
		                        IXGBE_MDIO_VENDOR_SPECIFIC_1_STATUS,
					MDIO_MMD_VEND1,
		                        &phy_data);
		phy_link = phy_data &
		           IXGBE_MDIO_VENDOR_SPECIFIC_1_LINK_STATUS;
		phy_speed = phy_data &
		            IXGBE_MDIO_VENDOR_SPECIFIC_1_SPEED_STATUS;
		if (phy_link == IXGBE_MDIO_VENDOR_SPECIFIC_1_LINK_STATUS) {
			*link_up = true;
			if (phy_speed ==
			    IXGBE_MDIO_VENDOR_SPECIFIC_1_SPEED_STATUS)
				*speed = IXGBE_LINK_SPEED_1GB_FULL;
			break;
		}
	}

	return status;
}

/**
 *  ixgbe_get_phy_firmware_version_tnx - Gets the PHY Firmware Version
 *  @hw: pointer to hardware structure
 *  @firmware_version: pointer to the PHY Firmware Version
 **/
s32 ixgbe_get_phy_firmware_version_tnx(struct ixgbe_hw *hw,
                                       u16 *firmware_version)
{
	s32 status = 0;

	status = hw->phy.ops.read_reg(hw, TNX_FW_REV, MDIO_MMD_VEND1,
	                              firmware_version);

	return status;
}

/**
 *  ixgbe_tn_check_overtemp - Checks if an overtemp occured.
 *  @hw: pointer to hardware structure
 *
 *  Checks if the LASI temp alarm status was triggered due to overtemp
 **/
s32 ixgbe_tn_check_overtemp(struct ixgbe_hw *hw)
{
	s32 status = 0;
	u16 phy_data = 0;

	if (hw->device_id != IXGBE_DEV_ID_82599_T3_LOM)
		goto out;

	/* Check that the LASI temp alarm status was triggered */
	hw->phy.ops.read_reg(hw, IXGBE_TN_LASI_STATUS_REG,
	                     MDIO_MMD_PMAPMD, &phy_data);

	if (!(phy_data & IXGBE_TN_LASI_STATUS_TEMP_ALARM))
		goto out;

	status = IXGBE_ERR_OVERTEMP;
out:
	return status;
}<|MERGE_RESOLUTION|>--- conflicted
+++ resolved
@@ -577,11 +577,8 @@
 		 * 6    SFP_SR/LR_CORE1 - 82599-specific
 		 * 7    SFP_act_lmt_DA_CORE0 - 82599-specific
 		 * 8    SFP_act_lmt_DA_CORE1 - 82599-specific
-<<<<<<< HEAD
-=======
 		 * 9    SFP_1g_cu_CORE0 - 82599-specific
 		 * 10   SFP_1g_cu_CORE1 - 82599-specific
->>>>>>> 39827be2
 		 */
 		if (hw->mac.type == ixgbe_mac_82598EB) {
 			if (cable_tech & IXGBE_SFF_DA_PASSIVE_CABLE)
