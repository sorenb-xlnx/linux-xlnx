/*******************************************************************************

  Intel 10 Gigabit PCI Express Linux driver
  Copyright(c) 1999 - 2009 Intel Corporation.

  This program is free software; you can redistribute it and/or modify it
  under the terms and conditions of the GNU General Public License,
  version 2, as published by the Free Software Foundation.

  This program is distributed in the hope it will be useful, but WITHOUT
  ANY WARRANTY; without even the implied warranty of MERCHANTABILITY or
  FITNESS FOR A PARTICULAR PURPOSE.  See the GNU General Public License for
  more details.

  You should have received a copy of the GNU General Public License along with
  this program; if not, write to the Free Software Foundation, Inc.,
  51 Franklin St - Fifth Floor, Boston, MA 02110-1301 USA.

  The full GNU General Public License is included in this distribution in
  the file called "COPYING".

  Contact Information:
  e1000-devel Mailing List <e1000-devel@lists.sourceforge.net>
  Intel Corporation, 5200 N.E. Elam Young Parkway, Hillsboro, OR 97124-6497

*******************************************************************************/

#include <linux/types.h>
#include <linux/module.h>
#include <linux/pci.h>
#include <linux/netdevice.h>
#include <linux/vmalloc.h>
#include <linux/string.h>
#include <linux/in.h>
#include <linux/ip.h>
#include <linux/tcp.h>
#include <linux/pkt_sched.h>
#include <linux/ipv6.h>
#include <net/checksum.h>
#include <net/ip6_checksum.h>
#include <linux/ethtool.h>
#include <linux/if_vlan.h>
#include <scsi/fc/fc_fcoe.h>

#include "ixgbe.h"
#include "ixgbe_common.h"
#include "ixgbe_dcb_82599.h"

char ixgbe_driver_name[] = "ixgbe";
static const char ixgbe_driver_string[] =
                              "Intel(R) 10 Gigabit PCI Express Network Driver";

#define DRV_VERSION "2.0.44-k2"
const char ixgbe_driver_version[] = DRV_VERSION;
static char ixgbe_copyright[] = "Copyright (c) 1999-2009 Intel Corporation.";

static const struct ixgbe_info *ixgbe_info_tbl[] = {
	[board_82598] = &ixgbe_82598_info,
	[board_82599] = &ixgbe_82599_info,
};

/* ixgbe_pci_tbl - PCI Device ID Table
 *
 * Wildcard entries (PCI_ANY_ID) should come last
 * Last entry must be all 0s
 *
 * { Vendor ID, Device ID, SubVendor ID, SubDevice ID,
 *   Class, Class Mask, private data (not used) }
 */
static struct pci_device_id ixgbe_pci_tbl[] = {
	{PCI_VDEVICE(INTEL, IXGBE_DEV_ID_82598),
	 board_82598 },
	{PCI_VDEVICE(INTEL, IXGBE_DEV_ID_82598AF_DUAL_PORT),
	 board_82598 },
	{PCI_VDEVICE(INTEL, IXGBE_DEV_ID_82598AF_SINGLE_PORT),
	 board_82598 },
	{PCI_VDEVICE(INTEL, IXGBE_DEV_ID_82598AT),
	 board_82598 },
	{PCI_VDEVICE(INTEL, IXGBE_DEV_ID_82598AT2),
	 board_82598 },
	{PCI_VDEVICE(INTEL, IXGBE_DEV_ID_82598EB_CX4),
	 board_82598 },
	{PCI_VDEVICE(INTEL, IXGBE_DEV_ID_82598_CX4_DUAL_PORT),
	 board_82598 },
	{PCI_VDEVICE(INTEL, IXGBE_DEV_ID_82598_DA_DUAL_PORT),
	 board_82598 },
	{PCI_VDEVICE(INTEL, IXGBE_DEV_ID_82598_SR_DUAL_PORT_EM),
	 board_82598 },
	{PCI_VDEVICE(INTEL, IXGBE_DEV_ID_82598EB_XF_LR),
	 board_82598 },
	{PCI_VDEVICE(INTEL, IXGBE_DEV_ID_82598EB_SFP_LOM),
	 board_82598 },
	{PCI_VDEVICE(INTEL, IXGBE_DEV_ID_82598_BX),
	 board_82598 },
	{PCI_VDEVICE(INTEL, IXGBE_DEV_ID_82599_KX4),
	 board_82599 },
	{PCI_VDEVICE(INTEL, IXGBE_DEV_ID_82599_XAUI_LOM),
	 board_82599 },
	{PCI_VDEVICE(INTEL, IXGBE_DEV_ID_82599_KR),
	 board_82599 },
	{PCI_VDEVICE(INTEL, IXGBE_DEV_ID_82599_SFP),
	 board_82599 },
	{PCI_VDEVICE(INTEL, IXGBE_DEV_ID_82599_SFP_EM),
	 board_82599 },
	{PCI_VDEVICE(INTEL, IXGBE_DEV_ID_82599_KX4_MEZZ),
	 board_82599 },
	{PCI_VDEVICE(INTEL, IXGBE_DEV_ID_82599_CX4),
	 board_82599 },
	{PCI_VDEVICE(INTEL, IXGBE_DEV_ID_82599_COMBO_BACKPLANE),
	 board_82599 },

	/* required last entry */
	{0, }
};
MODULE_DEVICE_TABLE(pci, ixgbe_pci_tbl);

#ifdef CONFIG_IXGBE_DCA
static int ixgbe_notify_dca(struct notifier_block *, unsigned long event,
                            void *p);
static struct notifier_block dca_notifier = {
	.notifier_call = ixgbe_notify_dca,
	.next          = NULL,
	.priority      = 0
};
#endif

MODULE_AUTHOR("Intel Corporation, <linux.nics@intel.com>");
MODULE_DESCRIPTION("Intel(R) 10 Gigabit PCI Express Network Driver");
MODULE_LICENSE("GPL");
MODULE_VERSION(DRV_VERSION);

#define DEFAULT_DEBUG_LEVEL_SHIFT 3

static void ixgbe_release_hw_control(struct ixgbe_adapter *adapter)
{
	u32 ctrl_ext;

	/* Let firmware take over control of h/w */
	ctrl_ext = IXGBE_READ_REG(&adapter->hw, IXGBE_CTRL_EXT);
	IXGBE_WRITE_REG(&adapter->hw, IXGBE_CTRL_EXT,
	                ctrl_ext & ~IXGBE_CTRL_EXT_DRV_LOAD);
}

static void ixgbe_get_hw_control(struct ixgbe_adapter *adapter)
{
	u32 ctrl_ext;

	/* Let firmware know the driver has taken over */
	ctrl_ext = IXGBE_READ_REG(&adapter->hw, IXGBE_CTRL_EXT);
	IXGBE_WRITE_REG(&adapter->hw, IXGBE_CTRL_EXT,
	                ctrl_ext | IXGBE_CTRL_EXT_DRV_LOAD);
}

/*
 * ixgbe_set_ivar - set the IVAR registers, mapping interrupt causes to vectors
 * @adapter: pointer to adapter struct
 * @direction: 0 for Rx, 1 for Tx, -1 for other causes
 * @queue: queue to map the corresponding interrupt to
 * @msix_vector: the vector to map to the corresponding queue
 *
 */
static void ixgbe_set_ivar(struct ixgbe_adapter *adapter, s8 direction,
	                   u8 queue, u8 msix_vector)
{
	u32 ivar, index;
	struct ixgbe_hw *hw = &adapter->hw;
	switch (hw->mac.type) {
	case ixgbe_mac_82598EB:
		msix_vector |= IXGBE_IVAR_ALLOC_VAL;
		if (direction == -1)
			direction = 0;
		index = (((direction * 64) + queue) >> 2) & 0x1F;
		ivar = IXGBE_READ_REG(hw, IXGBE_IVAR(index));
		ivar &= ~(0xFF << (8 * (queue & 0x3)));
		ivar |= (msix_vector << (8 * (queue & 0x3)));
		IXGBE_WRITE_REG(hw, IXGBE_IVAR(index), ivar);
		break;
	case ixgbe_mac_82599EB:
		if (direction == -1) {
			/* other causes */
			msix_vector |= IXGBE_IVAR_ALLOC_VAL;
			index = ((queue & 1) * 8);
			ivar = IXGBE_READ_REG(&adapter->hw, IXGBE_IVAR_MISC);
			ivar &= ~(0xFF << index);
			ivar |= (msix_vector << index);
			IXGBE_WRITE_REG(&adapter->hw, IXGBE_IVAR_MISC, ivar);
			break;
		} else {
			/* tx or rx causes */
			msix_vector |= IXGBE_IVAR_ALLOC_VAL;
			index = ((16 * (queue & 1)) + (8 * direction));
			ivar = IXGBE_READ_REG(hw, IXGBE_IVAR(queue >> 1));
			ivar &= ~(0xFF << index);
			ivar |= (msix_vector << index);
			IXGBE_WRITE_REG(hw, IXGBE_IVAR(queue >> 1), ivar);
			break;
		}
	default:
		break;
	}
}

static inline void ixgbe_irq_rearm_queues(struct ixgbe_adapter *adapter,
                                          u64 qmask)
{
	u32 mask;

	if (adapter->hw.mac.type == ixgbe_mac_82598EB) {
		mask = (IXGBE_EIMS_RTX_QUEUE & qmask);
		IXGBE_WRITE_REG(&adapter->hw, IXGBE_EICS, mask);
	} else {
		mask = (qmask & 0xFFFFFFFF);
		IXGBE_WRITE_REG(&adapter->hw, IXGBE_EICS_EX(0), mask);
		mask = (qmask >> 32);
		IXGBE_WRITE_REG(&adapter->hw, IXGBE_EICS_EX(1), mask);
	}
}

static void ixgbe_unmap_and_free_tx_resource(struct ixgbe_adapter *adapter,
                                             struct ixgbe_tx_buffer
                                             *tx_buffer_info)
{
	if (tx_buffer_info->dma) {
		if (tx_buffer_info->mapped_as_page)
			pci_unmap_page(adapter->pdev,
				       tx_buffer_info->dma,
				       tx_buffer_info->length,
				       PCI_DMA_TODEVICE);
		else
			pci_unmap_single(adapter->pdev,
					 tx_buffer_info->dma,
					 tx_buffer_info->length,
					 PCI_DMA_TODEVICE);
		tx_buffer_info->dma = 0;
	}
	if (tx_buffer_info->skb) {
		dev_kfree_skb_any(tx_buffer_info->skb);
		tx_buffer_info->skb = NULL;
	}
	tx_buffer_info->time_stamp = 0;
	/* tx_buffer_info must be completely set up in the transmit path */
}

/**
 * ixgbe_tx_is_paused - check if the tx ring is paused
 * @adapter: the ixgbe adapter
 * @tx_ring: the corresponding tx_ring
 *
 * If not in DCB mode, checks TFCS.TXOFF, otherwise, find out the
 * corresponding TC of this tx_ring when checking TFCS.
 *
 * Returns : true if paused
 */
static inline bool ixgbe_tx_is_paused(struct ixgbe_adapter *adapter,
                                      struct ixgbe_ring *tx_ring)
{
<<<<<<< HEAD
	int tc;
=======
>>>>>>> a9e06057
	u32 txoff = IXGBE_TFCS_TXOFF;

#ifdef CONFIG_IXGBE_DCB
	if (adapter->flags & IXGBE_FLAG_DCB_ENABLED) {
<<<<<<< HEAD
=======
		int tc;
>>>>>>> a9e06057
		int reg_idx = tx_ring->reg_idx;
		int dcb_i = adapter->ring_feature[RING_F_DCB].indices;

		if (adapter->hw.mac.type == ixgbe_mac_82598EB) {
			tc = reg_idx >> 2;
			txoff = IXGBE_TFCS_TXOFF0;
		} else if (adapter->hw.mac.type == ixgbe_mac_82599EB) {
			tc = 0;
			txoff = IXGBE_TFCS_TXOFF;
			if (dcb_i == 8) {
				/* TC0, TC1 */
				tc = reg_idx >> 5;
				if (tc == 2) /* TC2, TC3 */
					tc += (reg_idx - 64) >> 4;
				else if (tc == 3) /* TC4, TC5, TC6, TC7 */
					tc += 1 + ((reg_idx - 96) >> 3);
			} else if (dcb_i == 4) {
				/* TC0, TC1 */
				tc = reg_idx >> 6;
				if (tc == 1) {
					tc += (reg_idx - 64) >> 5;
					if (tc == 2) /* TC2, TC3 */
						tc += (reg_idx - 96) >> 4;
				}
			}
		}
		txoff <<= tc;
	}
#endif
	return IXGBE_READ_REG(&adapter->hw, IXGBE_TFCS) & txoff;
}

static inline bool ixgbe_check_tx_hang(struct ixgbe_adapter *adapter,
                                       struct ixgbe_ring *tx_ring,
                                       unsigned int eop)
{
	struct ixgbe_hw *hw = &adapter->hw;

	/* Detect a transmit hang in hardware, this serializes the
	 * check with the clearing of time_stamp and movement of eop */
	adapter->detect_tx_hung = false;
	if (tx_ring->tx_buffer_info[eop].time_stamp &&
	    time_after(jiffies, tx_ring->tx_buffer_info[eop].time_stamp + HZ) &&
	    !ixgbe_tx_is_paused(adapter, tx_ring)) {
		/* detected Tx unit hang */
		union ixgbe_adv_tx_desc *tx_desc;
		tx_desc = IXGBE_TX_DESC_ADV(*tx_ring, eop);
		DPRINTK(DRV, ERR, "Detected Tx Unit Hang\n"
			"  Tx Queue             <%d>\n"
			"  TDH, TDT             <%x>, <%x>\n"
			"  next_to_use          <%x>\n"
			"  next_to_clean        <%x>\n"
			"tx_buffer_info[next_to_clean]\n"
			"  time_stamp           <%lx>\n"
			"  jiffies              <%lx>\n",
			tx_ring->queue_index,
			IXGBE_READ_REG(hw, tx_ring->head),
			IXGBE_READ_REG(hw, tx_ring->tail),
			tx_ring->next_to_use, eop,
			tx_ring->tx_buffer_info[eop].time_stamp, jiffies);
		return true;
	}

	return false;
}

#define IXGBE_MAX_TXD_PWR       14
#define IXGBE_MAX_DATA_PER_TXD  (1 << IXGBE_MAX_TXD_PWR)

/* Tx Descriptors needed, worst case */
#define TXD_USE_COUNT(S) (((S) >> IXGBE_MAX_TXD_PWR) + \
			 (((S) & (IXGBE_MAX_DATA_PER_TXD - 1)) ? 1 : 0))
#define DESC_NEEDED (TXD_USE_COUNT(IXGBE_MAX_DATA_PER_TXD) /* skb->data */ + \
	MAX_SKB_FRAGS * TXD_USE_COUNT(PAGE_SIZE) + 1) /* for context */

static void ixgbe_tx_timeout(struct net_device *netdev);

/**
 * ixgbe_clean_tx_irq - Reclaim resources after transmit completes
 * @q_vector: structure containing interrupt and ring information
 * @tx_ring: tx ring to clean
 **/
static bool ixgbe_clean_tx_irq(struct ixgbe_q_vector *q_vector,
                               struct ixgbe_ring *tx_ring)
{
	struct ixgbe_adapter *adapter = q_vector->adapter;
	struct net_device *netdev = adapter->netdev;
	union ixgbe_adv_tx_desc *tx_desc, *eop_desc;
	struct ixgbe_tx_buffer *tx_buffer_info;
	unsigned int i, eop, count = 0;
	unsigned int total_bytes = 0, total_packets = 0;

	i = tx_ring->next_to_clean;
	eop = tx_ring->tx_buffer_info[i].next_to_watch;
	eop_desc = IXGBE_TX_DESC_ADV(*tx_ring, eop);

	while ((eop_desc->wb.status & cpu_to_le32(IXGBE_TXD_STAT_DD)) &&
	       (count < tx_ring->work_limit)) {
		bool cleaned = false;
		for ( ; !cleaned; count++) {
			struct sk_buff *skb;
			tx_desc = IXGBE_TX_DESC_ADV(*tx_ring, i);
			tx_buffer_info = &tx_ring->tx_buffer_info[i];
			cleaned = (i == eop);
			skb = tx_buffer_info->skb;

			if (cleaned && skb) {
				unsigned int segs, bytecount;
				unsigned int hlen = skb_headlen(skb);

				/* gso_segs is currently only valid for tcp */
				segs = skb_shinfo(skb)->gso_segs ?: 1;
#ifdef IXGBE_FCOE
				/* adjust for FCoE Sequence Offload */
				if ((adapter->flags & IXGBE_FLAG_FCOE_ENABLED)
				    && (skb->protocol == htons(ETH_P_FCOE)) &&
				    skb_is_gso(skb)) {
					hlen = skb_transport_offset(skb) +
						sizeof(struct fc_frame_header) +
						sizeof(struct fcoe_crc_eof);
					segs = DIV_ROUND_UP(skb->len - hlen,
						skb_shinfo(skb)->gso_size);
				}
#endif /* IXGBE_FCOE */
				/* multiply data chunks by size of headers */
				bytecount = ((segs - 1) * hlen) + skb->len;
				total_packets += segs;
				total_bytes += bytecount;
			}

			ixgbe_unmap_and_free_tx_resource(adapter,
			                                 tx_buffer_info);

			tx_desc->wb.status = 0;

			i++;
			if (i == tx_ring->count)
				i = 0;
		}

		eop = tx_ring->tx_buffer_info[i].next_to_watch;
		eop_desc = IXGBE_TX_DESC_ADV(*tx_ring, eop);
	}

	tx_ring->next_to_clean = i;

#define TX_WAKE_THRESHOLD (DESC_NEEDED * 2)
	if (unlikely(count && netif_carrier_ok(netdev) &&
	             (IXGBE_DESC_UNUSED(tx_ring) >= TX_WAKE_THRESHOLD))) {
		/* Make sure that anybody stopping the queue after this
		 * sees the new next_to_clean.
		 */
		smp_mb();
		if (__netif_subqueue_stopped(netdev, tx_ring->queue_index) &&
		    !test_bit(__IXGBE_DOWN, &adapter->state)) {
			netif_wake_subqueue(netdev, tx_ring->queue_index);
			++tx_ring->restart_queue;
		}
	}

	if (adapter->detect_tx_hung) {
		if (ixgbe_check_tx_hang(adapter, tx_ring, i)) {
			/* schedule immediate reset if we believe we hung */
			DPRINTK(PROBE, INFO,
			        "tx hang %d detected, resetting adapter\n",
			        adapter->tx_timeout_count + 1);
			ixgbe_tx_timeout(adapter->netdev);
		}
	}

	/* re-arm the interrupt */
	if (count >= tx_ring->work_limit)
		ixgbe_irq_rearm_queues(adapter, ((u64)1 << q_vector->v_idx));

	tx_ring->total_bytes += total_bytes;
	tx_ring->total_packets += total_packets;
	tx_ring->stats.packets += total_packets;
	tx_ring->stats.bytes += total_bytes;
	return (count < tx_ring->work_limit);
}

#ifdef CONFIG_IXGBE_DCA
static void ixgbe_update_rx_dca(struct ixgbe_adapter *adapter,
                                struct ixgbe_ring *rx_ring)
{
	u32 rxctrl;
	int cpu = get_cpu();
	int q = rx_ring - adapter->rx_ring;

	if (rx_ring->cpu != cpu) {
		rxctrl = IXGBE_READ_REG(&adapter->hw, IXGBE_DCA_RXCTRL(q));
		if (adapter->hw.mac.type == ixgbe_mac_82598EB) {
			rxctrl &= ~IXGBE_DCA_RXCTRL_CPUID_MASK;
			rxctrl |= dca3_get_tag(&adapter->pdev->dev, cpu);
		} else if (adapter->hw.mac.type == ixgbe_mac_82599EB) {
			rxctrl &= ~IXGBE_DCA_RXCTRL_CPUID_MASK_82599;
			rxctrl |= (dca3_get_tag(&adapter->pdev->dev, cpu) <<
			           IXGBE_DCA_RXCTRL_CPUID_SHIFT_82599);
		}
		rxctrl |= IXGBE_DCA_RXCTRL_DESC_DCA_EN;
		rxctrl |= IXGBE_DCA_RXCTRL_HEAD_DCA_EN;
		rxctrl &= ~(IXGBE_DCA_RXCTRL_DESC_RRO_EN);
		rxctrl &= ~(IXGBE_DCA_RXCTRL_DESC_WRO_EN |
		            IXGBE_DCA_RXCTRL_DESC_HSRO_EN);
		IXGBE_WRITE_REG(&adapter->hw, IXGBE_DCA_RXCTRL(q), rxctrl);
		rx_ring->cpu = cpu;
	}
	put_cpu();
}

static void ixgbe_update_tx_dca(struct ixgbe_adapter *adapter,
                                struct ixgbe_ring *tx_ring)
{
	u32 txctrl;
	int cpu = get_cpu();
	int q = tx_ring - adapter->tx_ring;
	struct ixgbe_hw *hw = &adapter->hw;

	if (tx_ring->cpu != cpu) {
		if (adapter->hw.mac.type == ixgbe_mac_82598EB) {
			txctrl = IXGBE_READ_REG(hw, IXGBE_DCA_TXCTRL(q));
			txctrl &= ~IXGBE_DCA_TXCTRL_CPUID_MASK;
			txctrl |= dca3_get_tag(&adapter->pdev->dev, cpu);
			txctrl |= IXGBE_DCA_TXCTRL_DESC_DCA_EN;
			IXGBE_WRITE_REG(hw, IXGBE_DCA_TXCTRL(q), txctrl);
		} else if (adapter->hw.mac.type == ixgbe_mac_82599EB) {
			txctrl = IXGBE_READ_REG(hw, IXGBE_DCA_TXCTRL_82599(q));
			txctrl &= ~IXGBE_DCA_TXCTRL_CPUID_MASK_82599;
			txctrl |= (dca3_get_tag(&adapter->pdev->dev, cpu) <<
			          IXGBE_DCA_TXCTRL_CPUID_SHIFT_82599);
			txctrl |= IXGBE_DCA_TXCTRL_DESC_DCA_EN;
			IXGBE_WRITE_REG(hw, IXGBE_DCA_TXCTRL_82599(q), txctrl);
		}
		tx_ring->cpu = cpu;
	}
	put_cpu();
}

static void ixgbe_setup_dca(struct ixgbe_adapter *adapter)
{
	int i;

	if (!(adapter->flags & IXGBE_FLAG_DCA_ENABLED))
		return;

	/* always use CB2 mode, difference is masked in the CB driver */
	IXGBE_WRITE_REG(&adapter->hw, IXGBE_DCA_CTRL, 2);

	for (i = 0; i < adapter->num_tx_queues; i++) {
		adapter->tx_ring[i].cpu = -1;
		ixgbe_update_tx_dca(adapter, &adapter->tx_ring[i]);
	}
	for (i = 0; i < adapter->num_rx_queues; i++) {
		adapter->rx_ring[i].cpu = -1;
		ixgbe_update_rx_dca(adapter, &adapter->rx_ring[i]);
	}
}

static int __ixgbe_notify_dca(struct device *dev, void *data)
{
	struct net_device *netdev = dev_get_drvdata(dev);
	struct ixgbe_adapter *adapter = netdev_priv(netdev);
	unsigned long event = *(unsigned long *)data;

	switch (event) {
	case DCA_PROVIDER_ADD:
		/* if we're already enabled, don't do it again */
		if (adapter->flags & IXGBE_FLAG_DCA_ENABLED)
			break;
		if (dca_add_requester(dev) == 0) {
			adapter->flags |= IXGBE_FLAG_DCA_ENABLED;
			ixgbe_setup_dca(adapter);
			break;
		}
		/* Fall Through since DCA is disabled. */
	case DCA_PROVIDER_REMOVE:
		if (adapter->flags & IXGBE_FLAG_DCA_ENABLED) {
			dca_remove_requester(dev);
			adapter->flags &= ~IXGBE_FLAG_DCA_ENABLED;
			IXGBE_WRITE_REG(&adapter->hw, IXGBE_DCA_CTRL, 1);
		}
		break;
	}

	return 0;
}

#endif /* CONFIG_IXGBE_DCA */
/**
 * ixgbe_receive_skb - Send a completed packet up the stack
 * @adapter: board private structure
 * @skb: packet to send up
 * @status: hardware indication of status of receive
 * @rx_ring: rx descriptor ring (for a specific queue) to setup
 * @rx_desc: rx descriptor
 **/
static void ixgbe_receive_skb(struct ixgbe_q_vector *q_vector,
                              struct sk_buff *skb, u8 status,
                              struct ixgbe_ring *ring,
                              union ixgbe_adv_rx_desc *rx_desc)
{
	struct ixgbe_adapter *adapter = q_vector->adapter;
	struct napi_struct *napi = &q_vector->napi;
	bool is_vlan = (status & IXGBE_RXD_STAT_VP);
	u16 tag = le16_to_cpu(rx_desc->wb.upper.vlan);

	skb_record_rx_queue(skb, ring->queue_index);
	if (!(adapter->flags & IXGBE_FLAG_IN_NETPOLL)) {
		if (adapter->vlgrp && is_vlan && (tag & VLAN_VID_MASK))
			vlan_gro_receive(napi, adapter->vlgrp, tag, skb);
		else
			napi_gro_receive(napi, skb);
	} else {
		if (adapter->vlgrp && is_vlan && (tag & VLAN_VID_MASK))
			vlan_hwaccel_rx(skb, adapter->vlgrp, tag);
		else
			netif_rx(skb);
	}
}

/**
 * ixgbe_rx_checksum - indicate in skb if hw indicated a good cksum
 * @adapter: address of board private structure
 * @status_err: hardware indication of status of receive
 * @skb: skb currently being received and modified
 **/
static inline void ixgbe_rx_checksum(struct ixgbe_adapter *adapter,
				     union ixgbe_adv_rx_desc *rx_desc,
				     struct sk_buff *skb)
{
	u32 status_err = le32_to_cpu(rx_desc->wb.upper.status_error);

	skb->ip_summed = CHECKSUM_NONE;

	/* Rx csum disabled */
	if (!(adapter->flags & IXGBE_FLAG_RX_CSUM_ENABLED))
		return;

	/* if IP and error */
	if ((status_err & IXGBE_RXD_STAT_IPCS) &&
	    (status_err & IXGBE_RXDADV_ERR_IPE)) {
		adapter->hw_csum_rx_error++;
		return;
	}

	if (!(status_err & IXGBE_RXD_STAT_L4CS))
		return;

	if (status_err & IXGBE_RXDADV_ERR_TCPE) {
		u16 pkt_info = rx_desc->wb.lower.lo_dword.hs_rss.pkt_info;

		/*
		 * 82599 errata, UDP frames with a 0 checksum can be marked as
		 * checksum errors.
		 */
		if ((pkt_info & IXGBE_RXDADV_PKTTYPE_UDP) &&
		    (adapter->hw.mac.type == ixgbe_mac_82599EB))
			return;

		adapter->hw_csum_rx_error++;
		return;
	}

	/* It must be a TCP or UDP packet with a valid checksum */
	skb->ip_summed = CHECKSUM_UNNECESSARY;
}

static inline void ixgbe_release_rx_desc(struct ixgbe_hw *hw,
                                         struct ixgbe_ring *rx_ring, u32 val)
{
	/*
	 * Force memory writes to complete before letting h/w
	 * know there are new descriptors to fetch.  (Only
	 * applicable for weak-ordered memory model archs,
	 * such as IA-64).
	 */
	wmb();
	IXGBE_WRITE_REG(hw, IXGBE_RDT(rx_ring->reg_idx), val);
}

/**
 * ixgbe_alloc_rx_buffers - Replace used receive buffers; packet split
 * @adapter: address of board private structure
 **/
static void ixgbe_alloc_rx_buffers(struct ixgbe_adapter *adapter,
                                   struct ixgbe_ring *rx_ring,
                                   int cleaned_count)
{
	struct pci_dev *pdev = adapter->pdev;
	union ixgbe_adv_rx_desc *rx_desc;
	struct ixgbe_rx_buffer *bi;
	unsigned int i;

	i = rx_ring->next_to_use;
	bi = &rx_ring->rx_buffer_info[i];

	while (cleaned_count--) {
		rx_desc = IXGBE_RX_DESC_ADV(*rx_ring, i);

		if (!bi->page_dma &&
		    (rx_ring->flags & IXGBE_RING_RX_PS_ENABLED)) {
			if (!bi->page) {
				bi->page = alloc_page(GFP_ATOMIC);
				if (!bi->page) {
					adapter->alloc_rx_page_failed++;
					goto no_buffers;
				}
				bi->page_offset = 0;
			} else {
				/* use a half page if we're re-using */
				bi->page_offset ^= (PAGE_SIZE / 2);
			}

			bi->page_dma = pci_map_page(pdev, bi->page,
			                            bi->page_offset,
			                            (PAGE_SIZE / 2),
			                            PCI_DMA_FROMDEVICE);
		}

		if (!bi->skb) {
			struct sk_buff *skb;
			/* netdev_alloc_skb reserves 32 bytes up front!! */
			uint bufsz = rx_ring->rx_buf_len + SMP_CACHE_BYTES;
			skb = netdev_alloc_skb(adapter->netdev, bufsz);

			if (!skb) {
				adapter->alloc_rx_buff_failed++;
				goto no_buffers;
			}

			/* advance the data pointer to the next cache line */
			skb_reserve(skb, (PTR_ALIGN(skb->data, SMP_CACHE_BYTES)
			                  - skb->data));

			bi->skb = skb;
			bi->dma = pci_map_single(pdev, skb->data,
			                         rx_ring->rx_buf_len,
			                         PCI_DMA_FROMDEVICE);
		}
		/* Refresh the desc even if buffer_addrs didn't change because
		 * each write-back erases this info. */
		if (rx_ring->flags & IXGBE_RING_RX_PS_ENABLED) {
			rx_desc->read.pkt_addr = cpu_to_le64(bi->page_dma);
			rx_desc->read.hdr_addr = cpu_to_le64(bi->dma);
		} else {
			rx_desc->read.pkt_addr = cpu_to_le64(bi->dma);
		}

		i++;
		if (i == rx_ring->count)
			i = 0;
		bi = &rx_ring->rx_buffer_info[i];
	}

no_buffers:
	if (rx_ring->next_to_use != i) {
		rx_ring->next_to_use = i;
		if (i-- == 0)
			i = (rx_ring->count - 1);

		ixgbe_release_rx_desc(&adapter->hw, rx_ring, i);
	}
}

static inline u16 ixgbe_get_hdr_info(union ixgbe_adv_rx_desc *rx_desc)
{
	return rx_desc->wb.lower.lo_dword.hs_rss.hdr_info;
}

static inline u16 ixgbe_get_pkt_info(union ixgbe_adv_rx_desc *rx_desc)
{
	return rx_desc->wb.lower.lo_dword.hs_rss.pkt_info;
}

static inline u32 ixgbe_get_rsc_count(union ixgbe_adv_rx_desc *rx_desc)
{
	return (le32_to_cpu(rx_desc->wb.lower.lo_dword.data) &
	        IXGBE_RXDADV_RSCCNT_MASK) >>
	        IXGBE_RXDADV_RSCCNT_SHIFT;
}

/**
 * ixgbe_transform_rsc_queue - change rsc queue into a full packet
 * @skb: pointer to the last skb in the rsc queue
 * @count: pointer to number of packets coalesced in this context
 *
 * This function changes a queue full of hw rsc buffers into a completed
 * packet.  It uses the ->prev pointers to find the first packet and then
 * turns it into the frag list owner.
 **/
static inline struct sk_buff *ixgbe_transform_rsc_queue(struct sk_buff *skb,
                                                        u64 *count)
{
	unsigned int frag_list_size = 0;

	while (skb->prev) {
		struct sk_buff *prev = skb->prev;
		frag_list_size += skb->len;
		skb->prev = NULL;
		skb = prev;
		*count += 1;
	}

	skb_shinfo(skb)->frag_list = skb->next;
	skb->next = NULL;
	skb->len += frag_list_size;
	skb->data_len += frag_list_size;
	skb->truesize += frag_list_size;
	return skb;
}

static bool ixgbe_clean_rx_irq(struct ixgbe_q_vector *q_vector,
                               struct ixgbe_ring *rx_ring,
                               int *work_done, int work_to_do)
{
	struct ixgbe_adapter *adapter = q_vector->adapter;
	struct net_device *netdev = adapter->netdev;
	struct pci_dev *pdev = adapter->pdev;
	union ixgbe_adv_rx_desc *rx_desc, *next_rxd;
	struct ixgbe_rx_buffer *rx_buffer_info, *next_buffer;
	struct sk_buff *skb;
	unsigned int i, rsc_count = 0;
	u32 len, staterr;
	u16 hdr_info;
	bool cleaned = false;
	int cleaned_count = 0;
	unsigned int total_rx_bytes = 0, total_rx_packets = 0;
#ifdef IXGBE_FCOE
	int ddp_bytes = 0;
#endif /* IXGBE_FCOE */

	i = rx_ring->next_to_clean;
	rx_desc = IXGBE_RX_DESC_ADV(*rx_ring, i);
	staterr = le32_to_cpu(rx_desc->wb.upper.status_error);
	rx_buffer_info = &rx_ring->rx_buffer_info[i];

	while (staterr & IXGBE_RXD_STAT_DD) {
		u32 upper_len = 0;
		if (*work_done >= work_to_do)
			break;
		(*work_done)++;

		if (rx_ring->flags & IXGBE_RING_RX_PS_ENABLED) {
			hdr_info = le16_to_cpu(ixgbe_get_hdr_info(rx_desc));
			len = (hdr_info & IXGBE_RXDADV_HDRBUFLEN_MASK) >>
			       IXGBE_RXDADV_HDRBUFLEN_SHIFT;
			if (len > IXGBE_RX_HDR_SIZE)
				len = IXGBE_RX_HDR_SIZE;
			upper_len = le16_to_cpu(rx_desc->wb.upper.length);
		} else {
			len = le16_to_cpu(rx_desc->wb.upper.length);
		}

		cleaned = true;
		skb = rx_buffer_info->skb;
		prefetch(skb->data);
		rx_buffer_info->skb = NULL;

		if (rx_buffer_info->dma) {
			pci_unmap_single(pdev, rx_buffer_info->dma,
			                 rx_ring->rx_buf_len,
			                 PCI_DMA_FROMDEVICE);
			rx_buffer_info->dma = 0;
			skb_put(skb, len);
		}

		if (upper_len) {
			pci_unmap_page(pdev, rx_buffer_info->page_dma,
			               PAGE_SIZE / 2, PCI_DMA_FROMDEVICE);
			rx_buffer_info->page_dma = 0;
			skb_fill_page_desc(skb, skb_shinfo(skb)->nr_frags,
			                   rx_buffer_info->page,
			                   rx_buffer_info->page_offset,
			                   upper_len);

			if ((rx_ring->rx_buf_len > (PAGE_SIZE / 2)) ||
			    (page_count(rx_buffer_info->page) != 1))
				rx_buffer_info->page = NULL;
			else
				get_page(rx_buffer_info->page);

			skb->len += upper_len;
			skb->data_len += upper_len;
			skb->truesize += upper_len;
		}

		i++;
		if (i == rx_ring->count)
			i = 0;

		next_rxd = IXGBE_RX_DESC_ADV(*rx_ring, i);
		prefetch(next_rxd);
		cleaned_count++;

		if (adapter->flags2 & IXGBE_FLAG2_RSC_CAPABLE)
			rsc_count = ixgbe_get_rsc_count(rx_desc);

		if (rsc_count) {
			u32 nextp = (staterr & IXGBE_RXDADV_NEXTP_MASK) >>
				     IXGBE_RXDADV_NEXTP_SHIFT;
			next_buffer = &rx_ring->rx_buffer_info[nextp];
		} else {
			next_buffer = &rx_ring->rx_buffer_info[i];
		}

		if (staterr & IXGBE_RXD_STAT_EOP) {
			if (skb->prev)
				skb = ixgbe_transform_rsc_queue(skb, &(rx_ring->rsc_count));
			if (adapter->flags2 & IXGBE_FLAG2_RSC_ENABLED) {
				if (rx_ring->flags & IXGBE_RING_RX_PS_ENABLED)
					rx_ring->rsc_count += skb_shinfo(skb)->nr_frags;
				else
					rx_ring->rsc_count++;
				rx_ring->rsc_flush++;
			}
			rx_ring->stats.packets++;
			rx_ring->stats.bytes += skb->len;
		} else {
			if (rx_ring->flags & IXGBE_RING_RX_PS_ENABLED) {
				rx_buffer_info->skb = next_buffer->skb;
				rx_buffer_info->dma = next_buffer->dma;
				next_buffer->skb = skb;
				next_buffer->dma = 0;
			} else {
				skb->next = next_buffer->skb;
				skb->next->prev = skb;
			}
			rx_ring->non_eop_descs++;
			goto next_desc;
		}

		if (staterr & IXGBE_RXDADV_ERR_FRAME_ERR_MASK) {
			dev_kfree_skb_irq(skb);
			goto next_desc;
		}

		ixgbe_rx_checksum(adapter, rx_desc, skb);

		/* probably a little skewed due to removing CRC */
		total_rx_bytes += skb->len;
		total_rx_packets++;

		skb->protocol = eth_type_trans(skb, adapter->netdev);
#ifdef IXGBE_FCOE
		/* if ddp, not passing to ULD unless for FCP_RSP or error */
		if (adapter->flags & IXGBE_FLAG_FCOE_ENABLED) {
			ddp_bytes = ixgbe_fcoe_ddp(adapter, rx_desc, skb);
			if (!ddp_bytes)
				goto next_desc;
		}
#endif /* IXGBE_FCOE */
		ixgbe_receive_skb(q_vector, skb, staterr, rx_ring, rx_desc);

next_desc:
		rx_desc->wb.upper.status_error = 0;

		/* return some buffers to hardware, one at a time is too slow */
		if (cleaned_count >= IXGBE_RX_BUFFER_WRITE) {
			ixgbe_alloc_rx_buffers(adapter, rx_ring, cleaned_count);
			cleaned_count = 0;
		}

		/* use prefetched values */
		rx_desc = next_rxd;
		rx_buffer_info = &rx_ring->rx_buffer_info[i];

		staterr = le32_to_cpu(rx_desc->wb.upper.status_error);
	}

	rx_ring->next_to_clean = i;
	cleaned_count = IXGBE_DESC_UNUSED(rx_ring);

	if (cleaned_count)
		ixgbe_alloc_rx_buffers(adapter, rx_ring, cleaned_count);

#ifdef IXGBE_FCOE
	/* include DDPed FCoE data */
	if (ddp_bytes > 0) {
		unsigned int mss;

		mss = adapter->netdev->mtu - sizeof(struct fcoe_hdr) -
			sizeof(struct fc_frame_header) -
			sizeof(struct fcoe_crc_eof);
		if (mss > 512)
			mss &= ~511;
		total_rx_bytes += ddp_bytes;
		total_rx_packets += DIV_ROUND_UP(ddp_bytes, mss);
	}
#endif /* IXGBE_FCOE */

	rx_ring->total_packets += total_rx_packets;
	rx_ring->total_bytes += total_rx_bytes;
	netdev->stats.rx_bytes += total_rx_bytes;
	netdev->stats.rx_packets += total_rx_packets;

	return cleaned;
}

static int ixgbe_clean_rxonly(struct napi_struct *, int);
/**
 * ixgbe_configure_msix - Configure MSI-X hardware
 * @adapter: board private structure
 *
 * ixgbe_configure_msix sets up the hardware to properly generate MSI-X
 * interrupts.
 **/
static void ixgbe_configure_msix(struct ixgbe_adapter *adapter)
{
	struct ixgbe_q_vector *q_vector;
	int i, j, q_vectors, v_idx, r_idx;
	u32 mask;

	q_vectors = adapter->num_msix_vectors - NON_Q_VECTORS;

	/*
	 * Populate the IVAR table and set the ITR values to the
	 * corresponding register.
	 */
	for (v_idx = 0; v_idx < q_vectors; v_idx++) {
		q_vector = adapter->q_vector[v_idx];
		/* XXX for_each_bit(...) */
		r_idx = find_first_bit(q_vector->rxr_idx,
		                       adapter->num_rx_queues);

		for (i = 0; i < q_vector->rxr_count; i++) {
			j = adapter->rx_ring[r_idx].reg_idx;
			ixgbe_set_ivar(adapter, 0, j, v_idx);
			r_idx = find_next_bit(q_vector->rxr_idx,
			                      adapter->num_rx_queues,
			                      r_idx + 1);
		}
		r_idx = find_first_bit(q_vector->txr_idx,
		                       adapter->num_tx_queues);

		for (i = 0; i < q_vector->txr_count; i++) {
			j = adapter->tx_ring[r_idx].reg_idx;
			ixgbe_set_ivar(adapter, 1, j, v_idx);
			r_idx = find_next_bit(q_vector->txr_idx,
			                      adapter->num_tx_queues,
			                      r_idx + 1);
		}

		if (q_vector->txr_count && !q_vector->rxr_count)
			/* tx only */
			q_vector->eitr = adapter->tx_eitr_param;
		else if (q_vector->rxr_count)
			/* rx or mixed */
			q_vector->eitr = adapter->rx_eitr_param;

		ixgbe_write_eitr(q_vector);
	}

	if (adapter->hw.mac.type == ixgbe_mac_82598EB)
		ixgbe_set_ivar(adapter, -1, IXGBE_IVAR_OTHER_CAUSES_INDEX,
		               v_idx);
	else if (adapter->hw.mac.type == ixgbe_mac_82599EB)
		ixgbe_set_ivar(adapter, -1, 1, v_idx);
	IXGBE_WRITE_REG(&adapter->hw, IXGBE_EITR(v_idx), 1950);

	/* set up to autoclear timer, and the vectors */
	mask = IXGBE_EIMS_ENABLE_MASK;
	mask &= ~(IXGBE_EIMS_OTHER | IXGBE_EIMS_LSC);
	IXGBE_WRITE_REG(&adapter->hw, IXGBE_EIAC, mask);
}

enum latency_range {
	lowest_latency = 0,
	low_latency = 1,
	bulk_latency = 2,
	latency_invalid = 255
};

/**
 * ixgbe_update_itr - update the dynamic ITR value based on statistics
 * @adapter: pointer to adapter
 * @eitr: eitr setting (ints per sec) to give last timeslice
 * @itr_setting: current throttle rate in ints/second
 * @packets: the number of packets during this measurement interval
 * @bytes: the number of bytes during this measurement interval
 *
 *      Stores a new ITR value based on packets and byte
 *      counts during the last interrupt.  The advantage of per interrupt
 *      computation is faster updates and more accurate ITR for the current
 *      traffic pattern.  Constants in this function were computed
 *      based on theoretical maximum wire speed and thresholds were set based
 *      on testing data as well as attempting to minimize response time
 *      while increasing bulk throughput.
 *      this functionality is controlled by the InterruptThrottleRate module
 *      parameter (see ixgbe_param.c)
 **/
static u8 ixgbe_update_itr(struct ixgbe_adapter *adapter,
                           u32 eitr, u8 itr_setting,
                           int packets, int bytes)
{
	unsigned int retval = itr_setting;
	u32 timepassed_us;
	u64 bytes_perint;

	if (packets == 0)
		goto update_itr_done;


	/* simple throttlerate management
	 *    0-20MB/s lowest (100000 ints/s)
	 *   20-100MB/s low   (20000 ints/s)
	 *  100-1249MB/s bulk (8000 ints/s)
	 */
	/* what was last interrupt timeslice? */
	timepassed_us = 1000000/eitr;
	bytes_perint = bytes / timepassed_us; /* bytes/usec */

	switch (itr_setting) {
	case lowest_latency:
		if (bytes_perint > adapter->eitr_low)
			retval = low_latency;
		break;
	case low_latency:
		if (bytes_perint > adapter->eitr_high)
			retval = bulk_latency;
		else if (bytes_perint <= adapter->eitr_low)
			retval = lowest_latency;
		break;
	case bulk_latency:
		if (bytes_perint <= adapter->eitr_high)
			retval = low_latency;
		break;
	}

update_itr_done:
	return retval;
}

/**
 * ixgbe_write_eitr - write EITR register in hardware specific way
 * @q_vector: structure containing interrupt and ring information
 *
 * This function is made to be called by ethtool and by the driver
 * when it needs to update EITR registers at runtime.  Hardware
 * specific quirks/differences are taken care of here.
 */
void ixgbe_write_eitr(struct ixgbe_q_vector *q_vector)
{
	struct ixgbe_adapter *adapter = q_vector->adapter;
	struct ixgbe_hw *hw = &adapter->hw;
	int v_idx = q_vector->v_idx;
	u32 itr_reg = EITR_INTS_PER_SEC_TO_REG(q_vector->eitr);

	if (adapter->hw.mac.type == ixgbe_mac_82598EB) {
		/* must write high and low 16 bits to reset counter */
		itr_reg |= (itr_reg << 16);
	} else if (adapter->hw.mac.type == ixgbe_mac_82599EB) {
		/*
		 * set the WDIS bit to not clear the timer bits and cause an
		 * immediate assertion of the interrupt
		 */
		itr_reg |= IXGBE_EITR_CNT_WDIS;
	}
	IXGBE_WRITE_REG(hw, IXGBE_EITR(v_idx), itr_reg);
}

static void ixgbe_set_itr_msix(struct ixgbe_q_vector *q_vector)
{
	struct ixgbe_adapter *adapter = q_vector->adapter;
	u32 new_itr;
	u8 current_itr, ret_itr;
	int i, r_idx;
	struct ixgbe_ring *rx_ring, *tx_ring;

	r_idx = find_first_bit(q_vector->txr_idx, adapter->num_tx_queues);
	for (i = 0; i < q_vector->txr_count; i++) {
		tx_ring = &(adapter->tx_ring[r_idx]);
		ret_itr = ixgbe_update_itr(adapter, q_vector->eitr,
		                           q_vector->tx_itr,
		                           tx_ring->total_packets,
		                           tx_ring->total_bytes);
		/* if the result for this queue would decrease interrupt
		 * rate for this vector then use that result */
		q_vector->tx_itr = ((q_vector->tx_itr > ret_itr) ?
		                    q_vector->tx_itr - 1 : ret_itr);
		r_idx = find_next_bit(q_vector->txr_idx, adapter->num_tx_queues,
		                      r_idx + 1);
	}

	r_idx = find_first_bit(q_vector->rxr_idx, adapter->num_rx_queues);
	for (i = 0; i < q_vector->rxr_count; i++) {
		rx_ring = &(adapter->rx_ring[r_idx]);
		ret_itr = ixgbe_update_itr(adapter, q_vector->eitr,
		                           q_vector->rx_itr,
		                           rx_ring->total_packets,
		                           rx_ring->total_bytes);
		/* if the result for this queue would decrease interrupt
		 * rate for this vector then use that result */
		q_vector->rx_itr = ((q_vector->rx_itr > ret_itr) ?
		                    q_vector->rx_itr - 1 : ret_itr);
		r_idx = find_next_bit(q_vector->rxr_idx, adapter->num_rx_queues,
		                      r_idx + 1);
	}

	current_itr = max(q_vector->rx_itr, q_vector->tx_itr);

	switch (current_itr) {
	/* counts and packets in update_itr are dependent on these numbers */
	case lowest_latency:
		new_itr = 100000;
		break;
	case low_latency:
		new_itr = 20000; /* aka hwitr = ~200 */
		break;
	case bulk_latency:
	default:
		new_itr = 8000;
		break;
	}

	if (new_itr != q_vector->eitr) {
		/* do an exponential smoothing */
		new_itr = ((q_vector->eitr * 90)/100) + ((new_itr * 10)/100);

		/* save the algorithm value here, not the smoothed one */
		q_vector->eitr = new_itr;

		ixgbe_write_eitr(q_vector);
	}

	return;
}

static void ixgbe_check_fan_failure(struct ixgbe_adapter *adapter, u32 eicr)
{
	struct ixgbe_hw *hw = &adapter->hw;

	if ((adapter->flags & IXGBE_FLAG_FAN_FAIL_CAPABLE) &&
	    (eicr & IXGBE_EICR_GPI_SDP1)) {
		DPRINTK(PROBE, CRIT, "Fan has stopped, replace the adapter\n");
		/* write to clear the interrupt */
		IXGBE_WRITE_REG(hw, IXGBE_EICR, IXGBE_EICR_GPI_SDP1);
	}
}

static void ixgbe_check_sfp_event(struct ixgbe_adapter *adapter, u32 eicr)
{
	struct ixgbe_hw *hw = &adapter->hw;

	if (eicr & IXGBE_EICR_GPI_SDP1) {
		/* Clear the interrupt */
		IXGBE_WRITE_REG(hw, IXGBE_EICR, IXGBE_EICR_GPI_SDP1);
		schedule_work(&adapter->multispeed_fiber_task);
	} else if (eicr & IXGBE_EICR_GPI_SDP2) {
		/* Clear the interrupt */
		IXGBE_WRITE_REG(hw, IXGBE_EICR, IXGBE_EICR_GPI_SDP2);
		schedule_work(&adapter->sfp_config_module_task);
	} else {
		/* Interrupt isn't for us... */
		return;
	}
}

static void ixgbe_check_lsc(struct ixgbe_adapter *adapter)
{
	struct ixgbe_hw *hw = &adapter->hw;

	adapter->lsc_int++;
	adapter->flags |= IXGBE_FLAG_NEED_LINK_UPDATE;
	adapter->link_check_timeout = jiffies;
	if (!test_bit(__IXGBE_DOWN, &adapter->state)) {
		IXGBE_WRITE_REG(hw, IXGBE_EIMC, IXGBE_EIMC_LSC);
		IXGBE_WRITE_FLUSH(hw);
		schedule_work(&adapter->watchdog_task);
	}
}

static irqreturn_t ixgbe_msix_lsc(int irq, void *data)
{
	struct net_device *netdev = data;
	struct ixgbe_adapter *adapter = netdev_priv(netdev);
	struct ixgbe_hw *hw = &adapter->hw;
	u32 eicr;

	/*
	 * Workaround for Silicon errata.  Use clear-by-write instead
	 * of clear-by-read.  Reading with EICS will return the
	 * interrupt causes without clearing, which later be done
	 * with the write to EICR.
	 */
	eicr = IXGBE_READ_REG(hw, IXGBE_EICS);
	IXGBE_WRITE_REG(hw, IXGBE_EICR, eicr);

	if (eicr & IXGBE_EICR_LSC)
		ixgbe_check_lsc(adapter);

	if (hw->mac.type == ixgbe_mac_82598EB)
		ixgbe_check_fan_failure(adapter, eicr);

	if (hw->mac.type == ixgbe_mac_82599EB) {
		ixgbe_check_sfp_event(adapter, eicr);

		/* Handle Flow Director Full threshold interrupt */
		if (eicr & IXGBE_EICR_FLOW_DIR) {
			int i;
			IXGBE_WRITE_REG(hw, IXGBE_EICR, IXGBE_EICR_FLOW_DIR);
			/* Disable transmits before FDIR Re-initialization */
			netif_tx_stop_all_queues(netdev);
			for (i = 0; i < adapter->num_tx_queues; i++) {
				struct ixgbe_ring *tx_ring =
				                           &adapter->tx_ring[i];
				if (test_and_clear_bit(__IXGBE_FDIR_INIT_DONE,
				                       &tx_ring->reinit_state))
					schedule_work(&adapter->fdir_reinit_task);
			}
		}
	}
	if (!test_bit(__IXGBE_DOWN, &adapter->state))
		IXGBE_WRITE_REG(hw, IXGBE_EIMS, IXGBE_EIMS_OTHER);

	return IRQ_HANDLED;
}

static inline void ixgbe_irq_enable_queues(struct ixgbe_adapter *adapter,
					   u64 qmask)
{
	u32 mask;

	if (adapter->hw.mac.type == ixgbe_mac_82598EB) {
		mask = (IXGBE_EIMS_RTX_QUEUE & qmask);
		IXGBE_WRITE_REG(&adapter->hw, IXGBE_EIMS, mask);
	} else {
		mask = (qmask & 0xFFFFFFFF);
		IXGBE_WRITE_REG(&adapter->hw, IXGBE_EIMS_EX(0), mask);
		mask = (qmask >> 32);
		IXGBE_WRITE_REG(&adapter->hw, IXGBE_EIMS_EX(1), mask);
	}
	/* skip the flush */
}

static inline void ixgbe_irq_disable_queues(struct ixgbe_adapter *adapter,
                                            u64 qmask)
{
	u32 mask;

	if (adapter->hw.mac.type == ixgbe_mac_82598EB) {
		mask = (IXGBE_EIMS_RTX_QUEUE & qmask);
		IXGBE_WRITE_REG(&adapter->hw, IXGBE_EIMC, mask);
	} else {
		mask = (qmask & 0xFFFFFFFF);
		IXGBE_WRITE_REG(&adapter->hw, IXGBE_EIMC_EX(0), mask);
		mask = (qmask >> 32);
		IXGBE_WRITE_REG(&adapter->hw, IXGBE_EIMC_EX(1), mask);
	}
	/* skip the flush */
}

static irqreturn_t ixgbe_msix_clean_tx(int irq, void *data)
{
	struct ixgbe_q_vector *q_vector = data;
	struct ixgbe_adapter  *adapter = q_vector->adapter;
	struct ixgbe_ring     *tx_ring;
	int i, r_idx;

	if (!q_vector->txr_count)
		return IRQ_HANDLED;

	r_idx = find_first_bit(q_vector->txr_idx, adapter->num_tx_queues);
	for (i = 0; i < q_vector->txr_count; i++) {
		tx_ring = &(adapter->tx_ring[r_idx]);
		tx_ring->total_bytes = 0;
		tx_ring->total_packets = 0;
		r_idx = find_next_bit(q_vector->txr_idx, adapter->num_tx_queues,
		                      r_idx + 1);
	}

	/* EIAM disabled interrupts (on this vector) for us */
	napi_schedule(&q_vector->napi);

	return IRQ_HANDLED;
}

/**
 * ixgbe_msix_clean_rx - single unshared vector rx clean (all queues)
 * @irq: unused
 * @data: pointer to our q_vector struct for this interrupt vector
 **/
static irqreturn_t ixgbe_msix_clean_rx(int irq, void *data)
{
	struct ixgbe_q_vector *q_vector = data;
	struct ixgbe_adapter  *adapter = q_vector->adapter;
	struct ixgbe_ring  *rx_ring;
	int r_idx;
	int i;

	r_idx = find_first_bit(q_vector->rxr_idx, adapter->num_rx_queues);
	for (i = 0;  i < q_vector->rxr_count; i++) {
		rx_ring = &(adapter->rx_ring[r_idx]);
		rx_ring->total_bytes = 0;
		rx_ring->total_packets = 0;
		r_idx = find_next_bit(q_vector->rxr_idx, adapter->num_rx_queues,
		                      r_idx + 1);
	}

	if (!q_vector->rxr_count)
		return IRQ_HANDLED;

	/* disable interrupts on this vector only */
	/* EIAM disabled interrupts (on this vector) for us */
	napi_schedule(&q_vector->napi);

	return IRQ_HANDLED;
}

static irqreturn_t ixgbe_msix_clean_many(int irq, void *data)
{
	struct ixgbe_q_vector *q_vector = data;
	struct ixgbe_adapter  *adapter = q_vector->adapter;
	struct ixgbe_ring  *ring;
	int r_idx;
	int i;

	if (!q_vector->txr_count && !q_vector->rxr_count)
		return IRQ_HANDLED;

	r_idx = find_first_bit(q_vector->txr_idx, adapter->num_tx_queues);
	for (i = 0; i < q_vector->txr_count; i++) {
		ring = &(adapter->tx_ring[r_idx]);
		ring->total_bytes = 0;
		ring->total_packets = 0;
		r_idx = find_next_bit(q_vector->txr_idx, adapter->num_tx_queues,
		                      r_idx + 1);
	}

	r_idx = find_first_bit(q_vector->rxr_idx, adapter->num_rx_queues);
	for (i = 0; i < q_vector->rxr_count; i++) {
		ring = &(adapter->rx_ring[r_idx]);
		ring->total_bytes = 0;
		ring->total_packets = 0;
		r_idx = find_next_bit(q_vector->rxr_idx, adapter->num_rx_queues,
		                      r_idx + 1);
	}

	/* EIAM disabled interrupts (on this vector) for us */
	napi_schedule(&q_vector->napi);

	return IRQ_HANDLED;
}

/**
 * ixgbe_clean_rxonly - msix (aka one shot) rx clean routine
 * @napi: napi struct with our devices info in it
 * @budget: amount of work driver is allowed to do this pass, in packets
 *
 * This function is optimized for cleaning one queue only on a single
 * q_vector!!!
 **/
static int ixgbe_clean_rxonly(struct napi_struct *napi, int budget)
{
	struct ixgbe_q_vector *q_vector =
	                       container_of(napi, struct ixgbe_q_vector, napi);
	struct ixgbe_adapter *adapter = q_vector->adapter;
	struct ixgbe_ring *rx_ring = NULL;
	int work_done = 0;
	long r_idx;

	r_idx = find_first_bit(q_vector->rxr_idx, adapter->num_rx_queues);
	rx_ring = &(adapter->rx_ring[r_idx]);
#ifdef CONFIG_IXGBE_DCA
	if (adapter->flags & IXGBE_FLAG_DCA_ENABLED)
		ixgbe_update_rx_dca(adapter, rx_ring);
#endif

	ixgbe_clean_rx_irq(q_vector, rx_ring, &work_done, budget);

	/* If all Rx work done, exit the polling mode */
	if (work_done < budget) {
		napi_complete(napi);
		if (adapter->rx_itr_setting & 1)
			ixgbe_set_itr_msix(q_vector);
		if (!test_bit(__IXGBE_DOWN, &adapter->state))
			ixgbe_irq_enable_queues(adapter,
			                        ((u64)1 << q_vector->v_idx));
	}

	return work_done;
}

/**
 * ixgbe_clean_rxtx_many - msix (aka one shot) rx clean routine
 * @napi: napi struct with our devices info in it
 * @budget: amount of work driver is allowed to do this pass, in packets
 *
 * This function will clean more than one rx queue associated with a
 * q_vector.
 **/
static int ixgbe_clean_rxtx_many(struct napi_struct *napi, int budget)
{
	struct ixgbe_q_vector *q_vector =
	                       container_of(napi, struct ixgbe_q_vector, napi);
	struct ixgbe_adapter *adapter = q_vector->adapter;
	struct ixgbe_ring *ring = NULL;
	int work_done = 0, i;
	long r_idx;
	bool tx_clean_complete = true;

	r_idx = find_first_bit(q_vector->txr_idx, adapter->num_tx_queues);
	for (i = 0; i < q_vector->txr_count; i++) {
		ring = &(adapter->tx_ring[r_idx]);
#ifdef CONFIG_IXGBE_DCA
		if (adapter->flags & IXGBE_FLAG_DCA_ENABLED)
			ixgbe_update_tx_dca(adapter, ring);
#endif
		tx_clean_complete &= ixgbe_clean_tx_irq(q_vector, ring);
		r_idx = find_next_bit(q_vector->txr_idx, adapter->num_tx_queues,
		                      r_idx + 1);
	}

	/* attempt to distribute budget to each queue fairly, but don't allow
	 * the budget to go below 1 because we'll exit polling */
	budget /= (q_vector->rxr_count ?: 1);
	budget = max(budget, 1);
	r_idx = find_first_bit(q_vector->rxr_idx, adapter->num_rx_queues);
	for (i = 0; i < q_vector->rxr_count; i++) {
		ring = &(adapter->rx_ring[r_idx]);
#ifdef CONFIG_IXGBE_DCA
		if (adapter->flags & IXGBE_FLAG_DCA_ENABLED)
			ixgbe_update_rx_dca(adapter, ring);
#endif
		ixgbe_clean_rx_irq(q_vector, ring, &work_done, budget);
		r_idx = find_next_bit(q_vector->rxr_idx, adapter->num_rx_queues,
		                      r_idx + 1);
	}

	r_idx = find_first_bit(q_vector->rxr_idx, adapter->num_rx_queues);
	ring = &(adapter->rx_ring[r_idx]);
	/* If all Rx work done, exit the polling mode */
	if (work_done < budget) {
		napi_complete(napi);
		if (adapter->rx_itr_setting & 1)
			ixgbe_set_itr_msix(q_vector);
		if (!test_bit(__IXGBE_DOWN, &adapter->state))
			ixgbe_irq_enable_queues(adapter,
			                        ((u64)1 << q_vector->v_idx));
		return 0;
	}

	return work_done;
}

/**
 * ixgbe_clean_txonly - msix (aka one shot) tx clean routine
 * @napi: napi struct with our devices info in it
 * @budget: amount of work driver is allowed to do this pass, in packets
 *
 * This function is optimized for cleaning one queue only on a single
 * q_vector!!!
 **/
static int ixgbe_clean_txonly(struct napi_struct *napi, int budget)
{
	struct ixgbe_q_vector *q_vector =
	                       container_of(napi, struct ixgbe_q_vector, napi);
	struct ixgbe_adapter *adapter = q_vector->adapter;
	struct ixgbe_ring *tx_ring = NULL;
	int work_done = 0;
	long r_idx;

	r_idx = find_first_bit(q_vector->txr_idx, adapter->num_tx_queues);
	tx_ring = &(adapter->tx_ring[r_idx]);
#ifdef CONFIG_IXGBE_DCA
	if (adapter->flags & IXGBE_FLAG_DCA_ENABLED)
		ixgbe_update_tx_dca(adapter, tx_ring);
#endif

	if (!ixgbe_clean_tx_irq(q_vector, tx_ring))
		work_done = budget;

	/* If all Tx work done, exit the polling mode */
	if (work_done < budget) {
		napi_complete(napi);
		if (adapter->tx_itr_setting & 1)
			ixgbe_set_itr_msix(q_vector);
		if (!test_bit(__IXGBE_DOWN, &adapter->state))
			ixgbe_irq_enable_queues(adapter, ((u64)1 << q_vector->v_idx));
	}

	return work_done;
}

static inline void map_vector_to_rxq(struct ixgbe_adapter *a, int v_idx,
                                     int r_idx)
{
	struct ixgbe_q_vector *q_vector = a->q_vector[v_idx];

	set_bit(r_idx, q_vector->rxr_idx);
	q_vector->rxr_count++;
}

static inline void map_vector_to_txq(struct ixgbe_adapter *a, int v_idx,
                                     int t_idx)
{
	struct ixgbe_q_vector *q_vector = a->q_vector[v_idx];

	set_bit(t_idx, q_vector->txr_idx);
	q_vector->txr_count++;
}

/**
 * ixgbe_map_rings_to_vectors - Maps descriptor rings to vectors
 * @adapter: board private structure to initialize
 * @vectors: allotted vector count for descriptor rings
 *
 * This function maps descriptor rings to the queue-specific vectors
 * we were allotted through the MSI-X enabling code.  Ideally, we'd have
 * one vector per ring/queue, but on a constrained vector budget, we
 * group the rings as "efficiently" as possible.  You would add new
 * mapping configurations in here.
 **/
static int ixgbe_map_rings_to_vectors(struct ixgbe_adapter *adapter,
                                      int vectors)
{
	int v_start = 0;
	int rxr_idx = 0, txr_idx = 0;
	int rxr_remaining = adapter->num_rx_queues;
	int txr_remaining = adapter->num_tx_queues;
	int i, j;
	int rqpv, tqpv;
	int err = 0;

	/* No mapping required if MSI-X is disabled. */
	if (!(adapter->flags & IXGBE_FLAG_MSIX_ENABLED))
		goto out;

	/*
	 * The ideal configuration...
	 * We have enough vectors to map one per queue.
	 */
	if (vectors == adapter->num_rx_queues + adapter->num_tx_queues) {
		for (; rxr_idx < rxr_remaining; v_start++, rxr_idx++)
			map_vector_to_rxq(adapter, v_start, rxr_idx);

		for (; txr_idx < txr_remaining; v_start++, txr_idx++)
			map_vector_to_txq(adapter, v_start, txr_idx);

		goto out;
	}

	/*
	 * If we don't have enough vectors for a 1-to-1
	 * mapping, we'll have to group them so there are
	 * multiple queues per vector.
	 */
	/* Re-adjusting *qpv takes care of the remainder. */
	for (i = v_start; i < vectors; i++) {
		rqpv = DIV_ROUND_UP(rxr_remaining, vectors - i);
		for (j = 0; j < rqpv; j++) {
			map_vector_to_rxq(adapter, i, rxr_idx);
			rxr_idx++;
			rxr_remaining--;
		}
	}
	for (i = v_start; i < vectors; i++) {
		tqpv = DIV_ROUND_UP(txr_remaining, vectors - i);
		for (j = 0; j < tqpv; j++) {
			map_vector_to_txq(adapter, i, txr_idx);
			txr_idx++;
			txr_remaining--;
		}
	}

out:
	return err;
}

/**
 * ixgbe_request_msix_irqs - Initialize MSI-X interrupts
 * @adapter: board private structure
 *
 * ixgbe_request_msix_irqs allocates MSI-X vectors and requests
 * interrupts from the kernel.
 **/
static int ixgbe_request_msix_irqs(struct ixgbe_adapter *adapter)
{
	struct net_device *netdev = adapter->netdev;
	irqreturn_t (*handler)(int, void *);
	int i, vector, q_vectors, err;
	int ri=0, ti=0;

	/* Decrement for Other and TCP Timer vectors */
	q_vectors = adapter->num_msix_vectors - NON_Q_VECTORS;

	/* Map the Tx/Rx rings to the vectors we were allotted. */
	err = ixgbe_map_rings_to_vectors(adapter, q_vectors);
	if (err)
		goto out;

#define SET_HANDLER(_v) ((!(_v)->rxr_count) ? &ixgbe_msix_clean_tx : \
                         (!(_v)->txr_count) ? &ixgbe_msix_clean_rx : \
                         &ixgbe_msix_clean_many)
	for (vector = 0; vector < q_vectors; vector++) {
		handler = SET_HANDLER(adapter->q_vector[vector]);

		if(handler == &ixgbe_msix_clean_rx) {
			sprintf(adapter->name[vector], "%s-%s-%d",
				netdev->name, "rx", ri++);
		}
		else if(handler == &ixgbe_msix_clean_tx) {
			sprintf(adapter->name[vector], "%s-%s-%d",
				netdev->name, "tx", ti++);
		}
		else
			sprintf(adapter->name[vector], "%s-%s-%d",
				netdev->name, "TxRx", vector);

		err = request_irq(adapter->msix_entries[vector].vector,
		                  handler, 0, adapter->name[vector],
		                  adapter->q_vector[vector]);
		if (err) {
			DPRINTK(PROBE, ERR,
			        "request_irq failed for MSIX interrupt "
			        "Error: %d\n", err);
			goto free_queue_irqs;
		}
	}

	sprintf(adapter->name[vector], "%s:lsc", netdev->name);
	err = request_irq(adapter->msix_entries[vector].vector,
	                  ixgbe_msix_lsc, 0, adapter->name[vector], netdev);
	if (err) {
		DPRINTK(PROBE, ERR,
			"request_irq for msix_lsc failed: %d\n", err);
		goto free_queue_irqs;
	}

	return 0;

free_queue_irqs:
	for (i = vector - 1; i >= 0; i--)
		free_irq(adapter->msix_entries[--vector].vector,
		         adapter->q_vector[i]);
	adapter->flags &= ~IXGBE_FLAG_MSIX_ENABLED;
	pci_disable_msix(adapter->pdev);
	kfree(adapter->msix_entries);
	adapter->msix_entries = NULL;
out:
	return err;
}

static void ixgbe_set_itr(struct ixgbe_adapter *adapter)
{
	struct ixgbe_q_vector *q_vector = adapter->q_vector[0];
	u8 current_itr;
	u32 new_itr = q_vector->eitr;
	struct ixgbe_ring *rx_ring = &adapter->rx_ring[0];
	struct ixgbe_ring *tx_ring = &adapter->tx_ring[0];

	q_vector->tx_itr = ixgbe_update_itr(adapter, new_itr,
	                                    q_vector->tx_itr,
	                                    tx_ring->total_packets,
	                                    tx_ring->total_bytes);
	q_vector->rx_itr = ixgbe_update_itr(adapter, new_itr,
	                                    q_vector->rx_itr,
	                                    rx_ring->total_packets,
	                                    rx_ring->total_bytes);

	current_itr = max(q_vector->rx_itr, q_vector->tx_itr);

	switch (current_itr) {
	/* counts and packets in update_itr are dependent on these numbers */
	case lowest_latency:
		new_itr = 100000;
		break;
	case low_latency:
		new_itr = 20000; /* aka hwitr = ~200 */
		break;
	case bulk_latency:
		new_itr = 8000;
		break;
	default:
		break;
	}

	if (new_itr != q_vector->eitr) {
		/* do an exponential smoothing */
		new_itr = ((q_vector->eitr * 90)/100) + ((new_itr * 10)/100);

		/* save the algorithm value here, not the smoothed one */
		q_vector->eitr = new_itr;

		ixgbe_write_eitr(q_vector);
	}

	return;
}

/**
 * ixgbe_irq_enable - Enable default interrupt generation settings
 * @adapter: board private structure
 **/
static inline void ixgbe_irq_enable(struct ixgbe_adapter *adapter)
{
	u32 mask;

	mask = (IXGBE_EIMS_ENABLE_MASK & ~IXGBE_EIMS_RTX_QUEUE);
	if (adapter->flags & IXGBE_FLAG_FAN_FAIL_CAPABLE)
		mask |= IXGBE_EIMS_GPI_SDP1;
	if (adapter->hw.mac.type == ixgbe_mac_82599EB) {
		mask |= IXGBE_EIMS_ECC;
		mask |= IXGBE_EIMS_GPI_SDP1;
		mask |= IXGBE_EIMS_GPI_SDP2;
	}
	if (adapter->flags & IXGBE_FLAG_FDIR_HASH_CAPABLE ||
	    adapter->flags & IXGBE_FLAG_FDIR_PERFECT_CAPABLE)
		mask |= IXGBE_EIMS_FLOW_DIR;

	IXGBE_WRITE_REG(&adapter->hw, IXGBE_EIMS, mask);
	ixgbe_irq_enable_queues(adapter, ~0);
	IXGBE_WRITE_FLUSH(&adapter->hw);
}

/**
 * ixgbe_intr - legacy mode Interrupt Handler
 * @irq: interrupt number
 * @data: pointer to a network interface device structure
 **/
static irqreturn_t ixgbe_intr(int irq, void *data)
{
	struct net_device *netdev = data;
	struct ixgbe_adapter *adapter = netdev_priv(netdev);
	struct ixgbe_hw *hw = &adapter->hw;
	struct ixgbe_q_vector *q_vector = adapter->q_vector[0];
	u32 eicr;

	/*
	 * Workaround for silicon errata.  Mask the interrupts
	 * before the read of EICR.
	 */
	IXGBE_WRITE_REG(hw, IXGBE_EIMC, IXGBE_IRQ_CLEAR_MASK);

	/* for NAPI, using EIAM to auto-mask tx/rx interrupt bits on read
	 * therefore no explict interrupt disable is necessary */
	eicr = IXGBE_READ_REG(hw, IXGBE_EICR);
	if (!eicr) {
		/* shared interrupt alert!
		 * make sure interrupts are enabled because the read will
		 * have disabled interrupts due to EIAM */
		ixgbe_irq_enable(adapter);
		return IRQ_NONE;	/* Not our interrupt */
	}

	if (eicr & IXGBE_EICR_LSC)
		ixgbe_check_lsc(adapter);

	if (hw->mac.type == ixgbe_mac_82599EB)
		ixgbe_check_sfp_event(adapter, eicr);

	ixgbe_check_fan_failure(adapter, eicr);

	if (napi_schedule_prep(&(q_vector->napi))) {
		adapter->tx_ring[0].total_packets = 0;
		adapter->tx_ring[0].total_bytes = 0;
		adapter->rx_ring[0].total_packets = 0;
		adapter->rx_ring[0].total_bytes = 0;
		/* would disable interrupts here but EIAM disabled it */
		__napi_schedule(&(q_vector->napi));
	}

	return IRQ_HANDLED;
}

static inline void ixgbe_reset_q_vectors(struct ixgbe_adapter *adapter)
{
	int i, q_vectors = adapter->num_msix_vectors - NON_Q_VECTORS;

	for (i = 0; i < q_vectors; i++) {
		struct ixgbe_q_vector *q_vector = adapter->q_vector[i];
		bitmap_zero(q_vector->rxr_idx, MAX_RX_QUEUES);
		bitmap_zero(q_vector->txr_idx, MAX_TX_QUEUES);
		q_vector->rxr_count = 0;
		q_vector->txr_count = 0;
	}
}

/**
 * ixgbe_request_irq - initialize interrupts
 * @adapter: board private structure
 *
 * Attempts to configure interrupts using the best available
 * capabilities of the hardware and kernel.
 **/
static int ixgbe_request_irq(struct ixgbe_adapter *adapter)
{
	struct net_device *netdev = adapter->netdev;
	int err;

	if (adapter->flags & IXGBE_FLAG_MSIX_ENABLED) {
		err = ixgbe_request_msix_irqs(adapter);
	} else if (adapter->flags & IXGBE_FLAG_MSI_ENABLED) {
		err = request_irq(adapter->pdev->irq, ixgbe_intr, 0,
		                  netdev->name, netdev);
	} else {
		err = request_irq(adapter->pdev->irq, ixgbe_intr, IRQF_SHARED,
		                  netdev->name, netdev);
	}

	if (err)
		DPRINTK(PROBE, ERR, "request_irq failed, Error %d\n", err);

	return err;
}

static void ixgbe_free_irq(struct ixgbe_adapter *adapter)
{
	struct net_device *netdev = adapter->netdev;

	if (adapter->flags & IXGBE_FLAG_MSIX_ENABLED) {
		int i, q_vectors;

		q_vectors = adapter->num_msix_vectors;

		i = q_vectors - 1;
		free_irq(adapter->msix_entries[i].vector, netdev);

		i--;
		for (; i >= 0; i--) {
			free_irq(adapter->msix_entries[i].vector,
			         adapter->q_vector[i]);
		}

		ixgbe_reset_q_vectors(adapter);
	} else {
		free_irq(adapter->pdev->irq, netdev);
	}
}

/**
 * ixgbe_irq_disable - Mask off interrupt generation on the NIC
 * @adapter: board private structure
 **/
static inline void ixgbe_irq_disable(struct ixgbe_adapter *adapter)
{
	if (adapter->hw.mac.type == ixgbe_mac_82598EB) {
		IXGBE_WRITE_REG(&adapter->hw, IXGBE_EIMC, ~0);
	} else {
		IXGBE_WRITE_REG(&adapter->hw, IXGBE_EIMC, 0xFFFF0000);
		IXGBE_WRITE_REG(&adapter->hw, IXGBE_EIMC_EX(0), ~0);
		IXGBE_WRITE_REG(&adapter->hw, IXGBE_EIMC_EX(1), ~0);
	}
	IXGBE_WRITE_FLUSH(&adapter->hw);
	if (adapter->flags & IXGBE_FLAG_MSIX_ENABLED) {
		int i;
		for (i = 0; i < adapter->num_msix_vectors; i++)
			synchronize_irq(adapter->msix_entries[i].vector);
	} else {
		synchronize_irq(adapter->pdev->irq);
	}
}

/**
 * ixgbe_configure_msi_and_legacy - Initialize PIN (INTA...) and MSI interrupts
 *
 **/
static void ixgbe_configure_msi_and_legacy(struct ixgbe_adapter *adapter)
{
	struct ixgbe_hw *hw = &adapter->hw;

	IXGBE_WRITE_REG(hw, IXGBE_EITR(0),
	                EITR_INTS_PER_SEC_TO_REG(adapter->rx_eitr_param));

	ixgbe_set_ivar(adapter, 0, 0, 0);
	ixgbe_set_ivar(adapter, 1, 0, 0);

	map_vector_to_rxq(adapter, 0, 0);
	map_vector_to_txq(adapter, 0, 0);

	DPRINTK(HW, INFO, "Legacy interrupt IVAR setup done\n");
}

/**
 * ixgbe_configure_tx - Configure 8259x Transmit Unit after Reset
 * @adapter: board private structure
 *
 * Configure the Tx unit of the MAC after a reset.
 **/
static void ixgbe_configure_tx(struct ixgbe_adapter *adapter)
{
	u64 tdba;
	struct ixgbe_hw *hw = &adapter->hw;
	u32 i, j, tdlen, txctrl;

	/* Setup the HW Tx Head and Tail descriptor pointers */
	for (i = 0; i < adapter->num_tx_queues; i++) {
		struct ixgbe_ring *ring = &adapter->tx_ring[i];
		j = ring->reg_idx;
		tdba = ring->dma;
		tdlen = ring->count * sizeof(union ixgbe_adv_tx_desc);
		IXGBE_WRITE_REG(hw, IXGBE_TDBAL(j),
		                (tdba & DMA_BIT_MASK(32)));
		IXGBE_WRITE_REG(hw, IXGBE_TDBAH(j), (tdba >> 32));
		IXGBE_WRITE_REG(hw, IXGBE_TDLEN(j), tdlen);
		IXGBE_WRITE_REG(hw, IXGBE_TDH(j), 0);
		IXGBE_WRITE_REG(hw, IXGBE_TDT(j), 0);
		adapter->tx_ring[i].head = IXGBE_TDH(j);
		adapter->tx_ring[i].tail = IXGBE_TDT(j);
		/*
		 * Disable Tx Head Writeback RO bit, since this hoses
		 * bookkeeping if things aren't delivered in order.
		 */
		switch (hw->mac.type) {
		case ixgbe_mac_82598EB:
			txctrl = IXGBE_READ_REG(hw, IXGBE_DCA_TXCTRL(j));
			break;
		case ixgbe_mac_82599EB:
		default:
			txctrl = IXGBE_READ_REG(hw, IXGBE_DCA_TXCTRL_82599(j));
			break;
		}
		txctrl &= ~IXGBE_DCA_TXCTRL_TX_WB_RO_EN;
		switch (hw->mac.type) {
		case ixgbe_mac_82598EB:
			IXGBE_WRITE_REG(hw, IXGBE_DCA_TXCTRL(j), txctrl);
			break;
		case ixgbe_mac_82599EB:
		default:
			IXGBE_WRITE_REG(hw, IXGBE_DCA_TXCTRL_82599(j), txctrl);
			break;
		}
	}

	if (hw->mac.type == ixgbe_mac_82599EB) {
		u32 rttdcs;

		/* disable the arbiter while setting MTQC */
		rttdcs = IXGBE_READ_REG(hw, IXGBE_RTTDCS);
		rttdcs |= IXGBE_RTTDCS_ARBDIS;
		IXGBE_WRITE_REG(hw, IXGBE_RTTDCS, rttdcs);

		/* We enable 8 traffic classes, DCB only */
		if (adapter->flags & IXGBE_FLAG_DCB_ENABLED)
			IXGBE_WRITE_REG(hw, IXGBE_MTQC, (IXGBE_MTQC_RT_ENA |
			                IXGBE_MTQC_8TC_8TQ));
		else
			IXGBE_WRITE_REG(hw, IXGBE_MTQC, IXGBE_MTQC_64Q_1PB);

		/* re-eable the arbiter */
		rttdcs &= ~IXGBE_RTTDCS_ARBDIS;
		IXGBE_WRITE_REG(hw, IXGBE_RTTDCS, rttdcs);
	}
}

#define IXGBE_SRRCTL_BSIZEHDRSIZE_SHIFT 2

static void ixgbe_configure_srrctl(struct ixgbe_adapter *adapter,
                                   struct ixgbe_ring *rx_ring)
{
	u32 srrctl;
	int index;
	struct ixgbe_ring_feature *feature = adapter->ring_feature;

	index = rx_ring->reg_idx;
	if (adapter->hw.mac.type == ixgbe_mac_82598EB) {
		unsigned long mask;
		mask = (unsigned long) feature[RING_F_RSS].mask;
		index = index & mask;
	}
	srrctl = IXGBE_READ_REG(&adapter->hw, IXGBE_SRRCTL(index));

	srrctl &= ~IXGBE_SRRCTL_BSIZEHDR_MASK;
	srrctl &= ~IXGBE_SRRCTL_BSIZEPKT_MASK;

	srrctl |= (IXGBE_RX_HDR_SIZE << IXGBE_SRRCTL_BSIZEHDRSIZE_SHIFT) &
		  IXGBE_SRRCTL_BSIZEHDR_MASK;

	if (rx_ring->flags & IXGBE_RING_RX_PS_ENABLED) {
#if (PAGE_SIZE / 2) > IXGBE_MAX_RXBUFFER
		srrctl |= IXGBE_MAX_RXBUFFER >> IXGBE_SRRCTL_BSIZEPKT_SHIFT;
#else
		srrctl |= (PAGE_SIZE / 2) >> IXGBE_SRRCTL_BSIZEPKT_SHIFT;
#endif
		srrctl |= IXGBE_SRRCTL_DESCTYPE_HDR_SPLIT_ALWAYS;
	} else {
		srrctl |= ALIGN(rx_ring->rx_buf_len, 1024) >>
			  IXGBE_SRRCTL_BSIZEPKT_SHIFT;
		srrctl |= IXGBE_SRRCTL_DESCTYPE_ADV_ONEBUF;
	}

	IXGBE_WRITE_REG(&adapter->hw, IXGBE_SRRCTL(index), srrctl);
}

static u32 ixgbe_setup_mrqc(struct ixgbe_adapter *adapter)
{
	u32 mrqc = 0;
	int mask;

	if (!(adapter->hw.mac.type == ixgbe_mac_82599EB))
		return mrqc;

	mask = adapter->flags & (IXGBE_FLAG_RSS_ENABLED
#ifdef CONFIG_IXGBE_DCB
				 | IXGBE_FLAG_DCB_ENABLED
#endif
				);

	switch (mask) {
	case (IXGBE_FLAG_RSS_ENABLED):
		mrqc = IXGBE_MRQC_RSSEN;
		break;
#ifdef CONFIG_IXGBE_DCB
	case (IXGBE_FLAG_DCB_ENABLED):
		mrqc = IXGBE_MRQC_RT8TCEN;
		break;
#endif /* CONFIG_IXGBE_DCB */
	default:
		break;
	}

	return mrqc;
}

/**
 * ixgbe_configure_rscctl - enable RSC for the indicated ring
 * @adapter:    address of board private structure
 * @index:      index of ring to set
 **/
static void ixgbe_configure_rscctl(struct ixgbe_adapter *adapter, int index)
{
	struct ixgbe_ring *rx_ring;
	struct ixgbe_hw *hw = &adapter->hw;
	int j;
	u32 rscctrl;
	int rx_buf_len;

	rx_ring = &adapter->rx_ring[index];
	j = rx_ring->reg_idx;
	rx_buf_len = rx_ring->rx_buf_len;
	rscctrl = IXGBE_READ_REG(hw, IXGBE_RSCCTL(j));
	rscctrl |= IXGBE_RSCCTL_RSCEN;
	/*
	 * we must limit the number of descriptors so that the
	 * total size of max desc * buf_len is not greater
	 * than 65535
	 */
	if (rx_ring->flags & IXGBE_RING_RX_PS_ENABLED) {
#if (MAX_SKB_FRAGS > 16)
		rscctrl |= IXGBE_RSCCTL_MAXDESC_16;
#elif (MAX_SKB_FRAGS > 8)
		rscctrl |= IXGBE_RSCCTL_MAXDESC_8;
#elif (MAX_SKB_FRAGS > 4)
		rscctrl |= IXGBE_RSCCTL_MAXDESC_4;
#else
		rscctrl |= IXGBE_RSCCTL_MAXDESC_1;
#endif
	} else {
		if (rx_buf_len < IXGBE_RXBUFFER_4096)
			rscctrl |= IXGBE_RSCCTL_MAXDESC_16;
		else if (rx_buf_len < IXGBE_RXBUFFER_8192)
			rscctrl |= IXGBE_RSCCTL_MAXDESC_8;
		else
			rscctrl |= IXGBE_RSCCTL_MAXDESC_4;
	}
	IXGBE_WRITE_REG(hw, IXGBE_RSCCTL(j), rscctrl);
}

/**
 * ixgbe_configure_rx - Configure 8259x Receive Unit after Reset
 * @adapter: board private structure
 *
 * Configure the Rx unit of the MAC after a reset.
 **/
static void ixgbe_configure_rx(struct ixgbe_adapter *adapter)
{
	u64 rdba;
	struct ixgbe_hw *hw = &adapter->hw;
	struct ixgbe_ring *rx_ring;
	struct net_device *netdev = adapter->netdev;
	int max_frame = netdev->mtu + ETH_HLEN + ETH_FCS_LEN;
	int i, j;
	u32 rdlen, rxctrl, rxcsum;
	static const u32 seed[10] = { 0xE291D73D, 0x1805EC6C, 0x2A94B30D,
	                  0xA54F2BEC, 0xEA49AF7C, 0xE214AD3D, 0xB855AABE,
	                  0x6A3E67EA, 0x14364D17, 0x3BED200D};
	u32 fctrl, hlreg0;
	u32 reta = 0, mrqc = 0;
	u32 rdrxctl;
	int rx_buf_len;

	/* Decide whether to use packet split mode or not */
	adapter->flags |= IXGBE_FLAG_RX_PS_ENABLED;

	/* Set the RX buffer length according to the mode */
	if (adapter->flags & IXGBE_FLAG_RX_PS_ENABLED) {
		rx_buf_len = IXGBE_RX_HDR_SIZE;
		if (hw->mac.type == ixgbe_mac_82599EB) {
			/* PSRTYPE must be initialized in 82599 */
			u32 psrtype = IXGBE_PSRTYPE_TCPHDR |
			              IXGBE_PSRTYPE_UDPHDR |
			              IXGBE_PSRTYPE_IPV4HDR |
			              IXGBE_PSRTYPE_IPV6HDR |
			              IXGBE_PSRTYPE_L2HDR;
			IXGBE_WRITE_REG(hw, IXGBE_PSRTYPE(0), psrtype);
		}
	} else {
		if (!(adapter->flags2 & IXGBE_FLAG2_RSC_ENABLED) &&
		    (netdev->mtu <= ETH_DATA_LEN))
			rx_buf_len = MAXIMUM_ETHERNET_VLAN_SIZE;
		else
			rx_buf_len = ALIGN(max_frame, 1024);
	}

	fctrl = IXGBE_READ_REG(&adapter->hw, IXGBE_FCTRL);
	fctrl |= IXGBE_FCTRL_BAM;
	fctrl |= IXGBE_FCTRL_DPF; /* discard pause frames when FC enabled */
	fctrl |= IXGBE_FCTRL_PMCF;
	IXGBE_WRITE_REG(&adapter->hw, IXGBE_FCTRL, fctrl);

	hlreg0 = IXGBE_READ_REG(hw, IXGBE_HLREG0);
	if (adapter->netdev->mtu <= ETH_DATA_LEN)
		hlreg0 &= ~IXGBE_HLREG0_JUMBOEN;
	else
		hlreg0 |= IXGBE_HLREG0_JUMBOEN;
#ifdef IXGBE_FCOE
	if (netdev->features & NETIF_F_FCOE_MTU)
		hlreg0 |= IXGBE_HLREG0_JUMBOEN;
#endif
	IXGBE_WRITE_REG(hw, IXGBE_HLREG0, hlreg0);

	rdlen = adapter->rx_ring[0].count * sizeof(union ixgbe_adv_rx_desc);
	/* disable receives while setting up the descriptors */
	rxctrl = IXGBE_READ_REG(hw, IXGBE_RXCTRL);
	IXGBE_WRITE_REG(hw, IXGBE_RXCTRL, rxctrl & ~IXGBE_RXCTRL_RXEN);

	/*
	 * Setup the HW Rx Head and Tail Descriptor Pointers and
	 * the Base and Length of the Rx Descriptor Ring
	 */
	for (i = 0; i < adapter->num_rx_queues; i++) {
		rx_ring = &adapter->rx_ring[i];
		rdba = rx_ring->dma;
		j = rx_ring->reg_idx;
		IXGBE_WRITE_REG(hw, IXGBE_RDBAL(j), (rdba & DMA_BIT_MASK(32)));
		IXGBE_WRITE_REG(hw, IXGBE_RDBAH(j), (rdba >> 32));
		IXGBE_WRITE_REG(hw, IXGBE_RDLEN(j), rdlen);
		IXGBE_WRITE_REG(hw, IXGBE_RDH(j), 0);
		IXGBE_WRITE_REG(hw, IXGBE_RDT(j), 0);
		rx_ring->head = IXGBE_RDH(j);
		rx_ring->tail = IXGBE_RDT(j);
		rx_ring->rx_buf_len = rx_buf_len;

		if (adapter->flags & IXGBE_FLAG_RX_PS_ENABLED)
			rx_ring->flags |= IXGBE_RING_RX_PS_ENABLED;
		else
			rx_ring->flags &= ~IXGBE_RING_RX_PS_ENABLED;

#ifdef IXGBE_FCOE
		if (netdev->features & NETIF_F_FCOE_MTU) {
			struct ixgbe_ring_feature *f;
			f = &adapter->ring_feature[RING_F_FCOE];
			if ((i >= f->mask) && (i < f->mask + f->indices)) {
				rx_ring->flags &= ~IXGBE_RING_RX_PS_ENABLED;
				if (rx_buf_len < IXGBE_FCOE_JUMBO_FRAME_SIZE)
					rx_ring->rx_buf_len =
					        IXGBE_FCOE_JUMBO_FRAME_SIZE;
			}
		}

#endif /* IXGBE_FCOE */
		ixgbe_configure_srrctl(adapter, rx_ring);
	}

	if (hw->mac.type == ixgbe_mac_82598EB) {
		/*
		 * For VMDq support of different descriptor types or
		 * buffer sizes through the use of multiple SRRCTL
		 * registers, RDRXCTL.MVMEN must be set to 1
		 *
		 * also, the manual doesn't mention it clearly but DCA hints
		 * will only use queue 0's tags unless this bit is set.  Side
		 * effects of setting this bit are only that SRRCTL must be
		 * fully programmed [0..15]
		 */
		rdrxctl = IXGBE_READ_REG(hw, IXGBE_RDRXCTL);
		rdrxctl |= IXGBE_RDRXCTL_MVMEN;
		IXGBE_WRITE_REG(hw, IXGBE_RDRXCTL, rdrxctl);
	}

	/* Program MRQC for the distribution of queues */
	mrqc = ixgbe_setup_mrqc(adapter);

	if (adapter->flags & IXGBE_FLAG_RSS_ENABLED) {
		/* Fill out redirection table */
		for (i = 0, j = 0; i < 128; i++, j++) {
			if (j == adapter->ring_feature[RING_F_RSS].indices)
				j = 0;
			/* reta = 4-byte sliding window of
			 * 0x00..(indices-1)(indices-1)00..etc. */
			reta = (reta << 8) | (j * 0x11);
			if ((i & 3) == 3)
				IXGBE_WRITE_REG(hw, IXGBE_RETA(i >> 2), reta);
		}

		/* Fill out hash function seeds */
		for (i = 0; i < 10; i++)
			IXGBE_WRITE_REG(hw, IXGBE_RSSRK(i), seed[i]);

		if (hw->mac.type == ixgbe_mac_82598EB)
			mrqc |= IXGBE_MRQC_RSSEN;
		    /* Perform hash on these packet types */
		mrqc |= IXGBE_MRQC_RSS_FIELD_IPV4
		      | IXGBE_MRQC_RSS_FIELD_IPV4_TCP
		      | IXGBE_MRQC_RSS_FIELD_IPV4_UDP
		      | IXGBE_MRQC_RSS_FIELD_IPV6
		      | IXGBE_MRQC_RSS_FIELD_IPV6_TCP
		      | IXGBE_MRQC_RSS_FIELD_IPV6_UDP;
	}
	IXGBE_WRITE_REG(hw, IXGBE_MRQC, mrqc);

	rxcsum = IXGBE_READ_REG(hw, IXGBE_RXCSUM);

	if (adapter->flags & IXGBE_FLAG_RSS_ENABLED ||
	    adapter->flags & IXGBE_FLAG_RX_CSUM_ENABLED) {
		/* Disable indicating checksum in descriptor, enables
		 * RSS hash */
		rxcsum |= IXGBE_RXCSUM_PCSD;
	}
	if (!(rxcsum & IXGBE_RXCSUM_PCSD)) {
		/* Enable IPv4 payload checksum for UDP fragments
		 * if PCSD is not set */
		rxcsum |= IXGBE_RXCSUM_IPPCSE;
	}

	IXGBE_WRITE_REG(hw, IXGBE_RXCSUM, rxcsum);

	if (hw->mac.type == ixgbe_mac_82599EB) {
		rdrxctl = IXGBE_READ_REG(hw, IXGBE_RDRXCTL);
		rdrxctl |= IXGBE_RDRXCTL_CRCSTRIP;
		rdrxctl &= ~IXGBE_RDRXCTL_RSCFRSTSIZE;
		IXGBE_WRITE_REG(hw, IXGBE_RDRXCTL, rdrxctl);
	}

	if (adapter->flags2 & IXGBE_FLAG2_RSC_ENABLED) {
		/* Enable 82599 HW-RSC */
		for (i = 0; i < adapter->num_rx_queues; i++)
			ixgbe_configure_rscctl(adapter, i);

		/* Disable RSC for ACK packets */
		IXGBE_WRITE_REG(hw, IXGBE_RSCDBU,
		   (IXGBE_RSCDBU_RSCACKDIS | IXGBE_READ_REG(hw, IXGBE_RSCDBU)));
	}
}

static void ixgbe_vlan_rx_add_vid(struct net_device *netdev, u16 vid)
{
	struct ixgbe_adapter *adapter = netdev_priv(netdev);
	struct ixgbe_hw *hw = &adapter->hw;

	/* add VID to filter table */
	hw->mac.ops.set_vfta(&adapter->hw, vid, 0, true);
}

static void ixgbe_vlan_rx_kill_vid(struct net_device *netdev, u16 vid)
{
	struct ixgbe_adapter *adapter = netdev_priv(netdev);
	struct ixgbe_hw *hw = &adapter->hw;

	if (!test_bit(__IXGBE_DOWN, &adapter->state))
		ixgbe_irq_disable(adapter);

	vlan_group_set_device(adapter->vlgrp, vid, NULL);

	if (!test_bit(__IXGBE_DOWN, &adapter->state))
		ixgbe_irq_enable(adapter);

	/* remove VID from filter table */
	hw->mac.ops.set_vfta(&adapter->hw, vid, 0, false);
}

static void ixgbe_vlan_rx_register(struct net_device *netdev,
                                   struct vlan_group *grp)
{
	struct ixgbe_adapter *adapter = netdev_priv(netdev);
	u32 ctrl;
	int i, j;

	if (!test_bit(__IXGBE_DOWN, &adapter->state))
		ixgbe_irq_disable(adapter);
	adapter->vlgrp = grp;

	/*
	 * For a DCB driver, always enable VLAN tag stripping so we can
	 * still receive traffic from a DCB-enabled host even if we're
	 * not in DCB mode.
	 */
	ctrl = IXGBE_READ_REG(&adapter->hw, IXGBE_VLNCTRL);

	/* Disable CFI check */
	ctrl &= ~IXGBE_VLNCTRL_CFIEN;

	/* enable VLAN tag stripping */
	if (adapter->hw.mac.type == ixgbe_mac_82598EB) {
		ctrl |= IXGBE_VLNCTRL_VME;
	} else if (adapter->hw.mac.type == ixgbe_mac_82599EB) {
		for (i = 0; i < adapter->num_rx_queues; i++) {
			u32 ctrl;
			j = adapter->rx_ring[i].reg_idx;
			ctrl = IXGBE_READ_REG(&adapter->hw, IXGBE_RXDCTL(j));
			ctrl |= IXGBE_RXDCTL_VME;
			IXGBE_WRITE_REG(&adapter->hw, IXGBE_RXDCTL(j), ctrl);
		}
	}

	IXGBE_WRITE_REG(&adapter->hw, IXGBE_VLNCTRL, ctrl);

	ixgbe_vlan_rx_add_vid(netdev, 0);

	if (!test_bit(__IXGBE_DOWN, &adapter->state))
		ixgbe_irq_enable(adapter);
}

static void ixgbe_restore_vlan(struct ixgbe_adapter *adapter)
{
	ixgbe_vlan_rx_register(adapter->netdev, adapter->vlgrp);

	if (adapter->vlgrp) {
		u16 vid;
		for (vid = 0; vid < VLAN_GROUP_ARRAY_LEN; vid++) {
			if (!vlan_group_get_device(adapter->vlgrp, vid))
				continue;
			ixgbe_vlan_rx_add_vid(adapter->netdev, vid);
		}
	}
}

static u8 *ixgbe_addr_list_itr(struct ixgbe_hw *hw, u8 **mc_addr_ptr, u32 *vmdq)
{
	struct dev_mc_list *mc_ptr;
	u8 *addr = *mc_addr_ptr;
	*vmdq = 0;

	mc_ptr = container_of(addr, struct dev_mc_list, dmi_addr[0]);
	if (mc_ptr->next)
		*mc_addr_ptr = mc_ptr->next->dmi_addr;
	else
		*mc_addr_ptr = NULL;

	return addr;
}

/**
 * ixgbe_set_rx_mode - Unicast, Multicast and Promiscuous mode set
 * @netdev: network interface device structure
 *
 * The set_rx_method entry point is called whenever the unicast/multicast
 * address list or the network interface flags are updated.  This routine is
 * responsible for configuring the hardware for proper unicast, multicast and
 * promiscuous mode.
 **/
static void ixgbe_set_rx_mode(struct net_device *netdev)
{
	struct ixgbe_adapter *adapter = netdev_priv(netdev);
	struct ixgbe_hw *hw = &adapter->hw;
	u32 fctrl, vlnctrl;
	u8 *addr_list = NULL;
	int addr_count = 0;

	/* Check for Promiscuous and All Multicast modes */

	fctrl = IXGBE_READ_REG(hw, IXGBE_FCTRL);
	vlnctrl = IXGBE_READ_REG(hw, IXGBE_VLNCTRL);

	if (netdev->flags & IFF_PROMISC) {
		hw->addr_ctrl.user_set_promisc = 1;
		fctrl |= (IXGBE_FCTRL_UPE | IXGBE_FCTRL_MPE);
		vlnctrl &= ~IXGBE_VLNCTRL_VFE;
	} else {
		if (netdev->flags & IFF_ALLMULTI) {
			fctrl |= IXGBE_FCTRL_MPE;
			fctrl &= ~IXGBE_FCTRL_UPE;
		} else {
			fctrl &= ~(IXGBE_FCTRL_UPE | IXGBE_FCTRL_MPE);
		}
		vlnctrl |= IXGBE_VLNCTRL_VFE;
		hw->addr_ctrl.user_set_promisc = 0;
	}

	IXGBE_WRITE_REG(hw, IXGBE_FCTRL, fctrl);
	IXGBE_WRITE_REG(hw, IXGBE_VLNCTRL, vlnctrl);

	/* reprogram secondary unicast list */
	hw->mac.ops.update_uc_addr_list(hw, &netdev->uc.list);

	/* reprogram multicast list */
	addr_count = netdev->mc_count;
	if (addr_count)
		addr_list = netdev->mc_list->dmi_addr;
	hw->mac.ops.update_mc_addr_list(hw, addr_list, addr_count,
	                                ixgbe_addr_list_itr);
}

static void ixgbe_napi_enable_all(struct ixgbe_adapter *adapter)
{
	int q_idx;
	struct ixgbe_q_vector *q_vector;
	int q_vectors = adapter->num_msix_vectors - NON_Q_VECTORS;

	/* legacy and MSI only use one vector */
	if (!(adapter->flags & IXGBE_FLAG_MSIX_ENABLED))
		q_vectors = 1;

	for (q_idx = 0; q_idx < q_vectors; q_idx++) {
		struct napi_struct *napi;
		q_vector = adapter->q_vector[q_idx];
		napi = &q_vector->napi;
		if (adapter->flags & IXGBE_FLAG_MSIX_ENABLED) {
			if (!q_vector->rxr_count || !q_vector->txr_count) {
				if (q_vector->txr_count == 1)
					napi->poll = &ixgbe_clean_txonly;
				else if (q_vector->rxr_count == 1)
					napi->poll = &ixgbe_clean_rxonly;
			}
		}

		napi_enable(napi);
	}
}

static void ixgbe_napi_disable_all(struct ixgbe_adapter *adapter)
{
	int q_idx;
	struct ixgbe_q_vector *q_vector;
	int q_vectors = adapter->num_msix_vectors - NON_Q_VECTORS;

	/* legacy and MSI only use one vector */
	if (!(adapter->flags & IXGBE_FLAG_MSIX_ENABLED))
		q_vectors = 1;

	for (q_idx = 0; q_idx < q_vectors; q_idx++) {
		q_vector = adapter->q_vector[q_idx];
		napi_disable(&q_vector->napi);
	}
}

#ifdef CONFIG_IXGBE_DCB
/*
 * ixgbe_configure_dcb - Configure DCB hardware
 * @adapter: ixgbe adapter struct
 *
 * This is called by the driver on open to configure the DCB hardware.
 * This is also called by the gennetlink interface when reconfiguring
 * the DCB state.
 */
static void ixgbe_configure_dcb(struct ixgbe_adapter *adapter)
{
	struct ixgbe_hw *hw = &adapter->hw;
	u32 txdctl, vlnctrl;
	int i, j;

	ixgbe_dcb_check_config(&adapter->dcb_cfg);
	ixgbe_dcb_calculate_tc_credits(&adapter->dcb_cfg, DCB_TX_CONFIG);
	ixgbe_dcb_calculate_tc_credits(&adapter->dcb_cfg, DCB_RX_CONFIG);

	/* reconfigure the hardware */
	ixgbe_dcb_hw_config(&adapter->hw, &adapter->dcb_cfg);

	for (i = 0; i < adapter->num_tx_queues; i++) {
		j = adapter->tx_ring[i].reg_idx;
		txdctl = IXGBE_READ_REG(hw, IXGBE_TXDCTL(j));
		/* PThresh workaround for Tx hang with DFP enabled. */
		txdctl |= 32;
		IXGBE_WRITE_REG(hw, IXGBE_TXDCTL(j), txdctl);
	}
	/* Enable VLAN tag insert/strip */
	vlnctrl = IXGBE_READ_REG(hw, IXGBE_VLNCTRL);
	if (hw->mac.type == ixgbe_mac_82598EB) {
		vlnctrl |= IXGBE_VLNCTRL_VME | IXGBE_VLNCTRL_VFE;
		vlnctrl &= ~IXGBE_VLNCTRL_CFIEN;
		IXGBE_WRITE_REG(hw, IXGBE_VLNCTRL, vlnctrl);
	} else if (hw->mac.type == ixgbe_mac_82599EB) {
		vlnctrl |= IXGBE_VLNCTRL_VFE;
		vlnctrl &= ~IXGBE_VLNCTRL_CFIEN;
		IXGBE_WRITE_REG(hw, IXGBE_VLNCTRL, vlnctrl);
		for (i = 0; i < adapter->num_rx_queues; i++) {
			j = adapter->rx_ring[i].reg_idx;
			vlnctrl = IXGBE_READ_REG(hw, IXGBE_RXDCTL(j));
			vlnctrl |= IXGBE_RXDCTL_VME;
			IXGBE_WRITE_REG(hw, IXGBE_RXDCTL(j), vlnctrl);
		}
	}
	hw->mac.ops.set_vfta(&adapter->hw, 0, 0, true);
}

#endif
static void ixgbe_configure(struct ixgbe_adapter *adapter)
{
	struct net_device *netdev = adapter->netdev;
	struct ixgbe_hw *hw = &adapter->hw;
	int i;

	ixgbe_set_rx_mode(netdev);

	ixgbe_restore_vlan(adapter);
#ifdef CONFIG_IXGBE_DCB
	if (adapter->flags & IXGBE_FLAG_DCB_ENABLED) {
		if (hw->mac.type == ixgbe_mac_82598EB)
			netif_set_gso_max_size(netdev, 32768);
		else
			netif_set_gso_max_size(netdev, 65536);
		ixgbe_configure_dcb(adapter);
	} else {
		netif_set_gso_max_size(netdev, 65536);
	}
#else
	netif_set_gso_max_size(netdev, 65536);
#endif

#ifdef IXGBE_FCOE
	if (adapter->flags & IXGBE_FLAG_FCOE_ENABLED)
		ixgbe_configure_fcoe(adapter);

#endif /* IXGBE_FCOE */
	if (adapter->flags & IXGBE_FLAG_FDIR_HASH_CAPABLE) {
		for (i = 0; i < adapter->num_tx_queues; i++)
			adapter->tx_ring[i].atr_sample_rate =
			                               adapter->atr_sample_rate;
		ixgbe_init_fdir_signature_82599(hw, adapter->fdir_pballoc);
	} else if (adapter->flags & IXGBE_FLAG_FDIR_PERFECT_CAPABLE) {
		ixgbe_init_fdir_perfect_82599(hw, adapter->fdir_pballoc);
	}

	ixgbe_configure_tx(adapter);
	ixgbe_configure_rx(adapter);
	for (i = 0; i < adapter->num_rx_queues; i++)
		ixgbe_alloc_rx_buffers(adapter, &adapter->rx_ring[i],
		                       (adapter->rx_ring[i].count - 1));
}

static inline bool ixgbe_is_sfp(struct ixgbe_hw *hw)
{
	switch (hw->phy.type) {
	case ixgbe_phy_sfp_avago:
	case ixgbe_phy_sfp_ftl:
	case ixgbe_phy_sfp_intel:
	case ixgbe_phy_sfp_unknown:
	case ixgbe_phy_tw_tyco:
	case ixgbe_phy_tw_unknown:
		return true;
	default:
		return false;
	}
}

/**
 * ixgbe_sfp_link_config - set up SFP+ link
 * @adapter: pointer to private adapter struct
 **/
static void ixgbe_sfp_link_config(struct ixgbe_adapter *adapter)
{
	struct ixgbe_hw *hw = &adapter->hw;

		if (hw->phy.multispeed_fiber) {
			/*
			 * In multispeed fiber setups, the device may not have
			 * had a physical connection when the driver loaded.
			 * If that's the case, the initial link configuration
			 * couldn't get the MAC into 10G or 1G mode, so we'll
			 * never have a link status change interrupt fire.
			 * We need to try and force an autonegotiation
			 * session, then bring up link.
			 */
			hw->mac.ops.setup_sfp(hw);
			if (!(adapter->flags & IXGBE_FLAG_IN_SFP_LINK_TASK))
				schedule_work(&adapter->multispeed_fiber_task);
		} else {
			/*
			 * Direct Attach Cu and non-multispeed fiber modules
			 * still need to be configured properly prior to
			 * attempting link.
			 */
			if (!(adapter->flags & IXGBE_FLAG_IN_SFP_MOD_TASK))
				schedule_work(&adapter->sfp_config_module_task);
		}
}

/**
 * ixgbe_non_sfp_link_config - set up non-SFP+ link
 * @hw: pointer to private hardware struct
 *
 * Returns 0 on success, negative on failure
 **/
static int ixgbe_non_sfp_link_config(struct ixgbe_hw *hw)
{
	u32 autoneg;
	bool negotiation, link_up = false;
	u32 ret = IXGBE_ERR_LINK_SETUP;

	if (hw->mac.ops.check_link)
		ret = hw->mac.ops.check_link(hw, &autoneg, &link_up, false);

	if (ret)
		goto link_cfg_out;

	if (hw->mac.ops.get_link_capabilities)
		ret = hw->mac.ops.get_link_capabilities(hw, &autoneg, &negotiation);
	if (ret)
		goto link_cfg_out;

	if (hw->mac.ops.setup_link)
		ret = hw->mac.ops.setup_link(hw, autoneg, negotiation, link_up);
link_cfg_out:
	return ret;
}

#define IXGBE_MAX_RX_DESC_POLL 10
static inline void ixgbe_rx_desc_queue_enable(struct ixgbe_adapter *adapter,
	                                      int rxr)
{
	int j = adapter->rx_ring[rxr].reg_idx;
	int k;

	for (k = 0; k < IXGBE_MAX_RX_DESC_POLL; k++) {
		if (IXGBE_READ_REG(&adapter->hw,
		                   IXGBE_RXDCTL(j)) & IXGBE_RXDCTL_ENABLE)
			break;
		else
			msleep(1);
	}
	if (k >= IXGBE_MAX_RX_DESC_POLL) {
		DPRINTK(DRV, ERR, "RXDCTL.ENABLE on Rx queue %d "
		        "not set within the polling period\n", rxr);
	}
	ixgbe_release_rx_desc(&adapter->hw, &adapter->rx_ring[rxr],
	                      (adapter->rx_ring[rxr].count - 1));
}

static int ixgbe_up_complete(struct ixgbe_adapter *adapter)
{
	struct net_device *netdev = adapter->netdev;
	struct ixgbe_hw *hw = &adapter->hw;
	int i, j = 0;
	int num_rx_rings = adapter->num_rx_queues;
	int err;
	int max_frame = netdev->mtu + ETH_HLEN + ETH_FCS_LEN;
	u32 txdctl, rxdctl, mhadd;
	u32 dmatxctl;
	u32 gpie;

	ixgbe_get_hw_control(adapter);

	if ((adapter->flags & IXGBE_FLAG_MSIX_ENABLED) ||
	    (adapter->flags & IXGBE_FLAG_MSI_ENABLED)) {
		if (adapter->flags & IXGBE_FLAG_MSIX_ENABLED) {
			gpie = (IXGBE_GPIE_MSIX_MODE | IXGBE_GPIE_EIAME |
			        IXGBE_GPIE_PBA_SUPPORT | IXGBE_GPIE_OCD);
		} else {
			/* MSI only */
			gpie = 0;
		}
		/* XXX: to interrupt immediately for EICS writes, enable this */
		/* gpie |= IXGBE_GPIE_EIMEN; */
		IXGBE_WRITE_REG(hw, IXGBE_GPIE, gpie);
	}

	if (adapter->flags & IXGBE_FLAG_MSIX_ENABLED) {
		/*
		 * use EIAM to auto-mask when MSI-X interrupt is asserted
		 * this saves a register write for every interrupt
		 */
		switch (hw->mac.type) {
		case ixgbe_mac_82598EB:
			IXGBE_WRITE_REG(hw, IXGBE_EIAM, IXGBE_EICS_RTX_QUEUE);
			break;
		default:
		case ixgbe_mac_82599EB:
			IXGBE_WRITE_REG(hw, IXGBE_EIAM_EX(0), 0xFFFFFFFF);
			IXGBE_WRITE_REG(hw, IXGBE_EIAM_EX(1), 0xFFFFFFFF);
			break;
		}
	} else {
		/* legacy interrupts, use EIAM to auto-mask when reading EICR,
		 * specifically only auto mask tx and rx interrupts */
		IXGBE_WRITE_REG(hw, IXGBE_EIAM, IXGBE_EICS_RTX_QUEUE);
	}

	/* Enable fan failure interrupt if media type is copper */
	if (adapter->flags & IXGBE_FLAG_FAN_FAIL_CAPABLE) {
		gpie = IXGBE_READ_REG(hw, IXGBE_GPIE);
		gpie |= IXGBE_SDP1_GPIEN;
		IXGBE_WRITE_REG(hw, IXGBE_GPIE, gpie);
	}

	if (hw->mac.type == ixgbe_mac_82599EB) {
		gpie = IXGBE_READ_REG(hw, IXGBE_GPIE);
		gpie |= IXGBE_SDP1_GPIEN;
		gpie |= IXGBE_SDP2_GPIEN;
		IXGBE_WRITE_REG(hw, IXGBE_GPIE, gpie);
	}

#ifdef IXGBE_FCOE
	/* adjust max frame to be able to do baby jumbo for FCoE */
	if ((netdev->features & NETIF_F_FCOE_MTU) &&
	    (max_frame < IXGBE_FCOE_JUMBO_FRAME_SIZE))
		max_frame = IXGBE_FCOE_JUMBO_FRAME_SIZE;

#endif /* IXGBE_FCOE */
	mhadd = IXGBE_READ_REG(hw, IXGBE_MHADD);
	if (max_frame != (mhadd >> IXGBE_MHADD_MFS_SHIFT)) {
		mhadd &= ~IXGBE_MHADD_MFS_MASK;
		mhadd |= max_frame << IXGBE_MHADD_MFS_SHIFT;

		IXGBE_WRITE_REG(hw, IXGBE_MHADD, mhadd);
	}

	for (i = 0; i < adapter->num_tx_queues; i++) {
		j = adapter->tx_ring[i].reg_idx;
		txdctl = IXGBE_READ_REG(hw, IXGBE_TXDCTL(j));
		/* enable WTHRESH=8 descriptors, to encourage burst writeback */
		txdctl |= (8 << 16);
		IXGBE_WRITE_REG(hw, IXGBE_TXDCTL(j), txdctl);
	}

	if (hw->mac.type == ixgbe_mac_82599EB) {
		/* DMATXCTL.EN must be set after all Tx queue config is done */
		dmatxctl = IXGBE_READ_REG(hw, IXGBE_DMATXCTL);
		dmatxctl |= IXGBE_DMATXCTL_TE;
		IXGBE_WRITE_REG(hw, IXGBE_DMATXCTL, dmatxctl);
	}
	for (i = 0; i < adapter->num_tx_queues; i++) {
		j = adapter->tx_ring[i].reg_idx;
		txdctl = IXGBE_READ_REG(hw, IXGBE_TXDCTL(j));
		txdctl |= IXGBE_TXDCTL_ENABLE;
		IXGBE_WRITE_REG(hw, IXGBE_TXDCTL(j), txdctl);
	}

	for (i = 0; i < num_rx_rings; i++) {
		j = adapter->rx_ring[i].reg_idx;
		rxdctl = IXGBE_READ_REG(hw, IXGBE_RXDCTL(j));
		/* enable PTHRESH=32 descriptors (half the internal cache)
		 * and HTHRESH=0 descriptors (to minimize latency on fetch),
		 * this also removes a pesky rx_no_buffer_count increment */
		rxdctl |= 0x0020;
		rxdctl |= IXGBE_RXDCTL_ENABLE;
		IXGBE_WRITE_REG(hw, IXGBE_RXDCTL(j), rxdctl);
		if (hw->mac.type == ixgbe_mac_82599EB)
			ixgbe_rx_desc_queue_enable(adapter, i);
	}
	/* enable all receives */
	rxdctl = IXGBE_READ_REG(hw, IXGBE_RXCTRL);
	if (hw->mac.type == ixgbe_mac_82598EB)
		rxdctl |= (IXGBE_RXCTRL_DMBYPS | IXGBE_RXCTRL_RXEN);
	else
		rxdctl |= IXGBE_RXCTRL_RXEN;
	hw->mac.ops.enable_rx_dma(hw, rxdctl);

	if (adapter->flags & IXGBE_FLAG_MSIX_ENABLED)
		ixgbe_configure_msix(adapter);
	else
		ixgbe_configure_msi_and_legacy(adapter);

	clear_bit(__IXGBE_DOWN, &adapter->state);
	ixgbe_napi_enable_all(adapter);

	/* clear any pending interrupts, may auto mask */
	IXGBE_READ_REG(hw, IXGBE_EICR);

	ixgbe_irq_enable(adapter);

	/*
	 * If this adapter has a fan, check to see if we had a failure
	 * before we enabled the interrupt.
	 */
	if (adapter->flags & IXGBE_FLAG_FAN_FAIL_CAPABLE) {
		u32 esdp = IXGBE_READ_REG(hw, IXGBE_ESDP);
		if (esdp & IXGBE_ESDP_SDP1)
			DPRINTK(DRV, CRIT,
				"Fan has stopped, replace the adapter\n");
	}

	/*
	 * For hot-pluggable SFP+ devices, a new SFP+ module may have
	 * arrived before interrupts were enabled but after probe.  Such
	 * devices wouldn't have their type identified yet. We need to
	 * kick off the SFP+ module setup first, then try to bring up link.
	 * If we're not hot-pluggable SFP+, we just need to configure link
	 * and bring it up.
	 */
	if (hw->phy.type == ixgbe_phy_unknown) {
		err = hw->phy.ops.identify(hw);
		if (err == IXGBE_ERR_SFP_NOT_SUPPORTED) {
			/*
			 * Take the device down and schedule the sfp tasklet
			 * which will unregister_netdev and log it.
			 */
			ixgbe_down(adapter);
			schedule_work(&adapter->sfp_config_module_task);
			return err;
		}
	}

	if (ixgbe_is_sfp(hw)) {
		ixgbe_sfp_link_config(adapter);
	} else {
		err = ixgbe_non_sfp_link_config(hw);
		if (err)
			DPRINTK(PROBE, ERR, "link_config FAILED %d\n", err);
	}

	for (i = 0; i < adapter->num_tx_queues; i++)
		set_bit(__IXGBE_FDIR_INIT_DONE,
		        &(adapter->tx_ring[i].reinit_state));

	/* enable transmits */
	netif_tx_start_all_queues(netdev);

	/* bring the link up in the watchdog, this could race with our first
	 * link up interrupt but shouldn't be a problem */
	adapter->flags |= IXGBE_FLAG_NEED_LINK_UPDATE;
	adapter->link_check_timeout = jiffies;
	mod_timer(&adapter->watchdog_timer, jiffies);
	return 0;
}

void ixgbe_reinit_locked(struct ixgbe_adapter *adapter)
{
	WARN_ON(in_interrupt());
	while (test_and_set_bit(__IXGBE_RESETTING, &adapter->state))
		msleep(1);
	ixgbe_down(adapter);
	ixgbe_up(adapter);
	clear_bit(__IXGBE_RESETTING, &adapter->state);
}

int ixgbe_up(struct ixgbe_adapter *adapter)
{
	/* hardware has been reset, we need to reload some things */
	ixgbe_configure(adapter);

	return ixgbe_up_complete(adapter);
}

void ixgbe_reset(struct ixgbe_adapter *adapter)
{
	struct ixgbe_hw *hw = &adapter->hw;
	int err;

	err = hw->mac.ops.init_hw(hw);
	switch (err) {
	case 0:
	case IXGBE_ERR_SFP_NOT_PRESENT:
		break;
	case IXGBE_ERR_MASTER_REQUESTS_PENDING:
		dev_err(&adapter->pdev->dev, "master disable timed out\n");
		break;
	case IXGBE_ERR_EEPROM_VERSION:
		/* We are running on a pre-production device, log a warning */
		dev_warn(&adapter->pdev->dev, "This device is a pre-production "
		         "adapter/LOM.  Please be aware there may be issues "
		         "associated with your hardware.  If you are "
		         "experiencing problems please contact your Intel or "
		         "hardware representative who provided you with this "
		         "hardware.\n");
		break;
	default:
		dev_err(&adapter->pdev->dev, "Hardware Error: %d\n", err);
	}

	/* reprogram the RAR[0] in case user changed it. */
	hw->mac.ops.set_rar(hw, 0, hw->mac.addr, 0, IXGBE_RAH_AV);
}

/**
 * ixgbe_clean_rx_ring - Free Rx Buffers per Queue
 * @adapter: board private structure
 * @rx_ring: ring to free buffers from
 **/
static void ixgbe_clean_rx_ring(struct ixgbe_adapter *adapter,
                                struct ixgbe_ring *rx_ring)
{
	struct pci_dev *pdev = adapter->pdev;
	unsigned long size;
	unsigned int i;

	/* Free all the Rx ring sk_buffs */

	for (i = 0; i < rx_ring->count; i++) {
		struct ixgbe_rx_buffer *rx_buffer_info;

		rx_buffer_info = &rx_ring->rx_buffer_info[i];
		if (rx_buffer_info->dma) {
			pci_unmap_single(pdev, rx_buffer_info->dma,
			                 rx_ring->rx_buf_len,
			                 PCI_DMA_FROMDEVICE);
			rx_buffer_info->dma = 0;
		}
		if (rx_buffer_info->skb) {
			struct sk_buff *skb = rx_buffer_info->skb;
			rx_buffer_info->skb = NULL;
			do {
				struct sk_buff *this = skb;
				skb = skb->prev;
				dev_kfree_skb(this);
			} while (skb);
		}
		if (!rx_buffer_info->page)
			continue;
		if (rx_buffer_info->page_dma) {
			pci_unmap_page(pdev, rx_buffer_info->page_dma,
			               PAGE_SIZE / 2, PCI_DMA_FROMDEVICE);
			rx_buffer_info->page_dma = 0;
		}
		put_page(rx_buffer_info->page);
		rx_buffer_info->page = NULL;
		rx_buffer_info->page_offset = 0;
	}

	size = sizeof(struct ixgbe_rx_buffer) * rx_ring->count;
	memset(rx_ring->rx_buffer_info, 0, size);

	/* Zero out the descriptor ring */
	memset(rx_ring->desc, 0, rx_ring->size);

	rx_ring->next_to_clean = 0;
	rx_ring->next_to_use = 0;

	if (rx_ring->head)
		writel(0, adapter->hw.hw_addr + rx_ring->head);
	if (rx_ring->tail)
		writel(0, adapter->hw.hw_addr + rx_ring->tail);
}

/**
 * ixgbe_clean_tx_ring - Free Tx Buffers
 * @adapter: board private structure
 * @tx_ring: ring to be cleaned
 **/
static void ixgbe_clean_tx_ring(struct ixgbe_adapter *adapter,
                                struct ixgbe_ring *tx_ring)
{
	struct ixgbe_tx_buffer *tx_buffer_info;
	unsigned long size;
	unsigned int i;

	/* Free all the Tx ring sk_buffs */

	for (i = 0; i < tx_ring->count; i++) {
		tx_buffer_info = &tx_ring->tx_buffer_info[i];
		ixgbe_unmap_and_free_tx_resource(adapter, tx_buffer_info);
	}

	size = sizeof(struct ixgbe_tx_buffer) * tx_ring->count;
	memset(tx_ring->tx_buffer_info, 0, size);

	/* Zero out the descriptor ring */
	memset(tx_ring->desc, 0, tx_ring->size);

	tx_ring->next_to_use = 0;
	tx_ring->next_to_clean = 0;

	if (tx_ring->head)
		writel(0, adapter->hw.hw_addr + tx_ring->head);
	if (tx_ring->tail)
		writel(0, adapter->hw.hw_addr + tx_ring->tail);
}

/**
 * ixgbe_clean_all_rx_rings - Free Rx Buffers for all queues
 * @adapter: board private structure
 **/
static void ixgbe_clean_all_rx_rings(struct ixgbe_adapter *adapter)
{
	int i;

	for (i = 0; i < adapter->num_rx_queues; i++)
		ixgbe_clean_rx_ring(adapter, &adapter->rx_ring[i]);
}

/**
 * ixgbe_clean_all_tx_rings - Free Tx Buffers for all queues
 * @adapter: board private structure
 **/
static void ixgbe_clean_all_tx_rings(struct ixgbe_adapter *adapter)
{
	int i;

	for (i = 0; i < adapter->num_tx_queues; i++)
		ixgbe_clean_tx_ring(adapter, &adapter->tx_ring[i]);
}

void ixgbe_down(struct ixgbe_adapter *adapter)
{
	struct net_device *netdev = adapter->netdev;
	struct ixgbe_hw *hw = &adapter->hw;
	u32 rxctrl;
	u32 txdctl;
	int i, j;

	/* signal that we are down to the interrupt handler */
	set_bit(__IXGBE_DOWN, &adapter->state);

	/* disable receives */
	rxctrl = IXGBE_READ_REG(hw, IXGBE_RXCTRL);
	IXGBE_WRITE_REG(hw, IXGBE_RXCTRL, rxctrl & ~IXGBE_RXCTRL_RXEN);

	netif_tx_disable(netdev);

	IXGBE_WRITE_FLUSH(hw);
	msleep(10);

	netif_tx_stop_all_queues(netdev);

	ixgbe_irq_disable(adapter);

	ixgbe_napi_disable_all(adapter);

	clear_bit(__IXGBE_SFP_MODULE_NOT_FOUND, &adapter->state);
	del_timer_sync(&adapter->sfp_timer);
	del_timer_sync(&adapter->watchdog_timer);
	cancel_work_sync(&adapter->watchdog_task);

	if (adapter->flags & IXGBE_FLAG_FDIR_HASH_CAPABLE ||
	    adapter->flags & IXGBE_FLAG_FDIR_PERFECT_CAPABLE)
		cancel_work_sync(&adapter->fdir_reinit_task);

	/* disable transmits in the hardware now that interrupts are off */
	for (i = 0; i < adapter->num_tx_queues; i++) {
		j = adapter->tx_ring[i].reg_idx;
		txdctl = IXGBE_READ_REG(hw, IXGBE_TXDCTL(j));
		IXGBE_WRITE_REG(hw, IXGBE_TXDCTL(j),
		                (txdctl & ~IXGBE_TXDCTL_ENABLE));
	}
	/* Disable the Tx DMA engine on 82599 */
	if (hw->mac.type == ixgbe_mac_82599EB)
		IXGBE_WRITE_REG(hw, IXGBE_DMATXCTL,
		                (IXGBE_READ_REG(hw, IXGBE_DMATXCTL) &
		                 ~IXGBE_DMATXCTL_TE));

	netif_carrier_off(netdev);

	if (!pci_channel_offline(adapter->pdev))
		ixgbe_reset(adapter);
	ixgbe_clean_all_tx_rings(adapter);
	ixgbe_clean_all_rx_rings(adapter);

#ifdef CONFIG_IXGBE_DCA
	/* since we reset the hardware DCA settings were cleared */
	ixgbe_setup_dca(adapter);
#endif
}

/**
 * ixgbe_poll - NAPI Rx polling callback
 * @napi: structure for representing this polling device
 * @budget: how many packets driver is allowed to clean
 *
 * This function is used for legacy and MSI, NAPI mode
 **/
static int ixgbe_poll(struct napi_struct *napi, int budget)
{
	struct ixgbe_q_vector *q_vector =
	                        container_of(napi, struct ixgbe_q_vector, napi);
	struct ixgbe_adapter *adapter = q_vector->adapter;
	int tx_clean_complete, work_done = 0;

#ifdef CONFIG_IXGBE_DCA
	if (adapter->flags & IXGBE_FLAG_DCA_ENABLED) {
		ixgbe_update_tx_dca(adapter, adapter->tx_ring);
		ixgbe_update_rx_dca(adapter, adapter->rx_ring);
	}
#endif

	tx_clean_complete = ixgbe_clean_tx_irq(q_vector, adapter->tx_ring);
	ixgbe_clean_rx_irq(q_vector, adapter->rx_ring, &work_done, budget);

	if (!tx_clean_complete)
		work_done = budget;

	/* If budget not fully consumed, exit the polling mode */
	if (work_done < budget) {
		napi_complete(napi);
		if (adapter->rx_itr_setting & 1)
			ixgbe_set_itr(adapter);
		if (!test_bit(__IXGBE_DOWN, &adapter->state))
			ixgbe_irq_enable_queues(adapter, IXGBE_EIMS_RTX_QUEUE);
	}
	return work_done;
}

/**
 * ixgbe_tx_timeout - Respond to a Tx Hang
 * @netdev: network interface device structure
 **/
static void ixgbe_tx_timeout(struct net_device *netdev)
{
	struct ixgbe_adapter *adapter = netdev_priv(netdev);

	/* Do the reset outside of interrupt context */
	schedule_work(&adapter->reset_task);
}

static void ixgbe_reset_task(struct work_struct *work)
{
	struct ixgbe_adapter *adapter;
	adapter = container_of(work, struct ixgbe_adapter, reset_task);

	/* If we're already down or resetting, just bail */
	if (test_bit(__IXGBE_DOWN, &adapter->state) ||
	    test_bit(__IXGBE_RESETTING, &adapter->state))
		return;

	adapter->tx_timeout_count++;

	ixgbe_reinit_locked(adapter);
}

#ifdef CONFIG_IXGBE_DCB
static inline bool ixgbe_set_dcb_queues(struct ixgbe_adapter *adapter)
{
	bool ret = false;
	struct ixgbe_ring_feature *f = &adapter->ring_feature[RING_F_DCB];

	if (!(adapter->flags & IXGBE_FLAG_DCB_ENABLED))
		return ret;

	f->mask = 0x7 << 3;
	adapter->num_rx_queues = f->indices;
	adapter->num_tx_queues = f->indices;
	ret = true;

	return ret;
}
#endif

/**
 * ixgbe_set_rss_queues: Allocate queues for RSS
 * @adapter: board private structure to initialize
 *
 * This is our "base" multiqueue mode.  RSS (Receive Side Scaling) will try
 * to allocate one Rx queue per CPU, and if available, one Tx queue per CPU.
 *
 **/
static inline bool ixgbe_set_rss_queues(struct ixgbe_adapter *adapter)
{
	bool ret = false;
	struct ixgbe_ring_feature *f = &adapter->ring_feature[RING_F_RSS];

	if (adapter->flags & IXGBE_FLAG_RSS_ENABLED) {
		f->mask = 0xF;
		adapter->num_rx_queues = f->indices;
		adapter->num_tx_queues = f->indices;
		ret = true;
	} else {
		ret = false;
	}

	return ret;
}

/**
 * ixgbe_set_fdir_queues: Allocate queues for Flow Director
 * @adapter: board private structure to initialize
 *
 * Flow Director is an advanced Rx filter, attempting to get Rx flows back
 * to the original CPU that initiated the Tx session.  This runs in addition
 * to RSS, so if a packet doesn't match an FDIR filter, we can still spread the
 * Rx load across CPUs using RSS.
 *
 **/
static bool inline ixgbe_set_fdir_queues(struct ixgbe_adapter *adapter)
{
	bool ret = false;
	struct ixgbe_ring_feature *f_fdir = &adapter->ring_feature[RING_F_FDIR];

	f_fdir->indices = min((int)num_online_cpus(), f_fdir->indices);
	f_fdir->mask = 0;

	/* Flow Director must have RSS enabled */
	if (adapter->flags & IXGBE_FLAG_RSS_ENABLED &&
	    ((adapter->flags & IXGBE_FLAG_FDIR_HASH_CAPABLE ||
	     (adapter->flags & IXGBE_FLAG_FDIR_PERFECT_CAPABLE)))) {
		adapter->num_tx_queues = f_fdir->indices;
		adapter->num_rx_queues = f_fdir->indices;
		ret = true;
	} else {
		adapter->flags &= ~IXGBE_FLAG_FDIR_HASH_CAPABLE;
		adapter->flags &= ~IXGBE_FLAG_FDIR_PERFECT_CAPABLE;
	}
	return ret;
}

#ifdef IXGBE_FCOE
/**
 * ixgbe_set_fcoe_queues: Allocate queues for Fiber Channel over Ethernet (FCoE)
 * @adapter: board private structure to initialize
 *
 * FCoE RX FCRETA can use up to 8 rx queues for up to 8 different exchanges.
 * The ring feature mask is not used as a mask for FCoE, as it can take any 8
 * rx queues out of the max number of rx queues, instead, it is used as the
 * index of the first rx queue used by FCoE.
 *
 **/
static inline bool ixgbe_set_fcoe_queues(struct ixgbe_adapter *adapter)
{
	bool ret = false;
	struct ixgbe_ring_feature *f = &adapter->ring_feature[RING_F_FCOE];

	f->indices = min((int)num_online_cpus(), f->indices);
	if (adapter->flags & IXGBE_FLAG_FCOE_ENABLED) {
		adapter->num_rx_queues = 1;
		adapter->num_tx_queues = 1;
#ifdef CONFIG_IXGBE_DCB
		if (adapter->flags & IXGBE_FLAG_DCB_ENABLED) {
			DPRINTK(PROBE, INFO, "FCoE enabled with DCB \n");
			ixgbe_set_dcb_queues(adapter);
		}
#endif
		if (adapter->flags & IXGBE_FLAG_RSS_ENABLED) {
			DPRINTK(PROBE, INFO, "FCoE enabled with RSS \n");
			if ((adapter->flags & IXGBE_FLAG_FDIR_HASH_CAPABLE) ||
			    (adapter->flags & IXGBE_FLAG_FDIR_PERFECT_CAPABLE))
				ixgbe_set_fdir_queues(adapter);
			else
				ixgbe_set_rss_queues(adapter);
		}
		/* adding FCoE rx rings to the end */
		f->mask = adapter->num_rx_queues;
		adapter->num_rx_queues += f->indices;
		adapter->num_tx_queues += f->indices;

		ret = true;
	}

	return ret;
}

#endif /* IXGBE_FCOE */
/*
 * ixgbe_set_num_queues: Allocate queues for device, feature dependant
 * @adapter: board private structure to initialize
 *
 * This is the top level queue allocation routine.  The order here is very
 * important, starting with the "most" number of features turned on at once,
 * and ending with the smallest set of features.  This way large combinations
 * can be allocated if they're turned on, and smaller combinations are the
 * fallthrough conditions.
 *
 **/
static void ixgbe_set_num_queues(struct ixgbe_adapter *adapter)
{
#ifdef IXGBE_FCOE
	if (ixgbe_set_fcoe_queues(adapter))
		goto done;

#endif /* IXGBE_FCOE */
#ifdef CONFIG_IXGBE_DCB
	if (ixgbe_set_dcb_queues(adapter))
		goto done;

#endif
	if (ixgbe_set_fdir_queues(adapter))
		goto done;

	if (ixgbe_set_rss_queues(adapter))
		goto done;

	/* fallback to base case */
	adapter->num_rx_queues = 1;
	adapter->num_tx_queues = 1;

done:
	/* Notify the stack of the (possibly) reduced Tx Queue count. */
	adapter->netdev->real_num_tx_queues = adapter->num_tx_queues;
}

static void ixgbe_acquire_msix_vectors(struct ixgbe_adapter *adapter,
                                       int vectors)
{
	int err, vector_threshold;

	/* We'll want at least 3 (vector_threshold):
	 * 1) TxQ[0] Cleanup
	 * 2) RxQ[0] Cleanup
	 * 3) Other (Link Status Change, etc.)
	 * 4) TCP Timer (optional)
	 */
	vector_threshold = MIN_MSIX_COUNT;

	/* The more we get, the more we will assign to Tx/Rx Cleanup
	 * for the separate queues...where Rx Cleanup >= Tx Cleanup.
	 * Right now, we simply care about how many we'll get; we'll
	 * set them up later while requesting irq's.
	 */
	while (vectors >= vector_threshold) {
		err = pci_enable_msix(adapter->pdev, adapter->msix_entries,
		                      vectors);
		if (!err) /* Success in acquiring all requested vectors. */
			break;
		else if (err < 0)
			vectors = 0; /* Nasty failure, quit now */
		else /* err == number of vectors we should try again with */
			vectors = err;
	}

	if (vectors < vector_threshold) {
		/* Can't allocate enough MSI-X interrupts?  Oh well.
		 * This just means we'll go with either a single MSI
		 * vector or fall back to legacy interrupts.
		 */
		DPRINTK(HW, DEBUG, "Unable to allocate MSI-X interrupts\n");
		adapter->flags &= ~IXGBE_FLAG_MSIX_ENABLED;
		kfree(adapter->msix_entries);
		adapter->msix_entries = NULL;
	} else {
		adapter->flags |= IXGBE_FLAG_MSIX_ENABLED; /* Woot! */
		/*
		 * Adjust for only the vectors we'll use, which is minimum
		 * of max_msix_q_vectors + NON_Q_VECTORS, or the number of
		 * vectors we were allocated.
		 */
		adapter->num_msix_vectors = min(vectors,
		                   adapter->max_msix_q_vectors + NON_Q_VECTORS);
	}
}

/**
 * ixgbe_cache_ring_rss - Descriptor ring to register mapping for RSS
 * @adapter: board private structure to initialize
 *
 * Cache the descriptor ring offsets for RSS to the assigned rings.
 *
 **/
static inline bool ixgbe_cache_ring_rss(struct ixgbe_adapter *adapter)
{
	int i;
	bool ret = false;

	if (adapter->flags & IXGBE_FLAG_RSS_ENABLED) {
		for (i = 0; i < adapter->num_rx_queues; i++)
			adapter->rx_ring[i].reg_idx = i;
		for (i = 0; i < adapter->num_tx_queues; i++)
			adapter->tx_ring[i].reg_idx = i;
		ret = true;
	} else {
		ret = false;
	}

	return ret;
}

#ifdef CONFIG_IXGBE_DCB
/**
 * ixgbe_cache_ring_dcb - Descriptor ring to register mapping for DCB
 * @adapter: board private structure to initialize
 *
 * Cache the descriptor ring offsets for DCB to the assigned rings.
 *
 **/
static inline bool ixgbe_cache_ring_dcb(struct ixgbe_adapter *adapter)
{
	int i;
	bool ret = false;
	int dcb_i = adapter->ring_feature[RING_F_DCB].indices;

	if (adapter->flags & IXGBE_FLAG_DCB_ENABLED) {
		if (adapter->hw.mac.type == ixgbe_mac_82598EB) {
			/* the number of queues is assumed to be symmetric */
			for (i = 0; i < dcb_i; i++) {
				adapter->rx_ring[i].reg_idx = i << 3;
				adapter->tx_ring[i].reg_idx = i << 2;
			}
			ret = true;
		} else if (adapter->hw.mac.type == ixgbe_mac_82599EB) {
			if (dcb_i == 8) {
				/*
				 * Tx TC0 starts at: descriptor queue 0
				 * Tx TC1 starts at: descriptor queue 32
				 * Tx TC2 starts at: descriptor queue 64
				 * Tx TC3 starts at: descriptor queue 80
				 * Tx TC4 starts at: descriptor queue 96
				 * Tx TC5 starts at: descriptor queue 104
				 * Tx TC6 starts at: descriptor queue 112
				 * Tx TC7 starts at: descriptor queue 120
				 *
				 * Rx TC0-TC7 are offset by 16 queues each
				 */
				for (i = 0; i < 3; i++) {
					adapter->tx_ring[i].reg_idx = i << 5;
					adapter->rx_ring[i].reg_idx = i << 4;
				}
				for ( ; i < 5; i++) {
					adapter->tx_ring[i].reg_idx =
					                         ((i + 2) << 4);
					adapter->rx_ring[i].reg_idx = i << 4;
				}
				for ( ; i < dcb_i; i++) {
					adapter->tx_ring[i].reg_idx =
					                         ((i + 8) << 3);
					adapter->rx_ring[i].reg_idx = i << 4;
				}

				ret = true;
			} else if (dcb_i == 4) {
				/*
				 * Tx TC0 starts at: descriptor queue 0
				 * Tx TC1 starts at: descriptor queue 64
				 * Tx TC2 starts at: descriptor queue 96
				 * Tx TC3 starts at: descriptor queue 112
				 *
				 * Rx TC0-TC3 are offset by 32 queues each
				 */
				adapter->tx_ring[0].reg_idx = 0;
				adapter->tx_ring[1].reg_idx = 64;
				adapter->tx_ring[2].reg_idx = 96;
				adapter->tx_ring[3].reg_idx = 112;
				for (i = 0 ; i < dcb_i; i++)
					adapter->rx_ring[i].reg_idx = i << 5;

				ret = true;
			} else {
				ret = false;
			}
		} else {
			ret = false;
		}
	} else {
		ret = false;
	}

	return ret;
}
#endif

/**
 * ixgbe_cache_ring_fdir - Descriptor ring to register mapping for Flow Director
 * @adapter: board private structure to initialize
 *
 * Cache the descriptor ring offsets for Flow Director to the assigned rings.
 *
 **/
static bool inline ixgbe_cache_ring_fdir(struct ixgbe_adapter *adapter)
{
	int i;
	bool ret = false;

	if (adapter->flags & IXGBE_FLAG_RSS_ENABLED &&
	    ((adapter->flags & IXGBE_FLAG_FDIR_HASH_CAPABLE) ||
	     (adapter->flags & IXGBE_FLAG_FDIR_PERFECT_CAPABLE))) {
		for (i = 0; i < adapter->num_rx_queues; i++)
			adapter->rx_ring[i].reg_idx = i;
		for (i = 0; i < adapter->num_tx_queues; i++)
			adapter->tx_ring[i].reg_idx = i;
		ret = true;
	}

	return ret;
}

#ifdef IXGBE_FCOE
/**
 * ixgbe_cache_ring_fcoe - Descriptor ring to register mapping for the FCoE
 * @adapter: board private structure to initialize
 *
 * Cache the descriptor ring offsets for FCoE mode to the assigned rings.
 *
 */
static inline bool ixgbe_cache_ring_fcoe(struct ixgbe_adapter *adapter)
{
	int i, fcoe_rx_i = 0, fcoe_tx_i = 0;
	bool ret = false;
	struct ixgbe_ring_feature *f = &adapter->ring_feature[RING_F_FCOE];

	if (adapter->flags & IXGBE_FLAG_FCOE_ENABLED) {
#ifdef CONFIG_IXGBE_DCB
		if (adapter->flags & IXGBE_FLAG_DCB_ENABLED) {
			struct ixgbe_fcoe *fcoe = &adapter->fcoe;

			ixgbe_cache_ring_dcb(adapter);
			/* find out queues in TC for FCoE */
			fcoe_rx_i = adapter->rx_ring[fcoe->tc].reg_idx + 1;
			fcoe_tx_i = adapter->tx_ring[fcoe->tc].reg_idx + 1;
			/*
			 * In 82599, the number of Tx queues for each traffic
			 * class for both 8-TC and 4-TC modes are:
			 * TCs  : TC0 TC1 TC2 TC3 TC4 TC5 TC6 TC7
			 * 8 TCs:  32  32  16  16   8   8   8   8
			 * 4 TCs:  64  64  32  32
			 * We have max 8 queues for FCoE, where 8 the is
			 * FCoE redirection table size. If TC for FCoE is
			 * less than or equal to TC3, we have enough queues
			 * to add max of 8 queues for FCoE, so we start FCoE
			 * tx descriptor from the next one, i.e., reg_idx + 1.
			 * If TC for FCoE is above TC3, implying 8 TC mode,
			 * and we need 8 for FCoE, we have to take all queues
			 * in that traffic class for FCoE.
			 */
			if ((f->indices == IXGBE_FCRETA_SIZE) && (fcoe->tc > 3))
				fcoe_tx_i--;
		}
#endif /* CONFIG_IXGBE_DCB */
		if (adapter->flags & IXGBE_FLAG_RSS_ENABLED) {
			if ((adapter->flags & IXGBE_FLAG_FDIR_HASH_CAPABLE) ||
			    (adapter->flags & IXGBE_FLAG_FDIR_PERFECT_CAPABLE))
				ixgbe_cache_ring_fdir(adapter);
			else
				ixgbe_cache_ring_rss(adapter);

			fcoe_rx_i = f->mask;
			fcoe_tx_i = f->mask;
		}
		for (i = 0; i < f->indices; i++, fcoe_rx_i++, fcoe_tx_i++) {
			adapter->rx_ring[f->mask + i].reg_idx = fcoe_rx_i;
			adapter->tx_ring[f->mask + i].reg_idx = fcoe_tx_i;
		}
		ret = true;
	}
	return ret;
}

#endif /* IXGBE_FCOE */
/**
 * ixgbe_cache_ring_register - Descriptor ring to register mapping
 * @adapter: board private structure to initialize
 *
 * Once we know the feature-set enabled for the device, we'll cache
 * the register offset the descriptor ring is assigned to.
 *
 * Note, the order the various feature calls is important.  It must start with
 * the "most" features enabled at the same time, then trickle down to the
 * least amount of features turned on at once.
 **/
static void ixgbe_cache_ring_register(struct ixgbe_adapter *adapter)
{
	/* start with default case */
	adapter->rx_ring[0].reg_idx = 0;
	adapter->tx_ring[0].reg_idx = 0;

#ifdef IXGBE_FCOE
	if (ixgbe_cache_ring_fcoe(adapter))
		return;

#endif /* IXGBE_FCOE */
#ifdef CONFIG_IXGBE_DCB
	if (ixgbe_cache_ring_dcb(adapter))
		return;

#endif
	if (ixgbe_cache_ring_fdir(adapter))
		return;

	if (ixgbe_cache_ring_rss(adapter))
		return;
}

/**
 * ixgbe_alloc_queues - Allocate memory for all rings
 * @adapter: board private structure to initialize
 *
 * We allocate one ring per queue at run-time since we don't know the
 * number of queues at compile-time.  The polling_netdev array is
 * intended for Multiqueue, but should work fine with a single queue.
 **/
static int ixgbe_alloc_queues(struct ixgbe_adapter *adapter)
{
	int i;

	adapter->tx_ring = kcalloc(adapter->num_tx_queues,
	                           sizeof(struct ixgbe_ring), GFP_KERNEL);
	if (!adapter->tx_ring)
		goto err_tx_ring_allocation;

	adapter->rx_ring = kcalloc(adapter->num_rx_queues,
	                           sizeof(struct ixgbe_ring), GFP_KERNEL);
	if (!adapter->rx_ring)
		goto err_rx_ring_allocation;

	for (i = 0; i < adapter->num_tx_queues; i++) {
		adapter->tx_ring[i].count = adapter->tx_ring_count;
		adapter->tx_ring[i].queue_index = i;
	}

	for (i = 0; i < adapter->num_rx_queues; i++) {
		adapter->rx_ring[i].count = adapter->rx_ring_count;
		adapter->rx_ring[i].queue_index = i;
	}

	ixgbe_cache_ring_register(adapter);

	return 0;

err_rx_ring_allocation:
	kfree(adapter->tx_ring);
err_tx_ring_allocation:
	return -ENOMEM;
}

/**
 * ixgbe_set_interrupt_capability - set MSI-X or MSI if supported
 * @adapter: board private structure to initialize
 *
 * Attempt to configure the interrupts using the best available
 * capabilities of the hardware and the kernel.
 **/
static int ixgbe_set_interrupt_capability(struct ixgbe_adapter *adapter)
{
	struct ixgbe_hw *hw = &adapter->hw;
	int err = 0;
	int vector, v_budget;

	/*
	 * It's easy to be greedy for MSI-X vectors, but it really
	 * doesn't do us much good if we have a lot more vectors
	 * than CPU's.  So let's be conservative and only ask for
	 * (roughly) the same number of vectors as there are CPU's.
	 */
	v_budget = min(adapter->num_rx_queues + adapter->num_tx_queues,
	               (int)num_online_cpus()) + NON_Q_VECTORS;

	/*
	 * At the same time, hardware can only support a maximum of
	 * hw.mac->max_msix_vectors vectors.  With features
	 * such as RSS and VMDq, we can easily surpass the number of Rx and Tx
	 * descriptor queues supported by our device.  Thus, we cap it off in
	 * those rare cases where the cpu count also exceeds our vector limit.
	 */
	v_budget = min(v_budget, (int)hw->mac.max_msix_vectors);

	/* A failure in MSI-X entry allocation isn't fatal, but it does
	 * mean we disable MSI-X capabilities of the adapter. */
	adapter->msix_entries = kcalloc(v_budget,
	                                sizeof(struct msix_entry), GFP_KERNEL);
	if (adapter->msix_entries) {
		for (vector = 0; vector < v_budget; vector++)
			adapter->msix_entries[vector].entry = vector;

		ixgbe_acquire_msix_vectors(adapter, v_budget);

		if (adapter->flags & IXGBE_FLAG_MSIX_ENABLED)
			goto out;
	}

	adapter->flags &= ~IXGBE_FLAG_DCB_ENABLED;
	adapter->flags &= ~IXGBE_FLAG_RSS_ENABLED;
	adapter->flags &= ~IXGBE_FLAG_FDIR_HASH_CAPABLE;
	adapter->flags &= ~IXGBE_FLAG_FDIR_PERFECT_CAPABLE;
	adapter->atr_sample_rate = 0;
	ixgbe_set_num_queues(adapter);

	err = pci_enable_msi(adapter->pdev);
	if (!err) {
		adapter->flags |= IXGBE_FLAG_MSI_ENABLED;
	} else {
		DPRINTK(HW, DEBUG, "Unable to allocate MSI interrupt, "
		        "falling back to legacy.  Error: %d\n", err);
		/* reset err */
		err = 0;
	}

out:
	return err;
}

/**
 * ixgbe_alloc_q_vectors - Allocate memory for interrupt vectors
 * @adapter: board private structure to initialize
 *
 * We allocate one q_vector per queue interrupt.  If allocation fails we
 * return -ENOMEM.
 **/
static int ixgbe_alloc_q_vectors(struct ixgbe_adapter *adapter)
{
	int q_idx, num_q_vectors;
	struct ixgbe_q_vector *q_vector;
	int napi_vectors;
	int (*poll)(struct napi_struct *, int);

	if (adapter->flags & IXGBE_FLAG_MSIX_ENABLED) {
		num_q_vectors = adapter->num_msix_vectors - NON_Q_VECTORS;
		napi_vectors = adapter->num_rx_queues;
		poll = &ixgbe_clean_rxtx_many;
	} else {
		num_q_vectors = 1;
		napi_vectors = 1;
		poll = &ixgbe_poll;
	}

	for (q_idx = 0; q_idx < num_q_vectors; q_idx++) {
		q_vector = kzalloc(sizeof(struct ixgbe_q_vector), GFP_KERNEL);
		if (!q_vector)
			goto err_out;
		q_vector->adapter = adapter;
		if (q_vector->txr_count && !q_vector->rxr_count)
			q_vector->eitr = adapter->tx_eitr_param;
		else
			q_vector->eitr = adapter->rx_eitr_param;
		q_vector->v_idx = q_idx;
		netif_napi_add(adapter->netdev, &q_vector->napi, (*poll), 64);
		adapter->q_vector[q_idx] = q_vector;
	}

	return 0;

err_out:
	while (q_idx) {
		q_idx--;
		q_vector = adapter->q_vector[q_idx];
		netif_napi_del(&q_vector->napi);
		kfree(q_vector);
		adapter->q_vector[q_idx] = NULL;
	}
	return -ENOMEM;
}

/**
 * ixgbe_free_q_vectors - Free memory allocated for interrupt vectors
 * @adapter: board private structure to initialize
 *
 * This function frees the memory allocated to the q_vectors.  In addition if
 * NAPI is enabled it will delete any references to the NAPI struct prior
 * to freeing the q_vector.
 **/
static void ixgbe_free_q_vectors(struct ixgbe_adapter *adapter)
{
	int q_idx, num_q_vectors;

	if (adapter->flags & IXGBE_FLAG_MSIX_ENABLED)
		num_q_vectors = adapter->num_msix_vectors - NON_Q_VECTORS;
	else
		num_q_vectors = 1;

	for (q_idx = 0; q_idx < num_q_vectors; q_idx++) {
		struct ixgbe_q_vector *q_vector = adapter->q_vector[q_idx];
		adapter->q_vector[q_idx] = NULL;
		netif_napi_del(&q_vector->napi);
		kfree(q_vector);
	}
}

static void ixgbe_reset_interrupt_capability(struct ixgbe_adapter *adapter)
{
	if (adapter->flags & IXGBE_FLAG_MSIX_ENABLED) {
		adapter->flags &= ~IXGBE_FLAG_MSIX_ENABLED;
		pci_disable_msix(adapter->pdev);
		kfree(adapter->msix_entries);
		adapter->msix_entries = NULL;
	} else if (adapter->flags & IXGBE_FLAG_MSI_ENABLED) {
		adapter->flags &= ~IXGBE_FLAG_MSI_ENABLED;
		pci_disable_msi(adapter->pdev);
	}
	return;
}

/**
 * ixgbe_init_interrupt_scheme - Determine proper interrupt scheme
 * @adapter: board private structure to initialize
 *
 * We determine which interrupt scheme to use based on...
 * - Kernel support (MSI, MSI-X)
 *   - which can be user-defined (via MODULE_PARAM)
 * - Hardware queue count (num_*_queues)
 *   - defined by miscellaneous hardware support/features (RSS, etc.)
 **/
int ixgbe_init_interrupt_scheme(struct ixgbe_adapter *adapter)
{
	int err;

	/* Number of supported queues */
	ixgbe_set_num_queues(adapter);

	err = ixgbe_set_interrupt_capability(adapter);
	if (err) {
		DPRINTK(PROBE, ERR, "Unable to setup interrupt capabilities\n");
		goto err_set_interrupt;
	}

	err = ixgbe_alloc_q_vectors(adapter);
	if (err) {
		DPRINTK(PROBE, ERR, "Unable to allocate memory for queue "
		        "vectors\n");
		goto err_alloc_q_vectors;
	}

	err = ixgbe_alloc_queues(adapter);
	if (err) {
		DPRINTK(PROBE, ERR, "Unable to allocate memory for queues\n");
		goto err_alloc_queues;
	}

	DPRINTK(DRV, INFO, "Multiqueue %s: Rx Queue count = %u, "
	        "Tx Queue count = %u\n",
	        (adapter->num_rx_queues > 1) ? "Enabled" :
	        "Disabled", adapter->num_rx_queues, adapter->num_tx_queues);

	set_bit(__IXGBE_DOWN, &adapter->state);

	return 0;

err_alloc_queues:
	ixgbe_free_q_vectors(adapter);
err_alloc_q_vectors:
	ixgbe_reset_interrupt_capability(adapter);
err_set_interrupt:
	return err;
}

/**
 * ixgbe_clear_interrupt_scheme - Clear the current interrupt scheme settings
 * @adapter: board private structure to clear interrupt scheme on
 *
 * We go through and clear interrupt specific resources and reset the structure
 * to pre-load conditions
 **/
void ixgbe_clear_interrupt_scheme(struct ixgbe_adapter *adapter)
{
	kfree(adapter->tx_ring);
	kfree(adapter->rx_ring);
	adapter->tx_ring = NULL;
	adapter->rx_ring = NULL;

	ixgbe_free_q_vectors(adapter);
	ixgbe_reset_interrupt_capability(adapter);
}

/**
 * ixgbe_sfp_timer - worker thread to find a missing module
 * @data: pointer to our adapter struct
 **/
static void ixgbe_sfp_timer(unsigned long data)
{
	struct ixgbe_adapter *adapter = (struct ixgbe_adapter *)data;

	/*
	 * Do the sfp_timer outside of interrupt context due to the
	 * delays that sfp+ detection requires
	 */
	schedule_work(&adapter->sfp_task);
}

/**
 * ixgbe_sfp_task - worker thread to find a missing module
 * @work: pointer to work_struct containing our data
 **/
static void ixgbe_sfp_task(struct work_struct *work)
{
	struct ixgbe_adapter *adapter = container_of(work,
	                                             struct ixgbe_adapter,
	                                             sfp_task);
	struct ixgbe_hw *hw = &adapter->hw;

	if ((hw->phy.type == ixgbe_phy_nl) &&
	    (hw->phy.sfp_type == ixgbe_sfp_type_not_present)) {
		s32 ret = hw->phy.ops.identify_sfp(hw);
		if (ret == IXGBE_ERR_SFP_NOT_PRESENT)
			goto reschedule;
		ret = hw->phy.ops.reset(hw);
		if (ret == IXGBE_ERR_SFP_NOT_SUPPORTED) {
			dev_err(&adapter->pdev->dev, "failed to initialize "
				"because an unsupported SFP+ module type "
				"was detected.\n"
				"Reload the driver after installing a "
				"supported module.\n");
			unregister_netdev(adapter->netdev);
		} else {
			DPRINTK(PROBE, INFO, "detected SFP+: %d\n",
			        hw->phy.sfp_type);
		}
		/* don't need this routine any more */
		clear_bit(__IXGBE_SFP_MODULE_NOT_FOUND, &adapter->state);
	}
	return;
reschedule:
	if (test_bit(__IXGBE_SFP_MODULE_NOT_FOUND, &adapter->state))
		mod_timer(&adapter->sfp_timer,
		          round_jiffies(jiffies + (2 * HZ)));
}

/**
 * ixgbe_sw_init - Initialize general software structures (struct ixgbe_adapter)
 * @adapter: board private structure to initialize
 *
 * ixgbe_sw_init initializes the Adapter private data structure.
 * Fields are initialized based on PCI device information and
 * OS network device settings (MTU size).
 **/
static int __devinit ixgbe_sw_init(struct ixgbe_adapter *adapter)
{
	struct ixgbe_hw *hw = &adapter->hw;
	struct pci_dev *pdev = adapter->pdev;
	unsigned int rss;
#ifdef CONFIG_IXGBE_DCB
	int j;
	struct tc_configuration *tc;
#endif

	/* PCI config space info */

	hw->vendor_id = pdev->vendor;
	hw->device_id = pdev->device;
	hw->revision_id = pdev->revision;
	hw->subsystem_vendor_id = pdev->subsystem_vendor;
	hw->subsystem_device_id = pdev->subsystem_device;

	/* Set capability flags */
	rss = min(IXGBE_MAX_RSS_INDICES, (int)num_online_cpus());
	adapter->ring_feature[RING_F_RSS].indices = rss;
	adapter->flags |= IXGBE_FLAG_RSS_ENABLED;
	adapter->ring_feature[RING_F_DCB].indices = IXGBE_MAX_DCB_INDICES;
	if (hw->mac.type == ixgbe_mac_82598EB) {
		if (hw->device_id == IXGBE_DEV_ID_82598AT)
			adapter->flags |= IXGBE_FLAG_FAN_FAIL_CAPABLE;
		adapter->max_msix_q_vectors = MAX_MSIX_Q_VECTORS_82598;
	} else if (hw->mac.type == ixgbe_mac_82599EB) {
		adapter->max_msix_q_vectors = MAX_MSIX_Q_VECTORS_82599;
		adapter->flags2 |= IXGBE_FLAG2_RSC_CAPABLE;
		adapter->flags2 |= IXGBE_FLAG2_RSC_ENABLED;
		adapter->flags |= IXGBE_FLAG_FDIR_HASH_CAPABLE;
		adapter->ring_feature[RING_F_FDIR].indices =
		                                         IXGBE_MAX_FDIR_INDICES;
		adapter->atr_sample_rate = 20;
		adapter->fdir_pballoc = 0;
#ifdef IXGBE_FCOE
		adapter->flags |= IXGBE_FLAG_FCOE_CAPABLE;
		adapter->flags &= ~IXGBE_FLAG_FCOE_ENABLED;
		adapter->ring_feature[RING_F_FCOE].indices = 0;
#ifdef CONFIG_IXGBE_DCB
		/* Default traffic class to use for FCoE */
		adapter->fcoe.tc = IXGBE_FCOE_DEFTC;
#endif
#endif /* IXGBE_FCOE */
	}

#ifdef CONFIG_IXGBE_DCB
	/* Configure DCB traffic classes */
	for (j = 0; j < MAX_TRAFFIC_CLASS; j++) {
		tc = &adapter->dcb_cfg.tc_config[j];
		tc->path[DCB_TX_CONFIG].bwg_id = 0;
		tc->path[DCB_TX_CONFIG].bwg_percent = 12 + (j & 1);
		tc->path[DCB_RX_CONFIG].bwg_id = 0;
		tc->path[DCB_RX_CONFIG].bwg_percent = 12 + (j & 1);
		tc->dcb_pfc = pfc_disabled;
	}
	adapter->dcb_cfg.bw_percentage[DCB_TX_CONFIG][0] = 100;
	adapter->dcb_cfg.bw_percentage[DCB_RX_CONFIG][0] = 100;
	adapter->dcb_cfg.rx_pba_cfg = pba_equal;
	adapter->dcb_cfg.pfc_mode_enable = false;
	adapter->dcb_cfg.round_robin_enable = false;
	adapter->dcb_set_bitmap = 0x00;
	ixgbe_copy_dcb_cfg(&adapter->dcb_cfg, &adapter->temp_dcb_cfg,
	                   adapter->ring_feature[RING_F_DCB].indices);

#endif

	/* default flow control settings */
	hw->fc.requested_mode = ixgbe_fc_full;
	hw->fc.current_mode = ixgbe_fc_full;	/* init for ethtool output */
#ifdef CONFIG_DCB
	adapter->last_lfc_mode = hw->fc.current_mode;
#endif
	hw->fc.high_water = IXGBE_DEFAULT_FCRTH;
	hw->fc.low_water = IXGBE_DEFAULT_FCRTL;
	hw->fc.pause_time = IXGBE_DEFAULT_FCPAUSE;
	hw->fc.send_xon = true;
	hw->fc.disable_fc_autoneg = false;

	/* enable itr by default in dynamic mode */
	adapter->rx_itr_setting = 1;
	adapter->rx_eitr_param = 20000;
	adapter->tx_itr_setting = 1;
	adapter->tx_eitr_param = 10000;

	/* set defaults for eitr in MegaBytes */
	adapter->eitr_low = 10;
	adapter->eitr_high = 20;

	/* set default ring sizes */
	adapter->tx_ring_count = IXGBE_DEFAULT_TXD;
	adapter->rx_ring_count = IXGBE_DEFAULT_RXD;

	/* initialize eeprom parameters */
	if (ixgbe_init_eeprom_params_generic(hw)) {
		dev_err(&pdev->dev, "EEPROM initialization failed\n");
		return -EIO;
	}

	/* enable rx csum by default */
	adapter->flags |= IXGBE_FLAG_RX_CSUM_ENABLED;

	set_bit(__IXGBE_DOWN, &adapter->state);

	return 0;
}

/**
 * ixgbe_setup_tx_resources - allocate Tx resources (Descriptors)
 * @adapter: board private structure
 * @tx_ring:    tx descriptor ring (for a specific queue) to setup
 *
 * Return 0 on success, negative on failure
 **/
int ixgbe_setup_tx_resources(struct ixgbe_adapter *adapter,
                             struct ixgbe_ring *tx_ring)
{
	struct pci_dev *pdev = adapter->pdev;
	int size;

	size = sizeof(struct ixgbe_tx_buffer) * tx_ring->count;
	tx_ring->tx_buffer_info = vmalloc(size);
	if (!tx_ring->tx_buffer_info)
		goto err;
	memset(tx_ring->tx_buffer_info, 0, size);

	/* round up to nearest 4K */
	tx_ring->size = tx_ring->count * sizeof(union ixgbe_adv_tx_desc);
	tx_ring->size = ALIGN(tx_ring->size, 4096);

	tx_ring->desc = pci_alloc_consistent(pdev, tx_ring->size,
	                                     &tx_ring->dma);
	if (!tx_ring->desc)
		goto err;

	tx_ring->next_to_use = 0;
	tx_ring->next_to_clean = 0;
	tx_ring->work_limit = tx_ring->count;
	return 0;

err:
	vfree(tx_ring->tx_buffer_info);
	tx_ring->tx_buffer_info = NULL;
	DPRINTK(PROBE, ERR, "Unable to allocate memory for the transmit "
	                    "descriptor ring\n");
	return -ENOMEM;
}

/**
 * ixgbe_setup_all_tx_resources - allocate all queues Tx resources
 * @adapter: board private structure
 *
 * If this function returns with an error, then it's possible one or
 * more of the rings is populated (while the rest are not).  It is the
 * callers duty to clean those orphaned rings.
 *
 * Return 0 on success, negative on failure
 **/
static int ixgbe_setup_all_tx_resources(struct ixgbe_adapter *adapter)
{
	int i, err = 0;

	for (i = 0; i < adapter->num_tx_queues; i++) {
		err = ixgbe_setup_tx_resources(adapter, &adapter->tx_ring[i]);
		if (!err)
			continue;
		DPRINTK(PROBE, ERR, "Allocation for Tx Queue %u failed\n", i);
		break;
	}

	return err;
}

/**
 * ixgbe_setup_rx_resources - allocate Rx resources (Descriptors)
 * @adapter: board private structure
 * @rx_ring:    rx descriptor ring (for a specific queue) to setup
 *
 * Returns 0 on success, negative on failure
 **/
int ixgbe_setup_rx_resources(struct ixgbe_adapter *adapter,
                             struct ixgbe_ring *rx_ring)
{
	struct pci_dev *pdev = adapter->pdev;
	int size;

	size = sizeof(struct ixgbe_rx_buffer) * rx_ring->count;
	rx_ring->rx_buffer_info = vmalloc(size);
	if (!rx_ring->rx_buffer_info) {
		DPRINTK(PROBE, ERR,
		        "vmalloc allocation failed for the rx desc ring\n");
		goto alloc_failed;
	}
	memset(rx_ring->rx_buffer_info, 0, size);

	/* Round up to nearest 4K */
	rx_ring->size = rx_ring->count * sizeof(union ixgbe_adv_rx_desc);
	rx_ring->size = ALIGN(rx_ring->size, 4096);

	rx_ring->desc = pci_alloc_consistent(pdev, rx_ring->size, &rx_ring->dma);

	if (!rx_ring->desc) {
		DPRINTK(PROBE, ERR,
		        "Memory allocation failed for the rx desc ring\n");
		vfree(rx_ring->rx_buffer_info);
		goto alloc_failed;
	}

	rx_ring->next_to_clean = 0;
	rx_ring->next_to_use = 0;

	return 0;

alloc_failed:
	return -ENOMEM;
}

/**
 * ixgbe_setup_all_rx_resources - allocate all queues Rx resources
 * @adapter: board private structure
 *
 * If this function returns with an error, then it's possible one or
 * more of the rings is populated (while the rest are not).  It is the
 * callers duty to clean those orphaned rings.
 *
 * Return 0 on success, negative on failure
 **/

static int ixgbe_setup_all_rx_resources(struct ixgbe_adapter *adapter)
{
	int i, err = 0;

	for (i = 0; i < adapter->num_rx_queues; i++) {
		err = ixgbe_setup_rx_resources(adapter, &adapter->rx_ring[i]);
		if (!err)
			continue;
		DPRINTK(PROBE, ERR, "Allocation for Rx Queue %u failed\n", i);
		break;
	}

	return err;
}

/**
 * ixgbe_free_tx_resources - Free Tx Resources per Queue
 * @adapter: board private structure
 * @tx_ring: Tx descriptor ring for a specific queue
 *
 * Free all transmit software resources
 **/
void ixgbe_free_tx_resources(struct ixgbe_adapter *adapter,
                             struct ixgbe_ring *tx_ring)
{
	struct pci_dev *pdev = adapter->pdev;

	ixgbe_clean_tx_ring(adapter, tx_ring);

	vfree(tx_ring->tx_buffer_info);
	tx_ring->tx_buffer_info = NULL;

	pci_free_consistent(pdev, tx_ring->size, tx_ring->desc, tx_ring->dma);

	tx_ring->desc = NULL;
}

/**
 * ixgbe_free_all_tx_resources - Free Tx Resources for All Queues
 * @adapter: board private structure
 *
 * Free all transmit software resources
 **/
static void ixgbe_free_all_tx_resources(struct ixgbe_adapter *adapter)
{
	int i;

	for (i = 0; i < adapter->num_tx_queues; i++)
		if (adapter->tx_ring[i].desc)
			ixgbe_free_tx_resources(adapter, &adapter->tx_ring[i]);
}

/**
 * ixgbe_free_rx_resources - Free Rx Resources
 * @adapter: board private structure
 * @rx_ring: ring to clean the resources from
 *
 * Free all receive software resources
 **/
void ixgbe_free_rx_resources(struct ixgbe_adapter *adapter,
                             struct ixgbe_ring *rx_ring)
{
	struct pci_dev *pdev = adapter->pdev;

	ixgbe_clean_rx_ring(adapter, rx_ring);

	vfree(rx_ring->rx_buffer_info);
	rx_ring->rx_buffer_info = NULL;

	pci_free_consistent(pdev, rx_ring->size, rx_ring->desc, rx_ring->dma);

	rx_ring->desc = NULL;
}

/**
 * ixgbe_free_all_rx_resources - Free Rx Resources for All Queues
 * @adapter: board private structure
 *
 * Free all receive software resources
 **/
static void ixgbe_free_all_rx_resources(struct ixgbe_adapter *adapter)
{
	int i;

	for (i = 0; i < adapter->num_rx_queues; i++)
		if (adapter->rx_ring[i].desc)
			ixgbe_free_rx_resources(adapter, &adapter->rx_ring[i]);
}

/**
 * ixgbe_change_mtu - Change the Maximum Transfer Unit
 * @netdev: network interface device structure
 * @new_mtu: new value for maximum frame size
 *
 * Returns 0 on success, negative on failure
 **/
static int ixgbe_change_mtu(struct net_device *netdev, int new_mtu)
{
	struct ixgbe_adapter *adapter = netdev_priv(netdev);
	int max_frame = new_mtu + ETH_HLEN + ETH_FCS_LEN;

	/* MTU < 68 is an error and causes problems on some kernels */
	if ((new_mtu < 68) || (max_frame > IXGBE_MAX_JUMBO_FRAME_SIZE))
		return -EINVAL;

	DPRINTK(PROBE, INFO, "changing MTU from %d to %d\n",
	        netdev->mtu, new_mtu);
	/* must set new MTU before calling down or up */
	netdev->mtu = new_mtu;

	if (netif_running(netdev))
		ixgbe_reinit_locked(adapter);

	return 0;
}

/**
 * ixgbe_open - Called when a network interface is made active
 * @netdev: network interface device structure
 *
 * Returns 0 on success, negative value on failure
 *
 * The open entry point is called when a network interface is made
 * active by the system (IFF_UP).  At this point all resources needed
 * for transmit and receive operations are allocated, the interrupt
 * handler is registered with the OS, the watchdog timer is started,
 * and the stack is notified that the interface is ready.
 **/
static int ixgbe_open(struct net_device *netdev)
{
	struct ixgbe_adapter *adapter = netdev_priv(netdev);
	int err;

	/* disallow open during test */
	if (test_bit(__IXGBE_TESTING, &adapter->state))
		return -EBUSY;

	netif_carrier_off(netdev);

	/* allocate transmit descriptors */
	err = ixgbe_setup_all_tx_resources(adapter);
	if (err)
		goto err_setup_tx;

	/* allocate receive descriptors */
	err = ixgbe_setup_all_rx_resources(adapter);
	if (err)
		goto err_setup_rx;

	ixgbe_configure(adapter);

	err = ixgbe_request_irq(adapter);
	if (err)
		goto err_req_irq;

	err = ixgbe_up_complete(adapter);
	if (err)
		goto err_up;

	netif_tx_start_all_queues(netdev);

	return 0;

err_up:
	ixgbe_release_hw_control(adapter);
	ixgbe_free_irq(adapter);
err_req_irq:
err_setup_rx:
	ixgbe_free_all_rx_resources(adapter);
err_setup_tx:
	ixgbe_free_all_tx_resources(adapter);
	ixgbe_reset(adapter);

	return err;
}

/**
 * ixgbe_close - Disables a network interface
 * @netdev: network interface device structure
 *
 * Returns 0, this is not allowed to fail
 *
 * The close entry point is called when an interface is de-activated
 * by the OS.  The hardware is still under the drivers control, but
 * needs to be disabled.  A global MAC reset is issued to stop the
 * hardware, and all transmit and receive resources are freed.
 **/
static int ixgbe_close(struct net_device *netdev)
{
	struct ixgbe_adapter *adapter = netdev_priv(netdev);

	ixgbe_down(adapter);
	ixgbe_free_irq(adapter);

	ixgbe_free_all_tx_resources(adapter);
	ixgbe_free_all_rx_resources(adapter);

	ixgbe_release_hw_control(adapter);

	return 0;
}

#ifdef CONFIG_PM
static int ixgbe_resume(struct pci_dev *pdev)
{
	struct net_device *netdev = pci_get_drvdata(pdev);
	struct ixgbe_adapter *adapter = netdev_priv(netdev);
	u32 err;

	pci_set_power_state(pdev, PCI_D0);
	pci_restore_state(pdev);

	err = pci_enable_device_mem(pdev);
	if (err) {
		printk(KERN_ERR "ixgbe: Cannot enable PCI device from "
				"suspend\n");
		return err;
	}
	pci_set_master(pdev);

	pci_wake_from_d3(pdev, false);

	err = ixgbe_init_interrupt_scheme(adapter);
	if (err) {
		printk(KERN_ERR "ixgbe: Cannot initialize interrupts for "
		                "device\n");
		return err;
	}

	ixgbe_reset(adapter);

	IXGBE_WRITE_REG(&adapter->hw, IXGBE_WUS, ~0);

	if (netif_running(netdev)) {
		err = ixgbe_open(adapter->netdev);
		if (err)
			return err;
	}

	netif_device_attach(netdev);

	return 0;
}
#endif /* CONFIG_PM */

static int __ixgbe_shutdown(struct pci_dev *pdev, bool *enable_wake)
{
	struct net_device *netdev = pci_get_drvdata(pdev);
	struct ixgbe_adapter *adapter = netdev_priv(netdev);
	struct ixgbe_hw *hw = &adapter->hw;
	u32 ctrl, fctrl;
	u32 wufc = adapter->wol;
#ifdef CONFIG_PM
	int retval = 0;
#endif

	netif_device_detach(netdev);

	if (netif_running(netdev)) {
		ixgbe_down(adapter);
		ixgbe_free_irq(adapter);
		ixgbe_free_all_tx_resources(adapter);
		ixgbe_free_all_rx_resources(adapter);
	}
	ixgbe_clear_interrupt_scheme(adapter);

#ifdef CONFIG_PM
	retval = pci_save_state(pdev);
	if (retval)
		return retval;

#endif
	if (wufc) {
		ixgbe_set_rx_mode(netdev);

		/* turn on all-multi mode if wake on multicast is enabled */
		if (wufc & IXGBE_WUFC_MC) {
			fctrl = IXGBE_READ_REG(hw, IXGBE_FCTRL);
			fctrl |= IXGBE_FCTRL_MPE;
			IXGBE_WRITE_REG(hw, IXGBE_FCTRL, fctrl);
		}

		ctrl = IXGBE_READ_REG(hw, IXGBE_CTRL);
		ctrl |= IXGBE_CTRL_GIO_DIS;
		IXGBE_WRITE_REG(hw, IXGBE_CTRL, ctrl);

		IXGBE_WRITE_REG(hw, IXGBE_WUFC, wufc);
	} else {
		IXGBE_WRITE_REG(hw, IXGBE_WUC, 0);
		IXGBE_WRITE_REG(hw, IXGBE_WUFC, 0);
	}

	if (wufc && hw->mac.type == ixgbe_mac_82599EB)
		pci_wake_from_d3(pdev, true);
	else
		pci_wake_from_d3(pdev, false);

	*enable_wake = !!wufc;

	ixgbe_release_hw_control(adapter);

	pci_disable_device(pdev);

	return 0;
}

#ifdef CONFIG_PM
static int ixgbe_suspend(struct pci_dev *pdev, pm_message_t state)
{
	int retval;
	bool wake;

	retval = __ixgbe_shutdown(pdev, &wake);
	if (retval)
		return retval;

	if (wake) {
		pci_prepare_to_sleep(pdev);
	} else {
		pci_wake_from_d3(pdev, false);
		pci_set_power_state(pdev, PCI_D3hot);
	}

	return 0;
}
#endif /* CONFIG_PM */

static void ixgbe_shutdown(struct pci_dev *pdev)
{
	bool wake;

	__ixgbe_shutdown(pdev, &wake);

	if (system_state == SYSTEM_POWER_OFF) {
		pci_wake_from_d3(pdev, wake);
		pci_set_power_state(pdev, PCI_D3hot);
	}
}

/**
 * ixgbe_update_stats - Update the board statistics counters.
 * @adapter: board private structure
 **/
void ixgbe_update_stats(struct ixgbe_adapter *adapter)
{
	struct net_device *netdev = adapter->netdev;
	struct ixgbe_hw *hw = &adapter->hw;
	u64 total_mpc = 0;
	u32 i, missed_rx = 0, mpc, bprc, lxon, lxoff, xon_off_tot;

	if (adapter->flags2 & IXGBE_FLAG2_RSC_ENABLED) {
		u64 rsc_count = 0;
		u64 rsc_flush = 0;
		for (i = 0; i < 16; i++)
			adapter->hw_rx_no_dma_resources +=
			                     IXGBE_READ_REG(hw, IXGBE_QPRDC(i));
		for (i = 0; i < adapter->num_rx_queues; i++) {
			rsc_count += adapter->rx_ring[i].rsc_count;
			rsc_flush += adapter->rx_ring[i].rsc_flush;
		}
		adapter->rsc_total_count = rsc_count;
		adapter->rsc_total_flush = rsc_flush;
	}

	/* gather some stats to the adapter struct that are per queue */
	for (i = 0; i < adapter->num_tx_queues; i++)
		adapter->restart_queue += adapter->tx_ring[i].restart_queue;

	for (i = 0; i < adapter->num_rx_queues; i++)
		adapter->non_eop_descs += adapter->tx_ring[i].non_eop_descs;

	adapter->stats.crcerrs += IXGBE_READ_REG(hw, IXGBE_CRCERRS);
	for (i = 0; i < 8; i++) {
		/* for packet buffers not used, the register should read 0 */
		mpc = IXGBE_READ_REG(hw, IXGBE_MPC(i));
		missed_rx += mpc;
		adapter->stats.mpc[i] += mpc;
		total_mpc += adapter->stats.mpc[i];
		if (hw->mac.type == ixgbe_mac_82598EB)
			adapter->stats.rnbc[i] += IXGBE_READ_REG(hw, IXGBE_RNBC(i));
		adapter->stats.qptc[i] += IXGBE_READ_REG(hw, IXGBE_QPTC(i));
		adapter->stats.qbtc[i] += IXGBE_READ_REG(hw, IXGBE_QBTC(i));
		adapter->stats.qprc[i] += IXGBE_READ_REG(hw, IXGBE_QPRC(i));
		adapter->stats.qbrc[i] += IXGBE_READ_REG(hw, IXGBE_QBRC(i));
		if (hw->mac.type == ixgbe_mac_82599EB) {
			adapter->stats.pxonrxc[i] += IXGBE_READ_REG(hw,
			                                    IXGBE_PXONRXCNT(i));
			adapter->stats.pxoffrxc[i] += IXGBE_READ_REG(hw,
			                                   IXGBE_PXOFFRXCNT(i));
			adapter->stats.qprdc[i] += IXGBE_READ_REG(hw, IXGBE_QPRDC(i));
		} else {
			adapter->stats.pxonrxc[i] += IXGBE_READ_REG(hw,
			                                      IXGBE_PXONRXC(i));
			adapter->stats.pxoffrxc[i] += IXGBE_READ_REG(hw,
			                                     IXGBE_PXOFFRXC(i));
		}
		adapter->stats.pxontxc[i] += IXGBE_READ_REG(hw,
		                                            IXGBE_PXONTXC(i));
		adapter->stats.pxofftxc[i] += IXGBE_READ_REG(hw,
		                                             IXGBE_PXOFFTXC(i));
	}
	adapter->stats.gprc += IXGBE_READ_REG(hw, IXGBE_GPRC);
	/* work around hardware counting issue */
	adapter->stats.gprc -= missed_rx;

	/* 82598 hardware only has a 32 bit counter in the high register */
	if (hw->mac.type == ixgbe_mac_82599EB) {
		u64 tmp;
		adapter->stats.gorc += IXGBE_READ_REG(hw, IXGBE_GORCL);
		tmp = IXGBE_READ_REG(hw, IXGBE_GORCH) & 0xF; /* 4 high bits of GORC */
		adapter->stats.gorc += (tmp << 32);
		adapter->stats.gotc += IXGBE_READ_REG(hw, IXGBE_GOTCL);
		tmp = IXGBE_READ_REG(hw, IXGBE_GOTCH) & 0xF; /* 4 high bits of GOTC */
		adapter->stats.gotc += (tmp << 32);
		adapter->stats.tor += IXGBE_READ_REG(hw, IXGBE_TORL);
		IXGBE_READ_REG(hw, IXGBE_TORH); /* to clear */
		adapter->stats.lxonrxc += IXGBE_READ_REG(hw, IXGBE_LXONRXCNT);
		adapter->stats.lxoffrxc += IXGBE_READ_REG(hw, IXGBE_LXOFFRXCNT);
		adapter->stats.fdirmatch += IXGBE_READ_REG(hw, IXGBE_FDIRMATCH);
		adapter->stats.fdirmiss += IXGBE_READ_REG(hw, IXGBE_FDIRMISS);
#ifdef IXGBE_FCOE
		adapter->stats.fccrc += IXGBE_READ_REG(hw, IXGBE_FCCRC);
		adapter->stats.fcoerpdc += IXGBE_READ_REG(hw, IXGBE_FCOERPDC);
		adapter->stats.fcoeprc += IXGBE_READ_REG(hw, IXGBE_FCOEPRC);
		adapter->stats.fcoeptc += IXGBE_READ_REG(hw, IXGBE_FCOEPTC);
		adapter->stats.fcoedwrc += IXGBE_READ_REG(hw, IXGBE_FCOEDWRC);
		adapter->stats.fcoedwtc += IXGBE_READ_REG(hw, IXGBE_FCOEDWTC);
#endif /* IXGBE_FCOE */
	} else {
		adapter->stats.lxonrxc += IXGBE_READ_REG(hw, IXGBE_LXONRXC);
		adapter->stats.lxoffrxc += IXGBE_READ_REG(hw, IXGBE_LXOFFRXC);
		adapter->stats.gorc += IXGBE_READ_REG(hw, IXGBE_GORCH);
		adapter->stats.gotc += IXGBE_READ_REG(hw, IXGBE_GOTCH);
		adapter->stats.tor += IXGBE_READ_REG(hw, IXGBE_TORH);
	}
	bprc = IXGBE_READ_REG(hw, IXGBE_BPRC);
	adapter->stats.bprc += bprc;
	adapter->stats.mprc += IXGBE_READ_REG(hw, IXGBE_MPRC);
	if (hw->mac.type == ixgbe_mac_82598EB)
		adapter->stats.mprc -= bprc;
	adapter->stats.roc += IXGBE_READ_REG(hw, IXGBE_ROC);
	adapter->stats.prc64 += IXGBE_READ_REG(hw, IXGBE_PRC64);
	adapter->stats.prc127 += IXGBE_READ_REG(hw, IXGBE_PRC127);
	adapter->stats.prc255 += IXGBE_READ_REG(hw, IXGBE_PRC255);
	adapter->stats.prc511 += IXGBE_READ_REG(hw, IXGBE_PRC511);
	adapter->stats.prc1023 += IXGBE_READ_REG(hw, IXGBE_PRC1023);
	adapter->stats.prc1522 += IXGBE_READ_REG(hw, IXGBE_PRC1522);
	adapter->stats.rlec += IXGBE_READ_REG(hw, IXGBE_RLEC);
	lxon = IXGBE_READ_REG(hw, IXGBE_LXONTXC);
	adapter->stats.lxontxc += lxon;
	lxoff = IXGBE_READ_REG(hw, IXGBE_LXOFFTXC);
	adapter->stats.lxofftxc += lxoff;
	adapter->stats.ruc += IXGBE_READ_REG(hw, IXGBE_RUC);
	adapter->stats.gptc += IXGBE_READ_REG(hw, IXGBE_GPTC);
	adapter->stats.mptc += IXGBE_READ_REG(hw, IXGBE_MPTC);
	/*
	 * 82598 errata - tx of flow control packets is included in tx counters
	 */
	xon_off_tot = lxon + lxoff;
	adapter->stats.gptc -= xon_off_tot;
	adapter->stats.mptc -= xon_off_tot;
	adapter->stats.gotc -= (xon_off_tot * (ETH_ZLEN + ETH_FCS_LEN));
	adapter->stats.ruc += IXGBE_READ_REG(hw, IXGBE_RUC);
	adapter->stats.rfc += IXGBE_READ_REG(hw, IXGBE_RFC);
	adapter->stats.rjc += IXGBE_READ_REG(hw, IXGBE_RJC);
	adapter->stats.tpr += IXGBE_READ_REG(hw, IXGBE_TPR);
	adapter->stats.ptc64 += IXGBE_READ_REG(hw, IXGBE_PTC64);
	adapter->stats.ptc64 -= xon_off_tot;
	adapter->stats.ptc127 += IXGBE_READ_REG(hw, IXGBE_PTC127);
	adapter->stats.ptc255 += IXGBE_READ_REG(hw, IXGBE_PTC255);
	adapter->stats.ptc511 += IXGBE_READ_REG(hw, IXGBE_PTC511);
	adapter->stats.ptc1023 += IXGBE_READ_REG(hw, IXGBE_PTC1023);
	adapter->stats.ptc1522 += IXGBE_READ_REG(hw, IXGBE_PTC1522);
	adapter->stats.bptc += IXGBE_READ_REG(hw, IXGBE_BPTC);

	/* Fill out the OS statistics structure */
	netdev->stats.multicast = adapter->stats.mprc;

	/* Rx Errors */
	netdev->stats.rx_errors = adapter->stats.crcerrs +
	                               adapter->stats.rlec;
	netdev->stats.rx_dropped = 0;
	netdev->stats.rx_length_errors = adapter->stats.rlec;
	netdev->stats.rx_crc_errors = adapter->stats.crcerrs;
	netdev->stats.rx_missed_errors = total_mpc;
}

/**
 * ixgbe_watchdog - Timer Call-back
 * @data: pointer to adapter cast into an unsigned long
 **/
static void ixgbe_watchdog(unsigned long data)
{
	struct ixgbe_adapter *adapter = (struct ixgbe_adapter *)data;
	struct ixgbe_hw *hw = &adapter->hw;
	u64 eics = 0;
	int i;

	/*
	 *  Do the watchdog outside of interrupt context due to the lovely
	 * delays that some of the newer hardware requires
	 */

	if (test_bit(__IXGBE_DOWN, &adapter->state))
		goto watchdog_short_circuit;

	if (!(adapter->flags & IXGBE_FLAG_MSIX_ENABLED)) {
		/*
		 * for legacy and MSI interrupts don't set any bits
		 * that are enabled for EIAM, because this operation
		 * would set *both* EIMS and EICS for any bit in EIAM
		 */
		IXGBE_WRITE_REG(hw, IXGBE_EICS,
			(IXGBE_EICS_TCP_TIMER | IXGBE_EICS_OTHER));
		goto watchdog_reschedule;
	}

	/* get one bit for every active tx/rx interrupt vector */
	for (i = 0; i < adapter->num_msix_vectors - NON_Q_VECTORS; i++) {
		struct ixgbe_q_vector *qv = adapter->q_vector[i];
		if (qv->rxr_count || qv->txr_count)
			eics |= ((u64)1 << i);
	}

	/* Cause software interrupt to ensure rx rings are cleaned */
	ixgbe_irq_rearm_queues(adapter, eics);

watchdog_reschedule:
	/* Reset the timer */
	mod_timer(&adapter->watchdog_timer, round_jiffies(jiffies + 2 * HZ));

watchdog_short_circuit:
	schedule_work(&adapter->watchdog_task);
}

/**
 * ixgbe_multispeed_fiber_task - worker thread to configure multispeed fiber
 * @work: pointer to work_struct containing our data
 **/
static void ixgbe_multispeed_fiber_task(struct work_struct *work)
{
	struct ixgbe_adapter *adapter = container_of(work,
	                                             struct ixgbe_adapter,
	                                             multispeed_fiber_task);
	struct ixgbe_hw *hw = &adapter->hw;
	u32 autoneg;
	bool negotiation;

	adapter->flags |= IXGBE_FLAG_IN_SFP_LINK_TASK;
	autoneg = hw->phy.autoneg_advertised;
	if ((!autoneg) && (hw->mac.ops.get_link_capabilities))
		hw->mac.ops.get_link_capabilities(hw, &autoneg, &negotiation);
	if (hw->mac.ops.setup_link)
		hw->mac.ops.setup_link(hw, autoneg, negotiation, true);
	adapter->flags |= IXGBE_FLAG_NEED_LINK_UPDATE;
	adapter->flags &= ~IXGBE_FLAG_IN_SFP_LINK_TASK;
}

/**
 * ixgbe_sfp_config_module_task - worker thread to configure a new SFP+ module
 * @work: pointer to work_struct containing our data
 **/
static void ixgbe_sfp_config_module_task(struct work_struct *work)
{
	struct ixgbe_adapter *adapter = container_of(work,
	                                             struct ixgbe_adapter,
	                                             sfp_config_module_task);
	struct ixgbe_hw *hw = &adapter->hw;
	u32 err;

	adapter->flags |= IXGBE_FLAG_IN_SFP_MOD_TASK;

	/* Time for electrical oscillations to settle down */
	msleep(100);
	err = hw->phy.ops.identify_sfp(hw);

	if (err == IXGBE_ERR_SFP_NOT_SUPPORTED) {
		dev_err(&adapter->pdev->dev, "failed to initialize because "
			"an unsupported SFP+ module type was detected.\n"
			"Reload the driver after installing a supported "
			"module.\n");
		unregister_netdev(adapter->netdev);
		return;
	}
	hw->mac.ops.setup_sfp(hw);

	if (!(adapter->flags & IXGBE_FLAG_IN_SFP_LINK_TASK))
		/* This will also work for DA Twinax connections */
		schedule_work(&adapter->multispeed_fiber_task);
	adapter->flags &= ~IXGBE_FLAG_IN_SFP_MOD_TASK;
}

/**
 * ixgbe_fdir_reinit_task - worker thread to reinit FDIR filter table
 * @work: pointer to work_struct containing our data
 **/
static void ixgbe_fdir_reinit_task(struct work_struct *work)
{
	struct ixgbe_adapter *adapter = container_of(work,
	                                             struct ixgbe_adapter,
	                                             fdir_reinit_task);
	struct ixgbe_hw *hw = &adapter->hw;
	int i;

	if (ixgbe_reinit_fdir_tables_82599(hw) == 0) {
		for (i = 0; i < adapter->num_tx_queues; i++)
			set_bit(__IXGBE_FDIR_INIT_DONE,
			        &(adapter->tx_ring[i].reinit_state));
	} else {
		DPRINTK(PROBE, ERR, "failed to finish FDIR re-initialization, "
		        "ignored adding FDIR ATR filters \n");
	}
	/* Done FDIR Re-initialization, enable transmits */
	netif_tx_start_all_queues(adapter->netdev);
}

/**
 * ixgbe_watchdog_task - worker thread to bring link up
 * @work: pointer to work_struct containing our data
 **/
static void ixgbe_watchdog_task(struct work_struct *work)
{
	struct ixgbe_adapter *adapter = container_of(work,
	                                             struct ixgbe_adapter,
	                                             watchdog_task);
	struct net_device *netdev = adapter->netdev;
	struct ixgbe_hw *hw = &adapter->hw;
	u32 link_speed = adapter->link_speed;
	bool link_up = adapter->link_up;
	int i;
	struct ixgbe_ring *tx_ring;
	int some_tx_pending = 0;

	adapter->flags |= IXGBE_FLAG_IN_WATCHDOG_TASK;

	if (adapter->flags & IXGBE_FLAG_NEED_LINK_UPDATE) {
		hw->mac.ops.check_link(hw, &link_speed, &link_up, false);
		if (link_up) {
#ifdef CONFIG_DCB
			if (adapter->flags & IXGBE_FLAG_DCB_ENABLED) {
				for (i = 0; i < MAX_TRAFFIC_CLASS; i++)
					hw->mac.ops.fc_enable(hw, i);
			} else {
				hw->mac.ops.fc_enable(hw, 0);
			}
#else
			hw->mac.ops.fc_enable(hw, 0);
#endif
		}

		if (link_up ||
		    time_after(jiffies, (adapter->link_check_timeout +
		                         IXGBE_TRY_LINK_TIMEOUT))) {
			adapter->flags &= ~IXGBE_FLAG_NEED_LINK_UPDATE;
			IXGBE_WRITE_REG(hw, IXGBE_EIMS, IXGBE_EIMC_LSC);
		}
		adapter->link_up = link_up;
		adapter->link_speed = link_speed;
	}

	if (link_up) {
		if (!netif_carrier_ok(netdev)) {
			bool flow_rx, flow_tx;

			if (hw->mac.type == ixgbe_mac_82599EB) {
				u32 mflcn = IXGBE_READ_REG(hw, IXGBE_MFLCN);
				u32 fccfg = IXGBE_READ_REG(hw, IXGBE_FCCFG);
				flow_rx = !!(mflcn & IXGBE_MFLCN_RFCE);
				flow_tx = !!(fccfg & IXGBE_FCCFG_TFCE_802_3X);
			} else {
				u32 frctl = IXGBE_READ_REG(hw, IXGBE_FCTRL);
				u32 rmcs = IXGBE_READ_REG(hw, IXGBE_RMCS);
				flow_rx = !!(frctl & IXGBE_FCTRL_RFCE);
				flow_tx = !!(rmcs & IXGBE_RMCS_TFCE_802_3X);
			}

			printk(KERN_INFO "ixgbe: %s NIC Link is Up %s, "
			       "Flow Control: %s\n",
			       netdev->name,
			       (link_speed == IXGBE_LINK_SPEED_10GB_FULL ?
			        "10 Gbps" :
			        (link_speed == IXGBE_LINK_SPEED_1GB_FULL ?
			         "1 Gbps" : "unknown speed")),
			       ((flow_rx && flow_tx) ? "RX/TX" :
			        (flow_rx ? "RX" :
			        (flow_tx ? "TX" : "None"))));

			netif_carrier_on(netdev);
		} else {
			/* Force detection of hung controller */
			adapter->detect_tx_hung = true;
		}
	} else {
		adapter->link_up = false;
		adapter->link_speed = 0;
		if (netif_carrier_ok(netdev)) {
			printk(KERN_INFO "ixgbe: %s NIC Link is Down\n",
			       netdev->name);
			netif_carrier_off(netdev);
		}
	}

	if (!netif_carrier_ok(netdev)) {
		for (i = 0; i < adapter->num_tx_queues; i++) {
			tx_ring = &adapter->tx_ring[i];
			if (tx_ring->next_to_use != tx_ring->next_to_clean) {
				some_tx_pending = 1;
				break;
			}
		}

		if (some_tx_pending) {
			/* We've lost link, so the controller stops DMA,
			 * but we've got queued Tx work that's never going
			 * to get done, so reset controller to flush Tx.
			 * (Do the reset outside of interrupt context).
			 */
			 schedule_work(&adapter->reset_task);
		}
	}

	ixgbe_update_stats(adapter);
	adapter->flags &= ~IXGBE_FLAG_IN_WATCHDOG_TASK;
}

static int ixgbe_tso(struct ixgbe_adapter *adapter,
                     struct ixgbe_ring *tx_ring, struct sk_buff *skb,
                     u32 tx_flags, u8 *hdr_len)
{
	struct ixgbe_adv_tx_context_desc *context_desc;
	unsigned int i;
	int err;
	struct ixgbe_tx_buffer *tx_buffer_info;
	u32 vlan_macip_lens = 0, type_tucmd_mlhl;
	u32 mss_l4len_idx, l4len;

	if (skb_is_gso(skb)) {
		if (skb_header_cloned(skb)) {
			err = pskb_expand_head(skb, 0, 0, GFP_ATOMIC);
			if (err)
				return err;
		}
		l4len = tcp_hdrlen(skb);
		*hdr_len += l4len;

		if (skb->protocol == htons(ETH_P_IP)) {
			struct iphdr *iph = ip_hdr(skb);
			iph->tot_len = 0;
			iph->check = 0;
			tcp_hdr(skb)->check = ~csum_tcpudp_magic(iph->saddr,
			                                         iph->daddr, 0,
			                                         IPPROTO_TCP,
			                                         0);
		} else if (skb_shinfo(skb)->gso_type == SKB_GSO_TCPV6) {
			ipv6_hdr(skb)->payload_len = 0;
			tcp_hdr(skb)->check =
			    ~csum_ipv6_magic(&ipv6_hdr(skb)->saddr,
			                     &ipv6_hdr(skb)->daddr,
			                     0, IPPROTO_TCP, 0);
		}

		i = tx_ring->next_to_use;

		tx_buffer_info = &tx_ring->tx_buffer_info[i];
		context_desc = IXGBE_TX_CTXTDESC_ADV(*tx_ring, i);

		/* VLAN MACLEN IPLEN */
		if (tx_flags & IXGBE_TX_FLAGS_VLAN)
			vlan_macip_lens |=
			    (tx_flags & IXGBE_TX_FLAGS_VLAN_MASK);
		vlan_macip_lens |= ((skb_network_offset(skb)) <<
		                    IXGBE_ADVTXD_MACLEN_SHIFT);
		*hdr_len += skb_network_offset(skb);
		vlan_macip_lens |=
		    (skb_transport_header(skb) - skb_network_header(skb));
		*hdr_len +=
		    (skb_transport_header(skb) - skb_network_header(skb));
		context_desc->vlan_macip_lens = cpu_to_le32(vlan_macip_lens);
		context_desc->seqnum_seed = 0;

		/* ADV DTYP TUCMD MKRLOC/ISCSIHEDLEN */
		type_tucmd_mlhl = (IXGBE_TXD_CMD_DEXT |
		                   IXGBE_ADVTXD_DTYP_CTXT);

		if (skb->protocol == htons(ETH_P_IP))
			type_tucmd_mlhl |= IXGBE_ADVTXD_TUCMD_IPV4;
		type_tucmd_mlhl |= IXGBE_ADVTXD_TUCMD_L4T_TCP;
		context_desc->type_tucmd_mlhl = cpu_to_le32(type_tucmd_mlhl);

		/* MSS L4LEN IDX */
		mss_l4len_idx =
		    (skb_shinfo(skb)->gso_size << IXGBE_ADVTXD_MSS_SHIFT);
		mss_l4len_idx |= (l4len << IXGBE_ADVTXD_L4LEN_SHIFT);
		/* use index 1 for TSO */
		mss_l4len_idx |= (1 << IXGBE_ADVTXD_IDX_SHIFT);
		context_desc->mss_l4len_idx = cpu_to_le32(mss_l4len_idx);

		tx_buffer_info->time_stamp = jiffies;
		tx_buffer_info->next_to_watch = i;

		i++;
		if (i == tx_ring->count)
			i = 0;
		tx_ring->next_to_use = i;

		return true;
	}
	return false;
}

static bool ixgbe_tx_csum(struct ixgbe_adapter *adapter,
                          struct ixgbe_ring *tx_ring,
                          struct sk_buff *skb, u32 tx_flags)
{
	struct ixgbe_adv_tx_context_desc *context_desc;
	unsigned int i;
	struct ixgbe_tx_buffer *tx_buffer_info;
	u32 vlan_macip_lens = 0, type_tucmd_mlhl = 0;

	if (skb->ip_summed == CHECKSUM_PARTIAL ||
	    (tx_flags & IXGBE_TX_FLAGS_VLAN)) {
		i = tx_ring->next_to_use;
		tx_buffer_info = &tx_ring->tx_buffer_info[i];
		context_desc = IXGBE_TX_CTXTDESC_ADV(*tx_ring, i);

		if (tx_flags & IXGBE_TX_FLAGS_VLAN)
			vlan_macip_lens |=
			    (tx_flags & IXGBE_TX_FLAGS_VLAN_MASK);
		vlan_macip_lens |= (skb_network_offset(skb) <<
		                    IXGBE_ADVTXD_MACLEN_SHIFT);
		if (skb->ip_summed == CHECKSUM_PARTIAL)
			vlan_macip_lens |= (skb_transport_header(skb) -
			                    skb_network_header(skb));

		context_desc->vlan_macip_lens = cpu_to_le32(vlan_macip_lens);
		context_desc->seqnum_seed = 0;

		type_tucmd_mlhl |= (IXGBE_TXD_CMD_DEXT |
		                    IXGBE_ADVTXD_DTYP_CTXT);

		if (skb->ip_summed == CHECKSUM_PARTIAL) {
			switch (skb->protocol) {
			case cpu_to_be16(ETH_P_IP):
				type_tucmd_mlhl |= IXGBE_ADVTXD_TUCMD_IPV4;
				if (ip_hdr(skb)->protocol == IPPROTO_TCP)
					type_tucmd_mlhl |=
					        IXGBE_ADVTXD_TUCMD_L4T_TCP;
				else if (ip_hdr(skb)->protocol == IPPROTO_SCTP)
					type_tucmd_mlhl |=
					        IXGBE_ADVTXD_TUCMD_L4T_SCTP;
				break;
			case cpu_to_be16(ETH_P_IPV6):
				/* XXX what about other V6 headers?? */
				if (ipv6_hdr(skb)->nexthdr == IPPROTO_TCP)
					type_tucmd_mlhl |=
					        IXGBE_ADVTXD_TUCMD_L4T_TCP;
				else if (ipv6_hdr(skb)->nexthdr == IPPROTO_SCTP)
					type_tucmd_mlhl |=
					        IXGBE_ADVTXD_TUCMD_L4T_SCTP;
				break;
			default:
				if (unlikely(net_ratelimit())) {
					DPRINTK(PROBE, WARNING,
					 "partial checksum but proto=%x!\n",
					 skb->protocol);
				}
				break;
			}
		}

		context_desc->type_tucmd_mlhl = cpu_to_le32(type_tucmd_mlhl);
		/* use index zero for tx checksum offload */
		context_desc->mss_l4len_idx = 0;

		tx_buffer_info->time_stamp = jiffies;
		tx_buffer_info->next_to_watch = i;

		i++;
		if (i == tx_ring->count)
			i = 0;
		tx_ring->next_to_use = i;

		return true;
	}

	return false;
}

static int ixgbe_tx_map(struct ixgbe_adapter *adapter,
                        struct ixgbe_ring *tx_ring,
                        struct sk_buff *skb, u32 tx_flags,
                        unsigned int first)
{
	struct pci_dev *pdev = adapter->pdev;
	struct ixgbe_tx_buffer *tx_buffer_info;
	unsigned int len;
	unsigned int total = skb->len;
	unsigned int offset = 0, size, count = 0, i;
	unsigned int nr_frags = skb_shinfo(skb)->nr_frags;
	unsigned int f;

	i = tx_ring->next_to_use;

	if (tx_flags & IXGBE_TX_FLAGS_FCOE)
		/* excluding fcoe_crc_eof for FCoE */
		total -= sizeof(struct fcoe_crc_eof);

	len = min(skb_headlen(skb), total);
	while (len) {
		tx_buffer_info = &tx_ring->tx_buffer_info[i];
		size = min(len, (uint)IXGBE_MAX_DATA_PER_TXD);

		tx_buffer_info->length = size;
		tx_buffer_info->mapped_as_page = false;
		tx_buffer_info->dma = pci_map_single(pdev,
						     skb->data + offset,
						     size, PCI_DMA_TODEVICE);
		if (pci_dma_mapping_error(pdev, tx_buffer_info->dma))
			goto dma_error;
		tx_buffer_info->time_stamp = jiffies;
		tx_buffer_info->next_to_watch = i;

		len -= size;
		total -= size;
		offset += size;
		count++;

		if (len) {
			i++;
			if (i == tx_ring->count)
				i = 0;
		}
	}

	for (f = 0; f < nr_frags; f++) {
		struct skb_frag_struct *frag;

		frag = &skb_shinfo(skb)->frags[f];
		len = min((unsigned int)frag->size, total);
		offset = frag->page_offset;

		while (len) {
			i++;
			if (i == tx_ring->count)
				i = 0;

			tx_buffer_info = &tx_ring->tx_buffer_info[i];
			size = min(len, (uint)IXGBE_MAX_DATA_PER_TXD);

			tx_buffer_info->length = size;
			tx_buffer_info->dma = pci_map_page(adapter->pdev,
							   frag->page,
							   offset, size,
							   PCI_DMA_TODEVICE);
			tx_buffer_info->mapped_as_page = true;
			if (pci_dma_mapping_error(pdev, tx_buffer_info->dma))
				goto dma_error;
			tx_buffer_info->time_stamp = jiffies;
			tx_buffer_info->next_to_watch = i;

			len -= size;
			total -= size;
			offset += size;
			count++;
		}
		if (total == 0)
			break;
	}

	tx_ring->tx_buffer_info[i].skb = skb;
	tx_ring->tx_buffer_info[first].next_to_watch = i;

	return count;

dma_error:
	dev_err(&pdev->dev, "TX DMA map failed\n");

	/* clear timestamp and dma mappings for failed tx_buffer_info map */
	tx_buffer_info->dma = 0;
	tx_buffer_info->time_stamp = 0;
	tx_buffer_info->next_to_watch = 0;
	count--;

	/* clear timestamp and dma mappings for remaining portion of packet */
	while (count >= 0) {
		count--;
		i--;
		if (i < 0)
			i += tx_ring->count;
		tx_buffer_info = &tx_ring->tx_buffer_info[i];
		ixgbe_unmap_and_free_tx_resource(adapter, tx_buffer_info);
	}

	return count;
}

static void ixgbe_tx_queue(struct ixgbe_adapter *adapter,
                           struct ixgbe_ring *tx_ring,
                           int tx_flags, int count, u32 paylen, u8 hdr_len)
{
	union ixgbe_adv_tx_desc *tx_desc = NULL;
	struct ixgbe_tx_buffer *tx_buffer_info;
	u32 olinfo_status = 0, cmd_type_len = 0;
	unsigned int i;
	u32 txd_cmd = IXGBE_TXD_CMD_EOP | IXGBE_TXD_CMD_RS | IXGBE_TXD_CMD_IFCS;

	cmd_type_len |= IXGBE_ADVTXD_DTYP_DATA;

	cmd_type_len |= IXGBE_ADVTXD_DCMD_IFCS | IXGBE_ADVTXD_DCMD_DEXT;

	if (tx_flags & IXGBE_TX_FLAGS_VLAN)
		cmd_type_len |= IXGBE_ADVTXD_DCMD_VLE;

	if (tx_flags & IXGBE_TX_FLAGS_TSO) {
		cmd_type_len |= IXGBE_ADVTXD_DCMD_TSE;

		olinfo_status |= IXGBE_TXD_POPTS_TXSM <<
		                 IXGBE_ADVTXD_POPTS_SHIFT;

		/* use index 1 context for tso */
		olinfo_status |= (1 << IXGBE_ADVTXD_IDX_SHIFT);
		if (tx_flags & IXGBE_TX_FLAGS_IPV4)
			olinfo_status |= IXGBE_TXD_POPTS_IXSM <<
			                 IXGBE_ADVTXD_POPTS_SHIFT;

	} else if (tx_flags & IXGBE_TX_FLAGS_CSUM)
		olinfo_status |= IXGBE_TXD_POPTS_TXSM <<
		                 IXGBE_ADVTXD_POPTS_SHIFT;

	if (tx_flags & IXGBE_TX_FLAGS_FCOE) {
		olinfo_status |= IXGBE_ADVTXD_CC;
		olinfo_status |= (1 << IXGBE_ADVTXD_IDX_SHIFT);
		if (tx_flags & IXGBE_TX_FLAGS_FSO)
			cmd_type_len |= IXGBE_ADVTXD_DCMD_TSE;
	}

	olinfo_status |= ((paylen - hdr_len) << IXGBE_ADVTXD_PAYLEN_SHIFT);

	i = tx_ring->next_to_use;
	while (count--) {
		tx_buffer_info = &tx_ring->tx_buffer_info[i];
		tx_desc = IXGBE_TX_DESC_ADV(*tx_ring, i);
		tx_desc->read.buffer_addr = cpu_to_le64(tx_buffer_info->dma);
		tx_desc->read.cmd_type_len =
		        cpu_to_le32(cmd_type_len | tx_buffer_info->length);
		tx_desc->read.olinfo_status = cpu_to_le32(olinfo_status);
		i++;
		if (i == tx_ring->count)
			i = 0;
	}

	tx_desc->read.cmd_type_len |= cpu_to_le32(txd_cmd);

	/*
	 * Force memory writes to complete before letting h/w
	 * know there are new descriptors to fetch.  (Only
	 * applicable for weak-ordered memory model archs,
	 * such as IA-64).
	 */
	wmb();

	tx_ring->next_to_use = i;
	writel(i, adapter->hw.hw_addr + tx_ring->tail);
}

static void ixgbe_atr(struct ixgbe_adapter *adapter, struct sk_buff *skb,
	              int queue, u32 tx_flags)
{
	/* Right now, we support IPv4 only */
	struct ixgbe_atr_input atr_input;
	struct tcphdr *th;
	struct iphdr *iph = ip_hdr(skb);
	struct ethhdr *eth = (struct ethhdr *)skb->data;
	u16 vlan_id, src_port, dst_port, flex_bytes;
	u32 src_ipv4_addr, dst_ipv4_addr;
	u8 l4type = 0;

	/* check if we're UDP or TCP */
	if (iph->protocol == IPPROTO_TCP) {
		th = tcp_hdr(skb);
		src_port = th->source;
		dst_port = th->dest;
		l4type |= IXGBE_ATR_L4TYPE_TCP;
		/* l4type IPv4 type is 0, no need to assign */
	} else {
		/* Unsupported L4 header, just bail here */
		return;
	}

	memset(&atr_input, 0, sizeof(struct ixgbe_atr_input));

	vlan_id = (tx_flags & IXGBE_TX_FLAGS_VLAN_MASK) >>
	           IXGBE_TX_FLAGS_VLAN_SHIFT;
	src_ipv4_addr = iph->saddr;
	dst_ipv4_addr = iph->daddr;
	flex_bytes = eth->h_proto;

	ixgbe_atr_set_vlan_id_82599(&atr_input, vlan_id);
	ixgbe_atr_set_src_port_82599(&atr_input, dst_port);
	ixgbe_atr_set_dst_port_82599(&atr_input, src_port);
	ixgbe_atr_set_flex_byte_82599(&atr_input, flex_bytes);
	ixgbe_atr_set_l4type_82599(&atr_input, l4type);
	/* src and dst are inverted, think how the receiver sees them */
	ixgbe_atr_set_src_ipv4_82599(&atr_input, dst_ipv4_addr);
	ixgbe_atr_set_dst_ipv4_82599(&atr_input, src_ipv4_addr);

	/* This assumes the Rx queue and Tx queue are bound to the same CPU */
	ixgbe_fdir_add_signature_filter_82599(&adapter->hw, &atr_input, queue);
}

static int __ixgbe_maybe_stop_tx(struct net_device *netdev,
                                 struct ixgbe_ring *tx_ring, int size)
{
	netif_stop_subqueue(netdev, tx_ring->queue_index);
	/* Herbert's original patch had:
	 *  smp_mb__after_netif_stop_queue();
	 * but since that doesn't exist yet, just open code it. */
	smp_mb();

	/* We need to check again in a case another CPU has just
	 * made room available. */
	if (likely(IXGBE_DESC_UNUSED(tx_ring) < size))
		return -EBUSY;

	/* A reprieve! - use start_queue because it doesn't call schedule */
	netif_start_subqueue(netdev, tx_ring->queue_index);
	++tx_ring->restart_queue;
	return 0;
}

static int ixgbe_maybe_stop_tx(struct net_device *netdev,
                              struct ixgbe_ring *tx_ring, int size)
{
	if (likely(IXGBE_DESC_UNUSED(tx_ring) >= size))
		return 0;
	return __ixgbe_maybe_stop_tx(netdev, tx_ring, size);
}

static u16 ixgbe_select_queue(struct net_device *dev, struct sk_buff *skb)
{
	struct ixgbe_adapter *adapter = netdev_priv(dev);
	int txq = smp_processor_id();

	if (adapter->flags & IXGBE_FLAG_FDIR_HASH_CAPABLE)
		return txq;

#ifdef IXGBE_FCOE
	if ((adapter->flags & IXGBE_FLAG_FCOE_ENABLED) &&
	    (skb->protocol == htons(ETH_P_FCOE))) {
		txq &= (adapter->ring_feature[RING_F_FCOE].indices - 1);
		txq += adapter->ring_feature[RING_F_FCOE].mask;
		return txq;
	}
#endif
	if (adapter->flags & IXGBE_FLAG_DCB_ENABLED)
		return (skb->vlan_tci & IXGBE_TX_FLAGS_VLAN_PRIO_MASK) >> 13;

	return skb_tx_hash(dev, skb);
}

static netdev_tx_t ixgbe_xmit_frame(struct sk_buff *skb,
				    struct net_device *netdev)
{
	struct ixgbe_adapter *adapter = netdev_priv(netdev);
	struct ixgbe_ring *tx_ring;
	struct netdev_queue *txq;
	unsigned int first;
	unsigned int tx_flags = 0;
	u8 hdr_len = 0;
	int tso;
	int count = 0;
	unsigned int f;

	if (adapter->vlgrp && vlan_tx_tag_present(skb)) {
		tx_flags |= vlan_tx_tag_get(skb);
		if (adapter->flags & IXGBE_FLAG_DCB_ENABLED) {
			tx_flags &= ~IXGBE_TX_FLAGS_VLAN_PRIO_MASK;
			tx_flags |= ((skb->queue_mapping & 0x7) << 13);
		}
		tx_flags <<= IXGBE_TX_FLAGS_VLAN_SHIFT;
		tx_flags |= IXGBE_TX_FLAGS_VLAN;
	} else if (adapter->flags & IXGBE_FLAG_DCB_ENABLED) {
		if (skb->priority != TC_PRIO_CONTROL) {
			tx_flags |= ((skb->queue_mapping & 0x7) << 13);
			tx_flags <<= IXGBE_TX_FLAGS_VLAN_SHIFT;
			tx_flags |= IXGBE_TX_FLAGS_VLAN;
		} else {
			skb->queue_mapping =
				adapter->ring_feature[RING_F_DCB].indices-1;
		}
	}

	tx_ring = &adapter->tx_ring[skb->queue_mapping];

	if ((adapter->flags & IXGBE_FLAG_FCOE_ENABLED) &&
	    (skb->protocol == htons(ETH_P_FCOE))) {
		tx_flags |= IXGBE_TX_FLAGS_FCOE;
#ifdef IXGBE_FCOE
#ifdef CONFIG_IXGBE_DCB
		tx_flags &= ~(IXGBE_TX_FLAGS_VLAN_PRIO_MASK
			      << IXGBE_TX_FLAGS_VLAN_SHIFT);
		tx_flags |= ((adapter->fcoe.up << 13)
			      << IXGBE_TX_FLAGS_VLAN_SHIFT);
#endif
#endif
	}
	/* four things can cause us to need a context descriptor */
	if (skb_is_gso(skb) ||
	    (skb->ip_summed == CHECKSUM_PARTIAL) ||
	    (tx_flags & IXGBE_TX_FLAGS_VLAN) ||
	    (tx_flags & IXGBE_TX_FLAGS_FCOE))
		count++;

	count += TXD_USE_COUNT(skb_headlen(skb));
	for (f = 0; f < skb_shinfo(skb)->nr_frags; f++)
		count += TXD_USE_COUNT(skb_shinfo(skb)->frags[f].size);

	if (ixgbe_maybe_stop_tx(netdev, tx_ring, count)) {
		adapter->tx_busy++;
		return NETDEV_TX_BUSY;
	}

	first = tx_ring->next_to_use;
	if (tx_flags & IXGBE_TX_FLAGS_FCOE) {
#ifdef IXGBE_FCOE
		/* setup tx offload for FCoE */
		tso = ixgbe_fso(adapter, tx_ring, skb, tx_flags, &hdr_len);
		if (tso < 0) {
			dev_kfree_skb_any(skb);
			return NETDEV_TX_OK;
		}
		if (tso)
			tx_flags |= IXGBE_TX_FLAGS_FSO;
#endif /* IXGBE_FCOE */
	} else {
		if (skb->protocol == htons(ETH_P_IP))
			tx_flags |= IXGBE_TX_FLAGS_IPV4;
		tso = ixgbe_tso(adapter, tx_ring, skb, tx_flags, &hdr_len);
		if (tso < 0) {
			dev_kfree_skb_any(skb);
			return NETDEV_TX_OK;
		}

		if (tso)
			tx_flags |= IXGBE_TX_FLAGS_TSO;
		else if (ixgbe_tx_csum(adapter, tx_ring, skb, tx_flags) &&
			 (skb->ip_summed == CHECKSUM_PARTIAL))
			tx_flags |= IXGBE_TX_FLAGS_CSUM;
	}

	count = ixgbe_tx_map(adapter, tx_ring, skb, tx_flags, first);
	if (count) {
		/* add the ATR filter if ATR is on */
		if (tx_ring->atr_sample_rate) {
			++tx_ring->atr_count;
			if ((tx_ring->atr_count >= tx_ring->atr_sample_rate) &&
		             test_bit(__IXGBE_FDIR_INIT_DONE,
                                      &tx_ring->reinit_state)) {
				ixgbe_atr(adapter, skb, tx_ring->queue_index,
				          tx_flags);
				tx_ring->atr_count = 0;
			}
		}
		txq = netdev_get_tx_queue(netdev, tx_ring->queue_index);
		txq->tx_bytes += skb->len;
		txq->tx_packets++;
		ixgbe_tx_queue(adapter, tx_ring, tx_flags, count, skb->len,
		               hdr_len);
		ixgbe_maybe_stop_tx(netdev, tx_ring, DESC_NEEDED);

	} else {
		dev_kfree_skb_any(skb);
		tx_ring->tx_buffer_info[first].time_stamp = 0;
		tx_ring->next_to_use = first;
	}

	return NETDEV_TX_OK;
}

/**
 * ixgbe_set_mac - Change the Ethernet Address of the NIC
 * @netdev: network interface device structure
 * @p: pointer to an address structure
 *
 * Returns 0 on success, negative on failure
 **/
static int ixgbe_set_mac(struct net_device *netdev, void *p)
{
	struct ixgbe_adapter *adapter = netdev_priv(netdev);
	struct ixgbe_hw *hw = &adapter->hw;
	struct sockaddr *addr = p;

	if (!is_valid_ether_addr(addr->sa_data))
		return -EADDRNOTAVAIL;

	memcpy(netdev->dev_addr, addr->sa_data, netdev->addr_len);
	memcpy(hw->mac.addr, addr->sa_data, netdev->addr_len);

	hw->mac.ops.set_rar(hw, 0, hw->mac.addr, 0, IXGBE_RAH_AV);

	return 0;
}

static int
ixgbe_mdio_read(struct net_device *netdev, int prtad, int devad, u16 addr)
{
	struct ixgbe_adapter *adapter = netdev_priv(netdev);
	struct ixgbe_hw *hw = &adapter->hw;
	u16 value;
	int rc;

	if (prtad != hw->phy.mdio.prtad)
		return -EINVAL;
	rc = hw->phy.ops.read_reg(hw, addr, devad, &value);
	if (!rc)
		rc = value;
	return rc;
}

static int ixgbe_mdio_write(struct net_device *netdev, int prtad, int devad,
			    u16 addr, u16 value)
{
	struct ixgbe_adapter *adapter = netdev_priv(netdev);
	struct ixgbe_hw *hw = &adapter->hw;

	if (prtad != hw->phy.mdio.prtad)
		return -EINVAL;
	return hw->phy.ops.write_reg(hw, addr, devad, value);
}

static int ixgbe_ioctl(struct net_device *netdev, struct ifreq *req, int cmd)
{
	struct ixgbe_adapter *adapter = netdev_priv(netdev);

	return mdio_mii_ioctl(&adapter->hw.phy.mdio, if_mii(req), cmd);
}

/**
 * ixgbe_add_sanmac_netdev - Add the SAN MAC address to the corresponding
 * netdev->dev_addrs
 * @netdev: network interface device structure
 *
 * Returns non-zero on failure
 **/
static int ixgbe_add_sanmac_netdev(struct net_device *dev)
{
	int err = 0;
	struct ixgbe_adapter *adapter = netdev_priv(dev);
	struct ixgbe_mac_info *mac = &adapter->hw.mac;

	if (is_valid_ether_addr(mac->san_addr)) {
		rtnl_lock();
		err = dev_addr_add(dev, mac->san_addr, NETDEV_HW_ADDR_T_SAN);
		rtnl_unlock();
	}
	return err;
}

/**
 * ixgbe_del_sanmac_netdev - Removes the SAN MAC address to the corresponding
 * netdev->dev_addrs
 * @netdev: network interface device structure
 *
 * Returns non-zero on failure
 **/
static int ixgbe_del_sanmac_netdev(struct net_device *dev)
{
	int err = 0;
	struct ixgbe_adapter *adapter = netdev_priv(dev);
	struct ixgbe_mac_info *mac = &adapter->hw.mac;

	if (is_valid_ether_addr(mac->san_addr)) {
		rtnl_lock();
		err = dev_addr_del(dev, mac->san_addr, NETDEV_HW_ADDR_T_SAN);
		rtnl_unlock();
	}
	return err;
}

#ifdef CONFIG_NET_POLL_CONTROLLER
/*
 * Polling 'interrupt' - used by things like netconsole to send skbs
 * without having to re-enable interrupts. It's not called while
 * the interrupt routine is executing.
 */
static void ixgbe_netpoll(struct net_device *netdev)
{
	struct ixgbe_adapter *adapter = netdev_priv(netdev);
	int i;

	adapter->flags |= IXGBE_FLAG_IN_NETPOLL;
	if (adapter->flags & IXGBE_FLAG_MSIX_ENABLED) {
		int num_q_vectors = adapter->num_msix_vectors - NON_Q_VECTORS;
		for (i = 0; i < num_q_vectors; i++) {
			struct ixgbe_q_vector *q_vector = adapter->q_vector[i];
			ixgbe_msix_clean_many(0, q_vector);
		}
	} else {
		ixgbe_intr(adapter->pdev->irq, netdev);
	}
	adapter->flags &= ~IXGBE_FLAG_IN_NETPOLL;
}
#endif

static const struct net_device_ops ixgbe_netdev_ops = {
	.ndo_open 		= ixgbe_open,
	.ndo_stop		= ixgbe_close,
	.ndo_start_xmit		= ixgbe_xmit_frame,
	.ndo_select_queue	= ixgbe_select_queue,
	.ndo_set_rx_mode        = ixgbe_set_rx_mode,
	.ndo_set_multicast_list	= ixgbe_set_rx_mode,
	.ndo_validate_addr	= eth_validate_addr,
	.ndo_set_mac_address	= ixgbe_set_mac,
	.ndo_change_mtu		= ixgbe_change_mtu,
	.ndo_tx_timeout		= ixgbe_tx_timeout,
	.ndo_vlan_rx_register	= ixgbe_vlan_rx_register,
	.ndo_vlan_rx_add_vid	= ixgbe_vlan_rx_add_vid,
	.ndo_vlan_rx_kill_vid	= ixgbe_vlan_rx_kill_vid,
	.ndo_do_ioctl		= ixgbe_ioctl,
#ifdef CONFIG_NET_POLL_CONTROLLER
	.ndo_poll_controller	= ixgbe_netpoll,
#endif
#ifdef IXGBE_FCOE
	.ndo_fcoe_ddp_setup = ixgbe_fcoe_ddp_get,
	.ndo_fcoe_ddp_done = ixgbe_fcoe_ddp_put,
	.ndo_fcoe_enable = ixgbe_fcoe_enable,
	.ndo_fcoe_disable = ixgbe_fcoe_disable,
	.ndo_fcoe_get_wwn = ixgbe_fcoe_get_wwn,
#endif /* IXGBE_FCOE */
};

/**
 * ixgbe_probe - Device Initialization Routine
 * @pdev: PCI device information struct
 * @ent: entry in ixgbe_pci_tbl
 *
 * Returns 0 on success, negative on failure
 *
 * ixgbe_probe initializes an adapter identified by a pci_dev structure.
 * The OS initialization, configuring of the adapter private structure,
 * and a hardware reset occur.
 **/
static int __devinit ixgbe_probe(struct pci_dev *pdev,
                                 const struct pci_device_id *ent)
{
	struct net_device *netdev;
	struct ixgbe_adapter *adapter = NULL;
	struct ixgbe_hw *hw;
	const struct ixgbe_info *ii = ixgbe_info_tbl[ent->driver_data];
	static int cards_found;
	int i, err, pci_using_dac;
#ifdef IXGBE_FCOE
	u16 device_caps;
#endif
	u32 part_num, eec;

	err = pci_enable_device_mem(pdev);
	if (err)
		return err;

	if (!pci_set_dma_mask(pdev, DMA_BIT_MASK(64)) &&
	    !pci_set_consistent_dma_mask(pdev, DMA_BIT_MASK(64))) {
		pci_using_dac = 1;
	} else {
		err = pci_set_dma_mask(pdev, DMA_BIT_MASK(32));
		if (err) {
			err = pci_set_consistent_dma_mask(pdev, DMA_BIT_MASK(32));
			if (err) {
				dev_err(&pdev->dev, "No usable DMA "
				        "configuration, aborting\n");
				goto err_dma;
			}
		}
		pci_using_dac = 0;
	}

	err = pci_request_selected_regions(pdev, pci_select_bars(pdev,
	                                   IORESOURCE_MEM), ixgbe_driver_name);
	if (err) {
		dev_err(&pdev->dev,
		        "pci_request_selected_regions failed 0x%x\n", err);
		goto err_pci_reg;
	}

	pci_enable_pcie_error_reporting(pdev);

	pci_set_master(pdev);
	pci_save_state(pdev);

	netdev = alloc_etherdev_mq(sizeof(struct ixgbe_adapter), MAX_TX_QUEUES);
	if (!netdev) {
		err = -ENOMEM;
		goto err_alloc_etherdev;
	}

	SET_NETDEV_DEV(netdev, &pdev->dev);

	pci_set_drvdata(pdev, netdev);
	adapter = netdev_priv(netdev);

	adapter->netdev = netdev;
	adapter->pdev = pdev;
	hw = &adapter->hw;
	hw->back = adapter;
	adapter->msg_enable = (1 << DEFAULT_DEBUG_LEVEL_SHIFT) - 1;

	hw->hw_addr = ioremap(pci_resource_start(pdev, 0),
	                      pci_resource_len(pdev, 0));
	if (!hw->hw_addr) {
		err = -EIO;
		goto err_ioremap;
	}

	for (i = 1; i <= 5; i++) {
		if (pci_resource_len(pdev, i) == 0)
			continue;
	}

	netdev->netdev_ops = &ixgbe_netdev_ops;
	ixgbe_set_ethtool_ops(netdev);
	netdev->watchdog_timeo = 5 * HZ;
	strcpy(netdev->name, pci_name(pdev));

	adapter->bd_number = cards_found;

	/* Setup hw api */
	memcpy(&hw->mac.ops, ii->mac_ops, sizeof(hw->mac.ops));
	hw->mac.type  = ii->mac;

	/* EEPROM */
	memcpy(&hw->eeprom.ops, ii->eeprom_ops, sizeof(hw->eeprom.ops));
	eec = IXGBE_READ_REG(hw, IXGBE_EEC);
	/* If EEPROM is valid (bit 8 = 1), use default otherwise use bit bang */
	if (!(eec & (1 << 8)))
		hw->eeprom.ops.read = &ixgbe_read_eeprom_bit_bang_generic;

	/* PHY */
	memcpy(&hw->phy.ops, ii->phy_ops, sizeof(hw->phy.ops));
	hw->phy.sfp_type = ixgbe_sfp_type_unknown;
	/* ixgbe_identify_phy_generic will set prtad and mmds properly */
	hw->phy.mdio.prtad = MDIO_PRTAD_NONE;
	hw->phy.mdio.mmds = 0;
	hw->phy.mdio.mode_support = MDIO_SUPPORTS_C45 | MDIO_EMULATE_C22;
	hw->phy.mdio.dev = netdev;
	hw->phy.mdio.mdio_read = ixgbe_mdio_read;
	hw->phy.mdio.mdio_write = ixgbe_mdio_write;

	/* set up this timer and work struct before calling get_invariants
	 * which might start the timer
	 */
	init_timer(&adapter->sfp_timer);
	adapter->sfp_timer.function = &ixgbe_sfp_timer;
	adapter->sfp_timer.data = (unsigned long) adapter;

	INIT_WORK(&adapter->sfp_task, ixgbe_sfp_task);

	/* multispeed fiber has its own tasklet, called from GPI SDP1 context */
	INIT_WORK(&adapter->multispeed_fiber_task, ixgbe_multispeed_fiber_task);

	/* a new SFP+ module arrival, called from GPI SDP2 context */
	INIT_WORK(&adapter->sfp_config_module_task,
	          ixgbe_sfp_config_module_task);

	ii->get_invariants(hw);

	/* setup the private structure */
	err = ixgbe_sw_init(adapter);
	if (err)
		goto err_sw_init;

	/*
	 * If there is a fan on this device and it has failed log the
	 * failure.
	 */
	if (adapter->flags & IXGBE_FLAG_FAN_FAIL_CAPABLE) {
		u32 esdp = IXGBE_READ_REG(hw, IXGBE_ESDP);
		if (esdp & IXGBE_ESDP_SDP1)
			DPRINTK(PROBE, CRIT,
				"Fan has stopped, replace the adapter\n");
	}

	/* reset_hw fills in the perm_addr as well */
	err = hw->mac.ops.reset_hw(hw);
	if (err == IXGBE_ERR_SFP_NOT_PRESENT &&
	    hw->mac.type == ixgbe_mac_82598EB) {
		/*
		 * Start a kernel thread to watch for a module to arrive.
		 * Only do this for 82598, since 82599 will generate
		 * interrupts on module arrival.
		 */
		set_bit(__IXGBE_SFP_MODULE_NOT_FOUND, &adapter->state);
		mod_timer(&adapter->sfp_timer,
			  round_jiffies(jiffies + (2 * HZ)));
		err = 0;
	} else if (err == IXGBE_ERR_SFP_NOT_SUPPORTED) {
		dev_err(&adapter->pdev->dev, "failed to initialize because "
			"an unsupported SFP+ module type was detected.\n"
			"Reload the driver after installing a supported "
			"module.\n");
		goto err_sw_init;
	} else if (err) {
		dev_err(&adapter->pdev->dev, "HW Init failed: %d\n", err);
		goto err_sw_init;
	}

	netdev->features = NETIF_F_SG |
	                   NETIF_F_IP_CSUM |
	                   NETIF_F_HW_VLAN_TX |
	                   NETIF_F_HW_VLAN_RX |
	                   NETIF_F_HW_VLAN_FILTER;

	netdev->features |= NETIF_F_IPV6_CSUM;
	netdev->features |= NETIF_F_TSO;
	netdev->features |= NETIF_F_TSO6;
	netdev->features |= NETIF_F_GRO;

	if (adapter->hw.mac.type == ixgbe_mac_82599EB)
		netdev->features |= NETIF_F_SCTP_CSUM;

	netdev->vlan_features |= NETIF_F_TSO;
	netdev->vlan_features |= NETIF_F_TSO6;
	netdev->vlan_features |= NETIF_F_IP_CSUM;
	netdev->vlan_features |= NETIF_F_IPV6_CSUM;
	netdev->vlan_features |= NETIF_F_SG;

	if (adapter->flags & IXGBE_FLAG_DCB_ENABLED)
		adapter->flags &= ~IXGBE_FLAG_RSS_ENABLED;

#ifdef CONFIG_IXGBE_DCB
	netdev->dcbnl_ops = &dcbnl_ops;
#endif

#ifdef IXGBE_FCOE
	if (adapter->flags & IXGBE_FLAG_FCOE_CAPABLE) {
		if (hw->mac.ops.get_device_caps) {
			hw->mac.ops.get_device_caps(hw, &device_caps);
			if (device_caps & IXGBE_DEVICE_CAPS_FCOE_OFFLOADS)
				adapter->flags &= ~IXGBE_FLAG_FCOE_CAPABLE;
		}
	}
#endif /* IXGBE_FCOE */
	if (pci_using_dac)
		netdev->features |= NETIF_F_HIGHDMA;

	if (adapter->flags2 & IXGBE_FLAG2_RSC_ENABLED)
		netdev->features |= NETIF_F_LRO;

	/* make sure the EEPROM is good */
	if (hw->eeprom.ops.validate_checksum(hw, NULL) < 0) {
		dev_err(&pdev->dev, "The EEPROM Checksum Is Not Valid\n");
		err = -EIO;
		goto err_eeprom;
	}

	memcpy(netdev->dev_addr, hw->mac.perm_addr, netdev->addr_len);
	memcpy(netdev->perm_addr, hw->mac.perm_addr, netdev->addr_len);

	if (ixgbe_validate_mac_addr(netdev->perm_addr)) {
		dev_err(&pdev->dev, "invalid MAC address\n");
		err = -EIO;
		goto err_eeprom;
	}

	init_timer(&adapter->watchdog_timer);
	adapter->watchdog_timer.function = &ixgbe_watchdog;
	adapter->watchdog_timer.data = (unsigned long)adapter;

	INIT_WORK(&adapter->reset_task, ixgbe_reset_task);
	INIT_WORK(&adapter->watchdog_task, ixgbe_watchdog_task);

	err = ixgbe_init_interrupt_scheme(adapter);
	if (err)
		goto err_sw_init;

	switch (pdev->device) {
	case IXGBE_DEV_ID_82599_KX4:
		adapter->wol = (IXGBE_WUFC_MAG | IXGBE_WUFC_EX |
		                IXGBE_WUFC_MC | IXGBE_WUFC_BC);
		/* Enable ACPI wakeup in GRC */
		IXGBE_WRITE_REG(hw, IXGBE_GRC,
		             (IXGBE_READ_REG(hw, IXGBE_GRC) & ~IXGBE_GRC_APME));
		break;
	default:
		adapter->wol = 0;
		break;
	}
	device_set_wakeup_enable(&adapter->pdev->dev, adapter->wol);

	/* pick up the PCI bus settings for reporting later */
	hw->mac.ops.get_bus_info(hw);

	/* print bus type/speed/width info */
	dev_info(&pdev->dev, "(PCI Express:%s:%s) %pM\n",
	        ((hw->bus.speed == ixgbe_bus_speed_5000) ? "5.0Gb/s":
	         (hw->bus.speed == ixgbe_bus_speed_2500) ? "2.5Gb/s":"Unknown"),
	        ((hw->bus.width == ixgbe_bus_width_pcie_x8) ? "Width x8" :
	         (hw->bus.width == ixgbe_bus_width_pcie_x4) ? "Width x4" :
	         (hw->bus.width == ixgbe_bus_width_pcie_x1) ? "Width x1" :
	         "Unknown"),
	        netdev->dev_addr);
	ixgbe_read_pba_num_generic(hw, &part_num);
	if (ixgbe_is_sfp(hw) && hw->phy.sfp_type != ixgbe_sfp_type_not_present)
		dev_info(&pdev->dev, "MAC: %d, PHY: %d, SFP+: %d, PBA No: %06x-%03x\n",
		         hw->mac.type, hw->phy.type, hw->phy.sfp_type,
		         (part_num >> 8), (part_num & 0xff));
	else
		dev_info(&pdev->dev, "MAC: %d, PHY: %d, PBA No: %06x-%03x\n",
		         hw->mac.type, hw->phy.type,
		         (part_num >> 8), (part_num & 0xff));

	if (hw->bus.width <= ixgbe_bus_width_pcie_x4) {
		dev_warn(&pdev->dev, "PCI-Express bandwidth available for "
		         "this card is not sufficient for optimal "
		         "performance.\n");
		dev_warn(&pdev->dev, "For optimal performance a x8 "
		         "PCI-Express slot is required.\n");
	}

	/* save off EEPROM version number */
	hw->eeprom.ops.read(hw, 0x29, &adapter->eeprom_version);

	/* reset the hardware with the new settings */
	err = hw->mac.ops.start_hw(hw);

	if (err == IXGBE_ERR_EEPROM_VERSION) {
		/* We are running on a pre-production device, log a warning */
		dev_warn(&pdev->dev, "This device is a pre-production "
		         "adapter/LOM.  Please be aware there may be issues "
		         "associated with your hardware.  If you are "
		         "experiencing problems please contact your Intel or "
		         "hardware representative who provided you with this "
		         "hardware.\n");
	}
	strcpy(netdev->name, "eth%d");
	err = register_netdev(netdev);
	if (err)
		goto err_register;

	/* carrier off reporting is important to ethtool even BEFORE open */
	netif_carrier_off(netdev);

	if (adapter->flags & IXGBE_FLAG_FDIR_HASH_CAPABLE ||
	    adapter->flags & IXGBE_FLAG_FDIR_PERFECT_CAPABLE)
		INIT_WORK(&adapter->fdir_reinit_task, ixgbe_fdir_reinit_task);

#ifdef CONFIG_IXGBE_DCA
	if (dca_add_requester(&pdev->dev) == 0) {
		adapter->flags |= IXGBE_FLAG_DCA_ENABLED;
		ixgbe_setup_dca(adapter);
	}
#endif
	/* add san mac addr to netdev */
	ixgbe_add_sanmac_netdev(netdev);

	dev_info(&pdev->dev, "Intel(R) 10 Gigabit Network Connection\n");
	cards_found++;
	return 0;

err_register:
	ixgbe_release_hw_control(adapter);
	ixgbe_clear_interrupt_scheme(adapter);
err_sw_init:
err_eeprom:
	clear_bit(__IXGBE_SFP_MODULE_NOT_FOUND, &adapter->state);
	del_timer_sync(&adapter->sfp_timer);
	cancel_work_sync(&adapter->sfp_task);
	cancel_work_sync(&adapter->multispeed_fiber_task);
	cancel_work_sync(&adapter->sfp_config_module_task);
	iounmap(hw->hw_addr);
err_ioremap:
	free_netdev(netdev);
err_alloc_etherdev:
	pci_release_selected_regions(pdev, pci_select_bars(pdev,
	                             IORESOURCE_MEM));
err_pci_reg:
err_dma:
	pci_disable_device(pdev);
	return err;
}

/**
 * ixgbe_remove - Device Removal Routine
 * @pdev: PCI device information struct
 *
 * ixgbe_remove is called by the PCI subsystem to alert the driver
 * that it should release a PCI device.  The could be caused by a
 * Hot-Plug event, or because the driver is going to be removed from
 * memory.
 **/
static void __devexit ixgbe_remove(struct pci_dev *pdev)
{
	struct net_device *netdev = pci_get_drvdata(pdev);
	struct ixgbe_adapter *adapter = netdev_priv(netdev);

	set_bit(__IXGBE_DOWN, &adapter->state);
	/* clear the module not found bit to make sure the worker won't
	 * reschedule
	 */
	clear_bit(__IXGBE_SFP_MODULE_NOT_FOUND, &adapter->state);
	del_timer_sync(&adapter->watchdog_timer);

	del_timer_sync(&adapter->sfp_timer);
	cancel_work_sync(&adapter->watchdog_task);
	cancel_work_sync(&adapter->sfp_task);
	cancel_work_sync(&adapter->multispeed_fiber_task);
	cancel_work_sync(&adapter->sfp_config_module_task);
	if (adapter->flags & IXGBE_FLAG_FDIR_HASH_CAPABLE ||
	    adapter->flags & IXGBE_FLAG_FDIR_PERFECT_CAPABLE)
		cancel_work_sync(&adapter->fdir_reinit_task);
	flush_scheduled_work();

#ifdef CONFIG_IXGBE_DCA
	if (adapter->flags & IXGBE_FLAG_DCA_ENABLED) {
		adapter->flags &= ~IXGBE_FLAG_DCA_ENABLED;
		dca_remove_requester(&pdev->dev);
		IXGBE_WRITE_REG(&adapter->hw, IXGBE_DCA_CTRL, 1);
	}

#endif
#ifdef IXGBE_FCOE
	if (adapter->flags & IXGBE_FLAG_FCOE_ENABLED)
		ixgbe_cleanup_fcoe(adapter);

#endif /* IXGBE_FCOE */

	/* remove the added san mac */
	ixgbe_del_sanmac_netdev(netdev);

	if (netdev->reg_state == NETREG_REGISTERED)
		unregister_netdev(netdev);

	ixgbe_clear_interrupt_scheme(adapter);

	ixgbe_release_hw_control(adapter);

	iounmap(adapter->hw.hw_addr);
	pci_release_selected_regions(pdev, pci_select_bars(pdev,
	                             IORESOURCE_MEM));

	DPRINTK(PROBE, INFO, "complete\n");

	free_netdev(netdev);

	pci_disable_pcie_error_reporting(pdev);

	pci_disable_device(pdev);
}

/**
 * ixgbe_io_error_detected - called when PCI error is detected
 * @pdev: Pointer to PCI device
 * @state: The current pci connection state
 *
 * This function is called after a PCI bus error affecting
 * this device has been detected.
 */
static pci_ers_result_t ixgbe_io_error_detected(struct pci_dev *pdev,
                                                pci_channel_state_t state)
{
	struct net_device *netdev = pci_get_drvdata(pdev);
	struct ixgbe_adapter *adapter = netdev_priv(netdev);

	netif_device_detach(netdev);

	if (state == pci_channel_io_perm_failure)
		return PCI_ERS_RESULT_DISCONNECT;

	if (netif_running(netdev))
		ixgbe_down(adapter);
	pci_disable_device(pdev);

	/* Request a slot reset. */
	return PCI_ERS_RESULT_NEED_RESET;
}

/**
 * ixgbe_io_slot_reset - called after the pci bus has been reset.
 * @pdev: Pointer to PCI device
 *
 * Restart the card from scratch, as if from a cold-boot.
 */
static pci_ers_result_t ixgbe_io_slot_reset(struct pci_dev *pdev)
{
	struct net_device *netdev = pci_get_drvdata(pdev);
	struct ixgbe_adapter *adapter = netdev_priv(netdev);
	pci_ers_result_t result;
	int err;

	if (pci_enable_device_mem(pdev)) {
		DPRINTK(PROBE, ERR,
		        "Cannot re-enable PCI device after reset.\n");
		result = PCI_ERS_RESULT_DISCONNECT;
	} else {
		pci_set_master(pdev);
		pci_restore_state(pdev);
		pci_save_state(pdev);

		pci_wake_from_d3(pdev, false);

		ixgbe_reset(adapter);
		IXGBE_WRITE_REG(&adapter->hw, IXGBE_WUS, ~0);
		result = PCI_ERS_RESULT_RECOVERED;
	}

	err = pci_cleanup_aer_uncorrect_error_status(pdev);
	if (err) {
		dev_err(&pdev->dev,
		  "pci_cleanup_aer_uncorrect_error_status failed 0x%0x\n", err);
		/* non-fatal, continue */
	}

	return result;
}

/**
 * ixgbe_io_resume - called when traffic can start flowing again.
 * @pdev: Pointer to PCI device
 *
 * This callback is called when the error recovery driver tells us that
 * its OK to resume normal operation.
 */
static void ixgbe_io_resume(struct pci_dev *pdev)
{
	struct net_device *netdev = pci_get_drvdata(pdev);
	struct ixgbe_adapter *adapter = netdev_priv(netdev);

	if (netif_running(netdev)) {
		if (ixgbe_up(adapter)) {
			DPRINTK(PROBE, INFO, "ixgbe_up failed after reset\n");
			return;
		}
	}

	netif_device_attach(netdev);
}

static struct pci_error_handlers ixgbe_err_handler = {
	.error_detected = ixgbe_io_error_detected,
	.slot_reset = ixgbe_io_slot_reset,
	.resume = ixgbe_io_resume,
};

static struct pci_driver ixgbe_driver = {
	.name     = ixgbe_driver_name,
	.id_table = ixgbe_pci_tbl,
	.probe    = ixgbe_probe,
	.remove   = __devexit_p(ixgbe_remove),
#ifdef CONFIG_PM
	.suspend  = ixgbe_suspend,
	.resume   = ixgbe_resume,
#endif
	.shutdown = ixgbe_shutdown,
	.err_handler = &ixgbe_err_handler
};

/**
 * ixgbe_init_module - Driver Registration Routine
 *
 * ixgbe_init_module is the first routine called when the driver is
 * loaded. All it does is register with the PCI subsystem.
 **/
static int __init ixgbe_init_module(void)
{
	int ret;
	printk(KERN_INFO "%s: %s - version %s\n", ixgbe_driver_name,
	       ixgbe_driver_string, ixgbe_driver_version);

	printk(KERN_INFO "%s: %s\n", ixgbe_driver_name, ixgbe_copyright);

#ifdef CONFIG_IXGBE_DCA
	dca_register_notify(&dca_notifier);
#endif

	ret = pci_register_driver(&ixgbe_driver);
	return ret;
}

module_init(ixgbe_init_module);

/**
 * ixgbe_exit_module - Driver Exit Cleanup Routine
 *
 * ixgbe_exit_module is called just before the driver is removed
 * from memory.
 **/
static void __exit ixgbe_exit_module(void)
{
#ifdef CONFIG_IXGBE_DCA
	dca_unregister_notify(&dca_notifier);
#endif
	pci_unregister_driver(&ixgbe_driver);
}

#ifdef CONFIG_IXGBE_DCA
static int ixgbe_notify_dca(struct notifier_block *nb, unsigned long event,
                            void *p)
{
	int ret_val;

	ret_val = driver_for_each_device(&ixgbe_driver.driver, NULL, &event,
	                                 __ixgbe_notify_dca);

	return ret_val ? NOTIFY_BAD : NOTIFY_DONE;
}

#endif /* CONFIG_IXGBE_DCA */
#ifdef DEBUG
/**
 * ixgbe_get_hw_dev_name - return device name string
 * used by hardware layer to print debugging information
 **/
char *ixgbe_get_hw_dev_name(struct ixgbe_hw *hw)
{
	struct ixgbe_adapter *adapter = hw->back;
	return adapter->netdev->name;
}

#endif
module_exit(ixgbe_exit_module);

/* ixgbe_main.c */<|MERGE_RESOLUTION|>--- conflicted
+++ resolved
@@ -254,18 +254,11 @@
 static inline bool ixgbe_tx_is_paused(struct ixgbe_adapter *adapter,
                                       struct ixgbe_ring *tx_ring)
 {
-<<<<<<< HEAD
-	int tc;
-=======
->>>>>>> a9e06057
 	u32 txoff = IXGBE_TFCS_TXOFF;
 
 #ifdef CONFIG_IXGBE_DCB
 	if (adapter->flags & IXGBE_FLAG_DCB_ENABLED) {
-<<<<<<< HEAD
-=======
 		int tc;
->>>>>>> a9e06057
 		int reg_idx = tx_ring->reg_idx;
 		int dcb_i = adapter->ring_feature[RING_F_DCB].indices;
 
