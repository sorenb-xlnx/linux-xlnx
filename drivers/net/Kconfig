
#
# Network device configuration
#

menuconfig NETDEVICES
	default y if UML
	depends on NET
	bool "Network device support"
	---help---
	  You can say N here if you don't intend to connect your Linux box to
	  any other computer at all.

	  You'll have to say Y if your computer contains a network card that
	  you want to use under Linux. If you are going to run SLIP or PPP over
	  telephone line or null modem cable you need say Y here. Connecting
	  two machines with parallel ports using PLIP needs this, as well as
	  AX.25/KISS for sending Internet traffic over amateur radio links.

	  See also "The Linux Network Administrator's Guide" by Olaf Kirch and
	  Terry Dawson. Available at <http://www.tldp.org/guides.html>.

	  If unsure, say Y.

# All the following symbols are dependent on NETDEVICES - do not repeat
# that for each of the symbols.
if NETDEVICES

config IFB
	tristate "Intermediate Functional Block support"
	depends on NET_CLS_ACT
	---help---
	  This is an intermediate driver that allows sharing of
	  resources.
	  To compile this driver as a module, choose M here: the module
	  will be called ifb.  If you want to use more than one ifb
	  device at a time, you need to compile this driver as a module.
	  Instead of 'ifb', the devices will then be called 'ifb0',
	  'ifb1' etc.
	  Look at the iproute2 documentation directory for usage etc

config DUMMY
	tristate "Dummy net driver support"
	---help---
	  This is essentially a bit-bucket device (i.e. traffic you send to
	  this device is consigned into oblivion) with a configurable IP
	  address. It is most commonly used in order to make your currently
	  inactive SLIP address seem like a real address for local programs.
	  If you use SLIP or PPP, you might want to say Y here. Since this
	  thing often comes in handy, the default is Y. It won't enlarge your
	  kernel either. What a deal. Read about it in the Network
	  Administrator's Guide, available from
	  <http://www.tldp.org/docs.html#guide>.

	  To compile this driver as a module, choose M here: the module
	  will be called dummy.  If you want to use more than one dummy
	  device at a time, you need to compile this driver as a module.
	  Instead of 'dummy', the devices will then be called 'dummy0',
	  'dummy1' etc.

config BONDING
	tristate "Bonding driver support"
	depends on INET
	---help---
	  Say 'Y' or 'M' if you wish to be able to 'bond' multiple Ethernet
	  Channels together. This is called 'Etherchannel' by Cisco,
	  'Trunking' by Sun, 802.3ad by the IEEE, and 'Bonding' in Linux.

	  The driver supports multiple bonding modes to allow for both high
	  performance and high availability operation.

	  Refer to <file:Documentation/networking/bonding.txt> for more
	  information.

	  To compile this driver as a module, choose M here: the module
	  will be called bonding.

config MACVLAN
	tristate "MAC-VLAN support (EXPERIMENTAL)"
	depends on EXPERIMENTAL
	---help---
	  This allows one to create virtual interfaces that map packets to
	  or from specific MAC addresses to a particular interface.

	  Macvlan devices can be added using the "ip" command from the
	  iproute2 package starting with the iproute2-2.6.23 release:

	  "ip link add link <real dev> [ address MAC ] [ NAME ] type macvlan"

	  To compile this driver as a module, choose M here: the module
	  will be called macvlan.

config EQUALIZER
	tristate "EQL (serial line load balancing) support"
	---help---
	  If you have two serial connections to some other computer (this
	  usually requires two modems and two telephone lines) and you use
	  SLIP (the protocol for sending Internet traffic over telephone
	  lines) or PPP (a better SLIP) on them, you can make them behave like
	  one double speed connection using this driver.  Naturally, this has
	  to be supported at the other end as well, either with a similar EQL
	  Linux driver or with a Livingston Portmaster 2e.

	  Say Y if you want this and read
	  <file:Documentation/networking/eql.txt>.  You may also want to read
	  section 6.2 of the NET-3-HOWTO, available from
	  <http://www.tldp.org/docs.html#howto>.

	  To compile this driver as a module, choose M here: the module
	  will be called eql.  If unsure, say N.

config TUN
	tristate "Universal TUN/TAP device driver support"
	select CRC32
	---help---
	  TUN/TAP provides packet reception and transmission for user space
	  programs.  It can be viewed as a simple Point-to-Point or Ethernet
	  device, which instead of receiving packets from a physical media,
	  receives them from user space program and instead of sending packets
	  via physical media writes them to the user space program.

	  When a program opens /dev/net/tun, driver creates and registers
	  corresponding net device tunX or tapX.  After a program closed above
	  devices, driver will automatically delete tunXX or tapXX device and
	  all routes corresponding to it.

	  Please read <file:Documentation/networking/tuntap.txt> for more
	  information.

	  To compile this driver as a module, choose M here: the module
	  will be called tun.

	  If you don't know what to use this for, you don't need it.

config VETH
	tristate "Virtual ethernet pair device"
	---help---
	  This device is a local ethernet tunnel. Devices are created in pairs.
	  When one end receives the packet it appears on its pair and vice
	  versa.

config NET_SB1000
	tristate "General Instruments Surfboard 1000"
	depends on PNP
	---help---
	  This is a driver for the General Instrument (also known as
	  NextLevel) SURFboard 1000 internal
	  cable modem. This is an ISA card which is used by a number of cable
	  TV companies to provide cable modem access. It's a one-way
	  downstream-only cable modem, meaning that your upstream net link is
	  provided by your regular phone modem.

	  At present this driver only compiles as a module, so say M here if
	  you have this card. The module will be called sb1000. Then read
	  <file:Documentation/networking/README.sb1000> for information on how
	  to use this module, as it needs special ppp scripts for establishing
	  a connection. Further documentation and the necessary scripts can be
	  found at:

	  <http://www.jacksonville.net/~fventuri/>
	  <http://home.adelphia.net/~siglercm/sb1000.html>
	  <http://linuxpower.cx/~cable/>

	  If you don't have this card, of course say N.

source "drivers/net/arcnet/Kconfig"

source "drivers/net/phy/Kconfig"

#
#	Ethernet
#

menuconfig NET_ETHERNET
	bool "Ethernet (10 or 100Mbit)"
	depends on !UML
	---help---
	  Ethernet (also called IEEE 802.3 or ISO 8802-2) is the most common
	  type of Local Area Network (LAN) in universities and companies.

	  Common varieties of Ethernet are: 10BASE-2 or Thinnet (10 Mbps over
	  coaxial cable, linking computers in a chain), 10BASE-T or twisted
	  pair (10 Mbps over twisted pair cable, linking computers to central
	  hubs), 10BASE-F (10 Mbps over optical fiber links, using hubs),
	  100BASE-TX (100 Mbps over two twisted pair cables, using hubs),
	  100BASE-T4 (100 Mbps over 4 standard voice-grade twisted pair
	  cables, using hubs), 100BASE-FX (100 Mbps over optical fiber links)
	  [the 100BASE varieties are also known as Fast Ethernet], and Gigabit
	  Ethernet (1 Gbps over optical fiber or short copper links).

	  If your Linux machine will be connected to an Ethernet and you have
	  an Ethernet network interface card (NIC) installed in your computer,
	  say Y here and read the Ethernet-HOWTO, available from
	  <http://www.tldp.org/docs.html#howto>. You will then also have
	  to say Y to the driver for your particular NIC.

	  Note that the answer to this question won't directly affect the
	  kernel: saying N will just cause the configurator to skip all
	  the questions about Ethernet network cards. If unsure, say N.

if NET_ETHERNET

config MII
	tristate "Generic Media Independent Interface device support"
	help
	  Most ethernet controllers have MII transceiver either as an external
	  or internal device.  It is safe to say Y or M here even if your
	  ethernet card lack MII.

config MACB
	tristate "Atmel MACB support"
	depends on AVR32 || ARCH_AT91SAM9260 || ARCH_AT91SAM9263 || ARCH_AT91SAM9G20 || ARCH_AT91CAP9
	select PHYLIB
	help
	  The Atmel MACB ethernet interface is found on many AT32 and AT91
	  parts. Say Y to include support for the MACB chip.

	  To compile this driver as a module, choose M here: the module
	  will be called macb.

source "drivers/net/arm/Kconfig"

config AX88796
	tristate "ASIX AX88796 NE2000 clone support"
	depends on ARM || MIPS || SUPERH
	select CRC32
	select MII
	help
	  AX88796 driver, using platform bus to provide
	  chip detection and resources

config AX88796_93CX6
	bool "ASIX AX88796 external 93CX6 eeprom support"
	depends on AX88796
	select EEPROM_93CX6
	help
	  Select this if your platform comes with an external 93CX6 eeprom.

config MACE
	tristate "MACE (Power Mac ethernet) support"
	depends on PPC_PMAC && PPC32
	select CRC32
	help
	  Power Macintoshes and clones with Ethernet built-in on the
	  motherboard will usually use a MACE (Medium Access Control for
	  Ethernet) interface. Say Y to include support for the MACE chip.

	  To compile this driver as a module, choose M here: the module
	  will be called mace.

config MACE_AAUI_PORT
	bool "Use AAUI port instead of TP by default"
	depends on MACE
	help
	  Some Apple machines (notably the Apple Network Server) which use the
	  MACE ethernet chip have an Apple AUI port (small 15-pin connector),
	  instead of an 8-pin RJ45 connector for twisted-pair ethernet.  Say
	  Y here if you have such a machine.  If unsure, say N.
	  The driver will default to AAUI on ANS anyway, and if you use it as
	  a module, you can provide the port_aaui=0|1 to force the driver.

config BMAC
	tristate "BMAC (G3 ethernet) support"
	depends on PPC_PMAC && PPC32
	select CRC32
	help
	  Say Y for support of BMAC Ethernet interfaces. These are used on G3
	  computers.

	  To compile this driver as a module, choose M here: the module
	  will be called bmac.

config ARIADNE
	tristate "Ariadne support"
	depends on ZORRO
	help
	  If you have a Village Tronic Ariadne Ethernet adapter, say Y.
	  Otherwise, say N.

	  To compile this driver as a module, choose M here: the module
	  will be called ariadne.

config A2065
	tristate "A2065 support"
	depends on ZORRO
	select CRC32
	help
	  If you have a Commodore A2065 Ethernet adapter, say Y. Otherwise,
	  say N.

	  To compile this driver as a module, choose M here: the module
	  will be called a2065.

config HYDRA
	tristate "Hydra support"
	depends on ZORRO
	select CRC32
	help
	  If you have a Hydra Ethernet adapter, say Y. Otherwise, say N.

	  To compile this driver as a module, choose M here: the module
	  will be called hydra.

config ZORRO8390
	tristate "Zorro NS8390-based Ethernet support"
	depends on ZORRO
	select CRC32
	help
	  This driver is for Zorro Ethernet cards using an NS8390-compatible
	  chipset, like the Village Tronic Ariadne II and the Individual
	  Computers X-Surf Ethernet cards. If you have such a card, say Y.
	  Otherwise, say N.

	  To compile this driver as a module, choose M here: the module
	  will be called zorro8390.

config APNE
	tristate "PCMCIA NE2000 support"
	depends on AMIGA_PCMCIA
	select CRC32
	help
	  If you have a PCMCIA NE2000 compatible adapter, say Y.  Otherwise,
	  say N.

	  To compile this driver as a module, choose M here: the module
	  will be called apne.

config MAC8390
	bool "Macintosh NS 8390 based ethernet cards"
	depends on MAC
	select CRC32
	help
	  If you want to include a driver to support Nubus or LC-PDS
	  Ethernet cards using an NS8390 chipset or its equivalent, say Y
	  and read the Ethernet-HOWTO, available from
	  <http://www.tldp.org/docs.html#howto>.

config MAC89x0
	tristate "Macintosh CS89x0 based ethernet cards"
	depends on MAC
	---help---
	  Support for CS89x0 chipset based Ethernet cards.  If you have a
	  Nubus or LC-PDS network (Ethernet) card of this type, say Y and
	  read the Ethernet-HOWTO, available from
	  <http://www.tldp.org/docs.html#howto>.

	  To compile this driver as a module, choose M here. This module will
	  be called mac89x0.

config MACSONIC
	tristate "Macintosh SONIC based ethernet (onboard, NuBus, LC, CS)"
	depends on MAC
	---help---
	  Support for NatSemi SONIC based Ethernet devices.  This includes
	  the onboard Ethernet in many Quadras as well as some LC-PDS,
	  a few Nubus and all known Comm Slot Ethernet cards.  If you have
	  one of these say Y and read the Ethernet-HOWTO, available from
	  <http://www.tldp.org/docs.html#howto>.

	  To compile this driver as a module, choose M here. This module will
	  be called macsonic.

config MACMACE
	bool "Macintosh (AV) onboard MACE ethernet"
	depends on MAC
	select CRC32
	help
	  Support for the onboard AMD 79C940 MACE Ethernet controller used in
	  the 660AV and 840AV Macintosh.  If you have one of these Macintoshes
	  say Y and read the Ethernet-HOWTO, available from
	  <http://www.tldp.org/docs.html#howto>.

config MVME147_NET
	tristate "MVME147 (Lance) Ethernet support"
	depends on MVME147
	select CRC32
	help
	  Support for the on-board Ethernet interface on the Motorola MVME147
	  single-board computer.  Say Y here to include the
	  driver for this chip in your kernel.
	  To compile this driver as a module, choose M here.

config MVME16x_NET
	tristate "MVME16x Ethernet support"
	depends on MVME16x
	help
	  This is the driver for the Ethernet interface on the Motorola
	  MVME162, 166, 167, 172 and 177 boards.  Say Y here to include the
	  driver for this chip in your kernel.
	  To compile this driver as a module, choose M here.

config BVME6000_NET
	tristate "BVME6000 Ethernet support"
	depends on BVME6000
	help
	  This is the driver for the Ethernet interface on BVME4000 and
	  BVME6000 VME boards.  Say Y here to include the driver for this chip
	  in your kernel.
	  To compile this driver as a module, choose M here.

config ATARILANCE
	tristate "Atari Lance support"
	depends on ATARI
	help
	  Say Y to include support for several Atari Ethernet adapters based
	  on the AMD Lance chipset: RieblCard (with or without battery), or
	  PAMCard VME (also the version by Rhotron, with different addresses).

config SUN3LANCE
	tristate "Sun3/Sun3x on-board LANCE support"
	depends on SUN3 || SUN3X
	help
	  Most Sun3 and Sun3x motherboards (including the 3/50, 3/60 and 3/80)
	  featured an AMD Lance 10Mbit Ethernet controller on board; say Y
	  here to compile in the Linux driver for this and enable Ethernet.
	  General Linux information on the Sun 3 and 3x series (now
	  discontinued) is at
	  <http://www.angelfire.com/ca2/tech68k/sun3.html>.

	  If you're not building a kernel for a Sun 3, say N.

config SUN3_82586
	bool "Sun3 on-board Intel 82586 support"
	depends on SUN3
	help
	  This driver enables support for the on-board Intel 82586 based
	  Ethernet adapter found on Sun 3/1xx and 3/2xx motherboards.  Note
	  that this driver does not support 82586-based adapters on additional
	  VME boards.

config HPLANCE
	bool "HP on-board LANCE support"
	depends on DIO
	select CRC32
	help
	  If you want to use the builtin "LANCE" Ethernet controller on an
	  HP300 machine, say Y here.

config LASI_82596
	tristate "Lasi ethernet"
	depends on GSC
	help
	  Say Y here to support the builtin Intel 82596 ethernet controller
	  found in Hewlett-Packard PA-RISC machines with 10Mbit ethernet.

config SNI_82596
	tristate "SNI RM ethernet"
	depends on NET_ETHERNET && SNI_RM
	help
	  Say Y here to support the on-board Intel 82596 ethernet controller
	  built into SNI RM machines.

config KORINA
	tristate "Korina (IDT RC32434) Ethernet support"
	depends on NET_ETHERNET && MIKROTIK_RB532
	help
	  If you have a Mikrotik RouterBoard 500 or IDT RC32434
	  based system say Y. Otherwise say N.

config MIPS_JAZZ_SONIC
	tristate "MIPS JAZZ onboard SONIC Ethernet support"
	depends on MACH_JAZZ
	help
	  This is the driver for the onboard card of MIPS Magnum 4000,
	  Acer PICA, Olivetti M700-10 and a few other identical OEM systems.

config XTENSA_XT2000_SONIC
	tristate "Xtensa XT2000 onboard SONIC Ethernet support"
	depends on XTENSA_PLATFORM_XT2000
	help
	  This is the driver for the onboard card of the Xtensa XT2000 board.

config MIPS_AU1X00_ENET
	bool "MIPS AU1000 Ethernet support"
	depends on SOC_AU1X00
	select PHYLIB
	select CRC32
	help
	  If you have an Alchemy Semi AU1X00 based system
	  say Y.  Otherwise, say N.

config SGI_IOC3_ETH
	bool "SGI IOC3 Ethernet"
	depends on PCI && SGI_IP27
	select CRC32
	select MII
	help
	  If you have a network (Ethernet) card of this type, say Y and read
	  the Ethernet-HOWTO, available from
	  <http://www.tldp.org/docs.html#howto>.

config MIPS_SIM_NET
	tristate "MIPS simulator Network device"
	depends on MIPS_SIM
	help
	  The MIPSNET device is a simple Ethernet network device which is
	  emulated by the MIPS Simulator.
	  If you are not using a MIPSsim or are unsure, say N.

config SGI_O2MACE_ETH
	tristate "SGI O2 MACE Fast Ethernet support"
	depends on SGI_IP32=y

config STNIC
	tristate "National DP83902AV  support"
	depends on SUPERH
	select CRC32
	help
	  Support for cards based on the National Semiconductor DP83902AV
	  ST-NIC Serial Network Interface Controller for Twisted Pair.  This
	  is a 10Mbit/sec Ethernet controller.  Product overview and specs at
	  <http://www.national.com/pf/DP/DP83902A.html>.

	  If unsure, say N.

config SH_ETH
	tristate "Renesas SuperH Ethernet support"
	depends on SUPERH && \
		(CPU_SUBTYPE_SH7710 || CPU_SUBTYPE_SH7712 || CPU_SUBTYPE_SH7763 || \
		 CPU_SUBTYPE_SH7619)
	select CRC32
	select MII
	select MDIO_BITBANG
	select PHYLIB
	help
	  Renesas SuperH Ethernet device driver.
	  This driver support SH7710, SH7712, SH7763 and SH7619.

config SUNLANCE
	tristate "Sun LANCE support"
	depends on SBUS
	select CRC32
	help
	  This driver supports the "le" interface present on all 32-bit Sparc
	  systems, on some older Ultra systems and as an Sbus option.  These
	  cards are based on the AMD Lance chipset, which is better known
	  via the NE2100 cards.

	  To compile this driver as a module, choose M here: the module
	  will be called sunlance.

config HAPPYMEAL
	tristate "Sun Happy Meal 10/100baseT support"
	depends on SBUS || PCI
	select CRC32
	help
	  This driver supports the "hme" interface present on most Ultra
	  systems and as an option on older Sbus systems. This driver supports
	  both PCI and Sbus devices. This driver also supports the "qfe" quad
	  100baseT device available in both PCI and Sbus configurations.

	  To compile this driver as a module, choose M here: the module
	  will be called sunhme.

config SUNBMAC
	tristate "Sun BigMAC 10/100baseT support (EXPERIMENTAL)"
	depends on SBUS && EXPERIMENTAL
	select CRC32
	help
	  This driver supports the "be" interface available as an Sbus option.
	  This is Sun's older 100baseT Ethernet device.

	  To compile this driver as a module, choose M here: the module
	  will be called sunbmac.

config SUNQE
	tristate "Sun QuadEthernet support"
	depends on SBUS
	select CRC32
	help
	  This driver supports the "qe" 10baseT Ethernet device, available as
	  an Sbus option. Note that this is not the same as Quad FastEthernet
	  "qfe" which is supported by the Happy Meal driver instead.

	  To compile this driver as a module, choose M here: the module
	  will be called sunqe.

config SUNGEM
	tristate "Sun GEM support"
	depends on PCI
	select CRC32
	help
	  Support for the Sun GEM chip, aka Sun GigabitEthernet/P 2.0.  See also
	  <http://www.sun.com/products-n-solutions/hardware/docs/pdf/806-3985-10.pdf>.

config CASSINI
	tristate "Sun Cassini support"
	depends on PCI
	select CRC32
	help
	  Support for the Sun Cassini chip, aka Sun GigaSwift Ethernet. See also
	  <http://www.sun.com/products-n-solutions/hardware/docs/pdf/817-4341-10.pdf>

config SUNVNET
	tristate "Sun Virtual Network support"
	depends on SUN_LDOMS
	help
	  Support for virtual network devices under Sun Logical Domains.

config NET_VENDOR_3COM
	bool "3COM cards"
	depends on ISA || EISA || MCA || PCI
	help
	  If you have a network (Ethernet) card belonging to this class, say Y
	  and read the Ethernet-HOWTO, available from
	  <http://www.tldp.org/docs.html#howto>.

	  Note that the answer to this question doesn't directly affect the
	  kernel: saying N will just cause the configurator to skip all
	  the questions about 3COM cards. If you say Y, you will be asked for
	  your specific card in the following questions.

config EL1
	tristate "3c501 \"EtherLink\" support"
	depends on NET_VENDOR_3COM && ISA
	---help---
	  If you have a network (Ethernet) card of this type, say Y and read
	  the Ethernet-HOWTO, available from
	  <http://www.tldp.org/docs.html#howto>.  Also, consider buying a
	  new card, since the 3c501 is slow, broken, and obsolete: you will
	  have problems.  Some people suggest to ping ("man ping") a nearby
	  machine every minute ("man cron") when using this card.

	  To compile this driver as a module, choose M here. The module
	  will be called 3c501.

config EL2
	tristate "3c503 \"EtherLink II\" support"
	depends on NET_VENDOR_3COM && ISA
	select CRC32
	help
	  If you have a network (Ethernet) card of this type, say Y and read
	  the Ethernet-HOWTO, available from
	  <http://www.tldp.org/docs.html#howto>.

	  To compile this driver as a module, choose M here. The module
	  will be called 3c503.

config ELPLUS
	tristate "3c505 \"EtherLink Plus\" support"
	depends on NET_VENDOR_3COM && ISA && ISA_DMA_API
	---help---
	  Information about this network (Ethernet) card can be found in
	  <file:Documentation/networking/3c505.txt>.  If you have a card of
	  this type, say Y and read the Ethernet-HOWTO, available from
	  <http://www.tldp.org/docs.html#howto>.

	  To compile this driver as a module, choose M here. The module
	  will be called 3c505.

config EL16
	tristate "3c507 \"EtherLink 16\" support (EXPERIMENTAL)"
	depends on NET_VENDOR_3COM && ISA && EXPERIMENTAL
	help
	  If you have a network (Ethernet) card of this type, say Y and read
	  the Ethernet-HOWTO, available from
	  <http://www.tldp.org/docs.html#howto>.

	  To compile this driver as a module, choose M here. The module
	  will be called 3c507.

config EL3
	tristate "3c509/3c529 (MCA)/3c579 \"EtherLink III\" support"
	depends on NET_VENDOR_3COM && (ISA || EISA || MCA)
	---help---
	  If you have a network (Ethernet) card belonging to the 3Com
	  EtherLinkIII series, say Y and read the Ethernet-HOWTO, available
	  from <http://www.tldp.org/docs.html#howto>.

	  If your card is not working you may need to use the DOS
	  setup disk to disable Plug & Play mode, and to select the default
	  media type.

	  To compile this driver as a module, choose M here. The module
	  will be called 3c509.

config 3C515
	tristate "3c515 ISA \"Fast EtherLink\""
	depends on NET_VENDOR_3COM && (ISA || EISA) && ISA_DMA_API
	help
	  If you have a 3Com ISA EtherLink XL "Corkscrew" 3c515 Fast Ethernet
	  network card, say Y and read the Ethernet-HOWTO, available from
	  <http://www.tldp.org/docs.html#howto>.

	  To compile this driver as a module, choose M here. The module
	  will be called 3c515.

config ELMC
	tristate "3c523 \"EtherLink/MC\" support"
	depends on NET_VENDOR_3COM && MCA_LEGACY
	help
	  If you have a network (Ethernet) card of this type, say Y and read
	  the Ethernet-HOWTO, available from
	  <http://www.tldp.org/docs.html#howto>.

	  To compile this driver as a module, choose M here. The module
	  will be called 3c523.

config ELMC_II
	tristate "3c527 \"EtherLink/MC 32\" support (EXPERIMENTAL)"
	depends on NET_VENDOR_3COM && MCA && MCA_LEGACY
	help
	  If you have a network (Ethernet) card of this type, say Y and read
	  the Ethernet-HOWTO, available from
	  <http://www.tldp.org/docs.html#howto>.

	  To compile this driver as a module, choose M here. The module
	  will be called 3c527.

config VORTEX
	tristate "3c590/3c900 series (592/595/597) \"Vortex/Boomerang\" support"
	depends on NET_VENDOR_3COM && (PCI || EISA)
	select MII
	---help---
	  This option enables driver support for a large number of 10Mbps and
	  10/100Mbps EISA, PCI and PCMCIA 3Com network cards:

	  "Vortex"    (Fast EtherLink 3c590/3c592/3c595/3c597) EISA and PCI
	  "Boomerang" (EtherLink XL 3c900 or 3c905)            PCI
	  "Cyclone"   (3c540/3c900/3c905/3c980/3c575/3c656)    PCI and Cardbus
	  "Tornado"   (3c905)                                  PCI
	  "Hurricane" (3c555/3cSOHO)                           PCI

	  If you have such a card, say Y and read the Ethernet-HOWTO,
	  available from <http://www.tldp.org/docs.html#howto>. More
	  specific information is in
	  <file:Documentation/networking/vortex.txt> and in the comments at
	  the beginning of <file:drivers/net/3c59x.c>.

	  To compile this support as a module, choose M here.

config TYPHOON
	tristate "3cr990 series \"Typhoon\" support"
	depends on NET_VENDOR_3COM && PCI
	select CRC32
	---help---
	  This option enables driver support for the 3cr990 series of cards:

	  3C990-TX, 3CR990-TX-95, 3CR990-TX-97, 3CR990-FX-95, 3CR990-FX-97,
	  3CR990SVR, 3CR990SVR95, 3CR990SVR97, 3CR990-FX-95 Server,
	  3CR990-FX-97 Server, 3C990B-TX-M, 3C990BSVR

	  If you have a network (Ethernet) card of this type, say Y and read
	  the Ethernet-HOWTO, available from
	  <http://www.tldp.org/docs.html#howto>.

	  To compile this driver as a module, choose M here. The module
	  will be called typhoon.

config LANCE
	tristate "AMD LANCE and PCnet (AT1500 and NE2100) support"
	depends on ISA && ISA_DMA_API
	help
	  If you have a network (Ethernet) card of this type, say Y and read
	  the Ethernet-HOWTO, available from
	  <http://www.tldp.org/docs.html#howto>. Some LinkSys cards are
	  of this type.

	  To compile this driver as a module, choose M here: the module
	  will be called lance.  This is recommended.

config NET_VENDOR_SMC
	bool "Western Digital/SMC cards"
	depends on ISA || MCA || EISA || MAC
	help
	  If you have a network (Ethernet) card belonging to this class, say Y
	  and read the Ethernet-HOWTO, available from
	  <http://www.tldp.org/docs.html#howto>.

	  Note that the answer to this question doesn't directly affect the
	  kernel: saying N will just cause the configurator to skip all
	  the questions about Western Digital cards. If you say Y, you will be
	  asked for your specific card in the following questions.

config WD80x3
	tristate "WD80*3 support"
	depends on NET_VENDOR_SMC && ISA
	select CRC32
	help
	  If you have a network (Ethernet) card of this type, say Y and read
	  the Ethernet-HOWTO, available from
	  <http://www.tldp.org/docs.html#howto>.

	  To compile this driver as a module, choose M here. The module
	  will be called wd.

config ULTRAMCA
	tristate "SMC Ultra MCA support"
	depends on NET_VENDOR_SMC && MCA
	select CRC32
	help
	  If you have a network (Ethernet) card of this type and are running
	  an MCA based system (PS/2), say Y and read the Ethernet-HOWTO,
	  available from <http://www.tldp.org/docs.html#howto>.

	  To compile this driver as a module, choose M here. The module
	  will be called smc-mca.

config ULTRA
	tristate "SMC Ultra support"
	depends on NET_VENDOR_SMC && ISA
	select CRC32
	---help---
	  If you have a network (Ethernet) card of this type, say Y and read
	  the Ethernet-HOWTO, available from
	  <http://www.tldp.org/docs.html#howto>.

	  Important: There have been many reports that, with some motherboards
	  mixing an SMC Ultra and an Adaptec AHA154x SCSI card (or compatible,
	  such as some BusLogic models) causes corruption problems with many
	  operating systems. The Linux smc-ultra driver has a work-around for
	  this but keep it in mind if you have such a SCSI card and have
	  problems.

	  To compile this driver as a module, choose M here. The module
	  will be called smc-ultra.

config ULTRA32
	tristate "SMC Ultra32 EISA support"
	depends on NET_VENDOR_SMC && EISA
	select CRC32
	help
	  If you have a network (Ethernet) card of this type, say Y and read
	  the Ethernet-HOWTO, available from
	  <http://www.tldp.org/docs.html#howto>.

	  To compile this driver as a module, choose M here. The module
	  will be called smc-ultra32.

config BFIN_MAC
	tristate "Blackfin on-chip MAC support"
	depends on NET_ETHERNET && (BF526 || BF527 || BF536 || BF537)
	select CRC32
	select MII
	select PHYLIB
	select BFIN_MAC_USE_L1 if DMA_UNCACHED_NONE
	help
	  This is the driver for Blackfin on-chip mac device. Say Y if you want it
	  compiled into the kernel. This driver is also available as a module
	  ( = code which can be inserted in and removed from the running kernel
	  whenever you want). The module will be called bfin_mac.

config BFIN_MAC_USE_L1
	bool "Use L1 memory for rx/tx packets"
	depends on BFIN_MAC && (BF527 || BF537)
	default y
	help
	  To get maximum network performance, you should use L1 memory as rx/tx buffers.
	  Say N here if you want to reserve L1 memory for other uses.

config BFIN_TX_DESC_NUM
	int "Number of transmit buffer packets"
	depends on BFIN_MAC
	range 6 10 if BFIN_MAC_USE_L1
	range 10 100
	default "10"
	help
	  Set the number of buffer packets used in driver.

config BFIN_RX_DESC_NUM
	int "Number of receive buffer packets"
	depends on BFIN_MAC
	range 20 100 if BFIN_MAC_USE_L1
	range 20 800
	default "20"
	help
	  Set the number of buffer packets used in driver.

config BFIN_MAC_RMII
	bool "RMII PHY Interface (EXPERIMENTAL)"
	depends on BFIN_MAC && EXPERIMENTAL
	default y if BFIN527_EZKIT
	default n if BFIN537_STAMP
	help
	  Use Reduced PHY MII Interface

config SMC9194
	tristate "SMC 9194 support"
	depends on NET_VENDOR_SMC && (ISA || MAC && BROKEN)
	select CRC32
	---help---
	  This is support for the SMC9xxx based Ethernet cards. Choose this
	  option if you have a DELL laptop with the docking station, or
	  another SMC9192/9194 based chipset.  Say Y if you want it compiled
	  into the kernel, and read the file
	  <file:Documentation/networking/smc9.txt> and the Ethernet-HOWTO,
	  available from <http://www.tldp.org/docs.html#howto>.

	  To compile this driver as a module, choose M here. The module
	  will be called smc9194.

config SMC91X
	tristate "SMC 91C9x/91C1xxx support"
	select CRC32
	select MII
	depends on ARM || REDWOOD_5 || REDWOOD_6 || M32R || SUPERH || \
		MIPS || BLACKFIN || MN10300
	help
	  This is a driver for SMC's 91x series of Ethernet chipsets,
	  including the SMC91C94 and the SMC91C111. Say Y if you want it
	  compiled into the kernel, and read the file
	  <file:Documentation/networking/smc9.txt>  and the Ethernet-HOWTO,
	  available from  <http://www.linuxdoc.org/docs.html#howto>.

	  This driver is also available as a module ( = code which can be
	  inserted in and removed from the running kernel whenever you want).
	  The module will be called smc91x.  If you want to compile it as a
	  module, say M here and read <file:Documentation/kbuild/modules.txt>.

config NET_NETX
	tristate "NetX Ethernet support"
	select MII
	depends on ARCH_NETX
	help
	  This is support for the Hilscher netX builtin Ethernet ports

	  To compile this driver as a module, choose M here. The module
	  will be called netx-eth.

config DM9000
	tristate "DM9000 support"
	depends on ARM || BLACKFIN || MIPS
	select CRC32
	select MII
	---help---
	  Support for DM9000 chipset.

	  To compile this driver as a module, choose M here.  The module
	  will be called dm9000.

config DM9000_DEBUGLEVEL
	int "DM9000 maximum debug level"
	depends on DM9000
	default 4
	help
	  The maximum level of debugging code compiled into the DM9000
	  driver.

config DM9000_FORCE_SIMPLE_PHY_POLL
	bool "Force simple NSR based PHY polling"
	depends on DM9000
	---help---
	  This configuration forces the DM9000 to use the NSR's LinkStatus
	  bit to determine if the link is up or down instead of the more
	  costly MII PHY reads. Note, this will not work if the chip is
	  operating with an external PHY.

config ENC28J60
	tristate "ENC28J60 support"
	depends on EXPERIMENTAL && SPI && NET_ETHERNET
	select CRC32
	---help---
	  Support for the Microchip EN28J60 ethernet chip.

	  To compile this driver as a module, choose M here. The module will be
	  called enc28j60.

config ENC28J60_WRITEVERIFY
	bool "Enable write verify"
	depends on ENC28J60
	---help---
	  Enable the verify after the buffer write useful for debugging purpose.
	  If unsure, say N.

config SMC911X
	tristate "SMSC LAN911[5678] support"
	select CRC32
	select MII
	depends on ARM || SUPERH
	help
	  This is a driver for SMSC's LAN911x series of Ethernet chipsets
	  including the new LAN9115, LAN9116, LAN9117, and LAN9118.
	  Say Y if you want it compiled into the kernel, 
	  and read the Ethernet-HOWTO, available from
	  <http://www.linuxdoc.org/docs.html#howto>.

	  This driver is also available as a module. The module will be 
	  called smc911x.  If you want to compile it as a module, say M 
	  here and read <file:Documentation/kbuild/modules.txt>

config NET_VENDOR_RACAL
	bool "Racal-Interlan (Micom) NI cards"
	depends on ISA
	help
	  If you have a network (Ethernet) card belonging to this class, such
	  as the NI5010, NI5210 or NI6210, say Y and read the Ethernet-HOWTO,
	  available from <http://www.tldp.org/docs.html#howto>.

	  Note that the answer to this question doesn't directly affect the
	  kernel: saying N will just cause the configurator to skip all
	  the questions about NI cards. If you say Y, you will be asked for
	  your specific card in the following questions.

config NI5010
	tristate "NI5010 support (EXPERIMENTAL)"
	depends on NET_VENDOR_RACAL && ISA && EXPERIMENTAL && BROKEN_ON_SMP
	---help---
	  If you have a network (Ethernet) card of this type, say Y and read
	  the Ethernet-HOWTO, available from
	  <http://www.tldp.org/docs.html#howto>. Note that this is still
	  experimental code.

	  To compile this driver as a module, choose M here. The module
	  will be called ni5010.

config NI52
	tristate "NI5210 support"
	depends on NET_VENDOR_RACAL && ISA
	help
	  If you have a network (Ethernet) card of this type, say Y and read
	  the Ethernet-HOWTO, available from
	  <http://www.tldp.org/docs.html#howto>.

	  To compile this driver as a module, choose M here. The module
	  will be called ni52.

config NI65
	tristate "NI6510 support"
	depends on NET_VENDOR_RACAL && ISA && ISA_DMA_API
	help
	  If you have a network (Ethernet) card of this type, say Y and read
	  the Ethernet-HOWTO, available from
	  <http://www.tldp.org/docs.html#howto>.

	  To compile this driver as a module, choose M here. The module
	  will be called ni65.

source "drivers/net/tulip/Kconfig"

config AT1700
	tristate "AT1700/1720 support (EXPERIMENTAL)"
	depends on (ISA || MCA_LEGACY) && EXPERIMENTAL
	select CRC32
	---help---
	  If you have a network (Ethernet) card of this type, say Y and read
	  the Ethernet-HOWTO, available from
	  <http://www.tldp.org/docs.html#howto>.

	  To compile this driver as a module, choose M here. The module
	  will be called at1700.

config DEPCA
	tristate "DEPCA, DE10x, DE200, DE201, DE202, DE422 support"
	depends on ISA || EISA || MCA
	select CRC32
	---help---
	  If you have a network (Ethernet) card of this type, say Y and read
	  the Ethernet-HOWTO, available from
	  <http://www.tldp.org/docs.html#howto> as well as
	  <file:drivers/net/depca.c>.

	  To compile this driver as a module, choose M here. The module
	  will be called depca.

config HP100
	tristate "HP 10/100VG PCLAN (ISA, EISA, PCI) support"
	depends on ISA || EISA || PCI
	help
	  If you have a network (Ethernet) card of this type, say Y and read
	  the Ethernet-HOWTO, available from
	  <http://www.tldp.org/docs.html#howto>.

	  To compile this driver as a module, choose M here. The module
	  will be called hp100.

config NET_ISA
	bool "Other ISA cards"
	depends on ISA
	---help---
	  If your network (Ethernet) card hasn't been mentioned yet and its
	  bus system (that's the way the cards talks to the other components
	  of your computer) is ISA (as opposed to EISA, VLB or PCI), say Y.
	  Make sure you know the name of your card. Read the Ethernet-HOWTO,
	  available from <http://www.tldp.org/docs.html#howto>.

	  If unsure, say Y.

	  Note that the answer to this question doesn't directly affect the
	  kernel: saying N will just cause the configurator to skip all
	  the remaining ISA network card questions. If you say Y, you will be
	  asked for your specific card in the following questions.

config E2100
	tristate "Cabletron E21xx support"
	depends on NET_ISA
	select CRC32
	help
	  If you have a network (Ethernet) card of this type, say Y and read
	  the Ethernet-HOWTO, available from
	  <http://www.tldp.org/docs.html#howto>.

	  To compile this driver as a module, choose M here. The module
	  will be called e2100.

config EWRK3
	tristate "EtherWORKS 3 (DE203, DE204, DE205) support"
	depends on NET_ISA
	select CRC32
	---help---
	  This driver supports the DE203, DE204 and DE205 network (Ethernet)
	  cards. If this is for you, say Y and read
	  <file:Documentation/networking/ewrk3.txt> in the kernel source as
	  well as the Ethernet-HOWTO, available from
	  <http://www.tldp.org/docs.html#howto>.

	  To compile this driver as a module, choose M here. The module
	  will be called ewrk3.

config EEXPRESS
	tristate "EtherExpress 16 support"
	depends on NET_ISA
	---help---
	  If you have an EtherExpress16 network (Ethernet) card, say Y and
	  read the Ethernet-HOWTO, available from
	  <http://www.tldp.org/docs.html#howto>.  Note that the Intel
	  EtherExpress16 card used to be regarded as a very poor choice
	  because the driver was very unreliable. We now have a new driver
	  that should do better.

	  To compile this driver as a module, choose M here. The module
	  will be called eexpress.

config EEXPRESS_PRO
	tristate "EtherExpressPro support/EtherExpress 10 (i82595) support"
	depends on NET_ISA
	---help---
	  If you have a network (Ethernet) card of this type, say Y. This
	  driver supports Intel i82595{FX,TX} based boards. Note however
	  that the EtherExpress PRO/100 Ethernet card has its own separate
	  driver.  Please read the Ethernet-HOWTO, available from
	  <http://www.tldp.org/docs.html#howto>.

	  To compile this driver as a module, choose M here. The module
	  will be called eepro.

config HPLAN_PLUS
	tristate "HP PCLAN+ (27247B and 27252A) support"
	depends on NET_ISA
	select CRC32
	help
	  If you have a network (Ethernet) card of this type, say Y and read
	  the Ethernet-HOWTO, available from
	  <http://www.tldp.org/docs.html#howto>.

	  To compile this driver as a module, choose M here. The module
	  will be called hp-plus.

config HPLAN
	tristate "HP PCLAN (27245 and other 27xxx series) support"
	depends on NET_ISA
	select CRC32
	help
	  If you have a network (Ethernet) card of this type, say Y and read
	  the Ethernet-HOWTO, available from
	  <http://www.tldp.org/docs.html#howto>.

	  To compile this driver as a module, choose M here. The module
	  will be called hp.

config LP486E
	tristate "LP486E on board Ethernet"
	depends on NET_ISA
	help
	  Say Y here to support the 82596-based on-board Ethernet controller
	  for the Panther motherboard, which is one of the two shipped in the
	  Intel Professional Workstation.

config ETH16I
	tristate "ICL EtherTeam 16i/32 support"
	depends on NET_ISA
	help
	  If you have a network (Ethernet) card of this type, say Y and read
	  the Ethernet-HOWTO, available from
	  <http://www.tldp.org/docs.html#howto>.

	  To compile this driver as a module, choose M here. The module
	  will be called eth16i.

config NE2000
	tristate "NE2000/NE1000 support"
	depends on NET_ISA || (Q40 && m) || M32R || MACH_TX49XX
	select CRC32
	---help---
	  If you have a network (Ethernet) card of this type, say Y and read
	  the Ethernet-HOWTO, available from
	  <http://www.tldp.org/docs.html#howto>.  Many Ethernet cards
	  without a specific driver are compatible with NE2000.

	  If you have a PCI NE2000 card however, say N here and Y to "PCI
	  NE2000 and clone support" under "EISA, VLB, PCI and on board
	  controllers" below. If you have a NE2000 card and are running on
	  an MCA system (a bus system used on some IBM PS/2 computers and
	  laptops), say N here and Y to "NE/2 (ne2000 MCA version) support",
	  below.

	  To compile this driver as a module, choose M here. The module
	  will be called ne.

config ZNET
	tristate "Zenith Z-Note support (EXPERIMENTAL)"
	depends on NET_ISA && EXPERIMENTAL && ISA_DMA_API
	help
	  The Zenith Z-Note notebook computer has a built-in network
	  (Ethernet) card, and this is the Linux driver for it. Note that the
	  IBM Thinkpad 300 is compatible with the Z-Note and is also supported
	  by this driver. Read the Ethernet-HOWTO, available from
	  <http://www.tldp.org/docs.html#howto>.

config SEEQ8005
	tristate "SEEQ8005 support (EXPERIMENTAL)"
	depends on NET_ISA && EXPERIMENTAL
	help
	  This is a driver for the SEEQ 8005 network (Ethernet) card.  If this
	  is for you, read the Ethernet-HOWTO, available from
	  <http://www.tldp.org/docs.html#howto>.

	  To compile this driver as a module, choose M here. The module
	  will be called seeq8005.

config NE2_MCA
	tristate "NE/2 (ne2000 MCA version) support"
	depends on MCA_LEGACY
	select CRC32
	help
	  If you have a network (Ethernet) card of this type, say Y and read
	  the Ethernet-HOWTO, available from
	  <http://www.tldp.org/docs.html#howto>.

	  To compile this driver as a module, choose M here. The module
	  will be called ne2.

config IBMLANA
	tristate "IBM LAN Adapter/A support"
	depends on MCA
	---help---
	  This is a Micro Channel Ethernet adapter.  You need to set
	  CONFIG_MCA to use this driver.  It is both available as an in-kernel
	  driver and as a module.

	  To compile this driver as a module, choose M here. The only
	  currently supported card is the IBM LAN Adapter/A for Ethernet.  It
	  will both support 16K and 32K memory windows, however a 32K window
	  gives a better security against packet losses.  Usage of multiple
	  boards with this driver should be possible, but has not been tested
	  up to now due to lack of hardware.

config IBMVETH
	tristate "IBM LAN Virtual Ethernet support"
	depends on PPC_PSERIES
	---help---
	  This driver supports virtual ethernet adapters on newer IBM iSeries
	  and pSeries systems.

	  To compile this driver as a module, choose M here. The module will
	  be called ibmveth.

source "drivers/net/ibm_newemac/Kconfig"

config NET_PCI
	bool "EISA, VLB, PCI and on board controllers"
	depends on ISA || EISA || PCI
	help
	  This is another class of network cards which attach directly to the
	  bus. If you have one of those, say Y and read the Ethernet-HOWTO,
	  available from <http://www.tldp.org/docs.html#howto>.

	  Note that the answer to this question doesn't directly affect the
	  kernel: saying N will just cause the configurator to skip all
	  the questions about this class of network cards. If you say Y, you
	  will be asked for your specific card in the following questions. If
	  you are unsure, say Y.

config PCNET32
	tristate "AMD PCnet32 PCI support"
	depends on NET_PCI && PCI
	select CRC32
	select MII
	help
	  If you have a PCnet32 or PCnetPCI based network (Ethernet) card,
	  answer Y here and read the Ethernet-HOWTO, available from
	  <http://www.tldp.org/docs.html#howto>.

	  To compile this driver as a module, choose M here. The module
	  will be called pcnet32.

config AMD8111_ETH
	tristate "AMD 8111 (new PCI lance) support"
	depends on NET_PCI && PCI
	select CRC32
	select MII
	help
	  If you have an AMD 8111-based PCI lance ethernet card,
	  answer Y here and read the Ethernet-HOWTO, available from
	  <http://www.tldp.org/docs.html#howto>.

	  To compile this driver as a module, choose M here. The module
	  will be called amd8111e.

config ADAPTEC_STARFIRE
	tristate "Adaptec Starfire/DuraLAN support"
	depends on NET_PCI && PCI
	select CRC32
	select MII
	help
	  Say Y here if you have an Adaptec Starfire (or DuraLAN) PCI network
	  adapter. The DuraLAN chip is used on the 64 bit PCI boards from
	  Adaptec e.g. the ANA-6922A. The older 32 bit boards use the tulip
	  driver.

	  To compile this driver as a module, choose M here: the module
	  will be called starfire.  This is recommended.

config AC3200
	tristate "Ansel Communications EISA 3200 support (EXPERIMENTAL)"
	depends on NET_PCI && (ISA || EISA) && EXPERIMENTAL
	select CRC32
	help
	  If you have a network (Ethernet) card of this type, say Y and read
	  the Ethernet-HOWTO, available from
	  <http://www.tldp.org/docs.html#howto>.

	  To compile this driver as a module, choose M here. The module
	  will be called ac3200.

config APRICOT
	tristate "Apricot Xen-II on board Ethernet"
	depends on NET_PCI && ISA
	help
	  If you have a network (Ethernet) controller of this type, say Y and
	  read the Ethernet-HOWTO, available from
	  <http://www.tldp.org/docs.html#howto>.

	  To compile this driver as a module, choose M here. The module
	  will be called apricot.

config B44
	tristate "Broadcom 440x/47xx ethernet support"
	depends on SSB_POSSIBLE && HAS_DMA
	select SSB
	select MII
	help
	  If you have a network (Ethernet) controller of this type, say Y
	  or M and read the Ethernet-HOWTO, available from
	  <http://www.tldp.org/docs.html#howto>.

	  To compile this driver as a module, choose M here. The module
	  will be called b44.

# Auto-select SSB PCI-HOST support, if possible
config B44_PCI_AUTOSELECT
	bool
	depends on B44 && SSB_PCIHOST_POSSIBLE
	select SSB_PCIHOST
	default y

# Auto-select SSB PCICORE driver, if possible
config B44_PCICORE_AUTOSELECT
	bool
	depends on B44 && SSB_DRIVER_PCICORE_POSSIBLE
	select SSB_DRIVER_PCICORE
	default y

config B44_PCI
	bool
	depends on B44_PCI_AUTOSELECT && B44_PCICORE_AUTOSELECT
	default y

config FORCEDETH
	tristate "nForce Ethernet support"
	depends on NET_PCI && PCI
	help
	  If you have a network (Ethernet) controller of this type, say Y and
	  read the Ethernet-HOWTO, available from
	  <http://www.tldp.org/docs.html#howto>.

	  To compile this driver as a module, choose M here. The module
	  will be called forcedeth.

config FORCEDETH_NAPI
	bool "Use Rx Polling (NAPI) (EXPERIMENTAL)"
	depends on FORCEDETH && EXPERIMENTAL
	help
	  NAPI is a new driver API designed to reduce CPU and interrupt load
	  when the driver is receiving lots of packets from the card. It is
	  still somewhat experimental and thus not yet enabled by default.

	  If your estimated Rx load is 10kpps or more, or if the card will be
	  deployed on potentially unfriendly networks (e.g. in a firewall),
	  then say Y here.

	  If in doubt, say N.

config CS89x0
	tristate "CS89x0 support"
	depends on NET_ETHERNET && (ISA || EISA || MACH_IXDP2351 \
		|| ARCH_IXDP2X01 || ARCH_PNX010X || MACH_MX31ADS)
	---help---
	  Support for CS89x0 chipset based Ethernet cards. If you have a
	  network (Ethernet) card of this type, say Y and read the
	  Ethernet-HOWTO, available from
	  <http://www.tldp.org/docs.html#howto> as well as
	  <file:Documentation/networking/cs89x0.txt>.

	  To compile this driver as a module, choose M here. The module
	  will be called cs89x0.

config CS89x0_NONISA_IRQ
	def_bool y
	depends on CS89x0 != n
	depends on MACH_IXDP2351 || ARCH_IXDP2X01 || ARCH_PNX010X || MACH_MX31ADS

config TC35815
	tristate "TOSHIBA TC35815 Ethernet support"
	depends on NET_PCI && PCI && MIPS
	select PHYLIB

config EEPRO100
	tristate "EtherExpressPro/100 support (eepro100, original Becker driver)"
	depends on NET_PCI && PCI
	select MII
	help
	  If you have an Intel EtherExpress PRO/100 PCI network (Ethernet)
	  card, say Y and read the Ethernet-HOWTO, available from
	  <http://www.tldp.org/docs.html#howto>.

	  To compile this driver as a module, choose M here. The module
	  will be called eepro100.


config E100
	tristate "Intel(R) PRO/100+ support"
	depends on NET_PCI && PCI
	select MII
	---help---
	  This driver supports Intel(R) PRO/100 family of adapters.
	  To verify that your adapter is supported, find the board ID number 
	  on the adapter. Look for a label that has a barcode and a number 
	  in the format 123456-001 (six digits hyphen three digits). 

	  Use the above information and the Adapter & Driver ID Guide at:

	  <http://support.intel.com/support/network/adapter/pro100/21397.htm>

          to identify the adapter.

	  For the latest Intel PRO/100 network driver for Linux, see:

	  <http://appsr.intel.com/scripts-df/support_intel.asp>

	  More specific information on configuring the driver is in 
	  <file:Documentation/networking/e100.txt>.

	  To compile this driver as a module, choose M here. The module
	  will be called e100.

config LNE390
	tristate "Mylex EISA LNE390A/B support (EXPERIMENTAL)"
	depends on NET_PCI && EISA && EXPERIMENTAL
	select CRC32
	help
	  If you have a network (Ethernet) card of this type, say Y and read
	  the Ethernet-HOWTO, available from
	  <http://www.tldp.org/docs.html#howto>.

	  To compile this driver as a module, choose M here. The module
	  will be called lne390.

config FEALNX
	tristate "Myson MTD-8xx PCI Ethernet support"
	depends on NET_PCI && PCI
	select CRC32
	select MII
	help
	  Say Y here to support the Mysom MTD-800 family of PCI-based Ethernet
	  cards. Specifications and data at
	  <http://www.myson.com.hk/mtd/datasheet/>.

config NATSEMI
	tristate "National Semiconductor DP8381x series PCI Ethernet support"
	depends on NET_PCI && PCI
	select CRC32
	help
	  This driver is for the National Semiconductor DP83810 series,
	  which is used in cards from PureData, NetGear, Linksys
	  and others, including the 83815 chip.
	  More specific information and updates are available from
	  <http://www.scyld.com/network/natsemi.html>.

config NE2K_PCI
	tristate "PCI NE2000 and clones support (see help)"
	depends on NET_PCI && PCI
	select CRC32
	---help---
	  This driver is for NE2000 compatible PCI cards. It will not work
	  with ISA NE2000 cards (they have their own driver, "NE2000/NE1000
	  support" below). If you have a PCI NE2000 network (Ethernet) card,
	  say Y and read the Ethernet-HOWTO, available from
	  <http://www.tldp.org/docs.html#howto>.

	  This driver also works for the following NE2000 clone cards:
	  RealTek RTL-8029  Winbond 89C940  Compex RL2000  KTI ET32P2
	  NetVin NV5000SC   Via 86C926      SureCom NE34   Winbond
	  Holtek HT80232    Holtek HT80229

	  To compile this driver as a module, choose M here. The module
	  will be called ne2k-pci.

config NE3210
	tristate "Novell/Eagle/Microdyne NE3210 EISA support (EXPERIMENTAL)"
	depends on NET_PCI && EISA && EXPERIMENTAL
	select CRC32
	---help---
	  If you have a network (Ethernet) card of this type, say Y and read
	  the Ethernet-HOWTO, available from
	  <http://www.tldp.org/docs.html#howto>.  Note that this driver
	  will NOT WORK for NE3200 cards as they are completely different.

	  To compile this driver as a module, choose M here. The module
	  will be called ne3210.

config ES3210
	tristate "Racal-Interlan EISA ES3210 support (EXPERIMENTAL)"
	depends on NET_PCI && EISA && EXPERIMENTAL
	select CRC32
	help
	  If you have a network (Ethernet) card of this type, say Y and read
	  the Ethernet-HOWTO, available from
	  <http://www.tldp.org/docs.html#howto>.

	  To compile this driver as a module, choose M here. The module
	  will be called es3210.

config 8139CP
	tristate "RealTek RTL-8139 C+ PCI Fast Ethernet Adapter support (EXPERIMENTAL)"
	depends on NET_PCI && PCI && EXPERIMENTAL
	select CRC32
	select MII
	help
	  This is a driver for the Fast Ethernet PCI network cards based on
	  the RTL8139C+ chips. If you have one of those, say Y and read
	  the Ethernet-HOWTO, available from
	  <http://www.tldp.org/docs.html#howto>.

	  To compile this driver as a module, choose M here: the module
	  will be called 8139cp.  This is recommended.

config 8139TOO
	tristate "RealTek RTL-8129/8130/8139 PCI Fast Ethernet Adapter support"
	depends on NET_PCI && PCI
	select CRC32
	select MII
	---help---
	  This is a driver for the Fast Ethernet PCI network cards based on
	  the RTL 8129/8130/8139 chips. If you have one of those, say Y and
	  read the Ethernet-HOWTO <http://www.tldp.org/docs.html#howto>.

	  To compile this driver as a module, choose M here: the module
	  will be called 8139too.  This is recommended.

config 8139TOO_PIO
	bool "Use PIO instead of MMIO"
	default y
	depends on 8139TOO
	help
	  This instructs the driver to use programmed I/O ports (PIO) instead
	  of PCI shared memory (MMIO).  This can possibly solve some problems
	  in case your mainboard has memory consistency issues.  If unsure,
	  say N.

config 8139TOO_TUNE_TWISTER
	bool "Support for uncommon RTL-8139 rev. K (automatic channel equalization)"
	depends on 8139TOO
	help
	  This implements a function which might come in handy in case you
	  are using low quality on long cabling. It is required for RealTek
	  RTL-8139 revision K boards, and totally unused otherwise.  It tries
	  to match the transceiver to the cable characteristics. This is
	  experimental since hardly documented by the manufacturer.
	  If unsure, say Y.

config 8139TOO_8129
	bool "Support for older RTL-8129/8130 boards"
	depends on 8139TOO
	help
	  This enables support for the older and uncommon RTL-8129 and
	  RTL-8130 chips, which support MII via an external transceiver,
	  instead of an internal one.  Disabling this option will save some
	  memory by making the code size smaller.  If unsure, say Y.

config 8139_OLD_RX_RESET
	bool "Use older RX-reset method"
	depends on 8139TOO
	help
	  The 8139too driver was recently updated to contain a more rapid
	  reset sequence, in the face of severe receive errors.  This "new"
	  RX-reset method should be adequate for all boards.  But if you
	  experience problems, you can enable this option to restore the
	  old RX-reset behavior.  If unsure, say N.

config R6040
	tristate "RDC R6040 Fast Ethernet Adapter support (EXPERIMENTAL)"
	depends on NET_PCI && PCI
	select CRC32
	select MII
	help
	  This is a driver for the R6040 Fast Ethernet MACs found in the
	  the RDC R-321x System-on-chips.

	  To compile this driver as a module, choose M here: the module
	  will be called r6040. This is recommended.

config SIS900
	tristate "SiS 900/7016 PCI Fast Ethernet Adapter support"
	depends on NET_PCI && PCI
	select CRC32
	select MII
	---help---
	  This is a driver for the Fast Ethernet PCI network cards based on
	  the SiS 900 and SiS 7016 chips. The SiS 900 core is also embedded in
	  SiS 630 and SiS 540 chipsets.

	  This driver also supports AMD 79C901 HomePNA so that you can use
	  your phone line as a network cable.

	  To compile this driver as a module, choose M here: the module
	  will be called sis900.  This is recommended.

config EPIC100
	tristate "SMC EtherPower II"
	depends on NET_PCI && PCI
	select CRC32
	select MII
	help
	  This driver is for the SMC EtherPower II 9432 PCI Ethernet NIC,
	  which is based on the SMC83c17x (EPIC/100).
	  More specific information and updates are available from
	  <http://www.scyld.com/network/epic100.html>.

config SUNDANCE
	tristate "Sundance Alta support"
	depends on NET_PCI && PCI
	select CRC32
	select MII
	help
	  This driver is for the Sundance "Alta" chip.
	  More specific information and updates are available from
	  <http://www.scyld.com/network/sundance.html>.

config SUNDANCE_MMIO
	bool "Use MMIO instead of PIO"
	depends on SUNDANCE
	help
	  Enable memory-mapped I/O for interaction with Sundance NIC registers.
	  Do NOT enable this by default, PIO (enabled when MMIO is disabled)
	  is known to solve bugs on certain chips.

	  If unsure, say N.

config TLAN
	tristate "TI ThunderLAN support"
	depends on NET_PCI && (PCI || EISA)
	---help---
	  If you have a PCI Ethernet network card based on the ThunderLAN chip
	  which is supported by this driver, say Y and read the
	  Ethernet-HOWTO, available from
	  <http://www.tldp.org/docs.html#howto>.

	  Devices currently supported by this driver are Compaq Netelligent,
	  Compaq NetFlex and Olicom cards.  Please read the file
	  <file:Documentation/networking/tlan.txt> for more details.

	  To compile this driver as a module, choose M here. The module
	  will be called tlan.

	  Please email feedback to <torben.mathiasen@compaq.com>.

config VIA_RHINE
	tristate "VIA Rhine support"
	depends on NET_PCI && PCI
	select CRC32
	select MII
	help
	  If you have a VIA "Rhine" based network card (Rhine-I (VT86C100A),
	  Rhine-II (VT6102), or Rhine-III (VT6105)), say Y here. Rhine-type
	  Ethernet functions can also be found integrated on South Bridges
	  (e.g. VT8235).

	  To compile this driver as a module, choose M here. The module
	  will be called via-rhine.

config VIA_RHINE_MMIO
	bool "Use MMIO instead of PIO"
	depends on VIA_RHINE
	help
	  This instructs the driver to use PCI shared memory (MMIO) instead of
	  programmed I/O ports (PIO). Enabling this gives an improvement in
	  processing time in parts of the driver.

	  If unsure, say Y.

config SC92031
	tristate "Silan SC92031 PCI Fast Ethernet Adapter driver (EXPERIMENTAL)"
	depends on NET_PCI && PCI && EXPERIMENTAL
	select CRC32
	---help---
	  This is a driver for the Fast Ethernet PCI network cards based on
	  the Silan SC92031 chip (sometimes also called Rsltek 8139D). If you
	  have one of these, say Y here.

	  To compile this driver as a module, choose M here: the module
	  will be called sc92031.  This is recommended.

config CPMAC
	tristate "TI AR7 CPMAC Ethernet support (EXPERIMENTAL)"
	depends on NET_ETHERNET && EXPERIMENTAL && AR7 && BROKEN
	select PHYLIB
	help
	  TI AR7 CPMAC Ethernet support

config NET_POCKET
	bool "Pocket and portable adapters"
	depends on PARPORT
	---help---
	  Cute little network (Ethernet) devices which attach to the parallel
	  port ("pocket adapters"), commonly used with laptops. If you have
	  one of those, say Y and read the Ethernet-HOWTO, available from
	  <http://www.tldp.org/docs.html#howto>.

	  If you want to plug a network (or some other) card into the PCMCIA
	  (or PC-card) slot of your laptop instead (PCMCIA is the standard for
	  credit card size extension cards used by all modern laptops), you
	  need the pcmcia-cs package (location contained in the file
	  <file:Documentation/Changes>) and you can say N here.

	  Laptop users should read the Linux Laptop home page at
	  <http://www.linux-on-laptops.com/> or
	  Tuxmobil - Linux on Mobile Computers at <http://www.tuxmobil.org/>.

	  Note that the answer to this question doesn't directly affect the
	  kernel: saying N will just cause the configurator to skip all
	  the questions about this class of network devices. If you say Y, you
	  will be asked for your specific device in the following questions.

config ATP
	tristate "AT-LAN-TEC/RealTek pocket adapter support"
	depends on NET_POCKET && PARPORT && X86
	select CRC32
	---help---
	  This is a network (Ethernet) device which attaches to your parallel
	  port. Read <file:drivers/net/atp.c> as well as the Ethernet-HOWTO,
	  available from <http://www.tldp.org/docs.html#howto>, if you
	  want to use this.  If you intend to use this driver, you should have
	  said N to the "Parallel printer support", because the two drivers
	  don't like each other.

	  To compile this driver as a module, choose M here: the module
	  will be called atp.

config DE600
	tristate "D-Link DE600 pocket adapter support"
	depends on NET_POCKET && PARPORT
	---help---
	  This is a network (Ethernet) device which attaches to your parallel
	  port. Read <file:Documentation/networking/DLINK.txt> as well as the
	  Ethernet-HOWTO, available from
	  <http://www.tldp.org/docs.html#howto>, if you want to use
	  this. It is possible to have several devices share a single parallel
	  port and it is safe to compile the corresponding drivers into the
	  kernel.

	  To compile this driver as a module, choose M here: the module
	  will be called de600.

config DE620
	tristate "D-Link DE620 pocket adapter support"
	depends on NET_POCKET && PARPORT
	---help---
	  This is a network (Ethernet) device which attaches to your parallel
	  port. Read <file:Documentation/networking/DLINK.txt> as well as the
	  Ethernet-HOWTO, available from
	  <http://www.tldp.org/docs.html#howto>, if you want to use
	  this. It is possible to have several devices share a single parallel
	  port and it is safe to compile the corresponding drivers into the
	  kernel.

	  To compile this driver as a module, choose M here: the module
	  will be called de620.

config SGISEEQ
	tristate "SGI Seeq ethernet controller support"
	depends on SGI_HAS_SEEQ
	help
	  Say Y here if you have an Seeq based Ethernet network card. This is
	  used in many Silicon Graphics machines.

config DECLANCE
	tristate "DEC LANCE ethernet controller support"
	depends on MACH_DECSTATION
	select CRC32
	help
	  This driver is for the series of Ethernet controllers produced by
	  DEC (now Compaq) based on the AMD Lance chipset, including the
	  DEPCA series.  (This chipset is better known via the NE2100 cards.)

config 68360_ENET
	bool "Motorola 68360 ethernet controller"
	depends on M68360
	help
	  Say Y here if you want to use the built-in ethernet controller of
	  the Motorola 68360 processor.

config FEC
	bool "FEC ethernet controller (of ColdFire CPUs)"
	depends on M523x || M527x || M5272 || M528x || M520x
	help
	  Say Y here if you want to use the built-in 10/100 Fast ethernet
	  controller on some Motorola ColdFire processors.

config FEC2
	bool "Second FEC ethernet controller (on some ColdFire CPUs)"
	depends on FEC
	help
	  Say Y here if you want to use the second built-in 10/100 Fast
	  ethernet controller on some Motorola ColdFire processors.

config FEC_MPC52xx
	tristate "MPC52xx FEC driver"
	depends on PPC_MPC52xx && PPC_BESTCOMM_FEC
	select CRC32
	select PHYLIB
	---help---
	  This option enables support for the MPC5200's on-chip
	  Fast Ethernet Controller
	  If compiled as module, it will be called 'fec_mpc52xx.ko'.

config FEC_MPC52xx_MDIO
	bool "MPC52xx FEC MDIO bus driver"
	depends on FEC_MPC52xx
	default y
	---help---
	  The MPC5200's FEC can connect to the Ethernet either with
	  an external MII PHY chip or 10 Mbps 7-wire interface
	  (Motorola? industry standard).
	  If your board uses an external PHY connected to FEC, enable this.
	  If not sure, enable.
	  If compiled as module, it will be called 'fec_mpc52xx_phy.ko'.

config NE_H8300
	tristate "NE2000 compatible support for H8/300"
	depends on H8300
	help
	  Say Y here if you want to use the NE2000 compatible
	  controller on the Renesas H8/300 processor.

config ATL2
	tristate "Atheros L2 Fast Ethernet support"
	depends on PCI
	select CRC32
	select MII
	help
	  This driver supports the Atheros L2 fast ethernet adapter.

	  To compile this driver as a module, choose M here.  The module
	  will be called atl2.

source "drivers/net/fs_enet/Kconfig"

endif # NET_ETHERNET

#
#	Gigabit Ethernet
#

menuconfig NETDEV_1000
	bool "Ethernet (1000 Mbit)"
	depends on !UML
	default y
	---help---
	  Ethernet (also called IEEE 802.3 or ISO 8802-2) is the most common
	  type of Local Area Network (LAN) in universities and companies.

	  Say Y here to get to see options for Gigabit Ethernet drivers.
	  This option alone does not add any kernel code.
	  Note that drivers supporting both 100 and 1000 MBit may be listed
	  under "Ethernet (10 or 100MBit)" instead.

	  If you say N, all options in this submenu will be skipped and disabled.

if NETDEV_1000

config ACENIC
	tristate "Alteon AceNIC/3Com 3C985/NetGear GA620 Gigabit support"
	depends on PCI
	---help---
	  Say Y here if you have an Alteon AceNIC, 3Com 3C985(B), NetGear
	  GA620, SGI Gigabit or Farallon PN9000-SX PCI Gigabit Ethernet
	  adapter. The driver allows for using the Jumbo Frame option (9000
	  bytes/frame) however it requires that your switches can handle this
	  as well. To enable Jumbo Frames, add `mtu 9000' to your ifconfig
	  line.

	  To compile this driver as a module, choose M here: the
	  module will be called acenic.

config ACENIC_OMIT_TIGON_I
	bool "Omit support for old Tigon I based AceNICs"
	depends on ACENIC
	help
	  Say Y here if you only have Tigon II based AceNICs and want to leave
	  out support for the older Tigon I based cards which are no longer
	  being sold (ie. the original Alteon AceNIC and 3Com 3C985 (non B
	  version)).  This will reduce the size of the driver object by
	  app. 100KB.  If you are not sure whether your card is a Tigon I or a
	  Tigon II, say N here.

	  The safe and default value for this is N.

config DL2K
	tristate "DL2000/TC902x-based Gigabit Ethernet support"
	depends on PCI
	select CRC32
	help
	  This driver supports DL2000/TC902x-based Gigabit ethernet cards,
	  which includes
	  D-Link DGE-550T Gigabit Ethernet Adapter.
	  D-Link DL2000-based Gigabit Ethernet Adapter.
	  Sundance/Tamarack TC902x Gigabit Ethernet Adapter.

	  To compile this driver as a module, choose M here: the
	  module will be called dl2k.

config E1000
	tristate "Intel(R) PRO/1000 Gigabit Ethernet support"
	depends on PCI
	---help---
	  This driver supports Intel(R) PRO/1000 gigabit ethernet family of
	  adapters.  For more information on how to identify your adapter, go 
	  to the Adapter & Driver ID Guide at:

	  <http://support.intel.com/support/network/adapter/pro100/21397.htm>

	  For general information and support, go to the Intel support
	  website at:

	  <http://support.intel.com>

	  More specific information on configuring the driver is in 
	  <file:Documentation/networking/e1000.txt>.

	  To compile this driver as a module, choose M here. The module
	  will be called e1000.

config E1000E
	tristate "Intel(R) PRO/1000 PCI-Express Gigabit Ethernet support"
	depends on PCI && (!SPARC32 || BROKEN)
	---help---
	  This driver supports the PCI-Express Intel(R) PRO/1000 gigabit
	  ethernet family of adapters. For PCI or PCI-X e1000 adapters,
	  use the regular e1000 driver For more information on how to
	  identify your adapter, go to the Adapter & Driver ID Guide at:

	  <http://support.intel.com/support/network/adapter/pro100/21397.htm>

	  For general information and support, go to the Intel support
	  website at:

	  <http://support.intel.com>

	  To compile this driver as a module, choose M here. The module
	  will be called e1000e.

config IP1000
	tristate "IP1000 Gigabit Ethernet support"
	depends on PCI && EXPERIMENTAL
	select MII
	---help---
	  This driver supports IP1000 gigabit Ethernet cards.

	  To compile this driver as a module, choose M here: the module
	  will be called ipg.  This is recommended.

config IGB
       tristate "Intel(R) 82575 PCI-Express Gigabit Ethernet support"
       depends on PCI
       ---help---
         This driver supports Intel(R) 82575 gigabit ethernet family of
         adapters.  For more information on how to identify your adapter, go
         to the Adapter & Driver ID Guide at:

         <http://support.intel.com/support/network/adapter/pro100/21397.htm>

         For general information and support, go to the Intel support
         website at:

         <http://support.intel.com>

         More specific information on configuring the driver is in
         <file:Documentation/networking/e1000.txt>.

         To compile this driver as a module, choose M here. The module
         will be called igb.

config IGB_LRO 
	bool "Use software LRO"
	depends on IGB && INET
	select INET_LRO
	---help---
	  Say Y here if you want to use large receive offload. 

	  If in doubt, say N.

config IGB_DCA
<<<<<<< HEAD
	bool "Enable DCA"
	default y
	depends on IGB && DCA && !(IGB=y && DCA=m)
=======
	bool "Direct Cache Access (DCA) Support"
	default y
	depends on IGB && DCA && !(IGB=y && DCA=m)
	---help---
	  Say Y here if you want to use Direct Cache Access (DCA) in the
	  driver.  DCA is a method for warming the CPU cache before data
	  is used, with the intent of lessening the impact of cache misses.
>>>>>>> d870ba8c

source "drivers/net/ixp2000/Kconfig"

config MYRI_SBUS
	tristate "MyriCOM Gigabit Ethernet support"
	depends on SBUS
	help
	  This driver supports MyriCOM Sbus gigabit Ethernet cards.

	  To compile this driver as a module, choose M here: the module
	  will be called myri_sbus.  This is recommended.

config NS83820
	tristate "National Semiconductor DP83820 support"
	depends on PCI
	help
	  This is a driver for the National Semiconductor DP83820 series
	  of gigabit ethernet MACs.  Cards using this chipset include
	  the D-Link DGE-500T, PureData's PDP8023Z-TG, SMC's SMC9462TX,
	  SOHO-GA2000T, SOHO-GA2500T.  The driver supports the use of
	  zero copy.

config HAMACHI
	tristate "Packet Engines Hamachi GNIC-II support"
	depends on PCI
	select MII
	help
	  If you have a Gigabit Ethernet card of this type, say Y and read
	  the Ethernet-HOWTO, available from
	  <http://www.tldp.org/docs.html#howto>.

	  To compile this driver as a module, choose M here. The module will be
	  called hamachi.

config YELLOWFIN
	tristate "Packet Engines Yellowfin Gigabit-NIC support (EXPERIMENTAL)"
	depends on PCI && EXPERIMENTAL
	select CRC32
	---help---
	  Say Y here if you have a Packet Engines G-NIC PCI Gigabit Ethernet
	  adapter or the SYM53C885 Ethernet controller. The Gigabit adapter is
	  used by the Beowulf Linux cluster project.  See
	  <http://cesdis.gsfc.nasa.gov/linux/drivers/yellowfin.html> for more
	  information about this driver in particular and Beowulf in general.

	  To compile this driver as a module, choose M here: the module
	  will be called yellowfin.  This is recommended.

config R8169
	tristate "Realtek 8169 gigabit ethernet support"
	depends on PCI
	select CRC32
	select MII
	---help---
	  Say Y here if you have a Realtek 8169 PCI Gigabit Ethernet adapter.

	  To compile this driver as a module, choose M here: the module
	  will be called r8169.  This is recommended.

config R8169_VLAN
	bool "VLAN support"
	depends on R8169 && VLAN_8021Q
	---help---
	  Say Y here for the r8169 driver to support the functions required
	  by the kernel 802.1Q code.

	  If in doubt, say Y.

config SB1250_MAC
	tristate "SB1250 Gigabit Ethernet support"
	depends on SIBYTE_SB1xxx_SOC
	select PHYLIB
	---help---
	  This driver supports Gigabit Ethernet interfaces based on the
	  Broadcom SiByte family of System-On-a-Chip parts.  They include
	  the BCM1120, BCM1125, BCM1125H, BCM1250, BCM1255, BCM1280, BCM1455
	  and BCM1480 chips.

	  To compile this driver as a module, choose M here: the module
	  will be called sb1250-mac.

config SIS190
	tristate "SiS190/SiS191 gigabit ethernet support"
	depends on PCI
	select CRC32
	select MII
	---help---
	  Say Y here if you have a SiS 190 PCI Fast Ethernet adapter or
	  a SiS 191 PCI Gigabit Ethernet adapter. Both are expected to
	  appear in lan on motherboard designs which are based on SiS 965
	  and SiS 966 south bridge.

	  To compile this driver as a module, choose M here: the module
	  will be called sis190.  This is recommended.

config SKGE
	tristate "New SysKonnect GigaEthernet support"
	depends on PCI
	select CRC32
	---help---
	  This driver support the Marvell Yukon or SysKonnect SK-98xx/SK-95xx
	  and related Gigabit Ethernet adapters. It is a new smaller driver
	  with better performance and more complete ethtool support.

	  It does not support the link failover and network management 
	  features that "portable" vendor supplied sk98lin driver does.

	  This driver supports adapters based on the original Yukon chipset:
	  Marvell 88E8001, Belkin F5D5005, CNet GigaCard, DLink DGE-530T,
	  Linksys EG1032/EG1064, 3Com 3C940/3C940B, SysKonnect SK-9871/9872.

	  It does not support the newer Yukon2 chipset: a separate driver,
	  sky2, is provided for Yukon2-based adapters.

	  To compile this driver as a module, choose M here: the module
	  will be called skge.  This is recommended.

config SKGE_DEBUG
       bool "Debugging interface"
       depends on SKGE && DEBUG_FS
       help
	 This option adds the ability to dump driver state for debugging.
	 The file debugfs/skge/ethX displays the state of the internal
	 transmit and receive rings.

	 If unsure, say N.

config SKY2
	tristate "SysKonnect Yukon2 support"
	depends on PCI
	select CRC32
	---help---
	  This driver supports Gigabit Ethernet adapters based on the
	  Marvell Yukon 2 chipset:
	  Marvell 88E8021/88E8022/88E8035/88E8036/88E8038/88E8050/88E8052/
	  88E8053/88E8055/88E8061/88E8062, SysKonnect SK-9E21D/SK-9S21

	  There is companion driver for the older Marvell Yukon and
	  Genesis based adapters: skge.

	  To compile this driver as a module, choose M here: the module
	  will be called sky2.  This is recommended.

config SKY2_DEBUG
       bool "Debugging interface"
       depends on SKY2 && DEBUG_FS
       help
	 This option adds the ability to dump driver state for debugging.
	 The file debugfs/sky2/ethX displays the state of the internal
	 transmit and receive rings.

	 If unsure, say N.

config VIA_VELOCITY
	tristate "VIA Velocity support"
	depends on PCI
	select CRC32
	select CRC_CCITT
	select MII
	help
	  If you have a VIA "Velocity" based network card say Y here.

	  To compile this driver as a module, choose M here. The module
	  will be called via-velocity.

config TIGON3
	tristate "Broadcom Tigon3 support"
	depends on PCI
	select PHYLIB
	help
	  This driver supports Broadcom Tigon3 based gigabit Ethernet cards.

	  To compile this driver as a module, choose M here: the module
	  will be called tg3.  This is recommended.

config BNX2
	tristate "Broadcom NetXtremeII support"
	depends on PCI
	select CRC32
	select ZLIB_INFLATE
	help
	  This driver supports Broadcom NetXtremeII gigabit Ethernet cards.

	  To compile this driver as a module, choose M here: the module
	  will be called bnx2.  This is recommended.

config SPIDER_NET
	tristate "Spider Gigabit Ethernet driver"
	depends on PCI && (PPC_IBM_CELL_BLADE || PPC_CELLEB)
	select FW_LOADER
	help
	  This driver supports the Gigabit Ethernet chips present on the
	  Cell Processor-Based Blades from IBM.

config TSI108_ETH
	   tristate "Tundra TSI108 gigabit Ethernet support"
	   depends on TSI108_BRIDGE
	   help
	     This driver supports Tundra TSI108 gigabit Ethernet ports.
	     To compile this driver as a module, choose M here: the module
	     will be called tsi108_eth.

config GELIC_NET
	tristate "PS3 Gigabit Ethernet driver"
	depends on PPC_PS3
	select PS3_SYS_MANAGER
	help
	  This driver supports the network device on the PS3 game
	  console.  This driver has built-in support for Ethernet.

	  To compile this driver as a module, choose M here: the
	  module will be called ps3_gelic.

config GELIC_WIRELESS
	bool "PS3 Wireless support"
	depends on GELIC_NET
	select WIRELESS_EXT
	help
	  This option adds the support for the wireless feature of PS3.
	  If you have the wireless-less model of PS3 or have no plan to
	  use wireless feature, disabling this option saves memory.  As
	  the driver automatically distinguishes the models, you can
	  safely enable this option even if you have a wireless-less model.

config GELIC_WIRELESS_OLD_PSK_INTERFACE
       bool "PS3 Wireless private PSK interface (OBSOLETE)"
       depends on GELIC_WIRELESS
       help
          This option retains the obsolete private interface to pass
          the PSK from user space programs to the driver.  The PSK
          stands for 'Pre Shared Key' and is used for WPA[2]-PSK
          (WPA-Personal) environment.
          If WPA[2]-PSK is used and you need to use old programs that
          support only this old interface, say Y.  Otherwise N.

          If unsure, say N.

config GIANFAR
	tristate "Gianfar Ethernet"
	depends on FSL_SOC
	select PHYLIB
	select CRC32
	help
	  This driver supports the Gigabit TSEC on the MPC83xx, MPC85xx,
	  and MPC86xx family of chips, and the FEC on the 8540.

config UCC_GETH
	tristate "Freescale QE Gigabit Ethernet"
	depends on QUICC_ENGINE
	select PHYLIB
	help
	  This driver supports the Gigabit Ethernet mode of the QUICC Engine,
	  which is available on some Freescale SOCs.

config UGETH_MAGIC_PACKET
	bool "Magic Packet detection support"
	depends on UCC_GETH

config UGETH_FILTERING
	bool "Mac address filtering support"
	depends on UCC_GETH

config UGETH_TX_ON_DEMAND
	bool "Transmit on Demand support"
	depends on UCC_GETH

config MV643XX_ETH
	tristate "Marvell Discovery (643XX) and Orion ethernet support"
	depends on MV64360 || MV64X60 || (PPC_MULTIPLATFORM && PPC32) || PLAT_ORION
	select PHYLIB
	help
	  This driver supports the gigabit ethernet MACs in the
	  Marvell Discovery PPC/MIPS chipset family (MV643XX) and
	  in the Marvell Orion ARM SoC family.

	  Some boards that use the Discovery chipset are the Momenco
	  Ocelot C and Jaguar ATX and Pegasos II.

config QLA3XXX
	tristate "QLogic QLA3XXX Network Driver Support"
	depends on PCI
	help
	  This driver supports QLogic ISP3XXX gigabit Ethernet cards.

	  To compile this driver as a module, choose M here: the module
	  will be called qla3xxx.

config ATL1
	tristate "Atheros/Attansic L1 Gigabit Ethernet support"
	depends on PCI
	select CRC32
	select MII
	help
	  This driver supports the Atheros/Attansic L1 gigabit ethernet
	  adapter.

	  To compile this driver as a module, choose M here.  The module
	  will be called atl1.

config ATL1E
	tristate "Atheros L1E Gigabit Ethernet support (EXPERIMENTAL)"
	depends on PCI && EXPERIMENTAL
	select CRC32
	select MII
	help
	  This driver supports the Atheros L1E gigabit ethernet adapter.

	  To compile this driver as a module, choose M here.  The module
	  will be called atl1e.

config JME
	tristate "JMicron(R) PCI-Express Gigabit Ethernet support"
	depends on PCI
	select CRC32
	select MII
	---help---
	  This driver supports the PCI-Express gigabit ethernet adapters
	  based on JMicron JMC250 chipset.

	  To compile this driver as a module, choose M here. The module
	  will be called jme.

endif # NETDEV_1000

#
#	10 Gigabit Ethernet
#

menuconfig NETDEV_10000
	bool "Ethernet (10000 Mbit)"
	depends on !UML
	default y
	---help---
	  Say Y here to get to see options for 10 Gigabit Ethernet drivers.
	  This option alone does not add any kernel code.

	  If you say N, all options in this submenu will be skipped and disabled.

if NETDEV_10000

config CHELSIO_T1
        tristate "Chelsio 10Gb Ethernet support"
        depends on PCI
	select CRC32
        help
          This driver supports Chelsio gigabit and 10-gigabit
          Ethernet cards. More information about adapter features and
	  performance tuning is in <file:Documentation/networking/cxgb.txt>.

          For general information about Chelsio and our products, visit
          our website at <http://www.chelsio.com>.

          For customer support, please visit our customer support page at
          <http://www.chelsio.com/support.htm>.

          Please send feedback to <linux-bugs@chelsio.com>.

          To compile this driver as a module, choose M here: the module
          will be called cxgb.

config CHELSIO_T1_1G
        bool "Chelsio gigabit Ethernet support"
        depends on CHELSIO_T1
        help
          Enables support for Chelsio's gigabit Ethernet PCI cards.  If you
          are using only 10G cards say 'N' here.

config CHELSIO_T3
	tristate "Chelsio Communications T3 10Gb Ethernet support"
	depends on PCI && INET
	select FW_LOADER
	select INET_LRO
	help
	  This driver supports Chelsio T3-based gigabit and 10Gb Ethernet
	  adapters.

	  For general information about Chelsio and our products, visit
	  our website at <http://www.chelsio.com>.

	  For customer support, please visit our customer support page at
	  <http://www.chelsio.com/support.htm>.

	  Please send feedback to <linux-bugs@chelsio.com>.

	  To compile this driver as a module, choose M here: the module
	  will be called cxgb3.

config EHEA
	tristate "eHEA Ethernet support"
	depends on IBMEBUS && INET && SPARSEMEM
	select INET_LRO
	---help---
	  This driver supports the IBM pSeries eHEA ethernet adapter.

	  To compile the driver as a module, choose M here. The module
	  will be called ehea.

config ENIC
	tristate "Cisco 10G Ethernet NIC support"
	depends on PCI && INET
	select INET_LRO
	help
	  This enables the support for the Cisco 10G Ethernet card.

config IXGBE
	tristate "Intel(R) 10GbE PCI Express adapters support"
	depends on PCI && INET
	select INET_LRO
	---help---
	  This driver supports Intel(R) 10GbE PCI Express family of
	  adapters.  For more information on how to identify your adapter, go
	  to the Adapter & Driver ID Guide at:

	  <http://support.intel.com/support/network/adapter/pro100/21397.htm>

	  For general information and support, go to the Intel support
	  website at:

	  <http://support.intel.com>

	  To compile this driver as a module, choose M here. The module
	  will be called ixgbe.

config IXGBE_DCA
<<<<<<< HEAD
	bool
	default y
	depends on IXGBE && DCA && !(IXGBE=y && DCA=m)
=======
	bool "Direct Cache Access (DCA) Support"
	default y
	depends on IXGBE && DCA && !(IXGBE=y && DCA=m)
	---help---
	  Say Y here if you want to use Direct Cache Access (DCA) in the
	  driver.  DCA is a method for warming the CPU cache before data
	  is used, with the intent of lessening the impact of cache misses.
>>>>>>> d870ba8c

config IXGB
	tristate "Intel(R) PRO/10GbE support"
	depends on PCI
	---help---
	  This driver supports Intel(R) PRO/10GbE family of adapters for
	  PCI-X type cards. For PCI-E type cards, use the "ixgbe" driver
	  instead. For more information on how to identify your adapter, go
	  to the Adapter & Driver ID Guide at:

	  <http://support.intel.com/support/network/adapter/pro100/21397.htm>

	  For general information and support, go to the Intel support
	  website at:

	  <http://support.intel.com>

	  More specific information on configuring the driver is in 
	  <file:Documentation/networking/ixgb.txt>.

	  To compile this driver as a module, choose M here. The module
	  will be called ixgb.

config S2IO
	tristate "S2IO 10Gbe XFrame NIC"
	depends on PCI
	---help---
	  This driver supports the 10Gbe XFrame NIC of S2IO. 
	  More specific information on configuring the driver is in 
	  <file:Documentation/networking/s2io.txt>.

config MYRI10GE
	tristate "Myricom Myri-10G Ethernet support"
	depends on PCI && INET
	select FW_LOADER
	select CRC32
	select INET_LRO
	---help---
	  This driver supports Myricom Myri-10G Dual Protocol interface in
	  Ethernet mode. If the eeprom on your board is not recent enough,
	  you will need a newer firmware image.
	  You may get this image or more information, at:

	  <http://www.myri.com/scs/download-Myri10GE.html>

	  To compile this driver as a module, choose M here. The module
	  will be called myri10ge.

config MYRI10GE_DCA
<<<<<<< HEAD
	bool
	default y
	depends on MYRI10GE && DCA && !(MYRI10GE=y && DCA=m)
=======
	bool "Direct Cache Access (DCA) Support"
	default y
	depends on MYRI10GE && DCA && !(MYRI10GE=y && DCA=m)
	---help---
	  Say Y here if you want to use Direct Cache Access (DCA) in the
	  driver.  DCA is a method for warming the CPU cache before data
	  is used, with the intent of lessening the impact of cache misses.
>>>>>>> d870ba8c

config NETXEN_NIC
	tristate "NetXen Multi port (1/10) Gigabit Ethernet NIC"
	depends on PCI
	help
	  This enables the support for NetXen's Gigabit Ethernet card.

config NIU
	tristate "Sun Neptune 10Gbit Ethernet support"
	depends on PCI
	help
	  This enables support for cards based upon Sun's
	  Neptune chipset.

config PASEMI_MAC
	tristate "PA Semi 1/10Gbit MAC"
	depends on PPC_PASEMI && PCI
	select PHYLIB
	select INET_LRO
	help
	  This driver supports the on-chip 1/10Gbit Ethernet controller on
	  PA Semi's PWRficient line of chips.

config MLX4_EN
	tristate "Mellanox Technologies 10Gbit Ethernet support"
	depends on PCI && INET
	select MLX4_CORE
	select INET_LRO
	help
	  This driver supports Mellanox Technologies ConnectX Ethernet
	  devices.

config MLX4_CORE
	tristate
	depends on PCI
	default n

config MLX4_DEBUG
	bool "Verbose debugging output" if (MLX4_CORE && EMBEDDED)
	depends on MLX4_CORE
	default y
	---help---
	  This option causes debugging code to be compiled into the
	  mlx4_core driver.  The output can be turned on via the
	  debug_level module parameter (which can also be set after
	  the driver is loaded through sysfs).

config TEHUTI
	tristate "Tehuti Networks 10G Ethernet"
	depends on PCI
	help
	  Tehuti Networks 10G Ethernet NIC

config BNX2X
	tristate "Broadcom NetXtremeII 10Gb support"
	depends on PCI
	select ZLIB_INFLATE
	select LIBCRC32C
	help
	  This driver supports Broadcom NetXtremeII 10 gigabit Ethernet cards.
	  To compile this driver as a module, choose M here: the module
	  will be called bnx2x.  This is recommended.

config QLGE
	tristate "QLogic QLGE 10Gb Ethernet Driver Support"
	depends on PCI
	help
	  This driver supports QLogic ISP8XXX 10Gb Ethernet cards.

	  To compile this driver as a module, choose M here: the module
	  will be called qlge.

source "drivers/net/sfc/Kconfig"

endif # NETDEV_10000

source "drivers/net/tokenring/Kconfig"

source "drivers/net/wireless/Kconfig"

source "drivers/net/usb/Kconfig"

source "drivers/net/pcmcia/Kconfig"

source "drivers/net/wan/Kconfig"

source "drivers/atm/Kconfig"

source "drivers/s390/net/Kconfig"

config XEN_NETDEV_FRONTEND
	tristate "Xen network device frontend driver"
	depends on XEN
	default y
	help
	  The network device frontend driver allows the kernel to
	  access network devices exported exported by a virtual
	  machine containing a physical network device driver. The
	  frontend driver is intended for unprivileged guest domains;
	  if you are compiling a kernel for a Xen guest, you almost
	  certainly want to enable this.

config ISERIES_VETH
	tristate "iSeries Virtual Ethernet driver support"
	depends on PPC_ISERIES

config RIONET
	tristate "RapidIO Ethernet over messaging driver support"
	depends on RAPIDIO

config RIONET_TX_SIZE
	int "Number of outbound queue entries"
	depends on RIONET
	default "128"

config RIONET_RX_SIZE
	int "Number of inbound queue entries"
	depends on RIONET
	default "128"

config FDDI
	bool "FDDI driver support"
	depends on (PCI || EISA || TC)
	help
	  Fiber Distributed Data Interface is a high speed local area network
	  design; essentially a replacement for high speed Ethernet. FDDI can
	  run over copper or fiber. If you are connected to such a network and
	  want a driver for the FDDI card in your computer, say Y here (and
	  then also Y to the driver for your FDDI card, below). Most people
	  will say N.

config DEFXX
	tristate "Digital DEFTA/DEFEA/DEFPA adapter support"
	depends on FDDI && (PCI || EISA || TC)
	---help---
	  This is support for the DIGITAL series of TURBOchannel (DEFTA),
	  EISA (DEFEA) and PCI (DEFPA) controllers which can connect you
	  to a local FDDI network.

	  To compile this driver as a module, choose M here: the module
	  will be called defxx.  If unsure, say N.

config DEFXX_MMIO
	bool
	prompt "Use MMIO instead of PIO" if PCI || EISA
	depends on DEFXX
	default n if PCI || EISA
	default y
	---help---
	  This instructs the driver to use EISA or PCI memory-mapped I/O
	  (MMIO) as appropriate instead of programmed I/O ports (PIO).
	  Enabling this gives an improvement in processing time in parts
	  of the driver, but it may cause problems with EISA (DEFEA)
	  adapters.  TURBOchannel does not have the concept of I/O ports,
	  so MMIO is always used for these (DEFTA) adapters.

	  If unsure, say N.

config SKFP
	tristate "SysKonnect FDDI PCI support"
	depends on FDDI && PCI
	select BITREVERSE
	---help---
	  Say Y here if you have a SysKonnect FDDI PCI adapter.
	  The following adapters are supported by this driver:
	  - SK-5521 (SK-NET FDDI-UP)
	  - SK-5522 (SK-NET FDDI-UP DAS)
	  - SK-5541 (SK-NET FDDI-FP)
	  - SK-5543 (SK-NET FDDI-LP)
	  - SK-5544 (SK-NET FDDI-LP DAS)
	  - SK-5821 (SK-NET FDDI-UP64)
	  - SK-5822 (SK-NET FDDI-UP64 DAS)
	  - SK-5841 (SK-NET FDDI-FP64)
	  - SK-5843 (SK-NET FDDI-LP64)
	  - SK-5844 (SK-NET FDDI-LP64 DAS)
	  - Netelligent 100 FDDI DAS Fibre SC
	  - Netelligent 100 FDDI SAS Fibre SC
	  - Netelligent 100 FDDI DAS UTP
	  - Netelligent 100 FDDI SAS UTP
	  - Netelligent 100 FDDI SAS Fibre MIC

	  Read <file:Documentation/networking/skfp.txt> for information about
	  the driver.

	  Questions concerning this driver can be addressed to:
	  <linux@syskonnect.de>

	  To compile this driver as a module, choose M here: the module
	  will be called skfp.  This is recommended.

config HIPPI
	bool "HIPPI driver support (EXPERIMENTAL)"
	depends on EXPERIMENTAL && INET && PCI
	help
	  HIgh Performance Parallel Interface (HIPPI) is a 800Mbit/sec and
	  1600Mbit/sec dual-simplex switched or point-to-point network. HIPPI
	  can run over copper (25m) or fiber (300m on multi-mode or 10km on
	  single-mode). HIPPI networks are commonly used for clusters and to
	  connect to super computers. If you are connected to a HIPPI network
	  and have a HIPPI network card in your computer that you want to use
	  under Linux, say Y here (you must also remember to enable the driver
	  for your HIPPI card below). Most people will say N here.

config ROADRUNNER
	tristate "Essential RoadRunner HIPPI PCI adapter support (EXPERIMENTAL)"
	depends on HIPPI && PCI
	help
	  Say Y here if this is your PCI HIPPI network card.

	  To compile this driver as a module, choose M here: the module
	  will be called rrunner.  If unsure, say N.

config ROADRUNNER_LARGE_RINGS
	bool "Use large TX/RX rings (EXPERIMENTAL)"
	depends on ROADRUNNER
	help
	  If you say Y here, the RoadRunner driver will preallocate up to 2 MB
	  of additional memory to allow for fastest operation, both for
	  transmitting and receiving. This memory cannot be used by any other
	  kernel code or by user space programs. Say Y here only if you have
	  the memory.

config PLIP
	tristate "PLIP (parallel port) support"
	depends on PARPORT
	---help---
	  PLIP (Parallel Line Internet Protocol) is used to create a
	  reasonably fast mini network consisting of two (or, rarely, more)
	  local machines.  A PLIP link from a Linux box is a popular means to
	  install a Linux distribution on a machine which doesn't have a
	  CD-ROM drive (a minimal system has to be transferred with floppies
	  first). The kernels on both machines need to have this PLIP option
	  enabled for this to work.

	  The PLIP driver has two modes, mode 0 and mode 1.  The parallel
	  ports (the connectors at the computers with 25 holes) are connected
	  with "null printer" or "Turbo Laplink" cables which can transmit 4
	  bits at a time (mode 0) or with special PLIP cables, to be used on
	  bidirectional parallel ports only, which can transmit 8 bits at a
	  time (mode 1); you can find the wiring of these cables in
	  <file:Documentation/networking/PLIP.txt>.  The cables can be up to
	  15m long.  Mode 0 works also if one of the machines runs DOS/Windows
	  and has some PLIP software installed, e.g. the Crynwr PLIP packet
	  driver (<http://oak.oakland.edu/simtel.net/msdos/pktdrvr-pre.html>)
	  and winsock or NCSA's telnet.

	  If you want to use PLIP, say Y and read the PLIP mini-HOWTO as well
	  as the NET-3-HOWTO, both available from
	  <http://www.tldp.org/docs.html#howto>.  Note that the PLIP
	  protocol has been changed and this PLIP driver won't work together
	  with the PLIP support in Linux versions 1.0.x.  This option enlarges
	  your kernel by about 8 KB.

	  To compile this driver as a module, choose M here. The module
	  will be called plip. If unsure, say Y or M, in case you buy
	  a laptop later.

config PPP
	tristate "PPP (point-to-point protocol) support"
	select SLHC
	---help---
	  PPP (Point to Point Protocol) is a newer and better SLIP.  It serves
	  the same purpose: sending Internet traffic over telephone (and other
	  serial) lines.  Ask your access provider if they support it, because
	  otherwise you can't use it; most Internet access providers these
	  days support PPP rather than SLIP.

	  To use PPP, you need an additional program called pppd as described
	  in the PPP-HOWTO, available at
	  <http://www.tldp.org/docs.html#howto>.  Make sure that you have
	  the version of pppd recommended in <file:Documentation/Changes>.
	  The PPP option enlarges your kernel by about 16 KB.

	  There are actually two versions of PPP: the traditional PPP for
	  asynchronous lines, such as regular analog phone lines, and
	  synchronous PPP which can be used over digital ISDN lines for
	  example.  If you want to use PPP over phone lines or other
	  asynchronous serial lines, you need to say Y (or M) here and also to
	  the next option, "PPP support for async serial ports".  For PPP over
	  synchronous lines, you should say Y (or M) here and to "Support
	  synchronous PPP", below.

	  If you said Y to "Version information on all symbols" above, then
	  you cannot compile the PPP driver into the kernel; you can then only
	  compile it as a module. To compile this driver as a module, choose M
	  here. The module will be called ppp_generic.

config PPP_MULTILINK
	bool "PPP multilink support (EXPERIMENTAL)"
	depends on PPP && EXPERIMENTAL
	help
	  PPP multilink is a protocol (defined in RFC 1990) which allows you
	  to combine several (logical or physical) lines into one logical PPP
	  connection, so that you can utilize your full bandwidth.

	  This has to be supported at the other end as well and you need a
	  version of the pppd daemon which understands the multilink protocol.

	  If unsure, say N.

config PPP_FILTER
	bool "PPP filtering"
	depends on PPP
	help
	  Say Y here if you want to be able to filter the packets passing over
	  PPP interfaces.  This allows you to control which packets count as
	  activity (i.e. which packets will reset the idle timer or bring up
	  a demand-dialed link) and which packets are to be dropped entirely.
	  You need to say Y here if you wish to use the pass-filter and
	  active-filter options to pppd.

	  If unsure, say N.

config PPP_ASYNC
	tristate "PPP support for async serial ports"
	depends on PPP
	select CRC_CCITT
	---help---
	  Say Y (or M) here if you want to be able to use PPP over standard
	  asynchronous serial ports, such as COM1 or COM2 on a PC.  If you use
	  a modem (not a synchronous or ISDN modem) to contact your ISP, you
	  need this option.

	  To compile this driver as a module, choose M here.

	  If unsure, say Y.

config PPP_SYNC_TTY
	tristate "PPP support for sync tty ports"
	depends on PPP
	help
	  Say Y (or M) here if you want to be able to use PPP over synchronous
	  (HDLC) tty devices, such as the SyncLink adapter. These devices
	  are often used for high-speed leased lines like T1/E1.

	  To compile this driver as a module, choose M here.

config PPP_DEFLATE
	tristate "PPP Deflate compression"
	depends on PPP
	select ZLIB_INFLATE
	select ZLIB_DEFLATE
	---help---
	  Support for the Deflate compression method for PPP, which uses the
	  Deflate algorithm (the same algorithm that gzip uses) to compress
	  each PPP packet before it is sent over the wire.  The machine at the
	  other end of the PPP link (usually your ISP) has to support the
	  Deflate compression method as well for this to be useful.  Even if
	  they don't support it, it is safe to say Y here.

	  To compile this driver as a module, choose M here.

config PPP_BSDCOMP
	tristate "PPP BSD-Compress compression"
	depends on PPP
	---help---
	  Support for the BSD-Compress compression method for PPP, which uses
	  the LZW compression method to compress each PPP packet before it is
	  sent over the wire. The machine at the other end of the PPP link
	  (usually your ISP) has to support the BSD-Compress compression
	  method as well for this to be useful. Even if they don't support it,
	  it is safe to say Y here.

	  The PPP Deflate compression method ("PPP Deflate compression",
	  above) is preferable to BSD-Compress, because it compresses better
	  and is patent-free.

	  Note that the BSD compression code will always be compiled as a
	  module; it is called bsd_comp and will show up in the directory
	  modules once you have said "make modules". If unsure, say N.

config PPP_MPPE
       tristate "PPP MPPE compression (encryption) (EXPERIMENTAL)"
       depends on PPP && EXPERIMENTAL
       select CRYPTO
       select CRYPTO_SHA1
       select CRYPTO_ARC4
       select CRYPTO_ECB
       ---help---
         Support for the MPPE Encryption protocol, as employed by the
	 Microsoft Point-to-Point Tunneling Protocol.

	 See http://pptpclient.sourceforge.net/ for information on
	 configuring PPTP clients and servers to utilize this method.

config PPPOE
	tristate "PPP over Ethernet (EXPERIMENTAL)"
	depends on EXPERIMENTAL && PPP
	help
	  Support for PPP over Ethernet.

	  This driver requires the latest version of pppd from the CVS
	  repository at cvs.samba.org.  Alternatively, see the 
	  RoaringPenguin package (<http://www.roaringpenguin.com/pppoe>)
	  which contains instruction on how to use this driver (under 
	  the heading "Kernel mode PPPoE").

config PPPOATM
	tristate "PPP over ATM"
	depends on ATM && PPP
	help
	  Support PPP (Point to Point Protocol) encapsulated in ATM frames.
	  This implementation does not yet comply with section 8 of RFC2364,
	  which can lead to bad results if the ATM peer loses state and
	  changes its encapsulation unilaterally.

config PPPOL2TP
	tristate "PPP over L2TP (EXPERIMENTAL)"
	depends on EXPERIMENTAL && PPP && INET
	help
	  Support for PPP-over-L2TP socket family. L2TP is a protocol
	  used by ISPs and enterprises to tunnel PPP traffic over UDP
	  tunnels. L2TP is replacing PPTP for VPN uses.

	  This kernel component handles only L2TP data packets: a
	  userland daemon handles L2TP the control protocol (tunnel
	  and session setup). One such daemon is OpenL2TP
	  (http://openl2tp.sourceforge.net/).

config SLIP
	tristate "SLIP (serial line) support"
	---help---
	  Say Y if you intend to use SLIP or CSLIP (compressed SLIP) to
	  connect to your Internet service provider or to connect to some
	  other local Unix box or if you want to configure your Linux box as a
	  Slip/CSlip server for other people to dial in. SLIP (Serial Line
	  Internet Protocol) is a protocol used to send Internet traffic over
	  serial connections such as telephone lines or null modem cables;
	  nowadays, the protocol PPP is more commonly used for this same
	  purpose.

	  Normally, your access provider has to support SLIP in order for you
	  to be able to use it, but there is now a SLIP emulator called SLiRP
	  around (available from
	  <ftp://ibiblio.org/pub/Linux/system/network/serial/>) which
	  allows you to use SLIP over a regular dial up shell connection. If
	  you plan to use SLiRP, make sure to say Y to CSLIP, below. The
	  NET-3-HOWTO, available from
	  <http://www.tldp.org/docs.html#howto>, explains how to
	  configure SLIP. Note that you don't need this option if you just
	  want to run term (term is a program which gives you almost full
	  Internet connectivity if you have a regular dial up shell account on
	  some Internet connected Unix computer. Read
	  <http://www.bart.nl/~patrickr/term-howto/Term-HOWTO.html>). SLIP
	  support will enlarge your kernel by about 4 KB. If unsure, say N.

	  To compile this driver as a module, choose M here. The module
	  will be called slip.

config SLIP_COMPRESSED
	bool "CSLIP compressed headers"
	depends on SLIP
	select SLHC
	---help---
	  This protocol is faster than SLIP because it uses compression on the
	  TCP/IP headers (not on the data itself), but it has to be supported
	  on both ends. Ask your access provider if you are not sure and
	  answer Y, just in case. You will still be able to use plain SLIP. If
	  you plan to use SLiRP, the SLIP emulator (available from
	  <ftp://ibiblio.org/pub/Linux/system/network/serial/>) which
	  allows you to use SLIP over a regular dial up shell connection, you
	  definitely want to say Y here. The NET-3-HOWTO, available from
	  <http://www.tldp.org/docs.html#howto>, explains how to configure
	  CSLIP. This won't enlarge your kernel.

config SLHC
	tristate
	help
	  This option enables Van Jacobsen serial line header compression
	  routines.

config SLIP_SMART
	bool "Keepalive and linefill"
	depends on SLIP
	help
	  Adds additional capabilities to the SLIP driver to support the
	  RELCOM line fill and keepalive monitoring. Ideal on poor quality
	  analogue lines.

config SLIP_MODE_SLIP6
	bool "Six bit SLIP encapsulation"
	depends on SLIP
	help
	  Just occasionally you may need to run IP over hostile serial
	  networks that don't pass all control characters or are only seven
	  bit. Saying Y here adds an extra mode you can use with SLIP:
	  "slip6". In this mode, SLIP will only send normal ASCII symbols over
	  the serial device. Naturally, this has to be supported at the other
	  end of the link as well. It's good enough, for example, to run IP
	  over the async ports of a Camtec JNT Pad. If unsure, say N.

config NET_FC
	bool "Fibre Channel driver support"
	depends on SCSI && PCI
	help
	  Fibre Channel is a high speed serial protocol mainly used to connect
	  large storage devices to the computer; it is compatible with and
	  intended to replace SCSI.

	  If you intend to use Fibre Channel, you need to have a Fibre channel
	  adaptor card in your computer; say Y here and to the driver for your
	  adaptor below. You also should have said Y to "SCSI support" and
	  "SCSI generic support".

config NETCONSOLE
	tristate "Network console logging support (EXPERIMENTAL)"
	depends on EXPERIMENTAL
	---help---
	If you want to log kernel messages over the network, enable this.
	See <file:Documentation/networking/netconsole.txt> for details.

config NETCONSOLE_DYNAMIC
	bool "Dynamic reconfiguration of logging targets (EXPERIMENTAL)"
	depends on NETCONSOLE && SYSFS && EXPERIMENTAL
	select CONFIGFS_FS
	help
	  This option enables the ability to dynamically reconfigure target
	  parameters (interface, IP addresses, port numbers, MAC addresses)
	  at runtime through a userspace interface exported using configfs.
	  See <file:Documentation/networking/netconsole.txt> for details.

config NETPOLL
	def_bool NETCONSOLE

config NETPOLL_TRAP
	bool "Netpoll traffic trapping"
	default n
	depends on NETPOLL

config NET_POLL_CONTROLLER
	def_bool NETPOLL

config VIRTIO_NET
	tristate "Virtio network driver (EXPERIMENTAL)"
	depends on EXPERIMENTAL && VIRTIO
	---help---
	  This is the virtual network driver for virtio.  It can be used with
          lguest or QEMU based VMMs (like KVM or Xen).  Say Y or M.

endif # NETDEVICES<|MERGE_RESOLUTION|>--- conflicted
+++ resolved
@@ -2010,11 +2010,6 @@
 	  If in doubt, say N.
 
 config IGB_DCA
-<<<<<<< HEAD
-	bool "Enable DCA"
-	default y
-	depends on IGB && DCA && !(IGB=y && DCA=m)
-=======
 	bool "Direct Cache Access (DCA) Support"
 	default y
 	depends on IGB && DCA && !(IGB=y && DCA=m)
@@ -2022,7 +2017,6 @@
 	  Say Y here if you want to use Direct Cache Access (DCA) in the
 	  driver.  DCA is a method for warming the CPU cache before data
 	  is used, with the intent of lessening the impact of cache misses.
->>>>>>> d870ba8c
 
 source "drivers/net/ixp2000/Kconfig"
 
@@ -2447,11 +2441,6 @@
 	  will be called ixgbe.
 
 config IXGBE_DCA
-<<<<<<< HEAD
-	bool
-	default y
-	depends on IXGBE && DCA && !(IXGBE=y && DCA=m)
-=======
 	bool "Direct Cache Access (DCA) Support"
 	default y
 	depends on IXGBE && DCA && !(IXGBE=y && DCA=m)
@@ -2459,7 +2448,6 @@
 	  Say Y here if you want to use Direct Cache Access (DCA) in the
 	  driver.  DCA is a method for warming the CPU cache before data
 	  is used, with the intent of lessening the impact of cache misses.
->>>>>>> d870ba8c
 
 config IXGB
 	tristate "Intel(R) PRO/10GbE support"
@@ -2509,11 +2497,6 @@
 	  will be called myri10ge.
 
 config MYRI10GE_DCA
-<<<<<<< HEAD
-	bool
-	default y
-	depends on MYRI10GE && DCA && !(MYRI10GE=y && DCA=m)
-=======
 	bool "Direct Cache Access (DCA) Support"
 	default y
 	depends on MYRI10GE && DCA && !(MYRI10GE=y && DCA=m)
@@ -2521,7 +2504,6 @@
 	  Say Y here if you want to use Direct Cache Access (DCA) in the
 	  driver.  DCA is a method for warming the CPU cache before data
 	  is used, with the intent of lessening the impact of cache misses.
->>>>>>> d870ba8c
 
 config NETXEN_NIC
 	tristate "NetXen Multi port (1/10) Gigabit Ethernet NIC"
