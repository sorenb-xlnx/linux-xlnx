
#
# Network device configuration
#

menuconfig NETDEVICES
	default y if UML
	depends on NET
	bool "Network device support"
	---help---
	  You can say N here if you don't intend to connect your Linux box to
	  any other computer at all.

	  You'll have to say Y if your computer contains a network card that
	  you want to use under Linux. If you are going to run SLIP or PPP over
	  telephone line or null modem cable you need say Y here. Connecting
	  two machines with parallel ports using PLIP needs this, as well as
	  AX.25/KISS for sending Internet traffic over amateur radio links.

	  See also "The Linux Network Administrator's Guide" by Olaf Kirch and
	  Terry Dawson. Available at <http://www.tldp.org/guides.html>.

	  If unsure, say Y.

# All the following symbols are dependent on NETDEVICES - do not repeat
# that for each of the symbols.
if NETDEVICES

config NETDEVICES_MULTIQUEUE
	bool "Netdevice multiple hardware queue support"
	---help---
	  Say Y here if you want to allow the network stack to use multiple
	  hardware TX queues on an ethernet device.

	  Most people will say N here.

config IFB
	tristate "Intermediate Functional Block support"
	depends on NET_CLS_ACT
	---help---
	  This is an intermediate driver that allows sharing of
	  resources.
	  To compile this driver as a module, choose M here: the module
	  will be called ifb.  If you want to use more than one ifb
	  device at a time, you need to compile this driver as a module.
	  Instead of 'ifb', the devices will then be called 'ifb0',
	  'ifb1' etc.
	  Look at the iproute2 documentation directory for usage etc

config DUMMY
	tristate "Dummy net driver support"
	---help---
	  This is essentially a bit-bucket device (i.e. traffic you send to
	  this device is consigned into oblivion) with a configurable IP
	  address. It is most commonly used in order to make your currently
	  inactive SLIP address seem like a real address for local programs.
	  If you use SLIP or PPP, you might want to say Y here. Since this
	  thing often comes in handy, the default is Y. It won't enlarge your
	  kernel either. What a deal. Read about it in the Network
	  Administrator's Guide, available from
	  <http://www.tldp.org/docs.html#guide>.

	  To compile this driver as a module, choose M here: the module
	  will be called dummy.  If you want to use more than one dummy
	  device at a time, you need to compile this driver as a module.
	  Instead of 'dummy', the devices will then be called 'dummy0',
	  'dummy1' etc.

config BONDING
	tristate "Bonding driver support"
	depends on INET
	---help---
	  Say 'Y' or 'M' if you wish to be able to 'bond' multiple Ethernet
	  Channels together. This is called 'Etherchannel' by Cisco,
	  'Trunking' by Sun, 802.3ad by the IEEE, and 'Bonding' in Linux.

	  The driver supports multiple bonding modes to allow for both high
	  performance and high availability operation.

	  Refer to <file:Documentation/networking/bonding.txt> for more
	  information.

	  To compile this driver as a module, choose M here: the module
	  will be called bonding.

config MACVLAN
	tristate "MAC-VLAN support (EXPERIMENTAL)"
	depends on EXPERIMENTAL
	---help---
	  This allows one to create virtual interfaces that map packets to
	  or from specific MAC addresses to a particular interface.

	  Macvlan devices can be added using the "ip" command from the
	  iproute2 package starting with the iproute2-2.6.23 release:

	  "ip link add link <real dev> [ address MAC ] [ NAME ] type macvlan"

	  To compile this driver as a module, choose M here: the module
	  will be called macvlan.

config EQUALIZER
	tristate "EQL (serial line load balancing) support"
	---help---
	  If you have two serial connections to some other computer (this
	  usually requires two modems and two telephone lines) and you use
	  SLIP (the protocol for sending Internet traffic over telephone
	  lines) or PPP (a better SLIP) on them, you can make them behave like
	  one double speed connection using this driver.  Naturally, this has
	  to be supported at the other end as well, either with a similar EQL
	  Linux driver or with a Livingston Portmaster 2e.

	  Say Y if you want this and read
	  <file:Documentation/networking/eql.txt>.  You may also want to read
	  section 6.2 of the NET-3-HOWTO, available from
	  <http://www.tldp.org/docs.html#howto>.

	  To compile this driver as a module, choose M here: the module
	  will be called eql.  If unsure, say N.

config TUN
	tristate "Universal TUN/TAP device driver support"
	select CRC32
	---help---
	  TUN/TAP provides packet reception and transmission for user space
	  programs.  It can be viewed as a simple Point-to-Point or Ethernet
	  device, which instead of receiving packets from a physical media,
	  receives them from user space program and instead of sending packets
	  via physical media writes them to the user space program.

	  When a program opens /dev/net/tun, driver creates and registers
	  corresponding net device tunX or tapX.  After a program closed above
	  devices, driver will automatically delete tunXX or tapXX device and
	  all routes corresponding to it.

	  Please read <file:Documentation/networking/tuntap.txt> for more
	  information.

	  To compile this driver as a module, choose M here: the module
	  will be called tun.

	  If you don't know what to use this for, you don't need it.

config VETH
	tristate "Virtual ethernet pair device"
	---help---
	  This device is a local ethernet tunnel. Devices are created in pairs.
	  When one end receives the packet it appears on its pair and vice
	  versa.

config NET_SB1000
	tristate "General Instruments Surfboard 1000"
	depends on PNP
	---help---
	  This is a driver for the General Instrument (also known as
	  NextLevel) SURFboard 1000 internal
	  cable modem. This is an ISA card which is used by a number of cable
	  TV companies to provide cable modem access. It's a one-way
	  downstream-only cable modem, meaning that your upstream net link is
	  provided by your regular phone modem.

	  At present this driver only compiles as a module, so say M here if
	  you have this card. The module will be called sb1000. Then read
	  <file:Documentation/networking/README.sb1000> for information on how
	  to use this module, as it needs special ppp scripts for establishing
	  a connection. Further documentation and the necessary scripts can be
	  found at:

	  <http://www.jacksonville.net/~fventuri/>
	  <http://home.adelphia.net/~siglercm/sb1000.html>
	  <http://linuxpower.cx/~cable/>

	  If you don't have this card, of course say N.

source "drivers/net/arcnet/Kconfig"

source "drivers/net/phy/Kconfig"

#
#	Ethernet
#

menuconfig NET_ETHERNET
	bool "Ethernet (10 or 100Mbit)"
	depends on !UML
	---help---
	  Ethernet (also called IEEE 802.3 or ISO 8802-2) is the most common
	  type of Local Area Network (LAN) in universities and companies.

	  Common varieties of Ethernet are: 10BASE-2 or Thinnet (10 Mbps over
	  coaxial cable, linking computers in a chain), 10BASE-T or twisted
	  pair (10 Mbps over twisted pair cable, linking computers to central
	  hubs), 10BASE-F (10 Mbps over optical fiber links, using hubs),
	  100BASE-TX (100 Mbps over two twisted pair cables, using hubs),
	  100BASE-T4 (100 Mbps over 4 standard voice-grade twisted pair
	  cables, using hubs), 100BASE-FX (100 Mbps over optical fiber links)
	  [the 100BASE varieties are also known as Fast Ethernet], and Gigabit
	  Ethernet (1 Gbps over optical fiber or short copper links).

	  If your Linux machine will be connected to an Ethernet and you have
	  an Ethernet network interface card (NIC) installed in your computer,
	  say Y here and read the Ethernet-HOWTO, available from
	  <http://www.tldp.org/docs.html#howto>. You will then also have
	  to say Y to the driver for your particular NIC.

	  Note that the answer to this question won't directly affect the
	  kernel: saying N will just cause the configurator to skip all
	  the questions about Ethernet network cards. If unsure, say N.

if NET_ETHERNET

config MII
	tristate "Generic Media Independent Interface device support"
	help
	  Most ethernet controllers have MII transceiver either as an external
	  or internal device.  It is safe to say Y or M here even if your
	  ethernet card lack MII.

config MACB
	tristate "Atmel MACB support"
	depends on AVR32 || ARCH_AT91SAM9260 || ARCH_AT91SAM9263 || ARCH_AT91CAP9
	select PHYLIB
	help
	  The Atmel MACB ethernet interface is found on many AT32 and AT91
	  parts. Say Y to include support for the MACB chip.

	  To compile this driver as a module, choose M here: the module
	  will be called macb.

source "drivers/net/arm/Kconfig"

config AX88796
	tristate "ASIX AX88796 NE2000 clone support"
	depends on ARM || MIPS || SUPERH
	select CRC32
	select MII
	help
	  AX88796 driver, using platform bus to provide
	  chip detection and resources

config AX88796_93CX6
	bool "ASIX AX88796 external 93CX6 eeprom support"
	depends on AX88796
	select EEPROM_93CX6
	help
	  Select this if your platform comes with an external 93CX6 eeprom.

config MACE
	tristate "MACE (Power Mac ethernet) support"
	depends on PPC_PMAC && PPC32
	select CRC32
	help
	  Power Macintoshes and clones with Ethernet built-in on the
	  motherboard will usually use a MACE (Medium Access Control for
	  Ethernet) interface. Say Y to include support for the MACE chip.

	  To compile this driver as a module, choose M here: the module
	  will be called mace.

config MACE_AAUI_PORT
	bool "Use AAUI port instead of TP by default"
	depends on MACE
	help
	  Some Apple machines (notably the Apple Network Server) which use the
	  MACE ethernet chip have an Apple AUI port (small 15-pin connector),
	  instead of an 8-pin RJ45 connector for twisted-pair ethernet.  Say
	  Y here if you have such a machine.  If unsure, say N.
	  The driver will default to AAUI on ANS anyway, and if you use it as
	  a module, you can provide the port_aaui=0|1 to force the driver.

config BMAC
	tristate "BMAC (G3 ethernet) support"
	depends on PPC_PMAC && PPC32
	select CRC32
	help
	  Say Y for support of BMAC Ethernet interfaces. These are used on G3
	  computers.

	  To compile this driver as a module, choose M here: the module
	  will be called bmac.

config ARIADNE
	tristate "Ariadne support"
	depends on ZORRO
	help
	  If you have a Village Tronic Ariadne Ethernet adapter, say Y.
	  Otherwise, say N.

	  To compile this driver as a module, choose M here: the module
	  will be called ariadne.

config A2065
	tristate "A2065 support"
	depends on ZORRO
	select CRC32
	help
	  If you have a Commodore A2065 Ethernet adapter, say Y. Otherwise,
	  say N.

	  To compile this driver as a module, choose M here: the module
	  will be called a2065.

config HYDRA
	tristate "Hydra support"
	depends on ZORRO
	select CRC32
	help
	  If you have a Hydra Ethernet adapter, say Y. Otherwise, say N.

	  To compile this driver as a module, choose M here: the module
	  will be called hydra.

config ZORRO8390
	tristate "Zorro NS8390-based Ethernet support"
	depends on ZORRO
	select CRC32
	help
	  This driver is for Zorro Ethernet cards using an NS8390-compatible
	  chipset, like the Village Tronic Ariadne II and the Individual
	  Computers X-Surf Ethernet cards. If you have such a card, say Y.
	  Otherwise, say N.

	  To compile this driver as a module, choose M here: the module
	  will be called zorro8390.

config APNE
	tristate "PCMCIA NE2000 support"
	depends on AMIGA_PCMCIA
	select CRC32
	help
	  If you have a PCMCIA NE2000 compatible adapter, say Y.  Otherwise,
	  say N.

	  To compile this driver as a module, choose M here: the module
	  will be called apne.

config APOLLO_ELPLUS
	tristate "Apollo 3c505 support"
	depends on APOLLO
	help
	  Say Y or M here if your Apollo has a 3Com 3c505 ISA Ethernet card.
	  If you don't have one made for Apollos, you can use one from a PC,
	  except that your Apollo won't be able to boot from it (because the
	  code in the ROM will be for a PC).

config MAC8390
	bool "Macintosh NS 8390 based ethernet cards"
	depends on MAC
	select CRC32
	help
	  If you want to include a driver to support Nubus or LC-PDS
	  Ethernet cards using an NS8390 chipset or its equivalent, say Y
	  and read the Ethernet-HOWTO, available from
	  <http://www.tldp.org/docs.html#howto>.

config MAC89x0
	tristate "Macintosh CS89x0 based ethernet cards"
	depends on MAC
	---help---
	  Support for CS89x0 chipset based Ethernet cards.  If you have a
	  Nubus or LC-PDS network (Ethernet) card of this type, say Y and
	  read the Ethernet-HOWTO, available from
	  <http://www.tldp.org/docs.html#howto>.

	  To compile this driver as a module, choose M here. This module will
	  be called mac89x0.

config MACSONIC
	tristate "Macintosh SONIC based ethernet (onboard, NuBus, LC, CS)"
	depends on MAC
	---help---
	  Support for NatSemi SONIC based Ethernet devices.  This includes
	  the onboard Ethernet in many Quadras as well as some LC-PDS,
	  a few Nubus and all known Comm Slot Ethernet cards.  If you have
	  one of these say Y and read the Ethernet-HOWTO, available from
	  <http://www.tldp.org/docs.html#howto>.

	  To compile this driver as a module, choose M here. This module will
	  be called macsonic.

config MACMACE
	bool "Macintosh (AV) onboard MACE ethernet"
	depends on MAC
	select CRC32
	help
	  Support for the onboard AMD 79C940 MACE Ethernet controller used in
	  the 660AV and 840AV Macintosh.  If you have one of these Macintoshes
	  say Y and read the Ethernet-HOWTO, available from
	  <http://www.tldp.org/docs.html#howto>.

config MVME147_NET
	tristate "MVME147 (Lance) Ethernet support"
	depends on MVME147
	select CRC32
	help
	  Support for the on-board Ethernet interface on the Motorola MVME147
	  single-board computer.  Say Y here to include the
	  driver for this chip in your kernel.
	  To compile this driver as a module, choose M here.

config MVME16x_NET
	tristate "MVME16x Ethernet support"
	depends on MVME16x
	help
	  This is the driver for the Ethernet interface on the Motorola
	  MVME162, 166, 167, 172 and 177 boards.  Say Y here to include the
	  driver for this chip in your kernel.
	  To compile this driver as a module, choose M here.

config BVME6000_NET
	tristate "BVME6000 Ethernet support"
	depends on BVME6000
	help
	  This is the driver for the Ethernet interface on BVME4000 and
	  BVME6000 VME boards.  Say Y here to include the driver for this chip
	  in your kernel.
	  To compile this driver as a module, choose M here.

config ATARILANCE
	tristate "Atari Lance support"
	depends on ATARI
	help
	  Say Y to include support for several Atari Ethernet adapters based
	  on the AMD Lance chipset: RieblCard (with or without battery), or
	  PAMCard VME (also the version by Rhotron, with different addresses).

config SUN3LANCE
	tristate "Sun3/Sun3x on-board LANCE support"
	depends on SUN3 || SUN3X
	help
	  Most Sun3 and Sun3x motherboards (including the 3/50, 3/60 and 3/80)
	  featured an AMD Lance 10Mbit Ethernet controller on board; say Y
	  here to compile in the Linux driver for this and enable Ethernet.
	  General Linux information on the Sun 3 and 3x series (now
	  discontinued) is at
	  <http://www.angelfire.com/ca2/tech68k/sun3.html>.

	  If you're not building a kernel for a Sun 3, say N.

config SUN3_82586
	bool "Sun3 on-board Intel 82586 support"
	depends on SUN3
	help
	  This driver enables support for the on-board Intel 82586 based
	  Ethernet adapter found on Sun 3/1xx and 3/2xx motherboards.  Note
	  that this driver does not support 82586-based adapters on additional
	  VME boards.

config HPLANCE
	bool "HP on-board LANCE support"
	depends on DIO
	select CRC32
	help
	  If you want to use the builtin "LANCE" Ethernet controller on an
	  HP300 machine, say Y here.

config LASI_82596
	tristate "Lasi ethernet"
	depends on GSC
	help
	  Say Y here to support the builtin Intel 82596 ethernet controller
	  found in Hewlett-Packard PA-RISC machines with 10Mbit ethernet.

config SNI_82596
	tristate "SNI RM ethernet"
	depends on NET_ETHERNET && SNI_RM
	help
	  Say Y here to support the on-board Intel 82596 ethernet controller
	  built into SNI RM machines.

config KORINA
	tristate "Korina (IDT RC32434) Ethernet support"
	depends on NET_ETHERNET && MIKROTIK_RB532
	help
	  If you have a Mikrotik RouterBoard 500 or IDT RC32434
	  based system say Y. Otherwise say N.

config MIPS_JAZZ_SONIC
	tristate "MIPS JAZZ onboard SONIC Ethernet support"
	depends on MACH_JAZZ
	help
	  This is the driver for the onboard card of MIPS Magnum 4000,
	  Acer PICA, Olivetti M700-10 and a few other identical OEM systems.

config MIPS_AU1X00_ENET
	bool "MIPS AU1000 Ethernet support"
	depends on SOC_AU1X00
	select PHYLIB
	select CRC32
	help
	  If you have an Alchemy Semi AU1X00 based system
	  say Y.  Otherwise, say N.

config SGI_IOC3_ETH
	bool "SGI IOC3 Ethernet"
	depends on PCI && SGI_IP27
	select CRC32
	select MII
	help
	  If you have a network (Ethernet) card of this type, say Y and read
	  the Ethernet-HOWTO, available from
	  <http://www.tldp.org/docs.html#howto>.

config MIPS_SIM_NET
	tristate "MIPS simulator Network device"
	depends on MIPS_SIM
	help
	  The MIPSNET device is a simple Ethernet network device which is
	  emulated by the MIPS Simulator.
	  If you are not using a MIPSsim or are unsure, say N.

config SGI_O2MACE_ETH
	tristate "SGI O2 MACE Fast Ethernet support"
	depends on SGI_IP32=y

config STNIC
	tristate "National DP83902AV  support"
	depends on SUPERH
	select CRC32
	help
	  Support for cards based on the National Semiconductor DP83902AV
	  ST-NIC Serial Network Interface Controller for Twisted Pair.  This
	  is a 10Mbit/sec Ethernet controller.  Product overview and specs at
	  <http://www.national.com/pf/DP/DP83902A.html>.

	  If unsure, say N.

config SH_ETH
	tristate "Renesas SuperH Ethernet support"
	depends on SUPERH && \
		(CPU_SUBTYPE_SH7710 || CPU_SUBTYPE_SH7712)
	select CRC32
	select MII
	select MDIO_BITBANG
	select PHYLIB
	help
	  Renesas SuperH Ethernet device driver.
	  This driver support SH7710 and SH7712.

config SUNLANCE
	tristate "Sun LANCE support"
	depends on SBUS
	select CRC32
	help
	  This driver supports the "le" interface present on all 32-bit Sparc
	  systems, on some older Ultra systems and as an Sbus option.  These
	  cards are based on the AMD Lance chipset, which is better known
	  via the NE2100 cards.

	  To compile this driver as a module, choose M here: the module
	  will be called sunlance.

config HAPPYMEAL
	tristate "Sun Happy Meal 10/100baseT support"
	depends on SBUS || PCI
	select CRC32
	help
	  This driver supports the "hme" interface present on most Ultra
	  systems and as an option on older Sbus systems. This driver supports
	  both PCI and Sbus devices. This driver also supports the "qfe" quad
	  100baseT device available in both PCI and Sbus configurations.

	  To compile this driver as a module, choose M here: the module
	  will be called sunhme.

config SUNBMAC
	tristate "Sun BigMAC 10/100baseT support (EXPERIMENTAL)"
	depends on SBUS && EXPERIMENTAL
	select CRC32
	help
	  This driver supports the "be" interface available as an Sbus option.
	  This is Sun's older 100baseT Ethernet device.

	  To compile this driver as a module, choose M here: the module
	  will be called sunbmac.

config SUNQE
	tristate "Sun QuadEthernet support"
	depends on SBUS
	select CRC32
	help
	  This driver supports the "qe" 10baseT Ethernet device, available as
	  an Sbus option. Note that this is not the same as Quad FastEthernet
	  "qfe" which is supported by the Happy Meal driver instead.

	  To compile this driver as a module, choose M here: the module
	  will be called sunqe.

config SUNGEM
	tristate "Sun GEM support"
	depends on PCI
	select CRC32
	help
	  Support for the Sun GEM chip, aka Sun GigabitEthernet/P 2.0.  See also
	  <http://www.sun.com/products-n-solutions/hardware/docs/pdf/806-3985-10.pdf>.

config CASSINI
	tristate "Sun Cassini support"
	depends on PCI
	select CRC32
	help
	  Support for the Sun Cassini chip, aka Sun GigaSwift Ethernet. See also
	  <http://www.sun.com/products-n-solutions/hardware/docs/pdf/817-4341-10.pdf>

config SUNVNET
	tristate "Sun Virtual Network support"
	depends on SUN_LDOMS
	help
	  Support for virtual network devices under Sun Logical Domains.

config NET_VENDOR_3COM
	bool "3COM cards"
	depends on ISA || EISA || MCA || PCI
	help
	  If you have a network (Ethernet) card belonging to this class, say Y
	  and read the Ethernet-HOWTO, available from
	  <http://www.tldp.org/docs.html#howto>.

	  Note that the answer to this question doesn't directly affect the
	  kernel: saying N will just cause the configurator to skip all
	  the questions about 3COM cards. If you say Y, you will be asked for
	  your specific card in the following questions.

config EL1
	tristate "3c501 \"EtherLink\" support"
	depends on NET_VENDOR_3COM && ISA
	---help---
	  If you have a network (Ethernet) card of this type, say Y and read
	  the Ethernet-HOWTO, available from
	  <http://www.tldp.org/docs.html#howto>.  Also, consider buying a
	  new card, since the 3c501 is slow, broken, and obsolete: you will
	  have problems.  Some people suggest to ping ("man ping") a nearby
	  machine every minute ("man cron") when using this card.

	  To compile this driver as a module, choose M here. The module
	  will be called 3c501.

config EL2
	tristate "3c503 \"EtherLink II\" support"
	depends on NET_VENDOR_3COM && ISA
	select CRC32
	help
	  If you have a network (Ethernet) card of this type, say Y and read
	  the Ethernet-HOWTO, available from
	  <http://www.tldp.org/docs.html#howto>.

	  To compile this driver as a module, choose M here. The module
	  will be called 3c503.

config ELPLUS
	tristate "3c505 \"EtherLink Plus\" support"
	depends on NET_VENDOR_3COM && ISA && ISA_DMA_API
	---help---
	  Information about this network (Ethernet) card can be found in
	  <file:Documentation/networking/3c505.txt>.  If you have a card of
	  this type, say Y and read the Ethernet-HOWTO, available from
	  <http://www.tldp.org/docs.html#howto>.

	  To compile this driver as a module, choose M here. The module
	  will be called 3c505.

config EL16
	tristate "3c507 \"EtherLink 16\" support (EXPERIMENTAL)"
	depends on NET_VENDOR_3COM && ISA && EXPERIMENTAL
	help
	  If you have a network (Ethernet) card of this type, say Y and read
	  the Ethernet-HOWTO, available from
	  <http://www.tldp.org/docs.html#howto>.

	  To compile this driver as a module, choose M here. The module
	  will be called 3c507.

config EL3
	tristate "3c509/3c529 (MCA)/3c579 \"EtherLink III\" support"
	depends on NET_VENDOR_3COM && (ISA || EISA || MCA)
	---help---
	  If you have a network (Ethernet) card belonging to the 3Com
	  EtherLinkIII series, say Y and read the Ethernet-HOWTO, available
	  from <http://www.tldp.org/docs.html#howto>.

	  If your card is not working you may need to use the DOS
	  setup disk to disable Plug & Play mode, and to select the default
	  media type.

	  To compile this driver as a module, choose M here. The module
	  will be called 3c509.

config 3C515
	tristate "3c515 ISA \"Fast EtherLink\""
	depends on NET_VENDOR_3COM && (ISA || EISA) && ISA_DMA_API
	help
	  If you have a 3Com ISA EtherLink XL "Corkscrew" 3c515 Fast Ethernet
	  network card, say Y and read the Ethernet-HOWTO, available from
	  <http://www.tldp.org/docs.html#howto>.

	  To compile this driver as a module, choose M here. The module
	  will be called 3c515.

config ELMC
	tristate "3c523 \"EtherLink/MC\" support"
	depends on NET_VENDOR_3COM && MCA_LEGACY
	help
	  If you have a network (Ethernet) card of this type, say Y and read
	  the Ethernet-HOWTO, available from
	  <http://www.tldp.org/docs.html#howto>.

	  To compile this driver as a module, choose M here. The module
	  will be called 3c523.

config ELMC_II
	tristate "3c527 \"EtherLink/MC 32\" support (EXPERIMENTAL)"
	depends on NET_VENDOR_3COM && MCA && MCA_LEGACY
	help
	  If you have a network (Ethernet) card of this type, say Y and read
	  the Ethernet-HOWTO, available from
	  <http://www.tldp.org/docs.html#howto>.

	  To compile this driver as a module, choose M here. The module
	  will be called 3c527.

config VORTEX
	tristate "3c590/3c900 series (592/595/597) \"Vortex/Boomerang\" support"
	depends on NET_VENDOR_3COM && (PCI || EISA)
	select MII
	---help---
	  This option enables driver support for a large number of 10Mbps and
	  10/100Mbps EISA, PCI and PCMCIA 3Com network cards:

	  "Vortex"    (Fast EtherLink 3c590/3c592/3c595/3c597) EISA and PCI
	  "Boomerang" (EtherLink XL 3c900 or 3c905)            PCI
	  "Cyclone"   (3c540/3c900/3c905/3c980/3c575/3c656)    PCI and Cardbus
	  "Tornado"   (3c905)                                  PCI
	  "Hurricane" (3c555/3cSOHO)                           PCI

	  If you have such a card, say Y and read the Ethernet-HOWTO,
	  available from <http://www.tldp.org/docs.html#howto>. More
	  specific information is in
	  <file:Documentation/networking/vortex.txt> and in the comments at
	  the beginning of <file:drivers/net/3c59x.c>.

	  To compile this support as a module, choose M here.

config TYPHOON
	tristate "3cr990 series \"Typhoon\" support"
	depends on NET_VENDOR_3COM && PCI
	select CRC32
	---help---
	  This option enables driver support for the 3cr990 series of cards:

	  3C990-TX, 3CR990-TX-95, 3CR990-TX-97, 3CR990-FX-95, 3CR990-FX-97,
	  3CR990SVR, 3CR990SVR95, 3CR990SVR97, 3CR990-FX-95 Server,
	  3CR990-FX-97 Server, 3C990B-TX-M, 3C990BSVR

	  If you have a network (Ethernet) card of this type, say Y and read
	  the Ethernet-HOWTO, available from
	  <http://www.tldp.org/docs.html#howto>.

	  To compile this driver as a module, choose M here. The module
	  will be called typhoon.

config LANCE
	tristate "AMD LANCE and PCnet (AT1500 and NE2100) support"
	depends on ISA && ISA_DMA_API
	help
	  If you have a network (Ethernet) card of this type, say Y and read
	  the Ethernet-HOWTO, available from
	  <http://www.tldp.org/docs.html#howto>. Some LinkSys cards are
	  of this type.

	  To compile this driver as a module, choose M here: the module
	  will be called lance.  This is recommended.

config NET_VENDOR_SMC
	bool "Western Digital/SMC cards"
	depends on ISA || MCA || EISA || MAC
	help
	  If you have a network (Ethernet) card belonging to this class, say Y
	  and read the Ethernet-HOWTO, available from
	  <http://www.tldp.org/docs.html#howto>.

	  Note that the answer to this question doesn't directly affect the
	  kernel: saying N will just cause the configurator to skip all
	  the questions about Western Digital cards. If you say Y, you will be
	  asked for your specific card in the following questions.

config WD80x3
	tristate "WD80*3 support"
	depends on NET_VENDOR_SMC && ISA
	select CRC32
	help
	  If you have a network (Ethernet) card of this type, say Y and read
	  the Ethernet-HOWTO, available from
	  <http://www.tldp.org/docs.html#howto>.

	  To compile this driver as a module, choose M here. The module
	  will be called wd.

config ULTRAMCA
	tristate "SMC Ultra MCA support"
	depends on NET_VENDOR_SMC && MCA
	select CRC32
	help
	  If you have a network (Ethernet) card of this type and are running
	  an MCA based system (PS/2), say Y and read the Ethernet-HOWTO,
	  available from <http://www.tldp.org/docs.html#howto>.

	  To compile this driver as a module, choose M here. The module
	  will be called smc-mca.

config ULTRA
	tristate "SMC Ultra support"
	depends on NET_VENDOR_SMC && ISA
	select CRC32
	---help---
	  If you have a network (Ethernet) card of this type, say Y and read
	  the Ethernet-HOWTO, available from
	  <http://www.tldp.org/docs.html#howto>.

	  Important: There have been many reports that, with some motherboards
	  mixing an SMC Ultra and an Adaptec AHA154x SCSI card (or compatible,
	  such as some BusLogic models) causes corruption problems with many
	  operating systems. The Linux smc-ultra driver has a work-around for
	  this but keep it in mind if you have such a SCSI card and have
	  problems.

	  To compile this driver as a module, choose M here. The module
	  will be called smc-ultra.

config ULTRA32
	tristate "SMC Ultra32 EISA support"
	depends on NET_VENDOR_SMC && EISA
	select CRC32
	help
	  If you have a network (Ethernet) card of this type, say Y and read
	  the Ethernet-HOWTO, available from
	  <http://www.tldp.org/docs.html#howto>.

	  To compile this driver as a module, choose M here. The module
	  will be called smc-ultra32.

config BFIN_MAC
	tristate "Blackfin 527/536/537 on-chip mac support"
	depends on NET_ETHERNET && (BF527 || BF537 || BF536)
	select CRC32
	select MII
	select PHYLIB
	select BFIN_MAC_USE_L1 if DMA_UNCACHED_NONE
	help
	  This is the driver for blackfin on-chip mac device. Say Y if you want it
	  compiled into the kernel. This driver is also available as a module
	  ( = code which can be inserted in and removed from the running kernel
	  whenever you want). The module will be called bfin_mac.

config BFIN_MAC_USE_L1
	bool "Use L1 memory for rx/tx packets"
	depends on BFIN_MAC && (BF527 || BF537)
	default y
	help
	  To get maximum network performance, you should use L1 memory as rx/tx buffers.
	  Say N here if you want to reserve L1 memory for other uses.

config BFIN_TX_DESC_NUM
	int "Number of transmit buffer packets"
	depends on BFIN_MAC
	range 6 10 if BFIN_MAC_USE_L1
	range 10 100
	default "10"
	help
	  Set the number of buffer packets used in driver.

config BFIN_RX_DESC_NUM
	int "Number of receive buffer packets"
	depends on BFIN_MAC
	range 20 100 if BFIN_MAC_USE_L1
	range 20 800
	default "20"
	help
	  Set the number of buffer packets used in driver.

config BFIN_MAC_RMII
	bool "RMII PHY Interface (EXPERIMENTAL)"
	depends on BFIN_MAC && EXPERIMENTAL
	default y if BFIN527_EZKIT
	default n if BFIN537_STAMP
	help
	  Use Reduced PHY MII Interface

config SMC9194
	tristate "SMC 9194 support"
	depends on NET_VENDOR_SMC && (ISA || MAC && BROKEN)
	select CRC32
	---help---
	  This is support for the SMC9xxx based Ethernet cards. Choose this
	  option if you have a DELL laptop with the docking station, or
	  another SMC9192/9194 based chipset.  Say Y if you want it compiled
	  into the kernel, and read the file
	  <file:Documentation/networking/smc9.txt> and the Ethernet-HOWTO,
	  available from <http://www.tldp.org/docs.html#howto>.

	  To compile this driver as a module, choose M here. The module
	  will be called smc9194.

config SMC91X
	tristate "SMC 91C9x/91C1xxx support"
	select CRC32
	select MII
	depends on ARM || REDWOOD_5 || REDWOOD_6 || M32R || SUPERH || \
		SOC_AU1X00 || BLACKFIN || MN10300
	help
	  This is a driver for SMC's 91x series of Ethernet chipsets,
	  including the SMC91C94 and the SMC91C111. Say Y if you want it
	  compiled into the kernel, and read the file
	  <file:Documentation/networking/smc9.txt>  and the Ethernet-HOWTO,
	  available from  <http://www.linuxdoc.org/docs.html#howto>.

	  This driver is also available as a module ( = code which can be
	  inserted in and removed from the running kernel whenever you want).
	  The module will be called smc91x.  If you want to compile it as a
	  module, say M here and read <file:Documentation/kbuild/modules.txt>.

config NET_NETX
	tristate "NetX Ethernet support"
	select MII
	depends on ARCH_NETX
	help
	  This is support for the Hilscher netX builtin Ethernet ports

	  To compile this driver as a module, choose M here. The module
	  will be called netx-eth.

config DM9000
	tristate "DM9000 support"
	depends on ARM || BLACKFIN || MIPS
	select CRC32
	select MII
	---help---
	  Support for DM9000 chipset.

	  To compile this driver as a module, choose M here.  The module
	  will be called dm9000.

config ENC28J60
	tristate "ENC28J60 support"
	depends on EXPERIMENTAL && SPI && NET_ETHERNET
	select CRC32
	---help---
	  Support for the Microchip EN28J60 ethernet chip.

	  To compile this driver as a module, choose M here. The module will be
	  called enc28j60.

config ENC28J60_WRITEVERIFY
	bool "Enable write verify"
	depends on ENC28J60
	---help---
	  Enable the verify after the buffer write useful for debugging purpose.
	  If unsure, say N.

config DM9000_DEBUGLEVEL
	int "DM9000 maximum debug level"
	depends on DM9000
	default 4
	help
	  The maximum level of debugging code compiled into the DM9000
	  driver.

config SMC911X
	tristate "SMSC LAN911[5678] support"
	select CRC32
	select MII
	depends on ARCH_PXA || SUPERH
	help
	  This is a driver for SMSC's LAN911x series of Ethernet chipsets
	  including the new LAN9115, LAN9116, LAN9117, and LAN9118.
	  Say Y if you want it compiled into the kernel, 
	  and read the Ethernet-HOWTO, available from
	  <http://www.linuxdoc.org/docs.html#howto>.

	  This driver is also available as a module. The module will be 
	  called smc911x.  If you want to compile it as a module, say M 
	  here and read <file:Documentation/kbuild/modules.txt>

config NET_VENDOR_RACAL
	bool "Racal-Interlan (Micom) NI cards"
	depends on ISA
	help
	  If you have a network (Ethernet) card belonging to this class, such
	  as the NI5010, NI5210 or NI6210, say Y and read the Ethernet-HOWTO,
	  available from <http://www.tldp.org/docs.html#howto>.

	  Note that the answer to this question doesn't directly affect the
	  kernel: saying N will just cause the configurator to skip all
	  the questions about NI cards. If you say Y, you will be asked for
	  your specific card in the following questions.

config NI5010
	tristate "NI5010 support (EXPERIMENTAL)"
	depends on NET_VENDOR_RACAL && ISA && EXPERIMENTAL && BROKEN_ON_SMP
	---help---
	  If you have a network (Ethernet) card of this type, say Y and read
	  the Ethernet-HOWTO, available from
	  <http://www.tldp.org/docs.html#howto>. Note that this is still
	  experimental code.

	  To compile this driver as a module, choose M here. The module
	  will be called ni5010.

config NI52
	tristate "NI5210 support"
	depends on NET_VENDOR_RACAL && ISA
	help
	  If you have a network (Ethernet) card of this type, say Y and read
	  the Ethernet-HOWTO, available from
	  <http://www.tldp.org/docs.html#howto>.

	  To compile this driver as a module, choose M here. The module
	  will be called ni52.

config NI65
	tristate "NI6510 support"
	depends on NET_VENDOR_RACAL && ISA && ISA_DMA_API
	help
	  If you have a network (Ethernet) card of this type, say Y and read
	  the Ethernet-HOWTO, available from
	  <http://www.tldp.org/docs.html#howto>.

	  To compile this driver as a module, choose M here. The module
	  will be called ni65.

source "drivers/net/tulip/Kconfig"

config AT1700
	tristate "AT1700/1720 support (EXPERIMENTAL)"
	depends on (ISA || MCA_LEGACY) && EXPERIMENTAL
	select CRC32
	---help---
	  If you have a network (Ethernet) card of this type, say Y and read
	  the Ethernet-HOWTO, available from
	  <http://www.tldp.org/docs.html#howto>.

	  To compile this driver as a module, choose M here. The module
	  will be called at1700.

config DEPCA
	tristate "DEPCA, DE10x, DE200, DE201, DE202, DE422 support"
	depends on ISA || EISA || MCA
	select CRC32
	---help---
	  If you have a network (Ethernet) card of this type, say Y and read
	  the Ethernet-HOWTO, available from
	  <http://www.tldp.org/docs.html#howto> as well as
	  <file:drivers/net/depca.c>.

	  To compile this driver as a module, choose M here. The module
	  will be called depca.

config HP100
	tristate "HP 10/100VG PCLAN (ISA, EISA, PCI) support"
	depends on ISA || EISA || PCI
	help
	  If you have a network (Ethernet) card of this type, say Y and read
	  the Ethernet-HOWTO, available from
	  <http://www.tldp.org/docs.html#howto>.

	  To compile this driver as a module, choose M here. The module
	  will be called hp100.

config NET_ISA
	bool "Other ISA cards"
	depends on ISA
	---help---
	  If your network (Ethernet) card hasn't been mentioned yet and its
	  bus system (that's the way the cards talks to the other components
	  of your computer) is ISA (as opposed to EISA, VLB or PCI), say Y.
	  Make sure you know the name of your card. Read the Ethernet-HOWTO,
	  available from <http://www.tldp.org/docs.html#howto>.

	  If unsure, say Y.

	  Note that the answer to this question doesn't directly affect the
	  kernel: saying N will just cause the configurator to skip all
	  the remaining ISA network card questions. If you say Y, you will be
	  asked for your specific card in the following questions.

config E2100
	tristate "Cabletron E21xx support"
	depends on NET_ISA
	select CRC32
	help
	  If you have a network (Ethernet) card of this type, say Y and read
	  the Ethernet-HOWTO, available from
	  <http://www.tldp.org/docs.html#howto>.

	  To compile this driver as a module, choose M here. The module
	  will be called e2100.

config EWRK3
	tristate "EtherWORKS 3 (DE203, DE204, DE205) support"
	depends on NET_ISA
	select CRC32
	---help---
	  This driver supports the DE203, DE204 and DE205 network (Ethernet)
	  cards. If this is for you, say Y and read
	  <file:Documentation/networking/ewrk3.txt> in the kernel source as
	  well as the Ethernet-HOWTO, available from
	  <http://www.tldp.org/docs.html#howto>.

	  To compile this driver as a module, choose M here. The module
	  will be called ewrk3.

config EEXPRESS
	tristate "EtherExpress 16 support"
	depends on NET_ISA
	---help---
	  If you have an EtherExpress16 network (Ethernet) card, say Y and
	  read the Ethernet-HOWTO, available from
	  <http://www.tldp.org/docs.html#howto>.  Note that the Intel
	  EtherExpress16 card used to be regarded as a very poor choice
	  because the driver was very unreliable. We now have a new driver
	  that should do better.

	  To compile this driver as a module, choose M here. The module
	  will be called eexpress.

config EEXPRESS_PRO
	tristate "EtherExpressPro support/EtherExpress 10 (i82595) support"
	depends on NET_ISA
	---help---
	  If you have a network (Ethernet) card of this type, say Y. This
	  driver supports Intel i82595{FX,TX} based boards. Note however
	  that the EtherExpress PRO/100 Ethernet card has its own separate
	  driver.  Please read the Ethernet-HOWTO, available from
	  <http://www.tldp.org/docs.html#howto>.

	  To compile this driver as a module, choose M here. The module
	  will be called eepro.

config HPLAN_PLUS
	tristate "HP PCLAN+ (27247B and 27252A) support"
	depends on NET_ISA
	select CRC32
	help
	  If you have a network (Ethernet) card of this type, say Y and read
	  the Ethernet-HOWTO, available from
	  <http://www.tldp.org/docs.html#howto>.

	  To compile this driver as a module, choose M here. The module
	  will be called hp-plus.

config HPLAN
	tristate "HP PCLAN (27245 and other 27xxx series) support"
	depends on NET_ISA
	select CRC32
	help
	  If you have a network (Ethernet) card of this type, say Y and read
	  the Ethernet-HOWTO, available from
	  <http://www.tldp.org/docs.html#howto>.

	  To compile this driver as a module, choose M here. The module
	  will be called hp.

config LP486E
	tristate "LP486E on board Ethernet"
	depends on NET_ISA
	help
	  Say Y here to support the 82596-based on-board Ethernet controller
	  for the Panther motherboard, which is one of the two shipped in the
	  Intel Professional Workstation.

config ETH16I
	tristate "ICL EtherTeam 16i/32 support"
	depends on NET_ISA
	help
	  If you have a network (Ethernet) card of this type, say Y and read
	  the Ethernet-HOWTO, available from
	  <http://www.tldp.org/docs.html#howto>.

	  To compile this driver as a module, choose M here. The module
	  will be called eth16i.

config NE2000
	tristate "NE2000/NE1000 support"
	depends on NET_ISA || (Q40 && m) || M32R || TOSHIBA_RBTX4927 || TOSHIBA_RBTX4938
	select CRC32
	---help---
	  If you have a network (Ethernet) card of this type, say Y and read
	  the Ethernet-HOWTO, available from
	  <http://www.tldp.org/docs.html#howto>.  Many Ethernet cards
	  without a specific driver are compatible with NE2000.

	  If you have a PCI NE2000 card however, say N here and Y to "PCI
	  NE2000 and clone support" under "EISA, VLB, PCI and on board
	  controllers" below. If you have a NE2000 card and are running on
	  an MCA system (a bus system used on some IBM PS/2 computers and
	  laptops), say N here and Y to "NE/2 (ne2000 MCA version) support",
	  below.

	  To compile this driver as a module, choose M here. The module
	  will be called ne.

config ZNET
	tristate "Zenith Z-Note support (EXPERIMENTAL)"
	depends on NET_ISA && EXPERIMENTAL && ISA_DMA_API
	help
	  The Zenith Z-Note notebook computer has a built-in network
	  (Ethernet) card, and this is the Linux driver for it. Note that the
	  IBM Thinkpad 300 is compatible with the Z-Note and is also supported
	  by this driver. Read the Ethernet-HOWTO, available from
	  <http://www.tldp.org/docs.html#howto>.

config SEEQ8005
	tristate "SEEQ8005 support (EXPERIMENTAL)"
	depends on NET_ISA && EXPERIMENTAL
	help
	  This is a driver for the SEEQ 8005 network (Ethernet) card.  If this
	  is for you, read the Ethernet-HOWTO, available from
	  <http://www.tldp.org/docs.html#howto>.

	  To compile this driver as a module, choose M here. The module
	  will be called seeq8005.

config NE2_MCA
	tristate "NE/2 (ne2000 MCA version) support"
	depends on MCA_LEGACY
	select CRC32
	help
	  If you have a network (Ethernet) card of this type, say Y and read
	  the Ethernet-HOWTO, available from
	  <http://www.tldp.org/docs.html#howto>.

	  To compile this driver as a module, choose M here. The module
	  will be called ne2.

config IBMLANA
	tristate "IBM LAN Adapter/A support"
	depends on MCA
	---help---
	  This is a Micro Channel Ethernet adapter.  You need to set
	  CONFIG_MCA to use this driver.  It is both available as an in-kernel
	  driver and as a module.

	  To compile this driver as a module, choose M here. The only
	  currently supported card is the IBM LAN Adapter/A for Ethernet.  It
	  will both support 16K and 32K memory windows, however a 32K window
	  gives a better security against packet losses.  Usage of multiple
	  boards with this driver should be possible, but has not been tested
	  up to now due to lack of hardware.

config IBMVETH
	tristate "IBM LAN Virtual Ethernet support"
	depends on PPC_PSERIES
	---help---
	  This driver supports virtual ethernet adapters on newer IBM iSeries
	  and pSeries systems.

	  To compile this driver as a module, choose M here. The module will
	  be called ibmveth.

source "drivers/net/ibm_newemac/Kconfig"

config NET_PCI
	bool "EISA, VLB, PCI and on board controllers"
	depends on ISA || EISA || PCI
	help
	  This is another class of network cards which attach directly to the
	  bus. If you have one of those, say Y and read the Ethernet-HOWTO,
	  available from <http://www.tldp.org/docs.html#howto>.

	  Note that the answer to this question doesn't directly affect the
	  kernel: saying N will just cause the configurator to skip all
	  the questions about this class of network cards. If you say Y, you
	  will be asked for your specific card in the following questions. If
	  you are unsure, say Y.

config PCNET32
	tristate "AMD PCnet32 PCI support"
	depends on NET_PCI && PCI
	select CRC32
	select MII
	help
	  If you have a PCnet32 or PCnetPCI based network (Ethernet) card,
	  answer Y here and read the Ethernet-HOWTO, available from
	  <http://www.tldp.org/docs.html#howto>.

	  To compile this driver as a module, choose M here. The module
	  will be called pcnet32.

config AMD8111_ETH
	tristate "AMD 8111 (new PCI lance) support"
	depends on NET_PCI && PCI
	select CRC32
	select MII
	help
	  If you have an AMD 8111-based PCI lance ethernet card,
	  answer Y here and read the Ethernet-HOWTO, available from
	  <http://www.tldp.org/docs.html#howto>.

	  To compile this driver as a module, choose M here. The module
	  will be called amd8111e.

config AMD8111E_NAPI
	bool "Use RX polling (NAPI)"
	depends on AMD8111_ETH
	help
	  NAPI is a new driver API designed to reduce CPU and interrupt load
	  when the driver is receiving lots of packets from the card. It is
	  still somewhat experimental and thus not yet enabled by default.

	  If your estimated Rx load is 10kpps or more, or if the card will be
	  deployed on potentially unfriendly networks (e.g. in a firewall),
	  then say Y here.

	  If in doubt, say N.

config ADAPTEC_STARFIRE
	tristate "Adaptec Starfire/DuraLAN support"
	depends on NET_PCI && PCI
	select CRC32
	select MII
	help
	  Say Y here if you have an Adaptec Starfire (or DuraLAN) PCI network
	  adapter. The DuraLAN chip is used on the 64 bit PCI boards from
	  Adaptec e.g. the ANA-6922A. The older 32 bit boards use the tulip
	  driver.

	  To compile this driver as a module, choose M here: the module
	  will be called starfire.  This is recommended.

config ADAPTEC_STARFIRE_NAPI
	bool "Use Rx Polling (NAPI) (EXPERIMENTAL)"
	depends on ADAPTEC_STARFIRE && EXPERIMENTAL
	help
	  NAPI is a new driver API designed to reduce CPU and interrupt load
	  when the driver is receiving lots of packets from the card. It is
	  still somewhat experimental and thus not yet enabled by default.

	  If your estimated Rx load is 10kpps or more, or if the card will be
	  deployed on potentially unfriendly networks (e.g. in a firewall),
	  then say Y here.

	  If in doubt, say N.

config AC3200
	tristate "Ansel Communications EISA 3200 support (EXPERIMENTAL)"
	depends on NET_PCI && (ISA || EISA) && EXPERIMENTAL
	select CRC32
	help
	  If you have a network (Ethernet) card of this type, say Y and read
	  the Ethernet-HOWTO, available from
	  <http://www.tldp.org/docs.html#howto>.

	  To compile this driver as a module, choose M here. The module
	  will be called ac3200.

config APRICOT
	tristate "Apricot Xen-II on board Ethernet"
	depends on NET_PCI && ISA
	help
	  If you have a network (Ethernet) controller of this type, say Y and
	  read the Ethernet-HOWTO, available from
	  <http://www.tldp.org/docs.html#howto>.

	  To compile this driver as a module, choose M here. The module
	  will be called apricot.

config B44
	tristate "Broadcom 440x/47xx ethernet support"
	depends on SSB_POSSIBLE && HAS_DMA
	select SSB
	select MII
	help
	  If you have a network (Ethernet) controller of this type, say Y
	  or M and read the Ethernet-HOWTO, available from
	  <http://www.tldp.org/docs.html#howto>.

	  To compile this driver as a module, choose M here. The module
	  will be called b44.

# Auto-select SSB PCI-HOST support, if possible
config B44_PCI_AUTOSELECT
	bool
	depends on B44 && SSB_PCIHOST_POSSIBLE
	select SSB_PCIHOST
	default y

# Auto-select SSB PCICORE driver, if possible
config B44_PCICORE_AUTOSELECT
	bool
	depends on B44 && SSB_DRIVER_PCICORE_POSSIBLE
	select SSB_DRIVER_PCICORE
	default y

config B44_PCI
	bool
	depends on B44_PCI_AUTOSELECT && B44_PCICORE_AUTOSELECT
	default y

config FORCEDETH
	tristate "nForce Ethernet support"
	depends on NET_PCI && PCI
	help
	  If you have a network (Ethernet) controller of this type, say Y and
	  read the Ethernet-HOWTO, available from
	  <http://www.tldp.org/docs.html#howto>.

	  To compile this driver as a module, choose M here. The module
	  will be called forcedeth.

config FORCEDETH_NAPI
	bool "Use Rx Polling (NAPI) (EXPERIMENTAL)"
	depends on FORCEDETH && EXPERIMENTAL
	help
	  NAPI is a new driver API designed to reduce CPU and interrupt load
	  when the driver is receiving lots of packets from the card. It is
	  still somewhat experimental and thus not yet enabled by default.

	  If your estimated Rx load is 10kpps or more, or if the card will be
	  deployed on potentially unfriendly networks (e.g. in a firewall),
	  then say Y here.

	  If in doubt, say N.

config CS89x0
	tristate "CS89x0 support"
	depends on NET_PCI && (ISA || MACH_IXDP2351 || ARCH_IXDP2X01 || ARCH_PNX010X)
	---help---
	  Support for CS89x0 chipset based Ethernet cards. If you have a
	  network (Ethernet) card of this type, say Y and read the
	  Ethernet-HOWTO, available from
	  <http://www.tldp.org/docs.html#howto> as well as
	  <file:Documentation/networking/cs89x0.txt>.

	  To compile this driver as a module, choose M here. The module
	  will be called cs89x0.

config TC35815
	tristate "TOSHIBA TC35815 Ethernet support"
	depends on NET_PCI && PCI && MIPS
	select PHYLIB

config EEPRO100
	tristate "EtherExpressPro/100 support (eepro100, original Becker driver)"
	depends on NET_PCI && PCI
	select MII
	help
	  If you have an Intel EtherExpress PRO/100 PCI network (Ethernet)
	  card, say Y and read the Ethernet-HOWTO, available from
	  <http://www.tldp.org/docs.html#howto>.

	  To compile this driver as a module, choose M here. The module
	  will be called eepro100.


config E100
	tristate "Intel(R) PRO/100+ support"
	depends on NET_PCI && PCI
	select MII
	select FW_LOADER
	---help---
	  This driver supports Intel(R) PRO/100 family of adapters.
	  To verify that your adapter is supported, find the board ID number 
	  on the adapter. Look for a label that has a barcode and a number 
	  in the format 123456-001 (six digits hyphen three digits). 

	  Use the above information and the Adapter & Driver ID Guide at:

	  <http://support.intel.com/support/network/adapter/pro100/21397.htm>

          to identify the adapter.

	  For the latest Intel PRO/100 network driver for Linux, see:

	  <http://appsr.intel.com/scripts-df/support_intel.asp>

	  More specific information on configuring the driver is in 
	  <file:Documentation/networking/e100.txt>.

	  To compile this driver as a module, choose M here. The module
	  will be called e100.

config LNE390
	tristate "Mylex EISA LNE390A/B support (EXPERIMENTAL)"
	depends on NET_PCI && EISA && EXPERIMENTAL
	select CRC32
	help
	  If you have a network (Ethernet) card of this type, say Y and read
	  the Ethernet-HOWTO, available from
	  <http://www.tldp.org/docs.html#howto>.

	  To compile this driver as a module, choose M here. The module
	  will be called lne390.

config FEALNX
	tristate "Myson MTD-8xx PCI Ethernet support"
	depends on NET_PCI && PCI
	select CRC32
	select MII
	help
	  Say Y here to support the Mysom MTD-800 family of PCI-based Ethernet
	  cards. Specifications and data at
	  <http://www.myson.com.hk/mtd/datasheet/>.

config NATSEMI
	tristate "National Semiconductor DP8381x series PCI Ethernet support"
	depends on NET_PCI && PCI
	select CRC32
	help
	  This driver is for the National Semiconductor DP83810 series,
	  which is used in cards from PureData, NetGear, Linksys
	  and others, including the 83815 chip.
	  More specific information and updates are available from
	  <http://www.scyld.com/network/natsemi.html>.

config NE2K_PCI
	tristate "PCI NE2000 and clones support (see help)"
	depends on NET_PCI && PCI
	select CRC32
	---help---
	  This driver is for NE2000 compatible PCI cards. It will not work
	  with ISA NE2000 cards (they have their own driver, "NE2000/NE1000
	  support" below). If you have a PCI NE2000 network (Ethernet) card,
	  say Y and read the Ethernet-HOWTO, available from
	  <http://www.tldp.org/docs.html#howto>.

	  This driver also works for the following NE2000 clone cards:
	  RealTek RTL-8029  Winbond 89C940  Compex RL2000  KTI ET32P2
	  NetVin NV5000SC   Via 86C926      SureCom NE34   Winbond
	  Holtek HT80232    Holtek HT80229

	  To compile this driver as a module, choose M here. The module
	  will be called ne2k-pci.

config NE3210
	tristate "Novell/Eagle/Microdyne NE3210 EISA support (EXPERIMENTAL)"
	depends on NET_PCI && EISA && EXPERIMENTAL
	select CRC32
	---help---
	  If you have a network (Ethernet) card of this type, say Y and read
	  the Ethernet-HOWTO, available from
	  <http://www.tldp.org/docs.html#howto>.  Note that this driver
	  will NOT WORK for NE3200 cards as they are completely different.

	  To compile this driver as a module, choose M here. The module
	  will be called ne3210.

config ES3210
	tristate "Racal-Interlan EISA ES3210 support (EXPERIMENTAL)"
	depends on NET_PCI && EISA && EXPERIMENTAL
	select CRC32
	help
	  If you have a network (Ethernet) card of this type, say Y and read
	  the Ethernet-HOWTO, available from
	  <http://www.tldp.org/docs.html#howto>.

	  To compile this driver as a module, choose M here. The module
	  will be called es3210.

config 8139CP
	tristate "RealTek RTL-8139 C+ PCI Fast Ethernet Adapter support (EXPERIMENTAL)"
	depends on NET_PCI && PCI && EXPERIMENTAL
	select CRC32
	select MII
	help
	  This is a driver for the Fast Ethernet PCI network cards based on
	  the RTL8139C+ chips. If you have one of those, say Y and read
	  the Ethernet-HOWTO, available from
	  <http://www.tldp.org/docs.html#howto>.

	  To compile this driver as a module, choose M here: the module
	  will be called 8139cp.  This is recommended.

config 8139TOO
	tristate "RealTek RTL-8129/8130/8139 PCI Fast Ethernet Adapter support"
	depends on NET_PCI && PCI
	select CRC32
	select MII
	---help---
	  This is a driver for the Fast Ethernet PCI network cards based on
	  the RTL 8129/8130/8139 chips. If you have one of those, say Y and
	  read the Ethernet-HOWTO <http://www.tldp.org/docs.html#howto>.

	  To compile this driver as a module, choose M here: the module
	  will be called 8139too.  This is recommended.

config 8139TOO_PIO
	bool "Use PIO instead of MMIO"
	default y
	depends on 8139TOO
	help
	  This instructs the driver to use programmed I/O ports (PIO) instead
	  of PCI shared memory (MMIO).  This can possibly solve some problems
	  in case your mainboard has memory consistency issues.  If unsure,
	  say N.

config 8139TOO_TUNE_TWISTER
	bool "Support for uncommon RTL-8139 rev. K (automatic channel equalization)"
	depends on 8139TOO
	help
	  This implements a function which might come in handy in case you
	  are using low quality on long cabling. It is required for RealTek
	  RTL-8139 revision K boards, and totally unused otherwise.  It tries
	  to match the transceiver to the cable characteristics. This is
	  experimental since hardly documented by the manufacturer.
	  If unsure, say Y.

config 8139TOO_8129
	bool "Support for older RTL-8129/8130 boards"
	depends on 8139TOO
	help
	  This enables support for the older and uncommon RTL-8129 and
	  RTL-8130 chips, which support MII via an external transceiver,
	  instead of an internal one.  Disabling this option will save some
	  memory by making the code size smaller.  If unsure, say Y.

config 8139_OLD_RX_RESET
	bool "Use older RX-reset method"
	depends on 8139TOO
	help
	  The 8139too driver was recently updated to contain a more rapid
	  reset sequence, in the face of severe receive errors.  This "new"
	  RX-reset method should be adequate for all boards.  But if you
	  experience problems, you can enable this option to restore the
	  old RX-reset behavior.  If unsure, say N.

config R6040
	tristate "RDC R6040 Fast Ethernet Adapter support (EXPERIMENTAL)"
	depends on NET_PCI && PCI
	select CRC32
	select MII
	help
	  This is a driver for the R6040 Fast Ethernet MACs found in the
	  the RDC R-321x System-on-chips.

	  To compile this driver as a module, choose M here: the module
	  will be called r6040. This is recommended.

config SIS900
	tristate "SiS 900/7016 PCI Fast Ethernet Adapter support"
	depends on NET_PCI && PCI
	select CRC32
	select MII
	---help---
	  This is a driver for the Fast Ethernet PCI network cards based on
	  the SiS 900 and SiS 7016 chips. The SiS 900 core is also embedded in
	  SiS 630 and SiS 540 chipsets.

	  This driver also supports AMD 79C901 HomePNA so that you can use
	  your phone line as a network cable.

	  To compile this driver as a module, choose M here: the module
	  will be called sis900.  This is recommended.

config EPIC100
	tristate "SMC EtherPower II"
	depends on NET_PCI && PCI
	select CRC32
	select MII
	help
	  This driver is for the SMC EtherPower II 9432 PCI Ethernet NIC,
	  which is based on the SMC83c17x (EPIC/100).
	  More specific information and updates are available from
	  <http://www.scyld.com/network/epic100.html>.

config SUNDANCE
	tristate "Sundance Alta support"
	depends on NET_PCI && PCI
	select CRC32
	select MII
	help
	  This driver is for the Sundance "Alta" chip.
	  More specific information and updates are available from
	  <http://www.scyld.com/network/sundance.html>.

config SUNDANCE_MMIO
	bool "Use MMIO instead of PIO"
	depends on SUNDANCE
	help
	  Enable memory-mapped I/O for interaction with Sundance NIC registers.
	  Do NOT enable this by default, PIO (enabled when MMIO is disabled)
	  is known to solve bugs on certain chips.

	  If unsure, say N.

config TLAN
	tristate "TI ThunderLAN support"
	depends on NET_PCI && (PCI || EISA)
	---help---
	  If you have a PCI Ethernet network card based on the ThunderLAN chip
	  which is supported by this driver, say Y and read the
	  Ethernet-HOWTO, available from
	  <http://www.tldp.org/docs.html#howto>.

	  Devices currently supported by this driver are Compaq Netelligent,
	  Compaq NetFlex and Olicom cards.  Please read the file
	  <file:Documentation/networking/tlan.txt> for more details.

	  To compile this driver as a module, choose M here. The module
	  will be called tlan.

	  Please email feedback to <torben.mathiasen@compaq.com>.

config VIA_RHINE
	tristate "VIA Rhine support"
	depends on NET_PCI && PCI
	select CRC32
	select MII
	help
	  If you have a VIA "Rhine" based network card (Rhine-I (VT86C100A),
	  Rhine-II (VT6102), or Rhine-III (VT6105)), say Y here. Rhine-type
	  Ethernet functions can also be found integrated on South Bridges
	  (e.g. VT8235).

	  To compile this driver as a module, choose M here. The module
	  will be called via-rhine.

config VIA_RHINE_MMIO
	bool "Use MMIO instead of PIO"
	depends on VIA_RHINE
	help
	  This instructs the driver to use PCI shared memory (MMIO) instead of
	  programmed I/O ports (PIO). Enabling this gives an improvement in
	  processing time in parts of the driver.

	  If unsure, say Y.

config VIA_RHINE_NAPI
	bool "Use Rx Polling (NAPI)"
	depends on VIA_RHINE
	help
	  NAPI is a new driver API designed to reduce CPU and interrupt load
	  when the driver is receiving lots of packets from the card.

	  If your estimated Rx load is 10kpps or more, or if the card will be
	  deployed on potentially unfriendly networks (e.g. in a firewall),
	  then say Y here.

config LAN_SAA9730
	bool "Philips SAA9730 Ethernet support"
	depends on NET_PCI && PCI && MIPS_ATLAS
	help
	  The SAA9730 is a combined multimedia and peripheral controller used
	  in thin clients, Internet access terminals, and diskless
	  workstations.
	  See <http://www.semiconductors.philips.com/pip/SAA9730_flyer_1>.

config SC92031
	tristate "Silan SC92031 PCI Fast Ethernet Adapter driver (EXPERIMENTAL)"
	depends on NET_PCI && PCI && EXPERIMENTAL
	select CRC32
	---help---
	  This is a driver for the Fast Ethernet PCI network cards based on
	  the Silan SC92031 chip (sometimes also called Rsltek 8139D). If you
	  have one of these, say Y here.

	  To compile this driver as a module, choose M here: the module
	  will be called sc92031.  This is recommended.

config CPMAC
	tristate "TI AR7 CPMAC Ethernet support (EXPERIMENTAL)"
	depends on NET_ETHERNET && EXPERIMENTAL && AR7 && BROKEN
	select PHYLIB
	help
	  TI AR7 CPMAC Ethernet support

config NET_POCKET
	bool "Pocket and portable adapters"
	depends on PARPORT
	---help---
	  Cute little network (Ethernet) devices which attach to the parallel
	  port ("pocket adapters"), commonly used with laptops. If you have
	  one of those, say Y and read the Ethernet-HOWTO, available from
	  <http://www.tldp.org/docs.html#howto>.

	  If you want to plug a network (or some other) card into the PCMCIA
	  (or PC-card) slot of your laptop instead (PCMCIA is the standard for
	  credit card size extension cards used by all modern laptops), you
	  need the pcmcia-cs package (location contained in the file
	  <file:Documentation/Changes>) and you can say N here.

	  Laptop users should read the Linux Laptop home page at
	  <http://www.linux-on-laptops.com/> or
	  Tuxmobil - Linux on Mobile Computers at <http://www.tuxmobil.org/>.

	  Note that the answer to this question doesn't directly affect the
	  kernel: saying N will just cause the configurator to skip all
	  the questions about this class of network devices. If you say Y, you
	  will be asked for your specific device in the following questions.

config ATP
	tristate "AT-LAN-TEC/RealTek pocket adapter support"
	depends on NET_POCKET && PARPORT && X86
	select CRC32
	---help---
	  This is a network (Ethernet) device which attaches to your parallel
	  port. Read <file:drivers/net/atp.c> as well as the Ethernet-HOWTO,
	  available from <http://www.tldp.org/docs.html#howto>, if you
	  want to use this.  If you intend to use this driver, you should have
	  said N to the "Parallel printer support", because the two drivers
	  don't like each other.

	  To compile this driver as a module, choose M here: the module
	  will be called atp.

config DE600
	tristate "D-Link DE600 pocket adapter support"
	depends on NET_POCKET && PARPORT
	---help---
	  This is a network (Ethernet) device which attaches to your parallel
	  port. Read <file:Documentation/networking/DLINK.txt> as well as the
	  Ethernet-HOWTO, available from
	  <http://www.tldp.org/docs.html#howto>, if you want to use
	  this. It is possible to have several devices share a single parallel
	  port and it is safe to compile the corresponding drivers into the
	  kernel.

	  To compile this driver as a module, choose M here: the module
	  will be called de600.

config DE620
	tristate "D-Link DE620 pocket adapter support"
	depends on NET_POCKET && PARPORT
	---help---
	  This is a network (Ethernet) device which attaches to your parallel
	  port. Read <file:Documentation/networking/DLINK.txt> as well as the
	  Ethernet-HOWTO, available from
	  <http://www.tldp.org/docs.html#howto>, if you want to use
	  this. It is possible to have several devices share a single parallel
	  port and it is safe to compile the corresponding drivers into the
	  kernel.

	  To compile this driver as a module, choose M here: the module
	  will be called de620.

config SGISEEQ
	tristate "SGI Seeq ethernet controller support"
	depends on SGI_HAS_SEEQ
	help
	  Say Y here if you have an Seeq based Ethernet network card. This is
	  used in many Silicon Graphics machines.

config DECLANCE
	tristate "DEC LANCE ethernet controller support"
	depends on MACH_DECSTATION
	select CRC32
	help
	  This driver is for the series of Ethernet controllers produced by
	  DEC (now Compaq) based on the AMD Lance chipset, including the
	  DEPCA series.  (This chipset is better known via the NE2100 cards.)

config 68360_ENET
	bool "Motorola 68360 ethernet controller"
	depends on M68360
	help
	  Say Y here if you want to use the built-in ethernet controller of
	  the Motorola 68360 processor.

config FEC
	bool "FEC ethernet controller (of ColdFire CPUs)"
	depends on M523x || M527x || M5272 || M528x || M520x
	help
	  Say Y here if you want to use the built-in 10/100 Fast ethernet
	  controller on some Motorola ColdFire processors.

config FEC2
	bool "Second FEC ethernet controller (on some ColdFire CPUs)"
	depends on FEC
	help
	  Say Y here if you want to use the second built-in 10/100 Fast
	  ethernet controller on some Motorola ColdFire processors.

config FEC_MPC52xx
	tristate "MPC52xx FEC driver"
	depends on PPC_MERGE && PPC_MPC52xx && PPC_BESTCOMM_FEC
	select CRC32
	select PHYLIB
	---help---
	  This option enables support for the MPC5200's on-chip
	  Fast Ethernet Controller
	  If compiled as module, it will be called 'fec_mpc52xx.ko'.

config FEC_MPC52xx_MDIO
	bool "MPC52xx FEC MDIO bus driver"
	depends on FEC_MPC52xx
	default y
	---help---
	  The MPC5200's FEC can connect to the Ethernet either with
	  an external MII PHY chip or 10 Mbps 7-wire interface
	  (Motorola? industry standard).
	  If your board uses an external PHY connected to FEC, enable this.
	  If not sure, enable.
	  If compiled as module, it will be called 'fec_mpc52xx_phy.ko'.

config NE_H8300
	tristate "NE2000 compatible support for H8/300"
	depends on H8300
	help
	  Say Y here if you want to use the NE2000 compatible
	  controller on the Renesas H8/300 processor.

source "drivers/net/fs_enet/Kconfig"

endif # NET_ETHERNET

#
#	Gigabit Ethernet
#

menuconfig NETDEV_1000
	bool "Ethernet (1000 Mbit)"
	depends on !UML
	default y
	---help---
	  Ethernet (also called IEEE 802.3 or ISO 8802-2) is the most common
	  type of Local Area Network (LAN) in universities and companies.

	  Say Y here to get to see options for Gigabit Ethernet drivers.
	  This option alone does not add any kernel code.
	  Note that drivers supporting both 100 and 1000 MBit may be listed
	  under "Ethernet (10 or 100MBit)" instead.

	  If you say N, all options in this submenu will be skipped and disabled.

if NETDEV_1000

config ACENIC
	tristate "Alteon AceNIC/3Com 3C985/NetGear GA620 Gigabit support"
	depends on PCI
	select FW_LOADER
	---help---
	  Say Y here if you have an Alteon AceNIC, 3Com 3C985(B), NetGear
	  GA620, SGI Gigabit or Farallon PN9000-SX PCI Gigabit Ethernet
	  adapter. The driver allows for using the Jumbo Frame option (9000
	  bytes/frame) however it requires that your switches can handle this
	  as well. To enable Jumbo Frames, add `mtu 9000' to your ifconfig
	  line.

	  To compile this driver as a module, choose M here: the
	  module will be called acenic.

config ACENIC_OMIT_TIGON_I
	bool "Omit support for old Tigon I based AceNICs"
	depends on ACENIC
	help
	  Say Y here if you only have Tigon II based AceNICs and want to leave
	  out support for the older Tigon I based cards which are no longer
	  being sold (ie. the original Alteon AceNIC and 3Com 3C985 (non B
	  version)).  This will reduce the size of the driver object by
	  app. 100KB.  If you are not sure whether your card is a Tigon I or a
	  Tigon II, say N here.

	  The safe and default value for this is N.

config DL2K
	tristate "DL2000/TC902x-based Gigabit Ethernet support"
	depends on PCI
	select CRC32
	help
	  This driver supports DL2000/TC902x-based Gigabit ethernet cards,
	  which includes
	  D-Link DGE-550T Gigabit Ethernet Adapter.
	  D-Link DL2000-based Gigabit Ethernet Adapter.
	  Sundance/Tamarack TC902x Gigabit Ethernet Adapter.

	  To compile this driver as a module, choose M here: the
	  module will be called dl2k.

config E1000
	tristate "Intel(R) PRO/1000 Gigabit Ethernet support"
	depends on PCI
	---help---
	  This driver supports Intel(R) PRO/1000 gigabit ethernet family of
	  adapters.  For more information on how to identify your adapter, go 
	  to the Adapter & Driver ID Guide at:

	  <http://support.intel.com/support/network/adapter/pro100/21397.htm>

	  For general information and support, go to the Intel support
	  website at:

	  <http://support.intel.com>

	  More specific information on configuring the driver is in 
	  <file:Documentation/networking/e1000.txt>.

	  To compile this driver as a module, choose M here. The module
	  will be called e1000.

config E1000_NAPI
	bool "Use Rx Polling (NAPI)"
	depends on E1000
	help
	  NAPI is a new driver API designed to reduce CPU and interrupt load
	  when the driver is receiving lots of packets from the card. It is
	  still somewhat experimental and thus not yet enabled by default.

	  If your estimated Rx load is 10kpps or more, or if the card will be
	  deployed on potentially unfriendly networks (e.g. in a firewall),
	  then say Y here.

	  If in doubt, say N.

config E1000_DISABLE_PACKET_SPLIT
	bool "Disable Packet Split for PCI express adapters"
	depends on E1000
	help
	  Say Y here if you want to use the legacy receive path for PCI express
	  hardware.

	  If in doubt, say N.

config E1000E
	tristate "Intel(R) PRO/1000 PCI-Express Gigabit Ethernet support"
	depends on PCI && (!SPARC32 || BROKEN)
	---help---
	  This driver supports the PCI-Express Intel(R) PRO/1000 gigabit
	  ethernet family of adapters. For PCI or PCI-X e1000 adapters,
	  use the regular e1000 driver For more information on how to
	  identify your adapter, go to the Adapter & Driver ID Guide at:

	  <http://support.intel.com/support/network/adapter/pro100/21397.htm>

	  For general information and support, go to the Intel support
	  website at:

	  <http://support.intel.com>

	  To compile this driver as a module, choose M here. The module
	  will be called e1000e.

config E1000E_ENABLED
	def_bool E1000E != n

config IP1000
	tristate "IP1000 Gigabit Ethernet support"
	depends on PCI && EXPERIMENTAL
	select MII
	---help---
	  This driver supports IP1000 gigabit Ethernet cards.

	  To compile this driver as a module, choose M here: the module
	  will be called ipg.  This is recommended.

config IGB
       tristate "Intel(R) 82575 PCI-Express Gigabit Ethernet support"
       depends on PCI
       ---help---
         This driver supports Intel(R) 82575 gigabit ethernet family of
         adapters.  For more information on how to identify your adapter, go
         to the Adapter & Driver ID Guide at:

         <http://support.intel.com/support/network/adapter/pro100/21397.htm>

         For general information and support, go to the Intel support
         website at:

         <http://support.intel.com>

         More specific information on configuring the driver is in
         <file:Documentation/networking/e1000.txt>.

         To compile this driver as a module, choose M here. The module
         will be called igb.

source "drivers/net/ixp2000/Kconfig"

config MYRI_SBUS
	tristate "MyriCOM Gigabit Ethernet support"
	depends on SBUS
	help
	  This driver supports MyriCOM Sbus gigabit Ethernet cards.

	  To compile this driver as a module, choose M here: the module
	  will be called myri_sbus.  This is recommended.

config NS83820
	tristate "National Semiconductor DP83820 support"
	depends on PCI
	help
	  This is a driver for the National Semiconductor DP83820 series
	  of gigabit ethernet MACs.  Cards using this chipset include
	  the D-Link DGE-500T, PureData's PDP8023Z-TG, SMC's SMC9462TX,
	  SOHO-GA2000T, SOHO-GA2500T.  The driver supports the use of
	  zero copy.

config HAMACHI
	tristate "Packet Engines Hamachi GNIC-II support"
	depends on PCI
	select MII
	help
	  If you have a Gigabit Ethernet card of this type, say Y and read
	  the Ethernet-HOWTO, available from
	  <http://www.tldp.org/docs.html#howto>.

	  To compile this driver as a module, choose M here. The module will be
	  called hamachi.

config YELLOWFIN
	tristate "Packet Engines Yellowfin Gigabit-NIC support (EXPERIMENTAL)"
	depends on PCI && EXPERIMENTAL
	select CRC32
	---help---
	  Say Y here if you have a Packet Engines G-NIC PCI Gigabit Ethernet
	  adapter or the SYM53C885 Ethernet controller. The Gigabit adapter is
	  used by the Beowulf Linux cluster project.  See
	  <http://cesdis.gsfc.nasa.gov/linux/drivers/yellowfin.html> for more
	  information about this driver in particular and Beowulf in general.

	  To compile this driver as a module, choose M here: the module
	  will be called yellowfin.  This is recommended.

config R8169
	tristate "Realtek 8169 gigabit ethernet support"
	depends on PCI
	select CRC32
	---help---
	  Say Y here if you have a Realtek 8169 PCI Gigabit Ethernet adapter.

	  To compile this driver as a module, choose M here: the module
	  will be called r8169.  This is recommended.

config R8169_NAPI
	bool "Use Rx Polling (NAPI) (EXPERIMENTAL)"
	depends on R8169 && EXPERIMENTAL
	help
	  NAPI is a new driver API designed to reduce CPU and interrupt load
	  when the driver is receiving lots of packets from the card. It is
	  still somewhat experimental and thus not yet enabled by default.

	  If your estimated Rx load is 10kpps or more, or if the card will be
	  deployed on potentially unfriendly networks (e.g. in a firewall),
	  then say Y here.

	  If in doubt, say N.

config R8169_VLAN
	bool "VLAN support"
	depends on R8169 && VLAN_8021Q
	---help---
	  Say Y here for the r8169 driver to support the functions required
	  by the kernel 802.1Q code.
	  
	  If in doubt, say Y.

config SB1250_MAC
	tristate "SB1250 Gigabit Ethernet support"
	depends on SIBYTE_SB1xxx_SOC
	select PHYLIB
	---help---
	  This driver supports Gigabit Ethernet interfaces based on the
	  Broadcom SiByte family of System-On-a-Chip parts.  They include
	  the BCM1120, BCM1125, BCM1125H, BCM1250, BCM1255, BCM1280, BCM1455
	  and BCM1480 chips.

	  To compile this driver as a module, choose M here: the module
	  will be called sb1250-mac.

config SIS190
	tristate "SiS190/SiS191 gigabit ethernet support"
	depends on PCI
	select CRC32
	select MII
	---help---
	  Say Y here if you have a SiS 190 PCI Fast Ethernet adapter or
	  a SiS 191 PCI Gigabit Ethernet adapter. Both are expected to
	  appear in lan on motherboard designs which are based on SiS 965
	  and SiS 966 south bridge.

	  To compile this driver as a module, choose M here: the module
	  will be called sis190.  This is recommended.

config SKGE
	tristate "New SysKonnect GigaEthernet support"
	depends on PCI
	select CRC32
	---help---
	  This driver support the Marvell Yukon or SysKonnect SK-98xx/SK-95xx
	  and related Gigabit Ethernet adapters. It is a new smaller driver
	  with better performance and more complete ethtool support.

	  It does not support the link failover and network management 
	  features that "portable" vendor supplied sk98lin driver does.

	  This driver supports adapters based on the original Yukon chipset:
	  Marvell 88E8001, Belkin F5D5005, CNet GigaCard, DLink DGE-530T,
	  Linksys EG1032/EG1064, 3Com 3C940/3C940B, SysKonnect SK-9871/9872.

	  It does not support the newer Yukon2 chipset: a separate driver,
	  sky2, is provided for Yukon2-based adapters.

	  To compile this driver as a module, choose M here: the module
	  will be called skge.  This is recommended.

config SKGE_DEBUG
       bool "Debugging interface"
       depends on SKGE && DEBUG_FS
       help
	 This option adds the ability to dump driver state for debugging.
	 The file debugfs/skge/ethX displays the state of the internal
	 transmit and receive rings.

	 If unsure, say N.

config SKY2
	tristate "SysKonnect Yukon2 support"
	depends on PCI
	select CRC32
	---help---
	  This driver supports Gigabit Ethernet adapters based on the
	  Marvell Yukon 2 chipset:
	  Marvell 88E8021/88E8022/88E8035/88E8036/88E8038/88E8050/88E8052/
	  88E8053/88E8055/88E8061/88E8062, SysKonnect SK-9E21D/SK-9S21

	  There is companion driver for the older Marvell Yukon and
	  Genesis based adapters: skge.

	  To compile this driver as a module, choose M here: the module
	  will be called sky2.  This is recommended.

config SKY2_DEBUG
       bool "Debugging interface"
       depends on SKY2 && DEBUG_FS
       help
	 This option adds the ability to dump driver state for debugging.
	 The file debugfs/sky2/ethX displays the state of the internal
	 transmit and receive rings.

	 If unsure, say N.

config VIA_VELOCITY
	tristate "VIA Velocity support"
	depends on PCI
	select CRC32
	select CRC_CCITT
	select MII
	help
	  If you have a VIA "Velocity" based network card say Y here.

	  To compile this driver as a module, choose M here. The module
	  will be called via-velocity.

config TIGON3
	tristate "Broadcom Tigon3 support"
	depends on PCI
<<<<<<< HEAD
	select PHYLIB
=======
	select FW_LOADER
>>>>>>> 88771aba
	help
	  This driver supports Broadcom Tigon3 based gigabit Ethernet cards.

	  To compile this driver as a module, choose M here: the module
	  will be called tg3.  This is recommended.

config BNX2
	tristate "Broadcom NetXtremeII support"
	depends on PCI
	select CRC32
	select ZLIB_INFLATE
	help
	  This driver supports Broadcom NetXtremeII gigabit Ethernet cards.

	  To compile this driver as a module, choose M here: the module
	  will be called bnx2.  This is recommended.

config SPIDER_NET
	tristate "Spider Gigabit Ethernet driver"
	depends on PCI && (PPC_IBM_CELL_BLADE || PPC_CELLEB)
	select FW_LOADER
	help
	  This driver supports the Gigabit Ethernet chips present on the
	  Cell Processor-Based Blades from IBM.

config TSI108_ETH
	   tristate "Tundra TSI108 gigabit Ethernet support"
	   depends on TSI108_BRIDGE
	   help
	     This driver supports Tundra TSI108 gigabit Ethernet ports.
	     To compile this driver as a module, choose M here: the module
	     will be called tsi108_eth.

config GELIC_NET
	tristate "PS3 Gigabit Ethernet driver"
	depends on PPC_PS3
	select PS3_SYS_MANAGER
	help
	  This driver supports the network device on the PS3 game
	  console.  This driver has built-in support for Ethernet.

	  To compile this driver as a module, choose M here: the
	  module will be called ps3_gelic.

config GELIC_WIRELESS
	bool "PS3 Wireless support"
	depends on GELIC_NET
	select WIRELESS_EXT
	help
	  This option adds the support for the wireless feature of PS3.
	  If you have the wireless-less model of PS3 or have no plan to
	  use wireless feature, disabling this option saves memory.  As
	  the driver automatically distinguishes the models, you can
	  safely enable this option even if you have a wireless-less model.

config GELIC_WIRELESS_OLD_PSK_INTERFACE
       bool "PS3 Wireless private PSK interface (OBSOLETE)"
       depends on GELIC_WIRELESS
       help
          This option retains the obsolete private interface to pass
          the PSK from user space programs to the driver.  The PSK
          stands for 'Pre Shared Key' and is used for WPA[2]-PSK
          (WPA-Personal) environment.
          If WPA[2]-PSK is used and you need to use old programs that
          support only this old interface, say Y.  Otherwise N.

          If unsure, say N.

config GIANFAR
	tristate "Gianfar Ethernet"
	depends on FSL_SOC
	select PHYLIB
	select CRC32
	help
	  This driver supports the Gigabit TSEC on the MPC83xx, MPC85xx,
	  and MPC86xx family of chips, and the FEC on the 8540.

config GFAR_NAPI
	bool "Use Rx Polling (NAPI)"
	depends on GIANFAR

config UCC_GETH
	tristate "Freescale QE Gigabit Ethernet"
	depends on QUICC_ENGINE
	select PHYLIB
	help
	  This driver supports the Gigabit Ethernet mode of the QUICC Engine,
	  which is available on some Freescale SOCs.

config UGETH_NAPI
	bool "Use Rx Polling (NAPI)"
	depends on UCC_GETH

config UGETH_MAGIC_PACKET
	bool "Magic Packet detection support"
	depends on UCC_GETH

config UGETH_FILTERING
	bool "Mac address filtering support"
	depends on UCC_GETH

config UGETH_TX_ON_DEMAND
	bool "Transmit on Demand support"
	depends on UCC_GETH

config MV643XX_ETH
	tristate "Marvell Discovery (643XX) and Orion ethernet support"
	depends on MV64360 || MV64X60 || (PPC_MULTIPLATFORM && PPC32) || PLAT_ORION
	select MII
	help
	  This driver supports the gigabit ethernet MACs in the
	  Marvell Discovery PPC/MIPS chipset family (MV643XX) and
	  in the Marvell Orion ARM SoC family.

	  Some boards that use the Discovery chipset are the Momenco
	  Ocelot C and Jaguar ATX and Pegasos II.

config QLA3XXX
	tristate "QLogic QLA3XXX Network Driver Support"
	depends on PCI
	help
	  This driver supports QLogic ISP3XXX gigabit Ethernet cards.

	  To compile this driver as a module, choose M here: the module
	  will be called qla3xxx.

config ATL1
	tristate "Attansic L1 Gigabit Ethernet support (EXPERIMENTAL)"
	depends on PCI && EXPERIMENTAL
	select CRC32
	select MII
	help
	  This driver supports the Attansic L1 gigabit ethernet adapter.

	  To compile this driver as a module, choose M here.  The module
	  will be called atl1.

endif # NETDEV_1000

#
#	10 Gigabit Ethernet
#

menuconfig NETDEV_10000
	bool "Ethernet (10000 Mbit)"
	depends on !UML
	default y
	---help---
	  Say Y here to get to see options for 10 Gigabit Ethernet drivers.
	  This option alone does not add any kernel code.

	  If you say N, all options in this submenu will be skipped and disabled.

if NETDEV_10000

config CHELSIO_T1
        tristate "Chelsio 10Gb Ethernet support"
        depends on PCI
	select CRC32
        help
          This driver supports Chelsio gigabit and 10-gigabit
          Ethernet cards. More information about adapter features and
	  performance tuning is in <file:Documentation/networking/cxgb.txt>.

          For general information about Chelsio and our products, visit
          our website at <http://www.chelsio.com>.

          For customer support, please visit our customer support page at
          <http://www.chelsio.com/support.htm>.

          Please send feedback to <linux-bugs@chelsio.com>.

          To compile this driver as a module, choose M here: the module
          will be called cxgb.

config CHELSIO_T1_1G
        bool "Chelsio gigabit Ethernet support"
        depends on CHELSIO_T1
        help
          Enables support for Chelsio's gigabit Ethernet PCI cards.  If you
          are using only 10G cards say 'N' here.

config CHELSIO_T1_NAPI
	bool "Use Rx Polling (NAPI)"
	depends on CHELSIO_T1
	default y
	help
	  NAPI is a driver API designed to reduce CPU and interrupt load
	  when the driver is receiving lots of packets from the card.

config CHELSIO_T3
	tristate "Chelsio Communications T3 10Gb Ethernet support"
	depends on PCI && INET
	select FW_LOADER
	select INET_LRO
	help
	  This driver supports Chelsio T3-based gigabit and 10Gb Ethernet
	  adapters.

	  For general information about Chelsio and our products, visit
	  our website at <http://www.chelsio.com>.

	  For customer support, please visit our customer support page at
	  <http://www.chelsio.com/support.htm>.

	  Please send feedback to <linux-bugs@chelsio.com>.

	  To compile this driver as a module, choose M here: the module
	  will be called cxgb3.

config EHEA
	tristate "eHEA Ethernet support"
	depends on IBMEBUS && INET && SPARSEMEM
	select INET_LRO
	---help---
	  This driver supports the IBM pSeries eHEA ethernet adapter.

	  To compile the driver as a module, choose M here. The module
	  will be called ehea.

config IXGBE
	tristate "Intel(R) 10GbE PCI Express adapters support"
	depends on PCI
	---help---
	  This driver supports Intel(R) 10GbE PCI Express family of
	  adapters.  For more information on how to identify your adapter, go
	  to the Adapter & Driver ID Guide at:

	  <http://support.intel.com/support/network/adapter/pro100/21397.htm>

	  For general information and support, go to the Intel support
	  website at:

	  <http://support.intel.com>

	  To compile this driver as a module, choose M here. The module
	  will be called ixgbe.

config IXGB
	tristate "Intel(R) PRO/10GbE support"
	depends on PCI
	---help---
	  This driver supports Intel(R) PRO/10GbE family of adapters for
	  PCI-X type cards. For PCI-E type cards, use the "ixgbe" driver
	  instead. For more information on how to identify your adapter, go
	  to the Adapter & Driver ID Guide at:

	  <http://support.intel.com/support/network/adapter/pro100/21397.htm>

	  For general information and support, go to the Intel support
	  website at:

	  <http://support.intel.com>

	  More specific information on configuring the driver is in 
	  <file:Documentation/networking/ixgb.txt>.

	  To compile this driver as a module, choose M here. The module
	  will be called ixgb.

config IXGB_NAPI
	bool "Use Rx Polling (NAPI) (EXPERIMENTAL)"
	depends on IXGB && EXPERIMENTAL
	help
	  NAPI is a new driver API designed to reduce CPU and interrupt load
	  when the driver is receiving lots of packets from the card. It is
	  still somewhat experimental and thus not yet enabled by default.

	  If your estimated Rx load is 10kpps or more, or if the card will be
	  deployed on potentially unfriendly networks (e.g. in a firewall),
	  then say Y here.

	  If in doubt, say N.

config S2IO
	tristate "S2IO 10Gbe XFrame NIC"
	depends on PCI
	---help---
	  This driver supports the 10Gbe XFrame NIC of S2IO. 
	  More specific information on configuring the driver is in 
	  <file:Documentation/networking/s2io.txt>.

config S2IO_NAPI
	bool "Use Rx Polling (NAPI) (EXPERIMENTAL)"
	depends on S2IO && EXPERIMENTAL
	help
	  NAPI is a new driver API designed to reduce CPU and interrupt load
	  when the driver is receiving lots of packets from the card. It is
	  still somewhat experimental and thus not yet enabled by default.

	  If your estimated Rx load is 10kpps or more, or if the card will be
	  deployed on potentially unfriendly networks (e.g. in a firewall),
	  then say Y here.

	  If in doubt, say N.

config MYRI10GE
	tristate "Myricom Myri-10G Ethernet support"
	depends on PCI && INET
	select FW_LOADER
	select CRC32
	select INET_LRO
	---help---
	  This driver supports Myricom Myri-10G Dual Protocol interface in
	  Ethernet mode. If the eeprom on your board is not recent enough,
	  you will need a newer firmware image.
	  You may get this image or more information, at:

	  <http://www.myri.com/scs/download-Myri10GE.html>

	  To compile this driver as a module, choose M here. The module
	  will be called myri10ge.

config NETXEN_NIC
	tristate "NetXen Multi port (1/10) Gigabit Ethernet NIC"
	depends on PCI
	help
	  This enables the support for NetXen's Gigabit Ethernet card.

config NIU
	tristate "Sun Neptune 10Gbit Ethernet support"
	depends on PCI
	help
	  This enables support for cards based upon Sun's
	  Neptune chipset.

config PASEMI_MAC
	tristate "PA Semi 1/10Gbit MAC"
	depends on PPC_PASEMI && PCI
	select PHYLIB
	select INET_LRO
	help
	  This driver supports the on-chip 1/10Gbit Ethernet controller on
	  PA Semi's PWRficient line of chips.

config MLX4_CORE
	tristate
	depends on PCI
	default n

config MLX4_DEBUG
	bool "Verbose debugging output" if (MLX4_CORE && EMBEDDED)
	depends on MLX4_CORE
	default y
	---help---
	  This option causes debugging code to be compiled into the
	  mlx4_core driver.  The output can be turned on via the
	  debug_level module parameter (which can also be set after
	  the driver is loaded through sysfs).

config TEHUTI
	tristate "Tehuti Networks 10G Ethernet"
	depends on PCI
	help
	  Tehuti Networks 10G Ethernet NIC

config BNX2X
	tristate "Broadcom NetXtremeII 10Gb support"
	depends on PCI
	select ZLIB_INFLATE
	select LIBCRC32C
	help
	  This driver supports Broadcom NetXtremeII 10 gigabit Ethernet cards.
	  To compile this driver as a module, choose M here: the module
	  will be called bnx2x.  This is recommended.

source "drivers/net/sfc/Kconfig"

endif # NETDEV_10000

source "drivers/net/tokenring/Kconfig"

source "drivers/net/wireless/Kconfig"

source "drivers/net/usb/Kconfig"

source "drivers/net/pcmcia/Kconfig"

source "drivers/net/wan/Kconfig"

source "drivers/atm/Kconfig"

source "drivers/s390/net/Kconfig"

config XEN_NETDEV_FRONTEND
	tristate "Xen network device frontend driver"
	depends on XEN
	default y
	help
	  The network device frontend driver allows the kernel to
	  access network devices exported exported by a virtual
	  machine containing a physical network device driver. The
	  frontend driver is intended for unprivileged guest domains;
	  if you are compiling a kernel for a Xen guest, you almost
	  certainly want to enable this.

config ISERIES_VETH
	tristate "iSeries Virtual Ethernet driver support"
	depends on PPC_ISERIES

config RIONET
	tristate "RapidIO Ethernet over messaging driver support"
	depends on RAPIDIO

config RIONET_TX_SIZE
	int "Number of outbound queue entries"
	depends on RIONET
	default "128"

config RIONET_RX_SIZE
	int "Number of inbound queue entries"
	depends on RIONET
	default "128"

config FDDI
	bool "FDDI driver support"
	depends on (PCI || EISA || TC)
	help
	  Fiber Distributed Data Interface is a high speed local area network
	  design; essentially a replacement for high speed Ethernet. FDDI can
	  run over copper or fiber. If you are connected to such a network and
	  want a driver for the FDDI card in your computer, say Y here (and
	  then also Y to the driver for your FDDI card, below). Most people
	  will say N.

config DEFXX
	tristate "Digital DEFTA/DEFEA/DEFPA adapter support"
	depends on FDDI && (PCI || EISA || TC)
	---help---
	  This is support for the DIGITAL series of TURBOchannel (DEFTA),
	  EISA (DEFEA) and PCI (DEFPA) controllers which can connect you
	  to a local FDDI network.

	  To compile this driver as a module, choose M here: the module
	  will be called defxx.  If unsure, say N.

config DEFXX_MMIO
	bool
	prompt "Use MMIO instead of PIO" if PCI || EISA
	depends on DEFXX
	default n if PCI || EISA
	default y
	---help---
	  This instructs the driver to use EISA or PCI memory-mapped I/O
	  (MMIO) as appropriate instead of programmed I/O ports (PIO).
	  Enabling this gives an improvement in processing time in parts
	  of the driver, but it may cause problems with EISA (DEFEA)
	  adapters.  TURBOchannel does not have the concept of I/O ports,
	  so MMIO is always used for these (DEFTA) adapters.

	  If unsure, say N.

config SKFP
	tristate "SysKonnect FDDI PCI support"
	depends on FDDI && PCI
	select BITREVERSE
	---help---
	  Say Y here if you have a SysKonnect FDDI PCI adapter.
	  The following adapters are supported by this driver:
	  - SK-5521 (SK-NET FDDI-UP)
	  - SK-5522 (SK-NET FDDI-UP DAS)
	  - SK-5541 (SK-NET FDDI-FP)
	  - SK-5543 (SK-NET FDDI-LP)
	  - SK-5544 (SK-NET FDDI-LP DAS)
	  - SK-5821 (SK-NET FDDI-UP64)
	  - SK-5822 (SK-NET FDDI-UP64 DAS)
	  - SK-5841 (SK-NET FDDI-FP64)
	  - SK-5843 (SK-NET FDDI-LP64)
	  - SK-5844 (SK-NET FDDI-LP64 DAS)
	  - Netelligent 100 FDDI DAS Fibre SC
	  - Netelligent 100 FDDI SAS Fibre SC
	  - Netelligent 100 FDDI DAS UTP
	  - Netelligent 100 FDDI SAS UTP
	  - Netelligent 100 FDDI SAS Fibre MIC

	  Read <file:Documentation/networking/skfp.txt> for information about
	  the driver.

	  Questions concerning this driver can be addressed to:
	  <linux@syskonnect.de>

	  To compile this driver as a module, choose M here: the module
	  will be called skfp.  This is recommended.

config HIPPI
	bool "HIPPI driver support (EXPERIMENTAL)"
	depends on EXPERIMENTAL && INET && PCI
	help
	  HIgh Performance Parallel Interface (HIPPI) is a 800Mbit/sec and
	  1600Mbit/sec dual-simplex switched or point-to-point network. HIPPI
	  can run over copper (25m) or fiber (300m on multi-mode or 10km on
	  single-mode). HIPPI networks are commonly used for clusters and to
	  connect to super computers. If you are connected to a HIPPI network
	  and have a HIPPI network card in your computer that you want to use
	  under Linux, say Y here (you must also remember to enable the driver
	  for your HIPPI card below). Most people will say N here.

config ROADRUNNER
	tristate "Essential RoadRunner HIPPI PCI adapter support (EXPERIMENTAL)"
	depends on HIPPI && PCI
	help
	  Say Y here if this is your PCI HIPPI network card.

	  To compile this driver as a module, choose M here: the module
	  will be called rrunner.  If unsure, say N.

config ROADRUNNER_LARGE_RINGS
	bool "Use large TX/RX rings (EXPERIMENTAL)"
	depends on ROADRUNNER
	help
	  If you say Y here, the RoadRunner driver will preallocate up to 2 MB
	  of additional memory to allow for fastest operation, both for
	  transmitting and receiving. This memory cannot be used by any other
	  kernel code or by user space programs. Say Y here only if you have
	  the memory.

config PLIP
	tristate "PLIP (parallel port) support"
	depends on PARPORT
	---help---
	  PLIP (Parallel Line Internet Protocol) is used to create a
	  reasonably fast mini network consisting of two (or, rarely, more)
	  local machines.  A PLIP link from a Linux box is a popular means to
	  install a Linux distribution on a machine which doesn't have a
	  CD-ROM drive (a minimal system has to be transferred with floppies
	  first). The kernels on both machines need to have this PLIP option
	  enabled for this to work.

	  The PLIP driver has two modes, mode 0 and mode 1.  The parallel
	  ports (the connectors at the computers with 25 holes) are connected
	  with "null printer" or "Turbo Laplink" cables which can transmit 4
	  bits at a time (mode 0) or with special PLIP cables, to be used on
	  bidirectional parallel ports only, which can transmit 8 bits at a
	  time (mode 1); you can find the wiring of these cables in
	  <file:Documentation/networking/PLIP.txt>.  The cables can be up to
	  15m long.  Mode 0 works also if one of the machines runs DOS/Windows
	  and has some PLIP software installed, e.g. the Crynwr PLIP packet
	  driver (<http://oak.oakland.edu/simtel.net/msdos/pktdrvr-pre.html>)
	  and winsock or NCSA's telnet.

	  If you want to use PLIP, say Y and read the PLIP mini-HOWTO as well
	  as the NET-3-HOWTO, both available from
	  <http://www.tldp.org/docs.html#howto>.  Note that the PLIP
	  protocol has been changed and this PLIP driver won't work together
	  with the PLIP support in Linux versions 1.0.x.  This option enlarges
	  your kernel by about 8 KB.

	  To compile this driver as a module, choose M here. The module
	  will be called plip. If unsure, say Y or M, in case you buy
	  a laptop later.

config PPP
	tristate "PPP (point-to-point protocol) support"
	select SLHC
	---help---
	  PPP (Point to Point Protocol) is a newer and better SLIP.  It serves
	  the same purpose: sending Internet traffic over telephone (and other
	  serial) lines.  Ask your access provider if they support it, because
	  otherwise you can't use it; most Internet access providers these
	  days support PPP rather than SLIP.

	  To use PPP, you need an additional program called pppd as described
	  in the PPP-HOWTO, available at
	  <http://www.tldp.org/docs.html#howto>.  Make sure that you have
	  the version of pppd recommended in <file:Documentation/Changes>.
	  The PPP option enlarges your kernel by about 16 KB.

	  There are actually two versions of PPP: the traditional PPP for
	  asynchronous lines, such as regular analog phone lines, and
	  synchronous PPP which can be used over digital ISDN lines for
	  example.  If you want to use PPP over phone lines or other
	  asynchronous serial lines, you need to say Y (or M) here and also to
	  the next option, "PPP support for async serial ports".  For PPP over
	  synchronous lines, you should say Y (or M) here and to "Support
	  synchronous PPP", below.

	  If you said Y to "Version information on all symbols" above, then
	  you cannot compile the PPP driver into the kernel; you can then only
	  compile it as a module. To compile this driver as a module, choose M
	  here. The module will be called ppp_generic.

config PPP_MULTILINK
	bool "PPP multilink support (EXPERIMENTAL)"
	depends on PPP && EXPERIMENTAL
	help
	  PPP multilink is a protocol (defined in RFC 1990) which allows you
	  to combine several (logical or physical) lines into one logical PPP
	  connection, so that you can utilize your full bandwidth.

	  This has to be supported at the other end as well and you need a
	  version of the pppd daemon which understands the multilink protocol.

	  If unsure, say N.

config PPP_FILTER
	bool "PPP filtering"
	depends on PPP
	help
	  Say Y here if you want to be able to filter the packets passing over
	  PPP interfaces.  This allows you to control which packets count as
	  activity (i.e. which packets will reset the idle timer or bring up
	  a demand-dialed link) and which packets are to be dropped entirely.
	  You need to say Y here if you wish to use the pass-filter and
	  active-filter options to pppd.

	  If unsure, say N.

config PPP_ASYNC
	tristate "PPP support for async serial ports"
	depends on PPP
	select CRC_CCITT
	---help---
	  Say Y (or M) here if you want to be able to use PPP over standard
	  asynchronous serial ports, such as COM1 or COM2 on a PC.  If you use
	  a modem (not a synchronous or ISDN modem) to contact your ISP, you
	  need this option.

	  To compile this driver as a module, choose M here.

	  If unsure, say Y.

config PPP_SYNC_TTY
	tristate "PPP support for sync tty ports"
	depends on PPP
	help
	  Say Y (or M) here if you want to be able to use PPP over synchronous
	  (HDLC) tty devices, such as the SyncLink adapter. These devices
	  are often used for high-speed leased lines like T1/E1.

	  To compile this driver as a module, choose M here.

config PPP_DEFLATE
	tristate "PPP Deflate compression"
	depends on PPP
	select ZLIB_INFLATE
	select ZLIB_DEFLATE
	---help---
	  Support for the Deflate compression method for PPP, which uses the
	  Deflate algorithm (the same algorithm that gzip uses) to compress
	  each PPP packet before it is sent over the wire.  The machine at the
	  other end of the PPP link (usually your ISP) has to support the
	  Deflate compression method as well for this to be useful.  Even if
	  they don't support it, it is safe to say Y here.

	  To compile this driver as a module, choose M here.

config PPP_BSDCOMP
	tristate "PPP BSD-Compress compression"
	depends on PPP
	---help---
	  Support for the BSD-Compress compression method for PPP, which uses
	  the LZW compression method to compress each PPP packet before it is
	  sent over the wire. The machine at the other end of the PPP link
	  (usually your ISP) has to support the BSD-Compress compression
	  method as well for this to be useful. Even if they don't support it,
	  it is safe to say Y here.

	  The PPP Deflate compression method ("PPP Deflate compression",
	  above) is preferable to BSD-Compress, because it compresses better
	  and is patent-free.

	  Note that the BSD compression code will always be compiled as a
	  module; it is called bsd_comp and will show up in the directory
	  modules once you have said "make modules". If unsure, say N.

config PPP_MPPE
       tristate "PPP MPPE compression (encryption) (EXPERIMENTAL)"
       depends on PPP && EXPERIMENTAL
       select CRYPTO
       select CRYPTO_SHA1
       select CRYPTO_ARC4
       select CRYPTO_ECB
       ---help---
         Support for the MPPE Encryption protocol, as employed by the
	 Microsoft Point-to-Point Tunneling Protocol.

	 See http://pptpclient.sourceforge.net/ for information on
	 configuring PPTP clients and servers to utilize this method.

config PPPOE
	tristate "PPP over Ethernet (EXPERIMENTAL)"
	depends on EXPERIMENTAL && PPP
	help
	  Support for PPP over Ethernet.

	  This driver requires the latest version of pppd from the CVS
	  repository at cvs.samba.org.  Alternatively, see the 
	  RoaringPenguin package (<http://www.roaringpenguin.com/pppoe>)
	  which contains instruction on how to use this driver (under 
	  the heading "Kernel mode PPPoE").

config PPPOATM
	tristate "PPP over ATM"
	depends on ATM && PPP
	help
	  Support PPP (Point to Point Protocol) encapsulated in ATM frames.
	  This implementation does not yet comply with section 8 of RFC2364,
	  which can lead to bad results if the ATM peer loses state and
	  changes its encapsulation unilaterally.

config PPPOL2TP
	tristate "PPP over L2TP (EXPERIMENTAL)"
	depends on EXPERIMENTAL && PPP && INET
	help
	  Support for PPP-over-L2TP socket family. L2TP is a protocol
	  used by ISPs and enterprises to tunnel PPP traffic over UDP
	  tunnels. L2TP is replacing PPTP for VPN uses.

	  This kernel component handles only L2TP data packets: a
	  userland daemon handles L2TP the control protocol (tunnel
	  and session setup). One such daemon is OpenL2TP
	  (http://openl2tp.sourceforge.net/).

config SLIP
	tristate "SLIP (serial line) support"
	---help---
	  Say Y if you intend to use SLIP or CSLIP (compressed SLIP) to
	  connect to your Internet service provider or to connect to some
	  other local Unix box or if you want to configure your Linux box as a
	  Slip/CSlip server for other people to dial in. SLIP (Serial Line
	  Internet Protocol) is a protocol used to send Internet traffic over
	  serial connections such as telephone lines or null modem cables;
	  nowadays, the protocol PPP is more commonly used for this same
	  purpose.

	  Normally, your access provider has to support SLIP in order for you
	  to be able to use it, but there is now a SLIP emulator called SLiRP
	  around (available from
	  <ftp://ibiblio.org/pub/Linux/system/network/serial/>) which
	  allows you to use SLIP over a regular dial up shell connection. If
	  you plan to use SLiRP, make sure to say Y to CSLIP, below. The
	  NET-3-HOWTO, available from
	  <http://www.tldp.org/docs.html#howto>, explains how to
	  configure SLIP. Note that you don't need this option if you just
	  want to run term (term is a program which gives you almost full
	  Internet connectivity if you have a regular dial up shell account on
	  some Internet connected Unix computer. Read
	  <http://www.bart.nl/~patrickr/term-howto/Term-HOWTO.html>). SLIP
	  support will enlarge your kernel by about 4 KB. If unsure, say N.

	  To compile this driver as a module, choose M here. The module
	  will be called slip.

config SLIP_COMPRESSED
	bool "CSLIP compressed headers"
	depends on SLIP
	select SLHC
	---help---
	  This protocol is faster than SLIP because it uses compression on the
	  TCP/IP headers (not on the data itself), but it has to be supported
	  on both ends. Ask your access provider if you are not sure and
	  answer Y, just in case. You will still be able to use plain SLIP. If
	  you plan to use SLiRP, the SLIP emulator (available from
	  <ftp://ibiblio.org/pub/Linux/system/network/serial/>) which
	  allows you to use SLIP over a regular dial up shell connection, you
	  definitely want to say Y here. The NET-3-HOWTO, available from
	  <http://www.tldp.org/docs.html#howto>, explains how to configure
	  CSLIP. This won't enlarge your kernel.

config SLHC
	tristate
	help
	  This option enables Van Jacobsen serial line header compression
	  routines.

config SLIP_SMART
	bool "Keepalive and linefill"
	depends on SLIP
	help
	  Adds additional capabilities to the SLIP driver to support the
	  RELCOM line fill and keepalive monitoring. Ideal on poor quality
	  analogue lines.

config SLIP_MODE_SLIP6
	bool "Six bit SLIP encapsulation"
	depends on SLIP
	help
	  Just occasionally you may need to run IP over hostile serial
	  networks that don't pass all control characters or are only seven
	  bit. Saying Y here adds an extra mode you can use with SLIP:
	  "slip6". In this mode, SLIP will only send normal ASCII symbols over
	  the serial device. Naturally, this has to be supported at the other
	  end of the link as well. It's good enough, for example, to run IP
	  over the async ports of a Camtec JNT Pad. If unsure, say N.

config NET_FC
	bool "Fibre Channel driver support"
	depends on SCSI && PCI
	help
	  Fibre Channel is a high speed serial protocol mainly used to connect
	  large storage devices to the computer; it is compatible with and
	  intended to replace SCSI.

	  If you intend to use Fibre Channel, you need to have a Fibre channel
	  adaptor card in your computer; say Y here and to the driver for your
	  adaptor below. You also should have said Y to "SCSI support" and
	  "SCSI generic support".

config NETCONSOLE
	tristate "Network console logging support (EXPERIMENTAL)"
	depends on EXPERIMENTAL
	---help---
	If you want to log kernel messages over the network, enable this.
	See <file:Documentation/networking/netconsole.txt> for details.

config NETCONSOLE_DYNAMIC
	bool "Dynamic reconfiguration of logging targets (EXPERIMENTAL)"
	depends on NETCONSOLE && SYSFS && EXPERIMENTAL
	select CONFIGFS_FS
	help
	  This option enables the ability to dynamically reconfigure target
	  parameters (interface, IP addresses, port numbers, MAC addresses)
	  at runtime through a userspace interface exported using configfs.
	  See <file:Documentation/networking/netconsole.txt> for details.

config NETPOLL
	def_bool NETCONSOLE

config NETPOLL_TRAP
	bool "Netpoll traffic trapping"
	default n
	depends on NETPOLL

config NET_POLL_CONTROLLER
	def_bool NETPOLL

config VIRTIO_NET
	tristate "Virtio network driver (EXPERIMENTAL)"
	depends on EXPERIMENTAL && VIRTIO
	---help---
	  This is the virtual network driver for virtio.  It can be used with
          lguest or QEMU based VMMs (like KVM or Xen).  Say Y or M.

endif # NETDEVICES<|MERGE_RESOLUTION|>--- conflicted
+++ resolved
@@ -2240,11 +2240,8 @@
 config TIGON3
 	tristate "Broadcom Tigon3 support"
 	depends on PCI
-<<<<<<< HEAD
 	select PHYLIB
-=======
 	select FW_LOADER
->>>>>>> 88771aba
 	help
 	  This driver supports Broadcom Tigon3 based gigabit Ethernet cards.
 
