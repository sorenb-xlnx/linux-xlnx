--- conflicted
+++ resolved
@@ -2264,11 +2264,8 @@
 config TIGON3
 	tristate "Broadcom Tigon3 support"
 	depends on PCI
-<<<<<<< HEAD
 	select PHYLIB
-=======
 	select FW_LOADER
->>>>>>> a758c487
 	help
 	  This driver supports Broadcom Tigon3 based gigabit Ethernet cards.
 
