#
# Network device configuration
#

menuconfig NETDEVICES
	default y if UML
	depends on NET
	bool "Network device support"
	---help---
	  You can say N here if you don't intend to connect your Linux box to
	  any other computer at all.

	  You'll have to say Y if your computer contains a network card that
	  you want to use under Linux. If you are going to run SLIP or PPP over
	  telephone line or null modem cable you need say Y here. Connecting
	  two machines with parallel ports using PLIP needs this, as well as
	  AX.25/KISS for sending Internet traffic over amateur radio links.

	  See also "The Linux Network Administrator's Guide" by Olaf Kirch and
	  Terry Dawson. Available at <http://www.tldp.org/guides.html>.

	  If unsure, say Y.

# All the following symbols are dependent on NETDEVICES - do not repeat
# that for each of the symbols.
if NETDEVICES

config IFB
	tristate "Intermediate Functional Block support"
	depends on NET_CLS_ACT
	---help---
	  This is an intermediate driver that allows sharing of
	  resources.
	  To compile this driver as a module, choose M here: the module
	  will be called ifb.  If you want to use more than one ifb
	  device at a time, you need to compile this driver as a module.
	  Instead of 'ifb', the devices will then be called 'ifb0',
	  'ifb1' etc.
	  Look at the iproute2 documentation directory for usage etc

config DUMMY
	tristate "Dummy net driver support"
	---help---
	  This is essentially a bit-bucket device (i.e. traffic you send to
	  this device is consigned into oblivion) with a configurable IP
	  address. It is most commonly used in order to make your currently
	  inactive SLIP address seem like a real address for local programs.
	  If you use SLIP or PPP, you might want to say Y here. Since this
	  thing often comes in handy, the default is Y. It won't enlarge your
	  kernel either. What a deal. Read about it in the Network
	  Administrator's Guide, available from
	  <http://www.tldp.org/docs.html#guide>.

	  To compile this driver as a module, choose M here: the module
	  will be called dummy.  If you want to use more than one dummy
	  device at a time, you need to compile this driver as a module.
	  Instead of 'dummy', the devices will then be called 'dummy0',
	  'dummy1' etc.

config BONDING
	tristate "Bonding driver support"
	depends on INET
	depends on IPV6 || IPV6=n
	---help---
	  Say 'Y' or 'M' if you wish to be able to 'bond' multiple Ethernet
	  Channels together. This is called 'Etherchannel' by Cisco,
	  'Trunking' by Sun, 802.3ad by the IEEE, and 'Bonding' in Linux.

	  The driver supports multiple bonding modes to allow for both high
	  performance and high availability operation.

	  Refer to <file:Documentation/networking/bonding.txt> for more
	  information.

	  To compile this driver as a module, choose M here: the module
	  will be called bonding.

config MACVLAN
	tristate "MAC-VLAN support (EXPERIMENTAL)"
	depends on EXPERIMENTAL
	---help---
	  This allows one to create virtual interfaces that map packets to
	  or from specific MAC addresses to a particular interface.

	  Macvlan devices can be added using the "ip" command from the
	  iproute2 package starting with the iproute2-2.6.23 release:

	  "ip link add link <real dev> [ address MAC ] [ NAME ] type macvlan"

	  To compile this driver as a module, choose M here: the module
	  will be called macvlan.

config EQUALIZER
	tristate "EQL (serial line load balancing) support"
	---help---
	  If you have two serial connections to some other computer (this
	  usually requires two modems and two telephone lines) and you use
	  SLIP (the protocol for sending Internet traffic over telephone
	  lines) or PPP (a better SLIP) on them, you can make them behave like
	  one double speed connection using this driver.  Naturally, this has
	  to be supported at the other end as well, either with a similar EQL
	  Linux driver or with a Livingston Portmaster 2e.

	  Say Y if you want this and read
	  <file:Documentation/networking/eql.txt>.  You may also want to read
	  section 6.2 of the NET-3-HOWTO, available from
	  <http://www.tldp.org/docs.html#howto>.

	  To compile this driver as a module, choose M here: the module
	  will be called eql.  If unsure, say N.

config TUN
	tristate "Universal TUN/TAP device driver support"
	select CRC32
	---help---
	  TUN/TAP provides packet reception and transmission for user space
	  programs.  It can be viewed as a simple Point-to-Point or Ethernet
	  device, which instead of receiving packets from a physical media,
	  receives them from user space program and instead of sending packets
	  via physical media writes them to the user space program.

	  When a program opens /dev/net/tun, driver creates and registers
	  corresponding net device tunX or tapX.  After a program closed above
	  devices, driver will automatically delete tunXX or tapXX device and
	  all routes corresponding to it.

	  Please read <file:Documentation/networking/tuntap.txt> for more
	  information.

	  To compile this driver as a module, choose M here: the module
	  will be called tun.

	  If you don't know what to use this for, you don't need it.

config VETH
	tristate "Virtual ethernet pair device"
	---help---
	  This device is a local ethernet tunnel. Devices are created in pairs.
	  When one end receives the packet it appears on its pair and vice
	  versa.

config NET_SB1000
	tristate "General Instruments Surfboard 1000"
	depends on PNP
	---help---
	  This is a driver for the General Instrument (also known as
	  NextLevel) SURFboard 1000 internal
	  cable modem. This is an ISA card which is used by a number of cable
	  TV companies to provide cable modem access. It's a one-way
	  downstream-only cable modem, meaning that your upstream net link is
	  provided by your regular phone modem.

	  At present this driver only compiles as a module, so say M here if
	  you have this card. The module will be called sb1000. Then read
	  <file:Documentation/networking/README.sb1000> for information on how
	  to use this module, as it needs special ppp scripts for establishing
	  a connection. Further documentation and the necessary scripts can be
	  found at:

	  <http://www.jacksonville.net/~fventuri/>
	  <http://home.adelphia.net/~siglercm/sb1000.html>
	  <http://linuxpower.cx/~cable/>

	  If you don't have this card, of course say N.

source "drivers/net/arcnet/Kconfig"

source "drivers/net/phy/Kconfig"

#
#	Ethernet
#

menuconfig NET_ETHERNET
	bool "Ethernet (10 or 100Mbit)"
	depends on !UML
	---help---
	  Ethernet (also called IEEE 802.3 or ISO 8802-2) is the most common
	  type of Local Area Network (LAN) in universities and companies.

	  Common varieties of Ethernet are: 10BASE-2 or Thinnet (10 Mbps over
	  coaxial cable, linking computers in a chain), 10BASE-T or twisted
	  pair (10 Mbps over twisted pair cable, linking computers to central
	  hubs), 10BASE-F (10 Mbps over optical fiber links, using hubs),
	  100BASE-TX (100 Mbps over two twisted pair cables, using hubs),
	  100BASE-T4 (100 Mbps over 4 standard voice-grade twisted pair
	  cables, using hubs), 100BASE-FX (100 Mbps over optical fiber links)
	  [the 100BASE varieties are also known as Fast Ethernet], and Gigabit
	  Ethernet (1 Gbps over optical fiber or short copper links).

	  If your Linux machine will be connected to an Ethernet and you have
	  an Ethernet network interface card (NIC) installed in your computer,
	  say Y here and read the Ethernet-HOWTO, available from
	  <http://www.tldp.org/docs.html#howto>. You will then also have
	  to say Y to the driver for your particular NIC.

	  Note that the answer to this question won't directly affect the
	  kernel: saying N will just cause the configurator to skip all
	  the questions about Ethernet network cards. If unsure, say N.

if NET_ETHERNET

config MII
	tristate "Generic Media Independent Interface device support"
	help
	  Most ethernet controllers have MII transceiver either as an external
	  or internal device.  It is safe to say Y or M here even if your
	  ethernet card lack MII.

config MACB
	tristate "Atmel MACB support"
	depends on AVR32 || ARCH_AT91SAM9260 || ARCH_AT91SAM9263 || ARCH_AT91SAM9G20 || ARCH_AT91SAM9G45 || ARCH_AT91CAP9
	select PHYLIB
	help
	  The Atmel MACB ethernet interface is found on many AT32 and AT91
	  parts. Say Y to include support for the MACB chip.

	  To compile this driver as a module, choose M here: the module
	  will be called macb.

source "drivers/net/arm/Kconfig"

config AX88796
	tristate "ASIX AX88796 NE2000 clone support"
	depends on ARM || MIPS || SUPERH
	select CRC32
	select MII
	help
	  AX88796 driver, using platform bus to provide
	  chip detection and resources

config AX88796_93CX6
	bool "ASIX AX88796 external 93CX6 eeprom support"
	depends on AX88796
	select EEPROM_93CX6
	help
	  Select this if your platform comes with an external 93CX6 eeprom.

config MACE
	tristate "MACE (Power Mac ethernet) support"
	depends on PPC_PMAC && PPC32
	select CRC32
	help
	  Power Macintoshes and clones with Ethernet built-in on the
	  motherboard will usually use a MACE (Medium Access Control for
	  Ethernet) interface. Say Y to include support for the MACE chip.

	  To compile this driver as a module, choose M here: the module
	  will be called mace.

config MACE_AAUI_PORT
	bool "Use AAUI port instead of TP by default"
	depends on MACE
	help
	  Some Apple machines (notably the Apple Network Server) which use the
	  MACE ethernet chip have an Apple AUI port (small 15-pin connector),
	  instead of an 8-pin RJ45 connector for twisted-pair ethernet.  Say
	  Y here if you have such a machine.  If unsure, say N.
	  The driver will default to AAUI on ANS anyway, and if you use it as
	  a module, you can provide the port_aaui=0|1 to force the driver.

config BMAC
	tristate "BMAC (G3 ethernet) support"
	depends on PPC_PMAC && PPC32
	select CRC32
	help
	  Say Y for support of BMAC Ethernet interfaces. These are used on G3
	  computers.

	  To compile this driver as a module, choose M here: the module
	  will be called bmac.

config ARIADNE
	tristate "Ariadne support"
	depends on ZORRO
	help
	  If you have a Village Tronic Ariadne Ethernet adapter, say Y.
	  Otherwise, say N.

	  To compile this driver as a module, choose M here: the module
	  will be called ariadne.

config A2065
	tristate "A2065 support"
	depends on ZORRO
	select CRC32
	help
	  If you have a Commodore A2065 Ethernet adapter, say Y. Otherwise,
	  say N.

	  To compile this driver as a module, choose M here: the module
	  will be called a2065.

config HYDRA
	tristate "Hydra support"
	depends on ZORRO
	select CRC32
	help
	  If you have a Hydra Ethernet adapter, say Y. Otherwise, say N.

	  To compile this driver as a module, choose M here: the module
	  will be called hydra.

config ZORRO8390
	tristate "Zorro NS8390-based Ethernet support"
	depends on ZORRO
	select CRC32
	help
	  This driver is for Zorro Ethernet cards using an NS8390-compatible
	  chipset, like the Village Tronic Ariadne II and the Individual
	  Computers X-Surf Ethernet cards. If you have such a card, say Y.
	  Otherwise, say N.

	  To compile this driver as a module, choose M here: the module
	  will be called zorro8390.

config APNE
	tristate "PCMCIA NE2000 support"
	depends on AMIGA_PCMCIA
	select CRC32
	help
	  If you have a PCMCIA NE2000 compatible adapter, say Y.  Otherwise,
	  say N.

	  To compile this driver as a module, choose M here: the module
	  will be called apne.

config MAC8390
	bool "Macintosh NS 8390 based ethernet cards"
	depends on MAC
	select CRC32
	help
	  If you want to include a driver to support Nubus or LC-PDS
	  Ethernet cards using an NS8390 chipset or its equivalent, say Y
	  and read the Ethernet-HOWTO, available from
	  <http://www.tldp.org/docs.html#howto>.

config MAC89x0
	tristate "Macintosh CS89x0 based ethernet cards"
	depends on MAC
	---help---
	  Support for CS89x0 chipset based Ethernet cards.  If you have a
	  Nubus or LC-PDS network (Ethernet) card of this type, say Y and
	  read the Ethernet-HOWTO, available from
	  <http://www.tldp.org/docs.html#howto>.

	  To compile this driver as a module, choose M here. This module will
	  be called mac89x0.

config MACSONIC
	tristate "Macintosh SONIC based ethernet (onboard, NuBus, LC, CS)"
	depends on MAC
	---help---
	  Support for NatSemi SONIC based Ethernet devices.  This includes
	  the onboard Ethernet in many Quadras as well as some LC-PDS,
	  a few Nubus and all known Comm Slot Ethernet cards.  If you have
	  one of these say Y and read the Ethernet-HOWTO, available from
	  <http://www.tldp.org/docs.html#howto>.

	  To compile this driver as a module, choose M here. This module will
	  be called macsonic.

config MACMACE
	bool "Macintosh (AV) onboard MACE ethernet"
	depends on MAC
	select CRC32
	help
	  Support for the onboard AMD 79C940 MACE Ethernet controller used in
	  the 660AV and 840AV Macintosh.  If you have one of these Macintoshes
	  say Y and read the Ethernet-HOWTO, available from
	  <http://www.tldp.org/docs.html#howto>.

config MVME147_NET
	tristate "MVME147 (Lance) Ethernet support"
	depends on MVME147
	select CRC32
	help
	  Support for the on-board Ethernet interface on the Motorola MVME147
	  single-board computer.  Say Y here to include the
	  driver for this chip in your kernel.
	  To compile this driver as a module, choose M here.

config MVME16x_NET
	tristate "MVME16x Ethernet support"
	depends on MVME16x
	help
	  This is the driver for the Ethernet interface on the Motorola
	  MVME162, 166, 167, 172 and 177 boards.  Say Y here to include the
	  driver for this chip in your kernel.
	  To compile this driver as a module, choose M here.

config BVME6000_NET
	tristate "BVME6000 Ethernet support"
	depends on BVME6000
	help
	  This is the driver for the Ethernet interface on BVME4000 and
	  BVME6000 VME boards.  Say Y here to include the driver for this chip
	  in your kernel.
	  To compile this driver as a module, choose M here.

config ATARILANCE
	tristate "Atari Lance support"
	depends on ATARI
	help
	  Say Y to include support for several Atari Ethernet adapters based
	  on the AMD Lance chipset: RieblCard (with or without battery), or
	  PAMCard VME (also the version by Rhotron, with different addresses).

config SUN3LANCE
	tristate "Sun3/Sun3x on-board LANCE support"
	depends on SUN3 || SUN3X
	help
	  Most Sun3 and Sun3x motherboards (including the 3/50, 3/60 and 3/80)
	  featured an AMD Lance 10Mbit Ethernet controller on board; say Y
	  here to compile in the Linux driver for this and enable Ethernet.
	  General Linux information on the Sun 3 and 3x series (now
	  discontinued) is at
	  <http://www.angelfire.com/ca2/tech68k/sun3.html>.

	  If you're not building a kernel for a Sun 3, say N.

config SUN3_82586
	bool "Sun3 on-board Intel 82586 support"
	depends on SUN3
	help
	  This driver enables support for the on-board Intel 82586 based
	  Ethernet adapter found on Sun 3/1xx and 3/2xx motherboards.  Note
	  that this driver does not support 82586-based adapters on additional
	  VME boards.

config HPLANCE
	bool "HP on-board LANCE support"
	depends on DIO
	select CRC32
	help
	  If you want to use the builtin "LANCE" Ethernet controller on an
	  HP300 machine, say Y here.

config LASI_82596
	tristate "Lasi ethernet"
	depends on GSC
	help
	  Say Y here to support the builtin Intel 82596 ethernet controller
	  found in Hewlett-Packard PA-RISC machines with 10Mbit ethernet.

config SNI_82596
	tristate "SNI RM ethernet"
	depends on NET_ETHERNET && SNI_RM
	help
	  Say Y here to support the on-board Intel 82596 ethernet controller
	  built into SNI RM machines.

config KORINA
	tristate "Korina (IDT RC32434) Ethernet support"
	depends on NET_ETHERNET && MIKROTIK_RB532
	help
	  If you have a Mikrotik RouterBoard 500 or IDT RC32434
	  based system say Y. Otherwise say N.

config MIPS_JAZZ_SONIC
	tristate "MIPS JAZZ onboard SONIC Ethernet support"
	depends on MACH_JAZZ
	help
	  This is the driver for the onboard card of MIPS Magnum 4000,
	  Acer PICA, Olivetti M700-10 and a few other identical OEM systems.

config XTENSA_XT2000_SONIC
	tristate "Xtensa XT2000 onboard SONIC Ethernet support"
	depends on XTENSA_PLATFORM_XT2000
	help
	  This is the driver for the onboard card of the Xtensa XT2000 board.

config MIPS_AU1X00_ENET
	bool "MIPS AU1000 Ethernet support"
	depends on SOC_AU1X00
	select PHYLIB
	select CRC32
	help
	  If you have an Alchemy Semi AU1X00 based system
	  say Y.  Otherwise, say N.

config SGI_IOC3_ETH
	bool "SGI IOC3 Ethernet"
	depends on PCI && SGI_IP27
	select CRC32
	select MII
	help
	  If you have a network (Ethernet) card of this type, say Y and read
	  the Ethernet-HOWTO, available from
	  <http://www.tldp.org/docs.html#howto>.

config MIPS_SIM_NET
	tristate "MIPS simulator Network device"
	depends on MIPS_SIM
	help
	  The MIPSNET device is a simple Ethernet network device which is
	  emulated by the MIPS Simulator.
	  If you are not using a MIPSsim or are unsure, say N.

config SGI_O2MACE_ETH
	tristate "SGI O2 MACE Fast Ethernet support"
	depends on SGI_IP32=y

config STNIC
	tristate "National DP83902AV  support"
	depends on SUPERH
	select CRC32
	help
	  Support for cards based on the National Semiconductor DP83902AV
	  ST-NIC Serial Network Interface Controller for Twisted Pair.  This
	  is a 10Mbit/sec Ethernet controller.  Product overview and specs at
	  <http://www.national.com/pf/DP/DP83902A.html>.

	  If unsure, say N.

config SH_ETH
	tristate "Renesas SuperH Ethernet support"
	depends on SUPERH && \
		(CPU_SUBTYPE_SH7710 || CPU_SUBTYPE_SH7712 || \
		 CPU_SUBTYPE_SH7763 || CPU_SUBTYPE_SH7619 || \
		 CPU_SUBTYPE_SH7724)
	select CRC32
	select MII
	select MDIO_BITBANG
	select PHYLIB
	help
	  Renesas SuperH Ethernet device driver.
	  This driver support SH7710, SH7712, SH7763, SH7619, and SH7724.

config SUNLANCE
	tristate "Sun LANCE support"
	depends on SBUS
	select CRC32
	help
	  This driver supports the "le" interface present on all 32-bit Sparc
	  systems, on some older Ultra systems and as an Sbus option.  These
	  cards are based on the AMD Lance chipset, which is better known
	  via the NE2100 cards.

	  To compile this driver as a module, choose M here: the module
	  will be called sunlance.

config HAPPYMEAL
	tristate "Sun Happy Meal 10/100baseT support"
	depends on SBUS || PCI
	select CRC32
	help
	  This driver supports the "hme" interface present on most Ultra
	  systems and as an option on older Sbus systems. This driver supports
	  both PCI and Sbus devices. This driver also supports the "qfe" quad
	  100baseT device available in both PCI and Sbus configurations.

	  To compile this driver as a module, choose M here: the module
	  will be called sunhme.

config SUNBMAC
	tristate "Sun BigMAC 10/100baseT support (EXPERIMENTAL)"
	depends on SBUS && EXPERIMENTAL
	select CRC32
	help
	  This driver supports the "be" interface available as an Sbus option.
	  This is Sun's older 100baseT Ethernet device.

	  To compile this driver as a module, choose M here: the module
	  will be called sunbmac.

config SUNQE
	tristate "Sun QuadEthernet support"
	depends on SBUS
	select CRC32
	help
	  This driver supports the "qe" 10baseT Ethernet device, available as
	  an Sbus option. Note that this is not the same as Quad FastEthernet
	  "qfe" which is supported by the Happy Meal driver instead.

	  To compile this driver as a module, choose M here: the module
	  will be called sunqe.

config SUNGEM
	tristate "Sun GEM support"
	depends on PCI
	select CRC32
	help
	  Support for the Sun GEM chip, aka Sun GigabitEthernet/P 2.0.  See also
	  <http://www.sun.com/products-n-solutions/hardware/docs/pdf/806-3985-10.pdf>.

config CASSINI
	tristate "Sun Cassini support"
	depends on PCI
	select CRC32
	help
	  Support for the Sun Cassini chip, aka Sun GigaSwift Ethernet. See also
	  <http://www.sun.com/products-n-solutions/hardware/docs/pdf/817-4341-10.pdf>

config SUNVNET
	tristate "Sun Virtual Network support"
	depends on SUN_LDOMS
	help
	  Support for virtual network devices under Sun Logical Domains.

config NET_VENDOR_3COM
	bool "3COM cards"
	depends on ISA || EISA || MCA || PCI
	help
	  If you have a network (Ethernet) card belonging to this class, say Y
	  and read the Ethernet-HOWTO, available from
	  <http://www.tldp.org/docs.html#howto>.

	  Note that the answer to this question doesn't directly affect the
	  kernel: saying N will just cause the configurator to skip all
	  the questions about 3COM cards. If you say Y, you will be asked for
	  your specific card in the following questions.

config EL1
	tristate "3c501 \"EtherLink\" support"
	depends on NET_VENDOR_3COM && ISA
	---help---
	  If you have a network (Ethernet) card of this type, say Y and read
	  the Ethernet-HOWTO, available from
	  <http://www.tldp.org/docs.html#howto>.  Also, consider buying a
	  new card, since the 3c501 is slow, broken, and obsolete: you will
	  have problems.  Some people suggest to ping ("man ping") a nearby
	  machine every minute ("man cron") when using this card.

	  To compile this driver as a module, choose M here. The module
	  will be called 3c501.

config EL2
	tristate "3c503 \"EtherLink II\" support"
	depends on NET_VENDOR_3COM && ISA
	select CRC32
	help
	  If you have a network (Ethernet) card of this type, say Y and read
	  the Ethernet-HOWTO, available from
	  <http://www.tldp.org/docs.html#howto>.

	  To compile this driver as a module, choose M here. The module
	  will be called 3c503.

config ELPLUS
	tristate "3c505 \"EtherLink Plus\" support"
	depends on NET_VENDOR_3COM && ISA && ISA_DMA_API
	---help---
	  Information about this network (Ethernet) card can be found in
	  <file:Documentation/networking/3c505.txt>.  If you have a card of
	  this type, say Y and read the Ethernet-HOWTO, available from
	  <http://www.tldp.org/docs.html#howto>.

	  To compile this driver as a module, choose M here. The module
	  will be called 3c505.

config EL16
	tristate "3c507 \"EtherLink 16\" support (EXPERIMENTAL)"
	depends on NET_VENDOR_3COM && ISA && EXPERIMENTAL
	help
	  If you have a network (Ethernet) card of this type, say Y and read
	  the Ethernet-HOWTO, available from
	  <http://www.tldp.org/docs.html#howto>.

	  To compile this driver as a module, choose M here. The module
	  will be called 3c507.

config EL3
	tristate "3c509/3c529 (MCA)/3c579 \"EtherLink III\" support"
	depends on NET_VENDOR_3COM && (ISA || EISA || MCA)
	---help---
	  If you have a network (Ethernet) card belonging to the 3Com
	  EtherLinkIII series, say Y and read the Ethernet-HOWTO, available
	  from <http://www.tldp.org/docs.html#howto>.

	  If your card is not working you may need to use the DOS
	  setup disk to disable Plug & Play mode, and to select the default
	  media type.

	  To compile this driver as a module, choose M here. The module
	  will be called 3c509.

config 3C515
	tristate "3c515 ISA \"Fast EtherLink\""
	depends on NET_VENDOR_3COM && (ISA || EISA) && ISA_DMA_API
	help
	  If you have a 3Com ISA EtherLink XL "Corkscrew" 3c515 Fast Ethernet
	  network card, say Y and read the Ethernet-HOWTO, available from
	  <http://www.tldp.org/docs.html#howto>.

	  To compile this driver as a module, choose M here. The module
	  will be called 3c515.

config ELMC
	tristate "3c523 \"EtherLink/MC\" support"
	depends on NET_VENDOR_3COM && MCA_LEGACY
	help
	  If you have a network (Ethernet) card of this type, say Y and read
	  the Ethernet-HOWTO, available from
	  <http://www.tldp.org/docs.html#howto>.

	  To compile this driver as a module, choose M here. The module
	  will be called 3c523.

config ELMC_II
	tristate "3c527 \"EtherLink/MC 32\" support (EXPERIMENTAL)"
	depends on NET_VENDOR_3COM && MCA && MCA_LEGACY
	help
	  If you have a network (Ethernet) card of this type, say Y and read
	  the Ethernet-HOWTO, available from
	  <http://www.tldp.org/docs.html#howto>.

	  To compile this driver as a module, choose M here. The module
	  will be called 3c527.

config VORTEX
	tristate "3c590/3c900 series (592/595/597) \"Vortex/Boomerang\" support"
	depends on NET_VENDOR_3COM && (PCI || EISA)
	select MII
	---help---
	  This option enables driver support for a large number of 10Mbps and
	  10/100Mbps EISA, PCI and PCMCIA 3Com network cards:

	  "Vortex"    (Fast EtherLink 3c590/3c592/3c595/3c597) EISA and PCI
	  "Boomerang" (EtherLink XL 3c900 or 3c905)            PCI
	  "Cyclone"   (3c540/3c900/3c905/3c980/3c575/3c656)    PCI and Cardbus
	  "Tornado"   (3c905)                                  PCI
	  "Hurricane" (3c555/3cSOHO)                           PCI

	  If you have such a card, say Y and read the Ethernet-HOWTO,
	  available from <http://www.tldp.org/docs.html#howto>. More
	  specific information is in
	  <file:Documentation/networking/vortex.txt> and in the comments at
	  the beginning of <file:drivers/net/3c59x.c>.

	  To compile this support as a module, choose M here.

config TYPHOON
	tristate "3cr990 series \"Typhoon\" support"
	depends on NET_VENDOR_3COM && PCI
	select CRC32
	---help---
	  This option enables driver support for the 3cr990 series of cards:

	  3C990-TX, 3CR990-TX-95, 3CR990-TX-97, 3CR990-FX-95, 3CR990-FX-97,
	  3CR990SVR, 3CR990SVR95, 3CR990SVR97, 3CR990-FX-95 Server,
	  3CR990-FX-97 Server, 3C990B-TX-M, 3C990BSVR

	  If you have a network (Ethernet) card of this type, say Y and read
	  the Ethernet-HOWTO, available from
	  <http://www.tldp.org/docs.html#howto>.

	  To compile this driver as a module, choose M here. The module
	  will be called typhoon.

config LANCE
	tristate "AMD LANCE and PCnet (AT1500 and NE2100) support"
	depends on ISA && ISA_DMA_API
	help
	  If you have a network (Ethernet) card of this type, say Y and read
	  the Ethernet-HOWTO, available from
	  <http://www.tldp.org/docs.html#howto>. Some LinkSys cards are
	  of this type.

	  To compile this driver as a module, choose M here: the module
	  will be called lance.  This is recommended.

config NET_VENDOR_SMC
	bool "Western Digital/SMC cards"
	depends on ISA || MCA || EISA || MAC
	help
	  If you have a network (Ethernet) card belonging to this class, say Y
	  and read the Ethernet-HOWTO, available from
	  <http://www.tldp.org/docs.html#howto>.

	  Note that the answer to this question doesn't directly affect the
	  kernel: saying N will just cause the configurator to skip all
	  the questions about Western Digital cards. If you say Y, you will be
	  asked for your specific card in the following questions.

config WD80x3
	tristate "WD80*3 support"
	depends on NET_VENDOR_SMC && ISA
	select CRC32
	help
	  If you have a network (Ethernet) card of this type, say Y and read
	  the Ethernet-HOWTO, available from
	  <http://www.tldp.org/docs.html#howto>.

	  To compile this driver as a module, choose M here. The module
	  will be called wd.

config ULTRAMCA
	tristate "SMC Ultra MCA support"
	depends on NET_VENDOR_SMC && MCA
	select CRC32
	help
	  If you have a network (Ethernet) card of this type and are running
	  an MCA based system (PS/2), say Y and read the Ethernet-HOWTO,
	  available from <http://www.tldp.org/docs.html#howto>.

	  To compile this driver as a module, choose M here. The module
	  will be called smc-mca.

config ULTRA
	tristate "SMC Ultra support"
	depends on NET_VENDOR_SMC && ISA
	select CRC32
	---help---
	  If you have a network (Ethernet) card of this type, say Y and read
	  the Ethernet-HOWTO, available from
	  <http://www.tldp.org/docs.html#howto>.

	  Important: There have been many reports that, with some motherboards
	  mixing an SMC Ultra and an Adaptec AHA154x SCSI card (or compatible,
	  such as some BusLogic models) causes corruption problems with many
	  operating systems. The Linux smc-ultra driver has a work-around for
	  this but keep it in mind if you have such a SCSI card and have
	  problems.

	  To compile this driver as a module, choose M here. The module
	  will be called smc-ultra.

config ULTRA32
	tristate "SMC Ultra32 EISA support"
	depends on NET_VENDOR_SMC && EISA
	select CRC32
	help
	  If you have a network (Ethernet) card of this type, say Y and read
	  the Ethernet-HOWTO, available from
	  <http://www.tldp.org/docs.html#howto>.

	  To compile this driver as a module, choose M here. The module
	  will be called smc-ultra32.

config BFIN_MAC
	tristate "Blackfin on-chip MAC support"
	depends on NET_ETHERNET && (BF516 || BF518 || BF526 || BF527 || BF536 || BF537)
	select CRC32
	select MII
	select PHYLIB
	select BFIN_MAC_USE_L1 if DMA_UNCACHED_NONE
	help
	  This is the driver for Blackfin on-chip mac device. Say Y if you want it
	  compiled into the kernel. This driver is also available as a module
	  ( = code which can be inserted in and removed from the running kernel
	  whenever you want). The module will be called bfin_mac.

config BFIN_MAC_USE_L1
	bool "Use L1 memory for rx/tx packets"
	depends on BFIN_MAC && (BF527 || BF537)
	default y
	help
	  To get maximum network performance, you should use L1 memory as rx/tx buffers.
	  Say N here if you want to reserve L1 memory for other uses.

config BFIN_TX_DESC_NUM
	int "Number of transmit buffer packets"
	depends on BFIN_MAC
	range 6 10 if BFIN_MAC_USE_L1
	range 10 100
	default "10"
	help
	  Set the number of buffer packets used in driver.

config BFIN_RX_DESC_NUM
	int "Number of receive buffer packets"
	depends on BFIN_MAC
	range 20 100 if BFIN_MAC_USE_L1
	range 20 800
	default "20"
	help
	  Set the number of buffer packets used in driver.

config BFIN_MAC_RMII
	bool "RMII PHY Interface (EXPERIMENTAL)"
	depends on BFIN_MAC && EXPERIMENTAL
	default y if BFIN527_EZKIT
	default n if BFIN537_STAMP
	help
	  Use Reduced PHY MII Interface

config SMC9194
	tristate "SMC 9194 support"
	depends on NET_VENDOR_SMC && (ISA || MAC && BROKEN)
	select CRC32
	---help---
	  This is support for the SMC9xxx based Ethernet cards. Choose this
	  option if you have a DELL laptop with the docking station, or
	  another SMC9192/9194 based chipset.  Say Y if you want it compiled
	  into the kernel, and read the file
	  <file:Documentation/networking/smc9.txt> and the Ethernet-HOWTO,
	  available from <http://www.tldp.org/docs.html#howto>.

	  To compile this driver as a module, choose M here. The module
	  will be called smc9194.

config SMC91X
	tristate "SMC 91C9x/91C1xxx support"
	select CRC32
	select MII
	depends on ARM || REDWOOD_5 || REDWOOD_6 || M32R || SUPERH || \
		MIPS || BLACKFIN || MN10300
	help
	  This is a driver for SMC's 91x series of Ethernet chipsets,
	  including the SMC91C94 and the SMC91C111. Say Y if you want it
	  compiled into the kernel, and read the file
	  <file:Documentation/networking/smc9.txt>  and the Ethernet-HOWTO,
	  available from  <http://www.linuxdoc.org/docs.html#howto>.

	  This driver is also available as a module ( = code which can be
	  inserted in and removed from the running kernel whenever you want).
	  The module will be called smc91x.  If you want to compile it as a
	  module, say M here and read <file:Documentation/kbuild/modules.txt>.

config NET_NETX
	tristate "NetX Ethernet support"
	select MII
	depends on ARCH_NETX
	help
	  This is support for the Hilscher netX builtin Ethernet ports

	  To compile this driver as a module, choose M here. The module
	  will be called netx-eth.

config TI_DAVINCI_EMAC
	tristate "TI DaVinci EMAC Support"
	depends on ARM && ARCH_DAVINCI
	select PHYLIB
	help
	  This driver supports TI's DaVinci Ethernet .

	  To compile this driver as a module, choose M here: the module
	  will be called davinci_emac_driver.  This is recommended.

config DM9000
	tristate "DM9000 support"
	depends on ARM || BLACKFIN || MIPS
	select CRC32
	select MII
	---help---
	  Support for DM9000 chipset.

	  To compile this driver as a module, choose M here.  The module
	  will be called dm9000.

config DM9000_DEBUGLEVEL
	int "DM9000 maximum debug level"
	depends on DM9000
	default 4
	help
	  The maximum level of debugging code compiled into the DM9000
	  driver.

config DM9000_FORCE_SIMPLE_PHY_POLL
	bool "Force simple NSR based PHY polling"
	depends on DM9000
	---help---
	  This configuration forces the DM9000 to use the NSR's LinkStatus
	  bit to determine if the link is up or down instead of the more
	  costly MII PHY reads. Note, this will not work if the chip is
	  operating with an external PHY.

config ENC28J60
	tristate "ENC28J60 support"
	depends on EXPERIMENTAL && SPI && NET_ETHERNET
	select CRC32
	---help---
	  Support for the Microchip EN28J60 ethernet chip.

	  To compile this driver as a module, choose M here. The module will be
	  called enc28j60.

config ENC28J60_WRITEVERIFY
	bool "Enable write verify"
	depends on ENC28J60
	---help---
	  Enable the verify after the buffer write useful for debugging purpose.
	  If unsure, say N.

config ETHOC
	tristate "OpenCores 10/100 Mbps Ethernet MAC support"
	depends on NET_ETHERNET && HAS_IOMEM
	select MII
	select PHYLIB
	select CRC32
	select BITREVERSE
	help
	  Say Y here if you want to use the OpenCores 10/100 Mbps Ethernet MAC.

config SMC911X
	tristate "SMSC LAN911[5678] support"
	select CRC32
	select MII
	depends on ARM || SUPERH
	help
	  This is a driver for SMSC's LAN911x series of Ethernet chipsets
	  including the new LAN9115, LAN9116, LAN9117, and LAN9118.
	  Say Y if you want it compiled into the kernel, 
	  and read the Ethernet-HOWTO, available from
	  <http://www.linuxdoc.org/docs.html#howto>.

	  This driver is also available as a module. The module will be 
	  called smc911x.  If you want to compile it as a module, say M 
	  here and read <file:Documentation/kbuild/modules.txt>

config SMSC911X
	tristate "SMSC LAN911x/LAN921x families embedded ethernet support"
	depends on ARM || SUPERH || BLACKFIN
	select CRC32
	select MII
	select PHYLIB
	---help---
	  Say Y here if you want support for SMSC LAN911x and LAN921x families
	  of ethernet controllers.

	  To compile this driver as a module, choose M here and read
	  <file:Documentation/networking/net-modules.txt>. The module
	  will be called smsc911x.

config NET_VENDOR_RACAL
	bool "Racal-Interlan (Micom) NI cards"
	depends on ISA
	help
	  If you have a network (Ethernet) card belonging to this class, such
	  as the NI5010, NI5210 or NI6210, say Y and read the Ethernet-HOWTO,
	  available from <http://www.tldp.org/docs.html#howto>.

	  Note that the answer to this question doesn't directly affect the
	  kernel: saying N will just cause the configurator to skip all
	  the questions about NI cards. If you say Y, you will be asked for
	  your specific card in the following questions.

config NI5010
	tristate "NI5010 support (EXPERIMENTAL)"
	depends on NET_VENDOR_RACAL && ISA && EXPERIMENTAL && BROKEN_ON_SMP
	---help---
	  If you have a network (Ethernet) card of this type, say Y and read
	  the Ethernet-HOWTO, available from
	  <http://www.tldp.org/docs.html#howto>. Note that this is still
	  experimental code.

	  To compile this driver as a module, choose M here. The module
	  will be called ni5010.

config NI52
	tristate "NI5210 support"
	depends on NET_VENDOR_RACAL && ISA
	help
	  If you have a network (Ethernet) card of this type, say Y and read
	  the Ethernet-HOWTO, available from
	  <http://www.tldp.org/docs.html#howto>.

	  To compile this driver as a module, choose M here. The module
	  will be called ni52.

config NI65
	tristate "NI6510 support"
	depends on NET_VENDOR_RACAL && ISA && ISA_DMA_API
	help
	  If you have a network (Ethernet) card of this type, say Y and read
	  the Ethernet-HOWTO, available from
	  <http://www.tldp.org/docs.html#howto>.

	  To compile this driver as a module, choose M here. The module
	  will be called ni65.

config DNET
	tristate "Dave ethernet support (DNET)"
	depends on NET_ETHERNET && HAS_IOMEM
	select PHYLIB
	help
	  The Dave ethernet interface (DNET) is found on Qong Board FPGA.
	  Say Y to include support for the DNET chip.

	  To compile this driver as a module, choose M here: the module
	  will be called dnet.

source "drivers/net/tulip/Kconfig"

config AT1700
	tristate "AT1700/1720 support (EXPERIMENTAL)"
	depends on (ISA || MCA_LEGACY) && EXPERIMENTAL
	select CRC32
	---help---
	  If you have a network (Ethernet) card of this type, say Y and read
	  the Ethernet-HOWTO, available from
	  <http://www.tldp.org/docs.html#howto>.

	  To compile this driver as a module, choose M here. The module
	  will be called at1700.

config DEPCA
	tristate "DEPCA, DE10x, DE200, DE201, DE202, DE422 support"
	depends on ISA || EISA || MCA
	select CRC32
	---help---
	  If you have a network (Ethernet) card of this type, say Y and read
	  the Ethernet-HOWTO, available from
	  <http://www.tldp.org/docs.html#howto> as well as
	  <file:drivers/net/depca.c>.

	  To compile this driver as a module, choose M here. The module
	  will be called depca.

config HP100
	tristate "HP 10/100VG PCLAN (ISA, EISA, PCI) support"
	depends on ISA || EISA || PCI
	help
	  If you have a network (Ethernet) card of this type, say Y and read
	  the Ethernet-HOWTO, available from
	  <http://www.tldp.org/docs.html#howto>.

	  To compile this driver as a module, choose M here. The module
	  will be called hp100.

config NET_ISA
	bool "Other ISA cards"
	depends on ISA
	---help---
	  If your network (Ethernet) card hasn't been mentioned yet and its
	  bus system (that's the way the cards talks to the other components
	  of your computer) is ISA (as opposed to EISA, VLB or PCI), say Y.
	  Make sure you know the name of your card. Read the Ethernet-HOWTO,
	  available from <http://www.tldp.org/docs.html#howto>.

	  If unsure, say Y.

	  Note that the answer to this question doesn't directly affect the
	  kernel: saying N will just cause the configurator to skip all
	  the remaining ISA network card questions. If you say Y, you will be
	  asked for your specific card in the following questions.

config E2100
	tristate "Cabletron E21xx support"
	depends on NET_ISA
	select CRC32
	help
	  If you have a network (Ethernet) card of this type, say Y and read
	  the Ethernet-HOWTO, available from
	  <http://www.tldp.org/docs.html#howto>.

	  To compile this driver as a module, choose M here. The module
	  will be called e2100.

config EWRK3
	tristate "EtherWORKS 3 (DE203, DE204, DE205) support"
	depends on NET_ISA
	select CRC32
	---help---
	  This driver supports the DE203, DE204 and DE205 network (Ethernet)
	  cards. If this is for you, say Y and read
	  <file:Documentation/networking/ewrk3.txt> in the kernel source as
	  well as the Ethernet-HOWTO, available from
	  <http://www.tldp.org/docs.html#howto>.

	  To compile this driver as a module, choose M here. The module
	  will be called ewrk3.

config EEXPRESS
	tristate "EtherExpress 16 support"
	depends on NET_ISA
	---help---
	  If you have an EtherExpress16 network (Ethernet) card, say Y and
	  read the Ethernet-HOWTO, available from
	  <http://www.tldp.org/docs.html#howto>.  Note that the Intel
	  EtherExpress16 card used to be regarded as a very poor choice
	  because the driver was very unreliable. We now have a new driver
	  that should do better.

	  To compile this driver as a module, choose M here. The module
	  will be called eexpress.

config EEXPRESS_PRO
	tristate "EtherExpressPro support/EtherExpress 10 (i82595) support"
	depends on NET_ISA
	---help---
	  If you have a network (Ethernet) card of this type, say Y. This
	  driver supports Intel i82595{FX,TX} based boards. Note however
	  that the EtherExpress PRO/100 Ethernet card has its own separate
	  driver.  Please read the Ethernet-HOWTO, available from
	  <http://www.tldp.org/docs.html#howto>.

	  To compile this driver as a module, choose M here. The module
	  will be called eepro.

config HPLAN_PLUS
	tristate "HP PCLAN+ (27247B and 27252A) support"
	depends on NET_ISA
	select CRC32
	help
	  If you have a network (Ethernet) card of this type, say Y and read
	  the Ethernet-HOWTO, available from
	  <http://www.tldp.org/docs.html#howto>.

	  To compile this driver as a module, choose M here. The module
	  will be called hp-plus.

config HPLAN
	tristate "HP PCLAN (27245 and other 27xxx series) support"
	depends on NET_ISA
	select CRC32
	help
	  If you have a network (Ethernet) card of this type, say Y and read
	  the Ethernet-HOWTO, available from
	  <http://www.tldp.org/docs.html#howto>.

	  To compile this driver as a module, choose M here. The module
	  will be called hp.

config LP486E
	tristate "LP486E on board Ethernet"
	depends on NET_ISA
	help
	  Say Y here to support the 82596-based on-board Ethernet controller
	  for the Panther motherboard, which is one of the two shipped in the
	  Intel Professional Workstation.

config ETH16I
	tristate "ICL EtherTeam 16i/32 support"
	depends on NET_ISA
	help
	  If you have a network (Ethernet) card of this type, say Y and read
	  the Ethernet-HOWTO, available from
	  <http://www.tldp.org/docs.html#howto>.

	  To compile this driver as a module, choose M here. The module
	  will be called eth16i.

config NE2000
	tristate "NE2000/NE1000 support"
	depends on NET_ISA || (Q40 && m) || M32R || MACH_TX49XX
	select CRC32
	---help---
	  If you have a network (Ethernet) card of this type, say Y and read
	  the Ethernet-HOWTO, available from
	  <http://www.tldp.org/docs.html#howto>.  Many Ethernet cards
	  without a specific driver are compatible with NE2000.

	  If you have a PCI NE2000 card however, say N here and Y to "PCI
	  NE2000 and clone support" under "EISA, VLB, PCI and on board
	  controllers" below. If you have a NE2000 card and are running on
	  an MCA system (a bus system used on some IBM PS/2 computers and
	  laptops), say N here and Y to "NE/2 (ne2000 MCA version) support",
	  below.

	  To compile this driver as a module, choose M here. The module
	  will be called ne.

config ZNET
	tristate "Zenith Z-Note support (EXPERIMENTAL)"
	depends on NET_ISA && EXPERIMENTAL && ISA_DMA_API
	help
	  The Zenith Z-Note notebook computer has a built-in network
	  (Ethernet) card, and this is the Linux driver for it. Note that the
	  IBM Thinkpad 300 is compatible with the Z-Note and is also supported
	  by this driver. Read the Ethernet-HOWTO, available from
	  <http://www.tldp.org/docs.html#howto>.

config SEEQ8005
	tristate "SEEQ8005 support (EXPERIMENTAL)"
	depends on NET_ISA && EXPERIMENTAL
	help
	  This is a driver for the SEEQ 8005 network (Ethernet) card.  If this
	  is for you, read the Ethernet-HOWTO, available from
	  <http://www.tldp.org/docs.html#howto>.

	  To compile this driver as a module, choose M here. The module
	  will be called seeq8005.

config NE2_MCA
	tristate "NE/2 (ne2000 MCA version) support"
	depends on MCA_LEGACY
	select CRC32
	help
	  If you have a network (Ethernet) card of this type, say Y and read
	  the Ethernet-HOWTO, available from
	  <http://www.tldp.org/docs.html#howto>.

	  To compile this driver as a module, choose M here. The module
	  will be called ne2.

config IBMLANA
	tristate "IBM LAN Adapter/A support"
	depends on MCA
	---help---
	  This is a Micro Channel Ethernet adapter.  You need to set
	  CONFIG_MCA to use this driver.  It is both available as an in-kernel
	  driver and as a module.

	  To compile this driver as a module, choose M here. The only
	  currently supported card is the IBM LAN Adapter/A for Ethernet.  It
	  will both support 16K and 32K memory windows, however a 32K window
	  gives a better security against packet losses.  Usage of multiple
	  boards with this driver should be possible, but has not been tested
	  up to now due to lack of hardware.

config IBMVETH
	tristate "IBM LAN Virtual Ethernet support"
	depends on PPC_PSERIES
	---help---
	  This driver supports virtual ethernet adapters on newer IBM iSeries
	  and pSeries systems.

	  To compile this driver as a module, choose M here. The module will
	  be called ibmveth.

source "drivers/net/ibm_newemac/Kconfig"

config NET_PCI
	bool "EISA, VLB, PCI and on board controllers"
	depends on ISA || EISA || PCI
	help
	  This is another class of network cards which attach directly to the
	  bus. If you have one of those, say Y and read the Ethernet-HOWTO,
	  available from <http://www.tldp.org/docs.html#howto>.

	  Note that the answer to this question doesn't directly affect the
	  kernel: saying N will just cause the configurator to skip all
	  the questions about this class of network cards. If you say Y, you
	  will be asked for your specific card in the following questions. If
	  you are unsure, say Y.

config PCNET32
	tristate "AMD PCnet32 PCI support"
	depends on NET_PCI && PCI
	select CRC32
	select MII
	help
	  If you have a PCnet32 or PCnetPCI based network (Ethernet) card,
	  answer Y here and read the Ethernet-HOWTO, available from
	  <http://www.tldp.org/docs.html#howto>.

	  To compile this driver as a module, choose M here. The module
	  will be called pcnet32.

config AMD8111_ETH
	tristate "AMD 8111 (new PCI lance) support"
	depends on NET_PCI && PCI
	select CRC32
	select MII
	help
	  If you have an AMD 8111-based PCI lance ethernet card,
	  answer Y here and read the Ethernet-HOWTO, available from
	  <http://www.tldp.org/docs.html#howto>.

	  To compile this driver as a module, choose M here. The module
	  will be called amd8111e.

config ADAPTEC_STARFIRE
	tristate "Adaptec Starfire/DuraLAN support"
	depends on NET_PCI && PCI
	select CRC32
	select MII
	help
	  Say Y here if you have an Adaptec Starfire (or DuraLAN) PCI network
	  adapter. The DuraLAN chip is used on the 64 bit PCI boards from
	  Adaptec e.g. the ANA-6922A. The older 32 bit boards use the tulip
	  driver.

	  To compile this driver as a module, choose M here: the module
	  will be called starfire.  This is recommended.

config AC3200
	tristate "Ansel Communications EISA 3200 support (EXPERIMENTAL)"
	depends on NET_PCI && (ISA || EISA) && EXPERIMENTAL
	select CRC32
	help
	  If you have a network (Ethernet) card of this type, say Y and read
	  the Ethernet-HOWTO, available from
	  <http://www.tldp.org/docs.html#howto>.

	  To compile this driver as a module, choose M here. The module
	  will be called ac3200.

config APRICOT
	tristate "Apricot Xen-II on board Ethernet"
	depends on NET_PCI && ISA
	help
	  If you have a network (Ethernet) controller of this type, say Y and
	  read the Ethernet-HOWTO, available from
	  <http://www.tldp.org/docs.html#howto>.

	  To compile this driver as a module, choose M here. The module
	  will be called apricot.

config B44
	tristate "Broadcom 440x/47xx ethernet support"
	depends on SSB_POSSIBLE && HAS_DMA
	select SSB
	select MII
	help
	  If you have a network (Ethernet) controller of this type, say Y
	  or M and read the Ethernet-HOWTO, available from
	  <http://www.tldp.org/docs.html#howto>.

	  To compile this driver as a module, choose M here. The module
	  will be called b44.

# Auto-select SSB PCI-HOST support, if possible
config B44_PCI_AUTOSELECT
	bool
	depends on B44 && SSB_PCIHOST_POSSIBLE
	select SSB_PCIHOST
	default y

# Auto-select SSB PCICORE driver, if possible
config B44_PCICORE_AUTOSELECT
	bool
	depends on B44 && SSB_DRIVER_PCICORE_POSSIBLE
	select SSB_DRIVER_PCICORE
	default y

config B44_PCI
	bool
	depends on B44_PCI_AUTOSELECT && B44_PCICORE_AUTOSELECT
	default y

config FORCEDETH
	tristate "nForce Ethernet support"
	depends on NET_PCI && PCI
	help
	  If you have a network (Ethernet) controller of this type, say Y and
	  read the Ethernet-HOWTO, available from
	  <http://www.tldp.org/docs.html#howto>.

	  To compile this driver as a module, choose M here. The module
	  will be called forcedeth.

config FORCEDETH_NAPI
	bool "Use Rx Polling (NAPI) (EXPERIMENTAL)"
	depends on FORCEDETH && EXPERIMENTAL
	help
	  NAPI is a new driver API designed to reduce CPU and interrupt load
	  when the driver is receiving lots of packets from the card. It is
	  still somewhat experimental and thus not yet enabled by default.

	  If your estimated Rx load is 10kpps or more, or if the card will be
	  deployed on potentially unfriendly networks (e.g. in a firewall),
	  then say Y here.

	  If in doubt, say N.

config CS89x0
	tristate "CS89x0 support"
	depends on NET_ETHERNET && (ISA || EISA || MACH_IXDP2351 \
		|| ARCH_IXDP2X01 || ARCH_PNX010X || MACH_MX31ADS)
	---help---
	  Support for CS89x0 chipset based Ethernet cards. If you have a
	  network (Ethernet) card of this type, say Y and read the
	  Ethernet-HOWTO, available from
	  <http://www.tldp.org/docs.html#howto> as well as
	  <file:Documentation/networking/cs89x0.txt>.

	  To compile this driver as a module, choose M here. The module
	  will be called cs89x0.

config CS89x0_NONISA_IRQ
	def_bool y
	depends on CS89x0 != n
	depends on MACH_IXDP2351 || ARCH_IXDP2X01 || ARCH_PNX010X || MACH_MX31ADS

config TC35815
	tristate "TOSHIBA TC35815 Ethernet support"
	depends on NET_PCI && PCI && MIPS
	select PHYLIB

config E100
	tristate "Intel(R) PRO/100+ support"
	depends on NET_PCI && PCI
	select MII
	---help---
	  This driver supports Intel(R) PRO/100 family of adapters.
	  To verify that your adapter is supported, find the board ID number 
	  on the adapter. Look for a label that has a barcode and a number 
	  in the format 123456-001 (six digits hyphen three digits). 

	  Use the above information and the Adapter & Driver ID Guide at:

	  <http://support.intel.com/support/network/adapter/pro100/21397.htm>

          to identify the adapter.

	  For the latest Intel PRO/100 network driver for Linux, see:

	  <http://appsr.intel.com/scripts-df/support_intel.asp>

	  More specific information on configuring the driver is in 
	  <file:Documentation/networking/e100.txt>.

	  To compile this driver as a module, choose M here. The module
	  will be called e100.

config LNE390
	tristate "Mylex EISA LNE390A/B support (EXPERIMENTAL)"
	depends on NET_PCI && EISA && EXPERIMENTAL
	select CRC32
	help
	  If you have a network (Ethernet) card of this type, say Y and read
	  the Ethernet-HOWTO, available from
	  <http://www.tldp.org/docs.html#howto>.

	  To compile this driver as a module, choose M here. The module
	  will be called lne390.

config FEALNX
	tristate "Myson MTD-8xx PCI Ethernet support"
	depends on NET_PCI && PCI
	select CRC32
	select MII
	help
	  Say Y here to support the Mysom MTD-800 family of PCI-based Ethernet
	  cards. Specifications and data at
	  <http://www.myson.com.hk/mtd/datasheet/>.

config NATSEMI
	tristate "National Semiconductor DP8381x series PCI Ethernet support"
	depends on NET_PCI && PCI
	select CRC32
	help
	  This driver is for the National Semiconductor DP83810 series,
	  which is used in cards from PureData, NetGear, Linksys
	  and others, including the 83815 chip.
	  More specific information and updates are available from
	  <http://www.scyld.com/network/natsemi.html>.

config NE2K_PCI
	tristate "PCI NE2000 and clones support (see help)"
	depends on NET_PCI && PCI
	select CRC32
	---help---
	  This driver is for NE2000 compatible PCI cards. It will not work
	  with ISA NE2000 cards (they have their own driver, "NE2000/NE1000
	  support" below). If you have a PCI NE2000 network (Ethernet) card,
	  say Y and read the Ethernet-HOWTO, available from
	  <http://www.tldp.org/docs.html#howto>.

	  This driver also works for the following NE2000 clone cards:
	  RealTek RTL-8029  Winbond 89C940  Compex RL2000  KTI ET32P2
	  NetVin NV5000SC   Via 86C926      SureCom NE34   Winbond
	  Holtek HT80232    Holtek HT80229

	  To compile this driver as a module, choose M here. The module
	  will be called ne2k-pci.

config NE3210
	tristate "Novell/Eagle/Microdyne NE3210 EISA support (EXPERIMENTAL)"
	depends on NET_PCI && EISA && EXPERIMENTAL
	select CRC32
	---help---
	  If you have a network (Ethernet) card of this type, say Y and read
	  the Ethernet-HOWTO, available from
	  <http://www.tldp.org/docs.html#howto>.  Note that this driver
	  will NOT WORK for NE3200 cards as they are completely different.

	  To compile this driver as a module, choose M here. The module
	  will be called ne3210.

config ES3210
	tristate "Racal-Interlan EISA ES3210 support (EXPERIMENTAL)"
	depends on NET_PCI && EISA && EXPERIMENTAL
	select CRC32
	help
	  If you have a network (Ethernet) card of this type, say Y and read
	  the Ethernet-HOWTO, available from
	  <http://www.tldp.org/docs.html#howto>.

	  To compile this driver as a module, choose M here. The module
	  will be called es3210.

config 8139CP
	tristate "RealTek RTL-8139 C+ PCI Fast Ethernet Adapter support (EXPERIMENTAL)"
	depends on NET_PCI && PCI && EXPERIMENTAL
	select CRC32
	select MII
	help
	  This is a driver for the Fast Ethernet PCI network cards based on
	  the RTL8139C+ chips. If you have one of those, say Y and read
	  the Ethernet-HOWTO, available from
	  <http://www.tldp.org/docs.html#howto>.

	  To compile this driver as a module, choose M here: the module
	  will be called 8139cp.  This is recommended.

config 8139TOO
	tristate "RealTek RTL-8129/8130/8139 PCI Fast Ethernet Adapter support"
	depends on NET_PCI && PCI
	select CRC32
	select MII
	---help---
	  This is a driver for the Fast Ethernet PCI network cards based on
	  the RTL 8129/8130/8139 chips. If you have one of those, say Y and
	  read the Ethernet-HOWTO <http://www.tldp.org/docs.html#howto>.

	  To compile this driver as a module, choose M here: the module
	  will be called 8139too.  This is recommended.

config 8139TOO_PIO
	bool "Use PIO instead of MMIO"
	default y
	depends on 8139TOO
	help
	  This instructs the driver to use programmed I/O ports (PIO) instead
	  of PCI shared memory (MMIO).  This can possibly solve some problems
	  in case your mainboard has memory consistency issues.  If unsure,
	  say N.

config 8139TOO_TUNE_TWISTER
	bool "Support for uncommon RTL-8139 rev. K (automatic channel equalization)"
	depends on 8139TOO
	help
	  This implements a function which might come in handy in case you
	  are using low quality on long cabling. It is required for RealTek
	  RTL-8139 revision K boards, and totally unused otherwise.  It tries
	  to match the transceiver to the cable characteristics. This is
	  experimental since hardly documented by the manufacturer.
	  If unsure, say Y.

config 8139TOO_8129
	bool "Support for older RTL-8129/8130 boards"
	depends on 8139TOO
	help
	  This enables support for the older and uncommon RTL-8129 and
	  RTL-8130 chips, which support MII via an external transceiver,
	  instead of an internal one.  Disabling this option will save some
	  memory by making the code size smaller.  If unsure, say Y.

config 8139_OLD_RX_RESET
	bool "Use older RX-reset method"
	depends on 8139TOO
	help
	  The 8139too driver was recently updated to contain a more rapid
	  reset sequence, in the face of severe receive errors.  This "new"
	  RX-reset method should be adequate for all boards.  But if you
	  experience problems, you can enable this option to restore the
	  old RX-reset behavior.  If unsure, say N.

config R6040
	tristate "RDC R6040 Fast Ethernet Adapter support"
	depends on NET_PCI && PCI
	select CRC32
	select MII
	help
	  This is a driver for the R6040 Fast Ethernet MACs found in the
	  the RDC R-321x System-on-chips.

	  To compile this driver as a module, choose M here: the module
	  will be called r6040. This is recommended.

config SIS900
	tristate "SiS 900/7016 PCI Fast Ethernet Adapter support"
	depends on NET_PCI && PCI
	select CRC32
	select MII
	---help---
	  This is a driver for the Fast Ethernet PCI network cards based on
	  the SiS 900 and SiS 7016 chips. The SiS 900 core is also embedded in
	  SiS 630 and SiS 540 chipsets.

	  This driver also supports AMD 79C901 HomePNA so that you can use
	  your phone line as a network cable.

	  To compile this driver as a module, choose M here: the module
	  will be called sis900.  This is recommended.

config EPIC100
	tristate "SMC EtherPower II"
	depends on NET_PCI && PCI
	select CRC32
	select MII
	help
	  This driver is for the SMC EtherPower II 9432 PCI Ethernet NIC,
	  which is based on the SMC83c17x (EPIC/100).
	  More specific information and updates are available from
	  <http://www.scyld.com/network/epic100.html>.

config SMSC9420
	tristate "SMSC LAN9420 PCI ethernet adapter support"
	depends on NET_PCI && PCI
	select CRC32
	select PHYLIB
	select SMSC_PHY
	help
	  This is a driver for SMSC's LAN9420 PCI ethernet adapter.
	  Say Y if you want it compiled into the kernel,
	  and read the Ethernet-HOWTO, available from
	  <http://www.linuxdoc.org/docs.html#howto>.

	  This driver is also available as a module. The module will be
	  called smsc9420.  If you want to compile it as a module, say M
	  here and read <file:Documentation/kbuild/modules.txt>

config SUNDANCE
	tristate "Sundance Alta support"
	depends on NET_PCI && PCI
	select CRC32
	select MII
	help
	  This driver is for the Sundance "Alta" chip.
	  More specific information and updates are available from
	  <http://www.scyld.com/network/sundance.html>.

config SUNDANCE_MMIO
	bool "Use MMIO instead of PIO"
	depends on SUNDANCE
	help
	  Enable memory-mapped I/O for interaction with Sundance NIC registers.
	  Do NOT enable this by default, PIO (enabled when MMIO is disabled)
	  is known to solve bugs on certain chips.

	  If unsure, say N.

config TLAN
	tristate "TI ThunderLAN support"
	depends on NET_PCI && (PCI || EISA)
	---help---
	  If you have a PCI Ethernet network card based on the ThunderLAN chip
	  which is supported by this driver, say Y and read the
	  Ethernet-HOWTO, available from
	  <http://www.tldp.org/docs.html#howto>.

	  Devices currently supported by this driver are Compaq Netelligent,
	  Compaq NetFlex and Olicom cards.  Please read the file
	  <file:Documentation/networking/tlan.txt> for more details.

	  To compile this driver as a module, choose M here. The module
	  will be called tlan.

	  Please email feedback to <torben.mathiasen@compaq.com>.

config KS8842
	tristate "Micrel KSZ8842"
	depends on HAS_IOMEM
	help
	  This platform driver is for Micrel KSZ8842 / KS8842
	  2-port ethernet switch chip (managed, VLAN, QoS).

config KS8851
       tristate "Micrel KS8851 SPI"
       depends on SPI
       select MII
	select CRC32
       help
         SPI driver for Micrel KS8851 SPI attached network chip.

config VIA_RHINE
	tristate "VIA Rhine support"
	depends on NET_PCI && PCI
	select CRC32
	select MII
	help
	  If you have a VIA "Rhine" based network card (Rhine-I (VT86C100A),
	  Rhine-II (VT6102), or Rhine-III (VT6105)), say Y here. Rhine-type
	  Ethernet functions can also be found integrated on South Bridges
	  (e.g. VT8235).

	  To compile this driver as a module, choose M here. The module
	  will be called via-rhine.

config VIA_RHINE_MMIO
	bool "Use MMIO instead of PIO"
	depends on VIA_RHINE
	help
	  This instructs the driver to use PCI shared memory (MMIO) instead of
	  programmed I/O ports (PIO). Enabling this gives an improvement in
	  processing time in parts of the driver.

	  If unsure, say Y.

config SC92031
	tristate "Silan SC92031 PCI Fast Ethernet Adapter driver (EXPERIMENTAL)"
	depends on NET_PCI && PCI && EXPERIMENTAL
	select CRC32
	---help---
	  This is a driver for the Fast Ethernet PCI network cards based on
	  the Silan SC92031 chip (sometimes also called Rsltek 8139D). If you
	  have one of these, say Y here.

	  To compile this driver as a module, choose M here: the module
	  will be called sc92031.  This is recommended.

config CPMAC
	tristate "TI AR7 CPMAC Ethernet support (EXPERIMENTAL)"
	depends on NET_ETHERNET && EXPERIMENTAL && AR7
	select PHYLIB
	help
	  TI AR7 CPMAC Ethernet support

config NET_POCKET
	bool "Pocket and portable adapters"
	depends on PARPORT
	---help---
	  Cute little network (Ethernet) devices which attach to the parallel
	  port ("pocket adapters"), commonly used with laptops. If you have
	  one of those, say Y and read the Ethernet-HOWTO, available from
	  <http://www.tldp.org/docs.html#howto>.

	  If you want to plug a network (or some other) card into the PCMCIA
	  (or PC-card) slot of your laptop instead (PCMCIA is the standard for
	  credit card size extension cards used by all modern laptops), you
	  need the pcmcia-cs package (location contained in the file
	  <file:Documentation/Changes>) and you can say N here.

	  Laptop users should read the Linux Laptop home page at
	  <http://www.linux-on-laptops.com/> or
	  Tuxmobil - Linux on Mobile Computers at <http://www.tuxmobil.org/>.

	  Note that the answer to this question doesn't directly affect the
	  kernel: saying N will just cause the configurator to skip all
	  the questions about this class of network devices. If you say Y, you
	  will be asked for your specific device in the following questions.

config ATP
	tristate "AT-LAN-TEC/RealTek pocket adapter support"
	depends on NET_POCKET && PARPORT && X86
	select CRC32
	---help---
	  This is a network (Ethernet) device which attaches to your parallel
	  port. Read <file:drivers/net/atp.c> as well as the Ethernet-HOWTO,
	  available from <http://www.tldp.org/docs.html#howto>, if you
	  want to use this.  If you intend to use this driver, you should have
	  said N to the "Parallel printer support", because the two drivers
	  don't like each other.

	  To compile this driver as a module, choose M here: the module
	  will be called atp.

config DE600
	tristate "D-Link DE600 pocket adapter support"
	depends on NET_POCKET && PARPORT
	---help---
	  This is a network (Ethernet) device which attaches to your parallel
	  port. Read <file:Documentation/networking/DLINK.txt> as well as the
	  Ethernet-HOWTO, available from
	  <http://www.tldp.org/docs.html#howto>, if you want to use
	  this. It is possible to have several devices share a single parallel
	  port and it is safe to compile the corresponding drivers into the
	  kernel.

	  To compile this driver as a module, choose M here: the module
	  will be called de600.

config DE620
	tristate "D-Link DE620 pocket adapter support"
	depends on NET_POCKET && PARPORT
	---help---
	  This is a network (Ethernet) device which attaches to your parallel
	  port. Read <file:Documentation/networking/DLINK.txt> as well as the
	  Ethernet-HOWTO, available from
	  <http://www.tldp.org/docs.html#howto>, if you want to use
	  this. It is possible to have several devices share a single parallel
	  port and it is safe to compile the corresponding drivers into the
	  kernel.

	  To compile this driver as a module, choose M here: the module
	  will be called de620.

config SGISEEQ
	tristate "SGI Seeq ethernet controller support"
	depends on SGI_HAS_SEEQ
	help
	  Say Y here if you have an Seeq based Ethernet network card. This is
	  used in many Silicon Graphics machines.

config DECLANCE
	tristate "DEC LANCE ethernet controller support"
	depends on MACH_DECSTATION
	select CRC32
	help
	  This driver is for the series of Ethernet controllers produced by
	  DEC (now Compaq) based on the AMD Lance chipset, including the
	  DEPCA series.  (This chipset is better known via the NE2100 cards.)

config 68360_ENET
	bool "Motorola 68360 ethernet controller"
	depends on M68360
	help
	  Say Y here if you want to use the built-in ethernet controller of
	  the Motorola 68360 processor.

config FEC
	bool "FEC ethernet controller (of ColdFire and some i.MX CPUs)"
	depends on M523x || M527x || M5272 || M528x || M520x || M532x || MACH_MX27 || ARCH_MX35
	help
	  Say Y here if you want to use the built-in 10/100 Fast ethernet
	  controller on some Motorola ColdFire and Freescale i.MX processors.

config FEC2
	bool "Second FEC ethernet controller (on some ColdFire CPUs)"
	depends on FEC
	help
	  Say Y here if you want to use the second built-in 10/100 Fast
	  ethernet controller on some Motorola ColdFire processors.

config FEC_MPC52xx
	tristate "MPC52xx FEC driver"
	depends on PPC_MPC52xx && PPC_BESTCOMM
	select CRC32
	select PHYLIB
	select PPC_BESTCOMM_FEC
	---help---
	  This option enables support for the MPC5200's on-chip
	  Fast Ethernet Controller
	  If compiled as module, it will be called fec_mpc52xx.

config FEC_MPC52xx_MDIO
	bool "MPC52xx FEC MDIO bus driver"
	depends on FEC_MPC52xx
	default y
	---help---
	  The MPC5200's FEC can connect to the Ethernet either with
	  an external MII PHY chip or 10 Mbps 7-wire interface
	  (Motorola? industry standard).
	  If your board uses an external PHY connected to FEC, enable this.
	  If not sure, enable.
	  If compiled as module, it will be called fec_mpc52xx_phy.

config NE_H8300
	tristate "NE2000 compatible support for H8/300"
	depends on H8300
	help
	  Say Y here if you want to use the NE2000 compatible
	  controller on the Renesas H8/300 processor.

config ATL2
	tristate "Atheros L2 Fast Ethernet support"
	depends on PCI
	select CRC32
	select MII
	help
	  This driver supports the Atheros L2 fast ethernet adapter.

	  To compile this driver as a module, choose M here.  The module
	  will be called atl2.

config XILINX_EMACLITE
	tristate "Xilinx 10/100 Ethernet Lite support"
	depends on PPC32 || MICROBLAZE
	help
	  This driver supports the 10/100 Ethernet Lite from Xilinx.

<<<<<<< HEAD
=======
config BCM63XX_ENET
	tristate "Broadcom 63xx internal mac support"
	depends on BCM63XX
	select MII
	select PHYLIB
	help
	  This driver supports the ethernet MACs in the Broadcom 63xx
	  MIPS chipset family (BCM63XX).

>>>>>>> ebc79c4f
source "drivers/net/fs_enet/Kconfig"

endif # NET_ETHERNET

#
#	Gigabit Ethernet
#

menuconfig NETDEV_1000
	bool "Ethernet (1000 Mbit)"
	depends on !UML
	default y
	---help---
	  Ethernet (also called IEEE 802.3 or ISO 8802-2) is the most common
	  type of Local Area Network (LAN) in universities and companies.

	  Say Y here to get to see options for Gigabit Ethernet drivers.
	  This option alone does not add any kernel code.
	  Note that drivers supporting both 100 and 1000 MBit may be listed
	  under "Ethernet (10 or 100MBit)" instead.

	  If you say N, all options in this submenu will be skipped and disabled.

if NETDEV_1000

config ACENIC
	tristate "Alteon AceNIC/3Com 3C985/NetGear GA620 Gigabit support"
	depends on PCI
	---help---
	  Say Y here if you have an Alteon AceNIC, 3Com 3C985(B), NetGear
	  GA620, SGI Gigabit or Farallon PN9000-SX PCI Gigabit Ethernet
	  adapter. The driver allows for using the Jumbo Frame option (9000
	  bytes/frame) however it requires that your switches can handle this
	  as well. To enable Jumbo Frames, add `mtu 9000' to your ifconfig
	  line.

	  To compile this driver as a module, choose M here: the
	  module will be called acenic.

config ACENIC_OMIT_TIGON_I
	bool "Omit support for old Tigon I based AceNICs"
	depends on ACENIC
	help
	  Say Y here if you only have Tigon II based AceNICs and want to leave
	  out support for the older Tigon I based cards which are no longer
	  being sold (ie. the original Alteon AceNIC and 3Com 3C985 (non B
	  version)).  This will reduce the size of the driver object by
	  app. 100KB.  If you are not sure whether your card is a Tigon I or a
	  Tigon II, say N here.

	  The safe and default value for this is N.

config DL2K
	tristate "DL2000/TC902x-based Gigabit Ethernet support"
	depends on PCI
	select CRC32
	help
	  This driver supports DL2000/TC902x-based Gigabit ethernet cards,
	  which includes
	  D-Link DGE-550T Gigabit Ethernet Adapter.
	  D-Link DL2000-based Gigabit Ethernet Adapter.
	  Sundance/Tamarack TC902x Gigabit Ethernet Adapter.

	  To compile this driver as a module, choose M here: the
	  module will be called dl2k.

config E1000
	tristate "Intel(R) PRO/1000 Gigabit Ethernet support"
	depends on PCI
	---help---
	  This driver supports Intel(R) PRO/1000 gigabit ethernet family of
	  adapters.  For more information on how to identify your adapter, go 
	  to the Adapter & Driver ID Guide at:

	  <http://support.intel.com/support/network/adapter/pro100/21397.htm>

	  For general information and support, go to the Intel support
	  website at:

	  <http://support.intel.com>

	  More specific information on configuring the driver is in 
	  <file:Documentation/networking/e1000.txt>.

	  To compile this driver as a module, choose M here. The module
	  will be called e1000.

config E1000E
	tristate "Intel(R) PRO/1000 PCI-Express Gigabit Ethernet support"
	depends on PCI && (!SPARC32 || BROKEN)
	---help---
	  This driver supports the PCI-Express Intel(R) PRO/1000 gigabit
	  ethernet family of adapters. For PCI or PCI-X e1000 adapters,
	  use the regular e1000 driver For more information on how to
	  identify your adapter, go to the Adapter & Driver ID Guide at:

	  <http://support.intel.com/support/network/adapter/pro100/21397.htm>

	  For general information and support, go to the Intel support
	  website at:

	  <http://support.intel.com>

	  To compile this driver as a module, choose M here. The module
	  will be called e1000e.

config IP1000
	tristate "IP1000 Gigabit Ethernet support"
	depends on PCI && EXPERIMENTAL
	select MII
	---help---
	  This driver supports IP1000 gigabit Ethernet cards.

	  To compile this driver as a module, choose M here: the module
	  will be called ipg.  This is recommended.

config IGB
       tristate "Intel(R) 82575/82576 PCI-Express Gigabit Ethernet support"
       depends on PCI
       ---help---
         This driver supports Intel(R) 82575/82576 gigabit ethernet family of
         adapters.  For more information on how to identify your adapter, go
         to the Adapter & Driver ID Guide at:

         <http://support.intel.com/support/network/adapter/pro100/21397.htm>

         For general information and support, go to the Intel support
         website at:

         <http://support.intel.com>

         More specific information on configuring the driver is in
         <file:Documentation/networking/e1000.txt>.

         To compile this driver as a module, choose M here. The module
         will be called igb.

config IGB_DCA
	bool "Direct Cache Access (DCA) Support"
	default y
	depends on IGB && DCA && !(IGB=y && DCA=m)
	---help---
	  Say Y here if you want to use Direct Cache Access (DCA) in the
	  driver.  DCA is a method for warming the CPU cache before data
	  is used, with the intent of lessening the impact of cache misses.

config IGBVF
       tristate "Intel(R) 82576 Virtual Function Ethernet support"
       depends on PCI
       ---help---
         This driver supports Intel(R) 82576 virtual functions.  For more
         information on how to identify your adapter, go to the Adapter &
         Driver ID Guide at:

         <http://support.intel.com/support/network/adapter/pro100/21397.htm>

         For general information and support, go to the Intel support
         website at:

         <http://support.intel.com>

         More specific information on configuring the driver is in
         <file:Documentation/networking/e1000.txt>.

         To compile this driver as a module, choose M here. The module
         will be called igbvf.

source "drivers/net/ixp2000/Kconfig"

config MYRI_SBUS
	tristate "MyriCOM Gigabit Ethernet support"
	depends on SBUS
	help
	  This driver supports MyriCOM Sbus gigabit Ethernet cards.

	  To compile this driver as a module, choose M here: the module
	  will be called myri_sbus.  This is recommended.

config NS83820
	tristate "National Semiconductor DP83820 support"
	depends on PCI
	help
	  This is a driver for the National Semiconductor DP83820 series
	  of gigabit ethernet MACs.  Cards using this chipset include
	  the D-Link DGE-500T, PureData's PDP8023Z-TG, SMC's SMC9462TX,
	  SOHO-GA2000T, SOHO-GA2500T.  The driver supports the use of
	  zero copy.

config HAMACHI
	tristate "Packet Engines Hamachi GNIC-II support"
	depends on PCI
	select MII
	help
	  If you have a Gigabit Ethernet card of this type, say Y and read
	  the Ethernet-HOWTO, available from
	  <http://www.tldp.org/docs.html#howto>.

	  To compile this driver as a module, choose M here. The module will be
	  called hamachi.

config YELLOWFIN
	tristate "Packet Engines Yellowfin Gigabit-NIC support (EXPERIMENTAL)"
	depends on PCI && EXPERIMENTAL
	select CRC32
	---help---
	  Say Y here if you have a Packet Engines G-NIC PCI Gigabit Ethernet
	  adapter or the SYM53C885 Ethernet controller. The Gigabit adapter is
	  used by the Beowulf Linux cluster project.  See
	  <http://cesdis.gsfc.nasa.gov/linux/drivers/yellowfin.html> for more
	  information about this driver in particular and Beowulf in general.

	  To compile this driver as a module, choose M here: the module
	  will be called yellowfin.  This is recommended.

config R8169
	tristate "Realtek 8169 gigabit ethernet support"
	depends on PCI
	select CRC32
	select MII
	---help---
	  Say Y here if you have a Realtek 8169 PCI Gigabit Ethernet adapter.

	  To compile this driver as a module, choose M here: the module
	  will be called r8169.  This is recommended.

config R8169_VLAN
	bool "VLAN support"
	depends on R8169 && VLAN_8021Q
	---help---
	  Say Y here for the r8169 driver to support the functions required
	  by the kernel 802.1Q code.

	  If in doubt, say Y.

config SB1250_MAC
	tristate "SB1250 Gigabit Ethernet support"
	depends on SIBYTE_SB1xxx_SOC
	select PHYLIB
	---help---
	  This driver supports Gigabit Ethernet interfaces based on the
	  Broadcom SiByte family of System-On-a-Chip parts.  They include
	  the BCM1120, BCM1125, BCM1125H, BCM1250, BCM1255, BCM1280, BCM1455
	  and BCM1480 chips.

	  To compile this driver as a module, choose M here: the module
	  will be called sb1250-mac.

config SIS190
	tristate "SiS190/SiS191 gigabit ethernet support"
	depends on PCI
	select CRC32
	select MII
	---help---
	  Say Y here if you have a SiS 190 PCI Fast Ethernet adapter or
	  a SiS 191 PCI Gigabit Ethernet adapter. Both are expected to
	  appear in lan on motherboard designs which are based on SiS 965
	  and SiS 966 south bridge.

	  To compile this driver as a module, choose M here: the module
	  will be called sis190.  This is recommended.

config SKGE
	tristate "New SysKonnect GigaEthernet support"
	depends on PCI
	select CRC32
	---help---
	  This driver support the Marvell Yukon or SysKonnect SK-98xx/SK-95xx
	  and related Gigabit Ethernet adapters. It is a new smaller driver
	  with better performance and more complete ethtool support.

	  It does not support the link failover and network management 
	  features that "portable" vendor supplied sk98lin driver does.

	  This driver supports adapters based on the original Yukon chipset:
	  Marvell 88E8001, Belkin F5D5005, CNet GigaCard, DLink DGE-530T,
	  Linksys EG1032/EG1064, 3Com 3C940/3C940B, SysKonnect SK-9871/9872.

	  It does not support the newer Yukon2 chipset: a separate driver,
	  sky2, is provided for Yukon2-based adapters.

	  To compile this driver as a module, choose M here: the module
	  will be called skge.  This is recommended.

config SKGE_DEBUG
       bool "Debugging interface"
       depends on SKGE && DEBUG_FS
       help
	 This option adds the ability to dump driver state for debugging.
	 The file /sys/kernel/debug/skge/ethX displays the state of the internal
	 transmit and receive rings.

	 If unsure, say N.

config SKY2
	tristate "SysKonnect Yukon2 support"
	depends on PCI
	select CRC32
	---help---
	  This driver supports Gigabit Ethernet adapters based on the
	  Marvell Yukon 2 chipset:
	  Marvell 88E8021/88E8022/88E8035/88E8036/88E8038/88E8050/88E8052/
	  88E8053/88E8055/88E8061/88E8062, SysKonnect SK-9E21D/SK-9S21

	  There is companion driver for the older Marvell Yukon and
	  Genesis based adapters: skge.

	  To compile this driver as a module, choose M here: the module
	  will be called sky2.  This is recommended.

config SKY2_DEBUG
       bool "Debugging interface"
       depends on SKY2 && DEBUG_FS
       help
	 This option adds the ability to dump driver state for debugging.
	 The file /sys/kernel/debug/sky2/ethX displays the state of the internal
	 transmit and receive rings.

	 If unsure, say N.

config VIA_VELOCITY
	tristate "VIA Velocity support"
	depends on PCI
	select CRC32
	select CRC_CCITT
	select MII
	help
	  If you have a VIA "Velocity" based network card say Y here.

	  To compile this driver as a module, choose M here. The module
	  will be called via-velocity.

config TIGON3
	tristate "Broadcom Tigon3 support"
	depends on PCI
	select PHYLIB
	help
	  This driver supports Broadcom Tigon3 based gigabit Ethernet cards.

	  To compile this driver as a module, choose M here: the module
	  will be called tg3.  This is recommended.

config BNX2
	tristate "Broadcom NetXtremeII support"
	depends on PCI
	select CRC32
	select FW_LOADER
	help
	  This driver supports Broadcom NetXtremeII gigabit Ethernet cards.

	  To compile this driver as a module, choose M here: the module
	  will be called bnx2.  This is recommended.

config CNIC
	tristate "Broadcom CNIC support"
	depends on PCI
	select BNX2
	select UIO
	help
	  This driver supports offload features of Broadcom NetXtremeII
	  gigabit Ethernet cards.

	  To compile this driver as a module, choose M here: the module
	  will be called cnic.  This is recommended.

config SPIDER_NET
	tristate "Spider Gigabit Ethernet driver"
	depends on PCI && (PPC_IBM_CELL_BLADE || PPC_CELLEB)
	select FW_LOADER
	help
	  This driver supports the Gigabit Ethernet chips present on the
	  Cell Processor-Based Blades from IBM.

config TSI108_ETH
	   tristate "Tundra TSI108 gigabit Ethernet support"
	   depends on TSI108_BRIDGE
	   help
	     This driver supports Tundra TSI108 gigabit Ethernet ports.
	     To compile this driver as a module, choose M here: the module
	     will be called tsi108_eth.

config GELIC_NET
	tristate "PS3 Gigabit Ethernet driver"
	depends on PPC_PS3
	select PS3_SYS_MANAGER
	help
	  This driver supports the network device on the PS3 game
	  console.  This driver has built-in support for Ethernet.

	  To compile this driver as a module, choose M here: the
	  module will be called ps3_gelic.

config GELIC_WIRELESS
	bool "PS3 Wireless support"
	depends on GELIC_NET
	select WIRELESS_EXT
	help
	  This option adds the support for the wireless feature of PS3.
	  If you have the wireless-less model of PS3 or have no plan to
	  use wireless feature, disabling this option saves memory.  As
	  the driver automatically distinguishes the models, you can
	  safely enable this option even if you have a wireless-less model.

config GELIC_WIRELESS_OLD_PSK_INTERFACE
       bool "PS3 Wireless private PSK interface (OBSOLETE)"
       depends on GELIC_WIRELESS
       help
          This option retains the obsolete private interface to pass
          the PSK from user space programs to the driver.  The PSK
          stands for 'Pre Shared Key' and is used for WPA[2]-PSK
          (WPA-Personal) environment.
          If WPA[2]-PSK is used and you need to use old programs that
          support only this old interface, say Y.  Otherwise N.

          If unsure, say N.

config FSL_PQ_MDIO
	tristate "Freescale PQ MDIO"
	depends on FSL_SOC
	select PHYLIB
	help
	  This driver supports the MDIO bus used by the gianfar and UCC drivers.

config GIANFAR
	tristate "Gianfar Ethernet"
	depends on FSL_SOC
	select FSL_PQ_MDIO
	select PHYLIB
	select CRC32
	help
	  This driver supports the Gigabit TSEC on the MPC83xx, MPC85xx,
	  and MPC86xx family of chips, and the FEC on the 8540.

config UCC_GETH
	tristate "Freescale QE Gigabit Ethernet"
	depends on QUICC_ENGINE
	select FSL_PQ_MDIO
	select PHYLIB
	help
	  This driver supports the Gigabit Ethernet mode of the QUICC Engine,
	  which is available on some Freescale SOCs.

config UGETH_TX_ON_DEMAND
	bool "Transmit on Demand support"
	depends on UCC_GETH

config MV643XX_ETH
	tristate "Marvell Discovery (643XX) and Orion ethernet support"
	depends on MV64X60 || PPC32 || PLAT_ORION
	select INET_LRO
	select PHYLIB
	help
	  This driver supports the gigabit ethernet MACs in the
	  Marvell Discovery PPC/MIPS chipset family (MV643XX) and
	  in the Marvell Orion ARM SoC family.

	  Some boards that use the Discovery chipset are the Momenco
	  Ocelot C and Jaguar ATX and Pegasos II.

config XILINX_LL_TEMAC
	tristate "Xilinx LL TEMAC (LocalLink Tri-mode Ethernet MAC) driver"
	select PHYLIB
	depends on PPC_DCR_NATIVE
	help
	  This driver supports the Xilinx 10/100/1000 LocalLink TEMAC
	  core used in Xilinx Spartan and Virtex FPGAs

config QLA3XXX
	tristate "QLogic QLA3XXX Network Driver Support"
	depends on PCI
	help
	  This driver supports QLogic ISP3XXX gigabit Ethernet cards.

	  To compile this driver as a module, choose M here: the module
	  will be called qla3xxx.

config ATL1
	tristate "Atheros/Attansic L1 Gigabit Ethernet support"
	depends on PCI
	select CRC32
	select MII
	help
	  This driver supports the Atheros/Attansic L1 gigabit ethernet
	  adapter.

	  To compile this driver as a module, choose M here.  The module
	  will be called atl1.

config ATL1E
	tristate "Atheros L1E Gigabit Ethernet support (EXPERIMENTAL)"
	depends on PCI && EXPERIMENTAL
	select CRC32
	select MII
	help
	  This driver supports the Atheros L1E gigabit ethernet adapter.

	  To compile this driver as a module, choose M here.  The module
	  will be called atl1e.

config ATL1C
	tristate "Atheros L1C Gigabit Ethernet support (EXPERIMENTAL)"
	depends on PCI && EXPERIMENTAL
	select CRC32
	select MII
	help
	  This driver supports the Atheros L1C gigabit ethernet adapter.

	  To compile this driver as a module, choose M here.  The module
	  will be called atl1c.

config JME
	tristate "JMicron(R) PCI-Express Gigabit Ethernet support"
	depends on PCI
	select CRC32
	select MII
	---help---
	  This driver supports the PCI-Express gigabit ethernet adapters
	  based on JMicron JMC250 chipset.

	  To compile this driver as a module, choose M here. The module
	  will be called jme.

config S6GMAC
	tristate "S6105 GMAC ethernet support"
	depends on XTENSA_VARIANT_S6000
	select PHYLIB
	help
	  This driver supports the on chip ethernet device on the
	  S6105 xtensa processor.

	  To compile this driver as a module, choose M here. The module
	  will be called s6gmac.

endif # NETDEV_1000

#
#	10 Gigabit Ethernet
#

menuconfig NETDEV_10000
	bool "Ethernet (10000 Mbit)"
	depends on !UML
	default y
	---help---
	  Say Y here to get to see options for 10 Gigabit Ethernet drivers.
	  This option alone does not add any kernel code.

	  If you say N, all options in this submenu will be skipped and disabled.

if NETDEV_10000

config MDIO
	tristate

config CHELSIO_T1
        tristate "Chelsio 10Gb Ethernet support"
        depends on PCI
	select CRC32
	select MDIO
        help
          This driver supports Chelsio gigabit and 10-gigabit
          Ethernet cards. More information about adapter features and
	  performance tuning is in <file:Documentation/networking/cxgb.txt>.

          For general information about Chelsio and our products, visit
          our website at <http://www.chelsio.com>.

          For customer support, please visit our customer support page at
          <http://www.chelsio.com/support.htm>.

          Please send feedback to <linux-bugs@chelsio.com>.

          To compile this driver as a module, choose M here: the module
          will be called cxgb.

config CHELSIO_T1_1G
        bool "Chelsio gigabit Ethernet support"
        depends on CHELSIO_T1
        help
          Enables support for Chelsio's gigabit Ethernet PCI cards.  If you
          are using only 10G cards say 'N' here.

config CHELSIO_T3_DEPENDS
	tristate
	depends on PCI && INET
	default y

config CHELSIO_T3
	tristate "Chelsio Communications T3 10Gb Ethernet support"
	depends on CHELSIO_T3_DEPENDS
	select FW_LOADER
	select MDIO
	help
	  This driver supports Chelsio T3-based gigabit and 10Gb Ethernet
	  adapters.

	  For general information about Chelsio and our products, visit
	  our website at <http://www.chelsio.com>.

	  For customer support, please visit our customer support page at
	  <http://www.chelsio.com/support.htm>.

	  Please send feedback to <linux-bugs@chelsio.com>.

	  To compile this driver as a module, choose M here: the module
	  will be called cxgb3.

config EHEA
	tristate "eHEA Ethernet support"
	depends on IBMEBUS && INET && SPARSEMEM
	select INET_LRO
	---help---
	  This driver supports the IBM pSeries eHEA ethernet adapter.

	  To compile the driver as a module, choose M here. The module
	  will be called ehea.

config ENIC
	tristate "Cisco 10G Ethernet NIC support"
	depends on PCI && INET
	select INET_LRO
	help
	  This enables the support for the Cisco 10G Ethernet card.

config IXGBE
	tristate "Intel(R) 10GbE PCI Express adapters support"
	depends on PCI && INET
	select MDIO
	---help---
	  This driver supports Intel(R) 10GbE PCI Express family of
	  adapters.  For more information on how to identify your adapter, go
	  to the Adapter & Driver ID Guide at:

	  <http://support.intel.com/support/network/adapter/pro100/21397.htm>

	  For general information and support, go to the Intel support
	  website at:

	  <http://support.intel.com>

	  To compile this driver as a module, choose M here. The module
	  will be called ixgbe.

config IXGBE_DCA
	bool "Direct Cache Access (DCA) Support"
	default y
	depends on IXGBE && DCA && !(IXGBE=y && DCA=m)
	---help---
	  Say Y here if you want to use Direct Cache Access (DCA) in the
	  driver.  DCA is a method for warming the CPU cache before data
	  is used, with the intent of lessening the impact of cache misses.

config IXGBE_DCB
	bool "Data Center Bridging (DCB) Support"
	default n
	depends on IXGBE && DCB
	---help---
	  Say Y here if you want to use Data Center Bridging (DCB) in the
	  driver.

	  If unsure, say N.

config IXGB
	tristate "Intel(R) PRO/10GbE support"
	depends on PCI
	---help---
	  This driver supports Intel(R) PRO/10GbE family of adapters for
	  PCI-X type cards. For PCI-E type cards, use the "ixgbe" driver
	  instead. For more information on how to identify your adapter, go
	  to the Adapter & Driver ID Guide at:

	  <http://support.intel.com/support/network/adapter/pro100/21397.htm>

	  For general information and support, go to the Intel support
	  website at:

	  <http://support.intel.com>

	  More specific information on configuring the driver is in 
	  <file:Documentation/networking/ixgb.txt>.

	  To compile this driver as a module, choose M here. The module
	  will be called ixgb.

config S2IO
	tristate "S2IO 10Gbe XFrame NIC"
	depends on PCI
	---help---
	  This driver supports the 10Gbe XFrame NIC of S2IO. 
	  More specific information on configuring the driver is in 
	  <file:Documentation/networking/s2io.txt>.

config VXGE
	tristate "Neterion X3100 Series 10GbE PCIe Server Adapter"
	depends on PCI && INET
	---help---
	  This driver supports Neterion Inc's X3100 Series 10 GbE PCIe
	  I/O Virtualized Server Adapter.
	  More specific information on configuring the driver is in
	  <file:Documentation/networking/vxge.txt>.

config VXGE_DEBUG_TRACE_ALL
	bool "Enabling All Debug trace statments in driver"
	default n
	depends on VXGE
	---help---
	  Say Y here if you want to enabling all the debug trace statements in
	  driver. By  default only few debug trace statements are enabled.

config MYRI10GE
	tristate "Myricom Myri-10G Ethernet support"
	depends on PCI && INET
	select FW_LOADER
	select CRC32
	select INET_LRO
	---help---
	  This driver supports Myricom Myri-10G Dual Protocol interface in
	  Ethernet mode. If the eeprom on your board is not recent enough,
	  you will need a newer firmware image.
	  You may get this image or more information, at:

	  <http://www.myri.com/scs/download-Myri10GE.html>

	  To compile this driver as a module, choose M here. The module
	  will be called myri10ge.

config MYRI10GE_DCA
	bool "Direct Cache Access (DCA) Support"
	default y
	depends on MYRI10GE && DCA && !(MYRI10GE=y && DCA=m)
	---help---
	  Say Y here if you want to use Direct Cache Access (DCA) in the
	  driver.  DCA is a method for warming the CPU cache before data
	  is used, with the intent of lessening the impact of cache misses.

config NETXEN_NIC
	tristate "NetXen Multi port (1/10) Gigabit Ethernet NIC"
	depends on PCI
	help
	  This enables the support for NetXen's Gigabit Ethernet card.

config NIU
	tristate "Sun Neptune 10Gbit Ethernet support"
	depends on PCI
	help
	  This enables support for cards based upon Sun's
	  Neptune chipset.

config PASEMI_MAC
	tristate "PA Semi 1/10Gbit MAC"
	depends on PPC_PASEMI && PCI
	select PHYLIB
	select INET_LRO
	help
	  This driver supports the on-chip 1/10Gbit Ethernet controller on
	  PA Semi's PWRficient line of chips.

config MLX4_EN
	tristate "Mellanox Technologies 10Gbit Ethernet support"
	depends on PCI && INET
	select MLX4_CORE
	select INET_LRO
	help
	  This driver supports Mellanox Technologies ConnectX Ethernet
	  devices.

config MLX4_CORE
	tristate
	depends on PCI
	default n

config MLX4_DEBUG
	bool "Verbose debugging output" if (MLX4_CORE && EMBEDDED)
	depends on MLX4_CORE
	default y
	---help---
	  This option causes debugging code to be compiled into the
	  mlx4_core driver.  The output can be turned on via the
	  debug_level module parameter (which can also be set after
	  the driver is loaded through sysfs).

config TEHUTI
	tristate "Tehuti Networks 10G Ethernet"
	depends on PCI
	help
	  Tehuti Networks 10G Ethernet NIC

config BNX2X
	tristate "Broadcom NetXtremeII 10Gb support"
	depends on PCI
	select FW_LOADER
	select ZLIB_INFLATE
	select LIBCRC32C
	select MDIO
	help
	  This driver supports Broadcom NetXtremeII 10 gigabit Ethernet cards.
	  To compile this driver as a module, choose M here: the module
	  will be called bnx2x.  This is recommended.

config QLGE
	tristate "QLogic QLGE 10Gb Ethernet Driver Support"
	depends on PCI
	help
	  This driver supports QLogic ISP8XXX 10Gb Ethernet cards.

	  To compile this driver as a module, choose M here: the module
	  will be called qlge.

source "drivers/net/sfc/Kconfig"

source "drivers/net/benet/Kconfig"

endif # NETDEV_10000

source "drivers/net/tokenring/Kconfig"

source "drivers/net/wireless/Kconfig"

source "drivers/net/wimax/Kconfig"

source "drivers/net/usb/Kconfig"

source "drivers/net/pcmcia/Kconfig"

source "drivers/net/wan/Kconfig"

source "drivers/atm/Kconfig"

source "drivers/ieee802154/Kconfig"

source "drivers/s390/net/Kconfig"

config XEN_NETDEV_FRONTEND
	tristate "Xen network device frontend driver"
	depends on XEN
	default y
	help
	  The network device frontend driver allows the kernel to
	  access network devices exported exported by a virtual
	  machine containing a physical network device driver. The
	  frontend driver is intended for unprivileged guest domains;
	  if you are compiling a kernel for a Xen guest, you almost
	  certainly want to enable this.

config ISERIES_VETH
	tristate "iSeries Virtual Ethernet driver support"
	depends on PPC_ISERIES

config RIONET
	tristate "RapidIO Ethernet over messaging driver support"
	depends on RAPIDIO

config RIONET_TX_SIZE
	int "Number of outbound queue entries"
	depends on RIONET
	default "128"

config RIONET_RX_SIZE
	int "Number of inbound queue entries"
	depends on RIONET
	default "128"

config FDDI
	tristate "FDDI driver support"
	depends on (PCI || EISA || TC)
	help
	  Fiber Distributed Data Interface is a high speed local area network
	  design; essentially a replacement for high speed Ethernet. FDDI can
	  run over copper or fiber. If you are connected to such a network and
	  want a driver for the FDDI card in your computer, say Y here (and
	  then also Y to the driver for your FDDI card, below). Most people
	  will say N.

config DEFXX
	tristate "Digital DEFTA/DEFEA/DEFPA adapter support"
	depends on FDDI && (PCI || EISA || TC)
	---help---
	  This is support for the DIGITAL series of TURBOchannel (DEFTA),
	  EISA (DEFEA) and PCI (DEFPA) controllers which can connect you
	  to a local FDDI network.

	  To compile this driver as a module, choose M here: the module
	  will be called defxx.  If unsure, say N.

config DEFXX_MMIO
	bool
	prompt "Use MMIO instead of PIO" if PCI || EISA
	depends on DEFXX
	default n if PCI || EISA
	default y
	---help---
	  This instructs the driver to use EISA or PCI memory-mapped I/O
	  (MMIO) as appropriate instead of programmed I/O ports (PIO).
	  Enabling this gives an improvement in processing time in parts
	  of the driver, but it may cause problems with EISA (DEFEA)
	  adapters.  TURBOchannel does not have the concept of I/O ports,
	  so MMIO is always used for these (DEFTA) adapters.

	  If unsure, say N.

config SKFP
	tristate "SysKonnect FDDI PCI support"
	depends on FDDI && PCI
	select BITREVERSE
	---help---
	  Say Y here if you have a SysKonnect FDDI PCI adapter.
	  The following adapters are supported by this driver:
	  - SK-5521 (SK-NET FDDI-UP)
	  - SK-5522 (SK-NET FDDI-UP DAS)
	  - SK-5541 (SK-NET FDDI-FP)
	  - SK-5543 (SK-NET FDDI-LP)
	  - SK-5544 (SK-NET FDDI-LP DAS)
	  - SK-5821 (SK-NET FDDI-UP64)
	  - SK-5822 (SK-NET FDDI-UP64 DAS)
	  - SK-5841 (SK-NET FDDI-FP64)
	  - SK-5843 (SK-NET FDDI-LP64)
	  - SK-5844 (SK-NET FDDI-LP64 DAS)
	  - Netelligent 100 FDDI DAS Fibre SC
	  - Netelligent 100 FDDI SAS Fibre SC
	  - Netelligent 100 FDDI DAS UTP
	  - Netelligent 100 FDDI SAS UTP
	  - Netelligent 100 FDDI SAS Fibre MIC

	  Read <file:Documentation/networking/skfp.txt> for information about
	  the driver.

	  Questions concerning this driver can be addressed to:
	  <linux@syskonnect.de>

	  To compile this driver as a module, choose M here: the module
	  will be called skfp.  This is recommended.

config HIPPI
	bool "HIPPI driver support (EXPERIMENTAL)"
	depends on EXPERIMENTAL && INET && PCI
	help
	  HIgh Performance Parallel Interface (HIPPI) is a 800Mbit/sec and
	  1600Mbit/sec dual-simplex switched or point-to-point network. HIPPI
	  can run over copper (25m) or fiber (300m on multi-mode or 10km on
	  single-mode). HIPPI networks are commonly used for clusters and to
	  connect to super computers. If you are connected to a HIPPI network
	  and have a HIPPI network card in your computer that you want to use
	  under Linux, say Y here (you must also remember to enable the driver
	  for your HIPPI card below). Most people will say N here.

config ROADRUNNER
	tristate "Essential RoadRunner HIPPI PCI adapter support (EXPERIMENTAL)"
	depends on HIPPI && PCI
	help
	  Say Y here if this is your PCI HIPPI network card.

	  To compile this driver as a module, choose M here: the module
	  will be called rrunner.  If unsure, say N.

config ROADRUNNER_LARGE_RINGS
	bool "Use large TX/RX rings (EXPERIMENTAL)"
	depends on ROADRUNNER
	help
	  If you say Y here, the RoadRunner driver will preallocate up to 2 MB
	  of additional memory to allow for fastest operation, both for
	  transmitting and receiving. This memory cannot be used by any other
	  kernel code or by user space programs. Say Y here only if you have
	  the memory.

config PLIP
	tristate "PLIP (parallel port) support"
	depends on PARPORT
	---help---
	  PLIP (Parallel Line Internet Protocol) is used to create a
	  reasonably fast mini network consisting of two (or, rarely, more)
	  local machines.  A PLIP link from a Linux box is a popular means to
	  install a Linux distribution on a machine which doesn't have a
	  CD-ROM drive (a minimal system has to be transferred with floppies
	  first). The kernels on both machines need to have this PLIP option
	  enabled for this to work.

	  The PLIP driver has two modes, mode 0 and mode 1.  The parallel
	  ports (the connectors at the computers with 25 holes) are connected
	  with "null printer" or "Turbo Laplink" cables which can transmit 4
	  bits at a time (mode 0) or with special PLIP cables, to be used on
	  bidirectional parallel ports only, which can transmit 8 bits at a
	  time (mode 1); you can find the wiring of these cables in
	  <file:Documentation/networking/PLIP.txt>.  The cables can be up to
	  15m long.  Mode 0 works also if one of the machines runs DOS/Windows
	  and has some PLIP software installed, e.g. the Crynwr PLIP packet
	  driver (<http://oak.oakland.edu/simtel.net/msdos/pktdrvr-pre.html>)
	  and winsock or NCSA's telnet.

	  If you want to use PLIP, say Y and read the PLIP mini-HOWTO as well
	  as the NET-3-HOWTO, both available from
	  <http://www.tldp.org/docs.html#howto>.  Note that the PLIP
	  protocol has been changed and this PLIP driver won't work together
	  with the PLIP support in Linux versions 1.0.x.  This option enlarges
	  your kernel by about 8 KB.

	  To compile this driver as a module, choose M here. The module
	  will be called plip. If unsure, say Y or M, in case you buy
	  a laptop later.

config PPP
	tristate "PPP (point-to-point protocol) support"
	select SLHC
	---help---
	  PPP (Point to Point Protocol) is a newer and better SLIP.  It serves
	  the same purpose: sending Internet traffic over telephone (and other
	  serial) lines.  Ask your access provider if they support it, because
	  otherwise you can't use it; most Internet access providers these
	  days support PPP rather than SLIP.

	  To use PPP, you need an additional program called pppd as described
	  in the PPP-HOWTO, available at
	  <http://www.tldp.org/docs.html#howto>.  Make sure that you have
	  the version of pppd recommended in <file:Documentation/Changes>.
	  The PPP option enlarges your kernel by about 16 KB.

	  There are actually two versions of PPP: the traditional PPP for
	  asynchronous lines, such as regular analog phone lines, and
	  synchronous PPP which can be used over digital ISDN lines for
	  example.  If you want to use PPP over phone lines or other
	  asynchronous serial lines, you need to say Y (or M) here and also to
	  the next option, "PPP support for async serial ports".  For PPP over
	  synchronous lines, you should say Y (or M) here and to "Support
	  synchronous PPP", below.

	  If you said Y to "Version information on all symbols" above, then
	  you cannot compile the PPP driver into the kernel; you can then only
	  compile it as a module. To compile this driver as a module, choose M
	  here. The module will be called ppp_generic.

config PPP_MULTILINK
	bool "PPP multilink support (EXPERIMENTAL)"
	depends on PPP && EXPERIMENTAL
	help
	  PPP multilink is a protocol (defined in RFC 1990) which allows you
	  to combine several (logical or physical) lines into one logical PPP
	  connection, so that you can utilize your full bandwidth.

	  This has to be supported at the other end as well and you need a
	  version of the pppd daemon which understands the multilink protocol.

	  If unsure, say N.

config PPP_FILTER
	bool "PPP filtering"
	depends on PPP
	help
	  Say Y here if you want to be able to filter the packets passing over
	  PPP interfaces.  This allows you to control which packets count as
	  activity (i.e. which packets will reset the idle timer or bring up
	  a demand-dialed link) and which packets are to be dropped entirely.
	  You need to say Y here if you wish to use the pass-filter and
	  active-filter options to pppd.

	  If unsure, say N.

config PPP_ASYNC
	tristate "PPP support for async serial ports"
	depends on PPP
	select CRC_CCITT
	---help---
	  Say Y (or M) here if you want to be able to use PPP over standard
	  asynchronous serial ports, such as COM1 or COM2 on a PC.  If you use
	  a modem (not a synchronous or ISDN modem) to contact your ISP, you
	  need this option.

	  To compile this driver as a module, choose M here.

	  If unsure, say Y.

config PPP_SYNC_TTY
	tristate "PPP support for sync tty ports"
	depends on PPP
	help
	  Say Y (or M) here if you want to be able to use PPP over synchronous
	  (HDLC) tty devices, such as the SyncLink adapter. These devices
	  are often used for high-speed leased lines like T1/E1.

	  To compile this driver as a module, choose M here.

config PPP_DEFLATE
	tristate "PPP Deflate compression"
	depends on PPP
	select ZLIB_INFLATE
	select ZLIB_DEFLATE
	---help---
	  Support for the Deflate compression method for PPP, which uses the
	  Deflate algorithm (the same algorithm that gzip uses) to compress
	  each PPP packet before it is sent over the wire.  The machine at the
	  other end of the PPP link (usually your ISP) has to support the
	  Deflate compression method as well for this to be useful.  Even if
	  they don't support it, it is safe to say Y here.

	  To compile this driver as a module, choose M here.

config PPP_BSDCOMP
	tristate "PPP BSD-Compress compression"
	depends on PPP
	---help---
	  Support for the BSD-Compress compression method for PPP, which uses
	  the LZW compression method to compress each PPP packet before it is
	  sent over the wire. The machine at the other end of the PPP link
	  (usually your ISP) has to support the BSD-Compress compression
	  method as well for this to be useful. Even if they don't support it,
	  it is safe to say Y here.

	  The PPP Deflate compression method ("PPP Deflate compression",
	  above) is preferable to BSD-Compress, because it compresses better
	  and is patent-free.

	  Note that the BSD compression code will always be compiled as a
	  module; it is called bsd_comp and will show up in the directory
	  modules once you have said "make modules". If unsure, say N.

config PPP_MPPE
       tristate "PPP MPPE compression (encryption) (EXPERIMENTAL)"
       depends on PPP && EXPERIMENTAL
       select CRYPTO
       select CRYPTO_SHA1
       select CRYPTO_ARC4
       select CRYPTO_ECB
       ---help---
         Support for the MPPE Encryption protocol, as employed by the
	 Microsoft Point-to-Point Tunneling Protocol.

	 See http://pptpclient.sourceforge.net/ for information on
	 configuring PPTP clients and servers to utilize this method.

config PPPOE
	tristate "PPP over Ethernet (EXPERIMENTAL)"
	depends on EXPERIMENTAL && PPP
	help
	  Support for PPP over Ethernet.

	  This driver requires the latest version of pppd from the CVS
	  repository at cvs.samba.org.  Alternatively, see the 
	  RoaringPenguin package (<http://www.roaringpenguin.com/pppoe>)
	  which contains instruction on how to use this driver (under 
	  the heading "Kernel mode PPPoE").

config PPPOATM
	tristate "PPP over ATM"
	depends on ATM && PPP
	help
	  Support PPP (Point to Point Protocol) encapsulated in ATM frames.
	  This implementation does not yet comply with section 8 of RFC2364,
	  which can lead to bad results if the ATM peer loses state and
	  changes its encapsulation unilaterally.

config PPPOL2TP
	tristate "PPP over L2TP (EXPERIMENTAL)"
	depends on EXPERIMENTAL && PPP && INET
	help
	  Support for PPP-over-L2TP socket family. L2TP is a protocol
	  used by ISPs and enterprises to tunnel PPP traffic over UDP
	  tunnels. L2TP is replacing PPTP for VPN uses.

	  This kernel component handles only L2TP data packets: a
	  userland daemon handles L2TP the control protocol (tunnel
	  and session setup). One such daemon is OpenL2TP
	  (http://openl2tp.sourceforge.net/).

config SLIP
	tristate "SLIP (serial line) support"
	---help---
	  Say Y if you intend to use SLIP or CSLIP (compressed SLIP) to
	  connect to your Internet service provider or to connect to some
	  other local Unix box or if you want to configure your Linux box as a
	  Slip/CSlip server for other people to dial in. SLIP (Serial Line
	  Internet Protocol) is a protocol used to send Internet traffic over
	  serial connections such as telephone lines or null modem cables;
	  nowadays, the protocol PPP is more commonly used for this same
	  purpose.

	  Normally, your access provider has to support SLIP in order for you
	  to be able to use it, but there is now a SLIP emulator called SLiRP
	  around (available from
	  <ftp://ibiblio.org/pub/Linux/system/network/serial/>) which
	  allows you to use SLIP over a regular dial up shell connection. If
	  you plan to use SLiRP, make sure to say Y to CSLIP, below. The
	  NET-3-HOWTO, available from
	  <http://www.tldp.org/docs.html#howto>, explains how to
	  configure SLIP. Note that you don't need this option if you just
	  want to run term (term is a program which gives you almost full
	  Internet connectivity if you have a regular dial up shell account on
	  some Internet connected Unix computer. Read
	  <http://www.bart.nl/~patrickr/term-howto/Term-HOWTO.html>). SLIP
	  support will enlarge your kernel by about 4 KB. If unsure, say N.

	  To compile this driver as a module, choose M here. The module
	  will be called slip.

config SLIP_COMPRESSED
	bool "CSLIP compressed headers"
	depends on SLIP
	select SLHC
	---help---
	  This protocol is faster than SLIP because it uses compression on the
	  TCP/IP headers (not on the data itself), but it has to be supported
	  on both ends. Ask your access provider if you are not sure and
	  answer Y, just in case. You will still be able to use plain SLIP. If
	  you plan to use SLiRP, the SLIP emulator (available from
	  <ftp://ibiblio.org/pub/Linux/system/network/serial/>) which
	  allows you to use SLIP over a regular dial up shell connection, you
	  definitely want to say Y here. The NET-3-HOWTO, available from
	  <http://www.tldp.org/docs.html#howto>, explains how to configure
	  CSLIP. This won't enlarge your kernel.

config SLHC
	tristate
	help
	  This option enables Van Jacobsen serial line header compression
	  routines.

config SLIP_SMART
	bool "Keepalive and linefill"
	depends on SLIP
	help
	  Adds additional capabilities to the SLIP driver to support the
	  RELCOM line fill and keepalive monitoring. Ideal on poor quality
	  analogue lines.

config SLIP_MODE_SLIP6
	bool "Six bit SLIP encapsulation"
	depends on SLIP
	help
	  Just occasionally you may need to run IP over hostile serial
	  networks that don't pass all control characters or are only seven
	  bit. Saying Y here adds an extra mode you can use with SLIP:
	  "slip6". In this mode, SLIP will only send normal ASCII symbols over
	  the serial device. Naturally, this has to be supported at the other
	  end of the link as well. It's good enough, for example, to run IP
	  over the async ports of a Camtec JNT Pad. If unsure, say N.

config NET_FC
	bool "Fibre Channel driver support"
	depends on SCSI && PCI
	help
	  Fibre Channel is a high speed serial protocol mainly used to connect
	  large storage devices to the computer; it is compatible with and
	  intended to replace SCSI.

	  If you intend to use Fibre Channel, you need to have a Fibre channel
	  adaptor card in your computer; say Y here and to the driver for your
	  adaptor below. You also should have said Y to "SCSI support" and
	  "SCSI generic support".

config NETCONSOLE
	tristate "Network console logging support (EXPERIMENTAL)"
	depends on EXPERIMENTAL
	---help---
	If you want to log kernel messages over the network, enable this.
	See <file:Documentation/networking/netconsole.txt> for details.

config NETCONSOLE_DYNAMIC
	bool "Dynamic reconfiguration of logging targets (EXPERIMENTAL)"
	depends on NETCONSOLE && SYSFS && EXPERIMENTAL
	select CONFIGFS_FS
	help
	  This option enables the ability to dynamically reconfigure target
	  parameters (interface, IP addresses, port numbers, MAC addresses)
	  at runtime through a userspace interface exported using configfs.
	  See <file:Documentation/networking/netconsole.txt> for details.

config NETPOLL
	def_bool NETCONSOLE

config NETPOLL_TRAP
	bool "Netpoll traffic trapping"
	default n
	depends on NETPOLL

config NET_POLL_CONTROLLER
	def_bool NETPOLL

config VIRTIO_NET
	tristate "Virtio network driver (EXPERIMENTAL)"
	depends on EXPERIMENTAL && VIRTIO
	---help---
	  This is the virtual network driver for virtio.  It can be used with
          lguest or QEMU based VMMs (like KVM or Xen).  Say Y or M.

endif # NETDEVICES<|MERGE_RESOLUTION|>--- conflicted
+++ resolved
@@ -1934,8 +1934,6 @@
 	help
 	  This driver supports the 10/100 Ethernet Lite from Xilinx.
 
-<<<<<<< HEAD
-=======
 config BCM63XX_ENET
 	tristate "Broadcom 63xx internal mac support"
 	depends on BCM63XX
@@ -1945,7 +1943,6 @@
 	  This driver supports the ethernet MACs in the Broadcom 63xx
 	  MIPS chipset family (BCM63XX).
 
->>>>>>> ebc79c4f
 source "drivers/net/fs_enet/Kconfig"
 
 endif # NET_ETHERNET
