#
# Network device configuration
#

menuconfig NETDEVICES
	default y if UML
	depends on NET
	bool "Network device support"
	---help---
	  You can say N here if you don't intend to connect your Linux box to
	  any other computer at all.

	  You'll have to say Y if your computer contains a network card that
	  you want to use under Linux. If you are going to run SLIP or PPP over
	  telephone line or null modem cable you need say Y here. Connecting
	  two machines with parallel ports using PLIP needs this, as well as
	  AX.25/KISS for sending Internet traffic over amateur radio links.

	  See also "The Linux Network Administrator's Guide" by Olaf Kirch and
	  Terry Dawson. Available at <http://www.tldp.org/guides.html>.

	  If unsure, say Y.

# All the following symbols are dependent on NETDEVICES - do not repeat
# that for each of the symbols.
if NETDEVICES

config IFB
	tristate "Intermediate Functional Block support"
	depends on NET_CLS_ACT
	---help---
	  This is an intermediate driver that allows sharing of
	  resources.
	  To compile this driver as a module, choose M here: the module
	  will be called ifb.  If you want to use more than one ifb
	  device at a time, you need to compile this driver as a module.
	  Instead of 'ifb', the devices will then be called 'ifb0',
	  'ifb1' etc.
	  Look at the iproute2 documentation directory for usage etc

config DUMMY
	tristate "Dummy net driver support"
	---help---
	  This is essentially a bit-bucket device (i.e. traffic you send to
	  this device is consigned into oblivion) with a configurable IP
	  address. It is most commonly used in order to make your currently
	  inactive SLIP address seem like a real address for local programs.
	  If you use SLIP or PPP, you might want to say Y here. Since this
	  thing often comes in handy, the default is Y. It won't enlarge your
	  kernel either. What a deal. Read about it in the Network
	  Administrator's Guide, available from
	  <http://www.tldp.org/docs.html#guide>.

	  To compile this driver as a module, choose M here: the module
	  will be called dummy.  If you want to use more than one dummy
	  device at a time, you need to compile this driver as a module.
	  Instead of 'dummy', the devices will then be called 'dummy0',
	  'dummy1' etc.

config BONDING
	tristate "Bonding driver support"
	depends on INET
	depends on IPV6 || IPV6=n
	---help---
	  Say 'Y' or 'M' if you wish to be able to 'bond' multiple Ethernet
	  Channels together. This is called 'Etherchannel' by Cisco,
	  'Trunking' by Sun, 802.3ad by the IEEE, and 'Bonding' in Linux.

	  The driver supports multiple bonding modes to allow for both high
	  performance and high availability operation.

	  Refer to <file:Documentation/networking/bonding.txt> for more
	  information.

	  To compile this driver as a module, choose M here: the module
	  will be called bonding.

config MACVLAN
	tristate "MAC-VLAN support (EXPERIMENTAL)"
	depends on EXPERIMENTAL
	---help---
	  This allows one to create virtual interfaces that map packets to
	  or from specific MAC addresses to a particular interface.

	  Macvlan devices can be added using the "ip" command from the
	  iproute2 package starting with the iproute2-2.6.23 release:

	  "ip link add link <real dev> [ address MAC ] [ NAME ] type macvlan"

	  To compile this driver as a module, choose M here: the module
	  will be called macvlan.

config EQUALIZER
	tristate "EQL (serial line load balancing) support"
	---help---
	  If you have two serial connections to some other computer (this
	  usually requires two modems and two telephone lines) and you use
	  SLIP (the protocol for sending Internet traffic over telephone
	  lines) or PPP (a better SLIP) on them, you can make them behave like
	  one double speed connection using this driver.  Naturally, this has
	  to be supported at the other end as well, either with a similar EQL
	  Linux driver or with a Livingston Portmaster 2e.

	  Say Y if you want this and read
	  <file:Documentation/networking/eql.txt>.  You may also want to read
	  section 6.2 of the NET-3-HOWTO, available from
	  <http://www.tldp.org/docs.html#howto>.

	  To compile this driver as a module, choose M here: the module
	  will be called eql.  If unsure, say N.

config TUN
	tristate "Universal TUN/TAP device driver support"
	select CRC32
	---help---
	  TUN/TAP provides packet reception and transmission for user space
	  programs.  It can be viewed as a simple Point-to-Point or Ethernet
	  device, which instead of receiving packets from a physical media,
	  receives them from user space program and instead of sending packets
	  via physical media writes them to the user space program.

	  When a program opens /dev/net/tun, driver creates and registers
	  corresponding net device tunX or tapX.  After a program closed above
	  devices, driver will automatically delete tunXX or tapXX device and
	  all routes corresponding to it.

	  Please read <file:Documentation/networking/tuntap.txt> for more
	  information.

	  To compile this driver as a module, choose M here: the module
	  will be called tun.

	  If you don't know what to use this for, you don't need it.

config VETH
	tristate "Virtual ethernet pair device"
	---help---
	  This device is a local ethernet tunnel. Devices are created in pairs.
	  When one end receives the packet it appears on its pair and vice
	  versa.

config NET_SB1000
	tristate "General Instruments Surfboard 1000"
	depends on PNP
	---help---
	  This is a driver for the General Instrument (also known as
	  NextLevel) SURFboard 1000 internal
	  cable modem. This is an ISA card which is used by a number of cable
	  TV companies to provide cable modem access. It's a one-way
	  downstream-only cable modem, meaning that your upstream net link is
	  provided by your regular phone modem.

	  At present this driver only compiles as a module, so say M here if
	  you have this card. The module will be called sb1000. Then read
	  <file:Documentation/networking/README.sb1000> for information on how
	  to use this module, as it needs special ppp scripts for establishing
	  a connection. Further documentation and the necessary scripts can be
	  found at:

	  <http://www.jacksonville.net/~fventuri/>
	  <http://home.adelphia.net/~siglercm/sb1000.html>
	  <http://linuxpower.cx/~cable/>

	  If you don't have this card, of course say N.

source "drivers/net/arcnet/Kconfig"

source "drivers/net/phy/Kconfig"

#
#	Ethernet
#

menuconfig NET_ETHERNET
	bool "Ethernet (10 or 100Mbit)"
	depends on !UML
	---help---
	  Ethernet (also called IEEE 802.3 or ISO 8802-2) is the most common
	  type of Local Area Network (LAN) in universities and companies.

	  Common varieties of Ethernet are: 10BASE-2 or Thinnet (10 Mbps over
	  coaxial cable, linking computers in a chain), 10BASE-T or twisted
	  pair (10 Mbps over twisted pair cable, linking computers to central
	  hubs), 10BASE-F (10 Mbps over optical fiber links, using hubs),
	  100BASE-TX (100 Mbps over two twisted pair cables, using hubs),
	  100BASE-T4 (100 Mbps over 4 standard voice-grade twisted pair
	  cables, using hubs), 100BASE-FX (100 Mbps over optical fiber links)
	  [the 100BASE varieties are also known as Fast Ethernet], and Gigabit
	  Ethernet (1 Gbps over optical fiber or short copper links).

	  If your Linux machine will be connected to an Ethernet and you have
	  an Ethernet network interface card (NIC) installed in your computer,
	  say Y here and read the Ethernet-HOWTO, available from
	  <http://www.tldp.org/docs.html#howto>. You will then also have
	  to say Y to the driver for your particular NIC.

	  Note that the answer to this question won't directly affect the
	  kernel: saying N will just cause the configurator to skip all
	  the questions about Ethernet network cards. If unsure, say N.

if NET_ETHERNET

config MII
	tristate "Generic Media Independent Interface device support"
	help
	  Most ethernet controllers have MII transceiver either as an external
	  or internal device.  It is safe to say Y or M here even if your
	  ethernet card lack MII.

config MACB
	tristate "Atmel MACB support"
	depends on AVR32 || ARCH_AT91SAM9260 || ARCH_AT91SAM9263 || ARCH_AT91SAM9G20 || ARCH_AT91CAP9
	select PHYLIB
	help
	  The Atmel MACB ethernet interface is found on many AT32 and AT91
	  parts. Say Y to include support for the MACB chip.

	  To compile this driver as a module, choose M here: the module
	  will be called macb.

source "drivers/net/arm/Kconfig"

config AX88796
	tristate "ASIX AX88796 NE2000 clone support"
	depends on ARM || MIPS || SUPERH
	select CRC32
	select MII
	help
	  AX88796 driver, using platform bus to provide
	  chip detection and resources

config AX88796_93CX6
	bool "ASIX AX88796 external 93CX6 eeprom support"
	depends on AX88796
	select EEPROM_93CX6
	help
	  Select this if your platform comes with an external 93CX6 eeprom.

config MACE
	tristate "MACE (Power Mac ethernet) support"
	depends on PPC_PMAC && PPC32
	select CRC32
	help
	  Power Macintoshes and clones with Ethernet built-in on the
	  motherboard will usually use a MACE (Medium Access Control for
	  Ethernet) interface. Say Y to include support for the MACE chip.

	  To compile this driver as a module, choose M here: the module
	  will be called mace.

config MACE_AAUI_PORT
	bool "Use AAUI port instead of TP by default"
	depends on MACE
	help
	  Some Apple machines (notably the Apple Network Server) which use the
	  MACE ethernet chip have an Apple AUI port (small 15-pin connector),
	  instead of an 8-pin RJ45 connector for twisted-pair ethernet.  Say
	  Y here if you have such a machine.  If unsure, say N.
	  The driver will default to AAUI on ANS anyway, and if you use it as
	  a module, you can provide the port_aaui=0|1 to force the driver.

config BMAC
	tristate "BMAC (G3 ethernet) support"
	depends on PPC_PMAC && PPC32
	select CRC32
	help
	  Say Y for support of BMAC Ethernet interfaces. These are used on G3
	  computers.

	  To compile this driver as a module, choose M here: the module
	  will be called bmac.

config ARIADNE
	tristate "Ariadne support"
	depends on ZORRO
	help
	  If you have a Village Tronic Ariadne Ethernet adapter, say Y.
	  Otherwise, say N.

	  To compile this driver as a module, choose M here: the module
	  will be called ariadne.

config A2065
	tristate "A2065 support"
	depends on ZORRO
	select CRC32
	help
	  If you have a Commodore A2065 Ethernet adapter, say Y. Otherwise,
	  say N.

	  To compile this driver as a module, choose M here: the module
	  will be called a2065.

config HYDRA
	tristate "Hydra support"
	depends on ZORRO
	select CRC32
	help
	  If you have a Hydra Ethernet adapter, say Y. Otherwise, say N.

	  To compile this driver as a module, choose M here: the module
	  will be called hydra.

config ZORRO8390
	tristate "Zorro NS8390-based Ethernet support"
	depends on ZORRO
	select CRC32
	help
	  This driver is for Zorro Ethernet cards using an NS8390-compatible
	  chipset, like the Village Tronic Ariadne II and the Individual
	  Computers X-Surf Ethernet cards. If you have such a card, say Y.
	  Otherwise, say N.

	  To compile this driver as a module, choose M here: the module
	  will be called zorro8390.

config APNE
	tristate "PCMCIA NE2000 support"
	depends on AMIGA_PCMCIA
	select CRC32
	help
	  If you have a PCMCIA NE2000 compatible adapter, say Y.  Otherwise,
	  say N.

	  To compile this driver as a module, choose M here: the module
	  will be called apne.

config MAC8390
	bool "Macintosh NS 8390 based ethernet cards"
	depends on MAC
	select CRC32
	help
	  If you want to include a driver to support Nubus or LC-PDS
	  Ethernet cards using an NS8390 chipset or its equivalent, say Y
	  and read the Ethernet-HOWTO, available from
	  <http://www.tldp.org/docs.html#howto>.

config MAC89x0
	tristate "Macintosh CS89x0 based ethernet cards"
	depends on MAC
	---help---
	  Support for CS89x0 chipset based Ethernet cards.  If you have a
	  Nubus or LC-PDS network (Ethernet) card of this type, say Y and
	  read the Ethernet-HOWTO, available from
	  <http://www.tldp.org/docs.html#howto>.

	  To compile this driver as a module, choose M here. This module will
	  be called mac89x0.

config MACSONIC
	tristate "Macintosh SONIC based ethernet (onboard, NuBus, LC, CS)"
	depends on MAC
	---help---
	  Support for NatSemi SONIC based Ethernet devices.  This includes
	  the onboard Ethernet in many Quadras as well as some LC-PDS,
	  a few Nubus and all known Comm Slot Ethernet cards.  If you have
	  one of these say Y and read the Ethernet-HOWTO, available from
	  <http://www.tldp.org/docs.html#howto>.

	  To compile this driver as a module, choose M here. This module will
	  be called macsonic.

config MACMACE
	bool "Macintosh (AV) onboard MACE ethernet"
	depends on MAC
	select CRC32
	help
	  Support for the onboard AMD 79C940 MACE Ethernet controller used in
	  the 660AV and 840AV Macintosh.  If you have one of these Macintoshes
	  say Y and read the Ethernet-HOWTO, available from
	  <http://www.tldp.org/docs.html#howto>.

config MVME147_NET
	tristate "MVME147 (Lance) Ethernet support"
	depends on MVME147
	select CRC32
	help
	  Support for the on-board Ethernet interface on the Motorola MVME147
	  single-board computer.  Say Y here to include the
	  driver for this chip in your kernel.
	  To compile this driver as a module, choose M here.

config MVME16x_NET
	tristate "MVME16x Ethernet support"
	depends on MVME16x
	help
	  This is the driver for the Ethernet interface on the Motorola
	  MVME162, 166, 167, 172 and 177 boards.  Say Y here to include the
	  driver for this chip in your kernel.
	  To compile this driver as a module, choose M here.

config BVME6000_NET
	tristate "BVME6000 Ethernet support"
	depends on BVME6000
	help
	  This is the driver for the Ethernet interface on BVME4000 and
	  BVME6000 VME boards.  Say Y here to include the driver for this chip
	  in your kernel.
	  To compile this driver as a module, choose M here.

config ATARILANCE
	tristate "Atari Lance support"
	depends on ATARI
	help
	  Say Y to include support for several Atari Ethernet adapters based
	  on the AMD Lance chipset: RieblCard (with or without battery), or
	  PAMCard VME (also the version by Rhotron, with different addresses).

config SUN3LANCE
	tristate "Sun3/Sun3x on-board LANCE support"
	depends on SUN3 || SUN3X
	help
	  Most Sun3 and Sun3x motherboards (including the 3/50, 3/60 and 3/80)
	  featured an AMD Lance 10Mbit Ethernet controller on board; say Y
	  here to compile in the Linux driver for this and enable Ethernet.
	  General Linux information on the Sun 3 and 3x series (now
	  discontinued) is at
	  <http://www.angelfire.com/ca2/tech68k/sun3.html>.

	  If you're not building a kernel for a Sun 3, say N.

config SUN3_82586
	bool "Sun3 on-board Intel 82586 support"
	depends on SUN3
	help
	  This driver enables support for the on-board Intel 82586 based
	  Ethernet adapter found on Sun 3/1xx and 3/2xx motherboards.  Note
	  that this driver does not support 82586-based adapters on additional
	  VME boards.

config HPLANCE
	bool "HP on-board LANCE support"
	depends on DIO
	select CRC32
	help
	  If you want to use the builtin "LANCE" Ethernet controller on an
	  HP300 machine, say Y here.

config LASI_82596
	tristate "Lasi ethernet"
	depends on GSC
	help
	  Say Y here to support the builtin Intel 82596 ethernet controller
	  found in Hewlett-Packard PA-RISC machines with 10Mbit ethernet.

config SNI_82596
	tristate "SNI RM ethernet"
	depends on NET_ETHERNET && SNI_RM
	help
	  Say Y here to support the on-board Intel 82596 ethernet controller
	  built into SNI RM machines.

config KORINA
	tristate "Korina (IDT RC32434) Ethernet support"
	depends on NET_ETHERNET && MIKROTIK_RB532
	help
	  If you have a Mikrotik RouterBoard 500 or IDT RC32434
	  based system say Y. Otherwise say N.

config MIPS_JAZZ_SONIC
	tristate "MIPS JAZZ onboard SONIC Ethernet support"
	depends on MACH_JAZZ
	help
	  This is the driver for the onboard card of MIPS Magnum 4000,
	  Acer PICA, Olivetti M700-10 and a few other identical OEM systems.

config XTENSA_XT2000_SONIC
	tristate "Xtensa XT2000 onboard SONIC Ethernet support"
	depends on XTENSA_PLATFORM_XT2000
	help
	  This is the driver for the onboard card of the Xtensa XT2000 board.

config MIPS_AU1X00_ENET
	bool "MIPS AU1000 Ethernet support"
	depends on SOC_AU1X00
	select PHYLIB
	select CRC32
	help
	  If you have an Alchemy Semi AU1X00 based system
	  say Y.  Otherwise, say N.

config SGI_IOC3_ETH
	bool "SGI IOC3 Ethernet"
	depends on PCI && SGI_IP27
	select CRC32
	select MII
	help
	  If you have a network (Ethernet) card of this type, say Y and read
	  the Ethernet-HOWTO, available from
	  <http://www.tldp.org/docs.html#howto>.

config MIPS_SIM_NET
	tristate "MIPS simulator Network device"
	depends on MIPS_SIM
	help
	  The MIPSNET device is a simple Ethernet network device which is
	  emulated by the MIPS Simulator.
	  If you are not using a MIPSsim or are unsure, say N.

config SGI_O2MACE_ETH
	tristate "SGI O2 MACE Fast Ethernet support"
	depends on SGI_IP32=y

config STNIC
	tristate "National DP83902AV  support"
	depends on SUPERH
	select CRC32
	help
	  Support for cards based on the National Semiconductor DP83902AV
	  ST-NIC Serial Network Interface Controller for Twisted Pair.  This
	  is a 10Mbit/sec Ethernet controller.  Product overview and specs at
	  <http://www.national.com/pf/DP/DP83902A.html>.

	  If unsure, say N.

config SH_ETH
	tristate "Renesas SuperH Ethernet support"
	depends on SUPERH && \
		(CPU_SUBTYPE_SH7710 || CPU_SUBTYPE_SH7712 || \
		 CPU_SUBTYPE_SH7763 || CPU_SUBTYPE_SH7619 || \
		 CPU_SUBTYPE_SH7724)
	select CRC32
	select MII
	select MDIO_BITBANG
	select PHYLIB
	help
	  Renesas SuperH Ethernet device driver.
	  This driver support SH7710, SH7712, SH7763, SH7619, and SH7724.

config SUNLANCE
	tristate "Sun LANCE support"
	depends on SBUS
	select CRC32
	help
	  This driver supports the "le" interface present on all 32-bit Sparc
	  systems, on some older Ultra systems and as an Sbus option.  These
	  cards are based on the AMD Lance chipset, which is better known
	  via the NE2100 cards.

	  To compile this driver as a module, choose M here: the module
	  will be called sunlance.

config HAPPYMEAL
	tristate "Sun Happy Meal 10/100baseT support"
	depends on SBUS || PCI
	select CRC32
	help
	  This driver supports the "hme" interface present on most Ultra
	  systems and as an option on older Sbus systems. This driver supports
	  both PCI and Sbus devices. This driver also supports the "qfe" quad
	  100baseT device available in both PCI and Sbus configurations.

	  To compile this driver as a module, choose M here: the module
	  will be called sunhme.

config SUNBMAC
	tristate "Sun BigMAC 10/100baseT support (EXPERIMENTAL)"
	depends on SBUS && EXPERIMENTAL
	select CRC32
	help
	  This driver supports the "be" interface available as an Sbus option.
	  This is Sun's older 100baseT Ethernet device.

	  To compile this driver as a module, choose M here: the module
	  will be called sunbmac.

config SUNQE
	tristate "Sun QuadEthernet support"
	depends on SBUS
	select CRC32
	help
	  This driver supports the "qe" 10baseT Ethernet device, available as
	  an Sbus option. Note that this is not the same as Quad FastEthernet
	  "qfe" which is supported by the Happy Meal driver instead.

	  To compile this driver as a module, choose M here: the module
	  will be called sunqe.

config SUNGEM
	tristate "Sun GEM support"
	depends on PCI
	select CRC32
	help
	  Support for the Sun GEM chip, aka Sun GigabitEthernet/P 2.0.  See also
	  <http://www.sun.com/products-n-solutions/hardware/docs/pdf/806-3985-10.pdf>.

config CASSINI
	tristate "Sun Cassini support"
	depends on PCI
	select CRC32
	help
	  Support for the Sun Cassini chip, aka Sun GigaSwift Ethernet. See also
	  <http://www.sun.com/products-n-solutions/hardware/docs/pdf/817-4341-10.pdf>

config SUNVNET
	tristate "Sun Virtual Network support"
	depends on SUN_LDOMS
	help
	  Support for virtual network devices under Sun Logical Domains.

config NET_VENDOR_3COM
	bool "3COM cards"
	depends on ISA || EISA || MCA || PCI
	help
	  If you have a network (Ethernet) card belonging to this class, say Y
	  and read the Ethernet-HOWTO, available from
	  <http://www.tldp.org/docs.html#howto>.

	  Note that the answer to this question doesn't directly affect the
	  kernel: saying N will just cause the configurator to skip all
	  the questions about 3COM cards. If you say Y, you will be asked for
	  your specific card in the following questions.

config EL1
	tristate "3c501 \"EtherLink\" support"
	depends on NET_VENDOR_3COM && ISA
	---help---
	  If you have a network (Ethernet) card of this type, say Y and read
	  the Ethernet-HOWTO, available from
	  <http://www.tldp.org/docs.html#howto>.  Also, consider buying a
	  new card, since the 3c501 is slow, broken, and obsolete: you will
	  have problems.  Some people suggest to ping ("man ping") a nearby
	  machine every minute ("man cron") when using this card.

	  To compile this driver as a module, choose M here. The module
	  will be called 3c501.

config EL2
	tristate "3c503 \"EtherLink II\" support"
	depends on NET_VENDOR_3COM && ISA
	select CRC32
	help
	  If you have a network (Ethernet) card of this type, say Y and read
	  the Ethernet-HOWTO, available from
	  <http://www.tldp.org/docs.html#howto>.

	  To compile this driver as a module, choose M here. The module
	  will be called 3c503.

config ELPLUS
	tristate "3c505 \"EtherLink Plus\" support"
	depends on NET_VENDOR_3COM && ISA && ISA_DMA_API
	---help---
	  Information about this network (Ethernet) card can be found in
	  <file:Documentation/networking/3c505.txt>.  If you have a card of
	  this type, say Y and read the Ethernet-HOWTO, available from
	  <http://www.tldp.org/docs.html#howto>.

	  To compile this driver as a module, choose M here. The module
	  will be called 3c505.

config EL16
	tristate "3c507 \"EtherLink 16\" support (EXPERIMENTAL)"
	depends on NET_VENDOR_3COM && ISA && EXPERIMENTAL
	help
	  If you have a network (Ethernet) card of this type, say Y and read
	  the Ethernet-HOWTO, available from
	  <http://www.tldp.org/docs.html#howto>.

	  To compile this driver as a module, choose M here. The module
	  will be called 3c507.

config EL3
	tristate "3c509/3c529 (MCA)/3c579 \"EtherLink III\" support"
	depends on NET_VENDOR_3COM && (ISA || EISA || MCA)
	---help---
	  If you have a network (Ethernet) card belonging to the 3Com
	  EtherLinkIII series, say Y and read the Ethernet-HOWTO, available
	  from <http://www.tldp.org/docs.html#howto>.

	  If your card is not working you may need to use the DOS
	  setup disk to disable Plug & Play mode, and to select the default
	  media type.

	  To compile this driver as a module, choose M here. The module
	  will be called 3c509.

config 3C515
	tristate "3c515 ISA \"Fast EtherLink\""
	depends on NET_VENDOR_3COM && (ISA || EISA) && ISA_DMA_API
	help
	  If you have a 3Com ISA EtherLink XL "Corkscrew" 3c515 Fast Ethernet
	  network card, say Y and read the Ethernet-HOWTO, available from
	  <http://www.tldp.org/docs.html#howto>.

	  To compile this driver as a module, choose M here. The module
	  will be called 3c515.

config ELMC
	tristate "3c523 \"EtherLink/MC\" support"
	depends on NET_VENDOR_3COM && MCA_LEGACY
	help
	  If you have a network (Ethernet) card of this type, say Y and read
	  the Ethernet-HOWTO, available from
	  <http://www.tldp.org/docs.html#howto>.

	  To compile this driver as a module, choose M here. The module
	  will be called 3c523.

config ELMC_II
	tristate "3c527 \"EtherLink/MC 32\" support (EXPERIMENTAL)"
	depends on NET_VENDOR_3COM && MCA && MCA_LEGACY
	help
	  If you have a network (Ethernet) card of this type, say Y and read
	  the Ethernet-HOWTO, available from
	  <http://www.tldp.org/docs.html#howto>.

	  To compile this driver as a module, choose M here. The module
	  will be called 3c527.

config VORTEX
	tristate "3c590/3c900 series (592/595/597) \"Vortex/Boomerang\" support"
	depends on NET_VENDOR_3COM && (PCI || EISA)
	select MII
	---help---
	  This option enables driver support for a large number of 10Mbps and
	  10/100Mbps EISA, PCI and PCMCIA 3Com network cards:

	  "Vortex"    (Fast EtherLink 3c590/3c592/3c595/3c597) EISA and PCI
	  "Boomerang" (EtherLink XL 3c900 or 3c905)            PCI
	  "Cyclone"   (3c540/3c900/3c905/3c980/3c575/3c656)    PCI and Cardbus
	  "Tornado"   (3c905)                                  PCI
	  "Hurricane" (3c555/3cSOHO)                           PCI

	  If you have such a card, say Y and read the Ethernet-HOWTO,
	  available from <http://www.tldp.org/docs.html#howto>. More
	  specific information is in
	  <file:Documentation/networking/vortex.txt> and in the comments at
	  the beginning of <file:drivers/net/3c59x.c>.

	  To compile this support as a module, choose M here.

config TYPHOON
	tristate "3cr990 series \"Typhoon\" support"
	depends on NET_VENDOR_3COM && PCI
	select CRC32
	---help---
	  This option enables driver support for the 3cr990 series of cards:

	  3C990-TX, 3CR990-TX-95, 3CR990-TX-97, 3CR990-FX-95, 3CR990-FX-97,
	  3CR990SVR, 3CR990SVR95, 3CR990SVR97, 3CR990-FX-95 Server,
	  3CR990-FX-97 Server, 3C990B-TX-M, 3C990BSVR

	  If you have a network (Ethernet) card of this type, say Y and read
	  the Ethernet-HOWTO, available from
	  <http://www.tldp.org/docs.html#howto>.

	  To compile this driver as a module, choose M here. The module
	  will be called typhoon.

config LANCE
	tristate "AMD LANCE and PCnet (AT1500 and NE2100) support"
	depends on ISA && ISA_DMA_API
	help
	  If you have a network (Ethernet) card of this type, say Y and read
	  the Ethernet-HOWTO, available from
	  <http://www.tldp.org/docs.html#howto>. Some LinkSys cards are
	  of this type.

	  To compile this driver as a module, choose M here: the module
	  will be called lance.  This is recommended.

config NET_VENDOR_SMC
	bool "Western Digital/SMC cards"
	depends on ISA || MCA || EISA || MAC
	help
	  If you have a network (Ethernet) card belonging to this class, say Y
	  and read the Ethernet-HOWTO, available from
	  <http://www.tldp.org/docs.html#howto>.

	  Note that the answer to this question doesn't directly affect the
	  kernel: saying N will just cause the configurator to skip all
	  the questions about Western Digital cards. If you say Y, you will be
	  asked for your specific card in the following questions.

config WD80x3
	tristate "WD80*3 support"
	depends on NET_VENDOR_SMC && ISA
	# broken build
	depends on 0
	select CRC32
	help
	  If you have a network (Ethernet) card of this type, say Y and read
	  the Ethernet-HOWTO, available from
	  <http://www.tldp.org/docs.html#howto>.

	  To compile this driver as a module, choose M here. The module
	  will be called wd.

config ULTRAMCA
	tristate "SMC Ultra MCA support"
	depends on NET_VENDOR_SMC && MCA
	select CRC32
	help
	  If you have a network (Ethernet) card of this type and are running
	  an MCA based system (PS/2), say Y and read the Ethernet-HOWTO,
	  available from <http://www.tldp.org/docs.html#howto>.

	  To compile this driver as a module, choose M here. The module
	  will be called smc-mca.

config ULTRA
	tristate "SMC Ultra support"
	depends on NET_VENDOR_SMC && ISA
	select CRC32
	---help---
	  If you have a network (Ethernet) card of this type, say Y and read
	  the Ethernet-HOWTO, available from
	  <http://www.tldp.org/docs.html#howto>.

	  Important: There have been many reports that, with some motherboards
	  mixing an SMC Ultra and an Adaptec AHA154x SCSI card (or compatible,
	  such as some BusLogic models) causes corruption problems with many
	  operating systems. The Linux smc-ultra driver has a work-around for
	  this but keep it in mind if you have such a SCSI card and have
	  problems.

	  To compile this driver as a module, choose M here. The module
	  will be called smc-ultra.

config ULTRA32
	tristate "SMC Ultra32 EISA support"
	depends on NET_VENDOR_SMC && EISA
	select CRC32
	help
	  If you have a network (Ethernet) card of this type, say Y and read
	  the Ethernet-HOWTO, available from
	  <http://www.tldp.org/docs.html#howto>.

	  To compile this driver as a module, choose M here. The module
	  will be called smc-ultra32.

config BFIN_MAC
	tristate "Blackfin on-chip MAC support"
	depends on NET_ETHERNET && (BF516 || BF518 || BF526 || BF527 || BF536 || BF537)
	select CRC32
	select MII
	select PHYLIB
	select BFIN_MAC_USE_L1 if DMA_UNCACHED_NONE
	help
	  This is the driver for Blackfin on-chip mac device. Say Y if you want it
	  compiled into the kernel. This driver is also available as a module
	  ( = code which can be inserted in and removed from the running kernel
	  whenever you want). The module will be called bfin_mac.

config BFIN_MAC_USE_L1
	bool "Use L1 memory for rx/tx packets"
	depends on BFIN_MAC && (BF527 || BF537)
	default y
	help
	  To get maximum network performance, you should use L1 memory as rx/tx buffers.
	  Say N here if you want to reserve L1 memory for other uses.

config BFIN_TX_DESC_NUM
	int "Number of transmit buffer packets"
	depends on BFIN_MAC
	range 6 10 if BFIN_MAC_USE_L1
	range 10 100
	default "10"
	help
	  Set the number of buffer packets used in driver.

config BFIN_RX_DESC_NUM
	int "Number of receive buffer packets"
	depends on BFIN_MAC
	range 20 100 if BFIN_MAC_USE_L1
	range 20 800
	default "20"
	help
	  Set the number of buffer packets used in driver.

config BFIN_MAC_RMII
	bool "RMII PHY Interface (EXPERIMENTAL)"
	depends on BFIN_MAC && EXPERIMENTAL
	default y if BFIN527_EZKIT
	default n if BFIN537_STAMP
	help
	  Use Reduced PHY MII Interface

config SMC9194
	tristate "SMC 9194 support"
	depends on NET_VENDOR_SMC && (ISA || MAC && BROKEN)
	select CRC32
	---help---
	  This is support for the SMC9xxx based Ethernet cards. Choose this
	  option if you have a DELL laptop with the docking station, or
	  another SMC9192/9194 based chipset.  Say Y if you want it compiled
	  into the kernel, and read the file
	  <file:Documentation/networking/smc9.txt> and the Ethernet-HOWTO,
	  available from <http://www.tldp.org/docs.html#howto>.

	  To compile this driver as a module, choose M here. The module
	  will be called smc9194.

config SMC91X
	tristate "SMC 91C9x/91C1xxx support"
	select CRC32
	select MII
	depends on ARM || REDWOOD_5 || REDWOOD_6 || M32R || SUPERH || \
		MIPS || BLACKFIN || MN10300
	help
	  This is a driver for SMC's 91x series of Ethernet chipsets,
	  including the SMC91C94 and the SMC91C111. Say Y if you want it
	  compiled into the kernel, and read the file
	  <file:Documentation/networking/smc9.txt>  and the Ethernet-HOWTO,
	  available from  <http://www.linuxdoc.org/docs.html#howto>.

	  This driver is also available as a module ( = code which can be
	  inserted in and removed from the running kernel whenever you want).
	  The module will be called smc91x.  If you want to compile it as a
	  module, say M here and read <file:Documentation/kbuild/modules.txt>.

config NET_NETX
	tristate "NetX Ethernet support"
	select MII
	depends on ARCH_NETX
	help
	  This is support for the Hilscher netX builtin Ethernet ports

	  To compile this driver as a module, choose M here. The module
	  will be called netx-eth.

config TI_DAVINCI_EMAC
	tristate "TI DaVinci EMAC Support"
	depends on ARM && ARCH_DAVINCI
	select PHYLIB
	help
	  This driver supports TI's DaVinci Ethernet .

	  To compile this driver as a module, choose M here: the module
	  will be called davinci_emac_driver.  This is recommended.

config DM9000
	tristate "DM9000 support"
	depends on ARM || BLACKFIN || MIPS
	select CRC32
	select MII
	---help---
	  Support for DM9000 chipset.

	  To compile this driver as a module, choose M here.  The module
	  will be called dm9000.

config DM9000_DEBUGLEVEL
	int "DM9000 maximum debug level"
	depends on DM9000
	default 4
	help
	  The maximum level of debugging code compiled into the DM9000
	  driver.

config DM9000_FORCE_SIMPLE_PHY_POLL
	bool "Force simple NSR based PHY polling"
	depends on DM9000
	---help---
	  This configuration forces the DM9000 to use the NSR's LinkStatus
	  bit to determine if the link is up or down instead of the more
	  costly MII PHY reads. Note, this will not work if the chip is
	  operating with an external PHY.

config ENC28J60
	tristate "ENC28J60 support"
	depends on EXPERIMENTAL && SPI && NET_ETHERNET
	select CRC32
	---help---
	  Support for the Microchip EN28J60 ethernet chip.

	  To compile this driver as a module, choose M here. The module will be
	  called enc28j60.

config ENC28J60_WRITEVERIFY
	bool "Enable write verify"
	depends on ENC28J60
	---help---
	  Enable the verify after the buffer write useful for debugging purpose.
	  If unsure, say N.

config ETHOC
	tristate "OpenCores 10/100 Mbps Ethernet MAC support"
	depends on NET_ETHERNET && HAS_IOMEM
	select MII
	select PHYLIB
	select CRC32
	select BITREVERSE
	help
	  Say Y here if you want to use the OpenCores 10/100 Mbps Ethernet MAC.

config SMC911X
	tristate "SMSC LAN911[5678] support"
	select CRC32
	select MII
	depends on ARM || SUPERH
	help
	  This is a driver for SMSC's LAN911x series of Ethernet chipsets
	  including the new LAN9115, LAN9116, LAN9117, and LAN9118.
	  Say Y if you want it compiled into the kernel, 
	  and read the Ethernet-HOWTO, available from
	  <http://www.linuxdoc.org/docs.html#howto>.

	  This driver is also available as a module. The module will be 
	  called smc911x.  If you want to compile it as a module, say M 
	  here and read <file:Documentation/kbuild/modules.txt>

config SMSC911X
	tristate "SMSC LAN911x/LAN921x families embedded ethernet support"
	depends on ARM || SUPERH || BLACKFIN
	select CRC32
	select MII
	select PHYLIB
	---help---
	  Say Y here if you want support for SMSC LAN911x and LAN921x families
	  of ethernet controllers.

	  To compile this driver as a module, choose M here and read
	  <file:Documentation/networking/net-modules.txt>. The module
	  will be called smsc911x.

config NET_VENDOR_RACAL
	bool "Racal-Interlan (Micom) NI cards"
	depends on ISA
	help
	  If you have a network (Ethernet) card belonging to this class, such
	  as the NI5010, NI5210 or NI6210, say Y and read the Ethernet-HOWTO,
	  available from <http://www.tldp.org/docs.html#howto>.

	  Note that the answer to this question doesn't directly affect the
	  kernel: saying N will just cause the configurator to skip all
	  the questions about NI cards. If you say Y, you will be asked for
	  your specific card in the following questions.

config NI5010
	tristate "NI5010 support (EXPERIMENTAL)"
	depends on NET_VENDOR_RACAL && ISA && EXPERIMENTAL && BROKEN_ON_SMP
	---help---
	  If you have a network (Ethernet) card of this type, say Y and read
	  the Ethernet-HOWTO, available from
	  <http://www.tldp.org/docs.html#howto>. Note that this is still
	  experimental code.

	  To compile this driver as a module, choose M here. The module
	  will be called ni5010.

config NI52
	tristate "NI5210 support"
	depends on NET_VENDOR_RACAL && ISA
	help
	  If you have a network (Ethernet) card of this type, say Y and read
	  the Ethernet-HOWTO, available from
	  <http://www.tldp.org/docs.html#howto>.

	  To compile this driver as a module, choose M here. The module
	  will be called ni52.

config NI65
	tristate "NI6510 support"
	depends on NET_VENDOR_RACAL && ISA && ISA_DMA_API
	help
	  If you have a network (Ethernet) card of this type, say Y and read
	  the Ethernet-HOWTO, available from
	  <http://www.tldp.org/docs.html#howto>.

	  To compile this driver as a module, choose M here. The module
	  will be called ni65.

config DNET
	tristate "Dave ethernet support (DNET)"
	depends on NET_ETHERNET && HAS_IOMEM
	select PHYLIB
	help
	  The Dave ethernet interface (DNET) is found on Qong Board FPGA.
	  Say Y to include support for the DNET chip.

	  To compile this driver as a module, choose M here: the module
	  will be called dnet.

source "drivers/net/tulip/Kconfig"

config AT1700
	tristate "AT1700/1720 support (EXPERIMENTAL)"
	depends on (ISA || MCA_LEGACY) && EXPERIMENTAL
	select CRC32
	---help---
	  If you have a network (Ethernet) card of this type, say Y and read
	  the Ethernet-HOWTO, available from
	  <http://www.tldp.org/docs.html#howto>.

	  To compile this driver as a module, choose M here. The module
	  will be called at1700.

config DEPCA
	tristate "DEPCA, DE10x, DE200, DE201, DE202, DE422 support"
	depends on ISA || EISA || MCA
	select CRC32
	---help---
	  If you have a network (Ethernet) card of this type, say Y and read
	  the Ethernet-HOWTO, available from
	  <http://www.tldp.org/docs.html#howto> as well as
	  <file:drivers/net/depca.c>.

	  To compile this driver as a module, choose M here. The module
	  will be called depca.

config HP100
	tristate "HP 10/100VG PCLAN (ISA, EISA, PCI) support"
	depends on ISA || EISA || PCI
	help
	  If you have a network (Ethernet) card of this type, say Y and read
	  the Ethernet-HOWTO, available from
	  <http://www.tldp.org/docs.html#howto>.

	  To compile this driver as a module, choose M here. The module
	  will be called hp100.

config NET_ISA
	bool "Other ISA cards"
	depends on ISA
	---help---
	  If your network (Ethernet) card hasn't been mentioned yet and its
	  bus system (that's the way the cards talks to the other components
	  of your computer) is ISA (as opposed to EISA, VLB or PCI), say Y.
	  Make sure you know the name of your card. Read the Ethernet-HOWTO,
	  available from <http://www.tldp.org/docs.html#howto>.

	  If unsure, say Y.

	  Note that the answer to this question doesn't directly affect the
	  kernel: saying N will just cause the configurator to skip all
	  the remaining ISA network card questions. If you say Y, you will be
	  asked for your specific card in the following questions.

config E2100
	tristate "Cabletron E21xx support"
	depends on NET_ISA
	select CRC32
	help
	  If you have a network (Ethernet) card of this type, say Y and read
	  the Ethernet-HOWTO, available from
	  <http://www.tldp.org/docs.html#howto>.

	  To compile this driver as a module, choose M here. The module
	  will be called e2100.

config EWRK3
	tristate "EtherWORKS 3 (DE203, DE204, DE205) support"
	depends on NET_ISA
	select CRC32
	---help---
	  This driver supports the DE203, DE204 and DE205 network (Ethernet)
	  cards. If this is for you, say Y and read
	  <file:Documentation/networking/ewrk3.txt> in the kernel source as
	  well as the Ethernet-HOWTO, available from
	  <http://www.tldp.org/docs.html#howto>.

	  To compile this driver as a module, choose M here. The module
	  will be called ewrk3.

config EEXPRESS
	tristate "EtherExpress 16 support"
	depends on NET_ISA
	---help---
	  If you have an EtherExpress16 network (Ethernet) card, say Y and
	  read the Ethernet-HOWTO, available from
	  <http://www.tldp.org/docs.html#howto>.  Note that the Intel
	  EtherExpress16 card used to be regarded as a very poor choice
	  because the driver was very unreliable. We now have a new driver
	  that should do better.

	  To compile this driver as a module, choose M here. The module
	  will be called eexpress.

config EEXPRESS_PRO
	tristate "EtherExpressPro support/EtherExpress 10 (i82595) support"
	depends on NET_ISA
	---help---
	  If you have a network (Ethernet) card of this type, say Y. This
	  driver supports Intel i82595{FX,TX} based boards. Note however
	  that the EtherExpress PRO/100 Ethernet card has its own separate
	  driver.  Please read the Ethernet-HOWTO, available from
	  <http://www.tldp.org/docs.html#howto>.

	  To compile this driver as a module, choose M here. The module
	  will be called eepro.

config HPLAN_PLUS
	tristate "HP PCLAN+ (27247B and 27252A) support"
	depends on NET_ISA
	# broken build with config-Mon_Jul_21_20_21_08_CEST_2008.bad
	depends on 0
	select CRC32
	help
	  If you have a network (Ethernet) card of this type, say Y and read
	  the Ethernet-HOWTO, available from
	  <http://www.tldp.org/docs.html#howto>.

	  To compile this driver as a module, choose M here. The module
	  will be called hp-plus.

config HPLAN
	tristate "HP PCLAN (27245 and other 27xxx series) support"
	depends on NET_ISA
	select CRC32
	help
	  If you have a network (Ethernet) card of this type, say Y and read
	  the Ethernet-HOWTO, available from
	  <http://www.tldp.org/docs.html#howto>.

	  To compile this driver as a module, choose M here. The module
	  will be called hp.

config LP486E
	tristate "LP486E on board Ethernet"
	depends on NET_ISA
	help
	  Say Y here to support the 82596-based on-board Ethernet controller
	  for the Panther motherboard, which is one of the two shipped in the
	  Intel Professional Workstation.

config ETH16I
	tristate "ICL EtherTeam 16i/32 support"
	depends on NET_ISA
	help
	  If you have a network (Ethernet) card of this type, say Y and read
	  the Ethernet-HOWTO, available from
	  <http://www.tldp.org/docs.html#howto>.

	  To compile this driver as a module, choose M here. The module
	  will be called eth16i.

config NE2000
	tristate "NE2000/NE1000 support"
	depends on NET_ISA || (Q40 && m) || M32R || MACH_TX49XX
	select CRC32
	---help---
	  If you have a network (Ethernet) card of this type, say Y and read
	  the Ethernet-HOWTO, available from
	  <http://www.tldp.org/docs.html#howto>.  Many Ethernet cards
	  without a specific driver are compatible with NE2000.

	  If you have a PCI NE2000 card however, say N here and Y to "PCI
	  NE2000 and clone support" under "EISA, VLB, PCI and on board
	  controllers" below. If you have a NE2000 card and are running on
	  an MCA system (a bus system used on some IBM PS/2 computers and
	  laptops), say N here and Y to "NE/2 (ne2000 MCA version) support",
	  below.

	  To compile this driver as a module, choose M here. The module
	  will be called ne.

config ZNET
	tristate "Zenith Z-Note support (EXPERIMENTAL)"
	depends on NET_ISA && EXPERIMENTAL && ISA_DMA_API
	help
	  The Zenith Z-Note notebook computer has a built-in network
	  (Ethernet) card, and this is the Linux driver for it. Note that the
	  IBM Thinkpad 300 is compatible with the Z-Note and is also supported
	  by this driver. Read the Ethernet-HOWTO, available from
	  <http://www.tldp.org/docs.html#howto>.

config SEEQ8005
	tristate "SEEQ8005 support (EXPERIMENTAL)"
	depends on NET_ISA && EXPERIMENTAL
	help
	  This is a driver for the SEEQ 8005 network (Ethernet) card.  If this
	  is for you, read the Ethernet-HOWTO, available from
	  <http://www.tldp.org/docs.html#howto>.

	  To compile this driver as a module, choose M here. The module
	  will be called seeq8005.

config NE2_MCA
	tristate "NE/2 (ne2000 MCA version) support"
	depends on MCA_LEGACY
	select CRC32
	help
	  If you have a network (Ethernet) card of this type, say Y and read
	  the Ethernet-HOWTO, available from
	  <http://www.tldp.org/docs.html#howto>.

	  To compile this driver as a module, choose M here. The module
	  will be called ne2.

config IBMLANA
	tristate "IBM LAN Adapter/A support"
	depends on MCA
	---help---
	  This is a Micro Channel Ethernet adapter.  You need to set
	  CONFIG_MCA to use this driver.  It is both available as an in-kernel
	  driver and as a module.

	  To compile this driver as a module, choose M here. The only
	  currently supported card is the IBM LAN Adapter/A for Ethernet.  It
	  will both support 16K and 32K memory windows, however a 32K window
	  gives a better security against packet losses.  Usage of multiple
	  boards with this driver should be possible, but has not been tested
	  up to now due to lack of hardware.

config IBMVETH
	tristate "IBM LAN Virtual Ethernet support"
	depends on PPC_PSERIES
	---help---
	  This driver supports virtual ethernet adapters on newer IBM iSeries
	  and pSeries systems.

	  To compile this driver as a module, choose M here. The module will
	  be called ibmveth.

source "drivers/net/ibm_newemac/Kconfig"

config NET_PCI
	bool "EISA, VLB, PCI and on board controllers"
	depends on ISA || EISA || PCI
	help
	  This is another class of network cards which attach directly to the
	  bus. If you have one of those, say Y and read the Ethernet-HOWTO,
	  available from <http://www.tldp.org/docs.html#howto>.

	  Note that the answer to this question doesn't directly affect the
	  kernel: saying N will just cause the configurator to skip all
	  the questions about this class of network cards. If you say Y, you
	  will be asked for your specific card in the following questions. If
	  you are unsure, say Y.

config PCNET32
	tristate "AMD PCnet32 PCI support"
	depends on NET_PCI && PCI
	select CRC32
	select MII
	help
	  If you have a PCnet32 or PCnetPCI based network (Ethernet) card,
	  answer Y here and read the Ethernet-HOWTO, available from
	  <http://www.tldp.org/docs.html#howto>.

	  To compile this driver as a module, choose M here. The module
	  will be called pcnet32.

config AMD8111_ETH
	tristate "AMD 8111 (new PCI lance) support"
	depends on NET_PCI && PCI
	select CRC32
	select MII
	help
	  If you have an AMD 8111-based PCI lance ethernet card,
	  answer Y here and read the Ethernet-HOWTO, available from
	  <http://www.tldp.org/docs.html#howto>.

	  To compile this driver as a module, choose M here. The module
	  will be called amd8111e.

config ADAPTEC_STARFIRE
	tristate "Adaptec Starfire/DuraLAN support"
	depends on NET_PCI && PCI
	select CRC32
	select MII
	help
	  Say Y here if you have an Adaptec Starfire (or DuraLAN) PCI network
	  adapter. The DuraLAN chip is used on the 64 bit PCI boards from
	  Adaptec e.g. the ANA-6922A. The older 32 bit boards use the tulip
	  driver.

	  To compile this driver as a module, choose M here: the module
	  will be called starfire.  This is recommended.

config AC3200
	tristate "Ansel Communications EISA 3200 support (EXPERIMENTAL)"
	depends on NET_PCI && (ISA || EISA) && EXPERIMENTAL
	select CRC32
	help
	  If you have a network (Ethernet) card of this type, say Y and read
	  the Ethernet-HOWTO, available from
	  <http://www.tldp.org/docs.html#howto>.

	  To compile this driver as a module, choose M here. The module
	  will be called ac3200.

config APRICOT
	tristate "Apricot Xen-II on board Ethernet"
	depends on NET_PCI && ISA
	help
	  If you have a network (Ethernet) controller of this type, say Y and
	  read the Ethernet-HOWTO, available from
	  <http://www.tldp.org/docs.html#howto>.

	  To compile this driver as a module, choose M here. The module
	  will be called apricot.

config B44
	tristate "Broadcom 440x/47xx ethernet support"
	depends on SSB_POSSIBLE && HAS_DMA
	select SSB
	select MII
	help
	  If you have a network (Ethernet) controller of this type, say Y
	  or M and read the Ethernet-HOWTO, available from
	  <http://www.tldp.org/docs.html#howto>.

	  To compile this driver as a module, choose M here. The module
	  will be called b44.

# Auto-select SSB PCI-HOST support, if possible
config B44_PCI_AUTOSELECT
	bool
	depends on B44 && SSB_PCIHOST_POSSIBLE
	select SSB_PCIHOST
	default y

# Auto-select SSB PCICORE driver, if possible
config B44_PCICORE_AUTOSELECT
	bool
	depends on B44 && SSB_DRIVER_PCICORE_POSSIBLE
	select SSB_DRIVER_PCICORE
	default y

config B44_PCI
	bool
	depends on B44_PCI_AUTOSELECT && B44_PCICORE_AUTOSELECT
	default y

config FORCEDETH
	tristate "nForce Ethernet support"
	depends on NET_PCI && PCI
	help
	  If you have a network (Ethernet) controller of this type, say Y and
	  read the Ethernet-HOWTO, available from
	  <http://www.tldp.org/docs.html#howto>.

	  To compile this driver as a module, choose M here. The module
	  will be called forcedeth.

config FORCEDETH_NAPI
	bool "Use Rx Polling (NAPI) (EXPERIMENTAL)"
	depends on FORCEDETH && EXPERIMENTAL
	help
	  NAPI is a new driver API designed to reduce CPU and interrupt load
	  when the driver is receiving lots of packets from the card. It is
	  still somewhat experimental and thus not yet enabled by default.

	  If your estimated Rx load is 10kpps or more, or if the card will be
	  deployed on potentially unfriendly networks (e.g. in a firewall),
	  then say Y here.

	  If in doubt, say N.

config CS89x0
	tristate "CS89x0 support"
	depends on NET_ETHERNET && (ISA || EISA || MACH_IXDP2351 \
		|| ARCH_IXDP2X01 || ARCH_PNX010X || MACH_MX31ADS)
	---help---
	  Support for CS89x0 chipset based Ethernet cards. If you have a
	  network (Ethernet) card of this type, say Y and read the
	  Ethernet-HOWTO, available from
	  <http://www.tldp.org/docs.html#howto> as well as
	  <file:Documentation/networking/cs89x0.txt>.

	  To compile this driver as a module, choose M here. The module
	  will be called cs89x0.

config CS89x0_NONISA_IRQ
	def_bool y
	depends on CS89x0 != n
	depends on MACH_IXDP2351 || ARCH_IXDP2X01 || ARCH_PNX010X || MACH_MX31ADS

config TC35815
	tristate "TOSHIBA TC35815 Ethernet support"
	depends on NET_PCI && PCI && MIPS
	select PHYLIB

config E100
	tristate "Intel(R) PRO/100+ support"
	depends on NET_PCI && PCI
	select MII
	---help---
	  This driver supports Intel(R) PRO/100 family of adapters.
	  To verify that your adapter is supported, find the board ID number 
	  on the adapter. Look for a label that has a barcode and a number 
	  in the format 123456-001 (six digits hyphen three digits). 

	  Use the above information and the Adapter & Driver ID Guide at:

	  <http://support.intel.com/support/network/adapter/pro100/21397.htm>

          to identify the adapter.

	  For the latest Intel PRO/100 network driver for Linux, see:

	  <http://appsr.intel.com/scripts-df/support_intel.asp>

	  More specific information on configuring the driver is in 
	  <file:Documentation/networking/e100.txt>.

	  To compile this driver as a module, choose M here. The module
	  will be called e100.

config LNE390
	tristate "Mylex EISA LNE390A/B support (EXPERIMENTAL)"
	depends on NET_PCI && EISA && EXPERIMENTAL
	select CRC32
	help
	  If you have a network (Ethernet) card of this type, say Y and read
	  the Ethernet-HOWTO, available from
	  <http://www.tldp.org/docs.html#howto>.

	  To compile this driver as a module, choose M here. The module
	  will be called lne390.

config FEALNX
	tristate "Myson MTD-8xx PCI Ethernet support"
	depends on NET_PCI && PCI
	select CRC32
	select MII
	help
	  Say Y here to support the Mysom MTD-800 family of PCI-based Ethernet
	  cards. Specifications and data at
	  <http://www.myson.com.hk/mtd/datasheet/>.

config NATSEMI
	tristate "National Semiconductor DP8381x series PCI Ethernet support"
	depends on NET_PCI && PCI
	select CRC32
	help
	  This driver is for the National Semiconductor DP83810 series,
	  which is used in cards from PureData, NetGear, Linksys
	  and others, including the 83815 chip.
	  More specific information and updates are available from
	  <http://www.scyld.com/network/natsemi.html>.

config NE2K_PCI
	tristate "PCI NE2000 and clones support (see help)"
	depends on NET_PCI && PCI
	select CRC32
	---help---
	  This driver is for NE2000 compatible PCI cards. It will not work
	  with ISA NE2000 cards (they have their own driver, "NE2000/NE1000
	  support" below). If you have a PCI NE2000 network (Ethernet) card,
	  say Y and read the Ethernet-HOWTO, available from
	  <http://www.tldp.org/docs.html#howto>.

	  This driver also works for the following NE2000 clone cards:
	  RealTek RTL-8029  Winbond 89C940  Compex RL2000  KTI ET32P2
	  NetVin NV5000SC   Via 86C926      SureCom NE34   Winbond
	  Holtek HT80232    Holtek HT80229

	  To compile this driver as a module, choose M here. The module
	  will be called ne2k-pci.

config NE3210
	tristate "Novell/Eagle/Microdyne NE3210 EISA support (EXPERIMENTAL)"
	depends on NET_PCI && EISA && EXPERIMENTAL
	select CRC32
	---help---
	  If you have a network (Ethernet) card of this type, say Y and read
	  the Ethernet-HOWTO, available from
	  <http://www.tldp.org/docs.html#howto>.  Note that this driver
	  will NOT WORK for NE3200 cards as they are completely different.

	  To compile this driver as a module, choose M here. The module
	  will be called ne3210.

config ES3210
	tristate "Racal-Interlan EISA ES3210 support (EXPERIMENTAL)"
	depends on NET_PCI && EISA && EXPERIMENTAL
	select CRC32
	help
	  If you have a network (Ethernet) card of this type, say Y and read
	  the Ethernet-HOWTO, available from
	  <http://www.tldp.org/docs.html#howto>.

	  To compile this driver as a module, choose M here. The module
	  will be called es3210.

config 8139CP
	tristate "RealTek RTL-8139 C+ PCI Fast Ethernet Adapter support (EXPERIMENTAL)"
	depends on NET_PCI && PCI && EXPERIMENTAL
	select CRC32
	select MII
	help
	  This is a driver for the Fast Ethernet PCI network cards based on
	  the RTL8139C+ chips. If you have one of those, say Y and read
	  the Ethernet-HOWTO, available from
	  <http://www.tldp.org/docs.html#howto>.

	  To compile this driver as a module, choose M here: the module
	  will be called 8139cp.  This is recommended.

config 8139TOO
	tristate "RealTek RTL-8129/8130/8139 PCI Fast Ethernet Adapter support"
	depends on NET_PCI && PCI
	select CRC32
	select MII
	---help---
	  This is a driver for the Fast Ethernet PCI network cards based on
	  the RTL 8129/8130/8139 chips. If you have one of those, say Y and
	  read the Ethernet-HOWTO <http://www.tldp.org/docs.html#howto>.

	  To compile this driver as a module, choose M here: the module
	  will be called 8139too.  This is recommended.

config 8139TOO_PIO
	bool "Use PIO instead of MMIO"
	default y
	depends on 8139TOO
	help
	  This instructs the driver to use programmed I/O ports (PIO) instead
	  of PCI shared memory (MMIO).  This can possibly solve some problems
	  in case your mainboard has memory consistency issues.  If unsure,
	  say N.

config 8139TOO_TUNE_TWISTER
	bool "Support for uncommon RTL-8139 rev. K (automatic channel equalization)"
	depends on 8139TOO
	help
	  This implements a function which might come in handy in case you
	  are using low quality on long cabling. It is required for RealTek
	  RTL-8139 revision K boards, and totally unused otherwise.  It tries
	  to match the transceiver to the cable characteristics. This is
	  experimental since hardly documented by the manufacturer.
	  If unsure, say Y.

config 8139TOO_8129
	bool "Support for older RTL-8129/8130 boards"
	depends on 8139TOO
	help
	  This enables support for the older and uncommon RTL-8129 and
	  RTL-8130 chips, which support MII via an external transceiver,
	  instead of an internal one.  Disabling this option will save some
	  memory by making the code size smaller.  If unsure, say Y.

config 8139_OLD_RX_RESET
	bool "Use older RX-reset method"
	depends on 8139TOO
	help
	  The 8139too driver was recently updated to contain a more rapid
	  reset sequence, in the face of severe receive errors.  This "new"
	  RX-reset method should be adequate for all boards.  But if you
	  experience problems, you can enable this option to restore the
	  old RX-reset behavior.  If unsure, say N.

config R6040
	tristate "RDC R6040 Fast Ethernet Adapter support"
	depends on NET_PCI && PCI
	select CRC32
	select MII
	help
	  This is a driver for the R6040 Fast Ethernet MACs found in the
	  the RDC R-321x System-on-chips.

	  To compile this driver as a module, choose M here: the module
	  will be called r6040. This is recommended.

config SIS900
	tristate "SiS 900/7016 PCI Fast Ethernet Adapter support"
	depends on NET_PCI && PCI
	select CRC32
	select MII
	---help---
	  This is a driver for the Fast Ethernet PCI network cards based on
	  the SiS 900 and SiS 7016 chips. The SiS 900 core is also embedded in
	  SiS 630 and SiS 540 chipsets.

	  This driver also supports AMD 79C901 HomePNA so that you can use
	  your phone line as a network cable.

	  To compile this driver as a module, choose M here: the module
	  will be called sis900.  This is recommended.

config EPIC100
	tristate "SMC EtherPower II"
	depends on NET_PCI && PCI
	select CRC32
	select MII
	help
	  This driver is for the SMC EtherPower II 9432 PCI Ethernet NIC,
	  which is based on the SMC83c17x (EPIC/100).
	  More specific information and updates are available from
	  <http://www.scyld.com/network/epic100.html>.

config SMSC9420
	tristate "SMSC LAN9420 PCI ethernet adapter support"
	depends on NET_PCI && PCI
	select CRC32
	select PHYLIB
	select SMSC_PHY
	help
	  This is a driver for SMSC's LAN9420 PCI ethernet adapter.
	  Say Y if you want it compiled into the kernel,
	  and read the Ethernet-HOWTO, available from
	  <http://www.linuxdoc.org/docs.html#howto>.

	  This driver is also available as a module. The module will be
	  called smsc9420.  If you want to compile it as a module, say M
	  here and read <file:Documentation/kbuild/modules.txt>

config SUNDANCE
	tristate "Sundance Alta support"
	depends on NET_PCI && PCI
	select CRC32
	select MII
	help
	  This driver is for the Sundance "Alta" chip.
	  More specific information and updates are available from
	  <http://www.scyld.com/network/sundance.html>.

config SUNDANCE_MMIO
	bool "Use MMIO instead of PIO"
	depends on SUNDANCE
	help
	  Enable memory-mapped I/O for interaction with Sundance NIC registers.
	  Do NOT enable this by default, PIO (enabled when MMIO is disabled)
	  is known to solve bugs on certain chips.

	  If unsure, say N.

config TLAN
	tristate "TI ThunderLAN support"
	depends on NET_PCI && (PCI || EISA)
	---help---
	  If you have a PCI Ethernet network card based on the ThunderLAN chip
	  which is supported by this driver, say Y and read the
	  Ethernet-HOWTO, available from
	  <http://www.tldp.org/docs.html#howto>.

	  Devices currently supported by this driver are Compaq Netelligent,
	  Compaq NetFlex and Olicom cards.  Please read the file
	  <file:Documentation/networking/tlan.txt> for more details.

	  To compile this driver as a module, choose M here. The module
	  will be called tlan.

	  Please email feedback to <torben.mathiasen@compaq.com>.

config KS8842
	tristate "Micrel KSZ8842"
	help
	  This platform driver is for Micrel KSZ8842 chip.

config VIA_RHINE
	tristate "VIA Rhine support"
	depends on NET_PCI && PCI
	select CRC32
	select MII
	help
	  If you have a VIA "Rhine" based network card (Rhine-I (VT86C100A),
	  Rhine-II (VT6102), or Rhine-III (VT6105)), say Y here. Rhine-type
	  Ethernet functions can also be found integrated on South Bridges
	  (e.g. VT8235).

	  To compile this driver as a module, choose M here. The module
	  will be called via-rhine.

config VIA_RHINE_MMIO
	bool "Use MMIO instead of PIO"
	depends on VIA_RHINE
	help
	  This instructs the driver to use PCI shared memory (MMIO) instead of
	  programmed I/O ports (PIO). Enabling this gives an improvement in
	  processing time in parts of the driver.

	  If unsure, say Y.

config SC92031
	tristate "Silan SC92031 PCI Fast Ethernet Adapter driver (EXPERIMENTAL)"
	depends on NET_PCI && PCI && EXPERIMENTAL
	select CRC32
	---help---
	  This is a driver for the Fast Ethernet PCI network cards based on
	  the Silan SC92031 chip (sometimes also called Rsltek 8139D). If you
	  have one of these, say Y here.

	  To compile this driver as a module, choose M here: the module
	  will be called sc92031.  This is recommended.

config CPMAC
	tristate "TI AR7 CPMAC Ethernet support (EXPERIMENTAL)"
	depends on NET_ETHERNET && EXPERIMENTAL && AR7 && BROKEN
	select PHYLIB
	help
	  TI AR7 CPMAC Ethernet support

config NET_POCKET
	bool "Pocket and portable adapters"
	depends on PARPORT
	---help---
	  Cute little network (Ethernet) devices which attach to the parallel
	  port ("pocket adapters"), commonly used with laptops. If you have
	  one of those, say Y and read the Ethernet-HOWTO, available from
	  <http://www.tldp.org/docs.html#howto>.

	  If you want to plug a network (or some other) card into the PCMCIA
	  (or PC-card) slot of your laptop instead (PCMCIA is the standard for
	  credit card size extension cards used by all modern laptops), you
	  need the pcmcia-cs package (location contained in the file
	  <file:Documentation/Changes>) and you can say N here.

	  Laptop users should read the Linux Laptop home page at
	  <http://www.linux-on-laptops.com/> or
	  Tuxmobil - Linux on Mobile Computers at <http://www.tuxmobil.org/>.

	  Note that the answer to this question doesn't directly affect the
	  kernel: saying N will just cause the configurator to skip all
	  the questions about this class of network devices. If you say Y, you
	  will be asked for your specific device in the following questions.

config ATP
	tristate "AT-LAN-TEC/RealTek pocket adapter support"
	depends on NET_POCKET && PARPORT && X86
	select CRC32
	---help---
	  This is a network (Ethernet) device which attaches to your parallel
	  port. Read <file:drivers/net/atp.c> as well as the Ethernet-HOWTO,
	  available from <http://www.tldp.org/docs.html#howto>, if you
	  want to use this.  If you intend to use this driver, you should have
	  said N to the "Parallel printer support", because the two drivers
	  don't like each other.

	  To compile this driver as a module, choose M here: the module
	  will be called atp.

config DE600
	tristate "D-Link DE600 pocket adapter support"
	depends on NET_POCKET && PARPORT
	---help---
	  This is a network (Ethernet) device which attaches to your parallel
	  port. Read <file:Documentation/networking/DLINK.txt> as well as the
	  Ethernet-HOWTO, available from
	  <http://www.tldp.org/docs.html#howto>, if you want to use
	  this. It is possible to have several devices share a single parallel
	  port and it is safe to compile the corresponding drivers into the
	  kernel.

	  To compile this driver as a module, choose M here: the module
	  will be called de600.

config DE620
	tristate "D-Link DE620 pocket adapter support"
	depends on NET_POCKET && PARPORT
	---help---
	  This is a network (Ethernet) device which attaches to your parallel
	  port. Read <file:Documentation/networking/DLINK.txt> as well as the
	  Ethernet-HOWTO, available from
	  <http://www.tldp.org/docs.html#howto>, if you want to use
	  this. It is possible to have several devices share a single parallel
	  port and it is safe to compile the corresponding drivers into the
	  kernel.

	  To compile this driver as a module, choose M here: the module
	  will be called de620.

config SGISEEQ
	tristate "SGI Seeq ethernet controller support"
	depends on SGI_HAS_SEEQ
	help
	  Say Y here if you have an Seeq based Ethernet network card. This is
	  used in many Silicon Graphics machines.

config DECLANCE
	tristate "DEC LANCE ethernet controller support"
	depends on MACH_DECSTATION
	select CRC32
	help
	  This driver is for the series of Ethernet controllers produced by
	  DEC (now Compaq) based on the AMD Lance chipset, including the
	  DEPCA series.  (This chipset is better known via the NE2100 cards.)

config 68360_ENET
	bool "Motorola 68360 ethernet controller"
	depends on M68360
	help
	  Say Y here if you want to use the built-in ethernet controller of
	  the Motorola 68360 processor.

config FEC
	bool "FEC ethernet controller (of ColdFire and some i.MX CPUs)"
	depends on M523x || M527x || M5272 || M528x || M520x || M532x || MACH_MX27 || ARCH_MX35
	help
	  Say Y here if you want to use the built-in 10/100 Fast ethernet
	  controller on some Motorola ColdFire and Freescale i.MX processors.

config FEC2
	bool "Second FEC ethernet controller (on some ColdFire CPUs)"
	depends on FEC
	help
	  Say Y here if you want to use the second built-in 10/100 Fast
	  ethernet controller on some Motorola ColdFire processors.

config FEC_MPC52xx
	tristate "MPC52xx FEC driver"
	depends on PPC_MPC52xx && PPC_BESTCOMM
	select CRC32
	select PHYLIB
	select PPC_BESTCOMM_FEC
	---help---
	  This option enables support for the MPC5200's on-chip
	  Fast Ethernet Controller
	  If compiled as module, it will be called fec_mpc52xx.

config FEC_MPC52xx_MDIO
	bool "MPC52xx FEC MDIO bus driver"
	depends on FEC_MPC52xx
	default y
	---help---
	  The MPC5200's FEC can connect to the Ethernet either with
	  an external MII PHY chip or 10 Mbps 7-wire interface
	  (Motorola? industry standard).
	  If your board uses an external PHY connected to FEC, enable this.
	  If not sure, enable.
	  If compiled as module, it will be called fec_mpc52xx_phy.

config NE_H8300
	tristate "NE2000 compatible support for H8/300"
	depends on H8300
	help
	  Say Y here if you want to use the NE2000 compatible
	  controller on the Renesas H8/300 processor.

config ATL2
	tristate "Atheros L2 Fast Ethernet support"
	depends on PCI
	select CRC32
	select MII
	help
	  This driver supports the Atheros L2 fast ethernet adapter.

	  To compile this driver as a module, choose M here.  The module
	  will be called atl2.

source "drivers/net/fs_enet/Kconfig"

endif # NET_ETHERNET

#
#	Gigabit Ethernet
#

menuconfig NETDEV_1000
	bool "Ethernet (1000 Mbit)"
	depends on !UML
	default y
	---help---
	  Ethernet (also called IEEE 802.3 or ISO 8802-2) is the most common
	  type of Local Area Network (LAN) in universities and companies.

	  Say Y here to get to see options for Gigabit Ethernet drivers.
	  This option alone does not add any kernel code.
	  Note that drivers supporting both 100 and 1000 MBit may be listed
	  under "Ethernet (10 or 100MBit)" instead.

	  If you say N, all options in this submenu will be skipped and disabled.

if NETDEV_1000

config ACENIC
	tristate "Alteon AceNIC/3Com 3C985/NetGear GA620 Gigabit support"
	depends on PCI
	---help---
	  Say Y here if you have an Alteon AceNIC, 3Com 3C985(B), NetGear
	  GA620, SGI Gigabit or Farallon PN9000-SX PCI Gigabit Ethernet
	  adapter. The driver allows for using the Jumbo Frame option (9000
	  bytes/frame) however it requires that your switches can handle this
	  as well. To enable Jumbo Frames, add `mtu 9000' to your ifconfig
	  line.

	  To compile this driver as a module, choose M here: the
	  module will be called acenic.

config ACENIC_OMIT_TIGON_I
	bool "Omit support for old Tigon I based AceNICs"
	depends on ACENIC
	help
	  Say Y here if you only have Tigon II based AceNICs and want to leave
	  out support for the older Tigon I based cards which are no longer
	  being sold (ie. the original Alteon AceNIC and 3Com 3C985 (non B
	  version)).  This will reduce the size of the driver object by
	  app. 100KB.  If you are not sure whether your card is a Tigon I or a
	  Tigon II, say N here.

	  The safe and default value for this is N.

config DL2K
	tristate "DL2000/TC902x-based Gigabit Ethernet support"
	depends on PCI
	select CRC32
	help
	  This driver supports DL2000/TC902x-based Gigabit ethernet cards,
	  which includes
	  D-Link DGE-550T Gigabit Ethernet Adapter.
	  D-Link DL2000-based Gigabit Ethernet Adapter.
	  Sundance/Tamarack TC902x Gigabit Ethernet Adapter.

	  To compile this driver as a module, choose M here: the
	  module will be called dl2k.

config E1000
	tristate "Intel(R) PRO/1000 Gigabit Ethernet support"
	depends on PCI
	---help---
	  This driver supports Intel(R) PRO/1000 gigabit ethernet family of
	  adapters.  For more information on how to identify your adapter, go 
	  to the Adapter & Driver ID Guide at:

	  <http://support.intel.com/support/network/adapter/pro100/21397.htm>

	  For general information and support, go to the Intel support
	  website at:

	  <http://support.intel.com>

	  More specific information on configuring the driver is in 
	  <file:Documentation/networking/e1000.txt>.

	  To compile this driver as a module, choose M here. The module
	  will be called e1000.

config E1000E
	tristate "Intel(R) PRO/1000 PCI-Express Gigabit Ethernet support"
	depends on PCI && (!SPARC32 || BROKEN)
	---help---
	  This driver supports the PCI-Express Intel(R) PRO/1000 gigabit
	  ethernet family of adapters. For PCI or PCI-X e1000 adapters,
	  use the regular e1000 driver For more information on how to
	  identify your adapter, go to the Adapter & Driver ID Guide at:

	  <http://support.intel.com/support/network/adapter/pro100/21397.htm>

	  For general information and support, go to the Intel support
	  website at:

	  <http://support.intel.com>

	  To compile this driver as a module, choose M here. The module
	  will be called e1000e.

config IP1000
	tristate "IP1000 Gigabit Ethernet support"
	depends on PCI && EXPERIMENTAL
	select MII
	---help---
	  This driver supports IP1000 gigabit Ethernet cards.

	  To compile this driver as a module, choose M here: the module
	  will be called ipg.  This is recommended.

config IGB
       tristate "Intel(R) 82575/82576 PCI-Express Gigabit Ethernet support"
       depends on PCI
       ---help---
         This driver supports Intel(R) 82575/82576 gigabit ethernet family of
         adapters.  For more information on how to identify your adapter, go
         to the Adapter & Driver ID Guide at:

         <http://support.intel.com/support/network/adapter/pro100/21397.htm>

         For general information and support, go to the Intel support
         website at:

         <http://support.intel.com>

         More specific information on configuring the driver is in
         <file:Documentation/networking/e1000.txt>.

         To compile this driver as a module, choose M here. The module
         will be called igb.

config IGB_DCA
	bool "Direct Cache Access (DCA) Support"
	default y
	depends on IGB && DCA && !(IGB=y && DCA=m)
	---help---
	  Say Y here if you want to use Direct Cache Access (DCA) in the
	  driver.  DCA is a method for warming the CPU cache before data
	  is used, with the intent of lessening the impact of cache misses.

config IGBVF
       tristate "Intel(R) 82576 Virtual Function Ethernet support"
       depends on PCI
       ---help---
         This driver supports Intel(R) 82576 virtual functions.  For more
         information on how to identify your adapter, go to the Adapter &
         Driver ID Guide at:

         <http://support.intel.com/support/network/adapter/pro100/21397.htm>

         For general information and support, go to the Intel support
         website at:

         <http://support.intel.com>

         More specific information on configuring the driver is in
         <file:Documentation/networking/e1000.txt>.

         To compile this driver as a module, choose M here. The module
         will be called igbvf.

source "drivers/net/ixp2000/Kconfig"

config MYRI_SBUS
	tristate "MyriCOM Gigabit Ethernet support"
	depends on SBUS
	help
	  This driver supports MyriCOM Sbus gigabit Ethernet cards.

	  To compile this driver as a module, choose M here: the module
	  will be called myri_sbus.  This is recommended.

config NS83820
	tristate "National Semiconductor DP83820 support"
	depends on PCI
	help
	  This is a driver for the National Semiconductor DP83820 series
	  of gigabit ethernet MACs.  Cards using this chipset include
	  the D-Link DGE-500T, PureData's PDP8023Z-TG, SMC's SMC9462TX,
	  SOHO-GA2000T, SOHO-GA2500T.  The driver supports the use of
	  zero copy.

config HAMACHI
	tristate "Packet Engines Hamachi GNIC-II support"
	depends on PCI
	select MII
	help
	  If you have a Gigabit Ethernet card of this type, say Y and read
	  the Ethernet-HOWTO, available from
	  <http://www.tldp.org/docs.html#howto>.

	  To compile this driver as a module, choose M here. The module will be
	  called hamachi.

config YELLOWFIN
	tristate "Packet Engines Yellowfin Gigabit-NIC support (EXPERIMENTAL)"
	depends on PCI && EXPERIMENTAL
	select CRC32
	---help---
	  Say Y here if you have a Packet Engines G-NIC PCI Gigabit Ethernet
	  adapter or the SYM53C885 Ethernet controller. The Gigabit adapter is
	  used by the Beowulf Linux cluster project.  See
	  <http://cesdis.gsfc.nasa.gov/linux/drivers/yellowfin.html> for more
	  information about this driver in particular and Beowulf in general.

	  To compile this driver as a module, choose M here: the module
	  will be called yellowfin.  This is recommended.

config R8169
	tristate "Realtek 8169 gigabit ethernet support"
	depends on PCI
	select CRC32
	select MII
	---help---
	  Say Y here if you have a Realtek 8169 PCI Gigabit Ethernet adapter.

	  To compile this driver as a module, choose M here: the module
	  will be called r8169.  This is recommended.

config R8169_VLAN
	bool "VLAN support"
	depends on R8169 && VLAN_8021Q
	---help---
	  Say Y here for the r8169 driver to support the functions required
	  by the kernel 802.1Q code.

	  If in doubt, say Y.

config SB1250_MAC
	tristate "SB1250 Gigabit Ethernet support"
	depends on SIBYTE_SB1xxx_SOC
	select PHYLIB
	---help---
	  This driver supports Gigabit Ethernet interfaces based on the
	  Broadcom SiByte family of System-On-a-Chip parts.  They include
	  the BCM1120, BCM1125, BCM1125H, BCM1250, BCM1255, BCM1280, BCM1455
	  and BCM1480 chips.

	  To compile this driver as a module, choose M here: the module
	  will be called sb1250-mac.

config SIS190
	tristate "SiS190/SiS191 gigabit ethernet support"
	depends on PCI
	select CRC32
	select MII
	---help---
	  Say Y here if you have a SiS 190 PCI Fast Ethernet adapter or
	  a SiS 191 PCI Gigabit Ethernet adapter. Both are expected to
	  appear in lan on motherboard designs which are based on SiS 965
	  and SiS 966 south bridge.

	  To compile this driver as a module, choose M here: the module
	  will be called sis190.  This is recommended.

config SKGE
	tristate "New SysKonnect GigaEthernet support"
	depends on PCI
	select CRC32
	---help---
	  This driver support the Marvell Yukon or SysKonnect SK-98xx/SK-95xx
	  and related Gigabit Ethernet adapters. It is a new smaller driver
	  with better performance and more complete ethtool support.

	  It does not support the link failover and network management 
	  features that "portable" vendor supplied sk98lin driver does.

	  This driver supports adapters based on the original Yukon chipset:
	  Marvell 88E8001, Belkin F5D5005, CNet GigaCard, DLink DGE-530T,
	  Linksys EG1032/EG1064, 3Com 3C940/3C940B, SysKonnect SK-9871/9872.

	  It does not support the newer Yukon2 chipset: a separate driver,
	  sky2, is provided for Yukon2-based adapters.

	  To compile this driver as a module, choose M here: the module
	  will be called skge.  This is recommended.

config SKGE_DEBUG
       bool "Debugging interface"
       depends on SKGE && DEBUG_FS
       help
	 This option adds the ability to dump driver state for debugging.
	 The file /sys/kernel/debug/skge/ethX displays the state of the internal
	 transmit and receive rings.

	 If unsure, say N.

config SKY2
	tristate "SysKonnect Yukon2 support"
	depends on PCI
	select CRC32
	---help---
	  This driver supports Gigabit Ethernet adapters based on the
	  Marvell Yukon 2 chipset:
	  Marvell 88E8021/88E8022/88E8035/88E8036/88E8038/88E8050/88E8052/
	  88E8053/88E8055/88E8061/88E8062, SysKonnect SK-9E21D/SK-9S21

	  There is companion driver for the older Marvell Yukon and
	  Genesis based adapters: skge.

	  To compile this driver as a module, choose M here: the module
	  will be called sky2.  This is recommended.

config SKY2_DEBUG
       bool "Debugging interface"
       depends on SKY2 && DEBUG_FS
       help
	 This option adds the ability to dump driver state for debugging.
	 The file /sys/kernel/debug/sky2/ethX displays the state of the internal
	 transmit and receive rings.

	 If unsure, say N.

config VIA_VELOCITY
	tristate "VIA Velocity support"
	depends on PCI
	select CRC32
	select CRC_CCITT
	select MII
	help
	  If you have a VIA "Velocity" based network card say Y here.

	  To compile this driver as a module, choose M here. The module
	  will be called via-velocity.

config TIGON3
	tristate "Broadcom Tigon3 support"
	depends on PCI
	select PHYLIB
	help
	  This driver supports Broadcom Tigon3 based gigabit Ethernet cards.

	  To compile this driver as a module, choose M here: the module
	  will be called tg3.  This is recommended.

config BNX2
	tristate "Broadcom NetXtremeII support"
	depends on PCI
	select CRC32
	select FW_LOADER
	help
	  This driver supports Broadcom NetXtremeII gigabit Ethernet cards.

	  To compile this driver as a module, choose M here: the module
	  will be called bnx2.  This is recommended.

config CNIC
	tristate "Broadcom CNIC support"
<<<<<<< HEAD
	depends on 0
	depends on BNX2
	depends on UIO
=======
	depends on PCI
	select BNX2
	select UIO
>>>>>>> 3fe0344f
	help
	  This driver supports offload features of Broadcom NetXtremeII
	  gigabit Ethernet cards.

	  To compile this driver as a module, choose M here: the module
	  will be called cnic.  This is recommended.

config SPIDER_NET
	tristate "Spider Gigabit Ethernet driver"
	depends on PCI && (PPC_IBM_CELL_BLADE || PPC_CELLEB)
	select FW_LOADER
	help
	  This driver supports the Gigabit Ethernet chips present on the
	  Cell Processor-Based Blades from IBM.

config TSI108_ETH
	   tristate "Tundra TSI108 gigabit Ethernet support"
	   depends on TSI108_BRIDGE
	   help
	     This driver supports Tundra TSI108 gigabit Ethernet ports.
	     To compile this driver as a module, choose M here: the module
	     will be called tsi108_eth.

config GELIC_NET
	tristate "PS3 Gigabit Ethernet driver"
	depends on PPC_PS3
	select PS3_SYS_MANAGER
	help
	  This driver supports the network device on the PS3 game
	  console.  This driver has built-in support for Ethernet.

	  To compile this driver as a module, choose M here: the
	  module will be called ps3_gelic.

config GELIC_WIRELESS
	bool "PS3 Wireless support"
	depends on GELIC_NET
	select WIRELESS_EXT
	help
	  This option adds the support for the wireless feature of PS3.
	  If you have the wireless-less model of PS3 or have no plan to
	  use wireless feature, disabling this option saves memory.  As
	  the driver automatically distinguishes the models, you can
	  safely enable this option even if you have a wireless-less model.

config GELIC_WIRELESS_OLD_PSK_INTERFACE
       bool "PS3 Wireless private PSK interface (OBSOLETE)"
       depends on GELIC_WIRELESS
       help
          This option retains the obsolete private interface to pass
          the PSK from user space programs to the driver.  The PSK
          stands for 'Pre Shared Key' and is used for WPA[2]-PSK
          (WPA-Personal) environment.
          If WPA[2]-PSK is used and you need to use old programs that
          support only this old interface, say Y.  Otherwise N.

          If unsure, say N.

config FSL_PQ_MDIO
	tristate "Freescale PQ MDIO"
	depends on FSL_SOC
	select PHYLIB
	help
	  This driver supports the MDIO bus used by the gianfar and UCC drivers.

config GIANFAR
	tristate "Gianfar Ethernet"
	depends on FSL_SOC
	select FSL_PQ_MDIO
	select PHYLIB
	select CRC32
	help
	  This driver supports the Gigabit TSEC on the MPC83xx, MPC85xx,
	  and MPC86xx family of chips, and the FEC on the 8540.

config UCC_GETH
	tristate "Freescale QE Gigabit Ethernet"
	depends on QUICC_ENGINE
	select FSL_PQ_MDIO
	select PHYLIB
	help
	  This driver supports the Gigabit Ethernet mode of the QUICC Engine,
	  which is available on some Freescale SOCs.

config UGETH_MAGIC_PACKET
	bool "Magic Packet detection support"
	depends on UCC_GETH

config UGETH_TX_ON_DEMAND
	bool "Transmit on Demand support"
	depends on UCC_GETH

config MV643XX_ETH
	tristate "Marvell Discovery (643XX) and Orion ethernet support"
	depends on MV64X60 || PPC32 || PLAT_ORION
	select INET_LRO
	select PHYLIB
	help
	  This driver supports the gigabit ethernet MACs in the
	  Marvell Discovery PPC/MIPS chipset family (MV643XX) and
	  in the Marvell Orion ARM SoC family.

	  Some boards that use the Discovery chipset are the Momenco
	  Ocelot C and Jaguar ATX and Pegasos II.

config XILINX_LL_TEMAC
	tristate "Xilinx LL TEMAC (LocalLink Tri-mode Ethernet MAC) driver"
	select PHYLIB
	depends on PPC_DCR_NATIVE
	help
	  This driver supports the Xilinx 10/100/1000 LocalLink TEMAC
	  core used in Xilinx Spartan and Virtex FPGAs

config QLA3XXX
	tristate "QLogic QLA3XXX Network Driver Support"
	depends on PCI
	help
	  This driver supports QLogic ISP3XXX gigabit Ethernet cards.

	  To compile this driver as a module, choose M here: the module
	  will be called qla3xxx.

config ATL1
	tristate "Atheros/Attansic L1 Gigabit Ethernet support"
	depends on PCI
	select CRC32
	select MII
	help
	  This driver supports the Atheros/Attansic L1 gigabit ethernet
	  adapter.

	  To compile this driver as a module, choose M here.  The module
	  will be called atl1.

config ATL1E
	tristate "Atheros L1E Gigabit Ethernet support (EXPERIMENTAL)"
	depends on PCI && EXPERIMENTAL
	select CRC32
	select MII
	help
	  This driver supports the Atheros L1E gigabit ethernet adapter.

	  To compile this driver as a module, choose M here.  The module
	  will be called atl1e.

config ATL1C
	tristate "Atheros L1C Gigabit Ethernet support (EXPERIMENTAL)"
	depends on PCI && EXPERIMENTAL
	select CRC32
	select MII
	help
	  This driver supports the Atheros L1C gigabit ethernet adapter.

	  To compile this driver as a module, choose M here.  The module
	  will be called atl1c.

config JME
	tristate "JMicron(R) PCI-Express Gigabit Ethernet support"
	depends on PCI
	select CRC32
	select MII
	---help---
	  This driver supports the PCI-Express gigabit ethernet adapters
	  based on JMicron JMC250 chipset.

	  To compile this driver as a module, choose M here. The module
	  will be called jme.

endif # NETDEV_1000

#
#	10 Gigabit Ethernet
#

menuconfig NETDEV_10000
	bool "Ethernet (10000 Mbit)"
	depends on !UML
	default y
	---help---
	  Say Y here to get to see options for 10 Gigabit Ethernet drivers.
	  This option alone does not add any kernel code.

	  If you say N, all options in this submenu will be skipped and disabled.

if NETDEV_10000

config MDIO
	tristate

config CHELSIO_T1
        tristate "Chelsio 10Gb Ethernet support"
        depends on PCI
	select CRC32
	select MDIO
        help
          This driver supports Chelsio gigabit and 10-gigabit
          Ethernet cards. More information about adapter features and
	  performance tuning is in <file:Documentation/networking/cxgb.txt>.

          For general information about Chelsio and our products, visit
          our website at <http://www.chelsio.com>.

          For customer support, please visit our customer support page at
          <http://www.chelsio.com/support.htm>.

          Please send feedback to <linux-bugs@chelsio.com>.

          To compile this driver as a module, choose M here: the module
          will be called cxgb.

config CHELSIO_T1_1G
        bool "Chelsio gigabit Ethernet support"
        depends on CHELSIO_T1
        help
          Enables support for Chelsio's gigabit Ethernet PCI cards.  If you
          are using only 10G cards say 'N' here.

config CHELSIO_T3_DEPENDS
	tristate
	depends on PCI && INET
	default y

config CHELSIO_T3
	tristate "Chelsio Communications T3 10Gb Ethernet support"
	depends on CHELSIO_T3_DEPENDS
	select FW_LOADER
	select MDIO
	help
	  This driver supports Chelsio T3-based gigabit and 10Gb Ethernet
	  adapters.

	  For general information about Chelsio and our products, visit
	  our website at <http://www.chelsio.com>.

	  For customer support, please visit our customer support page at
	  <http://www.chelsio.com/support.htm>.

	  Please send feedback to <linux-bugs@chelsio.com>.

	  To compile this driver as a module, choose M here: the module
	  will be called cxgb3.

config EHEA
	tristate "eHEA Ethernet support"
	depends on IBMEBUS && INET && SPARSEMEM
	select INET_LRO
	---help---
	  This driver supports the IBM pSeries eHEA ethernet adapter.

	  To compile the driver as a module, choose M here. The module
	  will be called ehea.

config ENIC
	tristate "Cisco 10G Ethernet NIC support"
	depends on PCI && INET
	select INET_LRO
	help
	  This enables the support for the Cisco 10G Ethernet card.

config IXGBE
	tristate "Intel(R) 10GbE PCI Express adapters support"
	depends on PCI && INET
	select MDIO
	---help---
	  This driver supports Intel(R) 10GbE PCI Express family of
	  adapters.  For more information on how to identify your adapter, go
	  to the Adapter & Driver ID Guide at:

	  <http://support.intel.com/support/network/adapter/pro100/21397.htm>

	  For general information and support, go to the Intel support
	  website at:

	  <http://support.intel.com>

	  To compile this driver as a module, choose M here. The module
	  will be called ixgbe.

config IXGBE_DCA
	bool "Direct Cache Access (DCA) Support"
	default y
	depends on IXGBE && DCA && !(IXGBE=y && DCA=m)
	---help---
	  Say Y here if you want to use Direct Cache Access (DCA) in the
	  driver.  DCA is a method for warming the CPU cache before data
	  is used, with the intent of lessening the impact of cache misses.

config IXGBE_DCB
	bool "Data Center Bridging (DCB) Support"
	default n
	depends on IXGBE && DCB
	---help---
	  Say Y here if you want to use Data Center Bridging (DCB) in the
	  driver.

	  If unsure, say N.

config IXGB
	tristate "Intel(R) PRO/10GbE support"
	depends on PCI
	---help---
	  This driver supports Intel(R) PRO/10GbE family of adapters for
	  PCI-X type cards. For PCI-E type cards, use the "ixgbe" driver
	  instead. For more information on how to identify your adapter, go
	  to the Adapter & Driver ID Guide at:

	  <http://support.intel.com/support/network/adapter/pro100/21397.htm>

	  For general information and support, go to the Intel support
	  website at:

	  <http://support.intel.com>

	  More specific information on configuring the driver is in 
	  <file:Documentation/networking/ixgb.txt>.

	  To compile this driver as a module, choose M here. The module
	  will be called ixgb.

config S2IO
	tristate "S2IO 10Gbe XFrame NIC"
	depends on PCI
	---help---
	  This driver supports the 10Gbe XFrame NIC of S2IO. 
	  More specific information on configuring the driver is in 
	  <file:Documentation/networking/s2io.txt>.

config VXGE
	tristate "Neterion X3100 Series 10GbE PCIe Server Adapter"
	depends on PCI && INET
	# build failures:
	depends on 0
	---help---
	  This driver supports Neterion Inc's X3100 Series 10 GbE PCIe
	  I/O Virtualized Server Adapter.
	  More specific information on configuring the driver is in
	  <file:Documentation/networking/vxge.txt>.

config VXGE_DEBUG_TRACE_ALL
	bool "Enabling All Debug trace statments in driver"
	default n
	depends on VXGE
	---help---
	  Say Y here if you want to enabling all the debug trace statements in
	  driver. By  default only few debug trace statements are enabled.

config MYRI10GE
	tristate "Myricom Myri-10G Ethernet support"
	depends on PCI && INET
	select FW_LOADER
	select CRC32
	select INET_LRO
	---help---
	  This driver supports Myricom Myri-10G Dual Protocol interface in
	  Ethernet mode. If the eeprom on your board is not recent enough,
	  you will need a newer firmware image.
	  You may get this image or more information, at:

	  <http://www.myri.com/scs/download-Myri10GE.html>

	  To compile this driver as a module, choose M here. The module
	  will be called myri10ge.

config MYRI10GE_DCA
	bool "Direct Cache Access (DCA) Support"
	default y
	depends on MYRI10GE && DCA && !(MYRI10GE=y && DCA=m)
	---help---
	  Say Y here if you want to use Direct Cache Access (DCA) in the
	  driver.  DCA is a method for warming the CPU cache before data
	  is used, with the intent of lessening the impact of cache misses.

config NETXEN_NIC
	tristate "NetXen Multi port (1/10) Gigabit Ethernet NIC"
	# build breakage
	depends on 0
	depends on PCI
	help
	  This enables the support for NetXen's Gigabit Ethernet card.

config NIU
	tristate "Sun Neptune 10Gbit Ethernet support"
	depends on PCI
	help
	  This enables support for cards based upon Sun's
	  Neptune chipset.

config PASEMI_MAC
	tristate "PA Semi 1/10Gbit MAC"
	depends on PPC_PASEMI && PCI
	select PHYLIB
	select INET_LRO
	help
	  This driver supports the on-chip 1/10Gbit Ethernet controller on
	  PA Semi's PWRficient line of chips.

config MLX4_EN
	tristate "Mellanox Technologies 10Gbit Ethernet support"
	depends on PCI && INET
	select MLX4_CORE
	select INET_LRO
	help
	  This driver supports Mellanox Technologies ConnectX Ethernet
	  devices.

config MLX4_CORE
	tristate
	depends on PCI
	default n

config MLX4_DEBUG
	bool "Verbose debugging output" if (MLX4_CORE && EMBEDDED)
	depends on MLX4_CORE
	default y
	---help---
	  This option causes debugging code to be compiled into the
	  mlx4_core driver.  The output can be turned on via the
	  debug_level module parameter (which can also be set after
	  the driver is loaded through sysfs).

config TEHUTI
	tristate "Tehuti Networks 10G Ethernet"
	depends on PCI
	help
	  Tehuti Networks 10G Ethernet NIC

config BNX2X
	tristate "Broadcom NetXtremeII 10Gb support"
	depends on PCI
	select FW_LOADER
	select ZLIB_INFLATE
	select LIBCRC32C
	help
	  This driver supports Broadcom NetXtremeII 10 gigabit Ethernet cards.
	  To compile this driver as a module, choose M here: the module
	  will be called bnx2x.  This is recommended.

config QLGE
	tristate "QLogic QLGE 10Gb Ethernet Driver Support"
	depends on PCI
	help
	  This driver supports QLogic ISP8XXX 10Gb Ethernet cards.

	  To compile this driver as a module, choose M here: the module
	  will be called qlge.

source "drivers/net/sfc/Kconfig"

source "drivers/net/benet/Kconfig"

endif # NETDEV_10000

source "drivers/net/tokenring/Kconfig"

source "drivers/net/wireless/Kconfig"

source "drivers/net/wimax/Kconfig"

source "drivers/net/usb/Kconfig"

source "drivers/net/pcmcia/Kconfig"

source "drivers/net/wan/Kconfig"

source "drivers/atm/Kconfig"

source "drivers/ieee802154/Kconfig"

source "drivers/s390/net/Kconfig"

config XEN_NETDEV_FRONTEND
	tristate "Xen network device frontend driver"
	depends on XEN
	default y
	help
	  The network device frontend driver allows the kernel to
	  access network devices exported exported by a virtual
	  machine containing a physical network device driver. The
	  frontend driver is intended for unprivileged guest domains;
	  if you are compiling a kernel for a Xen guest, you almost
	  certainly want to enable this.

config ISERIES_VETH
	tristate "iSeries Virtual Ethernet driver support"
	depends on PPC_ISERIES

config RIONET
	tristate "RapidIO Ethernet over messaging driver support"
	depends on RAPIDIO

config RIONET_TX_SIZE
	int "Number of outbound queue entries"
	depends on RIONET
	default "128"

config RIONET_RX_SIZE
	int "Number of inbound queue entries"
	depends on RIONET
	default "128"

config FDDI
	tristate "FDDI driver support"
	depends on (PCI || EISA || TC)
	help
	  Fiber Distributed Data Interface is a high speed local area network
	  design; essentially a replacement for high speed Ethernet. FDDI can
	  run over copper or fiber. If you are connected to such a network and
	  want a driver for the FDDI card in your computer, say Y here (and
	  then also Y to the driver for your FDDI card, below). Most people
	  will say N.

config DEFXX
	tristate "Digital DEFTA/DEFEA/DEFPA adapter support"
	depends on FDDI && (PCI || EISA || TC)
	---help---
	  This is support for the DIGITAL series of TURBOchannel (DEFTA),
	  EISA (DEFEA) and PCI (DEFPA) controllers which can connect you
	  to a local FDDI network.

	  To compile this driver as a module, choose M here: the module
	  will be called defxx.  If unsure, say N.

config DEFXX_MMIO
	bool
	prompt "Use MMIO instead of PIO" if PCI || EISA
	depends on DEFXX
	default n if PCI || EISA
	default y
	---help---
	  This instructs the driver to use EISA or PCI memory-mapped I/O
	  (MMIO) as appropriate instead of programmed I/O ports (PIO).
	  Enabling this gives an improvement in processing time in parts
	  of the driver, but it may cause problems with EISA (DEFEA)
	  adapters.  TURBOchannel does not have the concept of I/O ports,
	  so MMIO is always used for these (DEFTA) adapters.

	  If unsure, say N.

config SKFP
	tristate "SysKonnect FDDI PCI support"
	depends on FDDI && PCI
	select BITREVERSE
	---help---
	  Say Y here if you have a SysKonnect FDDI PCI adapter.
	  The following adapters are supported by this driver:
	  - SK-5521 (SK-NET FDDI-UP)
	  - SK-5522 (SK-NET FDDI-UP DAS)
	  - SK-5541 (SK-NET FDDI-FP)
	  - SK-5543 (SK-NET FDDI-LP)
	  - SK-5544 (SK-NET FDDI-LP DAS)
	  - SK-5821 (SK-NET FDDI-UP64)
	  - SK-5822 (SK-NET FDDI-UP64 DAS)
	  - SK-5841 (SK-NET FDDI-FP64)
	  - SK-5843 (SK-NET FDDI-LP64)
	  - SK-5844 (SK-NET FDDI-LP64 DAS)
	  - Netelligent 100 FDDI DAS Fibre SC
	  - Netelligent 100 FDDI SAS Fibre SC
	  - Netelligent 100 FDDI DAS UTP
	  - Netelligent 100 FDDI SAS UTP
	  - Netelligent 100 FDDI SAS Fibre MIC

	  Read <file:Documentation/networking/skfp.txt> for information about
	  the driver.

	  Questions concerning this driver can be addressed to:
	  <linux@syskonnect.de>

	  To compile this driver as a module, choose M here: the module
	  will be called skfp.  This is recommended.

config HIPPI
	bool "HIPPI driver support (EXPERIMENTAL)"
	depends on EXPERIMENTAL && INET && PCI
	help
	  HIgh Performance Parallel Interface (HIPPI) is a 800Mbit/sec and
	  1600Mbit/sec dual-simplex switched or point-to-point network. HIPPI
	  can run over copper (25m) or fiber (300m on multi-mode or 10km on
	  single-mode). HIPPI networks are commonly used for clusters and to
	  connect to super computers. If you are connected to a HIPPI network
	  and have a HIPPI network card in your computer that you want to use
	  under Linux, say Y here (you must also remember to enable the driver
	  for your HIPPI card below). Most people will say N here.

config ROADRUNNER
	tristate "Essential RoadRunner HIPPI PCI adapter support (EXPERIMENTAL)"
	depends on HIPPI && PCI
	help
	  Say Y here if this is your PCI HIPPI network card.

	  To compile this driver as a module, choose M here: the module
	  will be called rrunner.  If unsure, say N.

config ROADRUNNER_LARGE_RINGS
	bool "Use large TX/RX rings (EXPERIMENTAL)"
	depends on ROADRUNNER
	help
	  If you say Y here, the RoadRunner driver will preallocate up to 2 MB
	  of additional memory to allow for fastest operation, both for
	  transmitting and receiving. This memory cannot be used by any other
	  kernel code or by user space programs. Say Y here only if you have
	  the memory.

config PLIP
	tristate "PLIP (parallel port) support"
	depends on PARPORT
	---help---
	  PLIP (Parallel Line Internet Protocol) is used to create a
	  reasonably fast mini network consisting of two (or, rarely, more)
	  local machines.  A PLIP link from a Linux box is a popular means to
	  install a Linux distribution on a machine which doesn't have a
	  CD-ROM drive (a minimal system has to be transferred with floppies
	  first). The kernels on both machines need to have this PLIP option
	  enabled for this to work.

	  The PLIP driver has two modes, mode 0 and mode 1.  The parallel
	  ports (the connectors at the computers with 25 holes) are connected
	  with "null printer" or "Turbo Laplink" cables which can transmit 4
	  bits at a time (mode 0) or with special PLIP cables, to be used on
	  bidirectional parallel ports only, which can transmit 8 bits at a
	  time (mode 1); you can find the wiring of these cables in
	  <file:Documentation/networking/PLIP.txt>.  The cables can be up to
	  15m long.  Mode 0 works also if one of the machines runs DOS/Windows
	  and has some PLIP software installed, e.g. the Crynwr PLIP packet
	  driver (<http://oak.oakland.edu/simtel.net/msdos/pktdrvr-pre.html>)
	  and winsock or NCSA's telnet.

	  If you want to use PLIP, say Y and read the PLIP mini-HOWTO as well
	  as the NET-3-HOWTO, both available from
	  <http://www.tldp.org/docs.html#howto>.  Note that the PLIP
	  protocol has been changed and this PLIP driver won't work together
	  with the PLIP support in Linux versions 1.0.x.  This option enlarges
	  your kernel by about 8 KB.

	  To compile this driver as a module, choose M here. The module
	  will be called plip. If unsure, say Y or M, in case you buy
	  a laptop later.

config PPP
	tristate "PPP (point-to-point protocol) support"
	select SLHC
	---help---
	  PPP (Point to Point Protocol) is a newer and better SLIP.  It serves
	  the same purpose: sending Internet traffic over telephone (and other
	  serial) lines.  Ask your access provider if they support it, because
	  otherwise you can't use it; most Internet access providers these
	  days support PPP rather than SLIP.

	  To use PPP, you need an additional program called pppd as described
	  in the PPP-HOWTO, available at
	  <http://www.tldp.org/docs.html#howto>.  Make sure that you have
	  the version of pppd recommended in <file:Documentation/Changes>.
	  The PPP option enlarges your kernel by about 16 KB.

	  There are actually two versions of PPP: the traditional PPP for
	  asynchronous lines, such as regular analog phone lines, and
	  synchronous PPP which can be used over digital ISDN lines for
	  example.  If you want to use PPP over phone lines or other
	  asynchronous serial lines, you need to say Y (or M) here and also to
	  the next option, "PPP support for async serial ports".  For PPP over
	  synchronous lines, you should say Y (or M) here and to "Support
	  synchronous PPP", below.

	  If you said Y to "Version information on all symbols" above, then
	  you cannot compile the PPP driver into the kernel; you can then only
	  compile it as a module. To compile this driver as a module, choose M
	  here. The module will be called ppp_generic.

config PPP_MULTILINK
	bool "PPP multilink support (EXPERIMENTAL)"
	depends on PPP && EXPERIMENTAL
	help
	  PPP multilink is a protocol (defined in RFC 1990) which allows you
	  to combine several (logical or physical) lines into one logical PPP
	  connection, so that you can utilize your full bandwidth.

	  This has to be supported at the other end as well and you need a
	  version of the pppd daemon which understands the multilink protocol.

	  If unsure, say N.

config PPP_FILTER
	bool "PPP filtering"
	depends on PPP
	help
	  Say Y here if you want to be able to filter the packets passing over
	  PPP interfaces.  This allows you to control which packets count as
	  activity (i.e. which packets will reset the idle timer or bring up
	  a demand-dialed link) and which packets are to be dropped entirely.
	  You need to say Y here if you wish to use the pass-filter and
	  active-filter options to pppd.

	  If unsure, say N.

config PPP_ASYNC
	tristate "PPP support for async serial ports"
	depends on PPP
	select CRC_CCITT
	---help---
	  Say Y (or M) here if you want to be able to use PPP over standard
	  asynchronous serial ports, such as COM1 or COM2 on a PC.  If you use
	  a modem (not a synchronous or ISDN modem) to contact your ISP, you
	  need this option.

	  To compile this driver as a module, choose M here.

	  If unsure, say Y.

config PPP_SYNC_TTY
	tristate "PPP support for sync tty ports"
	depends on PPP
	help
	  Say Y (or M) here if you want to be able to use PPP over synchronous
	  (HDLC) tty devices, such as the SyncLink adapter. These devices
	  are often used for high-speed leased lines like T1/E1.

	  To compile this driver as a module, choose M here.

config PPP_DEFLATE
	tristate "PPP Deflate compression"
	depends on PPP
	select ZLIB_INFLATE
	select ZLIB_DEFLATE
	---help---
	  Support for the Deflate compression method for PPP, which uses the
	  Deflate algorithm (the same algorithm that gzip uses) to compress
	  each PPP packet before it is sent over the wire.  The machine at the
	  other end of the PPP link (usually your ISP) has to support the
	  Deflate compression method as well for this to be useful.  Even if
	  they don't support it, it is safe to say Y here.

	  To compile this driver as a module, choose M here.

config PPP_BSDCOMP
	tristate "PPP BSD-Compress compression"
	depends on PPP
	---help---
	  Support for the BSD-Compress compression method for PPP, which uses
	  the LZW compression method to compress each PPP packet before it is
	  sent over the wire. The machine at the other end of the PPP link
	  (usually your ISP) has to support the BSD-Compress compression
	  method as well for this to be useful. Even if they don't support it,
	  it is safe to say Y here.

	  The PPP Deflate compression method ("PPP Deflate compression",
	  above) is preferable to BSD-Compress, because it compresses better
	  and is patent-free.

	  Note that the BSD compression code will always be compiled as a
	  module; it is called bsd_comp and will show up in the directory
	  modules once you have said "make modules". If unsure, say N.

config PPP_MPPE
       tristate "PPP MPPE compression (encryption) (EXPERIMENTAL)"
       depends on PPP && EXPERIMENTAL
       select CRYPTO
       select CRYPTO_SHA1
       select CRYPTO_ARC4
       select CRYPTO_ECB
       ---help---
         Support for the MPPE Encryption protocol, as employed by the
	 Microsoft Point-to-Point Tunneling Protocol.

	 See http://pptpclient.sourceforge.net/ for information on
	 configuring PPTP clients and servers to utilize this method.

config PPPOE
	tristate "PPP over Ethernet (EXPERIMENTAL)"
	depends on EXPERIMENTAL && PPP
	help
	  Support for PPP over Ethernet.

	  This driver requires the latest version of pppd from the CVS
	  repository at cvs.samba.org.  Alternatively, see the 
	  RoaringPenguin package (<http://www.roaringpenguin.com/pppoe>)
	  which contains instruction on how to use this driver (under 
	  the heading "Kernel mode PPPoE").

config PPPOATM
	tristate "PPP over ATM"
	depends on ATM && PPP
	help
	  Support PPP (Point to Point Protocol) encapsulated in ATM frames.
	  This implementation does not yet comply with section 8 of RFC2364,
	  which can lead to bad results if the ATM peer loses state and
	  changes its encapsulation unilaterally.

config PPPOL2TP
	tristate "PPP over L2TP (EXPERIMENTAL)"
	depends on EXPERIMENTAL && PPP && INET
	help
	  Support for PPP-over-L2TP socket family. L2TP is a protocol
	  used by ISPs and enterprises to tunnel PPP traffic over UDP
	  tunnels. L2TP is replacing PPTP for VPN uses.

	  This kernel component handles only L2TP data packets: a
	  userland daemon handles L2TP the control protocol (tunnel
	  and session setup). One such daemon is OpenL2TP
	  (http://openl2tp.sourceforge.net/).

config SLIP
	tristate "SLIP (serial line) support"
	---help---
	  Say Y if you intend to use SLIP or CSLIP (compressed SLIP) to
	  connect to your Internet service provider or to connect to some
	  other local Unix box or if you want to configure your Linux box as a
	  Slip/CSlip server for other people to dial in. SLIP (Serial Line
	  Internet Protocol) is a protocol used to send Internet traffic over
	  serial connections such as telephone lines or null modem cables;
	  nowadays, the protocol PPP is more commonly used for this same
	  purpose.

	  Normally, your access provider has to support SLIP in order for you
	  to be able to use it, but there is now a SLIP emulator called SLiRP
	  around (available from
	  <ftp://ibiblio.org/pub/Linux/system/network/serial/>) which
	  allows you to use SLIP over a regular dial up shell connection. If
	  you plan to use SLiRP, make sure to say Y to CSLIP, below. The
	  NET-3-HOWTO, available from
	  <http://www.tldp.org/docs.html#howto>, explains how to
	  configure SLIP. Note that you don't need this option if you just
	  want to run term (term is a program which gives you almost full
	  Internet connectivity if you have a regular dial up shell account on
	  some Internet connected Unix computer. Read
	  <http://www.bart.nl/~patrickr/term-howto/Term-HOWTO.html>). SLIP
	  support will enlarge your kernel by about 4 KB. If unsure, say N.

	  To compile this driver as a module, choose M here. The module
	  will be called slip.

config SLIP_COMPRESSED
	bool "CSLIP compressed headers"
	depends on SLIP
	select SLHC
	---help---
	  This protocol is faster than SLIP because it uses compression on the
	  TCP/IP headers (not on the data itself), but it has to be supported
	  on both ends. Ask your access provider if you are not sure and
	  answer Y, just in case. You will still be able to use plain SLIP. If
	  you plan to use SLiRP, the SLIP emulator (available from
	  <ftp://ibiblio.org/pub/Linux/system/network/serial/>) which
	  allows you to use SLIP over a regular dial up shell connection, you
	  definitely want to say Y here. The NET-3-HOWTO, available from
	  <http://www.tldp.org/docs.html#howto>, explains how to configure
	  CSLIP. This won't enlarge your kernel.

config SLHC
	tristate
	help
	  This option enables Van Jacobsen serial line header compression
	  routines.

config SLIP_SMART
	bool "Keepalive and linefill"
	depends on SLIP
	help
	  Adds additional capabilities to the SLIP driver to support the
	  RELCOM line fill and keepalive monitoring. Ideal on poor quality
	  analogue lines.

config SLIP_MODE_SLIP6
	bool "Six bit SLIP encapsulation"
	depends on SLIP
	help
	  Just occasionally you may need to run IP over hostile serial
	  networks that don't pass all control characters or are only seven
	  bit. Saying Y here adds an extra mode you can use with SLIP:
	  "slip6". In this mode, SLIP will only send normal ASCII symbols over
	  the serial device. Naturally, this has to be supported at the other
	  end of the link as well. It's good enough, for example, to run IP
	  over the async ports of a Camtec JNT Pad. If unsure, say N.

config NET_FC
	bool "Fibre Channel driver support"
	depends on SCSI && PCI
	help
	  Fibre Channel is a high speed serial protocol mainly used to connect
	  large storage devices to the computer; it is compatible with and
	  intended to replace SCSI.

	  If you intend to use Fibre Channel, you need to have a Fibre channel
	  adaptor card in your computer; say Y here and to the driver for your
	  adaptor below. You also should have said Y to "SCSI support" and
	  "SCSI generic support".

config NETCONSOLE
	tristate "Network console logging support (EXPERIMENTAL)"
	depends on EXPERIMENTAL
	---help---
	If you want to log kernel messages over the network, enable this.
	See <file:Documentation/networking/netconsole.txt> for details.

config NETCONSOLE_DYNAMIC
	bool "Dynamic reconfiguration of logging targets (EXPERIMENTAL)"
	depends on NETCONSOLE && SYSFS && EXPERIMENTAL
	select CONFIGFS_FS
	help
	  This option enables the ability to dynamically reconfigure target
	  parameters (interface, IP addresses, port numbers, MAC addresses)
	  at runtime through a userspace interface exported using configfs.
	  See <file:Documentation/networking/netconsole.txt> for details.

config NETPOLL
	def_bool NETCONSOLE

config NETPOLL_TRAP
	bool "Netpoll traffic trapping"
	default n
	depends on NETPOLL

config NET_POLL_CONTROLLER
	def_bool NETPOLL

config VIRTIO_NET
	tristate "Virtio network driver (EXPERIMENTAL)"
	depends on EXPERIMENTAL && VIRTIO
	---help---
	  This is the virtual network driver for virtio.  It can be used with
          lguest or QEMU based VMMs (like KVM or Xen).  Say Y or M.

endif # NETDEVICES<|MERGE_RESOLUTION|>--- conflicted
+++ resolved
@@ -2276,15 +2276,10 @@
 
 config CNIC
 	tristate "Broadcom CNIC support"
-<<<<<<< HEAD
+	depends on PCI
 	depends on 0
-	depends on BNX2
-	depends on UIO
-=======
-	depends on PCI
 	select BNX2
 	select UIO
->>>>>>> 3fe0344f
 	help
 	  This driver supports offload features of Broadcom NetXtremeII
 	  gigabit Ethernet cards.
