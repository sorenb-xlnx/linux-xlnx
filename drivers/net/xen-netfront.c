--- conflicted
+++ resolved
@@ -1581,13 +1581,9 @@
 	if (err)
 		return err;
 
-<<<<<<< HEAD
-	netdev_update_features(dev);
-=======
 	rtnl_lock();
 	netdev_update_features(dev);
 	rtnl_unlock();
->>>>>>> 55922c9d
 
 	spin_lock_bh(&np->rx_lock);
 	spin_lock_irq(&np->tx_lock);
