--- conflicted
+++ resolved
@@ -20,11 +20,7 @@
   Author: Giuseppe Cavallaro <peppe.cavallaro@st.com>
 *******************************************************************************/
 
-<<<<<<< HEAD
-#define DRV_MODULE_VERSION	"Apr_2010"
-=======
 #define DRV_MODULE_VERSION	"Nov_2010"
->>>>>>> 3cbea436
 #include <linux/platform_device.h>
 #include <linux/stmmac.h>
 
@@ -65,14 +61,8 @@
 	int phy_addr;
 	int phy_mask;
 	int (*phy_reset) (void *priv);
-<<<<<<< HEAD
-	void (*fix_mac_speed) (void *priv, unsigned int speed);
-	void (*bus_setup)(void __iomem *ioaddr);
-	void *bsp_priv;
-=======
 	int rx_coe;
 	int no_csum_insertion;
->>>>>>> 3cbea436
 
 	int phy_irq;
 	struct phy_device *phydev;
@@ -82,7 +72,6 @@
 	unsigned int flow_ctrl;
 	unsigned int pause;
 	struct mii_bus *mii;
-	int mii_clk_csr;
 
 	u32 msg_enable;
 	spinlock_t lock;
@@ -94,37 +83,8 @@
 #ifdef STMMAC_VLAN_TAG_USED
 	struct vlan_group *vlgrp;
 #endif
-<<<<<<< HEAD
-	int enh_desc;
-	int rx_coe;
-	int bugged_jumbo;
-	int no_csum_insertion;
-=======
 	struct plat_stmmacenet_data *plat;
->>>>>>> 3cbea436
 };
-
-#ifdef CONFIG_STM_DRIVERS
-#include <linux/stm/pad.h>
-static inline int stmmac_claim_resource(struct platform_device *pdev)
-{
-	int ret = 0;
-	struct plat_stmmacenet_data *plat_dat = pdev->dev.platform_data;
-
-	/* Pad routing setup */
-	if (IS_ERR(devm_stm_pad_claim(&pdev->dev, plat_dat->pad_config,
-			dev_name(&pdev->dev)))) {
-		printk(KERN_ERR "%s: Failed to request pads!\n", __func__);
-		ret = -ENODEV;
-	}
-	return ret;
-}
-#else
-static inline int stmmac_claim_resource(struct platform_device *pdev)
-{
-	return 0;
-}
-#endif
 
 extern int stmmac_mdio_unregister(struct net_device *ndev);
 extern int stmmac_mdio_register(struct net_device *ndev);
