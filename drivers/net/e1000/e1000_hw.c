/*******************************************************************************

  Intel PRO/1000 Linux driver
  Copyright(c) 1999 - 2006 Intel Corporation.

  This program is free software; you can redistribute it and/or modify it
  under the terms and conditions of the GNU General Public License,
  version 2, as published by the Free Software Foundation.

  This program is distributed in the hope it will be useful, but WITHOUT
  ANY WARRANTY; without even the implied warranty of MERCHANTABILITY or
  FITNESS FOR A PARTICULAR PURPOSE.  See the GNU General Public License for
  more details.

  You should have received a copy of the GNU General Public License along with
  this program; if not, write to the Free Software Foundation, Inc.,
  51 Franklin St - Fifth Floor, Boston, MA 02110-1301 USA.

  The full GNU General Public License is included in this distribution in
  the file called "COPYING".

  Contact Information:
  Linux NICS <linux.nics@intel.com>
  e1000-devel Mailing List <e1000-devel@lists.sourceforge.net>
  Intel Corporation, 5200 N.E. Elam Young Parkway, Hillsboro, OR 97124-6497

 */

/* e1000_hw.c
 * Shared functions for accessing and configuring the MAC
 */

#include "e1000.h"

static s32 e1000_check_downshift(struct e1000_hw *hw);
static s32 e1000_check_polarity(struct e1000_hw *hw,
				e1000_rev_polarity *polarity);
static void e1000_clear_hw_cntrs(struct e1000_hw *hw);
static void e1000_clear_vfta(struct e1000_hw *hw);
static s32 e1000_config_dsp_after_link_change(struct e1000_hw *hw,
					      bool link_up);
static s32 e1000_config_fc_after_link_up(struct e1000_hw *hw);
static s32 e1000_detect_gig_phy(struct e1000_hw *hw);
static s32 e1000_get_auto_rd_done(struct e1000_hw *hw);
static s32 e1000_get_cable_length(struct e1000_hw *hw, u16 *min_length,
				  u16 *max_length);
static s32 e1000_get_phy_cfg_done(struct e1000_hw *hw);
static s32 e1000_id_led_init(struct e1000_hw *hw);
static void e1000_init_rx_addrs(struct e1000_hw *hw);
static s32 e1000_phy_igp_get_info(struct e1000_hw *hw,
				  struct e1000_phy_info *phy_info);
static s32 e1000_phy_m88_get_info(struct e1000_hw *hw,
				  struct e1000_phy_info *phy_info);
static s32 e1000_set_d3_lplu_state(struct e1000_hw *hw, bool active);
static s32 e1000_wait_autoneg(struct e1000_hw *hw);
static void e1000_write_reg_io(struct e1000_hw *hw, u32 offset, u32 value);
static s32 e1000_set_phy_type(struct e1000_hw *hw);
static void e1000_phy_init_script(struct e1000_hw *hw);
static s32 e1000_setup_copper_link(struct e1000_hw *hw);
static s32 e1000_setup_fiber_serdes_link(struct e1000_hw *hw);
static s32 e1000_adjust_serdes_amplitude(struct e1000_hw *hw);
static s32 e1000_phy_force_speed_duplex(struct e1000_hw *hw);
static s32 e1000_config_mac_to_phy(struct e1000_hw *hw);
static void e1000_raise_mdi_clk(struct e1000_hw *hw, u32 *ctrl);
static void e1000_lower_mdi_clk(struct e1000_hw *hw, u32 *ctrl);
static void e1000_shift_out_mdi_bits(struct e1000_hw *hw, u32 data, u16 count);
static u16 e1000_shift_in_mdi_bits(struct e1000_hw *hw);
static s32 e1000_phy_reset_dsp(struct e1000_hw *hw);
static s32 e1000_write_eeprom_spi(struct e1000_hw *hw, u16 offset,
				  u16 words, u16 *data);
static s32 e1000_write_eeprom_microwire(struct e1000_hw *hw, u16 offset,
					u16 words, u16 *data);
static s32 e1000_spi_eeprom_ready(struct e1000_hw *hw);
static void e1000_raise_ee_clk(struct e1000_hw *hw, u32 *eecd);
static void e1000_lower_ee_clk(struct e1000_hw *hw, u32 *eecd);
static void e1000_shift_out_ee_bits(struct e1000_hw *hw, u16 data, u16 count);
static s32 e1000_write_phy_reg_ex(struct e1000_hw *hw, u32 reg_addr,
				  u16 phy_data);
static s32 e1000_read_phy_reg_ex(struct e1000_hw *hw, u32 reg_addr,
				 u16 *phy_data);
static u16 e1000_shift_in_ee_bits(struct e1000_hw *hw, u16 count);
static s32 e1000_acquire_eeprom(struct e1000_hw *hw);
static void e1000_release_eeprom(struct e1000_hw *hw);
static void e1000_standby_eeprom(struct e1000_hw *hw);
static s32 e1000_set_vco_speed(struct e1000_hw *hw);
static s32 e1000_polarity_reversal_workaround(struct e1000_hw *hw);
static s32 e1000_set_phy_mode(struct e1000_hw *hw);
static s32 e1000_do_read_eeprom(struct e1000_hw *hw, u16 offset, u16 words,
				u16 *data);
static s32 e1000_do_write_eeprom(struct e1000_hw *hw, u16 offset, u16 words,
				 u16 *data);

/* IGP cable length table */
static const
u16 e1000_igp_cable_length_table[IGP01E1000_AGC_LENGTH_TABLE_SIZE] = {
	5, 5, 5, 5, 5, 5, 5, 5, 5, 5, 5, 5, 5, 5, 5, 5,
	5, 10, 10, 10, 10, 10, 10, 10, 20, 20, 20, 20, 20, 25, 25, 25,
	25, 25, 25, 25, 30, 30, 30, 30, 40, 40, 40, 40, 40, 40, 40, 40,
	40, 50, 50, 50, 50, 50, 50, 50, 60, 60, 60, 60, 60, 60, 60, 60,
	60, 70, 70, 70, 70, 70, 70, 80, 80, 80, 80, 80, 80, 90, 90, 90,
	90, 90, 90, 90, 90, 90, 100, 100, 100, 100, 100, 100, 100, 100, 100,
	    100,
	100, 100, 100, 100, 110, 110, 110, 110, 110, 110, 110, 110, 110, 110,
	    110, 110,
	110, 110, 110, 110, 110, 110, 120, 120, 120, 120, 120, 120, 120, 120,
	    120, 120
};

static DEFINE_SPINLOCK(e1000_eeprom_lock);

/**
 * e1000_set_phy_type - Set the phy type member in the hw struct.
 * @hw: Struct containing variables accessed by shared code
 */
static s32 e1000_set_phy_type(struct e1000_hw *hw)
{
	e_dbg("e1000_set_phy_type");

	if (hw->mac_type == e1000_undefined)
		return -E1000_ERR_PHY_TYPE;

	switch (hw->phy_id) {
	case M88E1000_E_PHY_ID:
	case M88E1000_I_PHY_ID:
	case M88E1011_I_PHY_ID:
	case M88E1111_I_PHY_ID:
		hw->phy_type = e1000_phy_m88;
		break;
	case IGP01E1000_I_PHY_ID:
		if (hw->mac_type == e1000_82541 ||
		    hw->mac_type == e1000_82541_rev_2 ||
		    hw->mac_type == e1000_82547 ||
		    hw->mac_type == e1000_82547_rev_2)
			hw->phy_type = e1000_phy_igp;
		break;
	case RTL8211B_PHY_ID:
		hw->phy_type = e1000_phy_8211;
		break;
	case RTL8201N_PHY_ID:
		hw->phy_type = e1000_phy_8201;
		break;
	default:
		/* Should never have loaded on this device */
		hw->phy_type = e1000_phy_undefined;
		return -E1000_ERR_PHY_TYPE;
	}

	return E1000_SUCCESS;
}

/**
 * e1000_phy_init_script - IGP phy init script - initializes the GbE PHY
 * @hw: Struct containing variables accessed by shared code
 */
static void e1000_phy_init_script(struct e1000_hw *hw)
{
	u32 ret_val;
	u16 phy_saved_data;

	e_dbg("e1000_phy_init_script");

	if (hw->phy_init_script) {
		msleep(20);

		/* Save off the current value of register 0x2F5B to be restored at
		 * the end of this routine. */
		ret_val = e1000_read_phy_reg(hw, 0x2F5B, &phy_saved_data);

		/* Disabled the PHY transmitter */
		e1000_write_phy_reg(hw, 0x2F5B, 0x0003);
		msleep(20);

		e1000_write_phy_reg(hw, 0x0000, 0x0140);
		msleep(5);

		switch (hw->mac_type) {
		case e1000_82541:
		case e1000_82547:
			e1000_write_phy_reg(hw, 0x1F95, 0x0001);
			e1000_write_phy_reg(hw, 0x1F71, 0xBD21);
			e1000_write_phy_reg(hw, 0x1F79, 0x0018);
			e1000_write_phy_reg(hw, 0x1F30, 0x1600);
			e1000_write_phy_reg(hw, 0x1F31, 0x0014);
			e1000_write_phy_reg(hw, 0x1F32, 0x161C);
			e1000_write_phy_reg(hw, 0x1F94, 0x0003);
			e1000_write_phy_reg(hw, 0x1F96, 0x003F);
			e1000_write_phy_reg(hw, 0x2010, 0x0008);
			break;

		case e1000_82541_rev_2:
		case e1000_82547_rev_2:
			e1000_write_phy_reg(hw, 0x1F73, 0x0099);
			break;
		default:
			break;
		}

		e1000_write_phy_reg(hw, 0x0000, 0x3300);
		msleep(20);

		/* Now enable the transmitter */
		e1000_write_phy_reg(hw, 0x2F5B, phy_saved_data);

		if (hw->mac_type == e1000_82547) {
			u16 fused, fine, coarse;

			/* Move to analog registers page */
			e1000_read_phy_reg(hw,
					   IGP01E1000_ANALOG_SPARE_FUSE_STATUS,
					   &fused);

			if (!(fused & IGP01E1000_ANALOG_SPARE_FUSE_ENABLED)) {
				e1000_read_phy_reg(hw,
						   IGP01E1000_ANALOG_FUSE_STATUS,
						   &fused);

				fine = fused & IGP01E1000_ANALOG_FUSE_FINE_MASK;
				coarse =
				    fused & IGP01E1000_ANALOG_FUSE_COARSE_MASK;

				if (coarse >
				    IGP01E1000_ANALOG_FUSE_COARSE_THRESH) {
					coarse -=
					    IGP01E1000_ANALOG_FUSE_COARSE_10;
					fine -= IGP01E1000_ANALOG_FUSE_FINE_1;
				} else if (coarse ==
					   IGP01E1000_ANALOG_FUSE_COARSE_THRESH)
					fine -= IGP01E1000_ANALOG_FUSE_FINE_10;

				fused =
				    (fused & IGP01E1000_ANALOG_FUSE_POLY_MASK) |
				    (fine & IGP01E1000_ANALOG_FUSE_FINE_MASK) |
				    (coarse &
				     IGP01E1000_ANALOG_FUSE_COARSE_MASK);

				e1000_write_phy_reg(hw,
						    IGP01E1000_ANALOG_FUSE_CONTROL,
						    fused);
				e1000_write_phy_reg(hw,
						    IGP01E1000_ANALOG_FUSE_BYPASS,
						    IGP01E1000_ANALOG_FUSE_ENABLE_SW_CONTROL);
			}
		}
	}
}

/**
 * e1000_set_mac_type - Set the mac type member in the hw struct.
 * @hw: Struct containing variables accessed by shared code
 */
s32 e1000_set_mac_type(struct e1000_hw *hw)
{
	e_dbg("e1000_set_mac_type");

	switch (hw->device_id) {
	case E1000_DEV_ID_82542:
		switch (hw->revision_id) {
		case E1000_82542_2_0_REV_ID:
			hw->mac_type = e1000_82542_rev2_0;
			break;
		case E1000_82542_2_1_REV_ID:
			hw->mac_type = e1000_82542_rev2_1;
			break;
		default:
			/* Invalid 82542 revision ID */
			return -E1000_ERR_MAC_TYPE;
		}
		break;
	case E1000_DEV_ID_82543GC_FIBER:
	case E1000_DEV_ID_82543GC_COPPER:
		hw->mac_type = e1000_82543;
		break;
	case E1000_DEV_ID_82544EI_COPPER:
	case E1000_DEV_ID_82544EI_FIBER:
	case E1000_DEV_ID_82544GC_COPPER:
	case E1000_DEV_ID_82544GC_LOM:
		hw->mac_type = e1000_82544;
		break;
	case E1000_DEV_ID_82540EM:
	case E1000_DEV_ID_82540EM_LOM:
	case E1000_DEV_ID_82540EP:
	case E1000_DEV_ID_82540EP_LOM:
	case E1000_DEV_ID_82540EP_LP:
		hw->mac_type = e1000_82540;
		break;
	case E1000_DEV_ID_82545EM_COPPER:
	case E1000_DEV_ID_82545EM_FIBER:
		hw->mac_type = e1000_82545;
		break;
	case E1000_DEV_ID_82545GM_COPPER:
	case E1000_DEV_ID_82545GM_FIBER:
	case E1000_DEV_ID_82545GM_SERDES:
		hw->mac_type = e1000_82545_rev_3;
		break;
	case E1000_DEV_ID_82546EB_COPPER:
	case E1000_DEV_ID_82546EB_FIBER:
	case E1000_DEV_ID_82546EB_QUAD_COPPER:
		hw->mac_type = e1000_82546;
		break;
	case E1000_DEV_ID_82546GB_COPPER:
	case E1000_DEV_ID_82546GB_FIBER:
	case E1000_DEV_ID_82546GB_SERDES:
	case E1000_DEV_ID_82546GB_PCIE:
	case E1000_DEV_ID_82546GB_QUAD_COPPER:
	case E1000_DEV_ID_82546GB_QUAD_COPPER_KSP3:
		hw->mac_type = e1000_82546_rev_3;
		break;
	case E1000_DEV_ID_82541EI:
	case E1000_DEV_ID_82541EI_MOBILE:
	case E1000_DEV_ID_82541ER_LOM:
		hw->mac_type = e1000_82541;
		break;
	case E1000_DEV_ID_82541ER:
	case E1000_DEV_ID_82541GI:
	case E1000_DEV_ID_82541GI_LF:
	case E1000_DEV_ID_82541GI_MOBILE:
		hw->mac_type = e1000_82541_rev_2;
		break;
	case E1000_DEV_ID_82547EI:
	case E1000_DEV_ID_82547EI_MOBILE:
		hw->mac_type = e1000_82547;
		break;
	case E1000_DEV_ID_82547GI:
		hw->mac_type = e1000_82547_rev_2;
		break;
	case E1000_DEV_ID_INTEL_CE4100_GBE:
		hw->mac_type = e1000_ce4100;
		break;
	default:
		/* Should never have loaded on this device */
		return -E1000_ERR_MAC_TYPE;
	}

	switch (hw->mac_type) {
	case e1000_82541:
	case e1000_82547:
	case e1000_82541_rev_2:
	case e1000_82547_rev_2:
		hw->asf_firmware_present = true;
		break;
	default:
		break;
	}

	/* The 82543 chip does not count tx_carrier_errors properly in
	 * FD mode
	 */
	if (hw->mac_type == e1000_82543)
		hw->bad_tx_carr_stats_fd = true;

	if (hw->mac_type > e1000_82544)
		hw->has_smbus = true;

	return E1000_SUCCESS;
}

/**
 * e1000_set_media_type - Set media type and TBI compatibility.
 * @hw: Struct containing variables accessed by shared code
 */
void e1000_set_media_type(struct e1000_hw *hw)
{
	u32 status;

	e_dbg("e1000_set_media_type");

	if (hw->mac_type != e1000_82543) {
		/* tbi_compatibility is only valid on 82543 */
		hw->tbi_compatibility_en = false;
	}

	switch (hw->device_id) {
	case E1000_DEV_ID_82545GM_SERDES:
	case E1000_DEV_ID_82546GB_SERDES:
		hw->media_type = e1000_media_type_internal_serdes;
		break;
	default:
		switch (hw->mac_type) {
		case e1000_82542_rev2_0:
		case e1000_82542_rev2_1:
			hw->media_type = e1000_media_type_fiber;
			break;
		case e1000_ce4100:
			hw->media_type = e1000_media_type_copper;
			break;
		default:
			status = er32(STATUS);
			if (status & E1000_STATUS_TBIMODE) {
				hw->media_type = e1000_media_type_fiber;
				/* tbi_compatibility not valid on fiber */
				hw->tbi_compatibility_en = false;
			} else {
				hw->media_type = e1000_media_type_copper;
			}
			break;
		}
	}
}

/**
 * e1000_reset_hw: reset the hardware completely
 * @hw: Struct containing variables accessed by shared code
 *
 * Reset the transmit and receive units; mask and clear all interrupts.
 */
s32 e1000_reset_hw(struct e1000_hw *hw)
{
	u32 ctrl;
	u32 ctrl_ext;
	u32 icr;
	u32 manc;
	u32 led_ctrl;
	s32 ret_val;

	e_dbg("e1000_reset_hw");

	/* For 82542 (rev 2.0), disable MWI before issuing a device reset */
	if (hw->mac_type == e1000_82542_rev2_0) {
		e_dbg("Disabling MWI on 82542 rev 2.0\n");
		e1000_pci_clear_mwi(hw);
	}

	/* Clear interrupt mask to stop board from generating interrupts */
	e_dbg("Masking off all interrupts\n");
	ew32(IMC, 0xffffffff);

	/* Disable the Transmit and Receive units.  Then delay to allow
	 * any pending transactions to complete before we hit the MAC with
	 * the global reset.
	 */
	ew32(RCTL, 0);
	ew32(TCTL, E1000_TCTL_PSP);
	E1000_WRITE_FLUSH();

	/* The tbi_compatibility_on Flag must be cleared when Rctl is cleared. */
	hw->tbi_compatibility_on = false;

	/* Delay to allow any outstanding PCI transactions to complete before
	 * resetting the device
	 */
	msleep(10);

	ctrl = er32(CTRL);

	/* Must reset the PHY before resetting the MAC */
	if ((hw->mac_type == e1000_82541) || (hw->mac_type == e1000_82547)) {
		ew32(CTRL, (ctrl | E1000_CTRL_PHY_RST));
		msleep(5);
	}

	/* Issue a global reset to the MAC.  This will reset the chip's
	 * transmit, receive, DMA, and link units.  It will not effect
	 * the current PCI configuration.  The global reset bit is self-
	 * clearing, and should clear within a microsecond.
	 */
	e_dbg("Issuing a global reset to MAC\n");

	switch (hw->mac_type) {
	case e1000_82544:
	case e1000_82540:
	case e1000_82545:
	case e1000_82546:
	case e1000_82541:
	case e1000_82541_rev_2:
		/* These controllers can't ack the 64-bit write when issuing the
		 * reset, so use IO-mapping as a workaround to issue the reset */
		E1000_WRITE_REG_IO(hw, CTRL, (ctrl | E1000_CTRL_RST));
		break;
	case e1000_82545_rev_3:
	case e1000_82546_rev_3:
		/* Reset is performed on a shadow of the control register */
		ew32(CTRL_DUP, (ctrl | E1000_CTRL_RST));
		break;
	case e1000_ce4100:
	default:
		ew32(CTRL, (ctrl | E1000_CTRL_RST));
		break;
	}

	/* After MAC reset, force reload of EEPROM to restore power-on settings to
	 * device.  Later controllers reload the EEPROM automatically, so just wait
	 * for reload to complete.
	 */
	switch (hw->mac_type) {
	case e1000_82542_rev2_0:
	case e1000_82542_rev2_1:
	case e1000_82543:
	case e1000_82544:
		/* Wait for reset to complete */
		udelay(10);
		ctrl_ext = er32(CTRL_EXT);
		ctrl_ext |= E1000_CTRL_EXT_EE_RST;
		ew32(CTRL_EXT, ctrl_ext);
		E1000_WRITE_FLUSH();
		/* Wait for EEPROM reload */
		msleep(2);
		break;
	case e1000_82541:
	case e1000_82541_rev_2:
	case e1000_82547:
	case e1000_82547_rev_2:
		/* Wait for EEPROM reload */
		msleep(20);
		break;
	default:
		/* Auto read done will delay 5ms or poll based on mac type */
		ret_val = e1000_get_auto_rd_done(hw);
		if (ret_val)
			return ret_val;
		break;
	}

	/* Disable HW ARPs on ASF enabled adapters */
	if (hw->mac_type >= e1000_82540) {
		manc = er32(MANC);
		manc &= ~(E1000_MANC_ARP_EN);
		ew32(MANC, manc);
	}

	if ((hw->mac_type == e1000_82541) || (hw->mac_type == e1000_82547)) {
		e1000_phy_init_script(hw);

		/* Configure activity LED after PHY reset */
		led_ctrl = er32(LEDCTL);
		led_ctrl &= IGP_ACTIVITY_LED_MASK;
		led_ctrl |= (IGP_ACTIVITY_LED_ENABLE | IGP_LED3_MODE);
		ew32(LEDCTL, led_ctrl);
	}

	/* Clear interrupt mask to stop board from generating interrupts */
	e_dbg("Masking off all interrupts\n");
	ew32(IMC, 0xffffffff);

	/* Clear any pending interrupt events. */
	icr = er32(ICR);

	/* If MWI was previously enabled, reenable it. */
	if (hw->mac_type == e1000_82542_rev2_0) {
		if (hw->pci_cmd_word & PCI_COMMAND_INVALIDATE)
			e1000_pci_set_mwi(hw);
	}

	return E1000_SUCCESS;
}

/**
 * e1000_init_hw: Performs basic configuration of the adapter.
 * @hw: Struct containing variables accessed by shared code
 *
 * Assumes that the controller has previously been reset and is in a
 * post-reset uninitialized state. Initializes the receive address registers,
 * multicast table, and VLAN filter table. Calls routines to setup link
 * configuration and flow control settings. Clears all on-chip counters. Leaves
 * the transmit and receive units disabled and uninitialized.
 */
s32 e1000_init_hw(struct e1000_hw *hw)
{
	u32 ctrl;
	u32 i;
	s32 ret_val;
	u32 mta_size;
	u32 ctrl_ext;

	e_dbg("e1000_init_hw");

	/* Initialize Identification LED */
	ret_val = e1000_id_led_init(hw);
	if (ret_val) {
		e_dbg("Error Initializing Identification LED\n");
		return ret_val;
	}

	/* Set the media type and TBI compatibility */
	e1000_set_media_type(hw);

	/* Disabling VLAN filtering. */
	e_dbg("Initializing the IEEE VLAN\n");
	if (hw->mac_type < e1000_82545_rev_3)
		ew32(VET, 0);
	e1000_clear_vfta(hw);

	/* For 82542 (rev 2.0), disable MWI and put the receiver into reset */
	if (hw->mac_type == e1000_82542_rev2_0) {
		e_dbg("Disabling MWI on 82542 rev 2.0\n");
		e1000_pci_clear_mwi(hw);
		ew32(RCTL, E1000_RCTL_RST);
		E1000_WRITE_FLUSH();
		msleep(5);
	}

	/* Setup the receive address. This involves initializing all of the Receive
	 * Address Registers (RARs 0 - 15).
	 */
	e1000_init_rx_addrs(hw);

	/* For 82542 (rev 2.0), take the receiver out of reset and enable MWI */
	if (hw->mac_type == e1000_82542_rev2_0) {
		ew32(RCTL, 0);
		E1000_WRITE_FLUSH();
		msleep(1);
		if (hw->pci_cmd_word & PCI_COMMAND_INVALIDATE)
			e1000_pci_set_mwi(hw);
	}

	/* Zero out the Multicast HASH table */
	e_dbg("Zeroing the MTA\n");
	mta_size = E1000_MC_TBL_SIZE;
	for (i = 0; i < mta_size; i++) {
		E1000_WRITE_REG_ARRAY(hw, MTA, i, 0);
		/* use write flush to prevent Memory Write Block (MWB) from
		 * occurring when accessing our register space */
		E1000_WRITE_FLUSH();
	}

	/* Set the PCI priority bit correctly in the CTRL register.  This
	 * determines if the adapter gives priority to receives, or if it
	 * gives equal priority to transmits and receives.  Valid only on
	 * 82542 and 82543 silicon.
	 */
	if (hw->dma_fairness && hw->mac_type <= e1000_82543) {
		ctrl = er32(CTRL);
		ew32(CTRL, ctrl | E1000_CTRL_PRIOR);
	}

	switch (hw->mac_type) {
	case e1000_82545_rev_3:
	case e1000_82546_rev_3:
		break;
	default:
		/* Workaround for PCI-X problem when BIOS sets MMRBC incorrectly. */
		if (hw->bus_type == e1000_bus_type_pcix
		    && e1000_pcix_get_mmrbc(hw) > 2048)
			e1000_pcix_set_mmrbc(hw, 2048);
		break;
	}

	/* Call a subroutine to configure the link and setup flow control. */
	ret_val = e1000_setup_link(hw);

	/* Set the transmit descriptor write-back policy */
	if (hw->mac_type > e1000_82544) {
		ctrl = er32(TXDCTL);
		ctrl =
		    (ctrl & ~E1000_TXDCTL_WTHRESH) |
		    E1000_TXDCTL_FULL_TX_DESC_WB;
		ew32(TXDCTL, ctrl);
	}

	/* Clear all of the statistics registers (clear on read).  It is
	 * important that we do this after we have tried to establish link
	 * because the symbol error count will increment wildly if there
	 * is no link.
	 */
	e1000_clear_hw_cntrs(hw);

	if (hw->device_id == E1000_DEV_ID_82546GB_QUAD_COPPER ||
	    hw->device_id == E1000_DEV_ID_82546GB_QUAD_COPPER_KSP3) {
		ctrl_ext = er32(CTRL_EXT);
		/* Relaxed ordering must be disabled to avoid a parity
		 * error crash in a PCI slot. */
		ctrl_ext |= E1000_CTRL_EXT_RO_DIS;
		ew32(CTRL_EXT, ctrl_ext);
	}

	return ret_val;
}

/**
 * e1000_adjust_serdes_amplitude - Adjust SERDES output amplitude based on EEPROM setting.
 * @hw: Struct containing variables accessed by shared code.
 */
static s32 e1000_adjust_serdes_amplitude(struct e1000_hw *hw)
{
	u16 eeprom_data;
	s32 ret_val;

	e_dbg("e1000_adjust_serdes_amplitude");

	if (hw->media_type != e1000_media_type_internal_serdes)
		return E1000_SUCCESS;

	switch (hw->mac_type) {
	case e1000_82545_rev_3:
	case e1000_82546_rev_3:
		break;
	default:
		return E1000_SUCCESS;
	}

	ret_val = e1000_read_eeprom(hw, EEPROM_SERDES_AMPLITUDE, 1,
	                            &eeprom_data);
	if (ret_val) {
		return ret_val;
	}

	if (eeprom_data != EEPROM_RESERVED_WORD) {
		/* Adjust SERDES output amplitude only. */
		eeprom_data &= EEPROM_SERDES_AMPLITUDE_MASK;
		ret_val =
		    e1000_write_phy_reg(hw, M88E1000_PHY_EXT_CTRL, eeprom_data);
		if (ret_val)
			return ret_val;
	}

	return E1000_SUCCESS;
}

/**
 * e1000_setup_link - Configures flow control and link settings.
 * @hw: Struct containing variables accessed by shared code
 *
 * Determines which flow control settings to use. Calls the appropriate media-
 * specific link configuration function. Configures the flow control settings.
 * Assuming the adapter has a valid link partner, a valid link should be
 * established. Assumes the hardware has previously been reset and the
 * transmitter and receiver are not enabled.
 */
s32 e1000_setup_link(struct e1000_hw *hw)
{
	u32 ctrl_ext;
	s32 ret_val;
	u16 eeprom_data;

	e_dbg("e1000_setup_link");

	/* Read and store word 0x0F of the EEPROM. This word contains bits
	 * that determine the hardware's default PAUSE (flow control) mode,
	 * a bit that determines whether the HW defaults to enabling or
	 * disabling auto-negotiation, and the direction of the
	 * SW defined pins. If there is no SW over-ride of the flow
	 * control setting, then the variable hw->fc will
	 * be initialized based on a value in the EEPROM.
	 */
	if (hw->fc == E1000_FC_DEFAULT) {
		ret_val = e1000_read_eeprom(hw, EEPROM_INIT_CONTROL2_REG,
					    1, &eeprom_data);
		if (ret_val) {
			e_dbg("EEPROM Read Error\n");
			return -E1000_ERR_EEPROM;
		}
		if ((eeprom_data & EEPROM_WORD0F_PAUSE_MASK) == 0)
			hw->fc = E1000_FC_NONE;
		else if ((eeprom_data & EEPROM_WORD0F_PAUSE_MASK) ==
			 EEPROM_WORD0F_ASM_DIR)
			hw->fc = E1000_FC_TX_PAUSE;
		else
			hw->fc = E1000_FC_FULL;
	}

	/* We want to save off the original Flow Control configuration just
	 * in case we get disconnected and then reconnected into a different
	 * hub or switch with different Flow Control capabilities.
	 */
	if (hw->mac_type == e1000_82542_rev2_0)
		hw->fc &= (~E1000_FC_TX_PAUSE);

	if ((hw->mac_type < e1000_82543) && (hw->report_tx_early == 1))
		hw->fc &= (~E1000_FC_RX_PAUSE);

	hw->original_fc = hw->fc;

	e_dbg("After fix-ups FlowControl is now = %x\n", hw->fc);

	/* Take the 4 bits from EEPROM word 0x0F that determine the initial
	 * polarity value for the SW controlled pins, and setup the
	 * Extended Device Control reg with that info.
	 * This is needed because one of the SW controlled pins is used for
	 * signal detection.  So this should be done before e1000_setup_pcs_link()
	 * or e1000_phy_setup() is called.
	 */
	if (hw->mac_type == e1000_82543) {
		ret_val = e1000_read_eeprom(hw, EEPROM_INIT_CONTROL2_REG,
					    1, &eeprom_data);
		if (ret_val) {
			e_dbg("EEPROM Read Error\n");
			return -E1000_ERR_EEPROM;
		}
		ctrl_ext = ((eeprom_data & EEPROM_WORD0F_SWPDIO_EXT) <<
			    SWDPIO__EXT_SHIFT);
		ew32(CTRL_EXT, ctrl_ext);
	}

	/* Call the necessary subroutine to configure the link. */
	ret_val = (hw->media_type == e1000_media_type_copper) ?
	    e1000_setup_copper_link(hw) : e1000_setup_fiber_serdes_link(hw);

	/* Initialize the flow control address, type, and PAUSE timer
	 * registers to their default values.  This is done even if flow
	 * control is disabled, because it does not hurt anything to
	 * initialize these registers.
	 */
	e_dbg("Initializing the Flow Control address, type and timer regs\n");

	ew32(FCT, FLOW_CONTROL_TYPE);
	ew32(FCAH, FLOW_CONTROL_ADDRESS_HIGH);
	ew32(FCAL, FLOW_CONTROL_ADDRESS_LOW);

	ew32(FCTTV, hw->fc_pause_time);

	/* Set the flow control receive threshold registers.  Normally,
	 * these registers will be set to a default threshold that may be
	 * adjusted later by the driver's runtime code.  However, if the
	 * ability to transmit pause frames in not enabled, then these
	 * registers will be set to 0.
	 */
	if (!(hw->fc & E1000_FC_TX_PAUSE)) {
		ew32(FCRTL, 0);
		ew32(FCRTH, 0);
	} else {
		/* We need to set up the Receive Threshold high and low water marks
		 * as well as (optionally) enabling the transmission of XON frames.
		 */
		if (hw->fc_send_xon) {
			ew32(FCRTL, (hw->fc_low_water | E1000_FCRTL_XONE));
			ew32(FCRTH, hw->fc_high_water);
		} else {
			ew32(FCRTL, hw->fc_low_water);
			ew32(FCRTH, hw->fc_high_water);
		}
	}
	return ret_val;
}

/**
 * e1000_setup_fiber_serdes_link - prepare fiber or serdes link
 * @hw: Struct containing variables accessed by shared code
 *
 * Manipulates Physical Coding Sublayer functions in order to configure
 * link. Assumes the hardware has been previously reset and the transmitter
 * and receiver are not enabled.
 */
static s32 e1000_setup_fiber_serdes_link(struct e1000_hw *hw)
{
	u32 ctrl;
	u32 status;
	u32 txcw = 0;
	u32 i;
	u32 signal = 0;
	s32 ret_val;

	e_dbg("e1000_setup_fiber_serdes_link");

	/* On adapters with a MAC newer than 82544, SWDP 1 will be
	 * set when the optics detect a signal. On older adapters, it will be
	 * cleared when there is a signal.  This applies to fiber media only.
	 * If we're on serdes media, adjust the output amplitude to value
	 * set in the EEPROM.
	 */
	ctrl = er32(CTRL);
	if (hw->media_type == e1000_media_type_fiber)
		signal = (hw->mac_type > e1000_82544) ? E1000_CTRL_SWDPIN1 : 0;

	ret_val = e1000_adjust_serdes_amplitude(hw);
	if (ret_val)
		return ret_val;

	/* Take the link out of reset */
	ctrl &= ~(E1000_CTRL_LRST);

	/* Adjust VCO speed to improve BER performance */
	ret_val = e1000_set_vco_speed(hw);
	if (ret_val)
		return ret_val;

	e1000_config_collision_dist(hw);

	/* Check for a software override of the flow control settings, and setup
	 * the device accordingly.  If auto-negotiation is enabled, then software
	 * will have to set the "PAUSE" bits to the correct value in the Tranmsit
	 * Config Word Register (TXCW) and re-start auto-negotiation.  However, if
	 * auto-negotiation is disabled, then software will have to manually
	 * configure the two flow control enable bits in the CTRL register.
	 *
	 * The possible values of the "fc" parameter are:
	 *      0:  Flow control is completely disabled
	 *      1:  Rx flow control is enabled (we can receive pause frames, but
	 *          not send pause frames).
	 *      2:  Tx flow control is enabled (we can send pause frames but we do
	 *          not support receiving pause frames).
	 *      3:  Both Rx and TX flow control (symmetric) are enabled.
	 */
	switch (hw->fc) {
	case E1000_FC_NONE:
		/* Flow control is completely disabled by a software over-ride. */
		txcw = (E1000_TXCW_ANE | E1000_TXCW_FD);
		break;
	case E1000_FC_RX_PAUSE:
		/* RX Flow control is enabled and TX Flow control is disabled by a
		 * software over-ride. Since there really isn't a way to advertise
		 * that we are capable of RX Pause ONLY, we will advertise that we
		 * support both symmetric and asymmetric RX PAUSE. Later, we will
		 *  disable the adapter's ability to send PAUSE frames.
		 */
		txcw = (E1000_TXCW_ANE | E1000_TXCW_FD | E1000_TXCW_PAUSE_MASK);
		break;
	case E1000_FC_TX_PAUSE:
		/* TX Flow control is enabled, and RX Flow control is disabled, by a
		 * software over-ride.
		 */
		txcw = (E1000_TXCW_ANE | E1000_TXCW_FD | E1000_TXCW_ASM_DIR);
		break;
	case E1000_FC_FULL:
		/* Flow control (both RX and TX) is enabled by a software over-ride. */
		txcw = (E1000_TXCW_ANE | E1000_TXCW_FD | E1000_TXCW_PAUSE_MASK);
		break;
	default:
		e_dbg("Flow control param set incorrectly\n");
		return -E1000_ERR_CONFIG;
		break;
	}

	/* Since auto-negotiation is enabled, take the link out of reset (the link
	 * will be in reset, because we previously reset the chip). This will
	 * restart auto-negotiation.  If auto-negotiation is successful then the
	 * link-up status bit will be set and the flow control enable bits (RFCE
	 * and TFCE) will be set according to their negotiated value.
	 */
	e_dbg("Auto-negotiation enabled\n");

	ew32(TXCW, txcw);
	ew32(CTRL, ctrl);
	E1000_WRITE_FLUSH();

	hw->txcw = txcw;
	msleep(1);

	/* If we have a signal (the cable is plugged in) then poll for a "Link-Up"
	 * indication in the Device Status Register.  Time-out if a link isn't
	 * seen in 500 milliseconds seconds (Auto-negotiation should complete in
	 * less than 500 milliseconds even if the other end is doing it in SW).
	 * For internal serdes, we just assume a signal is present, then poll.
	 */
	if (hw->media_type == e1000_media_type_internal_serdes ||
	    (er32(CTRL) & E1000_CTRL_SWDPIN1) == signal) {
		e_dbg("Looking for Link\n");
		for (i = 0; i < (LINK_UP_TIMEOUT / 10); i++) {
			msleep(10);
			status = er32(STATUS);
			if (status & E1000_STATUS_LU)
				break;
		}
		if (i == (LINK_UP_TIMEOUT / 10)) {
			e_dbg("Never got a valid link from auto-neg!!!\n");
			hw->autoneg_failed = 1;
			/* AutoNeg failed to achieve a link, so we'll call
			 * e1000_check_for_link. This routine will force the link up if
			 * we detect a signal. This will allow us to communicate with
			 * non-autonegotiating link partners.
			 */
			ret_val = e1000_check_for_link(hw);
			if (ret_val) {
				e_dbg("Error while checking for link\n");
				return ret_val;
			}
			hw->autoneg_failed = 0;
		} else {
			hw->autoneg_failed = 0;
			e_dbg("Valid Link Found\n");
		}
	} else {
		e_dbg("No Signal Detected\n");
	}
	return E1000_SUCCESS;
}

/**
 * e1000_copper_link_rtl_setup - Copper link setup for e1000_phy_rtl series.
 * @hw: Struct containing variables accessed by shared code
 *
 * Commits changes to PHY configuration by calling e1000_phy_reset().
 */
static s32 e1000_copper_link_rtl_setup(struct e1000_hw *hw)
{
	s32 ret_val;

	/* SW reset the PHY so all changes take effect */
	ret_val = e1000_phy_reset(hw);
	if (ret_val) {
		e_dbg("Error Resetting the PHY\n");
		return ret_val;
	}

	return E1000_SUCCESS;
}

static s32 gbe_dhg_phy_setup(struct e1000_hw *hw)
{
	s32 ret_val;
	u32 ctrl_aux;

	switch (hw->phy_type) {
	case e1000_phy_8211:
		ret_val = e1000_copper_link_rtl_setup(hw);
		if (ret_val) {
			e_dbg("e1000_copper_link_rtl_setup failed!\n");
			return ret_val;
		}
		break;
	case e1000_phy_8201:
		/* Set RMII mode */
		ctrl_aux = er32(CTL_AUX);
		ctrl_aux |= E1000_CTL_AUX_RMII;
		ew32(CTL_AUX, ctrl_aux);
		E1000_WRITE_FLUSH();

		/* Disable the J/K bits required for receive */
		ctrl_aux = er32(CTL_AUX);
		ctrl_aux |= 0x4;
		ctrl_aux &= ~0x2;
		ew32(CTL_AUX, ctrl_aux);
		E1000_WRITE_FLUSH();
		ret_val = e1000_copper_link_rtl_setup(hw);

		if (ret_val) {
			e_dbg("e1000_copper_link_rtl_setup failed!\n");
			return ret_val;
		}
		break;
	default:
		e_dbg("Error Resetting the PHY\n");
		return E1000_ERR_PHY_TYPE;
	}

	return E1000_SUCCESS;
}

/**
 * e1000_copper_link_preconfig - early configuration for copper
 * @hw: Struct containing variables accessed by shared code
 *
 * Make sure we have a valid PHY and change PHY mode before link setup.
 */
static s32 e1000_copper_link_preconfig(struct e1000_hw *hw)
{
	u32 ctrl;
	s32 ret_val;
	u16 phy_data;

	e_dbg("e1000_copper_link_preconfig");

	ctrl = er32(CTRL);
	/* With 82543, we need to force speed and duplex on the MAC equal to what
	 * the PHY speed and duplex configuration is. In addition, we need to
	 * perform a hardware reset on the PHY to take it out of reset.
	 */
	if (hw->mac_type > e1000_82543) {
		ctrl |= E1000_CTRL_SLU;
		ctrl &= ~(E1000_CTRL_FRCSPD | E1000_CTRL_FRCDPX);
		ew32(CTRL, ctrl);
	} else {
		ctrl |=
		    (E1000_CTRL_FRCSPD | E1000_CTRL_FRCDPX | E1000_CTRL_SLU);
		ew32(CTRL, ctrl);
		ret_val = e1000_phy_hw_reset(hw);
		if (ret_val)
			return ret_val;
	}

	/* Make sure we have a valid PHY */
	ret_val = e1000_detect_gig_phy(hw);
	if (ret_val) {
		e_dbg("Error, did not detect valid phy.\n");
		return ret_val;
	}
	e_dbg("Phy ID = %x\n", hw->phy_id);

	/* Set PHY to class A mode (if necessary) */
	ret_val = e1000_set_phy_mode(hw);
	if (ret_val)
		return ret_val;

	if ((hw->mac_type == e1000_82545_rev_3) ||
	    (hw->mac_type == e1000_82546_rev_3)) {
		ret_val =
		    e1000_read_phy_reg(hw, M88E1000_PHY_SPEC_CTRL, &phy_data);
		phy_data |= 0x00000008;
		ret_val =
		    e1000_write_phy_reg(hw, M88E1000_PHY_SPEC_CTRL, phy_data);
	}

	if (hw->mac_type <= e1000_82543 ||
	    hw->mac_type == e1000_82541 || hw->mac_type == e1000_82547 ||
	    hw->mac_type == e1000_82541_rev_2
	    || hw->mac_type == e1000_82547_rev_2)
		hw->phy_reset_disable = false;

	return E1000_SUCCESS;
}

/**
 * e1000_copper_link_igp_setup - Copper link setup for e1000_phy_igp series.
 * @hw: Struct containing variables accessed by shared code
 */
static s32 e1000_copper_link_igp_setup(struct e1000_hw *hw)
{
	u32 led_ctrl;
	s32 ret_val;
	u16 phy_data;

	e_dbg("e1000_copper_link_igp_setup");

	if (hw->phy_reset_disable)
		return E1000_SUCCESS;

	ret_val = e1000_phy_reset(hw);
	if (ret_val) {
		e_dbg("Error Resetting the PHY\n");
		return ret_val;
	}

	/* Wait 15ms for MAC to configure PHY from eeprom settings */
	msleep(15);
	/* Configure activity LED after PHY reset */
	led_ctrl = er32(LEDCTL);
	led_ctrl &= IGP_ACTIVITY_LED_MASK;
	led_ctrl |= (IGP_ACTIVITY_LED_ENABLE | IGP_LED3_MODE);
	ew32(LEDCTL, led_ctrl);

	/* The NVM settings will configure LPLU in D3 for IGP2 and IGP3 PHYs */
	if (hw->phy_type == e1000_phy_igp) {
		/* disable lplu d3 during driver init */
		ret_val = e1000_set_d3_lplu_state(hw, false);
		if (ret_val) {
			e_dbg("Error Disabling LPLU D3\n");
			return ret_val;
		}
	}

	/* Configure mdi-mdix settings */
	ret_val = e1000_read_phy_reg(hw, IGP01E1000_PHY_PORT_CTRL, &phy_data);
	if (ret_val)
		return ret_val;

	if ((hw->mac_type == e1000_82541) || (hw->mac_type == e1000_82547)) {
		hw->dsp_config_state = e1000_dsp_config_disabled;
		/* Force MDI for earlier revs of the IGP PHY */
		phy_data &=
		    ~(IGP01E1000_PSCR_AUTO_MDIX |
		      IGP01E1000_PSCR_FORCE_MDI_MDIX);
		hw->mdix = 1;

	} else {
		hw->dsp_config_state = e1000_dsp_config_enabled;
		phy_data &= ~IGP01E1000_PSCR_AUTO_MDIX;

		switch (hw->mdix) {
		case 1:
			phy_data &= ~IGP01E1000_PSCR_FORCE_MDI_MDIX;
			break;
		case 2:
			phy_data |= IGP01E1000_PSCR_FORCE_MDI_MDIX;
			break;
		case 0:
		default:
			phy_data |= IGP01E1000_PSCR_AUTO_MDIX;
			break;
		}
	}
	ret_val = e1000_write_phy_reg(hw, IGP01E1000_PHY_PORT_CTRL, phy_data);
	if (ret_val)
		return ret_val;

	/* set auto-master slave resolution settings */
	if (hw->autoneg) {
		e1000_ms_type phy_ms_setting = hw->master_slave;

		if (hw->ffe_config_state == e1000_ffe_config_active)
			hw->ffe_config_state = e1000_ffe_config_enabled;

		if (hw->dsp_config_state == e1000_dsp_config_activated)
			hw->dsp_config_state = e1000_dsp_config_enabled;

		/* when autonegotiation advertisement is only 1000Mbps then we
		 * should disable SmartSpeed and enable Auto MasterSlave
		 * resolution as hardware default. */
		if (hw->autoneg_advertised == ADVERTISE_1000_FULL) {
			/* Disable SmartSpeed */
			ret_val =
			    e1000_read_phy_reg(hw, IGP01E1000_PHY_PORT_CONFIG,
					       &phy_data);
			if (ret_val)
				return ret_val;
			phy_data &= ~IGP01E1000_PSCFR_SMART_SPEED;
			ret_val =
			    e1000_write_phy_reg(hw, IGP01E1000_PHY_PORT_CONFIG,
						phy_data);
			if (ret_val)
				return ret_val;
			/* Set auto Master/Slave resolution process */
			ret_val =
			    e1000_read_phy_reg(hw, PHY_1000T_CTRL, &phy_data);
			if (ret_val)
				return ret_val;
			phy_data &= ~CR_1000T_MS_ENABLE;
			ret_val =
			    e1000_write_phy_reg(hw, PHY_1000T_CTRL, phy_data);
			if (ret_val)
				return ret_val;
		}

		ret_val = e1000_read_phy_reg(hw, PHY_1000T_CTRL, &phy_data);
		if (ret_val)
			return ret_val;

		/* load defaults for future use */
		hw->original_master_slave = (phy_data & CR_1000T_MS_ENABLE) ?
		    ((phy_data & CR_1000T_MS_VALUE) ?
		     e1000_ms_force_master :
		     e1000_ms_force_slave) : e1000_ms_auto;

		switch (phy_ms_setting) {
		case e1000_ms_force_master:
			phy_data |= (CR_1000T_MS_ENABLE | CR_1000T_MS_VALUE);
			break;
		case e1000_ms_force_slave:
			phy_data |= CR_1000T_MS_ENABLE;
			phy_data &= ~(CR_1000T_MS_VALUE);
			break;
		case e1000_ms_auto:
			phy_data &= ~CR_1000T_MS_ENABLE;
		default:
			break;
		}
		ret_val = e1000_write_phy_reg(hw, PHY_1000T_CTRL, phy_data);
		if (ret_val)
			return ret_val;
	}

	return E1000_SUCCESS;
}

/**
 * e1000_copper_link_mgp_setup - Copper link setup for e1000_phy_m88 series.
 * @hw: Struct containing variables accessed by shared code
 */
static s32 e1000_copper_link_mgp_setup(struct e1000_hw *hw)
{
	s32 ret_val;
	u16 phy_data;

	e_dbg("e1000_copper_link_mgp_setup");

	if (hw->phy_reset_disable)
		return E1000_SUCCESS;

	/* Enable CRS on TX. This must be set for half-duplex operation. */
	ret_val = e1000_read_phy_reg(hw, M88E1000_PHY_SPEC_CTRL, &phy_data);
	if (ret_val)
		return ret_val;

	phy_data |= M88E1000_PSCR_ASSERT_CRS_ON_TX;

	/* Options:
	 *   MDI/MDI-X = 0 (default)
	 *   0 - Auto for all speeds
	 *   1 - MDI mode
	 *   2 - MDI-X mode
	 *   3 - Auto for 1000Base-T only (MDI-X for 10/100Base-T modes)
	 */
	phy_data &= ~M88E1000_PSCR_AUTO_X_MODE;

	switch (hw->mdix) {
	case 1:
		phy_data |= M88E1000_PSCR_MDI_MANUAL_MODE;
		break;
	case 2:
		phy_data |= M88E1000_PSCR_MDIX_MANUAL_MODE;
		break;
	case 3:
		phy_data |= M88E1000_PSCR_AUTO_X_1000T;
		break;
	case 0:
	default:
		phy_data |= M88E1000_PSCR_AUTO_X_MODE;
		break;
	}

	/* Options:
	 *   disable_polarity_correction = 0 (default)
	 *       Automatic Correction for Reversed Cable Polarity
	 *   0 - Disabled
	 *   1 - Enabled
	 */
	phy_data &= ~M88E1000_PSCR_POLARITY_REVERSAL;
	if (hw->disable_polarity_correction == 1)
		phy_data |= M88E1000_PSCR_POLARITY_REVERSAL;
	ret_val = e1000_write_phy_reg(hw, M88E1000_PHY_SPEC_CTRL, phy_data);
	if (ret_val)
		return ret_val;

	if (hw->phy_revision < M88E1011_I_REV_4) {
		/* Force TX_CLK in the Extended PHY Specific Control Register
		 * to 25MHz clock.
		 */
		ret_val =
		    e1000_read_phy_reg(hw, M88E1000_EXT_PHY_SPEC_CTRL,
				       &phy_data);
		if (ret_val)
			return ret_val;

		phy_data |= M88E1000_EPSCR_TX_CLK_25;

		if ((hw->phy_revision == E1000_REVISION_2) &&
		    (hw->phy_id == M88E1111_I_PHY_ID)) {
			/* Vidalia Phy, set the downshift counter to 5x */
			phy_data &= ~(M88EC018_EPSCR_DOWNSHIFT_COUNTER_MASK);
			phy_data |= M88EC018_EPSCR_DOWNSHIFT_COUNTER_5X;
			ret_val = e1000_write_phy_reg(hw,
						      M88E1000_EXT_PHY_SPEC_CTRL,
						      phy_data);
			if (ret_val)
				return ret_val;
		} else {
			/* Configure Master and Slave downshift values */
			phy_data &= ~(M88E1000_EPSCR_MASTER_DOWNSHIFT_MASK |
				      M88E1000_EPSCR_SLAVE_DOWNSHIFT_MASK);
			phy_data |= (M88E1000_EPSCR_MASTER_DOWNSHIFT_1X |
				     M88E1000_EPSCR_SLAVE_DOWNSHIFT_1X);
			ret_val = e1000_write_phy_reg(hw,
						      M88E1000_EXT_PHY_SPEC_CTRL,
						      phy_data);
			if (ret_val)
				return ret_val;
		}
	}

	/* SW Reset the PHY so all changes take effect */
	ret_val = e1000_phy_reset(hw);
	if (ret_val) {
		e_dbg("Error Resetting the PHY\n");
		return ret_val;
	}

	return E1000_SUCCESS;
}

/**
 * e1000_copper_link_autoneg - setup auto-neg
 * @hw: Struct containing variables accessed by shared code
 *
 * Setup auto-negotiation and flow control advertisements,
 * and then perform auto-negotiation.
 */
static s32 e1000_copper_link_autoneg(struct e1000_hw *hw)
{
	s32 ret_val;
	u16 phy_data;

	e_dbg("e1000_copper_link_autoneg");

	/* Perform some bounds checking on the hw->autoneg_advertised
	 * parameter.  If this variable is zero, then set it to the default.
	 */
	hw->autoneg_advertised &= AUTONEG_ADVERTISE_SPEED_DEFAULT;

	/* If autoneg_advertised is zero, we assume it was not defaulted
	 * by the calling code so we set to advertise full capability.
	 */
	if (hw->autoneg_advertised == 0)
		hw->autoneg_advertised = AUTONEG_ADVERTISE_SPEED_DEFAULT;

<<<<<<< HEAD
=======
	/* IFE/RTL8201N PHY only supports 10/100 */
	if (hw->phy_type == e1000_phy_8201)
		hw->autoneg_advertised &= AUTONEG_ADVERTISE_10_100_ALL;

>>>>>>> 3cbea436
	e_dbg("Reconfiguring auto-neg advertisement params\n");
	ret_val = e1000_phy_setup_autoneg(hw);
	if (ret_val) {
		e_dbg("Error Setting up Auto-Negotiation\n");
		return ret_val;
	}
	e_dbg("Restarting Auto-Neg\n");

	/* Restart auto-negotiation by setting the Auto Neg Enable bit and
	 * the Auto Neg Restart bit in the PHY control register.
	 */
	ret_val = e1000_read_phy_reg(hw, PHY_CTRL, &phy_data);
	if (ret_val)
		return ret_val;

	phy_data |= (MII_CR_AUTO_NEG_EN | MII_CR_RESTART_AUTO_NEG);
	ret_val = e1000_write_phy_reg(hw, PHY_CTRL, phy_data);
	if (ret_val)
		return ret_val;

	/* Does the user want to wait for Auto-Neg to complete here, or
	 * check at a later time (for example, callback routine).
	 */
	if (hw->wait_autoneg_complete) {
		ret_val = e1000_wait_autoneg(hw);
		if (ret_val) {
			e_dbg
			    ("Error while waiting for autoneg to complete\n");
			return ret_val;
		}
	}

	hw->get_link_status = true;

	return E1000_SUCCESS;
}

/**
 * e1000_copper_link_postconfig - post link setup
 * @hw: Struct containing variables accessed by shared code
 *
 * Config the MAC and the PHY after link is up.
 *   1) Set up the MAC to the current PHY speed/duplex
 *      if we are on 82543.  If we
 *      are on newer silicon, we only need to configure
 *      collision distance in the Transmit Control Register.
 *   2) Set up flow control on the MAC to that established with
 *      the link partner.
 *   3) Config DSP to improve Gigabit link quality for some PHY revisions.
 */
static s32 e1000_copper_link_postconfig(struct e1000_hw *hw)
{
	s32 ret_val;
	e_dbg("e1000_copper_link_postconfig");

	if ((hw->mac_type >= e1000_82544) && (hw->mac_type != e1000_ce4100)) {
		e1000_config_collision_dist(hw);
	} else {
		ret_val = e1000_config_mac_to_phy(hw);
		if (ret_val) {
			e_dbg("Error configuring MAC to PHY settings\n");
			return ret_val;
		}
	}
	ret_val = e1000_config_fc_after_link_up(hw);
	if (ret_val) {
		e_dbg("Error Configuring Flow Control\n");
		return ret_val;
	}

	/* Config DSP to improve Giga link quality */
	if (hw->phy_type == e1000_phy_igp) {
		ret_val = e1000_config_dsp_after_link_change(hw, true);
		if (ret_val) {
			e_dbg("Error Configuring DSP after link up\n");
			return ret_val;
		}
	}

	return E1000_SUCCESS;
}

/**
 * e1000_setup_copper_link - phy/speed/duplex setting
 * @hw: Struct containing variables accessed by shared code
 *
 * Detects which PHY is present and sets up the speed and duplex
 */
static s32 e1000_setup_copper_link(struct e1000_hw *hw)
{
	s32 ret_val;
	u16 i;
	u16 phy_data;

	e_dbg("e1000_setup_copper_link");

	/* Check if it is a valid PHY and set PHY mode if necessary. */
	ret_val = e1000_copper_link_preconfig(hw);
	if (ret_val)
		return ret_val;

	if (hw->phy_type == e1000_phy_igp) {
		ret_val = e1000_copper_link_igp_setup(hw);
		if (ret_val)
			return ret_val;
	} else if (hw->phy_type == e1000_phy_m88) {
		ret_val = e1000_copper_link_mgp_setup(hw);
		if (ret_val)
			return ret_val;
	} else {
		ret_val = gbe_dhg_phy_setup(hw);
		if (ret_val) {
			e_dbg("gbe_dhg_phy_setup failed!\n");
			return ret_val;
		}
	}

	if (hw->autoneg) {
		/* Setup autoneg and flow control advertisement
		 * and perform autonegotiation */
		ret_val = e1000_copper_link_autoneg(hw);
		if (ret_val)
			return ret_val;
	} else {
		/* PHY will be set to 10H, 10F, 100H,or 100F
		 * depending on value from forced_speed_duplex. */
		e_dbg("Forcing speed and duplex\n");
		ret_val = e1000_phy_force_speed_duplex(hw);
		if (ret_val) {
			e_dbg("Error Forcing Speed and Duplex\n");
			return ret_val;
		}
	}

	/* Check link status. Wait up to 100 microseconds for link to become
	 * valid.
	 */
	for (i = 0; i < 10; i++) {
		ret_val = e1000_read_phy_reg(hw, PHY_STATUS, &phy_data);
		if (ret_val)
			return ret_val;
		ret_val = e1000_read_phy_reg(hw, PHY_STATUS, &phy_data);
		if (ret_val)
			return ret_val;

		if (phy_data & MII_SR_LINK_STATUS) {
			/* Config the MAC and PHY after link is up */
			ret_val = e1000_copper_link_postconfig(hw);
			if (ret_val)
				return ret_val;

			e_dbg("Valid link established!!!\n");
			return E1000_SUCCESS;
		}
		udelay(10);
	}

	e_dbg("Unable to establish link!!!\n");
	return E1000_SUCCESS;
}

/**
 * e1000_phy_setup_autoneg - phy settings
 * @hw: Struct containing variables accessed by shared code
 *
 * Configures PHY autoneg and flow control advertisement settings
 */
s32 e1000_phy_setup_autoneg(struct e1000_hw *hw)
{
	s32 ret_val;
	u16 mii_autoneg_adv_reg;
	u16 mii_1000t_ctrl_reg;

	e_dbg("e1000_phy_setup_autoneg");

	/* Read the MII Auto-Neg Advertisement Register (Address 4). */
	ret_val = e1000_read_phy_reg(hw, PHY_AUTONEG_ADV, &mii_autoneg_adv_reg);
	if (ret_val)
		return ret_val;

	/* Read the MII 1000Base-T Control Register (Address 9). */
	ret_val = e1000_read_phy_reg(hw, PHY_1000T_CTRL, &mii_1000t_ctrl_reg);
	if (ret_val)
		return ret_val;
	else if (hw->phy_type == e1000_phy_8201)
		mii_1000t_ctrl_reg &= ~REG9_SPEED_MASK;

	/* Need to parse both autoneg_advertised and fc and set up
	 * the appropriate PHY registers.  First we will parse for
	 * autoneg_advertised software override.  Since we can advertise
	 * a plethora of combinations, we need to check each bit
	 * individually.
	 */

	/* First we clear all the 10/100 mb speed bits in the Auto-Neg
	 * Advertisement Register (Address 4) and the 1000 mb speed bits in
	 * the  1000Base-T Control Register (Address 9).
	 */
	mii_autoneg_adv_reg &= ~REG4_SPEED_MASK;
	mii_1000t_ctrl_reg &= ~REG9_SPEED_MASK;

	e_dbg("autoneg_advertised %x\n", hw->autoneg_advertised);

	/* Do we want to advertise 10 Mb Half Duplex? */
	if (hw->autoneg_advertised & ADVERTISE_10_HALF) {
		e_dbg("Advertise 10mb Half duplex\n");
		mii_autoneg_adv_reg |= NWAY_AR_10T_HD_CAPS;
	}

	/* Do we want to advertise 10 Mb Full Duplex? */
	if (hw->autoneg_advertised & ADVERTISE_10_FULL) {
		e_dbg("Advertise 10mb Full duplex\n");
		mii_autoneg_adv_reg |= NWAY_AR_10T_FD_CAPS;
	}

	/* Do we want to advertise 100 Mb Half Duplex? */
	if (hw->autoneg_advertised & ADVERTISE_100_HALF) {
		e_dbg("Advertise 100mb Half duplex\n");
		mii_autoneg_adv_reg |= NWAY_AR_100TX_HD_CAPS;
	}

	/* Do we want to advertise 100 Mb Full Duplex? */
	if (hw->autoneg_advertised & ADVERTISE_100_FULL) {
		e_dbg("Advertise 100mb Full duplex\n");
		mii_autoneg_adv_reg |= NWAY_AR_100TX_FD_CAPS;
	}

	/* We do not allow the Phy to advertise 1000 Mb Half Duplex */
	if (hw->autoneg_advertised & ADVERTISE_1000_HALF) {
		e_dbg
		    ("Advertise 1000mb Half duplex requested, request denied!\n");
	}

	/* Do we want to advertise 1000 Mb Full Duplex? */
	if (hw->autoneg_advertised & ADVERTISE_1000_FULL) {
		e_dbg("Advertise 1000mb Full duplex\n");
		mii_1000t_ctrl_reg |= CR_1000T_FD_CAPS;
	}

	/* Check for a software override of the flow control settings, and
	 * setup the PHY advertisement registers accordingly.  If
	 * auto-negotiation is enabled, then software will have to set the
	 * "PAUSE" bits to the correct value in the Auto-Negotiation
	 * Advertisement Register (PHY_AUTONEG_ADV) and re-start auto-negotiation.
	 *
	 * The possible values of the "fc" parameter are:
	 *      0:  Flow control is completely disabled
	 *      1:  Rx flow control is enabled (we can receive pause frames
	 *          but not send pause frames).
	 *      2:  Tx flow control is enabled (we can send pause frames
	 *          but we do not support receiving pause frames).
	 *      3:  Both Rx and TX flow control (symmetric) are enabled.
	 *  other:  No software override.  The flow control configuration
	 *          in the EEPROM is used.
	 */
	switch (hw->fc) {
	case E1000_FC_NONE:	/* 0 */
		/* Flow control (RX & TX) is completely disabled by a
		 * software over-ride.
		 */
		mii_autoneg_adv_reg &= ~(NWAY_AR_ASM_DIR | NWAY_AR_PAUSE);
		break;
	case E1000_FC_RX_PAUSE:	/* 1 */
		/* RX Flow control is enabled, and TX Flow control is
		 * disabled, by a software over-ride.
		 */
		/* Since there really isn't a way to advertise that we are
		 * capable of RX Pause ONLY, we will advertise that we
		 * support both symmetric and asymmetric RX PAUSE.  Later
		 * (in e1000_config_fc_after_link_up) we will disable the
		 *hw's ability to send PAUSE frames.
		 */
		mii_autoneg_adv_reg |= (NWAY_AR_ASM_DIR | NWAY_AR_PAUSE);
		break;
	case E1000_FC_TX_PAUSE:	/* 2 */
		/* TX Flow control is enabled, and RX Flow control is
		 * disabled, by a software over-ride.
		 */
		mii_autoneg_adv_reg |= NWAY_AR_ASM_DIR;
		mii_autoneg_adv_reg &= ~NWAY_AR_PAUSE;
		break;
	case E1000_FC_FULL:	/* 3 */
		/* Flow control (both RX and TX) is enabled by a software
		 * over-ride.
		 */
		mii_autoneg_adv_reg |= (NWAY_AR_ASM_DIR | NWAY_AR_PAUSE);
		break;
	default:
		e_dbg("Flow control param set incorrectly\n");
		return -E1000_ERR_CONFIG;
	}

	ret_val = e1000_write_phy_reg(hw, PHY_AUTONEG_ADV, mii_autoneg_adv_reg);
	if (ret_val)
		return ret_val;

	e_dbg("Auto-Neg Advertising %x\n", mii_autoneg_adv_reg);

	if (hw->phy_type == e1000_phy_8201) {
		mii_1000t_ctrl_reg = 0;
	} else {
		ret_val = e1000_write_phy_reg(hw, PHY_1000T_CTRL,
		                              mii_1000t_ctrl_reg);
		if (ret_val)
			return ret_val;
	}

	return E1000_SUCCESS;
}

/**
 * e1000_phy_force_speed_duplex - force link settings
 * @hw: Struct containing variables accessed by shared code
 *
 * Force PHY speed and duplex settings to hw->forced_speed_duplex
 */
static s32 e1000_phy_force_speed_duplex(struct e1000_hw *hw)
{
	u32 ctrl;
	s32 ret_val;
	u16 mii_ctrl_reg;
	u16 mii_status_reg;
	u16 phy_data;
	u16 i;

	e_dbg("e1000_phy_force_speed_duplex");

	/* Turn off Flow control if we are forcing speed and duplex. */
	hw->fc = E1000_FC_NONE;

	e_dbg("hw->fc = %d\n", hw->fc);

	/* Read the Device Control Register. */
	ctrl = er32(CTRL);

	/* Set the bits to Force Speed and Duplex in the Device Ctrl Reg. */
	ctrl |= (E1000_CTRL_FRCSPD | E1000_CTRL_FRCDPX);
	ctrl &= ~(DEVICE_SPEED_MASK);

	/* Clear the Auto Speed Detect Enable bit. */
	ctrl &= ~E1000_CTRL_ASDE;

	/* Read the MII Control Register. */
	ret_val = e1000_read_phy_reg(hw, PHY_CTRL, &mii_ctrl_reg);
	if (ret_val)
		return ret_val;

	/* We need to disable autoneg in order to force link and duplex. */

	mii_ctrl_reg &= ~MII_CR_AUTO_NEG_EN;

	/* Are we forcing Full or Half Duplex? */
	if (hw->forced_speed_duplex == e1000_100_full ||
	    hw->forced_speed_duplex == e1000_10_full) {
		/* We want to force full duplex so we SET the full duplex bits in the
		 * Device and MII Control Registers.
		 */
		ctrl |= E1000_CTRL_FD;
		mii_ctrl_reg |= MII_CR_FULL_DUPLEX;
		e_dbg("Full Duplex\n");
	} else {
		/* We want to force half duplex so we CLEAR the full duplex bits in
		 * the Device and MII Control Registers.
		 */
		ctrl &= ~E1000_CTRL_FD;
		mii_ctrl_reg &= ~MII_CR_FULL_DUPLEX;
		e_dbg("Half Duplex\n");
	}

	/* Are we forcing 100Mbps??? */
	if (hw->forced_speed_duplex == e1000_100_full ||
	    hw->forced_speed_duplex == e1000_100_half) {
		/* Set the 100Mb bit and turn off the 1000Mb and 10Mb bits. */
		ctrl |= E1000_CTRL_SPD_100;
		mii_ctrl_reg |= MII_CR_SPEED_100;
		mii_ctrl_reg &= ~(MII_CR_SPEED_1000 | MII_CR_SPEED_10);
		e_dbg("Forcing 100mb ");
	} else {
		/* Set the 10Mb bit and turn off the 1000Mb and 100Mb bits. */
		ctrl &= ~(E1000_CTRL_SPD_1000 | E1000_CTRL_SPD_100);
		mii_ctrl_reg |= MII_CR_SPEED_10;
		mii_ctrl_reg &= ~(MII_CR_SPEED_1000 | MII_CR_SPEED_100);
		e_dbg("Forcing 10mb ");
	}

	e1000_config_collision_dist(hw);

	/* Write the configured values back to the Device Control Reg. */
	ew32(CTRL, ctrl);

	if (hw->phy_type == e1000_phy_m88) {
		ret_val =
		    e1000_read_phy_reg(hw, M88E1000_PHY_SPEC_CTRL, &phy_data);
		if (ret_val)
			return ret_val;

		/* Clear Auto-Crossover to force MDI manually. M88E1000 requires MDI
		 * forced whenever speed are duplex are forced.
		 */
		phy_data &= ~M88E1000_PSCR_AUTO_X_MODE;
		ret_val =
		    e1000_write_phy_reg(hw, M88E1000_PHY_SPEC_CTRL, phy_data);
		if (ret_val)
			return ret_val;

		e_dbg("M88E1000 PSCR: %x\n", phy_data);

		/* Need to reset the PHY or these changes will be ignored */
		mii_ctrl_reg |= MII_CR_RESET;

		/* Disable MDI-X support for 10/100 */
	} else {
		/* Clear Auto-Crossover to force MDI manually.  IGP requires MDI
		 * forced whenever speed or duplex are forced.
		 */
		ret_val =
		    e1000_read_phy_reg(hw, IGP01E1000_PHY_PORT_CTRL, &phy_data);
		if (ret_val)
			return ret_val;

		phy_data &= ~IGP01E1000_PSCR_AUTO_MDIX;
		phy_data &= ~IGP01E1000_PSCR_FORCE_MDI_MDIX;

		ret_val =
		    e1000_write_phy_reg(hw, IGP01E1000_PHY_PORT_CTRL, phy_data);
		if (ret_val)
			return ret_val;
	}

	/* Write back the modified PHY MII control register. */
	ret_val = e1000_write_phy_reg(hw, PHY_CTRL, mii_ctrl_reg);
	if (ret_val)
		return ret_val;

	udelay(1);

	/* The wait_autoneg_complete flag may be a little misleading here.
	 * Since we are forcing speed and duplex, Auto-Neg is not enabled.
	 * But we do want to delay for a period while forcing only so we
	 * don't generate false No Link messages.  So we will wait here
	 * only if the user has set wait_autoneg_complete to 1, which is
	 * the default.
	 */
	if (hw->wait_autoneg_complete) {
		/* We will wait for autoneg to complete. */
		e_dbg("Waiting for forced speed/duplex link.\n");
		mii_status_reg = 0;

		/* We will wait for autoneg to complete or 4.5 seconds to expire. */
		for (i = PHY_FORCE_TIME; i > 0; i--) {
			/* Read the MII Status Register and wait for Auto-Neg Complete bit
			 * to be set.
			 */
			ret_val =
			    e1000_read_phy_reg(hw, PHY_STATUS, &mii_status_reg);
			if (ret_val)
				return ret_val;

			ret_val =
			    e1000_read_phy_reg(hw, PHY_STATUS, &mii_status_reg);
			if (ret_val)
				return ret_val;

			if (mii_status_reg & MII_SR_LINK_STATUS)
				break;
			msleep(100);
		}
		if ((i == 0) && (hw->phy_type == e1000_phy_m88)) {
			/* We didn't get link.  Reset the DSP and wait again for link. */
			ret_val = e1000_phy_reset_dsp(hw);
			if (ret_val) {
				e_dbg("Error Resetting PHY DSP\n");
				return ret_val;
			}
		}
		/* This loop will early-out if the link condition has been met.  */
		for (i = PHY_FORCE_TIME; i > 0; i--) {
			if (mii_status_reg & MII_SR_LINK_STATUS)
				break;
			msleep(100);
			/* Read the MII Status Register and wait for Auto-Neg Complete bit
			 * to be set.
			 */
			ret_val =
			    e1000_read_phy_reg(hw, PHY_STATUS, &mii_status_reg);
			if (ret_val)
				return ret_val;

			ret_val =
			    e1000_read_phy_reg(hw, PHY_STATUS, &mii_status_reg);
			if (ret_val)
				return ret_val;
		}
	}

	if (hw->phy_type == e1000_phy_m88) {
		/* Because we reset the PHY above, we need to re-force TX_CLK in the
		 * Extended PHY Specific Control Register to 25MHz clock.  This value
		 * defaults back to a 2.5MHz clock when the PHY is reset.
		 */
		ret_val =
		    e1000_read_phy_reg(hw, M88E1000_EXT_PHY_SPEC_CTRL,
				       &phy_data);
		if (ret_val)
			return ret_val;

		phy_data |= M88E1000_EPSCR_TX_CLK_25;
		ret_val =
		    e1000_write_phy_reg(hw, M88E1000_EXT_PHY_SPEC_CTRL,
					phy_data);
		if (ret_val)
			return ret_val;

		/* In addition, because of the s/w reset above, we need to enable CRS on
		 * TX.  This must be set for both full and half duplex operation.
		 */
		ret_val =
		    e1000_read_phy_reg(hw, M88E1000_PHY_SPEC_CTRL, &phy_data);
		if (ret_val)
			return ret_val;

		phy_data |= M88E1000_PSCR_ASSERT_CRS_ON_TX;
		ret_val =
		    e1000_write_phy_reg(hw, M88E1000_PHY_SPEC_CTRL, phy_data);
		if (ret_val)
			return ret_val;

		if ((hw->mac_type == e1000_82544 || hw->mac_type == e1000_82543)
		    && (!hw->autoneg)
		    && (hw->forced_speed_duplex == e1000_10_full
			|| hw->forced_speed_duplex == e1000_10_half)) {
			ret_val = e1000_polarity_reversal_workaround(hw);
			if (ret_val)
				return ret_val;
		}
	}
	return E1000_SUCCESS;
}

/**
 * e1000_config_collision_dist - set collision distance register
 * @hw: Struct containing variables accessed by shared code
 *
 * Sets the collision distance in the Transmit Control register.
 * Link should have been established previously. Reads the speed and duplex
 * information from the Device Status register.
 */
void e1000_config_collision_dist(struct e1000_hw *hw)
{
	u32 tctl, coll_dist;

	e_dbg("e1000_config_collision_dist");

	if (hw->mac_type < e1000_82543)
		coll_dist = E1000_COLLISION_DISTANCE_82542;
	else
		coll_dist = E1000_COLLISION_DISTANCE;

	tctl = er32(TCTL);

	tctl &= ~E1000_TCTL_COLD;
	tctl |= coll_dist << E1000_COLD_SHIFT;

	ew32(TCTL, tctl);
	E1000_WRITE_FLUSH();
}

/**
 * e1000_config_mac_to_phy - sync phy and mac settings
 * @hw: Struct containing variables accessed by shared code
 * @mii_reg: data to write to the MII control register
 *
 * Sets MAC speed and duplex settings to reflect the those in the PHY
 * The contents of the PHY register containing the needed information need to
 * be passed in.
 */
static s32 e1000_config_mac_to_phy(struct e1000_hw *hw)
{
	u32 ctrl;
	s32 ret_val;
	u16 phy_data;

	e_dbg("e1000_config_mac_to_phy");

	/* 82544 or newer MAC, Auto Speed Detection takes care of
	 * MAC speed/duplex configuration.*/
	if ((hw->mac_type >= e1000_82544) && (hw->mac_type != e1000_ce4100))
		return E1000_SUCCESS;

	/* Read the Device Control Register and set the bits to Force Speed
	 * and Duplex.
	 */
	ctrl = er32(CTRL);
	ctrl |= (E1000_CTRL_FRCSPD | E1000_CTRL_FRCDPX);
	ctrl &= ~(E1000_CTRL_SPD_SEL | E1000_CTRL_ILOS);

	switch (hw->phy_type) {
	case e1000_phy_8201:
		ret_val = e1000_read_phy_reg(hw, PHY_CTRL, &phy_data);
		if (ret_val)
			return ret_val;

		if (phy_data & RTL_PHY_CTRL_FD)
			ctrl |= E1000_CTRL_FD;
		else
			ctrl &= ~E1000_CTRL_FD;

		if (phy_data & RTL_PHY_CTRL_SPD_100)
			ctrl |= E1000_CTRL_SPD_100;
		else
			ctrl |= E1000_CTRL_SPD_10;

		e1000_config_collision_dist(hw);
		break;
	default:
		/* Set up duplex in the Device Control and Transmit Control
		 * registers depending on negotiated values.
		 */
		ret_val = e1000_read_phy_reg(hw, M88E1000_PHY_SPEC_STATUS,
		                             &phy_data);
		if (ret_val)
			return ret_val;

		if (phy_data & M88E1000_PSSR_DPLX)
			ctrl |= E1000_CTRL_FD;
		else
			ctrl &= ~E1000_CTRL_FD;

		e1000_config_collision_dist(hw);

		/* Set up speed in the Device Control register depending on
		 * negotiated values.
		 */
		if ((phy_data & M88E1000_PSSR_SPEED) == M88E1000_PSSR_1000MBS)
			ctrl |= E1000_CTRL_SPD_1000;
		else if ((phy_data & M88E1000_PSSR_SPEED) ==
		         M88E1000_PSSR_100MBS)
			ctrl |= E1000_CTRL_SPD_100;
	}

	/* Write the configured values back to the Device Control Reg. */
	ew32(CTRL, ctrl);
	return E1000_SUCCESS;
}

/**
 * e1000_force_mac_fc - force flow control settings
 * @hw: Struct containing variables accessed by shared code
 *
 * Forces the MAC's flow control settings.
 * Sets the TFCE and RFCE bits in the device control register to reflect
 * the adapter settings. TFCE and RFCE need to be explicitly set by
 * software when a Copper PHY is used because autonegotiation is managed
 * by the PHY rather than the MAC. Software must also configure these
 * bits when link is forced on a fiber connection.
 */
s32 e1000_force_mac_fc(struct e1000_hw *hw)
{
	u32 ctrl;

	e_dbg("e1000_force_mac_fc");

	/* Get the current configuration of the Device Control Register */
	ctrl = er32(CTRL);

	/* Because we didn't get link via the internal auto-negotiation
	 * mechanism (we either forced link or we got link via PHY
	 * auto-neg), we have to manually enable/disable transmit an
	 * receive flow control.
	 *
	 * The "Case" statement below enables/disable flow control
	 * according to the "hw->fc" parameter.
	 *
	 * The possible values of the "fc" parameter are:
	 *      0:  Flow control is completely disabled
	 *      1:  Rx flow control is enabled (we can receive pause
	 *          frames but not send pause frames).
	 *      2:  Tx flow control is enabled (we can send pause frames
	 *          frames but we do not receive pause frames).
	 *      3:  Both Rx and TX flow control (symmetric) is enabled.
	 *  other:  No other values should be possible at this point.
	 */

	switch (hw->fc) {
	case E1000_FC_NONE:
		ctrl &= (~(E1000_CTRL_TFCE | E1000_CTRL_RFCE));
		break;
	case E1000_FC_RX_PAUSE:
		ctrl &= (~E1000_CTRL_TFCE);
		ctrl |= E1000_CTRL_RFCE;
		break;
	case E1000_FC_TX_PAUSE:
		ctrl &= (~E1000_CTRL_RFCE);
		ctrl |= E1000_CTRL_TFCE;
		break;
	case E1000_FC_FULL:
		ctrl |= (E1000_CTRL_TFCE | E1000_CTRL_RFCE);
		break;
	default:
		e_dbg("Flow control param set incorrectly\n");
		return -E1000_ERR_CONFIG;
	}

	/* Disable TX Flow Control for 82542 (rev 2.0) */
	if (hw->mac_type == e1000_82542_rev2_0)
		ctrl &= (~E1000_CTRL_TFCE);

	ew32(CTRL, ctrl);
	return E1000_SUCCESS;
}

/**
 * e1000_config_fc_after_link_up - configure flow control after autoneg
 * @hw: Struct containing variables accessed by shared code
 *
 * Configures flow control settings after link is established
 * Should be called immediately after a valid link has been established.
 * Forces MAC flow control settings if link was forced. When in MII/GMII mode
 * and autonegotiation is enabled, the MAC flow control settings will be set
 * based on the flow control negotiated by the PHY. In TBI mode, the TFCE
 * and RFCE bits will be automatically set to the negotiated flow control mode.
 */
static s32 e1000_config_fc_after_link_up(struct e1000_hw *hw)
{
	s32 ret_val;
	u16 mii_status_reg;
	u16 mii_nway_adv_reg;
	u16 mii_nway_lp_ability_reg;
	u16 speed;
	u16 duplex;

	e_dbg("e1000_config_fc_after_link_up");

	/* Check for the case where we have fiber media and auto-neg failed
	 * so we had to force link.  In this case, we need to force the
	 * configuration of the MAC to match the "fc" parameter.
	 */
	if (((hw->media_type == e1000_media_type_fiber) && (hw->autoneg_failed))
	    || ((hw->media_type == e1000_media_type_internal_serdes)
		&& (hw->autoneg_failed))
	    || ((hw->media_type == e1000_media_type_copper)
		&& (!hw->autoneg))) {
		ret_val = e1000_force_mac_fc(hw);
		if (ret_val) {
			e_dbg("Error forcing flow control settings\n");
			return ret_val;
		}
	}

	/* Check for the case where we have copper media and auto-neg is
	 * enabled.  In this case, we need to check and see if Auto-Neg
	 * has completed, and if so, how the PHY and link partner has
	 * flow control configured.
	 */
	if ((hw->media_type == e1000_media_type_copper) && hw->autoneg) {
		/* Read the MII Status Register and check to see if AutoNeg
		 * has completed.  We read this twice because this reg has
		 * some "sticky" (latched) bits.
		 */
		ret_val = e1000_read_phy_reg(hw, PHY_STATUS, &mii_status_reg);
		if (ret_val)
			return ret_val;
		ret_val = e1000_read_phy_reg(hw, PHY_STATUS, &mii_status_reg);
		if (ret_val)
			return ret_val;

		if (mii_status_reg & MII_SR_AUTONEG_COMPLETE) {
			/* The AutoNeg process has completed, so we now need to
			 * read both the Auto Negotiation Advertisement Register
			 * (Address 4) and the Auto_Negotiation Base Page Ability
			 * Register (Address 5) to determine how flow control was
			 * negotiated.
			 */
			ret_val = e1000_read_phy_reg(hw, PHY_AUTONEG_ADV,
						     &mii_nway_adv_reg);
			if (ret_val)
				return ret_val;
			ret_val = e1000_read_phy_reg(hw, PHY_LP_ABILITY,
						     &mii_nway_lp_ability_reg);
			if (ret_val)
				return ret_val;

			/* Two bits in the Auto Negotiation Advertisement Register
			 * (Address 4) and two bits in the Auto Negotiation Base
			 * Page Ability Register (Address 5) determine flow control
			 * for both the PHY and the link partner.  The following
			 * table, taken out of the IEEE 802.3ab/D6.0 dated March 25,
			 * 1999, describes these PAUSE resolution bits and how flow
			 * control is determined based upon these settings.
			 * NOTE:  DC = Don't Care
			 *
			 *   LOCAL DEVICE  |   LINK PARTNER
			 * PAUSE | ASM_DIR | PAUSE | ASM_DIR | NIC Resolution
			 *-------|---------|-------|---------|--------------------
			 *   0   |    0    |  DC   |   DC    | E1000_FC_NONE
			 *   0   |    1    |   0   |   DC    | E1000_FC_NONE
			 *   0   |    1    |   1   |    0    | E1000_FC_NONE
			 *   0   |    1    |   1   |    1    | E1000_FC_TX_PAUSE
			 *   1   |    0    |   0   |   DC    | E1000_FC_NONE
			 *   1   |   DC    |   1   |   DC    | E1000_FC_FULL
			 *   1   |    1    |   0   |    0    | E1000_FC_NONE
			 *   1   |    1    |   0   |    1    | E1000_FC_RX_PAUSE
			 *
			 */
			/* Are both PAUSE bits set to 1?  If so, this implies
			 * Symmetric Flow Control is enabled at both ends.  The
			 * ASM_DIR bits are irrelevant per the spec.
			 *
			 * For Symmetric Flow Control:
			 *
			 *   LOCAL DEVICE  |   LINK PARTNER
			 * PAUSE | ASM_DIR | PAUSE | ASM_DIR | Result
			 *-------|---------|-------|---------|--------------------
			 *   1   |   DC    |   1   |   DC    | E1000_FC_FULL
			 *
			 */
			if ((mii_nway_adv_reg & NWAY_AR_PAUSE) &&
			    (mii_nway_lp_ability_reg & NWAY_LPAR_PAUSE)) {
				/* Now we need to check if the user selected RX ONLY
				 * of pause frames.  In this case, we had to advertise
				 * FULL flow control because we could not advertise RX
				 * ONLY. Hence, we must now check to see if we need to
				 * turn OFF  the TRANSMISSION of PAUSE frames.
				 */
				if (hw->original_fc == E1000_FC_FULL) {
					hw->fc = E1000_FC_FULL;
					e_dbg("Flow Control = FULL.\n");
				} else {
					hw->fc = E1000_FC_RX_PAUSE;
					e_dbg
					    ("Flow Control = RX PAUSE frames only.\n");
				}
			}
			/* For receiving PAUSE frames ONLY.
			 *
			 *   LOCAL DEVICE  |   LINK PARTNER
			 * PAUSE | ASM_DIR | PAUSE | ASM_DIR | Result
			 *-------|---------|-------|---------|--------------------
			 *   0   |    1    |   1   |    1    | E1000_FC_TX_PAUSE
			 *
			 */
			else if (!(mii_nway_adv_reg & NWAY_AR_PAUSE) &&
				 (mii_nway_adv_reg & NWAY_AR_ASM_DIR) &&
				 (mii_nway_lp_ability_reg & NWAY_LPAR_PAUSE) &&
				 (mii_nway_lp_ability_reg & NWAY_LPAR_ASM_DIR))
			{
				hw->fc = E1000_FC_TX_PAUSE;
				e_dbg
				    ("Flow Control = TX PAUSE frames only.\n");
			}
			/* For transmitting PAUSE frames ONLY.
			 *
			 *   LOCAL DEVICE  |   LINK PARTNER
			 * PAUSE | ASM_DIR | PAUSE | ASM_DIR | Result
			 *-------|---------|-------|---------|--------------------
			 *   1   |    1    |   0   |    1    | E1000_FC_RX_PAUSE
			 *
			 */
			else if ((mii_nway_adv_reg & NWAY_AR_PAUSE) &&
				 (mii_nway_adv_reg & NWAY_AR_ASM_DIR) &&
				 !(mii_nway_lp_ability_reg & NWAY_LPAR_PAUSE) &&
				 (mii_nway_lp_ability_reg & NWAY_LPAR_ASM_DIR))
			{
				hw->fc = E1000_FC_RX_PAUSE;
				e_dbg
				    ("Flow Control = RX PAUSE frames only.\n");
			}
			/* Per the IEEE spec, at this point flow control should be
			 * disabled.  However, we want to consider that we could
			 * be connected to a legacy switch that doesn't advertise
			 * desired flow control, but can be forced on the link
			 * partner.  So if we advertised no flow control, that is
			 * what we will resolve to.  If we advertised some kind of
			 * receive capability (Rx Pause Only or Full Flow Control)
			 * and the link partner advertised none, we will configure
			 * ourselves to enable Rx Flow Control only.  We can do
			 * this safely for two reasons:  If the link partner really
			 * didn't want flow control enabled, and we enable Rx, no
			 * harm done since we won't be receiving any PAUSE frames
			 * anyway.  If the intent on the link partner was to have
			 * flow control enabled, then by us enabling RX only, we
			 * can at least receive pause frames and process them.
			 * This is a good idea because in most cases, since we are
			 * predominantly a server NIC, more times than not we will
			 * be asked to delay transmission of packets than asking
			 * our link partner to pause transmission of frames.
			 */
			else if ((hw->original_fc == E1000_FC_NONE ||
				  hw->original_fc == E1000_FC_TX_PAUSE) ||
				 hw->fc_strict_ieee) {
				hw->fc = E1000_FC_NONE;
				e_dbg("Flow Control = NONE.\n");
			} else {
				hw->fc = E1000_FC_RX_PAUSE;
				e_dbg
				    ("Flow Control = RX PAUSE frames only.\n");
			}

			/* Now we need to do one last check...  If we auto-
			 * negotiated to HALF DUPLEX, flow control should not be
			 * enabled per IEEE 802.3 spec.
			 */
			ret_val =
			    e1000_get_speed_and_duplex(hw, &speed, &duplex);
			if (ret_val) {
				e_dbg
				    ("Error getting link speed and duplex\n");
				return ret_val;
			}

			if (duplex == HALF_DUPLEX)
				hw->fc = E1000_FC_NONE;

			/* Now we call a subroutine to actually force the MAC
			 * controller to use the correct flow control settings.
			 */
			ret_val = e1000_force_mac_fc(hw);
			if (ret_val) {
				e_dbg
				    ("Error forcing flow control settings\n");
				return ret_val;
			}
		} else {
			e_dbg
			    ("Copper PHY and Auto Neg has not completed.\n");
		}
	}
	return E1000_SUCCESS;
}

/**
 * e1000_check_for_serdes_link_generic - Check for link (Serdes)
 * @hw: pointer to the HW structure
 *
 * Checks for link up on the hardware.  If link is not up and we have
 * a signal, then we need to force link up.
 */
static s32 e1000_check_for_serdes_link_generic(struct e1000_hw *hw)
{
	u32 rxcw;
	u32 ctrl;
	u32 status;
	s32 ret_val = E1000_SUCCESS;

	e_dbg("e1000_check_for_serdes_link_generic");

	ctrl = er32(CTRL);
	status = er32(STATUS);
	rxcw = er32(RXCW);

	/*
	 * If we don't have link (auto-negotiation failed or link partner
	 * cannot auto-negotiate), and our link partner is not trying to
	 * auto-negotiate with us (we are receiving idles or data),
	 * we need to force link up. We also need to give auto-negotiation
	 * time to complete.
	 */
	/* (ctrl & E1000_CTRL_SWDPIN1) == 1 == have signal */
	if ((!(status & E1000_STATUS_LU)) && (!(rxcw & E1000_RXCW_C))) {
		if (hw->autoneg_failed == 0) {
			hw->autoneg_failed = 1;
			goto out;
		}
		e_dbg("NOT RXing /C/, disable AutoNeg and force link.\n");

		/* Disable auto-negotiation in the TXCW register */
		ew32(TXCW, (hw->txcw & ~E1000_TXCW_ANE));

		/* Force link-up and also force full-duplex. */
		ctrl = er32(CTRL);
		ctrl |= (E1000_CTRL_SLU | E1000_CTRL_FD);
		ew32(CTRL, ctrl);

		/* Configure Flow Control after forcing link up. */
		ret_val = e1000_config_fc_after_link_up(hw);
		if (ret_val) {
			e_dbg("Error configuring flow control\n");
			goto out;
		}
	} else if ((ctrl & E1000_CTRL_SLU) && (rxcw & E1000_RXCW_C)) {
		/*
		 * If we are forcing link and we are receiving /C/ ordered
		 * sets, re-enable auto-negotiation in the TXCW register
		 * and disable forced link in the Device Control register
		 * in an attempt to auto-negotiate with our link partner.
		 */
		e_dbg("RXing /C/, enable AutoNeg and stop forcing link.\n");
		ew32(TXCW, hw->txcw);
		ew32(CTRL, (ctrl & ~E1000_CTRL_SLU));

		hw->serdes_has_link = true;
	} else if (!(E1000_TXCW_ANE & er32(TXCW))) {
		/*
		 * If we force link for non-auto-negotiation switch, check
		 * link status based on MAC synchronization for internal
		 * serdes media type.
		 */
		/* SYNCH bit and IV bit are sticky. */
		udelay(10);
		rxcw = er32(RXCW);
		if (rxcw & E1000_RXCW_SYNCH) {
			if (!(rxcw & E1000_RXCW_IV)) {
				hw->serdes_has_link = true;
				e_dbg("SERDES: Link up - forced.\n");
			}
		} else {
			hw->serdes_has_link = false;
			e_dbg("SERDES: Link down - force failed.\n");
		}
	}

	if (E1000_TXCW_ANE & er32(TXCW)) {
		status = er32(STATUS);
		if (status & E1000_STATUS_LU) {
			/* SYNCH bit and IV bit are sticky, so reread rxcw. */
			udelay(10);
			rxcw = er32(RXCW);
			if (rxcw & E1000_RXCW_SYNCH) {
				if (!(rxcw & E1000_RXCW_IV)) {
					hw->serdes_has_link = true;
					e_dbg("SERDES: Link up - autoneg "
						 "completed successfully.\n");
				} else {
					hw->serdes_has_link = false;
					e_dbg("SERDES: Link down - invalid"
						 "codewords detected in autoneg.\n");
				}
			} else {
				hw->serdes_has_link = false;
				e_dbg("SERDES: Link down - no sync.\n");
			}
		} else {
			hw->serdes_has_link = false;
			e_dbg("SERDES: Link down - autoneg failed\n");
		}
	}

      out:
	return ret_val;
}

/**
 * e1000_check_for_link
 * @hw: Struct containing variables accessed by shared code
 *
 * Checks to see if the link status of the hardware has changed.
 * Called by any function that needs to check the link status of the adapter.
 */
s32 e1000_check_for_link(struct e1000_hw *hw)
{
	u32 rxcw = 0;
	u32 ctrl;
	u32 status;
	u32 rctl;
	u32 icr;
	u32 signal = 0;
	s32 ret_val;
	u16 phy_data;

	e_dbg("e1000_check_for_link");

	ctrl = er32(CTRL);
	status = er32(STATUS);

	/* On adapters with a MAC newer than 82544, SW Definable pin 1 will be
	 * set when the optics detect a signal. On older adapters, it will be
	 * cleared when there is a signal.  This applies to fiber media only.
	 */
	if ((hw->media_type == e1000_media_type_fiber) ||
	    (hw->media_type == e1000_media_type_internal_serdes)) {
		rxcw = er32(RXCW);

		if (hw->media_type == e1000_media_type_fiber) {
			signal =
			    (hw->mac_type >
			     e1000_82544) ? E1000_CTRL_SWDPIN1 : 0;
			if (status & E1000_STATUS_LU)
				hw->get_link_status = false;
		}
	}

	/* If we have a copper PHY then we only want to go out to the PHY
	 * registers to see if Auto-Neg has completed and/or if our link
	 * status has changed.  The get_link_status flag will be set if we
	 * receive a Link Status Change interrupt or we have Rx Sequence
	 * Errors.
	 */
	if ((hw->media_type == e1000_media_type_copper) && hw->get_link_status) {
		/* First we want to see if the MII Status Register reports
		 * link.  If so, then we want to get the current speed/duplex
		 * of the PHY.
		 * Read the register twice since the link bit is sticky.
		 */
		ret_val = e1000_read_phy_reg(hw, PHY_STATUS, &phy_data);
		if (ret_val)
			return ret_val;
		ret_val = e1000_read_phy_reg(hw, PHY_STATUS, &phy_data);
		if (ret_val)
			return ret_val;

		if (phy_data & MII_SR_LINK_STATUS) {
			hw->get_link_status = false;
			/* Check if there was DownShift, must be checked immediately after
			 * link-up */
			e1000_check_downshift(hw);

			/* If we are on 82544 or 82543 silicon and speed/duplex
			 * are forced to 10H or 10F, then we will implement the polarity
			 * reversal workaround.  We disable interrupts first, and upon
			 * returning, place the devices interrupt state to its previous
			 * value except for the link status change interrupt which will
			 * happen due to the execution of this workaround.
			 */

			if ((hw->mac_type == e1000_82544
			     || hw->mac_type == e1000_82543) && (!hw->autoneg)
			    && (hw->forced_speed_duplex == e1000_10_full
				|| hw->forced_speed_duplex == e1000_10_half)) {
				ew32(IMC, 0xffffffff);
				ret_val =
				    e1000_polarity_reversal_workaround(hw);
				icr = er32(ICR);
				ew32(ICS, (icr & ~E1000_ICS_LSC));
				ew32(IMS, IMS_ENABLE_MASK);
			}

		} else {
			/* No link detected */
			e1000_config_dsp_after_link_change(hw, false);
			return 0;
		}

		/* If we are forcing speed/duplex, then we simply return since
		 * we have already determined whether we have link or not.
		 */
		if (!hw->autoneg)
			return -E1000_ERR_CONFIG;

		/* optimize the dsp settings for the igp phy */
		e1000_config_dsp_after_link_change(hw, true);

		/* We have a M88E1000 PHY and Auto-Neg is enabled.  If we
		 * have Si on board that is 82544 or newer, Auto
		 * Speed Detection takes care of MAC speed/duplex
		 * configuration.  So we only need to configure Collision
		 * Distance in the MAC.  Otherwise, we need to force
		 * speed/duplex on the MAC to the current PHY speed/duplex
		 * settings.
		 */
		if ((hw->mac_type >= e1000_82544) &&
		    (hw->mac_type != e1000_ce4100))
			e1000_config_collision_dist(hw);
		else {
			ret_val = e1000_config_mac_to_phy(hw);
			if (ret_val) {
				e_dbg
				    ("Error configuring MAC to PHY settings\n");
				return ret_val;
			}
		}

		/* Configure Flow Control now that Auto-Neg has completed. First, we
		 * need to restore the desired flow control settings because we may
		 * have had to re-autoneg with a different link partner.
		 */
		ret_val = e1000_config_fc_after_link_up(hw);
		if (ret_val) {
			e_dbg("Error configuring flow control\n");
			return ret_val;
		}

		/* At this point we know that we are on copper and we have
		 * auto-negotiated link.  These are conditions for checking the link
		 * partner capability register.  We use the link speed to determine if
		 * TBI compatibility needs to be turned on or off.  If the link is not
		 * at gigabit speed, then TBI compatibility is not needed.  If we are
		 * at gigabit speed, we turn on TBI compatibility.
		 */
		if (hw->tbi_compatibility_en) {
			u16 speed, duplex;
			ret_val =
			    e1000_get_speed_and_duplex(hw, &speed, &duplex);
			if (ret_val) {
				e_dbg
				    ("Error getting link speed and duplex\n");
				return ret_val;
			}
			if (speed != SPEED_1000) {
				/* If link speed is not set to gigabit speed, we do not need
				 * to enable TBI compatibility.
				 */
				if (hw->tbi_compatibility_on) {
					/* If we previously were in the mode, turn it off. */
					rctl = er32(RCTL);
					rctl &= ~E1000_RCTL_SBP;
					ew32(RCTL, rctl);
					hw->tbi_compatibility_on = false;
				}
			} else {
				/* If TBI compatibility is was previously off, turn it on. For
				 * compatibility with a TBI link partner, we will store bad
				 * packets. Some frames have an additional byte on the end and
				 * will look like CRC errors to to the hardware.
				 */
				if (!hw->tbi_compatibility_on) {
					hw->tbi_compatibility_on = true;
					rctl = er32(RCTL);
					rctl |= E1000_RCTL_SBP;
					ew32(RCTL, rctl);
				}
			}
		}
	}

	if ((hw->media_type == e1000_media_type_fiber) ||
	    (hw->media_type == e1000_media_type_internal_serdes))
		e1000_check_for_serdes_link_generic(hw);

	return E1000_SUCCESS;
}

/**
 * e1000_get_speed_and_duplex
 * @hw: Struct containing variables accessed by shared code
 * @speed: Speed of the connection
 * @duplex: Duplex setting of the connection

 * Detects the current speed and duplex settings of the hardware.
 */
s32 e1000_get_speed_and_duplex(struct e1000_hw *hw, u16 *speed, u16 *duplex)
{
	u32 status;
	s32 ret_val;
	u16 phy_data;

	e_dbg("e1000_get_speed_and_duplex");

	if (hw->mac_type >= e1000_82543) {
		status = er32(STATUS);
		if (status & E1000_STATUS_SPEED_1000) {
			*speed = SPEED_1000;
			e_dbg("1000 Mbs, ");
		} else if (status & E1000_STATUS_SPEED_100) {
			*speed = SPEED_100;
			e_dbg("100 Mbs, ");
		} else {
			*speed = SPEED_10;
			e_dbg("10 Mbs, ");
		}

		if (status & E1000_STATUS_FD) {
			*duplex = FULL_DUPLEX;
			e_dbg("Full Duplex\n");
		} else {
			*duplex = HALF_DUPLEX;
			e_dbg(" Half Duplex\n");
		}
	} else {
		e_dbg("1000 Mbs, Full Duplex\n");
		*speed = SPEED_1000;
		*duplex = FULL_DUPLEX;
	}

	/* IGP01 PHY may advertise full duplex operation after speed downgrade even
	 * if it is operating at half duplex.  Here we set the duplex settings to
	 * match the duplex in the link partner's capabilities.
	 */
	if (hw->phy_type == e1000_phy_igp && hw->speed_downgraded) {
		ret_val = e1000_read_phy_reg(hw, PHY_AUTONEG_EXP, &phy_data);
		if (ret_val)
			return ret_val;

		if (!(phy_data & NWAY_ER_LP_NWAY_CAPS))
			*duplex = HALF_DUPLEX;
		else {
			ret_val =
			    e1000_read_phy_reg(hw, PHY_LP_ABILITY, &phy_data);
			if (ret_val)
				return ret_val;
			if ((*speed == SPEED_100
			     && !(phy_data & NWAY_LPAR_100TX_FD_CAPS))
			    || (*speed == SPEED_10
				&& !(phy_data & NWAY_LPAR_10T_FD_CAPS)))
				*duplex = HALF_DUPLEX;
		}
	}

	return E1000_SUCCESS;
}

/**
 * e1000_wait_autoneg
 * @hw: Struct containing variables accessed by shared code
 *
 * Blocks until autoneg completes or times out (~4.5 seconds)
 */
static s32 e1000_wait_autoneg(struct e1000_hw *hw)
{
	s32 ret_val;
	u16 i;
	u16 phy_data;

	e_dbg("e1000_wait_autoneg");
	e_dbg("Waiting for Auto-Neg to complete.\n");

	/* We will wait for autoneg to complete or 4.5 seconds to expire. */
	for (i = PHY_AUTO_NEG_TIME; i > 0; i--) {
		/* Read the MII Status Register and wait for Auto-Neg
		 * Complete bit to be set.
		 */
		ret_val = e1000_read_phy_reg(hw, PHY_STATUS, &phy_data);
		if (ret_val)
			return ret_val;
		ret_val = e1000_read_phy_reg(hw, PHY_STATUS, &phy_data);
		if (ret_val)
			return ret_val;
		if (phy_data & MII_SR_AUTONEG_COMPLETE) {
			return E1000_SUCCESS;
		}
		msleep(100);
	}
	return E1000_SUCCESS;
}

/**
 * e1000_raise_mdi_clk - Raises the Management Data Clock
 * @hw: Struct containing variables accessed by shared code
 * @ctrl: Device control register's current value
 */
static void e1000_raise_mdi_clk(struct e1000_hw *hw, u32 *ctrl)
{
	/* Raise the clock input to the Management Data Clock (by setting the MDC
	 * bit), and then delay 10 microseconds.
	 */
	ew32(CTRL, (*ctrl | E1000_CTRL_MDC));
	E1000_WRITE_FLUSH();
	udelay(10);
}

/**
 * e1000_lower_mdi_clk - Lowers the Management Data Clock
 * @hw: Struct containing variables accessed by shared code
 * @ctrl: Device control register's current value
 */
static void e1000_lower_mdi_clk(struct e1000_hw *hw, u32 *ctrl)
{
	/* Lower the clock input to the Management Data Clock (by clearing the MDC
	 * bit), and then delay 10 microseconds.
	 */
	ew32(CTRL, (*ctrl & ~E1000_CTRL_MDC));
	E1000_WRITE_FLUSH();
	udelay(10);
}

/**
 * e1000_shift_out_mdi_bits - Shifts data bits out to the PHY
 * @hw: Struct containing variables accessed by shared code
 * @data: Data to send out to the PHY
 * @count: Number of bits to shift out
 *
 * Bits are shifted out in MSB to LSB order.
 */
static void e1000_shift_out_mdi_bits(struct e1000_hw *hw, u32 data, u16 count)
{
	u32 ctrl;
	u32 mask;

	/* We need to shift "count" number of bits out to the PHY. So, the value
	 * in the "data" parameter will be shifted out to the PHY one bit at a
	 * time. In order to do this, "data" must be broken down into bits.
	 */
	mask = 0x01;
	mask <<= (count - 1);

	ctrl = er32(CTRL);

	/* Set MDIO_DIR and MDC_DIR direction bits to be used as output pins. */
	ctrl |= (E1000_CTRL_MDIO_DIR | E1000_CTRL_MDC_DIR);

	while (mask) {
		/* A "1" is shifted out to the PHY by setting the MDIO bit to "1" and
		 * then raising and lowering the Management Data Clock. A "0" is
		 * shifted out to the PHY by setting the MDIO bit to "0" and then
		 * raising and lowering the clock.
		 */
		if (data & mask)
			ctrl |= E1000_CTRL_MDIO;
		else
			ctrl &= ~E1000_CTRL_MDIO;

		ew32(CTRL, ctrl);
		E1000_WRITE_FLUSH();

		udelay(10);

		e1000_raise_mdi_clk(hw, &ctrl);
		e1000_lower_mdi_clk(hw, &ctrl);

		mask = mask >> 1;
	}
}

/**
 * e1000_shift_in_mdi_bits - Shifts data bits in from the PHY
 * @hw: Struct containing variables accessed by shared code
 *
 * Bits are shifted in in MSB to LSB order.
 */
static u16 e1000_shift_in_mdi_bits(struct e1000_hw *hw)
{
	u32 ctrl;
	u16 data = 0;
	u8 i;

	/* In order to read a register from the PHY, we need to shift in a total
	 * of 18 bits from the PHY. The first two bit (turnaround) times are used
	 * to avoid contention on the MDIO pin when a read operation is performed.
	 * These two bits are ignored by us and thrown away. Bits are "shifted in"
	 * by raising the input to the Management Data Clock (setting the MDC bit),
	 * and then reading the value of the MDIO bit.
	 */
	ctrl = er32(CTRL);

	/* Clear MDIO_DIR (SWDPIO1) to indicate this bit is to be used as input. */
	ctrl &= ~E1000_CTRL_MDIO_DIR;
	ctrl &= ~E1000_CTRL_MDIO;

	ew32(CTRL, ctrl);
	E1000_WRITE_FLUSH();

	/* Raise and Lower the clock before reading in the data. This accounts for
	 * the turnaround bits. The first clock occurred when we clocked out the
	 * last bit of the Register Address.
	 */
	e1000_raise_mdi_clk(hw, &ctrl);
	e1000_lower_mdi_clk(hw, &ctrl);

	for (data = 0, i = 0; i < 16; i++) {
		data = data << 1;
		e1000_raise_mdi_clk(hw, &ctrl);
		ctrl = er32(CTRL);
		/* Check to see if we shifted in a "1". */
		if (ctrl & E1000_CTRL_MDIO)
			data |= 1;
		e1000_lower_mdi_clk(hw, &ctrl);
	}

	e1000_raise_mdi_clk(hw, &ctrl);
	e1000_lower_mdi_clk(hw, &ctrl);

	return data;
}


/**
 * e1000_read_phy_reg - read a phy register
 * @hw: Struct containing variables accessed by shared code
 * @reg_addr: address of the PHY register to read
 *
 * Reads the value from a PHY register, if the value is on a specific non zero
 * page, sets the page first.
 */
s32 e1000_read_phy_reg(struct e1000_hw *hw, u32 reg_addr, u16 *phy_data)
{
	u32 ret_val;

	e_dbg("e1000_read_phy_reg");

	if ((hw->phy_type == e1000_phy_igp) &&
	    (reg_addr > MAX_PHY_MULTI_PAGE_REG)) {
		ret_val = e1000_write_phy_reg_ex(hw, IGP01E1000_PHY_PAGE_SELECT,
						 (u16) reg_addr);
		if (ret_val)
			return ret_val;
	}

	ret_val = e1000_read_phy_reg_ex(hw, MAX_PHY_REG_ADDRESS & reg_addr,
					phy_data);

	return ret_val;
}

static s32 e1000_read_phy_reg_ex(struct e1000_hw *hw, u32 reg_addr,
				 u16 *phy_data)
{
	u32 i;
	u32 mdic = 0;
	const u32 phy_addr = (hw->mac_type == e1000_ce4100) ? hw->phy_addr : 1;

	e_dbg("e1000_read_phy_reg_ex");

	if (reg_addr > MAX_PHY_REG_ADDRESS) {
		e_dbg("PHY Address %d is out of range\n", reg_addr);
		return -E1000_ERR_PARAM;
	}

	if (hw->mac_type > e1000_82543) {
		/* Set up Op-code, Phy Address, and register address in the MDI
		 * Control register.  The MAC will take care of interfacing with the
		 * PHY to retrieve the desired data.
		 */
		if (hw->mac_type == e1000_ce4100) {
			mdic = ((reg_addr << E1000_MDIC_REG_SHIFT) |
				(phy_addr << E1000_MDIC_PHY_SHIFT) |
				(INTEL_CE_GBE_MDIC_OP_READ) |
				(INTEL_CE_GBE_MDIC_GO));

			writel(mdic, E1000_MDIO_CMD);

<<<<<<< HEAD
		/* Poll the ready bit to see if the MDI read completed */
		for (i = 0; i < 64; i++) {
			udelay(50);
			mdic = er32(MDIC);
			if (mdic & E1000_MDIC_READY)
				break;
		}
		if (!(mdic & E1000_MDIC_READY)) {
			e_dbg("MDI Read did not complete\n");
			return -E1000_ERR_PHY;
		}
		if (mdic & E1000_MDIC_ERROR) {
			e_dbg("MDI Error\n");
			return -E1000_ERR_PHY;
=======
			/* Poll the ready bit to see if the MDI read
			 * completed
			 */
			for (i = 0; i < 64; i++) {
				udelay(50);
				mdic = readl(E1000_MDIO_CMD);
				if (!(mdic & INTEL_CE_GBE_MDIC_GO))
					break;
			}

			if (mdic & INTEL_CE_GBE_MDIC_GO) {
				e_dbg("MDI Read did not complete\n");
				return -E1000_ERR_PHY;
			}

			mdic = readl(E1000_MDIO_STS);
			if (mdic & INTEL_CE_GBE_MDIC_READ_ERROR) {
				e_dbg("MDI Read Error\n");
				return -E1000_ERR_PHY;
			}
			*phy_data = (u16) mdic;
		} else {
			mdic = ((reg_addr << E1000_MDIC_REG_SHIFT) |
				(phy_addr << E1000_MDIC_PHY_SHIFT) |
				(E1000_MDIC_OP_READ));

			ew32(MDIC, mdic);

			/* Poll the ready bit to see if the MDI read
			 * completed
			 */
			for (i = 0; i < 64; i++) {
				udelay(50);
				mdic = er32(MDIC);
				if (mdic & E1000_MDIC_READY)
					break;
			}
			if (!(mdic & E1000_MDIC_READY)) {
				e_dbg("MDI Read did not complete\n");
				return -E1000_ERR_PHY;
			}
			if (mdic & E1000_MDIC_ERROR) {
				e_dbg("MDI Error\n");
				return -E1000_ERR_PHY;
			}
			*phy_data = (u16) mdic;
>>>>>>> 3cbea436
		}
	} else {
		/* We must first send a preamble through the MDIO pin to signal the
		 * beginning of an MII instruction.  This is done by sending 32
		 * consecutive "1" bits.
		 */
		e1000_shift_out_mdi_bits(hw, PHY_PREAMBLE, PHY_PREAMBLE_SIZE);

		/* Now combine the next few fields that are required for a read
		 * operation.  We use this method instead of calling the
		 * e1000_shift_out_mdi_bits routine five different times. The format of
		 * a MII read instruction consists of a shift out of 14 bits and is
		 * defined as follows:
		 *    <Preamble><SOF><Op Code><Phy Addr><Reg Addr>
		 * followed by a shift in of 18 bits.  This first two bits shifted in
		 * are TurnAround bits used to avoid contention on the MDIO pin when a
		 * READ operation is performed.  These two bits are thrown away
		 * followed by a shift in of 16 bits which contains the desired data.
		 */
		mdic = ((reg_addr) | (phy_addr << 5) |
			(PHY_OP_READ << 10) | (PHY_SOF << 12));

		e1000_shift_out_mdi_bits(hw, mdic, 14);

		/* Now that we've shifted out the read command to the MII, we need to
		 * "shift in" the 16-bit value (18 total bits) of the requested PHY
		 * register address.
		 */
		*phy_data = e1000_shift_in_mdi_bits(hw);
	}
	return E1000_SUCCESS;
}

/**
 * e1000_write_phy_reg - write a phy register
 *
 * @hw: Struct containing variables accessed by shared code
 * @reg_addr: address of the PHY register to write
 * @data: data to write to the PHY

 * Writes a value to a PHY register
 */
s32 e1000_write_phy_reg(struct e1000_hw *hw, u32 reg_addr, u16 phy_data)
{
	u32 ret_val;

	e_dbg("e1000_write_phy_reg");

	if ((hw->phy_type == e1000_phy_igp) &&
	    (reg_addr > MAX_PHY_MULTI_PAGE_REG)) {
		ret_val = e1000_write_phy_reg_ex(hw, IGP01E1000_PHY_PAGE_SELECT,
						 (u16) reg_addr);
		if (ret_val)
			return ret_val;
	}

	ret_val = e1000_write_phy_reg_ex(hw, MAX_PHY_REG_ADDRESS & reg_addr,
					 phy_data);

	return ret_val;
}

static s32 e1000_write_phy_reg_ex(struct e1000_hw *hw, u32 reg_addr,
				  u16 phy_data)
{
	u32 i;
	u32 mdic = 0;
	const u32 phy_addr = (hw->mac_type == e1000_ce4100) ? hw->phy_addr : 1;

	e_dbg("e1000_write_phy_reg_ex");

	if (reg_addr > MAX_PHY_REG_ADDRESS) {
		e_dbg("PHY Address %d is out of range\n", reg_addr);
		return -E1000_ERR_PARAM;
	}

	if (hw->mac_type > e1000_82543) {
		/* Set up Op-code, Phy Address, register address, and data
		 * intended for the PHY register in the MDI Control register.
		 * The MAC will take care of interfacing with the PHY to send
		 * the desired data.
		 */
		if (hw->mac_type == e1000_ce4100) {
			mdic = (((u32) phy_data) |
				(reg_addr << E1000_MDIC_REG_SHIFT) |
				(phy_addr << E1000_MDIC_PHY_SHIFT) |
				(INTEL_CE_GBE_MDIC_OP_WRITE) |
				(INTEL_CE_GBE_MDIC_GO));

			writel(mdic, E1000_MDIO_CMD);

<<<<<<< HEAD
		/* Poll the ready bit to see if the MDI read completed */
		for (i = 0; i < 641; i++) {
			udelay(5);
			mdic = er32(MDIC);
			if (mdic & E1000_MDIC_READY)
				break;
		}
		if (!(mdic & E1000_MDIC_READY)) {
			e_dbg("MDI Write did not complete\n");
			return -E1000_ERR_PHY;
=======
			/* Poll the ready bit to see if the MDI read
			 * completed
			 */
			for (i = 0; i < 640; i++) {
				udelay(5);
				mdic = readl(E1000_MDIO_CMD);
				if (!(mdic & INTEL_CE_GBE_MDIC_GO))
					break;
			}
			if (mdic & INTEL_CE_GBE_MDIC_GO) {
				e_dbg("MDI Write did not complete\n");
				return -E1000_ERR_PHY;
			}
		} else {
			mdic = (((u32) phy_data) |
				(reg_addr << E1000_MDIC_REG_SHIFT) |
				(phy_addr << E1000_MDIC_PHY_SHIFT) |
				(E1000_MDIC_OP_WRITE));

			ew32(MDIC, mdic);

			/* Poll the ready bit to see if the MDI read
			 * completed
			 */
			for (i = 0; i < 641; i++) {
				udelay(5);
				mdic = er32(MDIC);
				if (mdic & E1000_MDIC_READY)
					break;
			}
			if (!(mdic & E1000_MDIC_READY)) {
				e_dbg("MDI Write did not complete\n");
				return -E1000_ERR_PHY;
			}
>>>>>>> 3cbea436
		}
	} else {
		/* We'll need to use the SW defined pins to shift the write command
		 * out to the PHY. We first send a preamble to the PHY to signal the
		 * beginning of the MII instruction.  This is done by sending 32
		 * consecutive "1" bits.
		 */
		e1000_shift_out_mdi_bits(hw, PHY_PREAMBLE, PHY_PREAMBLE_SIZE);

		/* Now combine the remaining required fields that will indicate a
		 * write operation. We use this method instead of calling the
		 * e1000_shift_out_mdi_bits routine for each field in the command. The
		 * format of a MII write instruction is as follows:
		 * <Preamble><SOF><Op Code><Phy Addr><Reg Addr><Turnaround><Data>.
		 */
		mdic = ((PHY_TURNAROUND) | (reg_addr << 2) | (phy_addr << 7) |
			(PHY_OP_WRITE << 12) | (PHY_SOF << 14));
		mdic <<= 16;
		mdic |= (u32) phy_data;

		e1000_shift_out_mdi_bits(hw, mdic, 32);
	}

	return E1000_SUCCESS;
}

/**
 * e1000_phy_hw_reset - reset the phy, hardware style
 * @hw: Struct containing variables accessed by shared code
 *
 * Returns the PHY to the power-on reset state
 */
s32 e1000_phy_hw_reset(struct e1000_hw *hw)
{
	u32 ctrl, ctrl_ext;
	u32 led_ctrl;
	s32 ret_val;

	e_dbg("e1000_phy_hw_reset");

	e_dbg("Resetting Phy...\n");

	if (hw->mac_type > e1000_82543) {
		/* Read the device control register and assert the E1000_CTRL_PHY_RST
		 * bit. Then, take it out of reset.
		 * For e1000 hardware, we delay for 10ms between the assert
		 * and deassert.
		 */
		ctrl = er32(CTRL);
		ew32(CTRL, ctrl | E1000_CTRL_PHY_RST);
		E1000_WRITE_FLUSH();

		msleep(10);

		ew32(CTRL, ctrl);
		E1000_WRITE_FLUSH();

	} else {
		/* Read the Extended Device Control Register, assert the PHY_RESET_DIR
		 * bit to put the PHY into reset. Then, take it out of reset.
		 */
		ctrl_ext = er32(CTRL_EXT);
		ctrl_ext |= E1000_CTRL_EXT_SDP4_DIR;
		ctrl_ext &= ~E1000_CTRL_EXT_SDP4_DATA;
		ew32(CTRL_EXT, ctrl_ext);
		E1000_WRITE_FLUSH();
		msleep(10);
		ctrl_ext |= E1000_CTRL_EXT_SDP4_DATA;
		ew32(CTRL_EXT, ctrl_ext);
		E1000_WRITE_FLUSH();
	}
	udelay(150);

	if ((hw->mac_type == e1000_82541) || (hw->mac_type == e1000_82547)) {
		/* Configure activity LED after PHY reset */
		led_ctrl = er32(LEDCTL);
		led_ctrl &= IGP_ACTIVITY_LED_MASK;
		led_ctrl |= (IGP_ACTIVITY_LED_ENABLE | IGP_LED3_MODE);
		ew32(LEDCTL, led_ctrl);
	}

	/* Wait for FW to finish PHY configuration. */
	ret_val = e1000_get_phy_cfg_done(hw);
	if (ret_val != E1000_SUCCESS)
		return ret_val;

	return ret_val;
}

/**
 * e1000_phy_reset - reset the phy to commit settings
 * @hw: Struct containing variables accessed by shared code
 *
 * Resets the PHY
 * Sets bit 15 of the MII Control register
 */
s32 e1000_phy_reset(struct e1000_hw *hw)
{
	s32 ret_val;
	u16 phy_data;

	e_dbg("e1000_phy_reset");

	switch (hw->phy_type) {
	case e1000_phy_igp:
		ret_val = e1000_phy_hw_reset(hw);
		if (ret_val)
			return ret_val;
		break;
	default:
		ret_val = e1000_read_phy_reg(hw, PHY_CTRL, &phy_data);
		if (ret_val)
			return ret_val;

		phy_data |= MII_CR_RESET;
		ret_val = e1000_write_phy_reg(hw, PHY_CTRL, phy_data);
		if (ret_val)
			return ret_val;

		udelay(1);
		break;
	}

	if (hw->phy_type == e1000_phy_igp)
		e1000_phy_init_script(hw);

	return E1000_SUCCESS;
}

/**
 * e1000_detect_gig_phy - check the phy type
 * @hw: Struct containing variables accessed by shared code
 *
 * Probes the expected PHY address for known PHY IDs
 */
static s32 e1000_detect_gig_phy(struct e1000_hw *hw)
{
	s32 phy_init_status, ret_val;
	u16 phy_id_high, phy_id_low;
	bool match = false;

	e_dbg("e1000_detect_gig_phy");

	if (hw->phy_id != 0)
		return E1000_SUCCESS;

	/* Read the PHY ID Registers to identify which PHY is onboard. */
	ret_val = e1000_read_phy_reg(hw, PHY_ID1, &phy_id_high);
	if (ret_val)
		return ret_val;

	hw->phy_id = (u32) (phy_id_high << 16);
	udelay(20);
	ret_val = e1000_read_phy_reg(hw, PHY_ID2, &phy_id_low);
	if (ret_val)
		return ret_val;

	hw->phy_id |= (u32) (phy_id_low & PHY_REVISION_MASK);
	hw->phy_revision = (u32) phy_id_low & ~PHY_REVISION_MASK;

	switch (hw->mac_type) {
	case e1000_82543:
		if (hw->phy_id == M88E1000_E_PHY_ID)
			match = true;
		break;
	case e1000_82544:
		if (hw->phy_id == M88E1000_I_PHY_ID)
			match = true;
		break;
	case e1000_82540:
	case e1000_82545:
	case e1000_82545_rev_3:
	case e1000_82546:
	case e1000_82546_rev_3:
		if (hw->phy_id == M88E1011_I_PHY_ID)
			match = true;
		break;
	case e1000_ce4100:
		if ((hw->phy_id == RTL8211B_PHY_ID) ||
		    (hw->phy_id == RTL8201N_PHY_ID))
			match = true;
		break;
	case e1000_82541:
	case e1000_82541_rev_2:
	case e1000_82547:
	case e1000_82547_rev_2:
		if (hw->phy_id == IGP01E1000_I_PHY_ID)
			match = true;
		break;
	default:
		e_dbg("Invalid MAC type %d\n", hw->mac_type);
		return -E1000_ERR_CONFIG;
	}
	phy_init_status = e1000_set_phy_type(hw);

	if ((match) && (phy_init_status == E1000_SUCCESS)) {
		e_dbg("PHY ID 0x%X detected\n", hw->phy_id);
		return E1000_SUCCESS;
	}
	e_dbg("Invalid PHY ID 0x%X\n", hw->phy_id);
	return -E1000_ERR_PHY;
}

/**
 * e1000_phy_reset_dsp - reset DSP
 * @hw: Struct containing variables accessed by shared code
 *
 * Resets the PHY's DSP
 */
static s32 e1000_phy_reset_dsp(struct e1000_hw *hw)
{
	s32 ret_val;
	e_dbg("e1000_phy_reset_dsp");

	do {
		ret_val = e1000_write_phy_reg(hw, 29, 0x001d);
		if (ret_val)
			break;
		ret_val = e1000_write_phy_reg(hw, 30, 0x00c1);
		if (ret_val)
			break;
		ret_val = e1000_write_phy_reg(hw, 30, 0x0000);
		if (ret_val)
			break;
		ret_val = E1000_SUCCESS;
	} while (0);

	return ret_val;
}

/**
 * e1000_phy_igp_get_info - get igp specific registers
 * @hw: Struct containing variables accessed by shared code
 * @phy_info: PHY information structure
 *
 * Get PHY information from various PHY registers for igp PHY only.
 */
static s32 e1000_phy_igp_get_info(struct e1000_hw *hw,
				  struct e1000_phy_info *phy_info)
{
	s32 ret_val;
	u16 phy_data, min_length, max_length, average;
	e1000_rev_polarity polarity;

	e_dbg("e1000_phy_igp_get_info");

	/* The downshift status is checked only once, after link is established,
	 * and it stored in the hw->speed_downgraded parameter. */
	phy_info->downshift = (e1000_downshift) hw->speed_downgraded;

	/* IGP01E1000 does not need to support it. */
	phy_info->extended_10bt_distance = e1000_10bt_ext_dist_enable_normal;

	/* IGP01E1000 always correct polarity reversal */
	phy_info->polarity_correction = e1000_polarity_reversal_enabled;

	/* Check polarity status */
	ret_val = e1000_check_polarity(hw, &polarity);
	if (ret_val)
		return ret_val;

	phy_info->cable_polarity = polarity;

	ret_val = e1000_read_phy_reg(hw, IGP01E1000_PHY_PORT_STATUS, &phy_data);
	if (ret_val)
		return ret_val;

	phy_info->mdix_mode =
	    (e1000_auto_x_mode) ((phy_data & IGP01E1000_PSSR_MDIX) >>
				 IGP01E1000_PSSR_MDIX_SHIFT);

	if ((phy_data & IGP01E1000_PSSR_SPEED_MASK) ==
	    IGP01E1000_PSSR_SPEED_1000MBPS) {
		/* Local/Remote Receiver Information are only valid at 1000 Mbps */
		ret_val = e1000_read_phy_reg(hw, PHY_1000T_STATUS, &phy_data);
		if (ret_val)
			return ret_val;

		phy_info->local_rx = ((phy_data & SR_1000T_LOCAL_RX_STATUS) >>
				      SR_1000T_LOCAL_RX_STATUS_SHIFT) ?
		    e1000_1000t_rx_status_ok : e1000_1000t_rx_status_not_ok;
		phy_info->remote_rx = ((phy_data & SR_1000T_REMOTE_RX_STATUS) >>
				       SR_1000T_REMOTE_RX_STATUS_SHIFT) ?
		    e1000_1000t_rx_status_ok : e1000_1000t_rx_status_not_ok;

		/* Get cable length */
		ret_val = e1000_get_cable_length(hw, &min_length, &max_length);
		if (ret_val)
			return ret_val;

		/* Translate to old method */
		average = (max_length + min_length) / 2;

		if (average <= e1000_igp_cable_length_50)
			phy_info->cable_length = e1000_cable_length_50;
		else if (average <= e1000_igp_cable_length_80)
			phy_info->cable_length = e1000_cable_length_50_80;
		else if (average <= e1000_igp_cable_length_110)
			phy_info->cable_length = e1000_cable_length_80_110;
		else if (average <= e1000_igp_cable_length_140)
			phy_info->cable_length = e1000_cable_length_110_140;
		else
			phy_info->cable_length = e1000_cable_length_140;
	}

	return E1000_SUCCESS;
}

/**
 * e1000_phy_m88_get_info - get m88 specific registers
 * @hw: Struct containing variables accessed by shared code
 * @phy_info: PHY information structure
 *
 * Get PHY information from various PHY registers for m88 PHY only.
 */
static s32 e1000_phy_m88_get_info(struct e1000_hw *hw,
				  struct e1000_phy_info *phy_info)
{
	s32 ret_val;
	u16 phy_data;
	e1000_rev_polarity polarity;

	e_dbg("e1000_phy_m88_get_info");

	/* The downshift status is checked only once, after link is established,
	 * and it stored in the hw->speed_downgraded parameter. */
	phy_info->downshift = (e1000_downshift) hw->speed_downgraded;

	ret_val = e1000_read_phy_reg(hw, M88E1000_PHY_SPEC_CTRL, &phy_data);
	if (ret_val)
		return ret_val;

	phy_info->extended_10bt_distance =
	    ((phy_data & M88E1000_PSCR_10BT_EXT_DIST_ENABLE) >>
	     M88E1000_PSCR_10BT_EXT_DIST_ENABLE_SHIFT) ?
	    e1000_10bt_ext_dist_enable_lower :
	    e1000_10bt_ext_dist_enable_normal;

	phy_info->polarity_correction =
	    ((phy_data & M88E1000_PSCR_POLARITY_REVERSAL) >>
	     M88E1000_PSCR_POLARITY_REVERSAL_SHIFT) ?
	    e1000_polarity_reversal_disabled : e1000_polarity_reversal_enabled;

	/* Check polarity status */
	ret_val = e1000_check_polarity(hw, &polarity);
	if (ret_val)
		return ret_val;
	phy_info->cable_polarity = polarity;

	ret_val = e1000_read_phy_reg(hw, M88E1000_PHY_SPEC_STATUS, &phy_data);
	if (ret_val)
		return ret_val;

	phy_info->mdix_mode =
	    (e1000_auto_x_mode) ((phy_data & M88E1000_PSSR_MDIX) >>
				 M88E1000_PSSR_MDIX_SHIFT);

	if ((phy_data & M88E1000_PSSR_SPEED) == M88E1000_PSSR_1000MBS) {
		/* Cable Length Estimation and Local/Remote Receiver Information
		 * are only valid at 1000 Mbps.
		 */
		phy_info->cable_length =
		    (e1000_cable_length) ((phy_data &
					   M88E1000_PSSR_CABLE_LENGTH) >>
					  M88E1000_PSSR_CABLE_LENGTH_SHIFT);

		ret_val = e1000_read_phy_reg(hw, PHY_1000T_STATUS, &phy_data);
		if (ret_val)
			return ret_val;

		phy_info->local_rx = ((phy_data & SR_1000T_LOCAL_RX_STATUS) >>
				      SR_1000T_LOCAL_RX_STATUS_SHIFT) ?
		    e1000_1000t_rx_status_ok : e1000_1000t_rx_status_not_ok;
		phy_info->remote_rx = ((phy_data & SR_1000T_REMOTE_RX_STATUS) >>
				       SR_1000T_REMOTE_RX_STATUS_SHIFT) ?
		    e1000_1000t_rx_status_ok : e1000_1000t_rx_status_not_ok;

	}

	return E1000_SUCCESS;
}

/**
 * e1000_phy_get_info - request phy info
 * @hw: Struct containing variables accessed by shared code
 * @phy_info: PHY information structure
 *
 * Get PHY information from various PHY registers
 */
s32 e1000_phy_get_info(struct e1000_hw *hw, struct e1000_phy_info *phy_info)
{
	s32 ret_val;
	u16 phy_data;

	e_dbg("e1000_phy_get_info");

	phy_info->cable_length = e1000_cable_length_undefined;
	phy_info->extended_10bt_distance = e1000_10bt_ext_dist_enable_undefined;
	phy_info->cable_polarity = e1000_rev_polarity_undefined;
	phy_info->downshift = e1000_downshift_undefined;
	phy_info->polarity_correction = e1000_polarity_reversal_undefined;
	phy_info->mdix_mode = e1000_auto_x_mode_undefined;
	phy_info->local_rx = e1000_1000t_rx_status_undefined;
	phy_info->remote_rx = e1000_1000t_rx_status_undefined;

	if (hw->media_type != e1000_media_type_copper) {
		e_dbg("PHY info is only valid for copper media\n");
		return -E1000_ERR_CONFIG;
	}

	ret_val = e1000_read_phy_reg(hw, PHY_STATUS, &phy_data);
	if (ret_val)
		return ret_val;

	ret_val = e1000_read_phy_reg(hw, PHY_STATUS, &phy_data);
	if (ret_val)
		return ret_val;

	if ((phy_data & MII_SR_LINK_STATUS) != MII_SR_LINK_STATUS) {
		e_dbg("PHY info is only valid if link is up\n");
		return -E1000_ERR_CONFIG;
	}

	if (hw->phy_type == e1000_phy_igp)
		return e1000_phy_igp_get_info(hw, phy_info);
	else if ((hw->phy_type == e1000_phy_8211) ||
	         (hw->phy_type == e1000_phy_8201))
		return E1000_SUCCESS;
	else
		return e1000_phy_m88_get_info(hw, phy_info);
}

s32 e1000_validate_mdi_setting(struct e1000_hw *hw)
{
	e_dbg("e1000_validate_mdi_settings");

	if (!hw->autoneg && (hw->mdix == 0 || hw->mdix == 3)) {
		e_dbg("Invalid MDI setting detected\n");
		hw->mdix = 1;
		return -E1000_ERR_CONFIG;
	}
	return E1000_SUCCESS;
}

/**
 * e1000_init_eeprom_params - initialize sw eeprom vars
 * @hw: Struct containing variables accessed by shared code
 *
 * Sets up eeprom variables in the hw struct.  Must be called after mac_type
 * is configured.
 */
s32 e1000_init_eeprom_params(struct e1000_hw *hw)
{
	struct e1000_eeprom_info *eeprom = &hw->eeprom;
	u32 eecd = er32(EECD);
	s32 ret_val = E1000_SUCCESS;
	u16 eeprom_size;

	e_dbg("e1000_init_eeprom_params");

	switch (hw->mac_type) {
	case e1000_82542_rev2_0:
	case e1000_82542_rev2_1:
	case e1000_82543:
	case e1000_82544:
		eeprom->type = e1000_eeprom_microwire;
		eeprom->word_size = 64;
		eeprom->opcode_bits = 3;
		eeprom->address_bits = 6;
		eeprom->delay_usec = 50;
		break;
	case e1000_82540:
	case e1000_82545:
	case e1000_82545_rev_3:
	case e1000_82546:
	case e1000_82546_rev_3:
		eeprom->type = e1000_eeprom_microwire;
		eeprom->opcode_bits = 3;
		eeprom->delay_usec = 50;
		if (eecd & E1000_EECD_SIZE) {
			eeprom->word_size = 256;
			eeprom->address_bits = 8;
		} else {
			eeprom->word_size = 64;
			eeprom->address_bits = 6;
		}
		break;
	case e1000_82541:
	case e1000_82541_rev_2:
	case e1000_82547:
	case e1000_82547_rev_2:
		if (eecd & E1000_EECD_TYPE) {
			eeprom->type = e1000_eeprom_spi;
			eeprom->opcode_bits = 8;
			eeprom->delay_usec = 1;
			if (eecd & E1000_EECD_ADDR_BITS) {
				eeprom->page_size = 32;
				eeprom->address_bits = 16;
			} else {
				eeprom->page_size = 8;
				eeprom->address_bits = 8;
			}
		} else {
			eeprom->type = e1000_eeprom_microwire;
			eeprom->opcode_bits = 3;
			eeprom->delay_usec = 50;
			if (eecd & E1000_EECD_ADDR_BITS) {
				eeprom->word_size = 256;
				eeprom->address_bits = 8;
			} else {
				eeprom->word_size = 64;
				eeprom->address_bits = 6;
			}
		}
		break;
	default:
		break;
	}

	if (eeprom->type == e1000_eeprom_spi) {
		/* eeprom_size will be an enum [0..8] that maps to eeprom sizes 128B to
		 * 32KB (incremented by powers of 2).
		 */
		/* Set to default value for initial eeprom read. */
		eeprom->word_size = 64;
		ret_val = e1000_read_eeprom(hw, EEPROM_CFG, 1, &eeprom_size);
		if (ret_val)
			return ret_val;
		eeprom_size =
		    (eeprom_size & EEPROM_SIZE_MASK) >> EEPROM_SIZE_SHIFT;
		/* 256B eeprom size was not supported in earlier hardware, so we
		 * bump eeprom_size up one to ensure that "1" (which maps to 256B)
		 * is never the result used in the shifting logic below. */
		if (eeprom_size)
			eeprom_size++;

		eeprom->word_size = 1 << (eeprom_size + EEPROM_WORD_SIZE_SHIFT);
	}
	return ret_val;
}

/**
 * e1000_raise_ee_clk - Raises the EEPROM's clock input.
 * @hw: Struct containing variables accessed by shared code
 * @eecd: EECD's current value
 */
static void e1000_raise_ee_clk(struct e1000_hw *hw, u32 *eecd)
{
	/* Raise the clock input to the EEPROM (by setting the SK bit), and then
	 * wait <delay> microseconds.
	 */
	*eecd = *eecd | E1000_EECD_SK;
	ew32(EECD, *eecd);
	E1000_WRITE_FLUSH();
	udelay(hw->eeprom.delay_usec);
}

/**
 * e1000_lower_ee_clk - Lowers the EEPROM's clock input.
 * @hw: Struct containing variables accessed by shared code
 * @eecd: EECD's current value
 */
static void e1000_lower_ee_clk(struct e1000_hw *hw, u32 *eecd)
{
	/* Lower the clock input to the EEPROM (by clearing the SK bit), and then
	 * wait 50 microseconds.
	 */
	*eecd = *eecd & ~E1000_EECD_SK;
	ew32(EECD, *eecd);
	E1000_WRITE_FLUSH();
	udelay(hw->eeprom.delay_usec);
}

/**
 * e1000_shift_out_ee_bits - Shift data bits out to the EEPROM.
 * @hw: Struct containing variables accessed by shared code
 * @data: data to send to the EEPROM
 * @count: number of bits to shift out
 */
static void e1000_shift_out_ee_bits(struct e1000_hw *hw, u16 data, u16 count)
{
	struct e1000_eeprom_info *eeprom = &hw->eeprom;
	u32 eecd;
	u32 mask;

	/* We need to shift "count" bits out to the EEPROM. So, value in the
	 * "data" parameter will be shifted out to the EEPROM one bit at a time.
	 * In order to do this, "data" must be broken down into bits.
	 */
	mask = 0x01 << (count - 1);
	eecd = er32(EECD);
	if (eeprom->type == e1000_eeprom_microwire) {
		eecd &= ~E1000_EECD_DO;
	} else if (eeprom->type == e1000_eeprom_spi) {
		eecd |= E1000_EECD_DO;
	}
	do {
		/* A "1" is shifted out to the EEPROM by setting bit "DI" to a "1",
		 * and then raising and then lowering the clock (the SK bit controls
		 * the clock input to the EEPROM).  A "0" is shifted out to the EEPROM
		 * by setting "DI" to "0" and then raising and then lowering the clock.
		 */
		eecd &= ~E1000_EECD_DI;

		if (data & mask)
			eecd |= E1000_EECD_DI;

		ew32(EECD, eecd);
		E1000_WRITE_FLUSH();

		udelay(eeprom->delay_usec);

		e1000_raise_ee_clk(hw, &eecd);
		e1000_lower_ee_clk(hw, &eecd);

		mask = mask >> 1;

	} while (mask);

	/* We leave the "DI" bit set to "0" when we leave this routine. */
	eecd &= ~E1000_EECD_DI;
	ew32(EECD, eecd);
}

/**
 * e1000_shift_in_ee_bits - Shift data bits in from the EEPROM
 * @hw: Struct containing variables accessed by shared code
 * @count: number of bits to shift in
 */
static u16 e1000_shift_in_ee_bits(struct e1000_hw *hw, u16 count)
{
	u32 eecd;
	u32 i;
	u16 data;

	/* In order to read a register from the EEPROM, we need to shift 'count'
	 * bits in from the EEPROM. Bits are "shifted in" by raising the clock
	 * input to the EEPROM (setting the SK bit), and then reading the value of
	 * the "DO" bit.  During this "shifting in" process the "DI" bit should
	 * always be clear.
	 */

	eecd = er32(EECD);

	eecd &= ~(E1000_EECD_DO | E1000_EECD_DI);
	data = 0;

	for (i = 0; i < count; i++) {
		data = data << 1;
		e1000_raise_ee_clk(hw, &eecd);

		eecd = er32(EECD);

		eecd &= ~(E1000_EECD_DI);
		if (eecd & E1000_EECD_DO)
			data |= 1;

		e1000_lower_ee_clk(hw, &eecd);
	}

	return data;
}

/**
 * e1000_acquire_eeprom - Prepares EEPROM for access
 * @hw: Struct containing variables accessed by shared code
 *
 * Lowers EEPROM clock. Clears input pin. Sets the chip select pin. This
 * function should be called before issuing a command to the EEPROM.
 */
static s32 e1000_acquire_eeprom(struct e1000_hw *hw)
{
	struct e1000_eeprom_info *eeprom = &hw->eeprom;
	u32 eecd, i = 0;

	e_dbg("e1000_acquire_eeprom");

	eecd = er32(EECD);

	/* Request EEPROM Access */
	if (hw->mac_type > e1000_82544) {
		eecd |= E1000_EECD_REQ;
		ew32(EECD, eecd);
		eecd = er32(EECD);
		while ((!(eecd & E1000_EECD_GNT)) &&
		       (i < E1000_EEPROM_GRANT_ATTEMPTS)) {
			i++;
			udelay(5);
			eecd = er32(EECD);
		}
		if (!(eecd & E1000_EECD_GNT)) {
			eecd &= ~E1000_EECD_REQ;
			ew32(EECD, eecd);
			e_dbg("Could not acquire EEPROM grant\n");
			return -E1000_ERR_EEPROM;
		}
	}

	/* Setup EEPROM for Read/Write */

	if (eeprom->type == e1000_eeprom_microwire) {
		/* Clear SK and DI */
		eecd &= ~(E1000_EECD_DI | E1000_EECD_SK);
		ew32(EECD, eecd);

		/* Set CS */
		eecd |= E1000_EECD_CS;
		ew32(EECD, eecd);
	} else if (eeprom->type == e1000_eeprom_spi) {
		/* Clear SK and CS */
		eecd &= ~(E1000_EECD_CS | E1000_EECD_SK);
		ew32(EECD, eecd);
		udelay(1);
	}

	return E1000_SUCCESS;
}

/**
 * e1000_standby_eeprom - Returns EEPROM to a "standby" state
 * @hw: Struct containing variables accessed by shared code
 */
static void e1000_standby_eeprom(struct e1000_hw *hw)
{
	struct e1000_eeprom_info *eeprom = &hw->eeprom;
	u32 eecd;

	eecd = er32(EECD);

	if (eeprom->type == e1000_eeprom_microwire) {
		eecd &= ~(E1000_EECD_CS | E1000_EECD_SK);
		ew32(EECD, eecd);
		E1000_WRITE_FLUSH();
		udelay(eeprom->delay_usec);

		/* Clock high */
		eecd |= E1000_EECD_SK;
		ew32(EECD, eecd);
		E1000_WRITE_FLUSH();
		udelay(eeprom->delay_usec);

		/* Select EEPROM */
		eecd |= E1000_EECD_CS;
		ew32(EECD, eecd);
		E1000_WRITE_FLUSH();
		udelay(eeprom->delay_usec);

		/* Clock low */
		eecd &= ~E1000_EECD_SK;
		ew32(EECD, eecd);
		E1000_WRITE_FLUSH();
		udelay(eeprom->delay_usec);
	} else if (eeprom->type == e1000_eeprom_spi) {
		/* Toggle CS to flush commands */
		eecd |= E1000_EECD_CS;
		ew32(EECD, eecd);
		E1000_WRITE_FLUSH();
		udelay(eeprom->delay_usec);
		eecd &= ~E1000_EECD_CS;
		ew32(EECD, eecd);
		E1000_WRITE_FLUSH();
		udelay(eeprom->delay_usec);
	}
}

/**
 * e1000_release_eeprom - drop chip select
 * @hw: Struct containing variables accessed by shared code
 *
 * Terminates a command by inverting the EEPROM's chip select pin
 */
static void e1000_release_eeprom(struct e1000_hw *hw)
{
	u32 eecd;

	e_dbg("e1000_release_eeprom");

	eecd = er32(EECD);

	if (hw->eeprom.type == e1000_eeprom_spi) {
		eecd |= E1000_EECD_CS;	/* Pull CS high */
		eecd &= ~E1000_EECD_SK;	/* Lower SCK */

		ew32(EECD, eecd);

		udelay(hw->eeprom.delay_usec);
	} else if (hw->eeprom.type == e1000_eeprom_microwire) {
		/* cleanup eeprom */

		/* CS on Microwire is active-high */
		eecd &= ~(E1000_EECD_CS | E1000_EECD_DI);

		ew32(EECD, eecd);

		/* Rising edge of clock */
		eecd |= E1000_EECD_SK;
		ew32(EECD, eecd);
		E1000_WRITE_FLUSH();
		udelay(hw->eeprom.delay_usec);

		/* Falling edge of clock */
		eecd &= ~E1000_EECD_SK;
		ew32(EECD, eecd);
		E1000_WRITE_FLUSH();
		udelay(hw->eeprom.delay_usec);
	}

	/* Stop requesting EEPROM access */
	if (hw->mac_type > e1000_82544) {
		eecd &= ~E1000_EECD_REQ;
		ew32(EECD, eecd);
	}
}

/**
 * e1000_spi_eeprom_ready - Reads a 16 bit word from the EEPROM.
 * @hw: Struct containing variables accessed by shared code
 */
static s32 e1000_spi_eeprom_ready(struct e1000_hw *hw)
{
	u16 retry_count = 0;
	u8 spi_stat_reg;

	e_dbg("e1000_spi_eeprom_ready");

	/* Read "Status Register" repeatedly until the LSB is cleared.  The
	 * EEPROM will signal that the command has been completed by clearing
	 * bit 0 of the internal status register.  If it's not cleared within
	 * 5 milliseconds, then error out.
	 */
	retry_count = 0;
	do {
		e1000_shift_out_ee_bits(hw, EEPROM_RDSR_OPCODE_SPI,
					hw->eeprom.opcode_bits);
		spi_stat_reg = (u8) e1000_shift_in_ee_bits(hw, 8);
		if (!(spi_stat_reg & EEPROM_STATUS_RDY_SPI))
			break;

		udelay(5);
		retry_count += 5;

		e1000_standby_eeprom(hw);
	} while (retry_count < EEPROM_MAX_RETRY_SPI);

	/* ATMEL SPI write time could vary from 0-20mSec on 3.3V devices (and
	 * only 0-5mSec on 5V devices)
	 */
	if (retry_count >= EEPROM_MAX_RETRY_SPI) {
		e_dbg("SPI EEPROM Status error\n");
		return -E1000_ERR_EEPROM;
	}

	return E1000_SUCCESS;
}

/**
 * e1000_read_eeprom - Reads a 16 bit word from the EEPROM.
 * @hw: Struct containing variables accessed by shared code
 * @offset: offset of  word in the EEPROM to read
 * @data: word read from the EEPROM
 * @words: number of words to read
 */
s32 e1000_read_eeprom(struct e1000_hw *hw, u16 offset, u16 words, u16 *data)
{
	s32 ret;
	spin_lock(&e1000_eeprom_lock);
	ret = e1000_do_read_eeprom(hw, offset, words, data);
	spin_unlock(&e1000_eeprom_lock);
	return ret;
}

static s32 e1000_do_read_eeprom(struct e1000_hw *hw, u16 offset, u16 words,
				u16 *data)
{
	struct e1000_eeprom_info *eeprom = &hw->eeprom;
	u32 i = 0;

	e_dbg("e1000_read_eeprom");
<<<<<<< HEAD
=======

	if (hw->mac_type == e1000_ce4100) {
		GBE_CONFIG_FLASH_READ(GBE_CONFIG_BASE_VIRT, offset, words,
		                      data);
		return E1000_SUCCESS;
	}
>>>>>>> 3cbea436

	/* If eeprom is not yet detected, do so now */
	if (eeprom->word_size == 0)
		e1000_init_eeprom_params(hw);

	/* A check for invalid values:  offset too large, too many words, and not
	 * enough words.
	 */
	if ((offset >= eeprom->word_size)
	    || (words > eeprom->word_size - offset) || (words == 0)) {
		e_dbg("\"words\" parameter out of bounds. Words = %d,"
		      "size = %d\n", offset, eeprom->word_size);
		return -E1000_ERR_EEPROM;
	}

	/* EEPROM's that don't use EERD to read require us to bit-bang the SPI
	 * directly. In this case, we need to acquire the EEPROM so that
	 * FW or other port software does not interrupt.
	 */
	/* Prepare the EEPROM for bit-bang reading */
	if (e1000_acquire_eeprom(hw) != E1000_SUCCESS)
		return -E1000_ERR_EEPROM;

	/* Set up the SPI or Microwire EEPROM for bit-bang reading.  We have
	 * acquired the EEPROM at this point, so any returns should release it */
	if (eeprom->type == e1000_eeprom_spi) {
		u16 word_in;
		u8 read_opcode = EEPROM_READ_OPCODE_SPI;

		if (e1000_spi_eeprom_ready(hw)) {
			e1000_release_eeprom(hw);
			return -E1000_ERR_EEPROM;
		}

		e1000_standby_eeprom(hw);

		/* Some SPI eeproms use the 8th address bit embedded in the opcode */
		if ((eeprom->address_bits == 8) && (offset >= 128))
			read_opcode |= EEPROM_A8_OPCODE_SPI;

		/* Send the READ command (opcode + addr)  */
		e1000_shift_out_ee_bits(hw, read_opcode, eeprom->opcode_bits);
		e1000_shift_out_ee_bits(hw, (u16) (offset * 2),
					eeprom->address_bits);

		/* Read the data.  The address of the eeprom internally increments with
		 * each byte (spi) being read, saving on the overhead of eeprom setup
		 * and tear-down.  The address counter will roll over if reading beyond
		 * the size of the eeprom, thus allowing the entire memory to be read
		 * starting from any offset. */
		for (i = 0; i < words; i++) {
			word_in = e1000_shift_in_ee_bits(hw, 16);
			data[i] = (word_in >> 8) | (word_in << 8);
		}
	} else if (eeprom->type == e1000_eeprom_microwire) {
		for (i = 0; i < words; i++) {
			/* Send the READ command (opcode + addr)  */
			e1000_shift_out_ee_bits(hw,
						EEPROM_READ_OPCODE_MICROWIRE,
						eeprom->opcode_bits);
			e1000_shift_out_ee_bits(hw, (u16) (offset + i),
						eeprom->address_bits);

			/* Read the data.  For microwire, each word requires the overhead
			 * of eeprom setup and tear-down. */
			data[i] = e1000_shift_in_ee_bits(hw, 16);
			e1000_standby_eeprom(hw);
		}
	}

	/* End this read operation */
	e1000_release_eeprom(hw);

	return E1000_SUCCESS;
}

/**
 * e1000_validate_eeprom_checksum - Verifies that the EEPROM has a valid checksum
 * @hw: Struct containing variables accessed by shared code
 *
 * Reads the first 64 16 bit words of the EEPROM and sums the values read.
 * If the the sum of the 64 16 bit words is 0xBABA, the EEPROM's checksum is
 * valid.
 */
s32 e1000_validate_eeprom_checksum(struct e1000_hw *hw)
{
	u16 checksum = 0;
	u16 i, eeprom_data;

	e_dbg("e1000_validate_eeprom_checksum");

	for (i = 0; i < (EEPROM_CHECKSUM_REG + 1); i++) {
		if (e1000_read_eeprom(hw, i, 1, &eeprom_data) < 0) {
			e_dbg("EEPROM Read Error\n");
			return -E1000_ERR_EEPROM;
		}
		checksum += eeprom_data;
	}

	if (checksum == (u16) EEPROM_SUM)
		return E1000_SUCCESS;
	else {
		e_dbg("EEPROM Checksum Invalid\n");
		return -E1000_ERR_EEPROM;
	}
}

/**
 * e1000_update_eeprom_checksum - Calculates/writes the EEPROM checksum
 * @hw: Struct containing variables accessed by shared code
 *
 * Sums the first 63 16 bit words of the EEPROM. Subtracts the sum from 0xBABA.
 * Writes the difference to word offset 63 of the EEPROM.
 */
s32 e1000_update_eeprom_checksum(struct e1000_hw *hw)
{
	u16 checksum = 0;
	u16 i, eeprom_data;

	e_dbg("e1000_update_eeprom_checksum");

	for (i = 0; i < EEPROM_CHECKSUM_REG; i++) {
		if (e1000_read_eeprom(hw, i, 1, &eeprom_data) < 0) {
			e_dbg("EEPROM Read Error\n");
			return -E1000_ERR_EEPROM;
		}
		checksum += eeprom_data;
	}
	checksum = (u16) EEPROM_SUM - checksum;
	if (e1000_write_eeprom(hw, EEPROM_CHECKSUM_REG, 1, &checksum) < 0) {
		e_dbg("EEPROM Write Error\n");
		return -E1000_ERR_EEPROM;
	}
	return E1000_SUCCESS;
}

/**
 * e1000_write_eeprom - write words to the different EEPROM types.
 * @hw: Struct containing variables accessed by shared code
 * @offset: offset within the EEPROM to be written to
 * @words: number of words to write
 * @data: 16 bit word to be written to the EEPROM
 *
 * If e1000_update_eeprom_checksum is not called after this function, the
 * EEPROM will most likely contain an invalid checksum.
 */
s32 e1000_write_eeprom(struct e1000_hw *hw, u16 offset, u16 words, u16 *data)
{
	s32 ret;
	spin_lock(&e1000_eeprom_lock);
	ret = e1000_do_write_eeprom(hw, offset, words, data);
	spin_unlock(&e1000_eeprom_lock);
	return ret;
}

static s32 e1000_do_write_eeprom(struct e1000_hw *hw, u16 offset, u16 words,
				 u16 *data)
{
	struct e1000_eeprom_info *eeprom = &hw->eeprom;
	s32 status = 0;

	e_dbg("e1000_write_eeprom");
<<<<<<< HEAD
=======

	if (hw->mac_type == e1000_ce4100) {
		GBE_CONFIG_FLASH_WRITE(GBE_CONFIG_BASE_VIRT, offset, words,
		                       data);
		return E1000_SUCCESS;
	}
>>>>>>> 3cbea436

	/* If eeprom is not yet detected, do so now */
	if (eeprom->word_size == 0)
		e1000_init_eeprom_params(hw);

	/* A check for invalid values:  offset too large, too many words, and not
	 * enough words.
	 */
	if ((offset >= eeprom->word_size)
	    || (words > eeprom->word_size - offset) || (words == 0)) {
		e_dbg("\"words\" parameter out of bounds\n");
		return -E1000_ERR_EEPROM;
	}

	/* Prepare the EEPROM for writing  */
	if (e1000_acquire_eeprom(hw) != E1000_SUCCESS)
		return -E1000_ERR_EEPROM;

	if (eeprom->type == e1000_eeprom_microwire) {
		status = e1000_write_eeprom_microwire(hw, offset, words, data);
	} else {
		status = e1000_write_eeprom_spi(hw, offset, words, data);
		msleep(10);
	}

	/* Done with writing */
	e1000_release_eeprom(hw);

	return status;
}

/**
 * e1000_write_eeprom_spi - Writes a 16 bit word to a given offset in an SPI EEPROM.
 * @hw: Struct containing variables accessed by shared code
 * @offset: offset within the EEPROM to be written to
 * @words: number of words to write
 * @data: pointer to array of 8 bit words to be written to the EEPROM
 */
static s32 e1000_write_eeprom_spi(struct e1000_hw *hw, u16 offset, u16 words,
				  u16 *data)
{
	struct e1000_eeprom_info *eeprom = &hw->eeprom;
	u16 widx = 0;

	e_dbg("e1000_write_eeprom_spi");

	while (widx < words) {
		u8 write_opcode = EEPROM_WRITE_OPCODE_SPI;

		if (e1000_spi_eeprom_ready(hw))
			return -E1000_ERR_EEPROM;

		e1000_standby_eeprom(hw);

		/*  Send the WRITE ENABLE command (8 bit opcode )  */
		e1000_shift_out_ee_bits(hw, EEPROM_WREN_OPCODE_SPI,
					eeprom->opcode_bits);

		e1000_standby_eeprom(hw);

		/* Some SPI eeproms use the 8th address bit embedded in the opcode */
		if ((eeprom->address_bits == 8) && (offset >= 128))
			write_opcode |= EEPROM_A8_OPCODE_SPI;

		/* Send the Write command (8-bit opcode + addr) */
		e1000_shift_out_ee_bits(hw, write_opcode, eeprom->opcode_bits);

		e1000_shift_out_ee_bits(hw, (u16) ((offset + widx) * 2),
					eeprom->address_bits);

		/* Send the data */

		/* Loop to allow for up to whole page write (32 bytes) of eeprom */
		while (widx < words) {
			u16 word_out = data[widx];
			word_out = (word_out >> 8) | (word_out << 8);
			e1000_shift_out_ee_bits(hw, word_out, 16);
			widx++;

			/* Some larger eeprom sizes are capable of a 32-byte PAGE WRITE
			 * operation, while the smaller eeproms are capable of an 8-byte
			 * PAGE WRITE operation.  Break the inner loop to pass new address
			 */
			if ((((offset + widx) * 2) % eeprom->page_size) == 0) {
				e1000_standby_eeprom(hw);
				break;
			}
		}
	}

	return E1000_SUCCESS;
}

/**
 * e1000_write_eeprom_microwire - Writes a 16 bit word to a given offset in a Microwire EEPROM.
 * @hw: Struct containing variables accessed by shared code
 * @offset: offset within the EEPROM to be written to
 * @words: number of words to write
 * @data: pointer to array of 8 bit words to be written to the EEPROM
 */
static s32 e1000_write_eeprom_microwire(struct e1000_hw *hw, u16 offset,
					u16 words, u16 *data)
{
	struct e1000_eeprom_info *eeprom = &hw->eeprom;
	u32 eecd;
	u16 words_written = 0;
	u16 i = 0;

	e_dbg("e1000_write_eeprom_microwire");

	/* Send the write enable command to the EEPROM (3-bit opcode plus
	 * 6/8-bit dummy address beginning with 11).  It's less work to include
	 * the 11 of the dummy address as part of the opcode than it is to shift
	 * it over the correct number of bits for the address.  This puts the
	 * EEPROM into write/erase mode.
	 */
	e1000_shift_out_ee_bits(hw, EEPROM_EWEN_OPCODE_MICROWIRE,
				(u16) (eeprom->opcode_bits + 2));

	e1000_shift_out_ee_bits(hw, 0, (u16) (eeprom->address_bits - 2));

	/* Prepare the EEPROM */
	e1000_standby_eeprom(hw);

	while (words_written < words) {
		/* Send the Write command (3-bit opcode + addr) */
		e1000_shift_out_ee_bits(hw, EEPROM_WRITE_OPCODE_MICROWIRE,
					eeprom->opcode_bits);

		e1000_shift_out_ee_bits(hw, (u16) (offset + words_written),
					eeprom->address_bits);

		/* Send the data */
		e1000_shift_out_ee_bits(hw, data[words_written], 16);

		/* Toggle the CS line.  This in effect tells the EEPROM to execute
		 * the previous command.
		 */
		e1000_standby_eeprom(hw);

		/* Read DO repeatedly until it is high (equal to '1').  The EEPROM will
		 * signal that the command has been completed by raising the DO signal.
		 * If DO does not go high in 10 milliseconds, then error out.
		 */
		for (i = 0; i < 200; i++) {
			eecd = er32(EECD);
			if (eecd & E1000_EECD_DO)
				break;
			udelay(50);
		}
		if (i == 200) {
			e_dbg("EEPROM Write did not complete\n");
			return -E1000_ERR_EEPROM;
		}

		/* Recover from write */
		e1000_standby_eeprom(hw);

		words_written++;
	}

	/* Send the write disable command to the EEPROM (3-bit opcode plus
	 * 6/8-bit dummy address beginning with 10).  It's less work to include
	 * the 10 of the dummy address as part of the opcode than it is to shift
	 * it over the correct number of bits for the address.  This takes the
	 * EEPROM out of write/erase mode.
	 */
	e1000_shift_out_ee_bits(hw, EEPROM_EWDS_OPCODE_MICROWIRE,
				(u16) (eeprom->opcode_bits + 2));

	e1000_shift_out_ee_bits(hw, 0, (u16) (eeprom->address_bits - 2));

	return E1000_SUCCESS;
}

/**
 * e1000_read_mac_addr - read the adapters MAC from eeprom
 * @hw: Struct containing variables accessed by shared code
 *
 * Reads the adapter's MAC address from the EEPROM and inverts the LSB for the
 * second function of dual function devices
 */
s32 e1000_read_mac_addr(struct e1000_hw *hw)
{
	u16 offset;
	u16 eeprom_data, i;

	e_dbg("e1000_read_mac_addr");

	for (i = 0; i < NODE_ADDRESS_SIZE; i += 2) {
		offset = i >> 1;
		if (e1000_read_eeprom(hw, offset, 1, &eeprom_data) < 0) {
			e_dbg("EEPROM Read Error\n");
			return -E1000_ERR_EEPROM;
		}
		hw->perm_mac_addr[i] = (u8) (eeprom_data & 0x00FF);
		hw->perm_mac_addr[i + 1] = (u8) (eeprom_data >> 8);
	}

	switch (hw->mac_type) {
	default:
		break;
	case e1000_82546:
	case e1000_82546_rev_3:
		if (er32(STATUS) & E1000_STATUS_FUNC_1)
			hw->perm_mac_addr[5] ^= 0x01;
		break;
	}

	for (i = 0; i < NODE_ADDRESS_SIZE; i++)
		hw->mac_addr[i] = hw->perm_mac_addr[i];
	return E1000_SUCCESS;
}

/**
 * e1000_init_rx_addrs - Initializes receive address filters.
 * @hw: Struct containing variables accessed by shared code
 *
 * Places the MAC address in receive address register 0 and clears the rest
 * of the receive address registers. Clears the multicast table. Assumes
 * the receiver is in reset when the routine is called.
 */
static void e1000_init_rx_addrs(struct e1000_hw *hw)
{
	u32 i;
	u32 rar_num;

	e_dbg("e1000_init_rx_addrs");

	/* Setup the receive address. */
	e_dbg("Programming MAC Address into RAR[0]\n");

	e1000_rar_set(hw, hw->mac_addr, 0);

	rar_num = E1000_RAR_ENTRIES;

	/* Zero out the other 15 receive addresses. */
	e_dbg("Clearing RAR[1-15]\n");
	for (i = 1; i < rar_num; i++) {
		E1000_WRITE_REG_ARRAY(hw, RA, (i << 1), 0);
		E1000_WRITE_FLUSH();
		E1000_WRITE_REG_ARRAY(hw, RA, ((i << 1) + 1), 0);
		E1000_WRITE_FLUSH();
	}
}

/**
 * e1000_hash_mc_addr - Hashes an address to determine its location in the multicast table
 * @hw: Struct containing variables accessed by shared code
 * @mc_addr: the multicast address to hash
 */
u32 e1000_hash_mc_addr(struct e1000_hw *hw, u8 *mc_addr)
{
	u32 hash_value = 0;

	/* The portion of the address that is used for the hash table is
	 * determined by the mc_filter_type setting.
	 */
	switch (hw->mc_filter_type) {
		/* [0] [1] [2] [3] [4] [5]
		 * 01  AA  00  12  34  56
		 * LSB                 MSB
		 */
	case 0:
		/* [47:36] i.e. 0x563 for above example address */
		hash_value = ((mc_addr[4] >> 4) | (((u16) mc_addr[5]) << 4));
		break;
	case 1:
		/* [46:35] i.e. 0xAC6 for above example address */
		hash_value = ((mc_addr[4] >> 3) | (((u16) mc_addr[5]) << 5));
		break;
	case 2:
		/* [45:34] i.e. 0x5D8 for above example address */
		hash_value = ((mc_addr[4] >> 2) | (((u16) mc_addr[5]) << 6));
		break;
	case 3:
		/* [43:32] i.e. 0x634 for above example address */
		hash_value = ((mc_addr[4]) | (((u16) mc_addr[5]) << 8));
		break;
	}

	hash_value &= 0xFFF;
	return hash_value;
}

/**
 * e1000_rar_set - Puts an ethernet address into a receive address register.
 * @hw: Struct containing variables accessed by shared code
 * @addr: Address to put into receive address register
 * @index: Receive address register to write
 */
void e1000_rar_set(struct e1000_hw *hw, u8 *addr, u32 index)
{
	u32 rar_low, rar_high;

	/* HW expects these in little endian so we reverse the byte order
	 * from network order (big endian) to little endian
	 */
	rar_low = ((u32) addr[0] | ((u32) addr[1] << 8) |
		   ((u32) addr[2] << 16) | ((u32) addr[3] << 24));
	rar_high = ((u32) addr[4] | ((u32) addr[5] << 8));

	/* Disable Rx and flush all Rx frames before enabling RSS to avoid Rx
	 * unit hang.
	 *
	 * Description:
	 * If there are any Rx frames queued up or otherwise present in the HW
	 * before RSS is enabled, and then we enable RSS, the HW Rx unit will
	 * hang.  To work around this issue, we have to disable receives and
	 * flush out all Rx frames before we enable RSS. To do so, we modify we
	 * redirect all Rx traffic to manageability and then reset the HW.
	 * This flushes away Rx frames, and (since the redirections to
	 * manageability persists across resets) keeps new ones from coming in
	 * while we work.  Then, we clear the Address Valid AV bit for all MAC
	 * addresses and undo the re-direction to manageability.
	 * Now, frames are coming in again, but the MAC won't accept them, so
	 * far so good.  We now proceed to initialize RSS (if necessary) and
	 * configure the Rx unit.  Last, we re-enable the AV bits and continue
	 * on our merry way.
	 */
	switch (hw->mac_type) {
	default:
		/* Indicate to hardware the Address is Valid. */
		rar_high |= E1000_RAH_AV;
		break;
	}

	E1000_WRITE_REG_ARRAY(hw, RA, (index << 1), rar_low);
	E1000_WRITE_FLUSH();
	E1000_WRITE_REG_ARRAY(hw, RA, ((index << 1) + 1), rar_high);
	E1000_WRITE_FLUSH();
}

/**
 * e1000_write_vfta - Writes a value to the specified offset in the VLAN filter table.
 * @hw: Struct containing variables accessed by shared code
 * @offset: Offset in VLAN filer table to write
 * @value: Value to write into VLAN filter table
 */
void e1000_write_vfta(struct e1000_hw *hw, u32 offset, u32 value)
{
	u32 temp;

	if ((hw->mac_type == e1000_82544) && ((offset & 0x1) == 1)) {
		temp = E1000_READ_REG_ARRAY(hw, VFTA, (offset - 1));
		E1000_WRITE_REG_ARRAY(hw, VFTA, offset, value);
		E1000_WRITE_FLUSH();
		E1000_WRITE_REG_ARRAY(hw, VFTA, (offset - 1), temp);
		E1000_WRITE_FLUSH();
	} else {
		E1000_WRITE_REG_ARRAY(hw, VFTA, offset, value);
		E1000_WRITE_FLUSH();
	}
}

/**
 * e1000_clear_vfta - Clears the VLAN filer table
 * @hw: Struct containing variables accessed by shared code
 */
static void e1000_clear_vfta(struct e1000_hw *hw)
{
	u32 offset;
	u32 vfta_value = 0;
	u32 vfta_offset = 0;
	u32 vfta_bit_in_reg = 0;

	for (offset = 0; offset < E1000_VLAN_FILTER_TBL_SIZE; offset++) {
		/* If the offset we want to clear is the same offset of the
		 * manageability VLAN ID, then clear all bits except that of the
		 * manageability unit */
		vfta_value = (offset == vfta_offset) ? vfta_bit_in_reg : 0;
		E1000_WRITE_REG_ARRAY(hw, VFTA, offset, vfta_value);
		E1000_WRITE_FLUSH();
	}
}

static s32 e1000_id_led_init(struct e1000_hw *hw)
{
	u32 ledctl;
	const u32 ledctl_mask = 0x000000FF;
	const u32 ledctl_on = E1000_LEDCTL_MODE_LED_ON;
	const u32 ledctl_off = E1000_LEDCTL_MODE_LED_OFF;
	u16 eeprom_data, i, temp;
	const u16 led_mask = 0x0F;

	e_dbg("e1000_id_led_init");

	if (hw->mac_type < e1000_82540) {
		/* Nothing to do */
		return E1000_SUCCESS;
	}

	ledctl = er32(LEDCTL);
	hw->ledctl_default = ledctl;
	hw->ledctl_mode1 = hw->ledctl_default;
	hw->ledctl_mode2 = hw->ledctl_default;

	if (e1000_read_eeprom(hw, EEPROM_ID_LED_SETTINGS, 1, &eeprom_data) < 0) {
		e_dbg("EEPROM Read Error\n");
		return -E1000_ERR_EEPROM;
	}

	if ((eeprom_data == ID_LED_RESERVED_0000) ||
	    (eeprom_data == ID_LED_RESERVED_FFFF)) {
		eeprom_data = ID_LED_DEFAULT;
	}

	for (i = 0; i < 4; i++) {
		temp = (eeprom_data >> (i << 2)) & led_mask;
		switch (temp) {
		case ID_LED_ON1_DEF2:
		case ID_LED_ON1_ON2:
		case ID_LED_ON1_OFF2:
			hw->ledctl_mode1 &= ~(ledctl_mask << (i << 3));
			hw->ledctl_mode1 |= ledctl_on << (i << 3);
			break;
		case ID_LED_OFF1_DEF2:
		case ID_LED_OFF1_ON2:
		case ID_LED_OFF1_OFF2:
			hw->ledctl_mode1 &= ~(ledctl_mask << (i << 3));
			hw->ledctl_mode1 |= ledctl_off << (i << 3);
			break;
		default:
			/* Do nothing */
			break;
		}
		switch (temp) {
		case ID_LED_DEF1_ON2:
		case ID_LED_ON1_ON2:
		case ID_LED_OFF1_ON2:
			hw->ledctl_mode2 &= ~(ledctl_mask << (i << 3));
			hw->ledctl_mode2 |= ledctl_on << (i << 3);
			break;
		case ID_LED_DEF1_OFF2:
		case ID_LED_ON1_OFF2:
		case ID_LED_OFF1_OFF2:
			hw->ledctl_mode2 &= ~(ledctl_mask << (i << 3));
			hw->ledctl_mode2 |= ledctl_off << (i << 3);
			break;
		default:
			/* Do nothing */
			break;
		}
	}
	return E1000_SUCCESS;
}

/**
 * e1000_setup_led
 * @hw: Struct containing variables accessed by shared code
 *
 * Prepares SW controlable LED for use and saves the current state of the LED.
 */
s32 e1000_setup_led(struct e1000_hw *hw)
{
	u32 ledctl;
	s32 ret_val = E1000_SUCCESS;

	e_dbg("e1000_setup_led");

	switch (hw->mac_type) {
	case e1000_82542_rev2_0:
	case e1000_82542_rev2_1:
	case e1000_82543:
	case e1000_82544:
		/* No setup necessary */
		break;
	case e1000_82541:
	case e1000_82547:
	case e1000_82541_rev_2:
	case e1000_82547_rev_2:
		/* Turn off PHY Smart Power Down (if enabled) */
		ret_val = e1000_read_phy_reg(hw, IGP01E1000_GMII_FIFO,
					     &hw->phy_spd_default);
		if (ret_val)
			return ret_val;
		ret_val = e1000_write_phy_reg(hw, IGP01E1000_GMII_FIFO,
					      (u16) (hw->phy_spd_default &
						     ~IGP01E1000_GMII_SPD));
		if (ret_val)
			return ret_val;
		/* Fall Through */
	default:
		if (hw->media_type == e1000_media_type_fiber) {
			ledctl = er32(LEDCTL);
			/* Save current LEDCTL settings */
			hw->ledctl_default = ledctl;
			/* Turn off LED0 */
			ledctl &= ~(E1000_LEDCTL_LED0_IVRT |
				    E1000_LEDCTL_LED0_BLINK |
				    E1000_LEDCTL_LED0_MODE_MASK);
			ledctl |= (E1000_LEDCTL_MODE_LED_OFF <<
				   E1000_LEDCTL_LED0_MODE_SHIFT);
			ew32(LEDCTL, ledctl);
		} else if (hw->media_type == e1000_media_type_copper)
			ew32(LEDCTL, hw->ledctl_mode1);
		break;
	}

	return E1000_SUCCESS;
}

/**
 * e1000_cleanup_led - Restores the saved state of the SW controlable LED.
 * @hw: Struct containing variables accessed by shared code
 */
s32 e1000_cleanup_led(struct e1000_hw *hw)
{
	s32 ret_val = E1000_SUCCESS;

	e_dbg("e1000_cleanup_led");

	switch (hw->mac_type) {
	case e1000_82542_rev2_0:
	case e1000_82542_rev2_1:
	case e1000_82543:
	case e1000_82544:
		/* No cleanup necessary */
		break;
	case e1000_82541:
	case e1000_82547:
	case e1000_82541_rev_2:
	case e1000_82547_rev_2:
		/* Turn on PHY Smart Power Down (if previously enabled) */
		ret_val = e1000_write_phy_reg(hw, IGP01E1000_GMII_FIFO,
					      hw->phy_spd_default);
		if (ret_val)
			return ret_val;
		/* Fall Through */
	default:
		/* Restore LEDCTL settings */
		ew32(LEDCTL, hw->ledctl_default);
		break;
	}

	return E1000_SUCCESS;
}

/**
 * e1000_led_on - Turns on the software controllable LED
 * @hw: Struct containing variables accessed by shared code
 */
s32 e1000_led_on(struct e1000_hw *hw)
{
	u32 ctrl = er32(CTRL);

	e_dbg("e1000_led_on");

	switch (hw->mac_type) {
	case e1000_82542_rev2_0:
	case e1000_82542_rev2_1:
	case e1000_82543:
		/* Set SW Defineable Pin 0 to turn on the LED */
		ctrl |= E1000_CTRL_SWDPIN0;
		ctrl |= E1000_CTRL_SWDPIO0;
		break;
	case e1000_82544:
		if (hw->media_type == e1000_media_type_fiber) {
			/* Set SW Defineable Pin 0 to turn on the LED */
			ctrl |= E1000_CTRL_SWDPIN0;
			ctrl |= E1000_CTRL_SWDPIO0;
		} else {
			/* Clear SW Defineable Pin 0 to turn on the LED */
			ctrl &= ~E1000_CTRL_SWDPIN0;
			ctrl |= E1000_CTRL_SWDPIO0;
		}
		break;
	default:
		if (hw->media_type == e1000_media_type_fiber) {
			/* Clear SW Defineable Pin 0 to turn on the LED */
			ctrl &= ~E1000_CTRL_SWDPIN0;
			ctrl |= E1000_CTRL_SWDPIO0;
		} else if (hw->media_type == e1000_media_type_copper) {
			ew32(LEDCTL, hw->ledctl_mode2);
			return E1000_SUCCESS;
		}
		break;
	}

	ew32(CTRL, ctrl);

	return E1000_SUCCESS;
}

/**
 * e1000_led_off - Turns off the software controllable LED
 * @hw: Struct containing variables accessed by shared code
 */
s32 e1000_led_off(struct e1000_hw *hw)
{
	u32 ctrl = er32(CTRL);

	e_dbg("e1000_led_off");

	switch (hw->mac_type) {
	case e1000_82542_rev2_0:
	case e1000_82542_rev2_1:
	case e1000_82543:
		/* Clear SW Defineable Pin 0 to turn off the LED */
		ctrl &= ~E1000_CTRL_SWDPIN0;
		ctrl |= E1000_CTRL_SWDPIO0;
		break;
	case e1000_82544:
		if (hw->media_type == e1000_media_type_fiber) {
			/* Clear SW Defineable Pin 0 to turn off the LED */
			ctrl &= ~E1000_CTRL_SWDPIN0;
			ctrl |= E1000_CTRL_SWDPIO0;
		} else {
			/* Set SW Defineable Pin 0 to turn off the LED */
			ctrl |= E1000_CTRL_SWDPIN0;
			ctrl |= E1000_CTRL_SWDPIO0;
		}
		break;
	default:
		if (hw->media_type == e1000_media_type_fiber) {
			/* Set SW Defineable Pin 0 to turn off the LED */
			ctrl |= E1000_CTRL_SWDPIN0;
			ctrl |= E1000_CTRL_SWDPIO0;
		} else if (hw->media_type == e1000_media_type_copper) {
			ew32(LEDCTL, hw->ledctl_mode1);
			return E1000_SUCCESS;
		}
		break;
	}

	ew32(CTRL, ctrl);

	return E1000_SUCCESS;
}

/**
 * e1000_clear_hw_cntrs - Clears all hardware statistics counters.
 * @hw: Struct containing variables accessed by shared code
 */
static void e1000_clear_hw_cntrs(struct e1000_hw *hw)
{
	volatile u32 temp;

	temp = er32(CRCERRS);
	temp = er32(SYMERRS);
	temp = er32(MPC);
	temp = er32(SCC);
	temp = er32(ECOL);
	temp = er32(MCC);
	temp = er32(LATECOL);
	temp = er32(COLC);
	temp = er32(DC);
	temp = er32(SEC);
	temp = er32(RLEC);
	temp = er32(XONRXC);
	temp = er32(XONTXC);
	temp = er32(XOFFRXC);
	temp = er32(XOFFTXC);
	temp = er32(FCRUC);

	temp = er32(PRC64);
	temp = er32(PRC127);
	temp = er32(PRC255);
	temp = er32(PRC511);
	temp = er32(PRC1023);
	temp = er32(PRC1522);

	temp = er32(GPRC);
	temp = er32(BPRC);
	temp = er32(MPRC);
	temp = er32(GPTC);
	temp = er32(GORCL);
	temp = er32(GORCH);
	temp = er32(GOTCL);
	temp = er32(GOTCH);
	temp = er32(RNBC);
	temp = er32(RUC);
	temp = er32(RFC);
	temp = er32(ROC);
	temp = er32(RJC);
	temp = er32(TORL);
	temp = er32(TORH);
	temp = er32(TOTL);
	temp = er32(TOTH);
	temp = er32(TPR);
	temp = er32(TPT);

	temp = er32(PTC64);
	temp = er32(PTC127);
	temp = er32(PTC255);
	temp = er32(PTC511);
	temp = er32(PTC1023);
	temp = er32(PTC1522);

	temp = er32(MPTC);
	temp = er32(BPTC);

	if (hw->mac_type < e1000_82543)
		return;

	temp = er32(ALGNERRC);
	temp = er32(RXERRC);
	temp = er32(TNCRS);
	temp = er32(CEXTERR);
	temp = er32(TSCTC);
	temp = er32(TSCTFC);

	if (hw->mac_type <= e1000_82544)
		return;

	temp = er32(MGTPRC);
	temp = er32(MGTPDC);
	temp = er32(MGTPTC);
}

/**
 * e1000_reset_adaptive - Resets Adaptive IFS to its default state.
 * @hw: Struct containing variables accessed by shared code
 *
 * Call this after e1000_init_hw. You may override the IFS defaults by setting
 * hw->ifs_params_forced to true. However, you must initialize hw->
 * current_ifs_val, ifs_min_val, ifs_max_val, ifs_step_size, and ifs_ratio
 * before calling this function.
 */
void e1000_reset_adaptive(struct e1000_hw *hw)
{
	e_dbg("e1000_reset_adaptive");

	if (hw->adaptive_ifs) {
		if (!hw->ifs_params_forced) {
			hw->current_ifs_val = 0;
			hw->ifs_min_val = IFS_MIN;
			hw->ifs_max_val = IFS_MAX;
			hw->ifs_step_size = IFS_STEP;
			hw->ifs_ratio = IFS_RATIO;
		}
		hw->in_ifs_mode = false;
		ew32(AIT, 0);
	} else {
		e_dbg("Not in Adaptive IFS mode!\n");
	}
}

/**
 * e1000_update_adaptive - update adaptive IFS
 * @hw: Struct containing variables accessed by shared code
 * @tx_packets: Number of transmits since last callback
 * @total_collisions: Number of collisions since last callback
 *
 * Called during the callback/watchdog routine to update IFS value based on
 * the ratio of transmits to collisions.
 */
void e1000_update_adaptive(struct e1000_hw *hw)
{
	e_dbg("e1000_update_adaptive");

	if (hw->adaptive_ifs) {
		if ((hw->collision_delta *hw->ifs_ratio) > hw->tx_packet_delta) {
			if (hw->tx_packet_delta > MIN_NUM_XMITS) {
				hw->in_ifs_mode = true;
				if (hw->current_ifs_val < hw->ifs_max_val) {
					if (hw->current_ifs_val == 0)
						hw->current_ifs_val =
						    hw->ifs_min_val;
					else
						hw->current_ifs_val +=
						    hw->ifs_step_size;
					ew32(AIT, hw->current_ifs_val);
				}
			}
		} else {
			if (hw->in_ifs_mode
			    && (hw->tx_packet_delta <= MIN_NUM_XMITS)) {
				hw->current_ifs_val = 0;
				hw->in_ifs_mode = false;
				ew32(AIT, 0);
			}
		}
	} else {
		e_dbg("Not in Adaptive IFS mode!\n");
	}
}

/**
 * e1000_tbi_adjust_stats
 * @hw: Struct containing variables accessed by shared code
 * @frame_len: The length of the frame in question
 * @mac_addr: The Ethernet destination address of the frame in question
 *
 * Adjusts the statistic counters when a frame is accepted by TBI_ACCEPT
 */
void e1000_tbi_adjust_stats(struct e1000_hw *hw, struct e1000_hw_stats *stats,
			    u32 frame_len, u8 *mac_addr)
{
	u64 carry_bit;

	/* First adjust the frame length. */
	frame_len--;
	/* We need to adjust the statistics counters, since the hardware
	 * counters overcount this packet as a CRC error and undercount
	 * the packet as a good packet
	 */
	/* This packet should not be counted as a CRC error.    */
	stats->crcerrs--;
	/* This packet does count as a Good Packet Received.    */
	stats->gprc++;

	/* Adjust the Good Octets received counters             */
	carry_bit = 0x80000000 & stats->gorcl;
	stats->gorcl += frame_len;
	/* If the high bit of Gorcl (the low 32 bits of the Good Octets
	 * Received Count) was one before the addition,
	 * AND it is zero after, then we lost the carry out,
	 * need to add one to Gorch (Good Octets Received Count High).
	 * This could be simplified if all environments supported
	 * 64-bit integers.
	 */
	if (carry_bit && ((stats->gorcl & 0x80000000) == 0))
		stats->gorch++;
	/* Is this a broadcast or multicast?  Check broadcast first,
	 * since the test for a multicast frame will test positive on
	 * a broadcast frame.
	 */
	if ((mac_addr[0] == (u8) 0xff) && (mac_addr[1] == (u8) 0xff))
		/* Broadcast packet */
		stats->bprc++;
	else if (*mac_addr & 0x01)
		/* Multicast packet */
		stats->mprc++;

	if (frame_len == hw->max_frame_size) {
		/* In this case, the hardware has overcounted the number of
		 * oversize frames.
		 */
		if (stats->roc > 0)
			stats->roc--;
	}

	/* Adjust the bin counters when the extra byte put the frame in the
	 * wrong bin. Remember that the frame_len was adjusted above.
	 */
	if (frame_len == 64) {
		stats->prc64++;
		stats->prc127--;
	} else if (frame_len == 127) {
		stats->prc127++;
		stats->prc255--;
	} else if (frame_len == 255) {
		stats->prc255++;
		stats->prc511--;
	} else if (frame_len == 511) {
		stats->prc511++;
		stats->prc1023--;
	} else if (frame_len == 1023) {
		stats->prc1023++;
		stats->prc1522--;
	} else if (frame_len == 1522) {
		stats->prc1522++;
	}
}

/**
 * e1000_get_bus_info
 * @hw: Struct containing variables accessed by shared code
 *
 * Gets the current PCI bus type, speed, and width of the hardware
 */
void e1000_get_bus_info(struct e1000_hw *hw)
{
	u32 status;

	switch (hw->mac_type) {
	case e1000_82542_rev2_0:
	case e1000_82542_rev2_1:
		hw->bus_type = e1000_bus_type_pci;
		hw->bus_speed = e1000_bus_speed_unknown;
		hw->bus_width = e1000_bus_width_unknown;
		break;
	default:
		status = er32(STATUS);
		hw->bus_type = (status & E1000_STATUS_PCIX_MODE) ?
		    e1000_bus_type_pcix : e1000_bus_type_pci;

		if (hw->device_id == E1000_DEV_ID_82546EB_QUAD_COPPER) {
			hw->bus_speed = (hw->bus_type == e1000_bus_type_pci) ?
			    e1000_bus_speed_66 : e1000_bus_speed_120;
		} else if (hw->bus_type == e1000_bus_type_pci) {
			hw->bus_speed = (status & E1000_STATUS_PCI66) ?
			    e1000_bus_speed_66 : e1000_bus_speed_33;
		} else {
			switch (status & E1000_STATUS_PCIX_SPEED) {
			case E1000_STATUS_PCIX_SPEED_66:
				hw->bus_speed = e1000_bus_speed_66;
				break;
			case E1000_STATUS_PCIX_SPEED_100:
				hw->bus_speed = e1000_bus_speed_100;
				break;
			case E1000_STATUS_PCIX_SPEED_133:
				hw->bus_speed = e1000_bus_speed_133;
				break;
			default:
				hw->bus_speed = e1000_bus_speed_reserved;
				break;
			}
		}
		hw->bus_width = (status & E1000_STATUS_BUS64) ?
		    e1000_bus_width_64 : e1000_bus_width_32;
		break;
	}
}

/**
 * e1000_write_reg_io
 * @hw: Struct containing variables accessed by shared code
 * @offset: offset to write to
 * @value: value to write
 *
 * Writes a value to one of the devices registers using port I/O (as opposed to
 * memory mapped I/O). Only 82544 and newer devices support port I/O.
 */
static void e1000_write_reg_io(struct e1000_hw *hw, u32 offset, u32 value)
{
	unsigned long io_addr = hw->io_base;
	unsigned long io_data = hw->io_base + 4;

	e1000_io_write(hw, io_addr, offset);
	e1000_io_write(hw, io_data, value);
}

/**
 * e1000_get_cable_length - Estimates the cable length.
 * @hw: Struct containing variables accessed by shared code
 * @min_length: The estimated minimum length
 * @max_length: The estimated maximum length
 *
 * returns: - E1000_ERR_XXX
 *            E1000_SUCCESS
 *
 * This function always returns a ranged length (minimum & maximum).
 * So for M88 phy's, this function interprets the one value returned from the
 * register to the minimum and maximum range.
 * For IGP phy's, the function calculates the range by the AGC registers.
 */
static s32 e1000_get_cable_length(struct e1000_hw *hw, u16 *min_length,
				  u16 *max_length)
{
	s32 ret_val;
	u16 agc_value = 0;
	u16 i, phy_data;
	u16 cable_length;

	e_dbg("e1000_get_cable_length");

	*min_length = *max_length = 0;

	/* Use old method for Phy older than IGP */
	if (hw->phy_type == e1000_phy_m88) {

		ret_val = e1000_read_phy_reg(hw, M88E1000_PHY_SPEC_STATUS,
					     &phy_data);
		if (ret_val)
			return ret_val;
		cable_length = (phy_data & M88E1000_PSSR_CABLE_LENGTH) >>
		    M88E1000_PSSR_CABLE_LENGTH_SHIFT;

		/* Convert the enum value to ranged values */
		switch (cable_length) {
		case e1000_cable_length_50:
			*min_length = 0;
			*max_length = e1000_igp_cable_length_50;
			break;
		case e1000_cable_length_50_80:
			*min_length = e1000_igp_cable_length_50;
			*max_length = e1000_igp_cable_length_80;
			break;
		case e1000_cable_length_80_110:
			*min_length = e1000_igp_cable_length_80;
			*max_length = e1000_igp_cable_length_110;
			break;
		case e1000_cable_length_110_140:
			*min_length = e1000_igp_cable_length_110;
			*max_length = e1000_igp_cable_length_140;
			break;
		case e1000_cable_length_140:
			*min_length = e1000_igp_cable_length_140;
			*max_length = e1000_igp_cable_length_170;
			break;
		default:
			return -E1000_ERR_PHY;
			break;
		}
	} else if (hw->phy_type == e1000_phy_igp) {	/* For IGP PHY */
		u16 cur_agc_value;
		u16 min_agc_value = IGP01E1000_AGC_LENGTH_TABLE_SIZE;
		static const u16 agc_reg_array[IGP01E1000_PHY_CHANNEL_NUM] = {
		       IGP01E1000_PHY_AGC_A,
		       IGP01E1000_PHY_AGC_B,
		       IGP01E1000_PHY_AGC_C,
		       IGP01E1000_PHY_AGC_D
		};
		/* Read the AGC registers for all channels */
		for (i = 0; i < IGP01E1000_PHY_CHANNEL_NUM; i++) {

			ret_val =
			    e1000_read_phy_reg(hw, agc_reg_array[i], &phy_data);
			if (ret_val)
				return ret_val;

			cur_agc_value = phy_data >> IGP01E1000_AGC_LENGTH_SHIFT;

			/* Value bound check. */
			if ((cur_agc_value >=
			     IGP01E1000_AGC_LENGTH_TABLE_SIZE - 1)
			    || (cur_agc_value == 0))
				return -E1000_ERR_PHY;

			agc_value += cur_agc_value;

			/* Update minimal AGC value. */
			if (min_agc_value > cur_agc_value)
				min_agc_value = cur_agc_value;
		}

		/* Remove the minimal AGC result for length < 50m */
		if (agc_value <
		    IGP01E1000_PHY_CHANNEL_NUM * e1000_igp_cable_length_50) {
			agc_value -= min_agc_value;

			/* Get the average length of the remaining 3 channels */
			agc_value /= (IGP01E1000_PHY_CHANNEL_NUM - 1);
		} else {
			/* Get the average length of all the 4 channels. */
			agc_value /= IGP01E1000_PHY_CHANNEL_NUM;
		}

		/* Set the range of the calculated length. */
		*min_length = ((e1000_igp_cable_length_table[agc_value] -
				IGP01E1000_AGC_RANGE) > 0) ?
		    (e1000_igp_cable_length_table[agc_value] -
		     IGP01E1000_AGC_RANGE) : 0;
		*max_length = e1000_igp_cable_length_table[agc_value] +
		    IGP01E1000_AGC_RANGE;
	}

	return E1000_SUCCESS;
}

/**
 * e1000_check_polarity - Check the cable polarity
 * @hw: Struct containing variables accessed by shared code
 * @polarity: output parameter : 0 - Polarity is not reversed
 *                               1 - Polarity is reversed.
 *
 * returns: - E1000_ERR_XXX
 *            E1000_SUCCESS
 *
 * For phy's older than IGP, this function simply reads the polarity bit in the
 * Phy Status register.  For IGP phy's, this bit is valid only if link speed is
 * 10 Mbps.  If the link speed is 100 Mbps there is no polarity so this bit will
 * return 0.  If the link speed is 1000 Mbps the polarity status is in the
 * IGP01E1000_PHY_PCS_INIT_REG.
 */
static s32 e1000_check_polarity(struct e1000_hw *hw,
				e1000_rev_polarity *polarity)
{
	s32 ret_val;
	u16 phy_data;

	e_dbg("e1000_check_polarity");

	if (hw->phy_type == e1000_phy_m88) {
		/* return the Polarity bit in the Status register. */
		ret_val = e1000_read_phy_reg(hw, M88E1000_PHY_SPEC_STATUS,
					     &phy_data);
		if (ret_val)
			return ret_val;
		*polarity = ((phy_data & M88E1000_PSSR_REV_POLARITY) >>
			     M88E1000_PSSR_REV_POLARITY_SHIFT) ?
		    e1000_rev_polarity_reversed : e1000_rev_polarity_normal;

	} else if (hw->phy_type == e1000_phy_igp) {
		/* Read the Status register to check the speed */
		ret_val = e1000_read_phy_reg(hw, IGP01E1000_PHY_PORT_STATUS,
					     &phy_data);
		if (ret_val)
			return ret_val;

		/* If speed is 1000 Mbps, must read the IGP01E1000_PHY_PCS_INIT_REG to
		 * find the polarity status */
		if ((phy_data & IGP01E1000_PSSR_SPEED_MASK) ==
		    IGP01E1000_PSSR_SPEED_1000MBPS) {

			/* Read the GIG initialization PCS register (0x00B4) */
			ret_val =
			    e1000_read_phy_reg(hw, IGP01E1000_PHY_PCS_INIT_REG,
					       &phy_data);
			if (ret_val)
				return ret_val;

			/* Check the polarity bits */
			*polarity = (phy_data & IGP01E1000_PHY_POLARITY_MASK) ?
			    e1000_rev_polarity_reversed :
			    e1000_rev_polarity_normal;
		} else {
			/* For 10 Mbps, read the polarity bit in the status register. (for
			 * 100 Mbps this bit is always 0) */
			*polarity =
			    (phy_data & IGP01E1000_PSSR_POLARITY_REVERSED) ?
			    e1000_rev_polarity_reversed :
			    e1000_rev_polarity_normal;
		}
	}
	return E1000_SUCCESS;
}

/**
 * e1000_check_downshift - Check if Downshift occurred
 * @hw: Struct containing variables accessed by shared code
 * @downshift: output parameter : 0 - No Downshift occurred.
 *                                1 - Downshift occurred.
 *
 * returns: - E1000_ERR_XXX
 *            E1000_SUCCESS
 *
 * For phy's older than IGP, this function reads the Downshift bit in the Phy
 * Specific Status register.  For IGP phy's, it reads the Downgrade bit in the
 * Link Health register.  In IGP this bit is latched high, so the driver must
 * read it immediately after link is established.
 */
static s32 e1000_check_downshift(struct e1000_hw *hw)
{
	s32 ret_val;
	u16 phy_data;

	e_dbg("e1000_check_downshift");

	if (hw->phy_type == e1000_phy_igp) {
		ret_val = e1000_read_phy_reg(hw, IGP01E1000_PHY_LINK_HEALTH,
					     &phy_data);
		if (ret_val)
			return ret_val;

		hw->speed_downgraded =
		    (phy_data & IGP01E1000_PLHR_SS_DOWNGRADE) ? 1 : 0;
	} else if (hw->phy_type == e1000_phy_m88) {
		ret_val = e1000_read_phy_reg(hw, M88E1000_PHY_SPEC_STATUS,
					     &phy_data);
		if (ret_val)
			return ret_val;

		hw->speed_downgraded = (phy_data & M88E1000_PSSR_DOWNSHIFT) >>
		    M88E1000_PSSR_DOWNSHIFT_SHIFT;
	}

	return E1000_SUCCESS;
}

/**
 * e1000_config_dsp_after_link_change
 * @hw: Struct containing variables accessed by shared code
 * @link_up: was link up at the time this was called
 *
 * returns: - E1000_ERR_PHY if fail to read/write the PHY
 *            E1000_SUCCESS at any other case.
 *
 * 82541_rev_2 & 82547_rev_2 have the capability to configure the DSP when a
 * gigabit link is achieved to improve link quality.
 */

static s32 e1000_config_dsp_after_link_change(struct e1000_hw *hw, bool link_up)
{
	s32 ret_val;
	u16 phy_data, phy_saved_data, speed, duplex, i;
	static const u16 dsp_reg_array[IGP01E1000_PHY_CHANNEL_NUM] = {
	       IGP01E1000_PHY_AGC_PARAM_A,
	       IGP01E1000_PHY_AGC_PARAM_B,
	       IGP01E1000_PHY_AGC_PARAM_C,
	       IGP01E1000_PHY_AGC_PARAM_D
	};
	u16 min_length, max_length;

	e_dbg("e1000_config_dsp_after_link_change");

	if (hw->phy_type != e1000_phy_igp)
		return E1000_SUCCESS;

	if (link_up) {
		ret_val = e1000_get_speed_and_duplex(hw, &speed, &duplex);
		if (ret_val) {
			e_dbg("Error getting link speed and duplex\n");
			return ret_val;
		}

		if (speed == SPEED_1000) {

			ret_val =
			    e1000_get_cable_length(hw, &min_length,
						   &max_length);
			if (ret_val)
				return ret_val;

			if ((hw->dsp_config_state == e1000_dsp_config_enabled)
			    && min_length >= e1000_igp_cable_length_50) {

				for (i = 0; i < IGP01E1000_PHY_CHANNEL_NUM; i++) {
					ret_val =
					    e1000_read_phy_reg(hw,
							       dsp_reg_array[i],
							       &phy_data);
					if (ret_val)
						return ret_val;

					phy_data &=
					    ~IGP01E1000_PHY_EDAC_MU_INDEX;

					ret_val =
					    e1000_write_phy_reg(hw,
								dsp_reg_array
								[i], phy_data);
					if (ret_val)
						return ret_val;
				}
				hw->dsp_config_state =
				    e1000_dsp_config_activated;
			}

			if ((hw->ffe_config_state == e1000_ffe_config_enabled)
			    && (min_length < e1000_igp_cable_length_50)) {

				u16 ffe_idle_err_timeout =
				    FFE_IDLE_ERR_COUNT_TIMEOUT_20;
				u32 idle_errs = 0;

				/* clear previous idle error counts */
				ret_val =
				    e1000_read_phy_reg(hw, PHY_1000T_STATUS,
						       &phy_data);
				if (ret_val)
					return ret_val;

				for (i = 0; i < ffe_idle_err_timeout; i++) {
					udelay(1000);
					ret_val =
					    e1000_read_phy_reg(hw,
							       PHY_1000T_STATUS,
							       &phy_data);
					if (ret_val)
						return ret_val;

					idle_errs +=
					    (phy_data &
					     SR_1000T_IDLE_ERROR_CNT);
					if (idle_errs >
					    SR_1000T_PHY_EXCESSIVE_IDLE_ERR_COUNT)
					{
						hw->ffe_config_state =
						    e1000_ffe_config_active;

						ret_val =
						    e1000_write_phy_reg(hw,
									IGP01E1000_PHY_DSP_FFE,
									IGP01E1000_PHY_DSP_FFE_CM_CP);
						if (ret_val)
							return ret_val;
						break;
					}

					if (idle_errs)
						ffe_idle_err_timeout =
						    FFE_IDLE_ERR_COUNT_TIMEOUT_100;
				}
			}
		}
	} else {
		if (hw->dsp_config_state == e1000_dsp_config_activated) {
			/* Save off the current value of register 0x2F5B to be restored at
			 * the end of the routines. */
			ret_val =
			    e1000_read_phy_reg(hw, 0x2F5B, &phy_saved_data);

			if (ret_val)
				return ret_val;

			/* Disable the PHY transmitter */
			ret_val = e1000_write_phy_reg(hw, 0x2F5B, 0x0003);

			if (ret_val)
				return ret_val;

			mdelay(20);

			ret_val = e1000_write_phy_reg(hw, 0x0000,
						      IGP01E1000_IEEE_FORCE_GIGA);
			if (ret_val)
				return ret_val;
			for (i = 0; i < IGP01E1000_PHY_CHANNEL_NUM; i++) {
				ret_val =
				    e1000_read_phy_reg(hw, dsp_reg_array[i],
						       &phy_data);
				if (ret_val)
					return ret_val;

				phy_data &= ~IGP01E1000_PHY_EDAC_MU_INDEX;
				phy_data |= IGP01E1000_PHY_EDAC_SIGN_EXT_9_BITS;

				ret_val =
				    e1000_write_phy_reg(hw, dsp_reg_array[i],
							phy_data);
				if (ret_val)
					return ret_val;
			}

			ret_val = e1000_write_phy_reg(hw, 0x0000,
						      IGP01E1000_IEEE_RESTART_AUTONEG);
			if (ret_val)
				return ret_val;

			mdelay(20);

			/* Now enable the transmitter */
			ret_val =
			    e1000_write_phy_reg(hw, 0x2F5B, phy_saved_data);

			if (ret_val)
				return ret_val;

			hw->dsp_config_state = e1000_dsp_config_enabled;
		}

		if (hw->ffe_config_state == e1000_ffe_config_active) {
			/* Save off the current value of register 0x2F5B to be restored at
			 * the end of the routines. */
			ret_val =
			    e1000_read_phy_reg(hw, 0x2F5B, &phy_saved_data);

			if (ret_val)
				return ret_val;

			/* Disable the PHY transmitter */
			ret_val = e1000_write_phy_reg(hw, 0x2F5B, 0x0003);

			if (ret_val)
				return ret_val;

			mdelay(20);

			ret_val = e1000_write_phy_reg(hw, 0x0000,
						      IGP01E1000_IEEE_FORCE_GIGA);
			if (ret_val)
				return ret_val;
			ret_val =
			    e1000_write_phy_reg(hw, IGP01E1000_PHY_DSP_FFE,
						IGP01E1000_PHY_DSP_FFE_DEFAULT);
			if (ret_val)
				return ret_val;

			ret_val = e1000_write_phy_reg(hw, 0x0000,
						      IGP01E1000_IEEE_RESTART_AUTONEG);
			if (ret_val)
				return ret_val;

			mdelay(20);

			/* Now enable the transmitter */
			ret_val =
			    e1000_write_phy_reg(hw, 0x2F5B, phy_saved_data);

			if (ret_val)
				return ret_val;

			hw->ffe_config_state = e1000_ffe_config_enabled;
		}
	}
	return E1000_SUCCESS;
}

/**
 * e1000_set_phy_mode - Set PHY to class A mode
 * @hw: Struct containing variables accessed by shared code
 *
 * Assumes the following operations will follow to enable the new class mode.
 *  1. Do a PHY soft reset
 *  2. Restart auto-negotiation or force link.
 */
static s32 e1000_set_phy_mode(struct e1000_hw *hw)
{
	s32 ret_val;
	u16 eeprom_data;

	e_dbg("e1000_set_phy_mode");

	if ((hw->mac_type == e1000_82545_rev_3) &&
	    (hw->media_type == e1000_media_type_copper)) {
		ret_val =
		    e1000_read_eeprom(hw, EEPROM_PHY_CLASS_WORD, 1,
				      &eeprom_data);
		if (ret_val) {
			return ret_val;
		}

		if ((eeprom_data != EEPROM_RESERVED_WORD) &&
		    (eeprom_data & EEPROM_PHY_CLASS_A)) {
			ret_val =
			    e1000_write_phy_reg(hw, M88E1000_PHY_PAGE_SELECT,
						0x000B);
			if (ret_val)
				return ret_val;
			ret_val =
			    e1000_write_phy_reg(hw, M88E1000_PHY_GEN_CONTROL,
						0x8104);
			if (ret_val)
				return ret_val;

			hw->phy_reset_disable = false;
		}
	}

	return E1000_SUCCESS;
}

/**
 * e1000_set_d3_lplu_state - set d3 link power state
 * @hw: Struct containing variables accessed by shared code
 * @active: true to enable lplu false to disable lplu.
 *
 * This function sets the lplu state according to the active flag.  When
 * activating lplu this function also disables smart speed and vise versa.
 * lplu will not be activated unless the device autonegotiation advertisement
 * meets standards of either 10 or 10/100 or 10/100/1000 at all duplexes.
 *
 * returns: - E1000_ERR_PHY if fail to read/write the PHY
 *            E1000_SUCCESS at any other case.
 */
static s32 e1000_set_d3_lplu_state(struct e1000_hw *hw, bool active)
{
	s32 ret_val;
	u16 phy_data;
	e_dbg("e1000_set_d3_lplu_state");

	if (hw->phy_type != e1000_phy_igp)
		return E1000_SUCCESS;

	/* During driver activity LPLU should not be used or it will attain link
	 * from the lowest speeds starting from 10Mbps. The capability is used for
	 * Dx transitions and states */
	if (hw->mac_type == e1000_82541_rev_2
	    || hw->mac_type == e1000_82547_rev_2) {
		ret_val =
		    e1000_read_phy_reg(hw, IGP01E1000_GMII_FIFO, &phy_data);
		if (ret_val)
			return ret_val;
	}

	if (!active) {
		if (hw->mac_type == e1000_82541_rev_2 ||
		    hw->mac_type == e1000_82547_rev_2) {
			phy_data &= ~IGP01E1000_GMII_FLEX_SPD;
			ret_val =
			    e1000_write_phy_reg(hw, IGP01E1000_GMII_FIFO,
						phy_data);
			if (ret_val)
				return ret_val;
		}

		/* LPLU and SmartSpeed are mutually exclusive.  LPLU is used during
		 * Dx states where the power conservation is most important.  During
		 * driver activity we should enable SmartSpeed, so performance is
		 * maintained. */
		if (hw->smart_speed == e1000_smart_speed_on) {
			ret_val =
			    e1000_read_phy_reg(hw, IGP01E1000_PHY_PORT_CONFIG,
					       &phy_data);
			if (ret_val)
				return ret_val;

			phy_data |= IGP01E1000_PSCFR_SMART_SPEED;
			ret_val =
			    e1000_write_phy_reg(hw, IGP01E1000_PHY_PORT_CONFIG,
						phy_data);
			if (ret_val)
				return ret_val;
		} else if (hw->smart_speed == e1000_smart_speed_off) {
			ret_val =
			    e1000_read_phy_reg(hw, IGP01E1000_PHY_PORT_CONFIG,
					       &phy_data);
			if (ret_val)
				return ret_val;

			phy_data &= ~IGP01E1000_PSCFR_SMART_SPEED;
			ret_val =
			    e1000_write_phy_reg(hw, IGP01E1000_PHY_PORT_CONFIG,
						phy_data);
			if (ret_val)
				return ret_val;
		}
	} else if ((hw->autoneg_advertised == AUTONEG_ADVERTISE_SPEED_DEFAULT)
		   || (hw->autoneg_advertised == AUTONEG_ADVERTISE_10_ALL)
		   || (hw->autoneg_advertised ==
		       AUTONEG_ADVERTISE_10_100_ALL)) {

		if (hw->mac_type == e1000_82541_rev_2 ||
		    hw->mac_type == e1000_82547_rev_2) {
			phy_data |= IGP01E1000_GMII_FLEX_SPD;
			ret_val =
			    e1000_write_phy_reg(hw, IGP01E1000_GMII_FIFO,
						phy_data);
			if (ret_val)
				return ret_val;
		}

		/* When LPLU is enabled we should disable SmartSpeed */
		ret_val =
		    e1000_read_phy_reg(hw, IGP01E1000_PHY_PORT_CONFIG,
				       &phy_data);
		if (ret_val)
			return ret_val;

		phy_data &= ~IGP01E1000_PSCFR_SMART_SPEED;
		ret_val =
		    e1000_write_phy_reg(hw, IGP01E1000_PHY_PORT_CONFIG,
					phy_data);
		if (ret_val)
			return ret_val;

	}
	return E1000_SUCCESS;
}

/**
 * e1000_set_vco_speed
 * @hw: Struct containing variables accessed by shared code
 *
 * Change VCO speed register to improve Bit Error Rate performance of SERDES.
 */
static s32 e1000_set_vco_speed(struct e1000_hw *hw)
{
	s32 ret_val;
	u16 default_page = 0;
	u16 phy_data;

	e_dbg("e1000_set_vco_speed");

	switch (hw->mac_type) {
	case e1000_82545_rev_3:
	case e1000_82546_rev_3:
		break;
	default:
		return E1000_SUCCESS;
	}

	/* Set PHY register 30, page 5, bit 8 to 0 */

	ret_val =
	    e1000_read_phy_reg(hw, M88E1000_PHY_PAGE_SELECT, &default_page);
	if (ret_val)
		return ret_val;

	ret_val = e1000_write_phy_reg(hw, M88E1000_PHY_PAGE_SELECT, 0x0005);
	if (ret_val)
		return ret_val;

	ret_val = e1000_read_phy_reg(hw, M88E1000_PHY_GEN_CONTROL, &phy_data);
	if (ret_val)
		return ret_val;

	phy_data &= ~M88E1000_PHY_VCO_REG_BIT8;
	ret_val = e1000_write_phy_reg(hw, M88E1000_PHY_GEN_CONTROL, phy_data);
	if (ret_val)
		return ret_val;

	/* Set PHY register 30, page 4, bit 11 to 1 */

	ret_val = e1000_write_phy_reg(hw, M88E1000_PHY_PAGE_SELECT, 0x0004);
	if (ret_val)
		return ret_val;

	ret_val = e1000_read_phy_reg(hw, M88E1000_PHY_GEN_CONTROL, &phy_data);
	if (ret_val)
		return ret_val;

	phy_data |= M88E1000_PHY_VCO_REG_BIT11;
	ret_val = e1000_write_phy_reg(hw, M88E1000_PHY_GEN_CONTROL, phy_data);
	if (ret_val)
		return ret_val;

	ret_val =
	    e1000_write_phy_reg(hw, M88E1000_PHY_PAGE_SELECT, default_page);
	if (ret_val)
		return ret_val;

	return E1000_SUCCESS;
}


/**
 * e1000_enable_mng_pass_thru - check for bmc pass through
 * @hw: Struct containing variables accessed by shared code
 *
 * Verifies the hardware needs to allow ARPs to be processed by the host
 * returns: - true/false
 */
u32 e1000_enable_mng_pass_thru(struct e1000_hw *hw)
{
	u32 manc;

	if (hw->asf_firmware_present) {
		manc = er32(MANC);

		if (!(manc & E1000_MANC_RCV_TCO_EN) ||
		    !(manc & E1000_MANC_EN_MAC_ADDR_FILTER))
			return false;
		if ((manc & E1000_MANC_SMBUS_EN) && !(manc & E1000_MANC_ASF_EN))
			return true;
	}
	return false;
}

static s32 e1000_polarity_reversal_workaround(struct e1000_hw *hw)
{
	s32 ret_val;
	u16 mii_status_reg;
	u16 i;

	/* Polarity reversal workaround for forced 10F/10H links. */

	/* Disable the transmitter on the PHY */

	ret_val = e1000_write_phy_reg(hw, M88E1000_PHY_PAGE_SELECT, 0x0019);
	if (ret_val)
		return ret_val;
	ret_val = e1000_write_phy_reg(hw, M88E1000_PHY_GEN_CONTROL, 0xFFFF);
	if (ret_val)
		return ret_val;

	ret_val = e1000_write_phy_reg(hw, M88E1000_PHY_PAGE_SELECT, 0x0000);
	if (ret_val)
		return ret_val;

	/* This loop will early-out if the NO link condition has been met. */
	for (i = PHY_FORCE_TIME; i > 0; i--) {
		/* Read the MII Status Register and wait for Link Status bit
		 * to be clear.
		 */

		ret_val = e1000_read_phy_reg(hw, PHY_STATUS, &mii_status_reg);
		if (ret_val)
			return ret_val;

		ret_val = e1000_read_phy_reg(hw, PHY_STATUS, &mii_status_reg);
		if (ret_val)
			return ret_val;

		if ((mii_status_reg & ~MII_SR_LINK_STATUS) == 0)
			break;
		mdelay(100);
	}

	/* Recommended delay time after link has been lost */
	mdelay(1000);

	/* Now we will re-enable th transmitter on the PHY */

	ret_val = e1000_write_phy_reg(hw, M88E1000_PHY_PAGE_SELECT, 0x0019);
	if (ret_val)
		return ret_val;
	mdelay(50);
	ret_val = e1000_write_phy_reg(hw, M88E1000_PHY_GEN_CONTROL, 0xFFF0);
	if (ret_val)
		return ret_val;
	mdelay(50);
	ret_val = e1000_write_phy_reg(hw, M88E1000_PHY_GEN_CONTROL, 0xFF00);
	if (ret_val)
		return ret_val;
	mdelay(50);
	ret_val = e1000_write_phy_reg(hw, M88E1000_PHY_GEN_CONTROL, 0x0000);
	if (ret_val)
		return ret_val;

	ret_val = e1000_write_phy_reg(hw, M88E1000_PHY_PAGE_SELECT, 0x0000);
	if (ret_val)
		return ret_val;

	/* This loop will early-out if the link condition has been met. */
	for (i = PHY_FORCE_TIME; i > 0; i--) {
		/* Read the MII Status Register and wait for Link Status bit
		 * to be set.
		 */

		ret_val = e1000_read_phy_reg(hw, PHY_STATUS, &mii_status_reg);
		if (ret_val)
			return ret_val;

		ret_val = e1000_read_phy_reg(hw, PHY_STATUS, &mii_status_reg);
		if (ret_val)
			return ret_val;

		if (mii_status_reg & MII_SR_LINK_STATUS)
			break;
		mdelay(100);
	}
	return E1000_SUCCESS;
}

/**
 * e1000_get_auto_rd_done
 * @hw: Struct containing variables accessed by shared code
 *
 * Check for EEPROM Auto Read bit done.
 * returns: - E1000_ERR_RESET if fail to reset MAC
 *            E1000_SUCCESS at any other case.
 */
static s32 e1000_get_auto_rd_done(struct e1000_hw *hw)
{
	e_dbg("e1000_get_auto_rd_done");
	msleep(5);
	return E1000_SUCCESS;
}

/**
 * e1000_get_phy_cfg_done
 * @hw: Struct containing variables accessed by shared code
 *
 * Checks if the PHY configuration is done
 * returns: - E1000_ERR_RESET if fail to reset MAC
 *            E1000_SUCCESS at any other case.
 */
static s32 e1000_get_phy_cfg_done(struct e1000_hw *hw)
{
	e_dbg("e1000_get_phy_cfg_done");
	mdelay(10);
	return E1000_SUCCESS;
}<|MERGE_RESOLUTION|>--- conflicted
+++ resolved
@@ -1359,13 +1359,10 @@
 	if (hw->autoneg_advertised == 0)
 		hw->autoneg_advertised = AUTONEG_ADVERTISE_SPEED_DEFAULT;
 
-<<<<<<< HEAD
-=======
 	/* IFE/RTL8201N PHY only supports 10/100 */
 	if (hw->phy_type == e1000_phy_8201)
 		hw->autoneg_advertised &= AUTONEG_ADVERTISE_10_100_ALL;
 
->>>>>>> 3cbea436
 	e_dbg("Reconfiguring auto-neg advertisement params\n");
 	ret_val = e1000_phy_setup_autoneg(hw);
 	if (ret_val) {
@@ -2875,22 +2872,6 @@
 
 			writel(mdic, E1000_MDIO_CMD);
 
-<<<<<<< HEAD
-		/* Poll the ready bit to see if the MDI read completed */
-		for (i = 0; i < 64; i++) {
-			udelay(50);
-			mdic = er32(MDIC);
-			if (mdic & E1000_MDIC_READY)
-				break;
-		}
-		if (!(mdic & E1000_MDIC_READY)) {
-			e_dbg("MDI Read did not complete\n");
-			return -E1000_ERR_PHY;
-		}
-		if (mdic & E1000_MDIC_ERROR) {
-			e_dbg("MDI Error\n");
-			return -E1000_ERR_PHY;
-=======
 			/* Poll the ready bit to see if the MDI read
 			 * completed
 			 */
@@ -2937,7 +2918,6 @@
 				return -E1000_ERR_PHY;
 			}
 			*phy_data = (u16) mdic;
->>>>>>> 3cbea436
 		}
 	} else {
 		/* We must first send a preamble through the MDIO pin to signal the
@@ -3029,18 +3009,6 @@
 
 			writel(mdic, E1000_MDIO_CMD);
 
-<<<<<<< HEAD
-		/* Poll the ready bit to see if the MDI read completed */
-		for (i = 0; i < 641; i++) {
-			udelay(5);
-			mdic = er32(MDIC);
-			if (mdic & E1000_MDIC_READY)
-				break;
-		}
-		if (!(mdic & E1000_MDIC_READY)) {
-			e_dbg("MDI Write did not complete\n");
-			return -E1000_ERR_PHY;
-=======
 			/* Poll the ready bit to see if the MDI read
 			 * completed
 			 */
@@ -3075,7 +3043,6 @@
 				e_dbg("MDI Write did not complete\n");
 				return -E1000_ERR_PHY;
 			}
->>>>>>> 3cbea436
 		}
 	} else {
 		/* We'll need to use the SW defined pins to shift the write command
@@ -3954,15 +3921,12 @@
 	u32 i = 0;
 
 	e_dbg("e1000_read_eeprom");
-<<<<<<< HEAD
-=======
 
 	if (hw->mac_type == e1000_ce4100) {
 		GBE_CONFIG_FLASH_READ(GBE_CONFIG_BASE_VIRT, offset, words,
 		                      data);
 		return E1000_SUCCESS;
 	}
->>>>>>> 3cbea436
 
 	/* If eeprom is not yet detected, do so now */
 	if (eeprom->word_size == 0)
@@ -4125,15 +4089,12 @@
 	s32 status = 0;
 
 	e_dbg("e1000_write_eeprom");
-<<<<<<< HEAD
-=======
 
 	if (hw->mac_type == e1000_ce4100) {
 		GBE_CONFIG_FLASH_WRITE(GBE_CONFIG_BASE_VIRT, offset, words,
 		                       data);
 		return E1000_SUCCESS;
 	}
->>>>>>> 3cbea436
 
 	/* If eeprom is not yet detected, do so now */
 	if (eeprom->word_size == 0)
