/* starfire.c: Linux device driver for the Adaptec Starfire network adapter. */
/*
	Written 1998-2000 by Donald Becker.

	Current maintainer is Ion Badulescu <ionut ta badula tod org>. Please
	send all bug reports to me, and not to Donald Becker, as this code
	has been heavily modified from Donald's original version.

	This software may be used and distributed according to the terms of
	the GNU General Public License (GPL), incorporated herein by reference.
	Drivers based on or derived from this code fall under the GPL and must
	retain the authorship, copyright and license notice.  This file is not
	a complete program and may only be used when the entire operating
	system is licensed under the GPL.

	The information below comes from Donald Becker's original driver:

	The author may be reached as becker@scyld.com, or C/O
	Scyld Computing Corporation
	410 Severn Ave., Suite 210
	Annapolis MD 21403

	Support and updates available at
	http://www.scyld.com/network/starfire.html
	[link no longer provides useful info -jgarzik]

*/

#define DRV_NAME	"starfire"
#define DRV_VERSION	"2.1"
#define DRV_RELDATE	"July  6, 2008"

#include <linux/module.h>
#include <linux/kernel.h>
#include <linux/pci.h>
#include <linux/netdevice.h>
#include <linux/etherdevice.h>
#include <linux/init.h>
#include <linux/delay.h>
#include <linux/crc32.h>
#include <linux/ethtool.h>
#include <linux/mii.h>
#include <linux/if_vlan.h>
#include <linux/mm.h>
#include <linux/firmware.h>
#include <asm/processor.h>		/* Processor type for cache alignment. */
#include <asm/uaccess.h>
#include <asm/io.h>

/*
 * The current frame processor firmware fails to checksum a fragment
 * of length 1. If and when this is fixed, the #define below can be removed.
 */
#define HAS_BROKEN_FIRMWARE

/*
 * If using the broken firmware, data must be padded to the next 32-bit boundary.
 */
#ifdef HAS_BROKEN_FIRMWARE
#define PADDING_MASK 3
#endif

/*
 * Define this if using the driver with the zero-copy patch
 */
#define ZEROCOPY

#if defined(CONFIG_VLAN_8021Q) || defined(CONFIG_VLAN_8021Q_MODULE)
#define VLAN_SUPPORT
#endif

/* The user-configurable values.
   These may be modified when a driver module is loaded.*/

/* Used for tuning interrupt latency vs. overhead. */
static int intr_latency;
static int small_frames;

static int debug = 1;			/* 1 normal messages, 0 quiet .. 7 verbose. */
static int max_interrupt_work = 20;
static int mtu;
/* Maximum number of multicast addresses to filter (vs. rx-all-multicast).
   The Starfire has a 512 element hash table based on the Ethernet CRC. */
static const int multicast_filter_limit = 512;
/* Whether to do TCP/UDP checksums in hardware */
static int enable_hw_cksum = 1;

#define PKT_BUF_SZ	1536		/* Size of each temporary Rx buffer.*/
/*
 * Set the copy breakpoint for the copy-only-tiny-frames scheme.
 * Setting to > 1518 effectively disables this feature.
 *
 * NOTE:
 * The ia64 doesn't allow for unaligned loads even of integers being
 * misaligned on a 2 byte boundary. Thus always force copying of
 * packets as the starfire doesn't allow for misaligned DMAs ;-(
 * 23/10/2000 - Jes
 *
 * The Alpha and the Sparc don't like unaligned loads, either. On Sparc64,
 * at least, having unaligned frames leads to a rather serious performance
 * penalty. -Ion
 */
#if defined(__ia64__) || defined(__alpha__) || defined(__sparc__)
static int rx_copybreak = PKT_BUF_SZ;
#else
static int rx_copybreak /* = 0 */;
#endif

/* PCI DMA burst size -- on sparc64 we want to force it to 64 bytes, on the others the default of 128 is fine. */
#ifdef __sparc__
#define DMA_BURST_SIZE 64
#else
#define DMA_BURST_SIZE 128
#endif

/* Used to pass the media type, etc.
   Both 'options[]' and 'full_duplex[]' exist for driver interoperability.
   The media type is usually passed in 'options[]'.
   These variables are deprecated, use ethtool instead. -Ion
*/
#define MAX_UNITS 8		/* More are supported, limit only on options */
static int options[MAX_UNITS] = {0, };
static int full_duplex[MAX_UNITS] = {0, };

/* Operational parameters that are set at compile time. */

/* The "native" ring sizes are either 256 or 2048.
   However in some modes a descriptor may be marked to wrap the ring earlier.
*/
#define RX_RING_SIZE	256
#define TX_RING_SIZE	32
/* The completion queues are fixed at 1024 entries i.e. 4K or 8KB. */
#define DONE_Q_SIZE	1024
/* All queues must be aligned on a 256-byte boundary */
#define QUEUE_ALIGN	256

#if RX_RING_SIZE > 256
#define RX_Q_ENTRIES Rx2048QEntries
#else
#define RX_Q_ENTRIES Rx256QEntries
#endif

/* Operational parameters that usually are not changed. */
/* Time in jiffies before concluding the transmitter is hung. */
#define TX_TIMEOUT	(2 * HZ)

/*
 * This SUCKS.
 * We need a much better method to determine if dma_addr_t is 64-bit.
 */
<<<<<<< HEAD
#if (defined(__i386__) && defined(CONFIG_HIGHMEM64G)) || defined(__x86_64__) || defined (__ia64__) || defined(__alpha__) || defined(__mips64__) || (defined(__mips__) && defined(CONFIG_HIGHMEM) && defined(CONFIG_64BIT_PHYS_ADDR)) || (defined(__powerpc64__) || defined(CONFIG_PHYS_64BIT))
=======
#if (defined(__i386__) && defined(CONFIG_HIGHMEM64G)) || defined(__x86_64__) || defined (__ia64__) || defined(__alpha__) || (defined(CONFIG_MIPS) && ((defined(CONFIG_HIGHMEM) && defined(CONFIG_64BIT_PHYS_ADDR)) || defined(CONFIG_64BIT))) || (defined(__powerpc64__) || defined(CONFIG_PHYS_64BIT))
>>>>>>> 3cbea436
/* 64-bit dma_addr_t */
#define ADDR_64BITS	/* This chip uses 64 bit addresses. */
#define netdrv_addr_t __le64
#define cpu_to_dma(x) cpu_to_le64(x)
#define dma_to_cpu(x) le64_to_cpu(x)
#define RX_DESC_Q_ADDR_SIZE RxDescQAddr64bit
#define TX_DESC_Q_ADDR_SIZE TxDescQAddr64bit
#define RX_COMPL_Q_ADDR_SIZE RxComplQAddr64bit
#define TX_COMPL_Q_ADDR_SIZE TxComplQAddr64bit
#define RX_DESC_ADDR_SIZE RxDescAddr64bit
#else  /* 32-bit dma_addr_t */
#define netdrv_addr_t __le32
#define cpu_to_dma(x) cpu_to_le32(x)
#define dma_to_cpu(x) le32_to_cpu(x)
#define RX_DESC_Q_ADDR_SIZE RxDescQAddr32bit
#define TX_DESC_Q_ADDR_SIZE TxDescQAddr32bit
#define RX_COMPL_Q_ADDR_SIZE RxComplQAddr32bit
#define TX_COMPL_Q_ADDR_SIZE TxComplQAddr32bit
#define RX_DESC_ADDR_SIZE RxDescAddr32bit
#endif

#define skb_first_frag_len(skb)	skb_headlen(skb)
#define skb_num_frags(skb) (skb_shinfo(skb)->nr_frags + 1)

/* Firmware names */
#define FIRMWARE_RX	"adaptec/starfire_rx.bin"
#define FIRMWARE_TX	"adaptec/starfire_tx.bin"

/* These identify the driver base version and may not be removed. */
static const char version[] __devinitconst =
KERN_INFO "starfire.c:v1.03 7/26/2000  Written by Donald Becker <becker@scyld.com>\n"
" (unofficial 2.2/2.4 kernel port, version " DRV_VERSION ", " DRV_RELDATE ")\n";

MODULE_AUTHOR("Donald Becker <becker@scyld.com>");
MODULE_DESCRIPTION("Adaptec Starfire Ethernet driver");
MODULE_LICENSE("GPL");
MODULE_VERSION(DRV_VERSION);
MODULE_FIRMWARE(FIRMWARE_RX);
MODULE_FIRMWARE(FIRMWARE_TX);

module_param(max_interrupt_work, int, 0);
module_param(mtu, int, 0);
module_param(debug, int, 0);
module_param(rx_copybreak, int, 0);
module_param(intr_latency, int, 0);
module_param(small_frames, int, 0);
module_param_array(options, int, NULL, 0);
module_param_array(full_duplex, int, NULL, 0);
module_param(enable_hw_cksum, int, 0);
MODULE_PARM_DESC(max_interrupt_work, "Maximum events handled per interrupt");
MODULE_PARM_DESC(mtu, "MTU (all boards)");
MODULE_PARM_DESC(debug, "Debug level (0-6)");
MODULE_PARM_DESC(rx_copybreak, "Copy breakpoint for copy-only-tiny-frames");
MODULE_PARM_DESC(intr_latency, "Maximum interrupt latency, in microseconds");
MODULE_PARM_DESC(small_frames, "Maximum size of receive frames that bypass interrupt latency (0,64,128,256,512)");
MODULE_PARM_DESC(options, "Deprecated: Bits 0-3: media type, bit 17: full duplex");
MODULE_PARM_DESC(full_duplex, "Deprecated: Forced full-duplex setting (0/1)");
MODULE_PARM_DESC(enable_hw_cksum, "Enable/disable hardware cksum support (0/1)");

/*
				Theory of Operation

I. Board Compatibility

This driver is for the Adaptec 6915 "Starfire" 64 bit PCI Ethernet adapter.

II. Board-specific settings

III. Driver operation

IIIa. Ring buffers

The Starfire hardware uses multiple fixed-size descriptor queues/rings.  The
ring sizes are set fixed by the hardware, but may optionally be wrapped
earlier by the END bit in the descriptor.
This driver uses that hardware queue size for the Rx ring, where a large
number of entries has no ill effect beyond increases the potential backlog.
The Tx ring is wrapped with the END bit, since a large hardware Tx queue
disables the queue layer priority ordering and we have no mechanism to
utilize the hardware two-level priority queue.  When modifying the
RX/TX_RING_SIZE pay close attention to page sizes and the ring-empty warning
levels.

IIIb/c. Transmit/Receive Structure

See the Adaptec manual for the many possible structures, and options for
each structure.  There are far too many to document all of them here.

For transmit this driver uses type 0/1 transmit descriptors (depending
on the 32/64 bitness of the architecture), and relies on automatic
minimum-length padding.  It does not use the completion queue
consumer index, but instead checks for non-zero status entries.

For receive this driver uses type 2/3 receive descriptors.  The driver
allocates full frame size skbuffs for the Rx ring buffers, so all frames
should fit in a single descriptor.  The driver does not use the completion
queue consumer index, but instead checks for non-zero status entries.

When an incoming frame is less than RX_COPYBREAK bytes long, a fresh skbuff
is allocated and the frame is copied to the new skbuff.  When the incoming
frame is larger, the skbuff is passed directly up the protocol stack.
Buffers consumed this way are replaced by newly allocated skbuffs in a later
phase of receive.

A notable aspect of operation is that unaligned buffers are not permitted by
the Starfire hardware.  Thus the IP header at offset 14 in an ethernet frame
isn't longword aligned, which may cause problems on some machine
e.g. Alphas and IA64. For these architectures, the driver is forced to copy
the frame into a new skbuff unconditionally. Copied frames are put into the
skbuff at an offset of "+2", thus 16-byte aligning the IP header.

IIId. Synchronization

The driver runs as two independent, single-threaded flows of control.  One
is the send-packet routine, which enforces single-threaded use by the
dev->tbusy flag.  The other thread is the interrupt handler, which is single
threaded by the hardware and interrupt handling software.

The send packet thread has partial control over the Tx ring and the netif_queue
status. If the number of free Tx slots in the ring falls below a certain number
(currently hardcoded to 4), it signals the upper layer to stop the queue.

The interrupt handler has exclusive control over the Rx ring and records stats
from the Tx ring.  After reaping the stats, it marks the Tx queue entry as
empty by incrementing the dirty_tx mark. Iff the netif_queue is stopped and the
number of free Tx slow is above the threshold, it signals the upper layer to
restart the queue.

IV. Notes

IVb. References

The Adaptec Starfire manuals, available only from Adaptec.
http://www.scyld.com/expert/100mbps.html
http://www.scyld.com/expert/NWay.html

IVc. Errata

- StopOnPerr is broken, don't enable
- Hardware ethernet padding exposes random data, perform software padding
  instead (unverified -- works correctly for all the hardware I have)

*/



enum chip_capability_flags {CanHaveMII=1, };

enum chipset {
	CH_6915 = 0,
};

static DEFINE_PCI_DEVICE_TABLE(starfire_pci_tbl) = {
	{ PCI_VDEVICE(ADAPTEC, 0x6915), CH_6915 },
	{ 0, }
};
MODULE_DEVICE_TABLE(pci, starfire_pci_tbl);

/* A chip capabilities table, matching the CH_xxx entries in xxx_pci_tbl[] above. */
static const struct chip_info {
	const char *name;
	int drv_flags;
} netdrv_tbl[] __devinitdata = {
	{ "Adaptec Starfire 6915", CanHaveMII },
};


/* Offsets to the device registers.
   Unlike software-only systems, device drivers interact with complex hardware.
   It's not useful to define symbolic names for every register bit in the
   device.  The name can only partially document the semantics and make
   the driver longer and more difficult to read.
   In general, only the important configuration values or bits changed
   multiple times should be defined symbolically.
*/
enum register_offsets {
	PCIDeviceConfig=0x50040, GenCtrl=0x50070, IntrTimerCtrl=0x50074,
	IntrClear=0x50080, IntrStatus=0x50084, IntrEnable=0x50088,
	MIICtrl=0x52000, TxStationAddr=0x50120, EEPROMCtrl=0x51000,
	GPIOCtrl=0x5008C, TxDescCtrl=0x50090,
	TxRingPtr=0x50098, HiPriTxRingPtr=0x50094, /* Low and High priority. */
	TxRingHiAddr=0x5009C,		/* 64 bit address extension. */
	TxProducerIdx=0x500A0, TxConsumerIdx=0x500A4,
	TxThreshold=0x500B0,
	CompletionHiAddr=0x500B4, TxCompletionAddr=0x500B8,
	RxCompletionAddr=0x500BC, RxCompletionQ2Addr=0x500C0,
	CompletionQConsumerIdx=0x500C4, RxDMACtrl=0x500D0,
	RxDescQCtrl=0x500D4, RxDescQHiAddr=0x500DC, RxDescQAddr=0x500E0,
	RxDescQIdx=0x500E8, RxDMAStatus=0x500F0, RxFilterMode=0x500F4,
	TxMode=0x55000, VlanType=0x55064,
	PerfFilterTable=0x56000, HashTable=0x56100,
	TxGfpMem=0x58000, RxGfpMem=0x5a000,
};

/*
 * Bits in the interrupt status/mask registers.
 * Warning: setting Intr[Ab]NormalSummary in the IntrEnable register
 * enables all the interrupt sources that are or'ed into those status bits.
 */
enum intr_status_bits {
	IntrLinkChange=0xf0000000, IntrStatsMax=0x08000000,
	IntrAbnormalSummary=0x02000000, IntrGeneralTimer=0x01000000,
	IntrSoftware=0x800000, IntrRxComplQ1Low=0x400000,
	IntrTxComplQLow=0x200000, IntrPCI=0x100000,
	IntrDMAErr=0x080000, IntrTxDataLow=0x040000,
	IntrRxComplQ2Low=0x020000, IntrRxDescQ1Low=0x010000,
	IntrNormalSummary=0x8000, IntrTxDone=0x4000,
	IntrTxDMADone=0x2000, IntrTxEmpty=0x1000,
	IntrEarlyRxQ2=0x0800, IntrEarlyRxQ1=0x0400,
	IntrRxQ2Done=0x0200, IntrRxQ1Done=0x0100,
	IntrRxGFPDead=0x80, IntrRxDescQ2Low=0x40,
	IntrNoTxCsum=0x20, IntrTxBadID=0x10,
	IntrHiPriTxBadID=0x08, IntrRxGfp=0x04,
	IntrTxGfp=0x02, IntrPCIPad=0x01,
	/* not quite bits */
	IntrRxDone=IntrRxQ2Done | IntrRxQ1Done,
	IntrRxEmpty=IntrRxDescQ1Low | IntrRxDescQ2Low,
	IntrNormalMask=0xff00, IntrAbnormalMask=0x3ff00fe,
};

/* Bits in the RxFilterMode register. */
enum rx_mode_bits {
	AcceptBroadcast=0x04, AcceptAllMulticast=0x02, AcceptAll=0x01,
	AcceptMulticast=0x10, PerfectFilter=0x40, HashFilter=0x30,
	PerfectFilterVlan=0x80, MinVLANPrio=0xE000, VlanMode=0x0200,
	WakeupOnGFP=0x0800,
};

/* Bits in the TxMode register */
enum tx_mode_bits {
	MiiSoftReset=0x8000, MIILoopback=0x4000,
	TxFlowEnable=0x0800, RxFlowEnable=0x0400,
	PadEnable=0x04, FullDuplex=0x02, HugeFrame=0x01,
};

/* Bits in the TxDescCtrl register. */
enum tx_ctrl_bits {
	TxDescSpaceUnlim=0x00, TxDescSpace32=0x10, TxDescSpace64=0x20,
	TxDescSpace128=0x30, TxDescSpace256=0x40,
	TxDescType0=0x00, TxDescType1=0x01, TxDescType2=0x02,
	TxDescType3=0x03, TxDescType4=0x04,
	TxNoDMACompletion=0x08,
	TxDescQAddr64bit=0x80, TxDescQAddr32bit=0,
	TxHiPriFIFOThreshShift=24, TxPadLenShift=16,
	TxDMABurstSizeShift=8,
};

/* Bits in the RxDescQCtrl register. */
enum rx_ctrl_bits {
	RxBufferLenShift=16, RxMinDescrThreshShift=0,
	RxPrefetchMode=0x8000, RxVariableQ=0x2000,
	Rx2048QEntries=0x4000, Rx256QEntries=0,
	RxDescAddr64bit=0x1000, RxDescAddr32bit=0,
	RxDescQAddr64bit=0x0100, RxDescQAddr32bit=0,
	RxDescSpace4=0x000, RxDescSpace8=0x100,
	RxDescSpace16=0x200, RxDescSpace32=0x300,
	RxDescSpace64=0x400, RxDescSpace128=0x500,
	RxConsumerWrEn=0x80,
};

/* Bits in the RxDMACtrl register. */
enum rx_dmactrl_bits {
	RxReportBadFrames=0x80000000, RxDMAShortFrames=0x40000000,
	RxDMABadFrames=0x20000000, RxDMACrcErrorFrames=0x10000000,
	RxDMAControlFrame=0x08000000, RxDMAPauseFrame=0x04000000,
	RxChecksumIgnore=0, RxChecksumRejectTCPUDP=0x02000000,
	RxChecksumRejectTCPOnly=0x01000000,
	RxCompletionQ2Enable=0x800000,
	RxDMAQ2Disable=0, RxDMAQ2FPOnly=0x100000,
	RxDMAQ2SmallPkt=0x200000, RxDMAQ2HighPrio=0x300000,
	RxDMAQ2NonIP=0x400000,
	RxUseBackupQueue=0x080000, RxDMACRC=0x040000,
	RxEarlyIntThreshShift=12, RxHighPrioThreshShift=8,
	RxBurstSizeShift=0,
};

/* Bits in the RxCompletionAddr register */
enum rx_compl_bits {
	RxComplQAddr64bit=0x80, RxComplQAddr32bit=0,
	RxComplProducerWrEn=0x40,
	RxComplType0=0x00, RxComplType1=0x10,
	RxComplType2=0x20, RxComplType3=0x30,
	RxComplThreshShift=0,
};

/* Bits in the TxCompletionAddr register */
enum tx_compl_bits {
	TxComplQAddr64bit=0x80, TxComplQAddr32bit=0,
	TxComplProducerWrEn=0x40,
	TxComplIntrStatus=0x20,
	CommonQueueMode=0x10,
	TxComplThreshShift=0,
};

/* Bits in the GenCtrl register */
enum gen_ctrl_bits {
	RxEnable=0x05, TxEnable=0x0a,
	RxGFPEnable=0x10, TxGFPEnable=0x20,
};

/* Bits in the IntrTimerCtrl register */
enum intr_ctrl_bits {
	Timer10X=0x800, EnableIntrMasking=0x60, SmallFrameBypass=0x100,
	SmallFrame64=0, SmallFrame128=0x200, SmallFrame256=0x400, SmallFrame512=0x600,
	IntrLatencyMask=0x1f,
};

/* The Rx and Tx buffer descriptors. */
struct starfire_rx_desc {
	netdrv_addr_t rxaddr;
};
enum rx_desc_bits {
	RxDescValid=1, RxDescEndRing=2,
};

/* Completion queue entry. */
struct short_rx_done_desc {
	__le32 status;			/* Low 16 bits is length. */
};
struct basic_rx_done_desc {
	__le32 status;			/* Low 16 bits is length. */
	__le16 vlanid;
	__le16 status2;
};
struct csum_rx_done_desc {
	__le32 status;			/* Low 16 bits is length. */
	__le16 csum;			/* Partial checksum */
	__le16 status2;
};
struct full_rx_done_desc {
	__le32 status;			/* Low 16 bits is length. */
	__le16 status3;
	__le16 status2;
	__le16 vlanid;
	__le16 csum;			/* partial checksum */
	__le32 timestamp;
};
/* XXX: this is ugly and I'm not sure it's worth the trouble -Ion */
#ifdef VLAN_SUPPORT
typedef struct full_rx_done_desc rx_done_desc;
#define RxComplType RxComplType3
#else  /* not VLAN_SUPPORT */
typedef struct csum_rx_done_desc rx_done_desc;
#define RxComplType RxComplType2
#endif /* not VLAN_SUPPORT */

enum rx_done_bits {
	RxOK=0x20000000, RxFIFOErr=0x10000000, RxBufQ2=0x08000000,
};

/* Type 1 Tx descriptor. */
struct starfire_tx_desc_1 {
	__le32 status;			/* Upper bits are status, lower 16 length. */
	__le32 addr;
};

/* Type 2 Tx descriptor. */
struct starfire_tx_desc_2 {
	__le32 status;			/* Upper bits are status, lower 16 length. */
	__le32 reserved;
	__le64 addr;
};

#ifdef ADDR_64BITS
typedef struct starfire_tx_desc_2 starfire_tx_desc;
#define TX_DESC_TYPE TxDescType2
#else  /* not ADDR_64BITS */
typedef struct starfire_tx_desc_1 starfire_tx_desc;
#define TX_DESC_TYPE TxDescType1
#endif /* not ADDR_64BITS */
#define TX_DESC_SPACING TxDescSpaceUnlim

enum tx_desc_bits {
	TxDescID=0xB0000000,
	TxCRCEn=0x01000000, TxDescIntr=0x08000000,
	TxRingWrap=0x04000000, TxCalTCP=0x02000000,
};
struct tx_done_desc {
	__le32 status;			/* timestamp, index. */
#if 0
	__le32 intrstatus;		/* interrupt status */
#endif
};

struct rx_ring_info {
	struct sk_buff *skb;
	dma_addr_t mapping;
};
struct tx_ring_info {
	struct sk_buff *skb;
	dma_addr_t mapping;
	unsigned int used_slots;
};

#define PHY_CNT		2
struct netdev_private {
	/* Descriptor rings first for alignment. */
	struct starfire_rx_desc *rx_ring;
	starfire_tx_desc *tx_ring;
	dma_addr_t rx_ring_dma;
	dma_addr_t tx_ring_dma;
	/* The addresses of rx/tx-in-place skbuffs. */
	struct rx_ring_info rx_info[RX_RING_SIZE];
	struct tx_ring_info tx_info[TX_RING_SIZE];
	/* Pointers to completion queues (full pages). */
	rx_done_desc *rx_done_q;
	dma_addr_t rx_done_q_dma;
	unsigned int rx_done;
	struct tx_done_desc *tx_done_q;
	dma_addr_t tx_done_q_dma;
	unsigned int tx_done;
	struct napi_struct napi;
	struct net_device *dev;
	struct pci_dev *pci_dev;
#ifdef VLAN_SUPPORT
	struct vlan_group *vlgrp;
#endif
	void *queue_mem;
	dma_addr_t queue_mem_dma;
	size_t queue_mem_size;

	/* Frequently used values: keep some adjacent for cache effect. */
	spinlock_t lock;
	unsigned int cur_rx, dirty_rx;	/* Producer/consumer ring indices */
	unsigned int cur_tx, dirty_tx, reap_tx;
	unsigned int rx_buf_sz;		/* Based on MTU+slack. */
	/* These values keep track of the transceiver/media in use. */
	int speed100;			/* Set if speed == 100MBit. */
	u32 tx_mode;
	u32 intr_timer_ctrl;
	u8 tx_threshold;
	/* MII transceiver section. */
	struct mii_if_info mii_if;		/* MII lib hooks/info */
	int phy_cnt;			/* MII device addresses. */
	unsigned char phys[PHY_CNT];	/* MII device addresses. */
	void __iomem *base;
};


static int	mdio_read(struct net_device *dev, int phy_id, int location);
static void	mdio_write(struct net_device *dev, int phy_id, int location, int value);
static int	netdev_open(struct net_device *dev);
static void	check_duplex(struct net_device *dev);
static void	tx_timeout(struct net_device *dev);
static void	init_ring(struct net_device *dev);
static netdev_tx_t start_tx(struct sk_buff *skb, struct net_device *dev);
static irqreturn_t intr_handler(int irq, void *dev_instance);
static void	netdev_error(struct net_device *dev, int intr_status);
static int	__netdev_rx(struct net_device *dev, int *quota);
static int	netdev_poll(struct napi_struct *napi, int budget);
static void	refill_rx_ring(struct net_device *dev);
static void	netdev_error(struct net_device *dev, int intr_status);
static void	set_rx_mode(struct net_device *dev);
static struct net_device_stats *get_stats(struct net_device *dev);
static int	netdev_ioctl(struct net_device *dev, struct ifreq *rq, int cmd);
static int	netdev_close(struct net_device *dev);
static void	netdev_media_change(struct net_device *dev);
static const struct ethtool_ops ethtool_ops;


#ifdef VLAN_SUPPORT
static void netdev_vlan_rx_register(struct net_device *dev, struct vlan_group *grp)
{
        struct netdev_private *np = netdev_priv(dev);

        spin_lock(&np->lock);
	if (debug > 2)
		printk("%s: Setting vlgrp to %p\n", dev->name, grp);
        np->vlgrp = grp;
	set_rx_mode(dev);
        spin_unlock(&np->lock);
}

static void netdev_vlan_rx_add_vid(struct net_device *dev, unsigned short vid)
{
	struct netdev_private *np = netdev_priv(dev);

	spin_lock(&np->lock);
	if (debug > 1)
		printk("%s: Adding vlanid %d to vlan filter\n", dev->name, vid);
	set_rx_mode(dev);
	spin_unlock(&np->lock);
}

static void netdev_vlan_rx_kill_vid(struct net_device *dev, unsigned short vid)
{
	struct netdev_private *np = netdev_priv(dev);

	spin_lock(&np->lock);
	if (debug > 1)
		printk("%s: removing vlanid %d from vlan filter\n", dev->name, vid);
	vlan_group_set_device(np->vlgrp, vid, NULL);
	set_rx_mode(dev);
	spin_unlock(&np->lock);
}
#endif /* VLAN_SUPPORT */


static const struct net_device_ops netdev_ops = {
	.ndo_open		= netdev_open,
	.ndo_stop		= netdev_close,
	.ndo_start_xmit		= start_tx,
	.ndo_tx_timeout 	= tx_timeout,
	.ndo_get_stats 		= get_stats,
	.ndo_set_multicast_list = &set_rx_mode,
	.ndo_do_ioctl 		= netdev_ioctl,
	.ndo_change_mtu		= eth_change_mtu,
	.ndo_set_mac_address 	= eth_mac_addr,
	.ndo_validate_addr	= eth_validate_addr,
#ifdef VLAN_SUPPORT
	.ndo_vlan_rx_register	= netdev_vlan_rx_register,
	.ndo_vlan_rx_add_vid	= netdev_vlan_rx_add_vid,
	.ndo_vlan_rx_kill_vid	= netdev_vlan_rx_kill_vid,
#endif
};

static int __devinit starfire_init_one(struct pci_dev *pdev,
				       const struct pci_device_id *ent)
{
	struct netdev_private *np;
	int i, irq, option, chip_idx = ent->driver_data;
	struct net_device *dev;
	static int card_idx = -1;
	long ioaddr;
	void __iomem *base;
	int drv_flags, io_size;
	int boguscnt;

/* when built into the kernel, we only print version if device is found */
#ifndef MODULE
	static int printed_version;
	if (!printed_version++)
		printk(version);
#endif

	card_idx++;

	if (pci_enable_device (pdev))
		return -EIO;

	ioaddr = pci_resource_start(pdev, 0);
	io_size = pci_resource_len(pdev, 0);
	if (!ioaddr || ((pci_resource_flags(pdev, 0) & IORESOURCE_MEM) == 0)) {
		printk(KERN_ERR DRV_NAME " %d: no PCI MEM resources, aborting\n", card_idx);
		return -ENODEV;
	}

	dev = alloc_etherdev(sizeof(*np));
	if (!dev) {
		printk(KERN_ERR DRV_NAME " %d: cannot alloc etherdev, aborting\n", card_idx);
		return -ENOMEM;
	}
	SET_NETDEV_DEV(dev, &pdev->dev);

	irq = pdev->irq;

	if (pci_request_regions (pdev, DRV_NAME)) {
		printk(KERN_ERR DRV_NAME " %d: cannot reserve PCI resources, aborting\n", card_idx);
		goto err_out_free_netdev;
	}

	base = ioremap(ioaddr, io_size);
	if (!base) {
		printk(KERN_ERR DRV_NAME " %d: cannot remap %#x @ %#lx, aborting\n",
			card_idx, io_size, ioaddr);
		goto err_out_free_res;
	}

	pci_set_master(pdev);

	/* enable MWI -- it vastly improves Rx performance on sparc64 */
	pci_try_set_mwi(pdev);

#ifdef ZEROCOPY
	/* Starfire can do TCP/UDP checksumming */
	if (enable_hw_cksum)
		dev->features |= NETIF_F_IP_CSUM | NETIF_F_SG;
#endif /* ZEROCOPY */

#ifdef VLAN_SUPPORT
	dev->features |= NETIF_F_HW_VLAN_RX | NETIF_F_HW_VLAN_FILTER;
#endif /* VLAN_RX_KILL_VID */
#ifdef ADDR_64BITS
	dev->features |= NETIF_F_HIGHDMA;
#endif /* ADDR_64BITS */

	/* Serial EEPROM reads are hidden by the hardware. */
	for (i = 0; i < 6; i++)
		dev->dev_addr[i] = readb(base + EEPROMCtrl + 20 - i);

#if ! defined(final_version) /* Dump the EEPROM contents during development. */
	if (debug > 4)
		for (i = 0; i < 0x20; i++)
			printk("%2.2x%s",
			       (unsigned int)readb(base + EEPROMCtrl + i),
			       i % 16 != 15 ? " " : "\n");
#endif

	/* Issue soft reset */
	writel(MiiSoftReset, base + TxMode);
	udelay(1000);
	writel(0, base + TxMode);

	/* Reset the chip to erase previous misconfiguration. */
	writel(1, base + PCIDeviceConfig);
	boguscnt = 1000;
	while (--boguscnt > 0) {
		udelay(10);
		if ((readl(base + PCIDeviceConfig) & 1) == 0)
			break;
	}
	if (boguscnt == 0)
		printk("%s: chipset reset never completed!\n", dev->name);
	/* wait a little longer */
	udelay(1000);

	dev->base_addr = (unsigned long)base;
	dev->irq = irq;

	np = netdev_priv(dev);
	np->dev = dev;
	np->base = base;
	spin_lock_init(&np->lock);
	pci_set_drvdata(pdev, dev);

	np->pci_dev = pdev;

	np->mii_if.dev = dev;
	np->mii_if.mdio_read = mdio_read;
	np->mii_if.mdio_write = mdio_write;
	np->mii_if.phy_id_mask = 0x1f;
	np->mii_if.reg_num_mask = 0x1f;

	drv_flags = netdrv_tbl[chip_idx].drv_flags;

	option = card_idx < MAX_UNITS ? options[card_idx] : 0;
	if (dev->mem_start)
		option = dev->mem_start;

	/* The lower four bits are the media type. */
	if (option & 0x200)
		np->mii_if.full_duplex = 1;

	if (card_idx < MAX_UNITS && full_duplex[card_idx] > 0)
		np->mii_if.full_duplex = 1;

	if (np->mii_if.full_duplex)
		np->mii_if.force_media = 1;
	else
		np->mii_if.force_media = 0;
	np->speed100 = 1;

	/* timer resolution is 128 * 0.8us */
	np->intr_timer_ctrl = (((intr_latency * 10) / 1024) & IntrLatencyMask) |
		Timer10X | EnableIntrMasking;

	if (small_frames > 0) {
		np->intr_timer_ctrl |= SmallFrameBypass;
		switch (small_frames) {
		case 1 ... 64:
			np->intr_timer_ctrl |= SmallFrame64;
			break;
		case 65 ... 128:
			np->intr_timer_ctrl |= SmallFrame128;
			break;
		case 129 ... 256:
			np->intr_timer_ctrl |= SmallFrame256;
			break;
		default:
			np->intr_timer_ctrl |= SmallFrame512;
			if (small_frames > 512)
				printk("Adjusting small_frames down to 512\n");
			break;
		}
	}

	dev->netdev_ops = &netdev_ops;
	dev->watchdog_timeo = TX_TIMEOUT;
	SET_ETHTOOL_OPS(dev, &ethtool_ops);

	netif_napi_add(dev, &np->napi, netdev_poll, max_interrupt_work);

	if (mtu)
		dev->mtu = mtu;

	if (register_netdev(dev))
		goto err_out_cleardev;

	printk(KERN_INFO "%s: %s at %p, %pM, IRQ %d.\n",
	       dev->name, netdrv_tbl[chip_idx].name, base,
	       dev->dev_addr, irq);

	if (drv_flags & CanHaveMII) {
		int phy, phy_idx = 0;
		int mii_status;
		for (phy = 0; phy < 32 && phy_idx < PHY_CNT; phy++) {
			mdio_write(dev, phy, MII_BMCR, BMCR_RESET);
			mdelay(100);
			boguscnt = 1000;
			while (--boguscnt > 0)
				if ((mdio_read(dev, phy, MII_BMCR) & BMCR_RESET) == 0)
					break;
			if (boguscnt == 0) {
				printk("%s: PHY#%d reset never completed!\n", dev->name, phy);
				continue;
			}
			mii_status = mdio_read(dev, phy, MII_BMSR);
			if (mii_status != 0) {
				np->phys[phy_idx++] = phy;
				np->mii_if.advertising = mdio_read(dev, phy, MII_ADVERTISE);
				printk(KERN_INFO "%s: MII PHY found at address %d, status "
					   "%#4.4x advertising %#4.4x.\n",
					   dev->name, phy, mii_status, np->mii_if.advertising);
				/* there can be only one PHY on-board */
				break;
			}
		}
		np->phy_cnt = phy_idx;
		if (np->phy_cnt > 0)
			np->mii_if.phy_id = np->phys[0];
		else
			memset(&np->mii_if, 0, sizeof(np->mii_if));
	}

	printk(KERN_INFO "%s: scatter-gather and hardware TCP cksumming %s.\n",
	       dev->name, enable_hw_cksum ? "enabled" : "disabled");
	return 0;

err_out_cleardev:
	pci_set_drvdata(pdev, NULL);
	iounmap(base);
err_out_free_res:
	pci_release_regions (pdev);
err_out_free_netdev:
	free_netdev(dev);
	return -ENODEV;
}


/* Read the MII Management Data I/O (MDIO) interfaces. */
static int mdio_read(struct net_device *dev, int phy_id, int location)
{
	struct netdev_private *np = netdev_priv(dev);
	void __iomem *mdio_addr = np->base + MIICtrl + (phy_id<<7) + (location<<2);
	int result, boguscnt=1000;
	/* ??? Should we add a busy-wait here? */
	do {
		result = readl(mdio_addr);
	} while ((result & 0xC0000000) != 0x80000000 && --boguscnt > 0);
	if (boguscnt == 0)
		return 0;
	if ((result & 0xffff) == 0xffff)
		return 0;
	return result & 0xffff;
}


static void mdio_write(struct net_device *dev, int phy_id, int location, int value)
{
	struct netdev_private *np = netdev_priv(dev);
	void __iomem *mdio_addr = np->base + MIICtrl + (phy_id<<7) + (location<<2);
	writel(value, mdio_addr);
	/* The busy-wait will occur before a read. */
}


static int netdev_open(struct net_device *dev)
{
	const struct firmware *fw_rx, *fw_tx;
	const __be32 *fw_rx_data, *fw_tx_data;
	struct netdev_private *np = netdev_priv(dev);
	void __iomem *ioaddr = np->base;
	int i, retval;
	size_t tx_size, rx_size;
	size_t tx_done_q_size, rx_done_q_size, tx_ring_size, rx_ring_size;

	/* Do we ever need to reset the chip??? */

	retval = request_irq(dev->irq, intr_handler, IRQF_SHARED, dev->name, dev);
	if (retval)
		return retval;

	/* Disable the Rx and Tx, and reset the chip. */
	writel(0, ioaddr + GenCtrl);
	writel(1, ioaddr + PCIDeviceConfig);
	if (debug > 1)
		printk(KERN_DEBUG "%s: netdev_open() irq %d.\n",
		       dev->name, dev->irq);

	/* Allocate the various queues. */
	if (!np->queue_mem) {
		tx_done_q_size = ((sizeof(struct tx_done_desc) * DONE_Q_SIZE + QUEUE_ALIGN - 1) / QUEUE_ALIGN) * QUEUE_ALIGN;
		rx_done_q_size = ((sizeof(rx_done_desc) * DONE_Q_SIZE + QUEUE_ALIGN - 1) / QUEUE_ALIGN) * QUEUE_ALIGN;
		tx_ring_size = ((sizeof(starfire_tx_desc) * TX_RING_SIZE + QUEUE_ALIGN - 1) / QUEUE_ALIGN) * QUEUE_ALIGN;
		rx_ring_size = sizeof(struct starfire_rx_desc) * RX_RING_SIZE;
		np->queue_mem_size = tx_done_q_size + rx_done_q_size + tx_ring_size + rx_ring_size;
		np->queue_mem = pci_alloc_consistent(np->pci_dev, np->queue_mem_size, &np->queue_mem_dma);
		if (np->queue_mem == NULL) {
			free_irq(dev->irq, dev);
			return -ENOMEM;
		}

		np->tx_done_q     = np->queue_mem;
		np->tx_done_q_dma = np->queue_mem_dma;
		np->rx_done_q     = (void *) np->tx_done_q + tx_done_q_size;
		np->rx_done_q_dma = np->tx_done_q_dma + tx_done_q_size;
		np->tx_ring       = (void *) np->rx_done_q + rx_done_q_size;
		np->tx_ring_dma   = np->rx_done_q_dma + rx_done_q_size;
		np->rx_ring       = (void *) np->tx_ring + tx_ring_size;
		np->rx_ring_dma   = np->tx_ring_dma + tx_ring_size;
	}

	/* Start with no carrier, it gets adjusted later */
	netif_carrier_off(dev);
	init_ring(dev);
	/* Set the size of the Rx buffers. */
	writel((np->rx_buf_sz << RxBufferLenShift) |
	       (0 << RxMinDescrThreshShift) |
	       RxPrefetchMode | RxVariableQ |
	       RX_Q_ENTRIES |
	       RX_DESC_Q_ADDR_SIZE | RX_DESC_ADDR_SIZE |
	       RxDescSpace4,
	       ioaddr + RxDescQCtrl);

	/* Set up the Rx DMA controller. */
	writel(RxChecksumIgnore |
	       (0 << RxEarlyIntThreshShift) |
	       (6 << RxHighPrioThreshShift) |
	       ((DMA_BURST_SIZE / 32) << RxBurstSizeShift),
	       ioaddr + RxDMACtrl);

	/* Set Tx descriptor */
	writel((2 << TxHiPriFIFOThreshShift) |
	       (0 << TxPadLenShift) |
	       ((DMA_BURST_SIZE / 32) << TxDMABurstSizeShift) |
	       TX_DESC_Q_ADDR_SIZE |
	       TX_DESC_SPACING | TX_DESC_TYPE,
	       ioaddr + TxDescCtrl);

	writel( (np->queue_mem_dma >> 16) >> 16, ioaddr + RxDescQHiAddr);
	writel( (np->queue_mem_dma >> 16) >> 16, ioaddr + TxRingHiAddr);
	writel( (np->queue_mem_dma >> 16) >> 16, ioaddr + CompletionHiAddr);
	writel(np->rx_ring_dma, ioaddr + RxDescQAddr);
	writel(np->tx_ring_dma, ioaddr + TxRingPtr);

	writel(np->tx_done_q_dma, ioaddr + TxCompletionAddr);
	writel(np->rx_done_q_dma |
	       RxComplType |
	       (0 << RxComplThreshShift),
	       ioaddr + RxCompletionAddr);

	if (debug > 1)
		printk(KERN_DEBUG "%s: Filling in the station address.\n", dev->name);

	/* Fill both the Tx SA register and the Rx perfect filter. */
	for (i = 0; i < 6; i++)
		writeb(dev->dev_addr[i], ioaddr + TxStationAddr + 5 - i);
	/* The first entry is special because it bypasses the VLAN filter.
	   Don't use it. */
	writew(0, ioaddr + PerfFilterTable);
	writew(0, ioaddr + PerfFilterTable + 4);
	writew(0, ioaddr + PerfFilterTable + 8);
	for (i = 1; i < 16; i++) {
		__be16 *eaddrs = (__be16 *)dev->dev_addr;
		void __iomem *setup_frm = ioaddr + PerfFilterTable + i * 16;
		writew(be16_to_cpu(eaddrs[2]), setup_frm); setup_frm += 4;
		writew(be16_to_cpu(eaddrs[1]), setup_frm); setup_frm += 4;
		writew(be16_to_cpu(eaddrs[0]), setup_frm); setup_frm += 8;
	}

	/* Initialize other registers. */
	/* Configure the PCI bus bursts and FIFO thresholds. */
	np->tx_mode = TxFlowEnable|RxFlowEnable|PadEnable;	/* modified when link is up. */
	writel(MiiSoftReset | np->tx_mode, ioaddr + TxMode);
	udelay(1000);
	writel(np->tx_mode, ioaddr + TxMode);
	np->tx_threshold = 4;
	writel(np->tx_threshold, ioaddr + TxThreshold);

	writel(np->intr_timer_ctrl, ioaddr + IntrTimerCtrl);

	napi_enable(&np->napi);

	netif_start_queue(dev);

	if (debug > 1)
		printk(KERN_DEBUG "%s: Setting the Rx and Tx modes.\n", dev->name);
	set_rx_mode(dev);

	np->mii_if.advertising = mdio_read(dev, np->phys[0], MII_ADVERTISE);
	check_duplex(dev);

	/* Enable GPIO interrupts on link change */
	writel(0x0f00ff00, ioaddr + GPIOCtrl);

	/* Set the interrupt mask */
	writel(IntrRxDone | IntrRxEmpty | IntrDMAErr |
	       IntrTxDMADone | IntrStatsMax | IntrLinkChange |
	       IntrRxGFPDead | IntrNoTxCsum | IntrTxBadID,
	       ioaddr + IntrEnable);
	/* Enable PCI interrupts. */
	writel(0x00800000 | readl(ioaddr + PCIDeviceConfig),
	       ioaddr + PCIDeviceConfig);

#ifdef VLAN_SUPPORT
	/* Set VLAN type to 802.1q */
	writel(ETH_P_8021Q, ioaddr + VlanType);
#endif /* VLAN_SUPPORT */

	retval = request_firmware(&fw_rx, FIRMWARE_RX, &np->pci_dev->dev);
	if (retval) {
		printk(KERN_ERR "starfire: Failed to load firmware \"%s\"\n",
		       FIRMWARE_RX);
		goto out_init;
	}
	if (fw_rx->size % 4) {
		printk(KERN_ERR "starfire: bogus length %zu in \"%s\"\n",
		       fw_rx->size, FIRMWARE_RX);
		retval = -EINVAL;
		goto out_rx;
	}
	retval = request_firmware(&fw_tx, FIRMWARE_TX, &np->pci_dev->dev);
	if (retval) {
		printk(KERN_ERR "starfire: Failed to load firmware \"%s\"\n",
		       FIRMWARE_TX);
		goto out_rx;
	}
	if (fw_tx->size % 4) {
		printk(KERN_ERR "starfire: bogus length %zu in \"%s\"\n",
		       fw_tx->size, FIRMWARE_TX);
		retval = -EINVAL;
		goto out_tx;
	}
	fw_rx_data = (const __be32 *)&fw_rx->data[0];
	fw_tx_data = (const __be32 *)&fw_tx->data[0];
	rx_size = fw_rx->size / 4;
	tx_size = fw_tx->size / 4;

	/* Load Rx/Tx firmware into the frame processors */
	for (i = 0; i < rx_size; i++)
		writel(be32_to_cpup(&fw_rx_data[i]), ioaddr + RxGfpMem + i * 4);
	for (i = 0; i < tx_size; i++)
		writel(be32_to_cpup(&fw_tx_data[i]), ioaddr + TxGfpMem + i * 4);
	if (enable_hw_cksum)
		/* Enable the Rx and Tx units, and the Rx/Tx frame processors. */
		writel(TxEnable|TxGFPEnable|RxEnable|RxGFPEnable, ioaddr + GenCtrl);
	else
		/* Enable the Rx and Tx units only. */
		writel(TxEnable|RxEnable, ioaddr + GenCtrl);

	if (debug > 1)
		printk(KERN_DEBUG "%s: Done netdev_open().\n",
		       dev->name);

out_tx:
	release_firmware(fw_tx);
out_rx:
	release_firmware(fw_rx);
out_init:
	if (retval)
		netdev_close(dev);
	return retval;
}


static void check_duplex(struct net_device *dev)
{
	struct netdev_private *np = netdev_priv(dev);
	u16 reg0;
	int silly_count = 1000;

	mdio_write(dev, np->phys[0], MII_ADVERTISE, np->mii_if.advertising);
	mdio_write(dev, np->phys[0], MII_BMCR, BMCR_RESET);
	udelay(500);
	while (--silly_count && mdio_read(dev, np->phys[0], MII_BMCR) & BMCR_RESET)
		/* do nothing */;
	if (!silly_count) {
		printk("%s: MII reset failed!\n", dev->name);
		return;
	}

	reg0 = mdio_read(dev, np->phys[0], MII_BMCR);

	if (!np->mii_if.force_media) {
		reg0 |= BMCR_ANENABLE | BMCR_ANRESTART;
	} else {
		reg0 &= ~(BMCR_ANENABLE | BMCR_ANRESTART);
		if (np->speed100)
			reg0 |= BMCR_SPEED100;
		if (np->mii_if.full_duplex)
			reg0 |= BMCR_FULLDPLX;
		printk(KERN_DEBUG "%s: Link forced to %sMbit %s-duplex\n",
		       dev->name,
		       np->speed100 ? "100" : "10",
		       np->mii_if.full_duplex ? "full" : "half");
	}
	mdio_write(dev, np->phys[0], MII_BMCR, reg0);
}


static void tx_timeout(struct net_device *dev)
{
	struct netdev_private *np = netdev_priv(dev);
	void __iomem *ioaddr = np->base;
	int old_debug;

	printk(KERN_WARNING "%s: Transmit timed out, status %#8.8x, "
	       "resetting...\n", dev->name, (int) readl(ioaddr + IntrStatus));

	/* Perhaps we should reinitialize the hardware here. */

	/*
	 * Stop and restart the interface.
	 * Cheat and increase the debug level temporarily.
	 */
	old_debug = debug;
	debug = 2;
	netdev_close(dev);
	netdev_open(dev);
	debug = old_debug;

	/* Trigger an immediate transmit demand. */

	dev->trans_start = jiffies; /* prevent tx timeout */
	dev->stats.tx_errors++;
	netif_wake_queue(dev);
}


/* Initialize the Rx and Tx rings, along with various 'dev' bits. */
static void init_ring(struct net_device *dev)
{
	struct netdev_private *np = netdev_priv(dev);
	int i;

	np->cur_rx = np->cur_tx = np->reap_tx = 0;
	np->dirty_rx = np->dirty_tx = np->rx_done = np->tx_done = 0;

	np->rx_buf_sz = (dev->mtu <= 1500 ? PKT_BUF_SZ : dev->mtu + 32);

	/* Fill in the Rx buffers.  Handle allocation failure gracefully. */
	for (i = 0; i < RX_RING_SIZE; i++) {
		struct sk_buff *skb = dev_alloc_skb(np->rx_buf_sz);
		np->rx_info[i].skb = skb;
		if (skb == NULL)
			break;
		np->rx_info[i].mapping = pci_map_single(np->pci_dev, skb->data, np->rx_buf_sz, PCI_DMA_FROMDEVICE);
		skb->dev = dev;			/* Mark as being used by this device. */
		/* Grrr, we cannot offset to correctly align the IP header. */
		np->rx_ring[i].rxaddr = cpu_to_dma(np->rx_info[i].mapping | RxDescValid);
	}
	writew(i - 1, np->base + RxDescQIdx);
	np->dirty_rx = (unsigned int)(i - RX_RING_SIZE);

	/* Clear the remainder of the Rx buffer ring. */
	for (  ; i < RX_RING_SIZE; i++) {
		np->rx_ring[i].rxaddr = 0;
		np->rx_info[i].skb = NULL;
		np->rx_info[i].mapping = 0;
	}
	/* Mark the last entry as wrapping the ring. */
	np->rx_ring[RX_RING_SIZE - 1].rxaddr |= cpu_to_dma(RxDescEndRing);

	/* Clear the completion rings. */
	for (i = 0; i < DONE_Q_SIZE; i++) {
		np->rx_done_q[i].status = 0;
		np->tx_done_q[i].status = 0;
	}

	for (i = 0; i < TX_RING_SIZE; i++)
		memset(&np->tx_info[i], 0, sizeof(np->tx_info[i]));
}


static netdev_tx_t start_tx(struct sk_buff *skb, struct net_device *dev)
{
	struct netdev_private *np = netdev_priv(dev);
	unsigned int entry;
	u32 status;
	int i;

	/*
	 * be cautious here, wrapping the queue has weird semantics
	 * and we may not have enough slots even when it seems we do.
	 */
	if ((np->cur_tx - np->dirty_tx) + skb_num_frags(skb) * 2 > TX_RING_SIZE) {
		netif_stop_queue(dev);
		return NETDEV_TX_BUSY;
	}

#if defined(ZEROCOPY) && defined(HAS_BROKEN_FIRMWARE)
	if (skb->ip_summed == CHECKSUM_PARTIAL) {
		if (skb_padto(skb, (skb->len + PADDING_MASK) & ~PADDING_MASK))
			return NETDEV_TX_OK;
	}
#endif /* ZEROCOPY && HAS_BROKEN_FIRMWARE */

	entry = np->cur_tx % TX_RING_SIZE;
	for (i = 0; i < skb_num_frags(skb); i++) {
		int wrap_ring = 0;
		status = TxDescID;

		if (i == 0) {
			np->tx_info[entry].skb = skb;
			status |= TxCRCEn;
			if (entry >= TX_RING_SIZE - skb_num_frags(skb)) {
				status |= TxRingWrap;
				wrap_ring = 1;
			}
			if (np->reap_tx) {
				status |= TxDescIntr;
				np->reap_tx = 0;
			}
			if (skb->ip_summed == CHECKSUM_PARTIAL) {
				status |= TxCalTCP;
				dev->stats.tx_compressed++;
			}
			status |= skb_first_frag_len(skb) | (skb_num_frags(skb) << 16);

			np->tx_info[entry].mapping =
				pci_map_single(np->pci_dev, skb->data, skb_first_frag_len(skb), PCI_DMA_TODEVICE);
		} else {
			skb_frag_t *this_frag = &skb_shinfo(skb)->frags[i - 1];
			status |= this_frag->size;
			np->tx_info[entry].mapping =
				pci_map_single(np->pci_dev, page_address(this_frag->page) + this_frag->page_offset, this_frag->size, PCI_DMA_TODEVICE);
		}

		np->tx_ring[entry].addr = cpu_to_dma(np->tx_info[entry].mapping);
		np->tx_ring[entry].status = cpu_to_le32(status);
		if (debug > 3)
			printk(KERN_DEBUG "%s: Tx #%d/#%d slot %d status %#8.8x.\n",
			       dev->name, np->cur_tx, np->dirty_tx,
			       entry, status);
		if (wrap_ring) {
			np->tx_info[entry].used_slots = TX_RING_SIZE - entry;
			np->cur_tx += np->tx_info[entry].used_slots;
			entry = 0;
		} else {
			np->tx_info[entry].used_slots = 1;
			np->cur_tx += np->tx_info[entry].used_slots;
			entry++;
		}
		/* scavenge the tx descriptors twice per TX_RING_SIZE */
		if (np->cur_tx % (TX_RING_SIZE / 2) == 0)
			np->reap_tx = 1;
	}

	/* Non-x86: explicitly flush descriptor cache lines here. */
	/* Ensure all descriptors are written back before the transmit is
	   initiated. - Jes */
	wmb();

	/* Update the producer index. */
	writel(entry * (sizeof(starfire_tx_desc) / 8), np->base + TxProducerIdx);

	/* 4 is arbitrary, but should be ok */
	if ((np->cur_tx - np->dirty_tx) + 4 > TX_RING_SIZE)
		netif_stop_queue(dev);

	return NETDEV_TX_OK;
}


/* The interrupt handler does all of the Rx thread work and cleans up
   after the Tx thread. */
static irqreturn_t intr_handler(int irq, void *dev_instance)
{
	struct net_device *dev = dev_instance;
	struct netdev_private *np = netdev_priv(dev);
	void __iomem *ioaddr = np->base;
	int boguscnt = max_interrupt_work;
	int consumer;
	int tx_status;
	int handled = 0;

	do {
		u32 intr_status = readl(ioaddr + IntrClear);

		if (debug > 4)
			printk(KERN_DEBUG "%s: Interrupt status %#8.8x.\n",
			       dev->name, intr_status);

		if (intr_status == 0 || intr_status == (u32) -1)
			break;

		handled = 1;

		if (intr_status & (IntrRxDone | IntrRxEmpty)) {
			u32 enable;

			if (likely(napi_schedule_prep(&np->napi))) {
				__napi_schedule(&np->napi);
				enable = readl(ioaddr + IntrEnable);
				enable &= ~(IntrRxDone | IntrRxEmpty);
				writel(enable, ioaddr + IntrEnable);
				/* flush PCI posting buffers */
				readl(ioaddr + IntrEnable);
			} else {
				/* Paranoia check */
				enable = readl(ioaddr + IntrEnable);
				if (enable & (IntrRxDone | IntrRxEmpty)) {
					printk(KERN_INFO
					       "%s: interrupt while in poll!\n",
					       dev->name);
					enable &= ~(IntrRxDone | IntrRxEmpty);
					writel(enable, ioaddr + IntrEnable);
				}
			}
		}

		/* Scavenge the skbuff list based on the Tx-done queue.
		   There are redundant checks here that may be cleaned up
		   after the driver has proven to be reliable. */
		consumer = readl(ioaddr + TxConsumerIdx);
		if (debug > 3)
			printk(KERN_DEBUG "%s: Tx Consumer index is %d.\n",
			       dev->name, consumer);

		while ((tx_status = le32_to_cpu(np->tx_done_q[np->tx_done].status)) != 0) {
			if (debug > 3)
				printk(KERN_DEBUG "%s: Tx completion #%d entry %d is %#8.8x.\n",
				       dev->name, np->dirty_tx, np->tx_done, tx_status);
			if ((tx_status & 0xe0000000) == 0xa0000000) {
				dev->stats.tx_packets++;
			} else if ((tx_status & 0xe0000000) == 0x80000000) {
				u16 entry = (tx_status & 0x7fff) / sizeof(starfire_tx_desc);
				struct sk_buff *skb = np->tx_info[entry].skb;
				np->tx_info[entry].skb = NULL;
				pci_unmap_single(np->pci_dev,
						 np->tx_info[entry].mapping,
						 skb_first_frag_len(skb),
						 PCI_DMA_TODEVICE);
				np->tx_info[entry].mapping = 0;
				np->dirty_tx += np->tx_info[entry].used_slots;
				entry = (entry + np->tx_info[entry].used_slots) % TX_RING_SIZE;
				{
					int i;
					for (i = 0; i < skb_shinfo(skb)->nr_frags; i++) {
						pci_unmap_single(np->pci_dev,
								 np->tx_info[entry].mapping,
								 skb_shinfo(skb)->frags[i].size,
								 PCI_DMA_TODEVICE);
						np->dirty_tx++;
						entry++;
					}
				}

				dev_kfree_skb_irq(skb);
			}
			np->tx_done_q[np->tx_done].status = 0;
			np->tx_done = (np->tx_done + 1) % DONE_Q_SIZE;
		}
		writew(np->tx_done, ioaddr + CompletionQConsumerIdx + 2);

		if (netif_queue_stopped(dev) &&
		    (np->cur_tx - np->dirty_tx + 4 < TX_RING_SIZE)) {
			/* The ring is no longer full, wake the queue. */
			netif_wake_queue(dev);
		}

		/* Stats overflow */
		if (intr_status & IntrStatsMax)
			get_stats(dev);

		/* Media change interrupt. */
		if (intr_status & IntrLinkChange)
			netdev_media_change(dev);

		/* Abnormal error summary/uncommon events handlers. */
		if (intr_status & IntrAbnormalSummary)
			netdev_error(dev, intr_status);

		if (--boguscnt < 0) {
			if (debug > 1)
				printk(KERN_WARNING "%s: Too much work at interrupt, "
				       "status=%#8.8x.\n",
				       dev->name, intr_status);
			break;
		}
	} while (1);

	if (debug > 4)
		printk(KERN_DEBUG "%s: exiting interrupt, status=%#8.8x.\n",
		       dev->name, (int) readl(ioaddr + IntrStatus));
	return IRQ_RETVAL(handled);
}


/*
 * This routine is logically part of the interrupt/poll handler, but separated
 * for clarity and better register allocation.
 */
static int __netdev_rx(struct net_device *dev, int *quota)
{
	struct netdev_private *np = netdev_priv(dev);
	u32 desc_status;
	int retcode = 0;

	/* If EOP is set on the next entry, it's a new packet. Send it up. */
	while ((desc_status = le32_to_cpu(np->rx_done_q[np->rx_done].status)) != 0) {
		struct sk_buff *skb;
		u16 pkt_len;
		int entry;
		rx_done_desc *desc = &np->rx_done_q[np->rx_done];

		if (debug > 4)
			printk(KERN_DEBUG "  netdev_rx() status of %d was %#8.8x.\n", np->rx_done, desc_status);
		if (!(desc_status & RxOK)) {
			/* There was an error. */
			if (debug > 2)
				printk(KERN_DEBUG "  netdev_rx() Rx error was %#8.8x.\n", desc_status);
			dev->stats.rx_errors++;
			if (desc_status & RxFIFOErr)
				dev->stats.rx_fifo_errors++;
			goto next_rx;
		}

		if (*quota <= 0) {	/* out of rx quota */
			retcode = 1;
			goto out;
		}
		(*quota)--;

		pkt_len = desc_status;	/* Implicitly Truncate */
		entry = (desc_status >> 16) & 0x7ff;

		if (debug > 4)
			printk(KERN_DEBUG "  netdev_rx() normal Rx pkt length %d, quota %d.\n", pkt_len, *quota);
		/* Check if the packet is long enough to accept without copying
		   to a minimally-sized skbuff. */
		if (pkt_len < rx_copybreak &&
		    (skb = dev_alloc_skb(pkt_len + 2)) != NULL) {
			skb_reserve(skb, 2);	/* 16 byte align the IP header */
			pci_dma_sync_single_for_cpu(np->pci_dev,
						    np->rx_info[entry].mapping,
						    pkt_len, PCI_DMA_FROMDEVICE);
			skb_copy_to_linear_data(skb, np->rx_info[entry].skb->data, pkt_len);
			pci_dma_sync_single_for_device(np->pci_dev,
						       np->rx_info[entry].mapping,
						       pkt_len, PCI_DMA_FROMDEVICE);
			skb_put(skb, pkt_len);
		} else {
			pci_unmap_single(np->pci_dev, np->rx_info[entry].mapping, np->rx_buf_sz, PCI_DMA_FROMDEVICE);
			skb = np->rx_info[entry].skb;
			skb_put(skb, pkt_len);
			np->rx_info[entry].skb = NULL;
			np->rx_info[entry].mapping = 0;
		}
#ifndef final_version			/* Remove after testing. */
		/* You will want this info for the initial debug. */
		if (debug > 5) {
			printk(KERN_DEBUG "  Rx data %pM %pM %2.2x%2.2x.\n",
			       skb->data, skb->data + 6,
			       skb->data[12], skb->data[13]);
		}
#endif

		skb->protocol = eth_type_trans(skb, dev);
#ifdef VLAN_SUPPORT
		if (debug > 4)
			printk(KERN_DEBUG "  netdev_rx() status2 of %d was %#4.4x.\n", np->rx_done, le16_to_cpu(desc->status2));
#endif
		if (le16_to_cpu(desc->status2) & 0x0100) {
			skb->ip_summed = CHECKSUM_UNNECESSARY;
			dev->stats.rx_compressed++;
		}
		/*
		 * This feature doesn't seem to be working, at least
		 * with the two firmware versions I have. If the GFP sees
		 * an IP fragment, it either ignores it completely, or reports
		 * "bad checksum" on it.
		 *
		 * Maybe I missed something -- corrections are welcome.
		 * Until then, the printk stays. :-) -Ion
		 */
		else if (le16_to_cpu(desc->status2) & 0x0040) {
			skb->ip_summed = CHECKSUM_COMPLETE;
			skb->csum = le16_to_cpu(desc->csum);
			printk(KERN_DEBUG "%s: checksum_hw, status2 = %#x\n", dev->name, le16_to_cpu(desc->status2));
		}
#ifdef VLAN_SUPPORT
		if (np->vlgrp && le16_to_cpu(desc->status2) & 0x0200) {
			u16 vlid = le16_to_cpu(desc->vlanid);

			if (debug > 4) {
				printk(KERN_DEBUG "  netdev_rx() vlanid = %d\n",
				       vlid);
			}
			/*
			 * vlan_hwaccel_rx expects a packet with the VLAN tag
			 * stripped out.
			 */
			vlan_hwaccel_rx(skb, np->vlgrp, vlid);
		} else
#endif /* VLAN_SUPPORT */
			netif_receive_skb(skb);
		dev->stats.rx_packets++;

	next_rx:
		np->cur_rx++;
		desc->status = 0;
		np->rx_done = (np->rx_done + 1) % DONE_Q_SIZE;
	}

	if (*quota == 0) {	/* out of rx quota */
		retcode = 1;
		goto out;
	}
	writew(np->rx_done, np->base + CompletionQConsumerIdx);

 out:
	refill_rx_ring(dev);
	if (debug > 5)
		printk(KERN_DEBUG "  exiting netdev_rx(): %d, status of %d was %#8.8x.\n",
		       retcode, np->rx_done, desc_status);
	return retcode;
}

static int netdev_poll(struct napi_struct *napi, int budget)
{
	struct netdev_private *np = container_of(napi, struct netdev_private, napi);
	struct net_device *dev = np->dev;
	u32 intr_status;
	void __iomem *ioaddr = np->base;
	int quota = budget;

	do {
		writel(IntrRxDone | IntrRxEmpty, ioaddr + IntrClear);

		if (__netdev_rx(dev, &quota))
			goto out;

		intr_status = readl(ioaddr + IntrStatus);
	} while (intr_status & (IntrRxDone | IntrRxEmpty));

	napi_complete(napi);
	intr_status = readl(ioaddr + IntrEnable);
	intr_status |= IntrRxDone | IntrRxEmpty;
	writel(intr_status, ioaddr + IntrEnable);

 out:
	if (debug > 5)
		printk(KERN_DEBUG "  exiting netdev_poll(): %d.\n",
		       budget - quota);

	/* Restart Rx engine if stopped. */
	return budget - quota;
}

static void refill_rx_ring(struct net_device *dev)
{
	struct netdev_private *np = netdev_priv(dev);
	struct sk_buff *skb;
	int entry = -1;

	/* Refill the Rx ring buffers. */
	for (; np->cur_rx - np->dirty_rx > 0; np->dirty_rx++) {
		entry = np->dirty_rx % RX_RING_SIZE;
		if (np->rx_info[entry].skb == NULL) {
			skb = dev_alloc_skb(np->rx_buf_sz);
			np->rx_info[entry].skb = skb;
			if (skb == NULL)
				break;	/* Better luck next round. */
			np->rx_info[entry].mapping =
				pci_map_single(np->pci_dev, skb->data, np->rx_buf_sz, PCI_DMA_FROMDEVICE);
			skb->dev = dev;	/* Mark as being used by this device. */
			np->rx_ring[entry].rxaddr =
				cpu_to_dma(np->rx_info[entry].mapping | RxDescValid);
		}
		if (entry == RX_RING_SIZE - 1)
			np->rx_ring[entry].rxaddr |= cpu_to_dma(RxDescEndRing);
	}
	if (entry >= 0)
		writew(entry, np->base + RxDescQIdx);
}


static void netdev_media_change(struct net_device *dev)
{
	struct netdev_private *np = netdev_priv(dev);
	void __iomem *ioaddr = np->base;
	u16 reg0, reg1, reg4, reg5;
	u32 new_tx_mode;
	u32 new_intr_timer_ctrl;

	/* reset status first */
	mdio_read(dev, np->phys[0], MII_BMCR);
	mdio_read(dev, np->phys[0], MII_BMSR);

	reg0 = mdio_read(dev, np->phys[0], MII_BMCR);
	reg1 = mdio_read(dev, np->phys[0], MII_BMSR);

	if (reg1 & BMSR_LSTATUS) {
		/* link is up */
		if (reg0 & BMCR_ANENABLE) {
			/* autonegotiation is enabled */
			reg4 = mdio_read(dev, np->phys[0], MII_ADVERTISE);
			reg5 = mdio_read(dev, np->phys[0], MII_LPA);
			if (reg4 & ADVERTISE_100FULL && reg5 & LPA_100FULL) {
				np->speed100 = 1;
				np->mii_if.full_duplex = 1;
			} else if (reg4 & ADVERTISE_100HALF && reg5 & LPA_100HALF) {
				np->speed100 = 1;
				np->mii_if.full_duplex = 0;
			} else if (reg4 & ADVERTISE_10FULL && reg5 & LPA_10FULL) {
				np->speed100 = 0;
				np->mii_if.full_duplex = 1;
			} else {
				np->speed100 = 0;
				np->mii_if.full_duplex = 0;
			}
		} else {
			/* autonegotiation is disabled */
			if (reg0 & BMCR_SPEED100)
				np->speed100 = 1;
			else
				np->speed100 = 0;
			if (reg0 & BMCR_FULLDPLX)
				np->mii_if.full_duplex = 1;
			else
				np->mii_if.full_duplex = 0;
		}
		netif_carrier_on(dev);
		printk(KERN_DEBUG "%s: Link is up, running at %sMbit %s-duplex\n",
		       dev->name,
		       np->speed100 ? "100" : "10",
		       np->mii_if.full_duplex ? "full" : "half");

		new_tx_mode = np->tx_mode & ~FullDuplex;	/* duplex setting */
		if (np->mii_if.full_duplex)
			new_tx_mode |= FullDuplex;
		if (np->tx_mode != new_tx_mode) {
			np->tx_mode = new_tx_mode;
			writel(np->tx_mode | MiiSoftReset, ioaddr + TxMode);
			udelay(1000);
			writel(np->tx_mode, ioaddr + TxMode);
		}

		new_intr_timer_ctrl = np->intr_timer_ctrl & ~Timer10X;
		if (np->speed100)
			new_intr_timer_ctrl |= Timer10X;
		if (np->intr_timer_ctrl != new_intr_timer_ctrl) {
			np->intr_timer_ctrl = new_intr_timer_ctrl;
			writel(new_intr_timer_ctrl, ioaddr + IntrTimerCtrl);
		}
	} else {
		netif_carrier_off(dev);
		printk(KERN_DEBUG "%s: Link is down\n", dev->name);
	}
}


static void netdev_error(struct net_device *dev, int intr_status)
{
	struct netdev_private *np = netdev_priv(dev);

	/* Came close to underrunning the Tx FIFO, increase threshold. */
	if (intr_status & IntrTxDataLow) {
		if (np->tx_threshold <= PKT_BUF_SZ / 16) {
			writel(++np->tx_threshold, np->base + TxThreshold);
			printk(KERN_NOTICE "%s: PCI bus congestion, increasing Tx FIFO threshold to %d bytes\n",
			       dev->name, np->tx_threshold * 16);
		} else
			printk(KERN_WARNING "%s: PCI Tx underflow -- adapter is probably malfunctioning\n", dev->name);
	}
	if (intr_status & IntrRxGFPDead) {
		dev->stats.rx_fifo_errors++;
		dev->stats.rx_errors++;
	}
	if (intr_status & (IntrNoTxCsum | IntrDMAErr)) {
		dev->stats.tx_fifo_errors++;
		dev->stats.tx_errors++;
	}
	if ((intr_status & ~(IntrNormalMask | IntrAbnormalSummary | IntrLinkChange | IntrStatsMax | IntrTxDataLow | IntrRxGFPDead | IntrNoTxCsum | IntrPCIPad)) && debug)
		printk(KERN_ERR "%s: Something Wicked happened! %#8.8x.\n",
		       dev->name, intr_status);
}


static struct net_device_stats *get_stats(struct net_device *dev)
{
	struct netdev_private *np = netdev_priv(dev);
	void __iomem *ioaddr = np->base;

	/* This adapter architecture needs no SMP locks. */
	dev->stats.tx_bytes = readl(ioaddr + 0x57010);
	dev->stats.rx_bytes = readl(ioaddr + 0x57044);
	dev->stats.tx_packets = readl(ioaddr + 0x57000);
	dev->stats.tx_aborted_errors =
		readl(ioaddr + 0x57024) + readl(ioaddr + 0x57028);
	dev->stats.tx_window_errors = readl(ioaddr + 0x57018);
	dev->stats.collisions =
		readl(ioaddr + 0x57004) + readl(ioaddr + 0x57008);

	/* The chip only need report frame silently dropped. */
	dev->stats.rx_dropped += readw(ioaddr + RxDMAStatus);
	writew(0, ioaddr + RxDMAStatus);
	dev->stats.rx_crc_errors = readl(ioaddr + 0x5703C);
	dev->stats.rx_frame_errors = readl(ioaddr + 0x57040);
	dev->stats.rx_length_errors = readl(ioaddr + 0x57058);
	dev->stats.rx_missed_errors = readl(ioaddr + 0x5707C);

	return &dev->stats;
}


static void set_rx_mode(struct net_device *dev)
{
	struct netdev_private *np = netdev_priv(dev);
	void __iomem *ioaddr = np->base;
	u32 rx_mode = MinVLANPrio;
	struct netdev_hw_addr *ha;
	int i;
#ifdef VLAN_SUPPORT

	rx_mode |= VlanMode;
	if (np->vlgrp) {
		int vlan_count = 0;
		void __iomem *filter_addr = ioaddr + HashTable + 8;
		for (i = 0; i < VLAN_VID_MASK; i++) {
			if (vlan_group_get_device(np->vlgrp, i)) {
				if (vlan_count >= 32)
					break;
				writew(i, filter_addr);
				filter_addr += 16;
				vlan_count++;
			}
		}
		if (i == VLAN_VID_MASK) {
			rx_mode |= PerfectFilterVlan;
			while (vlan_count < 32) {
				writew(0, filter_addr);
				filter_addr += 16;
				vlan_count++;
			}
		}
	}
#endif /* VLAN_SUPPORT */

	if (dev->flags & IFF_PROMISC) {	/* Set promiscuous. */
		rx_mode |= AcceptAll;
	} else if ((netdev_mc_count(dev) > multicast_filter_limit) ||
		   (dev->flags & IFF_ALLMULTI)) {
		/* Too many to match, or accept all multicasts. */
		rx_mode |= AcceptBroadcast|AcceptAllMulticast|PerfectFilter;
	} else if (netdev_mc_count(dev) <= 14) {
		/* Use the 16 element perfect filter, skip first two entries. */
		void __iomem *filter_addr = ioaddr + PerfFilterTable + 2 * 16;
		__be16 *eaddrs;
		netdev_for_each_mc_addr(ha, dev) {
			eaddrs = (__be16 *) ha->addr;
			writew(be16_to_cpu(eaddrs[2]), filter_addr); filter_addr += 4;
			writew(be16_to_cpu(eaddrs[1]), filter_addr); filter_addr += 4;
			writew(be16_to_cpu(eaddrs[0]), filter_addr); filter_addr += 8;
		}
		eaddrs = (__be16 *)dev->dev_addr;
		i = netdev_mc_count(dev) + 2;
		while (i++ < 16) {
			writew(be16_to_cpu(eaddrs[0]), filter_addr); filter_addr += 4;
			writew(be16_to_cpu(eaddrs[1]), filter_addr); filter_addr += 4;
			writew(be16_to_cpu(eaddrs[2]), filter_addr); filter_addr += 8;
		}
		rx_mode |= AcceptBroadcast|PerfectFilter;
	} else {
		/* Must use a multicast hash table. */
		void __iomem *filter_addr;
		__be16 *eaddrs;
		__le16 mc_filter[32] __attribute__ ((aligned(sizeof(long))));	/* Multicast hash filter */

		memset(mc_filter, 0, sizeof(mc_filter));
		netdev_for_each_mc_addr(ha, dev) {
			/* The chip uses the upper 9 CRC bits
			   as index into the hash table */
			int bit_nr = ether_crc_le(ETH_ALEN, ha->addr) >> 23;
			__le32 *fptr = (__le32 *) &mc_filter[(bit_nr >> 4) & ~1];

			*fptr |= cpu_to_le32(1 << (bit_nr & 31));
		}
		/* Clear the perfect filter list, skip first two entries. */
		filter_addr = ioaddr + PerfFilterTable + 2 * 16;
		eaddrs = (__be16 *)dev->dev_addr;
		for (i = 2; i < 16; i++) {
			writew(be16_to_cpu(eaddrs[0]), filter_addr); filter_addr += 4;
			writew(be16_to_cpu(eaddrs[1]), filter_addr); filter_addr += 4;
			writew(be16_to_cpu(eaddrs[2]), filter_addr); filter_addr += 8;
		}
		for (filter_addr = ioaddr + HashTable, i = 0; i < 32; filter_addr+= 16, i++)
			writew(mc_filter[i], filter_addr);
		rx_mode |= AcceptBroadcast|PerfectFilter|HashFilter;
	}
	writel(rx_mode, ioaddr + RxFilterMode);
}

static int check_if_running(struct net_device *dev)
{
	if (!netif_running(dev))
		return -EINVAL;
	return 0;
}

static void get_drvinfo(struct net_device *dev, struct ethtool_drvinfo *info)
{
	struct netdev_private *np = netdev_priv(dev);
	strcpy(info->driver, DRV_NAME);
	strcpy(info->version, DRV_VERSION);
	strcpy(info->bus_info, pci_name(np->pci_dev));
}

static int get_settings(struct net_device *dev, struct ethtool_cmd *ecmd)
{
	struct netdev_private *np = netdev_priv(dev);
	spin_lock_irq(&np->lock);
	mii_ethtool_gset(&np->mii_if, ecmd);
	spin_unlock_irq(&np->lock);
	return 0;
}

static int set_settings(struct net_device *dev, struct ethtool_cmd *ecmd)
{
	struct netdev_private *np = netdev_priv(dev);
	int res;
	spin_lock_irq(&np->lock);
	res = mii_ethtool_sset(&np->mii_if, ecmd);
	spin_unlock_irq(&np->lock);
	check_duplex(dev);
	return res;
}

static int nway_reset(struct net_device *dev)
{
	struct netdev_private *np = netdev_priv(dev);
	return mii_nway_restart(&np->mii_if);
}

static u32 get_link(struct net_device *dev)
{
	struct netdev_private *np = netdev_priv(dev);
	return mii_link_ok(&np->mii_if);
}

static u32 get_msglevel(struct net_device *dev)
{
	return debug;
}

static void set_msglevel(struct net_device *dev, u32 val)
{
	debug = val;
}

static const struct ethtool_ops ethtool_ops = {
	.begin = check_if_running,
	.get_drvinfo = get_drvinfo,
	.get_settings = get_settings,
	.set_settings = set_settings,
	.nway_reset = nway_reset,
	.get_link = get_link,
	.get_msglevel = get_msglevel,
	.set_msglevel = set_msglevel,
};

static int netdev_ioctl(struct net_device *dev, struct ifreq *rq, int cmd)
{
	struct netdev_private *np = netdev_priv(dev);
	struct mii_ioctl_data *data = if_mii(rq);
	int rc;

	if (!netif_running(dev))
		return -EINVAL;

	spin_lock_irq(&np->lock);
	rc = generic_mii_ioctl(&np->mii_if, data, cmd, NULL);
	spin_unlock_irq(&np->lock);

	if ((cmd == SIOCSMIIREG) && (data->phy_id == np->phys[0]))
		check_duplex(dev);

	return rc;
}

static int netdev_close(struct net_device *dev)
{
	struct netdev_private *np = netdev_priv(dev);
	void __iomem *ioaddr = np->base;
	int i;

	netif_stop_queue(dev);

	napi_disable(&np->napi);

	if (debug > 1) {
		printk(KERN_DEBUG "%s: Shutting down ethercard, Intr status %#8.8x.\n",
			   dev->name, (int) readl(ioaddr + IntrStatus));
		printk(KERN_DEBUG "%s: Queue pointers were Tx %d / %d, Rx %d / %d.\n",
		       dev->name, np->cur_tx, np->dirty_tx,
		       np->cur_rx, np->dirty_rx);
	}

	/* Disable interrupts by clearing the interrupt mask. */
	writel(0, ioaddr + IntrEnable);

	/* Stop the chip's Tx and Rx processes. */
	writel(0, ioaddr + GenCtrl);
	readl(ioaddr + GenCtrl);

	if (debug > 5) {
		printk(KERN_DEBUG"  Tx ring at %#llx:\n",
		       (long long) np->tx_ring_dma);
		for (i = 0; i < 8 /* TX_RING_SIZE is huge! */; i++)
			printk(KERN_DEBUG " #%d desc. %#8.8x %#llx -> %#8.8x.\n",
			       i, le32_to_cpu(np->tx_ring[i].status),
			       (long long) dma_to_cpu(np->tx_ring[i].addr),
			       le32_to_cpu(np->tx_done_q[i].status));
		printk(KERN_DEBUG "  Rx ring at %#llx -> %p:\n",
		       (long long) np->rx_ring_dma, np->rx_done_q);
		if (np->rx_done_q)
			for (i = 0; i < 8 /* RX_RING_SIZE */; i++) {
				printk(KERN_DEBUG " #%d desc. %#llx -> %#8.8x\n",
				       i, (long long) dma_to_cpu(np->rx_ring[i].rxaddr), le32_to_cpu(np->rx_done_q[i].status));
		}
	}

	free_irq(dev->irq, dev);

	/* Free all the skbuffs in the Rx queue. */
	for (i = 0; i < RX_RING_SIZE; i++) {
		np->rx_ring[i].rxaddr = cpu_to_dma(0xBADF00D0); /* An invalid address. */
		if (np->rx_info[i].skb != NULL) {
			pci_unmap_single(np->pci_dev, np->rx_info[i].mapping, np->rx_buf_sz, PCI_DMA_FROMDEVICE);
			dev_kfree_skb(np->rx_info[i].skb);
		}
		np->rx_info[i].skb = NULL;
		np->rx_info[i].mapping = 0;
	}
	for (i = 0; i < TX_RING_SIZE; i++) {
		struct sk_buff *skb = np->tx_info[i].skb;
		if (skb == NULL)
			continue;
		pci_unmap_single(np->pci_dev,
				 np->tx_info[i].mapping,
				 skb_first_frag_len(skb), PCI_DMA_TODEVICE);
		np->tx_info[i].mapping = 0;
		dev_kfree_skb(skb);
		np->tx_info[i].skb = NULL;
	}

	return 0;
}

#ifdef CONFIG_PM
static int starfire_suspend(struct pci_dev *pdev, pm_message_t state)
{
	struct net_device *dev = pci_get_drvdata(pdev);

	if (netif_running(dev)) {
		netif_device_detach(dev);
		netdev_close(dev);
	}

	pci_save_state(pdev);
	pci_set_power_state(pdev, pci_choose_state(pdev,state));

	return 0;
}

static int starfire_resume(struct pci_dev *pdev)
{
	struct net_device *dev = pci_get_drvdata(pdev);

	pci_set_power_state(pdev, PCI_D0);
	pci_restore_state(pdev);

	if (netif_running(dev)) {
		netdev_open(dev);
		netif_device_attach(dev);
	}

	return 0;
}
#endif /* CONFIG_PM */


static void __devexit starfire_remove_one (struct pci_dev *pdev)
{
	struct net_device *dev = pci_get_drvdata(pdev);
	struct netdev_private *np = netdev_priv(dev);

	BUG_ON(!dev);

	unregister_netdev(dev);

	if (np->queue_mem)
		pci_free_consistent(pdev, np->queue_mem_size, np->queue_mem, np->queue_mem_dma);


	/* XXX: add wakeup code -- requires firmware for MagicPacket */
	pci_set_power_state(pdev, PCI_D3hot);	/* go to sleep in D3 mode */
	pci_disable_device(pdev);

	iounmap(np->base);
	pci_release_regions(pdev);

	pci_set_drvdata(pdev, NULL);
	free_netdev(dev);			/* Will also free np!! */
}


static struct pci_driver starfire_driver = {
	.name		= DRV_NAME,
	.probe		= starfire_init_one,
	.remove		= __devexit_p(starfire_remove_one),
#ifdef CONFIG_PM
	.suspend	= starfire_suspend,
	.resume		= starfire_resume,
#endif /* CONFIG_PM */
	.id_table	= starfire_pci_tbl,
};


static int __init starfire_init (void)
{
/* when a module, this is printed whether or not devices are found in probe */
#ifdef MODULE
	printk(version);

	printk(KERN_INFO DRV_NAME ": polling (NAPI) enabled\n");
#endif

	BUILD_BUG_ON(sizeof(dma_addr_t) != sizeof(netdrv_addr_t));

	return pci_register_driver(&starfire_driver);
}


static void __exit starfire_cleanup (void)
{
	pci_unregister_driver (&starfire_driver);
}


module_init(starfire_init);
module_exit(starfire_cleanup);


/*
 * Local variables:
 *  c-basic-offset: 8
 *  tab-width: 8
 * End:
 */<|MERGE_RESOLUTION|>--- conflicted
+++ resolved
@@ -148,11 +148,7 @@
  * This SUCKS.
  * We need a much better method to determine if dma_addr_t is 64-bit.
  */
-<<<<<<< HEAD
-#if (defined(__i386__) && defined(CONFIG_HIGHMEM64G)) || defined(__x86_64__) || defined (__ia64__) || defined(__alpha__) || defined(__mips64__) || (defined(__mips__) && defined(CONFIG_HIGHMEM) && defined(CONFIG_64BIT_PHYS_ADDR)) || (defined(__powerpc64__) || defined(CONFIG_PHYS_64BIT))
-=======
 #if (defined(__i386__) && defined(CONFIG_HIGHMEM64G)) || defined(__x86_64__) || defined (__ia64__) || defined(__alpha__) || (defined(CONFIG_MIPS) && ((defined(CONFIG_HIGHMEM) && defined(CONFIG_64BIT_PHYS_ADDR)) || defined(CONFIG_64BIT))) || (defined(__powerpc64__) || defined(CONFIG_PHYS_64BIT))
->>>>>>> 3cbea436
 /* 64-bit dma_addr_t */
 #define ADDR_64BITS	/* This chip uses 64 bit addresses. */
 #define netdrv_addr_t __le64
