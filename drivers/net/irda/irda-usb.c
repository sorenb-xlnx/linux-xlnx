--- conflicted
+++ resolved
@@ -1124,20 +1124,12 @@
                  * The actual image starts after the "STMP" keyword
                  * so forward to the firmware header tag
                  */
-<<<<<<< HEAD
-                for (i = 0; (fw->data[i] != STIR421X_PATCH_END_OF_HDR_TAG) &&
-			     (i < fw->size); i++) ;
-                /* here we check for the out of buffer case */
-                if ((STIR421X_PATCH_END_OF_HDR_TAG == fw->data[i]) &&
-                    (i < STIR421X_PATCH_CODE_OFFSET)) {
-=======
                 for (i = 0; i < fw->size && fw->data[i] !=
 				STIR421X_PATCH_END_OF_HDR_TAG; i++)
 			;
                 /* here we check for the out of buffer case */
                 if (i < STIR421X_PATCH_CODE_OFFSET && i < fw->size &&
 				STIR421X_PATCH_END_OF_HDR_TAG == fw->data[i]) {
->>>>>>> 1d71d682
                         if (!memcmp(fw->data + i + 1, STIR421X_PATCH_STMP_TAG,
                                     sizeof(STIR421X_PATCH_STMP_TAG) - 1)) {
 
