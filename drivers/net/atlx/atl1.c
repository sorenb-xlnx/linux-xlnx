/*
 * Copyright(c) 2005 - 2006 Attansic Corporation. All rights reserved.
 * Copyright(c) 2006 - 2007 Chris Snook <csnook@redhat.com>
 * Copyright(c) 2006 - 2008 Jay Cliburn <jcliburn@gmail.com>
 *
 * Derived from Intel e1000 driver
 * Copyright(c) 1999 - 2005 Intel Corporation. All rights reserved.
 *
 * This program is free software; you can redistribute it and/or modify it
 * under the terms of the GNU General Public License as published by the Free
 * Software Foundation; either version 2 of the License, or (at your option)
 * any later version.
 *
 * This program is distributed in the hope that it will be useful, but WITHOUT
 * ANY WARRANTY; without even the implied warranty of MERCHANTABILITY or
 * FITNESS FOR A PARTICULAR PURPOSE.  See the GNU General Public License for
 * more details.
 *
 * You should have received a copy of the GNU General Public License along with
 * this program; if not, write to the Free Software Foundation, Inc., 59
 * Temple Place - Suite 330, Boston, MA  02111-1307, USA.
 *
 * The full GNU General Public License is included in this distribution in the
 * file called COPYING.
 *
 * Contact Information:
 * Xiong Huang <xiong.huang@atheros.com>
 * Jie Yang <jie.yang@atheros.com>
 * Chris Snook <csnook@redhat.com>
 * Jay Cliburn <jcliburn@gmail.com>
 *
 * This version is adapted from the Attansic reference driver.
 *
 * TODO:
 * Add more ethtool functions.
 * Fix abstruse irq enable/disable condition described here:
 *	http://marc.theaimsgroup.com/?l=linux-netdev&m=116398508500553&w=2
 *
 * NEEDS TESTING:
 * VLAN
 * multicast
 * promiscuous mode
 * interrupt coalescing
 * SMP torture testing
 */

#include <asm/atomic.h>
#include <asm/byteorder.h>

#include <linux/compiler.h>
#include <linux/crc32.h>
#include <linux/delay.h>
#include <linux/dma-mapping.h>
#include <linux/etherdevice.h>
#include <linux/hardirq.h>
#include <linux/if_ether.h>
#include <linux/if_vlan.h>
#include <linux/in.h>
#include <linux/interrupt.h>
#include <linux/ip.h>
#include <linux/irqflags.h>
#include <linux/irqreturn.h>
#include <linux/jiffies.h>
#include <linux/mii.h>
#include <linux/module.h>
#include <linux/moduleparam.h>
#include <linux/net.h>
#include <linux/netdevice.h>
#include <linux/pci.h>
#include <linux/pci_ids.h>
#include <linux/pm.h>
#include <linux/skbuff.h>
#include <linux/slab.h>
#include <linux/spinlock.h>
#include <linux/string.h>
#include <linux/tcp.h>
#include <linux/timer.h>
#include <linux/types.h>
#include <linux/workqueue.h>

#include <net/checksum.h>

#include "atl1.h"

/* Temporary hack for merging atl1 and atl2 */
#include "atlx.c"

/*
 * This is the only thing that needs to be changed to adjust the
 * maximum number of ports that the driver can manage.
 */
#define ATL1_MAX_NIC 4

#define OPTION_UNSET    -1
#define OPTION_DISABLED 0
#define OPTION_ENABLED  1

#define ATL1_PARAM_INIT { [0 ... ATL1_MAX_NIC] = OPTION_UNSET }

/*
 * Interrupt Moderate Timer in units of 2 us
 *
 * Valid Range: 10-65535
 *
 * Default Value: 100 (200us)
 */
static int __devinitdata int_mod_timer[ATL1_MAX_NIC+1] = ATL1_PARAM_INIT;
static int num_int_mod_timer;
module_param_array_named(int_mod_timer, int_mod_timer, int,
	&num_int_mod_timer, 0);
MODULE_PARM_DESC(int_mod_timer, "Interrupt moderator timer");

#define DEFAULT_INT_MOD_CNT	100	/* 200us */
#define MAX_INT_MOD_CNT		65000
#define MIN_INT_MOD_CNT		50

struct atl1_option {
	enum { enable_option, range_option, list_option } type;
	char *name;
	char *err;
	int def;
	union {
		struct {	/* range_option info */
			int min;
			int max;
		} r;
		struct {	/* list_option info */
			int nr;
			struct atl1_opt_list {
				int i;
				char *str;
			} *p;
		} l;
	} arg;
};

static int __devinit atl1_validate_option(int *value, struct atl1_option *opt,
	struct pci_dev *pdev)
{
	if (*value == OPTION_UNSET) {
		*value = opt->def;
		return 0;
	}

	switch (opt->type) {
	case enable_option:
		switch (*value) {
		case OPTION_ENABLED:
			dev_info(&pdev->dev, "%s enabled\n", opt->name);
			return 0;
		case OPTION_DISABLED:
			dev_info(&pdev->dev, "%s disabled\n", opt->name);
			return 0;
		}
		break;
	case range_option:
		if (*value >= opt->arg.r.min && *value <= opt->arg.r.max) {
			dev_info(&pdev->dev, "%s set to %i\n", opt->name,
				*value);
			return 0;
		}
		break;
	case list_option:{
			int i;
			struct atl1_opt_list *ent;

			for (i = 0; i < opt->arg.l.nr; i++) {
				ent = &opt->arg.l.p[i];
				if (*value == ent->i) {
					if (ent->str[0] != '\0')
						dev_info(&pdev->dev, "%s\n",
							ent->str);
					return 0;
				}
			}
		}
		break;

	default:
		break;
	}

	dev_info(&pdev->dev, "invalid %s specified (%i) %s\n",
		opt->name, *value, opt->err);
	*value = opt->def;
	return -1;
}

/*
 * atl1_check_options - Range Checking for Command Line Parameters
 * @adapter: board private structure
 *
 * This routine checks all command line parameters for valid user
 * input.  If an invalid value is given, or if no user specified
 * value exists, a default value is used.  The final value is stored
 * in a variable in the adapter structure.
 */
void __devinit atl1_check_options(struct atl1_adapter *adapter)
{
	struct pci_dev *pdev = adapter->pdev;
	int bd = adapter->bd_number;
	if (bd >= ATL1_MAX_NIC) {
		dev_notice(&pdev->dev, "no configuration for board#%i\n", bd);
		dev_notice(&pdev->dev, "using defaults for all values\n");
	}
	{			/* Interrupt Moderate Timer */
		struct atl1_option opt = {
			.type = range_option,
			.name = "Interrupt Moderator Timer",
			.err = "using default of "
				__MODULE_STRING(DEFAULT_INT_MOD_CNT),
			.def = DEFAULT_INT_MOD_CNT,
			.arg = {.r = {.min = MIN_INT_MOD_CNT,
					.max = MAX_INT_MOD_CNT} }
		};
		int val;
		if (num_int_mod_timer > bd) {
			val = int_mod_timer[bd];
			atl1_validate_option(&val, &opt, pdev);
			adapter->imt = (u16) val;
		} else
			adapter->imt = (u16) (opt.def);
	}
}

/*
 * atl1_pci_tbl - PCI Device ID Table
 */
static const struct pci_device_id atl1_pci_tbl[] = {
	{PCI_DEVICE(PCI_VENDOR_ID_ATTANSIC, PCI_DEVICE_ID_ATTANSIC_L1)},
	/* required last entry */
	{0,}
};
MODULE_DEVICE_TABLE(pci, atl1_pci_tbl);

static const u32 atl1_default_msg = NETIF_MSG_DRV | NETIF_MSG_PROBE |
	NETIF_MSG_LINK | NETIF_MSG_TIMER | NETIF_MSG_IFDOWN | NETIF_MSG_IFUP;

static int debug = -1;
module_param(debug, int, 0);
MODULE_PARM_DESC(debug, "Message level (0=none,...,16=all)");

/*
 * Reset the transmit and receive units; mask and clear all interrupts.
 * hw - Struct containing variables accessed by shared code
 * return : 0  or  idle status (if error)
 */
static s32 atl1_reset_hw(struct atl1_hw *hw)
{
	struct pci_dev *pdev = hw->back->pdev;
	struct atl1_adapter *adapter = hw->back;
	u32 icr;
	int i;

	/*
	 * Clear Interrupt mask to stop board from generating
	 * interrupts & Clear any pending interrupt events
	 */
	/*
	 * iowrite32(0, hw->hw_addr + REG_IMR);
	 * iowrite32(0xffffffff, hw->hw_addr + REG_ISR);
	 */

	/*
	 * Issue Soft Reset to the MAC.  This will reset the chip's
	 * transmit, receive, DMA.  It will not effect
	 * the current PCI configuration.  The global reset bit is self-
	 * clearing, and should clear within a microsecond.
	 */
	iowrite32(MASTER_CTRL_SOFT_RST, hw->hw_addr + REG_MASTER_CTRL);
	ioread32(hw->hw_addr + REG_MASTER_CTRL);

	iowrite16(1, hw->hw_addr + REG_PHY_ENABLE);
	ioread16(hw->hw_addr + REG_PHY_ENABLE);

	/* delay about 1ms */
	msleep(1);

	/* Wait at least 10ms for All module to be Idle */
	for (i = 0; i < 10; i++) {
		icr = ioread32(hw->hw_addr + REG_IDLE_STATUS);
		if (!icr)
			break;
		/* delay 1 ms */
		msleep(1);
		/* FIXME: still the right way to do this? */
		cpu_relax();
	}

	if (icr) {
		if (netif_msg_hw(adapter))
			dev_dbg(&pdev->dev, "ICR = 0x%x\n", icr);
		return icr;
	}

	return 0;
}

/* function about EEPROM
 *
 * check_eeprom_exist
 * return 0 if eeprom exist
 */
static int atl1_check_eeprom_exist(struct atl1_hw *hw)
{
	u32 value;
	value = ioread32(hw->hw_addr + REG_SPI_FLASH_CTRL);
	if (value & SPI_FLASH_CTRL_EN_VPD) {
		value &= ~SPI_FLASH_CTRL_EN_VPD;
		iowrite32(value, hw->hw_addr + REG_SPI_FLASH_CTRL);
	}

	value = ioread16(hw->hw_addr + REG_PCIE_CAP_LIST);
	return ((value & 0xFF00) == 0x6C00) ? 0 : 1;
}

static bool atl1_read_eeprom(struct atl1_hw *hw, u32 offset, u32 *p_value)
{
	int i;
	u32 control;

	if (offset & 3)
		/* address do not align */
		return false;

	iowrite32(0, hw->hw_addr + REG_VPD_DATA);
	control = (offset & VPD_CAP_VPD_ADDR_MASK) << VPD_CAP_VPD_ADDR_SHIFT;
	iowrite32(control, hw->hw_addr + REG_VPD_CAP);
	ioread32(hw->hw_addr + REG_VPD_CAP);

	for (i = 0; i < 10; i++) {
		msleep(2);
		control = ioread32(hw->hw_addr + REG_VPD_CAP);
		if (control & VPD_CAP_VPD_FLAG)
			break;
	}
	if (control & VPD_CAP_VPD_FLAG) {
		*p_value = ioread32(hw->hw_addr + REG_VPD_DATA);
		return true;
	}
	/* timeout */
	return false;
}

/*
 * Reads the value from a PHY register
 * hw - Struct containing variables accessed by shared code
 * reg_addr - address of the PHY register to read
 */
s32 atl1_read_phy_reg(struct atl1_hw *hw, u16 reg_addr, u16 *phy_data)
{
	u32 val;
	int i;

	val = ((u32) (reg_addr & MDIO_REG_ADDR_MASK)) << MDIO_REG_ADDR_SHIFT |
		MDIO_START | MDIO_SUP_PREAMBLE | MDIO_RW | MDIO_CLK_25_4 <<
		MDIO_CLK_SEL_SHIFT;
	iowrite32(val, hw->hw_addr + REG_MDIO_CTRL);
	ioread32(hw->hw_addr + REG_MDIO_CTRL);

	for (i = 0; i < MDIO_WAIT_TIMES; i++) {
		udelay(2);
		val = ioread32(hw->hw_addr + REG_MDIO_CTRL);
		if (!(val & (MDIO_START | MDIO_BUSY)))
			break;
	}
	if (!(val & (MDIO_START | MDIO_BUSY))) {
		*phy_data = (u16) val;
		return 0;
	}
	return ATLX_ERR_PHY;
}

#define CUSTOM_SPI_CS_SETUP	2
#define CUSTOM_SPI_CLK_HI	2
#define CUSTOM_SPI_CLK_LO	2
#define CUSTOM_SPI_CS_HOLD	2
#define CUSTOM_SPI_CS_HI	3

static bool atl1_spi_read(struct atl1_hw *hw, u32 addr, u32 *buf)
{
	int i;
	u32 value;

	iowrite32(0, hw->hw_addr + REG_SPI_DATA);
	iowrite32(addr, hw->hw_addr + REG_SPI_ADDR);

	value = SPI_FLASH_CTRL_WAIT_READY |
	    (CUSTOM_SPI_CS_SETUP & SPI_FLASH_CTRL_CS_SETUP_MASK) <<
	    SPI_FLASH_CTRL_CS_SETUP_SHIFT | (CUSTOM_SPI_CLK_HI &
					     SPI_FLASH_CTRL_CLK_HI_MASK) <<
	    SPI_FLASH_CTRL_CLK_HI_SHIFT | (CUSTOM_SPI_CLK_LO &
					   SPI_FLASH_CTRL_CLK_LO_MASK) <<
	    SPI_FLASH_CTRL_CLK_LO_SHIFT | (CUSTOM_SPI_CS_HOLD &
					   SPI_FLASH_CTRL_CS_HOLD_MASK) <<
	    SPI_FLASH_CTRL_CS_HOLD_SHIFT | (CUSTOM_SPI_CS_HI &
					    SPI_FLASH_CTRL_CS_HI_MASK) <<
	    SPI_FLASH_CTRL_CS_HI_SHIFT | (1 & SPI_FLASH_CTRL_INS_MASK) <<
	    SPI_FLASH_CTRL_INS_SHIFT;

	iowrite32(value, hw->hw_addr + REG_SPI_FLASH_CTRL);

	value |= SPI_FLASH_CTRL_START;
	iowrite32(value, hw->hw_addr + REG_SPI_FLASH_CTRL);
	ioread32(hw->hw_addr + REG_SPI_FLASH_CTRL);

	for (i = 0; i < 10; i++) {
		msleep(1);
		value = ioread32(hw->hw_addr + REG_SPI_FLASH_CTRL);
		if (!(value & SPI_FLASH_CTRL_START))
			break;
	}

	if (value & SPI_FLASH_CTRL_START)
		return false;

	*buf = ioread32(hw->hw_addr + REG_SPI_DATA);

	return true;
}

/*
 * get_permanent_address
 * return 0 if get valid mac address,
 */
static int atl1_get_permanent_address(struct atl1_hw *hw)
{
	u32 addr[2];
	u32 i, control;
	u16 reg;
	u8 eth_addr[ETH_ALEN];
	bool key_valid;

	if (is_valid_ether_addr(hw->perm_mac_addr))
		return 0;

	/* init */
	addr[0] = addr[1] = 0;

	if (!atl1_check_eeprom_exist(hw)) {
		reg = 0;
		key_valid = false;
		/* Read out all EEPROM content */
		i = 0;
		while (1) {
			if (atl1_read_eeprom(hw, i + 0x100, &control)) {
				if (key_valid) {
					if (reg == REG_MAC_STA_ADDR)
						addr[0] = control;
					else if (reg == (REG_MAC_STA_ADDR + 4))
						addr[1] = control;
					key_valid = false;
				} else if ((control & 0xff) == 0x5A) {
					key_valid = true;
					reg = (u16) (control >> 16);
				} else
					break;
			} else
				/* read error */
				break;
			i += 4;
		}

		*(u32 *) &eth_addr[2] = swab32(addr[0]);
		*(u16 *) &eth_addr[0] = swab16(*(u16 *) &addr[1]);
		if (is_valid_ether_addr(eth_addr)) {
			memcpy(hw->perm_mac_addr, eth_addr, ETH_ALEN);
			return 0;
		}
	}

	/* see if SPI FLAGS exist ? */
	addr[0] = addr[1] = 0;
	reg = 0;
	key_valid = false;
	i = 0;
	while (1) {
		if (atl1_spi_read(hw, i + 0x1f000, &control)) {
			if (key_valid) {
				if (reg == REG_MAC_STA_ADDR)
					addr[0] = control;
				else if (reg == (REG_MAC_STA_ADDR + 4))
					addr[1] = control;
				key_valid = false;
			} else if ((control & 0xff) == 0x5A) {
				key_valid = true;
				reg = (u16) (control >> 16);
			} else
				/* data end */
				break;
		} else
			/* read error */
			break;
		i += 4;
	}

	*(u32 *) &eth_addr[2] = swab32(addr[0]);
	*(u16 *) &eth_addr[0] = swab16(*(u16 *) &addr[1]);
	if (is_valid_ether_addr(eth_addr)) {
		memcpy(hw->perm_mac_addr, eth_addr, ETH_ALEN);
		return 0;
	}

	/*
	 * On some motherboards, the MAC address is written by the
	 * BIOS directly to the MAC register during POST, and is
	 * not stored in eeprom.  If all else thus far has failed
	 * to fetch the permanent MAC address, try reading it directly.
	 */
	addr[0] = ioread32(hw->hw_addr + REG_MAC_STA_ADDR);
	addr[1] = ioread16(hw->hw_addr + (REG_MAC_STA_ADDR + 4));
	*(u32 *) &eth_addr[2] = swab32(addr[0]);
	*(u16 *) &eth_addr[0] = swab16(*(u16 *) &addr[1]);
	if (is_valid_ether_addr(eth_addr)) {
		memcpy(hw->perm_mac_addr, eth_addr, ETH_ALEN);
		return 0;
	}

	return 1;
}

/*
 * Reads the adapter's MAC address from the EEPROM
 * hw - Struct containing variables accessed by shared code
 */
s32 atl1_read_mac_addr(struct atl1_hw *hw)
{
	u16 i;

	if (atl1_get_permanent_address(hw))
		random_ether_addr(hw->perm_mac_addr);

	for (i = 0; i < ETH_ALEN; i++)
		hw->mac_addr[i] = hw->perm_mac_addr[i];
	return 0;
}

/*
 * Hashes an address to determine its location in the multicast table
 * hw - Struct containing variables accessed by shared code
 * mc_addr - the multicast address to hash
 *
 * atl1_hash_mc_addr
 *  purpose
 *      set hash value for a multicast address
 *      hash calcu processing :
 *          1. calcu 32bit CRC for multicast address
 *          2. reverse crc with MSB to LSB
 */
u32 atl1_hash_mc_addr(struct atl1_hw *hw, u8 *mc_addr)
{
	u32 crc32, value = 0;
	int i;

	crc32 = ether_crc_le(6, mc_addr);
	for (i = 0; i < 32; i++)
		value |= (((crc32 >> i) & 1) << (31 - i));

	return value;
}

/*
 * Sets the bit in the multicast table corresponding to the hash value.
 * hw - Struct containing variables accessed by shared code
 * hash_value - Multicast address hash value
 */
void atl1_hash_set(struct atl1_hw *hw, u32 hash_value)
{
	u32 hash_bit, hash_reg;
	u32 mta;

	/*
	 * The HASH Table  is a register array of 2 32-bit registers.
	 * It is treated like an array of 64 bits.  We want to set
	 * bit BitArray[hash_value]. So we figure out what register
	 * the bit is in, read it, OR in the new bit, then write
	 * back the new value.  The register is determined by the
	 * upper 7 bits of the hash value and the bit within that
	 * register are determined by the lower 5 bits of the value.
	 */
	hash_reg = (hash_value >> 31) & 0x1;
	hash_bit = (hash_value >> 26) & 0x1F;
	mta = ioread32((hw->hw_addr + REG_RX_HASH_TABLE) + (hash_reg << 2));
	mta |= (1 << hash_bit);
	iowrite32(mta, (hw->hw_addr + REG_RX_HASH_TABLE) + (hash_reg << 2));
}

/*
 * Writes a value to a PHY register
 * hw - Struct containing variables accessed by shared code
 * reg_addr - address of the PHY register to write
 * data - data to write to the PHY
 */
static s32 atl1_write_phy_reg(struct atl1_hw *hw, u32 reg_addr, u16 phy_data)
{
	int i;
	u32 val;

	val = ((u32) (phy_data & MDIO_DATA_MASK)) << MDIO_DATA_SHIFT |
	    (reg_addr & MDIO_REG_ADDR_MASK) << MDIO_REG_ADDR_SHIFT |
	    MDIO_SUP_PREAMBLE |
	    MDIO_START | MDIO_CLK_25_4 << MDIO_CLK_SEL_SHIFT;
	iowrite32(val, hw->hw_addr + REG_MDIO_CTRL);
	ioread32(hw->hw_addr + REG_MDIO_CTRL);

	for (i = 0; i < MDIO_WAIT_TIMES; i++) {
		udelay(2);
		val = ioread32(hw->hw_addr + REG_MDIO_CTRL);
		if (!(val & (MDIO_START | MDIO_BUSY)))
			break;
	}

	if (!(val & (MDIO_START | MDIO_BUSY)))
		return 0;

	return ATLX_ERR_PHY;
}

/*
 * Make L001's PHY out of Power Saving State (bug)
 * hw - Struct containing variables accessed by shared code
 * when power on, L001's PHY always on Power saving State
 * (Gigabit Link forbidden)
 */
static s32 atl1_phy_leave_power_saving(struct atl1_hw *hw)
{
	s32 ret;
	ret = atl1_write_phy_reg(hw, 29, 0x0029);
	if (ret)
		return ret;
	return atl1_write_phy_reg(hw, 30, 0);
}

/*
 * Resets the PHY and make all config validate
 * hw - Struct containing variables accessed by shared code
 *
 * Sets bit 15 and 12 of the MII Control regiser (for F001 bug)
 */
static s32 atl1_phy_reset(struct atl1_hw *hw)
{
	struct pci_dev *pdev = hw->back->pdev;
	struct atl1_adapter *adapter = hw->back;
	s32 ret_val;
	u16 phy_data;

	if (hw->media_type == MEDIA_TYPE_AUTO_SENSOR ||
	    hw->media_type == MEDIA_TYPE_1000M_FULL)
		phy_data = MII_CR_RESET | MII_CR_AUTO_NEG_EN;
	else {
		switch (hw->media_type) {
		case MEDIA_TYPE_100M_FULL:
			phy_data =
			    MII_CR_FULL_DUPLEX | MII_CR_SPEED_100 |
			    MII_CR_RESET;
			break;
		case MEDIA_TYPE_100M_HALF:
			phy_data = MII_CR_SPEED_100 | MII_CR_RESET;
			break;
		case MEDIA_TYPE_10M_FULL:
			phy_data =
			    MII_CR_FULL_DUPLEX | MII_CR_SPEED_10 | MII_CR_RESET;
			break;
		default:
			/* MEDIA_TYPE_10M_HALF: */
			phy_data = MII_CR_SPEED_10 | MII_CR_RESET;
			break;
		}
	}

	ret_val = atl1_write_phy_reg(hw, MII_BMCR, phy_data);
	if (ret_val) {
		u32 val;
		int i;
		/* pcie serdes link may be down! */
		if (netif_msg_hw(adapter))
			dev_dbg(&pdev->dev, "pcie phy link down\n");

		for (i = 0; i < 25; i++) {
			msleep(1);
			val = ioread32(hw->hw_addr + REG_MDIO_CTRL);
			if (!(val & (MDIO_START | MDIO_BUSY)))
				break;
		}

		if ((val & (MDIO_START | MDIO_BUSY)) != 0) {
			if (netif_msg_hw(adapter))
				dev_warn(&pdev->dev,
					"pcie link down at least 25ms\n");
			return ret_val;
		}
	}
	return 0;
}

/*
 * Configures PHY autoneg and flow control advertisement settings
 * hw - Struct containing variables accessed by shared code
 */
static s32 atl1_phy_setup_autoneg_adv(struct atl1_hw *hw)
{
	s32 ret_val;
	s16 mii_autoneg_adv_reg;
	s16 mii_1000t_ctrl_reg;

	/* Read the MII Auto-Neg Advertisement Register (Address 4). */
	mii_autoneg_adv_reg = MII_AR_DEFAULT_CAP_MASK;

	/* Read the MII 1000Base-T Control Register (Address 9). */
	mii_1000t_ctrl_reg = MII_ATLX_CR_1000T_DEFAULT_CAP_MASK;

	/*
	 * First we clear all the 10/100 mb speed bits in the Auto-Neg
	 * Advertisement Register (Address 4) and the 1000 mb speed bits in
	 * the  1000Base-T Control Register (Address 9).
	 */
	mii_autoneg_adv_reg &= ~MII_AR_SPEED_MASK;
	mii_1000t_ctrl_reg &= ~MII_ATLX_CR_1000T_SPEED_MASK;

	/*
	 * Need to parse media_type  and set up
	 * the appropriate PHY registers.
	 */
	switch (hw->media_type) {
	case MEDIA_TYPE_AUTO_SENSOR:
		mii_autoneg_adv_reg |= (MII_AR_10T_HD_CAPS |
					MII_AR_10T_FD_CAPS |
					MII_AR_100TX_HD_CAPS |
					MII_AR_100TX_FD_CAPS);
		mii_1000t_ctrl_reg |= MII_ATLX_CR_1000T_FD_CAPS;
		break;

	case MEDIA_TYPE_1000M_FULL:
		mii_1000t_ctrl_reg |= MII_ATLX_CR_1000T_FD_CAPS;
		break;

	case MEDIA_TYPE_100M_FULL:
		mii_autoneg_adv_reg |= MII_AR_100TX_FD_CAPS;
		break;

	case MEDIA_TYPE_100M_HALF:
		mii_autoneg_adv_reg |= MII_AR_100TX_HD_CAPS;
		break;

	case MEDIA_TYPE_10M_FULL:
		mii_autoneg_adv_reg |= MII_AR_10T_FD_CAPS;
		break;

	default:
		mii_autoneg_adv_reg |= MII_AR_10T_HD_CAPS;
		break;
	}

	/* flow control fixed to enable all */
	mii_autoneg_adv_reg |= (MII_AR_ASM_DIR | MII_AR_PAUSE);

	hw->mii_autoneg_adv_reg = mii_autoneg_adv_reg;
	hw->mii_1000t_ctrl_reg = mii_1000t_ctrl_reg;

	ret_val = atl1_write_phy_reg(hw, MII_ADVERTISE, mii_autoneg_adv_reg);
	if (ret_val)
		return ret_val;

	ret_val = atl1_write_phy_reg(hw, MII_ATLX_CR, mii_1000t_ctrl_reg);
	if (ret_val)
		return ret_val;

	return 0;
}

/*
 * Configures link settings.
 * hw - Struct containing variables accessed by shared code
 * Assumes the hardware has previously been reset and the
 * transmitter and receiver are not enabled.
 */
static s32 atl1_setup_link(struct atl1_hw *hw)
{
	struct pci_dev *pdev = hw->back->pdev;
	struct atl1_adapter *adapter = hw->back;
	s32 ret_val;

	/*
	 * Options:
	 *  PHY will advertise value(s) parsed from
	 *  autoneg_advertised and fc
	 *  no matter what autoneg is , We will not wait link result.
	 */
	ret_val = atl1_phy_setup_autoneg_adv(hw);
	if (ret_val) {
		if (netif_msg_link(adapter))
			dev_dbg(&pdev->dev,
				"error setting up autonegotiation\n");
		return ret_val;
	}
	/* SW.Reset , En-Auto-Neg if needed */
	ret_val = atl1_phy_reset(hw);
	if (ret_val) {
		if (netif_msg_link(adapter))
			dev_dbg(&pdev->dev, "error resetting phy\n");
		return ret_val;
	}
	hw->phy_configured = true;
	return ret_val;
}

static void atl1_init_flash_opcode(struct atl1_hw *hw)
{
	if (hw->flash_vendor >= ARRAY_SIZE(flash_table))
		/* Atmel */
		hw->flash_vendor = 0;

	/* Init OP table */
	iowrite8(flash_table[hw->flash_vendor].cmd_program,
		hw->hw_addr + REG_SPI_FLASH_OP_PROGRAM);
	iowrite8(flash_table[hw->flash_vendor].cmd_sector_erase,
		hw->hw_addr + REG_SPI_FLASH_OP_SC_ERASE);
	iowrite8(flash_table[hw->flash_vendor].cmd_chip_erase,
		hw->hw_addr + REG_SPI_FLASH_OP_CHIP_ERASE);
	iowrite8(flash_table[hw->flash_vendor].cmd_rdid,
		hw->hw_addr + REG_SPI_FLASH_OP_RDID);
	iowrite8(flash_table[hw->flash_vendor].cmd_wren,
		hw->hw_addr + REG_SPI_FLASH_OP_WREN);
	iowrite8(flash_table[hw->flash_vendor].cmd_rdsr,
		hw->hw_addr + REG_SPI_FLASH_OP_RDSR);
	iowrite8(flash_table[hw->flash_vendor].cmd_wrsr,
		hw->hw_addr + REG_SPI_FLASH_OP_WRSR);
	iowrite8(flash_table[hw->flash_vendor].cmd_read,
		hw->hw_addr + REG_SPI_FLASH_OP_READ);
}

/*
 * Performs basic configuration of the adapter.
 * hw - Struct containing variables accessed by shared code
 * Assumes that the controller has previously been reset and is in a
 * post-reset uninitialized state. Initializes multicast table,
 * and  Calls routines to setup link
 * Leaves the transmit and receive units disabled and uninitialized.
 */
static s32 atl1_init_hw(struct atl1_hw *hw)
{
	u32 ret_val = 0;

	/* Zero out the Multicast HASH table */
	iowrite32(0, hw->hw_addr + REG_RX_HASH_TABLE);
	/* clear the old settings from the multicast hash table */
	iowrite32(0, (hw->hw_addr + REG_RX_HASH_TABLE) + (1 << 2));

	atl1_init_flash_opcode(hw);

	if (!hw->phy_configured) {
		/* enable GPHY LinkChange Interrrupt */
		ret_val = atl1_write_phy_reg(hw, 18, 0xC00);
		if (ret_val)
			return ret_val;
		/* make PHY out of power-saving state */
		ret_val = atl1_phy_leave_power_saving(hw);
		if (ret_val)
			return ret_val;
		/* Call a subroutine to configure the link */
		ret_val = atl1_setup_link(hw);
	}
	return ret_val;
}

/*
 * Detects the current speed and duplex settings of the hardware.
 * hw - Struct containing variables accessed by shared code
 * speed - Speed of the connection
 * duplex - Duplex setting of the connection
 */
static s32 atl1_get_speed_and_duplex(struct atl1_hw *hw, u16 *speed, u16 *duplex)
{
	struct pci_dev *pdev = hw->back->pdev;
	struct atl1_adapter *adapter = hw->back;
	s32 ret_val;
	u16 phy_data;

	/* ; --- Read   PHY Specific Status Register (17) */
	ret_val = atl1_read_phy_reg(hw, MII_ATLX_PSSR, &phy_data);
	if (ret_val)
		return ret_val;

	if (!(phy_data & MII_ATLX_PSSR_SPD_DPLX_RESOLVED))
		return ATLX_ERR_PHY_RES;

	switch (phy_data & MII_ATLX_PSSR_SPEED) {
	case MII_ATLX_PSSR_1000MBS:
		*speed = SPEED_1000;
		break;
	case MII_ATLX_PSSR_100MBS:
		*speed = SPEED_100;
		break;
	case MII_ATLX_PSSR_10MBS:
		*speed = SPEED_10;
		break;
	default:
		if (netif_msg_hw(adapter))
			dev_dbg(&pdev->dev, "error getting speed\n");
		return ATLX_ERR_PHY_SPEED;
		break;
	}
	if (phy_data & MII_ATLX_PSSR_DPLX)
		*duplex = FULL_DUPLEX;
	else
		*duplex = HALF_DUPLEX;

	return 0;
}

void atl1_set_mac_addr(struct atl1_hw *hw)
{
	u32 value;
	/*
	 * 00-0B-6A-F6-00-DC
	 * 0:  6AF600DC   1: 000B
	 * low dword
	 */
	value = (((u32) hw->mac_addr[2]) << 24) |
	    (((u32) hw->mac_addr[3]) << 16) |
	    (((u32) hw->mac_addr[4]) << 8) | (((u32) hw->mac_addr[5]));
	iowrite32(value, hw->hw_addr + REG_MAC_STA_ADDR);
	/* high dword */
	value = (((u32) hw->mac_addr[0]) << 8) | (((u32) hw->mac_addr[1]));
	iowrite32(value, (hw->hw_addr + REG_MAC_STA_ADDR) + (1 << 2));
}

/*
 * atl1_sw_init - Initialize general software structures (struct atl1_adapter)
 * @adapter: board private structure to initialize
 *
 * atl1_sw_init initializes the Adapter private data structure.
 * Fields are initialized based on PCI device information and
 * OS network device settings (MTU size).
 */
static int __devinit atl1_sw_init(struct atl1_adapter *adapter)
{
	struct atl1_hw *hw = &adapter->hw;
	struct net_device *netdev = adapter->netdev;

	hw->max_frame_size = netdev->mtu + ETH_HLEN + ETH_FCS_LEN + VLAN_HLEN;
	hw->min_frame_size = ETH_ZLEN + ETH_FCS_LEN;

	adapter->wol = 0;
	adapter->rx_buffer_len = (hw->max_frame_size + 7) & ~7;
	adapter->ict = 50000;		/* 100ms */
	adapter->link_speed = SPEED_0;	/* hardware init */
	adapter->link_duplex = FULL_DUPLEX;

	hw->phy_configured = false;
	hw->preamble_len = 7;
	hw->ipgt = 0x60;
	hw->min_ifg = 0x50;
	hw->ipgr1 = 0x40;
	hw->ipgr2 = 0x60;
	hw->max_retry = 0xf;
	hw->lcol = 0x37;
	hw->jam_ipg = 7;
	hw->rfd_burst = 8;
	hw->rrd_burst = 8;
	hw->rfd_fetch_gap = 1;
	hw->rx_jumbo_th = adapter->rx_buffer_len / 8;
	hw->rx_jumbo_lkah = 1;
	hw->rrd_ret_timer = 16;
	hw->tpd_burst = 4;
	hw->tpd_fetch_th = 16;
	hw->txf_burst = 0x100;
	hw->tx_jumbo_task_th = (hw->max_frame_size + 7) >> 3;
	hw->tpd_fetch_gap = 1;
	hw->rcb_value = atl1_rcb_64;
	hw->dma_ord = atl1_dma_ord_enh;
	hw->dmar_block = atl1_dma_req_256;
	hw->dmaw_block = atl1_dma_req_256;
	hw->cmb_rrd = 4;
	hw->cmb_tpd = 4;
	hw->cmb_rx_timer = 1;	/* about 2us */
	hw->cmb_tx_timer = 1;	/* about 2us */
	hw->smb_timer = 100000;	/* about 200ms */

	spin_lock_init(&adapter->lock);
	spin_lock_init(&adapter->mb_lock);

	return 0;
}

static int mdio_read(struct net_device *netdev, int phy_id, int reg_num)
{
	struct atl1_adapter *adapter = netdev_priv(netdev);
	u16 result;

	atl1_read_phy_reg(&adapter->hw, reg_num & 0x1f, &result);

	return result;
}

static void mdio_write(struct net_device *netdev, int phy_id, int reg_num,
	int val)
{
	struct atl1_adapter *adapter = netdev_priv(netdev);

	atl1_write_phy_reg(&adapter->hw, reg_num, val);
}

/*
 * atl1_mii_ioctl -
 * @netdev:
 * @ifreq:
 * @cmd:
 */
static int atl1_mii_ioctl(struct net_device *netdev, struct ifreq *ifr, int cmd)
{
	struct atl1_adapter *adapter = netdev_priv(netdev);
	unsigned long flags;
	int retval;

	if (!netif_running(netdev))
		return -EINVAL;

	spin_lock_irqsave(&adapter->lock, flags);
	retval = generic_mii_ioctl(&adapter->mii, if_mii(ifr), cmd, NULL);
	spin_unlock_irqrestore(&adapter->lock, flags);

	return retval;
}

/*
 * atl1_setup_mem_resources - allocate Tx / RX descriptor resources
 * @adapter: board private structure
 *
 * Return 0 on success, negative on failure
 */
static s32 atl1_setup_ring_resources(struct atl1_adapter *adapter)
{
	struct atl1_tpd_ring *tpd_ring = &adapter->tpd_ring;
	struct atl1_rfd_ring *rfd_ring = &adapter->rfd_ring;
	struct atl1_rrd_ring *rrd_ring = &adapter->rrd_ring;
	struct atl1_ring_header *ring_header = &adapter->ring_header;
	struct pci_dev *pdev = adapter->pdev;
	int size;
	u8 offset = 0;

	size = sizeof(struct atl1_buffer) * (tpd_ring->count + rfd_ring->count);
	tpd_ring->buffer_info = kzalloc(size, GFP_KERNEL);
	if (unlikely(!tpd_ring->buffer_info)) {
		if (netif_msg_drv(adapter))
			dev_err(&pdev->dev, "kzalloc failed , size = D%d\n",
				size);
		goto err_nomem;
	}
	rfd_ring->buffer_info =
		(struct atl1_buffer *)(tpd_ring->buffer_info + tpd_ring->count);

	/*
	 * real ring DMA buffer
	 * each ring/block may need up to 8 bytes for alignment, hence the
	 * additional 40 bytes tacked onto the end.
	 */
	ring_header->size = size =
		sizeof(struct tx_packet_desc) * tpd_ring->count
		+ sizeof(struct rx_free_desc) * rfd_ring->count
		+ sizeof(struct rx_return_desc) * rrd_ring->count
		+ sizeof(struct coals_msg_block)
		+ sizeof(struct stats_msg_block)
		+ 40;

	ring_header->desc = pci_alloc_consistent(pdev, ring_header->size,
		&ring_header->dma);
	if (unlikely(!ring_header->desc)) {
		if (netif_msg_drv(adapter))
			dev_err(&pdev->dev, "pci_alloc_consistent failed\n");
		goto err_nomem;
	}

	memset(ring_header->desc, 0, ring_header->size);

	/* init TPD ring */
	tpd_ring->dma = ring_header->dma;
	offset = (tpd_ring->dma & 0x7) ? (8 - (ring_header->dma & 0x7)) : 0;
	tpd_ring->dma += offset;
	tpd_ring->desc = (u8 *) ring_header->desc + offset;
	tpd_ring->size = sizeof(struct tx_packet_desc) * tpd_ring->count;

	/* init RFD ring */
	rfd_ring->dma = tpd_ring->dma + tpd_ring->size;
	offset = (rfd_ring->dma & 0x7) ? (8 - (rfd_ring->dma & 0x7)) : 0;
	rfd_ring->dma += offset;
	rfd_ring->desc = (u8 *) tpd_ring->desc + (tpd_ring->size + offset);
	rfd_ring->size = sizeof(struct rx_free_desc) * rfd_ring->count;


	/* init RRD ring */
	rrd_ring->dma = rfd_ring->dma + rfd_ring->size;
	offset = (rrd_ring->dma & 0x7) ? (8 - (rrd_ring->dma & 0x7)) : 0;
	rrd_ring->dma += offset;
	rrd_ring->desc = (u8 *) rfd_ring->desc + (rfd_ring->size + offset);
	rrd_ring->size = sizeof(struct rx_return_desc) * rrd_ring->count;


	/* init CMB */
	adapter->cmb.dma = rrd_ring->dma + rrd_ring->size;
	offset = (adapter->cmb.dma & 0x7) ? (8 - (adapter->cmb.dma & 0x7)) : 0;
	adapter->cmb.dma += offset;
	adapter->cmb.cmb = (struct coals_msg_block *)
		((u8 *) rrd_ring->desc + (rrd_ring->size + offset));

	/* init SMB */
	adapter->smb.dma = adapter->cmb.dma + sizeof(struct coals_msg_block);
	offset = (adapter->smb.dma & 0x7) ? (8 - (adapter->smb.dma & 0x7)) : 0;
	adapter->smb.dma += offset;
	adapter->smb.smb = (struct stats_msg_block *)
		((u8 *) adapter->cmb.cmb +
		(sizeof(struct coals_msg_block) + offset));

	return 0;

err_nomem:
	kfree(tpd_ring->buffer_info);
	return -ENOMEM;
}

static void atl1_init_ring_ptrs(struct atl1_adapter *adapter)
{
	struct atl1_tpd_ring *tpd_ring = &adapter->tpd_ring;
	struct atl1_rfd_ring *rfd_ring = &adapter->rfd_ring;
	struct atl1_rrd_ring *rrd_ring = &adapter->rrd_ring;

	atomic_set(&tpd_ring->next_to_use, 0);
	atomic_set(&tpd_ring->next_to_clean, 0);

	rfd_ring->next_to_clean = 0;
	atomic_set(&rfd_ring->next_to_use, 0);

	rrd_ring->next_to_use = 0;
	atomic_set(&rrd_ring->next_to_clean, 0);
}

/*
 * atl1_clean_rx_ring - Free RFD Buffers
 * @adapter: board private structure
 */
static void atl1_clean_rx_ring(struct atl1_adapter *adapter)
{
	struct atl1_rfd_ring *rfd_ring = &adapter->rfd_ring;
	struct atl1_rrd_ring *rrd_ring = &adapter->rrd_ring;
	struct atl1_buffer *buffer_info;
	struct pci_dev *pdev = adapter->pdev;
	unsigned long size;
	unsigned int i;

	/* Free all the Rx ring sk_buffs */
	for (i = 0; i < rfd_ring->count; i++) {
		buffer_info = &rfd_ring->buffer_info[i];
		if (buffer_info->dma) {
			pci_unmap_page(pdev, buffer_info->dma,
				buffer_info->length, PCI_DMA_FROMDEVICE);
			buffer_info->dma = 0;
		}
		if (buffer_info->skb) {
			dev_kfree_skb(buffer_info->skb);
			buffer_info->skb = NULL;
		}
	}

	size = sizeof(struct atl1_buffer) * rfd_ring->count;
	memset(rfd_ring->buffer_info, 0, size);

	/* Zero out the descriptor ring */
	memset(rfd_ring->desc, 0, rfd_ring->size);

	rfd_ring->next_to_clean = 0;
	atomic_set(&rfd_ring->next_to_use, 0);

	rrd_ring->next_to_use = 0;
	atomic_set(&rrd_ring->next_to_clean, 0);
}

/*
 * atl1_clean_tx_ring - Free Tx Buffers
 * @adapter: board private structure
 */
static void atl1_clean_tx_ring(struct atl1_adapter *adapter)
{
	struct atl1_tpd_ring *tpd_ring = &adapter->tpd_ring;
	struct atl1_buffer *buffer_info;
	struct pci_dev *pdev = adapter->pdev;
	unsigned long size;
	unsigned int i;

	/* Free all the Tx ring sk_buffs */
	for (i = 0; i < tpd_ring->count; i++) {
		buffer_info = &tpd_ring->buffer_info[i];
		if (buffer_info->dma) {
			pci_unmap_page(pdev, buffer_info->dma,
				buffer_info->length, PCI_DMA_TODEVICE);
			buffer_info->dma = 0;
		}
	}

	for (i = 0; i < tpd_ring->count; i++) {
		buffer_info = &tpd_ring->buffer_info[i];
		if (buffer_info->skb) {
			dev_kfree_skb_any(buffer_info->skb);
			buffer_info->skb = NULL;
		}
	}

	size = sizeof(struct atl1_buffer) * tpd_ring->count;
	memset(tpd_ring->buffer_info, 0, size);

	/* Zero out the descriptor ring */
	memset(tpd_ring->desc, 0, tpd_ring->size);

	atomic_set(&tpd_ring->next_to_use, 0);
	atomic_set(&tpd_ring->next_to_clean, 0);
}

/*
 * atl1_free_ring_resources - Free Tx / RX descriptor Resources
 * @adapter: board private structure
 *
 * Free all transmit software resources
 */
static void atl1_free_ring_resources(struct atl1_adapter *adapter)
{
	struct pci_dev *pdev = adapter->pdev;
	struct atl1_tpd_ring *tpd_ring = &adapter->tpd_ring;
	struct atl1_rfd_ring *rfd_ring = &adapter->rfd_ring;
	struct atl1_rrd_ring *rrd_ring = &adapter->rrd_ring;
	struct atl1_ring_header *ring_header = &adapter->ring_header;

	atl1_clean_tx_ring(adapter);
	atl1_clean_rx_ring(adapter);

	kfree(tpd_ring->buffer_info);
	pci_free_consistent(pdev, ring_header->size, ring_header->desc,
		ring_header->dma);

	tpd_ring->buffer_info = NULL;
	tpd_ring->desc = NULL;
	tpd_ring->dma = 0;

	rfd_ring->buffer_info = NULL;
	rfd_ring->desc = NULL;
	rfd_ring->dma = 0;

	rrd_ring->desc = NULL;
	rrd_ring->dma = 0;
}

static void atl1_setup_mac_ctrl(struct atl1_adapter *adapter)
{
	u32 value;
	struct atl1_hw *hw = &adapter->hw;
	struct net_device *netdev = adapter->netdev;
	/* Config MAC CTRL Register */
	value = MAC_CTRL_TX_EN | MAC_CTRL_RX_EN;
	/* duplex */
	if (FULL_DUPLEX == adapter->link_duplex)
		value |= MAC_CTRL_DUPLX;
	/* speed */
	value |= ((u32) ((SPEED_1000 == adapter->link_speed) ?
			 MAC_CTRL_SPEED_1000 : MAC_CTRL_SPEED_10_100) <<
		  MAC_CTRL_SPEED_SHIFT);
	/* flow control */
	value |= (MAC_CTRL_TX_FLOW | MAC_CTRL_RX_FLOW);
	/* PAD & CRC */
	value |= (MAC_CTRL_ADD_CRC | MAC_CTRL_PAD);
	/* preamble length */
	value |= (((u32) adapter->hw.preamble_len
		   & MAC_CTRL_PRMLEN_MASK) << MAC_CTRL_PRMLEN_SHIFT);
	/* vlan */
	if (adapter->vlgrp)
		value |= MAC_CTRL_RMV_VLAN;
	/* rx checksum
	   if (adapter->rx_csum)
	   value |= MAC_CTRL_RX_CHKSUM_EN;
	 */
	/* filter mode */
	value |= MAC_CTRL_BC_EN;
	if (netdev->flags & IFF_PROMISC)
		value |= MAC_CTRL_PROMIS_EN;
	else if (netdev->flags & IFF_ALLMULTI)
		value |= MAC_CTRL_MC_ALL_EN;
	/* value |= MAC_CTRL_LOOPBACK; */
	iowrite32(value, hw->hw_addr + REG_MAC_CTRL);
}

static u32 atl1_check_link(struct atl1_adapter *adapter)
{
	struct atl1_hw *hw = &adapter->hw;
	struct net_device *netdev = adapter->netdev;
	u32 ret_val;
	u16 speed, duplex, phy_data;
	int reconfig = 0;

	/* MII_BMSR must read twice */
	atl1_read_phy_reg(hw, MII_BMSR, &phy_data);
	atl1_read_phy_reg(hw, MII_BMSR, &phy_data);
	if (!(phy_data & BMSR_LSTATUS)) {
		/* link down */
		if (netif_carrier_ok(netdev)) {
			/* old link state: Up */
			if (netif_msg_link(adapter))
				dev_info(&adapter->pdev->dev, "link is down\n");
			adapter->link_speed = SPEED_0;
			netif_carrier_off(netdev);
		}
		return 0;
	}

	/* Link Up */
	ret_val = atl1_get_speed_and_duplex(hw, &speed, &duplex);
	if (ret_val)
		return ret_val;

	switch (hw->media_type) {
	case MEDIA_TYPE_1000M_FULL:
		if (speed != SPEED_1000 || duplex != FULL_DUPLEX)
			reconfig = 1;
		break;
	case MEDIA_TYPE_100M_FULL:
		if (speed != SPEED_100 || duplex != FULL_DUPLEX)
			reconfig = 1;
		break;
	case MEDIA_TYPE_100M_HALF:
		if (speed != SPEED_100 || duplex != HALF_DUPLEX)
			reconfig = 1;
		break;
	case MEDIA_TYPE_10M_FULL:
		if (speed != SPEED_10 || duplex != FULL_DUPLEX)
			reconfig = 1;
		break;
	case MEDIA_TYPE_10M_HALF:
		if (speed != SPEED_10 || duplex != HALF_DUPLEX)
			reconfig = 1;
		break;
	}

	/* link result is our setting */
	if (!reconfig) {
		if (adapter->link_speed != speed
		    || adapter->link_duplex != duplex) {
			adapter->link_speed = speed;
			adapter->link_duplex = duplex;
			atl1_setup_mac_ctrl(adapter);
			if (netif_msg_link(adapter))
				dev_info(&adapter->pdev->dev,
					"%s link is up %d Mbps %s\n",
					netdev->name, adapter->link_speed,
					adapter->link_duplex == FULL_DUPLEX ?
					"full duplex" : "half duplex");
		}
		if (!netif_carrier_ok(netdev)) {
			/* Link down -> Up */
			netif_carrier_on(netdev);
		}
		return 0;
	}

	/* change original link status */
	if (netif_carrier_ok(netdev)) {
		adapter->link_speed = SPEED_0;
		netif_carrier_off(netdev);
		netif_stop_queue(netdev);
	}

	if (hw->media_type != MEDIA_TYPE_AUTO_SENSOR &&
	    hw->media_type != MEDIA_TYPE_1000M_FULL) {
		switch (hw->media_type) {
		case MEDIA_TYPE_100M_FULL:
			phy_data = MII_CR_FULL_DUPLEX | MII_CR_SPEED_100 |
			           MII_CR_RESET;
			break;
		case MEDIA_TYPE_100M_HALF:
			phy_data = MII_CR_SPEED_100 | MII_CR_RESET;
			break;
		case MEDIA_TYPE_10M_FULL:
			phy_data =
			    MII_CR_FULL_DUPLEX | MII_CR_SPEED_10 | MII_CR_RESET;
			break;
		default:
			/* MEDIA_TYPE_10M_HALF: */
			phy_data = MII_CR_SPEED_10 | MII_CR_RESET;
			break;
		}
		atl1_write_phy_reg(hw, MII_BMCR, phy_data);
		return 0;
	}

	/* auto-neg, insert timer to re-config phy */
	if (!adapter->phy_timer_pending) {
		adapter->phy_timer_pending = true;
		mod_timer(&adapter->phy_config_timer, jiffies + 3 * HZ);
	}

	return 0;
}

static void set_flow_ctrl_old(struct atl1_adapter *adapter)
{
	u32 hi, lo, value;

	/* RFD Flow Control */
	value = adapter->rfd_ring.count;
	hi = value / 16;
	if (hi < 2)
		hi = 2;
	lo = value * 7 / 8;

	value = ((hi & RXQ_RXF_PAUSE_TH_HI_MASK) << RXQ_RXF_PAUSE_TH_HI_SHIFT) |
		((lo & RXQ_RXF_PAUSE_TH_LO_MASK) << RXQ_RXF_PAUSE_TH_LO_SHIFT);
	iowrite32(value, adapter->hw.hw_addr + REG_RXQ_RXF_PAUSE_THRESH);

	/* RRD Flow Control */
	value = adapter->rrd_ring.count;
	lo = value / 16;
	hi = value * 7 / 8;
	if (lo < 2)
		lo = 2;
	value = ((hi & RXQ_RRD_PAUSE_TH_HI_MASK) << RXQ_RRD_PAUSE_TH_HI_SHIFT) |
		((lo & RXQ_RRD_PAUSE_TH_LO_MASK) << RXQ_RRD_PAUSE_TH_LO_SHIFT);
	iowrite32(value, adapter->hw.hw_addr + REG_RXQ_RRD_PAUSE_THRESH);
}

static void set_flow_ctrl_new(struct atl1_hw *hw)
{
	u32 hi, lo, value;

	/* RXF Flow Control */
	value = ioread32(hw->hw_addr + REG_SRAM_RXF_LEN);
	lo = value / 16;
	if (lo < 192)
		lo = 192;
	hi = value * 7 / 8;
	if (hi < lo)
		hi = lo + 16;
	value = ((hi & RXQ_RXF_PAUSE_TH_HI_MASK) << RXQ_RXF_PAUSE_TH_HI_SHIFT) |
		((lo & RXQ_RXF_PAUSE_TH_LO_MASK) << RXQ_RXF_PAUSE_TH_LO_SHIFT);
	iowrite32(value, hw->hw_addr + REG_RXQ_RXF_PAUSE_THRESH);

	/* RRD Flow Control */
	value = ioread32(hw->hw_addr + REG_SRAM_RRD_LEN);
	lo = value / 8;
	hi = value * 7 / 8;
	if (lo < 2)
		lo = 2;
	if (hi < lo)
		hi = lo + 3;
	value = ((hi & RXQ_RRD_PAUSE_TH_HI_MASK) << RXQ_RRD_PAUSE_TH_HI_SHIFT) |
		((lo & RXQ_RRD_PAUSE_TH_LO_MASK) << RXQ_RRD_PAUSE_TH_LO_SHIFT);
	iowrite32(value, hw->hw_addr + REG_RXQ_RRD_PAUSE_THRESH);
}

/*
 * atl1_configure - Configure Transmit&Receive Unit after Reset
 * @adapter: board private structure
 *
 * Configure the Tx /Rx unit of the MAC after a reset.
 */
static u32 atl1_configure(struct atl1_adapter *adapter)
{
	struct atl1_hw *hw = &adapter->hw;
	u32 value;

	/* clear interrupt status */
	iowrite32(0xffffffff, adapter->hw.hw_addr + REG_ISR);

	/* set MAC Address */
	value = (((u32) hw->mac_addr[2]) << 24) |
		(((u32) hw->mac_addr[3]) << 16) |
		(((u32) hw->mac_addr[4]) << 8) |
		(((u32) hw->mac_addr[5]));
	iowrite32(value, hw->hw_addr + REG_MAC_STA_ADDR);
	value = (((u32) hw->mac_addr[0]) << 8) | (((u32) hw->mac_addr[1]));
	iowrite32(value, hw->hw_addr + (REG_MAC_STA_ADDR + 4));

	/* tx / rx ring */

	/* HI base address */
	iowrite32((u32) ((adapter->tpd_ring.dma & 0xffffffff00000000ULL) >> 32),
		hw->hw_addr + REG_DESC_BASE_ADDR_HI);
	/* LO base address */
	iowrite32((u32) (adapter->rfd_ring.dma & 0x00000000ffffffffULL),
		hw->hw_addr + REG_DESC_RFD_ADDR_LO);
	iowrite32((u32) (adapter->rrd_ring.dma & 0x00000000ffffffffULL),
		hw->hw_addr + REG_DESC_RRD_ADDR_LO);
	iowrite32((u32) (adapter->tpd_ring.dma & 0x00000000ffffffffULL),
		hw->hw_addr + REG_DESC_TPD_ADDR_LO);
	iowrite32((u32) (adapter->cmb.dma & 0x00000000ffffffffULL),
		hw->hw_addr + REG_DESC_CMB_ADDR_LO);
	iowrite32((u32) (adapter->smb.dma & 0x00000000ffffffffULL),
		hw->hw_addr + REG_DESC_SMB_ADDR_LO);

	/* element count */
	value = adapter->rrd_ring.count;
	value <<= 16;
	value += adapter->rfd_ring.count;
	iowrite32(value, hw->hw_addr + REG_DESC_RFD_RRD_RING_SIZE);
	iowrite32(adapter->tpd_ring.count, hw->hw_addr +
		REG_DESC_TPD_RING_SIZE);

	/* Load Ptr */
	iowrite32(1, hw->hw_addr + REG_LOAD_PTR);

	/* config Mailbox */
	value = ((atomic_read(&adapter->tpd_ring.next_to_use)
		  & MB_TPD_PROD_INDX_MASK) << MB_TPD_PROD_INDX_SHIFT) |
		((atomic_read(&adapter->rrd_ring.next_to_clean)
		& MB_RRD_CONS_INDX_MASK) << MB_RRD_CONS_INDX_SHIFT) |
		((atomic_read(&adapter->rfd_ring.next_to_use)
		& MB_RFD_PROD_INDX_MASK) << MB_RFD_PROD_INDX_SHIFT);
	iowrite32(value, hw->hw_addr + REG_MAILBOX);

	/* config IPG/IFG */
	value = (((u32) hw->ipgt & MAC_IPG_IFG_IPGT_MASK)
		 << MAC_IPG_IFG_IPGT_SHIFT) |
		(((u32) hw->min_ifg & MAC_IPG_IFG_MIFG_MASK)
		<< MAC_IPG_IFG_MIFG_SHIFT) |
		(((u32) hw->ipgr1 & MAC_IPG_IFG_IPGR1_MASK)
		<< MAC_IPG_IFG_IPGR1_SHIFT) |
		(((u32) hw->ipgr2 & MAC_IPG_IFG_IPGR2_MASK)
		<< MAC_IPG_IFG_IPGR2_SHIFT);
	iowrite32(value, hw->hw_addr + REG_MAC_IPG_IFG);

	/* config  Half-Duplex Control */
	value = ((u32) hw->lcol & MAC_HALF_DUPLX_CTRL_LCOL_MASK) |
		(((u32) hw->max_retry & MAC_HALF_DUPLX_CTRL_RETRY_MASK)
		<< MAC_HALF_DUPLX_CTRL_RETRY_SHIFT) |
		MAC_HALF_DUPLX_CTRL_EXC_DEF_EN |
		(0xa << MAC_HALF_DUPLX_CTRL_ABEBT_SHIFT) |
		(((u32) hw->jam_ipg & MAC_HALF_DUPLX_CTRL_JAMIPG_MASK)
		<< MAC_HALF_DUPLX_CTRL_JAMIPG_SHIFT);
	iowrite32(value, hw->hw_addr + REG_MAC_HALF_DUPLX_CTRL);

	/* set Interrupt Moderator Timer */
	iowrite16(adapter->imt, hw->hw_addr + REG_IRQ_MODU_TIMER_INIT);
	iowrite32(MASTER_CTRL_ITIMER_EN, hw->hw_addr + REG_MASTER_CTRL);

	/* set Interrupt Clear Timer */
	iowrite16(adapter->ict, hw->hw_addr + REG_CMBDISDMA_TIMER);

	/* set max frame size hw will accept */
	iowrite32(hw->max_frame_size, hw->hw_addr + REG_MTU);

	/* jumbo size & rrd retirement timer */
	value = (((u32) hw->rx_jumbo_th & RXQ_JMBOSZ_TH_MASK)
		 << RXQ_JMBOSZ_TH_SHIFT) |
		(((u32) hw->rx_jumbo_lkah & RXQ_JMBO_LKAH_MASK)
		<< RXQ_JMBO_LKAH_SHIFT) |
		(((u32) hw->rrd_ret_timer & RXQ_RRD_TIMER_MASK)
		<< RXQ_RRD_TIMER_SHIFT);
	iowrite32(value, hw->hw_addr + REG_RXQ_JMBOSZ_RRDTIM);

	/* Flow Control */
	switch (hw->dev_rev) {
	case 0x8001:
	case 0x9001:
	case 0x9002:
	case 0x9003:
		set_flow_ctrl_old(adapter);
		break;
	default:
		set_flow_ctrl_new(hw);
		break;
	}

	/* config TXQ */
	value = (((u32) hw->tpd_burst & TXQ_CTRL_TPD_BURST_NUM_MASK)
		 << TXQ_CTRL_TPD_BURST_NUM_SHIFT) |
		(((u32) hw->txf_burst & TXQ_CTRL_TXF_BURST_NUM_MASK)
		<< TXQ_CTRL_TXF_BURST_NUM_SHIFT) |
		(((u32) hw->tpd_fetch_th & TXQ_CTRL_TPD_FETCH_TH_MASK)
		<< TXQ_CTRL_TPD_FETCH_TH_SHIFT) | TXQ_CTRL_ENH_MODE |
		TXQ_CTRL_EN;
	iowrite32(value, hw->hw_addr + REG_TXQ_CTRL);

	/* min tpd fetch gap & tx jumbo packet size threshold for taskoffload */
	value = (((u32) hw->tx_jumbo_task_th & TX_JUMBO_TASK_TH_MASK)
		<< TX_JUMBO_TASK_TH_SHIFT) |
		(((u32) hw->tpd_fetch_gap & TX_TPD_MIN_IPG_MASK)
		<< TX_TPD_MIN_IPG_SHIFT);
	iowrite32(value, hw->hw_addr + REG_TX_JUMBO_TASK_TH_TPD_IPG);

	/* config RXQ */
	value = (((u32) hw->rfd_burst & RXQ_CTRL_RFD_BURST_NUM_MASK)
		<< RXQ_CTRL_RFD_BURST_NUM_SHIFT) |
		(((u32) hw->rrd_burst & RXQ_CTRL_RRD_BURST_THRESH_MASK)
		<< RXQ_CTRL_RRD_BURST_THRESH_SHIFT) |
		(((u32) hw->rfd_fetch_gap & RXQ_CTRL_RFD_PREF_MIN_IPG_MASK)
		<< RXQ_CTRL_RFD_PREF_MIN_IPG_SHIFT) | RXQ_CTRL_CUT_THRU_EN |
		RXQ_CTRL_EN;
	iowrite32(value, hw->hw_addr + REG_RXQ_CTRL);

	/* config DMA Engine */
	value = ((((u32) hw->dmar_block) & DMA_CTRL_DMAR_BURST_LEN_MASK)
		<< DMA_CTRL_DMAR_BURST_LEN_SHIFT) |
		((((u32) hw->dmaw_block) & DMA_CTRL_DMAW_BURST_LEN_MASK)
		<< DMA_CTRL_DMAW_BURST_LEN_SHIFT) | DMA_CTRL_DMAR_EN |
		DMA_CTRL_DMAW_EN;
	value |= (u32) hw->dma_ord;
	if (atl1_rcb_128 == hw->rcb_value)
		value |= DMA_CTRL_RCB_VALUE;
	iowrite32(value, hw->hw_addr + REG_DMA_CTRL);

	/* config CMB / SMB */
	value = (hw->cmb_tpd > adapter->tpd_ring.count) ?
		hw->cmb_tpd : adapter->tpd_ring.count;
	value <<= 16;
	value |= hw->cmb_rrd;
	iowrite32(value, hw->hw_addr + REG_CMB_WRITE_TH);
	value = hw->cmb_rx_timer | ((u32) hw->cmb_tx_timer << 16);
	iowrite32(value, hw->hw_addr + REG_CMB_WRITE_TIMER);
	iowrite32(hw->smb_timer, hw->hw_addr + REG_SMB_TIMER);

	/* --- enable CMB / SMB */
	value = CSMB_CTRL_CMB_EN | CSMB_CTRL_SMB_EN;
	iowrite32(value, hw->hw_addr + REG_CSMB_CTRL);

	value = ioread32(adapter->hw.hw_addr + REG_ISR);
	if (unlikely((value & ISR_PHY_LINKDOWN) != 0))
		value = 1;	/* config failed */
	else
		value = 0;

	/* clear all interrupt status */
	iowrite32(0x3fffffff, adapter->hw.hw_addr + REG_ISR);
	iowrite32(0, adapter->hw.hw_addr + REG_ISR);
	return value;
}

/*
 * atl1_pcie_patch - Patch for PCIE module
 */
static void atl1_pcie_patch(struct atl1_adapter *adapter)
{
	u32 value;

	/* much vendor magic here */
	value = 0x6500;
	iowrite32(value, adapter->hw.hw_addr + 0x12FC);
	/* pcie flow control mode change */
	value = ioread32(adapter->hw.hw_addr + 0x1008);
	value |= 0x8000;
	iowrite32(value, adapter->hw.hw_addr + 0x1008);
}

/*
 * When ACPI resume on some VIA MotherBoard, the Interrupt Disable bit/0x400
 * on PCI Command register is disable.
 * The function enable this bit.
 * Brackett, 2006/03/15
 */
static void atl1_via_workaround(struct atl1_adapter *adapter)
{
	unsigned long value;

	value = ioread16(adapter->hw.hw_addr + PCI_COMMAND);
	if (value & PCI_COMMAND_INTX_DISABLE)
		value &= ~PCI_COMMAND_INTX_DISABLE;
	iowrite32(value, adapter->hw.hw_addr + PCI_COMMAND);
}

static void atl1_inc_smb(struct atl1_adapter *adapter)
{
	struct stats_msg_block *smb = adapter->smb.smb;

	/* Fill out the OS statistics structure */
	adapter->soft_stats.rx_packets += smb->rx_ok;
	adapter->soft_stats.tx_packets += smb->tx_ok;
	adapter->soft_stats.rx_bytes += smb->rx_byte_cnt;
	adapter->soft_stats.tx_bytes += smb->tx_byte_cnt;
	adapter->soft_stats.multicast += smb->rx_mcast;
	adapter->soft_stats.collisions += (smb->tx_1_col + smb->tx_2_col * 2 +
		smb->tx_late_col + smb->tx_abort_col * adapter->hw.max_retry);

	/* Rx Errors */
	adapter->soft_stats.rx_errors += (smb->rx_frag + smb->rx_fcs_err +
		smb->rx_len_err + smb->rx_sz_ov + smb->rx_rxf_ov +
		smb->rx_rrd_ov + smb->rx_align_err);
	adapter->soft_stats.rx_fifo_errors += smb->rx_rxf_ov;
	adapter->soft_stats.rx_length_errors += smb->rx_len_err;
	adapter->soft_stats.rx_crc_errors += smb->rx_fcs_err;
	adapter->soft_stats.rx_frame_errors += smb->rx_align_err;
	adapter->soft_stats.rx_missed_errors += (smb->rx_rrd_ov +
		smb->rx_rxf_ov);

	adapter->soft_stats.rx_pause += smb->rx_pause;
	adapter->soft_stats.rx_rrd_ov += smb->rx_rrd_ov;
	adapter->soft_stats.rx_trunc += smb->rx_sz_ov;

	/* Tx Errors */
	adapter->soft_stats.tx_errors += (smb->tx_late_col +
		smb->tx_abort_col + smb->tx_underrun + smb->tx_trunc);
	adapter->soft_stats.tx_fifo_errors += smb->tx_underrun;
	adapter->soft_stats.tx_aborted_errors += smb->tx_abort_col;
	adapter->soft_stats.tx_window_errors += smb->tx_late_col;

	adapter->soft_stats.excecol += smb->tx_abort_col;
	adapter->soft_stats.deffer += smb->tx_defer;
	adapter->soft_stats.scc += smb->tx_1_col;
	adapter->soft_stats.mcc += smb->tx_2_col;
	adapter->soft_stats.latecol += smb->tx_late_col;
	adapter->soft_stats.tx_underun += smb->tx_underrun;
	adapter->soft_stats.tx_trunc += smb->tx_trunc;
	adapter->soft_stats.tx_pause += smb->tx_pause;

	adapter->net_stats.rx_packets = adapter->soft_stats.rx_packets;
	adapter->net_stats.tx_packets = adapter->soft_stats.tx_packets;
	adapter->net_stats.rx_bytes = adapter->soft_stats.rx_bytes;
	adapter->net_stats.tx_bytes = adapter->soft_stats.tx_bytes;
	adapter->net_stats.multicast = adapter->soft_stats.multicast;
	adapter->net_stats.collisions = adapter->soft_stats.collisions;
	adapter->net_stats.rx_errors = adapter->soft_stats.rx_errors;
	adapter->net_stats.rx_over_errors =
		adapter->soft_stats.rx_missed_errors;
	adapter->net_stats.rx_length_errors =
		adapter->soft_stats.rx_length_errors;
	adapter->net_stats.rx_crc_errors = adapter->soft_stats.rx_crc_errors;
	adapter->net_stats.rx_frame_errors =
		adapter->soft_stats.rx_frame_errors;
	adapter->net_stats.rx_fifo_errors = adapter->soft_stats.rx_fifo_errors;
	adapter->net_stats.rx_missed_errors =
		adapter->soft_stats.rx_missed_errors;
	adapter->net_stats.tx_errors = adapter->soft_stats.tx_errors;
	adapter->net_stats.tx_fifo_errors = adapter->soft_stats.tx_fifo_errors;
	adapter->net_stats.tx_aborted_errors =
		adapter->soft_stats.tx_aborted_errors;
	adapter->net_stats.tx_window_errors =
		adapter->soft_stats.tx_window_errors;
	adapter->net_stats.tx_carrier_errors =
		adapter->soft_stats.tx_carrier_errors;
}

static void atl1_update_mailbox(struct atl1_adapter *adapter)
{
	unsigned long flags;
	u32 tpd_next_to_use;
	u32 rfd_next_to_use;
	u32 rrd_next_to_clean;
	u32 value;

	spin_lock_irqsave(&adapter->mb_lock, flags);

	tpd_next_to_use = atomic_read(&adapter->tpd_ring.next_to_use);
	rfd_next_to_use = atomic_read(&adapter->rfd_ring.next_to_use);
	rrd_next_to_clean = atomic_read(&adapter->rrd_ring.next_to_clean);

	value = ((rfd_next_to_use & MB_RFD_PROD_INDX_MASK) <<
		MB_RFD_PROD_INDX_SHIFT) |
		((rrd_next_to_clean & MB_RRD_CONS_INDX_MASK) <<
		MB_RRD_CONS_INDX_SHIFT) |
		((tpd_next_to_use & MB_TPD_PROD_INDX_MASK) <<
		MB_TPD_PROD_INDX_SHIFT);
	iowrite32(value, adapter->hw.hw_addr + REG_MAILBOX);

	spin_unlock_irqrestore(&adapter->mb_lock, flags);
}

static void atl1_clean_alloc_flag(struct atl1_adapter *adapter,
	struct rx_return_desc *rrd, u16 offset)
{
	struct atl1_rfd_ring *rfd_ring = &adapter->rfd_ring;

	while (rfd_ring->next_to_clean != (rrd->buf_indx + offset)) {
		rfd_ring->buffer_info[rfd_ring->next_to_clean].alloced = 0;
		if (++rfd_ring->next_to_clean == rfd_ring->count) {
			rfd_ring->next_to_clean = 0;
		}
	}
}

static void atl1_update_rfd_index(struct atl1_adapter *adapter,
	struct rx_return_desc *rrd)
{
	u16 num_buf;

	num_buf = (rrd->xsz.xsum_sz.pkt_size + adapter->rx_buffer_len - 1) /
		adapter->rx_buffer_len;
	if (rrd->num_buf == num_buf)
		/* clean alloc flag for bad rrd */
		atl1_clean_alloc_flag(adapter, rrd, num_buf);
}

static void atl1_rx_checksum(struct atl1_adapter *adapter,
	struct rx_return_desc *rrd, struct sk_buff *skb)
{
	struct pci_dev *pdev = adapter->pdev;

	/*
	 * The L1 hardware contains a bug that erroneously sets the
	 * PACKET_FLAG_ERR and ERR_FLAG_L4_CHKSUM bits whenever a
	 * fragmented IP packet is received, even though the packet
	 * is perfectly valid and its checksum is correct. There's
	 * no way to distinguish between one of these good packets
	 * and a packet that actually contains a TCP/UDP checksum
	 * error, so all we can do is allow it to be handed up to
	 * the higher layers and let it be sorted out there.
	 */

	skb->ip_summed = CHECKSUM_NONE;

	if (unlikely(rrd->pkt_flg & PACKET_FLAG_ERR)) {
		if (rrd->err_flg & (ERR_FLAG_CRC | ERR_FLAG_TRUNC |
					ERR_FLAG_CODE | ERR_FLAG_OV)) {
			adapter->hw_csum_err++;
			if (netif_msg_rx_err(adapter))
				dev_printk(KERN_DEBUG, &pdev->dev,
					"rx checksum error\n");
			return;
		}
	}

	/* not IPv4 */
	if (!(rrd->pkt_flg & PACKET_FLAG_IPV4))
		/* checksum is invalid, but it's not an IPv4 pkt, so ok */
		return;

	/* IPv4 packet */
	if (likely(!(rrd->err_flg &
		(ERR_FLAG_IP_CHKSUM | ERR_FLAG_L4_CHKSUM)))) {
		skb->ip_summed = CHECKSUM_UNNECESSARY;
		adapter->hw_csum_good++;
		return;
	}

	return;
}

/*
 * atl1_alloc_rx_buffers - Replace used receive buffers
 * @adapter: address of board private structure
 */
static u16 atl1_alloc_rx_buffers(struct atl1_adapter *adapter)
{
	struct atl1_rfd_ring *rfd_ring = &adapter->rfd_ring;
	struct pci_dev *pdev = adapter->pdev;
	struct page *page;
	unsigned long offset;
	struct atl1_buffer *buffer_info, *next_info;
	struct sk_buff *skb;
	u16 num_alloc = 0;
	u16 rfd_next_to_use, next_next;
	struct rx_free_desc *rfd_desc;

	next_next = rfd_next_to_use = atomic_read(&rfd_ring->next_to_use);
	if (++next_next == rfd_ring->count)
		next_next = 0;
	buffer_info = &rfd_ring->buffer_info[rfd_next_to_use];
	next_info = &rfd_ring->buffer_info[next_next];

	while (!buffer_info->alloced && !next_info->alloced) {
		if (buffer_info->skb) {
			buffer_info->alloced = 1;
			goto next;
		}

		rfd_desc = ATL1_RFD_DESC(rfd_ring, rfd_next_to_use);

		skb = netdev_alloc_skb(adapter->netdev,
				       adapter->rx_buffer_len + NET_IP_ALIGN);
		if (unlikely(!skb)) {
			/* Better luck next round */
			adapter->net_stats.rx_dropped++;
			break;
		}

		/*
		 * Make buffer alignment 2 beyond a 16 byte boundary
		 * this will result in a 16 byte aligned IP header after
		 * the 14 byte MAC header is removed
		 */
		skb_reserve(skb, NET_IP_ALIGN);

		buffer_info->alloced = 1;
		buffer_info->skb = skb;
		buffer_info->length = (u16) adapter->rx_buffer_len;
		page = virt_to_page(skb->data);
		offset = (unsigned long)skb->data & ~PAGE_MASK;
		buffer_info->dma = pci_map_page(pdev, page, offset,
						adapter->rx_buffer_len,
						PCI_DMA_FROMDEVICE);
		rfd_desc->buffer_addr = cpu_to_le64(buffer_info->dma);
		rfd_desc->buf_len = cpu_to_le16(adapter->rx_buffer_len);
		rfd_desc->coalese = 0;

next:
		rfd_next_to_use = next_next;
		if (unlikely(++next_next == rfd_ring->count))
			next_next = 0;

		buffer_info = &rfd_ring->buffer_info[rfd_next_to_use];
		next_info = &rfd_ring->buffer_info[next_next];
		num_alloc++;
	}

	if (num_alloc) {
		/*
		 * Force memory writes to complete before letting h/w
		 * know there are new descriptors to fetch.  (Only
		 * applicable for weak-ordered memory model archs,
		 * such as IA-64).
		 */
		wmb();
		atomic_set(&rfd_ring->next_to_use, (int)rfd_next_to_use);
	}
	return num_alloc;
}

static void atl1_intr_rx(struct atl1_adapter *adapter)
{
	int i, count;
	u16 length;
	u16 rrd_next_to_clean;
	u32 value;
	struct atl1_rfd_ring *rfd_ring = &adapter->rfd_ring;
	struct atl1_rrd_ring *rrd_ring = &adapter->rrd_ring;
	struct atl1_buffer *buffer_info;
	struct rx_return_desc *rrd;
	struct sk_buff *skb;

	count = 0;

	rrd_next_to_clean = atomic_read(&rrd_ring->next_to_clean);

	while (1) {
		rrd = ATL1_RRD_DESC(rrd_ring, rrd_next_to_clean);
		i = 1;
		if (likely(rrd->xsz.valid)) {	/* packet valid */
chk_rrd:
			/* check rrd status */
			if (likely(rrd->num_buf == 1))
				goto rrd_ok;
			else if (netif_msg_rx_err(adapter)) {
				dev_printk(KERN_DEBUG, &adapter->pdev->dev,
					"unexpected RRD buffer count\n");
				dev_printk(KERN_DEBUG, &adapter->pdev->dev,
					"rx_buf_len = %d\n",
					adapter->rx_buffer_len);
				dev_printk(KERN_DEBUG, &adapter->pdev->dev,
					"RRD num_buf = %d\n",
					rrd->num_buf);
				dev_printk(KERN_DEBUG, &adapter->pdev->dev,
					"RRD pkt_len = %d\n",
					rrd->xsz.xsum_sz.pkt_size);
				dev_printk(KERN_DEBUG, &adapter->pdev->dev,
					"RRD pkt_flg = 0x%08X\n",
					rrd->pkt_flg);
				dev_printk(KERN_DEBUG, &adapter->pdev->dev,
					"RRD err_flg = 0x%08X\n",
					rrd->err_flg);
				dev_printk(KERN_DEBUG, &adapter->pdev->dev,
					"RRD vlan_tag = 0x%08X\n",
					rrd->vlan_tag);
			}

			/* rrd seems to be bad */
			if (unlikely(i-- > 0)) {
				/* rrd may not be DMAed completely */
				udelay(1);
				goto chk_rrd;
			}
			/* bad rrd */
			if (netif_msg_rx_err(adapter))
				dev_printk(KERN_DEBUG, &adapter->pdev->dev,
					"bad RRD\n");
			/* see if update RFD index */
			if (rrd->num_buf > 1)
				atl1_update_rfd_index(adapter, rrd);

			/* update rrd */
			rrd->xsz.valid = 0;
			if (++rrd_next_to_clean == rrd_ring->count)
				rrd_next_to_clean = 0;
			count++;
			continue;
		} else {	/* current rrd still not be updated */

			break;
		}
rrd_ok:
		/* clean alloc flag for bad rrd */
		atl1_clean_alloc_flag(adapter, rrd, 0);

		buffer_info = &rfd_ring->buffer_info[rrd->buf_indx];
		if (++rfd_ring->next_to_clean == rfd_ring->count)
			rfd_ring->next_to_clean = 0;

		/* update rrd next to clean */
		if (++rrd_next_to_clean == rrd_ring->count)
			rrd_next_to_clean = 0;
		count++;

		if (unlikely(rrd->pkt_flg & PACKET_FLAG_ERR)) {
			if (!(rrd->err_flg &
				(ERR_FLAG_IP_CHKSUM | ERR_FLAG_L4_CHKSUM
				| ERR_FLAG_LEN))) {
				/* packet error, don't need upstream */
				buffer_info->alloced = 0;
				rrd->xsz.valid = 0;
				continue;
			}
		}

		/* Good Receive */
		pci_unmap_page(adapter->pdev, buffer_info->dma,
			       buffer_info->length, PCI_DMA_FROMDEVICE);
		buffer_info->dma = 0;
		skb = buffer_info->skb;
		length = le16_to_cpu(rrd->xsz.xsum_sz.pkt_size);

		skb_put(skb, length - ETH_FCS_LEN);

		/* Receive Checksum Offload */
		atl1_rx_checksum(adapter, rrd, skb);
		skb->protocol = eth_type_trans(skb, adapter->netdev);

		if (adapter->vlgrp && (rrd->pkt_flg & PACKET_FLAG_VLAN_INS)) {
			u16 vlan_tag = (rrd->vlan_tag >> 4) |
					((rrd->vlan_tag & 7) << 13) |
					((rrd->vlan_tag & 8) << 9);
			vlan_hwaccel_rx(skb, adapter->vlgrp, vlan_tag);
		} else
			netif_rx(skb);

		/* let protocol layer free skb */
		buffer_info->skb = NULL;
		buffer_info->alloced = 0;
		rrd->xsz.valid = 0;

		adapter->netdev->last_rx = jiffies;
	}

	atomic_set(&rrd_ring->next_to_clean, rrd_next_to_clean);

	atl1_alloc_rx_buffers(adapter);

	/* update mailbox ? */
	if (count) {
		u32 tpd_next_to_use;
		u32 rfd_next_to_use;

		spin_lock(&adapter->mb_lock);

		tpd_next_to_use = atomic_read(&adapter->tpd_ring.next_to_use);
		rfd_next_to_use =
		    atomic_read(&adapter->rfd_ring.next_to_use);
		rrd_next_to_clean =
		    atomic_read(&adapter->rrd_ring.next_to_clean);
		value = ((rfd_next_to_use & MB_RFD_PROD_INDX_MASK) <<
			MB_RFD_PROD_INDX_SHIFT) |
                        ((rrd_next_to_clean & MB_RRD_CONS_INDX_MASK) <<
			MB_RRD_CONS_INDX_SHIFT) |
                        ((tpd_next_to_use & MB_TPD_PROD_INDX_MASK) <<
			MB_TPD_PROD_INDX_SHIFT);
		iowrite32(value, adapter->hw.hw_addr + REG_MAILBOX);
		spin_unlock(&adapter->mb_lock);
	}
}

static void atl1_intr_tx(struct atl1_adapter *adapter)
{
	struct atl1_tpd_ring *tpd_ring = &adapter->tpd_ring;
	struct atl1_buffer *buffer_info;
	u16 sw_tpd_next_to_clean;
	u16 cmb_tpd_next_to_clean;

	sw_tpd_next_to_clean = atomic_read(&tpd_ring->next_to_clean);
	cmb_tpd_next_to_clean = le16_to_cpu(adapter->cmb.cmb->tpd_cons_idx);

	while (cmb_tpd_next_to_clean != sw_tpd_next_to_clean) {
		struct tx_packet_desc *tpd;

		tpd = ATL1_TPD_DESC(tpd_ring, sw_tpd_next_to_clean);
		buffer_info = &tpd_ring->buffer_info[sw_tpd_next_to_clean];
		if (buffer_info->dma) {
			pci_unmap_page(adapter->pdev, buffer_info->dma,
				       buffer_info->length, PCI_DMA_TODEVICE);
			buffer_info->dma = 0;
		}

		if (buffer_info->skb) {
			dev_kfree_skb_irq(buffer_info->skb);
			buffer_info->skb = NULL;
		}

		if (++sw_tpd_next_to_clean == tpd_ring->count)
			sw_tpd_next_to_clean = 0;
	}
	atomic_set(&tpd_ring->next_to_clean, sw_tpd_next_to_clean);

	if (netif_queue_stopped(adapter->netdev)
	    && netif_carrier_ok(adapter->netdev))
		netif_wake_queue(adapter->netdev);
}

static u16 atl1_tpd_avail(struct atl1_tpd_ring *tpd_ring)
{
	u16 next_to_clean = atomic_read(&tpd_ring->next_to_clean);
	u16 next_to_use = atomic_read(&tpd_ring->next_to_use);
	return ((next_to_clean > next_to_use) ?
		next_to_clean - next_to_use - 1 :
		tpd_ring->count + next_to_clean - next_to_use - 1);
}

static int atl1_tso(struct atl1_adapter *adapter, struct sk_buff *skb,
	struct tx_packet_desc *ptpd)
{
	u8 hdr_len, ip_off;
	u32 real_len;
	int err;

	if (skb_shinfo(skb)->gso_size) {
		if (skb_header_cloned(skb)) {
			err = pskb_expand_head(skb, 0, 0, GFP_ATOMIC);
			if (unlikely(err))
				return -1;
		}

		if (skb->protocol == htons(ETH_P_IP)) {
			struct iphdr *iph = ip_hdr(skb);

			real_len = (((unsigned char *)iph - skb->data) +
				ntohs(iph->tot_len));
			if (real_len < skb->len)
				pskb_trim(skb, real_len);
			hdr_len = (skb_transport_offset(skb) + tcp_hdrlen(skb));
			if (skb->len == hdr_len) {
				iph->check = 0;
				tcp_hdr(skb)->check =
					~csum_tcpudp_magic(iph->saddr,
					iph->daddr, tcp_hdrlen(skb),
					IPPROTO_TCP, 0);
				ptpd->word3 |= (iph->ihl & TPD_IPHL_MASK) <<
					TPD_IPHL_SHIFT;
				ptpd->word3 |= ((tcp_hdrlen(skb) >> 2) &
					TPD_TCPHDRLEN_MASK) <<
					TPD_TCPHDRLEN_SHIFT;
				ptpd->word3 |= 1 << TPD_IP_CSUM_SHIFT;
				ptpd->word3 |= 1 << TPD_TCP_CSUM_SHIFT;
				return 1;
			}

			iph->check = 0;
			tcp_hdr(skb)->check = ~csum_tcpudp_magic(iph->saddr,
					iph->daddr, 0, IPPROTO_TCP, 0);
			ip_off = (unsigned char *)iph -
				(unsigned char *) skb_network_header(skb);
			if (ip_off == 8) /* 802.3-SNAP frame */
				ptpd->word3 |= 1 << TPD_ETHTYPE_SHIFT;
			else if (ip_off != 0)
				return -2;

			ptpd->word3 |= (iph->ihl & TPD_IPHL_MASK) <<
				TPD_IPHL_SHIFT;
			ptpd->word3 |= ((tcp_hdrlen(skb) >> 2) &
				TPD_TCPHDRLEN_MASK) << TPD_TCPHDRLEN_SHIFT;
			ptpd->word3 |= (skb_shinfo(skb)->gso_size &
				TPD_MSS_MASK) << TPD_MSS_SHIFT;
			ptpd->word3 |= 1 << TPD_SEGMENT_EN_SHIFT;
			return 3;
		}
	}
	return false;
}

static int atl1_tx_csum(struct atl1_adapter *adapter, struct sk_buff *skb,
	struct tx_packet_desc *ptpd)
{
	u8 css, cso;

	if (likely(skb->ip_summed == CHECKSUM_PARTIAL)) {
		css = (u8) (skb->csum_start - skb_headroom(skb));
		cso = css + (u8) skb->csum_offset;
		if (unlikely(css & 0x1)) {
			/* L1 hardware requires an even number here */
			if (netif_msg_tx_err(adapter))
				dev_printk(KERN_DEBUG, &adapter->pdev->dev,
					"payload offset not an even number\n");
			return -1;
		}
		ptpd->word3 |= (css & TPD_PLOADOFFSET_MASK) <<
			TPD_PLOADOFFSET_SHIFT;
		ptpd->word3 |= (cso & TPD_CCSUMOFFSET_MASK) <<
			TPD_CCSUMOFFSET_SHIFT;
		ptpd->word3 |= 1 << TPD_CUST_CSUM_EN_SHIFT;
		return true;
	}
	return 0;
}

static void atl1_tx_map(struct atl1_adapter *adapter, struct sk_buff *skb,
	struct tx_packet_desc *ptpd)
{
	struct atl1_tpd_ring *tpd_ring = &adapter->tpd_ring;
	struct atl1_buffer *buffer_info;
	u16 buf_len = skb->len;
	struct page *page;
	unsigned long offset;
	unsigned int nr_frags;
	unsigned int f;
	int retval;
	u16 next_to_use;
	u16 data_len;
	u8 hdr_len;

	buf_len -= skb->data_len;
	nr_frags = skb_shinfo(skb)->nr_frags;
	next_to_use = atomic_read(&tpd_ring->next_to_use);
	buffer_info = &tpd_ring->buffer_info[next_to_use];
	if (unlikely(buffer_info->skb))
		BUG();
	/* put skb in last TPD */
	buffer_info->skb = NULL;

	retval = (ptpd->word3 >> TPD_SEGMENT_EN_SHIFT) & TPD_SEGMENT_EN_MASK;
	if (retval) {
		/* TSO */
		hdr_len = skb_transport_offset(skb) + tcp_hdrlen(skb);
		buffer_info->length = hdr_len;
		page = virt_to_page(skb->data);
		offset = (unsigned long)skb->data & ~PAGE_MASK;
		buffer_info->dma = pci_map_page(adapter->pdev, page,
						offset, hdr_len,
						PCI_DMA_TODEVICE);

		if (++next_to_use == tpd_ring->count)
			next_to_use = 0;

		if (buf_len > hdr_len) {
			int i, nseg;

			data_len = buf_len - hdr_len;
			nseg = (data_len + ATL1_MAX_TX_BUF_LEN - 1) /
				ATL1_MAX_TX_BUF_LEN;
			for (i = 0; i < nseg; i++) {
				buffer_info =
				    &tpd_ring->buffer_info[next_to_use];
				buffer_info->skb = NULL;
				buffer_info->length =
				    (ATL1_MAX_TX_BUF_LEN >=
				     data_len) ? ATL1_MAX_TX_BUF_LEN : data_len;
				data_len -= buffer_info->length;
				page = virt_to_page(skb->data +
					(hdr_len + i * ATL1_MAX_TX_BUF_LEN));
				offset = (unsigned long)(skb->data +
					(hdr_len + i * ATL1_MAX_TX_BUF_LEN)) &
					~PAGE_MASK;
				buffer_info->dma = pci_map_page(adapter->pdev,
					page, offset, buffer_info->length,
					PCI_DMA_TODEVICE);
				if (++next_to_use == tpd_ring->count)
					next_to_use = 0;
			}
		}
	} else {
		/* not TSO */
		buffer_info->length = buf_len;
		page = virt_to_page(skb->data);
		offset = (unsigned long)skb->data & ~PAGE_MASK;
		buffer_info->dma = pci_map_page(adapter->pdev, page,
			offset, buf_len, PCI_DMA_TODEVICE);
		if (++next_to_use == tpd_ring->count)
			next_to_use = 0;
	}

	for (f = 0; f < nr_frags; f++) {
		struct skb_frag_struct *frag;
		u16 i, nseg;

		frag = &skb_shinfo(skb)->frags[f];
		buf_len = frag->size;

		nseg = (buf_len + ATL1_MAX_TX_BUF_LEN - 1) /
			ATL1_MAX_TX_BUF_LEN;
		for (i = 0; i < nseg; i++) {
			buffer_info = &tpd_ring->buffer_info[next_to_use];
			if (unlikely(buffer_info->skb))
				BUG();
			buffer_info->skb = NULL;
			buffer_info->length = (buf_len > ATL1_MAX_TX_BUF_LEN) ?
				ATL1_MAX_TX_BUF_LEN : buf_len;
			buf_len -= buffer_info->length;
			buffer_info->dma = pci_map_page(adapter->pdev,
				frag->page,
				frag->page_offset + (i * ATL1_MAX_TX_BUF_LEN),
				buffer_info->length, PCI_DMA_TODEVICE);

			if (++next_to_use == tpd_ring->count)
				next_to_use = 0;
		}
	}

	/* last tpd's buffer-info */
	buffer_info->skb = skb;
}

static void atl1_tx_queue(struct atl1_adapter *adapter, u16 count,
       struct tx_packet_desc *ptpd)
{
	struct atl1_tpd_ring *tpd_ring = &adapter->tpd_ring;
	struct atl1_buffer *buffer_info;
	struct tx_packet_desc *tpd;
	u16 j;
	u32 val;
	u16 next_to_use = (u16) atomic_read(&tpd_ring->next_to_use);

	for (j = 0; j < count; j++) {
		buffer_info = &tpd_ring->buffer_info[next_to_use];
		tpd = ATL1_TPD_DESC(&adapter->tpd_ring, next_to_use);
		if (tpd != ptpd)
			memcpy(tpd, ptpd, sizeof(struct tx_packet_desc));
		tpd->buffer_addr = cpu_to_le64(buffer_info->dma);
		tpd->word2 = (cpu_to_le16(buffer_info->length) &
			TPD_BUFLEN_MASK) << TPD_BUFLEN_SHIFT;

		/*
		 * if this is the first packet in a TSO chain, set
		 * TPD_HDRFLAG, otherwise, clear it.
		 */
		val = (tpd->word3 >> TPD_SEGMENT_EN_SHIFT) &
			TPD_SEGMENT_EN_MASK;
		if (val) {
			if (!j)
				tpd->word3 |= 1 << TPD_HDRFLAG_SHIFT;
			else
				tpd->word3 &= ~(1 << TPD_HDRFLAG_SHIFT);
		}

		if (j == (count - 1))
			tpd->word3 |= 1 << TPD_EOP_SHIFT;

		if (++next_to_use == tpd_ring->count)
			next_to_use = 0;
	}
	/*
	 * Force memory writes to complete before letting h/w
	 * know there are new descriptors to fetch.  (Only
	 * applicable for weak-ordered memory model archs,
	 * such as IA-64).
	 */
	wmb();

	atomic_set(&tpd_ring->next_to_use, next_to_use);
}

static int atl1_xmit_frame(struct sk_buff *skb, struct net_device *netdev)
{
	struct atl1_adapter *adapter = netdev_priv(netdev);
	struct atl1_tpd_ring *tpd_ring = &adapter->tpd_ring;
	int len = skb->len;
	int tso;
	int count = 1;
	int ret_val;
	struct tx_packet_desc *ptpd;
	u16 frag_size;
	u16 vlan_tag;
	unsigned int nr_frags = 0;
	unsigned int mss = 0;
	unsigned int f;
	unsigned int proto_hdr_len;

	len -= skb->data_len;

	if (unlikely(skb->len <= 0)) {
		dev_kfree_skb_any(skb);
		return NETDEV_TX_OK;
	}

	nr_frags = skb_shinfo(skb)->nr_frags;
	for (f = 0; f < nr_frags; f++) {
		frag_size = skb_shinfo(skb)->frags[f].size;
		if (frag_size)
			count += (frag_size + ATL1_MAX_TX_BUF_LEN - 1) /
				ATL1_MAX_TX_BUF_LEN;
	}

	mss = skb_shinfo(skb)->gso_size;
	if (mss) {
		if (skb->protocol == ntohs(ETH_P_IP)) {
			proto_hdr_len = (skb_transport_offset(skb) +
					 tcp_hdrlen(skb));
			if (unlikely(proto_hdr_len > len)) {
				dev_kfree_skb_any(skb);
				return NETDEV_TX_OK;
			}
			/* need additional TPD ? */
			if (proto_hdr_len != len)
				count += (len - proto_hdr_len +
					ATL1_MAX_TX_BUF_LEN - 1) /
					ATL1_MAX_TX_BUF_LEN;
		}
	}

	if (atl1_tpd_avail(&adapter->tpd_ring) < count) {
		/* not enough descriptors */
		netif_stop_queue(netdev);
		if (netif_msg_tx_queued(adapter))
			dev_printk(KERN_DEBUG, &adapter->pdev->dev,
				"tx busy\n");
		return NETDEV_TX_BUSY;
	}

	ptpd = ATL1_TPD_DESC(tpd_ring,
		(u16) atomic_read(&tpd_ring->next_to_use));
	memset(ptpd, 0, sizeof(struct tx_packet_desc));

	if (adapter->vlgrp && vlan_tx_tag_present(skb)) {
		vlan_tag = vlan_tx_tag_get(skb);
		vlan_tag = (vlan_tag << 4) | (vlan_tag >> 13) |
			((vlan_tag >> 9) & 0x8);
		ptpd->word3 |= 1 << TPD_INS_VL_TAG_SHIFT;
		ptpd->word3 |= (vlan_tag & TPD_VL_TAGGED_MASK) <<
			TPD_VL_TAGGED_SHIFT;
	}

	tso = atl1_tso(adapter, skb, ptpd);
	if (tso < 0) {
		dev_kfree_skb_any(skb);
		return NETDEV_TX_OK;
	}

	if (!tso) {
		ret_val = atl1_tx_csum(adapter, skb, ptpd);
		if (ret_val < 0) {
			dev_kfree_skb_any(skb);
			return NETDEV_TX_OK;
		}
	}

	atl1_tx_map(adapter, skb, ptpd);
	atl1_tx_queue(adapter, count, ptpd);
	atl1_update_mailbox(adapter);
	mmiowb();
	netdev->trans_start = jiffies;
	return NETDEV_TX_OK;
}

/*
 * atl1_intr - Interrupt Handler
 * @irq: interrupt number
 * @data: pointer to a network interface device structure
 * @pt_regs: CPU registers structure
 */
static irqreturn_t atl1_intr(int irq, void *data)
{
	struct atl1_adapter *adapter = netdev_priv(data);
	u32 status;
	int max_ints = 10;

	status = adapter->cmb.cmb->int_stats;
	if (!status)
		return IRQ_NONE;

	do {
		/* clear CMB interrupt status at once */
		adapter->cmb.cmb->int_stats = 0;

		if (status & ISR_GPHY)	/* clear phy status */
			atlx_clear_phy_int(adapter);

		/* clear ISR status, and Enable CMB DMA/Disable Interrupt */
		iowrite32(status | ISR_DIS_INT, adapter->hw.hw_addr + REG_ISR);

		/* check if SMB intr */
		if (status & ISR_SMB)
			atl1_inc_smb(adapter);

		/* check if PCIE PHY Link down */
		if (status & ISR_PHY_LINKDOWN) {
			if (netif_msg_intr(adapter))
				dev_printk(KERN_DEBUG, &adapter->pdev->dev,
					"pcie phy link down %x\n", status);
			if (netif_running(adapter->netdev)) {	/* reset MAC */
				iowrite32(0, adapter->hw.hw_addr + REG_IMR);
				schedule_work(&adapter->pcie_dma_to_rst_task);
				return IRQ_HANDLED;
			}
		}

		/* check if DMA read/write error ? */
		if (status & (ISR_DMAR_TO_RST | ISR_DMAW_TO_RST)) {
			if (netif_msg_intr(adapter))
				dev_printk(KERN_DEBUG, &adapter->pdev->dev,
					"pcie DMA r/w error (status = 0x%x)\n",
					status);
			iowrite32(0, adapter->hw.hw_addr + REG_IMR);
			schedule_work(&adapter->pcie_dma_to_rst_task);
			return IRQ_HANDLED;
		}

		/* link event */
		if (status & ISR_GPHY) {
			adapter->soft_stats.tx_carrier_errors++;
			atl1_check_for_link(adapter);
		}

		/* transmit event */
		if (status & ISR_CMB_TX)
			atl1_intr_tx(adapter);

		/* rx exception */
		if (unlikely(status & (ISR_RXF_OV | ISR_RFD_UNRUN |
			ISR_RRD_OV | ISR_HOST_RFD_UNRUN |
			ISR_HOST_RRD_OV | ISR_CMB_RX))) {
			if (status & (ISR_RXF_OV | ISR_RFD_UNRUN |
				ISR_RRD_OV | ISR_HOST_RFD_UNRUN |
				ISR_HOST_RRD_OV))
				if (netif_msg_intr(adapter))
					dev_printk(KERN_DEBUG,
						&adapter->pdev->dev,
						"rx exception, ISR = 0x%x\n",
						status);
			atl1_intr_rx(adapter);
		}

		if (--max_ints < 0)
			break;

	} while ((status = adapter->cmb.cmb->int_stats));

	/* re-enable Interrupt */
	iowrite32(ISR_DIS_SMB | ISR_DIS_DMA, adapter->hw.hw_addr + REG_ISR);
	return IRQ_HANDLED;
}

/*
 * atl1_watchdog - Timer Call-back
 * @data: pointer to netdev cast into an unsigned long
 */
static void atl1_watchdog(unsigned long data)
{
	struct atl1_adapter *adapter = (struct atl1_adapter *)data;

	/* Reset the timer */
	mod_timer(&adapter->watchdog_timer, jiffies + 2 * HZ);
}

/*
 * atl1_phy_config - Timer Call-back
 * @data: pointer to netdev cast into an unsigned long
 */
static void atl1_phy_config(unsigned long data)
{
	struct atl1_adapter *adapter = (struct atl1_adapter *)data;
	struct atl1_hw *hw = &adapter->hw;
	unsigned long flags;

	spin_lock_irqsave(&adapter->lock, flags);
	adapter->phy_timer_pending = false;
	atl1_write_phy_reg(hw, MII_ADVERTISE, hw->mii_autoneg_adv_reg);
	atl1_write_phy_reg(hw, MII_ATLX_CR, hw->mii_1000t_ctrl_reg);
	atl1_write_phy_reg(hw, MII_BMCR, MII_CR_RESET | MII_CR_AUTO_NEG_EN);
	spin_unlock_irqrestore(&adapter->lock, flags);
}

/*
 * Orphaned vendor comment left intact here:
 * <vendor comment>
 * If TPD Buffer size equal to 0, PCIE DMAR_TO_INT
 * will assert. We do soft reset <0x1400=1> according
 * with the SPEC. BUT, it seemes that PCIE or DMA
 * state-machine will not be reset. DMAR_TO_INT will
 * assert again and again.
 * </vendor comment>
 */

static int atl1_reset(struct atl1_adapter *adapter)
{
	int ret;
	ret = atl1_reset_hw(&adapter->hw);
	if (ret)
		return ret;
	return atl1_init_hw(&adapter->hw);
}

static s32 atl1_up(struct atl1_adapter *adapter)
{
	struct net_device *netdev = adapter->netdev;
	int err;
	int irq_flags = IRQF_SAMPLE_RANDOM;

	/* hardware has been reset, we need to reload some things */
	atlx_set_multi(netdev);
	atl1_init_ring_ptrs(adapter);
	atlx_restore_vlan(adapter);
	err = atl1_alloc_rx_buffers(adapter);
	if (unlikely(!err))
		/* no RX BUFFER allocated */
		return -ENOMEM;

	if (unlikely(atl1_configure(adapter))) {
		err = -EIO;
		goto err_up;
	}

	err = pci_enable_msi(adapter->pdev);
	if (err) {
		if (netif_msg_ifup(adapter))
			dev_info(&adapter->pdev->dev,
				"Unable to enable MSI: %d\n", err);
		irq_flags |= IRQF_SHARED;
	}

	err = request_irq(adapter->pdev->irq, &atl1_intr, irq_flags,
			netdev->name, netdev);
	if (unlikely(err))
		goto err_up;

	mod_timer(&adapter->watchdog_timer, jiffies);
	atlx_irq_enable(adapter);
	atl1_check_link(adapter);
	netif_start_queue(netdev);
	return 0;

err_up:
	pci_disable_msi(adapter->pdev);
	/* free rx_buffers */
	atl1_clean_rx_ring(adapter);
	return err;
}

static void atl1_down(struct atl1_adapter *adapter)
{
	struct net_device *netdev = adapter->netdev;

	netif_stop_queue(netdev);
	del_timer_sync(&adapter->watchdog_timer);
	del_timer_sync(&adapter->phy_config_timer);
	adapter->phy_timer_pending = false;

	atlx_irq_disable(adapter);
	free_irq(adapter->pdev->irq, netdev);
	pci_disable_msi(adapter->pdev);
	atl1_reset_hw(&adapter->hw);
	adapter->cmb.cmb->int_stats = 0;

	adapter->link_speed = SPEED_0;
	adapter->link_duplex = -1;
	netif_carrier_off(netdev);

	atl1_clean_tx_ring(adapter);
	atl1_clean_rx_ring(adapter);
}

static void atl1_tx_timeout_task(struct work_struct *work)
{
	struct atl1_adapter *adapter =
		container_of(work, struct atl1_adapter, tx_timeout_task);
	struct net_device *netdev = adapter->netdev;

	netif_device_detach(netdev);
	atl1_down(adapter);
	atl1_up(adapter);
	netif_device_attach(netdev);
}

/*
 * atl1_change_mtu - Change the Maximum Transfer Unit
 * @netdev: network interface device structure
 * @new_mtu: new value for maximum frame size
 *
 * Returns 0 on success, negative on failure
 */
static int atl1_change_mtu(struct net_device *netdev, int new_mtu)
{
	struct atl1_adapter *adapter = netdev_priv(netdev);
	int old_mtu = netdev->mtu;
	int max_frame = new_mtu + ETH_HLEN + ETH_FCS_LEN + VLAN_HLEN;

	if ((max_frame < ETH_ZLEN + ETH_FCS_LEN) ||
	    (max_frame > MAX_JUMBO_FRAME_SIZE)) {
		if (netif_msg_link(adapter))
			dev_warn(&adapter->pdev->dev, "invalid MTU setting\n");
		return -EINVAL;
	}

	adapter->hw.max_frame_size = max_frame;
	adapter->hw.tx_jumbo_task_th = (max_frame + 7) >> 3;
	adapter->rx_buffer_len = (max_frame + 7) & ~7;
	adapter->hw.rx_jumbo_th = adapter->rx_buffer_len / 8;

	netdev->mtu = new_mtu;
	if ((old_mtu != new_mtu) && netif_running(netdev)) {
		atl1_down(adapter);
		atl1_up(adapter);
	}

	return 0;
}

/*
 * atl1_open - Called when a network interface is made active
 * @netdev: network interface device structure
 *
 * Returns 0 on success, negative value on failure
 *
 * The open entry point is called when a network interface is made
 * active by the system (IFF_UP).  At this point all resources needed
 * for transmit and receive operations are allocated, the interrupt
 * handler is registered with the OS, the watchdog timer is started,
 * and the stack is notified that the interface is ready.
 */
static int atl1_open(struct net_device *netdev)
{
	struct atl1_adapter *adapter = netdev_priv(netdev);
	int err;

	netif_carrier_off(netdev);

	/* allocate transmit descriptors */
	err = atl1_setup_ring_resources(adapter);
	if (err)
		return err;

	err = atl1_up(adapter);
	if (err)
		goto err_up;

	return 0;

err_up:
	atl1_reset(adapter);
	return err;
}

/*
 * atl1_close - Disables a network interface
 * @netdev: network interface device structure
 *
 * Returns 0, this is not allowed to fail
 *
 * The close entry point is called when an interface is de-activated
 * by the OS.  The hardware is still under the drivers control, but
 * needs to be disabled.  A global MAC reset is issued to stop the
 * hardware, and all transmit and receive resources are freed.
 */
static int atl1_close(struct net_device *netdev)
{
	struct atl1_adapter *adapter = netdev_priv(netdev);
	atl1_down(adapter);
	atl1_free_ring_resources(adapter);
	return 0;
}

#ifdef CONFIG_PM
static int atl1_suspend(struct pci_dev *pdev, pm_message_t state)
{
	struct net_device *netdev = pci_get_drvdata(pdev);
	struct atl1_adapter *adapter = netdev_priv(netdev);
	struct atl1_hw *hw = &adapter->hw;
	u32 ctrl = 0;
	u32 wufc = adapter->wol;
	u32 val;
	int retval;
	u16 speed;
	u16 duplex;

	netif_device_detach(netdev);
	if (netif_running(netdev))
		atl1_down(adapter);

	retval = pci_save_state(pdev);
	if (retval)
		return retval;

	atl1_read_phy_reg(hw, MII_BMSR, (u16 *) & ctrl);
	atl1_read_phy_reg(hw, MII_BMSR, (u16 *) & ctrl);
	val = ctrl & BMSR_LSTATUS;
	if (val)
		wufc &= ~ATLX_WUFC_LNKC;

	if (val && wufc) {
		val = atl1_get_speed_and_duplex(hw, &speed, &duplex);
		if (val) {
			if (netif_msg_ifdown(adapter))
				dev_printk(KERN_DEBUG, &pdev->dev,
					"error getting speed/duplex\n");
			goto disable_wol;
		}

		ctrl = 0;

		/* enable magic packet WOL */
		if (wufc & ATLX_WUFC_MAG)
			ctrl |= (WOL_MAGIC_EN | WOL_MAGIC_PME_EN);
		iowrite32(ctrl, hw->hw_addr + REG_WOL_CTRL);
		ioread32(hw->hw_addr + REG_WOL_CTRL);

		/* configure the mac */
		ctrl = MAC_CTRL_RX_EN;
		ctrl |= ((u32)((speed == SPEED_1000) ? MAC_CTRL_SPEED_1000 :
			MAC_CTRL_SPEED_10_100) << MAC_CTRL_SPEED_SHIFT);
		if (duplex == FULL_DUPLEX)
			ctrl |= MAC_CTRL_DUPLX;
		ctrl |= (((u32)adapter->hw.preamble_len &
			MAC_CTRL_PRMLEN_MASK) << MAC_CTRL_PRMLEN_SHIFT);
		if (adapter->vlgrp)
			ctrl |= MAC_CTRL_RMV_VLAN;
		if (wufc & ATLX_WUFC_MAG)
			ctrl |= MAC_CTRL_BC_EN;
		iowrite32(ctrl, hw->hw_addr + REG_MAC_CTRL);
		ioread32(hw->hw_addr + REG_MAC_CTRL);

		/* poke the PHY */
		ctrl = ioread32(hw->hw_addr + REG_PCIE_PHYMISC);
		ctrl |= PCIE_PHYMISC_FORCE_RCV_DET;
		iowrite32(ctrl, hw->hw_addr + REG_PCIE_PHYMISC);
		ioread32(hw->hw_addr + REG_PCIE_PHYMISC);

		pci_enable_wake(pdev, pci_choose_state(pdev, state), 1);
		goto exit;
	}

	if (!val && wufc) {
		ctrl |= (WOL_LINK_CHG_EN | WOL_LINK_CHG_PME_EN);
		iowrite32(ctrl, hw->hw_addr + REG_WOL_CTRL);
		ioread32(hw->hw_addr + REG_WOL_CTRL);
		iowrite32(0, hw->hw_addr + REG_MAC_CTRL);
		ioread32(hw->hw_addr + REG_MAC_CTRL);
		hw->phy_configured = false;
		pci_enable_wake(pdev, pci_choose_state(pdev, state), 1);
		goto exit;
	}

disable_wol:
	iowrite32(0, hw->hw_addr + REG_WOL_CTRL);
	ioread32(hw->hw_addr + REG_WOL_CTRL);
	ctrl = ioread32(hw->hw_addr + REG_PCIE_PHYMISC);
	ctrl |= PCIE_PHYMISC_FORCE_RCV_DET;
	iowrite32(ctrl, hw->hw_addr + REG_PCIE_PHYMISC);
	ioread32(hw->hw_addr + REG_PCIE_PHYMISC);
	hw->phy_configured = false;
	pci_enable_wake(pdev, pci_choose_state(pdev, state), 0);
exit:
	if (netif_running(netdev))
		pci_disable_msi(adapter->pdev);
	pci_disable_device(pdev);
	pci_set_power_state(pdev, pci_choose_state(pdev, state));

	return 0;
}

static int atl1_resume(struct pci_dev *pdev)
{
	struct net_device *netdev = pci_get_drvdata(pdev);
	struct atl1_adapter *adapter = netdev_priv(netdev);
	u32 err;

	pci_set_power_state(pdev, PCI_D0);
	pci_restore_state(pdev);

	err = pci_enable_device(pdev);
	if (err) {
		if (netif_msg_ifup(adapter))
			dev_printk(KERN_DEBUG, &pdev->dev,
				"error enabling pci device\n");
		return err;
	}

	pci_set_master(pdev);
	iowrite32(0, adapter->hw.hw_addr + REG_WOL_CTRL);
	pci_enable_wake(pdev, PCI_D3hot, 0);
	pci_enable_wake(pdev, PCI_D3cold, 0);

	atl1_reset_hw(&adapter->hw);
	adapter->cmb.cmb->int_stats = 0;

	if (netif_running(netdev))
		atl1_up(adapter);
	netif_device_attach(netdev);

	return 0;
}
#else
#define atl1_suspend NULL
#define atl1_resume NULL
#endif

static void atl1_shutdown(struct pci_dev *pdev)
{
#ifdef CONFIG_PM
	atl1_suspend(pdev, PMSG_SUSPEND);
#endif
}

#ifdef CONFIG_NET_POLL_CONTROLLER
static void atl1_poll_controller(struct net_device *netdev)
{
	disable_irq(netdev->irq);
	atl1_intr(netdev->irq, netdev);
	enable_irq(netdev->irq);
}
#endif

/*
 * atl1_probe - Device Initialization Routine
 * @pdev: PCI device information struct
 * @ent: entry in atl1_pci_tbl
 *
 * Returns 0 on success, negative on failure
 *
 * atl1_probe initializes an adapter identified by a pci_dev structure.
 * The OS initialization, configuring of the adapter private structure,
 * and a hardware reset occur.
 */
static int __devinit atl1_probe(struct pci_dev *pdev,
	const struct pci_device_id *ent)
{
	struct net_device *netdev;
	struct atl1_adapter *adapter;
	static int cards_found = 0;
	int err;

	err = pci_enable_device(pdev);
	if (err)
		return err;

	/*
	 * The atl1 chip can DMA to 64-bit addresses, but it uses a single
	 * shared register for the high 32 bits, so only a single, aligned,
	 * 4 GB physical address range can be used at a time.
	 *
	 * Supporting 64-bit DMA on this hardware is more trouble than it's
	 * worth.  It is far easier to limit to 32-bit DMA than update
	 * various kernel subsystems to support the mechanics required by a
	 * fixed-high-32-bit system.
	 */
	err = pci_set_dma_mask(pdev, DMA_32BIT_MASK);
	if (err) {
		dev_err(&pdev->dev, "no usable DMA configuration\n");
		goto err_dma;
	}
	/*
	 * Mark all PCI regions associated with PCI device
	 * pdev as being reserved by owner atl1_driver_name
	 */
	err = pci_request_regions(pdev, ATLX_DRIVER_NAME);
	if (err)
		goto err_request_regions;

	/*
	 * Enables bus-mastering on the device and calls
	 * pcibios_set_master to do the needed arch specific settings
	 */
	pci_set_master(pdev);

	netdev = alloc_etherdev(sizeof(struct atl1_adapter));
	if (!netdev) {
		err = -ENOMEM;
		goto err_alloc_etherdev;
	}
	SET_NETDEV_DEV(netdev, &pdev->dev);

	pci_set_drvdata(pdev, netdev);
	adapter = netdev_priv(netdev);
	adapter->netdev = netdev;
	adapter->pdev = pdev;
	adapter->hw.back = adapter;
	adapter->msg_enable = netif_msg_init(debug, atl1_default_msg);

	adapter->hw.hw_addr = pci_iomap(pdev, 0, 0);
	if (!adapter->hw.hw_addr) {
		err = -EIO;
		goto err_pci_iomap;
	}
	/* get device revision number */
	adapter->hw.dev_rev = ioread16(adapter->hw.hw_addr +
		(REG_MASTER_CTRL + 2));
	if (netif_msg_probe(adapter))
		dev_info(&pdev->dev, "version %s\n", ATLX_DRIVER_VERSION);

	/* set default ring resource counts */
	adapter->rfd_ring.count = adapter->rrd_ring.count = ATL1_DEFAULT_RFD;
	adapter->tpd_ring.count = ATL1_DEFAULT_TPD;

	adapter->mii.dev = netdev;
	adapter->mii.mdio_read = mdio_read;
	adapter->mii.mdio_write = mdio_write;
	adapter->mii.phy_id_mask = 0x1f;
	adapter->mii.reg_num_mask = 0x1f;

	netdev->open = &atl1_open;
	netdev->stop = &atl1_close;
	netdev->hard_start_xmit = &atl1_xmit_frame;
	netdev->get_stats = &atlx_get_stats;
	netdev->set_multicast_list = &atlx_set_multi;
	netdev->set_mac_address = &atl1_set_mac;
	netdev->change_mtu = &atl1_change_mtu;
	netdev->do_ioctl = &atlx_ioctl;
	netdev->tx_timeout = &atlx_tx_timeout;
	netdev->watchdog_timeo = 5 * HZ;
#ifdef CONFIG_NET_POLL_CONTROLLER
	netdev->poll_controller = atl1_poll_controller;
#endif
	netdev->vlan_rx_register = atlx_vlan_rx_register;

	netdev->ethtool_ops = &atl1_ethtool_ops;
	adapter->bd_number = cards_found;

	/* setup the private structure */
	err = atl1_sw_init(adapter);
	if (err)
		goto err_common;

	netdev->features = NETIF_F_HW_CSUM;
	netdev->features |= NETIF_F_SG;
	netdev->features |= (NETIF_F_HW_VLAN_TX | NETIF_F_HW_VLAN_RX);
<<<<<<< HEAD
	netdev->features |= NETIF_F_LLTX;
=======
>>>>>>> 4480f15b

	/*
	 * patch for some L1 of old version,
	 * the final version of L1 may not need these
	 * patches
	 */
	/* atl1_pcie_patch(adapter); */

	/* really reset GPHY core */
	iowrite16(0, adapter->hw.hw_addr + REG_PHY_ENABLE);

	/*
	 * reset the controller to
	 * put the device in a known good starting state
	 */
	if (atl1_reset_hw(&adapter->hw)) {
		err = -EIO;
		goto err_common;
	}

	/* copy the MAC address out of the EEPROM */
	atl1_read_mac_addr(&adapter->hw);
	memcpy(netdev->dev_addr, adapter->hw.mac_addr, netdev->addr_len);

	if (!is_valid_ether_addr(netdev->dev_addr)) {
		err = -EIO;
		goto err_common;
	}

	atl1_check_options(adapter);

	/* pre-init the MAC, and setup link */
	err = atl1_init_hw(&adapter->hw);
	if (err) {
		err = -EIO;
		goto err_common;
	}

	atl1_pcie_patch(adapter);
	/* assume we have no link for now */
	netif_carrier_off(netdev);
	netif_stop_queue(netdev);

	init_timer(&adapter->watchdog_timer);
	adapter->watchdog_timer.function = &atl1_watchdog;
	adapter->watchdog_timer.data = (unsigned long)adapter;

	init_timer(&adapter->phy_config_timer);
	adapter->phy_config_timer.function = &atl1_phy_config;
	adapter->phy_config_timer.data = (unsigned long)adapter;
	adapter->phy_timer_pending = false;

	INIT_WORK(&adapter->tx_timeout_task, atl1_tx_timeout_task);

	INIT_WORK(&adapter->link_chg_task, atlx_link_chg_task);

	INIT_WORK(&adapter->pcie_dma_to_rst_task, atl1_tx_timeout_task);

	err = register_netdev(netdev);
	if (err)
		goto err_common;

	cards_found++;
	atl1_via_workaround(adapter);
	return 0;

err_common:
	pci_iounmap(pdev, adapter->hw.hw_addr);
err_pci_iomap:
	free_netdev(netdev);
err_alloc_etherdev:
	pci_release_regions(pdev);
err_dma:
err_request_regions:
	pci_disable_device(pdev);
	return err;
}

/*
 * atl1_remove - Device Removal Routine
 * @pdev: PCI device information struct
 *
 * atl1_remove is called by the PCI subsystem to alert the driver
 * that it should release a PCI device.  The could be caused by a
 * Hot-Plug event, or because the driver is going to be removed from
 * memory.
 */
static void __devexit atl1_remove(struct pci_dev *pdev)
{
	struct net_device *netdev = pci_get_drvdata(pdev);
	struct atl1_adapter *adapter;
	/* Device not available. Return. */
	if (!netdev)
		return;

	adapter = netdev_priv(netdev);

	/*
	 * Some atl1 boards lack persistent storage for their MAC, and get it
	 * from the BIOS during POST.  If we've been messing with the MAC
	 * address, we need to save the permanent one.
	 */
	if (memcmp(adapter->hw.mac_addr, adapter->hw.perm_mac_addr, ETH_ALEN)) {
		memcpy(adapter->hw.mac_addr, adapter->hw.perm_mac_addr,
			ETH_ALEN);
		atl1_set_mac_addr(&adapter->hw);
	}

	iowrite16(0, adapter->hw.hw_addr + REG_PHY_ENABLE);
	unregister_netdev(netdev);
	pci_iounmap(pdev, adapter->hw.hw_addr);
	pci_release_regions(pdev);
	free_netdev(netdev);
	pci_disable_device(pdev);
}

static struct pci_driver atl1_driver = {
	.name = ATLX_DRIVER_NAME,
	.id_table = atl1_pci_tbl,
	.probe = atl1_probe,
	.remove = __devexit_p(atl1_remove),
	.suspend = atl1_suspend,
	.resume = atl1_resume,
	.shutdown = atl1_shutdown
};

/*
 * atl1_exit_module - Driver Exit Cleanup Routine
 *
 * atl1_exit_module is called just before the driver is removed
 * from memory.
 */
static void __exit atl1_exit_module(void)
{
	pci_unregister_driver(&atl1_driver);
}

/*
 * atl1_init_module - Driver Registration Routine
 *
 * atl1_init_module is the first routine called when the driver is
 * loaded. All it does is register with the PCI subsystem.
 */
static int __init atl1_init_module(void)
{
	return pci_register_driver(&atl1_driver);
}

module_init(atl1_init_module);
module_exit(atl1_exit_module);

struct atl1_stats {
	char stat_string[ETH_GSTRING_LEN];
	int sizeof_stat;
	int stat_offset;
};

#define ATL1_STAT(m) \
	sizeof(((struct atl1_adapter *)0)->m), offsetof(struct atl1_adapter, m)

static struct atl1_stats atl1_gstrings_stats[] = {
	{"rx_packets", ATL1_STAT(soft_stats.rx_packets)},
	{"tx_packets", ATL1_STAT(soft_stats.tx_packets)},
	{"rx_bytes", ATL1_STAT(soft_stats.rx_bytes)},
	{"tx_bytes", ATL1_STAT(soft_stats.tx_bytes)},
	{"rx_errors", ATL1_STAT(soft_stats.rx_errors)},
	{"tx_errors", ATL1_STAT(soft_stats.tx_errors)},
	{"rx_dropped", ATL1_STAT(net_stats.rx_dropped)},
	{"tx_dropped", ATL1_STAT(net_stats.tx_dropped)},
	{"multicast", ATL1_STAT(soft_stats.multicast)},
	{"collisions", ATL1_STAT(soft_stats.collisions)},
	{"rx_length_errors", ATL1_STAT(soft_stats.rx_length_errors)},
	{"rx_over_errors", ATL1_STAT(soft_stats.rx_missed_errors)},
	{"rx_crc_errors", ATL1_STAT(soft_stats.rx_crc_errors)},
	{"rx_frame_errors", ATL1_STAT(soft_stats.rx_frame_errors)},
	{"rx_fifo_errors", ATL1_STAT(soft_stats.rx_fifo_errors)},
	{"rx_missed_errors", ATL1_STAT(soft_stats.rx_missed_errors)},
	{"tx_aborted_errors", ATL1_STAT(soft_stats.tx_aborted_errors)},
	{"tx_carrier_errors", ATL1_STAT(soft_stats.tx_carrier_errors)},
	{"tx_fifo_errors", ATL1_STAT(soft_stats.tx_fifo_errors)},
	{"tx_window_errors", ATL1_STAT(soft_stats.tx_window_errors)},
	{"tx_abort_exce_coll", ATL1_STAT(soft_stats.excecol)},
	{"tx_abort_late_coll", ATL1_STAT(soft_stats.latecol)},
	{"tx_deferred_ok", ATL1_STAT(soft_stats.deffer)},
	{"tx_single_coll_ok", ATL1_STAT(soft_stats.scc)},
	{"tx_multi_coll_ok", ATL1_STAT(soft_stats.mcc)},
	{"tx_underun", ATL1_STAT(soft_stats.tx_underun)},
	{"tx_trunc", ATL1_STAT(soft_stats.tx_trunc)},
	{"tx_pause", ATL1_STAT(soft_stats.tx_pause)},
	{"rx_pause", ATL1_STAT(soft_stats.rx_pause)},
	{"rx_rrd_ov", ATL1_STAT(soft_stats.rx_rrd_ov)},
	{"rx_trunc", ATL1_STAT(soft_stats.rx_trunc)}
};

static void atl1_get_ethtool_stats(struct net_device *netdev,
	struct ethtool_stats *stats, u64 *data)
{
	struct atl1_adapter *adapter = netdev_priv(netdev);
	int i;
	char *p;

	for (i = 0; i < ARRAY_SIZE(atl1_gstrings_stats); i++) {
		p = (char *)adapter+atl1_gstrings_stats[i].stat_offset;
		data[i] = (atl1_gstrings_stats[i].sizeof_stat ==
			sizeof(u64)) ? *(u64 *)p : *(u32 *)p;
	}

}

static int atl1_get_sset_count(struct net_device *netdev, int sset)
{
	switch (sset) {
	case ETH_SS_STATS:
		return ARRAY_SIZE(atl1_gstrings_stats);
	default:
		return -EOPNOTSUPP;
	}
}

static int atl1_get_settings(struct net_device *netdev,
	struct ethtool_cmd *ecmd)
{
	struct atl1_adapter *adapter = netdev_priv(netdev);
	struct atl1_hw *hw = &adapter->hw;

	ecmd->supported = (SUPPORTED_10baseT_Half |
			   SUPPORTED_10baseT_Full |
			   SUPPORTED_100baseT_Half |
			   SUPPORTED_100baseT_Full |
			   SUPPORTED_1000baseT_Full |
			   SUPPORTED_Autoneg | SUPPORTED_TP);
	ecmd->advertising = ADVERTISED_TP;
	if (hw->media_type == MEDIA_TYPE_AUTO_SENSOR ||
	    hw->media_type == MEDIA_TYPE_1000M_FULL) {
		ecmd->advertising |= ADVERTISED_Autoneg;
		if (hw->media_type == MEDIA_TYPE_AUTO_SENSOR) {
			ecmd->advertising |= ADVERTISED_Autoneg;
			ecmd->advertising |=
			    (ADVERTISED_10baseT_Half |
			     ADVERTISED_10baseT_Full |
			     ADVERTISED_100baseT_Half |
			     ADVERTISED_100baseT_Full |
			     ADVERTISED_1000baseT_Full);
		} else
			ecmd->advertising |= (ADVERTISED_1000baseT_Full);
	}
	ecmd->port = PORT_TP;
	ecmd->phy_address = 0;
	ecmd->transceiver = XCVR_INTERNAL;

	if (netif_carrier_ok(adapter->netdev)) {
		u16 link_speed, link_duplex;
		atl1_get_speed_and_duplex(hw, &link_speed, &link_duplex);
		ecmd->speed = link_speed;
		if (link_duplex == FULL_DUPLEX)
			ecmd->duplex = DUPLEX_FULL;
		else
			ecmd->duplex = DUPLEX_HALF;
	} else {
		ecmd->speed = -1;
		ecmd->duplex = -1;
	}
	if (hw->media_type == MEDIA_TYPE_AUTO_SENSOR ||
	    hw->media_type == MEDIA_TYPE_1000M_FULL)
		ecmd->autoneg = AUTONEG_ENABLE;
	else
		ecmd->autoneg = AUTONEG_DISABLE;

	return 0;
}

static int atl1_set_settings(struct net_device *netdev,
	struct ethtool_cmd *ecmd)
{
	struct atl1_adapter *adapter = netdev_priv(netdev);
	struct atl1_hw *hw = &adapter->hw;
	u16 phy_data;
	int ret_val = 0;
	u16 old_media_type = hw->media_type;

	if (netif_running(adapter->netdev)) {
		if (netif_msg_link(adapter))
			dev_dbg(&adapter->pdev->dev,
				"ethtool shutting down adapter\n");
		atl1_down(adapter);
	}

	if (ecmd->autoneg == AUTONEG_ENABLE)
		hw->media_type = MEDIA_TYPE_AUTO_SENSOR;
	else {
		if (ecmd->speed == SPEED_1000) {
			if (ecmd->duplex != DUPLEX_FULL) {
				if (netif_msg_link(adapter))
					dev_warn(&adapter->pdev->dev,
						"1000M half is invalid\n");
				ret_val = -EINVAL;
				goto exit_sset;
			}
			hw->media_type = MEDIA_TYPE_1000M_FULL;
		} else if (ecmd->speed == SPEED_100) {
			if (ecmd->duplex == DUPLEX_FULL)
				hw->media_type = MEDIA_TYPE_100M_FULL;
			else
				hw->media_type = MEDIA_TYPE_100M_HALF;
		} else {
			if (ecmd->duplex == DUPLEX_FULL)
				hw->media_type = MEDIA_TYPE_10M_FULL;
			else
				hw->media_type = MEDIA_TYPE_10M_HALF;
		}
	}
	switch (hw->media_type) {
	case MEDIA_TYPE_AUTO_SENSOR:
		ecmd->advertising =
		    ADVERTISED_10baseT_Half |
		    ADVERTISED_10baseT_Full |
		    ADVERTISED_100baseT_Half |
		    ADVERTISED_100baseT_Full |
		    ADVERTISED_1000baseT_Full |
		    ADVERTISED_Autoneg | ADVERTISED_TP;
		break;
	case MEDIA_TYPE_1000M_FULL:
		ecmd->advertising =
		    ADVERTISED_1000baseT_Full |
		    ADVERTISED_Autoneg | ADVERTISED_TP;
		break;
	default:
		ecmd->advertising = 0;
		break;
	}
	if (atl1_phy_setup_autoneg_adv(hw)) {
		ret_val = -EINVAL;
		if (netif_msg_link(adapter))
			dev_warn(&adapter->pdev->dev,
				"invalid ethtool speed/duplex setting\n");
		goto exit_sset;
	}
	if (hw->media_type == MEDIA_TYPE_AUTO_SENSOR ||
	    hw->media_type == MEDIA_TYPE_1000M_FULL)
		phy_data = MII_CR_RESET | MII_CR_AUTO_NEG_EN;
	else {
		switch (hw->media_type) {
		case MEDIA_TYPE_100M_FULL:
			phy_data =
			    MII_CR_FULL_DUPLEX | MII_CR_SPEED_100 |
			    MII_CR_RESET;
			break;
		case MEDIA_TYPE_100M_HALF:
			phy_data = MII_CR_SPEED_100 | MII_CR_RESET;
			break;
		case MEDIA_TYPE_10M_FULL:
			phy_data =
			    MII_CR_FULL_DUPLEX | MII_CR_SPEED_10 | MII_CR_RESET;
			break;
		default:
			/* MEDIA_TYPE_10M_HALF: */
			phy_data = MII_CR_SPEED_10 | MII_CR_RESET;
			break;
		}
	}
	atl1_write_phy_reg(hw, MII_BMCR, phy_data);
exit_sset:
	if (ret_val)
		hw->media_type = old_media_type;

	if (netif_running(adapter->netdev)) {
		if (netif_msg_link(adapter))
			dev_dbg(&adapter->pdev->dev,
				"ethtool starting adapter\n");
		atl1_up(adapter);
	} else if (!ret_val) {
		if (netif_msg_link(adapter))
			dev_dbg(&adapter->pdev->dev,
				"ethtool resetting adapter\n");
		atl1_reset(adapter);
	}
	return ret_val;
}

static void atl1_get_drvinfo(struct net_device *netdev,
	struct ethtool_drvinfo *drvinfo)
{
	struct atl1_adapter *adapter = netdev_priv(netdev);

	strncpy(drvinfo->driver, ATLX_DRIVER_NAME, sizeof(drvinfo->driver));
	strncpy(drvinfo->version, ATLX_DRIVER_VERSION,
		sizeof(drvinfo->version));
	strncpy(drvinfo->fw_version, "N/A", sizeof(drvinfo->fw_version));
	strncpy(drvinfo->bus_info, pci_name(adapter->pdev),
		sizeof(drvinfo->bus_info));
	drvinfo->eedump_len = ATL1_EEDUMP_LEN;
}

static void atl1_get_wol(struct net_device *netdev,
	struct ethtool_wolinfo *wol)
{
	struct atl1_adapter *adapter = netdev_priv(netdev);

	wol->supported = WAKE_UCAST | WAKE_MCAST | WAKE_BCAST | WAKE_MAGIC;
	wol->wolopts = 0;
	if (adapter->wol & ATLX_WUFC_EX)
		wol->wolopts |= WAKE_UCAST;
	if (adapter->wol & ATLX_WUFC_MC)
		wol->wolopts |= WAKE_MCAST;
	if (adapter->wol & ATLX_WUFC_BC)
		wol->wolopts |= WAKE_BCAST;
	if (adapter->wol & ATLX_WUFC_MAG)
		wol->wolopts |= WAKE_MAGIC;
	return;
}

static int atl1_set_wol(struct net_device *netdev,
	struct ethtool_wolinfo *wol)
{
	struct atl1_adapter *adapter = netdev_priv(netdev);

	if (wol->wolopts & (WAKE_PHY | WAKE_ARP | WAKE_MAGICSECURE))
		return -EOPNOTSUPP;
	adapter->wol = 0;
	if (wol->wolopts & WAKE_UCAST)
		adapter->wol |= ATLX_WUFC_EX;
	if (wol->wolopts & WAKE_MCAST)
		adapter->wol |= ATLX_WUFC_MC;
	if (wol->wolopts & WAKE_BCAST)
		adapter->wol |= ATLX_WUFC_BC;
	if (wol->wolopts & WAKE_MAGIC)
		adapter->wol |= ATLX_WUFC_MAG;
	return 0;
}

static u32 atl1_get_msglevel(struct net_device *netdev)
{
	struct atl1_adapter *adapter = netdev_priv(netdev);
	return adapter->msg_enable;
}

static void atl1_set_msglevel(struct net_device *netdev, u32 value)
{
	struct atl1_adapter *adapter = netdev_priv(netdev);
	adapter->msg_enable = value;
}

static int atl1_get_regs_len(struct net_device *netdev)
{
	return ATL1_REG_COUNT * sizeof(u32);
}

static void atl1_get_regs(struct net_device *netdev, struct ethtool_regs *regs,
	void *p)
{
	struct atl1_adapter *adapter = netdev_priv(netdev);
	struct atl1_hw *hw = &adapter->hw;
	unsigned int i;
	u32 *regbuf = p;

	for (i = 0; i < ATL1_REG_COUNT; i++) {
		/*
		 * This switch statement avoids reserved regions
		 * of register space.
		 */
		switch (i) {
		case 6 ... 9:
		case 14:
		case 29 ... 31:
		case 34 ... 63:
		case 75 ... 127:
		case 136 ... 1023:
		case 1027 ... 1087:
		case 1091 ... 1151:
		case 1194 ... 1195:
		case 1200 ... 1201:
		case 1206 ... 1213:
		case 1216 ... 1279:
		case 1290 ... 1311:
		case 1323 ... 1343:
		case 1358 ... 1359:
		case 1368 ... 1375:
		case 1378 ... 1383:
		case 1388 ... 1391:
		case 1393 ... 1395:
		case 1402 ... 1403:
		case 1410 ... 1471:
		case 1522 ... 1535:
			/* reserved region; don't read it */
			regbuf[i] = 0;
			break;
		default:
			/* unreserved region */
			regbuf[i] = ioread32(hw->hw_addr + (i * sizeof(u32)));
		}
	}
}

static void atl1_get_ringparam(struct net_device *netdev,
	struct ethtool_ringparam *ring)
{
	struct atl1_adapter *adapter = netdev_priv(netdev);
	struct atl1_tpd_ring *txdr = &adapter->tpd_ring;
	struct atl1_rfd_ring *rxdr = &adapter->rfd_ring;

	ring->rx_max_pending = ATL1_MAX_RFD;
	ring->tx_max_pending = ATL1_MAX_TPD;
	ring->rx_mini_max_pending = 0;
	ring->rx_jumbo_max_pending = 0;
	ring->rx_pending = rxdr->count;
	ring->tx_pending = txdr->count;
	ring->rx_mini_pending = 0;
	ring->rx_jumbo_pending = 0;
}

static int atl1_set_ringparam(struct net_device *netdev,
	struct ethtool_ringparam *ring)
{
	struct atl1_adapter *adapter = netdev_priv(netdev);
	struct atl1_tpd_ring *tpdr = &adapter->tpd_ring;
	struct atl1_rrd_ring *rrdr = &adapter->rrd_ring;
	struct atl1_rfd_ring *rfdr = &adapter->rfd_ring;

	struct atl1_tpd_ring tpd_old, tpd_new;
	struct atl1_rfd_ring rfd_old, rfd_new;
	struct atl1_rrd_ring rrd_old, rrd_new;
	struct atl1_ring_header rhdr_old, rhdr_new;
	int err;

	tpd_old = adapter->tpd_ring;
	rfd_old = adapter->rfd_ring;
	rrd_old = adapter->rrd_ring;
	rhdr_old = adapter->ring_header;

	if (netif_running(adapter->netdev))
		atl1_down(adapter);

	rfdr->count = (u16) max(ring->rx_pending, (u32) ATL1_MIN_RFD);
	rfdr->count = rfdr->count > ATL1_MAX_RFD ? ATL1_MAX_RFD :
			rfdr->count;
	rfdr->count = (rfdr->count + 3) & ~3;
	rrdr->count = rfdr->count;

	tpdr->count = (u16) max(ring->tx_pending, (u32) ATL1_MIN_TPD);
	tpdr->count = tpdr->count > ATL1_MAX_TPD ? ATL1_MAX_TPD :
			tpdr->count;
	tpdr->count = (tpdr->count + 3) & ~3;

	if (netif_running(adapter->netdev)) {
		/* try to get new resources before deleting old */
		err = atl1_setup_ring_resources(adapter);
		if (err)
			goto err_setup_ring;

		/*
		 * save the new, restore the old in order to free it,
		 * then restore the new back again
		 */

		rfd_new = adapter->rfd_ring;
		rrd_new = adapter->rrd_ring;
		tpd_new = adapter->tpd_ring;
		rhdr_new = adapter->ring_header;
		adapter->rfd_ring = rfd_old;
		adapter->rrd_ring = rrd_old;
		adapter->tpd_ring = tpd_old;
		adapter->ring_header = rhdr_old;
		atl1_free_ring_resources(adapter);
		adapter->rfd_ring = rfd_new;
		adapter->rrd_ring = rrd_new;
		adapter->tpd_ring = tpd_new;
		adapter->ring_header = rhdr_new;

		err = atl1_up(adapter);
		if (err)
			return err;
	}
	return 0;

err_setup_ring:
	adapter->rfd_ring = rfd_old;
	adapter->rrd_ring = rrd_old;
	adapter->tpd_ring = tpd_old;
	adapter->ring_header = rhdr_old;
	atl1_up(adapter);
	return err;
}

static void atl1_get_pauseparam(struct net_device *netdev,
	struct ethtool_pauseparam *epause)
{
	struct atl1_adapter *adapter = netdev_priv(netdev);
	struct atl1_hw *hw = &adapter->hw;

	if (hw->media_type == MEDIA_TYPE_AUTO_SENSOR ||
	    hw->media_type == MEDIA_TYPE_1000M_FULL) {
		epause->autoneg = AUTONEG_ENABLE;
	} else {
		epause->autoneg = AUTONEG_DISABLE;
	}
	epause->rx_pause = 1;
	epause->tx_pause = 1;
}

static int atl1_set_pauseparam(struct net_device *netdev,
	struct ethtool_pauseparam *epause)
{
	struct atl1_adapter *adapter = netdev_priv(netdev);
	struct atl1_hw *hw = &adapter->hw;

	if (hw->media_type == MEDIA_TYPE_AUTO_SENSOR ||
	    hw->media_type == MEDIA_TYPE_1000M_FULL) {
		epause->autoneg = AUTONEG_ENABLE;
	} else {
		epause->autoneg = AUTONEG_DISABLE;
	}

	epause->rx_pause = 1;
	epause->tx_pause = 1;

	return 0;
}

/* FIXME: is this right? -- CHS */
static u32 atl1_get_rx_csum(struct net_device *netdev)
{
	return 1;
}

static void atl1_get_strings(struct net_device *netdev, u32 stringset,
	u8 *data)
{
	u8 *p = data;
	int i;

	switch (stringset) {
	case ETH_SS_STATS:
		for (i = 0; i < ARRAY_SIZE(atl1_gstrings_stats); i++) {
			memcpy(p, atl1_gstrings_stats[i].stat_string,
				ETH_GSTRING_LEN);
			p += ETH_GSTRING_LEN;
		}
		break;
	}
}

static int atl1_nway_reset(struct net_device *netdev)
{
	struct atl1_adapter *adapter = netdev_priv(netdev);
	struct atl1_hw *hw = &adapter->hw;

	if (netif_running(netdev)) {
		u16 phy_data;
		atl1_down(adapter);

		if (hw->media_type == MEDIA_TYPE_AUTO_SENSOR ||
			hw->media_type == MEDIA_TYPE_1000M_FULL) {
			phy_data = MII_CR_RESET | MII_CR_AUTO_NEG_EN;
		} else {
			switch (hw->media_type) {
			case MEDIA_TYPE_100M_FULL:
				phy_data = MII_CR_FULL_DUPLEX |
					MII_CR_SPEED_100 | MII_CR_RESET;
				break;
			case MEDIA_TYPE_100M_HALF:
				phy_data = MII_CR_SPEED_100 | MII_CR_RESET;
				break;
			case MEDIA_TYPE_10M_FULL:
				phy_data = MII_CR_FULL_DUPLEX |
					MII_CR_SPEED_10 | MII_CR_RESET;
				break;
			default:
				/* MEDIA_TYPE_10M_HALF */
				phy_data = MII_CR_SPEED_10 | MII_CR_RESET;
			}
		}
		atl1_write_phy_reg(hw, MII_BMCR, phy_data);
		atl1_up(adapter);
	}
	return 0;
}

const struct ethtool_ops atl1_ethtool_ops = {
	.get_settings		= atl1_get_settings,
	.set_settings		= atl1_set_settings,
	.get_drvinfo		= atl1_get_drvinfo,
	.get_wol		= atl1_get_wol,
	.set_wol		= atl1_set_wol,
	.get_msglevel		= atl1_get_msglevel,
	.set_msglevel		= atl1_set_msglevel,
	.get_regs_len		= atl1_get_regs_len,
	.get_regs		= atl1_get_regs,
	.get_ringparam		= atl1_get_ringparam,
	.set_ringparam		= atl1_set_ringparam,
	.get_pauseparam		= atl1_get_pauseparam,
	.set_pauseparam		= atl1_set_pauseparam,
	.get_rx_csum		= atl1_get_rx_csum,
	.set_tx_csum		= ethtool_op_set_tx_hw_csum,
	.get_link		= ethtool_op_get_link,
	.set_sg			= ethtool_op_set_sg,
	.get_strings		= atl1_get_strings,
	.nway_reset		= atl1_nway_reset,
	.get_ethtool_stats	= atl1_get_ethtool_stats,
	.get_sset_count		= atl1_get_sset_count,
	.set_tso		= ethtool_op_set_tso,
};<|MERGE_RESOLUTION|>--- conflicted
+++ resolved
@@ -3005,10 +3005,6 @@
 	netdev->features = NETIF_F_HW_CSUM;
 	netdev->features |= NETIF_F_SG;
 	netdev->features |= (NETIF_F_HW_VLAN_TX | NETIF_F_HW_VLAN_RX);
-<<<<<<< HEAD
-	netdev->features |= NETIF_F_LLTX;
-=======
->>>>>>> 4480f15b
 
 	/*
 	 * patch for some L1 of old version,
