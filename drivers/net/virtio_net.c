/* A simple network driver using virtio.
 *
 * Copyright 2007 Rusty Russell <rusty@rustcorp.com.au> IBM Corporation
 *
 * This program is free software; you can redistribute it and/or modify
 * it under the terms of the GNU General Public License as published by
 * the Free Software Foundation; either version 2 of the License, or
 * (at your option) any later version.
 *
 * This program is distributed in the hope that it will be useful,
 * but WITHOUT ANY WARRANTY; without even the implied warranty of
 * MERCHANTABILITY or FITNESS FOR A PARTICULAR PURPOSE.  See the
 * GNU General Public License for more details.
 *
 * You should have received a copy of the GNU General Public License
 * along with this program; if not, write to the Free Software
 * Foundation, Inc., 59 Temple Place, Suite 330, Boston, MA  02111-1307  USA
 */
//#define DEBUG
#include <linux/netdevice.h>
#include <linux/etherdevice.h>
#include <linux/ethtool.h>
#include <linux/module.h>
#include <linux/virtio.h>
#include <linux/virtio_net.h>
#include <linux/scatterlist.h>
#include <linux/if_vlan.h>

static int napi_weight = 128;
module_param(napi_weight, int, 0444);

static int csum = 1, gso = 1;
module_param(csum, bool, 0444);
module_param(gso, bool, 0444);

/* FIXME: MTU in config. */
#define MAX_PACKET_LEN (ETH_HLEN + VLAN_HLEN + ETH_DATA_LEN)
#define GOOD_COPY_LEN	128

#define VIRTNET_SEND_COMMAND_SG_MAX    2

struct virtnet_info
{
	struct virtio_device *vdev;
	struct virtqueue *rvq, *svq, *cvq;
	struct net_device *dev;
	struct napi_struct napi;
	unsigned int status;

	/* The skb we couldn't send because buffers were full. */
	struct sk_buff *last_xmit_skb;

	/* If we need to free in a timer, this is it. */
	struct timer_list xmit_free_timer;

	/* Number of input buffers, and max we've ever had. */
	unsigned int num, max;

	/* For cleaning up after transmission. */
	struct tasklet_struct tasklet;
	bool free_in_tasklet;

	/* I like... big packets and I cannot lie! */
	bool big_packets;

	/* Host will merge rx buffers for big packets (shake it! shake it!) */
	bool mergeable_rx_bufs;

	/* Receive & send queues. */
	struct sk_buff_head recv;
	struct sk_buff_head send;

	/* Chain pages by the private ptr. */
	struct page *pages;
};

static inline void *skb_vnet_hdr(struct sk_buff *skb)
{
	return (struct virtio_net_hdr *)skb->cb;
}

static void give_a_page(struct virtnet_info *vi, struct page *page)
{
	page->private = (unsigned long)vi->pages;
	vi->pages = page;
}

static void trim_pages(struct virtnet_info *vi, struct sk_buff *skb)
{
	unsigned int i;

	for (i = 0; i < skb_shinfo(skb)->nr_frags; i++)
		give_a_page(vi, skb_shinfo(skb)->frags[i].page);
	skb_shinfo(skb)->nr_frags = 0;
	skb->data_len = 0;
}

static struct page *get_a_page(struct virtnet_info *vi, gfp_t gfp_mask)
{
	struct page *p = vi->pages;

	if (p)
		vi->pages = (struct page *)p->private;
	else
		p = alloc_page(gfp_mask);
	return p;
}

static void skb_xmit_done(struct virtqueue *svq)
{
	struct virtnet_info *vi = svq->vdev->priv;

	/* Suppress further interrupts. */
	svq->vq_ops->disable_cb(svq);

	/* We were probably waiting for more output buffers. */
	netif_wake_queue(vi->dev);

	/* Make sure we re-xmit last_xmit_skb: if there are no more packets
	 * queued, start_xmit won't be called. */
	tasklet_schedule(&vi->tasklet);
}

static void receive_skb(struct net_device *dev, struct sk_buff *skb,
			unsigned len)
{
	struct virtnet_info *vi = netdev_priv(dev);
	struct virtio_net_hdr *hdr = skb_vnet_hdr(skb);
	int err;
	int i;

	if (unlikely(len < sizeof(struct virtio_net_hdr) + ETH_HLEN)) {
		pr_debug("%s: short packet %i\n", dev->name, len);
		dev->stats.rx_length_errors++;
		goto drop;
	}

	if (vi->mergeable_rx_bufs) {
		struct virtio_net_hdr_mrg_rxbuf *mhdr = skb_vnet_hdr(skb);
		unsigned int copy;
		char *p = page_address(skb_shinfo(skb)->frags[0].page);

		if (len > PAGE_SIZE)
			len = PAGE_SIZE;
		len -= sizeof(struct virtio_net_hdr_mrg_rxbuf);

		memcpy(hdr, p, sizeof(*mhdr));
		p += sizeof(*mhdr);

		copy = len;
		if (copy > skb_tailroom(skb))
			copy = skb_tailroom(skb);

		memcpy(skb_put(skb, copy), p, copy);

		len -= copy;

		if (!len) {
			give_a_page(vi, skb_shinfo(skb)->frags[0].page);
			skb_shinfo(skb)->nr_frags--;
		} else {
			skb_shinfo(skb)->frags[0].page_offset +=
				sizeof(*mhdr) + copy;
			skb_shinfo(skb)->frags[0].size = len;
			skb->data_len += len;
			skb->len += len;
		}

		while (--mhdr->num_buffers) {
			struct sk_buff *nskb;

			i = skb_shinfo(skb)->nr_frags;
			if (i >= MAX_SKB_FRAGS) {
				pr_debug("%s: packet too long %d\n", dev->name,
					 len);
				dev->stats.rx_length_errors++;
				goto drop;
			}

			nskb = vi->rvq->vq_ops->get_buf(vi->rvq, &len);
			if (!nskb) {
				pr_debug("%s: rx error: %d buffers missing\n",
					 dev->name, mhdr->num_buffers);
				dev->stats.rx_length_errors++;
				goto drop;
			}

			__skb_unlink(nskb, &vi->recv);
			vi->num--;

			skb_shinfo(skb)->frags[i] = skb_shinfo(nskb)->frags[0];
			skb_shinfo(nskb)->nr_frags = 0;
			kfree_skb(nskb);

			if (len > PAGE_SIZE)
				len = PAGE_SIZE;

			skb_shinfo(skb)->frags[i].size = len;
			skb_shinfo(skb)->nr_frags++;
			skb->data_len += len;
			skb->len += len;
		}
	} else {
		len -= sizeof(struct virtio_net_hdr);

		if (len <= MAX_PACKET_LEN)
			trim_pages(vi, skb);

		err = pskb_trim(skb, len);
		if (err) {
			pr_debug("%s: pskb_trim failed %i %d\n", dev->name,
				 len, err);
			dev->stats.rx_dropped++;
			goto drop;
		}
	}

	skb->truesize += skb->data_len;
	dev->stats.rx_bytes += skb->len;
	dev->stats.rx_packets++;

	if (hdr->flags & VIRTIO_NET_HDR_F_NEEDS_CSUM) {
		pr_debug("Needs csum!\n");
		if (!skb_partial_csum_set(skb,hdr->csum_start,hdr->csum_offset))
			goto frame_err;
	}

	skb->protocol = eth_type_trans(skb, dev);
	pr_debug("Receiving skb proto 0x%04x len %i type %i\n",
		 ntohs(skb->protocol), skb->len, skb->pkt_type);

	if (hdr->gso_type != VIRTIO_NET_HDR_GSO_NONE) {
		pr_debug("GSO!\n");
		switch (hdr->gso_type & ~VIRTIO_NET_HDR_GSO_ECN) {
		case VIRTIO_NET_HDR_GSO_TCPV4:
			skb_shinfo(skb)->gso_type = SKB_GSO_TCPV4;
			break;
		case VIRTIO_NET_HDR_GSO_UDP:
			skb_shinfo(skb)->gso_type = SKB_GSO_UDP;
			break;
		case VIRTIO_NET_HDR_GSO_TCPV6:
			skb_shinfo(skb)->gso_type = SKB_GSO_TCPV6;
			break;
		default:
			if (net_ratelimit())
				printk(KERN_WARNING "%s: bad gso type %u.\n",
				       dev->name, hdr->gso_type);
			goto frame_err;
		}

		if (hdr->gso_type & VIRTIO_NET_HDR_GSO_ECN)
			skb_shinfo(skb)->gso_type |= SKB_GSO_TCP_ECN;

		skb_shinfo(skb)->gso_size = hdr->gso_size;
		if (skb_shinfo(skb)->gso_size == 0) {
			if (net_ratelimit())
				printk(KERN_WARNING "%s: zero gso size.\n",
				       dev->name);
			goto frame_err;
		}

		/* Header must be checked, and gso_segs computed. */
		skb_shinfo(skb)->gso_type |= SKB_GSO_DODGY;
		skb_shinfo(skb)->gso_segs = 0;
	}

	netif_receive_skb(skb);
	return;

frame_err:
	dev->stats.rx_frame_errors++;
drop:
	dev_kfree_skb(skb);
}

static void try_fill_recv_maxbufs(struct virtnet_info *vi)
{
	struct sk_buff *skb;
	struct scatterlist sg[2+MAX_SKB_FRAGS];
	int num, err, i;

	sg_init_table(sg, 2+MAX_SKB_FRAGS);
	for (;;) {
		struct virtio_net_hdr *hdr;

		skb = netdev_alloc_skb(vi->dev, MAX_PACKET_LEN);
		if (unlikely(!skb))
			break;

		skb_put(skb, MAX_PACKET_LEN);

		hdr = skb_vnet_hdr(skb);
		sg_set_buf(sg, hdr, sizeof(*hdr));

		if (vi->big_packets) {
			for (i = 0; i < MAX_SKB_FRAGS; i++) {
				skb_frag_t *f = &skb_shinfo(skb)->frags[i];
				f->page = get_a_page(vi, GFP_ATOMIC);
				if (!f->page)
					break;

				f->page_offset = 0;
				f->size = PAGE_SIZE;

				skb->data_len += PAGE_SIZE;
				skb->len += PAGE_SIZE;

				skb_shinfo(skb)->nr_frags++;
			}
		}

		num = skb_to_sgvec(skb, sg+1, 0, skb->len) + 1;
		skb_queue_head(&vi->recv, skb);

		err = vi->rvq->vq_ops->add_buf(vi->rvq, sg, 0, num, skb);
		if (err) {
			skb_unlink(skb, &vi->recv);
			trim_pages(vi, skb);
			kfree_skb(skb);
			break;
		}
		vi->num++;
	}
	if (unlikely(vi->num > vi->max))
		vi->max = vi->num;
	vi->rvq->vq_ops->kick(vi->rvq);
}

static void try_fill_recv(struct virtnet_info *vi)
{
	struct sk_buff *skb;
	struct scatterlist sg[1];
	int err;

	if (!vi->mergeable_rx_bufs) {
		try_fill_recv_maxbufs(vi);
		return;
	}

	for (;;) {
		skb_frag_t *f;

		skb = netdev_alloc_skb(vi->dev, GOOD_COPY_LEN + NET_IP_ALIGN);
		if (unlikely(!skb))
			break;

		skb_reserve(skb, NET_IP_ALIGN);

		f = &skb_shinfo(skb)->frags[0];
		f->page = get_a_page(vi, GFP_ATOMIC);
		if (!f->page) {
			kfree_skb(skb);
			break;
		}

		f->page_offset = 0;
		f->size = PAGE_SIZE;

		skb_shinfo(skb)->nr_frags++;

		sg_init_one(sg, page_address(f->page), PAGE_SIZE);
		skb_queue_head(&vi->recv, skb);

		err = vi->rvq->vq_ops->add_buf(vi->rvq, sg, 0, 1, skb);
		if (err) {
			skb_unlink(skb, &vi->recv);
			kfree_skb(skb);
			break;
		}
		vi->num++;
	}
	if (unlikely(vi->num > vi->max))
		vi->max = vi->num;
	vi->rvq->vq_ops->kick(vi->rvq);
}

static void skb_recv_done(struct virtqueue *rvq)
{
	struct virtnet_info *vi = rvq->vdev->priv;
	/* Schedule NAPI, Suppress further interrupts if successful. */
	if (napi_schedule_prep(&vi->napi)) {
		rvq->vq_ops->disable_cb(rvq);
		__napi_schedule(&vi->napi);
	}
}

static int virtnet_poll(struct napi_struct *napi, int budget)
{
	struct virtnet_info *vi = container_of(napi, struct virtnet_info, napi);
	struct sk_buff *skb = NULL;
	unsigned int len, received = 0;

again:
	while (received < budget &&
	       (skb = vi->rvq->vq_ops->get_buf(vi->rvq, &len)) != NULL) {
		__skb_unlink(skb, &vi->recv);
		receive_skb(vi->dev, skb, len);
		vi->num--;
		received++;
	}

	/* FIXME: If we oom and completely run out of inbufs, we need
	 * to start a timer trying to fill more. */
	if (vi->num < vi->max / 2)
		try_fill_recv(vi);

	/* Out of packets? */
	if (received < budget) {
		napi_complete(napi);
		if (unlikely(!vi->rvq->vq_ops->enable_cb(vi->rvq))
		    && napi_schedule_prep(napi)) {
			vi->rvq->vq_ops->disable_cb(vi->rvq);
			__napi_schedule(napi);
			goto again;
		}
	}

	return received;
}

static void free_old_xmit_skbs(struct virtnet_info *vi)
{
	struct sk_buff *skb;
	unsigned int len;

	while ((skb = vi->svq->vq_ops->get_buf(vi->svq, &len)) != NULL) {
		pr_debug("Sent skb %p\n", skb);
		__skb_unlink(skb, &vi->send);
		vi->dev->stats.tx_bytes += skb->len;
		vi->dev->stats.tx_packets++;
		kfree_skb(skb);
	}
}

/* If the virtio transport doesn't always notify us when all in-flight packets
 * are consumed, we fall back to using this function on a timer to free them. */
static void xmit_free(unsigned long data)
{
	struct virtnet_info *vi = (void *)data;

	netif_tx_lock(vi->dev);

	free_old_xmit_skbs(vi);

	if (!skb_queue_empty(&vi->send))
		mod_timer(&vi->xmit_free_timer, jiffies + (HZ/10));

	netif_tx_unlock(vi->dev);
}

static int xmit_skb(struct virtnet_info *vi, struct sk_buff *skb)
{
	int num, err;
	struct scatterlist sg[2+MAX_SKB_FRAGS];
	struct virtio_net_hdr_mrg_rxbuf *mhdr = skb_vnet_hdr(skb);
	struct virtio_net_hdr *hdr = skb_vnet_hdr(skb);
	const unsigned char *dest = ((struct ethhdr *)skb->data)->h_dest;

	sg_init_table(sg, 2+MAX_SKB_FRAGS);

	pr_debug("%s: xmit %p %pM\n", vi->dev->name, skb, dest);

	if (skb->ip_summed == CHECKSUM_PARTIAL) {
		hdr->flags = VIRTIO_NET_HDR_F_NEEDS_CSUM;
		hdr->csum_start = skb->csum_start - skb_headroom(skb);
		hdr->csum_offset = skb->csum_offset;
	} else {
		hdr->flags = 0;
		hdr->csum_offset = hdr->csum_start = 0;
	}

	if (skb_is_gso(skb)) {
		hdr->hdr_len = skb_transport_header(skb) - skb->data;
		hdr->gso_size = skb_shinfo(skb)->gso_size;
		if (skb_shinfo(skb)->gso_type & SKB_GSO_TCPV4)
			hdr->gso_type = VIRTIO_NET_HDR_GSO_TCPV4;
		else if (skb_shinfo(skb)->gso_type & SKB_GSO_TCPV6)
			hdr->gso_type = VIRTIO_NET_HDR_GSO_TCPV6;
		else if (skb_shinfo(skb)->gso_type & SKB_GSO_UDP)
			hdr->gso_type = VIRTIO_NET_HDR_GSO_UDP;
		else
			BUG();
		if (skb_shinfo(skb)->gso_type & SKB_GSO_TCP_ECN)
			hdr->gso_type |= VIRTIO_NET_HDR_GSO_ECN;
	} else {
		hdr->gso_type = VIRTIO_NET_HDR_GSO_NONE;
		hdr->gso_size = hdr->hdr_len = 0;
	}

	mhdr->num_buffers = 0;

	/* Encode metadata header at front. */
	if (vi->mergeable_rx_bufs)
		sg_set_buf(sg, mhdr, sizeof(*mhdr));
	else
		sg_set_buf(sg, hdr, sizeof(*hdr));

	num = skb_to_sgvec(skb, sg+1, 0, skb->len) + 1;

	err = vi->svq->vq_ops->add_buf(vi->svq, sg, num, 0, skb);
	if (!err && !vi->free_in_tasklet)
		mod_timer(&vi->xmit_free_timer, jiffies + (HZ/10));

	return err;
}

static void xmit_tasklet(unsigned long data)
{
	struct virtnet_info *vi = (void *)data;

	netif_tx_lock_bh(vi->dev);
	if (vi->last_xmit_skb && xmit_skb(vi, vi->last_xmit_skb) == 0) {
		vi->svq->vq_ops->kick(vi->svq);
		vi->last_xmit_skb = NULL;
	}
	if (vi->free_in_tasklet)
		free_old_xmit_skbs(vi);
	netif_tx_unlock_bh(vi->dev);
}

static int start_xmit(struct sk_buff *skb, struct net_device *dev)
{
	struct virtnet_info *vi = netdev_priv(dev);

again:
	/* Free up any pending old buffers before queueing new ones. */
	free_old_xmit_skbs(vi);

	/* If we has a buffer left over from last time, send it now. */
	if (unlikely(vi->last_xmit_skb) &&
	    xmit_skb(vi, vi->last_xmit_skb) != 0)
		goto stop_queue;

	vi->last_xmit_skb = NULL;

	/* Put new one in send queue and do transmit */
	if (likely(skb)) {
		__skb_queue_head(&vi->send, skb);
		if (xmit_skb(vi, skb) != 0) {
			vi->last_xmit_skb = skb;
			skb = NULL;
			goto stop_queue;
		}
	}
done:
	vi->svq->vq_ops->kick(vi->svq);
	return NETDEV_TX_OK;

stop_queue:
	pr_debug("%s: virtio not prepared to send\n", dev->name);
	netif_stop_queue(dev);

	/* Activate callback for using skbs: if this returns false it
	 * means some were used in the meantime. */
	if (unlikely(!vi->svq->vq_ops->enable_cb(vi->svq))) {
		vi->svq->vq_ops->disable_cb(vi->svq);
		netif_start_queue(dev);
		goto again;
	}
	if (skb) {
		/* Drop this skb: we only queue one. */
		vi->dev->stats.tx_dropped++;
		kfree_skb(skb);
	}
	goto done;
}

static int virtnet_set_mac_address(struct net_device *dev, void *p)
{
	struct virtnet_info *vi = netdev_priv(dev);
	struct virtio_device *vdev = vi->vdev;
	int ret;

	ret = eth_mac_addr(dev, p);
	if (ret)
		return ret;

	vdev->config->set(vdev, offsetof(struct virtio_net_config, mac),
			  dev->dev_addr, dev->addr_len);

	return 0;
}

#ifdef CONFIG_NET_POLL_CONTROLLER
static void virtnet_netpoll(struct net_device *dev)
{
	struct virtnet_info *vi = netdev_priv(dev);

	napi_schedule(&vi->napi);
}
#endif

static int virtnet_open(struct net_device *dev)
{
	struct virtnet_info *vi = netdev_priv(dev);

	napi_enable(&vi->napi);

	/* If all buffers were filled by other side before we napi_enabled, we
	 * won't get another interrupt, so process any outstanding packets
	 * now.  virtnet_poll wants re-enable the queue, so we disable here.
	 * We synchronize against interrupts via NAPI_STATE_SCHED */
	if (napi_schedule_prep(&vi->napi)) {
		vi->rvq->vq_ops->disable_cb(vi->rvq);
		__napi_schedule(&vi->napi);
	}
	return 0;
}

/*
 * Send command via the control virtqueue and check status.  Commands
 * supported by the hypervisor, as indicated by feature bits, should
 * never fail unless improperly formated.
 */
static bool virtnet_send_command(struct virtnet_info *vi, u8 class, u8 cmd,
				 struct scatterlist *data, int out, int in)
{
	struct scatterlist sg[VIRTNET_SEND_COMMAND_SG_MAX + 2];
	struct virtio_net_ctrl_hdr ctrl;
	virtio_net_ctrl_ack status = ~0;
	unsigned int tmp;

	if (!virtio_has_feature(vi->vdev, VIRTIO_NET_F_CTRL_VQ)) {
		BUG();  /* Caller should know better */
		return false;
	}

	BUG_ON(out + in > VIRTNET_SEND_COMMAND_SG_MAX);

	out++; /* Add header */
	in++; /* Add return status */

	ctrl.class = class;
	ctrl.cmd = cmd;

	sg_init_table(sg, out + in);

	sg_set_buf(&sg[0], &ctrl, sizeof(ctrl));
	memcpy(&sg[1], data, sizeof(struct scatterlist) * (out + in - 2));
	sg_set_buf(&sg[out + in - 1], &status, sizeof(status));

	if (vi->cvq->vq_ops->add_buf(vi->cvq, sg, out, in, vi) != 0)
		BUG();

	vi->cvq->vq_ops->kick(vi->cvq);

	/*
	 * Spin for a response, the kick causes an ioport write, trapping
	 * into the hypervisor, so the request should be handled immediately.
	 */
	while (!vi->cvq->vq_ops->get_buf(vi->cvq, &tmp))
		cpu_relax();

	return status == VIRTIO_NET_OK;
}

static int virtnet_close(struct net_device *dev)
{
	struct virtnet_info *vi = netdev_priv(dev);

	napi_disable(&vi->napi);

	return 0;
}

static int virtnet_set_tx_csum(struct net_device *dev, u32 data)
{
	struct virtnet_info *vi = netdev_priv(dev);
	struct virtio_device *vdev = vi->vdev;

	if (data && !virtio_has_feature(vdev, VIRTIO_NET_F_CSUM))
		return -ENOSYS;

	return ethtool_op_set_tx_hw_csum(dev, data);
}

static void virtnet_set_rx_mode(struct net_device *dev)
{
	struct virtnet_info *vi = netdev_priv(dev);
	struct scatterlist sg[2];
	u8 promisc, allmulti;
	struct virtio_net_ctrl_mac *mac_data;
	struct dev_addr_list *addr;
	void *buf;
	int i;

	/* We can't dynamicaly set ndo_set_rx_mode, so return gracefully */
	if (!virtio_has_feature(vi->vdev, VIRTIO_NET_F_CTRL_RX))
		return;

	promisc = ((dev->flags & IFF_PROMISC) != 0);
	allmulti = ((dev->flags & IFF_ALLMULTI) != 0);

	sg_set_buf(sg, &promisc, sizeof(promisc));

	if (!virtnet_send_command(vi, VIRTIO_NET_CTRL_RX,
				  VIRTIO_NET_CTRL_RX_PROMISC,
				  sg, 1, 0))
		dev_warn(&dev->dev, "Failed to %sable promisc mode.\n",
			 promisc ? "en" : "dis");

	sg_set_buf(sg, &allmulti, sizeof(allmulti));

	if (!virtnet_send_command(vi, VIRTIO_NET_CTRL_RX,
				  VIRTIO_NET_CTRL_RX_ALLMULTI,
				  sg, 1, 0))
		dev_warn(&dev->dev, "Failed to %sable allmulti mode.\n",
			 allmulti ? "en" : "dis");

	/* MAC filter - use one buffer for both lists */
	mac_data = buf = kzalloc(((dev->uc_count + dev->mc_count) * ETH_ALEN) +
				 (2 * sizeof(mac_data->entries)), GFP_ATOMIC);
	if (!buf) {
		dev_warn(&dev->dev, "No memory for MAC address buffer\n");
		return;
	}

	/* Store the unicast list and count in the front of the buffer */
	mac_data->entries = dev->uc_count;
	addr = dev->uc_list;
	for (i = 0; i < dev->uc_count; i++, addr = addr->next)
		memcpy(&mac_data->macs[i][0], addr->da_addr, ETH_ALEN);

	sg_set_buf(&sg[0], mac_data,
		   sizeof(mac_data->entries) + (dev->uc_count * ETH_ALEN));

	/* multicast list and count fill the end */
	mac_data = (void *)&mac_data->macs[dev->uc_count][0];

	mac_data->entries = dev->mc_count;
	addr = dev->mc_list;
	for (i = 0; i < dev->mc_count; i++, addr = addr->next)
		memcpy(&mac_data->macs[i][0], addr->da_addr, ETH_ALEN);

	sg_set_buf(&sg[1], mac_data,
		   sizeof(mac_data->entries) + (dev->mc_count * ETH_ALEN));

	if (!virtnet_send_command(vi, VIRTIO_NET_CTRL_MAC,
				  VIRTIO_NET_CTRL_MAC_TABLE_SET,
				  sg, 2, 0))
		dev_warn(&dev->dev, "Failed to set MAC fitler table.\n");

	kfree(buf);
}

static void virnet_vlan_rx_add_vid(struct net_device *dev, u16 vid)
{
	struct virtnet_info *vi = netdev_priv(dev);
	struct scatterlist sg;

	sg_set_buf(&sg, &vid, sizeof(vid));

	if (!virtnet_send_command(vi, VIRTIO_NET_CTRL_VLAN,
				  VIRTIO_NET_CTRL_VLAN_ADD, &sg, 1, 0))
		dev_warn(&dev->dev, "Failed to add VLAN ID %d.\n", vid);
}

static void virnet_vlan_rx_kill_vid(struct net_device *dev, u16 vid)
{
	struct virtnet_info *vi = netdev_priv(dev);
	struct scatterlist sg;

	sg_set_buf(&sg, &vid, sizeof(vid));

	if (!virtnet_send_command(vi, VIRTIO_NET_CTRL_VLAN,
				  VIRTIO_NET_CTRL_VLAN_DEL, &sg, 1, 0))
		dev_warn(&dev->dev, "Failed to kill VLAN ID %d.\n", vid);
}

static struct ethtool_ops virtnet_ethtool_ops = {
	.set_tx_csum = virtnet_set_tx_csum,
	.set_sg = ethtool_op_set_sg,
	.set_tso = ethtool_op_set_tso,
	.get_link = ethtool_op_get_link,
};

#define MIN_MTU 68
#define MAX_MTU 65535

static int virtnet_change_mtu(struct net_device *dev, int new_mtu)
{
	if (new_mtu < MIN_MTU || new_mtu > MAX_MTU)
		return -EINVAL;
	dev->mtu = new_mtu;
	return 0;
}

static const struct net_device_ops virtnet_netdev = {
	.ndo_open            = virtnet_open,
	.ndo_stop   	     = virtnet_close,
	.ndo_start_xmit      = start_xmit,
	.ndo_validate_addr   = eth_validate_addr,
	.ndo_set_mac_address = virtnet_set_mac_address,
	.ndo_set_rx_mode     = virtnet_set_rx_mode,
	.ndo_change_mtu	     = virtnet_change_mtu,
	.ndo_vlan_rx_add_vid = virnet_vlan_rx_add_vid,
	.ndo_vlan_rx_kill_vid = virnet_vlan_rx_kill_vid,
#ifdef CONFIG_NET_POLL_CONTROLLER
	.ndo_poll_controller = virtnet_netpoll,
#endif
};

static void virtnet_update_status(struct virtnet_info *vi)
{
	u16 v;

	if (!virtio_has_feature(vi->vdev, VIRTIO_NET_F_STATUS))
		return;

	vi->vdev->config->get(vi->vdev,
			      offsetof(struct virtio_net_config, status),
			      &v, sizeof(v));

	/* Ignore unknown (future) status bits */
	v &= VIRTIO_NET_S_LINK_UP;

	if (vi->status == v)
		return;

	vi->status = v;

	if (vi->status & VIRTIO_NET_S_LINK_UP) {
		netif_carrier_on(vi->dev);
		netif_wake_queue(vi->dev);
	} else {
		netif_carrier_off(vi->dev);
		netif_stop_queue(vi->dev);
	}
}

static void virtnet_config_changed(struct virtio_device *vdev)
{
	struct virtnet_info *vi = vdev->priv;

	virtnet_update_status(vi);
}

static int virtnet_probe(struct virtio_device *vdev)
{
	int err;
	struct net_device *dev;
	struct virtnet_info *vi;

	/* Allocate ourselves a network device with room for our info */
	dev = alloc_etherdev(sizeof(struct virtnet_info));
	if (!dev)
		return -ENOMEM;

	/* Set up network device as normal. */
	dev->netdev_ops = &virtnet_netdev;
	dev->features = NETIF_F_HIGHDMA;
	SET_ETHTOOL_OPS(dev, &virtnet_ethtool_ops);
	SET_NETDEV_DEV(dev, &vdev->dev);

	/* Do we support "hardware" checksums? */
	if (csum && virtio_has_feature(vdev, VIRTIO_NET_F_CSUM)) {
		/* This opens up the world of extra features. */
		dev->features |= NETIF_F_HW_CSUM|NETIF_F_SG|NETIF_F_FRAGLIST;
		if (gso && virtio_has_feature(vdev, VIRTIO_NET_F_GSO)) {
			dev->features |= NETIF_F_TSO | NETIF_F_UFO
				| NETIF_F_TSO_ECN | NETIF_F_TSO6;
		}
		/* Individual feature bits: what can host handle? */
		if (gso && virtio_has_feature(vdev, VIRTIO_NET_F_HOST_TSO4))
			dev->features |= NETIF_F_TSO;
		if (gso && virtio_has_feature(vdev, VIRTIO_NET_F_HOST_TSO6))
			dev->features |= NETIF_F_TSO6;
		if (gso && virtio_has_feature(vdev, VIRTIO_NET_F_HOST_ECN))
			dev->features |= NETIF_F_TSO_ECN;
		if (gso && virtio_has_feature(vdev, VIRTIO_NET_F_HOST_UFO))
			dev->features |= NETIF_F_UFO;
	}

	/* Configuration may specify what MAC to use.  Otherwise random. */
	if (virtio_has_feature(vdev, VIRTIO_NET_F_MAC)) {
		vdev->config->get(vdev,
				  offsetof(struct virtio_net_config, mac),
				  dev->dev_addr, dev->addr_len);
	} else {
		random_ether_addr(dev->dev_addr);
		vdev->config->set(vdev, offsetof(struct virtio_net_config, mac),
				  dev->dev_addr, dev->addr_len);
	}

	/* Set up our device-specific information */
	vi = netdev_priv(dev);
	netif_napi_add(dev, &vi->napi, virtnet_poll, napi_weight);
	vi->dev = dev;
	vi->vdev = vdev;
	vdev->priv = vi;
	vi->pages = NULL;

	/* If they give us a callback when all buffers are done, we don't need
	 * the timer. */
	vi->free_in_tasklet = virtio_has_feature(vdev,VIRTIO_F_NOTIFY_ON_EMPTY);

	/* If we can receive ANY GSO packets, we must allocate large ones. */
	if (virtio_has_feature(vdev, VIRTIO_NET_F_GUEST_TSO4)
	    || virtio_has_feature(vdev, VIRTIO_NET_F_GUEST_TSO6)
	    || virtio_has_feature(vdev, VIRTIO_NET_F_GUEST_ECN))
		vi->big_packets = true;

	if (virtio_has_feature(vdev, VIRTIO_NET_F_MRG_RXBUF))
		vi->mergeable_rx_bufs = true;

	/* We expect two virtqueues, receive then send. */
	vi->rvq = vdev->config->find_vq(vdev, 0, skb_recv_done);
	if (IS_ERR(vi->rvq)) {
		err = PTR_ERR(vi->rvq);
		goto free;
	}

	vi->svq = vdev->config->find_vq(vdev, 1, skb_xmit_done);
	if (IS_ERR(vi->svq)) {
		err = PTR_ERR(vi->svq);
		goto free_recv;
	}

	if (virtio_has_feature(vi->vdev, VIRTIO_NET_F_CTRL_VQ)) {
		vi->cvq = vdev->config->find_vq(vdev, 2, NULL);
		if (IS_ERR(vi->cvq)) {
			err = PTR_ERR(vi->svq);
			goto free_send;
		}

		if (virtio_has_feature(vi->vdev, VIRTIO_NET_F_CTRL_VLAN))
			dev->features |= NETIF_F_HW_VLAN_FILTER;
	}

	/* Initialize our empty receive and send queues. */
	skb_queue_head_init(&vi->recv);
	skb_queue_head_init(&vi->send);

	tasklet_init(&vi->tasklet, xmit_tasklet, (unsigned long)vi);

	if (!vi->free_in_tasklet)
		setup_timer(&vi->xmit_free_timer, xmit_free, (unsigned long)vi);

	err = register_netdev(dev);
	if (err) {
		pr_debug("virtio_net: registering device failed\n");
		goto free_ctrl;
	}

	/* Last of all, set up some receive buffers. */
	try_fill_recv(vi);

	/* If we didn't even get one input buffer, we're useless. */
	if (vi->num == 0) {
		err = -ENOMEM;
		goto unregister;
	}

	vi->status = VIRTIO_NET_S_LINK_UP;
	virtnet_update_status(vi);
<<<<<<< HEAD
=======
	netif_carrier_on(dev);
>>>>>>> ded760a1

	pr_debug("virtnet: registered device %s\n", dev->name);
	return 0;

unregister:
	unregister_netdev(dev);
free_ctrl:
	if (virtio_has_feature(vi->vdev, VIRTIO_NET_F_CTRL_VQ))
		vdev->config->del_vq(vi->cvq);
free_send:
	vdev->config->del_vq(vi->svq);
free_recv:
	vdev->config->del_vq(vi->rvq);
free:
	free_netdev(dev);
	return err;
}

static void virtnet_remove(struct virtio_device *vdev)
{
	struct virtnet_info *vi = vdev->priv;
	struct sk_buff *skb;

	/* Stop all the virtqueues. */
	vdev->config->reset(vdev);

	if (!vi->free_in_tasklet)
		del_timer_sync(&vi->xmit_free_timer);

	/* Free our skbs in send and recv queues, if any. */
	while ((skb = __skb_dequeue(&vi->recv)) != NULL) {
		kfree_skb(skb);
		vi->num--;
	}
	__skb_queue_purge(&vi->send);

	BUG_ON(vi->num != 0);

	vdev->config->del_vq(vi->svq);
	vdev->config->del_vq(vi->rvq);
	if (virtio_has_feature(vi->vdev, VIRTIO_NET_F_CTRL_VQ))
		vdev->config->del_vq(vi->cvq);
	unregister_netdev(vi->dev);

	while (vi->pages)
		__free_pages(get_a_page(vi, GFP_KERNEL), 0);

	free_netdev(vi->dev);
}

static struct virtio_device_id id_table[] = {
	{ VIRTIO_ID_NET, VIRTIO_DEV_ANY_ID },
	{ 0 },
};

static unsigned int features[] = {
	VIRTIO_NET_F_CSUM, VIRTIO_NET_F_GUEST_CSUM,
	VIRTIO_NET_F_GSO, VIRTIO_NET_F_MAC,
	VIRTIO_NET_F_HOST_TSO4, VIRTIO_NET_F_HOST_UFO, VIRTIO_NET_F_HOST_TSO6,
	VIRTIO_NET_F_HOST_ECN, VIRTIO_NET_F_GUEST_TSO4, VIRTIO_NET_F_GUEST_TSO6,
	VIRTIO_NET_F_GUEST_ECN, /* We don't yet handle UFO input. */
	VIRTIO_NET_F_MRG_RXBUF, VIRTIO_NET_F_STATUS, VIRTIO_NET_F_CTRL_VQ,
	VIRTIO_NET_F_CTRL_RX, VIRTIO_NET_F_CTRL_VLAN,
	VIRTIO_F_NOTIFY_ON_EMPTY,
};

static struct virtio_driver virtio_net = {
	.feature_table = features,
	.feature_table_size = ARRAY_SIZE(features),
	.driver.name =	KBUILD_MODNAME,
	.driver.owner =	THIS_MODULE,
	.id_table =	id_table,
	.probe =	virtnet_probe,
	.remove =	__devexit_p(virtnet_remove),
	.config_changed = virtnet_config_changed,
};

static int __init init(void)
{
	return register_virtio_driver(&virtio_net);
}

static void __exit fini(void)
{
	unregister_virtio_driver(&virtio_net);
}
module_init(init);
module_exit(fini);

MODULE_DEVICE_TABLE(virtio, id_table);
MODULE_DESCRIPTION("Virtio network driver");
MODULE_LICENSE("GPL");<|MERGE_RESOLUTION|>--- conflicted
+++ resolved
@@ -953,10 +953,7 @@
 
 	vi->status = VIRTIO_NET_S_LINK_UP;
 	virtnet_update_status(vi);
-<<<<<<< HEAD
-=======
 	netif_carrier_on(dev);
->>>>>>> ded760a1
 
 	pr_debug("virtnet: registered device %s\n", dev->name);
 	return 0;
