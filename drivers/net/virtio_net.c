--- conflicted
+++ resolved
@@ -53,10 +53,7 @@
 
 	/* For cleaning up after transmission. */
 	struct tasklet_struct tasklet;
-<<<<<<< HEAD
-=======
 	bool free_in_tasklet;
->>>>>>> dc41d52a
 
 	/* Receive & send queues. */
 	struct sk_buff_head recv;
@@ -100,11 +97,7 @@
 	/* Suppress further interrupts. */
 	svq->vq_ops->disable_cb(svq);
 
-<<<<<<< HEAD
-	/* We were waiting for more output buffers. */
-=======
 	/* We were probably waiting for more output buffers. */
->>>>>>> dc41d52a
 	netif_wake_queue(vi->dev);
 
 	/* Make sure we re-xmit last_xmit_skb: if there are no more packets
@@ -386,18 +379,6 @@
 	netif_tx_unlock_bh(vi->dev);
 }
 
-static void xmit_tasklet(unsigned long data)
-{
-	struct virtnet_info *vi = (void *)data;
-
-	netif_tx_lock_bh(vi->dev);
-	if (vi->last_xmit_skb && xmit_skb(vi, vi->last_xmit_skb) == 0) {
-		vi->svq->vq_ops->kick(vi->svq);
-		vi->last_xmit_skb = NULL;
-	}
-	netif_tx_unlock_bh(vi->dev);
-}
-
 static int start_xmit(struct sk_buff *skb, struct net_device *dev)
 {
 	struct virtnet_info *vi = netdev_priv(dev);
@@ -408,15 +389,7 @@
 
 	/* If we has a buffer left over from last time, send it now. */
 	if (unlikely(vi->last_xmit_skb)) {
-<<<<<<< HEAD
-		if (xmit_skb(vi, vi->last_xmit_skb) != 0) {
-			/* Drop this skb: we only queue one. */
-			vi->dev->stats.tx_dropped++;
-			kfree_skb(skb);
-			skb = NULL;
-=======
 		if (xmit_skb(vi, vi->last_xmit_skb) != 0)
->>>>>>> dc41d52a
 			goto stop_queue;
 		vi->last_xmit_skb = NULL;
 	}
@@ -590,12 +563,9 @@
 
 	tasklet_init(&vi->tasklet, xmit_tasklet, (unsigned long)vi);
 
-<<<<<<< HEAD
-=======
 	if (!vi->free_in_tasklet)
 		setup_timer(&vi->xmit_free_timer, xmit_free, (unsigned long)vi);
 
->>>>>>> dc41d52a
 	err = register_netdev(dev);
 	if (err) {
 		pr_debug("virtio_net: registering device failed\n");
