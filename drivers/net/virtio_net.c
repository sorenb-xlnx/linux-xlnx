/* A simple network driver using virtio.
 *
 * Copyright 2007 Rusty Russell <rusty@rustcorp.com.au> IBM Corporation
 *
 * This program is free software; you can redistribute it and/or modify
 * it under the terms of the GNU General Public License as published by
 * the Free Software Foundation; either version 2 of the License, or
 * (at your option) any later version.
 *
 * This program is distributed in the hope that it will be useful,
 * but WITHOUT ANY WARRANTY; without even the implied warranty of
 * MERCHANTABILITY or FITNESS FOR A PARTICULAR PURPOSE.  See the
 * GNU General Public License for more details.
 *
 * You should have received a copy of the GNU General Public License
 * along with this program; if not, write to the Free Software
 * Foundation, Inc., 59 Temple Place, Suite 330, Boston, MA  02111-1307  USA
 */
//#define DEBUG
#include <linux/netdevice.h>
#include <linux/etherdevice.h>
#include <linux/ethtool.h>
#include <linux/module.h>
#include <linux/virtio.h>
#include <linux/virtio_net.h>
#include <linux/scatterlist.h>

static int napi_weight = 128;
module_param(napi_weight, int, 0444);

static int csum = 1, gso = 1;
module_param(csum, bool, 0444);
module_param(gso, bool, 0444);

/* FIXME: MTU in config. */
#define MAX_PACKET_LEN (ETH_HLEN+ETH_DATA_LEN)

struct virtnet_info
{
	struct virtio_device *vdev;
	struct virtqueue *rvq, *svq;
	struct net_device *dev;
	struct napi_struct napi;

	/* The skb we couldn't send because buffers were full. */
	struct sk_buff *last_xmit_skb;

	/* If we need to free in a timer, this is it. */
	struct timer_list xmit_free_timer;

	/* Number of input buffers, and max we've ever had. */
	unsigned int num, max;

	/* For cleaning up after transmission. */
	struct tasklet_struct tasklet;
	bool free_in_tasklet;

	/* Receive & send queues. */
	struct sk_buff_head recv;
	struct sk_buff_head send;

	/* Chain pages by the private ptr. */
	struct page *pages;
};

static inline struct virtio_net_hdr *skb_vnet_hdr(struct sk_buff *skb)
{
	return (struct virtio_net_hdr *)skb->cb;
}

static inline void vnet_hdr_to_sg(struct scatterlist *sg, struct sk_buff *skb)
{
	sg_init_one(sg, skb_vnet_hdr(skb), sizeof(struct virtio_net_hdr));
}

static void give_a_page(struct virtnet_info *vi, struct page *page)
{
	page->private = (unsigned long)vi->pages;
	vi->pages = page;
}

static struct page *get_a_page(struct virtnet_info *vi, gfp_t gfp_mask)
{
	struct page *p = vi->pages;

	if (p)
		vi->pages = (struct page *)p->private;
	else
		p = alloc_page(gfp_mask);
	return p;
}

static void skb_xmit_done(struct virtqueue *svq)
{
	struct virtnet_info *vi = svq->vdev->priv;

	/* Suppress further interrupts. */
	svq->vq_ops->disable_cb(svq);

	/* We were probably waiting for more output buffers. */
	netif_wake_queue(vi->dev);

	/* Make sure we re-xmit last_xmit_skb: if there are no more packets
	 * queued, start_xmit won't be called. */
	tasklet_schedule(&vi->tasklet);
}

static void receive_skb(struct net_device *dev, struct sk_buff *skb,
			unsigned len)
{
	struct virtio_net_hdr *hdr = skb_vnet_hdr(skb);
	int err;

	if (unlikely(len < sizeof(struct virtio_net_hdr) + ETH_HLEN)) {
		pr_debug("%s: short packet %i\n", dev->name, len);
		dev->stats.rx_length_errors++;
		goto drop;
	}
	len -= sizeof(struct virtio_net_hdr);

<<<<<<< HEAD
	skb_trim(skb, len);

=======
	if (len <= MAX_PACKET_LEN) {
		unsigned int i;

		for (i = 0; i < skb_shinfo(skb)->nr_frags; i++)
			give_a_page(dev->priv, skb_shinfo(skb)->frags[i].page);
		skb->data_len = 0;
		skb_shinfo(skb)->nr_frags = 0;
	}

	err = pskb_trim(skb, len);
	if (err) {
		pr_debug("%s: pskb_trim failed %i %d\n", dev->name, len, err);
		dev->stats.rx_dropped++;
		goto drop;
	}
	skb->truesize += skb->data_len;
>>>>>>> 990f5a22
	dev->stats.rx_bytes += skb->len;
	dev->stats.rx_packets++;

	if (hdr->flags & VIRTIO_NET_HDR_F_NEEDS_CSUM) {
		pr_debug("Needs csum!\n");
		if (!skb_partial_csum_set(skb,hdr->csum_start,hdr->csum_offset))
			goto frame_err;
	}

	skb->protocol = eth_type_trans(skb, dev);
	pr_debug("Receiving skb proto 0x%04x len %i type %i\n",
		 ntohs(skb->protocol), skb->len, skb->pkt_type);

	if (hdr->gso_type != VIRTIO_NET_HDR_GSO_NONE) {
		pr_debug("GSO!\n");
		switch (hdr->gso_type & ~VIRTIO_NET_HDR_GSO_ECN) {
		case VIRTIO_NET_HDR_GSO_TCPV4:
			skb_shinfo(skb)->gso_type = SKB_GSO_TCPV4;
			break;
		case VIRTIO_NET_HDR_GSO_UDP:
			skb_shinfo(skb)->gso_type = SKB_GSO_UDP;
			break;
		case VIRTIO_NET_HDR_GSO_TCPV6:
			skb_shinfo(skb)->gso_type = SKB_GSO_TCPV6;
			break;
		default:
			if (net_ratelimit())
				printk(KERN_WARNING "%s: bad gso type %u.\n",
				       dev->name, hdr->gso_type);
			goto frame_err;
		}

		if (hdr->gso_type & VIRTIO_NET_HDR_GSO_ECN)
			skb_shinfo(skb)->gso_type |= SKB_GSO_TCP_ECN;

		skb_shinfo(skb)->gso_size = hdr->gso_size;
		if (skb_shinfo(skb)->gso_size == 0) {
			if (net_ratelimit())
				printk(KERN_WARNING "%s: zero gso size.\n",
				       dev->name);
			goto frame_err;
		}

		/* Header must be checked, and gso_segs computed. */
		skb_shinfo(skb)->gso_type |= SKB_GSO_DODGY;
		skb_shinfo(skb)->gso_segs = 0;
	}

	netif_receive_skb(skb);
	return;

frame_err:
	dev->stats.rx_frame_errors++;
drop:
	dev_kfree_skb(skb);
}

static void try_fill_recv(struct virtnet_info *vi)
{
	struct sk_buff *skb;
	struct scatterlist sg[2+MAX_SKB_FRAGS];
	int num, err, i;

	sg_init_table(sg, 2+MAX_SKB_FRAGS);
	for (;;) {
		skb = netdev_alloc_skb(vi->dev, MAX_PACKET_LEN);
		if (unlikely(!skb))
			break;

		skb_put(skb, MAX_PACKET_LEN);
		vnet_hdr_to_sg(sg, skb);

		if (vi->dev->features & NETIF_F_LRO) {
			for (i = 0; i < MAX_SKB_FRAGS; i++) {
				skb_frag_t *f = &skb_shinfo(skb)->frags[i];
				f->page = get_a_page(vi, GFP_ATOMIC);
				if (!f->page)
					break;

				f->page_offset = 0;
				f->size = PAGE_SIZE;

				skb->data_len += PAGE_SIZE;
				skb->len += PAGE_SIZE;

				skb_shinfo(skb)->nr_frags++;
			}
		}

		num = skb_to_sgvec(skb, sg+1, 0, skb->len) + 1;
		skb_queue_head(&vi->recv, skb);

		err = vi->rvq->vq_ops->add_buf(vi->rvq, sg, 0, num, skb);
		if (err) {
			skb_unlink(skb, &vi->recv);
			kfree_skb(skb);
			break;
		}
		vi->num++;
	}
	if (unlikely(vi->num > vi->max))
		vi->max = vi->num;
	vi->rvq->vq_ops->kick(vi->rvq);
}

static void skb_recv_done(struct virtqueue *rvq)
{
	struct virtnet_info *vi = rvq->vdev->priv;
	/* Schedule NAPI, Suppress further interrupts if successful. */
	if (netif_rx_schedule_prep(vi->dev, &vi->napi)) {
		rvq->vq_ops->disable_cb(rvq);
		__netif_rx_schedule(vi->dev, &vi->napi);
	}
}

static int virtnet_poll(struct napi_struct *napi, int budget)
{
	struct virtnet_info *vi = container_of(napi, struct virtnet_info, napi);
	struct sk_buff *skb = NULL;
	unsigned int len, received = 0;

again:
	while (received < budget &&
	       (skb = vi->rvq->vq_ops->get_buf(vi->rvq, &len)) != NULL) {
		__skb_unlink(skb, &vi->recv);
		receive_skb(vi->dev, skb, len);
		vi->num--;
		received++;
	}

	/* FIXME: If we oom and completely run out of inbufs, we need
	 * to start a timer trying to fill more. */
	if (vi->num < vi->max / 2)
		try_fill_recv(vi);

	/* Out of packets? */
	if (received < budget) {
		netif_rx_complete(vi->dev, napi);
		if (unlikely(!vi->rvq->vq_ops->enable_cb(vi->rvq))
		    && napi_schedule_prep(napi)) {
			vi->rvq->vq_ops->disable_cb(vi->rvq);
			__netif_rx_schedule(vi->dev, napi);
			goto again;
		}
	}

	return received;
}

static void free_old_xmit_skbs(struct virtnet_info *vi)
{
	struct sk_buff *skb;
	unsigned int len;

	while ((skb = vi->svq->vq_ops->get_buf(vi->svq, &len)) != NULL) {
		pr_debug("Sent skb %p\n", skb);
		__skb_unlink(skb, &vi->send);
		vi->dev->stats.tx_bytes += skb->len;
		vi->dev->stats.tx_packets++;
		kfree_skb(skb);
	}
}

/* If the virtio transport doesn't always notify us when all in-flight packets
 * are consumed, we fall back to using this function on a timer to free them. */
static void xmit_free(unsigned long data)
{
	struct virtnet_info *vi = (void *)data;

	netif_tx_lock(vi->dev);

	free_old_xmit_skbs(vi);

	if (!skb_queue_empty(&vi->send))
		mod_timer(&vi->xmit_free_timer, jiffies + (HZ/10));

	netif_tx_unlock(vi->dev);
}

static int xmit_skb(struct virtnet_info *vi, struct sk_buff *skb)
{
	int num, err;
	struct scatterlist sg[2+MAX_SKB_FRAGS];
	struct virtio_net_hdr *hdr;
	const unsigned char *dest = ((struct ethhdr *)skb->data)->h_dest;

	sg_init_table(sg, 2+MAX_SKB_FRAGS);

	pr_debug("%s: xmit %p " MAC_FMT "\n", vi->dev->name, skb,
		 dest[0], dest[1], dest[2],
		 dest[3], dest[4], dest[5]);

	/* Encode metadata header at front. */
	hdr = skb_vnet_hdr(skb);
	if (skb->ip_summed == CHECKSUM_PARTIAL) {
		hdr->flags = VIRTIO_NET_HDR_F_NEEDS_CSUM;
		hdr->csum_start = skb->csum_start - skb_headroom(skb);
		hdr->csum_offset = skb->csum_offset;
	} else {
		hdr->flags = 0;
		hdr->csum_offset = hdr->csum_start = 0;
	}

	if (skb_is_gso(skb)) {
		hdr->hdr_len = skb_transport_header(skb) - skb->data;
		hdr->gso_size = skb_shinfo(skb)->gso_size;
		if (skb_shinfo(skb)->gso_type & SKB_GSO_TCPV4)
			hdr->gso_type = VIRTIO_NET_HDR_GSO_TCPV4;
		else if (skb_shinfo(skb)->gso_type & SKB_GSO_TCPV6)
			hdr->gso_type = VIRTIO_NET_HDR_GSO_TCPV6;
		else if (skb_shinfo(skb)->gso_type & SKB_GSO_UDP)
			hdr->gso_type = VIRTIO_NET_HDR_GSO_UDP;
		else
			BUG();
		if (skb_shinfo(skb)->gso_type & SKB_GSO_TCP_ECN)
			hdr->gso_type |= VIRTIO_NET_HDR_GSO_ECN;
	} else {
		hdr->gso_type = VIRTIO_NET_HDR_GSO_NONE;
		hdr->gso_size = hdr->hdr_len = 0;
	}

	vnet_hdr_to_sg(sg, skb);
	num = skb_to_sgvec(skb, sg+1, 0, skb->len) + 1;

	err = vi->svq->vq_ops->add_buf(vi->svq, sg, num, 0, skb);
	if (!err && !vi->free_in_tasklet)
		mod_timer(&vi->xmit_free_timer, jiffies + (HZ/10));

	return err;
}

static void xmit_tasklet(unsigned long data)
{
	struct virtnet_info *vi = (void *)data;

	netif_tx_lock_bh(vi->dev);
	if (vi->last_xmit_skb && xmit_skb(vi, vi->last_xmit_skb) == 0) {
		vi->svq->vq_ops->kick(vi->svq);
		vi->last_xmit_skb = NULL;
	}
	if (vi->free_in_tasklet)
		free_old_xmit_skbs(vi);
	netif_tx_unlock_bh(vi->dev);
}

static int start_xmit(struct sk_buff *skb, struct net_device *dev)
{
	struct virtnet_info *vi = netdev_priv(dev);

again:
	/* Free up any pending old buffers before queueing new ones. */
	free_old_xmit_skbs(vi);

	/* If we has a buffer left over from last time, send it now. */
	if (unlikely(vi->last_xmit_skb)) {
		if (xmit_skb(vi, vi->last_xmit_skb) != 0) {
			/* Drop this skb: we only queue one. */
			vi->dev->stats.tx_dropped++;
			kfree_skb(skb);
			skb = NULL;
			goto stop_queue;
		}
		vi->last_xmit_skb = NULL;
	}

	/* Put new one in send queue and do transmit */
	if (likely(skb)) {
		__skb_queue_head(&vi->send, skb);
		if (xmit_skb(vi, skb) != 0) {
			vi->last_xmit_skb = skb;
			skb = NULL;
			goto stop_queue;
		}
	}
done:
	vi->svq->vq_ops->kick(vi->svq);
	return NETDEV_TX_OK;

stop_queue:
	pr_debug("%s: virtio not prepared to send\n", dev->name);
	netif_stop_queue(dev);

	/* Activate callback for using skbs: if this returns false it
	 * means some were used in the meantime. */
	if (unlikely(!vi->svq->vq_ops->enable_cb(vi->svq))) {
		vi->svq->vq_ops->disable_cb(vi->svq);
		netif_start_queue(dev);
		goto again;
	}
	goto done;
}

#ifdef CONFIG_NET_POLL_CONTROLLER
static void virtnet_netpoll(struct net_device *dev)
{
	struct virtnet_info *vi = netdev_priv(dev);

	napi_schedule(&vi->napi);
}
#endif

static int virtnet_open(struct net_device *dev)
{
	struct virtnet_info *vi = netdev_priv(dev);

	napi_enable(&vi->napi);

	/* If all buffers were filled by other side before we napi_enabled, we
	 * won't get another interrupt, so process any outstanding packets
	 * now.  virtnet_poll wants re-enable the queue, so we disable here.
	 * We synchronize against interrupts via NAPI_STATE_SCHED */
	if (netif_rx_schedule_prep(dev, &vi->napi)) {
		vi->rvq->vq_ops->disable_cb(vi->rvq);
		__netif_rx_schedule(dev, &vi->napi);
	}
	return 0;
}

static int virtnet_close(struct net_device *dev)
{
	struct virtnet_info *vi = netdev_priv(dev);

	napi_disable(&vi->napi);

	return 0;
}

static int virtnet_set_tx_csum(struct net_device *dev, u32 data)
{
	struct virtnet_info *vi = netdev_priv(dev);
	struct virtio_device *vdev = vi->vdev;

	if (data && !virtio_has_feature(vdev, VIRTIO_NET_F_CSUM))
		return -ENOSYS;

	return ethtool_op_set_tx_hw_csum(dev, data);
}

static struct ethtool_ops virtnet_ethtool_ops = {
	.set_tx_csum = virtnet_set_tx_csum,
	.set_sg = ethtool_op_set_sg,
};

static int virtnet_probe(struct virtio_device *vdev)
{
	int err;
	struct net_device *dev;
	struct virtnet_info *vi;

	/* Allocate ourselves a network device with room for our info */
	dev = alloc_etherdev(sizeof(struct virtnet_info));
	if (!dev)
		return -ENOMEM;

	/* Set up network device as normal. */
	dev->open = virtnet_open;
	dev->stop = virtnet_close;
	dev->hard_start_xmit = start_xmit;
	dev->features = NETIF_F_HIGHDMA;
#ifdef CONFIG_NET_POLL_CONTROLLER
	dev->poll_controller = virtnet_netpoll;
#endif
	SET_ETHTOOL_OPS(dev, &virtnet_ethtool_ops);
	SET_NETDEV_DEV(dev, &vdev->dev);

	/* Do we support "hardware" checksums? */
	if (csum && virtio_has_feature(vdev, VIRTIO_NET_F_CSUM)) {
		/* This opens up the world of extra features. */
		dev->features |= NETIF_F_HW_CSUM|NETIF_F_SG|NETIF_F_FRAGLIST;
		if (gso && virtio_has_feature(vdev, VIRTIO_NET_F_GSO)) {
			dev->features |= NETIF_F_TSO | NETIF_F_UFO
				| NETIF_F_TSO_ECN | NETIF_F_TSO6;
		}
		/* Individual feature bits: what can host handle? */
		if (gso && virtio_has_feature(vdev, VIRTIO_NET_F_HOST_TSO4))
			dev->features |= NETIF_F_TSO;
		if (gso && virtio_has_feature(vdev, VIRTIO_NET_F_HOST_TSO6))
			dev->features |= NETIF_F_TSO6;
		if (gso && virtio_has_feature(vdev, VIRTIO_NET_F_HOST_ECN))
			dev->features |= NETIF_F_TSO_ECN;
		if (gso && virtio_has_feature(vdev, VIRTIO_NET_F_HOST_UFO))
			dev->features |= NETIF_F_UFO;
	}

	/* If we can receive ANY GSO packets, we must allocate large ones. */
	if (virtio_has_feature(vdev, VIRTIO_NET_F_GUEST_TSO4)
	    || virtio_has_feature(vdev, VIRTIO_NET_F_GUEST_TSO6)
	    || virtio_has_feature(vdev, VIRTIO_NET_F_GUEST_ECN))
		dev->features |= NETIF_F_LRO;

	/* Configuration may specify what MAC to use.  Otherwise random. */
	if (virtio_has_feature(vdev, VIRTIO_NET_F_MAC)) {
		vdev->config->get(vdev,
				  offsetof(struct virtio_net_config, mac),
				  dev->dev_addr, dev->addr_len);
	} else
		random_ether_addr(dev->dev_addr);

	/* Set up our device-specific information */
	vi = netdev_priv(dev);
	netif_napi_add(dev, &vi->napi, virtnet_poll, napi_weight);
	vi->dev = dev;
	vi->vdev = vdev;
	vdev->priv = vi;
	vi->pages = NULL;

	/* If they give us a callback when all buffers are done, we don't need
	 * the timer. */
	vi->free_in_tasklet = virtio_has_feature(vdev,VIRTIO_F_NOTIFY_ON_EMPTY);

	/* If they give us a callback when all buffers are done, we don't need
	 * the timer. */
	vi->free_in_tasklet = virtio_has_feature(vdev,VIRTIO_F_NOTIFY_ON_EMPTY);

	/* We expect two virtqueues, receive then send. */
	vi->rvq = vdev->config->find_vq(vdev, 0, skb_recv_done);
	if (IS_ERR(vi->rvq)) {
		err = PTR_ERR(vi->rvq);
		goto free;
	}

	vi->svq = vdev->config->find_vq(vdev, 1, skb_xmit_done);
	if (IS_ERR(vi->svq)) {
		err = PTR_ERR(vi->svq);
		goto free_recv;
	}

	/* Initialize our empty receive and send queues. */
	skb_queue_head_init(&vi->recv);
	skb_queue_head_init(&vi->send);

	tasklet_init(&vi->tasklet, xmit_tasklet, (unsigned long)vi);

	if (!vi->free_in_tasklet)
		setup_timer(&vi->xmit_free_timer, xmit_free, (unsigned long)vi);

	err = register_netdev(dev);
	if (err) {
		pr_debug("virtio_net: registering device failed\n");
		goto free_send;
	}

	/* Last of all, set up some receive buffers. */
	try_fill_recv(vi);

	/* If we didn't even get one input buffer, we're useless. */
	if (vi->num == 0) {
		err = -ENOMEM;
		goto unregister;
	}

	pr_debug("virtnet: registered device %s\n", dev->name);
	return 0;

unregister:
	unregister_netdev(dev);
free_send:
	vdev->config->del_vq(vi->svq);
free_recv:
	vdev->config->del_vq(vi->rvq);
free:
	free_netdev(dev);
	return err;
}

static void virtnet_remove(struct virtio_device *vdev)
{
	struct virtnet_info *vi = vdev->priv;
	struct sk_buff *skb;

	/* Stop all the virtqueues. */
	vdev->config->reset(vdev);

	if (!vi->free_in_tasklet)
		del_timer_sync(&vi->xmit_free_timer);

	/* Free our skbs in send and recv queues, if any. */
	while ((skb = __skb_dequeue(&vi->recv)) != NULL) {
		kfree_skb(skb);
		vi->num--;
	}
	__skb_queue_purge(&vi->send);

	BUG_ON(vi->num != 0);

	vdev->config->del_vq(vi->svq);
	vdev->config->del_vq(vi->rvq);
	unregister_netdev(vi->dev);

	while (vi->pages)
		__free_pages(get_a_page(vi, GFP_KERNEL), 0);

	free_netdev(vi->dev);
}

static struct virtio_device_id id_table[] = {
	{ VIRTIO_ID_NET, VIRTIO_DEV_ANY_ID },
	{ 0 },
};

static unsigned int features[] = {
	VIRTIO_NET_F_CSUM, VIRTIO_NET_F_GSO, VIRTIO_NET_F_MAC,
	VIRTIO_NET_F_HOST_TSO4, VIRTIO_NET_F_HOST_UFO, VIRTIO_NET_F_HOST_TSO6,
<<<<<<< HEAD
	VIRTIO_NET_F_HOST_ECN, VIRTIO_F_NOTIFY_ON_EMPTY,
=======
	VIRTIO_NET_F_HOST_ECN, VIRTIO_NET_F_GUEST_TSO4, VIRTIO_NET_F_GUEST_TSO6,
	VIRTIO_NET_F_GUEST_ECN, /* We don't yet handle UFO input. */
	VIRTIO_F_NOTIFY_ON_EMPTY,
>>>>>>> 990f5a22
};

static struct virtio_driver virtio_net = {
	.feature_table = features,
	.feature_table_size = ARRAY_SIZE(features),
	.driver.name =	KBUILD_MODNAME,
	.driver.owner =	THIS_MODULE,
	.id_table =	id_table,
	.probe =	virtnet_probe,
	.remove =	__devexit_p(virtnet_remove),
};

static int __init init(void)
{
	return register_virtio_driver(&virtio_net);
}

static void __exit fini(void)
{
	unregister_virtio_driver(&virtio_net);
}
module_init(init);
module_exit(fini);

MODULE_DEVICE_TABLE(virtio, id_table);
MODULE_DESCRIPTION("Virtio network driver");
MODULE_LICENSE("GPL");<|MERGE_RESOLUTION|>--- conflicted
+++ resolved
@@ -118,10 +118,6 @@
 	}
 	len -= sizeof(struct virtio_net_hdr);
 
-<<<<<<< HEAD
-	skb_trim(skb, len);
-
-=======
 	if (len <= MAX_PACKET_LEN) {
 		unsigned int i;
 
@@ -138,7 +134,6 @@
 		goto drop;
 	}
 	skb->truesize += skb->data_len;
->>>>>>> 990f5a22
 	dev->stats.rx_bytes += skb->len;
 	dev->stats.rx_packets++;
 
@@ -549,10 +544,6 @@
 	 * the timer. */
 	vi->free_in_tasklet = virtio_has_feature(vdev,VIRTIO_F_NOTIFY_ON_EMPTY);
 
-	/* If they give us a callback when all buffers are done, we don't need
-	 * the timer. */
-	vi->free_in_tasklet = virtio_has_feature(vdev,VIRTIO_F_NOTIFY_ON_EMPTY);
-
 	/* We expect two virtqueues, receive then send. */
 	vi->rvq = vdev->config->find_vq(vdev, 0, skb_recv_done);
 	if (IS_ERR(vi->rvq)) {
@@ -642,13 +633,9 @@
 static unsigned int features[] = {
 	VIRTIO_NET_F_CSUM, VIRTIO_NET_F_GSO, VIRTIO_NET_F_MAC,
 	VIRTIO_NET_F_HOST_TSO4, VIRTIO_NET_F_HOST_UFO, VIRTIO_NET_F_HOST_TSO6,
-<<<<<<< HEAD
-	VIRTIO_NET_F_HOST_ECN, VIRTIO_F_NOTIFY_ON_EMPTY,
-=======
 	VIRTIO_NET_F_HOST_ECN, VIRTIO_NET_F_GUEST_TSO4, VIRTIO_NET_F_GUEST_TSO6,
 	VIRTIO_NET_F_GUEST_ECN, /* We don't yet handle UFO input. */
 	VIRTIO_F_NOTIFY_ON_EMPTY,
->>>>>>> 990f5a22
 };
 
 static struct virtio_driver virtio_net = {
