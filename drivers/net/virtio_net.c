--- conflicted
+++ resolved
@@ -884,13 +884,6 @@
 	vdev->priv = vi;
 	vi->pages = NULL;
 	INIT_DELAYED_WORK(&vi->refill, refill_work);
-<<<<<<< HEAD
-
-	/* If they give us a callback when all buffers are done, we don't need
-	 * the timer. */
-	vi->free_in_tasklet = virtio_has_feature(vdev,VIRTIO_F_NOTIFY_ON_EMPTY);
-=======
->>>>>>> 1bd0e380
 
 	/* If we can receive ANY GSO packets, we must allocate large ones. */
 	if (virtio_has_feature(vdev, VIRTIO_NET_F_GUEST_TSO4)
