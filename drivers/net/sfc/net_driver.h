--- conflicted
+++ resolved
@@ -836,11 +836,7 @@
 
 static inline unsigned int efx_port_num(struct efx_nic *efx)
 {
-<<<<<<< HEAD
 	return efx->net_dev->dev_id;
-=======
-	return efx->port_num;
->>>>>>> bc10502d
 }
 
 /**
