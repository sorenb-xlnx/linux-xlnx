/****************************************************************************
 * Driver for Solarflare Solarstorm network controllers and boards
 * Copyright 2007-2009 Solarflare Communications Inc.
 *
 * This program is free software; you can redistribute it and/or modify it
 * under the terms of the GNU General Public License version 2 as published
 * by the Free Software Foundation, incorporated herein by reference.
 */

#include <linux/rtnetlink.h>

#include "net_driver.h"
#include "phy.h"
#include "efx.h"
#include "nic.h"
#include "workarounds.h"

/* Macros for unpacking the board revision */
/* The revision info is in host byte order. */
#define FALCON_BOARD_TYPE(_rev) (_rev >> 8)
#define FALCON_BOARD_MAJOR(_rev) ((_rev >> 4) & 0xf)
#define FALCON_BOARD_MINOR(_rev) (_rev & 0xf)

/* Board types */
#define FALCON_BOARD_SFE4001 0x01
#define FALCON_BOARD_SFE4002 0x02
#define FALCON_BOARD_SFE4003 0x03
#define FALCON_BOARD_SFN4112F 0x52

/* Board temperature is about 15°C above ambient when air flow is
<<<<<<< HEAD
 * limited. */
#define FALCON_BOARD_TEMP_BIAS	15
=======
 * limited.  The maximum acceptable ambient temperature varies
 * depending on the PHY specifications but the critical temperature
 * above which we should shut down to avoid damage is 80°C. */
#define FALCON_BOARD_TEMP_BIAS	15
#define FALCON_BOARD_TEMP_CRIT	(80 + FALCON_BOARD_TEMP_BIAS)
>>>>>>> 3cbea436

/* SFC4000 datasheet says: 'The maximum permitted junction temperature
 * is 125°C; the thermal design of the environment for the SFC4000
 * should aim to keep this well below 100°C.' */
<<<<<<< HEAD
#define FALCON_JUNC_TEMP_MAX	90
=======
#define FALCON_JUNC_TEMP_MIN	0
#define FALCON_JUNC_TEMP_MAX	90
#define FALCON_JUNC_TEMP_CRIT	125
>>>>>>> 3cbea436

/*****************************************************************************
 * Support for LM87 sensor chip used on several boards
 */
#define LM87_REG_TEMP_HW_INT_LOCK	0x13
#define LM87_REG_TEMP_HW_EXT_LOCK	0x14
#define LM87_REG_TEMP_HW_INT		0x17
#define LM87_REG_TEMP_HW_EXT		0x18
#define LM87_REG_TEMP_EXT1		0x26
#define LM87_REG_TEMP_INT		0x27
#define LM87_REG_ALARMS1		0x41
#define LM87_REG_ALARMS2		0x42
#define LM87_IN_LIMITS(nr, _min, _max)			\
	0x2B + (nr) * 2, _max, 0x2C + (nr) * 2, _min
#define LM87_AIN_LIMITS(nr, _min, _max)			\
	0x3B + (nr), _max, 0x1A + (nr), _min
#define LM87_TEMP_INT_LIMITS(_min, _max)		\
	0x39, _max, 0x3A, _min
#define LM87_TEMP_EXT1_LIMITS(_min, _max)		\
	0x37, _max, 0x38, _min

#define LM87_ALARM_TEMP_INT		0x10
#define LM87_ALARM_TEMP_EXT1		0x20

#if defined(CONFIG_SENSORS_LM87) || defined(CONFIG_SENSORS_LM87_MODULE)

static int efx_poke_lm87(struct i2c_client *client, const u8 *reg_values)
{
	while (*reg_values) {
		u8 reg = *reg_values++;
		u8 value = *reg_values++;
		int rc = i2c_smbus_write_byte_data(client, reg, value);
		if (rc)
			return rc;
	}
	return 0;
}

static const u8 falcon_lm87_common_regs[] = {
	LM87_REG_TEMP_HW_INT_LOCK, FALCON_BOARD_TEMP_CRIT,
	LM87_REG_TEMP_HW_INT, FALCON_BOARD_TEMP_CRIT,
	LM87_TEMP_EXT1_LIMITS(FALCON_JUNC_TEMP_MIN, FALCON_JUNC_TEMP_MAX),
	LM87_REG_TEMP_HW_EXT_LOCK, FALCON_JUNC_TEMP_CRIT,
	LM87_REG_TEMP_HW_EXT, FALCON_JUNC_TEMP_CRIT,
	0
};

static int efx_init_lm87(struct efx_nic *efx, struct i2c_board_info *info,
			 const u8 *reg_values)
{
	struct falcon_board *board = falcon_board(efx);
	struct i2c_client *client = i2c_new_device(&board->i2c_adap, info);
	int rc;

	if (!client)
		return -EIO;

	/* Read-to-clear alarm/interrupt status */
	i2c_smbus_read_byte_data(client, LM87_REG_ALARMS1);
	i2c_smbus_read_byte_data(client, LM87_REG_ALARMS2);

	rc = efx_poke_lm87(client, reg_values);
	if (rc)
		goto err;
	rc = efx_poke_lm87(client, falcon_lm87_common_regs);
	if (rc)
		goto err;

	board->hwmon_client = client;
	return 0;

err:
	i2c_unregister_device(client);
	return rc;
}

static void efx_fini_lm87(struct efx_nic *efx)
{
	i2c_unregister_device(falcon_board(efx)->hwmon_client);
}

static int efx_check_lm87(struct efx_nic *efx, unsigned mask)
{
	struct i2c_client *client = falcon_board(efx)->hwmon_client;
	bool temp_crit, elec_fault, is_failure;
	u16 alarms;
	s32 reg;

	/* If link is up then do not monitor temperature */
	if (EFX_WORKAROUND_7884(efx) && efx->link_state.up)
		return 0;

<<<<<<< HEAD
	alarms1 = i2c_smbus_read_byte_data(client, LM87_REG_ALARMS1);
	alarms2 = i2c_smbus_read_byte_data(client, LM87_REG_ALARMS2);
	if (alarms1 < 0)
		return alarms1;
	if (alarms2 < 0)
		return alarms2;
	alarms1 &= mask;
	alarms2 &= mask >> 8;
	if (alarms1 || alarms2) {
		netif_err(efx, hw, efx->net_dev,
			  "LM87 detected a hardware failure (status %02x:%02x)"
			  "%s%s%s\n",
			  alarms1, alarms2,
			  (alarms1 & LM87_ALARM_TEMP_INT) ?
			  "; board is overheating" : "",
			  (alarms1 & LM87_ALARM_TEMP_EXT1) ?
			  "; controller is overheating" : "",
			  (alarms1 & ~(LM87_ALARM_TEMP_INT | LM87_ALARM_TEMP_EXT1)
			   || alarms2) ?
			  "; electrical fault" : "");
		return -ERANGE;
=======
	reg = i2c_smbus_read_byte_data(client, LM87_REG_ALARMS1);
	if (reg < 0)
		return reg;
	alarms = reg;
	reg = i2c_smbus_read_byte_data(client, LM87_REG_ALARMS2);
	if (reg < 0)
		return reg;
	alarms |= reg << 8;
	alarms &= mask;

	temp_crit = false;
	if (alarms & LM87_ALARM_TEMP_INT) {
		reg = i2c_smbus_read_byte_data(client, LM87_REG_TEMP_INT);
		if (reg < 0)
			return reg;
		if (reg > FALCON_BOARD_TEMP_CRIT)
			temp_crit = true;
>>>>>>> 3cbea436
	}
	if (alarms & LM87_ALARM_TEMP_EXT1) {
		reg = i2c_smbus_read_byte_data(client, LM87_REG_TEMP_EXT1);
		if (reg < 0)
			return reg;
		if (reg > FALCON_JUNC_TEMP_CRIT)
			temp_crit = true;
	}
	elec_fault = alarms & ~(LM87_ALARM_TEMP_INT | LM87_ALARM_TEMP_EXT1);
	is_failure = temp_crit || elec_fault;

	if (alarms)
		netif_err(efx, hw, efx->net_dev,
			  "LM87 detected a hardware %s (status %02x:%02x)"
			  "%s%s%s%s\n",
			  is_failure ? "failure" : "problem",
			  alarms & 0xff, alarms >> 8,
			  (alarms & LM87_ALARM_TEMP_INT) ?
			  "; board is overheating" : "",
			  (alarms & LM87_ALARM_TEMP_EXT1) ?
			  "; controller is overheating" : "",
			  temp_crit ? "; reached critical temperature" : "",
			  elec_fault ? "; electrical fault" : "");

	return is_failure ? -ERANGE : 0;
}

#else /* !CONFIG_SENSORS_LM87 */

static inline int
efx_init_lm87(struct efx_nic *efx, struct i2c_board_info *info,
	      const u8 *reg_values)
{
	return 0;
}
static inline void efx_fini_lm87(struct efx_nic *efx)
{
}
static inline int efx_check_lm87(struct efx_nic *efx, unsigned mask)
{
	return 0;
}

#endif /* CONFIG_SENSORS_LM87 */

/*****************************************************************************
 * Support for the SFE4001 NIC.
 *
 * The SFE4001 does not power-up fully at reset due to its high power
 * consumption.  We control its power via a PCA9539 I/O expander.
 * It also has a MAX6647 temperature monitor which we expose to
 * the lm90 driver.
 *
 * This also provides minimal support for reflashing the PHY, which is
 * initiated by resetting it with the FLASH_CFG_1 pin pulled down.
 * On SFE4001 rev A2 and later this is connected to the 3V3X output of
 * the IO-expander.
 * We represent reflash mode as PHY_MODE_SPECIAL and make it mutually
 * exclusive with the network device being open.
 */

/**************************************************************************
 * Support for I2C IO Expander device on SFE4001
 */
#define	PCA9539 0x74

#define	P0_IN 0x00
#define	P0_OUT 0x02
#define	P0_INVERT 0x04
#define	P0_CONFIG 0x06

#define	P0_EN_1V0X_LBN 0
#define	P0_EN_1V0X_WIDTH 1
#define	P0_EN_1V2_LBN 1
#define	P0_EN_1V2_WIDTH 1
#define	P0_EN_2V5_LBN 2
#define	P0_EN_2V5_WIDTH 1
#define	P0_EN_3V3X_LBN 3
#define	P0_EN_3V3X_WIDTH 1
#define	P0_EN_5V_LBN 4
#define	P0_EN_5V_WIDTH 1
#define	P0_SHORTEN_JTAG_LBN 5
#define	P0_SHORTEN_JTAG_WIDTH 1
#define	P0_X_TRST_LBN 6
#define	P0_X_TRST_WIDTH 1
#define	P0_DSP_RESET_LBN 7
#define	P0_DSP_RESET_WIDTH 1

#define	P1_IN 0x01
#define	P1_OUT 0x03
#define	P1_INVERT 0x05
#define	P1_CONFIG 0x07

#define	P1_AFE_PWD_LBN 0
#define	P1_AFE_PWD_WIDTH 1
#define	P1_DSP_PWD25_LBN 1
#define	P1_DSP_PWD25_WIDTH 1
#define	P1_RESERVED_LBN 2
#define	P1_RESERVED_WIDTH 2
#define	P1_SPARE_LBN 4
#define	P1_SPARE_WIDTH 4

/* Temperature Sensor */
#define MAX664X_REG_RSL		0x02
#define MAX664X_REG_WLHO	0x0B

static void sfe4001_poweroff(struct efx_nic *efx)
{
	struct i2c_client *ioexp_client = falcon_board(efx)->ioexp_client;
	struct i2c_client *hwmon_client = falcon_board(efx)->hwmon_client;

	/* Turn off all power rails and disable outputs */
	i2c_smbus_write_byte_data(ioexp_client, P0_OUT, 0xff);
	i2c_smbus_write_byte_data(ioexp_client, P1_CONFIG, 0xff);
	i2c_smbus_write_byte_data(ioexp_client, P0_CONFIG, 0xff);

	/* Clear any over-temperature alert */
	i2c_smbus_read_byte_data(hwmon_client, MAX664X_REG_RSL);
}

static int sfe4001_poweron(struct efx_nic *efx)
{
	struct i2c_client *ioexp_client = falcon_board(efx)->ioexp_client;
	struct i2c_client *hwmon_client = falcon_board(efx)->hwmon_client;
	unsigned int i, j;
	int rc;
	u8 out;

	/* Clear any previous over-temperature alert */
	rc = i2c_smbus_read_byte_data(hwmon_client, MAX664X_REG_RSL);
	if (rc < 0)
		return rc;

	/* Enable port 0 and port 1 outputs on IO expander */
	rc = i2c_smbus_write_byte_data(ioexp_client, P0_CONFIG, 0x00);
	if (rc)
		return rc;
	rc = i2c_smbus_write_byte_data(ioexp_client, P1_CONFIG,
				       0xff & ~(1 << P1_SPARE_LBN));
	if (rc)
		goto fail_on;

	/* If PHY power is on, turn it all off and wait 1 second to
	 * ensure a full reset.
	 */
	rc = i2c_smbus_read_byte_data(ioexp_client, P0_OUT);
	if (rc < 0)
		goto fail_on;
	out = 0xff & ~((0 << P0_EN_1V2_LBN) | (0 << P0_EN_2V5_LBN) |
		       (0 << P0_EN_3V3X_LBN) | (0 << P0_EN_5V_LBN) |
		       (0 << P0_EN_1V0X_LBN));
	if (rc != out) {
		netif_info(efx, hw, efx->net_dev, "power-cycling PHY\n");
		rc = i2c_smbus_write_byte_data(ioexp_client, P0_OUT, out);
		if (rc)
			goto fail_on;
		schedule_timeout_uninterruptible(HZ);
	}

	for (i = 0; i < 20; ++i) {
		/* Turn on 1.2V, 2.5V, 3.3V and 5V power rails */
		out = 0xff & ~((1 << P0_EN_1V2_LBN) | (1 << P0_EN_2V5_LBN) |
			       (1 << P0_EN_3V3X_LBN) | (1 << P0_EN_5V_LBN) |
			       (1 << P0_X_TRST_LBN));
		if (efx->phy_mode & PHY_MODE_SPECIAL)
			out |= 1 << P0_EN_3V3X_LBN;

		rc = i2c_smbus_write_byte_data(ioexp_client, P0_OUT, out);
		if (rc)
			goto fail_on;
		msleep(10);

		/* Turn on 1V power rail */
		out &= ~(1 << P0_EN_1V0X_LBN);
		rc = i2c_smbus_write_byte_data(ioexp_client, P0_OUT, out);
		if (rc)
			goto fail_on;

		netif_info(efx, hw, efx->net_dev,
			   "waiting for DSP boot (attempt %d)...\n", i);

		/* In flash config mode, DSP does not turn on AFE, so
		 * just wait 1 second.
		 */
		if (efx->phy_mode & PHY_MODE_SPECIAL) {
			schedule_timeout_uninterruptible(HZ);
			return 0;
		}

		for (j = 0; j < 10; ++j) {
			msleep(100);

			/* Check DSP has asserted AFE power line */
			rc = i2c_smbus_read_byte_data(ioexp_client, P1_IN);
			if (rc < 0)
				goto fail_on;
			if (rc & (1 << P1_AFE_PWD_LBN))
				return 0;
		}
	}

	netif_info(efx, hw, efx->net_dev, "timed out waiting for DSP boot\n");
	rc = -ETIMEDOUT;
fail_on:
	sfe4001_poweroff(efx);
	return rc;
}

static ssize_t show_phy_flash_cfg(struct device *dev,
				  struct device_attribute *attr, char *buf)
{
	struct efx_nic *efx = pci_get_drvdata(to_pci_dev(dev));
	return sprintf(buf, "%d\n", !!(efx->phy_mode & PHY_MODE_SPECIAL));
}

static ssize_t set_phy_flash_cfg(struct device *dev,
				 struct device_attribute *attr,
				 const char *buf, size_t count)
{
	struct efx_nic *efx = pci_get_drvdata(to_pci_dev(dev));
	enum efx_phy_mode old_mode, new_mode;
	int err;

	rtnl_lock();
	old_mode = efx->phy_mode;
	if (count == 0 || *buf == '0')
		new_mode = old_mode & ~PHY_MODE_SPECIAL;
	else
		new_mode = PHY_MODE_SPECIAL;
	if (!((old_mode ^ new_mode) & PHY_MODE_SPECIAL)) {
		err = 0;
	} else if (efx->state != STATE_RUNNING || netif_running(efx->net_dev)) {
		err = -EBUSY;
	} else {
		/* Reset the PHY, reconfigure the MAC and enable/disable
		 * MAC stats accordingly. */
		efx->phy_mode = new_mode;
		if (new_mode & PHY_MODE_SPECIAL)
			falcon_stop_nic_stats(efx);
		err = sfe4001_poweron(efx);
		if (!err)
			err = efx_reconfigure_port(efx);
		if (!(new_mode & PHY_MODE_SPECIAL))
			falcon_start_nic_stats(efx);
	}
	rtnl_unlock();

	return err ? err : count;
}

static DEVICE_ATTR(phy_flash_cfg, 0644, show_phy_flash_cfg, set_phy_flash_cfg);

static void sfe4001_fini(struct efx_nic *efx)
{
	struct falcon_board *board = falcon_board(efx);

	netif_info(efx, drv, efx->net_dev, "%s\n", __func__);

	device_remove_file(&efx->pci_dev->dev, &dev_attr_phy_flash_cfg);
	sfe4001_poweroff(efx);
	i2c_unregister_device(board->ioexp_client);
	i2c_unregister_device(board->hwmon_client);
}

static int sfe4001_check_hw(struct efx_nic *efx)
{
	struct falcon_nic_data *nic_data = efx->nic_data;
	s32 status;

	/* If XAUI link is up then do not monitor */
	if (EFX_WORKAROUND_7884(efx) && !nic_data->xmac_poll_required)
		return 0;

	/* Check the powered status of the PHY. Lack of power implies that
	 * the MAX6647 has shut down power to it, probably due to a temp.
	 * alarm. Reading the power status rather than the MAX6647 status
	 * directly because the later is read-to-clear and would thus
	 * start to power up the PHY again when polled, causing us to blip
	 * the power undesirably.
	 * We know we can read from the IO expander because we did
	 * it during power-on. Assume failure now is bad news. */
	status = i2c_smbus_read_byte_data(falcon_board(efx)->ioexp_client, P1_IN);
	if (status >= 0 &&
	    (status & ((1 << P1_AFE_PWD_LBN) | (1 << P1_DSP_PWD25_LBN))) != 0)
		return 0;

	/* Use board power control, not PHY power control */
	sfe4001_poweroff(efx);
	efx->phy_mode = PHY_MODE_OFF;

	return (status < 0) ? -EIO : -ERANGE;
}

static struct i2c_board_info sfe4001_hwmon_info = {
	I2C_BOARD_INFO("max6647", 0x4e),
};

/* This board uses an I2C expander to provider power to the PHY, which needs to
 * be turned on before the PHY can be used.
 * Context: Process context, rtnl lock held
 */
static int sfe4001_init(struct efx_nic *efx)
{
	struct falcon_board *board = falcon_board(efx);
	int rc;

#if defined(CONFIG_SENSORS_LM90) || defined(CONFIG_SENSORS_LM90_MODULE)
	board->hwmon_client =
		i2c_new_device(&board->i2c_adap, &sfe4001_hwmon_info);
#else
	board->hwmon_client =
		i2c_new_dummy(&board->i2c_adap, sfe4001_hwmon_info.addr);
#endif
	if (!board->hwmon_client)
		return -EIO;

	/* Raise board/PHY high limit from 85 to 90 degrees Celsius */
	rc = i2c_smbus_write_byte_data(board->hwmon_client,
				       MAX664X_REG_WLHO, 90);
	if (rc)
		goto fail_hwmon;

	board->ioexp_client = i2c_new_dummy(&board->i2c_adap, PCA9539);
	if (!board->ioexp_client) {
		rc = -EIO;
		goto fail_hwmon;
	}

	if (efx->phy_mode & PHY_MODE_SPECIAL) {
		/* PHY won't generate a 156.25 MHz clock and MAC stats fetch
		 * will fail. */
		falcon_stop_nic_stats(efx);
	}
	rc = sfe4001_poweron(efx);
	if (rc)
		goto fail_ioexp;

	rc = device_create_file(&efx->pci_dev->dev, &dev_attr_phy_flash_cfg);
	if (rc)
		goto fail_on;

	netif_info(efx, hw, efx->net_dev, "PHY is powered on\n");
	return 0;

fail_on:
	sfe4001_poweroff(efx);
fail_ioexp:
	i2c_unregister_device(board->ioexp_client);
fail_hwmon:
	i2c_unregister_device(board->hwmon_client);
	return rc;
}

/*****************************************************************************
 * Support for the SFE4002
 *
 */
static u8 sfe4002_lm87_channel = 0x03; /* use AIN not FAN inputs */

static const u8 sfe4002_lm87_regs[] = {
	LM87_IN_LIMITS(0, 0x7c, 0x99),		/* 2.5V:  1.8V +/- 10% */
	LM87_IN_LIMITS(1, 0x4c, 0x5e),		/* Vccp1: 1.2V +/- 10% */
	LM87_IN_LIMITS(2, 0xac, 0xd4),		/* 3.3V:  3.3V +/- 10% */
	LM87_IN_LIMITS(3, 0xac, 0xd4),		/* 5V:    5.0V +/- 10% */
	LM87_IN_LIMITS(4, 0xac, 0xe0),		/* 12V:   10.8-14V */
	LM87_IN_LIMITS(5, 0x3f, 0x4f),		/* Vccp2: 1.0V +/- 10% */
	LM87_AIN_LIMITS(0, 0x98, 0xbb),		/* AIN1:  1.66V +/- 10% */
	LM87_AIN_LIMITS(1, 0x8a, 0xa9),		/* AIN2:  1.5V +/- 10% */
	LM87_TEMP_INT_LIMITS(0, 80 + FALCON_BOARD_TEMP_BIAS),
	LM87_TEMP_EXT1_LIMITS(0, FALCON_JUNC_TEMP_MAX),
	0
};

static struct i2c_board_info sfe4002_hwmon_info = {
	I2C_BOARD_INFO("lm87", 0x2e),
	.platform_data	= &sfe4002_lm87_channel,
};

/****************************************************************************/
/* LED allocations. Note that on rev A0 boards the schematic and the reality
 * differ: red and green are swapped. Below is the fixed (A1) layout (there
 * are only 3 A0 boards in existence, so no real reason to make this
 * conditional).
 */
#define SFE4002_FAULT_LED (2)	/* Red */
#define SFE4002_RX_LED    (0)	/* Green */
#define SFE4002_TX_LED    (1)	/* Amber */

static void sfe4002_init_phy(struct efx_nic *efx)
{
	/* Set the TX and RX LEDs to reflect status and activity, and the
	 * fault LED off */
	falcon_qt202x_set_led(efx, SFE4002_TX_LED,
			      QUAKE_LED_TXLINK | QUAKE_LED_LINK_ACTSTAT);
	falcon_qt202x_set_led(efx, SFE4002_RX_LED,
			      QUAKE_LED_RXLINK | QUAKE_LED_LINK_ACTSTAT);
	falcon_qt202x_set_led(efx, SFE4002_FAULT_LED, QUAKE_LED_OFF);
}

static void sfe4002_set_id_led(struct efx_nic *efx, enum efx_led_mode mode)
{
	falcon_qt202x_set_led(
		efx, SFE4002_FAULT_LED,
		(mode == EFX_LED_ON) ? QUAKE_LED_ON : QUAKE_LED_OFF);
}

static int sfe4002_check_hw(struct efx_nic *efx)
{
	struct falcon_board *board = falcon_board(efx);

	/* A0 board rev. 4002s report a temperature fault the whole time
	 * (bad sensor) so we mask it out. */
	unsigned alarm_mask =
		(board->major == 0 && board->minor == 0) ?
		~LM87_ALARM_TEMP_EXT1 : ~0;

	return efx_check_lm87(efx, alarm_mask);
}

static int sfe4002_init(struct efx_nic *efx)
{
	return efx_init_lm87(efx, &sfe4002_hwmon_info, sfe4002_lm87_regs);
}

/*****************************************************************************
 * Support for the SFN4112F
 *
 */
static u8 sfn4112f_lm87_channel = 0x03; /* use AIN not FAN inputs */

static const u8 sfn4112f_lm87_regs[] = {
	LM87_IN_LIMITS(0, 0x7c, 0x99),		/* 2.5V:  1.8V +/- 10% */
	LM87_IN_LIMITS(1, 0x4c, 0x5e),		/* Vccp1: 1.2V +/- 10% */
	LM87_IN_LIMITS(2, 0xac, 0xd4),		/* 3.3V:  3.3V +/- 10% */
	LM87_IN_LIMITS(4, 0xac, 0xe0),		/* 12V:   10.8-14V */
	LM87_IN_LIMITS(5, 0x3f, 0x4f),		/* Vccp2: 1.0V +/- 10% */
	LM87_AIN_LIMITS(1, 0x8a, 0xa9),		/* AIN2:  1.5V +/- 10% */
	LM87_TEMP_INT_LIMITS(0, 60 + FALCON_BOARD_TEMP_BIAS),
	LM87_TEMP_EXT1_LIMITS(0, FALCON_JUNC_TEMP_MAX),
	0
};

static struct i2c_board_info sfn4112f_hwmon_info = {
	I2C_BOARD_INFO("lm87", 0x2e),
	.platform_data	= &sfn4112f_lm87_channel,
};

#define SFN4112F_ACT_LED	0
#define SFN4112F_LINK_LED	1

static void sfn4112f_init_phy(struct efx_nic *efx)
{
	falcon_qt202x_set_led(efx, SFN4112F_ACT_LED,
			      QUAKE_LED_RXLINK | QUAKE_LED_LINK_ACT);
	falcon_qt202x_set_led(efx, SFN4112F_LINK_LED,
			      QUAKE_LED_RXLINK | QUAKE_LED_LINK_STAT);
}

static void sfn4112f_set_id_led(struct efx_nic *efx, enum efx_led_mode mode)
{
	int reg;

	switch (mode) {
	case EFX_LED_OFF:
		reg = QUAKE_LED_OFF;
		break;
	case EFX_LED_ON:
		reg = QUAKE_LED_ON;
		break;
	default:
		reg = QUAKE_LED_RXLINK | QUAKE_LED_LINK_STAT;
		break;
	}

	falcon_qt202x_set_led(efx, SFN4112F_LINK_LED, reg);
}

static int sfn4112f_check_hw(struct efx_nic *efx)
{
	/* Mask out unused sensors */
	return efx_check_lm87(efx, ~0x48);
}

static int sfn4112f_init(struct efx_nic *efx)
{
	return efx_init_lm87(efx, &sfn4112f_hwmon_info, sfn4112f_lm87_regs);
}

/*****************************************************************************
 * Support for the SFE4003
 *
 */
static u8 sfe4003_lm87_channel = 0x03; /* use AIN not FAN inputs */

static const u8 sfe4003_lm87_regs[] = {
	LM87_IN_LIMITS(0, 0x67, 0x7f),		/* 2.5V:  1.5V +/- 10% */
	LM87_IN_LIMITS(1, 0x4c, 0x5e),		/* Vccp1: 1.2V +/- 10% */
	LM87_IN_LIMITS(2, 0xac, 0xd4),		/* 3.3V:  3.3V +/- 10% */
	LM87_IN_LIMITS(4, 0xac, 0xe0),		/* 12V:   10.8-14V */
	LM87_IN_LIMITS(5, 0x3f, 0x4f),		/* Vccp2: 1.0V +/- 10% */
	LM87_TEMP_INT_LIMITS(0, 70 + FALCON_BOARD_TEMP_BIAS),
	0
};

static struct i2c_board_info sfe4003_hwmon_info = {
	I2C_BOARD_INFO("lm87", 0x2e),
	.platform_data	= &sfe4003_lm87_channel,
};

/* Board-specific LED info. */
#define SFE4003_RED_LED_GPIO	11
#define SFE4003_LED_ON		1
#define SFE4003_LED_OFF		0

static void sfe4003_set_id_led(struct efx_nic *efx, enum efx_led_mode mode)
{
	struct falcon_board *board = falcon_board(efx);

	/* The LEDs were not wired to GPIOs before A3 */
	if (board->minor < 3 && board->major == 0)
		return;

	falcon_txc_set_gpio_val(
		efx, SFE4003_RED_LED_GPIO,
		(mode == EFX_LED_ON) ? SFE4003_LED_ON : SFE4003_LED_OFF);
}

static void sfe4003_init_phy(struct efx_nic *efx)
{
	struct falcon_board *board = falcon_board(efx);

	/* The LEDs were not wired to GPIOs before A3 */
	if (board->minor < 3 && board->major == 0)
		return;

	falcon_txc_set_gpio_dir(efx, SFE4003_RED_LED_GPIO, TXC_GPIO_DIR_OUTPUT);
	falcon_txc_set_gpio_val(efx, SFE4003_RED_LED_GPIO, SFE4003_LED_OFF);
}

static int sfe4003_check_hw(struct efx_nic *efx)
{
	struct falcon_board *board = falcon_board(efx);

	/* A0/A1/A2 board rev. 4003s  report a temperature fault the whole time
	 * (bad sensor) so we mask it out. */
	unsigned alarm_mask =
		(board->major == 0 && board->minor <= 2) ?
		~LM87_ALARM_TEMP_EXT1 : ~0;

	return efx_check_lm87(efx, alarm_mask);
}

static int sfe4003_init(struct efx_nic *efx)
{
	return efx_init_lm87(efx, &sfe4003_hwmon_info, sfe4003_lm87_regs);
}

static const struct falcon_board_type board_types[] = {
	{
		.id		= FALCON_BOARD_SFE4001,
		.ref_model	= "SFE4001",
		.gen_type	= "10GBASE-T adapter",
		.init		= sfe4001_init,
		.init_phy	= efx_port_dummy_op_void,
		.fini		= sfe4001_fini,
		.set_id_led	= tenxpress_set_id_led,
		.monitor	= sfe4001_check_hw,
	},
	{
		.id		= FALCON_BOARD_SFE4002,
		.ref_model	= "SFE4002",
		.gen_type	= "XFP adapter",
		.init		= sfe4002_init,
		.init_phy	= sfe4002_init_phy,
		.fini		= efx_fini_lm87,
		.set_id_led	= sfe4002_set_id_led,
		.monitor	= sfe4002_check_hw,
	},
	{
		.id		= FALCON_BOARD_SFE4003,
		.ref_model	= "SFE4003",
		.gen_type	= "10GBASE-CX4 adapter",
		.init		= sfe4003_init,
		.init_phy	= sfe4003_init_phy,
		.fini		= efx_fini_lm87,
		.set_id_led	= sfe4003_set_id_led,
		.monitor	= sfe4003_check_hw,
	},
	{
		.id		= FALCON_BOARD_SFN4112F,
		.ref_model	= "SFN4112F",
		.gen_type	= "SFP+ adapter",
		.init		= sfn4112f_init,
		.init_phy	= sfn4112f_init_phy,
		.fini		= efx_fini_lm87,
		.set_id_led	= sfn4112f_set_id_led,
		.monitor	= sfn4112f_check_hw,
	},
};

int falcon_probe_board(struct efx_nic *efx, u16 revision_info)
{
	struct falcon_board *board = falcon_board(efx);
	u8 type_id = FALCON_BOARD_TYPE(revision_info);
	int i;

	board->major = FALCON_BOARD_MAJOR(revision_info);
	board->minor = FALCON_BOARD_MINOR(revision_info);

	for (i = 0; i < ARRAY_SIZE(board_types); i++)
		if (board_types[i].id == type_id)
			board->type = &board_types[i];

	if (board->type) {
		netif_info(efx, probe, efx->net_dev, "board is %s rev %c%d\n",
			 (efx->pci_dev->subsystem_vendor == EFX_VENDID_SFC)
			 ? board->type->ref_model : board->type->gen_type,
			 'A' + board->major, board->minor);
		return 0;
	} else {
		netif_err(efx, probe, efx->net_dev, "unknown board type %d\n",
			  type_id);
		return -ENODEV;
	}
}<|MERGE_RESOLUTION|>--- conflicted
+++ resolved
@@ -28,27 +28,18 @@
 #define FALCON_BOARD_SFN4112F 0x52
 
 /* Board temperature is about 15°C above ambient when air flow is
-<<<<<<< HEAD
- * limited. */
-#define FALCON_BOARD_TEMP_BIAS	15
-=======
  * limited.  The maximum acceptable ambient temperature varies
  * depending on the PHY specifications but the critical temperature
  * above which we should shut down to avoid damage is 80°C. */
 #define FALCON_BOARD_TEMP_BIAS	15
 #define FALCON_BOARD_TEMP_CRIT	(80 + FALCON_BOARD_TEMP_BIAS)
->>>>>>> 3cbea436
 
 /* SFC4000 datasheet says: 'The maximum permitted junction temperature
  * is 125°C; the thermal design of the environment for the SFC4000
  * should aim to keep this well below 100°C.' */
-<<<<<<< HEAD
-#define FALCON_JUNC_TEMP_MAX	90
-=======
 #define FALCON_JUNC_TEMP_MIN	0
 #define FALCON_JUNC_TEMP_MAX	90
 #define FALCON_JUNC_TEMP_CRIT	125
->>>>>>> 3cbea436
 
 /*****************************************************************************
  * Support for LM87 sensor chip used on several boards
@@ -141,29 +132,6 @@
 	if (EFX_WORKAROUND_7884(efx) && efx->link_state.up)
 		return 0;
 
-<<<<<<< HEAD
-	alarms1 = i2c_smbus_read_byte_data(client, LM87_REG_ALARMS1);
-	alarms2 = i2c_smbus_read_byte_data(client, LM87_REG_ALARMS2);
-	if (alarms1 < 0)
-		return alarms1;
-	if (alarms2 < 0)
-		return alarms2;
-	alarms1 &= mask;
-	alarms2 &= mask >> 8;
-	if (alarms1 || alarms2) {
-		netif_err(efx, hw, efx->net_dev,
-			  "LM87 detected a hardware failure (status %02x:%02x)"
-			  "%s%s%s\n",
-			  alarms1, alarms2,
-			  (alarms1 & LM87_ALARM_TEMP_INT) ?
-			  "; board is overheating" : "",
-			  (alarms1 & LM87_ALARM_TEMP_EXT1) ?
-			  "; controller is overheating" : "",
-			  (alarms1 & ~(LM87_ALARM_TEMP_INT | LM87_ALARM_TEMP_EXT1)
-			   || alarms2) ?
-			  "; electrical fault" : "");
-		return -ERANGE;
-=======
 	reg = i2c_smbus_read_byte_data(client, LM87_REG_ALARMS1);
 	if (reg < 0)
 		return reg;
@@ -181,7 +149,6 @@
 			return reg;
 		if (reg > FALCON_BOARD_TEMP_CRIT)
 			temp_crit = true;
->>>>>>> 3cbea436
 	}
 	if (alarms & LM87_ALARM_TEMP_EXT1) {
 		reg = i2c_smbus_read_byte_data(client, LM87_REG_TEMP_EXT1);
