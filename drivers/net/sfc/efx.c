--- conflicted
+++ resolved
@@ -884,11 +884,7 @@
 	int count;
 	int cpu;
 
-<<<<<<< HEAD
-	if (unlikely(!alloc_cpumask_var(&core_mask, GFP_KERNEL))) {
-=======
-	if (!zalloc_cpumask_var(&core_mask, GFP_KERNEL)) {
->>>>>>> 1edd54f9
+	if (unlikely(!zalloc_cpumask_var(&core_mask, GFP_KERNEL))) {
 		printk(KERN_WARNING
 		       "sfc: RSS disabled due to allocation failure\n");
 		return 1;
