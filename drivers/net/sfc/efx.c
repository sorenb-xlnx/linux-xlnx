/****************************************************************************
 * Driver for Solarflare Solarstorm network controllers and boards
 * Copyright 2005-2006 Fen Systems Ltd.
 * Copyright 2005-2011 Solarflare Communications Inc.
 *
 * This program is free software; you can redistribute it and/or modify it
 * under the terms of the GNU General Public License version 2 as published
 * by the Free Software Foundation, incorporated herein by reference.
 */

#include <linux/module.h>
#include <linux/pci.h>
#include <linux/netdevice.h>
#include <linux/etherdevice.h>
#include <linux/delay.h>
#include <linux/notifier.h>
#include <linux/ip.h>
#include <linux/tcp.h>
#include <linux/in.h>
#include <linux/crc32.h>
#include <linux/ethtool.h>
#include <linux/topology.h>
#include <linux/gfp.h>
#include <linux/cpu_rmap.h>
#include "net_driver.h"
#include "efx.h"
#include "nic.h"

#include "mcdi.h"
#include "workarounds.h"

/**************************************************************************
 *
 * Type name strings
 *
 **************************************************************************
 */

/* Loopback mode names (see LOOPBACK_MODE()) */
const unsigned int efx_loopback_mode_max = LOOPBACK_MAX;
const char *efx_loopback_mode_names[] = {
	[LOOPBACK_NONE]		= "NONE",
	[LOOPBACK_DATA]		= "DATAPATH",
	[LOOPBACK_GMAC]		= "GMAC",
	[LOOPBACK_XGMII]	= "XGMII",
	[LOOPBACK_XGXS]		= "XGXS",
	[LOOPBACK_XAUI]  	= "XAUI",
	[LOOPBACK_GMII] 	= "GMII",
	[LOOPBACK_SGMII] 	= "SGMII",
	[LOOPBACK_XGBR]		= "XGBR",
	[LOOPBACK_XFI]		= "XFI",
	[LOOPBACK_XAUI_FAR]	= "XAUI_FAR",
	[LOOPBACK_GMII_FAR]	= "GMII_FAR",
	[LOOPBACK_SGMII_FAR]	= "SGMII_FAR",
	[LOOPBACK_XFI_FAR]	= "XFI_FAR",
	[LOOPBACK_GPHY]		= "GPHY",
	[LOOPBACK_PHYXS]	= "PHYXS",
	[LOOPBACK_PCS]	 	= "PCS",
	[LOOPBACK_PMAPMD] 	= "PMA/PMD",
	[LOOPBACK_XPORT]	= "XPORT",
	[LOOPBACK_XGMII_WS]	= "XGMII_WS",
	[LOOPBACK_XAUI_WS]  	= "XAUI_WS",
	[LOOPBACK_XAUI_WS_FAR]  = "XAUI_WS_FAR",
	[LOOPBACK_XAUI_WS_NEAR] = "XAUI_WS_NEAR",
	[LOOPBACK_GMII_WS] 	= "GMII_WS",
	[LOOPBACK_XFI_WS]	= "XFI_WS",
	[LOOPBACK_XFI_WS_FAR]	= "XFI_WS_FAR",
	[LOOPBACK_PHYXS_WS]  	= "PHYXS_WS",
};

const unsigned int efx_reset_type_max = RESET_TYPE_MAX;
const char *efx_reset_type_names[] = {
	[RESET_TYPE_INVISIBLE]     = "INVISIBLE",
	[RESET_TYPE_ALL]           = "ALL",
	[RESET_TYPE_WORLD]         = "WORLD",
	[RESET_TYPE_DISABLE]       = "DISABLE",
	[RESET_TYPE_TX_WATCHDOG]   = "TX_WATCHDOG",
	[RESET_TYPE_INT_ERROR]     = "INT_ERROR",
	[RESET_TYPE_RX_RECOVERY]   = "RX_RECOVERY",
	[RESET_TYPE_RX_DESC_FETCH] = "RX_DESC_FETCH",
	[RESET_TYPE_TX_DESC_FETCH] = "TX_DESC_FETCH",
	[RESET_TYPE_TX_SKIP]       = "TX_SKIP",
	[RESET_TYPE_MC_FAILURE]    = "MC_FAILURE",
};

#define EFX_MAX_MTU (9 * 1024)

/* Reset workqueue. If any NIC has a hardware failure then a reset will be
 * queued onto this work queue. This is not a per-nic work queue, because
 * efx_reset_work() acquires the rtnl lock, so resets are naturally serialised.
 */
static struct workqueue_struct *reset_workqueue;

/**************************************************************************
 *
 * Configurable values
 *
 *************************************************************************/

/*
 * Use separate channels for TX and RX events
 *
 * Set this to 1 to use separate channels for TX and RX. It allows us
 * to control interrupt affinity separately for TX and RX.
 *
 * This is only used in MSI-X interrupt mode
 */
static unsigned int separate_tx_channels;
module_param(separate_tx_channels, uint, 0444);
MODULE_PARM_DESC(separate_tx_channels,
		 "Use separate channels for TX and RX");

/* This is the weight assigned to each of the (per-channel) virtual
 * NAPI devices.
 */
static int napi_weight = 64;

/* This is the time (in jiffies) between invocations of the hardware
 * monitor.  On Falcon-based NICs, this will:
 * - Check the on-board hardware monitor;
 * - Poll the link state and reconfigure the hardware as necessary.
 */
static unsigned int efx_monitor_interval = 1 * HZ;

/* This controls whether or not the driver will initialise devices
 * with invalid MAC addresses stored in the EEPROM or flash.  If true,
 * such devices will be initialised with a random locally-generated
 * MAC address.  This allows for loading the sfc_mtd driver to
 * reprogram the flash, even if the flash contents (including the MAC
 * address) have previously been erased.
 */
static unsigned int allow_bad_hwaddr;

/* Initial interrupt moderation settings.  They can be modified after
 * module load with ethtool.
 *
 * The default for RX should strike a balance between increasing the
 * round-trip latency and reducing overhead.
 */
static unsigned int rx_irq_mod_usec = 60;

/* Initial interrupt moderation settings.  They can be modified after
 * module load with ethtool.
 *
 * This default is chosen to ensure that a 10G link does not go idle
 * while a TX queue is stopped after it has become full.  A queue is
 * restarted when it drops below half full.  The time this takes (assuming
 * worst case 3 descriptors per packet and 1024 descriptors) is
 *   512 / 3 * 1.2 = 205 usec.
 */
static unsigned int tx_irq_mod_usec = 150;

/* This is the first interrupt mode to try out of:
 * 0 => MSI-X
 * 1 => MSI
 * 2 => legacy
 */
static unsigned int interrupt_mode;

/* This is the requested number of CPUs to use for Receive-Side Scaling (RSS),
 * i.e. the number of CPUs among which we may distribute simultaneous
 * interrupt handling.
 *
 * Cards without MSI-X will only target one CPU via legacy or MSI interrupt.
 * The default (0) means to assign an interrupt to each package (level II cache)
 */
static unsigned int rss_cpus;
module_param(rss_cpus, uint, 0444);
MODULE_PARM_DESC(rss_cpus, "Number of CPUs to use for Receive-Side Scaling");

static int phy_flash_cfg;
module_param(phy_flash_cfg, int, 0644);
MODULE_PARM_DESC(phy_flash_cfg, "Set PHYs into reflash mode initially");

static unsigned irq_adapt_low_thresh = 10000;
module_param(irq_adapt_low_thresh, uint, 0644);
MODULE_PARM_DESC(irq_adapt_low_thresh,
		 "Threshold score for reducing IRQ moderation");

static unsigned irq_adapt_high_thresh = 20000;
module_param(irq_adapt_high_thresh, uint, 0644);
MODULE_PARM_DESC(irq_adapt_high_thresh,
		 "Threshold score for increasing IRQ moderation");

static unsigned debug = (NETIF_MSG_DRV | NETIF_MSG_PROBE |
			 NETIF_MSG_LINK | NETIF_MSG_IFDOWN |
			 NETIF_MSG_IFUP | NETIF_MSG_RX_ERR |
			 NETIF_MSG_TX_ERR | NETIF_MSG_HW);
module_param(debug, uint, 0);
MODULE_PARM_DESC(debug, "Bitmapped debugging message enable value");

/**************************************************************************
 *
 * Utility functions and prototypes
 *
 *************************************************************************/

static void efx_remove_channels(struct efx_nic *efx);
static void efx_remove_port(struct efx_nic *efx);
static void efx_init_napi(struct efx_nic *efx);
static void efx_fini_napi(struct efx_nic *efx);
static void efx_fini_napi_channel(struct efx_channel *channel);
static void efx_fini_struct(struct efx_nic *efx);
static void efx_start_all(struct efx_nic *efx);
static void efx_stop_all(struct efx_nic *efx);

#define EFX_ASSERT_RESET_SERIALISED(efx)		\
	do {						\
		if ((efx->state == STATE_RUNNING) ||	\
		    (efx->state == STATE_DISABLED))	\
			ASSERT_RTNL();			\
	} while (0)

/**************************************************************************
 *
 * Event queue processing
 *
 *************************************************************************/

/* Process channel's event queue
 *
 * This function is responsible for processing the event queue of a
 * single channel.  The caller must guarantee that this function will
 * never be concurrently called more than once on the same channel,
 * though different channels may be being processed concurrently.
 */
static int efx_process_channel(struct efx_channel *channel, int budget)
{
	struct efx_nic *efx = channel->efx;
	int spent;

	if (unlikely(efx->reset_pending != RESET_TYPE_NONE ||
		     !channel->enabled))
		return 0;

	spent = efx_nic_process_eventq(channel, budget);
	if (spent == 0)
		return 0;

	/* Deliver last RX packet. */
	if (channel->rx_pkt) {
		__efx_rx_packet(channel, channel->rx_pkt,
				channel->rx_pkt_csummed);
		channel->rx_pkt = NULL;
	}

	efx_rx_strategy(channel);

	efx_fast_push_rx_descriptors(efx_channel_get_rx_queue(channel));

	return spent;
}

/* Mark channel as finished processing
 *
 * Note that since we will not receive further interrupts for this
 * channel before we finish processing and call the eventq_read_ack()
 * method, there is no need to use the interrupt hold-off timers.
 */
static inline void efx_channel_processed(struct efx_channel *channel)
{
	/* The interrupt handler for this channel may set work_pending
	 * as soon as we acknowledge the events we've seen.  Make sure
	 * it's cleared before then. */
	channel->work_pending = false;
	smp_wmb();

	efx_nic_eventq_read_ack(channel);
}

/* NAPI poll handler
 *
 * NAPI guarantees serialisation of polls of the same device, which
 * provides the guarantee required by efx_process_channel().
 */
static int efx_poll(struct napi_struct *napi, int budget)
{
	struct efx_channel *channel =
		container_of(napi, struct efx_channel, napi_str);
	struct efx_nic *efx = channel->efx;
	int spent;

	netif_vdbg(efx, intr, efx->net_dev,
		   "channel %d NAPI poll executing on CPU %d\n",
		   channel->channel, raw_smp_processor_id());

	spent = efx_process_channel(channel, budget);

	if (spent < budget) {
		if (channel->channel < efx->n_rx_channels &&
		    efx->irq_rx_adaptive &&
		    unlikely(++channel->irq_count == 1000)) {
			if (unlikely(channel->irq_mod_score <
				     irq_adapt_low_thresh)) {
				if (channel->irq_moderation > 1) {
					channel->irq_moderation -= 1;
					efx->type->push_irq_moderation(channel);
				}
			} else if (unlikely(channel->irq_mod_score >
					    irq_adapt_high_thresh)) {
				if (channel->irq_moderation <
				    efx->irq_rx_moderation) {
					channel->irq_moderation += 1;
					efx->type->push_irq_moderation(channel);
				}
			}
			channel->irq_count = 0;
			channel->irq_mod_score = 0;
		}

		efx_filter_rfs_expire(channel);

		/* There is no race here; although napi_disable() will
		 * only wait for napi_complete(), this isn't a problem
		 * since efx_channel_processed() will have no effect if
		 * interrupts have already been disabled.
		 */
		napi_complete(napi);
		efx_channel_processed(channel);
	}

	return spent;
}

/* Process the eventq of the specified channel immediately on this CPU
 *
 * Disable hardware generated interrupts, wait for any existing
 * processing to finish, then directly poll (and ack ) the eventq.
 * Finally reenable NAPI and interrupts.
 *
 * Since we are touching interrupts the caller should hold the suspend lock
 */
void efx_process_channel_now(struct efx_channel *channel)
{
	struct efx_nic *efx = channel->efx;

	BUG_ON(channel->channel >= efx->n_channels);
	BUG_ON(!channel->enabled);

	/* Disable interrupts and wait for ISRs to complete */
	efx_nic_disable_interrupts(efx);
	if (efx->legacy_irq) {
		synchronize_irq(efx->legacy_irq);
		efx->legacy_irq_enabled = false;
	}
	if (channel->irq)
		synchronize_irq(channel->irq);

	/* Wait for any NAPI processing to complete */
	napi_disable(&channel->napi_str);

	/* Poll the channel */
	efx_process_channel(channel, channel->eventq_mask + 1);

	/* Ack the eventq. This may cause an interrupt to be generated
	 * when they are reenabled */
	efx_channel_processed(channel);

	napi_enable(&channel->napi_str);
	if (efx->legacy_irq)
		efx->legacy_irq_enabled = true;
	efx_nic_enable_interrupts(efx);
}

/* Create event queue
 * Event queue memory allocations are done only once.  If the channel
 * is reset, the memory buffer will be reused; this guards against
 * errors during channel reset and also simplifies interrupt handling.
 */
static int efx_probe_eventq(struct efx_channel *channel)
{
	struct efx_nic *efx = channel->efx;
	unsigned long entries;

	netif_dbg(channel->efx, probe, channel->efx->net_dev,
		  "chan %d create event queue\n", channel->channel);

	/* Build an event queue with room for one event per tx and rx buffer,
	 * plus some extra for link state events and MCDI completions. */
	entries = roundup_pow_of_two(efx->rxq_entries + efx->txq_entries + 128);
	EFX_BUG_ON_PARANOID(entries > EFX_MAX_EVQ_SIZE);
	channel->eventq_mask = max(entries, EFX_MIN_EVQ_SIZE) - 1;

	return efx_nic_probe_eventq(channel);
}

/* Prepare channel's event queue */
static void efx_init_eventq(struct efx_channel *channel)
{
	netif_dbg(channel->efx, drv, channel->efx->net_dev,
		  "chan %d init event queue\n", channel->channel);

	channel->eventq_read_ptr = 0;

	efx_nic_init_eventq(channel);
}

static void efx_fini_eventq(struct efx_channel *channel)
{
	netif_dbg(channel->efx, drv, channel->efx->net_dev,
		  "chan %d fini event queue\n", channel->channel);

	efx_nic_fini_eventq(channel);
}

static void efx_remove_eventq(struct efx_channel *channel)
{
	netif_dbg(channel->efx, drv, channel->efx->net_dev,
		  "chan %d remove event queue\n", channel->channel);

	efx_nic_remove_eventq(channel);
}

/**************************************************************************
 *
 * Channel handling
 *
 *************************************************************************/

/* Allocate and initialise a channel structure, optionally copying
 * parameters (but not resources) from an old channel structure. */
static struct efx_channel *
efx_alloc_channel(struct efx_nic *efx, int i, struct efx_channel *old_channel)
{
	struct efx_channel *channel;
	struct efx_rx_queue *rx_queue;
	struct efx_tx_queue *tx_queue;
	int j;

	if (old_channel) {
		channel = kmalloc(sizeof(*channel), GFP_KERNEL);
		if (!channel)
			return NULL;

		*channel = *old_channel;

		channel->napi_dev = NULL;
		memset(&channel->eventq, 0, sizeof(channel->eventq));

		rx_queue = &channel->rx_queue;
		rx_queue->buffer = NULL;
		memset(&rx_queue->rxd, 0, sizeof(rx_queue->rxd));

		for (j = 0; j < EFX_TXQ_TYPES; j++) {
			tx_queue = &channel->tx_queue[j];
			if (tx_queue->channel)
				tx_queue->channel = channel;
			tx_queue->buffer = NULL;
			memset(&tx_queue->txd, 0, sizeof(tx_queue->txd));
		}
	} else {
		channel = kzalloc(sizeof(*channel), GFP_KERNEL);
		if (!channel)
			return NULL;

		channel->efx = efx;
		channel->channel = i;

		for (j = 0; j < EFX_TXQ_TYPES; j++) {
			tx_queue = &channel->tx_queue[j];
			tx_queue->efx = efx;
			tx_queue->queue = i * EFX_TXQ_TYPES + j;
			tx_queue->channel = channel;
		}
	}

	rx_queue = &channel->rx_queue;
	rx_queue->efx = efx;
	setup_timer(&rx_queue->slow_fill, efx_rx_slow_fill,
		    (unsigned long)rx_queue);

	return channel;
}

static int efx_probe_channel(struct efx_channel *channel)
{
	struct efx_tx_queue *tx_queue;
	struct efx_rx_queue *rx_queue;
	int rc;

	netif_dbg(channel->efx, probe, channel->efx->net_dev,
		  "creating channel %d\n", channel->channel);

	rc = efx_probe_eventq(channel);
	if (rc)
		goto fail1;

	efx_for_each_channel_tx_queue(tx_queue, channel) {
		rc = efx_probe_tx_queue(tx_queue);
		if (rc)
			goto fail2;
	}

	efx_for_each_channel_rx_queue(rx_queue, channel) {
		rc = efx_probe_rx_queue(rx_queue);
		if (rc)
			goto fail3;
	}

	channel->n_rx_frm_trunc = 0;

	return 0;

 fail3:
	efx_for_each_channel_rx_queue(rx_queue, channel)
		efx_remove_rx_queue(rx_queue);
 fail2:
	efx_for_each_channel_tx_queue(tx_queue, channel)
		efx_remove_tx_queue(tx_queue);
 fail1:
	return rc;
}


static void efx_set_channel_names(struct efx_nic *efx)
{
	struct efx_channel *channel;
	const char *type = "";
	int number;

	efx_for_each_channel(channel, efx) {
		number = channel->channel;
		if (efx->n_channels > efx->n_rx_channels) {
			if (channel->channel < efx->n_rx_channels) {
				type = "-rx";
			} else {
				type = "-tx";
				number -= efx->n_rx_channels;
			}
		}
		snprintf(efx->channel_name[channel->channel],
			 sizeof(efx->channel_name[0]),
			 "%s%s-%d", efx->name, type, number);
	}
}

static int efx_probe_channels(struct efx_nic *efx)
{
	struct efx_channel *channel;
	int rc;

	/* Restart special buffer allocation */
	efx->next_buffer_table = 0;

	efx_for_each_channel(channel, efx) {
		rc = efx_probe_channel(channel);
		if (rc) {
			netif_err(efx, probe, efx->net_dev,
				  "failed to create channel %d\n",
				  channel->channel);
			goto fail;
		}
	}
	efx_set_channel_names(efx);

	return 0;

fail:
	efx_remove_channels(efx);
	return rc;
}

/* Channels are shutdown and reinitialised whilst the NIC is running
 * to propagate configuration changes (mtu, checksum offload), or
 * to clear hardware error conditions
 */
static void efx_init_channels(struct efx_nic *efx)
{
	struct efx_tx_queue *tx_queue;
	struct efx_rx_queue *rx_queue;
	struct efx_channel *channel;

	/* Calculate the rx buffer allocation parameters required to
	 * support the current MTU, including padding for header
	 * alignment and overruns.
	 */
	efx->rx_buffer_len = (max(EFX_PAGE_IP_ALIGN, NET_IP_ALIGN) +
			      EFX_MAX_FRAME_LEN(efx->net_dev->mtu) +
			      efx->type->rx_buffer_hash_size +
			      efx->type->rx_buffer_padding);
	efx->rx_buffer_order = get_order(efx->rx_buffer_len +
					 sizeof(struct efx_rx_page_state));

	/* Initialise the channels */
	efx_for_each_channel(channel, efx) {
		netif_dbg(channel->efx, drv, channel->efx->net_dev,
			  "init chan %d\n", channel->channel);

		efx_init_eventq(channel);

		efx_for_each_channel_tx_queue(tx_queue, channel)
			efx_init_tx_queue(tx_queue);

		/* The rx buffer allocation strategy is MTU dependent */
		efx_rx_strategy(channel);

		efx_for_each_channel_rx_queue(rx_queue, channel)
			efx_init_rx_queue(rx_queue);

		WARN_ON(channel->rx_pkt != NULL);
		efx_rx_strategy(channel);
	}
}

/* This enables event queue processing and packet transmission.
 *
 * Note that this function is not allowed to fail, since that would
 * introduce too much complexity into the suspend/resume path.
 */
static void efx_start_channel(struct efx_channel *channel)
{
	struct efx_rx_queue *rx_queue;

	netif_dbg(channel->efx, ifup, channel->efx->net_dev,
		  "starting chan %d\n", channel->channel);

	/* The interrupt handler for this channel may set work_pending
	 * as soon as we enable it.  Make sure it's cleared before
	 * then.  Similarly, make sure it sees the enabled flag set. */
	channel->work_pending = false;
	channel->enabled = true;
	smp_wmb();

	/* Fill the queues before enabling NAPI */
	efx_for_each_channel_rx_queue(rx_queue, channel)
		efx_fast_push_rx_descriptors(rx_queue);

	napi_enable(&channel->napi_str);
}

/* This disables event queue processing and packet transmission.
 * This function does not guarantee that all queue processing
 * (e.g. RX refill) is complete.
 */
static void efx_stop_channel(struct efx_channel *channel)
{
	if (!channel->enabled)
		return;

	netif_dbg(channel->efx, ifdown, channel->efx->net_dev,
		  "stop chan %d\n", channel->channel);

	channel->enabled = false;
	napi_disable(&channel->napi_str);
}

static void efx_fini_channels(struct efx_nic *efx)
{
	struct efx_channel *channel;
	struct efx_tx_queue *tx_queue;
	struct efx_rx_queue *rx_queue;
	int rc;

	EFX_ASSERT_RESET_SERIALISED(efx);
	BUG_ON(efx->port_enabled);

	rc = efx_nic_flush_queues(efx);
	if (rc && EFX_WORKAROUND_7803(efx)) {
		/* Schedule a reset to recover from the flush failure. The
		 * descriptor caches reference memory we're about to free,
		 * but falcon_reconfigure_mac_wrapper() won't reconnect
		 * the MACs because of the pending reset. */
		netif_err(efx, drv, efx->net_dev,
			  "Resetting to recover from flush failure\n");
		efx_schedule_reset(efx, RESET_TYPE_ALL);
	} else if (rc) {
		netif_err(efx, drv, efx->net_dev, "failed to flush queues\n");
	} else {
		netif_dbg(efx, drv, efx->net_dev,
			  "successfully flushed all queues\n");
	}

	efx_for_each_channel(channel, efx) {
		netif_dbg(channel->efx, drv, channel->efx->net_dev,
			  "shut down chan %d\n", channel->channel);

		efx_for_each_channel_rx_queue(rx_queue, channel)
			efx_fini_rx_queue(rx_queue);
		efx_for_each_possible_channel_tx_queue(tx_queue, channel)
			efx_fini_tx_queue(tx_queue);
		efx_fini_eventq(channel);
	}
}

static void efx_remove_channel(struct efx_channel *channel)
{
	struct efx_tx_queue *tx_queue;
	struct efx_rx_queue *rx_queue;

	netif_dbg(channel->efx, drv, channel->efx->net_dev,
		  "destroy chan %d\n", channel->channel);

	efx_for_each_channel_rx_queue(rx_queue, channel)
		efx_remove_rx_queue(rx_queue);
	efx_for_each_possible_channel_tx_queue(tx_queue, channel)
		efx_remove_tx_queue(tx_queue);
	efx_remove_eventq(channel);
}

static void efx_remove_channels(struct efx_nic *efx)
{
	struct efx_channel *channel;

	efx_for_each_channel(channel, efx)
		efx_remove_channel(channel);
}

int
efx_realloc_channels(struct efx_nic *efx, u32 rxq_entries, u32 txq_entries)
{
	struct efx_channel *other_channel[EFX_MAX_CHANNELS], *channel;
	u32 old_rxq_entries, old_txq_entries;
	unsigned i;
	int rc;

	efx_stop_all(efx);
	efx_fini_channels(efx);

	/* Clone channels */
	memset(other_channel, 0, sizeof(other_channel));
	for (i = 0; i < efx->n_channels; i++) {
		channel = efx_alloc_channel(efx, i, efx->channel[i]);
		if (!channel) {
			rc = -ENOMEM;
			goto out;
		}
		other_channel[i] = channel;
	}

	/* Swap entry counts and channel pointers */
	old_rxq_entries = efx->rxq_entries;
	old_txq_entries = efx->txq_entries;
	efx->rxq_entries = rxq_entries;
	efx->txq_entries = txq_entries;
	for (i = 0; i < efx->n_channels; i++) {
		channel = efx->channel[i];
		efx->channel[i] = other_channel[i];
		other_channel[i] = channel;
	}

	rc = efx_probe_channels(efx);
	if (rc)
		goto rollback;

	efx_init_napi(efx);

	/* Destroy old channels */
	for (i = 0; i < efx->n_channels; i++) {
		efx_fini_napi_channel(other_channel[i]);
		efx_remove_channel(other_channel[i]);
	}
out:
	/* Free unused channel structures */
	for (i = 0; i < efx->n_channels; i++)
		kfree(other_channel[i]);

	efx_init_channels(efx);
	efx_start_all(efx);
	return rc;

rollback:
	/* Swap back */
	efx->rxq_entries = old_rxq_entries;
	efx->txq_entries = old_txq_entries;
	for (i = 0; i < efx->n_channels; i++) {
		channel = efx->channel[i];
		efx->channel[i] = other_channel[i];
		other_channel[i] = channel;
	}
	goto out;
}

void efx_schedule_slow_fill(struct efx_rx_queue *rx_queue)
{
	mod_timer(&rx_queue->slow_fill, jiffies + msecs_to_jiffies(100));
}

/**************************************************************************
 *
 * Port handling
 *
 **************************************************************************/

/* This ensures that the kernel is kept informed (via
 * netif_carrier_on/off) of the link status, and also maintains the
 * link status's stop on the port's TX queue.
 */
void efx_link_status_changed(struct efx_nic *efx)
{
	struct efx_link_state *link_state = &efx->link_state;

	/* SFC Bug 5356: A net_dev notifier is registered, so we must ensure
	 * that no events are triggered between unregister_netdev() and the
	 * driver unloading. A more general condition is that NETDEV_CHANGE
	 * can only be generated between NETDEV_UP and NETDEV_DOWN */
	if (!netif_running(efx->net_dev))
		return;

	if (efx->port_inhibited) {
		netif_carrier_off(efx->net_dev);
		return;
	}

	if (link_state->up != netif_carrier_ok(efx->net_dev)) {
		efx->n_link_state_changes++;

		if (link_state->up)
			netif_carrier_on(efx->net_dev);
		else
			netif_carrier_off(efx->net_dev);
	}

	/* Status message for kernel log */
	if (link_state->up) {
		netif_info(efx, link, efx->net_dev,
			   "link up at %uMbps %s-duplex (MTU %d)%s\n",
			   link_state->speed, link_state->fd ? "full" : "half",
			   efx->net_dev->mtu,
			   (efx->promiscuous ? " [PROMISC]" : ""));
	} else {
		netif_info(efx, link, efx->net_dev, "link down\n");
	}

}

void efx_link_set_advertising(struct efx_nic *efx, u32 advertising)
{
	efx->link_advertising = advertising;
	if (advertising) {
		if (advertising & ADVERTISED_Pause)
			efx->wanted_fc |= (EFX_FC_TX | EFX_FC_RX);
		else
			efx->wanted_fc &= ~(EFX_FC_TX | EFX_FC_RX);
		if (advertising & ADVERTISED_Asym_Pause)
			efx->wanted_fc ^= EFX_FC_TX;
	}
}

void efx_link_set_wanted_fc(struct efx_nic *efx, enum efx_fc_type wanted_fc)
{
	efx->wanted_fc = wanted_fc;
	if (efx->link_advertising) {
		if (wanted_fc & EFX_FC_RX)
			efx->link_advertising |= (ADVERTISED_Pause |
						  ADVERTISED_Asym_Pause);
		else
			efx->link_advertising &= ~(ADVERTISED_Pause |
						   ADVERTISED_Asym_Pause);
		if (wanted_fc & EFX_FC_TX)
			efx->link_advertising ^= ADVERTISED_Asym_Pause;
	}
}

static void efx_fini_port(struct efx_nic *efx);

/* Push loopback/power/transmit disable settings to the PHY, and reconfigure
 * the MAC appropriately. All other PHY configuration changes are pushed
 * through phy_op->set_settings(), and pushed asynchronously to the MAC
 * through efx_monitor().
 *
 * Callers must hold the mac_lock
 */
int __efx_reconfigure_port(struct efx_nic *efx)
{
	enum efx_phy_mode phy_mode;
	int rc;

	WARN_ON(!mutex_is_locked(&efx->mac_lock));

	/* Serialise the promiscuous flag with efx_set_multicast_list. */
	if (efx_dev_registered(efx)) {
		netif_addr_lock_bh(efx->net_dev);
		netif_addr_unlock_bh(efx->net_dev);
	}

	/* Disable PHY transmit in mac level loopbacks */
	phy_mode = efx->phy_mode;
	if (LOOPBACK_INTERNAL(efx))
		efx->phy_mode |= PHY_MODE_TX_DISABLED;
	else
		efx->phy_mode &= ~PHY_MODE_TX_DISABLED;

	rc = efx->type->reconfigure_port(efx);

	if (rc)
		efx->phy_mode = phy_mode;

	return rc;
}

/* Reinitialise the MAC to pick up new PHY settings, even if the port is
 * disabled. */
int efx_reconfigure_port(struct efx_nic *efx)
{
	int rc;

	EFX_ASSERT_RESET_SERIALISED(efx);

	mutex_lock(&efx->mac_lock);
	rc = __efx_reconfigure_port(efx);
	mutex_unlock(&efx->mac_lock);

	return rc;
}

/* Asynchronous work item for changing MAC promiscuity and multicast
 * hash.  Avoid a drain/rx_ingress enable by reconfiguring the current
 * MAC directly. */
static void efx_mac_work(struct work_struct *data)
{
	struct efx_nic *efx = container_of(data, struct efx_nic, mac_work);

	mutex_lock(&efx->mac_lock);
	if (efx->port_enabled) {
		efx->type->push_multicast_hash(efx);
		efx->mac_op->reconfigure(efx);
	}
	mutex_unlock(&efx->mac_lock);
}

static int efx_probe_port(struct efx_nic *efx)
{
	unsigned char *perm_addr;
	int rc;

	netif_dbg(efx, probe, efx->net_dev, "create port\n");

	if (phy_flash_cfg)
		efx->phy_mode = PHY_MODE_SPECIAL;

	/* Connect up MAC/PHY operations table */
	rc = efx->type->probe_port(efx);
	if (rc)
		return rc;

	/* Sanity check MAC address */
	perm_addr = efx->net_dev->perm_addr;
	if (is_valid_ether_addr(perm_addr)) {
		memcpy(efx->net_dev->dev_addr, perm_addr, ETH_ALEN);
	} else {
		netif_err(efx, probe, efx->net_dev, "invalid MAC address %pM\n",
			  perm_addr);
		if (!allow_bad_hwaddr) {
			rc = -EINVAL;
			goto err;
		}
		random_ether_addr(efx->net_dev->dev_addr);
		netif_info(efx, probe, efx->net_dev,
			   "using locally-generated MAC %pM\n",
			   efx->net_dev->dev_addr);
	}

	return 0;

 err:
	efx->type->remove_port(efx);
	return rc;
}

static int efx_init_port(struct efx_nic *efx)
{
	int rc;

	netif_dbg(efx, drv, efx->net_dev, "init port\n");

	mutex_lock(&efx->mac_lock);

	rc = efx->phy_op->init(efx);
	if (rc)
		goto fail1;

	efx->port_initialized = true;

	/* Reconfigure the MAC before creating dma queues (required for
	 * Falcon/A1 where RX_INGR_EN/TX_DRAIN_EN isn't supported) */
	efx->mac_op->reconfigure(efx);

	/* Ensure the PHY advertises the correct flow control settings */
	rc = efx->phy_op->reconfigure(efx);
	if (rc)
		goto fail2;

	mutex_unlock(&efx->mac_lock);
	return 0;

fail2:
	efx->phy_op->fini(efx);
fail1:
	mutex_unlock(&efx->mac_lock);
	return rc;
}

static void efx_start_port(struct efx_nic *efx)
{
	netif_dbg(efx, ifup, efx->net_dev, "start port\n");
	BUG_ON(efx->port_enabled);

	mutex_lock(&efx->mac_lock);
	efx->port_enabled = true;

	/* efx_mac_work() might have been scheduled after efx_stop_port(),
	 * and then cancelled by efx_flush_all() */
	efx->type->push_multicast_hash(efx);
	efx->mac_op->reconfigure(efx);

	mutex_unlock(&efx->mac_lock);
}

/* Prevent efx_mac_work() and efx_monitor() from working */
static void efx_stop_port(struct efx_nic *efx)
{
	netif_dbg(efx, ifdown, efx->net_dev, "stop port\n");

	mutex_lock(&efx->mac_lock);
	efx->port_enabled = false;
	mutex_unlock(&efx->mac_lock);

	/* Serialise against efx_set_multicast_list() */
	if (efx_dev_registered(efx)) {
		netif_addr_lock_bh(efx->net_dev);
		netif_addr_unlock_bh(efx->net_dev);
	}
}

static void efx_fini_port(struct efx_nic *efx)
{
	netif_dbg(efx, drv, efx->net_dev, "shut down port\n");

	if (!efx->port_initialized)
		return;

	efx->phy_op->fini(efx);
	efx->port_initialized = false;

	efx->link_state.up = false;
	efx_link_status_changed(efx);
}

static void efx_remove_port(struct efx_nic *efx)
{
	netif_dbg(efx, drv, efx->net_dev, "destroying port\n");

	efx->type->remove_port(efx);
}

/**************************************************************************
 *
 * NIC handling
 *
 **************************************************************************/

/* This configures the PCI device to enable I/O and DMA. */
static int efx_init_io(struct efx_nic *efx)
{
	struct pci_dev *pci_dev = efx->pci_dev;
	dma_addr_t dma_mask = efx->type->max_dma_mask;
	bool use_wc;
	int rc;

	netif_dbg(efx, probe, efx->net_dev, "initialising I/O\n");

	rc = pci_enable_device(pci_dev);
	if (rc) {
		netif_err(efx, probe, efx->net_dev,
			  "failed to enable PCI device\n");
		goto fail1;
	}

	pci_set_master(pci_dev);

	/* Set the PCI DMA mask.  Try all possibilities from our
	 * genuine mask down to 32 bits, because some architectures
	 * (e.g. x86_64 with iommu_sac_force set) will allow 40 bit
	 * masks event though they reject 46 bit masks.
	 */
	while (dma_mask > 0x7fffffffUL) {
		if (pci_dma_supported(pci_dev, dma_mask) &&
		    ((rc = pci_set_dma_mask(pci_dev, dma_mask)) == 0))
			break;
		dma_mask >>= 1;
	}
	if (rc) {
		netif_err(efx, probe, efx->net_dev,
			  "could not find a suitable DMA mask\n");
		goto fail2;
	}
	netif_dbg(efx, probe, efx->net_dev,
		  "using DMA mask %llx\n", (unsigned long long) dma_mask);
	rc = pci_set_consistent_dma_mask(pci_dev, dma_mask);
	if (rc) {
		/* pci_set_consistent_dma_mask() is not *allowed* to
		 * fail with a mask that pci_set_dma_mask() accepted,
		 * but just in case...
		 */
		netif_err(efx, probe, efx->net_dev,
			  "failed to set consistent DMA mask\n");
		goto fail2;
	}

	efx->membase_phys = pci_resource_start(efx->pci_dev, EFX_MEM_BAR);
	rc = pci_request_region(pci_dev, EFX_MEM_BAR, "sfc");
	if (rc) {
		netif_err(efx, probe, efx->net_dev,
			  "request for memory BAR failed\n");
		rc = -EIO;
		goto fail3;
	}
<<<<<<< HEAD
	efx->membase = ioremap_wc(efx->membase_phys,
				  efx->type->mem_map_size);
=======

	/* bug22643: If SR-IOV is enabled then tx push over a write combined
	 * mapping is unsafe. We need to disable write combining in this case.
	 * MSI is unsupported when SR-IOV is enabled, and the firmware will
	 * have removed the MSI capability. So write combining is safe if
	 * there is an MSI capability.
	 */
	use_wc = (!EFX_WORKAROUND_22643(efx) ||
		  pci_find_capability(pci_dev, PCI_CAP_ID_MSI));
	if (use_wc)
		efx->membase = ioremap_wc(efx->membase_phys,
					  efx->type->mem_map_size);
	else
		efx->membase = ioremap_nocache(efx->membase_phys,
					       efx->type->mem_map_size);
>>>>>>> 8eca7a00
	if (!efx->membase) {
		netif_err(efx, probe, efx->net_dev,
			  "could not map memory BAR at %llx+%x\n",
			  (unsigned long long)efx->membase_phys,
			  efx->type->mem_map_size);
		rc = -ENOMEM;
		goto fail4;
	}
	netif_dbg(efx, probe, efx->net_dev,
		  "memory BAR at %llx+%x (virtual %p)\n",
		  (unsigned long long)efx->membase_phys,
		  efx->type->mem_map_size, efx->membase);

	return 0;

 fail4:
	pci_release_region(efx->pci_dev, EFX_MEM_BAR);
 fail3:
	efx->membase_phys = 0;
 fail2:
	pci_disable_device(efx->pci_dev);
 fail1:
	return rc;
}

static void efx_fini_io(struct efx_nic *efx)
{
	netif_dbg(efx, drv, efx->net_dev, "shutting down I/O\n");

	if (efx->membase) {
		iounmap(efx->membase);
		efx->membase = NULL;
	}

	if (efx->membase_phys) {
		pci_release_region(efx->pci_dev, EFX_MEM_BAR);
		efx->membase_phys = 0;
	}

	pci_disable_device(efx->pci_dev);
}

/* Get number of channels wanted.  Each channel will have its own IRQ,
 * 1 RX queue and/or 2 TX queues. */
static int efx_wanted_channels(void)
{
	cpumask_var_t core_mask;
	int count;
	int cpu;

	if (rss_cpus)
		return rss_cpus;

	if (unlikely(!zalloc_cpumask_var(&core_mask, GFP_KERNEL))) {
		printk(KERN_WARNING
		       "sfc: RSS disabled due to allocation failure\n");
		return 1;
	}

	count = 0;
	for_each_online_cpu(cpu) {
		if (!cpumask_test_cpu(cpu, core_mask)) {
			++count;
			cpumask_or(core_mask, core_mask,
				   topology_core_cpumask(cpu));
		}
	}

	free_cpumask_var(core_mask);
	return count;
}

static int
efx_init_rx_cpu_rmap(struct efx_nic *efx, struct msix_entry *xentries)
{
#ifdef CONFIG_RFS_ACCEL
	int i, rc;

	efx->net_dev->rx_cpu_rmap = alloc_irq_cpu_rmap(efx->n_rx_channels);
	if (!efx->net_dev->rx_cpu_rmap)
		return -ENOMEM;
	for (i = 0; i < efx->n_rx_channels; i++) {
		rc = irq_cpu_rmap_add(efx->net_dev->rx_cpu_rmap,
				      xentries[i].vector);
		if (rc) {
			free_irq_cpu_rmap(efx->net_dev->rx_cpu_rmap);
			efx->net_dev->rx_cpu_rmap = NULL;
			return rc;
		}
	}
#endif
	return 0;
}

/* Probe the number and type of interrupts we are able to obtain, and
 * the resulting numbers of channels and RX queues.
 */
static int efx_probe_interrupts(struct efx_nic *efx)
{
	int max_channels =
		min_t(int, efx->type->phys_addr_channels, EFX_MAX_CHANNELS);
	int rc, i;

	if (efx->interrupt_mode == EFX_INT_MODE_MSIX) {
		struct msix_entry xentries[EFX_MAX_CHANNELS];
		int n_channels;

		n_channels = efx_wanted_channels();
		if (separate_tx_channels)
			n_channels *= 2;
		n_channels = min(n_channels, max_channels);

		for (i = 0; i < n_channels; i++)
			xentries[i].entry = i;
		rc = pci_enable_msix(efx->pci_dev, xentries, n_channels);
		if (rc > 0) {
			netif_err(efx, drv, efx->net_dev,
				  "WARNING: Insufficient MSI-X vectors"
				  " available (%d < %d).\n", rc, n_channels);
			netif_err(efx, drv, efx->net_dev,
				  "WARNING: Performance may be reduced.\n");
			EFX_BUG_ON_PARANOID(rc >= n_channels);
			n_channels = rc;
			rc = pci_enable_msix(efx->pci_dev, xentries,
					     n_channels);
		}

		if (rc == 0) {
			efx->n_channels = n_channels;
			if (separate_tx_channels) {
				efx->n_tx_channels =
					max(efx->n_channels / 2, 1U);
				efx->n_rx_channels =
					max(efx->n_channels -
					    efx->n_tx_channels, 1U);
			} else {
				efx->n_tx_channels = efx->n_channels;
				efx->n_rx_channels = efx->n_channels;
			}
			rc = efx_init_rx_cpu_rmap(efx, xentries);
			if (rc) {
				pci_disable_msix(efx->pci_dev);
				return rc;
			}
			for (i = 0; i < n_channels; i++)
				efx_get_channel(efx, i)->irq =
					xentries[i].vector;
		} else {
			/* Fall back to single channel MSI */
			efx->interrupt_mode = EFX_INT_MODE_MSI;
			netif_err(efx, drv, efx->net_dev,
				  "could not enable MSI-X\n");
		}
	}

	/* Try single interrupt MSI */
	if (efx->interrupt_mode == EFX_INT_MODE_MSI) {
		efx->n_channels = 1;
		efx->n_rx_channels = 1;
		efx->n_tx_channels = 1;
		rc = pci_enable_msi(efx->pci_dev);
		if (rc == 0) {
			efx_get_channel(efx, 0)->irq = efx->pci_dev->irq;
		} else {
			netif_err(efx, drv, efx->net_dev,
				  "could not enable MSI\n");
			efx->interrupt_mode = EFX_INT_MODE_LEGACY;
		}
	}

	/* Assume legacy interrupts */
	if (efx->interrupt_mode == EFX_INT_MODE_LEGACY) {
		efx->n_channels = 1 + (separate_tx_channels ? 1 : 0);
		efx->n_rx_channels = 1;
		efx->n_tx_channels = 1;
		efx->legacy_irq = efx->pci_dev->irq;
	}

	return 0;
}

static void efx_remove_interrupts(struct efx_nic *efx)
{
	struct efx_channel *channel;

	/* Remove MSI/MSI-X interrupts */
	efx_for_each_channel(channel, efx)
		channel->irq = 0;
	pci_disable_msi(efx->pci_dev);
	pci_disable_msix(efx->pci_dev);

	/* Remove legacy interrupt */
	efx->legacy_irq = 0;
}

static void efx_set_channels(struct efx_nic *efx)
{
	efx->tx_channel_offset =
		separate_tx_channels ? efx->n_channels - efx->n_tx_channels : 0;
}

static int efx_probe_nic(struct efx_nic *efx)
{
	size_t i;
	int rc;

	netif_dbg(efx, probe, efx->net_dev, "creating NIC\n");

	/* Carry out hardware-type specific initialisation */
	rc = efx->type->probe(efx);
	if (rc)
		return rc;

	/* Determine the number of channels and queues by trying to hook
	 * in MSI-X interrupts. */
	rc = efx_probe_interrupts(efx);
	if (rc)
		goto fail;

	if (efx->n_channels > 1)
		get_random_bytes(&efx->rx_hash_key, sizeof(efx->rx_hash_key));
	for (i = 0; i < ARRAY_SIZE(efx->rx_indir_table); i++)
		efx->rx_indir_table[i] = i % efx->n_rx_channels;

	efx_set_channels(efx);
	netif_set_real_num_tx_queues(efx->net_dev, efx->n_tx_channels);
	netif_set_real_num_rx_queues(efx->net_dev, efx->n_rx_channels);

	/* Initialise the interrupt moderation settings */
	efx_init_irq_moderation(efx, tx_irq_mod_usec, rx_irq_mod_usec, true);

	return 0;

fail:
	efx->type->remove(efx);
	return rc;
}

static void efx_remove_nic(struct efx_nic *efx)
{
	netif_dbg(efx, drv, efx->net_dev, "destroying NIC\n");

	efx_remove_interrupts(efx);
	efx->type->remove(efx);
}

/**************************************************************************
 *
 * NIC startup/shutdown
 *
 *************************************************************************/

static int efx_probe_all(struct efx_nic *efx)
{
	int rc;

	rc = efx_probe_nic(efx);
	if (rc) {
		netif_err(efx, probe, efx->net_dev, "failed to create NIC\n");
		goto fail1;
	}

	rc = efx_probe_port(efx);
	if (rc) {
		netif_err(efx, probe, efx->net_dev, "failed to create port\n");
		goto fail2;
	}

	efx->rxq_entries = efx->txq_entries = EFX_DEFAULT_DMAQ_SIZE;
	rc = efx_probe_channels(efx);
	if (rc)
		goto fail3;

	rc = efx_probe_filters(efx);
	if (rc) {
		netif_err(efx, probe, efx->net_dev,
			  "failed to create filter tables\n");
		goto fail4;
	}

	return 0;

 fail4:
	efx_remove_channels(efx);
 fail3:
	efx_remove_port(efx);
 fail2:
	efx_remove_nic(efx);
 fail1:
	return rc;
}

/* Called after previous invocation(s) of efx_stop_all, restarts the
 * port, kernel transmit queue, NAPI processing and hardware interrupts,
 * and ensures that the port is scheduled to be reconfigured.
 * This function is safe to call multiple times when the NIC is in any
 * state. */
static void efx_start_all(struct efx_nic *efx)
{
	struct efx_channel *channel;

	EFX_ASSERT_RESET_SERIALISED(efx);

	/* Check that it is appropriate to restart the interface. All
	 * of these flags are safe to read under just the rtnl lock */
	if (efx->port_enabled)
		return;
	if ((efx->state != STATE_RUNNING) && (efx->state != STATE_INIT))
		return;
	if (efx_dev_registered(efx) && !netif_running(efx->net_dev))
		return;

	/* Mark the port as enabled so port reconfigurations can start, then
	 * restart the transmit interface early so the watchdog timer stops */
	efx_start_port(efx);

	if (efx_dev_registered(efx))
		netif_tx_wake_all_queues(efx->net_dev);

	efx_for_each_channel(channel, efx)
		efx_start_channel(channel);

	if (efx->legacy_irq)
		efx->legacy_irq_enabled = true;
	efx_nic_enable_interrupts(efx);

	/* Switch to event based MCDI completions after enabling interrupts.
	 * If a reset has been scheduled, then we need to stay in polled mode.
	 * Rather than serialising efx_mcdi_mode_event() [which sleeps] and
	 * reset_pending [modified from an atomic context], we instead guarantee
	 * that efx_mcdi_mode_poll() isn't reverted erroneously */
	efx_mcdi_mode_event(efx);
	if (efx->reset_pending != RESET_TYPE_NONE)
		efx_mcdi_mode_poll(efx);

	/* Start the hardware monitor if there is one. Otherwise (we're link
	 * event driven), we have to poll the PHY because after an event queue
	 * flush, we could have a missed a link state change */
	if (efx->type->monitor != NULL) {
		queue_delayed_work(efx->workqueue, &efx->monitor_work,
				   efx_monitor_interval);
	} else {
		mutex_lock(&efx->mac_lock);
		if (efx->phy_op->poll(efx))
			efx_link_status_changed(efx);
		mutex_unlock(&efx->mac_lock);
	}

	efx->type->start_stats(efx);
}

/* Flush all delayed work. Should only be called when no more delayed work
 * will be scheduled. This doesn't flush pending online resets (efx_reset),
 * since we're holding the rtnl_lock at this point. */
static void efx_flush_all(struct efx_nic *efx)
{
	/* Make sure the hardware monitor is stopped */
	cancel_delayed_work_sync(&efx->monitor_work);
	/* Stop scheduled port reconfigurations */
	cancel_work_sync(&efx->mac_work);
}

/* Quiesce hardware and software without bringing the link down.
 * Safe to call multiple times, when the nic and interface is in any
 * state. The caller is guaranteed to subsequently be in a position
 * to modify any hardware and software state they see fit without
 * taking locks. */
static void efx_stop_all(struct efx_nic *efx)
{
	struct efx_channel *channel;

	EFX_ASSERT_RESET_SERIALISED(efx);

	/* port_enabled can be read safely under the rtnl lock */
	if (!efx->port_enabled)
		return;

	efx->type->stop_stats(efx);

	/* Switch to MCDI polling on Siena before disabling interrupts */
	efx_mcdi_mode_poll(efx);

	/* Disable interrupts and wait for ISR to complete */
	efx_nic_disable_interrupts(efx);
	if (efx->legacy_irq) {
		synchronize_irq(efx->legacy_irq);
		efx->legacy_irq_enabled = false;
	}
	efx_for_each_channel(channel, efx) {
		if (channel->irq)
			synchronize_irq(channel->irq);
	}

	/* Stop all NAPI processing and synchronous rx refills */
	efx_for_each_channel(channel, efx)
		efx_stop_channel(channel);

	/* Stop all asynchronous port reconfigurations. Since all
	 * event processing has already been stopped, there is no
	 * window to loose phy events */
	efx_stop_port(efx);

	/* Flush efx_mac_work(), refill_workqueue, monitor_work */
	efx_flush_all(efx);

	/* Stop the kernel transmit interface late, so the watchdog
	 * timer isn't ticking over the flush */
	if (efx_dev_registered(efx)) {
		netif_tx_stop_all_queues(efx->net_dev);
		netif_tx_lock_bh(efx->net_dev);
		netif_tx_unlock_bh(efx->net_dev);
	}
}

static void efx_remove_all(struct efx_nic *efx)
{
	efx_remove_filters(efx);
	efx_remove_channels(efx);
	efx_remove_port(efx);
	efx_remove_nic(efx);
}

/**************************************************************************
 *
 * Interrupt moderation
 *
 **************************************************************************/

static unsigned irq_mod_ticks(int usecs, int resolution)
{
	if (usecs <= 0)
		return 0; /* cannot receive interrupts ahead of time :-) */
	if (usecs < resolution)
		return 1; /* never round down to 0 */
	return usecs / resolution;
}

/* Set interrupt moderation parameters */
void efx_init_irq_moderation(struct efx_nic *efx, int tx_usecs, int rx_usecs,
			     bool rx_adaptive)
{
	struct efx_channel *channel;
	unsigned tx_ticks = irq_mod_ticks(tx_usecs, EFX_IRQ_MOD_RESOLUTION);
	unsigned rx_ticks = irq_mod_ticks(rx_usecs, EFX_IRQ_MOD_RESOLUTION);

	EFX_ASSERT_RESET_SERIALISED(efx);

	efx->irq_rx_adaptive = rx_adaptive;
	efx->irq_rx_moderation = rx_ticks;
	efx_for_each_channel(channel, efx) {
		if (efx_channel_has_rx_queue(channel))
			channel->irq_moderation = rx_ticks;
		else if (efx_channel_has_tx_queues(channel))
			channel->irq_moderation = tx_ticks;
	}
}

/**************************************************************************
 *
 * Hardware monitor
 *
 **************************************************************************/

/* Run periodically off the general workqueue */
static void efx_monitor(struct work_struct *data)
{
	struct efx_nic *efx = container_of(data, struct efx_nic,
					   monitor_work.work);

	netif_vdbg(efx, timer, efx->net_dev,
		   "hardware monitor executing on CPU %d\n",
		   raw_smp_processor_id());
	BUG_ON(efx->type->monitor == NULL);

	/* If the mac_lock is already held then it is likely a port
	 * reconfiguration is already in place, which will likely do
	 * most of the work of monitor() anyway. */
	if (mutex_trylock(&efx->mac_lock)) {
		if (efx->port_enabled)
			efx->type->monitor(efx);
		mutex_unlock(&efx->mac_lock);
	}

	queue_delayed_work(efx->workqueue, &efx->monitor_work,
			   efx_monitor_interval);
}

/**************************************************************************
 *
 * ioctls
 *
 *************************************************************************/

/* Net device ioctl
 * Context: process, rtnl_lock() held.
 */
static int efx_ioctl(struct net_device *net_dev, struct ifreq *ifr, int cmd)
{
	struct efx_nic *efx = netdev_priv(net_dev);
	struct mii_ioctl_data *data = if_mii(ifr);

	EFX_ASSERT_RESET_SERIALISED(efx);

	/* Convert phy_id from older PRTAD/DEVAD format */
	if ((cmd == SIOCGMIIREG || cmd == SIOCSMIIREG) &&
	    (data->phy_id & 0xfc00) == 0x0400)
		data->phy_id ^= MDIO_PHY_ID_C45 | 0x0400;

	return mdio_mii_ioctl(&efx->mdio, data, cmd);
}

/**************************************************************************
 *
 * NAPI interface
 *
 **************************************************************************/

static void efx_init_napi(struct efx_nic *efx)
{
	struct efx_channel *channel;

	efx_for_each_channel(channel, efx) {
		channel->napi_dev = efx->net_dev;
		netif_napi_add(channel->napi_dev, &channel->napi_str,
			       efx_poll, napi_weight);
	}
}

static void efx_fini_napi_channel(struct efx_channel *channel)
{
	if (channel->napi_dev)
		netif_napi_del(&channel->napi_str);
	channel->napi_dev = NULL;
}

static void efx_fini_napi(struct efx_nic *efx)
{
	struct efx_channel *channel;

	efx_for_each_channel(channel, efx)
		efx_fini_napi_channel(channel);
}

/**************************************************************************
 *
 * Kernel netpoll interface
 *
 *************************************************************************/

#ifdef CONFIG_NET_POLL_CONTROLLER

/* Although in the common case interrupts will be disabled, this is not
 * guaranteed. However, all our work happens inside the NAPI callback,
 * so no locking is required.
 */
static void efx_netpoll(struct net_device *net_dev)
{
	struct efx_nic *efx = netdev_priv(net_dev);
	struct efx_channel *channel;

	efx_for_each_channel(channel, efx)
		efx_schedule_channel(channel);
}

#endif

/**************************************************************************
 *
 * Kernel net device interface
 *
 *************************************************************************/

/* Context: process, rtnl_lock() held. */
static int efx_net_open(struct net_device *net_dev)
{
	struct efx_nic *efx = netdev_priv(net_dev);
	EFX_ASSERT_RESET_SERIALISED(efx);

	netif_dbg(efx, ifup, efx->net_dev, "opening device on CPU %d\n",
		  raw_smp_processor_id());

	if (efx->state == STATE_DISABLED)
		return -EIO;
	if (efx->phy_mode & PHY_MODE_SPECIAL)
		return -EBUSY;
	if (efx_mcdi_poll_reboot(efx) && efx_reset(efx, RESET_TYPE_ALL))
		return -EIO;

	/* Notify the kernel of the link state polled during driver load,
	 * before the monitor starts running */
	efx_link_status_changed(efx);

	efx_start_all(efx);
	return 0;
}

/* Context: process, rtnl_lock() held.
 * Note that the kernel will ignore our return code; this method
 * should really be a void.
 */
static int efx_net_stop(struct net_device *net_dev)
{
	struct efx_nic *efx = netdev_priv(net_dev);

	netif_dbg(efx, ifdown, efx->net_dev, "closing on CPU %d\n",
		  raw_smp_processor_id());

	if (efx->state != STATE_DISABLED) {
		/* Stop the device and flush all the channels */
		efx_stop_all(efx);
		efx_fini_channels(efx);
		efx_init_channels(efx);
	}

	return 0;
}

/* Context: process, dev_base_lock or RTNL held, non-blocking. */
static struct rtnl_link_stats64 *efx_net_stats(struct net_device *net_dev, struct rtnl_link_stats64 *stats)
{
	struct efx_nic *efx = netdev_priv(net_dev);
	struct efx_mac_stats *mac_stats = &efx->mac_stats;

	spin_lock_bh(&efx->stats_lock);
	efx->type->update_stats(efx);
	spin_unlock_bh(&efx->stats_lock);

	stats->rx_packets = mac_stats->rx_packets;
	stats->tx_packets = mac_stats->tx_packets;
	stats->rx_bytes = mac_stats->rx_bytes;
	stats->tx_bytes = mac_stats->tx_bytes;
	stats->rx_dropped = efx->n_rx_nodesc_drop_cnt;
	stats->multicast = mac_stats->rx_multicast;
	stats->collisions = mac_stats->tx_collision;
	stats->rx_length_errors = (mac_stats->rx_gtjumbo +
				   mac_stats->rx_length_error);
	stats->rx_crc_errors = mac_stats->rx_bad;
	stats->rx_frame_errors = mac_stats->rx_align_error;
	stats->rx_fifo_errors = mac_stats->rx_overflow;
	stats->rx_missed_errors = mac_stats->rx_missed;
	stats->tx_window_errors = mac_stats->tx_late_collision;

	stats->rx_errors = (stats->rx_length_errors +
			    stats->rx_crc_errors +
			    stats->rx_frame_errors +
			    mac_stats->rx_symbol_error);
	stats->tx_errors = (stats->tx_window_errors +
			    mac_stats->tx_bad);

	return stats;
}

/* Context: netif_tx_lock held, BHs disabled. */
static void efx_watchdog(struct net_device *net_dev)
{
	struct efx_nic *efx = netdev_priv(net_dev);

	netif_err(efx, tx_err, efx->net_dev,
		  "TX stuck with port_enabled=%d: resetting channels\n",
		  efx->port_enabled);

	efx_schedule_reset(efx, RESET_TYPE_TX_WATCHDOG);
}


/* Context: process, rtnl_lock() held. */
static int efx_change_mtu(struct net_device *net_dev, int new_mtu)
{
	struct efx_nic *efx = netdev_priv(net_dev);
	int rc = 0;

	EFX_ASSERT_RESET_SERIALISED(efx);

	if (new_mtu > EFX_MAX_MTU)
		return -EINVAL;

	efx_stop_all(efx);

	netif_dbg(efx, drv, efx->net_dev, "changing MTU to %d\n", new_mtu);

	efx_fini_channels(efx);

	mutex_lock(&efx->mac_lock);
	/* Reconfigure the MAC before enabling the dma queues so that
	 * the RX buffers don't overflow */
	net_dev->mtu = new_mtu;
	efx->mac_op->reconfigure(efx);
	mutex_unlock(&efx->mac_lock);

	efx_init_channels(efx);

	efx_start_all(efx);
	return rc;
}

static int efx_set_mac_address(struct net_device *net_dev, void *data)
{
	struct efx_nic *efx = netdev_priv(net_dev);
	struct sockaddr *addr = data;
	char *new_addr = addr->sa_data;

	EFX_ASSERT_RESET_SERIALISED(efx);

	if (!is_valid_ether_addr(new_addr)) {
		netif_err(efx, drv, efx->net_dev,
			  "invalid ethernet MAC address requested: %pM\n",
			  new_addr);
		return -EINVAL;
	}

	memcpy(net_dev->dev_addr, new_addr, net_dev->addr_len);

	/* Reconfigure the MAC */
	mutex_lock(&efx->mac_lock);
	efx->mac_op->reconfigure(efx);
	mutex_unlock(&efx->mac_lock);

	return 0;
}

/* Context: netif_addr_lock held, BHs disabled. */
static void efx_set_multicast_list(struct net_device *net_dev)
{
	struct efx_nic *efx = netdev_priv(net_dev);
	struct netdev_hw_addr *ha;
	union efx_multicast_hash *mc_hash = &efx->multicast_hash;
	u32 crc;
	int bit;

	efx->promiscuous = !!(net_dev->flags & IFF_PROMISC);

	/* Build multicast hash table */
	if (efx->promiscuous || (net_dev->flags & IFF_ALLMULTI)) {
		memset(mc_hash, 0xff, sizeof(*mc_hash));
	} else {
		memset(mc_hash, 0x00, sizeof(*mc_hash));
		netdev_for_each_mc_addr(ha, net_dev) {
			crc = ether_crc_le(ETH_ALEN, ha->addr);
			bit = crc & (EFX_MCAST_HASH_ENTRIES - 1);
			set_bit_le(bit, mc_hash->byte);
		}

		/* Broadcast packets go through the multicast hash filter.
		 * ether_crc_le() of the broadcast address is 0xbe2612ff
		 * so we always add bit 0xff to the mask.
		 */
		set_bit_le(0xff, mc_hash->byte);
	}

	if (efx->port_enabled)
		queue_work(efx->workqueue, &efx->mac_work);
	/* Otherwise efx_start_port() will do this */
}

static const struct net_device_ops efx_netdev_ops = {
	.ndo_open		= efx_net_open,
	.ndo_stop		= efx_net_stop,
	.ndo_get_stats64	= efx_net_stats,
	.ndo_tx_timeout		= efx_watchdog,
	.ndo_start_xmit		= efx_hard_start_xmit,
	.ndo_validate_addr	= eth_validate_addr,
	.ndo_do_ioctl		= efx_ioctl,
	.ndo_change_mtu		= efx_change_mtu,
	.ndo_set_mac_address	= efx_set_mac_address,
	.ndo_set_multicast_list = efx_set_multicast_list,
#ifdef CONFIG_NET_POLL_CONTROLLER
	.ndo_poll_controller = efx_netpoll,
#endif
	.ndo_setup_tc		= efx_setup_tc,
#ifdef CONFIG_RFS_ACCEL
	.ndo_rx_flow_steer	= efx_filter_rfs,
#endif
};

static void efx_update_name(struct efx_nic *efx)
{
	strcpy(efx->name, efx->net_dev->name);
	efx_mtd_rename(efx);
	efx_set_channel_names(efx);
}

static int efx_netdev_event(struct notifier_block *this,
			    unsigned long event, void *ptr)
{
	struct net_device *net_dev = ptr;

	if (net_dev->netdev_ops == &efx_netdev_ops &&
	    event == NETDEV_CHANGENAME)
		efx_update_name(netdev_priv(net_dev));

	return NOTIFY_DONE;
}

static struct notifier_block efx_netdev_notifier = {
	.notifier_call = efx_netdev_event,
};

static ssize_t
show_phy_type(struct device *dev, struct device_attribute *attr, char *buf)
{
	struct efx_nic *efx = pci_get_drvdata(to_pci_dev(dev));
	return sprintf(buf, "%d\n", efx->phy_type);
}
static DEVICE_ATTR(phy_type, 0644, show_phy_type, NULL);

static int efx_register_netdev(struct efx_nic *efx)
{
	struct net_device *net_dev = efx->net_dev;
	struct efx_channel *channel;
	int rc;

	net_dev->watchdog_timeo = 5 * HZ;
	net_dev->irq = efx->pci_dev->irq;
	net_dev->netdev_ops = &efx_netdev_ops;
	SET_ETHTOOL_OPS(net_dev, &efx_ethtool_ops);

	/* Clear MAC statistics */
	efx->mac_op->update_stats(efx);
	memset(&efx->mac_stats, 0, sizeof(efx->mac_stats));

	rtnl_lock();

	rc = dev_alloc_name(net_dev, net_dev->name);
	if (rc < 0)
		goto fail_locked;
	efx_update_name(efx);

	rc = register_netdevice(net_dev);
	if (rc)
		goto fail_locked;

	efx_for_each_channel(channel, efx) {
		struct efx_tx_queue *tx_queue;
		efx_for_each_channel_tx_queue(tx_queue, channel)
			efx_init_tx_queue_core_txq(tx_queue);
	}

	/* Always start with carrier off; PHY events will detect the link */
	netif_carrier_off(efx->net_dev);

	rtnl_unlock();

	rc = device_create_file(&efx->pci_dev->dev, &dev_attr_phy_type);
	if (rc) {
		netif_err(efx, drv, efx->net_dev,
			  "failed to init net dev attributes\n");
		goto fail_registered;
	}

	return 0;

fail_locked:
	rtnl_unlock();
	netif_err(efx, drv, efx->net_dev, "could not register net dev\n");
	return rc;

fail_registered:
	unregister_netdev(net_dev);
	return rc;
}

static void efx_unregister_netdev(struct efx_nic *efx)
{
	struct efx_channel *channel;
	struct efx_tx_queue *tx_queue;

	if (!efx->net_dev)
		return;

	BUG_ON(netdev_priv(efx->net_dev) != efx);

	/* Free up any skbs still remaining. This has to happen before
	 * we try to unregister the netdev as running their destructors
	 * may be needed to get the device ref. count to 0. */
	efx_for_each_channel(channel, efx) {
		efx_for_each_channel_tx_queue(tx_queue, channel)
			efx_release_tx_buffers(tx_queue);
	}

	if (efx_dev_registered(efx)) {
		strlcpy(efx->name, pci_name(efx->pci_dev), sizeof(efx->name));
		device_remove_file(&efx->pci_dev->dev, &dev_attr_phy_type);
		unregister_netdev(efx->net_dev);
	}
}

/**************************************************************************
 *
 * Device reset and suspend
 *
 **************************************************************************/

/* Tears down the entire software state and most of the hardware state
 * before reset.  */
void efx_reset_down(struct efx_nic *efx, enum reset_type method)
{
	EFX_ASSERT_RESET_SERIALISED(efx);

	efx_stop_all(efx);
	mutex_lock(&efx->mac_lock);

	efx_fini_channels(efx);
	if (efx->port_initialized && method != RESET_TYPE_INVISIBLE)
		efx->phy_op->fini(efx);
	efx->type->fini(efx);
}

/* This function will always ensure that the locks acquired in
 * efx_reset_down() are released. A failure return code indicates
 * that we were unable to reinitialise the hardware, and the
 * driver should be disabled. If ok is false, then the rx and tx
 * engines are not restarted, pending a RESET_DISABLE. */
int efx_reset_up(struct efx_nic *efx, enum reset_type method, bool ok)
{
	int rc;

	EFX_ASSERT_RESET_SERIALISED(efx);

	rc = efx->type->init(efx);
	if (rc) {
		netif_err(efx, drv, efx->net_dev, "failed to initialise NIC\n");
		goto fail;
	}

	if (!ok)
		goto fail;

	if (efx->port_initialized && method != RESET_TYPE_INVISIBLE) {
		rc = efx->phy_op->init(efx);
		if (rc)
			goto fail;
		if (efx->phy_op->reconfigure(efx))
			netif_err(efx, drv, efx->net_dev,
				  "could not restore PHY settings\n");
	}

	efx->mac_op->reconfigure(efx);

	efx_init_channels(efx);
	efx_restore_filters(efx);

	mutex_unlock(&efx->mac_lock);

	efx_start_all(efx);

	return 0;

fail:
	efx->port_initialized = false;

	mutex_unlock(&efx->mac_lock);

	return rc;
}

/* Reset the NIC using the specified method.  Note that the reset may
 * fail, in which case the card will be left in an unusable state.
 *
 * Caller must hold the rtnl_lock.
 */
int efx_reset(struct efx_nic *efx, enum reset_type method)
{
	int rc, rc2;
	bool disabled;

	netif_info(efx, drv, efx->net_dev, "resetting (%s)\n",
		   RESET_TYPE(method));

	efx_reset_down(efx, method);

	rc = efx->type->reset(efx, method);
	if (rc) {
		netif_err(efx, drv, efx->net_dev, "failed to reset hardware\n");
		goto out;
	}

	/* Allow resets to be rescheduled. */
	efx->reset_pending = RESET_TYPE_NONE;

	/* Reinitialise bus-mastering, which may have been turned off before
	 * the reset was scheduled. This is still appropriate, even in the
	 * RESET_TYPE_DISABLE since this driver generally assumes the hardware
	 * can respond to requests. */
	pci_set_master(efx->pci_dev);

out:
	/* Leave device stopped if necessary */
	disabled = rc || method == RESET_TYPE_DISABLE;
	rc2 = efx_reset_up(efx, method, !disabled);
	if (rc2) {
		disabled = true;
		if (!rc)
			rc = rc2;
	}

	if (disabled) {
		dev_close(efx->net_dev);
		netif_err(efx, drv, efx->net_dev, "has been disabled\n");
		efx->state = STATE_DISABLED;
	} else {
		netif_dbg(efx, drv, efx->net_dev, "reset complete\n");
	}
	return rc;
}

/* The worker thread exists so that code that cannot sleep can
 * schedule a reset for later.
 */
static void efx_reset_work(struct work_struct *data)
{
	struct efx_nic *efx = container_of(data, struct efx_nic, reset_work);

	if (efx->reset_pending == RESET_TYPE_NONE)
		return;

	/* If we're not RUNNING then don't reset. Leave the reset_pending
	 * flag set so that efx_pci_probe_main will be retried */
	if (efx->state != STATE_RUNNING) {
		netif_info(efx, drv, efx->net_dev,
			   "scheduled reset quenched. NIC not RUNNING\n");
		return;
	}

	rtnl_lock();
	(void)efx_reset(efx, efx->reset_pending);
	rtnl_unlock();
}

void efx_schedule_reset(struct efx_nic *efx, enum reset_type type)
{
	enum reset_type method;

	if (efx->reset_pending != RESET_TYPE_NONE) {
		netif_info(efx, drv, efx->net_dev,
			   "quenching already scheduled reset\n");
		return;
	}

	switch (type) {
	case RESET_TYPE_INVISIBLE:
	case RESET_TYPE_ALL:
	case RESET_TYPE_WORLD:
	case RESET_TYPE_DISABLE:
		method = type;
		break;
	case RESET_TYPE_RX_RECOVERY:
	case RESET_TYPE_RX_DESC_FETCH:
	case RESET_TYPE_TX_DESC_FETCH:
	case RESET_TYPE_TX_SKIP:
		method = RESET_TYPE_INVISIBLE;
		break;
	case RESET_TYPE_MC_FAILURE:
	default:
		method = RESET_TYPE_ALL;
		break;
	}

	if (method != type)
		netif_dbg(efx, drv, efx->net_dev,
			  "scheduling %s reset for %s\n",
			  RESET_TYPE(method), RESET_TYPE(type));
	else
		netif_dbg(efx, drv, efx->net_dev, "scheduling %s reset\n",
			  RESET_TYPE(method));

	efx->reset_pending = method;

	/* efx_process_channel() will no longer read events once a
	 * reset is scheduled. So switch back to poll'd MCDI completions. */
	efx_mcdi_mode_poll(efx);

	queue_work(reset_workqueue, &efx->reset_work);
}

/**************************************************************************
 *
 * List of NICs we support
 *
 **************************************************************************/

/* PCI device ID table */
static DEFINE_PCI_DEVICE_TABLE(efx_pci_table) = {
	{PCI_DEVICE(EFX_VENDID_SFC, FALCON_A_P_DEVID),
	 .driver_data = (unsigned long) &falcon_a1_nic_type},
	{PCI_DEVICE(EFX_VENDID_SFC, FALCON_B_P_DEVID),
	 .driver_data = (unsigned long) &falcon_b0_nic_type},
	{PCI_DEVICE(EFX_VENDID_SFC, BETHPAGE_A_P_DEVID),
	 .driver_data = (unsigned long) &siena_a0_nic_type},
	{PCI_DEVICE(EFX_VENDID_SFC, SIENA_A_P_DEVID),
	 .driver_data = (unsigned long) &siena_a0_nic_type},
	{0}			/* end of list */
};

/**************************************************************************
 *
 * Dummy PHY/MAC operations
 *
 * Can be used for some unimplemented operations
 * Needed so all function pointers are valid and do not have to be tested
 * before use
 *
 **************************************************************************/
int efx_port_dummy_op_int(struct efx_nic *efx)
{
	return 0;
}
void efx_port_dummy_op_void(struct efx_nic *efx) {}

static bool efx_port_dummy_op_poll(struct efx_nic *efx)
{
	return false;
}

static struct efx_phy_operations efx_dummy_phy_operations = {
	.init		 = efx_port_dummy_op_int,
	.reconfigure	 = efx_port_dummy_op_int,
	.poll		 = efx_port_dummy_op_poll,
	.fini		 = efx_port_dummy_op_void,
};

/**************************************************************************
 *
 * Data housekeeping
 *
 **************************************************************************/

/* This zeroes out and then fills in the invariants in a struct
 * efx_nic (including all sub-structures).
 */
static int efx_init_struct(struct efx_nic *efx, struct efx_nic_type *type,
			   struct pci_dev *pci_dev, struct net_device *net_dev)
{
	int i;

	/* Initialise common structures */
	memset(efx, 0, sizeof(*efx));
	spin_lock_init(&efx->biu_lock);
#ifdef CONFIG_SFC_MTD
	INIT_LIST_HEAD(&efx->mtd_list);
#endif
	INIT_WORK(&efx->reset_work, efx_reset_work);
	INIT_DELAYED_WORK(&efx->monitor_work, efx_monitor);
	efx->pci_dev = pci_dev;
	efx->msg_enable = debug;
	efx->state = STATE_INIT;
	efx->reset_pending = RESET_TYPE_NONE;
	strlcpy(efx->name, pci_name(pci_dev), sizeof(efx->name));

	efx->net_dev = net_dev;
	efx->rx_checksum_enabled = true;
	spin_lock_init(&efx->stats_lock);
	mutex_init(&efx->mac_lock);
	efx->mac_op = type->default_mac_ops;
	efx->phy_op = &efx_dummy_phy_operations;
	efx->mdio.dev = net_dev;
	INIT_WORK(&efx->mac_work, efx_mac_work);

	for (i = 0; i < EFX_MAX_CHANNELS; i++) {
		efx->channel[i] = efx_alloc_channel(efx, i, NULL);
		if (!efx->channel[i])
			goto fail;
	}

	efx->type = type;

	EFX_BUG_ON_PARANOID(efx->type->phys_addr_channels > EFX_MAX_CHANNELS);

	/* Higher numbered interrupt modes are less capable! */
	efx->interrupt_mode = max(efx->type->max_interrupt_mode,
				  interrupt_mode);

	/* Would be good to use the net_dev name, but we're too early */
	snprintf(efx->workqueue_name, sizeof(efx->workqueue_name), "sfc%s",
		 pci_name(pci_dev));
	efx->workqueue = create_singlethread_workqueue(efx->workqueue_name);
	if (!efx->workqueue)
		goto fail;

	return 0;

fail:
	efx_fini_struct(efx);
	return -ENOMEM;
}

static void efx_fini_struct(struct efx_nic *efx)
{
	int i;

	for (i = 0; i < EFX_MAX_CHANNELS; i++)
		kfree(efx->channel[i]);

	if (efx->workqueue) {
		destroy_workqueue(efx->workqueue);
		efx->workqueue = NULL;
	}
}

/**************************************************************************
 *
 * PCI interface
 *
 **************************************************************************/

/* Main body of final NIC shutdown code
 * This is called only at module unload (or hotplug removal).
 */
static void efx_pci_remove_main(struct efx_nic *efx)
{
#ifdef CONFIG_RFS_ACCEL
	free_irq_cpu_rmap(efx->net_dev->rx_cpu_rmap);
	efx->net_dev->rx_cpu_rmap = NULL;
#endif
	efx_nic_fini_interrupt(efx);
	efx_fini_channels(efx);
	efx_fini_port(efx);
	efx->type->fini(efx);
	efx_fini_napi(efx);
	efx_remove_all(efx);
}

/* Final NIC shutdown
 * This is called only at module unload (or hotplug removal).
 */
static void efx_pci_remove(struct pci_dev *pci_dev)
{
	struct efx_nic *efx;

	efx = pci_get_drvdata(pci_dev);
	if (!efx)
		return;

	/* Mark the NIC as fini, then stop the interface */
	rtnl_lock();
	efx->state = STATE_FINI;
	dev_close(efx->net_dev);

	/* Allow any queued efx_resets() to complete */
	rtnl_unlock();

	efx_unregister_netdev(efx);

	efx_mtd_remove(efx);

	/* Wait for any scheduled resets to complete. No more will be
	 * scheduled from this point because efx_stop_all() has been
	 * called, we are no longer registered with driverlink, and
	 * the net_device's have been removed. */
	cancel_work_sync(&efx->reset_work);

	efx_pci_remove_main(efx);

	efx_fini_io(efx);
	netif_dbg(efx, drv, efx->net_dev, "shutdown successful\n");

	pci_set_drvdata(pci_dev, NULL);
	efx_fini_struct(efx);
	free_netdev(efx->net_dev);
};

/* Main body of NIC initialisation
 * This is called at module load (or hotplug insertion, theoretically).
 */
static int efx_pci_probe_main(struct efx_nic *efx)
{
	int rc;

	/* Do start-of-day initialisation */
	rc = efx_probe_all(efx);
	if (rc)
		goto fail1;

	efx_init_napi(efx);

	rc = efx->type->init(efx);
	if (rc) {
		netif_err(efx, probe, efx->net_dev,
			  "failed to initialise NIC\n");
		goto fail3;
	}

	rc = efx_init_port(efx);
	if (rc) {
		netif_err(efx, probe, efx->net_dev,
			  "failed to initialise port\n");
		goto fail4;
	}

	efx_init_channels(efx);

	rc = efx_nic_init_interrupt(efx);
	if (rc)
		goto fail5;

	return 0;

 fail5:
	efx_fini_channels(efx);
	efx_fini_port(efx);
 fail4:
	efx->type->fini(efx);
 fail3:
	efx_fini_napi(efx);
	efx_remove_all(efx);
 fail1:
	return rc;
}

/* NIC initialisation
 *
 * This is called at module load (or hotplug insertion,
 * theoretically).  It sets up PCI mappings, tests and resets the NIC,
 * sets up and registers the network devices with the kernel and hooks
 * the interrupt service routine.  It does not prepare the device for
 * transmission; this is left to the first time one of the network
 * interfaces is brought up (i.e. efx_net_open).
 */
static int __devinit efx_pci_probe(struct pci_dev *pci_dev,
				   const struct pci_device_id *entry)
{
	struct efx_nic_type *type = (struct efx_nic_type *) entry->driver_data;
	struct net_device *net_dev;
	struct efx_nic *efx;
	int i, rc;

	/* Allocate and initialise a struct net_device and struct efx_nic */
	net_dev = alloc_etherdev_mqs(sizeof(*efx), EFX_MAX_CORE_TX_QUEUES,
				     EFX_MAX_RX_QUEUES);
	if (!net_dev)
		return -ENOMEM;
	net_dev->features |= (type->offload_features | NETIF_F_SG |
			      NETIF_F_HIGHDMA | NETIF_F_TSO |
			      NETIF_F_GRO);
	if (type->offload_features & NETIF_F_V6_CSUM)
		net_dev->features |= NETIF_F_TSO6;
	/* Mask for features that also apply to VLAN devices */
	net_dev->vlan_features |= (NETIF_F_ALL_CSUM | NETIF_F_SG |
				   NETIF_F_HIGHDMA | NETIF_F_TSO);
	efx = netdev_priv(net_dev);
	pci_set_drvdata(pci_dev, efx);
	SET_NETDEV_DEV(net_dev, &pci_dev->dev);
	rc = efx_init_struct(efx, type, pci_dev, net_dev);
	if (rc)
		goto fail1;

	netif_info(efx, probe, efx->net_dev,
		   "Solarflare Communications NIC detected\n");

	/* Set up basic I/O (BAR mappings etc) */
	rc = efx_init_io(efx);
	if (rc)
		goto fail2;

	/* No serialisation is required with the reset path because
	 * we're in STATE_INIT. */
	for (i = 0; i < 5; i++) {
		rc = efx_pci_probe_main(efx);

		/* Serialise against efx_reset(). No more resets will be
		 * scheduled since efx_stop_all() has been called, and we
		 * have not and never have been registered with either
		 * the rtnetlink or driverlink layers. */
		cancel_work_sync(&efx->reset_work);

		if (rc == 0) {
			if (efx->reset_pending != RESET_TYPE_NONE) {
				/* If there was a scheduled reset during
				 * probe, the NIC is probably hosed anyway */
				efx_pci_remove_main(efx);
				rc = -EIO;
			} else {
				break;
			}
		}

		/* Retry if a recoverably reset event has been scheduled */
		if ((efx->reset_pending != RESET_TYPE_INVISIBLE) &&
		    (efx->reset_pending != RESET_TYPE_ALL))
			goto fail3;

		efx->reset_pending = RESET_TYPE_NONE;
	}

	if (rc) {
		netif_err(efx, probe, efx->net_dev, "Could not reset NIC\n");
		goto fail4;
	}

	/* Switch to the running state before we expose the device to the OS,
	 * so that dev_open()|efx_start_all() will actually start the device */
	efx->state = STATE_RUNNING;

	rc = efx_register_netdev(efx);
	if (rc)
		goto fail5;

	netif_dbg(efx, probe, efx->net_dev, "initialisation successful\n");

	rtnl_lock();
	efx_mtd_probe(efx); /* allowed to fail */
	rtnl_unlock();
	return 0;

 fail5:
	efx_pci_remove_main(efx);
 fail4:
 fail3:
	efx_fini_io(efx);
 fail2:
	efx_fini_struct(efx);
 fail1:
	WARN_ON(rc > 0);
	netif_dbg(efx, drv, efx->net_dev, "initialisation failed. rc=%d\n", rc);
	free_netdev(net_dev);
	return rc;
}

static int efx_pm_freeze(struct device *dev)
{
	struct efx_nic *efx = pci_get_drvdata(to_pci_dev(dev));

	efx->state = STATE_FINI;

	netif_device_detach(efx->net_dev);

	efx_stop_all(efx);
	efx_fini_channels(efx);

	return 0;
}

static int efx_pm_thaw(struct device *dev)
{
	struct efx_nic *efx = pci_get_drvdata(to_pci_dev(dev));

	efx->state = STATE_INIT;

	efx_init_channels(efx);

	mutex_lock(&efx->mac_lock);
	efx->phy_op->reconfigure(efx);
	mutex_unlock(&efx->mac_lock);

	efx_start_all(efx);

	netif_device_attach(efx->net_dev);

	efx->state = STATE_RUNNING;

	efx->type->resume_wol(efx);

	/* Reschedule any quenched resets scheduled during efx_pm_freeze() */
	queue_work(reset_workqueue, &efx->reset_work);

	return 0;
}

static int efx_pm_poweroff(struct device *dev)
{
	struct pci_dev *pci_dev = to_pci_dev(dev);
	struct efx_nic *efx = pci_get_drvdata(pci_dev);

	efx->type->fini(efx);

	efx->reset_pending = RESET_TYPE_NONE;

	pci_save_state(pci_dev);
	return pci_set_power_state(pci_dev, PCI_D3hot);
}

/* Used for both resume and restore */
static int efx_pm_resume(struct device *dev)
{
	struct pci_dev *pci_dev = to_pci_dev(dev);
	struct efx_nic *efx = pci_get_drvdata(pci_dev);
	int rc;

	rc = pci_set_power_state(pci_dev, PCI_D0);
	if (rc)
		return rc;
	pci_restore_state(pci_dev);
	rc = pci_enable_device(pci_dev);
	if (rc)
		return rc;
	pci_set_master(efx->pci_dev);
	rc = efx->type->reset(efx, RESET_TYPE_ALL);
	if (rc)
		return rc;
	rc = efx->type->init(efx);
	if (rc)
		return rc;
	efx_pm_thaw(dev);
	return 0;
}

static int efx_pm_suspend(struct device *dev)
{
	int rc;

	efx_pm_freeze(dev);
	rc = efx_pm_poweroff(dev);
	if (rc)
		efx_pm_resume(dev);
	return rc;
}

static struct dev_pm_ops efx_pm_ops = {
	.suspend	= efx_pm_suspend,
	.resume		= efx_pm_resume,
	.freeze		= efx_pm_freeze,
	.thaw		= efx_pm_thaw,
	.poweroff	= efx_pm_poweroff,
	.restore	= efx_pm_resume,
};

static struct pci_driver efx_pci_driver = {
	.name		= KBUILD_MODNAME,
	.id_table	= efx_pci_table,
	.probe		= efx_pci_probe,
	.remove		= efx_pci_remove,
	.driver.pm	= &efx_pm_ops,
};

/**************************************************************************
 *
 * Kernel module interface
 *
 *************************************************************************/

module_param(interrupt_mode, uint, 0444);
MODULE_PARM_DESC(interrupt_mode,
		 "Interrupt mode (0=>MSIX 1=>MSI 2=>legacy)");

static int __init efx_init_module(void)
{
	int rc;

	printk(KERN_INFO "Solarflare NET driver v" EFX_DRIVER_VERSION "\n");

	rc = register_netdevice_notifier(&efx_netdev_notifier);
	if (rc)
		goto err_notifier;

	reset_workqueue = create_singlethread_workqueue("sfc_reset");
	if (!reset_workqueue) {
		rc = -ENOMEM;
		goto err_reset;
	}

	rc = pci_register_driver(&efx_pci_driver);
	if (rc < 0)
		goto err_pci;

	return 0;

 err_pci:
	destroy_workqueue(reset_workqueue);
 err_reset:
	unregister_netdevice_notifier(&efx_netdev_notifier);
 err_notifier:
	return rc;
}

static void __exit efx_exit_module(void)
{
	printk(KERN_INFO "Solarflare NET driver unloading\n");

	pci_unregister_driver(&efx_pci_driver);
	destroy_workqueue(reset_workqueue);
	unregister_netdevice_notifier(&efx_netdev_notifier);

}

module_init(efx_init_module);
module_exit(efx_exit_module);

MODULE_AUTHOR("Solarflare Communications and "
	      "Michael Brown <mbrown@fensystems.co.uk>");
MODULE_DESCRIPTION("Solarflare Communications network driver");
MODULE_LICENSE("GPL");
MODULE_DEVICE_TABLE(pci, efx_pci_table);<|MERGE_RESOLUTION|>--- conflicted
+++ resolved
@@ -1105,10 +1105,6 @@
 		rc = -EIO;
 		goto fail3;
 	}
-<<<<<<< HEAD
-	efx->membase = ioremap_wc(efx->membase_phys,
-				  efx->type->mem_map_size);
-=======
 
 	/* bug22643: If SR-IOV is enabled then tx push over a write combined
 	 * mapping is unsafe. We need to disable write combining in this case.
@@ -1124,7 +1120,6 @@
 	else
 		efx->membase = ioremap_nocache(efx->membase_phys,
 					       efx->type->mem_map_size);
->>>>>>> 8eca7a00
 	if (!efx->membase) {
 		netif_err(efx, probe, efx->net_dev,
 			  "could not map memory BAR at %llx+%x\n",
