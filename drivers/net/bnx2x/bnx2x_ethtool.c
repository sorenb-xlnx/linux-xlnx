/* bnx2x_ethtool.c: Broadcom Everest network driver.
 *
 * Copyright (c) 2007-2010 Broadcom Corporation
 *
 * This program is free software; you can redistribute it and/or modify
 * it under the terms of the GNU General Public License as published by
 * the Free Software Foundation.
 *
 * Maintained by: Eilon Greenstein <eilong@broadcom.com>
 * Written by: Eliezer Tamir
 * Based on code from Michael Chan's bnx2 driver
 * UDP CSUM errata workaround by Arik Gendelman
 * Slowpath and fastpath rework by Vladislav Zolotarov
 * Statistics and Link management by Yitchak Gertner
 *
 */
#include <linux/ethtool.h>
#include <linux/netdevice.h>
#include <linux/types.h>
#include <linux/sched.h>
#include <linux/crc32.h>


#include "bnx2x.h"
#include "bnx2x_cmn.h"
#include "bnx2x_dump.h"
#include "bnx2x_init.h"

/* Note: in the format strings below %s is replaced by the queue-name which is
 * either its index or 'fcoe' for the fcoe queue. Make sure the format string
 * length does not exceed ETH_GSTRING_LEN - MAX_QUEUE_NAME_LEN + 2
 */
#define MAX_QUEUE_NAME_LEN	4
static const struct {
	long offset;
	int size;
	char string[ETH_GSTRING_LEN];
} bnx2x_q_stats_arr[] = {
/* 1 */	{ Q_STATS_OFFSET32(total_bytes_received_hi), 8, "[%s]: rx_bytes" },
	{ Q_STATS_OFFSET32(error_bytes_received_hi),
						8, "[%s]: rx_error_bytes" },
	{ Q_STATS_OFFSET32(total_unicast_packets_received_hi),
						8, "[%s]: rx_ucast_packets" },
	{ Q_STATS_OFFSET32(total_multicast_packets_received_hi),
						8, "[%s]: rx_mcast_packets" },
	{ Q_STATS_OFFSET32(total_broadcast_packets_received_hi),
						8, "[%s]: rx_bcast_packets" },
	{ Q_STATS_OFFSET32(no_buff_discard_hi),	8, "[%s]: rx_discards" },
	{ Q_STATS_OFFSET32(rx_err_discard_pkt),
					 4, "[%s]: rx_phy_ip_err_discards"},
	{ Q_STATS_OFFSET32(rx_skb_alloc_failed),
					 4, "[%s]: rx_skb_alloc_discard" },
	{ Q_STATS_OFFSET32(hw_csum_err), 4, "[%s]: rx_csum_offload_errors" },

/* 10 */{ Q_STATS_OFFSET32(total_bytes_transmitted_hi),	8, "[%s]: tx_bytes" },
	{ Q_STATS_OFFSET32(total_unicast_packets_transmitted_hi),
						8, "[%s]: tx_ucast_packets" },
	{ Q_STATS_OFFSET32(total_multicast_packets_transmitted_hi),
						8, "[%s]: tx_mcast_packets" },
	{ Q_STATS_OFFSET32(total_broadcast_packets_transmitted_hi),
						8, "[%s]: tx_bcast_packets" }
};

#define BNX2X_NUM_Q_STATS ARRAY_SIZE(bnx2x_q_stats_arr)

static const struct {
	long offset;
	int size;
	u32 flags;
#define STATS_FLAGS_PORT		1
#define STATS_FLAGS_FUNC		2
#define STATS_FLAGS_BOTH		(STATS_FLAGS_FUNC | STATS_FLAGS_PORT)
	char string[ETH_GSTRING_LEN];
} bnx2x_stats_arr[] = {
/* 1 */	{ STATS_OFFSET32(total_bytes_received_hi),
				8, STATS_FLAGS_BOTH, "rx_bytes" },
	{ STATS_OFFSET32(error_bytes_received_hi),
				8, STATS_FLAGS_BOTH, "rx_error_bytes" },
	{ STATS_OFFSET32(total_unicast_packets_received_hi),
				8, STATS_FLAGS_BOTH, "rx_ucast_packets" },
	{ STATS_OFFSET32(total_multicast_packets_received_hi),
				8, STATS_FLAGS_BOTH, "rx_mcast_packets" },
	{ STATS_OFFSET32(total_broadcast_packets_received_hi),
				8, STATS_FLAGS_BOTH, "rx_bcast_packets" },
	{ STATS_OFFSET32(rx_stat_dot3statsfcserrors_hi),
				8, STATS_FLAGS_PORT, "rx_crc_errors" },
	{ STATS_OFFSET32(rx_stat_dot3statsalignmenterrors_hi),
				8, STATS_FLAGS_PORT, "rx_align_errors" },
	{ STATS_OFFSET32(rx_stat_etherstatsundersizepkts_hi),
				8, STATS_FLAGS_PORT, "rx_undersize_packets" },
	{ STATS_OFFSET32(etherstatsoverrsizepkts_hi),
				8, STATS_FLAGS_PORT, "rx_oversize_packets" },
/* 10 */{ STATS_OFFSET32(rx_stat_etherstatsfragments_hi),
				8, STATS_FLAGS_PORT, "rx_fragments" },
	{ STATS_OFFSET32(rx_stat_etherstatsjabbers_hi),
				8, STATS_FLAGS_PORT, "rx_jabbers" },
	{ STATS_OFFSET32(no_buff_discard_hi),
				8, STATS_FLAGS_BOTH, "rx_discards" },
	{ STATS_OFFSET32(mac_filter_discard),
				4, STATS_FLAGS_PORT, "rx_filtered_packets" },
	{ STATS_OFFSET32(xxoverflow_discard),
				4, STATS_FLAGS_PORT, "rx_fw_discards" },
	{ STATS_OFFSET32(brb_drop_hi),
				8, STATS_FLAGS_PORT, "rx_brb_discard" },
	{ STATS_OFFSET32(brb_truncate_hi),
				8, STATS_FLAGS_PORT, "rx_brb_truncate" },
	{ STATS_OFFSET32(pause_frames_received_hi),
				8, STATS_FLAGS_PORT, "rx_pause_frames" },
	{ STATS_OFFSET32(rx_stat_maccontrolframesreceived_hi),
				8, STATS_FLAGS_PORT, "rx_mac_ctrl_frames" },
	{ STATS_OFFSET32(nig_timer_max),
			4, STATS_FLAGS_PORT, "rx_constant_pause_events" },
/* 20 */{ STATS_OFFSET32(rx_err_discard_pkt),
				4, STATS_FLAGS_BOTH, "rx_phy_ip_err_discards"},
	{ STATS_OFFSET32(rx_skb_alloc_failed),
				4, STATS_FLAGS_BOTH, "rx_skb_alloc_discard" },
	{ STATS_OFFSET32(hw_csum_err),
				4, STATS_FLAGS_BOTH, "rx_csum_offload_errors" },

	{ STATS_OFFSET32(total_bytes_transmitted_hi),
				8, STATS_FLAGS_BOTH, "tx_bytes" },
	{ STATS_OFFSET32(tx_stat_ifhcoutbadoctets_hi),
				8, STATS_FLAGS_PORT, "tx_error_bytes" },
	{ STATS_OFFSET32(total_unicast_packets_transmitted_hi),
				8, STATS_FLAGS_BOTH, "tx_ucast_packets" },
	{ STATS_OFFSET32(total_multicast_packets_transmitted_hi),
				8, STATS_FLAGS_BOTH, "tx_mcast_packets" },
	{ STATS_OFFSET32(total_broadcast_packets_transmitted_hi),
				8, STATS_FLAGS_BOTH, "tx_bcast_packets" },
	{ STATS_OFFSET32(tx_stat_dot3statsinternalmactransmiterrors_hi),
				8, STATS_FLAGS_PORT, "tx_mac_errors" },
	{ STATS_OFFSET32(rx_stat_dot3statscarriersenseerrors_hi),
				8, STATS_FLAGS_PORT, "tx_carrier_errors" },
/* 30 */{ STATS_OFFSET32(tx_stat_dot3statssinglecollisionframes_hi),
				8, STATS_FLAGS_PORT, "tx_single_collisions" },
	{ STATS_OFFSET32(tx_stat_dot3statsmultiplecollisionframes_hi),
				8, STATS_FLAGS_PORT, "tx_multi_collisions" },
	{ STATS_OFFSET32(tx_stat_dot3statsdeferredtransmissions_hi),
				8, STATS_FLAGS_PORT, "tx_deferred" },
	{ STATS_OFFSET32(tx_stat_dot3statsexcessivecollisions_hi),
				8, STATS_FLAGS_PORT, "tx_excess_collisions" },
	{ STATS_OFFSET32(tx_stat_dot3statslatecollisions_hi),
				8, STATS_FLAGS_PORT, "tx_late_collisions" },
	{ STATS_OFFSET32(tx_stat_etherstatscollisions_hi),
				8, STATS_FLAGS_PORT, "tx_total_collisions" },
	{ STATS_OFFSET32(tx_stat_etherstatspkts64octets_hi),
				8, STATS_FLAGS_PORT, "tx_64_byte_packets" },
	{ STATS_OFFSET32(tx_stat_etherstatspkts65octetsto127octets_hi),
			8, STATS_FLAGS_PORT, "tx_65_to_127_byte_packets" },
	{ STATS_OFFSET32(tx_stat_etherstatspkts128octetsto255octets_hi),
			8, STATS_FLAGS_PORT, "tx_128_to_255_byte_packets" },
	{ STATS_OFFSET32(tx_stat_etherstatspkts256octetsto511octets_hi),
			8, STATS_FLAGS_PORT, "tx_256_to_511_byte_packets" },
/* 40 */{ STATS_OFFSET32(tx_stat_etherstatspkts512octetsto1023octets_hi),
			8, STATS_FLAGS_PORT, "tx_512_to_1023_byte_packets" },
	{ STATS_OFFSET32(etherstatspkts1024octetsto1522octets_hi),
			8, STATS_FLAGS_PORT, "tx_1024_to_1522_byte_packets" },
	{ STATS_OFFSET32(etherstatspktsover1522octets_hi),
			8, STATS_FLAGS_PORT, "tx_1523_to_9022_byte_packets" },
	{ STATS_OFFSET32(pause_frames_sent_hi),
				8, STATS_FLAGS_PORT, "tx_pause_frames" }
};

#define BNX2X_NUM_STATS		ARRAY_SIZE(bnx2x_stats_arr)

static int bnx2x_get_settings(struct net_device *dev, struct ethtool_cmd *cmd)
{
	struct bnx2x *bp = netdev_priv(dev);
	int cfg_idx = bnx2x_get_link_cfg_idx(bp);
	/* Dual Media boards present all available port types */
	cmd->supported = bp->port.supported[cfg_idx] |
		(bp->port.supported[cfg_idx ^ 1] &
		 (SUPPORTED_TP | SUPPORTED_FIBRE));
	cmd->advertising = bp->port.advertising[cfg_idx];

	if ((bp->state == BNX2X_STATE_OPEN) &&
	    !(bp->flags & MF_FUNC_DIS) &&
	    (bp->link_vars.link_up)) {
		cmd->speed = bp->link_vars.line_speed;
		cmd->duplex = bp->link_vars.duplex;
	} else {

		cmd->speed = bp->link_params.req_line_speed[cfg_idx];
		cmd->duplex = bp->link_params.req_duplex[cfg_idx];
	}

	if (IS_MF(bp))
		cmd->speed = bnx2x_get_mf_speed(bp);

	if (bp->port.supported[cfg_idx] & SUPPORTED_TP)
		cmd->port = PORT_TP;
	else if (bp->port.supported[cfg_idx] & SUPPORTED_FIBRE)
		cmd->port = PORT_FIBRE;
	else
		BNX2X_ERR("XGXS PHY Failure detected\n");

	cmd->phy_address = bp->mdio.prtad;
	cmd->transceiver = XCVR_INTERNAL;

	if (bp->link_params.req_line_speed[cfg_idx] == SPEED_AUTO_NEG)
		cmd->autoneg = AUTONEG_ENABLE;
	else
		cmd->autoneg = AUTONEG_DISABLE;

	cmd->maxtxpkt = 0;
	cmd->maxrxpkt = 0;

	DP(NETIF_MSG_LINK, "ethtool_cmd: cmd %d\n"
	   DP_LEVEL "  supported 0x%x  advertising 0x%x  speed %d\n"
	   DP_LEVEL "  duplex %d  port %d  phy_address %d  transceiver %d\n"
	   DP_LEVEL "  autoneg %d  maxtxpkt %d  maxrxpkt %d\n",
	   cmd->cmd, cmd->supported, cmd->advertising, cmd->speed,
	   cmd->duplex, cmd->port, cmd->phy_address, cmd->transceiver,
	   cmd->autoneg, cmd->maxtxpkt, cmd->maxrxpkt);

	return 0;
}

static int bnx2x_set_settings(struct net_device *dev, struct ethtool_cmd *cmd)
{
	struct bnx2x *bp = netdev_priv(dev);
	u32 advertising, cfg_idx, old_multi_phy_config, new_multi_phy_config;
	u32 speed;

	if (IS_MF_SD(bp))
		return 0;

	DP(NETIF_MSG_LINK, "ethtool_cmd: cmd %d\n"
	   "  supported 0x%x  advertising 0x%x  speed %d speed_hi %d\n"
	   "  duplex %d  port %d  phy_address %d  transceiver %d\n"
	   "  autoneg %d  maxtxpkt %d  maxrxpkt %d\n",
	   cmd->cmd, cmd->supported, cmd->advertising, cmd->speed,
	   cmd->speed_hi,
	   cmd->duplex, cmd->port, cmd->phy_address, cmd->transceiver,
	   cmd->autoneg, cmd->maxtxpkt, cmd->maxrxpkt);

	speed = cmd->speed;
	speed |= (cmd->speed_hi << 16);

	if (IS_MF_SI(bp)) {
<<<<<<< HEAD
		u32 param = 0, part;
=======
		u32 part;
>>>>>>> b3e96c0c
		u32 line_speed = bp->link_vars.line_speed;

		/* use 10G if no link detected */
		if (!line_speed)
			line_speed = 10000;

		if (bp->common.bc_ver < REQ_BC_VER_4_SET_MF_BW) {
			BNX2X_DEV_INFO("To set speed BC %X or higher "
				       "is required, please upgrade BC\n",
				       REQ_BC_VER_4_SET_MF_BW);
			return -EINVAL;
		}
<<<<<<< HEAD
		part = (speed * 100) / line_speed;
=======

		part = (speed * 100) / line_speed;

>>>>>>> b3e96c0c
		if (line_speed < speed || !part) {
			BNX2X_DEV_INFO("Speed setting should be in a range "
				       "from 1%% to 100%% "
				       "of actual line speed\n");
			return -EINVAL;
		}

<<<<<<< HEAD
		/* set new MAX value */
		param |= (part << FUNC_MF_CFG_MAX_BW_SHIFT)
				  & FUNC_MF_CFG_MAX_BW_MASK;
=======
		if (bp->state != BNX2X_STATE_OPEN)
			/* store value for following "load" */
			bp->pending_max = part;
		else
			bnx2x_update_max_mf_config(bp, part);
>>>>>>> b3e96c0c

		return 0;
	}

	cfg_idx = bnx2x_get_link_cfg_idx(bp);
	old_multi_phy_config = bp->link_params.multi_phy_config;
	switch (cmd->port) {
	case PORT_TP:
		if (bp->port.supported[cfg_idx] & SUPPORTED_TP)
			break; /* no port change */

		if (!(bp->port.supported[0] & SUPPORTED_TP ||
		      bp->port.supported[1] & SUPPORTED_TP)) {
			DP(NETIF_MSG_LINK, "Unsupported port type\n");
			return -EINVAL;
		}
		bp->link_params.multi_phy_config &=
			~PORT_HW_CFG_PHY_SELECTION_MASK;
		if (bp->link_params.multi_phy_config &
		    PORT_HW_CFG_PHY_SWAPPED_ENABLED)
			bp->link_params.multi_phy_config |=
			PORT_HW_CFG_PHY_SELECTION_SECOND_PHY;
		else
			bp->link_params.multi_phy_config |=
			PORT_HW_CFG_PHY_SELECTION_FIRST_PHY;
		break;
	case PORT_FIBRE:
		if (bp->port.supported[cfg_idx] & SUPPORTED_FIBRE)
			break; /* no port change */

		if (!(bp->port.supported[0] & SUPPORTED_FIBRE ||
		      bp->port.supported[1] & SUPPORTED_FIBRE)) {
			DP(NETIF_MSG_LINK, "Unsupported port type\n");
			return -EINVAL;
		}
		bp->link_params.multi_phy_config &=
			~PORT_HW_CFG_PHY_SELECTION_MASK;
		if (bp->link_params.multi_phy_config &
		    PORT_HW_CFG_PHY_SWAPPED_ENABLED)
			bp->link_params.multi_phy_config |=
			PORT_HW_CFG_PHY_SELECTION_FIRST_PHY;
		else
			bp->link_params.multi_phy_config |=
			PORT_HW_CFG_PHY_SELECTION_SECOND_PHY;
		break;
	default:
		DP(NETIF_MSG_LINK, "Unsupported port type\n");
		return -EINVAL;
	}
	/* Save new config in case command complete successuly */
	new_multi_phy_config = bp->link_params.multi_phy_config;
	/* Get the new cfg_idx */
	cfg_idx = bnx2x_get_link_cfg_idx(bp);
	/* Restore old config in case command failed */
	bp->link_params.multi_phy_config = old_multi_phy_config;
	DP(NETIF_MSG_LINK, "cfg_idx = %x\n", cfg_idx);

	if (cmd->autoneg == AUTONEG_ENABLE) {
		if (!(bp->port.supported[cfg_idx] & SUPPORTED_Autoneg)) {
			DP(NETIF_MSG_LINK, "Autoneg not supported\n");
			return -EINVAL;
		}

		/* advertise the requested speed and duplex if supported */
		cmd->advertising &= bp->port.supported[cfg_idx];

		bp->link_params.req_line_speed[cfg_idx] = SPEED_AUTO_NEG;
		bp->link_params.req_duplex[cfg_idx] = DUPLEX_FULL;
		bp->port.advertising[cfg_idx] |= (ADVERTISED_Autoneg |
					 cmd->advertising);

	} else { /* forced speed */
		/* advertise the requested speed and duplex if supported */
		switch (speed) {
		case SPEED_10:
			if (cmd->duplex == DUPLEX_FULL) {
				if (!(bp->port.supported[cfg_idx] &
				      SUPPORTED_10baseT_Full)) {
					DP(NETIF_MSG_LINK,
					   "10M full not supported\n");
					return -EINVAL;
				}

				advertising = (ADVERTISED_10baseT_Full |
					       ADVERTISED_TP);
			} else {
				if (!(bp->port.supported[cfg_idx] &
				      SUPPORTED_10baseT_Half)) {
					DP(NETIF_MSG_LINK,
					   "10M half not supported\n");
					return -EINVAL;
				}

				advertising = (ADVERTISED_10baseT_Half |
					       ADVERTISED_TP);
			}
			break;

		case SPEED_100:
			if (cmd->duplex == DUPLEX_FULL) {
				if (!(bp->port.supported[cfg_idx] &
						SUPPORTED_100baseT_Full)) {
					DP(NETIF_MSG_LINK,
					   "100M full not supported\n");
					return -EINVAL;
				}

				advertising = (ADVERTISED_100baseT_Full |
					       ADVERTISED_TP);
			} else {
				if (!(bp->port.supported[cfg_idx] &
						SUPPORTED_100baseT_Half)) {
					DP(NETIF_MSG_LINK,
					   "100M half not supported\n");
					return -EINVAL;
				}

				advertising = (ADVERTISED_100baseT_Half |
					       ADVERTISED_TP);
			}
			break;

		case SPEED_1000:
			if (cmd->duplex != DUPLEX_FULL) {
				DP(NETIF_MSG_LINK, "1G half not supported\n");
				return -EINVAL;
			}

			if (!(bp->port.supported[cfg_idx] &
			      SUPPORTED_1000baseT_Full)) {
				DP(NETIF_MSG_LINK, "1G full not supported\n");
				return -EINVAL;
			}

			advertising = (ADVERTISED_1000baseT_Full |
				       ADVERTISED_TP);
			break;

		case SPEED_2500:
			if (cmd->duplex != DUPLEX_FULL) {
				DP(NETIF_MSG_LINK,
				   "2.5G half not supported\n");
				return -EINVAL;
			}

			if (!(bp->port.supported[cfg_idx]
			      & SUPPORTED_2500baseX_Full)) {
				DP(NETIF_MSG_LINK,
				   "2.5G full not supported\n");
				return -EINVAL;
			}

			advertising = (ADVERTISED_2500baseX_Full |
				       ADVERTISED_TP);
			break;

		case SPEED_10000:
			if (cmd->duplex != DUPLEX_FULL) {
				DP(NETIF_MSG_LINK, "10G half not supported\n");
				return -EINVAL;
			}

			if (!(bp->port.supported[cfg_idx]
			      & SUPPORTED_10000baseT_Full)) {
				DP(NETIF_MSG_LINK, "10G full not supported\n");
				return -EINVAL;
			}

			advertising = (ADVERTISED_10000baseT_Full |
				       ADVERTISED_FIBRE);
			break;

		default:
			DP(NETIF_MSG_LINK, "Unsupported speed %d\n", speed);
			return -EINVAL;
		}

		bp->link_params.req_line_speed[cfg_idx] = speed;
		bp->link_params.req_duplex[cfg_idx] = cmd->duplex;
		bp->port.advertising[cfg_idx] = advertising;
	}

	DP(NETIF_MSG_LINK, "req_line_speed %d\n"
	   DP_LEVEL "  req_duplex %d  advertising 0x%x\n",
	   bp->link_params.req_line_speed[cfg_idx],
	   bp->link_params.req_duplex[cfg_idx],
	   bp->port.advertising[cfg_idx]);

	/* Set new config */
	bp->link_params.multi_phy_config = new_multi_phy_config;
	if (netif_running(dev)) {
		bnx2x_stats_handle(bp, STATS_EVENT_STOP);
		bnx2x_link_set(bp);
	}

	return 0;
}

#define IS_E1_ONLINE(info)	(((info) & RI_E1_ONLINE) == RI_E1_ONLINE)
#define IS_E1H_ONLINE(info)	(((info) & RI_E1H_ONLINE) == RI_E1H_ONLINE)
#define IS_E2_ONLINE(info)	(((info) & RI_E2_ONLINE) == RI_E2_ONLINE)

static int bnx2x_get_regs_len(struct net_device *dev)
{
	struct bnx2x *bp = netdev_priv(dev);
	int regdump_len = 0;
	int i, j, k;

	if (CHIP_IS_E1(bp)) {
		for (i = 0; i < REGS_COUNT; i++)
			if (IS_E1_ONLINE(reg_addrs[i].info))
				regdump_len += reg_addrs[i].size;

		for (i = 0; i < WREGS_COUNT_E1; i++)
			if (IS_E1_ONLINE(wreg_addrs_e1[i].info))
				regdump_len += wreg_addrs_e1[i].size *
					(1 + wreg_addrs_e1[i].read_regs_count);

	} else if (CHIP_IS_E1H(bp)) {
		for (i = 0; i < REGS_COUNT; i++)
			if (IS_E1H_ONLINE(reg_addrs[i].info))
				regdump_len += reg_addrs[i].size;

		for (i = 0; i < WREGS_COUNT_E1H; i++)
			if (IS_E1H_ONLINE(wreg_addrs_e1h[i].info))
				regdump_len += wreg_addrs_e1h[i].size *
					(1 + wreg_addrs_e1h[i].read_regs_count);
	} else if (CHIP_IS_E2(bp)) {
		for (i = 0; i < REGS_COUNT; i++)
			if (IS_E2_ONLINE(reg_addrs[i].info))
				regdump_len += reg_addrs[i].size;

		for (i = 0; i < WREGS_COUNT_E2; i++)
			if (IS_E2_ONLINE(wreg_addrs_e2[i].info))
				regdump_len += wreg_addrs_e2[i].size *
					(1 + wreg_addrs_e2[i].read_regs_count);

		for (i = 0; i < PAGE_MODE_VALUES_E2; i++)
			for (j = 0; j < PAGE_WRITE_REGS_E2; j++) {
				for (k = 0; k < PAGE_READ_REGS_E2; k++)
					if (IS_E2_ONLINE(page_read_regs_e2[k].
							 info))
						regdump_len +=
						page_read_regs_e2[k].size;
			}
	}
	regdump_len *= 4;
	regdump_len += sizeof(struct dump_hdr);

	return regdump_len;
}

static inline void bnx2x_read_pages_regs_e2(struct bnx2x *bp, u32 *p)
{
	u32 i, j, k, n;

	for (i = 0; i < PAGE_MODE_VALUES_E2; i++) {
		for (j = 0; j < PAGE_WRITE_REGS_E2; j++) {
			REG_WR(bp, page_write_regs_e2[j], page_vals_e2[i]);
			for (k = 0; k < PAGE_READ_REGS_E2; k++)
				if (IS_E2_ONLINE(page_read_regs_e2[k].info))
					for (n = 0; n <
					      page_read_regs_e2[k].size; n++)
						*p++ = REG_RD(bp,
					page_read_regs_e2[k].addr + n*4);
		}
	}
}

static void bnx2x_get_regs(struct net_device *dev,
			   struct ethtool_regs *regs, void *_p)
{
	u32 *p = _p, i, j;
	struct bnx2x *bp = netdev_priv(dev);
	struct dump_hdr dump_hdr = {0};

	regs->version = 0;
	memset(p, 0, regs->len);

	if (!netif_running(bp->dev))
		return;

	/* Disable parity attentions as long as following dump may
	 * cause false alarms by reading never written registers. We
	 * will re-enable parity attentions right after the dump.
	 */
	bnx2x_disable_blocks_parity(bp);

	dump_hdr.hdr_size = (sizeof(struct dump_hdr) / 4) - 1;
	dump_hdr.dump_sign = dump_sign_all;
	dump_hdr.xstorm_waitp = REG_RD(bp, XSTORM_WAITP_ADDR);
	dump_hdr.tstorm_waitp = REG_RD(bp, TSTORM_WAITP_ADDR);
	dump_hdr.ustorm_waitp = REG_RD(bp, USTORM_WAITP_ADDR);
	dump_hdr.cstorm_waitp = REG_RD(bp, CSTORM_WAITP_ADDR);

	if (CHIP_IS_E1(bp))
		dump_hdr.info = RI_E1_ONLINE;
	else if (CHIP_IS_E1H(bp))
		dump_hdr.info = RI_E1H_ONLINE;
	else if (CHIP_IS_E2(bp))
		dump_hdr.info = RI_E2_ONLINE |
		(BP_PATH(bp) ? RI_PATH1_DUMP : RI_PATH0_DUMP);

	memcpy(p, &dump_hdr, sizeof(struct dump_hdr));
	p += dump_hdr.hdr_size + 1;

	if (CHIP_IS_E1(bp)) {
		for (i = 0; i < REGS_COUNT; i++)
			if (IS_E1_ONLINE(reg_addrs[i].info))
				for (j = 0; j < reg_addrs[i].size; j++)
					*p++ = REG_RD(bp,
						      reg_addrs[i].addr + j*4);

	} else if (CHIP_IS_E1H(bp)) {
		for (i = 0; i < REGS_COUNT; i++)
			if (IS_E1H_ONLINE(reg_addrs[i].info))
				for (j = 0; j < reg_addrs[i].size; j++)
					*p++ = REG_RD(bp,
						      reg_addrs[i].addr + j*4);

	} else if (CHIP_IS_E2(bp)) {
		for (i = 0; i < REGS_COUNT; i++)
			if (IS_E2_ONLINE(reg_addrs[i].info))
				for (j = 0; j < reg_addrs[i].size; j++)
					*p++ = REG_RD(bp,
					      reg_addrs[i].addr + j*4);

		bnx2x_read_pages_regs_e2(bp, p);
	}
	/* Re-enable parity attentions */
	bnx2x_clear_blocks_parity(bp);
	if (CHIP_PARITY_ENABLED(bp))
		bnx2x_enable_blocks_parity(bp);
}

#define PHY_FW_VER_LEN			20

static void bnx2x_get_drvinfo(struct net_device *dev,
			      struct ethtool_drvinfo *info)
{
	struct bnx2x *bp = netdev_priv(dev);
	u8 phy_fw_ver[PHY_FW_VER_LEN];

	strcpy(info->driver, DRV_MODULE_NAME);
	strcpy(info->version, DRV_MODULE_VERSION);

	phy_fw_ver[0] = '\0';
	if (bp->port.pmf) {
		bnx2x_acquire_phy_lock(bp);
		bnx2x_get_ext_phy_fw_version(&bp->link_params,
					     (bp->state != BNX2X_STATE_CLOSED),
					     phy_fw_ver, PHY_FW_VER_LEN);
		bnx2x_release_phy_lock(bp);
	}

	strncpy(info->fw_version, bp->fw_ver, 32);
	snprintf(info->fw_version + strlen(bp->fw_ver), 32 - strlen(bp->fw_ver),
		 "bc %d.%d.%d%s%s",
		 (bp->common.bc_ver & 0xff0000) >> 16,
		 (bp->common.bc_ver & 0xff00) >> 8,
		 (bp->common.bc_ver & 0xff),
		 ((phy_fw_ver[0] != '\0') ? " phy " : ""), phy_fw_ver);
	strcpy(info->bus_info, pci_name(bp->pdev));
	info->n_stats = BNX2X_NUM_STATS;
	info->testinfo_len = BNX2X_NUM_TESTS;
	info->eedump_len = bp->common.flash_size;
	info->regdump_len = bnx2x_get_regs_len(dev);
}

static void bnx2x_get_wol(struct net_device *dev, struct ethtool_wolinfo *wol)
{
	struct bnx2x *bp = netdev_priv(dev);

	if (bp->flags & NO_WOL_FLAG) {
		wol->supported = 0;
		wol->wolopts = 0;
	} else {
		wol->supported = WAKE_MAGIC;
		if (bp->wol)
			wol->wolopts = WAKE_MAGIC;
		else
			wol->wolopts = 0;
	}
	memset(&wol->sopass, 0, sizeof(wol->sopass));
}

static int bnx2x_set_wol(struct net_device *dev, struct ethtool_wolinfo *wol)
{
	struct bnx2x *bp = netdev_priv(dev);

	if (wol->wolopts & ~WAKE_MAGIC)
		return -EINVAL;

	if (wol->wolopts & WAKE_MAGIC) {
		if (bp->flags & NO_WOL_FLAG)
			return -EINVAL;

		bp->wol = 1;
	} else
		bp->wol = 0;

	return 0;
}

static u32 bnx2x_get_msglevel(struct net_device *dev)
{
	struct bnx2x *bp = netdev_priv(dev);

	return bp->msg_enable;
}

static void bnx2x_set_msglevel(struct net_device *dev, u32 level)
{
	struct bnx2x *bp = netdev_priv(dev);

	if (capable(CAP_NET_ADMIN))
		bp->msg_enable = level;
}

static int bnx2x_nway_reset(struct net_device *dev)
{
	struct bnx2x *bp = netdev_priv(dev);

	if (!bp->port.pmf)
		return 0;

	if (netif_running(dev)) {
		bnx2x_stats_handle(bp, STATS_EVENT_STOP);
		bnx2x_link_set(bp);
	}

	return 0;
}

static u32 bnx2x_get_link(struct net_device *dev)
{
	struct bnx2x *bp = netdev_priv(dev);

	if (bp->flags & MF_FUNC_DIS || (bp->state != BNX2X_STATE_OPEN))
		return 0;

	return bp->link_vars.link_up;
}

static int bnx2x_get_eeprom_len(struct net_device *dev)
{
	struct bnx2x *bp = netdev_priv(dev);

	return bp->common.flash_size;
}

static int bnx2x_acquire_nvram_lock(struct bnx2x *bp)
{
	int port = BP_PORT(bp);
	int count, i;
	u32 val = 0;

	/* adjust timeout for emulation/FPGA */
	count = NVRAM_TIMEOUT_COUNT;
	if (CHIP_REV_IS_SLOW(bp))
		count *= 100;

	/* request access to nvram interface */
	REG_WR(bp, MCP_REG_MCPR_NVM_SW_ARB,
	       (MCPR_NVM_SW_ARB_ARB_REQ_SET1 << port));

	for (i = 0; i < count*10; i++) {
		val = REG_RD(bp, MCP_REG_MCPR_NVM_SW_ARB);
		if (val & (MCPR_NVM_SW_ARB_ARB_ARB1 << port))
			break;

		udelay(5);
	}

	if (!(val & (MCPR_NVM_SW_ARB_ARB_ARB1 << port))) {
		DP(BNX2X_MSG_NVM, "cannot get access to nvram interface\n");
		return -EBUSY;
	}

	return 0;
}

static int bnx2x_release_nvram_lock(struct bnx2x *bp)
{
	int port = BP_PORT(bp);
	int count, i;
	u32 val = 0;

	/* adjust timeout for emulation/FPGA */
	count = NVRAM_TIMEOUT_COUNT;
	if (CHIP_REV_IS_SLOW(bp))
		count *= 100;

	/* relinquish nvram interface */
	REG_WR(bp, MCP_REG_MCPR_NVM_SW_ARB,
	       (MCPR_NVM_SW_ARB_ARB_REQ_CLR1 << port));

	for (i = 0; i < count*10; i++) {
		val = REG_RD(bp, MCP_REG_MCPR_NVM_SW_ARB);
		if (!(val & (MCPR_NVM_SW_ARB_ARB_ARB1 << port)))
			break;

		udelay(5);
	}

	if (val & (MCPR_NVM_SW_ARB_ARB_ARB1 << port)) {
		DP(BNX2X_MSG_NVM, "cannot free access to nvram interface\n");
		return -EBUSY;
	}

	return 0;
}

static void bnx2x_enable_nvram_access(struct bnx2x *bp)
{
	u32 val;

	val = REG_RD(bp, MCP_REG_MCPR_NVM_ACCESS_ENABLE);

	/* enable both bits, even on read */
	REG_WR(bp, MCP_REG_MCPR_NVM_ACCESS_ENABLE,
	       (val | MCPR_NVM_ACCESS_ENABLE_EN |
		      MCPR_NVM_ACCESS_ENABLE_WR_EN));
}

static void bnx2x_disable_nvram_access(struct bnx2x *bp)
{
	u32 val;

	val = REG_RD(bp, MCP_REG_MCPR_NVM_ACCESS_ENABLE);

	/* disable both bits, even after read */
	REG_WR(bp, MCP_REG_MCPR_NVM_ACCESS_ENABLE,
	       (val & ~(MCPR_NVM_ACCESS_ENABLE_EN |
			MCPR_NVM_ACCESS_ENABLE_WR_EN)));
}

static int bnx2x_nvram_read_dword(struct bnx2x *bp, u32 offset, __be32 *ret_val,
				  u32 cmd_flags)
{
	int count, i, rc;
	u32 val;

	/* build the command word */
	cmd_flags |= MCPR_NVM_COMMAND_DOIT;

	/* need to clear DONE bit separately */
	REG_WR(bp, MCP_REG_MCPR_NVM_COMMAND, MCPR_NVM_COMMAND_DONE);

	/* address of the NVRAM to read from */
	REG_WR(bp, MCP_REG_MCPR_NVM_ADDR,
	       (offset & MCPR_NVM_ADDR_NVM_ADDR_VALUE));

	/* issue a read command */
	REG_WR(bp, MCP_REG_MCPR_NVM_COMMAND, cmd_flags);

	/* adjust timeout for emulation/FPGA */
	count = NVRAM_TIMEOUT_COUNT;
	if (CHIP_REV_IS_SLOW(bp))
		count *= 100;

	/* wait for completion */
	*ret_val = 0;
	rc = -EBUSY;
	for (i = 0; i < count; i++) {
		udelay(5);
		val = REG_RD(bp, MCP_REG_MCPR_NVM_COMMAND);

		if (val & MCPR_NVM_COMMAND_DONE) {
			val = REG_RD(bp, MCP_REG_MCPR_NVM_READ);
			/* we read nvram data in cpu order
			 * but ethtool sees it as an array of bytes
			 * converting to big-endian will do the work */
			*ret_val = cpu_to_be32(val);
			rc = 0;
			break;
		}
	}

	return rc;
}

static int bnx2x_nvram_read(struct bnx2x *bp, u32 offset, u8 *ret_buf,
			    int buf_size)
{
	int rc;
	u32 cmd_flags;
	__be32 val;

	if ((offset & 0x03) || (buf_size & 0x03) || (buf_size == 0)) {
		DP(BNX2X_MSG_NVM,
		   "Invalid parameter: offset 0x%x  buf_size 0x%x\n",
		   offset, buf_size);
		return -EINVAL;
	}

	if (offset + buf_size > bp->common.flash_size) {
		DP(BNX2X_MSG_NVM, "Invalid parameter: offset (0x%x) +"
				  " buf_size (0x%x) > flash_size (0x%x)\n",
		   offset, buf_size, bp->common.flash_size);
		return -EINVAL;
	}

	/* request access to nvram interface */
	rc = bnx2x_acquire_nvram_lock(bp);
	if (rc)
		return rc;

	/* enable access to nvram interface */
	bnx2x_enable_nvram_access(bp);

	/* read the first word(s) */
	cmd_flags = MCPR_NVM_COMMAND_FIRST;
	while ((buf_size > sizeof(u32)) && (rc == 0)) {
		rc = bnx2x_nvram_read_dword(bp, offset, &val, cmd_flags);
		memcpy(ret_buf, &val, 4);

		/* advance to the next dword */
		offset += sizeof(u32);
		ret_buf += sizeof(u32);
		buf_size -= sizeof(u32);
		cmd_flags = 0;
	}

	if (rc == 0) {
		cmd_flags |= MCPR_NVM_COMMAND_LAST;
		rc = bnx2x_nvram_read_dword(bp, offset, &val, cmd_flags);
		memcpy(ret_buf, &val, 4);
	}

	/* disable access to nvram interface */
	bnx2x_disable_nvram_access(bp);
	bnx2x_release_nvram_lock(bp);

	return rc;
}

static int bnx2x_get_eeprom(struct net_device *dev,
			    struct ethtool_eeprom *eeprom, u8 *eebuf)
{
	struct bnx2x *bp = netdev_priv(dev);
	int rc;

	if (!netif_running(dev))
		return -EAGAIN;

	DP(BNX2X_MSG_NVM, "ethtool_eeprom: cmd %d\n"
	   DP_LEVEL "  magic 0x%x  offset 0x%x (%d)  len 0x%x (%d)\n",
	   eeprom->cmd, eeprom->magic, eeprom->offset, eeprom->offset,
	   eeprom->len, eeprom->len);

	/* parameters already validated in ethtool_get_eeprom */

	rc = bnx2x_nvram_read(bp, eeprom->offset, eebuf, eeprom->len);

	return rc;
}

static int bnx2x_nvram_write_dword(struct bnx2x *bp, u32 offset, u32 val,
				   u32 cmd_flags)
{
	int count, i, rc;

	/* build the command word */
	cmd_flags |= MCPR_NVM_COMMAND_DOIT | MCPR_NVM_COMMAND_WR;

	/* need to clear DONE bit separately */
	REG_WR(bp, MCP_REG_MCPR_NVM_COMMAND, MCPR_NVM_COMMAND_DONE);

	/* write the data */
	REG_WR(bp, MCP_REG_MCPR_NVM_WRITE, val);

	/* address of the NVRAM to write to */
	REG_WR(bp, MCP_REG_MCPR_NVM_ADDR,
	       (offset & MCPR_NVM_ADDR_NVM_ADDR_VALUE));

	/* issue the write command */
	REG_WR(bp, MCP_REG_MCPR_NVM_COMMAND, cmd_flags);

	/* adjust timeout for emulation/FPGA */
	count = NVRAM_TIMEOUT_COUNT;
	if (CHIP_REV_IS_SLOW(bp))
		count *= 100;

	/* wait for completion */
	rc = -EBUSY;
	for (i = 0; i < count; i++) {
		udelay(5);
		val = REG_RD(bp, MCP_REG_MCPR_NVM_COMMAND);
		if (val & MCPR_NVM_COMMAND_DONE) {
			rc = 0;
			break;
		}
	}

	return rc;
}

#define BYTE_OFFSET(offset)		(8 * (offset & 0x03))

static int bnx2x_nvram_write1(struct bnx2x *bp, u32 offset, u8 *data_buf,
			      int buf_size)
{
	int rc;
	u32 cmd_flags;
	u32 align_offset;
	__be32 val;

	if (offset + buf_size > bp->common.flash_size) {
		DP(BNX2X_MSG_NVM, "Invalid parameter: offset (0x%x) +"
				  " buf_size (0x%x) > flash_size (0x%x)\n",
		   offset, buf_size, bp->common.flash_size);
		return -EINVAL;
	}

	/* request access to nvram interface */
	rc = bnx2x_acquire_nvram_lock(bp);
	if (rc)
		return rc;

	/* enable access to nvram interface */
	bnx2x_enable_nvram_access(bp);

	cmd_flags = (MCPR_NVM_COMMAND_FIRST | MCPR_NVM_COMMAND_LAST);
	align_offset = (offset & ~0x03);
	rc = bnx2x_nvram_read_dword(bp, align_offset, &val, cmd_flags);

	if (rc == 0) {
		val &= ~(0xff << BYTE_OFFSET(offset));
		val |= (*data_buf << BYTE_OFFSET(offset));

		/* nvram data is returned as an array of bytes
		 * convert it back to cpu order */
		val = be32_to_cpu(val);

		rc = bnx2x_nvram_write_dword(bp, align_offset, val,
					     cmd_flags);
	}

	/* disable access to nvram interface */
	bnx2x_disable_nvram_access(bp);
	bnx2x_release_nvram_lock(bp);

	return rc;
}

static int bnx2x_nvram_write(struct bnx2x *bp, u32 offset, u8 *data_buf,
			     int buf_size)
{
	int rc;
	u32 cmd_flags;
	u32 val;
	u32 written_so_far;

	if (buf_size == 1)	/* ethtool */
		return bnx2x_nvram_write1(bp, offset, data_buf, buf_size);

	if ((offset & 0x03) || (buf_size & 0x03) || (buf_size == 0)) {
		DP(BNX2X_MSG_NVM,
		   "Invalid parameter: offset 0x%x  buf_size 0x%x\n",
		   offset, buf_size);
		return -EINVAL;
	}

	if (offset + buf_size > bp->common.flash_size) {
		DP(BNX2X_MSG_NVM, "Invalid parameter: offset (0x%x) +"
				  " buf_size (0x%x) > flash_size (0x%x)\n",
		   offset, buf_size, bp->common.flash_size);
		return -EINVAL;
	}

	/* request access to nvram interface */
	rc = bnx2x_acquire_nvram_lock(bp);
	if (rc)
		return rc;

	/* enable access to nvram interface */
	bnx2x_enable_nvram_access(bp);

	written_so_far = 0;
	cmd_flags = MCPR_NVM_COMMAND_FIRST;
	while ((written_so_far < buf_size) && (rc == 0)) {
		if (written_so_far == (buf_size - sizeof(u32)))
			cmd_flags |= MCPR_NVM_COMMAND_LAST;
		else if (((offset + 4) % NVRAM_PAGE_SIZE) == 0)
			cmd_flags |= MCPR_NVM_COMMAND_LAST;
		else if ((offset % NVRAM_PAGE_SIZE) == 0)
			cmd_flags |= MCPR_NVM_COMMAND_FIRST;

		memcpy(&val, data_buf, 4);

		rc = bnx2x_nvram_write_dword(bp, offset, val, cmd_flags);

		/* advance to the next dword */
		offset += sizeof(u32);
		data_buf += sizeof(u32);
		written_so_far += sizeof(u32);
		cmd_flags = 0;
	}

	/* disable access to nvram interface */
	bnx2x_disable_nvram_access(bp);
	bnx2x_release_nvram_lock(bp);

	return rc;
}

static int bnx2x_set_eeprom(struct net_device *dev,
			    struct ethtool_eeprom *eeprom, u8 *eebuf)
{
	struct bnx2x *bp = netdev_priv(dev);
	int port = BP_PORT(bp);
	int rc = 0;
	u32 ext_phy_config;
	if (!netif_running(dev))
		return -EAGAIN;

	DP(BNX2X_MSG_NVM, "ethtool_eeprom: cmd %d\n"
	   DP_LEVEL "  magic 0x%x  offset 0x%x (%d)  len 0x%x (%d)\n",
	   eeprom->cmd, eeprom->magic, eeprom->offset, eeprom->offset,
	   eeprom->len, eeprom->len);

	/* parameters already validated in ethtool_set_eeprom */

	/* PHY eeprom can be accessed only by the PMF */
	if ((eeprom->magic >= 0x50485900) && (eeprom->magic <= 0x504859FF) &&
	    !bp->port.pmf)
		return -EINVAL;

	ext_phy_config =
		SHMEM_RD(bp,
			 dev_info.port_hw_config[port].external_phy_config);

	if (eeprom->magic == 0x50485950) {
		/* 'PHYP' (0x50485950): prepare phy for FW upgrade */
		bnx2x_stats_handle(bp, STATS_EVENT_STOP);

		bnx2x_acquire_phy_lock(bp);
		rc |= bnx2x_link_reset(&bp->link_params,
				       &bp->link_vars, 0);
		if (XGXS_EXT_PHY_TYPE(ext_phy_config) ==
					PORT_HW_CFG_XGXS_EXT_PHY_TYPE_SFX7101)
			bnx2x_set_gpio(bp, MISC_REGISTERS_GPIO_0,
				       MISC_REGISTERS_GPIO_HIGH, port);
		bnx2x_release_phy_lock(bp);
		bnx2x_link_report(bp);

	} else if (eeprom->magic == 0x50485952) {
		/* 'PHYR' (0x50485952): re-init link after FW upgrade */
		if (bp->state == BNX2X_STATE_OPEN) {
			bnx2x_acquire_phy_lock(bp);
			rc |= bnx2x_link_reset(&bp->link_params,
					       &bp->link_vars, 1);

			rc |= bnx2x_phy_init(&bp->link_params,
					     &bp->link_vars);
			bnx2x_release_phy_lock(bp);
			bnx2x_calc_fc_adv(bp);
		}
	} else if (eeprom->magic == 0x53985943) {
		/* 'PHYC' (0x53985943): PHY FW upgrade completed */
		if (XGXS_EXT_PHY_TYPE(ext_phy_config) ==
				       PORT_HW_CFG_XGXS_EXT_PHY_TYPE_SFX7101) {

			/* DSP Remove Download Mode */
			bnx2x_set_gpio(bp, MISC_REGISTERS_GPIO_0,
				       MISC_REGISTERS_GPIO_LOW, port);

			bnx2x_acquire_phy_lock(bp);

			bnx2x_sfx7101_sp_sw_reset(bp,
						&bp->link_params.phy[EXT_PHY1]);

			/* wait 0.5 sec to allow it to run */
			msleep(500);
			bnx2x_ext_phy_hw_reset(bp, port);
			msleep(500);
			bnx2x_release_phy_lock(bp);
		}
	} else
		rc = bnx2x_nvram_write(bp, eeprom->offset, eebuf, eeprom->len);

	return rc;
}

static int bnx2x_get_coalesce(struct net_device *dev,
			      struct ethtool_coalesce *coal)
{
	struct bnx2x *bp = netdev_priv(dev);

	memset(coal, 0, sizeof(struct ethtool_coalesce));

	coal->rx_coalesce_usecs = bp->rx_ticks;
	coal->tx_coalesce_usecs = bp->tx_ticks;

	return 0;
}

static int bnx2x_set_coalesce(struct net_device *dev,
			      struct ethtool_coalesce *coal)
{
	struct bnx2x *bp = netdev_priv(dev);

	bp->rx_ticks = (u16)coal->rx_coalesce_usecs;
	if (bp->rx_ticks > BNX2X_MAX_COALESCE_TOUT)
		bp->rx_ticks = BNX2X_MAX_COALESCE_TOUT;

	bp->tx_ticks = (u16)coal->tx_coalesce_usecs;
	if (bp->tx_ticks > BNX2X_MAX_COALESCE_TOUT)
		bp->tx_ticks = BNX2X_MAX_COALESCE_TOUT;

	if (netif_running(dev))
		bnx2x_update_coalesce(bp);

	return 0;
}

static void bnx2x_get_ringparam(struct net_device *dev,
				struct ethtool_ringparam *ering)
{
	struct bnx2x *bp = netdev_priv(dev);

	ering->rx_max_pending = MAX_RX_AVAIL;
	ering->rx_mini_max_pending = 0;
	ering->rx_jumbo_max_pending = 0;

	if (bp->rx_ring_size)
		ering->rx_pending = bp->rx_ring_size;
	else
		if (bp->state == BNX2X_STATE_OPEN && bp->num_queues)
			ering->rx_pending = MAX_RX_AVAIL/bp->num_queues;
		else
			ering->rx_pending = MAX_RX_AVAIL;

	ering->rx_mini_pending = 0;
	ering->rx_jumbo_pending = 0;

	ering->tx_max_pending = MAX_TX_AVAIL;
	ering->tx_pending = bp->tx_ring_size;
}

static int bnx2x_set_ringparam(struct net_device *dev,
			       struct ethtool_ringparam *ering)
{
	struct bnx2x *bp = netdev_priv(dev);
	int rc = 0;

	if (bp->recovery_state != BNX2X_RECOVERY_DONE) {
		printk(KERN_ERR "Handling parity error recovery. Try again later\n");
		return -EAGAIN;
	}

	if ((ering->rx_pending > MAX_RX_AVAIL) ||
	    (ering->rx_pending < MIN_RX_AVAIL) ||
	    (ering->tx_pending > MAX_TX_AVAIL) ||
	    (ering->tx_pending <= MAX_SKB_FRAGS + 4))
		return -EINVAL;

	bp->rx_ring_size = ering->rx_pending;
	bp->tx_ring_size = ering->tx_pending;

	if (netif_running(dev)) {
		bnx2x_nic_unload(bp, UNLOAD_NORMAL);
		rc = bnx2x_nic_load(bp, LOAD_NORMAL);
	}

	return rc;
}

static void bnx2x_get_pauseparam(struct net_device *dev,
				 struct ethtool_pauseparam *epause)
{
	struct bnx2x *bp = netdev_priv(dev);
	int cfg_idx = bnx2x_get_link_cfg_idx(bp);
	epause->autoneg = (bp->link_params.req_flow_ctrl[cfg_idx] ==
			   BNX2X_FLOW_CTRL_AUTO);

	epause->rx_pause = ((bp->link_vars.flow_ctrl & BNX2X_FLOW_CTRL_RX) ==
			    BNX2X_FLOW_CTRL_RX);
	epause->tx_pause = ((bp->link_vars.flow_ctrl & BNX2X_FLOW_CTRL_TX) ==
			    BNX2X_FLOW_CTRL_TX);

	DP(NETIF_MSG_LINK, "ethtool_pauseparam: cmd %d\n"
	   DP_LEVEL "  autoneg %d  rx_pause %d  tx_pause %d\n",
	   epause->cmd, epause->autoneg, epause->rx_pause, epause->tx_pause);
}

static int bnx2x_set_pauseparam(struct net_device *dev,
				struct ethtool_pauseparam *epause)
{
	struct bnx2x *bp = netdev_priv(dev);
	u32 cfg_idx = bnx2x_get_link_cfg_idx(bp);
	if (IS_MF(bp))
		return 0;

	DP(NETIF_MSG_LINK, "ethtool_pauseparam: cmd %d\n"
	   DP_LEVEL "  autoneg %d  rx_pause %d  tx_pause %d\n",
	   epause->cmd, epause->autoneg, epause->rx_pause, epause->tx_pause);

	bp->link_params.req_flow_ctrl[cfg_idx] = BNX2X_FLOW_CTRL_AUTO;

	if (epause->rx_pause)
		bp->link_params.req_flow_ctrl[cfg_idx] |= BNX2X_FLOW_CTRL_RX;

	if (epause->tx_pause)
		bp->link_params.req_flow_ctrl[cfg_idx] |= BNX2X_FLOW_CTRL_TX;

	if (bp->link_params.req_flow_ctrl[cfg_idx] == BNX2X_FLOW_CTRL_AUTO)
		bp->link_params.req_flow_ctrl[cfg_idx] = BNX2X_FLOW_CTRL_NONE;

	if (epause->autoneg) {
		if (!(bp->port.supported[cfg_idx] & SUPPORTED_Autoneg)) {
			DP(NETIF_MSG_LINK, "autoneg not supported\n");
			return -EINVAL;
		}

		if (bp->link_params.req_line_speed[cfg_idx] == SPEED_AUTO_NEG) {
			bp->link_params.req_flow_ctrl[cfg_idx] =
				BNX2X_FLOW_CTRL_AUTO;
		}
	}

	DP(NETIF_MSG_LINK,
	   "req_flow_ctrl 0x%x\n", bp->link_params.req_flow_ctrl[cfg_idx]);

	if (netif_running(dev)) {
		bnx2x_stats_handle(bp, STATS_EVENT_STOP);
		bnx2x_link_set(bp);
	}

	return 0;
}

static int bnx2x_set_flags(struct net_device *dev, u32 data)
{
	struct bnx2x *bp = netdev_priv(dev);
	int changed = 0;
	int rc = 0;

	if (bp->recovery_state != BNX2X_RECOVERY_DONE) {
		printk(KERN_ERR "Handling parity error recovery. Try again later\n");
		return -EAGAIN;
	}

	if (!(data & ETH_FLAG_RXVLAN))
		return -EINVAL;

	if ((data & ETH_FLAG_LRO) && bp->rx_csum && bp->disable_tpa)
		return -EINVAL;

	rc = ethtool_op_set_flags(dev, data, ETH_FLAG_LRO | ETH_FLAG_RXVLAN |
					ETH_FLAG_TXVLAN | ETH_FLAG_RXHASH);
	if (rc)
		return rc;

	/* TPA requires Rx CSUM offloading */
	if ((data & ETH_FLAG_LRO) && bp->rx_csum) {
		if (!(bp->flags & TPA_ENABLE_FLAG)) {
			bp->flags |= TPA_ENABLE_FLAG;
			changed = 1;
		}
	} else if (bp->flags & TPA_ENABLE_FLAG) {
		dev->features &= ~NETIF_F_LRO;
		bp->flags &= ~TPA_ENABLE_FLAG;
		changed = 1;
	}

	if (changed && netif_running(dev)) {
		bnx2x_nic_unload(bp, UNLOAD_NORMAL);
		rc = bnx2x_nic_load(bp, LOAD_NORMAL);
	}

	return rc;
}

static u32 bnx2x_get_rx_csum(struct net_device *dev)
{
	struct bnx2x *bp = netdev_priv(dev);

	return bp->rx_csum;
}

static int bnx2x_set_rx_csum(struct net_device *dev, u32 data)
{
	struct bnx2x *bp = netdev_priv(dev);
	int rc = 0;

	if (bp->recovery_state != BNX2X_RECOVERY_DONE) {
		printk(KERN_ERR "Handling parity error recovery. Try again later\n");
		return -EAGAIN;
	}

	bp->rx_csum = data;

	/* Disable TPA, when Rx CSUM is disabled. Otherwise all
	   TPA'ed packets will be discarded due to wrong TCP CSUM */
	if (!data) {
		u32 flags = ethtool_op_get_flags(dev);

		rc = bnx2x_set_flags(dev, (flags & ~ETH_FLAG_LRO));
	}

	return rc;
}

static int bnx2x_set_tso(struct net_device *dev, u32 data)
{
	if (data) {
		dev->features |= (NETIF_F_TSO | NETIF_F_TSO_ECN);
		dev->features |= NETIF_F_TSO6;
	} else {
		dev->features &= ~(NETIF_F_TSO | NETIF_F_TSO_ECN);
		dev->features &= ~NETIF_F_TSO6;
	}

	return 0;
}

static const struct {
	char string[ETH_GSTRING_LEN];
} bnx2x_tests_str_arr[BNX2X_NUM_TESTS] = {
	{ "register_test (offline)" },
	{ "memory_test (offline)" },
	{ "loopback_test (offline)" },
	{ "nvram_test (online)" },
	{ "interrupt_test (online)" },
	{ "link_test (online)" },
	{ "idle check (online)" }
};

static int bnx2x_test_registers(struct bnx2x *bp)
{
	int idx, i, rc = -ENODEV;
	u32 wr_val = 0;
	int port = BP_PORT(bp);
	static const struct {
		u32 offset0;
		u32 offset1;
		u32 mask;
	} reg_tbl[] = {
/* 0 */		{ BRB1_REG_PAUSE_LOW_THRESHOLD_0,      4, 0x000003ff },
		{ DORQ_REG_DB_ADDR0,                   4, 0xffffffff },
		{ HC_REG_AGG_INT_0,                    4, 0x000003ff },
		{ PBF_REG_MAC_IF0_ENABLE,              4, 0x00000001 },
		{ PBF_REG_P0_INIT_CRD,                 4, 0x000007ff },
		{ PRS_REG_CID_PORT_0,                  4, 0x00ffffff },
		{ PXP2_REG_PSWRQ_CDU0_L2P,             4, 0x000fffff },
		{ PXP2_REG_RQ_CDU0_EFIRST_MEM_ADDR,    8, 0x0003ffff },
		{ PXP2_REG_PSWRQ_TM0_L2P,              4, 0x000fffff },
		{ PXP2_REG_RQ_USDM0_EFIRST_MEM_ADDR,   8, 0x0003ffff },
/* 10 */	{ PXP2_REG_PSWRQ_TSDM0_L2P,            4, 0x000fffff },
		{ QM_REG_CONNNUM_0,                    4, 0x000fffff },
		{ TM_REG_LIN0_MAX_ACTIVE_CID,          4, 0x0003ffff },
		{ SRC_REG_KEYRSS0_0,                  40, 0xffffffff },
		{ SRC_REG_KEYRSS0_7,                  40, 0xffffffff },
		{ XCM_REG_WU_DA_SET_TMR_CNT_FLG_CMD00, 4, 0x00000001 },
		{ XCM_REG_WU_DA_CNT_CMD00,             4, 0x00000003 },
		{ XCM_REG_GLB_DEL_ACK_MAX_CNT_0,       4, 0x000000ff },
		{ NIG_REG_LLH0_T_BIT,                  4, 0x00000001 },
		{ NIG_REG_EMAC0_IN_EN,                 4, 0x00000001 },
/* 20 */	{ NIG_REG_BMAC0_IN_EN,                 4, 0x00000001 },
		{ NIG_REG_XCM0_OUT_EN,                 4, 0x00000001 },
		{ NIG_REG_BRB0_OUT_EN,                 4, 0x00000001 },
		{ NIG_REG_LLH0_XCM_MASK,               4, 0x00000007 },
		{ NIG_REG_LLH0_ACPI_PAT_6_LEN,        68, 0x000000ff },
		{ NIG_REG_LLH0_ACPI_PAT_0_CRC,        68, 0xffffffff },
		{ NIG_REG_LLH0_DEST_MAC_0_0,         160, 0xffffffff },
		{ NIG_REG_LLH0_DEST_IP_0_1,          160, 0xffffffff },
		{ NIG_REG_LLH0_IPV4_IPV6_0,          160, 0x00000001 },
		{ NIG_REG_LLH0_DEST_UDP_0,           160, 0x0000ffff },
/* 30 */	{ NIG_REG_LLH0_DEST_TCP_0,           160, 0x0000ffff },
		{ NIG_REG_LLH0_VLAN_ID_0,            160, 0x00000fff },
		{ NIG_REG_XGXS_SERDES0_MODE_SEL,       4, 0x00000001 },
		{ NIG_REG_LED_CONTROL_OVERRIDE_TRAFFIC_P0, 4, 0x00000001 },
		{ NIG_REG_STATUS_INTERRUPT_PORT0,      4, 0x07ffffff },
		{ NIG_REG_XGXS0_CTRL_EXTREMOTEMDIOST, 24, 0x00000001 },
		{ NIG_REG_SERDES0_CTRL_PHY_ADDR,      16, 0x0000001f },

		{ 0xffffffff, 0, 0x00000000 }
	};

	if (!netif_running(bp->dev))
		return rc;

	/* Repeat the test twice:
	   First by writing 0x00000000, second by writing 0xffffffff */
	for (idx = 0; idx < 2; idx++) {

		switch (idx) {
		case 0:
			wr_val = 0;
			break;
		case 1:
			wr_val = 0xffffffff;
			break;
		}

		for (i = 0; reg_tbl[i].offset0 != 0xffffffff; i++) {
			u32 offset, mask, save_val, val;
			if (CHIP_IS_E2(bp) &&
			    reg_tbl[i].offset0 == HC_REG_AGG_INT_0)
				continue;

			offset = reg_tbl[i].offset0 + port*reg_tbl[i].offset1;
			mask = reg_tbl[i].mask;

			save_val = REG_RD(bp, offset);

			REG_WR(bp, offset, wr_val & mask);

			val = REG_RD(bp, offset);

			/* Restore the original register's value */
			REG_WR(bp, offset, save_val);

			/* verify value is as expected */
			if ((val & mask) != (wr_val & mask)) {
				DP(NETIF_MSG_PROBE,
				   "offset 0x%x: val 0x%x != 0x%x mask 0x%x\n",
				   offset, val, wr_val, mask);
				goto test_reg_exit;
			}
		}
	}

	rc = 0;

test_reg_exit:
	return rc;
}

static int bnx2x_test_memory(struct bnx2x *bp)
{
	int i, j, rc = -ENODEV;
	u32 val;
	static const struct {
		u32 offset;
		int size;
	} mem_tbl[] = {
		{ CCM_REG_XX_DESCR_TABLE,   CCM_REG_XX_DESCR_TABLE_SIZE },
		{ CFC_REG_ACTIVITY_COUNTER, CFC_REG_ACTIVITY_COUNTER_SIZE },
		{ CFC_REG_LINK_LIST,        CFC_REG_LINK_LIST_SIZE },
		{ DMAE_REG_CMD_MEM,         DMAE_REG_CMD_MEM_SIZE },
		{ TCM_REG_XX_DESCR_TABLE,   TCM_REG_XX_DESCR_TABLE_SIZE },
		{ UCM_REG_XX_DESCR_TABLE,   UCM_REG_XX_DESCR_TABLE_SIZE },
		{ XCM_REG_XX_DESCR_TABLE,   XCM_REG_XX_DESCR_TABLE_SIZE },

		{ 0xffffffff, 0 }
	};
	static const struct {
		char *name;
		u32 offset;
		u32 e1_mask;
		u32 e1h_mask;
		u32 e2_mask;
	} prty_tbl[] = {
		{ "CCM_PRTY_STS",  CCM_REG_CCM_PRTY_STS,   0x3ffc0, 0,   0 },
		{ "CFC_PRTY_STS",  CFC_REG_CFC_PRTY_STS,   0x2,     0x2, 0 },
		{ "DMAE_PRTY_STS", DMAE_REG_DMAE_PRTY_STS, 0,       0,   0 },
		{ "TCM_PRTY_STS",  TCM_REG_TCM_PRTY_STS,   0x3ffc0, 0,   0 },
		{ "UCM_PRTY_STS",  UCM_REG_UCM_PRTY_STS,   0x3ffc0, 0,   0 },
		{ "XCM_PRTY_STS",  XCM_REG_XCM_PRTY_STS,   0x3ffc1, 0,   0 },

		{ NULL, 0xffffffff, 0, 0, 0 }
	};

	if (!netif_running(bp->dev))
		return rc;

	/* pre-Check the parity status */
	for (i = 0; prty_tbl[i].offset != 0xffffffff; i++) {
		val = REG_RD(bp, prty_tbl[i].offset);
		if ((CHIP_IS_E1(bp) && (val & ~(prty_tbl[i].e1_mask))) ||
		    (CHIP_IS_E1H(bp) && (val & ~(prty_tbl[i].e1h_mask))) ||
		    (CHIP_IS_E2(bp) && (val & ~(prty_tbl[i].e2_mask)))) {
			DP(NETIF_MSG_HW,
			   "%s is 0x%x\n", prty_tbl[i].name, val);
			goto test_mem_exit;
		}
	}

	/* Go through all the memories */
	for (i = 0; mem_tbl[i].offset != 0xffffffff; i++)
		for (j = 0; j < mem_tbl[i].size; j++)
			REG_RD(bp, mem_tbl[i].offset + j*4);

	/* Check the parity status */
	for (i = 0; prty_tbl[i].offset != 0xffffffff; i++) {
		val = REG_RD(bp, prty_tbl[i].offset);
		if ((CHIP_IS_E1(bp) && (val & ~(prty_tbl[i].e1_mask))) ||
		    (CHIP_IS_E1H(bp) && (val & ~(prty_tbl[i].e1h_mask))) ||
		    (CHIP_IS_E2(bp) && (val & ~(prty_tbl[i].e2_mask)))) {
			DP(NETIF_MSG_HW,
			   "%s is 0x%x\n", prty_tbl[i].name, val);
			goto test_mem_exit;
		}
	}

	rc = 0;

test_mem_exit:
	return rc;
}

static void bnx2x_wait_for_link(struct bnx2x *bp, u8 link_up, u8 is_serdes)
{
	int cnt = 1400;

	if (link_up)
		while (bnx2x_link_test(bp, is_serdes) && cnt--)
			msleep(10);
}

static int bnx2x_run_loopback(struct bnx2x *bp, int loopback_mode, u8 link_up)
{
	unsigned int pkt_size, num_pkts, i;
	struct sk_buff *skb;
	unsigned char *packet;
	struct bnx2x_fastpath *fp_rx = &bp->fp[0];
	struct bnx2x_fastpath *fp_tx = &bp->fp[0];
	u16 tx_start_idx, tx_idx;
	u16 rx_start_idx, rx_idx;
	u16 pkt_prod, bd_prod;
	struct sw_tx_bd *tx_buf;
	struct eth_tx_start_bd *tx_start_bd;
	struct eth_tx_parse_bd_e1x  *pbd_e1x = NULL;
	struct eth_tx_parse_bd_e2  *pbd_e2 = NULL;
	dma_addr_t mapping;
	union eth_rx_cqe *cqe;
	u8 cqe_fp_flags;
	struct sw_rx_bd *rx_buf;
	u16 len;
	int rc = -ENODEV;

	/* check the loopback mode */
	switch (loopback_mode) {
	case BNX2X_PHY_LOOPBACK:
		if (bp->link_params.loopback_mode != LOOPBACK_XGXS)
			return -EINVAL;
		break;
	case BNX2X_MAC_LOOPBACK:
		bp->link_params.loopback_mode = LOOPBACK_BMAC;
		bnx2x_phy_init(&bp->link_params, &bp->link_vars);
		break;
	default:
		return -EINVAL;
	}

	/* prepare the loopback packet */
	pkt_size = (((bp->dev->mtu < ETH_MAX_PACKET_SIZE) ?
		     bp->dev->mtu : ETH_MAX_PACKET_SIZE) + ETH_HLEN);
	skb = netdev_alloc_skb(bp->dev, bp->rx_buf_size);
	if (!skb) {
		rc = -ENOMEM;
		goto test_loopback_exit;
	}
	packet = skb_put(skb, pkt_size);
	memcpy(packet, bp->dev->dev_addr, ETH_ALEN);
	memset(packet + ETH_ALEN, 0, ETH_ALEN);
	memset(packet + 2*ETH_ALEN, 0x77, (ETH_HLEN - 2*ETH_ALEN));
	for (i = ETH_HLEN; i < pkt_size; i++)
		packet[i] = (unsigned char) (i & 0xff);

	/* send the loopback packet */
	num_pkts = 0;
	tx_start_idx = le16_to_cpu(*fp_tx->tx_cons_sb);
	rx_start_idx = le16_to_cpu(*fp_rx->rx_cons_sb);

	pkt_prod = fp_tx->tx_pkt_prod++;
	tx_buf = &fp_tx->tx_buf_ring[TX_BD(pkt_prod)];
	tx_buf->first_bd = fp_tx->tx_bd_prod;
	tx_buf->skb = skb;
	tx_buf->flags = 0;

	bd_prod = TX_BD(fp_tx->tx_bd_prod);
	tx_start_bd = &fp_tx->tx_desc_ring[bd_prod].start_bd;
	mapping = dma_map_single(&bp->pdev->dev, skb->data,
				 skb_headlen(skb), DMA_TO_DEVICE);
	tx_start_bd->addr_hi = cpu_to_le32(U64_HI(mapping));
	tx_start_bd->addr_lo = cpu_to_le32(U64_LO(mapping));
	tx_start_bd->nbd = cpu_to_le16(2); /* start + pbd */
	tx_start_bd->nbytes = cpu_to_le16(skb_headlen(skb));
	tx_start_bd->vlan_or_ethertype = cpu_to_le16(pkt_prod);
	tx_start_bd->bd_flags.as_bitfield = ETH_TX_BD_FLAGS_START_BD;
	SET_FLAG(tx_start_bd->general_data,
		 ETH_TX_START_BD_ETH_ADDR_TYPE,
		 UNICAST_ADDRESS);
	SET_FLAG(tx_start_bd->general_data,
		 ETH_TX_START_BD_HDR_NBDS,
		 1);

	/* turn on parsing and get a BD */
	bd_prod = TX_BD(NEXT_TX_IDX(bd_prod));

	pbd_e1x = &fp_tx->tx_desc_ring[bd_prod].parse_bd_e1x;
	pbd_e2 = &fp_tx->tx_desc_ring[bd_prod].parse_bd_e2;

	memset(pbd_e2, 0, sizeof(struct eth_tx_parse_bd_e2));
	memset(pbd_e1x, 0, sizeof(struct eth_tx_parse_bd_e1x));

	wmb();

	fp_tx->tx_db.data.prod += 2;
	barrier();
	DOORBELL(bp, fp_tx->index, fp_tx->tx_db.raw);

	mmiowb();

	num_pkts++;
	fp_tx->tx_bd_prod += 2; /* start + pbd */

	udelay(100);

	tx_idx = le16_to_cpu(*fp_tx->tx_cons_sb);
	if (tx_idx != tx_start_idx + num_pkts)
		goto test_loopback_exit;

	/* Unlike HC IGU won't generate an interrupt for status block
	 * updates that have been performed while interrupts were
	 * disabled.
	 */
	if (bp->common.int_block == INT_BLOCK_IGU) {
		/* Disable local BHes to prevent a dead-lock situation between
		 * sch_direct_xmit() and bnx2x_run_loopback() (calling
		 * bnx2x_tx_int()), as both are taking netif_tx_lock().
		 */
		local_bh_disable();
		bnx2x_tx_int(fp_tx);
		local_bh_enable();
	}

	rx_idx = le16_to_cpu(*fp_rx->rx_cons_sb);
	if (rx_idx != rx_start_idx + num_pkts)
		goto test_loopback_exit;

	cqe = &fp_rx->rx_comp_ring[RCQ_BD(fp_rx->rx_comp_cons)];
	cqe_fp_flags = cqe->fast_path_cqe.type_error_flags;
	if (CQE_TYPE(cqe_fp_flags) || (cqe_fp_flags & ETH_RX_ERROR_FALGS))
		goto test_loopback_rx_exit;

	len = le16_to_cpu(cqe->fast_path_cqe.pkt_len);
	if (len != pkt_size)
		goto test_loopback_rx_exit;

	rx_buf = &fp_rx->rx_buf_ring[RX_BD(fp_rx->rx_bd_cons)];
	skb = rx_buf->skb;
	skb_reserve(skb, cqe->fast_path_cqe.placement_offset);
	for (i = ETH_HLEN; i < pkt_size; i++)
		if (*(skb->data + i) != (unsigned char) (i & 0xff))
			goto test_loopback_rx_exit;

	rc = 0;

test_loopback_rx_exit:

	fp_rx->rx_bd_cons = NEXT_RX_IDX(fp_rx->rx_bd_cons);
	fp_rx->rx_bd_prod = NEXT_RX_IDX(fp_rx->rx_bd_prod);
	fp_rx->rx_comp_cons = NEXT_RCQ_IDX(fp_rx->rx_comp_cons);
	fp_rx->rx_comp_prod = NEXT_RCQ_IDX(fp_rx->rx_comp_prod);

	/* Update producers */
	bnx2x_update_rx_prod(bp, fp_rx, fp_rx->rx_bd_prod, fp_rx->rx_comp_prod,
			     fp_rx->rx_sge_prod);

test_loopback_exit:
	bp->link_params.loopback_mode = LOOPBACK_NONE;

	return rc;
}

static int bnx2x_test_loopback(struct bnx2x *bp, u8 link_up)
{
	int rc = 0, res;

	if (BP_NOMCP(bp))
		return rc;

	if (!netif_running(bp->dev))
		return BNX2X_LOOPBACK_FAILED;

	bnx2x_netif_stop(bp, 1);
	bnx2x_acquire_phy_lock(bp);

	res = bnx2x_run_loopback(bp, BNX2X_PHY_LOOPBACK, link_up);
	if (res) {
		DP(NETIF_MSG_PROBE, "  PHY loopback failed  (res %d)\n", res);
		rc |= BNX2X_PHY_LOOPBACK_FAILED;
	}

	res = bnx2x_run_loopback(bp, BNX2X_MAC_LOOPBACK, link_up);
	if (res) {
		DP(NETIF_MSG_PROBE, "  MAC loopback failed  (res %d)\n", res);
		rc |= BNX2X_MAC_LOOPBACK_FAILED;
	}

	bnx2x_release_phy_lock(bp);
	bnx2x_netif_start(bp);

	return rc;
}

#define CRC32_RESIDUAL			0xdebb20e3

static int bnx2x_test_nvram(struct bnx2x *bp)
{
	static const struct {
		int offset;
		int size;
	} nvram_tbl[] = {
		{     0,  0x14 }, /* bootstrap */
		{  0x14,  0xec }, /* dir */
		{ 0x100, 0x350 }, /* manuf_info */
		{ 0x450,  0xf0 }, /* feature_info */
		{ 0x640,  0x64 }, /* upgrade_key_info */
		{ 0x708,  0x70 }, /* manuf_key_info */
		{     0,     0 }
	};
	__be32 buf[0x350 / 4];
	u8 *data = (u8 *)buf;
	int i, rc;
	u32 magic, crc;

	if (BP_NOMCP(bp))
		return 0;

	rc = bnx2x_nvram_read(bp, 0, data, 4);
	if (rc) {
		DP(NETIF_MSG_PROBE, "magic value read (rc %d)\n", rc);
		goto test_nvram_exit;
	}

	magic = be32_to_cpu(buf[0]);
	if (magic != 0x669955aa) {
		DP(NETIF_MSG_PROBE, "magic value (0x%08x)\n", magic);
		rc = -ENODEV;
		goto test_nvram_exit;
	}

	for (i = 0; nvram_tbl[i].size; i++) {

		rc = bnx2x_nvram_read(bp, nvram_tbl[i].offset, data,
				      nvram_tbl[i].size);
		if (rc) {
			DP(NETIF_MSG_PROBE,
			   "nvram_tbl[%d] read data (rc %d)\n", i, rc);
			goto test_nvram_exit;
		}

		crc = ether_crc_le(nvram_tbl[i].size, data);
		if (crc != CRC32_RESIDUAL) {
			DP(NETIF_MSG_PROBE,
			   "nvram_tbl[%d] crc value (0x%08x)\n", i, crc);
			rc = -ENODEV;
			goto test_nvram_exit;
		}
	}

test_nvram_exit:
	return rc;
}

static int bnx2x_test_intr(struct bnx2x *bp)
{
	struct mac_configuration_cmd *config = bnx2x_sp(bp, mac_config);
	int i, rc;

	if (!netif_running(bp->dev))
		return -ENODEV;

	config->hdr.length = 0;
	if (CHIP_IS_E1(bp))
		config->hdr.offset = (BP_PORT(bp) ? 32 : 0);
	else
		config->hdr.offset = BP_FUNC(bp);
	config->hdr.client_id = bp->fp->cl_id;
	config->hdr.reserved1 = 0;

	bp->set_mac_pending = 1;
	smp_wmb();
	rc = bnx2x_sp_post(bp, RAMROD_CMD_ID_COMMON_SET_MAC, 0,
			   U64_HI(bnx2x_sp_mapping(bp, mac_config)),
			   U64_LO(bnx2x_sp_mapping(bp, mac_config)), 1);
	if (rc == 0) {
		for (i = 0; i < 10; i++) {
			if (!bp->set_mac_pending)
				break;
			smp_rmb();
			msleep_interruptible(10);
		}
		if (i == 10)
			rc = -ENODEV;
	}

	return rc;
}

static void bnx2x_self_test(struct net_device *dev,
			    struct ethtool_test *etest, u64 *buf)
{
	struct bnx2x *bp = netdev_priv(dev);
	u8 is_serdes;
	if (bp->recovery_state != BNX2X_RECOVERY_DONE) {
		printk(KERN_ERR "Handling parity error recovery. Try again later\n");
		etest->flags |= ETH_TEST_FL_FAILED;
		return;
	}

	memset(buf, 0, sizeof(u64) * BNX2X_NUM_TESTS);

	if (!netif_running(dev))
		return;

	/* offline tests are not supported in MF mode */
	if (IS_MF(bp))
		etest->flags &= ~ETH_TEST_FL_OFFLINE;
	is_serdes = (bp->link_vars.link_status & LINK_STATUS_SERDES_LINK) > 0;

	if (etest->flags & ETH_TEST_FL_OFFLINE) {
		int port = BP_PORT(bp);
		u32 val;
		u8 link_up;

		/* save current value of input enable for TX port IF */
		val = REG_RD(bp, NIG_REG_EGRESS_UMP0_IN_EN + port*4);
		/* disable input for TX port IF */
		REG_WR(bp, NIG_REG_EGRESS_UMP0_IN_EN + port*4, 0);

		link_up = bp->link_vars.link_up;

		bnx2x_nic_unload(bp, UNLOAD_NORMAL);
		bnx2x_nic_load(bp, LOAD_DIAG);
		/* wait until link state is restored */
		bnx2x_wait_for_link(bp, link_up, is_serdes);

		if (bnx2x_test_registers(bp) != 0) {
			buf[0] = 1;
			etest->flags |= ETH_TEST_FL_FAILED;
		}
		if (bnx2x_test_memory(bp) != 0) {
			buf[1] = 1;
			etest->flags |= ETH_TEST_FL_FAILED;
		}

		buf[2] = bnx2x_test_loopback(bp, link_up);
		if (buf[2] != 0)
			etest->flags |= ETH_TEST_FL_FAILED;

		bnx2x_nic_unload(bp, UNLOAD_NORMAL);

		/* restore input for TX port IF */
		REG_WR(bp, NIG_REG_EGRESS_UMP0_IN_EN + port*4, val);

		bnx2x_nic_load(bp, LOAD_NORMAL);
		/* wait until link state is restored */
		bnx2x_wait_for_link(bp, link_up, is_serdes);
	}
	if (bnx2x_test_nvram(bp) != 0) {
		buf[3] = 1;
		etest->flags |= ETH_TEST_FL_FAILED;
	}
	if (bnx2x_test_intr(bp) != 0) {
		buf[4] = 1;
		etest->flags |= ETH_TEST_FL_FAILED;
	}

	if (bnx2x_link_test(bp, is_serdes) != 0) {
		buf[5] = 1;
		etest->flags |= ETH_TEST_FL_FAILED;
	}

#ifdef BNX2X_EXTRA_DEBUG
	bnx2x_panic_dump(bp);
#endif
}

#define IS_PORT_STAT(i) \
	((bnx2x_stats_arr[i].flags & STATS_FLAGS_BOTH) == STATS_FLAGS_PORT)
#define IS_FUNC_STAT(i)		(bnx2x_stats_arr[i].flags & STATS_FLAGS_FUNC)
#define IS_MF_MODE_STAT(bp) \
			(IS_MF(bp) && !(bp->msg_enable & BNX2X_MSG_STATS))

static int bnx2x_get_sset_count(struct net_device *dev, int stringset)
{
	struct bnx2x *bp = netdev_priv(dev);
	int i, num_stats;

	switch (stringset) {
	case ETH_SS_STATS:
		if (is_multi(bp)) {
			num_stats = BNX2X_NUM_STAT_QUEUES(bp) *
				BNX2X_NUM_Q_STATS;
			if (!IS_MF_MODE_STAT(bp))
				num_stats += BNX2X_NUM_STATS;
		} else {
			if (IS_MF_MODE_STAT(bp)) {
				num_stats = 0;
				for (i = 0; i < BNX2X_NUM_STATS; i++)
					if (IS_FUNC_STAT(i))
						num_stats++;
			} else
				num_stats = BNX2X_NUM_STATS;
		}
		return num_stats;

	case ETH_SS_TEST:
		return BNX2X_NUM_TESTS;

	default:
		return -EINVAL;
	}
}

static void bnx2x_get_strings(struct net_device *dev, u32 stringset, u8 *buf)
{
	struct bnx2x *bp = netdev_priv(dev);
	int i, j, k;
	char queue_name[MAX_QUEUE_NAME_LEN+1];

	switch (stringset) {
	case ETH_SS_STATS:
		if (is_multi(bp)) {
			k = 0;
			for_each_napi_queue(bp, i) {
				memset(queue_name, 0, sizeof(queue_name));

				if (IS_FCOE_IDX(i))
					sprintf(queue_name, "fcoe");
				else
					sprintf(queue_name, "%d", i);

				for (j = 0; j < BNX2X_NUM_Q_STATS; j++)
					snprintf(buf + (k + j)*ETH_GSTRING_LEN,
						ETH_GSTRING_LEN,
						bnx2x_q_stats_arr[j].string,
						queue_name);
				k += BNX2X_NUM_Q_STATS;
			}
			if (IS_MF_MODE_STAT(bp))
				break;
			for (j = 0; j < BNX2X_NUM_STATS; j++)
				strcpy(buf + (k + j)*ETH_GSTRING_LEN,
				       bnx2x_stats_arr[j].string);
		} else {
			for (i = 0, j = 0; i < BNX2X_NUM_STATS; i++) {
				if (IS_MF_MODE_STAT(bp) && IS_PORT_STAT(i))
					continue;
				strcpy(buf + j*ETH_GSTRING_LEN,
				       bnx2x_stats_arr[i].string);
				j++;
			}
		}
		break;

	case ETH_SS_TEST:
		memcpy(buf, bnx2x_tests_str_arr, sizeof(bnx2x_tests_str_arr));
		break;
	}
}

static void bnx2x_get_ethtool_stats(struct net_device *dev,
				    struct ethtool_stats *stats, u64 *buf)
{
	struct bnx2x *bp = netdev_priv(dev);
	u32 *hw_stats, *offset;
	int i, j, k;

	if (is_multi(bp)) {
		k = 0;
		for_each_napi_queue(bp, i) {
			hw_stats = (u32 *)&bp->fp[i].eth_q_stats;
			for (j = 0; j < BNX2X_NUM_Q_STATS; j++) {
				if (bnx2x_q_stats_arr[j].size == 0) {
					/* skip this counter */
					buf[k + j] = 0;
					continue;
				}
				offset = (hw_stats +
					  bnx2x_q_stats_arr[j].offset);
				if (bnx2x_q_stats_arr[j].size == 4) {
					/* 4-byte counter */
					buf[k + j] = (u64) *offset;
					continue;
				}
				/* 8-byte counter */
				buf[k + j] = HILO_U64(*offset, *(offset + 1));
			}
			k += BNX2X_NUM_Q_STATS;
		}
		if (IS_MF_MODE_STAT(bp))
			return;
		hw_stats = (u32 *)&bp->eth_stats;
		for (j = 0; j < BNX2X_NUM_STATS; j++) {
			if (bnx2x_stats_arr[j].size == 0) {
				/* skip this counter */
				buf[k + j] = 0;
				continue;
			}
			offset = (hw_stats + bnx2x_stats_arr[j].offset);
			if (bnx2x_stats_arr[j].size == 4) {
				/* 4-byte counter */
				buf[k + j] = (u64) *offset;
				continue;
			}
			/* 8-byte counter */
			buf[k + j] = HILO_U64(*offset, *(offset + 1));
		}
	} else {
		hw_stats = (u32 *)&bp->eth_stats;
		for (i = 0, j = 0; i < BNX2X_NUM_STATS; i++) {
			if (IS_MF_MODE_STAT(bp) && IS_PORT_STAT(i))
				continue;
			if (bnx2x_stats_arr[i].size == 0) {
				/* skip this counter */
				buf[j] = 0;
				j++;
				continue;
			}
			offset = (hw_stats + bnx2x_stats_arr[i].offset);
			if (bnx2x_stats_arr[i].size == 4) {
				/* 4-byte counter */
				buf[j] = (u64) *offset;
				j++;
				continue;
			}
			/* 8-byte counter */
			buf[j] = HILO_U64(*offset, *(offset + 1));
			j++;
		}
	}
}

static int bnx2x_phys_id(struct net_device *dev, u32 data)
{
	struct bnx2x *bp = netdev_priv(dev);
	int i;

	if (!netif_running(dev))
		return 0;

	if (!bp->port.pmf)
		return 0;

	if (data == 0)
		data = 2;

	for (i = 0; i < (data * 2); i++) {
		if ((i % 2) == 0)
			bnx2x_set_led(&bp->link_params, &bp->link_vars,
				      LED_MODE_OPER, SPEED_1000);
		else
			bnx2x_set_led(&bp->link_params, &bp->link_vars,
				      LED_MODE_OFF, 0);

		msleep_interruptible(500);
		if (signal_pending(current))
			break;
	}

	if (bp->link_vars.link_up)
		bnx2x_set_led(&bp->link_params, &bp->link_vars, LED_MODE_OPER,
			      bp->link_vars.line_speed);

	return 0;
}

static const struct ethtool_ops bnx2x_ethtool_ops = {
	.get_settings		= bnx2x_get_settings,
	.set_settings		= bnx2x_set_settings,
	.get_drvinfo		= bnx2x_get_drvinfo,
	.get_regs_len		= bnx2x_get_regs_len,
	.get_regs		= bnx2x_get_regs,
	.get_wol		= bnx2x_get_wol,
	.set_wol		= bnx2x_set_wol,
	.get_msglevel		= bnx2x_get_msglevel,
	.set_msglevel		= bnx2x_set_msglevel,
	.nway_reset		= bnx2x_nway_reset,
	.get_link		= bnx2x_get_link,
	.get_eeprom_len		= bnx2x_get_eeprom_len,
	.get_eeprom		= bnx2x_get_eeprom,
	.set_eeprom		= bnx2x_set_eeprom,
	.get_coalesce		= bnx2x_get_coalesce,
	.set_coalesce		= bnx2x_set_coalesce,
	.get_ringparam		= bnx2x_get_ringparam,
	.set_ringparam		= bnx2x_set_ringparam,
	.get_pauseparam		= bnx2x_get_pauseparam,
	.set_pauseparam		= bnx2x_set_pauseparam,
	.get_rx_csum		= bnx2x_get_rx_csum,
	.set_rx_csum		= bnx2x_set_rx_csum,
	.get_tx_csum		= ethtool_op_get_tx_csum,
	.set_tx_csum		= ethtool_op_set_tx_hw_csum,
	.set_flags		= bnx2x_set_flags,
	.get_flags		= ethtool_op_get_flags,
	.get_sg			= ethtool_op_get_sg,
	.set_sg			= ethtool_op_set_sg,
	.get_tso		= ethtool_op_get_tso,
	.set_tso		= bnx2x_set_tso,
	.self_test		= bnx2x_self_test,
	.get_sset_count		= bnx2x_get_sset_count,
	.get_strings		= bnx2x_get_strings,
	.phys_id		= bnx2x_phys_id,
	.get_ethtool_stats	= bnx2x_get_ethtool_stats,
};

void bnx2x_set_ethtool_ops(struct net_device *netdev)
{
	SET_ETHTOOL_OPS(netdev, &bnx2x_ethtool_ops);
}<|MERGE_RESOLUTION|>--- conflicted
+++ resolved
@@ -238,11 +238,7 @@
 	speed |= (cmd->speed_hi << 16);
 
 	if (IS_MF_SI(bp)) {
-<<<<<<< HEAD
-		u32 param = 0, part;
-=======
 		u32 part;
->>>>>>> b3e96c0c
 		u32 line_speed = bp->link_vars.line_speed;
 
 		/* use 10G if no link detected */
@@ -255,13 +251,9 @@
 				       REQ_BC_VER_4_SET_MF_BW);
 			return -EINVAL;
 		}
-<<<<<<< HEAD
+
 		part = (speed * 100) / line_speed;
-=======
-
-		part = (speed * 100) / line_speed;
-
->>>>>>> b3e96c0c
+
 		if (line_speed < speed || !part) {
 			BNX2X_DEV_INFO("Speed setting should be in a range "
 				       "from 1%% to 100%% "
@@ -269,17 +261,11 @@
 			return -EINVAL;
 		}
 
-<<<<<<< HEAD
-		/* set new MAX value */
-		param |= (part << FUNC_MF_CFG_MAX_BW_SHIFT)
-				  & FUNC_MF_CFG_MAX_BW_MASK;
-=======
 		if (bp->state != BNX2X_STATE_OPEN)
 			/* store value for following "load" */
 			bp->pending_max = part;
 		else
 			bnx2x_update_max_mf_config(bp, part);
->>>>>>> b3e96c0c
 
 		return 0;
 	}
