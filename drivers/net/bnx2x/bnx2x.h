/* bnx2x.h: Broadcom Everest network driver.
 *
 * Copyright (c) 2007-2010 Broadcom Corporation
 *
 * This program is free software; you can redistribute it and/or modify
 * it under the terms of the GNU General Public License as published by
 * the Free Software Foundation.
 *
 * Maintained by: Eilon Greenstein <eilong@broadcom.com>
 * Written by: Eliezer Tamir
 * Based on code from Michael Chan's bnx2 driver
 */

#ifndef BNX2X_H
#define BNX2X_H
#include <linux/netdevice.h>
#include <linux/types.h>

/* compilation time flags */

/* define this to make the driver freeze on error to allow getting debug info
 * (you will need to reboot afterwards) */
/* #define BNX2X_STOP_ON_ERROR */

#define DRV_MODULE_VERSION      "1.62.00-6"
#define DRV_MODULE_RELDATE      "2011/01/30"
#define BNX2X_BC_VER            0x040200

#define BNX2X_MULTI_QUEUE

#define BNX2X_NEW_NAPI

#if defined(CONFIG_DCB)
#define BCM_DCB
#endif
#if defined(CONFIG_CNIC) || defined(CONFIG_CNIC_MODULE)
#define BCM_CNIC 1
#include "../cnic_if.h"
#endif

#ifdef BCM_CNIC
#define BNX2X_MIN_MSIX_VEC_CNT 3
#define BNX2X_MSIX_VEC_FP_START 2
#else
#define BNX2X_MIN_MSIX_VEC_CNT 2
#define BNX2X_MSIX_VEC_FP_START 1
#endif

#include <linux/mdio.h>
#include <linux/pci.h>
#include "bnx2x_reg.h"
#include "bnx2x_fw_defs.h"
#include "bnx2x_hsi.h"
#include "bnx2x_link.h"
#include "bnx2x_dcb.h"
#include "bnx2x_stats.h"

/* error/debug prints */

#define DRV_MODULE_NAME		"bnx2x"

/* for messages that are currently off */
#define BNX2X_MSG_OFF			0
#define BNX2X_MSG_MCP			0x010000 /* was: NETIF_MSG_HW */
#define BNX2X_MSG_STATS			0x020000 /* was: NETIF_MSG_TIMER */
#define BNX2X_MSG_NVM			0x040000 /* was: NETIF_MSG_HW */
#define BNX2X_MSG_DMAE			0x080000 /* was: NETIF_MSG_HW */
#define BNX2X_MSG_SP			0x100000 /* was: NETIF_MSG_INTR */
#define BNX2X_MSG_FP			0x200000 /* was: NETIF_MSG_INTR */

#define DP_LEVEL			KERN_NOTICE	/* was: KERN_DEBUG */

/* regular debug print */
#define DP(__mask, __fmt, __args...)				\
do {								\
	if (bp->msg_enable & (__mask))				\
		printk(DP_LEVEL "[%s:%d(%s)]" __fmt,		\
		       __func__, __LINE__,			\
		       bp->dev ? (bp->dev->name) : "?",		\
		       ##__args);				\
} while (0)

/* errors debug print */
#define BNX2X_DBG_ERR(__fmt, __args...)				\
do {								\
	if (netif_msg_probe(bp))				\
		pr_err("[%s:%d(%s)]" __fmt,			\
		       __func__, __LINE__,			\
		       bp->dev ? (bp->dev->name) : "?",		\
		       ##__args);				\
} while (0)

/* for errors (never masked) */
#define BNX2X_ERR(__fmt, __args...)				\
do {								\
	pr_err("[%s:%d(%s)]" __fmt,				\
	       __func__, __LINE__,				\
	       bp->dev ? (bp->dev->name) : "?",			\
	       ##__args);					\
	} while (0)

#define BNX2X_ERROR(__fmt, __args...) do { \
	pr_err("[%s:%d]" __fmt, __func__, __LINE__, ##__args); \
	} while (0)


/* before we have a dev->name use dev_info() */
#define BNX2X_DEV_INFO(__fmt, __args...)			 \
do {								 \
	if (netif_msg_probe(bp))				 \
		dev_info(&bp->pdev->dev, __fmt, ##__args);	 \
} while (0)

void bnx2x_panic_dump(struct bnx2x *bp);

#ifdef BNX2X_STOP_ON_ERROR
#define bnx2x_panic() do { \
		bp->panic = 1; \
		BNX2X_ERR("driver assert\n"); \
		bnx2x_int_disable(bp); \
		bnx2x_panic_dump(bp); \
	} while (0)
#else
#define bnx2x_panic() do { \
		bp->panic = 1; \
		BNX2X_ERR("driver assert\n"); \
		bnx2x_panic_dump(bp); \
	} while (0)
#endif

#define bnx2x_mc_addr(ha)      ((ha)->addr)

#define U64_LO(x)			(u32)(((u64)(x)) & 0xffffffff)
#define U64_HI(x)			(u32)(((u64)(x)) >> 32)
#define HILO_U64(hi, lo)		((((u64)(hi)) << 32) + (lo))


#define REG_ADDR(bp, offset)		((bp->regview) + (offset))

#define REG_RD(bp, offset)		readl(REG_ADDR(bp, offset))
#define REG_RD8(bp, offset)		readb(REG_ADDR(bp, offset))
#define REG_RD16(bp, offset)		readw(REG_ADDR(bp, offset))

#define REG_WR(bp, offset, val)		writel((u32)val, REG_ADDR(bp, offset))
#define REG_WR8(bp, offset, val)	writeb((u8)val, REG_ADDR(bp, offset))
#define REG_WR16(bp, offset, val)	writew((u16)val, REG_ADDR(bp, offset))

#define REG_RD_IND(bp, offset)		bnx2x_reg_rd_ind(bp, offset)
#define REG_WR_IND(bp, offset, val)	bnx2x_reg_wr_ind(bp, offset, val)

#define REG_RD_DMAE(bp, offset, valp, len32) \
	do { \
		bnx2x_read_dmae(bp, offset, len32);\
		memcpy(valp, bnx2x_sp(bp, wb_data[0]), (len32) * 4); \
	} while (0)

#define REG_WR_DMAE(bp, offset, valp, len32) \
	do { \
		memcpy(bnx2x_sp(bp, wb_data[0]), valp, (len32) * 4); \
		bnx2x_write_dmae(bp, bnx2x_sp_mapping(bp, wb_data), \
				 offset, len32); \
	} while (0)

#define REG_WR_DMAE_LEN(bp, offset, valp, len32) \
	REG_WR_DMAE(bp, offset, valp, len32)

#define VIRT_WR_DMAE_LEN(bp, data, addr, len32, le32_swap) \
	do { \
		memcpy(GUNZIP_BUF(bp), data, (len32) * 4); \
		bnx2x_write_big_buf_wb(bp, addr, len32); \
	} while (0)

#define SHMEM_ADDR(bp, field)		(bp->common.shmem_base + \
					 offsetof(struct shmem_region, field))
#define SHMEM_RD(bp, field)		REG_RD(bp, SHMEM_ADDR(bp, field))
#define SHMEM_WR(bp, field, val)	REG_WR(bp, SHMEM_ADDR(bp, field), val)

#define SHMEM2_ADDR(bp, field)		(bp->common.shmem2_base + \
					 offsetof(struct shmem2_region, field))
#define SHMEM2_RD(bp, field)		REG_RD(bp, SHMEM2_ADDR(bp, field))
#define SHMEM2_WR(bp, field, val)	REG_WR(bp, SHMEM2_ADDR(bp, field), val)
#define MF_CFG_ADDR(bp, field)		(bp->common.mf_cfg_base + \
					 offsetof(struct mf_cfg, field))
#define MF2_CFG_ADDR(bp, field)		(bp->common.mf2_cfg_base + \
					 offsetof(struct mf2_cfg, field))

#define MF_CFG_RD(bp, field)		REG_RD(bp, MF_CFG_ADDR(bp, field))
#define MF_CFG_WR(bp, field, val)	REG_WR(bp,\
					       MF_CFG_ADDR(bp, field), (val))
#define MF2_CFG_RD(bp, field)		REG_RD(bp, MF2_CFG_ADDR(bp, field))

#define SHMEM2_HAS(bp, field)		((bp)->common.shmem2_base &&	\
					 (SHMEM2_RD((bp), size) >	\
					 offsetof(struct shmem2_region, field)))

#define EMAC_RD(bp, reg)		REG_RD(bp, emac_base + reg)
#define EMAC_WR(bp, reg, val)		REG_WR(bp, emac_base + reg, val)

/* SP SB indices */

/* General SP events - stats query, cfc delete, etc  */
#define HC_SP_INDEX_ETH_DEF_CONS		3

/* EQ completions */
#define HC_SP_INDEX_EQ_CONS			7

/* FCoE L2 connection completions */
#define HC_SP_INDEX_ETH_FCOE_TX_CQ_CONS		6
#define HC_SP_INDEX_ETH_FCOE_RX_CQ_CONS		4
/* iSCSI L2 */
#define HC_SP_INDEX_ETH_ISCSI_CQ_CONS		5
#define HC_SP_INDEX_ETH_ISCSI_RX_CQ_CONS	1

/* Special clients parameters */

/* SB indices */
/* FCoE L2 */
#define BNX2X_FCOE_L2_RX_INDEX \
	(&bp->def_status_blk->sp_sb.\
	index_values[HC_SP_INDEX_ETH_FCOE_RX_CQ_CONS])

#define BNX2X_FCOE_L2_TX_INDEX \
	(&bp->def_status_blk->sp_sb.\
	index_values[HC_SP_INDEX_ETH_FCOE_TX_CQ_CONS])

/**
 *  CIDs and CLIDs:
 *  CLIDs below is a CLID for func 0, then the CLID for other
 *  functions will be calculated by the formula:
 *
 *  FUNC_N_CLID_X = N * NUM_SPECIAL_CLIENTS + FUNC_0_CLID_X
 *
 */
/* iSCSI L2 */
#define BNX2X_ISCSI_ETH_CL_ID		17
#define BNX2X_ISCSI_ETH_CID		17

/* FCoE L2 */
#define BNX2X_FCOE_ETH_CL_ID		18
#define BNX2X_FCOE_ETH_CID		18

/** Additional rings budgeting */
#ifdef BCM_CNIC
#define CNIC_CONTEXT_USE		1
#define FCOE_CONTEXT_USE		1
#else
#define CNIC_CONTEXT_USE		0
#define FCOE_CONTEXT_USE		0
#endif /* BCM_CNIC */
#define NONE_ETH_CONTEXT_USE	(FCOE_CONTEXT_USE)

#define AEU_IN_ATTN_BITS_PXPPCICLOCKCLIENT_PARITY_ERROR \
	AEU_INPUTS_ATTN_BITS_PXPPCICLOCKCLIENT_PARITY_ERROR

#define SM_RX_ID			0
#define SM_TX_ID			1

/* fast path */

struct sw_rx_bd {
	struct sk_buff	*skb;
	DEFINE_DMA_UNMAP_ADDR(mapping);
};

struct sw_tx_bd {
	struct sk_buff	*skb;
	u16		first_bd;
	u8		flags;
/* Set on the first BD descriptor when there is a split BD */
#define BNX2X_TSO_SPLIT_BD		(1<<0)
};

struct sw_rx_page {
	struct page	*page;
	DEFINE_DMA_UNMAP_ADDR(mapping);
};

union db_prod {
	struct doorbell_set_prod data;
	u32		raw;
};


/* MC hsi */
#define BCM_PAGE_SHIFT			12
#define BCM_PAGE_SIZE			(1 << BCM_PAGE_SHIFT)
#define BCM_PAGE_MASK			(~(BCM_PAGE_SIZE - 1))
#define BCM_PAGE_ALIGN(addr)	(((addr) + BCM_PAGE_SIZE - 1) & BCM_PAGE_MASK)

#define PAGES_PER_SGE_SHIFT		0
#define PAGES_PER_SGE			(1 << PAGES_PER_SGE_SHIFT)
#define SGE_PAGE_SIZE			PAGE_SIZE
#define SGE_PAGE_SHIFT			PAGE_SHIFT
#define SGE_PAGE_ALIGN(addr)		PAGE_ALIGN((typeof(PAGE_SIZE))(addr))

/* SGE ring related macros */
#define NUM_RX_SGE_PAGES		2
#define RX_SGE_CNT		(BCM_PAGE_SIZE / sizeof(struct eth_rx_sge))
#define MAX_RX_SGE_CNT			(RX_SGE_CNT - 2)
/* RX_SGE_CNT is promised to be a power of 2 */
#define RX_SGE_MASK			(RX_SGE_CNT - 1)
#define NUM_RX_SGE			(RX_SGE_CNT * NUM_RX_SGE_PAGES)
#define MAX_RX_SGE			(NUM_RX_SGE - 1)
#define NEXT_SGE_IDX(x)		((((x) & RX_SGE_MASK) == \
				  (MAX_RX_SGE_CNT - 1)) ? (x) + 3 : (x) + 1)
#define RX_SGE(x)			((x) & MAX_RX_SGE)

/* SGE producer mask related macros */
/* Number of bits in one sge_mask array element */
#define RX_SGE_MASK_ELEM_SZ		64
#define RX_SGE_MASK_ELEM_SHIFT		6
#define RX_SGE_MASK_ELEM_MASK		((u64)RX_SGE_MASK_ELEM_SZ - 1)

/* Creates a bitmask of all ones in less significant bits.
   idx - index of the most significant bit in the created mask */
#define RX_SGE_ONES_MASK(idx) \
		(((u64)0x1 << (((idx) & RX_SGE_MASK_ELEM_MASK) + 1)) - 1)
#define RX_SGE_MASK_ELEM_ONE_MASK	((u64)(~0))

/* Number of u64 elements in SGE mask array */
#define RX_SGE_MASK_LEN			((NUM_RX_SGE_PAGES * RX_SGE_CNT) / \
					 RX_SGE_MASK_ELEM_SZ)
#define RX_SGE_MASK_LEN_MASK		(RX_SGE_MASK_LEN - 1)
#define NEXT_SGE_MASK_ELEM(el)		(((el) + 1) & RX_SGE_MASK_LEN_MASK)

union host_hc_status_block {
	/* pointer to fp status block e1x */
	struct host_hc_status_block_e1x *e1x_sb;
	/* pointer to fp status block e2 */
	struct host_hc_status_block_e2  *e2_sb;
};

struct bnx2x_fastpath {

#define BNX2X_NAPI_WEIGHT       128
	struct napi_struct	napi;
	union host_hc_status_block	status_blk;
	/* chip independed shortcuts into sb structure */
	__le16			*sb_index_values;
	__le16			*sb_running_index;
	/* chip independed shortcut into rx_prods_offset memory */
	u32			ustorm_rx_prods_offset;

	dma_addr_t		status_blk_mapping;

	struct sw_tx_bd		*tx_buf_ring;

	union eth_tx_bd_types	*tx_desc_ring;
	dma_addr_t		tx_desc_mapping;

	struct sw_rx_bd		*rx_buf_ring;	/* BDs mappings ring */
	struct sw_rx_page	*rx_page_ring;	/* SGE pages mappings ring */

	struct eth_rx_bd	*rx_desc_ring;
	dma_addr_t		rx_desc_mapping;

	union eth_rx_cqe	*rx_comp_ring;
	dma_addr_t		rx_comp_mapping;

	/* SGE ring */
	struct eth_rx_sge	*rx_sge_ring;
	dma_addr_t		rx_sge_mapping;

	u64			sge_mask[RX_SGE_MASK_LEN];

	int			state;
#define BNX2X_FP_STATE_CLOSED		0
#define BNX2X_FP_STATE_IRQ		0x80000
#define BNX2X_FP_STATE_OPENING		0x90000
#define BNX2X_FP_STATE_OPEN		0xa0000
#define BNX2X_FP_STATE_HALTING		0xb0000
#define BNX2X_FP_STATE_HALTED		0xc0000
#define BNX2X_FP_STATE_TERMINATING	0xd0000
#define BNX2X_FP_STATE_TERMINATED	0xe0000

	u8			index;		/* number in fp array */
	u8			cl_id;		/* eth client id */
	u8			cl_qzone_id;
	u8			fw_sb_id;	/* status block number in FW */
	u8			igu_sb_id;	/* status block number in HW */
	u32			cid;

	union db_prod		tx_db;

	u16			tx_pkt_prod;
	u16			tx_pkt_cons;
	u16			tx_bd_prod;
	u16			tx_bd_cons;
	__le16			*tx_cons_sb;

	__le16			fp_hc_idx;

	u16			rx_bd_prod;
	u16			rx_bd_cons;
	u16			rx_comp_prod;
	u16			rx_comp_cons;
	u16			rx_sge_prod;
	/* The last maximal completed SGE */
	u16			last_max_sge;
	__le16			*rx_cons_sb;

	unsigned long		tx_pkt,
				rx_pkt,
				rx_calls;

	/* TPA related */
	struct sw_rx_bd		tpa_pool[ETH_MAX_AGGREGATION_QUEUES_E1H];
	u8			tpa_state[ETH_MAX_AGGREGATION_QUEUES_E1H];
#define BNX2X_TPA_START			1
#define BNX2X_TPA_STOP			2
	u8			disable_tpa;
#ifdef BNX2X_STOP_ON_ERROR
	u64			tpa_queue_used;
#endif

	struct tstorm_per_client_stats old_tclient;
	struct ustorm_per_client_stats old_uclient;
	struct xstorm_per_client_stats old_xclient;
	struct bnx2x_eth_q_stats eth_q_stats;

	/* The size is calculated using the following:
	     sizeof name field from netdev structure +
	     4 ('-Xx-' string) +
	     4 (for the digits and to make it DWORD aligned) */
#define FP_NAME_SIZE		(sizeof(((struct net_device *)0)->name) + 8)
	char			name[FP_NAME_SIZE];
	struct bnx2x		*bp; /* parent */
};

#define bnx2x_fp(bp, nr, var)		(bp->fp[nr].var)
#ifdef BCM_CNIC
/* FCoE L2 `fastpath' is right after the eth entries */
#define FCOE_IDX			BNX2X_NUM_ETH_QUEUES(bp)
#define bnx2x_fcoe_fp(bp)		(&bp->fp[FCOE_IDX])
#define bnx2x_fcoe(bp, var)		(bnx2x_fcoe_fp(bp)->var)
#define IS_FCOE_FP(fp)			(fp->index == FCOE_IDX)
#define IS_FCOE_IDX(idx)		((idx) == FCOE_IDX)
#else
#define IS_FCOE_FP(fp)		false
#define IS_FCOE_IDX(idx)	false
#endif


/* MC hsi */
#define MAX_FETCH_BD			13	/* HW max BDs per packet */
#define RX_COPY_THRESH			92

#define NUM_TX_RINGS			16
#define TX_DESC_CNT		(BCM_PAGE_SIZE / sizeof(union eth_tx_bd_types))
#define MAX_TX_DESC_CNT			(TX_DESC_CNT - 1)
#define NUM_TX_BD			(TX_DESC_CNT * NUM_TX_RINGS)
#define MAX_TX_BD			(NUM_TX_BD - 1)
#define MAX_TX_AVAIL			(MAX_TX_DESC_CNT * NUM_TX_RINGS - 2)
#define INIT_JUMBO_TX_RING_SIZE		MAX_TX_AVAIL
#define INIT_TX_RING_SIZE		MAX_TX_AVAIL
#define NEXT_TX_IDX(x)		((((x) & MAX_TX_DESC_CNT) == \
				  (MAX_TX_DESC_CNT - 1)) ? (x) + 2 : (x) + 1)
#define TX_BD(x)			((x) & MAX_TX_BD)
#define TX_BD_POFF(x)			((x) & MAX_TX_DESC_CNT)

/* The RX BD ring is special, each bd is 8 bytes but the last one is 16 */
#define NUM_RX_RINGS			8
#define RX_DESC_CNT		(BCM_PAGE_SIZE / sizeof(struct eth_rx_bd))
#define MAX_RX_DESC_CNT			(RX_DESC_CNT - 2)
#define RX_DESC_MASK			(RX_DESC_CNT - 1)
#define NUM_RX_BD			(RX_DESC_CNT * NUM_RX_RINGS)
#define MAX_RX_BD			(NUM_RX_BD - 1)
#define MAX_RX_AVAIL			(MAX_RX_DESC_CNT * NUM_RX_RINGS - 2)
#define MIN_RX_AVAIL			128
#define INIT_JUMBO_RX_RING_SIZE		MAX_RX_AVAIL
#define INIT_RX_RING_SIZE		MAX_RX_AVAIL
#define NEXT_RX_IDX(x)		((((x) & RX_DESC_MASK) == \
				  (MAX_RX_DESC_CNT - 1)) ? (x) + 3 : (x) + 1)
#define RX_BD(x)			((x) & MAX_RX_BD)

/* As long as CQE is 4 times bigger than BD entry we have to allocate
   4 times more pages for CQ ring in order to keep it balanced with
   BD ring */
#define NUM_RCQ_RINGS			(NUM_RX_RINGS * 4)
#define RCQ_DESC_CNT		(BCM_PAGE_SIZE / sizeof(union eth_rx_cqe))
#define MAX_RCQ_DESC_CNT		(RCQ_DESC_CNT - 1)
#define NUM_RCQ_BD			(RCQ_DESC_CNT * NUM_RCQ_RINGS)
#define MAX_RCQ_BD			(NUM_RCQ_BD - 1)
#define MAX_RCQ_AVAIL			(MAX_RCQ_DESC_CNT * NUM_RCQ_RINGS - 2)
#define NEXT_RCQ_IDX(x)		((((x) & MAX_RCQ_DESC_CNT) == \
				  (MAX_RCQ_DESC_CNT - 1)) ? (x) + 2 : (x) + 1)
#define RCQ_BD(x)			((x) & MAX_RCQ_BD)


/* This is needed for determining of last_max */
#define SUB_S16(a, b)			(s16)((s16)(a) - (s16)(b))

#define __SGE_MASK_SET_BIT(el, bit) \
	do { \
		el = ((el) | ((u64)0x1 << (bit))); \
	} while (0)

#define __SGE_MASK_CLEAR_BIT(el, bit) \
	do { \
		el = ((el) & (~((u64)0x1 << (bit)))); \
	} while (0)

#define SGE_MASK_SET_BIT(fp, idx) \
	__SGE_MASK_SET_BIT(fp->sge_mask[(idx) >> RX_SGE_MASK_ELEM_SHIFT], \
			   ((idx) & RX_SGE_MASK_ELEM_MASK))

#define SGE_MASK_CLEAR_BIT(fp, idx) \
	__SGE_MASK_CLEAR_BIT(fp->sge_mask[(idx) >> RX_SGE_MASK_ELEM_SHIFT], \
			     ((idx) & RX_SGE_MASK_ELEM_MASK))


/* used on a CID received from the HW */
#define SW_CID(x)			(le32_to_cpu(x) & \
					 (COMMON_RAMROD_ETH_RX_CQE_CID >> 7))
#define CQE_CMD(x)			(le32_to_cpu(x) >> \
					COMMON_RAMROD_ETH_RX_CQE_CMD_ID_SHIFT)

#define BD_UNMAP_ADDR(bd)		HILO_U64(le32_to_cpu((bd)->addr_hi), \
						 le32_to_cpu((bd)->addr_lo))
#define BD_UNMAP_LEN(bd)		(le16_to_cpu((bd)->nbytes))

#define BNX2X_DB_MIN_SHIFT		3	/* 8 bytes */
#define BNX2X_DB_SHIFT			7	/* 128 bytes*/
#define DPM_TRIGER_TYPE			0x40
#define DOORBELL(bp, cid, val) \
	do { \
		writel((u32)(val), bp->doorbells + (bp->db_size * (cid)) + \
		       DPM_TRIGER_TYPE); \
	} while (0)


/* TX CSUM helpers */
#define SKB_CS_OFF(skb)		(offsetof(struct tcphdr, check) - \
				 skb->csum_offset)
#define SKB_CS(skb)		(*(u16 *)(skb_transport_header(skb) + \
					  skb->csum_offset))

#define pbd_tcp_flags(skb)	(ntohl(tcp_flag_word(tcp_hdr(skb)))>>16 & 0xff)

#define XMIT_PLAIN			0
#define XMIT_CSUM_V4			0x1
#define XMIT_CSUM_V6			0x2
#define XMIT_CSUM_TCP			0x4
#define XMIT_GSO_V4			0x8
#define XMIT_GSO_V6			0x10

#define XMIT_CSUM			(XMIT_CSUM_V4 | XMIT_CSUM_V6)
#define XMIT_GSO			(XMIT_GSO_V4 | XMIT_GSO_V6)


/* stuff added to make the code fit 80Col */

#define CQE_TYPE(cqe_fp_flags)	((cqe_fp_flags) & ETH_FAST_PATH_RX_CQE_TYPE)

#define TPA_TYPE_START			ETH_FAST_PATH_RX_CQE_START_FLG
#define TPA_TYPE_END			ETH_FAST_PATH_RX_CQE_END_FLG
#define TPA_TYPE(cqe_fp_flags)		((cqe_fp_flags) & \
					 (TPA_TYPE_START | TPA_TYPE_END))

#define ETH_RX_ERROR_FALGS		ETH_FAST_PATH_RX_CQE_PHY_DECODE_ERR_FLG

#define BNX2X_IP_CSUM_ERR(cqe) \
			(!((cqe)->fast_path_cqe.status_flags & \
			   ETH_FAST_PATH_RX_CQE_IP_XSUM_NO_VALIDATION_FLG) && \
			 ((cqe)->fast_path_cqe.type_error_flags & \
			  ETH_FAST_PATH_RX_CQE_IP_BAD_XSUM_FLG))

#define BNX2X_L4_CSUM_ERR(cqe) \
			(!((cqe)->fast_path_cqe.status_flags & \
			   ETH_FAST_PATH_RX_CQE_L4_XSUM_NO_VALIDATION_FLG) && \
			 ((cqe)->fast_path_cqe.type_error_flags & \
			  ETH_FAST_PATH_RX_CQE_L4_BAD_XSUM_FLG))

#define BNX2X_RX_CSUM_OK(cqe) \
			(!(BNX2X_L4_CSUM_ERR(cqe) || BNX2X_IP_CSUM_ERR(cqe)))

#define BNX2X_PRS_FLAG_OVERETH_IPV4(flags) \
				(((le16_to_cpu(flags) & \
				   PARSING_FLAGS_OVER_ETHERNET_PROTOCOL) >> \
				  PARSING_FLAGS_OVER_ETHERNET_PROTOCOL_SHIFT) \
				 == PRS_FLAG_OVERETH_IPV4)
#define BNX2X_RX_SUM_FIX(cqe) \
	BNX2X_PRS_FLAG_OVERETH_IPV4(cqe->fast_path_cqe.pars_flags.flags)

#define U_SB_ETH_RX_CQ_INDEX		1
#define U_SB_ETH_RX_BD_INDEX		2
#define C_SB_ETH_TX_CQ_INDEX		5

#define BNX2X_RX_SB_INDEX \
	(&fp->sb_index_values[U_SB_ETH_RX_CQ_INDEX])

#define BNX2X_TX_SB_INDEX \
	(&fp->sb_index_values[C_SB_ETH_TX_CQ_INDEX])

/* end of fast path */

/* common */

struct bnx2x_common {

	u32			chip_id;
/* chip num:16-31, rev:12-15, metal:4-11, bond_id:0-3 */
#define CHIP_ID(bp)			(bp->common.chip_id & 0xfffffff0)

#define CHIP_NUM(bp)			(bp->common.chip_id >> 16)
#define CHIP_NUM_57710			0x164e
#define CHIP_NUM_57711			0x164f
#define CHIP_NUM_57711E			0x1650
#define CHIP_NUM_57712			0x1662
#define CHIP_NUM_57712E			0x1663
#define CHIP_IS_E1(bp)			(CHIP_NUM(bp) == CHIP_NUM_57710)
#define CHIP_IS_57711(bp)		(CHIP_NUM(bp) == CHIP_NUM_57711)
#define CHIP_IS_57711E(bp)		(CHIP_NUM(bp) == CHIP_NUM_57711E)
#define CHIP_IS_57712(bp)		(CHIP_NUM(bp) == CHIP_NUM_57712)
#define CHIP_IS_57712E(bp)		(CHIP_NUM(bp) == CHIP_NUM_57712E)
#define CHIP_IS_E1H(bp)			(CHIP_IS_57711(bp) || \
					 CHIP_IS_57711E(bp))
#define CHIP_IS_E2(bp)			(CHIP_IS_57712(bp) || \
					 CHIP_IS_57712E(bp))
#define CHIP_IS_E1x(bp)			(CHIP_IS_E1((bp)) || CHIP_IS_E1H((bp)))
#define IS_E1H_OFFSET			(CHIP_IS_E1H(bp) || CHIP_IS_E2(bp))

#define CHIP_REV(bp)			(bp->common.chip_id & 0x0000f000)
#define CHIP_REV_Ax			0x00000000
/* assume maximum 5 revisions */
#define CHIP_REV_IS_SLOW(bp)		(CHIP_REV(bp) > 0x00005000)
/* Emul versions are A=>0xe, B=>0xc, C=>0xa, D=>8, E=>6 */
#define CHIP_REV_IS_EMUL(bp)		((CHIP_REV_IS_SLOW(bp)) && \
					 !(CHIP_REV(bp) & 0x00001000))
/* FPGA versions are A=>0xf, B=>0xd, C=>0xb, D=>9, E=>7 */
#define CHIP_REV_IS_FPGA(bp)		((CHIP_REV_IS_SLOW(bp)) && \
					 (CHIP_REV(bp) & 0x00001000))

#define CHIP_TIME(bp)			((CHIP_REV_IS_EMUL(bp)) ? 2000 : \
					((CHIP_REV_IS_FPGA(bp)) ? 200 : 1))

#define CHIP_METAL(bp)			(bp->common.chip_id & 0x00000ff0)
#define CHIP_BOND_ID(bp)		(bp->common.chip_id & 0x0000000f)
#define CHIP_PARITY_ENABLED(bp)	(CHIP_IS_E1(bp) || CHIP_IS_E1H(bp))

	int			flash_size;
#define NVRAM_1MB_SIZE			0x20000	/* 1M bit in bytes */
#define NVRAM_TIMEOUT_COUNT		30000
#define NVRAM_PAGE_SIZE			256

	u32			shmem_base;
	u32			shmem2_base;
	u32			mf_cfg_base;
	u32			mf2_cfg_base;

	u32			hw_config;

	u32			bc_ver;

	u8			int_block;
#define INT_BLOCK_HC			0
#define INT_BLOCK_IGU			1
#define INT_BLOCK_MODE_NORMAL		0
#define INT_BLOCK_MODE_BW_COMP		2
#define CHIP_INT_MODE_IS_NBC(bp)		\
			(CHIP_IS_E2(bp) &&	\
			!((bp)->common.int_block & INT_BLOCK_MODE_BW_COMP))
#define CHIP_INT_MODE_IS_BC(bp) (!CHIP_INT_MODE_IS_NBC(bp))

	u8			chip_port_mode;
#define CHIP_4_PORT_MODE			0x0
#define CHIP_2_PORT_MODE			0x1
#define CHIP_PORT_MODE_NONE			0x2
#define CHIP_MODE(bp)			(bp->common.chip_port_mode)
#define CHIP_MODE_IS_4_PORT(bp) (CHIP_MODE(bp) == CHIP_4_PORT_MODE)
};

/* IGU MSIX STATISTICS on 57712: 64 for VFs; 4 for PFs; 4 for Attentions */
#define BNX2X_IGU_STAS_MSG_VF_CNT 64
#define BNX2X_IGU_STAS_MSG_PF_CNT 4

/* end of common */

/* port */

struct bnx2x_port {
	u32			pmf;

	u32			link_config[LINK_CONFIG_SIZE];

	u32			supported[LINK_CONFIG_SIZE];
/* link settings - missing defines */
#define SUPPORTED_2500baseX_Full	(1 << 15)

	u32			advertising[LINK_CONFIG_SIZE];
/* link settings - missing defines */
#define ADVERTISED_2500baseX_Full	(1 << 15)

	u32			phy_addr;

	/* used to synchronize phy accesses */
	struct mutex		phy_mutex;
	int			need_hw_lock;

	u32			port_stx;

	struct nig_stats	old_nig_stats;
};

/* end of port */

/* e1h Classification CAM line allocations */
enum {
	CAM_ETH_LINE = 0,
	CAM_ISCSI_ETH_LINE,
	CAM_FIP_ETH_LINE,
	CAM_FIP_MCAST_LINE,
	CAM_MAX_PF_LINE = CAM_FIP_MCAST_LINE
};
/* number of MACs per function in NIG memory - used for SI mode */
#define NIG_LLH_FUNC_MEM_SIZE		16
/* number of entries in NIG_REG_LLHX_FUNC_MEM */
#define NIG_LLH_FUNC_MEM_MAX_OFFSET	8

#define BNX2X_VF_ID_INVALID	0xFF

/*
 * The total number of L2 queues, MSIX vectors and HW contexts (CIDs) is
 * control by the number of fast-path status blocks supported by the
 * device (HW/FW). Each fast-path status block (FP-SB) aka non-default
 * status block represents an independent interrupts context that can
 * serve a regular L2 networking queue. However special L2 queues such
 * as the FCoE queue do not require a FP-SB and other components like
 * the CNIC may consume FP-SB reducing the number of possible L2 queues
 *
 * If the maximum number of FP-SB available is X then:
 * a. If CNIC is supported it consumes 1 FP-SB thus the max number of
 *    regular L2 queues is Y=X-1
 * b. in MF mode the actual number of L2 queues is Y= (X-1/MF_factor)
 * c. If the FCoE L2 queue is supported the actual number of L2 queues
 *    is Y+1
 * d. The number of irqs (MSIX vectors) is either Y+1 (one extra for
 *    slow-path interrupts) or Y+2 if CNIC is supported (one additional
 *    FP interrupt context for the CNIC).
 * e. The number of HW context (CID count) is always X or X+1 if FCoE
 *    L2 queue is supported. the cid for the FCoE L2 queue is always X.
 */

#define FP_SB_MAX_E1x		16	/* fast-path interrupt contexts E1x */
#define FP_SB_MAX_E2		16	/* fast-path interrupt contexts E2 */

/*
 * cid_cnt paramter below refers to the value returned by
 * 'bnx2x_get_l2_cid_count()' routine
 */

/*
 * The number of FP context allocated by the driver == max number of regular
 * L2 queues + 1 for the FCoE L2 queue
 */
#define L2_FP_COUNT(cid_cnt)	((cid_cnt) - CNIC_CONTEXT_USE)

/*
 * The number of FP-SB allocated by the driver == max number of regular L2
 * queues + 1 for the CNIC which also consumes an FP-SB
 */
#define FP_SB_COUNT(cid_cnt)	((cid_cnt) - FCOE_CONTEXT_USE)
#define NUM_IGU_SB_REQUIRED(cid_cnt) \
				(FP_SB_COUNT(cid_cnt) - NONE_ETH_CONTEXT_USE)

union cdu_context {
	struct eth_context eth;
	char pad[1024];
};

/* CDU host DB constants */
#define CDU_ILT_PAGE_SZ_HW	3
#define CDU_ILT_PAGE_SZ		(4096 << CDU_ILT_PAGE_SZ_HW) /* 32K */
#define ILT_PAGE_CIDS		(CDU_ILT_PAGE_SZ / sizeof(union cdu_context))

#ifdef BCM_CNIC
#define CNIC_ISCSI_CID_MAX	256
#define CNIC_FCOE_CID_MAX	2048
#define CNIC_CID_MAX		(CNIC_ISCSI_CID_MAX + CNIC_FCOE_CID_MAX)
#define CNIC_ILT_LINES		DIV_ROUND_UP(CNIC_CID_MAX, ILT_PAGE_CIDS)
#endif

#define QM_ILT_PAGE_SZ_HW	3
#define QM_ILT_PAGE_SZ		(4096 << QM_ILT_PAGE_SZ_HW) /* 32K */
#define QM_CID_ROUND		1024

#ifdef BCM_CNIC
/* TM (timers) host DB constants */
#define TM_ILT_PAGE_SZ_HW	2
#define TM_ILT_PAGE_SZ		(4096 << TM_ILT_PAGE_SZ_HW) /* 16K */
/* #define TM_CONN_NUM		(CNIC_STARTING_CID+CNIC_ISCSI_CXT_MAX) */
#define TM_CONN_NUM		1024
#define TM_ILT_SZ		(8 * TM_CONN_NUM)
#define TM_ILT_LINES		DIV_ROUND_UP(TM_ILT_SZ, TM_ILT_PAGE_SZ)

/* SRC (Searcher) host DB constants */
#define SRC_ILT_PAGE_SZ_HW	3
#define SRC_ILT_PAGE_SZ		(4096 << SRC_ILT_PAGE_SZ_HW) /* 32K */
#define SRC_HASH_BITS		10
#define SRC_CONN_NUM		(1 << SRC_HASH_BITS) /* 1024 */
#define SRC_ILT_SZ		(sizeof(struct src_ent) * SRC_CONN_NUM)
#define SRC_T2_SZ		SRC_ILT_SZ
#define SRC_ILT_LINES		DIV_ROUND_UP(SRC_ILT_SZ, SRC_ILT_PAGE_SZ)
#endif

#define MAX_DMAE_C			8

/* DMA memory not used in fastpath */
struct bnx2x_slowpath {
	struct eth_stats_query		fw_stats;
	struct mac_configuration_cmd	mac_config;
	struct mac_configuration_cmd	mcast_config;
	struct client_init_ramrod_data	client_init_data;

	/* used by dmae command executer */
	struct dmae_command		dmae[MAX_DMAE_C];

	u32				stats_comp;
	union mac_stats			mac_stats;
	struct nig_stats		nig_stats;
	struct host_port_stats		port_stats;
	struct host_func_stats		func_stats;
	struct host_func_stats		func_stats_base;

	u32				wb_comp;
	u32				wb_data[4];
	/* pfc configuration for DCBX ramrod */
	struct flow_control_configuration pfc_config;
};

#define bnx2x_sp(bp, var)		(&bp->slowpath->var)
#define bnx2x_sp_mapping(bp, var) \
		(bp->slowpath_mapping + offsetof(struct bnx2x_slowpath, var))


/* attn group wiring */
#define MAX_DYNAMIC_ATTN_GRPS		8

struct attn_route {
	u32	sig[5];
};

struct iro {
	u32 base;
	u16 m1;
	u16 m2;
	u16 m3;
	u16 size;
};

struct hw_context {
	union cdu_context *vcxt;
	dma_addr_t cxt_mapping;
	size_t size;
};

/* forward */
struct bnx2x_ilt;

typedef enum {
	BNX2X_RECOVERY_DONE,
	BNX2X_RECOVERY_INIT,
	BNX2X_RECOVERY_WAIT,
} bnx2x_recovery_state_t;

/**
 * Event queue (EQ or event ring) MC hsi
 * NUM_EQ_PAGES and EQ_DESC_CNT_PAGE must be power of 2
 */
#define NUM_EQ_PAGES		1
#define EQ_DESC_CNT_PAGE	(BCM_PAGE_SIZE / sizeof(union event_ring_elem))
#define EQ_DESC_MAX_PAGE	(EQ_DESC_CNT_PAGE - 1)
#define NUM_EQ_DESC		(EQ_DESC_CNT_PAGE * NUM_EQ_PAGES)
#define EQ_DESC_MASK		(NUM_EQ_DESC - 1)
#define MAX_EQ_AVAIL		(EQ_DESC_MAX_PAGE * NUM_EQ_PAGES - 2)

/* depends on EQ_DESC_CNT_PAGE being a power of 2 */
#define NEXT_EQ_IDX(x)		((((x) & EQ_DESC_MAX_PAGE) == \
				  (EQ_DESC_MAX_PAGE - 1)) ? (x) + 2 : (x) + 1)

/* depends on the above and on NUM_EQ_PAGES being a power of 2 */
#define EQ_DESC(x)		((x) & EQ_DESC_MASK)

#define BNX2X_EQ_INDEX \
	(&bp->def_status_blk->sp_sb.\
	index_values[HC_SP_INDEX_EQ_CONS])

struct bnx2x {
	/* Fields used in the tx and intr/napi performance paths
	 * are grouped together in the beginning of the structure
	 */
	struct bnx2x_fastpath	*fp;
	void __iomem		*regview;
	void __iomem		*doorbells;
	u16			db_size;

	struct net_device	*dev;
	struct pci_dev		*pdev;

	struct iro		*iro_arr;
#define IRO (bp->iro_arr)

	atomic_t		intr_sem;

	bnx2x_recovery_state_t	recovery_state;
	int			is_leader;
	struct msix_entry	*msix_table;
#define INT_MODE_INTx			1
#define INT_MODE_MSI			2

	int			tx_ring_size;

	u32			rx_csum;
	u32			rx_buf_size;
/* L2 header size + 2*VLANs (8 bytes) + LLC SNAP (8 bytes) */
#define ETH_OVREHEAD		(ETH_HLEN + 8 + 8)
#define ETH_MIN_PACKET_SIZE		60
#define ETH_MAX_PACKET_SIZE		1500
#define ETH_MAX_JUMBO_PACKET_SIZE	9600

	/* Max supported alignment is 256 (8 shift) */
#define BNX2X_RX_ALIGN_SHIFT		((L1_CACHE_SHIFT < 8) ? \
					 L1_CACHE_SHIFT : 8)
#define BNX2X_RX_ALIGN			(1 << BNX2X_RX_ALIGN_SHIFT)
#define BNX2X_PXP_DRAM_ALIGN		(BNX2X_RX_ALIGN_SHIFT - 5)

	struct host_sp_status_block *def_status_blk;
#define DEF_SB_IGU_ID			16
#define DEF_SB_ID			HC_SP_SB_ID
	__le16			def_idx;
	__le16			def_att_idx;
	u32			attn_state;
	struct attn_route	attn_group[MAX_DYNAMIC_ATTN_GRPS];

	/* slow path ring */
	struct eth_spe		*spq;
	dma_addr_t		spq_mapping;
	u16			spq_prod_idx;
	struct eth_spe		*spq_prod_bd;
	struct eth_spe		*spq_last_bd;
	__le16			*dsb_sp_prod;
	atomic_t		spq_left; /* serialize spq */
	/* used to synchronize spq accesses */
	spinlock_t		spq_lock;

	/* event queue */
	union event_ring_elem	*eq_ring;
	dma_addr_t		eq_mapping;
	u16			eq_prod;
	u16			eq_cons;
	__le16			*eq_cons_sb;

	/* Flags for marking that there is a STAT_QUERY or
	   SET_MAC ramrod pending */
	int			stats_pending;
	int			set_mac_pending;

	/* End of fields used in the performance code paths */

	int			panic;
	int			msg_enable;

	u32			flags;
#define PCIX_FLAG			1
#define PCI_32BIT_FLAG			2
#define ONE_PORT_FLAG			4
#define NO_WOL_FLAG			8
#define USING_DAC_FLAG			0x10
#define USING_MSIX_FLAG			0x20
#define USING_MSI_FLAG			0x40

#define TPA_ENABLE_FLAG			0x80
#define NO_MCP_FLAG			0x100
#define DISABLE_MSI_FLAG		0x200
#define BP_NOMCP(bp)			(bp->flags & NO_MCP_FLAG)
#define MF_FUNC_DIS			0x1000
#define FCOE_MACS_SET			0x2000
#define NO_FCOE_FLAG			0x4000

#define NO_FCOE(bp)		((bp)->flags & NO_FCOE_FLAG)

	int			pf_num;	/* absolute PF number */
	int			pfid;	/* per-path PF number */
	int			base_fw_ndsb;
#define BP_PATH(bp)			(!CHIP_IS_E2(bp) ? \
						0 : (bp->pf_num & 1))
#define BP_PORT(bp)			(bp->pfid & 1)
#define BP_FUNC(bp)			(bp->pfid)
#define BP_ABS_FUNC(bp)			(bp->pf_num)
#define BP_E1HVN(bp)			(bp->pfid >> 1)
#define BP_VN(bp)			(CHIP_MODE_IS_4_PORT(bp) ? \
						0 : BP_E1HVN(bp))
#define BP_L_ID(bp)			(BP_E1HVN(bp) << 2)
#define BP_FW_MB_IDX(bp)		(BP_PORT(bp) +\
					 BP_VN(bp) * (CHIP_IS_E1x(bp) ? 2  : 1))

#ifdef BCM_CNIC
#define BCM_CNIC_CID_START		16
#define BCM_ISCSI_ETH_CL_ID		17
#endif

	int			pm_cap;
	int			pcie_cap;
	int			mrrs;

	struct delayed_work	sp_task;
	struct delayed_work	reset_task;
	struct timer_list	timer;
	int			current_interval;

	u16			fw_seq;
	u16			fw_drv_pulse_wr_seq;
	u32			func_stx;

	struct link_params	link_params;
	struct link_vars	link_vars;
	struct mdio_if_info	mdio;

	struct bnx2x_common	common;
	struct bnx2x_port	port;

	struct cmng_struct_per_port cmng;
	u32			vn_weight_sum;

	u32			mf_config[E1HVN_MAX];
	u32			mf2_config[E2_FUNC_MAX];
	u16			mf_ov;
	u8			mf_mode;
#define IS_MF(bp)		(bp->mf_mode != 0)
#define IS_MF_SI(bp)		(bp->mf_mode == MULTI_FUNCTION_SI)
#define IS_MF_SD(bp)		(bp->mf_mode == MULTI_FUNCTION_SD)

	u8			wol;

	int			rx_ring_size;

	u16			tx_quick_cons_trip_int;
	u16			tx_quick_cons_trip;
	u16			tx_ticks_int;
	u16			tx_ticks;

	u16			rx_quick_cons_trip_int;
	u16			rx_quick_cons_trip;
	u16			rx_ticks_int;
	u16			rx_ticks;
/* Maximal coalescing timeout in us */
#define BNX2X_MAX_COALESCE_TOUT		(0xf0*12)

	u32			lin_cnt;

	int			state;
#define BNX2X_STATE_CLOSED		0
#define BNX2X_STATE_OPENING_WAIT4_LOAD	0x1000
#define BNX2X_STATE_OPENING_WAIT4_PORT	0x2000
#define BNX2X_STATE_OPEN		0x3000
#define BNX2X_STATE_CLOSING_WAIT4_HALT	0x4000
#define BNX2X_STATE_CLOSING_WAIT4_DELETE 0x5000
#define BNX2X_STATE_CLOSING_WAIT4_UNLOAD 0x6000
#define BNX2X_STATE_FUNC_STARTED	0x7000
#define BNX2X_STATE_DIAG		0xe000
#define BNX2X_STATE_ERROR		0xf000

	int			multi_mode;
	int			num_queues;
	int			disable_tpa;
	int			int_mode;

	struct tstorm_eth_mac_filter_config	mac_filters;
#define BNX2X_ACCEPT_NONE		0x0000
#define BNX2X_ACCEPT_UNICAST		0x0001
#define BNX2X_ACCEPT_MULTICAST		0x0002
#define BNX2X_ACCEPT_ALL_UNICAST	0x0004
#define BNX2X_ACCEPT_ALL_MULTICAST	0x0008
#define BNX2X_ACCEPT_BROADCAST		0x0010
#define BNX2X_ACCEPT_UNMATCHED_UCAST	0x0020
#define BNX2X_PROMISCUOUS_MODE		0x10000

	u32			rx_mode;
#define BNX2X_RX_MODE_NONE		0
#define BNX2X_RX_MODE_NORMAL		1
#define BNX2X_RX_MODE_ALLMULTI		2
#define BNX2X_RX_MODE_PROMISC		3
#define BNX2X_MAX_MULTICAST		64
#define BNX2X_MAX_EMUL_MULTI		16

	u8			igu_dsb_id;
	u8			igu_base_sb;
	u8			igu_sb_cnt;
	dma_addr_t		def_status_blk_mapping;

	struct bnx2x_slowpath	*slowpath;
	dma_addr_t		slowpath_mapping;
	struct hw_context	context;

	struct bnx2x_ilt	*ilt;
#define BP_ILT(bp)		((bp)->ilt)
#define ILT_MAX_LINES		128

	int			l2_cid_count;
#define L2_ILT_LINES(bp)	(DIV_ROUND_UP((bp)->l2_cid_count, \
				 ILT_PAGE_CIDS))
#define BNX2X_DB_SIZE(bp)	((bp)->l2_cid_count * (1 << BNX2X_DB_SHIFT))

	int			qm_cid_count;

	int			dropless_fc;

#ifdef BCM_CNIC
	u32			cnic_flags;
#define BNX2X_CNIC_FLAG_MAC_SET		1
	void			*t2;
	dma_addr_t		t2_mapping;
	struct cnic_ops		*cnic_ops;
	void			*cnic_data;
	u32			cnic_tag;
	struct cnic_eth_dev	cnic_eth_dev;
	union host_hc_status_block cnic_sb;
	dma_addr_t		cnic_sb_mapping;
#define CNIC_SB_ID(bp)		((bp)->base_fw_ndsb + BP_L_ID(bp))
#define CNIC_IGU_SB_ID(bp)	((bp)->igu_base_sb)
	struct eth_spe		*cnic_kwq;
	struct eth_spe		*cnic_kwq_prod;
	struct eth_spe		*cnic_kwq_cons;
	struct eth_spe		*cnic_kwq_last;
	u16			cnic_kwq_pending;
	u16			cnic_spq_pending;
	struct mutex		cnic_mutex;
	u8			iscsi_mac[ETH_ALEN];
	u8			fip_mac[ETH_ALEN];
#endif

	int			dmae_ready;
	/* used to synchronize dmae accesses */
	struct mutex		dmae_mutex;

	/* used to protect the FW mail box */
	struct mutex		fw_mb_mutex;

	/* used to synchronize stats collecting */
	int			stats_state;

	/* used for synchronization of concurrent threads statistics handling */
	spinlock_t		stats_lock;

	/* used by dmae command loader */
	struct dmae_command	stats_dmae;
	int			executer_idx;

	u16			stats_counter;
	struct bnx2x_eth_stats	eth_stats;

	struct z_stream_s	*strm;
	void			*gunzip_buf;
	dma_addr_t		gunzip_mapping;
	int			gunzip_outlen;
#define FW_BUF_SIZE			0x8000
#define GUNZIP_BUF(bp)			(bp->gunzip_buf)
#define GUNZIP_PHYS(bp)			(bp->gunzip_mapping)
#define GUNZIP_OUTLEN(bp)		(bp->gunzip_outlen)

	struct raw_op		*init_ops;
	/* Init blocks offsets inside init_ops */
	u16			*init_ops_offsets;
	/* Data blob - has 32 bit granularity */
	u32			*init_data;
	/* Zipped PRAM blobs - raw data */
	const u8		*tsem_int_table_data;
	const u8		*tsem_pram_data;
	const u8		*usem_int_table_data;
	const u8		*usem_pram_data;
	const u8		*xsem_int_table_data;
	const u8		*xsem_pram_data;
	const u8		*csem_int_table_data;
	const u8		*csem_pram_data;
#define INIT_OPS(bp)			(bp->init_ops)
#define INIT_OPS_OFFSETS(bp)		(bp->init_ops_offsets)
#define INIT_DATA(bp)			(bp->init_data)
#define INIT_TSEM_INT_TABLE_DATA(bp)	(bp->tsem_int_table_data)
#define INIT_TSEM_PRAM_DATA(bp)		(bp->tsem_pram_data)
#define INIT_USEM_INT_TABLE_DATA(bp)	(bp->usem_int_table_data)
#define INIT_USEM_PRAM_DATA(bp)		(bp->usem_pram_data)
#define INIT_XSEM_INT_TABLE_DATA(bp)	(bp->xsem_int_table_data)
#define INIT_XSEM_PRAM_DATA(bp)		(bp->xsem_pram_data)
#define INIT_CSEM_INT_TABLE_DATA(bp)	(bp->csem_int_table_data)
#define INIT_CSEM_PRAM_DATA(bp)		(bp->csem_pram_data)

	char			fw_ver[32];
	const struct firmware	*firmware;
	/* LLDP params */
	struct bnx2x_config_lldp_params		lldp_config_params;

	/* DCB support on/off */
	u16 dcb_state;
#define BNX2X_DCB_STATE_OFF			0
#define BNX2X_DCB_STATE_ON			1

	/* DCBX engine mode */
	int dcbx_enabled;
#define BNX2X_DCBX_ENABLED_OFF			0
#define BNX2X_DCBX_ENABLED_ON_NEG_OFF		1
#define BNX2X_DCBX_ENABLED_ON_NEG_ON		2
#define BNX2X_DCBX_ENABLED_INVALID		(-1)

	bool dcbx_mode_uset;

	struct bnx2x_config_dcbx_params		dcbx_config_params;

	struct bnx2x_dcbx_port_params		dcbx_port_params;
	int					dcb_version;

	/* DCBX Negotation results */
	struct dcbx_features			dcbx_local_feat;
	u32					dcbx_error;
	u32					pending_max;
};

/**
 *	Init queue/func interface
 */
/* queue init flags */
#define QUEUE_FLG_TPA		0x0001
#define QUEUE_FLG_CACHE_ALIGN	0x0002
#define QUEUE_FLG_STATS		0x0004
#define QUEUE_FLG_OV		0x0008
#define QUEUE_FLG_VLAN		0x0010
#define QUEUE_FLG_COS		0x0020
#define QUEUE_FLG_HC		0x0040
#define QUEUE_FLG_DHC		0x0080
#define QUEUE_FLG_OOO		0x0100

#define QUEUE_DROP_IP_CS_ERR	TSTORM_ETH_CLIENT_CONFIG_DROP_IP_CS_ERR
#define QUEUE_DROP_TCP_CS_ERR	TSTORM_ETH_CLIENT_CONFIG_DROP_TCP_CS_ERR
#define QUEUE_DROP_TTL0		TSTORM_ETH_CLIENT_CONFIG_DROP_TTL0
#define QUEUE_DROP_UDP_CS_ERR	TSTORM_ETH_CLIENT_CONFIG_DROP_UDP_CS_ERR



/* rss capabilities */
#define RSS_IPV4_CAP		0x0001
#define RSS_IPV4_TCP_CAP	0x0002
#define RSS_IPV6_CAP		0x0004
#define RSS_IPV6_TCP_CAP	0x0008

#define BNX2X_NUM_QUEUES(bp)	(bp->num_queues)
#define BNX2X_NUM_ETH_QUEUES(bp) (BNX2X_NUM_QUEUES(bp) - NONE_ETH_CONTEXT_USE)

/* ethtool statistics are displayed for all regular ethernet queues and the
 * fcoe L2 queue if not disabled
 */
#define BNX2X_NUM_STAT_QUEUES(bp) (NO_FCOE(bp) ? BNX2X_NUM_ETH_QUEUES(bp) : \
			   (BNX2X_NUM_ETH_QUEUES(bp) + FCOE_CONTEXT_USE))

#define is_multi(bp)		(BNX2X_NUM_QUEUES(bp) > 1)

#define BNX2X_MAX_QUEUES(bp)	(bp->igu_sb_cnt - CNIC_CONTEXT_USE)

#define RSS_IPV4_CAP_MASK						\
	TSTORM_ETH_FUNCTION_COMMON_CONFIG_RSS_IPV4_CAPABILITY

#define RSS_IPV4_TCP_CAP_MASK						\
	TSTORM_ETH_FUNCTION_COMMON_CONFIG_RSS_IPV4_TCP_CAPABILITY

#define RSS_IPV6_CAP_MASK						\
	TSTORM_ETH_FUNCTION_COMMON_CONFIG_RSS_IPV6_CAPABILITY

#define RSS_IPV6_TCP_CAP_MASK						\
	TSTORM_ETH_FUNCTION_COMMON_CONFIG_RSS_IPV6_TCP_CAPABILITY

/* func init flags */
#define FUNC_FLG_STATS		0x0001
#define FUNC_FLG_TPA		0x0002
#define FUNC_FLG_SPQ		0x0004
#define FUNC_FLG_LEADING	0x0008	/* PF only */

struct rxq_pause_params {
	u16		bd_th_lo;
	u16		bd_th_hi;
	u16		rcq_th_lo;
	u16		rcq_th_hi;
	u16		sge_th_lo; /* valid iff QUEUE_FLG_TPA */
	u16		sge_th_hi; /* valid iff QUEUE_FLG_TPA */
	u16		pri_map;
};

struct bnx2x_rxq_init_params {
	/* cxt*/
	struct eth_context *cxt;

	/* dma */
	dma_addr_t	dscr_map;
	dma_addr_t	sge_map;
	dma_addr_t	rcq_map;
	dma_addr_t	rcq_np_map;

	u16		flags;
	u16		drop_flags;
	u16		mtu;
	u16		buf_sz;
	u16		fw_sb_id;
	u16		cl_id;
	u16		spcl_id;
	u16		cl_qzone_id;

	/* valid iff QUEUE_FLG_STATS */
	u16		stat_id;

	/* valid iff QUEUE_FLG_TPA */
	u16		tpa_agg_sz;
	u16		sge_buf_sz;
	u16		max_sges_pkt;

	/* valid iff QUEUE_FLG_CACHE_ALIGN */
	u8		cache_line_log;

	u8		sb_cq_index;
	u32		cid;

	/* desired interrupts per sec. valid iff QUEUE_FLG_HC */
	u32		hc_rate;
};

struct bnx2x_txq_init_params {
	/* cxt*/
	struct eth_context *cxt;

	/* dma */
	dma_addr_t	dscr_map;

	u16		flags;
	u16		fw_sb_id;
	u8		sb_cq_index;
	u8		cos;		/* valid iff QUEUE_FLG_COS */
	u16		stat_id;	/* valid iff QUEUE_FLG_STATS */
	u16		traffic_type;
	u32		cid;
	u16		hc_rate;	/* desired interrupts per sec.*/
					/* valid iff QUEUE_FLG_HC */

};

struct bnx2x_client_ramrod_params {
	int *pstate;
	int state;
	u16 index;
	u16 cl_id;
	u32 cid;
	u8 poll;
#define CLIENT_IS_FCOE			0x01
#define CLIENT_IS_LEADING_RSS		0x02
	u8 flags;
};

struct bnx2x_client_init_params {
	struct rxq_pause_params pause;
	struct bnx2x_rxq_init_params rxq_params;
	struct bnx2x_txq_init_params txq_params;
	struct bnx2x_client_ramrod_params ramrod_params;
};

struct bnx2x_rss_params {
	int	mode;
	u16	cap;
	u16	result_mask;
};

struct bnx2x_func_init_params {

	/* rss */
	struct bnx2x_rss_params *rss;	/* valid iff FUNC_FLG_RSS */

	/* dma */
	dma_addr_t	fw_stat_map;	/* valid iff FUNC_FLG_STATS */
	dma_addr_t	spq_map;	/* valid iff FUNC_FLG_SPQ */

	u16		func_flgs;
	u16		func_id;	/* abs fid */
	u16		pf_id;
	u16		spq_prod;	/* valid iff FUNC_FLG_SPQ */
};

#define for_each_eth_queue(bp, var) \
			for (var = 0; var < BNX2X_NUM_ETH_QUEUES(bp); var++)

#define for_each_nondefault_eth_queue(bp, var) \
			for (var = 1; var < BNX2X_NUM_ETH_QUEUES(bp); var++)

#define for_each_napi_queue(bp, var) \
	for (var = 0; \
		var < BNX2X_NUM_ETH_QUEUES(bp) + FCOE_CONTEXT_USE; var++) \
		if (skip_queue(bp, var))	\
			continue;		\
		else

#define for_each_queue(bp, var) \
	for (var = 0; var < BNX2X_NUM_QUEUES(bp); var++) \
		if (skip_queue(bp, var))	\
			continue;		\
		else

#define for_each_rx_queue(bp, var) \
	for (var = 0; var < BNX2X_NUM_QUEUES(bp); var++) \
		if (skip_rx_queue(bp, var))	\
			continue;		\
		else

#define for_each_tx_queue(bp, var) \
	for (var = 0; var < BNX2X_NUM_QUEUES(bp); var++) \
		if (skip_tx_queue(bp, var))	\
			continue;		\
		else

#define for_each_nondefault_queue(bp, var) \
	for (var = 1; var < BNX2X_NUM_QUEUES(bp); var++) \
		if (skip_queue(bp, var))	\
			continue;		\
		else

/* skip rx queue
 * if FCOE l2 support is disabled and this is the fcoe L2 queue
 */
#define skip_rx_queue(bp, idx)	(NO_FCOE(bp) && IS_FCOE_IDX(idx))

/* skip tx queue
 * if FCOE l2 support is disabled and this is the fcoe L2 queue
 */
#define skip_tx_queue(bp, idx)	(NO_FCOE(bp) && IS_FCOE_IDX(idx))

#define skip_queue(bp, idx)	(NO_FCOE(bp) && IS_FCOE_IDX(idx))

#define WAIT_RAMROD_POLL	0x01
#define WAIT_RAMROD_COMMON	0x02

/* dmae */
void bnx2x_read_dmae(struct bnx2x *bp, u32 src_addr, u32 len32);
void bnx2x_write_dmae(struct bnx2x *bp, dma_addr_t dma_addr, u32 dst_addr,
		      u32 len32);
void bnx2x_post_dmae(struct bnx2x *bp, struct dmae_command *dmae, int idx);
u32 bnx2x_dmae_opcode_add_comp(u32 opcode, u8 comp_type);
u32 bnx2x_dmae_opcode_clr_src_reset(u32 opcode);
u32 bnx2x_dmae_opcode(struct bnx2x *bp, u8 src_type, u8 dst_type,
		      bool with_comp, u8 comp_type);

int bnx2x_get_gpio(struct bnx2x *bp, int gpio_num, u8 port);
int bnx2x_set_gpio(struct bnx2x *bp, int gpio_num, u32 mode, u8 port);
int bnx2x_set_gpio_int(struct bnx2x *bp, int gpio_num, u32 mode, u8 port);
u32 bnx2x_fw_command(struct bnx2x *bp, u32 command, u32 param);

void bnx2x_calc_fc_adv(struct bnx2x *bp);
int bnx2x_sp_post(struct bnx2x *bp, int command, int cid,
		  u32 data_hi, u32 data_lo, int common);
void bnx2x_update_coalesce(struct bnx2x *bp);
int bnx2x_get_link_cfg_idx(struct bnx2x *bp);

static inline u32 reg_poll(struct bnx2x *bp, u32 reg, u32 expected, int ms,
			   int wait)
{
	u32 val;

	do {
		val = REG_RD(bp, reg);
		if (val == expected)
			break;
		ms -= wait;
		msleep(wait);

	} while (ms > 0);

	return val;
}

#define BNX2X_ILT_ZALLOC(x, y, size) \
	do { \
		x = dma_alloc_coherent(&bp->pdev->dev, size, y, GFP_KERNEL); \
		if (x) \
			memset(x, 0, size); \
	} while (0)

#define BNX2X_ILT_FREE(x, y, size) \
	do { \
		if (x) { \
			dma_free_coherent(&bp->pdev->dev, size, x, y); \
			x = NULL; \
			y = 0; \
		} \
	} while (0)

#define ILOG2(x)	(ilog2((x)))

#define ILT_NUM_PAGE_ENTRIES	(3072)
/* In 57710/11 we use whole table since we have 8 func
 * In 57712 we have only 4 func, but use same size per func, then only half of
 * the table in use
 */
#define ILT_PER_FUNC		(ILT_NUM_PAGE_ENTRIES/8)

#define FUNC_ILT_BASE(func)	(func * ILT_PER_FUNC)
/*
 * the phys address is shifted right 12 bits and has an added
 * 1=valid bit added to the 53rd bit
 * then since this is a wide register(TM)
 * we split it into two 32 bit writes
 */
#define ONCHIP_ADDR1(x)		((u32)(((u64)x >> 12) & 0xFFFFFFFF))
#define ONCHIP_ADDR2(x)		((u32)((1 << 20) | ((u64)x >> 44)))

/* load/unload mode */
#define LOAD_NORMAL			0
#define LOAD_OPEN			1
#define LOAD_DIAG			2
#define UNLOAD_NORMAL			0
#define UNLOAD_CLOSE			1
#define UNLOAD_RECOVERY			2


/* DMAE command defines */
#define DMAE_TIMEOUT			-1
#define DMAE_PCI_ERROR			-2	/* E2 and onward */
#define DMAE_NOT_RDY			-3
#define DMAE_PCI_ERR_FLAG		0x80000000

#define DMAE_SRC_PCI			0
#define DMAE_SRC_GRC			1

#define DMAE_DST_NONE			0
#define DMAE_DST_PCI			1
#define DMAE_DST_GRC			2

#define DMAE_COMP_PCI			0
#define DMAE_COMP_GRC			1

/* E2 and onward - PCI error handling in the completion */

#define DMAE_COMP_REGULAR		0
#define DMAE_COM_SET_ERR		1

#define DMAE_CMD_SRC_PCI		(DMAE_SRC_PCI << \
						DMAE_COMMAND_SRC_SHIFT)
#define DMAE_CMD_SRC_GRC		(DMAE_SRC_GRC << \
						DMAE_COMMAND_SRC_SHIFT)

#define DMAE_CMD_DST_PCI		(DMAE_DST_PCI << \
						DMAE_COMMAND_DST_SHIFT)
#define DMAE_CMD_DST_GRC		(DMAE_DST_GRC << \
						DMAE_COMMAND_DST_SHIFT)

#define DMAE_CMD_C_DST_PCI		(DMAE_COMP_PCI << \
						DMAE_COMMAND_C_DST_SHIFT)
#define DMAE_CMD_C_DST_GRC		(DMAE_COMP_GRC << \
						DMAE_COMMAND_C_DST_SHIFT)

#define DMAE_CMD_C_ENABLE		DMAE_COMMAND_C_TYPE_ENABLE

#define DMAE_CMD_ENDIANITY_NO_SWAP	(0 << DMAE_COMMAND_ENDIANITY_SHIFT)
#define DMAE_CMD_ENDIANITY_B_SWAP	(1 << DMAE_COMMAND_ENDIANITY_SHIFT)
#define DMAE_CMD_ENDIANITY_DW_SWAP	(2 << DMAE_COMMAND_ENDIANITY_SHIFT)
#define DMAE_CMD_ENDIANITY_B_DW_SWAP	(3 << DMAE_COMMAND_ENDIANITY_SHIFT)

#define DMAE_CMD_PORT_0			0
#define DMAE_CMD_PORT_1			DMAE_COMMAND_PORT

#define DMAE_CMD_SRC_RESET		DMAE_COMMAND_SRC_RESET
#define DMAE_CMD_DST_RESET		DMAE_COMMAND_DST_RESET
#define DMAE_CMD_E1HVN_SHIFT		DMAE_COMMAND_E1HVN_SHIFT

#define DMAE_SRC_PF			0
#define DMAE_SRC_VF			1

#define DMAE_DST_PF			0
#define DMAE_DST_VF			1

#define DMAE_C_SRC			0
#define DMAE_C_DST			1

#define DMAE_LEN32_RD_MAX		0x80
#define DMAE_LEN32_WR_MAX(bp)		(CHIP_IS_E1(bp) ? 0x400 : 0x2000)

#define DMAE_COMP_VAL			0x60d0d0ae /* E2 and on - upper bit
							indicates eror */

#define MAX_DMAE_C_PER_PORT		8
#define INIT_DMAE_C(bp)			(BP_PORT(bp) * MAX_DMAE_C_PER_PORT + \
					 BP_E1HVN(bp))
#define PMF_DMAE_C(bp)			(BP_PORT(bp) * MAX_DMAE_C_PER_PORT + \
					 E1HVN_MAX)

/* PCIE link and speed */
#define PCICFG_LINK_WIDTH		0x1f00000
#define PCICFG_LINK_WIDTH_SHIFT		20
#define PCICFG_LINK_SPEED		0xf0000
#define PCICFG_LINK_SPEED_SHIFT		16


#define BNX2X_NUM_TESTS			7

#define BNX2X_PHY_LOOPBACK		0
#define BNX2X_MAC_LOOPBACK		1
#define BNX2X_PHY_LOOPBACK_FAILED	1
#define BNX2X_MAC_LOOPBACK_FAILED	2
#define BNX2X_LOOPBACK_FAILED		(BNX2X_MAC_LOOPBACK_FAILED | \
					 BNX2X_PHY_LOOPBACK_FAILED)


#define STROM_ASSERT_ARRAY_SIZE		50


/* must be used on a CID before placing it on a HW ring */
#define HW_CID(bp, x)			((BP_PORT(bp) << 23) | \
					 (BP_E1HVN(bp) << 17) | (x))

#define SP_DESC_CNT		(BCM_PAGE_SIZE / sizeof(struct eth_spe))
#define MAX_SP_DESC_CNT			(SP_DESC_CNT - 1)


#define BNX2X_BTR			4
#define MAX_SPQ_PENDING			8

/* CMNG constants, as derived from system spec calculations */
/* default MIN rate in case VNIC min rate is configured to zero - 100Mbps */
#define DEF_MIN_RATE					100
<<<<<<< HEAD
/* resolution of the rate shaping timer - 100 usec */
#define RS_PERIODIC_TIMEOUT_USEC			100
=======
/* resolution of the rate shaping timer - 400 usec */
#define RS_PERIODIC_TIMEOUT_USEC			400
>>>>>>> b3e96c0c
/* number of bytes in single QM arbitration cycle -
 * coefficient for calculating the fairness timer */
#define QM_ARB_BYTES					160000
/* resolution of Min algorithm 1:100 */
#define MIN_RES						100
/* how many bytes above threshold for the minimal credit of Min algorithm*/
#define MIN_ABOVE_THRESH				32768
/* Fairness algorithm integration time coefficient -
 * for calculating the actual Tfair */
#define T_FAIR_COEF	((MIN_ABOVE_THRESH +  QM_ARB_BYTES) * 8 * MIN_RES)
/* Memory of fairness algorithm . 2 cycles */
#define FAIR_MEM					2


#define ATTN_NIG_FOR_FUNC		(1L << 8)
#define ATTN_SW_TIMER_4_FUNC		(1L << 9)
#define GPIO_2_FUNC			(1L << 10)
#define GPIO_3_FUNC			(1L << 11)
#define GPIO_4_FUNC			(1L << 12)
#define ATTN_GENERAL_ATTN_1		(1L << 13)
#define ATTN_GENERAL_ATTN_2		(1L << 14)
#define ATTN_GENERAL_ATTN_3		(1L << 15)
#define ATTN_GENERAL_ATTN_4		(1L << 13)
#define ATTN_GENERAL_ATTN_5		(1L << 14)
#define ATTN_GENERAL_ATTN_6		(1L << 15)

#define ATTN_HARD_WIRED_MASK		0xff00
#define ATTENTION_ID			4


/* stuff added to make the code fit 80Col */

#define BNX2X_PMF_LINK_ASSERT \
	GENERAL_ATTEN_OFFSET(LINK_SYNC_ATTENTION_BIT_FUNC_0 + BP_FUNC(bp))

#define BNX2X_MC_ASSERT_BITS \
	(GENERAL_ATTEN_OFFSET(TSTORM_FATAL_ASSERT_ATTENTION_BIT) | \
	 GENERAL_ATTEN_OFFSET(USTORM_FATAL_ASSERT_ATTENTION_BIT) | \
	 GENERAL_ATTEN_OFFSET(CSTORM_FATAL_ASSERT_ATTENTION_BIT) | \
	 GENERAL_ATTEN_OFFSET(XSTORM_FATAL_ASSERT_ATTENTION_BIT))

#define BNX2X_MCP_ASSERT \
	GENERAL_ATTEN_OFFSET(MCP_FATAL_ASSERT_ATTENTION_BIT)

#define BNX2X_GRC_TIMEOUT	GENERAL_ATTEN_OFFSET(LATCHED_ATTN_TIMEOUT_GRC)
#define BNX2X_GRC_RSV		(GENERAL_ATTEN_OFFSET(LATCHED_ATTN_RBCR) | \
				 GENERAL_ATTEN_OFFSET(LATCHED_ATTN_RBCT) | \
				 GENERAL_ATTEN_OFFSET(LATCHED_ATTN_RBCN) | \
				 GENERAL_ATTEN_OFFSET(LATCHED_ATTN_RBCU) | \
				 GENERAL_ATTEN_OFFSET(LATCHED_ATTN_RBCP) | \
				 GENERAL_ATTEN_OFFSET(LATCHED_ATTN_RSVD_GRC))

#define HW_INTERRUT_ASSERT_SET_0 \
				(AEU_INPUTS_ATTN_BITS_TSDM_HW_INTERRUPT | \
				 AEU_INPUTS_ATTN_BITS_TCM_HW_INTERRUPT | \
				 AEU_INPUTS_ATTN_BITS_TSEMI_HW_INTERRUPT | \
				 AEU_INPUTS_ATTN_BITS_PBF_HW_INTERRUPT)
#define HW_PRTY_ASSERT_SET_0	(AEU_INPUTS_ATTN_BITS_BRB_PARITY_ERROR | \
				 AEU_INPUTS_ATTN_BITS_PARSER_PARITY_ERROR | \
				 AEU_INPUTS_ATTN_BITS_TSDM_PARITY_ERROR | \
				 AEU_INPUTS_ATTN_BITS_SEARCHER_PARITY_ERROR |\
				 AEU_INPUTS_ATTN_BITS_TSEMI_PARITY_ERROR)
#define HW_INTERRUT_ASSERT_SET_1 \
				(AEU_INPUTS_ATTN_BITS_QM_HW_INTERRUPT | \
				 AEU_INPUTS_ATTN_BITS_TIMERS_HW_INTERRUPT | \
				 AEU_INPUTS_ATTN_BITS_XSDM_HW_INTERRUPT | \
				 AEU_INPUTS_ATTN_BITS_XCM_HW_INTERRUPT | \
				 AEU_INPUTS_ATTN_BITS_XSEMI_HW_INTERRUPT | \
				 AEU_INPUTS_ATTN_BITS_USDM_HW_INTERRUPT | \
				 AEU_INPUTS_ATTN_BITS_UCM_HW_INTERRUPT | \
				 AEU_INPUTS_ATTN_BITS_USEMI_HW_INTERRUPT | \
				 AEU_INPUTS_ATTN_BITS_UPB_HW_INTERRUPT | \
				 AEU_INPUTS_ATTN_BITS_CSDM_HW_INTERRUPT | \
				 AEU_INPUTS_ATTN_BITS_CCM_HW_INTERRUPT)
#define HW_PRTY_ASSERT_SET_1	(AEU_INPUTS_ATTN_BITS_PBCLIENT_PARITY_ERROR |\
				 AEU_INPUTS_ATTN_BITS_QM_PARITY_ERROR | \
				 AEU_INPUTS_ATTN_BITS_XSDM_PARITY_ERROR | \
				 AEU_INPUTS_ATTN_BITS_XSEMI_PARITY_ERROR | \
				 AEU_INPUTS_ATTN_BITS_DOORBELLQ_PARITY_ERROR |\
			     AEU_INPUTS_ATTN_BITS_VAUX_PCI_CORE_PARITY_ERROR |\
				 AEU_INPUTS_ATTN_BITS_DEBUG_PARITY_ERROR | \
				 AEU_INPUTS_ATTN_BITS_USDM_PARITY_ERROR | \
				 AEU_INPUTS_ATTN_BITS_USEMI_PARITY_ERROR | \
				 AEU_INPUTS_ATTN_BITS_UPB_PARITY_ERROR | \
				 AEU_INPUTS_ATTN_BITS_CSDM_PARITY_ERROR)
#define HW_INTERRUT_ASSERT_SET_2 \
				(AEU_INPUTS_ATTN_BITS_CSEMI_HW_INTERRUPT | \
				 AEU_INPUTS_ATTN_BITS_CDU_HW_INTERRUPT | \
				 AEU_INPUTS_ATTN_BITS_DMAE_HW_INTERRUPT | \
			AEU_INPUTS_ATTN_BITS_PXPPCICLOCKCLIENT_HW_INTERRUPT |\
				 AEU_INPUTS_ATTN_BITS_MISC_HW_INTERRUPT)
#define HW_PRTY_ASSERT_SET_2	(AEU_INPUTS_ATTN_BITS_CSEMI_PARITY_ERROR | \
				 AEU_INPUTS_ATTN_BITS_PXP_PARITY_ERROR | \
			AEU_INPUTS_ATTN_BITS_PXPPCICLOCKCLIENT_PARITY_ERROR |\
				 AEU_INPUTS_ATTN_BITS_CFC_PARITY_ERROR | \
				 AEU_INPUTS_ATTN_BITS_CDU_PARITY_ERROR | \
				 AEU_INPUTS_ATTN_BITS_IGU_PARITY_ERROR | \
				 AEU_INPUTS_ATTN_BITS_MISC_PARITY_ERROR)

#define HW_PRTY_ASSERT_SET_3 (AEU_INPUTS_ATTN_BITS_MCP_LATCHED_ROM_PARITY | \
		AEU_INPUTS_ATTN_BITS_MCP_LATCHED_UMP_RX_PARITY | \
		AEU_INPUTS_ATTN_BITS_MCP_LATCHED_UMP_TX_PARITY | \
		AEU_INPUTS_ATTN_BITS_MCP_LATCHED_SCPAD_PARITY)

#define RSS_FLAGS(bp) \
		(TSTORM_ETH_FUNCTION_COMMON_CONFIG_RSS_IPV4_CAPABILITY | \
		 TSTORM_ETH_FUNCTION_COMMON_CONFIG_RSS_IPV4_TCP_CAPABILITY | \
		 TSTORM_ETH_FUNCTION_COMMON_CONFIG_RSS_IPV6_CAPABILITY | \
		 TSTORM_ETH_FUNCTION_COMMON_CONFIG_RSS_IPV6_TCP_CAPABILITY | \
		 (bp->multi_mode << \
		  TSTORM_ETH_FUNCTION_COMMON_CONFIG_RSS_MODE_SHIFT))
#define MULTI_MASK			0x7f

#define BNX2X_SP_DSB_INDEX \
		(&bp->def_status_blk->sp_sb.\
					index_values[HC_SP_INDEX_ETH_DEF_CONS])

#define SET_FLAG(value, mask, flag) \
	do {\
		(value) &= ~(mask);\
		(value) |= ((flag) << (mask##_SHIFT));\
	} while (0)

#define GET_FLAG(value, mask) \
	(((value) &= (mask)) >> (mask##_SHIFT))

#define GET_FIELD(value, fname) \
	(((value) & (fname##_MASK)) >> (fname##_SHIFT))

#define CAM_IS_INVALID(x) \
	(GET_FLAG(x.flags, \
	MAC_CONFIGURATION_ENTRY_ACTION_TYPE) == \
	(T_ETH_MAC_COMMAND_INVALIDATE))

/* Number of u32 elements in MC hash array */
#define MC_HASH_SIZE			8
#define MC_HASH_OFFSET(bp, i)		(BAR_TSTRORM_INTMEM + \
	TSTORM_APPROXIMATE_MATCH_MULTICAST_FILTERING_OFFSET(BP_FUNC(bp)) + i*4)


#ifndef PXP2_REG_PXP2_INT_STS
#define PXP2_REG_PXP2_INT_STS		PXP2_REG_PXP2_INT_STS_0
#endif

#ifndef ETH_MAX_RX_CLIENTS_E2
#define ETH_MAX_RX_CLIENTS_E2		ETH_MAX_RX_CLIENTS_E1H
#endif

#define BNX2X_VPD_LEN			128
#define VENDOR_ID_LEN			4

/* Congestion management fairness mode */
#define CMNG_FNS_NONE		0
#define CMNG_FNS_MINMAX		1

#define HC_SEG_ACCESS_DEF		0   /*Driver decision 0-3*/
#define HC_SEG_ACCESS_ATTN		4
#define HC_SEG_ACCESS_NORM		0   /*Driver decision 0-1*/

#ifdef BNX2X_MAIN
#define BNX2X_EXTERN
#else
#define BNX2X_EXTERN extern
#endif

BNX2X_EXTERN int load_count[2][3]; /* per path: 0-common, 1-port0, 2-port1 */

extern void bnx2x_set_ethtool_ops(struct net_device *netdev);

#endif /* bnx2x.h */<|MERGE_RESOLUTION|>--- conflicted
+++ resolved
@@ -1617,13 +1617,8 @@
 /* CMNG constants, as derived from system spec calculations */
 /* default MIN rate in case VNIC min rate is configured to zero - 100Mbps */
 #define DEF_MIN_RATE					100
-<<<<<<< HEAD
-/* resolution of the rate shaping timer - 100 usec */
-#define RS_PERIODIC_TIMEOUT_USEC			100
-=======
 /* resolution of the rate shaping timer - 400 usec */
 #define RS_PERIODIC_TIMEOUT_USEC			400
->>>>>>> b3e96c0c
 /* number of bytes in single QM arbitration cycle -
  * coefficient for calculating the fairness timer */
 #define QM_ARB_BYTES					160000
