/* bnx2x_cmn.h: Broadcom Everest network driver.
 *
 * Copyright (c) 2007-2011 Broadcom Corporation
 *
 * This program is free software; you can redistribute it and/or modify
 * it under the terms of the GNU General Public License as published by
 * the Free Software Foundation.
 *
 * Maintained by: Eilon Greenstein <eilong@broadcom.com>
 * Written by: Eliezer Tamir
 * Based on code from Michael Chan's bnx2 driver
 * UDP CSUM errata workaround by Arik Gendelman
 * Slowpath and fastpath rework by Vladislav Zolotarov
 * Statistics and Link management by Yitchak Gertner
 *
 */
#ifndef BNX2X_CMN_H
#define BNX2X_CMN_H

#include <linux/types.h>
#include <linux/netdevice.h>


#include "bnx2x.h"

extern int num_queues;

/************************ Macros ********************************/
#define BNX2X_PCI_FREE(x, y, size) \
	do { \
		if (x) { \
			dma_free_coherent(&bp->pdev->dev, size, (void *)x, y); \
			x = NULL; \
			y = 0; \
		} \
	} while (0)

#define BNX2X_FREE(x) \
	do { \
		if (x) { \
			kfree((void *)x); \
			x = NULL; \
		} \
	} while (0)

#define BNX2X_PCI_ALLOC(x, y, size) \
	do { \
		x = dma_alloc_coherent(&bp->pdev->dev, size, y, GFP_KERNEL); \
		if (x == NULL) \
			goto alloc_mem_err; \
		memset((void *)x, 0, size); \
	} while (0)

#define BNX2X_ALLOC(x, size) \
	do { \
		x = kzalloc(size, GFP_KERNEL); \
		if (x == NULL) \
			goto alloc_mem_err; \
	} while (0)

/*********************** Interfaces ****************************
 *  Functions that need to be implemented by each driver version
 */

/**
 * bnx2x_initial_phy_init - initialize link parameters structure variables.
 *
 * @bp:		driver handle
 * @load_mode:	current mode
 */
u8 bnx2x_initial_phy_init(struct bnx2x *bp, int load_mode);

/**
 * bnx2x_link_set - configure hw according to link parameters structure.
 *
 * @bp:		driver handle
 */
void bnx2x_link_set(struct bnx2x *bp);

/**
 * bnx2x_link_test - query link status.
 *
 * @bp:		driver handle
 * @is_serdes:	bool
 *
 * Returns 0 if link is UP.
 */
u8 bnx2x_link_test(struct bnx2x *bp, u8 is_serdes);

/**
 * bnx2x__link_status_update - handles link status change.
 *
 * @bp:		driver handle
 */
void bnx2x__link_status_update(struct bnx2x *bp);

/**
 * bnx2x_link_report - report link status to upper layer.
 *
 * @bp:		driver handle
 */
void bnx2x_link_report(struct bnx2x *bp);

/* None-atomic version of bnx2x_link_report() */
void __bnx2x_link_report(struct bnx2x *bp);

/**
 * bnx2x_get_mf_speed - calculate MF speed.
 *
 * @bp:		driver handle
 *
 * Takes into account current linespeed and MF configuration.
 */
u16 bnx2x_get_mf_speed(struct bnx2x *bp);

/**
 * bnx2x_msix_sp_int - MSI-X slowpath interrupt handler
 *
 * @irq:		irq number
 * @dev_instance:	private instance
 */
irqreturn_t bnx2x_msix_sp_int(int irq, void *dev_instance);

/**
 * bnx2x_interrupt - non MSI-X interrupt handler
 *
 * @irq:		irq number
 * @dev_instance:	private instance
 */
irqreturn_t bnx2x_interrupt(int irq, void *dev_instance);
#ifdef BCM_CNIC

/**
 * bnx2x_cnic_notify - send command to cnic driver
 *
 * @bp:		driver handle
 * @cmd:	command
 */
int bnx2x_cnic_notify(struct bnx2x *bp, int cmd);

/**
 * bnx2x_setup_cnic_irq_info - provides cnic with IRQ information
 *
 * @bp:		driver handle
 */
void bnx2x_setup_cnic_irq_info(struct bnx2x *bp);
#endif

/**
 * bnx2x_int_enable - enable HW interrupts.
 *
 * @bp:		driver handle
 */
void bnx2x_int_enable(struct bnx2x *bp);

/**
 * bnx2x_int_disable_sync - disable interrupts.
 *
 * @bp:		driver handle
 * @disable_hw:	true, disable HW interrupts.
 *
 * This function ensures that there are no
 * ISRs or SP DPCs (sp_task) are running after it returns.
 */
void bnx2x_int_disable_sync(struct bnx2x *bp, int disable_hw);

/**
 * bnx2x_init_firmware - loads device firmware
 *
 * @bp:		driver handle
 */
int bnx2x_init_firmware(struct bnx2x *bp);

/**
 * bnx2x_init_hw - init HW blocks according to current initialization stage.
 *
 * @bp:		driver handle
 * @load_code:	COMMON, PORT or FUNCTION
 */
int bnx2x_init_hw(struct bnx2x *bp, u32 load_code);

/**
 * bnx2x_nic_init - init driver internals.
 *
 * @bp:		driver handle
 * @load_code:	COMMON, PORT or FUNCTION
 *
 * Initializes:
 *  - rings
 *  - status blocks
 *  - etc.
 */
void bnx2x_nic_init(struct bnx2x *bp, u32 load_code);

/**
 * bnx2x_alloc_mem - allocate driver's memory.
 *
 * @bp:		driver handle
 */
int bnx2x_alloc_mem(struct bnx2x *bp);

/**
 * bnx2x_free_mem - release driver's memory.
 *
 * @bp:		driver handle
 */
void bnx2x_free_mem(struct bnx2x *bp);

/**
 * bnx2x_setup_client - setup eth client.
 *
 * @bp:		driver handle
 * @fp:		pointer to fastpath structure
 * @is_leading:	boolean
 */
int bnx2x_setup_client(struct bnx2x *bp, struct bnx2x_fastpath *fp,
		       int is_leading);

/**
 * bnx2x_set_num_queues - set number of queues according to mode.
 *
 * @bp:		driver handle
 */
void bnx2x_set_num_queues(struct bnx2x *bp);

/**
 * bnx2x_chip_cleanup - cleanup chip internals.
 *
 * @bp:			driver handle
 * @unload_mode:	COMMON, PORT, FUNCTION
 *
 * - Cleanup MAC configuration.
 * - Closes clients.
 * - etc.
 */
void bnx2x_chip_cleanup(struct bnx2x *bp, int unload_mode);

/**
 * bnx2x_acquire_hw_lock - acquire HW lock.
 *
 * @bp:		driver handle
 * @resource:	resource bit which was locked
 */
int bnx2x_acquire_hw_lock(struct bnx2x *bp, u32 resource);

/**
 * bnx2x_release_hw_lock - release HW lock.
 *
 * @bp:		driver handle
 * @resource:	resource bit which was locked
 */
int bnx2x_release_hw_lock(struct bnx2x *bp, u32 resource);

/**
 * bnx2x_set_eth_mac - configure eth MAC address in the HW
<<<<<<< HEAD
 *
 * @bp:		driver handle
 * @set:	set or clear
 *
=======
 *
 * @bp:		driver handle
 * @set:	set or clear
 *
>>>>>>> 55922c9d
 * Configures according to the value in netdev->dev_addr.
 */
void bnx2x_set_eth_mac(struct bnx2x *bp, int set);

#ifdef BCM_CNIC
/**
 * bnx2x_set_fip_eth_mac_addr - Set/Clear FIP MAC(s)
 *
 * @bp:		driver handle
 * @set:	set or clear the CAM entry
 *
 * Used next enties in the CAM after the ETH MAC(s).
 * This function will wait until the ramdord completion returns.
 * Return 0 if cussess, -ENODEV if ramrod doesn't return.
 */
int bnx2x_set_fip_eth_mac_addr(struct bnx2x *bp, int set);

/**
 * bnx2x_set_all_enode_macs - Set/Clear ALL_ENODE mcast MAC.
 *
 * @bp:		driver handle
 * @set:	set or clear
 */
int bnx2x_set_all_enode_macs(struct bnx2x *bp, int set);
#endif

/**
 * bnx2x_set_rx_mode - set MAC filtering configurations.
 *
 * @dev:	netdevice
 *
 * called with netif_tx_lock from dev_mcast.c
 */
void bnx2x_set_rx_mode(struct net_device *dev);

/**
 * bnx2x_set_storm_rx_mode - configure MAC filtering rules in a FW.
 *
 * @bp:		driver handle
 */
void bnx2x_set_storm_rx_mode(struct bnx2x *bp);

/* Parity errors related */
void bnx2x_inc_load_cnt(struct bnx2x *bp);
u32 bnx2x_dec_load_cnt(struct bnx2x *bp);
bool bnx2x_chk_parity_attn(struct bnx2x *bp);
bool bnx2x_reset_is_done(struct bnx2x *bp);
void bnx2x_disable_close_the_gate(struct bnx2x *bp);

/**
 * bnx2x_stats_handle - perform statistics handling according to event.
 *
 * @bp:		driver handle
 * @event:	bnx2x_stats_event
 */
void bnx2x_stats_handle(struct bnx2x *bp, enum bnx2x_stats_event event);

/**
 * bnx2x_sp_event - handle ramrods completion.
 *
 * @fp:		fastpath handle for the event
 * @rr_cqe:	eth_rx_cqe
 */
void bnx2x_sp_event(struct bnx2x_fastpath *fp, union eth_rx_cqe *rr_cqe);

/**
 * bnx2x_func_start - init function
 *
 * @bp:		driver handle
 *
 * Must be called before sending CLIENT_SETUP for the first client.
 */
int bnx2x_func_start(struct bnx2x *bp);

/**
 * bnx2x_ilt_set_info - prepare ILT configurations.
 *
 * @bp:		driver handle
 */
void bnx2x_ilt_set_info(struct bnx2x *bp);

/**
 * bnx2x_dcbx_init - initialize dcbx protocol.
 *
 * @bp:		driver handle
 */
void bnx2x_dcbx_init(struct bnx2x *bp);

/**
 * bnx2x_set_power_state - set power state to the requested value.
 *
 * @bp:		driver handle
 * @state:	required state D0 or D3hot
 *
 * Currently only D0 and D3hot are supported.
 */
int bnx2x_set_power_state(struct bnx2x *bp, pci_power_t state);

/**
 * bnx2x_update_max_mf_config - update MAX part of MF configuration in HW.
 *
 * @bp:		driver handle
 * @value:	new value
 */
void bnx2x_update_max_mf_config(struct bnx2x *bp, u32 value);

/* dev_close main block */
int bnx2x_nic_unload(struct bnx2x *bp, int unload_mode);

/* dev_open main block */
int bnx2x_nic_load(struct bnx2x *bp, int load_mode);

/* hard_xmit callback */
netdev_tx_t bnx2x_start_xmit(struct sk_buff *skb, struct net_device *dev);

/* select_queue callback */
u16 bnx2x_select_queue(struct net_device *dev, struct sk_buff *skb);

int bnx2x_change_mac_addr(struct net_device *dev, void *p);

/* NAPI poll Rx part */
int bnx2x_rx_int(struct bnx2x_fastpath *fp, int budget);

/* NAPI poll Tx part */
int bnx2x_tx_int(struct bnx2x_fastpath *fp);

/* suspend/resume callbacks */
int bnx2x_suspend(struct pci_dev *pdev, pm_message_t state);
int bnx2x_resume(struct pci_dev *pdev);

/* Release IRQ vectors */
void bnx2x_free_irq(struct bnx2x *bp);

void bnx2x_free_fp_mem(struct bnx2x *bp);
int bnx2x_alloc_fp_mem(struct bnx2x *bp);

void bnx2x_init_rx_rings(struct bnx2x *bp);
void bnx2x_free_skbs(struct bnx2x *bp);
void bnx2x_netif_stop(struct bnx2x *bp, int disable_hw);
void bnx2x_netif_start(struct bnx2x *bp);

/**
 * bnx2x_enable_msix - set msix configuration.
 *
 * @bp:		driver handle
 *
 * fills msix_table, requests vectors, updates num_queues
 * according to number of available vectors.
 */
int bnx2x_enable_msix(struct bnx2x *bp);

/**
 * bnx2x_enable_msi - request msi mode from OS, updated internals accordingly
 *
 * @bp:		driver handle
 */
int bnx2x_enable_msi(struct bnx2x *bp);

/**
 * bnx2x_poll - NAPI callback
 *
 * @napi:	napi structure
 * @budget:
 *
 */
int bnx2x_poll(struct napi_struct *napi, int budget);

/**
 * bnx2x_alloc_mem_bp - allocate memories outsize main driver structure
 *
 * @bp:		driver handle
 */
int __devinit bnx2x_alloc_mem_bp(struct bnx2x *bp);

/**
 * bnx2x_free_mem_bp - release memories outsize main driver structure
 *
 * @bp:		driver handle
 */
void bnx2x_free_mem_bp(struct bnx2x *bp);

/**
 * bnx2x_change_mtu - change mtu netdev callback
 *
 * @dev:	net device
 * @new_mtu:	requested mtu
 *
 */
int bnx2x_change_mtu(struct net_device *dev, int new_mtu);

u32 bnx2x_fix_features(struct net_device *dev, u32 features);
int bnx2x_set_features(struct net_device *dev, u32 features);

/**
 * bnx2x_tx_timeout - tx timeout netdev callback
 *
 * @dev:	net device
 */
void bnx2x_tx_timeout(struct net_device *dev);

static inline void bnx2x_update_fpsb_idx(struct bnx2x_fastpath *fp)
{
	barrier(); /* status block is written to by the chip */
	fp->fp_hc_idx = fp->sb_running_index[SM_RX_ID];
}

static inline void bnx2x_update_rx_prod(struct bnx2x *bp,
					struct bnx2x_fastpath *fp,
					u16 bd_prod, u16 rx_comp_prod,
					u16 rx_sge_prod)
{
	struct ustorm_eth_rx_producers rx_prods = {0};
	int i;

	/* Update producers */
	rx_prods.bd_prod = bd_prod;
	rx_prods.cqe_prod = rx_comp_prod;
	rx_prods.sge_prod = rx_sge_prod;

	/*
	 * Make sure that the BD and SGE data is updated before updating the
	 * producers since FW might read the BD/SGE right after the producer
	 * is updated.
	 * This is only applicable for weak-ordered memory model archs such
	 * as IA-64. The following barrier is also mandatory since FW will
	 * assumes BDs must have buffers.
	 */
	wmb();

	for (i = 0; i < sizeof(struct ustorm_eth_rx_producers)/4; i++)
		REG_WR(bp,
		       BAR_USTRORM_INTMEM + fp->ustorm_rx_prods_offset + i*4,
		       ((u32 *)&rx_prods)[i]);

	mmiowb(); /* keep prod updates ordered */

	DP(NETIF_MSG_RX_STATUS,
	   "queue[%d]:  wrote  bd_prod %u  cqe_prod %u  sge_prod %u\n",
	   fp->index, bd_prod, rx_comp_prod, rx_sge_prod);
}

static inline void bnx2x_igu_ack_sb_gen(struct bnx2x *bp, u8 igu_sb_id,
					u8 segment, u16 index, u8 op,
					u8 update, u32 igu_addr)
{
	struct igu_regular cmd_data = {0};

	cmd_data.sb_id_and_flags =
			((index << IGU_REGULAR_SB_INDEX_SHIFT) |
			 (segment << IGU_REGULAR_SEGMENT_ACCESS_SHIFT) |
			 (update << IGU_REGULAR_BUPDATE_SHIFT) |
			 (op << IGU_REGULAR_ENABLE_INT_SHIFT));

	DP(NETIF_MSG_HW, "write 0x%08x to IGU addr 0x%x\n",
	   cmd_data.sb_id_and_flags, igu_addr);
	REG_WR(bp, igu_addr, cmd_data.sb_id_and_flags);

	/* Make sure that ACK is written */
	mmiowb();
	barrier();
}

static inline void bnx2x_igu_clear_sb_gen(struct bnx2x *bp,
					  u8 idu_sb_id, bool is_Pf)
{
	u32 data, ctl, cnt = 100;
	u32 igu_addr_data = IGU_REG_COMMAND_REG_32LSB_DATA;
	u32 igu_addr_ctl = IGU_REG_COMMAND_REG_CTRL;
	u32 igu_addr_ack = IGU_REG_CSTORM_TYPE_0_SB_CLEANUP + (idu_sb_id/32)*4;
	u32 sb_bit =  1 << (idu_sb_id%32);
	u32 func_encode = BP_FUNC(bp) |
			((is_Pf == true ? 1 : 0) << IGU_FID_ENCODE_IS_PF_SHIFT);
	u32 addr_encode = IGU_CMD_E2_PROD_UPD_BASE + idu_sb_id;

	/* Not supported in BC mode */
	if (CHIP_INT_MODE_IS_BC(bp))
		return;

	data = (IGU_USE_REGISTER_cstorm_type_0_sb_cleanup
			<< IGU_REGULAR_CLEANUP_TYPE_SHIFT)	|
		IGU_REGULAR_CLEANUP_SET				|
		IGU_REGULAR_BCLEANUP;

	ctl = addr_encode << IGU_CTRL_REG_ADDRESS_SHIFT		|
	      func_encode << IGU_CTRL_REG_FID_SHIFT		|
	      IGU_CTRL_CMD_TYPE_WR << IGU_CTRL_REG_TYPE_SHIFT;

	DP(NETIF_MSG_HW, "write 0x%08x to IGU(via GRC) addr 0x%x\n",
			 data, igu_addr_data);
	REG_WR(bp, igu_addr_data, data);
	mmiowb();
	barrier();
	DP(NETIF_MSG_HW, "write 0x%08x to IGU(via GRC) addr 0x%x\n",
			  ctl, igu_addr_ctl);
	REG_WR(bp, igu_addr_ctl, ctl);
	mmiowb();
	barrier();

	/* wait for clean up to finish */
	while (!(REG_RD(bp, igu_addr_ack) & sb_bit) && --cnt)
		msleep(20);


	if (!(REG_RD(bp, igu_addr_ack) & sb_bit)) {
		DP(NETIF_MSG_HW, "Unable to finish IGU cleanup: "
			  "idu_sb_id %d offset %d bit %d (cnt %d)\n",
			  idu_sb_id, idu_sb_id/32, idu_sb_id%32, cnt);
	}
}

static inline void bnx2x_hc_ack_sb(struct bnx2x *bp, u8 sb_id,
				   u8 storm, u16 index, u8 op, u8 update)
{
	u32 hc_addr = (HC_REG_COMMAND_REG + BP_PORT(bp)*32 +
		       COMMAND_REG_INT_ACK);
	struct igu_ack_register igu_ack;

	igu_ack.status_block_index = index;
	igu_ack.sb_id_and_flags =
			((sb_id << IGU_ACK_REGISTER_STATUS_BLOCK_ID_SHIFT) |
			 (storm << IGU_ACK_REGISTER_STORM_ID_SHIFT) |
			 (update << IGU_ACK_REGISTER_UPDATE_INDEX_SHIFT) |
			 (op << IGU_ACK_REGISTER_INTERRUPT_MODE_SHIFT));

	DP(BNX2X_MSG_OFF, "write 0x%08x to HC addr 0x%x\n",
	   (*(u32 *)&igu_ack), hc_addr);
	REG_WR(bp, hc_addr, (*(u32 *)&igu_ack));

	/* Make sure that ACK is written */
	mmiowb();
	barrier();
}

static inline void bnx2x_igu_ack_sb(struct bnx2x *bp, u8 igu_sb_id, u8 segment,
		      u16 index, u8 op, u8 update)
{
	u32 igu_addr = BAR_IGU_INTMEM + (IGU_CMD_INT_ACK_BASE + igu_sb_id)*8;

	bnx2x_igu_ack_sb_gen(bp, igu_sb_id, segment, index, op, update,
			     igu_addr);
}

static inline void bnx2x_ack_sb(struct bnx2x *bp, u8 igu_sb_id, u8 storm,
				u16 index, u8 op, u8 update)
{
	if (bp->common.int_block == INT_BLOCK_HC)
		bnx2x_hc_ack_sb(bp, igu_sb_id, storm, index, op, update);
	else {
		u8 segment;

		if (CHIP_INT_MODE_IS_BC(bp))
			segment = storm;
		else if (igu_sb_id != bp->igu_dsb_id)
			segment = IGU_SEG_ACCESS_DEF;
		else if (storm == ATTENTION_ID)
			segment = IGU_SEG_ACCESS_ATTN;
		else
			segment = IGU_SEG_ACCESS_DEF;
		bnx2x_igu_ack_sb(bp, igu_sb_id, segment, index, op, update);
	}
}

static inline u16 bnx2x_hc_ack_int(struct bnx2x *bp)
{
	u32 hc_addr = (HC_REG_COMMAND_REG + BP_PORT(bp)*32 +
		       COMMAND_REG_SIMD_MASK);
	u32 result = REG_RD(bp, hc_addr);

	DP(BNX2X_MSG_OFF, "read 0x%08x from HC addr 0x%x\n",
	   result, hc_addr);

	barrier();
	return result;
}

static inline u16 bnx2x_igu_ack_int(struct bnx2x *bp)
{
	u32 igu_addr = (BAR_IGU_INTMEM + IGU_REG_SISR_MDPC_WMASK_LSB_UPPER*8);
	u32 result = REG_RD(bp, igu_addr);

	DP(NETIF_MSG_HW, "read 0x%08x from IGU addr 0x%x\n",
	   result, igu_addr);

	barrier();
	return result;
}

static inline u16 bnx2x_ack_int(struct bnx2x *bp)
{
	barrier();
	if (bp->common.int_block == INT_BLOCK_HC)
		return bnx2x_hc_ack_int(bp);
	else
		return bnx2x_igu_ack_int(bp);
}

static inline int bnx2x_has_tx_work_unload(struct bnx2x_fastpath *fp)
{
	/* Tell compiler that consumer and producer can change */
	barrier();
	return fp->tx_pkt_prod != fp->tx_pkt_cons;
}

static inline u16 bnx2x_tx_avail(struct bnx2x_fastpath *fp)
{
	s16 used;
	u16 prod;
	u16 cons;

	prod = fp->tx_bd_prod;
	cons = fp->tx_bd_cons;

	/* NUM_TX_RINGS = number of "next-page" entries
	   It will be used as a threshold */
	used = SUB_S16(prod, cons) + (s16)NUM_TX_RINGS;

#ifdef BNX2X_STOP_ON_ERROR
	WARN_ON(used < 0);
	WARN_ON(used > fp->bp->tx_ring_size);
	WARN_ON((fp->bp->tx_ring_size - used) > MAX_TX_AVAIL);
#endif

	return (s16)(fp->bp->tx_ring_size) - used;
}

static inline int bnx2x_has_tx_work(struct bnx2x_fastpath *fp)
{
	u16 hw_cons;

	/* Tell compiler that status block fields can change */
	barrier();
	hw_cons = le16_to_cpu(*fp->tx_cons_sb);
	return hw_cons != fp->tx_pkt_cons;
}

static inline int bnx2x_has_rx_work(struct bnx2x_fastpath *fp)
{
	u16 rx_cons_sb;

	/* Tell compiler that status block fields can change */
	barrier();
	rx_cons_sb = le16_to_cpu(*fp->rx_cons_sb);
	if ((rx_cons_sb & MAX_RCQ_DESC_CNT) == MAX_RCQ_DESC_CNT)
		rx_cons_sb++;
	return (fp->rx_comp_cons != rx_cons_sb);
}

/**
 * disables tx from stack point of view
 *
 * @bp:		driver handle
 */
static inline void bnx2x_tx_disable(struct bnx2x *bp)
{
	netif_tx_disable(bp->dev);
	netif_carrier_off(bp->dev);
}

static inline void bnx2x_free_rx_sge(struct bnx2x *bp,
				     struct bnx2x_fastpath *fp, u16 index)
{
	struct sw_rx_page *sw_buf = &fp->rx_page_ring[index];
	struct page *page = sw_buf->page;
	struct eth_rx_sge *sge = &fp->rx_sge_ring[index];

	/* Skip "next page" elements */
	if (!page)
		return;

	dma_unmap_page(&bp->pdev->dev, dma_unmap_addr(sw_buf, mapping),
		       SGE_PAGE_SIZE*PAGES_PER_SGE, DMA_FROM_DEVICE);
	__free_pages(page, PAGES_PER_SGE_SHIFT);

	sw_buf->page = NULL;
	sge->addr_hi = 0;
	sge->addr_lo = 0;
}

static inline void bnx2x_add_all_napi(struct bnx2x *bp)
{
	int i;

	/* Add NAPI objects */
	for_each_napi_queue(bp, i)
		netif_napi_add(bp->dev, &bnx2x_fp(bp, i, napi),
			       bnx2x_poll, BNX2X_NAPI_WEIGHT);
}

static inline void bnx2x_del_all_napi(struct bnx2x *bp)
{
	int i;

	for_each_napi_queue(bp, i)
		netif_napi_del(&bnx2x_fp(bp, i, napi));
}

static inline void bnx2x_disable_msi(struct bnx2x *bp)
{
	if (bp->flags & USING_MSIX_FLAG) {
		pci_disable_msix(bp->pdev);
		bp->flags &= ~USING_MSIX_FLAG;
	} else if (bp->flags & USING_MSI_FLAG) {
		pci_disable_msi(bp->pdev);
		bp->flags &= ~USING_MSI_FLAG;
	}
}

static inline int bnx2x_calc_num_queues(struct bnx2x *bp)
{
	return  num_queues ?
		 min_t(int, num_queues, BNX2X_MAX_QUEUES(bp)) :
		 min_t(int, num_online_cpus(), BNX2X_MAX_QUEUES(bp));
}

static inline void bnx2x_clear_sge_mask_next_elems(struct bnx2x_fastpath *fp)
{
	int i, j;

	for (i = 1; i <= NUM_RX_SGE_PAGES; i++) {
		int idx = RX_SGE_CNT * i - 1;

		for (j = 0; j < 2; j++) {
			SGE_MASK_CLEAR_BIT(fp, idx);
			idx--;
		}
	}
}

static inline void bnx2x_init_sge_ring_bit_mask(struct bnx2x_fastpath *fp)
{
	/* Set the mask to all 1-s: it's faster to compare to 0 than to 0xf-s */
	memset(fp->sge_mask, 0xff,
	       (NUM_RX_SGE >> RX_SGE_MASK_ELEM_SHIFT)*sizeof(u64));

	/* Clear the two last indices in the page to 1:
	   these are the indices that correspond to the "next" element,
	   hence will never be indicated and should be removed from
	   the calculations. */
	bnx2x_clear_sge_mask_next_elems(fp);
}

static inline int bnx2x_alloc_rx_sge(struct bnx2x *bp,
				     struct bnx2x_fastpath *fp, u16 index)
{
	struct page *page = alloc_pages(GFP_ATOMIC, PAGES_PER_SGE_SHIFT);
	struct sw_rx_page *sw_buf = &fp->rx_page_ring[index];
	struct eth_rx_sge *sge = &fp->rx_sge_ring[index];
	dma_addr_t mapping;

	if (unlikely(page == NULL))
		return -ENOMEM;

	mapping = dma_map_page(&bp->pdev->dev, page, 0,
			       SGE_PAGE_SIZE*PAGES_PER_SGE, DMA_FROM_DEVICE);
	if (unlikely(dma_mapping_error(&bp->pdev->dev, mapping))) {
		__free_pages(page, PAGES_PER_SGE_SHIFT);
		return -ENOMEM;
	}

	sw_buf->page = page;
	dma_unmap_addr_set(sw_buf, mapping, mapping);

	sge->addr_hi = cpu_to_le32(U64_HI(mapping));
	sge->addr_lo = cpu_to_le32(U64_LO(mapping));

	return 0;
}

static inline int bnx2x_alloc_rx_skb(struct bnx2x *bp,
				     struct bnx2x_fastpath *fp, u16 index)
{
	struct sk_buff *skb;
	struct sw_rx_bd *rx_buf = &fp->rx_buf_ring[index];
	struct eth_rx_bd *rx_bd = &fp->rx_desc_ring[index];
	dma_addr_t mapping;

	skb = netdev_alloc_skb(bp->dev, fp->rx_buf_size);
	if (unlikely(skb == NULL))
		return -ENOMEM;

	mapping = dma_map_single(&bp->pdev->dev, skb->data, fp->rx_buf_size,
				 DMA_FROM_DEVICE);
	if (unlikely(dma_mapping_error(&bp->pdev->dev, mapping))) {
		dev_kfree_skb_any(skb);
		return -ENOMEM;
	}

	rx_buf->skb = skb;
	dma_unmap_addr_set(rx_buf, mapping, mapping);

	rx_bd->addr_hi = cpu_to_le32(U64_HI(mapping));
	rx_bd->addr_lo = cpu_to_le32(U64_LO(mapping));

	return 0;
}

/* note that we are not allocating a new skb,
 * we are just moving one from cons to prod
 * we are not creating a new mapping,
 * so there is no need to check for dma_mapping_error().
 */
static inline void bnx2x_reuse_rx_skb(struct bnx2x_fastpath *fp,
				      u16 cons, u16 prod)
{
	struct bnx2x *bp = fp->bp;
	struct sw_rx_bd *cons_rx_buf = &fp->rx_buf_ring[cons];
	struct sw_rx_bd *prod_rx_buf = &fp->rx_buf_ring[prod];
	struct eth_rx_bd *cons_bd = &fp->rx_desc_ring[cons];
	struct eth_rx_bd *prod_bd = &fp->rx_desc_ring[prod];

	dma_sync_single_for_device(&bp->pdev->dev,
				   dma_unmap_addr(cons_rx_buf, mapping),
				   RX_COPY_THRESH, DMA_FROM_DEVICE);

	prod_rx_buf->skb = cons_rx_buf->skb;
	dma_unmap_addr_set(prod_rx_buf, mapping,
			   dma_unmap_addr(cons_rx_buf, mapping));
	*prod_bd = *cons_bd;
}

static inline void bnx2x_free_rx_sge_range(struct bnx2x *bp,
					   struct bnx2x_fastpath *fp, int last)
{
	int i;

	if (fp->disable_tpa)
		return;

	for (i = 0; i < last; i++)
		bnx2x_free_rx_sge(bp, fp, i);
}

static inline void bnx2x_free_tpa_pool(struct bnx2x *bp,
				       struct bnx2x_fastpath *fp, int last)
{
	int i;

	for (i = 0; i < last; i++) {
		struct sw_rx_bd *rx_buf = &(fp->tpa_pool[i]);
		struct sk_buff *skb = rx_buf->skb;

		if (skb == NULL) {
			DP(NETIF_MSG_IFDOWN, "tpa bin %d empty on free\n", i);
			continue;
		}

		if (fp->tpa_state[i] == BNX2X_TPA_START)
			dma_unmap_single(&bp->pdev->dev,
					 dma_unmap_addr(rx_buf, mapping),
					 fp->rx_buf_size, DMA_FROM_DEVICE);

		dev_kfree_skb(skb);
		rx_buf->skb = NULL;
	}
}

static inline void bnx2x_init_tx_ring_one(struct bnx2x_fastpath *fp)
{
	int i;

	for (i = 1; i <= NUM_TX_RINGS; i++) {
		struct eth_tx_next_bd *tx_next_bd =
			&fp->tx_desc_ring[TX_DESC_CNT * i - 1].next_bd;

		tx_next_bd->addr_hi =
			cpu_to_le32(U64_HI(fp->tx_desc_mapping +
				    BCM_PAGE_SIZE*(i % NUM_TX_RINGS)));
		tx_next_bd->addr_lo =
			cpu_to_le32(U64_LO(fp->tx_desc_mapping +
				    BCM_PAGE_SIZE*(i % NUM_TX_RINGS)));
	}

	SET_FLAG(fp->tx_db.data.header.header, DOORBELL_HDR_DB_TYPE, 1);
	fp->tx_db.data.zero_fill1 = 0;
	fp->tx_db.data.prod = 0;

	fp->tx_pkt_prod = 0;
	fp->tx_pkt_cons = 0;
	fp->tx_bd_prod = 0;
	fp->tx_bd_cons = 0;
	fp->tx_pkt = 0;
}

static inline void bnx2x_init_tx_rings(struct bnx2x *bp)
{
	int i;

	for_each_tx_queue(bp, i)
		bnx2x_init_tx_ring_one(&bp->fp[i]);
}

static inline void bnx2x_set_next_page_rx_bd(struct bnx2x_fastpath *fp)
{
	int i;

	for (i = 1; i <= NUM_RX_RINGS; i++) {
		struct eth_rx_bd *rx_bd;

		rx_bd = &fp->rx_desc_ring[RX_DESC_CNT * i - 2];
		rx_bd->addr_hi =
			cpu_to_le32(U64_HI(fp->rx_desc_mapping +
				    BCM_PAGE_SIZE*(i % NUM_RX_RINGS)));
		rx_bd->addr_lo =
			cpu_to_le32(U64_LO(fp->rx_desc_mapping +
				    BCM_PAGE_SIZE*(i % NUM_RX_RINGS)));
	}
}

static inline void bnx2x_set_next_page_sgl(struct bnx2x_fastpath *fp)
{
	int i;

	for (i = 1; i <= NUM_RX_SGE_PAGES; i++) {
		struct eth_rx_sge *sge;

		sge = &fp->rx_sge_ring[RX_SGE_CNT * i - 2];
		sge->addr_hi =
			cpu_to_le32(U64_HI(fp->rx_sge_mapping +
			BCM_PAGE_SIZE*(i % NUM_RX_SGE_PAGES)));

		sge->addr_lo =
			cpu_to_le32(U64_LO(fp->rx_sge_mapping +
			BCM_PAGE_SIZE*(i % NUM_RX_SGE_PAGES)));
	}
}

static inline void bnx2x_set_next_page_rx_cq(struct bnx2x_fastpath *fp)
{
	int i;
	for (i = 1; i <= NUM_RCQ_RINGS; i++) {
		struct eth_rx_cqe_next_page *nextpg;

		nextpg = (struct eth_rx_cqe_next_page *)
			&fp->rx_comp_ring[RCQ_DESC_CNT * i - 1];
		nextpg->addr_hi =
			cpu_to_le32(U64_HI(fp->rx_comp_mapping +
				   BCM_PAGE_SIZE*(i % NUM_RCQ_RINGS)));
		nextpg->addr_lo =
			cpu_to_le32(U64_LO(fp->rx_comp_mapping +
				   BCM_PAGE_SIZE*(i % NUM_RCQ_RINGS)));
	}
}

/* Returns the number of actually allocated BDs */
static inline int bnx2x_alloc_rx_bds(struct bnx2x_fastpath *fp,
				      int rx_ring_size)
{
	struct bnx2x *bp = fp->bp;
	u16 ring_prod, cqe_ring_prod;
	int i;

	fp->rx_comp_cons = 0;
	cqe_ring_prod = ring_prod = 0;

	/* This routine is called only during fo init so
	 * fp->eth_q_stats.rx_skb_alloc_failed = 0
	 */
	for (i = 0; i < rx_ring_size; i++) {
		if (bnx2x_alloc_rx_skb(bp, fp, ring_prod) < 0) {
			fp->eth_q_stats.rx_skb_alloc_failed++;
			continue;
		}
		ring_prod = NEXT_RX_IDX(ring_prod);
		cqe_ring_prod = NEXT_RCQ_IDX(cqe_ring_prod);
		WARN_ON(ring_prod <= (i - fp->eth_q_stats.rx_skb_alloc_failed));
	}

	if (fp->eth_q_stats.rx_skb_alloc_failed)
		BNX2X_ERR("was only able to allocate "
			  "%d rx skbs on queue[%d]\n",
			  (i - fp->eth_q_stats.rx_skb_alloc_failed), fp->index);

	fp->rx_bd_prod = ring_prod;
	/* Limit the CQE producer by the CQE ring size */
	fp->rx_comp_prod = min_t(u16, NUM_RCQ_RINGS*RCQ_DESC_CNT,
			       cqe_ring_prod);
	fp->rx_pkt = fp->rx_calls = 0;

	return i - fp->eth_q_stats.rx_skb_alloc_failed;
}

#ifdef BCM_CNIC
static inline void bnx2x_init_fcoe_fp(struct bnx2x *bp)
{
	bnx2x_fcoe(bp, cl_id) = BNX2X_FCOE_ETH_CL_ID +
		BP_E1HVN(bp) * NONE_ETH_CONTEXT_USE;
	bnx2x_fcoe(bp, cid) = BNX2X_FCOE_ETH_CID;
	bnx2x_fcoe(bp, fw_sb_id) = DEF_SB_ID;
	bnx2x_fcoe(bp, igu_sb_id) = bp->igu_dsb_id;
	bnx2x_fcoe(bp, bp) = bp;
	bnx2x_fcoe(bp, state) = BNX2X_FP_STATE_CLOSED;
	bnx2x_fcoe(bp, index) = FCOE_IDX;
	bnx2x_fcoe(bp, rx_cons_sb) = BNX2X_FCOE_L2_RX_INDEX;
	bnx2x_fcoe(bp, tx_cons_sb) = BNX2X_FCOE_L2_TX_INDEX;
	/* qZone id equals to FW (per path) client id */
	bnx2x_fcoe(bp, cl_qzone_id) = bnx2x_fcoe(bp, cl_id) +
		BP_PORT(bp)*(CHIP_IS_E2(bp) ? ETH_MAX_RX_CLIENTS_E2 :
				ETH_MAX_RX_CLIENTS_E1H);
	/* init shortcut */
	bnx2x_fcoe(bp, ustorm_rx_prods_offset) = CHIP_IS_E2(bp) ?
	    USTORM_RX_PRODS_E2_OFFSET(bnx2x_fcoe(bp, cl_qzone_id)) :
	    USTORM_RX_PRODS_E1X_OFFSET(BP_PORT(bp), bnx2x_fcoe_fp(bp)->cl_id);

}
#endif

static inline void __storm_memset_struct(struct bnx2x *bp,
					 u32 addr, size_t size, u32 *data)
{
	int i;
	for (i = 0; i < size/4; i++)
		REG_WR(bp, addr + (i * 4), data[i]);
}

static inline void storm_memset_mac_filters(struct bnx2x *bp,
			struct tstorm_eth_mac_filter_config *mac_filters,
			u16 abs_fid)
{
	size_t size = sizeof(struct tstorm_eth_mac_filter_config);

	u32 addr = BAR_TSTRORM_INTMEM +
			TSTORM_MAC_FILTER_CONFIG_OFFSET(abs_fid);

	__storm_memset_struct(bp, addr, size, (u32 *)mac_filters);
}

static inline void storm_memset_cmng(struct bnx2x *bp,
				struct cmng_struct_per_port *cmng,
				u8 port)
{
	size_t size =
		sizeof(struct rate_shaping_vars_per_port) +
		sizeof(struct fairness_vars_per_port) +
		sizeof(struct safc_struct_per_port) +
		sizeof(struct pfc_struct_per_port);

	u32 addr = BAR_XSTRORM_INTMEM +
			XSTORM_CMNG_PER_PORT_VARS_OFFSET(port);

	__storm_memset_struct(bp, addr, size, (u32 *)cmng);

	addr += size + 4 /* SKIP DCB+LLFC */;
	size = sizeof(struct cmng_struct_per_port) -
		size /* written */ - 4 /*skipped*/;

	__storm_memset_struct(bp, addr, size,
			      (u32 *)(cmng->traffic_type_to_priority_cos));
}

/* HW Lock for shared dual port PHYs */
void bnx2x_acquire_phy_lock(struct bnx2x *bp);
void bnx2x_release_phy_lock(struct bnx2x *bp);

/**
 * bnx2x_extract_max_cfg - extract MAX BW part from MF configuration.
 *
 * @bp:		driver handle
 * @mf_cfg:	MF configuration
 *
 */
static inline u16 bnx2x_extract_max_cfg(struct bnx2x *bp, u32 mf_cfg)
{
	u16 max_cfg = (mf_cfg & FUNC_MF_CFG_MAX_BW_MASK) >>
			      FUNC_MF_CFG_MAX_BW_SHIFT;
	if (!max_cfg) {
		BNX2X_ERR("Illegal configuration detected for Max BW - "
			  "using 100 instead\n");
		max_cfg = 100;
	}
	return max_cfg;
}

#endif /* BNX2X_CMN_H */<|MERGE_RESOLUTION|>--- conflicted
+++ resolved
@@ -253,17 +253,10 @@
 
 /**
  * bnx2x_set_eth_mac - configure eth MAC address in the HW
-<<<<<<< HEAD
  *
  * @bp:		driver handle
  * @set:	set or clear
  *
-=======
- *
- * @bp:		driver handle
- * @set:	set or clear
- *
->>>>>>> 55922c9d
  * Configures according to the value in netdev->dev_addr.
  */
 void bnx2x_set_eth_mac(struct bnx2x *bp, int set);
