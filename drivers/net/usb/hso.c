/******************************************************************************
 *
 * Driver for Option High Speed Mobile Devices.
 *
 *  Copyright (C) 2008 Option International
 *  Copyright (C) 2007 Andrew Bird (Sphere Systems Ltd)
 *  			<ajb@spheresystems.co.uk>
 *  Copyright (C) 2008 Greg Kroah-Hartman <gregkh@suse.de>
 *  Copyright (C) 2008 Novell, Inc.
 *
 *  This program is free software; you can redistribute it and/or modify
 *  it under the terms of the GNU General Public License version 2 as
 *  published by the Free Software Foundation.
 *
 *  This program is distributed in the hope that it will be useful,
 *  but WITHOUT ANY WARRANTY; without even the implied warranty of
 *  MERCHANTABILITY or FITNESS FOR A PARTICULAR PURPOSE.  See the
 *  GNU General Public License for more details.
 *
 *  You should have received a copy of the GNU General Public License
 *  along with this program; if not, write to the Free Software
 *  Foundation, Inc., 51 Franklin Street, Fifth Floor, Boston, MA  02110-1301,
 *  USA
 *
 *
 *****************************************************************************/

/******************************************************************************
 *
 * Description of the device:
 *
 * Interface 0:	Contains the IP network interface on the bulk end points.
 *		The multiplexed serial ports are using the interrupt and
 *		control endpoints.
 *		Interrupt contains a bitmap telling which multiplexed
 *		serialport needs servicing.
 *
 * Interface 1:	Diagnostics port, uses bulk only, do not submit urbs until the
 *		port is opened, as this have a huge impact on the network port
 *		throughput.
 *
 * Interface 2:	Standard modem interface - circuit switched interface, should
 *		not be used.
 *
 *****************************************************************************/

#include <linux/sched.h>
#include <linux/slab.h>
#include <linux/init.h>
#include <linux/delay.h>
#include <linux/netdevice.h>
#include <linux/module.h>
#include <linux/ethtool.h>
#include <linux/usb.h>
#include <linux/timer.h>
#include <linux/tty.h>
#include <linux/tty_driver.h>
#include <linux/tty_flip.h>
#include <linux/kmod.h>
#include <linux/rfkill.h>
#include <linux/ip.h>
#include <linux/uaccess.h>
#include <linux/usb/cdc.h>
#include <net/arp.h>
#include <asm/byteorder.h>


#define DRIVER_VERSION			"1.2"
#define MOD_AUTHOR			"Option Wireless"
#define MOD_DESCRIPTION			"USB High Speed Option driver"
#define MOD_LICENSE			"GPL"

#define HSO_MAX_NET_DEVICES		10
#define HSO__MAX_MTU			2048
#define DEFAULT_MTU			1500
#define DEFAULT_MRU			1500

#define CTRL_URB_RX_SIZE		1024
#define CTRL_URB_TX_SIZE		64

#define BULK_URB_RX_SIZE		4096
#define BULK_URB_TX_SIZE		8192

#define MUX_BULK_RX_BUF_SIZE		HSO__MAX_MTU
#define MUX_BULK_TX_BUF_SIZE		HSO__MAX_MTU
#define MUX_BULK_RX_BUF_COUNT		4
#define USB_TYPE_OPTION_VENDOR		0x20

/* These definitions are used with the struct hso_net flags element */
/* - use *_bit operations on it. (bit indices not values.) */
#define HSO_NET_RUNNING			0

#define	HSO_NET_TX_TIMEOUT		(HZ*10)

#define HSO_SERIAL_MAGIC		0x48534f31

/* Number of ttys to handle */
#define HSO_SERIAL_TTY_MINORS		256

#define MAX_RX_URBS			2

static inline struct hso_serial *get_serial_by_tty(struct tty_struct *tty)
{
	if (tty)
		return tty->driver_data;
	return NULL;
}

/*****************************************************************************/
/* Debugging functions                                                       */
/*****************************************************************************/
#define D__(lvl_, fmt, arg...)				\
	do {						\
		printk(lvl_ "[%d:%s]: " fmt "\n",	\
		       __LINE__, __func__, ## arg);	\
	} while (0)

#define D_(lvl, args...)				\
	do {						\
		if (lvl & debug)			\
			D__(KERN_INFO, args);		\
	} while (0)

#define D1(args...)	D_(0x01, ##args)
#define D2(args...)	D_(0x02, ##args)
#define D3(args...)	D_(0x04, ##args)
#define D4(args...)	D_(0x08, ##args)
#define D5(args...)	D_(0x10, ##args)

/*****************************************************************************/
/* Enumerators                                                               */
/*****************************************************************************/
enum pkt_parse_state {
	WAIT_IP,
	WAIT_DATA,
	WAIT_SYNC
};

/*****************************************************************************/
/* Structs                                                                   */
/*****************************************************************************/

struct hso_shared_int {
	struct usb_endpoint_descriptor *intr_endp;
	void *shared_intr_buf;
	struct urb *shared_intr_urb;
	struct usb_device *usb;
	int use_count;
	int ref_count;
	struct mutex shared_int_lock;
};

struct hso_net {
	struct hso_device *parent;
	struct net_device *net;
	struct rfkill *rfkill;

	struct usb_endpoint_descriptor *in_endp;
	struct usb_endpoint_descriptor *out_endp;

	struct urb *mux_bulk_rx_urb_pool[MUX_BULK_RX_BUF_COUNT];
	struct urb *mux_bulk_tx_urb;
	void *mux_bulk_rx_buf_pool[MUX_BULK_RX_BUF_COUNT];
	void *mux_bulk_tx_buf;

	struct sk_buff *skb_rx_buf;
	struct sk_buff *skb_tx_buf;

	enum pkt_parse_state rx_parse_state;
	spinlock_t net_lock;

	unsigned short rx_buf_size;
	unsigned short rx_buf_missing;
	struct iphdr rx_ip_hdr;

	unsigned long flags;
};

enum rx_ctrl_state{
	RX_IDLE,
	RX_SENT,
	RX_PENDING
};

struct hso_serial {
	struct hso_device *parent;
	int magic;
	u8 minor;

	struct hso_shared_int *shared_int;

	/* rx/tx urb could be either a bulk urb or a control urb depending
	   on which serial port it is used on. */
	struct urb *rx_urb[MAX_RX_URBS];
	u8 num_rx_urbs;
	u8 *rx_data[MAX_RX_URBS];
	u16 rx_data_length;	/* should contain allocated length */

	struct urb *tx_urb;
	u8 *tx_data;
	u8 *tx_buffer;
	u16 tx_data_length;	/* should contain allocated length */
	u16 tx_data_count;
	u16 tx_buffer_count;
	struct usb_ctrlrequest ctrl_req_tx;
	struct usb_ctrlrequest ctrl_req_rx;

	struct usb_endpoint_descriptor *in_endp;
	struct usb_endpoint_descriptor *out_endp;

	enum rx_ctrl_state rx_state;
	u8 rts_state;
	u8 dtr_state;
	unsigned tx_urb_used:1;

	/* from usb_serial_port */
	struct tty_struct *tty;
	int open_count;
	spinlock_t serial_lock;

	int (*write_data) (struct hso_serial *serial);
	/* Hacks required to get flow control
	 * working on the serial receive buffers
	 * so as not to drop characters on the floor.
	 */
	int  curr_rx_urb_idx;
	u16  curr_rx_urb_offset;
	u8   rx_urb_filled[MAX_RX_URBS];
	struct tasklet_struct unthrottle_tasklet;
	struct work_struct    retry_unthrottle_workqueue;
};

struct hso_device {
	union {
		struct hso_serial *dev_serial;
		struct hso_net *dev_net;
	} port_data;

	u32 port_spec;

	u8 is_active;
	u8 usb_gone;
	struct work_struct async_get_intf;
	struct work_struct async_put_intf;

	struct usb_device *usb;
	struct usb_interface *interface;

	struct device *dev;
	struct kref ref;
	struct mutex mutex;
};

/* Type of interface */
#define HSO_INTF_MASK		0xFF00
#define	HSO_INTF_MUX		0x0100
#define	HSO_INTF_BULK   	0x0200

/* Type of port */
#define HSO_PORT_MASK		0xFF
#define HSO_PORT_NO_PORT	0x0
#define	HSO_PORT_CONTROL	0x1
#define	HSO_PORT_APP		0x2
#define	HSO_PORT_GPS		0x3
#define	HSO_PORT_PCSC		0x4
#define	HSO_PORT_APP2		0x5
#define HSO_PORT_GPS_CONTROL	0x6
#define HSO_PORT_MSD		0x7
#define HSO_PORT_VOICE		0x8
#define HSO_PORT_DIAG2		0x9
#define	HSO_PORT_DIAG		0x10
#define	HSO_PORT_MODEM		0x11
#define	HSO_PORT_NETWORK	0x12

/* Additional device info */
#define HSO_INFO_MASK		0xFF000000
#define HSO_INFO_CRC_BUG	0x01000000

/*****************************************************************************/
/* Prototypes                                                                */
/*****************************************************************************/
/* Serial driver functions */
static int hso_serial_tiocmset(struct tty_struct *tty, struct file *file,
			       unsigned int set, unsigned int clear);
static void ctrl_callback(struct urb *urb);
static int put_rxbuf_data(struct urb *urb, struct hso_serial *serial);
static void hso_kick_transmit(struct hso_serial *serial);
/* Helper functions */
static int hso_mux_submit_intr_urb(struct hso_shared_int *mux_int,
				   struct usb_device *usb, gfp_t gfp);
static void log_usb_status(int status, const char *function);
static struct usb_endpoint_descriptor *hso_get_ep(struct usb_interface *intf,
						  int type, int dir);
static int hso_get_mux_ports(struct usb_interface *intf, unsigned char *ports);
static void hso_free_interface(struct usb_interface *intf);
static int hso_start_serial_device(struct hso_device *hso_dev, gfp_t flags);
static int hso_stop_serial_device(struct hso_device *hso_dev);
static int hso_start_net_device(struct hso_device *hso_dev);
static void hso_free_shared_int(struct hso_shared_int *shared_int);
static int hso_stop_net_device(struct hso_device *hso_dev);
static void hso_serial_ref_free(struct kref *ref);
static void hso_std_serial_read_bulk_callback(struct urb *urb);
static int hso_mux_serial_read(struct hso_serial *serial);
static void async_get_intf(struct work_struct *data);
static void async_put_intf(struct work_struct *data);
static int hso_put_activity(struct hso_device *hso_dev);
static int hso_get_activity(struct hso_device *hso_dev);

/*****************************************************************************/
/* Helping functions                                                         */
/*****************************************************************************/

/* #define DEBUG */

static inline struct hso_net *dev2net(struct hso_device *hso_dev)
{
	return hso_dev->port_data.dev_net;
}

static inline struct hso_serial *dev2ser(struct hso_device *hso_dev)
{
	return hso_dev->port_data.dev_serial;
}

/* Debugging functions */
#ifdef DEBUG
static void dbg_dump(int line_count, const char *func_name, unsigned char *buf,
		     unsigned int len)
{
	static char name[255];

	sprintf(name, "hso[%d:%s]", line_count, func_name);
	print_hex_dump_bytes(name, DUMP_PREFIX_NONE, buf, len);
}

#define DUMP(buf_, len_)	\
	dbg_dump(__LINE__, __func__, buf_, len_)

#define DUMP1(buf_, len_)			\
	do {					\
		if (0x01 & debug)		\
			DUMP(buf_, len_);	\
	} while (0)
#else
#define DUMP(buf_, len_)
#define DUMP1(buf_, len_)
#endif

/* module parameters */
static int debug;
static int tty_major;
static int disable_net;

/* driver info */
static const char driver_name[] = "hso";
static const char tty_filename[] = "ttyHS";
static const char *version = __FILE__ ": " DRIVER_VERSION " " MOD_AUTHOR;
/* the usb driver itself (registered in hso_init) */
static struct usb_driver hso_driver;
/* serial structures */
static struct tty_driver *tty_drv;
static struct hso_device *serial_table[HSO_SERIAL_TTY_MINORS];
static struct hso_device *network_table[HSO_MAX_NET_DEVICES];
static spinlock_t serial_table_lock;
static struct ktermios *hso_serial_termios[HSO_SERIAL_TTY_MINORS];
static struct ktermios *hso_serial_termios_locked[HSO_SERIAL_TTY_MINORS];

static const s32 default_port_spec[] = {
	HSO_INTF_MUX | HSO_PORT_NETWORK,
	HSO_INTF_BULK | HSO_PORT_DIAG,
	HSO_INTF_BULK | HSO_PORT_MODEM,
	0
};

static const s32 icon321_port_spec[] = {
	HSO_INTF_MUX | HSO_PORT_NETWORK,
	HSO_INTF_BULK | HSO_PORT_DIAG2,
	HSO_INTF_BULK | HSO_PORT_MODEM,
	HSO_INTF_BULK | HSO_PORT_DIAG,
	0
};

#define default_port_device(vendor, product)	\
	USB_DEVICE(vendor, product),	\
		.driver_info = (kernel_ulong_t)default_port_spec

#define icon321_port_device(vendor, product)	\
	USB_DEVICE(vendor, product),	\
		.driver_info = (kernel_ulong_t)icon321_port_spec

/* list of devices we support */
static const struct usb_device_id hso_ids[] = {
	{default_port_device(0x0af0, 0x6711)},
	{default_port_device(0x0af0, 0x6731)},
	{default_port_device(0x0af0, 0x6751)},
	{default_port_device(0x0af0, 0x6771)},
	{default_port_device(0x0af0, 0x6791)},
	{default_port_device(0x0af0, 0x6811)},
	{default_port_device(0x0af0, 0x6911)},
	{default_port_device(0x0af0, 0x6951)},
	{default_port_device(0x0af0, 0x6971)},
	{default_port_device(0x0af0, 0x7011)},
	{default_port_device(0x0af0, 0x7031)},
	{default_port_device(0x0af0, 0x7051)},
	{default_port_device(0x0af0, 0x7071)},
	{default_port_device(0x0af0, 0x7111)},
	{default_port_device(0x0af0, 0x7211)},
	{default_port_device(0x0af0, 0x7251)},
	{default_port_device(0x0af0, 0x7271)},
	{default_port_device(0x0af0, 0x7311)},
	{default_port_device(0x0af0, 0xc031)},	/* Icon-Edge */
	{icon321_port_device(0x0af0, 0xd013)},	/* Module HSxPA */
	{icon321_port_device(0x0af0, 0xd031)},	/* Icon-321 */
	{icon321_port_device(0x0af0, 0xd033)},	/* Icon-322 */
	{USB_DEVICE(0x0af0, 0x7301)},		/* GE40x */
	{USB_DEVICE(0x0af0, 0x7361)},		/* GE40x */
	{USB_DEVICE(0x0af0, 0x7401)},		/* GI 0401 */
	{USB_DEVICE(0x0af0, 0x7501)},		/* GTM 382 */
	{USB_DEVICE(0x0af0, 0x7601)},		/* GE40x */
	{}
};
MODULE_DEVICE_TABLE(usb, hso_ids);

/* Sysfs attribute */
static ssize_t hso_sysfs_show_porttype(struct device *dev,
				       struct device_attribute *attr,
				       char *buf)
{
	struct hso_device *hso_dev = dev->driver_data;
	char *port_name;

	if (!hso_dev)
		return 0;

	switch (hso_dev->port_spec & HSO_PORT_MASK) {
	case HSO_PORT_CONTROL:
		port_name = "Control";
		break;
	case HSO_PORT_APP:
		port_name = "Application";
		break;
	case HSO_PORT_APP2:
		port_name = "Application2";
		break;
	case HSO_PORT_GPS:
		port_name = "GPS";
		break;
	case HSO_PORT_GPS_CONTROL:
		port_name = "GPS Control";
		break;
	case HSO_PORT_PCSC:
		port_name = "PCSC";
		break;
	case HSO_PORT_DIAG:
		port_name = "Diagnostic";
		break;
	case HSO_PORT_DIAG2:
		port_name = "Diagnostic2";
		break;
	case HSO_PORT_MODEM:
		port_name = "Modem";
		break;
	case HSO_PORT_NETWORK:
		port_name = "Network";
		break;
	default:
		port_name = "Unknown";
		break;
	}

	return sprintf(buf, "%s\n", port_name);
}
static DEVICE_ATTR(hsotype, S_IRUGO, hso_sysfs_show_porttype, NULL);

static int hso_urb_to_index(struct hso_serial *serial, struct urb *urb)
{
	int idx;

	for (idx = 0; idx < serial->num_rx_urbs; idx++)
		if (serial->rx_urb[idx] == urb)
			return idx;
	dev_err(serial->parent->dev, "hso_urb_to_index failed\n");
	return -1;
}

/* converts mux value to a port spec value */
static u32 hso_mux_to_port(int mux)
{
	u32 result;

	switch (mux) {
	case 0x1:
		result = HSO_PORT_CONTROL;
		break;
	case 0x2:
		result = HSO_PORT_APP;
		break;
	case 0x4:
		result = HSO_PORT_PCSC;
		break;
	case 0x8:
		result = HSO_PORT_GPS;
		break;
	case 0x10:
		result = HSO_PORT_APP2;
		break;
	default:
		result = HSO_PORT_NO_PORT;
	}
	return result;
}

/* converts port spec value to a mux value */
static u32 hso_port_to_mux(int port)
{
	u32 result;

	switch (port & HSO_PORT_MASK) {
	case HSO_PORT_CONTROL:
		result = 0x0;
		break;
	case HSO_PORT_APP:
		result = 0x1;
		break;
	case HSO_PORT_PCSC:
		result = 0x2;
		break;
	case HSO_PORT_GPS:
		result = 0x3;
		break;
	case HSO_PORT_APP2:
		result = 0x4;
		break;
	default:
		result = 0x0;
	}
	return result;
}

static struct hso_serial *get_serial_by_shared_int_and_type(
					struct hso_shared_int *shared_int,
					int mux)
{
	int i, port;

	port = hso_mux_to_port(mux);

	for (i = 0; i < HSO_SERIAL_TTY_MINORS; i++) {
		if (serial_table[i]
		    && (dev2ser(serial_table[i])->shared_int == shared_int)
		    && ((serial_table[i]->port_spec & HSO_PORT_MASK) == port)) {
			return dev2ser(serial_table[i]);
		}
	}

	return NULL;
}

static struct hso_serial *get_serial_by_index(unsigned index)
{
	struct hso_serial *serial = NULL;
	unsigned long flags;

	spin_lock_irqsave(&serial_table_lock, flags);
	if (serial_table[index])
		serial = dev2ser(serial_table[index]);
	spin_unlock_irqrestore(&serial_table_lock, flags);

	return serial;
}

static int get_free_serial_index(void)
{
	int index;
	unsigned long flags;

	spin_lock_irqsave(&serial_table_lock, flags);
	for (index = 0; index < HSO_SERIAL_TTY_MINORS; index++) {
		if (serial_table[index] == NULL) {
			spin_unlock_irqrestore(&serial_table_lock, flags);
			return index;
		}
	}
	spin_unlock_irqrestore(&serial_table_lock, flags);

	printk(KERN_ERR "%s: no free serial devices in table\n", __func__);
	return -1;
}

static void set_serial_by_index(unsigned index, struct hso_serial *serial)
{
	unsigned long flags;

	spin_lock_irqsave(&serial_table_lock, flags);
	if (serial)
		serial_table[index] = serial->parent;
	else
		serial_table[index] = NULL;
	spin_unlock_irqrestore(&serial_table_lock, flags);
}

/* log a meaningful explanation of an USB status */
static void log_usb_status(int status, const char *function)
{
	char *explanation;

	switch (status) {
	case -ENODEV:
		explanation = "no device";
		break;
	case -ENOENT:
		explanation = "endpoint not enabled";
		break;
	case -EPIPE:
		explanation = "endpoint stalled";
		break;
	case -ENOSPC:
		explanation = "not enough bandwidth";
		break;
	case -ESHUTDOWN:
		explanation = "device disabled";
		break;
	case -EHOSTUNREACH:
		explanation = "device suspended";
		break;
	case -EINVAL:
	case -EAGAIN:
	case -EFBIG:
	case -EMSGSIZE:
		explanation = "internal error";
		break;
	default:
		explanation = "unknown status";
		break;
	}
	D1("%s: received USB status - %s (%d)", function, explanation, status);
}

/* Network interface functions */

/* called when net interface is brought up by ifconfig */
static int hso_net_open(struct net_device *net)
{
	struct hso_net *odev = netdev_priv(net);
	unsigned long flags = 0;

	if (!odev) {
		dev_err(&net->dev, "No net device !\n");
		return -ENODEV;
	}

	odev->skb_tx_buf = NULL;

	/* setup environment */
	spin_lock_irqsave(&odev->net_lock, flags);
	odev->rx_parse_state = WAIT_IP;
	odev->rx_buf_size = 0;
	odev->rx_buf_missing = sizeof(struct iphdr);
	spin_unlock_irqrestore(&odev->net_lock, flags);

	hso_start_net_device(odev->parent);

	/* We are up and running. */
	set_bit(HSO_NET_RUNNING, &odev->flags);

	/* Tell the kernel we are ready to start receiving from it */
	netif_start_queue(net);

	return 0;
}

/* called when interface is brought down by ifconfig */
static int hso_net_close(struct net_device *net)
{
	struct hso_net *odev = netdev_priv(net);

	/* we don't need the queue anymore */
	netif_stop_queue(net);
	/* no longer running */
	clear_bit(HSO_NET_RUNNING, &odev->flags);

	hso_stop_net_device(odev->parent);

	/* done */
	return 0;
}

/* USB tells is xmit done, we should start the netqueue again */
static void write_bulk_callback(struct urb *urb)
{
	struct hso_net *odev = urb->context;
	int status = urb->status;

	/* Sanity check */
	if (!odev || !test_bit(HSO_NET_RUNNING, &odev->flags)) {
		dev_err(&urb->dev->dev, "%s: device not running\n", __func__);
		return;
	}

	/* Do we still have a valid kernel network device? */
	if (!netif_device_present(odev->net)) {
		dev_err(&urb->dev->dev, "%s: net device not present\n",
			__func__);
		return;
	}

	/* log status, but don't act on it, we don't need to resubmit anything
	 * anyhow */
	if (status)
		log_usb_status(status, __func__);

	hso_put_activity(odev->parent);

	/* Tell the network interface we are ready for another frame */
	netif_wake_queue(odev->net);
}

/* called by kernel when we need to transmit a packet */
static int hso_net_start_xmit(struct sk_buff *skb, struct net_device *net)
{
	struct hso_net *odev = netdev_priv(net);
	int result;

	/* Tell the kernel, "No more frames 'til we are done with this one." */
	netif_stop_queue(net);
	if (hso_get_activity(odev->parent) == -EAGAIN) {
		odev->skb_tx_buf = skb;
		return 0;
	}

	/* log if asked */
	DUMP1(skb->data, skb->len);
	/* Copy it from kernel memory to OUR memory */
	memcpy(odev->mux_bulk_tx_buf, skb->data, skb->len);
	D1("len: %d/%d", skb->len, MUX_BULK_TX_BUF_SIZE);

	/* Fill in the URB for shipping it out. */
	usb_fill_bulk_urb(odev->mux_bulk_tx_urb,
			  odev->parent->usb,
			  usb_sndbulkpipe(odev->parent->usb,
					  odev->out_endp->
					  bEndpointAddress & 0x7F),
			  odev->mux_bulk_tx_buf, skb->len, write_bulk_callback,
			  odev);

	/* Deal with the Zero Length packet problem, I hope */
	odev->mux_bulk_tx_urb->transfer_flags |= URB_ZERO_PACKET;

	/* Send the URB on its merry way. */
	result = usb_submit_urb(odev->mux_bulk_tx_urb, GFP_ATOMIC);
	if (result) {
		dev_warn(&odev->parent->interface->dev,
			"failed mux_bulk_tx_urb %d\n", result);
		net->stats.tx_errors++;
		netif_start_queue(net);
	} else {
		net->stats.tx_packets++;
		net->stats.tx_bytes += skb->len;
		/* And tell the kernel when the last transmit started. */
		net->trans_start = jiffies;
	}
	dev_kfree_skb(skb);
	/* we're done */
	return result;
}

static void hso_get_drvinfo(struct net_device *net, struct ethtool_drvinfo *info)
{
	struct hso_net *odev = netdev_priv(net);

	strncpy(info->driver, driver_name, ETHTOOL_BUSINFO_LEN);
	strncpy(info->version, DRIVER_VERSION, ETHTOOL_BUSINFO_LEN);
	usb_make_path(odev->parent->usb, info->bus_info, sizeof info->bus_info);
}

static struct ethtool_ops ops = {
	.get_drvinfo = hso_get_drvinfo,
	.get_link = ethtool_op_get_link
};

/* called when a packet did not ack after watchdogtimeout */
static void hso_net_tx_timeout(struct net_device *net)
{
	struct hso_net *odev = netdev_priv(net);

	if (!odev)
		return;

	/* Tell syslog we are hosed. */
	dev_warn(&net->dev, "Tx timed out.\n");

	/* Tear the waiting frame off the list */
	if (odev->mux_bulk_tx_urb
	    && (odev->mux_bulk_tx_urb->status == -EINPROGRESS))
		usb_unlink_urb(odev->mux_bulk_tx_urb);

	/* Update statistics */
	net->stats.tx_errors++;
}

/* make a real packet from the received USB buffer */
static void packetizeRx(struct hso_net *odev, unsigned char *ip_pkt,
			unsigned int count, unsigned char is_eop)
{
	unsigned short temp_bytes;
	unsigned short buffer_offset = 0;
	unsigned short frame_len;
	unsigned char *tmp_rx_buf;

	/* log if needed */
	D1("Rx %d bytes", count);
	DUMP(ip_pkt, min(128, (int)count));

	while (count) {
		switch (odev->rx_parse_state) {
		case WAIT_IP:
			/* waiting for IP header. */
			/* wanted bytes - size of ip header */
			temp_bytes =
			    (count <
			     odev->rx_buf_missing) ? count : odev->
			    rx_buf_missing;

			memcpy(((unsigned char *)(&odev->rx_ip_hdr)) +
			       odev->rx_buf_size, ip_pkt + buffer_offset,
			       temp_bytes);

			odev->rx_buf_size += temp_bytes;
			buffer_offset += temp_bytes;
			odev->rx_buf_missing -= temp_bytes;
			count -= temp_bytes;

			if (!odev->rx_buf_missing) {
				/* header is complete allocate an sk_buffer and
				 * continue to WAIT_DATA */
				frame_len = ntohs(odev->rx_ip_hdr.tot_len);

				if ((frame_len > DEFAULT_MRU) ||
				    (frame_len < sizeof(struct iphdr))) {
					dev_err(&odev->net->dev,
						"Invalid frame (%d) length\n",
						frame_len);
					odev->rx_parse_state = WAIT_SYNC;
					continue;
				}
				/* Allocate an sk_buff */
				odev->skb_rx_buf = dev_alloc_skb(frame_len);
				if (!odev->skb_rx_buf) {
					/* We got no receive buffer. */
					D1("could not allocate memory");
					odev->rx_parse_state = WAIT_SYNC;
					return;
				}
				/* Here's where it came from */
				odev->skb_rx_buf->dev = odev->net;

				/* Copy what we got so far. make room for iphdr
				 * after tail. */
				tmp_rx_buf =
				    skb_put(odev->skb_rx_buf,
					    sizeof(struct iphdr));
				memcpy(tmp_rx_buf, (char *)&(odev->rx_ip_hdr),
				       sizeof(struct iphdr));

				/* ETH_HLEN */
				odev->rx_buf_size = sizeof(struct iphdr);

				/* Filip actually use .tot_len */
				odev->rx_buf_missing =
				    frame_len - sizeof(struct iphdr);
				odev->rx_parse_state = WAIT_DATA;
			}
			break;

		case WAIT_DATA:
			temp_bytes = (count < odev->rx_buf_missing)
					? count : odev->rx_buf_missing;

			/* Copy the rest of the bytes that are left in the
			 * buffer into the waiting sk_buf. */
			/* Make room for temp_bytes after tail. */
			tmp_rx_buf = skb_put(odev->skb_rx_buf, temp_bytes);
			memcpy(tmp_rx_buf, ip_pkt + buffer_offset, temp_bytes);

			odev->rx_buf_missing -= temp_bytes;
			count -= temp_bytes;
			buffer_offset += temp_bytes;
			odev->rx_buf_size += temp_bytes;
			if (!odev->rx_buf_missing) {
				/* Packet is complete. Inject into stack. */
				/* We have IP packet here */
				odev->skb_rx_buf->protocol =
						__constant_htons(ETH_P_IP);
				/* don't check it */
				odev->skb_rx_buf->ip_summed =
					CHECKSUM_UNNECESSARY;

				skb_reset_mac_header(odev->skb_rx_buf);

				/* Ship it off to the kernel */
				netif_rx(odev->skb_rx_buf);
				/* No longer our buffer. */
				odev->skb_rx_buf = NULL;

				/* update out statistics */
				odev->net->stats.rx_packets++;

				odev->net->stats.rx_bytes += odev->rx_buf_size;

				odev->rx_buf_size = 0;
				odev->rx_buf_missing = sizeof(struct iphdr);
				odev->rx_parse_state = WAIT_IP;
			}
			break;

		case WAIT_SYNC:
			D1(" W_S");
			count = 0;
			break;
		default:
			D1(" ");
			count--;
			break;
		}
	}

	/* Recovery mechanism for WAIT_SYNC state. */
	if (is_eop) {
		if (odev->rx_parse_state == WAIT_SYNC) {
			odev->rx_parse_state = WAIT_IP;
			odev->rx_buf_size = 0;
			odev->rx_buf_missing = sizeof(struct iphdr);
		}
	}
}

/* Moving data from usb to kernel (in interrupt state) */
static void read_bulk_callback(struct urb *urb)
{
	struct hso_net *odev = urb->context;
	struct net_device *net;
	int result;
	int status = urb->status;

	/* is al ok?  (Filip: Who's Al ?) */
	if (status) {
		log_usb_status(status, __func__);
		return;
	}

	/* Sanity check */
	if (!odev || !test_bit(HSO_NET_RUNNING, &odev->flags)) {
		D1("BULK IN callback but driver is not active!");
		return;
	}
	usb_mark_last_busy(urb->dev);

	net = odev->net;

	if (!netif_device_present(net)) {
		/* Somebody killed our network interface... */
		return;
	}

	if (odev->parent->port_spec & HSO_INFO_CRC_BUG) {
		u32 rest;
		u8 crc_check[4] = { 0xDE, 0xAD, 0xBE, 0xEF };
		rest = urb->actual_length % odev->in_endp->wMaxPacketSize;
		if (((rest == 5) || (rest == 6))
		    && !memcmp(((u8 *) urb->transfer_buffer) +
			       urb->actual_length - 4, crc_check, 4)) {
			urb->actual_length -= 4;
		}
	}

	/* do we even have a packet? */
	if (urb->actual_length) {
		/* Handle the IP stream, add header and push it onto network
		 * stack if the packet is complete. */
		spin_lock(&odev->net_lock);
		packetizeRx(odev, urb->transfer_buffer, urb->actual_length,
			    (urb->transfer_buffer_length >
			     urb->actual_length) ? 1 : 0);
		spin_unlock(&odev->net_lock);
	}

	/* We are done with this URB, resubmit it. Prep the USB to wait for
	 * another frame. Reuse same as received. */
	usb_fill_bulk_urb(urb,
			  odev->parent->usb,
			  usb_rcvbulkpipe(odev->parent->usb,
					  odev->in_endp->
					  bEndpointAddress & 0x7F),
			  urb->transfer_buffer, MUX_BULK_RX_BUF_SIZE,
			  read_bulk_callback, odev);

	/* Give this to the USB subsystem so it can tell us when more data
	 * arrives. */
	result = usb_submit_urb(urb, GFP_ATOMIC);
	if (result)
		dev_warn(&odev->parent->interface->dev,
			 "%s failed submit mux_bulk_rx_urb %d\n", __func__,
			 result);
}

/* Serial driver functions */

static void _hso_serial_set_termios(struct tty_struct *tty,
				    struct ktermios *old)
{
	struct hso_serial *serial = get_serial_by_tty(tty);
	struct ktermios *termios;

	if ((!tty) || (!tty->termios) || (!serial)) {
		printk(KERN_ERR "%s: no tty structures", __func__);
		return;
	}

	D4("port %d", serial->minor);

	/*
	 * The default requirements for this device are:
	 */
	termios = tty->termios;
	termios->c_iflag &=
		~(IGNBRK	/* disable ignore break */
		| BRKINT	/* disable break causes interrupt */
		| PARMRK	/* disable mark parity errors */
		| ISTRIP	/* disable clear high bit of input characters */
		| INLCR		/* disable translate NL to CR */
		| IGNCR		/* disable ignore CR */
		| ICRNL		/* disable translate CR to NL */
		| IXON);	/* disable enable XON/XOFF flow control */

	/* disable postprocess output characters */
	termios->c_oflag &= ~OPOST;

	termios->c_lflag &=
		~(ECHO		/* disable echo input characters */
		| ECHONL	/* disable echo new line */
		| ICANON	/* disable erase, kill, werase, and rprnt
				   special characters */
		| ISIG		/* disable interrupt, quit, and suspend special
				   characters */
		| IEXTEN);	/* disable non-POSIX special characters */

	termios->c_cflag &=
		~(CSIZE		/* no size */
		| PARENB	/* disable parity bit */
		| CBAUD		/* clear current baud rate */
		| CBAUDEX);	/* clear current buad rate */

	termios->c_cflag |= CS8;	/* character size 8 bits */

	/* baud rate 115200 */
	tty_encode_baud_rate(serial->tty, 115200, 115200);

	/*
	 * Force low_latency on; otherwise the pushes are scheduled;
	 * this is bad as it opens up the possibility of dropping bytes
	 * on the floor.  We don't want to drop bytes on the floor. :)
	 */
	serial->tty->low_latency = 1;
	return;
}

static void hso_resubmit_rx_bulk_urb(struct hso_serial *serial, struct urb *urb)
{
	int result;
#ifdef CONFIG_HSO_AUTOPM
	usb_mark_last_busy(urb->dev);
#endif
	/* We are done with this URB, resubmit it. Prep the USB to wait for
	 * another frame */
	usb_fill_bulk_urb(urb, serial->parent->usb,
			  usb_rcvbulkpipe(serial->parent->usb,
					  serial->in_endp->
					  bEndpointAddress & 0x7F),
			  urb->transfer_buffer, serial->rx_data_length,
			  hso_std_serial_read_bulk_callback, serial);
	/* Give this to the USB subsystem so it can tell us when more data
	 * arrives. */
	result = usb_submit_urb(urb, GFP_ATOMIC);
	if (result) {
		dev_err(&urb->dev->dev, "%s failed submit serial rx_urb %d\n",
			__func__, result);
	}
}




static void put_rxbuf_data_and_resubmit_bulk_urb(struct hso_serial *serial)
{
	int count;
	struct urb *curr_urb;

	while (serial->rx_urb_filled[serial->curr_rx_urb_idx]) {
		curr_urb = serial->rx_urb[serial->curr_rx_urb_idx];
		count = put_rxbuf_data(curr_urb, serial);
		if (count == -1)
			return;
		if (count == 0) {
			serial->curr_rx_urb_idx++;
			if (serial->curr_rx_urb_idx >= serial->num_rx_urbs)
				serial->curr_rx_urb_idx = 0;
			hso_resubmit_rx_bulk_urb(serial, curr_urb);
		}
	}
}

static void put_rxbuf_data_and_resubmit_ctrl_urb(struct hso_serial *serial)
{
	int count = 0;
	struct urb *urb;

	urb = serial->rx_urb[0];
	if (serial->open_count > 0) {
		count = put_rxbuf_data(urb, serial);
		if (count == -1)
			return;
	}
	/* Re issue a read as long as we receive data. */

	if (count == 0 && ((urb->actual_length != 0) ||
			   (serial->rx_state == RX_PENDING))) {
		serial->rx_state = RX_SENT;
		hso_mux_serial_read(serial);
	} else
		serial->rx_state = RX_IDLE;
}


/* read callback for Diag and CS port */
static void hso_std_serial_read_bulk_callback(struct urb *urb)
{
	struct hso_serial *serial = urb->context;
	int status = urb->status;

	/* sanity check */
	if (!serial) {
		D1("serial == NULL");
		return;
	} else if (status) {
		log_usb_status(status, __func__);
		return;
	}

	D4("\n--- Got serial_read_bulk callback %02x ---", status);
	D1("Actual length = %d\n", urb->actual_length);
	DUMP1(urb->transfer_buffer, urb->actual_length);

	/* Anyone listening? */
	if (serial->open_count == 0)
		return;

	if (status == 0) {
		if (serial->parent->port_spec & HSO_INFO_CRC_BUG) {
			u32 rest;
			u8 crc_check[4] = { 0xDE, 0xAD, 0xBE, 0xEF };
			rest =
			    urb->actual_length %
			    serial->in_endp->wMaxPacketSize;
			if (((rest == 5) || (rest == 6))
			    && !memcmp(((u8 *) urb->transfer_buffer) +
				       urb->actual_length - 4, crc_check, 4)) {
				urb->actual_length -= 4;
			}
		}
		/* Valid data, handle RX data */
		spin_lock(&serial->serial_lock);
		serial->rx_urb_filled[hso_urb_to_index(serial, urb)] = 1;
		put_rxbuf_data_and_resubmit_bulk_urb(serial);
		spin_unlock(&serial->serial_lock);
	} else if (status == -ENOENT || status == -ECONNRESET) {
		/* Unlinked - check for throttled port. */
		D2("Port %d, successfully unlinked urb", serial->minor);
		spin_lock(&serial->serial_lock);
		serial->rx_urb_filled[hso_urb_to_index(serial, urb)] = 0;
		hso_resubmit_rx_bulk_urb(serial, urb);
		spin_unlock(&serial->serial_lock);
	} else {
		D2("Port %d, status = %d for read urb", serial->minor, status);
		return;
	}
}

/*
 * This needs to be a tasklet otherwise we will
 * end up recursively calling this function.
 */
void hso_unthrottle_tasklet(struct hso_serial *serial)
{
	unsigned long flags;

	spin_lock_irqsave(&serial->serial_lock, flags);
	if ((serial->parent->port_spec & HSO_INTF_MUX))
		put_rxbuf_data_and_resubmit_ctrl_urb(serial);
	else
		put_rxbuf_data_and_resubmit_bulk_urb(serial);
	spin_unlock_irqrestore(&serial->serial_lock, flags);
}

static	void hso_unthrottle(struct tty_struct *tty)
{
	struct hso_serial *serial = get_serial_by_tty(tty);

	tasklet_hi_schedule(&serial->unthrottle_tasklet);
}

void hso_unthrottle_workfunc(struct work_struct *work)
{
	struct hso_serial *serial =
	    container_of(work, struct hso_serial,
			 retry_unthrottle_workqueue);
	hso_unthrottle_tasklet(serial);
}

/* open the requested serial port */
static int hso_serial_open(struct tty_struct *tty, struct file *filp)
{
	struct hso_serial *serial = get_serial_by_index(tty->index);
	int result;

	/* sanity check */
	if (serial == NULL || serial->magic != HSO_SERIAL_MAGIC) {
		tty->driver_data = NULL;
		D1("Failed to open port");
		return -ENODEV;
	}

	mutex_lock(&serial->parent->mutex);
	result = usb_autopm_get_interface(serial->parent->interface);
	if (result < 0)
		goto err_out;

	D1("Opening %d", serial->minor);
	kref_get(&serial->parent->ref);

	/* setup */
	tty->driver_data = serial;
	serial->tty = tty;

	/* check for port already opened, if not set the termios */
	serial->open_count++;
	if (serial->open_count == 1) {
		tty->low_latency = 1;
		serial->rx_state = RX_IDLE;
		/* Force default termio settings */
		_hso_serial_set_termios(tty, NULL);
		tasklet_init(&serial->unthrottle_tasklet,
			     (void (*)(unsigned long))hso_unthrottle_tasklet,
			     (unsigned long)serial);
		INIT_WORK(&serial->retry_unthrottle_workqueue,
			  hso_unthrottle_workfunc);
		result = hso_start_serial_device(serial->parent, GFP_KERNEL);
		if (result) {
			hso_stop_serial_device(serial->parent);
			serial->open_count--;
			kref_put(&serial->parent->ref, hso_serial_ref_free);
		}
	} else {
		D1("Port was already open");
	}

	usb_autopm_put_interface(serial->parent->interface);

	/* done */
	if (result)
		hso_serial_tiocmset(tty, NULL, TIOCM_RTS | TIOCM_DTR, 0);
err_out:
	mutex_unlock(&serial->parent->mutex);
	return result;
}

/* close the requested serial port */
static void hso_serial_close(struct tty_struct *tty, struct file *filp)
{
	struct hso_serial *serial = tty->driver_data;
	u8 usb_gone;

	D1("Closing serial port");

	mutex_lock(&serial->parent->mutex);
	usb_gone = serial->parent->usb_gone;

	if (!usb_gone)
		usb_autopm_get_interface(serial->parent->interface);

	/* reset the rts and dtr */
	/* do the actual close */
	serial->open_count--;
	if (serial->open_count <= 0) {
		serial->open_count = 0;
		if (serial->tty) {
			serial->tty->driver_data = NULL;
			serial->tty = NULL;
		}
		if (!usb_gone)
			hso_stop_serial_device(serial->parent);
		tasklet_kill(&serial->unthrottle_tasklet);
		cancel_work_sync(&serial->retry_unthrottle_workqueue);
	}

	if (!usb_gone)
		usb_autopm_put_interface(serial->parent->interface);

	mutex_unlock(&serial->parent->mutex);
	kref_put(&serial->parent->ref, hso_serial_ref_free);
}

/* close the requested serial port */
static int hso_serial_write(struct tty_struct *tty, const unsigned char *buf,
			    int count)
{
	struct hso_serial *serial = get_serial_by_tty(tty);
	int space, tx_bytes;
	unsigned long flags;

	/* sanity check */
	if (serial == NULL) {
		printk(KERN_ERR "%s: serial is NULL\n", __func__);
		return -ENODEV;
	}

	spin_lock_irqsave(&serial->serial_lock, flags);

	space = serial->tx_data_length - serial->tx_buffer_count;
	tx_bytes = (count < space) ? count : space;

	if (!tx_bytes)
		goto out;

	memcpy(serial->tx_buffer + serial->tx_buffer_count, buf, tx_bytes);
	serial->tx_buffer_count += tx_bytes;

out:
	spin_unlock_irqrestore(&serial->serial_lock, flags);

	hso_kick_transmit(serial);
	/* done */
	return tx_bytes;
}

/* how much room is there for writing */
static int hso_serial_write_room(struct tty_struct *tty)
{
	struct hso_serial *serial = get_serial_by_tty(tty);
	int room;
	unsigned long flags;

	spin_lock_irqsave(&serial->serial_lock, flags);
	room = serial->tx_data_length - serial->tx_buffer_count;
	spin_unlock_irqrestore(&serial->serial_lock, flags);

	/* return free room */
	return room;
}

/* setup the term */
static void hso_serial_set_termios(struct tty_struct *tty, struct ktermios *old)
{
	struct hso_serial *serial = get_serial_by_tty(tty);
	unsigned long flags;

	if (old)
		D5("Termios called with: cflags new[%d] - old[%d]",
		   tty->termios->c_cflag, old->c_cflag);

	/* the actual setup */
	spin_lock_irqsave(&serial->serial_lock, flags);
	if (serial->open_count)
		_hso_serial_set_termios(tty, old);
	else
		tty->termios = old;
	spin_unlock_irqrestore(&serial->serial_lock, flags);

	/* done */
	return;
}

/* how many characters in the buffer */
static int hso_serial_chars_in_buffer(struct tty_struct *tty)
{
	struct hso_serial *serial = get_serial_by_tty(tty);
	int chars;
	unsigned long flags;

	/* sanity check */
	if (serial == NULL)
		return 0;

	spin_lock_irqsave(&serial->serial_lock, flags);
	chars = serial->tx_buffer_count;
	spin_unlock_irqrestore(&serial->serial_lock, flags);

	return chars;
}

static int hso_serial_tiocmget(struct tty_struct *tty, struct file *file)
{
	unsigned int value;
	struct hso_serial *serial = get_serial_by_tty(tty);
	unsigned long flags;

	/* sanity check */
	if (!serial) {
		D1("no tty structures");
		return -EINVAL;
	}

	spin_lock_irqsave(&serial->serial_lock, flags);
	value = ((serial->rts_state) ? TIOCM_RTS : 0) |
	    ((serial->dtr_state) ? TIOCM_DTR : 0);
	spin_unlock_irqrestore(&serial->serial_lock, flags);

	return value;
}

static int hso_serial_tiocmset(struct tty_struct *tty, struct file *file,
			       unsigned int set, unsigned int clear)
{
	int val = 0;
	unsigned long flags;
	int if_num;
	struct hso_serial *serial = get_serial_by_tty(tty);

	/* sanity check */
	if (!serial) {
		D1("no tty structures");
		return -EINVAL;
	}
	if_num = serial->parent->interface->altsetting->desc.bInterfaceNumber;

	spin_lock_irqsave(&serial->serial_lock, flags);
	if (set & TIOCM_RTS)
		serial->rts_state = 1;
	if (set & TIOCM_DTR)
		serial->dtr_state = 1;

	if (clear & TIOCM_RTS)
		serial->rts_state = 0;
	if (clear & TIOCM_DTR)
		serial->dtr_state = 0;

	if (serial->dtr_state)
		val |= 0x01;
	if (serial->rts_state)
		val |= 0x02;

	spin_unlock_irqrestore(&serial->serial_lock, flags);

	return usb_control_msg(serial->parent->usb,
			       usb_rcvctrlpipe(serial->parent->usb, 0), 0x22,
			       0x21, val, if_num, NULL, 0,
			       USB_CTRL_SET_TIMEOUT);
}

/* starts a transmit */
static void hso_kick_transmit(struct hso_serial *serial)
{
	u8 *temp;
	unsigned long flags;
	int res;

	spin_lock_irqsave(&serial->serial_lock, flags);
	if (!serial->tx_buffer_count)
		goto out;

	if (serial->tx_urb_used)
		goto out;

	/* Wakeup USB interface if necessary */
	if (hso_get_activity(serial->parent) == -EAGAIN)
		goto out;

	/* Switch pointers around to avoid memcpy */
	temp = serial->tx_buffer;
	serial->tx_buffer = serial->tx_data;
	serial->tx_data = temp;
	serial->tx_data_count = serial->tx_buffer_count;
	serial->tx_buffer_count = 0;

	/* If temp is set, it means we switched buffers */
	if (temp && serial->write_data) {
		res = serial->write_data(serial);
		if (res >= 0)
			serial->tx_urb_used = 1;
	}
out:
	spin_unlock_irqrestore(&serial->serial_lock, flags);
}

/* make a request (for reading and writing data to muxed serial port) */
static int mux_device_request(struct hso_serial *serial, u8 type, u16 port,
			      struct urb *ctrl_urb,
			      struct usb_ctrlrequest *ctrl_req,
			      u8 *ctrl_urb_data, u32 size)
{
	int result;
	int pipe;

	/* Sanity check */
	if (!serial || !ctrl_urb || !ctrl_req) {
		printk(KERN_ERR "%s: Wrong arguments\n", __func__);
		return -EINVAL;
	}

	/* initialize */
	ctrl_req->wValue = 0;
	ctrl_req->wIndex = hso_port_to_mux(port);
	ctrl_req->wLength = size;

	if (type == USB_CDC_GET_ENCAPSULATED_RESPONSE) {
		/* Reading command */
		ctrl_req->bRequestType = USB_DIR_IN |
					 USB_TYPE_OPTION_VENDOR |
					 USB_RECIP_INTERFACE;
		ctrl_req->bRequest = USB_CDC_GET_ENCAPSULATED_RESPONSE;
		pipe = usb_rcvctrlpipe(serial->parent->usb, 0);
	} else {
		/* Writing command */
		ctrl_req->bRequestType = USB_DIR_OUT |
					 USB_TYPE_OPTION_VENDOR |
					 USB_RECIP_INTERFACE;
		ctrl_req->bRequest = USB_CDC_SEND_ENCAPSULATED_COMMAND;
		pipe = usb_sndctrlpipe(serial->parent->usb, 0);
	}
	/* syslog */
	D2("%s command (%02x) len: %d, port: %d",
	   type == USB_CDC_GET_ENCAPSULATED_RESPONSE ? "Read" : "Write",
	   ctrl_req->bRequestType, ctrl_req->wLength, port);

	/* Load ctrl urb */
	ctrl_urb->transfer_flags = 0;
	usb_fill_control_urb(ctrl_urb,
			     serial->parent->usb,
			     pipe,
			     (u8 *) ctrl_req,
			     ctrl_urb_data, size, ctrl_callback, serial);
	/* Send it on merry way */
	result = usb_submit_urb(ctrl_urb, GFP_ATOMIC);
	if (result) {
		dev_err(&ctrl_urb->dev->dev,
			"%s failed submit ctrl_urb %d type %d\n", __func__,
			result, type);
		return result;
	}

	/* done */
	return size;
}

/* called by intr_callback when read occurs */
static int hso_mux_serial_read(struct hso_serial *serial)
{
	if (!serial)
		return -EINVAL;

	/* clean data */
	memset(serial->rx_data[0], 0, CTRL_URB_RX_SIZE);
	/* make the request */

	if (serial->num_rx_urbs != 1) {
		dev_err(&serial->parent->interface->dev,
			"ERROR: mux'd reads with multiple buffers "
			"not possible\n");
		return 0;
	}
	return mux_device_request(serial,
				  USB_CDC_GET_ENCAPSULATED_RESPONSE,
				  serial->parent->port_spec & HSO_PORT_MASK,
				  serial->rx_urb[0],
				  &serial->ctrl_req_rx,
				  serial->rx_data[0], serial->rx_data_length);
}

/* used for muxed serial port callback (muxed serial read) */
static void intr_callback(struct urb *urb)
{
	struct hso_shared_int *shared_int = urb->context;
	struct hso_serial *serial;
	unsigned char *port_req;
	int status = urb->status;
	int i;

	usb_mark_last_busy(urb->dev);

	/* sanity check */
	if (!shared_int)
		return;

	/* status check */
	if (status) {
		log_usb_status(status, __func__);
		return;
	}
	D4("\n--- Got intr callback 0x%02X ---", status);

	/* what request? */
	port_req = urb->transfer_buffer;
	D4(" port_req = 0x%.2X\n", *port_req);
	/* loop over all muxed ports to find the one sending this */
	for (i = 0; i < 8; i++) {
		/* max 8 channels on MUX */
		if (*port_req & (1 << i)) {
			serial = get_serial_by_shared_int_and_type(shared_int,
								   (1 << i));
			if (serial != NULL) {
				D1("Pending read interrupt on port %d\n", i);
				spin_lock(&serial->serial_lock);
				if (serial->rx_state == RX_IDLE) {
					/* Setup and send a ctrl req read on
					 * port i */
				if (!serial->rx_urb_filled[0]) {
						serial->rx_state = RX_SENT;
						hso_mux_serial_read(serial);
					} else
						serial->rx_state = RX_PENDING;

				} else {
					D1("Already pending a read on "
					   "port %d\n", i);
				}
				spin_unlock(&serial->serial_lock);
			}
		}
	}
	/* Resubmit interrupt urb */
	hso_mux_submit_intr_urb(shared_int, urb->dev, GFP_ATOMIC);
}

/* called for writing to muxed serial port */
static int hso_mux_serial_write_data(struct hso_serial *serial)
{
	if (NULL == serial)
		return -EINVAL;

	return mux_device_request(serial,
				  USB_CDC_SEND_ENCAPSULATED_COMMAND,
				  serial->parent->port_spec & HSO_PORT_MASK,
				  serial->tx_urb,
				  &serial->ctrl_req_tx,
				  serial->tx_data, serial->tx_data_count);
}

/* write callback for Diag and CS port */
static void hso_std_serial_write_bulk_callback(struct urb *urb)
{
	struct hso_serial *serial = urb->context;
	int status = urb->status;

	/* sanity check */
	if (!serial) {
		D1("serial == NULL");
		return;
	}

	spin_lock(&serial->serial_lock);
	serial->tx_urb_used = 0;
	spin_unlock(&serial->serial_lock);
	if (status) {
		log_usb_status(status, __func__);
		return;
	}
	hso_put_activity(serial->parent);
	if (serial->tty)
		tty_wakeup(serial->tty);
	hso_kick_transmit(serial);

	D1(" ");
	return;
}

/* called for writing diag or CS serial port */
static int hso_std_serial_write_data(struct hso_serial *serial)
{
	int count = serial->tx_data_count;
	int result;

	usb_fill_bulk_urb(serial->tx_urb,
			  serial->parent->usb,
			  usb_sndbulkpipe(serial->parent->usb,
					  serial->out_endp->
					  bEndpointAddress & 0x7F),
			  serial->tx_data, serial->tx_data_count,
			  hso_std_serial_write_bulk_callback, serial);

	result = usb_submit_urb(serial->tx_urb, GFP_ATOMIC);
	if (result) {
		dev_warn(&serial->parent->usb->dev,
			 "Failed to submit urb - res %d\n", result);
		return result;
	}

	return count;
}

/* callback after read or write on muxed serial port */
static void ctrl_callback(struct urb *urb)
{
	struct hso_serial *serial = urb->context;
	struct usb_ctrlrequest *req;
	int status = urb->status;

	/* sanity check */
	if (!serial)
		return;

	spin_lock(&serial->serial_lock);
	serial->tx_urb_used = 0;
	spin_unlock(&serial->serial_lock);
	if (status) {
		log_usb_status(status, __func__);
		return;
	}

	/* what request? */
	req = (struct usb_ctrlrequest *)(urb->setup_packet);
	D4("\n--- Got muxed ctrl callback 0x%02X ---", status);
	D4("Actual length of urb = %d\n", urb->actual_length);
	DUMP1(urb->transfer_buffer, urb->actual_length);

	if (req->bRequestType ==
	    (USB_DIR_IN | USB_TYPE_OPTION_VENDOR | USB_RECIP_INTERFACE)) {
		/* response to a read command */
		serial->rx_urb_filled[0] = 1;
		spin_lock(&serial->serial_lock);
		put_rxbuf_data_and_resubmit_ctrl_urb(serial);
		spin_unlock(&serial->serial_lock);
	} else {
		hso_put_activity(serial->parent);
		if (serial->tty)
			tty_wakeup(serial->tty);
		/* response to a write command */
		hso_kick_transmit(serial);
	}
}

/* handle RX data for serial port */
static int put_rxbuf_data(struct urb *urb, struct hso_serial *serial)
{
	struct tty_struct *tty = serial->tty;
	int write_length_remaining = 0;
	int curr_write_len;
	/* Sanity check */
	if (urb == NULL || serial == NULL) {
		D1("serial = NULL");
		return -2;
	}

	/* Push data to tty */
	if (tty) {
		write_length_remaining = urb->actual_length -
			serial->curr_rx_urb_offset;
		D1("data to push to tty");
		while (write_length_remaining) {
			if (test_bit(TTY_THROTTLED, &tty->flags))
				return -1;
			curr_write_len =  tty_insert_flip_string
				(tty, urb->transfer_buffer +
				 serial->curr_rx_urb_offset,
				 write_length_remaining);
			serial->curr_rx_urb_offset += curr_write_len;
			write_length_remaining -= curr_write_len;
			tty_flip_buffer_push(tty);
		}
	}
	if (write_length_remaining == 0) {
		serial->curr_rx_urb_offset = 0;
		serial->rx_urb_filled[hso_urb_to_index(serial, urb)] = 0;
	}
	return write_length_remaining;
}


/* Base driver functions */

static void hso_log_port(struct hso_device *hso_dev)
{
	char *port_type;
	char port_dev[20];

	switch (hso_dev->port_spec & HSO_PORT_MASK) {
	case HSO_PORT_CONTROL:
		port_type = "Control";
		break;
	case HSO_PORT_APP:
		port_type = "Application";
		break;
	case HSO_PORT_GPS:
		port_type = "GPS";
		break;
	case HSO_PORT_GPS_CONTROL:
		port_type = "GPS control";
		break;
	case HSO_PORT_APP2:
		port_type = "Application2";
		break;
	case HSO_PORT_PCSC:
		port_type = "PCSC";
		break;
	case HSO_PORT_DIAG:
		port_type = "Diagnostic";
		break;
	case HSO_PORT_DIAG2:
		port_type = "Diagnostic2";
		break;
	case HSO_PORT_MODEM:
		port_type = "Modem";
		break;
	case HSO_PORT_NETWORK:
		port_type = "Network";
		break;
	default:
		port_type = "Unknown";
		break;
	}
	if ((hso_dev->port_spec & HSO_PORT_MASK) == HSO_PORT_NETWORK) {
		sprintf(port_dev, "%s", dev2net(hso_dev)->net->name);
	} else
		sprintf(port_dev, "/dev/%s%d", tty_filename,
			dev2ser(hso_dev)->minor);

	dev_dbg(&hso_dev->interface->dev, "HSO: Found %s port %s\n",
		port_type, port_dev);
}

static int hso_start_net_device(struct hso_device *hso_dev)
{
	int i, result = 0;
	struct hso_net *hso_net = dev2net(hso_dev);

	if (!hso_net)
		return -ENODEV;

	/* send URBs for all read buffers */
	for (i = 0; i < MUX_BULK_RX_BUF_COUNT; i++) {

		/* Prep a receive URB */
		usb_fill_bulk_urb(hso_net->mux_bulk_rx_urb_pool[i],
				  hso_dev->usb,
				  usb_rcvbulkpipe(hso_dev->usb,
						  hso_net->in_endp->
						  bEndpointAddress & 0x7F),
				  hso_net->mux_bulk_rx_buf_pool[i],
				  MUX_BULK_RX_BUF_SIZE, read_bulk_callback,
				  hso_net);

		/* Put it out there so the device can send us stuff */
		result = usb_submit_urb(hso_net->mux_bulk_rx_urb_pool[i],
					GFP_NOIO);
		if (result)
			dev_warn(&hso_dev->usb->dev,
				"%s failed mux_bulk_rx_urb[%d] %d\n", __func__,
				i, result);
	}

	return result;
}

static int hso_stop_net_device(struct hso_device *hso_dev)
{
	int i;
	struct hso_net *hso_net = dev2net(hso_dev);

	if (!hso_net)
		return -ENODEV;

	for (i = 0; i < MUX_BULK_RX_BUF_COUNT; i++) {
		if (hso_net->mux_bulk_rx_urb_pool[i])
			usb_kill_urb(hso_net->mux_bulk_rx_urb_pool[i]);

	}
	if (hso_net->mux_bulk_tx_urb)
		usb_kill_urb(hso_net->mux_bulk_tx_urb);

	return 0;
}

static int hso_start_serial_device(struct hso_device *hso_dev, gfp_t flags)
{
	int i, result = 0;
	struct hso_serial *serial = dev2ser(hso_dev);

	if (!serial)
		return -ENODEV;

	/* If it is not the MUX port fill in and submit a bulk urb (already
	 * allocated in hso_serial_start) */
	if (!(serial->parent->port_spec & HSO_INTF_MUX)) {
		for (i = 0; i < serial->num_rx_urbs; i++) {
			usb_fill_bulk_urb(serial->rx_urb[i],
					  serial->parent->usb,
					  usb_rcvbulkpipe(serial->parent->usb,
							  serial->in_endp->
							  bEndpointAddress &
							  0x7F),
					  serial->rx_data[i],
					  serial->rx_data_length,
					  hso_std_serial_read_bulk_callback,
					  serial);
			result = usb_submit_urb(serial->rx_urb[i], flags);
			if (result) {
				dev_warn(&serial->parent->usb->dev,
					 "Failed to submit urb - res %d\n",
					 result);
				break;
			}
		}
	} else {
		mutex_lock(&serial->shared_int->shared_int_lock);
		if (!serial->shared_int->use_count) {
			result =
			    hso_mux_submit_intr_urb(serial->shared_int,
						    hso_dev->usb, flags);
		}
		serial->shared_int->use_count++;
		mutex_unlock(&serial->shared_int->shared_int_lock);
	}

	return result;
}

static int hso_stop_serial_device(struct hso_device *hso_dev)
{
	int i;
	struct hso_serial *serial = dev2ser(hso_dev);

	if (!serial)
		return -ENODEV;

	for (i = 0; i < serial->num_rx_urbs; i++) {
		if (serial->rx_urb[i]) {
				usb_kill_urb(serial->rx_urb[i]);
				serial->rx_urb_filled[i] = 0;
		}
	}
	serial->curr_rx_urb_idx = 0;
	serial->curr_rx_urb_offset = 0;

	if (serial->tx_urb)
		usb_kill_urb(serial->tx_urb);

	if (serial->shared_int) {
		mutex_lock(&serial->shared_int->shared_int_lock);
		if (serial->shared_int->use_count &&
		    (--serial->shared_int->use_count == 0)) {
			struct urb *urb;

			urb = serial->shared_int->shared_intr_urb;
			if (urb)
				usb_kill_urb(urb);
		}
		mutex_unlock(&serial->shared_int->shared_int_lock);
	}

	return 0;
}

static void hso_serial_common_free(struct hso_serial *serial)
{
	int i;

	if (serial->parent->dev)
		device_remove_file(serial->parent->dev, &dev_attr_hsotype);

	tty_unregister_device(tty_drv, serial->minor);

	for (i = 0; i < serial->num_rx_urbs; i++) {
		/* unlink and free RX URB */
		usb_free_urb(serial->rx_urb[i]);
		/* free the RX buffer */
		kfree(serial->rx_data[i]);
	}

	/* unlink and free TX URB */
	usb_free_urb(serial->tx_urb);
	kfree(serial->tx_data);
}

static int hso_serial_common_create(struct hso_serial *serial, int num_urbs,
				    int rx_size, int tx_size)
{
	struct device *dev;
	int minor;
	int i;

	minor = get_free_serial_index();
	if (minor < 0)
		goto exit;

	/* register our minor number */
	serial->parent->dev = tty_register_device(tty_drv, minor,
					&serial->parent->interface->dev);
	dev = serial->parent->dev;
	dev->driver_data = serial->parent;
	i = device_create_file(dev, &dev_attr_hsotype);

	/* fill in specific data for later use */
	serial->minor = minor;
	serial->magic = HSO_SERIAL_MAGIC;
	spin_lock_init(&serial->serial_lock);
	serial->num_rx_urbs = num_urbs;

	/* RX, allocate urb and initialize */

	/* prepare our RX buffer */
	serial->rx_data_length = rx_size;
	for (i = 0; i < serial->num_rx_urbs; i++) {
		serial->rx_urb[i] = usb_alloc_urb(0, GFP_KERNEL);
		if (!serial->rx_urb[i]) {
			dev_err(dev, "Could not allocate urb?\n");
			goto exit;
		}
		serial->rx_urb[i]->transfer_buffer = NULL;
		serial->rx_urb[i]->transfer_buffer_length = 0;
		serial->rx_data[i] = kzalloc(serial->rx_data_length,
					     GFP_KERNEL);
		if (!serial->rx_data[i]) {
			dev_err(dev, "%s - Out of memory\n", __func__);
			goto exit;
		}
	}

	/* TX, allocate urb and initialize */
	serial->tx_urb = usb_alloc_urb(0, GFP_KERNEL);
	if (!serial->tx_urb) {
		dev_err(dev, "Could not allocate urb?\n");
		goto exit;
	}
	serial->tx_urb->transfer_buffer = NULL;
	serial->tx_urb->transfer_buffer_length = 0;
	/* prepare our TX buffer */
	serial->tx_data_count = 0;
	serial->tx_buffer_count = 0;
	serial->tx_data_length = tx_size;
	serial->tx_data = kzalloc(serial->tx_data_length, GFP_KERNEL);
	if (!serial->tx_data) {
		dev_err(dev, "%s - Out of memory\n", __func__);
		goto exit;
	}
	serial->tx_buffer = kzalloc(serial->tx_data_length, GFP_KERNEL);
	if (!serial->tx_buffer) {
		dev_err(dev, "%s - Out of memory\n", __func__);
		goto exit;
	}

	return 0;
exit:
	hso_serial_common_free(serial);
	return -1;
}

/* Frees a general hso device */
static void hso_free_device(struct hso_device *hso_dev)
{
	kfree(hso_dev);
}

/* Creates a general hso device */
static struct hso_device *hso_create_device(struct usb_interface *intf,
					    int port_spec)
{
	struct hso_device *hso_dev;

	hso_dev = kzalloc(sizeof(*hso_dev), GFP_ATOMIC);
	if (!hso_dev)
		return NULL;

	hso_dev->port_spec = port_spec;
	hso_dev->usb = interface_to_usbdev(intf);
	hso_dev->interface = intf;
	kref_init(&hso_dev->ref);
	mutex_init(&hso_dev->mutex);

	INIT_WORK(&hso_dev->async_get_intf, async_get_intf);
	INIT_WORK(&hso_dev->async_put_intf, async_put_intf);

	return hso_dev;
}

/* Removes a network device in the network device table */
static int remove_net_device(struct hso_device *hso_dev)
{
	int i;

	for (i = 0; i < HSO_MAX_NET_DEVICES; i++) {
		if (network_table[i] == hso_dev) {
			network_table[i] = NULL;
			break;
		}
	}
	if (i == HSO_MAX_NET_DEVICES)
		return -1;
	return 0;
}

/* Frees our network device */
static void hso_free_net_device(struct hso_device *hso_dev)
{
	int i;
	struct hso_net *hso_net = dev2net(hso_dev);

	if (!hso_net)
		return;

	/* start freeing */
	for (i = 0; i < MUX_BULK_RX_BUF_COUNT; i++) {
		usb_free_urb(hso_net->mux_bulk_rx_urb_pool[i]);
		kfree(hso_net->mux_bulk_rx_buf_pool[i]);
	}
	usb_free_urb(hso_net->mux_bulk_tx_urb);
	kfree(hso_net->mux_bulk_tx_buf);

	remove_net_device(hso_net->parent);

	if (hso_net->net) {
		unregister_netdev(hso_net->net);
		free_netdev(hso_net->net);
	}

	hso_free_device(hso_dev);
}

/* initialize the network interface */
static void hso_net_init(struct net_device *net)
{
	struct hso_net *hso_net = netdev_priv(net);

	D1("sizeof hso_net is %d", (int)sizeof(*hso_net));

	/* fill in the other fields */
	net->open = hso_net_open;
	net->stop = hso_net_close;
	net->hard_start_xmit = hso_net_start_xmit;
	net->tx_timeout = hso_net_tx_timeout;
	net->watchdog_timeo = HSO_NET_TX_TIMEOUT;
	net->flags = IFF_POINTOPOINT | IFF_NOARP | IFF_MULTICAST;
	net->type = ARPHRD_NONE;
	net->mtu = DEFAULT_MTU - 14;
	net->tx_queue_len = 10;
	SET_ETHTOOL_OPS(net, &ops);

	/* and initialize the semaphore */
	spin_lock_init(&hso_net->net_lock);
}

/* Adds a network device in the network device table */
static int add_net_device(struct hso_device *hso_dev)
{
	int i;

	for (i = 0; i < HSO_MAX_NET_DEVICES; i++) {
		if (network_table[i] == NULL) {
			network_table[i] = hso_dev;
			break;
		}
	}
	if (i == HSO_MAX_NET_DEVICES)
		return -1;
	return 0;
}

static int hso_radio_toggle(void *data, enum rfkill_state state)
{
	struct hso_device *hso_dev = data;
	int enabled = (state == RFKILL_STATE_ON);
	int rv;

	mutex_lock(&hso_dev->mutex);
	if (hso_dev->usb_gone)
		rv = 0;
	else
		rv = usb_control_msg(hso_dev->usb, usb_rcvctrlpipe(hso_dev->usb, 0),
				       enabled ? 0x82 : 0x81, 0x40, 0, 0, NULL, 0,
				       USB_CTRL_SET_TIMEOUT);
	mutex_unlock(&hso_dev->mutex);
	return rv;
}

/* Creates and sets up everything for rfkill */
static void hso_create_rfkill(struct hso_device *hso_dev,
			     struct usb_interface *interface)
{
	struct hso_net *hso_net = dev2net(hso_dev);
	struct device *dev = &hso_net->net->dev;
	char *rfkn;

	hso_net->rfkill = rfkill_allocate(&interface_to_usbdev(interface)->dev,
				 RFKILL_TYPE_WWAN);
	if (!hso_net->rfkill) {
		dev_err(dev, "%s - Out of memory\n", __func__);
		return;
	}
	rfkn = kzalloc(20, GFP_KERNEL);
	if (!rfkn) {
		rfkill_free(hso_net->rfkill);
<<<<<<< HEAD
		hso_net->rfkill = NULL;
=======
>>>>>>> ca30664b
		dev_err(dev, "%s - Out of memory\n", __func__);
		return;
	}
	snprintf(rfkn, 20, "hso-%d",
		 interface->altsetting->desc.bInterfaceNumber);
	hso_net->rfkill->name = rfkn;
	hso_net->rfkill->state = RFKILL_STATE_ON;
	hso_net->rfkill->data = hso_dev;
	hso_net->rfkill->toggle_radio = hso_radio_toggle;
	if (rfkill_register(hso_net->rfkill) < 0) {
		kfree(rfkn);
		hso_net->rfkill->name = NULL;
		rfkill_free(hso_net->rfkill);
<<<<<<< HEAD
		hso_net->rfkill = NULL;
=======
>>>>>>> ca30664b
		dev_err(dev, "%s - Failed to register rfkill\n", __func__);
		return;
	}
}

/* Creates our network device */
static struct hso_device *hso_create_net_device(struct usb_interface *interface)
{
	int result, i;
	struct net_device *net;
	struct hso_net *hso_net;
	struct hso_device *hso_dev;

	hso_dev = hso_create_device(interface, HSO_INTF_MUX | HSO_PORT_NETWORK);
	if (!hso_dev)
		return NULL;

	/* allocate our network device, then we can put in our private data */
	/* call hso_net_init to do the basic initialization */
	net = alloc_netdev(sizeof(struct hso_net), "hso%d", hso_net_init);
	if (!net) {
		dev_err(&interface->dev, "Unable to create ethernet device\n");
		goto exit;
	}

	hso_net = netdev_priv(net);

	hso_dev->port_data.dev_net = hso_net;
	hso_net->net = net;
	hso_net->parent = hso_dev;

	hso_net->in_endp = hso_get_ep(interface, USB_ENDPOINT_XFER_BULK,
				      USB_DIR_IN);
	if (!hso_net->in_endp) {
		dev_err(&interface->dev, "Can't find BULK IN endpoint\n");
		goto exit;
	}
	hso_net->out_endp = hso_get_ep(interface, USB_ENDPOINT_XFER_BULK,
				       USB_DIR_OUT);
	if (!hso_net->out_endp) {
		dev_err(&interface->dev, "Can't find BULK OUT endpoint\n");
		goto exit;
	}
	SET_NETDEV_DEV(net, &interface->dev);

	/* registering our net device */
	result = register_netdev(net);
	if (result) {
		dev_err(&interface->dev, "Failed to register device\n");
		goto exit;
	}

	/* start allocating */
	for (i = 0; i < MUX_BULK_RX_BUF_COUNT; i++) {
		hso_net->mux_bulk_rx_urb_pool[i] = usb_alloc_urb(0, GFP_KERNEL);
		if (!hso_net->mux_bulk_rx_urb_pool[i]) {
			dev_err(&interface->dev, "Could not allocate rx urb\n");
			goto exit;
		}
		hso_net->mux_bulk_rx_buf_pool[i] = kzalloc(MUX_BULK_RX_BUF_SIZE,
							   GFP_KERNEL);
		if (!hso_net->mux_bulk_rx_buf_pool[i]) {
			dev_err(&interface->dev, "Could not allocate rx buf\n");
			goto exit;
		}
	}
	hso_net->mux_bulk_tx_urb = usb_alloc_urb(0, GFP_KERNEL);
	if (!hso_net->mux_bulk_tx_urb) {
		dev_err(&interface->dev, "Could not allocate tx urb\n");
		goto exit;
	}
	hso_net->mux_bulk_tx_buf = kzalloc(MUX_BULK_TX_BUF_SIZE, GFP_KERNEL);
	if (!hso_net->mux_bulk_tx_buf) {
		dev_err(&interface->dev, "Could not allocate tx buf\n");
		goto exit;
	}

	add_net_device(hso_dev);

	hso_log_port(hso_dev);

	hso_create_rfkill(hso_dev, interface);

	return hso_dev;
exit:
	hso_free_net_device(hso_dev);
	return NULL;
}

/* Frees an AT channel ( goes for both mux and non-mux ) */
static void hso_free_serial_device(struct hso_device *hso_dev)
{
	struct hso_serial *serial = dev2ser(hso_dev);

	if (!serial)
		return;
	set_serial_by_index(serial->minor, NULL);

	hso_serial_common_free(serial);

	if (serial->shared_int) {
		mutex_lock(&serial->shared_int->shared_int_lock);
		if (--serial->shared_int->ref_count == 0)
			hso_free_shared_int(serial->shared_int);
		else
			mutex_unlock(&serial->shared_int->shared_int_lock);
	}
	kfree(serial);
	hso_free_device(hso_dev);
}

/* Creates a bulk AT channel */
static struct hso_device *hso_create_bulk_serial_device(
			struct usb_interface *interface, int port)
{
	struct hso_device *hso_dev;
	struct hso_serial *serial;
	int num_urbs;

	hso_dev = hso_create_device(interface, port);
	if (!hso_dev)
		return NULL;

	serial = kzalloc(sizeof(*serial), GFP_KERNEL);
	if (!serial)
		goto exit;

	serial->parent = hso_dev;
	hso_dev->port_data.dev_serial = serial;

	if (port & HSO_PORT_MODEM)
		num_urbs = 2;
	else
		num_urbs = 1;

	if (hso_serial_common_create(serial, num_urbs, BULK_URB_RX_SIZE,
				     BULK_URB_TX_SIZE))
		goto exit;

	serial->in_endp = hso_get_ep(interface, USB_ENDPOINT_XFER_BULK,
				     USB_DIR_IN);
	if (!serial->in_endp) {
		dev_err(&interface->dev, "Failed to find BULK IN ep\n");
		goto exit2;
	}

	if (!
	    (serial->out_endp =
	     hso_get_ep(interface, USB_ENDPOINT_XFER_BULK, USB_DIR_OUT))) {
		dev_err(&interface->dev, "Failed to find BULK IN ep\n");
		goto exit2;
	}

	serial->write_data = hso_std_serial_write_data;

	/* and record this serial */
	set_serial_by_index(serial->minor, serial);

	/* setup the proc dirs and files if needed */
	hso_log_port(hso_dev);

	/* done, return it */
	return hso_dev;

exit2:
	hso_serial_common_free(serial);
exit:
	kfree(serial);
	hso_free_device(hso_dev);
	return NULL;
}

/* Creates a multiplexed AT channel */
static
struct hso_device *hso_create_mux_serial_device(struct usb_interface *interface,
						int port,
						struct hso_shared_int *mux)
{
	struct hso_device *hso_dev;
	struct hso_serial *serial;
	int port_spec;

	port_spec = HSO_INTF_MUX;
	port_spec &= ~HSO_PORT_MASK;

	port_spec |= hso_mux_to_port(port);
	if ((port_spec & HSO_PORT_MASK) == HSO_PORT_NO_PORT)
		return NULL;

	hso_dev = hso_create_device(interface, port_spec);
	if (!hso_dev)
		return NULL;

	serial = kzalloc(sizeof(*serial), GFP_KERNEL);
	if (!serial)
		goto exit;

	hso_dev->port_data.dev_serial = serial;
	serial->parent = hso_dev;

	if (hso_serial_common_create
	    (serial, 1, CTRL_URB_RX_SIZE, CTRL_URB_TX_SIZE))
		goto exit;

	serial->tx_data_length--;
	serial->write_data = hso_mux_serial_write_data;

	serial->shared_int = mux;
	mutex_lock(&serial->shared_int->shared_int_lock);
	serial->shared_int->ref_count++;
	mutex_unlock(&serial->shared_int->shared_int_lock);

	/* and record this serial */
	set_serial_by_index(serial->minor, serial);

	/* setup the proc dirs and files if needed */
	hso_log_port(hso_dev);

	/* done, return it */
	return hso_dev;

exit:
	if (serial) {
		tty_unregister_device(tty_drv, serial->minor);
		kfree(serial);
	}
	if (hso_dev)
		hso_free_device(hso_dev);
	return NULL;

}

static void hso_free_shared_int(struct hso_shared_int *mux)
{
	usb_free_urb(mux->shared_intr_urb);
	kfree(mux->shared_intr_buf);
	mutex_unlock(&mux->shared_int_lock);
	kfree(mux);
}

static
struct hso_shared_int *hso_create_shared_int(struct usb_interface *interface)
{
	struct hso_shared_int *mux = kzalloc(sizeof(*mux), GFP_KERNEL);

	if (!mux)
		return NULL;

	mux->intr_endp = hso_get_ep(interface, USB_ENDPOINT_XFER_INT,
				    USB_DIR_IN);
	if (!mux->intr_endp) {
		dev_err(&interface->dev, "Can't find INT IN endpoint\n");
		goto exit;
	}

	mux->shared_intr_urb = usb_alloc_urb(0, GFP_KERNEL);
	if (!mux->shared_intr_urb) {
		dev_err(&interface->dev, "Could not allocate intr urb?\n");
		goto exit;
	}
	mux->shared_intr_buf = kzalloc(mux->intr_endp->wMaxPacketSize,
				       GFP_KERNEL);
	if (!mux->shared_intr_buf) {
		dev_err(&interface->dev, "Could not allocate intr buf?\n");
		goto exit;
	}

	mutex_init(&mux->shared_int_lock);

	return mux;

exit:
	kfree(mux->shared_intr_buf);
	usb_free_urb(mux->shared_intr_urb);
	kfree(mux);
	return NULL;
}

/* Gets the port spec for a certain interface */
static int hso_get_config_data(struct usb_interface *interface)
{
	struct usb_device *usbdev = interface_to_usbdev(interface);
	u8 config_data[17];
	u32 if_num = interface->altsetting->desc.bInterfaceNumber;
	s32 result;

	if (usb_control_msg(usbdev, usb_rcvctrlpipe(usbdev, 0),
			    0x86, 0xC0, 0, 0, config_data, 17,
			    USB_CTRL_SET_TIMEOUT) != 0x11) {
		return -EIO;
	}

	switch (config_data[if_num]) {
	case 0x0:
		result = 0;
		break;
	case 0x1:
		result = HSO_PORT_DIAG;
		break;
	case 0x2:
		result = HSO_PORT_GPS;
		break;
	case 0x3:
		result = HSO_PORT_GPS_CONTROL;
		break;
	case 0x4:
		result = HSO_PORT_APP;
		break;
	case 0x5:
		result = HSO_PORT_APP2;
		break;
	case 0x6:
		result = HSO_PORT_CONTROL;
		break;
	case 0x7:
		result = HSO_PORT_NETWORK;
		break;
	case 0x8:
		result = HSO_PORT_MODEM;
		break;
	case 0x9:
		result = HSO_PORT_MSD;
		break;
	case 0xa:
		result = HSO_PORT_PCSC;
		break;
	case 0xb:
		result = HSO_PORT_VOICE;
		break;
	default:
		result = 0;
	}

	if (result)
		result |= HSO_INTF_BULK;

	if (config_data[16] & 0x1)
		result |= HSO_INFO_CRC_BUG;

	return result;
}

/* called once for each interface upon device insertion */
static int hso_probe(struct usb_interface *interface,
		     const struct usb_device_id *id)
{
	int mux, i, if_num, port_spec;
	unsigned char port_mask;
	struct hso_device *hso_dev = NULL;
	struct hso_shared_int *shared_int;
	struct hso_device *tmp_dev = NULL;

	if_num = interface->altsetting->desc.bInterfaceNumber;

	/* Get the interface/port specification from either driver_info or from
	 * the device itself */
	if (id->driver_info)
		port_spec = ((u32 *)(id->driver_info))[if_num];
	else
		port_spec = hso_get_config_data(interface);

	if (interface->cur_altsetting->desc.bInterfaceClass != 0xFF) {
		dev_err(&interface->dev, "Not our interface\n");
		return -ENODEV;
	}
	/* Check if we need to switch to alt interfaces prior to port
	 * configuration */
	if (interface->num_altsetting > 1)
		usb_set_interface(interface_to_usbdev(interface), if_num, 1);
	interface->needs_remote_wakeup = 1;

	/* Allocate new hso device(s) */
	switch (port_spec & HSO_INTF_MASK) {
	case HSO_INTF_MUX:
		if ((port_spec & HSO_PORT_MASK) == HSO_PORT_NETWORK) {
			/* Create the network device */
			if (!disable_net) {
				hso_dev = hso_create_net_device(interface);
				if (!hso_dev)
					goto exit;
				tmp_dev = hso_dev;
			}
		}

		if (hso_get_mux_ports(interface, &port_mask))
			/* TODO: de-allocate everything */
			goto exit;

		shared_int = hso_create_shared_int(interface);
		if (!shared_int)
			goto exit;

		for (i = 1, mux = 0; i < 0x100; i = i << 1, mux++) {
			if (port_mask & i) {
				hso_dev = hso_create_mux_serial_device(
						interface, i, shared_int);
				if (!hso_dev)
					goto exit;
			}
		}

		if (tmp_dev)
			hso_dev = tmp_dev;
		break;

	case HSO_INTF_BULK:
		/* It's a regular bulk interface */
		if (((port_spec & HSO_PORT_MASK) == HSO_PORT_NETWORK)
		    && !disable_net)
			hso_dev = hso_create_net_device(interface);
		else
			hso_dev =
			    hso_create_bulk_serial_device(interface, port_spec);
		if (!hso_dev)
			goto exit;
		break;
	default:
		goto exit;
	}

	usb_driver_claim_interface(&hso_driver, interface, hso_dev);

	/* save our data pointer in this device */
	usb_set_intfdata(interface, hso_dev);

	/* done */
	return 0;
exit:
	hso_free_interface(interface);
	return -ENODEV;
}

/* device removed, cleaning up */
static void hso_disconnect(struct usb_interface *interface)
{
	hso_free_interface(interface);

	/* remove reference of our private data */
	usb_set_intfdata(interface, NULL);

	usb_driver_release_interface(&hso_driver, interface);
}

static void async_get_intf(struct work_struct *data)
{
	struct hso_device *hso_dev =
	    container_of(data, struct hso_device, async_get_intf);
	usb_autopm_get_interface(hso_dev->interface);
}

static void async_put_intf(struct work_struct *data)
{
	struct hso_device *hso_dev =
	    container_of(data, struct hso_device, async_put_intf);
	usb_autopm_put_interface(hso_dev->interface);
}

static int hso_get_activity(struct hso_device *hso_dev)
{
	if (hso_dev->usb->state == USB_STATE_SUSPENDED) {
		if (!hso_dev->is_active) {
			hso_dev->is_active = 1;
			schedule_work(&hso_dev->async_get_intf);
		}
	}

	if (hso_dev->usb->state != USB_STATE_CONFIGURED)
		return -EAGAIN;

	usb_mark_last_busy(hso_dev->usb);

	return 0;
}

static int hso_put_activity(struct hso_device *hso_dev)
{
	if (hso_dev->usb->state != USB_STATE_SUSPENDED) {
		if (hso_dev->is_active) {
			hso_dev->is_active = 0;
			schedule_work(&hso_dev->async_put_intf);
			return -EAGAIN;
		}
	}
	hso_dev->is_active = 0;
	return 0;
}

/* called by kernel when we need to suspend device */
static int hso_suspend(struct usb_interface *iface, pm_message_t message)
{
	int i, result;

	/* Stop all serial ports */
	for (i = 0; i < HSO_SERIAL_TTY_MINORS; i++) {
		if (serial_table[i] && (serial_table[i]->interface == iface)) {
			result = hso_stop_serial_device(serial_table[i]);
			if (result)
				goto out;
		}
	}

	/* Stop all network ports */
	for (i = 0; i < HSO_MAX_NET_DEVICES; i++) {
		if (network_table[i] &&
		    (network_table[i]->interface == iface)) {
			result = hso_stop_net_device(network_table[i]);
			if (result)
				goto out;
		}
	}

out:
	return 0;
}

/* called by kernel when we need to resume device */
static int hso_resume(struct usb_interface *iface)
{
	int i, result = 0;
	struct hso_net *hso_net;

	/* Start all serial ports */
	for (i = 0; i < HSO_SERIAL_TTY_MINORS; i++) {
		if (serial_table[i] && (serial_table[i]->interface == iface)) {
			if (dev2ser(serial_table[i])->open_count) {
				result =
				    hso_start_serial_device(serial_table[i], GFP_NOIO);
				hso_kick_transmit(dev2ser(serial_table[i]));
				if (result)
					goto out;
			}
		}
	}

	/* Start all network ports */
	for (i = 0; i < HSO_MAX_NET_DEVICES; i++) {
		if (network_table[i] &&
		    (network_table[i]->interface == iface)) {
			hso_net = dev2net(network_table[i]);
			/* First transmit any lingering data, then restart the
			 * device. */
			if (hso_net->skb_tx_buf) {
				dev_dbg(&iface->dev,
					"Transmitting lingering data\n");
				hso_net_start_xmit(hso_net->skb_tx_buf,
						   hso_net->net);
				hso_net->skb_tx_buf = NULL;
			}
			result = hso_start_net_device(network_table[i]);
			if (result)
				goto out;
		}
	}

out:
	return result;
}

static void hso_serial_ref_free(struct kref *ref)
{
	struct hso_device *hso_dev = container_of(ref, struct hso_device, ref);

	hso_free_serial_device(hso_dev);
}

static void hso_free_interface(struct usb_interface *interface)
{
	struct hso_serial *hso_dev;
	int i;

	for (i = 0; i < HSO_SERIAL_TTY_MINORS; i++) {
		if (serial_table[i]
		    && (serial_table[i]->interface == interface)) {
			hso_dev = dev2ser(serial_table[i]);
			if (hso_dev->tty)
				tty_hangup(hso_dev->tty);
			mutex_lock(&hso_dev->parent->mutex);
			hso_dev->parent->usb_gone = 1;
			mutex_unlock(&hso_dev->parent->mutex);
			kref_put(&serial_table[i]->ref, hso_serial_ref_free);
		}
	}

	for (i = 0; i < HSO_MAX_NET_DEVICES; i++) {
		if (network_table[i]
		    && (network_table[i]->interface == interface)) {
			struct rfkill *rfk = dev2net(network_table[i])->rfkill;
			/* hso_stop_net_device doesn't stop the net queue since
			 * traffic needs to start it again when suspended */
			netif_stop_queue(dev2net(network_table[i])->net);
			hso_stop_net_device(network_table[i]);
			cancel_work_sync(&network_table[i]->async_put_intf);
			cancel_work_sync(&network_table[i]->async_get_intf);
			if (rfk)
				rfkill_unregister(rfk);
			hso_free_net_device(network_table[i]);
		}
	}
}

/* Helper functions */

/* Get the endpoint ! */
static struct usb_endpoint_descriptor *hso_get_ep(struct usb_interface *intf,
						  int type, int dir)
{
	int i;
	struct usb_host_interface *iface = intf->cur_altsetting;
	struct usb_endpoint_descriptor *endp;

	for (i = 0; i < iface->desc.bNumEndpoints; i++) {
		endp = &iface->endpoint[i].desc;
		if (((endp->bEndpointAddress & USB_ENDPOINT_DIR_MASK) == dir) &&
		    ((endp->bmAttributes & USB_ENDPOINT_XFERTYPE_MASK) == type))
			return endp;
	}

	return NULL;
}

/* Get the byte that describes which ports are enabled */
static int hso_get_mux_ports(struct usb_interface *intf, unsigned char *ports)
{
	int i;
	struct usb_host_interface *iface = intf->cur_altsetting;

	if (iface->extralen == 3) {
		*ports = iface->extra[2];
		return 0;
	}

	for (i = 0; i < iface->desc.bNumEndpoints; i++) {
		if (iface->endpoint[i].extralen == 3) {
			*ports = iface->endpoint[i].extra[2];
			return 0;
		}
	}

	return -1;
}

/* interrupt urb needs to be submitted, used for serial read of muxed port */
static int hso_mux_submit_intr_urb(struct hso_shared_int *shared_int,
				   struct usb_device *usb, gfp_t gfp)
{
	int result;

	usb_fill_int_urb(shared_int->shared_intr_urb, usb,
			 usb_rcvintpipe(usb,
				shared_int->intr_endp->bEndpointAddress & 0x7F),
			 shared_int->shared_intr_buf,
			 shared_int->intr_endp->wMaxPacketSize,
			 intr_callback, shared_int,
			 shared_int->intr_endp->bInterval);

	result = usb_submit_urb(shared_int->shared_intr_urb, gfp);
	if (result)
		dev_warn(&usb->dev, "%s failed mux_intr_urb %d\n", __func__,
			result);

	return result;
}

/* operations setup of the serial interface */
static const struct tty_operations hso_serial_ops = {
	.open = hso_serial_open,
	.close = hso_serial_close,
	.write = hso_serial_write,
	.write_room = hso_serial_write_room,
	.set_termios = hso_serial_set_termios,
	.chars_in_buffer = hso_serial_chars_in_buffer,
	.tiocmget = hso_serial_tiocmget,
	.tiocmset = hso_serial_tiocmset,
	.unthrottle = hso_unthrottle
};

static struct usb_driver hso_driver = {
	.name = driver_name,
	.probe = hso_probe,
	.disconnect = hso_disconnect,
	.id_table = hso_ids,
	.suspend = hso_suspend,
	.resume = hso_resume,
	.supports_autosuspend = 1,
};

static int __init hso_init(void)
{
	int i;
	int result;

	/* put it in the log */
	printk(KERN_INFO "hso: %s\n", version);

	/* Initialise the serial table semaphore and table */
	spin_lock_init(&serial_table_lock);
	for (i = 0; i < HSO_SERIAL_TTY_MINORS; i++)
		serial_table[i] = NULL;

	/* allocate our driver using the proper amount of supported minors */
	tty_drv = alloc_tty_driver(HSO_SERIAL_TTY_MINORS);
	if (!tty_drv)
		return -ENOMEM;

	/* fill in all needed values */
	tty_drv->magic = TTY_DRIVER_MAGIC;
	tty_drv->owner = THIS_MODULE;
	tty_drv->driver_name = driver_name;
	tty_drv->name = tty_filename;

	/* if major number is provided as parameter, use that one */
	if (tty_major)
		tty_drv->major = tty_major;

	tty_drv->minor_start = 0;
	tty_drv->num = HSO_SERIAL_TTY_MINORS;
	tty_drv->type = TTY_DRIVER_TYPE_SERIAL;
	tty_drv->subtype = SERIAL_TYPE_NORMAL;
	tty_drv->flags = TTY_DRIVER_REAL_RAW | TTY_DRIVER_DYNAMIC_DEV;
	tty_drv->init_termios = tty_std_termios;
	tty_drv->init_termios.c_cflag = B9600 | CS8 | CREAD | HUPCL | CLOCAL;
	tty_drv->termios = hso_serial_termios;
	tty_drv->termios_locked = hso_serial_termios_locked;
	tty_set_operations(tty_drv, &hso_serial_ops);

	/* register the tty driver */
	result = tty_register_driver(tty_drv);
	if (result) {
		printk(KERN_ERR "%s - tty_register_driver failed(%d)\n",
			__func__, result);
		return result;
	}

	/* register this module as an usb driver */
	result = usb_register(&hso_driver);
	if (result) {
		printk(KERN_ERR "Could not register hso driver? error: %d\n",
			result);
		/* cleanup serial interface */
		tty_unregister_driver(tty_drv);
		return result;
	}

	/* done */
	return 0;
}

static void __exit hso_exit(void)
{
	printk(KERN_INFO "hso: unloaded\n");

	tty_unregister_driver(tty_drv);
	/* deregister the usb driver */
	usb_deregister(&hso_driver);
}

/* Module definitions */
module_init(hso_init);
module_exit(hso_exit);

MODULE_AUTHOR(MOD_AUTHOR);
MODULE_DESCRIPTION(MOD_DESCRIPTION);
MODULE_LICENSE(MOD_LICENSE);
MODULE_INFO(Version, DRIVER_VERSION);

/* change the debug level (eg: insmod hso.ko debug=0x04) */
MODULE_PARM_DESC(debug, "Level of debug [0x01 | 0x02 | 0x04 | 0x08 | 0x10]");
module_param(debug, int, S_IRUGO | S_IWUSR);

/* set the major tty number (eg: insmod hso.ko tty_major=245) */
MODULE_PARM_DESC(tty_major, "Set the major tty number");
module_param(tty_major, int, S_IRUGO | S_IWUSR);

/* disable network interface (eg: insmod hso.ko disable_net=1) */
MODULE_PARM_DESC(disable_net, "Disable the network interface");
module_param(disable_net, int, S_IRUGO | S_IWUSR);<|MERGE_RESOLUTION|>--- conflicted
+++ resolved
@@ -2196,10 +2196,7 @@
 	rfkn = kzalloc(20, GFP_KERNEL);
 	if (!rfkn) {
 		rfkill_free(hso_net->rfkill);
-<<<<<<< HEAD
 		hso_net->rfkill = NULL;
-=======
->>>>>>> ca30664b
 		dev_err(dev, "%s - Out of memory\n", __func__);
 		return;
 	}
@@ -2213,10 +2210,7 @@
 		kfree(rfkn);
 		hso_net->rfkill->name = NULL;
 		rfkill_free(hso_net->rfkill);
-<<<<<<< HEAD
 		hso_net->rfkill = NULL;
-=======
->>>>>>> ca30664b
 		dev_err(dev, "%s - Failed to register rfkill\n", __func__);
 		return;
 	}
