/*
 * cdc_ncm.c
 *
 * Copyright (C) ST-Ericsson 2010-2011
 * Contact: Alexey Orishko <alexey.orishko@stericsson.com>
 * Original author: Hans Petter Selasky <hans.petter.selasky@stericsson.com>
 *
 * USB Host Driver for Network Control Model (NCM)
 * http://www.usb.org/developers/devclass_docs/NCM10.zip
 *
 * The NCM encoding, decoding and initialization logic
 * derives from FreeBSD 8.x. if_cdce.c and if_cdcereg.h
 *
 * This software is available to you under a choice of one of two
 * licenses. You may choose this file to be licensed under the terms
 * of the GNU General Public License (GPL) Version 2 or the 2-clause
 * BSD license listed below:
 *
 * Redistribution and use in source and binary forms, with or without
 * modification, are permitted provided that the following conditions
 * are met:
 * 1. Redistributions of source code must retain the above copyright
 *    notice, this list of conditions and the following disclaimer.
 * 2. Redistributions in binary form must reproduce the above copyright
 *    notice, this list of conditions and the following disclaimer in the
 *    documentation and/or other materials provided with the distribution.
 *
 * THIS SOFTWARE IS PROVIDED BY THE AUTHOR AND CONTRIBUTORS ``AS IS'' AND
 * ANY EXPRESS OR IMPLIED WARRANTIES, INCLUDING, BUT NOT LIMITED TO, THE
 * IMPLIED WARRANTIES OF MERCHANTABILITY AND FITNESS FOR A PARTICULAR PURPOSE
 * ARE DISCLAIMED.  IN NO EVENT SHALL THE AUTHOR OR CONTRIBUTORS BE LIABLE
 * FOR ANY DIRECT, INDIRECT, INCIDENTAL, SPECIAL, EXEMPLARY, OR CONSEQUENTIAL
 * DAMAGES (INCLUDING, BUT NOT LIMITED TO, PROCUREMENT OF SUBSTITUTE GOODS
 * OR SERVICES; LOSS OF USE, DATA, OR PROFITS; OR BUSINESS INTERRUPTION)
 * HOWEVER CAUSED AND ON ANY THEORY OF LIABILITY, WHETHER IN CONTRACT, STRICT
 * LIABILITY, OR TORT (INCLUDING NEGLIGENCE OR OTHERWISE) ARISING IN ANY WAY
 * OUT OF THE USE OF THIS SOFTWARE, EVEN IF ADVISED OF THE POSSIBILITY OF
 * SUCH DAMAGE.
 */

#include <linux/module.h>
#include <linux/init.h>
#include <linux/netdevice.h>
#include <linux/ctype.h>
#include <linux/ethtool.h>
#include <linux/workqueue.h>
#include <linux/mii.h>
#include <linux/crc32.h>
#include <linux/usb.h>
#include <linux/version.h>
#include <linux/timer.h>
#include <linux/spinlock.h>
#include <linux/atomic.h>
#include <linux/usb/usbnet.h>
#include <linux/usb/cdc.h>

<<<<<<< HEAD
#define	DRIVER_VERSION				"06-May-2011"
=======
#define	DRIVER_VERSION				"24-May-2011"
>>>>>>> 55922c9d

/* CDC NCM subclass 3.2.1 */
#define USB_CDC_NCM_NDP16_LENGTH_MIN		0x10

/* Maximum NTB length */
#define	CDC_NCM_NTB_MAX_SIZE_TX			16384	/* bytes */
#define	CDC_NCM_NTB_MAX_SIZE_RX			16384	/* bytes */

/* Minimum value for MaxDatagramSize, ch. 6.2.9 */
#define	CDC_NCM_MIN_DATAGRAM_SIZE		1514	/* bytes */

#define	CDC_NCM_MIN_TX_PKT			512	/* bytes */

/* Default value for MaxDatagramSize */
#define	CDC_NCM_MAX_DATAGRAM_SIZE		2048	/* bytes */

/*
 * Maximum amount of datagrams in NCM Datagram Pointer Table, not counting
 * the last NULL entry. Any additional datagrams in NTB would be discarded.
 */
#define	CDC_NCM_DPT_DATAGRAMS_MAX		32

/* Maximum amount of IN datagrams in NTB */
#define	CDC_NCM_DPT_DATAGRAMS_IN_MAX		0 /* unlimited */

/* Restart the timer, if amount of datagrams is less than given value */
#define	CDC_NCM_RESTART_TIMER_DATAGRAM_CNT	3

/* The following macro defines the minimum header space */
#define	CDC_NCM_MIN_HDR_SIZE \
	(sizeof(struct usb_cdc_ncm_nth16) + sizeof(struct usb_cdc_ncm_ndp16) + \
	(CDC_NCM_DPT_DATAGRAMS_MAX + 1) * sizeof(struct usb_cdc_ncm_dpe16))

struct cdc_ncm_data {
	struct usb_cdc_ncm_nth16 nth16;
	struct usb_cdc_ncm_ndp16 ndp16;
	struct usb_cdc_ncm_dpe16 dpe16[CDC_NCM_DPT_DATAGRAMS_MAX + 1];
};

struct cdc_ncm_ctx {
	struct cdc_ncm_data rx_ncm;
	struct cdc_ncm_data tx_ncm;
	struct usb_cdc_ncm_ntb_parameters ncm_parm;
	struct timer_list tx_timer;

	const struct usb_cdc_ncm_desc *func_desc;
	const struct usb_cdc_header_desc *header_desc;
	const struct usb_cdc_union_desc *union_desc;
	const struct usb_cdc_ether_desc *ether_desc;

	struct net_device *netdev;
	struct usb_device *udev;
	struct usb_host_endpoint *in_ep;
	struct usb_host_endpoint *out_ep;
	struct usb_host_endpoint *status_ep;
	struct usb_interface *intf;
	struct usb_interface *control;
	struct usb_interface *data;

	struct sk_buff *tx_curr_skb;
	struct sk_buff *tx_rem_skb;

	spinlock_t mtx;

	u32 tx_timer_pending;
	u32 tx_curr_offset;
	u32 tx_curr_last_offset;
	u32 tx_curr_frame_num;
	u32 rx_speed;
	u32 tx_speed;
	u32 rx_max;
	u32 tx_max;
	u32 max_datagram_size;
	u16 tx_max_datagrams;
	u16 tx_remainder;
	u16 tx_modulus;
	u16 tx_ndp_modulus;
	u16 tx_seq;
	u16 connected;
};

static void cdc_ncm_tx_timeout(unsigned long arg);
static const struct driver_info cdc_ncm_info;
static struct usb_driver cdc_ncm_driver;
static struct ethtool_ops cdc_ncm_ethtool_ops;

static const struct usb_device_id cdc_devs[] = {
	{ USB_INTERFACE_INFO(USB_CLASS_COMM,
		USB_CDC_SUBCLASS_NCM, USB_CDC_PROTO_NONE),
		.driver_info = (unsigned long)&cdc_ncm_info,
	},
	{
	},
};

MODULE_DEVICE_TABLE(usb, cdc_devs);

static void
cdc_ncm_get_drvinfo(struct net_device *net, struct ethtool_drvinfo *info)
{
	struct usbnet *dev = netdev_priv(net);

	strncpy(info->driver, dev->driver_name, sizeof(info->driver));
	strncpy(info->version, DRIVER_VERSION, sizeof(info->version));
	strncpy(info->fw_version, dev->driver_info->description,
		sizeof(info->fw_version));
	usb_make_path(dev->udev, info->bus_info, sizeof(info->bus_info));
}

static int
cdc_ncm_do_request(struct cdc_ncm_ctx *ctx, struct usb_cdc_notification *req,
		   void *data, u16 flags, u16 *actlen, u16 timeout)
{
	int err;

	err = usb_control_msg(ctx->udev, (req->bmRequestType & USB_DIR_IN) ?
				usb_rcvctrlpipe(ctx->udev, 0) :
				usb_sndctrlpipe(ctx->udev, 0),
				req->bNotificationType, req->bmRequestType,
				req->wValue,
				req->wIndex, data,
				req->wLength, timeout);

	if (err < 0) {
		if (actlen)
			*actlen = 0;
		return err;
	}

	if (actlen)
		*actlen = err;

	return 0;
}

static u8 cdc_ncm_setup(struct cdc_ncm_ctx *ctx)
{
	struct usb_cdc_notification req;
	u32 val;
	u8 flags;
	u8 iface_no;
	int err;
	u16 ntb_fmt_supported;

	iface_no = ctx->control->cur_altsetting->desc.bInterfaceNumber;

	req.bmRequestType = USB_TYPE_CLASS | USB_DIR_IN | USB_RECIP_INTERFACE;
	req.bNotificationType = USB_CDC_GET_NTB_PARAMETERS;
	req.wValue = 0;
	req.wIndex = cpu_to_le16(iface_no);
	req.wLength = cpu_to_le16(sizeof(ctx->ncm_parm));

	err = cdc_ncm_do_request(ctx, &req, &ctx->ncm_parm, 0, NULL, 1000);
	if (err) {
		pr_debug("failed GET_NTB_PARAMETERS\n");
		return 1;
	}

	/* read correct set of parameters according to device mode */
	ctx->rx_max = le32_to_cpu(ctx->ncm_parm.dwNtbInMaxSize);
	ctx->tx_max = le32_to_cpu(ctx->ncm_parm.dwNtbOutMaxSize);
	ctx->tx_remainder = le16_to_cpu(ctx->ncm_parm.wNdpOutPayloadRemainder);
	ctx->tx_modulus = le16_to_cpu(ctx->ncm_parm.wNdpOutDivisor);
	ctx->tx_ndp_modulus = le16_to_cpu(ctx->ncm_parm.wNdpOutAlignment);
	/* devices prior to NCM Errata shall set this field to zero */
	ctx->tx_max_datagrams = le16_to_cpu(ctx->ncm_parm.wNtbOutMaxDatagrams);
	ntb_fmt_supported = le16_to_cpu(ctx->ncm_parm.bmNtbFormatsSupported);

	if (ctx->func_desc != NULL)
		flags = ctx->func_desc->bmNetworkCapabilities;
	else
		flags = 0;

	pr_debug("dwNtbInMaxSize=%u dwNtbOutMaxSize=%u "
		 "wNdpOutPayloadRemainder=%u wNdpOutDivisor=%u "
		 "wNdpOutAlignment=%u wNtbOutMaxDatagrams=%u flags=0x%x\n",
		 ctx->rx_max, ctx->tx_max, ctx->tx_remainder, ctx->tx_modulus,
		 ctx->tx_ndp_modulus, ctx->tx_max_datagrams, flags);

	/* max count of tx datagrams */
	if ((ctx->tx_max_datagrams == 0) ||
			(ctx->tx_max_datagrams > CDC_NCM_DPT_DATAGRAMS_MAX))
		ctx->tx_max_datagrams = CDC_NCM_DPT_DATAGRAMS_MAX;

	/* verify maximum size of received NTB in bytes */
	if (ctx->rx_max < USB_CDC_NCM_NTB_MIN_IN_SIZE) {
		pr_debug("Using min receive length=%d\n",
						USB_CDC_NCM_NTB_MIN_IN_SIZE);
		ctx->rx_max = USB_CDC_NCM_NTB_MIN_IN_SIZE;
	}

	if (ctx->rx_max > CDC_NCM_NTB_MAX_SIZE_RX) {
		pr_debug("Using default maximum receive length=%d\n",
						CDC_NCM_NTB_MAX_SIZE_RX);
		ctx->rx_max = CDC_NCM_NTB_MAX_SIZE_RX;
	}

	/* inform device about NTB input size changes */
	if (ctx->rx_max != le32_to_cpu(ctx->ncm_parm.dwNtbInMaxSize)) {
		req.bmRequestType = USB_TYPE_CLASS | USB_DIR_OUT |
							USB_RECIP_INTERFACE;
		req.bNotificationType = USB_CDC_SET_NTB_INPUT_SIZE;
		req.wValue = 0;
		req.wIndex = cpu_to_le16(iface_no);

		if (flags & USB_CDC_NCM_NCAP_NTB_INPUT_SIZE) {
			struct usb_cdc_ncm_ndp_input_size ndp_in_sz;

			req.wLength = 8;
			ndp_in_sz.dwNtbInMaxSize = cpu_to_le32(ctx->rx_max);
			ndp_in_sz.wNtbInMaxDatagrams =
					cpu_to_le16(CDC_NCM_DPT_DATAGRAMS_MAX);
			ndp_in_sz.wReserved = 0;
			err = cdc_ncm_do_request(ctx, &req, &ndp_in_sz, 0, NULL,
									1000);
		} else {
			__le32 dwNtbInMaxSize = cpu_to_le32(ctx->rx_max);

			req.wLength = 4;
			err = cdc_ncm_do_request(ctx, &req, &dwNtbInMaxSize, 0,
								NULL, 1000);
		}

		if (err)
			pr_debug("Setting NTB Input Size failed\n");
	}

	/* verify maximum size of transmitted NTB in bytes */
	if ((ctx->tx_max <
	    (CDC_NCM_MIN_HDR_SIZE + CDC_NCM_MIN_DATAGRAM_SIZE)) ||
	    (ctx->tx_max > CDC_NCM_NTB_MAX_SIZE_TX)) {
		pr_debug("Using default maximum transmit length=%d\n",
						CDC_NCM_NTB_MAX_SIZE_TX);
		ctx->tx_max = CDC_NCM_NTB_MAX_SIZE_TX;
	}

	/*
	 * verify that the structure alignment is:
	 * - power of two
	 * - not greater than the maximum transmit length
	 * - not less than four bytes
	 */
	val = ctx->tx_ndp_modulus;

	if ((val < USB_CDC_NCM_NDP_ALIGN_MIN_SIZE) ||
	    (val != ((-val) & val)) || (val >= ctx->tx_max)) {
		pr_debug("Using default alignment: 4 bytes\n");
		ctx->tx_ndp_modulus = USB_CDC_NCM_NDP_ALIGN_MIN_SIZE;
	}

	/*
	 * verify that the payload alignment is:
	 * - power of two
	 * - not greater than the maximum transmit length
	 * - not less than four bytes
	 */
	val = ctx->tx_modulus;

	if ((val < USB_CDC_NCM_NDP_ALIGN_MIN_SIZE) ||
	    (val != ((-val) & val)) || (val >= ctx->tx_max)) {
		pr_debug("Using default transmit modulus: 4 bytes\n");
		ctx->tx_modulus = USB_CDC_NCM_NDP_ALIGN_MIN_SIZE;
	}

	/* verify the payload remainder */
	if (ctx->tx_remainder >= ctx->tx_modulus) {
		pr_debug("Using default transmit remainder: 0 bytes\n");
		ctx->tx_remainder = 0;
	}

	/* adjust TX-remainder according to NCM specification. */
	ctx->tx_remainder = ((ctx->tx_remainder - ETH_HLEN) &
						(ctx->tx_modulus - 1));

	/* additional configuration */

	/* set CRC Mode */
	if (flags & USB_CDC_NCM_NCAP_CRC_MODE) {
		req.bmRequestType = USB_TYPE_CLASS | USB_DIR_OUT |
							USB_RECIP_INTERFACE;
		req.bNotificationType = USB_CDC_SET_CRC_MODE;
		req.wValue = cpu_to_le16(USB_CDC_NCM_CRC_NOT_APPENDED);
		req.wIndex = cpu_to_le16(iface_no);
		req.wLength = 0;

		err = cdc_ncm_do_request(ctx, &req, NULL, 0, NULL, 1000);
		if (err)
			pr_debug("Setting CRC mode off failed\n");
	}

	/* set NTB format, if both formats are supported */
	if (ntb_fmt_supported & USB_CDC_NCM_NTH32_SIGN) {
		req.bmRequestType = USB_TYPE_CLASS | USB_DIR_OUT |
							USB_RECIP_INTERFACE;
		req.bNotificationType = USB_CDC_SET_NTB_FORMAT;
		req.wValue = cpu_to_le16(USB_CDC_NCM_NTB16_FORMAT);
		req.wIndex = cpu_to_le16(iface_no);
		req.wLength = 0;

		err = cdc_ncm_do_request(ctx, &req, NULL, 0, NULL, 1000);
		if (err)
			pr_debug("Setting NTB format to 16-bit failed\n");
	}

	ctx->max_datagram_size = CDC_NCM_MIN_DATAGRAM_SIZE;

	/* set Max Datagram Size (MTU) */
	if (flags & USB_CDC_NCM_NCAP_MAX_DATAGRAM_SIZE) {
		__le16 max_datagram_size;
		u16 eth_max_sz = le16_to_cpu(ctx->ether_desc->wMaxSegmentSize);

		req.bmRequestType = USB_TYPE_CLASS | USB_DIR_IN |
							USB_RECIP_INTERFACE;
		req.bNotificationType = USB_CDC_GET_MAX_DATAGRAM_SIZE;
		req.wValue = 0;
		req.wIndex = cpu_to_le16(iface_no);
		req.wLength = cpu_to_le16(2);

		err = cdc_ncm_do_request(ctx, &req, &max_datagram_size, 0, NULL,
									1000);
		if (err) {
			pr_debug("GET_MAX_DATAGRAM_SIZE failed, use size=%u\n",
						CDC_NCM_MIN_DATAGRAM_SIZE);
		} else {
			ctx->max_datagram_size = le16_to_cpu(max_datagram_size);
			/* Check Eth descriptor value */
			if (eth_max_sz < CDC_NCM_MAX_DATAGRAM_SIZE) {
				if (ctx->max_datagram_size > eth_max_sz)
					ctx->max_datagram_size = eth_max_sz;
			} else {
				if (ctx->max_datagram_size >
						CDC_NCM_MAX_DATAGRAM_SIZE)
					ctx->max_datagram_size =
						CDC_NCM_MAX_DATAGRAM_SIZE;
			}

			if (ctx->max_datagram_size < CDC_NCM_MIN_DATAGRAM_SIZE)
				ctx->max_datagram_size =
					CDC_NCM_MIN_DATAGRAM_SIZE;

			/* if value changed, update device */
			req.bmRequestType = USB_TYPE_CLASS | USB_DIR_OUT |
							USB_RECIP_INTERFACE;
			req.bNotificationType = USB_CDC_SET_MAX_DATAGRAM_SIZE;
			req.wValue = 0;
			req.wIndex = cpu_to_le16(iface_no);
			req.wLength = 2;
			max_datagram_size = cpu_to_le16(ctx->max_datagram_size);

			err = cdc_ncm_do_request(ctx, &req, &max_datagram_size,
								0, NULL, 1000);
			if (err)
				pr_debug("SET_MAX_DATAGRAM_SIZE failed\n");
		}

	}

	if (ctx->netdev->mtu != (ctx->max_datagram_size - ETH_HLEN))
		ctx->netdev->mtu = ctx->max_datagram_size - ETH_HLEN;

	return 0;
}

static void
cdc_ncm_find_endpoints(struct cdc_ncm_ctx *ctx, struct usb_interface *intf)
{
	struct usb_host_endpoint *e;
	u8 ep;

	for (ep = 0; ep < intf->cur_altsetting->desc.bNumEndpoints; ep++) {

		e = intf->cur_altsetting->endpoint + ep;
		switch (e->desc.bmAttributes & USB_ENDPOINT_XFERTYPE_MASK) {
		case USB_ENDPOINT_XFER_INT:
			if (usb_endpoint_dir_in(&e->desc)) {
				if (ctx->status_ep == NULL)
					ctx->status_ep = e;
			}
			break;

		case USB_ENDPOINT_XFER_BULK:
			if (usb_endpoint_dir_in(&e->desc)) {
				if (ctx->in_ep == NULL)
					ctx->in_ep = e;
			} else {
				if (ctx->out_ep == NULL)
					ctx->out_ep = e;
			}
			break;

		default:
			break;
		}
	}
}

static void cdc_ncm_free(struct cdc_ncm_ctx *ctx)
{
	if (ctx == NULL)
		return;

	del_timer_sync(&ctx->tx_timer);

	if (ctx->tx_rem_skb != NULL) {
		dev_kfree_skb_any(ctx->tx_rem_skb);
		ctx->tx_rem_skb = NULL;
	}

	if (ctx->tx_curr_skb != NULL) {
		dev_kfree_skb_any(ctx->tx_curr_skb);
		ctx->tx_curr_skb = NULL;
	}

	kfree(ctx);
}

static int cdc_ncm_bind(struct usbnet *dev, struct usb_interface *intf)
{
	struct cdc_ncm_ctx *ctx;
	struct usb_driver *driver;
	u8 *buf;
	int len;
	int temp;
	u8 iface_no;

	ctx = kmalloc(sizeof(*ctx), GFP_KERNEL);
	if (ctx == NULL)
		return -ENODEV;

	memset(ctx, 0, sizeof(*ctx));

	init_timer(&ctx->tx_timer);
	spin_lock_init(&ctx->mtx);
	ctx->netdev = dev->net;

	/* store ctx pointer in device data field */
	dev->data[0] = (unsigned long)ctx;

	/* get some pointers */
	driver = driver_of(intf);
	buf = intf->cur_altsetting->extra;
	len = intf->cur_altsetting->extralen;

	ctx->udev = dev->udev;
	ctx->intf = intf;

	/* parse through descriptors associated with control interface */
	while ((len > 0) && (buf[0] > 2) && (buf[0] <= len)) {

		if (buf[1] != USB_DT_CS_INTERFACE)
			goto advance;

		switch (buf[2]) {
		case USB_CDC_UNION_TYPE:
			if (buf[0] < sizeof(*(ctx->union_desc)))
				break;

			ctx->union_desc =
					(const struct usb_cdc_union_desc *)buf;

			ctx->control = usb_ifnum_to_if(dev->udev,
					ctx->union_desc->bMasterInterface0);
			ctx->data = usb_ifnum_to_if(dev->udev,
					ctx->union_desc->bSlaveInterface0);
			break;

		case USB_CDC_ETHERNET_TYPE:
			if (buf[0] < sizeof(*(ctx->ether_desc)))
				break;

			ctx->ether_desc =
					(const struct usb_cdc_ether_desc *)buf;
			dev->hard_mtu =
				le16_to_cpu(ctx->ether_desc->wMaxSegmentSize);

			if (dev->hard_mtu < CDC_NCM_MIN_DATAGRAM_SIZE)
				dev->hard_mtu =	CDC_NCM_MIN_DATAGRAM_SIZE;
			else if (dev->hard_mtu > CDC_NCM_MAX_DATAGRAM_SIZE)
				dev->hard_mtu =	CDC_NCM_MAX_DATAGRAM_SIZE;
			break;

		case USB_CDC_NCM_TYPE:
			if (buf[0] < sizeof(*(ctx->func_desc)))
				break;

			ctx->func_desc = (const struct usb_cdc_ncm_desc *)buf;
			break;

		default:
			break;
		}
advance:
		/* advance to next descriptor */
		temp = buf[0];
		buf += temp;
		len -= temp;
	}

	/* check if we got everything */
	if ((ctx->control == NULL) || (ctx->data == NULL) ||
	    (ctx->ether_desc == NULL) || (ctx->control != intf))
		goto error;

	/* claim interfaces, if any */
	temp = usb_driver_claim_interface(driver, ctx->data, dev);
	if (temp)
		goto error;

	iface_no = ctx->data->cur_altsetting->desc.bInterfaceNumber;

	/* reset data interface */
	temp = usb_set_interface(dev->udev, iface_no, 0);
	if (temp)
		goto error2;

	/* initialize data interface */
	if (cdc_ncm_setup(ctx))
		goto error2;

	/* configure data interface */
	temp = usb_set_interface(dev->udev, iface_no, 1);
	if (temp)
		goto error2;

	cdc_ncm_find_endpoints(ctx, ctx->data);
	cdc_ncm_find_endpoints(ctx, ctx->control);

	if ((ctx->in_ep == NULL) || (ctx->out_ep == NULL) ||
	    (ctx->status_ep == NULL))
		goto error2;

	dev->net->ethtool_ops = &cdc_ncm_ethtool_ops;

	usb_set_intfdata(ctx->data, dev);
	usb_set_intfdata(ctx->control, dev);
	usb_set_intfdata(ctx->intf, dev);

	temp = usbnet_get_ethernet_addr(dev, ctx->ether_desc->iMACAddress);
	if (temp)
		goto error2;

	dev_info(&dev->udev->dev, "MAC-Address: "
				"0x%02x:0x%02x:0x%02x:0x%02x:0x%02x:0x%02x\n",
				dev->net->dev_addr[0], dev->net->dev_addr[1],
				dev->net->dev_addr[2], dev->net->dev_addr[3],
				dev->net->dev_addr[4], dev->net->dev_addr[5]);

	dev->in = usb_rcvbulkpipe(dev->udev,
		ctx->in_ep->desc.bEndpointAddress & USB_ENDPOINT_NUMBER_MASK);
	dev->out = usb_sndbulkpipe(dev->udev,
		ctx->out_ep->desc.bEndpointAddress & USB_ENDPOINT_NUMBER_MASK);
	dev->status = ctx->status_ep;
	dev->rx_urb_size = ctx->rx_max;

	/*
	 * We should get an event when network connection is "connected" or
	 * "disconnected". Set network connection in "disconnected" state
	 * (carrier is OFF) during attach, so the IP network stack does not
	 * start IPv6 negotiation and more.
	 */
	netif_carrier_off(dev->net);
	ctx->tx_speed = ctx->rx_speed = 0;
	return 0;

error2:
	usb_set_intfdata(ctx->control, NULL);
	usb_set_intfdata(ctx->data, NULL);
	usb_driver_release_interface(driver, ctx->data);
error:
	cdc_ncm_free((struct cdc_ncm_ctx *)dev->data[0]);
	dev->data[0] = 0;
	dev_info(&dev->udev->dev, "bind() failure\n");
	return -ENODEV;
}

static void cdc_ncm_unbind(struct usbnet *dev, struct usb_interface *intf)
{
	struct cdc_ncm_ctx *ctx = (struct cdc_ncm_ctx *)dev->data[0];
	struct usb_driver *driver = driver_of(intf);

	if (ctx == NULL)
		return;		/* no setup */

	/* disconnect master --> disconnect slave */
	if (intf == ctx->control && ctx->data) {
		usb_set_intfdata(ctx->data, NULL);
		usb_driver_release_interface(driver, ctx->data);
		ctx->data = NULL;

	} else if (intf == ctx->data && ctx->control) {
		usb_set_intfdata(ctx->control, NULL);
		usb_driver_release_interface(driver, ctx->control);
		ctx->control = NULL;
	}

	usb_set_intfdata(ctx->intf, NULL);
	cdc_ncm_free(ctx);
}

static void cdc_ncm_zero_fill(u8 *ptr, u32 first, u32 end, u32 max)
{
	if (first >= max)
		return;
	if (first >= end)
		return;
	if (end > max)
		end = max;
	memset(ptr + first, 0, end - first);
}

static struct sk_buff *
cdc_ncm_fill_tx_frame(struct cdc_ncm_ctx *ctx, struct sk_buff *skb)
{
	struct sk_buff *skb_out;
	u32 rem;
	u32 offset;
	u32 last_offset;
	u16 n = 0;
	u8 ready2send = 0;

	/* if there is a remaining skb, it gets priority */
	if (skb != NULL)
		swap(skb, ctx->tx_rem_skb);
	else
		ready2send = 1;

	/*
	 * +----------------+
	 * | skb_out        |
	 * +----------------+
	 *           ^ offset
	 *        ^ last_offset
	 */

	/* check if we are resuming an OUT skb */
	if (ctx->tx_curr_skb != NULL) {
		/* pop variables */
		skb_out = ctx->tx_curr_skb;
		offset = ctx->tx_curr_offset;
		last_offset = ctx->tx_curr_last_offset;
		n = ctx->tx_curr_frame_num;

	} else {
		/* reset variables */
		skb_out = alloc_skb((ctx->tx_max + 1), GFP_ATOMIC);
		if (skb_out == NULL) {
			if (skb != NULL) {
				dev_kfree_skb_any(skb);
				ctx->netdev->stats.tx_dropped++;
			}
			goto exit_no_skb;
		}

		/* make room for NTH and NDP */
		offset = ALIGN(sizeof(struct usb_cdc_ncm_nth16),
					ctx->tx_ndp_modulus) +
					sizeof(struct usb_cdc_ncm_ndp16) +
					(ctx->tx_max_datagrams + 1) *
					sizeof(struct usb_cdc_ncm_dpe16);

		/* store last valid offset before alignment */
		last_offset = offset;
		/* align first Datagram offset correctly */
		offset = ALIGN(offset, ctx->tx_modulus) + ctx->tx_remainder;
		/* zero buffer till the first IP datagram */
		cdc_ncm_zero_fill(skb_out->data, 0, offset, offset);
		n = 0;
		ctx->tx_curr_frame_num = 0;
	}

	for (; n < ctx->tx_max_datagrams; n++) {
		/* check if end of transmit buffer is reached */
		if (offset >= ctx->tx_max) {
			ready2send = 1;
			break;
		}
		/* compute maximum buffer size */
		rem = ctx->tx_max - offset;

		if (skb == NULL) {
			skb = ctx->tx_rem_skb;
			ctx->tx_rem_skb = NULL;

			/* check for end of skb */
			if (skb == NULL)
				break;
		}

		if (skb->len > rem) {
			if (n == 0) {
				/* won't fit, MTU problem? */
				dev_kfree_skb_any(skb);
				skb = NULL;
				ctx->netdev->stats.tx_dropped++;
			} else {
				/* no room for skb - store for later */
				if (ctx->tx_rem_skb != NULL) {
					dev_kfree_skb_any(ctx->tx_rem_skb);
					ctx->netdev->stats.tx_dropped++;
				}
				ctx->tx_rem_skb = skb;
				skb = NULL;
				ready2send = 1;
			}
			break;
		}

		memcpy(((u8 *)skb_out->data) + offset, skb->data, skb->len);

		ctx->tx_ncm.dpe16[n].wDatagramLength = cpu_to_le16(skb->len);
		ctx->tx_ncm.dpe16[n].wDatagramIndex = cpu_to_le16(offset);

		/* update offset */
		offset += skb->len;

		/* store last valid offset before alignment */
		last_offset = offset;

		/* align offset correctly */
		offset = ALIGN(offset, ctx->tx_modulus) + ctx->tx_remainder;

		/* zero padding */
		cdc_ncm_zero_fill(skb_out->data, last_offset, offset,
								ctx->tx_max);
		dev_kfree_skb_any(skb);
		skb = NULL;
	}

	/* free up any dangling skb */
	if (skb != NULL) {
		dev_kfree_skb_any(skb);
		skb = NULL;
		ctx->netdev->stats.tx_dropped++;
	}

	ctx->tx_curr_frame_num = n;

	if (n == 0) {
		/* wait for more frames */
		/* push variables */
		ctx->tx_curr_skb = skb_out;
		ctx->tx_curr_offset = offset;
		ctx->tx_curr_last_offset = last_offset;
		goto exit_no_skb;

	} else if ((n < ctx->tx_max_datagrams) && (ready2send == 0)) {
		/* wait for more frames */
		/* push variables */
		ctx->tx_curr_skb = skb_out;
		ctx->tx_curr_offset = offset;
		ctx->tx_curr_last_offset = last_offset;
		/* set the pending count */
		if (n < CDC_NCM_RESTART_TIMER_DATAGRAM_CNT)
			ctx->tx_timer_pending = 2;
		goto exit_no_skb;

	} else {
		/* frame goes out */
		/* variables will be reset at next call */
	}

	/* check for overflow */
	if (last_offset > ctx->tx_max)
		last_offset = ctx->tx_max;

	/* revert offset */
	offset = last_offset;

	/*
	 * If collected data size is less or equal CDC_NCM_MIN_TX_PKT bytes,
	 * we send buffers as it is. If we get more data, it would be more
	 * efficient for USB HS mobile device with DMA engine to receive a full
	 * size NTB, than canceling DMA transfer and receiving a short packet.
	 */
	if (offset > CDC_NCM_MIN_TX_PKT)
		offset = ctx->tx_max;

	/* final zero padding */
	cdc_ncm_zero_fill(skb_out->data, last_offset, offset, ctx->tx_max);

	/* store last offset */
	last_offset = offset;

	if (((last_offset < ctx->tx_max) && ((last_offset %
			le16_to_cpu(ctx->out_ep->desc.wMaxPacketSize)) == 0)) ||
	    (((last_offset == ctx->tx_max) && ((ctx->tx_max %
		le16_to_cpu(ctx->out_ep->desc.wMaxPacketSize)) == 0)) &&
		(ctx->tx_max < le32_to_cpu(ctx->ncm_parm.dwNtbOutMaxSize)))) {
		/* force short packet */
		*(((u8 *)skb_out->data) + last_offset) = 0;
		last_offset++;
	}

	/* zero the rest of the DPEs plus the last NULL entry */
	for (; n <= CDC_NCM_DPT_DATAGRAMS_MAX; n++) {
		ctx->tx_ncm.dpe16[n].wDatagramLength = 0;
		ctx->tx_ncm.dpe16[n].wDatagramIndex = 0;
	}

	/* fill out 16-bit NTB header */
	ctx->tx_ncm.nth16.dwSignature = cpu_to_le32(USB_CDC_NCM_NTH16_SIGN);
	ctx->tx_ncm.nth16.wHeaderLength =
					cpu_to_le16(sizeof(ctx->tx_ncm.nth16));
	ctx->tx_ncm.nth16.wSequence = cpu_to_le16(ctx->tx_seq);
	ctx->tx_ncm.nth16.wBlockLength = cpu_to_le16(last_offset);
	ctx->tx_ncm.nth16.wNdpIndex = ALIGN(sizeof(struct usb_cdc_ncm_nth16),
							ctx->tx_ndp_modulus);

	memcpy(skb_out->data, &(ctx->tx_ncm.nth16), sizeof(ctx->tx_ncm.nth16));
	ctx->tx_seq++;

	/* fill out 16-bit NDP table */
	ctx->tx_ncm.ndp16.dwSignature =
				cpu_to_le32(USB_CDC_NCM_NDP16_NOCRC_SIGN);
	rem = sizeof(ctx->tx_ncm.ndp16) + ((ctx->tx_curr_frame_num + 1) *
					sizeof(struct usb_cdc_ncm_dpe16));
	ctx->tx_ncm.ndp16.wLength = cpu_to_le16(rem);
	ctx->tx_ncm.ndp16.wNextNdpIndex = 0; /* reserved */

	memcpy(((u8 *)skb_out->data) + ctx->tx_ncm.nth16.wNdpIndex,
						&(ctx->tx_ncm.ndp16),
						sizeof(ctx->tx_ncm.ndp16));

	memcpy(((u8 *)skb_out->data) + ctx->tx_ncm.nth16.wNdpIndex +
					sizeof(ctx->tx_ncm.ndp16),
					&(ctx->tx_ncm.dpe16),
					(ctx->tx_curr_frame_num + 1) *
					sizeof(struct usb_cdc_ncm_dpe16));

	/* set frame length */
	skb_put(skb_out, last_offset);

	/* return skb */
	ctx->tx_curr_skb = NULL;
	return skb_out;

exit_no_skb:
	return NULL;
}

static void cdc_ncm_tx_timeout_start(struct cdc_ncm_ctx *ctx)
{
	/* start timer, if not already started */
	if (timer_pending(&ctx->tx_timer) == 0) {
		ctx->tx_timer.function = &cdc_ncm_tx_timeout;
		ctx->tx_timer.data = (unsigned long)ctx;
		ctx->tx_timer.expires = jiffies + ((HZ + 999) / 1000);
		add_timer(&ctx->tx_timer);
	}
}

static void cdc_ncm_tx_timeout(unsigned long arg)
{
	struct cdc_ncm_ctx *ctx = (struct cdc_ncm_ctx *)arg;
	u8 restart;

	spin_lock(&ctx->mtx);
	if (ctx->tx_timer_pending != 0) {
		ctx->tx_timer_pending--;
		restart = 1;
	} else {
		restart = 0;
	}

	spin_unlock(&ctx->mtx);

	if (restart) {
		spin_lock(&ctx->mtx);
		cdc_ncm_tx_timeout_start(ctx);
		spin_unlock(&ctx->mtx);
	} else if (ctx->netdev != NULL) {
		usbnet_start_xmit(NULL, ctx->netdev);
	}
}

static struct sk_buff *
cdc_ncm_tx_fixup(struct usbnet *dev, struct sk_buff *skb, gfp_t flags)
{
	struct sk_buff *skb_out;
	struct cdc_ncm_ctx *ctx = (struct cdc_ncm_ctx *)dev->data[0];
	u8 need_timer = 0;

	/*
	 * The Ethernet API we are using does not support transmitting
	 * multiple Ethernet frames in a single call. This driver will
	 * accumulate multiple Ethernet frames and send out a larger
	 * USB frame when the USB buffer is full or when a single jiffies
	 * timeout happens.
	 */
	if (ctx == NULL)
		goto error;

	spin_lock(&ctx->mtx);
	skb_out = cdc_ncm_fill_tx_frame(ctx, skb);
	if (ctx->tx_curr_skb != NULL)
		need_timer = 1;

	/* Start timer, if there is a remaining skb */
	if (need_timer)
		cdc_ncm_tx_timeout_start(ctx);

	if (skb_out)
		dev->net->stats.tx_packets += ctx->tx_curr_frame_num;

	spin_unlock(&ctx->mtx);
	return skb_out;

error:
	if (skb != NULL)
		dev_kfree_skb_any(skb);

	return NULL;
}

static int cdc_ncm_rx_fixup(struct usbnet *dev, struct sk_buff *skb_in)
{
	struct sk_buff *skb;
	struct cdc_ncm_ctx *ctx;
	int sumlen;
	int actlen;
	int temp;
	int nframes;
	int x;
	int offset;

	ctx = (struct cdc_ncm_ctx *)dev->data[0];
	if (ctx == NULL)
		goto error;

	actlen = skb_in->len;
	sumlen = CDC_NCM_NTB_MAX_SIZE_RX;

	if (actlen < (sizeof(ctx->rx_ncm.nth16) + sizeof(ctx->rx_ncm.ndp16))) {
		pr_debug("frame too short\n");
		goto error;
	}

	memcpy(&(ctx->rx_ncm.nth16), ((u8 *)skb_in->data),
						sizeof(ctx->rx_ncm.nth16));

	if (le32_to_cpu(ctx->rx_ncm.nth16.dwSignature) !=
	    USB_CDC_NCM_NTH16_SIGN) {
		pr_debug("invalid NTH16 signature <%u>\n",
			 le32_to_cpu(ctx->rx_ncm.nth16.dwSignature));
		goto error;
	}

	temp = le16_to_cpu(ctx->rx_ncm.nth16.wBlockLength);
	if (temp > sumlen) {
		pr_debug("unsupported NTB block length %u/%u\n", temp, sumlen);
		goto error;
	}

	temp = le16_to_cpu(ctx->rx_ncm.nth16.wNdpIndex);
	if ((temp + sizeof(ctx->rx_ncm.ndp16)) > actlen) {
		pr_debug("invalid DPT16 index\n");
		goto error;
	}

	memcpy(&(ctx->rx_ncm.ndp16), ((u8 *)skb_in->data) + temp,
						sizeof(ctx->rx_ncm.ndp16));

	if (le32_to_cpu(ctx->rx_ncm.ndp16.dwSignature) !=
	    USB_CDC_NCM_NDP16_NOCRC_SIGN) {
		pr_debug("invalid DPT16 signature <%u>\n",
			 le32_to_cpu(ctx->rx_ncm.ndp16.dwSignature));
		goto error;
	}

	if (le16_to_cpu(ctx->rx_ncm.ndp16.wLength) <
	    USB_CDC_NCM_NDP16_LENGTH_MIN) {
		pr_debug("invalid DPT16 length <%u>\n",
			 le32_to_cpu(ctx->rx_ncm.ndp16.dwSignature));
		goto error;
	}

	nframes = ((le16_to_cpu(ctx->rx_ncm.ndp16.wLength) -
					sizeof(struct usb_cdc_ncm_ndp16)) /
					sizeof(struct usb_cdc_ncm_dpe16));
	nframes--; /* we process NDP entries except for the last one */

	pr_debug("nframes = %u\n", nframes);

	temp += sizeof(ctx->rx_ncm.ndp16);

	if ((temp + nframes * (sizeof(struct usb_cdc_ncm_dpe16))) > actlen) {
		pr_debug("Invalid nframes = %d\n", nframes);
		goto error;
	}

	if (nframes > CDC_NCM_DPT_DATAGRAMS_MAX) {
		pr_debug("Truncating number of frames from %u to %u\n",
					nframes, CDC_NCM_DPT_DATAGRAMS_MAX);
		nframes = CDC_NCM_DPT_DATAGRAMS_MAX;
	}

	memcpy(&(ctx->rx_ncm.dpe16), ((u8 *)skb_in->data) + temp,
				nframes * (sizeof(struct usb_cdc_ncm_dpe16)));

	for (x = 0; x < nframes; x++) {
		offset = le16_to_cpu(ctx->rx_ncm.dpe16[x].wDatagramIndex);
		temp = le16_to_cpu(ctx->rx_ncm.dpe16[x].wDatagramLength);

		/*
		 * CDC NCM ch. 3.7
		 * All entries after first NULL entry are to be ignored
		 */
		if ((offset == 0) || (temp == 0)) {
			if (!x)
				goto error; /* empty NTB */
			break;
		}

		/* sanity checking */
		if (((offset + temp) > actlen) ||
		    (temp > CDC_NCM_MAX_DATAGRAM_SIZE) || (temp < ETH_HLEN)) {
			pr_debug("invalid frame detected (ignored)"
					"offset[%u]=%u, length=%u, skb=%p\n",
					x, offset, temp, skb_in);
			if (!x)
				goto error;
			break;

		} else {
			skb = skb_clone(skb_in, GFP_ATOMIC);
			if (!skb)
				goto error;
			skb->len = temp;
			skb->data = ((u8 *)skb_in->data) + offset;
			skb_set_tail_pointer(skb, temp);
			usbnet_skb_return(dev, skb);
		}
	}
	return 1;
error:
	return 0;
}

static void
cdc_ncm_speed_change(struct cdc_ncm_ctx *ctx,
		     struct usb_cdc_speed_change *data)
{
	uint32_t rx_speed = le32_to_cpu(data->DLBitRRate);
	uint32_t tx_speed = le32_to_cpu(data->ULBitRate);

	/*
	 * Currently the USB-NET API does not support reporting the actual
	 * device speed. Do print it instead.
	 */
	if ((tx_speed != ctx->tx_speed) || (rx_speed != ctx->rx_speed)) {
		ctx->tx_speed = tx_speed;
		ctx->rx_speed = rx_speed;

		if ((tx_speed > 1000000) && (rx_speed > 1000000)) {
			printk(KERN_INFO KBUILD_MODNAME
				": %s: %u mbit/s downlink "
				"%u mbit/s uplink\n",
				ctx->netdev->name,
				(unsigned int)(rx_speed / 1000000U),
				(unsigned int)(tx_speed / 1000000U));
		} else {
			printk(KERN_INFO KBUILD_MODNAME
				": %s: %u kbit/s downlink "
				"%u kbit/s uplink\n",
				ctx->netdev->name,
				(unsigned int)(rx_speed / 1000U),
				(unsigned int)(tx_speed / 1000U));
		}
	}
}

static void cdc_ncm_status(struct usbnet *dev, struct urb *urb)
{
	struct cdc_ncm_ctx *ctx;
	struct usb_cdc_notification *event;

	ctx = (struct cdc_ncm_ctx *)dev->data[0];

	if (urb->actual_length < sizeof(*event))
		return;

	/* test for split data in 8-byte chunks */
	if (test_and_clear_bit(EVENT_STS_SPLIT, &dev->flags)) {
		cdc_ncm_speed_change(ctx,
		      (struct usb_cdc_speed_change *)urb->transfer_buffer);
		return;
	}

	event = urb->transfer_buffer;

	switch (event->bNotificationType) {
	case USB_CDC_NOTIFY_NETWORK_CONNECTION:
		/*
		 * According to the CDC NCM specification ch.7.1
		 * USB_CDC_NOTIFY_NETWORK_CONNECTION notification shall be
		 * sent by device after USB_CDC_NOTIFY_SPEED_CHANGE.
		 */
		ctx->connected = event->wValue;

		printk(KERN_INFO KBUILD_MODNAME ": %s: network connection:"
			" %sconnected\n",
			ctx->netdev->name, ctx->connected ? "" : "dis");

		if (ctx->connected)
			netif_carrier_on(dev->net);
		else {
			netif_carrier_off(dev->net);
			ctx->tx_speed = ctx->rx_speed = 0;
		}
		break;

	case USB_CDC_NOTIFY_SPEED_CHANGE:
		if (urb->actual_length < (sizeof(*event) +
					sizeof(struct usb_cdc_speed_change)))
			set_bit(EVENT_STS_SPLIT, &dev->flags);
		else
			cdc_ncm_speed_change(ctx,
				(struct usb_cdc_speed_change *) &event[1]);
		break;

	default:
		dev_err(&dev->udev->dev, "NCM: unexpected "
			"notification 0x%02x!\n", event->bNotificationType);
		break;
	}
}

static int cdc_ncm_check_connect(struct usbnet *dev)
{
	struct cdc_ncm_ctx *ctx;

	ctx = (struct cdc_ncm_ctx *)dev->data[0];
	if (ctx == NULL)
		return 1;	/* disconnected */

	return !ctx->connected;
}

static int
cdc_ncm_probe(struct usb_interface *udev, const struct usb_device_id *prod)
{
	return usbnet_probe(udev, prod);
}

static void cdc_ncm_disconnect(struct usb_interface *intf)
{
	struct usbnet *dev = usb_get_intfdata(intf);

	if (dev == NULL)
		return;		/* already disconnected */

	usbnet_disconnect(intf);
}

static int cdc_ncm_manage_power(struct usbnet *dev, int status)
{
	dev->intf->needs_remote_wakeup = status;
	return 0;
}

static const struct driver_info cdc_ncm_info = {
	.description = "CDC NCM",
	.flags = FLAG_POINTTOPOINT | FLAG_NO_SETINT | FLAG_MULTI_PACKET,
	.bind = cdc_ncm_bind,
	.unbind = cdc_ncm_unbind,
	.check_connect = cdc_ncm_check_connect,
	.manage_power = cdc_ncm_manage_power,
	.status = cdc_ncm_status,
	.rx_fixup = cdc_ncm_rx_fixup,
	.tx_fixup = cdc_ncm_tx_fixup,
};

static struct usb_driver cdc_ncm_driver = {
	.name = "cdc_ncm",
	.id_table = cdc_devs,
	.probe = cdc_ncm_probe,
	.disconnect = cdc_ncm_disconnect,
	.suspend = usbnet_suspend,
	.resume = usbnet_resume,
	.supports_autosuspend = 1,
};

static struct ethtool_ops cdc_ncm_ethtool_ops = {
	.get_drvinfo = cdc_ncm_get_drvinfo,
	.get_link = usbnet_get_link,
	.get_msglevel = usbnet_get_msglevel,
	.set_msglevel = usbnet_set_msglevel,
	.get_settings = usbnet_get_settings,
	.set_settings = usbnet_set_settings,
	.nway_reset = usbnet_nway_reset,
};

static int __init cdc_ncm_init(void)
{
	printk(KERN_INFO KBUILD_MODNAME ": " DRIVER_VERSION "\n");
	return usb_register(&cdc_ncm_driver);
}

module_init(cdc_ncm_init);

static void __exit cdc_ncm_exit(void)
{
	usb_deregister(&cdc_ncm_driver);
}

module_exit(cdc_ncm_exit);

MODULE_AUTHOR("Hans Petter Selasky");
MODULE_DESCRIPTION("USB CDC NCM host driver");
MODULE_LICENSE("Dual BSD/GPL");<|MERGE_RESOLUTION|>--- conflicted
+++ resolved
@@ -54,11 +54,7 @@
 #include <linux/usb/usbnet.h>
 #include <linux/usb/cdc.h>
 
-<<<<<<< HEAD
-#define	DRIVER_VERSION				"06-May-2011"
-=======
 #define	DRIVER_VERSION				"24-May-2011"
->>>>>>> 55922c9d
 
 /* CDC NCM subclass 3.2.1 */
 #define USB_CDC_NCM_NDP16_LENGTH_MIN		0x10
