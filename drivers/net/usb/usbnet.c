--- conflicted
+++ resolved
@@ -406,13 +406,8 @@
 	}
 
 	netif_dbg(dev, rx_err, dev->net, "drop\n");
-<<<<<<< HEAD
-error:
-	dev->net->stats.rx_errors++;
-=======
 	dev->net->stats.rx_errors++;
 done:
->>>>>>> 105e53f8
 	skb_queue_tail(&dev->done, skb);
 }
 
