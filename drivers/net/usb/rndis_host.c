/*
 * Host Side support for RNDIS Networking Links
 * Copyright (C) 2005 by David Brownell
 *
 * This program is free software; you can redistribute it and/or modify
 * it under the terms of the GNU General Public License as published by
 * the Free Software Foundation; either version 2 of the License, or
 * (at your option) any later version.
 *
 * This program is distributed in the hope that it will be useful,
 * but WITHOUT ANY WARRANTY; without even the implied warranty of
 * MERCHANTABILITY or FITNESS FOR A PARTICULAR PURPOSE.  See the
 * GNU General Public License for more details.
 *
 * You should have received a copy of the GNU General Public License
 * along with this program; if not, write to the Free Software
 * Foundation, Inc., 59 Temple Place, Suite 330, Boston, MA  02111-1307  USA
 */
#include <linux/module.h>
#include <linux/init.h>
#include <linux/netdevice.h>
#include <linux/etherdevice.h>
#include <linux/ethtool.h>
#include <linux/workqueue.h>
#include <linux/mii.h>
#include <linux/usb.h>
#include <linux/usb/cdc.h>
#include <linux/usb/usbnet.h>
#include <linux/usb/rndis_host.h>


/*
 * RNDIS is NDIS remoted over USB.  It's a MSFT variant of CDC ACM ... of
 * course ACM was intended for modems, not Ethernet links!  USB's standard
 * for Ethernet links is "CDC Ethernet", which is significantly simpler.
 *
 * NOTE that Microsoft's "RNDIS 1.0" specification is incomplete.  Issues
 * include:
 *    - Power management in particular relies on information that's scattered
 *	through other documentation, and which is incomplete or incorrect even
 *	there.
 *    - There are various undocumented protocol requirements, such as the
 *	need to send unused garbage in control-OUT messages.
 *    - In some cases, MS-Windows will emit undocumented requests; this
 *	matters more to peripheral implementations than host ones.
 *
 * Moreover there's a no-open-specs variant of RNDIS called "ActiveSync".
 *
 * For these reasons and others, ** USE OF RNDIS IS STRONGLY DISCOURAGED ** in
 * favor of such non-proprietary alternatives as CDC Ethernet or the newer (and
 * currently rare) "Ethernet Emulation Model" (EEM).
 */

/*
 * RNDIS notifications from device: command completion; "reverse"
 * keepalives; etc
 */
void rndis_status(struct usbnet *dev, struct urb *urb)
{
	devdbg(dev, "rndis status urb, len %d stat %d",
		urb->actual_length, urb->status);
	// FIXME for keepalives, respond immediately (asynchronously)
	// if not an RNDIS status, do like cdc_status(dev,urb) does
}
EXPORT_SYMBOL_GPL(rndis_status);

/*
 * RPC done RNDIS-style.  Caller guarantees:
 * - message is properly byteswapped
 * - there's no other request pending
 * - buf can hold up to 1KB response (required by RNDIS spec)
 * On return, the first few entries are already byteswapped.
 *
 * Call context is likely probe(), before interface name is known,
 * which is why we won't try to use it in the diagnostics.
 */
int rndis_command(struct usbnet *dev, struct rndis_msg_hdr *buf)
{
	struct cdc_state	*info = (void *) &dev->data;
	int			master_ifnum;
	int			retval;
	unsigned		count;
	__le32			rsp;
	u32			xid = 0, msg_len, request_id;

	/* REVISIT when this gets called from contexts other than probe() or
	 * disconnect(): either serialize, or dispatch responses on xid
	 */

	/* Issue the request; xid is unique, don't bother byteswapping it */
	if (likely(buf->msg_type != RNDIS_MSG_HALT
			&& buf->msg_type != RNDIS_MSG_RESET)) {
		xid = dev->xid++;
		if (!xid)
			xid = dev->xid++;
		buf->request_id = (__force __le32) xid;
	}
	master_ifnum = info->control->cur_altsetting->desc.bInterfaceNumber;
	retval = usb_control_msg(dev->udev,
		usb_sndctrlpipe(dev->udev, 0),
		USB_CDC_SEND_ENCAPSULATED_COMMAND,
		USB_TYPE_CLASS | USB_RECIP_INTERFACE,
		0, master_ifnum,
		buf, le32_to_cpu(buf->msg_len),
		RNDIS_CONTROL_TIMEOUT_MS);
	if (unlikely(retval < 0 || xid == 0))
		return retval;

	// FIXME Seems like some devices discard responses when
	// we time out and cancel our "get response" requests...
	// so, this is fragile.  Probably need to poll for status.

	/* ignore status endpoint, just poll the control channel;
	 * the request probably completed immediately
	 */
	rsp = buf->msg_type | RNDIS_MSG_COMPLETION;
	for (count = 0; count < 10; count++) {
		memset(buf, 0, CONTROL_BUFFER_SIZE);
		retval = usb_control_msg(dev->udev,
			usb_rcvctrlpipe(dev->udev, 0),
			USB_CDC_GET_ENCAPSULATED_RESPONSE,
			USB_DIR_IN | USB_TYPE_CLASS | USB_RECIP_INTERFACE,
			0, master_ifnum,
			buf, CONTROL_BUFFER_SIZE,
			RNDIS_CONTROL_TIMEOUT_MS);
		if (likely(retval >= 8)) {
			msg_len = le32_to_cpu(buf->msg_len);
			request_id = (__force u32) buf->request_id;
			if (likely(buf->msg_type == rsp)) {
				if (likely(request_id == xid)) {
					if (unlikely(rsp == RNDIS_MSG_RESET_C))
						return 0;
					if (likely(RNDIS_STATUS_SUCCESS
							== buf->status))
						return 0;
					dev_dbg(&info->control->dev,
						"rndis reply status %08x\n",
						le32_to_cpu(buf->status));
					return -EL3RST;
				}
				dev_dbg(&info->control->dev,
					"rndis reply id %d expected %d\n",
					request_id, xid);
				/* then likely retry */
			} else switch (buf->msg_type) {
			case RNDIS_MSG_INDICATE: {	/* fault/event */
				struct rndis_indicate *msg = (void *)buf;
				int state = 0;

				switch (msg->status) {
				case RNDIS_STATUS_MEDIA_CONNECT:
					state = 1;
				case RNDIS_STATUS_MEDIA_DISCONNECT:
					dev_info(&info->control->dev,
						"rndis media %sconnect\n",
						!state?"dis":"");
					if (dev->driver_info->link_change)
						dev->driver_info->link_change(
							dev, state);
					break;
				default:
					dev_info(&info->control->dev,
						"rndis indication: 0x%08x\n",
						le32_to_cpu(msg->status));
				}
				}
				break;
			case RNDIS_MSG_KEEPALIVE: {	/* ping */
				struct rndis_keepalive_c *msg = (void *)buf;

				msg->msg_type = RNDIS_MSG_KEEPALIVE_C;
				msg->msg_len = ccpu2(sizeof *msg);
				msg->status = RNDIS_STATUS_SUCCESS;
				retval = usb_control_msg(dev->udev,
					usb_sndctrlpipe(dev->udev, 0),
					USB_CDC_SEND_ENCAPSULATED_COMMAND,
					USB_TYPE_CLASS | USB_RECIP_INTERFACE,
					0, master_ifnum,
					msg, sizeof *msg,
					RNDIS_CONTROL_TIMEOUT_MS);
				if (unlikely(retval < 0))
					dev_dbg(&info->control->dev,
						"rndis keepalive err %d\n",
						retval);
				}
				break;
			default:
				dev_dbg(&info->control->dev,
					"unexpected rndis msg %08x len %d\n",
					le32_to_cpu(buf->msg_type), msg_len);
			}
		} else {
			/* device probably issued a protocol stall; ignore */
			dev_dbg(&info->control->dev,
				"rndis response error, code %d\n", retval);
		}
		msleep(2);
	}
	dev_dbg(&info->control->dev, "rndis response timeout\n");
	return -ETIMEDOUT;
}
EXPORT_SYMBOL_GPL(rndis_command);

/*
 * rndis_query:
 *
 * Performs a query for @oid along with 0 or more bytes of payload as
 * specified by @in_len. If @reply_len is not set to -1 then the reply
 * length is checked against this value, resulting in an error if it
 * doesn't match.
 *
 * NOTE: Adding a payload exactly or greater than the size of the expected
 * response payload is an evident requirement MSFT added for ActiveSync.
 *
 * The only exception is for OIDs that return a variably sized response,
 * in which case no payload should be added.  This undocumented (and
 * nonsensical!) issue was found by sniffing protocol requests from the
 * ActiveSync 4.1 Windows driver.
 */
static int rndis_query(struct usbnet *dev, struct usb_interface *intf,
		void *buf, __le32 oid, u32 in_len,
		void **reply, int *reply_len)
{
	int retval;
	union {
		void			*buf;
		struct rndis_msg_hdr	*header;
		struct rndis_query	*get;
		struct rndis_query_c	*get_c;
	} u;
	u32 off, len;

	u.buf = buf;

	memset(u.get, 0, sizeof *u.get + in_len);
	u.get->msg_type = RNDIS_MSG_QUERY;
	u.get->msg_len = cpu_to_le32(sizeof *u.get + in_len);
	u.get->oid = oid;
	u.get->len = cpu_to_le32(in_len);
	u.get->offset = ccpu2(20);

	retval = rndis_command(dev, u.header);
	if (unlikely(retval < 0)) {
		dev_err(&intf->dev, "RNDIS_MSG_QUERY(0x%08x) failed, %d\n",
				oid, retval);
		return retval;
	}

	off = le32_to_cpu(u.get_c->offset);
	len = le32_to_cpu(u.get_c->len);
	if (unlikely((8 + off + len) > CONTROL_BUFFER_SIZE))
		goto response_error;

	if (*reply_len != -1 && len != *reply_len)
		goto response_error;

	*reply = (unsigned char *) &u.get_c->request_id + off;
	*reply_len = len;

	return retval;

response_error:
	dev_err(&intf->dev, "RNDIS_MSG_QUERY(0x%08x) "
			"invalid response - off %d len %d\n",
		oid, off, len);
	return -EDOM;
}

int
generic_rndis_bind(struct usbnet *dev, struct usb_interface *intf, int flags)
{
	int			retval;
	struct net_device	*net = dev->net;
	struct cdc_state	*info = (void *) &dev->data;
	union {
		void			*buf;
		struct rndis_msg_hdr	*header;
		struct rndis_init	*init;
		struct rndis_init_c	*init_c;
		struct rndis_query	*get;
		struct rndis_query_c	*get_c;
		struct rndis_set	*set;
		struct rndis_set_c	*set_c;
		struct rndis_halt	*halt;
	} u;
<<<<<<< HEAD
	u32			tmp, phym_unspec, *phym;
=======
	u32			tmp;
	__le32			*phym;
>>>>>>> 2d38f9a4
	int			reply_len;
	unsigned char		*bp;

	/* we can't rely on i/o from stack working, or stack allocation */
	u.buf = kmalloc(CONTROL_BUFFER_SIZE, GFP_KERNEL);
	if (!u.buf)
		return -ENOMEM;
	retval = usbnet_generic_cdc_bind(dev, intf);
	if (retval < 0)
		goto fail;

	u.init->msg_type = RNDIS_MSG_INIT;
	u.init->msg_len = ccpu2(sizeof *u.init);
	u.init->major_version = ccpu2(1);
	u.init->minor_version = ccpu2(0);

	/* max transfer (in spec) is 0x4000 at full speed, but for
	 * TX we'll stick to one Ethernet packet plus RNDIS framing.
	 * For RX we handle drivers that zero-pad to end-of-packet.
	 * Don't let userspace change these settings.
	 *
	 * NOTE: there still seems to be wierdness here, as if we need
	 * to do some more things to make sure WinCE targets accept this.
	 * They default to jumbograms of 8KB or 16KB, which is absurd
	 * for such low data rates and which is also more than Linux
	 * can usually expect to allocate for SKB data...
	 */
	net->hard_header_len += sizeof (struct rndis_data_hdr);
	dev->hard_mtu = net->mtu + net->hard_header_len;

	dev->maxpacket = usb_maxpacket(dev->udev, dev->out, 1);
	if (dev->maxpacket == 0) {
		if (netif_msg_probe(dev))
			dev_dbg(&intf->dev, "dev->maxpacket can't be 0\n");
		retval = -EINVAL;
		goto fail_and_release;
	}

	dev->rx_urb_size = dev->hard_mtu + (dev->maxpacket + 1);
	dev->rx_urb_size &= ~(dev->maxpacket - 1);
	u.init->max_transfer_size = cpu_to_le32(dev->rx_urb_size);

	net->change_mtu = NULL;
	retval = rndis_command(dev, u.header);
	if (unlikely(retval < 0)) {
		/* it might not even be an RNDIS device!! */
		dev_err(&intf->dev, "RNDIS init failed, %d\n", retval);
		goto fail_and_release;
	}
	tmp = le32_to_cpu(u.init_c->max_transfer_size);
	if (tmp < dev->hard_mtu) {
		if (tmp <= net->hard_header_len) {
			dev_err(&intf->dev,
				"dev can't take %u byte packets (max %u)\n",
				dev->hard_mtu, tmp);
			retval = -EINVAL;
			goto halt_fail_and_release;
		}
		dev->hard_mtu = tmp;
		net->mtu = dev->hard_mtu - net->hard_header_len;
		dev_warn(&intf->dev,
			 "dev can't take %u byte packets (max %u), "
			 "adjusting MTU to %u\n",
			 dev->hard_mtu, tmp, net->mtu);
	}

	/* REVISIT:  peripheral "alignment" request is ignored ... */
	dev_dbg(&intf->dev,
		"hard mtu %u (%u from dev), rx buflen %Zu, align %d\n",
		dev->hard_mtu, tmp, dev->rx_urb_size,
		1 << le32_to_cpu(u.init_c->packet_alignment));

	/* module has some device initialization code needs to be done right
	 * after RNDIS_INIT */
	if (dev->driver_info->early_init &&
			dev->driver_info->early_init(dev) != 0)
		goto halt_fail_and_release;

	/* Check physical medium */
	phym = NULL;
	reply_len = sizeof *phym;
	retval = rndis_query(dev, intf, u.buf, OID_GEN_PHYSICAL_MEDIUM,
			0, (void **) &phym, &reply_len);
	if (retval != 0 || !phym) {
		/* OID is optional so don't fail here. */
		phym_unspec = RNDIS_PHYSICAL_MEDIUM_UNSPECIFIED;
		phym = &phym_unspec;
	}
	if ((flags & FLAG_RNDIS_PHYM_WIRELESS) &&
			*phym != RNDIS_PHYSICAL_MEDIUM_WIRELESS_LAN) {
		if (netif_msg_probe(dev))
			dev_dbg(&intf->dev, "driver requires wireless "
				"physical medium, but device is not.\n");
		retval = -ENODEV;
		goto halt_fail_and_release;
	}
	if ((flags & FLAG_RNDIS_PHYM_NOT_WIRELESS) &&
			*phym == RNDIS_PHYSICAL_MEDIUM_WIRELESS_LAN) {
		if (netif_msg_probe(dev))
			dev_dbg(&intf->dev, "driver requires non-wireless "
				"physical medium, but device is wireless.\n");
		retval = -ENODEV;
		goto halt_fail_and_release;
	}

	/* Get designated host ethernet address */
	reply_len = ETH_ALEN;
	retval = rndis_query(dev, intf, u.buf, OID_802_3_PERMANENT_ADDRESS,
			48, (void **) &bp, &reply_len);
	if (unlikely(retval< 0)) {
		dev_err(&intf->dev, "rndis get ethaddr, %d\n", retval);
		goto halt_fail_and_release;
	}
	memcpy(net->dev_addr, bp, ETH_ALEN);

	/* set a nonzero filter to enable data transfers */
	memset(u.set, 0, sizeof *u.set);
	u.set->msg_type = RNDIS_MSG_SET;
	u.set->msg_len = ccpu2(4 + sizeof *u.set);
	u.set->oid = OID_GEN_CURRENT_PACKET_FILTER;
	u.set->len = ccpu2(4);
	u.set->offset = ccpu2((sizeof *u.set) - 8);
	*(__le32 *)(u.buf + sizeof *u.set) = RNDIS_DEFAULT_FILTER;

	retval = rndis_command(dev, u.header);
	if (unlikely(retval < 0)) {
		dev_err(&intf->dev, "rndis set packet filter, %d\n", retval);
		goto halt_fail_and_release;
	}

	retval = 0;

	kfree(u.buf);
	return retval;

halt_fail_and_release:
	memset(u.halt, 0, sizeof *u.halt);
	u.halt->msg_type = RNDIS_MSG_HALT;
	u.halt->msg_len = ccpu2(sizeof *u.halt);
	(void) rndis_command(dev, (void *)u.halt);
fail_and_release:
	usb_set_intfdata(info->data, NULL);
	usb_driver_release_interface(driver_of(intf), info->data);
	info->data = NULL;
fail:
	kfree(u.buf);
	return retval;
}
EXPORT_SYMBOL_GPL(generic_rndis_bind);

static int rndis_bind(struct usbnet *dev, struct usb_interface *intf)
{
	return generic_rndis_bind(dev, intf, FLAG_RNDIS_PHYM_NOT_WIRELESS);
}

void rndis_unbind(struct usbnet *dev, struct usb_interface *intf)
{
	struct rndis_halt	*halt;

	/* try to clear any rndis state/activity (no i/o from stack!) */
	halt = kzalloc(CONTROL_BUFFER_SIZE, GFP_KERNEL);
	if (halt) {
		halt->msg_type = RNDIS_MSG_HALT;
		halt->msg_len = ccpu2(sizeof *halt);
		(void) rndis_command(dev, (void *)halt);
		kfree(halt);
	}

	usbnet_cdc_unbind(dev, intf);
}
EXPORT_SYMBOL_GPL(rndis_unbind);

/*
 * DATA -- host must not write zlps
 */
int rndis_rx_fixup(struct usbnet *dev, struct sk_buff *skb)
{
	/* peripheral may have batched packets to us... */
	while (likely(skb->len)) {
		struct rndis_data_hdr	*hdr = (void *)skb->data;
		struct sk_buff		*skb2;
		u32			msg_len, data_offset, data_len;

		msg_len = le32_to_cpu(hdr->msg_len);
		data_offset = le32_to_cpu(hdr->data_offset);
		data_len = le32_to_cpu(hdr->data_len);

		/* don't choke if we see oob, per-packet data, etc */
		if (unlikely(hdr->msg_type != RNDIS_MSG_PACKET
				|| skb->len < msg_len
				|| (data_offset + data_len + 8) > msg_len)) {
			dev->stats.rx_frame_errors++;
			devdbg(dev, "bad rndis message %d/%d/%d/%d, len %d",
				le32_to_cpu(hdr->msg_type),
				msg_len, data_offset, data_len, skb->len);
			return 0;
		}
		skb_pull(skb, 8 + data_offset);

		/* at most one packet left? */
		if (likely((data_len - skb->len) <= sizeof *hdr)) {
			skb_trim(skb, data_len);
			break;
		}

		/* try to return all the packets in the batch */
		skb2 = skb_clone(skb, GFP_ATOMIC);
		if (unlikely(!skb2))
			break;
		skb_pull(skb, msg_len - sizeof *hdr);
		skb_trim(skb2, data_len);
		usbnet_skb_return(dev, skb2);
	}

	/* caller will usbnet_skb_return the remaining packet */
	return 1;
}
EXPORT_SYMBOL_GPL(rndis_rx_fixup);

struct sk_buff *
rndis_tx_fixup(struct usbnet *dev, struct sk_buff *skb, gfp_t flags)
{
	struct rndis_data_hdr	*hdr;
	struct sk_buff		*skb2;
	unsigned		len = skb->len;

	if (likely(!skb_cloned(skb))) {
		int	room = skb_headroom(skb);

		/* enough head room as-is? */
		if (unlikely((sizeof *hdr) <= room))
			goto fill;

		/* enough room, but needs to be readjusted? */
		room += skb_tailroom(skb);
		if (likely((sizeof *hdr) <= room)) {
			skb->data = memmove(skb->head + sizeof *hdr,
					    skb->data, len);
			skb_set_tail_pointer(skb, len);
			goto fill;
		}
	}

	/* create a new skb, with the correct size (and tailpad) */
	skb2 = skb_copy_expand(skb, sizeof *hdr, 1, flags);
	dev_kfree_skb_any(skb);
	if (unlikely(!skb2))
		return skb2;
	skb = skb2;

	/* fill out the RNDIS header.  we won't bother trying to batch
	 * packets; Linux minimizes wasted bandwidth through tx queues.
	 */
fill:
	hdr = (void *) __skb_push(skb, sizeof *hdr);
	memset(hdr, 0, sizeof *hdr);
	hdr->msg_type = RNDIS_MSG_PACKET;
	hdr->msg_len = cpu_to_le32(skb->len);
	hdr->data_offset = ccpu2(sizeof(*hdr) - 8);
	hdr->data_len = cpu_to_le32(len);

	/* FIXME make the last packet always be short ... */
	return skb;
}
EXPORT_SYMBOL_GPL(rndis_tx_fixup);


static const struct driver_info	rndis_info = {
	.description =	"RNDIS device",
	.flags =	FLAG_ETHER | FLAG_FRAMING_RN | FLAG_NO_SETINT,
	.bind =		rndis_bind,
	.unbind =	rndis_unbind,
	.status =	rndis_status,
	.rx_fixup =	rndis_rx_fixup,
	.tx_fixup =	rndis_tx_fixup,
};

#undef ccpu2


/*-------------------------------------------------------------------------*/

static const struct usb_device_id	products [] = {
{
	/* RNDIS is MSFT's un-official variant of CDC ACM */
	USB_INTERFACE_INFO(USB_CLASS_COMM, 2 /* ACM */, 0x0ff),
	.driver_info = (unsigned long) &rndis_info,
}, {
	/* "ActiveSync" is an undocumented variant of RNDIS, used in WM5 */
	USB_INTERFACE_INFO(USB_CLASS_MISC, 1, 1),
	.driver_info = (unsigned long) &rndis_info,
},
	{ },		// END
};
MODULE_DEVICE_TABLE(usb, products);

static struct usb_driver rndis_driver = {
	.name =		"rndis_host",
	.id_table =	products,
	.probe =	usbnet_probe,
	.disconnect =	usbnet_disconnect,
	.suspend =	usbnet_suspend,
	.resume =	usbnet_resume,
};

static int __init rndis_init(void)
{
	return usb_register(&rndis_driver);
}
module_init(rndis_init);

static void __exit rndis_exit(void)
{
	usb_deregister(&rndis_driver);
}
module_exit(rndis_exit);

MODULE_AUTHOR("David Brownell");
MODULE_DESCRIPTION("USB Host side RNDIS driver");
MODULE_LICENSE("GPL");<|MERGE_RESOLUTION|>--- conflicted
+++ resolved
@@ -283,12 +283,9 @@
 		struct rndis_set_c	*set_c;
 		struct rndis_halt	*halt;
 	} u;
-<<<<<<< HEAD
-	u32			tmp, phym_unspec, *phym;
-=======
 	u32			tmp;
+	__le32			phym_unspec;
 	__le32			*phym;
->>>>>>> 2d38f9a4
 	int			reply_len;
 	unsigned char		*bp;
 
