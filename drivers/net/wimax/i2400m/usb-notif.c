/*
 * Intel Wireless WiMAX Connection 2400m over USB
 * Notification handling
 *
 *
 * Copyright (C) 2007-2008 Intel Corporation. All rights reserved.
 *
 * Redistribution and use in source and binary forms, with or without
 * modification, are permitted provided that the following conditions
 * are met:
 *
 *   * Redistributions of source code must retain the above copyright
 *     notice, this list of conditions and the following disclaimer.
 *   * Redistributions in binary form must reproduce the above copyright
 *     notice, this list of conditions and the following disclaimer in
 *     the documentation and/or other materials provided with the
 *     distribution.
 *   * Neither the name of Intel Corporation nor the names of its
 *     contributors may be used to endorse or promote products derived
 *     from this software without specific prior written permission.
 *
 * THIS SOFTWARE IS PROVIDED BY THE COPYRIGHT HOLDERS AND CONTRIBUTORS
 * "AS IS" AND ANY EXPRESS OR IMPLIED WARRANTIES, INCLUDING, BUT NOT
 * LIMITED TO, THE IMPLIED WARRANTIES OF MERCHANTABILITY AND FITNESS FOR
 * A PARTICULAR PURPOSE ARE DISCLAIMED. IN NO EVENT SHALL THE COPYRIGHT
 * OWNER OR CONTRIBUTORS BE LIABLE FOR ANY DIRECT, INDIRECT, INCIDENTAL,
 * SPECIAL, EXEMPLARY, OR CONSEQUENTIAL DAMAGES (INCLUDING, BUT NOT
 * LIMITED TO, PROCUREMENT OF SUBSTITUTE GOODS OR SERVICES; LOSS OF USE,
 * DATA, OR PROFITS; OR BUSINESS INTERRUPTION) HOWEVER CAUSED AND ON ANY
 * THEORY OF LIABILITY, WHETHER IN CONTRACT, STRICT LIABILITY, OR TORT
 * (INCLUDING NEGLIGENCE OR OTHERWISE) ARISING IN ANY WAY OUT OF THE USE
 * OF THIS SOFTWARE, EVEN IF ADVISED OF THE POSSIBILITY OF SUCH DAMAGE.
 *
 *
 * Intel Corporation <linux-wimax@intel.com>
 * Yanir Lubetkin <yanirx.lubetkin@intel.com>
 * Inaky Perez-Gonzalez <inaky.perez-gonzalez@intel.com>
 *  - Initial implementation
 *
 *
 * The notification endpoint is active when the device is not in boot
 * mode; in here we just read and get notifications; based on those,
 * we act to either reinitialize the device after a reboot or to
 * submit a RX request.
 *
 * ROADMAP
 *
 * i2400mu_usb_notification_setup()
 *
 * i2400mu_usb_notification_release()
 *
 * i2400mu_usb_notification_cb()	Called when a URB is ready
 *   i2400mu_notif_grok()
 *     i2400m_dev_reset_handle()
 *     i2400mu_rx_kick()
 */
#include <linux/usb.h>
#include "i2400m-usb.h"


#define D_SUBMODULE notif
#include "usb-debug-levels.h"


static const
__le32 i2400m_ZERO_BARKER[4] = { 0, 0, 0, 0 };


/*
 * Process a received notification
 *
 * In normal operation mode, we can only receive two types of payloads
 * on the notification endpoint:
 *
 *   - a reboot barker, we do a bootstrap (the device has reseted).
 *
 *   - a block of zeroes: there is pending data in the IN endpoint
 */
static
int i2400mu_notification_grok(struct i2400mu *i2400mu, const void *buf,
				 size_t buf_len)
{
	int ret;
	struct device *dev = &i2400mu->usb_iface->dev;
	struct i2400m *i2400m = &i2400mu->i2400m;

	d_fnstart(4, dev, "(i2400m %p buf %p buf_len %zu)\n",
		  i2400mu, buf, buf_len);
	ret = -EIO;
	if (buf_len < sizeof(i2400m_NBOOT_BARKER))
		/* Not a bug, just ignore */
		goto error_bad_size;
	if (!memcmp(i2400m_NBOOT_BARKER, buf, sizeof(i2400m_NBOOT_BARKER))
	    || !memcmp(i2400m_SBOOT_BARKER, buf, sizeof(i2400m_SBOOT_BARKER)))
		ret = i2400m_dev_reset_handle(i2400m);
	else if (!memcmp(i2400m_ZERO_BARKER, buf, sizeof(i2400m_ZERO_BARKER))) {
		i2400mu_rx_kick(i2400mu);
		ret = 0;
	} else {	/* Unknown or unexpected data in the notif message */
		char prefix[64];
		ret = -EIO;
		dev_err(dev, "HW BUG? Unknown/unexpected data in notification "
			"message (%zu bytes)\n", buf_len);
		snprintf(prefix, sizeof(prefix), "%s %s: ",
<<<<<<< HEAD
			 dev_driver_string(dev) , dev_name(dev));
=======
			 dev_driver_string(dev), dev_name(dev));
>>>>>>> f0de70f8
		if (buf_len > 64) {
			print_hex_dump(KERN_ERR, prefix, DUMP_PREFIX_OFFSET,
				       8, 4, buf, 64, 0);
			printk(KERN_ERR "%s... (only first 64 bytes "
			       "dumped)\n", prefix);
		} else
			print_hex_dump(KERN_ERR, prefix, DUMP_PREFIX_OFFSET,
				       8, 4, buf, buf_len, 0);
	}
error_bad_size:
	d_fnend(4, dev, "(i2400m %p buf %p buf_len %zu) = %d\n",
		i2400mu, buf, buf_len, ret);
	return ret;
}


/*
 * URB callback for the notification endpoint
 *
 * @urb: the urb received from the notification endpoint
 *
 * This function will just process the USB side of the transaction,
 * checking everything is fine, pass the processing to
 * i2400m_notification_grok() and resubmit the URB.
 */
static
void i2400mu_notification_cb(struct urb *urb)
{
	int ret;
	struct i2400mu *i2400mu = urb->context;
	struct device *dev = &i2400mu->usb_iface->dev;

	d_fnstart(4, dev, "(urb %p status %d actual_length %d)\n",
		  urb, urb->status, urb->actual_length);
	ret = urb->status;
	switch (ret) {
	case 0:
		ret = i2400mu_notification_grok(i2400mu, urb->transfer_buffer,
						urb->actual_length);
		if (ret == -EIO && edc_inc(&i2400mu->urb_edc, EDC_MAX_ERRORS,
					   EDC_ERROR_TIMEFRAME))
			goto error_exceeded;
		if (ret == -ENOMEM)	/* uff...power cycle? shutdown? */
			goto error_exceeded;
		break;
	case -EINVAL:			/* while removing driver */
	case -ENODEV:			/* dev disconnect ... */
	case -ENOENT:			/* ditto */
	case -ESHUTDOWN:		/* URB killed */
	case -ECONNRESET:		/* disconnection */
		goto out;		/* Notify around */
	default:			/* Some error? */
		if (edc_inc(&i2400mu->urb_edc,
			    EDC_MAX_ERRORS, EDC_ERROR_TIMEFRAME))
			goto error_exceeded;
		dev_err(dev, "notification: URB error %d, retrying\n",
			urb->status);
	}
	usb_mark_last_busy(i2400mu->usb_dev);
	ret = usb_submit_urb(i2400mu->notif_urb, GFP_ATOMIC);
	switch (ret) {
	case 0:
	case -EINVAL:			/* while removing driver */
	case -ENODEV:			/* dev disconnect ... */
	case -ENOENT:			/* ditto */
	case -ESHUTDOWN:		/* URB killed */
	case -ECONNRESET:		/* disconnection */
		break;			/* just ignore */
	default:			/* Some error? */
		dev_err(dev, "notification: cannot submit URB: %d\n", ret);
		goto error_submit;
	}
	d_fnend(4, dev, "(urb %p status %d actual_length %d) = void\n",
		urb, urb->status, urb->actual_length);
	return;

error_exceeded:
	dev_err(dev, "maximum errors in notification URB exceeded; "
		"resetting device\n");
error_submit:
	usb_queue_reset_device(i2400mu->usb_iface);
out:
	d_fnend(4, dev, "(urb %p status %d actual_length %d) = void\n",
		urb, urb->status, urb->actual_length);
	return;
}


/*
 * setup the notification endpoint
 *
 * @i2400m: device descriptor
 *
 * This procedure prepares the notification urb and handler for receiving
 * unsolicited barkers from the device.
 */
int i2400mu_notification_setup(struct i2400mu *i2400mu)
{
	struct device *dev = &i2400mu->usb_iface->dev;
	int usb_pipe, ret = 0;
	struct usb_endpoint_descriptor *epd;
	char *buf;

	d_fnstart(4, dev, "(i2400m %p)\n", i2400mu);
	buf = kmalloc(I2400MU_MAX_NOTIFICATION_LEN, GFP_KERNEL | GFP_DMA);
	if (buf == NULL) {
		dev_err(dev, "notification: buffer allocation failed\n");
		ret = -ENOMEM;
		goto error_buf_alloc;
	}

	i2400mu->notif_urb = usb_alloc_urb(0, GFP_KERNEL);
	if (!i2400mu->notif_urb) {
		ret = -ENOMEM;
		dev_err(dev, "notification: cannot allocate URB\n");
		goto error_alloc_urb;
	}
	epd = usb_get_epd(i2400mu->usb_iface, I2400MU_EP_NOTIFICATION);
	usb_pipe = usb_rcvintpipe(i2400mu->usb_dev, epd->bEndpointAddress);
	usb_fill_int_urb(i2400mu->notif_urb, i2400mu->usb_dev, usb_pipe,
			 buf, I2400MU_MAX_NOTIFICATION_LEN,
			 i2400mu_notification_cb, i2400mu, epd->bInterval);
	ret = usb_submit_urb(i2400mu->notif_urb, GFP_KERNEL);
	if (ret != 0) {
		dev_err(dev, "notification: cannot submit URB: %d\n", ret);
		goto error_submit;
	}
	d_fnend(4, dev, "(i2400m %p) = %d\n", i2400mu, ret);
	return ret;

error_submit:
	usb_free_urb(i2400mu->notif_urb);
error_alloc_urb:
	kfree(buf);
error_buf_alloc:
	d_fnend(4, dev, "(i2400m %p) = %d\n", i2400mu, ret);
	return ret;
}


/*
 * Tear down of the notification mechanism
 *
 * @i2400m: device descriptor
 *
 * Kill the interrupt endpoint urb, free any allocated resources.
 *
 * We need to check if we have done it before as for example,
 * _suspend() call this; if after a suspend() we get a _disconnect()
 * (as the case is when hibernating), nothing bad happens.
 */
void i2400mu_notification_release(struct i2400mu *i2400mu)
{
	struct device *dev = &i2400mu->usb_iface->dev;

	d_fnstart(4, dev, "(i2400mu %p)\n", i2400mu);
	if (i2400mu->notif_urb != NULL) {
		usb_kill_urb(i2400mu->notif_urb);
		kfree(i2400mu->notif_urb->transfer_buffer);
		usb_free_urb(i2400mu->notif_urb);
		i2400mu->notif_urb = NULL;
	}
	d_fnend(4, dev, "(i2400mu %p)\n", i2400mu);
}<|MERGE_RESOLUTION|>--- conflicted
+++ resolved
@@ -102,11 +102,7 @@
 		dev_err(dev, "HW BUG? Unknown/unexpected data in notification "
 			"message (%zu bytes)\n", buf_len);
 		snprintf(prefix, sizeof(prefix), "%s %s: ",
-<<<<<<< HEAD
-			 dev_driver_string(dev) , dev_name(dev));
-=======
 			 dev_driver_string(dev), dev_name(dev));
->>>>>>> f0de70f8
 		if (buf_len > 64) {
 			print_hex_dump(KERN_ERR, prefix, DUMP_PREFIX_OFFSET,
 				       8, 4, buf, 64, 0);
