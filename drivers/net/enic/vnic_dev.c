/*
 * Copyright 2008-2010 Cisco Systems, Inc.  All rights reserved.
 * Copyright 2007 Nuova Systems, Inc.  All rights reserved.
 *
 * This program is free software; you may redistribute it and/or modify
 * it under the terms of the GNU General Public License as published by
 * the Free Software Foundation; version 2 of the License.
 *
 * THE SOFTWARE IS PROVIDED "AS IS", WITHOUT WARRANTY OF ANY KIND,
 * EXPRESS OR IMPLIED, INCLUDING BUT NOT LIMITED TO THE WARRANTIES OF
 * MERCHANTABILITY, FITNESS FOR A PARTICULAR PURPOSE AND
 * NONINFRINGEMENT. IN NO EVENT SHALL THE AUTHORS OR COPYRIGHT HOLDERS
 * BE LIABLE FOR ANY CLAIM, DAMAGES OR OTHER LIABILITY, WHETHER IN AN
 * ACTION OF CONTRACT, TORT OR OTHERWISE, ARISING FROM, OUT OF OR IN
 * CONNECTION WITH THE SOFTWARE OR THE USE OR OTHER DEALINGS IN THE
 * SOFTWARE.
 *
 */

#include <linux/kernel.h>
#include <linux/errno.h>
#include <linux/types.h>
#include <linux/pci.h>
#include <linux/delay.h>
#include <linux/if_ether.h>

#include "vnic_resource.h"
#include "vnic_devcmd.h"
#include "vnic_dev.h"
#include "vnic_stats.h"

enum vnic_proxy_type {
	PROXY_NONE,
	PROXY_BY_BDF,
};

struct vnic_res {
	void __iomem *vaddr;
	dma_addr_t bus_addr;
	unsigned int count;
};

struct vnic_dev {
	void *priv;
	struct pci_dev *pdev;
	struct vnic_res res[RES_TYPE_MAX];
	enum vnic_dev_intr_mode intr_mode;
	struct vnic_devcmd __iomem *devcmd;
	struct vnic_devcmd_notify *notify;
	struct vnic_devcmd_notify notify_copy;
	dma_addr_t notify_pa;
	u32 notify_sz;
	dma_addr_t linkstatus_pa;
	struct vnic_stats *stats;
	dma_addr_t stats_pa;
	struct vnic_devcmd_fw_info *fw_info;
	dma_addr_t fw_info_pa;
	enum vnic_proxy_type proxy;
	u32 proxy_index;
	u64 args[VNIC_DEVCMD_NARGS];
};

#define VNIC_MAX_RES_HDR_SIZE \
	(sizeof(struct vnic_resource_header) + \
	sizeof(struct vnic_resource) * RES_TYPE_MAX)
#define VNIC_RES_STRIDE	128

void *vnic_dev_priv(struct vnic_dev *vdev)
{
	return vdev->priv;
}

static int vnic_dev_discover_res(struct vnic_dev *vdev,
	struct vnic_dev_bar *bar, unsigned int num_bars)
{
	struct vnic_resource_header __iomem *rh;
	struct mgmt_barmap_hdr __iomem *mrh;
	struct vnic_resource __iomem *r;
	u8 type;

	if (num_bars == 0)
		return -EINVAL;

	if (bar->len < VNIC_MAX_RES_HDR_SIZE) {
		pr_err("vNIC BAR0 res hdr length error\n");
		return -EINVAL;
	}

	rh  = bar->vaddr;
	mrh = bar->vaddr;
	if (!rh) {
		pr_err("vNIC BAR0 res hdr not mem-mapped\n");
		return -EINVAL;
	}

<<<<<<< HEAD
	if (ioread32(&rh->magic) != VNIC_RES_MAGIC ||
	    ioread32(&rh->version) != VNIC_RES_VERSION) {
		pr_err("vNIC BAR0 res magic/version error "
			"exp (%lx/%lx) curr (%x/%x)\n",
=======
	/* Check for mgmt vnic in addition to normal vnic */
	if ((ioread32(&rh->magic) != VNIC_RES_MAGIC) ||
		(ioread32(&rh->version) != VNIC_RES_VERSION)) {
		if ((ioread32(&mrh->magic) != MGMTVNIC_MAGIC) ||
			(ioread32(&mrh->version) != MGMTVNIC_VERSION)) {
			pr_err("vNIC BAR0 res magic/version error "
			"exp (%lx/%lx) or (%lx/%lx), curr (%x/%x)\n",
>>>>>>> 45f53cc9
			VNIC_RES_MAGIC, VNIC_RES_VERSION,
			MGMTVNIC_MAGIC, MGMTVNIC_VERSION,
			ioread32(&rh->magic), ioread32(&rh->version));
			return -EINVAL;
		}
	}

	if (ioread32(&mrh->magic) == MGMTVNIC_MAGIC)
		r = (struct vnic_resource __iomem *)(mrh + 1);
	else
		r = (struct vnic_resource __iomem *)(rh + 1);


	while ((type = ioread8(&r->type)) != RES_TYPE_EOL) {

		u8 bar_num = ioread8(&r->bar);
		u32 bar_offset = ioread32(&r->bar_offset);
		u32 count = ioread32(&r->count);
		u32 len;

		r++;

		if (bar_num >= num_bars)
			continue;

		if (!bar[bar_num].len || !bar[bar_num].vaddr)
			continue;

		switch (type) {
		case RES_TYPE_WQ:
		case RES_TYPE_RQ:
		case RES_TYPE_CQ:
		case RES_TYPE_INTR_CTRL:
			/* each count is stride bytes long */
			len = count * VNIC_RES_STRIDE;
			if (len + bar_offset > bar[bar_num].len) {
				pr_err("vNIC BAR0 resource %d "
					"out-of-bounds, offset 0x%x + "
					"size 0x%x > bar len 0x%lx\n",
					type, bar_offset,
					len,
					bar[bar_num].len);
				return -EINVAL;
			}
			break;
		case RES_TYPE_INTR_PBA_LEGACY:
		case RES_TYPE_DEVCMD:
			len = count;
			break;
		default:
			continue;
		}

		vdev->res[type].count = count;
		vdev->res[type].vaddr = (char __iomem *)bar[bar_num].vaddr +
			bar_offset;
		vdev->res[type].bus_addr = bar[bar_num].bus_addr + bar_offset;
	}

	return 0;
}

unsigned int vnic_dev_get_res_count(struct vnic_dev *vdev,
	enum vnic_res_type type)
{
	return vdev->res[type].count;
}

void __iomem *vnic_dev_get_res(struct vnic_dev *vdev, enum vnic_res_type type,
	unsigned int index)
{
	if (!vdev->res[type].vaddr)
		return NULL;

	switch (type) {
	case RES_TYPE_WQ:
	case RES_TYPE_RQ:
	case RES_TYPE_CQ:
	case RES_TYPE_INTR_CTRL:
		return (char __iomem *)vdev->res[type].vaddr +
			index * VNIC_RES_STRIDE;
	default:
		return (char __iomem *)vdev->res[type].vaddr;
	}
}

static unsigned int vnic_dev_desc_ring_size(struct vnic_dev_ring *ring,
	unsigned int desc_count, unsigned int desc_size)
{
	/* The base address of the desc rings must be 512 byte aligned.
	 * Descriptor count is aligned to groups of 32 descriptors.  A
	 * count of 0 means the maximum 4096 descriptors.  Descriptor
	 * size is aligned to 16 bytes.
	 */

	unsigned int count_align = 32;
	unsigned int desc_align = 16;

	ring->base_align = 512;

	if (desc_count == 0)
		desc_count = 4096;

	ring->desc_count = ALIGN(desc_count, count_align);

	ring->desc_size = ALIGN(desc_size, desc_align);

	ring->size = ring->desc_count * ring->desc_size;
	ring->size_unaligned = ring->size + ring->base_align;

	return ring->size_unaligned;
}

void vnic_dev_clear_desc_ring(struct vnic_dev_ring *ring)
{
	memset(ring->descs, 0, ring->size);
}

int vnic_dev_alloc_desc_ring(struct vnic_dev *vdev, struct vnic_dev_ring *ring,
	unsigned int desc_count, unsigned int desc_size)
{
	vnic_dev_desc_ring_size(ring, desc_count, desc_size);

	ring->descs_unaligned = pci_alloc_consistent(vdev->pdev,
		ring->size_unaligned,
		&ring->base_addr_unaligned);

	if (!ring->descs_unaligned) {
		pr_err("Failed to allocate ring (size=%d), aborting\n",
			(int)ring->size);
		return -ENOMEM;
	}

	ring->base_addr = ALIGN(ring->base_addr_unaligned,
		ring->base_align);
	ring->descs = (u8 *)ring->descs_unaligned +
		(ring->base_addr - ring->base_addr_unaligned);

	vnic_dev_clear_desc_ring(ring);

	ring->desc_avail = ring->desc_count - 1;

	return 0;
}

void vnic_dev_free_desc_ring(struct vnic_dev *vdev, struct vnic_dev_ring *ring)
{
	if (ring->descs) {
		pci_free_consistent(vdev->pdev,
			ring->size_unaligned,
			ring->descs_unaligned,
			ring->base_addr_unaligned);
		ring->descs = NULL;
	}
}

static int _vnic_dev_cmd(struct vnic_dev *vdev, enum vnic_devcmd_cmd cmd,
	int wait)
{
	struct vnic_devcmd __iomem *devcmd = vdev->devcmd;
	unsigned int i;
	int delay;
	u32 status;
	int err;

	status = ioread32(&devcmd->status);
	if (status == 0xFFFFFFFF) {
		/* PCI-e target device is gone */
		return -ENODEV;
	}
	if (status & STAT_BUSY) {
		pr_err("Busy devcmd %d\n", _CMD_N(cmd));
		return -EBUSY;
	}

	if (_CMD_DIR(cmd) & _CMD_DIR_WRITE) {
		for (i = 0; i < VNIC_DEVCMD_NARGS; i++)
			writeq(vdev->args[i], &devcmd->args[i]);
		wmb();
	}

	iowrite32(cmd, &devcmd->cmd);

	if ((_CMD_FLAGS(cmd) & _CMD_FLAGS_NOWAIT))
		return 0;

	for (delay = 0; delay < wait; delay++) {

		udelay(100);

		status = ioread32(&devcmd->status);
		if (status == 0xFFFFFFFF) {
			/* PCI-e target device is gone */
			return -ENODEV;
		}

		if (!(status & STAT_BUSY)) {

			if (status & STAT_ERROR) {
				err = (int)readq(&devcmd->args[0]);
				if (err != ERR_ECMDUNKNOWN ||
				    cmd != CMD_CAPABILITY)
					pr_err("Error %d devcmd %d\n",
						err, _CMD_N(cmd));
				return err;
			}

			if (_CMD_DIR(cmd) & _CMD_DIR_READ) {
				rmb();
				for (i = 0; i < VNIC_DEVCMD_NARGS; i++)
					vdev->args[i] = readq(&devcmd->args[i]);
			}

			return 0;
		}
	}

	pr_err("Timedout devcmd %d\n", _CMD_N(cmd));
	return -ETIMEDOUT;
}

static int vnic_dev_cmd_proxy_by_bdf(struct vnic_dev *vdev,
	enum vnic_devcmd_cmd cmd, u64 *a0, u64 *a1, int wait)
{
	u32 status;
	int err;

	memset(vdev->args, 0, sizeof(vdev->args));

	vdev->args[0] = vdev->proxy_index; /* bdf */
	vdev->args[1] = cmd;
	vdev->args[2] = *a0;
	vdev->args[3] = *a1;

	err = _vnic_dev_cmd(vdev, CMD_PROXY_BY_BDF, wait);
	if (err)
		return err;

	status = (u32)vdev->args[0];
	if (status & STAT_ERROR) {
		err = (int)vdev->args[1];
		if (err != ERR_ECMDUNKNOWN ||
		    cmd != CMD_CAPABILITY)
			pr_err("Error %d proxy devcmd %d\n", err, _CMD_N(cmd));
		return err;
	}

	*a0 = vdev->args[1];
	*a1 = vdev->args[2];

	return 0;
}

static int vnic_dev_cmd_no_proxy(struct vnic_dev *vdev,
	enum vnic_devcmd_cmd cmd, u64 *a0, u64 *a1, int wait)
{
	int err;

	vdev->args[0] = *a0;
	vdev->args[1] = *a1;

	err = _vnic_dev_cmd(vdev, cmd, wait);

	*a0 = vdev->args[0];
	*a1 = vdev->args[1];

	return err;
}

<<<<<<< HEAD
void vnic_dev_cmd_proxy_by_bdf_start(struct vnic_dev *vdev, u16 bdf)
{
	vdev->proxy = PROXY_BY_BDF;
	vdev->proxy_index = bdf;
}

void vnic_dev_cmd_proxy_end(struct vnic_dev *vdev)
{
	vdev->proxy = PROXY_NONE;
	vdev->proxy_index = 0;
}

=======
>>>>>>> 45f53cc9
int vnic_dev_cmd(struct vnic_dev *vdev, enum vnic_devcmd_cmd cmd,
	u64 *a0, u64 *a1, int wait)
{
	memset(vdev->args, 0, sizeof(vdev->args));

	switch (vdev->proxy) {
	case PROXY_BY_BDF:
		return vnic_dev_cmd_proxy_by_bdf(vdev, cmd, a0, a1, wait);
	case PROXY_NONE:
	default:
		return vnic_dev_cmd_no_proxy(vdev, cmd, a0, a1, wait);
	}
}

static int vnic_dev_capable(struct vnic_dev *vdev, enum vnic_devcmd_cmd cmd)
{
	u64 a0 = (u32)cmd, a1 = 0;
	int wait = 1000;
	int err;

	err = vnic_dev_cmd(vdev, CMD_CAPABILITY, &a0, &a1, wait);

	return !(err || a0);
}

int vnic_dev_fw_info(struct vnic_dev *vdev,
	struct vnic_devcmd_fw_info **fw_info)
{
	u64 a0, a1 = 0;
	int wait = 1000;
	int err = 0;

	if (!vdev->fw_info) {
		vdev->fw_info = pci_alloc_consistent(vdev->pdev,
			sizeof(struct vnic_devcmd_fw_info),
			&vdev->fw_info_pa);
		if (!vdev->fw_info)
			return -ENOMEM;

		a0 = vdev->fw_info_pa;

		/* only get fw_info once and cache it */
		err = vnic_dev_cmd(vdev, CMD_MCPU_FW_INFO, &a0, &a1, wait);
	}

	*fw_info = vdev->fw_info;

	return err;
}

int vnic_dev_hw_version(struct vnic_dev *vdev, enum vnic_dev_hw_version *hw_ver)
{
	struct vnic_devcmd_fw_info *fw_info;
	int err;

	err = vnic_dev_fw_info(vdev, &fw_info);
	if (err)
		return err;

	if (strncmp(fw_info->hw_version, "A1", sizeof("A1")) == 0)
		*hw_ver = VNIC_DEV_HW_VER_A1;
	else if (strncmp(fw_info->hw_version, "A2", sizeof("A2")) == 0)
		*hw_ver = VNIC_DEV_HW_VER_A2;
	else
		*hw_ver = VNIC_DEV_HW_VER_UNKNOWN;

	return 0;
}

int vnic_dev_spec(struct vnic_dev *vdev, unsigned int offset, unsigned int size,
	void *value)
{
	u64 a0, a1;
	int wait = 1000;
	int err;

	a0 = offset;
	a1 = size;

	err = vnic_dev_cmd(vdev, CMD_DEV_SPEC, &a0, &a1, wait);

	switch (size) {
	case 1: *(u8 *)value = (u8)a0; break;
	case 2: *(u16 *)value = (u16)a0; break;
	case 4: *(u32 *)value = (u32)a0; break;
	case 8: *(u64 *)value = a0; break;
	default: BUG(); break;
	}

	return err;
}

int vnic_dev_stats_dump(struct vnic_dev *vdev, struct vnic_stats **stats)
{
	u64 a0, a1;
	int wait = 1000;

	if (!vdev->stats) {
		vdev->stats = pci_alloc_consistent(vdev->pdev,
			sizeof(struct vnic_stats), &vdev->stats_pa);
		if (!vdev->stats)
			return -ENOMEM;
	}

	*stats = vdev->stats;
	a0 = vdev->stats_pa;
	a1 = sizeof(struct vnic_stats);

	return vnic_dev_cmd(vdev, CMD_STATS_DUMP, &a0, &a1, wait);
}

int vnic_dev_close(struct vnic_dev *vdev)
{
	u64 a0 = 0, a1 = 0;
	int wait = 1000;
	return vnic_dev_cmd(vdev, CMD_CLOSE, &a0, &a1, wait);
}

int vnic_dev_enable_wait(struct vnic_dev *vdev)
{
	u64 a0 = 0, a1 = 0;
	int wait = 1000;
	int err;

	err = vnic_dev_cmd(vdev, CMD_ENABLE_WAIT, &a0, &a1, wait);
	if (err == ERR_ECMDUNKNOWN)
		return vnic_dev_cmd(vdev, CMD_ENABLE, &a0, &a1, wait);

	return err;
}

int vnic_dev_enable_wait(struct vnic_dev *vdev)
{
	u64 a0 = 0, a1 = 0;
	int wait = 1000;
	int err;

	err = vnic_dev_cmd(vdev, CMD_ENABLE_WAIT, &a0, &a1, wait);
	if (err == ERR_ECMDUNKNOWN)
		return vnic_dev_cmd(vdev, CMD_ENABLE, &a0, &a1, wait);

	return err;
}

int vnic_dev_disable(struct vnic_dev *vdev)
{
	u64 a0 = 0, a1 = 0;
	int wait = 1000;
	return vnic_dev_cmd(vdev, CMD_DISABLE, &a0, &a1, wait);
}

int vnic_dev_open(struct vnic_dev *vdev, int arg)
{
	u64 a0 = (u32)arg, a1 = 0;
	int wait = 1000;
	return vnic_dev_cmd(vdev, CMD_OPEN, &a0, &a1, wait);
}

int vnic_dev_open_done(struct vnic_dev *vdev, int *done)
{
	u64 a0 = 0, a1 = 0;
	int wait = 1000;
	int err;

	*done = 0;

	err = vnic_dev_cmd(vdev, CMD_OPEN_STATUS, &a0, &a1, wait);
	if (err)
		return err;

	*done = (a0 == 0);

	return 0;
}

static int vnic_dev_soft_reset(struct vnic_dev *vdev, int arg)
{
	u64 a0 = (u32)arg, a1 = 0;
	int wait = 1000;
	return vnic_dev_cmd(vdev, CMD_SOFT_RESET, &a0, &a1, wait);
}

static int vnic_dev_soft_reset_done(struct vnic_dev *vdev, int *done)
{
	u64 a0 = 0, a1 = 0;
	int wait = 1000;
	int err;

	*done = 0;

	err = vnic_dev_cmd(vdev, CMD_SOFT_RESET_STATUS, &a0, &a1, wait);
	if (err)
		return err;

	*done = (a0 == 0);

	return 0;
}

int vnic_dev_hang_reset(struct vnic_dev *vdev, int arg)
{
	u64 a0 = (u32)arg, a1 = 0;
	int wait = 1000;
	int err;

	err = vnic_dev_cmd(vdev, CMD_HANG_RESET, &a0, &a1, wait);
	if (err == ERR_ECMDUNKNOWN) {
		err = vnic_dev_soft_reset(vdev, arg);
		if (err)
			return err;

		return vnic_dev_init(vdev, 0);
	}

	return err;
}

int vnic_dev_hang_reset_done(struct vnic_dev *vdev, int *done)
{
	u64 a0 = 0, a1 = 0;
	int wait = 1000;
	int err;

	*done = 0;

	err = vnic_dev_cmd(vdev, CMD_HANG_RESET_STATUS, &a0, &a1, wait);
	if (err) {
		if (err == ERR_ECMDUNKNOWN)
			return vnic_dev_soft_reset_done(vdev, done);
		return err;
	}

	*done = (a0 == 0);

	return 0;
}

int vnic_dev_hang_notify(struct vnic_dev *vdev)
{
	u64 a0, a1;
	int wait = 1000;
	return vnic_dev_cmd(vdev, CMD_HANG_NOTIFY, &a0, &a1, wait);
}

int vnic_dev_mac_addr(struct vnic_dev *vdev, u8 *mac_addr)
{
	u64 a0, a1;
	int wait = 1000;
	int err, i;

	for (i = 0; i < ETH_ALEN; i++)
		mac_addr[i] = 0;

	err = vnic_dev_cmd(vdev, CMD_MAC_ADDR, &a0, &a1, wait);
	if (err)
		return err;

	for (i = 0; i < ETH_ALEN; i++)
		mac_addr[i] = ((u8 *)&a0)[i];

	return 0;
}

int vnic_dev_packet_filter(struct vnic_dev *vdev, int directed, int multicast,
	int broadcast, int promisc, int allmulti)
{
	u64 a0, a1 = 0;
	int wait = 1000;
	int err;

	a0 = (directed ? CMD_PFILTER_DIRECTED : 0) |
	     (multicast ? CMD_PFILTER_MULTICAST : 0) |
	     (broadcast ? CMD_PFILTER_BROADCAST : 0) |
	     (promisc ? CMD_PFILTER_PROMISCUOUS : 0) |
	     (allmulti ? CMD_PFILTER_ALL_MULTICAST : 0);

	err = vnic_dev_cmd(vdev, CMD_PACKET_FILTER, &a0, &a1, wait);
	if (err)
		pr_err("Can't set packet filter\n");

	return err;
<<<<<<< HEAD
}

int vnic_dev_packet_filter_all(struct vnic_dev *vdev, int directed,
	int multicast, int broadcast, int promisc, int allmulti)
{
	u64 a0, a1 = 0;
	int wait = 1000;
	int err;

	a0 = (directed ? CMD_PFILTER_DIRECTED : 0) |
	     (multicast ? CMD_PFILTER_MULTICAST : 0) |
	     (broadcast ? CMD_PFILTER_BROADCAST : 0) |
	     (promisc ? CMD_PFILTER_PROMISCUOUS : 0) |
	     (allmulti ? CMD_PFILTER_ALL_MULTICAST : 0);

	err = vnic_dev_cmd(vdev, CMD_PACKET_FILTER_ALL, &a0, &a1, wait);
	if (err)
		pr_err("Can't set packet filter\n");

	return err;
=======
>>>>>>> 45f53cc9
}

int vnic_dev_add_addr(struct vnic_dev *vdev, u8 *addr)
{
	u64 a0 = 0, a1 = 0;
	int wait = 1000;
	int err;
	int i;

	for (i = 0; i < ETH_ALEN; i++)
		((u8 *)&a0)[i] = addr[i];

	err = vnic_dev_cmd(vdev, CMD_ADDR_ADD, &a0, &a1, wait);
	if (err)
		pr_err("Can't add addr [%pM], %d\n", addr, err);

	return err;
}

int vnic_dev_del_addr(struct vnic_dev *vdev, u8 *addr)
{
	u64 a0 = 0, a1 = 0;
	int wait = 1000;
	int err;
	int i;

	for (i = 0; i < ETH_ALEN; i++)
		((u8 *)&a0)[i] = addr[i];

	err = vnic_dev_cmd(vdev, CMD_ADDR_DEL, &a0, &a1, wait);
	if (err)
		pr_err("Can't del addr [%pM], %d\n", addr, err);
<<<<<<< HEAD

	return err;
}

int vnic_dev_set_ig_vlan_rewrite_mode(struct vnic_dev *vdev,
	u8 ig_vlan_rewrite_mode)
{
	u64 a0 = ig_vlan_rewrite_mode, a1 = 0;
	int wait = 1000;
	int err;

	err = vnic_dev_cmd(vdev, CMD_IG_VLAN_REWRITE_MODE, &a0, &a1, wait);
	if (err == ERR_ECMDUNKNOWN)
		return 0;
=======
>>>>>>> 45f53cc9

	return err;
}

int vnic_dev_set_ig_vlan_rewrite_mode(struct vnic_dev *vdev,
	u8 ig_vlan_rewrite_mode)
{
	u64 a0 = ig_vlan_rewrite_mode, a1 = 0;
	int wait = 1000;
	int err;

<<<<<<< HEAD
	err = vnic_dev_cmd(vdev, CMD_IAR, &a0, &a1, wait);
	if (err)
		pr_err("Failed to raise INTR[%d], err %d\n", intr, err);
=======
	err = vnic_dev_cmd(vdev, CMD_IG_VLAN_REWRITE_MODE, &a0, &a1, wait);
	if (err == ERR_ECMDUNKNOWN)
		return 0;
>>>>>>> 45f53cc9

	return err;
}

static int vnic_dev_notify_setcmd(struct vnic_dev *vdev,
	void *notify_addr, dma_addr_t notify_pa, u16 intr)
{
	u64 a0, a1;
	int wait = 1000;
	int r;

	memset(notify_addr, 0, sizeof(struct vnic_devcmd_notify));
	vdev->notify = notify_addr;
	vdev->notify_pa = notify_pa;

	a0 = (u64)notify_pa;
	a1 = ((u64)intr << 32) & 0x0000ffff00000000ULL;
	a1 += sizeof(struct vnic_devcmd_notify);

	r = vnic_dev_cmd(vdev, CMD_NOTIFY, &a0, &a1, wait);
	vdev->notify_sz = (r == 0) ? (u32)a1 : 0;
	return r;
}

int vnic_dev_notify_set(struct vnic_dev *vdev, u16 intr)
{
	void *notify_addr;
	dma_addr_t notify_pa;

	if (vdev->notify || vdev->notify_pa) {
		pr_err("notify block %p still allocated", vdev->notify);
		return -EINVAL;
	}

	notify_addr = pci_alloc_consistent(vdev->pdev,
			sizeof(struct vnic_devcmd_notify),
			&notify_pa);
	if (!notify_addr)
		return -ENOMEM;

	return vnic_dev_notify_setcmd(vdev, notify_addr, notify_pa, intr);
}

<<<<<<< HEAD
int vnic_dev_notify_unsetcmd(struct vnic_dev *vdev)
=======
static int vnic_dev_notify_unsetcmd(struct vnic_dev *vdev)
>>>>>>> 45f53cc9
{
	u64 a0, a1;
	int wait = 1000;
	int err;

	a0 = 0;  /* paddr = 0 to unset notify buffer */
	a1 = 0x0000ffff00000000ULL; /* intr num = -1 to unreg for intr */
	a1 += sizeof(struct vnic_devcmd_notify);

	err = vnic_dev_cmd(vdev, CMD_NOTIFY, &a0, &a1, wait);
	vdev->notify = NULL;
	vdev->notify_pa = 0;
	vdev->notify_sz = 0;

	return err;
}

int vnic_dev_notify_unset(struct vnic_dev *vdev)
{
	if (vdev->notify) {
		pci_free_consistent(vdev->pdev,
			sizeof(struct vnic_devcmd_notify),
			vdev->notify,
			vdev->notify_pa);
	}

	return vnic_dev_notify_unsetcmd(vdev);
}

static int vnic_dev_notify_ready(struct vnic_dev *vdev)
{
	u32 *words;
	unsigned int nwords = vdev->notify_sz / 4;
	unsigned int i;
	u32 csum;

	if (!vdev->notify || !vdev->notify_sz)
		return 0;

	do {
		csum = 0;
		memcpy(&vdev->notify_copy, vdev->notify, vdev->notify_sz);
		words = (u32 *)&vdev->notify_copy;
		for (i = 1; i < nwords; i++)
			csum += words[i];
	} while (csum != words[0]);

	return 1;
}

int vnic_dev_init(struct vnic_dev *vdev, int arg)
{
	u64 a0 = (u32)arg, a1 = 0;
	int wait = 1000;
	int r = 0;

	if (vnic_dev_capable(vdev, CMD_INIT))
		r = vnic_dev_cmd(vdev, CMD_INIT, &a0, &a1, wait);
	else {
		vnic_dev_cmd(vdev, CMD_INIT_v1, &a0, &a1, wait);
		if (a0 & CMD_INITF_DEFAULT_MAC) {
			/* Emulate these for old CMD_INIT_v1 which
			 * didn't pass a0 so no CMD_INITF_*.
			 */
			vnic_dev_cmd(vdev, CMD_MAC_ADDR, &a0, &a1, wait);
			vnic_dev_cmd(vdev, CMD_ADDR_ADD, &a0, &a1, wait);
		}
	}
	return r;
}

int vnic_dev_init_done(struct vnic_dev *vdev, int *done, int *err)
{
	u64 a0 = 0, a1 = 0;
	int wait = 1000;
	int ret;

	*done = 0;

	ret = vnic_dev_cmd(vdev, CMD_INIT_STATUS, &a0, &a1, wait);
	if (ret)
		return ret;

	*done = (a0 == 0);

	*err = (a0 == 0) ? (int)a1:0;

	return 0;
}

int vnic_dev_init_prov(struct vnic_dev *vdev, u8 *buf, u32 len)
{
	u64 a0, a1 = len;
	int wait = 1000;
	dma_addr_t prov_pa;
	void *prov_buf;
	int ret;

	prov_buf = pci_alloc_consistent(vdev->pdev, len, &prov_pa);
	if (!prov_buf)
		return -ENOMEM;

	memcpy(prov_buf, buf, len);

	a0 = prov_pa;

	ret = vnic_dev_cmd(vdev, CMD_INIT_PROV_INFO, &a0, &a1, wait);

	pci_free_consistent(vdev->pdev, len, prov_buf, prov_pa);

	return ret;
}

int vnic_dev_deinit(struct vnic_dev *vdev)
{
	u64 a0 = 0, a1 = 0;
	int wait = 1000;

	return vnic_dev_cmd(vdev, CMD_DEINIT, &a0, &a1, wait);
}

int vnic_dev_link_status(struct vnic_dev *vdev)
{
	if (!vnic_dev_notify_ready(vdev))
		return 0;

	return vdev->notify_copy.link_state;
}

u32 vnic_dev_port_speed(struct vnic_dev *vdev)
{
	if (!vnic_dev_notify_ready(vdev))
		return 0;

	return vdev->notify_copy.port_speed;
}

u32 vnic_dev_msg_lvl(struct vnic_dev *vdev)
{
	if (!vnic_dev_notify_ready(vdev))
		return 0;

	return vdev->notify_copy.msglvl;
}

u32 vnic_dev_mtu(struct vnic_dev *vdev)
{
	if (!vnic_dev_notify_ready(vdev))
		return 0;

	return vdev->notify_copy.mtu;
}

<<<<<<< HEAD
u32 vnic_dev_link_down_cnt(struct vnic_dev *vdev)
{
	if (!vnic_dev_notify_ready(vdev))
		return 0;

	return vdev->notify_copy.link_down_cnt;
}

u32 vnic_dev_notify_status(struct vnic_dev *vdev)
{
	if (!vnic_dev_notify_ready(vdev))
		return 0;

	return vdev->notify_copy.status;
}

u32 vnic_dev_uif(struct vnic_dev *vdev)
{
	if (!vnic_dev_notify_ready(vdev))
		return 0;

	return vdev->notify_copy.uif;
}

=======
>>>>>>> 45f53cc9
void vnic_dev_set_intr_mode(struct vnic_dev *vdev,
	enum vnic_dev_intr_mode intr_mode)
{
	vdev->intr_mode = intr_mode;
}

enum vnic_dev_intr_mode vnic_dev_get_intr_mode(
	struct vnic_dev *vdev)
{
	return vdev->intr_mode;
}

void vnic_dev_unregister(struct vnic_dev *vdev)
{
	if (vdev) {
		if (vdev->notify)
			pci_free_consistent(vdev->pdev,
				sizeof(struct vnic_devcmd_notify),
				vdev->notify,
				vdev->notify_pa);
		if (vdev->stats)
			pci_free_consistent(vdev->pdev,
				sizeof(struct vnic_stats),
				vdev->stats, vdev->stats_pa);
		if (vdev->fw_info)
			pci_free_consistent(vdev->pdev,
				sizeof(struct vnic_devcmd_fw_info),
				vdev->fw_info, vdev->fw_info_pa);
		kfree(vdev);
	}
}

struct vnic_dev *vnic_dev_register(struct vnic_dev *vdev,
	void *priv, struct pci_dev *pdev, struct vnic_dev_bar *bar,
	unsigned int num_bars)
{
	if (!vdev) {
		vdev = kzalloc(sizeof(struct vnic_dev), GFP_ATOMIC);
		if (!vdev)
			return NULL;
	}

	vdev->priv = priv;
	vdev->pdev = pdev;

	if (vnic_dev_discover_res(vdev, bar, num_bars))
		goto err_out;

	vdev->devcmd = vnic_dev_get_res(vdev, RES_TYPE_DEVCMD, 0);
	if (!vdev->devcmd)
		goto err_out;

	return vdev;

err_out:
	vnic_dev_unregister(vdev);
	return NULL;
}

<|MERGE_RESOLUTION|>--- conflicted
+++ resolved
@@ -93,12 +93,6 @@
 		return -EINVAL;
 	}
 
-<<<<<<< HEAD
-	if (ioread32(&rh->magic) != VNIC_RES_MAGIC ||
-	    ioread32(&rh->version) != VNIC_RES_VERSION) {
-		pr_err("vNIC BAR0 res magic/version error "
-			"exp (%lx/%lx) curr (%x/%x)\n",
-=======
 	/* Check for mgmt vnic in addition to normal vnic */
 	if ((ioread32(&rh->magic) != VNIC_RES_MAGIC) ||
 		(ioread32(&rh->version) != VNIC_RES_VERSION)) {
@@ -106,7 +100,6 @@
 			(ioread32(&mrh->version) != MGMTVNIC_VERSION)) {
 			pr_err("vNIC BAR0 res magic/version error "
 			"exp (%lx/%lx) or (%lx/%lx), curr (%x/%x)\n",
->>>>>>> 45f53cc9
 			VNIC_RES_MAGIC, VNIC_RES_VERSION,
 			MGMTVNIC_MAGIC, MGMTVNIC_VERSION,
 			ioread32(&rh->magic), ioread32(&rh->version));
@@ -376,21 +369,6 @@
 	return err;
 }
 
-<<<<<<< HEAD
-void vnic_dev_cmd_proxy_by_bdf_start(struct vnic_dev *vdev, u16 bdf)
-{
-	vdev->proxy = PROXY_BY_BDF;
-	vdev->proxy_index = bdf;
-}
-
-void vnic_dev_cmd_proxy_end(struct vnic_dev *vdev)
-{
-	vdev->proxy = PROXY_NONE;
-	vdev->proxy_index = 0;
-}
-
-=======
->>>>>>> 45f53cc9
 int vnic_dev_cmd(struct vnic_dev *vdev, enum vnic_devcmd_cmd cmd,
 	u64 *a0, u64 *a1, int wait)
 {
@@ -522,19 +500,6 @@
 	return err;
 }
 
-int vnic_dev_enable_wait(struct vnic_dev *vdev)
-{
-	u64 a0 = 0, a1 = 0;
-	int wait = 1000;
-	int err;
-
-	err = vnic_dev_cmd(vdev, CMD_ENABLE_WAIT, &a0, &a1, wait);
-	if (err == ERR_ECMDUNKNOWN)
-		return vnic_dev_cmd(vdev, CMD_ENABLE, &a0, &a1, wait);
-
-	return err;
-}
-
 int vnic_dev_disable(struct vnic_dev *vdev)
 {
 	u64 a0 = 0, a1 = 0;
@@ -672,29 +637,6 @@
 		pr_err("Can't set packet filter\n");
 
 	return err;
-<<<<<<< HEAD
-}
-
-int vnic_dev_packet_filter_all(struct vnic_dev *vdev, int directed,
-	int multicast, int broadcast, int promisc, int allmulti)
-{
-	u64 a0, a1 = 0;
-	int wait = 1000;
-	int err;
-
-	a0 = (directed ? CMD_PFILTER_DIRECTED : 0) |
-	     (multicast ? CMD_PFILTER_MULTICAST : 0) |
-	     (broadcast ? CMD_PFILTER_BROADCAST : 0) |
-	     (promisc ? CMD_PFILTER_PROMISCUOUS : 0) |
-	     (allmulti ? CMD_PFILTER_ALL_MULTICAST : 0);
-
-	err = vnic_dev_cmd(vdev, CMD_PACKET_FILTER_ALL, &a0, &a1, wait);
-	if (err)
-		pr_err("Can't set packet filter\n");
-
-	return err;
-=======
->>>>>>> 45f53cc9
 }
 
 int vnic_dev_add_addr(struct vnic_dev *vdev, u8 *addr)
@@ -727,7 +669,6 @@
 	err = vnic_dev_cmd(vdev, CMD_ADDR_DEL, &a0, &a1, wait);
 	if (err)
 		pr_err("Can't del addr [%pM], %d\n", addr, err);
-<<<<<<< HEAD
 
 	return err;
 }
@@ -742,28 +683,6 @@
 	err = vnic_dev_cmd(vdev, CMD_IG_VLAN_REWRITE_MODE, &a0, &a1, wait);
 	if (err == ERR_ECMDUNKNOWN)
 		return 0;
-=======
->>>>>>> 45f53cc9
-
-	return err;
-}
-
-int vnic_dev_set_ig_vlan_rewrite_mode(struct vnic_dev *vdev,
-	u8 ig_vlan_rewrite_mode)
-{
-	u64 a0 = ig_vlan_rewrite_mode, a1 = 0;
-	int wait = 1000;
-	int err;
-
-<<<<<<< HEAD
-	err = vnic_dev_cmd(vdev, CMD_IAR, &a0, &a1, wait);
-	if (err)
-		pr_err("Failed to raise INTR[%d], err %d\n", intr, err);
-=======
-	err = vnic_dev_cmd(vdev, CMD_IG_VLAN_REWRITE_MODE, &a0, &a1, wait);
-	if (err == ERR_ECMDUNKNOWN)
-		return 0;
->>>>>>> 45f53cc9
 
 	return err;
 }
@@ -807,11 +726,7 @@
 	return vnic_dev_notify_setcmd(vdev, notify_addr, notify_pa, intr);
 }
 
-<<<<<<< HEAD
-int vnic_dev_notify_unsetcmd(struct vnic_dev *vdev)
-=======
 static int vnic_dev_notify_unsetcmd(struct vnic_dev *vdev)
->>>>>>> 45f53cc9
 {
 	u64 a0, a1;
 	int wait = 1000;
@@ -965,33 +880,6 @@
 	return vdev->notify_copy.mtu;
 }
 
-<<<<<<< HEAD
-u32 vnic_dev_link_down_cnt(struct vnic_dev *vdev)
-{
-	if (!vnic_dev_notify_ready(vdev))
-		return 0;
-
-	return vdev->notify_copy.link_down_cnt;
-}
-
-u32 vnic_dev_notify_status(struct vnic_dev *vdev)
-{
-	if (!vnic_dev_notify_ready(vdev))
-		return 0;
-
-	return vdev->notify_copy.status;
-}
-
-u32 vnic_dev_uif(struct vnic_dev *vdev)
-{
-	if (!vnic_dev_notify_ready(vdev))
-		return 0;
-
-	return vdev->notify_copy.uif;
-}
-
-=======
->>>>>>> 45f53cc9
 void vnic_dev_set_intr_mode(struct vnic_dev *vdev,
 	enum vnic_dev_intr_mode intr_mode)
 {
