--- conflicted
+++ resolved
@@ -1215,8 +1215,6 @@
 	int mtu;
 	int portnum;
 	u8 physical_port;
-<<<<<<< HEAD
-=======
 	u16 tx_context_id;
 
 	uint8_t		mc_enabled;
@@ -1225,7 +1223,6 @@
 
 	struct netxen_legacy_intr_set legacy_intr;
 	u32	crb_intr_mask;
->>>>>>> 0967d61e
 
 	struct work_struct watchdog_task;
 	struct timer_list watchdog_timer;
@@ -1447,12 +1444,6 @@
 
 int netxen_rom_se(struct netxen_adapter *adapter, int addr);
 
-<<<<<<< HEAD
-/* Functions from netxen_nic_isr.c */
-void netxen_initialize_adapter_sw(struct netxen_adapter *adapter);
-void *netxen_alloc(struct pci_dev *pdev, size_t sz, dma_addr_t * ptr,
-		   struct pci_dev **used_dev);
-=======
 int netxen_alloc_sw_resources(struct netxen_adapter *adapter);
 void netxen_free_sw_resources(struct netxen_adapter *adapter);
 
@@ -1462,7 +1453,6 @@
 void netxen_release_rx_buffers(struct netxen_adapter *adapter);
 void netxen_release_tx_buffers(struct netxen_adapter *adapter);
 
->>>>>>> 0967d61e
 void netxen_initialize_adapter_ops(struct netxen_adapter *adapter);
 int netxen_init_firmware(struct netxen_adapter *adapter);
 void netxen_tso_check(struct netxen_adapter *adapter,
