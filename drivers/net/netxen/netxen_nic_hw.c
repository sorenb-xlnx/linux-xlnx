--- conflicted
+++ resolved
@@ -1359,7 +1359,6 @@
 	read_unlock(&adapter->adapter_lock);
 
 	return val;
-<<<<<<< HEAD
 }
 
 static void netxen_nic_io_write_2M(struct netxen_adapter *adapter,
@@ -1368,16 +1367,6 @@
 	writel(data, addr);
 }
 
-=======
-}
-
-static void netxen_nic_io_write_2M(struct netxen_adapter *adapter,
-		void __iomem *addr, u32 data)
-{
-	writel(data, addr);
-}
-
->>>>>>> 25d27ede
 static u32 netxen_nic_io_read_2M(struct netxen_adapter *adapter,
 		void __iomem *addr)
 {
@@ -1479,7 +1468,6 @@
 
 	if (size != 8)
 		return -EIO;
-<<<<<<< HEAD
 
 	if (ADDR_IN_RANGE(off, NETXEN_ADDR_QDR_NET,
 				NETXEN_ADDR_QDR_NET_MAX_P2)) {
@@ -1492,20 +1480,6 @@
 		goto correct;
 	}
 
-=======
-
-	if (ADDR_IN_RANGE(off, NETXEN_ADDR_QDR_NET,
-				NETXEN_ADDR_QDR_NET_MAX_P2)) {
-		mem_crb = pci_base_offset(adapter, NETXEN_CRB_QDR_NET);
-		goto correct;
-	}
-
-	if (ADDR_IN_RANGE(off, NETXEN_ADDR_DDR_NET, NETXEN_ADDR_DDR_NET_MAX)) {
-		mem_crb = pci_base_offset(adapter, NETXEN_CRB_DDR_NET);
-		goto correct;
-	}
-
->>>>>>> 25d27ede
 	return -EIO;
 
 correct:
@@ -1607,15 +1581,9 @@
 		mem_crb = pci_base_offset(adapter, NETXEN_CRB_DDR_NET);
 		goto correct;
 	}
-<<<<<<< HEAD
 
 	return -EIO;
 
-=======
-
-	return -EIO;
-
->>>>>>> 25d27ede
 correct:
 	off8 = off & 0xfffffff8;
 	off0[0] = off & 0x7;
@@ -1706,7 +1674,6 @@
 				NETXEN_ADDR_QDR_NET_MAX_P3)) {
 		mem_crb = netxen_get_ioaddr(adapter, NETXEN_CRB_QDR_NET);
 		goto correct;
-<<<<<<< HEAD
 	}
 
 	if (ADDR_IN_RANGE(off, NETXEN_ADDR_DDR_NET, NETXEN_ADDR_DDR_NET_MAX)) {
@@ -1714,15 +1681,6 @@
 		goto correct;
 	}
 
-=======
-	}
-
-	if (ADDR_IN_RANGE(off, NETXEN_ADDR_DDR_NET, NETXEN_ADDR_DDR_NET_MAX)) {
-		mem_crb = netxen_get_ioaddr(adapter, NETXEN_CRB_DDR_NET);
-		goto correct;
-	}
-
->>>>>>> 25d27ede
 	return -EIO;
 
 correct:
@@ -1814,7 +1772,6 @@
 
 	if (size != 8)
 		return -EIO;
-<<<<<<< HEAD
 
 	if (ADDR_IN_RANGE(off, NETXEN_ADDR_QDR_NET,
 				NETXEN_ADDR_QDR_NET_MAX_P3)) {
@@ -1827,20 +1784,6 @@
 		goto correct;
 	}
 
-=======
-
-	if (ADDR_IN_RANGE(off, NETXEN_ADDR_QDR_NET,
-				NETXEN_ADDR_QDR_NET_MAX_P3)) {
-		mem_crb = netxen_get_ioaddr(adapter, NETXEN_CRB_QDR_NET);
-		goto correct;
-	}
-
-	if (ADDR_IN_RANGE(off, NETXEN_ADDR_DDR_NET, NETXEN_ADDR_DDR_NET_MAX)) {
-		mem_crb = netxen_get_ioaddr(adapter, NETXEN_CRB_DDR_NET);
-		goto correct;
-	}
-
->>>>>>> 25d27ede
 	return -EIO;
 
 correct:
@@ -1965,21 +1908,9 @@
 	if (netxen_rom_fast_read(adapter, offset, &magic))
 		return -EIO;
 
-<<<<<<< HEAD
-	offset = NX_HDR_VERSION_OFFSET;
-	if (netxen_rom_fast_read(adapter, offset, &header_version))
-		return -EIO;
-
-	if (magic != NETXEN_BDINFO_MAGIC ||
-			header_version != NETXEN_BDINFO_VERSION) {
-		dev_err(&pdev->dev,
-			"invalid board config, magic=%08x, version=%08x\n",
-			magic, header_version);
-=======
 	if (magic != NETXEN_BDINFO_MAGIC) {
 		dev_err(&pdev->dev, "invalid board config, magic=%08x\n",
 			magic);
->>>>>>> 25d27ede
 		return -EIO;
 	}
 
