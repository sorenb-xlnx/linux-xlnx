/*
 * Copyright (C) 2003 - 2006 NetXen, Inc.
 * All rights reserved.
 *
 * This program is free software; you can redistribute it and/or
 * modify it under the terms of the GNU General Public License
 * as published by the Free Software Foundation; either version 2
 * of the License, or (at your option) any later version.
 *
 * This program is distributed in the hope that it will be useful, but
 * WITHOUT ANY WARRANTY; without even the implied warranty of
 * MERCHANTABILITY or FITNESS FOR A PARTICULAR PURPOSE.  See the
 * GNU General Public License for more details.
 *
 * You should have received a copy of the GNU General Public License
 * along with this program; if not, write to the Free Software
 * Foundation, Inc., 59 Temple Place - Suite 330, Boston,
 * MA  02111-1307, USA.
 *
 * The full GNU General Public License is included in this distribution
 * in the file called LICENSE.
 *
 * Contact Information:
 *    info@netxen.com
 * NetXen,
 * 3965 Freedom Circle, Fourth floor,
 * Santa Clara, CA 95054
 *
 *
 * Source file for NIC routines to access the Phantom hardware
 *
 */

#include "netxen_nic.h"
#include "netxen_nic_hw.h"
#include "netxen_nic_phan_reg.h"


#include <net/ip.h>

#define MASK(n) ((1ULL<<(n))-1)
#define MN_WIN(addr) (((addr & 0x1fc0000) >> 1) | ((addr >> 25) & 0x3ff))
#define OCM_WIN(addr) (((addr & 0x1ff0000) >> 1) | ((addr >> 25) & 0x3ff))
#define MS_WIN(addr) (addr & 0x0ffc0000)

#define GET_MEM_OFFS_2M(addr) (addr & MASK(18))

#define CRB_BLK(off)	((off >> 20) & 0x3f)
#define CRB_SUBBLK(off)	((off >> 16) & 0xf)
#define CRB_WINDOW_2M	(0x130060)
#define CRB_HI(off)	((crb_hub_agt[CRB_BLK(off)] << 20) | ((off) & 0xf0000))
#define CRB_INDIRECT_2M	(0x1e0000UL)

#define CRB_WIN_LOCK_TIMEOUT 100000000
static crb_128M_2M_block_map_t crb_128M_2M_map[64] = {
    {{{0, 0,         0,         0} } },		/* 0: PCI */
    {{{1, 0x0100000, 0x0102000, 0x120000},	/* 1: PCIE */
	  {1, 0x0110000, 0x0120000, 0x130000},
	  {1, 0x0120000, 0x0122000, 0x124000},
	  {1, 0x0130000, 0x0132000, 0x126000},
	  {1, 0x0140000, 0x0142000, 0x128000},
	  {1, 0x0150000, 0x0152000, 0x12a000},
	  {1, 0x0160000, 0x0170000, 0x110000},
	  {1, 0x0170000, 0x0172000, 0x12e000},
	  {0, 0x0000000, 0x0000000, 0x000000},
	  {0, 0x0000000, 0x0000000, 0x000000},
	  {0, 0x0000000, 0x0000000, 0x000000},
	  {0, 0x0000000, 0x0000000, 0x000000},
	  {0, 0x0000000, 0x0000000, 0x000000},
	  {0, 0x0000000, 0x0000000, 0x000000},
	  {1, 0x01e0000, 0x01e0800, 0x122000},
	  {0, 0x0000000, 0x0000000, 0x000000} } },
	{{{1, 0x0200000, 0x0210000, 0x180000} } },/* 2: MN */
    {{{0, 0,         0,         0} } },	    /* 3: */
    {{{1, 0x0400000, 0x0401000, 0x169000} } },/* 4: P2NR1 */
    {{{1, 0x0500000, 0x0510000, 0x140000} } },/* 5: SRE   */
    {{{1, 0x0600000, 0x0610000, 0x1c0000} } },/* 6: NIU   */
    {{{1, 0x0700000, 0x0704000, 0x1b8000} } },/* 7: QM    */
    {{{1, 0x0800000, 0x0802000, 0x170000},  /* 8: SQM0  */
      {0, 0x0000000, 0x0000000, 0x000000},
      {0, 0x0000000, 0x0000000, 0x000000},
      {0, 0x0000000, 0x0000000, 0x000000},
      {0, 0x0000000, 0x0000000, 0x000000},
      {0, 0x0000000, 0x0000000, 0x000000},
      {0, 0x0000000, 0x0000000, 0x000000},
      {0, 0x0000000, 0x0000000, 0x000000},
      {0, 0x0000000, 0x0000000, 0x000000},
      {0, 0x0000000, 0x0000000, 0x000000},
      {0, 0x0000000, 0x0000000, 0x000000},
      {0, 0x0000000, 0x0000000, 0x000000},
      {0, 0x0000000, 0x0000000, 0x000000},
      {0, 0x0000000, 0x0000000, 0x000000},
      {0, 0x0000000, 0x0000000, 0x000000},
      {1, 0x08f0000, 0x08f2000, 0x172000} } },
    {{{1, 0x0900000, 0x0902000, 0x174000},	/* 9: SQM1*/
      {0, 0x0000000, 0x0000000, 0x000000},
      {0, 0x0000000, 0x0000000, 0x000000},
      {0, 0x0000000, 0x0000000, 0x000000},
      {0, 0x0000000, 0x0000000, 0x000000},
      {0, 0x0000000, 0x0000000, 0x000000},
      {0, 0x0000000, 0x0000000, 0x000000},
      {0, 0x0000000, 0x0000000, 0x000000},
      {0, 0x0000000, 0x0000000, 0x000000},
      {0, 0x0000000, 0x0000000, 0x000000},
      {0, 0x0000000, 0x0000000, 0x000000},
      {0, 0x0000000, 0x0000000, 0x000000},
      {0, 0x0000000, 0x0000000, 0x000000},
      {0, 0x0000000, 0x0000000, 0x000000},
      {0, 0x0000000, 0x0000000, 0x000000},
      {1, 0x09f0000, 0x09f2000, 0x176000} } },
    {{{0, 0x0a00000, 0x0a02000, 0x178000},	/* 10: SQM2*/
      {0, 0x0000000, 0x0000000, 0x000000},
      {0, 0x0000000, 0x0000000, 0x000000},
      {0, 0x0000000, 0x0000000, 0x000000},
      {0, 0x0000000, 0x0000000, 0x000000},
      {0, 0x0000000, 0x0000000, 0x000000},
      {0, 0x0000000, 0x0000000, 0x000000},
      {0, 0x0000000, 0x0000000, 0x000000},
      {0, 0x0000000, 0x0000000, 0x000000},
      {0, 0x0000000, 0x0000000, 0x000000},
      {0, 0x0000000, 0x0000000, 0x000000},
      {0, 0x0000000, 0x0000000, 0x000000},
      {0, 0x0000000, 0x0000000, 0x000000},
      {0, 0x0000000, 0x0000000, 0x000000},
      {0, 0x0000000, 0x0000000, 0x000000},
      {1, 0x0af0000, 0x0af2000, 0x17a000} } },
    {{{0, 0x0b00000, 0x0b02000, 0x17c000},	/* 11: SQM3*/
      {0, 0x0000000, 0x0000000, 0x000000},
      {0, 0x0000000, 0x0000000, 0x000000},
      {0, 0x0000000, 0x0000000, 0x000000},
      {0, 0x0000000, 0x0000000, 0x000000},
      {0, 0x0000000, 0x0000000, 0x000000},
      {0, 0x0000000, 0x0000000, 0x000000},
      {0, 0x0000000, 0x0000000, 0x000000},
      {0, 0x0000000, 0x0000000, 0x000000},
      {0, 0x0000000, 0x0000000, 0x000000},
      {0, 0x0000000, 0x0000000, 0x000000},
      {0, 0x0000000, 0x0000000, 0x000000},
      {0, 0x0000000, 0x0000000, 0x000000},
      {0, 0x0000000, 0x0000000, 0x000000},
      {0, 0x0000000, 0x0000000, 0x000000},
      {1, 0x0bf0000, 0x0bf2000, 0x17e000} } },
	{{{1, 0x0c00000, 0x0c04000, 0x1d4000} } },/* 12: I2Q */
	{{{1, 0x0d00000, 0x0d04000, 0x1a4000} } },/* 13: TMR */
	{{{1, 0x0e00000, 0x0e04000, 0x1a0000} } },/* 14: ROMUSB */
	{{{1, 0x0f00000, 0x0f01000, 0x164000} } },/* 15: PEG4 */
	{{{0, 0x1000000, 0x1004000, 0x1a8000} } },/* 16: XDMA */
	{{{1, 0x1100000, 0x1101000, 0x160000} } },/* 17: PEG0 */
	{{{1, 0x1200000, 0x1201000, 0x161000} } },/* 18: PEG1 */
	{{{1, 0x1300000, 0x1301000, 0x162000} } },/* 19: PEG2 */
	{{{1, 0x1400000, 0x1401000, 0x163000} } },/* 20: PEG3 */
	{{{1, 0x1500000, 0x1501000, 0x165000} } },/* 21: P2ND */
	{{{1, 0x1600000, 0x1601000, 0x166000} } },/* 22: P2NI */
	{{{0, 0,         0,         0} } },	/* 23: */
	{{{0, 0,         0,         0} } },	/* 24: */
	{{{0, 0,         0,         0} } },	/* 25: */
	{{{0, 0,         0,         0} } },	/* 26: */
	{{{0, 0,         0,         0} } },	/* 27: */
	{{{0, 0,         0,         0} } },	/* 28: */
	{{{1, 0x1d00000, 0x1d10000, 0x190000} } },/* 29: MS */
    {{{1, 0x1e00000, 0x1e01000, 0x16a000} } },/* 30: P2NR2 */
    {{{1, 0x1f00000, 0x1f10000, 0x150000} } },/* 31: EPG */
	{{{0} } },				/* 32: PCI */
	{{{1, 0x2100000, 0x2102000, 0x120000},	/* 33: PCIE */
	  {1, 0x2110000, 0x2120000, 0x130000},
	  {1, 0x2120000, 0x2122000, 0x124000},
	  {1, 0x2130000, 0x2132000, 0x126000},
	  {1, 0x2140000, 0x2142000, 0x128000},
	  {1, 0x2150000, 0x2152000, 0x12a000},
	  {1, 0x2160000, 0x2170000, 0x110000},
	  {1, 0x2170000, 0x2172000, 0x12e000},
	  {0, 0x0000000, 0x0000000, 0x000000},
	  {0, 0x0000000, 0x0000000, 0x000000},
	  {0, 0x0000000, 0x0000000, 0x000000},
	  {0, 0x0000000, 0x0000000, 0x000000},
	  {0, 0x0000000, 0x0000000, 0x000000},
	  {0, 0x0000000, 0x0000000, 0x000000},
	  {0, 0x0000000, 0x0000000, 0x000000},
	  {0, 0x0000000, 0x0000000, 0x000000} } },
	{{{1, 0x2200000, 0x2204000, 0x1b0000} } },/* 34: CAM */
	{{{0} } },				/* 35: */
	{{{0} } },				/* 36: */
	{{{0} } },				/* 37: */
	{{{0} } },				/* 38: */
	{{{0} } },				/* 39: */
	{{{1, 0x2800000, 0x2804000, 0x1a4000} } },/* 40: TMR */
	{{{1, 0x2900000, 0x2901000, 0x16b000} } },/* 41: P2NR3 */
	{{{1, 0x2a00000, 0x2a00400, 0x1ac400} } },/* 42: RPMX1 */
	{{{1, 0x2b00000, 0x2b00400, 0x1ac800} } },/* 43: RPMX2 */
	{{{1, 0x2c00000, 0x2c00400, 0x1acc00} } },/* 44: RPMX3 */
	{{{1, 0x2d00000, 0x2d00400, 0x1ad000} } },/* 45: RPMX4 */
	{{{1, 0x2e00000, 0x2e00400, 0x1ad400} } },/* 46: RPMX5 */
	{{{1, 0x2f00000, 0x2f00400, 0x1ad800} } },/* 47: RPMX6 */
	{{{1, 0x3000000, 0x3000400, 0x1adc00} } },/* 48: RPMX7 */
	{{{0, 0x3100000, 0x3104000, 0x1a8000} } },/* 49: XDMA */
	{{{1, 0x3200000, 0x3204000, 0x1d4000} } },/* 50: I2Q */
	{{{1, 0x3300000, 0x3304000, 0x1a0000} } },/* 51: ROMUSB */
	{{{0} } },				/* 52: */
	{{{1, 0x3500000, 0x3500400, 0x1ac000} } },/* 53: RPMX0 */
	{{{1, 0x3600000, 0x3600400, 0x1ae000} } },/* 54: RPMX8 */
	{{{1, 0x3700000, 0x3700400, 0x1ae400} } },/* 55: RPMX9 */
	{{{1, 0x3800000, 0x3804000, 0x1d0000} } },/* 56: OCM0 */
	{{{1, 0x3900000, 0x3904000, 0x1b4000} } },/* 57: CRYPTO */
	{{{1, 0x3a00000, 0x3a04000, 0x1d8000} } },/* 58: SMB */
	{{{0} } },				/* 59: I2C0 */
	{{{0} } },				/* 60: I2C1 */
	{{{1, 0x3d00000, 0x3d04000, 0x1d8000} } },/* 61: LPC */
	{{{1, 0x3e00000, 0x3e01000, 0x167000} } },/* 62: P2NC */
	{{{1, 0x3f00000, 0x3f01000, 0x168000} } }	/* 63: P2NR0 */
};

/*
 * top 12 bits of crb internal address (hub, agent)
 */
static unsigned crb_hub_agt[64] =
{
	0,
	NETXEN_HW_CRB_HUB_AGT_ADR_PS,
	NETXEN_HW_CRB_HUB_AGT_ADR_MN,
	NETXEN_HW_CRB_HUB_AGT_ADR_MS,
	0,
	NETXEN_HW_CRB_HUB_AGT_ADR_SRE,
	NETXEN_HW_CRB_HUB_AGT_ADR_NIU,
	NETXEN_HW_CRB_HUB_AGT_ADR_QMN,
	NETXEN_HW_CRB_HUB_AGT_ADR_SQN0,
	NETXEN_HW_CRB_HUB_AGT_ADR_SQN1,
	NETXEN_HW_CRB_HUB_AGT_ADR_SQN2,
	NETXEN_HW_CRB_HUB_AGT_ADR_SQN3,
	NETXEN_HW_CRB_HUB_AGT_ADR_I2Q,
	NETXEN_HW_CRB_HUB_AGT_ADR_TIMR,
	NETXEN_HW_CRB_HUB_AGT_ADR_ROMUSB,
	NETXEN_HW_CRB_HUB_AGT_ADR_PGN4,
	NETXEN_HW_CRB_HUB_AGT_ADR_XDMA,
	NETXEN_HW_CRB_HUB_AGT_ADR_PGN0,
	NETXEN_HW_CRB_HUB_AGT_ADR_PGN1,
	NETXEN_HW_CRB_HUB_AGT_ADR_PGN2,
	NETXEN_HW_CRB_HUB_AGT_ADR_PGN3,
	NETXEN_HW_CRB_HUB_AGT_ADR_PGND,
	NETXEN_HW_CRB_HUB_AGT_ADR_PGNI,
	NETXEN_HW_CRB_HUB_AGT_ADR_PGS0,
	NETXEN_HW_CRB_HUB_AGT_ADR_PGS1,
	NETXEN_HW_CRB_HUB_AGT_ADR_PGS2,
	NETXEN_HW_CRB_HUB_AGT_ADR_PGS3,
	0,
	NETXEN_HW_CRB_HUB_AGT_ADR_PGSI,
	NETXEN_HW_CRB_HUB_AGT_ADR_SN,
	0,
	NETXEN_HW_CRB_HUB_AGT_ADR_EG,
	0,
	NETXEN_HW_CRB_HUB_AGT_ADR_PS,
	NETXEN_HW_CRB_HUB_AGT_ADR_CAM,
	0,
	0,
	0,
	0,
	0,
	NETXEN_HW_CRB_HUB_AGT_ADR_TIMR,
	0,
	NETXEN_HW_CRB_HUB_AGT_ADR_RPMX1,
	NETXEN_HW_CRB_HUB_AGT_ADR_RPMX2,
	NETXEN_HW_CRB_HUB_AGT_ADR_RPMX3,
	NETXEN_HW_CRB_HUB_AGT_ADR_RPMX4,
	NETXEN_HW_CRB_HUB_AGT_ADR_RPMX5,
	NETXEN_HW_CRB_HUB_AGT_ADR_RPMX6,
	NETXEN_HW_CRB_HUB_AGT_ADR_RPMX7,
	NETXEN_HW_CRB_HUB_AGT_ADR_XDMA,
	NETXEN_HW_CRB_HUB_AGT_ADR_I2Q,
	NETXEN_HW_CRB_HUB_AGT_ADR_ROMUSB,
	0,
	NETXEN_HW_CRB_HUB_AGT_ADR_RPMX0,
	NETXEN_HW_CRB_HUB_AGT_ADR_RPMX8,
	NETXEN_HW_CRB_HUB_AGT_ADR_RPMX9,
	NETXEN_HW_CRB_HUB_AGT_ADR_OCM0,
	0,
	NETXEN_HW_CRB_HUB_AGT_ADR_SMB,
	NETXEN_HW_CRB_HUB_AGT_ADR_I2C0,
	NETXEN_HW_CRB_HUB_AGT_ADR_I2C1,
	0,
	NETXEN_HW_CRB_HUB_AGT_ADR_PGNC,
	0,
};

/*  PCI Windowing for DDR regions.  */

#define ADDR_IN_RANGE(addr, low, high)	\
	(((addr) <= (high)) && ((addr) >= (low)))

#define NETXEN_MAX_MTU		8000 + NETXEN_ENET_HEADER_SIZE + NETXEN_ETH_FCS_SIZE
#define NETXEN_MIN_MTU		64
#define NETXEN_ETH_FCS_SIZE     4
#define NETXEN_ENET_HEADER_SIZE 14
#define NETXEN_WINDOW_ONE 	0x2000000 /*CRB Window: bit 25 of CRB address */
#define NETXEN_FIRMWARE_LEN 	((16 * 1024) / 4)
#define NETXEN_NIU_HDRSIZE	(0x1 << 6)
#define NETXEN_NIU_TLRSIZE	(0x1 << 5)

#define NETXEN_NIC_ZERO_PAUSE_ADDR     0ULL
#define NETXEN_NIC_UNIT_PAUSE_ADDR     0x200ULL
#define NETXEN_NIC_EPG_PAUSE_ADDR1     0x2200010000c28001ULL
#define NETXEN_NIC_EPG_PAUSE_ADDR2     0x0100088866554433ULL

#define NETXEN_NIC_WINDOW_MARGIN 0x100000

int netxen_nic_set_mac(struct net_device *netdev, void *p)
{
	struct netxen_adapter *adapter = netdev_priv(netdev);
	struct sockaddr *addr = p;

	if (netif_running(netdev))
		return -EBUSY;

	if (!is_valid_ether_addr(addr->sa_data))
		return -EADDRNOTAVAIL;

	memcpy(netdev->dev_addr, addr->sa_data, netdev->addr_len);

	/* For P3, MAC addr is not set in NIU */
	if (NX_IS_REVISION_P2(adapter->ahw.revision_id))
		if (adapter->macaddr_set)
			adapter->macaddr_set(adapter, addr->sa_data);

	return 0;
}

#define NETXEN_UNICAST_ADDR(port, index) \
	(NETXEN_UNICAST_ADDR_BASE+(port*32)+(index*8))
#define NETXEN_MCAST_ADDR(port, index) \
	(NETXEN_MULTICAST_ADDR_BASE+(port*0x80)+(index*8))
#define MAC_HI(addr) \
	((addr[2] << 16) | (addr[1] << 8) | (addr[0]))
#define MAC_LO(addr) \
	((addr[5] << 16) | (addr[4] << 8) | (addr[3]))

static int
netxen_nic_enable_mcast_filter(struct netxen_adapter *adapter)
{
	u32	val = 0;
	u16 port = adapter->physical_port;
	u8 *addr = adapter->netdev->dev_addr;

	if (adapter->mc_enabled)
		return 0;

	adapter->hw_read_wx(adapter, NETXEN_MAC_ADDR_CNTL_REG, &val, 4);
	val |= (1UL << (28+port));
	adapter->hw_write_wx(adapter, NETXEN_MAC_ADDR_CNTL_REG, &val, 4);

	/* add broadcast addr to filter */
	val = 0xffffff;
	netxen_crb_writelit_adapter(adapter, NETXEN_UNICAST_ADDR(port, 0), val);
	netxen_crb_writelit_adapter(adapter,
			NETXEN_UNICAST_ADDR(port, 0)+4, val);

	/* add station addr to filter */
	val = MAC_HI(addr);
	netxen_crb_writelit_adapter(adapter, NETXEN_UNICAST_ADDR(port, 1), val);
	val = MAC_LO(addr);
	netxen_crb_writelit_adapter(adapter,
			NETXEN_UNICAST_ADDR(port, 1)+4, val);

	adapter->mc_enabled = 1;
	return 0;
}

static int
netxen_nic_disable_mcast_filter(struct netxen_adapter *adapter)
{
	u32	val = 0;
	u16 port = adapter->physical_port;
	u8 *addr = adapter->netdev->dev_addr;

	if (!adapter->mc_enabled)
		return 0;

	adapter->hw_read_wx(adapter, NETXEN_MAC_ADDR_CNTL_REG, &val, 4);
	val &= ~(1UL << (28+port));
	adapter->hw_write_wx(adapter, NETXEN_MAC_ADDR_CNTL_REG, &val, 4);

	val = MAC_HI(addr);
	netxen_crb_writelit_adapter(adapter, NETXEN_UNICAST_ADDR(port, 0), val);
	val = MAC_LO(addr);
	netxen_crb_writelit_adapter(adapter,
			NETXEN_UNICAST_ADDR(port, 0)+4, val);

	netxen_crb_writelit_adapter(adapter, NETXEN_UNICAST_ADDR(port, 1), 0);
	netxen_crb_writelit_adapter(adapter, NETXEN_UNICAST_ADDR(port, 1)+4, 0);

	adapter->mc_enabled = 0;
	return 0;
}

static int
netxen_nic_set_mcast_addr(struct netxen_adapter *adapter,
		int index, u8 *addr)
{
	u32 hi = 0, lo = 0;
	u16 port = adapter->physical_port;

	lo = MAC_LO(addr);
	hi = MAC_HI(addr);

	netxen_crb_writelit_adapter(adapter,
			NETXEN_MCAST_ADDR(port, index), hi);
	netxen_crb_writelit_adapter(adapter,
			NETXEN_MCAST_ADDR(port, index)+4, lo);

	return 0;
}

void netxen_p2_nic_set_multi(struct net_device *netdev)
{
	struct netxen_adapter *adapter = netdev_priv(netdev);
	struct dev_mc_list *mc_ptr;
	u8 null_addr[6];
	int index = 0;

	memset(null_addr, 0, 6);

	if (netdev->flags & IFF_PROMISC) {

		adapter->set_promisc(adapter,
				NETXEN_NIU_PROMISC_MODE);

		/* Full promiscuous mode */
		netxen_nic_disable_mcast_filter(adapter);

		return;
	}

	if (netdev->mc_count == 0) {
		adapter->set_promisc(adapter,
				NETXEN_NIU_NON_PROMISC_MODE);
		netxen_nic_disable_mcast_filter(adapter);
		return;
	}

	adapter->set_promisc(adapter, NETXEN_NIU_ALLMULTI_MODE);
	if (netdev->flags & IFF_ALLMULTI ||
			netdev->mc_count > adapter->max_mc_count) {
		netxen_nic_disable_mcast_filter(adapter);
		return;
	}

	netxen_nic_enable_mcast_filter(adapter);

	for (mc_ptr = netdev->mc_list; mc_ptr; mc_ptr = mc_ptr->next, index++)
		netxen_nic_set_mcast_addr(adapter, index, mc_ptr->dmi_addr);

	if (index != netdev->mc_count)
		printk(KERN_WARNING "%s: %s multicast address count mismatch\n",
			netxen_nic_driver_name, netdev->name);

	/* Clear out remaining addresses */
	for (; index < adapter->max_mc_count; index++)
		netxen_nic_set_mcast_addr(adapter, index, null_addr);
}

static int nx_p3_nic_add_mac(struct netxen_adapter *adapter,
		u8 *addr, nx_mac_list_t **add_list, nx_mac_list_t **del_list)
{
	nx_mac_list_t *cur, *prev;

	/* if in del_list, move it to adapter->mac_list */
	for (cur = *del_list, prev = NULL; cur;) {
		if (memcmp(addr, cur->mac_addr, ETH_ALEN) == 0) {
			if (prev == NULL)
				*del_list = cur->next;
			else
				prev->next = cur->next;
			cur->next = adapter->mac_list;
			adapter->mac_list = cur;
			return 0;
		}
		prev = cur;
		cur = cur->next;
	}

	/* make sure to add each mac address only once */
	for (cur = adapter->mac_list; cur; cur = cur->next) {
		if (memcmp(addr, cur->mac_addr, ETH_ALEN) == 0)
			return 0;
	}
	/* not in del_list, create new entry and add to add_list */
	cur = kmalloc(sizeof(*cur), in_atomic()? GFP_ATOMIC : GFP_KERNEL);
	if (cur == NULL) {
		printk(KERN_ERR "%s: cannot allocate memory. MAC filtering may"
				"not work properly from now.\n", __func__);
		return -1;
	}

	memcpy(cur->mac_addr, addr, ETH_ALEN);
	cur->next = *add_list;
	*add_list = cur;
	return 0;
}

static int
netxen_send_cmd_descs(struct netxen_adapter *adapter,
		struct cmd_desc_type0 *cmd_desc_arr, int nr_elements)
{
	uint32_t i, producer;
	struct netxen_cmd_buffer *pbuf;
	struct cmd_desc_type0 *cmd_desc;

	if (nr_elements > MAX_PENDING_DESC_BLOCK_SIZE || nr_elements == 0) {
		printk(KERN_WARNING "%s: Too many command descriptors in a "
			      "request\n", __func__);
		return -EINVAL;
	}

	i = 0;

	producer = adapter->cmd_producer;
	do {
		cmd_desc = &cmd_desc_arr[i];

		pbuf = &adapter->cmd_buf_arr[producer];
		pbuf->mss = 0;
		pbuf->total_length = 0;
		pbuf->skb = NULL;
		pbuf->cmd = 0;
		pbuf->frag_count = 0;
		pbuf->port = 0;

		/* adapter->ahw.cmd_desc_head[producer] = *cmd_desc; */
		memcpy(&adapter->ahw.cmd_desc_head[producer],
			&cmd_desc_arr[i], sizeof(struct cmd_desc_type0));

		producer = get_next_index(producer,
				adapter->max_tx_desc_count);
		i++;

	} while (i != nr_elements);

	adapter->cmd_producer = producer;

	/* write producer index to start the xmit */

	netxen_nic_update_cmd_producer(adapter, adapter->cmd_producer);

	return 0;
}

#define NIC_REQUEST		0x14
#define NETXEN_MAC_EVENT	0x1

static int nx_p3_sre_macaddr_change(struct net_device *dev,
		u8 *addr, unsigned op)
{
	struct netxen_adapter *adapter = (struct netxen_adapter *)dev->priv;
	nx_nic_req_t req;
	nx_mac_req_t mac_req;
	int rv;

	memset(&req, 0, sizeof(nx_nic_req_t));
	req.qhdr |= (NIC_REQUEST << 23);
	req.req_hdr |= NETXEN_MAC_EVENT;
	req.req_hdr |= ((u64)adapter->portnum << 16);
	mac_req.op = op;
	memcpy(&mac_req.mac_addr, addr, 6);
	req.words[0] = cpu_to_le64(*(u64 *)&mac_req);

	rv = netxen_send_cmd_descs(adapter, (struct cmd_desc_type0 *)&req, 1);
	if (rv != 0) {
		printk(KERN_ERR "ERROR. Could not send mac update\n");
		return rv;
	}
<<<<<<< HEAD
	adapter->intr_scheme = readl(
		NETXEN_CRB_NORMALIZE(adapter, CRB_NIC_CAPABILITIES_FW));
	adapter->msi_mode = readl(
		NETXEN_CRB_NORMALIZE(adapter, CRB_NIC_MSI_MODE_FW));

	addr = netxen_alloc(adapter->ahw.pdev,
			    sizeof(struct netxen_ring_ctx) +
			    sizeof(uint32_t),
			    (dma_addr_t *) & adapter->ctx_desc_phys_addr,
			    &adapter->ctx_desc_pdev);

	if (addr == NULL) {
		DPRINTK(ERR, "bad return from pci_alloc_consistent\n");
		err = -ENOMEM;
		return err;
	}
	memset(addr, 0, sizeof(struct netxen_ring_ctx));
	adapter->ctx_desc = (struct netxen_ring_ctx *)addr;
	adapter->ctx_desc->ctx_id = cpu_to_le32(adapter->portnum);
	adapter->ctx_desc->cmd_consumer_offset =
	    cpu_to_le64(adapter->ctx_desc_phys_addr +
			sizeof(struct netxen_ring_ctx));
	adapter->cmd_consumer = (__le32 *) (((char *)addr) +
					      sizeof(struct netxen_ring_ctx));

	addr = netxen_alloc(adapter->ahw.pdev,
			    sizeof(struct cmd_desc_type0) *
			    adapter->max_tx_desc_count,
			    (dma_addr_t *) & hw->cmd_desc_phys_addr,
			    &adapter->ahw.cmd_desc_pdev);

	if (addr == NULL) {
		DPRINTK(ERR, "bad return from pci_alloc_consistent\n");
		netxen_free_hw_resources(adapter);
		return -ENOMEM;
	}

	adapter->ctx_desc->cmd_ring_addr =
		cpu_to_le64(hw->cmd_desc_phys_addr);
	adapter->ctx_desc->cmd_ring_size =
		cpu_to_le32(adapter->max_tx_desc_count);

	hw->cmd_desc_head = (struct cmd_desc_type0 *)addr;

	for (ctx = 0; ctx < MAX_RCV_CTX; ++ctx) {
		recv_ctx = &adapter->recv_ctx[ctx];

		for (ring = 0; ring < NUM_RCV_DESC_RINGS; ring++) {
			rcv_desc = &recv_ctx->rcv_desc[ring];
			addr = netxen_alloc(adapter->ahw.pdev,
					    RCV_DESC_RINGSIZE,
					    &rcv_desc->phys_addr,
					    &rcv_desc->phys_pdev);
			if (addr == NULL) {
				DPRINTK(ERR, "bad return from "
					"pci_alloc_consistent\n");
				netxen_free_hw_resources(adapter);
				err = -ENOMEM;
				return err;
			}
			rcv_desc->desc_head = (struct rcv_desc *)addr;
			adapter->ctx_desc->rcv_ctx[ring].rcv_ring_addr =
			    cpu_to_le64(rcv_desc->phys_addr);
			adapter->ctx_desc->rcv_ctx[ring].rcv_ring_size =
			    cpu_to_le32(rcv_desc->max_rx_desc_count);
		}
=======
>>>>>>> 0967d61e

	return 0;
}

void netxen_p3_nic_set_multi(struct net_device *netdev)
{
	struct netxen_adapter *adapter = netdev_priv(netdev);
	nx_mac_list_t *cur, *next, *del_list, *add_list = NULL;
	struct dev_mc_list *mc_ptr;
	u8 bcast_addr[ETH_ALEN] = { 0xff, 0xff, 0xff, 0xff, 0xff, 0xff };

	adapter->set_promisc(adapter, NETXEN_NIU_PROMISC_MODE);

	/*
	 * Programming mac addresses will automaticly enabling L2 filtering.
	 * HW will replace timestamp with L2 conid when L2 filtering is
	 * enabled. This causes problem for LSA. Do not enabling L2 filtering
	 * until that problem is fixed.
	 */
	if ((netdev->flags & IFF_PROMISC) ||
			(netdev->mc_count > adapter->max_mc_count))
		return;

	del_list = adapter->mac_list;
	adapter->mac_list = NULL;

	nx_p3_nic_add_mac(adapter, netdev->dev_addr, &add_list, &del_list);
	if (netdev->mc_count > 0) {
		nx_p3_nic_add_mac(adapter, bcast_addr, &add_list, &del_list);
		for (mc_ptr = netdev->mc_list; mc_ptr;
		     mc_ptr = mc_ptr->next) {
			nx_p3_nic_add_mac(adapter, mc_ptr->dmi_addr,
					  &add_list, &del_list);
		}
	}
	for (cur = del_list; cur;) {
		nx_p3_sre_macaddr_change(netdev, cur->mac_addr, NETXEN_MAC_DEL);
		next = cur->next;
		kfree(cur);
		cur = next;
	}
	for (cur = add_list; cur;) {
		nx_p3_sre_macaddr_change(netdev, cur->mac_addr, NETXEN_MAC_ADD);
		next = cur->next;
		cur->next = adapter->mac_list;
		adapter->mac_list = cur;
		cur = next;
	}
}

#define	NETXEN_CONFIG_INTR_COALESCE	3

/*
 * Send the interrupt coalescing parameter set by ethtool to the card.
 */
int netxen_config_intr_coalesce(struct netxen_adapter *adapter)
{
	nx_nic_req_t req;
	int rv;

	memset(&req, 0, sizeof(nx_nic_req_t));

	req.qhdr |= (NIC_REQUEST << 23);
	req.req_hdr |= NETXEN_CONFIG_INTR_COALESCE;
	req.req_hdr |= ((u64)adapter->portnum << 16);

	memcpy(&req.words[0], &adapter->coal, sizeof(adapter->coal));

	rv = netxen_send_cmd_descs(adapter, (struct cmd_desc_type0 *)&req, 1);
	if (rv != 0) {
		printk(KERN_ERR "ERROR. Could not send "
			"interrupt coalescing parameters\n");
	}

	return rv;
}

/*
 * netxen_nic_change_mtu - Change the Maximum Transfer Unit
 * @returns 0 on success, negative on failure
 */

#define MTU_FUDGE_FACTOR	100

int netxen_nic_change_mtu(struct net_device *netdev, int mtu)
{
	struct netxen_adapter *adapter = netdev_priv(netdev);
	int max_mtu;

	if (NX_IS_REVISION_P3(adapter->ahw.revision_id))
		max_mtu = P3_MAX_MTU;
	else
		max_mtu = P2_MAX_MTU;

	if (mtu > max_mtu) {
		printk(KERN_ERR "%s: mtu > %d bytes unsupported\n",
				netdev->name, max_mtu);
		return -EINVAL;
	}

	if (adapter->set_mtu)
		adapter->set_mtu(adapter, mtu);
	netdev->mtu = mtu;

	mtu += MTU_FUDGE_FACTOR;
	if (NX_IS_REVISION_P3(adapter->ahw.revision_id))
		nx_fw_cmd_set_mtu(adapter, mtu);
	else if (adapter->set_mtu)
		adapter->set_mtu(adapter, mtu);

	return 0;
}

int netxen_is_flash_supported(struct netxen_adapter *adapter)
{
	const int locs[] = { 0, 0x4, 0x100, 0x4000, 0x4128 };
	int addr, val01, val02, i, j;

	/* if the flash size less than 4Mb, make huge war cry and die */
	for (j = 1; j < 4; j++) {
		addr = j * NETXEN_NIC_WINDOW_MARGIN;
		for (i = 0; i < ARRAY_SIZE(locs); i++) {
			if (netxen_rom_fast_read(adapter, locs[i], &val01) == 0
			    && netxen_rom_fast_read(adapter, (addr + locs[i]),
						    &val02) == 0) {
				if (val01 == val02)
					return -1;
			} else
				return -1;
		}
	}

	return 0;
}

static int netxen_get_flash_block(struct netxen_adapter *adapter, int base,
				  int size, __le32 * buf)
{
	int i, addr;
	__le32 *ptr32;
	u32 v;

	addr = base;
	ptr32 = buf;
	for (i = 0; i < size / sizeof(u32); i++) {
		if (netxen_rom_fast_read(adapter, addr, &v) == -1)
			return -1;
		*ptr32 = cpu_to_le32(v);
		ptr32++;
		addr += sizeof(u32);
	}
	if ((char *)buf + size > (char *)ptr32) {
		__le32 local;
		if (netxen_rom_fast_read(adapter, addr, &v) == -1)
			return -1;
		local = cpu_to_le32(v);
		memcpy(ptr32, &local, (char *)buf + size - (char *)ptr32);
	}

	return 0;
}

int netxen_get_flash_mac_addr(struct netxen_adapter *adapter, __le64 mac[])
{
	__le32 *pmac = (__le32 *) & mac[0];

	if (netxen_get_flash_block(adapter,
				   NETXEN_USER_START +
				   offsetof(struct netxen_new_user_info,
					    mac_addr),
				   FLASH_NUM_PORTS * sizeof(u64), pmac) == -1) {
		return -1;
	}
	if (*mac == cpu_to_le64(~0ULL)) {
		if (netxen_get_flash_block(adapter,
					   NETXEN_USER_START_OLD +
					   offsetof(struct netxen_user_old_info,
						    mac_addr),
					   FLASH_NUM_PORTS * sizeof(u64),
					   pmac) == -1)
			return -1;
		if (*mac == cpu_to_le64(~0ULL))
			return -1;
	}
	return 0;
}

#define CRB_WIN_LOCK_TIMEOUT 100000000

static int crb_win_lock(struct netxen_adapter *adapter)
{
	int done = 0, timeout = 0;

	while (!done) {
		/* acquire semaphore3 from PCI HW block */
		adapter->hw_read_wx(adapter,
				NETXEN_PCIE_REG(PCIE_SEM7_LOCK), &done, 4);
		if (done == 1)
			break;
		if (timeout >= CRB_WIN_LOCK_TIMEOUT)
			return -1;
		timeout++;
		udelay(1);
	}
	netxen_crb_writelit_adapter(adapter,
			NETXEN_CRB_WIN_LOCK_ID, adapter->portnum);
	return 0;
}

static void crb_win_unlock(struct netxen_adapter *adapter)
{
	int val;

	adapter->hw_read_wx(adapter,
			NETXEN_PCIE_REG(PCIE_SEM7_UNLOCK), &val, 4);
}

/*
 * Changes the CRB window to the specified window.
 */
void
netxen_nic_pci_change_crbwindow_128M(struct netxen_adapter *adapter, u32 wndw)
{
	void __iomem *offset;
	u32 tmp;
	int count = 0;
	uint8_t func = adapter->ahw.pci_func;

	if (adapter->curr_window == wndw)
		return;
	/*
	 * Move the CRB window.
	 * We need to write to the "direct access" region of PCI
	 * to avoid a race condition where the window register has
	 * not been successfully written across CRB before the target
	 * register address is received by PCI. The direct region bypasses
	 * the CRB bus.
	 */
	offset = PCI_OFFSET_SECOND_RANGE(adapter,
			NETXEN_PCIX_PH_REG(PCIE_CRB_WINDOW_REG(func)));

	if (wndw & 0x1)
		wndw = NETXEN_WINDOW_ONE;

	writel(wndw, offset);

	/* MUST make sure window is set before we forge on... */
	while ((tmp = readl(offset)) != wndw) {
		printk(KERN_WARNING "%s: %s WARNING: CRB window value not "
		       "registered properly: 0x%08x.\n",
		       netxen_nic_driver_name, __func__, tmp);
		mdelay(1);
		if (count >= 10)
			break;
		count++;
	}

	if (wndw == NETXEN_WINDOW_ONE)
		adapter->curr_window = 1;
	else
		adapter->curr_window = 0;
}

/*
 * Return -1 if off is not valid,
 *	 1 if window access is needed. 'off' is set to offset from
 *	   CRB space in 128M pci map
 *	 0 if no window access is needed. 'off' is set to 2M addr
 * In: 'off' is offset from base in 128M pci map
 */
static int
netxen_nic_pci_get_crb_addr_2M(struct netxen_adapter *adapter,
		ulong *off, int len)
{
	unsigned long end = *off + len;
	crb_128M_2M_sub_block_map_t *m;


	if (*off >= NETXEN_CRB_MAX)
		return -1;

	if (*off >= NETXEN_PCI_CAMQM && (end <= NETXEN_PCI_CAMQM_2M_END)) {
		*off = (*off - NETXEN_PCI_CAMQM) + NETXEN_PCI_CAMQM_2M_BASE +
			(ulong)adapter->ahw.pci_base0;
		return 0;
	}

	if (*off < NETXEN_PCI_CRBSPACE)
		return -1;

	*off -= NETXEN_PCI_CRBSPACE;
	end = *off + len;

	/*
	 * Try direct map
	 */
	m = &crb_128M_2M_map[CRB_BLK(*off)].sub_block[CRB_SUBBLK(*off)];

	if (m->valid && (m->start_128M <= *off) && (m->end_128M >= end)) {
		*off = *off + m->start_2M - m->start_128M +
			(ulong)adapter->ahw.pci_base0;
		return 0;
	}

	/*
	 * Not in direct map, use crb window
	 */
	return 1;
}

/*
 * In: 'off' is offset from CRB space in 128M pci map
 * Out: 'off' is 2M pci map addr
 * side effect: lock crb window
 */
static void
netxen_nic_pci_set_crbwindow_2M(struct netxen_adapter *adapter, ulong *off)
{
	u32 win_read;

	adapter->crb_win = CRB_HI(*off);
	writel(adapter->crb_win, (void *)(CRB_WINDOW_2M +
		adapter->ahw.pci_base0));
	/*
	 * Read back value to make sure write has gone through before trying
	 * to use it.
	 */
	win_read = readl((void *)(CRB_WINDOW_2M + adapter->ahw.pci_base0));
	if (win_read != adapter->crb_win) {
		printk(KERN_ERR "%s: Written crbwin (0x%x) != "
				"Read crbwin (0x%x), off=0x%lx\n",
				__func__, adapter->crb_win, win_read, *off);
	}
	*off = (*off & MASK(16)) + CRB_INDIRECT_2M +
		(ulong)adapter->ahw.pci_base0;
}

int netxen_load_firmware(struct netxen_adapter *adapter)
{
	int i;
	u32 data, size = 0;
	u32 flashaddr = NETXEN_BOOTLD_START, memaddr = NETXEN_BOOTLD_START;

	size = (NETXEN_IMAGE_START - NETXEN_BOOTLD_START)/4;

	if (NX_IS_REVISION_P2(adapter->ahw.revision_id))
		adapter->pci_write_normalize(adapter,
				NETXEN_ROMUSB_GLB_CAS_RST, 1);

	for (i = 0; i < size; i++) {
		if (netxen_rom_fast_read(adapter, flashaddr, (int *)&data) != 0)
			return -EIO;

		adapter->pci_mem_write(adapter, memaddr, &data, 4);
		flashaddr += 4;
		memaddr += 4;
		cond_resched();
	}
	msleep(1);

	if (NX_IS_REVISION_P3(adapter->ahw.revision_id))
		adapter->pci_write_normalize(adapter,
				NETXEN_ROMUSB_GLB_SW_RESET, 0x80001d);
	else {
		adapter->pci_write_normalize(adapter,
				NETXEN_ROMUSB_GLB_CHIP_CLK_CTRL, 0x3fff);
		adapter->pci_write_normalize(adapter,
				NETXEN_ROMUSB_GLB_CAS_RST, 0);
	}

	return 0;
}

int
netxen_nic_hw_write_wx_128M(struct netxen_adapter *adapter,
		ulong off, void *data, int len)
{
	void __iomem *addr;

	if (ADDR_IN_WINDOW1(off)) {
		addr = NETXEN_CRB_NORMALIZE(adapter, off);
	} else {		/* Window 0 */
		addr = pci_base_offset(adapter, off);
		netxen_nic_pci_change_crbwindow_128M(adapter, 0);
	}

	DPRINTK(INFO, "writing to base %lx offset %llx addr %p"
		" data %llx len %d\n",
		pci_base(adapter, off), off, addr,
		*(unsigned long long *)data, len);
	if (!addr) {
		netxen_nic_pci_change_crbwindow_128M(adapter, 1);
		return 1;
	}

	switch (len) {
	case 1:
		writeb(*(u8 *) data, addr);
		break;
	case 2:
		writew(*(u16 *) data, addr);
		break;
	case 4:
		writel(*(u32 *) data, addr);
		break;
	case 8:
		writeq(*(u64 *) data, addr);
		break;
	default:
		DPRINTK(INFO,
			"writing data %lx to offset %llx, num words=%d\n",
			*(unsigned long *)data, off, (len >> 3));

		netxen_nic_hw_block_write64((u64 __iomem *) data, addr,
					    (len >> 3));
		break;
	}
	if (!ADDR_IN_WINDOW1(off))
		netxen_nic_pci_change_crbwindow_128M(adapter, 1);

	return 0;
}

int
netxen_nic_hw_read_wx_128M(struct netxen_adapter *adapter,
		ulong off, void *data, int len)
{
	void __iomem *addr;

	if (ADDR_IN_WINDOW1(off)) {	/* Window 1 */
		addr = NETXEN_CRB_NORMALIZE(adapter, off);
	} else {		/* Window 0 */
		addr = pci_base_offset(adapter, off);
		netxen_nic_pci_change_crbwindow_128M(adapter, 0);
	}

	DPRINTK(INFO, "reading from base %lx offset %llx addr %p\n",
		pci_base(adapter, off), off, addr);
	if (!addr) {
		netxen_nic_pci_change_crbwindow_128M(adapter, 1);
		return 1;
	}
	switch (len) {
	case 1:
		*(u8 *) data = readb(addr);
		break;
	case 2:
		*(u16 *) data = readw(addr);
		break;
	case 4:
		*(u32 *) data = readl(addr);
		break;
	case 8:
		*(u64 *) data = readq(addr);
		break;
	default:
		netxen_nic_hw_block_read64((u64 __iomem *) data, addr,
					   (len >> 3));
		break;
	}
	DPRINTK(INFO, "read %lx\n", *(unsigned long *)data);

	if (!ADDR_IN_WINDOW1(off))
		netxen_nic_pci_change_crbwindow_128M(adapter, 1);

	return 0;
}

int
netxen_nic_hw_write_wx_2M(struct netxen_adapter *adapter,
		ulong off, void *data, int len)
{
	unsigned long flags = 0;
	int rv;

	rv = netxen_nic_pci_get_crb_addr_2M(adapter, &off, len);

	if (rv == -1) {
		printk(KERN_ERR "%s: invalid offset: 0x%016lx\n",
				__func__, off);
		dump_stack();
		return -1;
	}

	if (rv == 1) {
		write_lock_irqsave(&adapter->adapter_lock, flags);
		crb_win_lock(adapter);
		netxen_nic_pci_set_crbwindow_2M(adapter, &off);
	}

	DPRINTK(1, INFO, "write data %lx to offset %llx, len=%d\n",
			*(unsigned long *)data, off, len);

	switch (len) {
	case 1:
		writeb(*(uint8_t *)data, (void *)off);
		break;
	case 2:
		writew(*(uint16_t *)data, (void *)off);
		break;
	case 4:
		writel(*(uint32_t *)data, (void *)off);
		break;
	case 8:
		writeq(*(uint64_t *)data, (void *)off);
		break;
	default:
		DPRINTK(1, INFO,
			"writing data %lx to offset %llx, num words=%d\n",
			*(unsigned long *)data, off, (len>>3));
		break;
	}
	if (rv == 1) {
		crb_win_unlock(adapter);
		write_unlock_irqrestore(&adapter->adapter_lock, flags);
	}

	return 0;
}

int
netxen_nic_hw_read_wx_2M(struct netxen_adapter *adapter,
		ulong off, void *data, int len)
{
	unsigned long flags = 0;
	int rv;

	rv = netxen_nic_pci_get_crb_addr_2M(adapter, &off, len);

	if (rv == -1) {
		printk(KERN_ERR "%s: invalid offset: 0x%016lx\n",
				__func__, off);
		dump_stack();
		return -1;
	}

	if (rv == 1) {
		write_lock_irqsave(&adapter->adapter_lock, flags);
		crb_win_lock(adapter);
		netxen_nic_pci_set_crbwindow_2M(adapter, &off);
	}

	DPRINTK(1, INFO, "read from offset %lx, len=%d\n", off, len);

	switch (len) {
	case 1:
		*(uint8_t *)data = readb((void *)off);
		break;
	case 2:
		*(uint16_t *)data = readw((void *)off);
		break;
	case 4:
		*(uint32_t *)data = readl((void *)off);
		break;
	case 8:
		*(uint64_t *)data = readq((void *)off);
		break;
	default:
		break;
	}

	DPRINTK(1, INFO, "read %lx\n", *(unsigned long *)data);

	if (rv == 1) {
		crb_win_unlock(adapter);
		write_unlock_irqrestore(&adapter->adapter_lock, flags);
	}

	return 0;
}

void netxen_nic_reg_write(struct netxen_adapter *adapter, u64 off, u32 val)
{
	adapter->hw_write_wx(adapter, off, &val, 4);
}

int netxen_nic_reg_read(struct netxen_adapter *adapter, u64 off)
{
	int val;
	adapter->hw_read_wx(adapter, off, &val, 4);
	return val;
}

/* Change the window to 0, write and change back to window 1. */
void netxen_nic_write_w0(struct netxen_adapter *adapter, u32 index, u32 value)
{
	adapter->hw_write_wx(adapter, index, &value, 4);
}

/* Change the window to 0, read and change back to window 1. */
void netxen_nic_read_w0(struct netxen_adapter *adapter, u32 index, u32 *value)
{
	adapter->hw_read_wx(adapter, index, value, 4);
}

void netxen_nic_write_w1(struct netxen_adapter *adapter, u32 index, u32 value)
{
	adapter->hw_write_wx(adapter, index, &value, 4);
}

void netxen_nic_read_w1(struct netxen_adapter *adapter, u32 index, u32 *value)
{
	adapter->hw_read_wx(adapter, index, value, 4);
}

/*
 * check memory access boundary.
 * used by test agent. support ddr access only for now
 */
static unsigned long
netxen_nic_pci_mem_bound_check(struct netxen_adapter *adapter,
		unsigned long long addr, int size)
{
	if (!ADDR_IN_RANGE(addr,
			NETXEN_ADDR_DDR_NET, NETXEN_ADDR_DDR_NET_MAX) ||
		!ADDR_IN_RANGE(addr+size-1,
			NETXEN_ADDR_DDR_NET, NETXEN_ADDR_DDR_NET_MAX) ||
		((size != 1) && (size != 2) && (size != 4) && (size != 8))) {
		return 0;
	}

	return 1;
}

static int netxen_pci_set_window_warning_count;

unsigned long
netxen_nic_pci_set_window_128M(struct netxen_adapter *adapter,
		unsigned long long addr)
{
	void __iomem *offset;
	int window;
	unsigned long long	qdr_max;
	uint8_t func = adapter->ahw.pci_func;

	if (NX_IS_REVISION_P2(adapter->ahw.revision_id)) {
		qdr_max = NETXEN_ADDR_QDR_NET_MAX_P2;
	} else {
		qdr_max = NETXEN_ADDR_QDR_NET_MAX_P3;
	}

	if (ADDR_IN_RANGE(addr, NETXEN_ADDR_DDR_NET, NETXEN_ADDR_DDR_NET_MAX)) {
		/* DDR network side */
		addr -= NETXEN_ADDR_DDR_NET;
		window = (addr >> 25) & 0x3ff;
		if (adapter->ahw.ddr_mn_window != window) {
			adapter->ahw.ddr_mn_window = window;
			offset = PCI_OFFSET_SECOND_RANGE(adapter,
				NETXEN_PCIX_PH_REG(PCIE_MN_WINDOW_REG(func)));
			writel(window, offset);
			/* MUST make sure window is set before we forge on... */
			readl(offset);
		}
		addr -= (window * NETXEN_WINDOW_ONE);
		addr += NETXEN_PCI_DDR_NET;
	} else if (ADDR_IN_RANGE(addr, NETXEN_ADDR_OCM0, NETXEN_ADDR_OCM0_MAX)) {
		addr -= NETXEN_ADDR_OCM0;
		addr += NETXEN_PCI_OCM0;
	} else if (ADDR_IN_RANGE(addr, NETXEN_ADDR_OCM1, NETXEN_ADDR_OCM1_MAX)) {
		addr -= NETXEN_ADDR_OCM1;
		addr += NETXEN_PCI_OCM1;
	} else if (ADDR_IN_RANGE(addr, NETXEN_ADDR_QDR_NET, qdr_max)) {
		/* QDR network side */
		addr -= NETXEN_ADDR_QDR_NET;
		window = (addr >> 22) & 0x3f;
		if (adapter->ahw.qdr_sn_window != window) {
			adapter->ahw.qdr_sn_window = window;
			offset = PCI_OFFSET_SECOND_RANGE(adapter,
				NETXEN_PCIX_PH_REG(PCIE_SN_WINDOW_REG(func)));
			writel((window << 22), offset);
			/* MUST make sure window is set before we forge on... */
			readl(offset);
		}
		addr -= (window * 0x400000);
		addr += NETXEN_PCI_QDR_NET;
	} else {
		/*
		 * peg gdb frequently accesses memory that doesn't exist,
		 * this limits the chit chat so debugging isn't slowed down.
		 */
		if ((netxen_pci_set_window_warning_count++ < 8)
		    || (netxen_pci_set_window_warning_count % 64 == 0))
			printk("%s: Warning:netxen_nic_pci_set_window()"
			       " Unknown address range!\n",
			       netxen_nic_driver_name);
		addr = -1UL;
	}
	return addr;
}

/*
 * Note : only 32-bit writes!
 */
int netxen_nic_pci_write_immediate_128M(struct netxen_adapter *adapter,
		u64 off, u32 data)
{
	writel(data, (void __iomem *)(PCI_OFFSET_SECOND_RANGE(adapter, off)));
	return 0;
}

u32 netxen_nic_pci_read_immediate_128M(struct netxen_adapter *adapter, u64 off)
{
	return readl((void __iomem *)(pci_base_offset(adapter, off)));
}

void netxen_nic_pci_write_normalize_128M(struct netxen_adapter *adapter,
		u64 off, u32 data)
{
	writel(data, NETXEN_CRB_NORMALIZE(adapter, off));
}

u32 netxen_nic_pci_read_normalize_128M(struct netxen_adapter *adapter, u64 off)
{
	return readl(NETXEN_CRB_NORMALIZE(adapter, off));
}

unsigned long
netxen_nic_pci_set_window_2M(struct netxen_adapter *adapter,
		unsigned long long addr)
{
	int window;
	u32 win_read;

	if (ADDR_IN_RANGE(addr, NETXEN_ADDR_DDR_NET, NETXEN_ADDR_DDR_NET_MAX)) {
		/* DDR network side */
		window = MN_WIN(addr);
		adapter->ahw.ddr_mn_window = window;
		adapter->hw_write_wx(adapter,
				adapter->ahw.mn_win_crb | NETXEN_PCI_CRBSPACE,
				&window, 4);
		adapter->hw_read_wx(adapter,
				adapter->ahw.mn_win_crb | NETXEN_PCI_CRBSPACE,
				&win_read, 4);
		if ((win_read << 17) != window) {
			printk(KERN_INFO "Written MNwin (0x%x) != "
				"Read MNwin (0x%x)\n", window, win_read);
		}
		addr = GET_MEM_OFFS_2M(addr) + NETXEN_PCI_DDR_NET;
	} else if (ADDR_IN_RANGE(addr,
				NETXEN_ADDR_OCM0, NETXEN_ADDR_OCM0_MAX)) {
		if ((addr & 0x00ff800) == 0xff800) {
			printk("%s: QM access not handled.\n", __func__);
			addr = -1UL;
		}

		window = OCM_WIN(addr);
		adapter->ahw.ddr_mn_window = window;
		adapter->hw_write_wx(adapter,
				adapter->ahw.mn_win_crb | NETXEN_PCI_CRBSPACE,
				&window, 4);
		adapter->hw_read_wx(adapter,
				adapter->ahw.mn_win_crb | NETXEN_PCI_CRBSPACE,
				&win_read, 4);
		if ((win_read >> 7) != window) {
			printk(KERN_INFO "%s: Written OCMwin (0x%x) != "
					"Read OCMwin (0x%x)\n",
					__func__, window, win_read);
		}
		addr = GET_MEM_OFFS_2M(addr) + NETXEN_PCI_OCM0_2M;

	} else if (ADDR_IN_RANGE(addr,
			NETXEN_ADDR_QDR_NET, NETXEN_ADDR_QDR_NET_MAX_P3)) {
		/* QDR network side */
		window = MS_WIN(addr);
		adapter->ahw.qdr_sn_window = window;
		adapter->hw_write_wx(adapter,
				adapter->ahw.ms_win_crb | NETXEN_PCI_CRBSPACE,
				&window, 4);
		adapter->hw_read_wx(adapter,
				adapter->ahw.ms_win_crb | NETXEN_PCI_CRBSPACE,
				&win_read, 4);
		if (win_read != window) {
			printk(KERN_INFO "%s: Written MSwin (0x%x) != "
					"Read MSwin (0x%x)\n",
					__func__, window, win_read);
		}
		addr = GET_MEM_OFFS_2M(addr) + NETXEN_PCI_QDR_NET;

	} else {
		/*
		 * peg gdb frequently accesses memory that doesn't exist,
		 * this limits the chit chat so debugging isn't slowed down.
		 */
		if ((netxen_pci_set_window_warning_count++ < 8)
			|| (netxen_pci_set_window_warning_count%64 == 0)) {
			printk("%s: Warning:%s Unknown address range!\n",
					__func__, netxen_nic_driver_name);
}
		addr = -1UL;
	}
	return addr;
}

static int netxen_nic_pci_is_same_window(struct netxen_adapter *adapter,
				      unsigned long long addr)
{
	int window;
	unsigned long long qdr_max;

	if (NX_IS_REVISION_P2(adapter->ahw.revision_id))
		qdr_max = NETXEN_ADDR_QDR_NET_MAX_P2;
	else
		qdr_max = NETXEN_ADDR_QDR_NET_MAX_P3;

	if (ADDR_IN_RANGE(addr,
			NETXEN_ADDR_DDR_NET, NETXEN_ADDR_DDR_NET_MAX)) {
		/* DDR network side */
		BUG();	/* MN access can not come here */
	} else if (ADDR_IN_RANGE(addr,
			NETXEN_ADDR_OCM0, NETXEN_ADDR_OCM0_MAX)) {
		return 1;
	} else if (ADDR_IN_RANGE(addr,
				NETXEN_ADDR_OCM1, NETXEN_ADDR_OCM1_MAX)) {
		return 1;
	} else if (ADDR_IN_RANGE(addr, NETXEN_ADDR_QDR_NET, qdr_max)) {
		/* QDR network side */
		window = ((addr - NETXEN_ADDR_QDR_NET) >> 22) & 0x3f;
		if (adapter->ahw.qdr_sn_window == window)
			return 1;
	}

	return 0;
}

static int netxen_nic_pci_mem_read_direct(struct netxen_adapter *adapter,
			u64 off, void *data, int size)
{
	unsigned long flags;
	void *addr;
	int ret = 0;
	u64 start;
	uint8_t *mem_ptr = NULL;
	unsigned long mem_base;
	unsigned long mem_page;

	write_lock_irqsave(&adapter->adapter_lock, flags);

	/*
	 * If attempting to access unknown address or straddle hw windows,
	 * do not access.
	 */
	start = adapter->pci_set_window(adapter, off);
	if ((start == -1UL) ||
		(netxen_nic_pci_is_same_window(adapter, off+size-1) == 0)) {
		write_unlock_irqrestore(&adapter->adapter_lock, flags);
		printk(KERN_ERR "%s out of bound pci memory access. "
			"offset is 0x%llx\n", netxen_nic_driver_name, off);
		return -1;
	}

	addr = (void *)(pci_base_offset(adapter, start));
	if (!addr) {
		write_unlock_irqrestore(&adapter->adapter_lock, flags);
		mem_base = pci_resource_start(adapter->pdev, 0);
		mem_page = start & PAGE_MASK;
		/* Map two pages whenever user tries to access addresses in two
		consecutive pages.
		*/
		if (mem_page != ((start + size - 1) & PAGE_MASK))
			mem_ptr = ioremap(mem_base + mem_page, PAGE_SIZE * 2);
		else
			mem_ptr = ioremap(mem_base + mem_page, PAGE_SIZE);
		if (mem_ptr == 0UL) {
			*(uint8_t  *)data = 0;
			return -1;
		}
		addr = mem_ptr;
		addr += start & (PAGE_SIZE - 1);
		write_lock_irqsave(&adapter->adapter_lock, flags);
	}

	switch (size) {
	case 1:
		*(uint8_t  *)data = readb(addr);
		break;
	case 2:
		*(uint16_t *)data = readw(addr);
		break;
	case 4:
		*(uint32_t *)data = readl(addr);
		break;
	case 8:
		*(uint64_t *)data = readq(addr);
		break;
	default:
		ret = -1;
		break;
	}
	write_unlock_irqrestore(&adapter->adapter_lock, flags);
	DPRINTK(1, INFO, "read %llx\n", *(unsigned long long *)data);

	if (mem_ptr)
		iounmap(mem_ptr);
	return ret;
}

static int
netxen_nic_pci_mem_write_direct(struct netxen_adapter *adapter, u64 off,
		void *data, int size)
{
	unsigned long flags;
	void *addr;
	int ret = 0;
	u64 start;
	uint8_t *mem_ptr = NULL;
	unsigned long mem_base;
	unsigned long mem_page;

	write_lock_irqsave(&adapter->adapter_lock, flags);

	/*
	 * If attempting to access unknown address or straddle hw windows,
	 * do not access.
	 */
	start = adapter->pci_set_window(adapter, off);
	if ((start == -1UL) ||
		(netxen_nic_pci_is_same_window(adapter, off+size-1) == 0)) {
		write_unlock_irqrestore(&adapter->adapter_lock, flags);
		printk(KERN_ERR "%s out of bound pci memory access. "
			"offset is 0x%llx\n", netxen_nic_driver_name, off);
		return -1;
	}

	addr = (void *)(pci_base_offset(adapter, start));
	if (!addr) {
		write_unlock_irqrestore(&adapter->adapter_lock, flags);
		mem_base = pci_resource_start(adapter->pdev, 0);
		mem_page = start & PAGE_MASK;
		/* Map two pages whenever user tries to access addresses in two
		 * consecutive pages.
		 */
		if (mem_page != ((start + size - 1) & PAGE_MASK))
			mem_ptr = ioremap(mem_base + mem_page, PAGE_SIZE*2);
		else
			mem_ptr = ioremap(mem_base + mem_page, PAGE_SIZE);
		if (mem_ptr == 0UL)
			return -1;
		addr = mem_ptr;
		addr += start & (PAGE_SIZE - 1);
		write_lock_irqsave(&adapter->adapter_lock, flags);
	}

	switch (size) {
	case 1:
		writeb(*(uint8_t *)data, addr);
		break;
	case 2:
		writew(*(uint16_t *)data, addr);
		break;
	case 4:
		writel(*(uint32_t *)data, addr);
		break;
	case 8:
		writeq(*(uint64_t *)data, addr);
		break;
	default:
		ret = -1;
		break;
	}
	write_unlock_irqrestore(&adapter->adapter_lock, flags);
	DPRINTK(1, INFO, "writing data %llx to offset %llx\n",
			*(unsigned long long *)data, start);
	if (mem_ptr)
		iounmap(mem_ptr);
	return ret;
}

#define MAX_CTL_CHECK   1000

int
netxen_nic_pci_mem_write_128M(struct netxen_adapter *adapter,
		u64 off, void *data, int size)
{
	unsigned long   flags, mem_crb;
	int	     i, j, ret = 0, loop, sz[2], off0;
	uint32_t      temp;
	uint64_t      off8, tmpw, word[2] = {0, 0};

	/*
	 * If not MN, go check for MS or invalid.
	 */
	if (netxen_nic_pci_mem_bound_check(adapter, off, size) == 0)
		return netxen_nic_pci_mem_write_direct(adapter,
				off, data, size);

	off8 = off & 0xfffffff8;
	off0 = off & 0x7;
	sz[0] = (size < (8 - off0)) ? size : (8 - off0);
	sz[1] = size - sz[0];
	loop = ((off0 + size - 1) >> 3) + 1;
	mem_crb = (unsigned long)pci_base_offset(adapter, NETXEN_CRB_DDR_NET);

	if ((size != 8) || (off0 != 0))  {
		for (i = 0; i < loop; i++) {
			if (adapter->pci_mem_read(adapter,
				off8 + (i << 3), &word[i], 8))
				return -1;
		}
	}

	switch (size) {
	case 1:
		tmpw = *((uint8_t *)data);
		break;
	case 2:
		tmpw = *((uint16_t *)data);
		break;
	case 4:
		tmpw = *((uint32_t *)data);
		break;
	case 8:
	default:
		tmpw = *((uint64_t *)data);
		break;
	}
	word[0] &= ~((~(~0ULL << (sz[0] * 8))) << (off0 * 8));
	word[0] |= tmpw << (off0 * 8);

	if (loop == 2) {
		word[1] &= ~(~0ULL << (sz[1] * 8));
		word[1] |= tmpw >> (sz[0] * 8);
	}

	write_lock_irqsave(&adapter->adapter_lock, flags);
	netxen_nic_pci_change_crbwindow_128M(adapter, 0);

	for (i = 0; i < loop; i++) {
		writel((uint32_t)(off8 + (i << 3)),
			(void *)(mem_crb+MIU_TEST_AGT_ADDR_LO));
		writel(0,
			(void *)(mem_crb+MIU_TEST_AGT_ADDR_HI));
		writel(word[i] & 0xffffffff,
			(void *)(mem_crb+MIU_TEST_AGT_WRDATA_LO));
		writel((word[i] >> 32) & 0xffffffff,
			(void *)(mem_crb+MIU_TEST_AGT_WRDATA_HI));
		writel(MIU_TA_CTL_ENABLE|MIU_TA_CTL_WRITE,
			(void *)(mem_crb+MIU_TEST_AGT_CTRL));
		writel(MIU_TA_CTL_START|MIU_TA_CTL_ENABLE|MIU_TA_CTL_WRITE,
			(void *)(mem_crb+MIU_TEST_AGT_CTRL));

		for (j = 0; j < MAX_CTL_CHECK; j++) {
			temp = readl(
			     (void *)(mem_crb+MIU_TEST_AGT_CTRL));
			if ((temp & MIU_TA_CTL_BUSY) == 0)
				break;
		}

		if (j >= MAX_CTL_CHECK) {
			printk("%s: %s Fail to write through agent\n",
					__func__, netxen_nic_driver_name);
			ret = -1;
			break;
		}
	}

	netxen_nic_pci_change_crbwindow_128M(adapter, 1);
	write_unlock_irqrestore(&adapter->adapter_lock, flags);
	return ret;
}

int
netxen_nic_pci_mem_read_128M(struct netxen_adapter *adapter,
		u64 off, void *data, int size)
{
	unsigned long   flags, mem_crb;
	int	     i, j = 0, k, start, end, loop, sz[2], off0[2];
	uint32_t      temp;
	uint64_t      off8, val, word[2] = {0, 0};


	/*
	 * If not MN, go check for MS or invalid.
	 */
	if (netxen_nic_pci_mem_bound_check(adapter, off, size) == 0)
		return netxen_nic_pci_mem_read_direct(adapter, off, data, size);

	off8 = off & 0xfffffff8;
	off0[0] = off & 0x7;
	off0[1] = 0;
	sz[0] = (size < (8 - off0[0])) ? size : (8 - off0[0]);
	sz[1] = size - sz[0];
	loop = ((off0[0] + size - 1) >> 3) + 1;
	mem_crb = (unsigned long)pci_base_offset(adapter, NETXEN_CRB_DDR_NET);

	write_lock_irqsave(&adapter->adapter_lock, flags);
	netxen_nic_pci_change_crbwindow_128M(adapter, 0);

	for (i = 0; i < loop; i++) {
		writel((uint32_t)(off8 + (i << 3)),
			(void *)(mem_crb+MIU_TEST_AGT_ADDR_LO));
		writel(0,
			(void *)(mem_crb+MIU_TEST_AGT_ADDR_HI));
		writel(MIU_TA_CTL_ENABLE,
			(void *)(mem_crb+MIU_TEST_AGT_CTRL));
		writel(MIU_TA_CTL_START|MIU_TA_CTL_ENABLE,
			(void *)(mem_crb+MIU_TEST_AGT_CTRL));

		for (j = 0; j < MAX_CTL_CHECK; j++) {
			temp = readl(
			      (void *)(mem_crb+MIU_TEST_AGT_CTRL));
			if ((temp & MIU_TA_CTL_BUSY) == 0)
				break;
		}

		if (j >= MAX_CTL_CHECK) {
			printk(KERN_ERR "%s: %s Fail to read through agent\n",
					__func__, netxen_nic_driver_name);
			break;
		}

		start = off0[i] >> 2;
		end   = (off0[i] + sz[i] - 1) >> 2;
		for (k = start; k <= end; k++) {
			word[i] |= ((uint64_t) readl(
				    (void *)(mem_crb +
				    MIU_TEST_AGT_RDDATA(k))) << (32*k));
		}
	}

	netxen_nic_pci_change_crbwindow_128M(adapter, 1);
	write_unlock_irqrestore(&adapter->adapter_lock, flags);

	if (j >= MAX_CTL_CHECK)
		return -1;

	if (sz[0] == 8) {
		val = word[0];
	} else {
		val = ((word[0] >> (off0[0] * 8)) & (~(~0ULL << (sz[0] * 8)))) |
			((word[1] & (~(~0ULL << (sz[1] * 8)))) << (sz[0] * 8));
	}

	switch (size) {
	case 1:
		*(uint8_t  *)data = val;
		break;
	case 2:
		*(uint16_t *)data = val;
		break;
	case 4:
		*(uint32_t *)data = val;
		break;
	case 8:
		*(uint64_t *)data = val;
		break;
	}
	DPRINTK(1, INFO, "read %llx\n", *(unsigned long long *)data);
	return 0;
}

int
netxen_nic_pci_mem_write_2M(struct netxen_adapter *adapter,
		u64 off, void *data, int size)
{
	int i, j, ret = 0, loop, sz[2], off0;
	uint32_t temp;
	uint64_t off8, mem_crb, tmpw, word[2] = {0, 0};

	/*
	 * If not MN, go check for MS or invalid.
	 */
	if (off >= NETXEN_ADDR_QDR_NET && off <= NETXEN_ADDR_QDR_NET_MAX_P3)
		mem_crb = NETXEN_CRB_QDR_NET;
	else {
		mem_crb = NETXEN_CRB_DDR_NET;
		if (netxen_nic_pci_mem_bound_check(adapter, off, size) == 0)
			return netxen_nic_pci_mem_write_direct(adapter,
					off, data, size);
	}

	off8 = off & 0xfffffff8;
	off0 = off & 0x7;
	sz[0] = (size < (8 - off0)) ? size : (8 - off0);
	sz[1] = size - sz[0];
	loop = ((off0 + size - 1) >> 3) + 1;

	if ((size != 8) || (off0 != 0)) {
		for (i = 0; i < loop; i++) {
			if (adapter->pci_mem_read(adapter, off8 + (i << 3),
						&word[i], 8))
				return -1;
		}
	}

	switch (size) {
	case 1:
		tmpw = *((uint8_t *)data);
		break;
	case 2:
		tmpw = *((uint16_t *)data);
		break;
	case 4:
		tmpw = *((uint32_t *)data);
		break;
	case 8:
	default:
		tmpw = *((uint64_t *)data);
	break;
	}

	word[0] &= ~((~(~0ULL << (sz[0] * 8))) << (off0 * 8));
	word[0] |= tmpw << (off0 * 8);

	if (loop == 2) {
		word[1] &= ~(~0ULL << (sz[1] * 8));
		word[1] |= tmpw >> (sz[0] * 8);
	}

	/*
	 * don't lock here - write_wx gets the lock if each time
	 * write_lock_irqsave(&adapter->adapter_lock, flags);
	 * netxen_nic_pci_change_crbwindow_128M(adapter, 0);
	 */

	for (i = 0; i < loop; i++) {
		temp = off8 + (i << 3);
		adapter->hw_write_wx(adapter,
				mem_crb+MIU_TEST_AGT_ADDR_LO, &temp, 4);
		temp = 0;
		adapter->hw_write_wx(adapter,
				mem_crb+MIU_TEST_AGT_ADDR_HI, &temp, 4);
		temp = word[i] & 0xffffffff;
		adapter->hw_write_wx(adapter,
				mem_crb+MIU_TEST_AGT_WRDATA_LO, &temp, 4);
		temp = (word[i] >> 32) & 0xffffffff;
		adapter->hw_write_wx(adapter,
				mem_crb+MIU_TEST_AGT_WRDATA_HI, &temp, 4);
		temp = MIU_TA_CTL_ENABLE | MIU_TA_CTL_WRITE;
		adapter->hw_write_wx(adapter,
				mem_crb+MIU_TEST_AGT_CTRL, &temp, 4);
		temp = MIU_TA_CTL_START | MIU_TA_CTL_ENABLE | MIU_TA_CTL_WRITE;
		adapter->hw_write_wx(adapter,
				mem_crb+MIU_TEST_AGT_CTRL, &temp, 4);

		for (j = 0; j < MAX_CTL_CHECK; j++) {
			adapter->hw_read_wx(adapter,
					mem_crb + MIU_TEST_AGT_CTRL, &temp, 4);
			if ((temp & MIU_TA_CTL_BUSY) == 0)
				break;
		}

		if (j >= MAX_CTL_CHECK) {
			printk(KERN_ERR "%s: Fail to write through agent\n",
					netxen_nic_driver_name);
			ret = -1;
			break;
		}
	}

	/*
	 * netxen_nic_pci_change_crbwindow_128M(adapter, 1);
	 * write_unlock_irqrestore(&adapter->adapter_lock, flags);
	 */
	return ret;
}

int
netxen_nic_pci_mem_read_2M(struct netxen_adapter *adapter,
		u64 off, void *data, int size)
{
	int i, j = 0, k, start, end, loop, sz[2], off0[2];
	uint32_t      temp;
	uint64_t      off8, val, mem_crb, word[2] = {0, 0};

	/*
	 * If not MN, go check for MS or invalid.
	 */

	if (off >= NETXEN_ADDR_QDR_NET && off <= NETXEN_ADDR_QDR_NET_MAX_P3)
		mem_crb = NETXEN_CRB_QDR_NET;
	else {
		mem_crb = NETXEN_CRB_DDR_NET;
		if (netxen_nic_pci_mem_bound_check(adapter, off, size) == 0)
			return netxen_nic_pci_mem_read_direct(adapter,
					off, data, size);
	}

	off8 = off & 0xfffffff8;
	off0[0] = off & 0x7;
	off0[1] = 0;
	sz[0] = (size < (8 - off0[0])) ? size : (8 - off0[0]);
	sz[1] = size - sz[0];
	loop = ((off0[0] + size - 1) >> 3) + 1;

	/*
	 * don't lock here - write_wx gets the lock if each time
	 * write_lock_irqsave(&adapter->adapter_lock, flags);
	 * netxen_nic_pci_change_crbwindow_128M(adapter, 0);
	 */

	for (i = 0; i < loop; i++) {
		temp = off8 + (i << 3);
		adapter->hw_write_wx(adapter,
				mem_crb + MIU_TEST_AGT_ADDR_LO, &temp, 4);
		temp = 0;
		adapter->hw_write_wx(adapter,
				mem_crb + MIU_TEST_AGT_ADDR_HI, &temp, 4);
		temp = MIU_TA_CTL_ENABLE;
		adapter->hw_write_wx(adapter,
				mem_crb + MIU_TEST_AGT_CTRL, &temp, 4);
		temp = MIU_TA_CTL_START | MIU_TA_CTL_ENABLE;
		adapter->hw_write_wx(adapter,
				mem_crb + MIU_TEST_AGT_CTRL, &temp, 4);

		for (j = 0; j < MAX_CTL_CHECK; j++) {
			adapter->hw_read_wx(adapter,
					mem_crb + MIU_TEST_AGT_CTRL, &temp, 4);
			if ((temp & MIU_TA_CTL_BUSY) == 0)
				break;
		}

		if (j >= MAX_CTL_CHECK) {
			printk(KERN_ERR "%s: Fail to read through agent\n",
					netxen_nic_driver_name);
			break;
		}

		start = off0[i] >> 2;
		end   = (off0[i] + sz[i] - 1) >> 2;
		for (k = start; k <= end; k++) {
			adapter->hw_read_wx(adapter,
				mem_crb + MIU_TEST_AGT_RDDATA(k), &temp, 4);
			word[i] |= ((uint64_t)temp << (32 * k));
		}
	}

	/*
	 * netxen_nic_pci_change_crbwindow_128M(adapter, 1);
	 * write_unlock_irqrestore(&adapter->adapter_lock, flags);
	 */

	if (j >= MAX_CTL_CHECK)
		return -1;

	if (sz[0] == 8) {
		val = word[0];
	} else {
		val = ((word[0] >> (off0[0] * 8)) & (~(~0ULL << (sz[0] * 8)))) |
		((word[1] & (~(~0ULL << (sz[1] * 8)))) << (sz[0] * 8));
	}

	switch (size) {
	case 1:
		*(uint8_t  *)data = val;
		break;
	case 2:
		*(uint16_t *)data = val;
		break;
	case 4:
		*(uint32_t *)data = val;
		break;
	case 8:
		*(uint64_t *)data = val;
		break;
	}
	DPRINTK(1, INFO, "read %llx\n", *(unsigned long long *)data);
	return 0;
}

/*
 * Note : only 32-bit writes!
 */
int netxen_nic_pci_write_immediate_2M(struct netxen_adapter *adapter,
		u64 off, u32 data)
{
	adapter->hw_write_wx(adapter, off, &data, 4);

	return 0;
}

u32 netxen_nic_pci_read_immediate_2M(struct netxen_adapter *adapter, u64 off)
{
	u32 temp;
	adapter->hw_read_wx(adapter, off, &temp, 4);
	return temp;
}

void netxen_nic_pci_write_normalize_2M(struct netxen_adapter *adapter,
		u64 off, u32 data)
{
	adapter->hw_write_wx(adapter, off, &data, 4);
}

u32 netxen_nic_pci_read_normalize_2M(struct netxen_adapter *adapter, u64 off)
{
	u32 temp;
	adapter->hw_read_wx(adapter, off, &temp, 4);
	return temp;
}

#if 0
int
netxen_nic_erase_pxe(struct netxen_adapter *adapter)
{
	if (netxen_rom_fast_write(adapter, NETXEN_PXE_START, 0) == -1) {
		printk(KERN_ERR "%s: erase pxe failed\n",
			netxen_nic_driver_name);
		return -1;
	}
	return 0;
}
#endif  /*  0  */

int netxen_nic_get_board_info(struct netxen_adapter *adapter)
{
	int rv = 0;
	int addr = NETXEN_BRDCFG_START;
	struct netxen_board_info *boardinfo;
	int index;
	u32 *ptr32;

	boardinfo = &adapter->ahw.boardcfg;
	ptr32 = (u32 *) boardinfo;

	for (index = 0; index < sizeof(struct netxen_board_info) / sizeof(u32);
	     index++) {
		if (netxen_rom_fast_read(adapter, addr, ptr32) == -1) {
			return -EIO;
		}
		ptr32++;
		addr += sizeof(u32);
	}
	if (boardinfo->magic != NETXEN_BDINFO_MAGIC) {
		printk("%s: ERROR reading %s board config."
		       " Read %x, expected %x\n", netxen_nic_driver_name,
		       netxen_nic_driver_name,
		       boardinfo->magic, NETXEN_BDINFO_MAGIC);
		rv = -1;
	}
	if (boardinfo->header_version != NETXEN_BDINFO_VERSION) {
		printk("%s: Unknown board config version."
		       " Read %x, expected %x\n", netxen_nic_driver_name,
		       boardinfo->header_version, NETXEN_BDINFO_VERSION);
		rv = -1;
	}

	DPRINTK(INFO, "Discovered board type:0x%x  ", boardinfo->board_type);
	switch ((netxen_brdtype_t) boardinfo->board_type) {
	case NETXEN_BRDTYPE_P2_SB35_4G:
		adapter->ahw.board_type = NETXEN_NIC_GBE;
		break;
	case NETXEN_BRDTYPE_P2_SB31_10G:
	case NETXEN_BRDTYPE_P2_SB31_10G_IMEZ:
	case NETXEN_BRDTYPE_P2_SB31_10G_HMEZ:
	case NETXEN_BRDTYPE_P2_SB31_10G_CX4:
	case NETXEN_BRDTYPE_P3_HMEZ:
	case NETXEN_BRDTYPE_P3_XG_LOM:
	case NETXEN_BRDTYPE_P3_10G_CX4:
	case NETXEN_BRDTYPE_P3_10G_CX4_LP:
	case NETXEN_BRDTYPE_P3_IMEZ:
	case NETXEN_BRDTYPE_P3_10G_SFP_PLUS:
	case NETXEN_BRDTYPE_P3_10G_XFP:
	case NETXEN_BRDTYPE_P3_10000_BASE_T:

		adapter->ahw.board_type = NETXEN_NIC_XGBE;
		break;
	case NETXEN_BRDTYPE_P1_BD:
	case NETXEN_BRDTYPE_P1_SB:
	case NETXEN_BRDTYPE_P1_SMAX:
	case NETXEN_BRDTYPE_P1_SOCK:
	case NETXEN_BRDTYPE_P3_REF_QG:
	case NETXEN_BRDTYPE_P3_4_GB:
	case NETXEN_BRDTYPE_P3_4_GB_MM:

		adapter->ahw.board_type = NETXEN_NIC_GBE;
		break;
	default:
		printk("%s: Unknown(%x)\n", netxen_nic_driver_name,
		       boardinfo->board_type);
		break;
	}

	return rv;
}

/* NIU access sections */

int netxen_nic_set_mtu_gb(struct netxen_adapter *adapter, int new_mtu)
{
	netxen_nic_write_w0(adapter,
		NETXEN_NIU_GB_MAX_FRAME_SIZE(adapter->physical_port),
		new_mtu);
	return 0;
}

int netxen_nic_set_mtu_xgb(struct netxen_adapter *adapter, int new_mtu)
{
	new_mtu += NETXEN_NIU_HDRSIZE + NETXEN_NIU_TLRSIZE;
	if (adapter->physical_port == 0)
		netxen_nic_write_w0(adapter, NETXEN_NIU_XGE_MAX_FRAME_SIZE,
				new_mtu);
	else
		netxen_nic_write_w0(adapter, NETXEN_NIU_XG1_MAX_FRAME_SIZE,
				new_mtu);
	return 0;
}

<<<<<<< HEAD
void netxen_nic_init_niu_gb(struct netxen_adapter *adapter)
{
	netxen_niu_gbe_init_port(adapter, adapter->physical_port);
}

=======
>>>>>>> 0967d61e
void
netxen_crb_writelit_adapter(struct netxen_adapter *adapter,
		unsigned long off, int data)
{
	adapter->hw_write_wx(adapter, off, &data, 4);
}

void netxen_nic_set_link_parameters(struct netxen_adapter *adapter)
{
	__u32 status;
	__u32 autoneg;
	__u32 mode;

	netxen_nic_read_w0(adapter, NETXEN_NIU_MODE, &mode);
	if (netxen_get_niu_enable_ge(mode)) {	/* Gb 10/100/1000 Mbps mode */
		if (adapter->phy_read
		    && adapter->
		    phy_read(adapter,
			     NETXEN_NIU_GB_MII_MGMT_ADDR_PHY_STATUS,
			     &status) == 0) {
			if (netxen_get_phy_link(status)) {
				switch (netxen_get_phy_speed(status)) {
				case 0:
					adapter->link_speed = SPEED_10;
					break;
				case 1:
					adapter->link_speed = SPEED_100;
					break;
				case 2:
					adapter->link_speed = SPEED_1000;
					break;
				default:
					adapter->link_speed = -1;
					break;
				}
				switch (netxen_get_phy_duplex(status)) {
				case 0:
					adapter->link_duplex = DUPLEX_HALF;
					break;
				case 1:
					adapter->link_duplex = DUPLEX_FULL;
					break;
				default:
					adapter->link_duplex = -1;
					break;
				}
				if (adapter->phy_read
				    && adapter->
				    phy_read(adapter,
					     NETXEN_NIU_GB_MII_MGMT_ADDR_AUTONEG,
					     &autoneg) != 0)
					adapter->link_autoneg = autoneg;
			} else
				goto link_down;
		} else {
		      link_down:
			adapter->link_speed = -1;
			adapter->link_duplex = -1;
		}
	}
}

void netxen_nic_flash_print(struct netxen_adapter *adapter)
{
	u32 fw_major = 0;
	u32 fw_minor = 0;
	u32 fw_build = 0;
	char brd_name[NETXEN_MAX_SHORT_NAME];
	char serial_num[32];
	int i, addr;
	__le32 *ptr32;

	struct netxen_board_info *board_info = &(adapter->ahw.boardcfg);

	adapter->driver_mismatch = 0;

	ptr32 = (u32 *)&serial_num;
	addr = NETXEN_USER_START +
	       offsetof(struct netxen_new_user_info, serial_num);
	for (i = 0; i < 8; i++) {
		if (netxen_rom_fast_read(adapter, addr, ptr32) == -1) {
			printk("%s: ERROR reading %s board userarea.\n",
			       netxen_nic_driver_name,
			       netxen_nic_driver_name);
			adapter->driver_mismatch = 1;
			return;
		}
		ptr32++;
		addr += sizeof(u32);
	}
<<<<<<< HEAD

	fw_major = readl(NETXEN_CRB_NORMALIZE(adapter,
					      NETXEN_FW_VERSION_MAJOR));
	fw_minor = readl(NETXEN_CRB_NORMALIZE(adapter,
					      NETXEN_FW_VERSION_MINOR));
	fw_build =
	    readl(NETXEN_CRB_NORMALIZE(adapter, NETXEN_FW_VERSION_SUB));

=======

	adapter->hw_read_wx(adapter, NETXEN_FW_VERSION_MAJOR, &fw_major, 4);
	adapter->hw_read_wx(adapter, NETXEN_FW_VERSION_MINOR, &fw_minor, 4);
	adapter->hw_read_wx(adapter, NETXEN_FW_VERSION_SUB, &fw_build, 4);

	adapter->fw_major = fw_major;

>>>>>>> 0967d61e
	if (adapter->portnum == 0) {
		get_brd_name_by_type(board_info->board_type, brd_name);

		printk("NetXen %s Board S/N %s  Chip id 0x%x\n",
				brd_name, serial_num, board_info->chip_id);
		printk("NetXen Firmware version %d.%d.%d\n", fw_major,
				fw_minor, fw_build);
<<<<<<< HEAD
	}

	if (fw_major != _NETXEN_NIC_LINUX_MAJOR) {
		adapter->driver_mismatch = 1;
	}
	if (fw_minor != _NETXEN_NIC_LINUX_MINOR &&
			fw_minor != (_NETXEN_NIC_LINUX_MINOR + 1)) {
=======
	}

	if (NETXEN_VERSION_CODE(fw_major, fw_minor, fw_build) <
			NETXEN_VERSION_CODE(3, 4, 216)) {
>>>>>>> 0967d61e
		adapter->driver_mismatch = 1;
		printk(KERN_ERR "%s: firmware version %d.%d.%d unsupported\n",
				netxen_nic_driver_name,
				fw_major, fw_minor, fw_build);
		return;
	}
<<<<<<< HEAD
	if (adapter->driver_mismatch) {
		printk(KERN_ERR "%s: driver and firmware version mismatch\n",
				adapter->netdev->name);
		return;
	}

	switch (adapter->ahw.board_type) {
	case NETXEN_NIC_GBE:
		dev_info(&adapter->pdev->dev, "%s: GbE port initialized\n",
				adapter->netdev->name);
		break;
	case NETXEN_NIC_XGBE:
		dev_info(&adapter->pdev->dev, "%s: XGbE port initialized\n",
				adapter->netdev->name);
		break;
	}
=======
>>>>>>> 0967d61e
}
<|MERGE_RESOLUTION|>--- conflicted
+++ resolved
@@ -565,75 +565,6 @@
 		printk(KERN_ERR "ERROR. Could not send mac update\n");
 		return rv;
 	}
-<<<<<<< HEAD
-	adapter->intr_scheme = readl(
-		NETXEN_CRB_NORMALIZE(adapter, CRB_NIC_CAPABILITIES_FW));
-	adapter->msi_mode = readl(
-		NETXEN_CRB_NORMALIZE(adapter, CRB_NIC_MSI_MODE_FW));
-
-	addr = netxen_alloc(adapter->ahw.pdev,
-			    sizeof(struct netxen_ring_ctx) +
-			    sizeof(uint32_t),
-			    (dma_addr_t *) & adapter->ctx_desc_phys_addr,
-			    &adapter->ctx_desc_pdev);
-
-	if (addr == NULL) {
-		DPRINTK(ERR, "bad return from pci_alloc_consistent\n");
-		err = -ENOMEM;
-		return err;
-	}
-	memset(addr, 0, sizeof(struct netxen_ring_ctx));
-	adapter->ctx_desc = (struct netxen_ring_ctx *)addr;
-	adapter->ctx_desc->ctx_id = cpu_to_le32(adapter->portnum);
-	adapter->ctx_desc->cmd_consumer_offset =
-	    cpu_to_le64(adapter->ctx_desc_phys_addr +
-			sizeof(struct netxen_ring_ctx));
-	adapter->cmd_consumer = (__le32 *) (((char *)addr) +
-					      sizeof(struct netxen_ring_ctx));
-
-	addr = netxen_alloc(adapter->ahw.pdev,
-			    sizeof(struct cmd_desc_type0) *
-			    adapter->max_tx_desc_count,
-			    (dma_addr_t *) & hw->cmd_desc_phys_addr,
-			    &adapter->ahw.cmd_desc_pdev);
-
-	if (addr == NULL) {
-		DPRINTK(ERR, "bad return from pci_alloc_consistent\n");
-		netxen_free_hw_resources(adapter);
-		return -ENOMEM;
-	}
-
-	adapter->ctx_desc->cmd_ring_addr =
-		cpu_to_le64(hw->cmd_desc_phys_addr);
-	adapter->ctx_desc->cmd_ring_size =
-		cpu_to_le32(adapter->max_tx_desc_count);
-
-	hw->cmd_desc_head = (struct cmd_desc_type0 *)addr;
-
-	for (ctx = 0; ctx < MAX_RCV_CTX; ++ctx) {
-		recv_ctx = &adapter->recv_ctx[ctx];
-
-		for (ring = 0; ring < NUM_RCV_DESC_RINGS; ring++) {
-			rcv_desc = &recv_ctx->rcv_desc[ring];
-			addr = netxen_alloc(adapter->ahw.pdev,
-					    RCV_DESC_RINGSIZE,
-					    &rcv_desc->phys_addr,
-					    &rcv_desc->phys_pdev);
-			if (addr == NULL) {
-				DPRINTK(ERR, "bad return from "
-					"pci_alloc_consistent\n");
-				netxen_free_hw_resources(adapter);
-				err = -ENOMEM;
-				return err;
-			}
-			rcv_desc->desc_head = (struct rcv_desc *)addr;
-			adapter->ctx_desc->rcv_ctx[ring].rcv_ring_addr =
-			    cpu_to_le64(rcv_desc->phys_addr);
-			adapter->ctx_desc->rcv_ctx[ring].rcv_ring_size =
-			    cpu_to_le32(rcv_desc->max_rx_desc_count);
-		}
-=======
->>>>>>> 0967d61e
 
 	return 0;
 }
@@ -2131,14 +2062,6 @@
 	return 0;
 }
 
-<<<<<<< HEAD
-void netxen_nic_init_niu_gb(struct netxen_adapter *adapter)
-{
-	netxen_niu_gbe_init_port(adapter, adapter->physical_port);
-}
-
-=======
->>>>>>> 0967d61e
 void
 netxen_crb_writelit_adapter(struct netxen_adapter *adapter,
 		unsigned long off, int data)
@@ -2229,16 +2152,6 @@
 		ptr32++;
 		addr += sizeof(u32);
 	}
-<<<<<<< HEAD
-
-	fw_major = readl(NETXEN_CRB_NORMALIZE(adapter,
-					      NETXEN_FW_VERSION_MAJOR));
-	fw_minor = readl(NETXEN_CRB_NORMALIZE(adapter,
-					      NETXEN_FW_VERSION_MINOR));
-	fw_build =
-	    readl(NETXEN_CRB_NORMALIZE(adapter, NETXEN_FW_VERSION_SUB));
-
-=======
 
 	adapter->hw_read_wx(adapter, NETXEN_FW_VERSION_MAJOR, &fw_major, 4);
 	adapter->hw_read_wx(adapter, NETXEN_FW_VERSION_MINOR, &fw_minor, 4);
@@ -2246,7 +2159,6 @@
 
 	adapter->fw_major = fw_major;
 
->>>>>>> 0967d61e
 	if (adapter->portnum == 0) {
 		get_brd_name_by_type(board_info->board_type, brd_name);
 
@@ -2254,43 +2166,14 @@
 				brd_name, serial_num, board_info->chip_id);
 		printk("NetXen Firmware version %d.%d.%d\n", fw_major,
 				fw_minor, fw_build);
-<<<<<<< HEAD
-	}
-
-	if (fw_major != _NETXEN_NIC_LINUX_MAJOR) {
-		adapter->driver_mismatch = 1;
-	}
-	if (fw_minor != _NETXEN_NIC_LINUX_MINOR &&
-			fw_minor != (_NETXEN_NIC_LINUX_MINOR + 1)) {
-=======
 	}
 
 	if (NETXEN_VERSION_CODE(fw_major, fw_minor, fw_build) <
 			NETXEN_VERSION_CODE(3, 4, 216)) {
->>>>>>> 0967d61e
 		adapter->driver_mismatch = 1;
 		printk(KERN_ERR "%s: firmware version %d.%d.%d unsupported\n",
 				netxen_nic_driver_name,
 				fw_major, fw_minor, fw_build);
 		return;
 	}
-<<<<<<< HEAD
-	if (adapter->driver_mismatch) {
-		printk(KERN_ERR "%s: driver and firmware version mismatch\n",
-				adapter->netdev->name);
-		return;
-	}
-
-	switch (adapter->ahw.board_type) {
-	case NETXEN_NIC_GBE:
-		dev_info(&adapter->pdev->dev, "%s: GbE port initialized\n",
-				adapter->netdev->name);
-		break;
-	case NETXEN_NIC_XGBE:
-		dev_info(&adapter->pdev->dev, "%s: XGbE port initialized\n",
-				adapter->netdev->name);
-		break;
-	}
-=======
->>>>>>> 0967d61e
-}
+}
