--- conflicted
+++ resolved
@@ -53,10 +53,6 @@
 static s32  igb_write_phy_reg_sgmii_82575(struct e1000_hw *, u32, u16);
 static void igb_clear_hw_cntrs_82575(struct e1000_hw *);
 static s32  igb_acquire_swfw_sync_82575(struct e1000_hw *, u16);
-<<<<<<< HEAD
-static void igb_configure_pcs_link_82575(struct e1000_hw *);
-=======
->>>>>>> ebc79c4f
 static s32  igb_get_pcs_speed_and_duplex_82575(struct e1000_hw *, u16 *,
 						 u16 *);
 static s32  igb_get_phy_id_82575(struct e1000_hw *);
@@ -783,11 +779,7 @@
 }
 
 /**
-<<<<<<< HEAD
- *  igb_shutdown_fiber_serdes_link_82575 - Remove link during power down
-=======
  *  igb_shutdown_serdes_link_82575 - Remove link during power down
->>>>>>> ebc79c4f
  *  @hw: pointer to the HW structure
  *
  *  In the case of fiber serdes, shut down optics and PCS on driver unload
@@ -797,12 +789,8 @@
 {
 	u32 reg;
 
-<<<<<<< HEAD
-	if (hw->phy.media_type != e1000_media_type_internal_serdes)
-=======
 	if (hw->phy.media_type != e1000_media_type_internal_serdes ||
 	    igb_sgmii_active_82575(hw))
->>>>>>> ebc79c4f
 		return;
 
 	/* if the management interface is not enabled, then power down */
@@ -1000,11 +988,6 @@
 		}
 	}
 
-<<<<<<< HEAD
-	igb_configure_pcs_link_82575(hw);
-
-=======
->>>>>>> ebc79c4f
 	/*
 	 * Check link status. Wait up to 100 microseconds for link to become
 	 * valid.
@@ -1120,75 +1103,10 @@
 
 	wr32(E1000_PCS_LCTL, reg);
 
-<<<<<<< HEAD
-	return 0;
-}
-
-/**
- *  igb_configure_pcs_link_82575 - Configure PCS link
- *  @hw: pointer to the HW structure
- *
- *  Configure the physical coding sub-layer (PCS) link.  The PCS link is
- *  only used on copper connections where the serialized gigabit media
- *  independent interface (sgmii) is being used.  Configures the link
- *  for auto-negotiation or forces speed/duplex.
- **/
-static void igb_configure_pcs_link_82575(struct e1000_hw *hw)
-{
-	struct e1000_mac_info *mac = &hw->mac;
-	u32 reg = 0;
-
-	if (hw->phy.media_type != e1000_media_type_copper ||
-	    !(igb_sgmii_active_82575(hw)))
-		return;
-
-	/* For SGMII, we need to issue a PCS autoneg restart */
-	reg = rd32(E1000_PCS_LCTL);
-
-	/* AN time out should be disabled for SGMII mode */
-	reg &= ~(E1000_PCS_LCTL_AN_TIMEOUT);
-
-	if (mac->autoneg) {
-		/* Make sure forced speed and force link are not set */
-		reg &= ~(E1000_PCS_LCTL_FSD | E1000_PCS_LCTL_FORCE_LINK);
-
-		/*
-		 * The PHY should be setup prior to calling this function.
-		 * All we need to do is restart autoneg and enable autoneg.
-		 */
-		reg |= E1000_PCS_LCTL_AN_RESTART | E1000_PCS_LCTL_AN_ENABLE;
-	} else {
-		/* Set PCS register for forced speed */
-
-		/* Turn off bits for full duplex, speed, and autoneg */
-		reg &= ~(E1000_PCS_LCTL_FSV_1000 |
-			 E1000_PCS_LCTL_FSV_100 |
-			 E1000_PCS_LCTL_FDV_FULL |
-			 E1000_PCS_LCTL_AN_ENABLE);
-
-		/* Check for duplex first */
-		if (mac->forced_speed_duplex & E1000_ALL_FULL_DUPLEX)
-			reg |= E1000_PCS_LCTL_FDV_FULL;
-
-		/* Now set speed */
-		if (mac->forced_speed_duplex & E1000_ALL_100_SPEED)
-			reg |= E1000_PCS_LCTL_FSV_100;
-
-		/* Force speed and force link */
-		reg |= E1000_PCS_LCTL_FSD |
-		       E1000_PCS_LCTL_FORCE_LINK |
-		       E1000_PCS_LCTL_FLV_LINK_UP;
-
-		hw_dbg("Wrote 0x%08X to PCS_LCTL to configure forced link\n",
-		       reg);
-	}
-	wr32(E1000_PCS_LCTL, reg);
-=======
 	if (!igb_sgmii_active_82575(hw))
 		igb_force_mac_fc(hw);
 
 	return 0;
->>>>>>> ebc79c4f
 }
 
 /**
