/*
 * originally based on the dummy device.
 *
 * Copyright 1999, Thomas Davis, tadavis@lbl.gov.
 * Licensed under the GPL. Based on dummy.c, and eql.c devices.
 *
 * bonding.c: an Ethernet Bonding driver
 *
 * This is useful to talk to a Cisco EtherChannel compatible equipment:
 *	Cisco 5500
 *	Sun Trunking (Solaris)
 *	Alteon AceDirector Trunks
 *	Linux Bonding
 *	and probably many L2 switches ...
 *
 * How it works:
 *    ifconfig bond0 ipaddress netmask up
 *      will setup a network device, with an ip address.  No mac address
 *	will be assigned at this time.  The hw mac address will come from
 *	the first slave bonded to the channel.  All slaves will then use
 *	this hw mac address.
 *
 *    ifconfig bond0 down
 *         will release all slaves, marking them as down.
 *
 *    ifenslave bond0 eth0
 *	will attach eth0 to bond0 as a slave.  eth0 hw mac address will either
 *	a: be used as initial mac address
 *	b: if a hw mac address already is there, eth0's hw mac address
 *	   will then be set from bond0.
 *
 */

#define pr_fmt(fmt) KBUILD_MODNAME ": " fmt

#include <linux/kernel.h>
#include <linux/module.h>
#include <linux/types.h>
#include <linux/fcntl.h>
#include <linux/interrupt.h>
#include <linux/ptrace.h>
#include <linux/ioport.h>
#include <linux/in.h>
#include <net/ip.h>
#include <linux/ip.h>
#include <linux/tcp.h>
#include <linux/udp.h>
#include <linux/slab.h>
#include <linux/string.h>
#include <linux/init.h>
#include <linux/timer.h>
#include <linux/socket.h>
#include <linux/ctype.h>
#include <linux/inet.h>
#include <linux/bitops.h>
#include <linux/io.h>
#include <asm/system.h>
#include <asm/dma.h>
#include <linux/uaccess.h>
#include <linux/errno.h>
#include <linux/netdevice.h>
#include <linux/inetdevice.h>
#include <linux/igmp.h>
#include <linux/etherdevice.h>
#include <linux/skbuff.h>
#include <net/sock.h>
#include <linux/rtnetlink.h>
#include <linux/smp.h>
#include <linux/if_ether.h>
#include <net/arp.h>
#include <linux/mii.h>
#include <linux/ethtool.h>
#include <linux/if_vlan.h>
#include <linux/if_bonding.h>
#include <linux/jiffies.h>
#include <linux/preempt.h>
#include <net/route.h>
#include <net/net_namespace.h>
#include <net/netns/generic.h>
#include "bonding.h"
#include "bond_3ad.h"
#include "bond_alb.h"

/*---------------------------- Module parameters ----------------------------*/

/* monitor all links that often (in milliseconds). <=0 disables monitoring */
#define BOND_LINK_MON_INTERV	0
#define BOND_LINK_ARP_INTERV	0

static int max_bonds	= BOND_DEFAULT_MAX_BONDS;
static int tx_queues	= BOND_DEFAULT_TX_QUEUES;
static int num_grat_arp = 1;
static int num_unsol_na = 1;
static int miimon	= BOND_LINK_MON_INTERV;
static int updelay;
static int downdelay;
static int use_carrier	= 1;
static char *mode;
static char *primary;
static char *primary_reselect;
static char *lacp_rate;
static char *ad_select;
static char *xmit_hash_policy;
static int arp_interval = BOND_LINK_ARP_INTERV;
static char *arp_ip_target[BOND_MAX_ARP_TARGETS];
static char *arp_validate;
static char *fail_over_mac;
static int all_slaves_active = 0;
static struct bond_params bonding_defaults;
static int resend_igmp = BOND_DEFAULT_RESEND_IGMP;

module_param(max_bonds, int, 0);
MODULE_PARM_DESC(max_bonds, "Max number of bonded devices");
module_param(tx_queues, int, 0);
MODULE_PARM_DESC(tx_queues, "Max number of transmit queues (default = 16)");
module_param(num_grat_arp, int, 0644);
MODULE_PARM_DESC(num_grat_arp, "Number of gratuitous ARP packets to send on failover event");
module_param(num_unsol_na, int, 0644);
MODULE_PARM_DESC(num_unsol_na, "Number of unsolicited IPv6 Neighbor Advertisements packets to send on failover event");
module_param(miimon, int, 0);
MODULE_PARM_DESC(miimon, "Link check interval in milliseconds");
module_param(updelay, int, 0);
MODULE_PARM_DESC(updelay, "Delay before considering link up, in milliseconds");
module_param(downdelay, int, 0);
MODULE_PARM_DESC(downdelay, "Delay before considering link down, "
			    "in milliseconds");
module_param(use_carrier, int, 0);
MODULE_PARM_DESC(use_carrier, "Use netif_carrier_ok (vs MII ioctls) in miimon; "
			      "0 for off, 1 for on (default)");
module_param(mode, charp, 0);
MODULE_PARM_DESC(mode, "Mode of operation : 0 for balance-rr, "
		       "1 for active-backup, 2 for balance-xor, "
		       "3 for broadcast, 4 for 802.3ad, 5 for balance-tlb, "
		       "6 for balance-alb");
module_param(primary, charp, 0);
MODULE_PARM_DESC(primary, "Primary network device to use");
module_param(primary_reselect, charp, 0);
MODULE_PARM_DESC(primary_reselect, "Reselect primary slave "
				   "once it comes up; "
				   "0 for always (default), "
				   "1 for only if speed of primary is "
				   "better, "
				   "2 for only on active slave "
				   "failure");
module_param(lacp_rate, charp, 0);
MODULE_PARM_DESC(lacp_rate, "LACPDU tx rate to request from 802.3ad partner "
			    "(slow/fast)");
module_param(ad_select, charp, 0);
MODULE_PARM_DESC(ad_select, "803.ad aggregation selection logic: stable (0, default), bandwidth (1), count (2)");
module_param(xmit_hash_policy, charp, 0);
MODULE_PARM_DESC(xmit_hash_policy, "XOR hashing method: 0 for layer 2 (default)"
				   ", 1 for layer 3+4");
module_param(arp_interval, int, 0);
MODULE_PARM_DESC(arp_interval, "arp interval in milliseconds");
module_param_array(arp_ip_target, charp, NULL, 0);
MODULE_PARM_DESC(arp_ip_target, "arp targets in n.n.n.n form");
module_param(arp_validate, charp, 0);
MODULE_PARM_DESC(arp_validate, "validate src/dst of ARP probes: none (default), active, backup or all");
module_param(fail_over_mac, charp, 0);
MODULE_PARM_DESC(fail_over_mac, "For active-backup, do not set all slaves to the same MAC.  none (default), active or follow");
module_param(all_slaves_active, int, 0);
MODULE_PARM_DESC(all_slaves_active, "Keep all frames received on an interface"
				     "by setting active flag for all slaves.  "
				     "0 for never (default), 1 for always.");
module_param(resend_igmp, int, 0);
MODULE_PARM_DESC(resend_igmp, "Number of IGMP membership reports to send on link failure");

/*----------------------------- Global variables ----------------------------*/

#ifdef CONFIG_NET_POLL_CONTROLLER
atomic_t netpoll_block_tx = ATOMIC_INIT(0);
#endif

int bond_net_id __read_mostly;

static __be32 arp_target[BOND_MAX_ARP_TARGETS];
static int arp_ip_count;
static int bond_mode	= BOND_MODE_ROUNDROBIN;
static int xmit_hashtype = BOND_XMIT_POLICY_LAYER2;
static int lacp_fast;

const struct bond_parm_tbl bond_lacp_tbl[] = {
{	"slow",		AD_LACP_SLOW},
{	"fast",		AD_LACP_FAST},
{	NULL,		-1},
};

const struct bond_parm_tbl bond_mode_tbl[] = {
{	"balance-rr",		BOND_MODE_ROUNDROBIN},
{	"active-backup",	BOND_MODE_ACTIVEBACKUP},
{	"balance-xor",		BOND_MODE_XOR},
{	"broadcast",		BOND_MODE_BROADCAST},
{	"802.3ad",		BOND_MODE_8023AD},
{	"balance-tlb",		BOND_MODE_TLB},
{	"balance-alb",		BOND_MODE_ALB},
{	NULL,			-1},
};

const struct bond_parm_tbl xmit_hashtype_tbl[] = {
{	"layer2",		BOND_XMIT_POLICY_LAYER2},
{	"layer3+4",		BOND_XMIT_POLICY_LAYER34},
{	"layer2+3",		BOND_XMIT_POLICY_LAYER23},
{	NULL,			-1},
};

const struct bond_parm_tbl arp_validate_tbl[] = {
{	"none",			BOND_ARP_VALIDATE_NONE},
{	"active",		BOND_ARP_VALIDATE_ACTIVE},
{	"backup",		BOND_ARP_VALIDATE_BACKUP},
{	"all",			BOND_ARP_VALIDATE_ALL},
{	NULL,			-1},
};

const struct bond_parm_tbl fail_over_mac_tbl[] = {
{	"none",			BOND_FOM_NONE},
{	"active",		BOND_FOM_ACTIVE},
{	"follow",		BOND_FOM_FOLLOW},
{	NULL,			-1},
};

const struct bond_parm_tbl pri_reselect_tbl[] = {
{	"always",		BOND_PRI_RESELECT_ALWAYS},
{	"better",		BOND_PRI_RESELECT_BETTER},
{	"failure",		BOND_PRI_RESELECT_FAILURE},
{	NULL,			-1},
};

struct bond_parm_tbl ad_select_tbl[] = {
{	"stable",	BOND_AD_STABLE},
{	"bandwidth",	BOND_AD_BANDWIDTH},
{	"count",	BOND_AD_COUNT},
{	NULL,		-1},
};

/*-------------------------- Forward declarations ---------------------------*/

static void bond_send_gratuitous_arp(struct bonding *bond);
static int bond_init(struct net_device *bond_dev);
static void bond_uninit(struct net_device *bond_dev);

/*---------------------------- General routines -----------------------------*/

const char *bond_mode_name(int mode)
{
	static const char *names[] = {
		[BOND_MODE_ROUNDROBIN] = "load balancing (round-robin)",
		[BOND_MODE_ACTIVEBACKUP] = "fault-tolerance (active-backup)",
		[BOND_MODE_XOR] = "load balancing (xor)",
		[BOND_MODE_BROADCAST] = "fault-tolerance (broadcast)",
		[BOND_MODE_8023AD] = "IEEE 802.3ad Dynamic link aggregation",
		[BOND_MODE_TLB] = "transmit load balancing",
		[BOND_MODE_ALB] = "adaptive load balancing",
	};

	if (mode < 0 || mode > BOND_MODE_ALB)
		return "unknown";

	return names[mode];
}

/*---------------------------------- VLAN -----------------------------------*/

/**
 * bond_add_vlan - add a new vlan id on bond
 * @bond: bond that got the notification
 * @vlan_id: the vlan id to add
 *
 * Returns -ENOMEM if allocation failed.
 */
static int bond_add_vlan(struct bonding *bond, unsigned short vlan_id)
{
	struct vlan_entry *vlan;

	pr_debug("bond: %s, vlan id %d\n",
		 (bond ? bond->dev->name : "None"), vlan_id);

	vlan = kzalloc(sizeof(struct vlan_entry), GFP_KERNEL);
	if (!vlan)
		return -ENOMEM;

	INIT_LIST_HEAD(&vlan->vlan_list);
	vlan->vlan_id = vlan_id;

	write_lock_bh(&bond->lock);

	list_add_tail(&vlan->vlan_list, &bond->vlan_list);

	write_unlock_bh(&bond->lock);

	pr_debug("added VLAN ID %d on bond %s\n", vlan_id, bond->dev->name);

	return 0;
}

/**
 * bond_del_vlan - delete a vlan id from bond
 * @bond: bond that got the notification
 * @vlan_id: the vlan id to delete
 *
 * returns -ENODEV if @vlan_id was not found in @bond.
 */
static int bond_del_vlan(struct bonding *bond, unsigned short vlan_id)
{
	struct vlan_entry *vlan;
	int res = -ENODEV;

	pr_debug("bond: %s, vlan id %d\n", bond->dev->name, vlan_id);

	block_netpoll_tx();
	write_lock_bh(&bond->lock);

	list_for_each_entry(vlan, &bond->vlan_list, vlan_list) {
		if (vlan->vlan_id == vlan_id) {
			list_del(&vlan->vlan_list);

			if (bond_is_lb(bond))
				bond_alb_clear_vlan(bond, vlan_id);

			pr_debug("removed VLAN ID %d from bond %s\n",
				 vlan_id, bond->dev->name);

			kfree(vlan);

			if (list_empty(&bond->vlan_list) &&
			    (bond->slave_cnt == 0)) {
				/* Last VLAN removed and no slaves, so
				 * restore block on adding VLANs. This will
				 * be removed once new slaves that are not
				 * VLAN challenged will be added.
				 */
				bond->dev->features |= NETIF_F_VLAN_CHALLENGED;
			}

			res = 0;
			goto out;
		}
	}

	pr_debug("couldn't find VLAN ID %d in bond %s\n",
		 vlan_id, bond->dev->name);

out:
	write_unlock_bh(&bond->lock);
	unblock_netpoll_tx();
	return res;
}

/**
 * bond_has_challenged_slaves
 * @bond: the bond we're working on
 *
 * Searches the slave list. Returns 1 if a vlan challenged slave
 * was found, 0 otherwise.
 *
 * Assumes bond->lock is held.
 */
static int bond_has_challenged_slaves(struct bonding *bond)
{
	struct slave *slave;
	int i;

	bond_for_each_slave(bond, slave, i) {
		if (slave->dev->features & NETIF_F_VLAN_CHALLENGED) {
			pr_debug("found VLAN challenged slave - %s\n",
				 slave->dev->name);
			return 1;
		}
	}

	pr_debug("no VLAN challenged slaves found\n");
	return 0;
}

/**
 * bond_next_vlan - safely skip to the next item in the vlans list.
 * @bond: the bond we're working on
 * @curr: item we're advancing from
 *
 * Returns %NULL if list is empty, bond->next_vlan if @curr is %NULL,
 * or @curr->next otherwise (even if it is @curr itself again).
 *
 * Caller must hold bond->lock
 */
struct vlan_entry *bond_next_vlan(struct bonding *bond, struct vlan_entry *curr)
{
	struct vlan_entry *next, *last;

	if (list_empty(&bond->vlan_list))
		return NULL;

	if (!curr) {
		next = list_entry(bond->vlan_list.next,
				  struct vlan_entry, vlan_list);
	} else {
		last = list_entry(bond->vlan_list.prev,
				  struct vlan_entry, vlan_list);
		if (last == curr) {
			next = list_entry(bond->vlan_list.next,
					  struct vlan_entry, vlan_list);
		} else {
			next = list_entry(curr->vlan_list.next,
					  struct vlan_entry, vlan_list);
		}
	}

	return next;
}

/**
 * bond_dev_queue_xmit - Prepare skb for xmit.
 *
 * @bond: bond device that got this skb for tx.
 * @skb: hw accel VLAN tagged skb to transmit
 * @slave_dev: slave that is supposed to xmit this skbuff
 */
int bond_dev_queue_xmit(struct bonding *bond, struct sk_buff *skb,
			struct net_device *slave_dev)
{
	skb->dev = slave_dev;
	skb->priority = 1;
	if (unlikely(netpoll_tx_running(slave_dev)))
		bond_netpoll_send_skb(bond_get_slave_by_dev(bond, slave_dev), skb);
	else
		dev_queue_xmit(skb);

	return 0;
}

/*
 * In the following 3 functions, bond_vlan_rx_register(), bond_vlan_rx_add_vid
 * and bond_vlan_rx_kill_vid, We don't protect the slave list iteration with a
 * lock because:
 * a. This operation is performed in IOCTL context,
 * b. The operation is protected by the RTNL semaphore in the 8021q code,
 * c. Holding a lock with BH disabled while directly calling a base driver
 *    entry point is generally a BAD idea.
 *
 * The design of synchronization/protection for this operation in the 8021q
 * module is good for one or more VLAN devices over a single physical device
 * and cannot be extended for a teaming solution like bonding, so there is a
 * potential race condition here where a net device from the vlan group might
 * be referenced (either by a base driver or the 8021q code) while it is being
 * removed from the system. However, it turns out we're not making matters
 * worse, and if it works for regular VLAN usage it will work here too.
*/

/**
 * bond_vlan_rx_register - Propagates registration to slaves
 * @bond_dev: bonding net device that got called
 * @grp: vlan group being registered
 */
static void bond_vlan_rx_register(struct net_device *bond_dev,
				  struct vlan_group *grp)
{
	struct bonding *bond = netdev_priv(bond_dev);
	struct slave *slave;
	int i;

	write_lock_bh(&bond->lock);
	bond->vlgrp = grp;
	write_unlock_bh(&bond->lock);

	bond_for_each_slave(bond, slave, i) {
		struct net_device *slave_dev = slave->dev;
		const struct net_device_ops *slave_ops = slave_dev->netdev_ops;

		if ((slave_dev->features & NETIF_F_HW_VLAN_RX) &&
		    slave_ops->ndo_vlan_rx_register) {
			slave_ops->ndo_vlan_rx_register(slave_dev, grp);
		}
	}
}

/**
 * bond_vlan_rx_add_vid - Propagates adding an id to slaves
 * @bond_dev: bonding net device that got called
 * @vid: vlan id being added
 */
static void bond_vlan_rx_add_vid(struct net_device *bond_dev, uint16_t vid)
{
	struct bonding *bond = netdev_priv(bond_dev);
	struct slave *slave;
	int i, res;

	bond_for_each_slave(bond, slave, i) {
		struct net_device *slave_dev = slave->dev;
		const struct net_device_ops *slave_ops = slave_dev->netdev_ops;

		if ((slave_dev->features & NETIF_F_HW_VLAN_FILTER) &&
		    slave_ops->ndo_vlan_rx_add_vid) {
			slave_ops->ndo_vlan_rx_add_vid(slave_dev, vid);
		}
	}

	res = bond_add_vlan(bond, vid);
	if (res) {
		pr_err("%s: Error: Failed to add vlan id %d\n",
		       bond_dev->name, vid);
	}
}

/**
 * bond_vlan_rx_kill_vid - Propagates deleting an id to slaves
 * @bond_dev: bonding net device that got called
 * @vid: vlan id being removed
 */
static void bond_vlan_rx_kill_vid(struct net_device *bond_dev, uint16_t vid)
{
	struct bonding *bond = netdev_priv(bond_dev);
	struct slave *slave;
	struct net_device *vlan_dev;
	int i, res;

	bond_for_each_slave(bond, slave, i) {
		struct net_device *slave_dev = slave->dev;
		const struct net_device_ops *slave_ops = slave_dev->netdev_ops;

		if ((slave_dev->features & NETIF_F_HW_VLAN_FILTER) &&
		    slave_ops->ndo_vlan_rx_kill_vid) {
			/* Save and then restore vlan_dev in the grp array,
			 * since the slave's driver might clear it.
			 */
			vlan_dev = vlan_group_get_device(bond->vlgrp, vid);
			slave_ops->ndo_vlan_rx_kill_vid(slave_dev, vid);
			vlan_group_set_device(bond->vlgrp, vid, vlan_dev);
		}
	}

	res = bond_del_vlan(bond, vid);
	if (res) {
		pr_err("%s: Error: Failed to remove vlan id %d\n",
		       bond_dev->name, vid);
	}
}

static void bond_add_vlans_on_slave(struct bonding *bond, struct net_device *slave_dev)
{
	struct vlan_entry *vlan;
	const struct net_device_ops *slave_ops = slave_dev->netdev_ops;

	if (!bond->vlgrp)
		return;

	if ((slave_dev->features & NETIF_F_HW_VLAN_RX) &&
	    slave_ops->ndo_vlan_rx_register)
		slave_ops->ndo_vlan_rx_register(slave_dev, bond->vlgrp);

	if (!(slave_dev->features & NETIF_F_HW_VLAN_FILTER) ||
	    !(slave_ops->ndo_vlan_rx_add_vid))
		return;

	list_for_each_entry(vlan, &bond->vlan_list, vlan_list)
		slave_ops->ndo_vlan_rx_add_vid(slave_dev, vlan->vlan_id);
}

static void bond_del_vlans_from_slave(struct bonding *bond,
				      struct net_device *slave_dev)
{
	const struct net_device_ops *slave_ops = slave_dev->netdev_ops;
	struct vlan_entry *vlan;
	struct net_device *vlan_dev;

	if (!bond->vlgrp)
		return;

	if (!(slave_dev->features & NETIF_F_HW_VLAN_FILTER) ||
	    !(slave_ops->ndo_vlan_rx_kill_vid))
		goto unreg;

	list_for_each_entry(vlan, &bond->vlan_list, vlan_list) {
		if (!vlan->vlan_id)
			continue;
		/* Save and then restore vlan_dev in the grp array,
		 * since the slave's driver might clear it.
		 */
		vlan_dev = vlan_group_get_device(bond->vlgrp, vlan->vlan_id);
		slave_ops->ndo_vlan_rx_kill_vid(slave_dev, vlan->vlan_id);
		vlan_group_set_device(bond->vlgrp, vlan->vlan_id, vlan_dev);
	}

unreg:
	if ((slave_dev->features & NETIF_F_HW_VLAN_RX) &&
	    slave_ops->ndo_vlan_rx_register)
		slave_ops->ndo_vlan_rx_register(slave_dev, NULL);
}

/*------------------------------- Link status -------------------------------*/

/*
 * Set the carrier state for the master according to the state of its
 * slaves.  If any slaves are up, the master is up.  In 802.3ad mode,
 * do special 802.3ad magic.
 *
 * Returns zero if carrier state does not change, nonzero if it does.
 */
static int bond_set_carrier(struct bonding *bond)
{
	struct slave *slave;
	int i;

	if (bond->slave_cnt == 0)
		goto down;

	if (bond->params.mode == BOND_MODE_8023AD)
		return bond_3ad_set_carrier(bond);

	bond_for_each_slave(bond, slave, i) {
		if (slave->link == BOND_LINK_UP) {
			if (!netif_carrier_ok(bond->dev)) {
				netif_carrier_on(bond->dev);
				return 1;
			}
			return 0;
		}
	}

down:
	if (netif_carrier_ok(bond->dev)) {
		netif_carrier_off(bond->dev);
		return 1;
	}
	return 0;
}

/*
 * Get link speed and duplex from the slave's base driver
 * using ethtool. If for some reason the call fails or the
 * values are invalid, fake speed and duplex to 100/Full
 * and return error.
 */
static int bond_update_speed_duplex(struct slave *slave)
{
	struct net_device *slave_dev = slave->dev;
	struct ethtool_cmd etool;
	int res;

	/* Fake speed and duplex */
	slave->speed = SPEED_100;
	slave->duplex = DUPLEX_FULL;

	if (!slave_dev->ethtool_ops || !slave_dev->ethtool_ops->get_settings)
		return -1;

	res = slave_dev->ethtool_ops->get_settings(slave_dev, &etool);
	if (res < 0)
		return -1;

	switch (etool.speed) {
	case SPEED_10:
	case SPEED_100:
	case SPEED_1000:
	case SPEED_10000:
		break;
	default:
		return -1;
	}

	switch (etool.duplex) {
	case DUPLEX_FULL:
	case DUPLEX_HALF:
		break;
	default:
		return -1;
	}

	slave->speed = etool.speed;
	slave->duplex = etool.duplex;

	return 0;
}

/*
 * if <dev> supports MII link status reporting, check its link status.
 *
 * We either do MII/ETHTOOL ioctls, or check netif_carrier_ok(),
 * depending upon the setting of the use_carrier parameter.
 *
 * Return either BMSR_LSTATUS, meaning that the link is up (or we
 * can't tell and just pretend it is), or 0, meaning that the link is
 * down.
 *
 * If reporting is non-zero, instead of faking link up, return -1 if
 * both ETHTOOL and MII ioctls fail (meaning the device does not
 * support them).  If use_carrier is set, return whatever it says.
 * It'd be nice if there was a good way to tell if a driver supports
 * netif_carrier, but there really isn't.
 */
static int bond_check_dev_link(struct bonding *bond,
			       struct net_device *slave_dev, int reporting)
{
	const struct net_device_ops *slave_ops = slave_dev->netdev_ops;
	int (*ioctl)(struct net_device *, struct ifreq *, int);
	struct ifreq ifr;
	struct mii_ioctl_data *mii;

	if (!reporting && !netif_running(slave_dev))
		return 0;

	if (bond->params.use_carrier)
		return netif_carrier_ok(slave_dev) ? BMSR_LSTATUS : 0;

	/* Try to get link status using Ethtool first. */
	if (slave_dev->ethtool_ops) {
		if (slave_dev->ethtool_ops->get_link) {
			u32 link;

			link = slave_dev->ethtool_ops->get_link(slave_dev);

			return link ? BMSR_LSTATUS : 0;
		}
	}

	/* Ethtool can't be used, fallback to MII ioctls. */
	ioctl = slave_ops->ndo_do_ioctl;
	if (ioctl) {
		/* TODO: set pointer to correct ioctl on a per team member */
		/*       bases to make this more efficient. that is, once  */
		/*       we determine the correct ioctl, we will always    */
		/*       call it and not the others for that team          */
		/*       member.                                           */

		/*
		 * We cannot assume that SIOCGMIIPHY will also read a
		 * register; not all network drivers (e.g., e100)
		 * support that.
		 */

		/* Yes, the mii is overlaid on the ifreq.ifr_ifru */
		strncpy(ifr.ifr_name, slave_dev->name, IFNAMSIZ);
		mii = if_mii(&ifr);
		if (IOCTL(slave_dev, &ifr, SIOCGMIIPHY) == 0) {
			mii->reg_num = MII_BMSR;
			if (IOCTL(slave_dev, &ifr, SIOCGMIIREG) == 0)
				return mii->val_out & BMSR_LSTATUS;
		}
	}

	/*
	 * If reporting, report that either there's no dev->do_ioctl,
	 * or both SIOCGMIIREG and get_link failed (meaning that we
	 * cannot report link status).  If not reporting, pretend
	 * we're ok.
	 */
	return reporting ? -1 : BMSR_LSTATUS;
}

/*----------------------------- Multicast list ------------------------------*/

/*
 * Push the promiscuity flag down to appropriate slaves
 */
static int bond_set_promiscuity(struct bonding *bond, int inc)
{
	int err = 0;
	if (USES_PRIMARY(bond->params.mode)) {
		/* write lock already acquired */
		if (bond->curr_active_slave) {
			err = dev_set_promiscuity(bond->curr_active_slave->dev,
						  inc);
		}
	} else {
		struct slave *slave;
		int i;
		bond_for_each_slave(bond, slave, i) {
			err = dev_set_promiscuity(slave->dev, inc);
			if (err)
				return err;
		}
	}
	return err;
}

/*
 * Push the allmulti flag down to all slaves
 */
static int bond_set_allmulti(struct bonding *bond, int inc)
{
	int err = 0;
	if (USES_PRIMARY(bond->params.mode)) {
		/* write lock already acquired */
		if (bond->curr_active_slave) {
			err = dev_set_allmulti(bond->curr_active_slave->dev,
					       inc);
		}
	} else {
		struct slave *slave;
		int i;
		bond_for_each_slave(bond, slave, i) {
			err = dev_set_allmulti(slave->dev, inc);
			if (err)
				return err;
		}
	}
	return err;
}

/*
 * Add a Multicast address to slaves
 * according to mode
 */
static void bond_mc_add(struct bonding *bond, void *addr)
{
	if (USES_PRIMARY(bond->params.mode)) {
		/* write lock already acquired */
		if (bond->curr_active_slave)
			dev_mc_add(bond->curr_active_slave->dev, addr);
	} else {
		struct slave *slave;
		int i;

		bond_for_each_slave(bond, slave, i)
			dev_mc_add(slave->dev, addr);
	}
}

/*
 * Remove a multicast address from slave
 * according to mode
 */
static void bond_mc_del(struct bonding *bond, void *addr)
{
	if (USES_PRIMARY(bond->params.mode)) {
		/* write lock already acquired */
		if (bond->curr_active_slave)
			dev_mc_del(bond->curr_active_slave->dev, addr);
	} else {
		struct slave *slave;
		int i;
		bond_for_each_slave(bond, slave, i) {
			dev_mc_del(slave->dev, addr);
		}
	}
}


static void __bond_resend_igmp_join_requests(struct net_device *dev)
{
	struct in_device *in_dev;

	rcu_read_lock();
	in_dev = __in_dev_get_rcu(dev);
	if (in_dev)
		ip_mc_rejoin_groups(in_dev);
	rcu_read_unlock();
}

/*
 * Retrieve the list of registered multicast addresses for the bonding
 * device and retransmit an IGMP JOIN request to the current active
 * slave.
 */
static void bond_resend_igmp_join_requests(struct bonding *bond)
{
	struct net_device *vlan_dev;
	struct vlan_entry *vlan;

	read_lock(&bond->lock);

	/* rejoin all groups on bond device */
	__bond_resend_igmp_join_requests(bond->dev);

	/* rejoin all groups on vlan devices */
	if (bond->vlgrp) {
		list_for_each_entry(vlan, &bond->vlan_list, vlan_list) {
			vlan_dev = vlan_group_get_device(bond->vlgrp,
							 vlan->vlan_id);
			if (vlan_dev)
				__bond_resend_igmp_join_requests(vlan_dev);
		}
	}

	if (--bond->igmp_retrans > 0)
		queue_delayed_work(bond->wq, &bond->mcast_work, HZ/5);

	read_unlock(&bond->lock);
}

static void bond_resend_igmp_join_requests_delayed(struct work_struct *work)
{
	struct bonding *bond = container_of(work, struct bonding,
							mcast_work.work);
	bond_resend_igmp_join_requests(bond);
}

/*
 * flush all members of flush->mc_list from device dev->mc_list
 */
static void bond_mc_list_flush(struct net_device *bond_dev,
			       struct net_device *slave_dev)
{
	struct bonding *bond = netdev_priv(bond_dev);
	struct netdev_hw_addr *ha;

	netdev_for_each_mc_addr(ha, bond_dev)
		dev_mc_del(slave_dev, ha->addr);

	if (bond->params.mode == BOND_MODE_8023AD) {
		/* del lacpdu mc addr from mc list */
		u8 lacpdu_multicast[ETH_ALEN] = MULTICAST_LACPDU_ADDR;

		dev_mc_del(slave_dev, lacpdu_multicast);
	}
}

/*--------------------------- Active slave change ---------------------------*/

/*
 * Update the mc list and multicast-related flags for the new and
 * old active slaves (if any) according to the multicast mode, and
 * promiscuous flags unconditionally.
 */
static void bond_mc_swap(struct bonding *bond, struct slave *new_active,
			 struct slave *old_active)
{
	struct netdev_hw_addr *ha;

	if (!USES_PRIMARY(bond->params.mode))
		/* nothing to do -  mc list is already up-to-date on
		 * all slaves
		 */
		return;

	if (old_active) {
		if (bond->dev->flags & IFF_PROMISC)
			dev_set_promiscuity(old_active->dev, -1);

		if (bond->dev->flags & IFF_ALLMULTI)
			dev_set_allmulti(old_active->dev, -1);

		netdev_for_each_mc_addr(ha, bond->dev)
			dev_mc_del(old_active->dev, ha->addr);
	}

	if (new_active) {
		/* FIXME: Signal errors upstream. */
		if (bond->dev->flags & IFF_PROMISC)
			dev_set_promiscuity(new_active->dev, 1);

		if (bond->dev->flags & IFF_ALLMULTI)
			dev_set_allmulti(new_active->dev, 1);

		netdev_for_each_mc_addr(ha, bond->dev)
			dev_mc_add(new_active->dev, ha->addr);
	}
}

/*
 * bond_do_fail_over_mac
 *
 * Perform special MAC address swapping for fail_over_mac settings
 *
 * Called with RTNL, bond->lock for read, curr_slave_lock for write_bh.
 */
static void bond_do_fail_over_mac(struct bonding *bond,
				  struct slave *new_active,
				  struct slave *old_active)
	__releases(&bond->curr_slave_lock)
	__releases(&bond->lock)
	__acquires(&bond->lock)
	__acquires(&bond->curr_slave_lock)
{
	u8 tmp_mac[ETH_ALEN];
	struct sockaddr saddr;
	int rv;

	switch (bond->params.fail_over_mac) {
	case BOND_FOM_ACTIVE:
		if (new_active)
			memcpy(bond->dev->dev_addr,  new_active->dev->dev_addr,
			       new_active->dev->addr_len);
		break;
	case BOND_FOM_FOLLOW:
		/*
		 * if new_active && old_active, swap them
		 * if just old_active, do nothing (going to no active slave)
		 * if just new_active, set new_active to bond's MAC
		 */
		if (!new_active)
			return;

		write_unlock_bh(&bond->curr_slave_lock);
		read_unlock(&bond->lock);

		if (old_active) {
			memcpy(tmp_mac, new_active->dev->dev_addr, ETH_ALEN);
			memcpy(saddr.sa_data, old_active->dev->dev_addr,
			       ETH_ALEN);
			saddr.sa_family = new_active->dev->type;
		} else {
			memcpy(saddr.sa_data, bond->dev->dev_addr, ETH_ALEN);
			saddr.sa_family = bond->dev->type;
		}

		rv = dev_set_mac_address(new_active->dev, &saddr);
		if (rv) {
			pr_err("%s: Error %d setting MAC of slave %s\n",
			       bond->dev->name, -rv, new_active->dev->name);
			goto out;
		}

		if (!old_active)
			goto out;

		memcpy(saddr.sa_data, tmp_mac, ETH_ALEN);
		saddr.sa_family = old_active->dev->type;

		rv = dev_set_mac_address(old_active->dev, &saddr);
		if (rv)
			pr_err("%s: Error %d setting MAC of slave %s\n",
			       bond->dev->name, -rv, new_active->dev->name);
out:
		read_lock(&bond->lock);
		write_lock_bh(&bond->curr_slave_lock);
		break;
	default:
		pr_err("%s: bond_do_fail_over_mac impossible: bad policy %d\n",
		       bond->dev->name, bond->params.fail_over_mac);
		break;
	}

}

static bool bond_should_change_active(struct bonding *bond)
{
	struct slave *prim = bond->primary_slave;
	struct slave *curr = bond->curr_active_slave;

	if (!prim || !curr || curr->link != BOND_LINK_UP)
		return true;
	if (bond->force_primary) {
		bond->force_primary = false;
		return true;
	}
	if (bond->params.primary_reselect == BOND_PRI_RESELECT_BETTER &&
	    (prim->speed < curr->speed ||
	     (prim->speed == curr->speed && prim->duplex <= curr->duplex)))
		return false;
	if (bond->params.primary_reselect == BOND_PRI_RESELECT_FAILURE)
		return false;
	return true;
}

/**
 * find_best_interface - select the best available slave to be the active one
 * @bond: our bonding struct
 *
 * Warning: Caller must hold curr_slave_lock for writing.
 */
static struct slave *bond_find_best_slave(struct bonding *bond)
{
	struct slave *new_active, *old_active;
	struct slave *bestslave = NULL;
	int mintime = bond->params.updelay;
	int i;

	new_active = bond->curr_active_slave;

	if (!new_active) { /* there were no active slaves left */
		if (bond->slave_cnt > 0)   /* found one slave */
			new_active = bond->first_slave;
		else
			return NULL; /* still no slave, return NULL */
	}

	if ((bond->primary_slave) &&
	    bond->primary_slave->link == BOND_LINK_UP &&
	    bond_should_change_active(bond)) {
		new_active = bond->primary_slave;
	}

	/* remember where to stop iterating over the slaves */
	old_active = new_active;

	bond_for_each_slave_from(bond, new_active, i, old_active) {
		if (new_active->link == BOND_LINK_UP) {
			return new_active;
		} else if (new_active->link == BOND_LINK_BACK &&
			   IS_UP(new_active->dev)) {
			/* link up, but waiting for stabilization */
			if (new_active->delay < mintime) {
				mintime = new_active->delay;
				bestslave = new_active;
			}
		}
	}

	return bestslave;
}

/**
 * change_active_interface - change the active slave into the specified one
 * @bond: our bonding struct
 * @new: the new slave to make the active one
 *
 * Set the new slave to the bond's settings and unset them on the old
 * curr_active_slave.
 * Setting include flags, mc-list, promiscuity, allmulti, etc.
 *
 * If @new's link state is %BOND_LINK_BACK we'll set it to %BOND_LINK_UP,
 * because it is apparently the best available slave we have, even though its
 * updelay hasn't timed out yet.
 *
 * If new_active is not NULL, caller must hold bond->lock for read and
 * curr_slave_lock for write_bh.
 */
void bond_change_active_slave(struct bonding *bond, struct slave *new_active)
{
	struct slave *old_active = bond->curr_active_slave;

	if (old_active == new_active)
		return;

	if (new_active) {
		new_active->jiffies = jiffies;

		if (new_active->link == BOND_LINK_BACK) {
			if (USES_PRIMARY(bond->params.mode)) {
				pr_info("%s: making interface %s the new active one %d ms earlier.\n",
					bond->dev->name, new_active->dev->name,
					(bond->params.updelay - new_active->delay) * bond->params.miimon);
			}

			new_active->delay = 0;
			new_active->link = BOND_LINK_UP;

			if (bond->params.mode == BOND_MODE_8023AD)
				bond_3ad_handle_link_change(new_active, BOND_LINK_UP);

			if (bond_is_lb(bond))
				bond_alb_handle_link_change(bond, new_active, BOND_LINK_UP);
		} else {
			if (USES_PRIMARY(bond->params.mode)) {
				pr_info("%s: making interface %s the new active one.\n",
					bond->dev->name, new_active->dev->name);
			}
		}
	}

	if (USES_PRIMARY(bond->params.mode))
		bond_mc_swap(bond, new_active, old_active);

	if (bond_is_lb(bond)) {
		bond_alb_handle_active_change(bond, new_active);
		if (old_active)
			bond_set_slave_inactive_flags(old_active);
		if (new_active)
			bond_set_slave_active_flags(new_active);
	} else {
		bond->curr_active_slave = new_active;
	}

	if (bond->params.mode == BOND_MODE_ACTIVEBACKUP) {
		if (old_active)
			bond_set_slave_inactive_flags(old_active);

		if (new_active) {
			bond_set_slave_active_flags(new_active);

			if (bond->params.fail_over_mac)
				bond_do_fail_over_mac(bond, new_active,
						      old_active);

			if (netif_running(bond->dev)) {
				bond->send_grat_arp = bond->params.num_grat_arp;
				bond_send_gratuitous_arp(bond);

				bond->send_unsol_na = bond->params.num_unsol_na;
				bond_send_unsolicited_na(bond);
			}

			write_unlock_bh(&bond->curr_slave_lock);
			read_unlock(&bond->lock);

			netdev_bonding_change(bond->dev, NETDEV_BONDING_FAILOVER);

			read_lock(&bond->lock);
			write_lock_bh(&bond->curr_slave_lock);
		}
	}

	/* resend IGMP joins since active slave has changed or
	 * all were sent on curr_active_slave */
	if (((USES_PRIMARY(bond->params.mode) && new_active) ||
	     bond->params.mode == BOND_MODE_ROUNDROBIN) &&
	    netif_running(bond->dev)) {
		bond->igmp_retrans = bond->params.resend_igmp;
		queue_delayed_work(bond->wq, &bond->mcast_work, 0);
	}
}

/**
 * bond_select_active_slave - select a new active slave, if needed
 * @bond: our bonding struct
 *
 * This functions should be called when one of the following occurs:
 * - The old curr_active_slave has been released or lost its link.
 * - The primary_slave has got its link back.
 * - A slave has got its link back and there's no old curr_active_slave.
 *
 * Caller must hold bond->lock for read and curr_slave_lock for write_bh.
 */
void bond_select_active_slave(struct bonding *bond)
{
	struct slave *best_slave;
	int rv;

	best_slave = bond_find_best_slave(bond);
	if (best_slave != bond->curr_active_slave) {
		bond_change_active_slave(bond, best_slave);
		rv = bond_set_carrier(bond);
		if (!rv)
			return;

		if (netif_carrier_ok(bond->dev)) {
			pr_info("%s: first active interface up!\n",
				bond->dev->name);
		} else {
			pr_info("%s: now running without any active interface !\n",
				bond->dev->name);
		}
	}
}

/*--------------------------- slave list handling ---------------------------*/

/*
 * This function attaches the slave to the end of list.
 *
 * bond->lock held for writing by caller.
 */
static void bond_attach_slave(struct bonding *bond, struct slave *new_slave)
{
	if (bond->first_slave == NULL) { /* attaching the first slave */
		new_slave->next = new_slave;
		new_slave->prev = new_slave;
		bond->first_slave = new_slave;
	} else {
		new_slave->next = bond->first_slave;
		new_slave->prev = bond->first_slave->prev;
		new_slave->next->prev = new_slave;
		new_slave->prev->next = new_slave;
	}

	bond->slave_cnt++;
}

/*
 * This function detaches the slave from the list.
 * WARNING: no check is made to verify if the slave effectively
 * belongs to <bond>.
 * Nothing is freed on return, structures are just unchained.
 * If any slave pointer in bond was pointing to <slave>,
 * it should be changed by the calling function.
 *
 * bond->lock held for writing by caller.
 */
static void bond_detach_slave(struct bonding *bond, struct slave *slave)
{
	if (slave->next)
		slave->next->prev = slave->prev;

	if (slave->prev)
		slave->prev->next = slave->next;

	if (bond->first_slave == slave) { /* slave is the first slave */
		if (bond->slave_cnt > 1) { /* there are more slave */
			bond->first_slave = slave->next;
		} else {
			bond->first_slave = NULL; /* slave was the last one */
		}
	}

	slave->next = NULL;
	slave->prev = NULL;
	bond->slave_cnt--;
}

#ifdef CONFIG_NET_POLL_CONTROLLER
static inline int slave_enable_netpoll(struct slave *slave)
{
	struct netpoll *np;
	int err = 0;

	np = kzalloc(sizeof(*np), GFP_KERNEL);
	err = -ENOMEM;
	if (!np)
		goto out;

	np->dev = slave->dev;
	err = __netpoll_setup(np);
	if (err) {
		kfree(np);
		goto out;
	}
	slave->np = np;
out:
	return err;
}
static inline void slave_disable_netpoll(struct slave *slave)
{
	struct netpoll *np = slave->np;

	if (!np)
		return;

	slave->np = NULL;
	synchronize_rcu_bh();
	__netpoll_cleanup(np);
	kfree(np);
}
static inline bool slave_dev_support_netpoll(struct net_device *slave_dev)
{
	if (slave_dev->priv_flags & IFF_DISABLE_NETPOLL)
		return false;
	if (!slave_dev->netdev_ops->ndo_poll_controller)
		return false;
	return true;
}

static void bond_poll_controller(struct net_device *bond_dev)
{
}

static void __bond_netpoll_cleanup(struct bonding *bond)
{
	struct slave *slave;
	int i;

	bond_for_each_slave(bond, slave, i)
		if (IS_UP(slave->dev))
			slave_disable_netpoll(slave);
}
static void bond_netpoll_cleanup(struct net_device *bond_dev)
{
	struct bonding *bond = netdev_priv(bond_dev);

	read_lock(&bond->lock);
	__bond_netpoll_cleanup(bond);
	read_unlock(&bond->lock);
}

static int bond_netpoll_setup(struct net_device *dev, struct netpoll_info *ni)
{
	struct bonding *bond = netdev_priv(dev);
	struct slave *slave;
	int i, err = 0;

	read_lock(&bond->lock);
	bond_for_each_slave(bond, slave, i) {
		err = slave_enable_netpoll(slave);
		if (err) {
			__bond_netpoll_cleanup(bond);
			break;
		}
	}
	read_unlock(&bond->lock);
	return err;
}

static struct netpoll_info *bond_netpoll_info(struct bonding *bond)
{
	return bond->dev->npinfo;
}

#else
static inline int slave_enable_netpoll(struct slave *slave)
{
	return 0;
}
static inline void slave_disable_netpoll(struct slave *slave)
{
}
static void bond_netpoll_cleanup(struct net_device *bond_dev)
{
}
#endif

/*---------------------------------- IOCTL ----------------------------------*/

static int bond_sethwaddr(struct net_device *bond_dev,
			  struct net_device *slave_dev)
{
	pr_debug("bond_dev=%p\n", bond_dev);
	pr_debug("slave_dev=%p\n", slave_dev);
	pr_debug("slave_dev->addr_len=%d\n", slave_dev->addr_len);
	memcpy(bond_dev->dev_addr, slave_dev->dev_addr, slave_dev->addr_len);
	return 0;
}

#define BOND_VLAN_FEATURES \
	(NETIF_F_VLAN_CHALLENGED | NETIF_F_HW_VLAN_RX | NETIF_F_HW_VLAN_TX | \
	 NETIF_F_HW_VLAN_FILTER)

/*
 * Compute the common dev->feature set available to all slaves.  Some
 * feature bits are managed elsewhere, so preserve those feature bits
 * on the master device.
 */
static int bond_compute_features(struct bonding *bond)
{
	struct slave *slave;
	struct net_device *bond_dev = bond->dev;
	u32 features = bond_dev->features;
	u32 vlan_features = 0;
	unsigned short max_hard_header_len = max((u16)ETH_HLEN,
						bond_dev->hard_header_len);
	int i;

	features &= ~(NETIF_F_ALL_CSUM | BOND_VLAN_FEATURES);
	features |=  NETIF_F_GSO_MASK | NETIF_F_NO_CSUM;

	if (!bond->first_slave)
		goto done;

	features &= ~NETIF_F_ONE_FOR_ALL;

	vlan_features = bond->first_slave->dev->vlan_features;
	bond_for_each_slave(bond, slave, i) {
		features = netdev_increment_features(features,
						     slave->dev->features,
						     NETIF_F_ONE_FOR_ALL);
		vlan_features = netdev_increment_features(vlan_features,
							slave->dev->vlan_features,
							NETIF_F_ONE_FOR_ALL);
		if (slave->dev->hard_header_len > max_hard_header_len)
			max_hard_header_len = slave->dev->hard_header_len;
	}

done:
	features |= (bond_dev->features & BOND_VLAN_FEATURES);
	bond_dev->features = netdev_fix_features(bond_dev, features);
	bond_dev->vlan_features = netdev_fix_features(bond_dev, vlan_features);
	bond_dev->hard_header_len = max_hard_header_len;

	return 0;
}

static void bond_setup_by_slave(struct net_device *bond_dev,
				struct net_device *slave_dev)
{
	struct bonding *bond = netdev_priv(bond_dev);

	bond_dev->header_ops	    = slave_dev->header_ops;

	bond_dev->type		    = slave_dev->type;
	bond_dev->hard_header_len   = slave_dev->hard_header_len;
	bond_dev->addr_len	    = slave_dev->addr_len;

	memcpy(bond_dev->broadcast, slave_dev->broadcast,
		slave_dev->addr_len);
	bond->setup_by_slave = 1;
}

/* On bonding slaves other than the currently active slave, suppress
 * duplicates except for 802.3ad ETH_P_SLOW, alb non-mcast/bcast, and
 * ARP on active-backup slaves with arp_validate enabled.
 */
static bool bond_should_deliver_exact_match(struct sk_buff *skb,
					    struct slave *slave,
					    struct bonding *bond)
{
	if (bond_is_slave_inactive(slave)) {
		if (slave_do_arp_validate(bond, slave) &&
		    skb->protocol == __cpu_to_be16(ETH_P_ARP))
			return false;

		if (bond->params.mode == BOND_MODE_ALB &&
		    skb->pkt_type != PACKET_BROADCAST &&
		    skb->pkt_type != PACKET_MULTICAST)
				return false;

		if (bond->params.mode == BOND_MODE_8023AD &&
		    skb->protocol == __cpu_to_be16(ETH_P_SLOW))
			return false;

		return true;
	}
	return false;
}

static rx_handler_result_t bond_handle_frame(struct sk_buff **pskb)
{
	struct sk_buff *skb = *pskb;
	struct slave *slave;
	struct bonding *bond;

	skb = skb_share_check(skb, GFP_ATOMIC);
	if (unlikely(!skb))
		return RX_HANDLER_CONSUMED;

	*pskb = skb;

	slave = bond_slave_get_rcu(skb->dev);
	bond = slave->bond;

	if (bond->params.arp_interval)
		slave->dev->last_rx = jiffies;

	if (bond_should_deliver_exact_match(skb, slave, bond)) {
		return RX_HANDLER_EXACT;
	}

	skb->dev = bond->dev;

	if (bond->params.mode == BOND_MODE_ALB &&
	    bond->dev->priv_flags & IFF_BRIDGE_PORT &&
	    skb->pkt_type == PACKET_HOST) {

		if (unlikely(skb_cow_head(skb,
					  skb->data - skb_mac_header(skb)))) {
			kfree_skb(skb);
			return RX_HANDLER_CONSUMED;
		}
		memcpy(eth_hdr(skb)->h_dest, bond->dev->dev_addr, ETH_ALEN);
	}

	return RX_HANDLER_ANOTHER;
}

/* enslave device <slave> to bond device <master> */
int bond_enslave(struct net_device *bond_dev, struct net_device *slave_dev)
{
	struct bonding *bond = netdev_priv(bond_dev);
	const struct net_device_ops *slave_ops = slave_dev->netdev_ops;
	struct slave *new_slave = NULL;
	struct netdev_hw_addr *ha;
	struct sockaddr addr;
	int link_reporting;
	int old_features = bond_dev->features;
	int res = 0;

	if (!bond->params.use_carrier && slave_dev->ethtool_ops == NULL &&
		slave_ops->ndo_do_ioctl == NULL) {
		pr_warning("%s: Warning: no link monitoring support for %s\n",
			   bond_dev->name, slave_dev->name);
	}

	/* bond must be initialized by bond_open() before enslaving */
	if (!(bond_dev->flags & IFF_UP)) {
		pr_warning("%s: master_dev is not up in bond_enslave\n",
			   bond_dev->name);
	}

	/* already enslaved */
	if (slave_dev->flags & IFF_SLAVE) {
		pr_debug("Error, Device was already enslaved\n");
		return -EBUSY;
	}

	/* vlan challenged mutual exclusion */
	/* no need to lock since we're protected by rtnl_lock */
	if (slave_dev->features & NETIF_F_VLAN_CHALLENGED) {
		pr_debug("%s: NETIF_F_VLAN_CHALLENGED\n", slave_dev->name);
		if (bond->vlgrp) {
			pr_err("%s: Error: cannot enslave VLAN challenged slave %s on VLAN enabled bond %s\n",
			       bond_dev->name, slave_dev->name, bond_dev->name);
			return -EPERM;
		} else {
			pr_warning("%s: Warning: enslaved VLAN challenged slave %s. Adding VLANs will be blocked as long as %s is part of bond %s\n",
				   bond_dev->name, slave_dev->name,
				   slave_dev->name, bond_dev->name);
			bond_dev->features |= NETIF_F_VLAN_CHALLENGED;
		}
	} else {
		pr_debug("%s: ! NETIF_F_VLAN_CHALLENGED\n", slave_dev->name);
		if (bond->slave_cnt == 0) {
			/* First slave, and it is not VLAN challenged,
			 * so remove the block of adding VLANs over the bond.
			 */
			bond_dev->features &= ~NETIF_F_VLAN_CHALLENGED;
		}
	}

	/*
	 * Old ifenslave binaries are no longer supported.  These can
	 * be identified with moderate accuracy by the state of the slave:
	 * the current ifenslave will set the interface down prior to
	 * enslaving it; the old ifenslave will not.
	 */
	if ((slave_dev->flags & IFF_UP)) {
		pr_err("%s is up. This may be due to an out of date ifenslave.\n",
		       slave_dev->name);
		res = -EPERM;
		goto err_undo_flags;
	}

	/* set bonding device ether type by slave - bonding netdevices are
	 * created with ether_setup, so when the slave type is not ARPHRD_ETHER
	 * there is a need to override some of the type dependent attribs/funcs.
	 *
	 * bond ether type mutual exclusion - don't allow slaves of dissimilar
	 * ether type (eg ARPHRD_ETHER and ARPHRD_INFINIBAND) share the same bond
	 */
	if (bond->slave_cnt == 0) {
		if (bond_dev->type != slave_dev->type) {
			pr_debug("%s: change device type from %d to %d\n",
				 bond_dev->name,
				 bond_dev->type, slave_dev->type);

			res = netdev_bonding_change(bond_dev,
						    NETDEV_PRE_TYPE_CHANGE);
			res = notifier_to_errno(res);
			if (res) {
				pr_err("%s: refused to change device type\n",
				       bond_dev->name);
				res = -EBUSY;
				goto err_undo_flags;
			}

			/* Flush unicast and multicast addresses */
			dev_uc_flush(bond_dev);
			dev_mc_flush(bond_dev);

			if (slave_dev->type != ARPHRD_ETHER)
				bond_setup_by_slave(bond_dev, slave_dev);
			else
				ether_setup(bond_dev);

			netdev_bonding_change(bond_dev,
					      NETDEV_POST_TYPE_CHANGE);
		}
	} else if (bond_dev->type != slave_dev->type) {
		pr_err("%s ether type (%d) is different from other slaves (%d), can not enslave it.\n",
		       slave_dev->name,
		       slave_dev->type, bond_dev->type);
		res = -EINVAL;
		goto err_undo_flags;
	}

	if (slave_ops->ndo_set_mac_address == NULL) {
		if (bond->slave_cnt == 0) {
			pr_warning("%s: Warning: The first slave device specified does not support setting the MAC address. Setting fail_over_mac to active.",
				   bond_dev->name);
			bond->params.fail_over_mac = BOND_FOM_ACTIVE;
		} else if (bond->params.fail_over_mac != BOND_FOM_ACTIVE) {
			pr_err("%s: Error: The slave device specified does not support setting the MAC address, but fail_over_mac is not set to active.\n",
			       bond_dev->name);
			res = -EOPNOTSUPP;
			goto err_undo_flags;
		}
	}

	/* If this is the first slave, then we need to set the master's hardware
	 * address to be the same as the slave's. */
	if (is_zero_ether_addr(bond->dev->dev_addr))
		memcpy(bond->dev->dev_addr, slave_dev->dev_addr,
		       slave_dev->addr_len);


	new_slave = kzalloc(sizeof(struct slave), GFP_KERNEL);
	if (!new_slave) {
		res = -ENOMEM;
		goto err_undo_flags;
	}

	/*
	 * Set the new_slave's queue_id to be zero.  Queue ID mapping
	 * is set via sysfs or module option if desired.
	 */
	new_slave->queue_id = 0;

	/* Save slave's original mtu and then set it to match the bond */
	new_slave->original_mtu = slave_dev->mtu;
	res = dev_set_mtu(slave_dev, bond->dev->mtu);
	if (res) {
		pr_debug("Error %d calling dev_set_mtu\n", res);
		goto err_free;
	}

	/*
	 * Save slave's original ("permanent") mac address for modes
	 * that need it, and for restoring it upon release, and then
	 * set it to the master's address
	 */
	memcpy(new_slave->perm_hwaddr, slave_dev->dev_addr, ETH_ALEN);

	if (!bond->params.fail_over_mac) {
		/*
		 * Set slave to master's mac address.  The application already
		 * set the master's mac address to that of the first slave
		 */
		memcpy(addr.sa_data, bond_dev->dev_addr, bond_dev->addr_len);
		addr.sa_family = slave_dev->type;
		res = dev_set_mac_address(slave_dev, &addr);
		if (res) {
			pr_debug("Error %d calling set_mac_address\n", res);
			goto err_restore_mtu;
		}
	}

	res = netdev_set_bond_master(slave_dev, bond_dev);
	if (res) {
		pr_debug("Error %d calling netdev_set_bond_master\n", res);
		goto err_restore_mac;
	}

	/* open the slave since the application closed it */
	res = dev_open(slave_dev);
	if (res) {
		pr_debug("Opening slave %s failed\n", slave_dev->name);
		goto err_unset_master;
	}

	new_slave->bond = bond;
	new_slave->dev = slave_dev;
	slave_dev->priv_flags |= IFF_BONDING;

	if (bond_is_lb(bond)) {
		/* bond_alb_init_slave() must be called before all other stages since
		 * it might fail and we do not want to have to undo everything
		 */
		res = bond_alb_init_slave(bond, new_slave);
		if (res)
			goto err_close;
	}

	/* If the mode USES_PRIMARY, then the new slave gets the
	 * master's promisc (and mc) settings only if it becomes the
	 * curr_active_slave, and that is taken care of later when calling
	 * bond_change_active()
	 */
	if (!USES_PRIMARY(bond->params.mode)) {
		/* set promiscuity level to new slave */
		if (bond_dev->flags & IFF_PROMISC) {
			res = dev_set_promiscuity(slave_dev, 1);
			if (res)
				goto err_close;
		}

		/* set allmulti level to new slave */
		if (bond_dev->flags & IFF_ALLMULTI) {
			res = dev_set_allmulti(slave_dev, 1);
			if (res)
				goto err_close;
		}

		netif_addr_lock_bh(bond_dev);
		/* upload master's mc_list to new slave */
		netdev_for_each_mc_addr(ha, bond_dev)
			dev_mc_add(slave_dev, ha->addr);
		netif_addr_unlock_bh(bond_dev);
	}

	if (bond->params.mode == BOND_MODE_8023AD) {
		/* add lacpdu mc addr to mc list */
		u8 lacpdu_multicast[ETH_ALEN] = MULTICAST_LACPDU_ADDR;

		dev_mc_add(slave_dev, lacpdu_multicast);
	}

	bond_add_vlans_on_slave(bond, slave_dev);

	write_lock_bh(&bond->lock);

	bond_attach_slave(bond, new_slave);

	new_slave->delay = 0;
	new_slave->link_failure_count = 0;

	bond_compute_features(bond);

	write_unlock_bh(&bond->lock);

	read_lock(&bond->lock);

	new_slave->last_arp_rx = jiffies;

	if (bond->params.miimon && !bond->params.use_carrier) {
		link_reporting = bond_check_dev_link(bond, slave_dev, 1);

		if ((link_reporting == -1) && !bond->params.arp_interval) {
			/*
			 * miimon is set but a bonded network driver
			 * does not support ETHTOOL/MII and
			 * arp_interval is not set.  Note: if
			 * use_carrier is enabled, we will never go
			 * here (because netif_carrier is always
			 * supported); thus, we don't need to change
			 * the messages for netif_carrier.
			 */
			pr_warning("%s: Warning: MII and ETHTOOL support not available for interface %s, and arp_interval/arp_ip_target module parameters not specified, thus bonding will not detect link failures! see bonding.txt for details.\n",
			       bond_dev->name, slave_dev->name);
		} else if (link_reporting == -1) {
			/* unable get link status using mii/ethtool */
			pr_warning("%s: Warning: can't get link status from interface %s; the network driver associated with this interface does not support MII or ETHTOOL link status reporting, thus miimon has no effect on this interface.\n",
				   bond_dev->name, slave_dev->name);
		}
	}

	/* check for initial state */
	if (!bond->params.miimon ||
	    (bond_check_dev_link(bond, slave_dev, 0) == BMSR_LSTATUS)) {
		if (bond->params.updelay) {
			pr_debug("Initial state of slave_dev is BOND_LINK_BACK\n");
			new_slave->link  = BOND_LINK_BACK;
			new_slave->delay = bond->params.updelay;
		} else {
			pr_debug("Initial state of slave_dev is BOND_LINK_UP\n");
			new_slave->link  = BOND_LINK_UP;
		}
		new_slave->jiffies = jiffies;
	} else {
		pr_debug("Initial state of slave_dev is BOND_LINK_DOWN\n");
		new_slave->link  = BOND_LINK_DOWN;
	}

	if (bond_update_speed_duplex(new_slave) &&
	    (new_slave->link != BOND_LINK_DOWN)) {
		pr_warning("%s: Warning: failed to get speed and duplex from %s, assumed to be 100Mb/sec and Full.\n",
			   bond_dev->name, new_slave->dev->name);

		if (bond->params.mode == BOND_MODE_8023AD) {
			pr_warning("%s: Warning: Operation of 802.3ad mode requires ETHTOOL support in base driver for proper aggregator selection.\n",
				   bond_dev->name);
		}
	}

	if (USES_PRIMARY(bond->params.mode) && bond->params.primary[0]) {
		/* if there is a primary slave, remember it */
		if (strcmp(bond->params.primary, new_slave->dev->name) == 0) {
			bond->primary_slave = new_slave;
			bond->force_primary = true;
		}
	}

	write_lock_bh(&bond->curr_slave_lock);

	switch (bond->params.mode) {
	case BOND_MODE_ACTIVEBACKUP:
		bond_set_slave_inactive_flags(new_slave);
		bond_select_active_slave(bond);
		break;
	case BOND_MODE_8023AD:
		/* in 802.3ad mode, the internal mechanism
		 * will activate the slaves in the selected
		 * aggregator
		 */
		bond_set_slave_inactive_flags(new_slave);
		/* if this is the first slave */
		if (bond->slave_cnt == 1) {
			SLAVE_AD_INFO(new_slave).id = 1;
			/* Initialize AD with the number of times that the AD timer is called in 1 second
			 * can be called only after the mac address of the bond is set
			 */
			bond_3ad_initialize(bond, 1000/AD_TIMER_INTERVAL,
					    bond->params.lacp_fast);
		} else {
			SLAVE_AD_INFO(new_slave).id =
				SLAVE_AD_INFO(new_slave->prev).id + 1;
		}

		bond_3ad_bind_slave(new_slave);
		break;
	case BOND_MODE_TLB:
	case BOND_MODE_ALB:
		bond_set_active_slave(new_slave);
		bond_set_slave_inactive_flags(new_slave);
		bond_select_active_slave(bond);
		break;
	default:
		pr_debug("This slave is always active in trunk mode\n");

		/* always active in trunk mode */
		bond_set_active_slave(new_slave);

		/* In trunking mode there is little meaning to curr_active_slave
		 * anyway (it holds no special properties of the bond device),
		 * so we can change it without calling change_active_interface()
		 */
		if (!bond->curr_active_slave)
			bond->curr_active_slave = new_slave;

		break;
	} /* switch(bond_mode) */

	write_unlock_bh(&bond->curr_slave_lock);

	bond_set_carrier(bond);

#ifdef CONFIG_NET_POLL_CONTROLLER
	slave_dev->npinfo = bond_netpoll_info(bond);
	if (slave_dev->npinfo) {
		if (slave_enable_netpoll(new_slave)) {
			read_unlock(&bond->lock);
			pr_info("Error, %s: master_dev is using netpoll, "
				 "but new slave device does not support netpoll.\n",
				 bond_dev->name);
			res = -EBUSY;
			goto err_close;
		}
	}
#endif

	read_unlock(&bond->lock);

	res = bond_create_slave_symlinks(bond_dev, slave_dev);
	if (res)
		goto err_close;

	res = netdev_rx_handler_register(slave_dev, bond_handle_frame,
					 new_slave);
	if (res) {
		pr_debug("Error %d calling netdev_rx_handler_register\n", res);
		goto err_dest_symlinks;
	}

	pr_info("%s: enslaving %s as a%s interface with a%s link.\n",
		bond_dev->name, slave_dev->name,
		bond_is_active_slave(new_slave) ? "n active" : " backup",
		new_slave->link != BOND_LINK_DOWN ? "n up" : " down");

	/* enslave is successful */
	return 0;

/* Undo stages on error */
err_dest_symlinks:
	bond_destroy_slave_symlinks(bond_dev, slave_dev);

err_close:
	dev_close(slave_dev);

err_unset_master:
	netdev_set_bond_master(slave_dev, NULL);

err_restore_mac:
	if (!bond->params.fail_over_mac) {
		/* XXX TODO - fom follow mode needs to change master's
		 * MAC if this slave's MAC is in use by the bond, or at
		 * least print a warning.
		 */
		memcpy(addr.sa_data, new_slave->perm_hwaddr, ETH_ALEN);
		addr.sa_family = slave_dev->type;
		dev_set_mac_address(slave_dev, &addr);
	}

err_restore_mtu:
	dev_set_mtu(slave_dev, new_slave->original_mtu);

err_free:
	kfree(new_slave);

err_undo_flags:
	bond_dev->features = old_features;

	return res;
}

/*
 * Try to release the slave device <slave> from the bond device <master>
 * It is legal to access curr_active_slave without a lock because all the function
 * is write-locked.
 *
 * The rules for slave state should be:
 *   for Active/Backup:
 *     Active stays on all backups go down
 *   for Bonded connections:
 *     The first up interface should be left on and all others downed.
 */
int bond_release(struct net_device *bond_dev, struct net_device *slave_dev)
{
	struct bonding *bond = netdev_priv(bond_dev);
	struct slave *slave, *oldcurrent;
	struct sockaddr addr;

	/* slave is not a slave or master is not master of this slave */
	if (!(slave_dev->flags & IFF_SLAVE) ||
	    (slave_dev->master != bond_dev)) {
		pr_err("%s: Error: cannot release %s.\n",
		       bond_dev->name, slave_dev->name);
		return -EINVAL;
	}

	block_netpoll_tx();
	netdev_bonding_change(bond_dev, NETDEV_BONDING_DESLAVE);
	write_lock_bh(&bond->lock);

	slave = bond_get_slave_by_dev(bond, slave_dev);
	if (!slave) {
		/* not a slave of this bond */
		pr_info("%s: %s not enslaved\n",
			bond_dev->name, slave_dev->name);
		write_unlock_bh(&bond->lock);
		unblock_netpoll_tx();
		return -EINVAL;
	}

	/* unregister rx_handler early so bond_handle_frame wouldn't be called
	 * for this slave anymore.
	 */
	netdev_rx_handler_unregister(slave_dev);
	write_unlock_bh(&bond->lock);
	synchronize_net();
	write_lock_bh(&bond->lock);

	if (!bond->params.fail_over_mac) {
		if (!compare_ether_addr(bond_dev->dev_addr, slave->perm_hwaddr) &&
		    bond->slave_cnt > 1)
			pr_warning("%s: Warning: the permanent HWaddr of %s - %pM - is still in use by %s. Set the HWaddr of %s to a different address to avoid conflicts.\n",
				   bond_dev->name, slave_dev->name,
				   slave->perm_hwaddr,
				   bond_dev->name, slave_dev->name);
	}

	/* Inform AD package of unbinding of slave. */
	if (bond->params.mode == BOND_MODE_8023AD) {
		/* must be called before the slave is
		 * detached from the list
		 */
		bond_3ad_unbind_slave(slave);
	}

	pr_info("%s: releasing %s interface %s\n",
		bond_dev->name,
		bond_is_active_slave(slave) ? "active" : "backup",
		slave_dev->name);

	oldcurrent = bond->curr_active_slave;

	bond->current_arp_slave = NULL;

	/* release the slave from its bond */
	bond_detach_slave(bond, slave);

	bond_compute_features(bond);

	if (bond->primary_slave == slave)
		bond->primary_slave = NULL;

	if (oldcurrent == slave)
		bond_change_active_slave(bond, NULL);

	if (bond_is_lb(bond)) {
		/* Must be called only after the slave has been
		 * detached from the list and the curr_active_slave
		 * has been cleared (if our_slave == old_current),
		 * but before a new active slave is selected.
		 */
		write_unlock_bh(&bond->lock);
		bond_alb_deinit_slave(bond, slave);
		write_lock_bh(&bond->lock);
	}

	if (oldcurrent == slave) {
		/*
		 * Note that we hold RTNL over this sequence, so there
		 * is no concern that another slave add/remove event
		 * will interfere.
		 */
		write_unlock_bh(&bond->lock);
		read_lock(&bond->lock);
		write_lock_bh(&bond->curr_slave_lock);

		bond_select_active_slave(bond);

		write_unlock_bh(&bond->curr_slave_lock);
		read_unlock(&bond->lock);
		write_lock_bh(&bond->lock);
	}

	if (bond->slave_cnt == 0) {
		bond_set_carrier(bond);

		/* if the last slave was removed, zero the mac address
		 * of the master so it will be set by the application
		 * to the mac address of the first slave
		 */
		memset(bond_dev->dev_addr, 0, bond_dev->addr_len);

		if (!bond->vlgrp) {
			bond_dev->features |= NETIF_F_VLAN_CHALLENGED;
		} else {
			pr_warning("%s: Warning: clearing HW address of %s while it still has VLANs.\n",
				   bond_dev->name, bond_dev->name);
			pr_warning("%s: When re-adding slaves, make sure the bond's HW address matches its VLANs'.\n",
				   bond_dev->name);
		}
	} else if ((bond_dev->features & NETIF_F_VLAN_CHALLENGED) &&
		   !bond_has_challenged_slaves(bond)) {
		pr_info("%s: last VLAN challenged slave %s left bond %s. VLAN blocking is removed\n",
			bond_dev->name, slave_dev->name, bond_dev->name);
		bond_dev->features &= ~NETIF_F_VLAN_CHALLENGED;
	}

	write_unlock_bh(&bond->lock);
	unblock_netpoll_tx();

	/* must do this from outside any spinlocks */
	bond_destroy_slave_symlinks(bond_dev, slave_dev);

	bond_del_vlans_from_slave(bond, slave_dev);

	/* If the mode USES_PRIMARY, then we should only remove its
	 * promisc and mc settings if it was the curr_active_slave, but that was
	 * already taken care of above when we detached the slave
	 */
	if (!USES_PRIMARY(bond->params.mode)) {
		/* unset promiscuity level from slave */
		if (bond_dev->flags & IFF_PROMISC)
			dev_set_promiscuity(slave_dev, -1);

		/* unset allmulti level from slave */
		if (bond_dev->flags & IFF_ALLMULTI)
			dev_set_allmulti(slave_dev, -1);

		/* flush master's mc_list from slave */
		netif_addr_lock_bh(bond_dev);
		bond_mc_list_flush(bond_dev, slave_dev);
		netif_addr_unlock_bh(bond_dev);
	}

	netdev_set_bond_master(slave_dev, NULL);

	slave_disable_netpoll(slave);

	/* close slave before restoring its mac address */
	dev_close(slave_dev);

	if (bond->params.fail_over_mac != BOND_FOM_ACTIVE) {
		/* restore original ("permanent") mac address */
		memcpy(addr.sa_data, slave->perm_hwaddr, ETH_ALEN);
		addr.sa_family = slave_dev->type;
		dev_set_mac_address(slave_dev, &addr);
	}

	dev_set_mtu(slave_dev, slave->original_mtu);

	slave_dev->priv_flags &= ~IFF_BONDING;

	kfree(slave);

	return 0;  /* deletion OK */
}

/*
* First release a slave and then destroy the bond if no more slaves are left.
* Must be under rtnl_lock when this function is called.
*/
static int  bond_release_and_destroy(struct net_device *bond_dev,
				     struct net_device *slave_dev)
{
	struct bonding *bond = netdev_priv(bond_dev);
	int ret;

	ret = bond_release(bond_dev, slave_dev);
	if ((ret == 0) && (bond->slave_cnt == 0)) {
		bond_dev->priv_flags |= IFF_DISABLE_NETPOLL;
		pr_info("%s: destroying bond %s.\n",
			bond_dev->name, bond_dev->name);
		unregister_netdevice(bond_dev);
	}
	return ret;
}

/*
 * This function releases all slaves.
 */
static int bond_release_all(struct net_device *bond_dev)
{
	struct bonding *bond = netdev_priv(bond_dev);
	struct slave *slave;
	struct net_device *slave_dev;
	struct sockaddr addr;

	write_lock_bh(&bond->lock);

	netif_carrier_off(bond_dev);

	if (bond->slave_cnt == 0)
		goto out;

	bond->current_arp_slave = NULL;
	bond->primary_slave = NULL;
	bond_change_active_slave(bond, NULL);

	while ((slave = bond->first_slave) != NULL) {
		/* Inform AD package of unbinding of slave
		 * before slave is detached from the list.
		 */
		if (bond->params.mode == BOND_MODE_8023AD)
			bond_3ad_unbind_slave(slave);

		slave_dev = slave->dev;
		bond_detach_slave(bond, slave);

		/* now that the slave is detached, unlock and perform
		 * all the undo steps that should not be called from
		 * within a lock.
		 */
		write_unlock_bh(&bond->lock);

		/* unregister rx_handler early so bond_handle_frame wouldn't
		 * be called for this slave anymore.
		 */
		netdev_rx_handler_unregister(slave_dev);
		synchronize_net();

		if (bond_is_lb(bond)) {
			/* must be called only after the slave
			 * has been detached from the list
			 */
			bond_alb_deinit_slave(bond, slave);
		}

		bond_compute_features(bond);

		bond_destroy_slave_symlinks(bond_dev, slave_dev);
		bond_del_vlans_from_slave(bond, slave_dev);

		/* If the mode USES_PRIMARY, then we should only remove its
		 * promisc and mc settings if it was the curr_active_slave, but that was
		 * already taken care of above when we detached the slave
		 */
		if (!USES_PRIMARY(bond->params.mode)) {
			/* unset promiscuity level from slave */
			if (bond_dev->flags & IFF_PROMISC)
				dev_set_promiscuity(slave_dev, -1);

			/* unset allmulti level from slave */
			if (bond_dev->flags & IFF_ALLMULTI)
				dev_set_allmulti(slave_dev, -1);

			/* flush master's mc_list from slave */
			netif_addr_lock_bh(bond_dev);
			bond_mc_list_flush(bond_dev, slave_dev);
			netif_addr_unlock_bh(bond_dev);
		}

		netdev_set_bond_master(slave_dev, NULL);

		slave_disable_netpoll(slave);

		/* close slave before restoring its mac address */
		dev_close(slave_dev);

		if (!bond->params.fail_over_mac) {
			/* restore original ("permanent") mac address*/
			memcpy(addr.sa_data, slave->perm_hwaddr, ETH_ALEN);
			addr.sa_family = slave_dev->type;
			dev_set_mac_address(slave_dev, &addr);
		}

		kfree(slave);

		/* re-acquire the lock before getting the next slave */
		write_lock_bh(&bond->lock);
	}

	/* zero the mac address of the master so it will be
	 * set by the application to the mac address of the
	 * first slave
	 */
	memset(bond_dev->dev_addr, 0, bond_dev->addr_len);

	if (!bond->vlgrp) {
		bond_dev->features |= NETIF_F_VLAN_CHALLENGED;
	} else {
		pr_warning("%s: Warning: clearing HW address of %s while it still has VLANs.\n",
			   bond_dev->name, bond_dev->name);
		pr_warning("%s: When re-adding slaves, make sure the bond's HW address matches its VLANs'.\n",
			   bond_dev->name);
	}

	pr_info("%s: released all slaves\n", bond_dev->name);

out:
	write_unlock_bh(&bond->lock);
	return 0;
}

/*
 * This function changes the active slave to slave <slave_dev>.
 * It returns -EINVAL in the following cases.
 *  - <slave_dev> is not found in the list.
 *  - There is not active slave now.
 *  - <slave_dev> is already active.
 *  - The link state of <slave_dev> is not BOND_LINK_UP.
 *  - <slave_dev> is not running.
 * In these cases, this function does nothing.
 * In the other cases, current_slave pointer is changed and 0 is returned.
 */
static int bond_ioctl_change_active(struct net_device *bond_dev, struct net_device *slave_dev)
{
	struct bonding *bond = netdev_priv(bond_dev);
	struct slave *old_active = NULL;
	struct slave *new_active = NULL;
	int res = 0;

	if (!USES_PRIMARY(bond->params.mode))
		return -EINVAL;

	/* Verify that master_dev is indeed the master of slave_dev */
	if (!(slave_dev->flags & IFF_SLAVE) || (slave_dev->master != bond_dev))
		return -EINVAL;

	read_lock(&bond->lock);

	read_lock(&bond->curr_slave_lock);
	old_active = bond->curr_active_slave;
	read_unlock(&bond->curr_slave_lock);

	new_active = bond_get_slave_by_dev(bond, slave_dev);

	/*
	 * Changing to the current active: do nothing; return success.
	 */
	if (new_active && (new_active == old_active)) {
		read_unlock(&bond->lock);
		return 0;
	}

	if ((new_active) &&
	    (old_active) &&
	    (new_active->link == BOND_LINK_UP) &&
	    IS_UP(new_active->dev)) {
		block_netpoll_tx();
		write_lock_bh(&bond->curr_slave_lock);
		bond_change_active_slave(bond, new_active);
		write_unlock_bh(&bond->curr_slave_lock);
		unblock_netpoll_tx();
	} else
		res = -EINVAL;

	read_unlock(&bond->lock);

	return res;
}

static int bond_info_query(struct net_device *bond_dev, struct ifbond *info)
{
	struct bonding *bond = netdev_priv(bond_dev);

	info->bond_mode = bond->params.mode;
	info->miimon = bond->params.miimon;

	read_lock(&bond->lock);
	info->num_slaves = bond->slave_cnt;
	read_unlock(&bond->lock);

	return 0;
}

static int bond_slave_info_query(struct net_device *bond_dev, struct ifslave *info)
{
	struct bonding *bond = netdev_priv(bond_dev);
	struct slave *slave;
	int i, res = -ENODEV;

	read_lock(&bond->lock);

	bond_for_each_slave(bond, slave, i) {
		if (i == (int)info->slave_id) {
			res = 0;
			strcpy(info->slave_name, slave->dev->name);
			info->link = slave->link;
			info->state = bond_slave_state(slave);
			info->link_failure_count = slave->link_failure_count;
			break;
		}
	}

	read_unlock(&bond->lock);

	return res;
}

/*-------------------------------- Monitoring -------------------------------*/


static int bond_miimon_inspect(struct bonding *bond)
{
	struct slave *slave;
	int i, link_state, commit = 0;
	bool ignore_updelay;

	ignore_updelay = !bond->curr_active_slave ? true : false;

	bond_for_each_slave(bond, slave, i) {
		slave->new_link = BOND_LINK_NOCHANGE;

		link_state = bond_check_dev_link(bond, slave->dev, 0);

		switch (slave->link) {
		case BOND_LINK_UP:
			if (link_state)
				continue;

			slave->link = BOND_LINK_FAIL;
			slave->delay = bond->params.downdelay;
			if (slave->delay) {
				pr_info("%s: link status down for %sinterface %s, disabling it in %d ms.\n",
					bond->dev->name,
					(bond->params.mode ==
					 BOND_MODE_ACTIVEBACKUP) ?
					(bond_is_active_slave(slave) ?
					 "active " : "backup ") : "",
					slave->dev->name,
					bond->params.downdelay * bond->params.miimon);
			}
			/*FALLTHRU*/
		case BOND_LINK_FAIL:
			if (link_state) {
				/*
				 * recovered before downdelay expired
				 */
				slave->link = BOND_LINK_UP;
				slave->jiffies = jiffies;
				pr_info("%s: link status up again after %d ms for interface %s.\n",
					bond->dev->name,
					(bond->params.downdelay - slave->delay) *
					bond->params.miimon,
					slave->dev->name);
				continue;
			}

			if (slave->delay <= 0) {
				slave->new_link = BOND_LINK_DOWN;
				commit++;
				continue;
			}

			slave->delay--;
			break;

		case BOND_LINK_DOWN:
			if (!link_state)
				continue;

			slave->link = BOND_LINK_BACK;
			slave->delay = bond->params.updelay;

			if (slave->delay) {
				pr_info("%s: link status up for interface %s, enabling it in %d ms.\n",
					bond->dev->name, slave->dev->name,
					ignore_updelay ? 0 :
					bond->params.updelay *
					bond->params.miimon);
			}
			/*FALLTHRU*/
		case BOND_LINK_BACK:
			if (!link_state) {
				slave->link = BOND_LINK_DOWN;
				pr_info("%s: link status down again after %d ms for interface %s.\n",
					bond->dev->name,
					(bond->params.updelay - slave->delay) *
					bond->params.miimon,
					slave->dev->name);

				continue;
			}

			if (ignore_updelay)
				slave->delay = 0;

			if (slave->delay <= 0) {
				slave->new_link = BOND_LINK_UP;
				commit++;
				ignore_updelay = false;
				continue;
			}

			slave->delay--;
			break;
		}
	}

	return commit;
}

static void bond_miimon_commit(struct bonding *bond)
{
	struct slave *slave;
	int i;

	bond_for_each_slave(bond, slave, i) {
		switch (slave->new_link) {
		case BOND_LINK_NOCHANGE:
			continue;

		case BOND_LINK_UP:
			slave->link = BOND_LINK_UP;
			slave->jiffies = jiffies;

			if (bond->params.mode == BOND_MODE_8023AD) {
				/* prevent it from being the active one */
				bond_set_backup_slave(slave);
			} else if (bond->params.mode != BOND_MODE_ACTIVEBACKUP) {
				/* make it immediately active */
				bond_set_active_slave(slave);
			} else if (slave != bond->primary_slave) {
				/* prevent it from being the active one */
				bond_set_backup_slave(slave);
			}

			bond_update_speed_duplex(slave);

			pr_info("%s: link status definitely up for interface %s, %d Mbps %s duplex.\n",
				bond->dev->name, slave->dev->name,
				slave->speed, slave->duplex ? "full" : "half");

			/* notify ad that the link status has changed */
			if (bond->params.mode == BOND_MODE_8023AD)
				bond_3ad_handle_link_change(slave, BOND_LINK_UP);

			if (bond_is_lb(bond))
				bond_alb_handle_link_change(bond, slave,
							    BOND_LINK_UP);

			if (!bond->curr_active_slave ||
			    (slave == bond->primary_slave))
				goto do_failover;

			continue;

		case BOND_LINK_DOWN:
			if (slave->link_failure_count < UINT_MAX)
				slave->link_failure_count++;

			slave->link = BOND_LINK_DOWN;

			if (bond->params.mode == BOND_MODE_ACTIVEBACKUP ||
			    bond->params.mode == BOND_MODE_8023AD)
				bond_set_slave_inactive_flags(slave);

			pr_info("%s: link status definitely down for interface %s, disabling it\n",
				bond->dev->name, slave->dev->name);

			if (bond->params.mode == BOND_MODE_8023AD)
				bond_3ad_handle_link_change(slave,
							    BOND_LINK_DOWN);

			if (bond_is_lb(bond))
				bond_alb_handle_link_change(bond, slave,
							    BOND_LINK_DOWN);

			if (slave == bond->curr_active_slave)
				goto do_failover;

			continue;

		default:
			pr_err("%s: invalid new link %d on slave %s\n",
			       bond->dev->name, slave->new_link,
			       slave->dev->name);
			slave->new_link = BOND_LINK_NOCHANGE;

			continue;
		}

do_failover:
		ASSERT_RTNL();
		block_netpoll_tx();
		write_lock_bh(&bond->curr_slave_lock);
		bond_select_active_slave(bond);
		write_unlock_bh(&bond->curr_slave_lock);
		unblock_netpoll_tx();
	}

	bond_set_carrier(bond);
}

/*
 * bond_mii_monitor
 *
 * Really a wrapper that splits the mii monitor into two phases: an
 * inspection, then (if inspection indicates something needs to be done)
 * an acquisition of appropriate locks followed by a commit phase to
 * implement whatever link state changes are indicated.
 */
void bond_mii_monitor(struct work_struct *work)
{
	struct bonding *bond = container_of(work, struct bonding,
					    mii_work.work);

	read_lock(&bond->lock);
	if (bond->kill_timers)
		goto out;

	if (bond->slave_cnt == 0)
		goto re_arm;

	if (bond->send_grat_arp) {
		read_lock(&bond->curr_slave_lock);
		bond_send_gratuitous_arp(bond);
		read_unlock(&bond->curr_slave_lock);
	}

	if (bond->send_unsol_na) {
		read_lock(&bond->curr_slave_lock);
		bond_send_unsolicited_na(bond);
		read_unlock(&bond->curr_slave_lock);
	}

	if (bond_miimon_inspect(bond)) {
		read_unlock(&bond->lock);
		rtnl_lock();
		read_lock(&bond->lock);

		bond_miimon_commit(bond);

		read_unlock(&bond->lock);
		rtnl_unlock();	/* might sleep, hold no other locks */
		read_lock(&bond->lock);
	}

re_arm:
	if (bond->params.miimon)
		queue_delayed_work(bond->wq, &bond->mii_work,
				   msecs_to_jiffies(bond->params.miimon));
out:
	read_unlock(&bond->lock);
}

static __be32 bond_glean_dev_ip(struct net_device *dev)
{
	struct in_device *idev;
	struct in_ifaddr *ifa;
	__be32 addr = 0;

	if (!dev)
		return 0;

	rcu_read_lock();
	idev = __in_dev_get_rcu(dev);
	if (!idev)
		goto out;

	ifa = idev->ifa_list;
	if (!ifa)
		goto out;

	addr = ifa->ifa_local;
out:
	rcu_read_unlock();
	return addr;
}

static int bond_has_this_ip(struct bonding *bond, __be32 ip)
{
	struct vlan_entry *vlan;

	if (ip == bond->master_ip)
		return 1;

	list_for_each_entry(vlan, &bond->vlan_list, vlan_list) {
		if (ip == vlan->vlan_ip)
			return 1;
	}

	return 0;
}

/*
 * We go to the (large) trouble of VLAN tagging ARP frames because
 * switches in VLAN mode (especially if ports are configured as
 * "native" to a VLAN) might not pass non-tagged frames.
 */
static void bond_arp_send(struct net_device *slave_dev, int arp_op, __be32 dest_ip, __be32 src_ip, unsigned short vlan_id)
{
	struct sk_buff *skb;

	pr_debug("arp %d on slave %s: dst %x src %x vid %d\n", arp_op,
		 slave_dev->name, dest_ip, src_ip, vlan_id);

	skb = arp_create(arp_op, ETH_P_ARP, dest_ip, slave_dev, src_ip,
			 NULL, slave_dev->dev_addr, NULL);

	if (!skb) {
		pr_err("ARP packet allocation failed\n");
		return;
	}
	if (vlan_id) {
		skb = vlan_put_tag(skb, vlan_id);
		if (!skb) {
			pr_err("failed to insert VLAN tag\n");
			return;
		}
	}
	arp_xmit(skb);
}


static void bond_arp_send_all(struct bonding *bond, struct slave *slave)
{
	int i, vlan_id;
	__be32 *targets = bond->params.arp_targets;
	struct vlan_entry *vlan;
	struct net_device *vlan_dev;
	struct rtable *rt;

	for (i = 0; (i < BOND_MAX_ARP_TARGETS); i++) {
		if (!targets[i])
			break;
		pr_debug("basa: target %x\n", targets[i]);
		if (!bond->vlgrp) {
			pr_debug("basa: empty vlan: arp_send\n");
			bond_arp_send(slave->dev, ARPOP_REQUEST, targets[i],
				      bond->master_ip, 0);
			continue;
		}

		/*
		 * If VLANs are configured, we do a route lookup to
		 * determine which VLAN interface would be used, so we
		 * can tag the ARP with the proper VLAN tag.
		 */
		rt = ip_route_output(dev_net(bond->dev), targets[i], 0,
				     RTO_ONLINK, 0);
		if (IS_ERR(rt)) {
			if (net_ratelimit()) {
				pr_warning("%s: no route to arp_ip_target %pI4\n",
					   bond->dev->name, &targets[i]);
			}
			continue;
		}

		/*
		 * This target is not on a VLAN
		 */
		if (rt->dst.dev == bond->dev) {
			ip_rt_put(rt);
			pr_debug("basa: rtdev == bond->dev: arp_send\n");
			bond_arp_send(slave->dev, ARPOP_REQUEST, targets[i],
				      bond->master_ip, 0);
			continue;
		}

		vlan_id = 0;
		list_for_each_entry(vlan, &bond->vlan_list, vlan_list) {
			vlan_dev = vlan_group_get_device(bond->vlgrp, vlan->vlan_id);
			if (vlan_dev == rt->dst.dev) {
				vlan_id = vlan->vlan_id;
				pr_debug("basa: vlan match on %s %d\n",
				       vlan_dev->name, vlan_id);
				break;
			}
		}

		if (vlan_id) {
			ip_rt_put(rt);
			bond_arp_send(slave->dev, ARPOP_REQUEST, targets[i],
				      vlan->vlan_ip, vlan_id);
			continue;
		}

		if (net_ratelimit()) {
			pr_warning("%s: no path to arp_ip_target %pI4 via rt.dev %s\n",
				   bond->dev->name, &targets[i],
				   rt->dst.dev ? rt->dst.dev->name : "NULL");
		}
		ip_rt_put(rt);
	}
}

/*
 * Kick out a gratuitous ARP for an IP on the bonding master plus one
 * for each VLAN above us.
 *
 * Caller must hold curr_slave_lock for read or better
 */
static void bond_send_gratuitous_arp(struct bonding *bond)
{
	struct slave *slave = bond->curr_active_slave;
	struct vlan_entry *vlan;
	struct net_device *vlan_dev;

	pr_debug("bond_send_grat_arp: bond %s slave %s\n",
		 bond->dev->name, slave ? slave->dev->name : "NULL");

	if (!slave || !bond->send_grat_arp ||
	    test_bit(__LINK_STATE_LINKWATCH_PENDING, &slave->dev->state))
		return;

	bond->send_grat_arp--;

	if (bond->master_ip) {
		bond_arp_send(slave->dev, ARPOP_REPLY, bond->master_ip,
				bond->master_ip, 0);
	}

	if (!bond->vlgrp)
		return;

	list_for_each_entry(vlan, &bond->vlan_list, vlan_list) {
		vlan_dev = vlan_group_get_device(bond->vlgrp, vlan->vlan_id);
		if (vlan->vlan_ip) {
			bond_arp_send(slave->dev, ARPOP_REPLY, vlan->vlan_ip,
				      vlan->vlan_ip, vlan->vlan_id);
		}
	}
}

static void bond_validate_arp(struct bonding *bond, struct slave *slave, __be32 sip, __be32 tip)
{
	int i;
	__be32 *targets = bond->params.arp_targets;

	for (i = 0; (i < BOND_MAX_ARP_TARGETS) && targets[i]; i++) {
		pr_debug("bva: sip %pI4 tip %pI4 t[%d] %pI4 bhti(tip) %d\n",
			 &sip, &tip, i, &targets[i],
			 bond_has_this_ip(bond, tip));
		if (sip == targets[i]) {
			if (bond_has_this_ip(bond, tip))
				slave->last_arp_rx = jiffies;
			return;
		}
	}
}

static int bond_arp_rcv(struct sk_buff *skb, struct net_device *dev, struct packet_type *pt, struct net_device *orig_dev)
{
	struct arphdr *arp;
	struct slave *slave;
	struct bonding *bond;
	unsigned char *arp_ptr;
	__be32 sip, tip;

	if (dev->priv_flags & IFF_802_1Q_VLAN) {
		/*
		 * When using VLANS and bonding, dev and oriv_dev may be
		 * incorrect if the physical interface supports VLAN
		 * acceleration.  With this change ARP validation now
		 * works for hosts only reachable on the VLAN interface.
		 */
		dev = vlan_dev_real_dev(dev);
		orig_dev = dev_get_by_index_rcu(dev_net(skb->dev),skb->skb_iif);
	}

	if (!(dev->priv_flags & IFF_BONDING) || !(dev->flags & IFF_MASTER))
		goto out;

	bond = netdev_priv(dev);
	read_lock(&bond->lock);

	pr_debug("bond_arp_rcv: bond %s skb->dev %s orig_dev %s\n",
		 bond->dev->name, skb->dev ? skb->dev->name : "NULL",
		 orig_dev ? orig_dev->name : "NULL");

	slave = bond_get_slave_by_dev(bond, orig_dev);
	if (!slave || !slave_do_arp_validate(bond, slave))
		goto out_unlock;

	skb = skb_share_check(skb, GFP_ATOMIC);
	if (!skb)
		goto out_unlock;

	if (!pskb_may_pull(skb, arp_hdr_len(dev)))
		goto out_unlock;

	arp = arp_hdr(skb);
	if (arp->ar_hln != dev->addr_len ||
	    skb->pkt_type == PACKET_OTHERHOST ||
	    skb->pkt_type == PACKET_LOOPBACK ||
	    arp->ar_hrd != htons(ARPHRD_ETHER) ||
	    arp->ar_pro != htons(ETH_P_IP) ||
	    arp->ar_pln != 4)
		goto out_unlock;

	arp_ptr = (unsigned char *)(arp + 1);
	arp_ptr += dev->addr_len;
	memcpy(&sip, arp_ptr, 4);
	arp_ptr += 4 + dev->addr_len;
	memcpy(&tip, arp_ptr, 4);

	pr_debug("bond_arp_rcv: %s %s/%d av %d sv %d sip %pI4 tip %pI4\n",
		 bond->dev->name, slave->dev->name, bond_slave_state(slave),
		 bond->params.arp_validate, slave_do_arp_validate(bond, slave),
		 &sip, &tip);

	/*
	 * Backup slaves won't see the ARP reply, but do come through
	 * here for each ARP probe (so we swap the sip/tip to validate
	 * the probe).  In a "redundant switch, common router" type of
	 * configuration, the ARP probe will (hopefully) travel from
	 * the active, through one switch, the router, then the other
	 * switch before reaching the backup.
	 */
	if (bond_is_active_slave(slave))
		bond_validate_arp(bond, slave, sip, tip);
	else
		bond_validate_arp(bond, slave, tip, sip);

out_unlock:
	read_unlock(&bond->lock);
out:
	dev_kfree_skb(skb);
	return NET_RX_SUCCESS;
}

/*
 * this function is called regularly to monitor each slave's link
 * ensuring that traffic is being sent and received when arp monitoring
 * is used in load-balancing mode. if the adapter has been dormant, then an
 * arp is transmitted to generate traffic. see activebackup_arp_monitor for
 * arp monitoring in active backup mode.
 */
void bond_loadbalance_arp_mon(struct work_struct *work)
{
	struct bonding *bond = container_of(work, struct bonding,
					    arp_work.work);
	struct slave *slave, *oldcurrent;
	int do_failover = 0;
	int delta_in_ticks;
	int i;

	read_lock(&bond->lock);

	delta_in_ticks = msecs_to_jiffies(bond->params.arp_interval);

	if (bond->kill_timers)
		goto out;

	if (bond->slave_cnt == 0)
		goto re_arm;

	read_lock(&bond->curr_slave_lock);
	oldcurrent = bond->curr_active_slave;
	read_unlock(&bond->curr_slave_lock);

	/* see if any of the previous devices are up now (i.e. they have
	 * xmt and rcv traffic). the curr_active_slave does not come into
	 * the picture unless it is null. also, slave->jiffies is not needed
	 * here because we send an arp on each slave and give a slave as
	 * long as it needs to get the tx/rx within the delta.
	 * TODO: what about up/down delay in arp mode? it wasn't here before
	 *       so it can wait
	 */
	bond_for_each_slave(bond, slave, i) {
		unsigned long trans_start = dev_trans_start(slave->dev);

		if (slave->link != BOND_LINK_UP) {
			if (time_in_range(jiffies,
				trans_start - delta_in_ticks,
				trans_start + delta_in_ticks) &&
			    time_in_range(jiffies,
				slave->dev->last_rx - delta_in_ticks,
				slave->dev->last_rx + delta_in_ticks)) {

				slave->link  = BOND_LINK_UP;
				bond_set_active_slave(slave);

				/* primary_slave has no meaning in round-robin
				 * mode. the window of a slave being up and
				 * curr_active_slave being null after enslaving
				 * is closed.
				 */
				if (!oldcurrent) {
					pr_info("%s: link status definitely up for interface %s, ",
						bond->dev->name,
						slave->dev->name);
					do_failover = 1;
				} else {
					pr_info("%s: interface %s is now up\n",
						bond->dev->name,
						slave->dev->name);
				}
			}
		} else {
			/* slave->link == BOND_LINK_UP */

			/* not all switches will respond to an arp request
			 * when the source ip is 0, so don't take the link down
			 * if we don't know our ip yet
			 */
			if (!time_in_range(jiffies,
				trans_start - delta_in_ticks,
				trans_start + 2 * delta_in_ticks) ||
			    !time_in_range(jiffies,
				slave->dev->last_rx - delta_in_ticks,
				slave->dev->last_rx + 2 * delta_in_ticks)) {

				slave->link  = BOND_LINK_DOWN;
				bond_set_backup_slave(slave);

				if (slave->link_failure_count < UINT_MAX)
					slave->link_failure_count++;

				pr_info("%s: interface %s is now down.\n",
					bond->dev->name,
					slave->dev->name);

				if (slave == oldcurrent)
					do_failover = 1;
			}
		}

		/* note: if switch is in round-robin mode, all links
		 * must tx arp to ensure all links rx an arp - otherwise
		 * links may oscillate or not come up at all; if switch is
		 * in something like xor mode, there is nothing we can
		 * do - all replies will be rx'ed on same link causing slaves
		 * to be unstable during low/no traffic periods
		 */
		if (IS_UP(slave->dev))
			bond_arp_send_all(bond, slave);
	}

	if (do_failover) {
		block_netpoll_tx();
		write_lock_bh(&bond->curr_slave_lock);

		bond_select_active_slave(bond);

		write_unlock_bh(&bond->curr_slave_lock);
		unblock_netpoll_tx();
	}

re_arm:
	if (bond->params.arp_interval)
		queue_delayed_work(bond->wq, &bond->arp_work, delta_in_ticks);
out:
	read_unlock(&bond->lock);
}

/*
 * Called to inspect slaves for active-backup mode ARP monitor link state
 * changes.  Sets new_link in slaves to specify what action should take
 * place for the slave.  Returns 0 if no changes are found, >0 if changes
 * to link states must be committed.
 *
 * Called with bond->lock held for read.
 */
static int bond_ab_arp_inspect(struct bonding *bond, int delta_in_ticks)
{
	struct slave *slave;
	int i, commit = 0;
	unsigned long trans_start;

	bond_for_each_slave(bond, slave, i) {
		slave->new_link = BOND_LINK_NOCHANGE;

		if (slave->link != BOND_LINK_UP) {
			if (time_in_range(jiffies,
				slave_last_rx(bond, slave) - delta_in_ticks,
				slave_last_rx(bond, slave) + delta_in_ticks)) {

				slave->new_link = BOND_LINK_UP;
				commit++;
			}

			continue;
		}

		/*
		 * Give slaves 2*delta after being enslaved or made
		 * active.  This avoids bouncing, as the last receive
		 * times need a full ARP monitor cycle to be updated.
		 */
		if (time_in_range(jiffies,
				  slave->jiffies - delta_in_ticks,
				  slave->jiffies + 2 * delta_in_ticks))
			continue;

		/*
		 * Backup slave is down if:
		 * - No current_arp_slave AND
		 * - more than 3*delta since last receive AND
		 * - the bond has an IP address
		 *
		 * Note: a non-null current_arp_slave indicates
		 * the curr_active_slave went down and we are
		 * searching for a new one; under this condition
		 * we only take the curr_active_slave down - this
		 * gives each slave a chance to tx/rx traffic
		 * before being taken out
		 */
		if (!bond_is_active_slave(slave) &&
		    !bond->current_arp_slave &&
		    !time_in_range(jiffies,
			slave_last_rx(bond, slave) - delta_in_ticks,
			slave_last_rx(bond, slave) + 3 * delta_in_ticks)) {

			slave->new_link = BOND_LINK_DOWN;
			commit++;
		}

		/*
		 * Active slave is down if:
		 * - more than 2*delta since transmitting OR
		 * - (more than 2*delta since receive AND
		 *    the bond has an IP address)
		 */
		trans_start = dev_trans_start(slave->dev);
		if (bond_is_active_slave(slave) &&
		    (!time_in_range(jiffies,
			trans_start - delta_in_ticks,
			trans_start + 2 * delta_in_ticks) ||
		     !time_in_range(jiffies,
			slave_last_rx(bond, slave) - delta_in_ticks,
			slave_last_rx(bond, slave) + 2 * delta_in_ticks))) {

			slave->new_link = BOND_LINK_DOWN;
			commit++;
		}
	}

	return commit;
}

/*
 * Called to commit link state changes noted by inspection step of
 * active-backup mode ARP monitor.
 *
 * Called with RTNL and bond->lock for read.
 */
static void bond_ab_arp_commit(struct bonding *bond, int delta_in_ticks)
{
	struct slave *slave;
	int i;
	unsigned long trans_start;

	bond_for_each_slave(bond, slave, i) {
		switch (slave->new_link) {
		case BOND_LINK_NOCHANGE:
			continue;

		case BOND_LINK_UP:
			trans_start = dev_trans_start(slave->dev);
			if ((!bond->curr_active_slave &&
			     time_in_range(jiffies,
					   trans_start - delta_in_ticks,
					   trans_start + delta_in_ticks)) ||
			    bond->curr_active_slave != slave) {
				slave->link = BOND_LINK_UP;
				bond->current_arp_slave = NULL;

				pr_info("%s: link status definitely up for interface %s.\n",
					bond->dev->name, slave->dev->name);

				if (!bond->curr_active_slave ||
				    (slave == bond->primary_slave))
					goto do_failover;

			}

			continue;

		case BOND_LINK_DOWN:
			if (slave->link_failure_count < UINT_MAX)
				slave->link_failure_count++;

			slave->link = BOND_LINK_DOWN;
			bond_set_slave_inactive_flags(slave);

			pr_info("%s: link status definitely down for interface %s, disabling it\n",
				bond->dev->name, slave->dev->name);

			if (slave == bond->curr_active_slave) {
				bond->current_arp_slave = NULL;
				goto do_failover;
			}

			continue;

		default:
			pr_err("%s: impossible: new_link %d on slave %s\n",
			       bond->dev->name, slave->new_link,
			       slave->dev->name);
			continue;
		}

do_failover:
		ASSERT_RTNL();
		block_netpoll_tx();
		write_lock_bh(&bond->curr_slave_lock);
		bond_select_active_slave(bond);
		write_unlock_bh(&bond->curr_slave_lock);
		unblock_netpoll_tx();
	}

	bond_set_carrier(bond);
}

/*
 * Send ARP probes for active-backup mode ARP monitor.
 *
 * Called with bond->lock held for read.
 */
static void bond_ab_arp_probe(struct bonding *bond)
{
	struct slave *slave;
	int i;

	read_lock(&bond->curr_slave_lock);

	if (bond->current_arp_slave && bond->curr_active_slave)
		pr_info("PROBE: c_arp %s && cas %s BAD\n",
			bond->current_arp_slave->dev->name,
			bond->curr_active_slave->dev->name);

	if (bond->curr_active_slave) {
		bond_arp_send_all(bond, bond->curr_active_slave);
		read_unlock(&bond->curr_slave_lock);
		return;
	}

	read_unlock(&bond->curr_slave_lock);

	/* if we don't have a curr_active_slave, search for the next available
	 * backup slave from the current_arp_slave and make it the candidate
	 * for becoming the curr_active_slave
	 */

	if (!bond->current_arp_slave) {
		bond->current_arp_slave = bond->first_slave;
		if (!bond->current_arp_slave)
			return;
	}

	bond_set_slave_inactive_flags(bond->current_arp_slave);

	/* search for next candidate */
	bond_for_each_slave_from(bond, slave, i, bond->current_arp_slave->next) {
		if (IS_UP(slave->dev)) {
			slave->link = BOND_LINK_BACK;
			bond_set_slave_active_flags(slave);
			bond_arp_send_all(bond, slave);
			slave->jiffies = jiffies;
			bond->current_arp_slave = slave;
			break;
		}

		/* if the link state is up at this point, we
		 * mark it down - this can happen if we have
		 * simultaneous link failures and
		 * reselect_active_interface doesn't make this
		 * one the current slave so it is still marked
		 * up when it is actually down
		 */
		if (slave->link == BOND_LINK_UP) {
			slave->link = BOND_LINK_DOWN;
			if (slave->link_failure_count < UINT_MAX)
				slave->link_failure_count++;

			bond_set_slave_inactive_flags(slave);

			pr_info("%s: backup interface %s is now down.\n",
				bond->dev->name, slave->dev->name);
		}
	}
}

void bond_activebackup_arp_mon(struct work_struct *work)
{
	struct bonding *bond = container_of(work, struct bonding,
					    arp_work.work);
	int delta_in_ticks;

	read_lock(&bond->lock);

	if (bond->kill_timers)
		goto out;

	delta_in_ticks = msecs_to_jiffies(bond->params.arp_interval);

	if (bond->slave_cnt == 0)
		goto re_arm;

	if (bond->send_grat_arp) {
		read_lock(&bond->curr_slave_lock);
		bond_send_gratuitous_arp(bond);
		read_unlock(&bond->curr_slave_lock);
	}

	if (bond->send_unsol_na) {
		read_lock(&bond->curr_slave_lock);
		bond_send_unsolicited_na(bond);
		read_unlock(&bond->curr_slave_lock);
	}

	if (bond_ab_arp_inspect(bond, delta_in_ticks)) {
		read_unlock(&bond->lock);
		rtnl_lock();
		read_lock(&bond->lock);

		bond_ab_arp_commit(bond, delta_in_ticks);

		read_unlock(&bond->lock);
		rtnl_unlock();
		read_lock(&bond->lock);
	}

	bond_ab_arp_probe(bond);

re_arm:
	if (bond->params.arp_interval)
		queue_delayed_work(bond->wq, &bond->arp_work, delta_in_ticks);
out:
	read_unlock(&bond->lock);
}

<<<<<<< HEAD
/*------------------------------ proc/seq_file-------------------------------*/

#ifdef CONFIG_PROC_FS

static void *bond_info_seq_start(struct seq_file *seq, loff_t *pos)
	__acquires(RCU)
	__acquires(&bond->lock)
{
	struct bonding *bond = seq->private;
	loff_t off = 0;
	struct slave *slave;
	int i;

	/* make sure the bond won't be taken away */
	rcu_read_lock();
	read_lock(&bond->lock);

	if (*pos == 0)
		return SEQ_START_TOKEN;

	bond_for_each_slave(bond, slave, i) {
		if (++off == *pos)
			return slave;
	}

	return NULL;
}

static void *bond_info_seq_next(struct seq_file *seq, void *v, loff_t *pos)
{
	struct bonding *bond = seq->private;
	struct slave *slave = v;

	++*pos;
	if (v == SEQ_START_TOKEN)
		return bond->first_slave;

	slave = slave->next;

	return (slave == bond->first_slave) ? NULL : slave;
}

static void bond_info_seq_stop(struct seq_file *seq, void *v)
	__releases(&bond->lock)
	__releases(RCU)
{
	struct bonding *bond = seq->private;

	read_unlock(&bond->lock);
	rcu_read_unlock();
}

static void bond_info_show_master(struct seq_file *seq)
{
	struct bonding *bond = seq->private;
	struct slave *curr;
	int i;

	read_lock(&bond->curr_slave_lock);
	curr = bond->curr_active_slave;
	read_unlock(&bond->curr_slave_lock);

	seq_printf(seq, "Bonding Mode: %s",
		   bond_mode_name(bond->params.mode));

	if (bond->params.mode == BOND_MODE_ACTIVEBACKUP &&
	    bond->params.fail_over_mac)
		seq_printf(seq, " (fail_over_mac %s)",
		   fail_over_mac_tbl[bond->params.fail_over_mac].modename);

	seq_printf(seq, "\n");

	if (bond->params.mode == BOND_MODE_XOR ||
		bond->params.mode == BOND_MODE_8023AD) {
		seq_printf(seq, "Transmit Hash Policy: %s (%d)\n",
			xmit_hashtype_tbl[bond->params.xmit_policy].modename,
			bond->params.xmit_policy);
	}

	if (USES_PRIMARY(bond->params.mode)) {
		seq_printf(seq, "Primary Slave: %s",
			   (bond->primary_slave) ?
			   bond->primary_slave->dev->name : "None");
		if (bond->primary_slave)
			seq_printf(seq, " (primary_reselect %s)",
		   pri_reselect_tbl[bond->params.primary_reselect].modename);

		seq_printf(seq, "\nCurrently Active Slave: %s\n",
			   (curr) ? curr->dev->name : "None");
	}

	seq_printf(seq, "MII Status: %s\n", netif_carrier_ok(bond->dev) ?
		   "up" : "down");
	seq_printf(seq, "MII Polling Interval (ms): %d\n", bond->params.miimon);
	seq_printf(seq, "Up Delay (ms): %d\n",
		   bond->params.updelay * bond->params.miimon);
	seq_printf(seq, "Down Delay (ms): %d\n",
		   bond->params.downdelay * bond->params.miimon);


	/* ARP information */
	if (bond->params.arp_interval > 0) {
		int printed = 0;
		seq_printf(seq, "ARP Polling Interval (ms): %d\n",
				bond->params.arp_interval);

		seq_printf(seq, "ARP IP target/s (n.n.n.n form):");

		for (i = 0; (i < BOND_MAX_ARP_TARGETS); i++) {
			if (!bond->params.arp_targets[i])
				break;
			if (printed)
				seq_printf(seq, ",");
			seq_printf(seq, " %pI4", &bond->params.arp_targets[i]);
			printed = 1;
		}
		seq_printf(seq, "\n");
	}

	if (bond->params.mode == BOND_MODE_8023AD) {
		struct ad_info ad_info;

		seq_puts(seq, "\n802.3ad info\n");
		seq_printf(seq, "LACP rate: %s\n",
			   (bond->params.lacp_fast) ? "fast" : "slow");
		seq_printf(seq, "Aggregator selection policy (ad_select): %s\n",
			   ad_select_tbl[bond->params.ad_select].modename);

		if (bond_3ad_get_active_agg_info(bond, &ad_info)) {
			seq_printf(seq, "bond %s has no active aggregator\n",
				   bond->dev->name);
		} else {
			seq_printf(seq, "Active Aggregator Info:\n");

			seq_printf(seq, "\tAggregator ID: %d\n",
				   ad_info.aggregator_id);
			seq_printf(seq, "\tNumber of ports: %d\n",
				   ad_info.ports);
			seq_printf(seq, "\tActor Key: %d\n",
				   ad_info.actor_key);
			seq_printf(seq, "\tPartner Key: %d\n",
				   ad_info.partner_key);
			seq_printf(seq, "\tPartner Mac Address: %pM\n",
				   ad_info.partner_system);
		}
	}
}

static void bond_info_show_slave(struct seq_file *seq,
				 const struct slave *slave)
{
	struct bonding *bond = seq->private;

	seq_printf(seq, "\nSlave Interface: %s\n", slave->dev->name);
	seq_printf(seq, "MII Status: %s\n",
		   (slave->link == BOND_LINK_UP) ?  "up" : "down");
	seq_printf(seq, "Speed: %d Mbps\n", slave->speed);
	seq_printf(seq, "Duplex: %s\n", slave->duplex ? "full" : "half");
	seq_printf(seq, "Link Failure Count: %u\n",
		   slave->link_failure_count);

	seq_printf(seq, "Permanent HW addr: %pM\n", slave->perm_hwaddr);

	if (bond->params.mode == BOND_MODE_8023AD) {
		const struct aggregator *agg
			= SLAVE_AD_INFO(slave).port.aggregator;

		if (agg)
			seq_printf(seq, "Aggregator ID: %d\n",
				   agg->aggregator_identifier);
		else
			seq_puts(seq, "Aggregator ID: N/A\n");
	}
	seq_printf(seq, "Slave queue ID: %d\n", slave->queue_id);
}

static int bond_info_seq_show(struct seq_file *seq, void *v)
{
	if (v == SEQ_START_TOKEN) {
		seq_printf(seq, "%s\n", version);
		bond_info_show_master(seq);
	} else
		bond_info_show_slave(seq, v);

	return 0;
}

static const struct seq_operations bond_info_seq_ops = {
	.start = bond_info_seq_start,
	.next  = bond_info_seq_next,
	.stop  = bond_info_seq_stop,
	.show  = bond_info_seq_show,
};

static int bond_info_open(struct inode *inode, struct file *file)
{
	struct seq_file *seq;
	struct proc_dir_entry *proc;
	int res;

	res = seq_open(file, &bond_info_seq_ops);
	if (!res) {
		/* recover the pointer buried in proc_dir_entry data */
		seq = file->private_data;
		proc = PDE(inode);
		seq->private = proc->data;
	}

	return res;
}

static const struct file_operations bond_info_fops = {
	.owner   = THIS_MODULE,
	.open    = bond_info_open,
	.read    = seq_read,
	.llseek  = seq_lseek,
	.release = seq_release,
};

static void bond_create_proc_entry(struct bonding *bond)
{
	struct net_device *bond_dev = bond->dev;
	struct bond_net *bn = net_generic(dev_net(bond_dev), bond_net_id);

	if (bn->proc_dir) {
		bond->proc_entry = proc_create_data(bond_dev->name,
						    S_IRUGO, bn->proc_dir,
						    &bond_info_fops, bond);
		if (bond->proc_entry == NULL)
			pr_warning("Warning: Cannot create /proc/net/%s/%s\n",
				   DRV_NAME, bond_dev->name);
		else
			memcpy(bond->proc_file_name, bond_dev->name, IFNAMSIZ);
	}
}

static void bond_remove_proc_entry(struct bonding *bond)
{
	struct net_device *bond_dev = bond->dev;
	struct bond_net *bn = net_generic(dev_net(bond_dev), bond_net_id);

	if (bn->proc_dir && bond->proc_entry) {
		remove_proc_entry(bond->proc_file_name, bn->proc_dir);
		memset(bond->proc_file_name, 0, IFNAMSIZ);
		bond->proc_entry = NULL;
	}
}

/* Create the bonding directory under /proc/net, if doesn't exist yet.
 * Caller must hold rtnl_lock.
 */
static void __net_init bond_create_proc_dir(struct bond_net *bn)
{
	if (!bn->proc_dir) {
		bn->proc_dir = proc_mkdir(DRV_NAME, bn->net->proc_net);
		if (!bn->proc_dir)
			pr_warning("Warning: cannot create /proc/net/%s\n",
				   DRV_NAME);
	}
}

/* Destroy the bonding directory under /proc/net, if empty.
 * Caller must hold rtnl_lock.
 */
static void __net_exit bond_destroy_proc_dir(struct bond_net *bn)
{
	if (bn->proc_dir) {
		remove_proc_entry(DRV_NAME, bn->net->proc_net);
		bn->proc_dir = NULL;
	}
}

#else /* !CONFIG_PROC_FS */

static void bond_create_proc_entry(struct bonding *bond)
{
}

static void bond_remove_proc_entry(struct bonding *bond)
{
}

static inline void bond_create_proc_dir(struct bond_net *bn)
{
}

static inline void bond_destroy_proc_dir(struct bond_net *bn)
{
}

#endif /* CONFIG_PROC_FS */


=======
>>>>>>> 105e53f8
/*-------------------------- netdev event handling --------------------------*/

/*
 * Change device name
 */
static int bond_event_changename(struct bonding *bond)
{
	bond_remove_proc_entry(bond);
	bond_create_proc_entry(bond);

	bond_debug_reregister(bond);

	return NOTIFY_DONE;
}

static int bond_master_netdev_event(unsigned long event,
				    struct net_device *bond_dev)
{
	struct bonding *event_bond = netdev_priv(bond_dev);

	switch (event) {
	case NETDEV_CHANGENAME:
		return bond_event_changename(event_bond);
	default:
		break;
	}

	return NOTIFY_DONE;
}

static int bond_slave_netdev_event(unsigned long event,
				   struct net_device *slave_dev)
{
	struct net_device *bond_dev = slave_dev->master;
	struct bonding *bond = netdev_priv(bond_dev);

	switch (event) {
	case NETDEV_UNREGISTER:
		if (bond_dev) {
			if (bond->setup_by_slave)
				bond_release_and_destroy(bond_dev, slave_dev);
			else
				bond_release(bond_dev, slave_dev);
		}
		break;
	case NETDEV_CHANGE:
		if (bond->params.mode == BOND_MODE_8023AD || bond_is_lb(bond)) {
			struct slave *slave;

			slave = bond_get_slave_by_dev(bond, slave_dev);
			if (slave) {
				u16 old_speed = slave->speed;
				u16 old_duplex = slave->duplex;

				bond_update_speed_duplex(slave);

				if (bond_is_lb(bond))
					break;

				if (old_speed != slave->speed)
					bond_3ad_adapter_speed_changed(slave);
				if (old_duplex != slave->duplex)
					bond_3ad_adapter_duplex_changed(slave);
			}
		}

		break;
	case NETDEV_DOWN:
		/*
		 * ... Or is it this?
		 */
		break;
	case NETDEV_CHANGEMTU:
		/*
		 * TODO: Should slaves be allowed to
		 * independently alter their MTU?  For
		 * an active-backup bond, slaves need
		 * not be the same type of device, so
		 * MTUs may vary.  For other modes,
		 * slaves arguably should have the
		 * same MTUs. To do this, we'd need to
		 * take over the slave's change_mtu
		 * function for the duration of their
		 * servitude.
		 */
		break;
	case NETDEV_CHANGENAME:
		/*
		 * TODO: handle changing the primary's name
		 */
		break;
	case NETDEV_FEAT_CHANGE:
		bond_compute_features(bond);
		break;
	default:
		break;
	}

	return NOTIFY_DONE;
}

/*
 * bond_netdev_event: handle netdev notifier chain events.
 *
 * This function receives events for the netdev chain.  The caller (an
 * ioctl handler calling blocking_notifier_call_chain) holds the necessary
 * locks for us to safely manipulate the slave devices (RTNL lock,
 * dev_probe_lock).
 */
static int bond_netdev_event(struct notifier_block *this,
			     unsigned long event, void *ptr)
{
	struct net_device *event_dev = (struct net_device *)ptr;

	pr_debug("event_dev: %s, event: %lx\n",
		 event_dev ? event_dev->name : "None",
		 event);

	if (!(event_dev->priv_flags & IFF_BONDING))
		return NOTIFY_DONE;

	if (event_dev->flags & IFF_MASTER) {
		pr_debug("IFF_MASTER\n");
		return bond_master_netdev_event(event, event_dev);
	}

	if (event_dev->flags & IFF_SLAVE) {
		pr_debug("IFF_SLAVE\n");
		return bond_slave_netdev_event(event, event_dev);
	}

	return NOTIFY_DONE;
}

/*
 * bond_inetaddr_event: handle inetaddr notifier chain events.
 *
 * We keep track of device IPs primarily to use as source addresses in
 * ARP monitor probes (rather than spewing out broadcasts all the time).
 *
 * We track one IP for the main device (if it has one), plus one per VLAN.
 */
static int bond_inetaddr_event(struct notifier_block *this, unsigned long event, void *ptr)
{
	struct in_ifaddr *ifa = ptr;
	struct net_device *vlan_dev, *event_dev = ifa->ifa_dev->dev;
	struct bond_net *bn = net_generic(dev_net(event_dev), bond_net_id);
	struct bonding *bond;
	struct vlan_entry *vlan;

	list_for_each_entry(bond, &bn->dev_list, bond_list) {
		if (bond->dev == event_dev) {
			switch (event) {
			case NETDEV_UP:
				bond->master_ip = ifa->ifa_local;
				return NOTIFY_OK;
			case NETDEV_DOWN:
				bond->master_ip = bond_glean_dev_ip(bond->dev);
				return NOTIFY_OK;
			default:
				return NOTIFY_DONE;
			}
		}

		list_for_each_entry(vlan, &bond->vlan_list, vlan_list) {
			if (!bond->vlgrp)
				continue;
			vlan_dev = vlan_group_get_device(bond->vlgrp, vlan->vlan_id);
			if (vlan_dev == event_dev) {
				switch (event) {
				case NETDEV_UP:
					vlan->vlan_ip = ifa->ifa_local;
					return NOTIFY_OK;
				case NETDEV_DOWN:
					vlan->vlan_ip =
						bond_glean_dev_ip(vlan_dev);
					return NOTIFY_OK;
				default:
					return NOTIFY_DONE;
				}
			}
		}
	}
	return NOTIFY_DONE;
}

static struct notifier_block bond_netdev_notifier = {
	.notifier_call = bond_netdev_event,
};

static struct notifier_block bond_inetaddr_notifier = {
	.notifier_call = bond_inetaddr_event,
};

/*-------------------------- Packet type handling ---------------------------*/

/* register to receive lacpdus on a bond */
static void bond_register_lacpdu(struct bonding *bond)
{
	struct packet_type *pk_type = &(BOND_AD_INFO(bond).ad_pkt_type);

	/* initialize packet type */
	pk_type->type = PKT_TYPE_LACPDU;
	pk_type->dev = bond->dev;
	pk_type->func = bond_3ad_lacpdu_recv;

	dev_add_pack(pk_type);
}

/* unregister to receive lacpdus on a bond */
static void bond_unregister_lacpdu(struct bonding *bond)
{
	dev_remove_pack(&(BOND_AD_INFO(bond).ad_pkt_type));
}

void bond_register_arp(struct bonding *bond)
{
	struct packet_type *pt = &bond->arp_mon_pt;

	if (pt->type)
		return;

	pt->type = htons(ETH_P_ARP);
	pt->dev = bond->dev;
	pt->func = bond_arp_rcv;
	dev_add_pack(pt);
}

void bond_unregister_arp(struct bonding *bond)
{
	struct packet_type *pt = &bond->arp_mon_pt;

	dev_remove_pack(pt);
	pt->type = 0;
}

/*---------------------------- Hashing Policies -----------------------------*/

/*
 * Hash for the output device based upon layer 2 and layer 3 data. If
 * the packet is not IP mimic bond_xmit_hash_policy_l2()
 */
static int bond_xmit_hash_policy_l23(struct sk_buff *skb, int count)
{
	struct ethhdr *data = (struct ethhdr *)skb->data;
	struct iphdr *iph = ip_hdr(skb);

	if (skb->protocol == htons(ETH_P_IP)) {
		return ((ntohl(iph->saddr ^ iph->daddr) & 0xffff) ^
			(data->h_dest[5] ^ data->h_source[5])) % count;
	}

	return (data->h_dest[5] ^ data->h_source[5]) % count;
}

/*
 * Hash for the output device based upon layer 3 and layer 4 data. If
 * the packet is a frag or not TCP or UDP, just use layer 3 data.  If it is
 * altogether not IP, mimic bond_xmit_hash_policy_l2()
 */
static int bond_xmit_hash_policy_l34(struct sk_buff *skb, int count)
{
	struct ethhdr *data = (struct ethhdr *)skb->data;
	struct iphdr *iph = ip_hdr(skb);
	__be16 *layer4hdr = (__be16 *)((u32 *)iph + iph->ihl);
	int layer4_xor = 0;

	if (skb->protocol == htons(ETH_P_IP)) {
		if (!(iph->frag_off & htons(IP_MF|IP_OFFSET)) &&
		    (iph->protocol == IPPROTO_TCP ||
		     iph->protocol == IPPROTO_UDP)) {
			layer4_xor = ntohs((*layer4hdr ^ *(layer4hdr + 1)));
		}
		return (layer4_xor ^
			((ntohl(iph->saddr ^ iph->daddr)) & 0xffff)) % count;

	}

	return (data->h_dest[5] ^ data->h_source[5]) % count;
}

/*
 * Hash for the output device based upon layer 2 data
 */
static int bond_xmit_hash_policy_l2(struct sk_buff *skb, int count)
{
	struct ethhdr *data = (struct ethhdr *)skb->data;

	return (data->h_dest[5] ^ data->h_source[5]) % count;
}

/*-------------------------- Device entry points ----------------------------*/

static int bond_open(struct net_device *bond_dev)
{
	struct bonding *bond = netdev_priv(bond_dev);

	bond->kill_timers = 0;

	INIT_DELAYED_WORK(&bond->mcast_work, bond_resend_igmp_join_requests_delayed);

	if (bond_is_lb(bond)) {
		/* bond_alb_initialize must be called before the timer
		 * is started.
		 */
		if (bond_alb_initialize(bond, (bond->params.mode == BOND_MODE_ALB))) {
			/* something went wrong - fail the open operation */
			return -ENOMEM;
		}

		INIT_DELAYED_WORK(&bond->alb_work, bond_alb_monitor);
		queue_delayed_work(bond->wq, &bond->alb_work, 0);
	}

	if (bond->params.miimon) {  /* link check interval, in milliseconds. */
		INIT_DELAYED_WORK(&bond->mii_work, bond_mii_monitor);
		queue_delayed_work(bond->wq, &bond->mii_work, 0);
	}

	if (bond->params.arp_interval) {  /* arp interval, in milliseconds. */
		if (bond->params.mode == BOND_MODE_ACTIVEBACKUP)
			INIT_DELAYED_WORK(&bond->arp_work,
					  bond_activebackup_arp_mon);
		else
			INIT_DELAYED_WORK(&bond->arp_work,
					  bond_loadbalance_arp_mon);

		queue_delayed_work(bond->wq, &bond->arp_work, 0);
		if (bond->params.arp_validate)
			bond_register_arp(bond);
	}

	if (bond->params.mode == BOND_MODE_8023AD) {
		INIT_DELAYED_WORK(&bond->ad_work, bond_3ad_state_machine_handler);
		queue_delayed_work(bond->wq, &bond->ad_work, 0);
		/* register to receive LACPDUs */
		bond_register_lacpdu(bond);
		bond_3ad_initiate_agg_selection(bond, 1);
	}

	return 0;
}

static int bond_close(struct net_device *bond_dev)
{
	struct bonding *bond = netdev_priv(bond_dev);

	if (bond->params.mode == BOND_MODE_8023AD) {
		/* Unregister the receive of LACPDUs */
		bond_unregister_lacpdu(bond);
	}

	if (bond->params.arp_validate)
		bond_unregister_arp(bond);

	write_lock_bh(&bond->lock);

	bond->send_grat_arp = 0;
	bond->send_unsol_na = 0;

	/* signal timers not to re-arm */
	bond->kill_timers = 1;

	write_unlock_bh(&bond->lock);

	if (bond->params.miimon) {  /* link check interval, in milliseconds. */
		cancel_delayed_work(&bond->mii_work);
	}

	if (bond->params.arp_interval) {  /* arp interval, in milliseconds. */
		cancel_delayed_work(&bond->arp_work);
	}

	switch (bond->params.mode) {
	case BOND_MODE_8023AD:
		cancel_delayed_work(&bond->ad_work);
		break;
	case BOND_MODE_TLB:
	case BOND_MODE_ALB:
		cancel_delayed_work(&bond->alb_work);
		break;
	default:
		break;
	}

	if (delayed_work_pending(&bond->mcast_work))
		cancel_delayed_work(&bond->mcast_work);

	if (bond_is_lb(bond)) {
		/* Must be called only after all
		 * slaves have been released
		 */
		bond_alb_deinitialize(bond);
	}

	return 0;
}

static struct rtnl_link_stats64 *bond_get_stats(struct net_device *bond_dev,
						struct rtnl_link_stats64 *stats)
{
	struct bonding *bond = netdev_priv(bond_dev);
	struct rtnl_link_stats64 temp;
	struct slave *slave;
	int i;

	memset(stats, 0, sizeof(*stats));

	read_lock_bh(&bond->lock);

	bond_for_each_slave(bond, slave, i) {
		const struct rtnl_link_stats64 *sstats =
			dev_get_stats(slave->dev, &temp);

		stats->rx_packets += sstats->rx_packets;
		stats->rx_bytes += sstats->rx_bytes;
		stats->rx_errors += sstats->rx_errors;
		stats->rx_dropped += sstats->rx_dropped;

		stats->tx_packets += sstats->tx_packets;
		stats->tx_bytes += sstats->tx_bytes;
		stats->tx_errors += sstats->tx_errors;
		stats->tx_dropped += sstats->tx_dropped;

		stats->multicast += sstats->multicast;
		stats->collisions += sstats->collisions;

		stats->rx_length_errors += sstats->rx_length_errors;
		stats->rx_over_errors += sstats->rx_over_errors;
		stats->rx_crc_errors += sstats->rx_crc_errors;
		stats->rx_frame_errors += sstats->rx_frame_errors;
		stats->rx_fifo_errors += sstats->rx_fifo_errors;
		stats->rx_missed_errors += sstats->rx_missed_errors;

		stats->tx_aborted_errors += sstats->tx_aborted_errors;
		stats->tx_carrier_errors += sstats->tx_carrier_errors;
		stats->tx_fifo_errors += sstats->tx_fifo_errors;
		stats->tx_heartbeat_errors += sstats->tx_heartbeat_errors;
		stats->tx_window_errors += sstats->tx_window_errors;
	}

	read_unlock_bh(&bond->lock);

	return stats;
}

static int bond_do_ioctl(struct net_device *bond_dev, struct ifreq *ifr, int cmd)
{
	struct net_device *slave_dev = NULL;
	struct ifbond k_binfo;
	struct ifbond __user *u_binfo = NULL;
	struct ifslave k_sinfo;
	struct ifslave __user *u_sinfo = NULL;
	struct mii_ioctl_data *mii = NULL;
	int res = 0;

	pr_debug("bond_ioctl: master=%s, cmd=%d\n", bond_dev->name, cmd);

	switch (cmd) {
	case SIOCGMIIPHY:
		mii = if_mii(ifr);
		if (!mii)
			return -EINVAL;

		mii->phy_id = 0;
		/* Fall Through */
	case SIOCGMIIREG:
		/*
		 * We do this again just in case we were called by SIOCGMIIREG
		 * instead of SIOCGMIIPHY.
		 */
		mii = if_mii(ifr);
		if (!mii)
			return -EINVAL;


		if (mii->reg_num == 1) {
			struct bonding *bond = netdev_priv(bond_dev);
			mii->val_out = 0;
			read_lock(&bond->lock);
			read_lock(&bond->curr_slave_lock);
			if (netif_carrier_ok(bond->dev))
				mii->val_out = BMSR_LSTATUS;

			read_unlock(&bond->curr_slave_lock);
			read_unlock(&bond->lock);
		}

		return 0;
	case BOND_INFO_QUERY_OLD:
	case SIOCBONDINFOQUERY:
		u_binfo = (struct ifbond __user *)ifr->ifr_data;

		if (copy_from_user(&k_binfo, u_binfo, sizeof(ifbond)))
			return -EFAULT;

		res = bond_info_query(bond_dev, &k_binfo);
		if (res == 0 &&
		    copy_to_user(u_binfo, &k_binfo, sizeof(ifbond)))
			return -EFAULT;

		return res;
	case BOND_SLAVE_INFO_QUERY_OLD:
	case SIOCBONDSLAVEINFOQUERY:
		u_sinfo = (struct ifslave __user *)ifr->ifr_data;

		if (copy_from_user(&k_sinfo, u_sinfo, sizeof(ifslave)))
			return -EFAULT;

		res = bond_slave_info_query(bond_dev, &k_sinfo);
		if (res == 0 &&
		    copy_to_user(u_sinfo, &k_sinfo, sizeof(ifslave)))
			return -EFAULT;

		return res;
	default:
		/* Go on */
		break;
	}

	if (!capable(CAP_NET_ADMIN))
		return -EPERM;

	slave_dev = dev_get_by_name(dev_net(bond_dev), ifr->ifr_slave);

	pr_debug("slave_dev=%p:\n", slave_dev);

	if (!slave_dev)
		res = -ENODEV;
	else {
		pr_debug("slave_dev->name=%s:\n", slave_dev->name);
		switch (cmd) {
		case BOND_ENSLAVE_OLD:
		case SIOCBONDENSLAVE:
			res = bond_enslave(bond_dev, slave_dev);
			break;
		case BOND_RELEASE_OLD:
		case SIOCBONDRELEASE:
			res = bond_release(bond_dev, slave_dev);
			break;
		case BOND_SETHWADDR_OLD:
		case SIOCBONDSETHWADDR:
			res = bond_sethwaddr(bond_dev, slave_dev);
			break;
		case BOND_CHANGE_ACTIVE_OLD:
		case SIOCBONDCHANGEACTIVE:
			res = bond_ioctl_change_active(bond_dev, slave_dev);
			break;
		default:
			res = -EOPNOTSUPP;
		}

		dev_put(slave_dev);
	}

	return res;
}

static bool bond_addr_in_mc_list(unsigned char *addr,
				 struct netdev_hw_addr_list *list,
				 int addrlen)
{
	struct netdev_hw_addr *ha;

	netdev_hw_addr_list_for_each(ha, list)
		if (!memcmp(ha->addr, addr, addrlen))
			return true;

	return false;
}

static void bond_set_multicast_list(struct net_device *bond_dev)
{
	struct bonding *bond = netdev_priv(bond_dev);
	struct netdev_hw_addr *ha;
	bool found;

	/*
	 * Do promisc before checking multicast_mode
	 */
	if ((bond_dev->flags & IFF_PROMISC) && !(bond->flags & IFF_PROMISC))
		/*
		 * FIXME: Need to handle the error when one of the multi-slaves
		 * encounters error.
		 */
		bond_set_promiscuity(bond, 1);


	if (!(bond_dev->flags & IFF_PROMISC) && (bond->flags & IFF_PROMISC))
		bond_set_promiscuity(bond, -1);


	/* set allmulti flag to slaves */
	if ((bond_dev->flags & IFF_ALLMULTI) && !(bond->flags & IFF_ALLMULTI))
		/*
		 * FIXME: Need to handle the error when one of the multi-slaves
		 * encounters error.
		 */
		bond_set_allmulti(bond, 1);


	if (!(bond_dev->flags & IFF_ALLMULTI) && (bond->flags & IFF_ALLMULTI))
		bond_set_allmulti(bond, -1);


	read_lock(&bond->lock);

	bond->flags = bond_dev->flags;

	/* looking for addresses to add to slaves' mc list */
	netdev_for_each_mc_addr(ha, bond_dev) {
		found = bond_addr_in_mc_list(ha->addr, &bond->mc_list,
					     bond_dev->addr_len);
		if (!found)
			bond_mc_add(bond, ha->addr);
	}

	/* looking for addresses to delete from slaves' list */
	netdev_hw_addr_list_for_each(ha, &bond->mc_list) {
		found = bond_addr_in_mc_list(ha->addr, &bond_dev->mc,
					     bond_dev->addr_len);
		if (!found)
			bond_mc_del(bond, ha->addr);
	}

	/* save master's multicast list */
	__hw_addr_flush(&bond->mc_list);
	__hw_addr_add_multiple(&bond->mc_list, &bond_dev->mc,
			       bond_dev->addr_len, NETDEV_HW_ADDR_T_MULTICAST);

	read_unlock(&bond->lock);
}

static int bond_neigh_setup(struct net_device *dev, struct neigh_parms *parms)
{
	struct bonding *bond = netdev_priv(dev);
	struct slave *slave = bond->first_slave;

	if (slave) {
		const struct net_device_ops *slave_ops
			= slave->dev->netdev_ops;
		if (slave_ops->ndo_neigh_setup)
			return slave_ops->ndo_neigh_setup(slave->dev, parms);
	}
	return 0;
}

/*
 * Change the MTU of all of a master's slaves to match the master
 */
static int bond_change_mtu(struct net_device *bond_dev, int new_mtu)
{
	struct bonding *bond = netdev_priv(bond_dev);
	struct slave *slave, *stop_at;
	int res = 0;
	int i;

	pr_debug("bond=%p, name=%s, new_mtu=%d\n", bond,
		 (bond_dev ? bond_dev->name : "None"), new_mtu);

	/* Can't hold bond->lock with bh disabled here since
	 * some base drivers panic. On the other hand we can't
	 * hold bond->lock without bh disabled because we'll
	 * deadlock. The only solution is to rely on the fact
	 * that we're under rtnl_lock here, and the slaves
	 * list won't change. This doesn't solve the problem
	 * of setting the slave's MTU while it is
	 * transmitting, but the assumption is that the base
	 * driver can handle that.
	 *
	 * TODO: figure out a way to safely iterate the slaves
	 * list, but without holding a lock around the actual
	 * call to the base driver.
	 */

	bond_for_each_slave(bond, slave, i) {
		pr_debug("s %p s->p %p c_m %p\n",
			 slave,
			 slave->prev,
			 slave->dev->netdev_ops->ndo_change_mtu);

		res = dev_set_mtu(slave->dev, new_mtu);

		if (res) {
			/* If we failed to set the slave's mtu to the new value
			 * we must abort the operation even in ACTIVE_BACKUP
			 * mode, because if we allow the backup slaves to have
			 * different mtu values than the active slave we'll
			 * need to change their mtu when doing a failover. That
			 * means changing their mtu from timer context, which
			 * is probably not a good idea.
			 */
			pr_debug("err %d %s\n", res, slave->dev->name);
			goto unwind;
		}
	}

	bond_dev->mtu = new_mtu;

	return 0;

unwind:
	/* unwind from head to the slave that failed */
	stop_at = slave;
	bond_for_each_slave_from_to(bond, slave, i, bond->first_slave, stop_at) {
		int tmp_res;

		tmp_res = dev_set_mtu(slave->dev, bond_dev->mtu);
		if (tmp_res) {
			pr_debug("unwind err %d dev %s\n",
				 tmp_res, slave->dev->name);
		}
	}

	return res;
}

/*
 * Change HW address
 *
 * Note that many devices must be down to change the HW address, and
 * downing the master releases all slaves.  We can make bonds full of
 * bonding devices to test this, however.
 */
static int bond_set_mac_address(struct net_device *bond_dev, void *addr)
{
	struct bonding *bond = netdev_priv(bond_dev);
	struct sockaddr *sa = addr, tmp_sa;
	struct slave *slave, *stop_at;
	int res = 0;
	int i;

	if (bond->params.mode == BOND_MODE_ALB)
		return bond_alb_set_mac_address(bond_dev, addr);


	pr_debug("bond=%p, name=%s\n",
		 bond, bond_dev ? bond_dev->name : "None");

	/*
	 * If fail_over_mac is set to active, do nothing and return
	 * success.  Returning an error causes ifenslave to fail.
	 */
	if (bond->params.fail_over_mac == BOND_FOM_ACTIVE)
		return 0;

	if (!is_valid_ether_addr(sa->sa_data))
		return -EADDRNOTAVAIL;

	/* Can't hold bond->lock with bh disabled here since
	 * some base drivers panic. On the other hand we can't
	 * hold bond->lock without bh disabled because we'll
	 * deadlock. The only solution is to rely on the fact
	 * that we're under rtnl_lock here, and the slaves
	 * list won't change. This doesn't solve the problem
	 * of setting the slave's hw address while it is
	 * transmitting, but the assumption is that the base
	 * driver can handle that.
	 *
	 * TODO: figure out a way to safely iterate the slaves
	 * list, but without holding a lock around the actual
	 * call to the base driver.
	 */

	bond_for_each_slave(bond, slave, i) {
		const struct net_device_ops *slave_ops = slave->dev->netdev_ops;
		pr_debug("slave %p %s\n", slave, slave->dev->name);

		if (slave_ops->ndo_set_mac_address == NULL) {
			res = -EOPNOTSUPP;
			pr_debug("EOPNOTSUPP %s\n", slave->dev->name);
			goto unwind;
		}

		res = dev_set_mac_address(slave->dev, addr);
		if (res) {
			/* TODO: consider downing the slave
			 * and retry ?
			 * User should expect communications
			 * breakage anyway until ARP finish
			 * updating, so...
			 */
			pr_debug("err %d %s\n", res, slave->dev->name);
			goto unwind;
		}
	}

	/* success */
	memcpy(bond_dev->dev_addr, sa->sa_data, bond_dev->addr_len);
	return 0;

unwind:
	memcpy(tmp_sa.sa_data, bond_dev->dev_addr, bond_dev->addr_len);
	tmp_sa.sa_family = bond_dev->type;

	/* unwind from head to the slave that failed */
	stop_at = slave;
	bond_for_each_slave_from_to(bond, slave, i, bond->first_slave, stop_at) {
		int tmp_res;

		tmp_res = dev_set_mac_address(slave->dev, &tmp_sa);
		if (tmp_res) {
			pr_debug("unwind err %d dev %s\n",
				 tmp_res, slave->dev->name);
		}
	}

	return res;
}

static int bond_xmit_roundrobin(struct sk_buff *skb, struct net_device *bond_dev)
{
	struct bonding *bond = netdev_priv(bond_dev);
	struct slave *slave, *start_at;
	int i, slave_no, res = 1;
	struct iphdr *iph = ip_hdr(skb);

	read_lock(&bond->lock);

	if (!BOND_IS_OK(bond))
		goto out;
	/*
	 * Start with the curr_active_slave that joined the bond as the
	 * default for sending IGMP traffic.  For failover purposes one
	 * needs to maintain some consistency for the interface that will
	 * send the join/membership reports.  The curr_active_slave found
	 * will send all of this type of traffic.
	 */
	if ((iph->protocol == IPPROTO_IGMP) &&
	    (skb->protocol == htons(ETH_P_IP))) {

		read_lock(&bond->curr_slave_lock);
		slave = bond->curr_active_slave;
		read_unlock(&bond->curr_slave_lock);

		if (!slave)
			goto out;
	} else {
		/*
		 * Concurrent TX may collide on rr_tx_counter; we accept
		 * that as being rare enough not to justify using an
		 * atomic op here.
		 */
		slave_no = bond->rr_tx_counter++ % bond->slave_cnt;

		bond_for_each_slave(bond, slave, i) {
			slave_no--;
			if (slave_no < 0)
				break;
		}
	}

	start_at = slave;
	bond_for_each_slave_from(bond, slave, i, start_at) {
		if (IS_UP(slave->dev) &&
		    (slave->link == BOND_LINK_UP) &&
		    bond_is_active_slave(slave)) {
			res = bond_dev_queue_xmit(bond, skb, slave->dev);
			break;
		}
	}

out:
	if (res) {
		/* no suitable interface, frame not sent */
		dev_kfree_skb(skb);
	}
	read_unlock(&bond->lock);
	return NETDEV_TX_OK;
}


/*
 * in active-backup mode, we know that bond->curr_active_slave is always valid if
 * the bond has a usable interface.
 */
static int bond_xmit_activebackup(struct sk_buff *skb, struct net_device *bond_dev)
{
	struct bonding *bond = netdev_priv(bond_dev);
	int res = 1;

	read_lock(&bond->lock);
	read_lock(&bond->curr_slave_lock);

	if (!BOND_IS_OK(bond))
		goto out;

	if (!bond->curr_active_slave)
		goto out;

	res = bond_dev_queue_xmit(bond, skb, bond->curr_active_slave->dev);

out:
	if (res)
		/* no suitable interface, frame not sent */
		dev_kfree_skb(skb);

	read_unlock(&bond->curr_slave_lock);
	read_unlock(&bond->lock);
	return NETDEV_TX_OK;
}

/*
 * In bond_xmit_xor() , we determine the output device by using a pre-
 * determined xmit_hash_policy(), If the selected device is not enabled,
 * find the next active slave.
 */
static int bond_xmit_xor(struct sk_buff *skb, struct net_device *bond_dev)
{
	struct bonding *bond = netdev_priv(bond_dev);
	struct slave *slave, *start_at;
	int slave_no;
	int i;
	int res = 1;

	read_lock(&bond->lock);

	if (!BOND_IS_OK(bond))
		goto out;

	slave_no = bond->xmit_hash_policy(skb, bond->slave_cnt);

	bond_for_each_slave(bond, slave, i) {
		slave_no--;
		if (slave_no < 0)
			break;
	}

	start_at = slave;

	bond_for_each_slave_from(bond, slave, i, start_at) {
		if (IS_UP(slave->dev) &&
		    (slave->link == BOND_LINK_UP) &&
		    bond_is_active_slave(slave)) {
			res = bond_dev_queue_xmit(bond, skb, slave->dev);
			break;
		}
	}

out:
	if (res) {
		/* no suitable interface, frame not sent */
		dev_kfree_skb(skb);
	}
	read_unlock(&bond->lock);
	return NETDEV_TX_OK;
}

/*
 * in broadcast mode, we send everything to all usable interfaces.
 */
static int bond_xmit_broadcast(struct sk_buff *skb, struct net_device *bond_dev)
{
	struct bonding *bond = netdev_priv(bond_dev);
	struct slave *slave, *start_at;
	struct net_device *tx_dev = NULL;
	int i;
	int res = 1;

	read_lock(&bond->lock);

	if (!BOND_IS_OK(bond))
		goto out;

	read_lock(&bond->curr_slave_lock);
	start_at = bond->curr_active_slave;
	read_unlock(&bond->curr_slave_lock);

	if (!start_at)
		goto out;

	bond_for_each_slave_from(bond, slave, i, start_at) {
		if (IS_UP(slave->dev) &&
		    (slave->link == BOND_LINK_UP) &&
		    bond_is_active_slave(slave)) {
			if (tx_dev) {
				struct sk_buff *skb2 = skb_clone(skb, GFP_ATOMIC);
				if (!skb2) {
					pr_err("%s: Error: bond_xmit_broadcast(): skb_clone() failed\n",
					       bond_dev->name);
					continue;
				}

				res = bond_dev_queue_xmit(bond, skb2, tx_dev);
				if (res) {
					dev_kfree_skb(skb2);
					continue;
				}
			}
			tx_dev = slave->dev;
		}
	}

	if (tx_dev)
		res = bond_dev_queue_xmit(bond, skb, tx_dev);

out:
	if (res)
		/* no suitable interface, frame not sent */
		dev_kfree_skb(skb);

	/* frame sent to all suitable interfaces */
	read_unlock(&bond->lock);
	return NETDEV_TX_OK;
}

/*------------------------- Device initialization ---------------------------*/

static void bond_set_xmit_hash_policy(struct bonding *bond)
{
	switch (bond->params.xmit_policy) {
	case BOND_XMIT_POLICY_LAYER23:
		bond->xmit_hash_policy = bond_xmit_hash_policy_l23;
		break;
	case BOND_XMIT_POLICY_LAYER34:
		bond->xmit_hash_policy = bond_xmit_hash_policy_l34;
		break;
	case BOND_XMIT_POLICY_LAYER2:
	default:
		bond->xmit_hash_policy = bond_xmit_hash_policy_l2;
		break;
	}
}

/*
 * Lookup the slave that corresponds to a qid
 */
static inline int bond_slave_override(struct bonding *bond,
				      struct sk_buff *skb)
{
	int i, res = 1;
	struct slave *slave = NULL;
	struct slave *check_slave;

	read_lock(&bond->lock);

	if (!BOND_IS_OK(bond) || !skb->queue_mapping)
		goto out;

	/* Find out if any slaves have the same mapping as this skb. */
	bond_for_each_slave(bond, check_slave, i) {
		if (check_slave->queue_id == skb->queue_mapping) {
			slave = check_slave;
			break;
		}
	}

	/* If the slave isn't UP, use default transmit policy. */
	if (slave && slave->queue_id && IS_UP(slave->dev) &&
	    (slave->link == BOND_LINK_UP)) {
		res = bond_dev_queue_xmit(bond, skb, slave->dev);
	}

out:
	read_unlock(&bond->lock);
	return res;
}

static u16 bond_select_queue(struct net_device *dev, struct sk_buff *skb)
{
	/*
	 * This helper function exists to help dev_pick_tx get the correct
	 * destination queue.  Using a helper function skips a call to
	 * skb_tx_hash and will put the skbs in the queue we expect on their
	 * way down to the bonding driver.
	 */
	u16 txq = skb_rx_queue_recorded(skb) ? skb_get_rx_queue(skb) : 0;

	if (unlikely(txq >= dev->real_num_tx_queues)) {
		do
			txq -= dev->real_num_tx_queues;
		while (txq >= dev->real_num_tx_queues);
	}
	return txq;
}

static netdev_tx_t bond_start_xmit(struct sk_buff *skb, struct net_device *dev)
{
	struct bonding *bond = netdev_priv(dev);

	/*
	 * If we risk deadlock from transmitting this in the
	 * netpoll path, tell netpoll to queue the frame for later tx
	 */
	if (is_netpoll_tx_blocked(dev))
		return NETDEV_TX_BUSY;

	if (TX_QUEUE_OVERRIDE(bond->params.mode)) {
		if (!bond_slave_override(bond, skb))
			return NETDEV_TX_OK;
	}

	switch (bond->params.mode) {
	case BOND_MODE_ROUNDROBIN:
		return bond_xmit_roundrobin(skb, dev);
	case BOND_MODE_ACTIVEBACKUP:
		return bond_xmit_activebackup(skb, dev);
	case BOND_MODE_XOR:
		return bond_xmit_xor(skb, dev);
	case BOND_MODE_BROADCAST:
		return bond_xmit_broadcast(skb, dev);
	case BOND_MODE_8023AD:
		return bond_3ad_xmit_xor(skb, dev);
	case BOND_MODE_ALB:
	case BOND_MODE_TLB:
		return bond_alb_xmit(skb, dev);
	default:
		/* Should never happen, mode already checked */
		pr_err("%s: Error: Unknown bonding mode %d\n",
		       dev->name, bond->params.mode);
		WARN_ON_ONCE(1);
		dev_kfree_skb(skb);
		return NETDEV_TX_OK;
	}
}


/*
 * set bond mode specific net device operations
 */
void bond_set_mode_ops(struct bonding *bond, int mode)
{
	struct net_device *bond_dev = bond->dev;

	switch (mode) {
	case BOND_MODE_ROUNDROBIN:
		break;
	case BOND_MODE_ACTIVEBACKUP:
		break;
	case BOND_MODE_XOR:
		bond_set_xmit_hash_policy(bond);
		break;
	case BOND_MODE_BROADCAST:
		break;
	case BOND_MODE_8023AD:
		bond_set_xmit_hash_policy(bond);
		break;
	case BOND_MODE_ALB:
		/* FALLTHRU */
	case BOND_MODE_TLB:
		break;
	default:
		/* Should never happen, mode already checked */
		pr_err("%s: Error: Unknown bonding mode %d\n",
		       bond_dev->name, mode);
		break;
	}
}

static void bond_ethtool_get_drvinfo(struct net_device *bond_dev,
				    struct ethtool_drvinfo *drvinfo)
{
	strncpy(drvinfo->driver, DRV_NAME, 32);
	strncpy(drvinfo->version, DRV_VERSION, 32);
	snprintf(drvinfo->fw_version, 32, "%d", BOND_ABI_VERSION);
}

static const struct ethtool_ops bond_ethtool_ops = {
	.get_drvinfo		= bond_ethtool_get_drvinfo,
	.get_link		= ethtool_op_get_link,
	.get_tx_csum		= ethtool_op_get_tx_csum,
	.get_sg			= ethtool_op_get_sg,
	.get_tso		= ethtool_op_get_tso,
	.get_ufo		= ethtool_op_get_ufo,
	.get_flags		= ethtool_op_get_flags,
};

static const struct net_device_ops bond_netdev_ops = {
	.ndo_init		= bond_init,
	.ndo_uninit		= bond_uninit,
	.ndo_open		= bond_open,
	.ndo_stop		= bond_close,
	.ndo_start_xmit		= bond_start_xmit,
	.ndo_select_queue	= bond_select_queue,
	.ndo_get_stats64	= bond_get_stats,
	.ndo_do_ioctl		= bond_do_ioctl,
	.ndo_set_multicast_list	= bond_set_multicast_list,
	.ndo_change_mtu		= bond_change_mtu,
	.ndo_set_mac_address 	= bond_set_mac_address,
	.ndo_neigh_setup	= bond_neigh_setup,
	.ndo_vlan_rx_register	= bond_vlan_rx_register,
	.ndo_vlan_rx_add_vid 	= bond_vlan_rx_add_vid,
	.ndo_vlan_rx_kill_vid	= bond_vlan_rx_kill_vid,
#ifdef CONFIG_NET_POLL_CONTROLLER
	.ndo_netpoll_setup	= bond_netpoll_setup,
	.ndo_netpoll_cleanup	= bond_netpoll_cleanup,
	.ndo_poll_controller	= bond_poll_controller,
#endif
	.ndo_add_slave		= bond_enslave,
	.ndo_del_slave		= bond_release,
};

static void bond_destructor(struct net_device *bond_dev)
{
	struct bonding *bond = netdev_priv(bond_dev);
	if (bond->wq)
		destroy_workqueue(bond->wq);
	free_netdev(bond_dev);
}

static void bond_setup(struct net_device *bond_dev)
{
	struct bonding *bond = netdev_priv(bond_dev);

	/* initialize rwlocks */
	rwlock_init(&bond->lock);
	rwlock_init(&bond->curr_slave_lock);

	bond->params = bonding_defaults;

	/* Initialize pointers */
	bond->dev = bond_dev;
	INIT_LIST_HEAD(&bond->vlan_list);

	/* Initialize the device entry points */
	ether_setup(bond_dev);
	bond_dev->netdev_ops = &bond_netdev_ops;
	bond_dev->ethtool_ops = &bond_ethtool_ops;
	bond_set_mode_ops(bond, bond->params.mode);

	bond_dev->destructor = bond_destructor;

	/* Initialize the device options */
	bond_dev->tx_queue_len = 0;
	bond_dev->flags |= IFF_MASTER|IFF_MULTICAST;
	bond_dev->priv_flags |= IFF_BONDING;
	bond_dev->priv_flags &= ~IFF_XMIT_DST_RELEASE;

	/* At first, we block adding VLANs. That's the only way to
	 * prevent problems that occur when adding VLANs over an
	 * empty bond. The block will be removed once non-challenged
	 * slaves are enslaved.
	 */
	bond_dev->features |= NETIF_F_VLAN_CHALLENGED;

	/* don't acquire bond device's netif_tx_lock when
	 * transmitting */
	bond_dev->features |= NETIF_F_LLTX;

	/* By default, we declare the bond to be fully
	 * VLAN hardware accelerated capable. Special
	 * care is taken in the various xmit functions
	 * when there are slaves that are not hw accel
	 * capable
	 */
	bond_dev->features |= (NETIF_F_HW_VLAN_TX |
			       NETIF_F_HW_VLAN_RX |
			       NETIF_F_HW_VLAN_FILTER);

	/* By default, we enable GRO on bonding devices.
	 * Actual support requires lowlevel drivers are GRO ready.
	 */
	bond_dev->features |= NETIF_F_GRO;
}

static void bond_work_cancel_all(struct bonding *bond)
{
	write_lock_bh(&bond->lock);
	bond->kill_timers = 1;
	write_unlock_bh(&bond->lock);

	if (bond->params.miimon && delayed_work_pending(&bond->mii_work))
		cancel_delayed_work(&bond->mii_work);

	if (bond->params.arp_interval && delayed_work_pending(&bond->arp_work))
		cancel_delayed_work(&bond->arp_work);

	if (bond->params.mode == BOND_MODE_ALB &&
	    delayed_work_pending(&bond->alb_work))
		cancel_delayed_work(&bond->alb_work);

	if (bond->params.mode == BOND_MODE_8023AD &&
	    delayed_work_pending(&bond->ad_work))
		cancel_delayed_work(&bond->ad_work);

	if (delayed_work_pending(&bond->mcast_work))
		cancel_delayed_work(&bond->mcast_work);
}

/*
* Destroy a bonding device.
* Must be under rtnl_lock when this function is called.
*/
static void bond_uninit(struct net_device *bond_dev)
{
	struct bonding *bond = netdev_priv(bond_dev);
	struct vlan_entry *vlan, *tmp;

	bond_netpoll_cleanup(bond_dev);

	/* Release the bonded slaves */
	bond_release_all(bond_dev);

	list_del(&bond->bond_list);

	bond_work_cancel_all(bond);

	bond_remove_proc_entry(bond);

	bond_debug_unregister(bond);

	__hw_addr_flush(&bond->mc_list);

	list_for_each_entry_safe(vlan, tmp, &bond->vlan_list, vlan_list) {
		list_del(&vlan->vlan_list);
		kfree(vlan);
	}
}

/*------------------------- Module initialization ---------------------------*/

/*
 * Convert string input module parms.  Accept either the
 * number of the mode or its string name.  A bit complicated because
 * some mode names are substrings of other names, and calls from sysfs
 * may have whitespace in the name (trailing newlines, for example).
 */
int bond_parse_parm(const char *buf, const struct bond_parm_tbl *tbl)
{
	int modeint = -1, i, rv;
	char *p, modestr[BOND_MAX_MODENAME_LEN + 1] = { 0, };

	for (p = (char *)buf; *p; p++)
		if (!(isdigit(*p) || isspace(*p)))
			break;

	if (*p)
		rv = sscanf(buf, "%20s", modestr);
	else
		rv = sscanf(buf, "%d", &modeint);

	if (!rv)
		return -1;

	for (i = 0; tbl[i].modename; i++) {
		if (modeint == tbl[i].mode)
			return tbl[i].mode;
		if (strcmp(modestr, tbl[i].modename) == 0)
			return tbl[i].mode;
	}

	return -1;
}

static int bond_check_params(struct bond_params *params)
{
	int arp_validate_value, fail_over_mac_value, primary_reselect_value;

	/*
	 * Convert string parameters.
	 */
	if (mode) {
		bond_mode = bond_parse_parm(mode, bond_mode_tbl);
		if (bond_mode == -1) {
			pr_err("Error: Invalid bonding mode \"%s\"\n",
			       mode == NULL ? "NULL" : mode);
			return -EINVAL;
		}
	}

	if (xmit_hash_policy) {
		if ((bond_mode != BOND_MODE_XOR) &&
		    (bond_mode != BOND_MODE_8023AD)) {
			pr_info("xmit_hash_policy param is irrelevant in mode %s\n",
			       bond_mode_name(bond_mode));
		} else {
			xmit_hashtype = bond_parse_parm(xmit_hash_policy,
							xmit_hashtype_tbl);
			if (xmit_hashtype == -1) {
				pr_err("Error: Invalid xmit_hash_policy \"%s\"\n",
				       xmit_hash_policy == NULL ? "NULL" :
				       xmit_hash_policy);
				return -EINVAL;
			}
		}
	}

	if (lacp_rate) {
		if (bond_mode != BOND_MODE_8023AD) {
			pr_info("lacp_rate param is irrelevant in mode %s\n",
				bond_mode_name(bond_mode));
		} else {
			lacp_fast = bond_parse_parm(lacp_rate, bond_lacp_tbl);
			if (lacp_fast == -1) {
				pr_err("Error: Invalid lacp rate \"%s\"\n",
				       lacp_rate == NULL ? "NULL" : lacp_rate);
				return -EINVAL;
			}
		}
	}

	if (ad_select) {
		params->ad_select = bond_parse_parm(ad_select, ad_select_tbl);
		if (params->ad_select == -1) {
			pr_err("Error: Invalid ad_select \"%s\"\n",
			       ad_select == NULL ? "NULL" : ad_select);
			return -EINVAL;
		}

		if (bond_mode != BOND_MODE_8023AD) {
			pr_warning("ad_select param only affects 802.3ad mode\n");
		}
	} else {
		params->ad_select = BOND_AD_STABLE;
	}

	if (max_bonds < 0) {
		pr_warning("Warning: max_bonds (%d) not in range %d-%d, so it was reset to BOND_DEFAULT_MAX_BONDS (%d)\n",
			   max_bonds, 0, INT_MAX, BOND_DEFAULT_MAX_BONDS);
		max_bonds = BOND_DEFAULT_MAX_BONDS;
	}

	if (miimon < 0) {
		pr_warning("Warning: miimon module parameter (%d), not in range 0-%d, so it was reset to %d\n",
			   miimon, INT_MAX, BOND_LINK_MON_INTERV);
		miimon = BOND_LINK_MON_INTERV;
	}

	if (updelay < 0) {
		pr_warning("Warning: updelay module parameter (%d), not in range 0-%d, so it was reset to 0\n",
			   updelay, INT_MAX);
		updelay = 0;
	}

	if (downdelay < 0) {
		pr_warning("Warning: downdelay module parameter (%d), not in range 0-%d, so it was reset to 0\n",
			   downdelay, INT_MAX);
		downdelay = 0;
	}

	if ((use_carrier != 0) && (use_carrier != 1)) {
		pr_warning("Warning: use_carrier module parameter (%d), not of valid value (0/1), so it was set to 1\n",
			   use_carrier);
		use_carrier = 1;
	}

	if (num_grat_arp < 0 || num_grat_arp > 255) {
		pr_warning("Warning: num_grat_arp (%d) not in range 0-255 so it was reset to 1\n",
			   num_grat_arp);
		num_grat_arp = 1;
	}

	if (num_unsol_na < 0 || num_unsol_na > 255) {
		pr_warning("Warning: num_unsol_na (%d) not in range 0-255 so it was reset to 1\n",
			   num_unsol_na);
		num_unsol_na = 1;
	}

	/* reset values for 802.3ad */
	if (bond_mode == BOND_MODE_8023AD) {
		if (!miimon) {
			pr_warning("Warning: miimon must be specified, otherwise bonding will not detect link failure, speed and duplex which are essential for 802.3ad operation\n");
			pr_warning("Forcing miimon to 100msec\n");
			miimon = 100;
		}
	}

	if (tx_queues < 1 || tx_queues > 255) {
		pr_warning("Warning: tx_queues (%d) should be between "
			   "1 and 255, resetting to %d\n",
			   tx_queues, BOND_DEFAULT_TX_QUEUES);
		tx_queues = BOND_DEFAULT_TX_QUEUES;
	}

	if ((all_slaves_active != 0) && (all_slaves_active != 1)) {
		pr_warning("Warning: all_slaves_active module parameter (%d), "
			   "not of valid value (0/1), so it was set to "
			   "0\n", all_slaves_active);
		all_slaves_active = 0;
	}

	if (resend_igmp < 0 || resend_igmp > 255) {
		pr_warning("Warning: resend_igmp (%d) should be between "
			   "0 and 255, resetting to %d\n",
			   resend_igmp, BOND_DEFAULT_RESEND_IGMP);
		resend_igmp = BOND_DEFAULT_RESEND_IGMP;
	}

	/* reset values for TLB/ALB */
	if ((bond_mode == BOND_MODE_TLB) ||
	    (bond_mode == BOND_MODE_ALB)) {
		if (!miimon) {
			pr_warning("Warning: miimon must be specified, otherwise bonding will not detect link failure and link speed which are essential for TLB/ALB load balancing\n");
			pr_warning("Forcing miimon to 100msec\n");
			miimon = 100;
		}
	}

	if (bond_mode == BOND_MODE_ALB) {
		pr_notice("In ALB mode you might experience client disconnections upon reconnection of a link if the bonding module updelay parameter (%d msec) is incompatible with the forwarding delay time of the switch\n",
			  updelay);
	}

	if (!miimon) {
		if (updelay || downdelay) {
			/* just warn the user the up/down delay will have
			 * no effect since miimon is zero...
			 */
			pr_warning("Warning: miimon module parameter not set and updelay (%d) or downdelay (%d) module parameter is set; updelay and downdelay have no effect unless miimon is set\n",
				   updelay, downdelay);
		}
	} else {
		/* don't allow arp monitoring */
		if (arp_interval) {
			pr_warning("Warning: miimon (%d) and arp_interval (%d) can't be used simultaneously, disabling ARP monitoring\n",
				   miimon, arp_interval);
			arp_interval = 0;
		}

		if ((updelay % miimon) != 0) {
			pr_warning("Warning: updelay (%d) is not a multiple of miimon (%d), updelay rounded to %d ms\n",
				   updelay, miimon,
				   (updelay / miimon) * miimon);
		}

		updelay /= miimon;

		if ((downdelay % miimon) != 0) {
			pr_warning("Warning: downdelay (%d) is not a multiple of miimon (%d), downdelay rounded to %d ms\n",
				   downdelay, miimon,
				   (downdelay / miimon) * miimon);
		}

		downdelay /= miimon;
	}

	if (arp_interval < 0) {
		pr_warning("Warning: arp_interval module parameter (%d) , not in range 0-%d, so it was reset to %d\n",
			   arp_interval, INT_MAX, BOND_LINK_ARP_INTERV);
		arp_interval = BOND_LINK_ARP_INTERV;
	}

	for (arp_ip_count = 0;
	     (arp_ip_count < BOND_MAX_ARP_TARGETS) && arp_ip_target[arp_ip_count];
	     arp_ip_count++) {
		/* not complete check, but should be good enough to
		   catch mistakes */
		if (!isdigit(arp_ip_target[arp_ip_count][0])) {
			pr_warning("Warning: bad arp_ip_target module parameter (%s), ARP monitoring will not be performed\n",
				   arp_ip_target[arp_ip_count]);
			arp_interval = 0;
		} else {
			__be32 ip = in_aton(arp_ip_target[arp_ip_count]);
			arp_target[arp_ip_count] = ip;
		}
	}

	if (arp_interval && !arp_ip_count) {
		/* don't allow arping if no arp_ip_target given... */
		pr_warning("Warning: arp_interval module parameter (%d) specified without providing an arp_ip_target parameter, arp_interval was reset to 0\n",
			   arp_interval);
		arp_interval = 0;
	}

	if (arp_validate) {
		if (bond_mode != BOND_MODE_ACTIVEBACKUP) {
			pr_err("arp_validate only supported in active-backup mode\n");
			return -EINVAL;
		}
		if (!arp_interval) {
			pr_err("arp_validate requires arp_interval\n");
			return -EINVAL;
		}

		arp_validate_value = bond_parse_parm(arp_validate,
						     arp_validate_tbl);
		if (arp_validate_value == -1) {
			pr_err("Error: invalid arp_validate \"%s\"\n",
			       arp_validate == NULL ? "NULL" : arp_validate);
			return -EINVAL;
		}
	} else
		arp_validate_value = 0;

	if (miimon) {
		pr_info("MII link monitoring set to %d ms\n", miimon);
	} else if (arp_interval) {
		int i;

		pr_info("ARP monitoring set to %d ms, validate %s, with %d target(s):",
			arp_interval,
			arp_validate_tbl[arp_validate_value].modename,
			arp_ip_count);

		for (i = 0; i < arp_ip_count; i++)
			pr_info(" %s", arp_ip_target[i]);

		pr_info("\n");

	} else if (max_bonds) {
		/* miimon and arp_interval not set, we need one so things
		 * work as expected, see bonding.txt for details
		 */
		pr_warning("Warning: either miimon or arp_interval and arp_ip_target module parameters must be specified, otherwise bonding will not detect link failures! see bonding.txt for details.\n");
	}

	if (primary && !USES_PRIMARY(bond_mode)) {
		/* currently, using a primary only makes sense
		 * in active backup, TLB or ALB modes
		 */
		pr_warning("Warning: %s primary device specified but has no effect in %s mode\n",
			   primary, bond_mode_name(bond_mode));
		primary = NULL;
	}

	if (primary && primary_reselect) {
		primary_reselect_value = bond_parse_parm(primary_reselect,
							 pri_reselect_tbl);
		if (primary_reselect_value == -1) {
			pr_err("Error: Invalid primary_reselect \"%s\"\n",
			       primary_reselect ==
					NULL ? "NULL" : primary_reselect);
			return -EINVAL;
		}
	} else {
		primary_reselect_value = BOND_PRI_RESELECT_ALWAYS;
	}

	if (fail_over_mac) {
		fail_over_mac_value = bond_parse_parm(fail_over_mac,
						      fail_over_mac_tbl);
		if (fail_over_mac_value == -1) {
			pr_err("Error: invalid fail_over_mac \"%s\"\n",
			       arp_validate == NULL ? "NULL" : arp_validate);
			return -EINVAL;
		}

		if (bond_mode != BOND_MODE_ACTIVEBACKUP)
			pr_warning("Warning: fail_over_mac only affects active-backup mode.\n");
	} else {
		fail_over_mac_value = BOND_FOM_NONE;
	}

	/* fill params struct with the proper values */
	params->mode = bond_mode;
	params->xmit_policy = xmit_hashtype;
	params->miimon = miimon;
	params->num_grat_arp = num_grat_arp;
	params->num_unsol_na = num_unsol_na;
	params->arp_interval = arp_interval;
	params->arp_validate = arp_validate_value;
	params->updelay = updelay;
	params->downdelay = downdelay;
	params->use_carrier = use_carrier;
	params->lacp_fast = lacp_fast;
	params->primary[0] = 0;
	params->primary_reselect = primary_reselect_value;
	params->fail_over_mac = fail_over_mac_value;
	params->tx_queues = tx_queues;
	params->all_slaves_active = all_slaves_active;
	params->resend_igmp = resend_igmp;

	if (primary) {
		strncpy(params->primary, primary, IFNAMSIZ);
		params->primary[IFNAMSIZ - 1] = 0;
	}

	memcpy(params->arp_targets, arp_target, sizeof(arp_target));

	return 0;
}

static struct lock_class_key bonding_netdev_xmit_lock_key;
static struct lock_class_key bonding_netdev_addr_lock_key;

static void bond_set_lockdep_class_one(struct net_device *dev,
				       struct netdev_queue *txq,
				       void *_unused)
{
	lockdep_set_class(&txq->_xmit_lock,
			  &bonding_netdev_xmit_lock_key);
}

static void bond_set_lockdep_class(struct net_device *dev)
{
	lockdep_set_class(&dev->addr_list_lock,
			  &bonding_netdev_addr_lock_key);
	netdev_for_each_tx_queue(dev, bond_set_lockdep_class_one, NULL);
}

/*
 * Called from registration process
 */
static int bond_init(struct net_device *bond_dev)
{
	struct bonding *bond = netdev_priv(bond_dev);
	struct bond_net *bn = net_generic(dev_net(bond_dev), bond_net_id);

	pr_debug("Begin bond_init for %s\n", bond_dev->name);

	bond->wq = create_singlethread_workqueue(bond_dev->name);
	if (!bond->wq)
		return -ENOMEM;

	bond_set_lockdep_class(bond_dev);

	bond_create_proc_entry(bond);
	list_add_tail(&bond->bond_list, &bn->dev_list);

	bond_prepare_sysfs_group(bond);

	bond_debug_register(bond);

	__hw_addr_init(&bond->mc_list);
	return 0;
}

static int bond_validate(struct nlattr *tb[], struct nlattr *data[])
{
	if (tb[IFLA_ADDRESS]) {
		if (nla_len(tb[IFLA_ADDRESS]) != ETH_ALEN)
			return -EINVAL;
		if (!is_valid_ether_addr(nla_data(tb[IFLA_ADDRESS])))
			return -EADDRNOTAVAIL;
	}
	return 0;
}

static struct rtnl_link_ops bond_link_ops __read_mostly = {
	.kind		= "bond",
	.priv_size	= sizeof(struct bonding),
	.setup		= bond_setup,
	.validate	= bond_validate,
};

/* Create a new bond based on the specified name and bonding parameters.
 * If name is NULL, obtain a suitable "bond%d" name for us.
 * Caller must NOT hold rtnl_lock; we need to release it here before we
 * set up our sysfs entries.
 */
int bond_create(struct net *net, const char *name)
{
	struct net_device *bond_dev;
	int res;

	rtnl_lock();

	bond_dev = alloc_netdev_mq(sizeof(struct bonding), name ? name : "",
				bond_setup, tx_queues);
	if (!bond_dev) {
		pr_err("%s: eek! can't alloc netdev!\n", name);
		rtnl_unlock();
		return -ENOMEM;
	}

	dev_net_set(bond_dev, net);
	bond_dev->rtnl_link_ops = &bond_link_ops;

	if (!name) {
		res = dev_alloc_name(bond_dev, "bond%d");
		if (res < 0)
			goto out;
	} else {
		/*
		 * If we're given a name to register
		 * we need to ensure that its not already
		 * registered
		 */
		res = -EEXIST;
		if (__dev_get_by_name(net, name) != NULL)
			goto out;
	}

	res = register_netdevice(bond_dev);

	netif_carrier_off(bond_dev);

out:
	rtnl_unlock();
	if (res < 0)
		bond_destructor(bond_dev);
	return res;
}

static int __net_init bond_net_init(struct net *net)
{
	struct bond_net *bn = net_generic(net, bond_net_id);

	bn->net = net;
	INIT_LIST_HEAD(&bn->dev_list);

	bond_create_proc_dir(bn);
	
	return 0;
}

static void __net_exit bond_net_exit(struct net *net)
{
	struct bond_net *bn = net_generic(net, bond_net_id);

	bond_destroy_proc_dir(bn);
}

static struct pernet_operations bond_net_ops = {
	.init = bond_net_init,
	.exit = bond_net_exit,
	.id   = &bond_net_id,
	.size = sizeof(struct bond_net),
};

static int __init bonding_init(void)
{
	int i;
	int res;

	pr_info("%s", bond_version);

	res = bond_check_params(&bonding_defaults);
	if (res)
		goto out;

	res = register_pernet_subsys(&bond_net_ops);
	if (res)
		goto out;

	res = rtnl_link_register(&bond_link_ops);
	if (res)
		goto err_link;

	bond_create_debugfs();

	for (i = 0; i < max_bonds; i++) {
		res = bond_create(&init_net, NULL);
		if (res)
			goto err;
	}

	res = bond_create_sysfs();
	if (res)
		goto err;

	register_netdevice_notifier(&bond_netdev_notifier);
	register_inetaddr_notifier(&bond_inetaddr_notifier);
	bond_register_ipv6_notifier();
out:
	return res;
err:
	rtnl_link_unregister(&bond_link_ops);
err_link:
	unregister_pernet_subsys(&bond_net_ops);
	goto out;

}

static void __exit bonding_exit(void)
{
	unregister_netdevice_notifier(&bond_netdev_notifier);
	unregister_inetaddr_notifier(&bond_inetaddr_notifier);
	bond_unregister_ipv6_notifier();

	bond_destroy_sysfs();
	bond_destroy_debugfs();

	rtnl_link_unregister(&bond_link_ops);
	unregister_pernet_subsys(&bond_net_ops);

#ifdef CONFIG_NET_POLL_CONTROLLER
	/*
	 * Make sure we don't have an imbalance on our netpoll blocking
	 */
	WARN_ON(atomic_read(&netpoll_block_tx));
#endif
}

module_init(bonding_init);
module_exit(bonding_exit);
MODULE_LICENSE("GPL");
MODULE_VERSION(DRV_VERSION);
MODULE_DESCRIPTION(DRV_DESCRIPTION ", v" DRV_VERSION);
MODULE_AUTHOR("Thomas Davis, tadavis@lbl.gov and many others");
MODULE_ALIAS_RTNL_LINK("bond");<|MERGE_RESOLUTION|>--- conflicted
+++ resolved
@@ -3288,302 +3288,6 @@
 	read_unlock(&bond->lock);
 }
 
-<<<<<<< HEAD
-/*------------------------------ proc/seq_file-------------------------------*/
-
-#ifdef CONFIG_PROC_FS
-
-static void *bond_info_seq_start(struct seq_file *seq, loff_t *pos)
-	__acquires(RCU)
-	__acquires(&bond->lock)
-{
-	struct bonding *bond = seq->private;
-	loff_t off = 0;
-	struct slave *slave;
-	int i;
-
-	/* make sure the bond won't be taken away */
-	rcu_read_lock();
-	read_lock(&bond->lock);
-
-	if (*pos == 0)
-		return SEQ_START_TOKEN;
-
-	bond_for_each_slave(bond, slave, i) {
-		if (++off == *pos)
-			return slave;
-	}
-
-	return NULL;
-}
-
-static void *bond_info_seq_next(struct seq_file *seq, void *v, loff_t *pos)
-{
-	struct bonding *bond = seq->private;
-	struct slave *slave = v;
-
-	++*pos;
-	if (v == SEQ_START_TOKEN)
-		return bond->first_slave;
-
-	slave = slave->next;
-
-	return (slave == bond->first_slave) ? NULL : slave;
-}
-
-static void bond_info_seq_stop(struct seq_file *seq, void *v)
-	__releases(&bond->lock)
-	__releases(RCU)
-{
-	struct bonding *bond = seq->private;
-
-	read_unlock(&bond->lock);
-	rcu_read_unlock();
-}
-
-static void bond_info_show_master(struct seq_file *seq)
-{
-	struct bonding *bond = seq->private;
-	struct slave *curr;
-	int i;
-
-	read_lock(&bond->curr_slave_lock);
-	curr = bond->curr_active_slave;
-	read_unlock(&bond->curr_slave_lock);
-
-	seq_printf(seq, "Bonding Mode: %s",
-		   bond_mode_name(bond->params.mode));
-
-	if (bond->params.mode == BOND_MODE_ACTIVEBACKUP &&
-	    bond->params.fail_over_mac)
-		seq_printf(seq, " (fail_over_mac %s)",
-		   fail_over_mac_tbl[bond->params.fail_over_mac].modename);
-
-	seq_printf(seq, "\n");
-
-	if (bond->params.mode == BOND_MODE_XOR ||
-		bond->params.mode == BOND_MODE_8023AD) {
-		seq_printf(seq, "Transmit Hash Policy: %s (%d)\n",
-			xmit_hashtype_tbl[bond->params.xmit_policy].modename,
-			bond->params.xmit_policy);
-	}
-
-	if (USES_PRIMARY(bond->params.mode)) {
-		seq_printf(seq, "Primary Slave: %s",
-			   (bond->primary_slave) ?
-			   bond->primary_slave->dev->name : "None");
-		if (bond->primary_slave)
-			seq_printf(seq, " (primary_reselect %s)",
-		   pri_reselect_tbl[bond->params.primary_reselect].modename);
-
-		seq_printf(seq, "\nCurrently Active Slave: %s\n",
-			   (curr) ? curr->dev->name : "None");
-	}
-
-	seq_printf(seq, "MII Status: %s\n", netif_carrier_ok(bond->dev) ?
-		   "up" : "down");
-	seq_printf(seq, "MII Polling Interval (ms): %d\n", bond->params.miimon);
-	seq_printf(seq, "Up Delay (ms): %d\n",
-		   bond->params.updelay * bond->params.miimon);
-	seq_printf(seq, "Down Delay (ms): %d\n",
-		   bond->params.downdelay * bond->params.miimon);
-
-
-	/* ARP information */
-	if (bond->params.arp_interval > 0) {
-		int printed = 0;
-		seq_printf(seq, "ARP Polling Interval (ms): %d\n",
-				bond->params.arp_interval);
-
-		seq_printf(seq, "ARP IP target/s (n.n.n.n form):");
-
-		for (i = 0; (i < BOND_MAX_ARP_TARGETS); i++) {
-			if (!bond->params.arp_targets[i])
-				break;
-			if (printed)
-				seq_printf(seq, ",");
-			seq_printf(seq, " %pI4", &bond->params.arp_targets[i]);
-			printed = 1;
-		}
-		seq_printf(seq, "\n");
-	}
-
-	if (bond->params.mode == BOND_MODE_8023AD) {
-		struct ad_info ad_info;
-
-		seq_puts(seq, "\n802.3ad info\n");
-		seq_printf(seq, "LACP rate: %s\n",
-			   (bond->params.lacp_fast) ? "fast" : "slow");
-		seq_printf(seq, "Aggregator selection policy (ad_select): %s\n",
-			   ad_select_tbl[bond->params.ad_select].modename);
-
-		if (bond_3ad_get_active_agg_info(bond, &ad_info)) {
-			seq_printf(seq, "bond %s has no active aggregator\n",
-				   bond->dev->name);
-		} else {
-			seq_printf(seq, "Active Aggregator Info:\n");
-
-			seq_printf(seq, "\tAggregator ID: %d\n",
-				   ad_info.aggregator_id);
-			seq_printf(seq, "\tNumber of ports: %d\n",
-				   ad_info.ports);
-			seq_printf(seq, "\tActor Key: %d\n",
-				   ad_info.actor_key);
-			seq_printf(seq, "\tPartner Key: %d\n",
-				   ad_info.partner_key);
-			seq_printf(seq, "\tPartner Mac Address: %pM\n",
-				   ad_info.partner_system);
-		}
-	}
-}
-
-static void bond_info_show_slave(struct seq_file *seq,
-				 const struct slave *slave)
-{
-	struct bonding *bond = seq->private;
-
-	seq_printf(seq, "\nSlave Interface: %s\n", slave->dev->name);
-	seq_printf(seq, "MII Status: %s\n",
-		   (slave->link == BOND_LINK_UP) ?  "up" : "down");
-	seq_printf(seq, "Speed: %d Mbps\n", slave->speed);
-	seq_printf(seq, "Duplex: %s\n", slave->duplex ? "full" : "half");
-	seq_printf(seq, "Link Failure Count: %u\n",
-		   slave->link_failure_count);
-
-	seq_printf(seq, "Permanent HW addr: %pM\n", slave->perm_hwaddr);
-
-	if (bond->params.mode == BOND_MODE_8023AD) {
-		const struct aggregator *agg
-			= SLAVE_AD_INFO(slave).port.aggregator;
-
-		if (agg)
-			seq_printf(seq, "Aggregator ID: %d\n",
-				   agg->aggregator_identifier);
-		else
-			seq_puts(seq, "Aggregator ID: N/A\n");
-	}
-	seq_printf(seq, "Slave queue ID: %d\n", slave->queue_id);
-}
-
-static int bond_info_seq_show(struct seq_file *seq, void *v)
-{
-	if (v == SEQ_START_TOKEN) {
-		seq_printf(seq, "%s\n", version);
-		bond_info_show_master(seq);
-	} else
-		bond_info_show_slave(seq, v);
-
-	return 0;
-}
-
-static const struct seq_operations bond_info_seq_ops = {
-	.start = bond_info_seq_start,
-	.next  = bond_info_seq_next,
-	.stop  = bond_info_seq_stop,
-	.show  = bond_info_seq_show,
-};
-
-static int bond_info_open(struct inode *inode, struct file *file)
-{
-	struct seq_file *seq;
-	struct proc_dir_entry *proc;
-	int res;
-
-	res = seq_open(file, &bond_info_seq_ops);
-	if (!res) {
-		/* recover the pointer buried in proc_dir_entry data */
-		seq = file->private_data;
-		proc = PDE(inode);
-		seq->private = proc->data;
-	}
-
-	return res;
-}
-
-static const struct file_operations bond_info_fops = {
-	.owner   = THIS_MODULE,
-	.open    = bond_info_open,
-	.read    = seq_read,
-	.llseek  = seq_lseek,
-	.release = seq_release,
-};
-
-static void bond_create_proc_entry(struct bonding *bond)
-{
-	struct net_device *bond_dev = bond->dev;
-	struct bond_net *bn = net_generic(dev_net(bond_dev), bond_net_id);
-
-	if (bn->proc_dir) {
-		bond->proc_entry = proc_create_data(bond_dev->name,
-						    S_IRUGO, bn->proc_dir,
-						    &bond_info_fops, bond);
-		if (bond->proc_entry == NULL)
-			pr_warning("Warning: Cannot create /proc/net/%s/%s\n",
-				   DRV_NAME, bond_dev->name);
-		else
-			memcpy(bond->proc_file_name, bond_dev->name, IFNAMSIZ);
-	}
-}
-
-static void bond_remove_proc_entry(struct bonding *bond)
-{
-	struct net_device *bond_dev = bond->dev;
-	struct bond_net *bn = net_generic(dev_net(bond_dev), bond_net_id);
-
-	if (bn->proc_dir && bond->proc_entry) {
-		remove_proc_entry(bond->proc_file_name, bn->proc_dir);
-		memset(bond->proc_file_name, 0, IFNAMSIZ);
-		bond->proc_entry = NULL;
-	}
-}
-
-/* Create the bonding directory under /proc/net, if doesn't exist yet.
- * Caller must hold rtnl_lock.
- */
-static void __net_init bond_create_proc_dir(struct bond_net *bn)
-{
-	if (!bn->proc_dir) {
-		bn->proc_dir = proc_mkdir(DRV_NAME, bn->net->proc_net);
-		if (!bn->proc_dir)
-			pr_warning("Warning: cannot create /proc/net/%s\n",
-				   DRV_NAME);
-	}
-}
-
-/* Destroy the bonding directory under /proc/net, if empty.
- * Caller must hold rtnl_lock.
- */
-static void __net_exit bond_destroy_proc_dir(struct bond_net *bn)
-{
-	if (bn->proc_dir) {
-		remove_proc_entry(DRV_NAME, bn->net->proc_net);
-		bn->proc_dir = NULL;
-	}
-}
-
-#else /* !CONFIG_PROC_FS */
-
-static void bond_create_proc_entry(struct bonding *bond)
-{
-}
-
-static void bond_remove_proc_entry(struct bonding *bond)
-{
-}
-
-static inline void bond_create_proc_dir(struct bond_net *bn)
-{
-}
-
-static inline void bond_destroy_proc_dir(struct bond_net *bn)
-{
-}
-
-#endif /* CONFIG_PROC_FS */
-
-
-=======
->>>>>>> 105e53f8
 /*-------------------------- netdev event handling --------------------------*/
 
 /*
