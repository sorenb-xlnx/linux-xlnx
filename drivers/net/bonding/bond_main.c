--- conflicted
+++ resolved
@@ -1482,31 +1482,16 @@
 {
 	struct sk_buff *skb = *pskb;
 	struct slave *slave;
-<<<<<<< HEAD
-	struct net_device *bond_dev;
 	struct bonding *bond;
 
-	slave = bond_slave_get_rcu(skb->dev);
-	bond_dev = ACCESS_ONCE(slave->dev->master);
-	if (unlikely(!bond_dev))
-		return RX_HANDLER_PASS;
-
-=======
-	struct bonding *bond;
-
->>>>>>> 8eca7a00
 	skb = skb_share_check(skb, GFP_ATOMIC);
 	if (unlikely(!skb))
 		return RX_HANDLER_CONSUMED;
 
 	*pskb = skb;
 
-<<<<<<< HEAD
-	bond = netdev_priv(bond_dev);
-=======
 	slave = bond_slave_get_rcu(skb->dev);
 	bond = slave->bond;
->>>>>>> 8eca7a00
 
 	if (bond->params.arp_interval)
 		slave->dev->last_rx = jiffies;
@@ -1515,17 +1500,10 @@
 		return RX_HANDLER_EXACT;
 	}
 
-<<<<<<< HEAD
-	skb->dev = bond_dev;
-
-	if (bond->params.mode == BOND_MODE_ALB &&
-	    bond_dev->priv_flags & IFF_BRIDGE_PORT &&
-=======
 	skb->dev = bond->dev;
 
 	if (bond->params.mode == BOND_MODE_ALB &&
 	    bond->dev->priv_flags & IFF_BRIDGE_PORT &&
->>>>>>> 8eca7a00
 	    skb->pkt_type == PACKET_HOST) {
 
 		if (unlikely(skb_cow_head(skb,
@@ -1533,11 +1511,7 @@
 			kfree_skb(skb);
 			return RX_HANDLER_CONSUMED;
 		}
-<<<<<<< HEAD
-		memcpy(eth_hdr(skb)->h_dest, bond_dev->dev_addr, ETH_ALEN);
-=======
 		memcpy(eth_hdr(skb)->h_dest, bond->dev->dev_addr, ETH_ALEN);
->>>>>>> 8eca7a00
 	}
 
 	return RX_HANDLER_ANOTHER;
@@ -1719,21 +1693,12 @@
 		pr_debug("Error %d calling netdev_set_bond_master\n", res);
 		goto err_restore_mac;
 	}
-<<<<<<< HEAD
-	res = netdev_rx_handler_register(slave_dev, bond_handle_frame,
-					 new_slave);
-	if (res) {
-		pr_debug("Error %d calling netdev_rx_handler_register\n", res);
-		goto err_unset_master;
-	}
-=======
->>>>>>> 8eca7a00
 
 	/* open the slave since the application closed it */
 	res = dev_open(slave_dev);
 	if (res) {
 		pr_debug("Opening slave %s failed\n", slave_dev->name);
-		goto err_unreg_rxhandler;
+		goto err_unset_master;
 	}
 
 	new_slave->bond = bond;
@@ -1954,10 +1919,6 @@
 err_close:
 	dev_close(slave_dev);
 
-err_unreg_rxhandler:
-	netdev_rx_handler_unregister(slave_dev);
-	synchronize_net();
-
 err_unset_master:
 	netdev_set_bond_master(slave_dev, NULL);
 
@@ -2147,11 +2108,6 @@
 		netif_addr_unlock_bh(bond_dev);
 	}
 
-<<<<<<< HEAD
-	netdev_rx_handler_unregister(slave_dev);
-	synchronize_net();
-=======
->>>>>>> 8eca7a00
 	netdev_set_bond_master(slave_dev, NULL);
 
 	slave_disable_netpoll(slave);
@@ -2269,11 +2225,6 @@
 			netif_addr_unlock_bh(bond_dev);
 		}
 
-<<<<<<< HEAD
-		netdev_rx_handler_unregister(slave_dev);
-		synchronize_net();
-=======
->>>>>>> 8eca7a00
 		netdev_set_bond_master(slave_dev, NULL);
 
 		slave_disable_netpoll(slave);
