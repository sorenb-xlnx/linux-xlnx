--- conflicted
+++ resolved
@@ -654,7 +654,6 @@
 
 	if ((p_dev->resource[0]->start & 0xf) == 8)
 		return -ENODEV;
-<<<<<<< HEAD
 
 	p_dev->resource[0]->end = 18;
 	p_dev->resource[1]->end = 8;
@@ -664,17 +663,6 @@
 	p_dev->resource[1]->flags |= IO_DATA_PATH_WIDTH_8;
 	p_dev->io_lines = 10;
 
-=======
-
-	p_dev->resource[0]->end = 18;
-	p_dev->resource[1]->end = 8;
-	p_dev->resource[0]->flags &= ~IO_DATA_PATH_WIDTH;
-	p_dev->resource[0]->flags |= IO_DATA_PATH_WIDTH_16;
-	p_dev->resource[1]->flags &= ~IO_DATA_PATH_WIDTH;
-	p_dev->resource[1]->flags |= IO_DATA_PATH_WIDTH_8;
-	p_dev->io_lines = 10;
-
->>>>>>> 229aebb8
 	p_dev->resource[1]->start = p_dev->resource[0]->start;
 	p_dev->resource[0]->start = tmp;
 	return pcmcia_request_io(p_dev);
