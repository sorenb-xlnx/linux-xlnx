--- conflicted
+++ resolved
@@ -257,9 +257,6 @@
 					    u8 configtype);
 bool _rtl92ce_phy_config_bb_with_pgheaderfile(struct ieee80211_hw *hw,
 					      u8 configtype);
-<<<<<<< HEAD
-=======
 void rtl92ce_phy_set_bw_mode_callback(struct ieee80211_hw *hw);
->>>>>>> 55922c9d
 
 #endif