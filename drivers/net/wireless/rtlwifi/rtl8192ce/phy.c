/******************************************************************************
 *
 * Copyright(c) 2009-2010  Realtek Corporation.
 *
 * This program is free software; you can redistribute it and/or modify it
 * under the terms of version 2 of the GNU General Public License as
 * published by the Free Software Foundation.
 *
 * This program is distributed in the hope that it will be useful, but WITHOUT
 * ANY WARRANTY; without even the implied warranty of MERCHANTABILITY or
 * FITNESS FOR A PARTICULAR PURPOSE.  See the GNU General Public License for
 * more details.
 *
 * You should have received a copy of the GNU General Public License along with
 * this program; if not, write to the Free Software Foundation, Inc.,
 * 51 Franklin Street, Fifth Floor, Boston, MA 02110, USA
 *
 * The full GNU General Public License is included in this distribution in the
 * file called LICENSE.
 *
 * Contact Information:
 * wlanfae <wlanfae@realtek.com>
 * Realtek Corporation, No. 2, Innovation Road II, Hsinchu Science Park,
 * Hsinchu 300, Taiwan.
 *
 * Larry Finger <Larry.Finger@lwfinger.net>
 *
 *****************************************************************************/

#include "../wifi.h"
#include "../pci.h"
#include "../ps.h"
#include "reg.h"
#include "def.h"
#include "hw.h"
#include "phy.h"
#include "rf.h"
#include "dm.h"
#include "table.h"

static bool _rtl92c_phy_config_mac_with_headerfile(struct ieee80211_hw *hw);

u32 rtl92c_phy_query_rf_reg(struct ieee80211_hw *hw,
			    enum radio_path rfpath, u32 regaddr, u32 bitmask)
{
	struct rtl_priv *rtlpriv = rtl_priv(hw);
	u32 original_value, readback_value, bitshift;
	struct rtl_phy *rtlphy = &(rtlpriv->phy);
	unsigned long flags;

	RT_TRACE(rtlpriv, COMP_RF, DBG_TRACE, ("regaddr(%#x), "
					       "rfpath(%#x), bitmask(%#x)\n",
					       regaddr, rfpath, bitmask));

	spin_lock_irqsave(&rtlpriv->locks.rf_lock, flags);

	if (rtlphy->rf_mode != RF_OP_BY_FW) {
		original_value = _rtl92c_phy_rf_serial_read(hw,
							    rfpath, regaddr);
	} else {
		original_value = _rtl92c_phy_fw_rf_serial_read(hw,
							       rfpath, regaddr);
	}

	bitshift = _rtl92c_phy_calculate_bit_shift(bitmask);
	readback_value = (original_value & bitmask) >> bitshift;

	spin_unlock_irqrestore(&rtlpriv->locks.rf_lock, flags);

	RT_TRACE(rtlpriv, COMP_RF, DBG_TRACE,
		 ("regaddr(%#x), rfpath(%#x), "
		  "bitmask(%#x), original_value(%#x)\n",
		  regaddr, rfpath, bitmask, original_value));

	return readback_value;
}

bool rtl92c_phy_mac_config(struct ieee80211_hw *hw)
{
	struct rtl_priv *rtlpriv = rtl_priv(hw);
	struct rtl_hal *rtlhal = rtl_hal(rtl_priv(hw));
	bool is92c = IS_92C_SERIAL(rtlhal->version);
	bool rtstatus = _rtl92c_phy_config_mac_with_headerfile(hw);

	if (is92c)
		rtl_write_byte(rtlpriv, 0x14, 0x71);
	return rtstatus;
}

bool rtl92c_phy_bb_config(struct ieee80211_hw *hw)
{
	bool rtstatus = true;
	struct rtl_priv *rtlpriv = rtl_priv(hw);
	u16 regval;
	u32 regvaldw;
	u8 reg_hwparafile = 1;

	_rtl92c_phy_init_bb_rf_register_definition(hw);
	regval = rtl_read_word(rtlpriv, REG_SYS_FUNC_EN);
	rtl_write_word(rtlpriv, REG_SYS_FUNC_EN,
		       regval | BIT(13) | BIT(0) | BIT(1));
	rtl_write_byte(rtlpriv, REG_AFE_PLL_CTRL, 0x83);
	rtl_write_byte(rtlpriv, REG_AFE_PLL_CTRL + 1, 0xdb);
	rtl_write_byte(rtlpriv, REG_RF_CTRL, RF_EN | RF_RSTB | RF_SDMRSTB);
	rtl_write_byte(rtlpriv, REG_SYS_FUNC_EN,
		       FEN_PPLL | FEN_PCIEA | FEN_DIO_PCIE |
		       FEN_BB_GLB_RSTn | FEN_BBRSTB);
	rtl_write_byte(rtlpriv, REG_AFE_XTAL_CTRL + 1, 0x80);
	regvaldw = rtl_read_dword(rtlpriv, REG_LEDCFG0);
	rtl_write_dword(rtlpriv, REG_LEDCFG0, regvaldw | BIT(23));
	if (reg_hwparafile == 1)
		rtstatus = _rtl92c_phy_bb8192c_config_parafile(hw);
	return rtstatus;
}

void rtl92ce_phy_set_rf_reg(struct ieee80211_hw *hw,
			    enum radio_path rfpath,
			    u32 regaddr, u32 bitmask, u32 data)
{
	struct rtl_priv *rtlpriv = rtl_priv(hw);
	struct rtl_phy *rtlphy = &(rtlpriv->phy);
	u32 original_value, bitshift;
	unsigned long flags;

	RT_TRACE(rtlpriv, COMP_RF, DBG_TRACE,
		 ("regaddr(%#x), bitmask(%#x), data(%#x), rfpath(%#x)\n",
		  regaddr, bitmask, data, rfpath));

	spin_lock_irqsave(&rtlpriv->locks.rf_lock, flags);

	if (rtlphy->rf_mode != RF_OP_BY_FW) {
		if (bitmask != RFREG_OFFSET_MASK) {
			original_value = _rtl92c_phy_rf_serial_read(hw,
								    rfpath,
								    regaddr);
			bitshift = _rtl92c_phy_calculate_bit_shift(bitmask);
			data =
			    ((original_value & (~bitmask)) |
			     (data << bitshift));
		}

		_rtl92c_phy_rf_serial_write(hw, rfpath, regaddr, data);
	} else {
		if (bitmask != RFREG_OFFSET_MASK) {
			original_value = _rtl92c_phy_fw_rf_serial_read(hw,
								       rfpath,
								       regaddr);
			bitshift = _rtl92c_phy_calculate_bit_shift(bitmask);
			data =
			    ((original_value & (~bitmask)) |
			     (data << bitshift));
		}
		_rtl92c_phy_fw_rf_serial_write(hw, rfpath, regaddr, data);
	}

	spin_unlock_irqrestore(&rtlpriv->locks.rf_lock, flags);

	RT_TRACE(rtlpriv, COMP_RF, DBG_TRACE, ("regaddr(%#x), "
					       "bitmask(%#x), data(%#x), "
					       "rfpath(%#x)\n", regaddr,
					       bitmask, data, rfpath));
}

static bool _rtl92c_phy_config_mac_with_headerfile(struct ieee80211_hw *hw)
{
	struct rtl_priv *rtlpriv = rtl_priv(hw);
	u32 i;
	u32 arraylength;
	u32 *ptrarray;

	RT_TRACE(rtlpriv, COMP_INIT, DBG_TRACE, ("Read Rtl819XMACPHY_Array\n"));
	arraylength = MAC_2T_ARRAYLENGTH;
	ptrarray = RTL8192CEMAC_2T_ARRAY;
	RT_TRACE(rtlpriv, COMP_INIT, DBG_TRACE,
		 ("Img:RTL8192CEMAC_2T_ARRAY\n"));
	for (i = 0; i < arraylength; i = i + 2)
		rtl_write_byte(rtlpriv, ptrarray[i], (u8) ptrarray[i + 1]);
	return true;
}

bool _rtl92ce_phy_config_bb_with_headerfile(struct ieee80211_hw *hw,
					    u8 configtype)
{
	int i;
	u32 *phy_regarray_table;
	u32 *agctab_array_table;
	u16 phy_reg_arraylen, agctab_arraylen;
	struct rtl_priv *rtlpriv = rtl_priv(hw);
	struct rtl_hal *rtlhal = rtl_hal(rtl_priv(hw));

	if (IS_92C_SERIAL(rtlhal->version)) {
		agctab_arraylen = AGCTAB_2TARRAYLENGTH;
		agctab_array_table = RTL8192CEAGCTAB_2TARRAY;
		phy_reg_arraylen = PHY_REG_2TARRAY_LENGTH;
		phy_regarray_table = RTL8192CEPHY_REG_2TARRAY;
	} else {
		agctab_arraylen = AGCTAB_1TARRAYLENGTH;
		agctab_array_table = RTL8192CEAGCTAB_1TARRAY;
		phy_reg_arraylen = PHY_REG_1TARRAY_LENGTH;
		phy_regarray_table = RTL8192CEPHY_REG_1TARRAY;
	}
	if (configtype == BASEBAND_CONFIG_PHY_REG) {
		for (i = 0; i < phy_reg_arraylen; i = i + 2) {
			if (phy_regarray_table[i] == 0xfe)
				mdelay(50);
			else if (phy_regarray_table[i] == 0xfd)
				mdelay(5);
			else if (phy_regarray_table[i] == 0xfc)
				mdelay(1);
			else if (phy_regarray_table[i] == 0xfb)
				udelay(50);
			else if (phy_regarray_table[i] == 0xfa)
				udelay(5);
			else if (phy_regarray_table[i] == 0xf9)
				udelay(1);
			rtl_set_bbreg(hw, phy_regarray_table[i], MASKDWORD,
				      phy_regarray_table[i + 1]);
			udelay(1);
			RT_TRACE(rtlpriv, COMP_INIT, DBG_TRACE,
				 ("The phy_regarray_table[0] is %x"
				  " Rtl819XPHY_REGArray[1] is %x\n",
				  phy_regarray_table[i],
				  phy_regarray_table[i + 1]));
		}
	} else if (configtype == BASEBAND_CONFIG_AGC_TAB) {
		for (i = 0; i < agctab_arraylen; i = i + 2) {
			rtl_set_bbreg(hw, agctab_array_table[i], MASKDWORD,
				      agctab_array_table[i + 1]);
			udelay(1);
			RT_TRACE(rtlpriv, COMP_INIT, DBG_TRACE,
				 ("The agctab_array_table[0] is "
				  "%x Rtl819XPHY_REGArray[1] is %x\n",
				  agctab_array_table[i],
				  agctab_array_table[i + 1]));
		}
	}
	return true;
}

bool _rtl92ce_phy_config_bb_with_pgheaderfile(struct ieee80211_hw *hw,
					      u8 configtype)
{
	struct rtl_priv *rtlpriv = rtl_priv(hw);
	int i;
	u32 *phy_regarray_table_pg;
	u16 phy_regarray_pg_len;

	phy_regarray_pg_len = PHY_REG_ARRAY_PGLENGTH;
	phy_regarray_table_pg = RTL8192CEPHY_REG_ARRAY_PG;

	if (configtype == BASEBAND_CONFIG_PHY_REG) {
		for (i = 0; i < phy_regarray_pg_len; i = i + 3) {
			if (phy_regarray_table_pg[i] == 0xfe)
				mdelay(50);
			else if (phy_regarray_table_pg[i] == 0xfd)
				mdelay(5);
			else if (phy_regarray_table_pg[i] == 0xfc)
				mdelay(1);
			else if (phy_regarray_table_pg[i] == 0xfb)
				udelay(50);
			else if (phy_regarray_table_pg[i] == 0xfa)
				udelay(5);
			else if (phy_regarray_table_pg[i] == 0xf9)
				udelay(1);

			_rtl92c_store_pwrIndex_diffrate_offset(hw,
					       phy_regarray_table_pg[i],
					       phy_regarray_table_pg[i + 1],
					       phy_regarray_table_pg[i + 2]);
		}
	} else {

		RT_TRACE(rtlpriv, COMP_SEND, DBG_TRACE,
			 ("configtype != BaseBand_Config_PHY_REG\n"));
	}
	return true;
}

bool rtl92c_phy_config_rf_with_headerfile(struct ieee80211_hw *hw,
					  enum radio_path rfpath)
{

	int i;
	bool rtstatus = true;
	u32 *radioa_array_table;
	u32 *radiob_array_table;
	u16 radioa_arraylen, radiob_arraylen;
	struct rtl_priv *rtlpriv = rtl_priv(hw);
	struct rtl_hal *rtlhal = rtl_hal(rtl_priv(hw));

	if (IS_92C_SERIAL(rtlhal->version)) {
		radioa_arraylen = RADIOA_2TARRAYLENGTH;
		radioa_array_table = RTL8192CERADIOA_2TARRAY;
		radiob_arraylen = RADIOB_2TARRAYLENGTH;
		radiob_array_table = RTL8192CE_RADIOB_2TARRAY;
		RT_TRACE(rtlpriv, COMP_INIT, DBG_TRACE,
			 ("Radio_A:RTL8192CERADIOA_2TARRAY\n"));
		RT_TRACE(rtlpriv, COMP_INIT, DBG_TRACE,
			 ("Radio_B:RTL8192CE_RADIOB_2TARRAY\n"));
	} else {
		radioa_arraylen = RADIOA_1TARRAYLENGTH;
		radioa_array_table = RTL8192CE_RADIOA_1TARRAY;
		radiob_arraylen = RADIOB_1TARRAYLENGTH;
		radiob_array_table = RTL8192CE_RADIOB_1TARRAY;
		RT_TRACE(rtlpriv, COMP_INIT, DBG_TRACE,
			 ("Radio_A:RTL8192CE_RADIOA_1TARRAY\n"));
		RT_TRACE(rtlpriv, COMP_INIT, DBG_TRACE,
			 ("Radio_B:RTL8192CE_RADIOB_1TARRAY\n"));
	}
	RT_TRACE(rtlpriv, COMP_INIT, DBG_TRACE, ("Radio No %x\n", rfpath));
	rtstatus = true;
	switch (rfpath) {
	case RF90_PATH_A:
		for (i = 0; i < radioa_arraylen; i = i + 2) {
			if (radioa_array_table[i] == 0xfe)
				mdelay(50);
			else if (radioa_array_table[i] == 0xfd)
				mdelay(5);
			else if (radioa_array_table[i] == 0xfc)
				mdelay(1);
			else if (radioa_array_table[i] == 0xfb)
				udelay(50);
			else if (radioa_array_table[i] == 0xfa)
				udelay(5);
			else if (radioa_array_table[i] == 0xf9)
				udelay(1);
			else {
				rtl_set_rfreg(hw, rfpath, radioa_array_table[i],
					      RFREG_OFFSET_MASK,
					      radioa_array_table[i + 1]);
				udelay(1);
			}
		}
		break;
	case RF90_PATH_B:
		for (i = 0; i < radiob_arraylen; i = i + 2) {
			if (radiob_array_table[i] == 0xfe) {
				mdelay(50);
			} else if (radiob_array_table[i] == 0xfd)
				mdelay(5);
			else if (radiob_array_table[i] == 0xfc)
				mdelay(1);
			else if (radiob_array_table[i] == 0xfb)
				udelay(50);
			else if (radiob_array_table[i] == 0xfa)
				udelay(5);
			else if (radiob_array_table[i] == 0xf9)
				udelay(1);
			else {
				rtl_set_rfreg(hw, rfpath, radiob_array_table[i],
					      RFREG_OFFSET_MASK,
					      radiob_array_table[i + 1]);
				udelay(1);
			}
		}
		break;
	case RF90_PATH_C:
		RT_TRACE(rtlpriv, COMP_ERR, DBG_EMERG,
			 ("switch case not process\n"));
		break;
	case RF90_PATH_D:
		RT_TRACE(rtlpriv, COMP_ERR, DBG_EMERG,
			 ("switch case not process\n"));
		break;
	}
	return true;
}

<<<<<<< HEAD
=======
void rtl92ce_phy_set_bw_mode_callback(struct ieee80211_hw *hw)
{
	struct rtl_priv *rtlpriv = rtl_priv(hw);
	struct rtl_hal *rtlhal = rtl_hal(rtl_priv(hw));
	struct rtl_phy *rtlphy = &(rtlpriv->phy);
	struct rtl_mac *mac = rtl_mac(rtl_priv(hw));
	u8 reg_bw_opmode;
	u8 reg_prsr_rsc;

	RT_TRACE(rtlpriv, COMP_SCAN, DBG_TRACE,
		 ("Switch to %s bandwidth\n",
		  rtlphy->current_chan_bw == HT_CHANNEL_WIDTH_20 ?
		  "20MHz" : "40MHz"))

	if (is_hal_stop(rtlhal)) {
		rtlphy->set_bwmode_inprogress = false;
		return;
	}

	reg_bw_opmode = rtl_read_byte(rtlpriv, REG_BWOPMODE);
	reg_prsr_rsc = rtl_read_byte(rtlpriv, REG_RRSR + 2);

	switch (rtlphy->current_chan_bw) {
	case HT_CHANNEL_WIDTH_20:
		reg_bw_opmode |= BW_OPMODE_20MHZ;
		rtl_write_byte(rtlpriv, REG_BWOPMODE, reg_bw_opmode);
		break;
	case HT_CHANNEL_WIDTH_20_40:
		reg_bw_opmode &= ~BW_OPMODE_20MHZ;
		rtl_write_byte(rtlpriv, REG_BWOPMODE, reg_bw_opmode);
		reg_prsr_rsc =
		    (reg_prsr_rsc & 0x90) | (mac->cur_40_prime_sc << 5);
		rtl_write_byte(rtlpriv, REG_RRSR + 2, reg_prsr_rsc);
		break;
	default:
		RT_TRACE(rtlpriv, COMP_ERR, DBG_EMERG,
			 ("unknown bandwidth: %#X\n", rtlphy->current_chan_bw));
		break;
	}

	switch (rtlphy->current_chan_bw) {
	case HT_CHANNEL_WIDTH_20:
		rtl_set_bbreg(hw, RFPGA0_RFMOD, BRFMOD, 0x0);
		rtl_set_bbreg(hw, RFPGA1_RFMOD, BRFMOD, 0x0);
		rtl_set_bbreg(hw, RFPGA0_ANALOGPARAMETER2, BIT(10), 1);
		break;
	case HT_CHANNEL_WIDTH_20_40:
		rtl_set_bbreg(hw, RFPGA0_RFMOD, BRFMOD, 0x1);
		rtl_set_bbreg(hw, RFPGA1_RFMOD, BRFMOD, 0x1);

		rtl_set_bbreg(hw, RCCK0_SYSTEM, BCCK_SIDEBAND,
			      (mac->cur_40_prime_sc >> 1));
		rtl_set_bbreg(hw, ROFDM1_LSTF, 0xC00, mac->cur_40_prime_sc);
		rtl_set_bbreg(hw, RFPGA0_ANALOGPARAMETER2, BIT(10), 0);

		rtl_set_bbreg(hw, 0x818, (BIT(26) | BIT(27)),
			      (mac->cur_40_prime_sc ==
			       HAL_PRIME_CHNL_OFFSET_LOWER) ? 2 : 1);
		break;
	default:
		RT_TRACE(rtlpriv, COMP_ERR, DBG_EMERG,
			 ("unknown bandwidth: %#X\n", rtlphy->current_chan_bw));
		break;
	}
	rtl92ce_phy_rf6052_set_bandwidth(hw, rtlphy->current_chan_bw);
	rtlphy->set_bwmode_inprogress = false;
	RT_TRACE(rtlpriv, COMP_SCAN, DBG_TRACE, ("<==\n"));
}

>>>>>>> 55922c9d
void _rtl92ce_phy_lc_calibrate(struct ieee80211_hw *hw, bool is2t)
{
	u8 tmpreg;
	u32 rf_a_mode = 0, rf_b_mode = 0, lc_cal;
	struct rtl_priv *rtlpriv = rtl_priv(hw);

	tmpreg = rtl_read_byte(rtlpriv, 0xd03);

	if ((tmpreg & 0x70) != 0)
		rtl_write_byte(rtlpriv, 0xd03, tmpreg & 0x8F);
	else
		rtl_write_byte(rtlpriv, REG_TXPAUSE, 0xFF);

	if ((tmpreg & 0x70) != 0) {
		rf_a_mode = rtl_get_rfreg(hw, RF90_PATH_A, 0x00, MASK12BITS);

		if (is2t)
			rf_b_mode = rtl_get_rfreg(hw, RF90_PATH_B, 0x00,
						  MASK12BITS);

		rtl_set_rfreg(hw, RF90_PATH_A, 0x00, MASK12BITS,
			      (rf_a_mode & 0x8FFFF) | 0x10000);

		if (is2t)
			rtl_set_rfreg(hw, RF90_PATH_B, 0x00, MASK12BITS,
				      (rf_b_mode & 0x8FFFF) | 0x10000);
	}
	lc_cal = rtl_get_rfreg(hw, RF90_PATH_A, 0x18, MASK12BITS);

	rtl_set_rfreg(hw, RF90_PATH_A, 0x18, MASK12BITS, lc_cal | 0x08000);

	mdelay(100);

	if ((tmpreg & 0x70) != 0) {
		rtl_write_byte(rtlpriv, 0xd03, tmpreg);
		rtl_set_rfreg(hw, RF90_PATH_A, 0x00, MASK12BITS, rf_a_mode);

		if (is2t)
			rtl_set_rfreg(hw, RF90_PATH_B, 0x00, MASK12BITS,
				      rf_b_mode);
	} else {
		rtl_write_byte(rtlpriv, REG_TXPAUSE, 0x00);
	}
}

static void _rtl92ce_phy_set_rf_sleep(struct ieee80211_hw *hw)
{
	u32 u4b_tmp;
	u8 delay = 5;
	struct rtl_priv *rtlpriv = rtl_priv(hw);

	rtl_write_byte(rtlpriv, REG_TXPAUSE, 0xFF);
	rtl_set_rfreg(hw, RF90_PATH_A, 0x00, RFREG_OFFSET_MASK, 0x00);
	rtl_write_byte(rtlpriv, REG_APSD_CTRL, 0x40);
	u4b_tmp = rtl_get_rfreg(hw, RF90_PATH_A, 0, RFREG_OFFSET_MASK);
	while (u4b_tmp != 0 && delay > 0) {
		rtl_write_byte(rtlpriv, REG_APSD_CTRL, 0x0);
		rtl_set_rfreg(hw, RF90_PATH_A, 0x00, RFREG_OFFSET_MASK, 0x00);
		rtl_write_byte(rtlpriv, REG_APSD_CTRL, 0x40);
		u4b_tmp = rtl_get_rfreg(hw, RF90_PATH_A, 0, RFREG_OFFSET_MASK);
		delay--;
	}
	if (delay == 0) {
		rtl_write_byte(rtlpriv, REG_APSD_CTRL, 0x00);
		rtl_write_byte(rtlpriv, REG_SYS_FUNC_EN, 0xE2);
		rtl_write_byte(rtlpriv, REG_SYS_FUNC_EN, 0xE3);
		rtl_write_byte(rtlpriv, REG_TXPAUSE, 0x00);
		RT_TRACE(rtlpriv, COMP_POWER, DBG_TRACE,
			 ("Switch RF timeout !!!.\n"));
		return;
	}
	rtl_write_byte(rtlpriv, REG_SYS_FUNC_EN, 0xE2);
	rtl_write_byte(rtlpriv, REG_SPS0_CTRL, 0x22);
}

static bool _rtl92ce_phy_set_rf_power_state(struct ieee80211_hw *hw,
					    enum rf_pwrstate rfpwr_state)
{
	struct rtl_priv *rtlpriv = rtl_priv(hw);
	struct rtl_pci_priv *pcipriv = rtl_pcipriv(hw);
	struct rtl_mac *mac = rtl_mac(rtl_priv(hw));
	struct rtl_ps_ctl *ppsc = rtl_psc(rtl_priv(hw));
	bool bresult = true;
	u8 i, queue_id;
	struct rtl8192_tx_ring *ring = NULL;

	ppsc->set_rfpowerstate_inprogress = true;
	switch (rfpwr_state) {
	case ERFON:{
			if ((ppsc->rfpwr_state == ERFOFF) &&
			    RT_IN_PS_LEVEL(ppsc, RT_RF_OFF_LEVL_HALT_NIC)) {
				bool rtstatus;
				u32 InitializeCount = 0;
				do {
					InitializeCount++;
					RT_TRACE(rtlpriv, COMP_RF, DBG_DMESG,
						 ("IPS Set eRf nic enable\n"));
					rtstatus = rtl_ps_enable_nic(hw);
				} while ((rtstatus != true)
					 && (InitializeCount < 10));
				RT_CLEAR_PS_LEVEL(ppsc,
						  RT_RF_OFF_LEVL_HALT_NIC);
			} else {
				RT_TRACE(rtlpriv, COMP_RF, DBG_DMESG,
					 ("Set ERFON sleeped:%d ms\n",
					  jiffies_to_msecs(jiffies -
						   ppsc->
						   last_sleep_jiffies)));
				ppsc->last_awake_jiffies = jiffies;
				rtl92ce_phy_set_rf_on(hw);
			}
			if (mac->link_state == MAC80211_LINKED) {
				rtlpriv->cfg->ops->led_control(hw,
							       LED_CTL_LINK);
			} else {
				rtlpriv->cfg->ops->led_control(hw,
							       LED_CTL_NO_LINK);
			}
			break;
		}
	case ERFOFF:{
			if (ppsc->reg_rfps_level & RT_RF_OFF_LEVL_HALT_NIC) {
				RT_TRACE(rtlpriv, COMP_RF, DBG_DMESG,
					 ("IPS Set eRf nic disable\n"));
				rtl_ps_disable_nic(hw);
				RT_SET_PS_LEVEL(ppsc, RT_RF_OFF_LEVL_HALT_NIC);
			} else {
				if (ppsc->rfoff_reason == RF_CHANGE_BY_IPS) {
					rtlpriv->cfg->ops->led_control(hw,
							       LED_CTL_NO_LINK);
				} else {
					rtlpriv->cfg->ops->led_control(hw,
							     LED_CTL_POWER_OFF);
				}
			}
			break;
		}
	case ERFSLEEP:{
			if (ppsc->rfpwr_state == ERFOFF)
				break;
			for (queue_id = 0, i = 0;
			     queue_id < RTL_PCI_MAX_TX_QUEUE_COUNT;) {
				ring = &pcipriv->dev.tx_ring[queue_id];
				if (skb_queue_len(&ring->queue) == 0) {
					queue_id++;
					continue;
				} else {
					RT_TRACE(rtlpriv, COMP_ERR, DBG_WARNING,
						 ("eRf Off/Sleep: %d times "
						  "TcbBusyQueue[%d] =%d before "
						  "doze!\n", (i + 1), queue_id,
						  skb_queue_len(&ring->queue)));

					udelay(10);
					i++;
				}
				if (i >= MAX_DOZE_WAITING_TIMES_9x) {
					RT_TRACE(rtlpriv, COMP_ERR, DBG_WARNING,
						 ("\n ERFSLEEP: %d times "
						  "TcbBusyQueue[%d] = %d !\n",
						  MAX_DOZE_WAITING_TIMES_9x,
						  queue_id,
						  skb_queue_len(&ring->queue)));
					break;
				}
			}
			RT_TRACE(rtlpriv, COMP_RF, DBG_DMESG,
				 ("Set ERFSLEEP awaked:%d ms\n",
				  jiffies_to_msecs(jiffies -
						   ppsc->last_awake_jiffies)));
			ppsc->last_sleep_jiffies = jiffies;
			_rtl92ce_phy_set_rf_sleep(hw);
			break;
		}
	default:
		RT_TRACE(rtlpriv, COMP_ERR, DBG_EMERG,
			 ("switch case not process\n"));
		bresult = false;
		break;
	}
	if (bresult)
		ppsc->rfpwr_state = rfpwr_state;
	ppsc->set_rfpowerstate_inprogress = false;
	return bresult;
}

bool rtl92c_phy_set_rf_power_state(struct ieee80211_hw *hw,
				   enum rf_pwrstate rfpwr_state)
{
	struct rtl_ps_ctl *ppsc = rtl_psc(rtl_priv(hw));

	bool bresult = false;

	if (rfpwr_state == ppsc->rfpwr_state)
		return bresult;
	bresult = _rtl92ce_phy_set_rf_power_state(hw, rfpwr_state);
	return bresult;
}<|MERGE_RESOLUTION|>--- conflicted
+++ resolved
@@ -366,8 +366,6 @@
 	return true;
 }
 
-<<<<<<< HEAD
-=======
 void rtl92ce_phy_set_bw_mode_callback(struct ieee80211_hw *hw)
 {
 	struct rtl_priv *rtlpriv = rtl_priv(hw);
@@ -437,7 +435,6 @@
 	RT_TRACE(rtlpriv, COMP_SCAN, DBG_TRACE, ("<==\n"));
 }
 
->>>>>>> 55922c9d
 void _rtl92ce_phy_lc_calibrate(struct ieee80211_hw *hw, bool is2t)
 {
 	u8 tmpreg;
