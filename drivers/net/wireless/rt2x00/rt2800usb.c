/*
	Copyright (C) 2010 Willow Garage <http://www.willowgarage.com>
	Copyright (C) 2009 - 2010 Ivo van Doorn <IvDoorn@gmail.com>
	Copyright (C) 2009 Mattias Nissler <mattias.nissler@gmx.de>
	Copyright (C) 2009 Felix Fietkau <nbd@openwrt.org>
	Copyright (C) 2009 Xose Vazquez Perez <xose.vazquez@gmail.com>
	Copyright (C) 2009 Axel Kollhofer <rain_maker@root-forum.org>
	<http://rt2x00.serialmonkey.com>

	This program is free software; you can redistribute it and/or modify
	it under the terms of the GNU General Public License as published by
	the Free Software Foundation; either version 2 of the License, or
	(at your option) any later version.

	This program is distributed in the hope that it will be useful,
	but WITHOUT ANY WARRANTY; without even the implied warranty of
	MERCHANTABILITY or FITNESS FOR A PARTICULAR PURPOSE. See the
	GNU General Public License for more details.

	You should have received a copy of the GNU General Public License
	along with this program; if not, write to the
	Free Software Foundation, Inc.,
	59 Temple Place - Suite 330, Boston, MA 02111-1307, USA.
 */

/*
	Module: rt2800usb
	Abstract: rt2800usb device specific routines.
	Supported chipsets: RT2800U.
 */

#include <linux/delay.h>
#include <linux/etherdevice.h>
#include <linux/init.h>
#include <linux/kernel.h>
#include <linux/module.h>
#include <linux/usb.h>

#include "rt2x00.h"
#include "rt2x00usb.h"
#include "rt2800lib.h"
#include "rt2800.h"
#include "rt2800usb.h"

/*
 * Allow hardware encryption to be disabled.
 */
static int modparam_nohwcrypt = 0;
module_param_named(nohwcrypt, modparam_nohwcrypt, bool, S_IRUGO);
MODULE_PARM_DESC(nohwcrypt, "Disable hardware encryption.");

/*
 * Firmware functions
 */
static char *rt2800usb_get_firmware_name(struct rt2x00_dev *rt2x00dev)
{
	return FIRMWARE_RT2870;
}

static int rt2800usb_write_firmware(struct rt2x00_dev *rt2x00dev,
				    const u8 *data, const size_t len)
{
	int status;
	u32 offset;
	u32 length;

	/*
	 * Check which section of the firmware we need.
	 */
	if (rt2x00_rt(rt2x00dev, RT2860) ||
	    rt2x00_rt(rt2x00dev, RT2872) ||
	    rt2x00_rt(rt2x00dev, RT3070)) {
		offset = 0;
		length = 4096;
	} else {
		offset = 4096;
		length = 4096;
	}

	/*
	 * Write firmware to device.
	 */
	rt2800_register_multiwrite(rt2x00dev, FIRMWARE_IMAGE_BASE,
				   data + offset, length);

	rt2800_register_write(rt2x00dev, H2M_MAILBOX_CID, ~0);
	rt2800_register_write(rt2x00dev, H2M_MAILBOX_STATUS, ~0);

	/*
	 * Send firmware request to device to load firmware,
	 * we need to specify a long timeout time.
	 */
	status = rt2x00usb_vendor_request_sw(rt2x00dev, USB_DEVICE_MODE,
					     0, USB_MODE_FIRMWARE,
					     REGISTER_TIMEOUT_FIRMWARE);
	if (status < 0) {
		ERROR(rt2x00dev, "Failed to write Firmware to device.\n");
		return status;
	}

	msleep(10);
	rt2800_register_write(rt2x00dev, H2M_MAILBOX_CSR, 0);

<<<<<<< HEAD
	/*
	 * Send signal to firmware during boot time.
	 */
	rt2800_mcu_request(rt2x00dev, MCU_BOOT_SIGNAL, 0, 0, 0);

	if (rt2x00_rt(rt2x00dev, RT3070) ||
	    rt2x00_rt(rt2x00dev, RT3071) ||
	    rt2x00_rt(rt2x00dev, RT3572)) {
		udelay(200);
		rt2800_mcu_request(rt2x00dev, MCU_CURRENT, 0, 0, 0);
		udelay(10);
	}

=======
>>>>>>> 45f53cc9
	return 0;
}

/*
 * Device state switch handlers.
 */
static void rt2800usb_toggle_rx(struct rt2x00_dev *rt2x00dev,
				enum dev_state state)
{
	u32 reg;

	rt2800_register_read(rt2x00dev, MAC_SYS_CTRL, &reg);
	rt2x00_set_field32(&reg, MAC_SYS_CTRL_ENABLE_RX,
			   (state == STATE_RADIO_RX_ON) ||
			   (state == STATE_RADIO_RX_ON_LINK));
	rt2800_register_write(rt2x00dev, MAC_SYS_CTRL, reg);
}

static int rt2800usb_init_registers(struct rt2x00_dev *rt2x00dev)
<<<<<<< HEAD
{
	u32 reg;
	int i;

	/*
	 * Wait until BBP and RF are ready.
	 */
	for (i = 0; i < REGISTER_BUSY_COUNT; i++) {
		rt2800_register_read(rt2x00dev, MAC_CSR0, &reg);
		if (reg && reg != ~0)
			break;
		msleep(1);
	}

	if (i == REGISTER_BUSY_COUNT) {
		ERROR(rt2x00dev, "Unstable hardware.\n");
		return -EBUSY;
	}

	rt2800_register_read(rt2x00dev, PBF_SYS_CTRL, &reg);
	rt2800_register_write(rt2x00dev, PBF_SYS_CTRL, reg & ~0x00002000);

	rt2800_register_read(rt2x00dev, MAC_SYS_CTRL, &reg);
	rt2x00_set_field32(&reg, MAC_SYS_CTRL_RESET_CSR, 1);
	rt2x00_set_field32(&reg, MAC_SYS_CTRL_RESET_BBP, 1);
	rt2800_register_write(rt2x00dev, MAC_SYS_CTRL, reg);

	rt2800_register_write(rt2x00dev, USB_DMA_CFG, 0x00000000);

	rt2x00usb_vendor_request_sw(rt2x00dev, USB_DEVICE_MODE, 0,
				    USB_MODE_RESET, REGISTER_TIMEOUT);

	rt2800_register_write(rt2x00dev, MAC_SYS_CTRL, 0x00000000);

	return 0;
}

static int rt2800usb_enable_radio(struct rt2x00_dev *rt2x00dev)
=======
>>>>>>> 45f53cc9
{
	u32 reg;

	/*
	 * Wait until BBP and RF are ready.
	 */
	if (rt2800_wait_csr_ready(rt2x00dev))
		return -EBUSY;

	rt2800_register_read(rt2x00dev, PBF_SYS_CTRL, &reg);
	rt2800_register_write(rt2x00dev, PBF_SYS_CTRL, reg & ~0x00002000);

	rt2800_register_write(rt2x00dev, PWR_PIN_CFG, 0x00000003);

	rt2800_register_read(rt2x00dev, MAC_SYS_CTRL, &reg);
	rt2x00_set_field32(&reg, MAC_SYS_CTRL_RESET_CSR, 1);
	rt2x00_set_field32(&reg, MAC_SYS_CTRL_RESET_BBP, 1);
	rt2800_register_write(rt2x00dev, MAC_SYS_CTRL, reg);

	rt2800_register_write(rt2x00dev, USB_DMA_CFG, 0x00000000);

	rt2x00usb_vendor_request_sw(rt2x00dev, USB_DEVICE_MODE, 0,
				    USB_MODE_RESET, REGISTER_TIMEOUT);

	rt2800_register_write(rt2x00dev, MAC_SYS_CTRL, 0x00000000);

	return 0;
}

static int rt2800usb_enable_radio(struct rt2x00_dev *rt2x00dev)
{
	u32 reg;

	if (unlikely(rt2800_wait_wpdma_ready(rt2x00dev)))
		return -EIO;

	rt2800_register_read(rt2x00dev, USB_DMA_CFG, &reg);
	rt2x00_set_field32(&reg, USB_DMA_CFG_PHY_CLEAR, 0);
	rt2x00_set_field32(&reg, USB_DMA_CFG_RX_BULK_AGG_EN, 0);
	rt2x00_set_field32(&reg, USB_DMA_CFG_RX_BULK_AGG_TIMEOUT, 128);
	/*
	 * Total room for RX frames in kilobytes, PBF might still exceed
	 * this limit so reduce the number to prevent errors.
	 */
	rt2x00_set_field32(&reg, USB_DMA_CFG_RX_BULK_AGG_LIMIT,
			   ((RX_ENTRIES * DATA_FRAME_SIZE) / 1024) - 3);
	rt2x00_set_field32(&reg, USB_DMA_CFG_RX_BULK_EN, 1);
	rt2x00_set_field32(&reg, USB_DMA_CFG_TX_BULK_EN, 1);
	rt2800_register_write(rt2x00dev, USB_DMA_CFG, reg);

	return rt2800_enable_radio(rt2x00dev);
}

static void rt2800usb_disable_radio(struct rt2x00_dev *rt2x00dev)
{
	rt2800_disable_radio(rt2x00dev);
	rt2x00usb_disable_radio(rt2x00dev);
}

static int rt2800usb_set_state(struct rt2x00_dev *rt2x00dev,
			       enum dev_state state)
{
	if (state == STATE_AWAKE)
		rt2800_mcu_request(rt2x00dev, MCU_WAKEUP, 0xff, 0, 0);
	else
		rt2800_mcu_request(rt2x00dev, MCU_SLEEP, 0xff, 0, 2);

	return 0;
}

static int rt2800usb_set_device_state(struct rt2x00_dev *rt2x00dev,
				      enum dev_state state)
{
	int retval = 0;

	switch (state) {
	case STATE_RADIO_ON:
		/*
		 * Before the radio can be enabled, the device first has
		 * to be woken up. After that it needs a bit of time
		 * to be fully awake and then the radio can be enabled.
		 */
		rt2800usb_set_state(rt2x00dev, STATE_AWAKE);
		msleep(1);
		retval = rt2800usb_enable_radio(rt2x00dev);
		break;
	case STATE_RADIO_OFF:
		/*
		 * After the radio has been disabled, the device should
		 * be put to sleep for powersaving.
		 */
		rt2800usb_disable_radio(rt2x00dev);
		rt2800usb_set_state(rt2x00dev, STATE_SLEEP);
		break;
	case STATE_RADIO_RX_ON:
	case STATE_RADIO_RX_ON_LINK:
	case STATE_RADIO_RX_OFF:
	case STATE_RADIO_RX_OFF_LINK:
		rt2800usb_toggle_rx(rt2x00dev, state);
		break;
	case STATE_RADIO_IRQ_ON:
	case STATE_RADIO_IRQ_ON_ISR:
	case STATE_RADIO_IRQ_OFF:
	case STATE_RADIO_IRQ_OFF_ISR:
		/* No support, but no error either */
		break;
	case STATE_DEEP_SLEEP:
	case STATE_SLEEP:
	case STATE_STANDBY:
	case STATE_AWAKE:
		retval = rt2800usb_set_state(rt2x00dev, state);
		break;
	default:
		retval = -ENOTSUPP;
		break;
	}

	if (unlikely(retval))
		ERROR(rt2x00dev, "Device failed to enter state %d (%d).\n",
		      state, retval);

	return retval;
}

/*
 * TX descriptor initialization
 */
<<<<<<< HEAD
static void rt2800usb_write_tx_data(struct queue_entry* entry,
				    struct txentry_desc *txdesc)
{
	__le32 *txwi = (__le32 *) (entry->skb->data + TXINFO_DESC_SIZE);

	rt2800_write_txwi(txwi, txdesc);
}


static void rt2800usb_write_tx_desc(struct rt2x00_dev *rt2x00dev,
				    struct sk_buff *skb,
				    struct txentry_desc *txdesc)
{
	struct skb_frame_desc *skbdesc = get_skb_frame_desc(skb);
	__le32 *txi = (__le32 *) skb->data;
=======
static __le32 *rt2800usb_get_txwi(struct queue_entry *entry)
{
	if (entry->queue->qid == QID_BEACON)
		return (__le32 *) (entry->skb->data);
	else
		return (__le32 *) (entry->skb->data + TXINFO_DESC_SIZE);
}

static void rt2800usb_write_tx_desc(struct queue_entry *entry,
				    struct txentry_desc *txdesc)
{
	struct skb_frame_desc *skbdesc = get_skb_frame_desc(entry->skb);
	__le32 *txi = (__le32 *) entry->skb->data;
>>>>>>> 45f53cc9
	u32 word;

	/*
	 * Initialize TXINFO descriptor
	 */
	rt2x00_desc_read(txi, 0, &word);
	rt2x00_set_field32(&word, TXINFO_W0_USB_DMA_TX_PKT_LEN,
<<<<<<< HEAD
			   skb->len - TXINFO_DESC_SIZE);
=======
			   entry->skb->len - TXINFO_DESC_SIZE);
>>>>>>> 45f53cc9
	rt2x00_set_field32(&word, TXINFO_W0_WIV,
			   !test_bit(ENTRY_TXD_ENCRYPT_IV, &txdesc->flags));
	rt2x00_set_field32(&word, TXINFO_W0_QSEL, 2);
	rt2x00_set_field32(&word, TXINFO_W0_SW_USE_LAST_ROUND, 0);
	rt2x00_set_field32(&word, TXINFO_W0_USB_DMA_NEXT_VALID, 0);
	rt2x00_set_field32(&word, TXINFO_W0_USB_DMA_TX_BURST,
			   test_bit(ENTRY_TXD_BURST, &txdesc->flags));
	rt2x00_desc_write(txi, 0, word);

	/*
	 * Register descriptor details in skb frame descriptor.
	 */
	skbdesc->flags |= SKBDESC_DESC_IN_SKB;
	skbdesc->desc = txi;
	skbdesc->desc_len = TXINFO_DESC_SIZE + TXWI_DESC_SIZE;
}

/*
 * TX data initialization
 */
static int rt2800usb_get_tx_data_len(struct queue_entry *entry)
<<<<<<< HEAD
=======
{
	int length;

	/*
	 * The length _must_ include 4 bytes padding,
	 * it should always be multiple of 4,
	 * but it must _not_ be a multiple of the USB packet size.
	 */
	length = roundup(entry->skb->len + 4, 4);
	length += (4 * !(length % entry->queue->usb_maxpacket));

	return length;
}

/*
 * TX control handlers
 */
static void rt2800usb_work_txdone(struct work_struct *work)
{
	struct rt2x00_dev *rt2x00dev =
	    container_of(work, struct rt2x00_dev, txdone_work);
	struct data_queue *queue;
	struct queue_entry *entry;

	rt2800_txdone(rt2x00dev);

	/*
	 * Process any trailing TX status reports for IO failures,
	 * we loop until we find the first non-IO error entry. This
	 * can either be a frame which is free, is being uploaded,
	 * or has completed the upload but didn't have an entry
	 * in the TX_STAT_FIFO register yet.
	 */
	tx_queue_for_each(rt2x00dev, queue) {
		while (!rt2x00queue_empty(queue)) {
			entry = rt2x00queue_get_entry(queue, Q_INDEX_DONE);

			if (test_bit(ENTRY_OWNER_DEVICE_DATA, &entry->flags) ||
			    !test_bit(ENTRY_DATA_IO_FAILED, &entry->flags))
				break;

			rt2x00lib_txdone_noinfo(entry, TXDONE_FAILURE);
		}
	}
}

static void rt2800usb_kill_tx_queue(struct data_queue *queue)
>>>>>>> 45f53cc9
{
	if (queue->qid == QID_BEACON)
		rt2x00usb_register_write(queue->rt2x00dev, BCN_TIME_CFG, 0);

	rt2x00usb_kill_tx_queue(queue);
}

/*
 * RX control handlers
 */
static void rt2800usb_fill_rxdone(struct queue_entry *entry,
				  struct rxdone_entry_desc *rxdesc)
{
	struct skb_frame_desc *skbdesc = get_skb_frame_desc(entry->skb);
	__le32 *rxi = (__le32 *)entry->skb->data;
	__le32 *rxd;
	u32 word;
	int rx_pkt_len;

	/*
	 * Copy descriptor to the skbdesc->desc buffer, making it safe from
	 * moving of frame data in rt2x00usb.
	 */
	memcpy(skbdesc->desc, rxi, skbdesc->desc_len);

	/*
	 * RX frame format is :
	 * | RXINFO | RXWI | header | L2 pad | payload | pad | RXD | USB pad |
	 *          |<------------ rx_pkt_len -------------->|
	 */
	rt2x00_desc_read(rxi, 0, &word);
	rx_pkt_len = rt2x00_get_field32(word, RXINFO_W0_USB_DMA_RX_PKT_LEN);

	/*
	 * Remove the RXINFO structure from the sbk.
	 */
	skb_pull(entry->skb, RXINFO_DESC_SIZE);

	/*
	 * FIXME: we need to check for rx_pkt_len validity
	 */
	rxd = (__le32 *)(entry->skb->data + rx_pkt_len);

	/*
	 * It is now safe to read the descriptor on all architectures.
	 */
	rt2x00_desc_read(rxd, 0, &word);

	if (rt2x00_get_field32(word, RXD_W0_CRC_ERROR))
		rxdesc->flags |= RX_FLAG_FAILED_FCS_CRC;

	rxdesc->cipher_status = rt2x00_get_field32(word, RXD_W0_CIPHER_ERROR);

	if (rt2x00_get_field32(word, RXD_W0_DECRYPTED)) {
		/*
		 * Hardware has stripped IV/EIV data from 802.11 frame during
		 * decryption. Unfortunately the descriptor doesn't contain
		 * any fields with the EIV/IV data either, so they can't
		 * be restored by rt2x00lib.
		 */
		rxdesc->flags |= RX_FLAG_IV_STRIPPED;

		if (rxdesc->cipher_status == RX_CRYPTO_SUCCESS)
			rxdesc->flags |= RX_FLAG_DECRYPTED;
		else if (rxdesc->cipher_status == RX_CRYPTO_FAIL_MIC)
			rxdesc->flags |= RX_FLAG_MMIC_ERROR;
	}

	if (rt2x00_get_field32(word, RXD_W0_MY_BSS))
		rxdesc->dev_flags |= RXDONE_MY_BSS;

	if (rt2x00_get_field32(word, RXD_W0_L2PAD))
		rxdesc->dev_flags |= RXDONE_L2PAD;

	/*
	 * Remove RXD descriptor from end of buffer.
	 */
	skb_trim(entry->skb, rx_pkt_len);

	/*
	 * Process the RXWI structure.
	 */
	rt2800_process_rxwi(entry, rxdesc);
}

/*
 * Device probe functions.
 */
static int rt2800usb_validate_eeprom(struct rt2x00_dev *rt2x00dev)
{
	if (rt2800_efuse_detect(rt2x00dev))
		rt2800_read_eeprom_efuse(rt2x00dev);
	else
		rt2x00usb_eeprom_read(rt2x00dev, rt2x00dev->eeprom,
				      EEPROM_SIZE);

	return rt2800_validate_eeprom(rt2x00dev);
}

static int rt2800usb_probe_hw(struct rt2x00_dev *rt2x00dev)
{
	int retval;

	/*
	 * Allocate eeprom data.
	 */
	retval = rt2800usb_validate_eeprom(rt2x00dev);
	if (retval)
		return retval;

	retval = rt2800_init_eeprom(rt2x00dev);
	if (retval)
		return retval;

	/*
	 * Initialize hw specifications.
	 */
	retval = rt2800_probe_hw_mode(rt2x00dev);
	if (retval)
		return retval;

	/*
	 * This device has multiple filters for control frames
	 * and has a separate filter for PS Poll frames.
	 */
	__set_bit(DRIVER_SUPPORT_CONTROL_FILTERS, &rt2x00dev->flags);
	__set_bit(DRIVER_SUPPORT_CONTROL_FILTER_PSPOLL, &rt2x00dev->flags);

	/*
	 * This device requires firmware.
	 */
	__set_bit(DRIVER_REQUIRE_FIRMWARE, &rt2x00dev->flags);
	__set_bit(DRIVER_REQUIRE_L2PAD, &rt2x00dev->flags);
	if (!modparam_nohwcrypt)
		__set_bit(CONFIG_SUPPORT_HW_CRYPTO, &rt2x00dev->flags);
	__set_bit(DRIVER_SUPPORT_LINK_TUNING, &rt2x00dev->flags);
	__set_bit(DRIVER_SUPPORT_WATCHDOG, &rt2x00dev->flags);

	/*
	 * Set the rssi offset.
	 */
	rt2x00dev->rssi_offset = DEFAULT_RSSI_OFFSET;

	/*
	 * Overwrite TX done handler
	 */
	PREPARE_WORK(&rt2x00dev->txdone_work, rt2800usb_work_txdone);

	return 0;
}

static const struct ieee80211_ops rt2800usb_mac80211_ops = {
	.tx			= rt2x00mac_tx,
	.start			= rt2x00mac_start,
	.stop			= rt2x00mac_stop,
	.add_interface		= rt2x00mac_add_interface,
	.remove_interface	= rt2x00mac_remove_interface,
	.config			= rt2x00mac_config,
	.configure_filter	= rt2x00mac_configure_filter,
	.set_tim		= rt2x00mac_set_tim,
	.set_key		= rt2x00mac_set_key,
	.sw_scan_start		= rt2x00mac_sw_scan_start,
	.sw_scan_complete	= rt2x00mac_sw_scan_complete,
	.get_stats		= rt2x00mac_get_stats,
	.get_tkip_seq		= rt2800_get_tkip_seq,
	.set_rts_threshold	= rt2800_set_rts_threshold,
	.bss_info_changed	= rt2x00mac_bss_info_changed,
	.conf_tx		= rt2800_conf_tx,
	.get_tsf		= rt2800_get_tsf,
	.rfkill_poll		= rt2x00mac_rfkill_poll,
	.ampdu_action		= rt2800_ampdu_action,
};

static const struct rt2800_ops rt2800usb_rt2800_ops = {
	.register_read		= rt2x00usb_register_read,
	.register_read_lock	= rt2x00usb_register_read_lock,
	.register_write		= rt2x00usb_register_write,
	.register_write_lock	= rt2x00usb_register_write_lock,
	.register_multiread	= rt2x00usb_register_multiread,
	.register_multiwrite	= rt2x00usb_register_multiwrite,
	.regbusy_read		= rt2x00usb_regbusy_read,
	.drv_write_firmware	= rt2800usb_write_firmware,
	.drv_init_registers	= rt2800usb_init_registers,
<<<<<<< HEAD
=======
	.drv_get_txwi		= rt2800usb_get_txwi,
>>>>>>> 45f53cc9
};

static const struct rt2x00lib_ops rt2800usb_rt2x00_ops = {
	.probe_hw		= rt2800usb_probe_hw,
	.get_firmware_name	= rt2800usb_get_firmware_name,
	.check_firmware		= rt2800_check_firmware,
	.load_firmware		= rt2800_load_firmware,
	.initialize		= rt2x00usb_initialize,
	.uninitialize		= rt2x00usb_uninitialize,
	.clear_entry		= rt2x00usb_clear_entry,
	.set_device_state	= rt2800usb_set_device_state,
	.rfkill_poll		= rt2800_rfkill_poll,
	.link_stats		= rt2800_link_stats,
	.reset_tuner		= rt2800_reset_tuner,
	.link_tuner		= rt2800_link_tuner,
	.watchdog		= rt2x00usb_watchdog,
	.write_tx_desc		= rt2800usb_write_tx_desc,
<<<<<<< HEAD
	.write_tx_data		= rt2800usb_write_tx_data,
=======
	.write_tx_data		= rt2800_write_tx_data,
>>>>>>> 45f53cc9
	.write_beacon		= rt2800_write_beacon,
	.get_tx_data_len	= rt2800usb_get_tx_data_len,
	.kick_tx_queue		= rt2x00usb_kick_tx_queue,
	.kill_tx_queue		= rt2800usb_kill_tx_queue,
	.fill_rxdone		= rt2800usb_fill_rxdone,
	.config_shared_key	= rt2800_config_shared_key,
	.config_pairwise_key	= rt2800_config_pairwise_key,
	.config_filter		= rt2800_config_filter,
	.config_intf		= rt2800_config_intf,
	.config_erp		= rt2800_config_erp,
	.config_ant		= rt2800_config_ant,
	.config			= rt2800_config,
};

static const struct data_queue_desc rt2800usb_queue_rx = {
	.entry_num		= RX_ENTRIES,
	.data_size		= AGGREGATION_SIZE,
	.desc_size		= RXINFO_DESC_SIZE + RXWI_DESC_SIZE,
	.priv_size		= sizeof(struct queue_entry_priv_usb),
};

static const struct data_queue_desc rt2800usb_queue_tx = {
	.entry_num		= TX_ENTRIES,
	.data_size		= AGGREGATION_SIZE,
	.desc_size		= TXINFO_DESC_SIZE + TXWI_DESC_SIZE,
	.priv_size		= sizeof(struct queue_entry_priv_usb),
};

static const struct data_queue_desc rt2800usb_queue_bcn = {
	.entry_num		= 8 * BEACON_ENTRIES,
	.data_size		= MGMT_FRAME_SIZE,
	.desc_size		= TXINFO_DESC_SIZE + TXWI_DESC_SIZE,
	.priv_size		= sizeof(struct queue_entry_priv_usb),
};

static const struct rt2x00_ops rt2800usb_ops = {
	.name			= KBUILD_MODNAME,
	.max_sta_intf		= 1,
	.max_ap_intf		= 8,
	.eeprom_size		= EEPROM_SIZE,
	.rf_size		= RF_SIZE,
	.tx_queues		= NUM_TX_QUEUES,
	.extra_tx_headroom	= TXINFO_DESC_SIZE + TXWI_DESC_SIZE,
	.rx			= &rt2800usb_queue_rx,
	.tx			= &rt2800usb_queue_tx,
	.bcn			= &rt2800usb_queue_bcn,
	.lib			= &rt2800usb_rt2x00_ops,
	.drv			= &rt2800usb_rt2800_ops,
	.hw			= &rt2800usb_mac80211_ops,
#ifdef CONFIG_RT2X00_LIB_DEBUGFS
	.debugfs		= &rt2800_rt2x00debug,
#endif /* CONFIG_RT2X00_LIB_DEBUGFS */
};

/*
 * rt2800usb module information.
 */
static struct usb_device_id rt2800usb_device_table[] = {
	/* Abocom */
	{ USB_DEVICE(0x07b8, 0x2870), USB_DEVICE_DATA(&rt2800usb_ops) },
	{ USB_DEVICE(0x07b8, 0x2770), USB_DEVICE_DATA(&rt2800usb_ops) },
	{ USB_DEVICE(0x1482, 0x3c09), USB_DEVICE_DATA(&rt2800usb_ops) },
	/* Allwin */
	{ USB_DEVICE(0x8516, 0x2070), USB_DEVICE_DATA(&rt2800usb_ops) },
	{ USB_DEVICE(0x8516, 0x2770), USB_DEVICE_DATA(&rt2800usb_ops) },
	{ USB_DEVICE(0x8516, 0x2870), USB_DEVICE_DATA(&rt2800usb_ops) },
	/* Amit */
	{ USB_DEVICE(0x15c5, 0x0008), USB_DEVICE_DATA(&rt2800usb_ops) },
	/* Askey */
	{ USB_DEVICE(0x1690, 0x0740), USB_DEVICE_DATA(&rt2800usb_ops) },
	/* ASUS */
	{ USB_DEVICE(0x0b05, 0x1731), USB_DEVICE_DATA(&rt2800usb_ops) },
	{ USB_DEVICE(0x0b05, 0x1732), USB_DEVICE_DATA(&rt2800usb_ops) },
	{ USB_DEVICE(0x0b05, 0x1742), USB_DEVICE_DATA(&rt2800usb_ops) },
	/* AzureWave */
	{ USB_DEVICE(0x13d3, 0x3247), USB_DEVICE_DATA(&rt2800usb_ops) },
	/* Belkin */
	{ USB_DEVICE(0x050d, 0x8053), USB_DEVICE_DATA(&rt2800usb_ops) },
	{ USB_DEVICE(0x050d, 0x805c), USB_DEVICE_DATA(&rt2800usb_ops) },
	{ USB_DEVICE(0x050d, 0x815c), USB_DEVICE_DATA(&rt2800usb_ops) },
	/* Buffalo */
	{ USB_DEVICE(0x0411, 0x00e8), USB_DEVICE_DATA(&rt2800usb_ops) },
	/* Conceptronic */
	{ USB_DEVICE(0x14b2, 0x3c06), USB_DEVICE_DATA(&rt2800usb_ops) },
	{ USB_DEVICE(0x14b2, 0x3c07), USB_DEVICE_DATA(&rt2800usb_ops) },
	{ USB_DEVICE(0x14b2, 0x3c09), USB_DEVICE_DATA(&rt2800usb_ops) },
	{ USB_DEVICE(0x14b2, 0x3c23), USB_DEVICE_DATA(&rt2800usb_ops) },
	{ USB_DEVICE(0x14b2, 0x3c25), USB_DEVICE_DATA(&rt2800usb_ops) },
	{ USB_DEVICE(0x14b2, 0x3c27), USB_DEVICE_DATA(&rt2800usb_ops) },
	{ USB_DEVICE(0x14b2, 0x3c28), USB_DEVICE_DATA(&rt2800usb_ops) },
	/* Corega */
	{ USB_DEVICE(0x07aa, 0x002f), USB_DEVICE_DATA(&rt2800usb_ops) },
	{ USB_DEVICE(0x07aa, 0x003c), USB_DEVICE_DATA(&rt2800usb_ops) },
	{ USB_DEVICE(0x07aa, 0x003f), USB_DEVICE_DATA(&rt2800usb_ops) },
	/* D-Link */
	{ USB_DEVICE(0x07d1, 0x3c09), USB_DEVICE_DATA(&rt2800usb_ops) },
	{ USB_DEVICE(0x07d1, 0x3c11), USB_DEVICE_DATA(&rt2800usb_ops) },
	/* Edimax */
	{ USB_DEVICE(0x7392, 0x7717), USB_DEVICE_DATA(&rt2800usb_ops) },
	{ USB_DEVICE(0x7392, 0x7718), USB_DEVICE_DATA(&rt2800usb_ops) },
	/* EnGenius */
	{ USB_DEVICE(0x1740, 0x9701), USB_DEVICE_DATA(&rt2800usb_ops) },
	{ USB_DEVICE(0x1740, 0x9702), USB_DEVICE_DATA(&rt2800usb_ops) },
	/* Gigabyte */
	{ USB_DEVICE(0x1044, 0x800b), USB_DEVICE_DATA(&rt2800usb_ops) },
	/* Hawking */
	{ USB_DEVICE(0x0e66, 0x0001), USB_DEVICE_DATA(&rt2800usb_ops) },
	{ USB_DEVICE(0x0e66, 0x0003), USB_DEVICE_DATA(&rt2800usb_ops) },
	{ USB_DEVICE(0x0e66, 0x0009), USB_DEVICE_DATA(&rt2800usb_ops) },
	{ USB_DEVICE(0x0e66, 0x000b), USB_DEVICE_DATA(&rt2800usb_ops) },
	{ USB_DEVICE(0x0e66, 0x0013), USB_DEVICE_DATA(&rt2800usb_ops) },
	{ USB_DEVICE(0x0e66, 0x0017), USB_DEVICE_DATA(&rt2800usb_ops) },
	{ USB_DEVICE(0x0e66, 0x0018), USB_DEVICE_DATA(&rt2800usb_ops) },
	/* Linksys */
	{ USB_DEVICE(0x1737, 0x0070), USB_DEVICE_DATA(&rt2800usb_ops) },
	{ USB_DEVICE(0x1737, 0x0071), USB_DEVICE_DATA(&rt2800usb_ops) },
	/* Logitec */
	{ USB_DEVICE(0x0789, 0x0162), USB_DEVICE_DATA(&rt2800usb_ops) },
	{ USB_DEVICE(0x0789, 0x0163), USB_DEVICE_DATA(&rt2800usb_ops) },
	{ USB_DEVICE(0x0789, 0x0164), USB_DEVICE_DATA(&rt2800usb_ops) },
	/* Motorola */
	{ USB_DEVICE(0x100d, 0x9031), USB_DEVICE_DATA(&rt2800usb_ops) },
	/* MSI */
	{ USB_DEVICE(0x0db0, 0x6899), USB_DEVICE_DATA(&rt2800usb_ops) },
	/* Philips */
	{ USB_DEVICE(0x0471, 0x200f), USB_DEVICE_DATA(&rt2800usb_ops) },
	/* Planex */
	{ USB_DEVICE(0x2019, 0xed06), USB_DEVICE_DATA(&rt2800usb_ops) },
	/* Ralink */
	{ USB_DEVICE(0x148f, 0x2770), USB_DEVICE_DATA(&rt2800usb_ops) },
	{ USB_DEVICE(0x148f, 0x2870), USB_DEVICE_DATA(&rt2800usb_ops) },
	/* Samsung */
	{ USB_DEVICE(0x04e8, 0x2018), USB_DEVICE_DATA(&rt2800usb_ops) },
	/* Siemens */
	{ USB_DEVICE(0x129b, 0x1828), USB_DEVICE_DATA(&rt2800usb_ops) },
	/* Sitecom */
	{ USB_DEVICE(0x0df6, 0x0017), USB_DEVICE_DATA(&rt2800usb_ops) },
	{ USB_DEVICE(0x0df6, 0x002b), USB_DEVICE_DATA(&rt2800usb_ops) },
	{ USB_DEVICE(0x0df6, 0x002c), USB_DEVICE_DATA(&rt2800usb_ops) },
	{ USB_DEVICE(0x0df6, 0x002d), USB_DEVICE_DATA(&rt2800usb_ops) },
	{ USB_DEVICE(0x0df6, 0x0039), USB_DEVICE_DATA(&rt2800usb_ops) },
	{ USB_DEVICE(0x0df6, 0x003b), USB_DEVICE_DATA(&rt2800usb_ops) },
	{ USB_DEVICE(0x0df6, 0x003d), USB_DEVICE_DATA(&rt2800usb_ops) },
	{ USB_DEVICE(0x0df6, 0x003f), USB_DEVICE_DATA(&rt2800usb_ops) },
	/* SMC */
	{ USB_DEVICE(0x083a, 0x6618), USB_DEVICE_DATA(&rt2800usb_ops) },
	{ USB_DEVICE(0x083a, 0x7512), USB_DEVICE_DATA(&rt2800usb_ops) },
	{ USB_DEVICE(0x083a, 0x7522), USB_DEVICE_DATA(&rt2800usb_ops) },
	{ USB_DEVICE(0x083a, 0x8522), USB_DEVICE_DATA(&rt2800usb_ops) },
	{ USB_DEVICE(0x083a, 0xa618), USB_DEVICE_DATA(&rt2800usb_ops) },
	{ USB_DEVICE(0x083a, 0xb522), USB_DEVICE_DATA(&rt2800usb_ops) },
	/* Sparklan */
	{ USB_DEVICE(0x15a9, 0x0006), USB_DEVICE_DATA(&rt2800usb_ops) },
	/* Sweex */
	{ USB_DEVICE(0x177f, 0x0302), USB_DEVICE_DATA(&rt2800usb_ops) },
	/* U-Media*/
	{ USB_DEVICE(0x157e, 0x300e), USB_DEVICE_DATA(&rt2800usb_ops) },
	/* ZCOM */
	{ USB_DEVICE(0x0cde, 0x0022), USB_DEVICE_DATA(&rt2800usb_ops) },
	{ USB_DEVICE(0x0cde, 0x0025), USB_DEVICE_DATA(&rt2800usb_ops) },
	/* Zinwell */
	{ USB_DEVICE(0x5a57, 0x0280), USB_DEVICE_DATA(&rt2800usb_ops) },
	{ USB_DEVICE(0x5a57, 0x0282), USB_DEVICE_DATA(&rt2800usb_ops) },
	/* Zyxel */
	{ USB_DEVICE(0x0586, 0x3416), USB_DEVICE_DATA(&rt2800usb_ops) },
#ifdef CONFIG_RT2800USB_RT30XX
	/* Abocom */
	{ USB_DEVICE(0x07b8, 0x3070), USB_DEVICE_DATA(&rt2800usb_ops) },
	{ USB_DEVICE(0x07b8, 0x3071), USB_DEVICE_DATA(&rt2800usb_ops) },
	{ USB_DEVICE(0x07b8, 0x3072), USB_DEVICE_DATA(&rt2800usb_ops) },
	/* AirTies */
	{ USB_DEVICE(0x1eda, 0x2310), USB_DEVICE_DATA(&rt2800usb_ops) },
	/* Allwin */
	{ USB_DEVICE(0x8516, 0x3070), USB_DEVICE_DATA(&rt2800usb_ops) },
	{ USB_DEVICE(0x8516, 0x3071), USB_DEVICE_DATA(&rt2800usb_ops) },
	{ USB_DEVICE(0x8516, 0x3072), USB_DEVICE_DATA(&rt2800usb_ops) },
	/* ASUS */
	{ USB_DEVICE(0x0b05, 0x1784), USB_DEVICE_DATA(&rt2800usb_ops) },
	/* AzureWave */
	{ USB_DEVICE(0x13d3, 0x3273), USB_DEVICE_DATA(&rt2800usb_ops) },
	{ USB_DEVICE(0x13d3, 0x3305), USB_DEVICE_DATA(&rt2800usb_ops) },
	{ USB_DEVICE(0x13d3, 0x3307), USB_DEVICE_DATA(&rt2800usb_ops) },
	{ USB_DEVICE(0x13d3, 0x3321), USB_DEVICE_DATA(&rt2800usb_ops) },
	/* Conceptronic */
	{ USB_DEVICE(0x14b2, 0x3c12), USB_DEVICE_DATA(&rt2800usb_ops) },
	/* Corega */
	{ USB_DEVICE(0x18c5, 0x0012), USB_DEVICE_DATA(&rt2800usb_ops) },
	/* D-Link */
	{ USB_DEVICE(0x07d1, 0x3c0a), USB_DEVICE_DATA(&rt2800usb_ops) },
	{ USB_DEVICE(0x07d1, 0x3c0d), USB_DEVICE_DATA(&rt2800usb_ops) },
	{ USB_DEVICE(0x07d1, 0x3c0e), USB_DEVICE_DATA(&rt2800usb_ops) },
	{ USB_DEVICE(0x07d1, 0x3c0f), USB_DEVICE_DATA(&rt2800usb_ops) },
	{ USB_DEVICE(0x07d1, 0x3c16), USB_DEVICE_DATA(&rt2800usb_ops) },
	/* Draytek */
	{ USB_DEVICE(0x07fa, 0x7712), USB_DEVICE_DATA(&rt2800usb_ops) },
	/* Edimax */
	{ USB_DEVICE(0x7392, 0x7711), USB_DEVICE_DATA(&rt2800usb_ops) },
	/* Encore */
	{ USB_DEVICE(0x203d, 0x1480), USB_DEVICE_DATA(&rt2800usb_ops) },
	{ USB_DEVICE(0x203d, 0x14a9), USB_DEVICE_DATA(&rt2800usb_ops) },
	/* EnGenius */
	{ USB_DEVICE(0x1740, 0x9703), USB_DEVICE_DATA(&rt2800usb_ops) },
	{ USB_DEVICE(0x1740, 0x9705), USB_DEVICE_DATA(&rt2800usb_ops) },
	{ USB_DEVICE(0x1740, 0x9706), USB_DEVICE_DATA(&rt2800usb_ops) },
	{ USB_DEVICE(0x1740, 0x9707), USB_DEVICE_DATA(&rt2800usb_ops) },
	{ USB_DEVICE(0x1740, 0x9708), USB_DEVICE_DATA(&rt2800usb_ops) },
	{ USB_DEVICE(0x1740, 0x9709), USB_DEVICE_DATA(&rt2800usb_ops) },
	/* Gigabyte */
	{ USB_DEVICE(0x1044, 0x800d), USB_DEVICE_DATA(&rt2800usb_ops) },
	/* I-O DATA */
	{ USB_DEVICE(0x04bb, 0x0945), USB_DEVICE_DATA(&rt2800usb_ops) },
	{ USB_DEVICE(0x04bb, 0x0947), USB_DEVICE_DATA(&rt2800usb_ops) },
	{ USB_DEVICE(0x04bb, 0x0948), USB_DEVICE_DATA(&rt2800usb_ops) },
	/* Logitec */
	{ USB_DEVICE(0x0789, 0x0166), USB_DEVICE_DATA(&rt2800usb_ops) },
	/* MSI */
	{ USB_DEVICE(0x0db0, 0x3820), USB_DEVICE_DATA(&rt2800usb_ops) },
	{ USB_DEVICE(0x0db0, 0x3821), USB_DEVICE_DATA(&rt2800usb_ops) },
	{ USB_DEVICE(0x0db0, 0x3822), USB_DEVICE_DATA(&rt2800usb_ops) },
	{ USB_DEVICE(0x0db0, 0x3870), USB_DEVICE_DATA(&rt2800usb_ops) },
	{ USB_DEVICE(0x0db0, 0x3871), USB_DEVICE_DATA(&rt2800usb_ops) },
	{ USB_DEVICE(0x0db0, 0x821a), USB_DEVICE_DATA(&rt2800usb_ops) },
	{ USB_DEVICE(0x0db0, 0x822a), USB_DEVICE_DATA(&rt2800usb_ops) },
	{ USB_DEVICE(0x0db0, 0x822b), USB_DEVICE_DATA(&rt2800usb_ops) },
	{ USB_DEVICE(0x0db0, 0x822c), USB_DEVICE_DATA(&rt2800usb_ops) },
	{ USB_DEVICE(0x0db0, 0x870a), USB_DEVICE_DATA(&rt2800usb_ops) },
	{ USB_DEVICE(0x0db0, 0x871a), USB_DEVICE_DATA(&rt2800usb_ops) },
	{ USB_DEVICE(0x0db0, 0x871b), USB_DEVICE_DATA(&rt2800usb_ops) },
	{ USB_DEVICE(0x0db0, 0x871c), USB_DEVICE_DATA(&rt2800usb_ops) },
	{ USB_DEVICE(0x0db0, 0x899a), USB_DEVICE_DATA(&rt2800usb_ops) },
	/* Para */
	{ USB_DEVICE(0x20b8, 0x8888), USB_DEVICE_DATA(&rt2800usb_ops) },
	/* Pegatron */
	{ USB_DEVICE(0x1d4d, 0x000c), USB_DEVICE_DATA(&rt2800usb_ops) },
	{ USB_DEVICE(0x1d4d, 0x000e), USB_DEVICE_DATA(&rt2800usb_ops) },
	/* Planex */
	{ USB_DEVICE(0x2019, 0xab25), USB_DEVICE_DATA(&rt2800usb_ops) },
	/* Quanta */
	{ USB_DEVICE(0x1a32, 0x0304), USB_DEVICE_DATA(&rt2800usb_ops) },
	/* Ralink */
	{ USB_DEVICE(0x148f, 0x2070), USB_DEVICE_DATA(&rt2800usb_ops) },
	{ USB_DEVICE(0x148f, 0x3070), USB_DEVICE_DATA(&rt2800usb_ops) },
	{ USB_DEVICE(0x148f, 0x3071), USB_DEVICE_DATA(&rt2800usb_ops) },
	{ USB_DEVICE(0x148f, 0x3072), USB_DEVICE_DATA(&rt2800usb_ops) },
	/* Sitecom */
	{ USB_DEVICE(0x0df6, 0x003e), USB_DEVICE_DATA(&rt2800usb_ops) },
	{ USB_DEVICE(0x0df6, 0x0040), USB_DEVICE_DATA(&rt2800usb_ops) },
	{ USB_DEVICE(0x0df6, 0x0042), USB_DEVICE_DATA(&rt2800usb_ops) },
	{ USB_DEVICE(0x0df6, 0x0047), USB_DEVICE_DATA(&rt2800usb_ops) },
	{ USB_DEVICE(0x0df6, 0x0048), USB_DEVICE_DATA(&rt2800usb_ops) },
	/* SMC */
	{ USB_DEVICE(0x083a, 0x7511), USB_DEVICE_DATA(&rt2800usb_ops) },
	{ USB_DEVICE(0x083a, 0xa701), USB_DEVICE_DATA(&rt2800usb_ops) },
	{ USB_DEVICE(0x083a, 0xa702), USB_DEVICE_DATA(&rt2800usb_ops) },
	{ USB_DEVICE(0x083a, 0xa703), USB_DEVICE_DATA(&rt2800usb_ops) },
	/* Zinwell */
	{ USB_DEVICE(0x5a57, 0x0283), USB_DEVICE_DATA(&rt2800usb_ops) },
	{ USB_DEVICE(0x5a57, 0x5257), USB_DEVICE_DATA(&rt2800usb_ops) },
#endif
#ifdef CONFIG_RT2800USB_RT35XX
	/* Allwin */
	{ USB_DEVICE(0x8516, 0x3572), USB_DEVICE_DATA(&rt2800usb_ops) },
	/* Askey */
	{ USB_DEVICE(0x1690, 0x0744), USB_DEVICE_DATA(&rt2800usb_ops) },
	/* Cisco */
	{ USB_DEVICE(0x167b, 0x4001), USB_DEVICE_DATA(&rt2800usb_ops) },
	/* EnGenius */
	{ USB_DEVICE(0x1740, 0x9801), USB_DEVICE_DATA(&rt2800usb_ops) },
	/* I-O DATA */
	{ USB_DEVICE(0x04bb, 0x0944), USB_DEVICE_DATA(&rt2800usb_ops) },
	/* Ralink */
	{ USB_DEVICE(0x148f, 0x3370), USB_DEVICE_DATA(&rt2800usb_ops) },
	{ USB_DEVICE(0x148f, 0x3572), USB_DEVICE_DATA(&rt2800usb_ops) },
	{ USB_DEVICE(0x148f, 0x8070), USB_DEVICE_DATA(&rt2800usb_ops) },
	/* Sitecom */
	{ USB_DEVICE(0x0df6, 0x0041), USB_DEVICE_DATA(&rt2800usb_ops) },
	{ USB_DEVICE(0x0df6, 0x0050), USB_DEVICE_DATA(&rt2800usb_ops) },
	/* Zinwell */
	{ USB_DEVICE(0x5a57, 0x0284), USB_DEVICE_DATA(&rt2800usb_ops) },
#endif
#ifdef CONFIG_RT2800USB_UNKNOWN
	/*
	 * Unclear what kind of devices these are (they aren't supported by the
	 * vendor linux driver).
	 */
	/* Amigo */
	{ USB_DEVICE(0x0e0b, 0x9031), USB_DEVICE_DATA(&rt2800usb_ops) },
	{ USB_DEVICE(0x0e0b, 0x9041), USB_DEVICE_DATA(&rt2800usb_ops) },
	/* ASUS */
	{ USB_DEVICE(0x0b05, 0x1760), USB_DEVICE_DATA(&rt2800usb_ops) },
	{ USB_DEVICE(0x0b05, 0x1761), USB_DEVICE_DATA(&rt2800usb_ops) },
	{ USB_DEVICE(0x0b05, 0x1790), USB_DEVICE_DATA(&rt2800usb_ops) },
	{ USB_DEVICE(0x1761, 0x0b05), USB_DEVICE_DATA(&rt2800usb_ops) },
	/* AzureWave */
	{ USB_DEVICE(0x13d3, 0x3262), USB_DEVICE_DATA(&rt2800usb_ops) },
	{ USB_DEVICE(0x13d3, 0x3284), USB_DEVICE_DATA(&rt2800usb_ops) },
	{ USB_DEVICE(0x13d3, 0x3322), USB_DEVICE_DATA(&rt2800usb_ops) },
	/* Belkin */
	{ USB_DEVICE(0x050d, 0x825a), USB_DEVICE_DATA(&rt2800usb_ops) },
	/* Buffalo */
	{ USB_DEVICE(0x0411, 0x012e), USB_DEVICE_DATA(&rt2800usb_ops) },
	{ USB_DEVICE(0x0411, 0x0148), USB_DEVICE_DATA(&rt2800usb_ops) },
	{ USB_DEVICE(0x0411, 0x0150), USB_DEVICE_DATA(&rt2800usb_ops) },
	{ USB_DEVICE(0x0411, 0x015d), USB_DEVICE_DATA(&rt2800usb_ops) },
	/* Conceptronic */
	{ USB_DEVICE(0x14b2, 0x3c08), USB_DEVICE_DATA(&rt2800usb_ops) },
	{ USB_DEVICE(0x14b2, 0x3c11), USB_DEVICE_DATA(&rt2800usb_ops) },
	/* Corega */
	{ USB_DEVICE(0x07aa, 0x0041), USB_DEVICE_DATA(&rt2800usb_ops) },
	{ USB_DEVICE(0x07aa, 0x0042), USB_DEVICE_DATA(&rt2800usb_ops) },
	{ USB_DEVICE(0x18c5, 0x0008), USB_DEVICE_DATA(&rt2800usb_ops) },
	/* D-Link */
	{ USB_DEVICE(0x07d1, 0x3c0b), USB_DEVICE_DATA(&rt2800usb_ops) },
	{ USB_DEVICE(0x07d1, 0x3c13), USB_DEVICE_DATA(&rt2800usb_ops) },
	{ USB_DEVICE(0x07d1, 0x3c15), USB_DEVICE_DATA(&rt2800usb_ops) },
	{ USB_DEVICE(0x07d1, 0x3c17), USB_DEVICE_DATA(&rt2800usb_ops) },
	/* Encore */
	{ USB_DEVICE(0x203d, 0x14a1), USB_DEVICE_DATA(&rt2800usb_ops) },
	/* Gemtek */
	{ USB_DEVICE(0x15a9, 0x0010), USB_DEVICE_DATA(&rt2800usb_ops) },
	/* Gigabyte */
	{ USB_DEVICE(0x1044, 0x800c), USB_DEVICE_DATA(&rt2800usb_ops) },
	/* LevelOne */
	{ USB_DEVICE(0x1740, 0x0605), USB_DEVICE_DATA(&rt2800usb_ops) },
	{ USB_DEVICE(0x1740, 0x0615), USB_DEVICE_DATA(&rt2800usb_ops) },
	/* Linksys */
	{ USB_DEVICE(0x1737, 0x0077), USB_DEVICE_DATA(&rt2800usb_ops) },
	{ USB_DEVICE(0x1737, 0x0078), USB_DEVICE_DATA(&rt2800usb_ops) },
	{ USB_DEVICE(0x1737, 0x0079), USB_DEVICE_DATA(&rt2800usb_ops) },
	/* Motorola */
	{ USB_DEVICE(0x100d, 0x9032), USB_DEVICE_DATA(&rt2800usb_ops) },
	/* Ovislink */
	{ USB_DEVICE(0x1b75, 0x3071), USB_DEVICE_DATA(&rt2800usb_ops) },
	{ USB_DEVICE(0x1b75, 0x3072), USB_DEVICE_DATA(&rt2800usb_ops) },
	/* Pegatron */
	{ USB_DEVICE(0x05a6, 0x0101), USB_DEVICE_DATA(&rt2800usb_ops) },
	{ USB_DEVICE(0x1d4d, 0x0002), USB_DEVICE_DATA(&rt2800usb_ops) },
	{ USB_DEVICE(0x1d4d, 0x0010), USB_DEVICE_DATA(&rt2800usb_ops) },
	{ USB_DEVICE(0x1d4d, 0x0011), USB_DEVICE_DATA(&rt2800usb_ops) },
	/* Planex */
	{ USB_DEVICE(0x2019, 0xab24), USB_DEVICE_DATA(&rt2800usb_ops) },
	/* Qcom */
	{ USB_DEVICE(0x18e8, 0x6259), USB_DEVICE_DATA(&rt2800usb_ops) },
	/* SMC */
	{ USB_DEVICE(0x083a, 0xa512), USB_DEVICE_DATA(&rt2800usb_ops) },
	{ USB_DEVICE(0x083a, 0xc522), USB_DEVICE_DATA(&rt2800usb_ops) },
	{ USB_DEVICE(0x083a, 0xd522), USB_DEVICE_DATA(&rt2800usb_ops) },
	{ USB_DEVICE(0x083a, 0xf511), USB_DEVICE_DATA(&rt2800usb_ops) },
	/* Sweex */
	{ USB_DEVICE(0x177f, 0x0153), USB_DEVICE_DATA(&rt2800usb_ops) },
	{ USB_DEVICE(0x177f, 0x0313), USB_DEVICE_DATA(&rt2800usb_ops) },
	/* Zyxel */
	{ USB_DEVICE(0x0586, 0x341a), USB_DEVICE_DATA(&rt2800usb_ops) },
#endif
	{ 0, }
};

MODULE_AUTHOR(DRV_PROJECT);
MODULE_VERSION(DRV_VERSION);
MODULE_DESCRIPTION("Ralink RT2800 USB Wireless LAN driver.");
MODULE_SUPPORTED_DEVICE("Ralink RT2870 USB chipset based cards");
MODULE_DEVICE_TABLE(usb, rt2800usb_device_table);
MODULE_FIRMWARE(FIRMWARE_RT2870);
MODULE_LICENSE("GPL");

static struct usb_driver rt2800usb_driver = {
	.name		= KBUILD_MODNAME,
	.id_table	= rt2800usb_device_table,
	.probe		= rt2x00usb_probe,
	.disconnect	= rt2x00usb_disconnect,
	.suspend	= rt2x00usb_suspend,
	.resume		= rt2x00usb_resume,
};

static int __init rt2800usb_init(void)
{
	return usb_register(&rt2800usb_driver);
}

static void __exit rt2800usb_exit(void)
{
	usb_deregister(&rt2800usb_driver);
}

module_init(rt2800usb_init);
module_exit(rt2800usb_exit);<|MERGE_RESOLUTION|>--- conflicted
+++ resolved
@@ -101,22 +101,6 @@
 	msleep(10);
 	rt2800_register_write(rt2x00dev, H2M_MAILBOX_CSR, 0);
 
-<<<<<<< HEAD
-	/*
-	 * Send signal to firmware during boot time.
-	 */
-	rt2800_mcu_request(rt2x00dev, MCU_BOOT_SIGNAL, 0, 0, 0);
-
-	if (rt2x00_rt(rt2x00dev, RT3070) ||
-	    rt2x00_rt(rt2x00dev, RT3071) ||
-	    rt2x00_rt(rt2x00dev, RT3572)) {
-		udelay(200);
-		rt2800_mcu_request(rt2x00dev, MCU_CURRENT, 0, 0, 0);
-		udelay(10);
-	}
-
-=======
->>>>>>> 45f53cc9
 	return 0;
 }
 
@@ -136,47 +120,6 @@
 }
 
 static int rt2800usb_init_registers(struct rt2x00_dev *rt2x00dev)
-<<<<<<< HEAD
-{
-	u32 reg;
-	int i;
-
-	/*
-	 * Wait until BBP and RF are ready.
-	 */
-	for (i = 0; i < REGISTER_BUSY_COUNT; i++) {
-		rt2800_register_read(rt2x00dev, MAC_CSR0, &reg);
-		if (reg && reg != ~0)
-			break;
-		msleep(1);
-	}
-
-	if (i == REGISTER_BUSY_COUNT) {
-		ERROR(rt2x00dev, "Unstable hardware.\n");
-		return -EBUSY;
-	}
-
-	rt2800_register_read(rt2x00dev, PBF_SYS_CTRL, &reg);
-	rt2800_register_write(rt2x00dev, PBF_SYS_CTRL, reg & ~0x00002000);
-
-	rt2800_register_read(rt2x00dev, MAC_SYS_CTRL, &reg);
-	rt2x00_set_field32(&reg, MAC_SYS_CTRL_RESET_CSR, 1);
-	rt2x00_set_field32(&reg, MAC_SYS_CTRL_RESET_BBP, 1);
-	rt2800_register_write(rt2x00dev, MAC_SYS_CTRL, reg);
-
-	rt2800_register_write(rt2x00dev, USB_DMA_CFG, 0x00000000);
-
-	rt2x00usb_vendor_request_sw(rt2x00dev, USB_DEVICE_MODE, 0,
-				    USB_MODE_RESET, REGISTER_TIMEOUT);
-
-	rt2800_register_write(rt2x00dev, MAC_SYS_CTRL, 0x00000000);
-
-	return 0;
-}
-
-static int rt2800usb_enable_radio(struct rt2x00_dev *rt2x00dev)
-=======
->>>>>>> 45f53cc9
 {
 	u32 reg;
 
@@ -304,23 +247,6 @@
 /*
  * TX descriptor initialization
  */
-<<<<<<< HEAD
-static void rt2800usb_write_tx_data(struct queue_entry* entry,
-				    struct txentry_desc *txdesc)
-{
-	__le32 *txwi = (__le32 *) (entry->skb->data + TXINFO_DESC_SIZE);
-
-	rt2800_write_txwi(txwi, txdesc);
-}
-
-
-static void rt2800usb_write_tx_desc(struct rt2x00_dev *rt2x00dev,
-				    struct sk_buff *skb,
-				    struct txentry_desc *txdesc)
-{
-	struct skb_frame_desc *skbdesc = get_skb_frame_desc(skb);
-	__le32 *txi = (__le32 *) skb->data;
-=======
 static __le32 *rt2800usb_get_txwi(struct queue_entry *entry)
 {
 	if (entry->queue->qid == QID_BEACON)
@@ -334,7 +260,6 @@
 {
 	struct skb_frame_desc *skbdesc = get_skb_frame_desc(entry->skb);
 	__le32 *txi = (__le32 *) entry->skb->data;
->>>>>>> 45f53cc9
 	u32 word;
 
 	/*
@@ -342,11 +267,7 @@
 	 */
 	rt2x00_desc_read(txi, 0, &word);
 	rt2x00_set_field32(&word, TXINFO_W0_USB_DMA_TX_PKT_LEN,
-<<<<<<< HEAD
-			   skb->len - TXINFO_DESC_SIZE);
-=======
 			   entry->skb->len - TXINFO_DESC_SIZE);
->>>>>>> 45f53cc9
 	rt2x00_set_field32(&word, TXINFO_W0_WIV,
 			   !test_bit(ENTRY_TXD_ENCRYPT_IV, &txdesc->flags));
 	rt2x00_set_field32(&word, TXINFO_W0_QSEL, 2);
@@ -368,8 +289,6 @@
  * TX data initialization
  */
 static int rt2800usb_get_tx_data_len(struct queue_entry *entry)
-<<<<<<< HEAD
-=======
 {
 	int length;
 
@@ -417,7 +336,6 @@
 }
 
 static void rt2800usb_kill_tx_queue(struct data_queue *queue)
->>>>>>> 45f53cc9
 {
 	if (queue->qid == QID_BEACON)
 		rt2x00usb_register_write(queue->rt2x00dev, BCN_TIME_CFG, 0);
@@ -601,10 +519,7 @@
 	.regbusy_read		= rt2x00usb_regbusy_read,
 	.drv_write_firmware	= rt2800usb_write_firmware,
 	.drv_init_registers	= rt2800usb_init_registers,
-<<<<<<< HEAD
-=======
 	.drv_get_txwi		= rt2800usb_get_txwi,
->>>>>>> 45f53cc9
 };
 
 static const struct rt2x00lib_ops rt2800usb_rt2x00_ops = {
@@ -622,11 +537,7 @@
 	.link_tuner		= rt2800_link_tuner,
 	.watchdog		= rt2x00usb_watchdog,
 	.write_tx_desc		= rt2800usb_write_tx_desc,
-<<<<<<< HEAD
-	.write_tx_data		= rt2800usb_write_tx_data,
-=======
 	.write_tx_data		= rt2800_write_tx_data,
->>>>>>> 45f53cc9
 	.write_beacon		= rt2800_write_beacon,
 	.get_tx_data_len	= rt2800usb_get_tx_data_len,
 	.kick_tx_queue		= rt2x00usb_kick_tx_queue,
