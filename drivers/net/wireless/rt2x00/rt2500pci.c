/*
	Copyright (C) 2004 - 2009 Ivo van Doorn <IvDoorn@gmail.com>
	<http://rt2x00.serialmonkey.com>

	This program is free software; you can redistribute it and/or modify
	it under the terms of the GNU General Public License as published by
	the Free Software Foundation; either version 2 of the License, or
	(at your option) any later version.

	This program is distributed in the hope that it will be useful,
	but WITHOUT ANY WARRANTY; without even the implied warranty of
	MERCHANTABILITY or FITNESS FOR A PARTICULAR PURPOSE. See the
	GNU General Public License for more details.

	You should have received a copy of the GNU General Public License
	along with this program; if not, write to the
	Free Software Foundation, Inc.,
	59 Temple Place - Suite 330, Boston, MA 02111-1307, USA.
 */

/*
	Module: rt2500pci
	Abstract: rt2500pci device specific routines.
	Supported chipsets: RT2560.
 */

#include <linux/delay.h>
#include <linux/etherdevice.h>
#include <linux/init.h>
#include <linux/kernel.h>
#include <linux/module.h>
#include <linux/pci.h>
#include <linux/eeprom_93cx6.h>
#include <linux/slab.h>

#include "rt2x00.h"
#include "rt2x00pci.h"
#include "rt2500pci.h"

/*
 * Register access.
 * All access to the CSR registers will go through the methods
 * rt2x00pci_register_read and rt2x00pci_register_write.
 * BBP and RF register require indirect register access,
 * and use the CSR registers BBPCSR and RFCSR to achieve this.
 * These indirect registers work with busy bits,
 * and we will try maximal REGISTER_BUSY_COUNT times to access
 * the register while taking a REGISTER_BUSY_DELAY us delay
 * between each attampt. When the busy bit is still set at that time,
 * the access attempt is considered to have failed,
 * and we will print an error.
 */
#define WAIT_FOR_BBP(__dev, __reg) \
	rt2x00pci_regbusy_read((__dev), BBPCSR, BBPCSR_BUSY, (__reg))
#define WAIT_FOR_RF(__dev, __reg) \
	rt2x00pci_regbusy_read((__dev), RFCSR, RFCSR_BUSY, (__reg))

static void rt2500pci_bbp_write(struct rt2x00_dev *rt2x00dev,
				const unsigned int word, const u8 value)
{
	u32 reg;

	mutex_lock(&rt2x00dev->csr_mutex);

	/*
	 * Wait until the BBP becomes available, afterwards we
	 * can safely write the new data into the register.
	 */
	if (WAIT_FOR_BBP(rt2x00dev, &reg)) {
		reg = 0;
		rt2x00_set_field32(&reg, BBPCSR_VALUE, value);
		rt2x00_set_field32(&reg, BBPCSR_REGNUM, word);
		rt2x00_set_field32(&reg, BBPCSR_BUSY, 1);
		rt2x00_set_field32(&reg, BBPCSR_WRITE_CONTROL, 1);

		rt2x00pci_register_write(rt2x00dev, BBPCSR, reg);
	}

	mutex_unlock(&rt2x00dev->csr_mutex);
}

static void rt2500pci_bbp_read(struct rt2x00_dev *rt2x00dev,
			       const unsigned int word, u8 *value)
{
	u32 reg;

	mutex_lock(&rt2x00dev->csr_mutex);

	/*
	 * Wait until the BBP becomes available, afterwards we
	 * can safely write the read request into the register.
	 * After the data has been written, we wait until hardware
	 * returns the correct value, if at any time the register
	 * doesn't become available in time, reg will be 0xffffffff
	 * which means we return 0xff to the caller.
	 */
	if (WAIT_FOR_BBP(rt2x00dev, &reg)) {
		reg = 0;
		rt2x00_set_field32(&reg, BBPCSR_REGNUM, word);
		rt2x00_set_field32(&reg, BBPCSR_BUSY, 1);
		rt2x00_set_field32(&reg, BBPCSR_WRITE_CONTROL, 0);

		rt2x00pci_register_write(rt2x00dev, BBPCSR, reg);

		WAIT_FOR_BBP(rt2x00dev, &reg);
	}

	*value = rt2x00_get_field32(reg, BBPCSR_VALUE);

	mutex_unlock(&rt2x00dev->csr_mutex);
}

static void rt2500pci_rf_write(struct rt2x00_dev *rt2x00dev,
			       const unsigned int word, const u32 value)
{
	u32 reg;

	mutex_lock(&rt2x00dev->csr_mutex);

	/*
	 * Wait until the RF becomes available, afterwards we
	 * can safely write the new data into the register.
	 */
	if (WAIT_FOR_RF(rt2x00dev, &reg)) {
		reg = 0;
		rt2x00_set_field32(&reg, RFCSR_VALUE, value);
		rt2x00_set_field32(&reg, RFCSR_NUMBER_OF_BITS, 20);
		rt2x00_set_field32(&reg, RFCSR_IF_SELECT, 0);
		rt2x00_set_field32(&reg, RFCSR_BUSY, 1);

		rt2x00pci_register_write(rt2x00dev, RFCSR, reg);
		rt2x00_rf_write(rt2x00dev, word, value);
	}

	mutex_unlock(&rt2x00dev->csr_mutex);
}

static void rt2500pci_eepromregister_read(struct eeprom_93cx6 *eeprom)
{
	struct rt2x00_dev *rt2x00dev = eeprom->data;
	u32 reg;

	rt2x00pci_register_read(rt2x00dev, CSR21, &reg);

	eeprom->reg_data_in = !!rt2x00_get_field32(reg, CSR21_EEPROM_DATA_IN);
	eeprom->reg_data_out = !!rt2x00_get_field32(reg, CSR21_EEPROM_DATA_OUT);
	eeprom->reg_data_clock =
	    !!rt2x00_get_field32(reg, CSR21_EEPROM_DATA_CLOCK);
	eeprom->reg_chip_select =
	    !!rt2x00_get_field32(reg, CSR21_EEPROM_CHIP_SELECT);
}

static void rt2500pci_eepromregister_write(struct eeprom_93cx6 *eeprom)
{
	struct rt2x00_dev *rt2x00dev = eeprom->data;
	u32 reg = 0;

	rt2x00_set_field32(&reg, CSR21_EEPROM_DATA_IN, !!eeprom->reg_data_in);
	rt2x00_set_field32(&reg, CSR21_EEPROM_DATA_OUT, !!eeprom->reg_data_out);
	rt2x00_set_field32(&reg, CSR21_EEPROM_DATA_CLOCK,
			   !!eeprom->reg_data_clock);
	rt2x00_set_field32(&reg, CSR21_EEPROM_CHIP_SELECT,
			   !!eeprom->reg_chip_select);

	rt2x00pci_register_write(rt2x00dev, CSR21, reg);
}

#ifdef CONFIG_RT2X00_LIB_DEBUGFS
static const struct rt2x00debug rt2500pci_rt2x00debug = {
	.owner	= THIS_MODULE,
	.csr	= {
		.read		= rt2x00pci_register_read,
		.write		= rt2x00pci_register_write,
		.flags		= RT2X00DEBUGFS_OFFSET,
		.word_base	= CSR_REG_BASE,
		.word_size	= sizeof(u32),
		.word_count	= CSR_REG_SIZE / sizeof(u32),
	},
	.eeprom	= {
		.read		= rt2x00_eeprom_read,
		.write		= rt2x00_eeprom_write,
		.word_base	= EEPROM_BASE,
		.word_size	= sizeof(u16),
		.word_count	= EEPROM_SIZE / sizeof(u16),
	},
	.bbp	= {
		.read		= rt2500pci_bbp_read,
		.write		= rt2500pci_bbp_write,
		.word_base	= BBP_BASE,
		.word_size	= sizeof(u8),
		.word_count	= BBP_SIZE / sizeof(u8),
	},
	.rf	= {
		.read		= rt2x00_rf_read,
		.write		= rt2500pci_rf_write,
		.word_base	= RF_BASE,
		.word_size	= sizeof(u32),
		.word_count	= RF_SIZE / sizeof(u32),
	},
};
#endif /* CONFIG_RT2X00_LIB_DEBUGFS */

static int rt2500pci_rfkill_poll(struct rt2x00_dev *rt2x00dev)
{
	u32 reg;

	rt2x00pci_register_read(rt2x00dev, GPIOCSR, &reg);
	return rt2x00_get_field32(reg, GPIOCSR_BIT0);
}

#ifdef CONFIG_RT2X00_LIB_LEDS
static void rt2500pci_brightness_set(struct led_classdev *led_cdev,
				     enum led_brightness brightness)
{
	struct rt2x00_led *led =
	    container_of(led_cdev, struct rt2x00_led, led_dev);
	unsigned int enabled = brightness != LED_OFF;
	u32 reg;

	rt2x00pci_register_read(led->rt2x00dev, LEDCSR, &reg);

	if (led->type == LED_TYPE_RADIO || led->type == LED_TYPE_ASSOC)
		rt2x00_set_field32(&reg, LEDCSR_LINK, enabled);
	else if (led->type == LED_TYPE_ACTIVITY)
		rt2x00_set_field32(&reg, LEDCSR_ACTIVITY, enabled);

	rt2x00pci_register_write(led->rt2x00dev, LEDCSR, reg);
}

static int rt2500pci_blink_set(struct led_classdev *led_cdev,
			       unsigned long *delay_on,
			       unsigned long *delay_off)
{
	struct rt2x00_led *led =
	    container_of(led_cdev, struct rt2x00_led, led_dev);
	u32 reg;

	rt2x00pci_register_read(led->rt2x00dev, LEDCSR, &reg);
	rt2x00_set_field32(&reg, LEDCSR_ON_PERIOD, *delay_on);
	rt2x00_set_field32(&reg, LEDCSR_OFF_PERIOD, *delay_off);
	rt2x00pci_register_write(led->rt2x00dev, LEDCSR, reg);

	return 0;
}

static void rt2500pci_init_led(struct rt2x00_dev *rt2x00dev,
			       struct rt2x00_led *led,
			       enum led_type type)
{
	led->rt2x00dev = rt2x00dev;
	led->type = type;
	led->led_dev.brightness_set = rt2500pci_brightness_set;
	led->led_dev.blink_set = rt2500pci_blink_set;
	led->flags = LED_INITIALIZED;
}
#endif /* CONFIG_RT2X00_LIB_LEDS */

/*
 * Configuration handlers.
 */
static void rt2500pci_config_filter(struct rt2x00_dev *rt2x00dev,
				    const unsigned int filter_flags)
{
	u32 reg;

	/*
	 * Start configuration steps.
	 * Note that the version error will always be dropped
	 * and broadcast frames will always be accepted since
	 * there is no filter for it at this time.
	 */
	rt2x00pci_register_read(rt2x00dev, RXCSR0, &reg);
	rt2x00_set_field32(&reg, RXCSR0_DROP_CRC,
			   !(filter_flags & FIF_FCSFAIL));
	rt2x00_set_field32(&reg, RXCSR0_DROP_PHYSICAL,
			   !(filter_flags & FIF_PLCPFAIL));
	rt2x00_set_field32(&reg, RXCSR0_DROP_CONTROL,
			   !(filter_flags & FIF_CONTROL));
	rt2x00_set_field32(&reg, RXCSR0_DROP_NOT_TO_ME,
			   !(filter_flags & FIF_PROMISC_IN_BSS));
	rt2x00_set_field32(&reg, RXCSR0_DROP_TODS,
			   !(filter_flags & FIF_PROMISC_IN_BSS) &&
			   !rt2x00dev->intf_ap_count);
	rt2x00_set_field32(&reg, RXCSR0_DROP_VERSION_ERROR, 1);
	rt2x00_set_field32(&reg, RXCSR0_DROP_MCAST,
			   !(filter_flags & FIF_ALLMULTI));
	rt2x00_set_field32(&reg, RXCSR0_DROP_BCAST, 0);
	rt2x00pci_register_write(rt2x00dev, RXCSR0, reg);
}

static void rt2500pci_config_intf(struct rt2x00_dev *rt2x00dev,
				  struct rt2x00_intf *intf,
				  struct rt2x00intf_conf *conf,
				  const unsigned int flags)
{
	struct data_queue *queue = rt2x00queue_get_queue(rt2x00dev, QID_BEACON);
	unsigned int bcn_preload;
	u32 reg;

	if (flags & CONFIG_UPDATE_TYPE) {
		/*
		 * Enable beacon config
		 */
		bcn_preload = PREAMBLE + GET_DURATION(IEEE80211_HEADER, 20);
		rt2x00pci_register_read(rt2x00dev, BCNCSR1, &reg);
		rt2x00_set_field32(&reg, BCNCSR1_PRELOAD, bcn_preload);
		rt2x00_set_field32(&reg, BCNCSR1_BEACON_CWMIN, queue->cw_min);
		rt2x00pci_register_write(rt2x00dev, BCNCSR1, reg);

		/*
		 * Enable synchronisation.
		 */
		rt2x00pci_register_read(rt2x00dev, CSR14, &reg);
		rt2x00_set_field32(&reg, CSR14_TSF_COUNT, 1);
		rt2x00_set_field32(&reg, CSR14_TSF_SYNC, conf->sync);
		rt2x00_set_field32(&reg, CSR14_TBCN, 1);
		rt2x00pci_register_write(rt2x00dev, CSR14, reg);
	}

	if (flags & CONFIG_UPDATE_MAC)
		rt2x00pci_register_multiwrite(rt2x00dev, CSR3,
					      conf->mac, sizeof(conf->mac));

	if (flags & CONFIG_UPDATE_BSSID)
		rt2x00pci_register_multiwrite(rt2x00dev, CSR5,
					      conf->bssid, sizeof(conf->bssid));
}

static void rt2500pci_config_erp(struct rt2x00_dev *rt2x00dev,
				 struct rt2x00lib_erp *erp,
				 u32 changed)
{
	int preamble_mask;
	u32 reg;

	/*
	 * When short preamble is enabled, we should set bit 0x08
	 */
	if (changed & BSS_CHANGED_ERP_PREAMBLE) {
		preamble_mask = erp->short_preamble << 3;

		rt2x00pci_register_read(rt2x00dev, TXCSR1, &reg);
		rt2x00_set_field32(&reg, TXCSR1_ACK_TIMEOUT, 0x162);
		rt2x00_set_field32(&reg, TXCSR1_ACK_CONSUME_TIME, 0xa2);
		rt2x00_set_field32(&reg, TXCSR1_TSF_OFFSET, IEEE80211_HEADER);
		rt2x00_set_field32(&reg, TXCSR1_AUTORESPONDER, 1);
		rt2x00pci_register_write(rt2x00dev, TXCSR1, reg);

		rt2x00pci_register_read(rt2x00dev, ARCSR2, &reg);
		rt2x00_set_field32(&reg, ARCSR2_SIGNAL, 0x00);
		rt2x00_set_field32(&reg, ARCSR2_SERVICE, 0x04);
		rt2x00_set_field32(&reg, ARCSR2_LENGTH,
				   GET_DURATION(ACK_SIZE, 10));
		rt2x00pci_register_write(rt2x00dev, ARCSR2, reg);

		rt2x00pci_register_read(rt2x00dev, ARCSR3, &reg);
		rt2x00_set_field32(&reg, ARCSR3_SIGNAL, 0x01 | preamble_mask);
		rt2x00_set_field32(&reg, ARCSR3_SERVICE, 0x04);
		rt2x00_set_field32(&reg, ARCSR2_LENGTH,
				   GET_DURATION(ACK_SIZE, 20));
		rt2x00pci_register_write(rt2x00dev, ARCSR3, reg);

		rt2x00pci_register_read(rt2x00dev, ARCSR4, &reg);
		rt2x00_set_field32(&reg, ARCSR4_SIGNAL, 0x02 | preamble_mask);
		rt2x00_set_field32(&reg, ARCSR4_SERVICE, 0x04);
		rt2x00_set_field32(&reg, ARCSR2_LENGTH,
				   GET_DURATION(ACK_SIZE, 55));
		rt2x00pci_register_write(rt2x00dev, ARCSR4, reg);

		rt2x00pci_register_read(rt2x00dev, ARCSR5, &reg);
		rt2x00_set_field32(&reg, ARCSR5_SIGNAL, 0x03 | preamble_mask);
		rt2x00_set_field32(&reg, ARCSR5_SERVICE, 0x84);
		rt2x00_set_field32(&reg, ARCSR2_LENGTH,
				   GET_DURATION(ACK_SIZE, 110));
		rt2x00pci_register_write(rt2x00dev, ARCSR5, reg);
	}

	if (changed & BSS_CHANGED_BASIC_RATES)
		rt2x00pci_register_write(rt2x00dev, ARCSR1, erp->basic_rates);

	if (changed & BSS_CHANGED_ERP_SLOT) {
		rt2x00pci_register_read(rt2x00dev, CSR11, &reg);
		rt2x00_set_field32(&reg, CSR11_SLOT_TIME, erp->slot_time);
		rt2x00pci_register_write(rt2x00dev, CSR11, reg);

		rt2x00pci_register_read(rt2x00dev, CSR18, &reg);
		rt2x00_set_field32(&reg, CSR18_SIFS, erp->sifs);
		rt2x00_set_field32(&reg, CSR18_PIFS, erp->pifs);
		rt2x00pci_register_write(rt2x00dev, CSR18, reg);

		rt2x00pci_register_read(rt2x00dev, CSR19, &reg);
		rt2x00_set_field32(&reg, CSR19_DIFS, erp->difs);
		rt2x00_set_field32(&reg, CSR19_EIFS, erp->eifs);
		rt2x00pci_register_write(rt2x00dev, CSR19, reg);
	}

	if (changed & BSS_CHANGED_BEACON_INT) {
		rt2x00pci_register_read(rt2x00dev, CSR12, &reg);
		rt2x00_set_field32(&reg, CSR12_BEACON_INTERVAL,
				   erp->beacon_int * 16);
		rt2x00_set_field32(&reg, CSR12_CFP_MAX_DURATION,
				   erp->beacon_int * 16);
		rt2x00pci_register_write(rt2x00dev, CSR12, reg);
	}

}

static void rt2500pci_config_ant(struct rt2x00_dev *rt2x00dev,
				 struct antenna_setup *ant)
{
	u32 reg;
	u8 r14;
	u8 r2;

	/*
	 * We should never come here because rt2x00lib is supposed
	 * to catch this and send us the correct antenna explicitely.
	 */
	BUG_ON(ant->rx == ANTENNA_SW_DIVERSITY ||
	       ant->tx == ANTENNA_SW_DIVERSITY);

	rt2x00pci_register_read(rt2x00dev, BBPCSR1, &reg);
	rt2500pci_bbp_read(rt2x00dev, 14, &r14);
	rt2500pci_bbp_read(rt2x00dev, 2, &r2);

	/*
	 * Configure the TX antenna.
	 */
	switch (ant->tx) {
	case ANTENNA_A:
		rt2x00_set_field8(&r2, BBP_R2_TX_ANTENNA, 0);
		rt2x00_set_field32(&reg, BBPCSR1_CCK, 0);
		rt2x00_set_field32(&reg, BBPCSR1_OFDM, 0);
		break;
	case ANTENNA_B:
	default:
		rt2x00_set_field8(&r2, BBP_R2_TX_ANTENNA, 2);
		rt2x00_set_field32(&reg, BBPCSR1_CCK, 2);
		rt2x00_set_field32(&reg, BBPCSR1_OFDM, 2);
		break;
	}

	/*
	 * Configure the RX antenna.
	 */
	switch (ant->rx) {
	case ANTENNA_A:
		rt2x00_set_field8(&r14, BBP_R14_RX_ANTENNA, 0);
		break;
	case ANTENNA_B:
	default:
		rt2x00_set_field8(&r14, BBP_R14_RX_ANTENNA, 2);
		break;
	}

	/*
	 * RT2525E and RT5222 need to flip TX I/Q
	 */
	if (rt2x00_rf(rt2x00dev, RF2525E) || rt2x00_rf(rt2x00dev, RF5222)) {
		rt2x00_set_field8(&r2, BBP_R2_TX_IQ_FLIP, 1);
		rt2x00_set_field32(&reg, BBPCSR1_CCK_FLIP, 1);
		rt2x00_set_field32(&reg, BBPCSR1_OFDM_FLIP, 1);

		/*
		 * RT2525E does not need RX I/Q Flip.
		 */
		if (rt2x00_rf(rt2x00dev, RF2525E))
			rt2x00_set_field8(&r14, BBP_R14_RX_IQ_FLIP, 0);
	} else {
		rt2x00_set_field32(&reg, BBPCSR1_CCK_FLIP, 0);
		rt2x00_set_field32(&reg, BBPCSR1_OFDM_FLIP, 0);
	}

	rt2x00pci_register_write(rt2x00dev, BBPCSR1, reg);
	rt2500pci_bbp_write(rt2x00dev, 14, r14);
	rt2500pci_bbp_write(rt2x00dev, 2, r2);
}

static void rt2500pci_config_channel(struct rt2x00_dev *rt2x00dev,
				     struct rf_channel *rf, const int txpower)
{
	u8 r70;

	/*
	 * Set TXpower.
	 */
	rt2x00_set_field32(&rf->rf3, RF3_TXPOWER, TXPOWER_TO_DEV(txpower));

	/*
	 * Switch on tuning bits.
	 * For RT2523 devices we do not need to update the R1 register.
	 */
	if (!rt2x00_rf(rt2x00dev, RF2523))
		rt2x00_set_field32(&rf->rf1, RF1_TUNER, 1);
	rt2x00_set_field32(&rf->rf3, RF3_TUNER, 1);

	/*
	 * For RT2525 we should first set the channel to half band higher.
	 */
	if (rt2x00_rf(rt2x00dev, RF2525)) {
		static const u32 vals[] = {
			0x00080cbe, 0x00080d02, 0x00080d06, 0x00080d0a,
			0x00080d0e, 0x00080d12, 0x00080d16, 0x00080d1a,
			0x00080d1e, 0x00080d22, 0x00080d26, 0x00080d2a,
			0x00080d2e, 0x00080d3a
		};

		rt2500pci_rf_write(rt2x00dev, 1, rf->rf1);
		rt2500pci_rf_write(rt2x00dev, 2, vals[rf->channel - 1]);
		rt2500pci_rf_write(rt2x00dev, 3, rf->rf3);
		if (rf->rf4)
			rt2500pci_rf_write(rt2x00dev, 4, rf->rf4);
	}

	rt2500pci_rf_write(rt2x00dev, 1, rf->rf1);
	rt2500pci_rf_write(rt2x00dev, 2, rf->rf2);
	rt2500pci_rf_write(rt2x00dev, 3, rf->rf3);
	if (rf->rf4)
		rt2500pci_rf_write(rt2x00dev, 4, rf->rf4);

	/*
	 * Channel 14 requires the Japan filter bit to be set.
	 */
	r70 = 0x46;
	rt2x00_set_field8(&r70, BBP_R70_JAPAN_FILTER, rf->channel == 14);
	rt2500pci_bbp_write(rt2x00dev, 70, r70);

	msleep(1);

	/*
	 * Switch off tuning bits.
	 * For RT2523 devices we do not need to update the R1 register.
	 */
	if (!rt2x00_rf(rt2x00dev, RF2523)) {
		rt2x00_set_field32(&rf->rf1, RF1_TUNER, 0);
		rt2500pci_rf_write(rt2x00dev, 1, rf->rf1);
	}

	rt2x00_set_field32(&rf->rf3, RF3_TUNER, 0);
	rt2500pci_rf_write(rt2x00dev, 3, rf->rf3);

	/*
	 * Clear false CRC during channel switch.
	 */
	rt2x00pci_register_read(rt2x00dev, CNT0, &rf->rf1);
}

static void rt2500pci_config_txpower(struct rt2x00_dev *rt2x00dev,
				     const int txpower)
{
	u32 rf3;

	rt2x00_rf_read(rt2x00dev, 3, &rf3);
	rt2x00_set_field32(&rf3, RF3_TXPOWER, TXPOWER_TO_DEV(txpower));
	rt2500pci_rf_write(rt2x00dev, 3, rf3);
}

static void rt2500pci_config_retry_limit(struct rt2x00_dev *rt2x00dev,
					 struct rt2x00lib_conf *libconf)
{
	u32 reg;

	rt2x00pci_register_read(rt2x00dev, CSR11, &reg);
	rt2x00_set_field32(&reg, CSR11_LONG_RETRY,
			   libconf->conf->long_frame_max_tx_count);
	rt2x00_set_field32(&reg, CSR11_SHORT_RETRY,
			   libconf->conf->short_frame_max_tx_count);
	rt2x00pci_register_write(rt2x00dev, CSR11, reg);
}

static void rt2500pci_config_ps(struct rt2x00_dev *rt2x00dev,
				struct rt2x00lib_conf *libconf)
{
	enum dev_state state =
	    (libconf->conf->flags & IEEE80211_CONF_PS) ?
		STATE_SLEEP : STATE_AWAKE;
	u32 reg;

	if (state == STATE_SLEEP) {
		rt2x00pci_register_read(rt2x00dev, CSR20, &reg);
		rt2x00_set_field32(&reg, CSR20_DELAY_AFTER_TBCN,
				   (rt2x00dev->beacon_int - 20) * 16);
		rt2x00_set_field32(&reg, CSR20_TBCN_BEFORE_WAKEUP,
				   libconf->conf->listen_interval - 1);

		/* We must first disable autowake before it can be enabled */
		rt2x00_set_field32(&reg, CSR20_AUTOWAKE, 0);
		rt2x00pci_register_write(rt2x00dev, CSR20, reg);

		rt2x00_set_field32(&reg, CSR20_AUTOWAKE, 1);
		rt2x00pci_register_write(rt2x00dev, CSR20, reg);
	} else {
		rt2x00pci_register_read(rt2x00dev, CSR20, &reg);
		rt2x00_set_field32(&reg, CSR20_AUTOWAKE, 0);
		rt2x00pci_register_write(rt2x00dev, CSR20, reg);
	}

	rt2x00dev->ops->lib->set_device_state(rt2x00dev, state);
}

static void rt2500pci_config(struct rt2x00_dev *rt2x00dev,
			     struct rt2x00lib_conf *libconf,
			     const unsigned int flags)
{
	if (flags & IEEE80211_CONF_CHANGE_CHANNEL)
		rt2500pci_config_channel(rt2x00dev, &libconf->rf,
					 libconf->conf->power_level);
	if ((flags & IEEE80211_CONF_CHANGE_POWER) &&
	    !(flags & IEEE80211_CONF_CHANGE_CHANNEL))
		rt2500pci_config_txpower(rt2x00dev,
					 libconf->conf->power_level);
	if (flags & IEEE80211_CONF_CHANGE_RETRY_LIMITS)
		rt2500pci_config_retry_limit(rt2x00dev, libconf);
	if (flags & IEEE80211_CONF_CHANGE_PS)
		rt2500pci_config_ps(rt2x00dev, libconf);
}

/*
 * Link tuning
 */
static void rt2500pci_link_stats(struct rt2x00_dev *rt2x00dev,
				 struct link_qual *qual)
{
	u32 reg;

	/*
	 * Update FCS error count from register.
	 */
	rt2x00pci_register_read(rt2x00dev, CNT0, &reg);
	qual->rx_failed = rt2x00_get_field32(reg, CNT0_FCS_ERROR);

	/*
	 * Update False CCA count from register.
	 */
	rt2x00pci_register_read(rt2x00dev, CNT3, &reg);
	qual->false_cca = rt2x00_get_field32(reg, CNT3_FALSE_CCA);
}

static inline void rt2500pci_set_vgc(struct rt2x00_dev *rt2x00dev,
				     struct link_qual *qual, u8 vgc_level)
{
	if (qual->vgc_level_reg != vgc_level) {
		rt2500pci_bbp_write(rt2x00dev, 17, vgc_level);
		qual->vgc_level = vgc_level;
		qual->vgc_level_reg = vgc_level;
	}
}

static void rt2500pci_reset_tuner(struct rt2x00_dev *rt2x00dev,
				  struct link_qual *qual)
{
	rt2500pci_set_vgc(rt2x00dev, qual, 0x48);
}

static void rt2500pci_link_tuner(struct rt2x00_dev *rt2x00dev,
				 struct link_qual *qual, const u32 count)
{
	/*
	 * To prevent collisions with MAC ASIC on chipsets
	 * up to version C the link tuning should halt after 20
	 * seconds while being associated.
	 */
	if (rt2x00_rev(rt2x00dev) < RT2560_VERSION_D &&
	    rt2x00dev->intf_associated && count > 20)
		return;

	/*
	 * Chipset versions C and lower should directly continue
	 * to the dynamic CCA tuning. Chipset version D and higher
	 * should go straight to dynamic CCA tuning when they
	 * are not associated.
	 */
	if (rt2x00_rev(rt2x00dev) < RT2560_VERSION_D ||
	    !rt2x00dev->intf_associated)
		goto dynamic_cca_tune;

	/*
	 * A too low RSSI will cause too much false CCA which will
	 * then corrupt the R17 tuning. To remidy this the tuning should
	 * be stopped (While making sure the R17 value will not exceed limits)
	 */
	if (qual->rssi < -80 && count > 20) {
		if (qual->vgc_level_reg >= 0x41)
			rt2500pci_set_vgc(rt2x00dev, qual, qual->vgc_level);
		return;
	}

	/*
	 * Special big-R17 for short distance
	 */
	if (qual->rssi >= -58) {
		rt2500pci_set_vgc(rt2x00dev, qual, 0x50);
		return;
	}

	/*
	 * Special mid-R17 for middle distance
	 */
	if (qual->rssi >= -74) {
		rt2500pci_set_vgc(rt2x00dev, qual, 0x41);
		return;
	}

	/*
	 * Leave short or middle distance condition, restore r17
	 * to the dynamic tuning range.
	 */
	if (qual->vgc_level_reg >= 0x41) {
		rt2500pci_set_vgc(rt2x00dev, qual, qual->vgc_level);
		return;
	}

dynamic_cca_tune:

	/*
	 * R17 is inside the dynamic tuning range,
	 * start tuning the link based on the false cca counter.
	 */
	if (qual->false_cca > 512 && qual->vgc_level_reg < 0x40)
		rt2500pci_set_vgc(rt2x00dev, qual, ++qual->vgc_level_reg);
	else if (qual->false_cca < 100 && qual->vgc_level_reg > 0x32)
		rt2500pci_set_vgc(rt2x00dev, qual, --qual->vgc_level_reg);
<<<<<<< HEAD
=======
}

/*
 * Queue handlers.
 */
static void rt2500pci_start_queue(struct data_queue *queue)
{
	struct rt2x00_dev *rt2x00dev = queue->rt2x00dev;
	u32 reg;

	switch (queue->qid) {
	case QID_RX:
		rt2x00pci_register_read(rt2x00dev, RXCSR0, &reg);
		rt2x00_set_field32(&reg, RXCSR0_DISABLE_RX, 0);
		rt2x00pci_register_write(rt2x00dev, RXCSR0, reg);
		break;
	case QID_BEACON:
		rt2x00pci_register_read(rt2x00dev, CSR14, &reg);
		rt2x00_set_field32(&reg, CSR14_TSF_COUNT, 1);
		rt2x00_set_field32(&reg, CSR14_TBCN, 1);
		rt2x00_set_field32(&reg, CSR14_BEACON_GEN, 1);
		rt2x00pci_register_write(rt2x00dev, CSR14, reg);
		break;
	default:
		break;
	}
}

static void rt2500pci_kick_queue(struct data_queue *queue)
{
	struct rt2x00_dev *rt2x00dev = queue->rt2x00dev;
	u32 reg;

	switch (queue->qid) {
	case QID_AC_VO:
		rt2x00pci_register_read(rt2x00dev, TXCSR0, &reg);
		rt2x00_set_field32(&reg, TXCSR0_KICK_PRIO, 1);
		rt2x00pci_register_write(rt2x00dev, TXCSR0, reg);
		break;
	case QID_AC_VI:
		rt2x00pci_register_read(rt2x00dev, TXCSR0, &reg);
		rt2x00_set_field32(&reg, TXCSR0_KICK_TX, 1);
		rt2x00pci_register_write(rt2x00dev, TXCSR0, reg);
		break;
	case QID_ATIM:
		rt2x00pci_register_read(rt2x00dev, TXCSR0, &reg);
		rt2x00_set_field32(&reg, TXCSR0_KICK_ATIM, 1);
		rt2x00pci_register_write(rt2x00dev, TXCSR0, reg);
		break;
	default:
		break;
	}
}

static void rt2500pci_stop_queue(struct data_queue *queue)
{
	struct rt2x00_dev *rt2x00dev = queue->rt2x00dev;
	u32 reg;

	switch (queue->qid) {
	case QID_AC_VO:
	case QID_AC_VI:
	case QID_ATIM:
		rt2x00pci_register_read(rt2x00dev, TXCSR0, &reg);
		rt2x00_set_field32(&reg, TXCSR0_ABORT, 1);
		rt2x00pci_register_write(rt2x00dev, TXCSR0, reg);
		break;
	case QID_RX:
		rt2x00pci_register_read(rt2x00dev, RXCSR0, &reg);
		rt2x00_set_field32(&reg, RXCSR0_DISABLE_RX, 1);
		rt2x00pci_register_write(rt2x00dev, RXCSR0, reg);
		break;
	case QID_BEACON:
		rt2x00pci_register_read(rt2x00dev, CSR14, &reg);
		rt2x00_set_field32(&reg, CSR14_TSF_COUNT, 0);
		rt2x00_set_field32(&reg, CSR14_TBCN, 0);
		rt2x00_set_field32(&reg, CSR14_BEACON_GEN, 0);
		rt2x00pci_register_write(rt2x00dev, CSR14, reg);
		break;
	default:
		break;
	}
>>>>>>> 3cbea436
}

/*
 * Initialization functions.
 */
static bool rt2500pci_get_entry_state(struct queue_entry *entry)
{
	struct queue_entry_priv_pci *entry_priv = entry->priv_data;
	u32 word;

	if (entry->queue->qid == QID_RX) {
		rt2x00_desc_read(entry_priv->desc, 0, &word);

		return rt2x00_get_field32(word, RXD_W0_OWNER_NIC);
	} else {
		rt2x00_desc_read(entry_priv->desc, 0, &word);

		return (rt2x00_get_field32(word, TXD_W0_OWNER_NIC) ||
		        rt2x00_get_field32(word, TXD_W0_VALID));
	}
}

static void rt2500pci_clear_entry(struct queue_entry *entry)
{
	struct queue_entry_priv_pci *entry_priv = entry->priv_data;
	struct skb_frame_desc *skbdesc = get_skb_frame_desc(entry->skb);
	u32 word;

	if (entry->queue->qid == QID_RX) {
		rt2x00_desc_read(entry_priv->desc, 1, &word);
		rt2x00_set_field32(&word, RXD_W1_BUFFER_ADDRESS, skbdesc->skb_dma);
		rt2x00_desc_write(entry_priv->desc, 1, word);

		rt2x00_desc_read(entry_priv->desc, 0, &word);
		rt2x00_set_field32(&word, RXD_W0_OWNER_NIC, 1);
		rt2x00_desc_write(entry_priv->desc, 0, word);
	} else {
		rt2x00_desc_read(entry_priv->desc, 0, &word);
		rt2x00_set_field32(&word, TXD_W0_VALID, 0);
		rt2x00_set_field32(&word, TXD_W0_OWNER_NIC, 0);
		rt2x00_desc_write(entry_priv->desc, 0, word);
	}
}

static int rt2500pci_init_queues(struct rt2x00_dev *rt2x00dev)
{
	struct queue_entry_priv_pci *entry_priv;
	u32 reg;

	/*
	 * Initialize registers.
	 */
	rt2x00pci_register_read(rt2x00dev, TXCSR2, &reg);
	rt2x00_set_field32(&reg, TXCSR2_TXD_SIZE, rt2x00dev->tx[0].desc_size);
	rt2x00_set_field32(&reg, TXCSR2_NUM_TXD, rt2x00dev->tx[1].limit);
	rt2x00_set_field32(&reg, TXCSR2_NUM_ATIM, rt2x00dev->bcn[1].limit);
	rt2x00_set_field32(&reg, TXCSR2_NUM_PRIO, rt2x00dev->tx[0].limit);
	rt2x00pci_register_write(rt2x00dev, TXCSR2, reg);

	entry_priv = rt2x00dev->tx[1].entries[0].priv_data;
	rt2x00pci_register_read(rt2x00dev, TXCSR3, &reg);
	rt2x00_set_field32(&reg, TXCSR3_TX_RING_REGISTER,
			   entry_priv->desc_dma);
	rt2x00pci_register_write(rt2x00dev, TXCSR3, reg);

	entry_priv = rt2x00dev->tx[0].entries[0].priv_data;
	rt2x00pci_register_read(rt2x00dev, TXCSR5, &reg);
	rt2x00_set_field32(&reg, TXCSR5_PRIO_RING_REGISTER,
			   entry_priv->desc_dma);
	rt2x00pci_register_write(rt2x00dev, TXCSR5, reg);

	entry_priv = rt2x00dev->bcn[1].entries[0].priv_data;
	rt2x00pci_register_read(rt2x00dev, TXCSR4, &reg);
	rt2x00_set_field32(&reg, TXCSR4_ATIM_RING_REGISTER,
			   entry_priv->desc_dma);
	rt2x00pci_register_write(rt2x00dev, TXCSR4, reg);

	entry_priv = rt2x00dev->bcn[0].entries[0].priv_data;
	rt2x00pci_register_read(rt2x00dev, TXCSR6, &reg);
	rt2x00_set_field32(&reg, TXCSR6_BEACON_RING_REGISTER,
			   entry_priv->desc_dma);
	rt2x00pci_register_write(rt2x00dev, TXCSR6, reg);

	rt2x00pci_register_read(rt2x00dev, RXCSR1, &reg);
	rt2x00_set_field32(&reg, RXCSR1_RXD_SIZE, rt2x00dev->rx->desc_size);
	rt2x00_set_field32(&reg, RXCSR1_NUM_RXD, rt2x00dev->rx->limit);
	rt2x00pci_register_write(rt2x00dev, RXCSR1, reg);

	entry_priv = rt2x00dev->rx->entries[0].priv_data;
	rt2x00pci_register_read(rt2x00dev, RXCSR2, &reg);
	rt2x00_set_field32(&reg, RXCSR2_RX_RING_REGISTER,
			   entry_priv->desc_dma);
	rt2x00pci_register_write(rt2x00dev, RXCSR2, reg);

	return 0;
}

static int rt2500pci_init_registers(struct rt2x00_dev *rt2x00dev)
{
	u32 reg;

	rt2x00pci_register_write(rt2x00dev, PSCSR0, 0x00020002);
	rt2x00pci_register_write(rt2x00dev, PSCSR1, 0x00000002);
	rt2x00pci_register_write(rt2x00dev, PSCSR2, 0x00020002);
	rt2x00pci_register_write(rt2x00dev, PSCSR3, 0x00000002);

	rt2x00pci_register_read(rt2x00dev, TIMECSR, &reg);
	rt2x00_set_field32(&reg, TIMECSR_US_COUNT, 33);
	rt2x00_set_field32(&reg, TIMECSR_US_64_COUNT, 63);
	rt2x00_set_field32(&reg, TIMECSR_BEACON_EXPECT, 0);
	rt2x00pci_register_write(rt2x00dev, TIMECSR, reg);

	rt2x00pci_register_read(rt2x00dev, CSR9, &reg);
	rt2x00_set_field32(&reg, CSR9_MAX_FRAME_UNIT,
			   rt2x00dev->rx->data_size / 128);
	rt2x00pci_register_write(rt2x00dev, CSR9, reg);

	/*
	 * Always use CWmin and CWmax set in descriptor.
	 */
	rt2x00pci_register_read(rt2x00dev, CSR11, &reg);
	rt2x00_set_field32(&reg, CSR11_CW_SELECT, 0);
	rt2x00pci_register_write(rt2x00dev, CSR11, reg);

	rt2x00pci_register_read(rt2x00dev, CSR14, &reg);
	rt2x00_set_field32(&reg, CSR14_TSF_COUNT, 0);
	rt2x00_set_field32(&reg, CSR14_TSF_SYNC, 0);
	rt2x00_set_field32(&reg, CSR14_TBCN, 0);
	rt2x00_set_field32(&reg, CSR14_TCFP, 0);
	rt2x00_set_field32(&reg, CSR14_TATIMW, 0);
	rt2x00_set_field32(&reg, CSR14_BEACON_GEN, 0);
	rt2x00_set_field32(&reg, CSR14_CFP_COUNT_PRELOAD, 0);
	rt2x00_set_field32(&reg, CSR14_TBCM_PRELOAD, 0);
	rt2x00pci_register_write(rt2x00dev, CSR14, reg);

	rt2x00pci_register_write(rt2x00dev, CNT3, 0);

	rt2x00pci_register_read(rt2x00dev, TXCSR8, &reg);
	rt2x00_set_field32(&reg, TXCSR8_BBP_ID0, 10);
	rt2x00_set_field32(&reg, TXCSR8_BBP_ID0_VALID, 1);
	rt2x00_set_field32(&reg, TXCSR8_BBP_ID1, 11);
	rt2x00_set_field32(&reg, TXCSR8_BBP_ID1_VALID, 1);
	rt2x00_set_field32(&reg, TXCSR8_BBP_ID2, 13);
	rt2x00_set_field32(&reg, TXCSR8_BBP_ID2_VALID, 1);
	rt2x00_set_field32(&reg, TXCSR8_BBP_ID3, 12);
	rt2x00_set_field32(&reg, TXCSR8_BBP_ID3_VALID, 1);
	rt2x00pci_register_write(rt2x00dev, TXCSR8, reg);

	rt2x00pci_register_read(rt2x00dev, ARTCSR0, &reg);
	rt2x00_set_field32(&reg, ARTCSR0_ACK_CTS_1MBS, 112);
	rt2x00_set_field32(&reg, ARTCSR0_ACK_CTS_2MBS, 56);
	rt2x00_set_field32(&reg, ARTCSR0_ACK_CTS_5_5MBS, 20);
	rt2x00_set_field32(&reg, ARTCSR0_ACK_CTS_11MBS, 10);
	rt2x00pci_register_write(rt2x00dev, ARTCSR0, reg);

	rt2x00pci_register_read(rt2x00dev, ARTCSR1, &reg);
	rt2x00_set_field32(&reg, ARTCSR1_ACK_CTS_6MBS, 45);
	rt2x00_set_field32(&reg, ARTCSR1_ACK_CTS_9MBS, 37);
	rt2x00_set_field32(&reg, ARTCSR1_ACK_CTS_12MBS, 33);
	rt2x00_set_field32(&reg, ARTCSR1_ACK_CTS_18MBS, 29);
	rt2x00pci_register_write(rt2x00dev, ARTCSR1, reg);

	rt2x00pci_register_read(rt2x00dev, ARTCSR2, &reg);
	rt2x00_set_field32(&reg, ARTCSR2_ACK_CTS_24MBS, 29);
	rt2x00_set_field32(&reg, ARTCSR2_ACK_CTS_36MBS, 25);
	rt2x00_set_field32(&reg, ARTCSR2_ACK_CTS_48MBS, 25);
	rt2x00_set_field32(&reg, ARTCSR2_ACK_CTS_54MBS, 25);
	rt2x00pci_register_write(rt2x00dev, ARTCSR2, reg);

	rt2x00pci_register_read(rt2x00dev, RXCSR3, &reg);
	rt2x00_set_field32(&reg, RXCSR3_BBP_ID0, 47); /* CCK Signal */
	rt2x00_set_field32(&reg, RXCSR3_BBP_ID0_VALID, 1);
	rt2x00_set_field32(&reg, RXCSR3_BBP_ID1, 51); /* Rssi */
	rt2x00_set_field32(&reg, RXCSR3_BBP_ID1_VALID, 1);
	rt2x00_set_field32(&reg, RXCSR3_BBP_ID2, 42); /* OFDM Rate */
	rt2x00_set_field32(&reg, RXCSR3_BBP_ID2_VALID, 1);
	rt2x00_set_field32(&reg, RXCSR3_BBP_ID3, 51); /* RSSI */
	rt2x00_set_field32(&reg, RXCSR3_BBP_ID3_VALID, 1);
	rt2x00pci_register_write(rt2x00dev, RXCSR3, reg);

	rt2x00pci_register_read(rt2x00dev, PCICSR, &reg);
	rt2x00_set_field32(&reg, PCICSR_BIG_ENDIAN, 0);
	rt2x00_set_field32(&reg, PCICSR_RX_TRESHOLD, 0);
	rt2x00_set_field32(&reg, PCICSR_TX_TRESHOLD, 3);
	rt2x00_set_field32(&reg, PCICSR_BURST_LENTH, 1);
	rt2x00_set_field32(&reg, PCICSR_ENABLE_CLK, 1);
	rt2x00_set_field32(&reg, PCICSR_READ_MULTIPLE, 1);
	rt2x00_set_field32(&reg, PCICSR_WRITE_INVALID, 1);
	rt2x00pci_register_write(rt2x00dev, PCICSR, reg);

	rt2x00pci_register_write(rt2x00dev, PWRCSR0, 0x3f3b3100);

	rt2x00pci_register_write(rt2x00dev, GPIOCSR, 0x0000ff00);
	rt2x00pci_register_write(rt2x00dev, TESTCSR, 0x000000f0);

	if (rt2x00dev->ops->lib->set_device_state(rt2x00dev, STATE_AWAKE))
		return -EBUSY;

	rt2x00pci_register_write(rt2x00dev, MACCSR0, 0x00213223);
	rt2x00pci_register_write(rt2x00dev, MACCSR1, 0x00235518);

	rt2x00pci_register_read(rt2x00dev, MACCSR2, &reg);
	rt2x00_set_field32(&reg, MACCSR2_DELAY, 64);
	rt2x00pci_register_write(rt2x00dev, MACCSR2, reg);

	rt2x00pci_register_read(rt2x00dev, RALINKCSR, &reg);
	rt2x00_set_field32(&reg, RALINKCSR_AR_BBP_DATA0, 17);
	rt2x00_set_field32(&reg, RALINKCSR_AR_BBP_ID0, 26);
	rt2x00_set_field32(&reg, RALINKCSR_AR_BBP_VALID0, 1);
	rt2x00_set_field32(&reg, RALINKCSR_AR_BBP_DATA1, 0);
	rt2x00_set_field32(&reg, RALINKCSR_AR_BBP_ID1, 26);
	rt2x00_set_field32(&reg, RALINKCSR_AR_BBP_VALID1, 1);
	rt2x00pci_register_write(rt2x00dev, RALINKCSR, reg);

	rt2x00pci_register_write(rt2x00dev, BBPCSR1, 0x82188200);

	rt2x00pci_register_write(rt2x00dev, TXACKCSR0, 0x00000020);

	rt2x00pci_register_read(rt2x00dev, CSR1, &reg);
	rt2x00_set_field32(&reg, CSR1_SOFT_RESET, 1);
	rt2x00_set_field32(&reg, CSR1_BBP_RESET, 0);
	rt2x00_set_field32(&reg, CSR1_HOST_READY, 0);
	rt2x00pci_register_write(rt2x00dev, CSR1, reg);

	rt2x00pci_register_read(rt2x00dev, CSR1, &reg);
	rt2x00_set_field32(&reg, CSR1_SOFT_RESET, 0);
	rt2x00_set_field32(&reg, CSR1_HOST_READY, 1);
	rt2x00pci_register_write(rt2x00dev, CSR1, reg);

	/*
	 * We must clear the FCS and FIFO error count.
	 * These registers are cleared on read,
	 * so we may pass a useless variable to store the value.
	 */
	rt2x00pci_register_read(rt2x00dev, CNT0, &reg);
	rt2x00pci_register_read(rt2x00dev, CNT4, &reg);

	return 0;
}

static int rt2500pci_wait_bbp_ready(struct rt2x00_dev *rt2x00dev)
{
	unsigned int i;
	u8 value;

	for (i = 0; i < REGISTER_BUSY_COUNT; i++) {
		rt2500pci_bbp_read(rt2x00dev, 0, &value);
		if ((value != 0xff) && (value != 0x00))
			return 0;
		udelay(REGISTER_BUSY_DELAY);
	}

	ERROR(rt2x00dev, "BBP register access failed, aborting.\n");
	return -EACCES;
}

static int rt2500pci_init_bbp(struct rt2x00_dev *rt2x00dev)
{
	unsigned int i;
	u16 eeprom;
	u8 reg_id;
	u8 value;

	if (unlikely(rt2500pci_wait_bbp_ready(rt2x00dev)))
		return -EACCES;

	rt2500pci_bbp_write(rt2x00dev, 3, 0x02);
	rt2500pci_bbp_write(rt2x00dev, 4, 0x19);
	rt2500pci_bbp_write(rt2x00dev, 14, 0x1c);
	rt2500pci_bbp_write(rt2x00dev, 15, 0x30);
	rt2500pci_bbp_write(rt2x00dev, 16, 0xac);
	rt2500pci_bbp_write(rt2x00dev, 18, 0x18);
	rt2500pci_bbp_write(rt2x00dev, 19, 0xff);
	rt2500pci_bbp_write(rt2x00dev, 20, 0x1e);
	rt2500pci_bbp_write(rt2x00dev, 21, 0x08);
	rt2500pci_bbp_write(rt2x00dev, 22, 0x08);
	rt2500pci_bbp_write(rt2x00dev, 23, 0x08);
	rt2500pci_bbp_write(rt2x00dev, 24, 0x70);
	rt2500pci_bbp_write(rt2x00dev, 25, 0x40);
	rt2500pci_bbp_write(rt2x00dev, 26, 0x08);
	rt2500pci_bbp_write(rt2x00dev, 27, 0x23);
	rt2500pci_bbp_write(rt2x00dev, 30, 0x10);
	rt2500pci_bbp_write(rt2x00dev, 31, 0x2b);
	rt2500pci_bbp_write(rt2x00dev, 32, 0xb9);
	rt2500pci_bbp_write(rt2x00dev, 34, 0x12);
	rt2500pci_bbp_write(rt2x00dev, 35, 0x50);
	rt2500pci_bbp_write(rt2x00dev, 39, 0xc4);
	rt2500pci_bbp_write(rt2x00dev, 40, 0x02);
	rt2500pci_bbp_write(rt2x00dev, 41, 0x60);
	rt2500pci_bbp_write(rt2x00dev, 53, 0x10);
	rt2500pci_bbp_write(rt2x00dev, 54, 0x18);
	rt2500pci_bbp_write(rt2x00dev, 56, 0x08);
	rt2500pci_bbp_write(rt2x00dev, 57, 0x10);
	rt2500pci_bbp_write(rt2x00dev, 58, 0x08);
	rt2500pci_bbp_write(rt2x00dev, 61, 0x6d);
	rt2500pci_bbp_write(rt2x00dev, 62, 0x10);

	for (i = 0; i < EEPROM_BBP_SIZE; i++) {
		rt2x00_eeprom_read(rt2x00dev, EEPROM_BBP_START + i, &eeprom);

		if (eeprom != 0xffff && eeprom != 0x0000) {
			reg_id = rt2x00_get_field16(eeprom, EEPROM_BBP_REG_ID);
			value = rt2x00_get_field16(eeprom, EEPROM_BBP_VALUE);
			rt2500pci_bbp_write(rt2x00dev, reg_id, value);
		}
	}

	return 0;
}

/*
 * Device state switch handlers.
 */
static void rt2500pci_toggle_irq(struct rt2x00_dev *rt2x00dev,
				 enum dev_state state)
{
	int mask = (state == STATE_RADIO_IRQ_OFF) ||
		   (state == STATE_RADIO_IRQ_OFF_ISR);
	u32 reg;

	/*
	 * When interrupts are being enabled, the interrupt registers
	 * should clear the register to assure a clean state.
	 */
	if (state == STATE_RADIO_IRQ_ON) {
		rt2x00pci_register_read(rt2x00dev, CSR7, &reg);
		rt2x00pci_register_write(rt2x00dev, CSR7, reg);
	}

	/*
	 * Only toggle the interrupts bits we are going to use.
	 * Non-checked interrupt bits are disabled by default.
	 */
	rt2x00pci_register_read(rt2x00dev, CSR8, &reg);
	rt2x00_set_field32(&reg, CSR8_TBCN_EXPIRE, mask);
	rt2x00_set_field32(&reg, CSR8_TXDONE_TXRING, mask);
	rt2x00_set_field32(&reg, CSR8_TXDONE_ATIMRING, mask);
	rt2x00_set_field32(&reg, CSR8_TXDONE_PRIORING, mask);
	rt2x00_set_field32(&reg, CSR8_RXDONE, mask);
	rt2x00pci_register_write(rt2x00dev, CSR8, reg);
}

static int rt2500pci_enable_radio(struct rt2x00_dev *rt2x00dev)
{
	/*
	 * Initialize all registers.
	 */
	if (unlikely(rt2500pci_init_queues(rt2x00dev) ||
		     rt2500pci_init_registers(rt2x00dev) ||
		     rt2500pci_init_bbp(rt2x00dev)))
		return -EIO;

	return 0;
}

static void rt2500pci_disable_radio(struct rt2x00_dev *rt2x00dev)
{
	/*
	 * Disable power
	 */
	rt2x00pci_register_write(rt2x00dev, PWRCSR0, 0);
}

static int rt2500pci_set_state(struct rt2x00_dev *rt2x00dev,
			       enum dev_state state)
{
	u32 reg, reg2;
	unsigned int i;
	char put_to_sleep;
	char bbp_state;
	char rf_state;

	put_to_sleep = (state != STATE_AWAKE);

	rt2x00pci_register_read(rt2x00dev, PWRCSR1, &reg);
	rt2x00_set_field32(&reg, PWRCSR1_SET_STATE, 1);
	rt2x00_set_field32(&reg, PWRCSR1_BBP_DESIRE_STATE, state);
	rt2x00_set_field32(&reg, PWRCSR1_RF_DESIRE_STATE, state);
	rt2x00_set_field32(&reg, PWRCSR1_PUT_TO_SLEEP, put_to_sleep);
	rt2x00pci_register_write(rt2x00dev, PWRCSR1, reg);

	/*
	 * Device is not guaranteed to be in the requested state yet.
	 * We must wait until the register indicates that the
	 * device has entered the correct state.
	 */
	for (i = 0; i < REGISTER_BUSY_COUNT; i++) {
		rt2x00pci_register_read(rt2x00dev, PWRCSR1, &reg2);
		bbp_state = rt2x00_get_field32(reg2, PWRCSR1_BBP_CURR_STATE);
		rf_state = rt2x00_get_field32(reg2, PWRCSR1_RF_CURR_STATE);
		if (bbp_state == state && rf_state == state)
			return 0;
		rt2x00pci_register_write(rt2x00dev, PWRCSR1, reg);
		msleep(10);
	}

	return -EBUSY;
}

static int rt2500pci_set_device_state(struct rt2x00_dev *rt2x00dev,
				      enum dev_state state)
{
	int retval = 0;

	switch (state) {
	case STATE_RADIO_ON:
		retval = rt2500pci_enable_radio(rt2x00dev);
		break;
	case STATE_RADIO_OFF:
		rt2500pci_disable_radio(rt2x00dev);
		break;
	case STATE_RADIO_IRQ_ON:
	case STATE_RADIO_IRQ_ON_ISR:
	case STATE_RADIO_IRQ_OFF:
	case STATE_RADIO_IRQ_OFF_ISR:
		rt2500pci_toggle_irq(rt2x00dev, state);
		break;
	case STATE_DEEP_SLEEP:
	case STATE_SLEEP:
	case STATE_STANDBY:
	case STATE_AWAKE:
		retval = rt2500pci_set_state(rt2x00dev, state);
		break;
	default:
		retval = -ENOTSUPP;
		break;
	}

	if (unlikely(retval))
		ERROR(rt2x00dev, "Device failed to enter state %d (%d).\n",
		      state, retval);

	return retval;
}

/*
 * TX descriptor initialization
 */
static void rt2500pci_write_tx_desc(struct queue_entry *entry,
				    struct txentry_desc *txdesc)
{
	struct skb_frame_desc *skbdesc = get_skb_frame_desc(entry->skb);
	struct queue_entry_priv_pci *entry_priv = entry->priv_data;
	__le32 *txd = entry_priv->desc;
	u32 word;

	/*
	 * Start writing the descriptor words.
	 */
	rt2x00_desc_read(txd, 1, &word);
	rt2x00_set_field32(&word, TXD_W1_BUFFER_ADDRESS, skbdesc->skb_dma);
	rt2x00_desc_write(txd, 1, word);

	rt2x00_desc_read(txd, 2, &word);
	rt2x00_set_field32(&word, TXD_W2_IV_OFFSET, IEEE80211_HEADER);
	rt2x00_set_field32(&word, TXD_W2_AIFS, entry->queue->aifs);
	rt2x00_set_field32(&word, TXD_W2_CWMIN, entry->queue->cw_min);
	rt2x00_set_field32(&word, TXD_W2_CWMAX, entry->queue->cw_max);
	rt2x00_desc_write(txd, 2, word);

	rt2x00_desc_read(txd, 3, &word);
	rt2x00_set_field32(&word, TXD_W3_PLCP_SIGNAL, txdesc->signal);
	rt2x00_set_field32(&word, TXD_W3_PLCP_SERVICE, txdesc->service);
	rt2x00_set_field32(&word, TXD_W3_PLCP_LENGTH_LOW, txdesc->length_low);
	rt2x00_set_field32(&word, TXD_W3_PLCP_LENGTH_HIGH, txdesc->length_high);
	rt2x00_desc_write(txd, 3, word);

	rt2x00_desc_read(txd, 10, &word);
	rt2x00_set_field32(&word, TXD_W10_RTS,
			   test_bit(ENTRY_TXD_RTS_FRAME, &txdesc->flags));
	rt2x00_desc_write(txd, 10, word);

	/*
	 * Writing TXD word 0 must the last to prevent a race condition with
	 * the device, whereby the device may take hold of the TXD before we
	 * finished updating it.
	 */
	rt2x00_desc_read(txd, 0, &word);
	rt2x00_set_field32(&word, TXD_W0_OWNER_NIC, 1);
	rt2x00_set_field32(&word, TXD_W0_VALID, 1);
	rt2x00_set_field32(&word, TXD_W0_MORE_FRAG,
			   test_bit(ENTRY_TXD_MORE_FRAG, &txdesc->flags));
	rt2x00_set_field32(&word, TXD_W0_ACK,
			   test_bit(ENTRY_TXD_ACK, &txdesc->flags));
	rt2x00_set_field32(&word, TXD_W0_TIMESTAMP,
			   test_bit(ENTRY_TXD_REQ_TIMESTAMP, &txdesc->flags));
	rt2x00_set_field32(&word, TXD_W0_OFDM,
			   (txdesc->rate_mode == RATE_MODE_OFDM));
	rt2x00_set_field32(&word, TXD_W0_CIPHER_OWNER, 1);
	rt2x00_set_field32(&word, TXD_W0_IFS, txdesc->ifs);
	rt2x00_set_field32(&word, TXD_W0_RETRY_MODE,
			   test_bit(ENTRY_TXD_RETRY_MODE, &txdesc->flags));
	rt2x00_set_field32(&word, TXD_W0_DATABYTE_COUNT, txdesc->length);
	rt2x00_set_field32(&word, TXD_W0_CIPHER_ALG, CIPHER_NONE);
	rt2x00_desc_write(txd, 0, word);

	/*
	 * Register descriptor details in skb frame descriptor.
	 */
	skbdesc->desc = txd;
	skbdesc->desc_len = TXD_DESC_SIZE;
}

/*
 * TX data initialization
 */
static void rt2500pci_write_beacon(struct queue_entry *entry,
				   struct txentry_desc *txdesc)
{
	struct rt2x00_dev *rt2x00dev = entry->queue->rt2x00dev;
	u32 reg;

	/*
	 * Disable beaconing while we are reloading the beacon data,
	 * otherwise we might be sending out invalid data.
	 */
	rt2x00pci_register_read(rt2x00dev, CSR14, &reg);
	rt2x00_set_field32(&reg, CSR14_BEACON_GEN, 0);
	rt2x00pci_register_write(rt2x00dev, CSR14, reg);

	rt2x00queue_map_txskb(entry);

	/*
	 * Write the TX descriptor for the beacon.
	 */
	rt2500pci_write_tx_desc(entry, txdesc);
<<<<<<< HEAD

	/*
	 * Dump beacon to userspace through debugfs.
	 */
	rt2x00debug_dump_frame(rt2x00dev, DUMP_FRAME_BEACON, entry->skb);

	/*
	 * Enable beaconing again.
	 */
	rt2x00_set_field32(&reg, CSR14_TSF_COUNT, 1);
	rt2x00_set_field32(&reg, CSR14_TBCN, 1);
	rt2x00_set_field32(&reg, CSR14_BEACON_GEN, 1);
	rt2x00pci_register_write(rt2x00dev, CSR14, reg);
}

static void rt2500pci_kick_tx_queue(struct data_queue *queue)
{
	struct rt2x00_dev *rt2x00dev = queue->rt2x00dev;
	u32 reg;

	rt2x00pci_register_read(rt2x00dev, TXCSR0, &reg);
	rt2x00_set_field32(&reg, TXCSR0_KICK_PRIO, (queue->qid == QID_AC_BE));
	rt2x00_set_field32(&reg, TXCSR0_KICK_TX, (queue->qid == QID_AC_BK));
	rt2x00_set_field32(&reg, TXCSR0_KICK_ATIM, (queue->qid == QID_ATIM));
	rt2x00pci_register_write(rt2x00dev, TXCSR0, reg);
}

static void rt2500pci_kill_tx_queue(struct data_queue *queue)
{
	struct rt2x00_dev *rt2x00dev = queue->rt2x00dev;
	u32 reg;

	if (queue->qid == QID_BEACON) {
		rt2x00pci_register_write(rt2x00dev, CSR14, 0);
	} else {
		rt2x00pci_register_read(rt2x00dev, TXCSR0, &reg);
		rt2x00_set_field32(&reg, TXCSR0_ABORT, 1);
		rt2x00pci_register_write(rt2x00dev, TXCSR0, reg);
	}
=======

	/*
	 * Dump beacon to userspace through debugfs.
	 */
	rt2x00debug_dump_frame(rt2x00dev, DUMP_FRAME_BEACON, entry->skb);

	/*
	 * Enable beaconing again.
	 */
	rt2x00_set_field32(&reg, CSR14_TSF_COUNT, 1);
	rt2x00_set_field32(&reg, CSR14_TBCN, 1);
	rt2x00_set_field32(&reg, CSR14_BEACON_GEN, 1);
	rt2x00pci_register_write(rt2x00dev, CSR14, reg);
>>>>>>> 3cbea436
}

/*
 * RX control handlers
 */
static void rt2500pci_fill_rxdone(struct queue_entry *entry,
				  struct rxdone_entry_desc *rxdesc)
{
	struct queue_entry_priv_pci *entry_priv = entry->priv_data;
	u32 word0;
	u32 word2;

	rt2x00_desc_read(entry_priv->desc, 0, &word0);
	rt2x00_desc_read(entry_priv->desc, 2, &word2);

	if (rt2x00_get_field32(word0, RXD_W0_CRC_ERROR))
		rxdesc->flags |= RX_FLAG_FAILED_FCS_CRC;
	if (rt2x00_get_field32(word0, RXD_W0_PHYSICAL_ERROR))
		rxdesc->flags |= RX_FLAG_FAILED_PLCP_CRC;

	/*
	 * Obtain the status about this packet.
	 * When frame was received with an OFDM bitrate,
	 * the signal is the PLCP value. If it was received with
	 * a CCK bitrate the signal is the rate in 100kbit/s.
	 */
	rxdesc->signal = rt2x00_get_field32(word2, RXD_W2_SIGNAL);
	rxdesc->rssi = rt2x00_get_field32(word2, RXD_W2_RSSI) -
	    entry->queue->rt2x00dev->rssi_offset;
	rxdesc->size = rt2x00_get_field32(word0, RXD_W0_DATABYTE_COUNT);

	if (rt2x00_get_field32(word0, RXD_W0_OFDM))
		rxdesc->dev_flags |= RXDONE_SIGNAL_PLCP;
	else
		rxdesc->dev_flags |= RXDONE_SIGNAL_BITRATE;
	if (rt2x00_get_field32(word0, RXD_W0_MY_BSS))
		rxdesc->dev_flags |= RXDONE_MY_BSS;
}

/*
 * Interrupt functions.
 */
static void rt2500pci_txdone(struct rt2x00_dev *rt2x00dev,
			     const enum data_queue_qid queue_idx)
{
	struct data_queue *queue = rt2x00queue_get_queue(rt2x00dev, queue_idx);
	struct queue_entry_priv_pci *entry_priv;
	struct queue_entry *entry;
	struct txdone_entry_desc txdesc;
	u32 word;

	while (!rt2x00queue_empty(queue)) {
		entry = rt2x00queue_get_entry(queue, Q_INDEX_DONE);
		entry_priv = entry->priv_data;
		rt2x00_desc_read(entry_priv->desc, 0, &word);

		if (rt2x00_get_field32(word, TXD_W0_OWNER_NIC) ||
		    !rt2x00_get_field32(word, TXD_W0_VALID))
			break;

		/*
		 * Obtain the status about this packet.
		 */
		txdesc.flags = 0;
		switch (rt2x00_get_field32(word, TXD_W0_RESULT)) {
		case 0: /* Success */
		case 1: /* Success with retry */
			__set_bit(TXDONE_SUCCESS, &txdesc.flags);
			break;
		case 2: /* Failure, excessive retries */
			__set_bit(TXDONE_EXCESSIVE_RETRY, &txdesc.flags);
			/* Don't break, this is a failed frame! */
		default: /* Failure */
			__set_bit(TXDONE_FAILURE, &txdesc.flags);
		}
		txdesc.retry = rt2x00_get_field32(word, TXD_W0_RETRY_COUNT);

		rt2x00lib_txdone(entry, &txdesc);
	}
}

static irqreturn_t rt2500pci_interrupt_thread(int irq, void *dev_instance)
{
	struct rt2x00_dev *rt2x00dev = dev_instance;
	u32 reg = rt2x00dev->irqvalue[0];

	/*
	 * Handle interrupts, walk through all bits
	 * and run the tasks, the bits are checked in order of
	 * priority.
	 */

	/*
	 * 1 - Beacon timer expired interrupt.
	 */
	if (rt2x00_get_field32(reg, CSR7_TBCN_EXPIRE))
		rt2x00lib_beacondone(rt2x00dev);

	/*
	 * 2 - Rx ring done interrupt.
	 */
	if (rt2x00_get_field32(reg, CSR7_RXDONE))
		rt2x00pci_rxdone(rt2x00dev);

	/*
	 * 3 - Atim ring transmit done interrupt.
	 */
	if (rt2x00_get_field32(reg, CSR7_TXDONE_ATIMRING))
		rt2500pci_txdone(rt2x00dev, QID_ATIM);

	/*
	 * 4 - Priority ring transmit done interrupt.
	 */
	if (rt2x00_get_field32(reg, CSR7_TXDONE_PRIORING))
		rt2500pci_txdone(rt2x00dev, QID_AC_VO);

	/*
	 * 5 - Tx ring transmit done interrupt.
	 */
	if (rt2x00_get_field32(reg, CSR7_TXDONE_TXRING))
		rt2500pci_txdone(rt2x00dev, QID_AC_VI);

	/* Enable interrupts again. */
	rt2x00dev->ops->lib->set_device_state(rt2x00dev,
					      STATE_RADIO_IRQ_ON_ISR);

	/* Enable interrupts again. */
	rt2x00dev->ops->lib->set_device_state(rt2x00dev,
					      STATE_RADIO_IRQ_ON_ISR);

	return IRQ_HANDLED;
}

static irqreturn_t rt2500pci_interrupt(int irq, void *dev_instance)
{
	struct rt2x00_dev *rt2x00dev = dev_instance;
	u32 reg;

	/*
	 * Get the interrupt sources & saved to local variable.
	 * Write register value back to clear pending interrupts.
	 */
	rt2x00pci_register_read(rt2x00dev, CSR7, &reg);
	rt2x00pci_register_write(rt2x00dev, CSR7, reg);

	if (!reg)
		return IRQ_NONE;

	if (!test_bit(DEVICE_STATE_ENABLED_RADIO, &rt2x00dev->flags))
		return IRQ_HANDLED;

	/* Store irqvalues for use in the interrupt thread. */
	rt2x00dev->irqvalue[0] = reg;

	/* Disable interrupts, will be enabled again in the interrupt thread. */
	rt2x00dev->ops->lib->set_device_state(rt2x00dev,
					      STATE_RADIO_IRQ_OFF_ISR);

	return IRQ_WAKE_THREAD;
}

/*
 * Device probe functions.
 */
static int rt2500pci_validate_eeprom(struct rt2x00_dev *rt2x00dev)
{
	struct eeprom_93cx6 eeprom;
	u32 reg;
	u16 word;
	u8 *mac;

	rt2x00pci_register_read(rt2x00dev, CSR21, &reg);

	eeprom.data = rt2x00dev;
	eeprom.register_read = rt2500pci_eepromregister_read;
	eeprom.register_write = rt2500pci_eepromregister_write;
	eeprom.width = rt2x00_get_field32(reg, CSR21_TYPE_93C46) ?
	    PCI_EEPROM_WIDTH_93C46 : PCI_EEPROM_WIDTH_93C66;
	eeprom.reg_data_in = 0;
	eeprom.reg_data_out = 0;
	eeprom.reg_data_clock = 0;
	eeprom.reg_chip_select = 0;

	eeprom_93cx6_multiread(&eeprom, EEPROM_BASE, rt2x00dev->eeprom,
			       EEPROM_SIZE / sizeof(u16));

	/*
	 * Start validation of the data that has been read.
	 */
	mac = rt2x00_eeprom_addr(rt2x00dev, EEPROM_MAC_ADDR_0);
	if (!is_valid_ether_addr(mac)) {
		random_ether_addr(mac);
		EEPROM(rt2x00dev, "MAC: %pM\n", mac);
	}

	rt2x00_eeprom_read(rt2x00dev, EEPROM_ANTENNA, &word);
	if (word == 0xffff) {
		rt2x00_set_field16(&word, EEPROM_ANTENNA_NUM, 2);
		rt2x00_set_field16(&word, EEPROM_ANTENNA_TX_DEFAULT,
				   ANTENNA_SW_DIVERSITY);
		rt2x00_set_field16(&word, EEPROM_ANTENNA_RX_DEFAULT,
				   ANTENNA_SW_DIVERSITY);
		rt2x00_set_field16(&word, EEPROM_ANTENNA_LED_MODE,
				   LED_MODE_DEFAULT);
		rt2x00_set_field16(&word, EEPROM_ANTENNA_DYN_TXAGC, 0);
		rt2x00_set_field16(&word, EEPROM_ANTENNA_HARDWARE_RADIO, 0);
		rt2x00_set_field16(&word, EEPROM_ANTENNA_RF_TYPE, RF2522);
		rt2x00_eeprom_write(rt2x00dev, EEPROM_ANTENNA, word);
		EEPROM(rt2x00dev, "Antenna: 0x%04x\n", word);
	}

	rt2x00_eeprom_read(rt2x00dev, EEPROM_NIC, &word);
	if (word == 0xffff) {
		rt2x00_set_field16(&word, EEPROM_NIC_CARDBUS_ACCEL, 0);
		rt2x00_set_field16(&word, EEPROM_NIC_DYN_BBP_TUNE, 0);
		rt2x00_set_field16(&word, EEPROM_NIC_CCK_TX_POWER, 0);
		rt2x00_eeprom_write(rt2x00dev, EEPROM_NIC, word);
		EEPROM(rt2x00dev, "NIC: 0x%04x\n", word);
	}

	rt2x00_eeprom_read(rt2x00dev, EEPROM_CALIBRATE_OFFSET, &word);
	if (word == 0xffff) {
		rt2x00_set_field16(&word, EEPROM_CALIBRATE_OFFSET_RSSI,
				   DEFAULT_RSSI_OFFSET);
		rt2x00_eeprom_write(rt2x00dev, EEPROM_CALIBRATE_OFFSET, word);
		EEPROM(rt2x00dev, "Calibrate offset: 0x%04x\n", word);
	}

	return 0;
}

static int rt2500pci_init_eeprom(struct rt2x00_dev *rt2x00dev)
{
	u32 reg;
	u16 value;
	u16 eeprom;

	/*
	 * Read EEPROM word for configuration.
	 */
	rt2x00_eeprom_read(rt2x00dev, EEPROM_ANTENNA, &eeprom);

	/*
	 * Identify RF chipset.
	 */
	value = rt2x00_get_field16(eeprom, EEPROM_ANTENNA_RF_TYPE);
	rt2x00pci_register_read(rt2x00dev, CSR0, &reg);
	rt2x00_set_chip(rt2x00dev, RT2560, value,
			rt2x00_get_field32(reg, CSR0_REVISION));

	if (!rt2x00_rf(rt2x00dev, RF2522) &&
	    !rt2x00_rf(rt2x00dev, RF2523) &&
	    !rt2x00_rf(rt2x00dev, RF2524) &&
	    !rt2x00_rf(rt2x00dev, RF2525) &&
	    !rt2x00_rf(rt2x00dev, RF2525E) &&
	    !rt2x00_rf(rt2x00dev, RF5222)) {
		ERROR(rt2x00dev, "Invalid RF chipset detected.\n");
		return -ENODEV;
	}

	/*
	 * Identify default antenna configuration.
	 */
	rt2x00dev->default_ant.tx =
	    rt2x00_get_field16(eeprom, EEPROM_ANTENNA_TX_DEFAULT);
	rt2x00dev->default_ant.rx =
	    rt2x00_get_field16(eeprom, EEPROM_ANTENNA_RX_DEFAULT);

	/*
	 * Store led mode, for correct led behaviour.
	 */
#ifdef CONFIG_RT2X00_LIB_LEDS
	value = rt2x00_get_field16(eeprom, EEPROM_ANTENNA_LED_MODE);

	rt2500pci_init_led(rt2x00dev, &rt2x00dev->led_radio, LED_TYPE_RADIO);
	if (value == LED_MODE_TXRX_ACTIVITY ||
	    value == LED_MODE_DEFAULT ||
	    value == LED_MODE_ASUS)
		rt2500pci_init_led(rt2x00dev, &rt2x00dev->led_qual,
				   LED_TYPE_ACTIVITY);
#endif /* CONFIG_RT2X00_LIB_LEDS */

	/*
	 * Detect if this device has an hardware controlled radio.
	 */
	if (rt2x00_get_field16(eeprom, EEPROM_ANTENNA_HARDWARE_RADIO))
		__set_bit(CONFIG_SUPPORT_HW_BUTTON, &rt2x00dev->flags);

	/*
	 * Check if the BBP tuning should be enabled.
	 */
	rt2x00_eeprom_read(rt2x00dev, EEPROM_NIC, &eeprom);
	if (!rt2x00_get_field16(eeprom, EEPROM_NIC_DYN_BBP_TUNE))
		__set_bit(DRIVER_SUPPORT_LINK_TUNING, &rt2x00dev->flags);

	/*
	 * Read the RSSI <-> dBm offset information.
	 */
	rt2x00_eeprom_read(rt2x00dev, EEPROM_CALIBRATE_OFFSET, &eeprom);
	rt2x00dev->rssi_offset =
	    rt2x00_get_field16(eeprom, EEPROM_CALIBRATE_OFFSET_RSSI);

	return 0;
}

/*
 * RF value list for RF2522
 * Supports: 2.4 GHz
 */
static const struct rf_channel rf_vals_bg_2522[] = {
	{ 1,  0x00002050, 0x000c1fda, 0x00000101, 0 },
	{ 2,  0x00002050, 0x000c1fee, 0x00000101, 0 },
	{ 3,  0x00002050, 0x000c2002, 0x00000101, 0 },
	{ 4,  0x00002050, 0x000c2016, 0x00000101, 0 },
	{ 5,  0x00002050, 0x000c202a, 0x00000101, 0 },
	{ 6,  0x00002050, 0x000c203e, 0x00000101, 0 },
	{ 7,  0x00002050, 0x000c2052, 0x00000101, 0 },
	{ 8,  0x00002050, 0x000c2066, 0x00000101, 0 },
	{ 9,  0x00002050, 0x000c207a, 0x00000101, 0 },
	{ 10, 0x00002050, 0x000c208e, 0x00000101, 0 },
	{ 11, 0x00002050, 0x000c20a2, 0x00000101, 0 },
	{ 12, 0x00002050, 0x000c20b6, 0x00000101, 0 },
	{ 13, 0x00002050, 0x000c20ca, 0x00000101, 0 },
	{ 14, 0x00002050, 0x000c20fa, 0x00000101, 0 },
};

/*
 * RF value list for RF2523
 * Supports: 2.4 GHz
 */
static const struct rf_channel rf_vals_bg_2523[] = {
	{ 1,  0x00022010, 0x00000c9e, 0x000e0111, 0x00000a1b },
	{ 2,  0x00022010, 0x00000ca2, 0x000e0111, 0x00000a1b },
	{ 3,  0x00022010, 0x00000ca6, 0x000e0111, 0x00000a1b },
	{ 4,  0x00022010, 0x00000caa, 0x000e0111, 0x00000a1b },
	{ 5,  0x00022010, 0x00000cae, 0x000e0111, 0x00000a1b },
	{ 6,  0x00022010, 0x00000cb2, 0x000e0111, 0x00000a1b },
	{ 7,  0x00022010, 0x00000cb6, 0x000e0111, 0x00000a1b },
	{ 8,  0x00022010, 0x00000cba, 0x000e0111, 0x00000a1b },
	{ 9,  0x00022010, 0x00000cbe, 0x000e0111, 0x00000a1b },
	{ 10, 0x00022010, 0x00000d02, 0x000e0111, 0x00000a1b },
	{ 11, 0x00022010, 0x00000d06, 0x000e0111, 0x00000a1b },
	{ 12, 0x00022010, 0x00000d0a, 0x000e0111, 0x00000a1b },
	{ 13, 0x00022010, 0x00000d0e, 0x000e0111, 0x00000a1b },
	{ 14, 0x00022010, 0x00000d1a, 0x000e0111, 0x00000a03 },
};

/*
 * RF value list for RF2524
 * Supports: 2.4 GHz
 */
static const struct rf_channel rf_vals_bg_2524[] = {
	{ 1,  0x00032020, 0x00000c9e, 0x00000101, 0x00000a1b },
	{ 2,  0x00032020, 0x00000ca2, 0x00000101, 0x00000a1b },
	{ 3,  0x00032020, 0x00000ca6, 0x00000101, 0x00000a1b },
	{ 4,  0x00032020, 0x00000caa, 0x00000101, 0x00000a1b },
	{ 5,  0x00032020, 0x00000cae, 0x00000101, 0x00000a1b },
	{ 6,  0x00032020, 0x00000cb2, 0x00000101, 0x00000a1b },
	{ 7,  0x00032020, 0x00000cb6, 0x00000101, 0x00000a1b },
	{ 8,  0x00032020, 0x00000cba, 0x00000101, 0x00000a1b },
	{ 9,  0x00032020, 0x00000cbe, 0x00000101, 0x00000a1b },
	{ 10, 0x00032020, 0x00000d02, 0x00000101, 0x00000a1b },
	{ 11, 0x00032020, 0x00000d06, 0x00000101, 0x00000a1b },
	{ 12, 0x00032020, 0x00000d0a, 0x00000101, 0x00000a1b },
	{ 13, 0x00032020, 0x00000d0e, 0x00000101, 0x00000a1b },
	{ 14, 0x00032020, 0x00000d1a, 0x00000101, 0x00000a03 },
};

/*
 * RF value list for RF2525
 * Supports: 2.4 GHz
 */
static const struct rf_channel rf_vals_bg_2525[] = {
	{ 1,  0x00022020, 0x00080c9e, 0x00060111, 0x00000a1b },
	{ 2,  0x00022020, 0x00080ca2, 0x00060111, 0x00000a1b },
	{ 3,  0x00022020, 0x00080ca6, 0x00060111, 0x00000a1b },
	{ 4,  0x00022020, 0x00080caa, 0x00060111, 0x00000a1b },
	{ 5,  0x00022020, 0x00080cae, 0x00060111, 0x00000a1b },
	{ 6,  0x00022020, 0x00080cb2, 0x00060111, 0x00000a1b },
	{ 7,  0x00022020, 0x00080cb6, 0x00060111, 0x00000a1b },
	{ 8,  0x00022020, 0x00080cba, 0x00060111, 0x00000a1b },
	{ 9,  0x00022020, 0x00080cbe, 0x00060111, 0x00000a1b },
	{ 10, 0x00022020, 0x00080d02, 0x00060111, 0x00000a1b },
	{ 11, 0x00022020, 0x00080d06, 0x00060111, 0x00000a1b },
	{ 12, 0x00022020, 0x00080d0a, 0x00060111, 0x00000a1b },
	{ 13, 0x00022020, 0x00080d0e, 0x00060111, 0x00000a1b },
	{ 14, 0x00022020, 0x00080d1a, 0x00060111, 0x00000a03 },
};

/*
 * RF value list for RF2525e
 * Supports: 2.4 GHz
 */
static const struct rf_channel rf_vals_bg_2525e[] = {
	{ 1,  0x00022020, 0x00081136, 0x00060111, 0x00000a0b },
	{ 2,  0x00022020, 0x0008113a, 0x00060111, 0x00000a0b },
	{ 3,  0x00022020, 0x0008113e, 0x00060111, 0x00000a0b },
	{ 4,  0x00022020, 0x00081182, 0x00060111, 0x00000a0b },
	{ 5,  0x00022020, 0x00081186, 0x00060111, 0x00000a0b },
	{ 6,  0x00022020, 0x0008118a, 0x00060111, 0x00000a0b },
	{ 7,  0x00022020, 0x0008118e, 0x00060111, 0x00000a0b },
	{ 8,  0x00022020, 0x00081192, 0x00060111, 0x00000a0b },
	{ 9,  0x00022020, 0x00081196, 0x00060111, 0x00000a0b },
	{ 10, 0x00022020, 0x0008119a, 0x00060111, 0x00000a0b },
	{ 11, 0x00022020, 0x0008119e, 0x00060111, 0x00000a0b },
	{ 12, 0x00022020, 0x000811a2, 0x00060111, 0x00000a0b },
	{ 13, 0x00022020, 0x000811a6, 0x00060111, 0x00000a0b },
	{ 14, 0x00022020, 0x000811ae, 0x00060111, 0x00000a1b },
};

/*
 * RF value list for RF5222
 * Supports: 2.4 GHz & 5.2 GHz
 */
static const struct rf_channel rf_vals_5222[] = {
	{ 1,  0x00022020, 0x00001136, 0x00000101, 0x00000a0b },
	{ 2,  0x00022020, 0x0000113a, 0x00000101, 0x00000a0b },
	{ 3,  0x00022020, 0x0000113e, 0x00000101, 0x00000a0b },
	{ 4,  0x00022020, 0x00001182, 0x00000101, 0x00000a0b },
	{ 5,  0x00022020, 0x00001186, 0x00000101, 0x00000a0b },
	{ 6,  0x00022020, 0x0000118a, 0x00000101, 0x00000a0b },
	{ 7,  0x00022020, 0x0000118e, 0x00000101, 0x00000a0b },
	{ 8,  0x00022020, 0x00001192, 0x00000101, 0x00000a0b },
	{ 9,  0x00022020, 0x00001196, 0x00000101, 0x00000a0b },
	{ 10, 0x00022020, 0x0000119a, 0x00000101, 0x00000a0b },
	{ 11, 0x00022020, 0x0000119e, 0x00000101, 0x00000a0b },
	{ 12, 0x00022020, 0x000011a2, 0x00000101, 0x00000a0b },
	{ 13, 0x00022020, 0x000011a6, 0x00000101, 0x00000a0b },
	{ 14, 0x00022020, 0x000011ae, 0x00000101, 0x00000a1b },

	/* 802.11 UNI / HyperLan 2 */
	{ 36, 0x00022010, 0x00018896, 0x00000101, 0x00000a1f },
	{ 40, 0x00022010, 0x0001889a, 0x00000101, 0x00000a1f },
	{ 44, 0x00022010, 0x0001889e, 0x00000101, 0x00000a1f },
	{ 48, 0x00022010, 0x000188a2, 0x00000101, 0x00000a1f },
	{ 52, 0x00022010, 0x000188a6, 0x00000101, 0x00000a1f },
	{ 66, 0x00022010, 0x000188aa, 0x00000101, 0x00000a1f },
	{ 60, 0x00022010, 0x000188ae, 0x00000101, 0x00000a1f },
	{ 64, 0x00022010, 0x000188b2, 0x00000101, 0x00000a1f },

	/* 802.11 HyperLan 2 */
	{ 100, 0x00022010, 0x00008802, 0x00000101, 0x00000a0f },
	{ 104, 0x00022010, 0x00008806, 0x00000101, 0x00000a0f },
	{ 108, 0x00022010, 0x0000880a, 0x00000101, 0x00000a0f },
	{ 112, 0x00022010, 0x0000880e, 0x00000101, 0x00000a0f },
	{ 116, 0x00022010, 0x00008812, 0x00000101, 0x00000a0f },
	{ 120, 0x00022010, 0x00008816, 0x00000101, 0x00000a0f },
	{ 124, 0x00022010, 0x0000881a, 0x00000101, 0x00000a0f },
	{ 128, 0x00022010, 0x0000881e, 0x00000101, 0x00000a0f },
	{ 132, 0x00022010, 0x00008822, 0x00000101, 0x00000a0f },
	{ 136, 0x00022010, 0x00008826, 0x00000101, 0x00000a0f },

	/* 802.11 UNII */
	{ 140, 0x00022010, 0x0000882a, 0x00000101, 0x00000a0f },
	{ 149, 0x00022020, 0x000090a6, 0x00000101, 0x00000a07 },
	{ 153, 0x00022020, 0x000090ae, 0x00000101, 0x00000a07 },
	{ 157, 0x00022020, 0x000090b6, 0x00000101, 0x00000a07 },
	{ 161, 0x00022020, 0x000090be, 0x00000101, 0x00000a07 },
};

static int rt2500pci_probe_hw_mode(struct rt2x00_dev *rt2x00dev)
{
	struct hw_mode_spec *spec = &rt2x00dev->spec;
	struct channel_info *info;
	char *tx_power;
	unsigned int i;

	/*
	 * Initialize all hw fields.
	 */
	rt2x00dev->hw->flags = IEEE80211_HW_HOST_BROADCAST_PS_BUFFERING |
			       IEEE80211_HW_SIGNAL_DBM |
			       IEEE80211_HW_SUPPORTS_PS |
			       IEEE80211_HW_PS_NULLFUNC_STACK;

	SET_IEEE80211_DEV(rt2x00dev->hw, rt2x00dev->dev);
	SET_IEEE80211_PERM_ADDR(rt2x00dev->hw,
				rt2x00_eeprom_addr(rt2x00dev,
						   EEPROM_MAC_ADDR_0));

	/*
	 * Initialize hw_mode information.
	 */
	spec->supported_bands = SUPPORT_BAND_2GHZ;
	spec->supported_rates = SUPPORT_RATE_CCK | SUPPORT_RATE_OFDM;

	if (rt2x00_rf(rt2x00dev, RF2522)) {
		spec->num_channels = ARRAY_SIZE(rf_vals_bg_2522);
		spec->channels = rf_vals_bg_2522;
	} else if (rt2x00_rf(rt2x00dev, RF2523)) {
		spec->num_channels = ARRAY_SIZE(rf_vals_bg_2523);
		spec->channels = rf_vals_bg_2523;
	} else if (rt2x00_rf(rt2x00dev, RF2524)) {
		spec->num_channels = ARRAY_SIZE(rf_vals_bg_2524);
		spec->channels = rf_vals_bg_2524;
	} else if (rt2x00_rf(rt2x00dev, RF2525)) {
		spec->num_channels = ARRAY_SIZE(rf_vals_bg_2525);
		spec->channels = rf_vals_bg_2525;
	} else if (rt2x00_rf(rt2x00dev, RF2525E)) {
		spec->num_channels = ARRAY_SIZE(rf_vals_bg_2525e);
		spec->channels = rf_vals_bg_2525e;
	} else if (rt2x00_rf(rt2x00dev, RF5222)) {
		spec->supported_bands |= SUPPORT_BAND_5GHZ;
		spec->num_channels = ARRAY_SIZE(rf_vals_5222);
		spec->channels = rf_vals_5222;
	}

	/*
	 * Create channel information array
	 */
	info = kcalloc(spec->num_channels, sizeof(*info), GFP_KERNEL);
	if (!info)
		return -ENOMEM;

	spec->channels_info = info;

	tx_power = rt2x00_eeprom_addr(rt2x00dev, EEPROM_TXPOWER_START);
	for (i = 0; i < 14; i++) {
		info[i].max_power = MAX_TXPOWER;
		info[i].default_power1 = TXPOWER_FROM_DEV(tx_power[i]);
	}

	if (spec->num_channels > 14) {
		for (i = 14; i < spec->num_channels; i++) {
			info[i].max_power = MAX_TXPOWER;
			info[i].default_power1 = DEFAULT_TXPOWER;
		}
	}

	return 0;
}

static int rt2500pci_probe_hw(struct rt2x00_dev *rt2x00dev)
{
	int retval;

	/*
	 * Allocate eeprom data.
	 */
	retval = rt2500pci_validate_eeprom(rt2x00dev);
	if (retval)
		return retval;

	retval = rt2500pci_init_eeprom(rt2x00dev);
	if (retval)
		return retval;

	/*
	 * Initialize hw specifications.
	 */
	retval = rt2500pci_probe_hw_mode(rt2x00dev);
	if (retval)
		return retval;

	/*
	 * This device requires the atim queue and DMA-mapped skbs.
	 */
	__set_bit(DRIVER_REQUIRE_ATIM_QUEUE, &rt2x00dev->flags);
	__set_bit(DRIVER_REQUIRE_DMA, &rt2x00dev->flags);

	/*
	 * Set the rssi offset.
	 */
	rt2x00dev->rssi_offset = DEFAULT_RSSI_OFFSET;

	return 0;
}

/*
 * IEEE80211 stack callback functions.
 */
static u64 rt2500pci_get_tsf(struct ieee80211_hw *hw)
{
	struct rt2x00_dev *rt2x00dev = hw->priv;
	u64 tsf;
	u32 reg;

	rt2x00pci_register_read(rt2x00dev, CSR17, &reg);
	tsf = (u64) rt2x00_get_field32(reg, CSR17_HIGH_TSFTIMER) << 32;
	rt2x00pci_register_read(rt2x00dev, CSR16, &reg);
	tsf |= rt2x00_get_field32(reg, CSR16_LOW_TSFTIMER);

	return tsf;
}

static int rt2500pci_tx_last_beacon(struct ieee80211_hw *hw)
{
	struct rt2x00_dev *rt2x00dev = hw->priv;
	u32 reg;

	rt2x00pci_register_read(rt2x00dev, CSR15, &reg);
	return rt2x00_get_field32(reg, CSR15_BEACON_SENT);
}

static const struct ieee80211_ops rt2500pci_mac80211_ops = {
	.tx			= rt2x00mac_tx,
	.start			= rt2x00mac_start,
	.stop			= rt2x00mac_stop,
	.add_interface		= rt2x00mac_add_interface,
	.remove_interface	= rt2x00mac_remove_interface,
	.config			= rt2x00mac_config,
	.configure_filter	= rt2x00mac_configure_filter,
	.sw_scan_start		= rt2x00mac_sw_scan_start,
	.sw_scan_complete	= rt2x00mac_sw_scan_complete,
	.get_stats		= rt2x00mac_get_stats,
	.bss_info_changed	= rt2x00mac_bss_info_changed,
	.conf_tx		= rt2x00mac_conf_tx,
	.get_tsf		= rt2500pci_get_tsf,
	.tx_last_beacon		= rt2500pci_tx_last_beacon,
	.rfkill_poll		= rt2x00mac_rfkill_poll,
	.flush			= rt2x00mac_flush,
};

static const struct rt2x00lib_ops rt2500pci_rt2x00_ops = {
	.irq_handler		= rt2500pci_interrupt,
	.irq_handler_thread	= rt2500pci_interrupt_thread,
	.probe_hw		= rt2500pci_probe_hw,
	.initialize		= rt2x00pci_initialize,
	.uninitialize		= rt2x00pci_uninitialize,
	.get_entry_state	= rt2500pci_get_entry_state,
	.clear_entry		= rt2500pci_clear_entry,
	.set_device_state	= rt2500pci_set_device_state,
	.rfkill_poll		= rt2500pci_rfkill_poll,
	.link_stats		= rt2500pci_link_stats,
	.reset_tuner		= rt2500pci_reset_tuner,
	.link_tuner		= rt2500pci_link_tuner,
	.start_queue		= rt2500pci_start_queue,
	.kick_queue		= rt2500pci_kick_queue,
	.stop_queue		= rt2500pci_stop_queue,
	.write_tx_desc		= rt2500pci_write_tx_desc,
	.write_beacon		= rt2500pci_write_beacon,
	.fill_rxdone		= rt2500pci_fill_rxdone,
	.config_filter		= rt2500pci_config_filter,
	.config_intf		= rt2500pci_config_intf,
	.config_erp		= rt2500pci_config_erp,
	.config_ant		= rt2500pci_config_ant,
	.config			= rt2500pci_config,
};

static const struct data_queue_desc rt2500pci_queue_rx = {
	.entry_num		= 32,
	.data_size		= DATA_FRAME_SIZE,
	.desc_size		= RXD_DESC_SIZE,
	.priv_size		= sizeof(struct queue_entry_priv_pci),
};

static const struct data_queue_desc rt2500pci_queue_tx = {
	.entry_num		= 32,
	.data_size		= DATA_FRAME_SIZE,
	.desc_size		= TXD_DESC_SIZE,
	.priv_size		= sizeof(struct queue_entry_priv_pci),
};

static const struct data_queue_desc rt2500pci_queue_bcn = {
	.entry_num		= 1,
	.data_size		= MGMT_FRAME_SIZE,
	.desc_size		= TXD_DESC_SIZE,
	.priv_size		= sizeof(struct queue_entry_priv_pci),
};

static const struct data_queue_desc rt2500pci_queue_atim = {
	.entry_num		= 8,
	.data_size		= DATA_FRAME_SIZE,
	.desc_size		= TXD_DESC_SIZE,
	.priv_size		= sizeof(struct queue_entry_priv_pci),
};

static const struct rt2x00_ops rt2500pci_ops = {
	.name			= KBUILD_MODNAME,
	.max_sta_intf		= 1,
	.max_ap_intf		= 1,
	.eeprom_size		= EEPROM_SIZE,
	.rf_size		= RF_SIZE,
	.tx_queues		= NUM_TX_QUEUES,
	.extra_tx_headroom	= 0,
	.rx			= &rt2500pci_queue_rx,
	.tx			= &rt2500pci_queue_tx,
	.bcn			= &rt2500pci_queue_bcn,
	.atim			= &rt2500pci_queue_atim,
	.lib			= &rt2500pci_rt2x00_ops,
	.hw			= &rt2500pci_mac80211_ops,
#ifdef CONFIG_RT2X00_LIB_DEBUGFS
	.debugfs		= &rt2500pci_rt2x00debug,
#endif /* CONFIG_RT2X00_LIB_DEBUGFS */
};

/*
 * RT2500pci module information.
 */
static DEFINE_PCI_DEVICE_TABLE(rt2500pci_device_table) = {
	{ PCI_DEVICE(0x1814, 0x0201), PCI_DEVICE_DATA(&rt2500pci_ops) },
	{ 0, }
};

MODULE_AUTHOR(DRV_PROJECT);
MODULE_VERSION(DRV_VERSION);
MODULE_DESCRIPTION("Ralink RT2500 PCI & PCMCIA Wireless LAN driver.");
MODULE_SUPPORTED_DEVICE("Ralink RT2560 PCI & PCMCIA chipset based cards");
MODULE_DEVICE_TABLE(pci, rt2500pci_device_table);
MODULE_LICENSE("GPL");

static struct pci_driver rt2500pci_driver = {
	.name		= KBUILD_MODNAME,
	.id_table	= rt2500pci_device_table,
	.probe		= rt2x00pci_probe,
	.remove		= __devexit_p(rt2x00pci_remove),
	.suspend	= rt2x00pci_suspend,
	.resume		= rt2x00pci_resume,
};

static int __init rt2500pci_init(void)
{
	return pci_register_driver(&rt2500pci_driver);
}

static void __exit rt2500pci_exit(void)
{
	pci_unregister_driver(&rt2500pci_driver);
}

module_init(rt2500pci_init);
module_exit(rt2500pci_exit);<|MERGE_RESOLUTION|>--- conflicted
+++ resolved
@@ -720,8 +720,6 @@
 		rt2500pci_set_vgc(rt2x00dev, qual, ++qual->vgc_level_reg);
 	else if (qual->false_cca < 100 && qual->vgc_level_reg > 0x32)
 		rt2500pci_set_vgc(rt2x00dev, qual, --qual->vgc_level_reg);
-<<<<<<< HEAD
-=======
 }
 
 /*
@@ -804,7 +802,6 @@
 	default:
 		break;
 	}
->>>>>>> 3cbea436
 }
 
 /*
@@ -1331,7 +1328,6 @@
 	 * Write the TX descriptor for the beacon.
 	 */
 	rt2500pci_write_tx_desc(entry, txdesc);
-<<<<<<< HEAD
 
 	/*
 	 * Dump beacon to userspace through debugfs.
@@ -1345,47 +1341,6 @@
 	rt2x00_set_field32(&reg, CSR14_TBCN, 1);
 	rt2x00_set_field32(&reg, CSR14_BEACON_GEN, 1);
 	rt2x00pci_register_write(rt2x00dev, CSR14, reg);
-}
-
-static void rt2500pci_kick_tx_queue(struct data_queue *queue)
-{
-	struct rt2x00_dev *rt2x00dev = queue->rt2x00dev;
-	u32 reg;
-
-	rt2x00pci_register_read(rt2x00dev, TXCSR0, &reg);
-	rt2x00_set_field32(&reg, TXCSR0_KICK_PRIO, (queue->qid == QID_AC_BE));
-	rt2x00_set_field32(&reg, TXCSR0_KICK_TX, (queue->qid == QID_AC_BK));
-	rt2x00_set_field32(&reg, TXCSR0_KICK_ATIM, (queue->qid == QID_ATIM));
-	rt2x00pci_register_write(rt2x00dev, TXCSR0, reg);
-}
-
-static void rt2500pci_kill_tx_queue(struct data_queue *queue)
-{
-	struct rt2x00_dev *rt2x00dev = queue->rt2x00dev;
-	u32 reg;
-
-	if (queue->qid == QID_BEACON) {
-		rt2x00pci_register_write(rt2x00dev, CSR14, 0);
-	} else {
-		rt2x00pci_register_read(rt2x00dev, TXCSR0, &reg);
-		rt2x00_set_field32(&reg, TXCSR0_ABORT, 1);
-		rt2x00pci_register_write(rt2x00dev, TXCSR0, reg);
-	}
-=======
-
-	/*
-	 * Dump beacon to userspace through debugfs.
-	 */
-	rt2x00debug_dump_frame(rt2x00dev, DUMP_FRAME_BEACON, entry->skb);
-
-	/*
-	 * Enable beaconing again.
-	 */
-	rt2x00_set_field32(&reg, CSR14_TSF_COUNT, 1);
-	rt2x00_set_field32(&reg, CSR14_TBCN, 1);
-	rt2x00_set_field32(&reg, CSR14_BEACON_GEN, 1);
-	rt2x00pci_register_write(rt2x00dev, CSR14, reg);
->>>>>>> 3cbea436
 }
 
 /*
@@ -1507,10 +1462,6 @@
 	 */
 	if (rt2x00_get_field32(reg, CSR7_TXDONE_TXRING))
 		rt2500pci_txdone(rt2x00dev, QID_AC_VI);
-
-	/* Enable interrupts again. */
-	rt2x00dev->ops->lib->set_device_state(rt2x00dev,
-					      STATE_RADIO_IRQ_ON_ISR);
 
 	/* Enable interrupts again. */
 	rt2x00dev->ops->lib->set_device_state(rt2x00dev,
