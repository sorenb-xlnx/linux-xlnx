/*
	Copyright (C) 2004 - 2009 Ivo van Doorn <IvDoorn@gmail.com>
	<http://rt2x00.serialmonkey.com>

	This program is free software; you can redistribute it and/or modify
	it under the terms of the GNU General Public License as published by
	the Free Software Foundation; either version 2 of the License, or
	(at your option) any later version.

	This program is distributed in the hope that it will be useful,
	but WITHOUT ANY WARRANTY; without even the implied warranty of
	MERCHANTABILITY or FITNESS FOR A PARTICULAR PURPOSE. See the
	GNU General Public License for more details.

	You should have received a copy of the GNU General Public License
	along with this program; if not, write to the
	Free Software Foundation, Inc.,
	59 Temple Place - Suite 330, Boston, MA 02111-1307, USA.
 */

/*
	Module: rt2500usb
	Abstract: rt2500usb device specific routines.
	Supported chipsets: RT2570.
 */

#include <linux/delay.h>
#include <linux/etherdevice.h>
#include <linux/init.h>
#include <linux/kernel.h>
#include <linux/module.h>
#include <linux/slab.h>
#include <linux/usb.h>

#include "rt2x00.h"
#include "rt2x00usb.h"
#include "rt2500usb.h"

/*
 * Allow hardware encryption to be disabled.
 */
static int modparam_nohwcrypt = 0;
module_param_named(nohwcrypt, modparam_nohwcrypt, bool, S_IRUGO);
MODULE_PARM_DESC(nohwcrypt, "Disable hardware encryption.");

/*
 * Register access.
 * All access to the CSR registers will go through the methods
 * rt2500usb_register_read and rt2500usb_register_write.
 * BBP and RF register require indirect register access,
 * and use the CSR registers BBPCSR and RFCSR to achieve this.
 * These indirect registers work with busy bits,
 * and we will try maximal REGISTER_BUSY_COUNT times to access
 * the register while taking a REGISTER_BUSY_DELAY us delay
 * between each attampt. When the busy bit is still set at that time,
 * the access attempt is considered to have failed,
 * and we will print an error.
 * If the csr_mutex is already held then the _lock variants must
 * be used instead.
 */
static inline void rt2500usb_register_read(struct rt2x00_dev *rt2x00dev,
					   const unsigned int offset,
					   u16 *value)
{
	__le16 reg;
	rt2x00usb_vendor_request_buff(rt2x00dev, USB_MULTI_READ,
				      USB_VENDOR_REQUEST_IN, offset,
				      &reg, sizeof(reg), REGISTER_TIMEOUT);
	*value = le16_to_cpu(reg);
}

static inline void rt2500usb_register_read_lock(struct rt2x00_dev *rt2x00dev,
						const unsigned int offset,
						u16 *value)
{
	__le16 reg;
	rt2x00usb_vendor_req_buff_lock(rt2x00dev, USB_MULTI_READ,
				       USB_VENDOR_REQUEST_IN, offset,
				       &reg, sizeof(reg), REGISTER_TIMEOUT);
	*value = le16_to_cpu(reg);
}

static inline void rt2500usb_register_multiread(struct rt2x00_dev *rt2x00dev,
						const unsigned int offset,
						void *value, const u16 length)
{
	rt2x00usb_vendor_request_buff(rt2x00dev, USB_MULTI_READ,
				      USB_VENDOR_REQUEST_IN, offset,
				      value, length,
				      REGISTER_TIMEOUT16(length));
}

static inline void rt2500usb_register_write(struct rt2x00_dev *rt2x00dev,
					    const unsigned int offset,
					    u16 value)
{
	__le16 reg = cpu_to_le16(value);
	rt2x00usb_vendor_request_buff(rt2x00dev, USB_MULTI_WRITE,
				      USB_VENDOR_REQUEST_OUT, offset,
				      &reg, sizeof(reg), REGISTER_TIMEOUT);
}

static inline void rt2500usb_register_write_lock(struct rt2x00_dev *rt2x00dev,
						 const unsigned int offset,
						 u16 value)
{
	__le16 reg = cpu_to_le16(value);
	rt2x00usb_vendor_req_buff_lock(rt2x00dev, USB_MULTI_WRITE,
				       USB_VENDOR_REQUEST_OUT, offset,
				       &reg, sizeof(reg), REGISTER_TIMEOUT);
}

static inline void rt2500usb_register_multiwrite(struct rt2x00_dev *rt2x00dev,
						 const unsigned int offset,
						 void *value, const u16 length)
{
	rt2x00usb_vendor_request_buff(rt2x00dev, USB_MULTI_WRITE,
				      USB_VENDOR_REQUEST_OUT, offset,
				      value, length,
				      REGISTER_TIMEOUT16(length));
}

static int rt2500usb_regbusy_read(struct rt2x00_dev *rt2x00dev,
				  const unsigned int offset,
				  struct rt2x00_field16 field,
				  u16 *reg)
{
	unsigned int i;

	for (i = 0; i < REGISTER_BUSY_COUNT; i++) {
		rt2500usb_register_read_lock(rt2x00dev, offset, reg);
		if (!rt2x00_get_field16(*reg, field))
			return 1;
		udelay(REGISTER_BUSY_DELAY);
	}

	ERROR(rt2x00dev, "Indirect register access failed: "
	      "offset=0x%.08x, value=0x%.08x\n", offset, *reg);
	*reg = ~0;

	return 0;
}

#define WAIT_FOR_BBP(__dev, __reg) \
	rt2500usb_regbusy_read((__dev), PHY_CSR8, PHY_CSR8_BUSY, (__reg))
#define WAIT_FOR_RF(__dev, __reg) \
	rt2500usb_regbusy_read((__dev), PHY_CSR10, PHY_CSR10_RF_BUSY, (__reg))

static void rt2500usb_bbp_write(struct rt2x00_dev *rt2x00dev,
				const unsigned int word, const u8 value)
{
	u16 reg;

	mutex_lock(&rt2x00dev->csr_mutex);

	/*
	 * Wait until the BBP becomes available, afterwards we
	 * can safely write the new data into the register.
	 */
	if (WAIT_FOR_BBP(rt2x00dev, &reg)) {
		reg = 0;
		rt2x00_set_field16(&reg, PHY_CSR7_DATA, value);
		rt2x00_set_field16(&reg, PHY_CSR7_REG_ID, word);
		rt2x00_set_field16(&reg, PHY_CSR7_READ_CONTROL, 0);

		rt2500usb_register_write_lock(rt2x00dev, PHY_CSR7, reg);
	}

	mutex_unlock(&rt2x00dev->csr_mutex);
}

static void rt2500usb_bbp_read(struct rt2x00_dev *rt2x00dev,
			       const unsigned int word, u8 *value)
{
	u16 reg;

	mutex_lock(&rt2x00dev->csr_mutex);

	/*
	 * Wait until the BBP becomes available, afterwards we
	 * can safely write the read request into the register.
	 * After the data has been written, we wait until hardware
	 * returns the correct value, if at any time the register
	 * doesn't become available in time, reg will be 0xffffffff
	 * which means we return 0xff to the caller.
	 */
	if (WAIT_FOR_BBP(rt2x00dev, &reg)) {
		reg = 0;
		rt2x00_set_field16(&reg, PHY_CSR7_REG_ID, word);
		rt2x00_set_field16(&reg, PHY_CSR7_READ_CONTROL, 1);

		rt2500usb_register_write_lock(rt2x00dev, PHY_CSR7, reg);

		if (WAIT_FOR_BBP(rt2x00dev, &reg))
			rt2500usb_register_read_lock(rt2x00dev, PHY_CSR7, &reg);
	}

	*value = rt2x00_get_field16(reg, PHY_CSR7_DATA);

	mutex_unlock(&rt2x00dev->csr_mutex);
}

static void rt2500usb_rf_write(struct rt2x00_dev *rt2x00dev,
			       const unsigned int word, const u32 value)
{
	u16 reg;

	mutex_lock(&rt2x00dev->csr_mutex);

	/*
	 * Wait until the RF becomes available, afterwards we
	 * can safely write the new data into the register.
	 */
	if (WAIT_FOR_RF(rt2x00dev, &reg)) {
		reg = 0;
		rt2x00_set_field16(&reg, PHY_CSR9_RF_VALUE, value);
		rt2500usb_register_write_lock(rt2x00dev, PHY_CSR9, reg);

		reg = 0;
		rt2x00_set_field16(&reg, PHY_CSR10_RF_VALUE, value >> 16);
		rt2x00_set_field16(&reg, PHY_CSR10_RF_NUMBER_OF_BITS, 20);
		rt2x00_set_field16(&reg, PHY_CSR10_RF_IF_SELECT, 0);
		rt2x00_set_field16(&reg, PHY_CSR10_RF_BUSY, 1);

		rt2500usb_register_write_lock(rt2x00dev, PHY_CSR10, reg);
		rt2x00_rf_write(rt2x00dev, word, value);
	}

	mutex_unlock(&rt2x00dev->csr_mutex);
}

#ifdef CONFIG_RT2X00_LIB_DEBUGFS
static void _rt2500usb_register_read(struct rt2x00_dev *rt2x00dev,
				     const unsigned int offset,
				     u32 *value)
{
	rt2500usb_register_read(rt2x00dev, offset, (u16 *)value);
}

static void _rt2500usb_register_write(struct rt2x00_dev *rt2x00dev,
				      const unsigned int offset,
				      u32 value)
{
	rt2500usb_register_write(rt2x00dev, offset, value);
}

static const struct rt2x00debug rt2500usb_rt2x00debug = {
	.owner	= THIS_MODULE,
	.csr	= {
		.read		= _rt2500usb_register_read,
		.write		= _rt2500usb_register_write,
		.flags		= RT2X00DEBUGFS_OFFSET,
		.word_base	= CSR_REG_BASE,
		.word_size	= sizeof(u16),
		.word_count	= CSR_REG_SIZE / sizeof(u16),
	},
	.eeprom	= {
		.read		= rt2x00_eeprom_read,
		.write		= rt2x00_eeprom_write,
		.word_base	= EEPROM_BASE,
		.word_size	= sizeof(u16),
		.word_count	= EEPROM_SIZE / sizeof(u16),
	},
	.bbp	= {
		.read		= rt2500usb_bbp_read,
		.write		= rt2500usb_bbp_write,
		.word_base	= BBP_BASE,
		.word_size	= sizeof(u8),
		.word_count	= BBP_SIZE / sizeof(u8),
	},
	.rf	= {
		.read		= rt2x00_rf_read,
		.write		= rt2500usb_rf_write,
		.word_base	= RF_BASE,
		.word_size	= sizeof(u32),
		.word_count	= RF_SIZE / sizeof(u32),
	},
};
#endif /* CONFIG_RT2X00_LIB_DEBUGFS */

static int rt2500usb_rfkill_poll(struct rt2x00_dev *rt2x00dev)
{
	u16 reg;

	rt2500usb_register_read(rt2x00dev, MAC_CSR19, &reg);
	return rt2x00_get_field32(reg, MAC_CSR19_BIT7);
}

#ifdef CONFIG_RT2X00_LIB_LEDS
static void rt2500usb_brightness_set(struct led_classdev *led_cdev,
				     enum led_brightness brightness)
{
	struct rt2x00_led *led =
	    container_of(led_cdev, struct rt2x00_led, led_dev);
	unsigned int enabled = brightness != LED_OFF;
	u16 reg;

	rt2500usb_register_read(led->rt2x00dev, MAC_CSR20, &reg);

	if (led->type == LED_TYPE_RADIO || led->type == LED_TYPE_ASSOC)
		rt2x00_set_field16(&reg, MAC_CSR20_LINK, enabled);
	else if (led->type == LED_TYPE_ACTIVITY)
		rt2x00_set_field16(&reg, MAC_CSR20_ACTIVITY, enabled);

	rt2500usb_register_write(led->rt2x00dev, MAC_CSR20, reg);
}

static int rt2500usb_blink_set(struct led_classdev *led_cdev,
			       unsigned long *delay_on,
			       unsigned long *delay_off)
{
	struct rt2x00_led *led =
	    container_of(led_cdev, struct rt2x00_led, led_dev);
	u16 reg;

	rt2500usb_register_read(led->rt2x00dev, MAC_CSR21, &reg);
	rt2x00_set_field16(&reg, MAC_CSR21_ON_PERIOD, *delay_on);
	rt2x00_set_field16(&reg, MAC_CSR21_OFF_PERIOD, *delay_off);
	rt2500usb_register_write(led->rt2x00dev, MAC_CSR21, reg);

	return 0;
}

static void rt2500usb_init_led(struct rt2x00_dev *rt2x00dev,
			       struct rt2x00_led *led,
			       enum led_type type)
{
	led->rt2x00dev = rt2x00dev;
	led->type = type;
	led->led_dev.brightness_set = rt2500usb_brightness_set;
	led->led_dev.blink_set = rt2500usb_blink_set;
	led->flags = LED_INITIALIZED;
}
#endif /* CONFIG_RT2X00_LIB_LEDS */

/*
 * Configuration handlers.
 */

/*
 * rt2500usb does not differentiate between shared and pairwise
 * keys, so we should use the same function for both key types.
 */
static int rt2500usb_config_key(struct rt2x00_dev *rt2x00dev,
				struct rt2x00lib_crypto *crypto,
				struct ieee80211_key_conf *key)
{
	int timeout;
	u32 mask;
	u16 reg;

	if (crypto->cmd == SET_KEY) {
		/*
		 * Pairwise key will always be entry 0, but this
		 * could collide with a shared key on the same
		 * position...
		 */
		mask = TXRX_CSR0_KEY_ID.bit_mask;

		rt2500usb_register_read(rt2x00dev, TXRX_CSR0, &reg);
		reg &= mask;

		if (reg && reg == mask)
			return -ENOSPC;

		reg = rt2x00_get_field16(reg, TXRX_CSR0_KEY_ID);

		key->hw_key_idx += reg ? ffz(reg) : 0;

		/*
		 * The encryption key doesn't fit within the CSR cache,
		 * this means we should allocate it separately and use
		 * rt2x00usb_vendor_request() to send the key to the hardware.
		 */
		reg = KEY_ENTRY(key->hw_key_idx);
		timeout = REGISTER_TIMEOUT32(sizeof(crypto->key));
		rt2x00usb_vendor_request_large_buff(rt2x00dev, USB_MULTI_WRITE,
						    USB_VENDOR_REQUEST_OUT, reg,
						    crypto->key,
						    sizeof(crypto->key),
						    timeout);

		/*
		 * The driver does not support the IV/EIV generation
		 * in hardware. However it demands the data to be provided
		 * both separately as well as inside the frame.
		 * We already provided the CONFIG_CRYPTO_COPY_IV to rt2x00lib
		 * to ensure rt2x00lib will not strip the data from the
		 * frame after the copy, now we must tell mac80211
		 * to generate the IV/EIV data.
		 */
		key->flags |= IEEE80211_KEY_FLAG_GENERATE_IV;
		key->flags |= IEEE80211_KEY_FLAG_GENERATE_MMIC;
	}

	/*
	 * TXRX_CSR0_KEY_ID contains only single-bit fields to indicate
	 * a particular key is valid.
	 */
	rt2500usb_register_read(rt2x00dev, TXRX_CSR0, &reg);
	rt2x00_set_field16(&reg, TXRX_CSR0_ALGORITHM, crypto->cipher);
	rt2x00_set_field16(&reg, TXRX_CSR0_IV_OFFSET, IEEE80211_HEADER);

	mask = rt2x00_get_field16(reg, TXRX_CSR0_KEY_ID);
	if (crypto->cmd == SET_KEY)
		mask |= 1 << key->hw_key_idx;
	else if (crypto->cmd == DISABLE_KEY)
		mask &= ~(1 << key->hw_key_idx);
	rt2x00_set_field16(&reg, TXRX_CSR0_KEY_ID, mask);
	rt2500usb_register_write(rt2x00dev, TXRX_CSR0, reg);

	return 0;
}

static void rt2500usb_config_filter(struct rt2x00_dev *rt2x00dev,
				    const unsigned int filter_flags)
{
	u16 reg;

	/*
	 * Start configuration steps.
	 * Note that the version error will always be dropped
	 * and broadcast frames will always be accepted since
	 * there is no filter for it at this time.
	 */
	rt2500usb_register_read(rt2x00dev, TXRX_CSR2, &reg);
	rt2x00_set_field16(&reg, TXRX_CSR2_DROP_CRC,
			   !(filter_flags & FIF_FCSFAIL));
	rt2x00_set_field16(&reg, TXRX_CSR2_DROP_PHYSICAL,
			   !(filter_flags & FIF_PLCPFAIL));
	rt2x00_set_field16(&reg, TXRX_CSR2_DROP_CONTROL,
			   !(filter_flags & FIF_CONTROL));
	rt2x00_set_field16(&reg, TXRX_CSR2_DROP_NOT_TO_ME,
			   !(filter_flags & FIF_PROMISC_IN_BSS));
	rt2x00_set_field16(&reg, TXRX_CSR2_DROP_TODS,
			   !(filter_flags & FIF_PROMISC_IN_BSS) &&
			   !rt2x00dev->intf_ap_count);
	rt2x00_set_field16(&reg, TXRX_CSR2_DROP_VERSION_ERROR, 1);
	rt2x00_set_field16(&reg, TXRX_CSR2_DROP_MULTICAST,
			   !(filter_flags & FIF_ALLMULTI));
	rt2x00_set_field16(&reg, TXRX_CSR2_DROP_BROADCAST, 0);
	rt2500usb_register_write(rt2x00dev, TXRX_CSR2, reg);
}

static void rt2500usb_config_intf(struct rt2x00_dev *rt2x00dev,
				  struct rt2x00_intf *intf,
				  struct rt2x00intf_conf *conf,
				  const unsigned int flags)
{
	unsigned int bcn_preload;
	u16 reg;

	if (flags & CONFIG_UPDATE_TYPE) {
		/*
		 * Enable beacon config
		 */
		bcn_preload = PREAMBLE + GET_DURATION(IEEE80211_HEADER, 20);
		rt2500usb_register_read(rt2x00dev, TXRX_CSR20, &reg);
		rt2x00_set_field16(&reg, TXRX_CSR20_OFFSET, bcn_preload >> 6);
		rt2x00_set_field16(&reg, TXRX_CSR20_BCN_EXPECT_WINDOW,
				   2 * (conf->type != NL80211_IFTYPE_STATION));
		rt2500usb_register_write(rt2x00dev, TXRX_CSR20, reg);

		/*
		 * Enable synchronisation.
		 */
		rt2500usb_register_read(rt2x00dev, TXRX_CSR18, &reg);
		rt2x00_set_field16(&reg, TXRX_CSR18_OFFSET, 0);
		rt2500usb_register_write(rt2x00dev, TXRX_CSR18, reg);

		rt2500usb_register_read(rt2x00dev, TXRX_CSR19, &reg);
		rt2x00_set_field16(&reg, TXRX_CSR19_TSF_COUNT, 1);
		rt2x00_set_field16(&reg, TXRX_CSR19_TSF_SYNC, conf->sync);
		rt2x00_set_field16(&reg, TXRX_CSR19_TBCN, 1);
		rt2500usb_register_write(rt2x00dev, TXRX_CSR19, reg);
	}

	if (flags & CONFIG_UPDATE_MAC)
		rt2500usb_register_multiwrite(rt2x00dev, MAC_CSR2, conf->mac,
					      (3 * sizeof(__le16)));

	if (flags & CONFIG_UPDATE_BSSID)
		rt2500usb_register_multiwrite(rt2x00dev, MAC_CSR5, conf->bssid,
					      (3 * sizeof(__le16)));
}

static void rt2500usb_config_erp(struct rt2x00_dev *rt2x00dev,
				 struct rt2x00lib_erp *erp)
{
	u16 reg;

	rt2500usb_register_read(rt2x00dev, TXRX_CSR10, &reg);
	rt2x00_set_field16(&reg, TXRX_CSR10_AUTORESPOND_PREAMBLE,
			   !!erp->short_preamble);
	rt2500usb_register_write(rt2x00dev, TXRX_CSR10, reg);

	rt2500usb_register_write(rt2x00dev, TXRX_CSR11, erp->basic_rates);

	rt2500usb_register_read(rt2x00dev, TXRX_CSR18, &reg);
	rt2x00_set_field16(&reg, TXRX_CSR18_INTERVAL, erp->beacon_int * 4);
	rt2500usb_register_write(rt2x00dev, TXRX_CSR18, reg);

	rt2500usb_register_write(rt2x00dev, MAC_CSR10, erp->slot_time);
	rt2500usb_register_write(rt2x00dev, MAC_CSR11, erp->sifs);
	rt2500usb_register_write(rt2x00dev, MAC_CSR12, erp->eifs);
}

static void rt2500usb_config_ant(struct rt2x00_dev *rt2x00dev,
				 struct antenna_setup *ant)
{
	u8 r2;
	u8 r14;
	u16 csr5;
	u16 csr6;

	/*
	 * We should never come here because rt2x00lib is supposed
	 * to catch this and send us the correct antenna explicitely.
	 */
	BUG_ON(ant->rx == ANTENNA_SW_DIVERSITY ||
	       ant->tx == ANTENNA_SW_DIVERSITY);

	rt2500usb_bbp_read(rt2x00dev, 2, &r2);
	rt2500usb_bbp_read(rt2x00dev, 14, &r14);
	rt2500usb_register_read(rt2x00dev, PHY_CSR5, &csr5);
	rt2500usb_register_read(rt2x00dev, PHY_CSR6, &csr6);

	/*
	 * Configure the TX antenna.
	 */
	switch (ant->tx) {
	case ANTENNA_HW_DIVERSITY:
		rt2x00_set_field8(&r2, BBP_R2_TX_ANTENNA, 1);
		rt2x00_set_field16(&csr5, PHY_CSR5_CCK, 1);
		rt2x00_set_field16(&csr6, PHY_CSR6_OFDM, 1);
		break;
	case ANTENNA_A:
		rt2x00_set_field8(&r2, BBP_R2_TX_ANTENNA, 0);
		rt2x00_set_field16(&csr5, PHY_CSR5_CCK, 0);
		rt2x00_set_field16(&csr6, PHY_CSR6_OFDM, 0);
		break;
	case ANTENNA_B:
	default:
		rt2x00_set_field8(&r2, BBP_R2_TX_ANTENNA, 2);
		rt2x00_set_field16(&csr5, PHY_CSR5_CCK, 2);
		rt2x00_set_field16(&csr6, PHY_CSR6_OFDM, 2);
		break;
	}

	/*
	 * Configure the RX antenna.
	 */
	switch (ant->rx) {
	case ANTENNA_HW_DIVERSITY:
		rt2x00_set_field8(&r14, BBP_R14_RX_ANTENNA, 1);
		break;
	case ANTENNA_A:
		rt2x00_set_field8(&r14, BBP_R14_RX_ANTENNA, 0);
		break;
	case ANTENNA_B:
	default:
		rt2x00_set_field8(&r14, BBP_R14_RX_ANTENNA, 2);
		break;
	}

	/*
	 * RT2525E and RT5222 need to flip TX I/Q
	 */
	if (rt2x00_rf(rt2x00dev, RF2525E) || rt2x00_rf(rt2x00dev, RF5222)) {
		rt2x00_set_field8(&r2, BBP_R2_TX_IQ_FLIP, 1);
		rt2x00_set_field16(&csr5, PHY_CSR5_CCK_FLIP, 1);
		rt2x00_set_field16(&csr6, PHY_CSR6_OFDM_FLIP, 1);

		/*
		 * RT2525E does not need RX I/Q Flip.
		 */
		if (rt2x00_rf(rt2x00dev, RF2525E))
			rt2x00_set_field8(&r14, BBP_R14_RX_IQ_FLIP, 0);
	} else {
		rt2x00_set_field16(&csr5, PHY_CSR5_CCK_FLIP, 0);
		rt2x00_set_field16(&csr6, PHY_CSR6_OFDM_FLIP, 0);
	}

	rt2500usb_bbp_write(rt2x00dev, 2, r2);
	rt2500usb_bbp_write(rt2x00dev, 14, r14);
	rt2500usb_register_write(rt2x00dev, PHY_CSR5, csr5);
	rt2500usb_register_write(rt2x00dev, PHY_CSR6, csr6);
}

static void rt2500usb_config_channel(struct rt2x00_dev *rt2x00dev,
				     struct rf_channel *rf, const int txpower)
{
	/*
	 * Set TXpower.
	 */
	rt2x00_set_field32(&rf->rf3, RF3_TXPOWER, TXPOWER_TO_DEV(txpower));

	/*
	 * For RT2525E we should first set the channel to half band higher.
	 */
	if (rt2x00_rf(rt2x00dev, RF2525E)) {
		static const u32 vals[] = {
			0x000008aa, 0x000008ae, 0x000008ae, 0x000008b2,
			0x000008b2, 0x000008b6, 0x000008b6, 0x000008ba,
			0x000008ba, 0x000008be, 0x000008b7, 0x00000902,
			0x00000902, 0x00000906
		};

		rt2500usb_rf_write(rt2x00dev, 2, vals[rf->channel - 1]);
		if (rf->rf4)
			rt2500usb_rf_write(rt2x00dev, 4, rf->rf4);
	}

	rt2500usb_rf_write(rt2x00dev, 1, rf->rf1);
	rt2500usb_rf_write(rt2x00dev, 2, rf->rf2);
	rt2500usb_rf_write(rt2x00dev, 3, rf->rf3);
	if (rf->rf4)
		rt2500usb_rf_write(rt2x00dev, 4, rf->rf4);
}

static void rt2500usb_config_txpower(struct rt2x00_dev *rt2x00dev,
				     const int txpower)
{
	u32 rf3;

	rt2x00_rf_read(rt2x00dev, 3, &rf3);
	rt2x00_set_field32(&rf3, RF3_TXPOWER, TXPOWER_TO_DEV(txpower));
	rt2500usb_rf_write(rt2x00dev, 3, rf3);
}

static void rt2500usb_config_ps(struct rt2x00_dev *rt2x00dev,
				struct rt2x00lib_conf *libconf)
{
	enum dev_state state =
	    (libconf->conf->flags & IEEE80211_CONF_PS) ?
		STATE_SLEEP : STATE_AWAKE;
	u16 reg;

	if (state == STATE_SLEEP) {
		rt2500usb_register_read(rt2x00dev, MAC_CSR18, &reg);
		rt2x00_set_field16(&reg, MAC_CSR18_DELAY_AFTER_BEACON,
				   rt2x00dev->beacon_int - 20);
		rt2x00_set_field16(&reg, MAC_CSR18_BEACONS_BEFORE_WAKEUP,
				   libconf->conf->listen_interval - 1);

		/* We must first disable autowake before it can be enabled */
		rt2x00_set_field16(&reg, MAC_CSR18_AUTO_WAKE, 0);
		rt2500usb_register_write(rt2x00dev, MAC_CSR18, reg);

		rt2x00_set_field16(&reg, MAC_CSR18_AUTO_WAKE, 1);
		rt2500usb_register_write(rt2x00dev, MAC_CSR18, reg);
	} else {
		rt2500usb_register_read(rt2x00dev, MAC_CSR18, &reg);
		rt2x00_set_field16(&reg, MAC_CSR18_AUTO_WAKE, 0);
		rt2500usb_register_write(rt2x00dev, MAC_CSR18, reg);
	}

	rt2x00dev->ops->lib->set_device_state(rt2x00dev, state);
}

static void rt2500usb_config(struct rt2x00_dev *rt2x00dev,
			     struct rt2x00lib_conf *libconf,
			     const unsigned int flags)
{
	if (flags & IEEE80211_CONF_CHANGE_CHANNEL)
		rt2500usb_config_channel(rt2x00dev, &libconf->rf,
					 libconf->conf->power_level);
	if ((flags & IEEE80211_CONF_CHANGE_POWER) &&
	    !(flags & IEEE80211_CONF_CHANGE_CHANNEL))
		rt2500usb_config_txpower(rt2x00dev,
					 libconf->conf->power_level);
	if (flags & IEEE80211_CONF_CHANGE_PS)
		rt2500usb_config_ps(rt2x00dev, libconf);
}

/*
 * Link tuning
 */
static void rt2500usb_link_stats(struct rt2x00_dev *rt2x00dev,
				 struct link_qual *qual)
{
	u16 reg;

	/*
	 * Update FCS error count from register.
	 */
	rt2500usb_register_read(rt2x00dev, STA_CSR0, &reg);
	qual->rx_failed = rt2x00_get_field16(reg, STA_CSR0_FCS_ERROR);

	/*
	 * Update False CCA count from register.
	 */
	rt2500usb_register_read(rt2x00dev, STA_CSR3, &reg);
	qual->false_cca = rt2x00_get_field16(reg, STA_CSR3_FALSE_CCA_ERROR);
}

static void rt2500usb_reset_tuner(struct rt2x00_dev *rt2x00dev,
				  struct link_qual *qual)
{
	u16 eeprom;
	u16 value;

	rt2x00_eeprom_read(rt2x00dev, EEPROM_BBPTUNE_R24, &eeprom);
	value = rt2x00_get_field16(eeprom, EEPROM_BBPTUNE_R24_LOW);
	rt2500usb_bbp_write(rt2x00dev, 24, value);

	rt2x00_eeprom_read(rt2x00dev, EEPROM_BBPTUNE_R25, &eeprom);
	value = rt2x00_get_field16(eeprom, EEPROM_BBPTUNE_R25_LOW);
	rt2500usb_bbp_write(rt2x00dev, 25, value);

	rt2x00_eeprom_read(rt2x00dev, EEPROM_BBPTUNE_R61, &eeprom);
	value = rt2x00_get_field16(eeprom, EEPROM_BBPTUNE_R61_LOW);
	rt2500usb_bbp_write(rt2x00dev, 61, value);

	rt2x00_eeprom_read(rt2x00dev, EEPROM_BBPTUNE_VGC, &eeprom);
	value = rt2x00_get_field16(eeprom, EEPROM_BBPTUNE_VGCUPPER);
	rt2500usb_bbp_write(rt2x00dev, 17, value);

	qual->vgc_level = value;
}

/*
 * Initialization functions.
 */
static int rt2500usb_init_registers(struct rt2x00_dev *rt2x00dev)
{
	u16 reg;

	rt2x00usb_vendor_request_sw(rt2x00dev, USB_DEVICE_MODE, 0x0001,
				    USB_MODE_TEST, REGISTER_TIMEOUT);
	rt2x00usb_vendor_request_sw(rt2x00dev, USB_SINGLE_WRITE, 0x0308,
				    0x00f0, REGISTER_TIMEOUT);

	rt2500usb_register_read(rt2x00dev, TXRX_CSR2, &reg);
	rt2x00_set_field16(&reg, TXRX_CSR2_DISABLE_RX, 1);
	rt2500usb_register_write(rt2x00dev, TXRX_CSR2, reg);

	rt2500usb_register_write(rt2x00dev, MAC_CSR13, 0x1111);
	rt2500usb_register_write(rt2x00dev, MAC_CSR14, 0x1e11);

	rt2500usb_register_read(rt2x00dev, MAC_CSR1, &reg);
	rt2x00_set_field16(&reg, MAC_CSR1_SOFT_RESET, 1);
	rt2x00_set_field16(&reg, MAC_CSR1_BBP_RESET, 1);
	rt2x00_set_field16(&reg, MAC_CSR1_HOST_READY, 0);
	rt2500usb_register_write(rt2x00dev, MAC_CSR1, reg);

	rt2500usb_register_read(rt2x00dev, MAC_CSR1, &reg);
	rt2x00_set_field16(&reg, MAC_CSR1_SOFT_RESET, 0);
	rt2x00_set_field16(&reg, MAC_CSR1_BBP_RESET, 0);
	rt2x00_set_field16(&reg, MAC_CSR1_HOST_READY, 0);
	rt2500usb_register_write(rt2x00dev, MAC_CSR1, reg);

	rt2500usb_register_read(rt2x00dev, TXRX_CSR5, &reg);
	rt2x00_set_field16(&reg, TXRX_CSR5_BBP_ID0, 13);
	rt2x00_set_field16(&reg, TXRX_CSR5_BBP_ID0_VALID, 1);
	rt2x00_set_field16(&reg, TXRX_CSR5_BBP_ID1, 12);
	rt2x00_set_field16(&reg, TXRX_CSR5_BBP_ID1_VALID, 1);
	rt2500usb_register_write(rt2x00dev, TXRX_CSR5, reg);

	rt2500usb_register_read(rt2x00dev, TXRX_CSR6, &reg);
	rt2x00_set_field16(&reg, TXRX_CSR6_BBP_ID0, 10);
	rt2x00_set_field16(&reg, TXRX_CSR6_BBP_ID0_VALID, 1);
	rt2x00_set_field16(&reg, TXRX_CSR6_BBP_ID1, 11);
	rt2x00_set_field16(&reg, TXRX_CSR6_BBP_ID1_VALID, 1);
	rt2500usb_register_write(rt2x00dev, TXRX_CSR6, reg);

	rt2500usb_register_read(rt2x00dev, TXRX_CSR7, &reg);
	rt2x00_set_field16(&reg, TXRX_CSR7_BBP_ID0, 7);
	rt2x00_set_field16(&reg, TXRX_CSR7_BBP_ID0_VALID, 1);
	rt2x00_set_field16(&reg, TXRX_CSR7_BBP_ID1, 6);
	rt2x00_set_field16(&reg, TXRX_CSR7_BBP_ID1_VALID, 1);
	rt2500usb_register_write(rt2x00dev, TXRX_CSR7, reg);

	rt2500usb_register_read(rt2x00dev, TXRX_CSR8, &reg);
	rt2x00_set_field16(&reg, TXRX_CSR8_BBP_ID0, 5);
	rt2x00_set_field16(&reg, TXRX_CSR8_BBP_ID0_VALID, 1);
	rt2x00_set_field16(&reg, TXRX_CSR8_BBP_ID1, 0);
	rt2x00_set_field16(&reg, TXRX_CSR8_BBP_ID1_VALID, 0);
	rt2500usb_register_write(rt2x00dev, TXRX_CSR8, reg);

	rt2500usb_register_read(rt2x00dev, TXRX_CSR19, &reg);
	rt2x00_set_field16(&reg, TXRX_CSR19_TSF_COUNT, 0);
	rt2x00_set_field16(&reg, TXRX_CSR19_TSF_SYNC, 0);
	rt2x00_set_field16(&reg, TXRX_CSR19_TBCN, 0);
	rt2x00_set_field16(&reg, TXRX_CSR19_BEACON_GEN, 0);
	rt2500usb_register_write(rt2x00dev, TXRX_CSR19, reg);

	rt2500usb_register_write(rt2x00dev, TXRX_CSR21, 0xe78f);
	rt2500usb_register_write(rt2x00dev, MAC_CSR9, 0xff1d);

	if (rt2x00dev->ops->lib->set_device_state(rt2x00dev, STATE_AWAKE))
		return -EBUSY;

	rt2500usb_register_read(rt2x00dev, MAC_CSR1, &reg);
	rt2x00_set_field16(&reg, MAC_CSR1_SOFT_RESET, 0);
	rt2x00_set_field16(&reg, MAC_CSR1_BBP_RESET, 0);
	rt2x00_set_field16(&reg, MAC_CSR1_HOST_READY, 1);
	rt2500usb_register_write(rt2x00dev, MAC_CSR1, reg);

	if (rt2x00_rev(rt2x00dev) >= RT2570_VERSION_C) {
		rt2500usb_register_read(rt2x00dev, PHY_CSR2, &reg);
		rt2x00_set_field16(&reg, PHY_CSR2_LNA, 0);
	} else {
		reg = 0;
		rt2x00_set_field16(&reg, PHY_CSR2_LNA, 1);
		rt2x00_set_field16(&reg, PHY_CSR2_LNA_MODE, 3);
	}
	rt2500usb_register_write(rt2x00dev, PHY_CSR2, reg);

	rt2500usb_register_write(rt2x00dev, MAC_CSR11, 0x0002);
	rt2500usb_register_write(rt2x00dev, MAC_CSR22, 0x0053);
	rt2500usb_register_write(rt2x00dev, MAC_CSR15, 0x01ee);
	rt2500usb_register_write(rt2x00dev, MAC_CSR16, 0x0000);

	rt2500usb_register_read(rt2x00dev, MAC_CSR8, &reg);
	rt2x00_set_field16(&reg, MAC_CSR8_MAX_FRAME_UNIT,
			   rt2x00dev->rx->data_size);
	rt2500usb_register_write(rt2x00dev, MAC_CSR8, reg);

	rt2500usb_register_read(rt2x00dev, TXRX_CSR0, &reg);
	rt2x00_set_field16(&reg, TXRX_CSR0_IV_OFFSET, IEEE80211_HEADER);
	rt2x00_set_field16(&reg, TXRX_CSR0_KEY_ID, 0);
	rt2500usb_register_write(rt2x00dev, TXRX_CSR0, reg);

	rt2500usb_register_read(rt2x00dev, MAC_CSR18, &reg);
	rt2x00_set_field16(&reg, MAC_CSR18_DELAY_AFTER_BEACON, 90);
	rt2500usb_register_write(rt2x00dev, MAC_CSR18, reg);

	rt2500usb_register_read(rt2x00dev, PHY_CSR4, &reg);
	rt2x00_set_field16(&reg, PHY_CSR4_LOW_RF_LE, 1);
	rt2500usb_register_write(rt2x00dev, PHY_CSR4, reg);

	rt2500usb_register_read(rt2x00dev, TXRX_CSR1, &reg);
	rt2x00_set_field16(&reg, TXRX_CSR1_AUTO_SEQUENCE, 1);
	rt2500usb_register_write(rt2x00dev, TXRX_CSR1, reg);

	return 0;
}

static int rt2500usb_wait_bbp_ready(struct rt2x00_dev *rt2x00dev)
{
	unsigned int i;
	u8 value;

	for (i = 0; i < REGISTER_BUSY_COUNT; i++) {
		rt2500usb_bbp_read(rt2x00dev, 0, &value);
		if ((value != 0xff) && (value != 0x00))
			return 0;
		udelay(REGISTER_BUSY_DELAY);
	}

	ERROR(rt2x00dev, "BBP register access failed, aborting.\n");
	return -EACCES;
}

static int rt2500usb_init_bbp(struct rt2x00_dev *rt2x00dev)
{
	unsigned int i;
	u16 eeprom;
	u8 value;
	u8 reg_id;

	if (unlikely(rt2500usb_wait_bbp_ready(rt2x00dev)))
		return -EACCES;

	rt2500usb_bbp_write(rt2x00dev, 3, 0x02);
	rt2500usb_bbp_write(rt2x00dev, 4, 0x19);
	rt2500usb_bbp_write(rt2x00dev, 14, 0x1c);
	rt2500usb_bbp_write(rt2x00dev, 15, 0x30);
	rt2500usb_bbp_write(rt2x00dev, 16, 0xac);
	rt2500usb_bbp_write(rt2x00dev, 18, 0x18);
	rt2500usb_bbp_write(rt2x00dev, 19, 0xff);
	rt2500usb_bbp_write(rt2x00dev, 20, 0x1e);
	rt2500usb_bbp_write(rt2x00dev, 21, 0x08);
	rt2500usb_bbp_write(rt2x00dev, 22, 0x08);
	rt2500usb_bbp_write(rt2x00dev, 23, 0x08);
	rt2500usb_bbp_write(rt2x00dev, 24, 0x80);
	rt2500usb_bbp_write(rt2x00dev, 25, 0x50);
	rt2500usb_bbp_write(rt2x00dev, 26, 0x08);
	rt2500usb_bbp_write(rt2x00dev, 27, 0x23);
	rt2500usb_bbp_write(rt2x00dev, 30, 0x10);
	rt2500usb_bbp_write(rt2x00dev, 31, 0x2b);
	rt2500usb_bbp_write(rt2x00dev, 32, 0xb9);
	rt2500usb_bbp_write(rt2x00dev, 34, 0x12);
	rt2500usb_bbp_write(rt2x00dev, 35, 0x50);
	rt2500usb_bbp_write(rt2x00dev, 39, 0xc4);
	rt2500usb_bbp_write(rt2x00dev, 40, 0x02);
	rt2500usb_bbp_write(rt2x00dev, 41, 0x60);
	rt2500usb_bbp_write(rt2x00dev, 53, 0x10);
	rt2500usb_bbp_write(rt2x00dev, 54, 0x18);
	rt2500usb_bbp_write(rt2x00dev, 56, 0x08);
	rt2500usb_bbp_write(rt2x00dev, 57, 0x10);
	rt2500usb_bbp_write(rt2x00dev, 58, 0x08);
	rt2500usb_bbp_write(rt2x00dev, 61, 0x60);
	rt2500usb_bbp_write(rt2x00dev, 62, 0x10);
	rt2500usb_bbp_write(rt2x00dev, 75, 0xff);

	for (i = 0; i < EEPROM_BBP_SIZE; i++) {
		rt2x00_eeprom_read(rt2x00dev, EEPROM_BBP_START + i, &eeprom);

		if (eeprom != 0xffff && eeprom != 0x0000) {
			reg_id = rt2x00_get_field16(eeprom, EEPROM_BBP_REG_ID);
			value = rt2x00_get_field16(eeprom, EEPROM_BBP_VALUE);
			rt2500usb_bbp_write(rt2x00dev, reg_id, value);
		}
	}

	return 0;
}

/*
 * Device state switch handlers.
 */
static void rt2500usb_toggle_rx(struct rt2x00_dev *rt2x00dev,
				enum dev_state state)
{
	u16 reg;

	rt2500usb_register_read(rt2x00dev, TXRX_CSR2, &reg);
	rt2x00_set_field16(&reg, TXRX_CSR2_DISABLE_RX,
			   (state == STATE_RADIO_RX_OFF) ||
			   (state == STATE_RADIO_RX_OFF_LINK));
	rt2500usb_register_write(rt2x00dev, TXRX_CSR2, reg);
}

static int rt2500usb_enable_radio(struct rt2x00_dev *rt2x00dev)
{
	/*
	 * Initialize all registers.
	 */
	if (unlikely(rt2500usb_init_registers(rt2x00dev) ||
		     rt2500usb_init_bbp(rt2x00dev)))
		return -EIO;

	return 0;
}

static void rt2500usb_disable_radio(struct rt2x00_dev *rt2x00dev)
{
	rt2500usb_register_write(rt2x00dev, MAC_CSR13, 0x2121);
	rt2500usb_register_write(rt2x00dev, MAC_CSR14, 0x2121);

	/*
	 * Disable synchronisation.
	 */
	rt2500usb_register_write(rt2x00dev, TXRX_CSR19, 0);

	rt2x00usb_disable_radio(rt2x00dev);
}

static int rt2500usb_set_state(struct rt2x00_dev *rt2x00dev,
			       enum dev_state state)
{
	u16 reg;
	u16 reg2;
	unsigned int i;
	char put_to_sleep;
	char bbp_state;
	char rf_state;

	put_to_sleep = (state != STATE_AWAKE);

	reg = 0;
	rt2x00_set_field16(&reg, MAC_CSR17_BBP_DESIRE_STATE, state);
	rt2x00_set_field16(&reg, MAC_CSR17_RF_DESIRE_STATE, state);
	rt2x00_set_field16(&reg, MAC_CSR17_PUT_TO_SLEEP, put_to_sleep);
	rt2500usb_register_write(rt2x00dev, MAC_CSR17, reg);
	rt2x00_set_field16(&reg, MAC_CSR17_SET_STATE, 1);
	rt2500usb_register_write(rt2x00dev, MAC_CSR17, reg);

	/*
	 * Device is not guaranteed to be in the requested state yet.
	 * We must wait until the register indicates that the
	 * device has entered the correct state.
	 */
	for (i = 0; i < REGISTER_BUSY_COUNT; i++) {
		rt2500usb_register_read(rt2x00dev, MAC_CSR17, &reg2);
		bbp_state = rt2x00_get_field16(reg2, MAC_CSR17_BBP_CURR_STATE);
		rf_state = rt2x00_get_field16(reg2, MAC_CSR17_RF_CURR_STATE);
		if (bbp_state == state && rf_state == state)
			return 0;
		rt2500usb_register_write(rt2x00dev, MAC_CSR17, reg);
		msleep(30);
	}

	return -EBUSY;
}

static int rt2500usb_set_device_state(struct rt2x00_dev *rt2x00dev,
				      enum dev_state state)
{
	int retval = 0;

	switch (state) {
	case STATE_RADIO_ON:
		retval = rt2500usb_enable_radio(rt2x00dev);
		break;
	case STATE_RADIO_OFF:
		rt2500usb_disable_radio(rt2x00dev);
		break;
	case STATE_RADIO_RX_ON:
	case STATE_RADIO_RX_ON_LINK:
	case STATE_RADIO_RX_OFF:
	case STATE_RADIO_RX_OFF_LINK:
		rt2500usb_toggle_rx(rt2x00dev, state);
		break;
	case STATE_RADIO_IRQ_ON:
	case STATE_RADIO_IRQ_OFF:
		/* No support, but no error either */
		break;
	case STATE_DEEP_SLEEP:
	case STATE_SLEEP:
	case STATE_STANDBY:
	case STATE_AWAKE:
		retval = rt2500usb_set_state(rt2x00dev, state);
		break;
	default:
		retval = -ENOTSUPP;
		break;
	}

	if (unlikely(retval))
		ERROR(rt2x00dev, "Device failed to enter state %d (%d).\n",
		      state, retval);

	return retval;
}

/*
 * TX descriptor initialization
 */
static void rt2500usb_write_tx_desc(struct rt2x00_dev *rt2x00dev,
				    struct sk_buff *skb,
				    struct txentry_desc *txdesc)
{
	struct skb_frame_desc *skbdesc = get_skb_frame_desc(skb);
	__le32 *txd = (__le32 *)(skb->data - TXD_DESC_SIZE);
	u32 word;

	/*
	 * Start writing the descriptor words.
	 */
	rt2x00_desc_read(txd, 0, &word);
	rt2x00_set_field32(&word, TXD_W0_RETRY_LIMIT, txdesc->retry_limit);
	rt2x00_set_field32(&word, TXD_W0_MORE_FRAG,
			   test_bit(ENTRY_TXD_MORE_FRAG, &txdesc->flags));
	rt2x00_set_field32(&word, TXD_W0_ACK,
			   test_bit(ENTRY_TXD_ACK, &txdesc->flags));
	rt2x00_set_field32(&word, TXD_W0_TIMESTAMP,
			   test_bit(ENTRY_TXD_REQ_TIMESTAMP, &txdesc->flags));
	rt2x00_set_field32(&word, TXD_W0_OFDM,
			   (txdesc->rate_mode == RATE_MODE_OFDM));
	rt2x00_set_field32(&word, TXD_W0_NEW_SEQ,
			   test_bit(ENTRY_TXD_FIRST_FRAGMENT, &txdesc->flags));
	rt2x00_set_field32(&word, TXD_W0_IFS, txdesc->ifs);
	rt2x00_set_field32(&word, TXD_W0_DATABYTE_COUNT, txdesc->length);
	rt2x00_set_field32(&word, TXD_W0_CIPHER, !!txdesc->cipher);
	rt2x00_set_field32(&word, TXD_W0_KEY_ID, txdesc->key_idx);
	rt2x00_desc_write(txd, 0, word);

	rt2x00_desc_read(txd, 1, &word);
	rt2x00_set_field32(&word, TXD_W1_IV_OFFSET, txdesc->iv_offset);
	rt2x00_set_field32(&word, TXD_W1_AIFS, txdesc->aifs);
	rt2x00_set_field32(&word, TXD_W1_CWMIN, txdesc->cw_min);
	rt2x00_set_field32(&word, TXD_W1_CWMAX, txdesc->cw_max);
	rt2x00_desc_write(txd, 1, word);

	rt2x00_desc_read(txd, 2, &word);
	rt2x00_set_field32(&word, TXD_W2_PLCP_SIGNAL, txdesc->signal);
	rt2x00_set_field32(&word, TXD_W2_PLCP_SERVICE, txdesc->service);
	rt2x00_set_field32(&word, TXD_W2_PLCP_LENGTH_LOW, txdesc->length_low);
	rt2x00_set_field32(&word, TXD_W2_PLCP_LENGTH_HIGH, txdesc->length_high);
	rt2x00_desc_write(txd, 2, word);

	if (test_bit(ENTRY_TXD_ENCRYPT, &txdesc->flags)) {
		_rt2x00_desc_write(txd, 3, skbdesc->iv[0]);
		_rt2x00_desc_write(txd, 4, skbdesc->iv[1]);
	}

<<<<<<< HEAD
	rt2x00_desc_read(txd, 0, &word);
	rt2x00_set_field32(&word, TXD_W0_RETRY_LIMIT, txdesc->retry_limit);
	rt2x00_set_field32(&word, TXD_W0_MORE_FRAG,
			   test_bit(ENTRY_TXD_MORE_FRAG, &txdesc->flags));
	rt2x00_set_field32(&word, TXD_W0_ACK,
			   test_bit(ENTRY_TXD_ACK, &txdesc->flags));
	rt2x00_set_field32(&word, TXD_W0_TIMESTAMP,
			   test_bit(ENTRY_TXD_REQ_TIMESTAMP, &txdesc->flags));
	rt2x00_set_field32(&word, TXD_W0_OFDM,
			   (txdesc->rate_mode == RATE_MODE_OFDM));
	rt2x00_set_field32(&word, TXD_W0_NEW_SEQ,
			   test_bit(ENTRY_TXD_FIRST_FRAGMENT, &txdesc->flags));
	rt2x00_set_field32(&word, TXD_W0_IFS, txdesc->ifs);
	rt2x00_set_field32(&word, TXD_W0_DATABYTE_COUNT, txdesc->length);
	rt2x00_set_field32(&word, TXD_W0_CIPHER, !!txdesc->cipher);
	rt2x00_set_field32(&word, TXD_W0_KEY_ID, txdesc->key_idx);
	rt2x00_desc_write(txd, 0, word);
=======
	/*
	 * Register descriptor details in skb frame descriptor.
	 */
	skbdesc->desc = txd;
	skbdesc->desc_len = TXD_DESC_SIZE;
>>>>>>> fd76f148
}

/*
 * TX data initialization
 */
static void rt2500usb_beacondone(struct urb *urb);

static void rt2500usb_write_beacon(struct queue_entry *entry,
				   struct txentry_desc *txdesc)
{
	struct rt2x00_dev *rt2x00dev = entry->queue->rt2x00dev;
	struct usb_device *usb_dev = to_usb_device_intf(rt2x00dev->dev);
	struct queue_entry_priv_usb_bcn *bcn_priv = entry->priv_data;
	int pipe = usb_sndbulkpipe(usb_dev, entry->queue->usb_endpoint);
	int length;
	u16 reg, reg0;
<<<<<<< HEAD

	/*
	 * Add the descriptor in front of the skb.
	 */
	skb_push(entry->skb, entry->queue->desc_size);
	memcpy(entry->skb->data, skbdesc->desc, skbdesc->desc_len);
	skbdesc->desc = entry->skb->data;
=======
>>>>>>> fd76f148

	/*
	 * Disable beaconing while we are reloading the beacon data,
	 * otherwise we might be sending out invalid data.
	 */
	rt2500usb_register_read(rt2x00dev, TXRX_CSR19, &reg);
	rt2x00_set_field16(&reg, TXRX_CSR19_BEACON_GEN, 0);
	rt2500usb_register_write(rt2x00dev, TXRX_CSR19, reg);

	/*
	 * Take the descriptor in front of the skb into account.
	 */
	skb_push(entry->skb, TXD_DESC_SIZE);

	/*
	 * USB devices cannot blindly pass the skb->len as the
	 * length of the data to usb_fill_bulk_urb. Pass the skb
	 * to the driver to determine what the length should be.
	 */
	length = rt2x00dev->ops->lib->get_tx_data_len(entry);

	usb_fill_bulk_urb(bcn_priv->urb, usb_dev, pipe,
			  entry->skb->data, length, rt2500usb_beacondone,
			  entry);

	/*
	 * Second we need to create the guardian byte.
	 * We only need a single byte, so lets recycle
	 * the 'flags' field we are not using for beacons.
	 */
	bcn_priv->guardian_data = 0;
	usb_fill_bulk_urb(bcn_priv->guardian_urb, usb_dev, pipe,
			  &bcn_priv->guardian_data, 1, rt2500usb_beacondone,
			  entry);

	/*
	 * Send out the guardian byte.
	 */
	usb_submit_urb(bcn_priv->guardian_urb, GFP_ATOMIC);

	/*
	 * Enable beaconing again.
	 */
	rt2x00_set_field16(&reg, TXRX_CSR19_TSF_COUNT, 1);
	rt2x00_set_field16(&reg, TXRX_CSR19_TBCN, 1);
	reg0 = reg;
	rt2x00_set_field16(&reg, TXRX_CSR19_BEACON_GEN, 1);
	/*
	 * Beacon generation will fail initially.
	 * To prevent this we need to change the TXRX_CSR19
	 * register several times (reg0 is the same as reg
	 * except for TXRX_CSR19_BEACON_GEN, which is 0 in reg0
	 * and 1 in reg).
	 */
	rt2500usb_register_write(rt2x00dev, TXRX_CSR19, reg);
	rt2500usb_register_write(rt2x00dev, TXRX_CSR19, reg0);
	rt2500usb_register_write(rt2x00dev, TXRX_CSR19, reg);
	rt2500usb_register_write(rt2x00dev, TXRX_CSR19, reg0);
	rt2500usb_register_write(rt2x00dev, TXRX_CSR19, reg);
}

static int rt2500usb_get_tx_data_len(struct queue_entry *entry)
{
	int length;

	/*
	 * The length _must_ be a multiple of 2,
	 * but it must _not_ be a multiple of the USB packet size.
	 */
	length = roundup(entry->skb->len, 2);
	length += (2 * !(length % entry->queue->usb_maxpacket));

	return length;
}

/*
 * RX control handlers
 */
static void rt2500usb_fill_rxdone(struct queue_entry *entry,
				  struct rxdone_entry_desc *rxdesc)
{
	struct rt2x00_dev *rt2x00dev = entry->queue->rt2x00dev;
	struct queue_entry_priv_usb *entry_priv = entry->priv_data;
	struct skb_frame_desc *skbdesc = get_skb_frame_desc(entry->skb);
	__le32 *rxd =
	    (__le32 *)(entry->skb->data +
		       (entry_priv->urb->actual_length -
			entry->queue->desc_size));
	u32 word0;
	u32 word1;

	/*
	 * Copy descriptor to the skbdesc->desc buffer, making it safe from moving of
	 * frame data in rt2x00usb.
	 */
	memcpy(skbdesc->desc, rxd, skbdesc->desc_len);
	rxd = (__le32 *)skbdesc->desc;

	/*
	 * It is now safe to read the descriptor on all architectures.
	 */
	rt2x00_desc_read(rxd, 0, &word0);
	rt2x00_desc_read(rxd, 1, &word1);

	if (rt2x00_get_field32(word0, RXD_W0_CRC_ERROR))
		rxdesc->flags |= RX_FLAG_FAILED_FCS_CRC;
	if (rt2x00_get_field32(word0, RXD_W0_PHYSICAL_ERROR))
		rxdesc->flags |= RX_FLAG_FAILED_PLCP_CRC;

	rxdesc->cipher = rt2x00_get_field32(word0, RXD_W0_CIPHER);
	if (rt2x00_get_field32(word0, RXD_W0_CIPHER_ERROR))
		rxdesc->cipher_status = RX_CRYPTO_FAIL_KEY;

	if (rxdesc->cipher != CIPHER_NONE) {
		_rt2x00_desc_read(rxd, 2, &rxdesc->iv[0]);
		_rt2x00_desc_read(rxd, 3, &rxdesc->iv[1]);
		rxdesc->dev_flags |= RXDONE_CRYPTO_IV;

		/* ICV is located at the end of frame */

		rxdesc->flags |= RX_FLAG_MMIC_STRIPPED;
		if (rxdesc->cipher_status == RX_CRYPTO_SUCCESS)
			rxdesc->flags |= RX_FLAG_DECRYPTED;
		else if (rxdesc->cipher_status == RX_CRYPTO_FAIL_MIC)
			rxdesc->flags |= RX_FLAG_MMIC_ERROR;
	}

	/*
	 * Obtain the status about this packet.
	 * When frame was received with an OFDM bitrate,
	 * the signal is the PLCP value. If it was received with
	 * a CCK bitrate the signal is the rate in 100kbit/s.
	 */
	rxdesc->signal = rt2x00_get_field32(word1, RXD_W1_SIGNAL);
	rxdesc->rssi =
	    rt2x00_get_field32(word1, RXD_W1_RSSI) - rt2x00dev->rssi_offset;
	rxdesc->size = rt2x00_get_field32(word0, RXD_W0_DATABYTE_COUNT);

	if (rt2x00_get_field32(word0, RXD_W0_OFDM))
		rxdesc->dev_flags |= RXDONE_SIGNAL_PLCP;
	else
		rxdesc->dev_flags |= RXDONE_SIGNAL_BITRATE;
	if (rt2x00_get_field32(word0, RXD_W0_MY_BSS))
		rxdesc->dev_flags |= RXDONE_MY_BSS;

	/*
	 * Adjust the skb memory window to the frame boundaries.
	 */
	skb_trim(entry->skb, rxdesc->size);
}

/*
 * Interrupt functions.
 */
static void rt2500usb_beacondone(struct urb *urb)
{
	struct queue_entry *entry = (struct queue_entry *)urb->context;
	struct queue_entry_priv_usb_bcn *bcn_priv = entry->priv_data;

	if (!test_bit(DEVICE_STATE_ENABLED_RADIO, &entry->queue->rt2x00dev->flags))
		return;

	/*
	 * Check if this was the guardian beacon,
	 * if that was the case we need to send the real beacon now.
	 * Otherwise we should free the sk_buffer, the device
	 * should be doing the rest of the work now.
	 */
	if (bcn_priv->guardian_urb == urb) {
		usb_submit_urb(bcn_priv->urb, GFP_ATOMIC);
	} else if (bcn_priv->urb == urb) {
		dev_kfree_skb(entry->skb);
		entry->skb = NULL;
	}
}

/*
 * Device probe functions.
 */
static int rt2500usb_validate_eeprom(struct rt2x00_dev *rt2x00dev)
{
	u16 word;
	u8 *mac;
	u8 bbp;

	rt2x00usb_eeprom_read(rt2x00dev, rt2x00dev->eeprom, EEPROM_SIZE);

	/*
	 * Start validation of the data that has been read.
	 */
	mac = rt2x00_eeprom_addr(rt2x00dev, EEPROM_MAC_ADDR_0);
	if (!is_valid_ether_addr(mac)) {
		random_ether_addr(mac);
		EEPROM(rt2x00dev, "MAC: %pM\n", mac);
	}

	rt2x00_eeprom_read(rt2x00dev, EEPROM_ANTENNA, &word);
	if (word == 0xffff) {
		rt2x00_set_field16(&word, EEPROM_ANTENNA_NUM, 2);
		rt2x00_set_field16(&word, EEPROM_ANTENNA_TX_DEFAULT,
				   ANTENNA_SW_DIVERSITY);
		rt2x00_set_field16(&word, EEPROM_ANTENNA_RX_DEFAULT,
				   ANTENNA_SW_DIVERSITY);
		rt2x00_set_field16(&word, EEPROM_ANTENNA_LED_MODE,
				   LED_MODE_DEFAULT);
		rt2x00_set_field16(&word, EEPROM_ANTENNA_DYN_TXAGC, 0);
		rt2x00_set_field16(&word, EEPROM_ANTENNA_HARDWARE_RADIO, 0);
		rt2x00_set_field16(&word, EEPROM_ANTENNA_RF_TYPE, RF2522);
		rt2x00_eeprom_write(rt2x00dev, EEPROM_ANTENNA, word);
		EEPROM(rt2x00dev, "Antenna: 0x%04x\n", word);
	}

	rt2x00_eeprom_read(rt2x00dev, EEPROM_NIC, &word);
	if (word == 0xffff) {
		rt2x00_set_field16(&word, EEPROM_NIC_CARDBUS_ACCEL, 0);
		rt2x00_set_field16(&word, EEPROM_NIC_DYN_BBP_TUNE, 0);
		rt2x00_set_field16(&word, EEPROM_NIC_CCK_TX_POWER, 0);
		rt2x00_eeprom_write(rt2x00dev, EEPROM_NIC, word);
		EEPROM(rt2x00dev, "NIC: 0x%04x\n", word);
	}

	rt2x00_eeprom_read(rt2x00dev, EEPROM_CALIBRATE_OFFSET, &word);
	if (word == 0xffff) {
		rt2x00_set_field16(&word, EEPROM_CALIBRATE_OFFSET_RSSI,
				   DEFAULT_RSSI_OFFSET);
		rt2x00_eeprom_write(rt2x00dev, EEPROM_CALIBRATE_OFFSET, word);
		EEPROM(rt2x00dev, "Calibrate offset: 0x%04x\n", word);
	}

	rt2x00_eeprom_read(rt2x00dev, EEPROM_BBPTUNE, &word);
	if (word == 0xffff) {
		rt2x00_set_field16(&word, EEPROM_BBPTUNE_THRESHOLD, 45);
		rt2x00_eeprom_write(rt2x00dev, EEPROM_BBPTUNE, word);
		EEPROM(rt2x00dev, "BBPtune: 0x%04x\n", word);
	}

	/*
	 * Switch lower vgc bound to current BBP R17 value,
	 * lower the value a bit for better quality.
	 */
	rt2500usb_bbp_read(rt2x00dev, 17, &bbp);
	bbp -= 6;

	rt2x00_eeprom_read(rt2x00dev, EEPROM_BBPTUNE_VGC, &word);
	if (word == 0xffff) {
		rt2x00_set_field16(&word, EEPROM_BBPTUNE_VGCUPPER, 0x40);
		rt2x00_set_field16(&word, EEPROM_BBPTUNE_VGCLOWER, bbp);
		rt2x00_eeprom_write(rt2x00dev, EEPROM_BBPTUNE_VGC, word);
		EEPROM(rt2x00dev, "BBPtune vgc: 0x%04x\n", word);
	} else {
		rt2x00_set_field16(&word, EEPROM_BBPTUNE_VGCLOWER, bbp);
		rt2x00_eeprom_write(rt2x00dev, EEPROM_BBPTUNE_VGC, word);
	}

	rt2x00_eeprom_read(rt2x00dev, EEPROM_BBPTUNE_R17, &word);
	if (word == 0xffff) {
		rt2x00_set_field16(&word, EEPROM_BBPTUNE_R17_LOW, 0x48);
		rt2x00_set_field16(&word, EEPROM_BBPTUNE_R17_HIGH, 0x41);
		rt2x00_eeprom_write(rt2x00dev, EEPROM_BBPTUNE_R17, word);
		EEPROM(rt2x00dev, "BBPtune r17: 0x%04x\n", word);
	}

	rt2x00_eeprom_read(rt2x00dev, EEPROM_BBPTUNE_R24, &word);
	if (word == 0xffff) {
		rt2x00_set_field16(&word, EEPROM_BBPTUNE_R24_LOW, 0x40);
		rt2x00_set_field16(&word, EEPROM_BBPTUNE_R24_HIGH, 0x80);
		rt2x00_eeprom_write(rt2x00dev, EEPROM_BBPTUNE_R24, word);
		EEPROM(rt2x00dev, "BBPtune r24: 0x%04x\n", word);
	}

	rt2x00_eeprom_read(rt2x00dev, EEPROM_BBPTUNE_R25, &word);
	if (word == 0xffff) {
		rt2x00_set_field16(&word, EEPROM_BBPTUNE_R25_LOW, 0x40);
		rt2x00_set_field16(&word, EEPROM_BBPTUNE_R25_HIGH, 0x50);
		rt2x00_eeprom_write(rt2x00dev, EEPROM_BBPTUNE_R25, word);
		EEPROM(rt2x00dev, "BBPtune r25: 0x%04x\n", word);
	}

	rt2x00_eeprom_read(rt2x00dev, EEPROM_BBPTUNE_R61, &word);
	if (word == 0xffff) {
		rt2x00_set_field16(&word, EEPROM_BBPTUNE_R61_LOW, 0x60);
		rt2x00_set_field16(&word, EEPROM_BBPTUNE_R61_HIGH, 0x6d);
		rt2x00_eeprom_write(rt2x00dev, EEPROM_BBPTUNE_R61, word);
		EEPROM(rt2x00dev, "BBPtune r61: 0x%04x\n", word);
	}

	return 0;
}

static int rt2500usb_init_eeprom(struct rt2x00_dev *rt2x00dev)
{
	u16 reg;
	u16 value;
	u16 eeprom;

	/*
	 * Read EEPROM word for configuration.
	 */
	rt2x00_eeprom_read(rt2x00dev, EEPROM_ANTENNA, &eeprom);

	/*
	 * Identify RF chipset.
	 */
	value = rt2x00_get_field16(eeprom, EEPROM_ANTENNA_RF_TYPE);
	rt2500usb_register_read(rt2x00dev, MAC_CSR0, &reg);
	rt2x00_set_chip(rt2x00dev, RT2570, value, reg);

	if (((reg & 0xfff0) != 0) || ((reg & 0x0000000f) == 0)) {
		ERROR(rt2x00dev, "Invalid RT chipset detected.\n");
		return -ENODEV;
	}

	if (!rt2x00_rf(rt2x00dev, RF2522) &&
	    !rt2x00_rf(rt2x00dev, RF2523) &&
	    !rt2x00_rf(rt2x00dev, RF2524) &&
	    !rt2x00_rf(rt2x00dev, RF2525) &&
	    !rt2x00_rf(rt2x00dev, RF2525E) &&
	    !rt2x00_rf(rt2x00dev, RF5222)) {
		ERROR(rt2x00dev, "Invalid RF chipset detected.\n");
		return -ENODEV;
	}

	/*
	 * Identify default antenna configuration.
	 */
	rt2x00dev->default_ant.tx =
	    rt2x00_get_field16(eeprom, EEPROM_ANTENNA_TX_DEFAULT);
	rt2x00dev->default_ant.rx =
	    rt2x00_get_field16(eeprom, EEPROM_ANTENNA_RX_DEFAULT);

	/*
	 * When the eeprom indicates SW_DIVERSITY use HW_DIVERSITY instead.
	 * I am not 100% sure about this, but the legacy drivers do not
	 * indicate antenna swapping in software is required when
	 * diversity is enabled.
	 */
	if (rt2x00dev->default_ant.tx == ANTENNA_SW_DIVERSITY)
		rt2x00dev->default_ant.tx = ANTENNA_HW_DIVERSITY;
	if (rt2x00dev->default_ant.rx == ANTENNA_SW_DIVERSITY)
		rt2x00dev->default_ant.rx = ANTENNA_HW_DIVERSITY;

	/*
	 * Store led mode, for correct led behaviour.
	 */
#ifdef CONFIG_RT2X00_LIB_LEDS
	value = rt2x00_get_field16(eeprom, EEPROM_ANTENNA_LED_MODE);

	rt2500usb_init_led(rt2x00dev, &rt2x00dev->led_radio, LED_TYPE_RADIO);
	if (value == LED_MODE_TXRX_ACTIVITY ||
	    value == LED_MODE_DEFAULT ||
	    value == LED_MODE_ASUS)
		rt2500usb_init_led(rt2x00dev, &rt2x00dev->led_qual,
				   LED_TYPE_ACTIVITY);
#endif /* CONFIG_RT2X00_LIB_LEDS */

	/*
	 * Detect if this device has an hardware controlled radio.
	 */
	if (rt2x00_get_field16(eeprom, EEPROM_ANTENNA_HARDWARE_RADIO))
		__set_bit(CONFIG_SUPPORT_HW_BUTTON, &rt2x00dev->flags);

	/*
	 * Check if the BBP tuning should be disabled.
	 */
	rt2x00_eeprom_read(rt2x00dev, EEPROM_NIC, &eeprom);
	if (rt2x00_get_field16(eeprom, EEPROM_NIC_DYN_BBP_TUNE))
		__set_bit(CONFIG_DISABLE_LINK_TUNING, &rt2x00dev->flags);

	/*
	 * Read the RSSI <-> dBm offset information.
	 */
	rt2x00_eeprom_read(rt2x00dev, EEPROM_CALIBRATE_OFFSET, &eeprom);
	rt2x00dev->rssi_offset =
	    rt2x00_get_field16(eeprom, EEPROM_CALIBRATE_OFFSET_RSSI);

	return 0;
}

/*
 * RF value list for RF2522
 * Supports: 2.4 GHz
 */
static const struct rf_channel rf_vals_bg_2522[] = {
	{ 1,  0x00002050, 0x000c1fda, 0x00000101, 0 },
	{ 2,  0x00002050, 0x000c1fee, 0x00000101, 0 },
	{ 3,  0x00002050, 0x000c2002, 0x00000101, 0 },
	{ 4,  0x00002050, 0x000c2016, 0x00000101, 0 },
	{ 5,  0x00002050, 0x000c202a, 0x00000101, 0 },
	{ 6,  0x00002050, 0x000c203e, 0x00000101, 0 },
	{ 7,  0x00002050, 0x000c2052, 0x00000101, 0 },
	{ 8,  0x00002050, 0x000c2066, 0x00000101, 0 },
	{ 9,  0x00002050, 0x000c207a, 0x00000101, 0 },
	{ 10, 0x00002050, 0x000c208e, 0x00000101, 0 },
	{ 11, 0x00002050, 0x000c20a2, 0x00000101, 0 },
	{ 12, 0x00002050, 0x000c20b6, 0x00000101, 0 },
	{ 13, 0x00002050, 0x000c20ca, 0x00000101, 0 },
	{ 14, 0x00002050, 0x000c20fa, 0x00000101, 0 },
};

/*
 * RF value list for RF2523
 * Supports: 2.4 GHz
 */
static const struct rf_channel rf_vals_bg_2523[] = {
	{ 1,  0x00022010, 0x00000c9e, 0x000e0111, 0x00000a1b },
	{ 2,  0x00022010, 0x00000ca2, 0x000e0111, 0x00000a1b },
	{ 3,  0x00022010, 0x00000ca6, 0x000e0111, 0x00000a1b },
	{ 4,  0x00022010, 0x00000caa, 0x000e0111, 0x00000a1b },
	{ 5,  0x00022010, 0x00000cae, 0x000e0111, 0x00000a1b },
	{ 6,  0x00022010, 0x00000cb2, 0x000e0111, 0x00000a1b },
	{ 7,  0x00022010, 0x00000cb6, 0x000e0111, 0x00000a1b },
	{ 8,  0x00022010, 0x00000cba, 0x000e0111, 0x00000a1b },
	{ 9,  0x00022010, 0x00000cbe, 0x000e0111, 0x00000a1b },
	{ 10, 0x00022010, 0x00000d02, 0x000e0111, 0x00000a1b },
	{ 11, 0x00022010, 0x00000d06, 0x000e0111, 0x00000a1b },
	{ 12, 0x00022010, 0x00000d0a, 0x000e0111, 0x00000a1b },
	{ 13, 0x00022010, 0x00000d0e, 0x000e0111, 0x00000a1b },
	{ 14, 0x00022010, 0x00000d1a, 0x000e0111, 0x00000a03 },
};

/*
 * RF value list for RF2524
 * Supports: 2.4 GHz
 */
static const struct rf_channel rf_vals_bg_2524[] = {
	{ 1,  0x00032020, 0x00000c9e, 0x00000101, 0x00000a1b },
	{ 2,  0x00032020, 0x00000ca2, 0x00000101, 0x00000a1b },
	{ 3,  0x00032020, 0x00000ca6, 0x00000101, 0x00000a1b },
	{ 4,  0x00032020, 0x00000caa, 0x00000101, 0x00000a1b },
	{ 5,  0x00032020, 0x00000cae, 0x00000101, 0x00000a1b },
	{ 6,  0x00032020, 0x00000cb2, 0x00000101, 0x00000a1b },
	{ 7,  0x00032020, 0x00000cb6, 0x00000101, 0x00000a1b },
	{ 8,  0x00032020, 0x00000cba, 0x00000101, 0x00000a1b },
	{ 9,  0x00032020, 0x00000cbe, 0x00000101, 0x00000a1b },
	{ 10, 0x00032020, 0x00000d02, 0x00000101, 0x00000a1b },
	{ 11, 0x00032020, 0x00000d06, 0x00000101, 0x00000a1b },
	{ 12, 0x00032020, 0x00000d0a, 0x00000101, 0x00000a1b },
	{ 13, 0x00032020, 0x00000d0e, 0x00000101, 0x00000a1b },
	{ 14, 0x00032020, 0x00000d1a, 0x00000101, 0x00000a03 },
};

/*
 * RF value list for RF2525
 * Supports: 2.4 GHz
 */
static const struct rf_channel rf_vals_bg_2525[] = {
	{ 1,  0x00022020, 0x00080c9e, 0x00060111, 0x00000a1b },
	{ 2,  0x00022020, 0x00080ca2, 0x00060111, 0x00000a1b },
	{ 3,  0x00022020, 0x00080ca6, 0x00060111, 0x00000a1b },
	{ 4,  0x00022020, 0x00080caa, 0x00060111, 0x00000a1b },
	{ 5,  0x00022020, 0x00080cae, 0x00060111, 0x00000a1b },
	{ 6,  0x00022020, 0x00080cb2, 0x00060111, 0x00000a1b },
	{ 7,  0x00022020, 0x00080cb6, 0x00060111, 0x00000a1b },
	{ 8,  0x00022020, 0x00080cba, 0x00060111, 0x00000a1b },
	{ 9,  0x00022020, 0x00080cbe, 0x00060111, 0x00000a1b },
	{ 10, 0x00022020, 0x00080d02, 0x00060111, 0x00000a1b },
	{ 11, 0x00022020, 0x00080d06, 0x00060111, 0x00000a1b },
	{ 12, 0x00022020, 0x00080d0a, 0x00060111, 0x00000a1b },
	{ 13, 0x00022020, 0x00080d0e, 0x00060111, 0x00000a1b },
	{ 14, 0x00022020, 0x00080d1a, 0x00060111, 0x00000a03 },
};

/*
 * RF value list for RF2525e
 * Supports: 2.4 GHz
 */
static const struct rf_channel rf_vals_bg_2525e[] = {
	{ 1,  0x00022010, 0x0000089a, 0x00060111, 0x00000e1b },
	{ 2,  0x00022010, 0x0000089e, 0x00060111, 0x00000e07 },
	{ 3,  0x00022010, 0x0000089e, 0x00060111, 0x00000e1b },
	{ 4,  0x00022010, 0x000008a2, 0x00060111, 0x00000e07 },
	{ 5,  0x00022010, 0x000008a2, 0x00060111, 0x00000e1b },
	{ 6,  0x00022010, 0x000008a6, 0x00060111, 0x00000e07 },
	{ 7,  0x00022010, 0x000008a6, 0x00060111, 0x00000e1b },
	{ 8,  0x00022010, 0x000008aa, 0x00060111, 0x00000e07 },
	{ 9,  0x00022010, 0x000008aa, 0x00060111, 0x00000e1b },
	{ 10, 0x00022010, 0x000008ae, 0x00060111, 0x00000e07 },
	{ 11, 0x00022010, 0x000008ae, 0x00060111, 0x00000e1b },
	{ 12, 0x00022010, 0x000008b2, 0x00060111, 0x00000e07 },
	{ 13, 0x00022010, 0x000008b2, 0x00060111, 0x00000e1b },
	{ 14, 0x00022010, 0x000008b6, 0x00060111, 0x00000e23 },
};

/*
 * RF value list for RF5222
 * Supports: 2.4 GHz & 5.2 GHz
 */
static const struct rf_channel rf_vals_5222[] = {
	{ 1,  0x00022020, 0x00001136, 0x00000101, 0x00000a0b },
	{ 2,  0x00022020, 0x0000113a, 0x00000101, 0x00000a0b },
	{ 3,  0x00022020, 0x0000113e, 0x00000101, 0x00000a0b },
	{ 4,  0x00022020, 0x00001182, 0x00000101, 0x00000a0b },
	{ 5,  0x00022020, 0x00001186, 0x00000101, 0x00000a0b },
	{ 6,  0x00022020, 0x0000118a, 0x00000101, 0x00000a0b },
	{ 7,  0x00022020, 0x0000118e, 0x00000101, 0x00000a0b },
	{ 8,  0x00022020, 0x00001192, 0x00000101, 0x00000a0b },
	{ 9,  0x00022020, 0x00001196, 0x00000101, 0x00000a0b },
	{ 10, 0x00022020, 0x0000119a, 0x00000101, 0x00000a0b },
	{ 11, 0x00022020, 0x0000119e, 0x00000101, 0x00000a0b },
	{ 12, 0x00022020, 0x000011a2, 0x00000101, 0x00000a0b },
	{ 13, 0x00022020, 0x000011a6, 0x00000101, 0x00000a0b },
	{ 14, 0x00022020, 0x000011ae, 0x00000101, 0x00000a1b },

	/* 802.11 UNI / HyperLan 2 */
	{ 36, 0x00022010, 0x00018896, 0x00000101, 0x00000a1f },
	{ 40, 0x00022010, 0x0001889a, 0x00000101, 0x00000a1f },
	{ 44, 0x00022010, 0x0001889e, 0x00000101, 0x00000a1f },
	{ 48, 0x00022010, 0x000188a2, 0x00000101, 0x00000a1f },
	{ 52, 0x00022010, 0x000188a6, 0x00000101, 0x00000a1f },
	{ 66, 0x00022010, 0x000188aa, 0x00000101, 0x00000a1f },
	{ 60, 0x00022010, 0x000188ae, 0x00000101, 0x00000a1f },
	{ 64, 0x00022010, 0x000188b2, 0x00000101, 0x00000a1f },

	/* 802.11 HyperLan 2 */
	{ 100, 0x00022010, 0x00008802, 0x00000101, 0x00000a0f },
	{ 104, 0x00022010, 0x00008806, 0x00000101, 0x00000a0f },
	{ 108, 0x00022010, 0x0000880a, 0x00000101, 0x00000a0f },
	{ 112, 0x00022010, 0x0000880e, 0x00000101, 0x00000a0f },
	{ 116, 0x00022010, 0x00008812, 0x00000101, 0x00000a0f },
	{ 120, 0x00022010, 0x00008816, 0x00000101, 0x00000a0f },
	{ 124, 0x00022010, 0x0000881a, 0x00000101, 0x00000a0f },
	{ 128, 0x00022010, 0x0000881e, 0x00000101, 0x00000a0f },
	{ 132, 0x00022010, 0x00008822, 0x00000101, 0x00000a0f },
	{ 136, 0x00022010, 0x00008826, 0x00000101, 0x00000a0f },

	/* 802.11 UNII */
	{ 140, 0x00022010, 0x0000882a, 0x00000101, 0x00000a0f },
	{ 149, 0x00022020, 0x000090a6, 0x00000101, 0x00000a07 },
	{ 153, 0x00022020, 0x000090ae, 0x00000101, 0x00000a07 },
	{ 157, 0x00022020, 0x000090b6, 0x00000101, 0x00000a07 },
	{ 161, 0x00022020, 0x000090be, 0x00000101, 0x00000a07 },
};

static int rt2500usb_probe_hw_mode(struct rt2x00_dev *rt2x00dev)
{
	struct hw_mode_spec *spec = &rt2x00dev->spec;
	struct channel_info *info;
	char *tx_power;
	unsigned int i;

	/*
	 * Initialize all hw fields.
	 */
	rt2x00dev->hw->flags =
	    IEEE80211_HW_RX_INCLUDES_FCS |
	    IEEE80211_HW_HOST_BROADCAST_PS_BUFFERING |
	    IEEE80211_HW_SIGNAL_DBM |
	    IEEE80211_HW_SUPPORTS_PS |
	    IEEE80211_HW_PS_NULLFUNC_STACK;

	SET_IEEE80211_DEV(rt2x00dev->hw, rt2x00dev->dev);
	SET_IEEE80211_PERM_ADDR(rt2x00dev->hw,
				rt2x00_eeprom_addr(rt2x00dev,
						   EEPROM_MAC_ADDR_0));

	/*
	 * Initialize hw_mode information.
	 */
	spec->supported_bands = SUPPORT_BAND_2GHZ;
	spec->supported_rates = SUPPORT_RATE_CCK | SUPPORT_RATE_OFDM;

	if (rt2x00_rf(rt2x00dev, RF2522)) {
		spec->num_channels = ARRAY_SIZE(rf_vals_bg_2522);
		spec->channels = rf_vals_bg_2522;
	} else if (rt2x00_rf(rt2x00dev, RF2523)) {
		spec->num_channels = ARRAY_SIZE(rf_vals_bg_2523);
		spec->channels = rf_vals_bg_2523;
	} else if (rt2x00_rf(rt2x00dev, RF2524)) {
		spec->num_channels = ARRAY_SIZE(rf_vals_bg_2524);
		spec->channels = rf_vals_bg_2524;
	} else if (rt2x00_rf(rt2x00dev, RF2525)) {
		spec->num_channels = ARRAY_SIZE(rf_vals_bg_2525);
		spec->channels = rf_vals_bg_2525;
	} else if (rt2x00_rf(rt2x00dev, RF2525E)) {
		spec->num_channels = ARRAY_SIZE(rf_vals_bg_2525e);
		spec->channels = rf_vals_bg_2525e;
	} else if (rt2x00_rf(rt2x00dev, RF5222)) {
		spec->supported_bands |= SUPPORT_BAND_5GHZ;
		spec->num_channels = ARRAY_SIZE(rf_vals_5222);
		spec->channels = rf_vals_5222;
	}

	/*
	 * Create channel information array
	 */
	info = kzalloc(spec->num_channels * sizeof(*info), GFP_KERNEL);
	if (!info)
		return -ENOMEM;

	spec->channels_info = info;

	tx_power = rt2x00_eeprom_addr(rt2x00dev, EEPROM_TXPOWER_START);
	for (i = 0; i < 14; i++)
		info[i].tx_power1 = TXPOWER_FROM_DEV(tx_power[i]);

	if (spec->num_channels > 14) {
		for (i = 14; i < spec->num_channels; i++)
			info[i].tx_power1 = DEFAULT_TXPOWER;
	}

	return 0;
}

static int rt2500usb_probe_hw(struct rt2x00_dev *rt2x00dev)
{
	int retval;

	/*
	 * Allocate eeprom data.
	 */
	retval = rt2500usb_validate_eeprom(rt2x00dev);
	if (retval)
		return retval;

	retval = rt2500usb_init_eeprom(rt2x00dev);
	if (retval)
		return retval;

	/*
	 * Initialize hw specifications.
	 */
	retval = rt2500usb_probe_hw_mode(rt2x00dev);
	if (retval)
		return retval;

	/*
	 * This device requires the atim queue
	 */
	__set_bit(DRIVER_REQUIRE_ATIM_QUEUE, &rt2x00dev->flags);
	__set_bit(DRIVER_REQUIRE_BEACON_GUARD, &rt2x00dev->flags);
	if (!modparam_nohwcrypt) {
		__set_bit(CONFIG_SUPPORT_HW_CRYPTO, &rt2x00dev->flags);
		__set_bit(DRIVER_REQUIRE_COPY_IV, &rt2x00dev->flags);
	}
	__set_bit(CONFIG_DISABLE_LINK_TUNING, &rt2x00dev->flags);

	/*
	 * Set the rssi offset.
	 */
	rt2x00dev->rssi_offset = DEFAULT_RSSI_OFFSET;

	return 0;
}

static const struct ieee80211_ops rt2500usb_mac80211_ops = {
	.tx			= rt2x00mac_tx,
	.start			= rt2x00mac_start,
	.stop			= rt2x00mac_stop,
	.add_interface		= rt2x00mac_add_interface,
	.remove_interface	= rt2x00mac_remove_interface,
	.config			= rt2x00mac_config,
	.configure_filter	= rt2x00mac_configure_filter,
	.set_tim		= rt2x00mac_set_tim,
	.set_key		= rt2x00mac_set_key,
	.get_stats		= rt2x00mac_get_stats,
	.bss_info_changed	= rt2x00mac_bss_info_changed,
	.conf_tx		= rt2x00mac_conf_tx,
	.rfkill_poll		= rt2x00mac_rfkill_poll,
};

static const struct rt2x00lib_ops rt2500usb_rt2x00_ops = {
	.probe_hw		= rt2500usb_probe_hw,
	.initialize		= rt2x00usb_initialize,
	.uninitialize		= rt2x00usb_uninitialize,
	.clear_entry		= rt2x00usb_clear_entry,
	.set_device_state	= rt2500usb_set_device_state,
	.rfkill_poll		= rt2500usb_rfkill_poll,
	.link_stats		= rt2500usb_link_stats,
	.reset_tuner		= rt2500usb_reset_tuner,
	.write_tx_desc		= rt2500usb_write_tx_desc,
	.write_tx_data		= rt2x00usb_write_tx_data,
	.write_beacon		= rt2500usb_write_beacon,
	.get_tx_data_len	= rt2500usb_get_tx_data_len,
	.kick_tx_queue		= rt2x00usb_kick_tx_queue,
	.kill_tx_queue		= rt2x00usb_kill_tx_queue,
	.fill_rxdone		= rt2500usb_fill_rxdone,
	.config_shared_key	= rt2500usb_config_key,
	.config_pairwise_key	= rt2500usb_config_key,
	.config_filter		= rt2500usb_config_filter,
	.config_intf		= rt2500usb_config_intf,
	.config_erp		= rt2500usb_config_erp,
	.config_ant		= rt2500usb_config_ant,
	.config			= rt2500usb_config,
};

static const struct data_queue_desc rt2500usb_queue_rx = {
	.entry_num		= RX_ENTRIES,
	.data_size		= DATA_FRAME_SIZE,
	.desc_size		= RXD_DESC_SIZE,
	.priv_size		= sizeof(struct queue_entry_priv_usb),
};

static const struct data_queue_desc rt2500usb_queue_tx = {
	.entry_num		= TX_ENTRIES,
	.data_size		= DATA_FRAME_SIZE,
	.desc_size		= TXD_DESC_SIZE,
	.priv_size		= sizeof(struct queue_entry_priv_usb),
};

static const struct data_queue_desc rt2500usb_queue_bcn = {
	.entry_num		= BEACON_ENTRIES,
	.data_size		= MGMT_FRAME_SIZE,
	.desc_size		= TXD_DESC_SIZE,
	.priv_size		= sizeof(struct queue_entry_priv_usb_bcn),
};

static const struct data_queue_desc rt2500usb_queue_atim = {
	.entry_num		= ATIM_ENTRIES,
	.data_size		= DATA_FRAME_SIZE,
	.desc_size		= TXD_DESC_SIZE,
	.priv_size		= sizeof(struct queue_entry_priv_usb),
};

static const struct rt2x00_ops rt2500usb_ops = {
	.name			= KBUILD_MODNAME,
	.max_sta_intf		= 1,
	.max_ap_intf		= 1,
	.eeprom_size		= EEPROM_SIZE,
	.rf_size		= RF_SIZE,
	.tx_queues		= NUM_TX_QUEUES,
	.extra_tx_headroom	= TXD_DESC_SIZE,
	.rx			= &rt2500usb_queue_rx,
	.tx			= &rt2500usb_queue_tx,
	.bcn			= &rt2500usb_queue_bcn,
	.atim			= &rt2500usb_queue_atim,
	.lib			= &rt2500usb_rt2x00_ops,
	.hw			= &rt2500usb_mac80211_ops,
#ifdef CONFIG_RT2X00_LIB_DEBUGFS
	.debugfs		= &rt2500usb_rt2x00debug,
#endif /* CONFIG_RT2X00_LIB_DEBUGFS */
};

/*
 * rt2500usb module information.
 */
static struct usb_device_id rt2500usb_device_table[] = {
	/* ASUS */
	{ USB_DEVICE(0x0b05, 0x1706), USB_DEVICE_DATA(&rt2500usb_ops) },
	{ USB_DEVICE(0x0b05, 0x1707), USB_DEVICE_DATA(&rt2500usb_ops) },
	/* Belkin */
	{ USB_DEVICE(0x050d, 0x7050), USB_DEVICE_DATA(&rt2500usb_ops) },
	{ USB_DEVICE(0x050d, 0x7051), USB_DEVICE_DATA(&rt2500usb_ops) },
	{ USB_DEVICE(0x050d, 0x705a), USB_DEVICE_DATA(&rt2500usb_ops) },
	/* Cisco Systems */
	{ USB_DEVICE(0x13b1, 0x000d), USB_DEVICE_DATA(&rt2500usb_ops) },
	{ USB_DEVICE(0x13b1, 0x0011), USB_DEVICE_DATA(&rt2500usb_ops) },
	{ USB_DEVICE(0x13b1, 0x001a), USB_DEVICE_DATA(&rt2500usb_ops) },
	/* CNet */
	{ USB_DEVICE(0x1371, 0x9022), USB_DEVICE_DATA(&rt2500usb_ops) },
	/* Conceptronic */
	{ USB_DEVICE(0x14b2, 0x3c02), USB_DEVICE_DATA(&rt2500usb_ops) },
	/* D-LINK */
	{ USB_DEVICE(0x2001, 0x3c00), USB_DEVICE_DATA(&rt2500usb_ops) },
	/* Gigabyte */
	{ USB_DEVICE(0x1044, 0x8001), USB_DEVICE_DATA(&rt2500usb_ops) },
	{ USB_DEVICE(0x1044, 0x8007), USB_DEVICE_DATA(&rt2500usb_ops) },
	/* Hercules */
	{ USB_DEVICE(0x06f8, 0xe000), USB_DEVICE_DATA(&rt2500usb_ops) },
	/* Melco */
	{ USB_DEVICE(0x0411, 0x005e), USB_DEVICE_DATA(&rt2500usb_ops) },
	{ USB_DEVICE(0x0411, 0x0066), USB_DEVICE_DATA(&rt2500usb_ops) },
	{ USB_DEVICE(0x0411, 0x0067), USB_DEVICE_DATA(&rt2500usb_ops) },
	{ USB_DEVICE(0x0411, 0x008b), USB_DEVICE_DATA(&rt2500usb_ops) },
	{ USB_DEVICE(0x0411, 0x0097), USB_DEVICE_DATA(&rt2500usb_ops) },
	/* MSI */
	{ USB_DEVICE(0x0db0, 0x6861), USB_DEVICE_DATA(&rt2500usb_ops) },
	{ USB_DEVICE(0x0db0, 0x6865), USB_DEVICE_DATA(&rt2500usb_ops) },
	{ USB_DEVICE(0x0db0, 0x6869), USB_DEVICE_DATA(&rt2500usb_ops) },
	/* Ralink */
	{ USB_DEVICE(0x148f, 0x1706), USB_DEVICE_DATA(&rt2500usb_ops) },
	{ USB_DEVICE(0x148f, 0x2570), USB_DEVICE_DATA(&rt2500usb_ops) },
	{ USB_DEVICE(0x148f, 0x2573), USB_DEVICE_DATA(&rt2500usb_ops) },
	{ USB_DEVICE(0x148f, 0x9020), USB_DEVICE_DATA(&rt2500usb_ops) },
	/* Sagem */
	{ USB_DEVICE(0x079b, 0x004b), USB_DEVICE_DATA(&rt2500usb_ops) },
	/* Siemens */
	{ USB_DEVICE(0x0681, 0x3c06), USB_DEVICE_DATA(&rt2500usb_ops) },
	/* SMC */
	{ USB_DEVICE(0x0707, 0xee13), USB_DEVICE_DATA(&rt2500usb_ops) },
	/* Spairon */
	{ USB_DEVICE(0x114b, 0x0110), USB_DEVICE_DATA(&rt2500usb_ops) },
	/* SURECOM */
	{ USB_DEVICE(0x0769, 0x11f3), USB_DEVICE_DATA(&rt2500usb_ops) },
	/* Trust */
	{ USB_DEVICE(0x0eb0, 0x9020), USB_DEVICE_DATA(&rt2500usb_ops) },
	/* VTech */
	{ USB_DEVICE(0x0f88, 0x3012), USB_DEVICE_DATA(&rt2500usb_ops) },
	/* Zinwell */
	{ USB_DEVICE(0x5a57, 0x0260), USB_DEVICE_DATA(&rt2500usb_ops) },
	{ 0, }
};

MODULE_AUTHOR(DRV_PROJECT);
MODULE_VERSION(DRV_VERSION);
MODULE_DESCRIPTION("Ralink RT2500 USB Wireless LAN driver.");
MODULE_SUPPORTED_DEVICE("Ralink RT2570 USB chipset based cards");
MODULE_DEVICE_TABLE(usb, rt2500usb_device_table);
MODULE_LICENSE("GPL");

static struct usb_driver rt2500usb_driver = {
	.name		= KBUILD_MODNAME,
	.id_table	= rt2500usb_device_table,
	.probe		= rt2x00usb_probe,
	.disconnect	= rt2x00usb_disconnect,
	.suspend	= rt2x00usb_suspend,
	.resume		= rt2x00usb_resume,
};

static int __init rt2500usb_init(void)
{
	return usb_register(&rt2500usb_driver);
}

static void __exit rt2500usb_exit(void)
{
	usb_deregister(&rt2500usb_driver);
}

module_init(rt2500usb_init);
module_exit(rt2500usb_exit);<|MERGE_RESOLUTION|>--- conflicted
+++ resolved
@@ -1077,31 +1077,11 @@
 		_rt2x00_desc_write(txd, 4, skbdesc->iv[1]);
 	}
 
-<<<<<<< HEAD
-	rt2x00_desc_read(txd, 0, &word);
-	rt2x00_set_field32(&word, TXD_W0_RETRY_LIMIT, txdesc->retry_limit);
-	rt2x00_set_field32(&word, TXD_W0_MORE_FRAG,
-			   test_bit(ENTRY_TXD_MORE_FRAG, &txdesc->flags));
-	rt2x00_set_field32(&word, TXD_W0_ACK,
-			   test_bit(ENTRY_TXD_ACK, &txdesc->flags));
-	rt2x00_set_field32(&word, TXD_W0_TIMESTAMP,
-			   test_bit(ENTRY_TXD_REQ_TIMESTAMP, &txdesc->flags));
-	rt2x00_set_field32(&word, TXD_W0_OFDM,
-			   (txdesc->rate_mode == RATE_MODE_OFDM));
-	rt2x00_set_field32(&word, TXD_W0_NEW_SEQ,
-			   test_bit(ENTRY_TXD_FIRST_FRAGMENT, &txdesc->flags));
-	rt2x00_set_field32(&word, TXD_W0_IFS, txdesc->ifs);
-	rt2x00_set_field32(&word, TXD_W0_DATABYTE_COUNT, txdesc->length);
-	rt2x00_set_field32(&word, TXD_W0_CIPHER, !!txdesc->cipher);
-	rt2x00_set_field32(&word, TXD_W0_KEY_ID, txdesc->key_idx);
-	rt2x00_desc_write(txd, 0, word);
-=======
 	/*
 	 * Register descriptor details in skb frame descriptor.
 	 */
 	skbdesc->desc = txd;
 	skbdesc->desc_len = TXD_DESC_SIZE;
->>>>>>> fd76f148
 }
 
 /*
@@ -1118,16 +1098,6 @@
 	int pipe = usb_sndbulkpipe(usb_dev, entry->queue->usb_endpoint);
 	int length;
 	u16 reg, reg0;
-<<<<<<< HEAD
-
-	/*
-	 * Add the descriptor in front of the skb.
-	 */
-	skb_push(entry->skb, entry->queue->desc_size);
-	memcpy(entry->skb->data, skbdesc->desc, skbdesc->desc_len);
-	skbdesc->desc = entry->skb->data;
-=======
->>>>>>> fd76f148
 
 	/*
 	 * Disable beaconing while we are reloading the beacon data,
