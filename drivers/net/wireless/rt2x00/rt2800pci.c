/*
	Copyright (C) 2009 Ivo van Doorn <IvDoorn@gmail.com>
	Copyright (C) 2009 Alban Browaeys <prahal@yahoo.com>
	Copyright (C) 2009 Felix Fietkau <nbd@openwrt.org>
	Copyright (C) 2009 Luis Correia <luis.f.correia@gmail.com>
	Copyright (C) 2009 Mattias Nissler <mattias.nissler@gmx.de>
	Copyright (C) 2009 Mark Asselstine <asselsm@gmail.com>
	Copyright (C) 2009 Xose Vazquez Perez <xose.vazquez@gmail.com>
	Copyright (C) 2009 Bart Zolnierkiewicz <bzolnier@gmail.com>
	<http://rt2x00.serialmonkey.com>

	This program is free software; you can redistribute it and/or modify
	it under the terms of the GNU General Public License as published by
	the Free Software Foundation; either version 2 of the License, or
	(at your option) any later version.

	This program is distributed in the hope that it will be useful,
	but WITHOUT ANY WARRANTY; without even the implied warranty of
	MERCHANTABILITY or FITNESS FOR A PARTICULAR PURPOSE. See the
	GNU General Public License for more details.

	You should have received a copy of the GNU General Public License
	along with this program; if not, write to the
	Free Software Foundation, Inc.,
	59 Temple Place - Suite 330, Boston, MA 02111-1307, USA.
 */

/*
	Module: rt2800pci
	Abstract: rt2800pci device specific routines.
	Supported chipsets: RT2800E & RT2800ED.
 */

#include <linux/crc-ccitt.h>
#include <linux/delay.h>
#include <linux/etherdevice.h>
#include <linux/init.h>
#include <linux/kernel.h>
#include <linux/module.h>
#include <linux/pci.h>
#include <linux/platform_device.h>
#include <linux/eeprom_93cx6.h>

#include "rt2x00.h"
#include "rt2x00pci.h"
#include "rt2x00soc.h"
#include "rt2800lib.h"
#include "rt2800.h"
#include "rt2800pci.h"

/*
 * Allow hardware encryption to be disabled.
 */
static int modparam_nohwcrypt = 1;
module_param_named(nohwcrypt, modparam_nohwcrypt, bool, S_IRUGO);
MODULE_PARM_DESC(nohwcrypt, "Disable hardware encryption.");

static void rt2800pci_mcu_status(struct rt2x00_dev *rt2x00dev, const u8 token)
{
	unsigned int i;
	u32 reg;

	/*
	 * SOC devices don't support MCU requests.
	 */
	if (rt2x00_is_soc(rt2x00dev))
		return;

	for (i = 0; i < 200; i++) {
		rt2800_register_read(rt2x00dev, H2M_MAILBOX_CID, &reg);

		if ((rt2x00_get_field32(reg, H2M_MAILBOX_CID_CMD0) == token) ||
		    (rt2x00_get_field32(reg, H2M_MAILBOX_CID_CMD1) == token) ||
		    (rt2x00_get_field32(reg, H2M_MAILBOX_CID_CMD2) == token) ||
		    (rt2x00_get_field32(reg, H2M_MAILBOX_CID_CMD3) == token))
			break;

		udelay(REGISTER_BUSY_DELAY);
	}

	if (i == 200)
		ERROR(rt2x00dev, "MCU request failed, no response from hardware\n");

	rt2800_register_write(rt2x00dev, H2M_MAILBOX_STATUS, ~0);
	rt2800_register_write(rt2x00dev, H2M_MAILBOX_CID, ~0);
}

#ifdef CONFIG_RT2800PCI_SOC
static void rt2800pci_read_eeprom_soc(struct rt2x00_dev *rt2x00dev)
{
	u32 *base_addr = (u32 *) KSEG1ADDR(0x1F040000); /* XXX for RT3052 */

	memcpy_fromio(rt2x00dev->eeprom, base_addr, EEPROM_SIZE);
}
#else
static inline void rt2800pci_read_eeprom_soc(struct rt2x00_dev *rt2x00dev)
{
}
#endif /* CONFIG_RT2800PCI_SOC */

#ifdef CONFIG_RT2800PCI_PCI
static void rt2800pci_eepromregister_read(struct eeprom_93cx6 *eeprom)
{
	struct rt2x00_dev *rt2x00dev = eeprom->data;
	u32 reg;

	rt2800_register_read(rt2x00dev, E2PROM_CSR, &reg);

	eeprom->reg_data_in = !!rt2x00_get_field32(reg, E2PROM_CSR_DATA_IN);
	eeprom->reg_data_out = !!rt2x00_get_field32(reg, E2PROM_CSR_DATA_OUT);
	eeprom->reg_data_clock =
	    !!rt2x00_get_field32(reg, E2PROM_CSR_DATA_CLOCK);
	eeprom->reg_chip_select =
	    !!rt2x00_get_field32(reg, E2PROM_CSR_CHIP_SELECT);
}

static void rt2800pci_eepromregister_write(struct eeprom_93cx6 *eeprom)
{
	struct rt2x00_dev *rt2x00dev = eeprom->data;
	u32 reg = 0;

	rt2x00_set_field32(&reg, E2PROM_CSR_DATA_IN, !!eeprom->reg_data_in);
	rt2x00_set_field32(&reg, E2PROM_CSR_DATA_OUT, !!eeprom->reg_data_out);
	rt2x00_set_field32(&reg, E2PROM_CSR_DATA_CLOCK,
			   !!eeprom->reg_data_clock);
	rt2x00_set_field32(&reg, E2PROM_CSR_CHIP_SELECT,
			   !!eeprom->reg_chip_select);

	rt2800_register_write(rt2x00dev, E2PROM_CSR, reg);
}

static void rt2800pci_read_eeprom_pci(struct rt2x00_dev *rt2x00dev)
{
	struct eeprom_93cx6 eeprom;
	u32 reg;

	rt2800_register_read(rt2x00dev, E2PROM_CSR, &reg);

	eeprom.data = rt2x00dev;
	eeprom.register_read = rt2800pci_eepromregister_read;
	eeprom.register_write = rt2800pci_eepromregister_write;
	eeprom.width = !rt2x00_get_field32(reg, E2PROM_CSR_TYPE) ?
	    PCI_EEPROM_WIDTH_93C46 : PCI_EEPROM_WIDTH_93C66;
	eeprom.reg_data_in = 0;
	eeprom.reg_data_out = 0;
	eeprom.reg_data_clock = 0;
	eeprom.reg_chip_select = 0;

	eeprom_93cx6_multiread(&eeprom, EEPROM_BASE, rt2x00dev->eeprom,
			       EEPROM_SIZE / sizeof(u16));
}

static int rt2800pci_efuse_detect(struct rt2x00_dev *rt2x00dev)
{
	return rt2800_efuse_detect(rt2x00dev);
}

static inline void rt2800pci_read_eeprom_efuse(struct rt2x00_dev *rt2x00dev)
{
	rt2800_read_eeprom_efuse(rt2x00dev);
}
#else
static inline void rt2800pci_read_eeprom_pci(struct rt2x00_dev *rt2x00dev)
{
}

static inline int rt2800pci_efuse_detect(struct rt2x00_dev *rt2x00dev)
{
	return 0;
}

static inline void rt2800pci_read_eeprom_efuse(struct rt2x00_dev *rt2x00dev)
{
}
#endif /* CONFIG_RT2800PCI_PCI */

/*
 * Firmware functions
 */
static char *rt2800pci_get_firmware_name(struct rt2x00_dev *rt2x00dev)
{
	return FIRMWARE_RT2860;
}

static int rt2800pci_check_firmware(struct rt2x00_dev *rt2x00dev,
				    const u8 *data, const size_t len)
{
	u16 fw_crc;
	u16 crc;

	/*
	 * Only support 8kb firmware files.
	 */
	if (len != 8192)
		return FW_BAD_LENGTH;

	/*
	 * The last 2 bytes in the firmware array are the crc checksum itself,
	 * this means that we should never pass those 2 bytes to the crc
	 * algorithm.
	 */
	fw_crc = (data[len - 2] << 8 | data[len - 1]);

	/*
	 * Use the crc ccitt algorithm.
	 * This will return the same value as the legacy driver which
	 * used bit ordering reversion on the both the firmware bytes
	 * before input input as well as on the final output.
	 * Obviously using crc ccitt directly is much more efficient.
	 */
	crc = crc_ccitt(~0, data, len - 2);

	/*
	 * There is a small difference between the crc-itu-t + bitrev and
	 * the crc-ccitt crc calculation. In the latter method the 2 bytes
	 * will be swapped, use swab16 to convert the crc to the correct
	 * value.
	 */
	crc = swab16(crc);

	return (fw_crc == crc) ? FW_OK : FW_BAD_CRC;
}

static int rt2800pci_load_firmware(struct rt2x00_dev *rt2x00dev,
				   const u8 *data, const size_t len)
{
	unsigned int i;
	u32 reg;

	/*
	 * Wait for stable hardware.
	 */
	for (i = 0; i < REGISTER_BUSY_COUNT; i++) {
		rt2800_register_read(rt2x00dev, MAC_CSR0, &reg);
		if (reg && reg != ~0)
			break;
		msleep(1);
	}

	if (i == REGISTER_BUSY_COUNT) {
		ERROR(rt2x00dev, "Unstable hardware.\n");
		return -EBUSY;
	}

	rt2800_register_write(rt2x00dev, PWR_PIN_CFG, 0x00000002);
	rt2800_register_write(rt2x00dev, AUTOWAKEUP_CFG, 0x00000000);

	/*
	 * Disable DMA, will be reenabled later when enabling
	 * the radio.
	 */
	rt2800_register_read(rt2x00dev, WPDMA_GLO_CFG, &reg);
	rt2x00_set_field32(&reg, WPDMA_GLO_CFG_ENABLE_TX_DMA, 0);
	rt2x00_set_field32(&reg, WPDMA_GLO_CFG_TX_DMA_BUSY, 0);
	rt2x00_set_field32(&reg, WPDMA_GLO_CFG_ENABLE_RX_DMA, 0);
	rt2x00_set_field32(&reg, WPDMA_GLO_CFG_RX_DMA_BUSY, 0);
	rt2x00_set_field32(&reg, WPDMA_GLO_CFG_TX_WRITEBACK_DONE, 1);
	rt2800_register_write(rt2x00dev, WPDMA_GLO_CFG, reg);

	/*
	 * enable Host program ram write selection
	 */
	reg = 0;
	rt2x00_set_field32(&reg, PBF_SYS_CTRL_HOST_RAM_WRITE, 1);
	rt2800_register_write(rt2x00dev, PBF_SYS_CTRL, reg);

	/*
	 * Write firmware to device.
	 */
	rt2800_register_multiwrite(rt2x00dev, FIRMWARE_IMAGE_BASE,
				      data, len);

	rt2800_register_write(rt2x00dev, PBF_SYS_CTRL, 0x00000);
	rt2800_register_write(rt2x00dev, PBF_SYS_CTRL, 0x00001);

	/*
	 * Wait for device to stabilize.
	 */
	for (i = 0; i < REGISTER_BUSY_COUNT; i++) {
		rt2800_register_read(rt2x00dev, PBF_SYS_CTRL, &reg);
		if (rt2x00_get_field32(reg, PBF_SYS_CTRL_READY))
			break;
		msleep(1);
	}

	if (i == REGISTER_BUSY_COUNT) {
		ERROR(rt2x00dev, "PBF system register not ready.\n");
		return -EBUSY;
	}

	/*
	 * Disable interrupts
	 */
	rt2x00dev->ops->lib->set_device_state(rt2x00dev, STATE_RADIO_IRQ_OFF);

	/*
	 * Initialize BBP R/W access agent
	 */
	rt2800_register_write(rt2x00dev, H2M_BBP_AGENT, 0);
	rt2800_register_write(rt2x00dev, H2M_MAILBOX_CSR, 0);

	return 0;
}

/*
 * Initialization functions.
 */
static bool rt2800pci_get_entry_state(struct queue_entry *entry)
{
	struct queue_entry_priv_pci *entry_priv = entry->priv_data;
	u32 word;

	if (entry->queue->qid == QID_RX) {
		rt2x00_desc_read(entry_priv->desc, 1, &word);

		return (!rt2x00_get_field32(word, RXD_W1_DMA_DONE));
	} else {
		rt2x00_desc_read(entry_priv->desc, 1, &word);

		return (!rt2x00_get_field32(word, TXD_W1_DMA_DONE));
	}
}

static void rt2800pci_clear_entry(struct queue_entry *entry)
{
	struct queue_entry_priv_pci *entry_priv = entry->priv_data;
	struct skb_frame_desc *skbdesc = get_skb_frame_desc(entry->skb);
	u32 word;

	if (entry->queue->qid == QID_RX) {
		rt2x00_desc_read(entry_priv->desc, 0, &word);
		rt2x00_set_field32(&word, RXD_W0_SDP0, skbdesc->skb_dma);
		rt2x00_desc_write(entry_priv->desc, 0, word);

		rt2x00_desc_read(entry_priv->desc, 1, &word);
		rt2x00_set_field32(&word, RXD_W1_DMA_DONE, 0);
		rt2x00_desc_write(entry_priv->desc, 1, word);
	} else {
		rt2x00_desc_read(entry_priv->desc, 1, &word);
		rt2x00_set_field32(&word, TXD_W1_DMA_DONE, 1);
		rt2x00_desc_write(entry_priv->desc, 1, word);
	}
}

static int rt2800pci_init_queues(struct rt2x00_dev *rt2x00dev)
{
	struct queue_entry_priv_pci *entry_priv;
	u32 reg;

	/*
	 * Initialize registers.
	 */
	entry_priv = rt2x00dev->tx[0].entries[0].priv_data;
	rt2800_register_write(rt2x00dev, TX_BASE_PTR0, entry_priv->desc_dma);
	rt2800_register_write(rt2x00dev, TX_MAX_CNT0, rt2x00dev->tx[0].limit);
	rt2800_register_write(rt2x00dev, TX_CTX_IDX0, 0);
	rt2800_register_write(rt2x00dev, TX_DTX_IDX0, 0);

	entry_priv = rt2x00dev->tx[1].entries[0].priv_data;
	rt2800_register_write(rt2x00dev, TX_BASE_PTR1, entry_priv->desc_dma);
	rt2800_register_write(rt2x00dev, TX_MAX_CNT1, rt2x00dev->tx[1].limit);
	rt2800_register_write(rt2x00dev, TX_CTX_IDX1, 0);
	rt2800_register_write(rt2x00dev, TX_DTX_IDX1, 0);

	entry_priv = rt2x00dev->tx[2].entries[0].priv_data;
	rt2800_register_write(rt2x00dev, TX_BASE_PTR2, entry_priv->desc_dma);
	rt2800_register_write(rt2x00dev, TX_MAX_CNT2, rt2x00dev->tx[2].limit);
	rt2800_register_write(rt2x00dev, TX_CTX_IDX2, 0);
	rt2800_register_write(rt2x00dev, TX_DTX_IDX2, 0);

	entry_priv = rt2x00dev->tx[3].entries[0].priv_data;
	rt2800_register_write(rt2x00dev, TX_BASE_PTR3, entry_priv->desc_dma);
	rt2800_register_write(rt2x00dev, TX_MAX_CNT3, rt2x00dev->tx[3].limit);
	rt2800_register_write(rt2x00dev, TX_CTX_IDX3, 0);
	rt2800_register_write(rt2x00dev, TX_DTX_IDX3, 0);

	entry_priv = rt2x00dev->rx->entries[0].priv_data;
	rt2800_register_write(rt2x00dev, RX_BASE_PTR, entry_priv->desc_dma);
	rt2800_register_write(rt2x00dev, RX_MAX_CNT, rt2x00dev->rx[0].limit);
	rt2800_register_write(rt2x00dev, RX_CRX_IDX, rt2x00dev->rx[0].limit - 1);
	rt2800_register_write(rt2x00dev, RX_DRX_IDX, 0);

	/*
	 * Enable global DMA configuration
	 */
	rt2800_register_read(rt2x00dev, WPDMA_GLO_CFG, &reg);
	rt2x00_set_field32(&reg, WPDMA_GLO_CFG_ENABLE_TX_DMA, 0);
	rt2x00_set_field32(&reg, WPDMA_GLO_CFG_ENABLE_RX_DMA, 0);
	rt2x00_set_field32(&reg, WPDMA_GLO_CFG_TX_WRITEBACK_DONE, 1);
	rt2800_register_write(rt2x00dev, WPDMA_GLO_CFG, reg);

	rt2800_register_write(rt2x00dev, DELAY_INT_CFG, 0);

	return 0;
}

/*
 * Device state switch handlers.
 */
static void rt2800pci_toggle_rx(struct rt2x00_dev *rt2x00dev,
				enum dev_state state)
{
	u32 reg;

	rt2800_register_read(rt2x00dev, MAC_SYS_CTRL, &reg);
	rt2x00_set_field32(&reg, MAC_SYS_CTRL_ENABLE_RX,
			   (state == STATE_RADIO_RX_ON) ||
			   (state == STATE_RADIO_RX_ON_LINK));
	rt2800_register_write(rt2x00dev, MAC_SYS_CTRL, reg);
}

static void rt2800pci_toggle_irq(struct rt2x00_dev *rt2x00dev,
				 enum dev_state state)
{
	int mask = (state == STATE_RADIO_IRQ_ON);
	u32 reg;

	/*
	 * When interrupts are being enabled, the interrupt registers
	 * should clear the register to assure a clean state.
	 */
	if (state == STATE_RADIO_IRQ_ON) {
		rt2800_register_read(rt2x00dev, INT_SOURCE_CSR, &reg);
		rt2800_register_write(rt2x00dev, INT_SOURCE_CSR, reg);
	}

	rt2800_register_read(rt2x00dev, INT_MASK_CSR, &reg);
	rt2x00_set_field32(&reg, INT_MASK_CSR_RXDELAYINT, mask);
	rt2x00_set_field32(&reg, INT_MASK_CSR_TXDELAYINT, mask);
	rt2x00_set_field32(&reg, INT_MASK_CSR_RX_DONE, mask);
	rt2x00_set_field32(&reg, INT_MASK_CSR_AC0_DMA_DONE, mask);
	rt2x00_set_field32(&reg, INT_MASK_CSR_AC1_DMA_DONE, mask);
	rt2x00_set_field32(&reg, INT_MASK_CSR_AC2_DMA_DONE, mask);
	rt2x00_set_field32(&reg, INT_MASK_CSR_AC3_DMA_DONE, mask);
	rt2x00_set_field32(&reg, INT_MASK_CSR_HCCA_DMA_DONE, mask);
	rt2x00_set_field32(&reg, INT_MASK_CSR_MGMT_DMA_DONE, mask);
	rt2x00_set_field32(&reg, INT_MASK_CSR_MCU_COMMAND, mask);
	rt2x00_set_field32(&reg, INT_MASK_CSR_RXTX_COHERENT, mask);
	rt2x00_set_field32(&reg, INT_MASK_CSR_TBTT, mask);
	rt2x00_set_field32(&reg, INT_MASK_CSR_PRE_TBTT, mask);
	rt2x00_set_field32(&reg, INT_MASK_CSR_TX_FIFO_STATUS, mask);
	rt2x00_set_field32(&reg, INT_MASK_CSR_AUTO_WAKEUP, mask);
	rt2x00_set_field32(&reg, INT_MASK_CSR_GPTIMER, mask);
	rt2x00_set_field32(&reg, INT_MASK_CSR_RX_COHERENT, mask);
	rt2x00_set_field32(&reg, INT_MASK_CSR_TX_COHERENT, mask);
	rt2800_register_write(rt2x00dev, INT_MASK_CSR, reg);
}

static int rt2800pci_enable_radio(struct rt2x00_dev *rt2x00dev)
{
	u32 reg;
	u16 word;

	/*
	 * Initialize all registers.
	 */
	if (unlikely(rt2800_wait_wpdma_ready(rt2x00dev) ||
		     rt2800pci_init_queues(rt2x00dev) ||
		     rt2800_init_registers(rt2x00dev) ||
		     rt2800_wait_wpdma_ready(rt2x00dev) ||
		     rt2800_init_bbp(rt2x00dev) ||
		     rt2800_init_rfcsr(rt2x00dev)))
		return -EIO;

	/*
	 * Send signal to firmware during boot time.
	 */
	rt2800_mcu_request(rt2x00dev, MCU_BOOT_SIGNAL, 0xff, 0, 0);

	/*
	 * Enable RX.
	 */
	rt2800_register_read(rt2x00dev, MAC_SYS_CTRL, &reg);
	rt2x00_set_field32(&reg, MAC_SYS_CTRL_ENABLE_TX, 1);
	rt2x00_set_field32(&reg, MAC_SYS_CTRL_ENABLE_RX, 0);
	rt2800_register_write(rt2x00dev, MAC_SYS_CTRL, reg);

	rt2800_register_read(rt2x00dev, WPDMA_GLO_CFG, &reg);
	rt2x00_set_field32(&reg, WPDMA_GLO_CFG_ENABLE_TX_DMA, 1);
	rt2x00_set_field32(&reg, WPDMA_GLO_CFG_ENABLE_RX_DMA, 1);
	rt2x00_set_field32(&reg, WPDMA_GLO_CFG_WP_DMA_BURST_SIZE, 2);
	rt2x00_set_field32(&reg, WPDMA_GLO_CFG_TX_WRITEBACK_DONE, 1);
	rt2800_register_write(rt2x00dev, WPDMA_GLO_CFG, reg);

	rt2800_register_read(rt2x00dev, MAC_SYS_CTRL, &reg);
	rt2x00_set_field32(&reg, MAC_SYS_CTRL_ENABLE_TX, 1);
	rt2x00_set_field32(&reg, MAC_SYS_CTRL_ENABLE_RX, 1);
	rt2800_register_write(rt2x00dev, MAC_SYS_CTRL, reg);

	/*
	 * Initialize LED control
	 */
	rt2x00_eeprom_read(rt2x00dev, EEPROM_LED1, &word);
	rt2800_mcu_request(rt2x00dev, MCU_LED_1, 0xff,
			      word & 0xff, (word >> 8) & 0xff);

	rt2x00_eeprom_read(rt2x00dev, EEPROM_LED2, &word);
	rt2800_mcu_request(rt2x00dev, MCU_LED_2, 0xff,
			      word & 0xff, (word >> 8) & 0xff);

	rt2x00_eeprom_read(rt2x00dev, EEPROM_LED3, &word);
	rt2800_mcu_request(rt2x00dev, MCU_LED_3, 0xff,
			      word & 0xff, (word >> 8) & 0xff);

	return 0;
}

static void rt2800pci_disable_radio(struct rt2x00_dev *rt2x00dev)
{
	u32 reg;

	rt2800_register_read(rt2x00dev, WPDMA_GLO_CFG, &reg);
	rt2x00_set_field32(&reg, WPDMA_GLO_CFG_ENABLE_TX_DMA, 0);
	rt2x00_set_field32(&reg, WPDMA_GLO_CFG_TX_DMA_BUSY, 0);
	rt2x00_set_field32(&reg, WPDMA_GLO_CFG_ENABLE_RX_DMA, 0);
	rt2x00_set_field32(&reg, WPDMA_GLO_CFG_RX_DMA_BUSY, 0);
	rt2x00_set_field32(&reg, WPDMA_GLO_CFG_TX_WRITEBACK_DONE, 1);
	rt2800_register_write(rt2x00dev, WPDMA_GLO_CFG, reg);

	rt2800_register_write(rt2x00dev, MAC_SYS_CTRL, 0);
	rt2800_register_write(rt2x00dev, PWR_PIN_CFG, 0);
	rt2800_register_write(rt2x00dev, TX_PIN_CFG, 0);

	rt2800_register_write(rt2x00dev, PBF_SYS_CTRL, 0x00001280);

	rt2800_register_read(rt2x00dev, WPDMA_RST_IDX, &reg);
	rt2x00_set_field32(&reg, WPDMA_RST_IDX_DTX_IDX0, 1);
	rt2x00_set_field32(&reg, WPDMA_RST_IDX_DTX_IDX1, 1);
	rt2x00_set_field32(&reg, WPDMA_RST_IDX_DTX_IDX2, 1);
	rt2x00_set_field32(&reg, WPDMA_RST_IDX_DTX_IDX3, 1);
	rt2x00_set_field32(&reg, WPDMA_RST_IDX_DTX_IDX4, 1);
	rt2x00_set_field32(&reg, WPDMA_RST_IDX_DTX_IDX5, 1);
	rt2x00_set_field32(&reg, WPDMA_RST_IDX_DRX_IDX0, 1);
	rt2800_register_write(rt2x00dev, WPDMA_RST_IDX, reg);

	rt2800_register_write(rt2x00dev, PBF_SYS_CTRL, 0x00000e1f);
	rt2800_register_write(rt2x00dev, PBF_SYS_CTRL, 0x00000e00);

	/* Wait for DMA, ignore error */
	rt2800_wait_wpdma_ready(rt2x00dev);
}

static int rt2800pci_set_state(struct rt2x00_dev *rt2x00dev,
			       enum dev_state state)
{
	/*
	 * Always put the device to sleep (even when we intend to wakeup!)
	 * if the device is booting and wasn't asleep it will return
	 * failure when attempting to wakeup.
	 */
	rt2800_mcu_request(rt2x00dev, MCU_SLEEP, 0xff, 0, 2);

	if (state == STATE_AWAKE) {
		rt2800_mcu_request(rt2x00dev, MCU_WAKEUP, TOKEN_WAKUP, 0, 0);
		rt2800pci_mcu_status(rt2x00dev, TOKEN_WAKUP);
	}

	return 0;
}

static int rt2800pci_set_device_state(struct rt2x00_dev *rt2x00dev,
				      enum dev_state state)
{
	int retval = 0;

	switch (state) {
	case STATE_RADIO_ON:
		/*
		 * Before the radio can be enabled, the device first has
		 * to be woken up. After that it needs a bit of time
		 * to be fully awake and then the radio can be enabled.
		 */
		rt2800pci_set_state(rt2x00dev, STATE_AWAKE);
		msleep(1);
		retval = rt2800pci_enable_radio(rt2x00dev);
		break;
	case STATE_RADIO_OFF:
		/*
		 * After the radio has been disabled, the device should
		 * be put to sleep for powersaving.
		 */
		rt2800pci_disable_radio(rt2x00dev);
		rt2800pci_set_state(rt2x00dev, STATE_SLEEP);
		break;
	case STATE_RADIO_RX_ON:
	case STATE_RADIO_RX_ON_LINK:
	case STATE_RADIO_RX_OFF:
	case STATE_RADIO_RX_OFF_LINK:
		rt2800pci_toggle_rx(rt2x00dev, state);
		break;
	case STATE_RADIO_IRQ_ON:
	case STATE_RADIO_IRQ_OFF:
		rt2800pci_toggle_irq(rt2x00dev, state);
		break;
	case STATE_DEEP_SLEEP:
	case STATE_SLEEP:
	case STATE_STANDBY:
	case STATE_AWAKE:
		retval = rt2800pci_set_state(rt2x00dev, state);
		break;
	default:
		retval = -ENOTSUPP;
		break;
	}

	if (unlikely(retval))
		ERROR(rt2x00dev, "Device failed to enter state %d (%d).\n",
		      state, retval);

	return retval;
}

/*
 * TX descriptor initialization
 */
static int rt2800pci_write_tx_data(struct queue_entry* entry,
				   struct txentry_desc *txdesc)
{
	int ret;

	ret = rt2x00pci_write_tx_data(entry, txdesc);
	if (ret)
		return ret;

	rt2800_write_txwi(entry->skb, txdesc);

	return 0;
}


static void rt2800pci_write_tx_desc(struct rt2x00_dev *rt2x00dev,
				    struct sk_buff *skb,
				    struct txentry_desc *txdesc)
{
	struct skb_frame_desc *skbdesc = get_skb_frame_desc(skb);
<<<<<<< HEAD
	__le32 *txd = skbdesc->desc;
=======
	struct queue_entry_priv_pci *entry_priv = skbdesc->entry->priv_data;
	__le32 *txd = entry_priv->desc;
>>>>>>> fd76f148
	u32 word;

	/*
	 * The buffers pointed by SD_PTR0/SD_LEN0 and SD_PTR1/SD_LEN1
	 * must contains a TXWI structure + 802.11 header + padding + 802.11
	 * data. We choose to have SD_PTR0/SD_LEN0 only contains TXWI and
	 * SD_PTR1/SD_LEN1 contains 802.11 header + padding + 802.11
	 * data. It means that LAST_SEC0 is always 0.
	 */

	/*
	 * Initialize TX descriptor
	 */
	rt2x00_desc_read(txd, 0, &word);
	rt2x00_set_field32(&word, TXD_W0_SD_PTR0, skbdesc->skb_dma);
	rt2x00_desc_write(txd, 0, word);

	rt2x00_desc_read(txd, 1, &word);
	rt2x00_set_field32(&word, TXD_W1_SD_LEN1, skb->len);
	rt2x00_set_field32(&word, TXD_W1_LAST_SEC1,
			   !test_bit(ENTRY_TXD_MORE_FRAG, &txdesc->flags));
	rt2x00_set_field32(&word, TXD_W1_BURST,
			   test_bit(ENTRY_TXD_BURST, &txdesc->flags));
	rt2x00_set_field32(&word, TXD_W1_SD_LEN0, TXWI_DESC_SIZE);
	rt2x00_set_field32(&word, TXD_W1_LAST_SEC0, 0);
	rt2x00_set_field32(&word, TXD_W1_DMA_DONE, 0);
	rt2x00_desc_write(txd, 1, word);

	rt2x00_desc_read(txd, 2, &word);
	rt2x00_set_field32(&word, TXD_W2_SD_PTR1,
			   skbdesc->skb_dma + TXWI_DESC_SIZE);
	rt2x00_desc_write(txd, 2, word);

	rt2x00_desc_read(txd, 3, &word);
	rt2x00_set_field32(&word, TXD_W3_WIV,
			   !test_bit(ENTRY_TXD_ENCRYPT_IV, &txdesc->flags));
	rt2x00_set_field32(&word, TXD_W3_QSEL, 2);
	rt2x00_desc_write(txd, 3, word);

	/*
	 * Register descriptor details in skb frame descriptor.
	 */
	skbdesc->desc = txd;
	skbdesc->desc_len = TXD_DESC_SIZE;
}

/*
 * TX data initialization
 */
static void rt2800pci_write_beacon(struct queue_entry *entry,
				   struct txentry_desc *txdesc)
{
	struct rt2x00_dev *rt2x00dev = entry->queue->rt2x00dev;
	unsigned int beacon_base;
	u32 reg;

	/*
	 * Disable beaconing while we are reloading the beacon data,
	 * otherwise we might be sending out invalid data.
	 */
	rt2800_register_read(rt2x00dev, BCN_TIME_CFG, &reg);
	rt2x00_set_field32(&reg, BCN_TIME_CFG_BEACON_GEN, 0);
	rt2800_register_write(rt2x00dev, BCN_TIME_CFG, reg);

	/*
	 * Add the TXWI for the beacon to the skb.
	 */
	rt2800_write_txwi(entry->skb, txdesc);
	skb_push(entry->skb, TXWI_DESC_SIZE);

	/*
	 * Write entire beacon with TXWI to register.
	 */
	beacon_base = HW_BEACON_OFFSET(entry->entry_idx);
	rt2800_register_multiwrite(rt2x00dev, beacon_base,
				   entry->skb->data, entry->skb->len);

	/*
	 * Enable beaconing again.
	 */
	rt2x00_set_field32(&reg, BCN_TIME_CFG_TSF_TICKING, 1);
	rt2x00_set_field32(&reg, BCN_TIME_CFG_TBTT_ENABLE, 1);
	rt2x00_set_field32(&reg, BCN_TIME_CFG_BEACON_GEN, 1);
	rt2800_register_write(rt2x00dev, BCN_TIME_CFG, reg);

	/*
	 * Clean up beacon skb.
	 */
	dev_kfree_skb_any(entry->skb);
	entry->skb = NULL;
}

static void rt2800pci_kick_tx_queue(struct rt2x00_dev *rt2x00dev,
				    const enum data_queue_qid queue_idx)
{
	struct data_queue *queue;
	unsigned int idx, qidx = 0;

	if (queue_idx > QID_HCCA && queue_idx != QID_MGMT)
		return;

	queue = rt2x00queue_get_queue(rt2x00dev, queue_idx);
	idx = queue->index[Q_INDEX];

	if (queue_idx == QID_MGMT)
		qidx = 5;
	else
		qidx = queue_idx;

	rt2800_register_write(rt2x00dev, TX_CTX_IDX(qidx), idx);
}

static void rt2800pci_kill_tx_queue(struct rt2x00_dev *rt2x00dev,
				    const enum data_queue_qid qid)
{
	u32 reg;

	if (qid == QID_BEACON) {
		rt2800_register_write(rt2x00dev, BCN_TIME_CFG, 0);
		return;
	}

	rt2800_register_read(rt2x00dev, WPDMA_RST_IDX, &reg);
	rt2x00_set_field32(&reg, WPDMA_RST_IDX_DTX_IDX0, (qid == QID_AC_BE));
	rt2x00_set_field32(&reg, WPDMA_RST_IDX_DTX_IDX1, (qid == QID_AC_BK));
	rt2x00_set_field32(&reg, WPDMA_RST_IDX_DTX_IDX2, (qid == QID_AC_VI));
	rt2x00_set_field32(&reg, WPDMA_RST_IDX_DTX_IDX3, (qid == QID_AC_VO));
	rt2800_register_write(rt2x00dev, WPDMA_RST_IDX, reg);
}

/*
 * RX control handlers
 */
static void rt2800pci_fill_rxdone(struct queue_entry *entry,
				  struct rxdone_entry_desc *rxdesc)
{
	struct rt2x00_dev *rt2x00dev = entry->queue->rt2x00dev;
	struct queue_entry_priv_pci *entry_priv = entry->priv_data;
	__le32 *rxd = entry_priv->desc;
	u32 word;

	rt2x00_desc_read(rxd, 3, &word);

	if (rt2x00_get_field32(word, RXD_W3_CRC_ERROR))
		rxdesc->flags |= RX_FLAG_FAILED_FCS_CRC;

	/*
	 * Unfortunately we don't know the cipher type used during
	 * decryption. This prevents us from correct providing
	 * correct statistics through debugfs.
	 */
	rxdesc->cipher_status = rt2x00_get_field32(word, RXD_W3_CIPHER_ERROR);

	if (rt2x00_get_field32(word, RXD_W3_DECRYPTED)) {
		/*
		 * Hardware has stripped IV/EIV data from 802.11 frame during
		 * decryption. Unfortunately the descriptor doesn't contain
		 * any fields with the EIV/IV data either, so they can't
		 * be restored by rt2x00lib.
		 */
		rxdesc->flags |= RX_FLAG_IV_STRIPPED;

		if (rxdesc->cipher_status == RX_CRYPTO_SUCCESS)
			rxdesc->flags |= RX_FLAG_DECRYPTED;
		else if (rxdesc->cipher_status == RX_CRYPTO_FAIL_MIC)
			rxdesc->flags |= RX_FLAG_MMIC_ERROR;
	}

	if (rt2x00_get_field32(word, RXD_W3_MY_BSS))
		rxdesc->dev_flags |= RXDONE_MY_BSS;

	if (rt2x00_get_field32(word, RXD_W3_L2PAD))
		rxdesc->dev_flags |= RXDONE_L2PAD;

	/*
	 * Process the RXWI structure that is at the start of the buffer.
	 */
	rt2800_process_rxwi(entry->skb, rxdesc);

	/*
	 * Set RX IDX in register to inform hardware that we have handled
	 * this entry and it is available for reuse again.
	 */
	rt2800_register_write(rt2x00dev, RX_CRX_IDX, entry->entry_idx);
}

/*
 * Interrupt functions.
 */
static void rt2800pci_txdone(struct rt2x00_dev *rt2x00dev)
{
	struct data_queue *queue;
	struct queue_entry *entry;
	__le32 *txwi;
	struct txdone_entry_desc txdesc;
	u32 word;
	u32 reg;
	u32 old_reg;
	int wcid, ack, pid, tx_wcid, tx_ack, tx_pid;
	u16 mcs, real_mcs;

	/*
	 * During each loop we will compare the freshly read
	 * TX_STA_FIFO register value with the value read from
	 * the previous loop. If the 2 values are equal then
	 * we should stop processing because the chance it
	 * quite big that the device has been unplugged and
	 * we risk going into an endless loop.
	 */
	old_reg = 0;

	while (1) {
		rt2800_register_read(rt2x00dev, TX_STA_FIFO, &reg);
		if (!rt2x00_get_field32(reg, TX_STA_FIFO_VALID))
			break;

		if (old_reg == reg)
			break;
		old_reg = reg;

		wcid    = rt2x00_get_field32(reg, TX_STA_FIFO_WCID);
		ack     = rt2x00_get_field32(reg, TX_STA_FIFO_TX_ACK_REQUIRED);
		pid     = rt2x00_get_field32(reg, TX_STA_FIFO_PID_TYPE);

		/*
		 * Skip this entry when it contains an invalid
		 * queue identication number.
		 */
		if (pid <= 0 || pid > QID_RX)
			continue;

		queue = rt2x00queue_get_queue(rt2x00dev, pid - 1);
		if (unlikely(!queue))
			continue;

		/*
		 * Inside each queue, we process each entry in a chronological
		 * order. We first check that the queue is not empty.
		 */
		if (rt2x00queue_empty(queue))
			continue;
		entry = rt2x00queue_get_entry(queue, Q_INDEX_DONE);

		/* Check if we got a match by looking at WCID/ACK/PID
		 * fields */
		txwi = (__le32 *)(entry->skb->data -
				  rt2x00dev->ops->extra_tx_headroom);

		rt2x00_desc_read(txwi, 1, &word);
		tx_wcid = rt2x00_get_field32(word, TXWI_W1_WIRELESS_CLI_ID);
		tx_ack  = rt2x00_get_field32(word, TXWI_W1_ACK);
		tx_pid  = rt2x00_get_field32(word, TXWI_W1_PACKETID);

		if ((wcid != tx_wcid) || (ack != tx_ack) || (pid != tx_pid))
			WARNING(rt2x00dev, "invalid TX_STA_FIFO content\n");

		/*
		 * Obtain the status about this packet.
		 */
		txdesc.flags = 0;
		rt2x00_desc_read(txwi, 0, &word);
		mcs = rt2x00_get_field32(word, TXWI_W0_MCS);
		real_mcs = rt2x00_get_field32(reg, TX_STA_FIFO_MCS);

		/*
		 * Ralink has a retry mechanism using a global fallback
		 * table. We setup this fallback table to try the immediate
		 * lower rate for all rates. In the TX_STA_FIFO, the MCS field
		 * always contains the MCS used for the last transmission, be
		 * it successful or not.
		 */
		if (rt2x00_get_field32(reg, TX_STA_FIFO_TX_SUCCESS)) {
			/*
			 * Transmission succeeded. The number of retries is
			 * mcs - real_mcs
			 */
			__set_bit(TXDONE_SUCCESS, &txdesc.flags);
			txdesc.retry = ((mcs > real_mcs) ? mcs - real_mcs : 0);
		} else {
			/*
			 * Transmission failed. The number of retries is
			 * always 7 in this case (for a total number of 8
			 * frames sent).
			 */
			__set_bit(TXDONE_FAILURE, &txdesc.flags);
			txdesc.retry = 7;
		}

		__set_bit(TXDONE_FALLBACK, &txdesc.flags);


		rt2x00lib_txdone(entry, &txdesc);
	}
}

static void rt2800pci_wakeup(struct rt2x00_dev *rt2x00dev)
{
	struct ieee80211_conf conf = { .flags = 0 };
	struct rt2x00lib_conf libconf = { .conf = &conf };

	rt2800_config(rt2x00dev, &libconf, IEEE80211_CONF_CHANGE_PS);
}

static irqreturn_t rt2800pci_interrupt(int irq, void *dev_instance)
{
	struct rt2x00_dev *rt2x00dev = dev_instance;
	u32 reg;

	/* Read status and ACK all interrupts */
	rt2800_register_read(rt2x00dev, INT_SOURCE_CSR, &reg);
	rt2800_register_write(rt2x00dev, INT_SOURCE_CSR, reg);

	if (!reg)
		return IRQ_NONE;

	if (!test_bit(DEVICE_STATE_ENABLED_RADIO, &rt2x00dev->flags))
		return IRQ_HANDLED;

	/*
	 * 1 - Rx ring done interrupt.
	 */
	if (rt2x00_get_field32(reg, INT_SOURCE_CSR_RX_DONE))
		rt2x00pci_rxdone(rt2x00dev);

	if (rt2x00_get_field32(reg, INT_SOURCE_CSR_TX_FIFO_STATUS))
		rt2800pci_txdone(rt2x00dev);

	if (rt2x00_get_field32(reg, INT_SOURCE_CSR_AUTO_WAKEUP))
		rt2800pci_wakeup(rt2x00dev);

	return IRQ_HANDLED;
}

/*
 * Device probe functions.
 */
static int rt2800pci_validate_eeprom(struct rt2x00_dev *rt2x00dev)
{
	/*
	 * Read EEPROM into buffer
	 */
	if (rt2x00_is_soc(rt2x00dev))
		rt2800pci_read_eeprom_soc(rt2x00dev);
	else if (rt2800pci_efuse_detect(rt2x00dev))
		rt2800pci_read_eeprom_efuse(rt2x00dev);
	else
		rt2800pci_read_eeprom_pci(rt2x00dev);

	return rt2800_validate_eeprom(rt2x00dev);
}

static const struct rt2800_ops rt2800pci_rt2800_ops = {
	.register_read		= rt2x00pci_register_read,
	.register_read_lock	= rt2x00pci_register_read, /* same for PCI */
	.register_write		= rt2x00pci_register_write,
	.register_write_lock	= rt2x00pci_register_write, /* same for PCI */

	.register_multiread	= rt2x00pci_register_multiread,
	.register_multiwrite	= rt2x00pci_register_multiwrite,

	.regbusy_read		= rt2x00pci_regbusy_read,
};

static int rt2800pci_probe_hw(struct rt2x00_dev *rt2x00dev)
{
	int retval;

	rt2x00dev->priv = (void *)&rt2800pci_rt2800_ops;

	/*
	 * Allocate eeprom data.
	 */
	retval = rt2800pci_validate_eeprom(rt2x00dev);
	if (retval)
		return retval;

	retval = rt2800_init_eeprom(rt2x00dev);
	if (retval)
		return retval;

	/*
	 * Initialize hw specifications.
	 */
	retval = rt2800_probe_hw_mode(rt2x00dev);
	if (retval)
		return retval;

	/*
	 * This device has multiple filters for control frames
	 * and has a separate filter for PS Poll frames.
	 */
	__set_bit(DRIVER_SUPPORT_CONTROL_FILTERS, &rt2x00dev->flags);
	__set_bit(DRIVER_SUPPORT_CONTROL_FILTER_PSPOLL, &rt2x00dev->flags);

	/*
	 * This device requires firmware.
	 */
	if (!rt2x00_is_soc(rt2x00dev))
		__set_bit(DRIVER_REQUIRE_FIRMWARE, &rt2x00dev->flags);
	__set_bit(DRIVER_REQUIRE_DMA, &rt2x00dev->flags);
	__set_bit(DRIVER_REQUIRE_L2PAD, &rt2x00dev->flags);
	if (!modparam_nohwcrypt)
		__set_bit(CONFIG_SUPPORT_HW_CRYPTO, &rt2x00dev->flags);

	/*
	 * Set the rssi offset.
	 */
	rt2x00dev->rssi_offset = DEFAULT_RSSI_OFFSET;

	return 0;
}

static const struct rt2x00lib_ops rt2800pci_rt2x00_ops = {
	.irq_handler		= rt2800pci_interrupt,
	.probe_hw		= rt2800pci_probe_hw,
	.get_firmware_name	= rt2800pci_get_firmware_name,
	.check_firmware		= rt2800pci_check_firmware,
	.load_firmware		= rt2800pci_load_firmware,
	.initialize		= rt2x00pci_initialize,
	.uninitialize		= rt2x00pci_uninitialize,
	.get_entry_state	= rt2800pci_get_entry_state,
	.clear_entry		= rt2800pci_clear_entry,
	.set_device_state	= rt2800pci_set_device_state,
	.rfkill_poll		= rt2800_rfkill_poll,
	.link_stats		= rt2800_link_stats,
	.reset_tuner		= rt2800_reset_tuner,
	.link_tuner		= rt2800_link_tuner,
	.write_tx_desc		= rt2800pci_write_tx_desc,
	.write_tx_data		= rt2800pci_write_tx_data,
	.write_beacon		= rt2800pci_write_beacon,
	.kick_tx_queue		= rt2800pci_kick_tx_queue,
	.kill_tx_queue		= rt2800pci_kill_tx_queue,
	.fill_rxdone		= rt2800pci_fill_rxdone,
	.config_shared_key	= rt2800_config_shared_key,
	.config_pairwise_key	= rt2800_config_pairwise_key,
	.config_filter		= rt2800_config_filter,
	.config_intf		= rt2800_config_intf,
	.config_erp		= rt2800_config_erp,
	.config_ant		= rt2800_config_ant,
	.config			= rt2800_config,
};

static const struct data_queue_desc rt2800pci_queue_rx = {
	.entry_num		= RX_ENTRIES,
	.data_size		= AGGREGATION_SIZE,
	.desc_size		= RXD_DESC_SIZE,
	.priv_size		= sizeof(struct queue_entry_priv_pci),
};

static const struct data_queue_desc rt2800pci_queue_tx = {
	.entry_num		= TX_ENTRIES,
	.data_size		= AGGREGATION_SIZE,
	.desc_size		= TXD_DESC_SIZE,
	.priv_size		= sizeof(struct queue_entry_priv_pci),
};

static const struct data_queue_desc rt2800pci_queue_bcn = {
	.entry_num		= 8 * BEACON_ENTRIES,
	.data_size		= 0, /* No DMA required for beacons */
	.desc_size		= TXWI_DESC_SIZE,
	.priv_size		= sizeof(struct queue_entry_priv_pci),
};

static const struct rt2x00_ops rt2800pci_ops = {
	.name			= KBUILD_MODNAME,
	.max_sta_intf		= 1,
	.max_ap_intf		= 8,
	.eeprom_size		= EEPROM_SIZE,
	.rf_size		= RF_SIZE,
	.tx_queues		= NUM_TX_QUEUES,
	.extra_tx_headroom	= TXWI_DESC_SIZE,
	.rx			= &rt2800pci_queue_rx,
	.tx			= &rt2800pci_queue_tx,
	.bcn			= &rt2800pci_queue_bcn,
	.lib			= &rt2800pci_rt2x00_ops,
	.hw			= &rt2800_mac80211_ops,
#ifdef CONFIG_RT2X00_LIB_DEBUGFS
	.debugfs		= &rt2800_rt2x00debug,
#endif /* CONFIG_RT2X00_LIB_DEBUGFS */
};

/*
 * RT2800pci module information.
 */
#ifdef CONFIG_RT2800PCI_PCI
static DEFINE_PCI_DEVICE_TABLE(rt2800pci_device_table) = {
	{ PCI_DEVICE(0x1814, 0x0601), PCI_DEVICE_DATA(&rt2800pci_ops) },
	{ PCI_DEVICE(0x1814, 0x0681), PCI_DEVICE_DATA(&rt2800pci_ops) },
	{ PCI_DEVICE(0x1814, 0x0701), PCI_DEVICE_DATA(&rt2800pci_ops) },
	{ PCI_DEVICE(0x1814, 0x0781), PCI_DEVICE_DATA(&rt2800pci_ops) },
	{ PCI_DEVICE(0x1432, 0x7708), PCI_DEVICE_DATA(&rt2800pci_ops) },
	{ PCI_DEVICE(0x1432, 0x7727), PCI_DEVICE_DATA(&rt2800pci_ops) },
	{ PCI_DEVICE(0x1432, 0x7728), PCI_DEVICE_DATA(&rt2800pci_ops) },
	{ PCI_DEVICE(0x1432, 0x7738), PCI_DEVICE_DATA(&rt2800pci_ops) },
	{ PCI_DEVICE(0x1432, 0x7748), PCI_DEVICE_DATA(&rt2800pci_ops) },
	{ PCI_DEVICE(0x1432, 0x7758), PCI_DEVICE_DATA(&rt2800pci_ops) },
	{ PCI_DEVICE(0x1432, 0x7768), PCI_DEVICE_DATA(&rt2800pci_ops) },
	{ PCI_DEVICE(0x1a3b, 0x1059), PCI_DEVICE_DATA(&rt2800pci_ops) },
#ifdef CONFIG_RT2800PCI_RT30XX
	{ PCI_DEVICE(0x1814, 0x3090), PCI_DEVICE_DATA(&rt2800pci_ops) },
	{ PCI_DEVICE(0x1814, 0x3091), PCI_DEVICE_DATA(&rt2800pci_ops) },
	{ PCI_DEVICE(0x1814, 0x3092), PCI_DEVICE_DATA(&rt2800pci_ops) },
	{ PCI_DEVICE(0x1462, 0x891a), PCI_DEVICE_DATA(&rt2800pci_ops) },
#endif
#ifdef CONFIG_RT2800PCI_RT35XX
	{ PCI_DEVICE(0x1814, 0x3060), PCI_DEVICE_DATA(&rt2800pci_ops) },
	{ PCI_DEVICE(0x1814, 0x3062), PCI_DEVICE_DATA(&rt2800pci_ops) },
	{ PCI_DEVICE(0x1814, 0x3562), PCI_DEVICE_DATA(&rt2800pci_ops) },
	{ PCI_DEVICE(0x1814, 0x3592), PCI_DEVICE_DATA(&rt2800pci_ops) },
	{ PCI_DEVICE(0x1814, 0x3593), PCI_DEVICE_DATA(&rt2800pci_ops) },
#endif
	{ 0, }
};
#endif /* CONFIG_RT2800PCI_PCI */

MODULE_AUTHOR(DRV_PROJECT);
MODULE_VERSION(DRV_VERSION);
MODULE_DESCRIPTION("Ralink RT2800 PCI & PCMCIA Wireless LAN driver.");
MODULE_SUPPORTED_DEVICE("Ralink RT2860 PCI & PCMCIA chipset based cards");
#ifdef CONFIG_RT2800PCI_PCI
MODULE_FIRMWARE(FIRMWARE_RT2860);
MODULE_DEVICE_TABLE(pci, rt2800pci_device_table);
#endif /* CONFIG_RT2800PCI_PCI */
MODULE_LICENSE("GPL");

#ifdef CONFIG_RT2800PCI_SOC
static int rt2800soc_probe(struct platform_device *pdev)
{
	return rt2x00soc_probe(pdev, &rt2800pci_ops);
}

static struct platform_driver rt2800soc_driver = {
	.driver		= {
		.name		= "rt2800_wmac",
		.owner		= THIS_MODULE,
		.mod_name	= KBUILD_MODNAME,
	},
	.probe		= rt2800soc_probe,
	.remove		= __devexit_p(rt2x00soc_remove),
	.suspend	= rt2x00soc_suspend,
	.resume		= rt2x00soc_resume,
};
#endif /* CONFIG_RT2800PCI_SOC */

#ifdef CONFIG_RT2800PCI_PCI
static struct pci_driver rt2800pci_driver = {
	.name		= KBUILD_MODNAME,
	.id_table	= rt2800pci_device_table,
	.probe		= rt2x00pci_probe,
	.remove		= __devexit_p(rt2x00pci_remove),
	.suspend	= rt2x00pci_suspend,
	.resume		= rt2x00pci_resume,
};
#endif /* CONFIG_RT2800PCI_PCI */

static int __init rt2800pci_init(void)
{
	int ret = 0;

#ifdef CONFIG_RT2800PCI_SOC
	ret = platform_driver_register(&rt2800soc_driver);
	if (ret)
		return ret;
#endif
#ifdef CONFIG_RT2800PCI_PCI
	ret = pci_register_driver(&rt2800pci_driver);
	if (ret) {
#ifdef CONFIG_RT2800PCI_SOC
		platform_driver_unregister(&rt2800soc_driver);
#endif
		return ret;
	}
#endif

	return ret;
}

static void __exit rt2800pci_exit(void)
{
#ifdef CONFIG_RT2800PCI_PCI
	pci_unregister_driver(&rt2800pci_driver);
#endif
#ifdef CONFIG_RT2800PCI_SOC
	platform_driver_unregister(&rt2800soc_driver);
#endif
}

module_init(rt2800pci_init);
module_exit(rt2800pci_exit);<|MERGE_RESOLUTION|>--- conflicted
+++ resolved
@@ -633,12 +633,8 @@
 				    struct txentry_desc *txdesc)
 {
 	struct skb_frame_desc *skbdesc = get_skb_frame_desc(skb);
-<<<<<<< HEAD
-	__le32 *txd = skbdesc->desc;
-=======
 	struct queue_entry_priv_pci *entry_priv = skbdesc->entry->priv_data;
 	__le32 *txd = entry_priv->desc;
->>>>>>> fd76f148
 	u32 word;
 
 	/*
