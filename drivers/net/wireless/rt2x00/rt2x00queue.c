--- conflicted
+++ resolved
@@ -593,13 +593,6 @@
 	 */
 	rt2x00queue_free_skb(intf->beacon);
 
-<<<<<<< HEAD
-	if (!enable_beacon) {
-		rt2x00queue_stop_queue(intf->beacon->queue);
-		mutex_unlock(&intf->beacon_skb_mutex);
-		return 0;
-	}
-=======
 	/*
 	 * Clear beacon (single bssid devices don't need to clear the beacon
 	 * since the beacon queue will get stopped anyway).
@@ -626,7 +619,6 @@
 	 * Clean up the beacon skb.
 	 */
 	rt2x00queue_free_skb(intf->beacon);
->>>>>>> 105e53f8
 
 	intf->beacon->skb = ieee80211_beacon_get(rt2x00dev->hw, vif);
 	if (!intf->beacon->skb)
@@ -761,8 +753,6 @@
 	}
 
 	spin_unlock_irqrestore(&queue->index_lock, irqflags);
-<<<<<<< HEAD
-=======
 }
 
 void rt2x00queue_pause_queue(struct data_queue *queue)
@@ -836,7 +826,6 @@
 	rt2x00queue_unpause_queue(queue);
 
 	mutex_unlock(&queue->status_lock);
->>>>>>> 105e53f8
 }
 EXPORT_SYMBOL_GPL(rt2x00queue_start_queue);
 
@@ -970,210 +959,6 @@
 }
 EXPORT_SYMBOL_GPL(rt2x00queue_flush_queues);
 
-void rt2x00queue_pause_queue(struct data_queue *queue)
-{
-	if (!test_bit(DEVICE_STATE_PRESENT, &queue->rt2x00dev->flags) ||
-	    !test_bit(QUEUE_STARTED, &queue->flags) ||
-	    test_and_set_bit(QUEUE_PAUSED, &queue->flags))
-		return;
-
-	switch (queue->qid) {
-	case QID_AC_VO:
-	case QID_AC_VI:
-	case QID_AC_BE:
-	case QID_AC_BK:
-		/*
-		 * For TX queues, we have to disable the queue
-		 * inside mac80211.
-		 */
-		ieee80211_stop_queue(queue->rt2x00dev->hw, queue->qid);
-		break;
-	default:
-		break;
-	}
-}
-EXPORT_SYMBOL_GPL(rt2x00queue_pause_queue);
-
-void rt2x00queue_unpause_queue(struct data_queue *queue)
-{
-	if (!test_bit(DEVICE_STATE_PRESENT, &queue->rt2x00dev->flags) ||
-	    !test_bit(QUEUE_STARTED, &queue->flags) ||
-	    !test_and_clear_bit(QUEUE_PAUSED, &queue->flags))
-		return;
-
-	switch (queue->qid) {
-	case QID_AC_VO:
-	case QID_AC_VI:
-	case QID_AC_BE:
-	case QID_AC_BK:
-		/*
-		 * For TX queues, we have to enable the queue
-		 * inside mac80211.
-		 */
-		ieee80211_wake_queue(queue->rt2x00dev->hw, queue->qid);
-		break;
-	case QID_RX:
-		/*
-		 * For RX we need to kick the queue now in order to
-		 * receive frames.
-		 */
-		queue->rt2x00dev->ops->lib->kick_queue(queue);
-	default:
-		break;
-	}
-}
-EXPORT_SYMBOL_GPL(rt2x00queue_unpause_queue);
-
-void rt2x00queue_start_queue(struct data_queue *queue)
-{
-	mutex_lock(&queue->status_lock);
-
-	if (!test_bit(DEVICE_STATE_PRESENT, &queue->rt2x00dev->flags) ||
-	    test_and_set_bit(QUEUE_STARTED, &queue->flags)) {
-		mutex_unlock(&queue->status_lock);
-		return;
-	}
-
-	set_bit(QUEUE_PAUSED, &queue->flags);
-
-	queue->rt2x00dev->ops->lib->start_queue(queue);
-
-	rt2x00queue_unpause_queue(queue);
-
-	mutex_unlock(&queue->status_lock);
-}
-EXPORT_SYMBOL_GPL(rt2x00queue_start_queue);
-
-void rt2x00queue_stop_queue(struct data_queue *queue)
-{
-	mutex_lock(&queue->status_lock);
-
-	if (!test_and_clear_bit(QUEUE_STARTED, &queue->flags)) {
-		mutex_unlock(&queue->status_lock);
-		return;
-	}
-
-	rt2x00queue_pause_queue(queue);
-
-	queue->rt2x00dev->ops->lib->stop_queue(queue);
-
-	mutex_unlock(&queue->status_lock);
-}
-EXPORT_SYMBOL_GPL(rt2x00queue_stop_queue);
-
-void rt2x00queue_flush_queue(struct data_queue *queue, bool drop)
-{
-	unsigned int i;
-	bool started;
-	bool tx_queue =
-		(queue->qid == QID_AC_VO) ||
-		(queue->qid == QID_AC_VI) ||
-		(queue->qid == QID_AC_BE) ||
-		(queue->qid == QID_AC_BK);
-
-	mutex_lock(&queue->status_lock);
-
-	/*
-	 * If the queue has been started, we must stop it temporarily
-	 * to prevent any new frames to be queued on the device. If
-	 * we are not dropping the pending frames, the queue must
-	 * only be stopped in the software and not the hardware,
-	 * otherwise the queue will never become empty on its own.
-	 */
-	started = test_bit(QUEUE_STARTED, &queue->flags);
-	if (started) {
-		/*
-		 * Pause the queue
-		 */
-		rt2x00queue_pause_queue(queue);
-
-		/*
-		 * If we are not supposed to drop any pending
-		 * frames, this means we must force a start (=kick)
-		 * to the queue to make sure the hardware will
-		 * start transmitting.
-		 */
-		if (!drop && tx_queue)
-			queue->rt2x00dev->ops->lib->kick_queue(queue);
-	}
-
-	/*
-	 * Check if driver supports flushing, we can only guarentee
-	 * full support for flushing if the driver is able
-	 * to cancel all pending frames (drop = true).
-	 */
-	if (drop && queue->rt2x00dev->ops->lib->flush_queue)
-		queue->rt2x00dev->ops->lib->flush_queue(queue);
-
-	/*
-	 * When we don't want to drop any frames, or when
-	 * the driver doesn't fully flush the queue correcly,
-	 * we must wait for the queue to become empty.
-	 */
-	for (i = 0; !rt2x00queue_empty(queue) && i < 100; i++)
-		msleep(10);
-
-	/*
-	 * The queue flush has failed...
-	 */
-	if (unlikely(!rt2x00queue_empty(queue)))
-		WARNING(queue->rt2x00dev, "Queue %d failed to flush", queue->qid);
-
-	/*
-	 * Restore the queue to the previous status
-	 */
-	if (started)
-		rt2x00queue_unpause_queue(queue);
-
-	mutex_unlock(&queue->status_lock);
-}
-EXPORT_SYMBOL_GPL(rt2x00queue_flush_queue);
-
-void rt2x00queue_start_queues(struct rt2x00_dev *rt2x00dev)
-{
-	struct data_queue *queue;
-
-	/*
-	 * rt2x00queue_start_queue will call ieee80211_wake_queue
-	 * for each queue after is has been properly initialized.
-	 */
-	tx_queue_for_each(rt2x00dev, queue)
-		rt2x00queue_start_queue(queue);
-
-	rt2x00queue_start_queue(rt2x00dev->rx);
-}
-EXPORT_SYMBOL_GPL(rt2x00queue_start_queues);
-
-void rt2x00queue_stop_queues(struct rt2x00_dev *rt2x00dev)
-{
-	struct data_queue *queue;
-
-	/*
-	 * rt2x00queue_stop_queue will call ieee80211_stop_queue
-	 * as well, but we are completely shutting doing everything
-	 * now, so it is much safer to stop all TX queues at once,
-	 * and use rt2x00queue_stop_queue for cleaning up.
-	 */
-	ieee80211_stop_queues(rt2x00dev->hw);
-
-	tx_queue_for_each(rt2x00dev, queue)
-		rt2x00queue_stop_queue(queue);
-
-	rt2x00queue_stop_queue(rt2x00dev->rx);
-}
-EXPORT_SYMBOL_GPL(rt2x00queue_stop_queues);
-
-void rt2x00queue_flush_queues(struct rt2x00_dev *rt2x00dev, bool drop)
-{
-	struct data_queue *queue;
-
-	tx_queue_for_each(rt2x00dev, queue)
-		rt2x00queue_flush_queue(queue, drop);
-
-	rt2x00queue_flush_queue(rt2x00dev->rx, drop);
-}
-EXPORT_SYMBOL_GPL(rt2x00queue_flush_queues);
-
 static void rt2x00queue_reset(struct data_queue *queue)
 {
 	unsigned long irqflags;
