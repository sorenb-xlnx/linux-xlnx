--- conflicted
+++ resolved
@@ -314,11 +314,7 @@
 		 * When preamble is enabled we should set the
 		 * preamble bit for the signal.
 		 */
-<<<<<<< HEAD
-		if (rate->flags & IEEE80211_TX_RC_USE_SHORT_PREAMBLE)
-=======
 		if (txrate->flags & IEEE80211_TX_RC_USE_SHORT_PREAMBLE)
->>>>>>> 67d8a3c1
 			txdesc->signal |= 0x08;
 	}
 }
