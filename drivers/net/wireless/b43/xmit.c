--- conflicted
+++ resolved
@@ -546,11 +546,7 @@
 			else
 				tmp -= 3;
 		} else {
-<<<<<<< HEAD
-			if (dev->sdev->bus->sprom.
-=======
 			if (dev->dev->bus_sprom->
->>>>>>> b55ebc27
 			    boardflags_lo & B43_BFL_RSSI) {
 				if (in_rssi > 63)
 					in_rssi = 63;
