/*

  Broadcom B43 wireless driver
  IEEE 802.11n PHY support

  Copyright (c) 2008 Michael Buesch <mb@bu3sch.de>

  This program is free software; you can redistribute it and/or modify
  it under the terms of the GNU General Public License as published by
  the Free Software Foundation; either version 2 of the License, or
  (at your option) any later version.

  This program is distributed in the hope that it will be useful,
  but WITHOUT ANY WARRANTY; without even the implied warranty of
  MERCHANTABILITY or FITNESS FOR A PARTICULAR PURPOSE.  See the
  GNU General Public License for more details.

  You should have received a copy of the GNU General Public License
  along with this program; see the file COPYING.  If not, write to
  the Free Software Foundation, Inc., 51 Franklin Steet, Fifth Floor,
  Boston, MA 02110-1301, USA.

*/

#include <linux/delay.h>
#include <linux/slab.h>
#include <linux/types.h>

#include "b43.h"
#include "phy_n.h"
#include "tables_nphy.h"
#include "radio_2055.h"
#include "radio_2056.h"
#include "main.h"

struct nphy_txgains {
	u16 txgm[2];
	u16 pga[2];
	u16 pad[2];
	u16 ipa[2];
};

struct nphy_iqcal_params {
	u16 txgm;
	u16 pga;
	u16 pad;
	u16 ipa;
	u16 cal_gain;
	u16 ncorr[5];
};

struct nphy_iq_est {
	s32 iq0_prod;
	u32 i0_pwr;
	u32 q0_pwr;
	s32 iq1_prod;
	u32 i1_pwr;
	u32 q1_pwr;
};

enum b43_nphy_rf_sequence {
	B43_RFSEQ_RX2TX,
	B43_RFSEQ_TX2RX,
	B43_RFSEQ_RESET2RX,
	B43_RFSEQ_UPDATE_GAINH,
	B43_RFSEQ_UPDATE_GAINL,
	B43_RFSEQ_UPDATE_GAINU,
};

enum b43_nphy_rssi_type {
	B43_NPHY_RSSI_X = 0,
	B43_NPHY_RSSI_Y,
	B43_NPHY_RSSI_Z,
	B43_NPHY_RSSI_PWRDET,
	B43_NPHY_RSSI_TSSI_I,
	B43_NPHY_RSSI_TSSI_Q,
	B43_NPHY_RSSI_TBD,
};

static void b43_nphy_stay_in_carrier_search(struct b43_wldev *dev,
						bool enable);
static void b43_nphy_set_rf_sequence(struct b43_wldev *dev, u8 cmd,
					u8 *events, u8 *delays, u8 length);
static void b43_nphy_force_rf_sequence(struct b43_wldev *dev,
				       enum b43_nphy_rf_sequence seq);
static void b43_nphy_rf_control_override(struct b43_wldev *dev, u16 field,
						u16 value, u8 core, bool off);
static void b43_nphy_rf_control_intc_override(struct b43_wldev *dev, u8 field,
						u16 value, u8 core);

static inline bool b43_channel_type_is_40mhz(
					enum nl80211_channel_type channel_type)
{
	return (channel_type == NL80211_CHAN_HT40MINUS ||
		channel_type == NL80211_CHAN_HT40PLUS);
}

void b43_nphy_set_rxantenna(struct b43_wldev *dev, int antenna)
{//TODO
}

static void b43_nphy_op_adjust_txpower(struct b43_wldev *dev)
{//TODO
}

static enum b43_txpwr_result b43_nphy_op_recalc_txpower(struct b43_wldev *dev,
							bool ignore_tssi)
{//TODO
	return B43_TXPWR_RES_DONE;
}

static void b43_chantab_radio_upload(struct b43_wldev *dev,
				const struct b43_nphy_channeltab_entry_rev2 *e)
{
	b43_radio_write(dev, B2055_PLL_REF, e->radio_pll_ref);
	b43_radio_write(dev, B2055_RF_PLLMOD0, e->radio_rf_pllmod0);
	b43_radio_write(dev, B2055_RF_PLLMOD1, e->radio_rf_pllmod1);
	b43_radio_write(dev, B2055_VCO_CAPTAIL, e->radio_vco_captail);
	b43_read32(dev, B43_MMIO_MACCTL); /* flush writes */

	b43_radio_write(dev, B2055_VCO_CAL1, e->radio_vco_cal1);
	b43_radio_write(dev, B2055_VCO_CAL2, e->radio_vco_cal2);
	b43_radio_write(dev, B2055_PLL_LFC1, e->radio_pll_lfc1);
	b43_radio_write(dev, B2055_PLL_LFR1, e->radio_pll_lfr1);
	b43_read32(dev, B43_MMIO_MACCTL); /* flush writes */

	b43_radio_write(dev, B2055_PLL_LFC2, e->radio_pll_lfc2);
	b43_radio_write(dev, B2055_LGBUF_CENBUF, e->radio_lgbuf_cenbuf);
	b43_radio_write(dev, B2055_LGEN_TUNE1, e->radio_lgen_tune1);
	b43_radio_write(dev, B2055_LGEN_TUNE2, e->radio_lgen_tune2);
	b43_read32(dev, B43_MMIO_MACCTL); /* flush writes */

	b43_radio_write(dev, B2055_C1_LGBUF_ATUNE, e->radio_c1_lgbuf_atune);
	b43_radio_write(dev, B2055_C1_LGBUF_GTUNE, e->radio_c1_lgbuf_gtune);
	b43_radio_write(dev, B2055_C1_RX_RFR1, e->radio_c1_rx_rfr1);
	b43_radio_write(dev, B2055_C1_TX_PGAPADTN, e->radio_c1_tx_pgapadtn);
	b43_read32(dev, B43_MMIO_MACCTL); /* flush writes */

	b43_radio_write(dev, B2055_C1_TX_MXBGTRIM, e->radio_c1_tx_mxbgtrim);
	b43_radio_write(dev, B2055_C2_LGBUF_ATUNE, e->radio_c2_lgbuf_atune);
	b43_radio_write(dev, B2055_C2_LGBUF_GTUNE, e->radio_c2_lgbuf_gtune);
	b43_radio_write(dev, B2055_C2_RX_RFR1, e->radio_c2_rx_rfr1);
	b43_read32(dev, B43_MMIO_MACCTL); /* flush writes */

	b43_radio_write(dev, B2055_C2_TX_PGAPADTN, e->radio_c2_tx_pgapadtn);
	b43_radio_write(dev, B2055_C2_TX_MXBGTRIM, e->radio_c2_tx_mxbgtrim);
}

static void b43_chantab_phy_upload(struct b43_wldev *dev,
				   const struct b43_phy_n_sfo_cfg *e)
{
	b43_phy_write(dev, B43_NPHY_BW1A, e->phy_bw1a);
	b43_phy_write(dev, B43_NPHY_BW2, e->phy_bw2);
	b43_phy_write(dev, B43_NPHY_BW3, e->phy_bw3);
	b43_phy_write(dev, B43_NPHY_BW4, e->phy_bw4);
	b43_phy_write(dev, B43_NPHY_BW5, e->phy_bw5);
	b43_phy_write(dev, B43_NPHY_BW6, e->phy_bw6);
}

/* http://bcm-v4.sipsolutions.net/802.11/PHY/N/TxPwrCtrlEnable */
static void b43_nphy_tx_power_ctrl(struct b43_wldev *dev, bool enable)
{
	struct b43_phy_n *nphy = dev->phy.n;
	u8 i;
	u16 tmp;

	if (nphy->hang_avoid)
		b43_nphy_stay_in_carrier_search(dev, 1);

	nphy->txpwrctrl = enable;
	if (!enable) {
		if (dev->phy.rev >= 3)
			; /* TODO */

		b43_phy_write(dev, B43_NPHY_TABLE_ADDR, 0x6840);
		for (i = 0; i < 84; i++)
			b43_phy_write(dev, B43_NPHY_TABLE_DATALO, 0);

		b43_phy_write(dev, B43_NPHY_TABLE_ADDR, 0x6C40);
		for (i = 0; i < 84; i++)
			b43_phy_write(dev, B43_NPHY_TABLE_DATALO, 0);

		tmp = B43_NPHY_TXPCTL_CMD_COEFF | B43_NPHY_TXPCTL_CMD_HWPCTLEN;
		if (dev->phy.rev >= 3)
			tmp |= B43_NPHY_TXPCTL_CMD_PCTLEN;
		b43_phy_mask(dev, B43_NPHY_TXPCTL_CMD, ~tmp);

		if (dev->phy.rev >= 3) {
			b43_phy_set(dev, B43_NPHY_AFECTL_OVER1, 0x0100);
			b43_phy_set(dev, B43_NPHY_AFECTL_OVER, 0x0100);
		} else {
			b43_phy_set(dev, B43_NPHY_AFECTL_OVER, 0x4000);
		}

		if (dev->phy.rev == 2)
			b43_phy_maskset(dev, B43_NPHY_BPHY_CTL3,
				~B43_NPHY_BPHY_CTL3_SCALE, 0x53);
		else if (dev->phy.rev < 2)
			b43_phy_maskset(dev, B43_NPHY_BPHY_CTL3,
				~B43_NPHY_BPHY_CTL3_SCALE, 0x5A);

		if (dev->phy.rev < 2 && 0)
			; /* TODO */
	} else {
		b43err(dev->wl, "enabling tx pwr ctrl not implemented yet\n");
	}

	if (nphy->hang_avoid)
		b43_nphy_stay_in_carrier_search(dev, 0);
}

/* http://bcm-v4.sipsolutions.net/802.11/PHY/N/TxPwrFix */
static void b43_nphy_tx_power_fix(struct b43_wldev *dev)
{
	struct b43_phy_n *nphy = dev->phy.n;
	struct ssb_sprom *sprom = &(dev->dev->bus->sprom);

	u8 txpi[2], bbmult, i;
	u16 tmp, radio_gain, dac_gain;
	u16 freq = dev->phy.channel_freq;
	u32 txgain;
	/* u32 gaintbl; rev3+ */

	if (nphy->hang_avoid)
		b43_nphy_stay_in_carrier_search(dev, 1);

	if (dev->phy.rev >= 3) {
		txpi[0] = 40;
		txpi[1] = 40;
	} else if (sprom->revision < 4) {
		txpi[0] = 72;
		txpi[1] = 72;
	} else {
		if (b43_current_band(dev->wl) == IEEE80211_BAND_2GHZ) {
			txpi[0] = sprom->txpid2g[0];
			txpi[1] = sprom->txpid2g[1];
		} else if (freq >= 4900 && freq < 5100) {
			txpi[0] = sprom->txpid5gl[0];
			txpi[1] = sprom->txpid5gl[1];
		} else if (freq >= 5100 && freq < 5500) {
			txpi[0] = sprom->txpid5g[0];
			txpi[1] = sprom->txpid5g[1];
		} else if (freq >= 5500) {
			txpi[0] = sprom->txpid5gh[0];
			txpi[1] = sprom->txpid5gh[1];
		} else {
			txpi[0] = 91;
			txpi[1] = 91;
		}
	}

	/*
	for (i = 0; i < 2; i++) {
		nphy->txpwrindex[i].index_internal = txpi[i];
		nphy->txpwrindex[i].index_internal_save = txpi[i];
	}
	*/

	for (i = 0; i < 2; i++) {
		if (dev->phy.rev >= 3) {
			/* TODO */
			radio_gain = (txgain >> 16) & 0x1FFFF;
		} else {
			txgain = b43_ntab_tx_gain_rev0_1_2[txpi[i]];
			radio_gain = (txgain >> 16) & 0x1FFF;
		}

		dac_gain = (txgain >> 8) & 0x3F;
		bbmult = txgain & 0xFF;

		if (dev->phy.rev >= 3) {
			if (i == 0)
				b43_phy_set(dev, B43_NPHY_AFECTL_OVER1, 0x0100);
			else
				b43_phy_set(dev, B43_NPHY_AFECTL_OVER, 0x0100);
		} else {
			b43_phy_set(dev, B43_NPHY_AFECTL_OVER, 0x4000);
		}

		if (i == 0)
			b43_phy_write(dev, B43_NPHY_AFECTL_DACGAIN1, dac_gain);
		else
			b43_phy_write(dev, B43_NPHY_AFECTL_DACGAIN2, dac_gain);

		b43_phy_write(dev, B43_NPHY_TABLE_ADDR, 0x1D10 + i);
		b43_phy_write(dev, B43_NPHY_TABLE_DATALO, radio_gain);

		b43_phy_write(dev, B43_NPHY_TABLE_ADDR, 0x3C57);
		tmp = b43_phy_read(dev, B43_NPHY_TABLE_DATALO);

		if (i == 0)
			tmp = (tmp & 0x00FF) | (bbmult << 8);
		else
			tmp = (tmp & 0xFF00) | bbmult;

		b43_phy_write(dev, B43_NPHY_TABLE_ADDR, 0x3C57);
		b43_phy_write(dev, B43_NPHY_TABLE_DATALO, tmp);

		if (0)
			; /* TODO */
	}

	b43_phy_mask(dev, B43_NPHY_BPHY_CTL2, ~B43_NPHY_BPHY_CTL2_LUT);

	if (nphy->hang_avoid)
		b43_nphy_stay_in_carrier_search(dev, 0);
}


/* http://bcm-v4.sipsolutions.net/802.11/PHY/Radio/2055Setup */
static void b43_radio_2055_setup(struct b43_wldev *dev,
				const struct b43_nphy_channeltab_entry_rev2 *e)
{
	B43_WARN_ON(dev->phy.rev >= 3);

	b43_chantab_radio_upload(dev, e);
	udelay(50);
	b43_radio_write(dev, B2055_VCO_CAL10, 0x05);
	b43_radio_write(dev, B2055_VCO_CAL10, 0x45);
	b43_read32(dev, B43_MMIO_MACCTL); /* flush writes */
	b43_radio_write(dev, B2055_VCO_CAL10, 0x65);
	udelay(300);
}

static void b43_radio_init2055_pre(struct b43_wldev *dev)
{
	b43_phy_mask(dev, B43_NPHY_RFCTL_CMD,
		     ~B43_NPHY_RFCTL_CMD_PORFORCE);
	b43_phy_set(dev, B43_NPHY_RFCTL_CMD,
		    B43_NPHY_RFCTL_CMD_CHIP0PU |
		    B43_NPHY_RFCTL_CMD_OEPORFORCE);
	b43_phy_set(dev, B43_NPHY_RFCTL_CMD,
		    B43_NPHY_RFCTL_CMD_PORFORCE);
}

static void b43_radio_init2055_post(struct b43_wldev *dev)
{
	struct b43_phy_n *nphy = dev->phy.n;
	struct ssb_sprom *sprom = &(dev->dev->bus->sprom);
	struct ssb_boardinfo *binfo = &(dev->dev->bus->boardinfo);
	int i;
	u16 val;
	bool workaround = false;

	if (sprom->revision < 4)
		workaround = (binfo->vendor != PCI_VENDOR_ID_BROADCOM ||
				binfo->type != 0x46D ||
				binfo->rev < 0x41);
	else
		workaround =
			!(sprom->boardflags2_lo & B43_BFL2_RXBB_INT_REG_DIS);

	b43_radio_mask(dev, B2055_MASTER1, 0xFFF3);
	if (workaround) {
		b43_radio_mask(dev, B2055_C1_RX_BB_REG, 0x7F);
		b43_radio_mask(dev, B2055_C2_RX_BB_REG, 0x7F);
	}
	b43_radio_maskset(dev, B2055_RRCCAL_NOPTSEL, 0xFFC0, 0x2C);
	b43_radio_write(dev, B2055_CAL_MISC, 0x3C);
	b43_radio_mask(dev, B2055_CAL_MISC, 0xFFBE);
	b43_radio_set(dev, B2055_CAL_LPOCTL, 0x80);
	b43_radio_set(dev, B2055_CAL_MISC, 0x1);
	msleep(1);
	b43_radio_set(dev, B2055_CAL_MISC, 0x40);
	for (i = 0; i < 200; i++) {
		val = b43_radio_read(dev, B2055_CAL_COUT2);
		if (val & 0x80) {
			i = 0;
			break;
		}
		udelay(10);
	}
	if (i)
		b43err(dev->wl, "radio post init timeout\n");
	b43_radio_mask(dev, B2055_CAL_LPOCTL, 0xFF7F);
	b43_switch_channel(dev, dev->phy.channel);
	b43_radio_write(dev, B2055_C1_RX_BB_LPF, 0x9);
	b43_radio_write(dev, B2055_C2_RX_BB_LPF, 0x9);
	b43_radio_write(dev, B2055_C1_RX_BB_MIDACHP, 0x83);
	b43_radio_write(dev, B2055_C2_RX_BB_MIDACHP, 0x83);
	b43_radio_maskset(dev, B2055_C1_LNA_GAINBST, 0xFFF8, 0x6);
	b43_radio_maskset(dev, B2055_C2_LNA_GAINBST, 0xFFF8, 0x6);
	if (!nphy->gain_boost) {
		b43_radio_set(dev, B2055_C1_RX_RFSPC1, 0x2);
		b43_radio_set(dev, B2055_C2_RX_RFSPC1, 0x2);
	} else {
		b43_radio_mask(dev, B2055_C1_RX_RFSPC1, 0xFFFD);
		b43_radio_mask(dev, B2055_C2_RX_RFSPC1, 0xFFFD);
	}
	udelay(2);
}

/*
 * Initialize a Broadcom 2055 N-radio
 * http://bcm-v4.sipsolutions.net/802.11/Radio/2055/Init
 */
static void b43_radio_init2055(struct b43_wldev *dev)
{
	b43_radio_init2055_pre(dev);
	if (b43_status(dev) < B43_STAT_INITIALIZED) {
		/* Follow wl, not specs. Do not force uploading all regs */
		b2055_upload_inittab(dev, 0, 0);
	} else {
		bool ghz5 = b43_current_band(dev->wl) == IEEE80211_BAND_5GHZ;
		b2055_upload_inittab(dev, ghz5, 0);
	}
	b43_radio_init2055_post(dev);
}

/*
 * Initialize a Broadcom 2056 N-radio
 * http://bcm-v4.sipsolutions.net/802.11/Radio/2056/Init
 */
static void b43_radio_init2056(struct b43_wldev *dev)
{
	/* TODO */
}


/*
 * Upload the N-PHY tables.
 * http://bcm-v4.sipsolutions.net/802.11/PHY/N/InitTables
 */
static void b43_nphy_tables_init(struct b43_wldev *dev)
{
	if (dev->phy.rev < 3)
		b43_nphy_rev0_1_2_tables_init(dev);
	else
		b43_nphy_rev3plus_tables_init(dev);
}

/* http://bcm-v4.sipsolutions.net/802.11/PHY/N/PA%20override */
static void b43_nphy_pa_override(struct b43_wldev *dev, bool enable)
{
	struct b43_phy_n *nphy = dev->phy.n;
	enum ieee80211_band band;
	u16 tmp;

	if (!enable) {
		nphy->rfctrl_intc1_save = b43_phy_read(dev,
						       B43_NPHY_RFCTL_INTC1);
		nphy->rfctrl_intc2_save = b43_phy_read(dev,
						       B43_NPHY_RFCTL_INTC2);
		band = b43_current_band(dev->wl);
		if (dev->phy.rev >= 3) {
			if (band == IEEE80211_BAND_5GHZ)
				tmp = 0x600;
			else
				tmp = 0x480;
		} else {
			if (band == IEEE80211_BAND_5GHZ)
				tmp = 0x180;
			else
				tmp = 0x120;
		}
		b43_phy_write(dev, B43_NPHY_RFCTL_INTC1, tmp);
		b43_phy_write(dev, B43_NPHY_RFCTL_INTC2, tmp);
	} else {
		b43_phy_write(dev, B43_NPHY_RFCTL_INTC1,
				nphy->rfctrl_intc1_save);
		b43_phy_write(dev, B43_NPHY_RFCTL_INTC2,
				nphy->rfctrl_intc2_save);
	}
}

/* http://bcm-v4.sipsolutions.net/802.11/PHY/N/TxLpFbw */
static void b43_nphy_tx_lp_fbw(struct b43_wldev *dev)
{
	struct b43_phy_n *nphy = dev->phy.n;
	u16 tmp;
	enum ieee80211_band band = b43_current_band(dev->wl);
	bool ipa = (nphy->ipa2g_on && band == IEEE80211_BAND_2GHZ) ||
			(nphy->ipa5g_on && band == IEEE80211_BAND_5GHZ);

	if (dev->phy.rev >= 3) {
		if (ipa) {
			tmp = 4;
			b43_phy_write(dev, B43_NPHY_TXF_40CO_B32S2,
			      (((((tmp << 3) | tmp) << 3) | tmp) << 3) | tmp);
		}

		tmp = 1;
		b43_phy_write(dev, B43_NPHY_TXF_40CO_B1S2,
			      (((((tmp << 3) | tmp) << 3) | tmp) << 3) | tmp);
	}
}

/* http://bcm-v4.sipsolutions.net/802.11/PHY/N/BmacPhyClkFgc */
static void b43_nphy_bmac_clock_fgc(struct b43_wldev *dev, bool force)
{
	u32 tmslow;

	if (dev->phy.type != B43_PHYTYPE_N)
		return;

	tmslow = ssb_read32(dev->dev, SSB_TMSLOW);
	if (force)
		tmslow |= SSB_TMSLOW_FGC;
	else
		tmslow &= ~SSB_TMSLOW_FGC;
	ssb_write32(dev->dev, SSB_TMSLOW, tmslow);
}

/* http://bcm-v4.sipsolutions.net/802.11/PHY/N/CCA */
static void b43_nphy_reset_cca(struct b43_wldev *dev)
{
	u16 bbcfg;

	b43_nphy_bmac_clock_fgc(dev, 1);
	bbcfg = b43_phy_read(dev, B43_NPHY_BBCFG);
	b43_phy_write(dev, B43_NPHY_BBCFG, bbcfg | B43_NPHY_BBCFG_RSTCCA);
	udelay(1);
	b43_phy_write(dev, B43_NPHY_BBCFG, bbcfg & ~B43_NPHY_BBCFG_RSTCCA);
	b43_nphy_bmac_clock_fgc(dev, 0);
	b43_nphy_force_rf_sequence(dev, B43_RFSEQ_RESET2RX);
}

/* http://bcm-v4.sipsolutions.net/802.11/PHY/N/MIMOConfig */
static void b43_nphy_update_mimo_config(struct b43_wldev *dev, s32 preamble)
{
	u16 mimocfg = b43_phy_read(dev, B43_NPHY_MIMOCFG);

	mimocfg |= B43_NPHY_MIMOCFG_AUTO;
	if (preamble == 1)
		mimocfg |= B43_NPHY_MIMOCFG_GFMIX;
	else
		mimocfg &= ~B43_NPHY_MIMOCFG_GFMIX;

	b43_phy_write(dev, B43_NPHY_MIMOCFG, mimocfg);
}

/* http://bcm-v4.sipsolutions.net/802.11/PHY/N/Chains */
static void b43_nphy_update_txrx_chain(struct b43_wldev *dev)
{
	struct b43_phy_n *nphy = dev->phy.n;

	bool override = false;
	u16 chain = 0x33;

	if (nphy->txrx_chain == 0) {
		chain = 0x11;
		override = true;
	} else if (nphy->txrx_chain == 1) {
		chain = 0x22;
		override = true;
	}

	b43_phy_maskset(dev, B43_NPHY_RFSEQCA,
			~(B43_NPHY_RFSEQCA_TXEN | B43_NPHY_RFSEQCA_RXEN),
			chain);

	if (override)
		b43_phy_set(dev, B43_NPHY_RFSEQMODE,
				B43_NPHY_RFSEQMODE_CAOVER);
	else
		b43_phy_mask(dev, B43_NPHY_RFSEQMODE,
				~B43_NPHY_RFSEQMODE_CAOVER);
}

/* http://bcm-v4.sipsolutions.net/802.11/PHY/N/RxIqEst */
static void b43_nphy_rx_iq_est(struct b43_wldev *dev, struct nphy_iq_est *est,
				u16 samps, u8 time, bool wait)
{
	int i;
	u16 tmp;

	b43_phy_write(dev, B43_NPHY_IQEST_SAMCNT, samps);
	b43_phy_maskset(dev, B43_NPHY_IQEST_WT, ~B43_NPHY_IQEST_WT_VAL, time);
	if (wait)
		b43_phy_set(dev, B43_NPHY_IQEST_CMD, B43_NPHY_IQEST_CMD_MODE);
	else
		b43_phy_mask(dev, B43_NPHY_IQEST_CMD, ~B43_NPHY_IQEST_CMD_MODE);

	b43_phy_set(dev, B43_NPHY_IQEST_CMD, B43_NPHY_IQEST_CMD_START);

	for (i = 1000; i; i--) {
		tmp = b43_phy_read(dev, B43_NPHY_IQEST_CMD);
		if (!(tmp & B43_NPHY_IQEST_CMD_START)) {
			est->i0_pwr = (b43_phy_read(dev, B43_NPHY_IQEST_IPACC_HI0) << 16) |
					b43_phy_read(dev, B43_NPHY_IQEST_IPACC_LO0);
			est->q0_pwr = (b43_phy_read(dev, B43_NPHY_IQEST_QPACC_HI0) << 16) |
					b43_phy_read(dev, B43_NPHY_IQEST_QPACC_LO0);
			est->iq0_prod = (b43_phy_read(dev, B43_NPHY_IQEST_IQACC_HI0) << 16) |
					b43_phy_read(dev, B43_NPHY_IQEST_IQACC_LO0);

			est->i1_pwr = (b43_phy_read(dev, B43_NPHY_IQEST_IPACC_HI1) << 16) |
					b43_phy_read(dev, B43_NPHY_IQEST_IPACC_LO1);
			est->q1_pwr = (b43_phy_read(dev, B43_NPHY_IQEST_QPACC_HI1) << 16) |
					b43_phy_read(dev, B43_NPHY_IQEST_QPACC_LO1);
			est->iq1_prod = (b43_phy_read(dev, B43_NPHY_IQEST_IQACC_HI1) << 16) |
					b43_phy_read(dev, B43_NPHY_IQEST_IQACC_LO1);
			return;
		}
		udelay(10);
	}
	memset(est, 0, sizeof(*est));
}

/* http://bcm-v4.sipsolutions.net/802.11/PHY/N/RxIqCoeffs */
static void b43_nphy_rx_iq_coeffs(struct b43_wldev *dev, bool write,
					struct b43_phy_n_iq_comp *pcomp)
{
	if (write) {
		b43_phy_write(dev, B43_NPHY_C1_RXIQ_COMPA0, pcomp->a0);
		b43_phy_write(dev, B43_NPHY_C1_RXIQ_COMPB0, pcomp->b0);
		b43_phy_write(dev, B43_NPHY_C2_RXIQ_COMPA1, pcomp->a1);
		b43_phy_write(dev, B43_NPHY_C2_RXIQ_COMPB1, pcomp->b1);
	} else {
		pcomp->a0 = b43_phy_read(dev, B43_NPHY_C1_RXIQ_COMPA0);
		pcomp->b0 = b43_phy_read(dev, B43_NPHY_C1_RXIQ_COMPB0);
		pcomp->a1 = b43_phy_read(dev, B43_NPHY_C2_RXIQ_COMPA1);
		pcomp->b1 = b43_phy_read(dev, B43_NPHY_C2_RXIQ_COMPB1);
	}
}

/* http://bcm-v4.sipsolutions.net/802.11/PHY/N/RxCalPhyCleanup */
static void b43_nphy_rx_cal_phy_cleanup(struct b43_wldev *dev, u8 core)
{
	u16 *regs = dev->phy.n->tx_rx_cal_phy_saveregs;

	b43_phy_write(dev, B43_NPHY_RFSEQCA, regs[0]);
	if (core == 0) {
		b43_phy_write(dev, B43_NPHY_AFECTL_C1, regs[1]);
		b43_phy_write(dev, B43_NPHY_AFECTL_OVER1, regs[2]);
	} else {
		b43_phy_write(dev, B43_NPHY_AFECTL_C2, regs[1]);
		b43_phy_write(dev, B43_NPHY_AFECTL_OVER, regs[2]);
	}
	b43_phy_write(dev, B43_NPHY_RFCTL_INTC1, regs[3]);
	b43_phy_write(dev, B43_NPHY_RFCTL_INTC2, regs[4]);
	b43_phy_write(dev, B43_NPHY_RFCTL_RSSIO1, regs[5]);
	b43_phy_write(dev, B43_NPHY_RFCTL_RSSIO2, regs[6]);
	b43_phy_write(dev, B43_NPHY_TXF_40CO_B1S1, regs[7]);
	b43_phy_write(dev, B43_NPHY_RFCTL_OVER, regs[8]);
	b43_phy_write(dev, B43_NPHY_PAPD_EN0, regs[9]);
	b43_phy_write(dev, B43_NPHY_PAPD_EN1, regs[10]);
}

/* http://bcm-v4.sipsolutions.net/802.11/PHY/N/RxCalPhySetup */
static void b43_nphy_rx_cal_phy_setup(struct b43_wldev *dev, u8 core)
{
	u8 rxval, txval;
	u16 *regs = dev->phy.n->tx_rx_cal_phy_saveregs;

	regs[0] = b43_phy_read(dev, B43_NPHY_RFSEQCA);
	if (core == 0) {
		regs[1] = b43_phy_read(dev, B43_NPHY_AFECTL_C1);
		regs[2] = b43_phy_read(dev, B43_NPHY_AFECTL_OVER1);
	} else {
		regs[1] = b43_phy_read(dev, B43_NPHY_AFECTL_C2);
		regs[2] = b43_phy_read(dev, B43_NPHY_AFECTL_OVER);
	}
	regs[3] = b43_phy_read(dev, B43_NPHY_RFCTL_INTC1);
	regs[4] = b43_phy_read(dev, B43_NPHY_RFCTL_INTC2);
	regs[5] = b43_phy_read(dev, B43_NPHY_RFCTL_RSSIO1);
	regs[6] = b43_phy_read(dev, B43_NPHY_RFCTL_RSSIO2);
	regs[7] = b43_phy_read(dev, B43_NPHY_TXF_40CO_B1S1);
	regs[8] = b43_phy_read(dev, B43_NPHY_RFCTL_OVER);
	regs[9] = b43_phy_read(dev, B43_NPHY_PAPD_EN0);
	regs[10] = b43_phy_read(dev, B43_NPHY_PAPD_EN1);

	b43_phy_mask(dev, B43_NPHY_PAPD_EN0, ~0x0001);
	b43_phy_mask(dev, B43_NPHY_PAPD_EN1, ~0x0001);

	b43_phy_maskset(dev, B43_NPHY_RFSEQCA,
			~B43_NPHY_RFSEQCA_RXDIS & 0xFFFF,
			((1 - core) << B43_NPHY_RFSEQCA_RXDIS_SHIFT));
	b43_phy_maskset(dev, B43_NPHY_RFSEQCA, ~B43_NPHY_RFSEQCA_TXEN,
			((1 - core) << B43_NPHY_RFSEQCA_TXEN_SHIFT));
	b43_phy_maskset(dev, B43_NPHY_RFSEQCA, ~B43_NPHY_RFSEQCA_RXEN,
			(core << B43_NPHY_RFSEQCA_RXEN_SHIFT));
	b43_phy_maskset(dev, B43_NPHY_RFSEQCA, ~B43_NPHY_RFSEQCA_TXDIS,
			(core << B43_NPHY_RFSEQCA_TXDIS_SHIFT));

	if (core == 0) {
		b43_phy_mask(dev, B43_NPHY_AFECTL_C1, ~0x0007);
		b43_phy_set(dev, B43_NPHY_AFECTL_OVER1, 0x0007);
	} else {
		b43_phy_mask(dev, B43_NPHY_AFECTL_C2, ~0x0007);
		b43_phy_set(dev, B43_NPHY_AFECTL_OVER, 0x0007);
	}

	b43_nphy_rf_control_intc_override(dev, 2, 0, 3);
	b43_nphy_rf_control_override(dev, 8, 0, 3, false);
	b43_nphy_force_rf_sequence(dev, B43_RFSEQ_RX2TX);

	if (core == 0) {
		rxval = 1;
		txval = 8;
	} else {
		rxval = 4;
		txval = 2;
	}
	b43_nphy_rf_control_intc_override(dev, 1, rxval, (core + 1));
	b43_nphy_rf_control_intc_override(dev, 1, txval, (2 - core));
}

/* http://bcm-v4.sipsolutions.net/802.11/PHY/N/CalcRxIqComp */
static void b43_nphy_calc_rx_iq_comp(struct b43_wldev *dev, u8 mask)
{
	int i;
	s32 iq;
	u32 ii;
	u32 qq;
	int iq_nbits, qq_nbits;
	int arsh, brsh;
	u16 tmp, a, b;

	struct nphy_iq_est est;
	struct b43_phy_n_iq_comp old;
	struct b43_phy_n_iq_comp new = { };
	bool error = false;

	if (mask == 0)
		return;

	b43_nphy_rx_iq_coeffs(dev, false, &old);
	b43_nphy_rx_iq_coeffs(dev, true, &new);
	b43_nphy_rx_iq_est(dev, &est, 0x4000, 32, false);
	new = old;

	for (i = 0; i < 2; i++) {
		if (i == 0 && (mask & 1)) {
			iq = est.iq0_prod;
			ii = est.i0_pwr;
			qq = est.q0_pwr;
		} else if (i == 1 && (mask & 2)) {
			iq = est.iq1_prod;
			ii = est.i1_pwr;
			qq = est.q1_pwr;
		} else {
			continue;
		}

		if (ii + qq < 2) {
			error = true;
			break;
		}

		iq_nbits = fls(abs(iq));
		qq_nbits = fls(qq);

		arsh = iq_nbits - 20;
		if (arsh >= 0) {
			a = -((iq << (30 - iq_nbits)) + (ii >> (1 + arsh)));
			tmp = ii >> arsh;
		} else {
			a = -((iq << (30 - iq_nbits)) + (ii << (-1 - arsh)));
			tmp = ii << -arsh;
		}
		if (tmp == 0) {
			error = true;
			break;
		}
		a /= tmp;

		brsh = qq_nbits - 11;
		if (brsh >= 0) {
			b = (qq << (31 - qq_nbits));
			tmp = ii >> brsh;
		} else {
			b = (qq << (31 - qq_nbits));
			tmp = ii << -brsh;
		}
		if (tmp == 0) {
			error = true;
			break;
		}
		b = int_sqrt(b / tmp - a * a) - (1 << 10);

		if (i == 0 && (mask & 0x1)) {
			if (dev->phy.rev >= 3) {
				new.a0 = a & 0x3FF;
				new.b0 = b & 0x3FF;
			} else {
				new.a0 = b & 0x3FF;
				new.b0 = a & 0x3FF;
			}
		} else if (i == 1 && (mask & 0x2)) {
			if (dev->phy.rev >= 3) {
				new.a1 = a & 0x3FF;
				new.b1 = b & 0x3FF;
			} else {
				new.a1 = b & 0x3FF;
				new.b1 = a & 0x3FF;
			}
		}
	}

	if (error)
		new = old;

	b43_nphy_rx_iq_coeffs(dev, true, &new);
}

/* http://bcm-v4.sipsolutions.net/802.11/PHY/N/TxIqWar */
static void b43_nphy_tx_iq_workaround(struct b43_wldev *dev)
{
	u16 array[4];
	int i;

	b43_phy_write(dev, B43_NPHY_TABLE_ADDR, 0x3C50);
	for (i = 0; i < 4; i++)
		array[i] = b43_phy_read(dev, B43_NPHY_TABLE_DATALO);

	b43_shm_write16(dev, B43_SHM_SHARED, B43_SHM_SH_NPHY_TXIQW0, array[0]);
	b43_shm_write16(dev, B43_SHM_SHARED, B43_SHM_SH_NPHY_TXIQW1, array[1]);
	b43_shm_write16(dev, B43_SHM_SHARED, B43_SHM_SH_NPHY_TXIQW2, array[2]);
	b43_shm_write16(dev, B43_SHM_SHARED, B43_SHM_SH_NPHY_TXIQW3, array[3]);
}

/* http://bcm-v4.sipsolutions.net/802.11/PHY/N/clip-detection */
static void b43_nphy_write_clip_detection(struct b43_wldev *dev,
					  const u16 *clip_st)
{
	b43_phy_write(dev, B43_NPHY_C1_CLIP1THRES, clip_st[0]);
	b43_phy_write(dev, B43_NPHY_C2_CLIP1THRES, clip_st[1]);
}

/* http://bcm-v4.sipsolutions.net/802.11/PHY/N/clip-detection */
static void b43_nphy_read_clip_detection(struct b43_wldev *dev, u16 *clip_st)
{
	clip_st[0] = b43_phy_read(dev, B43_NPHY_C1_CLIP1THRES);
	clip_st[1] = b43_phy_read(dev, B43_NPHY_C2_CLIP1THRES);
}

/* http://bcm-v4.sipsolutions.net/802.11/PHY/N/SuperSwitchInit */
static void b43_nphy_superswitch_init(struct b43_wldev *dev, bool init)
{
	if (dev->phy.rev >= 3) {
		if (!init)
			return;
		if (0 /* FIXME */) {
			b43_ntab_write(dev, B43_NTAB16(9, 2), 0x211);
			b43_ntab_write(dev, B43_NTAB16(9, 3), 0x222);
			b43_ntab_write(dev, B43_NTAB16(9, 8), 0x144);
			b43_ntab_write(dev, B43_NTAB16(9, 12), 0x188);
		}
	} else {
		b43_phy_write(dev, B43_NPHY_GPIO_LOOEN, 0);
		b43_phy_write(dev, B43_NPHY_GPIO_HIOEN, 0);

		ssb_chipco_gpio_control(&dev->dev->bus->chipco, 0xFC00,
					0xFC00);
		b43_write32(dev, B43_MMIO_MACCTL,
			b43_read32(dev, B43_MMIO_MACCTL) &
			~B43_MACCTL_GPOUTSMSK);
		b43_write16(dev, B43_MMIO_GPIO_MASK,
			b43_read16(dev, B43_MMIO_GPIO_MASK) | 0xFC00);
		b43_write16(dev, B43_MMIO_GPIO_CONTROL,
			b43_read16(dev, B43_MMIO_GPIO_CONTROL) & ~0xFC00);

		if (init) {
			b43_phy_write(dev, B43_NPHY_RFCTL_LUT_TRSW_LO1, 0x2D8);
			b43_phy_write(dev, B43_NPHY_RFCTL_LUT_TRSW_UP1, 0x301);
			b43_phy_write(dev, B43_NPHY_RFCTL_LUT_TRSW_LO2, 0x2D8);
			b43_phy_write(dev, B43_NPHY_RFCTL_LUT_TRSW_UP2, 0x301);
		}
	}
}

/* http://bcm-v4.sipsolutions.net/802.11/PHY/N/classifier */
static u16 b43_nphy_classifier(struct b43_wldev *dev, u16 mask, u16 val)
{
	u16 tmp;

	if (dev->dev->id.revision == 16)
		b43_mac_suspend(dev);

	tmp = b43_phy_read(dev, B43_NPHY_CLASSCTL);
	tmp &= (B43_NPHY_CLASSCTL_CCKEN | B43_NPHY_CLASSCTL_OFDMEN |
		B43_NPHY_CLASSCTL_WAITEDEN);
	tmp &= ~mask;
	tmp |= (val & mask);
	b43_phy_maskset(dev, B43_NPHY_CLASSCTL, 0xFFF8, tmp);

	if (dev->dev->id.revision == 16)
		b43_mac_enable(dev);

	return tmp;
}

/* http://bcm-v4.sipsolutions.net/802.11/PHY/N/carriersearch */
static void b43_nphy_stay_in_carrier_search(struct b43_wldev *dev, bool enable)
{
	struct b43_phy *phy = &dev->phy;
	struct b43_phy_n *nphy = phy->n;

	if (enable) {
		static const u16 clip[] = { 0xFFFF, 0xFFFF };
		if (nphy->deaf_count++ == 0) {
			nphy->classifier_state = b43_nphy_classifier(dev, 0, 0);
			b43_nphy_classifier(dev, 0x7, 0);
			b43_nphy_read_clip_detection(dev, nphy->clip_state);
			b43_nphy_write_clip_detection(dev, clip);
		}
		b43_nphy_reset_cca(dev);
	} else {
		if (--nphy->deaf_count == 0) {
			b43_nphy_classifier(dev, 0x7, nphy->classifier_state);
			b43_nphy_write_clip_detection(dev, nphy->clip_state);
		}
	}
}

/* http://bcm-v4.sipsolutions.net/802.11/PHY/N/stop-playback */
static void b43_nphy_stop_playback(struct b43_wldev *dev)
{
	struct b43_phy_n *nphy = dev->phy.n;
	u16 tmp;

	if (nphy->hang_avoid)
		b43_nphy_stay_in_carrier_search(dev, 1);

	tmp = b43_phy_read(dev, B43_NPHY_SAMP_STAT);
	if (tmp & 0x1)
		b43_phy_set(dev, B43_NPHY_SAMP_CMD, B43_NPHY_SAMP_CMD_STOP);
	else if (tmp & 0x2)
		b43_phy_mask(dev, B43_NPHY_IQLOCAL_CMDGCTL, 0x7FFF);

	b43_phy_mask(dev, B43_NPHY_SAMP_CMD, ~0x0004);

	if (nphy->bb_mult_save & 0x80000000) {
		tmp = nphy->bb_mult_save & 0xFFFF;
		b43_ntab_write(dev, B43_NTAB16(15, 87), tmp);
		nphy->bb_mult_save = 0;
	}

	if (nphy->hang_avoid)
		b43_nphy_stay_in_carrier_search(dev, 0);
}

/* http://bcm-v4.sipsolutions.net/802.11/PHY/N/SpurWar */
static void b43_nphy_spur_workaround(struct b43_wldev *dev)
{
	struct b43_phy_n *nphy = dev->phy.n;

	u8 channel = dev->phy.channel;
	int tone[2] = { 57, 58 };
	u32 noise[2] = { 0x3FF, 0x3FF };

	B43_WARN_ON(dev->phy.rev < 3);

	if (nphy->hang_avoid)
		b43_nphy_stay_in_carrier_search(dev, 1);

	if (nphy->gband_spurwar_en) {
		/* TODO: N PHY Adjust Analog Pfbw (7) */
		if (channel == 11 && dev->phy.is_40mhz)
			; /* TODO: N PHY Adjust Min Noise Var(2, tone, noise)*/
		else
			; /* TODO: N PHY Adjust Min Noise Var(0, NULL, NULL)*/
		/* TODO: N PHY Adjust CRS Min Power (0x1E) */
	}

	if (nphy->aband_spurwar_en) {
		if (channel == 54) {
			tone[0] = 0x20;
			noise[0] = 0x25F;
		} else if (channel == 38 || channel == 102 || channel == 118) {
			if (0 /* FIXME */) {
				tone[0] = 0x20;
				noise[0] = 0x21F;
			} else {
				tone[0] = 0;
				noise[0] = 0;
			}
		} else if (channel == 134) {
			tone[0] = 0x20;
			noise[0] = 0x21F;
		} else if (channel == 151) {
			tone[0] = 0x10;
			noise[0] = 0x23F;
		} else if (channel == 153 || channel == 161) {
			tone[0] = 0x30;
			noise[0] = 0x23F;
		} else {
			tone[0] = 0;
			noise[0] = 0;
		}

		if (!tone[0] && !noise[0])
			; /* TODO: N PHY Adjust Min Noise Var(1, tone, noise)*/
		else
			; /* TODO: N PHY Adjust Min Noise Var(0, NULL, NULL)*/
	}

	if (nphy->hang_avoid)
		b43_nphy_stay_in_carrier_search(dev, 0);
}

/* http://bcm-v4.sipsolutions.net/802.11/PHY/N/AdjustLnaGainTbl */
static void b43_nphy_adjust_lna_gain_table(struct b43_wldev *dev)
{
	struct b43_phy_n *nphy = dev->phy.n;

	u8 i;
	s16 tmp;
	u16 data[4];
	s16 gain[2];
	u16 minmax[2];
	static const u16 lna_gain[4] = { -2, 10, 19, 25 };

	if (nphy->hang_avoid)
		b43_nphy_stay_in_carrier_search(dev, 1);

	if (nphy->gain_boost) {
		if (b43_current_band(dev->wl) == IEEE80211_BAND_2GHZ) {
			gain[0] = 6;
			gain[1] = 6;
		} else {
			tmp = 40370 - 315 * dev->phy.channel;
			gain[0] = ((tmp >> 13) + ((tmp >> 12) & 1));
			tmp = 23242 - 224 * dev->phy.channel;
			gain[1] = ((tmp >> 13) + ((tmp >> 12) & 1));
		}
	} else {
		gain[0] = 0;
		gain[1] = 0;
	}

	for (i = 0; i < 2; i++) {
		if (nphy->elna_gain_config) {
			data[0] = 19 + gain[i];
			data[1] = 25 + gain[i];
			data[2] = 25 + gain[i];
			data[3] = 25 + gain[i];
		} else {
			data[0] = lna_gain[0] + gain[i];
			data[1] = lna_gain[1] + gain[i];
			data[2] = lna_gain[2] + gain[i];
			data[3] = lna_gain[3] + gain[i];
		}
		b43_ntab_write_bulk(dev, B43_NTAB16(i, 8), 4, data);

		minmax[i] = 23 + gain[i];
	}

	b43_phy_maskset(dev, B43_NPHY_C1_MINMAX_GAIN, ~B43_NPHY_C1_MINGAIN,
				minmax[0] << B43_NPHY_C1_MINGAIN_SHIFT);
	b43_phy_maskset(dev, B43_NPHY_C2_MINMAX_GAIN, ~B43_NPHY_C2_MINGAIN,
				minmax[1] << B43_NPHY_C2_MINGAIN_SHIFT);

	if (nphy->hang_avoid)
		b43_nphy_stay_in_carrier_search(dev, 0);
}

/* http://bcm-v4.sipsolutions.net/802.11/PHY/N/WorkaroundsGainCtrl */
static void b43_nphy_gain_ctrl_workarounds(struct b43_wldev *dev)
{
	struct b43_phy_n *nphy = dev->phy.n;
	u8 i, j;
	u8 code;
	u16 tmp;

	/* TODO: for PHY >= 3
	s8 *lna1_gain, *lna2_gain;
	u8 *gain_db, *gain_bits;
	u16 *rfseq_init;
	u8 lpf_gain[6] = { 0x00, 0x06, 0x0C, 0x12, 0x12, 0x12 };
	u8 lpf_bits[6] = { 0, 1, 2, 3, 3, 3 };
	*/

	u8 rfseq_events[3] = { 6, 8, 7 };
	u8 rfseq_delays[3] = { 10, 30, 1 };

	if (dev->phy.rev >= 3) {
		/* TODO */
	} else {
		/* Set Clip 2 detect */
		b43_phy_set(dev, B43_NPHY_C1_CGAINI,
				B43_NPHY_C1_CGAINI_CL2DETECT);
		b43_phy_set(dev, B43_NPHY_C2_CGAINI,
				B43_NPHY_C2_CGAINI_CL2DETECT);

		/* Set narrowband clip threshold */
		b43_phy_write(dev, B43_NPHY_C1_NBCLIPTHRES, 0x84);
		b43_phy_write(dev, B43_NPHY_C2_NBCLIPTHRES, 0x84);

		if (!dev->phy.is_40mhz) {
			/* Set dwell lengths */
			b43_phy_write(dev, B43_NPHY_CLIP1_NBDWELL_LEN, 0x002B);
			b43_phy_write(dev, B43_NPHY_CLIP2_NBDWELL_LEN, 0x002B);
			b43_phy_write(dev, B43_NPHY_W1CLIP1_DWELL_LEN, 0x0009);
			b43_phy_write(dev, B43_NPHY_W1CLIP2_DWELL_LEN, 0x0009);
		}

		/* Set wideband clip 2 threshold */
		b43_phy_maskset(dev, B43_NPHY_C1_CLIPWBTHRES,
				~B43_NPHY_C1_CLIPWBTHRES_CLIP2,
				21);
		b43_phy_maskset(dev, B43_NPHY_C2_CLIPWBTHRES,
				~B43_NPHY_C2_CLIPWBTHRES_CLIP2,
				21);

		if (!dev->phy.is_40mhz) {
			b43_phy_maskset(dev, B43_NPHY_C1_CGAINI,
				~B43_NPHY_C1_CGAINI_GAINBKOFF, 0x1);
			b43_phy_maskset(dev, B43_NPHY_C2_CGAINI,
				~B43_NPHY_C2_CGAINI_GAINBKOFF, 0x1);
			b43_phy_maskset(dev, B43_NPHY_C1_CCK_CGAINI,
				~B43_NPHY_C1_CCK_CGAINI_GAINBKOFF, 0x1);
			b43_phy_maskset(dev, B43_NPHY_C2_CCK_CGAINI,
				~B43_NPHY_C2_CCK_CGAINI_GAINBKOFF, 0x1);
		}

		b43_phy_write(dev, B43_NPHY_CCK_SHIFTB_REF, 0x809C);

		if (nphy->gain_boost) {
			if (b43_current_band(dev->wl) == IEEE80211_BAND_2GHZ &&
			    dev->phy.is_40mhz)
				code = 4;
			else
				code = 5;
		} else {
			code = dev->phy.is_40mhz ? 6 : 7;
		}

		/* Set HPVGA2 index */
		b43_phy_maskset(dev, B43_NPHY_C1_INITGAIN,
				~B43_NPHY_C1_INITGAIN_HPVGA2,
				code << B43_NPHY_C1_INITGAIN_HPVGA2_SHIFT);
		b43_phy_maskset(dev, B43_NPHY_C2_INITGAIN,
				~B43_NPHY_C2_INITGAIN_HPVGA2,
				code << B43_NPHY_C2_INITGAIN_HPVGA2_SHIFT);

		b43_phy_write(dev, B43_NPHY_TABLE_ADDR, 0x1D06);
		/* specs say about 2 loops, but wl does 4 */
		for (i = 0; i < 4; i++)
			b43_phy_write(dev, B43_NPHY_TABLE_DATALO,
							(code << 8 | 0x7C));

		b43_nphy_adjust_lna_gain_table(dev);

		if (nphy->elna_gain_config) {
			b43_phy_write(dev, B43_NPHY_TABLE_ADDR, 0x0808);
			b43_phy_write(dev, B43_NPHY_TABLE_DATALO, 0x0);
			b43_phy_write(dev, B43_NPHY_TABLE_DATALO, 0x1);
			b43_phy_write(dev, B43_NPHY_TABLE_DATALO, 0x1);
			b43_phy_write(dev, B43_NPHY_TABLE_DATALO, 0x1);

			b43_phy_write(dev, B43_NPHY_TABLE_ADDR, 0x0C08);
			b43_phy_write(dev, B43_NPHY_TABLE_DATALO, 0x0);
			b43_phy_write(dev, B43_NPHY_TABLE_DATALO, 0x1);
			b43_phy_write(dev, B43_NPHY_TABLE_DATALO, 0x1);
			b43_phy_write(dev, B43_NPHY_TABLE_DATALO, 0x1);

			b43_phy_write(dev, B43_NPHY_TABLE_ADDR, 0x1D06);
			/* specs say about 2 loops, but wl does 4 */
			for (i = 0; i < 4; i++)
				b43_phy_write(dev, B43_NPHY_TABLE_DATALO,
							(code << 8 | 0x74));
		}

		if (dev->phy.rev == 2) {
			for (i = 0; i < 4; i++) {
				b43_phy_write(dev, B43_NPHY_TABLE_ADDR,
						(0x0400 * i) + 0x0020);
				for (j = 0; j < 21; j++) {
					tmp = j * (i < 2 ? 3 : 1);
					b43_phy_write(dev,
						B43_NPHY_TABLE_DATALO, tmp);
				}
			}

			b43_nphy_set_rf_sequence(dev, 5,
					rfseq_events, rfseq_delays, 3);
			b43_phy_maskset(dev, B43_NPHY_OVER_DGAIN1,
				~B43_NPHY_OVER_DGAIN_CCKDGECV & 0xFFFF,
				0x5A << B43_NPHY_OVER_DGAIN_CCKDGECV_SHIFT);

			if (b43_current_band(dev->wl) == IEEE80211_BAND_2GHZ)
				b43_phy_maskset(dev, B43_PHY_N(0xC5D),
						0xFF80, 4);
		}
	}
}

/* http://bcm-v4.sipsolutions.net/802.11/PHY/N/Workarounds */
static void b43_nphy_workarounds(struct b43_wldev *dev)
{
	struct ssb_bus *bus = dev->dev->bus;
	struct b43_phy *phy = &dev->phy;
	struct b43_phy_n *nphy = phy->n;

	u8 events1[7] = { 0x0, 0x1, 0x2, 0x8, 0x4, 0x5, 0x3 };
	u8 delays1[7] = { 0x8, 0x6, 0x6, 0x2, 0x4, 0x3C, 0x1 };

	u8 events2[7] = { 0x0, 0x3, 0x5, 0x4, 0x2, 0x1, 0x8 };
	u8 delays2[7] = { 0x8, 0x6, 0x2, 0x4, 0x4, 0x6, 0x1 };

	if (b43_current_band(dev->wl) == IEEE80211_BAND_5GHZ)
		b43_nphy_classifier(dev, 1, 0);
	else
		b43_nphy_classifier(dev, 1, 1);

	if (nphy->hang_avoid)
		b43_nphy_stay_in_carrier_search(dev, 1);

	b43_phy_set(dev, B43_NPHY_IQFLIP,
		    B43_NPHY_IQFLIP_ADC1 | B43_NPHY_IQFLIP_ADC2);

	if (dev->phy.rev >= 3) {
		/* TODO */
	} else {
		if (b43_current_band(dev->wl) == IEEE80211_BAND_5GHZ &&
		    nphy->band5g_pwrgain) {
			b43_radio_mask(dev, B2055_C1_TX_RF_SPARE, ~0x8);
			b43_radio_mask(dev, B2055_C2_TX_RF_SPARE, ~0x8);
		} else {
			b43_radio_set(dev, B2055_C1_TX_RF_SPARE, 0x8);
			b43_radio_set(dev, B2055_C2_TX_RF_SPARE, 0x8);
		}

		/* TODO: convert to b43_ntab_write? */
		b43_phy_write(dev, B43_NPHY_TABLE_ADDR, 0x2000);
		b43_phy_write(dev, B43_NPHY_TABLE_DATALO, 0x000A);
		b43_phy_write(dev, B43_NPHY_TABLE_ADDR, 0x2010);
		b43_phy_write(dev, B43_NPHY_TABLE_DATALO, 0x000A);
		b43_phy_write(dev, B43_NPHY_TABLE_ADDR, 0x2002);
		b43_phy_write(dev, B43_NPHY_TABLE_DATALO, 0xCDAA);
		b43_phy_write(dev, B43_NPHY_TABLE_ADDR, 0x2012);
		b43_phy_write(dev, B43_NPHY_TABLE_DATALO, 0xCDAA);

		if (dev->phy.rev < 2) {
			b43_phy_write(dev, B43_NPHY_TABLE_ADDR, 0x2008);
			b43_phy_write(dev, B43_NPHY_TABLE_DATALO, 0x0000);
			b43_phy_write(dev, B43_NPHY_TABLE_ADDR, 0x2018);
			b43_phy_write(dev, B43_NPHY_TABLE_DATALO, 0x0000);
			b43_phy_write(dev, B43_NPHY_TABLE_ADDR, 0x2007);
			b43_phy_write(dev, B43_NPHY_TABLE_DATALO, 0x7AAB);
			b43_phy_write(dev, B43_NPHY_TABLE_ADDR, 0x2017);
			b43_phy_write(dev, B43_NPHY_TABLE_DATALO, 0x7AAB);
			b43_phy_write(dev, B43_NPHY_TABLE_ADDR, 0x2006);
			b43_phy_write(dev, B43_NPHY_TABLE_DATALO, 0x0800);
			b43_phy_write(dev, B43_NPHY_TABLE_ADDR, 0x2016);
			b43_phy_write(dev, B43_NPHY_TABLE_DATALO, 0x0800);
		}

		b43_phy_write(dev, B43_NPHY_RFCTL_LUT_TRSW_LO1, 0x2D8);
		b43_phy_write(dev, B43_NPHY_RFCTL_LUT_TRSW_UP1, 0x301);
		b43_phy_write(dev, B43_NPHY_RFCTL_LUT_TRSW_LO2, 0x2D8);
		b43_phy_write(dev, B43_NPHY_RFCTL_LUT_TRSW_UP2, 0x301);

		if (bus->sprom.boardflags2_lo & 0x100 &&
		    bus->boardinfo.type == 0x8B) {
			delays1[0] = 0x1;
			delays1[5] = 0x14;
		}
		b43_nphy_set_rf_sequence(dev, 0, events1, delays1, 7);
		b43_nphy_set_rf_sequence(dev, 1, events2, delays2, 7);

		b43_nphy_gain_ctrl_workarounds(dev);

		if (dev->phy.rev < 2) {
			if (b43_phy_read(dev, B43_NPHY_RXCTL) & 0x2)
				b43_hf_write(dev, b43_hf_read(dev) |
						B43_HF_MLADVW);
		} else if (dev->phy.rev == 2) {
			b43_phy_write(dev, B43_NPHY_CRSCHECK2, 0);
			b43_phy_write(dev, B43_NPHY_CRSCHECK3, 0);
		}

		if (dev->phy.rev < 2)
			b43_phy_mask(dev, B43_NPHY_SCRAM_SIGCTL,
					~B43_NPHY_SCRAM_SIGCTL_SCM);

		/* Set phase track alpha and beta */
		b43_phy_write(dev, B43_NPHY_PHASETR_A0, 0x125);
		b43_phy_write(dev, B43_NPHY_PHASETR_A1, 0x1B3);
		b43_phy_write(dev, B43_NPHY_PHASETR_A2, 0x105);
		b43_phy_write(dev, B43_NPHY_PHASETR_B0, 0x16E);
		b43_phy_write(dev, B43_NPHY_PHASETR_B1, 0xCD);
		b43_phy_write(dev, B43_NPHY_PHASETR_B2, 0x20);

		b43_phy_mask(dev, B43_NPHY_PIL_DW1,
				~B43_NPHY_PIL_DW_64QAM & 0xFFFF);
		b43_phy_write(dev, B43_NPHY_TXF_20CO_S2B1, 0xB5);
		b43_phy_write(dev, B43_NPHY_TXF_20CO_S2B2, 0xA4);
		b43_phy_write(dev, B43_NPHY_TXF_20CO_S2B3, 0x00);

		if (dev->phy.rev == 2)
			b43_phy_set(dev, B43_NPHY_FINERX2_CGC,
					B43_NPHY_FINERX2_CGC_DECGC);
	}

	if (nphy->hang_avoid)
		b43_nphy_stay_in_carrier_search(dev, 0);
}

/* http://bcm-v4.sipsolutions.net/802.11/PHY/N/LoadSampleTable */
static int b43_nphy_load_samples(struct b43_wldev *dev,
					struct b43_c32 *samples, u16 len) {
	struct b43_phy_n *nphy = dev->phy.n;
	u16 i;
	u32 *data;

	data = kzalloc(len * sizeof(u32), GFP_KERNEL);
	if (!data) {
		b43err(dev->wl, "allocation for samples loading failed\n");
		return -ENOMEM;
	}
	if (nphy->hang_avoid)
		b43_nphy_stay_in_carrier_search(dev, 1);

	for (i = 0; i < len; i++) {
		data[i] = (samples[i].i & 0x3FF << 10);
		data[i] |= samples[i].q & 0x3FF;
	}
	b43_ntab_write_bulk(dev, B43_NTAB32(17, 0), len, data);

	kfree(data);
	if (nphy->hang_avoid)
		b43_nphy_stay_in_carrier_search(dev, 0);
	return 0;
}

/* http://bcm-v4.sipsolutions.net/802.11/PHY/N/GenLoadSamples */
static u16 b43_nphy_gen_load_samples(struct b43_wldev *dev, u32 freq, u16 max,
					bool test)
{
	int i;
	u16 bw, len, rot, angle;
	struct b43_c32 *samples;


	bw = (dev->phy.is_40mhz) ? 40 : 20;
	len = bw << 3;

	if (test) {
		if (b43_phy_read(dev, B43_NPHY_BBCFG) & B43_NPHY_BBCFG_RSTRX)
			bw = 82;
		else
			bw = 80;

		if (dev->phy.is_40mhz)
			bw <<= 1;

		len = bw << 1;
	}

	samples = kcalloc(len, sizeof(struct b43_c32), GFP_KERNEL);
	if (!samples) {
		b43err(dev->wl, "allocation for samples generation failed\n");
		return 0;
	}
	rot = (((freq * 36) / bw) << 16) / 100;
	angle = 0;

	for (i = 0; i < len; i++) {
		samples[i] = b43_cordic(angle);
		angle += rot;
		samples[i].q = CORDIC_CONVERT(samples[i].q * max);
		samples[i].i = CORDIC_CONVERT(samples[i].i * max);
	}

	i = b43_nphy_load_samples(dev, samples, len);
	kfree(samples);
	return (i < 0) ? 0 : len;
}

/* http://bcm-v4.sipsolutions.net/802.11/PHY/N/RunSamples */
static void b43_nphy_run_samples(struct b43_wldev *dev, u16 samps, u16 loops,
					u16 wait, bool iqmode, bool dac_test)
{
	struct b43_phy_n *nphy = dev->phy.n;
	int i;
	u16 seq_mode;
	u32 tmp;

	if (nphy->hang_avoid)
		b43_nphy_stay_in_carrier_search(dev, true);

	if ((nphy->bb_mult_save & 0x80000000) == 0) {
		tmp = b43_ntab_read(dev, B43_NTAB16(15, 87));
		nphy->bb_mult_save = (tmp & 0xFFFF) | 0x80000000;
	}

	if (!dev->phy.is_40mhz)
		tmp = 0x6464;
	else
		tmp = 0x4747;
	b43_ntab_write(dev, B43_NTAB16(15, 87), tmp);

	if (nphy->hang_avoid)
		b43_nphy_stay_in_carrier_search(dev, false);

	b43_phy_write(dev, B43_NPHY_SAMP_DEPCNT, (samps - 1));

	if (loops != 0xFFFF)
		b43_phy_write(dev, B43_NPHY_SAMP_LOOPCNT, (loops - 1));
	else
		b43_phy_write(dev, B43_NPHY_SAMP_LOOPCNT, loops);

	b43_phy_write(dev, B43_NPHY_SAMP_WAITCNT, wait);

	seq_mode = b43_phy_read(dev, B43_NPHY_RFSEQMODE);

	b43_phy_set(dev, B43_NPHY_RFSEQMODE, B43_NPHY_RFSEQMODE_CAOVER);
	if (iqmode) {
		b43_phy_mask(dev, B43_NPHY_IQLOCAL_CMDGCTL, 0x7FFF);
		b43_phy_set(dev, B43_NPHY_IQLOCAL_CMDGCTL, 0x8000);
	} else {
		if (dac_test)
			b43_phy_write(dev, B43_NPHY_SAMP_CMD, 5);
		else
			b43_phy_write(dev, B43_NPHY_SAMP_CMD, 1);
	}
	for (i = 0; i < 100; i++) {
		if (b43_phy_read(dev, B43_NPHY_RFSEQST) & 1) {
			i = 0;
			break;
		}
		udelay(10);
	}
	if (i)
		b43err(dev->wl, "run samples timeout\n");

	b43_phy_write(dev, B43_NPHY_RFSEQMODE, seq_mode);
}

/*
 * Transmits a known value for LO calibration
 * http://bcm-v4.sipsolutions.net/802.11/PHY/N/TXTone
 */
static int b43_nphy_tx_tone(struct b43_wldev *dev, u32 freq, u16 max_val,
				bool iqmode, bool dac_test)
{
	u16 samp = b43_nphy_gen_load_samples(dev, freq, max_val, dac_test);
	if (samp == 0)
		return -1;
	b43_nphy_run_samples(dev, samp, 0xFFFF, 0, iqmode, dac_test);
	return 0;
}

/* http://bcm-v4.sipsolutions.net/802.11/PHY/N/TxPwrCtrlCoefSetup */
static void b43_nphy_tx_pwr_ctrl_coef_setup(struct b43_wldev *dev)
{
	struct b43_phy_n *nphy = dev->phy.n;
	int i, j;
	u32 tmp;
	u32 cur_real, cur_imag, real_part, imag_part;

	u16 buffer[7];

	if (nphy->hang_avoid)
		b43_nphy_stay_in_carrier_search(dev, true);

	b43_ntab_read_bulk(dev, B43_NTAB16(15, 80), 7, buffer);

	for (i = 0; i < 2; i++) {
		tmp = ((buffer[i * 2] & 0x3FF) << 10) |
			(buffer[i * 2 + 1] & 0x3FF);
		b43_phy_write(dev, B43_NPHY_TABLE_ADDR,
				(((i + 26) << 10) | 320));
		for (j = 0; j < 128; j++) {
			b43_phy_write(dev, B43_NPHY_TABLE_DATAHI,
					((tmp >> 16) & 0xFFFF));
			b43_phy_write(dev, B43_NPHY_TABLE_DATALO,
					(tmp & 0xFFFF));
		}
	}

	for (i = 0; i < 2; i++) {
		tmp = buffer[5 + i];
		real_part = (tmp >> 8) & 0xFF;
		imag_part = (tmp & 0xFF);
		b43_phy_write(dev, B43_NPHY_TABLE_ADDR,
				(((i + 26) << 10) | 448));

		if (dev->phy.rev >= 3) {
			cur_real = real_part;
			cur_imag = imag_part;
			tmp = ((cur_real & 0xFF) << 8) | (cur_imag & 0xFF);
		}

		for (j = 0; j < 128; j++) {
			if (dev->phy.rev < 3) {
				cur_real = (real_part * loscale[j] + 128) >> 8;
				cur_imag = (imag_part * loscale[j] + 128) >> 8;
				tmp = ((cur_real & 0xFF) << 8) |
					(cur_imag & 0xFF);
			}
			b43_phy_write(dev, B43_NPHY_TABLE_DATAHI,
					((tmp >> 16) & 0xFFFF));
			b43_phy_write(dev, B43_NPHY_TABLE_DATALO,
					(tmp & 0xFFFF));
		}
	}

	if (dev->phy.rev >= 3) {
		b43_shm_write16(dev, B43_SHM_SHARED,
				B43_SHM_SH_NPHY_TXPWR_INDX0, 0xFFFF);
		b43_shm_write16(dev, B43_SHM_SHARED,
				B43_SHM_SH_NPHY_TXPWR_INDX1, 0xFFFF);
	}

	if (nphy->hang_avoid)
		b43_nphy_stay_in_carrier_search(dev, false);
}

/* http://bcm-v4.sipsolutions.net/802.11/PHY/N/SetRfSeq */
static void b43_nphy_set_rf_sequence(struct b43_wldev *dev, u8 cmd,
					u8 *events, u8 *delays, u8 length)
{
	struct b43_phy_n *nphy = dev->phy.n;
	u8 i;
	u8 end = (dev->phy.rev >= 3) ? 0x1F : 0x0F;
	u16 offset1 = cmd << 4;
	u16 offset2 = offset1 + 0x80;

	if (nphy->hang_avoid)
		b43_nphy_stay_in_carrier_search(dev, true);

	b43_ntab_write_bulk(dev, B43_NTAB8(7, offset1), length, events);
	b43_ntab_write_bulk(dev, B43_NTAB8(7, offset2), length, delays);

	for (i = length; i < 16; i++) {
		b43_ntab_write(dev, B43_NTAB8(7, offset1 + i), end);
		b43_ntab_write(dev, B43_NTAB8(7, offset2 + i), 1);
	}

	if (nphy->hang_avoid)
		b43_nphy_stay_in_carrier_search(dev, false);
}

/* http://bcm-v4.sipsolutions.net/802.11/PHY/N/ForceRFSeq */
static void b43_nphy_force_rf_sequence(struct b43_wldev *dev,
				       enum b43_nphy_rf_sequence seq)
{
	static const u16 trigger[] = {
		[B43_RFSEQ_RX2TX]		= B43_NPHY_RFSEQTR_RX2TX,
		[B43_RFSEQ_TX2RX]		= B43_NPHY_RFSEQTR_TX2RX,
		[B43_RFSEQ_RESET2RX]		= B43_NPHY_RFSEQTR_RST2RX,
		[B43_RFSEQ_UPDATE_GAINH]	= B43_NPHY_RFSEQTR_UPGH,
		[B43_RFSEQ_UPDATE_GAINL]	= B43_NPHY_RFSEQTR_UPGL,
		[B43_RFSEQ_UPDATE_GAINU]	= B43_NPHY_RFSEQTR_UPGU,
	};
	int i;
	u16 seq_mode = b43_phy_read(dev, B43_NPHY_RFSEQMODE);

	B43_WARN_ON(seq >= ARRAY_SIZE(trigger));

	b43_phy_set(dev, B43_NPHY_RFSEQMODE,
		    B43_NPHY_RFSEQMODE_CAOVER | B43_NPHY_RFSEQMODE_TROVER);
	b43_phy_set(dev, B43_NPHY_RFSEQTR, trigger[seq]);
	for (i = 0; i < 200; i++) {
		if (!(b43_phy_read(dev, B43_NPHY_RFSEQST) & trigger[seq]))
			goto ok;
		msleep(1);
	}
	b43err(dev->wl, "RF sequence status timeout\n");
ok:
	b43_phy_write(dev, B43_NPHY_RFSEQMODE, seq_mode);
}

/* http://bcm-v4.sipsolutions.net/802.11/PHY/N/RFCtrlOverride */
static void b43_nphy_rf_control_override(struct b43_wldev *dev, u16 field,
						u16 value, u8 core, bool off)
{
	int i;
	u8 index = fls(field);
	u8 addr, en_addr, val_addr;
	/* we expect only one bit set */
	B43_WARN_ON(field & (~(1 << (index - 1))));

	if (dev->phy.rev >= 3) {
		const struct nphy_rf_control_override_rev3 *rf_ctrl;
		for (i = 0; i < 2; i++) {
			if (index == 0 || index == 16) {
				b43err(dev->wl,
					"Unsupported RF Ctrl Override call\n");
				return;
			}

			rf_ctrl = &tbl_rf_control_override_rev3[index - 1];
			en_addr = B43_PHY_N((i == 0) ?
				rf_ctrl->en_addr0 : rf_ctrl->en_addr1);
			val_addr = B43_PHY_N((i == 0) ?
				rf_ctrl->val_addr0 : rf_ctrl->val_addr1);

			if (off) {
				b43_phy_mask(dev, en_addr, ~(field));
				b43_phy_mask(dev, val_addr,
						~(rf_ctrl->val_mask));
			} else {
				if (core == 0 || ((1 << core) & i) != 0) {
					b43_phy_set(dev, en_addr, field);
					b43_phy_maskset(dev, val_addr,
						~(rf_ctrl->val_mask),
						(value << rf_ctrl->val_shift));
				}
			}
		}
	} else {
		const struct nphy_rf_control_override_rev2 *rf_ctrl;
		if (off) {
			b43_phy_mask(dev, B43_NPHY_RFCTL_OVER, ~(field));
			value = 0;
		} else {
			b43_phy_set(dev, B43_NPHY_RFCTL_OVER, field);
		}

		for (i = 0; i < 2; i++) {
			if (index <= 1 || index == 16) {
				b43err(dev->wl,
					"Unsupported RF Ctrl Override call\n");
				return;
			}

			if (index == 2 || index == 10 ||
			    (index >= 13 && index <= 15)) {
				core = 1;
			}

			rf_ctrl = &tbl_rf_control_override_rev2[index - 2];
			addr = B43_PHY_N((i == 0) ?
				rf_ctrl->addr0 : rf_ctrl->addr1);

			if ((core & (1 << i)) != 0)
				b43_phy_maskset(dev, addr, ~(rf_ctrl->bmask),
						(value << rf_ctrl->shift));

			b43_phy_set(dev, B43_NPHY_RFCTL_OVER, 0x1);
			b43_phy_set(dev, B43_NPHY_RFCTL_CMD,
					B43_NPHY_RFCTL_CMD_START);
			udelay(1);
			b43_phy_mask(dev, B43_NPHY_RFCTL_OVER, 0xFFFE);
		}
	}
}

/* http://bcm-v4.sipsolutions.net/802.11/PHY/N/RFCtrlIntcOverride */
static void b43_nphy_rf_control_intc_override(struct b43_wldev *dev, u8 field,
						u16 value, u8 core)
{
	u8 i, j;
	u16 reg, tmp, val;

	B43_WARN_ON(dev->phy.rev < 3);
	B43_WARN_ON(field > 4);

	for (i = 0; i < 2; i++) {
		if ((core == 1 && i == 1) || (core == 2 && !i))
			continue;

		reg = (i == 0) ?
			B43_NPHY_RFCTL_INTC1 : B43_NPHY_RFCTL_INTC2;
		b43_phy_mask(dev, reg, 0xFBFF);

		switch (field) {
		case 0:
			b43_phy_write(dev, reg, 0);
			b43_nphy_force_rf_sequence(dev, B43_RFSEQ_RESET2RX);
			break;
		case 1:
			if (!i) {
				b43_phy_maskset(dev, B43_NPHY_RFCTL_INTC1,
						0xFC3F, (value << 6));
				b43_phy_maskset(dev, B43_NPHY_TXF_40CO_B1S1,
						0xFFFE, 1);
				b43_phy_set(dev, B43_NPHY_RFCTL_CMD,
						B43_NPHY_RFCTL_CMD_START);
				for (j = 0; j < 100; j++) {
					if (b43_phy_read(dev, B43_NPHY_RFCTL_CMD) & B43_NPHY_RFCTL_CMD_START) {
						j = 0;
						break;
					}
					udelay(10);
				}
				if (j)
					b43err(dev->wl,
						"intc override timeout\n");
				b43_phy_mask(dev, B43_NPHY_TXF_40CO_B1S1,
						0xFFFE);
			} else {
				b43_phy_maskset(dev, B43_NPHY_RFCTL_INTC2,
						0xFC3F, (value << 6));
				b43_phy_maskset(dev, B43_NPHY_RFCTL_OVER,
						0xFFFE, 1);
				b43_phy_set(dev, B43_NPHY_RFCTL_CMD,
						B43_NPHY_RFCTL_CMD_RXTX);
				for (j = 0; j < 100; j++) {
					if (b43_phy_read(dev, B43_NPHY_RFCTL_CMD) & B43_NPHY_RFCTL_CMD_RXTX) {
						j = 0;
						break;
					}
					udelay(10);
				}
				if (j)
					b43err(dev->wl,
						"intc override timeout\n");
				b43_phy_mask(dev, B43_NPHY_RFCTL_OVER,
						0xFFFE);
			}
			break;
		case 2:
			if (b43_current_band(dev->wl) == IEEE80211_BAND_5GHZ) {
				tmp = 0x0020;
				val = value << 5;
			} else {
				tmp = 0x0010;
				val = value << 4;
			}
			b43_phy_maskset(dev, reg, ~tmp, val);
			break;
		case 3:
			if (b43_current_band(dev->wl) == IEEE80211_BAND_5GHZ) {
				tmp = 0x0001;
				val = value;
			} else {
				tmp = 0x0004;
				val = value << 2;
			}
			b43_phy_maskset(dev, reg, ~tmp, val);
			break;
		case 4:
			if (b43_current_band(dev->wl) == IEEE80211_BAND_5GHZ) {
				tmp = 0x0002;
				val = value << 1;
			} else {
				tmp = 0x0008;
				val = value << 3;
			}
			b43_phy_maskset(dev, reg, ~tmp, val);
			break;
		}
	}
}

/* http://bcm-v4.sipsolutions.net/802.11/PHY/N/BPHYInit */
static void b43_nphy_bphy_init(struct b43_wldev *dev)
{
	unsigned int i;
	u16 val;

	val = 0x1E1F;
	for (i = 0; i < 16; i++) {
		b43_phy_write(dev, B43_PHY_N_BMODE(0x88 + i), val);
		val -= 0x202;
	}
	val = 0x3E3F;
	for (i = 0; i < 16; i++) {
		b43_phy_write(dev, B43_PHY_N_BMODE(0x98 + i), val);
		val -= 0x202;
	}
	b43_phy_write(dev, B43_PHY_N_BMODE(0x38), 0x668);
}

/* http://bcm-v4.sipsolutions.net/802.11/PHY/N/ScaleOffsetRssi */
static void b43_nphy_scale_offset_rssi(struct b43_wldev *dev, u16 scale,
					s8 offset, u8 core, u8 rail,
					enum b43_nphy_rssi_type type)
{
	u16 tmp;
	bool core1or5 = (core == 1) || (core == 5);
	bool core2or5 = (core == 2) || (core == 5);

	offset = clamp_val(offset, -32, 31);
	tmp = ((scale & 0x3F) << 8) | (offset & 0x3F);

	if (core1or5 && (rail == 0) && (type == B43_NPHY_RSSI_Z))
		b43_phy_write(dev, B43_NPHY_RSSIMC_0I_RSSI_Z, tmp);
	if (core1or5 && (rail == 1) && (type == B43_NPHY_RSSI_Z))
		b43_phy_write(dev, B43_NPHY_RSSIMC_0Q_RSSI_Z, tmp);
	if (core2or5 && (rail == 0) && (type == B43_NPHY_RSSI_Z))
		b43_phy_write(dev, B43_NPHY_RSSIMC_1I_RSSI_Z, tmp);
	if (core2or5 && (rail == 1) && (type == B43_NPHY_RSSI_Z))
		b43_phy_write(dev, B43_NPHY_RSSIMC_1Q_RSSI_Z, tmp);

	if (core1or5 && (rail == 0) && (type == B43_NPHY_RSSI_X))
		b43_phy_write(dev, B43_NPHY_RSSIMC_0I_RSSI_X, tmp);
	if (core1or5 && (rail == 1) && (type == B43_NPHY_RSSI_X))
		b43_phy_write(dev, B43_NPHY_RSSIMC_0Q_RSSI_X, tmp);
	if (core2or5 && (rail == 0) && (type == B43_NPHY_RSSI_X))
		b43_phy_write(dev, B43_NPHY_RSSIMC_1I_RSSI_X, tmp);
	if (core2or5 && (rail == 1) && (type == B43_NPHY_RSSI_X))
		b43_phy_write(dev, B43_NPHY_RSSIMC_1Q_RSSI_X, tmp);

	if (core1or5 && (rail == 0) && (type == B43_NPHY_RSSI_Y))
		b43_phy_write(dev, B43_NPHY_RSSIMC_0I_RSSI_Y, tmp);
	if (core1or5 && (rail == 1) && (type == B43_NPHY_RSSI_Y))
		b43_phy_write(dev, B43_NPHY_RSSIMC_0Q_RSSI_Y, tmp);
	if (core2or5 && (rail == 0) && (type == B43_NPHY_RSSI_Y))
		b43_phy_write(dev, B43_NPHY_RSSIMC_1I_RSSI_Y, tmp);
	if (core2or5 && (rail == 1) && (type == B43_NPHY_RSSI_Y))
		b43_phy_write(dev, B43_NPHY_RSSIMC_1Q_RSSI_Y, tmp);

	if (core1or5 && (rail == 0) && (type == B43_NPHY_RSSI_TBD))
		b43_phy_write(dev, B43_NPHY_RSSIMC_0I_TBD, tmp);
	if (core1or5 && (rail == 1) && (type == B43_NPHY_RSSI_TBD))
		b43_phy_write(dev, B43_NPHY_RSSIMC_0Q_TBD, tmp);
	if (core2or5 && (rail == 0) && (type == B43_NPHY_RSSI_TBD))
		b43_phy_write(dev, B43_NPHY_RSSIMC_1I_TBD, tmp);
	if (core2or5 && (rail == 1) && (type == B43_NPHY_RSSI_TBD))
		b43_phy_write(dev, B43_NPHY_RSSIMC_1Q_TBD, tmp);

	if (core1or5 && (rail == 0) && (type == B43_NPHY_RSSI_PWRDET))
		b43_phy_write(dev, B43_NPHY_RSSIMC_0I_PWRDET, tmp);
	if (core1or5 && (rail == 1) && (type == B43_NPHY_RSSI_PWRDET))
		b43_phy_write(dev, B43_NPHY_RSSIMC_0Q_PWRDET, tmp);
	if (core2or5 && (rail == 0) && (type == B43_NPHY_RSSI_PWRDET))
		b43_phy_write(dev, B43_NPHY_RSSIMC_1I_PWRDET, tmp);
	if (core2or5 && (rail == 1) && (type == B43_NPHY_RSSI_PWRDET))
		b43_phy_write(dev, B43_NPHY_RSSIMC_1Q_PWRDET, tmp);

	if (core1or5 && (type == B43_NPHY_RSSI_TSSI_I))
		b43_phy_write(dev, B43_NPHY_RSSIMC_0I_TSSI, tmp);
	if (core2or5 && (type == B43_NPHY_RSSI_TSSI_I))
		b43_phy_write(dev, B43_NPHY_RSSIMC_1I_TSSI, tmp);

	if (core1or5 && (type == B43_NPHY_RSSI_TSSI_Q))
		b43_phy_write(dev, B43_NPHY_RSSIMC_0Q_TSSI, tmp);
	if (core2or5 && (type == B43_NPHY_RSSI_TSSI_Q))
		b43_phy_write(dev, B43_NPHY_RSSIMC_1Q_TSSI, tmp);
}

static void b43_nphy_rev2_rssi_select(struct b43_wldev *dev, u8 code, u8 type)
{
	u16 val;

	if (type < 3)
		val = 0;
	else if (type == 6)
		val = 1;
	else if (type == 3)
		val = 2;
	else
		val = 3;

	val = (val << 12) | (val << 14);
	b43_phy_maskset(dev, B43_NPHY_AFECTL_C1, 0x0FFF, val);
	b43_phy_maskset(dev, B43_NPHY_AFECTL_C2, 0x0FFF, val);

	if (type < 3) {
		b43_phy_maskset(dev, B43_NPHY_RFCTL_RSSIO1, 0xFFCF,
				(type + 1) << 4);
		b43_phy_maskset(dev, B43_NPHY_RFCTL_RSSIO2, 0xFFCF,
				(type + 1) << 4);
	}

	if (code == 0) {
		b43_phy_mask(dev, B43_NPHY_AFECTL_OVER, ~0x3000);
		if (type < 3) {
			b43_phy_mask(dev, B43_NPHY_RFCTL_CMD,
				~(B43_NPHY_RFCTL_CMD_RXEN |
				  B43_NPHY_RFCTL_CMD_CORESEL));
			b43_phy_mask(dev, B43_NPHY_RFCTL_OVER,
				~(0x1 << 12 |
				  0x1 << 5 |
				  0x1 << 1 |
				  0x1));
			b43_phy_mask(dev, B43_NPHY_RFCTL_CMD,
				~B43_NPHY_RFCTL_CMD_START);
			udelay(20);
			b43_phy_mask(dev, B43_NPHY_RFCTL_OVER, ~0x1);
		}
	} else {
		b43_phy_set(dev, B43_NPHY_AFECTL_OVER, 0x3000);
		if (type < 3) {
			b43_phy_maskset(dev, B43_NPHY_RFCTL_CMD,
				~(B43_NPHY_RFCTL_CMD_RXEN |
				  B43_NPHY_RFCTL_CMD_CORESEL),
				(B43_NPHY_RFCTL_CMD_RXEN |
				 code << B43_NPHY_RFCTL_CMD_CORESEL_SHIFT));
			b43_phy_set(dev, B43_NPHY_RFCTL_OVER,
				(0x1 << 12 |
				  0x1 << 5 |
				  0x1 << 1 |
				  0x1));
			b43_phy_set(dev, B43_NPHY_RFCTL_CMD,
				B43_NPHY_RFCTL_CMD_START);
			udelay(20);
			b43_phy_mask(dev, B43_NPHY_RFCTL_OVER, ~0x1);
		}
	}
}

static void b43_nphy_rev3_rssi_select(struct b43_wldev *dev, u8 code, u8 type)
{
	struct b43_phy_n *nphy = dev->phy.n;
	u8 i;
	u16 reg, val;

	if (code == 0) {
		b43_phy_mask(dev, B43_NPHY_AFECTL_OVER1, 0xFDFF);
		b43_phy_mask(dev, B43_NPHY_AFECTL_OVER, 0xFDFF);
		b43_phy_mask(dev, B43_NPHY_AFECTL_C1, 0xFCFF);
		b43_phy_mask(dev, B43_NPHY_AFECTL_C2, 0xFCFF);
		b43_phy_mask(dev, B43_NPHY_TXF_40CO_B1S0, 0xFFDF);
		b43_phy_mask(dev, B43_NPHY_TXF_40CO_B32S1, 0xFFDF);
		b43_phy_mask(dev, B43_NPHY_RFCTL_LUT_TRSW_UP1, 0xFFC3);
		b43_phy_mask(dev, B43_NPHY_RFCTL_LUT_TRSW_UP2, 0xFFC3);
	} else {
		for (i = 0; i < 2; i++) {
			if ((code == 1 && i == 1) || (code == 2 && !i))
				continue;

			reg = (i == 0) ?
				B43_NPHY_AFECTL_OVER1 : B43_NPHY_AFECTL_OVER;
			b43_phy_maskset(dev, reg, 0xFDFF, 0x0200);

			if (type < 3) {
				reg = (i == 0) ?
					B43_NPHY_AFECTL_C1 :
					B43_NPHY_AFECTL_C2;
				b43_phy_maskset(dev, reg, 0xFCFF, 0);

				reg = (i == 0) ?
					B43_NPHY_RFCTL_LUT_TRSW_UP1 :
					B43_NPHY_RFCTL_LUT_TRSW_UP2;
				b43_phy_maskset(dev, reg, 0xFFC3, 0);

				if (type == 0)
					val = (b43_current_band(dev->wl) == IEEE80211_BAND_5GHZ) ? 4 : 8;
				else if (type == 1)
					val = 16;
				else
					val = 32;
				b43_phy_set(dev, reg, val);

				reg = (i == 0) ?
					B43_NPHY_TXF_40CO_B1S0 :
					B43_NPHY_TXF_40CO_B32S1;
				b43_phy_set(dev, reg, 0x0020);
			} else {
				if (type == 6)
					val = 0x0100;
				else if (type == 3)
					val = 0x0200;
				else
					val = 0x0300;

				reg = (i == 0) ?
					B43_NPHY_AFECTL_C1 :
					B43_NPHY_AFECTL_C2;

				b43_phy_maskset(dev, reg, 0xFCFF, val);
				b43_phy_maskset(dev, reg, 0xF3FF, val << 2);

				if (type != 3 && type != 6) {
					enum ieee80211_band band =
						b43_current_band(dev->wl);

					if ((nphy->ipa2g_on &&
						band == IEEE80211_BAND_2GHZ) ||
						(nphy->ipa5g_on &&
						band == IEEE80211_BAND_5GHZ))
						val = (band == IEEE80211_BAND_5GHZ) ? 0xC : 0xE;
					else
						val = 0x11;
					reg = (i == 0) ? 0x2000 : 0x3000;
					reg |= B2055_PADDRV;
					b43_radio_write16(dev, reg, val);

					reg = (i == 0) ?
						B43_NPHY_AFECTL_OVER1 :
						B43_NPHY_AFECTL_OVER;
					b43_phy_set(dev, reg, 0x0200);
				}
			}
		}
	}
}

/* http://bcm-v4.sipsolutions.net/802.11/PHY/N/RSSISel */
static void b43_nphy_rssi_select(struct b43_wldev *dev, u8 code, u8 type)
{
	if (dev->phy.rev >= 3)
		b43_nphy_rev3_rssi_select(dev, code, type);
	else
		b43_nphy_rev2_rssi_select(dev, code, type);
}

/* http://bcm-v4.sipsolutions.net/802.11/PHY/N/SetRssi2055Vcm */
static void b43_nphy_set_rssi_2055_vcm(struct b43_wldev *dev, u8 type, u8 *buf)
{
	int i;
	for (i = 0; i < 2; i++) {
		if (type == 2) {
			if (i == 0) {
				b43_radio_maskset(dev, B2055_C1_B0NB_RSSIVCM,
						  0xFC, buf[0]);
				b43_radio_maskset(dev, B2055_C1_RX_BB_RSSICTL5,
						  0xFC, buf[1]);
			} else {
				b43_radio_maskset(dev, B2055_C2_B0NB_RSSIVCM,
						  0xFC, buf[2 * i]);
				b43_radio_maskset(dev, B2055_C2_RX_BB_RSSICTL5,
						  0xFC, buf[2 * i + 1]);
			}
		} else {
			if (i == 0)
				b43_radio_maskset(dev, B2055_C1_RX_BB_RSSICTL5,
						  0xF3, buf[0] << 2);
			else
				b43_radio_maskset(dev, B2055_C2_RX_BB_RSSICTL5,
						  0xF3, buf[2 * i + 1] << 2);
		}
	}
}

/* http://bcm-v4.sipsolutions.net/802.11/PHY/N/PollRssi */
static int b43_nphy_poll_rssi(struct b43_wldev *dev, u8 type, s32 *buf,
				u8 nsamp)
{
	int i;
	int out;
	u16 save_regs_phy[9];
	u16 s[2];

	if (dev->phy.rev >= 3) {
		save_regs_phy[0] = b43_phy_read(dev,
						B43_NPHY_RFCTL_LUT_TRSW_UP1);
		save_regs_phy[1] = b43_phy_read(dev,
						B43_NPHY_RFCTL_LUT_TRSW_UP2);
		save_regs_phy[2] = b43_phy_read(dev, B43_NPHY_AFECTL_C1);
		save_regs_phy[3] = b43_phy_read(dev, B43_NPHY_AFECTL_C2);
		save_regs_phy[4] = b43_phy_read(dev, B43_NPHY_AFECTL_OVER1);
		save_regs_phy[5] = b43_phy_read(dev, B43_NPHY_AFECTL_OVER);
		save_regs_phy[6] = b43_phy_read(dev, B43_NPHY_TXF_40CO_B1S0);
		save_regs_phy[7] = b43_phy_read(dev, B43_NPHY_TXF_40CO_B32S1);
	} else if (dev->phy.rev == 2) {
		save_regs_phy[0] = b43_phy_read(dev, B43_NPHY_AFECTL_C1);
		save_regs_phy[1] = b43_phy_read(dev, B43_NPHY_AFECTL_C2);
		save_regs_phy[2] = b43_phy_read(dev, B43_NPHY_AFECTL_OVER);
		save_regs_phy[3] = b43_phy_read(dev, B43_NPHY_RFCTL_CMD);
		save_regs_phy[4] = b43_phy_read(dev, B43_NPHY_RFCTL_OVER);
		save_regs_phy[5] = b43_phy_read(dev, B43_NPHY_RFCTL_RSSIO1);
		save_regs_phy[6] = b43_phy_read(dev, B43_NPHY_RFCTL_RSSIO2);
	}

	b43_nphy_rssi_select(dev, 5, type);

	if (dev->phy.rev < 2) {
		save_regs_phy[8] = b43_phy_read(dev, B43_NPHY_GPIO_SEL);
		b43_phy_write(dev, B43_NPHY_GPIO_SEL, 5);
	}

	for (i = 0; i < 4; i++)
		buf[i] = 0;

	for (i = 0; i < nsamp; i++) {
		if (dev->phy.rev < 2) {
			s[0] = b43_phy_read(dev, B43_NPHY_GPIO_LOOUT);
			s[1] = b43_phy_read(dev, B43_NPHY_GPIO_HIOUT);
		} else {
			s[0] = b43_phy_read(dev, B43_NPHY_RSSI1);
			s[1] = b43_phy_read(dev, B43_NPHY_RSSI2);
		}

		buf[0] += ((s8)((s[0] & 0x3F) << 2)) >> 2;
		buf[1] += ((s8)(((s[0] >> 8) & 0x3F) << 2)) >> 2;
		buf[2] += ((s8)((s[1] & 0x3F) << 2)) >> 2;
		buf[3] += ((s8)(((s[1] >> 8) & 0x3F) << 2)) >> 2;
	}
	out = (buf[0] & 0xFF) << 24 | (buf[1] & 0xFF) << 16 |
		(buf[2] & 0xFF) << 8 | (buf[3] & 0xFF);

	if (dev->phy.rev < 2)
		b43_phy_write(dev, B43_NPHY_GPIO_SEL, save_regs_phy[8]);

	if (dev->phy.rev >= 3) {
		b43_phy_write(dev, B43_NPHY_RFCTL_LUT_TRSW_UP1,
				save_regs_phy[0]);
		b43_phy_write(dev, B43_NPHY_RFCTL_LUT_TRSW_UP2,
				save_regs_phy[1]);
		b43_phy_write(dev, B43_NPHY_AFECTL_C1, save_regs_phy[2]);
		b43_phy_write(dev, B43_NPHY_AFECTL_C2, save_regs_phy[3]);
		b43_phy_write(dev, B43_NPHY_AFECTL_OVER1, save_regs_phy[4]);
		b43_phy_write(dev, B43_NPHY_AFECTL_OVER, save_regs_phy[5]);
		b43_phy_write(dev, B43_NPHY_TXF_40CO_B1S0, save_regs_phy[6]);
		b43_phy_write(dev, B43_NPHY_TXF_40CO_B32S1, save_regs_phy[7]);
	} else if (dev->phy.rev == 2) {
		b43_phy_write(dev, B43_NPHY_AFECTL_C1, save_regs_phy[0]);
		b43_phy_write(dev, B43_NPHY_AFECTL_C2, save_regs_phy[1]);
		b43_phy_write(dev, B43_NPHY_AFECTL_OVER, save_regs_phy[2]);
		b43_phy_write(dev, B43_NPHY_RFCTL_CMD, save_regs_phy[3]);
		b43_phy_write(dev, B43_NPHY_RFCTL_OVER, save_regs_phy[4]);
		b43_phy_write(dev, B43_NPHY_RFCTL_RSSIO1, save_regs_phy[5]);
		b43_phy_write(dev, B43_NPHY_RFCTL_RSSIO2, save_regs_phy[6]);
	}

	return out;
}

/* http://bcm-v4.sipsolutions.net/802.11/PHY/N/RSSICal */
static void b43_nphy_rev2_rssi_cal(struct b43_wldev *dev, u8 type)
{
	int i, j;
	u8 state[4];
	u8 code, val;
	u16 class, override;
	u8 regs_save_radio[2];
	u16 regs_save_phy[2];

	s8 offset[4];
	u8 core;
	u8 rail;

	u16 clip_state[2];
	u16 clip_off[2] = { 0xFFFF, 0xFFFF };
	s32 results_min[4] = { };
	u8 vcm_final[4] = { };
	s32 results[4][4] = { };
	s32 miniq[4][2] = { };

	if (type == 2) {
		code = 0;
		val = 6;
	} else if (type < 2) {
		code = 25;
		val = 4;
	} else {
		B43_WARN_ON(1);
		return;
	}

	class = b43_nphy_classifier(dev, 0, 0);
	b43_nphy_classifier(dev, 7, 4);
	b43_nphy_read_clip_detection(dev, clip_state);
	b43_nphy_write_clip_detection(dev, clip_off);

	if (b43_current_band(dev->wl) == IEEE80211_BAND_5GHZ)
		override = 0x140;
	else
		override = 0x110;

	regs_save_phy[0] = b43_phy_read(dev, B43_NPHY_RFCTL_INTC1);
	regs_save_radio[0] = b43_radio_read16(dev, B2055_C1_PD_RXTX);
	b43_phy_write(dev, B43_NPHY_RFCTL_INTC1, override);
	b43_radio_write16(dev, B2055_C1_PD_RXTX, val);

	regs_save_phy[1] = b43_phy_read(dev, B43_NPHY_RFCTL_INTC2);
	regs_save_radio[1] = b43_radio_read16(dev, B2055_C2_PD_RXTX);
	b43_phy_write(dev, B43_NPHY_RFCTL_INTC2, override);
	b43_radio_write16(dev, B2055_C2_PD_RXTX, val);

	state[0] = b43_radio_read16(dev, B2055_C1_PD_RSSIMISC) & 0x07;
	state[1] = b43_radio_read16(dev, B2055_C2_PD_RSSIMISC) & 0x07;
	b43_radio_mask(dev, B2055_C1_PD_RSSIMISC, 0xF8);
	b43_radio_mask(dev, B2055_C2_PD_RSSIMISC, 0xF8);
	state[2] = b43_radio_read16(dev, B2055_C1_SP_RSSI) & 0x07;
	state[3] = b43_radio_read16(dev, B2055_C2_SP_RSSI) & 0x07;

	b43_nphy_rssi_select(dev, 5, type);
	b43_nphy_scale_offset_rssi(dev, 0, 0, 5, 0, type);
	b43_nphy_scale_offset_rssi(dev, 0, 0, 5, 1, type);

	for (i = 0; i < 4; i++) {
		u8 tmp[4];
		for (j = 0; j < 4; j++)
			tmp[j] = i;
		if (type != 1)
			b43_nphy_set_rssi_2055_vcm(dev, type, tmp);
		b43_nphy_poll_rssi(dev, type, results[i], 8);
		if (type < 2)
			for (j = 0; j < 2; j++)
				miniq[i][j] = min(results[i][2 * j],
						results[i][2 * j + 1]);
	}

	for (i = 0; i < 4; i++) {
		s32 mind = 40;
		u8 minvcm = 0;
		s32 minpoll = 249;
		s32 curr;
		for (j = 0; j < 4; j++) {
			if (type == 2)
				curr = abs(results[j][i]);
			else
				curr = abs(miniq[j][i / 2] - code * 8);

			if (curr < mind) {
				mind = curr;
				minvcm = j;
			}

			if (results[j][i] < minpoll)
				minpoll = results[j][i];
		}
		results_min[i] = minpoll;
		vcm_final[i] = minvcm;
	}

	if (type != 1)
		b43_nphy_set_rssi_2055_vcm(dev, type, vcm_final);

	for (i = 0; i < 4; i++) {
		offset[i] = (code * 8) - results[vcm_final[i]][i];

		if (offset[i] < 0)
			offset[i] = -((abs(offset[i]) + 4) / 8);
		else
			offset[i] = (offset[i] + 4) / 8;

		if (results_min[i] == 248)
			offset[i] = code - 32;

		core = (i / 2) ? 2 : 1;
		rail = (i % 2) ? 1 : 0;

		b43_nphy_scale_offset_rssi(dev, 0, offset[i], core, rail,
						type);
	}

	b43_radio_maskset(dev, B2055_C1_PD_RSSIMISC, 0xF8, state[0]);
	b43_radio_maskset(dev, B2055_C2_PD_RSSIMISC, 0xF8, state[1]);

	switch (state[2]) {
	case 1:
		b43_nphy_rssi_select(dev, 1, 2);
		break;
	case 4:
		b43_nphy_rssi_select(dev, 1, 0);
		break;
	case 2:
		b43_nphy_rssi_select(dev, 1, 1);
		break;
	default:
		b43_nphy_rssi_select(dev, 1, 1);
		break;
	}

	switch (state[3]) {
	case 1:
		b43_nphy_rssi_select(dev, 2, 2);
		break;
	case 4:
		b43_nphy_rssi_select(dev, 2, 0);
		break;
	default:
		b43_nphy_rssi_select(dev, 2, 1);
		break;
	}

	b43_nphy_rssi_select(dev, 0, type);

	b43_phy_write(dev, B43_NPHY_RFCTL_INTC1, regs_save_phy[0]);
	b43_radio_write16(dev, B2055_C1_PD_RXTX, regs_save_radio[0]);
	b43_phy_write(dev, B43_NPHY_RFCTL_INTC2, regs_save_phy[1]);
	b43_radio_write16(dev, B2055_C2_PD_RXTX, regs_save_radio[1]);

	b43_nphy_classifier(dev, 7, class);
	b43_nphy_write_clip_detection(dev, clip_state);
	/* Specs don't say about reset here, but it makes wl and b43 dumps
	   identical, it really seems wl performs this */
	b43_nphy_reset_cca(dev);
}

/* http://bcm-v4.sipsolutions.net/802.11/PHY/N/RSSICalRev3 */
static void b43_nphy_rev3_rssi_cal(struct b43_wldev *dev)
{
	/* TODO */
}

/*
 * RSSI Calibration
 * http://bcm-v4.sipsolutions.net/802.11/PHY/N/RSSICal
 */
static void b43_nphy_rssi_cal(struct b43_wldev *dev)
{
	if (dev->phy.rev >= 3) {
		b43_nphy_rev3_rssi_cal(dev);
	} else {
		b43_nphy_rev2_rssi_cal(dev, B43_NPHY_RSSI_Z);
		b43_nphy_rev2_rssi_cal(dev, B43_NPHY_RSSI_X);
		b43_nphy_rev2_rssi_cal(dev, B43_NPHY_RSSI_Y);
	}
}

/*
 * Restore RSSI Calibration
 * http://bcm-v4.sipsolutions.net/802.11/PHY/N/RestoreRssiCal
 */
static void b43_nphy_restore_rssi_cal(struct b43_wldev *dev)
{
	struct b43_phy_n *nphy = dev->phy.n;

	u16 *rssical_radio_regs = NULL;
	u16 *rssical_phy_regs = NULL;

	if (b43_current_band(dev->wl) == IEEE80211_BAND_2GHZ) {
		if (!nphy->rssical_chanspec_2G.center_freq)
			return;
		rssical_radio_regs = nphy->rssical_cache.rssical_radio_regs_2G;
		rssical_phy_regs = nphy->rssical_cache.rssical_phy_regs_2G;
	} else {
		if (!nphy->rssical_chanspec_5G.center_freq)
			return;
		rssical_radio_regs = nphy->rssical_cache.rssical_radio_regs_5G;
		rssical_phy_regs = nphy->rssical_cache.rssical_phy_regs_5G;
	}

	/* TODO use some definitions */
	b43_radio_maskset(dev, 0x602B, 0xE3, rssical_radio_regs[0]);
	b43_radio_maskset(dev, 0x702B, 0xE3, rssical_radio_regs[1]);

	b43_phy_write(dev, B43_NPHY_RSSIMC_0I_RSSI_Z, rssical_phy_regs[0]);
	b43_phy_write(dev, B43_NPHY_RSSIMC_0Q_RSSI_Z, rssical_phy_regs[1]);
	b43_phy_write(dev, B43_NPHY_RSSIMC_1I_RSSI_Z, rssical_phy_regs[2]);
	b43_phy_write(dev, B43_NPHY_RSSIMC_1Q_RSSI_Z, rssical_phy_regs[3]);

	b43_phy_write(dev, B43_NPHY_RSSIMC_0I_RSSI_X, rssical_phy_regs[4]);
	b43_phy_write(dev, B43_NPHY_RSSIMC_0Q_RSSI_X, rssical_phy_regs[5]);
	b43_phy_write(dev, B43_NPHY_RSSIMC_1I_RSSI_X, rssical_phy_regs[6]);
	b43_phy_write(dev, B43_NPHY_RSSIMC_1Q_RSSI_X, rssical_phy_regs[7]);

	b43_phy_write(dev, B43_NPHY_RSSIMC_0I_RSSI_Y, rssical_phy_regs[8]);
	b43_phy_write(dev, B43_NPHY_RSSIMC_0Q_RSSI_Y, rssical_phy_regs[9]);
	b43_phy_write(dev, B43_NPHY_RSSIMC_1I_RSSI_Y, rssical_phy_regs[10]);
	b43_phy_write(dev, B43_NPHY_RSSIMC_1Q_RSSI_Y, rssical_phy_regs[11]);
}

/* http://bcm-v4.sipsolutions.net/802.11/PHY/N/GetIpaGainTbl */
static const u32 *b43_nphy_get_ipa_gain_table(struct b43_wldev *dev)
{
	if (b43_current_band(dev->wl) == IEEE80211_BAND_2GHZ) {
		if (dev->phy.rev >= 6) {
			/* TODO If the chip is 47162
				return txpwrctrl_tx_gain_ipa_rev5 */
			return txpwrctrl_tx_gain_ipa_rev6;
		} else if (dev->phy.rev >= 5) {
			return txpwrctrl_tx_gain_ipa_rev5;
		} else {
			return txpwrctrl_tx_gain_ipa;
		}
	} else {
		return txpwrctrl_tx_gain_ipa_5g;
	}
}

/* http://bcm-v4.sipsolutions.net/802.11/PHY/N/TxCalRadioSetup */
static void b43_nphy_tx_cal_radio_setup(struct b43_wldev *dev)
{
	struct b43_phy_n *nphy = dev->phy.n;
	u16 *save = nphy->tx_rx_cal_radio_saveregs;
	u16 tmp;
	u8 offset, i;

	if (dev->phy.rev >= 3) {
	    for (i = 0; i < 2; i++) {
		tmp = (i == 0) ? 0x2000 : 0x3000;
		offset = i * 11;

		save[offset + 0] = b43_radio_read16(dev, B2055_CAL_RVARCTL);
		save[offset + 1] = b43_radio_read16(dev, B2055_CAL_LPOCTL);
		save[offset + 2] = b43_radio_read16(dev, B2055_CAL_TS);
		save[offset + 3] = b43_radio_read16(dev, B2055_CAL_RCCALRTS);
		save[offset + 4] = b43_radio_read16(dev, B2055_CAL_RCALRTS);
		save[offset + 5] = b43_radio_read16(dev, B2055_PADDRV);
		save[offset + 6] = b43_radio_read16(dev, B2055_XOCTL1);
		save[offset + 7] = b43_radio_read16(dev, B2055_XOCTL2);
		save[offset + 8] = b43_radio_read16(dev, B2055_XOREGUL);
		save[offset + 9] = b43_radio_read16(dev, B2055_XOMISC);
		save[offset + 10] = b43_radio_read16(dev, B2055_PLL_LFC1);

		if (b43_current_band(dev->wl) == IEEE80211_BAND_5GHZ) {
			b43_radio_write16(dev, tmp | B2055_CAL_RVARCTL, 0x0A);
			b43_radio_write16(dev, tmp | B2055_CAL_LPOCTL, 0x40);
			b43_radio_write16(dev, tmp | B2055_CAL_TS, 0x55);
			b43_radio_write16(dev, tmp | B2055_CAL_RCCALRTS, 0);
			b43_radio_write16(dev, tmp | B2055_CAL_RCALRTS, 0);
			if (nphy->ipa5g_on) {
				b43_radio_write16(dev, tmp | B2055_PADDRV, 4);
				b43_radio_write16(dev, tmp | B2055_XOCTL1, 1);
			} else {
				b43_radio_write16(dev, tmp | B2055_PADDRV, 0);
				b43_radio_write16(dev, tmp | B2055_XOCTL1, 0x2F);
			}
			b43_radio_write16(dev, tmp | B2055_XOCTL2, 0);
		} else {
			b43_radio_write16(dev, tmp | B2055_CAL_RVARCTL, 0x06);
			b43_radio_write16(dev, tmp | B2055_CAL_LPOCTL, 0x40);
			b43_radio_write16(dev, tmp | B2055_CAL_TS, 0x55);
			b43_radio_write16(dev, tmp | B2055_CAL_RCCALRTS, 0);
			b43_radio_write16(dev, tmp | B2055_CAL_RCALRTS, 0);
			b43_radio_write16(dev, tmp | B2055_XOCTL1, 0);
			if (nphy->ipa2g_on) {
				b43_radio_write16(dev, tmp | B2055_PADDRV, 6);
				b43_radio_write16(dev, tmp | B2055_XOCTL2,
					(dev->phy.rev < 5) ? 0x11 : 0x01);
			} else {
				b43_radio_write16(dev, tmp | B2055_PADDRV, 0);
				b43_radio_write16(dev, tmp | B2055_XOCTL2, 0);
			}
		}
		b43_radio_write16(dev, tmp | B2055_XOREGUL, 0);
		b43_radio_write16(dev, tmp | B2055_XOMISC, 0);
		b43_radio_write16(dev, tmp | B2055_PLL_LFC1, 0);
	    }
	} else {
		save[0] = b43_radio_read16(dev, B2055_C1_TX_RF_IQCAL1);
		b43_radio_write16(dev, B2055_C1_TX_RF_IQCAL1, 0x29);

		save[1] = b43_radio_read16(dev, B2055_C1_TX_RF_IQCAL2);
		b43_radio_write16(dev, B2055_C1_TX_RF_IQCAL2, 0x54);

		save[2] = b43_radio_read16(dev, B2055_C2_TX_RF_IQCAL1);
		b43_radio_write16(dev, B2055_C2_TX_RF_IQCAL1, 0x29);

		save[3] = b43_radio_read16(dev, B2055_C2_TX_RF_IQCAL2);
		b43_radio_write16(dev, B2055_C2_TX_RF_IQCAL2, 0x54);

		save[3] = b43_radio_read16(dev, B2055_C1_PWRDET_RXTX);
		save[4] = b43_radio_read16(dev, B2055_C2_PWRDET_RXTX);

		if (!(b43_phy_read(dev, B43_NPHY_BANDCTL) &
		    B43_NPHY_BANDCTL_5GHZ)) {
			b43_radio_write16(dev, B2055_C1_PWRDET_RXTX, 0x04);
			b43_radio_write16(dev, B2055_C2_PWRDET_RXTX, 0x04);
		} else {
			b43_radio_write16(dev, B2055_C1_PWRDET_RXTX, 0x20);
			b43_radio_write16(dev, B2055_C2_PWRDET_RXTX, 0x20);
		}

		if (dev->phy.rev < 2) {
			b43_radio_set(dev, B2055_C1_TX_BB_MXGM, 0x20);
			b43_radio_set(dev, B2055_C2_TX_BB_MXGM, 0x20);
		} else {
			b43_radio_mask(dev, B2055_C1_TX_BB_MXGM, ~0x20);
			b43_radio_mask(dev, B2055_C2_TX_BB_MXGM, ~0x20);
		}
	}
}

/* http://bcm-v4.sipsolutions.net/802.11/PHY/N/IqCalGainParams */
static void b43_nphy_iq_cal_gain_params(struct b43_wldev *dev, u16 core,
					struct nphy_txgains target,
					struct nphy_iqcal_params *params)
{
	int i, j, indx;
	u16 gain;

	if (dev->phy.rev >= 3) {
		params->txgm = target.txgm[core];
		params->pga = target.pga[core];
		params->pad = target.pad[core];
		params->ipa = target.ipa[core];
		params->cal_gain = (params->txgm << 12) | (params->pga << 8) |
					(params->pad << 4) | (params->ipa);
		for (j = 0; j < 5; j++)
			params->ncorr[j] = 0x79;
	} else {
		gain = (target.pad[core]) | (target.pga[core] << 4) |
			(target.txgm[core] << 8);

		indx = (b43_current_band(dev->wl) == IEEE80211_BAND_5GHZ) ?
			1 : 0;
		for (i = 0; i < 9; i++)
			if (tbl_iqcal_gainparams[indx][i][0] == gain)
				break;
		i = min(i, 8);

		params->txgm = tbl_iqcal_gainparams[indx][i][1];
		params->pga = tbl_iqcal_gainparams[indx][i][2];
		params->pad = tbl_iqcal_gainparams[indx][i][3];
		params->cal_gain = (params->txgm << 7) | (params->pga << 4) |
					(params->pad << 2);
		for (j = 0; j < 4; j++)
			params->ncorr[j] = tbl_iqcal_gainparams[indx][i][4 + j];
	}
}

/* http://bcm-v4.sipsolutions.net/802.11/PHY/N/UpdateTxCalLadder */
static void b43_nphy_update_tx_cal_ladder(struct b43_wldev *dev, u16 core)
{
	struct b43_phy_n *nphy = dev->phy.n;
	int i;
	u16 scale, entry;

	u16 tmp = nphy->txcal_bbmult;
	if (core == 0)
		tmp >>= 8;
	tmp &= 0xff;

	for (i = 0; i < 18; i++) {
		scale = (ladder_lo[i].percent * tmp) / 100;
		entry = ((scale & 0xFF) << 8) | ladder_lo[i].g_env;
		b43_ntab_write(dev, B43_NTAB16(15, i), entry);

		scale = (ladder_iq[i].percent * tmp) / 100;
		entry = ((scale & 0xFF) << 8) | ladder_iq[i].g_env;
		b43_ntab_write(dev, B43_NTAB16(15, i + 32), entry);
	}
}

/* http://bcm-v4.sipsolutions.net/802.11/PHY/N/ExtPaSetTxDigiFilts */
static void b43_nphy_ext_pa_set_tx_dig_filters(struct b43_wldev *dev)
{
	int i;
	for (i = 0; i < 15; i++)
		b43_phy_write(dev, B43_PHY_N(0x2C5 + i),
				tbl_tx_filter_coef_rev4[2][i]);
}

/* http://bcm-v4.sipsolutions.net/802.11/PHY/N/IpaSetTxDigiFilts */
static void b43_nphy_int_pa_set_tx_dig_filters(struct b43_wldev *dev)
{
	int i, j;
	/* B43_NPHY_TXF_20CO_S0A1, B43_NPHY_TXF_40CO_S0A1, unknown */
	static const u16 offset[] = { 0x186, 0x195, 0x2C5 };

	for (i = 0; i < 3; i++)
		for (j = 0; j < 15; j++)
			b43_phy_write(dev, B43_PHY_N(offset[i] + j),
					tbl_tx_filter_coef_rev4[i][j]);

	if (dev->phy.is_40mhz) {
		for (j = 0; j < 15; j++)
			b43_phy_write(dev, B43_PHY_N(offset[0] + j),
					tbl_tx_filter_coef_rev4[3][j]);
	} else if (b43_current_band(dev->wl) == IEEE80211_BAND_5GHZ) {
		for (j = 0; j < 15; j++)
			b43_phy_write(dev, B43_PHY_N(offset[0] + j),
					tbl_tx_filter_coef_rev4[5][j]);
	}

	if (dev->phy.channel == 14)
		for (j = 0; j < 15; j++)
			b43_phy_write(dev, B43_PHY_N(offset[0] + j),
					tbl_tx_filter_coef_rev4[6][j]);
}

/* http://bcm-v4.sipsolutions.net/802.11/PHY/N/GetTxGain */
static struct nphy_txgains b43_nphy_get_tx_gains(struct b43_wldev *dev)
{
	struct b43_phy_n *nphy = dev->phy.n;

	u16 curr_gain[2];
	struct nphy_txgains target;
	const u32 *table = NULL;

	if (!nphy->txpwrctrl) {
		int i;

		if (nphy->hang_avoid)
			b43_nphy_stay_in_carrier_search(dev, true);
		b43_ntab_read_bulk(dev, B43_NTAB16(7, 0x110), 2, curr_gain);
		if (nphy->hang_avoid)
			b43_nphy_stay_in_carrier_search(dev, false);

		for (i = 0; i < 2; ++i) {
			if (dev->phy.rev >= 3) {
				target.ipa[i] = curr_gain[i] & 0x000F;
				target.pad[i] = (curr_gain[i] & 0x00F0) >> 4;
				target.pga[i] = (curr_gain[i] & 0x0F00) >> 8;
				target.txgm[i] = (curr_gain[i] & 0x7000) >> 12;
			} else {
				target.ipa[i] = curr_gain[i] & 0x0003;
				target.pad[i] = (curr_gain[i] & 0x000C) >> 2;
				target.pga[i] = (curr_gain[i] & 0x0070) >> 4;
				target.txgm[i] = (curr_gain[i] & 0x0380) >> 7;
			}
		}
	} else {
		int i;
		u16 index[2];
		index[0] = (b43_phy_read(dev, B43_NPHY_C1_TXPCTL_STAT) &
			B43_NPHY_TXPCTL_STAT_BIDX) >>
			B43_NPHY_TXPCTL_STAT_BIDX_SHIFT;
		index[1] = (b43_phy_read(dev, B43_NPHY_C2_TXPCTL_STAT) &
			B43_NPHY_TXPCTL_STAT_BIDX) >>
			B43_NPHY_TXPCTL_STAT_BIDX_SHIFT;

		for (i = 0; i < 2; ++i) {
			if (dev->phy.rev >= 3) {
				enum ieee80211_band band =
					b43_current_band(dev->wl);

				if ((nphy->ipa2g_on &&
				     band == IEEE80211_BAND_2GHZ) ||
				    (nphy->ipa5g_on &&
				     band == IEEE80211_BAND_5GHZ)) {
					table = b43_nphy_get_ipa_gain_table(dev);
				} else {
					if (band == IEEE80211_BAND_5GHZ) {
						if (dev->phy.rev == 3)
							table = b43_ntab_tx_gain_rev3_5ghz;
						else if (dev->phy.rev == 4)
							table = b43_ntab_tx_gain_rev4_5ghz;
						else
							table = b43_ntab_tx_gain_rev5plus_5ghz;
					} else {
						table = b43_ntab_tx_gain_rev3plus_2ghz;
					}
				}

				target.ipa[i] = (table[index[i]] >> 16) & 0xF;
				target.pad[i] = (table[index[i]] >> 20) & 0xF;
				target.pga[i] = (table[index[i]] >> 24) & 0xF;
				target.txgm[i] = (table[index[i]] >> 28) & 0xF;
			} else {
				table = b43_ntab_tx_gain_rev0_1_2;

				target.ipa[i] = (table[index[i]] >> 16) & 0x3;
				target.pad[i] = (table[index[i]] >> 18) & 0x3;
				target.pga[i] = (table[index[i]] >> 20) & 0x7;
				target.txgm[i] = (table[index[i]] >> 23) & 0x7;
			}
		}
	}

	return target;
}

/* http://bcm-v4.sipsolutions.net/802.11/PHY/N/TxCalPhyCleanup */
static void b43_nphy_tx_cal_phy_cleanup(struct b43_wldev *dev)
{
	u16 *regs = dev->phy.n->tx_rx_cal_phy_saveregs;

	if (dev->phy.rev >= 3) {
		b43_phy_write(dev, B43_NPHY_AFECTL_C1, regs[0]);
		b43_phy_write(dev, B43_NPHY_AFECTL_C2, regs[1]);
		b43_phy_write(dev, B43_NPHY_AFECTL_OVER1, regs[2]);
		b43_phy_write(dev, B43_NPHY_AFECTL_OVER, regs[3]);
		b43_phy_write(dev, B43_NPHY_BBCFG, regs[4]);
		b43_ntab_write(dev, B43_NTAB16(8, 3), regs[5]);
		b43_ntab_write(dev, B43_NTAB16(8, 19), regs[6]);
		b43_phy_write(dev, B43_NPHY_RFCTL_INTC1, regs[7]);
		b43_phy_write(dev, B43_NPHY_RFCTL_INTC2, regs[8]);
		b43_phy_write(dev, B43_NPHY_PAPD_EN0, regs[9]);
		b43_phy_write(dev, B43_NPHY_PAPD_EN1, regs[10]);
		b43_nphy_reset_cca(dev);
	} else {
		b43_phy_maskset(dev, B43_NPHY_AFECTL_C1, 0x0FFF, regs[0]);
		b43_phy_maskset(dev, B43_NPHY_AFECTL_C2, 0x0FFF, regs[1]);
		b43_phy_write(dev, B43_NPHY_AFECTL_OVER, regs[2]);
		b43_ntab_write(dev, B43_NTAB16(8, 2), regs[3]);
		b43_ntab_write(dev, B43_NTAB16(8, 18), regs[4]);
		b43_phy_write(dev, B43_NPHY_RFCTL_INTC1, regs[5]);
		b43_phy_write(dev, B43_NPHY_RFCTL_INTC2, regs[6]);
	}
}

/* http://bcm-v4.sipsolutions.net/802.11/PHY/N/TxCalPhySetup */
static void b43_nphy_tx_cal_phy_setup(struct b43_wldev *dev)
{
	u16 *regs = dev->phy.n->tx_rx_cal_phy_saveregs;
	u16 tmp;

	regs[0] = b43_phy_read(dev, B43_NPHY_AFECTL_C1);
	regs[1] = b43_phy_read(dev, B43_NPHY_AFECTL_C2);
	if (dev->phy.rev >= 3) {
		b43_phy_maskset(dev, B43_NPHY_AFECTL_C1, 0xF0FF, 0x0A00);
		b43_phy_maskset(dev, B43_NPHY_AFECTL_C2, 0xF0FF, 0x0A00);

		tmp = b43_phy_read(dev, B43_NPHY_AFECTL_OVER1);
		regs[2] = tmp;
		b43_phy_write(dev, B43_NPHY_AFECTL_OVER1, tmp | 0x0600);

		tmp = b43_phy_read(dev, B43_NPHY_AFECTL_OVER);
		regs[3] = tmp;
		b43_phy_write(dev, B43_NPHY_AFECTL_OVER, tmp | 0x0600);

		regs[4] = b43_phy_read(dev, B43_NPHY_BBCFG);
		b43_phy_mask(dev, B43_NPHY_BBCFG,
			     ~B43_NPHY_BBCFG_RSTRX & 0xFFFF);

		tmp = b43_ntab_read(dev, B43_NTAB16(8, 3));
		regs[5] = tmp;
		b43_ntab_write(dev, B43_NTAB16(8, 3), 0);

		tmp = b43_ntab_read(dev, B43_NTAB16(8, 19));
		regs[6] = tmp;
		b43_ntab_write(dev, B43_NTAB16(8, 19), 0);
		regs[7] = b43_phy_read(dev, B43_NPHY_RFCTL_INTC1);
		regs[8] = b43_phy_read(dev, B43_NPHY_RFCTL_INTC2);

		b43_nphy_rf_control_intc_override(dev, 2, 1, 3);
		b43_nphy_rf_control_intc_override(dev, 1, 2, 1);
		b43_nphy_rf_control_intc_override(dev, 1, 8, 2);

		regs[9] = b43_phy_read(dev, B43_NPHY_PAPD_EN0);
		regs[10] = b43_phy_read(dev, B43_NPHY_PAPD_EN1);
		b43_phy_mask(dev, B43_NPHY_PAPD_EN0, ~0x0001);
		b43_phy_mask(dev, B43_NPHY_PAPD_EN1, ~0x0001);
	} else {
		b43_phy_maskset(dev, B43_NPHY_AFECTL_C1, 0x0FFF, 0xA000);
		b43_phy_maskset(dev, B43_NPHY_AFECTL_C2, 0x0FFF, 0xA000);
		tmp = b43_phy_read(dev, B43_NPHY_AFECTL_OVER);
		regs[2] = tmp;
		b43_phy_write(dev, B43_NPHY_AFECTL_OVER, tmp | 0x3000);
		tmp = b43_ntab_read(dev, B43_NTAB16(8, 2));
		regs[3] = tmp;
		tmp |= 0x2000;
		b43_ntab_write(dev, B43_NTAB16(8, 2), tmp);
		tmp = b43_ntab_read(dev, B43_NTAB16(8, 18));
		regs[4] = tmp;
		tmp |= 0x2000;
		b43_ntab_write(dev, B43_NTAB16(8, 18), tmp);
		regs[5] = b43_phy_read(dev, B43_NPHY_RFCTL_INTC1);
		regs[6] = b43_phy_read(dev, B43_NPHY_RFCTL_INTC2);
		if (b43_current_band(dev->wl) == IEEE80211_BAND_5GHZ)
			tmp = 0x0180;
		else
			tmp = 0x0120;
		b43_phy_write(dev, B43_NPHY_RFCTL_INTC1, tmp);
		b43_phy_write(dev, B43_NPHY_RFCTL_INTC2, tmp);
	}
}

/* http://bcm-v4.sipsolutions.net/802.11/PHY/N/SaveCal */
static void b43_nphy_save_cal(struct b43_wldev *dev)
{
	struct b43_phy_n *nphy = dev->phy.n;

	struct b43_phy_n_iq_comp *rxcal_coeffs = NULL;
	u16 *txcal_radio_regs = NULL;
	struct b43_chanspec *iqcal_chanspec;
	u16 *table = NULL;

	if (nphy->hang_avoid)
		b43_nphy_stay_in_carrier_search(dev, 1);

	if (b43_current_band(dev->wl) == IEEE80211_BAND_2GHZ) {
		rxcal_coeffs = &nphy->cal_cache.rxcal_coeffs_2G;
		txcal_radio_regs = nphy->cal_cache.txcal_radio_regs_2G;
		iqcal_chanspec = &nphy->iqcal_chanspec_2G;
		table = nphy->cal_cache.txcal_coeffs_2G;
	} else {
		rxcal_coeffs = &nphy->cal_cache.rxcal_coeffs_5G;
		txcal_radio_regs = nphy->cal_cache.txcal_radio_regs_5G;
		iqcal_chanspec = &nphy->iqcal_chanspec_5G;
		table = nphy->cal_cache.txcal_coeffs_5G;
	}

	b43_nphy_rx_iq_coeffs(dev, false, rxcal_coeffs);
	/* TODO use some definitions */
	if (dev->phy.rev >= 3) {
		txcal_radio_regs[0] = b43_radio_read(dev, 0x2021);
		txcal_radio_regs[1] = b43_radio_read(dev, 0x2022);
		txcal_radio_regs[2] = b43_radio_read(dev, 0x3021);
		txcal_radio_regs[3] = b43_radio_read(dev, 0x3022);
		txcal_radio_regs[4] = b43_radio_read(dev, 0x2023);
		txcal_radio_regs[5] = b43_radio_read(dev, 0x2024);
		txcal_radio_regs[6] = b43_radio_read(dev, 0x3023);
		txcal_radio_regs[7] = b43_radio_read(dev, 0x3024);
	} else {
		txcal_radio_regs[0] = b43_radio_read(dev, 0x8B);
		txcal_radio_regs[1] = b43_radio_read(dev, 0xBA);
		txcal_radio_regs[2] = b43_radio_read(dev, 0x8D);
		txcal_radio_regs[3] = b43_radio_read(dev, 0xBC);
	}
	iqcal_chanspec->center_freq = dev->phy.channel_freq;
	iqcal_chanspec->channel_type = dev->phy.channel_type;
	b43_ntab_read_bulk(dev, B43_NTAB16(15, 80), 8, table);

	if (nphy->hang_avoid)
		b43_nphy_stay_in_carrier_search(dev, 0);
}

/* http://bcm-v4.sipsolutions.net/802.11/PHY/N/RestoreCal */
static void b43_nphy_restore_cal(struct b43_wldev *dev)
{
	struct b43_phy_n *nphy = dev->phy.n;

	u16 coef[4];
	u16 *loft = NULL;
	u16 *table = NULL;

	int i;
	u16 *txcal_radio_regs = NULL;
	struct b43_phy_n_iq_comp *rxcal_coeffs = NULL;

	if (b43_current_band(dev->wl) == IEEE80211_BAND_2GHZ) {
		if (!nphy->iqcal_chanspec_2G.center_freq)
			return;
		table = nphy->cal_cache.txcal_coeffs_2G;
		loft = &nphy->cal_cache.txcal_coeffs_2G[5];
	} else {
		if (!nphy->iqcal_chanspec_5G.center_freq)
			return;
		table = nphy->cal_cache.txcal_coeffs_5G;
		loft = &nphy->cal_cache.txcal_coeffs_5G[5];
	}

	b43_ntab_write_bulk(dev, B43_NTAB16(15, 80), 4, table);

	for (i = 0; i < 4; i++) {
		if (dev->phy.rev >= 3)
			table[i] = coef[i];
		else
			coef[i] = 0;
	}

	b43_ntab_write_bulk(dev, B43_NTAB16(15, 88), 4, coef);
	b43_ntab_write_bulk(dev, B43_NTAB16(15, 85), 2, loft);
	b43_ntab_write_bulk(dev, B43_NTAB16(15, 93), 2, loft);

	if (dev->phy.rev < 2)
		b43_nphy_tx_iq_workaround(dev);

	if (b43_current_band(dev->wl) == IEEE80211_BAND_2GHZ) {
		txcal_radio_regs = nphy->cal_cache.txcal_radio_regs_2G;
		rxcal_coeffs = &nphy->cal_cache.rxcal_coeffs_2G;
	} else {
		txcal_radio_regs = nphy->cal_cache.txcal_radio_regs_5G;
		rxcal_coeffs = &nphy->cal_cache.rxcal_coeffs_5G;
	}

	/* TODO use some definitions */
	if (dev->phy.rev >= 3) {
		b43_radio_write(dev, 0x2021, txcal_radio_regs[0]);
		b43_radio_write(dev, 0x2022, txcal_radio_regs[1]);
		b43_radio_write(dev, 0x3021, txcal_radio_regs[2]);
		b43_radio_write(dev, 0x3022, txcal_radio_regs[3]);
		b43_radio_write(dev, 0x2023, txcal_radio_regs[4]);
		b43_radio_write(dev, 0x2024, txcal_radio_regs[5]);
		b43_radio_write(dev, 0x3023, txcal_radio_regs[6]);
		b43_radio_write(dev, 0x3024, txcal_radio_regs[7]);
	} else {
		b43_radio_write(dev, 0x8B, txcal_radio_regs[0]);
		b43_radio_write(dev, 0xBA, txcal_radio_regs[1]);
		b43_radio_write(dev, 0x8D, txcal_radio_regs[2]);
		b43_radio_write(dev, 0xBC, txcal_radio_regs[3]);
	}
	b43_nphy_rx_iq_coeffs(dev, true, rxcal_coeffs);
}

/* http://bcm-v4.sipsolutions.net/802.11/PHY/N/CalTxIqlo */
static int b43_nphy_cal_tx_iq_lo(struct b43_wldev *dev,
				struct nphy_txgains target,
				bool full, bool mphase)
{
	struct b43_phy_n *nphy = dev->phy.n;
	int i;
	int error = 0;
	int freq;
	bool avoid = false;
	u8 length;
	u16 tmp, core, type, count, max, numb, last, cmd;
	const u16 *table;
	bool phy6or5x;

	u16 buffer[11];
	u16 diq_start = 0;
	u16 save[2];
	u16 gain[2];
	struct nphy_iqcal_params params[2];
	bool updated[2] = { };

	b43_nphy_stay_in_carrier_search(dev, true);

	if (dev->phy.rev >= 4) {
		avoid = nphy->hang_avoid;
		nphy->hang_avoid = 0;
	}

	b43_ntab_read_bulk(dev, B43_NTAB16(7, 0x110), 2, save);

	for (i = 0; i < 2; i++) {
		b43_nphy_iq_cal_gain_params(dev, i, target, &params[i]);
		gain[i] = params[i].cal_gain;
	}

	b43_ntab_write_bulk(dev, B43_NTAB16(7, 0x110), 2, gain);

	b43_nphy_tx_cal_radio_setup(dev);
	b43_nphy_tx_cal_phy_setup(dev);

	phy6or5x = dev->phy.rev >= 6 ||
		(dev->phy.rev == 5 && nphy->ipa2g_on &&
		b43_current_band(dev->wl) == IEEE80211_BAND_2GHZ);
	if (phy6or5x) {
		if (dev->phy.is_40mhz) {
			b43_ntab_write_bulk(dev, B43_NTAB16(15, 0), 18,
					tbl_tx_iqlo_cal_loft_ladder_40);
			b43_ntab_write_bulk(dev, B43_NTAB16(15, 32), 18,
					tbl_tx_iqlo_cal_iqimb_ladder_40);
		} else {
			b43_ntab_write_bulk(dev, B43_NTAB16(15, 0), 18,
					tbl_tx_iqlo_cal_loft_ladder_20);
			b43_ntab_write_bulk(dev, B43_NTAB16(15, 32), 18,
					tbl_tx_iqlo_cal_iqimb_ladder_20);
		}
	}

	b43_phy_write(dev, B43_NPHY_IQLOCAL_CMDGCTL, 0x8AA9);

	if (!dev->phy.is_40mhz)
		freq = 2500;
	else
		freq = 5000;

	if (nphy->mphase_cal_phase_id > 2)
		b43_nphy_run_samples(dev, (dev->phy.is_40mhz ? 40 : 20) * 8,
					0xFFFF, 0, true, false);
	else
		error = b43_nphy_tx_tone(dev, freq, 250, true, false);

	if (error == 0) {
		if (nphy->mphase_cal_phase_id > 2) {
			table = nphy->mphase_txcal_bestcoeffs;
			length = 11;
			if (dev->phy.rev < 3)
				length -= 2;
		} else {
			if (!full && nphy->txiqlocal_coeffsvalid) {
				table = nphy->txiqlocal_bestc;
				length = 11;
				if (dev->phy.rev < 3)
					length -= 2;
			} else {
				full = true;
				if (dev->phy.rev >= 3) {
					table = tbl_tx_iqlo_cal_startcoefs_nphyrev3;
					length = B43_NTAB_TX_IQLO_CAL_STARTCOEFS_REV3;
				} else {
					table = tbl_tx_iqlo_cal_startcoefs;
					length = B43_NTAB_TX_IQLO_CAL_STARTCOEFS;
				}
			}
		}

		b43_ntab_write_bulk(dev, B43_NTAB16(15, 64), length, table);

		if (full) {
			if (dev->phy.rev >= 3)
				max = B43_NTAB_TX_IQLO_CAL_CMDS_FULLCAL_REV3;
			else
				max = B43_NTAB_TX_IQLO_CAL_CMDS_FULLCAL;
		} else {
			if (dev->phy.rev >= 3)
				max = B43_NTAB_TX_IQLO_CAL_CMDS_RECAL_REV3;
			else
				max = B43_NTAB_TX_IQLO_CAL_CMDS_RECAL;
		}

		if (mphase) {
			count = nphy->mphase_txcal_cmdidx;
			numb = min(max,
				(u16)(count + nphy->mphase_txcal_numcmds));
		} else {
			count = 0;
			numb = max;
		}

		for (; count < numb; count++) {
			if (full) {
				if (dev->phy.rev >= 3)
					cmd = tbl_tx_iqlo_cal_cmds_fullcal_nphyrev3[count];
				else
					cmd = tbl_tx_iqlo_cal_cmds_fullcal[count];
			} else {
				if (dev->phy.rev >= 3)
					cmd = tbl_tx_iqlo_cal_cmds_recal_nphyrev3[count];
				else
					cmd = tbl_tx_iqlo_cal_cmds_recal[count];
			}

			core = (cmd & 0x3000) >> 12;
			type = (cmd & 0x0F00) >> 8;

			if (phy6or5x && updated[core] == 0) {
				b43_nphy_update_tx_cal_ladder(dev, core);
				updated[core] = 1;
			}

			tmp = (params[core].ncorr[type] << 8) | 0x66;
			b43_phy_write(dev, B43_NPHY_IQLOCAL_CMDNNUM, tmp);

			if (type == 1 || type == 3 || type == 4) {
				buffer[0] = b43_ntab_read(dev,
						B43_NTAB16(15, 69 + core));
				diq_start = buffer[0];
				buffer[0] = 0;
				b43_ntab_write(dev, B43_NTAB16(15, 69 + core),
						0);
			}

			b43_phy_write(dev, B43_NPHY_IQLOCAL_CMD, cmd);
			for (i = 0; i < 2000; i++) {
				tmp = b43_phy_read(dev, B43_NPHY_IQLOCAL_CMD);
				if (tmp & 0xC000)
					break;
				udelay(10);
			}

			b43_ntab_read_bulk(dev, B43_NTAB16(15, 96), length,
						buffer);
			b43_ntab_write_bulk(dev, B43_NTAB16(15, 64), length,
						buffer);

			if (type == 1 || type == 3 || type == 4)
				buffer[0] = diq_start;
		}

		if (mphase)
			nphy->mphase_txcal_cmdidx = (numb >= max) ? 0 : numb;

		last = (dev->phy.rev < 3) ? 6 : 7;

		if (!mphase || nphy->mphase_cal_phase_id == last) {
			b43_ntab_write_bulk(dev, B43_NTAB16(15, 96), 4, buffer);
			b43_ntab_read_bulk(dev, B43_NTAB16(15, 80), 4, buffer);
			if (dev->phy.rev < 3) {
				buffer[0] = 0;
				buffer[1] = 0;
				buffer[2] = 0;
				buffer[3] = 0;
			}
			b43_ntab_write_bulk(dev, B43_NTAB16(15, 88), 4,
						buffer);
			b43_ntab_read_bulk(dev, B43_NTAB16(15, 101), 2,
						buffer);
			b43_ntab_write_bulk(dev, B43_NTAB16(15, 85), 2,
						buffer);
			b43_ntab_write_bulk(dev, B43_NTAB16(15, 93), 2,
						buffer);
			length = 11;
			if (dev->phy.rev < 3)
				length -= 2;
			b43_ntab_read_bulk(dev, B43_NTAB16(15, 96), length,
						nphy->txiqlocal_bestc);
			nphy->txiqlocal_coeffsvalid = true;
			nphy->txiqlocal_chanspec.center_freq =
							dev->phy.channel_freq;
			nphy->txiqlocal_chanspec.channel_type =
							dev->phy.channel_type;
		} else {
			length = 11;
			if (dev->phy.rev < 3)
				length -= 2;
			b43_ntab_read_bulk(dev, B43_NTAB16(15, 96), length,
						nphy->mphase_txcal_bestcoeffs);
		}

		b43_nphy_stop_playback(dev);
		b43_phy_write(dev, B43_NPHY_IQLOCAL_CMDGCTL, 0);
	}

	b43_nphy_tx_cal_phy_cleanup(dev);
	b43_ntab_write_bulk(dev, B43_NTAB16(7, 0x110), 2, save);

	if (dev->phy.rev < 2 && (!mphase || nphy->mphase_cal_phase_id == last))
		b43_nphy_tx_iq_workaround(dev);

	if (dev->phy.rev >= 4)
		nphy->hang_avoid = avoid;

	b43_nphy_stay_in_carrier_search(dev, false);

	return error;
}

/* http://bcm-v4.sipsolutions.net/802.11/PHY/N/ReapplyTxCalCoeffs */
static void b43_nphy_reapply_tx_cal_coeffs(struct b43_wldev *dev)
{
	struct b43_phy_n *nphy = dev->phy.n;
	u8 i;
	u16 buffer[7];
	bool equal = true;

	if (!nphy->txiqlocal_coeffsvalid ||
	    nphy->txiqlocal_chanspec.center_freq != dev->phy.channel_freq ||
	    nphy->txiqlocal_chanspec.channel_type != dev->phy.channel_type)
		return;

	b43_ntab_read_bulk(dev, B43_NTAB16(15, 80), 7, buffer);
	for (i = 0; i < 4; i++) {
		if (buffer[i] != nphy->txiqlocal_bestc[i]) {
			equal = false;
			break;
		}
	}

	if (!equal) {
		b43_ntab_write_bulk(dev, B43_NTAB16(15, 80), 4,
					nphy->txiqlocal_bestc);
		for (i = 0; i < 4; i++)
			buffer[i] = 0;
		b43_ntab_write_bulk(dev, B43_NTAB16(15, 88), 4,
					buffer);
		b43_ntab_write_bulk(dev, B43_NTAB16(15, 85), 2,
					&nphy->txiqlocal_bestc[5]);
		b43_ntab_write_bulk(dev, B43_NTAB16(15, 93), 2,
					&nphy->txiqlocal_bestc[5]);
	}
}

/* http://bcm-v4.sipsolutions.net/802.11/PHY/N/CalRxIqRev2 */
static int b43_nphy_rev2_cal_rx_iq(struct b43_wldev *dev,
			struct nphy_txgains target, u8 type, bool debug)
{
	struct b43_phy_n *nphy = dev->phy.n;
	int i, j, index;
	u8 rfctl[2];
	u8 afectl_core;
	u16 tmp[6];
	u16 cur_hpf1, cur_hpf2, cur_lna;
	u32 real, imag;
	enum ieee80211_band band;

	u8 use;
	u16 cur_hpf;
	u16 lna[3] = { 3, 3, 1 };
	u16 hpf1[3] = { 7, 2, 0 };
	u16 hpf2[3] = { 2, 0, 0 };
	u32 power[3] = { };
	u16 gain_save[2];
	u16 cal_gain[2];
	struct nphy_iqcal_params cal_params[2];
	struct nphy_iq_est est;
	int ret = 0;
	bool playtone = true;
	int desired = 13;

	b43_nphy_stay_in_carrier_search(dev, 1);

	if (dev->phy.rev < 2)
		b43_nphy_reapply_tx_cal_coeffs(dev);
	b43_ntab_read_bulk(dev, B43_NTAB16(7, 0x110), 2, gain_save);
	for (i = 0; i < 2; i++) {
		b43_nphy_iq_cal_gain_params(dev, i, target, &cal_params[i]);
		cal_gain[i] = cal_params[i].cal_gain;
	}
	b43_ntab_write_bulk(dev, B43_NTAB16(7, 0x110), 2, cal_gain);

	for (i = 0; i < 2; i++) {
		if (i == 0) {
			rfctl[0] = B43_NPHY_RFCTL_INTC1;
			rfctl[1] = B43_NPHY_RFCTL_INTC2;
			afectl_core = B43_NPHY_AFECTL_C1;
		} else {
			rfctl[0] = B43_NPHY_RFCTL_INTC2;
			rfctl[1] = B43_NPHY_RFCTL_INTC1;
			afectl_core = B43_NPHY_AFECTL_C2;
		}

		tmp[1] = b43_phy_read(dev, B43_NPHY_RFSEQCA);
		tmp[2] = b43_phy_read(dev, afectl_core);
		tmp[3] = b43_phy_read(dev, B43_NPHY_AFECTL_OVER);
		tmp[4] = b43_phy_read(dev, rfctl[0]);
		tmp[5] = b43_phy_read(dev, rfctl[1]);

		b43_phy_maskset(dev, B43_NPHY_RFSEQCA,
				~B43_NPHY_RFSEQCA_RXDIS & 0xFFFF,
				((1 - i) << B43_NPHY_RFSEQCA_RXDIS_SHIFT));
		b43_phy_maskset(dev, B43_NPHY_RFSEQCA, ~B43_NPHY_RFSEQCA_TXEN,
				(1 - i));
		b43_phy_set(dev, afectl_core, 0x0006);
		b43_phy_set(dev, B43_NPHY_AFECTL_OVER, 0x0006);

		band = b43_current_band(dev->wl);

		if (nphy->rxcalparams & 0xFF000000) {
			if (band == IEEE80211_BAND_5GHZ)
				b43_phy_write(dev, rfctl[0], 0x140);
			else
				b43_phy_write(dev, rfctl[0], 0x110);
		} else {
			if (band == IEEE80211_BAND_5GHZ)
				b43_phy_write(dev, rfctl[0], 0x180);
			else
				b43_phy_write(dev, rfctl[0], 0x120);
		}

		if (band == IEEE80211_BAND_5GHZ)
			b43_phy_write(dev, rfctl[1], 0x148);
		else
			b43_phy_write(dev, rfctl[1], 0x114);

		if (nphy->rxcalparams & 0x10000) {
			b43_radio_maskset(dev, B2055_C1_GENSPARE2, 0xFC,
					(i + 1));
			b43_radio_maskset(dev, B2055_C2_GENSPARE2, 0xFC,
					(2 - i));
		}

		for (j = 0; j < 4; j++) {
			if (j < 3) {
				cur_lna = lna[j];
				cur_hpf1 = hpf1[j];
				cur_hpf2 = hpf2[j];
			} else {
				if (power[1] > 10000) {
					use = 1;
					cur_hpf = cur_hpf1;
					index = 2;
				} else {
					if (power[0] > 10000) {
						use = 1;
						cur_hpf = cur_hpf1;
						index = 1;
					} else {
						index = 0;
						use = 2;
						cur_hpf = cur_hpf2;
					}
				}
				cur_lna = lna[index];
				cur_hpf1 = hpf1[index];
				cur_hpf2 = hpf2[index];
				cur_hpf += desired - hweight32(power[index]);
				cur_hpf = clamp_val(cur_hpf, 0, 10);
				if (use == 1)
					cur_hpf1 = cur_hpf;
				else
					cur_hpf2 = cur_hpf;
			}

			tmp[0] = ((cur_hpf2 << 8) | (cur_hpf1 << 4) |
					(cur_lna << 2));
			b43_nphy_rf_control_override(dev, 0x400, tmp[0], 3,
									false);
			b43_nphy_force_rf_sequence(dev, B43_RFSEQ_RESET2RX);
			b43_nphy_stop_playback(dev);

			if (playtone) {
				ret = b43_nphy_tx_tone(dev, 4000,
						(nphy->rxcalparams & 0xFFFF),
						false, false);
				playtone = false;
			} else {
				b43_nphy_run_samples(dev, 160, 0xFFFF, 0,
							false, false);
			}

			if (ret == 0) {
				if (j < 3) {
					b43_nphy_rx_iq_est(dev, &est, 1024, 32,
									false);
					if (i == 0) {
						real = est.i0_pwr;
						imag = est.q0_pwr;
					} else {
						real = est.i1_pwr;
						imag = est.q1_pwr;
					}
					power[i] = ((real + imag) / 1024) + 1;
				} else {
					b43_nphy_calc_rx_iq_comp(dev, 1 << i);
				}
				b43_nphy_stop_playback(dev);
			}

			if (ret != 0)
				break;
		}

		b43_radio_mask(dev, B2055_C1_GENSPARE2, 0xFC);
		b43_radio_mask(dev, B2055_C2_GENSPARE2, 0xFC);
		b43_phy_write(dev, rfctl[1], tmp[5]);
		b43_phy_write(dev, rfctl[0], tmp[4]);
		b43_phy_write(dev, B43_NPHY_AFECTL_OVER, tmp[3]);
		b43_phy_write(dev, afectl_core, tmp[2]);
		b43_phy_write(dev, B43_NPHY_RFSEQCA, tmp[1]);

		if (ret != 0)
			break;
	}

	b43_nphy_rf_control_override(dev, 0x400, 0, 3, true);
	b43_nphy_force_rf_sequence(dev, B43_RFSEQ_RESET2RX);
	b43_ntab_write_bulk(dev, B43_NTAB16(7, 0x110), 2, gain_save);

	b43_nphy_stay_in_carrier_search(dev, 0);

	return ret;
}

static int b43_nphy_rev3_cal_rx_iq(struct b43_wldev *dev,
			struct nphy_txgains target, u8 type, bool debug)
{
	return -1;
}

/* http://bcm-v4.sipsolutions.net/802.11/PHY/N/CalRxIq */
static int b43_nphy_cal_rx_iq(struct b43_wldev *dev,
			struct nphy_txgains target, u8 type, bool debug)
{
	if (dev->phy.rev >= 3)
		return b43_nphy_rev3_cal_rx_iq(dev, target, type, debug);
	else
		return b43_nphy_rev2_cal_rx_iq(dev, target, type, debug);
}

/* http://bcm-v4.sipsolutions.net/802.11/PHY/N/MacPhyClkSet */
static void b43_nphy_mac_phy_clock_set(struct b43_wldev *dev, bool on)
{
	u32 tmslow = ssb_read32(dev->dev, SSB_TMSLOW);
	if (on)
		tmslow |= SSB_TMSLOW_PHYCLK;
	else
		tmslow &= ~SSB_TMSLOW_PHYCLK;
	ssb_write32(dev->dev, SSB_TMSLOW, tmslow);
}

/* http://bcm-v4.sipsolutions.net/802.11/PHY/N/RxCoreSetState */
static void b43_nphy_set_rx_core_state(struct b43_wldev *dev, u8 mask)
{
	struct b43_phy *phy = &dev->phy;
	struct b43_phy_n *nphy = phy->n;
	/* u16 buf[16]; it's rev3+ */

	nphy->phyrxchain = mask;

	if (0 /* FIXME clk */)
		return;

	b43_mac_suspend(dev);

	if (nphy->hang_avoid)
		b43_nphy_stay_in_carrier_search(dev, true);

	b43_phy_maskset(dev, B43_NPHY_RFSEQCA, ~B43_NPHY_RFSEQCA_RXEN,
			(mask & 0x3) << B43_NPHY_RFSEQCA_RXEN_SHIFT);

	if ((mask & 0x3) != 0x3) {
		b43_phy_write(dev, B43_NPHY_HPANT_SWTHRES, 1);
		if (dev->phy.rev >= 3) {
			/* TODO */
		}
	} else {
		b43_phy_write(dev, B43_NPHY_HPANT_SWTHRES, 0x1E);
		if (dev->phy.rev >= 3) {
			/* TODO */
		}
	}

	b43_nphy_force_rf_sequence(dev, B43_RFSEQ_RESET2RX);

	if (nphy->hang_avoid)
		b43_nphy_stay_in_carrier_search(dev, false);

	b43_mac_enable(dev);
}

/*
 * Init N-PHY
 * http://bcm-v4.sipsolutions.net/802.11/PHY/Init/N
 */
int b43_phy_initn(struct b43_wldev *dev)
{
	struct ssb_bus *bus = dev->dev->bus;
	struct b43_phy *phy = &dev->phy;
	struct b43_phy_n *nphy = phy->n;
	u8 tx_pwr_state;
	struct nphy_txgains target;
	u16 tmp;
	enum ieee80211_band tmp2;
	bool do_rssi_cal;

	u16 clip[2];
	bool do_cal = false;

	if ((dev->phy.rev >= 3) &&
	   (bus->sprom.boardflags_lo & B43_BFL_EXTLNA) &&
	   (b43_current_band(dev->wl) == IEEE80211_BAND_2GHZ)) {
		chipco_set32(&dev->dev->bus->chipco, SSB_CHIPCO_CHIPCTL, 0x40);
	}
	nphy->deaf_count = 0;
	b43_nphy_tables_init(dev);
	nphy->crsminpwr_adjusted = false;
	nphy->noisevars_adjusted = false;

	/* Clear all overrides */
	if (dev->phy.rev >= 3) {
		b43_phy_write(dev, B43_NPHY_TXF_40CO_B1S1, 0);
		b43_phy_write(dev, B43_NPHY_RFCTL_OVER, 0);
		b43_phy_write(dev, B43_NPHY_TXF_40CO_B1S0, 0);
		b43_phy_write(dev, B43_NPHY_TXF_40CO_B32S1, 0);
	} else {
		b43_phy_write(dev, B43_NPHY_RFCTL_OVER, 0);
	}
	b43_phy_write(dev, B43_NPHY_RFCTL_INTC1, 0);
	b43_phy_write(dev, B43_NPHY_RFCTL_INTC2, 0);
	if (dev->phy.rev < 6) {
		b43_phy_write(dev, B43_NPHY_RFCTL_INTC3, 0);
		b43_phy_write(dev, B43_NPHY_RFCTL_INTC4, 0);
	}
	b43_phy_mask(dev, B43_NPHY_RFSEQMODE,
		     ~(B43_NPHY_RFSEQMODE_CAOVER |
		       B43_NPHY_RFSEQMODE_TROVER));
	if (dev->phy.rev >= 3)
		b43_phy_write(dev, B43_NPHY_AFECTL_OVER1, 0);
	b43_phy_write(dev, B43_NPHY_AFECTL_OVER, 0);

	if (dev->phy.rev <= 2) {
		tmp = (dev->phy.rev == 2) ? 0x3B : 0x40;
		b43_phy_maskset(dev, B43_NPHY_BPHY_CTL3,
				~B43_NPHY_BPHY_CTL3_SCALE,
				tmp << B43_NPHY_BPHY_CTL3_SCALE_SHIFT);
	}
	b43_phy_write(dev, B43_NPHY_AFESEQ_TX2RX_PUD_20M, 0x20);
	b43_phy_write(dev, B43_NPHY_AFESEQ_TX2RX_PUD_40M, 0x20);

	if (bus->sprom.boardflags2_lo & 0x100 ||
	    (bus->boardinfo.vendor == PCI_VENDOR_ID_APPLE &&
	     bus->boardinfo.type == 0x8B))
		b43_phy_write(dev, B43_NPHY_TXREALFD, 0xA0);
	else
		b43_phy_write(dev, B43_NPHY_TXREALFD, 0xB8);
	b43_phy_write(dev, B43_NPHY_MIMO_CRSTXEXT, 0xC8);
	b43_phy_write(dev, B43_NPHY_PLOAD_CSENSE_EXTLEN, 0x50);
	b43_phy_write(dev, B43_NPHY_TXRIFS_FRDEL, 0x30);

	b43_nphy_update_mimo_config(dev, nphy->preamble_override);
	b43_nphy_update_txrx_chain(dev);

	if (phy->rev < 2) {
		b43_phy_write(dev, B43_NPHY_DUP40_GFBL, 0xAA8);
		b43_phy_write(dev, B43_NPHY_DUP40_BL, 0x9A4);
	}

	tmp2 = b43_current_band(dev->wl);
	if ((nphy->ipa2g_on && tmp2 == IEEE80211_BAND_2GHZ) ||
	    (nphy->ipa5g_on && tmp2 == IEEE80211_BAND_5GHZ)) {
		b43_phy_set(dev, B43_NPHY_PAPD_EN0, 0x1);
		b43_phy_maskset(dev, B43_NPHY_EPS_TABLE_ADJ0, 0x007F,
				nphy->papd_epsilon_offset[0] << 7);
		b43_phy_set(dev, B43_NPHY_PAPD_EN1, 0x1);
		b43_phy_maskset(dev, B43_NPHY_EPS_TABLE_ADJ1, 0x007F,
				nphy->papd_epsilon_offset[1] << 7);
		b43_nphy_int_pa_set_tx_dig_filters(dev);
	} else if (phy->rev >= 5) {
		b43_nphy_ext_pa_set_tx_dig_filters(dev);
	}

	b43_nphy_workarounds(dev);

	/* Reset CCA, in init code it differs a little from standard way */
	b43_nphy_bmac_clock_fgc(dev, 1);
	tmp = b43_phy_read(dev, B43_NPHY_BBCFG);
	b43_phy_write(dev, B43_NPHY_BBCFG, tmp | B43_NPHY_BBCFG_RSTCCA);
	b43_phy_write(dev, B43_NPHY_BBCFG, tmp & ~B43_NPHY_BBCFG_RSTCCA);
	b43_nphy_bmac_clock_fgc(dev, 0);

	b43_nphy_mac_phy_clock_set(dev, true);

	b43_nphy_pa_override(dev, false);
	b43_nphy_force_rf_sequence(dev, B43_RFSEQ_RX2TX);
	b43_nphy_force_rf_sequence(dev, B43_RFSEQ_RESET2RX);
	b43_nphy_pa_override(dev, true);

	b43_nphy_classifier(dev, 0, 0);
	b43_nphy_read_clip_detection(dev, clip);
	if (b43_current_band(dev->wl) == IEEE80211_BAND_2GHZ)
		b43_nphy_bphy_init(dev);

	tx_pwr_state = nphy->txpwrctrl;
	b43_nphy_tx_power_ctrl(dev, false);
	b43_nphy_tx_power_fix(dev);
	/* TODO N PHY TX Power Control Idle TSSI */
	/* TODO N PHY TX Power Control Setup */

	if (phy->rev >= 3) {
		/* TODO */
	} else {
		b43_ntab_write_bulk(dev, B43_NTAB32(26, 192), 128,
					b43_ntab_tx_gain_rev0_1_2);
		b43_ntab_write_bulk(dev, B43_NTAB32(27, 192), 128,
					b43_ntab_tx_gain_rev0_1_2);
	}

	if (nphy->phyrxchain != 3)
		b43_nphy_set_rx_core_state(dev, nphy->phyrxchain);
	if (nphy->mphase_cal_phase_id > 0)
		;/* TODO PHY Periodic Calibration Multi-Phase Restart */

	do_rssi_cal = false;
	if (phy->rev >= 3) {
		if (b43_current_band(dev->wl) == IEEE80211_BAND_2GHZ)
			do_rssi_cal = !nphy->rssical_chanspec_2G.center_freq;
		else
			do_rssi_cal = !nphy->rssical_chanspec_5G.center_freq;

		if (do_rssi_cal)
			b43_nphy_rssi_cal(dev);
		else
			b43_nphy_restore_rssi_cal(dev);
	} else {
		b43_nphy_rssi_cal(dev);
	}

	if (!((nphy->measure_hold & 0x6) != 0)) {
		if (b43_current_band(dev->wl) == IEEE80211_BAND_2GHZ)
			do_cal = !nphy->iqcal_chanspec_2G.center_freq;
		else
			do_cal = !nphy->iqcal_chanspec_5G.center_freq;

		if (nphy->mute)
			do_cal = false;

		if (do_cal) {
			target = b43_nphy_get_tx_gains(dev);

			if (nphy->antsel_type == 2)
				b43_nphy_superswitch_init(dev, true);
			if (nphy->perical != 2) {
				b43_nphy_rssi_cal(dev);
				if (phy->rev >= 3) {
					nphy->cal_orig_pwr_idx[0] =
					    nphy->txpwrindex[0].index_internal;
					nphy->cal_orig_pwr_idx[1] =
					    nphy->txpwrindex[1].index_internal;
					/* TODO N PHY Pre Calibrate TX Gain */
					target = b43_nphy_get_tx_gains(dev);
				}
				if (!b43_nphy_cal_tx_iq_lo(dev, target, true, false))
					if (b43_nphy_cal_rx_iq(dev, target, 2, 0) == 0)
						b43_nphy_save_cal(dev);
			} else if (nphy->mphase_cal_phase_id == 0)
				;/* N PHY Periodic Calibration with arg 3 */
		} else {
			b43_nphy_restore_cal(dev);
		}
	}

	b43_nphy_tx_pwr_ctrl_coef_setup(dev);
	b43_nphy_tx_power_ctrl(dev, tx_pwr_state);
	b43_phy_write(dev, B43_NPHY_TXMACIF_HOLDOFF, 0x0015);
	b43_phy_write(dev, B43_NPHY_TXMACDELAY, 0x0320);
	if (phy->rev >= 3 && phy->rev <= 6)
		b43_phy_write(dev, B43_NPHY_PLOAD_CSENSE_EXTLEN, 0x0014);
	b43_nphy_tx_lp_fbw(dev);
	if (phy->rev >= 3)
		b43_nphy_spur_workaround(dev);

	b43err(dev->wl, "IEEE 802.11n devices are not supported, yet.\n");
	return 0;
}

/* http://bcm-v4.sipsolutions.net/802.11/PHY/N/ChanspecSetup */
static void b43_nphy_channel_setup(struct b43_wldev *dev,
				const struct b43_phy_n_sfo_cfg *e,
				struct ieee80211_channel *new_channel)
{
	struct b43_phy *phy = &dev->phy;
	struct b43_phy_n *nphy = dev->phy.n;

	u16 old_band_5ghz;
	u32 tmp32;

	old_band_5ghz =
		b43_phy_read(dev, B43_NPHY_BANDCTL) & B43_NPHY_BANDCTL_5GHZ;
	if (new_channel->band == IEEE80211_BAND_5GHZ && !old_band_5ghz) {
		tmp32 = b43_read32(dev, B43_MMIO_PSM_PHY_HDR);
		b43_write32(dev, B43_MMIO_PSM_PHY_HDR, tmp32 | 4);
		b43_phy_set(dev, B43_PHY_B_BBCFG, 0xC000);
		b43_write32(dev, B43_MMIO_PSM_PHY_HDR, tmp32);
		b43_phy_set(dev, B43_NPHY_BANDCTL, B43_NPHY_BANDCTL_5GHZ);
	} else if (new_channel->band == IEEE80211_BAND_2GHZ && old_band_5ghz) {
		b43_phy_mask(dev, B43_NPHY_BANDCTL, ~B43_NPHY_BANDCTL_5GHZ);
		tmp32 = b43_read32(dev, B43_MMIO_PSM_PHY_HDR);
		b43_write32(dev, B43_MMIO_PSM_PHY_HDR, tmp32 | 4);
		b43_phy_mask(dev, B43_PHY_B_BBCFG, 0x3FFF);
		b43_write32(dev, B43_MMIO_PSM_PHY_HDR, tmp32);
	}

	b43_chantab_phy_upload(dev, e);

	if (new_channel->hw_value == 14) {
		b43_nphy_classifier(dev, 2, 0);
		b43_phy_set(dev, B43_PHY_B_TEST, 0x0800);
	} else {
		b43_nphy_classifier(dev, 2, 2);
		if (new_channel->band == IEEE80211_BAND_2GHZ)
			b43_phy_mask(dev, B43_PHY_B_TEST, ~0x840);
	}

	if (!nphy->txpwrctrl)
		b43_nphy_tx_power_fix(dev);

	if (dev->phy.rev < 3)
		b43_nphy_adjust_lna_gain_table(dev);

	b43_nphy_tx_lp_fbw(dev);

	if (dev->phy.rev >= 3 && 0) {
		/* TODO */
	}

	b43_phy_write(dev, B43_NPHY_NDATAT_DUP40, 0x3830);

	if (phy->rev >= 3)
		b43_nphy_spur_workaround(dev);
}

/* http://bcm-v4.sipsolutions.net/802.11/PHY/N/SetChanspec */
static int b43_nphy_set_channel(struct b43_wldev *dev,
				struct ieee80211_channel *channel,
				enum nl80211_channel_type channel_type)
{
	struct b43_phy *phy = &dev->phy;

	const struct b43_nphy_channeltab_entry_rev2 *tabent_r2;
	const struct b43_nphy_channeltab_entry_rev3 *tabent_r3;

	u8 tmp;

	if (dev->phy.rev >= 3) {
		tabent_r3 = b43_nphy_get_chantabent_rev3(dev,
							channel->center_freq);
		tabent_r3 = NULL;
		if (!tabent_r3)
			return -ESRCH;
	} else {
		tabent_r2 = b43_nphy_get_chantabent_rev2(dev,
							channel->hw_value);
		if (!tabent_r2)
			return -ESRCH;
	}

	/* Channel is set later in common code, but we need to set it on our
	   own to let this function's subcalls work properly. */
	phy->channel = channel->hw_value;
	phy->channel_freq = channel->center_freq;

	if (b43_channel_type_is_40mhz(phy->channel_type) !=
		b43_channel_type_is_40mhz(channel_type))
		; /* TODO: BMAC BW Set (channel_type) */

	if (channel_type == NL80211_CHAN_HT40PLUS)
		b43_phy_set(dev, B43_NPHY_RXCTL,
				B43_NPHY_RXCTL_BSELU20);
	else if (channel_type == NL80211_CHAN_HT40MINUS)
		b43_phy_mask(dev, B43_NPHY_RXCTL,
				~B43_NPHY_RXCTL_BSELU20);

	if (dev->phy.rev >= 3) {
		tmp = (channel->band == IEEE80211_BAND_5GHZ) ? 4 : 0;
		b43_radio_maskset(dev, 0x08, 0xFFFB, tmp);
		/* TODO: PHY Radio2056 Setup (dev, tabent_r3); */
		b43_nphy_channel_setup(dev, &(tabent_r3->phy_regs), channel);
	} else {
		tmp = (channel->band == IEEE80211_BAND_5GHZ) ? 0x0020 : 0x0050;
		b43_radio_maskset(dev, B2055_MASTER1, 0xFF8F, tmp);
		b43_radio_2055_setup(dev, tabent_r2);
		b43_nphy_channel_setup(dev, &(tabent_r2->phy_regs), channel);
	}

	return 0;
}

static int b43_nphy_op_allocate(struct b43_wldev *dev)
{
	struct b43_phy_n *nphy;

	nphy = kzalloc(sizeof(*nphy), GFP_KERNEL);
	if (!nphy)
		return -ENOMEM;
	dev->phy.n = nphy;

	return 0;
}

static void b43_nphy_op_prepare_structs(struct b43_wldev *dev)
{
	struct b43_phy *phy = &dev->phy;
	struct b43_phy_n *nphy = phy->n;

	memset(nphy, 0, sizeof(*nphy));

	nphy->gain_boost = true; /* this way we follow wl, assume it is true */
	nphy->txrx_chain = 2; /* sth different than 0 and 1 for now */
	nphy->phyrxchain = 3; /* to avoid b43_nphy_set_rx_core_state like wl */
<<<<<<< HEAD
=======
	nphy->perical = 2; /* avoid additional rssi cal on init (like wl) */
>>>>>>> 09f921f8
}

static void b43_nphy_op_free(struct b43_wldev *dev)
{
	struct b43_phy *phy = &dev->phy;
	struct b43_phy_n *nphy = phy->n;

	kfree(nphy);
	phy->n = NULL;
}

static int b43_nphy_op_init(struct b43_wldev *dev)
{
	return b43_phy_initn(dev);
}

static inline void check_phyreg(struct b43_wldev *dev, u16 offset)
{
#if B43_DEBUG
	if ((offset & B43_PHYROUTE) == B43_PHYROUTE_OFDM_GPHY) {
		/* OFDM registers are onnly available on A/G-PHYs */
		b43err(dev->wl, "Invalid OFDM PHY access at "
		       "0x%04X on N-PHY\n", offset);
		dump_stack();
	}
	if ((offset & B43_PHYROUTE) == B43_PHYROUTE_EXT_GPHY) {
		/* Ext-G registers are only available on G-PHYs */
		b43err(dev->wl, "Invalid EXT-G PHY access at "
		       "0x%04X on N-PHY\n", offset);
		dump_stack();
	}
#endif /* B43_DEBUG */
}

static u16 b43_nphy_op_read(struct b43_wldev *dev, u16 reg)
{
	check_phyreg(dev, reg);
	b43_write16(dev, B43_MMIO_PHY_CONTROL, reg);
	return b43_read16(dev, B43_MMIO_PHY_DATA);
}

static void b43_nphy_op_write(struct b43_wldev *dev, u16 reg, u16 value)
{
	check_phyreg(dev, reg);
	b43_write16(dev, B43_MMIO_PHY_CONTROL, reg);
	b43_write16(dev, B43_MMIO_PHY_DATA, value);
}

static u16 b43_nphy_op_radio_read(struct b43_wldev *dev, u16 reg)
{
	/* Register 1 is a 32-bit register. */
	B43_WARN_ON(reg == 1);
	/* N-PHY needs 0x100 for read access */
	reg |= 0x100;

	b43_write16(dev, B43_MMIO_RADIO_CONTROL, reg);
	return b43_read16(dev, B43_MMIO_RADIO_DATA_LOW);
}

static void b43_nphy_op_radio_write(struct b43_wldev *dev, u16 reg, u16 value)
{
	/* Register 1 is a 32-bit register. */
	B43_WARN_ON(reg == 1);

	b43_write16(dev, B43_MMIO_RADIO_CONTROL, reg);
	b43_write16(dev, B43_MMIO_RADIO_DATA_LOW, value);
}

/* http://bcm-v4.sipsolutions.net/802.11/Radio/Switch%20Radio */
static void b43_nphy_op_software_rfkill(struct b43_wldev *dev,
					bool blocked)
{
	if (b43_read32(dev, B43_MMIO_MACCTL) & B43_MACCTL_ENABLED)
		b43err(dev->wl, "MAC not suspended\n");

	if (blocked) {
		b43_phy_mask(dev, B43_NPHY_RFCTL_CMD,
				~B43_NPHY_RFCTL_CMD_CHIP0PU);
		if (dev->phy.rev >= 3) {
			b43_radio_mask(dev, 0x09, ~0x2);

			b43_radio_write(dev, 0x204D, 0);
			b43_radio_write(dev, 0x2053, 0);
			b43_radio_write(dev, 0x2058, 0);
			b43_radio_write(dev, 0x205E, 0);
			b43_radio_mask(dev, 0x2062, ~0xF0);
			b43_radio_write(dev, 0x2064, 0);

			b43_radio_write(dev, 0x304D, 0);
			b43_radio_write(dev, 0x3053, 0);
			b43_radio_write(dev, 0x3058, 0);
			b43_radio_write(dev, 0x305E, 0);
			b43_radio_mask(dev, 0x3062, ~0xF0);
			b43_radio_write(dev, 0x3064, 0);
		}
	} else {
		if (dev->phy.rev >= 3) {
			b43_radio_init2056(dev);
			b43_switch_channel(dev, dev->phy.channel);
		} else {
			b43_radio_init2055(dev);
		}
	}
}

static void b43_nphy_op_switch_analog(struct b43_wldev *dev, bool on)
{
	b43_phy_write(dev, B43_NPHY_AFECTL_OVER,
		      on ? 0 : 0x7FFF);
}

static int b43_nphy_op_switch_channel(struct b43_wldev *dev,
				      unsigned int new_channel)
{
	struct ieee80211_channel *channel = dev->wl->hw->conf.channel;
	enum nl80211_channel_type channel_type = dev->wl->hw->conf.channel_type;

	if (b43_current_band(dev->wl) == IEEE80211_BAND_2GHZ) {
		if ((new_channel < 1) || (new_channel > 14))
			return -EINVAL;
	} else {
		if (new_channel > 200)
			return -EINVAL;
	}

	return b43_nphy_set_channel(dev, channel, channel_type);
}

static unsigned int b43_nphy_op_get_default_chan(struct b43_wldev *dev)
{
	if (b43_current_band(dev->wl) == IEEE80211_BAND_2GHZ)
		return 1;
	return 36;
}

const struct b43_phy_operations b43_phyops_n = {
	.allocate		= b43_nphy_op_allocate,
	.free			= b43_nphy_op_free,
	.prepare_structs	= b43_nphy_op_prepare_structs,
	.init			= b43_nphy_op_init,
	.phy_read		= b43_nphy_op_read,
	.phy_write		= b43_nphy_op_write,
	.radio_read		= b43_nphy_op_radio_read,
	.radio_write		= b43_nphy_op_radio_write,
	.software_rfkill	= b43_nphy_op_software_rfkill,
	.switch_analog		= b43_nphy_op_switch_analog,
	.switch_channel		= b43_nphy_op_switch_channel,
	.get_default_chan	= b43_nphy_op_get_default_chan,
	.recalc_txpower		= b43_nphy_op_recalc_txpower,
	.adjust_txpower		= b43_nphy_op_adjust_txpower,
};<|MERGE_RESOLUTION|>--- conflicted
+++ resolved
@@ -3656,10 +3656,7 @@
 	nphy->gain_boost = true; /* this way we follow wl, assume it is true */
 	nphy->txrx_chain = 2; /* sth different than 0 and 1 for now */
 	nphy->phyrxchain = 3; /* to avoid b43_nphy_set_rx_core_state like wl */
-<<<<<<< HEAD
-=======
 	nphy->perical = 2; /* avoid additional rssi cal on init (like wl) */
->>>>>>> 09f921f8
 }
 
 static void b43_nphy_op_free(struct b43_wldev *dev)
