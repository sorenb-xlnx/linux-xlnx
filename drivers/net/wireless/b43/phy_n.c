--- conflicted
+++ resolved
@@ -54,8 +54,6 @@
 	u32 i1_pwr;
 	u32 q1_pwr;
 };
-<<<<<<< HEAD
-=======
 
 enum b43_nphy_rf_sequence {
 	B43_RFSEQ_RX2TX,
@@ -68,7 +66,6 @@
 
 static void b43_nphy_force_rf_sequence(struct b43_wldev *dev,
 				       enum b43_nphy_rf_sequence seq);
->>>>>>> f276586a
 
 void b43_nphy_set_rxantenna(struct b43_wldev *dev, int antenna)
 {//TODO
@@ -436,307 +433,7 @@
 	udelay(1);
 	b43_phy_write(dev, B43_NPHY_BBCFG, bbcfg & ~B43_NPHY_BBCFG_RSTCCA);
 	b43_nphy_bmac_clock_fgc(dev, 0);
-<<<<<<< HEAD
-	/* TODO: N PHY Force RF Seq with argument 2 */
-}
-
-/* http://bcm-v4.sipsolutions.net/802.11/PHY/N/RxIqEst */
-static void b43_nphy_rx_iq_est(struct b43_wldev *dev, struct nphy_iq_est *est,
-				u16 samps, u8 time, bool wait)
-{
-	int i;
-	u16 tmp;
-
-	b43_phy_write(dev, B43_NPHY_IQEST_SAMCNT, samps);
-	b43_phy_maskset(dev, B43_NPHY_IQEST_WT, ~B43_NPHY_IQEST_WT_VAL, time);
-	if (wait)
-		b43_phy_set(dev, B43_NPHY_IQEST_CMD, B43_NPHY_IQEST_CMD_MODE);
-	else
-		b43_phy_mask(dev, B43_NPHY_IQEST_CMD, ~B43_NPHY_IQEST_CMD_MODE);
-
-	b43_phy_set(dev, B43_NPHY_IQEST_CMD, B43_NPHY_IQEST_CMD_START);
-
-	for (i = 1000; i; i--) {
-		tmp = b43_phy_read(dev, B43_NPHY_IQEST_CMD);
-		if (!(tmp & B43_NPHY_IQEST_CMD_START)) {
-			est->i0_pwr = (b43_phy_read(dev, B43_NPHY_IQEST_IPACC_HI0) << 16) |
-					b43_phy_read(dev, B43_NPHY_IQEST_IPACC_LO0);
-			est->q0_pwr = (b43_phy_read(dev, B43_NPHY_IQEST_QPACC_HI0) << 16) |
-					b43_phy_read(dev, B43_NPHY_IQEST_QPACC_LO0);
-			est->iq0_prod = (b43_phy_read(dev, B43_NPHY_IQEST_IQACC_HI0) << 16) |
-					b43_phy_read(dev, B43_NPHY_IQEST_IQACC_LO0);
-
-			est->i1_pwr = (b43_phy_read(dev, B43_NPHY_IQEST_IPACC_HI1) << 16) |
-					b43_phy_read(dev, B43_NPHY_IQEST_IPACC_LO1);
-			est->q1_pwr = (b43_phy_read(dev, B43_NPHY_IQEST_QPACC_HI1) << 16) |
-					b43_phy_read(dev, B43_NPHY_IQEST_QPACC_LO1);
-			est->iq1_prod = (b43_phy_read(dev, B43_NPHY_IQEST_IQACC_HI1) << 16) |
-					b43_phy_read(dev, B43_NPHY_IQEST_IQACC_LO1);
-			return;
-		}
-		udelay(10);
-	}
-	memset(est, 0, sizeof(*est));
-}
-
-/* http://bcm-v4.sipsolutions.net/802.11/PHY/N/RxIqCoeffs */
-static void b43_nphy_rx_iq_coeffs(struct b43_wldev *dev, bool write,
-					struct b43_phy_n_iq_comp *pcomp)
-{
-	if (write) {
-		b43_phy_write(dev, B43_NPHY_C1_RXIQ_COMPA0, pcomp->a0);
-		b43_phy_write(dev, B43_NPHY_C1_RXIQ_COMPB0, pcomp->b0);
-		b43_phy_write(dev, B43_NPHY_C2_RXIQ_COMPA1, pcomp->a1);
-		b43_phy_write(dev, B43_NPHY_C2_RXIQ_COMPB1, pcomp->b1);
-	} else {
-		pcomp->a0 = b43_phy_read(dev, B43_NPHY_C1_RXIQ_COMPA0);
-		pcomp->b0 = b43_phy_read(dev, B43_NPHY_C1_RXIQ_COMPB0);
-		pcomp->a1 = b43_phy_read(dev, B43_NPHY_C2_RXIQ_COMPA1);
-		pcomp->b1 = b43_phy_read(dev, B43_NPHY_C2_RXIQ_COMPB1);
-	}
-}
-
-/* http://bcm-v4.sipsolutions.net/802.11/PHY/N/CalcRxIqComp */
-static void b43_nphy_calc_rx_iq_comp(struct b43_wldev *dev, u8 mask)
-{
-	int i;
-	s32 iq;
-	u32 ii;
-	u32 qq;
-	int iq_nbits, qq_nbits;
-	int arsh, brsh;
-	u16 tmp, a, b;
-
-	struct nphy_iq_est est;
-	struct b43_phy_n_iq_comp old;
-	struct b43_phy_n_iq_comp new = { };
-	bool error = false;
-
-	if (mask == 0)
-		return;
-
-	b43_nphy_rx_iq_coeffs(dev, false, &old);
-	b43_nphy_rx_iq_coeffs(dev, true, &new);
-	b43_nphy_rx_iq_est(dev, &est, 0x4000, 32, false);
-	new = old;
-
-	for (i = 0; i < 2; i++) {
-		if (i == 0 && (mask & 1)) {
-			iq = est.iq0_prod;
-			ii = est.i0_pwr;
-			qq = est.q0_pwr;
-		} else if (i == 1 && (mask & 2)) {
-			iq = est.iq1_prod;
-			ii = est.i1_pwr;
-			qq = est.q1_pwr;
-		} else {
-			B43_WARN_ON(1);
-			continue;
-		}
-
-		if (ii + qq < 2) {
-			error = true;
-			break;
-		}
-
-		iq_nbits = fls(abs(iq));
-		qq_nbits = fls(qq);
-
-		arsh = iq_nbits - 20;
-		if (arsh >= 0) {
-			a = -((iq << (30 - iq_nbits)) + (ii >> (1 + arsh)));
-			tmp = ii >> arsh;
-		} else {
-			a = -((iq << (30 - iq_nbits)) + (ii << (-1 - arsh)));
-			tmp = ii << -arsh;
-		}
-		if (tmp == 0) {
-			error = true;
-			break;
-		}
-		a /= tmp;
-
-		brsh = qq_nbits - 11;
-		if (brsh >= 0) {
-			b = (qq << (31 - qq_nbits));
-			tmp = ii >> brsh;
-		} else {
-			b = (qq << (31 - qq_nbits));
-			tmp = ii << -brsh;
-		}
-		if (tmp == 0) {
-			error = true;
-			break;
-		}
-		b = int_sqrt(b / tmp - a * a) - (1 << 10);
-
-		if (i == 0 && (mask & 0x1)) {
-			if (dev->phy.rev >= 3) {
-				new.a0 = a & 0x3FF;
-				new.b0 = b & 0x3FF;
-			} else {
-				new.a0 = b & 0x3FF;
-				new.b0 = a & 0x3FF;
-			}
-		} else if (i == 1 && (mask & 0x2)) {
-			if (dev->phy.rev >= 3) {
-				new.a1 = a & 0x3FF;
-				new.b1 = b & 0x3FF;
-			} else {
-				new.a1 = b & 0x3FF;
-				new.b1 = a & 0x3FF;
-			}
-		}
-	}
-
-	if (error)
-		new = old;
-
-	b43_nphy_rx_iq_coeffs(dev, true, &new);
-}
-
-/* http://bcm-v4.sipsolutions.net/802.11/PHY/N/TxIqWar */
-static void b43_nphy_tx_iq_workaround(struct b43_wldev *dev)
-{
-	u16 array[4];
-	int i;
-
-	b43_phy_write(dev, B43_NPHY_TABLE_ADDR, 0x3C50);
-	for (i = 0; i < 4; i++)
-		array[i] = b43_phy_read(dev, B43_NPHY_TABLE_DATALO);
-
-	b43_shm_write16(dev, B43_SHM_SHARED, B43_SHM_SH_NPHY_TXIQW0, array[0]);
-	b43_shm_write16(dev, B43_SHM_SHARED, B43_SHM_SH_NPHY_TXIQW1, array[1]);
-	b43_shm_write16(dev, B43_SHM_SHARED, B43_SHM_SH_NPHY_TXIQW2, array[2]);
-	b43_shm_write16(dev, B43_SHM_SHARED, B43_SHM_SH_NPHY_TXIQW3, array[3]);
-}
-
-/* http://bcm-v4.sipsolutions.net/802.11/PHY/N/clip-detection */
-static void b43_nphy_write_clip_detection(struct b43_wldev *dev, u16 *clip_st)
-{
-	b43_phy_write(dev, B43_NPHY_C1_CLIP1THRES, clip_st[0]);
-	b43_phy_write(dev, B43_NPHY_C2_CLIP1THRES, clip_st[1]);
-}
-
-/* http://bcm-v4.sipsolutions.net/802.11/PHY/N/clip-detection */
-static void b43_nphy_read_clip_detection(struct b43_wldev *dev, u16 *clip_st)
-{
-	clip_st[0] = b43_phy_read(dev, B43_NPHY_C1_CLIP1THRES);
-	clip_st[1] = b43_phy_read(dev, B43_NPHY_C2_CLIP1THRES);
-}
-
-/* http://bcm-v4.sipsolutions.net/802.11/PHY/N/classifier */
-static u16 b43_nphy_classifier(struct b43_wldev *dev, u16 mask, u16 val)
-{
-	u16 tmp;
-
-	if (dev->dev->id.revision == 16)
-		b43_mac_suspend(dev);
-
-	tmp = b43_phy_read(dev, B43_NPHY_CLASSCTL);
-	tmp &= (B43_NPHY_CLASSCTL_CCKEN | B43_NPHY_CLASSCTL_OFDMEN |
-		B43_NPHY_CLASSCTL_WAITEDEN);
-	tmp &= ~mask;
-	tmp |= (val & mask);
-	b43_phy_maskset(dev, B43_NPHY_CLASSCTL, 0xFFF8, tmp);
-
-	if (dev->dev->id.revision == 16)
-		b43_mac_enable(dev);
-
-	return tmp;
-}
-
-/* http://bcm-v4.sipsolutions.net/802.11/PHY/N/carriersearch */
-static void b43_nphy_stay_in_carrier_search(struct b43_wldev *dev, bool enable)
-{
-	struct b43_phy *phy = &dev->phy;
-	struct b43_phy_n *nphy = phy->n;
-
-	if (enable) {
-		u16 clip[] = { 0xFFFF, 0xFFFF };
-		if (nphy->deaf_count++ == 0) {
-			nphy->classifier_state = b43_nphy_classifier(dev, 0, 0);
-			b43_nphy_classifier(dev, 0x7, 0);
-			b43_nphy_read_clip_detection(dev, nphy->clip_state);
-			b43_nphy_write_clip_detection(dev, clip);
-		}
-		b43_nphy_reset_cca(dev);
-	} else {
-		if (--nphy->deaf_count == 0) {
-			b43_nphy_classifier(dev, 0x7, nphy->classifier_state);
-			b43_nphy_write_clip_detection(dev, nphy->clip_state);
-		}
-	}
-}
-
-/* http://bcm-v4.sipsolutions.net/802.11/PHY/N/TxPwrCtrlCoefSetup */
-static void b43_nphy_tx_pwr_ctrl_coef_setup(struct b43_wldev *dev)
-{
-	struct b43_phy_n *nphy = dev->phy.n;
-	int i, j;
-	u32 tmp;
-	u32 cur_real, cur_imag, real_part, imag_part;
-
-	u16 buffer[7];
-
-	if (nphy->hang_avoid)
-		b43_nphy_stay_in_carrier_search(dev, true);
-
-	/* TODO: Read an N PHY Table with ID 15, length 7, offset 80,
-		width 16, and data pointer buffer */
-
-	for (i = 0; i < 2; i++) {
-		tmp = ((buffer[i * 2] & 0x3FF) << 10) |
-			(buffer[i * 2 + 1] & 0x3FF);
-		b43_phy_write(dev, B43_NPHY_TABLE_ADDR,
-				(((i + 26) << 10) | 320));
-		for (j = 0; j < 128; j++) {
-			b43_phy_write(dev, B43_NPHY_TABLE_DATAHI,
-					((tmp >> 16) & 0xFFFF));
-			b43_phy_write(dev, B43_NPHY_TABLE_DATALO,
-					(tmp & 0xFFFF));
-		}
-	}
-
-	for (i = 0; i < 2; i++) {
-		tmp = buffer[5 + i];
-		real_part = (tmp >> 8) & 0xFF;
-		imag_part = (tmp & 0xFF);
-		b43_phy_write(dev, B43_NPHY_TABLE_ADDR,
-				(((i + 26) << 10) | 448));
-
-		if (dev->phy.rev >= 3) {
-			cur_real = real_part;
-			cur_imag = imag_part;
-			tmp = ((cur_real & 0xFF) << 8) | (cur_imag & 0xFF);
-		}
-
-		for (j = 0; j < 128; j++) {
-			if (dev->phy.rev < 3) {
-				cur_real = (real_part * loscale[j] + 128) >> 8;
-				cur_imag = (imag_part * loscale[j] + 128) >> 8;
-				tmp = ((cur_real & 0xFF) << 8) |
-					(cur_imag & 0xFF);
-			}
-			b43_phy_write(dev, B43_NPHY_TABLE_DATAHI,
-					((tmp >> 16) & 0xFFFF));
-			b43_phy_write(dev, B43_NPHY_TABLE_DATALO,
-					(tmp & 0xFFFF));
-		}
-	}
-
-	if (dev->phy.rev >= 3) {
-		b43_shm_write16(dev, B43_SHM_SHARED,
-				B43_SHM_SH_NPHY_TXPWR_INDX0, 0xFFFF);
-		b43_shm_write16(dev, B43_SHM_SHARED,
-				B43_SHM_SH_NPHY_TXPWR_INDX1, 0xFFFF);
-	}
-
-	if (nphy->hang_avoid)
-		b43_nphy_stay_in_carrier_search(dev, false);
-=======
 	b43_nphy_force_rf_sequence(dev, B43_RFSEQ_RESET2RX);
->>>>>>> f276586a
 }
 
 /* http://bcm-v4.sipsolutions.net/802.11/PHY/N/MIMOConfig */
@@ -1977,18 +1674,6 @@
 	for (i = 0; i < 18; i++) {
 		scale = (ladder_lo[i].percent * tmp) / 100;
 		entry = ((scale & 0xFF) << 8) | ladder_lo[i].g_env;
-<<<<<<< HEAD
-		/* TODO: Write an N PHY Table with ID 15, length 1,
-			offset i, width 16, and data entry */
-
-		scale = (ladder_iq[i].percent * tmp) / 100;
-		entry = ((scale & 0xFF) << 8) | ladder_iq[i].g_env;
-		/* TODO: Write an N PHY Table with ID 15, length 1,
-			offset i + 32, width 16, and data entry */
-	}
-}
-
-=======
 		b43_ntab_write(dev, B43_NTAB16(15, i), entry);
 
 		scale = (ladder_iq[i].percent * tmp) / 100;
@@ -2034,7 +1719,6 @@
 					tbl_tx_filter_coef_rev4[6][j]);
 }
 
->>>>>>> f276586a
 /* http://bcm-v4.sipsolutions.net/802.11/PHY/N/GetTxGain */
 static struct nphy_txgains b43_nphy_get_tx_gains(struct b43_wldev *dev)
 {
@@ -2049,12 +1733,7 @@
 
 		if (nphy->hang_avoid)
 			b43_nphy_stay_in_carrier_search(dev, true);
-<<<<<<< HEAD
-		/* TODO: Read an N PHY Table with ID 7, length 2,
-			offset 0x110, width 16, and curr_gain */
-=======
 		b43_ntab_read_bulk(dev, B43_NTAB16(7, 0x110), 2, curr_gain);
->>>>>>> f276586a
 		if (nphy->hang_avoid)
 			b43_nphy_stay_in_carrier_search(dev, false);
 
@@ -2122,8 +1801,6 @@
 	return target;
 }
 
-<<<<<<< HEAD
-=======
 /* http://bcm-v4.sipsolutions.net/802.11/PHY/N/TxCalPhyCleanup */
 static void b43_nphy_tx_cal_phy_cleanup(struct b43_wldev *dev)
 {
@@ -2219,7 +1896,6 @@
 	}
 }
 
->>>>>>> f276586a
 /* http://bcm-v4.sipsolutions.net/802.11/PHY/N/RestoreCal */
 static void b43_nphy_restore_cal(struct b43_wldev *dev)
 {
@@ -2245,12 +1921,7 @@
 		loft = &nphy->cal_cache.txcal_coeffs_5G[5];
 	}
 
-<<<<<<< HEAD
-	/* TODO: Write an N PHY table with ID 15, length 4, offset 80,
-		width 16, and data from table */
-=======
 	b43_ntab_write_bulk(dev, B43_NTAB16(15, 80), 4, table);
->>>>>>> f276586a
 
 	for (i = 0; i < 4; i++) {
 		if (dev->phy.rev >= 3)
@@ -2259,18 +1930,9 @@
 			coef[i] = 0;
 	}
 
-<<<<<<< HEAD
-	/* TODO: Write an N PHY table with ID 15, length 4, offset 88,
-		width 16, and data from coef */
-	/* TODO: Write an N PHY table with ID 15, length 2, offset 85,
-		width 16 and data from loft */
-	/* TODO: Write an N PHY table with ID 15, length 2, offset 93,
-		width 16 and data from loft */
-=======
 	b43_ntab_write_bulk(dev, B43_NTAB16(15, 88), 4, coef);
 	b43_ntab_write_bulk(dev, B43_NTAB16(15, 85), 2, loft);
 	b43_ntab_write_bulk(dev, B43_NTAB16(15, 93), 2, loft);
->>>>>>> f276586a
 
 	if (dev->phy.rev < 2)
 		b43_nphy_tx_iq_workaround(dev);
@@ -2300,236 +1962,6 @@
 		b43_radio_write(dev, 0xBC, txcal_radio_regs[3]);
 	}
 	b43_nphy_rx_iq_coeffs(dev, true, rxcal_coeffs);
-<<<<<<< HEAD
-}
-
-/* http://bcm-v4.sipsolutions.net/802.11/PHY/N/CalTxIqlo */
-static int b43_nphy_cal_tx_iq_lo(struct b43_wldev *dev,
-				struct nphy_txgains target,
-				bool full, bool mphase)
-{
-	struct b43_phy_n *nphy = dev->phy.n;
-	int i;
-	int error = 0;
-	int freq;
-	bool avoid = false;
-	u8 length;
-	u16 tmp, core, type, count, max, numb, last, cmd;
-	const u16 *table;
-	bool phy6or5x;
-
-	u16 buffer[11];
-	u16 diq_start = 0;
-	u16 save[2];
-	u16 gain[2];
-	struct nphy_iqcal_params params[2];
-	bool updated[2] = { };
-
-	b43_nphy_stay_in_carrier_search(dev, true);
-
-	if (dev->phy.rev >= 4) {
-		avoid = nphy->hang_avoid;
-		nphy->hang_avoid = 0;
-	}
-
-	/* TODO: Read an N PHY Table with ID 7, length 2, offset 0x110,
-		width 16, and data pointer save */
-
-	for (i = 0; i < 2; i++) {
-		b43_nphy_iq_cal_gain_params(dev, i, target, &params[i]);
-		gain[i] = params[i].cal_gain;
-	}
-	/* TODO: Write an N PHY Table with ID 7, length 2, offset 0x110,
-		width 16, and data pointer gain */
-
-	b43_nphy_tx_cal_radio_setup(dev);
-	/* TODO: Call N PHY TX Cal PHY Setup */
-
-	phy6or5x = dev->phy.rev >= 6 ||
-		(dev->phy.rev == 5 && nphy->ipa2g_on &&
-		b43_current_band(dev->wl) == IEEE80211_BAND_2GHZ);
-	if (phy6or5x) {
-		/* TODO */
-	}
-
-	b43_phy_write(dev, B43_NPHY_IQLOCAL_CMDGCTL, 0x8AA9);
-
-	if (1 /* FIXME: the band width is 20 MHz */)
-		freq = 2500;
-	else
-		freq = 5000;
-
-	if (nphy->mphase_cal_phase_id > 2)
-		;/* TODO: Call N PHY Run Samples with (band width * 8),
-			0xFFFF, 0, 1, 0 as arguments */
-	else
-		;/* TODO: Call N PHY TX Tone with freq, 250, 1, 0 as arguments
-			and save result as error */
-
-	if (error == 0) {
-		if (nphy->mphase_cal_phase_id > 2) {
-			table = nphy->mphase_txcal_bestcoeffs;
-			length = 11;
-			if (dev->phy.rev < 3)
-				length -= 2;
-		} else {
-			if (!full && nphy->txiqlocal_coeffsvalid) {
-				table = nphy->txiqlocal_bestc;
-				length = 11;
-				if (dev->phy.rev < 3)
-					length -= 2;
-			} else {
-				full = true;
-				if (dev->phy.rev >= 3) {
-					table = tbl_tx_iqlo_cal_startcoefs_nphyrev3;
-					length = B43_NTAB_TX_IQLO_CAL_STARTCOEFS_REV3;
-				} else {
-					table = tbl_tx_iqlo_cal_startcoefs;
-					length = B43_NTAB_TX_IQLO_CAL_STARTCOEFS;
-				}
-			}
-		}
-
-		/* TODO: Write an N PHY Table with ID 15, length from above,
-			offset 64, width 16, and the data pointer from above */
-
-		if (full) {
-			if (dev->phy.rev >= 3)
-				max = B43_NTAB_TX_IQLO_CAL_CMDS_FULLCAL_REV3;
-			else
-				max = B43_NTAB_TX_IQLO_CAL_CMDS_FULLCAL;
-		} else {
-			if (dev->phy.rev >= 3)
-				max = B43_NTAB_TX_IQLO_CAL_CMDS_RECAL_REV3;
-			else
-				max = B43_NTAB_TX_IQLO_CAL_CMDS_RECAL;
-		}
-
-		if (mphase) {
-			count = nphy->mphase_txcal_cmdidx;
-			numb = min(max,
-				(u16)(count + nphy->mphase_txcal_numcmds));
-		} else {
-			count = 0;
-			numb = max;
-		}
-
-		for (; count < numb; count++) {
-			if (full) {
-				if (dev->phy.rev >= 3)
-					cmd = tbl_tx_iqlo_cal_cmds_fullcal_nphyrev3[count];
-				else
-					cmd = tbl_tx_iqlo_cal_cmds_fullcal[count];
-			} else {
-				if (dev->phy.rev >= 3)
-					cmd = tbl_tx_iqlo_cal_cmds_recal_nphyrev3[count];
-				else
-					cmd = tbl_tx_iqlo_cal_cmds_recal[count];
-			}
-
-			core = (cmd & 0x3000) >> 12;
-			type = (cmd & 0x0F00) >> 8;
-
-			if (phy6or5x && updated[core] == 0) {
-				b43_nphy_update_tx_cal_ladder(dev, core);
-				updated[core] = 1;
-			}
-
-			tmp = (params[core].ncorr[type] << 8) | 0x66;
-			b43_phy_write(dev, B43_NPHY_IQLOCAL_CMDNNUM, tmp);
-
-			if (type == 1 || type == 3 || type == 4) {
-				/* TODO: Read an N PHY Table with ID 15,
-					length 1, offset 69 + core,
-					width 16, and data pointer buffer */
-				diq_start = buffer[0];
-				buffer[0] = 0;
-				/* TODO: Write an N PHY Table with ID 15,
-					length 1, offset 69 + core, width 16,
-					and data of 0 */
-			}
-
-			b43_phy_write(dev, B43_NPHY_IQLOCAL_CMD, cmd);
-			for (i = 0; i < 2000; i++) {
-				tmp = b43_phy_read(dev, B43_NPHY_IQLOCAL_CMD);
-				if (tmp & 0xC000)
-					break;
-				udelay(10);
-			}
-
-			/* TODO: Read an N PHY Table with ID 15,
-				length table_length, offset 96, width 16,
-				and data pointer buffer */
-			/* TODO: Write an N PHY Table with ID 15,
-				length table_length, offset 64, width 16,
-				and data pointer buffer */
-
-			if (type == 1 || type == 3 || type == 4)
-				buffer[0] = diq_start;
-		}
-
-		if (mphase)
-			nphy->mphase_txcal_cmdidx = (numb >= max) ? 0 : numb;
-
-		last = (dev->phy.rev < 3) ? 6 : 7;
-
-		if (!mphase || nphy->mphase_cal_phase_id == last) {
-			/* TODO: Write an N PHY Table with ID 15, length 4,
-				offset 96, width 16, and data pointer buffer */
-			/* TODO: Read an N PHY Table with ID 15, length 4,
-				offset 80, width 16, and data pointer buffer */
-			if (dev->phy.rev < 3) {
-				buffer[0] = 0;
-				buffer[1] = 0;
-				buffer[2] = 0;
-				buffer[3] = 0;
-			}
-			/* TODO: Write an N PHY Table with ID 15, length 4,
-				offset 88, width 16, and data pointer buffer */
-			/* TODO: Read an N PHY Table with ID 15, length 2,
-				offset 101, width 16, and data pointer buffer*/
-			/* TODO: Write an N PHY Table with ID 15, length 2,
-				offset 85, width 16, and data pointer buffer */
-			/* TODO: Write an N PHY Table with ID 15, length 2,
-				offset 93, width 16, and data pointer buffer */
-			length = 11;
-			if (dev->phy.rev < 3)
-				length -= 2;
-			/* TODO: Read an N PHY Table with ID 15, length length,
-				offset 96, width 16, and data pointer
-				nphy->txiqlocal_bestc */
-			nphy->txiqlocal_coeffsvalid = true;
-			/* TODO: Set nphy->txiqlocal_chanspec to
-				the current channel */
-		} else {
-			length = 11;
-			if (dev->phy.rev < 3)
-				length -= 2;
-			/* TODO: Read an N PHY Table with ID 5, length length,
-				offset 96, width 16, and data pointer
-				nphy->mphase_txcal_bestcoeffs */
-		}
-
-		/* TODO: Call N PHY Stop Playback */
-		b43_phy_write(dev, B43_NPHY_IQLOCAL_CMDGCTL, 0);
-	}
-
-	/* TODO: Call N PHY TX Cal PHY Cleanup */
-	/* TODO: Write an N PHY Table with ID 7, length 2, offset 0x110,
-		width 16, and data from save */
-
-	if (dev->phy.rev < 2 && (!mphase || nphy->mphase_cal_phase_id == last))
-		b43_nphy_tx_iq_workaround(dev);
-
-	if (dev->phy.rev >= 4)
-		nphy->hang_avoid = avoid;
-
-	b43_nphy_stay_in_carrier_search(dev, false);
-
-	return error;
-}
-
-=======
 }
 
 /* http://bcm-v4.sipsolutions.net/802.11/PHY/N/CalTxIqlo */
@@ -2746,7 +2178,6 @@
 	return error;
 }
 
->>>>>>> f276586a
 /* http://bcm-v4.sipsolutions.net/802.11/PHY/N/CalRxIqRev2 */
 static int b43_nphy_rev2_cal_rx_iq(struct b43_wldev *dev,
 			struct nphy_txgains target, u8 type, bool debug)
@@ -2765,11 +2196,7 @@
 	u16 lna[3] = { 3, 3, 1 };
 	u16 hpf1[3] = { 7, 2, 0 };
 	u16 hpf2[3] = { 2, 0, 0 };
-<<<<<<< HEAD
-	u32 power[3];
-=======
 	u32 power[3] = { };
->>>>>>> f276586a
 	u16 gain_save[2];
 	u16 cal_gain[2];
 	struct nphy_iqcal_params cal_params[2];
@@ -2782,22 +2209,12 @@
 
 	if (dev->phy.rev < 2)
 		;/* TODO: Call N PHY Reapply TX Cal Coeffs */
-<<<<<<< HEAD
-	/* TODO: Read an N PHY Table with ID 7, length 2, offset 0x110,
-		width 16, and data gain_save */
-=======
 	b43_ntab_read_bulk(dev, B43_NTAB16(7, 0x110), 2, gain_save);
->>>>>>> f276586a
 	for (i = 0; i < 2; i++) {
 		b43_nphy_iq_cal_gain_params(dev, i, target, &cal_params[i]);
 		cal_gain[i] = cal_params[i].cal_gain;
 	}
-<<<<<<< HEAD
-	/* TODO: Write an N PHY Table with ID 7, length 2, offset 0x110,
-		width 16, and data from cal_gain */
-=======
 	b43_ntab_write_bulk(dev, B43_NTAB16(7, 0x110), 2, cal_gain);
->>>>>>> f276586a
 
 	for (i = 0; i < 2; i++) {
 		if (i == 0) {
@@ -2884,21 +2301,6 @@
 
 			tmp[0] = ((cur_hpf2 << 8) | (cur_hpf1 << 4) |
 					(cur_lna << 2));
-<<<<<<< HEAD
-			/* TODO:Call N PHY RF Ctrl Override with 0x400, tmp[0],
-				3, 0 as arguments */
-			/* TODO: Call N PHY Force RF Seq with 2 as argument */
-			/* TODO: Call N PHT Stop Playback */
-
-			if (playtone) {
-				/* TODO: Call N PHY TX Tone with 4000,
-					(nphy_rxcalparams & 0xffff), 0, 0
-					as arguments and save result as ret */
-				playtone = false;
-			} else {
-				/* TODO: Call N PHY Run Samples with 160,
-					0xFFFF, 0, 0, 0 as arguments */
-=======
 			b43_nphy_rf_control_override(dev, 0x400, tmp[0], 3,
 									false);
 			b43_nphy_force_rf_sequence(dev, B43_RFSEQ_RESET2RX);
@@ -2912,7 +2314,6 @@
 			} else {
 				b43_nphy_run_samples(dev, 160, 0xFFFF, 0,
 							false, false);
->>>>>>> f276586a
 			}
 
 			if (ret == 0) {
@@ -2930,11 +2331,7 @@
 				} else {
 					b43_nphy_calc_rx_iq_comp(dev, 1 << i);
 				}
-<<<<<<< HEAD
-				/* TODO: Call N PHY Stop Playback */
-=======
 				b43_nphy_stop_playback(dev);
->>>>>>> f276586a
 			}
 
 			if (ret != 0)
@@ -2953,16 +2350,9 @@
 			break;
 	}
 
-<<<<<<< HEAD
-	/* TODO: Call N PHY RF Ctrl Override with 0x400, 0, 3, 1 as arguments*/
-	/* TODO: Call N PHY Force RF Seq with 2 as argument */
-	/* TODO: Write an N PHY Table with ID 7, length 2, offset 0x110,
-		width 16, and data from gain_save */
-=======
 	b43_nphy_rf_control_override(dev, 0x400, 0, 3, true);
 	b43_nphy_force_rf_sequence(dev, B43_RFSEQ_RESET2RX);
 	b43_ntab_write_bulk(dev, B43_NTAB16(7, 0x110), 2, gain_save);
->>>>>>> f276586a
 
 	b43_nphy_stay_in_carrier_search(dev, 0);
 
@@ -3054,13 +2444,8 @@
 	b43_phy_write(dev, B43_NPHY_PLOAD_CSENSE_EXTLEN, 0x50);
 	b43_phy_write(dev, B43_NPHY_TXRIFS_FRDEL, 0x30);
 
-<<<<<<< HEAD
-	/* TODO MIMO-Config */
-	/* TODO Update TX/RX chain */
-=======
 	b43_nphy_update_mimo_config(dev, nphy->preamble_override);
 	b43_nphy_update_txrx_chain(dev);
->>>>>>> f276586a
 
 	if (phy->rev < 2) {
 		b43_phy_write(dev, B43_NPHY_DUP40_GFBL, 0xAA8);
@@ -3076,15 +2461,9 @@
 		b43_phy_set(dev, B43_NPHY_PAPD_EN1, 0x1);
 		b43_phy_maskset(dev, B43_NPHY_EPS_TABLE_ADJ1, 0x007F,
 				nphy->papd_epsilon_offset[1] << 7);
-<<<<<<< HEAD
-		/* TODO N PHY IPA Set TX Dig Filters */
-	} else if (phy->rev >= 5) {
-		/* TODO N PHY Ext PA Set TX Dig Filters */
-=======
 		b43_nphy_int_pa_set_tx_dig_filters(dev);
 	} else if (phy->rev >= 5) {
 		b43_nphy_ext_pa_set_tx_dig_filters(dev);
->>>>>>> f276586a
 	}
 
 	b43_nphy_workarounds(dev);
@@ -3115,15 +2494,10 @@
 	if (phy->rev >= 3) {
 		/* TODO */
 	} else {
-<<<<<<< HEAD
-		/* TODO Write an N PHY table with ID 26, length 128, offset 192, width 32, and the data from Rev 2 TX Power Control Table */
-		/* TODO Write an N PHY table with ID 27, length 128, offset 192, width 32, and the data from Rev 2 TX Power Control Table */
-=======
 		b43_ntab_write_bulk(dev, B43_NTAB32(26, 192), 128,
 					b43_ntab_tx_gain_rev0_1_2);
 		b43_ntab_write_bulk(dev, B43_NTAB32(27, 192), 128,
 					b43_ntab_tx_gain_rev0_1_2);
->>>>>>> f276586a
 	}
 
 	if (nphy->phyrxchain != 3)
