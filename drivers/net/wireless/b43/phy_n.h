#ifndef B43_NPHY_H_
#define B43_NPHY_H_

#include "phy_common.h"


/* N-PHY registers. */

#define B43_NPHY_BBCFG				B43_PHY_N(0x001) /* BB config */
#define  B43_NPHY_BBCFG_RSTCCA			0x4000 /* Reset CCA */
#define  B43_NPHY_BBCFG_RSTRX			0x8000 /* Reset RX */
#define B43_NPHY_CHANNEL			B43_PHY_N(0x005) /* Channel */
#define B43_NPHY_TXERR				B43_PHY_N(0x007) /* TX error */
#define B43_NPHY_BANDCTL			B43_PHY_N(0x009) /* Band control */
#define  B43_NPHY_BANDCTL_5GHZ			0x0001 /* Use the 5GHz band */
#define B43_NPHY_4WI_ADDR			B43_PHY_N(0x00B) /* Four-wire bus address */
#define B43_NPHY_4WI_DATAHI			B43_PHY_N(0x00C) /* Four-wire bus data high */
#define B43_NPHY_4WI_DATALO			B43_PHY_N(0x00D) /* Four-wire bus data low */
#define B43_NPHY_BIST_STAT0			B43_PHY_N(0x00E) /* Built-in self test status 0 */
#define B43_NPHY_BIST_STAT1			B43_PHY_N(0x00F) /* Built-in self test status 1 */

#define B43_NPHY_C1_DESPWR			B43_PHY_N(0x018) /* Core 1 desired power */
#define B43_NPHY_C1_CCK_DESPWR			B43_PHY_N(0x019) /* Core 1 CCK desired power */
#define B43_NPHY_C1_BCLIPBKOFF			B43_PHY_N(0x01A) /* Core 1 barely clip backoff */
#define B43_NPHY_C1_CCK_BCLIPBKOFF		B43_PHY_N(0x01B) /* Core 1 CCK barely clip backoff */
#define B43_NPHY_C1_CGAINI			B43_PHY_N(0x01C) /* Core 1 compute gain info */
#define  B43_NPHY_C1_CGAINI_GAINBKOFF		0x001F /* Gain backoff */
#define  B43_NPHY_C1_CGAINI_GAINBKOFF_SHIFT	0
#define  B43_NPHY_C1_CGAINI_CLIPGBKOFF		0x03E0 /* Clip gain backoff */
#define  B43_NPHY_C1_CGAINI_CLIPGBKOFF_SHIFT	5
#define  B43_NPHY_C1_CGAINI_GAINSTEP		0x1C00 /* Gain step */
#define  B43_NPHY_C1_CGAINI_GAINSTEP_SHIFT	10
#define  B43_NPHY_C1_CGAINI_CL2DETECT		0x2000 /* Clip 2 detect mask */
#define B43_NPHY_C1_CCK_CGAINI			B43_PHY_N(0x01D) /* Core 1 CCK compute gain info */
#define  B43_NPHY_C1_CCK_CGAINI_GAINBKOFF	0x001F /* Gain backoff */
#define  B43_NPHY_C1_CCK_CGAINI_CLIPGBKOFF	0x01E0 /* CCK barely clip gain backoff */
#define B43_NPHY_C1_MINMAX_GAIN			B43_PHY_N(0x01E) /* Core 1 min/max gain */
#define  B43_NPHY_C1_MINGAIN			0x00FF /* Minimum gain */
#define  B43_NPHY_C1_MINGAIN_SHIFT		0
#define  B43_NPHY_C1_MAXGAIN			0xFF00 /* Maximum gain */
#define  B43_NPHY_C1_MAXGAIN_SHIFT		8
#define B43_NPHY_C1_CCK_MINMAX_GAIN		B43_PHY_N(0x01F) /* Core 1 CCK min/max gain */
#define  B43_NPHY_C1_CCK_MINGAIN		0x00FF /* Minimum gain */
#define  B43_NPHY_C1_CCK_MINGAIN_SHIFT		0
#define  B43_NPHY_C1_CCK_MAXGAIN		0xFF00 /* Maximum gain */
#define  B43_NPHY_C1_CCK_MAXGAIN_SHIFT		8
#define B43_NPHY_C1_INITGAIN			B43_PHY_N(0x020) /* Core 1 initial gain code */
#define  B43_NPHY_C1_INITGAIN_EXTLNA		0x0001 /* External LNA index */
#define  B43_NPHY_C1_INITGAIN_LNA		0x0006 /* LNA index */
#define  B43_NPHY_C1_INITGAIN_LNAIDX_SHIFT	1
#define  B43_NPHY_C1_INITGAIN_HPVGA1		0x0078 /* HPVGA1 index */
#define  B43_NPHY_C1_INITGAIN_HPVGA1_SHIFT	3
#define  B43_NPHY_C1_INITGAIN_HPVGA2		0x0F80 /* HPVGA2 index */
#define  B43_NPHY_C1_INITGAIN_HPVGA2_SHIFT	7
#define  B43_NPHY_C1_INITGAIN_TRRX		0x1000 /* TR RX index */
#define  B43_NPHY_C1_INITGAIN_TRTX		0x2000 /* TR TX index */
#define B43_NPHY_C1_CLIP1_HIGAIN		B43_PHY_N(0x021) /* Core 1 clip1 high gain code */
#define B43_NPHY_C1_CLIP1_MEDGAIN		B43_PHY_N(0x022) /* Core 1 clip1 medium gain code */
#define B43_NPHY_C1_CLIP1_LOGAIN		B43_PHY_N(0x023) /* Core 1 clip1 low gain code */
#define B43_NPHY_C1_CLIP2_GAIN			B43_PHY_N(0x024) /* Core 1 clip2 gain code */
#define B43_NPHY_C1_FILTERGAIN			B43_PHY_N(0x025) /* Core 1 filter gain */
#define B43_NPHY_C1_LPF_QHPF_BW			B43_PHY_N(0x026) /* Core 1 LPF Q HP F bandwidth */
#define B43_NPHY_C1_CLIPWBTHRES			B43_PHY_N(0x027) /* Core 1 clip wideband threshold */
#define  B43_NPHY_C1_CLIPWBTHRES_CLIP2		0x003F /* Clip 2 */
#define  B43_NPHY_C1_CLIPWBTHRES_CLIP2_SHIFT	0
#define  B43_NPHY_C1_CLIPWBTHRES_CLIP1		0x0FC0 /* Clip 1 */
#define  B43_NPHY_C1_CLIPWBTHRES_CLIP1_SHIFT	6
#define B43_NPHY_C1_W1THRES			B43_PHY_N(0x028) /* Core 1 W1 threshold */
#define B43_NPHY_C1_EDTHRES			B43_PHY_N(0x029) /* Core 1 ED threshold */
#define B43_NPHY_C1_SMSIGTHRES			B43_PHY_N(0x02A) /* Core 1 small sig threshold */
#define B43_NPHY_C1_NBCLIPTHRES			B43_PHY_N(0x02B) /* Core 1 NB clip threshold */
#define B43_NPHY_C1_CLIP1THRES			B43_PHY_N(0x02C) /* Core 1 clip1 threshold */
#define B43_NPHY_C1_CLIP2THRES			B43_PHY_N(0x02D) /* Core 1 clip2 threshold */

#define B43_NPHY_C2_DESPWR			B43_PHY_N(0x02E) /* Core 2 desired power */
#define B43_NPHY_C2_CCK_DESPWR			B43_PHY_N(0x02F) /* Core 2 CCK desired power */
#define B43_NPHY_C2_BCLIPBKOFF			B43_PHY_N(0x030) /* Core 2 barely clip backoff */
#define B43_NPHY_C2_CCK_BCLIPBKOFF		B43_PHY_N(0x031) /* Core 2 CCK barely clip backoff */
#define B43_NPHY_C2_CGAINI			B43_PHY_N(0x032) /* Core 2 compute gain info */
#define  B43_NPHY_C2_CGAINI_GAINBKOFF		0x001F /* Gain backoff */
#define  B43_NPHY_C2_CGAINI_GAINBKOFF_SHIFT	0
#define  B43_NPHY_C2_CGAINI_CLIPGBKOFF		0x03E0 /* Clip gain backoff */
#define  B43_NPHY_C2_CGAINI_CLIPGBKOFF_SHIFT	5
#define  B43_NPHY_C2_CGAINI_GAINSTEP		0x1C00 /* Gain step */
#define  B43_NPHY_C2_CGAINI_GAINSTEP_SHIFT	10
#define  B43_NPHY_C2_CGAINI_CL2DETECT		0x2000 /* Clip 2 detect mask */
#define B43_NPHY_C2_CCK_CGAINI			B43_PHY_N(0x033) /* Core 2 CCK compute gain info */
#define  B43_NPHY_C2_CCK_CGAINI_GAINBKOFF	0x001F /* Gain backoff */
#define  B43_NPHY_C2_CCK_CGAINI_CLIPGBKOFF	0x01E0 /* CCK barely clip gain backoff */
#define B43_NPHY_C2_MINMAX_GAIN			B43_PHY_N(0x034) /* Core 2 min/max gain */
#define  B43_NPHY_C2_MINGAIN			0x00FF /* Minimum gain */
#define  B43_NPHY_C2_MINGAIN_SHIFT		0
#define  B43_NPHY_C2_MAXGAIN			0xFF00 /* Maximum gain */
#define  B43_NPHY_C2_MAXGAIN_SHIFT		8
#define B43_NPHY_C2_CCK_MINMAX_GAIN		B43_PHY_N(0x035) /* Core 2 CCK min/max gain */
#define  B43_NPHY_C2_CCK_MINGAIN		0x00FF /* Minimum gain */
#define  B43_NPHY_C2_CCK_MINGAIN_SHIFT		0
#define  B43_NPHY_C2_CCK_MAXGAIN		0xFF00 /* Maximum gain */
#define  B43_NPHY_C2_CCK_MAXGAIN_SHIFT		8
#define B43_NPHY_C2_INITGAIN			B43_PHY_N(0x036) /* Core 2 initial gain code */
#define  B43_NPHY_C2_INITGAIN_EXTLNA		0x0001 /* External LNA index */
#define  B43_NPHY_C2_INITGAIN_LNA		0x0006 /* LNA index */
#define  B43_NPHY_C2_INITGAIN_LNAIDX_SHIFT	1
#define  B43_NPHY_C2_INITGAIN_HPVGA1		0x0078 /* HPVGA1 index */
#define  B43_NPHY_C2_INITGAIN_HPVGA1_SHIFT	3
#define  B43_NPHY_C2_INITGAIN_HPVGA2		0x0F80 /* HPVGA2 index */
#define  B43_NPHY_C2_INITGAIN_HPVGA2_SHIFT	7
#define  B43_NPHY_C2_INITGAIN_TRRX		0x1000 /* TR RX index */
#define  B43_NPHY_C2_INITGAIN_TRTX		0x2000 /* TR TX index */
#define B43_NPHY_C2_CLIP1_HIGAIN		B43_PHY_N(0x037) /* Core 2 clip1 high gain code */
#define B43_NPHY_C2_CLIP1_MEDGAIN		B43_PHY_N(0x038) /* Core 2 clip1 medium gain code */
#define B43_NPHY_C2_CLIP1_LOGAIN		B43_PHY_N(0x039) /* Core 2 clip1 low gain code */
#define B43_NPHY_C2_CLIP2_GAIN			B43_PHY_N(0x03A) /* Core 2 clip2 gain code */
#define B43_NPHY_C2_FILTERGAIN			B43_PHY_N(0x03B) /* Core 2 filter gain */
#define B43_NPHY_C2_LPF_QHPF_BW			B43_PHY_N(0x03C) /* Core 2 LPF Q HP F bandwidth */
#define B43_NPHY_C2_CLIPWBTHRES			B43_PHY_N(0x03D) /* Core 2 clip wideband threshold */
#define  B43_NPHY_C2_CLIPWBTHRES_CLIP2		0x003F /* Clip 2 */
#define  B43_NPHY_C2_CLIPWBTHRES_CLIP2_SHIFT	0
#define  B43_NPHY_C2_CLIPWBTHRES_CLIP1		0x0FC0 /* Clip 1 */
#define  B43_NPHY_C2_CLIPWBTHRES_CLIP1_SHIFT	6
#define B43_NPHY_C2_W1THRES			B43_PHY_N(0x03E) /* Core 2 W1 threshold */
#define B43_NPHY_C2_EDTHRES			B43_PHY_N(0x03F) /* Core 2 ED threshold */
#define B43_NPHY_C2_SMSIGTHRES			B43_PHY_N(0x040) /* Core 2 small sig threshold */
#define B43_NPHY_C2_NBCLIPTHRES			B43_PHY_N(0x041) /* Core 2 NB clip threshold */
#define B43_NPHY_C2_CLIP1THRES			B43_PHY_N(0x042) /* Core 2 clip1 threshold */
#define B43_NPHY_C2_CLIP2THRES			B43_PHY_N(0x043) /* Core 2 clip2 threshold */

#define B43_NPHY_CRS_THRES1			B43_PHY_N(0x044) /* CRS threshold 1 */
#define B43_NPHY_CRS_THRES2			B43_PHY_N(0x045) /* CRS threshold 2 */
#define B43_NPHY_CRS_THRES3			B43_PHY_N(0x046) /* CRS threshold 3 */
#define B43_NPHY_CRSCTL				B43_PHY_N(0x047) /* CRS control */
#define B43_NPHY_DCFADDR			B43_PHY_N(0x048) /* DC filter address */
#define B43_NPHY_RXF20_NUM0			B43_PHY_N(0x049) /* RX filter 20 numerator 0 */
#define B43_NPHY_RXF20_NUM1			B43_PHY_N(0x04A) /* RX filter 20 numerator 1 */
#define B43_NPHY_RXF20_NUM2			B43_PHY_N(0x04B) /* RX filter 20 numerator 2 */
#define B43_NPHY_RXF20_DENOM0			B43_PHY_N(0x04C) /* RX filter 20 denominator 0 */
#define B43_NPHY_RXF20_DENOM1			B43_PHY_N(0x04D) /* RX filter 20 denominator 1 */
#define B43_NPHY_RXF20_NUM10			B43_PHY_N(0x04E) /* RX filter 20 numerator 10 */
#define B43_NPHY_RXF20_NUM11			B43_PHY_N(0x04F) /* RX filter 20 numerator 11 */
#define B43_NPHY_RXF20_NUM12			B43_PHY_N(0x050) /* RX filter 20 numerator 12 */
#define B43_NPHY_RXF20_DENOM10			B43_PHY_N(0x051) /* RX filter 20 denominator 10 */
#define B43_NPHY_RXF20_DENOM11			B43_PHY_N(0x052) /* RX filter 20 denominator 11 */
#define B43_NPHY_RXF40_NUM0			B43_PHY_N(0x053) /* RX filter 40 numerator 0 */
#define B43_NPHY_RXF40_NUM1			B43_PHY_N(0x054) /* RX filter 40 numerator 1 */
#define B43_NPHY_RXF40_NUM2			B43_PHY_N(0x055) /* RX filter 40 numerator 2 */
#define B43_NPHY_RXF40_DENOM0			B43_PHY_N(0x056) /* RX filter 40 denominator 0 */
#define B43_NPHY_RXF40_DENOM1			B43_PHY_N(0x057) /* RX filter 40 denominator 1 */
#define B43_NPHY_RXF40_NUM10			B43_PHY_N(0x058) /* RX filter 40 numerator 10 */
#define B43_NPHY_RXF40_NUM11			B43_PHY_N(0x059) /* RX filter 40 numerator 11 */
#define B43_NPHY_RXF40_NUM12			B43_PHY_N(0x05A) /* RX filter 40 numerator 12 */
#define B43_NPHY_RXF40_DENOM10			B43_PHY_N(0x05B) /* RX filter 40 denominator 10 */
#define B43_NPHY_RXF40_DENOM11			B43_PHY_N(0x05C) /* RX filter 40 denominator 11 */
#define B43_NPHY_PPROC_RSTLEN			B43_PHY_N(0x060) /* Packet processing reset length */
#define B43_NPHY_INITCARR_DLEN			B43_PHY_N(0x061) /* Initial carrier detection length */
#define B43_NPHY_CLIP1CARR_DLEN			B43_PHY_N(0x062) /* Clip1 carrier detection length */
#define B43_NPHY_CLIP2CARR_DLEN			B43_PHY_N(0x063) /* Clip2 carrier detection length */
#define B43_NPHY_INITGAIN_SLEN			B43_PHY_N(0x064) /* Initial gain settle length */
#define B43_NPHY_CLIP1GAIN_SLEN			B43_PHY_N(0x065) /* Clip1 gain settle length */
#define B43_NPHY_CLIP2GAIN_SLEN			B43_PHY_N(0x066) /* Clip2 gain settle length */
#define B43_NPHY_PACKGAIN_SLEN			B43_PHY_N(0x067) /* Packet gain settle length */
#define B43_NPHY_CARRSRC_TLEN			B43_PHY_N(0x068) /* Carrier search timeout length */
#define B43_NPHY_TISRC_TLEN			B43_PHY_N(0x069) /* Timing search timeout length */
#define B43_NPHY_ENDROP_TLEN			B43_PHY_N(0x06A) /* Energy drop timeout length */
#define B43_NPHY_CLIP1_NBDWELL_LEN		B43_PHY_N(0x06B) /* Clip1 NB dwell length */
#define B43_NPHY_CLIP2_NBDWELL_LEN		B43_PHY_N(0x06C) /* Clip2 NB dwell length */
#define B43_NPHY_W1CLIP1_DWELL_LEN		B43_PHY_N(0x06D) /* W1 clip1 dwell length */
#define B43_NPHY_W1CLIP2_DWELL_LEN		B43_PHY_N(0x06E) /* W1 clip2 dwell length */
#define B43_NPHY_W2CLIP1_DWELL_LEN		B43_PHY_N(0x06F) /* W2 clip1 dwell length */
#define B43_NPHY_PLOAD_CSENSE_EXTLEN		B43_PHY_N(0x070) /* Payload carrier sense extension length */
#define B43_NPHY_EDROP_CSENSE_EXTLEN		B43_PHY_N(0x071) /* Energy drop carrier sense extension length */
#define B43_NPHY_TABLE_ADDR			B43_PHY_N(0x072) /* Table address */
#define B43_NPHY_TABLE_DATALO			B43_PHY_N(0x073) /* Table data low */
#define B43_NPHY_TABLE_DATAHI			B43_PHY_N(0x074) /* Table data high */
#define B43_NPHY_WWISE_LENIDX			B43_PHY_N(0x075) /* WWiSE length index */
#define B43_NPHY_TGNSYNC_LENIDX			B43_PHY_N(0x076) /* TGNsync length index */
#define B43_NPHY_TXMACIF_HOLDOFF		B43_PHY_N(0x077) /* TX MAC IF Hold off */
#define B43_NPHY_RFCTL_CMD			B43_PHY_N(0x078) /* RF control (command) */
#define  B43_NPHY_RFCTL_CMD_START		0x0001 /* Start sequence */
#define  B43_NPHY_RFCTL_CMD_RXTX		0x0002 /* RX/TX */
#define  B43_NPHY_RFCTL_CMD_CORESEL		0x0038 /* Core select */
#define  B43_NPHY_RFCTL_CMD_CORESEL_SHIFT	3
#define  B43_NPHY_RFCTL_CMD_PORFORCE		0x0040 /* POR force */
#define  B43_NPHY_RFCTL_CMD_OEPORFORCE		0x0080 /* OE POR force */
#define  B43_NPHY_RFCTL_CMD_RXEN		0x0100 /* RX enable */
#define  B43_NPHY_RFCTL_CMD_TXEN		0x0200 /* TX enable */
#define  B43_NPHY_RFCTL_CMD_CHIP0PU		0x0400 /* Chip0 PU */
#define  B43_NPHY_RFCTL_CMD_EN			0x0800 /* Radio enabled */
#define  B43_NPHY_RFCTL_CMD_SEQENCORE		0xF000 /* Seq en core */
#define  B43_NPHY_RFCTL_CMD_SEQENCORE_SHIFT	12
#define B43_NPHY_RFCTL_RSSIO1			B43_PHY_N(0x07A) /* RF control (RSSI others 1) */
#define  B43_NPHY_RFCTL_RSSIO1_RXPD		0x0001 /* RX PD */
#define  B43_NPHY_RFCTL_RSSIO1_TXPD		0x0002 /* TX PD */
#define  B43_NPHY_RFCTL_RSSIO1_PAPD		0x0004 /* PA PD */
#define  B43_NPHY_RFCTL_RSSIO1_RSSICTL		0x0030 /* RSSI control */
#define  B43_NPHY_RFCTL_RSSIO1_LPFBW		0x00C0 /* LPF bandwidth */
#define  B43_NPHY_RFCTL_RSSIO1_HPFBWHI		0x0100 /* HPF bandwidth high */
#define  B43_NPHY_RFCTL_RSSIO1_HIQDISCO		0x0200 /* HIQ dis core */
#define B43_NPHY_RFCTL_RXG1			B43_PHY_N(0x07B) /* RF control (RX gain 1) */
#define B43_NPHY_RFCTL_TXG1			B43_PHY_N(0x07C) /* RF control (TX gain 1) */
#define B43_NPHY_RFCTL_RSSIO2			B43_PHY_N(0x07D) /* RF control (RSSI others 2) */
#define  B43_NPHY_RFCTL_RSSIO2_RXPD		0x0001 /* RX PD */
#define  B43_NPHY_RFCTL_RSSIO2_TXPD		0x0002 /* TX PD */
#define  B43_NPHY_RFCTL_RSSIO2_PAPD		0x0004 /* PA PD */
#define  B43_NPHY_RFCTL_RSSIO2_RSSICTL		0x0030 /* RSSI control */
#define  B43_NPHY_RFCTL_RSSIO2_LPFBW		0x00C0 /* LPF bandwidth */
#define  B43_NPHY_RFCTL_RSSIO2_HPFBWHI		0x0100 /* HPF bandwidth high */
#define  B43_NPHY_RFCTL_RSSIO2_HIQDISCO		0x0200 /* HIQ dis core */
#define B43_NPHY_RFCTL_RXG2			B43_PHY_N(0x07E) /* RF control (RX gain 2) */
#define B43_NPHY_RFCTL_TXG2			B43_PHY_N(0x07F) /* RF control (TX gain 2) */
#define B43_NPHY_RFCTL_RSSIO3			B43_PHY_N(0x080) /* RF control (RSSI others 3) */
#define  B43_NPHY_RFCTL_RSSIO3_RXPD		0x0001 /* RX PD */
#define  B43_NPHY_RFCTL_RSSIO3_TXPD		0x0002 /* TX PD */
#define  B43_NPHY_RFCTL_RSSIO3_PAPD		0x0004 /* PA PD */
#define  B43_NPHY_RFCTL_RSSIO3_RSSICTL		0x0030 /* RSSI control */
#define  B43_NPHY_RFCTL_RSSIO3_LPFBW		0x00C0 /* LPF bandwidth */
#define  B43_NPHY_RFCTL_RSSIO3_HPFBWHI		0x0100 /* HPF bandwidth high */
#define  B43_NPHY_RFCTL_RSSIO3_HIQDISCO		0x0200 /* HIQ dis core */
#define B43_NPHY_RFCTL_RXG3			B43_PHY_N(0x081) /* RF control (RX gain 3) */
#define B43_NPHY_RFCTL_TXG3			B43_PHY_N(0x082) /* RF control (TX gain 3) */
#define B43_NPHY_RFCTL_RSSIO4			B43_PHY_N(0x083) /* RF control (RSSI others 4) */
#define  B43_NPHY_RFCTL_RSSIO4_RXPD		0x0001 /* RX PD */
#define  B43_NPHY_RFCTL_RSSIO4_TXPD		0x0002 /* TX PD */
#define  B43_NPHY_RFCTL_RSSIO4_PAPD		0x0004 /* PA PD */
#define  B43_NPHY_RFCTL_RSSIO4_RSSICTL		0x0030 /* RSSI control */
#define  B43_NPHY_RFCTL_RSSIO4_LPFBW		0x00C0 /* LPF bandwidth */
#define  B43_NPHY_RFCTL_RSSIO4_HPFBWHI		0x0100 /* HPF bandwidth high */
#define  B43_NPHY_RFCTL_RSSIO4_HIQDISCO		0x0200 /* HIQ dis core */
#define B43_NPHY_RFCTL_RXG4			B43_PHY_N(0x084) /* RF control (RX gain 4) */
#define B43_NPHY_RFCTL_TXG4			B43_PHY_N(0x085) /* RF control (TX gain 4) */
#define B43_NPHY_C1_TXIQ_COMP_OFF		B43_PHY_N(0x087) /* Core 1 TX I/Q comp offset */
#define B43_NPHY_C2_TXIQ_COMP_OFF		B43_PHY_N(0x088) /* Core 2 TX I/Q comp offset */
#define B43_NPHY_C1_TXCTL			B43_PHY_N(0x08B) /* Core 1 TX control */
#define B43_NPHY_C2_TXCTL			B43_PHY_N(0x08C) /* Core 2 TX control */
#define B43_NPHY_AFECTL_OVER1			B43_PHY_N(0x08F) /* AFE control override 1 */
#define B43_NPHY_SCRAM_SIGCTL			B43_PHY_N(0x090) /* Scram signal control */
#define  B43_NPHY_SCRAM_SIGCTL_INITST		0x007F /* Initial state value */
#define  B43_NPHY_SCRAM_SIGCTL_INITST_SHIFT	0
#define  B43_NPHY_SCRAM_SIGCTL_SCM		0x0080 /* Scram control mode */
#define  B43_NPHY_SCRAM_SIGCTL_SICE		0x0100 /* Scram index control enable */
#define  B43_NPHY_SCRAM_SIGCTL_START		0xFE00 /* Scram start bit */
#define  B43_NPHY_SCRAM_SIGCTL_START_SHIFT	9
#define B43_NPHY_RFCTL_INTC1			B43_PHY_N(0x091) /* RF control (intc 1) */
#define B43_NPHY_RFCTL_INTC2			B43_PHY_N(0x092) /* RF control (intc 2) */
#define B43_NPHY_RFCTL_INTC3			B43_PHY_N(0x093) /* RF control (intc 3) */
#define B43_NPHY_RFCTL_INTC4			B43_PHY_N(0x094) /* RF control (intc 4) */
#define B43_NPHY_NRDTO_WWISE			B43_PHY_N(0x095) /* # datatones WWiSE */
#define B43_NPHY_NRDTO_TGNSYNC			B43_PHY_N(0x096) /* # datatones TGNsync */
#define B43_NPHY_SIGFMOD_WWISE			B43_PHY_N(0x097) /* Signal field mod WWiSE */
#define B43_NPHY_LEG_SIGFMOD_11N		B43_PHY_N(0x098) /* Legacy signal field mod 11n */
#define B43_NPHY_HT_SIGFMOD_11N			B43_PHY_N(0x099) /* HT signal field mod 11n */
#define B43_NPHY_C1_RXIQ_COMPA0			B43_PHY_N(0x09A) /* Core 1 RX I/Q comp A0 */
#define B43_NPHY_C1_RXIQ_COMPB0			B43_PHY_N(0x09B) /* Core 1 RX I/Q comp B0 */
#define B43_NPHY_C2_RXIQ_COMPA1			B43_PHY_N(0x09C) /* Core 2 RX I/Q comp A1 */
#define B43_NPHY_C2_RXIQ_COMPB1			B43_PHY_N(0x09D) /* Core 2 RX I/Q comp B1 */
#define B43_NPHY_RXCTL				B43_PHY_N(0x0A0) /* RX control */
#define  B43_NPHY_RXCTL_BSELU20			0x0010 /* Band select upper 20 */
#define  B43_NPHY_RXCTL_RIFSEN			0x0080 /* RIFS enable */
#define B43_NPHY_RFSEQMODE			B43_PHY_N(0x0A1) /* RF seq mode */
#define  B43_NPHY_RFSEQMODE_CAOVER		0x0001 /* Core active override */
#define  B43_NPHY_RFSEQMODE_TROVER		0x0002 /* Trigger override */
#define B43_NPHY_RFSEQCA			B43_PHY_N(0x0A2) /* RF seq core active */
#define  B43_NPHY_RFSEQCA_TXEN			0x000F /* TX enable */
#define  B43_NPHY_RFSEQCA_TXEN_SHIFT		0
#define  B43_NPHY_RFSEQCA_RXEN			0x00F0 /* RX enable */
#define  B43_NPHY_RFSEQCA_RXEN_SHIFT		4
#define  B43_NPHY_RFSEQCA_TXDIS			0x0F00 /* TX disable */
#define  B43_NPHY_RFSEQCA_TXDIS_SHIFT		8
#define  B43_NPHY_RFSEQCA_RXDIS			0xF000 /* RX disable */
#define  B43_NPHY_RFSEQCA_RXDIS_SHIFT		12
#define B43_NPHY_RFSEQTR			B43_PHY_N(0x0A3) /* RF seq trigger */
#define  B43_NPHY_RFSEQTR_RX2TX			0x0001 /* RX2TX */
#define  B43_NPHY_RFSEQTR_TX2RX			0x0002 /* TX2RX */
#define  B43_NPHY_RFSEQTR_UPGH			0x0004 /* Update gain H */
#define  B43_NPHY_RFSEQTR_UPGL			0x0008 /* Update gain L */
#define  B43_NPHY_RFSEQTR_UPGU			0x0010 /* Update gain U */
#define  B43_NPHY_RFSEQTR_RST2RX		0x0020 /* Reset to RX */
#define B43_NPHY_RFSEQST			B43_PHY_N(0x0A4) /* RF seq status. Values same as trigger. */
#define B43_NPHY_AFECTL_OVER			B43_PHY_N(0x0A5) /* AFE control override */
#define B43_NPHY_AFECTL_C1			B43_PHY_N(0x0A6) /* AFE control core 1 */
#define B43_NPHY_AFECTL_C2			B43_PHY_N(0x0A7) /* AFE control core 2 */
#define B43_NPHY_AFECTL_C3			B43_PHY_N(0x0A8) /* AFE control core 3 */
#define B43_NPHY_AFECTL_C4			B43_PHY_N(0x0A9) /* AFE control core 4 */
#define B43_NPHY_AFECTL_DACGAIN1		B43_PHY_N(0x0AA) /* AFE control DAC gain 1 */
#define B43_NPHY_AFECTL_DACGAIN2		B43_PHY_N(0x0AB) /* AFE control DAC gain 2 */
#define B43_NPHY_AFECTL_DACGAIN3		B43_PHY_N(0x0AC) /* AFE control DAC gain 3 */
#define B43_NPHY_AFECTL_DACGAIN4		B43_PHY_N(0x0AD) /* AFE control DAC gain 4 */
#define B43_NPHY_STR_ADDR1			B43_PHY_N(0x0AE) /* STR address 1 */
#define B43_NPHY_STR_ADDR2			B43_PHY_N(0x0AF) /* STR address 2 */
#define B43_NPHY_CLASSCTL			B43_PHY_N(0x0B0) /* Classifier control */
#define  B43_NPHY_CLASSCTL_CCKEN		0x0001 /* CCK enable */
#define  B43_NPHY_CLASSCTL_OFDMEN		0x0002 /* OFDM enable */
#define  B43_NPHY_CLASSCTL_WAITEDEN		0x0004 /* Waited enable */
#define B43_NPHY_IQFLIP				B43_PHY_N(0x0B1) /* I/Q flip */
#define  B43_NPHY_IQFLIP_ADC1			0x0001 /* ADC1 */
#define  B43_NPHY_IQFLIP_ADC2			0x0010 /* ADC2 */
#define B43_NPHY_SISO_SNR_THRES			B43_PHY_N(0x0B2) /* SISO SNR threshold */
#define B43_NPHY_SIGMA_N_MULT			B43_PHY_N(0x0B3) /* Sigma N multiplier */
#define B43_NPHY_TXMACDELAY			B43_PHY_N(0x0B4) /* TX MAC delay */
#define B43_NPHY_TXFRAMEDELAY			B43_PHY_N(0x0B5) /* TX frame delay */
#define B43_NPHY_MLPARM				B43_PHY_N(0x0B6) /* ML parameters */
#define B43_NPHY_MLCTL				B43_PHY_N(0x0B7) /* ML control */
#define B43_NPHY_WWISE_20NCYCDAT		B43_PHY_N(0x0B8) /* WWiSE 20 N cyc data */
#define B43_NPHY_WWISE_40NCYCDAT		B43_PHY_N(0x0B9) /* WWiSE 40 N cyc data */
#define B43_NPHY_TGNSYNC_20NCYCDAT		B43_PHY_N(0x0BA) /* TGNsync 20 N cyc data */
#define B43_NPHY_TGNSYNC_40NCYCDAT		B43_PHY_N(0x0BB) /* TGNsync 40 N cyc data */
#define B43_NPHY_INITSWIZP			B43_PHY_N(0x0BC) /* Initial swizzle pattern */
#define B43_NPHY_TXTAILCNT			B43_PHY_N(0x0BD) /* TX tail count value */
#define B43_NPHY_BPHY_CTL1			B43_PHY_N(0x0BE) /* B PHY control 1 */
#define B43_NPHY_BPHY_CTL2			B43_PHY_N(0x0BF) /* B PHY control 2 */
#define  B43_NPHY_BPHY_CTL2_LUT			0x001F /* LUT index */
#define  B43_NPHY_BPHY_CTL2_LUT_SHIFT		0
#define  B43_NPHY_BPHY_CTL2_MACDEL		0x7FE0 /* MAC delay */
#define  B43_NPHY_BPHY_CTL2_MACDEL_SHIFT	5
#define B43_NPHY_IQLOCAL_CMD			B43_PHY_N(0x0C0) /* I/Q LO cal command */
#define  B43_NPHY_IQLOCAL_CMD_EN		0x8000
#define B43_NPHY_IQLOCAL_CMDNNUM		B43_PHY_N(0x0C1) /* I/Q LO cal command N num */
#define B43_NPHY_IQLOCAL_CMDGCTL		B43_PHY_N(0x0C2) /* I/Q LO cal command G control */
#define B43_NPHY_SAMP_CMD			B43_PHY_N(0x0C3) /* Sample command */
#define  B43_NPHY_SAMP_CMD_STOP			0x0002 /* Stop */
#define B43_NPHY_SAMP_LOOPCNT			B43_PHY_N(0x0C4) /* Sample loop count */
#define B43_NPHY_SAMP_WAITCNT			B43_PHY_N(0x0C5) /* Sample wait count */
#define B43_NPHY_SAMP_DEPCNT			B43_PHY_N(0x0C6) /* Sample depth count */
#define B43_NPHY_SAMP_STAT			B43_PHY_N(0x0C7) /* Sample status */
#define B43_NPHY_GPIO_LOOEN			B43_PHY_N(0x0C8) /* GPIO low out enable */
#define B43_NPHY_GPIO_HIOEN			B43_PHY_N(0x0C9) /* GPIO high out enable */
#define B43_NPHY_GPIO_SEL			B43_PHY_N(0x0CA) /* GPIO select */
#define B43_NPHY_GPIO_CLKCTL			B43_PHY_N(0x0CB) /* GPIO clock control */
#define B43_NPHY_TXF_20CO_AS0			B43_PHY_N(0x0CC) /* TX filter 20 coeff A stage 0 */
#define B43_NPHY_TXF_20CO_AS1			B43_PHY_N(0x0CD) /* TX filter 20 coeff A stage 1 */
#define B43_NPHY_TXF_20CO_AS2			B43_PHY_N(0x0CE) /* TX filter 20 coeff A stage 2 */
#define B43_NPHY_TXF_20CO_B32S0			B43_PHY_N(0x0CF) /* TX filter 20 coeff B32 stage 0 */
#define B43_NPHY_TXF_20CO_B1S0			B43_PHY_N(0x0D0) /* TX filter 20 coeff B1 stage 0 */
#define B43_NPHY_TXF_20CO_B32S1			B43_PHY_N(0x0D1) /* TX filter 20 coeff B32 stage 1 */
#define B43_NPHY_TXF_20CO_B1S1			B43_PHY_N(0x0D2) /* TX filter 20 coeff B1 stage 1 */
#define B43_NPHY_TXF_20CO_B32S2			B43_PHY_N(0x0D3) /* TX filter 20 coeff B32 stage 2 */
#define B43_NPHY_TXF_20CO_B1S2			B43_PHY_N(0x0D4) /* TX filter 20 coeff B1 stage 2 */
#define B43_NPHY_SIGFLDTOL			B43_PHY_N(0x0D5) /* Signal fld tolerance */
#define B43_NPHY_TXSERFLD			B43_PHY_N(0x0D6) /* TX service field */
#define B43_NPHY_AFESEQ_RX2TX_PUD		B43_PHY_N(0x0D7) /* AFE seq RX2TX power up/down delay */
#define B43_NPHY_AFESEQ_TX2RX_PUD		B43_PHY_N(0x0D8) /* AFE seq TX2RX power up/down delay */
#define B43_NPHY_TGNSYNC_SCRAMI0		B43_PHY_N(0x0D9) /* TGNsync scram init 0 */
#define B43_NPHY_TGNSYNC_SCRAMI1		B43_PHY_N(0x0DA) /* TGNsync scram init 1 */
#define B43_NPHY_INITSWIZPATTLEG		B43_PHY_N(0x0DB) /* Initial swizzle pattern leg */
#define B43_NPHY_BPHY_CTL3			B43_PHY_N(0x0DC) /* B PHY control 3 */
#define  B43_NPHY_BPHY_CTL3_SCALE		0x00FF /* Scale */
#define  B43_NPHY_BPHY_CTL3_SCALE_SHIFT		0
#define  B43_NPHY_BPHY_CTL3_FSC			0xFF00 /* Frame start count value */
#define  B43_NPHY_BPHY_CTL3_FSC_SHIFT		8
#define B43_NPHY_BPHY_CTL4			B43_PHY_N(0x0DD) /* B PHY control 4 */
#define B43_NPHY_C1_TXBBMULT			B43_PHY_N(0x0DE) /* Core 1 TX BB multiplier */
#define B43_NPHY_C2_TXBBMULT			B43_PHY_N(0x0DF) /* Core 2 TX BB multiplier */
#define B43_NPHY_TXF_40CO_AS0			B43_PHY_N(0x0E1) /* TX filter 40 coeff A stage 0 */
#define B43_NPHY_TXF_40CO_AS1			B43_PHY_N(0x0E2) /* TX filter 40 coeff A stage 1 */
#define B43_NPHY_TXF_40CO_AS2			B43_PHY_N(0x0E3) /* TX filter 40 coeff A stage 2 */
#define B43_NPHY_TXF_40CO_B32S0			B43_PHY_N(0x0E4) /* TX filter 40 coeff B32 stage 0 */
#define B43_NPHY_TXF_40CO_B1S0			B43_PHY_N(0x0E5) /* TX filter 40 coeff B1 stage 0 */
#define B43_NPHY_TXF_40CO_B32S1			B43_PHY_N(0x0E6) /* TX filter 40 coeff B32 stage 1 */
#define B43_NPHY_TXF_40CO_B1S1			B43_PHY_N(0x0E7) /* TX filter 40 coeff B1 stage 1 */
#define B43_NPHY_TXF_40CO_B32S2			B43_PHY_N(0x0E8) /* TX filter 40 coeff B32 stage 2 */
#define B43_NPHY_TXF_40CO_B1S2			B43_PHY_N(0x0E9) /* TX filter 40 coeff B1 stage 2 */
#define B43_NPHY_BIST_STAT2			B43_PHY_N(0x0EA) /* BIST status 2 */
#define B43_NPHY_BIST_STAT3			B43_PHY_N(0x0EB) /* BIST status 3 */
#define B43_NPHY_RFCTL_OVER			B43_PHY_N(0x0EC) /* RF control override */
#define B43_NPHY_MIMOCFG			B43_PHY_N(0x0ED) /* MIMO config */
#define  B43_NPHY_MIMOCFG_GFMIX			0x0004 /* Greenfield or mixed mode */
#define  B43_NPHY_MIMOCFG_AUTO			0x0100 /* Greenfield/mixed mode auto */
#define B43_NPHY_RADAR_BLNKCTL			B43_PHY_N(0x0EE) /* Radar blank control */
#define B43_NPHY_A0RADAR_FIFOCTL		B43_PHY_N(0x0EF) /* Antenna 0 radar FIFO control */
#define B43_NPHY_A1RADAR_FIFOCTL		B43_PHY_N(0x0F0) /* Antenna 1 radar FIFO control */
#define B43_NPHY_A0RADAR_FIFODAT		B43_PHY_N(0x0F1) /* Antenna 0 radar FIFO data */
#define B43_NPHY_A1RADAR_FIFODAT		B43_PHY_N(0x0F2) /* Antenna 1 radar FIFO data */
#define B43_NPHY_RADAR_THRES0			B43_PHY_N(0x0F3) /* Radar threshold 0 */
#define B43_NPHY_RADAR_THRES1			B43_PHY_N(0x0F4) /* Radar threshold 1 */
#define B43_NPHY_RADAR_THRES0R			B43_PHY_N(0x0F5) /* Radar threshold 0R */
#define B43_NPHY_RADAR_THRES1R			B43_PHY_N(0x0F6) /* Radar threshold 1R */
#define B43_NPHY_CSEN_20IN40_DLEN		B43_PHY_N(0x0F7) /* Carrier sense 20 in 40 dwell length */
#define B43_NPHY_RFCTL_LUT_TRSW_LO1		B43_PHY_N(0x0F8) /* RF control LUT TRSW lower 1 */
#define B43_NPHY_RFCTL_LUT_TRSW_UP1		B43_PHY_N(0x0F9) /* RF control LUT TRSW upper 1 */
#define B43_NPHY_RFCTL_LUT_TRSW_LO2		B43_PHY_N(0x0FA) /* RF control LUT TRSW lower 2 */
#define B43_NPHY_RFCTL_LUT_TRSW_UP2		B43_PHY_N(0x0FB) /* RF control LUT TRSW upper 2 */
#define B43_NPHY_RFCTL_LUT_TRSW_LO3		B43_PHY_N(0x0FC) /* RF control LUT TRSW lower 3 */
#define B43_NPHY_RFCTL_LUT_TRSW_UP3		B43_PHY_N(0x0FD) /* RF control LUT TRSW upper 3 */
#define B43_NPHY_RFCTL_LUT_TRSW_LO4		B43_PHY_N(0x0FE) /* RF control LUT TRSW lower 4 */
#define B43_NPHY_RFCTL_LUT_TRSW_UP4		B43_PHY_N(0x0FF) /* RF control LUT TRSW upper 4 */
#define B43_NPHY_RFCTL_LUT_LNAPA1		B43_PHY_N(0x100) /* RF control LUT LNA PA 1 */
#define B43_NPHY_RFCTL_LUT_LNAPA2		B43_PHY_N(0x101) /* RF control LUT LNA PA 2 */
#define B43_NPHY_RFCTL_LUT_LNAPA3		B43_PHY_N(0x102) /* RF control LUT LNA PA 3 */
#define B43_NPHY_RFCTL_LUT_LNAPA4		B43_PHY_N(0x103) /* RF control LUT LNA PA 4 */
#define B43_NPHY_TGNSYNC_CRCM0			B43_PHY_N(0x104) /* TGNsync CRC mask 0 */
#define B43_NPHY_TGNSYNC_CRCM1			B43_PHY_N(0x105) /* TGNsync CRC mask 1 */
#define B43_NPHY_TGNSYNC_CRCM2			B43_PHY_N(0x106) /* TGNsync CRC mask 2 */
#define B43_NPHY_TGNSYNC_CRCM3			B43_PHY_N(0x107) /* TGNsync CRC mask 3 */
#define B43_NPHY_TGNSYNC_CRCM4			B43_PHY_N(0x108) /* TGNsync CRC mask 4 */
#define B43_NPHY_CRCPOLY			B43_PHY_N(0x109) /* CRC polynomial */
#define B43_NPHY_SIGCNT				B43_PHY_N(0x10A) /* # sig count */
#define B43_NPHY_SIGSTARTBIT_CTL		B43_PHY_N(0x10B) /* Sig start bit control */
#define B43_NPHY_CRCPOLY_ORDER			B43_PHY_N(0x10C) /* CRC polynomial order */
#define B43_NPHY_RFCTL_CST0			B43_PHY_N(0x10D) /* RF control core swap table 0 */
#define B43_NPHY_RFCTL_CST1			B43_PHY_N(0x10E) /* RF control core swap table 1 */
#define B43_NPHY_RFCTL_CST2O			B43_PHY_N(0x10F) /* RF control core swap table 2 + others */
#define B43_NPHY_BPHY_CTL5			B43_PHY_N(0x111) /* B PHY control 5 */
#define B43_NPHY_RFSEQ_LPFBW			B43_PHY_N(0x112) /* RF seq LPF bandwidth */
#define B43_NPHY_TSSIBIAS1			B43_PHY_N(0x114) /* TSSI bias val 1 */
#define B43_NPHY_TSSIBIAS2			B43_PHY_N(0x115) /* TSSI bias val 2 */
#define  B43_NPHY_TSSIBIAS_BIAS			0x00FF /* Bias */
#define  B43_NPHY_TSSIBIAS_BIAS_SHIFT		0
#define  B43_NPHY_TSSIBIAS_VAL			0xFF00 /* Value */
#define  B43_NPHY_TSSIBIAS_VAL_SHIFT		8
#define B43_NPHY_ESTPWR1			B43_PHY_N(0x118) /* Estimated power 1 */
#define B43_NPHY_ESTPWR2			B43_PHY_N(0x119) /* Estimated power 2 */
#define  B43_NPHY_ESTPWR_PWR			0x00FF /* Estimated power */
#define  B43_NPHY_ESTPWR_PWR_SHIFT		0
#define  B43_NPHY_ESTPWR_VALID			0x0100 /* Estimated power valid */
#define B43_NPHY_TSSI_MAXTXFDT			B43_PHY_N(0x11C) /* TSSI max TX frame delay time */
#define  B43_NPHY_TSSI_MAXTXFDT_VAL		0x00FF /* max TX frame delay time */
#define  B43_NPHY_TSSI_MAXTXFDT_VAL_SHIFT	0
#define B43_NPHY_TSSI_MAXTDT			B43_PHY_N(0x11D) /* TSSI max TSSI delay time */
#define  B43_NPHY_TSSI_MAXTDT_VAL		0x00FF /* max TSSI delay time */
#define  B43_NPHY_TSSI_MAXTDT_VAL_SHIFT		0
#define B43_NPHY_ITSSI1				B43_PHY_N(0x11E) /* TSSI idle 1 */
#define B43_NPHY_ITSSI2				B43_PHY_N(0x11F) /* TSSI idle 2 */
#define  B43_NPHY_ITSSI_VAL			0x00FF /* Idle TSSI */
#define  B43_NPHY_ITSSI_VAL_SHIFT		0
#define B43_NPHY_TSSIMODE			B43_PHY_N(0x122) /* TSSI mode */
#define  B43_NPHY_TSSIMODE_EN			0x0001 /* TSSI enable */
#define  B43_NPHY_TSSIMODE_PDEN			0x0002 /* Power det enable */
#define B43_NPHY_RXMACIFM			B43_PHY_N(0x123) /* RX Macif mode */
#define B43_NPHY_CRSIT_COCNT_LO			B43_PHY_N(0x124) /* CRS idle time CRS-on count (low) */
#define B43_NPHY_CRSIT_COCNT_HI			B43_PHY_N(0x125) /* CRS idle time CRS-on count (high) */
#define B43_NPHY_CRSIT_MTCNT_LO			B43_PHY_N(0x126) /* CRS idle time measure time count (low) */
#define B43_NPHY_CRSIT_MTCNT_HI			B43_PHY_N(0x127) /* CRS idle time measure time count (high) */
#define B43_NPHY_SAMTWC				B43_PHY_N(0x128) /* Sample tail wait count */
#define B43_NPHY_IQEST_CMD			B43_PHY_N(0x129) /* I/Q estimate command */
#define  B43_NPHY_IQEST_CMD_START		0x0001 /* Start */
#define  B43_NPHY_IQEST_CMD_MODE		0x0002 /* Mode */
#define B43_NPHY_IQEST_WT			B43_PHY_N(0x12A) /* I/Q estimate wait time */
#define  B43_NPHY_IQEST_WT_VAL			0x00FF /* Wait time */
#define  B43_NPHY_IQEST_WT_VAL_SHIFT		0
#define B43_NPHY_IQEST_SAMCNT			B43_PHY_N(0x12B) /* I/Q estimate sample count */
#define B43_NPHY_IQEST_IQACC_LO0		B43_PHY_N(0x12C) /* I/Q estimate I/Q acc lo 0 */
#define B43_NPHY_IQEST_IQACC_HI0		B43_PHY_N(0x12D) /* I/Q estimate I/Q acc hi 0 */
#define B43_NPHY_IQEST_IPACC_LO0		B43_PHY_N(0x12E) /* I/Q estimate I power acc lo 0 */
#define B43_NPHY_IQEST_IPACC_HI0		B43_PHY_N(0x12F) /* I/Q estimate I power acc hi 0 */
#define B43_NPHY_IQEST_QPACC_LO0		B43_PHY_N(0x130) /* I/Q estimate Q power acc lo 0 */
#define B43_NPHY_IQEST_QPACC_HI0		B43_PHY_N(0x131) /* I/Q estimate Q power acc hi 0 */
#define B43_NPHY_IQEST_IQACC_LO1		B43_PHY_N(0x134) /* I/Q estimate I/Q acc lo 1 */
#define B43_NPHY_IQEST_IQACC_HI1		B43_PHY_N(0x135) /* I/Q estimate I/Q acc hi 1 */
#define B43_NPHY_IQEST_IPACC_LO1		B43_PHY_N(0x136) /* I/Q estimate I power acc lo 1 */
#define B43_NPHY_IQEST_IPACC_HI1		B43_PHY_N(0x137) /* I/Q estimate I power acc hi 1 */
#define B43_NPHY_IQEST_QPACC_LO1		B43_PHY_N(0x138) /* I/Q estimate Q power acc lo 1 */
#define B43_NPHY_IQEST_QPACC_HI1		B43_PHY_N(0x139) /* I/Q estimate Q power acc hi 1 */
#define B43_NPHY_MIMO_CRSTXEXT			B43_PHY_N(0x13A) /* MIMO PHY CRS TX extension */
#define B43_NPHY_PWRDET1			B43_PHY_N(0x13B) /* Power det 1 */
#define B43_NPHY_PWRDET2			B43_PHY_N(0x13C) /* Power det 2 */
#define B43_NPHY_MAXRSSI_DTIME			B43_PHY_N(0x13F) /* RSSI max RSSI delay time */
#define B43_NPHY_PIL_DW0			B43_PHY_N(0x141) /* Pilot data weight 0 */
#define B43_NPHY_PIL_DW1			B43_PHY_N(0x142) /* Pilot data weight 1 */
#define B43_NPHY_PIL_DW2			B43_PHY_N(0x143) /* Pilot data weight 2 */
#define  B43_NPHY_PIL_DW_BPSK			0x000F /* BPSK */
#define  B43_NPHY_PIL_DW_BPSK_SHIFT		0
#define  B43_NPHY_PIL_DW_QPSK			0x00F0 /* QPSK */
#define  B43_NPHY_PIL_DW_QPSK_SHIFT		4
#define  B43_NPHY_PIL_DW_16QAM			0x0F00 /* 16-QAM */
#define  B43_NPHY_PIL_DW_16QAM_SHIFT		8
#define  B43_NPHY_PIL_DW_64QAM			0xF000 /* 64-QAM */
#define  B43_NPHY_PIL_DW_64QAM_SHIFT		12
#define B43_NPHY_FMDEM_CFG			B43_PHY_N(0x144) /* FM demodulation config */
#define B43_NPHY_PHASETR_A0			B43_PHY_N(0x145) /* Phase track alpha 0 */
#define B43_NPHY_PHASETR_A1			B43_PHY_N(0x146) /* Phase track alpha 1 */
#define B43_NPHY_PHASETR_A2			B43_PHY_N(0x147) /* Phase track alpha 2 */
#define B43_NPHY_PHASETR_B0			B43_PHY_N(0x148) /* Phase track beta 0 */
#define B43_NPHY_PHASETR_B1			B43_PHY_N(0x149) /* Phase track beta 1 */
#define B43_NPHY_PHASETR_B2			B43_PHY_N(0x14A) /* Phase track beta 2 */
#define B43_NPHY_PHASETR_CHG0			B43_PHY_N(0x14B) /* Phase track change 0 */
#define B43_NPHY_PHASETR_CHG1			B43_PHY_N(0x14C) /* Phase track change 1 */
#define B43_NPHY_PHASETW_OFF			B43_PHY_N(0x14D) /* Phase track offset */
#define B43_NPHY_RFCTL_DBG			B43_PHY_N(0x14E) /* RF control debug */
#define B43_NPHY_CCK_SHIFTB_REF			B43_PHY_N(0x150) /* CCK shiftbits reference var */
#define B43_NPHY_OVER_DGAIN0			B43_PHY_N(0x152) /* Override digital gain 0 */
#define B43_NPHY_OVER_DGAIN1			B43_PHY_N(0x153) /* Override digital gain 1 */
#define  B43_NPHY_OVER_DGAIN_FDGV		0x0007 /* Force digital gain value */
#define  B43_NPHY_OVER_DGAIN_FDGV_SHIFT		0
#define  B43_NPHY_OVER_DGAIN_FDGEN		0x0008 /* Force digital gain enable */
#define  B43_NPHY_OVER_DGAIN_CCKDGECV		0xFF00 /* CCK digital gain enable count value */
#define  B43_NPHY_OVER_DGAIN_CCKDGECV_SHIFT	8
#define B43_NPHY_BIST_STAT4			B43_PHY_N(0x156) /* BIST status 4 */
#define B43_NPHY_RADAR_MAL			B43_PHY_N(0x157) /* Radar MA length */
#define B43_NPHY_RADAR_SRCCTL			B43_PHY_N(0x158) /* Radar search control */
#define B43_NPHY_VLD_DTSIG			B43_PHY_N(0x159) /* VLD data tones sig */
#define B43_NPHY_VLD_DTDAT			B43_PHY_N(0x15A) /* VLD data tones data */
#define B43_NPHY_C1_BPHY_RXIQCA0		B43_PHY_N(0x15B) /* Core 1 B PHY RX I/Q comp A0 */
#define B43_NPHY_C1_BPHY_RXIQCB0		B43_PHY_N(0x15C) /* Core 1 B PHY RX I/Q comp B0 */
#define B43_NPHY_C2_BPHY_RXIQCA1		B43_PHY_N(0x15D) /* Core 2 B PHY RX I/Q comp A1 */
#define B43_NPHY_C2_BPHY_RXIQCB1		B43_PHY_N(0x15E) /* Core 2 B PHY RX I/Q comp B1 */
#define B43_NPHY_FREQGAIN0			B43_PHY_N(0x160) /* Frequency gain 0 */
#define B43_NPHY_FREQGAIN1			B43_PHY_N(0x161) /* Frequency gain 1 */
#define B43_NPHY_FREQGAIN2			B43_PHY_N(0x162) /* Frequency gain 2 */
#define B43_NPHY_FREQGAIN3			B43_PHY_N(0x163) /* Frequency gain 3 */
#define B43_NPHY_FREQGAIN4			B43_PHY_N(0x164) /* Frequency gain 4 */
#define B43_NPHY_FREQGAIN5			B43_PHY_N(0x165) /* Frequency gain 5 */
#define B43_NPHY_FREQGAIN6			B43_PHY_N(0x166) /* Frequency gain 6 */
#define B43_NPHY_FREQGAIN7			B43_PHY_N(0x167) /* Frequency gain 7 */
#define B43_NPHY_FREQGAIN_BYPASS		B43_PHY_N(0x168) /* Frequency gain bypass */
#define B43_NPHY_TRLOSS				B43_PHY_N(0x169) /* TR loss value */
#define B43_NPHY_C1_ADCCLIP			B43_PHY_N(0x16A) /* Core 1 ADC clip */
#define B43_NPHY_C2_ADCCLIP			B43_PHY_N(0x16B) /* Core 2 ADC clip */
#define B43_NPHY_LTRN_OFFGAIN			B43_PHY_N(0x16F) /* LTRN offset gain */
#define B43_NPHY_LTRN_OFF			B43_PHY_N(0x170) /* LTRN offset */
#define B43_NPHY_NRDATAT_WWISE20SIG		B43_PHY_N(0x171) /* # data tones WWiSE 20 sig */
#define B43_NPHY_NRDATAT_WWISE40SIG		B43_PHY_N(0x172) /* # data tones WWiSE 40 sig */
#define B43_NPHY_NRDATAT_TGNSYNC20SIG		B43_PHY_N(0x173) /* # data tones TGNsync 20 sig */
#define B43_NPHY_NRDATAT_TGNSYNC40SIG		B43_PHY_N(0x174) /* # data tones TGNsync 40 sig */
#define B43_NPHY_WWISE_CRCM0			B43_PHY_N(0x175) /* WWiSE CRC mask 0 */
#define B43_NPHY_WWISE_CRCM1			B43_PHY_N(0x176) /* WWiSE CRC mask 1 */
#define B43_NPHY_WWISE_CRCM2			B43_PHY_N(0x177) /* WWiSE CRC mask 2 */
#define B43_NPHY_WWISE_CRCM3			B43_PHY_N(0x178) /* WWiSE CRC mask 3 */
#define B43_NPHY_WWISE_CRCM4			B43_PHY_N(0x179) /* WWiSE CRC mask 4 */
#define B43_NPHY_CHANEST_CDDSH			B43_PHY_N(0x17A) /* Channel estimate CDD shift */
#define B43_NPHY_HTAGC_WCNT			B43_PHY_N(0x17B) /* HT ADC wait counters */
#define B43_NPHY_SQPARM				B43_PHY_N(0x17C) /* SQ params */
#define B43_NPHY_MCSDUP6M			B43_PHY_N(0x17D) /* MCS dup 6M */
#define B43_NPHY_NDATAT_DUP40			B43_PHY_N(0x17E) /* # data tones dup 40 */
#define B43_NPHY_DUP40_TGNSYNC_CYCD		B43_PHY_N(0x17F) /* Dup40 TGNsync cycle data */
#define B43_NPHY_DUP40_GFBL			B43_PHY_N(0x180) /* Dup40 GF format BL address */
#define B43_NPHY_DUP40_BL			B43_PHY_N(0x181) /* Dup40 format BL address */
#define B43_NPHY_LEGDUP_FTA			B43_PHY_N(0x182) /* Legacy dup frm table address */
#define B43_NPHY_PACPROC_DBG			B43_PHY_N(0x183) /* Packet processing debug */
#define B43_NPHY_PIL_CYC1			B43_PHY_N(0x184) /* Pilot cycle counter 1 */
#define B43_NPHY_PIL_CYC2			B43_PHY_N(0x185) /* Pilot cycle counter 2 */
#define B43_NPHY_TXF_20CO_S0A1			B43_PHY_N(0x186) /* TX filter 20 coeff stage 0 A1 */
#define B43_NPHY_TXF_20CO_S0A2			B43_PHY_N(0x187) /* TX filter 20 coeff stage 0 A2 */
#define B43_NPHY_TXF_20CO_S1A1			B43_PHY_N(0x188) /* TX filter 20 coeff stage 1 A1 */
#define B43_NPHY_TXF_20CO_S1A2			B43_PHY_N(0x189) /* TX filter 20 coeff stage 1 A2 */
#define B43_NPHY_TXF_20CO_S2A1			B43_PHY_N(0x18A) /* TX filter 20 coeff stage 2 A1 */
#define B43_NPHY_TXF_20CO_S2A2			B43_PHY_N(0x18B) /* TX filter 20 coeff stage 2 A2 */
#define B43_NPHY_TXF_20CO_S0B1			B43_PHY_N(0x18C) /* TX filter 20 coeff stage 0 B1 */
#define B43_NPHY_TXF_20CO_S0B2			B43_PHY_N(0x18D) /* TX filter 20 coeff stage 0 B2 */
#define B43_NPHY_TXF_20CO_S0B3			B43_PHY_N(0x18E) /* TX filter 20 coeff stage 0 B3 */
#define B43_NPHY_TXF_20CO_S1B1			B43_PHY_N(0x18F) /* TX filter 20 coeff stage 1 B1 */
#define B43_NPHY_TXF_20CO_S1B2			B43_PHY_N(0x190) /* TX filter 20 coeff stage 1 B2 */
#define B43_NPHY_TXF_20CO_S1B3			B43_PHY_N(0x191) /* TX filter 20 coeff stage 1 B3 */
#define B43_NPHY_TXF_20CO_S2B1			B43_PHY_N(0x192) /* TX filter 20 coeff stage 2 B1 */
#define B43_NPHY_TXF_20CO_S2B2			B43_PHY_N(0x193) /* TX filter 20 coeff stage 2 B2 */
#define B43_NPHY_TXF_20CO_S2B3			B43_PHY_N(0x194) /* TX filter 20 coeff stage 2 B3 */
#define B43_NPHY_TXF_40CO_S0A1			B43_PHY_N(0x195) /* TX filter 40 coeff stage 0 A1 */
#define B43_NPHY_TXF_40CO_S0A2			B43_PHY_N(0x196) /* TX filter 40 coeff stage 0 A2 */
#define B43_NPHY_TXF_40CO_S1A1			B43_PHY_N(0x197) /* TX filter 40 coeff stage 1 A1 */
#define B43_NPHY_TXF_40CO_S1A2			B43_PHY_N(0x198) /* TX filter 40 coeff stage 1 A2 */
#define B43_NPHY_TXF_40CO_S2A1			B43_PHY_N(0x199) /* TX filter 40 coeff stage 2 A1 */
#define B43_NPHY_TXF_40CO_S2A2			B43_PHY_N(0x19A) /* TX filter 40 coeff stage 2 A2 */
#define B43_NPHY_TXF_40CO_S0B1			B43_PHY_N(0x19B) /* TX filter 40 coeff stage 0 B1 */
#define B43_NPHY_TXF_40CO_S0B2			B43_PHY_N(0x19C) /* TX filter 40 coeff stage 0 B2 */
#define B43_NPHY_TXF_40CO_S0B3			B43_PHY_N(0x19D) /* TX filter 40 coeff stage 0 B3 */
#define B43_NPHY_TXF_40CO_S1B1			B43_PHY_N(0x19E) /* TX filter 40 coeff stage 1 B1 */
#define B43_NPHY_TXF_40CO_S1B2			B43_PHY_N(0x19F) /* TX filter 40 coeff stage 1 B2 */
#define B43_NPHY_TXF_40CO_S1B3			B43_PHY_N(0x1A0) /* TX filter 40 coeff stage 1 B3 */
#define B43_NPHY_TXF_40CO_S2B1			B43_PHY_N(0x1A1) /* TX filter 40 coeff stage 2 B1 */
#define B43_NPHY_TXF_40CO_S2B2			B43_PHY_N(0x1A2) /* TX filter 40 coeff stage 2 B2 */
#define B43_NPHY_TXF_40CO_S2B3			B43_PHY_N(0x1A3) /* TX filter 40 coeff stage 2 B3 */
#define B43_NPHY_RSSIMC_0I_RSSI_X		B43_PHY_N(0x1A4) /* RSSI multiplication coefficient 0 I RSSI X */
#define B43_NPHY_RSSIMC_0I_RSSI_Y		B43_PHY_N(0x1A5) /* RSSI multiplication coefficient 0 I RSSI Y */
#define B43_NPHY_RSSIMC_0I_RSSI_Z		B43_PHY_N(0x1A6) /* RSSI multiplication coefficient 0 I RSSI Z */
#define B43_NPHY_RSSIMC_0I_TBD			B43_PHY_N(0x1A7) /* RSSI multiplication coefficient 0 I TBD */
#define B43_NPHY_RSSIMC_0I_PWRDET		B43_PHY_N(0x1A8) /* RSSI multiplication coefficient 0 I power det */
#define B43_NPHY_RSSIMC_0I_TSSI			B43_PHY_N(0x1A9) /* RSSI multiplication coefficient 0 I TSSI */
#define B43_NPHY_RSSIMC_0Q_RSSI_X		B43_PHY_N(0x1AA) /* RSSI multiplication coefficient 0 Q RSSI X */
#define B43_NPHY_RSSIMC_0Q_RSSI_Y		B43_PHY_N(0x1AB) /* RSSI multiplication coefficient 0 Q RSSI Y */
#define B43_NPHY_RSSIMC_0Q_RSSI_Z		B43_PHY_N(0x1AC) /* RSSI multiplication coefficient 0 Q RSSI Z */
#define B43_NPHY_RSSIMC_0Q_TBD			B43_PHY_N(0x1AD) /* RSSI multiplication coefficient 0 Q TBD */
#define B43_NPHY_RSSIMC_0Q_PWRDET		B43_PHY_N(0x1AE) /* RSSI multiplication coefficient 0 Q power det */
#define B43_NPHY_RSSIMC_0Q_TSSI			B43_PHY_N(0x1AF) /* RSSI multiplication coefficient 0 Q TSSI */
#define B43_NPHY_RSSIMC_1I_RSSI_X		B43_PHY_N(0x1B0) /* RSSI multiplication coefficient 1 I RSSI X */
#define B43_NPHY_RSSIMC_1I_RSSI_Y		B43_PHY_N(0x1B1) /* RSSI multiplication coefficient 1 I RSSI Y */
#define B43_NPHY_RSSIMC_1I_RSSI_Z		B43_PHY_N(0x1B2) /* RSSI multiplication coefficient 1 I RSSI Z */
#define B43_NPHY_RSSIMC_1I_TBD			B43_PHY_N(0x1B3) /* RSSI multiplication coefficient 1 I TBD */
#define B43_NPHY_RSSIMC_1I_PWRDET		B43_PHY_N(0x1B4) /* RSSI multiplication coefficient 1 I power det */
#define B43_NPHY_RSSIMC_1I_TSSI			B43_PHY_N(0x1B5) /* RSSI multiplication coefficient 1 I TSSI */
#define B43_NPHY_RSSIMC_1Q_RSSI_X		B43_PHY_N(0x1B6) /* RSSI multiplication coefficient 1 Q RSSI X */
#define B43_NPHY_RSSIMC_1Q_RSSI_Y		B43_PHY_N(0x1B7) /* RSSI multiplication coefficient 1 Q RSSI Y */
#define B43_NPHY_RSSIMC_1Q_RSSI_Z		B43_PHY_N(0x1B8) /* RSSI multiplication coefficient 1 Q RSSI Z */
#define B43_NPHY_RSSIMC_1Q_TBD			B43_PHY_N(0x1B9) /* RSSI multiplication coefficient 1 Q TBD */
#define B43_NPHY_RSSIMC_1Q_PWRDET		B43_PHY_N(0x1BA) /* RSSI multiplication coefficient 1 Q power det */
#define B43_NPHY_RSSIMC_1Q_TSSI			B43_PHY_N(0x1BB) /* RSSI multiplication coefficient 1 Q TSSI */
#define B43_NPHY_SAMC_WCNT			B43_PHY_N(0x1BC) /* Sample collect wait counter */
#define B43_NPHY_PTHROUGH_CNT			B43_PHY_N(0x1BD) /* Pass-through counter */
#define B43_NPHY_LTRN_OFF_G20L			B43_PHY_N(0x1C4) /* LTRN offset gain 20L */
#define B43_NPHY_LTRN_OFF_20L			B43_PHY_N(0x1C5) /* LTRN offset 20L */
#define B43_NPHY_LTRN_OFF_G20U			B43_PHY_N(0x1C6) /* LTRN offset gain 20U */
#define B43_NPHY_LTRN_OFF_20U			B43_PHY_N(0x1C7) /* LTRN offset 20U */
#define B43_NPHY_DSSSCCK_GAINSL			B43_PHY_N(0x1C8) /* DSSS/CCK gain settle length */
#define B43_NPHY_GPIO_LOOUT			B43_PHY_N(0x1C9) /* GPIO low out */
#define B43_NPHY_GPIO_HIOUT			B43_PHY_N(0x1CA) /* GPIO high out */
#define B43_NPHY_CRS_CHECK			B43_PHY_N(0x1CB) /* CRS check */
#define B43_NPHY_ML_LOGSS_RAT			B43_PHY_N(0x1CC) /* ML/logss ratio */
#define B43_NPHY_DUPSCALE			B43_PHY_N(0x1CD) /* Dup scale */
#define B43_NPHY_BW1A				B43_PHY_N(0x1CE) /* BW 1A */
#define B43_NPHY_BW2				B43_PHY_N(0x1CF) /* BW 2 */
#define B43_NPHY_BW3				B43_PHY_N(0x1D0) /* BW 3 */
#define B43_NPHY_BW4				B43_PHY_N(0x1D1) /* BW 4 */
#define B43_NPHY_BW5				B43_PHY_N(0x1D2) /* BW 5 */
#define B43_NPHY_BW6				B43_PHY_N(0x1D3) /* BW 6 */
#define B43_NPHY_COALEN0			B43_PHY_N(0x1D4) /* Coarse length 0 */
#define B43_NPHY_COALEN1			B43_PHY_N(0x1D5) /* Coarse length 1 */
#define B43_NPHY_CRSTHRES_1U			B43_PHY_N(0x1D6) /* CRS threshold 1 U */
#define B43_NPHY_CRSTHRES_2U			B43_PHY_N(0x1D7) /* CRS threshold 2 U */
#define B43_NPHY_CRSTHRES_3U			B43_PHY_N(0x1D8) /* CRS threshold 3 U */
#define B43_NPHY_CRSCTL_U			B43_PHY_N(0x1D9) /* CRS control U */
#define B43_NPHY_CRSTHRES_1L			B43_PHY_N(0x1DA) /* CRS threshold 1 L */
#define B43_NPHY_CRSTHRES_2L			B43_PHY_N(0x1DB) /* CRS threshold 2 L */
#define B43_NPHY_CRSTHRES_3L			B43_PHY_N(0x1DC) /* CRS threshold 3 L */
#define B43_NPHY_CRSCTL_L			B43_PHY_N(0x1DD) /* CRS control L */
#define B43_NPHY_STRA_1U			B43_PHY_N(0x1DE) /* STR address 1 U */
#define B43_NPHY_STRA_2U			B43_PHY_N(0x1DF) /* STR address 2 U */
#define B43_NPHY_STRA_1L			B43_PHY_N(0x1E0) /* STR address 1 L */
#define B43_NPHY_STRA_2L			B43_PHY_N(0x1E1) /* STR address 2 L */
#define B43_NPHY_CRSCHECK1			B43_PHY_N(0x1E2) /* CRS check 1 */
#define B43_NPHY_CRSCHECK2			B43_PHY_N(0x1E3) /* CRS check 2 */
#define B43_NPHY_CRSCHECK3			B43_PHY_N(0x1E4) /* CRS check 3 */
#define B43_NPHY_JMPSTP0			B43_PHY_N(0x1E5) /* Jump step 0 */
#define B43_NPHY_JMPSTP1			B43_PHY_N(0x1E6) /* Jump step 1 */
#define B43_NPHY_TXPCTL_CMD			B43_PHY_N(0x1E7) /* TX power control command */
#define  B43_NPHY_TXPCTL_CMD_INIT		0x007F /* Init */
#define  B43_NPHY_TXPCTL_CMD_INIT_SHIFT		0
#define  B43_NPHY_TXPCTL_CMD_COEFF		0x2000 /* Power control coefficients */
#define  B43_NPHY_TXPCTL_CMD_HWPCTLEN		0x4000 /* Hardware TX power control enable */
#define  B43_NPHY_TXPCTL_CMD_PCTLEN		0x8000 /* TX power control enable */
#define B43_NPHY_TXPCTL_N			B43_PHY_N(0x1E8) /* TX power control N num */
#define  B43_NPHY_TXPCTL_N_TSSID		0x00FF /* N TSSI delay */
#define  B43_NPHY_TXPCTL_N_TSSID_SHIFT		0
#define  B43_NPHY_TXPCTL_N_NPTIL2		0x0700 /* N PT integer log2 */
#define  B43_NPHY_TXPCTL_N_NPTIL2_SHIFT		8
#define B43_NPHY_TXPCTL_ITSSI			B43_PHY_N(0x1E9) /* TX power control idle TSSI */
#define  B43_NPHY_TXPCTL_ITSSI_0		0x003F /* Idle TSSI 0 */
#define  B43_NPHY_TXPCTL_ITSSI_0_SHIFT		0
#define  B43_NPHY_TXPCTL_ITSSI_1		0x3F00 /* Idle TSSI 1 */
#define  B43_NPHY_TXPCTL_ITSSI_1_SHIFT		8
#define  B43_NPHY_TXPCTL_ITSSI_BINF		0x8000 /* Raw TSSI offset bin format */
#define B43_NPHY_TXPCTL_TPWR			B43_PHY_N(0x1EA) /* TX power control target power */
#define  B43_NPHY_TXPCTL_TPWR_0			0x00FF /* Power 0 */
#define  B43_NPHY_TXPCTL_TPWR_0_SHIFT		0
#define  B43_NPHY_TXPCTL_TPWR_1			0xFF00 /* Power 1 */
#define  B43_NPHY_TXPCTL_TPWR_1_SHIFT		8
#define B43_NPHY_TXPCTL_BIDX			B43_PHY_N(0x1EB) /* TX power control base index */
#define  B43_NPHY_TXPCTL_BIDX_0			0x007F /* uC base index 0 */
#define  B43_NPHY_TXPCTL_BIDX_0_SHIFT		0
#define  B43_NPHY_TXPCTL_BIDX_1			0x7F00 /* uC base index 1 */
#define  B43_NPHY_TXPCTL_BIDX_1_SHIFT		8
#define  B43_NPHY_TXPCTL_BIDX_LOAD		0x8000 /* Load base index */
#define B43_NPHY_TXPCTL_PIDX			B43_PHY_N(0x1EC) /* TX power control power index */
#define  B43_NPHY_TXPCTL_PIDX_0			0x007F /* uC power index 0 */
#define  B43_NPHY_TXPCTL_PIDX_0_SHIFT		0
#define  B43_NPHY_TXPCTL_PIDX_1			0x7F00 /* uC power index 1 */
#define  B43_NPHY_TXPCTL_PIDX_1_SHIFT		8
#define B43_NPHY_C1_TXPCTL_STAT			B43_PHY_N(0x1ED) /* Core 1 TX power control status */
#define B43_NPHY_C2_TXPCTL_STAT			B43_PHY_N(0x1EE) /* Core 2 TX power control status */
#define  B43_NPHY_TXPCTL_STAT_EST		0x00FF /* Estimated power */
#define  B43_NPHY_TXPCTL_STAT_EST_SHIFT		0
#define  B43_NPHY_TXPCTL_STAT_BIDX		0x7F00 /* Base index */
#define  B43_NPHY_TXPCTL_STAT_BIDX_SHIFT	8
#define  B43_NPHY_TXPCTL_STAT_ESTVALID		0x8000 /* Estimated power valid */
#define B43_NPHY_SMALLSGS_LEN			B43_PHY_N(0x1EF) /* Small sig gain settle length */
#define B43_NPHY_PHYSTAT_GAIN0			B43_PHY_N(0x1F0) /* PHY stats gain info 0 */
#define B43_NPHY_PHYSTAT_GAIN1			B43_PHY_N(0x1F1) /* PHY stats gain info 1 */
#define B43_NPHY_PHYSTAT_FREQEST		B43_PHY_N(0x1F2) /* PHY stats frequency estimate */
#define B43_NPHY_PHYSTAT_ADVRET			B43_PHY_N(0x1F3) /* PHY stats ADV retard */
#define B43_NPHY_PHYLB_MODE			B43_PHY_N(0x1F4) /* PHY loopback mode */
#define B43_NPHY_TONE_MIDX20_1			B43_PHY_N(0x1F5) /* Tone map index 20/1 */
#define B43_NPHY_TONE_MIDX20_2			B43_PHY_N(0x1F6) /* Tone map index 20/2 */
#define B43_NPHY_TONE_MIDX20_3			B43_PHY_N(0x1F7) /* Tone map index 20/3 */
#define B43_NPHY_TONE_MIDX40_1			B43_PHY_N(0x1F8) /* Tone map index 40/1 */
#define B43_NPHY_TONE_MIDX40_2			B43_PHY_N(0x1F9) /* Tone map index 40/2 */
#define B43_NPHY_TONE_MIDX40_3			B43_PHY_N(0x1FA) /* Tone map index 40/3 */
#define B43_NPHY_TONE_MIDX40_4			B43_PHY_N(0x1FB) /* Tone map index 40/4 */
#define B43_NPHY_PILTONE_MIDX1			B43_PHY_N(0x1FC) /* Pilot tone map index 1 */
#define B43_NPHY_PILTONE_MIDX2			B43_PHY_N(0x1FD) /* Pilot tone map index 2 */
#define B43_NPHY_PILTONE_MIDX3			B43_PHY_N(0x1FE) /* Pilot tone map index 3 */
#define B43_NPHY_TXRIFS_FRDEL			B43_PHY_N(0x1FF) /* TX RIFS frame delay */
#define B43_NPHY_AFESEQ_RX2TX_PUD_40M		B43_PHY_N(0x200) /* AFE seq rx2tx power up/down delay 40M */
#define B43_NPHY_AFESEQ_TX2RX_PUD_40M		B43_PHY_N(0x201) /* AFE seq tx2rx power up/down delay 40M */
#define B43_NPHY_AFESEQ_RX2TX_PUD_20M		B43_PHY_N(0x202) /* AFE seq rx2tx power up/down delay 20M */
#define B43_NPHY_AFESEQ_TX2RX_PUD_20M		B43_PHY_N(0x203) /* AFE seq tx2rx power up/down delay 20M */
#define B43_NPHY_RX_SIGCTL			B43_PHY_N(0x204) /* RX signal control */
#define B43_NPHY_RXPIL_CYCNT0			B43_PHY_N(0x205) /* RX pilot cycle counter 0 */
#define B43_NPHY_RXPIL_CYCNT1			B43_PHY_N(0x206) /* RX pilot cycle counter 1 */
#define B43_NPHY_RXPIL_CYCNT2			B43_PHY_N(0x207) /* RX pilot cycle counter 2 */
#define B43_NPHY_AFESEQ_RX2TX_PUD_10M		B43_PHY_N(0x208) /* AFE seq rx2tx power up/down delay 10M */
#define B43_NPHY_AFESEQ_TX2RX_PUD_10M		B43_PHY_N(0x209) /* AFE seq tx2rx power up/down delay 10M */
#define B43_NPHY_DSSSCCK_CRSEXTL		B43_PHY_N(0x20A) /* DSSS/CCK CRS extension length */
#define B43_NPHY_ML_LOGSS_RATSLOPE		B43_PHY_N(0x20B) /* ML/logss ratio slope */
#define B43_NPHY_RIFS_SRCTL			B43_PHY_N(0x20C) /* RIFS search timeout length */
#define B43_NPHY_TXREALFD			B43_PHY_N(0x20D) /* TX real frame delay */
#define B43_NPHY_HPANT_SWTHRES			B43_PHY_N(0x20E) /* High power antenna switch threshold */
#define B43_NPHY_EDCRS_ASSTHRES0		B43_PHY_N(0x210) /* ED CRS assert threshold 0 */
#define B43_NPHY_EDCRS_ASSTHRES1		B43_PHY_N(0x211) /* ED CRS assert threshold 1 */
#define B43_NPHY_EDCRS_DEASSTHRES0		B43_PHY_N(0x212) /* ED CRS deassert threshold 0 */
#define B43_NPHY_EDCRS_DEASSTHRES1		B43_PHY_N(0x213) /* ED CRS deassert threshold 1 */
#define B43_NPHY_STR_WTIME20U			B43_PHY_N(0x214) /* STR wait time 20U */
#define B43_NPHY_STR_WTIME20L			B43_PHY_N(0x215) /* STR wait time 20L */
#define B43_NPHY_TONE_MIDX657M			B43_PHY_N(0x216) /* Tone map index 657M */
#define B43_NPHY_HTSIGTONES			B43_PHY_N(0x217) /* HT signal tones */
#define B43_NPHY_RSSI1				B43_PHY_N(0x219) /* RSSI value 1 */
#define B43_NPHY_RSSI2				B43_PHY_N(0x21A) /* RSSI value 2 */
#define B43_NPHY_CHAN_ESTHANG			B43_PHY_N(0x21D) /* Channel estimate hang */
#define B43_NPHY_FINERX2_CGC			B43_PHY_N(0x221) /* Fine RX 2 clock gate control */
#define  B43_NPHY_FINERX2_CGC_DECGC		0x0008 /* Decode gated clocks */
#define B43_NPHY_TXPCTL_INIT			B43_PHY_N(0x222) /* TX power controll init */
#define  B43_NPHY_TXPCTL_INIT_PIDXI1		0x00FF /* Power index init 1 */
#define  B43_NPHY_TXPCTL_INIT_PIDXI1_SHIFT	0
#define B43_NPHY_PAPD_EN0			B43_PHY_N(0x297) /* PAPD Enable0 TBD */
#define B43_NPHY_EPS_TABLE_ADJ0			B43_PHY_N(0x298) /* EPS Table Adj0 TBD */
#define B43_NPHY_PAPD_EN1			B43_PHY_N(0x29B) /* PAPD Enable1 TBD */
#define B43_NPHY_EPS_TABLE_ADJ1			B43_PHY_N(0x29C) /* EPS Table Adj1 TBD */



/* Broadcom 2055 radio registers */

#define B2055_GEN_SPARE			0x00 /* GEN spare */
#define B2055_SP_PINPD			0x02 /* SP PIN PD */
#define B2055_C1_SP_RSSI		0x03 /* SP RSSI Core 1 */
#define B2055_C1_SP_PDMISC		0x04 /* SP PD MISC Core 1 */
#define B2055_C2_SP_RSSI		0x05 /* SP RSSI Core 2 */
#define B2055_C2_SP_PDMISC		0x06 /* SP PD MISC Core 2 */
#define B2055_C1_SP_RXGC1		0x07 /* SP RX GC1 Core 1 */
#define B2055_C1_SP_RXGC2		0x08 /* SP RX GC2 Core 1 */
#define B2055_C2_SP_RXGC1		0x09 /* SP RX GC1 Core 2 */
#define B2055_C2_SP_RXGC2		0x0A /* SP RX GC2 Core 2 */
#define B2055_C1_SP_LPFBWSEL		0x0B /* SP LPF BW select Core 1 */
#define B2055_C2_SP_LPFBWSEL		0x0C /* SP LPF BW select Core 2 */
#define B2055_C1_SP_TXGC1		0x0D /* SP TX GC1 Core 1 */
#define B2055_C1_SP_TXGC2		0x0E /* SP TX GC2 Core 1 */
#define B2055_C2_SP_TXGC1		0x0F /* SP TX GC1 Core 2 */
#define B2055_C2_SP_TXGC2		0x10 /* SP TX GC2 Core 2 */
#define B2055_MASTER1			0x11 /* Master control 1 */
#define B2055_MASTER2			0x12 /* Master control 2 */
#define B2055_PD_LGEN			0x13 /* PD LGEN */
#define B2055_PD_PLLTS			0x14 /* PD PLL TS */
#define B2055_C1_PD_LGBUF		0x15 /* PD Core 1 LGBUF */
#define B2055_C1_PD_TX			0x16 /* PD Core 1 TX */
#define B2055_C1_PD_RXTX		0x17 /* PD Core 1 RXTX */
#define B2055_C1_PD_RSSIMISC		0x18 /* PD Core 1 RSSI MISC */
#define B2055_C2_PD_LGBUF		0x19 /* PD Core 2 LGBUF */
#define B2055_C2_PD_TX			0x1A /* PD Core 2 TX */
#define B2055_C2_PD_RXTX		0x1B /* PD Core 2 RXTX */
#define B2055_C2_PD_RSSIMISC		0x1C /* PD Core 2 RSSI MISC */
#define B2055_PWRDET_LGEN		0x1D /* PWRDET LGEN */
#define B2055_C1_PWRDET_LGBUF		0x1E /* PWRDET LGBUF Core 1 */
#define B2055_C1_PWRDET_RXTX		0x1F /* PWRDET RXTX Core 1 */
#define B2055_C2_PWRDET_LGBUF		0x20 /* PWRDET LGBUF Core 2 */
#define B2055_C2_PWRDET_RXTX		0x21 /* PWRDET RXTX Core 2 */
#define B2055_RRCCAL_CS			0x22 /* RRCCAL Control spare */
#define B2055_RRCCAL_NOPTSEL		0x23 /* RRCCAL N OPT SEL */
#define B2055_CAL_MISC			0x24 /* CAL MISC */
#define B2055_CAL_COUT			0x25 /* CAL Counter out */
#define B2055_CAL_COUT2			0x26 /* CAL Counter out 2 */
#define B2055_CAL_CVARCTL		0x27 /* CAL CVAR Control */
#define B2055_CAL_RVARCTL		0x28 /* CAL RVAR Control */
#define B2055_CAL_LPOCTL		0x29 /* CAL LPO Control */
#define B2055_CAL_TS			0x2A /* CAL TS */
#define B2055_CAL_RCCALRTS		0x2B /* CAL RCCAL READ TS */
#define B2055_CAL_RCALRTS		0x2C /* CAL RCAL READ TS */
#define B2055_PADDRV			0x2D /* PAD driver */
#define B2055_XOCTL1			0x2E /* XO Control 1 */
#define B2055_XOCTL2			0x2F /* XO Control 2 */
#define B2055_XOREGUL			0x30 /* XO Regulator */
#define B2055_XOMISC			0x31 /* XO misc */
#define B2055_PLL_LFC1			0x32 /* PLL LF C1 */
#define B2055_PLL_CALVTH		0x33 /* PLL CAL VTH */
#define B2055_PLL_LFC2			0x34 /* PLL LF C2 */
#define B2055_PLL_REF			0x35 /* PLL reference */
#define B2055_PLL_LFR1			0x36 /* PLL LF R1 */
#define B2055_PLL_PFDCP			0x37 /* PLL PFD CP */
#define B2055_PLL_IDAC_CPOPAMP		0x38 /* PLL IDAC CPOPAMP */
#define B2055_PLL_CPREG			0x39 /* PLL CP Regulator */
#define B2055_PLL_RCAL			0x3A /* PLL RCAL */
#define B2055_RF_PLLMOD0		0x3B /* RF PLL MOD0 */
#define B2055_RF_PLLMOD1		0x3C /* RF PLL MOD1 */
#define B2055_RF_MMDIDAC1		0x3D /* RF MMD IDAC 1 */
#define B2055_RF_MMDIDAC0		0x3E /* RF MMD IDAC 0 */
#define B2055_RF_MMDSP			0x3F /* RF MMD spare */
#define B2055_VCO_CAL1			0x40 /* VCO cal 1 */
#define B2055_VCO_CAL2			0x41 /* VCO cal 2 */
#define B2055_VCO_CAL3			0x42 /* VCO cal 3 */
#define B2055_VCO_CAL4			0x43 /* VCO cal 4 */
#define B2055_VCO_CAL5			0x44 /* VCO cal 5 */
#define B2055_VCO_CAL6			0x45 /* VCO cal 6 */
#define B2055_VCO_CAL7			0x46 /* VCO cal 7 */
#define B2055_VCO_CAL8			0x47 /* VCO cal 8 */
#define B2055_VCO_CAL9			0x48 /* VCO cal 9 */
#define B2055_VCO_CAL10			0x49 /* VCO cal 10 */
#define B2055_VCO_CAL11			0x4A /* VCO cal 11 */
#define B2055_VCO_CAL12			0x4B /* VCO cal 12 */
#define B2055_VCO_CAL13			0x4C /* VCO cal 13 */
#define B2055_VCO_CAL14			0x4D /* VCO cal 14 */
#define B2055_VCO_CAL15			0x4E /* VCO cal 15 */
#define B2055_VCO_CAL16			0x4F /* VCO cal 16 */
#define B2055_VCO_KVCO			0x50 /* VCO KVCO */
#define B2055_VCO_CAPTAIL		0x51 /* VCO CAP TAIL */
#define B2055_VCO_IDACVCO		0x52 /* VCO IDAC VCO */
#define B2055_VCO_REG			0x53 /* VCO Regulator */
#define B2055_PLL_RFVTH			0x54 /* PLL RF VTH */
#define B2055_LGBUF_CENBUF		0x55 /* LGBUF CEN BUF */
#define B2055_LGEN_TUNE1		0x56 /* LGEN tune 1 */
#define B2055_LGEN_TUNE2		0x57 /* LGEN tune 2 */
#define B2055_LGEN_IDAC1		0x58 /* LGEN IDAC 1 */
#define B2055_LGEN_IDAC2		0x59 /* LGEN IDAC 2 */
#define B2055_LGEN_BIASC		0x5A /* LGEN BIAS counter */
#define B2055_LGEN_BIASIDAC		0x5B /* LGEN BIAS IDAC */
#define B2055_LGEN_RCAL			0x5C /* LGEN RCAL */
#define B2055_LGEN_DIV			0x5D /* LGEN div */
#define B2055_LGEN_SPARE2		0x5E /* LGEN spare 2 */
#define B2055_C1_LGBUF_ATUNE		0x5F /* Core 1 LGBUF A tune */
#define B2055_C1_LGBUF_GTUNE		0x60 /* Core 1 LGBUF G tune */
#define B2055_C1_LGBUF_DIV		0x61 /* Core 1 LGBUF div */
#define B2055_C1_LGBUF_AIDAC		0x62 /* Core 1 LGBUF A IDAC */
#define B2055_C1_LGBUF_GIDAC		0x63 /* Core 1 LGBUF G IDAC */
#define B2055_C1_LGBUF_IDACFO		0x64 /* Core 1 LGBUF IDAC filter override */
#define B2055_C1_LGBUF_SPARE		0x65 /* Core 1 LGBUF spare */
#define B2055_C1_RX_RFSPC1		0x66 /* Core 1 RX RF SPC1 */
#define B2055_C1_RX_RFR1		0x67 /* Core 1 RX RF reg 1 */
#define B2055_C1_RX_RFR2		0x68 /* Core 1 RX RF reg 2 */
#define B2055_C1_RX_RFRCAL		0x69 /* Core 1 RX RF RCAL */
#define B2055_C1_RX_BB_BLCMP		0x6A /* Core 1 RX Baseband BUFI LPF CMP */
#define B2055_C1_RX_BB_LPF		0x6B /* Core 1 RX Baseband LPF */
#define B2055_C1_RX_BB_MIDACHP		0x6C /* Core 1 RX Baseband MIDAC High-pass */
#define B2055_C1_RX_BB_VGA1IDAC		0x6D /* Core 1 RX Baseband VGA1 IDAC */
#define B2055_C1_RX_BB_VGA2IDAC		0x6E /* Core 1 RX Baseband VGA2 IDAC */
#define B2055_C1_RX_BB_VGA3IDAC		0x6F /* Core 1 RX Baseband VGA3 IDAC */
#define B2055_C1_RX_BB_BUFOCTL		0x70 /* Core 1 RX Baseband BUFO Control */
#define B2055_C1_RX_BB_RCCALCTL		0x71 /* Core 1 RX Baseband RCCAL Control */
#define B2055_C1_RX_BB_RSSICTL1		0x72 /* Core 1 RX Baseband RSSI Control 1 */
#define B2055_C1_RX_BB_RSSICTL2		0x73 /* Core 1 RX Baseband RSSI Control 2 */
#define B2055_C1_RX_BB_RSSICTL3		0x74 /* Core 1 RX Baseband RSSI Control 3 */
#define B2055_C1_RX_BB_RSSICTL4		0x75 /* Core 1 RX Baseband RSSI Control 4 */
#define B2055_C1_RX_BB_RSSICTL5		0x76 /* Core 1 RX Baseband RSSI Control 5 */
#define B2055_C1_RX_BB_REG		0x77 /* Core 1 RX Baseband Regulator */
#define B2055_C1_RX_BB_SPARE1		0x78 /* Core 1 RX Baseband spare 1 */
#define B2055_C1_RX_TXBBRCAL		0x79 /* Core 1 RX TX BB RCAL */
#define B2055_C1_TX_RF_SPGA		0x7A /* Core 1 TX RF SGM PGA */
#define B2055_C1_TX_RF_SPAD		0x7B /* Core 1 TX RF SGM PAD */
#define B2055_C1_TX_RF_CNTPGA1		0x7C /* Core 1 TX RF counter PGA 1 */
#define B2055_C1_TX_RF_CNTPAD1		0x7D /* Core 1 TX RF counter PAD 1 */
#define B2055_C1_TX_RF_PGAIDAC		0x7E /* Core 1 TX RF PGA IDAC */
#define B2055_C1_TX_PGAPADTN		0x7F /* Core 1 TX PGA PAD TN */
#define B2055_C1_TX_PADIDAC1		0x80 /* Core 1 TX PAD IDAC 1 */
#define B2055_C1_TX_PADIDAC2		0x81 /* Core 1 TX PAD IDAC 2 */
#define B2055_C1_TX_MXBGTRIM		0x82 /* Core 1 TX MX B/G TRIM */
#define B2055_C1_TX_RF_RCAL		0x83 /* Core 1 TX RF RCAL */
#define B2055_C1_TX_RF_PADTSSI1		0x84 /* Core 1 TX RF PAD TSSI1 */
#define B2055_C1_TX_RF_PADTSSI2		0x85 /* Core 1 TX RF PAD TSSI2 */
#define B2055_C1_TX_RF_SPARE		0x86 /* Core 1 TX RF spare */
#define B2055_C1_TX_RF_IQCAL1		0x87 /* Core 1 TX RF I/Q CAL 1 */
#define B2055_C1_TX_RF_IQCAL2		0x88 /* Core 1 TX RF I/Q CAL 2 */
#define B2055_C1_TXBB_RCCAL		0x89 /* Core 1 TXBB RC CAL Control */
#define B2055_C1_TXBB_LPF1		0x8A /* Core 1 TXBB LPF 1 */
#define B2055_C1_TX_VOSCNCL		0x8B /* Core 1 TX VOS CNCL */
#define B2055_C1_TX_LPF_MXGMIDAC	0x8C /* Core 1 TX LPF MXGM IDAC */
#define B2055_C1_TX_BB_MXGM		0x8D /* Core 1 TX BB MXGM */
#define B2055_C2_LGBUF_ATUNE		0x8E /* Core 2 LGBUF A tune */
#define B2055_C2_LGBUF_GTUNE		0x8F /* Core 2 LGBUF G tune */
#define B2055_C2_LGBUF_DIV		0x90 /* Core 2 LGBUF div */
#define B2055_C2_LGBUF_AIDAC		0x91 /* Core 2 LGBUF A IDAC */
#define B2055_C2_LGBUF_GIDAC		0x92 /* Core 2 LGBUF G IDAC */
#define B2055_C2_LGBUF_IDACFO		0x93 /* Core 2 LGBUF IDAC filter override */
#define B2055_C2_LGBUF_SPARE		0x94 /* Core 2 LGBUF spare */
#define B2055_C2_RX_RFSPC1		0x95 /* Core 2 RX RF SPC1 */
#define B2055_C2_RX_RFR1		0x96 /* Core 2 RX RF reg 1 */
#define B2055_C2_RX_RFR2		0x97 /* Core 2 RX RF reg 2 */
#define B2055_C2_RX_RFRCAL		0x98 /* Core 2 RX RF RCAL */
#define B2055_C2_RX_BB_BLCMP		0x99 /* Core 2 RX Baseband BUFI LPF CMP */
#define B2055_C2_RX_BB_LPF		0x9A /* Core 2 RX Baseband LPF */
#define B2055_C2_RX_BB_MIDACHP		0x9B /* Core 2 RX Baseband MIDAC High-pass */
#define B2055_C2_RX_BB_VGA1IDAC		0x9C /* Core 2 RX Baseband VGA1 IDAC */
#define B2055_C2_RX_BB_VGA2IDAC		0x9D /* Core 2 RX Baseband VGA2 IDAC */
#define B2055_C2_RX_BB_VGA3IDAC		0x9E /* Core 2 RX Baseband VGA3 IDAC */
#define B2055_C2_RX_BB_BUFOCTL		0x9F /* Core 2 RX Baseband BUFO Control */
#define B2055_C2_RX_BB_RCCALCTL		0xA0 /* Core 2 RX Baseband RCCAL Control */
#define B2055_C2_RX_BB_RSSICTL1		0xA1 /* Core 2 RX Baseband RSSI Control 1 */
#define B2055_C2_RX_BB_RSSICTL2		0xA2 /* Core 2 RX Baseband RSSI Control 2 */
#define B2055_C2_RX_BB_RSSICTL3		0xA3 /* Core 2 RX Baseband RSSI Control 3 */
#define B2055_C2_RX_BB_RSSICTL4		0xA4 /* Core 2 RX Baseband RSSI Control 4 */
#define B2055_C2_RX_BB_RSSICTL5		0xA5 /* Core 2 RX Baseband RSSI Control 5 */
#define B2055_C2_RX_BB_REG		0xA6 /* Core 2 RX Baseband Regulator */
#define B2055_C2_RX_BB_SPARE1		0xA7 /* Core 2 RX Baseband spare 1 */
#define B2055_C2_RX_TXBBRCAL		0xA8 /* Core 2 RX TX BB RCAL */
#define B2055_C2_TX_RF_SPGA		0xA9 /* Core 2 TX RF SGM PGA */
#define B2055_C2_TX_RF_SPAD		0xAA /* Core 2 TX RF SGM PAD */
#define B2055_C2_TX_RF_CNTPGA1		0xAB /* Core 2 TX RF counter PGA 1 */
#define B2055_C2_TX_RF_CNTPAD1		0xAC /* Core 2 TX RF counter PAD 1 */
#define B2055_C2_TX_RF_PGAIDAC		0xAD /* Core 2 TX RF PGA IDAC */
#define B2055_C2_TX_PGAPADTN		0xAE /* Core 2 TX PGA PAD TN */
#define B2055_C2_TX_PADIDAC1		0xAF /* Core 2 TX PAD IDAC 1 */
#define B2055_C2_TX_PADIDAC2		0xB0 /* Core 2 TX PAD IDAC 2 */
#define B2055_C2_TX_MXBGTRIM		0xB1 /* Core 2 TX MX B/G TRIM */
#define B2055_C2_TX_RF_RCAL		0xB2 /* Core 2 TX RF RCAL */
#define B2055_C2_TX_RF_PADTSSI1		0xB3 /* Core 2 TX RF PAD TSSI1 */
#define B2055_C2_TX_RF_PADTSSI2		0xB4 /* Core 2 TX RF PAD TSSI2 */
#define B2055_C2_TX_RF_SPARE		0xB5 /* Core 2 TX RF spare */
#define B2055_C2_TX_RF_IQCAL1		0xB6 /* Core 2 TX RF I/Q CAL 1 */
#define B2055_C2_TX_RF_IQCAL2		0xB7 /* Core 2 TX RF I/Q CAL 2 */
#define B2055_C2_TXBB_RCCAL		0xB8 /* Core 2 TXBB RC CAL Control */
#define B2055_C2_TXBB_LPF1		0xB9 /* Core 2 TXBB LPF 1 */
#define B2055_C2_TX_VOSCNCL		0xBA /* Core 2 TX VOS CNCL */
#define B2055_C2_TX_LPF_MXGMIDAC	0xBB /* Core 2 TX LPF MXGM IDAC */
#define B2055_C2_TX_BB_MXGM		0xBC /* Core 2 TX BB MXGM */
#define B2055_PRG_GCHP21		0xBD /* PRG GC HPVGA23 21 */
#define B2055_PRG_GCHP22		0xBE /* PRG GC HPVGA23 22 */
#define B2055_PRG_GCHP23		0xBF /* PRG GC HPVGA23 23 */
#define B2055_PRG_GCHP24		0xC0 /* PRG GC HPVGA23 24 */
#define B2055_PRG_GCHP25		0xC1 /* PRG GC HPVGA23 25 */
#define B2055_PRG_GCHP26		0xC2 /* PRG GC HPVGA23 26 */
#define B2055_PRG_GCHP27		0xC3 /* PRG GC HPVGA23 27 */
#define B2055_PRG_GCHP28		0xC4 /* PRG GC HPVGA23 28 */
#define B2055_PRG_GCHP29		0xC5 /* PRG GC HPVGA23 29 */
#define B2055_PRG_GCHP30		0xC6 /* PRG GC HPVGA23 30 */
#define B2055_C1_LNA_GAINBST		0xCD /* Core 1 LNA GAINBST */
#define B2055_C1_B0NB_RSSIVCM		0xD2 /* Core 1 B0 narrow-band RSSI VCM */
#define B2055_C1_GENSPARE2		0xD6 /* Core 1 GEN spare 2 */
#define B2055_C2_LNA_GAINBST		0xD9 /* Core 2 LNA GAINBST */
#define B2055_C2_B0NB_RSSIVCM		0xDE /* Core 2 B0 narrow-band RSSI VCM */
#define B2055_C2_GENSPARE2		0xE2 /* Core 2 GEN spare 2 */



struct b43_wldev;

struct b43_phy_n_iq_comp {
	s16 a0;
	s16 b0;
	s16 a1;
	s16 b1;
};

struct b43_phy_n_rssical_cache {
	u16 rssical_radio_regs_2G[2];
	u16 rssical_phy_regs_2G[12];

	u16 rssical_radio_regs_5G[2];
	u16 rssical_phy_regs_5G[12];
};

struct b43_phy_n_cal_cache {
	u16 txcal_radio_regs_2G[8];
	u16 txcal_coeffs_2G[8];
	struct b43_phy_n_iq_comp rxcal_coeffs_2G;

	u16 txcal_radio_regs_5G[8];
	u16 txcal_coeffs_5G[8];
	struct b43_phy_n_iq_comp rxcal_coeffs_5G;
};

struct b43_phy_n_txpwrindex {
	s8 index;
	s8 index_internal;
	s8 index_internal_save;
	u16 AfectrlOverride;
	u16 AfeCtrlDacGain;
	u16 rad_gain;
	u8 bbmult;
	u16 iqcomp_a;
	u16 iqcomp_b;
	u16 locomp;
};

struct b43_phy_n {
	u8 antsel_type;
	u8 cal_orig_pwr_idx[2];
	u8 measure_hold;
	u8 phyrxchain;
	u8 perical;
	u32 deaf_count;
	u32 rxcalparams;
	bool hang_avoid;
	bool mute;
	u16 papd_epsilon_offset[2];
	s32 preamble_override;
	u32 bb_mult_save;
<<<<<<< HEAD
=======
	u16 radio_chanspec;
>>>>>>> 42c4568a

	bool gain_boost;
	bool elna_gain_config;
	bool band5g_pwrgain;

	u8 mphase_cal_phase_id;
	u16 mphase_txcal_cmdidx;
	u16 mphase_txcal_numcmds;
	u16 mphase_txcal_bestcoeffs[11];

	u8 txpwrctrl;
	u16 txcal_bbmult;
	u16 txiqlocal_bestc[11];
	bool txiqlocal_coeffsvalid;
	struct b43_phy_n_txpwrindex txpwrindex[2];

	u8 txrx_chain;
	u16 tx_rx_cal_phy_saveregs[11];
	u16 tx_rx_cal_radio_saveregs[22];

	u16 rfctrl_intc1_save;
	u16 rfctrl_intc2_save;

	u16 classifier_state;
	u16 clip_state[2];

<<<<<<< HEAD
=======
	bool aband_spurwar_en;
	bool gband_spurwar_en;

>>>>>>> 42c4568a
	bool ipa2g_on;
	u8 iqcal_chanspec_2G;
	u8 rssical_chanspec_2G;

	bool ipa5g_on;
	u8 iqcal_chanspec_5G;
	u8 rssical_chanspec_5G;

	struct b43_phy_n_rssical_cache rssical_cache;
	struct b43_phy_n_cal_cache cal_cache;
	bool crsminpwr_adjusted;
	bool noisevars_adjusted;
};


struct b43_phy_operations;
extern const struct b43_phy_operations b43_phyops_n;

#endif /* B43_NPHY_H_ */<|MERGE_RESOLUTION|>--- conflicted
+++ resolved
@@ -975,10 +975,7 @@
 	u16 papd_epsilon_offset[2];
 	s32 preamble_override;
 	u32 bb_mult_save;
-<<<<<<< HEAD
-=======
 	u16 radio_chanspec;
->>>>>>> 42c4568a
 
 	bool gain_boost;
 	bool elna_gain_config;
@@ -1005,12 +1002,9 @@
 	u16 classifier_state;
 	u16 clip_state[2];
 
-<<<<<<< HEAD
-=======
 	bool aband_spurwar_en;
 	bool gband_spurwar_en;
 
->>>>>>> 42c4568a
 	bool ipa2g_on;
 	u8 iqcal_chanspec_2G;
 	u8 rssical_chanspec_2G;
