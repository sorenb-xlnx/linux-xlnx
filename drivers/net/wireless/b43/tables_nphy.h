#ifndef B43_TABLES_NPHY_H_
#define B43_TABLES_NPHY_H_

#include <linux/types.h>


struct b43_nphy_channeltab_entry {
	/* The channel number */
	u8 channel;
	/* Radio register values on channelswitch */
	u8 radio_pll_ref;
	u8 radio_rf_pllmod0;
	u8 radio_rf_pllmod1;
	u8 radio_vco_captail;
	u8 radio_vco_cal1;
	u8 radio_vco_cal2;
	u8 radio_pll_lfc1;
	u8 radio_pll_lfr1;
	u8 radio_pll_lfc2;
	u8 radio_lgbuf_cenbuf;
	u8 radio_lgen_tune1;
	u8 radio_lgen_tune2;
	u8 radio_c1_lgbuf_atune;
	u8 radio_c1_lgbuf_gtune;
	u8 radio_c1_rx_rfr1;
	u8 radio_c1_tx_pgapadtn;
	u8 radio_c1_tx_mxbgtrim;
	u8 radio_c2_lgbuf_atune;
	u8 radio_c2_lgbuf_gtune;
	u8 radio_c2_rx_rfr1;
	u8 radio_c2_tx_pgapadtn;
	u8 radio_c2_tx_mxbgtrim;
	/* PHY register values on channelswitch */
	u16 phy_bw1a;
	u16 phy_bw2;
	u16 phy_bw3;
	u16 phy_bw4;
	u16 phy_bw5;
	u16 phy_bw6;
	/* The channel frequency in MHz */
	u16 freq;
	/* An unknown value */
	u16 unk2;
};


struct b43_wldev;

struct nphy_txiqcal_ladder {
	u8 percent;
	u8 g_env;
};

/* Upload the default register value table.
 * If "ghz5" is true, we upload the 5Ghz table. Otherwise the 2.4Ghz
 * table is uploaded. If "ignore_uploadflag" is true, we upload any value
 * and ignore the "UPLOAD" flag. */
void b2055_upload_inittab(struct b43_wldev *dev,
			  bool ghz5, bool ignore_uploadflag);


/* Get the NPHY Channel Switch Table entry for a channel number.
 * Returns NULL on failure to find an entry. */
const struct b43_nphy_channeltab_entry *
b43_nphy_get_chantabent(struct b43_wldev *dev, u8 channel);


/* The N-PHY tables. */

#define B43_NTAB_TYPEMASK		0xF0000000
#define B43_NTAB_8BIT			0x10000000
#define B43_NTAB_16BIT			0x20000000
#define B43_NTAB_32BIT			0x30000000
#define B43_NTAB8(table, offset)	(((table) << 10) | (offset) | B43_NTAB_8BIT)
#define B43_NTAB16(table, offset)	(((table) << 10) | (offset) | B43_NTAB_16BIT)
#define B43_NTAB32(table, offset)	(((table) << 10) | (offset) | B43_NTAB_32BIT)

/* Static N-PHY tables */
#define B43_NTAB_FRAMESTRUCT		B43_NTAB32(0x0A, 0x000) /* Frame Struct Table */
#define B43_NTAB_FRAMESTRUCT_SIZE	832
#define B43_NTAB_FRAMELT		B43_NTAB8 (0x18, 0x000) /* Frame Lookup Table */
#define B43_NTAB_FRAMELT_SIZE		32
#define B43_NTAB_TMAP			B43_NTAB32(0x0C, 0x000) /* T Map Table */
#define B43_NTAB_TMAP_SIZE		448
#define B43_NTAB_TDTRN			B43_NTAB32(0x0E, 0x000) /* TDTRN Table */
#define B43_NTAB_TDTRN_SIZE		704
#define B43_NTAB_INTLEVEL		B43_NTAB32(0x0D, 0x000) /* Int Level Table */
#define B43_NTAB_INTLEVEL_SIZE		7
#define B43_NTAB_PILOT			B43_NTAB16(0x0B, 0x000) /* Pilot Table */
#define B43_NTAB_PILOT_SIZE		88
#define B43_NTAB_PILOTLT		B43_NTAB32(0x14, 0x000) /* Pilot Lookup Table */
#define B43_NTAB_PILOTLT_SIZE		6
#define B43_NTAB_TDI20A0		B43_NTAB32(0x13, 0x080) /* TDI Table 20 Antenna 0 */
#define B43_NTAB_TDI20A0_SIZE		55
#define B43_NTAB_TDI20A1		B43_NTAB32(0x13, 0x100) /* TDI Table 20 Antenna 1 */
#define B43_NTAB_TDI20A1_SIZE		55
#define B43_NTAB_TDI40A0		B43_NTAB32(0x13, 0x280) /* TDI Table 40 Antenna 0 */
#define B43_NTAB_TDI40A0_SIZE		110
#define B43_NTAB_TDI40A1		B43_NTAB32(0x13, 0x300) /* TDI Table 40 Antenna 1 */
#define B43_NTAB_TDI40A1_SIZE		110
#define B43_NTAB_BDI			B43_NTAB16(0x15, 0x000) /* BDI Table */
#define B43_NTAB_BDI_SIZE		6
#define B43_NTAB_CHANEST		B43_NTAB32(0x16, 0x000) /* Channel Estimate Table */
#define B43_NTAB_CHANEST_SIZE		96
#define B43_NTAB_MCS			B43_NTAB8 (0x12, 0x000) /* MCS Table */
#define B43_NTAB_MCS_SIZE		128

/* Volatile N-PHY tables */
#define B43_NTAB_NOISEVAR10		B43_NTAB32(0x10, 0x000) /* Noise Var Table 10 */
#define B43_NTAB_NOISEVAR10_SIZE	256
#define B43_NTAB_NOISEVAR11		B43_NTAB32(0x10, 0x080) /* Noise Var Table 11 */
#define B43_NTAB_NOISEVAR11_SIZE	256
#define B43_NTAB_C0_ESTPLT		B43_NTAB8 (0x1A, 0x000) /* Estimate Power Lookup Table Core 0 */
#define B43_NTAB_C0_ESTPLT_SIZE		64
#define B43_NTAB_C1_ESTPLT		B43_NTAB8 (0x1B, 0x000) /* Estimate Power Lookup Table Core 1 */
#define B43_NTAB_C1_ESTPLT_SIZE		64
#define B43_NTAB_C0_ADJPLT		B43_NTAB8 (0x1A, 0x040) /* Adjust Power Lookup Table Core 0 */
#define B43_NTAB_C0_ADJPLT_SIZE		128
#define B43_NTAB_C1_ADJPLT		B43_NTAB8 (0x1B, 0x040) /* Adjust Power Lookup Table Core 1 */
#define B43_NTAB_C1_ADJPLT_SIZE		128
#define B43_NTAB_C0_GAINCTL		B43_NTAB32(0x1A, 0x0C0) /* Gain Control Lookup Table Core 0 */
#define B43_NTAB_C0_GAINCTL_SIZE	128
#define B43_NTAB_C1_GAINCTL		B43_NTAB32(0x1B, 0x0C0) /* Gain Control Lookup Table Core 1 */
#define B43_NTAB_C1_GAINCTL_SIZE	128
#define B43_NTAB_C0_IQLT		B43_NTAB32(0x1A, 0x140) /* IQ Lookup Table Core 0 */
#define B43_NTAB_C0_IQLT_SIZE		128
#define B43_NTAB_C1_IQLT		B43_NTAB32(0x1B, 0x140) /* IQ Lookup Table Core 1 */
#define B43_NTAB_C1_IQLT_SIZE		128
#define B43_NTAB_C0_LOFEEDTH		B43_NTAB16(0x1A, 0x1C0) /* Local Oscillator Feed Through Lookup Table Core 0 */
#define B43_NTAB_C0_LOFEEDTH_SIZE	128
#define B43_NTAB_C1_LOFEEDTH		B43_NTAB16(0x1B, 0x1C0) /* Local Oscillator Feed Through Lookup Table Core 1 */
#define B43_NTAB_C1_LOFEEDTH_SIZE	128

#define B43_NTAB_TX_IQLO_CAL_LOFT_LADDER_40_SIZE	18
#define B43_NTAB_TX_IQLO_CAL_LOFT_LADDER_20_SIZE	18
#define B43_NTAB_TX_IQLO_CAL_IQIMB_LADDER_40_SIZE	18
#define B43_NTAB_TX_IQLO_CAL_IQIMB_LADDER_20_SIZE	18
#define B43_NTAB_TX_IQLO_CAL_STARTCOEFS_REV3		11
#define B43_NTAB_TX_IQLO_CAL_STARTCOEFS			9
#define B43_NTAB_TX_IQLO_CAL_CMDS_RECAL_REV3		12
#define B43_NTAB_TX_IQLO_CAL_CMDS_RECAL			10
#define B43_NTAB_TX_IQLO_CAL_CMDS_FULLCAL		10
#define B43_NTAB_TX_IQLO_CAL_CMDS_FULLCAL_REV3		12

<<<<<<< HEAD
void b43_ntab_write(struct b43_wldev *dev, u32 offset, u32 value);
=======
u32 b43_ntab_read(struct b43_wldev *dev, u32 offset);
void b43_ntab_read_bulk(struct b43_wldev *dev, u32 offset,
			 unsigned int nr_elements, void *_data);
void b43_ntab_write(struct b43_wldev *dev, u32 offset, u32 value);
void b43_ntab_write_bulk(struct b43_wldev *dev, u32 offset,
			  unsigned int nr_elements, const void *_data);
>>>>>>> 64147c72

void b43_nphy_rev0_1_2_tables_init(struct b43_wldev *dev);
void b43_nphy_rev3plus_tables_init(struct b43_wldev *dev);

extern const u32 b43_ntab_tx_gain_rev0_1_2[];
extern const u32 b43_ntab_tx_gain_rev3plus_2ghz[];
extern const u32 b43_ntab_tx_gain_rev3_5ghz[];
extern const u32 b43_ntab_tx_gain_rev4_5ghz[];
extern const u32 b43_ntab_tx_gain_rev5plus_5ghz[];

extern const u32 txpwrctrl_tx_gain_ipa[];
extern const u32 txpwrctrl_tx_gain_ipa_rev5[];
extern const u32 txpwrctrl_tx_gain_ipa_rev6[];
extern const u32 txpwrctrl_tx_gain_ipa_5g[];
extern const u16 tbl_iqcal_gainparams[2][9][8];
extern const struct nphy_txiqcal_ladder ladder_lo[];
extern const struct nphy_txiqcal_ladder ladder_iq[];
extern const u16 loscale[];

extern const u16 tbl_tx_iqlo_cal_loft_ladder_40[];
extern const u16 tbl_tx_iqlo_cal_loft_ladder_20[];
extern const u16 tbl_tx_iqlo_cal_iqimb_ladder_40[];
extern const u16 tbl_tx_iqlo_cal_iqimb_ladder_20[];
extern const u16 tbl_tx_iqlo_cal_startcoefs_nphyrev3[];
extern const u16 tbl_tx_iqlo_cal_startcoefs[];
extern const u16 tbl_tx_iqlo_cal_cmds_recal_nphyrev3[];
extern const u16 tbl_tx_iqlo_cal_cmds_recal[];
extern const u16 tbl_tx_iqlo_cal_cmds_fullcal[];
extern const u16 tbl_tx_iqlo_cal_cmds_fullcal_nphyrev3[];

#endif /* B43_TABLES_NPHY_H_ */<|MERGE_RESOLUTION|>--- conflicted
+++ resolved
@@ -142,16 +142,12 @@
 #define B43_NTAB_TX_IQLO_CAL_CMDS_FULLCAL		10
 #define B43_NTAB_TX_IQLO_CAL_CMDS_FULLCAL_REV3		12
 
-<<<<<<< HEAD
-void b43_ntab_write(struct b43_wldev *dev, u32 offset, u32 value);
-=======
 u32 b43_ntab_read(struct b43_wldev *dev, u32 offset);
 void b43_ntab_read_bulk(struct b43_wldev *dev, u32 offset,
 			 unsigned int nr_elements, void *_data);
 void b43_ntab_write(struct b43_wldev *dev, u32 offset, u32 value);
 void b43_ntab_write_bulk(struct b43_wldev *dev, u32 offset,
 			  unsigned int nr_elements, const void *_data);
->>>>>>> 64147c72
 
 void b43_nphy_rev0_1_2_tables_init(struct b43_wldev *dev);
 void b43_nphy_rev3plus_tables_init(struct b43_wldev *dev);
