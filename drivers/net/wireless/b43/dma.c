/*

  Broadcom B43 wireless driver

  DMA ringbuffer and descriptor allocation/management

  Copyright (c) 2005, 2006 Michael Buesch <mb@bu3sch.de>

  Some code in this file is derived from the b44.c driver
  Copyright (C) 2002 David S. Miller
  Copyright (C) Pekka Pietikainen

  This program is free software; you can redistribute it and/or modify
  it under the terms of the GNU General Public License as published by
  the Free Software Foundation; either version 2 of the License, or
  (at your option) any later version.

  This program is distributed in the hope that it will be useful,
  but WITHOUT ANY WARRANTY; without even the implied warranty of
  MERCHANTABILITY or FITNESS FOR A PARTICULAR PURPOSE.  See the
  GNU General Public License for more details.

  You should have received a copy of the GNU General Public License
  along with this program; see the file COPYING.  If not, write to
  the Free Software Foundation, Inc., 51 Franklin Steet, Fifth Floor,
  Boston, MA 02110-1301, USA.

*/

#include "b43.h"
#include "dma.h"
#include "main.h"
#include "debugfs.h"
#include "xmit.h"

#include <linux/dma-mapping.h>
#include <linux/pci.h>
#include <linux/delay.h>
#include <linux/skbuff.h>
#include <linux/etherdevice.h>
#include <asm/div64.h>


/* 32bit DMA ops. */
static
struct b43_dmadesc_generic *op32_idx2desc(struct b43_dmaring *ring,
					  int slot,
					  struct b43_dmadesc_meta **meta)
{
	struct b43_dmadesc32 *desc;

	*meta = &(ring->meta[slot]);
	desc = ring->descbase;
	desc = &(desc[slot]);

	return (struct b43_dmadesc_generic *)desc;
}

static void op32_fill_descriptor(struct b43_dmaring *ring,
				 struct b43_dmadesc_generic *desc,
				 dma_addr_t dmaaddr, u16 bufsize,
				 int start, int end, int irq)
{
	struct b43_dmadesc32 *descbase = ring->descbase;
	int slot;
	u32 ctl;
	u32 addr;
	u32 addrext;

	slot = (int)(&(desc->dma32) - descbase);
	B43_WARN_ON(!(slot >= 0 && slot < ring->nr_slots));

	addr = (u32) (dmaaddr & ~SSB_DMA_TRANSLATION_MASK);
	addrext = (u32) (dmaaddr & SSB_DMA_TRANSLATION_MASK)
	    >> SSB_DMA_TRANSLATION_SHIFT;
	addr |= ssb_dma_translation(ring->dev->dev);
	ctl = (bufsize - ring->frameoffset)
	    & B43_DMA32_DCTL_BYTECNT;
	if (slot == ring->nr_slots - 1)
		ctl |= B43_DMA32_DCTL_DTABLEEND;
	if (start)
		ctl |= B43_DMA32_DCTL_FRAMESTART;
	if (end)
		ctl |= B43_DMA32_DCTL_FRAMEEND;
	if (irq)
		ctl |= B43_DMA32_DCTL_IRQ;
	ctl |= (addrext << B43_DMA32_DCTL_ADDREXT_SHIFT)
	    & B43_DMA32_DCTL_ADDREXT_MASK;

	desc->dma32.control = cpu_to_le32(ctl);
	desc->dma32.address = cpu_to_le32(addr);
}

static void op32_poke_tx(struct b43_dmaring *ring, int slot)
{
	b43_dma_write(ring, B43_DMA32_TXINDEX,
		      (u32) (slot * sizeof(struct b43_dmadesc32)));
}

static void op32_tx_suspend(struct b43_dmaring *ring)
{
	b43_dma_write(ring, B43_DMA32_TXCTL, b43_dma_read(ring, B43_DMA32_TXCTL)
		      | B43_DMA32_TXSUSPEND);
}

static void op32_tx_resume(struct b43_dmaring *ring)
{
	b43_dma_write(ring, B43_DMA32_TXCTL, b43_dma_read(ring, B43_DMA32_TXCTL)
		      & ~B43_DMA32_TXSUSPEND);
}

static int op32_get_current_rxslot(struct b43_dmaring *ring)
{
	u32 val;

	val = b43_dma_read(ring, B43_DMA32_RXSTATUS);
	val &= B43_DMA32_RXDPTR;

	return (val / sizeof(struct b43_dmadesc32));
}

static void op32_set_current_rxslot(struct b43_dmaring *ring, int slot)
{
	b43_dma_write(ring, B43_DMA32_RXINDEX,
		      (u32) (slot * sizeof(struct b43_dmadesc32)));
}

static const struct b43_dma_ops dma32_ops = {
	.idx2desc = op32_idx2desc,
	.fill_descriptor = op32_fill_descriptor,
	.poke_tx = op32_poke_tx,
	.tx_suspend = op32_tx_suspend,
	.tx_resume = op32_tx_resume,
	.get_current_rxslot = op32_get_current_rxslot,
	.set_current_rxslot = op32_set_current_rxslot,
};

/* 64bit DMA ops. */
static
struct b43_dmadesc_generic *op64_idx2desc(struct b43_dmaring *ring,
					  int slot,
					  struct b43_dmadesc_meta **meta)
{
	struct b43_dmadesc64 *desc;

	*meta = &(ring->meta[slot]);
	desc = ring->descbase;
	desc = &(desc[slot]);

	return (struct b43_dmadesc_generic *)desc;
}

static void op64_fill_descriptor(struct b43_dmaring *ring,
				 struct b43_dmadesc_generic *desc,
				 dma_addr_t dmaaddr, u16 bufsize,
				 int start, int end, int irq)
{
	struct b43_dmadesc64 *descbase = ring->descbase;
	int slot;
	u32 ctl0 = 0, ctl1 = 0;
	u32 addrlo, addrhi;
	u32 addrext;

	slot = (int)(&(desc->dma64) - descbase);
	B43_WARN_ON(!(slot >= 0 && slot < ring->nr_slots));

	addrlo = (u32) (dmaaddr & 0xFFFFFFFF);
	addrhi = (((u64) dmaaddr >> 32) & ~SSB_DMA_TRANSLATION_MASK);
	addrext = (((u64) dmaaddr >> 32) & SSB_DMA_TRANSLATION_MASK)
	    >> SSB_DMA_TRANSLATION_SHIFT;
	addrhi |= (ssb_dma_translation(ring->dev->dev) << 1);
	if (slot == ring->nr_slots - 1)
		ctl0 |= B43_DMA64_DCTL0_DTABLEEND;
	if (start)
		ctl0 |= B43_DMA64_DCTL0_FRAMESTART;
	if (end)
		ctl0 |= B43_DMA64_DCTL0_FRAMEEND;
	if (irq)
		ctl0 |= B43_DMA64_DCTL0_IRQ;
	ctl1 |= (bufsize - ring->frameoffset)
	    & B43_DMA64_DCTL1_BYTECNT;
	ctl1 |= (addrext << B43_DMA64_DCTL1_ADDREXT_SHIFT)
	    & B43_DMA64_DCTL1_ADDREXT_MASK;

	desc->dma64.control0 = cpu_to_le32(ctl0);
	desc->dma64.control1 = cpu_to_le32(ctl1);
	desc->dma64.address_low = cpu_to_le32(addrlo);
	desc->dma64.address_high = cpu_to_le32(addrhi);
}

static void op64_poke_tx(struct b43_dmaring *ring, int slot)
{
	b43_dma_write(ring, B43_DMA64_TXINDEX,
		      (u32) (slot * sizeof(struct b43_dmadesc64)));
}

static void op64_tx_suspend(struct b43_dmaring *ring)
{
	b43_dma_write(ring, B43_DMA64_TXCTL, b43_dma_read(ring, B43_DMA64_TXCTL)
		      | B43_DMA64_TXSUSPEND);
}

static void op64_tx_resume(struct b43_dmaring *ring)
{
	b43_dma_write(ring, B43_DMA64_TXCTL, b43_dma_read(ring, B43_DMA64_TXCTL)
		      & ~B43_DMA64_TXSUSPEND);
}

static int op64_get_current_rxslot(struct b43_dmaring *ring)
{
	u32 val;

	val = b43_dma_read(ring, B43_DMA64_RXSTATUS);
	val &= B43_DMA64_RXSTATDPTR;

	return (val / sizeof(struct b43_dmadesc64));
}

static void op64_set_current_rxslot(struct b43_dmaring *ring, int slot)
{
	b43_dma_write(ring, B43_DMA64_RXINDEX,
		      (u32) (slot * sizeof(struct b43_dmadesc64)));
}

static const struct b43_dma_ops dma64_ops = {
	.idx2desc = op64_idx2desc,
	.fill_descriptor = op64_fill_descriptor,
	.poke_tx = op64_poke_tx,
	.tx_suspend = op64_tx_suspend,
	.tx_resume = op64_tx_resume,
	.get_current_rxslot = op64_get_current_rxslot,
	.set_current_rxslot = op64_set_current_rxslot,
};

static inline int free_slots(struct b43_dmaring *ring)
{
	return (ring->nr_slots - ring->used_slots);
}

static inline int next_slot(struct b43_dmaring *ring, int slot)
{
	B43_WARN_ON(!(slot >= -1 && slot <= ring->nr_slots - 1));
	if (slot == ring->nr_slots - 1)
		return 0;
	return slot + 1;
}

static inline int prev_slot(struct b43_dmaring *ring, int slot)
{
	B43_WARN_ON(!(slot >= 0 && slot <= ring->nr_slots - 1));
	if (slot == 0)
		return ring->nr_slots - 1;
	return slot - 1;
}

#ifdef CONFIG_B43_DEBUG
static void update_max_used_slots(struct b43_dmaring *ring,
				  int current_used_slots)
{
	if (current_used_slots <= ring->max_used_slots)
		return;
	ring->max_used_slots = current_used_slots;
	if (b43_debug(ring->dev, B43_DBG_DMAVERBOSE)) {
		b43dbg(ring->dev->wl,
		       "max_used_slots increased to %d on %s ring %d\n",
		       ring->max_used_slots,
		       ring->tx ? "TX" : "RX", ring->index);
	}
}
#else
static inline
    void update_max_used_slots(struct b43_dmaring *ring, int current_used_slots)
{
}
#endif /* DEBUG */

/* Request a slot for usage. */
static inline int request_slot(struct b43_dmaring *ring)
{
	int slot;

	B43_WARN_ON(!ring->tx);
	B43_WARN_ON(ring->stopped);
	B43_WARN_ON(free_slots(ring) == 0);

	slot = next_slot(ring, ring->current_slot);
	ring->current_slot = slot;
	ring->used_slots++;

	update_max_used_slots(ring, ring->used_slots);

	return slot;
}

static u16 b43_dmacontroller_base(enum b43_dmatype type, int controller_idx)
{
	static const u16 map64[] = {
		B43_MMIO_DMA64_BASE0,
		B43_MMIO_DMA64_BASE1,
		B43_MMIO_DMA64_BASE2,
		B43_MMIO_DMA64_BASE3,
		B43_MMIO_DMA64_BASE4,
		B43_MMIO_DMA64_BASE5,
	};
	static const u16 map32[] = {
		B43_MMIO_DMA32_BASE0,
		B43_MMIO_DMA32_BASE1,
		B43_MMIO_DMA32_BASE2,
		B43_MMIO_DMA32_BASE3,
		B43_MMIO_DMA32_BASE4,
		B43_MMIO_DMA32_BASE5,
	};

	if (type == B43_DMA_64BIT) {
		B43_WARN_ON(!(controller_idx >= 0 &&
			      controller_idx < ARRAY_SIZE(map64)));
		return map64[controller_idx];
	}
	B43_WARN_ON(!(controller_idx >= 0 &&
		      controller_idx < ARRAY_SIZE(map32)));
	return map32[controller_idx];
}

static inline
    dma_addr_t map_descbuffer(struct b43_dmaring *ring,
			      unsigned char *buf, size_t len, int tx)
{
	dma_addr_t dmaaddr;

	if (tx) {
		dmaaddr = dma_map_single(ring->dev->dev->dev,
					 buf, len, DMA_TO_DEVICE);
	} else {
		dmaaddr = dma_map_single(ring->dev->dev->dev,
					 buf, len, DMA_FROM_DEVICE);
	}

	return dmaaddr;
}

static inline
    void unmap_descbuffer(struct b43_dmaring *ring,
			  dma_addr_t addr, size_t len, int tx)
{
	if (tx) {
		dma_unmap_single(ring->dev->dev->dev, addr, len, DMA_TO_DEVICE);
	} else {
		dma_unmap_single(ring->dev->dev->dev,
				 addr, len, DMA_FROM_DEVICE);
	}
}

static inline
    void sync_descbuffer_for_cpu(struct b43_dmaring *ring,
				 dma_addr_t addr, size_t len)
{
	B43_WARN_ON(ring->tx);
	dma_sync_single_for_cpu(ring->dev->dev->dev,
				addr, len, DMA_FROM_DEVICE);
}

static inline
    void sync_descbuffer_for_device(struct b43_dmaring *ring,
				    dma_addr_t addr, size_t len)
{
	B43_WARN_ON(ring->tx);
	dma_sync_single_for_device(ring->dev->dev->dev,
				   addr, len, DMA_FROM_DEVICE);
}

static inline
    void free_descriptor_buffer(struct b43_dmaring *ring,
				struct b43_dmadesc_meta *meta)
{
	if (meta->skb) {
		dev_kfree_skb_any(meta->skb);
		meta->skb = NULL;
	}
}

static int alloc_ringmemory(struct b43_dmaring *ring)
{
	struct device *dev = ring->dev->dev->dev;
	gfp_t flags = GFP_KERNEL;

	/* The specs call for 4K buffers for 30- and 32-bit DMA with 4K
	 * alignment and 8K buffers for 64-bit DMA with 8K alignment. Testing
	 * has shown that 4K is sufficient for the latter as long as the buffer
	 * does not cross an 8K boundary.
	 *
	 * For unknown reasons - possibly a hardware error - the BCM4311 rev
	 * 02, which uses 64-bit DMA, needs the ring buffer in very low memory,
	 * which accounts for the GFP_DMA flag below.
	 */
	if (ring->type == B43_DMA_64BIT)
		flags |= GFP_DMA;
	ring->descbase = dma_alloc_coherent(dev, B43_DMA_RINGMEMSIZE,
					    &(ring->dmabase), flags);
	if (!ring->descbase) {
		b43err(ring->dev->wl, "DMA ringmemory allocation failed\n");
		return -ENOMEM;
	}
	memset(ring->descbase, 0, B43_DMA_RINGMEMSIZE);

	return 0;
}

static void free_ringmemory(struct b43_dmaring *ring)
{
	struct device *dev = ring->dev->dev->dev;

	dma_free_coherent(dev, B43_DMA_RINGMEMSIZE,
			  ring->descbase, ring->dmabase);
}

/* Reset the RX DMA channel */
static int b43_dmacontroller_rx_reset(struct b43_wldev *dev, u16 mmio_base,
				      enum b43_dmatype type)
{
	int i;
	u32 value;
	u16 offset;

	might_sleep();

	offset = (type == B43_DMA_64BIT) ? B43_DMA64_RXCTL : B43_DMA32_RXCTL;
	b43_write32(dev, mmio_base + offset, 0);
	for (i = 0; i < 10; i++) {
		offset = (type == B43_DMA_64BIT) ? B43_DMA64_RXSTATUS :
						   B43_DMA32_RXSTATUS;
		value = b43_read32(dev, mmio_base + offset);
		if (type == B43_DMA_64BIT) {
			value &= B43_DMA64_RXSTAT;
			if (value == B43_DMA64_RXSTAT_DISABLED) {
				i = -1;
				break;
			}
		} else {
			value &= B43_DMA32_RXSTATE;
			if (value == B43_DMA32_RXSTAT_DISABLED) {
				i = -1;
				break;
			}
		}
		msleep(1);
	}
	if (i != -1) {
		b43err(dev->wl, "DMA RX reset timed out\n");
		return -ENODEV;
	}

	return 0;
}

/* Reset the TX DMA channel */
static int b43_dmacontroller_tx_reset(struct b43_wldev *dev, u16 mmio_base,
				      enum b43_dmatype type)
{
	int i;
	u32 value;
	u16 offset;

	might_sleep();

	for (i = 0; i < 10; i++) {
		offset = (type == B43_DMA_64BIT) ? B43_DMA64_TXSTATUS :
						   B43_DMA32_TXSTATUS;
		value = b43_read32(dev, mmio_base + offset);
		if (type == B43_DMA_64BIT) {
			value &= B43_DMA64_TXSTAT;
			if (value == B43_DMA64_TXSTAT_DISABLED ||
			    value == B43_DMA64_TXSTAT_IDLEWAIT ||
			    value == B43_DMA64_TXSTAT_STOPPED)
				break;
		} else {
			value &= B43_DMA32_TXSTATE;
			if (value == B43_DMA32_TXSTAT_DISABLED ||
			    value == B43_DMA32_TXSTAT_IDLEWAIT ||
			    value == B43_DMA32_TXSTAT_STOPPED)
				break;
		}
		msleep(1);
	}
	offset = (type == B43_DMA_64BIT) ? B43_DMA64_TXCTL : B43_DMA32_TXCTL;
	b43_write32(dev, mmio_base + offset, 0);
	for (i = 0; i < 10; i++) {
		offset = (type == B43_DMA_64BIT) ? B43_DMA64_TXSTATUS :
						   B43_DMA32_TXSTATUS;
		value = b43_read32(dev, mmio_base + offset);
		if (type == B43_DMA_64BIT) {
			value &= B43_DMA64_TXSTAT;
			if (value == B43_DMA64_TXSTAT_DISABLED) {
				i = -1;
				break;
			}
		} else {
			value &= B43_DMA32_TXSTATE;
			if (value == B43_DMA32_TXSTAT_DISABLED) {
				i = -1;
				break;
			}
		}
		msleep(1);
	}
	if (i != -1) {
		b43err(dev->wl, "DMA TX reset timed out\n");
		return -ENODEV;
	}
	/* ensure the reset is completed. */
	msleep(1);

	return 0;
}

/* Check if a DMA mapping address is invalid. */
static bool b43_dma_mapping_error(struct b43_dmaring *ring,
				  dma_addr_t addr,
				  size_t buffersize, bool dma_to_device)
{
	if (unlikely(dma_mapping_error(addr)))
		return 1;

	switch (ring->type) {
	case B43_DMA_30BIT:
		if ((u64)addr + buffersize > (1ULL << 30))
			goto address_error;
		break;
	case B43_DMA_32BIT:
		if ((u64)addr + buffersize > (1ULL << 32))
			goto address_error;
		break;
	case B43_DMA_64BIT:
		/* Currently we can't have addresses beyond
		 * 64bit in the kernel. */
		break;
	}

	/* The address is OK. */
	return 0;

address_error:
	/* We can't support this address. Unmap it again. */
	unmap_descbuffer(ring, addr, buffersize, dma_to_device);

	return 1;
}

static int setup_rx_descbuffer(struct b43_dmaring *ring,
			       struct b43_dmadesc_generic *desc,
			       struct b43_dmadesc_meta *meta, gfp_t gfp_flags)
{
	struct b43_rxhdr_fw4 *rxhdr;
	struct b43_hwtxstatus *txstat;
	dma_addr_t dmaaddr;
	struct sk_buff *skb;

	B43_WARN_ON(ring->tx);

	skb = __dev_alloc_skb(ring->rx_buffersize, gfp_flags);
	if (unlikely(!skb))
		return -ENOMEM;
	dmaaddr = map_descbuffer(ring, skb->data, ring->rx_buffersize, 0);
	if (b43_dma_mapping_error(ring, dmaaddr, ring->rx_buffersize, 0)) {
		/* ugh. try to realloc in zone_dma */
		gfp_flags |= GFP_DMA;

		dev_kfree_skb_any(skb);

		skb = __dev_alloc_skb(ring->rx_buffersize, gfp_flags);
		if (unlikely(!skb))
			return -ENOMEM;
		dmaaddr = map_descbuffer(ring, skb->data,
					 ring->rx_buffersize, 0);
	}

	if (b43_dma_mapping_error(ring, dmaaddr, ring->rx_buffersize, 0)) {
		dev_kfree_skb_any(skb);
		return -EIO;
	}

	meta->skb = skb;
	meta->dmaaddr = dmaaddr;
	ring->ops->fill_descriptor(ring, desc, dmaaddr,
				   ring->rx_buffersize, 0, 0, 0);

	rxhdr = (struct b43_rxhdr_fw4 *)(skb->data);
	rxhdr->frame_len = 0;
	txstat = (struct b43_hwtxstatus *)(skb->data);
	txstat->cookie = 0;

	return 0;
}

/* Allocate the initial descbuffers.
 * This is used for an RX ring only.
 */
static int alloc_initial_descbuffers(struct b43_dmaring *ring)
{
	int i, err = -ENOMEM;
	struct b43_dmadesc_generic *desc;
	struct b43_dmadesc_meta *meta;

	for (i = 0; i < ring->nr_slots; i++) {
		desc = ring->ops->idx2desc(ring, i, &meta);

		err = setup_rx_descbuffer(ring, desc, meta, GFP_KERNEL);
		if (err) {
			b43err(ring->dev->wl,
			       "Failed to allocate initial descbuffers\n");
			goto err_unwind;
		}
	}
	mb();
	ring->used_slots = ring->nr_slots;
	err = 0;
      out:
	return err;

      err_unwind:
	for (i--; i >= 0; i--) {
		desc = ring->ops->idx2desc(ring, i, &meta);

		unmap_descbuffer(ring, meta->dmaaddr, ring->rx_buffersize, 0);
		dev_kfree_skb(meta->skb);
	}
	goto out;
}

/* Do initial setup of the DMA controller.
 * Reset the controller, write the ring busaddress
 * and switch the "enable" bit on.
 */
static int dmacontroller_setup(struct b43_dmaring *ring)
{
	int err = 0;
	u32 value;
	u32 addrext;
	u32 trans = ssb_dma_translation(ring->dev->dev);

	if (ring->tx) {
		if (ring->type == B43_DMA_64BIT) {
			u64 ringbase = (u64) (ring->dmabase);

			addrext = ((ringbase >> 32) & SSB_DMA_TRANSLATION_MASK)
			    >> SSB_DMA_TRANSLATION_SHIFT;
			value = B43_DMA64_TXENABLE;
			value |= (addrext << B43_DMA64_TXADDREXT_SHIFT)
			    & B43_DMA64_TXADDREXT_MASK;
			b43_dma_write(ring, B43_DMA64_TXCTL, value);
			b43_dma_write(ring, B43_DMA64_TXRINGLO,
				      (ringbase & 0xFFFFFFFF));
			b43_dma_write(ring, B43_DMA64_TXRINGHI,
				      ((ringbase >> 32) &
				       ~SSB_DMA_TRANSLATION_MASK)
				      | (trans << 1));
		} else {
			u32 ringbase = (u32) (ring->dmabase);

			addrext = (ringbase & SSB_DMA_TRANSLATION_MASK)
			    >> SSB_DMA_TRANSLATION_SHIFT;
			value = B43_DMA32_TXENABLE;
			value |= (addrext << B43_DMA32_TXADDREXT_SHIFT)
			    & B43_DMA32_TXADDREXT_MASK;
			b43_dma_write(ring, B43_DMA32_TXCTL, value);
			b43_dma_write(ring, B43_DMA32_TXRING,
				      (ringbase & ~SSB_DMA_TRANSLATION_MASK)
				      | trans);
		}
	} else {
		err = alloc_initial_descbuffers(ring);
		if (err)
			goto out;
		if (ring->type == B43_DMA_64BIT) {
			u64 ringbase = (u64) (ring->dmabase);

			addrext = ((ringbase >> 32) & SSB_DMA_TRANSLATION_MASK)
			    >> SSB_DMA_TRANSLATION_SHIFT;
			value = (ring->frameoffset << B43_DMA64_RXFROFF_SHIFT);
			value |= B43_DMA64_RXENABLE;
			value |= (addrext << B43_DMA64_RXADDREXT_SHIFT)
			    & B43_DMA64_RXADDREXT_MASK;
			b43_dma_write(ring, B43_DMA64_RXCTL, value);
			b43_dma_write(ring, B43_DMA64_RXRINGLO,
				      (ringbase & 0xFFFFFFFF));
			b43_dma_write(ring, B43_DMA64_RXRINGHI,
				      ((ringbase >> 32) &
				       ~SSB_DMA_TRANSLATION_MASK)
				      | (trans << 1));
			b43_dma_write(ring, B43_DMA64_RXINDEX, ring->nr_slots *
				      sizeof(struct b43_dmadesc64));
		} else {
			u32 ringbase = (u32) (ring->dmabase);

			addrext = (ringbase & SSB_DMA_TRANSLATION_MASK)
			    >> SSB_DMA_TRANSLATION_SHIFT;
			value = (ring->frameoffset << B43_DMA32_RXFROFF_SHIFT);
			value |= B43_DMA32_RXENABLE;
			value |= (addrext << B43_DMA32_RXADDREXT_SHIFT)
			    & B43_DMA32_RXADDREXT_MASK;
			b43_dma_write(ring, B43_DMA32_RXCTL, value);
			b43_dma_write(ring, B43_DMA32_RXRING,
				      (ringbase & ~SSB_DMA_TRANSLATION_MASK)
				      | trans);
			b43_dma_write(ring, B43_DMA32_RXINDEX, ring->nr_slots *
				      sizeof(struct b43_dmadesc32));
		}
	}

out:
	return err;
}

/* Shutdown the DMA controller. */
static void dmacontroller_cleanup(struct b43_dmaring *ring)
{
	if (ring->tx) {
		b43_dmacontroller_tx_reset(ring->dev, ring->mmio_base,
					   ring->type);
		if (ring->type == B43_DMA_64BIT) {
			b43_dma_write(ring, B43_DMA64_TXRINGLO, 0);
			b43_dma_write(ring, B43_DMA64_TXRINGHI, 0);
		} else
			b43_dma_write(ring, B43_DMA32_TXRING, 0);
	} else {
		b43_dmacontroller_rx_reset(ring->dev, ring->mmio_base,
					   ring->type);
		if (ring->type == B43_DMA_64BIT) {
			b43_dma_write(ring, B43_DMA64_RXRINGLO, 0);
			b43_dma_write(ring, B43_DMA64_RXRINGHI, 0);
		} else
			b43_dma_write(ring, B43_DMA32_RXRING, 0);
	}
}

static void free_all_descbuffers(struct b43_dmaring *ring)
{
	struct b43_dmadesc_generic *desc;
	struct b43_dmadesc_meta *meta;
	int i;

	if (!ring->used_slots)
		return;
	for (i = 0; i < ring->nr_slots; i++) {
		desc = ring->ops->idx2desc(ring, i, &meta);

		if (!meta->skb) {
			B43_WARN_ON(!ring->tx);
			continue;
		}
		if (ring->tx) {
			unmap_descbuffer(ring, meta->dmaaddr,
					 meta->skb->len, 1);
		} else {
			unmap_descbuffer(ring, meta->dmaaddr,
					 ring->rx_buffersize, 0);
		}
		free_descriptor_buffer(ring, meta);
	}
}

static u64 supported_dma_mask(struct b43_wldev *dev)
{
	u32 tmp;
	u16 mmio_base;

	tmp = b43_read32(dev, SSB_TMSHIGH);
	if (tmp & SSB_TMSHIGH_DMA64)
		return DMA_64BIT_MASK;
	mmio_base = b43_dmacontroller_base(0, 0);
	b43_write32(dev, mmio_base + B43_DMA32_TXCTL, B43_DMA32_TXADDREXT_MASK);
	tmp = b43_read32(dev, mmio_base + B43_DMA32_TXCTL);
	if (tmp & B43_DMA32_TXADDREXT_MASK)
		return DMA_32BIT_MASK;

	return DMA_30BIT_MASK;
}

/* Main initialization function. */
static
struct b43_dmaring *b43_setup_dmaring(struct b43_wldev *dev,
				      int controller_index,
				      int for_tx,
				      enum b43_dmatype type)
{
	struct b43_dmaring *ring;
	int err;
	int nr_slots;
	dma_addr_t dma_test;

	ring = kzalloc(sizeof(*ring), GFP_KERNEL);
	if (!ring)
		goto out;
	ring->type = type;

	nr_slots = B43_RXRING_SLOTS;
	if (for_tx)
		nr_slots = B43_TXRING_SLOTS;

	ring->meta = kcalloc(nr_slots, sizeof(struct b43_dmadesc_meta),
			     GFP_KERNEL);
	if (!ring->meta)
		goto err_kfree_ring;
	if (for_tx) {
		ring->txhdr_cache = kcalloc(nr_slots,
					    b43_txhdr_size(dev),
					    GFP_KERNEL);
		if (!ring->txhdr_cache)
			goto err_kfree_meta;

		/* test for ability to dma to txhdr_cache */
		dma_test = dma_map_single(dev->dev->dev,
					  ring->txhdr_cache,
					  b43_txhdr_size(dev),
					  DMA_TO_DEVICE);

		if (b43_dma_mapping_error(ring, dma_test,
					  b43_txhdr_size(dev), 1)) {
			/* ugh realloc */
			kfree(ring->txhdr_cache);
			ring->txhdr_cache = kcalloc(nr_slots,
						    b43_txhdr_size(dev),
						    GFP_KERNEL | GFP_DMA);
			if (!ring->txhdr_cache)
				goto err_kfree_meta;

			dma_test = dma_map_single(dev->dev->dev,
						  ring->txhdr_cache,
						  b43_txhdr_size(dev),
						  DMA_TO_DEVICE);

			if (b43_dma_mapping_error(ring, dma_test,
						  b43_txhdr_size(dev), 1))
				goto err_kfree_txhdr_cache;
		}

		dma_unmap_single(dev->dev->dev,
				 dma_test, b43_txhdr_size(dev),
				 DMA_TO_DEVICE);
	}

	ring->dev = dev;
	ring->nr_slots = nr_slots;
	ring->mmio_base = b43_dmacontroller_base(type, controller_index);
	ring->index = controller_index;
	if (type == B43_DMA_64BIT)
		ring->ops = &dma64_ops;
	else
		ring->ops = &dma32_ops;
	if (for_tx) {
		ring->tx = 1;
		ring->current_slot = -1;
	} else {
		if (ring->index == 0) {
			ring->rx_buffersize = B43_DMA0_RX_BUFFERSIZE;
			ring->frameoffset = B43_DMA0_RX_FRAMEOFFSET;
		} else if (ring->index == 3) {
			ring->rx_buffersize = B43_DMA3_RX_BUFFERSIZE;
			ring->frameoffset = B43_DMA3_RX_FRAMEOFFSET;
		} else
			B43_WARN_ON(1);
	}
	spin_lock_init(&ring->lock);
#ifdef CONFIG_B43_DEBUG
	ring->last_injected_overflow = jiffies;
#endif

	err = alloc_ringmemory(ring);
	if (err)
		goto err_kfree_txhdr_cache;
	err = dmacontroller_setup(ring);
	if (err)
		goto err_free_ringmemory;

      out:
	return ring;

      err_free_ringmemory:
	free_ringmemory(ring);
      err_kfree_txhdr_cache:
	kfree(ring->txhdr_cache);
      err_kfree_meta:
	kfree(ring->meta);
      err_kfree_ring:
	kfree(ring);
	ring = NULL;
	goto out;
}

#define divide(a, b)	({	\
	typeof(a) __a = a;	\
	do_div(__a, b);		\
	__a;			\
  })

#define modulo(a, b)	({	\
	typeof(a) __a = a;	\
	do_div(__a, b);		\
  })

/* Main cleanup function. */
static void b43_destroy_dmaring(struct b43_dmaring *ring,
				const char *ringname)
{
	if (!ring)
		return;

#ifdef CONFIG_B43_DEBUG
	{
		/* Print some statistics. */
		u64 failed_packets = ring->nr_failed_tx_packets;
		u64 succeed_packets = ring->nr_succeed_tx_packets;
		u64 nr_packets = failed_packets + succeed_packets;
		u64 permille_failed = 0, average_tries = 0;

		if (nr_packets)
			permille_failed = divide(failed_packets * 1000, nr_packets);
		if (nr_packets)
			average_tries = divide(ring->nr_total_packet_tries * 100, nr_packets);

		b43dbg(ring->dev->wl, "DMA-%u %s: "
		       "Used slots %d/%d, Failed frames %llu/%llu = %llu.%01llu%%, "
		       "Average tries %llu.%02llu\n",
		       (unsigned int)(ring->type), ringname,
		       ring->max_used_slots,
		       ring->nr_slots,
		       (unsigned long long)failed_packets,
		       (unsigned long long)nr_packets,
		       (unsigned long long)divide(permille_failed, 10),
		       (unsigned long long)modulo(permille_failed, 10),
		       (unsigned long long)divide(average_tries, 100),
		       (unsigned long long)modulo(average_tries, 100));
	}
#endif /* DEBUG */

	/* Device IRQs are disabled prior entering this function,
	 * so no need to take care of concurrency with rx handler stuff.
	 */
	dmacontroller_cleanup(ring);
	free_all_descbuffers(ring);
	free_ringmemory(ring);

	kfree(ring->txhdr_cache);
	kfree(ring->meta);
	kfree(ring);
}

#define destroy_ring(dma, ring) do {				\
	b43_destroy_dmaring((dma)->ring, __stringify(ring));	\
	(dma)->ring = NULL;					\
    } while (0)

void b43_dma_free(struct b43_wldev *dev)
{
	struct b43_dma *dma = &dev->dma;

	destroy_ring(dma, rx_ring);
	destroy_ring(dma, tx_ring_AC_BK);
	destroy_ring(dma, tx_ring_AC_BE);
	destroy_ring(dma, tx_ring_AC_VI);
	destroy_ring(dma, tx_ring_AC_VO);
	destroy_ring(dma, tx_ring_mcast);
}

int b43_dma_init(struct b43_wldev *dev)
{
	struct b43_dma *dma = &dev->dma;
	int err;
	u64 dmamask;
	enum b43_dmatype type;

	dmamask = supported_dma_mask(dev);
	switch (dmamask) {
	default:
		B43_WARN_ON(1);
	case DMA_30BIT_MASK:
		type = B43_DMA_30BIT;
		break;
	case DMA_32BIT_MASK:
		type = B43_DMA_32BIT;
		break;
	case DMA_64BIT_MASK:
		type = B43_DMA_64BIT;
		break;
	}
	err = ssb_dma_set_mask(dev->dev, dmamask);
	if (err) {
		b43err(dev->wl, "The machine/kernel does not support "
		       "the required DMA mask (0x%08X%08X)\n",
		       (unsigned int)((dmamask & 0xFFFFFFFF00000000ULL) >> 32),
		       (unsigned int)(dmamask & 0x00000000FFFFFFFFULL));
		return -EOPNOTSUPP;
	}

	err = -ENOMEM;
	/* setup TX DMA channels. */
	dma->tx_ring_AC_BK = b43_setup_dmaring(dev, 0, 1, type);
	if (!dma->tx_ring_AC_BK)
		goto out;

	dma->tx_ring_AC_BE = b43_setup_dmaring(dev, 1, 1, type);
	if (!dma->tx_ring_AC_BE)
		goto err_destroy_bk;

	dma->tx_ring_AC_VI = b43_setup_dmaring(dev, 2, 1, type);
	if (!dma->tx_ring_AC_VI)
		goto err_destroy_be;

	dma->tx_ring_AC_VO = b43_setup_dmaring(dev, 3, 1, type);
	if (!dma->tx_ring_AC_VO)
		goto err_destroy_vi;

	dma->tx_ring_mcast = b43_setup_dmaring(dev, 4, 1, type);
	if (!dma->tx_ring_mcast)
		goto err_destroy_vo;

	/* setup RX DMA channel. */
	dma->rx_ring = b43_setup_dmaring(dev, 0, 0, type);
	if (!dma->rx_ring)
		goto err_destroy_mcast;

	/* No support for the TX status DMA ring. */
	B43_WARN_ON(dev->dev->id.revision < 5);

	b43dbg(dev->wl, "%u-bit DMA initialized\n",
	       (unsigned int)type);
	err = 0;
out:
	return err;

err_destroy_mcast:
	destroy_ring(dma, tx_ring_mcast);
err_destroy_vo:
	destroy_ring(dma, tx_ring_AC_VO);
err_destroy_vi:
	destroy_ring(dma, tx_ring_AC_VI);
err_destroy_be:
	destroy_ring(dma, tx_ring_AC_BE);
err_destroy_bk:
	destroy_ring(dma, tx_ring_AC_BK);
	return err;
}

/* Generate a cookie for the TX header. */
static u16 generate_cookie(struct b43_dmaring *ring, int slot)
{
	u16 cookie;

	/* Use the upper 4 bits of the cookie as
	 * DMA controller ID and store the slot number
	 * in the lower 12 bits.
	 * Note that the cookie must never be 0, as this
	 * is a special value used in RX path.
	 * It can also not be 0xFFFF because that is special
	 * for multicast frames.
	 */
	cookie = (((u16)ring->index + 1) << 12);
	B43_WARN_ON(slot & ~0x0FFF);
	cookie |= (u16)slot;

	return cookie;
}

/* Inspect a cookie and find out to which controller/slot it belongs. */
static
struct b43_dmaring *parse_cookie(struct b43_wldev *dev, u16 cookie, int *slot)
{
	struct b43_dma *dma = &dev->dma;
	struct b43_dmaring *ring = NULL;

	switch (cookie & 0xF000) {
	case 0x1000:
		ring = dma->tx_ring_AC_BK;
		break;
	case 0x2000:
		ring = dma->tx_ring_AC_BE;
		break;
	case 0x3000:
		ring = dma->tx_ring_AC_VI;
		break;
	case 0x4000:
		ring = dma->tx_ring_AC_VO;
		break;
	case 0x5000:
		ring = dma->tx_ring_mcast;
		break;
	default:
		B43_WARN_ON(1);
	}
	*slot = (cookie & 0x0FFF);
	B43_WARN_ON(!(ring && *slot >= 0 && *slot < ring->nr_slots));

	return ring;
}

static int dma_tx_fragment(struct b43_dmaring *ring,
			   struct sk_buff *skb,
			   struct ieee80211_tx_control *ctl)
{
	const struct b43_dma_ops *ops = ring->ops;
	u8 *header;
	int slot, old_top_slot, old_used_slots;
	int err;
	struct b43_dmadesc_generic *desc;
	struct b43_dmadesc_meta *meta;
	struct b43_dmadesc_meta *meta_hdr;
	struct sk_buff *bounce_skb;
	u16 cookie;
	size_t hdrsize = b43_txhdr_size(ring->dev);

#define SLOTS_PER_PACKET  2
	B43_WARN_ON(skb_shinfo(skb)->nr_frags);

	old_top_slot = ring->current_slot;
	old_used_slots = ring->used_slots;

	/* Get a slot for the header. */
	slot = request_slot(ring);
	desc = ops->idx2desc(ring, slot, &meta_hdr);
	memset(meta_hdr, 0, sizeof(*meta_hdr));

	header = &(ring->txhdr_cache[slot * hdrsize]);
	cookie = generate_cookie(ring, slot);
	err = b43_generate_txhdr(ring->dev, header,
				 skb->data, skb->len, ctl, cookie);
	if (unlikely(err)) {
		ring->current_slot = old_top_slot;
		ring->used_slots = old_used_slots;
		return err;
	}

	meta_hdr->dmaaddr = map_descbuffer(ring, (unsigned char *)header,
					   hdrsize, 1);
	if (b43_dma_mapping_error(ring, meta_hdr->dmaaddr, hdrsize, 1)) {
		ring->current_slot = old_top_slot;
		ring->used_slots = old_used_slots;
		return -EIO;
	}
	ops->fill_descriptor(ring, desc, meta_hdr->dmaaddr,
			     hdrsize, 1, 0, 0);

	/* Get a slot for the payload. */
	slot = request_slot(ring);
	desc = ops->idx2desc(ring, slot, &meta);
	memset(meta, 0, sizeof(*meta));

	memcpy(&meta->txstat.control, ctl, sizeof(*ctl));
	meta->skb = skb;
	meta->is_last_fragment = 1;

	meta->dmaaddr = map_descbuffer(ring, skb->data, skb->len, 1);
	/* create a bounce buffer in zone_dma on mapping failure. */
	if (b43_dma_mapping_error(ring, meta->dmaaddr, skb->len, 1)) {
		bounce_skb = __dev_alloc_skb(skb->len, GFP_ATOMIC | GFP_DMA);
		if (!bounce_skb) {
			ring->current_slot = old_top_slot;
			ring->used_slots = old_used_slots;
			err = -ENOMEM;
			goto out_unmap_hdr;
		}

		memcpy(skb_put(bounce_skb, skb->len), skb->data, skb->len);
		dev_kfree_skb_any(skb);
		skb = bounce_skb;
		meta->skb = skb;
		meta->dmaaddr = map_descbuffer(ring, skb->data, skb->len, 1);
		if (b43_dma_mapping_error(ring, meta->dmaaddr, skb->len, 1)) {
			ring->current_slot = old_top_slot;
			ring->used_slots = old_used_slots;
			err = -EIO;
			goto out_free_bounce;
		}
	}

	ops->fill_descriptor(ring, desc, meta->dmaaddr, skb->len, 0, 1, 1);

	if (ctl->flags & IEEE80211_TXCTL_SEND_AFTER_DTIM) {
		/* Tell the firmware about the cookie of the last
		 * mcast frame, so it can clear the more-data bit in it. */
		b43_shm_write16(ring->dev, B43_SHM_SHARED,
				B43_SHM_SH_MCASTCOOKIE, cookie);
	}
	/* Now transfer the whole frame. */
	wmb();
	ops->poke_tx(ring, next_slot(ring, slot));
	return 0;

out_free_bounce:
	dev_kfree_skb_any(skb);
out_unmap_hdr:
	unmap_descbuffer(ring, meta_hdr->dmaaddr,
			 hdrsize, 1);
	return err;
}

static inline int should_inject_overflow(struct b43_dmaring *ring)
{
#ifdef CONFIG_B43_DEBUG
	if (unlikely(b43_debug(ring->dev, B43_DBG_DMAOVERFLOW))) {
		/* Check if we should inject another ringbuffer overflow
		 * to test handling of this situation in the stack. */
		unsigned long next_overflow;

		next_overflow = ring->last_injected_overflow + HZ;
		if (time_after(jiffies, next_overflow)) {
			ring->last_injected_overflow = jiffies;
			b43dbg(ring->dev->wl,
			       "Injecting TX ring overflow on "
			       "DMA controller %d\n", ring->index);
			return 1;
		}
	}
#endif /* CONFIG_B43_DEBUG */
	return 0;
}

/* Static mapping of mac80211's queues (priorities) to b43 DMA rings. */
static struct b43_dmaring * select_ring_by_priority(struct b43_wldev *dev,
						    u8 queue_prio)
{
	struct b43_dmaring *ring;

	if (b43_modparam_qos) {
		/* 0 = highest priority */
		switch (queue_prio) {
		default:
			B43_WARN_ON(1);
			/* fallthrough */
		case 0:
			ring = dev->dma.tx_ring_AC_VO;
			break;
		case 1:
			ring = dev->dma.tx_ring_AC_VI;
			break;
		case 2:
			ring = dev->dma.tx_ring_AC_BE;
			break;
		case 3:
			ring = dev->dma.tx_ring_AC_BK;
			break;
		}
	} else
		ring = dev->dma.tx_ring_AC_BE;

	return ring;
}

int b43_dma_tx(struct b43_wldev *dev,
	       struct sk_buff *skb, struct ieee80211_tx_control *ctl)
{
	struct b43_dmaring *ring;
	struct ieee80211_hdr *hdr;
	int err = 0;
	unsigned long flags;

	if (unlikely(skb->len < 2 + 2 + 6)) {
		/* Too short, this can't be a valid frame. */
		return -EINVAL;
	}

	hdr = (struct ieee80211_hdr *)skb->data;
	if (ctl->flags & IEEE80211_TXCTL_SEND_AFTER_DTIM) {
		/* The multicast ring will be sent after the DTIM */
		ring = dev->dma.tx_ring_mcast;
		/* Set the more-data bit. Ucode will clear it on
		 * the last frame for us. */
		hdr->frame_control |= cpu_to_le16(IEEE80211_FCTL_MOREDATA);
	} else {
		/* Decide by priority where to put this frame. */
		ring = select_ring_by_priority(dev, ctl->queue);
	}

	spin_lock_irqsave(&ring->lock, flags);
	B43_WARN_ON(!ring->tx);
	if (unlikely(free_slots(ring) < SLOTS_PER_PACKET)) {
		b43warn(dev->wl, "DMA queue overflow\n");
		err = -ENOSPC;
		goto out_unlock;
	}
	/* Check if the queue was stopped in mac80211,
	 * but we got called nevertheless.
	 * That would be a mac80211 bug. */
	B43_WARN_ON(ring->stopped);

	/* Assign the queue number to the ring (if not already done before)
	 * so TX status handling can use it. The queue to ring mapping is
	 * static, so we don't need to store it per frame. */
	ring->queue_prio = ctl->queue;

	err = dma_tx_fragment(ring, skb, ctl);
	if (unlikely(err == -ENOKEY)) {
		/* Drop this packet, as we don't have the encryption key
		 * anymore and must not transmit it unencrypted. */
		dev_kfree_skb_any(skb);
		err = 0;
		goto out_unlock;
	}
	if (unlikely(err)) {
		b43err(dev->wl, "DMA tx mapping failure\n");
		goto out_unlock;
	}
	ring->nr_tx_packets++;
	if ((free_slots(ring) < SLOTS_PER_PACKET) ||
	    should_inject_overflow(ring)) {
		/* This TX ring is full. */
		ieee80211_stop_queue(dev->wl->hw, ctl->queue);
		ring->stopped = 1;
		if (b43_debug(dev, B43_DBG_DMAVERBOSE)) {
			b43dbg(dev->wl, "Stopped TX ring %d\n", ring->index);
		}
	}
out_unlock:
	spin_unlock_irqrestore(&ring->lock, flags);

	return err;
}

<<<<<<< HEAD
/* Called with IRQs disabled. */
=======
static void b43_fill_txstatus_report(struct b43_dmaring *ring,
				    struct ieee80211_tx_status *report,
				    const struct b43_txstatus *status)
{
	bool frame_failed = 0;

	if (status->acked) {
		/* The frame was ACKed. */
		report->flags |= IEEE80211_TX_STATUS_ACK;
	} else {
		/* The frame was not ACKed... */
		if (!(report->control.flags & IEEE80211_TXCTL_NO_ACK)) {
			/* ...but we expected an ACK. */
			frame_failed = 1;
			report->excessive_retries = 1;
		}
	}
	if (status->frame_count == 0) {
		/* The frame was not transmitted at all. */
		report->retry_count = 0;
	} else {
		report->retry_count = status->frame_count - 1;
#ifdef CONFIG_B43_DEBUG
		if (frame_failed)
			ring->nr_failed_tx_packets++;
		else
			ring->nr_succeed_tx_packets++;
		ring->nr_total_packet_tries += status->frame_count;
#endif /* DEBUG */
	}
}

>>>>>>> 2d38f9a4
void b43_dma_handle_txstatus(struct b43_wldev *dev,
			     const struct b43_txstatus *status)
{
	const struct b43_dma_ops *ops;
	struct b43_dmaring *ring;
	struct b43_dmadesc_generic *desc;
	struct b43_dmadesc_meta *meta;
	int slot;

	ring = parse_cookie(dev, status->cookie, &slot);
	if (unlikely(!ring))
		return;

	spin_lock(&ring->lock); /* IRQs are already disabled. */

	B43_WARN_ON(!ring->tx);
	ops = ring->ops;
	while (1) {
		B43_WARN_ON(!(slot >= 0 && slot < ring->nr_slots));
		desc = ops->idx2desc(ring, slot, &meta);

		if (meta->skb)
			unmap_descbuffer(ring, meta->dmaaddr, meta->skb->len,
					 1);
		else
			unmap_descbuffer(ring, meta->dmaaddr,
					 b43_txhdr_size(dev), 1);

		if (meta->is_last_fragment) {
			B43_WARN_ON(!meta->skb);
			/* Call back to inform the ieee80211 subsystem about the
			 * status of the transmission.
			 * Some fields of txstat are already filled in dma_tx().
			 */
			b43_fill_txstatus_report(ring, &(meta->txstat), status);
			ieee80211_tx_status_irqsafe(dev->wl->hw, meta->skb,
						    &(meta->txstat));
			/* skb is freed by ieee80211_tx_status_irqsafe() */
			meta->skb = NULL;
		} else {
			/* No need to call free_descriptor_buffer here, as
			 * this is only the txhdr, which is not allocated.
			 */
			B43_WARN_ON(meta->skb);
		}

		/* Everything unmapped and free'd. So it's not used anymore. */
		ring->used_slots--;

		if (meta->is_last_fragment)
			break;
		slot = next_slot(ring, slot);
	}
	dev->stats.last_tx = jiffies;
	if (ring->stopped) {
		B43_WARN_ON(free_slots(ring) < SLOTS_PER_PACKET);
		ieee80211_wake_queue(dev->wl->hw, ring->queue_prio);
		ring->stopped = 0;
		if (b43_debug(dev, B43_DBG_DMAVERBOSE)) {
			b43dbg(dev->wl, "Woke up TX ring %d\n", ring->index);
		}
	}

	spin_unlock(&ring->lock);
}

void b43_dma_get_tx_stats(struct b43_wldev *dev,
			  struct ieee80211_tx_queue_stats *stats)
{
	const int nr_queues = dev->wl->hw->queues;
	struct b43_dmaring *ring;
	struct ieee80211_tx_queue_stats_data *data;
	unsigned long flags;
	int i;

	for (i = 0; i < nr_queues; i++) {
		data = &(stats->data[i]);
		ring = select_ring_by_priority(dev, i);

		spin_lock_irqsave(&ring->lock, flags);
		data->len = ring->used_slots / SLOTS_PER_PACKET;
		data->limit = ring->nr_slots / SLOTS_PER_PACKET;
		data->count = ring->nr_tx_packets;
		spin_unlock_irqrestore(&ring->lock, flags);
	}
}

static void dma_rx(struct b43_dmaring *ring, int *slot)
{
	const struct b43_dma_ops *ops = ring->ops;
	struct b43_dmadesc_generic *desc;
	struct b43_dmadesc_meta *meta;
	struct b43_rxhdr_fw4 *rxhdr;
	struct sk_buff *skb;
	u16 len;
	int err;
	dma_addr_t dmaaddr;

	desc = ops->idx2desc(ring, *slot, &meta);

	sync_descbuffer_for_cpu(ring, meta->dmaaddr, ring->rx_buffersize);
	skb = meta->skb;

	rxhdr = (struct b43_rxhdr_fw4 *)skb->data;
	len = le16_to_cpu(rxhdr->frame_len);
	if (len == 0) {
		int i = 0;

		do {
			udelay(2);
			barrier();
			len = le16_to_cpu(rxhdr->frame_len);
		} while (len == 0 && i++ < 5);
		if (unlikely(len == 0)) {
			/* recycle the descriptor buffer. */
			sync_descbuffer_for_device(ring, meta->dmaaddr,
						   ring->rx_buffersize);
			goto drop;
		}
	}
	if (unlikely(len > ring->rx_buffersize)) {
		/* The data did not fit into one descriptor buffer
		 * and is split over multiple buffers.
		 * This should never happen, as we try to allocate buffers
		 * big enough. So simply ignore this packet.
		 */
		int cnt = 0;
		s32 tmp = len;

		while (1) {
			desc = ops->idx2desc(ring, *slot, &meta);
			/* recycle the descriptor buffer. */
			sync_descbuffer_for_device(ring, meta->dmaaddr,
						   ring->rx_buffersize);
			*slot = next_slot(ring, *slot);
			cnt++;
			tmp -= ring->rx_buffersize;
			if (tmp <= 0)
				break;
		}
		b43err(ring->dev->wl, "DMA RX buffer too small "
		       "(len: %u, buffer: %u, nr-dropped: %d)\n",
		       len, ring->rx_buffersize, cnt);
		goto drop;
	}

	dmaaddr = meta->dmaaddr;
	err = setup_rx_descbuffer(ring, desc, meta, GFP_ATOMIC);
	if (unlikely(err)) {
		b43dbg(ring->dev->wl, "DMA RX: setup_rx_descbuffer() failed\n");
		sync_descbuffer_for_device(ring, dmaaddr, ring->rx_buffersize);
		goto drop;
	}

	unmap_descbuffer(ring, dmaaddr, ring->rx_buffersize, 0);
	skb_put(skb, len + ring->frameoffset);
	skb_pull(skb, ring->frameoffset);

	b43_rx(ring->dev, skb, rxhdr);
drop:
	return;
}

void b43_dma_rx(struct b43_dmaring *ring)
{
	const struct b43_dma_ops *ops = ring->ops;
	int slot, current_slot;
	int used_slots = 0;

	B43_WARN_ON(ring->tx);
	current_slot = ops->get_current_rxslot(ring);
	B43_WARN_ON(!(current_slot >= 0 && current_slot < ring->nr_slots));

	slot = ring->current_slot;
	for (; slot != current_slot; slot = next_slot(ring, slot)) {
		dma_rx(ring, &slot);
		update_max_used_slots(ring, ++used_slots);
	}
	ops->set_current_rxslot(ring, slot);
	ring->current_slot = slot;
}

static void b43_dma_tx_suspend_ring(struct b43_dmaring *ring)
{
	unsigned long flags;

	spin_lock_irqsave(&ring->lock, flags);
	B43_WARN_ON(!ring->tx);
	ring->ops->tx_suspend(ring);
	spin_unlock_irqrestore(&ring->lock, flags);
}

static void b43_dma_tx_resume_ring(struct b43_dmaring *ring)
{
	unsigned long flags;

	spin_lock_irqsave(&ring->lock, flags);
	B43_WARN_ON(!ring->tx);
	ring->ops->tx_resume(ring);
	spin_unlock_irqrestore(&ring->lock, flags);
}

void b43_dma_tx_suspend(struct b43_wldev *dev)
{
	b43_power_saving_ctl_bits(dev, B43_PS_AWAKE);
	b43_dma_tx_suspend_ring(dev->dma.tx_ring_AC_BK);
	b43_dma_tx_suspend_ring(dev->dma.tx_ring_AC_BE);
	b43_dma_tx_suspend_ring(dev->dma.tx_ring_AC_VI);
	b43_dma_tx_suspend_ring(dev->dma.tx_ring_AC_VO);
	b43_dma_tx_suspend_ring(dev->dma.tx_ring_mcast);
}

void b43_dma_tx_resume(struct b43_wldev *dev)
{
	b43_dma_tx_resume_ring(dev->dma.tx_ring_mcast);
	b43_dma_tx_resume_ring(dev->dma.tx_ring_AC_VO);
	b43_dma_tx_resume_ring(dev->dma.tx_ring_AC_VI);
	b43_dma_tx_resume_ring(dev->dma.tx_ring_AC_BE);
	b43_dma_tx_resume_ring(dev->dma.tx_ring_AC_BK);
	b43_power_saving_ctl_bits(dev, 0);
}<|MERGE_RESOLUTION|>--- conflicted
+++ resolved
@@ -1314,9 +1314,6 @@
 	return err;
 }
 
-<<<<<<< HEAD
-/* Called with IRQs disabled. */
-=======
 static void b43_fill_txstatus_report(struct b43_dmaring *ring,
 				    struct ieee80211_tx_status *report,
 				    const struct b43_txstatus *status)
@@ -1349,7 +1346,7 @@
 	}
 }
 
->>>>>>> 2d38f9a4
+/* Called with IRQs disabled. */
 void b43_dma_handle_txstatus(struct b43_wldev *dev,
 			     const struct b43_txstatus *status)
 {
