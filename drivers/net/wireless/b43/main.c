--- conflicted
+++ resolved
@@ -818,7 +818,6 @@
 	if (b43_debug(dev, B43_DBG_KEYS)) {
 		b43dbg(dev->wl, "rx_tkip_phase1_write : idx 0x%x, iv32 0x%x\n",
 				index, iv32);
-<<<<<<< HEAD
 	}
 	/* Write the key to the  RX tkip shared mem */
 	offset = B43_SHM_SH_TKIPTSCTTAK + index * (10 + 4);
@@ -826,15 +825,6 @@
 		b43_shm_write16(dev, B43_SHM_SHARED, offset + i,
 				phase1key ? phase1key[i / 2] : 0);
 	}
-=======
-	}
-	/* Write the key to the  RX tkip shared mem */
-	offset = B43_SHM_SH_TKIPTSCTTAK + index * (10 + 4);
-	for (i = 0; i < 10; i += 2) {
-		b43_shm_write16(dev, B43_SHM_SHARED, offset + i,
-				phase1key ? phase1key[i / 2] : 0);
-	}
->>>>>>> ebc79c4f
 	b43_shm_write16(dev, B43_SHM_SHARED, offset + i, iv32);
 	b43_shm_write16(dev, B43_SHM_SHARED, offset + i + 2, iv32 >> 16);
 }
