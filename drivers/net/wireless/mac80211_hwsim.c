/*
 * mac80211_hwsim - software simulator of 802.11 radio(s) for mac80211
 * Copyright (c) 2008, Jouni Malinen <j@w1.fi>
 * Copyright (c) 2011, Javier Lopez <jlopex@gmail.com>
 *
 * This program is free software; you can redistribute it and/or modify
 * it under the terms of the GNU General Public License version 2 as
 * published by the Free Software Foundation.
 */

/*
 * TODO:
 * - Add TSF sync and fix IBSS beacon transmission by adding
 *   competition for "air time" at TBTT
 * - RX filtering based on filter configuration (data->rx_filter)
 */

#include <linux/list.h>
#include <linux/slab.h>
#include <linux/spinlock.h>
#include <net/dst.h>
#include <net/xfrm.h>
#include <net/mac80211.h>
#include <net/ieee80211_radiotap.h>
#include <linux/if_arp.h>
#include <linux/rtnetlink.h>
#include <linux/etherdevice.h>
#include <linux/debugfs.h>
#include <net/genetlink.h>
#include "mac80211_hwsim.h"

#define WARN_QUEUE 100
#define MAX_QUEUE 200

MODULE_AUTHOR("Jouni Malinen");
MODULE_DESCRIPTION("Software simulator of 802.11 radio(s) for mac80211");
MODULE_LICENSE("GPL");

static atomic_t wmediumd_pid;

static int radios = 2;
module_param(radios, int, 0444);
MODULE_PARM_DESC(radios, "Number of simulated radios");

static bool fake_hw_scan;
module_param(fake_hw_scan, bool, 0444);
MODULE_PARM_DESC(fake_hw_scan, "Install fake (no-op) hw-scan handler");

/**
 * enum hwsim_regtest - the type of regulatory tests we offer
 *
 * These are the different values you can use for the regtest
 * module parameter. This is useful to help test world roaming
 * and the driver regulatory_hint() call and combinations of these.
 * If you want to do specific alpha2 regulatory domain tests simply
 * use the userspace regulatory request as that will be respected as
 * well without the need of this module parameter. This is designed
 * only for testing the driver regulatory request, world roaming
 * and all possible combinations.
 *
 * @HWSIM_REGTEST_DISABLED: No regulatory tests are performed,
 * 	this is the default value.
 * @HWSIM_REGTEST_DRIVER_REG_FOLLOW: Used for testing the driver regulatory
 *	hint, only one driver regulatory hint will be sent as such the
 * 	secondary radios are expected to follow.
 * @HWSIM_REGTEST_DRIVER_REG_ALL: Used for testing the driver regulatory
 * 	request with all radios reporting the same regulatory domain.
 * @HWSIM_REGTEST_DIFF_COUNTRY: Used for testing the drivers calling
 * 	different regulatory domains requests. Expected behaviour is for
 * 	an intersection to occur but each device will still use their
 * 	respective regulatory requested domains. Subsequent radios will
 * 	use the resulting intersection.
 * @HWSIM_REGTEST_WORLD_ROAM: Used for testing the world roaming. We accomplish
 *	this by using a custom beacon-capable regulatory domain for the first
 *	radio. All other device world roam.
 * @HWSIM_REGTEST_CUSTOM_WORLD: Used for testing the custom world regulatory
 * 	domain requests. All radios will adhere to this custom world regulatory
 * 	domain.
 * @HWSIM_REGTEST_CUSTOM_WORLD_2: Used for testing 2 custom world regulatory
 * 	domain requests. The first radio will adhere to the first custom world
 * 	regulatory domain, the second one to the second custom world regulatory
 * 	domain. All other devices will world roam.
 * @HWSIM_REGTEST_STRICT_FOLLOW_: Used for testing strict regulatory domain
 *	settings, only the first radio will send a regulatory domain request
 *	and use strict settings. The rest of the radios are expected to follow.
 * @HWSIM_REGTEST_STRICT_ALL: Used for testing strict regulatory domain
 *	settings. All radios will adhere to this.
 * @HWSIM_REGTEST_STRICT_AND_DRIVER_REG: Used for testing strict regulatory
 *	domain settings, combined with secondary driver regulatory domain
 *	settings. The first radio will get a strict regulatory domain setting
 *	using the first driver regulatory request and the second radio will use
 *	non-strict settings using the second driver regulatory request. All
 *	other devices should follow the intersection created between the
 *	first two.
 * @HWSIM_REGTEST_ALL: Used for testing every possible mix. You will need
 * 	at least 6 radios for a complete test. We will test in this order:
 * 	1 - driver custom world regulatory domain
 * 	2 - second custom world regulatory domain
 * 	3 - first driver regulatory domain request
 * 	4 - second driver regulatory domain request
 * 	5 - strict regulatory domain settings using the third driver regulatory
 * 	    domain request
 * 	6 and on - should follow the intersection of the 3rd, 4rth and 5th radio
 * 	           regulatory requests.
 */
enum hwsim_regtest {
	HWSIM_REGTEST_DISABLED = 0,
	HWSIM_REGTEST_DRIVER_REG_FOLLOW = 1,
	HWSIM_REGTEST_DRIVER_REG_ALL = 2,
	HWSIM_REGTEST_DIFF_COUNTRY = 3,
	HWSIM_REGTEST_WORLD_ROAM = 4,
	HWSIM_REGTEST_CUSTOM_WORLD = 5,
	HWSIM_REGTEST_CUSTOM_WORLD_2 = 6,
	HWSIM_REGTEST_STRICT_FOLLOW = 7,
	HWSIM_REGTEST_STRICT_ALL = 8,
	HWSIM_REGTEST_STRICT_AND_DRIVER_REG = 9,
	HWSIM_REGTEST_ALL = 10,
};

/* Set to one of the HWSIM_REGTEST_* values above */
static int regtest = HWSIM_REGTEST_DISABLED;
module_param(regtest, int, 0444);
MODULE_PARM_DESC(regtest, "The type of regulatory test we want to run");

static const char *hwsim_alpha2s[] = {
	"FI",
	"AL",
	"US",
	"DE",
	"JP",
	"AL",
};

static const struct ieee80211_regdomain hwsim_world_regdom_custom_01 = {
	.n_reg_rules = 4,
	.alpha2 =  "99",
	.reg_rules = {
		REG_RULE(2412-10, 2462+10, 40, 0, 20, 0),
		REG_RULE(2484-10, 2484+10, 40, 0, 20, 0),
		REG_RULE(5150-10, 5240+10, 40, 0, 30, 0),
		REG_RULE(5745-10, 5825+10, 40, 0, 30, 0),
	}
};

static const struct ieee80211_regdomain hwsim_world_regdom_custom_02 = {
	.n_reg_rules = 2,
	.alpha2 =  "99",
	.reg_rules = {
		REG_RULE(2412-10, 2462+10, 40, 0, 20, 0),
		REG_RULE(5725-10, 5850+10, 40, 0, 30,
			NL80211_RRF_PASSIVE_SCAN | NL80211_RRF_NO_IBSS),
	}
};

struct hwsim_vif_priv {
	u32 magic;
	u8 bssid[ETH_ALEN];
	bool assoc;
	u16 aid;
};

#define HWSIM_VIF_MAGIC	0x69537748

static inline void hwsim_check_magic(struct ieee80211_vif *vif)
{
	struct hwsim_vif_priv *vp = (void *)vif->drv_priv;
	WARN_ON(vp->magic != HWSIM_VIF_MAGIC);
}

static inline void hwsim_set_magic(struct ieee80211_vif *vif)
{
	struct hwsim_vif_priv *vp = (void *)vif->drv_priv;
	vp->magic = HWSIM_VIF_MAGIC;
}

static inline void hwsim_clear_magic(struct ieee80211_vif *vif)
{
	struct hwsim_vif_priv *vp = (void *)vif->drv_priv;
	vp->magic = 0;
}

struct hwsim_sta_priv {
	u32 magic;
};

#define HWSIM_STA_MAGIC	0x6d537748

static inline void hwsim_check_sta_magic(struct ieee80211_sta *sta)
{
	struct hwsim_sta_priv *sp = (void *)sta->drv_priv;
	WARN_ON(sp->magic != HWSIM_STA_MAGIC);
}

static inline void hwsim_set_sta_magic(struct ieee80211_sta *sta)
{
	struct hwsim_sta_priv *sp = (void *)sta->drv_priv;
	sp->magic = HWSIM_STA_MAGIC;
}

static inline void hwsim_clear_sta_magic(struct ieee80211_sta *sta)
{
	struct hwsim_sta_priv *sp = (void *)sta->drv_priv;
	sp->magic = 0;
}

static struct class *hwsim_class;

static struct net_device *hwsim_mon; /* global monitor netdev */

#define CHAN2G(_freq)  { \
	.band = IEEE80211_BAND_2GHZ, \
	.center_freq = (_freq), \
	.hw_value = (_freq), \
	.max_power = 20, \
}

#define CHAN5G(_freq) { \
	.band = IEEE80211_BAND_5GHZ, \
	.center_freq = (_freq), \
	.hw_value = (_freq), \
	.max_power = 20, \
}

static const struct ieee80211_channel hwsim_channels_2ghz[] = {
	CHAN2G(2412), /* Channel 1 */
	CHAN2G(2417), /* Channel 2 */
	CHAN2G(2422), /* Channel 3 */
	CHAN2G(2427), /* Channel 4 */
	CHAN2G(2432), /* Channel 5 */
	CHAN2G(2437), /* Channel 6 */
	CHAN2G(2442), /* Channel 7 */
	CHAN2G(2447), /* Channel 8 */
	CHAN2G(2452), /* Channel 9 */
	CHAN2G(2457), /* Channel 10 */
	CHAN2G(2462), /* Channel 11 */
	CHAN2G(2467), /* Channel 12 */
	CHAN2G(2472), /* Channel 13 */
	CHAN2G(2484), /* Channel 14 */
};

static const struct ieee80211_channel hwsim_channels_5ghz[] = {
	CHAN5G(5180), /* Channel 36 */
	CHAN5G(5200), /* Channel 40 */
	CHAN5G(5220), /* Channel 44 */
	CHAN5G(5240), /* Channel 48 */

	CHAN5G(5260), /* Channel 52 */
	CHAN5G(5280), /* Channel 56 */
	CHAN5G(5300), /* Channel 60 */
	CHAN5G(5320), /* Channel 64 */

	CHAN5G(5500), /* Channel 100 */
	CHAN5G(5520), /* Channel 104 */
	CHAN5G(5540), /* Channel 108 */
	CHAN5G(5560), /* Channel 112 */
	CHAN5G(5580), /* Channel 116 */
	CHAN5G(5600), /* Channel 120 */
	CHAN5G(5620), /* Channel 124 */
	CHAN5G(5640), /* Channel 128 */
	CHAN5G(5660), /* Channel 132 */
	CHAN5G(5680), /* Channel 136 */
	CHAN5G(5700), /* Channel 140 */

	CHAN5G(5745), /* Channel 149 */
	CHAN5G(5765), /* Channel 153 */
	CHAN5G(5785), /* Channel 157 */
	CHAN5G(5805), /* Channel 161 */
	CHAN5G(5825), /* Channel 165 */
};

static const struct ieee80211_rate hwsim_rates[] = {
	{ .bitrate = 10 },
	{ .bitrate = 20, .flags = IEEE80211_RATE_SHORT_PREAMBLE },
	{ .bitrate = 55, .flags = IEEE80211_RATE_SHORT_PREAMBLE },
	{ .bitrate = 110, .flags = IEEE80211_RATE_SHORT_PREAMBLE },
	{ .bitrate = 60 },
	{ .bitrate = 90 },
	{ .bitrate = 120 },
	{ .bitrate = 180 },
	{ .bitrate = 240 },
	{ .bitrate = 360 },
	{ .bitrate = 480 },
	{ .bitrate = 540 }
};

static spinlock_t hwsim_radio_lock;
static struct list_head hwsim_radios;

struct mac80211_hwsim_data {
	struct list_head list;
	struct ieee80211_hw *hw;
	struct device *dev;
	struct ieee80211_supported_band bands[2];
	struct ieee80211_channel channels_2ghz[ARRAY_SIZE(hwsim_channels_2ghz)];
	struct ieee80211_channel channels_5ghz[ARRAY_SIZE(hwsim_channels_5ghz)];
	struct ieee80211_rate rates[ARRAY_SIZE(hwsim_rates)];

	struct mac_address addresses[2];

	struct ieee80211_channel *channel;
	unsigned long beacon_int; /* in jiffies unit */
	unsigned int rx_filter;
	bool started, idle, scanning;
	struct mutex mutex;
	struct timer_list beacon_timer;
	enum ps_mode {
		PS_DISABLED, PS_ENABLED, PS_AUTO_POLL, PS_MANUAL_POLL
	} ps;
	bool ps_poll_pending;
	struct dentry *debugfs;
	struct dentry *debugfs_ps;

	struct sk_buff_head pending;	/* packets pending */

	/*
	 * Only radios in the same group can communicate together (the
	 * channel has to match too). Each bit represents a group. A
	 * radio can be in more then one group.
	 */
	u64 group;
	struct dentry *debugfs_group;

	int power_level;
};


struct hwsim_radiotap_hdr {
	struct ieee80211_radiotap_header hdr;
	u8 rt_flags;
	u8 rt_rate;
	__le16 rt_channel;
	__le16 rt_chbitmask;
} __packed;

/* MAC80211_HWSIM netlink family */
static struct genl_family hwsim_genl_family = {
	.id = GENL_ID_GENERATE,
	.hdrsize = 0,
	.name = "MAC80211_HWSIM",
	.version = VERSION_NR,
	.maxattr = HWSIM_ATTR_MAX,
};

static netdev_tx_t hwsim_mon_xmit(struct sk_buff *skb,
					struct net_device *dev)
{
	/* TODO: allow packet injection */
	dev_kfree_skb(skb);
	return NETDEV_TX_OK;
}


static void mac80211_hwsim_monitor_rx(struct ieee80211_hw *hw,
				      struct sk_buff *tx_skb)
{
	struct mac80211_hwsim_data *data = hw->priv;
	struct sk_buff *skb;
	struct hwsim_radiotap_hdr *hdr;
	u16 flags;
	struct ieee80211_tx_info *info = IEEE80211_SKB_CB(tx_skb);
	struct ieee80211_rate *txrate = ieee80211_get_tx_rate(hw, info);

	if (!netif_running(hwsim_mon))
		return;

	skb = skb_copy_expand(tx_skb, sizeof(*hdr), 0, GFP_ATOMIC);
	if (skb == NULL)
		return;

	hdr = (struct hwsim_radiotap_hdr *) skb_push(skb, sizeof(*hdr));
	hdr->hdr.it_version = PKTHDR_RADIOTAP_VERSION;
	hdr->hdr.it_pad = 0;
	hdr->hdr.it_len = cpu_to_le16(sizeof(*hdr));
	hdr->hdr.it_present = cpu_to_le32((1 << IEEE80211_RADIOTAP_FLAGS) |
					  (1 << IEEE80211_RADIOTAP_RATE) |
					  (1 << IEEE80211_RADIOTAP_CHANNEL));
	hdr->rt_flags = 0;
	hdr->rt_rate = txrate->bitrate / 5;
	hdr->rt_channel = cpu_to_le16(data->channel->center_freq);
	flags = IEEE80211_CHAN_2GHZ;
	if (txrate->flags & IEEE80211_RATE_ERP_G)
		flags |= IEEE80211_CHAN_OFDM;
	else
		flags |= IEEE80211_CHAN_CCK;
	hdr->rt_chbitmask = cpu_to_le16(flags);

	skb->dev = hwsim_mon;
	skb_set_mac_header(skb, 0);
	skb->ip_summed = CHECKSUM_UNNECESSARY;
	skb->pkt_type = PACKET_OTHERHOST;
	skb->protocol = htons(ETH_P_802_2);
	memset(skb->cb, 0, sizeof(skb->cb));
	netif_rx(skb);
}


static void mac80211_hwsim_monitor_ack(struct ieee80211_hw *hw, const u8 *addr)
{
	struct mac80211_hwsim_data *data = hw->priv;
	struct sk_buff *skb;
	struct hwsim_radiotap_hdr *hdr;
	u16 flags;
	struct ieee80211_hdr *hdr11;

	if (!netif_running(hwsim_mon))
		return;

	skb = dev_alloc_skb(100);
	if (skb == NULL)
		return;

	hdr = (struct hwsim_radiotap_hdr *) skb_put(skb, sizeof(*hdr));
	hdr->hdr.it_version = PKTHDR_RADIOTAP_VERSION;
	hdr->hdr.it_pad = 0;
	hdr->hdr.it_len = cpu_to_le16(sizeof(*hdr));
	hdr->hdr.it_present = cpu_to_le32((1 << IEEE80211_RADIOTAP_FLAGS) |
					  (1 << IEEE80211_RADIOTAP_CHANNEL));
	hdr->rt_flags = 0;
	hdr->rt_rate = 0;
	hdr->rt_channel = cpu_to_le16(data->channel->center_freq);
	flags = IEEE80211_CHAN_2GHZ;
	hdr->rt_chbitmask = cpu_to_le16(flags);

	hdr11 = (struct ieee80211_hdr *) skb_put(skb, 10);
	hdr11->frame_control = cpu_to_le16(IEEE80211_FTYPE_CTL |
					   IEEE80211_STYPE_ACK);
	hdr11->duration_id = cpu_to_le16(0);
	memcpy(hdr11->addr1, addr, ETH_ALEN);

	skb->dev = hwsim_mon;
	skb_set_mac_header(skb, 0);
	skb->ip_summed = CHECKSUM_UNNECESSARY;
	skb->pkt_type = PACKET_OTHERHOST;
	skb->protocol = htons(ETH_P_802_2);
	memset(skb->cb, 0, sizeof(skb->cb));
	netif_rx(skb);
}


static bool hwsim_ps_rx_ok(struct mac80211_hwsim_data *data,
			   struct sk_buff *skb)
{
	switch (data->ps) {
	case PS_DISABLED:
		return true;
	case PS_ENABLED:
		return false;
	case PS_AUTO_POLL:
		/* TODO: accept (some) Beacons by default and other frames only
		 * if pending PS-Poll has been sent */
		return true;
	case PS_MANUAL_POLL:
		/* Allow unicast frames to own address if there is a pending
		 * PS-Poll */
		if (data->ps_poll_pending &&
		    memcmp(data->hw->wiphy->perm_addr, skb->data + 4,
			   ETH_ALEN) == 0) {
			data->ps_poll_pending = false;
			return true;
		}
		return false;
	}

	return true;
}


struct mac80211_hwsim_addr_match_data {
	bool ret;
	const u8 *addr;
};

static void mac80211_hwsim_addr_iter(void *data, u8 *mac,
				     struct ieee80211_vif *vif)
{
	struct mac80211_hwsim_addr_match_data *md = data;
	if (memcmp(mac, md->addr, ETH_ALEN) == 0)
		md->ret = true;
}


static bool mac80211_hwsim_addr_match(struct mac80211_hwsim_data *data,
				      const u8 *addr)
{
	struct mac80211_hwsim_addr_match_data md;

	if (memcmp(addr, data->hw->wiphy->perm_addr, ETH_ALEN) == 0)
		return true;

	md.ret = false;
	md.addr = addr;
	ieee80211_iterate_active_interfaces_atomic(data->hw,
						   mac80211_hwsim_addr_iter,
						   &md);

	return md.ret;
}

static void mac80211_hwsim_tx_frame_nl(struct ieee80211_hw *hw,
				    struct sk_buff *my_skb)
{
	struct sk_buff *skb;
	struct mac80211_hwsim_data *data = hw->priv;
	struct ieee80211_hdr *hdr = (struct ieee80211_hdr *) my_skb->data;
	struct ieee80211_tx_info *info = IEEE80211_SKB_CB(my_skb);
	void *msg_head;

	if (data->idle) {
		wiphy_debug(hw->wiphy, "Trying to TX when idle - reject\n");
		dev_kfree_skb(my_skb);
		return;
	}

	if (data->ps != PS_DISABLED)
		hdr->frame_control |= cpu_to_le16(IEEE80211_FCTL_PM);

	/* If the queue contains MAX_QUEUE skb's drop some */
	if (skb_queue_len(&data->pending) >= MAX_QUEUE) {

		printk(KERN_DEBUG "mac80211_hwsim: queues at maximum level, "
			"droping some old frames\n");
		while (skb_queue_len(&data->pending) >= WARN_QUEUE)
			skb_dequeue(&data->pending);
	}

	skb = genlmsg_new(NLMSG_GOODSIZE, GFP_ATOMIC);
	if (skb == NULL)
		goto nla_put_failure;

	msg_head = genlmsg_put(skb, 0, 0, &hwsim_genl_family, 0,
			       HWSIM_CMD_FRAME);
	if (msg_head == NULL) {
		printk(KERN_DEBUG "mac80211_hwsim: problem with msg_head\n");
		goto nla_put_failure;
	}

	NLA_PUT(skb, HWSIM_ATTR_ADDR_TRANSMITTER,
		     sizeof(struct mac_address), data->addresses[1].addr);

	/* We get the skb->data */
	NLA_PUT(skb, HWSIM_ATTR_FRAME, my_skb->len, my_skb->data);

	/* We get the flags for this transmission, wmediumd maybe
	   changes its behaviour depending on the flags */
	NLA_PUT_U32(skb, HWSIM_ATTR_FLAGS, info->flags);

	/* We get the tx control (rate and retries) info*/
	NLA_PUT(skb, HWSIM_ATTR_TX_INFO,
		     sizeof(struct ieee80211_tx_rate)*IEEE80211_TX_MAX_RATES,
		     info->control.rates);
	/* We create a cookie to identify this skb */
	NLA_PUT_U32(skb, HWSIM_ATTR_COOKIE, (unsigned long) my_skb);

	genlmsg_end(skb, msg_head);
	genlmsg_unicast(&init_net, skb, atomic_read(&wmediumd_pid));

	/* Enqueue the packet */
	skb_queue_tail(&data->pending, my_skb);
	return;

nla_put_failure:
	printk(KERN_DEBUG "mac80211_hwsim: error occured in %s\n", __func__);
}

static bool mac80211_hwsim_tx_frame_no_nl(struct ieee80211_hw *hw,
					  struct sk_buff *skb)
{
	struct mac80211_hwsim_data *data = hw->priv, *data2;
	struct ieee80211_hdr *hdr = (struct ieee80211_hdr *) skb->data;
	struct ieee80211_tx_info *info = IEEE80211_SKB_CB(skb);
	struct ieee80211_rx_status rx_status;

	bool ack = false;

	if (data->idle) {
		wiphy_debug(hw->wiphy, "Trying to TX when idle - reject\n");
		return false;
	}

	if (data->ps != PS_DISABLED)
		hdr->frame_control |= cpu_to_le16(IEEE80211_FCTL_PM);

	memset(&rx_status, 0, sizeof(rx_status));
	/* TODO: set mactime */
	rx_status.freq = data->channel->center_freq;
	rx_status.band = data->channel->band;
	rx_status.rate_idx = info->control.rates[0].idx;
	/* TODO: simulate real signal strength (and optional packet loss) */
	rx_status.signal = data->power_level - 50;

	/* release the skb's source info */
	skb_orphan(skb);
	skb_dst_drop(skb);
	skb->mark = 0;
	secpath_reset(skb);
	nf_reset(skb);

	/* Copy skb to all enabled radios that are on the current frequency */
	spin_lock(&hwsim_radio_lock);
	list_for_each_entry(data2, &hwsim_radios, list) {
		struct sk_buff *nskb;

		if (data == data2)
			continue;

		if (data2->idle || !data2->started ||
		    !hwsim_ps_rx_ok(data2, skb) ||
		    !data->channel || !data2->channel ||
		    data->channel->center_freq != data2->channel->center_freq ||
		    !(data->group & data2->group))
			continue;

		nskb = skb_copy(skb, GFP_ATOMIC);
		if (nskb == NULL)
			continue;

		memcpy(IEEE80211_SKB_RXCB(nskb), &rx_status, sizeof(rx_status));

		if (mac80211_hwsim_addr_match(data2, hdr->addr1))
			ack = true;
		ieee80211_rx_irqsafe(data2->hw, nskb);
	}
	spin_unlock(&hwsim_radio_lock);

	return ack;
}

static bool mac80211_hwsim_tx_frame(struct ieee80211_hw *hw,
				    struct sk_buff *skb)
{
	if (atomic_read(&wmediumd_pid)) {
		mac80211_hwsim_tx_frame_nl(hw, skb);
		return true;
	} else
		return mac80211_hwsim_tx_frame_no_nl(hw, skb);
}

static void mac80211_hwsim_tx(struct ieee80211_hw *hw, struct sk_buff *skb)
{
	bool ack;
	struct ieee80211_tx_info *txi;

	mac80211_hwsim_monitor_rx(hw, skb);

	if (skb->len < 10) {
		/* Should not happen; just a sanity check for addr1 use */
		dev_kfree_skb(skb);
		return;
	}

	ack = mac80211_hwsim_tx_frame(hw, skb);

	/* wmediumd mode*/
	if (atomic_read(&wmediumd_pid))
		return;

	/* NO wmediumd, normal mac80211_hwsim behaviour*/
	if (ack && skb->len >= 16) {
		struct ieee80211_hdr *hdr = (struct ieee80211_hdr *) skb->data;
		mac80211_hwsim_monitor_ack(hw, hdr->addr2);
	}

	txi = IEEE80211_SKB_CB(skb);

	if (txi->control.vif)
		hwsim_check_magic(txi->control.vif);
	if (txi->control.sta)
		hwsim_check_sta_magic(txi->control.sta);

	ieee80211_tx_info_clear_status(txi);
	if (!(txi->flags & IEEE80211_TX_CTL_NO_ACK) && ack)
		txi->flags |= IEEE80211_TX_STAT_ACK;
	ieee80211_tx_status_irqsafe(hw, skb);

}


static int mac80211_hwsim_start(struct ieee80211_hw *hw)
{
	struct mac80211_hwsim_data *data = hw->priv;
	wiphy_debug(hw->wiphy, "%s\n", __func__);
	data->started = 1;
	return 0;
}


static void mac80211_hwsim_stop(struct ieee80211_hw *hw)
{
	struct mac80211_hwsim_data *data = hw->priv;
	data->started = 0;
	del_timer(&data->beacon_timer);
	wiphy_debug(hw->wiphy, "%s\n", __func__);
}


static int mac80211_hwsim_add_interface(struct ieee80211_hw *hw,
					struct ieee80211_vif *vif)
{
	wiphy_debug(hw->wiphy, "%s (type=%d mac_addr=%pM)\n",
		    __func__, ieee80211_vif_type_p2p(vif),
		    vif->addr);
	hwsim_set_magic(vif);
	return 0;
}


static int mac80211_hwsim_change_interface(struct ieee80211_hw *hw,
					   struct ieee80211_vif *vif,
					   enum nl80211_iftype newtype,
					   bool newp2p)
{
	newtype = ieee80211_iftype_p2p(newtype, newp2p);
	wiphy_debug(hw->wiphy,
		    "%s (old type=%d, new type=%d, mac_addr=%pM)\n",
		    __func__, ieee80211_vif_type_p2p(vif),
		    newtype, vif->addr);
	hwsim_check_magic(vif);

	return 0;
}

static void mac80211_hwsim_remove_interface(
	struct ieee80211_hw *hw, struct ieee80211_vif *vif)
{
	wiphy_debug(hw->wiphy, "%s (type=%d mac_addr=%pM)\n",
		    __func__, ieee80211_vif_type_p2p(vif),
		    vif->addr);
	hwsim_check_magic(vif);
	hwsim_clear_magic(vif);
}


static void mac80211_hwsim_beacon_tx(void *arg, u8 *mac,
				     struct ieee80211_vif *vif)
{
	struct ieee80211_hw *hw = arg;
	struct sk_buff *skb;
	struct ieee80211_tx_info *info;

	hwsim_check_magic(vif);

	if (vif->type != NL80211_IFTYPE_AP &&
	    vif->type != NL80211_IFTYPE_MESH_POINT &&
	    vif->type != NL80211_IFTYPE_ADHOC)
		return;

	skb = ieee80211_beacon_get(hw, vif);
	if (skb == NULL)
		return;
	info = IEEE80211_SKB_CB(skb);

	mac80211_hwsim_monitor_rx(hw, skb);
	mac80211_hwsim_tx_frame(hw, skb);
}


static void mac80211_hwsim_beacon(unsigned long arg)
{
	struct ieee80211_hw *hw = (struct ieee80211_hw *) arg;
	struct mac80211_hwsim_data *data = hw->priv;

	if (!data->started)
		return;

	ieee80211_iterate_active_interfaces_atomic(
		hw, mac80211_hwsim_beacon_tx, hw);

	data->beacon_timer.expires = jiffies + data->beacon_int;
	add_timer(&data->beacon_timer);
}

static const char *hwsim_chantypes[] = {
	[NL80211_CHAN_NO_HT] = "noht",
	[NL80211_CHAN_HT20] = "ht20",
	[NL80211_CHAN_HT40MINUS] = "ht40-",
	[NL80211_CHAN_HT40PLUS] = "ht40+",
};

static int mac80211_hwsim_config(struct ieee80211_hw *hw, u32 changed)
{
	struct mac80211_hwsim_data *data = hw->priv;
	struct ieee80211_conf *conf = &hw->conf;
	static const char *smps_modes[IEEE80211_SMPS_NUM_MODES] = {
		[IEEE80211_SMPS_AUTOMATIC] = "auto",
		[IEEE80211_SMPS_OFF] = "off",
		[IEEE80211_SMPS_STATIC] = "static",
		[IEEE80211_SMPS_DYNAMIC] = "dynamic",
	};

	wiphy_debug(hw->wiphy,
		    "%s (freq=%d/%s idle=%d ps=%d smps=%s)\n",
		    __func__,
		    conf->channel->center_freq,
		    hwsim_chantypes[conf->channel_type],
		    !!(conf->flags & IEEE80211_CONF_IDLE),
		    !!(conf->flags & IEEE80211_CONF_PS),
		    smps_modes[conf->smps_mode]);

	data->idle = !!(conf->flags & IEEE80211_CONF_IDLE);

	data->channel = conf->channel;
	data->power_level = conf->power_level;
	if (!data->started || !data->beacon_int)
		del_timer(&data->beacon_timer);
	else
		mod_timer(&data->beacon_timer, jiffies + data->beacon_int);

	return 0;
}


static void mac80211_hwsim_configure_filter(struct ieee80211_hw *hw,
					    unsigned int changed_flags,
					    unsigned int *total_flags,u64 multicast)
{
	struct mac80211_hwsim_data *data = hw->priv;

	wiphy_debug(hw->wiphy, "%s\n", __func__);

	data->rx_filter = 0;
	if (*total_flags & FIF_PROMISC_IN_BSS)
		data->rx_filter |= FIF_PROMISC_IN_BSS;
	if (*total_flags & FIF_ALLMULTI)
		data->rx_filter |= FIF_ALLMULTI;

	*total_flags = data->rx_filter;
}

static void mac80211_hwsim_bss_info_changed(struct ieee80211_hw *hw,
					    struct ieee80211_vif *vif,
					    struct ieee80211_bss_conf *info,
					    u32 changed)
{
	struct hwsim_vif_priv *vp = (void *)vif->drv_priv;
	struct mac80211_hwsim_data *data = hw->priv;

	hwsim_check_magic(vif);

	wiphy_debug(hw->wiphy, "%s(changed=0x%x)\n", __func__, changed);

	if (changed & BSS_CHANGED_BSSID) {
		wiphy_debug(hw->wiphy, "%s: BSSID changed: %pM\n",
			    __func__, info->bssid);
		memcpy(vp->bssid, info->bssid, ETH_ALEN);
	}

	if (changed & BSS_CHANGED_ASSOC) {
		wiphy_debug(hw->wiphy, "  ASSOC: assoc=%d aid=%d\n",
			    info->assoc, info->aid);
		vp->assoc = info->assoc;
		vp->aid = info->aid;
	}

	if (changed & BSS_CHANGED_BEACON_INT) {
		wiphy_debug(hw->wiphy, "  BCNINT: %d\n", info->beacon_int);
		data->beacon_int = 1024 * info->beacon_int / 1000 * HZ / 1000;
		if (WARN_ON(!data->beacon_int))
			data->beacon_int = 1;
		if (data->started)
			mod_timer(&data->beacon_timer,
				  jiffies + data->beacon_int);
	}

	if (changed & BSS_CHANGED_ERP_CTS_PROT) {
		wiphy_debug(hw->wiphy, "  ERP_CTS_PROT: %d\n",
			    info->use_cts_prot);
	}

	if (changed & BSS_CHANGED_ERP_PREAMBLE) {
		wiphy_debug(hw->wiphy, "  ERP_PREAMBLE: %d\n",
			    info->use_short_preamble);
	}

	if (changed & BSS_CHANGED_ERP_SLOT) {
		wiphy_debug(hw->wiphy, "  ERP_SLOT: %d\n", info->use_short_slot);
	}

	if (changed & BSS_CHANGED_HT) {
		wiphy_debug(hw->wiphy, "  HT: op_mode=0x%x, chantype=%s\n",
			    info->ht_operation_mode,
			    hwsim_chantypes[info->channel_type]);
	}

	if (changed & BSS_CHANGED_BASIC_RATES) {
		wiphy_debug(hw->wiphy, "  BASIC_RATES: 0x%llx\n",
			    (unsigned long long) info->basic_rates);
	}
}

static int mac80211_hwsim_sta_add(struct ieee80211_hw *hw,
				  struct ieee80211_vif *vif,
				  struct ieee80211_sta *sta)
{
	hwsim_check_magic(vif);
	hwsim_set_sta_magic(sta);

	return 0;
}

static int mac80211_hwsim_sta_remove(struct ieee80211_hw *hw,
				     struct ieee80211_vif *vif,
				     struct ieee80211_sta *sta)
{
	hwsim_check_magic(vif);
	hwsim_clear_sta_magic(sta);

	return 0;
}

static void mac80211_hwsim_sta_notify(struct ieee80211_hw *hw,
				      struct ieee80211_vif *vif,
				      enum sta_notify_cmd cmd,
				      struct ieee80211_sta *sta)
{
	hwsim_check_magic(vif);

	switch (cmd) {
	case STA_NOTIFY_SLEEP:
	case STA_NOTIFY_AWAKE:
		/* TODO: make good use of these flags */
		break;
	default:
		WARN(1, "Invalid sta notify: %d\n", cmd);
		break;
	}
}

static int mac80211_hwsim_set_tim(struct ieee80211_hw *hw,
				  struct ieee80211_sta *sta,
				  bool set)
{
	hwsim_check_sta_magic(sta);
	return 0;
}

static int mac80211_hwsim_conf_tx(
	struct ieee80211_hw *hw, u16 queue,
	const struct ieee80211_tx_queue_params *params)
{
	wiphy_debug(hw->wiphy,
		    "%s (queue=%d txop=%d cw_min=%d cw_max=%d aifs=%d)\n",
		    __func__, queue,
		    params->txop, params->cw_min,
		    params->cw_max, params->aifs);
	return 0;
}

static int mac80211_hwsim_get_survey(
	struct ieee80211_hw *hw, int idx,
	struct survey_info *survey)
{
	struct ieee80211_conf *conf = &hw->conf;

	wiphy_debug(hw->wiphy, "%s (idx=%d)\n", __func__, idx);

	if (idx != 0)
		return -ENOENT;

	/* Current channel */
	survey->channel = conf->channel;

	/*
	 * Magically conjured noise level --- this is only ok for simulated hardware.
	 *
	 * A real driver which cannot determine the real channel noise MUST NOT
	 * report any noise, especially not a magically conjured one :-)
	 */
	survey->filled = SURVEY_INFO_NOISE_DBM;
	survey->noise = -92;

	return 0;
}

#ifdef CONFIG_NL80211_TESTMODE
/*
 * This section contains example code for using netlink
 * attributes with the testmode command in nl80211.
 */

/* These enums need to be kept in sync with userspace */
enum hwsim_testmode_attr {
	__HWSIM_TM_ATTR_INVALID	= 0,
	HWSIM_TM_ATTR_CMD	= 1,
	HWSIM_TM_ATTR_PS	= 2,

	/* keep last */
	__HWSIM_TM_ATTR_AFTER_LAST,
	HWSIM_TM_ATTR_MAX	= __HWSIM_TM_ATTR_AFTER_LAST - 1
};

enum hwsim_testmode_cmd {
	HWSIM_TM_CMD_SET_PS		= 0,
	HWSIM_TM_CMD_GET_PS		= 1,
};

static const struct nla_policy hwsim_testmode_policy[HWSIM_TM_ATTR_MAX + 1] = {
	[HWSIM_TM_ATTR_CMD] = { .type = NLA_U32 },
	[HWSIM_TM_ATTR_PS] = { .type = NLA_U32 },
};

static int hwsim_fops_ps_write(void *dat, u64 val);

static int mac80211_hwsim_testmode_cmd(struct ieee80211_hw *hw,
				       void *data, int len)
{
	struct mac80211_hwsim_data *hwsim = hw->priv;
	struct nlattr *tb[HWSIM_TM_ATTR_MAX + 1];
	struct sk_buff *skb;
	int err, ps;

	err = nla_parse(tb, HWSIM_TM_ATTR_MAX, data, len,
			hwsim_testmode_policy);
	if (err)
		return err;

	if (!tb[HWSIM_TM_ATTR_CMD])
		return -EINVAL;

	switch (nla_get_u32(tb[HWSIM_TM_ATTR_CMD])) {
	case HWSIM_TM_CMD_SET_PS:
		if (!tb[HWSIM_TM_ATTR_PS])
			return -EINVAL;
		ps = nla_get_u32(tb[HWSIM_TM_ATTR_PS]);
		return hwsim_fops_ps_write(hwsim, ps);
	case HWSIM_TM_CMD_GET_PS:
		skb = cfg80211_testmode_alloc_reply_skb(hw->wiphy,
						nla_total_size(sizeof(u32)));
		if (!skb)
			return -ENOMEM;
		NLA_PUT_U32(skb, HWSIM_TM_ATTR_PS, hwsim->ps);
		return cfg80211_testmode_reply(skb);
	default:
		return -EOPNOTSUPP;
	}

 nla_put_failure:
	kfree_skb(skb);
	return -ENOBUFS;
}
#endif

static int mac80211_hwsim_ampdu_action(struct ieee80211_hw *hw,
				       struct ieee80211_vif *vif,
				       enum ieee80211_ampdu_mlme_action action,
				       struct ieee80211_sta *sta, u16 tid, u16 *ssn,
				       u8 buf_size)
{
	switch (action) {
	case IEEE80211_AMPDU_TX_START:
		ieee80211_start_tx_ba_cb_irqsafe(vif, sta->addr, tid);
		break;
	case IEEE80211_AMPDU_TX_STOP:
		ieee80211_stop_tx_ba_cb_irqsafe(vif, sta->addr, tid);
		break;
	case IEEE80211_AMPDU_TX_OPERATIONAL:
		break;
	case IEEE80211_AMPDU_RX_START:
	case IEEE80211_AMPDU_RX_STOP:
		break;
	default:
		return -EOPNOTSUPP;
	}

	return 0;
}

static void mac80211_hwsim_flush(struct ieee80211_hw *hw, bool drop)
{
	/* Let's purge the pending queue */
	struct mac80211_hwsim_data *data = hw->priv;
	skb_queue_purge(&data->pending);
}

struct hw_scan_done {
	struct delayed_work w;
	struct ieee80211_hw *hw;
};

static void hw_scan_done(struct work_struct *work)
{
	struct hw_scan_done *hsd =
		container_of(work, struct hw_scan_done, w.work);

	ieee80211_scan_completed(hsd->hw, false);
	kfree(hsd);
}

static int mac80211_hwsim_hw_scan(struct ieee80211_hw *hw,
				  struct ieee80211_vif *vif,
				  struct cfg80211_scan_request *req)
{
	struct hw_scan_done *hsd = kzalloc(sizeof(*hsd), GFP_KERNEL);
	int i;

	if (!hsd)
		return -ENOMEM;

	hsd->hw = hw;
	INIT_DELAYED_WORK(&hsd->w, hw_scan_done);

	printk(KERN_DEBUG "hwsim hw_scan request\n");
	for (i = 0; i < req->n_channels; i++)
		printk(KERN_DEBUG "hwsim hw_scan freq %d\n",
			req->channels[i]->center_freq);

	ieee80211_queue_delayed_work(hw, &hsd->w, 2 * HZ);

	return 0;
}

static void mac80211_hwsim_sw_scan(struct ieee80211_hw *hw)
{
	struct mac80211_hwsim_data *hwsim = hw->priv;

	mutex_lock(&hwsim->mutex);

	if (hwsim->scanning) {
		printk(KERN_DEBUG "two hwsim sw_scans detected!\n");
		goto out;
	}

	printk(KERN_DEBUG "hwsim sw_scan request, prepping stuff\n");
	hwsim->scanning = true;

out:
	mutex_unlock(&hwsim->mutex);
}

static void mac80211_hwsim_sw_scan_complete(struct ieee80211_hw *hw)
{
	struct mac80211_hwsim_data *hwsim = hw->priv;

	mutex_lock(&hwsim->mutex);

	printk(KERN_DEBUG "hwsim sw_scan_complete\n");
	hwsim->scanning = false;

	mutex_unlock(&hwsim->mutex);
}

static struct ieee80211_ops mac80211_hwsim_ops =
{
	.tx = mac80211_hwsim_tx,
	.start = mac80211_hwsim_start,
	.stop = mac80211_hwsim_stop,
	.add_interface = mac80211_hwsim_add_interface,
	.change_interface = mac80211_hwsim_change_interface,
	.remove_interface = mac80211_hwsim_remove_interface,
	.config = mac80211_hwsim_config,
	.configure_filter = mac80211_hwsim_configure_filter,
	.bss_info_changed = mac80211_hwsim_bss_info_changed,
	.sta_add = mac80211_hwsim_sta_add,
	.sta_remove = mac80211_hwsim_sta_remove,
	.sta_notify = mac80211_hwsim_sta_notify,
	.set_tim = mac80211_hwsim_set_tim,
	.conf_tx = mac80211_hwsim_conf_tx,
	.get_survey = mac80211_hwsim_get_survey,
	CFG80211_TESTMODE_CMD(mac80211_hwsim_testmode_cmd)
	.ampdu_action = mac80211_hwsim_ampdu_action,
	.sw_scan_start = mac80211_hwsim_sw_scan,
	.sw_scan_complete = mac80211_hwsim_sw_scan_complete,
	.flush = mac80211_hwsim_flush,
};


static void mac80211_hwsim_free(void)
{
	struct list_head tmplist, *i, *tmp;
	struct mac80211_hwsim_data *data, *tmpdata;

	INIT_LIST_HEAD(&tmplist);

	spin_lock_bh(&hwsim_radio_lock);
	list_for_each_safe(i, tmp, &hwsim_radios)
		list_move(i, &tmplist);
	spin_unlock_bh(&hwsim_radio_lock);

	list_for_each_entry_safe(data, tmpdata, &tmplist, list) {
		debugfs_remove(data->debugfs_group);
		debugfs_remove(data->debugfs_ps);
		debugfs_remove(data->debugfs);
		ieee80211_unregister_hw(data->hw);
		device_unregister(data->dev);
		ieee80211_free_hw(data->hw);
	}
	class_destroy(hwsim_class);
}


static struct device_driver mac80211_hwsim_driver = {
	.name = "mac80211_hwsim"
};

static const struct net_device_ops hwsim_netdev_ops = {
	.ndo_start_xmit 	= hwsim_mon_xmit,
	.ndo_change_mtu		= eth_change_mtu,
	.ndo_set_mac_address 	= eth_mac_addr,
	.ndo_validate_addr	= eth_validate_addr,
};

static void hwsim_mon_setup(struct net_device *dev)
{
	dev->netdev_ops = &hwsim_netdev_ops;
	dev->destructor = free_netdev;
	ether_setup(dev);
	dev->tx_queue_len = 0;
	dev->type = ARPHRD_IEEE80211_RADIOTAP;
	memset(dev->dev_addr, 0, ETH_ALEN);
	dev->dev_addr[0] = 0x12;
}


static void hwsim_send_ps_poll(void *dat, u8 *mac, struct ieee80211_vif *vif)
{
	struct mac80211_hwsim_data *data = dat;
	struct hwsim_vif_priv *vp = (void *)vif->drv_priv;
	struct sk_buff *skb;
	struct ieee80211_pspoll *pspoll;

	if (!vp->assoc)
		return;

	wiphy_debug(data->hw->wiphy,
		    "%s: send PS-Poll to %pM for aid %d\n",
		    __func__, vp->bssid, vp->aid);

	skb = dev_alloc_skb(sizeof(*pspoll));
	if (!skb)
		return;
	pspoll = (void *) skb_put(skb, sizeof(*pspoll));
	pspoll->frame_control = cpu_to_le16(IEEE80211_FTYPE_CTL |
					    IEEE80211_STYPE_PSPOLL |
					    IEEE80211_FCTL_PM);
	pspoll->aid = cpu_to_le16(0xc000 | vp->aid);
	memcpy(pspoll->bssid, vp->bssid, ETH_ALEN);
	memcpy(pspoll->ta, mac, ETH_ALEN);
	if (!mac80211_hwsim_tx_frame(data->hw, skb))
		printk(KERN_DEBUG "%s: PS-Poll frame not ack'ed\n", __func__);
}


static void hwsim_send_nullfunc(struct mac80211_hwsim_data *data, u8 *mac,
				struct ieee80211_vif *vif, int ps)
{
	struct hwsim_vif_priv *vp = (void *)vif->drv_priv;
	struct sk_buff *skb;
	struct ieee80211_hdr *hdr;

	if (!vp->assoc)
		return;

	wiphy_debug(data->hw->wiphy,
		    "%s: send data::nullfunc to %pM ps=%d\n",
		    __func__, vp->bssid, ps);

	skb = dev_alloc_skb(sizeof(*hdr));
	if (!skb)
		return;
	hdr = (void *) skb_put(skb, sizeof(*hdr) - ETH_ALEN);
	hdr->frame_control = cpu_to_le16(IEEE80211_FTYPE_DATA |
					 IEEE80211_STYPE_NULLFUNC |
					 (ps ? IEEE80211_FCTL_PM : 0));
	hdr->duration_id = cpu_to_le16(0);
	memcpy(hdr->addr1, vp->bssid, ETH_ALEN);
	memcpy(hdr->addr2, mac, ETH_ALEN);
	memcpy(hdr->addr3, vp->bssid, ETH_ALEN);
	if (!mac80211_hwsim_tx_frame(data->hw, skb))
		printk(KERN_DEBUG "%s: nullfunc frame not ack'ed\n", __func__);
}


static void hwsim_send_nullfunc_ps(void *dat, u8 *mac,
				   struct ieee80211_vif *vif)
{
	struct mac80211_hwsim_data *data = dat;
	hwsim_send_nullfunc(data, mac, vif, 1);
}


static void hwsim_send_nullfunc_no_ps(void *dat, u8 *mac,
				      struct ieee80211_vif *vif)
{
	struct mac80211_hwsim_data *data = dat;
	hwsim_send_nullfunc(data, mac, vif, 0);
}


static int hwsim_fops_ps_read(void *dat, u64 *val)
{
	struct mac80211_hwsim_data *data = dat;
	*val = data->ps;
	return 0;
}

static int hwsim_fops_ps_write(void *dat, u64 val)
{
	struct mac80211_hwsim_data *data = dat;
	enum ps_mode old_ps;

	if (val != PS_DISABLED && val != PS_ENABLED && val != PS_AUTO_POLL &&
	    val != PS_MANUAL_POLL)
		return -EINVAL;

	old_ps = data->ps;
	data->ps = val;

	if (val == PS_MANUAL_POLL) {
		ieee80211_iterate_active_interfaces(data->hw,
						    hwsim_send_ps_poll, data);
		data->ps_poll_pending = true;
	} else if (old_ps == PS_DISABLED && val != PS_DISABLED) {
		ieee80211_iterate_active_interfaces(data->hw,
						    hwsim_send_nullfunc_ps,
						    data);
	} else if (old_ps != PS_DISABLED && val == PS_DISABLED) {
		ieee80211_iterate_active_interfaces(data->hw,
						    hwsim_send_nullfunc_no_ps,
						    data);
	}

	return 0;
}

DEFINE_SIMPLE_ATTRIBUTE(hwsim_fops_ps, hwsim_fops_ps_read, hwsim_fops_ps_write,
			"%llu\n");


static int hwsim_fops_group_read(void *dat, u64 *val)
{
	struct mac80211_hwsim_data *data = dat;
	*val = data->group;
	return 0;
}

static int hwsim_fops_group_write(void *dat, u64 val)
{
	struct mac80211_hwsim_data *data = dat;
	data->group = val;
	return 0;
}


struct mac80211_hwsim_data *get_hwsim_data_ref_from_addr(
			     struct mac_address *addr)
{
	struct mac80211_hwsim_data *data;
	bool _found = false;

	spin_lock_bh(&hwsim_radio_lock);
	list_for_each_entry(data, &hwsim_radios, list) {
		if (memcmp(data->addresses[1].addr, addr,
			  sizeof(struct mac_address)) == 0) {
			_found = true;
			break;
		}
	}
	spin_unlock_bh(&hwsim_radio_lock);

	if (!_found) {
		printk(KERN_DEBUG "mac80211_hwsim: invalid radio ID\n");
		return NULL;
	}

	return data;
}

static int hwsim_tx_info_frame_received_nl(struct sk_buff *skb_2,
					   struct genl_info *info)
{

	struct ieee80211_hdr *hdr;
	struct mac80211_hwsim_data *data2;
	struct ieee80211_tx_info *txi;
	struct ieee80211_tx_rate *tx_attempts;
	struct sk_buff __user *ret_skb;
	struct sk_buff *skb = NULL, *tmp;

	int i;
	bool found = false;

	struct mac_address *dst = (struct mac_address *)nla_data(
				   info->attrs[HWSIM_ATTR_ADDR_TRANSMITTER]);
	int flags = nla_get_u32(info->attrs[HWSIM_ATTR_FLAGS]);

	ret_skb = (struct sk_buff __user *)
		  (unsigned long) nla_get_u32(info->attrs[HWSIM_ATTR_COOKIE]);

	data2 = get_hwsim_data_ref_from_addr(dst);

	if (data2 == NULL)
		goto out;

	/* look for the skb matching the cookie passed back from user */
	skb_queue_walk_safe(&data2->pending, skb, tmp) {
		if (skb == ret_skb) {
			skb_unlink(skb, &data2->pending);
			found = true;
			break;
		}
	}

	/* not found */
	if (!found)
		return -1;

	/* Tx info received because the frame was broadcasted on user space,
	 so we get all the necessary info: tx attempts and skb control buff */

	tx_attempts = (struct ieee80211_tx_rate *)nla_data(
		       info->attrs[HWSIM_ATTR_TX_INFO]);

	if (tx_attempts == NULL)
		goto out;

	/* now send back TX status */
	txi = IEEE80211_SKB_CB(skb);

	if (txi->control.vif)
		hwsim_check_magic(txi->control.vif);
	if (txi->control.sta)
		hwsim_check_sta_magic(txi->control.sta);

	ieee80211_tx_info_clear_status(txi);
	txi->flags = flags;

	for (i = 0; i < IEEE80211_TX_MAX_RATES; i++) {
		txi->status.rates[i].idx = tx_attempts[i].idx;
		txi->status.rates[i].count = tx_attempts[i].count;
		txi->status.rates[i].flags = tx_attempts[i].flags;
	}

	txi->status.ack_signal = nla_get_u32(info->attrs[HWSIM_ATTR_SIGNAL]);

	if (!(txi->flags & IEEE80211_TX_CTL_NO_ACK) &&
	   (txi->flags & IEEE80211_TX_STAT_ACK)) {
		if (skb->len >= 16) {
			hdr = (struct ieee80211_hdr *) skb->data;
			mac80211_hwsim_monitor_ack(data2->hw, hdr->addr2);
		}
	}
	ieee80211_tx_status_irqsafe(data2->hw, skb);

	return 0;

out:
	printk(KERN_DEBUG "mac80211_hwsim: error occured in %s\n", __func__);
	return -1;

}

static int hwsim_cloned_frame_received_nl(struct sk_buff *skb_2,
					  struct genl_info *info)
{

	struct mac80211_hwsim_data *data2;
	struct ieee80211_rx_status rx_status;

	struct mac_address *dst = (struct mac_address *)nla_data(
				   info->attrs[HWSIM_ATTR_ADDR_RECEIVER]);

	int frame_data_len = nla_len(info->attrs[HWSIM_ATTR_FRAME]);
	char* frame_data = (char *)nla_data(info->attrs[HWSIM_ATTR_FRAME]);
	/* Allocate new skb here */
	struct sk_buff *skb = alloc_skb(frame_data_len, GFP_KERNEL);
	if (skb == NULL)
		goto out;

	if (frame_data_len <= IEEE80211_MAX_DATA_LEN) {
		/* Copy the data */
		memcpy(skb_put(skb, frame_data_len), frame_data,
		       frame_data_len);
	} else
		goto out;

	data2 = get_hwsim_data_ref_from_addr(dst);

	if (data2 == NULL)
		goto out;

	/*A frame is received from user space*/
	memset(&rx_status, 0, sizeof(rx_status));
	rx_status.freq = data2->channel->center_freq;
	rx_status.band = data2->channel->band;
	rx_status.rate_idx = nla_get_u32(info->attrs[HWSIM_ATTR_RX_RATE]);
	rx_status.signal = nla_get_u32(info->attrs[HWSIM_ATTR_SIGNAL]);

	memcpy(IEEE80211_SKB_RXCB(skb), &rx_status, sizeof(rx_status));
	ieee80211_rx_irqsafe(data2->hw, skb);

	return 0;
out:
	kfree_skb(skb);
	printk(KERN_DEBUG "mac80211_hwsim: error occured in %s\n", __func__);
	return -1;
}

static int hwsim_register_received_nl(struct sk_buff *skb_2,
				      struct genl_info *info)
{
	if (info == NULL)
		goto out;

	atomic_set(&wmediumd_pid, info->snd_pid);

	printk(KERN_DEBUG "mac80211_hwsim: received a REGISTER, "
	       "switching to wmediumd mode with pid %d\n", info->snd_pid);

	return 0;

out:
	printk(KERN_DEBUG "mac80211_hwsim: error occured in %s\n", __func__);
	return -1;
}

/* Generic Netlink operations array */
static struct genl_ops hwsim_ops[] = {
	{
		.cmd = HWSIM_CMD_REGISTER,
		.flags = 0,
		.policy = hwsim_genl_policy,
		.doit = hwsim_register_received_nl,
		.dumpit = NULL,
	},
	{
		.cmd = HWSIM_CMD_FRAME,
		.flags = 0,
		.policy = hwsim_genl_policy,
		.doit = hwsim_cloned_frame_received_nl,
		.dumpit = NULL,
	},
	{
		.cmd = HWSIM_CMD_TX_INFO_FRAME,
		.flags = 0,
		.policy = hwsim_genl_policy,
		.doit = hwsim_tx_info_frame_received_nl,
		.dumpit = NULL,
	},
};

static int mac80211_hwsim_netlink_notify(struct notifier_block *nb,
					 unsigned long state,
					 void *_notify)
{
	struct netlink_notify *notify = _notify;

	if (state != NETLINK_URELEASE)
		return NOTIFY_DONE;

	if (notify->pid == atomic_read(&wmediumd_pid)) {
		printk(KERN_INFO "mac80211_hwsim: wmediumd released netlink"
		       " socket, switching to perfect channel medium\n");
		atomic_set(&wmediumd_pid, 0);
	}
	return NOTIFY_DONE;

}

static struct notifier_block hwsim_netlink_notifier = {
	.notifier_call = mac80211_hwsim_netlink_notify,
};

static int hwsim_init_netlink(void)
{
	int rc;
	printk(KERN_INFO "mac80211_hwsim: initializing netlink\n");

	atomic_set(&wmediumd_pid, 0);

	rc = genl_register_family_with_ops(&hwsim_genl_family,
		hwsim_ops, ARRAY_SIZE(hwsim_ops));
	if (rc)
		goto failure;

	rc = netlink_register_notifier(&hwsim_netlink_notifier);
	if (rc)
		goto failure;

	return 0;

failure:
	printk(KERN_DEBUG "mac80211_hwsim: error occured in %s\n", __func__);
	return -1;
}

static void hwsim_exit_netlink(void)
{
	int ret;

	printk(KERN_INFO "mac80211_hwsim: closing netlink\n");
	/* unregister the notifier */
	netlink_unregister_notifier(&hwsim_netlink_notifier);
	/* unregister the family */
	ret = genl_unregister_family(&hwsim_genl_family);
	if (ret)
		printk(KERN_DEBUG "mac80211_hwsim: "
		       "unregister family %i\n", ret);
}


DEFINE_SIMPLE_ATTRIBUTE(hwsim_fops_group,
			hwsim_fops_group_read, hwsim_fops_group_write,
			"%llx\n");

static int __init init_mac80211_hwsim(void)
{
	int i, err = 0;
	u8 addr[ETH_ALEN];
	struct mac80211_hwsim_data *data;
	struct ieee80211_hw *hw;
	enum ieee80211_band band;

	if (radios < 1 || radios > 100)
		return -EINVAL;

	if (fake_hw_scan) {
		mac80211_hwsim_ops.hw_scan = mac80211_hwsim_hw_scan;
		mac80211_hwsim_ops.sw_scan_start = NULL;
		mac80211_hwsim_ops.sw_scan_complete = NULL;
	}

	spin_lock_init(&hwsim_radio_lock);
	INIT_LIST_HEAD(&hwsim_radios);

	hwsim_class = class_create(THIS_MODULE, "mac80211_hwsim");
	if (IS_ERR(hwsim_class))
		return PTR_ERR(hwsim_class);

	memset(addr, 0, ETH_ALEN);
	addr[0] = 0x02;

	for (i = 0; i < radios; i++) {
		printk(KERN_DEBUG "mac80211_hwsim: Initializing radio %d\n",
		       i);
		hw = ieee80211_alloc_hw(sizeof(*data), &mac80211_hwsim_ops);
		if (!hw) {
			printk(KERN_DEBUG "mac80211_hwsim: ieee80211_alloc_hw "
			       "failed\n");
			err = -ENOMEM;
			goto failed;
		}
		data = hw->priv;
		data->hw = hw;

		data->dev = device_create(hwsim_class, NULL, 0, hw,
					  "hwsim%d", i);
		if (IS_ERR(data->dev)) {
			printk(KERN_DEBUG
			       "mac80211_hwsim: device_create "
			       "failed (%ld)\n", PTR_ERR(data->dev));
			err = -ENOMEM;
			goto failed_drvdata;
		}
		data->dev->driver = &mac80211_hwsim_driver;

		skb_queue_head_init(&data->pending);

		SET_IEEE80211_DEV(hw, data->dev);
		addr[3] = i >> 8;
		addr[4] = i;
		memcpy(data->addresses[0].addr, addr, ETH_ALEN);
		memcpy(data->addresses[1].addr, addr, ETH_ALEN);
		data->addresses[1].addr[0] |= 0x40;
		hw->wiphy->n_addresses = 2;
		hw->wiphy->addresses = data->addresses;

		if (fake_hw_scan) {
			hw->wiphy->max_scan_ssids = 255;
			hw->wiphy->max_scan_ie_len = IEEE80211_MAX_DATA_LEN;
		}

		hw->channel_change_time = 1;
		hw->queues = 4;
		hw->wiphy->interface_modes =
			BIT(NL80211_IFTYPE_STATION) |
			BIT(NL80211_IFTYPE_AP) |
			BIT(NL80211_IFTYPE_P2P_CLIENT) |
			BIT(NL80211_IFTYPE_P2P_GO) |
			BIT(NL80211_IFTYPE_ADHOC) |
			BIT(NL80211_IFTYPE_MESH_POINT);

		hw->flags = IEEE80211_HW_MFP_CAPABLE |
			    IEEE80211_HW_SIGNAL_DBM |
			    IEEE80211_HW_SUPPORTS_STATIC_SMPS |
			    IEEE80211_HW_SUPPORTS_DYNAMIC_SMPS |
			    IEEE80211_HW_AMPDU_AGGREGATION;

		/* ask mac80211 to reserve space for magic */
		hw->vif_data_size = sizeof(struct hwsim_vif_priv);
		hw->sta_data_size = sizeof(struct hwsim_sta_priv);

		memcpy(data->channels_2ghz, hwsim_channels_2ghz,
			sizeof(hwsim_channels_2ghz));
		memcpy(data->channels_5ghz, hwsim_channels_5ghz,
			sizeof(hwsim_channels_5ghz));
		memcpy(data->rates, hwsim_rates, sizeof(hwsim_rates));

		for (band = IEEE80211_BAND_2GHZ; band < IEEE80211_NUM_BANDS; band++) {
			struct ieee80211_supported_band *sband = &data->bands[band];
			switch (band) {
			case IEEE80211_BAND_2GHZ:
				sband->channels = data->channels_2ghz;
				sband->n_channels =
					ARRAY_SIZE(hwsim_channels_2ghz);
				sband->bitrates = data->rates;
				sband->n_bitrates = ARRAY_SIZE(hwsim_rates);
				break;
			case IEEE80211_BAND_5GHZ:
				sband->channels = data->channels_5ghz;
				sband->n_channels =
					ARRAY_SIZE(hwsim_channels_5ghz);
				sband->bitrates = data->rates + 4;
				sband->n_bitrates = ARRAY_SIZE(hwsim_rates) - 4;
				break;
			default:
				break;
			}

			sband->ht_cap.ht_supported = true;
			sband->ht_cap.cap = IEEE80211_HT_CAP_SUP_WIDTH_20_40 |
				IEEE80211_HT_CAP_GRN_FLD |
				IEEE80211_HT_CAP_SGI_40 |
				IEEE80211_HT_CAP_DSSSCCK40;
			sband->ht_cap.ampdu_factor = 0x3;
			sband->ht_cap.ampdu_density = 0x6;
			memset(&sband->ht_cap.mcs, 0,
			       sizeof(sband->ht_cap.mcs));
			sband->ht_cap.mcs.rx_mask[0] = 0xff;
			sband->ht_cap.mcs.rx_mask[1] = 0xff;
			sband->ht_cap.mcs.tx_params = IEEE80211_HT_MCS_TX_DEFINED;

			hw->wiphy->bands[band] = sband;
		}
		/* By default all radios are belonging to the first group */
		data->group = 1;
		mutex_init(&data->mutex);

		/* Enable frame retransmission mechanism for a lossy channel */
		hw->max_rates = 4;
		hw->max_rate_tries = 11;

		/* Work to be done prior to ieee80211_register_hw() */
		switch (regtest) {
		case HWSIM_REGTEST_DISABLED:
		case HWSIM_REGTEST_DRIVER_REG_FOLLOW:
		case HWSIM_REGTEST_DRIVER_REG_ALL:
		case HWSIM_REGTEST_DIFF_COUNTRY:
			/*
			 * Nothing to be done for driver regulatory domain
			 * hints prior to ieee80211_register_hw()
			 */
			break;
		case HWSIM_REGTEST_WORLD_ROAM:
			if (i == 0) {
				hw->wiphy->flags |= WIPHY_FLAG_CUSTOM_REGULATORY;
				wiphy_apply_custom_regulatory(hw->wiphy,
					&hwsim_world_regdom_custom_01);
			}
			break;
		case HWSIM_REGTEST_CUSTOM_WORLD:
			hw->wiphy->flags |= WIPHY_FLAG_CUSTOM_REGULATORY;
			wiphy_apply_custom_regulatory(hw->wiphy,
				&hwsim_world_regdom_custom_01);
			break;
		case HWSIM_REGTEST_CUSTOM_WORLD_2:
			if (i == 0) {
				hw->wiphy->flags |= WIPHY_FLAG_CUSTOM_REGULATORY;
				wiphy_apply_custom_regulatory(hw->wiphy,
					&hwsim_world_regdom_custom_01);
			} else if (i == 1) {
				hw->wiphy->flags |= WIPHY_FLAG_CUSTOM_REGULATORY;
				wiphy_apply_custom_regulatory(hw->wiphy,
					&hwsim_world_regdom_custom_02);
			}
			break;
		case HWSIM_REGTEST_STRICT_ALL:
			hw->wiphy->flags |= WIPHY_FLAG_STRICT_REGULATORY;
			break;
		case HWSIM_REGTEST_STRICT_FOLLOW:
		case HWSIM_REGTEST_STRICT_AND_DRIVER_REG:
			if (i == 0)
				hw->wiphy->flags |= WIPHY_FLAG_STRICT_REGULATORY;
			break;
		case HWSIM_REGTEST_ALL:
			if (i == 0) {
				hw->wiphy->flags |= WIPHY_FLAG_CUSTOM_REGULATORY;
				wiphy_apply_custom_regulatory(hw->wiphy,
					&hwsim_world_regdom_custom_01);
			} else if (i == 1) {
				hw->wiphy->flags |= WIPHY_FLAG_CUSTOM_REGULATORY;
				wiphy_apply_custom_regulatory(hw->wiphy,
					&hwsim_world_regdom_custom_02);
			} else if (i == 4)
				hw->wiphy->flags |= WIPHY_FLAG_STRICT_REGULATORY;
			break;
		default:
			break;
		}

		/* give the regulatory workqueue a chance to run */
		if (regtest)
			schedule_timeout_interruptible(1);
		err = ieee80211_register_hw(hw);
		if (err < 0) {
			printk(KERN_DEBUG "mac80211_hwsim: "
			       "ieee80211_register_hw failed (%d)\n", err);
			goto failed_hw;
		}

		/* Work to be done after to ieee80211_register_hw() */
		switch (regtest) {
		case HWSIM_REGTEST_WORLD_ROAM:
		case HWSIM_REGTEST_DISABLED:
			break;
		case HWSIM_REGTEST_DRIVER_REG_FOLLOW:
			if (!i)
				regulatory_hint(hw->wiphy, hwsim_alpha2s[0]);
			break;
		case HWSIM_REGTEST_DRIVER_REG_ALL:
		case HWSIM_REGTEST_STRICT_ALL:
			regulatory_hint(hw->wiphy, hwsim_alpha2s[0]);
			break;
		case HWSIM_REGTEST_DIFF_COUNTRY:
			if (i < ARRAY_SIZE(hwsim_alpha2s))
				regulatory_hint(hw->wiphy, hwsim_alpha2s[i]);
			break;
		case HWSIM_REGTEST_CUSTOM_WORLD:
		case HWSIM_REGTEST_CUSTOM_WORLD_2:
			/*
			 * Nothing to be done for custom world regulatory
			 * domains after to ieee80211_register_hw
			 */
			break;
		case HWSIM_REGTEST_STRICT_FOLLOW:
			if (i == 0)
				regulatory_hint(hw->wiphy, hwsim_alpha2s[0]);
			break;
		case HWSIM_REGTEST_STRICT_AND_DRIVER_REG:
			if (i == 0)
				regulatory_hint(hw->wiphy, hwsim_alpha2s[0]);
			else if (i == 1)
				regulatory_hint(hw->wiphy, hwsim_alpha2s[1]);
			break;
		case HWSIM_REGTEST_ALL:
			if (i == 2)
				regulatory_hint(hw->wiphy, hwsim_alpha2s[0]);
			else if (i == 3)
				regulatory_hint(hw->wiphy, hwsim_alpha2s[1]);
			else if (i == 4)
				regulatory_hint(hw->wiphy, hwsim_alpha2s[2]);
			break;
		default:
			break;
		}

		wiphy_debug(hw->wiphy, "hwaddr %pm registered\n",
			    hw->wiphy->perm_addr);

		data->debugfs = debugfs_create_dir("hwsim",
						   hw->wiphy->debugfsdir);
		data->debugfs_ps = debugfs_create_file("ps", 0666,
						       data->debugfs, data,
						       &hwsim_fops_ps);
		data->debugfs_group = debugfs_create_file("group", 0666,
							data->debugfs, data,
							&hwsim_fops_group);

		setup_timer(&data->beacon_timer, mac80211_hwsim_beacon,
			    (unsigned long) hw);

		list_add_tail(&data->list, &hwsim_radios);
	}

	hwsim_mon = alloc_netdev(0, "hwsim%d", hwsim_mon_setup);
	if (hwsim_mon == NULL)
		goto failed;

	err = register_netdev(hwsim_mon);
	if (err < 0)
		goto failed_mon;

<<<<<<< HEAD
=======

	err = register_netdevice(hwsim_mon);
	if (err < 0)
		goto failed_mon;

	rtnl_unlock();

	err = hwsim_init_netlink();
	if (err < 0)
		goto failed_nl;

>>>>>>> 99dcad28
	return 0;

failed_nl:
	printk(KERN_DEBUG "mac80211_hwsim: failed initializing netlink\n");
	return err;

failed_mon:
	rtnl_unlock();
	free_netdev(hwsim_mon);
	mac80211_hwsim_free();
	return err;

failed_hw:
	device_unregister(data->dev);
failed_drvdata:
	ieee80211_free_hw(hw);
failed:
	mac80211_hwsim_free();
	return err;
}


static void __exit exit_mac80211_hwsim(void)
{
	printk(KERN_DEBUG "mac80211_hwsim: unregister radios\n");

	hwsim_exit_netlink();

	mac80211_hwsim_free();
	unregister_netdev(hwsim_mon);
}


module_init(init_mac80211_hwsim);
module_exit(exit_mac80211_hwsim);<|MERGE_RESOLUTION|>--- conflicted
+++ resolved
@@ -1878,20 +1878,10 @@
 	if (err < 0)
 		goto failed_mon;
 
-<<<<<<< HEAD
-=======
-
-	err = register_netdevice(hwsim_mon);
-	if (err < 0)
-		goto failed_mon;
-
-	rtnl_unlock();
-
 	err = hwsim_init_netlink();
 	if (err < 0)
 		goto failed_nl;
 
->>>>>>> 99dcad28
 	return 0;
 
 failed_nl:
