--- conflicted
+++ resolved
@@ -531,15 +531,10 @@
 			goto failed;
 		}
 		data = hw->priv;
-<<<<<<< HEAD
+		data->hw = hw;
+
 		data->dev = device_create(hwsim_class, NULL, 0, hw,
 					  "hwsim%d", i);
-=======
-		data->hw = hw;
-
-		data->dev = device_create_drvdata(hwsim_class, NULL, 0, hw,
-						"hwsim%d", i);
->>>>>>> 375da53b
 		if (IS_ERR(data->dev)) {
 			printk(KERN_DEBUG
 			       "mac80211_hwsim: device_create "
