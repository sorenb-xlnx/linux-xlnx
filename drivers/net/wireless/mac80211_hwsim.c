/*
 * mac80211_hwsim - software simulator of 802.11 radio(s) for mac80211
 * Copyright (c) 2008, Jouni Malinen <j@w1.fi>
 *
 * This program is free software; you can redistribute it and/or modify
 * it under the terms of the GNU General Public License version 2 as
 * published by the Free Software Foundation.
 */

/*
 * TODO:
 * - IBSS mode simulation (Beacon transmission with competition for "air time")
 * - RX filtering based on filter configuration (data->rx_filter)
 */

#include <linux/list.h>
#include <linux/spinlock.h>
#include <net/dst.h>
#include <net/xfrm.h>
#include <net/mac80211.h>
#include <net/ieee80211_radiotap.h>
#include <linux/if_arp.h>
#include <linux/rtnetlink.h>
#include <linux/etherdevice.h>
#include <linux/debugfs.h>

MODULE_AUTHOR("Jouni Malinen");
MODULE_DESCRIPTION("Software simulator of 802.11 radio(s) for mac80211");
MODULE_LICENSE("GPL");

static int radios = 2;
module_param(radios, int, 0444);
MODULE_PARM_DESC(radios, "Number of simulated radios");

/**
 * enum hwsim_regtest - the type of regulatory tests we offer
 *
 * These are the different values you can use for the regtest
 * module parameter. This is useful to help test world roaming
 * and the driver regulatory_hint() call and combinations of these.
 * If you want to do specific alpha2 regulatory domain tests simply
 * use the userspace regulatory request as that will be respected as
 * well without the need of this module parameter. This is designed
 * only for testing the driver regulatory request, world roaming
 * and all possible combinations.
 *
 * @HWSIM_REGTEST_DISABLED: No regulatory tests are performed,
 * 	this is the default value.
 * @HWSIM_REGTEST_DRIVER_REG_FOLLOW: Used for testing the driver regulatory
 *	hint, only one driver regulatory hint will be sent as such the
 * 	secondary radios are expected to follow.
 * @HWSIM_REGTEST_DRIVER_REG_ALL: Used for testing the driver regulatory
 * 	request with all radios reporting the same regulatory domain.
 * @HWSIM_REGTEST_DIFF_COUNTRY: Used for testing the drivers calling
 * 	different regulatory domains requests. Expected behaviour is for
 * 	an intersection to occur but each device will still use their
 * 	respective regulatory requested domains. Subsequent radios will
 * 	use the resulting intersection.
 * @HWSIM_REGTEST_WORLD_ROAM: Used for testing the world roaming. We acomplish
 *	this by using a custom beacon-capable regulatory domain for the first
 *	radio. All other device world roam.
 * @HWSIM_REGTEST_CUSTOM_WORLD: Used for testing the custom world regulatory
 * 	domain requests. All radios will adhere to this custom world regulatory
 * 	domain.
 * @HWSIM_REGTEST_CUSTOM_WORLD_2: Used for testing 2 custom world regulatory
 * 	domain requests. The first radio will adhere to the first custom world
 * 	regulatory domain, the second one to the second custom world regulatory
 * 	domain. All other devices will world roam.
 * @HWSIM_REGTEST_STRICT_FOLLOW_: Used for testing strict regulatory domain
 *	settings, only the first radio will send a regulatory domain request
 *	and use strict settings. The rest of the radios are expected to follow.
 * @HWSIM_REGTEST_STRICT_ALL: Used for testing strict regulatory domain
 *	settings. All radios will adhere to this.
 * @HWSIM_REGTEST_STRICT_AND_DRIVER_REG: Used for testing strict regulatory
 *	domain settings, combined with secondary driver regulatory domain
 *	settings. The first radio will get a strict regulatory domain setting
 *	using the first driver regulatory request and the second radio will use
 *	non-strict settings using the second driver regulatory request. All
 *	other devices should follow the intersection created between the
 *	first two.
 * @HWSIM_REGTEST_ALL: Used for testing every possible mix. You will need
 * 	at least 6 radios for a complete test. We will test in this order:
 * 	1 - driver custom world regulatory domain
 * 	2 - second custom world regulatory domain
 * 	3 - first driver regulatory domain request
 * 	4 - second driver regulatory domain request
 * 	5 - strict regulatory domain settings using the third driver regulatory
 * 	    domain request
 * 	6 and on - should follow the intersection of the 3rd, 4rth and 5th radio
 * 	           regulatory requests.
 */
enum hwsim_regtest {
	HWSIM_REGTEST_DISABLED = 0,
	HWSIM_REGTEST_DRIVER_REG_FOLLOW = 1,
	HWSIM_REGTEST_DRIVER_REG_ALL = 2,
	HWSIM_REGTEST_DIFF_COUNTRY = 3,
	HWSIM_REGTEST_WORLD_ROAM = 4,
	HWSIM_REGTEST_CUSTOM_WORLD = 5,
	HWSIM_REGTEST_CUSTOM_WORLD_2 = 6,
	HWSIM_REGTEST_STRICT_FOLLOW = 7,
	HWSIM_REGTEST_STRICT_ALL = 8,
	HWSIM_REGTEST_STRICT_AND_DRIVER_REG = 9,
	HWSIM_REGTEST_ALL = 10,
};

/* Set to one of the HWSIM_REGTEST_* values above */
static int regtest = HWSIM_REGTEST_DISABLED;
module_param(regtest, int, 0444);
MODULE_PARM_DESC(regtest, "The type of regulatory test we want to run");

static const char *hwsim_alpha2s[] = {
	"FI",
	"AL",
	"US",
	"DE",
	"JP",
	"AL",
};

static const struct ieee80211_regdomain hwsim_world_regdom_custom_01 = {
	.n_reg_rules = 4,
	.alpha2 =  "99",
	.reg_rules = {
		REG_RULE(2412-10, 2462+10, 40, 0, 20, 0),
		REG_RULE(2484-10, 2484+10, 40, 0, 20, 0),
		REG_RULE(5150-10, 5240+10, 40, 0, 30, 0),
		REG_RULE(5745-10, 5825+10, 40, 0, 30, 0),
	}
};

static const struct ieee80211_regdomain hwsim_world_regdom_custom_02 = {
	.n_reg_rules = 2,
	.alpha2 =  "99",
	.reg_rules = {
		REG_RULE(2412-10, 2462+10, 40, 0, 20, 0),
		REG_RULE(5725-10, 5850+10, 40, 0, 30,
			NL80211_RRF_PASSIVE_SCAN | NL80211_RRF_NO_IBSS),
	}
};

struct hwsim_vif_priv {
	u32 magic;
	u8 bssid[ETH_ALEN];
	bool assoc;
	u16 aid;
};

#define HWSIM_VIF_MAGIC	0x69537748

static inline void hwsim_check_magic(struct ieee80211_vif *vif)
{
	struct hwsim_vif_priv *vp = (void *)vif->drv_priv;
	WARN_ON(vp->magic != HWSIM_VIF_MAGIC);
}

static inline void hwsim_set_magic(struct ieee80211_vif *vif)
{
	struct hwsim_vif_priv *vp = (void *)vif->drv_priv;
	vp->magic = HWSIM_VIF_MAGIC;
}

static inline void hwsim_clear_magic(struct ieee80211_vif *vif)
{
	struct hwsim_vif_priv *vp = (void *)vif->drv_priv;
	vp->magic = 0;
}

struct hwsim_sta_priv {
	u32 magic;
};

#define HWSIM_STA_MAGIC	0x6d537748

static inline void hwsim_check_sta_magic(struct ieee80211_sta *sta)
{
	struct hwsim_sta_priv *sp = (void *)sta->drv_priv;
	WARN_ON(sp->magic != HWSIM_STA_MAGIC);
}

static inline void hwsim_set_sta_magic(struct ieee80211_sta *sta)
{
	struct hwsim_sta_priv *sp = (void *)sta->drv_priv;
	sp->magic = HWSIM_STA_MAGIC;
}

static inline void hwsim_clear_sta_magic(struct ieee80211_sta *sta)
{
	struct hwsim_sta_priv *sp = (void *)sta->drv_priv;
	sp->magic = 0;
}

static struct class *hwsim_class;

static struct net_device *hwsim_mon; /* global monitor netdev */

#define CHAN2G(_freq)  { \
	.band = IEEE80211_BAND_2GHZ, \
	.center_freq = (_freq), \
	.hw_value = (_freq), \
	.max_power = 20, \
}

#define CHAN5G(_freq) { \
	.band = IEEE80211_BAND_5GHZ, \
	.center_freq = (_freq), \
	.hw_value = (_freq), \
	.max_power = 20, \
}

static const struct ieee80211_channel hwsim_channels_2ghz[] = {
	CHAN2G(2412), /* Channel 1 */
	CHAN2G(2417), /* Channel 2 */
	CHAN2G(2422), /* Channel 3 */
	CHAN2G(2427), /* Channel 4 */
	CHAN2G(2432), /* Channel 5 */
	CHAN2G(2437), /* Channel 6 */
	CHAN2G(2442), /* Channel 7 */
	CHAN2G(2447), /* Channel 8 */
	CHAN2G(2452), /* Channel 9 */
	CHAN2G(2457), /* Channel 10 */
	CHAN2G(2462), /* Channel 11 */
	CHAN2G(2467), /* Channel 12 */
	CHAN2G(2472), /* Channel 13 */
	CHAN2G(2484), /* Channel 14 */
};

static const struct ieee80211_channel hwsim_channels_5ghz[] = {
	CHAN5G(5180), /* Channel 36 */
	CHAN5G(5200), /* Channel 40 */
	CHAN5G(5220), /* Channel 44 */
	CHAN5G(5240), /* Channel 48 */

	CHAN5G(5260), /* Channel 52 */
	CHAN5G(5280), /* Channel 56 */
	CHAN5G(5300), /* Channel 60 */
	CHAN5G(5320), /* Channel 64 */

	CHAN5G(5500), /* Channel 100 */
	CHAN5G(5520), /* Channel 104 */
	CHAN5G(5540), /* Channel 108 */
	CHAN5G(5560), /* Channel 112 */
	CHAN5G(5580), /* Channel 116 */
	CHAN5G(5600), /* Channel 120 */
	CHAN5G(5620), /* Channel 124 */
	CHAN5G(5640), /* Channel 128 */
	CHAN5G(5660), /* Channel 132 */
	CHAN5G(5680), /* Channel 136 */
	CHAN5G(5700), /* Channel 140 */

	CHAN5G(5745), /* Channel 149 */
	CHAN5G(5765), /* Channel 153 */
	CHAN5G(5785), /* Channel 157 */
	CHAN5G(5805), /* Channel 161 */
	CHAN5G(5825), /* Channel 165 */
};

static const struct ieee80211_rate hwsim_rates[] = {
	{ .bitrate = 10 },
	{ .bitrate = 20, .flags = IEEE80211_RATE_SHORT_PREAMBLE },
	{ .bitrate = 55, .flags = IEEE80211_RATE_SHORT_PREAMBLE },
	{ .bitrate = 110, .flags = IEEE80211_RATE_SHORT_PREAMBLE },
	{ .bitrate = 60 },
	{ .bitrate = 90 },
	{ .bitrate = 120 },
	{ .bitrate = 180 },
	{ .bitrate = 240 },
	{ .bitrate = 360 },
	{ .bitrate = 480 },
	{ .bitrate = 540 }
};

static spinlock_t hwsim_radio_lock;
static struct list_head hwsim_radios;

struct mac80211_hwsim_data {
	struct list_head list;
	struct ieee80211_hw *hw;
	struct device *dev;
	struct ieee80211_supported_band bands[2];
	struct ieee80211_channel channels_2ghz[ARRAY_SIZE(hwsim_channels_2ghz)];
	struct ieee80211_channel channels_5ghz[ARRAY_SIZE(hwsim_channels_5ghz)];
	struct ieee80211_rate rates[ARRAY_SIZE(hwsim_rates)];

	struct ieee80211_channel *channel;
	unsigned long beacon_int; /* in jiffies unit */
	unsigned int rx_filter;
	bool started, idle;
	struct timer_list beacon_timer;
	enum ps_mode {
		PS_DISABLED, PS_ENABLED, PS_AUTO_POLL, PS_MANUAL_POLL
	} ps;
	bool ps_poll_pending;
	struct dentry *debugfs;
	struct dentry *debugfs_ps;

	/*
	 * Only radios in the same group can communicate together (the
	 * channel has to match too). Each bit represents a group. A
	 * radio can be in more then one group.
	 */
	u64 group;
	struct dentry *debugfs_group;
};


struct hwsim_radiotap_hdr {
	struct ieee80211_radiotap_header hdr;
	u8 rt_flags;
	u8 rt_rate;
	__le16 rt_channel;
	__le16 rt_chbitmask;
} __attribute__ ((packed));


static netdev_tx_t hwsim_mon_xmit(struct sk_buff *skb,
					struct net_device *dev)
{
	/* TODO: allow packet injection */
	dev_kfree_skb(skb);
	return NETDEV_TX_OK;
}


static void mac80211_hwsim_monitor_rx(struct ieee80211_hw *hw,
				      struct sk_buff *tx_skb)
{
	struct mac80211_hwsim_data *data = hw->priv;
	struct sk_buff *skb;
	struct hwsim_radiotap_hdr *hdr;
	u16 flags;
	struct ieee80211_tx_info *info = IEEE80211_SKB_CB(tx_skb);
	struct ieee80211_rate *txrate = ieee80211_get_tx_rate(hw, info);

	if (!netif_running(hwsim_mon))
		return;

	skb = skb_copy_expand(tx_skb, sizeof(*hdr), 0, GFP_ATOMIC);
	if (skb == NULL)
		return;

	hdr = (struct hwsim_radiotap_hdr *) skb_push(skb, sizeof(*hdr));
	hdr->hdr.it_version = PKTHDR_RADIOTAP_VERSION;
	hdr->hdr.it_pad = 0;
	hdr->hdr.it_len = cpu_to_le16(sizeof(*hdr));
	hdr->hdr.it_present = cpu_to_le32((1 << IEEE80211_RADIOTAP_FLAGS) |
					  (1 << IEEE80211_RADIOTAP_RATE) |
					  (1 << IEEE80211_RADIOTAP_CHANNEL));
	hdr->rt_flags = 0;
	hdr->rt_rate = txrate->bitrate / 5;
	hdr->rt_channel = cpu_to_le16(data->channel->center_freq);
	flags = IEEE80211_CHAN_2GHZ;
	if (txrate->flags & IEEE80211_RATE_ERP_G)
		flags |= IEEE80211_CHAN_OFDM;
	else
		flags |= IEEE80211_CHAN_CCK;
	hdr->rt_chbitmask = cpu_to_le16(flags);

	skb->dev = hwsim_mon;
	skb_set_mac_header(skb, 0);
	skb->ip_summed = CHECKSUM_UNNECESSARY;
	skb->pkt_type = PACKET_OTHERHOST;
	skb->protocol = htons(ETH_P_802_2);
	memset(skb->cb, 0, sizeof(skb->cb));
	netif_rx(skb);
}


static void mac80211_hwsim_monitor_ack(struct ieee80211_hw *hw, const u8 *addr)
{
	struct mac80211_hwsim_data *data = hw->priv;
	struct sk_buff *skb;
	struct hwsim_radiotap_hdr *hdr;
	u16 flags;
	struct ieee80211_hdr *hdr11;

	if (!netif_running(hwsim_mon))
		return;

	skb = dev_alloc_skb(100);
	if (skb == NULL)
		return;

	hdr = (struct hwsim_radiotap_hdr *) skb_put(skb, sizeof(*hdr));
	hdr->hdr.it_version = PKTHDR_RADIOTAP_VERSION;
	hdr->hdr.it_pad = 0;
	hdr->hdr.it_len = cpu_to_le16(sizeof(*hdr));
	hdr->hdr.it_present = cpu_to_le32((1 << IEEE80211_RADIOTAP_FLAGS) |
					  (1 << IEEE80211_RADIOTAP_CHANNEL));
	hdr->rt_flags = 0;
	hdr->rt_rate = 0;
	hdr->rt_channel = cpu_to_le16(data->channel->center_freq);
	flags = IEEE80211_CHAN_2GHZ;
	hdr->rt_chbitmask = cpu_to_le16(flags);

	hdr11 = (struct ieee80211_hdr *) skb_put(skb, 10);
	hdr11->frame_control = cpu_to_le16(IEEE80211_FTYPE_CTL |
					   IEEE80211_STYPE_ACK);
	hdr11->duration_id = cpu_to_le16(0);
	memcpy(hdr11->addr1, addr, ETH_ALEN);

	skb->dev = hwsim_mon;
	skb_set_mac_header(skb, 0);
	skb->ip_summed = CHECKSUM_UNNECESSARY;
	skb->pkt_type = PACKET_OTHERHOST;
	skb->protocol = htons(ETH_P_802_2);
	memset(skb->cb, 0, sizeof(skb->cb));
	netif_rx(skb);
}


static bool hwsim_ps_rx_ok(struct mac80211_hwsim_data *data,
			   struct sk_buff *skb)
{
	switch (data->ps) {
	case PS_DISABLED:
		return true;
	case PS_ENABLED:
		return false;
	case PS_AUTO_POLL:
		/* TODO: accept (some) Beacons by default and other frames only
		 * if pending PS-Poll has been sent */
		return true;
	case PS_MANUAL_POLL:
		/* Allow unicast frames to own address if there is a pending
		 * PS-Poll */
		if (data->ps_poll_pending &&
		    memcmp(data->hw->wiphy->perm_addr, skb->data + 4,
			   ETH_ALEN) == 0) {
			data->ps_poll_pending = false;
			return true;
		}
		return false;
	}

	return true;
}


struct mac80211_hwsim_addr_match_data {
	bool ret;
	const u8 *addr;
};

static void mac80211_hwsim_addr_iter(void *data, u8 *mac,
				     struct ieee80211_vif *vif)
{
	struct mac80211_hwsim_addr_match_data *md = data;
	if (memcmp(mac, md->addr, ETH_ALEN) == 0)
		md->ret = true;
}


static bool mac80211_hwsim_addr_match(struct mac80211_hwsim_data *data,
				      const u8 *addr)
{
	struct mac80211_hwsim_addr_match_data md;

	if (memcmp(addr, data->hw->wiphy->perm_addr, ETH_ALEN) == 0)
		return true;

	md.ret = false;
	md.addr = addr;
	ieee80211_iterate_active_interfaces_atomic(data->hw,
						   mac80211_hwsim_addr_iter,
						   &md);

	return md.ret;
}


static bool mac80211_hwsim_tx_frame(struct ieee80211_hw *hw,
				    struct sk_buff *skb)
{
	struct mac80211_hwsim_data *data = hw->priv, *data2;
	bool ack = false;
	struct ieee80211_hdr *hdr = (struct ieee80211_hdr *) skb->data;
	struct ieee80211_tx_info *info = IEEE80211_SKB_CB(skb);
	struct ieee80211_rx_status rx_status;

	if (data->idle) {
		printk(KERN_DEBUG "%s: Trying to TX when idle - reject\n",
		       wiphy_name(hw->wiphy));
		return false;
	}

	memset(&rx_status, 0, sizeof(rx_status));
	/* TODO: set mactime */
	rx_status.freq = data->channel->center_freq;
	rx_status.band = data->channel->band;
	rx_status.rate_idx = info->control.rates[0].idx;
	/* TODO: simulate real signal strength (and optional packet loss) */
	rx_status.signal = -50;

	if (data->ps != PS_DISABLED)
		hdr->frame_control |= cpu_to_le16(IEEE80211_FCTL_PM);

	/* release the skb's source info */
	skb_orphan(skb);
	skb_dst_drop(skb);
	skb->mark = 0;
	secpath_reset(skb);
	nf_reset(skb);

	/* Copy skb to all enabled radios that are on the current frequency */
	spin_lock(&hwsim_radio_lock);
	list_for_each_entry(data2, &hwsim_radios, list) {
		struct sk_buff *nskb;

		if (data == data2)
			continue;

		if (data2->idle || !data2->started ||
		    !hwsim_ps_rx_ok(data2, skb) ||
		    !data->channel || !data2->channel ||
		    data->channel->center_freq != data2->channel->center_freq ||
		    !(data->group & data2->group))
			continue;

		nskb = skb_copy(skb, GFP_ATOMIC);
		if (nskb == NULL)
			continue;

		if (mac80211_hwsim_addr_match(data2, hdr->addr1))
			ack = true;
		memcpy(IEEE80211_SKB_RXCB(nskb), &rx_status, sizeof(rx_status));
		ieee80211_rx_irqsafe(data2->hw, nskb);
	}
	spin_unlock(&hwsim_radio_lock);

	return ack;
}


static int mac80211_hwsim_tx(struct ieee80211_hw *hw, struct sk_buff *skb)
{
	bool ack;
	struct ieee80211_tx_info *txi;

	mac80211_hwsim_monitor_rx(hw, skb);

	if (skb->len < 10) {
		/* Should not happen; just a sanity check for addr1 use */
		dev_kfree_skb(skb);
		return NETDEV_TX_OK;
	}

	ack = mac80211_hwsim_tx_frame(hw, skb);
	if (ack && skb->len >= 16) {
		struct ieee80211_hdr *hdr = (struct ieee80211_hdr *) skb->data;
		mac80211_hwsim_monitor_ack(hw, hdr->addr2);
	}

	txi = IEEE80211_SKB_CB(skb);

	if (txi->control.vif)
		hwsim_check_magic(txi->control.vif);
	if (txi->control.sta)
		hwsim_check_sta_magic(txi->control.sta);

	ieee80211_tx_info_clear_status(txi);
	if (!(txi->flags & IEEE80211_TX_CTL_NO_ACK) && ack)
		txi->flags |= IEEE80211_TX_STAT_ACK;
	ieee80211_tx_status_irqsafe(hw, skb);
	return NETDEV_TX_OK;
}


static int mac80211_hwsim_start(struct ieee80211_hw *hw)
{
	struct mac80211_hwsim_data *data = hw->priv;
	printk(KERN_DEBUG "%s:%s\n", wiphy_name(hw->wiphy), __func__);
	data->started = 1;
	return 0;
}


static void mac80211_hwsim_stop(struct ieee80211_hw *hw)
{
	struct mac80211_hwsim_data *data = hw->priv;
	data->started = 0;
	del_timer(&data->beacon_timer);
	printk(KERN_DEBUG "%s:%s\n", wiphy_name(hw->wiphy), __func__);
}


static int mac80211_hwsim_add_interface(struct ieee80211_hw *hw,
					struct ieee80211_vif *vif)
{
	printk(KERN_DEBUG "%s:%s (type=%d mac_addr=%pM)\n",
	       wiphy_name(hw->wiphy), __func__, vif->type,
	       vif->addr);
	hwsim_set_magic(vif);
	return 0;
}


static void mac80211_hwsim_remove_interface(
	struct ieee80211_hw *hw, struct ieee80211_vif *vif)
{
	printk(KERN_DEBUG "%s:%s (type=%d mac_addr=%pM)\n",
	       wiphy_name(hw->wiphy), __func__, vif->type,
	       vif->addr);
	hwsim_check_magic(vif);
	hwsim_clear_magic(vif);
}


static void mac80211_hwsim_beacon_tx(void *arg, u8 *mac,
				     struct ieee80211_vif *vif)
{
	struct ieee80211_hw *hw = arg;
	struct sk_buff *skb;
	struct ieee80211_tx_info *info;

	hwsim_check_magic(vif);

	if (vif->type != NL80211_IFTYPE_AP &&
	    vif->type != NL80211_IFTYPE_MESH_POINT)
		return;

	skb = ieee80211_beacon_get(hw, vif);
	if (skb == NULL)
		return;
	info = IEEE80211_SKB_CB(skb);

	mac80211_hwsim_monitor_rx(hw, skb);
	mac80211_hwsim_tx_frame(hw, skb);
	dev_kfree_skb(skb);
}


static void mac80211_hwsim_beacon(unsigned long arg)
{
	struct ieee80211_hw *hw = (struct ieee80211_hw *) arg;
	struct mac80211_hwsim_data *data = hw->priv;

	if (!data->started)
		return;

	ieee80211_iterate_active_interfaces_atomic(
		hw, mac80211_hwsim_beacon_tx, hw);

	data->beacon_timer.expires = jiffies + data->beacon_int;
	add_timer(&data->beacon_timer);
}


static int mac80211_hwsim_config(struct ieee80211_hw *hw, u32 changed)
{
	struct mac80211_hwsim_data *data = hw->priv;
	struct ieee80211_conf *conf = &hw->conf;
	static const char *chantypes[4] = {
		[NL80211_CHAN_NO_HT] = "noht",
		[NL80211_CHAN_HT20] = "ht20",
		[NL80211_CHAN_HT40MINUS] = "ht40-",
		[NL80211_CHAN_HT40PLUS] = "ht40+",
	};
	static const char *smps_modes[IEEE80211_SMPS_NUM_MODES] = {
		[IEEE80211_SMPS_AUTOMATIC] = "auto",
		[IEEE80211_SMPS_OFF] = "off",
		[IEEE80211_SMPS_STATIC] = "static",
		[IEEE80211_SMPS_DYNAMIC] = "dynamic",
	};

	printk(KERN_DEBUG "%s:%s (freq=%d/%s idle=%d ps=%d smps=%s)\n",
	       wiphy_name(hw->wiphy), __func__,
	       conf->channel->center_freq,
	       chantypes[conf->channel_type],
	       !!(conf->flags & IEEE80211_CONF_IDLE),
	       !!(conf->flags & IEEE80211_CONF_PS),
	       smps_modes[conf->smps_mode]);

	data->idle = !!(conf->flags & IEEE80211_CONF_IDLE);

	data->channel = conf->channel;
	if (!data->started || !data->beacon_int)
		del_timer(&data->beacon_timer);
	else
		mod_timer(&data->beacon_timer, jiffies + data->beacon_int);

	return 0;
}


static void mac80211_hwsim_configure_filter(struct ieee80211_hw *hw,
					    unsigned int changed_flags,
					    unsigned int *total_flags,u64 multicast)
{
	struct mac80211_hwsim_data *data = hw->priv;

	printk(KERN_DEBUG "%s:%s\n", wiphy_name(hw->wiphy), __func__);

	data->rx_filter = 0;
	if (*total_flags & FIF_PROMISC_IN_BSS)
		data->rx_filter |= FIF_PROMISC_IN_BSS;
	if (*total_flags & FIF_ALLMULTI)
		data->rx_filter |= FIF_ALLMULTI;

	*total_flags = data->rx_filter;
}

static void mac80211_hwsim_bss_info_changed(struct ieee80211_hw *hw,
					    struct ieee80211_vif *vif,
					    struct ieee80211_bss_conf *info,
					    u32 changed)
{
	struct hwsim_vif_priv *vp = (void *)vif->drv_priv;
	struct mac80211_hwsim_data *data = hw->priv;

	hwsim_check_magic(vif);

	printk(KERN_DEBUG "%s:%s(changed=0x%x)\n",
	       wiphy_name(hw->wiphy), __func__, changed);

	if (changed & BSS_CHANGED_BSSID) {
		printk(KERN_DEBUG "%s:%s: BSSID changed: %pM\n",
		       wiphy_name(hw->wiphy), __func__,
		       info->bssid);
		memcpy(vp->bssid, info->bssid, ETH_ALEN);
	}

	if (changed & BSS_CHANGED_ASSOC) {
		printk(KERN_DEBUG "  %s: ASSOC: assoc=%d aid=%d\n",
		       wiphy_name(hw->wiphy), info->assoc, info->aid);
		vp->assoc = info->assoc;
		vp->aid = info->aid;
	}

	if (changed & BSS_CHANGED_BEACON_INT) {
		printk(KERN_DEBUG "  %s: BCNINT: %d\n",
		       wiphy_name(hw->wiphy), info->beacon_int);
		data->beacon_int = 1024 * info->beacon_int / 1000 * HZ / 1000;
		if (WARN_ON(!data->beacon_int))
			data->beacon_int = 1;
		if (data->started)
			mod_timer(&data->beacon_timer,
				  jiffies + data->beacon_int);
	}

	if (changed & BSS_CHANGED_ERP_CTS_PROT) {
		printk(KERN_DEBUG "  %s: ERP_CTS_PROT: %d\n",
		       wiphy_name(hw->wiphy), info->use_cts_prot);
	}

	if (changed & BSS_CHANGED_ERP_PREAMBLE) {
		printk(KERN_DEBUG "  %s: ERP_PREAMBLE: %d\n",
		       wiphy_name(hw->wiphy), info->use_short_preamble);
	}

	if (changed & BSS_CHANGED_ERP_SLOT) {
		printk(KERN_DEBUG "  %s: ERP_SLOT: %d\n",
		       wiphy_name(hw->wiphy), info->use_short_slot);
	}

	if (changed & BSS_CHANGED_HT) {
		printk(KERN_DEBUG "  %s: HT: op_mode=0x%x\n",
		       wiphy_name(hw->wiphy),
		       info->ht_operation_mode);
	}

	if (changed & BSS_CHANGED_BASIC_RATES) {
		printk(KERN_DEBUG "  %s: BASIC_RATES: 0x%llx\n",
		       wiphy_name(hw->wiphy),
		       (unsigned long long) info->basic_rates);
	}
}

static void mac80211_hwsim_sta_notify(struct ieee80211_hw *hw,
				      struct ieee80211_vif *vif,
				      enum sta_notify_cmd cmd,
				      struct ieee80211_sta *sta)
{
	hwsim_check_magic(vif);
	switch (cmd) {
	case STA_NOTIFY_ADD:
		hwsim_set_sta_magic(sta);
		break;
	case STA_NOTIFY_REMOVE:
		hwsim_clear_sta_magic(sta);
		break;
	case STA_NOTIFY_SLEEP:
	case STA_NOTIFY_AWAKE:
		/* TODO: make good use of these flags */
		break;
	}
}

static int mac80211_hwsim_set_tim(struct ieee80211_hw *hw,
				  struct ieee80211_sta *sta,
				  bool set)
{
	hwsim_check_sta_magic(sta);
	return 0;
}

static int mac80211_hwsim_conf_tx(
	struct ieee80211_hw *hw, u16 queue,
	const struct ieee80211_tx_queue_params *params)
{
	printk(KERN_DEBUG "%s:%s (queue=%d txop=%d cw_min=%d cw_max=%d "
	       "aifs=%d)\n",
	       wiphy_name(hw->wiphy), __func__, queue,
	       params->txop, params->cw_min, params->cw_max, params->aifs);
	return 0;
}

#ifdef CONFIG_NL80211_TESTMODE
/*
 * This section contains example code for using netlink
 * attributes with the testmode command in nl80211.
 */

/* These enums need to be kept in sync with userspace */
enum hwsim_testmode_attr {
	__HWSIM_TM_ATTR_INVALID	= 0,
	HWSIM_TM_ATTR_CMD	= 1,
	HWSIM_TM_ATTR_PS	= 2,

	/* keep last */
	__HWSIM_TM_ATTR_AFTER_LAST,
	HWSIM_TM_ATTR_MAX	= __HWSIM_TM_ATTR_AFTER_LAST - 1
};

enum hwsim_testmode_cmd {
	HWSIM_TM_CMD_SET_PS		= 0,
	HWSIM_TM_CMD_GET_PS		= 1,
};

static const struct nla_policy hwsim_testmode_policy[HWSIM_TM_ATTR_MAX + 1] = {
	[HWSIM_TM_ATTR_CMD] = { .type = NLA_U32 },
	[HWSIM_TM_ATTR_PS] = { .type = NLA_U32 },
};

static int hwsim_fops_ps_write(void *dat, u64 val);

static int mac80211_hwsim_testmode_cmd(struct ieee80211_hw *hw,
				       void *data, int len)
{
	struct mac80211_hwsim_data *hwsim = hw->priv;
	struct nlattr *tb[HWSIM_TM_ATTR_MAX + 1];
	struct sk_buff *skb;
	int err, ps;

	err = nla_parse(tb, HWSIM_TM_ATTR_MAX, data, len,
			hwsim_testmode_policy);
	if (err)
		return err;

	if (!tb[HWSIM_TM_ATTR_CMD])
		return -EINVAL;

	switch (nla_get_u32(tb[HWSIM_TM_ATTR_CMD])) {
	case HWSIM_TM_CMD_SET_PS:
		if (!tb[HWSIM_TM_ATTR_PS])
			return -EINVAL;
		ps = nla_get_u32(tb[HWSIM_TM_ATTR_PS]);
		return hwsim_fops_ps_write(hwsim, ps);
	case HWSIM_TM_CMD_GET_PS:
		skb = cfg80211_testmode_alloc_reply_skb(hw->wiphy,
						nla_total_size(sizeof(u32)));
		if (!skb)
			return -ENOMEM;
		NLA_PUT_U32(skb, HWSIM_TM_ATTR_PS, hwsim->ps);
		return cfg80211_testmode_reply(skb);
	default:
		return -EOPNOTSUPP;
	}

 nla_put_failure:
	kfree_skb(skb);
	return -ENOBUFS;
}
#endif

static int mac80211_hwsim_ampdu_action(struct ieee80211_hw *hw,
				       struct ieee80211_vif *vif,
				       enum ieee80211_ampdu_mlme_action action,
				       struct ieee80211_sta *sta, u16 tid, u16 *ssn)
{
	switch (action) {
	case IEEE80211_AMPDU_TX_START:
		ieee80211_start_tx_ba_cb_irqsafe(vif, sta->addr, tid);
		break;
	case IEEE80211_AMPDU_TX_STOP:
		ieee80211_stop_tx_ba_cb_irqsafe(vif, sta->addr, tid);
		break;
	case IEEE80211_AMPDU_TX_OPERATIONAL:
		break;
	case IEEE80211_AMPDU_RX_START:
	case IEEE80211_AMPDU_RX_STOP:
		break;
	default:
		return -EOPNOTSUPP;
	}

	return 0;
}

<<<<<<< HEAD
=======
static void mac80211_hwsim_flush(struct ieee80211_hw *hw, bool drop)
{
	/*
	 * In this special case, there's nothing we need to
	 * do because hwsim does transmission synchronously.
	 * In the future, when it does transmissions via
	 * userspace, we may need to do something.
	 */
}

>>>>>>> 891dc5e7

static const struct ieee80211_ops mac80211_hwsim_ops =
{
	.tx = mac80211_hwsim_tx,
	.start = mac80211_hwsim_start,
	.stop = mac80211_hwsim_stop,
	.add_interface = mac80211_hwsim_add_interface,
	.remove_interface = mac80211_hwsim_remove_interface,
	.config = mac80211_hwsim_config,
	.configure_filter = mac80211_hwsim_configure_filter,
	.bss_info_changed = mac80211_hwsim_bss_info_changed,
	.sta_notify = mac80211_hwsim_sta_notify,
	.set_tim = mac80211_hwsim_set_tim,
	.conf_tx = mac80211_hwsim_conf_tx,
	CFG80211_TESTMODE_CMD(mac80211_hwsim_testmode_cmd)
	.ampdu_action = mac80211_hwsim_ampdu_action,
<<<<<<< HEAD
=======
	.flush = mac80211_hwsim_flush,
>>>>>>> 891dc5e7
};


static void mac80211_hwsim_free(void)
{
	struct list_head tmplist, *i, *tmp;
	struct mac80211_hwsim_data *data, *tmpdata;

	INIT_LIST_HEAD(&tmplist);

	spin_lock_bh(&hwsim_radio_lock);
	list_for_each_safe(i, tmp, &hwsim_radios)
		list_move(i, &tmplist);
	spin_unlock_bh(&hwsim_radio_lock);

	list_for_each_entry_safe(data, tmpdata, &tmplist, list) {
		debugfs_remove(data->debugfs_group);
		debugfs_remove(data->debugfs_ps);
		debugfs_remove(data->debugfs);
		ieee80211_unregister_hw(data->hw);
		device_unregister(data->dev);
		ieee80211_free_hw(data->hw);
	}
	class_destroy(hwsim_class);
}


static struct device_driver mac80211_hwsim_driver = {
	.name = "mac80211_hwsim"
};

static const struct net_device_ops hwsim_netdev_ops = {
	.ndo_start_xmit 	= hwsim_mon_xmit,
	.ndo_change_mtu		= eth_change_mtu,
	.ndo_set_mac_address 	= eth_mac_addr,
	.ndo_validate_addr	= eth_validate_addr,
};

static void hwsim_mon_setup(struct net_device *dev)
{
	dev->netdev_ops = &hwsim_netdev_ops;
	dev->destructor = free_netdev;
	ether_setup(dev);
	dev->tx_queue_len = 0;
	dev->type = ARPHRD_IEEE80211_RADIOTAP;
	memset(dev->dev_addr, 0, ETH_ALEN);
	dev->dev_addr[0] = 0x12;
}


static void hwsim_send_ps_poll(void *dat, u8 *mac, struct ieee80211_vif *vif)
{
	struct mac80211_hwsim_data *data = dat;
	struct hwsim_vif_priv *vp = (void *)vif->drv_priv;
	struct sk_buff *skb;
	struct ieee80211_pspoll *pspoll;

	if (!vp->assoc)
		return;

	printk(KERN_DEBUG "%s:%s: send PS-Poll to %pM for aid %d\n",
	       wiphy_name(data->hw->wiphy), __func__, vp->bssid, vp->aid);

	skb = dev_alloc_skb(sizeof(*pspoll));
	if (!skb)
		return;
	pspoll = (void *) skb_put(skb, sizeof(*pspoll));
	pspoll->frame_control = cpu_to_le16(IEEE80211_FTYPE_CTL |
					    IEEE80211_STYPE_PSPOLL |
					    IEEE80211_FCTL_PM);
	pspoll->aid = cpu_to_le16(0xc000 | vp->aid);
	memcpy(pspoll->bssid, vp->bssid, ETH_ALEN);
	memcpy(pspoll->ta, mac, ETH_ALEN);
	if (!mac80211_hwsim_tx_frame(data->hw, skb))
		printk(KERN_DEBUG "%s: PS-Poll frame not ack'ed\n", __func__);
	dev_kfree_skb(skb);
}


static void hwsim_send_nullfunc(struct mac80211_hwsim_data *data, u8 *mac,
				struct ieee80211_vif *vif, int ps)
{
	struct hwsim_vif_priv *vp = (void *)vif->drv_priv;
	struct sk_buff *skb;
	struct ieee80211_hdr *hdr;

	if (!vp->assoc)
		return;

	printk(KERN_DEBUG "%s:%s: send data::nullfunc to %pM ps=%d\n",
	       wiphy_name(data->hw->wiphy), __func__, vp->bssid, ps);

	skb = dev_alloc_skb(sizeof(*hdr));
	if (!skb)
		return;
	hdr = (void *) skb_put(skb, sizeof(*hdr) - ETH_ALEN);
	hdr->frame_control = cpu_to_le16(IEEE80211_FTYPE_DATA |
					 IEEE80211_STYPE_NULLFUNC |
					 (ps ? IEEE80211_FCTL_PM : 0));
	hdr->duration_id = cpu_to_le16(0);
	memcpy(hdr->addr1, vp->bssid, ETH_ALEN);
	memcpy(hdr->addr2, mac, ETH_ALEN);
	memcpy(hdr->addr3, vp->bssid, ETH_ALEN);
	if (!mac80211_hwsim_tx_frame(data->hw, skb))
		printk(KERN_DEBUG "%s: nullfunc frame not ack'ed\n", __func__);
	dev_kfree_skb(skb);
}


static void hwsim_send_nullfunc_ps(void *dat, u8 *mac,
				   struct ieee80211_vif *vif)
{
	struct mac80211_hwsim_data *data = dat;
	hwsim_send_nullfunc(data, mac, vif, 1);
}


static void hwsim_send_nullfunc_no_ps(void *dat, u8 *mac,
				      struct ieee80211_vif *vif)
{
	struct mac80211_hwsim_data *data = dat;
	hwsim_send_nullfunc(data, mac, vif, 0);
}


static int hwsim_fops_ps_read(void *dat, u64 *val)
{
	struct mac80211_hwsim_data *data = dat;
	*val = data->ps;
	return 0;
}

static int hwsim_fops_ps_write(void *dat, u64 val)
{
	struct mac80211_hwsim_data *data = dat;
	enum ps_mode old_ps;

	if (val != PS_DISABLED && val != PS_ENABLED && val != PS_AUTO_POLL &&
	    val != PS_MANUAL_POLL)
		return -EINVAL;

	old_ps = data->ps;
	data->ps = val;

	if (val == PS_MANUAL_POLL) {
		ieee80211_iterate_active_interfaces(data->hw,
						    hwsim_send_ps_poll, data);
		data->ps_poll_pending = true;
	} else if (old_ps == PS_DISABLED && val != PS_DISABLED) {
		ieee80211_iterate_active_interfaces(data->hw,
						    hwsim_send_nullfunc_ps,
						    data);
	} else if (old_ps != PS_DISABLED && val == PS_DISABLED) {
		ieee80211_iterate_active_interfaces(data->hw,
						    hwsim_send_nullfunc_no_ps,
						    data);
	}

	return 0;
}

DEFINE_SIMPLE_ATTRIBUTE(hwsim_fops_ps, hwsim_fops_ps_read, hwsim_fops_ps_write,
			"%llu\n");


static int hwsim_fops_group_read(void *dat, u64 *val)
{
	struct mac80211_hwsim_data *data = dat;
	*val = data->group;
	return 0;
}

static int hwsim_fops_group_write(void *dat, u64 val)
{
	struct mac80211_hwsim_data *data = dat;
	data->group = val;
	return 0;
}

DEFINE_SIMPLE_ATTRIBUTE(hwsim_fops_group,
			hwsim_fops_group_read, hwsim_fops_group_write,
			"%llx\n");

static int __init init_mac80211_hwsim(void)
{
	int i, err = 0;
	u8 addr[ETH_ALEN];
	struct mac80211_hwsim_data *data;
	struct ieee80211_hw *hw;
	enum ieee80211_band band;

	if (radios < 1 || radios > 100)
		return -EINVAL;

	spin_lock_init(&hwsim_radio_lock);
	INIT_LIST_HEAD(&hwsim_radios);

	hwsim_class = class_create(THIS_MODULE, "mac80211_hwsim");
	if (IS_ERR(hwsim_class))
		return PTR_ERR(hwsim_class);

	memset(addr, 0, ETH_ALEN);
	addr[0] = 0x02;

	for (i = 0; i < radios; i++) {
		printk(KERN_DEBUG "mac80211_hwsim: Initializing radio %d\n",
		       i);
		hw = ieee80211_alloc_hw(sizeof(*data), &mac80211_hwsim_ops);
		if (!hw) {
			printk(KERN_DEBUG "mac80211_hwsim: ieee80211_alloc_hw "
			       "failed\n");
			err = -ENOMEM;
			goto failed;
		}
		data = hw->priv;
		data->hw = hw;

		data->dev = device_create(hwsim_class, NULL, 0, hw,
					  "hwsim%d", i);
		if (IS_ERR(data->dev)) {
			printk(KERN_DEBUG
			       "mac80211_hwsim: device_create "
			       "failed (%ld)\n", PTR_ERR(data->dev));
			err = -ENOMEM;
			goto failed_drvdata;
		}
		data->dev->driver = &mac80211_hwsim_driver;

		SET_IEEE80211_DEV(hw, data->dev);
		addr[3] = i >> 8;
		addr[4] = i;
		SET_IEEE80211_PERM_ADDR(hw, addr);

		hw->channel_change_time = 1;
		hw->queues = 4;
		hw->wiphy->interface_modes =
			BIT(NL80211_IFTYPE_STATION) |
			BIT(NL80211_IFTYPE_AP) |
			BIT(NL80211_IFTYPE_MESH_POINT);

		hw->flags = IEEE80211_HW_MFP_CAPABLE |
			    IEEE80211_HW_SIGNAL_DBM |
			    IEEE80211_HW_SUPPORTS_STATIC_SMPS |
			    IEEE80211_HW_SUPPORTS_DYNAMIC_SMPS;

		/* ask mac80211 to reserve space for magic */
		hw->vif_data_size = sizeof(struct hwsim_vif_priv);
		hw->sta_data_size = sizeof(struct hwsim_sta_priv);

		memcpy(data->channels_2ghz, hwsim_channels_2ghz,
			sizeof(hwsim_channels_2ghz));
		memcpy(data->channels_5ghz, hwsim_channels_5ghz,
			sizeof(hwsim_channels_5ghz));
		memcpy(data->rates, hwsim_rates, sizeof(hwsim_rates));

		for (band = IEEE80211_BAND_2GHZ; band < IEEE80211_NUM_BANDS; band++) {
			struct ieee80211_supported_band *sband = &data->bands[band];
			switch (band) {
			case IEEE80211_BAND_2GHZ:
				sband->channels = data->channels_2ghz;
				sband->n_channels =
					ARRAY_SIZE(hwsim_channels_2ghz);
				sband->bitrates = data->rates;
				sband->n_bitrates = ARRAY_SIZE(hwsim_rates);
				break;
			case IEEE80211_BAND_5GHZ:
				sband->channels = data->channels_5ghz;
				sband->n_channels =
					ARRAY_SIZE(hwsim_channels_5ghz);
				sband->bitrates = data->rates + 4;
				sband->n_bitrates = ARRAY_SIZE(hwsim_rates) - 4;
				break;
			default:
				break;
			}

			sband->ht_cap.ht_supported = true;
			sband->ht_cap.cap = IEEE80211_HT_CAP_SUP_WIDTH_20_40 |
				IEEE80211_HT_CAP_GRN_FLD |
				IEEE80211_HT_CAP_SGI_40 |
				IEEE80211_HT_CAP_DSSSCCK40;
			sband->ht_cap.ampdu_factor = 0x3;
			sband->ht_cap.ampdu_density = 0x6;
			memset(&sband->ht_cap.mcs, 0,
			       sizeof(sband->ht_cap.mcs));
			sband->ht_cap.mcs.rx_mask[0] = 0xff;
			sband->ht_cap.mcs.rx_mask[1] = 0xff;
			sband->ht_cap.mcs.tx_params = IEEE80211_HT_MCS_TX_DEFINED;

			hw->wiphy->bands[band] = sband;
		}
		/* By default all radios are belonging to the first group */
		data->group = 1;

		/* Work to be done prior to ieee80211_register_hw() */
		switch (regtest) {
		case HWSIM_REGTEST_DISABLED:
		case HWSIM_REGTEST_DRIVER_REG_FOLLOW:
		case HWSIM_REGTEST_DRIVER_REG_ALL:
		case HWSIM_REGTEST_DIFF_COUNTRY:
			/*
			 * Nothing to be done for driver regulatory domain
			 * hints prior to ieee80211_register_hw()
			 */
			break;
		case HWSIM_REGTEST_WORLD_ROAM:
			if (i == 0) {
				hw->wiphy->flags |= WIPHY_FLAG_CUSTOM_REGULATORY;
				wiphy_apply_custom_regulatory(hw->wiphy,
					&hwsim_world_regdom_custom_01);
			}
			break;
		case HWSIM_REGTEST_CUSTOM_WORLD:
			hw->wiphy->flags |= WIPHY_FLAG_CUSTOM_REGULATORY;
			wiphy_apply_custom_regulatory(hw->wiphy,
				&hwsim_world_regdom_custom_01);
			break;
		case HWSIM_REGTEST_CUSTOM_WORLD_2:
			if (i == 0) {
				hw->wiphy->flags |= WIPHY_FLAG_CUSTOM_REGULATORY;
				wiphy_apply_custom_regulatory(hw->wiphy,
					&hwsim_world_regdom_custom_01);
			} else if (i == 1) {
				hw->wiphy->flags |= WIPHY_FLAG_CUSTOM_REGULATORY;
				wiphy_apply_custom_regulatory(hw->wiphy,
					&hwsim_world_regdom_custom_02);
			}
			break;
		case HWSIM_REGTEST_STRICT_ALL:
			hw->wiphy->flags |= WIPHY_FLAG_STRICT_REGULATORY;
			break;
		case HWSIM_REGTEST_STRICT_FOLLOW:
		case HWSIM_REGTEST_STRICT_AND_DRIVER_REG:
			if (i == 0)
				hw->wiphy->flags |= WIPHY_FLAG_STRICT_REGULATORY;
			break;
		case HWSIM_REGTEST_ALL:
			if (i == 0) {
				hw->wiphy->flags |= WIPHY_FLAG_CUSTOM_REGULATORY;
				wiphy_apply_custom_regulatory(hw->wiphy,
					&hwsim_world_regdom_custom_01);
			} else if (i == 1) {
				hw->wiphy->flags |= WIPHY_FLAG_CUSTOM_REGULATORY;
				wiphy_apply_custom_regulatory(hw->wiphy,
					&hwsim_world_regdom_custom_02);
			} else if (i == 4)
				hw->wiphy->flags |= WIPHY_FLAG_STRICT_REGULATORY;
			break;
		default:
			break;
		}

		/* give the regulatory workqueue a chance to run */
		if (regtest)
			schedule_timeout_interruptible(1);
		err = ieee80211_register_hw(hw);
		if (err < 0) {
			printk(KERN_DEBUG "mac80211_hwsim: "
			       "ieee80211_register_hw failed (%d)\n", err);
			goto failed_hw;
		}

		/* Work to be done after to ieee80211_register_hw() */
		switch (regtest) {
		case HWSIM_REGTEST_WORLD_ROAM:
		case HWSIM_REGTEST_DISABLED:
			break;
		case HWSIM_REGTEST_DRIVER_REG_FOLLOW:
			if (!i)
				regulatory_hint(hw->wiphy, hwsim_alpha2s[0]);
			break;
		case HWSIM_REGTEST_DRIVER_REG_ALL:
		case HWSIM_REGTEST_STRICT_ALL:
			regulatory_hint(hw->wiphy, hwsim_alpha2s[0]);
			break;
		case HWSIM_REGTEST_DIFF_COUNTRY:
			if (i < ARRAY_SIZE(hwsim_alpha2s))
				regulatory_hint(hw->wiphy, hwsim_alpha2s[i]);
			break;
		case HWSIM_REGTEST_CUSTOM_WORLD:
		case HWSIM_REGTEST_CUSTOM_WORLD_2:
			/*
			 * Nothing to be done for custom world regulatory
			 * domains after to ieee80211_register_hw
			 */
			break;
		case HWSIM_REGTEST_STRICT_FOLLOW:
			if (i == 0)
				regulatory_hint(hw->wiphy, hwsim_alpha2s[0]);
			break;
		case HWSIM_REGTEST_STRICT_AND_DRIVER_REG:
			if (i == 0)
				regulatory_hint(hw->wiphy, hwsim_alpha2s[0]);
			else if (i == 1)
				regulatory_hint(hw->wiphy, hwsim_alpha2s[1]);
			break;
		case HWSIM_REGTEST_ALL:
			if (i == 2)
				regulatory_hint(hw->wiphy, hwsim_alpha2s[0]);
			else if (i == 3)
				regulatory_hint(hw->wiphy, hwsim_alpha2s[1]);
			else if (i == 4)
				regulatory_hint(hw->wiphy, hwsim_alpha2s[2]);
			break;
		default:
			break;
		}

		printk(KERN_DEBUG "%s: hwaddr %pM registered\n",
		       wiphy_name(hw->wiphy),
		       hw->wiphy->perm_addr);

		data->debugfs = debugfs_create_dir("hwsim",
						   hw->wiphy->debugfsdir);
		data->debugfs_ps = debugfs_create_file("ps", 0666,
						       data->debugfs, data,
						       &hwsim_fops_ps);
		data->debugfs_group = debugfs_create_file("group", 0666,
							data->debugfs, data,
							&hwsim_fops_group);

		setup_timer(&data->beacon_timer, mac80211_hwsim_beacon,
			    (unsigned long) hw);

		list_add_tail(&data->list, &hwsim_radios);
	}

	hwsim_mon = alloc_netdev(0, "hwsim%d", hwsim_mon_setup);
	if (hwsim_mon == NULL)
		goto failed;

	rtnl_lock();

	err = dev_alloc_name(hwsim_mon, hwsim_mon->name);
	if (err < 0)
		goto failed_mon;


	err = register_netdevice(hwsim_mon);
	if (err < 0)
		goto failed_mon;

	rtnl_unlock();

	return 0;

failed_mon:
	rtnl_unlock();
	free_netdev(hwsim_mon);
	mac80211_hwsim_free();
	return err;

failed_hw:
	device_unregister(data->dev);
failed_drvdata:
	ieee80211_free_hw(hw);
failed:
	mac80211_hwsim_free();
	return err;
}


static void __exit exit_mac80211_hwsim(void)
{
	printk(KERN_DEBUG "mac80211_hwsim: unregister radios\n");

	mac80211_hwsim_free();
	unregister_netdev(hwsim_mon);
}


module_init(init_mac80211_hwsim);
module_exit(exit_mac80211_hwsim);<|MERGE_RESOLUTION|>--- conflicted
+++ resolved
@@ -896,8 +896,6 @@
 	return 0;
 }
 
-<<<<<<< HEAD
-=======
 static void mac80211_hwsim_flush(struct ieee80211_hw *hw, bool drop)
 {
 	/*
@@ -908,7 +906,6 @@
 	 */
 }
 
->>>>>>> 891dc5e7
 
 static const struct ieee80211_ops mac80211_hwsim_ops =
 {
@@ -925,10 +922,7 @@
 	.conf_tx = mac80211_hwsim_conf_tx,
 	CFG80211_TESTMODE_CMD(mac80211_hwsim_testmode_cmd)
 	.ampdu_action = mac80211_hwsim_ampdu_action,
-<<<<<<< HEAD
-=======
 	.flush = mac80211_hwsim_flush,
->>>>>>> 891dc5e7
 };
 
 
