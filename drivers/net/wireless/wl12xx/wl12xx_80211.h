--- conflicted
+++ resolved
@@ -134,13 +134,6 @@
 	__le16 qos_ctl;
 } __packed;
 
-<<<<<<< HEAD
-struct wl12xx_probe_req_template {
-	struct ieee80211_header header;
-	struct wl12xx_ie_ssid ssid;
-	struct wl12xx_ie_rates rates;
-	struct wl12xx_ie_rates ext_rates;
-=======
 struct wl12xx_arp_rsp_template {
 	struct ieee80211_hdr_3addr hdr;
 
@@ -152,7 +145,6 @@
 	u32 sender_ip;
 	u8 target_hw[ETH_ALEN];
 	u32 target_ip;
->>>>>>> 3cbea436
 } __packed;
 
 
