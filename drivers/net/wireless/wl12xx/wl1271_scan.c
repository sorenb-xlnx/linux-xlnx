/*
 * This file is part of wl1271
 *
 * Copyright (C) 2009-2010 Nokia Corporation
 *
 * Contact: Luciano Coelho <luciano.coelho@nokia.com>
 *
 * This program is free software; you can redistribute it and/or
 * modify it under the terms of the GNU General Public License
 * version 2 as published by the Free Software Foundation.
 *
 * This program is distributed in the hope that it will be useful, but
 * WITHOUT ANY WARRANTY; without even the implied warranty of
 * MERCHANTABILITY or FITNESS FOR A PARTICULAR PURPOSE.  See the GNU
 * General Public License for more details.
 *
 * You should have received a copy of the GNU General Public License
 * along with this program; if not, write to the Free Software
 * Foundation, Inc., 51 Franklin St, Fifth Floor, Boston, MA
 * 02110-1301 USA
 *
 */

#include <linux/ieee80211.h>

#include "wl1271.h"
#include "wl1271_cmd.h"
#include "wl1271_scan.h"
#include "wl1271_acx.h"

void wl1271_scan_complete_work(struct work_struct *work)
{
	struct delayed_work *dwork;
	struct wl1271 *wl;

	dwork = container_of(work, struct delayed_work, work);
	wl = container_of(dwork, struct wl1271, scan_complete_work);

	wl1271_debug(DEBUG_SCAN, "Scanning complete");

	mutex_lock(&wl->mutex);

	if (wl->scan.state == WL1271_SCAN_STATE_IDLE) {
		mutex_unlock(&wl->mutex);
		return;
	}

	wl->scan.state = WL1271_SCAN_STATE_IDLE;
	kfree(wl->scan.scanned_ch);
	wl->scan.scanned_ch = NULL;
	mutex_unlock(&wl->mutex);

	ieee80211_scan_completed(wl->hw, false);

	if (wl->scan.failed) {
		wl1271_info("Scan completed due to error.");
		ieee80211_queue_work(wl->hw, &wl->recovery_work);
	}
}


static int wl1271_get_scan_channels(struct wl1271 *wl,
				    struct cfg80211_scan_request *req,
				    struct basic_scan_channel_params *channels,
				    enum ieee80211_band band, bool passive)
{
	struct conf_scan_settings *c = &wl->conf.scan;
	int i, j;
	u32 flags;

	for (i = 0, j = 0;
	     i < req->n_channels && j < WL1271_SCAN_MAX_CHANNELS;
	     i++) {

		flags = req->channels[i]->flags;

		if (!wl->scan.scanned_ch[i] &&
		    !(flags & IEEE80211_CHAN_DISABLED) &&
		    ((!!(flags & IEEE80211_CHAN_PASSIVE_SCAN)) == passive) &&
		    (req->channels[i]->band == band)) {

			wl1271_debug(DEBUG_SCAN, "band %d, center_freq %d ",
				     req->channels[i]->band,
				     req->channels[i]->center_freq);
			wl1271_debug(DEBUG_SCAN, "hw_value %d, flags %X",
				     req->channels[i]->hw_value,
				     req->channels[i]->flags);
			wl1271_debug(DEBUG_SCAN,
				     "max_antenna_gain %d, max_power %d",
				     req->channels[i]->max_antenna_gain,
				     req->channels[i]->max_power);
			wl1271_debug(DEBUG_SCAN, "beacon_found %d",
				     req->channels[i]->beacon_found);

			if (!passive) {
				channels[j].min_duration =
					cpu_to_le32(c->min_dwell_time_active);
				channels[j].max_duration =
					cpu_to_le32(c->max_dwell_time_active);
			} else {
				channels[j].min_duration =
					cpu_to_le32(c->min_dwell_time_passive);
				channels[j].max_duration =
					cpu_to_le32(c->max_dwell_time_passive);
			}
			channels[j].early_termination = 0;
			channels[j].tx_power_att = req->channels[i]->max_power;
			channels[j].channel = req->channels[i]->hw_value;

			memset(&channels[j].bssid_lsb, 0xff, 4);
			memset(&channels[j].bssid_msb, 0xff, 2);

			/* Mark the channels we already used */
			wl->scan.scanned_ch[i] = true;

			j++;
		}
	}

	return j;
}

#define WL1271_NOTHING_TO_SCAN 1

static int wl1271_scan_send(struct wl1271 *wl, enum ieee80211_band band,
			     bool passive, u32 basic_rate)
{
	struct wl1271_cmd_scan *cmd;
	struct wl1271_cmd_trigger_scan_to *trigger;
	int ret;
	u16 scan_options = 0;

	cmd = kzalloc(sizeof(*cmd), GFP_KERNEL);
	trigger = kzalloc(sizeof(*trigger), GFP_KERNEL);
	if (!cmd || !trigger) {
		ret = -ENOMEM;
		goto out;
	}

	/* We always use high priority scans */
	scan_options = WL1271_SCAN_OPT_PRIORITY_HIGH;

	/* No SSIDs means that we have a forced passive scan */
	if (passive || wl->scan.req->n_ssids == 0)
		scan_options |= WL1271_SCAN_OPT_PASSIVE;

	cmd->params.scan_options = cpu_to_le16(scan_options);

	cmd->params.n_ch = wl1271_get_scan_channels(wl, wl->scan.req,
						    cmd->channels,
						    band, passive);
	if (cmd->params.n_ch == 0) {
		ret = WL1271_NOTHING_TO_SCAN;
		goto out;
	}

	cmd->params.tx_rate = cpu_to_le32(basic_rate);
	cmd->params.rx_config_options = cpu_to_le32(CFG_RX_ALL_GOOD);
	cmd->params.rx_filter_options =
		cpu_to_le32(CFG_RX_PRSP_EN | CFG_RX_MGMT_EN | CFG_RX_BCN_EN);

	cmd->params.n_probe_reqs = wl->conf.scan.num_probe_reqs;
	cmd->params.tx_rate = cpu_to_le32(basic_rate);
	cmd->params.tid_trigger = 0;
	cmd->params.scan_tag = WL1271_SCAN_DEFAULT_TAG;

	if (band == IEEE80211_BAND_2GHZ)
		cmd->params.band = WL1271_SCAN_BAND_2_4_GHZ;
	else
		cmd->params.band = WL1271_SCAN_BAND_5_GHZ;

	if (wl->scan.ssid_len && wl->scan.ssid) {
		cmd->params.ssid_len = wl->scan.ssid_len;
		memcpy(cmd->params.ssid, wl->scan.ssid, wl->scan.ssid_len);
	}

	ret = wl1271_cmd_build_probe_req(wl, wl->scan.ssid, wl->scan.ssid_len,
					 wl->scan.req->ie, wl->scan.req->ie_len,
					 band);
	if (ret < 0) {
		wl1271_error("PROBE request template failed");
		goto out;
	}

	/* disable the timeout */
	trigger->timeout = 0;
	ret = wl1271_cmd_send(wl, CMD_TRIGGER_SCAN_TO, trigger,
			      sizeof(*trigger), 0);
	if (ret < 0) {
		wl1271_error("trigger scan to failed for hw scan");
		goto out;
	}

	wl1271_dump(DEBUG_SCAN, "SCAN: ", cmd, sizeof(*cmd));

	ret = wl1271_cmd_send(wl, CMD_SCAN, cmd, sizeof(*cmd), 0);
	if (ret < 0) {
		wl1271_error("SCAN failed");
		goto out;
	}

out:
	kfree(cmd);
	kfree(trigger);
	return ret;
}

void wl1271_scan_stm(struct wl1271 *wl)
{
	int ret = 0;

	switch (wl->scan.state) {
	case WL1271_SCAN_STATE_IDLE:
		break;

	case WL1271_SCAN_STATE_2GHZ_ACTIVE:
		ret = wl1271_scan_send(wl, IEEE80211_BAND_2GHZ, false,
				       wl->conf.tx.basic_rate);
		if (ret == WL1271_NOTHING_TO_SCAN) {
			wl->scan.state = WL1271_SCAN_STATE_2GHZ_PASSIVE;
			wl1271_scan_stm(wl);
		}

		break;

	case WL1271_SCAN_STATE_2GHZ_PASSIVE:
		ret = wl1271_scan_send(wl, IEEE80211_BAND_2GHZ, true,
				       wl->conf.tx.basic_rate);
		if (ret == WL1271_NOTHING_TO_SCAN) {
			if (wl->enable_11a)
				wl->scan.state = WL1271_SCAN_STATE_5GHZ_ACTIVE;
			else
				wl->scan.state = WL1271_SCAN_STATE_DONE;
			wl1271_scan_stm(wl);
		}

		break;

	case WL1271_SCAN_STATE_5GHZ_ACTIVE:
		ret = wl1271_scan_send(wl, IEEE80211_BAND_5GHZ, false,
				       wl->conf.tx.basic_rate_5);
		if (ret == WL1271_NOTHING_TO_SCAN) {
			wl->scan.state = WL1271_SCAN_STATE_5GHZ_PASSIVE;
			wl1271_scan_stm(wl);
		}

		break;

	case WL1271_SCAN_STATE_5GHZ_PASSIVE:
		ret = wl1271_scan_send(wl, IEEE80211_BAND_5GHZ, true,
				       wl->conf.tx.basic_rate_5);
		if (ret == WL1271_NOTHING_TO_SCAN) {
			wl->scan.state = WL1271_SCAN_STATE_DONE;
			wl1271_scan_stm(wl);
		}

		break;

	case WL1271_SCAN_STATE_DONE:
<<<<<<< HEAD
		wl->scan.failed = false;
		cancel_delayed_work(&wl->scan_complete_work);
		ieee80211_queue_delayed_work(wl->hw, &wl->scan_complete_work,
					     msecs_to_jiffies(0));
=======
		ieee80211_scan_completed(wl->hw, false);

		kfree(wl->scan.scanned_ch);
		wl->scan.scanned_ch = NULL;

		wl->scan.state = WL1271_SCAN_STATE_IDLE;
>>>>>>> 4f515730
		break;

	default:
		wl1271_error("invalid scan state");
		break;
	}

	if (ret < 0) {
		cancel_delayed_work(&wl->scan_complete_work);
		ieee80211_queue_delayed_work(wl->hw, &wl->scan_complete_work,
					     msecs_to_jiffies(0));
	}
}

int wl1271_scan(struct wl1271 *wl, const u8 *ssid, size_t ssid_len,
		struct cfg80211_scan_request *req)
{
	if (wl->scan.state != WL1271_SCAN_STATE_IDLE)
		return -EBUSY;

	wl->scan.state = WL1271_SCAN_STATE_2GHZ_ACTIVE;

	if (ssid_len && ssid) {
		wl->scan.ssid_len = ssid_len;
		memcpy(wl->scan.ssid, ssid, ssid_len);
	} else {
		wl->scan.ssid_len = 0;
	}

	wl->scan.req = req;

	wl->scan.scanned_ch = kcalloc(req->n_channels,
				      sizeof(*wl->scan.scanned_ch),
				      GFP_KERNEL);
	/* we assume failure so that timeout scenarios are handled correctly */
	wl->scan.failed = true;
	ieee80211_queue_delayed_work(wl->hw, &wl->scan_complete_work,
				     msecs_to_jiffies(WL1271_SCAN_TIMEOUT));

	wl1271_scan_stm(wl);

	return 0;
}<|MERGE_RESOLUTION|>--- conflicted
+++ resolved
@@ -257,19 +257,10 @@
 		break;
 
 	case WL1271_SCAN_STATE_DONE:
-<<<<<<< HEAD
 		wl->scan.failed = false;
 		cancel_delayed_work(&wl->scan_complete_work);
 		ieee80211_queue_delayed_work(wl->hw, &wl->scan_complete_work,
 					     msecs_to_jiffies(0));
-=======
-		ieee80211_scan_completed(wl->hw, false);
-
-		kfree(wl->scan.scanned_ch);
-		wl->scan.scanned_ch = NULL;
-
-		wl->scan.state = WL1271_SCAN_STATE_IDLE;
->>>>>>> 4f515730
 		break;
 
 	default:
