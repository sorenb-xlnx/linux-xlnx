--- conflicted
+++ resolved
@@ -30,10 +30,7 @@
 #include <linux/vmalloc.h>
 #include <linux/inetdevice.h>
 #include <linux/platform_device.h>
-<<<<<<< HEAD
 #include <linux/slab.h>
-=======
->>>>>>> 0c348d7c
 
 #include "wl1271.h"
 #include "wl12xx_80211.h"
@@ -470,10 +467,7 @@
 		intr = le32_to_cpu(wl->fw_status->intr);
 		if (!intr) {
 			wl1271_debug(DEBUG_IRQ, "Zero interrupt received.");
-<<<<<<< HEAD
-=======
 			spin_lock_irqsave(&wl->wl_lock, flags);
->>>>>>> 0c348d7c
 			continue;
 		}
 
@@ -1114,19 +1108,11 @@
 	if (filters & FIF_OTHER_BSS) {
 		wl1271_debug(DEBUG_FILTERS, " - FIF_OTHER_BSS");
 		wl->rx_config &= ~CFG_BSSID_FILTER_EN;
-<<<<<<< HEAD
 	}
 	if (filters & FIF_CONTROL) {
 		wl1271_debug(DEBUG_FILTERS, " - FIF_CONTROL");
 		wl->rx_filter |= CFG_RX_CTL_EN;
 	}
-=======
-	}
-	if (filters & FIF_CONTROL) {
-		wl1271_debug(DEBUG_FILTERS, " - FIF_CONTROL");
-		wl->rx_filter |= CFG_RX_CTL_EN;
-	}
->>>>>>> 0c348d7c
 	if (filters & FIF_FCSFAIL) {
 		wl1271_debug(DEBUG_FILTERS, " - FIF_FCSFAIL");
 		wl->rx_filter |= CFG_RX_FCS_ERROR;
@@ -1379,16 +1365,8 @@
 				       struct netdev_hw_addr_list *mc_list)
 {
 	struct wl1271_filter_params *fp;
-<<<<<<< HEAD
 	struct netdev_hw_addr *ha;
 	struct wl1271 *wl = hw->priv;
-
-	if (unlikely(wl->state == WL1271_STATE_OFF))
-		return 0;
-=======
-	struct wl1271 *wl = hw->priv;
-	int i;
->>>>>>> 0c348d7c
 
 	if (unlikely(wl->state == WL1271_STATE_OFF))
 		return 0;
@@ -2311,7 +2289,6 @@
 	return 0;
 }
 EXPORT_SYMBOL_GPL(wl1271_register_hw);
-<<<<<<< HEAD
 
 void wl1271_unregister_hw(struct wl1271 *wl)
 {
@@ -2321,17 +2298,6 @@
 }
 EXPORT_SYMBOL_GPL(wl1271_unregister_hw);
 
-=======
-
-void wl1271_unregister_hw(struct wl1271 *wl)
-{
-	ieee80211_unregister_hw(wl->hw);
-	wl->mac80211_registered = false;
-
-}
-EXPORT_SYMBOL_GPL(wl1271_unregister_hw);
-
->>>>>>> 0c348d7c
 int wl1271_init_ieee80211(struct wl1271 *wl)
 {
 	/* The tx descriptor buffer and the TKIP space. */
