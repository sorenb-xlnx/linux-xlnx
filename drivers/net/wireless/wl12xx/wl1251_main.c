/*
 * This file is part of wl1251
 *
 * Copyright (C) 2008-2009 Nokia Corporation
 *
 * Contact: Kalle Valo <kalle.valo@nokia.com>
 *
 * This program is free software; you can redistribute it and/or
 * modify it under the terms of the GNU General Public License
 * version 2 as published by the Free Software Foundation.
 *
 * This program is distributed in the hope that it will be useful, but
 * WITHOUT ANY WARRANTY; without even the implied warranty of
 * MERCHANTABILITY or FITNESS FOR A PARTICULAR PURPOSE.  See the GNU
 * General Public License for more details.
 *
 * You should have received a copy of the GNU General Public License
 * along with this program; if not, write to the Free Software
 * Foundation, Inc., 51 Franklin St, Fifth Floor, Boston, MA
 * 02110-1301 USA
 *
 */

#include <linux/module.h>
#include <linux/interrupt.h>
#include <linux/firmware.h>
#include <linux/delay.h>
#include <linux/irq.h>
#include <linux/crc32.h>
#include <linux/etherdevice.h>
#include <linux/vmalloc.h>

#include "wl1251.h"
#include "wl12xx_80211.h"
#include "wl1251_reg.h"
#include "wl1251_io.h"
#include "wl1251_cmd.h"
#include "wl1251_event.h"
#include "wl1251_tx.h"
#include "wl1251_rx.h"
#include "wl1251_ps.h"
#include "wl1251_init.h"
#include "wl1251_debugfs.h"
#include "wl1251_boot.h"

void wl1251_enable_interrupts(struct wl1251 *wl)
{
	wl->if_ops->enable_irq(wl);
}

void wl1251_disable_interrupts(struct wl1251 *wl)
{
	wl->if_ops->disable_irq(wl);
}

static void wl1251_power_off(struct wl1251 *wl)
{
	wl->set_power(false);
}

static void wl1251_power_on(struct wl1251 *wl)
{
	wl->set_power(true);
}

static int wl1251_fetch_firmware(struct wl1251 *wl)
{
	const struct firmware *fw;
	struct device *dev = wiphy_dev(wl->hw->wiphy);
	int ret;

	ret = request_firmware(&fw, WL1251_FW_NAME, dev);

	if (ret < 0) {
		wl1251_error("could not get firmware: %d", ret);
		return ret;
	}

	if (fw->size % 4) {
		wl1251_error("firmware size is not multiple of 32 bits: %zu",
			     fw->size);
		ret = -EILSEQ;
		goto out;
	}

	wl->fw_len = fw->size;
	wl->fw = vmalloc(wl->fw_len);

	if (!wl->fw) {
		wl1251_error("could not allocate memory for the firmware");
		ret = -ENOMEM;
		goto out;
	}

	memcpy(wl->fw, fw->data, wl->fw_len);

	ret = 0;

out:
	release_firmware(fw);

	return ret;
}

static int wl1251_fetch_nvs(struct wl1251 *wl)
{
	const struct firmware *fw;
	struct device *dev = wiphy_dev(wl->hw->wiphy);
	int ret;

	ret = request_firmware(&fw, WL1251_NVS_NAME, dev);

	if (ret < 0) {
		wl1251_error("could not get nvs file: %d", ret);
		return ret;
	}

	if (fw->size % 4) {
		wl1251_error("nvs size is not multiple of 32 bits: %zu",
			     fw->size);
		ret = -EILSEQ;
		goto out;
	}

	wl->nvs_len = fw->size;
	wl->nvs = kmalloc(wl->nvs_len, GFP_KERNEL);

	if (!wl->nvs) {
		wl1251_error("could not allocate memory for the nvs file");
		ret = -ENOMEM;
		goto out;
	}

	memcpy(wl->nvs, fw->data, wl->nvs_len);

	ret = 0;

out:
	release_firmware(fw);

	return ret;
}

static void wl1251_fw_wakeup(struct wl1251 *wl)
{
	u32 elp_reg;

	elp_reg = ELPCTRL_WAKE_UP;
	wl1251_write32(wl, HW_ACCESS_ELP_CTRL_REG_ADDR, elp_reg);
	elp_reg = wl1251_read32(wl, HW_ACCESS_ELP_CTRL_REG_ADDR);

	if (!(elp_reg & ELPCTRL_WLAN_READY))
		wl1251_warning("WLAN not ready");
}

static int wl1251_chip_wakeup(struct wl1251 *wl)
{
	int ret = 0;

	wl1251_power_on(wl);
	msleep(WL1251_POWER_ON_SLEEP);
	wl->if_ops->reset(wl);

	/* We don't need a real memory partition here, because we only want
	 * to use the registers at this point. */
	wl1251_set_partition(wl,
			     0x00000000,
			     0x00000000,
			     REGISTERS_BASE,
			     REGISTERS_DOWN_SIZE);

	/* ELP module wake up */
	wl1251_fw_wakeup(wl);

	/* whal_FwCtrl_BootSm() */

	/* 0. read chip id from CHIP_ID */
	wl->chip_id = wl1251_reg_read32(wl, CHIP_ID_B);

	/* 1. check if chip id is valid */

	switch (wl->chip_id) {
	case CHIP_ID_1251_PG12:
		wl1251_debug(DEBUG_BOOT, "chip id 0x%x (1251 PG12)",
			     wl->chip_id);
		break;
	case CHIP_ID_1251_PG11:
		wl1251_debug(DEBUG_BOOT, "chip id 0x%x (1251 PG11)",
			     wl->chip_id);
		break;
	case CHIP_ID_1251_PG10:
	default:
		wl1251_error("unsupported chip id: 0x%x", wl->chip_id);
		ret = -ENODEV;
		goto out;
	}

	if (wl->fw == NULL) {
		ret = wl1251_fetch_firmware(wl);
		if (ret < 0)
			goto out;
	}

	/* No NVS from netlink, try to get it from the filesystem */
	if (wl->nvs == NULL) {
		ret = wl1251_fetch_nvs(wl);
		if (ret < 0)
			goto out;
	}

out:
	return ret;
}

#define WL1251_IRQ_LOOP_COUNT 10
static void wl1251_irq_work(struct work_struct *work)
{
	u32 intr, ctr = WL1251_IRQ_LOOP_COUNT;
	struct wl1251 *wl =
		container_of(work, struct wl1251, irq_work);
	int ret;

	mutex_lock(&wl->mutex);

	wl1251_debug(DEBUG_IRQ, "IRQ work");

	if (wl->state == WL1251_STATE_OFF)
		goto out;

	ret = wl1251_ps_elp_wakeup(wl);
	if (ret < 0)
		goto out;

	wl1251_reg_write32(wl, ACX_REG_INTERRUPT_MASK, WL1251_ACX_INTR_ALL);

	intr = wl1251_reg_read32(wl, ACX_REG_INTERRUPT_CLEAR);
	wl1251_debug(DEBUG_IRQ, "intr: 0x%x", intr);

	do {
		if (wl->data_path) {
			wl->rx_counter = wl1251_mem_read32(
				wl, wl->data_path->rx_control_addr);

			/* We handle a frmware bug here */
			switch ((wl->rx_counter - wl->rx_handled) & 0xf) {
			case 0:
				wl1251_debug(DEBUG_IRQ,
					     "RX: FW and host in sync");
				intr &= ~WL1251_ACX_INTR_RX0_DATA;
				intr &= ~WL1251_ACX_INTR_RX1_DATA;
				break;
			case 1:
				wl1251_debug(DEBUG_IRQ, "RX: FW +1");
				intr |= WL1251_ACX_INTR_RX0_DATA;
				intr &= ~WL1251_ACX_INTR_RX1_DATA;
				break;
			case 2:
				wl1251_debug(DEBUG_IRQ, "RX: FW +2");
				intr |= WL1251_ACX_INTR_RX0_DATA;
				intr |= WL1251_ACX_INTR_RX1_DATA;
				break;
			default:
				wl1251_warning(
					"RX: FW and host out of sync: %d",
					wl->rx_counter - wl->rx_handled);
				break;
			}

			wl->rx_handled = wl->rx_counter;

			wl1251_debug(DEBUG_IRQ, "RX counter: %d",
				     wl->rx_counter);
		}

		intr &= wl->intr_mask;

		if (intr == 0) {
			wl1251_debug(DEBUG_IRQ, "INTR is 0");
			goto out_sleep;
		}

		if (intr & WL1251_ACX_INTR_RX0_DATA) {
			wl1251_debug(DEBUG_IRQ, "WL1251_ACX_INTR_RX0_DATA");
			wl1251_rx(wl);
		}

		if (intr & WL1251_ACX_INTR_RX1_DATA) {
			wl1251_debug(DEBUG_IRQ, "WL1251_ACX_INTR_RX1_DATA");
			wl1251_rx(wl);
		}

		if (intr & WL1251_ACX_INTR_TX_RESULT) {
			wl1251_debug(DEBUG_IRQ, "WL1251_ACX_INTR_TX_RESULT");
			wl1251_tx_complete(wl);
		}

		if (intr & (WL1251_ACX_INTR_EVENT_A |
			    WL1251_ACX_INTR_EVENT_B)) {
			wl1251_debug(DEBUG_IRQ, "WL1251_ACX_INTR_EVENT (0x%x)",
				     intr);
			if (intr & WL1251_ACX_INTR_EVENT_A)
				wl1251_event_handle(wl, 0);
			else
				wl1251_event_handle(wl, 1);
		}

		if (intr & WL1251_ACX_INTR_INIT_COMPLETE)
			wl1251_debug(DEBUG_IRQ,
				     "WL1251_ACX_INTR_INIT_COMPLETE");

		if (--ctr == 0)
			break;

		intr = wl1251_reg_read32(wl, ACX_REG_INTERRUPT_CLEAR);
	} while (intr);

out_sleep:
	wl1251_reg_write32(wl, ACX_REG_INTERRUPT_MASK, ~(wl->intr_mask));
	wl1251_ps_elp_sleep(wl);

out:
	mutex_unlock(&wl->mutex);
}

static int wl1251_join(struct wl1251 *wl, u8 bss_type, u8 channel,
		       u16 beacon_interval, u8 dtim_period)
{
	int ret;

	ret = wl1251_acx_frame_rates(wl, DEFAULT_HW_GEN_TX_RATE,
				     DEFAULT_HW_GEN_MODULATION_TYPE,
				     wl->tx_mgmt_frm_rate,
				     wl->tx_mgmt_frm_mod);
	if (ret < 0)
		goto out;


	ret = wl1251_cmd_join(wl, bss_type, channel, beacon_interval,
			      dtim_period);
	if (ret < 0)
		goto out;

	/*
	 * FIXME: we should wait for JOIN_EVENT_COMPLETE_ID but to simplify
	 * locking we just sleep instead, for now
	 */
	msleep(10);

out:
	return ret;
}

static void wl1251_filter_work(struct work_struct *work)
{
	struct wl1251 *wl =
		container_of(work, struct wl1251, filter_work);
	int ret;

	mutex_lock(&wl->mutex);

	if (wl->state == WL1251_STATE_OFF)
		goto out;

	ret = wl1251_ps_elp_wakeup(wl);
	if (ret < 0)
		goto out;

	ret = wl1251_join(wl, wl->bss_type, wl->channel, wl->beacon_int,
			  wl->dtim_period);
	if (ret < 0)
		goto out_sleep;

out_sleep:
	wl1251_ps_elp_sleep(wl);

out:
	mutex_unlock(&wl->mutex);
}

static int wl1251_op_tx(struct ieee80211_hw *hw, struct sk_buff *skb)
{
	struct wl1251 *wl = hw->priv;

	skb_queue_tail(&wl->tx_queue, skb);

	/*
	 * The chip specific setup must run before the first TX packet -
	 * before that, the tx_work will not be initialized!
	 */

	ieee80211_queue_work(wl->hw, &wl->tx_work);

	/*
	 * The workqueue is slow to process the tx_queue and we need stop
	 * the queue here, otherwise the queue will get too long.
	 */
	if (skb_queue_len(&wl->tx_queue) >= WL1251_TX_QUEUE_MAX_LENGTH) {
		wl1251_debug(DEBUG_TX, "op_tx: tx_queue full, stop queues");
		ieee80211_stop_queues(wl->hw);

		/*
		 * FIXME: this is racy, the variable is not properly
		 * protected. Maybe fix this by removing the stupid
		 * variable altogether and checking the real queue state?
		 */
		wl->tx_queue_stopped = true;
	}

	return NETDEV_TX_OK;
}

static int wl1251_op_start(struct ieee80211_hw *hw)
{
	struct wl1251 *wl = hw->priv;
	int ret = 0;

	wl1251_debug(DEBUG_MAC80211, "mac80211 start");

	mutex_lock(&wl->mutex);

	if (wl->state != WL1251_STATE_OFF) {
		wl1251_error("cannot start because not in off state: %d",
			     wl->state);
		ret = -EBUSY;
		goto out;
	}

	ret = wl1251_chip_wakeup(wl);
	if (ret < 0)
		goto out;

	ret = wl1251_boot(wl);
	if (ret < 0)
		goto out;

	ret = wl1251_hw_init(wl);
	if (ret < 0)
		goto out;

	ret = wl1251_acx_station_id(wl);
	if (ret < 0)
		goto out;

	wl->state = WL1251_STATE_ON;

	wl1251_info("firmware booted (%s)", wl->fw_ver);

out:
	if (ret < 0)
		wl1251_power_off(wl);

	mutex_unlock(&wl->mutex);

	return ret;
}

static void wl1251_op_stop(struct ieee80211_hw *hw)
{
	struct wl1251 *wl = hw->priv;

	wl1251_info("down");

	wl1251_debug(DEBUG_MAC80211, "mac80211 stop");

	mutex_lock(&wl->mutex);

	WARN_ON(wl->state != WL1251_STATE_ON);

	if (wl->scanning) {
		mutex_unlock(&wl->mutex);
		ieee80211_scan_completed(wl->hw, true);
		mutex_lock(&wl->mutex);
		wl->scanning = false;
	}

	wl->state = WL1251_STATE_OFF;

	wl1251_disable_interrupts(wl);

	mutex_unlock(&wl->mutex);

	cancel_work_sync(&wl->irq_work);
	cancel_work_sync(&wl->tx_work);
	cancel_work_sync(&wl->filter_work);

	mutex_lock(&wl->mutex);

	/* let's notify MAC80211 about the remaining pending TX frames */
	wl1251_tx_flush(wl);
	wl1251_power_off(wl);

	memset(wl->bssid, 0, ETH_ALEN);
	wl->listen_int = 1;
	wl->bss_type = MAX_BSS_TYPE;

	wl->data_in_count = 0;
	wl->rx_counter = 0;
	wl->rx_handled = 0;
	wl->rx_current_buffer = 0;
	wl->rx_last_id = 0;
	wl->next_tx_complete = 0;
	wl->elp = false;
	wl->psm = 0;
	wl->tx_queue_stopped = false;
	wl->power_level = WL1251_DEFAULT_POWER_LEVEL;
	wl->channel = WL1251_DEFAULT_CHANNEL;

	wl1251_debugfs_reset(wl);

	mutex_unlock(&wl->mutex);
}

static int wl1251_op_add_interface(struct ieee80211_hw *hw,
				   struct ieee80211_vif *vif)
{
	struct wl1251 *wl = hw->priv;
	int ret = 0;

	wl1251_debug(DEBUG_MAC80211, "mac80211 add interface type %d mac %pM",
		     vif->type, vif->addr);

	mutex_lock(&wl->mutex);
	if (wl->vif) {
		ret = -EBUSY;
		goto out;
	}

	wl->vif = vif;

	switch (vif->type) {
	case NL80211_IFTYPE_STATION:
		wl->bss_type = BSS_TYPE_STA_BSS;
		break;
	case NL80211_IFTYPE_ADHOC:
		wl->bss_type = BSS_TYPE_IBSS;
		break;
	default:
		ret = -EOPNOTSUPP;
		goto out;
	}

	if (memcmp(wl->mac_addr, vif->addr, ETH_ALEN)) {
		memcpy(wl->mac_addr, vif->addr, ETH_ALEN);
		SET_IEEE80211_PERM_ADDR(wl->hw, wl->mac_addr);
		ret = wl1251_acx_station_id(wl);
		if (ret < 0)
			goto out;
	}

out:
	mutex_unlock(&wl->mutex);
	return ret;
}

static void wl1251_op_remove_interface(struct ieee80211_hw *hw,
					 struct ieee80211_vif *vif)
{
	struct wl1251 *wl = hw->priv;

	mutex_lock(&wl->mutex);
	wl1251_debug(DEBUG_MAC80211, "mac80211 remove interface");
	wl->vif = NULL;
	mutex_unlock(&wl->mutex);
}

static int wl1251_build_qos_null_data(struct wl1251 *wl)
{
	struct ieee80211_qos_hdr template;

	memset(&template, 0, sizeof(template));

	memcpy(template.addr1, wl->bssid, ETH_ALEN);
	memcpy(template.addr2, wl->mac_addr, ETH_ALEN);
	memcpy(template.addr3, wl->bssid, ETH_ALEN);

	template.frame_control = cpu_to_le16(IEEE80211_FTYPE_DATA |
					     IEEE80211_STYPE_QOS_NULLFUNC |
					     IEEE80211_FCTL_TODS);

	/* FIXME: not sure what priority to use here */
	template.qos_ctrl = cpu_to_le16(0);

	return wl1251_cmd_template_set(wl, CMD_QOS_NULL_DATA, &template,
				       sizeof(template));
}

static int wl1251_op_config(struct ieee80211_hw *hw, u32 changed)
{
	struct wl1251 *wl = hw->priv;
	struct ieee80211_conf *conf = &hw->conf;
	int channel, ret = 0;

	channel = ieee80211_frequency_to_channel(conf->channel->center_freq);

	wl1251_debug(DEBUG_MAC80211, "mac80211 config ch %d psm %s power %d",
		     channel,
		     conf->flags & IEEE80211_CONF_PS ? "on" : "off",
		     conf->power_level);

	mutex_lock(&wl->mutex);

	ret = wl1251_ps_elp_wakeup(wl);
	if (ret < 0)
		goto out;

	if (channel != wl->channel) {
		wl->channel = channel;

		ret = wl1251_join(wl, wl->bss_type, wl->channel,
				  wl->beacon_int, wl->dtim_period);
		if (ret < 0)
			goto out_sleep;
	}

	if (conf->flags & IEEE80211_CONF_PS && !wl->psm_requested) {
		wl1251_debug(DEBUG_PSM, "psm enabled");

		wl->psm_requested = true;

		wl->dtim_period = conf->ps_dtim_period;

		ret = wl1251_acx_wr_tbtt_and_dtim(wl, wl->beacon_int,
						  wl->dtim_period);

		/*
		 * mac80211 enables PSM only if we're already associated.
		 */
		ret = wl1251_ps_set_mode(wl, STATION_POWER_SAVE_MODE);
		if (ret < 0)
			goto out_sleep;
	} else if (!(conf->flags & IEEE80211_CONF_PS) &&
		   wl->psm_requested) {
		wl1251_debug(DEBUG_PSM, "psm disabled");

		wl->psm_requested = false;

		if (wl->psm) {
			ret = wl1251_ps_set_mode(wl, STATION_ACTIVE_MODE);
			if (ret < 0)
				goto out_sleep;
		}
	}

	if (conf->power_level != wl->power_level) {
		ret = wl1251_acx_tx_power(wl, conf->power_level);
		if (ret < 0)
			goto out_sleep;

		wl->power_level = conf->power_level;
	}

out_sleep:
	wl1251_ps_elp_sleep(wl);

out:
	mutex_unlock(&wl->mutex);

	return ret;
}

#define WL1251_SUPPORTED_FILTERS (FIF_PROMISC_IN_BSS | \
				  FIF_ALLMULTI | \
				  FIF_FCSFAIL | \
				  FIF_BCN_PRBRESP_PROMISC | \
				  FIF_CONTROL | \
				  FIF_OTHER_BSS)

static void wl1251_op_configure_filter(struct ieee80211_hw *hw,
				       unsigned int changed,
				       unsigned int *total,u64 multicast)
{
	struct wl1251 *wl = hw->priv;

	wl1251_debug(DEBUG_MAC80211, "mac80211 configure filter");

	*total &= WL1251_SUPPORTED_FILTERS;
	changed &= WL1251_SUPPORTED_FILTERS;

	if (changed == 0)
		/* no filters which we support changed */
		return;

	/* FIXME: wl->rx_config and wl->rx_filter are not protected */

	wl->rx_config = WL1251_DEFAULT_RX_CONFIG;
	wl->rx_filter = WL1251_DEFAULT_RX_FILTER;

	if (*total & FIF_PROMISC_IN_BSS) {
		wl->rx_config |= CFG_BSSID_FILTER_EN;
		wl->rx_config |= CFG_RX_ALL_GOOD;
	}
	if (*total & FIF_ALLMULTI)
		/*
		 * CFG_MC_FILTER_EN in rx_config needs to be 0 to receive
		 * all multicast frames
		 */
		wl->rx_config &= ~CFG_MC_FILTER_EN;
	if (*total & FIF_FCSFAIL)
		wl->rx_filter |= CFG_RX_FCS_ERROR;
	if (*total & FIF_BCN_PRBRESP_PROMISC) {
		wl->rx_config &= ~CFG_BSSID_FILTER_EN;
		wl->rx_config &= ~CFG_SSID_FILTER_EN;
	}
	if (*total & FIF_CONTROL)
		wl->rx_filter |= CFG_RX_CTL_EN;
	if (*total & FIF_OTHER_BSS)
		wl->rx_filter &= ~CFG_BSSID_FILTER_EN;

	/*
	 * FIXME: workqueues need to be properly cancelled on stop(), for
	 * now let's just disable changing the filter settings. They will
	 * be updated any on config().
	 */
	/* schedule_work(&wl->filter_work); */
}

/* HW encryption */
static int wl1251_set_key_type(struct wl1251 *wl,
			       struct wl1251_cmd_set_keys *key,
			       enum set_key_cmd cmd,
			       struct ieee80211_key_conf *mac80211_key,
			       const u8 *addr)
{
	switch (mac80211_key->alg) {
	case ALG_WEP:
		if (is_broadcast_ether_addr(addr))
			key->key_type = KEY_WEP_DEFAULT;
		else
			key->key_type = KEY_WEP_ADDR;

		mac80211_key->hw_key_idx = mac80211_key->keyidx;
		break;
	case ALG_TKIP:
		if (is_broadcast_ether_addr(addr))
			key->key_type = KEY_TKIP_MIC_GROUP;
		else
			key->key_type = KEY_TKIP_MIC_PAIRWISE;

		mac80211_key->hw_key_idx = mac80211_key->keyidx;
		break;
	case ALG_CCMP:
		if (is_broadcast_ether_addr(addr))
			key->key_type = KEY_AES_GROUP;
		else
			key->key_type = KEY_AES_PAIRWISE;
		mac80211_key->flags |= IEEE80211_KEY_FLAG_GENERATE_IV;
		break;
	default:
		wl1251_error("Unknown key algo 0x%x", mac80211_key->alg);
		return -EOPNOTSUPP;
	}

	return 0;
}

static int wl1251_op_set_key(struct ieee80211_hw *hw, enum set_key_cmd cmd,
			     struct ieee80211_vif *vif,
			     struct ieee80211_sta *sta,
			     struct ieee80211_key_conf *key)
{
	struct wl1251 *wl = hw->priv;
	struct wl1251_cmd_set_keys *wl_cmd;
	const u8 *addr;
	int ret;

	static const u8 bcast_addr[ETH_ALEN] =
		{ 0xff, 0xff, 0xff, 0xff, 0xff, 0xff };

	wl1251_debug(DEBUG_MAC80211, "mac80211 set key");

	wl_cmd = kzalloc(sizeof(*wl_cmd), GFP_KERNEL);
	if (!wl_cmd) {
		ret = -ENOMEM;
		goto out;
	}

	addr = sta ? sta->addr : bcast_addr;

	wl1251_debug(DEBUG_CRYPT, "CMD: 0x%x", cmd);
	wl1251_dump(DEBUG_CRYPT, "ADDR: ", addr, ETH_ALEN);
	wl1251_debug(DEBUG_CRYPT, "Key: algo:0x%x, id:%d, len:%d flags 0x%x",
		     key->alg, key->keyidx, key->keylen, key->flags);
	wl1251_dump(DEBUG_CRYPT, "KEY: ", key->key, key->keylen);

	if (is_zero_ether_addr(addr)) {
		/* We dont support TX only encryption */
		ret = -EOPNOTSUPP;
		goto out;
	}

	mutex_lock(&wl->mutex);

	ret = wl1251_ps_elp_wakeup(wl);
	if (ret < 0)
		goto out_unlock;

	switch (cmd) {
	case SET_KEY:
		wl_cmd->key_action = KEY_ADD_OR_REPLACE;
		break;
	case DISABLE_KEY:
		wl_cmd->key_action = KEY_REMOVE;
		break;
	default:
		wl1251_error("Unsupported key cmd 0x%x", cmd);
		break;
	}

	ret = wl1251_set_key_type(wl, wl_cmd, cmd, key, addr);
	if (ret < 0) {
		wl1251_error("Set KEY type failed");
		goto out_sleep;
	}

	if (wl_cmd->key_type != KEY_WEP_DEFAULT)
		memcpy(wl_cmd->addr, addr, ETH_ALEN);

	if ((wl_cmd->key_type == KEY_TKIP_MIC_GROUP) ||
	    (wl_cmd->key_type == KEY_TKIP_MIC_PAIRWISE)) {
		/*
		 * We get the key in the following form:
		 * TKIP (16 bytes) - TX MIC (8 bytes) - RX MIC (8 bytes)
		 * but the target is expecting:
		 * TKIP - RX MIC - TX MIC
		 */
		memcpy(wl_cmd->key, key->key, 16);
		memcpy(wl_cmd->key + 16, key->key + 24, 8);
		memcpy(wl_cmd->key + 24, key->key + 16, 8);

	} else {
		memcpy(wl_cmd->key, key->key, key->keylen);
	}
	wl_cmd->key_size = key->keylen;

	wl_cmd->id = key->keyidx;
	wl_cmd->ssid_profile = 0;

	wl1251_dump(DEBUG_CRYPT, "TARGET KEY: ", wl_cmd, sizeof(*wl_cmd));

	ret = wl1251_cmd_send(wl, CMD_SET_KEYS, wl_cmd, sizeof(*wl_cmd));
	if (ret < 0) {
		wl1251_warning("could not set keys");
		goto out_sleep;
	}

out_sleep:
	wl1251_ps_elp_sleep(wl);

out_unlock:
	mutex_unlock(&wl->mutex);

out:
	kfree(wl_cmd);

	return ret;
}

static int wl1251_op_hw_scan(struct ieee80211_hw *hw,
			     struct cfg80211_scan_request *req)
{
	struct wl1251 *wl = hw->priv;
	struct sk_buff *skb;
	size_t ssid_len = 0;
	u8 *ssid = NULL;
	int ret;

	wl1251_debug(DEBUG_MAC80211, "mac80211 hw scan");

	if (req->n_ssids) {
		ssid = req->ssids[0].ssid;
		ssid_len = req->ssids[0].ssid_len;
	}

	mutex_lock(&wl->mutex);

	if (wl->scanning) {
		wl1251_debug(DEBUG_SCAN, "scan already in progress");
		ret = -EINVAL;
		goto out;
	}

	ret = wl1251_ps_elp_wakeup(wl);
	if (ret < 0)
		goto out;

	skb = ieee80211_probereq_get(wl->hw, wl->vif, ssid, ssid_len,
				     req->ie, req->ie_len);
	if (!skb) {
		ret = -ENOMEM;
		goto out;
	}

	ret = wl1251_cmd_template_set(wl, CMD_PROBE_REQ, skb->data,
				      skb->len);
	dev_kfree_skb(skb);
	if (ret < 0)
		goto out_sleep;

	ret = wl1251_cmd_trigger_scan_to(wl, 0);
	if (ret < 0)
		goto out_sleep;

	wl->scanning = true;

	ret = wl1251_cmd_scan(wl, ssid, ssid_len, req->channels,
			      req->n_channels, WL1251_SCAN_NUM_PROBES);
	if (ret < 0) {
		wl->scanning = false;
		goto out_sleep;
	}

out_sleep:
	wl1251_ps_elp_sleep(wl);

out:
	mutex_unlock(&wl->mutex);

	return ret;
}

static int wl1251_op_set_rts_threshold(struct ieee80211_hw *hw, u32 value)
{
	struct wl1251 *wl = hw->priv;
	int ret;

	mutex_lock(&wl->mutex);

	ret = wl1251_ps_elp_wakeup(wl);
	if (ret < 0)
		goto out;

	ret = wl1251_acx_rts_threshold(wl, (u16) value);
	if (ret < 0)
		wl1251_warning("wl1251_op_set_rts_threshold failed: %d", ret);

	wl1251_ps_elp_sleep(wl);

out:
	mutex_unlock(&wl->mutex);

	return ret;
}

static void wl1251_op_bss_info_changed(struct ieee80211_hw *hw,
				       struct ieee80211_vif *vif,
				       struct ieee80211_bss_conf *bss_conf,
				       u32 changed)
{
	struct wl1251 *wl = hw->priv;
	struct sk_buff *beacon, *skb;
	int ret;

	wl1251_debug(DEBUG_MAC80211, "mac80211 bss info changed");

	mutex_lock(&wl->mutex);

	ret = wl1251_ps_elp_wakeup(wl);
	if (ret < 0)
		goto out;

	if (changed & BSS_CHANGED_BSSID) {
		memcpy(wl->bssid, bss_conf->bssid, ETH_ALEN);

		skb = ieee80211_nullfunc_get(wl->hw, wl->vif);
		if (!skb)
			goto out_sleep;

		ret = wl1251_cmd_template_set(wl, CMD_NULL_DATA,
					      skb->data, skb->len);
		dev_kfree_skb(skb);
		if (ret < 0)
			goto out_sleep;

		ret = wl1251_build_qos_null_data(wl);
		if (ret < 0)
			goto out;

		if (wl->bss_type != BSS_TYPE_IBSS) {
			ret = wl1251_join(wl, wl->bss_type, wl->channel,
					  wl->beacon_int, wl->dtim_period);
			if (ret < 0)
				goto out_sleep;
		}
	}

	if (changed & BSS_CHANGED_ASSOC) {
		if (bss_conf->assoc) {
			wl->beacon_int = bss_conf->beacon_int;

			skb = ieee80211_pspoll_get(wl->hw, wl->vif);
			if (!skb)
				goto out_sleep;

			ret = wl1251_cmd_template_set(wl, CMD_PS_POLL,
						      skb->data,
						      skb->len);
			dev_kfree_skb(skb);
			if (ret < 0)
				goto out_sleep;

			ret = wl1251_acx_aid(wl, bss_conf->aid);
			if (ret < 0)
				goto out_sleep;
		} else {
			/* use defaults when not associated */
			wl->beacon_int = WL1251_DEFAULT_BEACON_INT;
			wl->dtim_period = WL1251_DEFAULT_DTIM_PERIOD;
		}
	}
	if (changed & BSS_CHANGED_ERP_SLOT) {
		if (bss_conf->use_short_slot)
			ret = wl1251_acx_slot(wl, SLOT_TIME_SHORT);
		else
			ret = wl1251_acx_slot(wl, SLOT_TIME_LONG);
		if (ret < 0) {
			wl1251_warning("Set slot time failed %d", ret);
			goto out_sleep;
		}
	}

	if (changed & BSS_CHANGED_ERP_PREAMBLE) {
		if (bss_conf->use_short_preamble)
			wl1251_acx_set_preamble(wl, ACX_PREAMBLE_SHORT);
		else
			wl1251_acx_set_preamble(wl, ACX_PREAMBLE_LONG);
	}

	if (changed & BSS_CHANGED_ERP_CTS_PROT) {
		if (bss_conf->use_cts_prot)
			ret = wl1251_acx_cts_protect(wl, CTSPROTECT_ENABLE);
		else
			ret = wl1251_acx_cts_protect(wl, CTSPROTECT_DISABLE);
		if (ret < 0) {
			wl1251_warning("Set ctsprotect failed %d", ret);
			goto out_sleep;
		}
	}

	if (changed & BSS_CHANGED_BEACON) {
		beacon = ieee80211_beacon_get(hw, vif);
		ret = wl1251_cmd_template_set(wl, CMD_BEACON, beacon->data,
					      beacon->len);

		if (ret < 0) {
			dev_kfree_skb(beacon);
			goto out_sleep;
		}

		ret = wl1251_cmd_template_set(wl, CMD_PROBE_RESP, beacon->data,
					      beacon->len);

		dev_kfree_skb(beacon);

		if (ret < 0)
			goto out_sleep;

		ret = wl1251_join(wl, wl->bss_type, wl->beacon_int,
				  wl->channel, wl->dtim_period);

		if (ret < 0)
			goto out_sleep;
	}

out_sleep:
	wl1251_ps_elp_sleep(wl);

out:
	mutex_unlock(&wl->mutex);
}


/* can't be const, mac80211 writes to this */
static struct ieee80211_rate wl1251_rates[] = {
	{ .bitrate = 10,
	  .hw_value = 0x1,
	  .hw_value_short = 0x1, },
	{ .bitrate = 20,
	  .hw_value = 0x2,
	  .hw_value_short = 0x2,
	  .flags = IEEE80211_RATE_SHORT_PREAMBLE },
	{ .bitrate = 55,
	  .hw_value = 0x4,
	  .hw_value_short = 0x4,
	  .flags = IEEE80211_RATE_SHORT_PREAMBLE },
	{ .bitrate = 110,
	  .hw_value = 0x20,
	  .hw_value_short = 0x20,
	  .flags = IEEE80211_RATE_SHORT_PREAMBLE },
	{ .bitrate = 60,
	  .hw_value = 0x8,
	  .hw_value_short = 0x8, },
	{ .bitrate = 90,
	  .hw_value = 0x10,
	  .hw_value_short = 0x10, },
	{ .bitrate = 120,
	  .hw_value = 0x40,
	  .hw_value_short = 0x40, },
	{ .bitrate = 180,
	  .hw_value = 0x80,
	  .hw_value_short = 0x80, },
	{ .bitrate = 240,
	  .hw_value = 0x200,
	  .hw_value_short = 0x200, },
	{ .bitrate = 360,
	 .hw_value = 0x400,
	 .hw_value_short = 0x400, },
	{ .bitrate = 480,
	  .hw_value = 0x800,
	  .hw_value_short = 0x800, },
	{ .bitrate = 540,
	  .hw_value = 0x1000,
	  .hw_value_short = 0x1000, },
};

/* can't be const, mac80211 writes to this */
static struct ieee80211_channel wl1251_channels[] = {
	{ .hw_value = 1, .center_freq = 2412},
	{ .hw_value = 2, .center_freq = 2417},
	{ .hw_value = 3, .center_freq = 2422},
	{ .hw_value = 4, .center_freq = 2427},
	{ .hw_value = 5, .center_freq = 2432},
	{ .hw_value = 6, .center_freq = 2437},
	{ .hw_value = 7, .center_freq = 2442},
	{ .hw_value = 8, .center_freq = 2447},
	{ .hw_value = 9, .center_freq = 2452},
	{ .hw_value = 10, .center_freq = 2457},
	{ .hw_value = 11, .center_freq = 2462},
	{ .hw_value = 12, .center_freq = 2467},
	{ .hw_value = 13, .center_freq = 2472},
};

static int wl1251_op_conf_tx(struct ieee80211_hw *hw, u16 queue,
			     const struct ieee80211_tx_queue_params *params)
{
	enum wl1251_acx_ps_scheme ps_scheme;
	struct wl1251 *wl = hw->priv;
	int ret;

	mutex_lock(&wl->mutex);

	wl1251_debug(DEBUG_MAC80211, "mac80211 conf tx %d", queue);

	ret = wl1251_ps_elp_wakeup(wl);
	if (ret < 0)
		goto out;

<<<<<<< HEAD
	ret = wl1251_acx_ac_cfg(wl, wl1251_tx_get_queue(queue),
				params->cw_min, params->cw_max,
				params->aifs, params->txop);
=======
	/* mac80211 uses units of 32 usec */
	ret = wl1251_acx_ac_cfg(wl, wl1251_tx_get_queue(queue),
				params->cw_min, params->cw_max,
				params->aifs, params->txop * 32);
>>>>>>> 05df4986
	if (ret < 0)
		goto out_sleep;

	if (params->uapsd)
		ps_scheme = WL1251_ACX_PS_SCHEME_UPSD_TRIGGER;
	else
		ps_scheme = WL1251_ACX_PS_SCHEME_LEGACY;

	ret = wl1251_acx_tid_cfg(wl, wl1251_tx_get_queue(queue),
				 CHANNEL_TYPE_EDCF,
				 wl1251_tx_get_queue(queue), ps_scheme,
				 WL1251_ACX_ACK_POLICY_LEGACY);
	if (ret < 0)
		goto out_sleep;

out_sleep:
	wl1251_ps_elp_sleep(wl);

out:
	mutex_unlock(&wl->mutex);

	return ret;
}

/* can't be const, mac80211 writes to this */
static struct ieee80211_supported_band wl1251_band_2ghz = {
	.channels = wl1251_channels,
	.n_channels = ARRAY_SIZE(wl1251_channels),
	.bitrates = wl1251_rates,
	.n_bitrates = ARRAY_SIZE(wl1251_rates),
};

static const struct ieee80211_ops wl1251_ops = {
	.start = wl1251_op_start,
	.stop = wl1251_op_stop,
	.add_interface = wl1251_op_add_interface,
	.remove_interface = wl1251_op_remove_interface,
	.config = wl1251_op_config,
	.configure_filter = wl1251_op_configure_filter,
	.tx = wl1251_op_tx,
	.set_key = wl1251_op_set_key,
	.hw_scan = wl1251_op_hw_scan,
	.bss_info_changed = wl1251_op_bss_info_changed,
	.set_rts_threshold = wl1251_op_set_rts_threshold,
	.conf_tx = wl1251_op_conf_tx,
};

static int wl1251_register_hw(struct wl1251 *wl)
{
	int ret;

	if (wl->mac80211_registered)
		return 0;

	SET_IEEE80211_PERM_ADDR(wl->hw, wl->mac_addr);

	ret = ieee80211_register_hw(wl->hw);
	if (ret < 0) {
		wl1251_error("unable to register mac80211 hw: %d", ret);
		return ret;
	}

	wl->mac80211_registered = true;

	wl1251_notice("loaded");

	return 0;
}

int wl1251_init_ieee80211(struct wl1251 *wl)
{
	int ret;

	/* The tx descriptor buffer and the TKIP space */
	wl->hw->extra_tx_headroom = sizeof(struct tx_double_buffer_desc)
		+ WL1251_TKIP_IV_SPACE;

	/* unit us */
	/* FIXME: find a proper value */
	wl->hw->channel_change_time = 10000;

	wl->hw->flags = IEEE80211_HW_SIGNAL_DBM |
		IEEE80211_HW_NOISE_DBM |
		IEEE80211_HW_SUPPORTS_PS |
		IEEE80211_HW_BEACON_FILTER |
		IEEE80211_HW_SUPPORTS_UAPSD;

	wl->hw->wiphy->interface_modes = BIT(NL80211_IFTYPE_STATION);
	wl->hw->wiphy->max_scan_ssids = 1;
	wl->hw->wiphy->bands[IEEE80211_BAND_2GHZ] = &wl1251_band_2ghz;

	wl->hw->queues = 4;

	ret = wl1251_register_hw(wl);
	if (ret)
		goto out;

	wl1251_debugfs_init(wl);
	wl1251_notice("initialized");

	ret = 0;

out:
	return ret;
}
EXPORT_SYMBOL_GPL(wl1251_init_ieee80211);

struct ieee80211_hw *wl1251_alloc_hw(void)
{
	struct ieee80211_hw *hw;
	struct wl1251 *wl;
	int i;
	static const u8 nokia_oui[3] = {0x00, 0x1f, 0xdf};

	hw = ieee80211_alloc_hw(sizeof(*wl), &wl1251_ops);
	if (!hw) {
		wl1251_error("could not alloc ieee80211_hw");
		return ERR_PTR(-ENOMEM);
	}

	wl = hw->priv;
	memset(wl, 0, sizeof(*wl));

	wl->hw = hw;

	wl->data_in_count = 0;

	skb_queue_head_init(&wl->tx_queue);

	INIT_WORK(&wl->filter_work, wl1251_filter_work);
	INIT_DELAYED_WORK(&wl->elp_work, wl1251_elp_work);
	wl->channel = WL1251_DEFAULT_CHANNEL;
	wl->scanning = false;
	wl->default_key = 0;
	wl->listen_int = 1;
	wl->rx_counter = 0;
	wl->rx_handled = 0;
	wl->rx_current_buffer = 0;
	wl->rx_last_id = 0;
	wl->rx_config = WL1251_DEFAULT_RX_CONFIG;
	wl->rx_filter = WL1251_DEFAULT_RX_FILTER;
	wl->elp = false;
	wl->psm = 0;
	wl->psm_requested = false;
	wl->tx_queue_stopped = false;
	wl->power_level = WL1251_DEFAULT_POWER_LEVEL;
	wl->beacon_int = WL1251_DEFAULT_BEACON_INT;
	wl->dtim_period = WL1251_DEFAULT_DTIM_PERIOD;
	wl->vif = NULL;

	for (i = 0; i < FW_TX_CMPLT_BLOCK_SIZE; i++)
		wl->tx_frames[i] = NULL;

	wl->next_tx_complete = 0;

	INIT_WORK(&wl->irq_work, wl1251_irq_work);
	INIT_WORK(&wl->tx_work, wl1251_tx_work);

	/*
	 * In case our MAC address is not correctly set,
	 * we use a random but Nokia MAC.
	 */
	memcpy(wl->mac_addr, nokia_oui, 3);
	get_random_bytes(wl->mac_addr + 3, 3);

	wl->state = WL1251_STATE_OFF;
	mutex_init(&wl->mutex);

	wl->tx_mgmt_frm_rate = DEFAULT_HW_GEN_TX_RATE;
	wl->tx_mgmt_frm_mod = DEFAULT_HW_GEN_MODULATION_TYPE;

	wl->rx_descriptor = kmalloc(sizeof(*wl->rx_descriptor), GFP_KERNEL);
	if (!wl->rx_descriptor) {
		wl1251_error("could not allocate memory for rx descriptor");
		ieee80211_free_hw(hw);
		return ERR_PTR(-ENOMEM);
	}

	return hw;
}
EXPORT_SYMBOL_GPL(wl1251_alloc_hw);

int wl1251_free_hw(struct wl1251 *wl)
{
	ieee80211_unregister_hw(wl->hw);

	wl1251_debugfs_exit(wl);

	kfree(wl->target_mem_map);
	kfree(wl->data_path);
	vfree(wl->fw);
	wl->fw = NULL;
	kfree(wl->nvs);
	wl->nvs = NULL;

	kfree(wl->rx_descriptor);
	wl->rx_descriptor = NULL;

	ieee80211_free_hw(wl->hw);

	return 0;
}
EXPORT_SYMBOL_GPL(wl1251_free_hw);

MODULE_DESCRIPTION("TI wl1251 Wireles LAN Driver Core");
MODULE_LICENSE("GPL");
MODULE_AUTHOR("Kalle Valo <kalle.valo@nokia.com>");
MODULE_ALIAS("spi:wl1251");
MODULE_FIRMWARE(WL1251_FW_NAME);<|MERGE_RESOLUTION|>--- conflicted
+++ resolved
@@ -1144,16 +1144,10 @@
 	if (ret < 0)
 		goto out;
 
-<<<<<<< HEAD
-	ret = wl1251_acx_ac_cfg(wl, wl1251_tx_get_queue(queue),
-				params->cw_min, params->cw_max,
-				params->aifs, params->txop);
-=======
 	/* mac80211 uses units of 32 usec */
 	ret = wl1251_acx_ac_cfg(wl, wl1251_tx_get_queue(queue),
 				params->cw_min, params->cw_max,
 				params->aifs, params->txop * 32);
->>>>>>> 05df4986
 	if (ret < 0)
 		goto out_sleep;
 
