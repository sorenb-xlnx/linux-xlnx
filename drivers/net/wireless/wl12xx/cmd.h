/*
 * This file is part of wl1271
 *
 * Copyright (C) 1998-2009 Texas Instruments. All rights reserved.
 * Copyright (C) 2009 Nokia Corporation
 *
 * Contact: Luciano Coelho <luciano.coelho@nokia.com>
 *
 * This program is free software; you can redistribute it and/or
 * modify it under the terms of the GNU General Public License
 * version 2 as published by the Free Software Foundation.
 *
 * This program is distributed in the hope that it will be useful, but
 * WITHOUT ANY WARRANTY; without even the implied warranty of
 * MERCHANTABILITY or FITNESS FOR A PARTICULAR PURPOSE.  See the GNU
 * General Public License for more details.
 *
 * You should have received a copy of the GNU General Public License
 * along with this program; if not, write to the Free Software
 * Foundation, Inc., 51 Franklin St, Fifth Floor, Boston, MA
 * 02110-1301 USA
 *
 */

#ifndef __CMD_H__
#define __CMD_H__

#include "wl12xx.h"

struct acx_header;

int wl1271_cmd_send(struct wl1271 *wl, u16 id, void *buf, size_t len,
		    size_t res_len);
int wl1271_cmd_general_parms(struct wl1271 *wl);
int wl1271_cmd_radio_parms(struct wl1271 *wl);
int wl1271_cmd_ext_radio_parms(struct wl1271 *wl);
int wl1271_cmd_join(struct wl1271 *wl, u8 bss_type);
int wl1271_cmd_test(struct wl1271 *wl, void *buf, size_t buf_len, u8 answer);
int wl1271_cmd_interrogate(struct wl1271 *wl, u16 id, void *buf, size_t len);
int wl1271_cmd_configure(struct wl1271 *wl, u16 id, void *buf, size_t len);
int wl1271_cmd_data_path(struct wl1271 *wl, bool enable);
int wl1271_cmd_ps_mode(struct wl1271 *wl, u8 ps_mode);
int wl1271_cmd_read_memory(struct wl1271 *wl, u32 addr, void *answer,
			   size_t len);
int wl1271_cmd_template_set(struct wl1271 *wl, u16 template_id,
			    void *buf, size_t buf_len, int index, u32 rates);
int wl1271_cmd_build_null_data(struct wl1271 *wl);
int wl1271_cmd_build_ps_poll(struct wl1271 *wl, u16 aid);
int wl1271_cmd_build_probe_req(struct wl1271 *wl,
			       const u8 *ssid, size_t ssid_len,
			       const u8 *ie, size_t ie_len, u8 band);
struct sk_buff *wl1271_cmd_build_ap_probe_req(struct wl1271 *wl,
					      struct sk_buff *skb);
int wl1271_cmd_build_arp_rsp(struct wl1271 *wl, __be32 ip_addr);
int wl1271_build_qos_null_data(struct wl1271 *wl);
int wl1271_cmd_build_klv_null_data(struct wl1271 *wl);
int wl1271_cmd_set_sta_default_wep_key(struct wl1271 *wl, u8 id);
int wl1271_cmd_set_ap_default_wep_key(struct wl1271 *wl, u8 id);
int wl1271_cmd_set_sta_key(struct wl1271 *wl, u16 action, u8 id, u8 key_type,
			   u8 key_size, const u8 *key, const u8 *addr,
			   u32 tx_seq_32, u16 tx_seq_16);
int wl1271_cmd_set_ap_key(struct wl1271 *wl, u16 action, u8 id, u8 key_type,
			  u8 key_size, const u8 *key, u8 hlid, u32 tx_seq_32,
			  u16 tx_seq_16);
int wl1271_cmd_disconnect(struct wl1271 *wl);
int wl1271_cmd_set_sta_state(struct wl1271 *wl);
int wl1271_cmd_start_bss(struct wl1271 *wl);
int wl1271_cmd_stop_bss(struct wl1271 *wl);
int wl1271_cmd_add_sta(struct wl1271 *wl, struct ieee80211_sta *sta, u8 hlid);
int wl1271_cmd_remove_sta(struct wl1271 *wl, u8 hlid);

enum wl1271_commands {
	CMD_INTERROGATE     = 1,    /*use this to read information elements*/
	CMD_CONFIGURE       = 2,    /*use this to write information elements*/
	CMD_ENABLE_RX       = 3,
	CMD_ENABLE_TX       = 4,
	CMD_DISABLE_RX      = 5,
	CMD_DISABLE_TX      = 6,
	CMD_SCAN            = 8,
	CMD_STOP_SCAN       = 9,
	CMD_START_JOIN      = 11,
	CMD_SET_KEYS        = 12,
	CMD_READ_MEMORY     = 13,
	CMD_WRITE_MEMORY    = 14,
	CMD_SET_TEMPLATE    = 19,
	CMD_TEST            = 23,
	CMD_NOISE_HIST      = 28,
	CMD_LNA_CONTROL     = 32,
	CMD_SET_BCN_MODE    = 33,
	CMD_MEASUREMENT      = 34,
	CMD_STOP_MEASUREMENT = 35,
	CMD_DISCONNECT       = 36,
	CMD_SET_PS_MODE      = 37,
	CMD_CHANNEL_SWITCH   = 38,
	CMD_STOP_CHANNEL_SWICTH = 39,
	CMD_AP_DISCOVERY     = 40,
	CMD_STOP_AP_DISCOVERY = 41,
	CMD_SPS_SCAN = 42,
	CMD_STOP_SPS_SCAN = 43,
	CMD_HEALTH_CHECK     = 45,
	CMD_DEBUG            = 46,
	CMD_TRIGGER_SCAN_TO  = 47,
	CMD_CONNECTION_SCAN_CFG      = 48,
	CMD_CONNECTION_SCAN_SSID_CFG = 49,
	CMD_START_PERIODIC_SCAN      = 50,
	CMD_STOP_PERIODIC_SCAN       = 51,
	CMD_SET_STA_STATE            = 52,

	/* AP mode commands */
	CMD_BSS_START                = 60,
	CMD_BSS_STOP                 = 61,
	CMD_ADD_STA                  = 62,
	CMD_REMOVE_STA               = 63,

	NUM_COMMANDS,
	MAX_COMMAND_ID = 0xFFFF,
};

#define MAX_CMD_PARAMS 572

enum {
	CMD_TEMPL_KLV_IDX_NULL_DATA = 0,
	CMD_TEMPL_KLV_IDX_MAX = 4
};

enum cmd_templ {
	CMD_TEMPL_NULL_DATA = 0,
	CMD_TEMPL_BEACON,
	CMD_TEMPL_CFG_PROBE_REQ_2_4,
	CMD_TEMPL_CFG_PROBE_REQ_5,
	CMD_TEMPL_PROBE_RESPONSE,
	CMD_TEMPL_QOS_NULL_DATA,
	CMD_TEMPL_PS_POLL,
	CMD_TEMPL_KLV,
	CMD_TEMPL_DISCONNECT,
	CMD_TEMPL_PROBE_REQ_2_4, /* for firmware internal use only */
	CMD_TEMPL_PROBE_REQ_5,   /* for firmware internal use only */
	CMD_TEMPL_BAR,           /* for firmware internal use only */
	CMD_TEMPL_CTS,           /*
				  * For CTS-to-self (FastCTS) mechanism
				  * for BT/WLAN coexistence (SoftGemini). */
	CMD_TEMPL_ARP_RSP,
<<<<<<< HEAD
=======
	CMD_TEMPL_LINK_MEASUREMENT_REPORT,
>>>>>>> b67afe7f

	/* AP-mode specific */
	CMD_TEMPL_AP_BEACON = 13,
	CMD_TEMPL_AP_PROBE_RESPONSE,
	CMD_TEMPL_AP_ARP_RSP,
	CMD_TEMPL_DEAUTH_AP,

	CMD_TEMPL_MAX = 0xff
};

/* unit ms */
#define WL1271_COMMAND_TIMEOUT     2000
#define WL1271_CMD_TEMPL_MAX_SIZE  252
#define WL1271_EVENT_TIMEOUT       750

struct wl1271_cmd_header {
	__le16 id;
	__le16 status;
	/* payload */
	u8 data[0];
} __packed;

#define WL1271_CMD_MAX_PARAMS 572

struct wl1271_command {
	struct wl1271_cmd_header header;
	u8  parameters[WL1271_CMD_MAX_PARAMS];
} __packed;

enum {
	CMD_MAILBOX_IDLE		=  0,
	CMD_STATUS_SUCCESS		=  1,
	CMD_STATUS_UNKNOWN_CMD		=  2,
	CMD_STATUS_UNKNOWN_IE		=  3,
	CMD_STATUS_REJECT_MEAS_SG_ACTIVE	= 11,
	CMD_STATUS_RX_BUSY		= 13,
	CMD_STATUS_INVALID_PARAM		= 14,
	CMD_STATUS_TEMPLATE_TOO_LARGE		= 15,
	CMD_STATUS_OUT_OF_MEMORY		= 16,
	CMD_STATUS_STA_TABLE_FULL		= 17,
	CMD_STATUS_RADIO_ERROR		= 18,
	CMD_STATUS_WRONG_NESTING		= 19,
	CMD_STATUS_TIMEOUT		= 21, /* Driver internal use.*/
	CMD_STATUS_FW_RESET		= 22, /* Driver internal use.*/
	MAX_COMMAND_STATUS		= 0xff
};

#define CMDMBOX_HEADER_LEN 4
#define CMDMBOX_INFO_ELEM_HEADER_LEN 4

enum {
	BSS_TYPE_IBSS = 0,
	BSS_TYPE_STA_BSS = 2,
	BSS_TYPE_AP_BSS = 3,
	MAX_BSS_TYPE = 0xFF
};

#define WL1271_JOIN_CMD_CTRL_TX_FLUSH     0x80 /* Firmware flushes all Tx */
#define WL1271_JOIN_CMD_TX_SESSION_OFFSET 1
#define WL1271_JOIN_CMD_BSS_TYPE_5GHZ 0x10

struct wl1271_cmd_join {
	struct wl1271_cmd_header header;

	__le32 bssid_lsb;
	__le16 bssid_msb;
	__le16 beacon_interval; /* in TBTTs */
	__le32 rx_config_options;
	__le32 rx_filter_options;

	/*
	 * The target uses this field to determine the rate at
	 * which to transmit control frame responses (such as
	 * ACK or CTS frames).
	 */
	__le32 basic_rate_set;
	__le32 supported_rate_set;
	u8 dtim_interval;
	/*
	 * bits 0-2: This bitwise field specifies the type
	 * of BSS to start or join (BSS_TYPE_*).
	 * bit 4: Band - The radio band in which to join
	 * or start.
	 *  0 - 2.4GHz band
	 *  1 - 5GHz band
	 * bits 3, 5-7: Reserved
	 */
	u8 bss_type;
	u8 channel;
	u8 ssid_len;
	u8 ssid[IW_ESSID_MAX_SIZE];
	u8 ctrl; /* JOIN_CMD_CTRL_* */
	u8 reserved[3];
} __packed;

struct cmd_enabledisable_path {
	struct wl1271_cmd_header header;

	u8 channel;
	u8 padding[3];
} __packed;

#define WL1271_RATE_AUTOMATIC  0

struct wl1271_cmd_template_set {
	struct wl1271_cmd_header header;

	__le16 len;
	u8 template_type;
	u8 index;  /* relevant only for KLV_TEMPLATE type */
	__le32 enabled_rates;
	u8 short_retry_limit;
	u8 long_retry_limit;
	u8 aflags;
	u8 reserved;
	u8 template_data[WL1271_CMD_TEMPL_MAX_SIZE];
} __packed;

#define TIM_ELE_ID    5
#define PARTIAL_VBM_MAX    251

struct wl1271_tim {
	u8 identity;
	u8 length;
	u8 dtim_count;
	u8 dtim_period;
	u8 bitmap_ctrl;
	u8 pvb_field[PARTIAL_VBM_MAX]; /* Partial Virtual Bitmap */
} __packed;

enum wl1271_cmd_ps_mode {
	STATION_ACTIVE_MODE,
	STATION_POWER_SAVE_MODE
};

struct wl1271_cmd_ps_params {
	struct wl1271_cmd_header header;

	u8 ps_mode; /* STATION_* */
	u8 padding[3];
} __packed;

/* HW encryption keys */
#define NUM_ACCESS_CATEGORIES_COPY 4

enum wl1271_cmd_key_action {
	KEY_ADD_OR_REPLACE = 1,
	KEY_REMOVE         = 2,
	KEY_SET_ID         = 3,
	MAX_KEY_ACTION     = 0xffff,
};

enum wl1271_cmd_key_type {
	KEY_NONE = 0,
	KEY_WEP  = 1,
	KEY_TKIP = 2,
	KEY_AES  = 3,
	KEY_GEM  = 4,
};

/* FIXME: Add description for key-types */

struct wl1271_cmd_set_sta_keys {
	struct wl1271_cmd_header header;

	/* Ignored for default WEP key */
	u8 addr[ETH_ALEN];

	/* key_action_e */
	__le16 key_action;

	__le16 reserved_1;

	/* key size in bytes */
	u8 key_size;

	/* key_type_e */
	u8 key_type;
	u8 ssid_profile;

	/*
	 * TKIP, AES: frame's key id field.
	 * For WEP default key: key id;
	 */
	u8 id;
	u8 reserved_2[6];
	u8 key[MAX_KEY_SIZE];
	__le16 ac_seq_num16[NUM_ACCESS_CATEGORIES_COPY];
	__le32 ac_seq_num32[NUM_ACCESS_CATEGORIES_COPY];
} __packed;

enum wl1271_cmd_lid_key_type {
	UNICAST_LID_TYPE     = 0,
	BROADCAST_LID_TYPE   = 1,
	WEP_DEFAULT_LID_TYPE = 2
};

struct wl1271_cmd_set_ap_keys {
	struct wl1271_cmd_header header;

	/*
	 * Indicates whether the HLID is a unicast key set
	 * or broadcast key set. A special value 0xFF is
	 * used to indicate that the HLID is on WEP-default
	 * (multi-hlids). of type wl1271_cmd_lid_key_type.
	 */
	u8 hlid;

	/*
	 * In WEP-default network (hlid == 0xFF) used to
	 * indicate which network STA/IBSS/AP role should be
	 * changed
	 */
	u8 lid_key_type;

	/*
	 * Key ID - For TKIP and AES key types, this field
	 * indicates the value that should be inserted into
	 * the KeyID field of frames transmitted using this
	 * key entry. For broadcast keys the index use as a
	 * marker for TX/RX key.
	 * For WEP default network (HLID=0xFF), this field
	 * indicates the ID of the key to add or remove.
	 */
	u8 key_id;
	u8 reserved_1;

	/* key_action_e */
	__le16 key_action;

	/* key size in bytes */
	u8 key_size;

	/* key_type_e */
	u8 key_type;

	/* This field holds the security key data to add to the STA table */
	u8 key[MAX_KEY_SIZE];
	__le16 ac_seq_num16[NUM_ACCESS_CATEGORIES_COPY];
	__le32 ac_seq_num32[NUM_ACCESS_CATEGORIES_COPY];
} __packed;

struct wl1271_cmd_test_header {
	u8 id;
	u8 padding[3];
} __packed;

enum wl1271_channel_tune_bands {
	WL1271_CHANNEL_TUNE_BAND_2_4,
	WL1271_CHANNEL_TUNE_BAND_5,
	WL1271_CHANNEL_TUNE_BAND_4_9
};

#define WL1271_PD_REFERENCE_POINT_BAND_B_G  0

#define TEST_CMD_INI_FILE_RADIO_PARAM       0x19
#define TEST_CMD_INI_FILE_GENERAL_PARAM     0x1E
#define TEST_CMD_INI_FILE_RF_EXTENDED_PARAM 0x26

struct wl1271_general_parms_cmd {
	struct wl1271_cmd_header header;

	struct wl1271_cmd_test_header test;

	struct wl1271_ini_general_params general_params;

	u8 sr_debug_table[WL1271_INI_MAX_SMART_REFLEX_PARAM];
	u8 sr_sen_n_p;
	u8 sr_sen_n_p_gain;
	u8 sr_sen_nrn;
	u8 sr_sen_prn;
	u8 padding[3];
} __packed;

struct wl1271_radio_parms_cmd {
	struct wl1271_cmd_header header;

	struct wl1271_cmd_test_header test;

	/* Static radio parameters */
	struct wl1271_ini_band_params_2 static_params_2;
	struct wl1271_ini_band_params_5 static_params_5;

	/* Dynamic radio parameters */
	struct wl1271_ini_fem_params_2 dyn_params_2;
	u8 padding2;
	struct wl1271_ini_fem_params_5 dyn_params_5;
	u8 padding3[2];
} __packed;

struct wl1271_ext_radio_parms_cmd {
	struct wl1271_cmd_header header;

	struct wl1271_cmd_test_header test;

	u8 tx_per_channel_power_compensation_2[CONF_TX_PWR_COMPENSATION_LEN_2];
	u8 tx_per_channel_power_compensation_5[CONF_TX_PWR_COMPENSATION_LEN_5];
	u8 padding[3];
} __packed;

/*
 * There are three types of disconnections:
 *
 * DISCONNECT_IMMEDIATE: the fw doesn't send any frames
 * DISCONNECT_DEAUTH:    the fw generates a DEAUTH request with the reason
 *                       we have passed
 * DISCONNECT_DISASSOC:  the fw generates a DESASSOC request with the reason
 *                       we have passed
 */
enum wl1271_disconnect_type {
	DISCONNECT_IMMEDIATE,
	DISCONNECT_DEAUTH,
	DISCONNECT_DISASSOC
};

struct wl1271_cmd_disconnect {
	struct wl1271_cmd_header header;

	__le32 rx_config_options;
	__le32 rx_filter_options;

	__le16 reason;
	u8  type;

	u8  padding;
} __packed;

#define WL1271_CMD_STA_STATE_CONNECTED  1

struct wl1271_cmd_set_sta_state {
	struct wl1271_cmd_header header;

	u8 state;
	u8 padding[3];
} __packed;

enum wl1271_ssid_type {
	SSID_TYPE_PUBLIC = 0,
	SSID_TYPE_HIDDEN = 1
};

struct wl1271_cmd_bss_start {
	struct wl1271_cmd_header header;

	/* wl1271_ssid_type */
	u8 ssid_type;
	u8 ssid_len;
	u8 ssid[IW_ESSID_MAX_SIZE];
	u8 padding_1[2];

	/* Basic rate set */
	__le32 basic_rate_set;
	/* Aging period in seconds*/
	__le16 aging_period;

	/*
	 * This field specifies the time between target beacon
	 * transmission times (TBTTs), in time units (TUs).
	 * Valid values are 1 to 1024.
	 */
	__le16 beacon_interval;
	u8 bssid[ETH_ALEN];
	u8 bss_index;
	/* Radio band */
	u8 band;
	u8 channel;
	/* The host link id for the AP's global queue */
	u8 global_hlid;
	/* The host link id for the AP's broadcast queue */
	u8 broadcast_hlid;
	/* DTIM count */
	u8 dtim_interval;
	/* Beacon expiry time in ms */
	u8 beacon_expiry;
	u8 padding_2[3];
} __packed;

struct wl1271_cmd_add_sta {
	struct wl1271_cmd_header header;

	u8 addr[ETH_ALEN];
	u8 hlid;
	u8 aid;
	u8 psd_type[NUM_ACCESS_CATEGORIES_COPY];
	__le32 supported_rates;
	u8 bss_index;
	u8 sp_len;
	u8 wmm;
	u8 padding1;
} __packed;

struct wl1271_cmd_remove_sta {
	struct wl1271_cmd_header header;

	u8 hlid;
	u8 reason_opcode;
	u8 send_deauth_flag;
	u8 padding1;
} __packed;

#endif /* __WL1271_CMD_H__ */<|MERGE_RESOLUTION|>--- conflicted
+++ resolved
@@ -140,10 +140,7 @@
 				  * For CTS-to-self (FastCTS) mechanism
 				  * for BT/WLAN coexistence (SoftGemini). */
 	CMD_TEMPL_ARP_RSP,
-<<<<<<< HEAD
-=======
 	CMD_TEMPL_LINK_MEASUREMENT_REPORT,
->>>>>>> b67afe7f
 
 	/* AP-mode specific */
 	CMD_TEMPL_AP_BEACON = 13,
