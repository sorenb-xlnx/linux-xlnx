/*
 * Copyright (c) 2008-2009 Atheros Communications Inc.
 *
 * Permission to use, copy, modify, and/or distribute this software for any
 * purpose with or without fee is hereby granted, provided that the above
 * copyright notice and this permission notice appear in all copies.
 *
 * THE SOFTWARE IS PROVIDED "AS IS" AND THE AUTHOR DISCLAIMS ALL WARRANTIES
 * WITH REGARD TO THIS SOFTWARE INCLUDING ALL IMPLIED WARRANTIES OF
 * MERCHANTABILITY AND FITNESS. IN NO EVENT SHALL THE AUTHOR BE LIABLE FOR
 * ANY SPECIAL, DIRECT, INDIRECT, OR CONSEQUENTIAL DAMAGES OR ANY DAMAGES
 * WHATSOEVER RESULTING FROM LOSS OF USE, DATA OR PROFITS, WHETHER IN AN
 * ACTION OF CONTRACT, NEGLIGENCE OR OTHER TORTIOUS ACTION, ARISING OUT OF
 * OR IN CONNECTION WITH THE USE OR PERFORMANCE OF THIS SOFTWARE.
 */

#ifndef ATH9K_H
#define ATH9K_H

#include <linux/etherdevice.h>
#include <linux/device.h>
#include <linux/leds.h>
#include <linux/completion.h>

#include "debug.h"
#include "common.h"

/*
 * Header for the ath9k.ko driver core *only* -- hw code nor any other driver
 * should rely on this file or its contents.
 */

struct ath_node;

/* Macro to expand scalars to 64-bit objects */

#define	ito64(x) (sizeof(x) == 1) ?			\
	(((unsigned long long int)(x)) & (0xff)) :	\
	(sizeof(x) == 2) ?				\
	(((unsigned long long int)(x)) & 0xffff) :	\
	((sizeof(x) == 4) ?				\
	 (((unsigned long long int)(x)) & 0xffffffff) : \
	 (unsigned long long int)(x))

/* increment with wrap-around */
#define INCR(_l, _sz)   do {			\
		(_l)++;				\
		(_l) &= ((_sz) - 1);		\
	} while (0)

/* decrement with wrap-around */
#define DECR(_l,  _sz)  do {			\
		(_l)--;				\
		(_l) &= ((_sz) - 1);		\
	} while (0)

#define A_MAX(a, b) ((a) > (b) ? (a) : (b))

#define TSF_TO_TU(_h,_l) \
	((((u32)(_h)) << 22) | (((u32)(_l)) >> 10))

#define	ATH_TXQ_SETUP(sc, i)        ((sc)->tx.txqsetup & (1<<i))

struct ath_config {
	u32 ath_aggr_prot;
	u16 txpowlimit;
	u8 cabqReadytime;
};

/*************************/
/* Descriptor Management */
/*************************/

#define ATH_TXBUF_RESET(_bf) do {				\
		(_bf)->bf_stale = false;			\
		(_bf)->bf_lastbf = NULL;			\
		(_bf)->bf_next = NULL;				\
		memset(&((_bf)->bf_state), 0,			\
		       sizeof(struct ath_buf_state));		\
	} while (0)

#define ATH_RXBUF_RESET(_bf) do {		\
		(_bf)->bf_stale = false;	\
	} while (0)

/**
 * enum buffer_type - Buffer type flags
 *
 * @BUF_AMPDU: This buffer is an ampdu, as part of an aggregate (during TX)
 * @BUF_AGGR: Indicates whether the buffer can be aggregated
 *	(used in aggregation scheduling)
 * @BUF_XRETRY: To denote excessive retries of the buffer
 */
enum buffer_type {
	BUF_AMPDU		= BIT(0),
	BUF_AGGR		= BIT(1),
	BUF_XRETRY		= BIT(2),
};

#define bf_isampdu(bf)		(bf->bf_state.bf_type & BUF_AMPDU)
#define bf_isaggr(bf)		(bf->bf_state.bf_type & BUF_AGGR)
#define bf_isxretried(bf)	(bf->bf_state.bf_type & BUF_XRETRY)

#define ATH_TXSTATUS_RING_SIZE 64

struct ath_descdma {
	void *dd_desc;
	dma_addr_t dd_desc_paddr;
	u32 dd_desc_len;
	struct ath_buf *dd_bufptr;
};

int ath_descdma_setup(struct ath_softc *sc, struct ath_descdma *dd,
		      struct list_head *head, const char *name,
		      int nbuf, int ndesc, bool is_tx);
void ath_descdma_cleanup(struct ath_softc *sc, struct ath_descdma *dd,
			 struct list_head *head);

/***********/
/* RX / TX */
/***********/

#define ATH_MAX_ANTENNA         3
#define ATH_RXBUF               512
#define ATH_TXBUF               512
#define ATH_TXBUF_RESERVE       5
#define ATH_MAX_QDEPTH          (ATH_TXBUF / 4 - ATH_TXBUF_RESERVE)
#define ATH_TXMAXTRY            13
#define ATH_MGT_TXMAXTRY        4

#define TID_TO_WME_AC(_tid)				\
	((((_tid) == 0) || ((_tid) == 3)) ? WME_AC_BE :	\
	 (((_tid) == 1) || ((_tid) == 2)) ? WME_AC_BK :	\
	 (((_tid) == 4) || ((_tid) == 5)) ? WME_AC_VI :	\
	 WME_AC_VO)

#define ATH_AGGR_DELIM_SZ          4
#define ATH_AGGR_MINPLEN           256 /* in bytes, minimum packet length */
/* number of delimiters for encryption padding */
#define ATH_AGGR_ENCRYPTDELIM      10
/* minimum h/w qdepth to be sustained to maximize aggregation */
#define ATH_AGGR_MIN_QDEPTH        2
#define ATH_AMPDU_SUBFRAME_DEFAULT 32

#define IEEE80211_SEQ_SEQ_SHIFT    4
#define IEEE80211_SEQ_MAX          4096
#define IEEE80211_WEP_IVLEN        3
#define IEEE80211_WEP_KIDLEN       1
#define IEEE80211_WEP_CRCLEN       4
#define IEEE80211_MAX_MPDU_LEN     (3840 + FCS_LEN +		\
				    (IEEE80211_WEP_IVLEN +	\
				     IEEE80211_WEP_KIDLEN +	\
				     IEEE80211_WEP_CRCLEN))

/* return whether a bit at index _n in bitmap _bm is set
 * _sz is the size of the bitmap  */
#define ATH_BA_ISSET(_bm, _n)  (((_n) < (WME_BA_BMP_SIZE)) &&		\
				((_bm)[(_n) >> 5] & (1 << ((_n) & 31))))

/* return block-ack bitmap index given sequence and starting sequence */
#define ATH_BA_INDEX(_st, _seq) (((_seq) - (_st)) & (IEEE80211_SEQ_MAX - 1))

/* returns delimiter padding required given the packet length */
#define ATH_AGGR_GET_NDELIM(_len)					\
       (((_len) >= ATH_AGGR_MINPLEN) ? 0 :                             \
        DIV_ROUND_UP(ATH_AGGR_MINPLEN - (_len), ATH_AGGR_DELIM_SZ))

#define BAW_WITHIN(_start, _bawsz, _seqno) \
	((((_seqno) - (_start)) & 4095) < (_bawsz))

#define ATH_AN_2_TID(_an, _tidno)  (&(_an)->tid[(_tidno)])

#define ATH_TX_COMPLETE_POLL_INT	1000

enum ATH_AGGR_STATUS {
	ATH_AGGR_DONE,
	ATH_AGGR_BAW_CLOSED,
	ATH_AGGR_LIMITED,
};

#define ATH_TXFIFO_DEPTH 8
struct ath_txq {
	int mac80211_qnum; /* mac80211 queue number, -1 means not mac80211 Q */
	u32 axq_qnum; /* ath9k hardware queue number */
	u32 *axq_link;
	struct list_head axq_q;
	spinlock_t axq_lock;
	u32 axq_depth;
	u32 axq_ampdu_depth;
	bool stopped;
	bool axq_tx_inprogress;
	bool txq_flush_inprogress;
	struct list_head axq_acq;
	struct list_head txq_fifo[ATH_TXFIFO_DEPTH];
	struct list_head txq_fifo_pending;
	u8 txq_headidx;
	u8 txq_tailidx;
	int pending_frames;
};

struct ath_atx_ac {
	struct ath_txq *txq;
	int sched;
	struct list_head list;
	struct list_head tid_q;
};

struct ath_frame_info {
	int framelen;
	u32 keyix;
	enum ath9k_key_type keytype;
	u8 retries;
	u16 seqno;
};

struct ath_buf_state {
	u8 bf_type;
	u8 bfs_paprd;
	unsigned long bfs_paprd_timestamp;
	enum ath9k_internal_frame_type bfs_ftype;
};

struct ath_buf {
	struct list_head list;
	struct ath_buf *bf_lastbf;	/* last buf of this unit (a frame or
					   an aggregate) */
	struct ath_buf *bf_next;	/* next subframe in the aggregate */
	struct sk_buff *bf_mpdu;	/* enclosing frame structure */
	void *bf_desc;			/* virtual addr of desc */
	dma_addr_t bf_daddr;		/* physical addr of desc */
	dma_addr_t bf_buf_addr;	/* physical addr of data buffer, for DMA */
	bool bf_stale;
	u16 bf_flags;
	struct ath_buf_state bf_state;
};

struct ath_atx_tid {
	struct list_head list;
	struct list_head buf_q;
	struct ath_node *an;
	struct ath_atx_ac *ac;
	unsigned long tx_buf[BITS_TO_LONGS(ATH_TID_MAX_BUFS)];
	u16 seq_start;
	u16 seq_next;
	u16 baw_size;
	int tidno;
	int baw_head;   /* first un-acked tx buffer */
	int baw_tail;   /* next unused tx buffer slot */
	int sched;
	int paused;
	u8 state;
};

struct ath_node {
#ifdef CONFIG_ATH9K_DEBUGFS
	struct list_head list; /* for sc->nodes */
	struct ieee80211_sta *sta; /* station struct we're part of */
#endif
	struct ath_atx_tid tid[WME_NUM_TID];
	struct ath_atx_ac ac[WME_NUM_AC];
	u16 maxampdu;
	u8 mpdudensity;
};

#define AGGR_CLEANUP         BIT(1)
#define AGGR_ADDBA_COMPLETE  BIT(2)
#define AGGR_ADDBA_PROGRESS  BIT(3)

struct ath_tx_control {
	struct ath_txq *txq;
	struct ath_node *an;
	int if_id;
	enum ath9k_internal_frame_type frame_type;
	u8 paprd;
};

#define ATH_TX_ERROR        0x01
#define ATH_TX_XRETRY       0x02
#define ATH_TX_BAR          0x04

/**
 * @txq_map:  Index is mac80211 queue number.  This is
 *  not necessarily the same as the hardware queue number
 *  (axq_qnum).
 */
struct ath_tx {
	u16 seq_no;
	u32 txqsetup;
	spinlock_t txbuflock;
	struct list_head txbuf;
	struct ath_txq txq[ATH9K_NUM_TX_QUEUES];
	struct ath_descdma txdma;
	struct ath_txq *txq_map[WME_NUM_AC];
};

struct ath_rx_edma {
	struct sk_buff_head rx_fifo;
	struct sk_buff_head rx_buffers;
	u32 rx_fifo_hwsize;
};

struct ath_rx {
	u8 defant;
	u8 rxotherant;
	u32 *rxlink;
	unsigned int rxfilter;
	spinlock_t rxbuflock;
	struct list_head rxbuf;
	struct ath_descdma rxdma;
	struct ath_buf *rx_bufptr;
	struct ath_rx_edma rx_edma[ATH9K_RX_QUEUE_MAX];

	struct sk_buff *frag;
};

int ath_startrecv(struct ath_softc *sc);
bool ath_stoprecv(struct ath_softc *sc);
void ath_flushrecv(struct ath_softc *sc);
u32 ath_calcrxfilter(struct ath_softc *sc);
int ath_rx_init(struct ath_softc *sc, int nbufs);
void ath_rx_cleanup(struct ath_softc *sc);
int ath_rx_tasklet(struct ath_softc *sc, int flush, bool hp);
struct ath_txq *ath_txq_setup(struct ath_softc *sc, int qtype, int subtype);
void ath_tx_cleanupq(struct ath_softc *sc, struct ath_txq *txq);
bool ath_drain_all_txq(struct ath_softc *sc, bool retry_tx);
void ath_draintxq(struct ath_softc *sc,
		     struct ath_txq *txq, bool retry_tx);
void ath_tx_node_init(struct ath_softc *sc, struct ath_node *an);
void ath_tx_node_cleanup(struct ath_softc *sc, struct ath_node *an);
void ath_txq_schedule(struct ath_softc *sc, struct ath_txq *txq);
int ath_tx_init(struct ath_softc *sc, int nbufs);
void ath_tx_cleanup(struct ath_softc *sc);
int ath_txq_update(struct ath_softc *sc, int qnum,
		   struct ath9k_tx_queue_info *q);
int ath_tx_start(struct ieee80211_hw *hw, struct sk_buff *skb,
		 struct ath_tx_control *txctl);
void ath_tx_tasklet(struct ath_softc *sc);
void ath_tx_edma_tasklet(struct ath_softc *sc);
int ath_tx_aggr_start(struct ath_softc *sc, struct ieee80211_sta *sta,
		      u16 tid, u16 *ssn);
void ath_tx_aggr_stop(struct ath_softc *sc, struct ieee80211_sta *sta, u16 tid);
void ath_tx_aggr_resume(struct ath_softc *sc, struct ieee80211_sta *sta, u16 tid);

/********/
/* VIFs */
/********/

struct ath_vif {
	int av_bslot;
	bool is_bslot_active;
	__le64 tsf_adjust; /* TSF adjustment for staggered beacons */
	enum nl80211_iftype av_opmode;
	struct ath_buf *av_bcbuf;
	u8 bssid[ETH_ALEN]; /* current BSSID from config_interface */
};

/*******************/
/* Beacon Handling */
/*******************/

/*
 * Regardless of the number of beacons we stagger, (i.e. regardless of the
 * number of BSSIDs) if a given beacon does not go out even after waiting this
 * number of beacon intervals, the game's up.
 */
#define BSTUCK_THRESH           	(9 * ATH_BCBUF)
#define	ATH_BCBUF               	4
#define ATH_DEFAULT_BINTVAL     	100 /* TU */
#define ATH_DEFAULT_BMISS_LIMIT 	10
#define IEEE80211_MS_TO_TU(x)           (((x) * 1000) / 1024)

struct ath_beacon_config {
	int beacon_interval;
	u16 listen_interval;
	u16 dtim_period;
	u16 bmiss_timeout;
	u8 dtim_count;
};

struct ath_beacon {
	enum {
		OK,		/* no change needed */
		UPDATE,		/* update pending */
		COMMIT		/* beacon sent, commit change */
	} updateslot;		/* slot time update fsm */

	u32 beaconq;
	u32 bmisscnt;
	u32 ast_be_xmit;
	u64 bc_tstamp;
	struct ieee80211_vif *bslot[ATH_BCBUF];
	int slottime;
	int slotupdate;
	struct ath9k_tx_queue_info beacon_qi;
	struct ath_descdma bdma;
	struct ath_txq *cabq;
	struct list_head bbuf;
};

void ath_beacon_tasklet(unsigned long data);
void ath_beacon_config(struct ath_softc *sc, struct ieee80211_vif *vif);
int ath_beacon_alloc(struct ath_softc *sc, struct ieee80211_vif *vif);
void ath_beacon_return(struct ath_softc *sc, struct ath_vif *avp);
int ath_beaconq_config(struct ath_softc *sc);
void ath9k_set_beaconing_status(struct ath_softc *sc, bool status);

/*******/
/* ANI */
/*******/

#define ATH_STA_SHORT_CALINTERVAL 1000    /* 1 second */
#define ATH_AP_SHORT_CALINTERVAL  100     /* 100 ms */
#define ATH_ANI_POLLINTERVAL_OLD  100     /* 100 ms */
#define ATH_ANI_POLLINTERVAL_NEW  1000    /* 1000 ms */
#define ATH_LONG_CALINTERVAL_INT  1000    /* 1000 ms */
#define ATH_LONG_CALINTERVAL      30000   /* 30 seconds */
#define ATH_RESTART_CALINTERVAL   1200000 /* 20 minutes */

#define ATH_PAPRD_TIMEOUT	100 /* msecs */

void ath_hw_check(struct work_struct *work);
void ath_paprd_calibrate(struct work_struct *work);
void ath_ani_calibrate(unsigned long data);

/**********/
/* BTCOEX */
/**********/

struct ath_btcoex {
	bool hw_timer_enabled;
	spinlock_t btcoex_lock;
	struct timer_list period_timer; /* Timer for BT period */
	u32 bt_priority_cnt;
	unsigned long bt_priority_time;
	int bt_stomp_type; /* Types of BT stomping */
	u32 btcoex_no_stomp; /* in usec */
	u32 btcoex_period; /* in usec */
	u32 btscan_no_stomp; /* in usec */
	struct ath_gen_timer *no_stomp_timer; /* Timer for no BT stomping */
};

int ath_init_btcoex_timer(struct ath_softc *sc);
void ath9k_btcoex_timer_resume(struct ath_softc *sc);
void ath9k_btcoex_timer_pause(struct ath_softc *sc);

/********************/
/*   LED Control    */
/********************/

#define ATH_LED_PIN_DEF 		1
#define ATH_LED_PIN_9287		8
#define ATH_LED_ON_DURATION_IDLE	350	/* in msecs */
#define ATH_LED_OFF_DURATION_IDLE	250	/* in msecs */

enum ath_led_type {
	ATH_LED_RADIO,
	ATH_LED_ASSOC,
	ATH_LED_TX,
	ATH_LED_RX
};

struct ath_led {
	struct ath_softc *sc;
	struct led_classdev led_cdev;
	enum ath_led_type led_type;
	char name[32];
	bool registered;
};

void ath_init_leds(struct ath_softc *sc);
void ath_deinit_leds(struct ath_softc *sc);

/* Antenna diversity/combining */
#define ATH_ANT_RX_CURRENT_SHIFT 4
#define ATH_ANT_RX_MAIN_SHIFT 2
#define ATH_ANT_RX_MASK 0x3

#define ATH_ANT_DIV_COMB_SHORT_SCAN_INTR 50
#define ATH_ANT_DIV_COMB_SHORT_SCAN_PKTCOUNT 0x100
#define ATH_ANT_DIV_COMB_MAX_PKTCOUNT 0x200
#define ATH_ANT_DIV_COMB_INIT_COUNT 95
#define ATH_ANT_DIV_COMB_MAX_COUNT 100
#define ATH_ANT_DIV_COMB_ALT_ANT_RATIO 30
#define ATH_ANT_DIV_COMB_ALT_ANT_RATIO2 20

#define ATH_ANT_DIV_COMB_LNA1_LNA2_DELTA -3
#define ATH_ANT_DIV_COMB_LNA1_LNA2_SWITCH_DELTA -1
#define ATH_ANT_DIV_COMB_LNA1_DELTA_HI -4
#define ATH_ANT_DIV_COMB_LNA1_DELTA_MID -2
#define ATH_ANT_DIV_COMB_LNA1_DELTA_LOW 2

enum ath9k_ant_div_comb_lna_conf {
	ATH_ANT_DIV_COMB_LNA1_MINUS_LNA2,
	ATH_ANT_DIV_COMB_LNA2,
	ATH_ANT_DIV_COMB_LNA1,
	ATH_ANT_DIV_COMB_LNA1_PLUS_LNA2,
};

struct ath_ant_comb {
	u16 count;
	u16 total_pkt_count;
	bool scan;
	bool scan_not_start;
	int main_total_rssi;
	int alt_total_rssi;
	int alt_recv_cnt;
	int main_recv_cnt;
	int rssi_lna1;
	int rssi_lna2;
	int rssi_add;
	int rssi_sub;
	int rssi_first;
	int rssi_second;
	int rssi_third;
	bool alt_good;
	int quick_scan_cnt;
	int main_conf;
	enum ath9k_ant_div_comb_lna_conf first_quick_scan_conf;
	enum ath9k_ant_div_comb_lna_conf second_quick_scan_conf;
	int first_bias;
	int second_bias;
	bool first_ratio;
	bool second_ratio;
	unsigned long scan_start_time;
};

/********************/
/* Main driver core */
/********************/

/*
 * Default cache line size, in bytes.
 * Used when PCI device not fully initialized by bootrom/BIOS
*/
#define DEFAULT_CACHELINE       32
#define ATH_REGCLASSIDS_MAX     10
#define ATH_CABQ_READY_TIME     80      /* % of beacon interval */
#define ATH_MAX_SW_RETRIES      10
#define ATH_CHAN_MAX            255

#define ATH_TXPOWER_MAX         100     /* .5 dBm units */
#define ATH_RATE_DUMMY_MARKER   0

#define SC_OP_INVALID                BIT(0)
#define SC_OP_BEACONS                BIT(1)
#define SC_OP_RXAGGR                 BIT(2)
#define SC_OP_TXAGGR                 BIT(3)
#define SC_OP_OFFCHANNEL             BIT(4)
#define SC_OP_PREAMBLE_SHORT         BIT(5)
#define SC_OP_PROTECT_ENABLE         BIT(6)
#define SC_OP_RXFLUSH                BIT(7)
#define SC_OP_LED_ASSOCIATED         BIT(8)
#define SC_OP_LED_ON                 BIT(9)
#define SC_OP_TSF_RESET              BIT(11)
#define SC_OP_BT_PRIORITY_DETECTED   BIT(12)
#define SC_OP_BT_SCAN		     BIT(13)
#define SC_OP_ANI_RUN		     BIT(14)
#define SC_OP_ENABLE_APM	     BIT(15)

/* Powersave flags */
#define PS_WAIT_FOR_BEACON        BIT(0)
#define PS_WAIT_FOR_CAB           BIT(1)
#define PS_WAIT_FOR_PSPOLL_DATA   BIT(2)
#define PS_WAIT_FOR_TX_ACK        BIT(3)
#define PS_BEACON_SYNC            BIT(4)

struct ath_rate_table;

struct ath9k_vif_iter_data {
	const u8 *hw_macaddr; /* phy's hardware address, set
			       * before starting iteration for
			       * valid bssid mask.
			       */
	u8 mask[ETH_ALEN]; /* bssid mask */
	int naps;      /* number of AP vifs */
	int nmeshes;   /* number of mesh vifs */
	int nstations; /* number of station vifs */
	int nwds;      /* number of nwd vifs */
	int nadhocs;   /* number of adhoc vifs */
	int nothers;   /* number of vifs not specified above. */
};

struct ath_softc {
	struct ieee80211_hw *hw;
	struct device *dev;

	int chan_idx;
	int chan_is_ht;
	struct survey_info *cur_survey;
	struct survey_info survey[ATH9K_NUM_CHANNELS];

	struct tasklet_struct intr_tq;
	struct tasklet_struct bcon_tasklet;
	struct ath_hw *sc_ah;
	void __iomem *mem;
	int irq;
	spinlock_t sc_serial_rw;
	spinlock_t sc_pm_lock;
	spinlock_t sc_pcu_lock;
	struct mutex mutex;
	struct work_struct paprd_work;
	struct work_struct hw_check_work;
	struct completion paprd_complete;

	unsigned int hw_busy_count;

	u32 intrstatus;
	u32 sc_flags; /* SC_OP_* */
	u16 ps_flags; /* PS_* */
	u16 curtxpow;
	bool ps_enabled;
	bool ps_idle;
	short nbcnvifs;
	short nvifs;
	unsigned long ps_usecount;

	struct ath_config config;
	struct ath_rx rx;
	struct ath_tx tx;
	struct ath_beacon beacon;
	struct ieee80211_supported_band sbands[IEEE80211_NUM_BANDS];

	struct ath_led radio_led;
	struct ath_led assoc_led;
	struct ath_led tx_led;
	struct ath_led rx_led;
	struct delayed_work ath_led_blink_work;
	int led_on_duration;
	int led_off_duration;
	int led_on_cnt;
	int led_off_cnt;

	struct ath9k_hw_cal_data caldata;
	int last_rssi;

#ifdef CONFIG_ATH9K_DEBUGFS
	struct ath9k_debug debug;
	spinlock_t nodes_lock;
	struct list_head nodes; /* basically, stations */
	unsigned int tx_complete_poll_work_seen;
#endif
	struct ath_beacon_config cur_beacon_conf;
	struct delayed_work tx_complete_work;
	struct delayed_work hw_pll_work;
	struct ath_btcoex btcoex;

	struct ath_descdma txsdma;

	struct ath_ant_comb ant_comb;
<<<<<<< HEAD
};

struct ath_wiphy {
	struct ath_softc *sc; /* shared for all virtual wiphys */
	struct ieee80211_hw *hw;
	struct ath9k_hw_cal_data caldata;
	enum ath_wiphy_state {
		ATH_WIPHY_INACTIVE,
		ATH_WIPHY_ACTIVE,
		ATH_WIPHY_PAUSING,
		ATH_WIPHY_PAUSED,
		ATH_WIPHY_SCAN,
	} state;
	bool idle;
	int chan_idx;
	int chan_is_ht;
	int last_rssi;
=======
>>>>>>> 70919e23
};

void ath9k_tasklet(unsigned long data);
int ath_reset(struct ath_softc *sc, bool retry_tx);
int ath_cabq_update(struct ath_softc *);

static inline void ath_read_cachesize(struct ath_common *common, int *csz)
{
	common->bus_ops->read_cachesize(common, csz);
}

extern struct ieee80211_ops ath9k_ops;
extern int ath9k_modparam_nohwcrypt;
extern int led_blink;
extern bool is_ath9k_unloaded;

irqreturn_t ath_isr(int irq, void *dev);
void ath9k_init_crypto(struct ath_softc *sc);
int ath9k_init_device(u16 devid, struct ath_softc *sc, u16 subsysid,
		    const struct ath_bus_ops *bus_ops);
void ath9k_deinit_device(struct ath_softc *sc);
void ath9k_set_hw_capab(struct ath_softc *sc, struct ieee80211_hw *hw);
int ath_set_channel(struct ath_softc *sc, struct ieee80211_hw *hw,
		    struct ath9k_channel *hchan);

void ath_radio_enable(struct ath_softc *sc, struct ieee80211_hw *hw);
void ath_radio_disable(struct ath_softc *sc, struct ieee80211_hw *hw);
bool ath9k_setpower(struct ath_softc *sc, enum ath9k_power_mode mode);
bool ath9k_uses_beacons(int type);

#ifdef CONFIG_PCI
int ath_pci_init(void);
void ath_pci_exit(void);
#else
static inline int ath_pci_init(void) { return 0; };
static inline void ath_pci_exit(void) {};
#endif

#ifdef CONFIG_ATHEROS_AR71XX
int ath_ahb_init(void);
void ath_ahb_exit(void);
#else
static inline int ath_ahb_init(void) { return 0; };
static inline void ath_ahb_exit(void) {};
#endif

void ath9k_ps_wakeup(struct ath_softc *sc);
void ath9k_ps_restore(struct ath_softc *sc);

u8 ath_txchainmask_reduction(struct ath_softc *sc, u8 chainmask, u32 rate);

void ath9k_set_bssid_mask(struct ieee80211_hw *hw, struct ieee80211_vif *vif);

void ath_start_rfkill_poll(struct ath_softc *sc);
extern void ath9k_rfkill_poll_state(struct ieee80211_hw *hw);
void ath9k_calculate_iter_data(struct ieee80211_hw *hw,
			       struct ieee80211_vif *vif,
			       struct ath9k_vif_iter_data *iter_data);


#endif /* ATH9K_H */<|MERGE_RESOLUTION|>--- conflicted
+++ resolved
@@ -647,26 +647,6 @@
 	struct ath_descdma txsdma;
 
 	struct ath_ant_comb ant_comb;
-<<<<<<< HEAD
-};
-
-struct ath_wiphy {
-	struct ath_softc *sc; /* shared for all virtual wiphys */
-	struct ieee80211_hw *hw;
-	struct ath9k_hw_cal_data caldata;
-	enum ath_wiphy_state {
-		ATH_WIPHY_INACTIVE,
-		ATH_WIPHY_ACTIVE,
-		ATH_WIPHY_PAUSING,
-		ATH_WIPHY_PAUSED,
-		ATH_WIPHY_SCAN,
-	} state;
-	bool idle;
-	int chan_idx;
-	int chan_is_ht;
-	int last_rssi;
-=======
->>>>>>> 70919e23
 };
 
 void ath9k_tasklet(unsigned long data);
