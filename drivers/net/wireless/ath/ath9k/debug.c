/*
 * Copyright (c) 2008-2009 Atheros Communications Inc.
 *
 * Permission to use, copy, modify, and/or distribute this software for any
 * purpose with or without fee is hereby granted, provided that the above
 * copyright notice and this permission notice appear in all copies.
 *
 * THE SOFTWARE IS PROVIDED "AS IS" AND THE AUTHOR DISCLAIMS ALL WARRANTIES
 * WITH REGARD TO THIS SOFTWARE INCLUDING ALL IMPLIED WARRANTIES OF
 * MERCHANTABILITY AND FITNESS. IN NO EVENT SHALL THE AUTHOR BE LIABLE FOR
 * ANY SPECIAL, DIRECT, INDIRECT, OR CONSEQUENTIAL DAMAGES OR ANY DAMAGES
 * WHATSOEVER RESULTING FROM LOSS OF USE, DATA OR PROFITS, WHETHER IN AN
 * ACTION OF CONTRACT, NEGLIGENCE OR OTHER TORTIOUS ACTION, ARISING OUT OF
 * OR IN CONNECTION WITH THE USE OR PERFORMANCE OF THIS SOFTWARE.
 */

#include <linux/slab.h>
#include <asm/unaligned.h>

#include "ath9k.h"

#define REG_WRITE_D(_ah, _reg, _val) \
	ath9k_hw_common(_ah)->ops->write((_ah), (_val), (_reg))
#define REG_READ_D(_ah, _reg) \
	ath9k_hw_common(_ah)->ops->read((_ah), (_reg))

static int ath9k_debugfs_open(struct inode *inode, struct file *file)
{
	file->private_data = inode->i_private;
	return 0;
}

#ifdef CONFIG_ATH_DEBUG

static ssize_t read_file_debug(struct file *file, char __user *user_buf,
			     size_t count, loff_t *ppos)
{
	struct ath_softc *sc = file->private_data;
	struct ath_common *common = ath9k_hw_common(sc->sc_ah);
	char buf[32];
	unsigned int len;

	len = sprintf(buf, "0x%08x\n", common->debug_mask);
	return simple_read_from_buffer(user_buf, count, ppos, buf, len);
}

static ssize_t write_file_debug(struct file *file, const char __user *user_buf,
			     size_t count, loff_t *ppos)
{
	struct ath_softc *sc = file->private_data;
	struct ath_common *common = ath9k_hw_common(sc->sc_ah);
	unsigned long mask;
	char buf[32];
	ssize_t len;

	len = min(count, sizeof(buf) - 1);
	if (copy_from_user(buf, user_buf, len))
		return -EFAULT;

	buf[len] = '\0';
	if (strict_strtoul(buf, 0, &mask))
		return -EINVAL;

	common->debug_mask = mask;
	return count;
}

static const struct file_operations fops_debug = {
	.read = read_file_debug,
	.write = write_file_debug,
	.open = ath9k_debugfs_open,
	.owner = THIS_MODULE,
	.llseek = default_llseek,
};

#endif

#define DMA_BUF_LEN 1024

static ssize_t read_file_tx_chainmask(struct file *file, char __user *user_buf,
			     size_t count, loff_t *ppos)
{
	struct ath_softc *sc = file->private_data;
	struct ath_common *common = ath9k_hw_common(sc->sc_ah);
	char buf[32];
	unsigned int len;

	len = sprintf(buf, "0x%08x\n", common->tx_chainmask);
	return simple_read_from_buffer(user_buf, count, ppos, buf, len);
}

static ssize_t write_file_tx_chainmask(struct file *file, const char __user *user_buf,
			     size_t count, loff_t *ppos)
{
	struct ath_softc *sc = file->private_data;
	struct ath_common *common = ath9k_hw_common(sc->sc_ah);
	unsigned long mask;
	char buf[32];
	ssize_t len;

	len = min(count, sizeof(buf) - 1);
	if (copy_from_user(buf, user_buf, len))
		return -EFAULT;

	buf[len] = '\0';
	if (strict_strtoul(buf, 0, &mask))
		return -EINVAL;

	common->tx_chainmask = mask;
	sc->sc_ah->caps.tx_chainmask = mask;
	return count;
}

static const struct file_operations fops_tx_chainmask = {
	.read = read_file_tx_chainmask,
	.write = write_file_tx_chainmask,
	.open = ath9k_debugfs_open,
	.owner = THIS_MODULE,
	.llseek = default_llseek,
};


static ssize_t read_file_rx_chainmask(struct file *file, char __user *user_buf,
			     size_t count, loff_t *ppos)
{
	struct ath_softc *sc = file->private_data;
	struct ath_common *common = ath9k_hw_common(sc->sc_ah);
	char buf[32];
	unsigned int len;

	len = sprintf(buf, "0x%08x\n", common->rx_chainmask);
	return simple_read_from_buffer(user_buf, count, ppos, buf, len);
}

static ssize_t write_file_rx_chainmask(struct file *file, const char __user *user_buf,
			     size_t count, loff_t *ppos)
{
	struct ath_softc *sc = file->private_data;
	struct ath_common *common = ath9k_hw_common(sc->sc_ah);
	unsigned long mask;
	char buf[32];
	ssize_t len;

	len = min(count, sizeof(buf) - 1);
	if (copy_from_user(buf, user_buf, len))
		return -EFAULT;

	buf[len] = '\0';
	if (strict_strtoul(buf, 0, &mask))
		return -EINVAL;

	common->rx_chainmask = mask;
	sc->sc_ah->caps.rx_chainmask = mask;
	return count;
}

static const struct file_operations fops_rx_chainmask = {
	.read = read_file_rx_chainmask,
	.write = write_file_rx_chainmask,
	.open = ath9k_debugfs_open,
	.owner = THIS_MODULE,
	.llseek = default_llseek,
};


static ssize_t read_file_dma(struct file *file, char __user *user_buf,
			     size_t count, loff_t *ppos)
{
	struct ath_softc *sc = file->private_data;
	struct ath_hw *ah = sc->sc_ah;
	char *buf;
	int retval;
	unsigned int len = 0;
	u32 val[ATH9K_NUM_DMA_DEBUG_REGS];
	int i, qcuOffset = 0, dcuOffset = 0;
	u32 *qcuBase = &val[0], *dcuBase = &val[4];

	buf = kmalloc(DMA_BUF_LEN, GFP_KERNEL);
	if (!buf)
		return -ENOMEM;

	ath9k_ps_wakeup(sc);

	REG_WRITE_D(ah, AR_MACMISC,
		  ((AR_MACMISC_DMA_OBS_LINE_8 << AR_MACMISC_DMA_OBS_S) |
		   (AR_MACMISC_MISC_OBS_BUS_1 <<
		    AR_MACMISC_MISC_OBS_BUS_MSB_S)));

	len += snprintf(buf + len, DMA_BUF_LEN - len,
			"Raw DMA Debug values:\n");

	for (i = 0; i < ATH9K_NUM_DMA_DEBUG_REGS; i++) {
		if (i % 4 == 0)
			len += snprintf(buf + len, DMA_BUF_LEN - len, "\n");

		val[i] = REG_READ_D(ah, AR_DMADBG_0 + (i * sizeof(u32)));
		len += snprintf(buf + len, DMA_BUF_LEN - len, "%d: %08x ",
				i, val[i]);
	}

	len += snprintf(buf + len, DMA_BUF_LEN - len, "\n\n");
	len += snprintf(buf + len, DMA_BUF_LEN - len,
			"Num QCU: chain_st fsp_ok fsp_st DCU: chain_st\n");

	for (i = 0; i < ATH9K_NUM_QUEUES; i++, qcuOffset += 4, dcuOffset += 5) {
		if (i == 8) {
			qcuOffset = 0;
			qcuBase++;
		}

		if (i == 6) {
			dcuOffset = 0;
			dcuBase++;
		}

		len += snprintf(buf + len, DMA_BUF_LEN - len,
			"%2d          %2x      %1x     %2x           %2x\n",
			i, (*qcuBase & (0x7 << qcuOffset)) >> qcuOffset,
			(*qcuBase & (0x8 << qcuOffset)) >> (qcuOffset + 3),
			val[2] & (0x7 << (i * 3)) >> (i * 3),
			(*dcuBase & (0x1f << dcuOffset)) >> dcuOffset);
	}

	len += snprintf(buf + len, DMA_BUF_LEN - len, "\n");

	len += snprintf(buf + len, DMA_BUF_LEN - len,
		"qcu_stitch state:   %2x    qcu_fetch state:        %2x\n",
		(val[3] & 0x003c0000) >> 18, (val[3] & 0x03c00000) >> 22);
	len += snprintf(buf + len, DMA_BUF_LEN - len,
		"qcu_complete state: %2x    dcu_complete state:     %2x\n",
		(val[3] & 0x1c000000) >> 26, (val[6] & 0x3));
	len += snprintf(buf + len, DMA_BUF_LEN - len,
		"dcu_arb state:      %2x    dcu_fp state:           %2x\n",
		(val[5] & 0x06000000) >> 25, (val[5] & 0x38000000) >> 27);
	len += snprintf(buf + len, DMA_BUF_LEN - len,
		"chan_idle_dur:     %3d    chan_idle_dur_valid:     %1d\n",
		(val[6] & 0x000003fc) >> 2, (val[6] & 0x00000400) >> 10);
	len += snprintf(buf + len, DMA_BUF_LEN - len,
		"txfifo_valid_0:      %1d    txfifo_valid_1:          %1d\n",
		(val[6] & 0x00000800) >> 11, (val[6] & 0x00001000) >> 12);
	len += snprintf(buf + len, DMA_BUF_LEN - len,
		"txfifo_dcu_num_0:   %2d    txfifo_dcu_num_1:       %2d\n",
		(val[6] & 0x0001e000) >> 13, (val[6] & 0x001e0000) >> 17);

	len += snprintf(buf + len, DMA_BUF_LEN - len, "pcu observe: 0x%x\n",
			REG_READ_D(ah, AR_OBS_BUS_1));
	len += snprintf(buf + len, DMA_BUF_LEN - len,
			"AR_CR: 0x%x\n", REG_READ_D(ah, AR_CR));

	ath9k_ps_restore(sc);

	if (len > DMA_BUF_LEN)
		len = DMA_BUF_LEN;

	retval = simple_read_from_buffer(user_buf, count, ppos, buf, len);
	kfree(buf);
	return retval;
}

static const struct file_operations fops_dma = {
	.read = read_file_dma,
	.open = ath9k_debugfs_open,
	.owner = THIS_MODULE,
	.llseek = default_llseek,
};


void ath_debug_stat_interrupt(struct ath_softc *sc, enum ath9k_int status)
{
	if (status)
		sc->debug.stats.istats.total++;
	if (sc->sc_ah->caps.hw_caps & ATH9K_HW_CAP_EDMA) {
		if (status & ATH9K_INT_RXLP)
			sc->debug.stats.istats.rxlp++;
		if (status & ATH9K_INT_RXHP)
			sc->debug.stats.istats.rxhp++;
		if (status & ATH9K_INT_BB_WATCHDOG)
			sc->debug.stats.istats.bb_watchdog++;
	} else {
		if (status & ATH9K_INT_RX)
			sc->debug.stats.istats.rxok++;
	}
	if (status & ATH9K_INT_RXEOL)
		sc->debug.stats.istats.rxeol++;
	if (status & ATH9K_INT_RXORN)
		sc->debug.stats.istats.rxorn++;
	if (status & ATH9K_INT_TX)
		sc->debug.stats.istats.txok++;
	if (status & ATH9K_INT_TXURN)
		sc->debug.stats.istats.txurn++;
	if (status & ATH9K_INT_MIB)
		sc->debug.stats.istats.mib++;
	if (status & ATH9K_INT_RXPHY)
		sc->debug.stats.istats.rxphyerr++;
	if (status & ATH9K_INT_RXKCM)
		sc->debug.stats.istats.rx_keycache_miss++;
	if (status & ATH9K_INT_SWBA)
		sc->debug.stats.istats.swba++;
	if (status & ATH9K_INT_BMISS)
		sc->debug.stats.istats.bmiss++;
	if (status & ATH9K_INT_BNR)
		sc->debug.stats.istats.bnr++;
	if (status & ATH9K_INT_CST)
		sc->debug.stats.istats.cst++;
	if (status & ATH9K_INT_GTT)
		sc->debug.stats.istats.gtt++;
	if (status & ATH9K_INT_TIM)
		sc->debug.stats.istats.tim++;
	if (status & ATH9K_INT_CABEND)
		sc->debug.stats.istats.cabend++;
	if (status & ATH9K_INT_DTIMSYNC)
		sc->debug.stats.istats.dtimsync++;
	if (status & ATH9K_INT_DTIM)
		sc->debug.stats.istats.dtim++;
}

static ssize_t read_file_interrupt(struct file *file, char __user *user_buf,
				   size_t count, loff_t *ppos)
{
	struct ath_softc *sc = file->private_data;
	char buf[512];
	unsigned int len = 0;

	if (sc->sc_ah->caps.hw_caps & ATH9K_HW_CAP_EDMA) {
		len += snprintf(buf + len, sizeof(buf) - len,
			"%8s: %10u\n", "RXLP", sc->debug.stats.istats.rxlp);
		len += snprintf(buf + len, sizeof(buf) - len,
			"%8s: %10u\n", "RXHP", sc->debug.stats.istats.rxhp);
		len += snprintf(buf + len, sizeof(buf) - len,
			"%8s: %10u\n", "WATCHDOG",
			sc->debug.stats.istats.bb_watchdog);
	} else {
		len += snprintf(buf + len, sizeof(buf) - len,
			"%8s: %10u\n", "RX", sc->debug.stats.istats.rxok);
	}
	len += snprintf(buf + len, sizeof(buf) - len,
		"%8s: %10u\n", "RXEOL", sc->debug.stats.istats.rxeol);
	len += snprintf(buf + len, sizeof(buf) - len,
		"%8s: %10u\n", "RXORN", sc->debug.stats.istats.rxorn);
	len += snprintf(buf + len, sizeof(buf) - len,
		"%8s: %10u\n", "TX", sc->debug.stats.istats.txok);
	len += snprintf(buf + len, sizeof(buf) - len,
		"%8s: %10u\n", "TXURN", sc->debug.stats.istats.txurn);
	len += snprintf(buf + len, sizeof(buf) - len,
		"%8s: %10u\n", "MIB", sc->debug.stats.istats.mib);
	len += snprintf(buf + len, sizeof(buf) - len,
		"%8s: %10u\n", "RXPHY", sc->debug.stats.istats.rxphyerr);
	len += snprintf(buf + len, sizeof(buf) - len,
		"%8s: %10u\n", "RXKCM", sc->debug.stats.istats.rx_keycache_miss);
	len += snprintf(buf + len, sizeof(buf) - len,
		"%8s: %10u\n", "SWBA", sc->debug.stats.istats.swba);
	len += snprintf(buf + len, sizeof(buf) - len,
		"%8s: %10u\n", "BMISS", sc->debug.stats.istats.bmiss);
	len += snprintf(buf + len, sizeof(buf) - len,
		"%8s: %10u\n", "BNR", sc->debug.stats.istats.bnr);
	len += snprintf(buf + len, sizeof(buf) - len,
		"%8s: %10u\n", "CST", sc->debug.stats.istats.cst);
	len += snprintf(buf + len, sizeof(buf) - len,
		"%8s: %10u\n", "GTT", sc->debug.stats.istats.gtt);
	len += snprintf(buf + len, sizeof(buf) - len,
		"%8s: %10u\n", "TIM", sc->debug.stats.istats.tim);
	len += snprintf(buf + len, sizeof(buf) - len,
		"%8s: %10u\n", "CABEND", sc->debug.stats.istats.cabend);
	len += snprintf(buf + len, sizeof(buf) - len,
		"%8s: %10u\n", "DTIMSYNC", sc->debug.stats.istats.dtimsync);
	len += snprintf(buf + len, sizeof(buf) - len,
		"%8s: %10u\n", "DTIM", sc->debug.stats.istats.dtim);
	len += snprintf(buf + len, sizeof(buf) - len,
		"%8s: %10u\n", "TOTAL", sc->debug.stats.istats.total);

	if (len > sizeof(buf))
		len = sizeof(buf);

	return simple_read_from_buffer(user_buf, count, ppos, buf, len);
}

static const struct file_operations fops_interrupt = {
	.read = read_file_interrupt,
	.open = ath9k_debugfs_open,
	.owner = THIS_MODULE,
	.llseek = default_llseek,
};

static ssize_t read_file_wiphy(struct file *file, char __user *user_buf,
			       size_t count, loff_t *ppos)
{
	struct ath_softc *sc = file->private_data;
	struct ieee80211_channel *chan = sc->hw->conf.channel;
	char buf[512];
	unsigned int len = 0;
	u8 addr[ETH_ALEN];
	u32 tmp;

	len += snprintf(buf + len, sizeof(buf) - len,
			"%s (chan=%d ht=%d)\n",
			wiphy_name(sc->hw->wiphy),
			ieee80211_frequency_to_channel(chan->center_freq),
			conf_is_ht(&sc->hw->conf));

	put_unaligned_le32(REG_READ_D(sc->sc_ah, AR_STA_ID0), addr);
	put_unaligned_le16(REG_READ_D(sc->sc_ah, AR_STA_ID1) & 0xffff, addr + 4);
	len += snprintf(buf + len, sizeof(buf) - len,
			"addr: %pM\n", addr);
	put_unaligned_le32(REG_READ_D(sc->sc_ah, AR_BSSMSKL), addr);
	put_unaligned_le16(REG_READ_D(sc->sc_ah, AR_BSSMSKU) & 0xffff, addr + 4);
	len += snprintf(buf + len, sizeof(buf) - len,
			"addrmask: %pM\n", addr);
	tmp = ath9k_hw_getrxfilter(sc->sc_ah);
	len += snprintf(buf + len, sizeof(buf) - len,
			"rfilt: 0x%x", tmp);
	if (tmp & ATH9K_RX_FILTER_UCAST)
		len += snprintf(buf + len, sizeof(buf) - len, " UCAST");
	if (tmp & ATH9K_RX_FILTER_MCAST)
		len += snprintf(buf + len, sizeof(buf) - len, " MCAST");
	if (tmp & ATH9K_RX_FILTER_BCAST)
		len += snprintf(buf + len, sizeof(buf) - len, " BCAST");
	if (tmp & ATH9K_RX_FILTER_CONTROL)
		len += snprintf(buf + len, sizeof(buf) - len, " CONTROL");
	if (tmp & ATH9K_RX_FILTER_BEACON)
		len += snprintf(buf + len, sizeof(buf) - len, " BEACON");
	if (tmp & ATH9K_RX_FILTER_PROM)
		len += snprintf(buf + len, sizeof(buf) - len, " PROM");
	if (tmp & ATH9K_RX_FILTER_PROBEREQ)
		len += snprintf(buf + len, sizeof(buf) - len, " PROBEREQ");
	if (tmp & ATH9K_RX_FILTER_PHYERR)
		len += snprintf(buf + len, sizeof(buf) - len, " PHYERR");
	if (tmp & ATH9K_RX_FILTER_MYBEACON)
		len += snprintf(buf + len, sizeof(buf) - len, " MYBEACON");
	if (tmp & ATH9K_RX_FILTER_COMP_BAR)
		len += snprintf(buf + len, sizeof(buf) - len, " COMP_BAR");
	if (tmp & ATH9K_RX_FILTER_PSPOLL)
		len += snprintf(buf + len, sizeof(buf) - len, " PSPOLL");
	if (tmp & ATH9K_RX_FILTER_PHYRADAR)
		len += snprintf(buf + len, sizeof(buf) - len, " PHYRADAR");
	if (tmp & ATH9K_RX_FILTER_MCAST_BCAST_ALL)
		len += snprintf(buf + len, sizeof(buf) - len, " MCAST_BCAST_ALL\n");
	else
		len += snprintf(buf + len, sizeof(buf) - len, "\n");

	if (len > sizeof(buf))
		len = sizeof(buf);

	return simple_read_from_buffer(user_buf, count, ppos, buf, len);
}

static const struct file_operations fops_wiphy = {
	.read = read_file_wiphy,
	.open = ath9k_debugfs_open,
	.owner = THIS_MODULE,
	.llseek = default_llseek,
};

#define PR_QNUM(_n) sc->tx.txq_map[_n]->axq_qnum
#define PR(str, elem)							\
	do {								\
		len += snprintf(buf + len, size - len,			\
				"%s%13u%11u%10u%10u\n", str,		\
<<<<<<< HEAD
		sc->debug.stats.txstats[WME_AC_BE].elem, \
		sc->debug.stats.txstats[WME_AC_BK].elem, \
		sc->debug.stats.txstats[WME_AC_VI].elem, \
		sc->debug.stats.txstats[WME_AC_VO].elem); \
=======
		sc->debug.stats.txstats[PR_QNUM(WME_AC_BE)].elem, \
		sc->debug.stats.txstats[PR_QNUM(WME_AC_BK)].elem, \
		sc->debug.stats.txstats[PR_QNUM(WME_AC_VI)].elem, \
		sc->debug.stats.txstats[PR_QNUM(WME_AC_VO)].elem); \
>>>>>>> 3e11210d
		if (len >= size)			  \
			goto done;			  \
} while(0)

#define PRX(str, elem)							\
do {									\
	len += snprintf(buf + len, size - len,				\
			"%s%13u%11u%10u%10u\n", str,			\
<<<<<<< HEAD
			(unsigned int)(sc->tx.txq[ATH_TXQ_AC_BE].elem),	\
			(unsigned int)(sc->tx.txq[ATH_TXQ_AC_BK].elem),	\
			(unsigned int)(sc->tx.txq[ATH_TXQ_AC_VI].elem),	\
			(unsigned int)(sc->tx.txq[ATH_TXQ_AC_VO].elem));	\
=======
			(unsigned int)(sc->tx.txq_map[WME_AC_BE]->elem),	\
			(unsigned int)(sc->tx.txq_map[WME_AC_BK]->elem),	\
			(unsigned int)(sc->tx.txq_map[WME_AC_VI]->elem),	\
			(unsigned int)(sc->tx.txq_map[WME_AC_VO]->elem));	\
>>>>>>> 3e11210d
	if (len >= size)						\
		goto done;						\
} while(0)

#define PRQLE(str, elem)						\
do {									\
	len += snprintf(buf + len, size - len,				\
			"%s%13i%11i%10i%10i\n", str,			\
<<<<<<< HEAD
			list_empty(&sc->tx.txq[ATH_TXQ_AC_BE].elem),	\
			list_empty(&sc->tx.txq[ATH_TXQ_AC_BK].elem),	\
			list_empty(&sc->tx.txq[ATH_TXQ_AC_VI].elem),	\
			list_empty(&sc->tx.txq[ATH_TXQ_AC_VO].elem));	\
=======
			list_empty(&sc->tx.txq_map[WME_AC_BE]->elem),	\
			list_empty(&sc->tx.txq_map[WME_AC_BK]->elem),	\
			list_empty(&sc->tx.txq_map[WME_AC_VI]->elem),	\
			list_empty(&sc->tx.txq_map[WME_AC_VO]->elem));	\
>>>>>>> 3e11210d
	if (len >= size)						\
		goto done;						\
} while (0)

static ssize_t read_file_xmit(struct file *file, char __user *user_buf,
			      size_t count, loff_t *ppos)
{
	struct ath_softc *sc = file->private_data;
	char *buf;
	unsigned int len = 0, size = 8000;
	int i;
	ssize_t retval = 0;
	char tmp[32];

	buf = kzalloc(size, GFP_KERNEL);
	if (buf == NULL)
		return -ENOMEM;

	len += sprintf(buf, "Num-Tx-Queues: %i  tx-queues-setup: 0x%x"
		       " poll-work-seen: %u\n"
		       "%30s %10s%10s%10s\n\n",
		       ATH9K_NUM_TX_QUEUES, sc->tx.txqsetup,
		       sc->tx_complete_poll_work_seen,
		       "BE", "BK", "VI", "VO");

	PR("MPDUs Queued:    ", queued);
	PR("MPDUs Completed: ", completed);
	PR("Aggregates:      ", a_aggr);
	PR("AMPDUs Queued HW:", a_queued_hw);
	PR("AMPDUs Queued SW:", a_queued_sw);
	PR("AMPDUs Completed:", a_completed);
	PR("AMPDUs Retried:  ", a_retries);
	PR("AMPDUs XRetried: ", a_xretries);
	PR("FIFO Underrun:   ", fifo_underrun);
	PR("TXOP Exceeded:   ", xtxop);
	PR("TXTIMER Expiry:  ", timer_exp);
	PR("DESC CFG Error:  ", desc_cfg_err);
	PR("DATA Underrun:   ", data_underrun);
	PR("DELIM Underrun:  ", delim_underrun);
	PR("TX-Pkts-All:     ", tx_pkts_all);
	PR("TX-Bytes-All:    ", tx_bytes_all);
	PR("hw-put-tx-buf:   ", puttxbuf);
	PR("hw-tx-start:     ", txstart);
	PR("hw-tx-proc-desc: ", txprocdesc);
	len += snprintf(buf + len, size - len,
			"%s%11p%11p%10p%10p\n", "txq-memory-address:",
<<<<<<< HEAD
			&(sc->tx.txq[ATH_TXQ_AC_BE]),
			&(sc->tx.txq[ATH_TXQ_AC_BK]),
			&(sc->tx.txq[ATH_TXQ_AC_VI]),
			&(sc->tx.txq[ATH_TXQ_AC_VO]));
=======
			&(sc->tx.txq_map[WME_AC_BE]),
			&(sc->tx.txq_map[WME_AC_BK]),
			&(sc->tx.txq_map[WME_AC_VI]),
			&(sc->tx.txq_map[WME_AC_VO]));
>>>>>>> 3e11210d
	if (len >= size)
		goto done;

	PRX("axq-qnum:        ", axq_qnum);
	PRX("axq-depth:       ", axq_depth);
	PRX("axq-ampdu_depth: ", axq_ampdu_depth);
	PRX("axq-stopped      ", stopped);
	PRX("tx-in-progress   ", axq_tx_inprogress);
	PRX("pending-frames   ", pending_frames);
	PRX("txq_headidx:     ", txq_headidx);
	PRX("txq_tailidx:     ", txq_headidx);

	PRQLE("axq_q empty:       ", axq_q);
	PRQLE("axq_acq empty:     ", axq_acq);
	PRQLE("txq_fifo_pending:  ", txq_fifo_pending);
	for (i = 0; i < ATH_TXFIFO_DEPTH; i++) {
		snprintf(tmp, sizeof(tmp) - 1, "txq_fifo[%i] empty: ", i);
		PRQLE(tmp, txq_fifo[i]);
	}

	/* Print out more detailed queue-info */
	for (i = 0; i <= WME_AC_BK; i++) {
		struct ath_txq *txq = &(sc->tx.txq[i]);
		struct ath_atx_ac *ac;
		struct ath_atx_tid *tid;
		if (len >= size)
			goto done;
		spin_lock_bh(&txq->axq_lock);
		if (!list_empty(&txq->axq_acq)) {
			ac = list_first_entry(&txq->axq_acq, struct ath_atx_ac,
					      list);
			len += snprintf(buf + len, size - len,
					"txq[%i] first-ac: %p sched: %i\n",
					i, ac, ac->sched);
			if (list_empty(&ac->tid_q) || (len >= size))
				goto done_for;
			tid = list_first_entry(&ac->tid_q, struct ath_atx_tid,
					       list);
			len += snprintf(buf + len, size - len,
					" first-tid: %p sched: %i paused: %i\n",
					tid, tid->sched, tid->paused);
		}
	done_for:
		spin_unlock_bh(&txq->axq_lock);
	}

done:
	if (len > size)
		len = size;

	retval = simple_read_from_buffer(user_buf, count, ppos, buf, len);
	kfree(buf);

	return retval;
}

static ssize_t read_file_stations(struct file *file, char __user *user_buf,
				  size_t count, loff_t *ppos)
{
	struct ath_softc *sc = file->private_data;
	char *buf;
	unsigned int len = 0, size = 64000;
	struct ath_node *an = NULL;
	ssize_t retval = 0;
	int q;

	buf = kzalloc(size, GFP_KERNEL);
	if (buf == NULL)
		return -ENOMEM;

	len += snprintf(buf + len, size - len,
			"Stations:\n"
			" tid: addr sched paused buf_q-empty an ac\n"
			" ac: addr sched tid_q-empty txq\n");

	spin_lock(&sc->nodes_lock);
	list_for_each_entry(an, &sc->nodes, list) {
		len += snprintf(buf + len, size - len,
				"%pM\n", an->sta->addr);
		if (len >= size)
			goto done;

		for (q = 0; q < WME_NUM_TID; q++) {
			struct ath_atx_tid *tid = &(an->tid[q]);
			len += snprintf(buf + len, size - len,
					" tid: %p %s %s %i %p %p\n",
					tid, tid->sched ? "sched" : "idle",
					tid->paused ? "paused" : "running",
					list_empty(&tid->buf_q),
					tid->an, tid->ac);
			if (len >= size)
				goto done;
		}

		for (q = 0; q < WME_NUM_AC; q++) {
			struct ath_atx_ac *ac = &(an->ac[q]);
			len += snprintf(buf + len, size - len,
					" ac: %p %s %i %p\n",
					ac, ac->sched ? "sched" : "idle",
					list_empty(&ac->tid_q), ac->txq);
			if (len >= size)
				goto done;
		}
	}

done:
	spin_unlock(&sc->nodes_lock);
	if (len > size)
		len = size;

	retval = simple_read_from_buffer(user_buf, count, ppos, buf, len);
	kfree(buf);

	return retval;
}

static ssize_t read_file_misc(struct file *file, char __user *user_buf,
			      size_t count, loff_t *ppos)
{
	struct ath_softc *sc = file->private_data;
	struct ath_common *common = ath9k_hw_common(sc->sc_ah);
	struct ath_hw *ah = sc->sc_ah;
	struct ieee80211_hw *hw = sc->hw;
	char *buf;
	unsigned int len = 0, size = 8000;
	ssize_t retval = 0;
	const char *tmp;
	unsigned int reg;
	struct ath9k_vif_iter_data iter_data;

	ath9k_calculate_iter_data(hw, NULL, &iter_data);
	
	buf = kzalloc(size, GFP_KERNEL);
	if (buf == NULL)
		return -ENOMEM;

	switch (sc->sc_ah->opmode) {
	case  NL80211_IFTYPE_ADHOC:
		tmp = "ADHOC";
		break;
	case  NL80211_IFTYPE_MESH_POINT:
		tmp = "MESH";
		break;
	case  NL80211_IFTYPE_AP:
		tmp = "AP";
		break;
	case  NL80211_IFTYPE_STATION:
		tmp = "STATION";
		break;
	default:
		tmp = "???";
		break;
	}

	len += snprintf(buf + len, size - len,
			"curbssid: %pM\n"
			"OP-Mode: %s(%i)\n"
			"Beacon-Timer-Register: 0x%x\n",
			common->curbssid,
			tmp, (int)(sc->sc_ah->opmode),
			REG_READ(ah, AR_BEACON_PERIOD));

	reg = REG_READ(ah, AR_TIMER_MODE);
	len += snprintf(buf + len, size - len, "Timer-Mode-Register: 0x%x (",
			reg);
	if (reg & AR_TBTT_TIMER_EN)
		len += snprintf(buf + len, size - len, "TBTT ");
	if (reg & AR_DBA_TIMER_EN)
		len += snprintf(buf + len, size - len, "DBA ");
	if (reg & AR_SWBA_TIMER_EN)
		len += snprintf(buf + len, size - len, "SWBA ");
	if (reg & AR_HCF_TIMER_EN)
		len += snprintf(buf + len, size - len, "HCF ");
	if (reg & AR_TIM_TIMER_EN)
		len += snprintf(buf + len, size - len, "TIM ");
	if (reg & AR_DTIM_TIMER_EN)
		len += snprintf(buf + len, size - len, "DTIM ");
	len += snprintf(buf + len, size - len, ")\n");

	reg = sc->sc_ah->imask;
	len += snprintf(buf + len, size - len, "imask: 0x%x (", reg);
	if (reg & ATH9K_INT_SWBA)
		len += snprintf(buf + len, size - len, "SWBA ");
	if (reg & ATH9K_INT_BMISS)
		len += snprintf(buf + len, size - len, "BMISS ");
	if (reg & ATH9K_INT_CST)
		len += snprintf(buf + len, size - len, "CST ");
	if (reg & ATH9K_INT_RX)
		len += snprintf(buf + len, size - len, "RX ");
	if (reg & ATH9K_INT_RXHP)
		len += snprintf(buf + len, size - len, "RXHP ");
	if (reg & ATH9K_INT_RXLP)
		len += snprintf(buf + len, size - len, "RXLP ");
	if (reg & ATH9K_INT_BB_WATCHDOG)
		len += snprintf(buf + len, size - len, "BB_WATCHDOG ");
	/* there are other IRQs if one wanted to add them. */
	len += snprintf(buf + len, size - len, ")\n");

	len += snprintf(buf + len, size - len,
			"VIF Counts: AP: %i STA: %i MESH: %i WDS: %i"
			" ADHOC: %i OTHER: %i nvifs: %hi beacon-vifs: %hi\n",
			iter_data.naps, iter_data.nstations, iter_data.nmeshes,
			iter_data.nwds, iter_data.nadhocs, iter_data.nothers,
			sc->nvifs, sc->nbcnvifs);

	len += snprintf(buf + len, size - len,
			"Calculated-BSSID-Mask: %pM\n",
			iter_data.mask);

	if (len > size)
		len = size;

	retval = simple_read_from_buffer(user_buf, count, ppos, buf, len);
	kfree(buf);

	return retval;
}

void ath_debug_stat_tx(struct ath_softc *sc, struct ath_buf *bf,
		       struct ath_tx_status *ts, struct ath_txq *txq)
{
	int qnum = txq->axq_qnum;

	TX_STAT_INC(qnum, tx_pkts_all);
	sc->debug.stats.txstats[qnum].tx_bytes_all += bf->bf_mpdu->len;

	if (bf_isampdu(bf)) {
		if (bf_isxretried(bf))
			TX_STAT_INC(qnum, a_xretries);
		else
			TX_STAT_INC(qnum, a_completed);
	} else {
		TX_STAT_INC(qnum, completed);
	}

	if (ts->ts_status & ATH9K_TXERR_FIFO)
		TX_STAT_INC(qnum, fifo_underrun);
	if (ts->ts_status & ATH9K_TXERR_XTXOP)
		TX_STAT_INC(qnum, xtxop);
	if (ts->ts_status & ATH9K_TXERR_TIMER_EXPIRED)
		TX_STAT_INC(qnum, timer_exp);
	if (ts->ts_flags & ATH9K_TX_DESC_CFG_ERR)
		TX_STAT_INC(qnum, desc_cfg_err);
	if (ts->ts_flags & ATH9K_TX_DATA_UNDERRUN)
		TX_STAT_INC(qnum, data_underrun);
	if (ts->ts_flags & ATH9K_TX_DELIM_UNDERRUN)
		TX_STAT_INC(qnum, delim_underrun);
}

static const struct file_operations fops_xmit = {
	.read = read_file_xmit,
	.open = ath9k_debugfs_open,
	.owner = THIS_MODULE,
	.llseek = default_llseek,
};

static const struct file_operations fops_stations = {
	.read = read_file_stations,
	.open = ath9k_debugfs_open,
	.owner = THIS_MODULE,
	.llseek = default_llseek,
};

static const struct file_operations fops_misc = {
	.read = read_file_misc,
	.open = ath9k_debugfs_open,
	.owner = THIS_MODULE,
	.llseek = default_llseek,
};

static ssize_t read_file_recv(struct file *file, char __user *user_buf,
			      size_t count, loff_t *ppos)
{
#define PHY_ERR(s, p) \
	len += snprintf(buf + len, size - len, "%18s : %10u\n", s, \
			sc->debug.stats.rxstats.phy_err_stats[p]);

	struct ath_softc *sc = file->private_data;
	char *buf;
	unsigned int len = 0, size = 1152;
	ssize_t retval = 0;

	buf = kzalloc(size, GFP_KERNEL);
	if (buf == NULL)
		return -ENOMEM;

	len += snprintf(buf + len, size - len,
			"%18s : %10u\n", "CRC ERR",
			sc->debug.stats.rxstats.crc_err);
	len += snprintf(buf + len, size - len,
			"%18s : %10u\n", "DECRYPT CRC ERR",
			sc->debug.stats.rxstats.decrypt_crc_err);
	len += snprintf(buf + len, size - len,
			"%18s : %10u\n", "PHY ERR",
			sc->debug.stats.rxstats.phy_err);
	len += snprintf(buf + len, size - len,
			"%18s : %10u\n", "MIC ERR",
			sc->debug.stats.rxstats.mic_err);
	len += snprintf(buf + len, size - len,
			"%18s : %10u\n", "PRE-DELIM CRC ERR",
			sc->debug.stats.rxstats.pre_delim_crc_err);
	len += snprintf(buf + len, size - len,
			"%18s : %10u\n", "POST-DELIM CRC ERR",
			sc->debug.stats.rxstats.post_delim_crc_err);
	len += snprintf(buf + len, size - len,
			"%18s : %10u\n", "DECRYPT BUSY ERR",
			sc->debug.stats.rxstats.decrypt_busy_err);

	PHY_ERR("UNDERRUN", ATH9K_PHYERR_UNDERRUN);
	PHY_ERR("TIMING", ATH9K_PHYERR_TIMING);
	PHY_ERR("PARITY", ATH9K_PHYERR_PARITY);
	PHY_ERR("RATE", ATH9K_PHYERR_RATE);
	PHY_ERR("LENGTH", ATH9K_PHYERR_LENGTH);
	PHY_ERR("RADAR", ATH9K_PHYERR_RADAR);
	PHY_ERR("SERVICE", ATH9K_PHYERR_SERVICE);
	PHY_ERR("TOR", ATH9K_PHYERR_TOR);
	PHY_ERR("OFDM-TIMING", ATH9K_PHYERR_OFDM_TIMING);
	PHY_ERR("OFDM-SIGNAL-PARITY", ATH9K_PHYERR_OFDM_SIGNAL_PARITY);
	PHY_ERR("OFDM-RATE", ATH9K_PHYERR_OFDM_RATE_ILLEGAL);
	PHY_ERR("OFDM-LENGTH", ATH9K_PHYERR_OFDM_LENGTH_ILLEGAL);
	PHY_ERR("OFDM-POWER-DROP", ATH9K_PHYERR_OFDM_POWER_DROP);
	PHY_ERR("OFDM-SERVICE", ATH9K_PHYERR_OFDM_SERVICE);
	PHY_ERR("OFDM-RESTART", ATH9K_PHYERR_OFDM_RESTART);
	PHY_ERR("FALSE-RADAR-EXT", ATH9K_PHYERR_FALSE_RADAR_EXT);
	PHY_ERR("CCK-TIMING", ATH9K_PHYERR_CCK_TIMING);
	PHY_ERR("CCK-HEADER-CRC", ATH9K_PHYERR_CCK_HEADER_CRC);
	PHY_ERR("CCK-RATE", ATH9K_PHYERR_CCK_RATE_ILLEGAL);
	PHY_ERR("CCK-SERVICE", ATH9K_PHYERR_CCK_SERVICE);
	PHY_ERR("CCK-RESTART", ATH9K_PHYERR_CCK_RESTART);
	PHY_ERR("CCK-LENGTH", ATH9K_PHYERR_CCK_LENGTH_ILLEGAL);
	PHY_ERR("CCK-POWER-DROP", ATH9K_PHYERR_CCK_POWER_DROP);
	PHY_ERR("HT-CRC", ATH9K_PHYERR_HT_CRC_ERROR);
	PHY_ERR("HT-LENGTH", ATH9K_PHYERR_HT_LENGTH_ILLEGAL);
	PHY_ERR("HT-RATE", ATH9K_PHYERR_HT_RATE_ILLEGAL);

	len += snprintf(buf + len, size - len,
			"%18s : %10u\n", "RX-Pkts-All",
			sc->debug.stats.rxstats.rx_pkts_all);
	len += snprintf(buf + len, size - len,
			"%18s : %10u\n", "RX-Bytes-All",
			sc->debug.stats.rxstats.rx_bytes_all);

	if (len > size)
		len = size;

	retval = simple_read_from_buffer(user_buf, count, ppos, buf, len);
	kfree(buf);

	return retval;

#undef PHY_ERR
}

void ath_debug_stat_rx(struct ath_softc *sc, struct ath_rx_status *rs)
{
#define RX_STAT_INC(c) sc->debug.stats.rxstats.c++
#define RX_PHY_ERR_INC(c) sc->debug.stats.rxstats.phy_err_stats[c]++

	u32 phyerr;

	RX_STAT_INC(rx_pkts_all);
	sc->debug.stats.rxstats.rx_bytes_all += rs->rs_datalen;

	if (rs->rs_status & ATH9K_RXERR_CRC)
		RX_STAT_INC(crc_err);
	if (rs->rs_status & ATH9K_RXERR_DECRYPT)
		RX_STAT_INC(decrypt_crc_err);
	if (rs->rs_status & ATH9K_RXERR_MIC)
		RX_STAT_INC(mic_err);
	if (rs->rs_status & ATH9K_RX_DELIM_CRC_PRE)
		RX_STAT_INC(pre_delim_crc_err);
	if (rs->rs_status & ATH9K_RX_DELIM_CRC_POST)
		RX_STAT_INC(post_delim_crc_err);
	if (rs->rs_status & ATH9K_RX_DECRYPT_BUSY)
		RX_STAT_INC(decrypt_busy_err);

	if (rs->rs_status & ATH9K_RXERR_PHY) {
		RX_STAT_INC(phy_err);
		phyerr = rs->rs_phyerr & 0x24;
		RX_PHY_ERR_INC(phyerr);
	}

#undef RX_STAT_INC
#undef RX_PHY_ERR_INC
}

static const struct file_operations fops_recv = {
	.read = read_file_recv,
	.open = ath9k_debugfs_open,
	.owner = THIS_MODULE,
	.llseek = default_llseek,
};

static ssize_t read_file_regidx(struct file *file, char __user *user_buf,
                                size_t count, loff_t *ppos)
{
	struct ath_softc *sc = file->private_data;
	char buf[32];
	unsigned int len;

	len = sprintf(buf, "0x%08x\n", sc->debug.regidx);
	return simple_read_from_buffer(user_buf, count, ppos, buf, len);
}

static ssize_t write_file_regidx(struct file *file, const char __user *user_buf,
			     size_t count, loff_t *ppos)
{
	struct ath_softc *sc = file->private_data;
	unsigned long regidx;
	char buf[32];
	ssize_t len;

	len = min(count, sizeof(buf) - 1);
	if (copy_from_user(buf, user_buf, len))
		return -EFAULT;

	buf[len] = '\0';
	if (strict_strtoul(buf, 0, &regidx))
		return -EINVAL;

	sc->debug.regidx = regidx;
	return count;
}

static const struct file_operations fops_regidx = {
	.read = read_file_regidx,
	.write = write_file_regidx,
	.open = ath9k_debugfs_open,
	.owner = THIS_MODULE,
	.llseek = default_llseek,
};

static ssize_t read_file_regval(struct file *file, char __user *user_buf,
			     size_t count, loff_t *ppos)
{
	struct ath_softc *sc = file->private_data;
	struct ath_hw *ah = sc->sc_ah;
	char buf[32];
	unsigned int len;
	u32 regval;

	regval = REG_READ_D(ah, sc->debug.regidx);
	len = sprintf(buf, "0x%08x\n", regval);
	return simple_read_from_buffer(user_buf, count, ppos, buf, len);
}

static ssize_t write_file_regval(struct file *file, const char __user *user_buf,
			     size_t count, loff_t *ppos)
{
	struct ath_softc *sc = file->private_data;
	struct ath_hw *ah = sc->sc_ah;
	unsigned long regval;
	char buf[32];
	ssize_t len;

	len = min(count, sizeof(buf) - 1);
	if (copy_from_user(buf, user_buf, len))
		return -EFAULT;

	buf[len] = '\0';
	if (strict_strtoul(buf, 0, &regval))
		return -EINVAL;

	REG_WRITE_D(ah, sc->debug.regidx, regval);
	return count;
}

static const struct file_operations fops_regval = {
	.read = read_file_regval,
	.write = write_file_regval,
	.open = ath9k_debugfs_open,
	.owner = THIS_MODULE,
	.llseek = default_llseek,
};

int ath9k_init_debug(struct ath_hw *ah)
{
	struct ath_common *common = ath9k_hw_common(ah);
	struct ath_softc *sc = (struct ath_softc *) common->priv;

	sc->debug.debugfs_phy = debugfs_create_dir("ath9k",
						   sc->hw->wiphy->debugfsdir);
	if (!sc->debug.debugfs_phy)
		return -ENOMEM;

#ifdef CONFIG_ATH_DEBUG
	if (!debugfs_create_file("debug", S_IRUSR | S_IWUSR,
			sc->debug.debugfs_phy, sc, &fops_debug))
		goto err;
#endif

	if (!debugfs_create_file("dma", S_IRUSR, sc->debug.debugfs_phy,
			sc, &fops_dma))
		goto err;

	if (!debugfs_create_file("interrupt", S_IRUSR, sc->debug.debugfs_phy,
			sc, &fops_interrupt))
		goto err;

	if (!debugfs_create_file("wiphy", S_IRUSR | S_IWUSR,
			sc->debug.debugfs_phy, sc, &fops_wiphy))
		goto err;

	if (!debugfs_create_file("xmit", S_IRUSR, sc->debug.debugfs_phy,
			sc, &fops_xmit))
		goto err;

	if (!debugfs_create_file("stations", S_IRUSR, sc->debug.debugfs_phy,
			sc, &fops_stations))
		goto err;

	if (!debugfs_create_file("misc", S_IRUSR, sc->debug.debugfs_phy,
			sc, &fops_misc))
		goto err;

	if (!debugfs_create_file("recv", S_IRUSR, sc->debug.debugfs_phy,
			sc, &fops_recv))
		goto err;

	if (!debugfs_create_file("rx_chainmask", S_IRUSR | S_IWUSR,
			sc->debug.debugfs_phy, sc, &fops_rx_chainmask))
		goto err;

	if (!debugfs_create_file("tx_chainmask", S_IRUSR | S_IWUSR,
			sc->debug.debugfs_phy, sc, &fops_tx_chainmask))
		goto err;

	if (!debugfs_create_file("regidx", S_IRUSR | S_IWUSR,
			sc->debug.debugfs_phy, sc, &fops_regidx))
		goto err;

	if (!debugfs_create_file("regval", S_IRUSR | S_IWUSR,
			sc->debug.debugfs_phy, sc, &fops_regval))
		goto err;

	if (!debugfs_create_bool("ignore_extcca", S_IRUSR | S_IWUSR,
			sc->debug.debugfs_phy, &ah->config.cwm_ignore_extcca))
		goto err;

	sc->debug.regidx = 0;
	return 0;
err:
	debugfs_remove_recursive(sc->debug.debugfs_phy);
	sc->debug.debugfs_phy = NULL;
	return -ENOMEM;
}<|MERGE_RESOLUTION|>--- conflicted
+++ resolved
@@ -455,17 +455,10 @@
 	do {								\
 		len += snprintf(buf + len, size - len,			\
 				"%s%13u%11u%10u%10u\n", str,		\
-<<<<<<< HEAD
-		sc->debug.stats.txstats[WME_AC_BE].elem, \
-		sc->debug.stats.txstats[WME_AC_BK].elem, \
-		sc->debug.stats.txstats[WME_AC_VI].elem, \
-		sc->debug.stats.txstats[WME_AC_VO].elem); \
-=======
 		sc->debug.stats.txstats[PR_QNUM(WME_AC_BE)].elem, \
 		sc->debug.stats.txstats[PR_QNUM(WME_AC_BK)].elem, \
 		sc->debug.stats.txstats[PR_QNUM(WME_AC_VI)].elem, \
 		sc->debug.stats.txstats[PR_QNUM(WME_AC_VO)].elem); \
->>>>>>> 3e11210d
 		if (len >= size)			  \
 			goto done;			  \
 } while(0)
@@ -474,17 +467,10 @@
 do {									\
 	len += snprintf(buf + len, size - len,				\
 			"%s%13u%11u%10u%10u\n", str,			\
-<<<<<<< HEAD
-			(unsigned int)(sc->tx.txq[ATH_TXQ_AC_BE].elem),	\
-			(unsigned int)(sc->tx.txq[ATH_TXQ_AC_BK].elem),	\
-			(unsigned int)(sc->tx.txq[ATH_TXQ_AC_VI].elem),	\
-			(unsigned int)(sc->tx.txq[ATH_TXQ_AC_VO].elem));	\
-=======
 			(unsigned int)(sc->tx.txq_map[WME_AC_BE]->elem),	\
 			(unsigned int)(sc->tx.txq_map[WME_AC_BK]->elem),	\
 			(unsigned int)(sc->tx.txq_map[WME_AC_VI]->elem),	\
 			(unsigned int)(sc->tx.txq_map[WME_AC_VO]->elem));	\
->>>>>>> 3e11210d
 	if (len >= size)						\
 		goto done;						\
 } while(0)
@@ -493,17 +479,10 @@
 do {									\
 	len += snprintf(buf + len, size - len,				\
 			"%s%13i%11i%10i%10i\n", str,			\
-<<<<<<< HEAD
-			list_empty(&sc->tx.txq[ATH_TXQ_AC_BE].elem),	\
-			list_empty(&sc->tx.txq[ATH_TXQ_AC_BK].elem),	\
-			list_empty(&sc->tx.txq[ATH_TXQ_AC_VI].elem),	\
-			list_empty(&sc->tx.txq[ATH_TXQ_AC_VO].elem));	\
-=======
 			list_empty(&sc->tx.txq_map[WME_AC_BE]->elem),	\
 			list_empty(&sc->tx.txq_map[WME_AC_BK]->elem),	\
 			list_empty(&sc->tx.txq_map[WME_AC_VI]->elem),	\
 			list_empty(&sc->tx.txq_map[WME_AC_VO]->elem));	\
->>>>>>> 3e11210d
 	if (len >= size)						\
 		goto done;						\
 } while (0)
@@ -550,17 +529,10 @@
 	PR("hw-tx-proc-desc: ", txprocdesc);
 	len += snprintf(buf + len, size - len,
 			"%s%11p%11p%10p%10p\n", "txq-memory-address:",
-<<<<<<< HEAD
-			&(sc->tx.txq[ATH_TXQ_AC_BE]),
-			&(sc->tx.txq[ATH_TXQ_AC_BK]),
-			&(sc->tx.txq[ATH_TXQ_AC_VI]),
-			&(sc->tx.txq[ATH_TXQ_AC_VO]));
-=======
 			&(sc->tx.txq_map[WME_AC_BE]),
 			&(sc->tx.txq_map[WME_AC_BK]),
 			&(sc->tx.txq_map[WME_AC_VI]),
 			&(sc->tx.txq_map[WME_AC_VO]));
->>>>>>> 3e11210d
 	if (len >= size)
 		goto done;
 
