--- conflicted
+++ resolved
@@ -616,14 +616,6 @@
 		AR_PHY_TX_IQCAL_STATUS_B1,
 		AR_PHY_TX_IQCAL_STATUS_B2,
 	};
-<<<<<<< HEAD
-	static const u32 tx_corr_coeff[AR9300_MAX_CHAINS] = {
-		AR_PHY_TX_IQCAL_CORR_COEFF_01_B0,
-		AR_PHY_TX_IQCAL_CORR_COEFF_01_B1,
-		AR_PHY_TX_IQCAL_CORR_COEFF_01_B2,
-	};
-=======
->>>>>>> 7659a193
 	static const u32 rx_corr[AR9300_MAX_CHAINS] = {
 		AR_PHY_RX_IQCAL_CORR_B0,
 		AR_PHY_RX_IQCAL_CORR_B1,
@@ -960,17 +952,11 @@
 	int val;
 
 	val = REG_READ(ah, AR_ENT_OTP);
-<<<<<<< HEAD
-	ath_print(common, ATH_DBG_CALIBRATE, "ath9k: AR_ENT_OTP 0x%x\n", val);
-
-	if (val & AR_ENT_OTP_CHAIN2_DISABLE)
-=======
 	ath_dbg(common, ATH_DBG_CALIBRATE, "ath9k: AR_ENT_OTP 0x%x\n", val);
 
 	if (AR_SREV_9485(ah))
 		ar9003_hw_set_chain_masks(ah, 0x1, 0x1);
 	else if (val & AR_ENT_OTP_CHAIN2_DISABLE)
->>>>>>> 7659a193
 		ar9003_hw_set_chain_masks(ah, 0x3, 0x3);
 	else
 		/*
